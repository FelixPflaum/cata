--- conflicted
+++ resolved
@@ -217,11 +217,7 @@
 		raidBuffs: RaidBuffs.create({
 			arcaneBrilliance: true,
 			bloodlust: true,
-<<<<<<< HEAD
 			markOfTheWild: true,
-=======
-			strengthOfEarthTotem: true,
->>>>>>> e458b23b
 			icyTalons: true,
 			moonkinForm: true,
 			leaderOfThePack: true,
