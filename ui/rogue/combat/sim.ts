--- conflicted
+++ resolved
@@ -53,29 +53,9 @@
 		// Default equipped gear.
 		gear: Presets.P1_PRESET_COMBAT.gear,
 		// Default EP weights for sorting gear in the gear picker.
-<<<<<<< HEAD
-		epWeights: Stats.fromMap(
-			{
-				[Stat.StatAgility]: 2.67,
-				[Stat.StatStrength]: 1.05,
-				[Stat.StatAttackPower]: 1,
-				[Stat.StatSpellCrit]: 0.08,
-				[Stat.StatSpellHit]: 0.4,
-				[Stat.StatMeleeHit]: 0.83,
-				[Stat.StatMeleeCrit]: 0.75,
-				[Stat.StatMeleeHaste]: 1.14,
-				[Stat.StatMastery]: 1.21,
-				[Stat.StatExpertise]: 1.3,
-			},
-			{
-				[PseudoStat.PseudoStatMainHandDps]: 3.95,
-				[PseudoStat.PseudoStatOffHandDps]: 1.28,
-			},
-		),
-		other: Presets.OtherDefaults,
-=======
 		epWeights: Presets.P1_EP_PRESET.epWeights,
->>>>>>> 24b15686
+
+    other: Presets.OtherDefaults,
 		// Default consumes settings.
 		consumes: Presets.DefaultConsumes,
 		// Default talents.
