import * as BuffDebuffInputs from '../../core/components/inputs/buffs_debuffs';
import * as OtherInputs from '../../core/components/inputs/other_inputs.js';
import { IndividualSimUI, registerSpecConfig } from '../../core/individual_sim_ui';
import { Player } from '../../core/player';
import { PlayerClasses } from '../../core/player_classes';
import { APLRotation } from '../../core/proto/apl';
import { Debuffs, Faction, IndividualBuffs, ItemSlot, PartyBuffs, PseudoStat, Race, RaidBuffs, Spec, Stat } from '../../core/proto/common';
import { RogueOptions_PoisonImbue } from '../../core/proto/rogue';
import { Stats } from '../../core/proto_utils/stats';
import * as RogueInputs from '../inputs';
// import * as SinInputs from './inputs';
import * as Presets from './presets';

const SPEC_CONFIG = registerSpecConfig(Spec.SpecAssassinationRogue, {
	cssClass: 'assassination-rogue-sim-ui',
	cssScheme: PlayerClasses.getCssClass(PlayerClasses.Rogue),
	// List any known bugs / issues here and they'll be shown on the site.
	knownIssues: ['Rotations are not fully optimized, especially for non-standard setups.'],

	// All stats for which EP should be calculated.
	epStats: [
		Stat.StatAgility,
		Stat.StatStrength,
		Stat.StatAttackPower,
		Stat.StatMeleeHit,
		Stat.StatMeleeCrit,
		Stat.StatSpellHit,
		Stat.StatSpellCrit,
		Stat.StatMeleeHaste,
		Stat.StatMastery,
		Stat.StatExpertise,
	],
	epPseudoStats: [PseudoStat.PseudoStatMainHandDps, PseudoStat.PseudoStatOffHandDps],
	// Reference stat against which to calculate EP.
	epReferenceStat: Stat.StatAttackPower,
	// Which stats to display in the Character Stats section, at the bottom of the left-hand sidebar.
	displayStats: [
		Stat.StatHealth,
		Stat.StatStamina,
		Stat.StatAgility,
		Stat.StatStrength,
		Stat.StatAttackPower,
		Stat.StatMeleeHit,
		Stat.StatSpellHit,
		Stat.StatMeleeCrit,
		Stat.StatSpellCrit,
		Stat.StatMeleeHaste,
		Stat.StatMastery,
		Stat.StatExpertise,
	],

	defaults: {
		// Default equipped gear.
		gear: Presets.P1_PRESET_ASSASSINATION.gear,
		// Default EP weights for sorting gear in the gear picker.
<<<<<<< HEAD
		epWeights: Stats.fromMap(
			{
				[Stat.StatAgility]: 2.58,
				[Stat.StatStrength]: 1.05,
				[Stat.StatAttackPower]: 1,
				[Stat.StatSpellCrit]: 0.26,
				[Stat.StatSpellHit]: 1.31,
				[Stat.StatMeleeHit]: 0.7,
				[Stat.StatMeleeCrit]: 0.62,
				[Stat.StatMeleeHaste]: 1.1,
				[Stat.StatMastery]: 1.23,
				[Stat.StatExpertise]: 1.04,
			},
			{
				[PseudoStat.PseudoStatMainHandDps]: 2.49,
				[PseudoStat.PseudoStatOffHandDps]: 1.0,
			},
		),
		other: Presets.OtherDefaults,
=======
		epWeights: Presets.P1_EP_PRESET.epWeights,
>>>>>>> 24b15686
		// Default consumes settings.
		consumes: Presets.DefaultConsumes,
		// Default talents.
		talents: Presets.AssassinationTalentsDefault.data,
		// Default spec-specific settings.
		specOptions: Presets.DefaultOptions,
		// Default raid/party buffs settings.
		raidBuffs: RaidBuffs.create({
			arcaneBrilliance: true,
			bloodlust: true,
			markOfTheWild: true,
			icyTalons: true,
			moonkinForm: true,
			leaderOfThePack: true,
			powerWordFortitude: true,
			strengthOfEarthTotem: true,
			trueshotAura: true,
			wrathOfAirTotem: true,
			demonicPact: true,
			blessingOfKings: true,
			blessingOfMight: true,
			communion: true,
		}),
		partyBuffs: PartyBuffs.create({}),
		individualBuffs: IndividualBuffs.create({}),
		debuffs: Debuffs.create({
			mangle: true,
			sunderArmor: true,
			earthAndMoon: true,
			bloodFrenzy: true,
			shadowAndFlame: true,
		}),
	},

	playerInputs: {
		inputs: [RogueInputs.ApplyPoisonsManually()],
	},
	// IconInputs to include in the 'Player' section on the settings tab.
	playerIconInputs: [RogueInputs.MainHandImbue(), RogueInputs.OffHandImbue(), RogueInputs.ThrownImbue()],
	// Buff and Debuff inputs to include/exclude, overriding the EP-based defaults.
	includeBuffDebuffInputs: [
		BuffDebuffInputs.CritBuff,
		BuffDebuffInputs.SpellCritDebuff,
		BuffDebuffInputs.SpellDamageDebuff,
		BuffDebuffInputs.MajorArmorDebuff,
	],
	excludeBuffDebuffInputs: [],
	// Inputs to include in the 'Other' section on the settings tab.
	otherInputs: {
		inputs: [
			// RogueInputs.StartingOverkillDuration(),
			// RogueInputs.VanishBreakTime(),
			// RogueInputs.AssumeBleedActive(),
			// OtherInputs.TankAssignment,
			// OtherInputs.InFrontOfTarget,
			OtherInputs.InputDelay,
		],
	},
	itemSwapSlots: [ItemSlot.ItemSlotMainHand, ItemSlot.ItemSlotOffHand],
	encounterPicker: {
		// Whether to include 'Execute Duration (%)' in the 'Encounter' section of the settings tab.
		showExecuteProportion: true,
	},

	presets: {
		epWeights: [Presets.P1_EP_PRESET],
		// Preset talents that the user can quickly select.
		talents: [Presets.AssassinationTalentsDefault],
		// Preset rotations that the user can quickly select.
		rotations: [Presets.ROTATION_PRESET_MUTILATE],
		// Preset gear configurations that the user can quickly select.
		gear: [Presets.P1_PRESET_ASSASSINATION, Presets.P1_PRESET_ASN_EXPERTISE],
	},

	autoRotation: (player: Player<Spec.SpecAssassinationRogue>): APLRotation => {
		const numTargets = player.sim.encounter.targets.length;
		if (numTargets >= 5) {
			return Presets.ROTATION_PRESET_MUTILATE.rotation.rotation!;
		} else {
			return Presets.ROTATION_PRESET_MUTILATE.rotation.rotation!;
		}
	},

	raidSimPresets: [
		{
			spec: Spec.SpecAssassinationRogue,
			talents: Presets.AssassinationTalentsDefault.data,
			specOptions: Presets.DefaultOptions,
			consumes: Presets.DefaultConsumes,
			defaultFactionRaces: {
				[Faction.Unknown]: Race.RaceUnknown,
				[Faction.Alliance]: Race.RaceHuman,
				[Faction.Horde]: Race.RaceOrc,
			},
			defaultGear: {
				[Faction.Unknown]: {},
				[Faction.Alliance]: {
					1: Presets.P1_PRESET_ASSASSINATION.gear,
				},
				[Faction.Horde]: {
					1: Presets.P1_PRESET_ASSASSINATION.gear,
				},
			},
			otherDefaults: Presets.OtherDefaults,
		},
	],
});

export class AssassinationRogueSimUI extends IndividualSimUI<Spec.SpecAssassinationRogue> {
	constructor(parentElem: HTMLElement, player: Player<Spec.SpecAssassinationRogue>) {
		super(parentElem, player, SPEC_CONFIG);
		this.player.changeEmitter.on(c => {
			const options = this.player.getSpecOptions();
			if (!options.classOptions!.applyPoisonsManually) {
				const mhWeaponSpeed = this.player.getGear().getEquippedItem(ItemSlot.ItemSlotMainHand)?.item.weaponSpeed;
				const ohWeaponSpeed = this.player.getGear().getEquippedItem(ItemSlot.ItemSlotOffHand)?.item.weaponSpeed;
				if (typeof mhWeaponSpeed == 'undefined' || typeof ohWeaponSpeed == 'undefined') {
					return;
				}
				if (mhWeaponSpeed <= ohWeaponSpeed) {
					options.classOptions!.mhImbue = RogueOptions_PoisonImbue.DeadlyPoison;
					options.classOptions!.ohImbue = RogueOptions_PoisonImbue.InstantPoison;
				} else {
					options.classOptions!.mhImbue = RogueOptions_PoisonImbue.InstantPoison;
					options.classOptions!.ohImbue = RogueOptions_PoisonImbue.DeadlyPoison;
				}
			}
			this.player.setSpecOptions(c, options);
		});
		this.sim.encounter.changeEmitter.on(c => {
			const options = this.player.getSpecOptions();
			if (!options.classOptions!.applyPoisonsManually) {
				const mhWeaponSpeed = this.player.getGear().getEquippedItem(ItemSlot.ItemSlotMainHand)?.item.weaponSpeed;
				const ohWeaponSpeed = this.player.getGear().getEquippedItem(ItemSlot.ItemSlotOffHand)?.item.weaponSpeed;
				if (typeof mhWeaponSpeed == 'undefined' || typeof ohWeaponSpeed == 'undefined') {
					return;
				}
				if (mhWeaponSpeed <= ohWeaponSpeed) {
					options.classOptions!.mhImbue = RogueOptions_PoisonImbue.DeadlyPoison;
					options.classOptions!.ohImbue = RogueOptions_PoisonImbue.InstantPoison;
				} else {
					options.classOptions!.mhImbue = RogueOptions_PoisonImbue.InstantPoison;
					options.classOptions!.ohImbue = RogueOptions_PoisonImbue.DeadlyPoison;
				}
			}
			this.player.setSpecOptions(c, options);
		});
	}
}<|MERGE_RESOLUTION|>--- conflicted
+++ resolved
@@ -53,29 +53,9 @@
 		// Default equipped gear.
 		gear: Presets.P1_PRESET_ASSASSINATION.gear,
 		// Default EP weights for sorting gear in the gear picker.
-<<<<<<< HEAD
-		epWeights: Stats.fromMap(
-			{
-				[Stat.StatAgility]: 2.58,
-				[Stat.StatStrength]: 1.05,
-				[Stat.StatAttackPower]: 1,
-				[Stat.StatSpellCrit]: 0.26,
-				[Stat.StatSpellHit]: 1.31,
-				[Stat.StatMeleeHit]: 0.7,
-				[Stat.StatMeleeCrit]: 0.62,
-				[Stat.StatMeleeHaste]: 1.1,
-				[Stat.StatMastery]: 1.23,
-				[Stat.StatExpertise]: 1.04,
-			},
-			{
-				[PseudoStat.PseudoStatMainHandDps]: 2.49,
-				[PseudoStat.PseudoStatOffHandDps]: 1.0,
-			},
-		),
-		other: Presets.OtherDefaults,
-=======
 		epWeights: Presets.P1_EP_PRESET.epWeights,
->>>>>>> 24b15686
+
+    other: Presets.OtherDefaults,
 		// Default consumes settings.
 		consumes: Presets.DefaultConsumes,
 		// Default talents.
