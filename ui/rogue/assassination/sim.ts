--- conflicted
+++ resolved
@@ -215,11 +215,7 @@
 		raidBuffs: RaidBuffs.create({
 			arcaneBrilliance: true,
 			bloodlust: true,
-<<<<<<< HEAD
 			markOfTheWild: true,
-=======
-			strengthOfEarthTotem: true,
->>>>>>> e458b23b
 			icyTalons: true,
 			moonkinForm: true,
 			leaderOfThePack: true,
