import { IndividualSimUI } from '/wotlk/core/individual_sim_ui.js';
import { Raid as RaidProto } from '/wotlk/core/proto/api.js';
import { Party as PartyProto } from '/wotlk/core/proto/api.js';
import { Class } from '/wotlk/core/proto/common.js';
import { Consumes } from '/wotlk/core/proto/common.js';

import { Encounter as EncounterProto } from '/wotlk/core/proto/common.js';
import { EquipmentSpec } from '/wotlk/core/proto/common.js';
import { Race } from '/wotlk/core/proto/common.js';
import { Spec } from '/wotlk/core/proto/common.js';
import { TristateEffect } from '/wotlk/core/proto/common.js';
import { Faction } from '/wotlk/core/proto/common.js';
import { SpecOptions } from '/wotlk/core/proto_utils/utils.js';
import { SpecRotation } from '/wotlk/core/proto_utils/utils.js';
import { playerToSpec } from '/wotlk/core/proto_utils/utils.js';
import { specIconsLarge } from '/wotlk/core/proto_utils/utils.js';
import { specNames } from '/wotlk/core/proto_utils/utils.js';
import { talentTreeIcons } from '/wotlk/core/proto_utils/utils.js';
import { NO_TARGET } from '/wotlk/core/proto_utils/utils.js';
import { Player } from '/wotlk/core/player.js';

import { BuffBot } from './buff_bot.js';

import * as BalanceDruidPresets from '/wotlk/balance_druid/presets.js';
import * as FeralDruidPresets from '/wotlk/feral_druid/presets.js';
import * as FeralTankDruidPresets from '/wotlk/feral_tank_druid/presets.js';
import * as ElementalShamanPresets from '/wotlk/elemental_shaman/presets.js';
import * as EnhancementShamanPresets from '/wotlk/enhancement_shaman/presets.js';
import * as HunterPresets from '/wotlk/hunter/presets.js';
import * as MagePresets from '/wotlk/mage/presets.js';
import * as RoguePresets from '/wotlk/rogue/presets.js';
import * as RetributionPaladinPresets from '/wotlk/retribution_paladin/presets.js';
import * as ProtectionPaladinPresets from '/wotlk/protection_paladin/presets.js';
import * as ShadowPriestPresets from '/wotlk/shadow_priest/presets.js';
import * as SmitePriestPresets from '/wotlk/smite_priest/presets.js';
import * as WarriorPresets from '/wotlk/warrior/presets.js';
import * as ProtectionWarriorPresets from '/wotlk/protection_warrior/presets.js';
import * as WarlockPresets from '/wotlk/warlock/presets.js';


import { BalanceDruidSimUI } from '/wotlk/balance_druid/sim.js';
import { FeralDruidSimUI } from '/wotlk/feral_druid/sim.js';
import { FeralTankDruidSimUI } from '/wotlk/feral_tank_druid/sim.js';
import { EnhancementShamanSimUI } from '/wotlk/enhancement_shaman/sim.js';
import { ElementalShamanSimUI } from '/wotlk/elemental_shaman/sim.js';
import { HunterSimUI } from '/wotlk/hunter/sim.js';
import { MageSimUI } from '/wotlk/mage/sim.js';
import { RogueSimUI } from '/wotlk/rogue/sim.js';
import { RetributionPaladinSimUI } from '/wotlk/retribution_paladin/sim.js';
import { ProtectionPaladinSimUI } from '/wotlk/protection_paladin/sim.js';
import { ShadowPriestSimUI } from '/wotlk/shadow_priest/sim.js';
import { SmitePriestSimUI } from '/wotlk/smite_priest/sim.js';
import { WarriorSimUI } from '/wotlk/warrior/sim.js';
import { ProtectionWarriorSimUI } from '/wotlk/protection_warrior/sim.js';
import { WarlockSimUI } from '/wotlk/warlock/sim.js';

export const specSimFactories: Partial<Record<Spec, (parentElem: HTMLElement, player: Player<any>) => IndividualSimUI<any>>> = {
	[Spec.SpecBalanceDruid]: (parentElem: HTMLElement, player: Player<any>) => new BalanceDruidSimUI(parentElem, player),
	[Spec.SpecFeralDruid]: (parentElem: HTMLElement, player: Player<any>) => new FeralDruidSimUI(parentElem, player),
	[Spec.SpecFeralTankDruid]: (parentElem: HTMLElement, player: Player<any>) => new FeralTankDruidSimUI(parentElem, player),
	[Spec.SpecElementalShaman]: (parentElem: HTMLElement, player: Player<any>) => new ElementalShamanSimUI(parentElem, player),
	[Spec.SpecEnhancementShaman]: (parentElem: HTMLElement, player: Player<any>) => new EnhancementShamanSimUI(parentElem, player),
	[Spec.SpecHunter]: (parentElem: HTMLElement, player: Player<any>) => new HunterSimUI(parentElem, player),
	[Spec.SpecMage]: (parentElem: HTMLElement, player: Player<any>) => new MageSimUI(parentElem, player),
	[Spec.SpecRogue]: (parentElem: HTMLElement, player: Player<any>) => new RogueSimUI(parentElem, player),
	[Spec.SpecRetributionPaladin]: (parentElem: HTMLElement, player: Player<any>) => new RetributionPaladinSimUI(parentElem, player),
	[Spec.SpecProtectionPaladin]: (parentElem: HTMLElement, player: Player<any>) => new ProtectionPaladinSimUI(parentElem, player),
	[Spec.SpecShadowPriest]: (parentElem: HTMLElement, player: Player<any>) => new ShadowPriestSimUI(parentElem, player),
	[Spec.SpecSmitePriest]: (parentElem: HTMLElement, player: Player<any>) => new SmitePriestSimUI(parentElem, player),
	[Spec.SpecWarrior]: (parentElem: HTMLElement, player: Player<any>) => new WarriorSimUI(parentElem, player),
	[Spec.SpecProtectionWarrior]: (parentElem: HTMLElement, player: Player<any>) => new ProtectionWarriorSimUI(parentElem, player),
	[Spec.SpecWarlock]: (parentElem: HTMLElement, player: Player<any>) => new WarlockSimUI(parentElem, player),
};

// Configuration necessary for creating new players.
export interface PresetSpecSettings<SpecType extends Spec> {
	spec: Spec,
	rotation: SpecRotation<SpecType>,
	talents: string,
	specOptions: SpecOptions<SpecType>,
	consumes: Consumes,

	defaultName: string,
	defaultFactionRaces: Record<Faction, Race>,
	defaultGear: Record<Faction, Record<number, EquipmentSpec>>,

	tooltip: string,
	iconUrl: string,
}

// Configuration necessary for creating new BuffBots.
export interface BuffBotSettings {
	// The value of this field must never change, to preserve local storage data.
	buffBotId: string,

	// Set this to true to remove a buff bot option after launching a real sim.
	// This will allow users with saved settings to properly load the buffbot but
	// also remove the buffbot as an option from the UI.
	deprecated?: boolean,

	spec: Spec,
	name: string,
	tooltip: string,
	iconUrl: string,

	// Callback to apply buffs from this buff bot.
	modifyRaidProto: (buffBot: BuffBot, raidProto: RaidProto, partyProto: PartyProto) => void,
}

export const playerPresets: Array<PresetSpecSettings<any>> = [
	{
		spec: Spec.SpecBalanceDruid,
		rotation: BalanceDruidPresets.DefaultRotation,
		talents: BalanceDruidPresets.StandardTalents.data,
		specOptions: BalanceDruidPresets.DefaultOptions,
		consumes: BalanceDruidPresets.DefaultConsumes,
		defaultName: 'Balance Druid',
		defaultFactionRaces: {
			[Faction.Unknown]: Race.RaceUnknown,
			[Faction.Alliance]: Race.RaceNightElf,
			[Faction.Horde]: Race.RaceTauren,
		},
		defaultGear: {
			[Faction.Unknown]: {},
			[Faction.Alliance]: {
				1: BalanceDruidPresets.P1_ALLIANCE_PRESET.gear,
				2: BalanceDruidPresets.P2_ALLIANCE_PRESET.gear,
				3: BalanceDruidPresets.P3_PRESET.gear,
				4: BalanceDruidPresets.P4_PRESET.gear,
				5: BalanceDruidPresets.P5_PRESET.gear,
			},
			[Faction.Horde]: {
				1: BalanceDruidPresets.P1_HORDE_PRESET.gear,
				2: BalanceDruidPresets.P2_HORDE_PRESET.gear,
				3: BalanceDruidPresets.P3_PRESET.gear,
				4: BalanceDruidPresets.P4_PRESET.gear,
				5: BalanceDruidPresets.P5_PRESET.gear,
			},
		},
		tooltip: specNames[Spec.SpecBalanceDruid],
		iconUrl: specIconsLarge[Spec.SpecBalanceDruid],
	},
	{
		spec: Spec.SpecFeralDruid,
		rotation: FeralDruidPresets.DefaultRotation,
		talents: FeralDruidPresets.StandardTalents.data,
		specOptions: FeralDruidPresets.DefaultOptions,
		consumes: FeralDruidPresets.DefaultConsumes,
		defaultName: 'Cat Druid',
		defaultFactionRaces: {
			[Faction.Unknown]: Race.RaceUnknown,
			[Faction.Alliance]: Race.RaceNightElf,
			[Faction.Horde]: Race.RaceTauren,
		},
		defaultGear: {
			[Faction.Unknown]: {},
			[Faction.Alliance]: {
				1: FeralDruidPresets.P1_PRESET.gear,
				2: FeralDruidPresets.P2_PRESET.gear,
				3: FeralDruidPresets.P3_PRESET.gear,
				4: FeralDruidPresets.P4_PRESET.gear,
				5: FeralDruidPresets.P5_PRESET.gear,
			},
			[Faction.Horde]: {
				1: FeralDruidPresets.P1_PRESET.gear,
				2: FeralDruidPresets.P2_PRESET.gear,
				3: FeralDruidPresets.P3_PRESET.gear,
				4: FeralDruidPresets.P4_PRESET.gear,
				5: FeralDruidPresets.P5_PRESET.gear,
			},
		},
		tooltip: specNames[Spec.SpecFeralDruid],
		iconUrl: specIconsLarge[Spec.SpecFeralDruid],
	},
	{
		spec: Spec.SpecFeralTankDruid,
		rotation: FeralTankDruidPresets.DefaultRotation,
		talents: FeralTankDruidPresets.StandardTalents.data,
		specOptions: FeralTankDruidPresets.DefaultOptions,
		consumes: FeralTankDruidPresets.DefaultConsumes,
		defaultName: 'Bear Druid',
		defaultFactionRaces: {
			[Faction.Unknown]: Race.RaceUnknown,
			[Faction.Alliance]: Race.RaceNightElf,
			[Faction.Horde]: Race.RaceTauren,
		},
		defaultGear: {
			[Faction.Unknown]: {},
			[Faction.Alliance]: {
				1: FeralTankDruidPresets.P1_PRESET.gear,
				2: FeralTankDruidPresets.P2_PRESET.gear,
				3: FeralTankDruidPresets.P3_PRESET.gear,
				4: FeralTankDruidPresets.P4_PRESET.gear,
				5: FeralTankDruidPresets.P5_PRESET.gear,
			},
			[Faction.Horde]: {
				1: FeralTankDruidPresets.P1_PRESET.gear,
				2: FeralTankDruidPresets.P2_PRESET.gear,
				3: FeralTankDruidPresets.P3_PRESET.gear,
				4: FeralTankDruidPresets.P4_PRESET.gear,
				5: FeralTankDruidPresets.P5_PRESET.gear,
			},
		},
		tooltip: specNames[Spec.SpecFeralTankDruid],
		iconUrl: specIconsLarge[Spec.SpecFeralTankDruid],
	},
	{
		spec: Spec.SpecHunter,
		rotation: HunterPresets.DefaultRotation,
		talents: HunterPresets.BeastMasteryTalents.data,
		specOptions: HunterPresets.DefaultOptions,
		consumes: HunterPresets.DefaultConsumes,
		defaultName: 'BM Hunter',
		defaultFactionRaces: {
			[Faction.Unknown]: Race.RaceUnknown,
			[Faction.Alliance]: Race.RaceNightElf,
			[Faction.Horde]: Race.RaceOrc,
		},
		defaultGear: {
			[Faction.Unknown]: {},
			[Faction.Alliance]: {
				1: HunterPresets.P1_PRESET.gear,
			},
			[Faction.Horde]: {
				1: HunterPresets.P1_PRESET.gear,
			},
		},
		tooltip: 'BM Hunter',
		iconUrl: talentTreeIcons[Class.ClassHunter][0],
	},
	{
		spec: Spec.SpecHunter,
		rotation: HunterPresets.DefaultRotation,
		talents: HunterPresets.SurvivalTalents.data,
		specOptions: HunterPresets.DefaultOptions,
		consumes: HunterPresets.DefaultConsumes,
		defaultName: 'SV Hunter',
		defaultFactionRaces: {
			[Faction.Unknown]: Race.RaceUnknown,
			[Faction.Alliance]: Race.RaceNightElf,
			[Faction.Horde]: Race.RaceOrc,
		},
		defaultGear: {
			[Faction.Unknown]: {},
			[Faction.Alliance]: {
				1: HunterPresets.P1_PRESET.gear,
			},
			[Faction.Horde]: {
				1: HunterPresets.P1_PRESET.gear,
			},
		},
		tooltip: 'SV Hunter',
		iconUrl: talentTreeIcons[Class.ClassHunter][2],
	},
	{
		spec: Spec.SpecMage,
		rotation: MagePresets.DefaultArcaneRotation,
		talents: MagePresets.ArcaneTalents.data,
		specOptions: MagePresets.DefaultArcaneOptions,
		consumes: MagePresets.DefaultArcaneConsumes,
		defaultName: 'Arcane Mage',
		defaultFactionRaces: {
			[Faction.Unknown]: Race.RaceUnknown,
			[Faction.Alliance]: Race.RaceGnome,
			[Faction.Horde]: Race.RaceTroll,
		},
		defaultGear: {
			[Faction.Unknown]: {},
			[Faction.Alliance]: {
				1: MagePresets.P1_ARCANE_PRESET.gear,
				2: MagePresets.P2_ARCANE_PRESET.gear,
				3: MagePresets.P3_ARCANE_PRESET.gear,
				4: MagePresets.P4_ARCANE_PRESET.gear,
				5: MagePresets.P5_ARCANE_PRESET.gear,
			},
			[Faction.Horde]: {
				1: MagePresets.P1_ARCANE_PRESET.gear,
				2: MagePresets.P2_ARCANE_PRESET.gear,
				3: MagePresets.P3_ARCANE_PRESET.gear,
				4: MagePresets.P4_ARCANE_PRESET.gear,
				5: MagePresets.P5_ARCANE_PRESET.gear,
			},
		},
		tooltip: 'Arcane Mage',
		iconUrl: talentTreeIcons[Class.ClassMage][0],
	},
	{
		spec: Spec.SpecMage,
		rotation: MagePresets.DefaultFireRotation,
		talents: MagePresets.FireTalents.data,
		specOptions: MagePresets.DefaultFireOptions,
		consumes: MagePresets.DefaultFireConsumes,
		defaultName: 'Fire Mage',
		defaultFactionRaces: {
			[Faction.Unknown]: Race.RaceUnknown,
			[Faction.Alliance]: Race.RaceGnome,
			[Faction.Horde]: Race.RaceTroll,
		},
		defaultGear: {
			[Faction.Unknown]: {},
			[Faction.Alliance]: {
				1: MagePresets.P1_FIRE_PRESET.gear,
				2: MagePresets.P2_FIRE_PRESET.gear,
				3: MagePresets.P3_FIRE_PRESET.gear,
				4: MagePresets.P4_FIRE_PRESET.gear,
				5: MagePresets.P5_FIRE_PRESET.gear,
			},
			[Faction.Horde]: {
				1: MagePresets.P1_FIRE_PRESET.gear,
				2: MagePresets.P2_FIRE_PRESET.gear,
				3: MagePresets.P3_FIRE_PRESET.gear,
				4: MagePresets.P4_FIRE_PRESET.gear,
				5: MagePresets.P5_FIRE_PRESET.gear,
			},
		},
		tooltip: 'Fire Mage',
		iconUrl: talentTreeIcons[Class.ClassMage][1],
	},
	{
		spec: Spec.SpecMage,
		rotation: MagePresets.DefaultFrostRotation,
		talents: MagePresets.DeepFrostTalents.data,
		specOptions: MagePresets.DefaultFrostOptions,
		consumes: MagePresets.DefaultFrostConsumes,
		defaultName: 'Frost Mage',
		defaultFactionRaces: {
			[Faction.Unknown]: Race.RaceUnknown,
			[Faction.Alliance]: Race.RaceGnome,
			[Faction.Horde]: Race.RaceTroll,
		},
		defaultGear: {
			[Faction.Unknown]: {},
			[Faction.Alliance]: {
				1: MagePresets.P1_FROST_PRESET.gear,
				2: MagePresets.P2_FROST_PRESET.gear,
				3: MagePresets.P3_FROST_PRESET.gear,
				4: MagePresets.P4_FROST_PRESET.gear,
				5: MagePresets.P5_FROST_PRESET.gear,
			},
			[Faction.Horde]: {
				1: MagePresets.P1_FROST_PRESET.gear,
				2: MagePresets.P2_FROST_PRESET.gear,
				3: MagePresets.P3_FROST_PRESET.gear,
				4: MagePresets.P4_FROST_PRESET.gear,
				5: MagePresets.P5_FROST_PRESET.gear,
			},
		},
		tooltip: 'Frost Mage',
		iconUrl: talentTreeIcons[Class.ClassMage][2],
	},
	{
		spec: Spec.SpecRogue,
		rotation: RoguePresets.DefaultRotation,
		talents: RoguePresets.CombatTalents.data,
		specOptions: RoguePresets.DefaultOptions,
		consumes: RoguePresets.DefaultConsumes,
		defaultName: 'Combat Rogue',
		defaultFactionRaces: {
			[Faction.Unknown]: Race.RaceUnknown,
			[Faction.Alliance]: Race.RaceHuman,
			[Faction.Horde]: Race.RaceOrc,
		},
		defaultGear: {
			[Faction.Unknown]: {},
			[Faction.Alliance]: {
				1: RoguePresets.P1_PRESET.gear,
				2: RoguePresets.P2_PRESET.gear,
				3: RoguePresets.P3_PRESET.gear,
				4: RoguePresets.P4_PRESET.gear,
				5: RoguePresets.P5_PRESET.gear,
			},
			[Faction.Horde]: {
				1: RoguePresets.P1_PRESET.gear,
				2: RoguePresets.P2_PRESET.gear,
				3: RoguePresets.P3_PRESET.gear,
				4: RoguePresets.P4_PRESET.gear,
				5: RoguePresets.P5_PRESET.gear,
			},
		},
		tooltip: 'Combat Rogue',
		iconUrl: specIconsLarge[Spec.SpecRogue],
	},
	{
		spec: Spec.SpecRogue,
		rotation: RoguePresets.DefaultRotation,
		talents: RoguePresets.HemoTalents.data,
		specOptions: RoguePresets.DefaultOptions,
		consumes: RoguePresets.DefaultConsumes,
		defaultName: 'Hemo Rogue',
		defaultFactionRaces: {
			[Faction.Unknown]: Race.RaceUnknown,
			[Faction.Alliance]: Race.RaceHuman,
			[Faction.Horde]: Race.RaceOrc,
		},
		defaultGear: {
			[Faction.Unknown]: {},
			[Faction.Alliance]: {
				1: RoguePresets.P1_PRESET.gear,
				2: RoguePresets.P2_PRESET.gear,
				3: RoguePresets.P3_PRESET.gear,
				4: RoguePresets.P4_PRESET.gear,
				5: RoguePresets.P5_PRESET.gear,
			},
			[Faction.Horde]: {
				1: RoguePresets.P1_PRESET.gear,
				2: RoguePresets.P2_PRESET.gear,
				3: RoguePresets.P3_PRESET.gear,
				4: RoguePresets.P4_PRESET.gear,
				5: RoguePresets.P5_PRESET.gear,
			},
		},
		tooltip: 'Hemo Rogue',
		iconUrl: 'https://wow.zamimg.com/images/wow/icons/large/spell_shadow_lifedrain.jpg',
	},
	{
		spec: Spec.SpecElementalShaman,
		rotation: ElementalShamanPresets.DefaultRotation,
		talents: ElementalShamanPresets.StandardTalents.data,
		specOptions: ElementalShamanPresets.DefaultOptions,
		consumes: ElementalShamanPresets.DefaultConsumes,
		defaultName: 'Ele Shaman',
		defaultFactionRaces: {
			[Faction.Unknown]: Race.RaceUnknown,
			[Faction.Alliance]: Race.RaceDraenei,
			[Faction.Horde]: Race.RaceOrc,
		},
		defaultGear: {
			[Faction.Unknown]: {},
			[Faction.Alliance]: {
				1: ElementalShamanPresets.PRE_RAID_PRESET.gear,
			},
			[Faction.Horde]: {
				1: ElementalShamanPresets.PRE_RAID_PRESET.gear,
			},
		},
		tooltip: specNames[Spec.SpecElementalShaman],
		iconUrl: specIconsLarge[Spec.SpecElementalShaman],
	},
	{
		spec: Spec.SpecEnhancementShaman,
		rotation: EnhancementShamanPresets.DefaultRotation,
		talents: EnhancementShamanPresets.StandardTalents.data,
		specOptions: EnhancementShamanPresets.DefaultOptions,
		consumes: EnhancementShamanPresets.DefaultConsumes,
		defaultName: 'Enh Shaman',
		defaultFactionRaces: {
			[Faction.Unknown]: Race.RaceUnknown,
			[Faction.Alliance]: Race.RaceDraenei,
			[Faction.Horde]: Race.RaceOrc,
		},
		defaultGear: {
			[Faction.Unknown]: {},
			[Faction.Alliance]: {
				1: EnhancementShamanPresets.P1_PRESET.gear,
				2: EnhancementShamanPresets.P2_PRESET.gear,
				3: EnhancementShamanPresets.P3_PRESET.gear,
				4: EnhancementShamanPresets.P4_PRESET.gear,
				5: EnhancementShamanPresets.P5_PRESET.gear,
			},
			[Faction.Horde]: {
				1: EnhancementShamanPresets.P1_PRESET.gear,
				2: EnhancementShamanPresets.P2_PRESET.gear,
				3: EnhancementShamanPresets.P3_PRESET.gear,
				4: EnhancementShamanPresets.P4_PRESET.gear,
				5: EnhancementShamanPresets.P5_PRESET.gear,
			},
		},
		tooltip: specNames[Spec.SpecEnhancementShaman],
		iconUrl: specIconsLarge[Spec.SpecEnhancementShaman],
	},
	{
		spec: Spec.SpecShadowPriest,
		rotation: ShadowPriestPresets.DefaultRotation,
		talents: ShadowPriestPresets.StandardTalents.data,
		specOptions: ShadowPriestPresets.DefaultOptions,
		consumes: ShadowPriestPresets.DefaultConsumes,
		defaultName: 'Shadow Priest',
		defaultFactionRaces: {
			[Faction.Unknown]: Race.RaceUnknown,
			[Faction.Alliance]: Race.RaceDwarf,
			[Faction.Horde]: Race.RaceUndead,
		},
		defaultGear: {
			[Faction.Unknown]: {},
			[Faction.Alliance]: {
				1: ShadowPriestPresets.P1_PRESET.gear,
			},
			[Faction.Horde]: {
				1: ShadowPriestPresets.P1_PRESET.gear,
			},
		},
		tooltip: specNames[Spec.SpecShadowPriest],
		iconUrl: specIconsLarge[Spec.SpecShadowPriest],
	},
	{
		spec: Spec.SpecSmitePriest,
		rotation: SmitePriestPresets.DefaultRotation,
		talents: SmitePriestPresets.StandardTalents.data,
		specOptions: SmitePriestPresets.DefaultOptions,
		consumes: SmitePriestPresets.DefaultConsumes,
		defaultName: 'Smite Priest',
		defaultFactionRaces: {
			[Faction.Unknown]: Race.RaceUnknown,
			[Faction.Alliance]: Race.RaceDwarf,
			[Faction.Horde]: Race.RaceUndead,
		},
		defaultGear: {
			[Faction.Unknown]: {},
			[Faction.Alliance]: {
				1: SmitePriestPresets.P1_PRESET.gear,
			},
			[Faction.Horde]: {
				1: SmitePriestPresets.P1_PRESET.gear,
			},
		},
		tooltip: specNames[Spec.SpecSmitePriest],
		iconUrl: specIconsLarge[Spec.SpecSmitePriest],
	},
	{
		spec: Spec.SpecWarrior,
		rotation: WarriorPresets.ArmsRotation,
		talents: WarriorPresets.ArmsSlamTalents.data,
		specOptions: WarriorPresets.DefaultOptions,
		consumes: WarriorPresets.DefaultConsumes,
		defaultName: 'Arms Warrior',
		defaultFactionRaces: {
			[Faction.Unknown]: Race.RaceUnknown,
			[Faction.Alliance]: Race.RaceHuman,
			[Faction.Horde]: Race.RaceOrc,
		},
		defaultGear: {
			[Faction.Unknown]: {},
			[Faction.Alliance]: {
				1: WarriorPresets.P1_ARMS_PRESET.gear,
				2: WarriorPresets.P2_ARMS_PRESET.gear,
				3: WarriorPresets.P3_ARMS_PRESET.gear,
				4: WarriorPresets.P4_ARMS_PRESET.gear,
				5: WarriorPresets.P5_ARMS_PRESET.gear,
			},
			[Faction.Horde]: {
				1: WarriorPresets.P1_ARMS_PRESET.gear,
				2: WarriorPresets.P2_ARMS_PRESET.gear,
				3: WarriorPresets.P3_ARMS_PRESET.gear,
				4: WarriorPresets.P4_ARMS_PRESET.gear,
				5: WarriorPresets.P5_ARMS_PRESET.gear,
			},
		},
		tooltip: 'Arms Warrior',
		iconUrl: talentTreeIcons[Class.ClassWarrior][0],
	},
	{
		spec: Spec.SpecWarrior,
		rotation: WarriorPresets.DefaultRotation,
		talents: WarriorPresets.FuryTalents.data,
		specOptions: WarriorPresets.DefaultOptions,
		consumes: WarriorPresets.DefaultConsumes,
		defaultName: 'Fury Warrior',
		defaultFactionRaces: {
			[Faction.Unknown]: Race.RaceUnknown,
			[Faction.Alliance]: Race.RaceHuman,
			[Faction.Horde]: Race.RaceOrc,
		},
		defaultGear: {
			[Faction.Unknown]: {},
			[Faction.Alliance]: {
				1: WarriorPresets.P1_FURY_PRESET.gear,
				2: WarriorPresets.P2_FURY_PRESET.gear,
				3: WarriorPresets.P3_FURY_PRESET.gear,
				4: WarriorPresets.P4_FURY_PRESET.gear,
				5: WarriorPresets.P5_FURY_PRESET.gear,
			},
			[Faction.Horde]: {
				1: WarriorPresets.P1_FURY_PRESET.gear,
				2: WarriorPresets.P2_FURY_PRESET.gear,
				3: WarriorPresets.P3_FURY_PRESET.gear,
				4: WarriorPresets.P4_FURY_PRESET.gear,
				5: WarriorPresets.P5_FURY_PRESET.gear,
			},
		},
		tooltip: 'Fury Warrior',
		iconUrl: talentTreeIcons[Class.ClassWarrior][1],
	},
	{
		spec: Spec.SpecProtectionWarrior,
		rotation: ProtectionWarriorPresets.DefaultRotation,
		talents: ProtectionWarriorPresets.ImpaleProtTalents.data,
		specOptions: ProtectionWarriorPresets.DefaultOptions,
		consumes: ProtectionWarriorPresets.DefaultConsumes,
		defaultName: 'Prot Warrior',
		defaultFactionRaces: {
			[Faction.Unknown]: Race.RaceUnknown,
			[Faction.Alliance]: Race.RaceHuman,
			[Faction.Horde]: Race.RaceOrc,
		},
		defaultGear: {
			[Faction.Unknown]: {},
			[Faction.Alliance]: {
				1: ProtectionWarriorPresets.P1_BALANCED_PRESET.gear,
				2: ProtectionWarriorPresets.P2_BALANCED_PRESET.gear,
				3: ProtectionWarriorPresets.P3_BALANCED_PRESET.gear,
				4: ProtectionWarriorPresets.P4_BALANCED_PRESET.gear,
				5: ProtectionWarriorPresets.P5_BALANCED_PRESET.gear,
			},
			[Faction.Horde]: {
				1: ProtectionWarriorPresets.P1_BALANCED_PRESET.gear,
				2: ProtectionWarriorPresets.P2_BALANCED_PRESET.gear,
				3: ProtectionWarriorPresets.P3_BALANCED_PRESET.gear,
				4: ProtectionWarriorPresets.P4_BALANCED_PRESET.gear,
				5: ProtectionWarriorPresets.P5_BALANCED_PRESET.gear,
			},
		},
		tooltip: 'Protection Warrior',
		iconUrl: talentTreeIcons[Class.ClassWarrior][2],
	},
	{
		spec: Spec.SpecRetributionPaladin,
		rotation: RetributionPaladinPresets.DefaultRotation,
		talents: RetributionPaladinPresets.RetKingsPaladinTalents.data,
		specOptions: RetributionPaladinPresets.DefaultOptions,
		consumes: RetributionPaladinPresets.DefaultConsumes,
		defaultName: 'Ret Paladin',
		defaultFactionRaces: {
			[Faction.Unknown]: Race.RaceUnknown,
			[Faction.Alliance]: Race.RaceHuman,
			[Faction.Horde]: Race.RaceBloodElf,
		},
		defaultGear: {
			[Faction.Unknown]: {},
			[Faction.Alliance]: {
				1: RetributionPaladinPresets.P1_PRESET.gear,
				2: RetributionPaladinPresets.P2_PRESET.gear,
				3: RetributionPaladinPresets.P3_PRESET.gear,
				4: RetributionPaladinPresets.P4_PRESET.gear,
				5: RetributionPaladinPresets.P5_PRESET.gear,
			},
			[Faction.Horde]: {
				1: RetributionPaladinPresets.P1_PRESET.gear,
				2: RetributionPaladinPresets.P2_PRESET.gear,
				3: RetributionPaladinPresets.P3_PRESET.gear,
				4: RetributionPaladinPresets.P4_PRESET.gear,
				5: RetributionPaladinPresets.P5_PRESET.gear,
			},
		},
		tooltip: 'Ret Paladin',
		iconUrl: talentTreeIcons[Class.ClassPaladin][2],
	},
	{
		spec: Spec.SpecProtectionPaladin,
		rotation: ProtectionPaladinPresets.DefaultRotation,
		talents: ProtectionPaladinPresets.SanctityTalents.data,
		specOptions: ProtectionPaladinPresets.DefaultOptions,
		consumes: ProtectionPaladinPresets.DefaultConsumes,
		defaultName: 'Prot Paladin',
		defaultFactionRaces: {
			[Faction.Unknown]: Race.RaceUnknown,
			[Faction.Alliance]: Race.RaceHuman,
			[Faction.Horde]: Race.RaceBloodElf,
		},
		defaultGear: {
			[Faction.Unknown]: {},
			[Faction.Alliance]: {
				1: ProtectionPaladinPresets.P1_PRESET.gear,
				2: ProtectionPaladinPresets.P2_PRESET.gear,
				3: ProtectionPaladinPresets.P3_PRESET.gear,
				4: ProtectionPaladinPresets.P4_PRESET.gear,
				5: ProtectionPaladinPresets.P5_PRESET.gear,
			},
			[Faction.Horde]: {
				1: ProtectionPaladinPresets.P1_PRESET.gear,
				2: ProtectionPaladinPresets.P2_PRESET.gear,
				3: ProtectionPaladinPresets.P3_PRESET.gear,
				4: ProtectionPaladinPresets.P4_PRESET.gear,
				5: ProtectionPaladinPresets.P5_PRESET.gear,
			},
		},
		tooltip: 'Protection Paladin',
		iconUrl: talentTreeIcons[Class.ClassPaladin][1],
	},
	/*	{
			spec: Spec.SpecWarlock,
			rotation: WarlockPresets.DefaultRotation,
			talents: WarlockPresets.DestructionTalents.data,
			specOptions: WarlockPresets.DefaultOptions,
			consumes: WarlockPresets.DefaultConsumes,
			defaultName: 'Destro Warlock',
			defaultFactionRaces: {
				[Faction.Unknown]: Race.RaceUnknown,
				[Faction.Alliance]: Race.RaceHuman,
				[Faction.Horde]: Race.RaceBloodElf,
			},
			defaultGear: {
				[Faction.Unknown]: {},
				[Faction.Alliance]: {
					1: WarlockPresets.P1_DESTRO.gear,
					2: WarlockPresets.P2_DESTRO.gear,
					3: WarlockPresets.P3_DESTRO.gear,
					4: WarlockPresets.P4_DESTRO.gear,
					5: WarlockPresets.P5_DESTRO.gear,
				},
				[Faction.Horde]: {
					1: WarlockPresets.P1_DESTRO.gear,
					2: WarlockPresets.P2_DESTRO.gear,
					3: WarlockPresets.P3_DESTRO.gear,
					4: WarlockPresets.P4_DESTRO.gear,
					5: WarlockPresets.P5_DESTRO.gear,
				},
			},
			tooltip: 'Destruction Warlock: defaults to casting Curse of Doom.',
			iconUrl: talentTreeIcons[Class.ClassWarlock][2],
		},*/
	{
		spec: Spec.SpecWarlock,
		rotation: WarlockPresets.AfflictionRotation,
		talents: WarlockPresets.AfflictionTalents.data,
		specOptions: WarlockPresets.AfflictionOptions,
		consumes: WarlockPresets.DefaultConsumes,
		defaultName: 'Aff Warlock',
		defaultFactionRaces: {
			[Faction.Unknown]: Race.RaceUnknown,
			[Faction.Alliance]: Race.RaceHuman,
			[Faction.Horde]: Race.RaceBloodElf,
		},
		defaultGear: {
			[Faction.Unknown]: {},
			[Faction.Alliance]: {
				1: WarlockPresets.P1_DESTRO.gear,
				2: WarlockPresets.P2_DESTRO.gear,
				3: WarlockPresets.P3_DESTRO.gear,
				4: WarlockPresets.P4_DESTRO.gear,
				5: WarlockPresets.P5_DESTRO.gear,
			},
			[Faction.Horde]: {
				1: WarlockPresets.P1_DESTRO.gear,
				2: WarlockPresets.P2_DESTRO.gear,
				3: WarlockPresets.P3_DESTRO.gear,
				4: WarlockPresets.P4_DESTRO.gear,
				5: WarlockPresets.P5_DESTRO.gear,
			},
		},
		tooltip: 'Affliction Warlock: by default casts CoE with Malediction',
		iconUrl: talentTreeIcons[Class.ClassWarlock][0],
	},
	/*	{
			spec: Spec.SpecWarlock,
			rotation: WarlockPresets.DemonologyRotation,
			talents: WarlockPresets.DemonologistTalents.data,
			specOptions: WarlockPresets.DemonologyOptions,
			consumes: WarlockPresets.DefaultConsumes,
			defaultName: 'Demo Warlock',
			defaultFactionRaces: {
				[Faction.Unknown]: Race.RaceUnknown,
				[Faction.Alliance]: Race.RaceHuman,
				[Faction.Horde]: Race.RaceBloodElf,
			},
			defaultGear: {
				[Faction.Unknown]: {},
				[Faction.Alliance]: {
					1: WarlockPresets.P1_DESTRO.gear,
					2: WarlockPresets.P2_DESTRO.gear,
					3: WarlockPresets.P3_DESTRO.gear,
					4: WarlockPresets.P4_DESTRO.gear,
					5: WarlockPresets.P5_DESTRO.gear,
				},
				[Faction.Horde]: {
					1: WarlockPresets.P1_DESTRO.gear,
					2: WarlockPresets.P2_DESTRO.gear,
					3: WarlockPresets.P3_DESTRO.gear,
					4: WarlockPresets.P4_DESTRO.gear,
					5: WarlockPresets.P5_DESTRO.gear,
				},
			},
			tooltip: 'Demonology Warlock',
			iconUrl: talentTreeIcons[Class.ClassWarlock][1],
		},*/
];

export const implementedSpecs: Array<Spec> = [...new Set(playerPresets.map(preset => preset.spec))];

export const buffBotPresets: Array<BuffBotSettings> = [
	{
		// The value of this field must never change, to preserve local storage data.
		buffBotId: 'Bear',
		deprecated: true,
		spec: Spec.SpecBalanceDruid,
		name: 'Bear',
		tooltip: 'Bear: Adds Gift of the Wild, an Innervate, Faerie Fire, and Leader of the Pack.',
		iconUrl: 'https://wow.zamimg.com/images/wow/icons/large/ability_racial_bearform.jpg',
		modifyRaidProto: (buffBot: BuffBot, raidProto: RaidProto, partyProto: PartyProto) => {
			raidProto.buffs!.giftOfTheWild = Math.max(raidProto.buffs!.giftOfTheWild, TristateEffect.TristateEffectRegular);
			raidProto.buffs!.thorns = Math.max(raidProto.buffs!.thorns, TristateEffect.TristateEffectRegular);
			raidProto.debuffs!.faerieFire = Math.max(raidProto.debuffs!.faerieFire, TristateEffect.TristateEffectRegular);
			raidProto.buffs!.leaderOfThePack = Math.max(raidProto.buffs!.leaderOfThePack, TristateEffect.TristateEffectRegular);

			const innervateIndex = buffBot.getInnervateAssignment().targetIndex;
			if (innervateIndex != NO_TARGET) {
				const partyIndex = Math.floor(innervateIndex / 5);
				const playerIndex = innervateIndex % 5;
				const playerProto = raidProto.parties[partyIndex].players[playerIndex];
				if (playerProto.buffs) {
					playerProto.buffs.innervates++;
				}
			}
		},
	},
	{
		// The value of this field must never change, to preserve local storage data.
		buffBotId: 'Resto Druid',
		spec: Spec.SpecBalanceDruid,
		name: 'Resto Druid',
		tooltip: 'Resto Druid: Adds Improved Gift of the Wild, and an Innervate.',
		iconUrl: 'https://wow.zamimg.com/images/wow/icons/large/spell_nature_healingtouch.jpg',
		modifyRaidProto: (buffBot: BuffBot, raidProto: RaidProto, partyProto: PartyProto) => {
			raidProto.buffs!.giftOfTheWild = TristateEffect.TristateEffectImproved;
			raidProto.buffs!.thorns = Math.max(raidProto.buffs!.thorns, TristateEffect.TristateEffectRegular);

			const innervateIndex = buffBot.getInnervateAssignment().targetIndex;
			if (innervateIndex != NO_TARGET) {
				const partyIndex = Math.floor(innervateIndex / 5);
				const playerIndex = innervateIndex % 5;
				const playerProto = raidProto.parties[partyIndex].players[playerIndex];
				if (playerProto.buffs) {
					playerProto.buffs.innervates++;
				}
			}
		},
	},
	{
		// The value of this field must never change, to preserve local storage data.
		buffBotId: 'Dreamstate',
		spec: Spec.SpecBalanceDruid,
		name: 'Dreamstate',
		tooltip: 'Dreamstate: Adds Improved Gift of the Wild, an Innervate, and Improved Faerie Fire.',
		iconUrl: 'https://wow.zamimg.com/images/wow/icons/large/spell_nature_faeriefire.jpg',
		modifyRaidProto: (buffBot: BuffBot, raidProto: RaidProto, partyProto: PartyProto) => {
			raidProto.buffs!.giftOfTheWild = TristateEffect.TristateEffectImproved;
			raidProto.buffs!.thorns = TristateEffect.TristateEffectImproved;
			raidProto.debuffs!.faerieFire = TristateEffect.TristateEffectImproved;

			const innervateIndex = buffBot.getInnervateAssignment().targetIndex;
			if (innervateIndex != NO_TARGET) {
				const partyIndex = Math.floor(innervateIndex / 5);
				const playerIndex = innervateIndex % 5;
				const playerProto = raidProto.parties[partyIndex].players[playerIndex];
				if (playerProto.buffs) {
					playerProto.buffs.innervates++;
				}
			}
		},
	},
	{
		// The value of this field must never change, to preserve local storage data.
		buffBotId: 'Mage',
		deprecated: true,
		spec: Spec.SpecMage,
		name: 'Mage',
		tooltip: 'Mage: Adds Arcane Brilliance.',
		iconUrl: 'https://wow.zamimg.com/images/wow/icons/large/spell_holy_arcaneintellect.jpg',
		modifyRaidProto: (buffBot: BuffBot, raidProto: RaidProto, partyProto: PartyProto) => {
			raidProto.buffs!.arcaneBrilliance = true;
		},
	},
	{
		// The value of this field must never change, to preserve local storage data.
		buffBotId: 'Paladin',
		spec: Spec.SpecRetributionPaladin,
		name: 'Holy Paladin',
		tooltip: 'Holy Paladin: Adds a set of blessings.',
		iconUrl: talentTreeIcons[Class.ClassPaladin][0],
		modifyRaidProto: (buffBot: BuffBot, raidProto: RaidProto, partyProto: PartyProto) => {
			// Do nothing, blessings are handled elswhere.
		},
	},
	{
		// The value of this field must never change, to preserve local storage data.
		buffBotId: 'JoW Paladin',
		spec: Spec.SpecRetributionPaladin,
		name: 'JoW Paladin',
		tooltip: 'JoW Paladin: Adds a set of blessings and Judgement of Wisdom.',
		iconUrl: 'https://wow.zamimg.com/images/wow/icons/large/spell_holy_righteousnessaura.jpg',
		modifyRaidProto: (buffBot: BuffBot, raidProto: RaidProto, partyProto: PartyProto) => {
			// Blessings are handled elswhere.
			raidProto.debuffs!.judgementOfWisdom = true;
		},
	},
	{
		// The value of this field must never change, to preserve local storage data.
		buffBotId: 'Holy Priest',
		spec: Spec.SpecShadowPriest,
		name: 'Holy Priest',
		tooltip: 'Holy Priest: Adds Improved PW Fortitude and Shadow Protection.',
		iconUrl: talentTreeIcons[Class.ClassPriest][1],
		modifyRaidProto: (buffBot: BuffBot, raidProto: RaidProto, partyProto: PartyProto) => {
			raidProto.buffs!.shadowProtection = true;
			raidProto.buffs!.powerWordFortitude = TristateEffect.TristateEffectImproved;
		},
	},
	{
		// The value of this field must never change, to preserve local storage data.
		buffBotId: 'Divine Spirit Priest',
		spec: Spec.SpecShadowPriest,
		name: 'Disc Priest',
		tooltip: 'Disc Priest: Adds Improved PW Fort, Shadow Protection, Improved Divine Spirit and a Power Infusion.',
		iconUrl: 'https://wow.zamimg.com/images/wow/icons/medium/spell_holy_powerinfusion.jpg',
		modifyRaidProto: (buffBot: BuffBot, raidProto: RaidProto, partyProto: PartyProto) => {
			raidProto.buffs!.shadowProtection = true;
			raidProto.buffs!.powerWordFortitude = TristateEffect.TristateEffectImproved;
			raidProto.buffs!.divineSpirit = true;

			const powerInfusionIndex = buffBot.getPowerInfusionAssignment().targetIndex;
			if (powerInfusionIndex != NO_TARGET) {
				const partyIndex = Math.floor(powerInfusionIndex / 5);
				const playerIndex = powerInfusionIndex % 5;
				const playerProto = raidProto.parties[partyIndex].players[playerIndex];
				if (playerProto.buffs) {
					playerProto.buffs.powerInfusions++;
				}
			}
		},
	},
	{
		// The value of this field must never change, to preserve local storage data.
		buffBotId: 'Resto Shaman',
		spec: Spec.SpecElementalShaman,
		name: 'Resto Shaman',
		tooltip: 'Resto Shaman: Adds Bloodlust, Mana Spring Totem, Mana Tide Totem, Strength of Earth Totem. Chooses air totem based on party composition.',
		iconUrl: talentTreeIcons[Class.ClassShaman][2],
		modifyRaidProto: (buffBot: BuffBot, raidProto: RaidProto, partyProto: PartyProto) => {
			raidProto.buffs!.bloodlust = true;
			raidProto.buffs!.manaSpringTotem = TristateEffect.TristateEffectImproved;
			partyProto.buffs!.manaTideTotems++;

			// Choose which air totem to drop based on party composition.
			const woaSpecs = [
				Spec.SpecBalanceDruid,
				Spec.SpecMage,
				Spec.SpecShadowPriest,
				Spec.SpecSmitePriest,
				Spec.SpecEnhancementShaman,
				Spec.SpecElementalShaman,
				Spec.SpecWarlock,
			];
			const wfSpecs = [
				Spec.SpecRetributionPaladin,
				Spec.SpecRogue,
				Spec.SpecWarrior,
				Spec.SpecProtectionWarrior,
				Spec.SpecFeralDruid,
				Spec.SpecFeralTankDruid,
			];
			const [woaVotes, wfVotes] = [woaSpecs, wfSpecs]
				.map(specs => partyProto.players
					.filter(player => player.class != Class.ClassUnknown)
					.map(player => playerToSpec(player))
					.filter(playerSpec => specs.includes(playerSpec))
					.length);

			if (woaVotes >= wfVotes) {
				raidProto.buffs!.wrathOfAirTotem = true;
			} else {
				raidProto.buffs!.windfuryTotem = TristateEffect.TristateEffectRegular;
			}
		},
	},
	{
		// The value of this field must never change, to preserve local storage data.
<<<<<<< HEAD
		buffBotId: 'CoE Warlock',
		spec: Spec.SpecWarlock,
		deprecated: true,
		name: 'CoE Warlock',
		tooltip: 'CoE Warlock: Adds Curse of Elements (regular). Also adds +20% uptime to ISB.',
		iconUrl: 'https://wow.zamimg.com/images/wow/icons/large/spell_shadow_chilltouch.jpg',
		modifyRaidProto: (buffBot: BuffBot, raidProto: RaidProto, partyProto: PartyProto) => {
			const debuffs = raidProto.debuffs!;
			debuffs.curseOfElements = Math.max(debuffs.curseOfElements, TristateEffect.TristateEffectRegular);
		},
	},
	{
		// The value of this field must never change, to preserve local storage data.
		buffBotId: 'Malediction Warlock',
		spec: Spec.SpecWarlock,
		name: 'Aff Warlock',
		deprecated: true,
		tooltip: 'Affliction Warlock: Adds Curse of Elements (improved). Also adds +20% uptime to ISB.',
		iconUrl: 'https://wow.zamimg.com/images/wow/icons/large/spell_shadow_curseofachimonde.jpg',
		modifyRaidProto: (buffBot: BuffBot, raidProto: RaidProto, partyProto: PartyProto) => {
			const debuffs = raidProto.debuffs!;
			debuffs.curseOfElements = TristateEffect.TristateEffectImproved;
		},
	},
	{
		// The value of this field must never change, to preserve local storage data.
		buffBotId: 'CoW Warlock',
		spec: Spec.SpecWarlock,
		deprecated: true,
		name: 'CoW Warlock',
		tooltip: 'CoW Warlock: Adds Curse of Weakness. Also adds +20% uptime to ISB.',
		iconUrl: 'https://wow.zamimg.com/images/wow/icons/large/spell_shadow_unholystrength.jpg',
		modifyRaidProto: (buffBot: BuffBot, raidProto: RaidProto, partyProto: PartyProto) => {
			const debuffs = raidProto.debuffs!;
			debuffs.curseOfWeakness = true;
		},
	},
	{
		// The value of this field must never change, to preserve local storage data.
=======
>>>>>>> 938287d4
		buffBotId: 'Arms Warrior',
		deprecated: true,
		spec: Spec.SpecWarrior,
		name: 'Arms Warrior',
		tooltip: 'Arms Warrior: Adds Sunder Armor, Blood Frenzy, and Improved Battle Shout.',
		iconUrl: 'https://wow.zamimg.com/images/wow/icons/medium/ability_warrior_savageblow.jpg',
		modifyRaidProto: (buffBot: BuffBot, raidProto: RaidProto, partyProto: PartyProto) => {
			raidProto.buffs!.battleShout = TristateEffect.TristateEffectImproved;
			const debuffs = raidProto.debuffs!;
			debuffs.sunderArmor = true;
			debuffs.bloodFrenzy = true;
		},
	},
	{
		// The value of this field must never change, to preserve local storage data.
		buffBotId: 'Fury Warrior',
		deprecated: true,
		spec: Spec.SpecWarrior,
		name: 'Fury Warrior',
		tooltip: 'Fury Warrior: Adds Sunder Armor and Improved Battle Shout.',
		iconUrl: 'https://wow.zamimg.com/images/wow/icons/medium/ability_warrior_innerrage.jpg',
		modifyRaidProto: (buffBot: BuffBot, raidProto: RaidProto, partyProto: PartyProto) => {
			raidProto.buffs!.battleShout = TristateEffect.TristateEffectImproved;
			const debuffs = raidProto.debuffs!;
			debuffs.sunderArmor = true;
		},
	},
	{
		// The value of this field must never change, to preserve local storage data.
		buffBotId: 'Prot Warrior',
		deprecated: true,
		spec: Spec.SpecWarrior,
		name: 'Prot Warrior',
		tooltip: 'Prot Warrior: Adds Sunder Armor.',
		iconUrl: 'https://wow.zamimg.com/images/wow/icons/medium/inv_shield_06.jpg',
		modifyRaidProto: (buffBot: BuffBot, raidProto: RaidProto, partyProto: PartyProto) => {
			const debuffs = raidProto.debuffs!;
			debuffs.sunderArmor = true;
		},
	},
];<|MERGE_RESOLUTION|>--- conflicted
+++ resolved
@@ -963,48 +963,6 @@
 	},
 	{
 		// The value of this field must never change, to preserve local storage data.
-<<<<<<< HEAD
-		buffBotId: 'CoE Warlock',
-		spec: Spec.SpecWarlock,
-		deprecated: true,
-		name: 'CoE Warlock',
-		tooltip: 'CoE Warlock: Adds Curse of Elements (regular). Also adds +20% uptime to ISB.',
-		iconUrl: 'https://wow.zamimg.com/images/wow/icons/large/spell_shadow_chilltouch.jpg',
-		modifyRaidProto: (buffBot: BuffBot, raidProto: RaidProto, partyProto: PartyProto) => {
-			const debuffs = raidProto.debuffs!;
-			debuffs.curseOfElements = Math.max(debuffs.curseOfElements, TristateEffect.TristateEffectRegular);
-		},
-	},
-	{
-		// The value of this field must never change, to preserve local storage data.
-		buffBotId: 'Malediction Warlock',
-		spec: Spec.SpecWarlock,
-		name: 'Aff Warlock',
-		deprecated: true,
-		tooltip: 'Affliction Warlock: Adds Curse of Elements (improved). Also adds +20% uptime to ISB.',
-		iconUrl: 'https://wow.zamimg.com/images/wow/icons/large/spell_shadow_curseofachimonde.jpg',
-		modifyRaidProto: (buffBot: BuffBot, raidProto: RaidProto, partyProto: PartyProto) => {
-			const debuffs = raidProto.debuffs!;
-			debuffs.curseOfElements = TristateEffect.TristateEffectImproved;
-		},
-	},
-	{
-		// The value of this field must never change, to preserve local storage data.
-		buffBotId: 'CoW Warlock',
-		spec: Spec.SpecWarlock,
-		deprecated: true,
-		name: 'CoW Warlock',
-		tooltip: 'CoW Warlock: Adds Curse of Weakness. Also adds +20% uptime to ISB.',
-		iconUrl: 'https://wow.zamimg.com/images/wow/icons/large/spell_shadow_unholystrength.jpg',
-		modifyRaidProto: (buffBot: BuffBot, raidProto: RaidProto, partyProto: PartyProto) => {
-			const debuffs = raidProto.debuffs!;
-			debuffs.curseOfWeakness = true;
-		},
-	},
-	{
-		// The value of this field must never change, to preserve local storage data.
-=======
->>>>>>> 938287d4
 		buffBotId: 'Arms Warrior',
 		deprecated: true,
 		spec: Spec.SpecWarrior,
