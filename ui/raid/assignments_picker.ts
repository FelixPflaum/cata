--- conflicted
+++ resolved
@@ -17,22 +17,8 @@
 declare var tippy: any;
 
 export class AssignmentsPicker extends Component {
-<<<<<<< HEAD
     readonly raidSimUI: RaidSimUI;
     readonly changeEmitter: TypedEvent<void> = new TypedEvent<void>();
-
-    private readonly innervatesPicker: InnervatesPicker;
-    private readonly powerInfusionsPicker: PowerInfusionsPicker;
-
-    constructor(parentElem: HTMLElement, raidSimUI: RaidSimUI) {
-        super(parentElem, 'assignments-picker-root');
-        this.raidSimUI = raidSimUI;
-        this.innervatesPicker = new InnervatesPicker(this.rootElem, raidSimUI);
-        this.powerInfusionsPicker = new PowerInfusionsPicker(this.rootElem, raidSimUI);
-    }
-=======
-	readonly raidSimUI: RaidSimUI;
-	readonly changeEmitter: TypedEvent<void> = new TypedEvent<void>();
 
 	private readonly innervatesPicker: InnervatesPicker;
 	private readonly powerInfusionsPicker: PowerInfusionsPicker;
@@ -45,7 +31,6 @@
 		this.powerInfusionsPicker = new PowerInfusionsPicker(this.rootElem, raidSimUI);
 		this.tricksOfTheTradesPicker = new TricksOfTheTradesPicker(this.rootElem, raidSimUI);
 	}
->>>>>>> 1fe64714
 }
 
 interface AssignmentTargetPicker {
@@ -187,7 +172,6 @@
 }
 
 class PowerInfusionsPicker extends AssignedBuffPicker {
-<<<<<<< HEAD
     getTitle(): string {
         return 'Power Infusions';
     }
@@ -227,46 +211,6 @@
     setBuffBotValue(eventID: EventID, buffBot: BuffBot, newValue: RaidTarget) {
         buffBot.setPowerInfusionAssignment(eventID, newValue);
     }
-=======
-	getTitle(): string {
-		return 'Power Infusions';
-	}
-
-	getSourcePlayers(): Array<Player<any> | BuffBot> {
-		return this.raidSimUI.getPlayersAndBuffBots()
-			.filter(playerOrBot => playerOrBot?.getClass() == Class.ClassPriest)
-			.filter(playerOrBot => {
-				if (playerOrBot instanceof BuffBot) {
-					return playerOrBot.settings.buffBotId == 'Divine Spirit Priest';
-				} else {
-					const player = playerOrBot as Player<any>;
-					if (!(player as Player<Spec.SpecSmitePriest>).getTalents().powerInfusion) {
-						return false;
-					}
-					// Don't include shadow priests even if they have the talent, because they
-					// don't have a raid target option for this.
-					return player.spec == Spec.SpecSmitePriest;
-				}
-			}) as Array<Player<any> | BuffBot>;
-	}
-
-	getPlayerValue(player: Player<any>): RaidTarget {
-		return (player as Player<Spec.SpecSmitePriest>).getSpecOptions().powerInfusionTarget || emptyRaidTarget();
-	}
-
-	setPlayerValue(eventID: EventID, player: Player<any>, newValue: RaidTarget) {
-		const newOptions = (player as Player<Spec.SpecSmitePriest>).getSpecOptions();
-		newOptions.powerInfusionTarget = newValue;
-		player.setSpecOptions(eventID, newOptions);
-	}
-
-	getBuffBotValue(buffBot: BuffBot): RaidTarget {
-		return buffBot.getPowerInfusionAssignment();
-	}
-
-	setBuffBotValue(eventID: EventID, buffBot: BuffBot, newValue: RaidTarget) {
-		buffBot.setPowerInfusionAssignment(eventID, newValue);
-	}
 }
 
 class TricksOfTheTradesPicker extends AssignedBuffPicker {
@@ -295,5 +239,4 @@
 	setBuffBotValue(eventID: EventID, buffBot: BuffBot, newValue: RaidTarget) {
 		buffBot.setTricksOfTheTradeAssignment(eventID, newValue);
 	}
->>>>>>> 1fe64714
 }