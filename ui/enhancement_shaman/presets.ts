import { Consumes } from '../core/proto/common.js';

import { EquipmentSpec } from '../core/proto/common.js';
import { Flask } from '../core/proto/common.js';
import { Food } from '../core/proto/common.js';
import { Glyphs } from '../core/proto/common.js';
import { ItemSpec } from '../core/proto/common.js';
import { Potions } from '../core/proto/common.js';
import { WeaponImbue } from '../core/proto/common.js';
import { Faction } from '../core/proto/common.js';
import { SavedTalents } from '../core/proto/ui.js';
import { Player } from '../core/player.js';

import { EnhancementShaman, EnhancementShaman_Rotation as EnhancementShamanRotation, EnhancementShaman_Options as EnhancementShamanOptions, ShamanShield } from '../core/proto/shaman.js';
import {
	AirTotem,
	EarthTotem,
	FireTotem,
	WaterTotem,
	ShamanTotems,
<<<<<<< HEAD
} from '../core/proto/shaman.js';
=======
    ShamanImbue,
    ShamanSyncType
} from '/wotlk/core/proto/shaman.js';
>>>>>>> 1fe64714

import * as Enchants from '../core/constants/enchants.js';
import * as Gems from '../core/proto_utils/gems.js';
import * as Tooltips from '../core/constants/tooltips.js';

// Preset options for this spec.
// Eventually we will import these values for the raid sim too, so its good to
// keep them in a separate file.

// Default talents. Uses the wowhead calculator format, make the talents on
// https://wowhead.com/wotlk/talent-calc and copy the numbers in the url.
export const StandardTalents = {
	name: 'Standard',
	data: SavedTalents.create({
		talentsString: '053030152-30205023105021333031131031051',
	}),
};

export const DefaultRotation = EnhancementShamanRotation.create({
	totems: ShamanTotems.create({
		earth: EarthTotem.StrengthOfEarthTotem,
		air: AirTotem.WindfuryTotem,
		fire: FireTotem.SearingTotem,
		water: WaterTotem.ManaSpringTotem,
	}),
});

export const DefaultOptions = EnhancementShamanOptions.create({
	shield: ShamanShield.LightningShield,
	bloodlust: true,
	imbueMH: ShamanImbue.WindfuryWeapon,
	imbueOH: ShamanImbue.FlametongueWeapon,
	syncType: ShamanSyncType.SyncMainhandOffhandSwings,
});

export const DefaultConsumes = Consumes.create({
	defaultPotion: Potions.HastePotion,
	flask: Flask.FlaskOfRelentlessAssault,
	food: Food.FoodRoastedClefthoof,
});

export const P1_PRESET = {
	name: 'P1 Preset',
	tooltip: Tooltips.BASIC_BIS_DISCLAIMER,
	gear: EquipmentSpec.fromJsonString(`{"items": [
		{
			"id": 29040,
			"enchant": 29192,
			"gems": [
				32409,
				24027
			]
		},
		{
			"id": 29381
		},
		{
			"id": 29043,
			"enchant": 28888,
			"gems": [
				24027,
				24058
			]
		},
		{
			"id": 24259,
			"enchant": 34004,
			"gems": [
				24027
			]
		},
		{
			"id": 29038,
			"enchant": 24003,
			"gems": [
				24027,
				24027,
				24058
			]
		},
		{
			"id": 25697,
			"enchant": 27899,
			"gems": [
				24027
			]
		},
		{
			"id": 29039,
			"enchant": 33995
		},
		{
			"id": 28656
		},
		{
			"id": 30534,
			"enchant": 29535,
			"gems": [
				24054,
				24054,
				24058
			]
		},
		{
			"id": 28746,
			"enchant": 28279,
			"gems": [
				24027,
				24027
			]
		},
		{
			"id": 28757
		},
		{
			"id": 29283
		},
		{
			"id": 28830
		},
		{
			"id": 29383
		},
		{
			"id": 28767,
			"enchant": 22559
		},
		{
			"id": 27872,
			"enchant": 22559
		},
		{
			"id": 27815
		}
	]}`),
};

export const P2_PRESET = {
	name: 'P2 Preset',
	tooltip: Tooltips.BASIC_BIS_DISCLAIMER,
	gear: EquipmentSpec.fromJsonString(`{"items": [
		{
			"id": 30190,
			"enchant": 29192,
			"gems": [
				32409,
				24058
			]
		},
		{
			"id": 30017
		},
		{
			"id": 30055,
			"enchant": 28888,
			"gems": [
				24027
			]
		},
		{
			"id": 29994,
			"enchant": 34004
		},
		{
			"id": 30185,
			"enchant": 24003,
			"gems": [
				24027,
				24054,
				24058
			]
		},
		{
			"id": 30091,
			"enchant": 27899,
			"gems": [
				24027
			]
		},
		{
			"id": 30189,
			"enchant": 33995
		},
		{
			"id": 30106,
			"gems": [
				24027,
				24054
			]
		},
		{
			"id": 30192,
			"enchant": 29535,
			"gems": [
				24027
			]
		},
		{
			"id": 30039,
			"enchant": 28279
		},
		{
			"id": 29997
		},
		{
			"id": 30052
		},
		{
			"id": 28830
		},
		{
			"id": 29383
		},
		{
			"id": 32944,
			"enchant": 22559
		},
		{
			"id": 29996,
			"enchant": 22559
		},
		{
			"id": 27815
		}
	]}`),
};

export const P3_PRESET = {
	name: 'P3 Preset',
	tooltip: Tooltips.BASIC_BIS_DISCLAIMER,
	gear: EquipmentSpec.fromJsonString(`{"items": [
		{
			"id": 32235,
			"enchant": 29192,
			"gems": [
				32409,
				32193
			]
		},
		{
			"id": 32260
		},
		{
			"id": 32575,
			"enchant": 28888
		},
		{
			"id": 32323,
			"enchant": 34004
		},
		{
			"id": 30905,
			"enchant": 24003,
			"gems": [
				32211,
				32193,
				32217
			]
		},
		{
			"id": 32574,
			"enchant": 27899
		},
		{
			"id": 32234,
			"enchant": 33995
		},
		{
			"id": 30106,
			"gems": [
				32193,
				32193
			]
		},
		{
			"id": 30900,
			"enchant": 29535,
			"gems": [
				32193,
				32217,
				32211
			]
		},
		{
			"id": 32510,
			"enchant": 28279
		},
		{
			"id": 29997
		},
		{
			"id": 32497
		},
		{
			"id": 28830
		},
		{
			"id": 29383
		},
		{
			"id": 32262,
			"enchant": 22559
		},
		{
			"id": 32262,
			"enchant": 22559
		},
		{
			"id": 27815
		}
	]}`),
};

export const P4_PRESET = {
	name: 'P4 Preset',
	tooltip: Tooltips.BASIC_BIS_DISCLAIMER,
	gear: EquipmentSpec.fromJsonString(`{"items": [
		{
			"id": 32235,
			"enchant": 29192,
			"gems": [
				32409,
				32217
			]
		},
		{
			"id": 32260
		},
		{
			"id": 32581,
			"enchant": 28888
		},
		{
			"id": 32323,
			"enchant": 34004
		},
		{
			"id": 30905,
			"enchant": 24003,
			"gems": [
				32211,
				32193,
				32217
			]
		},
		{
			"id": 30863,
			"enchant": 27899,
			"gems": [
				32217
			]
		},
		{
			"id": 32234,
			"enchant": 33995
		},
		{
			"id": 30106,
			"gems": [
				32193,
				32211
			]
		},
		{
			"id": 30900,
			"enchant": 29535,
			"gems": [
				32193,
				32217,
				32211
			]
		},
		{
			"id": 32510,
			"enchant": 28279
		},
		{
			"id": 32497
		},
		{
			"id": 33496
		},
		{
			"id": 33831
		},
		{
			"id": 28830
		},
		{
			"id": 32262,
			"enchant": 22559
		},
		{
			"id": 32262,
			"enchant": 33307
		},
		{
			"id": 33507
		}
	]}`),
};

export const P5_PRESET = {
	name: 'P5 Preset',
	tooltip: Tooltips.BASIC_BIS_DISCLAIMER,
	gear: EquipmentSpec.fromJsonString(`{"items": [
		{
			"id": 34333,
			"enchant": 29192,
			"gems": [
				32193,
				32409
			]
		},
		{
			"id": 34358,
			"gems": [
				32217
			]
		},
		{
			"id": 31024,
			"enchant": 28888,
			"gems": [
				32217,
				32217
			]
		},
		{
			"id": 34241,
			"enchant": 34004,
			"gems": [
				32193
			]
		},
		{
			"id": 34397,
			"enchant": 24003,
			"gems": [
				32211,
				32217,
				32193
			]
		},
		{
			"id": 34439,
			"enchant": 27899,
			"gems": [
				32193
			]
		},
		{
			"id": 34343,
			"enchant": 33995,
			"gems": [
				32193,
				32217
			]
		},
		{
			"id": 34545,
			"gems": [
				32193
			]
		},
		{
			"id": 34188,
			"enchant": 29535,
			"gems": [
				32193,
				32193,
				32193
			]
		},
		{
			"id": 34567,
			"enchant": 28279,
			"gems": [
				32217
			]
		},
		{
			"id": 34189
		},
		{
			"id": 32497
		},
		{
			"id": 34427
		},
		{
			"id": 34472
		},
		{
			"id": 34331,
			"enchant": 22559,
			"gems": [
				32217,
				32217
			]
		},
		{
			"id": 34346,
			"enchant": 33307,
			"gems": [
				32217,
				32211
			]
		},
		{
			"id": 33507
		}
	]}`),
};<|MERGE_RESOLUTION|>--- conflicted
+++ resolved
@@ -18,13 +18,9 @@
 	FireTotem,
 	WaterTotem,
 	ShamanTotems,
-<<<<<<< HEAD
-} from '../core/proto/shaman.js';
-=======
     ShamanImbue,
     ShamanSyncType
 } from '/wotlk/core/proto/shaman.js';
->>>>>>> 1fe64714
 
 import * as Enchants from '../core/constants/enchants.js';
 import * as Gems from '../core/proto_utils/gems.js';
