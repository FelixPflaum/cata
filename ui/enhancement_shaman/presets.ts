--- conflicted
+++ resolved
@@ -10,13 +10,8 @@
 	Debuffs,
 	CustomRotation,
 	CustomSpell,
-<<<<<<< HEAD
-=======
-	ItemSwap,
-	ItemSpec,
 	Spec,
 	Faction,
->>>>>>> 9978fafa
 } from '../core/proto/common.js';
 import { SavedRotation, SavedTalents } from '../core/proto/ui.js';
 import { APLRotation } from '../core/proto/apl.js';
