--- conflicted
+++ resolved
@@ -124,23 +124,9 @@
 
 			// IconInputs to include in the 'Player' section on the settings tab.
 			playerIconInputs: [
-<<<<<<< HEAD
 				ShamanInputs.ShamanShieldInput,
 				ShamanInputs.Bloodlust,
 			],
-			//	weaponImbues: [
-			//		WeaponImbue.WeaponImbueShamanWindfury,
-			//		WeaponImbue.WeaponImbueShamanFlametongue,
-			//		WeaponImbue.WeaponImbueShamanFrostbrand,
-			//		WeaponImbue.WeaponImbueShamanRockbiter,
-			//		WeaponImbue.WeaponImbueRighteousWeaponCoating,
-			//	],
-=======
-				ShamanInputs.IconWaterShield,
-				ShamanInputs.IconLightningShield,
-				ShamanInputs.IconBloodlust,
-            ],
->>>>>>> 77c3a0a8
 			// Inputs to include in the 'Rotation' section on the settings tab.
 			rotationInputs: ShamanInputs.EnhancementShamanRotationConfig, 
 			// Inputs to include in the 'Other' section on the settings tab.
