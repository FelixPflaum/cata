--- conflicted
+++ resolved
@@ -123,11 +123,7 @@
 				debuffs: Debuffs.create({
 					bloodFrenzy: true,
 					sunderArmor: true,
-<<<<<<< HEAD
-					curseOfWeakness: true,
-=======
 					curseOfWeakness: TristateEffect.TristateEffectRegular,
->>>>>>> 7d90d7cc
 					curseOfElements: true,
 					faerieFire: TristateEffect.TristateEffectImproved,
 					judgementOfWisdom: true,
