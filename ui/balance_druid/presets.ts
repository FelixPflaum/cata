import { Consumes } from '../core/proto/common.js';
import { Flask } from '../core/proto/common.js';
import { Food } from '../core/proto/common.js';
import { Glyphs } from '../core/proto/common.js';
import { EquipmentSpec } from '../core/proto/common.js';
import { ItemSpec } from '../core/proto/common.js';
import { Potions } from '../core/proto/common.js';
import { WeaponImbue } from '../core/proto/common.js';
import { Faction } from '../core/proto/common.js';
import { SavedTalents } from '../core/proto/ui.js';
import { Player } from '../core/player.js';

<<<<<<< HEAD
import { BalanceDruid, BalanceDruid_Rotation as BalanceDruidRotation, DruidTalents as DruidTalents, BalanceDruid_Options as BalanceDruidOptions } from '../core/proto/druid.js';
import { BalanceDruid_Rotation_PrimarySpell as PrimarySpell } from '../core/proto/druid.js';
=======
import { BalanceDruid, BalanceDruid_Rotation as BalanceDruidRotation, DruidTalents as DruidTalents, BalanceDruid_Options as BalanceDruidOptions, BalanceDruid_Rotation_RotationType as RotationType } from '/wotlk/core/proto/druid.js';
>>>>>>> 1fe64714

import * as Enchants from '../core/constants/enchants.js';
import * as Gems from '../core/proto_utils/gems.js';
import * as Tooltips from '../core/constants/tooltips.js';

// Preset options for this spec.
// Eventually we will import these values for the raid sim too, so its good to
// keep them in a separate file.

// Default talents. Uses the wowhead calculator format, make the talents on
// https://wowhead.com/wotlk/talent-calc and copy the numbers in the url.
export const StandardTalents = {
    name: 'Standard',
    data: SavedTalents.create({
        talentsString: '510022312503135231351--520033',
    }),
};

export const DefaultRotation = BalanceDruidRotation.create({
<<<<<<< HEAD
    primarySpell: PrimarySpell.Adaptive,
    faerieFire: true,
=======
	type: RotationType.Adaptive,
>>>>>>> 1fe64714
});

export const DefaultOptions = BalanceDruidOptions.create({
});

export const DefaultConsumes = Consumes.create({
<<<<<<< HEAD
    flask: Flask.FlaskOfBlindingLight,
    food: Food.FoodBlackenedBasilisk,
    mainHandImbue: WeaponImbue.WeaponImbueBrilliantWizardOil,
    defaultPotion: Potions.SuperManaPotion,
});

export const P1_ALLIANCE_PRESET = {
    name: 'P1 Alliance Preset',
    tooltip: Tooltips.BASIC_BIS_DISCLAIMER,
    enableWhen: (player: Player<any>) => player.getFaction() == Faction.Alliance,
    gear: EquipmentSpec.fromJsonString(`{"items": [
		{
			"id": 29093,
			"enchant": 29191,
			"gems": [
				24030,
				34220
			]
		},
		{
			"id": 28762
		},
		{
			"id": 29095,
			"enchant": 28886,
			"gems": [
				24056,
				31867
			]
		},
		{
			"id": 28766,
			"enchant": 33150
		},
		{
			"id": 21848,
			"enchant": 24003,
			"gems": [
				31867,
				24056
			]
		},
		{
			"id": 24250,
			"enchant": 22534,
			"gems": [
				31867
			]
		},
		{
			"id": 21847,
			"enchant": 28272,
			"gems": [
				31867,
				31867
			]
		},
		{
			"id": 21846,
			"gems": [
				31867,
				31867
			]
		},
		{
			"id": 24262,
			"enchant": 24274,
			"gems": [
				31867,
				31867,
				31867
			]
		},
		{
			"id": 28517,
			"enchant": 35297,
			"gems": [
				31867,
				24030
			]
		},
		{
			"id": 28753,
			"enchant": 22536
		},
		{
			"id": 29287,
			"enchant": 22536
		},
		{
			"id": 29370
		},
		{
			"id": 27683
		},
		{
			"id": 28770,
			"enchant": 22560
		},
		{
			"id": 29271
		},
		{
			"id": 27518
		}
	]}`),
};

export const P1_HORDE_PRESET = {
    name: 'P1 Horde Preset',
    tooltip: Tooltips.BASIC_BIS_DISCLAIMER,
    enableWhen: (player: Player<any>) => player.getFaction() == Faction.Horde,
    gear: EquipmentSpec.fromJsonString(`{"items": [
		{
			"id": 29093,
			"enchant": 29191,
			"gems": [
				24030,
				34220
			]
		},
		{
			"id": 28762
		},
		{
			"id": 29095,
			"enchant": 28886,
			"gems": [
				24056,
				24059
			]
		},
		{
			"id": 28766,
			"enchant": 33150
		},
		{
			"id": 21848,
			"enchant": 24003,
			"gems": [
				24059,
				24056
			]
		},
		{
			"id": 24250,
			"enchant": 22534,
			"gems": [
				31867
			]
		},
		{
			"id": 21847,
			"enchant": 28272,
			"gems": [
				31867,
				31867
			]
		},
		{
			"id": 21846,
			"gems": [
				31867,
				31867
			]
		},
		{
			"id": 24262,
			"enchant": 24274,
			"gems": [
				31867,
				31867,
				31867
			]
		},
		{
			"id": 28517,
			"enchant": 35297,
			"gems": [
				31867,
				24059
			]
		},
		{
			"id": 28753,
			"enchant": 22536
		},
		{
			"id": 28793,
			"enchant": 22536
		},
		{
			"id": 29370
		},
		{
			"id": 27683
		},
		{
			"id": 28770,
			"enchant": 22560
		},
		{
			"id": 29271
		},
		{
			"id": 27518
		}
	]}`),
};

export const P2_ALLIANCE_PRESET = {
    name: 'P2 Alliance Preset',
    tooltip: Tooltips.BASIC_BIS_DISCLAIMER,
    enableWhen: (player: Player<any>) => player.getFaction() == Faction.Alliance,
    gear: EquipmentSpec.fromJsonString(`{"items": [
		{
			"id": 30233,
			"enchant": 29191,
			"gems": [
				24059,
				34220
			]
		},
		{
			"id": 30015
		},
		{
			"id": 30235,
			"enchant": 28886,
			"gems": [
				24056,
				24059
			]
		},
		{
			"id": 28797,
			"enchant": 33150
		},
		{
			"id": 30231,
			"enchant": 24003,
			"gems": [
				24030,
				24030,
				24030
			]
		},
		{
			"id": 29918,
			"enchant": 22534
		},
		{
			"id": 30232,
			"enchant": 28272
		},
		{
			"id": 30038,
			"gems": [
				24056,
				24059
			]
		},
		{
			"id": 24262,
			"enchant": 24274,
			"gems": [
				24030,
				24030,
				24030
			]
		},
		{
			"id": 30067,
			"enchant": 35297
		},
		{
			"id": 28753,
			"enchant": 22536
		},
		{
			"id": 29302,
			"enchant": 22536
		},
		{
			"id": 29370
		},
		{
			"id": 27683
		},
		{
			"id": 29988,
			"enchant": 22560
		},
		{
			"id": 32387
		}
	]}`),
};

export const P2_HORDE_PRESET = {
    name: 'P2 Horde Preset',
    tooltip: Tooltips.BASIC_BIS_DISCLAIMER,
    enableWhen: (player: Player<any>) => player.getFaction() == Faction.Horde,
    gear: EquipmentSpec.fromJsonString(`{"items": [
		{
			"id": 30233,
			"enchant": 29191,
			"gems": [
				31867,
				34220
			]
		},
		{
			"id": 30015
		},
		{
			"id": 30235,
			"enchant": 28886,
			"gems": [
				24056,
				31867
			]
		},
		{
			"id": 28797,
			"enchant": 33150
		},
		{
			"id": 30231,
			"enchant": 24003,
			"gems": [
				24030,
				24030,
				24030
			]
		},
		{
			"id": 29918,
			"enchant": 22534
		},
		{
			"id": 30232,
			"enchant": 28272
		},
		{
			"id": 30038,
			"gems": [
				24056,
				31867
			]
		},
		{
			"id": 24262,
			"enchant": 24274,
			"gems": [
				24030,
				24030,
				24030
			]
		},
		{
			"id": 30067,
			"enchant": 35297
		},
		{
			"id": 28753,
			"enchant": 22536
		},
		{
			"id": 29302,
			"enchant": 22536
		},
		{
			"id": 29370
		},
		{
			"id": 27683
		},
		{
			"id": 29988,
			"enchant": 22560
		},
		{
			"id": 32387
		}
	]}`),
};

export const P3_PRESET = {
    name: 'P3 Preset',
    tooltip: Tooltips.BASIC_BIS_DISCLAIMER,
    gear: EquipmentSpec.fromJsonString(`{"items": [
		{
			"id": 31040,
			"enchant": 29191,
			"gems": [
				32218,
				34220
			]
		},
		{
			"id": 30015
		},
		{
			"id": 31049,
			"enchant": 28886,
			"gems": [
				32215,
				32218
			]
		},
		{
			"id": 32331,
			"enchant": 33150
		},
		{
			"id": 31043,
			"enchant": 24003,
			"gems": [
				32196,
				32196,
				32196
			]
		},
		{
			"id": 32586,
			"enchant": 22534
		},
		{
			"id": 31035,
			"enchant": 28272,
			"gems": [
				32218
			]
		},
		{
			"id": 30914
		},
		{
			"id": 30916,
			"enchant": 24274,
			"gems": [
				32196,
				32196,
				32196
			]
		},
		{
			"id": 32352,
			"enchant": 35297,
			"gems": [
				32218,
				32215
			]
		},
		{
			"id": 32527,
			"enchant": 22536
		},
		{
			"id": 29305,
			"enchant": 22536
		},
		{
			"id": 32486
		},
		{
			"id": 32483
		},
		{
			"id": 32374,
			"enchant": 22560
		},
		{
			"id": 32387
		}
	]}`),
};

export const P4_PRESET = {
    name: 'P4 Preset',
    tooltip: Tooltips.BASIC_BIS_DISCLAIMER,
    gear: EquipmentSpec.fromJsonString(`{"items": [
		{
			"id": 31040,
			"enchant": 29191,
			"gems": [
				32218,
				34220
			]
		},
		{
			"id": 33281
		},
		{
			"id": 31049,
			"enchant": 28886,
			"gems": [
				32215,
				32218
			]
		},
		{
			"id": 32331,
			"enchant": 33150
		},
		{
			"id": 31043,
			"enchant": 24003,
			"gems": [
				32196,
				32196,
				32196
			]
		},
		{
			"id": 32586,
			"enchant": 22534
		},
		{
			"id": 31035,
			"enchant": 28272,
			"gems": [
				32218
			]
		},
		{
			"id": 30914
		},
		{
			"id": 30916,
			"enchant": 24274,
			"gems": [
				32196,
				32196,
				32196
			]
		},
		{
			"id": 32352,
			"enchant": 35297,
			"gems": [
				32218,
				32215
			]
		},
		{
			"id": 32527,
			"enchant": 22536
		},
		{
			"id": 33497,
			"enchant": 22536
		},
		{
			"id": 32483
		},
		{
			"id": 33829
		},
		{
			"id": 32374,
			"enchant": 22560
		},
		{
			"id": 32387
		}
	]}`),
};

export const P5_PRESET = {
    name: 'P5 Preset',
    tooltip: Tooltips.BASIC_BIS_DISCLAIMER,
    gear: EquipmentSpec.fromJsonString(`{"items": [
=======
	flask: Flask.FlaskOfTheFrostWyrm,
	food: Food.FoodFishFeast,
	defaultPotion: Potions.PotionOfSpeed,
});

export const P5_PRESET = {
	name: 'TBC P5 Preset',
	tooltip: Tooltips.BASIC_BIS_DISCLAIMER,
	gear: EquipmentSpec.fromJsonString(`{"items": [
>>>>>>> 1fe64714
		{
			"id": 34403,
			"enchant": 29191,
			"gems": [
				34220,
				32196
			]
		},
		{
			"id": 34204
		},
		{
			"id": 34391,
			"enchant": 28886,
			"gems": [
				32221,
				32196
			]
		},
		{
			"id": 34242,
			"enchant": 33150,
			"gems": [
				32196
			]
		},
		{
			"id": 31043,
			"enchant": 24003,
			"gems": [
				32215,
				32215,
				32221
			]
		},
		{
			"id": 34446,
			"enchant": 22534,
			"gems": [
				35760
			]
		},
		{
			"id": 34407,
			"enchant": 28272,
			"gems": [
				32196,
				35760
			]
		},
		{
			"id": 34555,
			"gems": [
				32196
			]
		},
		{
			"id": 34169,
			"enchant": 24274,
			"gems": [
				32196,
				32196,
				35760
			]
		},
		{
			"id": 34572,
			"enchant": 35297,
			"gems": [
				32196
			]
		},
		{
			"id": 34230,
			"enchant": 22536
		},
		{
			"id": 34362,
			"enchant": 22536
		},
		{
			"id": 32483
		},
		{
			"id": 34429
		},
		{
			"id": 34336,
			"enchant": 22560
		},
		{
			"id": 34179
		},
		{
			"id": 32387
		}
	]}`),
};<|MERGE_RESOLUTION|>--- conflicted
+++ resolved
@@ -10,12 +10,7 @@
 import { SavedTalents } from '../core/proto/ui.js';
 import { Player } from '../core/player.js';
 
-<<<<<<< HEAD
-import { BalanceDruid, BalanceDruid_Rotation as BalanceDruidRotation, DruidTalents as DruidTalents, BalanceDruid_Options as BalanceDruidOptions } from '../core/proto/druid.js';
-import { BalanceDruid_Rotation_PrimarySpell as PrimarySpell } from '../core/proto/druid.js';
-=======
 import { BalanceDruid, BalanceDruid_Rotation as BalanceDruidRotation, DruidTalents as DruidTalents, BalanceDruid_Options as BalanceDruidOptions, BalanceDruid_Rotation_RotationType as RotationType } from '/wotlk/core/proto/druid.js';
->>>>>>> 1fe64714
 
 import * as Enchants from '../core/constants/enchants.js';
 import * as Gems from '../core/proto_utils/gems.js';
@@ -35,594 +30,13 @@
 };
 
 export const DefaultRotation = BalanceDruidRotation.create({
-<<<<<<< HEAD
-    primarySpell: PrimarySpell.Adaptive,
-    faerieFire: true,
-=======
 	type: RotationType.Adaptive,
->>>>>>> 1fe64714
 });
 
 export const DefaultOptions = BalanceDruidOptions.create({
 });
 
 export const DefaultConsumes = Consumes.create({
-<<<<<<< HEAD
-    flask: Flask.FlaskOfBlindingLight,
-    food: Food.FoodBlackenedBasilisk,
-    mainHandImbue: WeaponImbue.WeaponImbueBrilliantWizardOil,
-    defaultPotion: Potions.SuperManaPotion,
-});
-
-export const P1_ALLIANCE_PRESET = {
-    name: 'P1 Alliance Preset',
-    tooltip: Tooltips.BASIC_BIS_DISCLAIMER,
-    enableWhen: (player: Player<any>) => player.getFaction() == Faction.Alliance,
-    gear: EquipmentSpec.fromJsonString(`{"items": [
-		{
-			"id": 29093,
-			"enchant": 29191,
-			"gems": [
-				24030,
-				34220
-			]
-		},
-		{
-			"id": 28762
-		},
-		{
-			"id": 29095,
-			"enchant": 28886,
-			"gems": [
-				24056,
-				31867
-			]
-		},
-		{
-			"id": 28766,
-			"enchant": 33150
-		},
-		{
-			"id": 21848,
-			"enchant": 24003,
-			"gems": [
-				31867,
-				24056
-			]
-		},
-		{
-			"id": 24250,
-			"enchant": 22534,
-			"gems": [
-				31867
-			]
-		},
-		{
-			"id": 21847,
-			"enchant": 28272,
-			"gems": [
-				31867,
-				31867
-			]
-		},
-		{
-			"id": 21846,
-			"gems": [
-				31867,
-				31867
-			]
-		},
-		{
-			"id": 24262,
-			"enchant": 24274,
-			"gems": [
-				31867,
-				31867,
-				31867
-			]
-		},
-		{
-			"id": 28517,
-			"enchant": 35297,
-			"gems": [
-				31867,
-				24030
-			]
-		},
-		{
-			"id": 28753,
-			"enchant": 22536
-		},
-		{
-			"id": 29287,
-			"enchant": 22536
-		},
-		{
-			"id": 29370
-		},
-		{
-			"id": 27683
-		},
-		{
-			"id": 28770,
-			"enchant": 22560
-		},
-		{
-			"id": 29271
-		},
-		{
-			"id": 27518
-		}
-	]}`),
-};
-
-export const P1_HORDE_PRESET = {
-    name: 'P1 Horde Preset',
-    tooltip: Tooltips.BASIC_BIS_DISCLAIMER,
-    enableWhen: (player: Player<any>) => player.getFaction() == Faction.Horde,
-    gear: EquipmentSpec.fromJsonString(`{"items": [
-		{
-			"id": 29093,
-			"enchant": 29191,
-			"gems": [
-				24030,
-				34220
-			]
-		},
-		{
-			"id": 28762
-		},
-		{
-			"id": 29095,
-			"enchant": 28886,
-			"gems": [
-				24056,
-				24059
-			]
-		},
-		{
-			"id": 28766,
-			"enchant": 33150
-		},
-		{
-			"id": 21848,
-			"enchant": 24003,
-			"gems": [
-				24059,
-				24056
-			]
-		},
-		{
-			"id": 24250,
-			"enchant": 22534,
-			"gems": [
-				31867
-			]
-		},
-		{
-			"id": 21847,
-			"enchant": 28272,
-			"gems": [
-				31867,
-				31867
-			]
-		},
-		{
-			"id": 21846,
-			"gems": [
-				31867,
-				31867
-			]
-		},
-		{
-			"id": 24262,
-			"enchant": 24274,
-			"gems": [
-				31867,
-				31867,
-				31867
-			]
-		},
-		{
-			"id": 28517,
-			"enchant": 35297,
-			"gems": [
-				31867,
-				24059
-			]
-		},
-		{
-			"id": 28753,
-			"enchant": 22536
-		},
-		{
-			"id": 28793,
-			"enchant": 22536
-		},
-		{
-			"id": 29370
-		},
-		{
-			"id": 27683
-		},
-		{
-			"id": 28770,
-			"enchant": 22560
-		},
-		{
-			"id": 29271
-		},
-		{
-			"id": 27518
-		}
-	]}`),
-};
-
-export const P2_ALLIANCE_PRESET = {
-    name: 'P2 Alliance Preset',
-    tooltip: Tooltips.BASIC_BIS_DISCLAIMER,
-    enableWhen: (player: Player<any>) => player.getFaction() == Faction.Alliance,
-    gear: EquipmentSpec.fromJsonString(`{"items": [
-		{
-			"id": 30233,
-			"enchant": 29191,
-			"gems": [
-				24059,
-				34220
-			]
-		},
-		{
-			"id": 30015
-		},
-		{
-			"id": 30235,
-			"enchant": 28886,
-			"gems": [
-				24056,
-				24059
-			]
-		},
-		{
-			"id": 28797,
-			"enchant": 33150
-		},
-		{
-			"id": 30231,
-			"enchant": 24003,
-			"gems": [
-				24030,
-				24030,
-				24030
-			]
-		},
-		{
-			"id": 29918,
-			"enchant": 22534
-		},
-		{
-			"id": 30232,
-			"enchant": 28272
-		},
-		{
-			"id": 30038,
-			"gems": [
-				24056,
-				24059
-			]
-		},
-		{
-			"id": 24262,
-			"enchant": 24274,
-			"gems": [
-				24030,
-				24030,
-				24030
-			]
-		},
-		{
-			"id": 30067,
-			"enchant": 35297
-		},
-		{
-			"id": 28753,
-			"enchant": 22536
-		},
-		{
-			"id": 29302,
-			"enchant": 22536
-		},
-		{
-			"id": 29370
-		},
-		{
-			"id": 27683
-		},
-		{
-			"id": 29988,
-			"enchant": 22560
-		},
-		{
-			"id": 32387
-		}
-	]}`),
-};
-
-export const P2_HORDE_PRESET = {
-    name: 'P2 Horde Preset',
-    tooltip: Tooltips.BASIC_BIS_DISCLAIMER,
-    enableWhen: (player: Player<any>) => player.getFaction() == Faction.Horde,
-    gear: EquipmentSpec.fromJsonString(`{"items": [
-		{
-			"id": 30233,
-			"enchant": 29191,
-			"gems": [
-				31867,
-				34220
-			]
-		},
-		{
-			"id": 30015
-		},
-		{
-			"id": 30235,
-			"enchant": 28886,
-			"gems": [
-				24056,
-				31867
-			]
-		},
-		{
-			"id": 28797,
-			"enchant": 33150
-		},
-		{
-			"id": 30231,
-			"enchant": 24003,
-			"gems": [
-				24030,
-				24030,
-				24030
-			]
-		},
-		{
-			"id": 29918,
-			"enchant": 22534
-		},
-		{
-			"id": 30232,
-			"enchant": 28272
-		},
-		{
-			"id": 30038,
-			"gems": [
-				24056,
-				31867
-			]
-		},
-		{
-			"id": 24262,
-			"enchant": 24274,
-			"gems": [
-				24030,
-				24030,
-				24030
-			]
-		},
-		{
-			"id": 30067,
-			"enchant": 35297
-		},
-		{
-			"id": 28753,
-			"enchant": 22536
-		},
-		{
-			"id": 29302,
-			"enchant": 22536
-		},
-		{
-			"id": 29370
-		},
-		{
-			"id": 27683
-		},
-		{
-			"id": 29988,
-			"enchant": 22560
-		},
-		{
-			"id": 32387
-		}
-	]}`),
-};
-
-export const P3_PRESET = {
-    name: 'P3 Preset',
-    tooltip: Tooltips.BASIC_BIS_DISCLAIMER,
-    gear: EquipmentSpec.fromJsonString(`{"items": [
-		{
-			"id": 31040,
-			"enchant": 29191,
-			"gems": [
-				32218,
-				34220
-			]
-		},
-		{
-			"id": 30015
-		},
-		{
-			"id": 31049,
-			"enchant": 28886,
-			"gems": [
-				32215,
-				32218
-			]
-		},
-		{
-			"id": 32331,
-			"enchant": 33150
-		},
-		{
-			"id": 31043,
-			"enchant": 24003,
-			"gems": [
-				32196,
-				32196,
-				32196
-			]
-		},
-		{
-			"id": 32586,
-			"enchant": 22534
-		},
-		{
-			"id": 31035,
-			"enchant": 28272,
-			"gems": [
-				32218
-			]
-		},
-		{
-			"id": 30914
-		},
-		{
-			"id": 30916,
-			"enchant": 24274,
-			"gems": [
-				32196,
-				32196,
-				32196
-			]
-		},
-		{
-			"id": 32352,
-			"enchant": 35297,
-			"gems": [
-				32218,
-				32215
-			]
-		},
-		{
-			"id": 32527,
-			"enchant": 22536
-		},
-		{
-			"id": 29305,
-			"enchant": 22536
-		},
-		{
-			"id": 32486
-		},
-		{
-			"id": 32483
-		},
-		{
-			"id": 32374,
-			"enchant": 22560
-		},
-		{
-			"id": 32387
-		}
-	]}`),
-};
-
-export const P4_PRESET = {
-    name: 'P4 Preset',
-    tooltip: Tooltips.BASIC_BIS_DISCLAIMER,
-    gear: EquipmentSpec.fromJsonString(`{"items": [
-		{
-			"id": 31040,
-			"enchant": 29191,
-			"gems": [
-				32218,
-				34220
-			]
-		},
-		{
-			"id": 33281
-		},
-		{
-			"id": 31049,
-			"enchant": 28886,
-			"gems": [
-				32215,
-				32218
-			]
-		},
-		{
-			"id": 32331,
-			"enchant": 33150
-		},
-		{
-			"id": 31043,
-			"enchant": 24003,
-			"gems": [
-				32196,
-				32196,
-				32196
-			]
-		},
-		{
-			"id": 32586,
-			"enchant": 22534
-		},
-		{
-			"id": 31035,
-			"enchant": 28272,
-			"gems": [
-				32218
-			]
-		},
-		{
-			"id": 30914
-		},
-		{
-			"id": 30916,
-			"enchant": 24274,
-			"gems": [
-				32196,
-				32196,
-				32196
-			]
-		},
-		{
-			"id": 32352,
-			"enchant": 35297,
-			"gems": [
-				32218,
-				32215
-			]
-		},
-		{
-			"id": 32527,
-			"enchant": 22536
-		},
-		{
-			"id": 33497,
-			"enchant": 22536
-		},
-		{
-			"id": 32483
-		},
-		{
-			"id": 33829
-		},
-		{
-			"id": 32374,
-			"enchant": 22560
-		},
-		{
-			"id": 32387
-		}
-	]}`),
-};
-
-export const P5_PRESET = {
-    name: 'P5 Preset',
-    tooltip: Tooltips.BASIC_BIS_DISCLAIMER,
-    gear: EquipmentSpec.fromJsonString(`{"items": [
-=======
 	flask: Flask.FlaskOfTheFrostWyrm,
 	food: Food.FoodFishFeast,
 	defaultPotion: Potions.PotionOfSpeed,
@@ -632,7 +46,6 @@
 	name: 'TBC P5 Preset',
 	tooltip: Tooltips.BASIC_BIS_DISCLAIMER,
 	gear: EquipmentSpec.fromJsonString(`{"items": [
->>>>>>> 1fe64714
 		{
 			"id": 34403,
 			"enchant": 29191,
