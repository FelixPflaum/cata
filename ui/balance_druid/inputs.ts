--- conflicted
+++ resolved
@@ -1,16 +1,3 @@
-<<<<<<< HEAD
-import { BalanceDruid_Rotation_PrimarySpell as PrimarySpell } from '../core/proto/druid.js';
-import { BalanceDruid_Options as DruidOptions } from '../core/proto/druid.js';
-import { RaidTarget } from '../core/proto/common.js';
-import { Spec } from '../core/proto/common.js';
-import { NO_TARGET } from '../core/proto_utils/utils.js';
-import { ActionId } from '../core/proto_utils/action_id.js';
-import { Player } from '../core/player.js';
-import { Sim } from '../core/sim.js';
-import { EventID, TypedEvent } from '../core/typed_event.js';
-import { IndividualSimUI } from '../core/individual_sim_ui.js';
-import { Target } from '../core/target.js';
-=======
 import { BalanceDruid_Options as DruidOptions, BalanceDruid_Rotation_RotationType as RotationType } from '/wotlk/core/proto/druid.js';
 import { RaidTarget } from '/wotlk/core/proto/common.js';
 import { Spec } from '/wotlk/core/proto/common.js';
@@ -21,7 +8,6 @@
 import { EventID, TypedEvent } from '/wotlk/core/typed_event.js';
 import { IndividualSimUI } from '/wotlk/core/individual_sim_ui.js';
 import { Target } from '/wotlk/core/target.js';
->>>>>>> 1fe64714
 
 import * as InputHelpers from '../core/components/input_helpers.js';
 
@@ -45,48 +31,6 @@
 });
 
 export const BalanceDruidRotationConfig = {
-<<<<<<< HEAD
-    inputs: [
-        InputHelpers.makeRotationEnumInput<Spec.SpecBalanceDruid, PrimarySpell>({
-            fieldName: 'primarySpell',
-            label: 'Primary Spell',
-            labelTooltip: 'If set to \'Adaptive\', will dynamically adjust rotation based on available mana.',
-            values: [
-                { name: 'Adaptive', value: PrimarySpell.Adaptive },
-                { name: 'Starfire', value: PrimarySpell.Starfire },
-                { name: 'Starfire R6', value: PrimarySpell.Starfire6 },
-                { name: 'Wrath', value: PrimarySpell.Wrath },
-            ],
-        }),
-        InputHelpers.makeRotationBooleanInput<Spec.SpecBalanceDruid>({
-            fieldName: 'moonfire',
-            label: 'Use Moonfire',
-            labelTooltip: 'Use Moonfire as the next cast after the dot expires.',
-            enableWhen: (player: Player<Spec.SpecBalanceDruid>) => player.getRotation().primarySpell != PrimarySpell.Adaptive,
-        }),
-        InputHelpers.makeRotationBooleanInput<Spec.SpecBalanceDruid>({
-            fieldName: 'faerieFire',
-            label: 'Use Faerie Fire',
-            labelTooltip: 'Keep Faerie Fire active on the primary target.',
-        }),
-        InputHelpers.makeRotationBooleanInput<Spec.SpecBalanceDruid>({
-            fieldName: 'insectSwarm',
-            label: 'Use Insect Swarm',
-            labelTooltip: 'Keep Insect Swarm active on the primary target.',
-            enableWhen: (player: Player<Spec.SpecBalanceDruid>) => player.getTalents().insectSwarm,
-        }),
-        InputHelpers.makeRotationBooleanInput<Spec.SpecBalanceDruid>({
-            fieldName: 'hurricane',
-            label: 'Use Hurricane',
-            labelTooltip: 'Casts Hurricane on cooldown.',
-        }),
-        InputHelpers.makeSpecOptionsBooleanInput<Spec.SpecBalanceDruid>({
-            fieldName: 'battleRes',
-            label: 'Use Battle Res',
-            labelTooltip: 'Cast Battle Res on an ally sometime during the encounter.',
-        }),
-    ],
-=======
 	inputs: [
 		InputHelpers.makeRotationEnumInput<Spec.SpecBalanceDruid, RotationType>({
 			fieldName: 'type',
@@ -102,5 +46,4 @@
 			labelTooltip: 'Cast Battle Res on an ally sometime during the encounter.',
 		}),
 	],
->>>>>>> 1fe64714
 };