--- conflicted
+++ resolved
@@ -1,22 +1,3 @@
-<<<<<<< HEAD
-import { RaidBuffs } from '../core/proto/common.js';
-import { PartyBuffs } from '../core/proto/common.js';
-import { IndividualBuffs } from '../core/proto/common.js';
-import { Debuffs } from '../core/proto/common.js';
-import { Class } from '../core/proto/common.js';
-import { Consumes } from '../core/proto/common.js';
-import { Encounter } from '../core/proto/common.js';
-import { ItemSlot } from '../core/proto/common.js';
-import { MobType } from '../core/proto/common.js';
-import { Spec } from '../core/proto/common.js';
-import { Stat } from '../core/proto/common.js';
-import { TristateEffect } from '../core/proto/common.js'
-import { Player } from '../core/player.js';
-import { Stats } from '../core/proto_utils/stats.js';
-import { Sim } from '../core/sim.js';
-import { IndividualSimUI } from '../core/individual_sim_ui.js';
-import { EventID, TypedEvent } from '../core/typed_event.js';
-=======
 import { RaidBuffs } from '/wotlk/core/proto/common.js';
 import { PartyBuffs } from '/wotlk/core/proto/common.js';
 import { IndividualBuffs } from '/wotlk/core/proto/common.js';
@@ -37,19 +18,14 @@
 import { EventID, TypedEvent } from '/wotlk/core/typed_event.js';
 import { getPetTalentsConfig } from '/wotlk/core/talents/hunter_pet.js';
 import { protoToTalentString } from '/wotlk/core/talents/factory.js';
->>>>>>> 35020188
 
 import {
 	Hunter,
 	Hunter_Rotation as HunterRotation,
 	Hunter_Options as HunterOptions,
 	Hunter_Options_PetType as PetType,
-<<<<<<< HEAD
-} from '../core/proto/hunter.js';
-=======
 	HunterPetTalents,
 } from '/wotlk/core/proto/hunter.js';
->>>>>>> 35020188
 
 import * as IconInputs from '../core/components/icon_inputs.js';
 import * as OtherInputs from '../core/components/other_inputs.js';
