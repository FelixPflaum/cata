--- conflicted
+++ resolved
@@ -113,23 +113,13 @@
 			powerWordFortitude: TristateEffect.TristateEffectImproved,
 			giftOfTheWild: TristateEffect.TristateEffectImproved,
 			bloodlust: true,
-<<<<<<< HEAD
 			strengthOfEarthTotem: true,
 			windfuryTotem: true,
-			battleShout: TristateEffect.TristateEffectImproved,
+			battleShout: true,
 			leaderOfThePack: TristateEffect.TristateEffectImproved,
 			sanctifiedRetribution: true,
 			unleashedRage: TristateEffect.TristateEffectImproved,
-			moonkinAura: TristateEffect.TristateEffectImproved,
-=======
-			strengthOfEarthTotem: TristateEffect.TristateEffectImproved,
-			windfuryTotem: TristateEffect.TristateEffectImproved,
-			battleShout: true,
-			leaderOfThePack: TristateEffect.TristateEffectImproved,
-			sanctifiedRetribution: true,
-			unleashedRage: true,
 			moonkinAura: true,
->>>>>>> 03bd7fba
 		}),
 		partyBuffs: PartyBuffs.create({}),
 		individualBuffs: IndividualBuffs.create({
