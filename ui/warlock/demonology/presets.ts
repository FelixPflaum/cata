--- conflicted
+++ resolved
@@ -90,12 +90,7 @@
 	trueshotAura: true,
 	leaderOfThePack: TristateEffect.TristateEffectImproved,
 	icyTalons: true,
-<<<<<<< HEAD
 	totemicWrath: true,
-	moonkinAura: TristateEffect.TristateEffectImproved,
-=======
-	totemOfWrath: true,
->>>>>>> 03bd7fba
 	wrathOfAirTotem: true,
 	sanctifiedRetribution: true,
 	bloodlust: true,
