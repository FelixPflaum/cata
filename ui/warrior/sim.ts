--- conflicted
+++ resolved
@@ -200,16 +200,6 @@
 			otherInputs: {
 				inputs: [
 					WarriorInputs.StartingRage,
-<<<<<<< HEAD
-					OtherInputs.ExposeWeaknessUptime,
-					OtherInputs.ExposeWeaknessHunterAgility,
-					OtherInputs.SnapshotImprovedStrengthOfEarthTotem,
-=======
-					WarriorInputs.PrecastShout,
-					WarriorInputs.PrecastShoutWithSapphire,
-					WarriorInputs.PrecastShoutWithT2,
-
->>>>>>> ba5c9042
 					OtherInputs.TankAssignment,
 					OtherInputs.InFrontOfTarget,
 				],
