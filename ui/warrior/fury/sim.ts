import * as BuffDebuffInputs from '../../core/components/inputs/buffs_debuffs';
<<<<<<< HEAD
import * as OtherInputs from '../../core/components/inputs/other_inputs';
=======
import * as OtherInputs from '../../core/components/other_inputs';
import { ReforgeOptimizer } from '../../core/components/suggest_reforges_action';
import * as Mechanics from '../../core/constants/mechanics';
>>>>>>> cf25bfdb
import { IndividualSimUI, registerSpecConfig } from '../../core/individual_sim_ui';
import { Player } from '../../core/player';
import { PlayerClasses } from '../../core/player_classes';
import { APLRotation } from '../../core/proto/apl';
import { Debuffs, Faction, IndividualBuffs, PartyBuffs, PseudoStat, Race, RaidBuffs, Spec, Stat } from '../../core/proto/common';
import { Stats } from '../../core/proto_utils/stats';
import * as WarriorInputs from '../inputs';
import * as FuryInputs from './inputs';
import * as Presets from './presets';

const SPEC_CONFIG = registerSpecConfig(Spec.SpecFuryWarrior, {
	cssClass: 'fury-warrior-sim-ui',
	cssScheme: PlayerClasses.getCssClass(PlayerClasses.Warrior),
	// List any known bugs / issues here and they'll be shown on the site.
	knownIssues: [],

	// All stats for which EP should be calculated.
	epStats: [
		Stat.StatStrength,
		Stat.StatAgility,
		Stat.StatAttackPower,
		Stat.StatExpertise,
		Stat.StatMeleeHit,
		Stat.StatMeleeCrit,
		Stat.StatMeleeHaste,
		Stat.StatMastery,
	],
	epPseudoStats: [PseudoStat.PseudoStatMainHandDps, PseudoStat.PseudoStatOffHandDps],
	// Reference stat against which to calculate EP. I think all classes use either spell power or attack power.
	epReferenceStat: Stat.StatAttackPower,
	// Which stats to display in the Character Stats section, at the bottom of the left-hand sidebar.
	displayStats: [
		Stat.StatHealth,
		Stat.StatStamina,
		Stat.StatStrength,
		Stat.StatAgility,
		Stat.StatAttackPower,
		Stat.StatExpertise,
		Stat.StatMeleeHit,
		Stat.StatMeleeCrit,
		Stat.StatMeleeHaste,
		Stat.StatMastery,
	],
	// modifyDisplayStats: (player: Player<Spec.SpecFuryWarrior>) => {
	// 	//let stats = new Stats();
	// 	if (!player.getInFrontOfTarget()) {
	// 		// When behind target, dodge is the only outcome affected by Expertise.
	// 		//stats = stats.addStat(Stat.StatExpertise, player.getTalents().weaponMastery * 4 * Mechanics.EXPERTISE_PER_QUARTER_PERCENT_REDUCTION);
	// 	}
	// 	return {
	// 	//	talents: stats,
	// 	};
	// },

	defaults: {
		// Default equipped gear.
		gear: Presets.P1_FURY_SMF_PRESET.gear,
		// Default EP weights for sorting gear in the gear picker.
		epWeights: Stats.fromMap(
			{
				[Stat.StatStrength]: 2.2,
<<<<<<< HEAD
				[Stat.StatAgility]: 0.59,
				[Stat.StatAttackPower]: 1,
				[Stat.StatExpertise]: 0,
				[Stat.StatMeleeHit]: 1.3,
				[Stat.StatMeleeCrit]: 0.71,
				[Stat.StatMeleeHaste]: 0.7,
				// @todo: Calculate actual weights
				// This probably applies for all weights
				[Stat.StatMastery]: 0.86,
=======
				[Stat.StatAgility]: 1.18,
				[Stat.StatAttackPower]: 1,
				[Stat.StatExpertise]: 1.6,
				[Stat.StatMeleeHit]: 1.24,
				[Stat.StatMeleeCrit]: 1.54,
				[Stat.StatMeleeHaste]: 1.01,
				[Stat.StatMastery]: 0.92,
>>>>>>> cf25bfdb
			},
			{
				[PseudoStat.PseudoStatMainHandDps]: 3.63,
				[PseudoStat.PseudoStatOffHandDps]: 1.4,
			},
		),
		// Default stat caps for the Reforge Optimizer
		statCaps: (() => {
			const hitCap = new Stats().withStat(Stat.StatMeleeHit, 8 * Mechanics.MELEE_HIT_RATING_PER_HIT_CHANCE);
			const expCap = new Stats().withStat(Stat.StatExpertise, 6.5 * 4 * Mechanics.EXPERTISE_PER_QUARTER_PERCENT_REDUCTION);

			return hitCap.add(expCap);
		})(),
		other: Presets.OtherDefaults,
		// Default consumes settings.
		consumes: Presets.DefaultConsumes,
		// Default talents.
		talents: Presets.FurySMFTalents.data,
		// Default spec-specific settings.
		specOptions: Presets.DefaultOptions,
		// Default raid/party buffs settings.
		raidBuffs: RaidBuffs.create({
			arcaneBrilliance: true,
			bloodlust: true,
			markOfTheWild: true,
			icyTalons: true,
			moonkinForm: true,
			leaderOfThePack: true,
			powerWordFortitude: true,
			strengthOfEarthTotem: true,
			trueshotAura: true,
			wrathOfAirTotem: true,
			demonicPact: true,
			blessingOfKings: true,
			blessingOfMight: true,
			communion: true,
		}),
		partyBuffs: PartyBuffs.create({}),
		individualBuffs: IndividualBuffs.create({}),
		debuffs: Debuffs.create({
			bloodFrenzy: true,
			mangle: true,
			sunderArmor: true,
			curseOfElements: true,
			ebonPlaguebringer: true,
		}),
	},

	// IconInputs to include in the 'Player' section on the settings tab.
	playerIconInputs: [WarriorInputs.ShoutPicker(), WarriorInputs.Recklessness(), WarriorInputs.ShatteringThrow()],
	// Buff and Debuff inputs to include/exclude, overriding the EP-based defaults.
	includeBuffDebuffInputs: [
		// just for Bryntroll
		BuffDebuffInputs.SpellDamageDebuff,
	],
	excludeBuffDebuffInputs: [],
	// Inputs to include in the 'Other' section on the settings tab.
	otherInputs: {
		inputs: [
			FuryInputs.SyncTypeInput,
			WarriorInputs.StartingRage(),
			WarriorInputs.StanceSnapshot(),
			WarriorInputs.DisableExpertiseGemming(),
			OtherInputs.InputDelay,
			OtherInputs.TankAssignment,
			OtherInputs.InFrontOfTarget,
		],
	},
	encounterPicker: {
		// Whether to include 'Execute Duration (%)' in the 'Encounter' section of the settings tab.
		showExecuteProportion: true,
	},

	presets: {
		// Preset talents that the user can quickly select.
		talents: [Presets.FurySMFTalents, Presets.FuryTGTalents],
		// Preset rotations that the user can quickly select.
		rotations: [Presets.ROTATION_FURY],
		// Preset gear configurations that the user can quickly select.
		gear: [Presets.PRERAID_FURY_SMF_PRESET, Presets.PRERAID_FURY_TG_PRESET, Presets.P1_FURY_SMF_PRESET, Presets.P1_FURY_TG_PRESET],
	},

	autoRotation: (_player: Player<Spec.SpecFuryWarrior>): APLRotation => {
		return Presets.ROTATION_FURY.rotation.rotation!;
	},

	raidSimPresets: [
		{
			spec: Spec.SpecFuryWarrior,
			talents: Presets.FurySMFTalents.data,
			specOptions: Presets.DefaultOptions,
			consumes: Presets.DefaultConsumes,
			defaultFactionRaces: {
				[Faction.Unknown]: Race.RaceUnknown,
				[Faction.Alliance]: Race.RaceHuman,
				[Faction.Horde]: Race.RaceOrc,
			},
			defaultGear: {
				[Faction.Unknown]: {},
				[Faction.Alliance]: {
					1: Presets.P1_FURY_SMF_PRESET.gear,
					2: Presets.P1_FURY_TG_PRESET.gear,
					3: Presets.PRERAID_FURY_SMF_PRESET.gear,
					4: Presets.PRERAID_FURY_TG_PRESET.gear,
				},
				[Faction.Horde]: {
					1: Presets.P1_FURY_SMF_PRESET.gear,
					2: Presets.P1_FURY_TG_PRESET.gear,
					3: Presets.PRERAID_FURY_SMF_PRESET.gear,
					4: Presets.PRERAID_FURY_TG_PRESET.gear,
				},
			},
			otherDefaults: Presets.OtherDefaults,
		},
	],
});

export class FuryWarriorSimUI extends IndividualSimUI<Spec.SpecFuryWarrior> {
	constructor(parentElem: HTMLElement, player: Player<Spec.SpecFuryWarrior>) {
		super(parentElem, player, SPEC_CONFIG);

		player.sim.waitForInit().then(() => {
			new ReforgeOptimizer(this);
		});
	}
}<|MERGE_RESOLUTION|>--- conflicted
+++ resolved
@@ -1,11 +1,7 @@
 import * as BuffDebuffInputs from '../../core/components/inputs/buffs_debuffs';
-<<<<<<< HEAD
 import * as OtherInputs from '../../core/components/inputs/other_inputs';
-=======
-import * as OtherInputs from '../../core/components/other_inputs';
 import { ReforgeOptimizer } from '../../core/components/suggest_reforges_action';
 import * as Mechanics from '../../core/constants/mechanics';
->>>>>>> cf25bfdb
 import { IndividualSimUI, registerSpecConfig } from '../../core/individual_sim_ui';
 import { Player } from '../../core/player';
 import { PlayerClasses } from '../../core/player_classes';
@@ -67,17 +63,6 @@
 		epWeights: Stats.fromMap(
 			{
 				[Stat.StatStrength]: 2.2,
-<<<<<<< HEAD
-				[Stat.StatAgility]: 0.59,
-				[Stat.StatAttackPower]: 1,
-				[Stat.StatExpertise]: 0,
-				[Stat.StatMeleeHit]: 1.3,
-				[Stat.StatMeleeCrit]: 0.71,
-				[Stat.StatMeleeHaste]: 0.7,
-				// @todo: Calculate actual weights
-				// This probably applies for all weights
-				[Stat.StatMastery]: 0.86,
-=======
 				[Stat.StatAgility]: 1.18,
 				[Stat.StatAttackPower]: 1,
 				[Stat.StatExpertise]: 1.6,
@@ -85,7 +70,6 @@
 				[Stat.StatMeleeCrit]: 1.54,
 				[Stat.StatMeleeHaste]: 1.01,
 				[Stat.StatMastery]: 0.92,
->>>>>>> cf25bfdb
 			},
 			{
 				[PseudoStat.PseudoStatMainHandDps]: 3.63,
