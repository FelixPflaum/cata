import {
	Class,
	Debuffs,
	Faction,
	GemColor,
	IndividualBuffs,
	ItemSlot,
	PartyBuffs,
	Profession,
	PseudoStat,
	Race,
	RaidBuffs,
	Spec,
	Stat,
	TristateEffect,
} from '../core/proto/common.js';
import { IndividualSimUI, registerSpecConfig } from '../core/individual_sim_ui.js';
import { Gear } from '../core/proto_utils/gear.js';
import { Stats } from '../core/proto_utils/stats.js';
import { getSpecIcon, specNames } from '../core/proto_utils/utils.js';
import { TypedEvent } from '../core/typed_event.js';
import { Player } from '../core/player.js';
<<<<<<< HEAD
import { IndividualSimUI } from '../core/individual_sim_ui.js';
import { EventID, TypedEvent } from '../core/typed_event.js';
import { Gear } from '../core/proto_utils/gear.js';
import { ItemSlot } from '../core/proto/common.js';
import { GemColor } from '../core/proto/common.js';
import { Profession } from '../core/proto/common.js';
import { PhysicalDPSGemOptimizer } from '../core/components/suggest_gems_action.js';
=======
>>>>>>> ed2a11a3

import * as IconInputs from '../core/components/icon_inputs.js';
import * as OtherInputs from '../core/components/other_inputs.js';

import * as DruidInputs from './inputs.js';
import * as Presets from './presets.js';
import { APLRotation } from 'ui/core/proto/apl.js';

const SPEC_CONFIG = registerSpecConfig(Spec.SpecFeralDruid, {
	cssClass: 'feral-druid-sim-ui',
	cssScheme: 'druid',
	// List any known bugs / issues here and they'll be shown on the site.
	knownIssues: [
	],
	warnings: [
	],

	// All stats for which EP should be calculated.
	epStats: [
		Stat.StatStrength,
		Stat.StatAgility,
		Stat.StatAttackPower,
		Stat.StatMeleeHit,
		Stat.StatMeleeCrit,
		Stat.StatMeleeHaste,
		Stat.StatArmorPenetration,
		Stat.StatExpertise,
	],
	epPseudoStats: [
		PseudoStat.PseudoStatMainHandDps,
	],
	// Reference stat against which to calculate EP. I think all classes use either spell power or attack power.
	epReferenceStat: Stat.StatAttackPower,
	// Which stats to display in the Character Stats section, at the bottom of the left-hand sidebar.
	displayStats: [
		Stat.StatHealth,
		Stat.StatStrength,
		Stat.StatAgility,
		Stat.StatAttackPower,
		Stat.StatMeleeHit,
		Stat.StatMeleeCrit,
		Stat.StatMeleeHaste,
		Stat.StatArmorPenetration,
		Stat.StatExpertise,
		Stat.StatMana,
	],

	defaults: {
		// Default equipped gear.
		gear: Presets.P4_PRESET.gear,
		// Default EP weights for sorting gear in the gear picker.
		epWeights: Stats.fromMap({
			[Stat.StatStrength]: 2.40,
			[Stat.StatAgility]: 2.39,
			[Stat.StatAttackPower]: 1,
			[Stat.StatMeleeHit]: 2.51,
			[Stat.StatMeleeCrit]: 2.23,
			[Stat.StatMeleeHaste]: 1.83,
			[Stat.StatArmorPenetration]: 2.08,
			[Stat.StatExpertise]: 2.44,
		}, {
			[PseudoStat.PseudoStatMainHandDps]: 16.5,
		}),
		// Default consumes settings.
		consumes: Presets.DefaultConsumes,
		// Default rotation settings.
		rotation: Presets.DefaultRotation,
		// Default talents.
		talents: Presets.StandardTalents.data,
		// Default spec-specific settings.
		specOptions: Presets.DefaultOptions,
		// Default raid/party buffs settings.
		raidBuffs: RaidBuffs.create({
			arcaneBrilliance: true,
			giftOfTheWild: TristateEffect.TristateEffectImproved,
			bloodlust: true,
			manaSpringTotem: TristateEffect.TristateEffectRegular,
			strengthOfEarthTotem: TristateEffect.TristateEffectImproved,
			battleShout: TristateEffect.TristateEffectImproved,
			unleashedRage: true,
			icyTalons: true,
			swiftRetribution: true,
			sanctifiedRetribution: true,
		}),
		partyBuffs: PartyBuffs.create({
			heroicPresence: true,
		}),
		individualBuffs: IndividualBuffs.create({
			blessingOfKings: true,
			blessingOfMight: TristateEffect.TristateEffectImproved,
		}),
		debuffs: Debuffs.create({
			judgementOfWisdom: true,
			bloodFrenzy: true,
			giftOfArthas: true,
			exposeArmor: true,
			faerieFire: TristateEffect.TristateEffectImproved,
			sunderArmor: true,
			curseOfWeakness: TristateEffect.TristateEffectRegular,
			heartOfTheCrusader: true,
		}),
	},

	// IconInputs to include in the 'Player' section on the settings tab.
	playerIconInputs: [
	],
	// Inputs to include in the 'Rotation' section on the settings tab.
	rotationInputs: DruidInputs.FeralDruidRotationConfig,
	// Buff and Debuff inputs to include/exclude, overriding the EP-based defaults.
	includeBuffDebuffInputs: [
		IconInputs.IntellectBuff,
		IconInputs.MP5Buff,
		IconInputs.JudgementOfWisdom,
	],
	excludeBuffDebuffInputs: [
	],
	// Inputs to include in the 'Other' section on the settings tab.
	otherInputs: {
		inputs: [
			DruidInputs.LatencyMs,
			DruidInputs.AssumeBleedActive,
			OtherInputs.TankAssignment,
			OtherInputs.InFrontOfTarget,
		],
	},
	encounterPicker: {
		// Whether to include 'Execute Duration (%)' in the 'Encounter' section of the settings tab.
		showExecuteProportion: false,
	},

	presets: {
		// Preset talents that the user can quickly select.
		talents: [
			Presets.StandardTalents,
		],
		rotations: [
			Presets.ROTATION_PRESET_LEGACY_DEFAULT,
			Presets.APL_ROTATION_DEFAULT,
		],
		// Preset gear configurations that the user can quickly select.
		gear: [
			Presets.PRERAID_PRESET,
			Presets.P1_PRESET,
			Presets.P2_PRESET,
			Presets.P3_PRESET,
			Presets.P4_PRESET,
		],
	},
	
	autoRotation: (_player: Player<Spec.SpecFeralDruid>): APLRotation => {
		return Presets.ROTATION_PRESET_LEGACY_DEFAULT.rotation.rotation!;
	},

	raidSimPresets: [
		{
			spec: Spec.SpecFeralDruid,
			tooltip: specNames[Spec.SpecFeralDruid],
			defaultName: 'Cat',
			iconUrl: getSpecIcon(Class.ClassDruid, 3),

			talents: Presets.StandardTalents.data,
			specOptions: Presets.DefaultOptions,
			consumes: Presets.DefaultConsumes,
			defaultFactionRaces: {
				[Faction.Unknown]: Race.RaceUnknown,
				[Faction.Alliance]: Race.RaceNightElf,
				[Faction.Horde]: Race.RaceTauren,
			},
			defaultGear: {
				[Faction.Unknown]: {},
				[Faction.Alliance]: {
					1: Presets.P1_PRESET.gear,
					2: Presets.P2_PRESET.gear,
					3: Presets.P3_PRESET.gear,
					4: Presets.P4_PRESET.gear,
				},
				[Faction.Horde]: {
					1: Presets.P1_PRESET.gear,
					2: Presets.P2_PRESET.gear,
					3: Presets.P3_PRESET.gear,
					4: Presets.P4_PRESET.gear,
				},
			},
		},
	],
});

export class FeralDruidSimUI extends IndividualSimUI<Spec.SpecFeralDruid> {
	constructor(parentElem: HTMLElement, player: Player<Spec.SpecFeralDruid>) {
		super(parentElem, player, SPEC_CONFIG);

		const gemOptimizer = new FeralGemOptimizer(this);
	}
}

class FeralGemOptimizer extends PhysicalDPSGemOptimizer {
	constructor(simUI: IndividualSimUI<Spec.SpecFeralDruid>) {
		super(simUI, true, true, true, true);
	}

	calcCritCap(gear: Gear): Stats {
		const baseCritCapPercentage = 77.8; // includes 3% Crit debuff
		let agiProcs = 0;

		if (gear.hasRelic(47668)) {
			agiProcs += 200;
		}

		if (gear.hasRelic(50456)) {
			agiProcs += 44*5;
		}

		if (gear.hasTrinket(47131) || gear.hasTrinket(47464)) {
			agiProcs += 510;
		}

		if (gear.hasTrinket(47115) || gear.hasTrinket(47303)) {
			agiProcs += 450;
		}

		if (gear.hasTrinket(44253) || gear.hasTrinket(42987)) {
			agiProcs += 300;
		}

		return new Stats().withStat(Stat.StatMeleeCrit, (baseCritCapPercentage - agiProcs*1.1*1.06*1.02/83.33) * 45.91);
	}
}<|MERGE_RESOLUTION|>--- conflicted
+++ resolved
@@ -16,20 +16,11 @@
 } from '../core/proto/common.js';
 import { IndividualSimUI, registerSpecConfig } from '../core/individual_sim_ui.js';
 import { Gear } from '../core/proto_utils/gear.js';
+import { PhysicalDPSGemOptimizer } from '../core/components/suggest_gems_action.js';
 import { Stats } from '../core/proto_utils/stats.js';
 import { getSpecIcon, specNames } from '../core/proto_utils/utils.js';
 import { TypedEvent } from '../core/typed_event.js';
 import { Player } from '../core/player.js';
-<<<<<<< HEAD
-import { IndividualSimUI } from '../core/individual_sim_ui.js';
-import { EventID, TypedEvent } from '../core/typed_event.js';
-import { Gear } from '../core/proto_utils/gear.js';
-import { ItemSlot } from '../core/proto/common.js';
-import { GemColor } from '../core/proto/common.js';
-import { Profession } from '../core/proto/common.js';
-import { PhysicalDPSGemOptimizer } from '../core/components/suggest_gems_action.js';
-=======
->>>>>>> ed2a11a3
 
 import * as IconInputs from '../core/components/icon_inputs.js';
 import * as OtherInputs from '../core/components/other_inputs.js';
