.sim-content {
	min-width: calc(275px + 1vw);
	display: flex;
	flex-flow: column;

	.sim-main {
		height: 80%;
		display: flex;
		flex-grow: 1;

		.tab-pane {
			max-width: 100%;
			flex-grow: 1;
			padding-top: $gap-width;
			padding-bottom: $gap-width;
<<<<<<< HEAD

			@include media-breakpoint-down(lg) {
				padding-top: $gap-width-sm * 2;
				padding-bottom: $gap-width-sm * 2;
				padding-bottom: $gap-width-sm * 2;
			}
=======
>>>>>>> d605fb2b
		}
	}
}

.sim-crash-report {
	.sim-crash-report-header {
		font-size: 1rem;
		font-family: SimDefaultFont;
	}

	.sim-crash-report-text {
		width: 100%;
		height: 80vh;
		resize: none;
	}
<<<<<<< HEAD
=======
}

@include media-breakpoint-down(lg) {
	.sim-content {
		.sim-main {
			.tab-pane {
				padding-top: $gap-width-sm * 2;
				padding-bottom: $gap-width-sm * 2;
			}
		}
	}
}

@include media-breakpoint-down(xxl) {
	.sim-sidebar {
		.sim-sidebar-content {
			padding-left: $gap-width-sm * 2;
			padding-right: $gap-width-sm * 2;

			.sim-sidebar-actions {
				padding: 0;
				margin: 0;
			}
		}
	}
}

@include media-breakpoint-down(lg) {
	.sim-sidebar {
		.sim-sidebar-content {
			padding: $gap-width-sm * 2 $gap-width-sm;
		}
	}
>>>>>>> d605fb2b
}<|MERGE_RESOLUTION|>--- conflicted
+++ resolved
@@ -13,15 +13,11 @@
 			flex-grow: 1;
 			padding-top: $gap-width;
 			padding-bottom: $gap-width;
-<<<<<<< HEAD
 
 			@include media-breakpoint-down(lg) {
 				padding-top: $gap-width-sm * 2;
 				padding-bottom: $gap-width-sm * 2;
-				padding-bottom: $gap-width-sm * 2;
 			}
-=======
->>>>>>> d605fb2b
 		}
 	}
 }
@@ -37,40 +33,4 @@
 		height: 80vh;
 		resize: none;
 	}
-<<<<<<< HEAD
-=======
-}
-
-@include media-breakpoint-down(lg) {
-	.sim-content {
-		.sim-main {
-			.tab-pane {
-				padding-top: $gap-width-sm * 2;
-				padding-bottom: $gap-width-sm * 2;
-			}
-		}
-	}
-}
-
-@include media-breakpoint-down(xxl) {
-	.sim-sidebar {
-		.sim-sidebar-content {
-			padding-left: $gap-width-sm * 2;
-			padding-right: $gap-width-sm * 2;
-
-			.sim-sidebar-actions {
-				padding: 0;
-				margin: 0;
-			}
-		}
-	}
-}
-
-@include media-breakpoint-down(lg) {
-	.sim-sidebar {
-		.sim-sidebar-content {
-			padding: $gap-width-sm * 2 $gap-width-sm;
-		}
-	}
->>>>>>> d605fb2b
 }