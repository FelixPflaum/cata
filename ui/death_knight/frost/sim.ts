import * as BuffDebuffInputs from '../../core/components/inputs/buffs_debuffs';
import * as OtherInputs from '../../core/components/other_inputs';
import { IndividualSimUI, registerSpecConfig } from '../../core/individual_sim_ui';
import { Player } from '../../core/player';
import { PlayerClasses } from '../../core/player_classes';
import { APLRotation } from '../../core/proto/apl';
import { Debuffs, Faction, IndividualBuffs, ItemSlot, PartyBuffs, PseudoStat, Race, RaidBuffs, Spec, Stat, TristateEffect } from '../../core/proto/common';
import { Stats } from '../../core/proto_utils/stats';
import * as DeathKnightInputs from '../inputs';
import * as FrostInputs from './inputs';
import * as Presets from './presets';

const SPEC_CONFIG = registerSpecConfig(Spec.SpecFrostDeathKnight, {
	cssClass: 'frost-death-knight-sim-ui',
	cssScheme: PlayerClasses.getCssClass(PlayerClasses.DeathKnight),
	// List any known bugs / issues here and they'll be shown on the site.
	knownIssues: [],

	// All stats for which EP should be calculated.
	epStats: [
		Stat.StatStrength,
		Stat.StatArmor,
		Stat.StatAgility,
		Stat.StatAttackPower,
		Stat.StatExpertise,
		Stat.StatMeleeHit,
		Stat.StatMeleeCrit,
		Stat.StatMeleeHaste,
		Stat.StatArmorPenetration,
		Stat.StatSpellHit,
		Stat.StatSpellCrit,
		Stat.StatSpellHaste,
	],
	epPseudoStats: [PseudoStat.PseudoStatMainHandDps, PseudoStat.PseudoStatOffHandDps],
	// Reference stat against which to calculate EP. I think all classes use either spell power or attack power.
	epReferenceStat: Stat.StatAttackPower,
	// Which stats to display in the Character Stats section, at the bottom of the left-hand sidebar.
	displayStats: [
		Stat.StatHealth,
		Stat.StatArmor,
		Stat.StatStrength,
		Stat.StatAgility,
		Stat.StatSpellHit,
		Stat.StatSpellCrit,
		Stat.StatAttackPower,
		Stat.StatMeleeHit,
		Stat.StatMeleeCrit,
		Stat.StatMeleeHaste,
		Stat.StatArmorPenetration,
		Stat.StatExpertise,
	],
	defaults: {
		// Default equipped gear.
		gear: Presets.P4_FROST_PRESET.gear,
		// Default EP weights for sorting gear in the gear picker.
		epWeights: Stats.fromMap(
			{
				[Stat.StatStrength]: 3.22,
				[Stat.StatAgility]: 0.62,
				[Stat.StatArmor]: 0.01,
				[Stat.StatAttackPower]: 1,
				[Stat.StatExpertise]: 1.13,
				[Stat.StatMeleeHaste]: 1.85,
				[Stat.StatMeleeHit]: 1.92,
				[Stat.StatMeleeCrit]: 0.76,
				[Stat.StatArmorPenetration]: 0.77,
				[Stat.StatSpellHit]: 0.8,
				[Stat.StatSpellCrit]: 0.34,
			},
			{
				[PseudoStat.PseudoStatMainHandDps]: 3.1,
				[PseudoStat.PseudoStatOffHandDps]: 1.79,
			},
		),
		// Default consumes settings.
		consumes: Presets.DefaultConsumes,
		// Default talents.
		talents: Presets.FrostTalents.data,
		// Default spec-specific settings.
		specOptions: Presets.DefaultFrostOptions,
		// Default raid/party buffs settings.
		raidBuffs: RaidBuffs.create({
			giftOfTheWild: TristateEffect.TristateEffectImproved,
			swiftRetribution: true,
			strengthOfEarthTotem: true,
			icyTalons: true,
			abominationsMight: TristateEffect.TristateEffectImproved,
			leaderOfThePack: TristateEffect.TristateEffectRegular,
			sanctifiedRetribution: true,
			bloodlust: true,
			devotionAura: TristateEffect.TristateEffectImproved,
<<<<<<< HEAD
			stoneskinTotem: true,
			moonkinAura: TristateEffect.TristateEffectRegular,
=======
			stoneskinTotem: TristateEffect.TristateEffectImproved,
>>>>>>> 03bd7fba
			wrathOfAirTotem: true,
			powerWordFortitude: TristateEffect.TristateEffectImproved,
		}),
		partyBuffs: PartyBuffs.create({}),
		individualBuffs: IndividualBuffs.create({
			blessingOfKings: true,
			blessingOfMight: TristateEffect.TristateEffectImproved,
		}),
		debuffs: Debuffs.create({
			bloodFrenzy: true,
			faerieFire: TristateEffect.TristateEffectImproved,
			sunderArmor: true,
			ebonPlaguebringer: true,
			mangle: true,
			heartOfTheCrusader: true,
			shadowMastery: true,
		}),
	},

	autoRotation: (player: Player<Spec.SpecFrostDeathKnight>): APLRotation => {
		const talentPoints = player.getTalentTreePoints();
		// TODO: Add Frost AOE rotation
		if (talentPoints[0] > talentPoints[2]) {
			return Presets.FROST_BL_PESTI_ROTATION_PRESET_DEFAULT.rotation.rotation!;
		} else {
			return Presets.FROST_UH_PESTI_ROTATION_PRESET_DEFAULT.rotation.rotation!;
		}
	},

	// IconInputs to include in the 'Player' section on the settings tab.
	playerIconInputs: [],
	petConsumeInputs: [],
	// Buff and Debuff inputs to include/exclude, overriding the EP-based defaults.
	includeBuffDebuffInputs: [BuffDebuffInputs.SpellDamageDebuff, BuffDebuffInputs.StaminaBuff],
	excludeBuffDebuffInputs: [BuffDebuffInputs.AttackPowerDebuff, BuffDebuffInputs.DamageReductionPercentBuff, BuffDebuffInputs.MeleeAttackSpeedDebuff],
	// Inputs to include in the 'Other' section on the settings tab.
	otherInputs: {
		inputs: [
			// DeathKnightInputs.StartingRunicPower(),
			// DeathKnightInputs.PetUptime(),
			// FrostInputs.UseAMSInput,
			// FrostInputs.AvgAMSSuccessRateInput,
			// FrostInputs.AvgAMSHitInput,

			// OtherInputs.TankAssignment,
			// OtherInputs.InFrontOfTarget,
		],
	},
	itemSwapSlots: [ItemSlot.ItemSlotMainHand, ItemSlot.ItemSlotOffHand],
	encounterPicker: {
		// Whether to include 'Execute Duration (%)' in the 'Encounter' section of the settings tab.
		showExecuteProportion: false,
	},

	presets: {
		// Preset talents that the user can quickly select.
		talents: [],
		// Preset rotations that the user can quickly select.
		rotations: [],
		// Preset gear configurations that the user can quickly select.
		gear: [],
	},

	raidSimPresets: [
		{
			spec: Spec.SpecFrostDeathKnight,
			talents: Presets.FrostTalents.data,
			specOptions: Presets.DefaultFrostOptions,
			consumes: Presets.DefaultConsumes,
			defaultFactionRaces: {
				[Faction.Unknown]: Race.RaceUnknown,
				[Faction.Alliance]: Race.RaceHuman,
				[Faction.Horde]: Race.RaceTroll,
			},
			defaultGear: {
				[Faction.Unknown]: {},
				[Faction.Alliance]: {
					1: Presets.P1_FROST_PRESET.gear,
					2: Presets.P2_FROST_PRESET.gear,
					3: Presets.P3_FROST_PRESET.gear,
					4: Presets.P4_FROST_PRESET.gear,
				},
				[Faction.Horde]: {
					1: Presets.P1_FROST_PRESET.gear,
					2: Presets.P2_FROST_PRESET.gear,
					3: Presets.P3_FROST_PRESET.gear,
					4: Presets.P4_FROST_PRESET.gear,
				},
			},
			otherDefaults: Presets.OtherDefaults,
		},
	],
});

export class FrostDeathKnightSimUI extends IndividualSimUI<Spec.SpecFrostDeathKnight> {
	constructor(parentElem: HTMLElement, player: Player<Spec.SpecFrostDeathKnight>) {
		super(parentElem, player, SPEC_CONFIG);
	}
}<|MERGE_RESOLUTION|>--- conflicted
+++ resolved
@@ -89,12 +89,7 @@
 			sanctifiedRetribution: true,
 			bloodlust: true,
 			devotionAura: TristateEffect.TristateEffectImproved,
-<<<<<<< HEAD
 			stoneskinTotem: true,
-			moonkinAura: TristateEffect.TristateEffectRegular,
-=======
-			stoneskinTotem: TristateEffect.TristateEffectImproved,
->>>>>>> 03bd7fba
 			wrathOfAirTotem: true,
 			powerWordFortitude: TristateEffect.TristateEffectImproved,
 		}),
