--- conflicted
+++ resolved
@@ -95,7 +95,6 @@
 		raidBuffs: RaidBuffs.create({
 			arcaneBrilliance: true,
 			bloodlust: true,
-<<<<<<< HEAD
 			markOfTheWild: true,
 			icyTalons: true,
 			moonkinForm: true,
@@ -103,10 +102,6 @@
 			powerWordFortitude: true,
 			strengthOfEarthTotem: true,
 			trueshotAura: true,
-=======
-			devotionAura: TristateEffect.TristateEffectImproved,
-			stoneskinTotem: TristateEffect.TristateEffectImproved,
->>>>>>> 819f817c
 			wrathOfAirTotem: true,
 			demonicPact: true,
 			blessingOfKings: true,
@@ -145,11 +140,7 @@
 	petConsumeInputs: [],
 	// Buff and Debuff inputs to include/exclude, overriding the EP-based defaults.
 	includeBuffDebuffInputs: [BuffDebuffInputs.SpellDamageDebuff, BuffDebuffInputs.StaminaBuff],
-<<<<<<< HEAD
 	excludeBuffDebuffInputs: [BuffDebuffInputs.DamageReduction, BuffDebuffInputs.MeleeAttackSpeedDebuff],
-=======
-	excludeBuffDebuffInputs: [BuffDebuffInputs.AttackPowerDebuff, BuffDebuffInputs.DamageReductionPercentBuff, BuffDebuffInputs.MeleeAttackSpeedDebuff, BuffDebuffInputs.BleedDebuff],
->>>>>>> 819f817c
 	// Inputs to include in the 'Other' section on the settings tab.
 	otherInputs: {
 		inputs: [
