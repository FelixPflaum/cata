--- conflicted
+++ resolved
@@ -84,14 +84,8 @@
 	trueshotAura: true,
 	leaderOfThePack: TristateEffect.TristateEffectImproved,
 	icyTalons: true,
-<<<<<<< HEAD
 	totemicWrath: true,
-	moonkinAura: TristateEffect.TristateEffectImproved,
-	wrathOfAirTotem: true,
-=======
-	totemOfWrath: true,
 	mindQuickening: true,
->>>>>>> 03bd7fba
 	sanctifiedRetribution: true,
 	bloodlust: true,
 	demonicPactSp: 500,
