--- conflicted
+++ resolved
@@ -80,7 +80,6 @@
 	bloodlust: true,
 	markOfTheWild: true,
 	icyTalons: true,
-<<<<<<< HEAD
 	moonkinForm: true,
 	leaderOfThePack: true,
 	powerWordFortitude: true,
@@ -91,13 +90,6 @@
 	blessingOfKings: true,
 	blessingOfMight: true,
 	communion: true,
-=======
-	totemOfWrath: true,
-	mindQuickening: true,
-	sanctifiedRetribution: true,
-	bloodlust: true,
-	demonicPactSp: 500,
->>>>>>> 819f817c
 });
 
 export const DefaultIndividualBuffs = IndividualBuffs.create({
