--- conflicted
+++ resolved
@@ -83,7 +83,6 @@
 
 export const DefaultRaidBuffs = RaidBuffs.create({
 	arcaneBrilliance: true,
-<<<<<<< HEAD
 	bloodlust: true,
 	markOfTheWild: true,
 	icyTalons: true,
@@ -92,10 +91,6 @@
 	powerWordFortitude: true,
 	strengthOfEarthTotem: true,
 	trueshotAura: true,
-=======
-	leaderOfThePack: TristateEffect.TristateEffectImproved,
-	totemicWrath: true,
->>>>>>> e458b23b
 	wrathOfAirTotem: true,
 	demonicPact: true,
 	blessingOfKings: true,
@@ -106,19 +101,10 @@
 export const DefaultDebuffs = Debuffs.create({
 	bloodFrenzy: true,
 	sunderArmor: true,
-<<<<<<< HEAD
 	ebonPlaguebringer: true,
 	mangle: true,
 	criticalMass: true,
 	demoralizingShout: true,
 	frostFever: true,
 	judgement: true,
-=======
-	curseOfWeakness: TristateEffect.TristateEffectRegular,
-	curseOfElements: true,
-	faerieFire: TristateEffect.TristateEffectImproved,
-	judgementOfWisdom: true,
-	misery: true,
-	shadowMastery: true,
->>>>>>> e458b23b
 });