import { Consumes } from '../core/proto/common.js';

import { EquipmentSpec } from '../core/proto/common.js';
import { Flask } from '../core/proto/common.js';
import { Food } from '../core/proto/common.js';
import { Glyphs } from '../core/proto/common.js';
import { Potions } from '../core/proto/common.js';
import { SavedRotation, SavedTalents } from '../core/proto/ui.js';
import { Spec } from '../core/proto/common.js';
import { Player } from '../core/player.js';
import { APLRotation } from '../core/proto/apl.js';

import { ElementalShaman_Rotation as ElementalShamanRotation, ElementalShaman_Options as ElementalShamanOptions, ShamanShield, ShamanMajorGlyph, ShamanMinorGlyph } from '../core/proto/shaman.js';
import { ElementalShaman_Rotation_RotationType as RotationType } from '../core/proto/shaman.js';

import {
  AirTotem,
  EarthTotem,
  FireTotem,
  WaterTotem,
  ShamanTotems,
} from '../core/proto/shaman.js';


import * as Tooltips from '../core/constants/tooltips.js';
import { Faction } from '../core/proto/common.js';

// Preset options for this spec.
// Eventually we will import these values for the raid sim too, so its good to
// keep them in a separate file.

// Default talents. Uses the wowhead calculator format, make the talents on
// https://wowhead.com/wotlk/talent-calc and copy the numbers in the url.
export const StandardTalents = {
  name: 'Standard',
  data: SavedTalents.create({
    talentsString: '0532001523212351322301351-005052031',
    glyphs: Glyphs.create({
      major1: ShamanMajorGlyph.GlyphOfLava,
      major2: ShamanMajorGlyph.GlyphOfTotemOfWrath,
      major3: ShamanMajorGlyph.GlyphOfLightningBolt,
      minor1: ShamanMinorGlyph.GlyphOfThunderstorm,
      minor2: ShamanMinorGlyph.GlyphOfWaterShield,
      minor3: ShamanMinorGlyph.GlyphOfGhostWolf,
    }),
  }),
};

export const DefaultRotation = ElementalShamanRotation.create({
  totems: ShamanTotems.create({
    earth: EarthTotem.StrengthOfEarthTotem,
    air: AirTotem.WrathOfAirTotem,
    fire: FireTotem.TotemOfWrath,
    water: WaterTotem.ManaSpringTotem,
    useFireElemental: true,
  }),
  type: RotationType.Adaptive,
  fnMinManaPer: 66,
  clMinManaPer: 33,
  useChainLightning: false,
  useFireNova: false,
  useThunderstorm: true,
});

export const DefaultOptions = ElementalShamanOptions.create({
  shield: ShamanShield.WaterShield,
  bloodlust: true,
});

export const DefaultConsumes = Consumes.create({
  defaultPotion: Potions.PotionOfWildMagic,
  flask: Flask.FlaskOfTheFrostWyrm,
  food: Food.FoodFishFeast,
});

export const PRE_RAID_PRESET = {
<<<<<<< HEAD
  name: 'Pre-raid Preset',
  tooltip: Tooltips.BASIC_BIS_DISCLAIMER,
  gear: EquipmentSpec.fromJsonString(`{"items": [
		{
			"id": 37180,
			"enchant": 3820,
			"gems": [
				41285,
				42144
			]
		},
		{
			"id": 37595
		},
		{
			"id": 37673,
			"enchant": 3810,
			"gems": [
				42144
			]
		},
		{
			"id": 41610,
			"enchant": 3722
		},
		{
			"id": 39592,
			"enchant": 3832,
			"gems": [
				42144,
				40025
			]
		},
		{
			"id": 37788,
			"enchant": 2332,
			"gems": [
				0
			]
		},
		{
			"id": 39593,
			"enchant": 3246,
			"gems": [
				40051,
				0
			]
		},
		{
			"id": 40696,
			"gems": [
				40049,
				39998
			]
		},
		{
			"id": 37791,
			"enchant": 3719
		},
		{
			"id": 44202,
			"enchant": 3826,
			"gems": [
				39998
			]
		},
		{
			"id": 43253,
			"gems": [
				40027
			]
		},
		{
			"id": 37694
		},
		{
			"id": 40682
		},
		{
			"id": 37873
		},
		{
			"id": 41384,
			"enchant": 3834
		},
		{
			"id": 40698
		},
		{
			"id": 40708
		}
=======
	name: 'Pre-raid Preset',
	tooltip: Tooltips.BASIC_BIS_DISCLAIMER,
	gear: EquipmentSpec.fromJsonString(`{"items": [
		{"id":37180,"enchant":3820,"gems":[41285,42144]},
		{"id":37595},
		{"id":37673,"enchant":3810,"gems":[42144]},
		{"id":41610,"enchant":3722},
		{"id":39592,"enchant":3832,"gems":[42144,40025]},
		{"id":37788,"enchant":2332,"gems":[0]},
		{"id":39593,"enchant":3246,"gems":[40051,0]},
		{"id":40696,"gems":[40049,39998]},
		{"id":37791,"enchant":3719},
		{"id":44202,"enchant":3826,"gems":[39998]},
		{"id":43253,"gems":[40027]},
		{"id":37694},
		{"id":40682},
		{"id":37873},
		{"id":41384,"enchant":3834},
		{"id":40698},
		{"id":40708}
>>>>>>> d1503f61
  ]}`),
};

export const P1_PRESET = {
<<<<<<< HEAD
  name: 'P1 Preset',
  tooltip: Tooltips.BASIC_BIS_DISCLAIMER,
  gear: EquipmentSpec.fromJsonString(`{"items": [
		{
			"id": 40516,
			"enchant": 3820,
			"gems": [
				41285,
				40027
			]
		},
		{
			"id": 44661,
			"gems": [
				39998
			]
		},
		{
			"id": 40286,
			"enchant": 3810
		},
		{
			"id": 44005,
			"enchant": 3722,
			"gems": [
				40027
			]
		},
		{
			"id": 40514,
			"enchant": 3832,
			"gems": [
				42144,
				42144
			]
		},
		{
			"id": 40324,
			"enchant": 2332,
			"gems": [
				42144,
				0
			]
		},
		{
			"id": 40302,
			"enchant": 3246,
			"gems": [
				0
			]
		},
		{
			"id": 40301,
			"gems": [
				40014
			]
		},
		{
			"id": 40560,
			"enchant": 3721
		},
		{
			"id": 40519,
			"enchant": 3826
		},
		{
			"id": 37694
		},
		{
			"id": 40399
		},
		{
			"id": 40432
		},
		{
			"id": 40255
		},
		{
			"id": 40395,
			"enchant": 3834
		},
		{
			"id": 40401,
			"enchant": 1128
		},
		{
			"id": 40267
		}
=======
	name: 'P1 Preset',
	tooltip: Tooltips.BASIC_BIS_DISCLAIMER,
	gear: EquipmentSpec.fromJsonString(`{"items": [
		{"id":40516,"enchant":3820,"gems":[41285,40027]},
		{"id":44661,"gems":[39998]},
		{"id":40286,"enchant":3810},
		{"id":44005,"enchant":3722,"gems":[40027]},
		{"id":40514,"enchant":3832,"gems":[42144,42144]},
		{"id":40324,"enchant":2332,"gems":[42144,0]},
		{"id":40302,"enchant":3246,"gems":[0]},
		{"id":40301,"gems":[40014]},
		{"id":40560,"enchant":3721},
		{"id":40519,"enchant":3826},
		{"id":37694},
		{"id":40399},
		{"id":40432},
		{"id":40255},
		{"id":40395,"enchant":3834},
		{"id":40401,"enchant":1128},
		{"id":40267}
>>>>>>> d1503f61
  ]}`),
};

export const P2_PRESET = {
<<<<<<< HEAD
  name: 'P2 Preset',
  tooltip: Tooltips.BASIC_BIS_DISCLAIMER,
  gear: EquipmentSpec.fromJsonString(`{"items": [
        {
          "id": 46209,
          "enchant": 3820,
          "gems": [
            41285,
            40048
          ]
        },
        {
          "id": 45933,
          "gems": [
            39998
          ]
        },
        {
          "id": 46211,
          "enchant": 3810,
          "gems": [
            39998
          ]
        },
        {
          "id": 45242,
          "enchant": 3722,
          "gems": [
            39998
          ]
        },
        {
          "id": 46206,
          "enchant": 3832,
          "gems": [
            39998,
            39998
          ]
        },
        {
          "id": 45460,
          "enchant": 2332,
          "gems": [
            39998,
            0
          ]
        },
        {
          "id": 45665,
          "enchant": 3604,
          "gems": [
            39998,
            39998,
            0
          ]
        },
        {
          "id": 45616,
          "enchant": 3599,
          "gems": [
            39998,
            39998,
            39998
          ]
        },
        {
          "id": 46210,
          "enchant": 3721,
          "gems": [
            39998,
            40027
          ]
        },
        {
          "id": 45537,
          "enchant": 3606,
          "gems": [
            39998,
            40027
          ]
        },
        {
          "id": 46046,
          "gems": [
            39998
          ]
        },
        {
          "id": 45495,
          "gems": [
            39998
          ]
        },
        {
          "id": 45518
        },
        {
          "id": 40255
        },
        {
          "id": 45612,
          "enchant": 3834,
          "gems": [
            39998
          ]
        },
        {
          "id": 45470,
          "enchant": 1128,
          "gems": [
            39998
          ]
        },
        {
          "id": 40267
        }
=======
	name: 'P2 Preset',
	tooltip: Tooltips.BASIC_BIS_DISCLAIMER,
	gear: EquipmentSpec.fromJsonString(`{"items": [
        {"id":46209,"enchant":3820,"gems":[41285,40048]},
        {"id":45933,"gems":[39998]},
        {"id":46211,"enchant":3810,"gems":[39998]},
        {"id":45242,"enchant":3722,"gems":[39998]},
        {"id":46206,"enchant":3832,"gems":[39998,39998]},
        {"id":45460,"enchant":2332,"gems":[39998,0]},
        {"id":45665,"enchant":3604,"gems":[39998,39998,0]},
        {"id":45616,"enchant":3599,"gems":[39998,39998,39998]},
        {"id":46210,"enchant":3721,"gems":[39998,40027]},
        {"id":45537,"enchant":3606,"gems":[39998,40027]},
        {"id":46046,"gems":[39998]},
        {"id":45495,"gems":[39998]},
        {"id":45518},
        {"id":40255},
        {"id":45612,"enchant":3834,"gems":[39998]},
        {"id":45470,"enchant":1128,"gems":[39998]},
        {"id":40267}
>>>>>>> d1503f61
      ]}`),
};

export const P3_PRESET_HORDE = {
<<<<<<< HEAD
  name: 'P3 Preset Horde',
  enableWhen: (player: Player<Spec.SpecElementalShaman>) => player.getFaction() == Faction.Horde,
  tooltip: Tooltips.BASIC_BIS_DISCLAIMER,
  gear: EquipmentSpec.fromJsonString(`{"items": [
        {
          "id": 48328,
          "enchant": 3820,
          "gems": [
            41285,
            40153
          ]
        },
        {
          "id": 47468,
          "gems": [
            40155
          ]
        },
        {
          "id": 48330,
          "enchant": 3810,
          "gems": [
            40113
          ]
        },
        {
          "id": 47551,
          "enchant": 3722,
          "gems": [
            40113
          ]
        },
        {
          "id": 48326,
          "enchant": 3832,
          "gems": [
            40113,
            40132
          ]
        },
        {
          "id": 45460,
          "enchant": 2332,
          "gems": [
            40113,
            0
          ]
        },
        {
          "id": 48327,
          "enchant": 3604,
          "gems": [
            40155,
            0
          ]
        },
        {
          "id": 47447,
          "enchant": 3599,
          "gems": [
            40132,
            40113,
            40113
          ]
        },
        {
          "id": 47479,
          "enchant": 3721,
          "gems": [
            40113,
            40113,
            40113
          ]
        },
        {
          "id": 47456,
          "enchant": 3606,
          "gems": [
            40113,
            40113
          ]
        },
        {
          "id": 46046,
          "gems": [
            40155
          ]
        },
        {
          "id": 45495,
          "gems": [
            40113
          ]
        },
        {
          "id": 47477
        },
        {
          "id": 45518
        },
        {
          "id": 47422,
          "enchant": 3834,
          "gems": [
            40113
          ]
        },
        {
          "id": 47448,
          "enchant": 1128,
          "gems": [
            40155
          ]
        },
        {
          "id": 47666
        }
=======
	name: 'P3 Preset Horde',
	enableWhen: (player: Player<Spec.SpecElementalShaman>) => player.getFaction() == Faction.Horde,
	tooltip: Tooltips.BASIC_BIS_DISCLAIMER,
	gear: EquipmentSpec.fromJsonString(`{"items": [
        {"id":48328,"enchant":3820,"gems":[41285,40153]},
        {"id":47468,"gems":[40155]},
        {"id":48330,"enchant":3810,"gems":[40113]},
        {"id":47551,"enchant":3722,"gems":[40113]},
        {"id":48326,"enchant":3832,"gems":[40113,40132]},
        {"id":45460,"enchant":2332,"gems":[40113,0]},
        {"id":48327,"enchant":3604,"gems":[40155,0]},
        {"id":47447,"enchant":3599,"gems":[40132,40113,40113]},
        {"id":47479,"enchant":3721,"gems":[40113,40113,40113]},
        {"id":47456,"enchant":3606,"gems":[40113,40113]},
        {"id":46046,"gems":[40155]},
        {"id":45495,"gems":[40113]},
        {"id":47477},
        {"id":45518},
        {"id":47422,"enchant":3834,"gems":[40113]},
        {"id":47448,"enchant":1128,"gems":[40155]},
        {"id":47666}
>>>>>>> d1503f61
      ]
    }`),
};

export const P3_PRESET_ALLI = {
<<<<<<< HEAD
  name: 'P3 Preset Alli',
  enableWhen: (player: Player<Spec.SpecElementalShaman>) => player.getFaction() == Faction.Alliance,
  tooltip: Tooltips.BASIC_BIS_DISCLAIMER,
  gear: EquipmentSpec.fromJsonString(`{"items": [
        {
          "id": 48323,
          "enchant": 3820,
          "gems": [
            41285,
            40155
          ]
        },
        {
          "id": 47144,
          "gems": [
            40155
          ]
        },
        {
          "id": 48321,
          "enchant": 3810,
          "gems": [
            40113
          ]
        },
        {
          "id": 47552,
          "enchant": 3722,
          "gems": [
            40113
          ]
        },
        {
          "id": 48325,
          "enchant": 3832,
          "gems": [
            40113,
            40132
          ]
        },
        {
          "id": 45460,
          "enchant": 2332,
          "gems": [
            40113,
            0
          ]
        },
        {
          "id": 48324,
          "enchant": 3604,
          "gems": [
            40155,
            0
          ]
        },
        {
          "id": 47084,
          "enchant": 3599,
          "gems": [
            40132,
            40113,
            40113
          ]
        },
        {
          "id": 47190,
          "enchant": 3721,
          "gems": [
            40113,
            40113,
            40113
          ]
        },
        {
          "id": 47099,
          "enchant": 3606,
          "gems": [
            40113,
            40113
          ]
        },
        {
          "id": 46046,
          "gems": [
            40155
          ]
        },
        {
          "id": 45495,
          "gems": [
            40113
          ]
        },
        {
          "id": 47188
        },
        {
          "id": 45518
        },
        {
          "id": 46980,
          "enchant": 3834,
          "gems": [
            40113
          ]
        },
        {
          "id": 47085,
          "enchant": 1128,
          "gems": [
            40155
          ]
        },
        {
          "id": 47666
        }
=======
	name: 'P3 Preset Alli',
	enableWhen: (player: Player<Spec.SpecElementalShaman>) => player.getFaction() == Faction.Alliance,
	tooltip: Tooltips.BASIC_BIS_DISCLAIMER,
	gear: EquipmentSpec.fromJsonString(`{"items": [
        {"id":48323,"enchant":3820,"gems":[41285,40155]},
        {"id":47144,"gems":[40155]},
        {"id":48321,"enchant":3810,"gems":[40113]},
        {"id":47552,"enchant":3722,"gems":[40113]},
        {"id":48325,"enchant":3832,"gems":[40113,40132]},
        {"id":45460,"enchant":2332,"gems":[40113,0]},
        {"id":48324,"enchant":3604,"gems":[40155,0]},
        {"id":47084,"enchant":3599,"gems":[40132,40113,40113]},
        {"id":47190,"enchant":3721,"gems":[40113,40113,40113]},
        {"id":47099,"enchant":3606,"gems":[40113,40113]},
        {"id":46046,"gems":[40155]},
        {"id":45495,"gems":[40113]},
        {"id":47188},
        {"id":45518},
        {"id":46980,"enchant":3834,"gems":[40113]},
        {"id":47085,"enchant":1128,"gems":[40155]},
        {"id":47666}
>>>>>>> d1503f61
      ]
    }`),
};

export const ROTATION_PRESET_BUILTIN = {
  name: "Built-in",
  rotation: SavedRotation.create({
    specRotationOptionsJson: ElementalShamanRotation.toJsonString(DefaultRotation),
  }),
}

export const ROTATION_PRESET_BASIC_APL = {
  name: 'Basic APL',
  rotation: SavedRotation.create({
    specRotationOptionsJson: ElementalShamanRotation.toJsonString(DefaultRotation),
    rotation: APLRotation.fromJsonString(`{
      "enabled": true,
      "prepullActions": [
        {
          "action": {
            "castSpell": {"spellId":{"itemId":40212}}
          },
          "doAt": "-1s",
          "hide": true
        },
        {
          "action": {
            "castSpell": {"spellId":{"spellId":58704}}
          },
          "doAt": "-2s"
        },
        {
          "action": {
            "castSpell": {"spellId":{"spellId":57722}}
          },
          "doAt": "-3s"
        },
        {
          "action": {
            "castSpell": {"spellId":{"spellId":58774}}
          },
          "doAt": "-4s"
        },
        {
          "action": {
            "castSpell": {"spellId":{"spellId":58643}}
          },
          "doAt": "-5s"
        },
        {
          "action": {
            "castSpell": {"spellId":{"spellId":3738}}
          },
          "doAt": "-6s"
        }
      ],
      "priorityList": [
        {
          "action": {
            "condition": {"and":{"vals":[{"cmp":{"op":"OpGe","lhs":{"currentTime":{}},"rhs":{"const":{"val":"2s"}}}},{"spellIsReady":{"spellId":{"tag":-1,"spellId":2825}}}]}},
            "castSpell": {"spellId":{"tag":-1,"spellId":2825}}
          }
        },
        {
          "action": {
            "condition": {"and":{"vals":[{"cmp":{"op":"OpGe","lhs":{"currentTime":{}},"rhs":{"const":{"val":"2s"}}}},{"spellIsReady":{"spellId":{"spellId":2825}}}]}},
            "castSpell": {"spellId":{"spellId":2825}}
          }
        },
        {
          "action": {
            "condition": {"and":{"vals":[{"spellIsReady":{"spellId":{"spellId":26297}}},{"spellIsReady":{"spellId":{"spellId":16166}}}]}},
            "strictSequence": {"actions":[{"castSpell":{"spellId":{"spellId":26297}}},{"castSpell":{"spellId":{"spellId":16166}}}]}
          }
        },
        {
          "action": {
            "condition": {"and":{"vals":[{"not":{"val":{"spellIsReady":{"spellId":{"spellId":26297}}}}},{"not":{"val":{"spellIsReady":{"spellId":{"spellId":16166}}}}},{"not":{"val":{"auraIsActive":{"auraId":{"spellId":64701}}}}},{"not":{"val":{"auraIsActive":{"auraId":{"spellId":26297}}}}}]}},
            "castSpell": {"spellId":{"spellId":54758}}
          }
        },
        {
          "action": {
            "condition": {"and":{"vals":[{"not":{"val":{"auraIsActive":{"auraId":{"spellId":2894}}}}},{"not":{"val":{"dotIsActive":{"spellId":{"spellId":58704}}}}}]}},
            "castSpell": {"spellId":{"spellId":58704}}
          }
        },
        {
          "action": {
            "condition": {"not":{"val":{"dotIsActive":{"spellId":{"spellId":49233}}}}},
            "castSpell": {"spellId":{"spellId":49233}}
          }
        },
        {
          "action": {
            "condition": {
              "and": {
                "vals": [
                  {
                    "spellIsReady": {
                      "spellId": {
                        "spellId": 2894
                      }
                    }
                  },
                  {
                    "or": {
                      "vals": [
                        {
                          "auraIsActive": {
                            "auraId": {
                              "itemId": 40255
                            }
                          }
                        },
                        {
                          "auraIsActive": {
                            "auraId": {
                              "itemId": 40682
                            }
                          }
                        },
                        {
                          "auraIsActive": {
                            "auraId": {
                              "itemId": 37660
                            }
                          }
                        },
                        {
                          "auraIsActive": {
                            "auraId": {
                              "itemId": 45518
                            }
                          }
                        },
                        {
                          "auraIsActive": {
                            "auraId": {
                              "itemId": 54572
                            }
                          }
                        },
                        {
                          "auraIsActive": {
                            "auraId": {
                              "itemId": 54588
                            }
                          }
                        },
                        {
                          "auraIsActive": {
                            "auraId": {
                              "itemId": 47213
                            }
                          }
                        },
                        {
                          "auraIsActive": {
                            "auraId": {
                              "itemId": 45490
                            }
                          }
                        },
                        {
                          "auraIsActive": {
                            "auraId": {
                              "itemId": 50348
                            }
                          }
                        },
                        {
                          "auraIsActive": {
                            "auraId": {
                              "itemId": 50353
                            }
                          }
                        },
                        {
                          "auraIsActive": {
                            "auraId": {
                              "itemId": 50360
                            }
                          }
                        },
                        {
                          "auraIsActive": {
                            "auraId": {
                              "itemId": 50365
                            }
                          }
                        },
                        {
                          "auraIsActive": {
                            "auraId": {
                              "itemId": 50345
                            }
                          }
                        },
                        {
                          "auraIsActive": {
                            "auraId": {
                              "itemId": 50340
                            }
                          }
                        },
                        {
                          "auraIsActive": {
                            "auraId": {
                              "itemId": 50398
                            }
                          }
                        },
                        {
                          "cmp": {
                            "op": "OpEq",
                            "lhs": {
                              "auraNumStacks": {
                                "auraId": {
                                  "itemId": 45308
                                }
                              }
                            },
                            "rhs": {
                              "const": {
                                "val": "5"
                              }
                            }
                          }
                        },
                        {
                          "cmp": {
                            "op": "OpEq",
                            "lhs": {
                              "auraNumStacks": {
                                "auraId": {
                                  "itemId": 40432
                                }
                              }
                            },
                            "rhs": {
                              "const": {
                                "val": "10"
                              }
                            }
                          }
                        }
                      ]
                    }
                  }
                ]
              }
            },
            "strictSequence": {
              "actions": [
                {
                  "castSpell": {
                    "spellId": {
                      "spellId": 33697
                    }
                  }
                },
                {
                  "castSpell": {
                    "spellId": {
                      "otherId": "OtherActionPotion"
                    }
                  }
                },
                {
                  "castSpell": {
                    "spellId": {
                      "itemId": 40212
                    }
                  }
                },
                {
                  "castSpell": {
                    "spellId": {
                      "itemId": 37873
                    }
                  }
                },
                {
                  "castSpell": {
                    "spellId": {
                      "itemId": 45148
                    }
                  }
                },
                {
                  "castSpell": {
                    "spellId": {
                      "itemId": 48724
                    }
                  }
                },
                {
                  "castSpell": {
                    "spellId": {
                      "itemId": 50357
                    }
                  }
                },
                {
                  "castSpell": {
                    "spellId": {
                      "spellId": 2894
                    }
                  }
                }
              ]
            }
          }
        },
        {
          "action": {
            "condition": {"and":{"vals":[{"cmp":{"op":"OpGt","lhs":{"dotRemainingTime":{"spellId":{"spellId":49233}}},"rhs":{"const":{"val":"2"}}}}]}},
            "castSpell": {"spellId":{"spellId":60043}}
          }
        },
        {
          "action": {
            "castSpell": {"spellId":{"spellId":49238}}
          }
        }
      ]
    }`),
  }),
};<|MERGE_RESOLUTION|>--- conflicted
+++ resolved
@@ -74,99 +74,6 @@
 });
 
 export const PRE_RAID_PRESET = {
-<<<<<<< HEAD
-  name: 'Pre-raid Preset',
-  tooltip: Tooltips.BASIC_BIS_DISCLAIMER,
-  gear: EquipmentSpec.fromJsonString(`{"items": [
-		{
-			"id": 37180,
-			"enchant": 3820,
-			"gems": [
-				41285,
-				42144
-			]
-		},
-		{
-			"id": 37595
-		},
-		{
-			"id": 37673,
-			"enchant": 3810,
-			"gems": [
-				42144
-			]
-		},
-		{
-			"id": 41610,
-			"enchant": 3722
-		},
-		{
-			"id": 39592,
-			"enchant": 3832,
-			"gems": [
-				42144,
-				40025
-			]
-		},
-		{
-			"id": 37788,
-			"enchant": 2332,
-			"gems": [
-				0
-			]
-		},
-		{
-			"id": 39593,
-			"enchant": 3246,
-			"gems": [
-				40051,
-				0
-			]
-		},
-		{
-			"id": 40696,
-			"gems": [
-				40049,
-				39998
-			]
-		},
-		{
-			"id": 37791,
-			"enchant": 3719
-		},
-		{
-			"id": 44202,
-			"enchant": 3826,
-			"gems": [
-				39998
-			]
-		},
-		{
-			"id": 43253,
-			"gems": [
-				40027
-			]
-		},
-		{
-			"id": 37694
-		},
-		{
-			"id": 40682
-		},
-		{
-			"id": 37873
-		},
-		{
-			"id": 41384,
-			"enchant": 3834
-		},
-		{
-			"id": 40698
-		},
-		{
-			"id": 40708
-		}
-=======
 	name: 'Pre-raid Preset',
 	tooltip: Tooltips.BASIC_BIS_DISCLAIMER,
 	gear: EquipmentSpec.fromJsonString(`{"items": [
@@ -187,101 +94,10 @@
 		{"id":41384,"enchant":3834},
 		{"id":40698},
 		{"id":40708}
->>>>>>> d1503f61
   ]}`),
 };
 
 export const P1_PRESET = {
-<<<<<<< HEAD
-  name: 'P1 Preset',
-  tooltip: Tooltips.BASIC_BIS_DISCLAIMER,
-  gear: EquipmentSpec.fromJsonString(`{"items": [
-		{
-			"id": 40516,
-			"enchant": 3820,
-			"gems": [
-				41285,
-				40027
-			]
-		},
-		{
-			"id": 44661,
-			"gems": [
-				39998
-			]
-		},
-		{
-			"id": 40286,
-			"enchant": 3810
-		},
-		{
-			"id": 44005,
-			"enchant": 3722,
-			"gems": [
-				40027
-			]
-		},
-		{
-			"id": 40514,
-			"enchant": 3832,
-			"gems": [
-				42144,
-				42144
-			]
-		},
-		{
-			"id": 40324,
-			"enchant": 2332,
-			"gems": [
-				42144,
-				0
-			]
-		},
-		{
-			"id": 40302,
-			"enchant": 3246,
-			"gems": [
-				0
-			]
-		},
-		{
-			"id": 40301,
-			"gems": [
-				40014
-			]
-		},
-		{
-			"id": 40560,
-			"enchant": 3721
-		},
-		{
-			"id": 40519,
-			"enchant": 3826
-		},
-		{
-			"id": 37694
-		},
-		{
-			"id": 40399
-		},
-		{
-			"id": 40432
-		},
-		{
-			"id": 40255
-		},
-		{
-			"id": 40395,
-			"enchant": 3834
-		},
-		{
-			"id": 40401,
-			"enchant": 1128
-		},
-		{
-			"id": 40267
-		}
-=======
 	name: 'P1 Preset',
 	tooltip: Tooltips.BASIC_BIS_DISCLAIMER,
 	gear: EquipmentSpec.fromJsonString(`{"items": [
@@ -302,129 +118,10 @@
 		{"id":40395,"enchant":3834},
 		{"id":40401,"enchant":1128},
 		{"id":40267}
->>>>>>> d1503f61
   ]}`),
 };
 
 export const P2_PRESET = {
-<<<<<<< HEAD
-  name: 'P2 Preset',
-  tooltip: Tooltips.BASIC_BIS_DISCLAIMER,
-  gear: EquipmentSpec.fromJsonString(`{"items": [
-        {
-          "id": 46209,
-          "enchant": 3820,
-          "gems": [
-            41285,
-            40048
-          ]
-        },
-        {
-          "id": 45933,
-          "gems": [
-            39998
-          ]
-        },
-        {
-          "id": 46211,
-          "enchant": 3810,
-          "gems": [
-            39998
-          ]
-        },
-        {
-          "id": 45242,
-          "enchant": 3722,
-          "gems": [
-            39998
-          ]
-        },
-        {
-          "id": 46206,
-          "enchant": 3832,
-          "gems": [
-            39998,
-            39998
-          ]
-        },
-        {
-          "id": 45460,
-          "enchant": 2332,
-          "gems": [
-            39998,
-            0
-          ]
-        },
-        {
-          "id": 45665,
-          "enchant": 3604,
-          "gems": [
-            39998,
-            39998,
-            0
-          ]
-        },
-        {
-          "id": 45616,
-          "enchant": 3599,
-          "gems": [
-            39998,
-            39998,
-            39998
-          ]
-        },
-        {
-          "id": 46210,
-          "enchant": 3721,
-          "gems": [
-            39998,
-            40027
-          ]
-        },
-        {
-          "id": 45537,
-          "enchant": 3606,
-          "gems": [
-            39998,
-            40027
-          ]
-        },
-        {
-          "id": 46046,
-          "gems": [
-            39998
-          ]
-        },
-        {
-          "id": 45495,
-          "gems": [
-            39998
-          ]
-        },
-        {
-          "id": 45518
-        },
-        {
-          "id": 40255
-        },
-        {
-          "id": 45612,
-          "enchant": 3834,
-          "gems": [
-            39998
-          ]
-        },
-        {
-          "id": 45470,
-          "enchant": 1128,
-          "gems": [
-            39998
-          ]
-        },
-        {
-          "id": 40267
-        }
-=======
 	name: 'P2 Preset',
 	tooltip: Tooltips.BASIC_BIS_DISCLAIMER,
 	gear: EquipmentSpec.fromJsonString(`{"items": [
@@ -445,130 +142,10 @@
         {"id":45612,"enchant":3834,"gems":[39998]},
         {"id":45470,"enchant":1128,"gems":[39998]},
         {"id":40267}
->>>>>>> d1503f61
       ]}`),
 };
 
 export const P3_PRESET_HORDE = {
-<<<<<<< HEAD
-  name: 'P3 Preset Horde',
-  enableWhen: (player: Player<Spec.SpecElementalShaman>) => player.getFaction() == Faction.Horde,
-  tooltip: Tooltips.BASIC_BIS_DISCLAIMER,
-  gear: EquipmentSpec.fromJsonString(`{"items": [
-        {
-          "id": 48328,
-          "enchant": 3820,
-          "gems": [
-            41285,
-            40153
-          ]
-        },
-        {
-          "id": 47468,
-          "gems": [
-            40155
-          ]
-        },
-        {
-          "id": 48330,
-          "enchant": 3810,
-          "gems": [
-            40113
-          ]
-        },
-        {
-          "id": 47551,
-          "enchant": 3722,
-          "gems": [
-            40113
-          ]
-        },
-        {
-          "id": 48326,
-          "enchant": 3832,
-          "gems": [
-            40113,
-            40132
-          ]
-        },
-        {
-          "id": 45460,
-          "enchant": 2332,
-          "gems": [
-            40113,
-            0
-          ]
-        },
-        {
-          "id": 48327,
-          "enchant": 3604,
-          "gems": [
-            40155,
-            0
-          ]
-        },
-        {
-          "id": 47447,
-          "enchant": 3599,
-          "gems": [
-            40132,
-            40113,
-            40113
-          ]
-        },
-        {
-          "id": 47479,
-          "enchant": 3721,
-          "gems": [
-            40113,
-            40113,
-            40113
-          ]
-        },
-        {
-          "id": 47456,
-          "enchant": 3606,
-          "gems": [
-            40113,
-            40113
-          ]
-        },
-        {
-          "id": 46046,
-          "gems": [
-            40155
-          ]
-        },
-        {
-          "id": 45495,
-          "gems": [
-            40113
-          ]
-        },
-        {
-          "id": 47477
-        },
-        {
-          "id": 45518
-        },
-        {
-          "id": 47422,
-          "enchant": 3834,
-          "gems": [
-            40113
-          ]
-        },
-        {
-          "id": 47448,
-          "enchant": 1128,
-          "gems": [
-            40155
-          ]
-        },
-        {
-          "id": 47666
-        }
-=======
 	name: 'P3 Preset Horde',
 	enableWhen: (player: Player<Spec.SpecElementalShaman>) => player.getFaction() == Faction.Horde,
 	tooltip: Tooltips.BASIC_BIS_DISCLAIMER,
@@ -590,131 +167,11 @@
         {"id":47422,"enchant":3834,"gems":[40113]},
         {"id":47448,"enchant":1128,"gems":[40155]},
         {"id":47666}
->>>>>>> d1503f61
       ]
     }`),
 };
 
 export const P3_PRESET_ALLI = {
-<<<<<<< HEAD
-  name: 'P3 Preset Alli',
-  enableWhen: (player: Player<Spec.SpecElementalShaman>) => player.getFaction() == Faction.Alliance,
-  tooltip: Tooltips.BASIC_BIS_DISCLAIMER,
-  gear: EquipmentSpec.fromJsonString(`{"items": [
-        {
-          "id": 48323,
-          "enchant": 3820,
-          "gems": [
-            41285,
-            40155
-          ]
-        },
-        {
-          "id": 47144,
-          "gems": [
-            40155
-          ]
-        },
-        {
-          "id": 48321,
-          "enchant": 3810,
-          "gems": [
-            40113
-          ]
-        },
-        {
-          "id": 47552,
-          "enchant": 3722,
-          "gems": [
-            40113
-          ]
-        },
-        {
-          "id": 48325,
-          "enchant": 3832,
-          "gems": [
-            40113,
-            40132
-          ]
-        },
-        {
-          "id": 45460,
-          "enchant": 2332,
-          "gems": [
-            40113,
-            0
-          ]
-        },
-        {
-          "id": 48324,
-          "enchant": 3604,
-          "gems": [
-            40155,
-            0
-          ]
-        },
-        {
-          "id": 47084,
-          "enchant": 3599,
-          "gems": [
-            40132,
-            40113,
-            40113
-          ]
-        },
-        {
-          "id": 47190,
-          "enchant": 3721,
-          "gems": [
-            40113,
-            40113,
-            40113
-          ]
-        },
-        {
-          "id": 47099,
-          "enchant": 3606,
-          "gems": [
-            40113,
-            40113
-          ]
-        },
-        {
-          "id": 46046,
-          "gems": [
-            40155
-          ]
-        },
-        {
-          "id": 45495,
-          "gems": [
-            40113
-          ]
-        },
-        {
-          "id": 47188
-        },
-        {
-          "id": 45518
-        },
-        {
-          "id": 46980,
-          "enchant": 3834,
-          "gems": [
-            40113
-          ]
-        },
-        {
-          "id": 47085,
-          "enchant": 1128,
-          "gems": [
-            40155
-          ]
-        },
-        {
-          "id": 47666
-        }
-=======
 	name: 'P3 Preset Alli',
 	enableWhen: (player: Player<Spec.SpecElementalShaman>) => player.getFaction() == Faction.Alliance,
 	tooltip: Tooltips.BASIC_BIS_DISCLAIMER,
@@ -736,13 +193,12 @@
         {"id":46980,"enchant":3834,"gems":[40113]},
         {"id":47085,"enchant":1128,"gems":[40155]},
         {"id":47666}
->>>>>>> d1503f61
       ]
     }`),
 };
 
 export const ROTATION_PRESET_BUILTIN = {
-  name: "Built-in",
+  name: "Legacy",
   rotation: SavedRotation.create({
     specRotationOptionsJson: ElementalShamanRotation.toJsonString(DefaultRotation),
   }),
@@ -755,314 +211,22 @@
     rotation: APLRotation.fromJsonString(`{
       "enabled": true,
       "prepullActions": [
-        {
-          "action": {
-            "castSpell": {"spellId":{"itemId":40212}}
-          },
-          "doAt": "-1s",
-          "hide": true
-        },
-        {
-          "action": {
-            "castSpell": {"spellId":{"spellId":58704}}
-          },
-          "doAt": "-2s"
-        },
-        {
-          "action": {
-            "castSpell": {"spellId":{"spellId":57722}}
-          },
-          "doAt": "-3s"
-        },
-        {
-          "action": {
-            "castSpell": {"spellId":{"spellId":58774}}
-          },
-          "doAt": "-4s"
-        },
-        {
-          "action": {
-            "castSpell": {"spellId":{"spellId":58643}}
-          },
-          "doAt": "-5s"
-        },
-        {
-          "action": {
-            "castSpell": {"spellId":{"spellId":3738}}
-          },
-          "doAt": "-6s"
-        }
+        {"action":{"castSpell":{"spellId":{"spellId":58704}}},"doAt":"-2s"},
+        {"action":{"castSpell":{"spellId":{"spellId":57722}}},"doAt":"-3s"},
+        {"action":{"castSpell":{"spellId":{"spellId":58774}}},"doAt":"-4s"},
+        {"action":{"castSpell":{"spellId":{"spellId":58643}}},"doAt":"-5s"},
+        {"action":{"castSpell":{"spellId":{"spellId":3738}}},"doAt":"-6s"}
       ],
       "priorityList": [
-        {
-          "action": {
-            "condition": {"and":{"vals":[{"cmp":{"op":"OpGe","lhs":{"currentTime":{}},"rhs":{"const":{"val":"2s"}}}},{"spellIsReady":{"spellId":{"tag":-1,"spellId":2825}}}]}},
-            "castSpell": {"spellId":{"tag":-1,"spellId":2825}}
-          }
-        },
-        {
-          "action": {
-            "condition": {"and":{"vals":[{"cmp":{"op":"OpGe","lhs":{"currentTime":{}},"rhs":{"const":{"val":"2s"}}}},{"spellIsReady":{"spellId":{"spellId":2825}}}]}},
-            "castSpell": {"spellId":{"spellId":2825}}
-          }
-        },
-        {
-          "action": {
-            "condition": {"and":{"vals":[{"spellIsReady":{"spellId":{"spellId":26297}}},{"spellIsReady":{"spellId":{"spellId":16166}}}]}},
-            "strictSequence": {"actions":[{"castSpell":{"spellId":{"spellId":26297}}},{"castSpell":{"spellId":{"spellId":16166}}}]}
-          }
-        },
-        {
-          "action": {
-            "condition": {"and":{"vals":[{"not":{"val":{"spellIsReady":{"spellId":{"spellId":26297}}}}},{"not":{"val":{"spellIsReady":{"spellId":{"spellId":16166}}}}},{"not":{"val":{"auraIsActive":{"auraId":{"spellId":64701}}}}},{"not":{"val":{"auraIsActive":{"auraId":{"spellId":26297}}}}}]}},
-            "castSpell": {"spellId":{"spellId":54758}}
-          }
-        },
-        {
-          "action": {
-            "condition": {"and":{"vals":[{"not":{"val":{"auraIsActive":{"auraId":{"spellId":2894}}}}},{"not":{"val":{"dotIsActive":{"spellId":{"spellId":58704}}}}}]}},
-            "castSpell": {"spellId":{"spellId":58704}}
-          }
-        },
-        {
-          "action": {
-            "condition": {"not":{"val":{"dotIsActive":{"spellId":{"spellId":49233}}}}},
-            "castSpell": {"spellId":{"spellId":49233}}
-          }
-        },
-        {
-          "action": {
-            "condition": {
-              "and": {
-                "vals": [
-                  {
-                    "spellIsReady": {
-                      "spellId": {
-                        "spellId": 2894
-                      }
-                    }
-                  },
-                  {
-                    "or": {
-                      "vals": [
-                        {
-                          "auraIsActive": {
-                            "auraId": {
-                              "itemId": 40255
-                            }
-                          }
-                        },
-                        {
-                          "auraIsActive": {
-                            "auraId": {
-                              "itemId": 40682
-                            }
-                          }
-                        },
-                        {
-                          "auraIsActive": {
-                            "auraId": {
-                              "itemId": 37660
-                            }
-                          }
-                        },
-                        {
-                          "auraIsActive": {
-                            "auraId": {
-                              "itemId": 45518
-                            }
-                          }
-                        },
-                        {
-                          "auraIsActive": {
-                            "auraId": {
-                              "itemId": 54572
-                            }
-                          }
-                        },
-                        {
-                          "auraIsActive": {
-                            "auraId": {
-                              "itemId": 54588
-                            }
-                          }
-                        },
-                        {
-                          "auraIsActive": {
-                            "auraId": {
-                              "itemId": 47213
-                            }
-                          }
-                        },
-                        {
-                          "auraIsActive": {
-                            "auraId": {
-                              "itemId": 45490
-                            }
-                          }
-                        },
-                        {
-                          "auraIsActive": {
-                            "auraId": {
-                              "itemId": 50348
-                            }
-                          }
-                        },
-                        {
-                          "auraIsActive": {
-                            "auraId": {
-                              "itemId": 50353
-                            }
-                          }
-                        },
-                        {
-                          "auraIsActive": {
-                            "auraId": {
-                              "itemId": 50360
-                            }
-                          }
-                        },
-                        {
-                          "auraIsActive": {
-                            "auraId": {
-                              "itemId": 50365
-                            }
-                          }
-                        },
-                        {
-                          "auraIsActive": {
-                            "auraId": {
-                              "itemId": 50345
-                            }
-                          }
-                        },
-                        {
-                          "auraIsActive": {
-                            "auraId": {
-                              "itemId": 50340
-                            }
-                          }
-                        },
-                        {
-                          "auraIsActive": {
-                            "auraId": {
-                              "itemId": 50398
-                            }
-                          }
-                        },
-                        {
-                          "cmp": {
-                            "op": "OpEq",
-                            "lhs": {
-                              "auraNumStacks": {
-                                "auraId": {
-                                  "itemId": 45308
-                                }
-                              }
-                            },
-                            "rhs": {
-                              "const": {
-                                "val": "5"
-                              }
-                            }
-                          }
-                        },
-                        {
-                          "cmp": {
-                            "op": "OpEq",
-                            "lhs": {
-                              "auraNumStacks": {
-                                "auraId": {
-                                  "itemId": 40432
-                                }
-                              }
-                            },
-                            "rhs": {
-                              "const": {
-                                "val": "10"
-                              }
-                            }
-                          }
-                        }
-                      ]
-                    }
-                  }
-                ]
-              }
-            },
-            "strictSequence": {
-              "actions": [
-                {
-                  "castSpell": {
-                    "spellId": {
-                      "spellId": 33697
-                    }
-                  }
-                },
-                {
-                  "castSpell": {
-                    "spellId": {
-                      "otherId": "OtherActionPotion"
-                    }
-                  }
-                },
-                {
-                  "castSpell": {
-                    "spellId": {
-                      "itemId": 40212
-                    }
-                  }
-                },
-                {
-                  "castSpell": {
-                    "spellId": {
-                      "itemId": 37873
-                    }
-                  }
-                },
-                {
-                  "castSpell": {
-                    "spellId": {
-                      "itemId": 45148
-                    }
-                  }
-                },
-                {
-                  "castSpell": {
-                    "spellId": {
-                      "itemId": 48724
-                    }
-                  }
-                },
-                {
-                  "castSpell": {
-                    "spellId": {
-                      "itemId": 50357
-                    }
-                  }
-                },
-                {
-                  "castSpell": {
-                    "spellId": {
-                      "spellId": 2894
-                    }
-                  }
-                }
-              ]
-            }
-          }
-        },
-        {
-          "action": {
-            "condition": {"and":{"vals":[{"cmp":{"op":"OpGt","lhs":{"dotRemainingTime":{"spellId":{"spellId":49233}}},"rhs":{"const":{"val":"2"}}}}]}},
-            "castSpell": {"spellId":{"spellId":60043}}
-          }
-        },
-        {
-          "action": {
-            "castSpell": {"spellId":{"spellId":49238}}
-          }
-        }
+        {"action":{"condition":{"and":{"vals":[{"cmp":{"op":"OpGe","lhs":{"currentTime":{}},"rhs":{"const":{"val":"2s"}}}},{"spellIsReady":{"spellId":{"tag":-1,"spellId":2825}}}]}},"castSpell":{"spellId":{"tag":-1,"spellId":2825}}}},
+        {"action":{"condition":{"and":{"vals":[{"cmp":{"op":"OpGe","lhs":{"currentTime":{}},"rhs":{"const":{"val":"2s"}}}},{"spellIsReady":{"spellId":{"spellId":2825}}}]}},"castSpell":{"spellId":{"spellId":2825}}}},
+        {"action":{"condition":{"and":{"vals":[{"spellIsReady":{"spellId":{"spellId":26297}}},{"spellIsReady":{"spellId":{"spellId":16166}}}]}},"strictSequence":{"actions":[{"castSpell":{"spellId":{"spellId":26297}}},{"castSpell":{"spellId":{"spellId":16166}}}]}}},
+        {"action":{"condition":{"and":{"vals":[{"not":{"val":{"spellIsReady":{"spellId":{"spellId":26297}}}}},{"not":{"val":{"spellIsReady":{"spellId":{"spellId":16166}}}}},{"not":{"val":{"auraIsActive":{"auraId":{"spellId":64701}}}}},{"not":{"val":{"auraIsActive":{"auraId":{"spellId":26297}}}}}]}},"castSpell":{"spellId":{"spellId":54758}}}},
+        {"action":{"condition":{"and":{"vals":[{"not":{"val":{"auraIsActive":{"auraId":{"spellId":2894}}}}},{"not":{"val":{"dotIsActive":{"spellId":{"spellId":58704}}}}}]}},"castSpell":{"spellId":{"spellId":58704}}}},
+        {"action":{"condition":{"not":{"val":{"dotIsActive":{"spellId":{"spellId":49233}}}}},"castSpell":{"spellId":{"spellId":49233}}}},
+        {"action":{"condition":{"and":{"vals":[{"spellIsReady":{"spellId":{"spellId":2894}}},{"or":{"vals":[{"auraIsActive":{"auraId":{"itemId":40255}}},{"auraIsActive":{"auraId":{"itemId":40682}}},{"auraIsActive":{"auraId":{"itemId":37660}}},{"auraIsActive":{"auraId":{"itemId":45518}}},{"auraIsActive":{"auraId":{"itemId":54572}}},{"auraIsActive":{"auraId":{"itemId":54588}}},{"auraIsActive":{"auraId":{"itemId":47213}}},{"auraIsActive":{"auraId":{"itemId":45490}}},{"auraIsActive":{"auraId":{"itemId":50348}}},{"auraIsActive":{"auraId":{"itemId":50353}}},{"auraIsActive":{"auraId":{"itemId":50360}}},{"auraIsActive":{"auraId":{"itemId":50365}}},{"auraIsActive":{"auraId":{"itemId":50345}}},{"auraIsActive":{"auraId":{"itemId":50340}}},{"auraIsActive":{"auraId":{"itemId":50398}}},{"cmp":{"op":"OpEq","lhs":{"auraNumStacks":{"auraId":{"itemId":45308}}},"rhs":{"const":{"val":"5"}}}},{"cmp":{"op":"OpEq","lhs":{"auraNumStacks":{"auraId":{"itemId":40432}}},"rhs":{"const":{"val":"10"}}}},{"auraIsActive":{"auraId":{"spellId":55637}}}]}}]}},"strictSequence":{"actions":[{"castSpell":{"spellId":{"spellId":33697}}},{"castSpell":{"spellId":{"itemId":40212}}},{"castSpell":{"spellId":{"itemId":37873}}},{"castSpell":{"spellId":{"itemId":45148}}},{"castSpell":{"spellId":{"itemId":48724}}},{"castSpell":{"spellId":{"itemId":50357}}},{"castSpell":{"spellId":{"spellId":2894}}}]}}},
+        {"action":{"condition":{"and":{"vals":[{"cmp":{"op":"OpGt","lhs":{"dotRemainingTime":{"spellId":{"spellId":49233}}},"rhs":{"const":{"val":"2"}}}}]}},"castSpell":{"spellId":{"spellId":60043}}}},
+        {"action":{"castSpell":{"spellId":{"spellId":49238}}}}
       ]
     }`),
   }),
