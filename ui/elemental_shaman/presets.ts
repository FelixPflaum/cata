import { Consumes } from '../core/proto/common.js';

import { EquipmentSpec } from '../core/proto/common.js';
import { Flask } from '../core/proto/common.js';
import { Food } from '../core/proto/common.js';
import { Glyphs } from '../core/proto/common.js';
import { Potions } from '../core/proto/common.js';
import { SavedRotation, SavedTalents } from '../core/proto/ui.js';
import { Spec } from '../core/proto/common.js';
import { Player } from '../core/player.js';
import { APLRotation } from '../core/proto/apl.js';

import { ElementalShaman_Rotation as ElementalShamanRotation, ElementalShaman_Options as ElementalShamanOptions, ShamanShield, ShamanMajorGlyph, ShamanMinorGlyph } from '../core/proto/shaman.js';
import { ElementalShaman_Rotation_RotationType as RotationType } from '../core/proto/shaman.js';

import {
  AirTotem,
  EarthTotem,
  FireTotem,
  WaterTotem,
  ShamanTotems,
} from '../core/proto/shaman.js';


import * as Tooltips from '../core/constants/tooltips.js';
import { Faction } from '../core/proto/common.js';

// Preset options for this spec.
// Eventually we will import these values for the raid sim too, so its good to
// keep them in a separate file.

// Default talents. Uses the wowhead calculator format, make the talents on
// https://wowhead.com/wotlk/talent-calc and copy the numbers in the url.
export const StandardTalents = {
  name: 'Standard',
  data: SavedTalents.create({
    talentsString: '0532001523212351322301351-005052031',
    glyphs: Glyphs.create({
      major1: ShamanMajorGlyph.GlyphOfLava,
      major2: ShamanMajorGlyph.GlyphOfTotemOfWrath,
      major3: ShamanMajorGlyph.GlyphOfLightningBolt,
      minor1: ShamanMinorGlyph.GlyphOfThunderstorm,
      minor2: ShamanMinorGlyph.GlyphOfWaterShield,
      minor3: ShamanMinorGlyph.GlyphOfGhostWolf,
    }),
  }),
};

export const Phase4Talents = {
  name: 'Phase 4',
  data: SavedTalents.create({
    talentsString: '0533001523213351322301351-005050031',
    glyphs: Glyphs.create({
      major1: ShamanMajorGlyph.GlyphOfFlameShock,
      major2: ShamanMajorGlyph.GlyphOfTotemOfWrath,
      major3: ShamanMajorGlyph.GlyphOfLightningBolt,
      minor1: ShamanMinorGlyph.GlyphOfThunderstorm,
      minor2: ShamanMinorGlyph.GlyphOfWaterShield,
      minor3: ShamanMinorGlyph.GlyphOfGhostWolf,
    }),
  }),
};

export const DefaultRotation = ElementalShamanRotation.create({
  totems: ShamanTotems.create({
    earth: EarthTotem.StrengthOfEarthTotem,
    air: AirTotem.WrathOfAirTotem,
    fire: FireTotem.TotemOfWrath,
    water: WaterTotem.ManaSpringTotem,
    useFireElemental: true,
  }),
  type: RotationType.Adaptive,
  fnMinManaPer: 66,
  clMinManaPer: 33,
  useChainLightning: false,
  useFireNova: false,
  useThunderstorm: true,
});

export const DefaultOptions = ElementalShamanOptions.create({
  shield: ShamanShield.WaterShield,
  bloodlust: true,
});

export const DefaultConsumes = Consumes.create({
  defaultPotion: Potions.PotionOfWildMagic,
  flask: Flask.FlaskOfTheFrostWyrm,
  food: Food.FoodFishFeast,
});

export const PRE_RAID_PRESET = {
	name: 'Pre-raid Preset',
	tooltip: Tooltips.BASIC_BIS_DISCLAIMER,
	gear: EquipmentSpec.fromJsonString(`{"items": [
		{"id":37180,"enchant":3820,"gems":[41285,42144]},
		{"id":37595},
		{"id":37673,"enchant":3810,"gems":[42144]},
		{"id":41610,"enchant":3722},
		{"id":39592,"enchant":3832,"gems":[42144,40025]},
		{"id":37788,"enchant":2332,"gems":[0]},
		{"id":39593,"enchant":3246,"gems":[40051,0]},
		{"id":40696,"gems":[40049,39998]},
		{"id":37791,"enchant":3719},
		{"id":44202,"enchant":3826,"gems":[39998]},
		{"id":43253,"gems":[40027]},
		{"id":37694},
		{"id":40682},
		{"id":37873},
		{"id":41384,"enchant":3834},
		{"id":40698},
		{"id":40708}
  ]}`),
};

export const P1_PRESET = {
	name: 'P1 Preset',
	tooltip: Tooltips.BASIC_BIS_DISCLAIMER,
	gear: EquipmentSpec.fromJsonString(`{"items": [
		{"id":40516,"enchant":3820,"gems":[41285,40027]},
		{"id":44661,"gems":[39998]},
		{"id":40286,"enchant":3810},
		{"id":44005,"enchant":3722,"gems":[40027]},
		{"id":40514,"enchant":3832,"gems":[42144,42144]},
		{"id":40324,"enchant":2332,"gems":[42144,0]},
		{"id":40302,"enchant":3246,"gems":[0]},
		{"id":40301,"gems":[40014]},
		{"id":40560,"enchant":3721},
		{"id":40519,"enchant":3826},
		{"id":37694},
		{"id":40399},
		{"id":40432},
		{"id":40255},
		{"id":40395,"enchant":3834},
		{"id":40401,"enchant":1128},
		{"id":40267}
  ]}`),
};

export const P2_PRESET = {
	name: 'P2 Preset',
	tooltip: Tooltips.BASIC_BIS_DISCLAIMER,
	gear: EquipmentSpec.fromJsonString(`{"items": [
    {"id":46209,"enchant":3820,"gems":[41285,40048]},
    {"id":45933,"gems":[39998]},
    {"id":46211,"enchant":3810,"gems":[39998]},
    {"id":45242,"enchant":3722,"gems":[39998]},
    {"id":46206,"enchant":3832,"gems":[39998,39998]},
    {"id":45460,"enchant":2332,"gems":[39998,0]},
    {"id":45665,"enchant":3604,"gems":[39998,39998,0]},
    {"id":45616,"enchant":3599,"gems":[39998,39998,39998]},
    {"id":46210,"enchant":3721,"gems":[39998,40027]},
    {"id":45537,"enchant":3606,"gems":[39998,40027]},
    {"id":46046,"gems":[39998]},
    {"id":45495,"gems":[39998]},
    {"id":45518},
    {"id":40255},
    {"id":45612,"enchant":3834,"gems":[39998]},
    {"id":45470,"enchant":1128,"gems":[39998]},
    {"id":40267}
  ]}`),
};

export const P3_PRESET_HORDE = {
	name: 'P3 Preset [H]',
	enableWhen: (player: Player<Spec.SpecElementalShaman>) => player.getFaction() == Faction.Horde,
	tooltip: Tooltips.BASIC_BIS_DISCLAIMER,
	gear: EquipmentSpec.fromJsonString(`{"items": [
    {"id":48328,"enchant":3820,"gems":[41285,40153]},
    {"id":47468,"gems":[40155]},
    {"id":48330,"enchant":3810,"gems":[40113]},
    {"id":47551,"enchant":3722,"gems":[40113]},
    {"id":48326,"enchant":3832,"gems":[40113,40132]},
    {"id":45460,"enchant":2332,"gems":[40113,0]},
    {"id":48327,"enchant":3604,"gems":[40155,0]},
    {"id":47447,"enchant":3599,"gems":[40132,40113,40113]},
    {"id":47479,"enchant":3721,"gems":[40113,40113,40113]},
    {"id":47456,"enchant":3606,"gems":[40113,40113]},
    {"id":46046,"gems":[40155]},
    {"id":45495,"gems":[40113]},
    {"id":47477},
    {"id":45518},
    {"id":47422,"enchant":3834,"gems":[40113]},
    {"id":47448,"enchant":1128,"gems":[40155]},
    {"id":47666}
  ]}`),
};

export const P3_PRESET_ALLI = {
	name: 'P3 Preset [A]',
	enableWhen: (player: Player<Spec.SpecElementalShaman>) => player.getFaction() == Faction.Alliance,
	tooltip: Tooltips.BASIC_BIS_DISCLAIMER,
	gear: EquipmentSpec.fromJsonString(`{"items":[
    {"id":48323,"enchant":3820,"gems":[41285,40155]},
    {"id":47144,"gems":[40155]},
    {"id":48321,"enchant":3810,"gems":[40113]},
    {"id":47552,"enchant":3722,"gems":[40113]},
    {"id":48325,"enchant":3832,"gems":[40113,40132]},
    {"id":45460,"enchant":2332,"gems":[40113,0]},
    {"id":48324,"enchant":3604,"gems":[40155,0]},
    {"id":47084,"enchant":3599,"gems":[40132,40113,40113]},
    {"id":47190,"enchant":3721,"gems":[40113,40113,40113]},
    {"id":47099,"enchant":3606,"gems":[40113,40113]},
    {"id":46046,"gems":[40155]},
    {"id":45495,"gems":[40113]},
    {"id":47188},
    {"id":45518},
    {"id":46980,"enchant":3834,"gems":[40113]},
    {"id":47085,"enchant":1128,"gems":[40155]},
    {"id":47666}
  ]}`),
};

<<<<<<< HEAD
export const P4_PRESET = {
  name: 'P4 Preset',
  tooltip: Tooltips.BASIC_BIS_DISCLAIMER,
  gear: EquipmentSpec.fromJsonString(`{"items": [
    {"id":51237,"enchant":3820,"gems":[41285,40113]},
    {"id":50658,"gems":[40155]},
    {"id":50698,"enchant":3810,"gems":[40113,40113]},
    {"id":50628,"enchant":3722,"gems":[40155]},
    {"id":51239,"enchant":3832,"gems":[40113,40134]},
    {"id":50687,"enchant":2332,"gems":[40155,0]},
    {"id":51238,"enchant":3604,"gems":[40113,0]},
    {"id":50613,"gems":[40113,40113,40113]},
    {"id":51236,"enchant":3721,"gems":[40113,40155]},
    {"id":50699,"enchant":3826,"gems":[40134,40113]},
    {"id":50398,"gems":[40155]},
    {"id":50664,"gems":[40113]},
    {"id":50348},
    {"id":50365},
    {"id":50734,"enchant":3834,"gems":[40113]},
    {"id":50616,"enchant":1128,"gems":[40155]},
    {"id":50458}
  ]}`),
}

export const ROTATION_PRESET_BUILTIN = {
  name: 'Legacy',
  rotation: SavedRotation.create({
    specRotationOptionsJson: ElementalShamanRotation.toJsonString(DefaultRotation),
  }),
}

export const ROTATION_PRESET_BASIC_APL = {
  name: 'Basic APL',
=======
export const ROTATION_PRESET_DEFAULT = {
  name: 'Default',
>>>>>>> c110da26
  rotation: SavedRotation.create({
    specRotationOptionsJson: ElementalShamanRotation.toJsonString(DefaultRotation),
    rotation: APLRotation.fromJsonString(`{
      "type": "TypeAPL",
      "prepullActions": [
        {"action":{"castSpell":{"spellId":{"spellId":66842}}},"doAtValue":{"const":{"val":"-3.5s"}}},
        {"action":{"castSpell":{"spellId":{"spellId":58704}}},"doAtValue":{"const":{"val":"-2s"}}},
        {"action":{"castSpell":{"spellId":{"otherId":"OtherActionPotion"}}},"doAtValue":{"const":{"val":"-1s"}}}
      ],
      "priorityList": [
        {"action":{"autocastOtherCooldowns":{}}},
        {"action":{"condition":{"cmp":{"op":"OpGe","lhs":{"currentTime":{}},"rhs":{"const":{"val":"2s"}}}},"castSpell":{"spellId":{"spellId":2825,"tag":-1}}}},
        {"action":{"condition":{"cmp":{"op":"OpGe","lhs":{"currentTime":{}},"rhs":{"const":{"val":"2s"}}}},"castSpell":{"spellId":{"spellId":2825}}}},
        {"action":{"strictSequence":{"actions":[{"castSpell":{"spellId":{"spellId":26297}}},{"castSpell":{"spellId":{"spellId":16166}}}]}}},
        {"action":{"condition":{"and":{"vals":[{"not":{"val":{"spellIsReady":{"spellId":{"spellId":26297}}}}},{"not":{"val":{"spellIsReady":{"spellId":{"spellId":16166}}}}},{"not":{"val":{"auraIsActive":{"auraId":{"spellId":64701}}}}},{"not":{"val":{"auraIsActive":{"auraId":{"spellId":26297}}}}}]}},"castSpell":{"spellId":{"spellId":54758}}}},
        {"action":{"condition":{"and":{"vals":[{"spellIsReady":{"spellId":{"spellId":2894}}},{"or":{"vals":[{"auraIsActive":{"auraId":{"itemId":40255}}},{"auraIsActive":{"auraId":{"itemId":40682}}},{"auraIsActive":{"auraId":{"itemId":37660}}},{"auraIsActive":{"auraId":{"itemId":45518}}},{"auraIsActive":{"auraId":{"itemId":54572}}},{"auraIsActive":{"auraId":{"itemId":54588}}},{"auraIsActive":{"auraId":{"itemId":47213}}},{"auraIsActive":{"auraId":{"itemId":45490}}},{"auraIsActive":{"auraId":{"itemId":50348}}},{"auraIsActive":{"auraId":{"itemId":50353}}},{"auraIsActive":{"auraId":{"itemId":50360}}},{"auraIsActive":{"auraId":{"itemId":50365}}},{"auraIsActive":{"auraId":{"itemId":50345}}},{"auraIsActive":{"auraId":{"itemId":50340}}},{"auraIsActive":{"auraId":{"itemId":50398}}},{"cmp":{"op":"OpEq","lhs":{"auraNumStacks":{"auraId":{"itemId":45308}}},"rhs":{"const":{"val":"5"}}}},{"cmp":{"op":"OpEq","lhs":{"auraNumStacks":{"auraId":{"itemId":40432}}},"rhs":{"const":{"val":"10"}}}},{"auraIsActive":{"auraId":{"spellId":55637}}}]}}]}},"strictSequence":{"actions":[{"castSpell":{"spellId":{"spellId":33697}}},{"castSpell":{"spellId":{"itemId":40212}}},{"castSpell":{"spellId":{"itemId":37873}}},{"castSpell":{"spellId":{"itemId":45148}}},{"castSpell":{"spellId":{"itemId":48724}}},{"castSpell":{"spellId":{"itemId":50357}}},{"castSpell":{"spellId":{"spellId":2894}}}]}}},
        {"action":{"condition":{"cmp":{"op":"OpLt","lhs":{"totemRemainingTime":{"totemType":"Water"}},"rhs":{"const":{"val":"20s"}}}},"castSpell":{"spellId":{"spellId":66842}}}},
        {"action":{"condition":{"and":{"vals":[{"not":{"val":{"auraIsActive":{"auraId":{"spellId":2894}}}}},{"not":{"val":{"dotIsActive":{"spellId":{"spellId":58704}}}}}]}},"castSpell":{"spellId":{"spellId":58704}}}},
        {"action":{"multidot":{"spellId":{"spellId":49233},"maxDots":3,"maxOverlap":{"const":{"val":"0ms"}}}}},
        {"action":{"condition":{"cmp":{"op":"OpGt","lhs":{"numberTargets":{}},"rhs":{"const":{"val":"1"}}}},"castSpell":{"spellId":{"spellId":49271}}}},
        {"action":{"condition":{"cmp":{"op":"OpGt","lhs":{"dotRemainingTime":{"spellId":{"spellId":49233}}},"rhs":{"const":{"val":"2s"}}}},"castSpell":{"spellId":{"spellId":60043}}}},
        {"action":{"castSpell":{"spellId":{"spellId":49238}}}}
      ]
    }`),
  }),
};

export const ROTATION_PRESET_ADVANCED_APL = {
  name: 'Advanced APL',
  rotation: SavedRotation.create({
    specRotationOptionsJson: ElementalShamanRotation.toJsonString(DefaultRotation),
    rotation: APLRotation.fromJsonString(`{
      "enabled": true,
      "prepullActions": [
        {"action":{"castSpell":{"spellId":{"spellId":59159}}},"doAtValue":{"const":{"val":"-3.75s"}}},
        {"action":{"castSpell":{"spellId":{"spellId":49238}}},"doAtValue":{"const":{"val":"-2.50s"}}},
        {"action":{"castSpell":{"spellId":{"spellId":49271}}},"doAtValue":{"const":{"val":"-1.03s"}}}
      ],
      "priorityList": [
        {"action":{"condition":{"and":{"vals":[{"cmp":{"op":"OpGe","lhs":{"currentTime":{}},"rhs":{"const":{"val":"0s"}}}},{"spellIsReady":{"spellId":{"spellId":2825,"tag":-1}}}]}},"castSpell":{"spellId":{"spellId":2825,"tag":-1}}}},
        {"hide":true,"action":{"condition":{"and":{"vals":[{"cmp":{"op":"OpGe","lhs":{"currentTime":{}},"rhs":{"const":{"val":"2s"}}}},{"spellIsReady":{"spellId":{"spellId":2825}}}]}},"castSpell":{"spellId":{"spellId":2825}}}},
        {"action":{"condition":{"and":{"vals":[{"spellIsReady":{"spellId":{"spellId":16166}}},{"cmp":{"op":"OpGe","lhs":{"spellCastTime":{"spellId":{"spellId":49238}}},"rhs":{"const":{"val":"1.0s"}}}}]}},"castSpell":{"spellId":{"spellId":16166}}}},
        {"action":{"condition":{"and":{"vals":[{"spellIsReady":{"spellId":{"spellId":54758}}},{"not":{"val":{"auraIsActive":{"auraId":{"spellId":2825,"tag":-1}}}}},{"cmp":{"op":"OpGe","lhs":{"currentTime":{}},"rhs":{"const":{"val":"41s"}}}}]}},"castSpell":{"spellId":{"spellId":54758}}}},
        {"action":{"condition":{"and":{"vals":[{"spellIsReady":{"spellId":{"spellId":2894}}},{"or":{"vals":[{"auraIsActive":{"auraId":{"itemId":40255}}},{"auraIsActive":{"auraId":{"itemId":40682}}},{"auraIsActive":{"auraId":{"itemId":37660}}},{"auraIsActive":{"auraId":{"itemId":45518}}},{"auraIsActive":{"auraId":{"itemId":54572}}},{"auraIsActive":{"auraId":{"itemId":54588}}},{"auraIsActive":{"auraId":{"itemId":47213}}},{"auraIsActive":{"auraId":{"itemId":45490}}},{"auraIsActive":{"auraId":{"spellId":71636}}},{"auraIsActive":{"auraId":{"itemId":50365}}},{"auraIsActive":{"auraId":{"itemId":50345}}},{"auraIsActive":{"auraId":{"itemId":50340}}},{"auraIsActive":{"auraId":{"itemId":50398}}},{"cmp":{"op":"OpEq","lhs":{"auraNumStacks":{"auraId":{"itemId":50353}}},"rhs":{"const":{"val":"9"}}}},{"cmp":{"op":"OpEq","lhs":{"auraNumStacks":{"auraId":{"itemId":50348}}},"rhs":{"const":{"val":"9"}}}},{"cmp":{"op":"OpEq","lhs":{"auraNumStacks":{"auraId":{"spellId":60486}}},"rhs":{"const":{"val":"10"}}}}]}}]}},"strictSequence":{"actions":[{"castSpell":{"spellId":{"spellId":33697}}},{"castSpell":{"spellId":{"itemId":50357}}},{"castSpell":{"spellId":{"spellId":2894}}}]}}},
        {"action":{"condition":{"and":{"vals":[{"not":{"val":{"auraIsActive":{"auraId":{"spellId":2894}}}}},{"not":{"val":{"dotIsActive":{"spellId":{"spellId":58704}}}}},{"cmp":{"op":"OpGe","lhs":{"currentTime":{}},"rhs":{"const":{"val":"120"}}}},{"cmp":{"op":"OpGe","lhs":{"remainingTime":{}},"rhs":{"const":{"val":"20s"}}}}]}},"castSpell":{"spellId":{"spellId":58704}}}},
        {"action":{"condition":{"and":{"vals":[{"not":{"val":{"dotIsActive":{"spellId":{"spellId":49233}}}}},{"cmp":{"op":"OpGt","lhs":{"remainingTime":{}},"rhs":{"const":{"val":"3s"}}}}]}},"multidot":{"spellId":{"spellId":49233},"maxDots":3,"maxOverlap":{"const":{"val":"10ms"}}}}},
        {"action":{"condition":{"and":{"vals":[{"spellIsReady":{"spellId":{"spellId":49271}}},{"cmp":{"op":"OpGe","lhs":{"spellCastTime":{"spellId":{"spellId":49271}}},"rhs":{"const":{"val":".92s"}}}},{"cmp":{"op":"OpGt","lhs":{"remainingTime":{}},"rhs":{"const":{"val":".98s"}}}},{"not":{"val":{"spellIsReady":{"spellId":{"spellId":60043}}}}}]}},"castSpell":{"spellId":{"spellId":49271}}}},
        {"action":{"condition":{"and":{"vals":[{"cmp":{"op":"OpGt","lhs":{"dotRemainingTime":{"spellId":{"spellId":49233}}},"rhs":{"const":{"val":".98s"}}}},{"cmp":{"op":"OpGt","lhs":{"remainingTime":{}},"rhs":{"const":{"val":".98s"}}}},{"spellIsReady":{"spellId":{"spellId":60043}}}]}},"castSpell":{"spellId":{"spellId":60043}}}},
        {"action":{"condition":{"and":{"vals":[{"spellIsReady":{"spellId":{"itemId":40211}}},{"cmp":{"op":"OpGe","lhs":{"spellCastTime":{"spellId":{"spellId":49238}}},"rhs":{"const":{"val":"1.00s"}}}}]}},"castSpell":{"spellId":{"itemId":40211}}}},
        {"action":{"condition":{"and":{"vals":[{"spellIsReady":{"spellId":{"spellId":33697}}},{"cmp":{"op":"OpGt","lhs":{"currentTime":{}},"rhs":{"const":{"val":"60s"}}}}]}},"castSpell":{"spellId":{"spellId":33697}}}},
        {"action":{"condition":{"and":{"vals":[{"spellIsReady":{"spellId":{"itemId":42641}}}]}},"castSpell":{"spellId":{"itemId":42641}}}},
        {"action":{"condition":{"and":{"vals":[{"spellIsReady":{"spellId":{"itemId":41119}}},{"not":{"val":{"spellIsReady":{"spellId":{"itemId":42641}}}}}]}},"castSpell":{"spellId":{"itemId":41119}}}},
        {"action":{"condition":{"cmp":{"op":"OpGt","lhs":{"remainingTime":{}},"rhs":{"const":{"val":"1.25s"}}}},"castSpell":{"spellId":{"spellId":49238}}}},
        {"action":{"condition":{"cmp":{"op":"OpLe","lhs":{"remainingTime":{}},"rhs":{"const":{"val":".97s"}}}},"castSpell":{"spellId":{"spellId":49236}}}}
      ]
    }`),
  }),
}<|MERGE_RESOLUTION|>--- conflicted
+++ resolved
@@ -210,7 +210,6 @@
   ]}`),
 };
 
-<<<<<<< HEAD
 export const P4_PRESET = {
   name: 'P4 Preset',
   tooltip: Tooltips.BASIC_BIS_DISCLAIMER,
@@ -233,21 +232,10 @@
     {"id":50616,"enchant":1128,"gems":[40155]},
     {"id":50458}
   ]}`),
-}
-
-export const ROTATION_PRESET_BUILTIN = {
-  name: 'Legacy',
-  rotation: SavedRotation.create({
-    specRotationOptionsJson: ElementalShamanRotation.toJsonString(DefaultRotation),
-  }),
-}
-
-export const ROTATION_PRESET_BASIC_APL = {
-  name: 'Basic APL',
-=======
+};
+
 export const ROTATION_PRESET_DEFAULT = {
   name: 'Default',
->>>>>>> c110da26
   rotation: SavedRotation.create({
     specRotationOptionsJson: ElementalShamanRotation.toJsonString(DefaultRotation),
     rotation: APLRotation.fromJsonString(`{
@@ -275,7 +263,7 @@
   }),
 };
 
-export const ROTATION_PRESET_ADVANCED_APL = {
+export const ROTATION_PRESET_ADVANCED = {
   name: 'Advanced APL',
   rotation: SavedRotation.create({
     specRotationOptionsJson: ElementalShamanRotation.toJsonString(DefaultRotation),
