--- conflicted
+++ resolved
@@ -954,16 +954,6 @@
     Race.RaceHuman,
 ];
 const priestRaces = [
-<<<<<<< HEAD
-    Race.RaceBloodElf,
-    Race.RaceDraenei,
-    Race.RaceDwarf,
-    Race.RaceHuman,
-    Race.RaceNightElf,
-    Race.RaceOrc,
-    Race.RaceTroll,
-    Race.RaceUndead,
-=======
 	Race.RaceBloodElf,
 	Race.RaceDraenei,
 	Race.RaceDwarf,
@@ -971,7 +961,6 @@
 	Race.RaceNightElf,
 	Race.RaceTroll,
 	Race.RaceUndead,
->>>>>>> 1fe64714
 ];
 const rogueRaces = [
     Race.RaceBloodElf,
@@ -1435,7 +1424,6 @@
 // Custom functions for determining the EP value of meta gem effects.
 // Default meta effect EP value is 0, so just handle the ones relevant to your spec.
 const metaGemEffectEPs: Partial<Record<Spec, (gem: Gem, playerStats: Stats) => number>> = {
-<<<<<<< HEAD
     [Spec.SpecBalanceDruid]: (gem, playerStats) => {
         if (gem.id == Gems.CHAOTIC_SKYFIRE_DIAMOND.id) {
             // TODO: Fix this
@@ -1448,22 +1436,6 @@
         if (gem.id == Gems.CHAOTIC_SKYFIRE_DIAMOND.id) {
             return (((playerStats.getStat(Stat.StatSpellPower) * 0.795) + 603) * 2 * (playerStats.getStat(Stat.StatSpellCrit) / 2208) * 0.045) / 0.795;
         }
-
-        return 0;
-    },
-=======
-	[Spec.SpecBalanceDruid]: (gem, playerStats) => {
-		if (gem.id == Gems.CHAOTIC_SKYFIRE_DIAMOND.id) {
-			// TODO: Fix this
-			return (((playerStats.getStat(Stat.StatSpellPower) * 0.795) + 603) * 2 * (playerStats.getStat(Stat.StatSpellCrit) / 2208) * 0.045) / 0.795;
-		}
-
-		return 0;
-	},
-	[Spec.SpecElementalShaman]: (gem, playerStats) => {
-		if (gem.id == Gems.CHAOTIC_SKYFIRE_DIAMOND.id) {
-			return (((playerStats.getStat(Stat.StatSpellPower) * 0.795) + 603) * 2 * (playerStats.getStat(Stat.StatSpellCrit) / 2208) * 0.045) / 0.795;
-		}
 
 		return 0;
 	},
@@ -1478,7 +1450,6 @@
 
 		return 0;
 	},
->>>>>>> 1fe64714
 };
 
 export function getMetaGemEffectEP(spec: Spec, gem: Gem, playerStats: Stats) {
