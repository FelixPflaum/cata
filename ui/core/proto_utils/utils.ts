--- conflicted
+++ resolved
@@ -1470,7 +1470,6 @@
 
 // Returns true if this item may be equipped in at least 1 slot for the given Spec.
 export function canEquipItem(item: Item, spec: Spec, slot: ItemSlot | undefined): boolean {
-<<<<<<< HEAD
     const playerClass = specToClass[spec];
     if (item.classAllowlist.length > 0 && !item.classAllowlist.includes(playerClass)) {
         return false;
@@ -1485,41 +1484,6 @@
         if (!eligibleWeaponType) {
             return false;
         }
-
-        if ((item.handType == HandType.HandTypeOffHand || (item.handType == HandType.HandTypeOneHand && slot == ItemSlot.ItemSlotOffHand))
-            && ![WeaponType.WeaponTypeShield, WeaponType.WeaponTypeOffHand].includes(item.weaponType)
-            && !dualWieldSpecs.includes(spec)) {
-            return false;
-        }
-
-        if (item.handType == HandType.HandTypeTwoHand && !eligibleWeaponType.canUseTwoHand) {
-            return false;
-        }
-
-        return true;
-    }
-
-    if (item.type == ItemType.ItemTypeRanged) {
-        return classToEligibleRangedWeaponTypes[playerClass].includes(item.rangedWeaponType);
-    }
-
-    // At this point, we know the item is an armor piece (feet, chest, legs, etc).
-    return classToMaxArmorType[playerClass] >= item.armorType;
-=======
-	const playerClass = specToClass[spec];
-	if (item.classAllowlist.length > 0 && !item.classAllowlist.includes(playerClass)) {
-		return false;
-	}
-
-	if ([ItemType.ItemTypeFinger, ItemType.ItemTypeTrinket].includes(item.type)) {
-		return true;
-	}
-
-	if (item.type == ItemType.ItemTypeWeapon) {
-		const eligibleWeaponType = classToEligibleWeaponTypes[playerClass].find(wt => wt.weaponType == item.weaponType);
-		if (!eligibleWeaponType) {
-			return false;
-		}
 
 		if ((item.handType == HandType.HandTypeOffHand || (item.handType == HandType.HandTypeOneHand && slot == ItemSlot.ItemSlotOffHand) 
 			|| playerClass != Class.ClassWarrior)
@@ -1528,20 +1492,19 @@
 			return false;
 		}
 
-		if (item.handType == HandType.HandTypeTwoHand && !eligibleWeaponType.canUseTwoHand) {
-			return false;
-		}
-
-		return true;
-	}
-
-	if (item.type == ItemType.ItemTypeRanged) {
-		return classToEligibleRangedWeaponTypes[playerClass].includes(item.rangedWeaponType);
-	}
-
-	// At this point, we know the item is an armor piece (feet, chest, legs, etc).
-	return classToMaxArmorType[playerClass] >= item.armorType;
->>>>>>> 5de40581
+        if (item.handType == HandType.HandTypeTwoHand && !eligibleWeaponType.canUseTwoHand) {
+            return false;
+        }
+
+        return true;
+    }
+
+    if (item.type == ItemType.ItemTypeRanged) {
+        return classToEligibleRangedWeaponTypes[playerClass].includes(item.rangedWeaponType);
+    }
+
+    // At this point, we know the item is an armor piece (feet, chest, legs, etc).
+    return classToMaxArmorType[playerClass] >= item.armorType;
 }
 
 const itemTypeToSlotsMap: Partial<Record<ItemType, Array<ItemSlot>>> = {
@@ -1562,27 +1525,9 @@
 };
 
 export function getEligibleItemSlots(item: Item): Array<ItemSlot> {
-<<<<<<< HEAD
     if (itemTypeToSlotsMap[item.type]) {
         return itemTypeToSlotsMap[item.type]!;
     }
-
-    if (item.type == ItemType.ItemTypeWeapon) {
-        if ([HandType.HandTypeMainHand, HandType.HandTypeTwoHand].includes(item.handType)) {
-            return [ItemSlot.ItemSlotMainHand];
-        } else if (item.handType == HandType.HandTypeOffHand) {
-            return [ItemSlot.ItemSlotOffHand];
-        } else {
-            return [ItemSlot.ItemSlotMainHand, ItemSlot.ItemSlotOffHand];
-        }
-    }
-
-    // Should never reach here
-    throw new Error('Could not find item slots for item: ' + Item.toJsonString(item));
-=======
-	if (itemTypeToSlotsMap[item.type]) {
-		return itemTypeToSlotsMap[item.type]!;
-	}
 
 	if (item.type == ItemType.ItemTypeWeapon) {
 		if (item.handType == HandType.HandTypeMainHand) {
@@ -1594,9 +1539,8 @@
 		}
 	}
 
-	// Should never reach here
-	throw new Error('Could not find item slots for item: ' + Item.toJsonString(item));
->>>>>>> 5de40581
+    // Should never reach here
+    throw new Error('Could not find item slots for item: ' + Item.toJsonString(item));
 };
 
 // Returns whether the given main-hand and off-hand items can be worn at the
