import { ActionID as ActionIdProto } from '../proto/common.js';
import { ResourceType } from '../proto/api.js';
import { Item } from '../proto/common.js';
import { OtherAction } from '../proto/common.js';
import { getWowheadItemId } from '../proto_utils/equipped_item.js';
import { NO_TARGET } from '../proto_utils/utils.js';

// If true uses wotlkdb.com, else uses wowhead.com.
export const USE_WOTLK_DB = false;


type ItemData = {
	ID: number,
	Name: string,
	Icon: string,
};
type ItemDB = Record<number, ItemData>;

// Uniquely identifies a specific item / spell / thing in WoW. This object is immutable.
export class ActionId {
<<<<<<< HEAD
    readonly itemId: number;
    readonly spellId: number;
    readonly otherId: OtherAction;
    readonly tag: number;

    readonly baseName: string; // The name without any tag additions.
    readonly name: string;
    readonly iconUrl: string;

    private constructor(itemId: number, spellId: number, otherId: OtherAction, tag: number, baseName: string, name: string, iconUrl: string) {
        this.itemId = itemId;
        this.spellId = spellId;
        this.otherId = otherId;
        this.tag = tag;

        switch (otherId) {
            case OtherAction.OtherActionNone:
                break;
            case OtherAction.OtherActionWait:
                baseName = 'Wait';
                iconUrl = 'https://wow.zamimg.com/images/wow/icons/large/inv_misc_pocketwatch_01.jpg';
                break;
            case OtherAction.OtherActionManaRegen:
                name = 'Mana Tick';
                iconUrl = resourceTypeToIcon[ResourceType.ResourceTypeMana];
                if (tag == 1) {
                    name += ' (Casting)';
                } else if (tag == 2) {
                    name += ' (Not Casting)';
                }
                break;
            case OtherAction.OtherActionEnergyRegen:
                baseName = 'Energy Tick';
                iconUrl = resourceTypeToIcon[ResourceType.ResourceTypeEnergy];
                break;
            case OtherAction.OtherActionFocusRegen:
                baseName = 'Focus Tick';
                iconUrl = resourceTypeToIcon[ResourceType.ResourceTypeFocus];
                break;
            case OtherAction.OtherActionManaGain:
                baseName = 'Mana Gain';
                iconUrl = resourceTypeToIcon[ResourceType.ResourceTypeMana];
                break;
            case OtherAction.OtherActionRageGain:
                baseName = 'Rage Gain';
                iconUrl = resourceTypeToIcon[ResourceType.ResourceTypeRage];
                break;
            case OtherAction.OtherActionAttack:
                name = 'Attack';
                iconUrl = 'https://wow.zamimg.com/images/wow/icons/large/inv_sword_04.jpg';
                if (tag == 1) {
                    name += ' (Main Hand)';
                } else if (tag == 2) {
                    name += ' (Off Hand)';
                }
                break;
            case OtherAction.OtherActionShoot:
                name = 'Shoot';
                iconUrl = 'https://wow.zamimg.com/images/wow/icons/large/ability_marksmanship.jpg';
                break;
            case OtherAction.OtherActionPet:
                break;
            case OtherAction.OtherActionRefund:
                baseName = 'Refund';
                iconUrl = 'https://wow.zamimg.com/images/wow/icons/large/inv_misc_coin_01.jpg';
                break;
            case OtherAction.OtherActionDamageTaken:
                baseName = 'Damage Taken';
                iconUrl = 'https://wow.zamimg.com/images/wow/icons/large/inv_sword_04.jpg';
                break;
            case OtherAction.OtherActionHealingModel:
                baseName = 'Incoming HPS';
                iconUrl = 'https://wow.zamimg.com/images/wow/icons/large/spell_holy_renew.jpg';
                break;
            case OtherAction.OtherActionBloodRuneGain:
                baseName = 'Blood Rune Gain';
                iconUrl = 'https://wow.zamimg.com/images/wow/icons/medium/spell_deathknight_deathstrike.jpg';
                break;
            case OtherAction.OtherActionFrostRuneGain:
                baseName = 'Frost Rune Gain';
                iconUrl = 'https://wow.zamimg.com/images/wow/icons/medium/spell_deathknight_deathstrike2.jpg';
                break;
            case OtherAction.OtherActionUnholyRuneGain:
                baseName = 'Unholy Rune Gain';
                iconUrl = 'https://wow.zamimg.com/images/wow/icons/medium/spell_deathknight_empowerruneblade.jpg';
                break;
            case OtherAction.OtherActionDeathRuneGain:
                baseName = 'Death Rune Gain';
                iconUrl = 'https://wow.zamimg.com/images/wow/icons/medium/spell_deathknight_empowerruneblade.jpg';
                break;
        }
        this.baseName = baseName;
        this.name = name || baseName;
        this.iconUrl = iconUrl;
    }

    anyId(): number {
        return this.itemId || this.spellId || this.otherId;
    }

    equals(other: ActionId): boolean {
        return this.equalsIgnoringTag(other) && this.tag == other.tag;
    }

    equalsIgnoringTag(other: ActionId): boolean {
        return (
            this.itemId == other.itemId
            && this.spellId == other.spellId
            && this.otherId == other.otherId);
    }

    setBackground(elem: HTMLElement) {
        if (this.iconUrl) {
            elem.style.backgroundImage = `url('${this.iconUrl}')`;
        }
    }

    static makeItemUrl(id: number): string {
        if (USE_WOTLK_DB) {
            return 'https://wotlkdb.com/?item=' + id;
        } else {
            return 'https://wowhead.com/wotlk/item=' + id;
        }
    }
    static makeSpellUrl(id: number): string {
        if (USE_WOTLK_DB) {
            return 'https://wotlkdb.com/?spell=' + id;
        } else {
            return 'https://wowhead.com/wotlk/spell=' + id;
        }
    }

    setWowheadHref(elem: HTMLAnchorElement) {
        if (this.itemId) {
            elem.href = ActionId.makeItemUrl(this.itemId);
        } else if (this.spellId) {
            elem.href = ActionId.makeSpellUrl(this.spellId);
        }
    }

    setBackgroundAndHref(elem: HTMLAnchorElement) {
        this.setBackground(elem);
        this.setWowheadHref(elem);
    }

    async fillAndSet(elem: HTMLAnchorElement, setHref: boolean, setBackground: boolean): Promise<ActionId> {
        const filled = await this.fill();
        if (setHref) {
            filled.setWowheadHref(elem);
        }
        if (setBackground) {
            filled.setBackground(elem);
        }
        return filled;
    }

    // Returns an ActionId with the name and iconUrl fields filled.
    // playerIndex is the optional index of the player to whom this ID corresponds.
    async fill(playerIndex?: number): Promise<ActionId> {
        if (this.name || this.iconUrl) {
            return this;
        }

        if (this.otherId) {
            return this;
        }

        const tooltipData = await ActionId.getTooltipData(this);

        const baseName = tooltipData['name'];
        let name = baseName;
        switch (baseName) {
            case 'Arcane Blast':
                if (this.tag == 1) {
                    name += ' (No Stacks)';
                } else if (this.tag == 2) {
                    name += ` (1 Stack)`;
                } else if (this.tag > 2) {
                    name += ` (${this.tag - 1} Stacks)`;
                }
                break;
            case 'Fireball':
            case 'Flamestrike':
            case 'Pyroblast':
                if (this.tag) name += ' (DoT)';
                break;
            case 'Mind Flay':
                if (this.tag == 1) {
                    name += ' (1 Tick)';
                } else if (this.tag == 2) {
                    name += ' (2 Tick)';
                } else if (this.tag == 3) {
                    name += ' (3 Tick)';
                }
                break;
            case 'Envenom':
            case 'Eviscerate':
            case 'Expose Armor':
            case 'Rupture':
            case 'Slice and Dice':
                if (this.tag) name += ` (${this.tag} CP)`;
                break;
            case 'Instant Poison IX':
            case 'Wound Poison VII':
                if (this.tag == 1) {
                    name += ' (Deadly)'
                } else if (this.tag == 2) {
                    name += ' (Shiv)'
                }
                break;
            case 'Fan of Knives':
            case 'Killing Spree':
                if (this.tag == 1) {
                    name += ' (Main Hand)'
                } else if (this.tag == 2) {
                    name += ' (Off Hand)'
                }
                break;
            case 'Tricks of the Trade':
                if (this.tag == 1) {
                    name += ' (Not Self)'
                }
                break;
            case 'Chain Lightning':
            case 'Lightning Bolt':
                if (this.tag == 6) {
                    name += ' (LO)';
                }else if (this.tag) {
                    name += ` (${this.tag} MW)`;
                }
                break;
            case 'Holy Vengeance':
                if (this.tag == 1) {
                    name += ' (Swing Roll)'
                } else if (this.tag == 2) {
                    name += ' (DoT)'
                }
                break;
            case 'Holy Shield':
                if (this.tag == 1) {
                    name += ' (Proc)';
                }
                break;
            // For targetted buffs, tag is the source player's raid index or -1 if none.
            case 'Bloodlust':
            case 'Ferocious Inspiration':
            case 'Innervate':
            case 'Focus Magic':
            case 'Mana Tide Totem':
            case 'Power Infusion':
                if (this.tag != NO_TARGET) {
                    if (this.tag === playerIndex) {
                        name += ` (self)`;
                    } else {
                        name += ` (from #${this.tag + 1})`;
                    }
                }
                break;
            case 'Darkmoon Card: Crusade':
                if (this.tag == 1) {
                    name += ' (Melee)';
                } else if (this.tag == 2) {
                    name += ' (Spell)';
                }
                break;
            case 'Scourge Strike':
                if (this.tag == 1) {
                    name += ' (Physical)';
                } else if (this.tag == 2) {
                    name += ' (Shadow)';
                }
                break;
            case 'Frost Strike':
            case 'Plague Strike':
            case 'Blood Strike':
            case 'Death Strike':
            case 'Obliterate':
            case 'Blood-Caked Strike':
            case 'Lightning Speed':
            case 'Windfury Weapon':
                if (this.tag == 1) {
                    name += ' (Main Hand)';
                } else if (this.tag == 2) {
                    name += ' (Off Hand)';
                }
                break;
            case 'Battle Shout':
                if (this.tag == 1) {
                    name += ' (Snapshot)';
                }
                break;
            case 'Seed of Corruption':
                if (this.tag == 0) {
                    name += ' (DoT)';
                } else if (this.tag == 1) {
                    name += ' (Explosion)';
                }
                break;
            case 'Thunderfury':
                if (this.tag == 1) {
                    name += ' (ST)';
                } else if (this.tag == 2) {
                    name += ' (MT)';
                }
                break;
            default:
                if (this.tag) {
                    name += ' (??)';
                }
                break;
        }

        const idString = this.toProtoString();
        const iconOverrideId = idOverrides[idString] || null;

        let iconUrl = ActionId.makeIconUrl(tooltipData['icon']);
        if (iconOverrideId) {
            const overrideTooltipData = await ActionId.getTooltipData(iconOverrideId);
            iconUrl = ActionId.makeIconUrl(overrideTooltipData['icon']);
        }

        return new ActionId(this.itemId, this.spellId, this.otherId, this.tag, baseName, name, iconUrl);
    }

    toString(): string {
        return this.toStringIgnoringTag() + (this.tag ? ('-' + this.tag) : '');
    }

    toStringIgnoringTag(): string {
        if (this.itemId) {
            return 'item-' + this.itemId;
        } else if (this.spellId) {
            return 'spell-' + this.spellId;
        } else if (this.otherId) {
            return 'other-' + this.otherId;
        } else {
            throw new Error('Empty action id!');
        }
    }

    toProto(): ActionIdProto {
        const protoId = ActionIdProto.create({
            tag: this.tag,
        });

        if (this.itemId) {
            protoId.rawId = {
                oneofKind: 'itemId',
                itemId: this.itemId,
            };
        } else if (this.spellId) {
            protoId.rawId = {
                oneofKind: 'spellId',
                spellId: this.spellId,
            };
        } else if (this.otherId) {
            protoId.rawId = {
                oneofKind: 'otherId',
                otherId: this.otherId,
            };
        }

        return protoId;
    }

    toProtoString(): string {
        return ActionIdProto.toJsonString(this.toProto());
    }

    withoutTag(): ActionId {
        return new ActionId(this.itemId, this.spellId, this.otherId, 0, this.baseName, this.baseName, this.iconUrl);
    }

    static fromEmpty(): ActionId {
        return new ActionId(0, 0, OtherAction.OtherActionNone, 0, '', '', '');
    }

    static fromItemId(itemId: number, tag?: number): ActionId {
        return new ActionId(itemId, 0, OtherAction.OtherActionNone, tag || 0, '', '', '');
    }

    static fromSpellId(spellId: number, tag?: number): ActionId {
        return new ActionId(0, spellId, OtherAction.OtherActionNone, tag || 0, '', '', '');
    }

    static fromOtherId(otherId: OtherAction, tag?: number): ActionId {
        return new ActionId(0, 0, otherId, tag || 0, '', '', '');
    }

    static fromPetName(petName: string): ActionId {
        return petNameToActionId[petName] || new ActionId(0, 0, OtherAction.OtherActionPet, 0, petName, petName, petNameToIcon[petName] || '');
    }

    static fromItem(item: Item): ActionId {
        return ActionId.fromItemId(getWowheadItemId(item));
    }

    static fromProto(protoId: ActionIdProto): ActionId {
        if (protoId.rawId.oneofKind == 'spellId') {
            return ActionId.fromSpellId(protoId.rawId.spellId, protoId.tag);
        } else if (protoId.rawId.oneofKind == 'itemId') {
            return ActionId.fromItemId(protoId.rawId.itemId, protoId.tag);
        } else if (protoId.rawId.oneofKind == 'otherId') {
            return ActionId.fromOtherId(protoId.rawId.otherId, protoId.tag);
        } else {
            return ActionId.fromEmpty();
        }
    }

    static fromLogString(str: string): ActionId {
        const match = str.match(/{((SpellID)|(ItemID)|(OtherID)): (\d+)(, Tag: (-?\d+))?}/);
        if (match) {
            const idType = match[1];
            const id = parseInt(match[5]);
            return new ActionId(
                idType == 'ItemID' ? id : 0,
                idType == 'SpellID' ? id : 0,
                idType == 'OtherID' ? id : 0,
                match[7] ? parseInt(match[7]) : 0,
                '', '', '');
        } else {
            console.warn('Failed to parse action id from log: ' + str);
            return ActionId.fromEmpty();
        }
    }

    private static makeIconUrl(iconLabel: string): string {
        if (USE_WOTLK_DB) {
            return `https://wotlkdb.com/static/images/wow/icons/large/${iconLabel}.jpg`;
        } else {
            return `https://wow.zamimg.com/images/wow/icons/large/${iconLabel}.jpg`;
        }
    }

    private static dbCache = new Map<string, Promise<ItemDB>>();
    private static async getDb(url: string): Promise<ItemDB> {
        if (!ActionId.dbCache.has(url)) {
            ActionId.dbCache.set(url, fetch(url)
                .then(response => response.json())
                .then(responseJson => {
                    const db: ItemDB = {};
                    (responseJson as Array<ItemData>).forEach(item => {
                        db[item.ID] = item;
                    });
                    return db;
                }));
        }
        return ActionId.dbCache.get(url)!;
    }
    private static async getDbTooltipDataHelper(id: number, dbUrl: string): Promise<any> {
        const db = await ActionId.getDb(dbUrl);
        return db[id] ? {
            name: db[id].Name,
            icon: db[id].Icon,
        } : {
            name: '',
            icon: '',
        };
    }
    private static async getWowheadTooltipDataHelper(id: number, tooltipPostfix: string, cache: Map<number, Promise<any>>): Promise<any> {
        if (!cache.has(id)) {
            const url = `https://wowhead.com/wotlk/tooltip/${tooltipPostfix}/${id}`;
            try {
                const response = await fetch(url);
                cache.set(id, response.json());
            } catch (e) {
                console.error('Error while fetching url: ' + url + '\n\n' + e);
                cache.set(id, Promise.resolve({
                    name: '',
                    icon: '',
                    tooltip: '',
                }));
            }
        }

        return cache.get(id) as Promise<any>;
    }
    private static async getWotlkdbTooltipDataHelper(id: number, tooltipPostfix: string, cache: Map<number, Promise<any>>): Promise<any> {
        if (!cache.has(id)) {
            const url = `https://wotlkdb.com/?${tooltipPostfix}=${id}&power`;
            try {
                const response = await fetch(url);
                const data = await response.text();
                const nameMatch = data.match(/name_enus: '(.*?)'/g);
                const iconMatch = data.match(/icon: '(.*?)'/g);
                const tooltipMatch = data.match(/tooltip_enus: '(.*?)'/g);
                cache.set(id, Promise.resolve({
                    name: nameMatch ? nameMatch[1] : '',
                    icon: iconMatch ? iconMatch[1] : '',
                    tooltip: tooltipMatch ? tooltipMatch[1] : '',
                }));
            } catch (e) {
                console.error('Error while fetching url: ' + url + '\n\n' + e);
                cache.set(id, Promise.resolve({
                    name: '',
                    icon: '',
                    tooltip: '',
                }));
            }
        }

        return cache.get(id) as Promise<any>;
    }

    static async getItemTooltipData(id: number): Promise<any> {
        return await ActionId.getDbTooltipDataHelper(id, '/wotlk/assets/item_data/all_items_db.json');
        //if (USE_WOTLK_DB) {
        //	return await ActionId.getWotlkdbTooltipDataHelper(id, 'item', itemToTooltipDataCache);
        //} else {
        //	return await ActionId.getWowheadTooltipDataHelper(id, 'item', itemToTooltipDataCache);
        //}
    }

    static async getSpellTooltipData(id: number): Promise<any> {
        return await ActionId.getDbTooltipDataHelper(id, '/wotlk/assets/spell_data/all_spells_db.json');
        //if (USE_WOTLK_DB) {
        //	return await ActionId.getWotlkdbTooltipDataHelper(id, 'spell', spellToTooltipDataCache);
        //} else {
        //	return await ActionId.getWowheadTooltipDataHelper(id, 'spell', spellToTooltipDataCache);
        //}
    }

    static async getTooltipData(actionId: ActionId): Promise<any> {
        if (actionId.itemId) {
            return await ActionId.getItemTooltipData(actionId.itemId);
        } else {
            return await ActionId.getSpellTooltipData(actionId.spellId);
        }
    }
=======
	readonly itemId: number;
	readonly spellId: number;
	readonly otherId: OtherAction;
	readonly tag: number;

	readonly baseName: string; // The name without any tag additions.
	readonly name: string;
	readonly iconUrl: string;

	private constructor(itemId: number, spellId: number, otherId: OtherAction, tag: number, baseName: string, name: string, iconUrl: string) {
		this.itemId = itemId;
		this.spellId = spellId;
		this.otherId = otherId;
		this.tag = tag;

		switch (otherId) {
			case OtherAction.OtherActionNone:
				break;
			case OtherAction.OtherActionWait:
				baseName = 'Wait';
				iconUrl = 'https://wow.zamimg.com/images/wow/icons/large/inv_misc_pocketwatch_01.jpg';
				break;
			case OtherAction.OtherActionManaRegen:
				name = 'Mana Tick';
				iconUrl = resourceTypeToIcon[ResourceType.ResourceTypeMana];
				if (tag == 1) {
					name += ' (Casting)';
				} else if (tag == 2) {
					name += ' (Not Casting)';
				}
				break;
			case OtherAction.OtherActionEnergyRegen:
				baseName = 'Energy Tick';
				iconUrl = resourceTypeToIcon[ResourceType.ResourceTypeEnergy];
				break;
			case OtherAction.OtherActionFocusRegen:
				baseName = 'Focus Tick';
				iconUrl = resourceTypeToIcon[ResourceType.ResourceTypeFocus];
				break;
			case OtherAction.OtherActionManaGain:
				baseName = 'Mana Gain';
				iconUrl = resourceTypeToIcon[ResourceType.ResourceTypeMana];
				break;
			case OtherAction.OtherActionRageGain:
				baseName = 'Rage Gain';
				iconUrl = resourceTypeToIcon[ResourceType.ResourceTypeRage];
				break;
			case OtherAction.OtherActionAttack:
				name = 'Attack';
				iconUrl = 'https://wow.zamimg.com/images/wow/icons/large/inv_sword_04.jpg';
				if (tag == 1) {
					name += ' (Main Hand)';
				} else if (tag == 2) {
					name += ' (Off Hand)';
				}
				break;
			case OtherAction.OtherActionShoot:
				name = 'Shoot';
				iconUrl = 'https://wow.zamimg.com/images/wow/icons/large/ability_marksmanship.jpg';
				break;
			case OtherAction.OtherActionPet:
				break;
			case OtherAction.OtherActionRefund:
				baseName = 'Refund';
				iconUrl = 'https://wow.zamimg.com/images/wow/icons/large/inv_misc_coin_01.jpg';
				break;
			case OtherAction.OtherActionDamageTaken:
				baseName = 'Damage Taken';
				iconUrl = 'https://wow.zamimg.com/images/wow/icons/large/inv_sword_04.jpg';
				break;
			case OtherAction.OtherActionHealingModel:
				baseName = 'Incoming HPS';
				iconUrl = 'https://wow.zamimg.com/images/wow/icons/large/spell_holy_renew.jpg';
				break;
			case OtherAction.OtherActionBloodRuneGain:
				baseName = 'Blood Rune Gain';
				iconUrl = 'https://wow.zamimg.com/images/wow/icons/medium/spell_deathknight_deathstrike.jpg';
				break;
			case OtherAction.OtherActionFrostRuneGain:
				baseName = 'Frost Rune Gain';
				iconUrl = 'https://wow.zamimg.com/images/wow/icons/medium/spell_deathknight_deathstrike2.jpg';
				break;
			case OtherAction.OtherActionUnholyRuneGain:
				baseName = 'Unholy Rune Gain';
				iconUrl = 'https://wow.zamimg.com/images/wow/icons/medium/spell_deathknight_empowerruneblade.jpg';
				break;
			case OtherAction.OtherActionDeathRuneGain:
				baseName = 'Death Rune Gain';
				iconUrl = 'https://wow.zamimg.com/images/wow/icons/medium/spell_deathknight_empowerruneblade.jpg';
				break;
		}
		this.baseName = baseName;
		this.name = name || baseName;
		this.iconUrl = iconUrl;
	}

	anyId(): number {
		return this.itemId || this.spellId || this.otherId;
	}

	equals(other: ActionId): boolean {
		return this.equalsIgnoringTag(other) && this.tag == other.tag;
	}

	equalsIgnoringTag(other: ActionId): boolean {
		return (
			this.itemId == other.itemId
			&& this.spellId == other.spellId
			&& this.otherId == other.otherId);
	}

	setBackground(elem: HTMLElement) {
		if (this.iconUrl) {
			elem.style.backgroundImage = `url('${this.iconUrl}')`;
		}
	}

	static makeItemUrl(id: number): string {
		if (USE_WOTLK_DB) {
			return 'https://wotlkdb.com/?item=' + id;
		} else {
			return 'https://wowhead.com/wotlk/item=' + id;
		}
	}
	static makeSpellUrl(id: number): string {
		if (USE_WOTLK_DB) {
			return 'https://wotlkdb.com/?spell=' + id;
		} else {
			return 'https://wowhead.com/wotlk/spell=' + id;
		}
	}

	setWowheadHref(elem: HTMLAnchorElement) {
		if (this.itemId) {
			elem.href = ActionId.makeItemUrl(this.itemId);
		} else if (this.spellId) {
			elem.href = ActionId.makeSpellUrl(this.spellId);
		}
	}

	setBackgroundAndHref(elem: HTMLAnchorElement) {
		this.setBackground(elem);
		this.setWowheadHref(elem);
	}

	async fillAndSet(elem: HTMLAnchorElement, setHref: boolean, setBackground: boolean): Promise<ActionId> {
		const filled = await this.fill();
		if (setHref) {
			filled.setWowheadHref(elem);
		}
		if (setBackground) {
			filled.setBackground(elem);
		}
		return filled;
	}

	// Returns an ActionId with the name and iconUrl fields filled.
	// playerIndex is the optional index of the player to whom this ID corresponds.
	async fill(playerIndex?: number): Promise<ActionId> {
		if (this.name || this.iconUrl) {
			return this;
		}

		if (this.otherId) {
			return this;
		}

		const tooltipData = await ActionId.getTooltipData(this);

		const baseName = tooltipData['name'];
		let name = baseName;
		switch (baseName) {
			case 'Arcane Blast':
				if (this.tag == 1) {
					name += ' (No Stacks)';
				} else if (this.tag == 2) {
					name += ` (1 Stack)`;
				} else if (this.tag > 2) {
					name += ` (${this.tag - 1} Stacks)`;
				}
				break;
			case 'Fireball':
			case 'Flamestrike':
			case 'Pyroblast':
				if (this.tag) name += ' (DoT)';
				break;
			case 'Mind Flay':
				if (this.tag == 1) {
					name += ' (1 Tick)';
				} else if (this.tag == 2) {
					name += ' (2 Tick)';
				} else if (this.tag == 3) {
					name += ' (3 Tick)';
				}
				break;
			case 'Envenom':
			case 'Eviscerate':
			case 'Expose Armor':
			case 'Rupture':
			case 'Slice and Dice':
				if (this.tag) name += ` (${this.tag} CP)`;
				break;
			case 'Instant Poison IX':
			case 'Wound Poison VII':
				if (this.tag == 1) {
					name += ' (Deadly)'
				} else if (this.tag == 2) {
					name += ' (Shiv)'
				}
				break;
			case 'Fan of Knives':
			case 'Killing Spree':
				if (this.tag == 1) {
					name += ' (Main Hand)'
				} else if (this.tag == 2) {
					name += ' (Off Hand)'
				}
				break;
			case 'Tricks of the Trade':
				if (this.tag == 1) {
					name += ' (Not Self)'
				}
				break;
			case 'Chain Lightning':
			case 'Lightning Bolt':
				if (this.tag == 6) {
					name += ' (LO)';
				} else if (this.tag) {
					name += ` (${this.tag} MW)`;
				}
				break;
			case 'Holy Vengeance':
				if (this.tag == 1) {
					name += ' (Swing Roll)'
				} else if (this.tag == 2) {
					name += ' (DoT)'
				}
				break;
			case 'Holy Shield':
				if (this.tag == 1) {
					name += ' (Proc)';
				}
				break;
			// For targetted buffs, tag is the source player's raid index or -1 if none.
			case 'Bloodlust':
			case 'Ferocious Inspiration':
			case 'Innervate':
			case 'Mana Tide Totem':
			case 'Power Infusion':
				if (this.tag != NO_TARGET) {
					if (this.tag === playerIndex) {
						name += ` (self)`;
					} else {
						name += ` (from #${this.tag + 1})`;
					}
				}
				break;
			case 'Darkmoon Card: Crusade':
				if (this.tag == 1) {
					name += ' (Melee)';
				} else if (this.tag == 2) {
					name += ' (Spell)';
				}
				break;
			case 'Scourge Strike':
				if (this.tag == 1) {
					name += ' (Physical)';
				} else if (this.tag == 2) {
					name += ' (Shadow)';
				}
				break;
			case 'Frost Strike':
			case 'Plague Strike':
			case 'Blood Strike':
			case 'Death Strike':
			case 'Obliterate':
			case 'Blood-Caked Strike':
			case 'Lightning Speed':
			case 'Windfury Weapon':
				if (this.tag == 1) {
					name += ' (Main Hand)';
				} else if (this.tag == 2) {
					name += ' (Off Hand)';
				}
				break;
			case 'Battle Shout':
				if (this.tag == 1) {
					name += ' (Snapshot)';
				}
				break;
			case 'Seed of Corruption':
				if (this.tag == 0) {
					name += ' (DoT)';
				} else if (this.tag == 1) {
					name += ' (Explosion)';
				}
				break;
			case 'Thunderfury':
				if (this.tag == 1) {
					name += ' (ST)';
				} else if (this.tag == 2) {
					name += ' (MT)';
				}
				break;
			default:
				if (this.tag) {
					name += ' (??)';
				}
				break;
		}

		const idString = this.toProtoString();
		const iconOverrideId = idOverrides[idString] || null;

		let iconUrl = ActionId.makeIconUrl(tooltipData['icon']);
		if (iconOverrideId) {
			const overrideTooltipData = await ActionId.getTooltipData(iconOverrideId);
			iconUrl = ActionId.makeIconUrl(overrideTooltipData['icon']);
		}

		return new ActionId(this.itemId, this.spellId, this.otherId, this.tag, baseName, name, iconUrl);
	}

	toString(): string {
		return this.toStringIgnoringTag() + (this.tag ? ('-' + this.tag) : '');
	}

	toStringIgnoringTag(): string {
		if (this.itemId) {
			return 'item-' + this.itemId;
		} else if (this.spellId) {
			return 'spell-' + this.spellId;
		} else if (this.otherId) {
			return 'other-' + this.otherId;
		} else {
			throw new Error('Empty action id!');
		}
	}

	toProto(): ActionIdProto {
		const protoId = ActionIdProto.create({
			tag: this.tag,
		});

		if (this.itemId) {
			protoId.rawId = {
				oneofKind: 'itemId',
				itemId: this.itemId,
			};
		} else if (this.spellId) {
			protoId.rawId = {
				oneofKind: 'spellId',
				spellId: this.spellId,
			};
		} else if (this.otherId) {
			protoId.rawId = {
				oneofKind: 'otherId',
				otherId: this.otherId,
			};
		}

		return protoId;
	}

	toProtoString(): string {
		return ActionIdProto.toJsonString(this.toProto());
	}

	withoutTag(): ActionId {
		return new ActionId(this.itemId, this.spellId, this.otherId, 0, this.baseName, this.baseName, this.iconUrl);
	}

	static fromEmpty(): ActionId {
		return new ActionId(0, 0, OtherAction.OtherActionNone, 0, '', '', '');
	}

	static fromItemId(itemId: number, tag?: number): ActionId {
		return new ActionId(itemId, 0, OtherAction.OtherActionNone, tag || 0, '', '', '');
	}

	static fromSpellId(spellId: number, tag?: number): ActionId {
		return new ActionId(0, spellId, OtherAction.OtherActionNone, tag || 0, '', '', '');
	}

	static fromOtherId(otherId: OtherAction, tag?: number): ActionId {
		return new ActionId(0, 0, otherId, tag || 0, '', '', '');
	}

	static fromPetName(petName: string): ActionId {
		return petNameToActionId[petName] || new ActionId(0, 0, OtherAction.OtherActionPet, 0, petName, petName, petNameToIcon[petName] || '');
	}

	static fromItem(item: Item): ActionId {
		return ActionId.fromItemId(getWowheadItemId(item));
	}

	static fromProto(protoId: ActionIdProto): ActionId {
		if (protoId.rawId.oneofKind == 'spellId') {
			return ActionId.fromSpellId(protoId.rawId.spellId, protoId.tag);
		} else if (protoId.rawId.oneofKind == 'itemId') {
			return ActionId.fromItemId(protoId.rawId.itemId, protoId.tag);
		} else if (protoId.rawId.oneofKind == 'otherId') {
			return ActionId.fromOtherId(protoId.rawId.otherId, protoId.tag);
		} else {
			return ActionId.fromEmpty();
		}
	}

	static fromLogString(str: string): ActionId {
		const match = str.match(/{((SpellID)|(ItemID)|(OtherID)): (\d+)(, Tag: (-?\d+))?}/);
		if (match) {
			const idType = match[1];
			const id = parseInt(match[5]);
			return new ActionId(
				idType == 'ItemID' ? id : 0,
				idType == 'SpellID' ? id : 0,
				idType == 'OtherID' ? id : 0,
				match[7] ? parseInt(match[7]) : 0,
				'', '', '');
		} else {
			console.warn('Failed to parse action id from log: ' + str);
			return ActionId.fromEmpty();
		}
	}

	private static makeIconUrl(iconLabel: string): string {
		if (USE_WOTLK_DB) {
			return `https://wotlkdb.com/static/images/wow/icons/large/${iconLabel}.jpg`;
		} else {
			return `https://wow.zamimg.com/images/wow/icons/large/${iconLabel}.jpg`;
		}
	}

	private static dbCache = new Map<string, Promise<ItemDB>>();
	private static async getDb(url: string): Promise<ItemDB> {
		if (!ActionId.dbCache.has(url)) {
			ActionId.dbCache.set(url, fetch(url)
				.then(response => response.json())
				.then(responseJson => {
					const db: ItemDB = {};
					(responseJson as Array<ItemData>).forEach(item => {
						db[item.ID] = item;
					});
					return db;
				}));
		}
		return ActionId.dbCache.get(url)!;
	}
	private static async getDbTooltipDataHelper(id: number, dbUrl: string): Promise<any> {
		const db = await ActionId.getDb(dbUrl);
		return db[id] ? {
			name: db[id].Name,
			icon: db[id].Icon,
		} : {
			name: '',
			icon: '',
		};
	}
	private static async getWowheadTooltipDataHelper(id: number, tooltipPostfix: string, cache: Map<number, Promise<any>>): Promise<any> {
		if (!cache.has(id)) {
			const url = `https://wowhead.com/wotlk/tooltip/${tooltipPostfix}/${id}`;
			try {
				const response = await fetch(url);
				cache.set(id, response.json());
			} catch (e) {
				console.error('Error while fetching url: ' + url + '\n\n' + e);
				cache.set(id, Promise.resolve({
					name: '',
					icon: '',
					tooltip: '',
				}));
			}
		}

		return cache.get(id) as Promise<any>;
	}
	private static async getWotlkdbTooltipDataHelper(id: number, tooltipPostfix: string, cache: Map<number, Promise<any>>): Promise<any> {
		if (!cache.has(id)) {
			const url = `https://wotlkdb.com/?${tooltipPostfix}=${id}&power`;
			try {
				const response = await fetch(url);
				const data = await response.text();
				const nameMatch = data.match(/name_enus: '(.*?)'/g);
				const iconMatch = data.match(/icon: '(.*?)'/g);
				const tooltipMatch = data.match(/tooltip_enus: '(.*?)'/g);
				cache.set(id, Promise.resolve({
					name: nameMatch ? nameMatch[1] : '',
					icon: iconMatch ? iconMatch[1] : '',
					tooltip: tooltipMatch ? tooltipMatch[1] : '',
				}));
			} catch (e) {
				console.error('Error while fetching url: ' + url + '\n\n' + e);
				cache.set(id, Promise.resolve({
					name: '',
					icon: '',
					tooltip: '',
				}));
			}
		}

		return cache.get(id) as Promise<any>;
	}

	static async getItemTooltipData(id: number): Promise<any> {
		return await ActionId.getDbTooltipDataHelper(id, '/wotlk/assets/item_data/all_items_db.json');
		//if (USE_WOTLK_DB) {
		//	return await ActionId.getWotlkdbTooltipDataHelper(id, 'item', itemToTooltipDataCache);
		//} else {
		//	return await ActionId.getWowheadTooltipDataHelper(id, 'item', itemToTooltipDataCache);
		//}
	}

	static async getSpellTooltipData(id: number): Promise<any> {
		return await ActionId.getDbTooltipDataHelper(id, '/wotlk/assets/spell_data/all_spells_db.json');
		//if (USE_WOTLK_DB) {
		//	return await ActionId.getWotlkdbTooltipDataHelper(id, 'spell', spellToTooltipDataCache);
		//} else {
		//	return await ActionId.getWowheadTooltipDataHelper(id, 'spell', spellToTooltipDataCache);
		//}
	}

	static async getTooltipData(actionId: ActionId): Promise<any> {
		if (actionId.itemId) {
			return await ActionId.getItemTooltipData(actionId.itemId);
		} else {
			return await ActionId.getSpellTooltipData(actionId.spellId);
		}
	}
>>>>>>> 6b67b51a
}

const itemToTooltipDataCache = new Map<number, Promise<any>>();
const spellToTooltipDataCache = new Map<number, Promise<any>>();

// Some items/spells have weird icons, so use this to show a different icon instead.
const idOverrides: Record<string, ActionId> = {};
idOverrides[ActionId.fromSpellId(37212).toProtoString()] = ActionId.fromItemId(29035); // Improved Wrath of Air Totem
idOverrides[ActionId.fromSpellId(37223).toProtoString()] = ActionId.fromItemId(29040); // Improved Strength of Earth Totem
idOverrides[ActionId.fromSpellId(37447).toProtoString()] = ActionId.fromItemId(30720); // Serpent-Coil Braid
idOverrides[ActionId.fromSpellId(37443).toProtoString()] = ActionId.fromItemId(30196); // Robes of Tirisfal (4pc bonus)

export const defaultTargetIcon = 'https://wow.zamimg.com/images/wow/icons/large/spell_shadow_metamorphosis.jpg';

const petNameToActionId: Record<string, ActionId> = {
	'Gnomish Flame Turret': ActionId.fromItemId(23841),
	'Mirror Image': ActionId.fromSpellId(55342),
	'Water Elemental': ActionId.fromSpellId(31687),
	"Greater Fire Elemental": ActionId.fromSpellId(2894),
	'Shadowfiend': ActionId.fromSpellId(34433),
	'Spirit Wolf 1': ActionId.fromSpellId(51533),
	'Spirit Wolf 2': ActionId.fromSpellId(51533),
	'Rune Weapon': ActionId.fromSpellId(49028),
	'Bloodworm': ActionId.fromSpellId(50452),
};

// https://wowhead.com/wotlk/hunter-pets
const petNameToIcon: Record<string, string> = {
	'Bat': 'https://wow.zamimg.com/images/wow/icons/medium/ability_hunter_pet_bat.jpg',
	'Bear': 'https://wow.zamimg.com/images/wow/icons/medium/ability_hunter_pet_bear.jpg',
	'Bird of Prey': 'https://wow.zamimg.com/images/wow/icons/medium/ability_hunter_pet_owl.jpg',
	'Boar': 'https://wow.zamimg.com/images/wow/icons/medium/ability_hunter_pet_boar.jpg',
	'Carrion Bird': 'https://wow.zamimg.com/images/wow/icons/medium/ability_hunter_pet_vulture.jpg',
	'Cat': 'https://wow.zamimg.com/images/wow/icons/medium/ability_hunter_pet_cat.jpg',
	'Chimaera': 'https://wow.zamimg.com/images/wow/icons/medium/ability_hunter_pet_chimera.jpg',
	'Core Hound': 'https://wow.zamimg.com/images/wow/icons/medium/ability_hunter_pet_corehound.jpg',
	'Crab': 'https://wow.zamimg.com/images/wow/icons/medium/ability_hunter_pet_crab.jpg',
	'Crocolisk': 'https://wow.zamimg.com/images/wow/icons/medium/ability_hunter_pet_crocolisk.jpg',
	'Devilsaur': 'https://wow.zamimg.com/images/wow/icons/medium/ability_hunter_pet_devilsaur.jpg',
	'Dragonhawk': 'https://wow.zamimg.com/images/wow/icons/medium/ability_hunter_pet_dragonhawk.jpg',
	'Felguard': 'https://wow.zamimg.com/images/wow/icons/large/spell_shadow_summonfelguard.jpg',
	'Felhunter': 'https://wow.zamimg.com/images/wow/icons/large/spell_shadow_summonfelhunter.jpg',
	'Gargoyle': 'https://wow.zamimg.com/images/wow/icons/large/ability_hunter_pet_bat.jpg',
	'Ghoul': 'https://wow.zamimg.com/images/wow/icons/large/spell_shadow_raisedead.jpg',
	'Army of the Dead': 'https://wow.zamimg.com/images/wow/icons/large/spell_deathknight_armyofthedead.jpg',
	'Gorilla': 'https://wow.zamimg.com/images/wow/icons/medium/ability_hunter_pet_gorilla.jpg',
	'Hyena': 'https://wow.zamimg.com/images/wow/icons/medium/ability_hunter_pet_hyena.jpg',
	'Imp': 'https://wow.zamimg.com/images/wow/icons/large/spell_shadow_summonimp.jpg',
	'Mirror Image': 'https://wow.zamimg.com/images/wow/icons/large/spell_magic_lesserinvisibilty.jpg',
	'Moth': 'https://wow.zamimg.com/images/wow/icons/medium/ability_hunter_pet_moth.jpg',
	'Nether Ray': 'https://wow.zamimg.com/images/wow/icons/medium/ability_hunter_pet_netherray.jpg',
	'Owl': 'https://wow.zamimg.com/images/wow/icons/medium/ability_hunter_pet_owl.jpg',
	'Raptor': 'https://wow.zamimg.com/images/wow/icons/medium/ability_hunter_pet_raptor.jpg',
	'Ravager': 'https://wow.zamimg.com/images/wow/icons/medium/ability_hunter_pet_ravager.jpg',
	'Rhino': 'https://wow.zamimg.com/images/wow/icons/medium/ability_hunter_pet_rhino.jpg',
	'Scorpid': 'https://wow.zamimg.com/images/wow/icons/medium/ability_hunter_pet_scorpid.jpg',
	'Serpent': 'https://wow.zamimg.com/images/wow/icons/medium/spell_nature_guardianward.jpg',
	'Silithid': 'https://wow.zamimg.com/images/wow/icons/medium/ability_hunter_pet_silithid.jpg',
	'Spider': 'https://wow.zamimg.com/images/wow/icons/medium/ability_hunter_pet_spider.jpg',
	'Spirit Beast': 'https://wow.zamimg.com/images/wow/icons/medium/ability_druid_primalprecision.jpg',
	'Spore Bat': 'https://wow.zamimg.com/images/wow/icons/medium/ability_hunter_pet_sporebat.jpg',
	'Succubus': 'https://wow.zamimg.com/images/wow/icons/large/spell_shadow_summonsuccubus.jpg',
	'Tallstrider': 'https://wow.zamimg.com/images/wow/icons/medium/ability_hunter_pet_tallstrider.jpg',
	'Turtle': 'https://wow.zamimg.com/images/wow/icons/medium/ability_hunter_pet_turtle.jpg',
	'Warp Stalker': 'https://wow.zamimg.com/images/wow/icons/medium/ability_hunter_pet_warpstalker.jpg',
	'Wasp': 'https://wow.zamimg.com/images/wow/icons/medium/ability_hunter_pet_wasp.jpg',
	'Wind Serpent': 'https://wow.zamimg.com/images/wow/icons/medium/ability_hunter_pet_windserpent.jpg',
	'Wolf': 'https://wow.zamimg.com/images/wow/icons/medium/ability_hunter_pet_wolf.jpg',
	'Worm': 'https://wow.zamimg.com/images/wow/icons/medium/ability_hunter_pet_worm.jpg',
};

export const resourceTypeToIcon: Record<ResourceType, string> = {
	[ResourceType.ResourceTypeNone]: '',
	[ResourceType.ResourceTypeHealth]: 'https://wow.zamimg.com/images/wow/icons/medium/inv_elemental_mote_life01.jpg',
	[ResourceType.ResourceTypeMana]: 'https://wow.zamimg.com/images/wow/icons/medium/inv_elemental_mote_mana.jpg',
	[ResourceType.ResourceTypeEnergy]: 'https://wow.zamimg.com/images/wow/icons/medium/spell_shadow_shadowworddominate.jpg',
	[ResourceType.ResourceTypeRage]: 'https://wow.zamimg.com/images/wow/icons/medium/spell_misc_emotionangry.jpg',
	[ResourceType.ResourceTypeComboPoints]: 'https://wow.zamimg.com/images/wow/icons/medium/inv_mace_2h_pvp410_c_01.jpg',
	[ResourceType.ResourceTypeFocus]: 'https://wow.zamimg.com/images/wow/icons/medium/ability_hunter_focusfire.jpg',
	[ResourceType.ResourceTypeRunicPower]: 'https://wow.zamimg.com/images/wow/icons/medium/inv_sword_62.jpg',
	[ResourceType.ResourceTypeBloodRune]: '/wotlk/assets/img/blood_rune.png',
	[ResourceType.ResourceTypeFrostRune]: '/wotlk/assets/img/frost_rune.png',
	[ResourceType.ResourceTypeUnholyRune]: '/wotlk/assets/img/unholy_rune.png',
	[ResourceType.ResourceTypeDeathRune]: '/wotlk/assets/img/death_rune.png',
};<|MERGE_RESOLUTION|>--- conflicted
+++ resolved
@@ -18,537 +18,6 @@
 
 // Uniquely identifies a specific item / spell / thing in WoW. This object is immutable.
 export class ActionId {
-<<<<<<< HEAD
-    readonly itemId: number;
-    readonly spellId: number;
-    readonly otherId: OtherAction;
-    readonly tag: number;
-
-    readonly baseName: string; // The name without any tag additions.
-    readonly name: string;
-    readonly iconUrl: string;
-
-    private constructor(itemId: number, spellId: number, otherId: OtherAction, tag: number, baseName: string, name: string, iconUrl: string) {
-        this.itemId = itemId;
-        this.spellId = spellId;
-        this.otherId = otherId;
-        this.tag = tag;
-
-        switch (otherId) {
-            case OtherAction.OtherActionNone:
-                break;
-            case OtherAction.OtherActionWait:
-                baseName = 'Wait';
-                iconUrl = 'https://wow.zamimg.com/images/wow/icons/large/inv_misc_pocketwatch_01.jpg';
-                break;
-            case OtherAction.OtherActionManaRegen:
-                name = 'Mana Tick';
-                iconUrl = resourceTypeToIcon[ResourceType.ResourceTypeMana];
-                if (tag == 1) {
-                    name += ' (Casting)';
-                } else if (tag == 2) {
-                    name += ' (Not Casting)';
-                }
-                break;
-            case OtherAction.OtherActionEnergyRegen:
-                baseName = 'Energy Tick';
-                iconUrl = resourceTypeToIcon[ResourceType.ResourceTypeEnergy];
-                break;
-            case OtherAction.OtherActionFocusRegen:
-                baseName = 'Focus Tick';
-                iconUrl = resourceTypeToIcon[ResourceType.ResourceTypeFocus];
-                break;
-            case OtherAction.OtherActionManaGain:
-                baseName = 'Mana Gain';
-                iconUrl = resourceTypeToIcon[ResourceType.ResourceTypeMana];
-                break;
-            case OtherAction.OtherActionRageGain:
-                baseName = 'Rage Gain';
-                iconUrl = resourceTypeToIcon[ResourceType.ResourceTypeRage];
-                break;
-            case OtherAction.OtherActionAttack:
-                name = 'Attack';
-                iconUrl = 'https://wow.zamimg.com/images/wow/icons/large/inv_sword_04.jpg';
-                if (tag == 1) {
-                    name += ' (Main Hand)';
-                } else if (tag == 2) {
-                    name += ' (Off Hand)';
-                }
-                break;
-            case OtherAction.OtherActionShoot:
-                name = 'Shoot';
-                iconUrl = 'https://wow.zamimg.com/images/wow/icons/large/ability_marksmanship.jpg';
-                break;
-            case OtherAction.OtherActionPet:
-                break;
-            case OtherAction.OtherActionRefund:
-                baseName = 'Refund';
-                iconUrl = 'https://wow.zamimg.com/images/wow/icons/large/inv_misc_coin_01.jpg';
-                break;
-            case OtherAction.OtherActionDamageTaken:
-                baseName = 'Damage Taken';
-                iconUrl = 'https://wow.zamimg.com/images/wow/icons/large/inv_sword_04.jpg';
-                break;
-            case OtherAction.OtherActionHealingModel:
-                baseName = 'Incoming HPS';
-                iconUrl = 'https://wow.zamimg.com/images/wow/icons/large/spell_holy_renew.jpg';
-                break;
-            case OtherAction.OtherActionBloodRuneGain:
-                baseName = 'Blood Rune Gain';
-                iconUrl = 'https://wow.zamimg.com/images/wow/icons/medium/spell_deathknight_deathstrike.jpg';
-                break;
-            case OtherAction.OtherActionFrostRuneGain:
-                baseName = 'Frost Rune Gain';
-                iconUrl = 'https://wow.zamimg.com/images/wow/icons/medium/spell_deathknight_deathstrike2.jpg';
-                break;
-            case OtherAction.OtherActionUnholyRuneGain:
-                baseName = 'Unholy Rune Gain';
-                iconUrl = 'https://wow.zamimg.com/images/wow/icons/medium/spell_deathknight_empowerruneblade.jpg';
-                break;
-            case OtherAction.OtherActionDeathRuneGain:
-                baseName = 'Death Rune Gain';
-                iconUrl = 'https://wow.zamimg.com/images/wow/icons/medium/spell_deathknight_empowerruneblade.jpg';
-                break;
-        }
-        this.baseName = baseName;
-        this.name = name || baseName;
-        this.iconUrl = iconUrl;
-    }
-
-    anyId(): number {
-        return this.itemId || this.spellId || this.otherId;
-    }
-
-    equals(other: ActionId): boolean {
-        return this.equalsIgnoringTag(other) && this.tag == other.tag;
-    }
-
-    equalsIgnoringTag(other: ActionId): boolean {
-        return (
-            this.itemId == other.itemId
-            && this.spellId == other.spellId
-            && this.otherId == other.otherId);
-    }
-
-    setBackground(elem: HTMLElement) {
-        if (this.iconUrl) {
-            elem.style.backgroundImage = `url('${this.iconUrl}')`;
-        }
-    }
-
-    static makeItemUrl(id: number): string {
-        if (USE_WOTLK_DB) {
-            return 'https://wotlkdb.com/?item=' + id;
-        } else {
-            return 'https://wowhead.com/wotlk/item=' + id;
-        }
-    }
-    static makeSpellUrl(id: number): string {
-        if (USE_WOTLK_DB) {
-            return 'https://wotlkdb.com/?spell=' + id;
-        } else {
-            return 'https://wowhead.com/wotlk/spell=' + id;
-        }
-    }
-
-    setWowheadHref(elem: HTMLAnchorElement) {
-        if (this.itemId) {
-            elem.href = ActionId.makeItemUrl(this.itemId);
-        } else if (this.spellId) {
-            elem.href = ActionId.makeSpellUrl(this.spellId);
-        }
-    }
-
-    setBackgroundAndHref(elem: HTMLAnchorElement) {
-        this.setBackground(elem);
-        this.setWowheadHref(elem);
-    }
-
-    async fillAndSet(elem: HTMLAnchorElement, setHref: boolean, setBackground: boolean): Promise<ActionId> {
-        const filled = await this.fill();
-        if (setHref) {
-            filled.setWowheadHref(elem);
-        }
-        if (setBackground) {
-            filled.setBackground(elem);
-        }
-        return filled;
-    }
-
-    // Returns an ActionId with the name and iconUrl fields filled.
-    // playerIndex is the optional index of the player to whom this ID corresponds.
-    async fill(playerIndex?: number): Promise<ActionId> {
-        if (this.name || this.iconUrl) {
-            return this;
-        }
-
-        if (this.otherId) {
-            return this;
-        }
-
-        const tooltipData = await ActionId.getTooltipData(this);
-
-        const baseName = tooltipData['name'];
-        let name = baseName;
-        switch (baseName) {
-            case 'Arcane Blast':
-                if (this.tag == 1) {
-                    name += ' (No Stacks)';
-                } else if (this.tag == 2) {
-                    name += ` (1 Stack)`;
-                } else if (this.tag > 2) {
-                    name += ` (${this.tag - 1} Stacks)`;
-                }
-                break;
-            case 'Fireball':
-            case 'Flamestrike':
-            case 'Pyroblast':
-                if (this.tag) name += ' (DoT)';
-                break;
-            case 'Mind Flay':
-                if (this.tag == 1) {
-                    name += ' (1 Tick)';
-                } else if (this.tag == 2) {
-                    name += ' (2 Tick)';
-                } else if (this.tag == 3) {
-                    name += ' (3 Tick)';
-                }
-                break;
-            case 'Envenom':
-            case 'Eviscerate':
-            case 'Expose Armor':
-            case 'Rupture':
-            case 'Slice and Dice':
-                if (this.tag) name += ` (${this.tag} CP)`;
-                break;
-            case 'Instant Poison IX':
-            case 'Wound Poison VII':
-                if (this.tag == 1) {
-                    name += ' (Deadly)'
-                } else if (this.tag == 2) {
-                    name += ' (Shiv)'
-                }
-                break;
-            case 'Fan of Knives':
-            case 'Killing Spree':
-                if (this.tag == 1) {
-                    name += ' (Main Hand)'
-                } else if (this.tag == 2) {
-                    name += ' (Off Hand)'
-                }
-                break;
-            case 'Tricks of the Trade':
-                if (this.tag == 1) {
-                    name += ' (Not Self)'
-                }
-                break;
-            case 'Chain Lightning':
-            case 'Lightning Bolt':
-                if (this.tag == 6) {
-                    name += ' (LO)';
-                }else if (this.tag) {
-                    name += ` (${this.tag} MW)`;
-                }
-                break;
-            case 'Holy Vengeance':
-                if (this.tag == 1) {
-                    name += ' (Swing Roll)'
-                } else if (this.tag == 2) {
-                    name += ' (DoT)'
-                }
-                break;
-            case 'Holy Shield':
-                if (this.tag == 1) {
-                    name += ' (Proc)';
-                }
-                break;
-            // For targetted buffs, tag is the source player's raid index or -1 if none.
-            case 'Bloodlust':
-            case 'Ferocious Inspiration':
-            case 'Innervate':
-            case 'Focus Magic':
-            case 'Mana Tide Totem':
-            case 'Power Infusion':
-                if (this.tag != NO_TARGET) {
-                    if (this.tag === playerIndex) {
-                        name += ` (self)`;
-                    } else {
-                        name += ` (from #${this.tag + 1})`;
-                    }
-                }
-                break;
-            case 'Darkmoon Card: Crusade':
-                if (this.tag == 1) {
-                    name += ' (Melee)';
-                } else if (this.tag == 2) {
-                    name += ' (Spell)';
-                }
-                break;
-            case 'Scourge Strike':
-                if (this.tag == 1) {
-                    name += ' (Physical)';
-                } else if (this.tag == 2) {
-                    name += ' (Shadow)';
-                }
-                break;
-            case 'Frost Strike':
-            case 'Plague Strike':
-            case 'Blood Strike':
-            case 'Death Strike':
-            case 'Obliterate':
-            case 'Blood-Caked Strike':
-            case 'Lightning Speed':
-            case 'Windfury Weapon':
-                if (this.tag == 1) {
-                    name += ' (Main Hand)';
-                } else if (this.tag == 2) {
-                    name += ' (Off Hand)';
-                }
-                break;
-            case 'Battle Shout':
-                if (this.tag == 1) {
-                    name += ' (Snapshot)';
-                }
-                break;
-            case 'Seed of Corruption':
-                if (this.tag == 0) {
-                    name += ' (DoT)';
-                } else if (this.tag == 1) {
-                    name += ' (Explosion)';
-                }
-                break;
-            case 'Thunderfury':
-                if (this.tag == 1) {
-                    name += ' (ST)';
-                } else if (this.tag == 2) {
-                    name += ' (MT)';
-                }
-                break;
-            default:
-                if (this.tag) {
-                    name += ' (??)';
-                }
-                break;
-        }
-
-        const idString = this.toProtoString();
-        const iconOverrideId = idOverrides[idString] || null;
-
-        let iconUrl = ActionId.makeIconUrl(tooltipData['icon']);
-        if (iconOverrideId) {
-            const overrideTooltipData = await ActionId.getTooltipData(iconOverrideId);
-            iconUrl = ActionId.makeIconUrl(overrideTooltipData['icon']);
-        }
-
-        return new ActionId(this.itemId, this.spellId, this.otherId, this.tag, baseName, name, iconUrl);
-    }
-
-    toString(): string {
-        return this.toStringIgnoringTag() + (this.tag ? ('-' + this.tag) : '');
-    }
-
-    toStringIgnoringTag(): string {
-        if (this.itemId) {
-            return 'item-' + this.itemId;
-        } else if (this.spellId) {
-            return 'spell-' + this.spellId;
-        } else if (this.otherId) {
-            return 'other-' + this.otherId;
-        } else {
-            throw new Error('Empty action id!');
-        }
-    }
-
-    toProto(): ActionIdProto {
-        const protoId = ActionIdProto.create({
-            tag: this.tag,
-        });
-
-        if (this.itemId) {
-            protoId.rawId = {
-                oneofKind: 'itemId',
-                itemId: this.itemId,
-            };
-        } else if (this.spellId) {
-            protoId.rawId = {
-                oneofKind: 'spellId',
-                spellId: this.spellId,
-            };
-        } else if (this.otherId) {
-            protoId.rawId = {
-                oneofKind: 'otherId',
-                otherId: this.otherId,
-            };
-        }
-
-        return protoId;
-    }
-
-    toProtoString(): string {
-        return ActionIdProto.toJsonString(this.toProto());
-    }
-
-    withoutTag(): ActionId {
-        return new ActionId(this.itemId, this.spellId, this.otherId, 0, this.baseName, this.baseName, this.iconUrl);
-    }
-
-    static fromEmpty(): ActionId {
-        return new ActionId(0, 0, OtherAction.OtherActionNone, 0, '', '', '');
-    }
-
-    static fromItemId(itemId: number, tag?: number): ActionId {
-        return new ActionId(itemId, 0, OtherAction.OtherActionNone, tag || 0, '', '', '');
-    }
-
-    static fromSpellId(spellId: number, tag?: number): ActionId {
-        return new ActionId(0, spellId, OtherAction.OtherActionNone, tag || 0, '', '', '');
-    }
-
-    static fromOtherId(otherId: OtherAction, tag?: number): ActionId {
-        return new ActionId(0, 0, otherId, tag || 0, '', '', '');
-    }
-
-    static fromPetName(petName: string): ActionId {
-        return petNameToActionId[petName] || new ActionId(0, 0, OtherAction.OtherActionPet, 0, petName, petName, petNameToIcon[petName] || '');
-    }
-
-    static fromItem(item: Item): ActionId {
-        return ActionId.fromItemId(getWowheadItemId(item));
-    }
-
-    static fromProto(protoId: ActionIdProto): ActionId {
-        if (protoId.rawId.oneofKind == 'spellId') {
-            return ActionId.fromSpellId(protoId.rawId.spellId, protoId.tag);
-        } else if (protoId.rawId.oneofKind == 'itemId') {
-            return ActionId.fromItemId(protoId.rawId.itemId, protoId.tag);
-        } else if (protoId.rawId.oneofKind == 'otherId') {
-            return ActionId.fromOtherId(protoId.rawId.otherId, protoId.tag);
-        } else {
-            return ActionId.fromEmpty();
-        }
-    }
-
-    static fromLogString(str: string): ActionId {
-        const match = str.match(/{((SpellID)|(ItemID)|(OtherID)): (\d+)(, Tag: (-?\d+))?}/);
-        if (match) {
-            const idType = match[1];
-            const id = parseInt(match[5]);
-            return new ActionId(
-                idType == 'ItemID' ? id : 0,
-                idType == 'SpellID' ? id : 0,
-                idType == 'OtherID' ? id : 0,
-                match[7] ? parseInt(match[7]) : 0,
-                '', '', '');
-        } else {
-            console.warn('Failed to parse action id from log: ' + str);
-            return ActionId.fromEmpty();
-        }
-    }
-
-    private static makeIconUrl(iconLabel: string): string {
-        if (USE_WOTLK_DB) {
-            return `https://wotlkdb.com/static/images/wow/icons/large/${iconLabel}.jpg`;
-        } else {
-            return `https://wow.zamimg.com/images/wow/icons/large/${iconLabel}.jpg`;
-        }
-    }
-
-    private static dbCache = new Map<string, Promise<ItemDB>>();
-    private static async getDb(url: string): Promise<ItemDB> {
-        if (!ActionId.dbCache.has(url)) {
-            ActionId.dbCache.set(url, fetch(url)
-                .then(response => response.json())
-                .then(responseJson => {
-                    const db: ItemDB = {};
-                    (responseJson as Array<ItemData>).forEach(item => {
-                        db[item.ID] = item;
-                    });
-                    return db;
-                }));
-        }
-        return ActionId.dbCache.get(url)!;
-    }
-    private static async getDbTooltipDataHelper(id: number, dbUrl: string): Promise<any> {
-        const db = await ActionId.getDb(dbUrl);
-        return db[id] ? {
-            name: db[id].Name,
-            icon: db[id].Icon,
-        } : {
-            name: '',
-            icon: '',
-        };
-    }
-    private static async getWowheadTooltipDataHelper(id: number, tooltipPostfix: string, cache: Map<number, Promise<any>>): Promise<any> {
-        if (!cache.has(id)) {
-            const url = `https://wowhead.com/wotlk/tooltip/${tooltipPostfix}/${id}`;
-            try {
-                const response = await fetch(url);
-                cache.set(id, response.json());
-            } catch (e) {
-                console.error('Error while fetching url: ' + url + '\n\n' + e);
-                cache.set(id, Promise.resolve({
-                    name: '',
-                    icon: '',
-                    tooltip: '',
-                }));
-            }
-        }
-
-        return cache.get(id) as Promise<any>;
-    }
-    private static async getWotlkdbTooltipDataHelper(id: number, tooltipPostfix: string, cache: Map<number, Promise<any>>): Promise<any> {
-        if (!cache.has(id)) {
-            const url = `https://wotlkdb.com/?${tooltipPostfix}=${id}&power`;
-            try {
-                const response = await fetch(url);
-                const data = await response.text();
-                const nameMatch = data.match(/name_enus: '(.*?)'/g);
-                const iconMatch = data.match(/icon: '(.*?)'/g);
-                const tooltipMatch = data.match(/tooltip_enus: '(.*?)'/g);
-                cache.set(id, Promise.resolve({
-                    name: nameMatch ? nameMatch[1] : '',
-                    icon: iconMatch ? iconMatch[1] : '',
-                    tooltip: tooltipMatch ? tooltipMatch[1] : '',
-                }));
-            } catch (e) {
-                console.error('Error while fetching url: ' + url + '\n\n' + e);
-                cache.set(id, Promise.resolve({
-                    name: '',
-                    icon: '',
-                    tooltip: '',
-                }));
-            }
-        }
-
-        return cache.get(id) as Promise<any>;
-    }
-
-    static async getItemTooltipData(id: number): Promise<any> {
-        return await ActionId.getDbTooltipDataHelper(id, '/wotlk/assets/item_data/all_items_db.json');
-        //if (USE_WOTLK_DB) {
-        //	return await ActionId.getWotlkdbTooltipDataHelper(id, 'item', itemToTooltipDataCache);
-        //} else {
-        //	return await ActionId.getWowheadTooltipDataHelper(id, 'item', itemToTooltipDataCache);
-        //}
-    }
-
-    static async getSpellTooltipData(id: number): Promise<any> {
-        return await ActionId.getDbTooltipDataHelper(id, '/wotlk/assets/spell_data/all_spells_db.json');
-        //if (USE_WOTLK_DB) {
-        //	return await ActionId.getWotlkdbTooltipDataHelper(id, 'spell', spellToTooltipDataCache);
-        //} else {
-        //	return await ActionId.getWowheadTooltipDataHelper(id, 'spell', spellToTooltipDataCache);
-        //}
-    }
-
-    static async getTooltipData(actionId: ActionId): Promise<any> {
-        if (actionId.itemId) {
-            return await ActionId.getItemTooltipData(actionId.itemId);
-        } else {
-            return await ActionId.getSpellTooltipData(actionId.spellId);
-        }
-    }
-=======
 	readonly itemId: number;
 	readonly spellId: number;
 	readonly otherId: OtherAction;
@@ -796,6 +265,7 @@
 			case 'Bloodlust':
 			case 'Ferocious Inspiration':
 			case 'Innervate':
+      case 'Focus Magic':
 			case 'Mana Tide Totem':
 			case 'Power Infusion':
 				if (this.tag != NO_TARGET) {
@@ -1077,7 +547,6 @@
 			return await ActionId.getSpellTooltipData(actionId.spellId);
 		}
 	}
->>>>>>> 6b67b51a
 }
 
 const itemToTooltipDataCache = new Map<number, Promise<any>>();
