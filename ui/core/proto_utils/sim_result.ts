import { ActionMetrics as ActionMetricsProto } from '../proto/api.js';
import { AuraMetrics as AuraMetricsProto } from '../proto/api.js';
import { DistributionMetrics as DistributionMetricsProto } from '../proto/api.js';
import { Encounter as EncounterProto } from '../proto/common.js';
import { EncounterMetrics as EncounterMetricsProto } from '../proto/api.js';
import { Party as PartyProto } from '../proto/api.js';
import { PartyMetrics as PartyMetricsProto } from '../proto/api.js';
import { Player as PlayerProto } from '../proto/api.js';
import { UnitMetrics as UnitMetricsProto } from '../proto/api.js';
import { Raid as RaidProto } from '../proto/api.js';
import { RaidMetrics as RaidMetricsProto } from '../proto/api.js';
import { ResourceMetrics as ResourceMetricsProto, ResourceType } from '../proto/api.js';
import { Target as TargetProto } from '../proto/common.js';
import { TargetedActionMetrics as TargetedActionMetricsProto } from '../proto/api.js';
import { RaidSimRequest, RaidSimResult } from '../proto/api.js';
import { Class } from '../proto/common.js';
import { Spec } from '../proto/common.js';
import { SimRun } from '../proto/ui.js';
import { ActionId, defaultTargetIcon } from '../proto_utils/action_id.js';
import { classColors } from '../proto_utils/utils.js';
import { getTalentTreeIcon } from '../proto_utils/utils.js';
import { playerToSpec } from '../proto_utils/utils.js';
import { specToClass } from '../proto_utils/utils.js';
import { bucket } from '../utils.js';
import { sum } from '../utils.js';

import {
    AuraUptimeLog,
    CastLog,
    DamageDealtLog,
    DpsLog,
    Entity,
    MajorCooldownUsedLog,
    ResourceChangedLogGroup,
    SimLog,
    ThreatLogGroup,
} from './logs_parser.js';

export interface SimResultFilter {
    // Raid index of the player to display, or null for all players.
    player?: number | null;

    // Target index of the target to display, or null for all targets.
    target?: number | null;
}

class SimResultData {
    readonly request: RaidSimRequest;
    readonly result: RaidSimResult;

    constructor(request: RaidSimRequest, result: RaidSimResult) {
        this.request = request;
        this.result = result;
    }

    get iterations() {
        return this.request.simOptions?.iterations || 1;
    }

    get duration() {
        return this.result.avgIterationDuration || 1;
    }

    get firstIterationDuration() {
        return this.result.firstIterationDuration || 1;
    }
}

// Holds all the data from a simulation call, and provides helper functions
// for parsing it.
export class SimResult {
    readonly request: RaidSimRequest;
    readonly result: RaidSimResult;

    readonly raidMetrics: RaidMetrics;
    readonly encounterMetrics: EncounterMetrics;
    readonly logs: Array<SimLog>;

    private constructor(request: RaidSimRequest, result: RaidSimResult, raidMetrics: RaidMetrics, encounterMetrics: EncounterMetrics, logs: Array<SimLog>) {
        this.request = request;
        this.result = result;
        this.raidMetrics = raidMetrics;
        this.encounterMetrics = encounterMetrics;
        this.logs = logs;
    }

    getPlayers(filter?: SimResultFilter): Array<UnitMetrics> {
        if (filter?.player || filter?.player === 0) {
            const player = this.getPlayerWithRaidIndex(filter.player);
            return player ? [player] : [];
        } else {
            return this.raidMetrics.parties.map(party => party.players).flat();
        }
    }

    // Returns the first player, regardless of which party / raid slot its in.
    getFirstPlayer(): UnitMetrics | null {
        return this.getPlayers()[0] || null;
    }

    getPlayerWithRaidIndex(raidIndex: number): UnitMetrics | null {
        return this.getPlayers().find(player => player.index == raidIndex) || null;
    }

    getTargets(filter?: SimResultFilter): Array<UnitMetrics> {
        if (filter?.target || filter?.target === 0) {
            const target = this.getTargetWithIndex(filter.target);
            return target ? [target] : [];
        } else {
            return this.encounterMetrics.targets.slice();
        }
    }

    getTargetWithIndex(index: number): UnitMetrics | null {
        return this.getTargets().find(target => target.index == index) || null;
    }

    getDamageMetrics(filter: SimResultFilter): DistributionMetricsProto {
        if (filter.player || filter.player === 0) {
            return this.getPlayerWithRaidIndex(filter.player)?.dps || DistributionMetricsProto.create();
        }

        return this.raidMetrics.dps;
    }

    getActionMetrics(filter?: SimResultFilter): Array<ActionMetrics> {
        return ActionMetrics.joinById(this.getPlayers(filter).map(player => player.getPlayerAndPetActions().map(action => action.forTarget(filter))).flat());
    }

    getSpellMetrics(filter?: SimResultFilter): Array<ActionMetrics> {
        return this.getActionMetrics(filter).filter(e => e.hitAttempts != 0 && !e.isMeleeAction);
    }

    getMeleeMetrics(filter?: SimResultFilter): Array<ActionMetrics> {
        return this.getActionMetrics(filter).filter(e => e.hitAttempts != 0 && e.isMeleeAction);
    }

    getResourceMetrics(resourceType: ResourceType, filter?: SimResultFilter): Array<ResourceMetrics> {
        return ResourceMetrics.joinById(this.getPlayers(filter).map(player => player.resources.filter(resource => resource.type == resourceType)).flat());
    }

    getBuffMetrics(filter?: SimResultFilter): Array<AuraMetrics> {
        return AuraMetrics.joinById(this.getPlayers(filter).map(player => player.auras).flat());
    }

    getDebuffMetrics(filter?: SimResultFilter): Array<AuraMetrics> {
        return AuraMetrics.joinById(this.getTargets(filter).map(target => target.auras).flat()).filter(aura => aura.uptimePercent != 0);
    }

    toProto(): SimRun {
        return SimRun.create({
            request: this.request,
            result: this.result,
        });
    }

    static async fromProto(proto: SimRun): Promise<SimResult> {
        return SimResult.makeNew(proto.request || RaidSimRequest.create(), proto.result || RaidSimResult.create());
    }

    static async makeNew(request: RaidSimRequest, result: RaidSimResult): Promise<SimResult> {
        const resultData = new SimResultData(request, result);
        const logs = await SimLog.parseAll(result);

        const raidPromise = RaidMetrics.makeNew(resultData, request.raid!, result.raidMetrics!, logs);
        const encounterPromise = EncounterMetrics.makeNew(resultData, request.encounter!, result.encounterMetrics!, logs);

        const raidMetrics = await raidPromise;
        const encounterMetrics = await encounterPromise;

        return new SimResult(request, result, raidMetrics, encounterMetrics, logs);
    }
}

export class RaidMetrics {
    private readonly raid: RaidProto;
    private readonly metrics: RaidMetricsProto;

    readonly dps: DistributionMetricsProto;
    readonly parties: Array<PartyMetrics>;

    private constructor(raid: RaidProto, metrics: RaidMetricsProto, parties: Array<PartyMetrics>) {
        this.raid = raid;
        this.metrics = metrics;
        this.dps = this.metrics.dps!;
        this.parties = parties;
    }

    static async makeNew(resultData: SimResultData, raid: RaidProto, metrics: RaidMetricsProto, logs: Array<SimLog>): Promise<RaidMetrics> {
        const numParties = Math.min(raid.parties.length, metrics.parties.length);

        const parties = await Promise.all(
            [...new Array(numParties).keys()]
                .map(i => PartyMetrics.makeNew(
                    resultData,
                    raid.parties[i],
                    metrics.parties[i],
                    i,
                    logs)));

        return new RaidMetrics(raid, metrics, parties);
    }
}

export class PartyMetrics {
    private readonly party: PartyProto;
    private readonly metrics: PartyMetricsProto;

    readonly partyIndex: number;
    readonly dps: DistributionMetricsProto;
    readonly players: Array<UnitMetrics>;

    private constructor(party: PartyProto, metrics: PartyMetricsProto, partyIndex: number, players: Array<UnitMetrics>) {
        this.party = party;
        this.metrics = metrics;
        this.partyIndex = partyIndex;
        this.dps = this.metrics.dps!;
        this.players = players;
    }

    static async makeNew(resultData: SimResultData, party: PartyProto, metrics: PartyMetricsProto, partyIndex: number, logs: Array<SimLog>): Promise<PartyMetrics> {
        const numPlayers = Math.min(party.players.length, metrics.players.length);
        const players = await Promise.all(
            [...new Array(numPlayers).keys()]
                .filter(i => party.players[i].class != Class.ClassUnknown)
                .map(i => UnitMetrics.makeNewPlayer(
                    resultData,
                    party.players[i],
                    metrics.players[i],
                    partyIndex * 5 + i,
                    false,
                    logs)));

        return new PartyMetrics(party, metrics, partyIndex, players);
    }
}

export class UnitMetrics {
    // If this Unit is a pet, player is the owner. If it's a target, player is null.
    private readonly player: PlayerProto | null;
    private readonly target: TargetProto | null;
    private readonly metrics: UnitMetricsProto;

    readonly index: number;
    readonly name: string;
    readonly spec: Spec;
    readonly petActionId: ActionId | null;
    readonly iconUrl: string;
    readonly classColor: string;
    readonly dps: DistributionMetricsProto;
    readonly tps: DistributionMetricsProto;
    readonly dtps: DistributionMetricsProto;
    readonly actions: Array<ActionMetrics>;
    readonly auras: Array<AuraMetrics>;
    readonly resources: Array<ResourceMetrics>;
    readonly pets: Array<UnitMetrics>;
    private readonly iterations: number;
    private readonly duration: number;

    readonly logs: Array<SimLog>;
    readonly damageDealtLogs: Array<DamageDealtLog>;
    readonly groupedResourceLogs: Record<ResourceType, Array<ResourceChangedLogGroup>>;
    readonly dpsLogs: Array<DpsLog>;
    readonly auraUptimeLogs: Array<AuraUptimeLog>;
    readonly majorCooldownLogs: Array<MajorCooldownUsedLog>;
    readonly castLogs: Array<CastLog>;
    readonly threatLogs: Array<ThreatLogGroup>;

    // Aura uptime logs, filtered to include only auras that correspond to a
    // major cooldown.
    readonly majorCooldownAuraUptimeLogs: Array<AuraUptimeLog>;

    private constructor(
        player: PlayerProto | null,
        target: TargetProto | null,
        petActionId: ActionId | null,
        metrics: UnitMetricsProto,
        index: number,
        actions: Array<ActionMetrics>,
        auras: Array<AuraMetrics>,
        resources: Array<ResourceMetrics>,
        pets: Array<UnitMetrics>,
        logs: Array<SimLog>,
        resultData: SimResultData) {
        this.player = player;
        this.target = target;
        this.metrics = metrics;

        this.index = index;
        this.name = metrics.name;
        this.spec = player ? playerToSpec(player) : 0;
        this.petActionId = petActionId;
        this.iconUrl = this.isPlayer ? getTalentTreeIcon(this.spec, player!.talentsString) :
            (this.isTarget ? defaultTargetIcon : '');
        this.classColor = this.isTarget ? 'black' : classColors[specToClass[this.spec]];
        this.dps = this.metrics.dps!;
        this.tps = this.metrics.threat!;
        this.dtps = this.metrics.dtps!;
        this.actions = actions;
        this.auras = auras;
        this.resources = resources;
        this.pets = pets;
        this.logs = logs;
        this.iterations = resultData.iterations;
        this.duration = resultData.duration;

        this.damageDealtLogs = this.logs.filter((log): log is DamageDealtLog => log.isDamageDealt());
        this.dpsLogs = DpsLog.fromLogs(this.damageDealtLogs);
        this.castLogs = CastLog.fromLogs(this.logs);
        this.threatLogs = ThreatLogGroup.fromLogs(this.logs);

        this.auraUptimeLogs = AuraUptimeLog.fromLogs(this.logs, new Entity(this.name, '', this.index, this.target != null, this.isPet), resultData.firstIterationDuration);
        this.majorCooldownLogs = this.logs.filter((log): log is MajorCooldownUsedLog => log.isMajorCooldownUsed());

        this.groupedResourceLogs = ResourceChangedLogGroup.fromLogs(this.logs);
        AuraUptimeLog.populateActiveAuras(this.dpsLogs, this.auraUptimeLogs);
        AuraUptimeLog.populateActiveAuras(this.groupedResourceLogs[ResourceType.ResourceTypeMana], this.auraUptimeLogs);

        this.majorCooldownAuraUptimeLogs = this.auraUptimeLogs.filter(auraLog => this.majorCooldownLogs.find(mcdLog => mcdLog.actionId!.equals(auraLog.actionId!)));
    }

    get label() {
        if (this.target == null) {
            return `${this.name} (#${this.index + 1})`;
        } else {
            return this.name;
        }
    }

    get isPlayer() {
        return this.player != null;
    }

    get isTarget() {
        return this.target != null;
    }

    get isPet() {
        return this.petActionId != null;
    }

    // Returns the index of the target of this unit, as selected by the filter.
    getTargetIndex(filter?: SimResultFilter): number | null {
        if (!filter) {
            return null;
        }

        const index = this.isPlayer ? filter.target : filter.player;
        if (index == null || index == -1) {
            return null;
        }

        return index;
    }

    get inFrontOfTarget(): boolean {
        if (this.isTarget) {
            return true;
        } else if (this.isPlayer) {
            return this.player!.inFrontOfTarget;
        } else {
            return false; // TODO pets
        }
    }

    get chanceOfDeath(): number {
        return this.metrics.chanceOfDeath * 100;
    }

    get maxThreat() {
        return this.threatLogs[this.threatLogs.length - 1]?.threatAfter || 0;
    }

    get secondsOomAvg() {
        return this.metrics.secondsOomAvg
    }

    get totalDamage() {
        return this.dps.avg * this.duration;
    }

    getPlayerAndPetActions(): Array<ActionMetrics> {
        return this.actions.concat(this.pets.map(pet => pet.getPlayerAndPetActions()).flat());
    }

    private getActionsForDisplay(): Array<ActionMetrics> {
        return this.actions.filter(e => e.hitAttempts != 0 || e.tps != 0 || e.dps != 0);
    }

    getMeleeActions(): Array<ActionMetrics> {
        return this.getActionsForDisplay().filter(e => e.isMeleeAction);
    }

    getSpellActions(): Array<ActionMetrics> {
        return this.getActionsForDisplay().filter(e => !e.isMeleeAction);
    }

    getResourceMetrics(resourceType: ResourceType): Array<ResourceMetrics> {
        return this.resources.filter(resource => resource.type == resourceType);
    }

    static async makeNewPlayer(resultData: SimResultData, player: PlayerProto, metrics: UnitMetricsProto, raidIndex: number, isPet: boolean, logs: Array<SimLog>): Promise<UnitMetrics> {
        const playerLogs = logs.filter(log => log.source && (!log.source.isTarget && (isPet == log.source.isPet) && log.source.index == raidIndex));

        const actionsPromise = Promise.all(metrics.actions.map(actionMetrics => ActionMetrics.makeNew(null, resultData, actionMetrics, raidIndex)));
        const aurasPromise = Promise.all(metrics.auras.map(auraMetrics => AuraMetrics.makeNew(null, resultData, auraMetrics, raidIndex)));
        const resourcesPromise = Promise.all(metrics.resources.map(resourceMetrics => ResourceMetrics.makeNew(null, resultData, resourceMetrics, raidIndex)));
        const petsPromise = Promise.all(metrics.pets.map(petMetrics => UnitMetrics.makeNewPlayer(resultData, player, petMetrics, raidIndex, true, playerLogs)));

        let petIdPromise: Promise<ActionId | null> = Promise.resolve(null);
        if (isPet) {
            petIdPromise = ActionId.fromPetName(metrics.name).fill(raidIndex);
        }

        const actions = await actionsPromise;
        const auras = await aurasPromise;
        const resources = await resourcesPromise;
        const pets = await petsPromise;
        const petActionId = await petIdPromise;

        const playerMetrics = new UnitMetrics(player, null, petActionId, metrics, raidIndex, actions, auras, resources, pets, playerLogs, resultData);
        actions.forEach(action => action.unit = playerMetrics);
        auras.forEach(aura => aura.unit = playerMetrics);
        resources.forEach(resource => resource.unit = playerMetrics);
        return playerMetrics;
    }

    static async makeNewTarget(resultData: SimResultData, target: TargetProto, metrics: UnitMetricsProto, index: number, logs: Array<SimLog>): Promise<UnitMetrics> {
        const targetLogs = logs.filter(log => log.source && (log.source.isTarget && log.source.index == index));

        const actionsPromise = Promise.all(metrics.actions.map(actionMetrics => ActionMetrics.makeNew(null, resultData, actionMetrics, index)));
        const aurasPromise = Promise.all(metrics.auras.map(auraMetrics => AuraMetrics.makeNew(null, resultData, auraMetrics)));

        const actions = await actionsPromise;
        const auras = await aurasPromise;

        const targetMetrics = new UnitMetrics(null, target, null, metrics, index, actions, auras, [], [], targetLogs, resultData);
        actions.forEach(action => action.unit = targetMetrics);
        auras.forEach(aura => aura.unit = targetMetrics);
        return targetMetrics;
    }
}

export class EncounterMetrics {
    private readonly encounter: EncounterProto;
    private readonly metrics: EncounterMetricsProto;

    readonly targets: Array<UnitMetrics>;

    private constructor(encounter: EncounterProto, metrics: EncounterMetricsProto, targets: Array<UnitMetrics>) {
        this.encounter = encounter;
        this.metrics = metrics;
        this.targets = targets;
    }

    static async makeNew(resultData: SimResultData, encounter: EncounterProto, metrics: EncounterMetricsProto, logs: Array<SimLog>): Promise<EncounterMetrics> {
        const numTargets = Math.min(encounter.targets.length, metrics.targets.length);
        const targets = await Promise.all(
            [...new Array(numTargets).keys()]
                .map(i => UnitMetrics.makeNewTarget(
                    resultData,
                    encounter.targets[i],
                    metrics.targets[i],
                    i,
                    logs)));

        return new EncounterMetrics(encounter, metrics, targets);
    }

    get durationSeconds() {
        return this.encounter.duration;
    }
}

export class AuraMetrics {
    unit: UnitMetrics | null;
    readonly actionId: ActionId;
    readonly name: string;
    readonly iconUrl: string;
    private readonly resultData: SimResultData;
    private readonly iterations: number;
    private readonly duration: number;
    private readonly data: AuraMetricsProto;

    private constructor(unit: UnitMetrics | null, actionId: ActionId, data: AuraMetricsProto, resultData: SimResultData) {
        this.unit = unit;
        this.actionId = actionId;
        this.name = actionId.name;
        this.iconUrl = actionId.iconUrl;
        this.data = data;
        this.resultData = resultData;
        this.iterations = resultData.iterations;
        this.duration = resultData.duration;
    }

    get uptimePercent() {
        return this.data.uptimeSecondsAvg / this.duration * 100;
    }

    static async makeNew(unit: UnitMetrics | null, resultData: SimResultData, auraMetrics: AuraMetricsProto, playerIndex?: number): Promise<AuraMetrics> {
        const actionId = await ActionId.fromProto(auraMetrics.id!).fill(playerIndex);
        return new AuraMetrics(unit, actionId, auraMetrics, resultData);
    }

    // Merges an array of metrics into a single metrics.
    static merge(auras: Array<AuraMetrics>, removeTag?: boolean, actionIdOverride?: ActionId): AuraMetrics {
        const firstAura = auras[0];
        const unit = auras.every(aura => aura.unit == firstAura.unit) ? firstAura.unit : null;
        let actionId = actionIdOverride || firstAura.actionId;
        if (removeTag) {
            actionId = actionId.withoutTag();
        }
        return new AuraMetrics(
            unit,
            actionId,
            AuraMetricsProto.create({
                uptimeSecondsAvg: Math.max(...auras.map(a => a.data.uptimeSecondsAvg)),
            }),
            firstAura.resultData);
    }

    // Groups similar metrics, i.e. metrics with the same item/spell/other ID but
    // different tags, and returns them as separate arrays.
    static groupById(auras: Array<AuraMetrics>, useTag?: boolean): Array<Array<AuraMetrics>> {
        if (useTag) {
            return Object.values(bucket(auras, aura => aura.actionId.toString()));
        } else {
            return Object.values(bucket(auras, aura => aura.actionId.toStringIgnoringTag()));
        }
    }

    // Merges aura metrics that have the same name/ID, adding their stats together.
    static joinById(auras: Array<AuraMetrics>, useTag?: boolean): Array<AuraMetrics> {
        return AuraMetrics.groupById(auras, useTag).map(aurasToJoin => AuraMetrics.merge(aurasToJoin));
    }
};

export class ResourceMetrics {
    unit: UnitMetrics | null;
    readonly actionId: ActionId;
    readonly name: string;
    readonly iconUrl: string;
    readonly type: ResourceType;
    private readonly resultData: SimResultData;
    private readonly iterations: number;
    private readonly duration: number;
    private readonly data: ResourceMetricsProto;

    private constructor(unit: UnitMetrics | null, actionId: ActionId, data: ResourceMetricsProto, resultData: SimResultData) {
        this.unit = unit;
        this.actionId = actionId;
        this.name = actionId.name;
        this.iconUrl = actionId.iconUrl;
        this.type = data.type;
        this.resultData = resultData;
        this.iterations = resultData.iterations;
        this.duration = resultData.duration;
        this.data = data;
    }

    get events() {
        return this.data.events / this.iterations;
    }

    get gain() {
        return this.data.gain / this.iterations;
    }

    get gainPerSecond() {
        return this.data.gain / this.iterations / this.duration;
    }

    get avgGain() {
        return this.data.gain / this.data.events;
    }

    get wastedGain() {
        return (this.data.gain - this.data.actualGain) / this.iterations;
    }

    static async makeNew(unit: UnitMetrics | null, resultData: SimResultData, resourceMetrics: ResourceMetricsProto, playerIndex?: number): Promise<ResourceMetrics> {
        const actionId = await ActionId.fromProto(resourceMetrics.id!).fill(playerIndex);
        return new ResourceMetrics(unit, actionId, resourceMetrics, resultData);
    }

    // Merges an array of metrics into a single metrics.
    static merge(resources: Array<ResourceMetrics>, removeTag?: boolean, actionIdOverride?: ActionId): ResourceMetrics {
        const firstResource = resources[0];
        const unit = resources.every(resource => resource.unit == firstResource.unit) ? firstResource.unit : null;
        let actionId = actionIdOverride || firstResource.actionId;
        if (removeTag) {
            actionId = actionId.withoutTag();
        }
        return new ResourceMetrics(
            unit,
            actionId,
            ResourceMetricsProto.create({
                events: sum(resources.map(a => a.data.events)),
                gain: sum(resources.map(a => a.data.gain)),
                actualGain: sum(resources.map(a => a.data.actualGain)),
            }),
            firstResource.resultData);
    }

    // Groups similar metrics, i.e. metrics with the same item/spell/other ID but
    // different tags, and returns them as separate arrays.
    static groupById(resources: Array<ResourceMetrics>, useTag?: boolean): Array<Array<ResourceMetrics>> {
        if (useTag) {
            return Object.values(bucket(resources, resource => resource.actionId.toString()));
        } else {
            return Object.values(bucket(resources, resource => resource.actionId.toStringIgnoringTag()));
        }
    }

    // Merges resource metrics that have the same name/ID, adding their stats together.
    static joinById(resources: Array<ResourceMetrics>, useTag?: boolean): Array<ResourceMetrics> {
        return ResourceMetrics.groupById(resources, useTag).map(resourcesToJoin => ResourceMetrics.merge(resourcesToJoin));
    }
};

// Manages the metrics for a single unit action (e.g. Lightning Bolt).
export class ActionMetrics {
    unit: UnitMetrics | null;
    readonly actionId: ActionId;
    readonly name: string;
    readonly iconUrl: string;
    readonly targets: Array<TargetedActionMetrics>;
    private readonly resultData: SimResultData;
    private readonly iterations: number;
    private readonly duration: number;
    private readonly data: ActionMetricsProto;
    private readonly combinedMetrics: TargetedActionMetrics;

    private constructor(unit: UnitMetrics | null, actionId: ActionId, data: ActionMetricsProto, resultData: SimResultData) {
        this.unit = unit;
        this.actionId = actionId;
        this.name = actionId.name;
        this.iconUrl = actionId.iconUrl;
        this.resultData = resultData;
        this.iterations = resultData.iterations;
        this.duration = resultData.duration;
        this.data = data;
        this.targets = data.targets.map(tam => new TargetedActionMetrics(this.iterations, this.duration, tam));
        this.combinedMetrics = TargetedActionMetrics.merge(this.targets);
    }

    get isMeleeAction() {
        return this.data.isMelee;
    }

    get damage() {
        return this.combinedMetrics.damage;
    }

    get dps() {
        return this.combinedMetrics.dps;
    }

    get tps() {
        return this.combinedMetrics.tps;
    }

    get casts() {
        return this.combinedMetrics.casts;
    }

    get castsPerMinute() {
        return this.combinedMetrics.castsPerMinute;
    }

    get avgCast() {
        return this.combinedMetrics.avgCast;
    }

    get avgCastThreat() {
        return this.combinedMetrics.avgCastThreat;
    }

    get landedHits() {
        return this.combinedMetrics.landedHits;
    }

    get hitAttempts() {
        return this.combinedMetrics.hitAttempts;
    }

    get avgHit() {
        return this.combinedMetrics.avgHit;
    }

    get avgHitThreat() {
        return this.combinedMetrics.avgHitThreat;
    }

    get critPercent() {
        return this.combinedMetrics.critPercent;
    }

    get misses() {
        return this.combinedMetrics.misses;
    }

    get missPercent() {
        return this.combinedMetrics.missPercent;
    }

    get dodges() {
        return this.combinedMetrics.dodges;
    }

    get dodgePercent() {
        return this.combinedMetrics.dodgePercent;
    }

    get parries() {
        return this.combinedMetrics.parries;
    }

    get parryPercent() {
        return this.combinedMetrics.parryPercent;
    }

    get blocks() {
        return this.combinedMetrics.blocks;
    }

    get blockPercent() {
        return this.combinedMetrics.blockPercent;
    }

    get glances() {
        return this.combinedMetrics.glances;
    }

    get glancePercent() {
        return this.combinedMetrics.glancePercent;
    }

    forTarget(filter?: SimResultFilter): ActionMetrics {
        const index = this.unit!.getTargetIndex(filter);
        if (index == null) {
            return this;
        } else {
            const target = this.targets.find(target => target.data.unitIndex == index);
            if (target) {
                const targetData = ActionMetricsProto.clone(this.data);
                targetData.targets = [target.data];
                return new ActionMetrics(this.unit, this.actionId, targetData, this.resultData);
            } else {
                throw new Error('Could not find target with index ' + index);
            }
        }
    }

    static async makeNew(unit: UnitMetrics | null, resultData: SimResultData, actionMetrics: ActionMetricsProto, playerIndex?: number): Promise<ActionMetrics> {
        const actionId = await ActionId.fromProto(actionMetrics.id!).fill(playerIndex);
        return new ActionMetrics(unit, actionId, actionMetrics, resultData);
    }

    // Merges an array of metrics into a single metric.
    static merge(actions: Array<ActionMetrics>, removeTag?: boolean, actionIdOverride?: ActionId): ActionMetrics {
        const firstAction = actions[0];
        const unit = firstAction.unit
        let actionId = actionIdOverride || firstAction.actionId;
        if (removeTag) {
            actionId = actionId.withoutTag();
        }

        const maxTargets = Math.max(...actions.map(action => action.targets.length));
        const mergedTargets = [...Array(maxTargets).keys()].map(i => TargetedActionMetrics.merge(actions.map(action => action.targets[i])));

        return new ActionMetrics(
            unit,
            actionId,
            ActionMetricsProto.create({
                isMelee: firstAction.isMeleeAction,
                targets: mergedTargets.map(t => t.data),
            }),
            firstAction.resultData);
    }

    // Groups similar metrics, i.e. metrics with the same item/spell/other ID but
    // different tags, and returns them as separate arrays.
    static groupById(actions: Array<ActionMetrics>, useTag?: boolean): Array<Array<ActionMetrics>> {
        if (useTag) {
            return Object.values(bucket(actions, action => action.actionId.toString()));
        } else {
            return Object.values(bucket(actions, action => action.actionId.toStringIgnoringTag()));
        }
    }

    // Merges action metrics that have the same name/ID, adding their stats together.
    static joinById(actions: Array<ActionMetrics>, useTag?: boolean): Array<ActionMetrics> {
        return ActionMetrics.groupById(actions, useTag).map(actionsToJoin => ActionMetrics.merge(actionsToJoin));
    }
}

// Manages the metrics for a single action applied to a specific target.
export class TargetedActionMetrics {
<<<<<<< HEAD
    private readonly iterations: number;
    private readonly duration: number;
    readonly data: TargetedActionMetricsProto;

    readonly landedHitsRaw: number;
    readonly hitAttempts: number;

    constructor(iterations: number, duration: number, data: TargetedActionMetricsProto) {
        this.iterations = iterations;
        this.duration = duration;
        this.data = data;

        this.landedHitsRaw = this.data.hits + this.data.crits + this.data.blocks + this.data.glances;

        this.hitAttempts = this.data.misses
            + this.data.dodges
            + this.data.parries
            + this.data.blocks
            + this.data.glances
            + this.data.crits
            + this.data.hits;
    }

    get damage() {
        return this.data.damage;
    }

    get dps() {
        return this.data.damage / this.iterations / this.duration;
    }

    get tps() {
        return this.data.threat / this.iterations / this.duration;
    }

    get casts() {
        return Math.max(this.data.casts, this.hitAttempts) / this.iterations;
    }

    get castsPerMinute() {
        return this.casts / (this.duration / 60);
    }

    get avgCast() {
        return (this.data.damage / this.iterations) / (this.casts || 1);
    }

    get avgCastThreat() {
        return (this.data.threat / this.iterations) / (this.casts || 1);
    }

    get landedHits() {
        return this.landedHitsRaw / this.iterations;
    }

    get avgHit() {
        const lhr = this.landedHitsRaw;
        return lhr == 0 ? 0 : this.data.damage / lhr;
    }

    get avgHitThreat() {
        const lhr = this.landedHitsRaw;
        return lhr == 0 ? 0 : this.data.threat / lhr;
    }

    get critPercent() {
        return (this.data.crits / (this.hitAttempts || 1)) * 100;
    }

    get misses() {
        return this.data.misses / this.iterations;
    }

    get missPercent() {
        return (this.data.misses / (this.hitAttempts || 1)) * 100;
    }

    get dodges() {
        return this.data.dodges / this.iterations;
    }

    get dodgePercent() {
        return (this.data.dodges / (this.hitAttempts || 1)) * 100;
    }

    get parries() {
        return this.data.parries / this.iterations;
    }

    get parryPercent() {
        return (this.data.parries / (this.hitAttempts || 1)) * 100;
    }

    get blocks() {
        return this.data.blocks / this.iterations;
    }

    get blockPercent() {
        return (this.data.blocks / (this.hitAttempts || 1)) * 100;
    }

    get glances() {
        return this.data.glances / this.iterations;
    }

    get glancePercent() {
        return (this.data.glances / (this.hitAttempts || 1)) * 100;
    }

    // Merges an array of metrics into a single metric.
    static merge(actions: Array<TargetedActionMetrics>): TargetedActionMetrics {
        return new TargetedActionMetrics(
            actions[0]?.iterations || 1,
            actions[0]?.duration || 1,
            TargetedActionMetricsProto.create({
                casts: sum(actions.map(a => a.data.casts)),
                hits: sum(actions.map(a => a.data.hits)),
                crits: sum(actions.map(a => a.data.crits)),
                misses: sum(actions.map(a => a.data.misses)),
                dodges: sum(actions.map(a => a.data.dodges)),
                parries: sum(actions.map(a => a.data.parries)),
                blocks: sum(actions.map(a => a.data.blocks)),
                glances: sum(actions.map(a => a.data.glances)),
                damage: sum(actions.map(a => a.data.damage)),
                threat: sum(actions.map(a => a.data.threat)),
            }));
    }
=======
	private readonly iterations: number;
	private readonly duration: number;
	readonly data: TargetedActionMetricsProto;

	readonly landedHitsRaw: number;
	readonly hitAttempts: number;

	constructor(iterations: number, duration: number, data: TargetedActionMetricsProto) {
		this.iterations = iterations;
		this.duration = duration;
		this.data = data;

		this.landedHitsRaw = this.data.hits + this.data.crits + this.data.blocks + this.data.glances;

		this.hitAttempts = this.data.misses
			+ this.data.dodges
			+ this.data.parries
			+ this.data.blocks
			+ this.data.glances
			+ this.data.crits
			+ this.data.hits;
	}

	get damage() {
		return this.data.damage;
	}

	get dps() {
		return this.data.damage / this.iterations / this.duration;
	}

	get tps() {
		return this.data.threat / this.iterations / this.duration;
	}

	get casts() {
		return (this.data.casts || this.hitAttempts) / this.iterations;
	}

	get castsPerMinute() {
		return this.casts / (this.duration / 60);
	}

	get avgCast() {
		return (this.data.damage / this.iterations) / (this.casts || 1);
	}

	get avgCastThreat() {
		return (this.data.threat / this.iterations) / (this.casts || 1);
	}

	get landedHits() {
		return this.landedHitsRaw / this.iterations;
	}

	get avgHit() {
		const lhr = this.landedHitsRaw;
		return lhr == 0 ? 0 : this.data.damage / lhr;
	}

	get avgHitThreat() {
		const lhr = this.landedHitsRaw;
		return lhr == 0 ? 0 : this.data.threat / lhr;
	}

	get critPercent() {
		return (this.data.crits / (this.hitAttempts || 1)) * 100;
	}

	get misses() {
		return this.data.misses / this.iterations;
	}

	get missPercent() {
		return (this.data.misses / (this.hitAttempts || 1)) * 100;
	}

	get dodges() {
		return this.data.dodges / this.iterations;
	}

	get dodgePercent() {
		return (this.data.dodges / (this.hitAttempts || 1)) * 100;
	}

	get parries() {
		return this.data.parries / this.iterations;
	}

	get parryPercent() {
		return (this.data.parries / (this.hitAttempts || 1)) * 100;
	}

	get blocks() {
		return this.data.blocks / this.iterations;
	}

	get blockPercent() {
		return (this.data.blocks / (this.hitAttempts || 1)) * 100;
	}

	get glances() {
		return this.data.glances / this.iterations;
	}

	get glancePercent() {
		return (this.data.glances / (this.hitAttempts || 1)) * 100;
	}

	// Merges an array of metrics into a single metric.
	static merge(actions: Array<TargetedActionMetrics>): TargetedActionMetrics {
		return new TargetedActionMetrics(
			actions[0]?.iterations || 1,
			actions[0]?.duration || 1,
			TargetedActionMetricsProto.create({
				casts: sum(actions.map(a => a.data.casts)),
				hits: sum(actions.map(a => a.data.hits)),
				crits: sum(actions.map(a => a.data.crits)),
				misses: sum(actions.map(a => a.data.misses)),
				dodges: sum(actions.map(a => a.data.dodges)),
				parries: sum(actions.map(a => a.data.parries)),
				blocks: sum(actions.map(a => a.data.blocks)),
				glances: sum(actions.map(a => a.data.glances)),
				damage: sum(actions.map(a => a.data.damage)),
				threat: sum(actions.map(a => a.data.threat)),
			}));
	}
>>>>>>> 1fe64714
}<|MERGE_RESOLUTION|>--- conflicted
+++ resolved
@@ -797,7 +797,6 @@
 
 // Manages the metrics for a single action applied to a specific target.
 export class TargetedActionMetrics {
-<<<<<<< HEAD
     private readonly iterations: number;
     private readonly duration: number;
     readonly data: TargetedActionMetricsProto;
@@ -833,9 +832,9 @@
         return this.data.threat / this.iterations / this.duration;
     }
 
-    get casts() {
-        return Math.max(this.data.casts, this.hitAttempts) / this.iterations;
-    }
+	get casts() {
+		return (this.data.casts || this.hitAttempts) / this.iterations;
+	}
 
     get castsPerMinute() {
         return this.casts / (this.duration / 60);
@@ -925,133 +924,4 @@
                 threat: sum(actions.map(a => a.data.threat)),
             }));
     }
-=======
-	private readonly iterations: number;
-	private readonly duration: number;
-	readonly data: TargetedActionMetricsProto;
-
-	readonly landedHitsRaw: number;
-	readonly hitAttempts: number;
-
-	constructor(iterations: number, duration: number, data: TargetedActionMetricsProto) {
-		this.iterations = iterations;
-		this.duration = duration;
-		this.data = data;
-
-		this.landedHitsRaw = this.data.hits + this.data.crits + this.data.blocks + this.data.glances;
-
-		this.hitAttempts = this.data.misses
-			+ this.data.dodges
-			+ this.data.parries
-			+ this.data.blocks
-			+ this.data.glances
-			+ this.data.crits
-			+ this.data.hits;
-	}
-
-	get damage() {
-		return this.data.damage;
-	}
-
-	get dps() {
-		return this.data.damage / this.iterations / this.duration;
-	}
-
-	get tps() {
-		return this.data.threat / this.iterations / this.duration;
-	}
-
-	get casts() {
-		return (this.data.casts || this.hitAttempts) / this.iterations;
-	}
-
-	get castsPerMinute() {
-		return this.casts / (this.duration / 60);
-	}
-
-	get avgCast() {
-		return (this.data.damage / this.iterations) / (this.casts || 1);
-	}
-
-	get avgCastThreat() {
-		return (this.data.threat / this.iterations) / (this.casts || 1);
-	}
-
-	get landedHits() {
-		return this.landedHitsRaw / this.iterations;
-	}
-
-	get avgHit() {
-		const lhr = this.landedHitsRaw;
-		return lhr == 0 ? 0 : this.data.damage / lhr;
-	}
-
-	get avgHitThreat() {
-		const lhr = this.landedHitsRaw;
-		return lhr == 0 ? 0 : this.data.threat / lhr;
-	}
-
-	get critPercent() {
-		return (this.data.crits / (this.hitAttempts || 1)) * 100;
-	}
-
-	get misses() {
-		return this.data.misses / this.iterations;
-	}
-
-	get missPercent() {
-		return (this.data.misses / (this.hitAttempts || 1)) * 100;
-	}
-
-	get dodges() {
-		return this.data.dodges / this.iterations;
-	}
-
-	get dodgePercent() {
-		return (this.data.dodges / (this.hitAttempts || 1)) * 100;
-	}
-
-	get parries() {
-		return this.data.parries / this.iterations;
-	}
-
-	get parryPercent() {
-		return (this.data.parries / (this.hitAttempts || 1)) * 100;
-	}
-
-	get blocks() {
-		return this.data.blocks / this.iterations;
-	}
-
-	get blockPercent() {
-		return (this.data.blocks / (this.hitAttempts || 1)) * 100;
-	}
-
-	get glances() {
-		return this.data.glances / this.iterations;
-	}
-
-	get glancePercent() {
-		return (this.data.glances / (this.hitAttempts || 1)) * 100;
-	}
-
-	// Merges an array of metrics into a single metric.
-	static merge(actions: Array<TargetedActionMetrics>): TargetedActionMetrics {
-		return new TargetedActionMetrics(
-			actions[0]?.iterations || 1,
-			actions[0]?.duration || 1,
-			TargetedActionMetricsProto.create({
-				casts: sum(actions.map(a => a.data.casts)),
-				hits: sum(actions.map(a => a.data.hits)),
-				crits: sum(actions.map(a => a.data.crits)),
-				misses: sum(actions.map(a => a.data.misses)),
-				dodges: sum(actions.map(a => a.data.dodges)),
-				parries: sum(actions.map(a => a.data.parries)),
-				blocks: sum(actions.map(a => a.data.blocks)),
-				glances: sum(actions.map(a => a.data.glances)),
-				damage: sum(actions.map(a => a.data.damage)),
-				threat: sum(actions.map(a => a.data.threat)),
-			}));
-	}
->>>>>>> 1fe64714
 }