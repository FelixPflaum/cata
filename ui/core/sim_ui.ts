import { Component } from './components/component.js';
import { NumberPicker } from './components/number_picker.js';
import { ResultsViewer } from './components/results_viewer.js';
import { Title } from './components/title.js';
import { Spec } from './proto/common.js';
import { SimOptions } from './proto/api.js';
import { LaunchStatus } from './launched_sims.js';
import { specToLocalStorageKey } from './proto_utils/utils.js';

import { Sim, SimError } from './sim.js';
import { Target } from './target.js';
import { EventID, TypedEvent } from './typed_event.js';

declare var tippy: any;
declare var pako: any;

const URLMAXLEN = 2048;
const noticeText = '';
//const noticeText = 'We are looking for help migrating our sims to Wrath of the Lich King. If you\'d like to participate in a fun side project working with an open-source community please <a href="https://discord.gg/jJMPr9JWwx" target="_blank">join our discord!</a>';

// Config for displaying a warning to the user whenever a condition is met.
export interface SimWarning {
    updateOn: TypedEvent<any>,
    getContent: () => string | Array<string>,
}

export interface SimUIConfig {
    // The spec, if an individual sim, or null if the raid sim.
    spec: Spec | null,
    launchStatus: LaunchStatus,
    knownIssues?: Array<string>,
}

// Shared UI for all individual sims and the raid sim.
export abstract class SimUI extends Component {
    readonly sim: Sim;
    readonly isWithinRaidSim: boolean;

    // Emits when anything from the sim, raid, or encounter changes.
    readonly changeEmitter;

    readonly resultsViewer: ResultsViewer

    private warnings: Array<SimWarning>;
    private warningsTippy: any;

    constructor(parentElem: HTMLElement, sim: Sim, config: SimUIConfig) {
        super(parentElem, 'sim-ui');
        this.sim = sim;
        this.rootElem.innerHTML = simHTML;
        this.isWithinRaidSim = this.rootElem.closest('.within-raid-sim') != null;
        if (!this.isWithinRaidSim) {
            this.rootElem.classList.add('not-within-raid-sim');
        }

        this.changeEmitter = TypedEvent.onAny([
            this.sim.changeEmitter,
        ], 'SimUIChange');

        this.sim.crashEmitter.on((eventID: EventID, error: SimError) => this.handleCrash(error));

        const updateShowThreatMetrics = () => {
            if (this.sim.getShowThreatMetrics()) {
                this.rootElem.classList.remove('hide-threat-metrics');
            } else {
                this.rootElem.classList.add('hide-threat-metrics');
            }
        };
        updateShowThreatMetrics();
        this.sim.showThreatMetricsChangeEmitter.on(updateShowThreatMetrics);

        const updateShowExperimental = () => {
            if (this.sim.getShowExperimental()) {
                this.rootElem.classList.remove('hide-experimental');
            } else {
                this.rootElem.classList.add('hide-experimental');
            }
        };
        updateShowExperimental();
        this.sim.showExperimentalChangeEmitter.on(updateShowExperimental);

        const noticesElem = document.getElementsByClassName('notices')[0] as HTMLElement;
        if (noticeText) {
            tippy(noticesElem, {
                content: noticeText,
                allowHTML: true,
                interactive: true,
            });
        } else {
            noticesElem.remove();
        }

        this.warnings = [];
        const warningsElem = document.getElementsByClassName('warnings')[0] as HTMLElement;
        this.warningsTippy = tippy(warningsElem, {
            content: '',
            allowHTML: true,
        });
        this.updateWarnings();

        let statusStr = '';
        if (config.launchStatus == LaunchStatus.Unlaunched) {
            statusStr = 'This sim is a WORK IN PROGRESS. It is not fully developed and should not be used for general purposes.';
        } else if (config.launchStatus == LaunchStatus.Alpha) {
            statusStr = 'This sim is in ALPHA. Bugs are expected; please let us know if you find one!.';
        } else if (config.launchStatus == LaunchStatus.Beta) {
            statusStr = 'This sim is in BETA. There may still be a few bugs; please let us know if you find one!.';
        }
        if (statusStr) {
            config.knownIssues = [statusStr].concat(config.knownIssues || []);
        }
        if (config.knownIssues && config.knownIssues.length) {
            const knownIssuesContainer = document.getElementsByClassName('known-issues')[0] as HTMLElement;
            knownIssuesContainer.style.display = 'initial';
            tippy(knownIssuesContainer, {
                content: `
				<ul class="known-issues-tooltip">
					${config.knownIssues.map(issue => '<li>' + issue + '</li>').join('')}
				</ul>
				`,
                allowHTML: true,
                interactive: true,
            });
        }

        const resultsViewerElem = this.rootElem.getElementsByClassName('sim-sidebar-results')[0] as HTMLElement;
        this.resultsViewer = new ResultsViewer(resultsViewerElem);

        const titleElem = this.rootElem.getElementsByClassName('sim-sidebar-title')[0] as HTMLElement;
        const title = new Title(titleElem, config.spec);

        const simActionsContainer = this.rootElem.getElementsByClassName('sim-sidebar-actions')[0] as HTMLElement;
        const iterationsPicker = new NumberPicker(simActionsContainer, this.sim, {
            label: 'Iterations',
            extraCssClasses: [
                'iterations-picker',
                'within-raid-sim-hide',
            ],
            changedEvent: (sim: Sim) => sim.iterationsChangeEmitter,
            getValue: (sim: Sim) => sim.getIterations(),
            setValue: (eventID: EventID, sim: Sim, newValue: number) => {
                sim.setIterations(eventID, newValue);
            },
        });

        const reportBug = document.createElement('span');
        reportBug.classList.add('report-bug', 'fa', 'fa-bug');
        tippy(reportBug, {
            'content': 'Report a bug / request a feature',
            'allowHTML': true,
        });
        reportBug.addEventListener('click', event => {
            window.open('https://github.com/wowsims/wotlk/issues/new/choose', '_blank');
        });
        this.addToolbarItem(reportBug);

        if (!this.isWithinRaidSim) {
            window.addEventListener('message', async event => {
                if (event.data == 'runOnce') {
                    this.runSimOnce();
                }
            });
        }

        const downloadBinary = document.createElement('span');
        // downloadBinary.src = "/wotlk/assets/img/gauge.svg"
        downloadBinary.classList.add('downbin');
        downloadBinary.addEventListener('click', event => {
            window.open('https://github.com/wowsims/wotlk/releases', '_blank');
        });

        if (document.location.href.includes("localhost")) {
            fetch(document.location.protocol + "//" + document.location.host + "/version").then(resp => {
                resp.json()
                    .then((versionInfo) => {
                        if (versionInfo.outdated == 2) {
                            tippy(downloadBinary, {
                                'content': 'Newer version of simulator available for download',
                                'allowHTML': true,
                            });
                            downloadBinary.classList.add('downbinalert');
                            this.addToolbarItem(downloadBinary);
                        }
                    })
                    .catch(error => {
                        console.warn('No version info found!');
                    });
            });
        } else {
            tippy(downloadBinary, {
                'content': 'Download simulator for faster simulating',
                'allowHTML': true,
            });
            downloadBinary.classList.add('downbinnorm');
            this.addToolbarItem(downloadBinary);
        }
    }

    addAction(name: string, cssClass: string, actFn: () => void) {
        const simActionsContainer = this.rootElem.getElementsByClassName('sim-sidebar-actions')[0] as HTMLElement;
        const iterationsPicker = this.rootElem.getElementsByClassName('iterations-picker')[0] as HTMLElement;

        const button = document.createElement('button');
        button.classList.add('sim-sidebar-actions-button', cssClass);
        button.textContent = name;
        button.addEventListener('click', actFn);
        simActionsContainer.insertBefore(button, iterationsPicker);
    }

    addTab(title: string, cssClass: string, innerHTML: string) {
        const simTabsContainer = this.rootElem.getElementsByClassName('sim-tabs')[0] as HTMLElement;
        const simTabContentsContainer = this.rootElem.getElementsByClassName('tab-content')[0] as HTMLElement;
        const topBar = simTabsContainer.getElementsByClassName('sim-top-bar')[0] as HTMLElement;

        const contentId = cssClass.replace(/\s+/g, '-') + '-tab';
        const isFirstTab = simTabsContainer.children.length == 1;

        const newTab = document.createElement('li');
        newTab.innerHTML = `<a data-toggle="tab" href="#${contentId}">${title}</a>`;
        newTab.classList.add(cssClass + '-tab');

        const newContent = document.createElement('div');
        newContent.id = contentId;
        newContent.classList.add(cssClass, 'tab-pane', 'fade');
        newContent.innerHTML = innerHTML;

        if (isFirstTab) {
            newTab.classList.add('active');
            newContent.classList.add('active', 'in');
        }

        simTabsContainer.insertBefore(newTab, topBar);
        simTabContentsContainer.appendChild(newContent);
    }

    addToolbarItem(elem: HTMLElement) {
        const topBar = this.rootElem.getElementsByClassName('sim-top-bar')[0] as HTMLElement;
        elem.classList.add('sim-top-bar-item');
        topBar.appendChild(elem);
    }

    private updateWarnings() {
        const activeWarnings = this.warnings.map(warning => warning.getContent()).flat().filter(content => content != '');

        const warningsElem = document.getElementsByClassName('warnings')[0] as HTMLElement;
        if (activeWarnings.length == 0) {
            warningsElem.style.display = 'none';
        } else {
            warningsElem.style.display = 'initial';
            this.warningsTippy.setContent(`
				<ul class="known-issues-tooltip">
					${activeWarnings.map(content => '<li>' + content + '</li>').join('')}
				</ul>`
<<<<<<< HEAD
            );
        }
    }

    addWarning(warning: SimWarning) {
        this.warnings.push(warning);
        warning.updateOn.on(() => this.updateWarnings());
        this.updateWarnings();
    }

    // Returns a key suitable for the browser's localStorage feature.
    abstract getStorageKey(postfix: string): string;

    getSettingsStorageKey(): string {
        return this.getStorageKey('__currentSettings__');
    }

    getSavedEncounterStorageKey(): string {
        // By skipping the call to this.getStorageKey(), saved encounters will be
        // shared across all sims.
        return 'sharedData__savedEncounter__';
    }

    isIndividualSim(): boolean {
        return this.rootElem.classList.contains('individual-sim-ui');
    }

    async runSim(onProgress: Function) {
        this.resultsViewer.setPending();
        try {
            await this.sim.runRaidSim(TypedEvent.nextEventID(), onProgress);
        } catch (e) {
            this.resultsViewer.hideAll();
            this.handleCrash(e);
        }
    }

    async runSimOnce() {
        this.resultsViewer.setPending();
        try {
            await this.sim.runRaidSimWithLogs(TypedEvent.nextEventID());
        } catch (e) {
            this.resultsViewer.hideAll();
            this.handleCrash(e);
        }
    }

    handleCrash(error: any) {
        if (!(error instanceof SimError)) {
            alert(error);
            return;
        }

        const errorStr = (error as SimError).errorStr;
        if (window.confirm('Simulation Failure:\n' + errorStr + '\nPress Ok to file crash report')) {
            // Splice out just the line numbers
            let filteredError = errorStr.substring(0, errorStr.indexOf('Stack Trace:'));
            const rExp: RegExp = /(.*\.go:\d+)/g;
            filteredError += errorStr.match(rExp)?.join(' ');

            const hash = this.hashCode(errorStr);
            const link = this.toLink();
            const rngSeed = this.sim.getLastUsedRngSeed();
            fetch('https://api.github.com/search/issues?q=is:issue+is:open+repo:wowsims/wotlk+' + hash).then(resp => {
                resp.json().then((issues) => {
                    if (issues.total_count > 0) {
                        window.open(issues.items[0].html_url, '_blank');
                    } else {
                        window.open(
                            'https://github.com/wowsims/wotlk/issues/new?assignees=&labels=&title=Crash%20Report%20' + hash +
                            '&body=' + encodeURIComponent(errorStr + '\n\nLink:\n' + link + '\n\nRNG Seed: ' + rngSeed + '\n'),
                            '_blank');
                    }
                });
            }).catch(fetchErr => {
                alert('Failed to file report... try again another time:' + fetchErr);
            });
        }
        return;
    }

    hashCode(str: string): number {
        let hash = 0;
        for (let i = 0, len = str.length; i < len; i++) {
            let chr = str.charCodeAt(i);
            hash = (hash << 5) - hash + chr;
            hash |= 0; // Convert to 32bit integer
        }
        return hash;
    }

    abstract applyDefaults(eventID: EventID): void;
    abstract toLink(): string;
=======
			);
		}
	}

	addWarning(warning: SimWarning) {
		this.warnings.push(warning);
		warning.updateOn.on(() => this.updateWarnings());
		this.updateWarnings();
	}

	// Returns a key suitable for the browser's localStorage feature.
	abstract getStorageKey(postfix: string): string;

	getSettingsStorageKey(): string {
		return this.getStorageKey('__currentSettings__');
	}

	getSavedEncounterStorageKey(): string {
		// By skipping the call to this.getStorageKey(), saved encounters will be
		// shared across all sims.
		return 'sharedData__savedEncounter__';
	}

	isIndividualSim(): boolean {
		return this.rootElem.classList.contains('individual-sim-ui');
	}

	async runSim(onProgress: Function) {
		this.resultsViewer.setPending();
		try {
			await this.sim.runRaidSim(TypedEvent.nextEventID(), onProgress);
		} catch (e) {
			this.resultsViewer.hideAll();
			this.handleCrash(e);
		}
	}

	async runSimOnce() {
		this.resultsViewer.setPending();
		try {
			await this.sim.runRaidSimWithLogs(TypedEvent.nextEventID());
		} catch (e) {
			this.resultsViewer.hideAll();
			this.handleCrash(e);
		}
	}

	handleCrash(error: any) {
		if (!(error instanceof SimError)) {
			alert(error);
			return;
		}

		const errorStr = (error as SimError).errorStr;
		if (window.confirm('Simulation Failure:\n' + errorStr + '\nPress Ok to file crash report')) {
			// Splice out just the line numbers
			const hash = this.hashCode(errorStr);
			const link = this.toLink();
			const rngSeed = this.sim.getLastUsedRngSeed();
			fetch('https://api.github.com/search/issues?q=is:issue+is:open+repo:wowsims/wotlk+' + hash).then(resp => {
				resp.json().then((issues) => {
					if (issues.total_count > 0) {
						window.open(issues.items[0].html_url, '_blank');
                    } else {
                        const base_url = 'https://github.com/wowsims/wotlk/issues/new?assignees=&labels=&title=Crash%20Report%20'
                        const base = `${base_url}${hash}&body=`;
                        const maxBodyLength = URLMAXLEN - base.length;
                        let issueBody = encodeURIComponent(`Link:\n${link}\n\nRNG Seed: ${rngSeed}\n\n${errorStr}`)
                        while (issueBody.length > maxBodyLength) {
                            issueBody = issueBody.slice(0, issueBody.lastIndexOf('%')) // Avoid truncating in the middle of a URLencoded segment
                        }
                        window.open(base + issueBody, '_blank');
					}
				});
			}).catch(fetchErr => {
				alert('Failed to file report... try again another time:' + fetchErr);
			});
		}
		return;
	}

	hashCode(str: string): number {
		let hash = 0;
		for (let i = 0, len = str.length; i < len; i++) {
			let chr = str.charCodeAt(i);
			hash = (hash << 5) - hash + chr;
			hash |= 0; // Convert to 32bit integer
		}
		return hash;
	}

	abstract applyDefaults(eventID: EventID): void;
	abstract toLink(): string;
>>>>>>> 4a982e73
}

const simHTML = `
<div class="sim-root">
  <section class="sim-sidebar">
    <div class="sim-sidebar-title"></div>
    <div class="sim-sidebar-actions within-raid-sim-hide"></div>
    <div class="sim-sidebar-results within-raid-sim-hide"></div>
    <div class="sim-sidebar-footer"></div>
  </section>
  <section class="sim-main">
		<div class="sim-toolbar">
			<ul class="sim-tabs nav nav-tabs">
				<li class="sim-top-bar">
					<span class="notices fas fa-exclamation-circle"></span>
					<span class="warnings fa fa-exclamation-triangle"></span>
					<div class="known-issues">Known Issues</div>
				</li>
			</ul>
    </div>
    <div class="tab-content">
    </div>
  </section>
</div>
`;<|MERGE_RESOLUTION|>--- conflicted
+++ resolved
@@ -251,7 +251,6 @@
 				<ul class="known-issues-tooltip">
 					${activeWarnings.map(content => '<li>' + content + '</li>').join('')}
 				</ul>`
-<<<<<<< HEAD
             );
         }
     }
@@ -304,100 +303,6 @@
             alert(error);
             return;
         }
-
-        const errorStr = (error as SimError).errorStr;
-        if (window.confirm('Simulation Failure:\n' + errorStr + '\nPress Ok to file crash report')) {
-            // Splice out just the line numbers
-            let filteredError = errorStr.substring(0, errorStr.indexOf('Stack Trace:'));
-            const rExp: RegExp = /(.*\.go:\d+)/g;
-            filteredError += errorStr.match(rExp)?.join(' ');
-
-            const hash = this.hashCode(errorStr);
-            const link = this.toLink();
-            const rngSeed = this.sim.getLastUsedRngSeed();
-            fetch('https://api.github.com/search/issues?q=is:issue+is:open+repo:wowsims/wotlk+' + hash).then(resp => {
-                resp.json().then((issues) => {
-                    if (issues.total_count > 0) {
-                        window.open(issues.items[0].html_url, '_blank');
-                    } else {
-                        window.open(
-                            'https://github.com/wowsims/wotlk/issues/new?assignees=&labels=&title=Crash%20Report%20' + hash +
-                            '&body=' + encodeURIComponent(errorStr + '\n\nLink:\n' + link + '\n\nRNG Seed: ' + rngSeed + '\n'),
-                            '_blank');
-                    }
-                });
-            }).catch(fetchErr => {
-                alert('Failed to file report... try again another time:' + fetchErr);
-            });
-        }
-        return;
-    }
-
-    hashCode(str: string): number {
-        let hash = 0;
-        for (let i = 0, len = str.length; i < len; i++) {
-            let chr = str.charCodeAt(i);
-            hash = (hash << 5) - hash + chr;
-            hash |= 0; // Convert to 32bit integer
-        }
-        return hash;
-    }
-
-    abstract applyDefaults(eventID: EventID): void;
-    abstract toLink(): string;
-=======
-			);
-		}
-	}
-
-	addWarning(warning: SimWarning) {
-		this.warnings.push(warning);
-		warning.updateOn.on(() => this.updateWarnings());
-		this.updateWarnings();
-	}
-
-	// Returns a key suitable for the browser's localStorage feature.
-	abstract getStorageKey(postfix: string): string;
-
-	getSettingsStorageKey(): string {
-		return this.getStorageKey('__currentSettings__');
-	}
-
-	getSavedEncounterStorageKey(): string {
-		// By skipping the call to this.getStorageKey(), saved encounters will be
-		// shared across all sims.
-		return 'sharedData__savedEncounter__';
-	}
-
-	isIndividualSim(): boolean {
-		return this.rootElem.classList.contains('individual-sim-ui');
-	}
-
-	async runSim(onProgress: Function) {
-		this.resultsViewer.setPending();
-		try {
-			await this.sim.runRaidSim(TypedEvent.nextEventID(), onProgress);
-		} catch (e) {
-			this.resultsViewer.hideAll();
-			this.handleCrash(e);
-		}
-	}
-
-	async runSimOnce() {
-		this.resultsViewer.setPending();
-		try {
-			await this.sim.runRaidSimWithLogs(TypedEvent.nextEventID());
-		} catch (e) {
-			this.resultsViewer.hideAll();
-			this.handleCrash(e);
-		}
-	}
-
-	handleCrash(error: any) {
-		if (!(error instanceof SimError)) {
-			alert(error);
-			return;
-		}
 
 		const errorStr = (error as SimError).errorStr;
 		if (window.confirm('Simulation Failure:\n' + errorStr + '\nPress Ok to file crash report')) {
@@ -427,19 +332,18 @@
 		return;
 	}
 
-	hashCode(str: string): number {
-		let hash = 0;
-		for (let i = 0, len = str.length; i < len; i++) {
-			let chr = str.charCodeAt(i);
-			hash = (hash << 5) - hash + chr;
-			hash |= 0; // Convert to 32bit integer
-		}
-		return hash;
-	}
-
-	abstract applyDefaults(eventID: EventID): void;
-	abstract toLink(): string;
->>>>>>> 4a982e73
+    hashCode(str: string): number {
+        let hash = 0;
+        for (let i = 0, len = str.length; i < len; i++) {
+            let chr = str.charCodeAt(i);
+            hash = (hash << 5) - hash + chr;
+            hash |= 0; // Convert to 32bit integer
+        }
+        return hash;
+    }
+
+    abstract applyDefaults(eventID: EventID): void;
+    abstract toLink(): string;
 }
 
 const simHTML = `
