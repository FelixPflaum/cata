--- conflicted
+++ resolved
@@ -4,813 +4,6 @@
 import { TalentsConfig, newTalentsConfig } from './talents_picker.js';
 
 export const rogueTalentsConfig: TalentsConfig<RogueTalents> = newTalentsConfig([
-<<<<<<< HEAD
-    {
-        name: 'Assassination',
-        backgroundUrl: 'https://wow.zamimg.com/images/wow/talents/backgrounds/wotlk/182.jpg',
-        talents: [
-            {
-                fieldName: 'improvedEviscerate',
-                location: {
-                    rowIdx: 0,
-                    colIdx: 0,
-                },
-                spellIds: [14162],
-                maxPoints: 3,
-            },
-            {
-                fieldName: 'remorselessAttacks',
-                location: {
-                    rowIdx: 0,
-                    colIdx: 1,
-                },
-                spellIds: [14144, 14148],
-                maxPoints: 2,
-            },
-            {
-                fieldName: 'malice',
-                location: {
-                    rowIdx: 0,
-                    colIdx: 2,
-                },
-                spellIds: [14138],
-                maxPoints: 5,
-            },
-            {
-                fieldName: 'ruthlessness',
-                location: {
-                    rowIdx: 1,
-                    colIdx: 0,
-                },
-                spellIds: [14156, 14160],
-                maxPoints: 3,
-            },
-            {
-                fieldName: 'bloodSpatter',
-                location: {
-                    rowIdx: 1,
-                    colIdx: 1,
-                },
-                spellIds: [51632, 51633],
-                maxPoints: 2,
-            },
-            {
-                fieldName: 'puncturingWounds',
-                location: {
-                    rowIdx: 1,
-                    colIdx: 3,
-                },
-                spellIds: [13733, 13865],
-                maxPoints: 3,
-            },
-            {
-                fieldName: 'vigor',
-                location: {
-                    rowIdx: 2,
-                    colIdx: 0,
-                },
-                spellIds: [14983],
-                maxPoints: 1,
-            },
-            {
-                fieldName: 'improvedExposeArmor',
-                location: {
-                    rowIdx: 2,
-                    colIdx: 1,
-                },
-                spellIds: [14168],
-                maxPoints: 2,
-            },
-            {
-                fieldName: 'lethality',
-                location: {
-                    rowIdx: 2,
-                    colIdx: 2,
-                },
-                prereqLocation: {
-                    rowIdx: 0,
-                    colIdx: 2,
-                },
-                spellIds: [14128, 14132, 14135],
-                maxPoints: 5,
-            },
-            {
-                fieldName: 'vilePoisons',
-                location: {
-                    rowIdx: 3,
-                    colIdx: 1,
-                },
-                spellIds: [16513, 16514, 16515],
-                maxPoints: 3,
-            },
-            {
-                fieldName: 'improvedPoisons',
-                location: {
-                    rowIdx: 3,
-                    colIdx: 2,
-                },
-                spellIds: [14113, 14114, 14115, 14116, 14117],
-                maxPoints: 5,
-            },
-            {
-                fieldName: 'fleetFooted',
-                location: {
-                    rowIdx: 4,
-                    colIdx: 0,
-                },
-                spellIds: [31208],
-                maxPoints: 2,
-            },
-            {
-                fieldName: 'coldBlood',
-                location: {
-                    rowIdx: 4,
-                    colIdx: 1,
-                },
-                spellIds: [14177],
-                maxPoints: 1,
-            },
-            {
-                fieldName: 'improvedKidneyShot',
-                location: {
-                    rowIdx: 4,
-                    colIdx: 2,
-                },
-                spellIds: [14174],
-                maxPoints: 3,
-            },
-            {
-                fieldName: 'quickRecovery',
-                location: {
-                    rowIdx: 4,
-                    colIdx: 3,
-                },
-                spellIds: [31244],
-                maxPoints: 2,
-            },
-            {
-                fieldName: 'sealFate',
-                location: {
-                    rowIdx: 5,
-                    colIdx: 1,
-                },
-                prereqLocation: {
-                    rowIdx: 4,
-                    colIdx: 1,
-                },
-                spellIds: [14186, 14190, 14193],
-                maxPoints: 5,
-            },
-            {
-                fieldName: 'murder',
-                location: {
-                    rowIdx: 5,
-                    colIdx: 2,
-                },
-                spellIds: [14158, 14159],
-                maxPoints: 2,
-            },
-            {
-                fieldName: 'deadlyBrew',
-                location: {
-                    rowIdx: 6,
-                    colIdx: 0,
-                },
-                spellIds: [51625, 51626],
-                maxPoints: 2,
-            },
-            {
-                fieldName: 'overkill',
-                location: {
-                    rowIdx: 6,
-                    colIdx: 1,
-                },
-                spellIds: [58426],
-                maxPoints: 1,
-            },
-            {
-                fieldName: 'deadenedNerves',
-                location: {
-                    rowIdx: 6,
-                    colIdx: 2,
-                },
-                spellIds: [31380, 31382, 31383],
-                maxPoints: 3,
-            },
-            {
-                fieldName: 'focusedAttacks',
-                location: {
-                    rowIdx: 7,
-                    colIdx: 0,
-                },
-                spellIds: [51634, 51635, 51636],
-                maxPoints: 3,
-            },
-            {
-                fieldName: 'findWeakness',
-                location: {
-                    rowIdx: 7,
-                    colIdx: 2,
-                },
-                spellIds: [31234, 31235, 31236],
-                maxPoints: 3,
-            },
-            {
-                fieldName: 'masterPoisoner',
-                location: {
-                    rowIdx: 8,
-                    colIdx: 0,
-                },
-                spellIds: [31226, 31227, 58410],
-                maxPoints: 3,
-            },
-            {
-                fieldName: 'mutilate',
-                location: {
-                    rowIdx: 8,
-                    colIdx: 1,
-                },
-                prereqLocation: {
-                    rowIdx: 6,
-                    colIdx: 1,
-                },
-                spellIds: [1329],
-                maxPoints: 1,
-            },
-            {
-                fieldName: 'turnTheTables',
-                location: {
-                    rowIdx: 8,
-                    colIdx: 2,
-                },
-                spellIds: [51627, 51628, 51629],
-                maxPoints: 3,
-            },
-            {
-                fieldName: 'cutToTheChase',
-                location: {
-                    rowIdx: 9,
-                    colIdx: 1,
-                },
-                spellIds: [51664, 51665, 51666, 51667, 51668],
-                maxPoints: 5,
-            },
-            {
-                fieldName: 'hungerForBlood',
-                location: {
-                    rowIdx: 10,
-                    colIdx: 1,
-                },
-                spellIds: [51662],
-                maxPoints: 1,
-            },
-        ],
-    },
-    {
-        name: 'Combat',
-        backgroundUrl: 'https://wow.zamimg.com/images/wow/talents/backgrounds/wotlk/181.jpg',
-        talents: [
-            {
-                fieldName: 'improvedGouge',
-                location: {
-                    rowIdx: 0,
-                    colIdx: 0,
-                },
-                spellIds: [13741, 13793, 13792],
-                maxPoints: 3,
-            },
-            {
-                fieldName: 'improvedSinisterStrike',
-                location: {
-                    rowIdx: 0,
-                    colIdx: 1,
-                },
-                spellIds: [13732, 13863],
-                maxPoints: 2,
-            },
-            {
-                fieldName: 'dualWieldSpecialization',
-                location: {
-                    rowIdx: 0,
-                    colIdx: 2,
-                },
-                spellIds: [13715, 13848, 13849, 13851, 13852],
-                maxPoints: 5,
-            },
-            {
-                fieldName: 'improvedSliceAndDice',
-                location: {
-                    rowIdx: 1,
-                    colIdx: 0,
-                },
-                spellIds: [14165, 14166],
-                maxPoints: 2,
-            },
-            {
-                fieldName: 'deflection',
-                location: {
-                    rowIdx: 1,
-                    colIdx: 1,
-                },
-                spellIds: [13713, 13853, 13854],
-                maxPoints: 3,
-            },
-            {
-                fieldName: 'precision',
-                location: {
-                    rowIdx: 1,
-                    colIdx: 3,
-                },
-                spellIds: [13705, 13832, 13843, 13844, 13845],
-                maxPoints: 5,
-            },
-            {
-                fieldName: 'endurance',
-                location: {
-                    rowIdx: 2,
-                    colIdx: 0,
-                },
-                spellIds: [13742, 13872],
-                maxPoints: 2,
-            },
-            {
-                fieldName: 'riposte',
-                location: {
-                    rowIdx: 2,
-                    colIdx: 1,
-                },
-                prereqLocation: {
-                    rowIdx: 1,
-                    colIdx: 1,
-                },
-                spellIds: [14251],
-                maxPoints: 1,
-            },
-            {
-                fieldName: 'closeQuartersCombat',
-                location: {
-                    rowIdx: 2,
-                    colIdx: 2,
-                },
-                prereqLocation: {
-                    rowIdx: 0,
-                    colIdx: 2,
-                },
-                spellIds: [13706, 13804, 13805, 13806, 13807],
-                maxPoints: 5,
-            },
-            {
-                fieldName: 'improvedKick',
-                location: {
-                    rowIdx: 3,
-                    colIdx: 0,
-                },
-                spellIds: [13754, 13867],
-                maxPoints: 2,
-            },
-            {
-                fieldName: 'improvedSprint',
-                location: {
-                    rowIdx: 3,
-                    colIdx: 1,
-                },
-                spellIds: [13743, 13875],
-                maxPoints: 2,
-            },
-            {
-                fieldName: 'lightningReflexes',
-                location: {
-                    rowIdx: 3,
-                    colIdx: 2,
-                },
-                spellIds: [13712, 13788, 13789],
-                maxPoints: 3,
-            },
-            {
-                fieldName: 'aggression',
-                location: {
-                    rowIdx: 3,
-                    colIdx: 3,
-                },
-                spellIds: [18427, 18428, 18429, 61330, 61331],
-                maxPoints: 5,
-            },
-            {
-                fieldName: 'maceSpecialization',
-                location: {
-                    rowIdx: 4,
-                    colIdx: 0,
-                },
-                spellIds: [13709, 13800, 13801, 13802, 13803],
-                maxPoints: 5,
-            },
-            {
-                fieldName: 'bladeFlurry',
-                location: {
-                    rowIdx: 4,
-                    colIdx: 1,
-                },
-                spellIds: [13877],
-                maxPoints: 1,
-            },
-            {
-                fieldName: 'hackAndSlash',
-                location: {
-                    rowIdx: 4,
-                    colIdx: 2,
-                },
-                spellIds: [13960, 13961, 13962, 13963, 13964],
-                maxPoints: 5,
-            },
-            {
-                fieldName: 'weaponExpertise',
-                location: {
-                    rowIdx: 5,
-                    colIdx: 1,
-                },
-                prereqLocation: {
-                    rowIdx: 4,
-                    colIdx: 1,
-                },
-                spellIds: [30919],
-                maxPoints: 2,
-            },
-            {
-                fieldName: 'bladeTwisting',
-                location: {
-                    rowIdx: 5,
-                    colIdx: 2,
-                },
-                spellIds: [31124, 31126],
-                maxPoints: 2,
-            },
-            {
-                fieldName: 'vitality',
-                location: {
-                    rowIdx: 6,
-                    colIdx: 0,
-                },
-                spellIds: [31122, 31123, 61329],
-                maxPoints: 3,
-            },
-            {
-                fieldName: 'adrenalineRush',
-                location: {
-                    rowIdx: 6,
-                    colIdx: 1,
-                },
-                spellIds: [13750],
-                maxPoints: 1,
-            },
-            {
-                fieldName: 'nervesOfSteel',
-                location: {
-                    rowIdx: 6,
-                    colIdx: 2,
-                },
-                spellIds: [31130],
-                maxPoints: 2,
-            },
-            {
-                fieldName: 'throwingSpecialization',
-                location: {
-                    rowIdx: 7,
-                    colIdx: 0,
-                },
-                spellIds: [5952, 51679],
-                maxPoints: 2,
-            },
-            {
-                fieldName: 'combatPotency',
-                location: {
-                    rowIdx: 7,
-                    colIdx: 2,
-                },
-                spellIds: [35541, 35550, 35551, 35552, 35553],
-                maxPoints: 5,
-            },
-            {
-                fieldName: 'unfairAdvantage',
-                location: {
-                    rowIdx: 8,
-                    colIdx: 0,
-                },
-                spellIds: [51672, 51674],
-                maxPoints: 2,
-            },
-            {
-                fieldName: 'surpriseAttacks',
-                location: {
-                    rowIdx: 8,
-                    colIdx: 1,
-                },
-                prereqLocation: {
-                    rowIdx: 6,
-                    colIdx: 1,
-                },
-                spellIds: [32601],
-                maxPoints: 1,
-            },
-            {
-                fieldName: 'savageCombat',
-                location: {
-                    rowIdx: 8,
-                    colIdx: 2,
-                },
-                spellIds: [51682, 58413],
-                maxPoints: 2,
-            },
-            {
-                fieldName: 'preyOnTheWeak',
-                location: {
-                    rowIdx: 9,
-                    colIdx: 1,
-                },
-                spellIds: [51685, 51686, 51687, 51688, 51689],
-                maxPoints: 5,
-            },
-            {
-                fieldName: 'killingSpree',
-                location: {
-                    rowIdx: 10,
-                    colIdx: 1,
-                },
-                spellIds: [51690],
-                maxPoints: 1,
-            },
-        ],
-    },
-    {
-        name: 'Subtlety',
-        backgroundUrl: 'https://wow.zamimg.com/images/wow/talents/backgrounds/wotlk/183.jpg',
-        talents: [
-            {
-                fieldName: 'relentlessStrikes',
-                location: {
-                    rowIdx: 0,
-                    colIdx: 0,
-                },
-                spellIds: [14179, 58422, 58423, 58424, 58425],
-                maxPoints: 5,
-            },
-            {
-                fieldName: 'masterOfDeception',
-                location: {
-                    rowIdx: 0,
-                    colIdx: 1,
-                },
-                spellIds: [13958, 13970, 13971],
-                maxPoints: 3,
-            },
-            {
-                fieldName: 'opportunity',
-                location: {
-                    rowIdx: 0,
-                    colIdx: 2,
-                },
-                spellIds: [14057, 14072],
-                maxPoints: 2,
-            },
-            {
-                fieldName: 'sleightOfHand',
-                location: {
-                    rowIdx: 1,
-                    colIdx: 0,
-                },
-                spellIds: [30892, 30893],
-                maxPoints: 2,
-            },
-            {
-                fieldName: 'dirtyTricks',
-                location: {
-                    rowIdx: 1,
-                    colIdx: 1,
-                },
-                spellIds: [14076, 14094],
-                maxPoints: 2,
-            },
-            {
-                fieldName: 'camouflage',
-                location: {
-                    rowIdx: 1,
-                    colIdx: 2,
-                },
-                spellIds: [13975, 14062, 14603],
-                maxPoints: 3,
-            },
-            {
-                fieldName: 'elusiveness',
-                location: {
-                    rowIdx: 2,
-                    colIdx: 0,
-                },
-                spellIds: [13981, 14066],
-                maxPoints: 2,
-            },
-            {
-                fieldName: 'ghostlyStrike',
-                location: {
-                    rowIdx: 2,
-                    colIdx: 1,
-                },
-                spellIds: [14278],
-                maxPoints: 1,
-            },
-            {
-                fieldName: 'serratedBlades',
-                location: {
-                    rowIdx: 2,
-                    colIdx: 2,
-                },
-                spellIds: [14171, 14172, 14173],
-                maxPoints: 3,
-            },
-            {
-                fieldName: 'setup',
-                location: {
-                    rowIdx: 3,
-                    colIdx: 0,
-                },
-                spellIds: [13983, 14070, 14071],
-                maxPoints: 3,
-            },
-            {
-                fieldName: 'initiative',
-                location: {
-                    rowIdx: 3,
-                    colIdx: 1,
-                },
-                spellIds: [13976, 13979, 13980],
-                maxPoints: 3,
-            },
-            {
-                fieldName: 'improvedAmbush',
-                location: {
-                    rowIdx: 3,
-                    colIdx: 2,
-                },
-                spellIds: [14079, 14080],
-                maxPoints: 2,
-            },
-            {
-                fieldName: 'heightenedSenses',
-                location: {
-                    rowIdx: 4,
-                    colIdx: 0,
-                },
-                spellIds: [30894, 30895],
-                maxPoints: 2,
-            },
-            {
-                fieldName: 'preparation',
-                location: {
-                    rowIdx: 4,
-                    colIdx: 1,
-                },
-                spellIds: [14185],
-                maxPoints: 1,
-            },
-            {
-                fieldName: 'dirtyDeeds',
-                location: {
-                    rowIdx: 4,
-                    colIdx: 2,
-                },
-                spellIds: [14082, 14083],
-                maxPoints: 2,
-            },
-            {
-                fieldName: 'hemorrhage',
-                location: {
-                    rowIdx: 4,
-                    colIdx: 3,
-                },
-                prereqLocation: {
-                    rowIdx: 2,
-                    colIdx: 2,
-                },
-                spellIds: [16511],
-                maxPoints: 1,
-            },
-            {
-                fieldName: 'masterOfSubtlety',
-                location: {
-                    rowIdx: 5,
-                    colIdx: 0,
-                },
-                spellIds: [31221, 31222, 31223],
-                maxPoints: 3,
-            },
-            {
-                fieldName: 'deadliness',
-                location: {
-                    rowIdx: 5,
-                    colIdx: 2,
-                },
-                spellIds: [30902, 30903, 30904, 30905, 30906],
-                maxPoints: 5,
-            },
-            {
-                fieldName: 'envelopingShadows',
-                location: {
-                    rowIdx: 6,
-                    colIdx: 0,
-                },
-                spellIds: [31211, 31212, 31213],
-                maxPoints: 3,
-            },
-            {
-                fieldName: 'premeditation',
-                location: {
-                    rowIdx: 6,
-                    colIdx: 1,
-                },
-                prereqLocation: {
-                    rowIdx: 4,
-                    colIdx: 1,
-                },
-                spellIds: [14183],
-                maxPoints: 1,
-            },
-            {
-                fieldName: 'cheatDeath',
-                location: {
-                    rowIdx: 6,
-                    colIdx: 2,
-                },
-                spellIds: [31228, 31229, 31230],
-                maxPoints: 3,
-            },
-            {
-                fieldName: 'sinisterCalling',
-                location: {
-                    rowIdx: 7,
-                    colIdx: 1,
-                },
-                prereqLocation: {
-                    rowIdx: 6,
-                    colIdx: 1,
-                },
-                spellIds: [31216, 31217, 31218, 31219, 31220],
-                maxPoints: 5,
-            },
-            {
-                fieldName: 'waylay',
-                location: {
-                    rowIdx: 7,
-                    colIdx: 2,
-                },
-                spellIds: [51692, 51696],
-                maxPoints: 2,
-            },
-            {
-                fieldName: 'honorAmongThieves',
-                location: {
-                    rowIdx: 8,
-                    colIdx: 0,
-                },
-                spellIds: [51698, 51670, 51671],
-                maxPoints: 3,
-            },
-            {
-                fieldName: 'shadowstep',
-                location: {
-                    rowIdx: 8,
-                    colIdx: 1,
-                },
-                spellIds: [36554],
-                maxPoints: 1,
-            },
-            {
-                fieldName: 'filthyTricks',
-                location: {
-                    rowIdx: 8,
-                    colIdx: 2,
-                },
-                spellIds: [36554],
-                maxPoints: 2,
-            },
-            {
-                fieldName: 'slaughterFromTheShadows',
-                location: {
-                    rowIdx: 9,
-                    colIdx: 1,
-                },
-                spellIds: [51708, 51709, 51710, 51711, 51712],
-                maxPoints: 5,
-            },
-            {
-                fieldName: 'shadowDance',
-                location: {
-                    rowIdx: 10,
-                    colIdx: 1,
-                },
-                spellIds: [51713],
-                maxPoints: 1,
-            },
-        ],
-    },
-=======
 	{
 		name: 'Assassination',
 		backgroundUrl: 'https://wow.zamimg.com/images/wow/talents/backgrounds/wrath/182.jpg',
@@ -1616,7 +809,6 @@
 			},
 		],
 	},
->>>>>>> 1fe64714
 ]);
 
 export const rogueGlyphsConfig: GlyphsConfig = {
