import { MageTalents, MageMajorGlyph, MageMinorGlyph } from '/wotlk/core/proto/mage.js';

import { GlyphsConfig } from './glyphs_picker.js';
import { TalentsConfig, newTalentsConfig } from './talents_picker.js';

export const mageTalentsConfig: TalentsConfig<MageTalents> = newTalentsConfig([
	{
<<<<<<< HEAD
		name: 'Arcane',
		backgroundUrl: 'https://wow.zamimg.com/images/wow/talents/backgrounds/wrath/81.jpg',
		talents: [
			{
				fieldName: 'arcaneSubtlety',
				location: {
					rowIdx: 0,
					colIdx: 0,
				},
				spellIds: [11210, 12592],
				maxPoints: 2,
			},
			{
				fieldName: 'arcaneFocus',
				location: {
					rowIdx: 0,
					colIdx: 1,
				},
				spellIds: [11222, 12839],
				maxPoints: 5,
			},
			{
				//fieldName: 'improvedArcaneMissiles',
				location: {
					rowIdx: 0,
					colIdx: 2,
				},
				spellIds: [11237, 12463, 12464, 16769],
				maxPoints: 5,
			},
			{
				fieldName: 'arcaneStability',
				location: {
					rowIdx: 1,
					colIdx: 0,
				},
				spellIds: [6057, 6085], //update this
				maxPoints: 2,
			},
			{
				fieldName: 'magicAbsorption',
				location: {
					rowIdx: 1,
					colIdx: 1,
				},
				spellIds: [29441, 29444],
				maxPoints: 5,
			},
			{
				fieldName: 'arcaneConcentration',
				location: {
					rowIdx: 1,
					colIdx: 2,
				},
				spellIds: [11213, 12574],
				maxPoints: 5,
			},
			{
				fieldName: 'magicAttunement',
				location: {
					rowIdx: 2,
					colIdx: 0,
				},
				spellIds: [11247, 12606],
				maxPoints: 2,
			},
			{
				fieldName: 'spellImpact',
				location: {
					rowIdx: 2,
					colIdx: 1,
				},
				spellIds: [11242, 12467, 12469], //update ids
				maxPoints: 3,
			},
			{
				//fieldName: 'arcaneFortitude',
				location: {
					rowIdx: 2,
					colIdx: 3,
				},
				spellIds: [28574],
				maxPoints: 1,
			},
			{
				//fieldName: 'improvedManaShield',
				location: {
					rowIdx: 3,
					colIdx: 0,
				},
				spellIds: [11252, 12605],
				maxPoints: 2,
			},
			{
				//fieldName: 'improvedCounterspell',
				location: {
					rowIdx: 3,
					colIdx: 1,
				},
				spellIds: [11255, 12598],
				maxPoints: 2,
			},
			{
				fieldName: 'arcaneMeditation',
				location: {
					rowIdx: 3,
					colIdx: 3,
				},
				spellIds: [18462],
				maxPoints: 3,
			},
			{
				//fieldName: 'improvedBlink',
				location: {
					rowIdx: 4,
					colIdx: 0,
				},
				spellIds: [31569],
				maxPoints: 2,
			},
			{
				fieldName: 'presenceOfMind',
				location: {
					rowIdx: 4,
					colIdx: 1,
				},
				spellIds: [12043],
				maxPoints: 1,
			},
			{
				fieldName: 'arcaneMind',
				location: {
					rowIdx: 4,
					colIdx: 3,
				},
				spellIds: [11232, 12500],
				maxPoints: 5,
			},
			{
				//fieldName: 'prismaticCloak',
				location: {
					rowIdx: 5,
					colIdx: 0,
				},
				spellIds: [31574],
				maxPoints: 2,
			},
			{
				fieldName: 'arcaneInstability',
				location: {
					rowIdx: 5,
					colIdx: 1,
				},
				prereqLocation: {
					rowIdx: 4,
					colIdx: 1,
				},
				spellIds: [15058],
				maxPoints: 3,
			},
			{
				fieldName: 'arcanePotency',
				location: {
					rowIdx: 5,
					colIdx: 2,
				},
				prereqLocation: {
					rowIdx: 1,
					colIdx: 2,
				},
				spellIds: [31571],
				maxPoints: 3,
			},
			{
				fieldName: 'arcaneEmpowerment',
				location: {
					rowIdx: 6,
					colIdx: 0,
				},
				spellIds: [31579, 31582],//update ids
				maxPoints: 3,
			},
			{
				fieldName: 'arcanePower',
				location: {
					rowIdx: 6,
					colIdx: 1,
				},
				prereqLocation: {
					rowIdx: 5,
					colIdx: 1,
				},
				spellIds: [12042],
				maxPoints: 1,
			},
			{
				fieldName: 'spellPower',
				location: {
					rowIdx: 6,
					colIdx: 2,
				},
				spellIds: [35578, 35581],
				maxPoints: 2,
			},
			{
				fieldName: 'mindMastery',
				location: {
					rowIdx: 7,
					colIdx: 1,
				},
				spellIds: [31584],
				maxPoints: 5,
			},
			{
				//fieldName: 'slow',
				location: {
					rowIdx: 8,
					colIdx: 1,
				},
				spellIds: [31589],
				maxPoints: 1,
			},
		],
	},
	{
		name: 'Fire',
		backgroundUrl: 'https://wow.zamimg.com/images/wow/talents/backgrounds/wrath/41.jpg',
		talents: [
			{
				fieldName: 'improvedFireball',
				location: {
					rowIdx: 0,
					colIdx: 1,
				},
				spellIds: [11069, 12338],
				maxPoints: 5,
			},
			{
				//fieldName: 'impact',
				location: {
					rowIdx: 0,
					colIdx: 2,
				},
				spellIds: [11103, 12357],
				maxPoints: 5,
			},
			{
				fieldName: 'ignite',
				location: {
					rowIdx: 1,
					colIdx: 0,
				},
				spellIds: [11119, 11120, 12846],
				maxPoints: 5,
			},
			{
				//fieldName: 'flameThrowing',
				location: {
					rowIdx: 1,
					colIdx: 1,
				},
				spellIds: [11100, 12353],
				maxPoints: 2,
			},
			{
				fieldName: 'improvedFireBlast',
				location: {
					rowIdx: 1,
					colIdx: 2,
				},
				spellIds: [11078, 11080, 12342],
				maxPoints: 3,
			},
			{
				fieldName: 'incineration',
				location: {
					rowIdx: 2,
					colIdx: 0,
				},
				spellIds: [18459],
				maxPoints: 2,
			},
			{
				fieldName: 'worldInFlames',
				location: {
					rowIdx: 2,
					colIdx: 1,
				},
				spellIds: [11108, 12349],
				maxPoints: 3,
			},
			{
				fieldName: 'pyroblast',
				location: {
					rowIdx: 2,
					colIdx: 2,
				},
				spellIds: [11366],
				maxPoints: 1,
			},
			{
				fieldName: 'burningSoul',
				location: {
					rowIdx: 2,
					colIdx: 3,
				},
				spellIds: [11083, 12351],
				maxPoints: 2,
			},
			{
				fieldName: 'improvedScorch',
				location: {
					rowIdx: 3,
					colIdx: 0,
				},
				spellIds: [11095, 12872],
				maxPoints: 3,
			},
			{
				//fieldName: 'moltenShields',
				location: {
					rowIdx: 3,
					colIdx: 1,
				},
				spellIds: [11094, 13043],
				maxPoints: 2,
			},
			{
				fieldName: 'masterOfElements',
				location: {
					rowIdx: 3,
					colIdx: 3,
				},
				spellIds: [29074],
				maxPoints: 3,
			},
			{
				fieldName: 'playingWithFire',
				location: {
					rowIdx: 4,
					colIdx: 0,
				},
				spellIds: [31638],
				maxPoints: 3,
			},
			{
				fieldName: 'criticalMass',
				location: {
					rowIdx: 4,
					colIdx: 1,
				},
				spellIds: [11115, 11367],
				maxPoints: 3,
			},
			{
				fieldName: 'blastWave',
				location: {
					rowIdx: 4,
					colIdx: 2,
				},
				prereqLocation: {
					rowIdx: 2,
					colIdx: 2,
				},
				spellIds: [11113],
				maxPoints: 1,
			},
			{
				//fieldName: 'blazingSpeed',
				location: {
					rowIdx: 5,
					colIdx: 0,
				},
				spellIds: [31641],
				maxPoints: 2,
			},
			{
				fieldName: 'firePower',
				location: {
					rowIdx: 5,
					colIdx: 2,
				},
				spellIds: [11124, 12378, 12398],
				maxPoints: 5,
			},
			{
				fieldName: 'pyromaniac',
				location: {
					rowIdx: 6,
					colIdx: 0,
				},
				spellIds: [34293, 34295],
				maxPoints: 3,
			},
			{
				fieldName: 'combustion',
				location: {
					rowIdx: 6,
					colIdx: 1,
				},
				prereqLocation: {
					rowIdx: 4,
					colIdx: 1,
				},
				spellIds: [11129],
				maxPoints: 1,
			},
			{
				fieldName: 'moltenFury',
				location: {
					rowIdx: 6,
					colIdx: 2,
				},
				spellIds: [31679],
				maxPoints: 2,
			},
			{
				fieldName: 'empoweredFire',
				location: {
					rowIdx: 7,
					colIdx: 2,
				},
				spellIds: [31656],
				maxPoints: 5,
			},
			{
				fieldName: 'dragonsBreath',
				location: {
					rowIdx: 8,
					colIdx: 1,
				},
				prereqLocation: {
					rowIdx: 6,
					colIdx: 1,
				},
				spellIds: [31661],
				maxPoints: 1,
			},
		],
	},
	{
		name: 'Frost',
		backgroundUrl: 'https://wow.zamimg.com/images/wow/talents/backgrounds/wrath/61.jpg',
		talents: [
			{
				//fieldName: 'frostWarding',
				location: {
					rowIdx: 0,
					colIdx: 0,
				},
				spellIds: [11189, 28332],
				maxPoints: 2,
			},
			{
				fieldName: 'improvedFrostbolt',
				location: {
					rowIdx: 0,
					colIdx: 1,
				},
				spellIds: [11070, 12473, 16763, 16765],
				maxPoints: 5,
			},
			{
				fieldName: 'precision',
				location: {
					rowIdx: 0,
					colIdx: 2,
				},
				spellIds: [29438],
				maxPoints: 3,
			},
			{
				fieldName: 'iceShards',
				location: {
					rowIdx: 1,
					colIdx: 0,
				},
				spellIds: [11207, 12672, 15047, 15052],
				maxPoints: 5,
			},
			{
				//fieldName: 'frostbite',
				location: {
					rowIdx: 1,
					colIdx: 1,
				},
				spellIds: [11071, 12496],
				maxPoints: 3,
			},
			{
				//fieldName: 'improvedFrostNova',
				location: {
					rowIdx: 1,
					colIdx: 2,
				},
				spellIds: [11165, 12475],
				maxPoints: 2,
			},
			{
				//fieldName: 'permafrost',
				location: {
					rowIdx: 1,
					colIdx: 3,
				},
				spellIds: [11175, 12569, 12571],
				maxPoints: 3,
			},
			{
				fieldName: 'piercingIce',
				location: {
					rowIdx: 2,
					colIdx: 0,
				},
				spellIds: [11151, 12952],
				maxPoints: 3,
			},
			{
				fieldName: 'icyVeins',
				location: {
					rowIdx: 2,
					colIdx: 1,
				},
				spellIds: [12472],
				maxPoints: 1,
			},
			{
				//fieldName: 'improvedBlizzard',
				location: {
					rowIdx: 2,
					colIdx: 3,
				},
				spellIds: [11185, 12487],
				maxPoints: 3,
			},
			{
				//fieldName: 'arcticReach',
				location: {
					rowIdx: 3,
					colIdx: 0,
				},
				spellIds: [16757],
				maxPoints: 2,
			},
			{
				fieldName: 'frostChanneling',
				location: {
					rowIdx: 3,
					colIdx: 1,
				},
				spellIds: [11160, 12518],
				maxPoints: 3,
			},
			{
				fieldName: 'shatter',
				location: {
					rowIdx: 3,
					colIdx: 2,
				},
				prereqLocation: {
					rowIdx: 1,
					colIdx: 2,
				},
				spellIds: [11170, 12982],
				maxPoints: 5,
			},
			{
				//fieldName: 'frozenCore',
				location: {
					rowIdx: 4,
					colIdx: 0,
				},
				spellIds: [31667],
				maxPoints: 3,
			},
			{
				fieldName: 'coldSnap',
				location: {
					rowIdx: 4,
					colIdx: 1,
				},
				spellIds: [11958],
				maxPoints: 1,
			},
			{
				fieldName: 'improvedConeOfCold',
				location: {
					rowIdx: 4,
					colIdx: 2,
				},
				spellIds: [11190, 12489],
				maxPoints: 3,
			},
			{
				fieldName: 'iceFloes',
				location: {
					rowIdx: 5,
					colIdx: 0,
				},
				spellIds: [31670, 31672],
				maxPoints: 2,
			},
			{
				fieldName: 'wintersChill',
				location: {
					rowIdx: 5,
					colIdx: 2,
				},
				spellIds: [11180, 28592],
				maxPoints: 5,
			},
			{
				//fieldName: 'iceBarrier',
				location: {
					rowIdx: 6,
					colIdx: 1,
				},
				prereqLocation: {
					rowIdx: 4,
					colIdx: 1,
				},
				spellIds: [11426],
				maxPoints: 1,
			},
			{
				fieldName: 'arcticWinds',
				location: {
					rowIdx: 6,
					colIdx: 2,
				},
				spellIds: [31674],
				maxPoints: 5,
			},
			{
				fieldName: 'empoweredFrostbolt',
				location: {
					rowIdx: 7,
					colIdx: 1,
				},
				spellIds: [31682],
				maxPoints: 5,
			},
			{
				fieldName: 'summonWaterElemental',
				location: {
					rowIdx: 8,
					colIdx: 1,
				},
				spellIds: [31687],
				maxPoints: 1,
			},
		],
	},
]);
=======
	  "name": "Arcane",
	  "backgroundUrl": "https://wow.zamimg.com/images/wow/talents/backgrounds/wrath/81.jpg",
	  "talents": [
		{
		  "fieldName": "arcaneSubtlety",
		  "location": {
			"rowIdx": 0,
			"colIdx": 0
		  },
		  "spellIds": [
			11210,
			12592
		  ],
		  "maxPoints": 2
		},
		{
		  "fieldName": "arcaneFocus",
		  "location": {
			"rowIdx": 0,
			"colIdx": 1
		  },
		  "spellIds": [
			11222,
			12839,
			12840
		  ],
		  "maxPoints": 3
		},
		{
		  "fieldName": "arcaneStability",
		  "location": {
			"rowIdx": 0,
			"colIdx": 2
		  },
		  "spellIds": [
			11237,
			12463,
			12464,
			16769,
			16770
		  ],
		  "maxPoints": 5
		},
		{
		  "fieldName": "arcaneFortitude",
		  "location": {
			"rowIdx": 1,
			"colIdx": 0
		  },
		  "spellIds": [
			28574,
			54658,
			54659
		  ],
		  "maxPoints": 3
		},
		{
		  "fieldName": "magicAbsorption",
		  "location": {
			"rowIdx": 1,
			"colIdx": 1
		  },
		  "spellIds": [
			29441,
			29444
		  ],
		  "maxPoints": 2
		},
		{
		  "fieldName": "arcaneConcentration",
		  "location": {
			"rowIdx": 1,
			"colIdx": 2
		  },
		  "spellIds": [
			11213,
			12574,
			12575,
			12576,
			12577
		  ],
		  "maxPoints": 5
		},
		{
		  "fieldName": "magicAttunement",
		  "location": {
			"rowIdx": 2,
			"colIdx": 0
		  },
		  "spellIds": [
			11247,
			12606
		  ],
		  "maxPoints": 2
		},
		{
		  "fieldName": "spellImpact",
		  "location": {
			"rowIdx": 2,
			"colIdx": 1
		  },
		  "spellIds": [
			11242,
			12467,
			12469
		  ],
		  "maxPoints": 3
		},
		{
		  "fieldName": "studentOfTheMind",
		  "location": {
			"rowIdx": 2,
			"colIdx": 2
		  },
		  "spellIds": [
			44397,
			44398,
			44399
		  ],
		  "maxPoints": 3
		},
		{
		  "fieldName": "focusMagic",
		  "location": {
			"rowIdx": 2,
			"colIdx": 3
		  },
		  "spellIds": [
			54646
		  ],
		  "maxPoints": 1
		},
		{
		  "fieldName": "arcaneShielding",
		  "location": {
			"rowIdx": 3,
			"colIdx": 0
		  },
		  "spellIds": [
			11252,
			12605
		  ],
		  "maxPoints": 2
		},
		{
		  "fieldName": "improvedCounterspell",
		  "location": {
			"rowIdx": 3,
			"colIdx": 1
		  },
		  "spellIds": [
			11255,
			12598
		  ],
		  "maxPoints": 2
		},
		{
		  "fieldName": "arcaneMeditation",
		  "location": {
			"rowIdx": 3,
			"colIdx": 2
		  },
		  "spellIds": [
			18462,
			18463,
			18464
		  ],
		  "maxPoints": 3
		},
		{
		  "fieldName": "tormentTheWeak",
		  "location": {
			"rowIdx": 3,
			"colIdx": 3
		  },
		  "spellIds": [
			29447,
			55339,
			55340
		  ],
		  "maxPoints": 3
		},
		{
		  "fieldName": "improvedBlink",
		  "location": {
			"rowIdx": 4,
			"colIdx": 0
		  },
		  "spellIds": [
			31569,
			31570
		  ],
		  "maxPoints": 2
		},
		{
		  "fieldName": "presenceOfMind",
		  "location": {
			"rowIdx": 4,
			"colIdx": 1
		  },
		  "spellIds": [
			12043
		  ],
		  "maxPoints": 1,
		  "prereqLocation": {
			"rowIdx": 4,
			"colIdx": 1
		  }
		},
		{
		  "fieldName": "arcaneMind",
		  "location": {
			"rowIdx": 4,
			"colIdx": 3
		  },
		  "spellIds": [
			11232,
			12500,
			12501,
			12502,
			12503
		  ],
		  "maxPoints": 5
		},
		{
		  "fieldName": "prismaticCloak",
		  "location": {
			"rowIdx": 5,
			"colIdx": 0
		  },
		  "spellIds": [
			31574,
			31575,
			54354
		  ],
		  "maxPoints": 3
		},
		{
		  "fieldName": "arcaneInstability",
		  "location": {
			"rowIdx": 5,
			"colIdx": 1
		  },
		  "spellIds": [
			15058,
			15059,
			15060
		  ],
		  "maxPoints": 3,
		  "prereqLocation": {
			"rowIdx": 4,
			"colIdx": 1
		  }
		},
		{
		  "fieldName": "arcanePotency",
		  "location": {
			"rowIdx": 5,
			"colIdx": 2
		  },
		  "spellIds": [
			31571,
			24544,
			31572
		  ],
		  "maxPoints": 2
		},
		{
		  "fieldName": "arcaneEmpowerment",
		  "location": {
			"rowIdx": 6,
			"colIdx": 0
		  },
		  "spellIds": [
			31579,
			31582,
			31583
		  ],
		  "maxPoints": 3
		},
		{
		  "fieldName": "arcanePower",
		  "location": {
			"rowIdx": 6,
			"colIdx": 1
		  },
		  "spellIds": [
			12042
		  ],
		  "maxPoints": 1,
		  "prereqLocation": {
			"rowIdx": 5,
			"colIdx": 1
		  }
		},
		{
		  "fieldName": "incantersAbsorption",
		  "location": {
			"rowIdx": 6,
			"colIdx": 2
		  },
		  "spellIds": [
			44394,
			44395,
			44396
		  ],
		  "maxPoints": 3
		},
		{
		  "fieldName": "arcaneFlows",
		  "location": {
			"rowIdx": 7,
			"colIdx": 1
		  },
		  "spellIds": [
			44378,
			44379
		  ],
		  "maxPoints": 2,
		  "prereqLocation": {
			"rowIdx": 6,
			"colIdx": 1
		  }
		},
		{
		  "fieldName": "mindMastery",
		  "location": {
			"rowIdx": 7,
			"colIdx": 2
		  },
		  "spellIds": [
			31584,
			31585,
			31586,
			31587,
			31588
		  ],
		  "maxPoints": 5
		},
		{
		  "fieldName": "slow",
		  "location": {
			"rowIdx": 8,
			"colIdx": 1
		  },
		  "spellIds": [
			31589
		  ],
		  "maxPoints": 1
		},
		{
		  "fieldName": "missileBarrage",
		  "location": {
			"rowIdx": 8,
			"colIdx": 2
		  },
		  "spellIds": [
			44404,
			54486,
			54488,
			54489,
			54490
		  ],
		  "maxPoints": 5
		},
		{
		  "fieldName": "netherwindPresence",
		  "location": {
			"rowIdx": 9,
			"colIdx": 1
		  },
		  "spellIds": [
			44400,
			44402,
			44403
		  ],
		  "maxPoints": 3
		},
		{
		  "fieldName": "spellPower",
		  "location": {
			"rowIdx": 9,
			"colIdx": 2
		  },
		  "spellIds": [
			35578,
			35581
		  ],
		  "maxPoints": 2
		},
		{
		  "fieldName": "arcaneBarrage",
		  "location": {
			"rowIdx": 10,
			"colIdx": 1
		  },
		  "spellIds": [
			44425
		  ],
		  "maxPoints": 1
		}
	  ]
	},
	{
	  "name": "Fire",
	  "backgroundUrl": "https://wow.zamimg.com/images/wow/talents/backgrounds/wrath/41.jpg",
	  "talents": [
		{
		  "fieldName": "improvedFireBlast",
		  "location": {
			"rowIdx": 0,
			"colIdx": 0
		  },
		  "spellIds": [
			11078,
			11080
		  ],
		  "maxPoints": 2
		},
		{
		  "fieldName": "incineration",
		  "location": {
			"rowIdx": 0,
			"colIdx": 1
		  },
		  "spellIds": [
			18459,
			18460,
			54734
		  ],
		  "maxPoints": 3
		},
		{
		  "fieldName": "improvedFireball",
		  "location": {
			"rowIdx": 0,
			"colIdx": 2
		  },
		  "spellIds": [
			11069,
			12338,
			12339,
			12340,
			12341
		  ],
		  "maxPoints": 5
		},
		{
		  "fieldName": "ignite",
		  "location": {
			"rowIdx": 1,
			"colIdx": 0
		  },
		  "spellIds": [
			11119,
			11120,
			12846,
			12847,
			12848
		  ],
		  "maxPoints": 5
		},
		{
		  "fieldName": "burningDetermination",
		  "location": {
			"rowIdx": 1,
			"colIdx": 1
		  },
		  "spellIds": [
			54747,
			54749
		  ],
		  "maxPoints": 2
		},
		{
		  "fieldName": "worldInFlames",
		  "location": {
			"rowIdx": 1,
			"colIdx": 2
		  },
		  "spellIds": [
			11108,
			12349,
			12350
		  ],
		  "maxPoints": 3
		},
		{
		  "fieldName": "flameThrowing",
		  "location": {
			"rowIdx": 2,
			"colIdx": 0
		  },
		  "spellIds": [
			11100,
			12353
		  ],
		  "maxPoints": 2
		},
		{
		  "fieldName": "impact",
		  "location": {
			"rowIdx": 2,
			"colIdx": 1
		  },
		  "spellIds": [
			11103,
			12357,
			12358
		  ],
		  "maxPoints": 3
		},
		{
		  "fieldName": "pyroblast",
		  "location": {
			"rowIdx": 2,
			"colIdx": 2
		  },
		  "spellIds": [
			11366
		  ],
		  "maxPoints": 1
		},
		{
		  "fieldName": "burningSoul",
		  "location": {
			"rowIdx": 2,
			"colIdx": 3
		  },
		  "spellIds": [
			11083,
			12351
		  ],
		  "maxPoints": 2
		},
		{
		  "fieldName": "improvedScorch",
		  "location": {
			"rowIdx": 3,
			"colIdx": 0
		  },
		  "spellIds": [
			11095,
			12872,
			12873
		  ],
		  "maxPoints": 3
		},
		{
		  "fieldName": "moltenShields",
		  "location": {
			"rowIdx": 3,
			"colIdx": 1
		  },
		  "spellIds": [
			11094,
			13043
		  ],
		  "maxPoints": 2
		},
		{
		  "fieldName": "masterOfElements",
		  "location": {
			"rowIdx": 3,
			"colIdx": 3
		  },
		  "spellIds": [
			29074,
			29075,
			29076
		  ],
		  "maxPoints": 3
		},
		{
		  "fieldName": "playingWithFire",
		  "location": {
			"rowIdx": 4,
			"colIdx": 0
		  },
		  "spellIds": [
			31638,
			31639,
			31640
		  ],
		  "maxPoints": 3
		},
		{
		  "fieldName": "criticalMass",
		  "location": {
			"rowIdx": 4,
			"colIdx": 1
		  },
		  "spellIds": [
			11115,
			11367,
			11368
		  ],
		  "maxPoints": 3
		},
		{
		  "fieldName": "blastWave",
		  "location": {
			"rowIdx": 4,
			"colIdx": 2
		  },
		  "spellIds": [
			11113
		  ],
		  "maxPoints": 1,
		  "prereqLocation": {
			"rowIdx": 2,
			"colIdx": 2
		  }
		},
		{
		  "fieldName": "blazingSpeed",
		  "location": {
			"rowIdx": 5,
			"colIdx": 0
		  },
		  "spellIds": [
			31641,
			31642
		  ],
		  "maxPoints": 2
		},
		{
		  "fieldName": "firePower",
		  "location": {
			"rowIdx": 5,
			"colIdx": 2
		  },
		  "spellIds": [
			11124,
			12378,
			12398,
			12399,
			12400
		  ],
		  "maxPoints": 5
		},
		{
		  "fieldName": "pyromaniac",
		  "location": {
			"rowIdx": 6,
			"colIdx": 0
		  },
		  "spellIds": [
			34293,
			34295,
			34296
		  ],
		  "maxPoints": 3
		},
		{
		  "fieldName": "combustion",
		  "location": {
			"rowIdx": 6,
			"colIdx": 1
		  },
		  "spellIds": [
			11129
		  ],
		  "maxPoints": 1,
		  "prereqLocation": {
			"rowIdx": 4,
			"colIdx": 1
		  }
		},
		{
		  "fieldName": "moltenFury",
		  "location": {
			"rowIdx": 6,
			"colIdx": 2
		  },
		  "spellIds": [
			31679,
			31680
		  ],
		  "maxPoints": 2
		},
		{
		  "fieldName": "fieryPayback",
		  "location": {
			"rowIdx": 7,
			"colIdx": 0
		  },
		  "spellIds": [
			64353,
			64357
		  ],
		  "maxPoints": 2
		},
		{
		  "fieldName": "empoweredFire",
		  "location": {
			"rowIdx": 7,
			"colIdx": 2
		  },
		  "spellIds": [
			31656,
			31657,
			31658
		  ],
		  "maxPoints": 3
		},
		{
		  "fieldName": "firestarter",
		  "location": {
			"rowIdx": 8,
			"colIdx": 0
		  },
		  "spellIds": [
			44442,
			44443
		  ],
		  "maxPoints": 2,
		  "prereqLocation": {
			"rowIdx": 8,
			"colIdx": 1
		  }
		},
		{
		  "fieldName": "dragonsBreath",
		  "location": {
			"rowIdx": 8,
			"colIdx": 1
		  },
		  "spellIds": [
			31661
		  ],
		  "maxPoints": 1,
		  "prereqLocation": {
			"rowIdx": 6,
			"colIdx": 1
		  }
		},
		{
		  "fieldName": "hotStreak",
		  "location": {
			"rowIdx": 8,
			"colIdx": 2
		  },
		  "spellIds": [
			44445,
			44446,
			44448
		  ],
		  "maxPoints": 3
		},
		{
		  "fieldName": "burnout",
		  "location": {
			"rowIdx": 9,
			"colIdx": 1
		  },
		  "spellIds": [
			44449,
			44469,
			44470,
			44471,
			44472
		  ],
		  "maxPoints": 5
		},
		{
		  "fieldName": "livingBomb",
		  "location": {
			"rowIdx": 10,
			"colIdx": 1
		  },
		  "spellIds": [
			44457
		  ],
		  "maxPoints": 1
		}
	  ]
	},
	{
	  "name": "Frost",
	  "backgroundUrl": "https://wow.zamimg.com/images/wow/talents/backgrounds/wrath/61.jpg",
	  "talents": [
		{
		  "fieldName": "frostbite",
		  "location": {
			"rowIdx": 0,
			"colIdx": 0
		  },
		  "spellIds": [
			11071,
			12496,
			12497
		  ],
		  "maxPoints": 3
		},
		{
		  "fieldName": "improvedFrostbolt",
		  "location": {
			"rowIdx": 0,
			"colIdx": 1
		  },
		  "spellIds": [
			11070,
			12473,
			16763,
			16765,
			16766
		  ],
		  "maxPoints": 5
		},
		{
		  "fieldName": "iceFloes",
		  "location": {
			"rowIdx": 0,
			"colIdx": 2
		  },
		  "spellIds": [
			31670,
			31672,
			55094
		  ],
		  "maxPoints": 3
		},
		{
		  "fieldName": "iceShards",
		  "location": {
			"rowIdx": 1,
			"colIdx": 0
		  },
		  "spellIds": [
			11207,
			12672,
			15047
		  ],
		  "maxPoints": 3
		},
		{
		  "fieldName": "frostWarding",
		  "location": {
			"rowIdx": 1,
			"colIdx": 1
		  },
		  "spellIds": [
			11189,
			28332
		  ],
		  "maxPoints": 2
		},
		{
		  "fieldName": "precision",
		  "location": {
			"rowIdx": 1,
			"colIdx": 2
		  },
		  "spellIds": [
			29438,
			29439,
			29440
		  ],
		  "maxPoints": 3
		},
		{
		  "fieldName": "permafrost",
		  "location": {
			"rowIdx": 1,
			"colIdx": 3
		  },
		  "spellIds": [
			11175,
			12569,
			12571
		  ],
		  "maxPoints": 3
		},
		{
		  "fieldName": "piercingIce",
		  "location": {
			"rowIdx": 2,
			"colIdx": 0
		  },
		  "spellIds": [
			11151,
			12952,
			12953
		  ],
		  "maxPoints": 3
		},
		{
		  "fieldName": "icyVeins",
		  "location": {
			"rowIdx": 2,
			"colIdx": 1
		  },
		  "spellIds": [
			12472
		  ],
		  "maxPoints": 1
		},
		{
		  "fieldName": "improvedBlizzard",
		  "location": {
			"rowIdx": 2,
			"colIdx": 2
		  },
		  "spellIds": [
			11185,
			12487,
			12488
		  ],
		  "maxPoints": 3
		},
		{
		  "fieldName": "arcticReach",
		  "location": {
			"rowIdx": 3,
			"colIdx": 0
		  },
		  "spellIds": [
			16757,
			16758
		  ],
		  "maxPoints": 2
		},
		{
		  "fieldName": "frostChanneling",
		  "location": {
			"rowIdx": 3,
			"colIdx": 1
		  },
		  "spellIds": [
			11160,
			12518,
			12519
		  ],
		  "maxPoints": 3
		},
		{
		  "fieldName": "shatter",
		  "location": {
			"rowIdx": 3,
			"colIdx": 2
		  },
		  "spellIds": [
			11170,
			12982,
			12983
		  ],
		  "maxPoints": 3
		},
		{
		  "fieldName": "coldSnap",
		  "location": {
			"rowIdx": 4,
			"colIdx": 1
		  },
		  "spellIds": [
			11958
		  ],
		  "maxPoints": 1,
		  "prereqLocation": {
			"rowIdx": 4,
			"colIdx": 1
		  }
		},
		{
		  "fieldName": "improvedConeOfCold",
		  "location": {
			"rowIdx": 4,
			"colIdx": 2
		  },
		  "spellIds": [
			11190,
			12489,
			12490
		  ],
		  "maxPoints": 3
		},
		{
		  "fieldName": "frozenCore",
		  "location": {
			"rowIdx": 4,
			"colIdx": 3
		  },
		  "spellIds": [
			31667,
			31668,
			31669
		  ],
		  "maxPoints": 3
		},
		{
		  "fieldName": "coldAsIce",
		  "location": {
			"rowIdx": 5,
			"colIdx": 0
		  },
		  "spellIds": [
			55091,
			55092
		  ],
		  "maxPoints": 2
		},
		{
		  "fieldName": "wintersChill",
		  "location": {
			"rowIdx": 5,
			"colIdx": 2
		  },
		  "spellIds": [
			11180,
			28592,
			28593
		  ],
		  "maxPoints": 3
		},
		{
		  "fieldName": "shatteredBarrier",
		  "location": {
			"rowIdx": 6,
			"colIdx": 0
		  },
		  "spellIds": [
			44745,
			54787
		  ],
		  "maxPoints": 2,
		  "prereqLocation": {
			"rowIdx": 6,
			"colIdx": 1
		  }
		},
		{
		  "fieldName": "iceBarrier",
		  "location": {
			"rowIdx": 6,
			"colIdx": 1
		  },
		  "spellIds": [
			11426
		  ],
		  "maxPoints": 1,
		  "prereqLocation": {
			"rowIdx": 4,
			"colIdx": 1
		  }
		},
		{
		  "fieldName": "arcticWinds",
		  "location": {
			"rowIdx": 6,
			"colIdx": 2
		  },
		  "spellIds": [
			31674,
			31675,
			31676,
			31677,
			31678
		  ],
		  "maxPoints": 5
		},
		{
		  "fieldName": "empoweredFrostbolt",
		  "location": {
			"rowIdx": 7,
			"colIdx": 1
		  },
		  "spellIds": [
			31682,
			31683
		  ],
		  "maxPoints": 2
		},
		{
		  "fieldName": "fingersOfFrost",
		  "location": {
			"rowIdx": 7,
			"colIdx": 2
		  },
		  "spellIds": [
			44543,
			44545
		  ],
		  "maxPoints": 2
		},
		{
		  "fieldName": "brainFreeze",
		  "location": {
			"rowIdx": 8,
			"colIdx": 0
		  },
		  "spellIds": [
			44546,
			44548,
			44549
		  ],
		  "maxPoints": 3
		},
		{
		  "fieldName": "summonWaterElemental",
		  "location": {
			"rowIdx": 8,
			"colIdx": 1
		  },
		  "spellIds": [
			31687
		  ],
		  "maxPoints": 1
		},
		{
		  "fieldName": "enduringWinter",
		  "location": {
			"rowIdx": 8,
			"colIdx": 2
		  },
		  "spellIds": [
			44557,
			44560,
			44561
		  ],
		  "maxPoints": 3,
		  "prereqLocation": {
			"rowIdx": 8,
			"colIdx": 1
		  }
		},
		{
		  "fieldName": "chilledToTheBone",
		  "location": {
			"rowIdx": 9,
			"colIdx": 1
		  },
		  "spellIds": [
			44566,
			44567,
			44568,
			44570,
			44571
		  ],
		  "maxPoints": 5
		},
		{
		  "fieldName": "deepFreeze",
		  "location": {
			"rowIdx": 10,
			"colIdx": 1
		  },
		  "spellIds": [
			44572
		  ],
		  "maxPoints": 1
		}
	  ]
	}
  ]);
>>>>>>> c0862d82

export const mageGlyphsConfig: GlyphsConfig = {
	majorGlyphs: {
		[MageMajorGlyph.GlyphOfArcaneBarrage]: {
			name: 'Glyph of Arcane Barrage',
			description: 'Reduces the mana cost of Arcane Barrage by 20%.',
			iconUrl: 'https://wow.zamimg.com/images/wow/icons/large/ability_mage_arcanebarrage.jpg',
		},
		[MageMajorGlyph.GlyphOfArcaneBlast]: {
			name: 'Glyph of Arcane Blast',
			description: 'Increases the damage from your Arcane Blast buff by 3%.',
			iconUrl: 'https://wow.zamimg.com/images/wow/icons/large/spell_arcane_blast.jpg',
		},
		[MageMajorGlyph.GlyphOfArcaneExplosion]: {
			name: 'Glyph of Arcane Explosion',
			description: 'Reduces mana cost of Arcane Explosion by 10%.',
			iconUrl: 'https://wow.zamimg.com/images/wow/icons/large/spell_nature_wispsplode.jpg',
		},
		[MageMajorGlyph.GlyphOfArcaneMissiles]: {
			name: 'Glyph of Arcane Missiles',
			description: 'Increases the critical strike damage bonus of Arcane Missiles by 25%.',
			iconUrl: 'https://wow.zamimg.com/images/wow/icons/large/spell_nature_starfall.jpg',
		},
		[MageMajorGlyph.GlyphOfArcanePower]: {
			name: 'Glyph of Arcane Power',
			description: 'Increases the duration of Arcane Power by 3 sec.',
			iconUrl: 'https://wow.zamimg.com/images/wow/icons/large/spell_nature_lightning.jpg',
		},
		[MageMajorGlyph.GlyphOfBlink]: {
			name: 'Glyph of Blink',
			description: 'Increases the distance you travel with the Blink spell by 5 yards.',
			iconUrl: 'https://wow.zamimg.com/images/wow/icons/large/spell_arcane_blink.jpg',
		},
		[MageMajorGlyph.GlyphOfDeepFreeze]: {
			name: 'Glyph of Deep Freeze',
			description: 'Increases the range of Deep Freeze by 10 yards.',
			iconUrl: 'https://wow.zamimg.com/images/wow/icons/large/ability_mage_deepfreeze.jpg',
		},
		[MageMajorGlyph.GlyphOfEternalWater]: {
			name: 'Glyph of Eternal Water',
			description: 'Your Summon Water Elemental now lasts indefinitely, but your Water Elemental can no longer cast Freeze.',
			iconUrl: 'https://wow.zamimg.com/images/wow/icons/large/spell_frost_summonwaterelemental_2.jpg',
		},
		[MageMajorGlyph.GlyphOfEvocation]: {
			name: 'Glyph of Evocation',
			description: 'Your Evocation ability also causes you to regain 60% of your health over its duration.',
			iconUrl: 'https://wow.zamimg.com/images/wow/icons/large/spell_nature_purge.jpg',
		},
		[MageMajorGlyph.GlyphOfFireBlast]: {
			name: 'Glyph of Fire Blast',
			description: 'Increases the critical strike chance of Fire Blast by 50% when the target is stunned or incapacitated.',
			iconUrl: 'https://wow.zamimg.com/images/wow/icons/large/spell_fire_fireball.jpg',
		},
		[MageMajorGlyph.GlyphOfFireball]: {
			name: 'Glyph of Fireball',
			description: 'Reduces the casting time of your Fireball spell by 0.15 sec, but removes the damage over time effect.',
			iconUrl: 'https://wow.zamimg.com/images/wow/icons/large/spell_fire_flamebolt.jpg',
		},
		[MageMajorGlyph.GlyphOfFrostNova]: {
			name: 'Glyph of Frost Nova',
			description: 'Your Frost Nova targets can take an additional 20% damage before the Frost Nova effect automatically breaks.',
			iconUrl: 'https://wow.zamimg.com/images/wow/icons/large/spell_frost_frostnova.jpg',
		},
		[MageMajorGlyph.GlyphOfFrostbolt]: {
			name: 'Glyph of Frostbolt',
			description: 'Increases the damage dealt by Frostbolt by 5%, but removes the slowing effect.',
			iconUrl: 'https://wow.zamimg.com/images/wow/icons/large/spell_frost_frostbolt02.jpg',
		},
		[MageMajorGlyph.GlyphOfFrostfire]: {
			name: 'Glyph of Frostfire',
			description: 'Increases the initial damage dealt by Frostfire Bolt by 2% and its critical strike chance by 2%.',
			iconUrl: 'https://wow.zamimg.com/images/wow/icons/large/ability_mage_frostfirebolt.jpg',
		},
		[MageMajorGlyph.GlyphOfIceArmor]: {
			name: 'Glyph of Ice Armor',
			description: 'Your Ice Armor and Frost Armor spells grant an additional 50% armor and resistance.',
			iconUrl: 'https://wow.zamimg.com/images/wow/icons/large/spell_frost_frostarmor02.jpg',
		},
		[MageMajorGlyph.GlyphOfIceBarrier]: {
			name: 'Glyph of Ice Barrier',
			description: 'Increases the amount of damage absorbed by your Ice Barrier by 30%.',
			iconUrl: 'https://wow.zamimg.com/images/wow/icons/large/spell_ice_lament.jpg',
		},
		[MageMajorGlyph.GlyphOfIceBlock]: {
			name: 'Glyph of Ice Block',
			description: 'Your Frost Nova cooldown is now reset every time you use Ice Block.',
			iconUrl: 'https://wow.zamimg.com/images/wow/icons/large/spell_frost_frost.jpg',
		},
		[MageMajorGlyph.GlyphOfIceLance]: {
			name: 'Glyph of Ice Lance',
			description: 'Your Ice Lance now causes 4 times damage against frozen targets higher level than you instead of triple damage.',
			iconUrl: 'https://wow.zamimg.com/images/wow/icons/large/spell_frost_frostblast.jpg',
		},
		[MageMajorGlyph.GlyphOfIcyVeins]: {
			name: 'Glyph of Icy Veins',
			description: 'Your Icy Veins ability also removes all movement slowing and cast time slowing effects.',
			iconUrl: 'https://wow.zamimg.com/images/wow/icons/large/spell_frost_coldhearted.jpg',
		},
		[MageMajorGlyph.GlyphOfInvisibility]: {
			name: 'Glyph of Invisibility',
			description: 'Increases the duration of the Invisibility effect by 10 sec.',
			iconUrl: 'https://wow.zamimg.com/images/wow/icons/large/ability_mage_invisibility.jpg',
		},
		[MageMajorGlyph.GlyphOfLivingBomb]: {
			name: 'Glyph of Living Bomb',
			description: 'The periodic damage from your Living Bomb can now be critical strikes.',
			iconUrl: 'https://wow.zamimg.com/images/wow/icons/large/ability_mage_livingbomb.jpg',
		},
		[MageMajorGlyph.GlyphOfMageArmor]: {
			name: 'Glyph of Mage Armor',
			description: 'Your Mage Armor spell grants an additional 20% mana regeneration while casting.',
			iconUrl: 'https://wow.zamimg.com/images/wow/icons/large/spell_magearmor.jpg',
		},
		[MageMajorGlyph.GlyphOfManaGem]: {
			name: 'Glyph of Mana Gem',
			description: 'Increases the mana received from using a mana gem by 40%.',
			iconUrl: 'https://wow.zamimg.com/images/wow/icons/large/inv_misc_gem_stone_01.jpg',
		},
		[MageMajorGlyph.GlyphOfMirrorImage]: {
			name: 'Glyph of Mirror Image',
			description: 'Your Mirror Image spell now creates a 4th copy.',
			iconUrl: 'https://wow.zamimg.com/images/wow/icons/large/spell_magic_lesserinvisibilty.jpg',
		},
		[MageMajorGlyph.GlyphOfMoltenArmor]: {
			name: 'Glyph of Molten Armor',
			description: 'Your Molten Armor grants an additional 20% of your spirit as critical strike rating.',
			iconUrl: 'https://wow.zamimg.com/images/wow/icons/large/ability_mage_moltenarmor.jpg',
		},
		[MageMajorGlyph.GlyphOfPolymorph]: {
			name: 'Glyph of Polymorph',
			description: 'Your Polymorph spell also removes all damage over time effects from the target.',
			iconUrl: 'https://wow.zamimg.com/images/wow/icons/large/spell_nature_polymorph.jpg',
		},
		[MageMajorGlyph.GlyphOfRemoveCurse]: {
			name: 'Glyph of Remove Curse',
			description: 'Your Remove Curse spell also makes the target immune to all curses for 4 sec.',
			iconUrl: 'https://wow.zamimg.com/images/wow/icons/large/spell_nature_removecurse.jpg',
		},
		[MageMajorGlyph.GlyphOfScorch]: {
			name: 'Glyph of Scorch',
			description: 'Increases the damage of your Scorch spell by 20%.',
			iconUrl: 'https://wow.zamimg.com/images/wow/icons/large/spell_fire_soulburn.jpg',
		},
		[MageMajorGlyph.GlyphOfWaterElemental]: {
			name: 'Glyph of Water Elemental',
			description: 'Reduces the cooldown of your Summon Water Elemental spell by 30 sec.',
			iconUrl: 'https://wow.zamimg.com/images/wow/icons/large/spell_frost_summonwaterelemental_2.jpg',
		},
	},
	minorGlyphs: {
		[MageMinorGlyph.GlyphOfArcaneIntellect]: {
			name: 'Glyph of Arcane Intellect',
			description: 'Reduces the mana cost of your Arcane Intellect and Arcane Brilliance spells by 50%.',
			iconUrl: 'https://wow.zamimg.com/images/wow/icons/large/spell_holy_magicalsentry.jpg',
		},
		[MageMinorGlyph.GlyphOfBlastWave]: {
			name: 'Glyph of Blast Wave',
			description: 'The mana cost of your Blast Wave spell is reduced by 15%, but it no longer knocks enemies back.',
			iconUrl: 'https://wow.zamimg.com/images/wow/icons/large/spell_holy_excorcism_02.jpg',
		},
		[MageMinorGlyph.GlyphOfFireWard]: {
			name: 'Glyph of Fire Ward',
			description: 'You have an additional 5% chance to reflect Fire spells while your Fire Ward is active.',
			iconUrl: 'https://wow.zamimg.com/images/wow/icons/large/spell_fire_firearmor.jpg',
		},
		[MageMinorGlyph.GlyphOfFrostArmor]: {
			name: 'Glyph of Frost Armor',
			description: 'Increases the duration of your Frost Armor and Ice Armor spells by 30 min.',
			iconUrl: 'https://wow.zamimg.com/images/wow/icons/large/spell_frost_frostarmor02.jpg',
		},
		[MageMinorGlyph.GlyphOfFrostWard]: {
			name: 'Glyph of Frost Ward',
			description: 'You have an additional 5% chance to reflect Frost spells while your Frost Ward is active.',
			iconUrl: 'https://wow.zamimg.com/images/wow/icons/large/spell_frost_frostward.jpg',
		},
		[MageMinorGlyph.GlyphOfSlowFall]: {
			name: 'Glyph of Slow Fall',
			description: 'Your Slow Fall spell no longer requires a reagent.',
			iconUrl: 'https://wow.zamimg.com/images/wow/icons/large/spell_magic_featherfall.jpg',
		},
		[MageMinorGlyph.GlyphOfThePenguin]: {
			name: 'Glyph of the Penguin',
			description: 'Your Polymorph: Sheep spell polymorphs the target into a penguin instead.',
			iconUrl: 'https://wow.zamimg.com/images/wow/icons/large/inv_misc_penguinpet.jpg',
		},
	},
};<|MERGE_RESOLUTION|>--- conflicted
+++ resolved
@@ -5,661 +5,6 @@
 
 export const mageTalentsConfig: TalentsConfig<MageTalents> = newTalentsConfig([
 	{
-<<<<<<< HEAD
-		name: 'Arcane',
-		backgroundUrl: 'https://wow.zamimg.com/images/wow/talents/backgrounds/wrath/81.jpg',
-		talents: [
-			{
-				fieldName: 'arcaneSubtlety',
-				location: {
-					rowIdx: 0,
-					colIdx: 0,
-				},
-				spellIds: [11210, 12592],
-				maxPoints: 2,
-			},
-			{
-				fieldName: 'arcaneFocus',
-				location: {
-					rowIdx: 0,
-					colIdx: 1,
-				},
-				spellIds: [11222, 12839],
-				maxPoints: 5,
-			},
-			{
-				//fieldName: 'improvedArcaneMissiles',
-				location: {
-					rowIdx: 0,
-					colIdx: 2,
-				},
-				spellIds: [11237, 12463, 12464, 16769],
-				maxPoints: 5,
-			},
-			{
-				fieldName: 'arcaneStability',
-				location: {
-					rowIdx: 1,
-					colIdx: 0,
-				},
-				spellIds: [6057, 6085], //update this
-				maxPoints: 2,
-			},
-			{
-				fieldName: 'magicAbsorption',
-				location: {
-					rowIdx: 1,
-					colIdx: 1,
-				},
-				spellIds: [29441, 29444],
-				maxPoints: 5,
-			},
-			{
-				fieldName: 'arcaneConcentration',
-				location: {
-					rowIdx: 1,
-					colIdx: 2,
-				},
-				spellIds: [11213, 12574],
-				maxPoints: 5,
-			},
-			{
-				fieldName: 'magicAttunement',
-				location: {
-					rowIdx: 2,
-					colIdx: 0,
-				},
-				spellIds: [11247, 12606],
-				maxPoints: 2,
-			},
-			{
-				fieldName: 'spellImpact',
-				location: {
-					rowIdx: 2,
-					colIdx: 1,
-				},
-				spellIds: [11242, 12467, 12469], //update ids
-				maxPoints: 3,
-			},
-			{
-				//fieldName: 'arcaneFortitude',
-				location: {
-					rowIdx: 2,
-					colIdx: 3,
-				},
-				spellIds: [28574],
-				maxPoints: 1,
-			},
-			{
-				//fieldName: 'improvedManaShield',
-				location: {
-					rowIdx: 3,
-					colIdx: 0,
-				},
-				spellIds: [11252, 12605],
-				maxPoints: 2,
-			},
-			{
-				//fieldName: 'improvedCounterspell',
-				location: {
-					rowIdx: 3,
-					colIdx: 1,
-				},
-				spellIds: [11255, 12598],
-				maxPoints: 2,
-			},
-			{
-				fieldName: 'arcaneMeditation',
-				location: {
-					rowIdx: 3,
-					colIdx: 3,
-				},
-				spellIds: [18462],
-				maxPoints: 3,
-			},
-			{
-				//fieldName: 'improvedBlink',
-				location: {
-					rowIdx: 4,
-					colIdx: 0,
-				},
-				spellIds: [31569],
-				maxPoints: 2,
-			},
-			{
-				fieldName: 'presenceOfMind',
-				location: {
-					rowIdx: 4,
-					colIdx: 1,
-				},
-				spellIds: [12043],
-				maxPoints: 1,
-			},
-			{
-				fieldName: 'arcaneMind',
-				location: {
-					rowIdx: 4,
-					colIdx: 3,
-				},
-				spellIds: [11232, 12500],
-				maxPoints: 5,
-			},
-			{
-				//fieldName: 'prismaticCloak',
-				location: {
-					rowIdx: 5,
-					colIdx: 0,
-				},
-				spellIds: [31574],
-				maxPoints: 2,
-			},
-			{
-				fieldName: 'arcaneInstability',
-				location: {
-					rowIdx: 5,
-					colIdx: 1,
-				},
-				prereqLocation: {
-					rowIdx: 4,
-					colIdx: 1,
-				},
-				spellIds: [15058],
-				maxPoints: 3,
-			},
-			{
-				fieldName: 'arcanePotency',
-				location: {
-					rowIdx: 5,
-					colIdx: 2,
-				},
-				prereqLocation: {
-					rowIdx: 1,
-					colIdx: 2,
-				},
-				spellIds: [31571],
-				maxPoints: 3,
-			},
-			{
-				fieldName: 'arcaneEmpowerment',
-				location: {
-					rowIdx: 6,
-					colIdx: 0,
-				},
-				spellIds: [31579, 31582],//update ids
-				maxPoints: 3,
-			},
-			{
-				fieldName: 'arcanePower',
-				location: {
-					rowIdx: 6,
-					colIdx: 1,
-				},
-				prereqLocation: {
-					rowIdx: 5,
-					colIdx: 1,
-				},
-				spellIds: [12042],
-				maxPoints: 1,
-			},
-			{
-				fieldName: 'spellPower',
-				location: {
-					rowIdx: 6,
-					colIdx: 2,
-				},
-				spellIds: [35578, 35581],
-				maxPoints: 2,
-			},
-			{
-				fieldName: 'mindMastery',
-				location: {
-					rowIdx: 7,
-					colIdx: 1,
-				},
-				spellIds: [31584],
-				maxPoints: 5,
-			},
-			{
-				//fieldName: 'slow',
-				location: {
-					rowIdx: 8,
-					colIdx: 1,
-				},
-				spellIds: [31589],
-				maxPoints: 1,
-			},
-		],
-	},
-	{
-		name: 'Fire',
-		backgroundUrl: 'https://wow.zamimg.com/images/wow/talents/backgrounds/wrath/41.jpg',
-		talents: [
-			{
-				fieldName: 'improvedFireball',
-				location: {
-					rowIdx: 0,
-					colIdx: 1,
-				},
-				spellIds: [11069, 12338],
-				maxPoints: 5,
-			},
-			{
-				//fieldName: 'impact',
-				location: {
-					rowIdx: 0,
-					colIdx: 2,
-				},
-				spellIds: [11103, 12357],
-				maxPoints: 5,
-			},
-			{
-				fieldName: 'ignite',
-				location: {
-					rowIdx: 1,
-					colIdx: 0,
-				},
-				spellIds: [11119, 11120, 12846],
-				maxPoints: 5,
-			},
-			{
-				//fieldName: 'flameThrowing',
-				location: {
-					rowIdx: 1,
-					colIdx: 1,
-				},
-				spellIds: [11100, 12353],
-				maxPoints: 2,
-			},
-			{
-				fieldName: 'improvedFireBlast',
-				location: {
-					rowIdx: 1,
-					colIdx: 2,
-				},
-				spellIds: [11078, 11080, 12342],
-				maxPoints: 3,
-			},
-			{
-				fieldName: 'incineration',
-				location: {
-					rowIdx: 2,
-					colIdx: 0,
-				},
-				spellIds: [18459],
-				maxPoints: 2,
-			},
-			{
-				fieldName: 'worldInFlames',
-				location: {
-					rowIdx: 2,
-					colIdx: 1,
-				},
-				spellIds: [11108, 12349],
-				maxPoints: 3,
-			},
-			{
-				fieldName: 'pyroblast',
-				location: {
-					rowIdx: 2,
-					colIdx: 2,
-				},
-				spellIds: [11366],
-				maxPoints: 1,
-			},
-			{
-				fieldName: 'burningSoul',
-				location: {
-					rowIdx: 2,
-					colIdx: 3,
-				},
-				spellIds: [11083, 12351],
-				maxPoints: 2,
-			},
-			{
-				fieldName: 'improvedScorch',
-				location: {
-					rowIdx: 3,
-					colIdx: 0,
-				},
-				spellIds: [11095, 12872],
-				maxPoints: 3,
-			},
-			{
-				//fieldName: 'moltenShields',
-				location: {
-					rowIdx: 3,
-					colIdx: 1,
-				},
-				spellIds: [11094, 13043],
-				maxPoints: 2,
-			},
-			{
-				fieldName: 'masterOfElements',
-				location: {
-					rowIdx: 3,
-					colIdx: 3,
-				},
-				spellIds: [29074],
-				maxPoints: 3,
-			},
-			{
-				fieldName: 'playingWithFire',
-				location: {
-					rowIdx: 4,
-					colIdx: 0,
-				},
-				spellIds: [31638],
-				maxPoints: 3,
-			},
-			{
-				fieldName: 'criticalMass',
-				location: {
-					rowIdx: 4,
-					colIdx: 1,
-				},
-				spellIds: [11115, 11367],
-				maxPoints: 3,
-			},
-			{
-				fieldName: 'blastWave',
-				location: {
-					rowIdx: 4,
-					colIdx: 2,
-				},
-				prereqLocation: {
-					rowIdx: 2,
-					colIdx: 2,
-				},
-				spellIds: [11113],
-				maxPoints: 1,
-			},
-			{
-				//fieldName: 'blazingSpeed',
-				location: {
-					rowIdx: 5,
-					colIdx: 0,
-				},
-				spellIds: [31641],
-				maxPoints: 2,
-			},
-			{
-				fieldName: 'firePower',
-				location: {
-					rowIdx: 5,
-					colIdx: 2,
-				},
-				spellIds: [11124, 12378, 12398],
-				maxPoints: 5,
-			},
-			{
-				fieldName: 'pyromaniac',
-				location: {
-					rowIdx: 6,
-					colIdx: 0,
-				},
-				spellIds: [34293, 34295],
-				maxPoints: 3,
-			},
-			{
-				fieldName: 'combustion',
-				location: {
-					rowIdx: 6,
-					colIdx: 1,
-				},
-				prereqLocation: {
-					rowIdx: 4,
-					colIdx: 1,
-				},
-				spellIds: [11129],
-				maxPoints: 1,
-			},
-			{
-				fieldName: 'moltenFury',
-				location: {
-					rowIdx: 6,
-					colIdx: 2,
-				},
-				spellIds: [31679],
-				maxPoints: 2,
-			},
-			{
-				fieldName: 'empoweredFire',
-				location: {
-					rowIdx: 7,
-					colIdx: 2,
-				},
-				spellIds: [31656],
-				maxPoints: 5,
-			},
-			{
-				fieldName: 'dragonsBreath',
-				location: {
-					rowIdx: 8,
-					colIdx: 1,
-				},
-				prereqLocation: {
-					rowIdx: 6,
-					colIdx: 1,
-				},
-				spellIds: [31661],
-				maxPoints: 1,
-			},
-		],
-	},
-	{
-		name: 'Frost',
-		backgroundUrl: 'https://wow.zamimg.com/images/wow/talents/backgrounds/wrath/61.jpg',
-		talents: [
-			{
-				//fieldName: 'frostWarding',
-				location: {
-					rowIdx: 0,
-					colIdx: 0,
-				},
-				spellIds: [11189, 28332],
-				maxPoints: 2,
-			},
-			{
-				fieldName: 'improvedFrostbolt',
-				location: {
-					rowIdx: 0,
-					colIdx: 1,
-				},
-				spellIds: [11070, 12473, 16763, 16765],
-				maxPoints: 5,
-			},
-			{
-				fieldName: 'precision',
-				location: {
-					rowIdx: 0,
-					colIdx: 2,
-				},
-				spellIds: [29438],
-				maxPoints: 3,
-			},
-			{
-				fieldName: 'iceShards',
-				location: {
-					rowIdx: 1,
-					colIdx: 0,
-				},
-				spellIds: [11207, 12672, 15047, 15052],
-				maxPoints: 5,
-			},
-			{
-				//fieldName: 'frostbite',
-				location: {
-					rowIdx: 1,
-					colIdx: 1,
-				},
-				spellIds: [11071, 12496],
-				maxPoints: 3,
-			},
-			{
-				//fieldName: 'improvedFrostNova',
-				location: {
-					rowIdx: 1,
-					colIdx: 2,
-				},
-				spellIds: [11165, 12475],
-				maxPoints: 2,
-			},
-			{
-				//fieldName: 'permafrost',
-				location: {
-					rowIdx: 1,
-					colIdx: 3,
-				},
-				spellIds: [11175, 12569, 12571],
-				maxPoints: 3,
-			},
-			{
-				fieldName: 'piercingIce',
-				location: {
-					rowIdx: 2,
-					colIdx: 0,
-				},
-				spellIds: [11151, 12952],
-				maxPoints: 3,
-			},
-			{
-				fieldName: 'icyVeins',
-				location: {
-					rowIdx: 2,
-					colIdx: 1,
-				},
-				spellIds: [12472],
-				maxPoints: 1,
-			},
-			{
-				//fieldName: 'improvedBlizzard',
-				location: {
-					rowIdx: 2,
-					colIdx: 3,
-				},
-				spellIds: [11185, 12487],
-				maxPoints: 3,
-			},
-			{
-				//fieldName: 'arcticReach',
-				location: {
-					rowIdx: 3,
-					colIdx: 0,
-				},
-				spellIds: [16757],
-				maxPoints: 2,
-			},
-			{
-				fieldName: 'frostChanneling',
-				location: {
-					rowIdx: 3,
-					colIdx: 1,
-				},
-				spellIds: [11160, 12518],
-				maxPoints: 3,
-			},
-			{
-				fieldName: 'shatter',
-				location: {
-					rowIdx: 3,
-					colIdx: 2,
-				},
-				prereqLocation: {
-					rowIdx: 1,
-					colIdx: 2,
-				},
-				spellIds: [11170, 12982],
-				maxPoints: 5,
-			},
-			{
-				//fieldName: 'frozenCore',
-				location: {
-					rowIdx: 4,
-					colIdx: 0,
-				},
-				spellIds: [31667],
-				maxPoints: 3,
-			},
-			{
-				fieldName: 'coldSnap',
-				location: {
-					rowIdx: 4,
-					colIdx: 1,
-				},
-				spellIds: [11958],
-				maxPoints: 1,
-			},
-			{
-				fieldName: 'improvedConeOfCold',
-				location: {
-					rowIdx: 4,
-					colIdx: 2,
-				},
-				spellIds: [11190, 12489],
-				maxPoints: 3,
-			},
-			{
-				fieldName: 'iceFloes',
-				location: {
-					rowIdx: 5,
-					colIdx: 0,
-				},
-				spellIds: [31670, 31672],
-				maxPoints: 2,
-			},
-			{
-				fieldName: 'wintersChill',
-				location: {
-					rowIdx: 5,
-					colIdx: 2,
-				},
-				spellIds: [11180, 28592],
-				maxPoints: 5,
-			},
-			{
-				//fieldName: 'iceBarrier',
-				location: {
-					rowIdx: 6,
-					colIdx: 1,
-				},
-				prereqLocation: {
-					rowIdx: 4,
-					colIdx: 1,
-				},
-				spellIds: [11426],
-				maxPoints: 1,
-			},
-			{
-				fieldName: 'arcticWinds',
-				location: {
-					rowIdx: 6,
-					colIdx: 2,
-				},
-				spellIds: [31674],
-				maxPoints: 5,
-			},
-			{
-				fieldName: 'empoweredFrostbolt',
-				location: {
-					rowIdx: 7,
-					colIdx: 1,
-				},
-				spellIds: [31682],
-				maxPoints: 5,
-			},
-			{
-				fieldName: 'summonWaterElemental',
-				location: {
-					rowIdx: 8,
-					colIdx: 1,
-				},
-				spellIds: [31687],
-				maxPoints: 1,
-			},
-		],
-	},
-]);
-=======
 	  "name": "Arcane",
 	  "backgroundUrl": "https://wow.zamimg.com/images/wow/talents/backgrounds/wrath/81.jpg",
 	  "talents": [
@@ -1815,7 +1160,6 @@
 	  ]
 	}
   ]);
->>>>>>> c0862d82
 
 export const mageGlyphsConfig: GlyphsConfig = {
 	majorGlyphs: {
