import { WarlockTalents, WarlockMajorGlyph, WarlockMinorGlyph } from '../proto/warlock.js';

import { GlyphsConfig } from './glyphs_picker.js';
import { TalentsConfig, newTalentsConfig } from './talents_picker.js';

export const warlockTalentsConfig: TalentsConfig<WarlockTalents> = newTalentsConfig([
<<<<<<< HEAD
    {
        name: "Affliction",
        backgroundUrl: "https://wow.zamimg.com/images/wow/talents/backgrounds/wotlk/302.jpg",
        talents: [
            {
                fieldName: "improvedCurseOfAgony",
                location: {
                    rowIdx: 0,
                    colIdx: 0
                },
                spellIds: [
                    18827,
                    18829
                ],
                maxPoints: 2
            },
            {
                fieldName: "suppression",
                location: {
                    rowIdx: 0,
                    colIdx: 1
                },
                spellIds: [
                    18174,
                    18175,
                    18176
                ],
                maxPoints: 3
            },
            {
                fieldName: "improvedCorruption",
                location: {
                    rowIdx: 0,
                    colIdx: 2
                },
                spellIds: [
                    17810,
                    17811,
                    17812,
                    17813,
                    17814
                ],
                maxPoints: 5
            },
            {
                fieldName: "improvedCurseOfWeakness",
                location: {
                    rowIdx: 1,
                    colIdx: 0
                },
                spellIds: [
                    18179,
                    18180
                ],
                maxPoints: 2
            },
            {
                fieldName: "improvedDrainSoul",
                location: {
                    rowIdx: 1,
                    colIdx: 1
                },
                spellIds: [
                    18213,
                    18372
                ],
                maxPoints: 2
            },
            {
                fieldName: "improvedLifeTap",
                location: {
                    rowIdx: 1,
                    colIdx: 2
                },
                spellIds: [
                    18182,
                    18183
                ],
                maxPoints: 2
            },
            {
                fieldName: "soulSiphon",
                location: {
                    rowIdx: 1,
                    colIdx: 3
                },
                spellIds: [
                    17804,
                    17805
                ],
                maxPoints: 2
            },
            {
                fieldName: "improvedFear",
                location: {
                    rowIdx: 2,
                    colIdx: 0
                },
                spellIds: [
                    53754,
                    53759
                ],
                maxPoints: 2
            },
            {
                fieldName: "felConcentration",
                location: {
                    rowIdx: 2,
                    colIdx: 1
                },
                spellIds: [
                    17783,
                    17784,
                    17785
                ],
                maxPoints: 3
            },
            {
                fieldName: "amplifyCurse",
                location: {
                    rowIdx: 2,
                    colIdx: 2
                },
                spellIds: [
                    18288
                ],
                maxPoints: 1
            },
            {
                fieldName: "grimReach",
                location: {
                    rowIdx: 3,
                    colIdx: 0
                },
                spellIds: [
                    18218,
                    18219
                ],
                maxPoints: 2
            },
            {
                fieldName: "nightfall",
                location: {
                    rowIdx: 3,
                    colIdx: 1
                },
                spellIds: [
                    18094,
                    18095
                ],
                maxPoints: 2
            },
            {
                fieldName: "empoweredCorruption",
                location: {
                    rowIdx: 3,
                    colIdx: 3
                },
                spellIds: [
                    32381,
                    32382,
                    32383
                ],
                maxPoints: 3
            },
            {
                fieldName: "shadowEmbrace",
                location: {
                    rowIdx: 4,
                    colIdx: 0
                },
                spellIds: [
                    32385,
                    32387,
                    32392,
                    32393,
                    32394
                ],
                maxPoints: 5
            },
            {
                fieldName: "siphonLife",
                location: {
                    rowIdx: 4,
                    colIdx: 1
                },
                spellIds: [
                    63108
                ],
                maxPoints: 1
            },
            {
                fieldName: "curseOfExhaustion",
                location: {
                    rowIdx: 4,
                    colIdx: 2
                },
                spellIds: [
                    18223
                ],
                maxPoints: 1,
                "prereqLocation": {
                    rowIdx: 2,
                    colIdx: 2
                }
            },
            {
                fieldName: "improvedFelhunter",
                location: {
                    rowIdx: 5,
                    colIdx: 0
                },
                spellIds: [
                    54037,
                    54038
                ],
                maxPoints: 2
            },
            {
                fieldName: "shadowMastery",
                location: {
                    rowIdx: 5,
                    colIdx: 1
                },
                spellIds: [
                    18271,
                    18272,
                    18273,
                    18274,
                    18275
                ],
                maxPoints: 5,
                "prereqLocation": {
                    rowIdx: 4,
                    colIdx: 1
                }
            },
            {
                fieldName: "eradication",
                location: {
                    rowIdx: 6,
                    colIdx: 0
                },
                spellIds: [
                    47195,
                    47196,
                    47197
                ],
                maxPoints: 3
            },
            {
                fieldName: "contagion",
                location: {
                    rowIdx: 6,
                    colIdx: 1
                },
                spellIds: [
                    30060,
                    30061,
                    30062,
                    30063,
                    30064
                ],
                maxPoints: 5
            },
            {
                fieldName: "darkPact",
                location: {
                    rowIdx: 6,
                    colIdx: 2
                },
                spellIds: [
                    18220
                ],
                maxPoints: 1
            },
            {
                fieldName: "improvedHowlOfTerror",
                location: {
                    rowIdx: 7,
                    colIdx: 0
                },
                spellIds: [
                    30054,
                    30057
                ],
                maxPoints: 2
            },
            {
                fieldName: "malediction",
                location: {
                    rowIdx: 7,
                    colIdx: 2
                },
                spellIds: [
                    32477,
                    32483,
                    32484
                ],
                maxPoints: 3
            },
            {
                fieldName: "deathsEmbrace",
                location: {
                    rowIdx: 8,
                    colIdx: 0
                },
                spellIds: [
                    47198,
                    47199,
                    47200
                ],
                maxPoints: 3
            },
            {
                fieldName: "unstableAffliction",
                location: {
                    rowIdx: 8,
                    colIdx: 1
                },
                spellIds: [
                    30108
                ],
                maxPoints: 1,
                "prereqLocation": {
                    rowIdx: 6,
                    colIdx: 1
                }
            },
            {
                fieldName: "pandemic",
                location: {
                    rowIdx: 8,
                    colIdx: 2
                },
                spellIds: [
                    58435
                ],
                maxPoints: 1,
                "prereqLocation": {
                    rowIdx: 8,
                    colIdx: 1
                }
            },
            {
                fieldName: "everlastingAffliction",
                location: {
                    rowIdx: 9,
                    colIdx: 1
                },
                spellIds: [
                    47201,
                    47202,
                    47203,
                    47204,
                    47205
                ],
                maxPoints: 5
            },
            {
                fieldName: "haunt",
                location: {
                    rowIdx: 10,
                    colIdx: 1
                },
                spellIds: [
                    48181
                ],
                maxPoints: 1
            }
        ]
    },
    {
        name: "Demonology",
        backgroundUrl: "https://wow.zamimg.com/images/wow/talents/backgrounds/wotlk/303.jpg",
        talents: [
            {
                fieldName: "improvedHealthstone",
                location: {
                    rowIdx: 0,
                    colIdx: 0
                },
                spellIds: [
                    18692,
                    18693
                ],
                maxPoints: 2
            },
            {
                fieldName: "improvedImp",
                location: {
                    rowIdx: 0,
                    colIdx: 1
                },
                spellIds: [
                    18694,
                    18695,
                    18696
                ],
                maxPoints: 3
            },
            {
                fieldName: "demonicEmbrace",
                location: {
                    rowIdx: 0,
                    colIdx: 2
                },
                spellIds: [
                    18697,
                    18698,
                    18699
                ],
                maxPoints: 3
            },
            {
                fieldName: "felSynergy",
                location: {
                    rowIdx: 0,
                    colIdx: 3
                },
                spellIds: [
                    47230,
                    47231
                ],
                maxPoints: 2
            },
            {
                fieldName: "improvedHealthFunnel",
                location: {
                    rowIdx: 1,
                    colIdx: 0
                },
                spellIds: [
                    18703,
                    18704
                ],
                maxPoints: 2
            },
            {
                fieldName: "demonicBrutality",
                location: {
                    rowIdx: 1,
                    colIdx: 1
                },
                spellIds: [
                    18705,
                    18706,
                    18707
                ],
                maxPoints: 3
            },
            {
                fieldName: "felVitality",
                location: {
                    rowIdx: 1,
                    colIdx: 2
                },
                spellIds: [
                    18731,
                    18743,
                    18744
                ],
                maxPoints: 3
            },
            {
                fieldName: "improvedSayaad",
                location: {
                    rowIdx: 2,
                    colIdx: 0
                },
                spellIds: [
                    18754,
                    18755,
                    18756
                ],
                maxPoints: 3
            },
            {
                fieldName: "soulLink",
                location: {
                    rowIdx: 2,
                    colIdx: 1
                },
                spellIds: [
                    19028
                ],
                maxPoints: 1
            },
            {
                fieldName: "felDomination",
                location: {
                    rowIdx: 2,
                    colIdx: 2
                },
                spellIds: [
                    18708
                ],
                maxPoints: 1
            },
            {
                fieldName: "demonicAegis",
                location: {
                    rowIdx: 2,
                    colIdx: 3
                },
                spellIds: [
                    30143,
                    30144,
                    30145
                ],
                maxPoints: 3
            },
            {
                fieldName: "unholyPower",
                location: {
                    rowIdx: 3,
                    colIdx: 1
                },
                spellIds: [
                    18769,
                    18770,
                    18771,
                    18772,
                    18773
                ],
                maxPoints: 5,
                "prereqLocation": {
                    rowIdx: 2,
                    colIdx: 1
                }
            },
            {
                fieldName: "masterSummoner",
                location: {
                    rowIdx: 3,
                    colIdx: 2
                },
                spellIds: [
                    18709,
                    18710
                ],
                maxPoints: 2,
                "prereqLocation": {
                    rowIdx: 2,
                    colIdx: 2
                }
            },
            {
                fieldName: "manaFeed",
                location: {
                    rowIdx: 4,
                    colIdx: 0
                },
                spellIds: [
                    30326
                ],
                maxPoints: 1,
                "prereqLocation": {
                    rowIdx: 3,
                    colIdx: 1
                }
            },
            {
                fieldName: "masterConjuror",
                location: {
                    rowIdx: 4,
                    colIdx: 2
                },
                spellIds: [
                    18767,
                    18768
                ],
                maxPoints: 2
            },
            {
                fieldName: "masterDemonologist",
                location: {
                    rowIdx: 5,
                    colIdx: 1
                },
                spellIds: [
                    23785,
                    23822,
                    23823,
                    23824,
                    23825
                ],
                maxPoints: 5,
                "prereqLocation": {
                    rowIdx: 3,
                    colIdx: 1
                }
            },
            {
                fieldName: "moltenCore",
                location: {
                    rowIdx: 5,
                    colIdx: 2
                },
                spellIds: [
                    47245,
                    47246,
                    47247
                ],
                maxPoints: 3
            },
            {
                fieldName: "demonicResilience",
                location: {
                    rowIdx: 6,
                    colIdx: 0
                },
                spellIds: [
                    30319,
                    30320,
                    30321
                ],
                maxPoints: 3
            },
            {
                fieldName: "demonicEmpowerment",
                location: {
                    rowIdx: 6,
                    colIdx: 1
                },
                spellIds: [
                    47193
                ],
                maxPoints: 1,
                "prereqLocation": {
                    rowIdx: 5,
                    colIdx: 1
                }
            },
            {
                fieldName: "demonicKnowledge",
                location: {
                    rowIdx: 6,
                    colIdx: 2
                },
                spellIds: [
                    35691,
                    35692,
                    35693
                ],
                maxPoints: 3
            },
            {
                fieldName: "demonicTactics",
                location: {
                    rowIdx: 7,
                    colIdx: 1
                },
                spellIds: [
                    30242,
                    30245,
                    30246,
                    30247,
                    30248
                ],
                maxPoints: 5
            },
            {
                fieldName: "decimation",
                location: {
                    rowIdx: 7,
                    colIdx: 2
                },
                spellIds: [
                    63156,
                    63158
                ],
                maxPoints: 2
            },
            {
                fieldName: "improvedDemonicTactics",
                location: {
                    rowIdx: 8,
                    colIdx: 0
                },
                spellIds: [
                    54347,
                    54348,
                    54349
                ],
                maxPoints: 3,
                "prereqLocation": {
                    rowIdx: 7,
                    colIdx: 1
                }
            },
            {
                fieldName: "summonFelguard",
                location: {
                    rowIdx: 8,
                    colIdx: 1
                },
                spellIds: [
                    30146
                ],
                maxPoints: 1
            },
            {
                fieldName: "nemesis",
                location: {
                    rowIdx: 8,
                    colIdx: 2
                },
                spellIds: [
                    63117,
                    63121,
                    63123
                ],
                maxPoints: 3
            },
            {
                fieldName: "demonicPact",
                location: {
                    rowIdx: 9,
                    colIdx: 1
                },
                spellIds: [
                    47236,
                    47237,
                    47238,
                    47239,
                    47240
                ],
                maxPoints: 5
            },
            {
                fieldName: "metamorphosis",
                location: {
                    rowIdx: 10,
                    colIdx: 1
                },
                spellIds: [
                    59672
                ],
                maxPoints: 1
            }
        ]
    },
    {
        name: "Destruction",
        backgroundUrl: "https://wow.zamimg.com/images/wow/talents/backgrounds/wotlk/301.jpg",
        talents: [
            {
                fieldName: "improvedShadowBolt",
                location: {
                    rowIdx: 0,
                    colIdx: 1
                },
                spellIds: [
                    17793,
                    17796,
                    17801,
                    17802,
                    17803
                ],
                maxPoints: 5
            },
            {
                fieldName: "bane",
                location: {
                    rowIdx: 0,
                    colIdx: 2
                },
                spellIds: [
                    17788,
                    17789,
                    17790,
                    17791,
                    17792
                ],
                maxPoints: 5
            },
            {
                fieldName: "aftermath",
                location: {
                    rowIdx: 1,
                    colIdx: 0
                },
                spellIds: [
                    18119,
                    18120
                ],
                maxPoints: 2
            },
            {
                fieldName: "moltenSkin",
                location: {
                    rowIdx: 1,
                    colIdx: 1
                },
                spellIds: [
                    63349,
                    63350,
                    63351
                ],
                maxPoints: 3
            },
            {
                fieldName: "cataclysm",
                location: {
                    rowIdx: 1,
                    colIdx: 2
                },
                spellIds: [
                    17778,
                    17779,
                    17780
                ],
                maxPoints: 3
            },
            {
                fieldName: "demonicPower",
                location: {
                    rowIdx: 2,
                    colIdx: 0
                },
                spellIds: [
                    18126,
                    18127
                ],
                maxPoints: 2
            },
            {
                fieldName: "shadowburn",
                location: {
                    rowIdx: 2,
                    colIdx: 1
                },
                spellIds: [
                    17877
                ],
                maxPoints: 1
            },
            {
                fieldName: "ruin",
                location: {
                    rowIdx: 2,
                    colIdx: 2
                },
                spellIds: [
                    17959,
                    59738,
                    59739,
                    59740,
                    59741
                ],
                maxPoints: 5
            },
            {
                fieldName: "intensity",
                location: {
                    rowIdx: 3,
                    colIdx: 0
                },
                spellIds: [
                    18135,
                    18136
                ],
                maxPoints: 2
            },
            {
                fieldName: "destructiveReach",
                location: {
                    rowIdx: 3,
                    colIdx: 1
                },
                spellIds: [
                    17917,
                    17918
                ],
                maxPoints: 2
            },
            {
                fieldName: "improvedSearingPain",
                location: {
                    rowIdx: 3,
                    colIdx: 3
                },
                spellIds: [
                    17927,
                    17929,
                    17930
                ],
                maxPoints: 3
            },
            {
                fieldName: "backlash",
                location: {
                    rowIdx: 4,
                    colIdx: 0
                },
                spellIds: [
                    34935,
                    34938,
                    34939
                ],
                maxPoints: 3,
                "prereqLocation": {
                    rowIdx: 3,
                    colIdx: 0
                }
            },
            {
                fieldName: "improvedImmolate",
                location: {
                    rowIdx: 4,
                    colIdx: 1
                },
                spellIds: [
                    17815,
                    17833,
                    17834
                ],
                maxPoints: 3
            },
            {
                fieldName: "devastation",
                location: {
                    rowIdx: 4,
                    colIdx: 2
                },
                spellIds: [
                    18130
                ],
                maxPoints: 1,
                "prereqLocation": {
                    rowIdx: 2,
                    colIdx: 2
                }
            },
            {
                fieldName: "netherProtection",
                location: {
                    rowIdx: 5,
                    colIdx: 0
                },
                spellIds: [
                    30299,
                    30301,
                    30302
                ],
                maxPoints: 3
            },
            {
                fieldName: "emberstorm",
                location: {
                    rowIdx: 5,
                    colIdx: 2
                },
                spellIds: [
                    17954,
                    17955,
                    17956,
                    17957,
                    17958
                ],
                maxPoints: 5
            },
            {
                fieldName: "conflagrate",
                location: {
                    rowIdx: 6,
                    colIdx: 1
                },
                spellIds: [
                    17962
                ],
                maxPoints: 1,
                "prereqLocation": {
                    rowIdx: 4,
                    colIdx: 1
                }
            },
            {
                fieldName: "soulLeech",
                location: {
                    rowIdx: 6,
                    colIdx: 2
                },
                spellIds: [
                    30293,
                    30295,
                    30296
                ],
                maxPoints: 3
            },
            {
                fieldName: "pyroclasm",
                location: {
                    rowIdx: 6,
                    colIdx: 3
                },
                spellIds: [
                    18096,
                    18073,
                    63245
                ],
                maxPoints: 3
            },
            {
                fieldName: "shadowAndFlame",
                location: {
                    rowIdx: 7,
                    colIdx: 1
                },
                spellIds: [
                    30288,
                    30289,
                    30290,
                    30291,
                    30292
                ],
                maxPoints: 5
            },
            {
                fieldName: "improvedSoulLeech",
                location: {
                    rowIdx: 7,
                    colIdx: 2
                },
                spellIds: [
                    54117,
                    54118
                ],
                maxPoints: 2,
                "prereqLocation": {
                    rowIdx: 6,
                    colIdx: 2
                }
            },
            {
                fieldName: "backdraft",
                location: {
                    rowIdx: 8,
                    colIdx: 0
                },
                spellIds: [
                    47258,
                    47259,
                    47260
                ],
                maxPoints: 3,
                "prereqLocation": {
                    rowIdx: 6,
                    colIdx: 1
                }
            },
            {
                fieldName: "shadowfury",
                location: {
                    rowIdx: 8,
                    colIdx: 1
                },
                spellIds: [
                    30283
                ],
                maxPoints: 1
            },
            {
                fieldName: "empoweredImp",
                location: {
                    rowIdx: 8,
                    colIdx: 2
                },
                spellIds: [
                    47220,
                    47221,
                    47223
                ],
                maxPoints: 3
            },
            {
                fieldName: "fireAndBrimstone",
                location: {
                    rowIdx: 9,
                    colIdx: 1
                },
                spellIds: [
                    47266,
                    47267,
                    47268,
                    47269,
                    47270
                ],
                maxPoints: 5
            },
            {
                fieldName: "chaosBolt",
                location: {
                    rowIdx: 10,
                    colIdx: 1
                },
                spellIds: [
                    50796
                ],
                maxPoints: 1
            }
        ]
    }
=======
	{
		name: "Affliction",
		backgroundUrl: "https://wow.zamimg.com/images/wow/talents/backgrounds/wrath/302.jpg",
		talents: [
			{
				fieldName: "improvedCurseOfAgony",
				location: {
					rowIdx: 0,
					colIdx: 0
				},
				spellIds: [
					18827,
					18829
				],
				maxPoints: 2
			},
			{
				fieldName: "suppression",
				location: {
					rowIdx: 0,
					colIdx: 1
				},
				spellIds: [
					18174,
					18175,
					18176
				],
				maxPoints: 3
			},
			{
				fieldName: "improvedCorruption",
				location: {
					rowIdx: 0,
					colIdx: 2
				},
				spellIds: [
					17810,
					17811,
					17812,
					17813,
					17814
				],
				maxPoints: 5
			},
			{
				fieldName: "improvedCurseOfWeakness",
				location: {
					rowIdx: 1,
					colIdx: 0
				},
				spellIds: [
					18179,
					18180
				],
				maxPoints: 2
			},
			{
				fieldName: "improvedDrainSoul",
				location: {
					rowIdx: 1,
					colIdx: 1
				},
				spellIds: [
					18213,
					18372
				],
				maxPoints: 2
			},
			{
				fieldName: "improvedLifeTap",
				location: {
					rowIdx: 1,
					colIdx: 2
				},
				spellIds: [
					18182,
					18183
				],
				maxPoints: 2
			},
			{
				fieldName: "soulSiphon",
				location: {
					rowIdx: 1,
					colIdx: 3
				},
				spellIds: [
					17804,
					17805
				],
				maxPoints: 2
			},
			{
				fieldName: "improvedFear",
				location: {
					rowIdx: 2,
					colIdx: 0
				},
				spellIds: [
					53754,
					53759
				],
				maxPoints: 2
			},
			{
				fieldName: "felConcentration",
				location: {
					rowIdx: 2,
					colIdx: 1
				},
				spellIds: [
					17783,
					17784,
					17785
				],
				maxPoints: 3
			},
			{
				fieldName: "amplifyCurse",
				location: {
					rowIdx: 2,
					colIdx: 2
				},
				spellIds: [
					18288
				],
				maxPoints: 1
			},
			{
				fieldName: "grimReach",
				location: {
					rowIdx: 3,
					colIdx: 0
				},
				spellIds: [
					18218,
					18219
				],
				maxPoints: 2
			},
			{
				fieldName: "nightfall",
				location: {
					rowIdx: 3,
					colIdx: 1
				},
				spellIds: [
					18094,
					18095
				],
				maxPoints: 2
			},
			{
				fieldName: "empoweredCorruption",
				location: {
					rowIdx: 3,
					colIdx: 3
				},
				spellIds: [
					32381,
					32382,
					32383
				],
				maxPoints: 3
			},
			{
				fieldName: "shadowEmbrace",
				location: {
					rowIdx: 4,
					colIdx: 0
				},
				spellIds: [
					32385,
					32387,
					32392,
					32393,
					32394
				],
				maxPoints: 5
			},
			{
				fieldName: "siphonLife",
				location: {
					rowIdx: 4,
					colIdx: 1
				},
				spellIds: [
					63108
				],
				maxPoints: 1
			},
			{
				fieldName: "curseOfExhaustion",
				location: {
					rowIdx: 4,
					colIdx: 2
				},
				spellIds: [
					18223
				],
				maxPoints: 1,
				"prereqLocation": {
					rowIdx: 2,
					colIdx: 2
				}
			},
			{
				fieldName: "improvedFelhunter",
				location: {
					rowIdx: 5,
					colIdx: 0
				},
				spellIds: [
					54037,
					54038
				],
				maxPoints: 2
			},
			{
				fieldName: "shadowMastery",
				location: {
					rowIdx: 5,
					colIdx: 1
				},
				spellIds: [
					18271,
					18272,
					18273,
					18274,
					18275
				],
				maxPoints: 5,
				"prereqLocation": {
					rowIdx: 4,
					colIdx: 1
				}
			},
			{
				fieldName: "eradication",
				location: {
					rowIdx: 6,
					colIdx: 0
				},
				spellIds: [
					47195,
					47196,
					47197
				],
				maxPoints: 3
			},
			{
				fieldName: "contagion",
				location: {
					rowIdx: 6,
					colIdx: 1
				},
				spellIds: [
					30060,
					30061,
					30062,
					30063,
					30064
				],
				maxPoints: 5
			},
			{
				fieldName: "darkPact",
				location: {
					rowIdx: 6,
					colIdx: 2
				},
				spellIds: [
					18220
				],
				maxPoints: 1
			},
			{
				fieldName: "improvedHowlOfTerror",
				location: {
					rowIdx: 7,
					colIdx: 0
				},
				spellIds: [
					30054,
					30057
				],
				maxPoints: 2
			},
			{
				fieldName: "malediction",
				location: {
					rowIdx: 7,
					colIdx: 2
				},
				spellIds: [
					32477,
					32483,
					32484
				],
				maxPoints: 3
			},
			{
				fieldName: "deathsEmbrace",
				location: {
					rowIdx: 8,
					colIdx: 0
				},
				spellIds: [
					47198,
					47199,
					47200
				],
				maxPoints: 3
			},
			{
				fieldName: "unstableAffliction",
				location: {
					rowIdx: 8,
					colIdx: 1
				},
				spellIds: [
					30108
				],
				maxPoints: 1,
				"prereqLocation": {
					rowIdx: 6,
					colIdx: 1
				}
			},
			{
				fieldName: "pandemic",
				location: {
					rowIdx: 8,
					colIdx: 2
				},
				spellIds: [
					58435
				],
				maxPoints: 1,
				"prereqLocation": {
					rowIdx: 8,
					colIdx: 1
				}
			},
			{
				fieldName: "everlastingAffliction",
				location: {
					rowIdx: 9,
					colIdx: 1
				},
				spellIds: [
					47201,
					47202,
					47203,
					47204,
					47205
				],
				maxPoints: 5
			},
			{
				fieldName: "haunt",
				location: {
					rowIdx: 10,
					colIdx: 1
				},
				spellIds: [
					48181
				],
				maxPoints: 1
			}
		]
	},
	{
		name: "Demonology",
		backgroundUrl: "https://wow.zamimg.com/images/wow/talents/backgrounds/wrath/303.jpg",
		talents: [
			{
				fieldName: "improvedHealthstone",
				location: {
					rowIdx: 0,
					colIdx: 0
				},
				spellIds: [
					18692,
					18693
				],
				maxPoints: 2
			},
			{
				fieldName: "improvedImp",
				location: {
					rowIdx: 0,
					colIdx: 1
				},
				spellIds: [
					18694,
					18695,
					18696
				],
				maxPoints: 3
			},
			{
				fieldName: "demonicEmbrace",
				location: {
					rowIdx: 0,
					colIdx: 2
				},
				spellIds: [
					18697,
					18698,
					18699
				],
				maxPoints: 3
			},
			{
				fieldName: "felSynergy",
				location: {
					rowIdx: 0,
					colIdx: 3
				},
				spellIds: [
					47230,
					47231
				],
				maxPoints: 2
			},
			{
				fieldName: "improvedHealthFunnel",
				location: {
					rowIdx: 1,
					colIdx: 0
				},
				spellIds: [
					18703,
					18704
				],
				maxPoints: 2
			},
			{
				fieldName: "demonicBrutality",
				location: {
					rowIdx: 1,
					colIdx: 1
				},
				spellIds: [
					18705,
					18706,
					18707
				],
				maxPoints: 3
			},
			{
				fieldName: "felVitality",
				location: {
					rowIdx: 1,
					colIdx: 2
				},
				spellIds: [
					18731,
					18743,
					18744
				],
				maxPoints: 3
			},
			{
				fieldName: "improvedSayaad",
				location: {
					rowIdx: 2,
					colIdx: 0
				},
				spellIds: [
					18754,
					18755,
					18756
				],
				maxPoints: 3
			},
			{
				fieldName: "soulLink",
				location: {
					rowIdx: 2,
					colIdx: 1
				},
				spellIds: [
					19028
				],
				maxPoints: 1
			},
			{
				fieldName: "felDomination",
				location: {
					rowIdx: 2,
					colIdx: 2
				},
				spellIds: [
					18708
				],
				maxPoints: 1
			},
			{
				fieldName: "demonicAegis",
				location: {
					rowIdx: 2,
					colIdx: 3
				},
				spellIds: [
					30143,
					30144,
					30145
				],
				maxPoints: 3
			},
			{
				fieldName: "unholyPower",
				location: {
					rowIdx: 3,
					colIdx: 1
				},
				spellIds: [
					18769,
					18770,
					18771,
					18772,
					18773
				],
				maxPoints: 5,
				"prereqLocation": {
					rowIdx: 2,
					colIdx: 1
				}
			},
			{
				fieldName: "masterSummoner",
				location: {
					rowIdx: 3,
					colIdx: 2
				},
				spellIds: [
					18709,
					18710
				],
				maxPoints: 2,
				"prereqLocation": {
					rowIdx: 2,
					colIdx: 2
				}
			},
			{
				fieldName: "manaFeed",
				location: {
					rowIdx: 4,
					colIdx: 0
				},
				spellIds: [
					30326
				],
				maxPoints: 1,
				"prereqLocation": {
					rowIdx: 3,
					colIdx: 1
				}
			},
			{
				fieldName: "masterConjuror",
				location: {
					rowIdx: 4,
					colIdx: 2
				},
				spellIds: [
					18767,
					18768
				],
				maxPoints: 2
			},
			{
				fieldName: "masterDemonologist",
				location: {
					rowIdx: 5,
					colIdx: 1
				},
				spellIds: [
					23785,
					23822,
					23823,
					23824,
					23825
				],
				maxPoints: 5,
				"prereqLocation": {
					rowIdx: 3,
					colIdx: 1
				}
			},
			{
				fieldName: "moltenCore",
				location: {
					rowIdx: 5,
					colIdx: 2
				},
				spellIds: [
					47245,
					47246,
					47247
				],
				maxPoints: 3
			},
			{
				fieldName: "demonicResilience",
				location: {
					rowIdx: 6,
					colIdx: 0
				},
				spellIds: [
					30319,
					30320,
					30321
				],
				maxPoints: 3
			},
			{
				fieldName: "demonicEmpowerment",
				location: {
					rowIdx: 6,
					colIdx: 1
				},
				spellIds: [
					47193
				],
				maxPoints: 1,
				"prereqLocation": {
					rowIdx: 5,
					colIdx: 1
				}
			},
			{
				fieldName: "demonicKnowledge",
				location: {
					rowIdx: 6,
					colIdx: 2
				},
				spellIds: [
					35691,
					35692,
					35693
				],
				maxPoints: 3
			},
			{
				fieldName: "demonicTactics",
				location: {
					rowIdx: 7,
					colIdx: 1
				},
				spellIds: [
					30242,
					30245,
					30246,
					30247,
					30248
				],
				maxPoints: 5
			},
			{
				fieldName: "decimation",
				location: {
					rowIdx: 7,
					colIdx: 2
				},
				spellIds: [
					63156,
					63158
				],
				maxPoints: 2
			},
			{
				fieldName: "improvedDemonicTactics",
				location: {
					rowIdx: 8,
					colIdx: 0
				},
				spellIds: [
					54347,
					54348,
					54349
				],
				maxPoints: 3,
				"prereqLocation": {
					rowIdx: 7,
					colIdx: 1
				}
			},
			{
				fieldName: "summonFelguard",
				location: {
					rowIdx: 8,
					colIdx: 1
				},
				spellIds: [
					30146
				],
				maxPoints: 1
			},
			{
				fieldName: "nemesis",
				location: {
					rowIdx: 8,
					colIdx: 2
				},
				spellIds: [
					63117,
					63121,
					63123
				],
				maxPoints: 3
			},
			{
				fieldName: "demonicPact",
				location: {
					rowIdx: 9,
					colIdx: 1
				},
				spellIds: [
					47236,
					47237,
					47238,
					47239,
					47240
				],
				maxPoints: 5
			},
			{
				fieldName: "metamorphosis",
				location: {
					rowIdx: 10,
					colIdx: 1
				},
				spellIds: [
					59672
				],
				maxPoints: 1
			}
		]
	},
	{
		name: "Destruction",
		backgroundUrl: "https://wow.zamimg.com/images/wow/talents/backgrounds/wrath/301.jpg",
		talents: [
			{
				fieldName: "improvedShadowBolt",
				location: {
					rowIdx: 0,
					colIdx: 1
				},
				spellIds: [
					17793,
					17796,
					17801,
					17802,
					17803
				],
				maxPoints: 5
			},
			{
				fieldName: "bane",
				location: {
					rowIdx: 0,
					colIdx: 2
				},
				spellIds: [
					17788,
					17789,
					17790,
					17791,
					17792
				],
				maxPoints: 5
			},
			{
				fieldName: "aftermath",
				location: {
					rowIdx: 1,
					colIdx: 0
				},
				spellIds: [
					18119,
					18120
				],
				maxPoints: 2
			},
			{
				fieldName: "moltenSkin",
				location: {
					rowIdx: 1,
					colIdx: 1
				},
				spellIds: [
					63349,
					63350,
					63351
				],
				maxPoints: 3
			},
			{
				fieldName: "cataclysm",
				location: {
					rowIdx: 1,
					colIdx: 2
				},
				spellIds: [
					17778,
					17779,
					17780
				],
				maxPoints: 3
			},
			{
				fieldName: "demonicPower",
				location: {
					rowIdx: 2,
					colIdx: 0
				},
				spellIds: [
					18126,
					18127
				],
				maxPoints: 2
			},
			{
				fieldName: "shadowburn",
				location: {
					rowIdx: 2,
					colIdx: 1
				},
				spellIds: [
					17877
				],
				maxPoints: 1
			},
			{
				fieldName: "ruin",
				location: {
					rowIdx: 2,
					colIdx: 2
				},
				spellIds: [
					17959,
					59738,
					59739,
					59740,
					59741
				],
				maxPoints: 5
			},
			{
				fieldName: "intensity",
				location: {
					rowIdx: 3,
					colIdx: 0
				},
				spellIds: [
					18135,
					18136
				],
				maxPoints: 2
			},
			{
				fieldName: "destructiveReach",
				location: {
					rowIdx: 3,
					colIdx: 1
				},
				spellIds: [
					17917,
					17918
				],
				maxPoints: 2
			},
			{
				fieldName: "improvedSearingPain",
				location: {
					rowIdx: 3,
					colIdx: 3
				},
				spellIds: [
					17927,
					17929,
					17930
				],
				maxPoints: 3
			},
			{
				fieldName: "backlash",
				location: {
					rowIdx: 4,
					colIdx: 0
				},
				spellIds: [
					34935,
					34938,
					34939
				],
				maxPoints: 3,
				"prereqLocation": {
					rowIdx: 3,
					colIdx: 0
				}
			},
			{
				fieldName: "improvedImmolate",
				location: {
					rowIdx: 4,
					colIdx: 1
				},
				spellIds: [
					17815,
					17833,
					17834
				],
				maxPoints: 3
			},
			{
				fieldName: "devastation",
				location: {
					rowIdx: 4,
					colIdx: 2
				},
				spellIds: [
					18130
				],
				maxPoints: 1,
				"prereqLocation": {
					rowIdx: 2,
					colIdx: 2
				}
			},
			{
				fieldName: "netherProtection",
				location: {
					rowIdx: 5,
					colIdx: 0
				},
				spellIds: [
					30299,
					30301,
					30302
				],
				maxPoints: 3
			},
			{
				fieldName: "emberstorm",
				location: {
					rowIdx: 5,
					colIdx: 2
				},
				spellIds: [
					17954,
					17955,
					17956,
					17957,
					17958
				],
				maxPoints: 5
			},
			{
				fieldName: "conflagrate",
				location: {
					rowIdx: 6,
					colIdx: 1
				},
				spellIds: [
					17962
				],
				maxPoints: 1,
				"prereqLocation": {
					rowIdx: 4,
					colIdx: 1
				}
			},
			{
				fieldName: "soulLeech",
				location: {
					rowIdx: 6,
					colIdx: 2
				},
				spellIds: [
					30293,
					30295,
					30296
				],
				maxPoints: 3
			},
			{
				fieldName: "pyroclasm",
				location: {
					rowIdx: 6,
					colIdx: 3
				},
				spellIds: [
					18096,
					18073,
					63245
				],
				maxPoints: 3
			},
			{
				fieldName: "shadowAndFlame",
				location: {
					rowIdx: 7,
					colIdx: 1
				},
				spellIds: [
					30288,
					30289,
					30290,
					30291,
					30292
				],
				maxPoints: 5
			},
			{
				fieldName: "improvedSoulLeech",
				location: {
					rowIdx: 7,
					colIdx: 2
				},
				spellIds: [
					54117,
					54118
				],
				maxPoints: 2,
				"prereqLocation": {
					rowIdx: 6,
					colIdx: 2
				}
			},
			{
				fieldName: "backdraft",
				location: {
					rowIdx: 8,
					colIdx: 0
				},
				spellIds: [
					47258,
					47259,
					47260
				],
				maxPoints: 3,
				"prereqLocation": {
					rowIdx: 6,
					colIdx: 1
				}
			},
			{
				fieldName: "shadowfury",
				location: {
					rowIdx: 8,
					colIdx: 1
				},
				spellIds: [
					30283
				],
				maxPoints: 1
			},
			{
				fieldName: "empoweredImp",
				location: {
					rowIdx: 8,
					colIdx: 2
				},
				spellIds: [
					47220,
					47221,
					47223
				],
				maxPoints: 3
			},
			{
				fieldName: "fireAndBrimstone",
				location: {
					rowIdx: 9,
					colIdx: 1
				},
				spellIds: [
					47266,
					47267,
					47268,
					47269,
					47270
				],
				maxPoints: 5
			},
			{
				fieldName: "chaosBolt",
				location: {
					rowIdx: 10,
					colIdx: 1
				},
				spellIds: [
					50796
				],
				maxPoints: 1
			}
		]
	}
>>>>>>> 1fe64714
]);

export const warlockGlyphsConfig: GlyphsConfig = {
    majorGlyphs: {
        [WarlockMajorGlyph.GlyphOfChaosBolt]: {
            name: 'Glyph of Chaos Bolt',
            description: 'Reduces the cooldown on Chaos Bolt by 2 sec.',
            iconUrl: 'https://wow.zamimg.com/images/wow/icons/large/ability_warlock_chaosbolt.jpg',
        },
        [WarlockMajorGlyph.GlyphOfConflagrate]: {
            name: 'Glyph of Conflagrate',
            description: 'Your Conflagrate spell no longer consumes your Immolate or Shadowflame spell from the target.',
            iconUrl: 'https://wow.zamimg.com/images/wow/icons/large/spell_fire_fireball.jpg',
        },
        [WarlockMajorGlyph.GlyphOfCorruption]: {
            name: 'Glyph of Corruption',
            description: 'Your Corruption spell has a 4% chance to cause you to enter a Shadow Trance state after damaging the opponent. The Shadow Trance state reduces the casting time of your next Shadow Bolt spell by 100%.',
            iconUrl: 'https://wow.zamimg.com/images/wow/icons/large/spell_shadow_abominationexplosion.jpg',
        },
        [WarlockMajorGlyph.GlyphOfCurseOfAgony]: {
            name: 'Glyph of Curse of Agony',
            description: 'Increases the duration of your Curse of Agony by 4 sec.',
            iconUrl: 'https://wow.zamimg.com/images/wow/icons/large/spell_shadow_curseofsargeras.jpg',
        },
        [WarlockMajorGlyph.GlyphOfDeathCoil]: {
            name: 'Glyph of Death Coil',
            description: 'Increases the duration of your Death Coil by 0.5 sec.',
            iconUrl: 'https://wow.zamimg.com/images/wow/icons/large/spell_shadow_deathcoil.jpg',
        },
        [WarlockMajorGlyph.GlyphOfDemonicCircle]: {
            name: 'Glyph of Demonic Circle',
            description: 'Reduces the cooldown on Demonic Circle by 4 sec.',
            iconUrl: 'https://wow.zamimg.com/images/wow/icons/large/spell_shadow_demoniccirclesummon.jpg',
        },
        [WarlockMajorGlyph.GlyphOfFear]: {
            name: 'Glyph of Fear',
            description: 'Increases the damage your Fear target can take before the Fear effect is removed by 20%.',
            iconUrl: 'https://wow.zamimg.com/images/wow/icons/large/spell_shadow_possession.jpg',
        },
        [WarlockMajorGlyph.GlyphOfFelguard]: {
            name: 'Glyph of Felguard',
            description: 'Increases the Felguard\'s total attack power by 20%.',
            iconUrl: 'https://wow.zamimg.com/images/wow/icons/large/spell_shadow_summonfelguard.jpg',
        },
        [WarlockMajorGlyph.GlyphOfFelhunter]: {
            name: 'Glyph of Felhunter',
            description: 'When your Felhunter uses Devour Magic, you will also be healed for that amount.',
            iconUrl: 'https://wow.zamimg.com/images/wow/icons/large/spell_shadow_summonfelhunter.jpg',
        },
        [WarlockMajorGlyph.GlyphOfHaunt]: {
            name: 'Glyph of Haunt',
            description: 'The bonus damage granted by your Haunt spell is increased by an additional 3%.',
            iconUrl: 'https://wow.zamimg.com/images/wow/icons/large/ability_warlock_haunt.jpg',
        },
        [WarlockMajorGlyph.GlyphOfHealthFunnel]: {
            name: 'Glyph of Health Funnel',
            description: 'Reduces the pushback suffered from damaging attacks while channeling your Health Funnel spell by 100%.',
            iconUrl: 'https://wow.zamimg.com/images/wow/icons/large/spell_shadow_lifedrain.jpg',
        },
        [WarlockMajorGlyph.GlyphOfHealthstone]: {
            name: 'Glyph of Healthstone',
            description: 'You receive 30% more healing from using a healthstone.',
            iconUrl: 'https://wow.zamimg.com/images/wow/icons/large/inv_stone_04.jpg',
        },
        [WarlockMajorGlyph.GlyphOfHowlOfTerror]: {
            name: 'Glyph of Howl of Terror',
            description: 'Reduces the cooldown on your Howl of Terror spell by 8 sec.',
            iconUrl: 'https://wow.zamimg.com/images/wow/icons/large/spell_shadow_deathscream.jpg',
        },
        [WarlockMajorGlyph.GlyphOfImmolate]: {
            name: 'Glyph of Immolate',
            description: 'Increases the periodic damage of your Immolate by 10%.',
            iconUrl: 'https://wow.zamimg.com/images/wow/icons/large/spell_fire_immolation.jpg',
        },
        [WarlockMajorGlyph.GlyphOfImp]: {
            name: 'Glyph of Imp',
            description: 'Increases the damage done by your Imp\'s Firebolt spell by 20%.',
            iconUrl: 'https://wow.zamimg.com/images/wow/icons/large/spell_shadow_summonimp.jpg',
        },
        [WarlockMajorGlyph.GlyphOfIncinerate]: {
            name: 'Glyph of Incinerate',
            description: 'Increases the damage done by Incinerate by 5%.',
            iconUrl: 'https://wow.zamimg.com/images/wow/icons/large/spell_fire_burnout.jpg',
        },
        [WarlockMajorGlyph.GlyphOfLifeTap]: {
            name: 'Glyph of Life Tap',
            description: 'When you use Life Tap or Dark Pact, you gain 20% of your Spirit as spell power for 40 sec.',
            iconUrl: 'https://wow.zamimg.com/images/wow/icons/large/spell_shadow_burningspirit.jpg',
        },
        [WarlockMajorGlyph.GlyphOfMetamorphosis]: {
            name: 'Glyph of Metamorphosis',
            description: 'Increases the duration of your Metamorphosis by 6 sec.',
            iconUrl: 'https://wow.zamimg.com/images/wow/icons/large/spell_shadow_demonform.jpg',
        },
        [WarlockMajorGlyph.GlyphOfQuickDecay]: {
            name: 'Glyph of Quick Decay',
            description: 'Your haste now reduces the time between periodic damage ticks of your Corruption spell.',
            iconUrl: 'https://wow.zamimg.com/images/wow/icons/large/spell_shadow_abominationexplosion.jpg',
        },
        [WarlockMajorGlyph.GlyphOfSearingPain]: {
            name: 'Glyph of Searing Pain',
            description: 'Increases the critical strike bonus of your Searing Pain by 20%.',
            iconUrl: 'https://wow.zamimg.com/images/wow/icons/large/spell_fire_soulburn.jpg',
        },
        [WarlockMajorGlyph.GlyphOfShadowBolt]: {
            name: 'Glyph of Shadow Bolt',
            description: 'Reduces the mana cost of your Shadow Bolt by 10%.',
            iconUrl: 'https://wow.zamimg.com/images/wow/icons/large/spell_shadow_shadowbolt.jpg',
        },
        [WarlockMajorGlyph.GlyphOfShadowburn]: {
            name: 'Glyph of Shadowburn',
            description: 'Increases the critical strike chance of Shadowburn by 20% when the target is below 35% health.',
            iconUrl: 'https://wow.zamimg.com/images/wow/icons/large/spell_shadow_scourgebuild.jpg',
        },
        [WarlockMajorGlyph.GlyphOfShadowflame]: {
            name: 'Glyph of Shadowflame',
            description: 'Your Shadowflame also applies a 70% movement speed slow on its victims.',
            iconUrl: 'https://wow.zamimg.com/images/wow/icons/large/ability_warlock_shadowflame.jpg',
        },
        [WarlockMajorGlyph.GlyphOfSiphonLife]: {
            name: 'Glyph of Siphon Life',
            description: 'Increases the healing you receive from your Siphon Life talent by 25%.',
            iconUrl: 'https://wow.zamimg.com/images/wow/icons/large/spell_shadow_requiem.jpg',
        },
        [WarlockMajorGlyph.GlyphOfSoulLink]: {
            name: 'Glyph of Soul Link',
            description: 'Increases the percentage of damage shared via your Soul Link by an additional 5%.',
            iconUrl: 'https://wow.zamimg.com/images/wow/icons/large/spell_shadow_gathershadows.jpg',
        },
        [WarlockMajorGlyph.GlyphOfSoulstone]: {
            name: 'Glyph of Soulstone',
            description: 'Increases the amount of health you gain from resurrecting via a Soulstone by 300%.',
            iconUrl: 'https://wow.zamimg.com/images/wow/icons/large/spell_shadow_soulgem.jpg',
        },
        [WarlockMajorGlyph.GlyphOfSuccubus]: {
            name: 'Glyph of Succubus',
            description: 'Your Succubus\'s Seduction ability also removes all damage over time effects from the target.',
            iconUrl: 'https://wow.zamimg.com/images/wow/icons/large/spell_shadow_summonsuccubus.jpg',
        },
        [WarlockMajorGlyph.GlyphOfUnstableAffliction]: {
            name: 'Glyph of Unstable Affliction',
            description: 'Decreases the casting time of your Unstable Affliction by 0.2 sec.',
            iconUrl: 'https://wow.zamimg.com/images/wow/icons/large/spell_shadow_unstableaffliction_3.jpg',
        },
        [WarlockMajorGlyph.GlyphOfVoidwalker]: {
            name: 'Glyph of Voidwalker',
            description: 'Increases your Voidwalker\'s total Stamina by 20%.',
            iconUrl: 'https://wow.zamimg.com/images/wow/icons/large/spell_shadow_summonvoidwalker.jpg',
        },
    },
    minorGlyphs: {
        [WarlockMinorGlyph.GlyphOfCurseOfExhausion]: {
            name: 'Glyph of Curse of Exhausion',
            description: 'Increases the range of your Curse of Exhaustion spell by 5 yards.',
            iconUrl: 'https://wow.zamimg.com/images/wow/icons/large/spell_shadow_grimward.jpg',
        },
        [WarlockMinorGlyph.GlyphOfDrainSoul]: {
            name: 'Glyph of Drain Soul',
            description: 'Your Drain Soul ability occasionally creates an additional soul shard.',
            iconUrl: 'https://wow.zamimg.com/images/wow/icons/large/spell_shadow_haunting.jpg',
        },
        [WarlockMinorGlyph.GlyphOfEnslaveDemon]: {
            name: 'Glyph of Enslave Demon',
            description: 'Reduces the cast time of your Enslave Demon spell by 50%.',
            iconUrl: 'https://wow.zamimg.com/images/wow/icons/large/spell_shadow_enslavedemon.jpg',
        },
        [WarlockMinorGlyph.GlyphOfKilrogg]: {
            name: 'Glyph of Kilrogg',
            description: 'Increases the movement speed of your Eye of Kilrogg by 50% and allows it to fly in areas where flying mounts are enabled.',
            iconUrl: 'https://wow.zamimg.com/images/wow/icons/large/spell_shadow_evileye.jpg',
        },
        [WarlockMinorGlyph.GlyphOfSouls]: {
            name: 'Glyph of Souls',
            description: 'Reduces the mana cost of your Ritual of Souls spell by 70%.',
            iconUrl: 'https://wow.zamimg.com/images/wow/icons/large/spell_shadow_shadesofdarkness.jpg',
        },
        [WarlockMinorGlyph.GlyphOfUnendingBreath]: {
            name: 'Glyph of Unending Breath',
            description: 'Increases the swim speed of targets affected by your Unending Breath spell by 20%.',
            iconUrl: 'https://wow.zamimg.com/images/wow/icons/large/spell_shadow_demonbreath.jpg',
        },
    },
};<|MERGE_RESOLUTION|>--- conflicted
+++ resolved
@@ -4,1112 +4,6 @@
 import { TalentsConfig, newTalentsConfig } from './talents_picker.js';
 
 export const warlockTalentsConfig: TalentsConfig<WarlockTalents> = newTalentsConfig([
-<<<<<<< HEAD
-    {
-        name: "Affliction",
-        backgroundUrl: "https://wow.zamimg.com/images/wow/talents/backgrounds/wotlk/302.jpg",
-        talents: [
-            {
-                fieldName: "improvedCurseOfAgony",
-                location: {
-                    rowIdx: 0,
-                    colIdx: 0
-                },
-                spellIds: [
-                    18827,
-                    18829
-                ],
-                maxPoints: 2
-            },
-            {
-                fieldName: "suppression",
-                location: {
-                    rowIdx: 0,
-                    colIdx: 1
-                },
-                spellIds: [
-                    18174,
-                    18175,
-                    18176
-                ],
-                maxPoints: 3
-            },
-            {
-                fieldName: "improvedCorruption",
-                location: {
-                    rowIdx: 0,
-                    colIdx: 2
-                },
-                spellIds: [
-                    17810,
-                    17811,
-                    17812,
-                    17813,
-                    17814
-                ],
-                maxPoints: 5
-            },
-            {
-                fieldName: "improvedCurseOfWeakness",
-                location: {
-                    rowIdx: 1,
-                    colIdx: 0
-                },
-                spellIds: [
-                    18179,
-                    18180
-                ],
-                maxPoints: 2
-            },
-            {
-                fieldName: "improvedDrainSoul",
-                location: {
-                    rowIdx: 1,
-                    colIdx: 1
-                },
-                spellIds: [
-                    18213,
-                    18372
-                ],
-                maxPoints: 2
-            },
-            {
-                fieldName: "improvedLifeTap",
-                location: {
-                    rowIdx: 1,
-                    colIdx: 2
-                },
-                spellIds: [
-                    18182,
-                    18183
-                ],
-                maxPoints: 2
-            },
-            {
-                fieldName: "soulSiphon",
-                location: {
-                    rowIdx: 1,
-                    colIdx: 3
-                },
-                spellIds: [
-                    17804,
-                    17805
-                ],
-                maxPoints: 2
-            },
-            {
-                fieldName: "improvedFear",
-                location: {
-                    rowIdx: 2,
-                    colIdx: 0
-                },
-                spellIds: [
-                    53754,
-                    53759
-                ],
-                maxPoints: 2
-            },
-            {
-                fieldName: "felConcentration",
-                location: {
-                    rowIdx: 2,
-                    colIdx: 1
-                },
-                spellIds: [
-                    17783,
-                    17784,
-                    17785
-                ],
-                maxPoints: 3
-            },
-            {
-                fieldName: "amplifyCurse",
-                location: {
-                    rowIdx: 2,
-                    colIdx: 2
-                },
-                spellIds: [
-                    18288
-                ],
-                maxPoints: 1
-            },
-            {
-                fieldName: "grimReach",
-                location: {
-                    rowIdx: 3,
-                    colIdx: 0
-                },
-                spellIds: [
-                    18218,
-                    18219
-                ],
-                maxPoints: 2
-            },
-            {
-                fieldName: "nightfall",
-                location: {
-                    rowIdx: 3,
-                    colIdx: 1
-                },
-                spellIds: [
-                    18094,
-                    18095
-                ],
-                maxPoints: 2
-            },
-            {
-                fieldName: "empoweredCorruption",
-                location: {
-                    rowIdx: 3,
-                    colIdx: 3
-                },
-                spellIds: [
-                    32381,
-                    32382,
-                    32383
-                ],
-                maxPoints: 3
-            },
-            {
-                fieldName: "shadowEmbrace",
-                location: {
-                    rowIdx: 4,
-                    colIdx: 0
-                },
-                spellIds: [
-                    32385,
-                    32387,
-                    32392,
-                    32393,
-                    32394
-                ],
-                maxPoints: 5
-            },
-            {
-                fieldName: "siphonLife",
-                location: {
-                    rowIdx: 4,
-                    colIdx: 1
-                },
-                spellIds: [
-                    63108
-                ],
-                maxPoints: 1
-            },
-            {
-                fieldName: "curseOfExhaustion",
-                location: {
-                    rowIdx: 4,
-                    colIdx: 2
-                },
-                spellIds: [
-                    18223
-                ],
-                maxPoints: 1,
-                "prereqLocation": {
-                    rowIdx: 2,
-                    colIdx: 2
-                }
-            },
-            {
-                fieldName: "improvedFelhunter",
-                location: {
-                    rowIdx: 5,
-                    colIdx: 0
-                },
-                spellIds: [
-                    54037,
-                    54038
-                ],
-                maxPoints: 2
-            },
-            {
-                fieldName: "shadowMastery",
-                location: {
-                    rowIdx: 5,
-                    colIdx: 1
-                },
-                spellIds: [
-                    18271,
-                    18272,
-                    18273,
-                    18274,
-                    18275
-                ],
-                maxPoints: 5,
-                "prereqLocation": {
-                    rowIdx: 4,
-                    colIdx: 1
-                }
-            },
-            {
-                fieldName: "eradication",
-                location: {
-                    rowIdx: 6,
-                    colIdx: 0
-                },
-                spellIds: [
-                    47195,
-                    47196,
-                    47197
-                ],
-                maxPoints: 3
-            },
-            {
-                fieldName: "contagion",
-                location: {
-                    rowIdx: 6,
-                    colIdx: 1
-                },
-                spellIds: [
-                    30060,
-                    30061,
-                    30062,
-                    30063,
-                    30064
-                ],
-                maxPoints: 5
-            },
-            {
-                fieldName: "darkPact",
-                location: {
-                    rowIdx: 6,
-                    colIdx: 2
-                },
-                spellIds: [
-                    18220
-                ],
-                maxPoints: 1
-            },
-            {
-                fieldName: "improvedHowlOfTerror",
-                location: {
-                    rowIdx: 7,
-                    colIdx: 0
-                },
-                spellIds: [
-                    30054,
-                    30057
-                ],
-                maxPoints: 2
-            },
-            {
-                fieldName: "malediction",
-                location: {
-                    rowIdx: 7,
-                    colIdx: 2
-                },
-                spellIds: [
-                    32477,
-                    32483,
-                    32484
-                ],
-                maxPoints: 3
-            },
-            {
-                fieldName: "deathsEmbrace",
-                location: {
-                    rowIdx: 8,
-                    colIdx: 0
-                },
-                spellIds: [
-                    47198,
-                    47199,
-                    47200
-                ],
-                maxPoints: 3
-            },
-            {
-                fieldName: "unstableAffliction",
-                location: {
-                    rowIdx: 8,
-                    colIdx: 1
-                },
-                spellIds: [
-                    30108
-                ],
-                maxPoints: 1,
-                "prereqLocation": {
-                    rowIdx: 6,
-                    colIdx: 1
-                }
-            },
-            {
-                fieldName: "pandemic",
-                location: {
-                    rowIdx: 8,
-                    colIdx: 2
-                },
-                spellIds: [
-                    58435
-                ],
-                maxPoints: 1,
-                "prereqLocation": {
-                    rowIdx: 8,
-                    colIdx: 1
-                }
-            },
-            {
-                fieldName: "everlastingAffliction",
-                location: {
-                    rowIdx: 9,
-                    colIdx: 1
-                },
-                spellIds: [
-                    47201,
-                    47202,
-                    47203,
-                    47204,
-                    47205
-                ],
-                maxPoints: 5
-            },
-            {
-                fieldName: "haunt",
-                location: {
-                    rowIdx: 10,
-                    colIdx: 1
-                },
-                spellIds: [
-                    48181
-                ],
-                maxPoints: 1
-            }
-        ]
-    },
-    {
-        name: "Demonology",
-        backgroundUrl: "https://wow.zamimg.com/images/wow/talents/backgrounds/wotlk/303.jpg",
-        talents: [
-            {
-                fieldName: "improvedHealthstone",
-                location: {
-                    rowIdx: 0,
-                    colIdx: 0
-                },
-                spellIds: [
-                    18692,
-                    18693
-                ],
-                maxPoints: 2
-            },
-            {
-                fieldName: "improvedImp",
-                location: {
-                    rowIdx: 0,
-                    colIdx: 1
-                },
-                spellIds: [
-                    18694,
-                    18695,
-                    18696
-                ],
-                maxPoints: 3
-            },
-            {
-                fieldName: "demonicEmbrace",
-                location: {
-                    rowIdx: 0,
-                    colIdx: 2
-                },
-                spellIds: [
-                    18697,
-                    18698,
-                    18699
-                ],
-                maxPoints: 3
-            },
-            {
-                fieldName: "felSynergy",
-                location: {
-                    rowIdx: 0,
-                    colIdx: 3
-                },
-                spellIds: [
-                    47230,
-                    47231
-                ],
-                maxPoints: 2
-            },
-            {
-                fieldName: "improvedHealthFunnel",
-                location: {
-                    rowIdx: 1,
-                    colIdx: 0
-                },
-                spellIds: [
-                    18703,
-                    18704
-                ],
-                maxPoints: 2
-            },
-            {
-                fieldName: "demonicBrutality",
-                location: {
-                    rowIdx: 1,
-                    colIdx: 1
-                },
-                spellIds: [
-                    18705,
-                    18706,
-                    18707
-                ],
-                maxPoints: 3
-            },
-            {
-                fieldName: "felVitality",
-                location: {
-                    rowIdx: 1,
-                    colIdx: 2
-                },
-                spellIds: [
-                    18731,
-                    18743,
-                    18744
-                ],
-                maxPoints: 3
-            },
-            {
-                fieldName: "improvedSayaad",
-                location: {
-                    rowIdx: 2,
-                    colIdx: 0
-                },
-                spellIds: [
-                    18754,
-                    18755,
-                    18756
-                ],
-                maxPoints: 3
-            },
-            {
-                fieldName: "soulLink",
-                location: {
-                    rowIdx: 2,
-                    colIdx: 1
-                },
-                spellIds: [
-                    19028
-                ],
-                maxPoints: 1
-            },
-            {
-                fieldName: "felDomination",
-                location: {
-                    rowIdx: 2,
-                    colIdx: 2
-                },
-                spellIds: [
-                    18708
-                ],
-                maxPoints: 1
-            },
-            {
-                fieldName: "demonicAegis",
-                location: {
-                    rowIdx: 2,
-                    colIdx: 3
-                },
-                spellIds: [
-                    30143,
-                    30144,
-                    30145
-                ],
-                maxPoints: 3
-            },
-            {
-                fieldName: "unholyPower",
-                location: {
-                    rowIdx: 3,
-                    colIdx: 1
-                },
-                spellIds: [
-                    18769,
-                    18770,
-                    18771,
-                    18772,
-                    18773
-                ],
-                maxPoints: 5,
-                "prereqLocation": {
-                    rowIdx: 2,
-                    colIdx: 1
-                }
-            },
-            {
-                fieldName: "masterSummoner",
-                location: {
-                    rowIdx: 3,
-                    colIdx: 2
-                },
-                spellIds: [
-                    18709,
-                    18710
-                ],
-                maxPoints: 2,
-                "prereqLocation": {
-                    rowIdx: 2,
-                    colIdx: 2
-                }
-            },
-            {
-                fieldName: "manaFeed",
-                location: {
-                    rowIdx: 4,
-                    colIdx: 0
-                },
-                spellIds: [
-                    30326
-                ],
-                maxPoints: 1,
-                "prereqLocation": {
-                    rowIdx: 3,
-                    colIdx: 1
-                }
-            },
-            {
-                fieldName: "masterConjuror",
-                location: {
-                    rowIdx: 4,
-                    colIdx: 2
-                },
-                spellIds: [
-                    18767,
-                    18768
-                ],
-                maxPoints: 2
-            },
-            {
-                fieldName: "masterDemonologist",
-                location: {
-                    rowIdx: 5,
-                    colIdx: 1
-                },
-                spellIds: [
-                    23785,
-                    23822,
-                    23823,
-                    23824,
-                    23825
-                ],
-                maxPoints: 5,
-                "prereqLocation": {
-                    rowIdx: 3,
-                    colIdx: 1
-                }
-            },
-            {
-                fieldName: "moltenCore",
-                location: {
-                    rowIdx: 5,
-                    colIdx: 2
-                },
-                spellIds: [
-                    47245,
-                    47246,
-                    47247
-                ],
-                maxPoints: 3
-            },
-            {
-                fieldName: "demonicResilience",
-                location: {
-                    rowIdx: 6,
-                    colIdx: 0
-                },
-                spellIds: [
-                    30319,
-                    30320,
-                    30321
-                ],
-                maxPoints: 3
-            },
-            {
-                fieldName: "demonicEmpowerment",
-                location: {
-                    rowIdx: 6,
-                    colIdx: 1
-                },
-                spellIds: [
-                    47193
-                ],
-                maxPoints: 1,
-                "prereqLocation": {
-                    rowIdx: 5,
-                    colIdx: 1
-                }
-            },
-            {
-                fieldName: "demonicKnowledge",
-                location: {
-                    rowIdx: 6,
-                    colIdx: 2
-                },
-                spellIds: [
-                    35691,
-                    35692,
-                    35693
-                ],
-                maxPoints: 3
-            },
-            {
-                fieldName: "demonicTactics",
-                location: {
-                    rowIdx: 7,
-                    colIdx: 1
-                },
-                spellIds: [
-                    30242,
-                    30245,
-                    30246,
-                    30247,
-                    30248
-                ],
-                maxPoints: 5
-            },
-            {
-                fieldName: "decimation",
-                location: {
-                    rowIdx: 7,
-                    colIdx: 2
-                },
-                spellIds: [
-                    63156,
-                    63158
-                ],
-                maxPoints: 2
-            },
-            {
-                fieldName: "improvedDemonicTactics",
-                location: {
-                    rowIdx: 8,
-                    colIdx: 0
-                },
-                spellIds: [
-                    54347,
-                    54348,
-                    54349
-                ],
-                maxPoints: 3,
-                "prereqLocation": {
-                    rowIdx: 7,
-                    colIdx: 1
-                }
-            },
-            {
-                fieldName: "summonFelguard",
-                location: {
-                    rowIdx: 8,
-                    colIdx: 1
-                },
-                spellIds: [
-                    30146
-                ],
-                maxPoints: 1
-            },
-            {
-                fieldName: "nemesis",
-                location: {
-                    rowIdx: 8,
-                    colIdx: 2
-                },
-                spellIds: [
-                    63117,
-                    63121,
-                    63123
-                ],
-                maxPoints: 3
-            },
-            {
-                fieldName: "demonicPact",
-                location: {
-                    rowIdx: 9,
-                    colIdx: 1
-                },
-                spellIds: [
-                    47236,
-                    47237,
-                    47238,
-                    47239,
-                    47240
-                ],
-                maxPoints: 5
-            },
-            {
-                fieldName: "metamorphosis",
-                location: {
-                    rowIdx: 10,
-                    colIdx: 1
-                },
-                spellIds: [
-                    59672
-                ],
-                maxPoints: 1
-            }
-        ]
-    },
-    {
-        name: "Destruction",
-        backgroundUrl: "https://wow.zamimg.com/images/wow/talents/backgrounds/wotlk/301.jpg",
-        talents: [
-            {
-                fieldName: "improvedShadowBolt",
-                location: {
-                    rowIdx: 0,
-                    colIdx: 1
-                },
-                spellIds: [
-                    17793,
-                    17796,
-                    17801,
-                    17802,
-                    17803
-                ],
-                maxPoints: 5
-            },
-            {
-                fieldName: "bane",
-                location: {
-                    rowIdx: 0,
-                    colIdx: 2
-                },
-                spellIds: [
-                    17788,
-                    17789,
-                    17790,
-                    17791,
-                    17792
-                ],
-                maxPoints: 5
-            },
-            {
-                fieldName: "aftermath",
-                location: {
-                    rowIdx: 1,
-                    colIdx: 0
-                },
-                spellIds: [
-                    18119,
-                    18120
-                ],
-                maxPoints: 2
-            },
-            {
-                fieldName: "moltenSkin",
-                location: {
-                    rowIdx: 1,
-                    colIdx: 1
-                },
-                spellIds: [
-                    63349,
-                    63350,
-                    63351
-                ],
-                maxPoints: 3
-            },
-            {
-                fieldName: "cataclysm",
-                location: {
-                    rowIdx: 1,
-                    colIdx: 2
-                },
-                spellIds: [
-                    17778,
-                    17779,
-                    17780
-                ],
-                maxPoints: 3
-            },
-            {
-                fieldName: "demonicPower",
-                location: {
-                    rowIdx: 2,
-                    colIdx: 0
-                },
-                spellIds: [
-                    18126,
-                    18127
-                ],
-                maxPoints: 2
-            },
-            {
-                fieldName: "shadowburn",
-                location: {
-                    rowIdx: 2,
-                    colIdx: 1
-                },
-                spellIds: [
-                    17877
-                ],
-                maxPoints: 1
-            },
-            {
-                fieldName: "ruin",
-                location: {
-                    rowIdx: 2,
-                    colIdx: 2
-                },
-                spellIds: [
-                    17959,
-                    59738,
-                    59739,
-                    59740,
-                    59741
-                ],
-                maxPoints: 5
-            },
-            {
-                fieldName: "intensity",
-                location: {
-                    rowIdx: 3,
-                    colIdx: 0
-                },
-                spellIds: [
-                    18135,
-                    18136
-                ],
-                maxPoints: 2
-            },
-            {
-                fieldName: "destructiveReach",
-                location: {
-                    rowIdx: 3,
-                    colIdx: 1
-                },
-                spellIds: [
-                    17917,
-                    17918
-                ],
-                maxPoints: 2
-            },
-            {
-                fieldName: "improvedSearingPain",
-                location: {
-                    rowIdx: 3,
-                    colIdx: 3
-                },
-                spellIds: [
-                    17927,
-                    17929,
-                    17930
-                ],
-                maxPoints: 3
-            },
-            {
-                fieldName: "backlash",
-                location: {
-                    rowIdx: 4,
-                    colIdx: 0
-                },
-                spellIds: [
-                    34935,
-                    34938,
-                    34939
-                ],
-                maxPoints: 3,
-                "prereqLocation": {
-                    rowIdx: 3,
-                    colIdx: 0
-                }
-            },
-            {
-                fieldName: "improvedImmolate",
-                location: {
-                    rowIdx: 4,
-                    colIdx: 1
-                },
-                spellIds: [
-                    17815,
-                    17833,
-                    17834
-                ],
-                maxPoints: 3
-            },
-            {
-                fieldName: "devastation",
-                location: {
-                    rowIdx: 4,
-                    colIdx: 2
-                },
-                spellIds: [
-                    18130
-                ],
-                maxPoints: 1,
-                "prereqLocation": {
-                    rowIdx: 2,
-                    colIdx: 2
-                }
-            },
-            {
-                fieldName: "netherProtection",
-                location: {
-                    rowIdx: 5,
-                    colIdx: 0
-                },
-                spellIds: [
-                    30299,
-                    30301,
-                    30302
-                ],
-                maxPoints: 3
-            },
-            {
-                fieldName: "emberstorm",
-                location: {
-                    rowIdx: 5,
-                    colIdx: 2
-                },
-                spellIds: [
-                    17954,
-                    17955,
-                    17956,
-                    17957,
-                    17958
-                ],
-                maxPoints: 5
-            },
-            {
-                fieldName: "conflagrate",
-                location: {
-                    rowIdx: 6,
-                    colIdx: 1
-                },
-                spellIds: [
-                    17962
-                ],
-                maxPoints: 1,
-                "prereqLocation": {
-                    rowIdx: 4,
-                    colIdx: 1
-                }
-            },
-            {
-                fieldName: "soulLeech",
-                location: {
-                    rowIdx: 6,
-                    colIdx: 2
-                },
-                spellIds: [
-                    30293,
-                    30295,
-                    30296
-                ],
-                maxPoints: 3
-            },
-            {
-                fieldName: "pyroclasm",
-                location: {
-                    rowIdx: 6,
-                    colIdx: 3
-                },
-                spellIds: [
-                    18096,
-                    18073,
-                    63245
-                ],
-                maxPoints: 3
-            },
-            {
-                fieldName: "shadowAndFlame",
-                location: {
-                    rowIdx: 7,
-                    colIdx: 1
-                },
-                spellIds: [
-                    30288,
-                    30289,
-                    30290,
-                    30291,
-                    30292
-                ],
-                maxPoints: 5
-            },
-            {
-                fieldName: "improvedSoulLeech",
-                location: {
-                    rowIdx: 7,
-                    colIdx: 2
-                },
-                spellIds: [
-                    54117,
-                    54118
-                ],
-                maxPoints: 2,
-                "prereqLocation": {
-                    rowIdx: 6,
-                    colIdx: 2
-                }
-            },
-            {
-                fieldName: "backdraft",
-                location: {
-                    rowIdx: 8,
-                    colIdx: 0
-                },
-                spellIds: [
-                    47258,
-                    47259,
-                    47260
-                ],
-                maxPoints: 3,
-                "prereqLocation": {
-                    rowIdx: 6,
-                    colIdx: 1
-                }
-            },
-            {
-                fieldName: "shadowfury",
-                location: {
-                    rowIdx: 8,
-                    colIdx: 1
-                },
-                spellIds: [
-                    30283
-                ],
-                maxPoints: 1
-            },
-            {
-                fieldName: "empoweredImp",
-                location: {
-                    rowIdx: 8,
-                    colIdx: 2
-                },
-                spellIds: [
-                    47220,
-                    47221,
-                    47223
-                ],
-                maxPoints: 3
-            },
-            {
-                fieldName: "fireAndBrimstone",
-                location: {
-                    rowIdx: 9,
-                    colIdx: 1
-                },
-                spellIds: [
-                    47266,
-                    47267,
-                    47268,
-                    47269,
-                    47270
-                ],
-                maxPoints: 5
-            },
-            {
-                fieldName: "chaosBolt",
-                location: {
-                    rowIdx: 10,
-                    colIdx: 1
-                },
-                spellIds: [
-                    50796
-                ],
-                maxPoints: 1
-            }
-        ]
-    }
-=======
 	{
 		name: "Affliction",
 		backgroundUrl: "https://wow.zamimg.com/images/wow/talents/backgrounds/wrath/302.jpg",
@@ -2214,7 +1108,6 @@
 			}
 		]
 	}
->>>>>>> 1fe64714
 ]);
 
 export const warlockGlyphsConfig: GlyphsConfig = {
