--- conflicted
+++ resolved
@@ -2,19 +2,6 @@
 
 import { GlyphsConfig } from './glyphs_picker.js';
 import { TalentsConfig, newTalentsConfig } from './talents_picker.js';
-
-<<<<<<< HEAD
-export class WarlockTalentsPicker extends TalentsPicker<Spec.SpecWarlock> {
-	constructor(parent: HTMLElement, player: Player<Spec.SpecWarlock>) {
-		super(parent, player, warlockTalentsConfig);
-	}
-}
-
-export class WarlockGlyphsPicker extends GlyphsPicker {
-	constructor(parent: HTMLElement, player: Player<any>) {
-		super(parent, player, warlockGlyphsConfig);
-	}
-}
 
 export const warlockTalentsConfig: TalentsConfig<Spec.SpecWarlock> = newTalentsConfig([
     {
@@ -1121,643 +1108,6 @@
             }
         ]
     }
-=======
-export const warlockTalentsConfig: TalentsConfig<WarlockTalents> = newTalentsConfig([
-	{
-		name: 'Affliction',
-		backgroundUrl: 'https://wow.zamimg.com/images/wow/talents/backgrounds/wotlk/302.jpg',
-		talents: [
-			{
-				fieldName: 'suppression',
-				location: {
-					rowIdx: 0,
-					colIdx: 1,
-				},
-				spellIds: [18174],
-				maxPoints: 5,
-			},
-			{
-				fieldName: 'improvedCorruption',
-				location: {
-					rowIdx: 0,
-					colIdx: 2,
-				},
-				spellIds: [17810],
-				maxPoints: 5,
-			},
-			{
-				//fieldName: 'improvedCurseOfWeakness',
-				location: {
-					rowIdx: 1,
-					colIdx: 0,
-				},
-				spellIds: [18179],
-				maxPoints: 2,
-			},
-			{
-				//fieldName: 'improvedDrainSoul',
-				location: {
-					rowIdx: 1,
-					colIdx: 1,
-				},
-				spellIds: [18213, 18372],
-				maxPoints: 2,
-			},
-			{
-				fieldName: 'improvedLifeTap',
-				location: {
-					rowIdx: 1,
-					colIdx: 2,
-				},
-				spellIds: [18182],
-				maxPoints: 2,
-			},
-			{
-				fieldName: 'soulSiphon',
-				location: {
-					rowIdx: 1,
-					colIdx: 3,
-				},
-				spellIds: [17804],
-				maxPoints: 2,
-			},
-			{
-				fieldName: 'improvedCurseOfAgony',
-				location: {
-					rowIdx: 2,
-					colIdx: 0,
-				},
-				spellIds: [18827, 18829],
-				maxPoints: 2,
-			},
-			{
-				//fieldName: 'felConcentration',
-				location: {
-					rowIdx: 2,
-					colIdx: 1,
-				},
-				spellIds: [17783],
-				maxPoints: 5,
-			},
-			{
-				fieldName: 'amplifyCurse',
-				location: {
-					rowIdx: 2,
-					colIdx: 2,
-				},
-				spellIds: [18288],
-				maxPoints: 1,
-			},
-			{
-				//fieldName: 'grimReach',
-				location: {
-					rowIdx: 3,
-					colIdx: 0,
-				},
-				spellIds: [18218],
-				maxPoints: 2,
-			},
-			{
-				fieldName: 'nightfall',
-				location: {
-					rowIdx: 3,
-					colIdx: 1,
-				},
-				spellIds: [18094],
-				maxPoints: 2,
-			},
-			{
-				fieldName: 'empoweredCorruption',
-				location: {
-					rowIdx: 3,
-					colIdx: 3,
-				},
-				spellIds: [32381],
-				maxPoints: 3,
-			},
-			{
-				fieldName: 'shadowEmbrace',
-				location: {
-					rowIdx: 4,
-					colIdx: 0,
-				},
-				spellIds: [32385, 32387, 32392],
-				maxPoints: 5,
-			},
-			{
-				fieldName: 'siphonLife',
-				location: {
-					rowIdx: 4,
-					colIdx: 1,
-				},
-				spellIds: [18265],
-				maxPoints: 1,
-			},
-			{
-				//fieldName: 'curseOfExhaustion',
-				location: {
-					rowIdx: 4,
-					colIdx: 2,
-				},
-				prereqLocation: {
-					rowIdx: 2,
-					colIdx: 2,
-				},
-				spellIds: [18223],
-				maxPoints: 1,
-			},
-			{
-				fieldName: 'shadowMastery',
-				location: {
-					rowIdx: 5,
-					colIdx: 1,
-				},
-				prereqLocation: {
-					rowIdx: 4,
-					colIdx: 1,
-				},
-				spellIds: [18271],
-				maxPoints: 5,
-			},
-			{
-				fieldName: 'contagion',
-				location: {
-					rowIdx: 6,
-					colIdx: 1,
-				},
-				spellIds: [30060],
-				maxPoints: 5,
-			},
-			{
-				fieldName: 'darkPact',
-				location: {
-					rowIdx: 6,
-					colIdx: 2,
-				},
-				spellIds: [18220],
-				maxPoints: 1,
-			},
-			{
-				//fieldName: 'improvedHowlOfTerror',
-				location: {
-					rowIdx: 7,
-					colIdx: 0,
-				},
-				spellIds: [30054, 30057],
-				maxPoints: 2,
-			},
-			{
-				fieldName: 'malediction',
-				location: {
-					rowIdx: 7,
-					colIdx: 2,
-				},
-				spellIds: [32477, 32483],
-				maxPoints: 3,
-			},
-			{
-				fieldName: 'unstableAffliction',
-				location: {
-					rowIdx: 8,
-					colIdx: 1,
-				},
-				prereqLocation: {
-					rowIdx: 6,
-					colIdx: 1,
-				},
-				spellIds: [30108],
-				maxPoints: 1,
-			},
-		],
-	},
-	{
-		name: 'Demonology',
-		backgroundUrl: 'https://wow.zamimg.com/images/wow/talents/backgrounds/wotlk/303.jpg',
-		talents: [
-			{
-				//fieldName: 'improvedHealthstone',
-				location: {
-					rowIdx: 0,
-					colIdx: 0,
-				},
-				spellIds: [18692],
-				maxPoints: 2,
-			},
-			{
-				fieldName: 'improvedImp',
-				location: {
-					rowIdx: 0,
-					colIdx: 1,
-				},
-				spellIds: [18694],
-				maxPoints: 3,
-			},
-			{
-				fieldName: 'demonicEmbrace',
-				location: {
-					rowIdx: 0,
-					colIdx: 2,
-				},
-				spellIds: [18697],
-				maxPoints: 5,
-			},
-			{
-				//fieldName: 'improvedHealthFunnel',
-				location: {
-					rowIdx: 1,
-					colIdx: 0,
-				},
-				spellIds: [18703],
-				maxPoints: 2,
-			},
-			{
-				fieldName: 'improvedVoidwalker',
-				location: {
-					rowIdx: 1,
-					colIdx: 1,
-				},
-				spellIds: [18705],
-				maxPoints: 3,
-			},
-			{
-				fieldName: 'felIntellect',
-				location: {
-					rowIdx: 1,
-					colIdx: 2,
-				},
-				spellIds: [18731, 18743],
-				maxPoints: 3,
-			},
-			{
-				fieldName: 'improvedSayaad',
-				location: {
-					rowIdx: 2,
-					colIdx: 0,
-				},
-				spellIds: [18754],
-				maxPoints: 3,
-			},
-			{
-				//fieldName: 'felDomination',
-				location: {
-					rowIdx: 2,
-					colIdx: 1,
-				},
-				spellIds: [18708],
-				maxPoints: 1,
-			},
-			{
-				fieldName: 'felStamina',
-				location: {
-					rowIdx: 2,
-					colIdx: 2,
-				},
-				spellIds: [18748],
-				maxPoints: 3,
-			},
-			{
-				fieldName: 'demonicAegis',
-				location: {
-					rowIdx: 2,
-					colIdx: 3,
-				},
-				spellIds: [30143],
-				maxPoints: 3,
-			},
-			{
-				//fieldName: 'masterSummoner',
-				location: {
-					rowIdx: 3,
-					colIdx: 1,
-				},
-				prereqLocation: {
-					rowIdx: 2,
-					colIdx: 1,
-				},
-				spellIds: [18709],
-				maxPoints: 2,
-			},
-			{
-				fieldName: 'unholyPower',
-				location: {
-					rowIdx: 3,
-					colIdx: 2,
-				},
-				spellIds: [18769],
-				maxPoints: 5,
-			},
-			{
-				fieldName: 'improvedEnslaveDemon',
-				location: {
-					rowIdx: 4,
-					colIdx: 0,
-				},
-				spellIds: [18821],
-				maxPoints: 2,
-			},
-			{
-				fieldName: 'demonicSacrifice',
-				location: {
-					rowIdx: 4,
-					colIdx: 1,
-				},
-				spellIds: [18788],
-				maxPoints: 1,
-			},
-			{
-				fieldName: 'masterConjuror',
-				location: {
-					rowIdx: 4,
-					colIdx: 3,
-				},
-				spellIds: [18767],
-				maxPoints: 2,
-			},
-			{
-				fieldName: 'manaFeed',
-				location: {
-					rowIdx: 5,
-					colIdx: 0,
-				},
-				spellIds: [30326],
-				maxPoints: 3,
-			},
-			{
-				fieldName: 'masterDemonologist',
-				location: {
-					rowIdx: 5,
-					colIdx: 2,
-				},
-				prereqLocation: {
-					rowIdx: 3,
-					colIdx: 2,
-				},
-				spellIds: [23785, 23822],
-				maxPoints: 5,
-			},
-			{
-				//fieldName: 'demonicResilience',
-				location: {
-					rowIdx: 6,
-					colIdx: 0,
-				},
-				spellIds: [30319],
-				maxPoints: 3,
-			},
-			{
-				fieldName: 'soulLink',
-				location: {
-					rowIdx: 6,
-					colIdx: 1,
-				},
-				prereqLocation: {
-					rowIdx: 4,
-					colIdx: 1,
-				},
-				spellIds: [19028],
-				maxPoints: 1,
-			},
-			{
-				fieldName: 'demonicKnowledge',
-				location: {
-					rowIdx: 6,
-					colIdx: 2,
-				},
-				spellIds: [35691],
-				maxPoints: 3,
-			},
-			{
-				fieldName: 'demonicTactics',
-				location: {
-					rowIdx: 7,
-					colIdx: 1,
-				},
-				spellIds: [30242, 30245],
-				maxPoints: 5,
-			},
-			{
-				fieldName: 'summonFelguard',
-				location: {
-					rowIdx: 8,
-					colIdx: 1,
-				},
-				spellIds: [30146],
-				maxPoints: 1,
-			},
-		],
-	},
-	{
-		name: 'Destruction',
-		backgroundUrl: 'https://wow.zamimg.com/images/wow/talents/backgrounds/wotlk/301.jpg',
-		talents: [
-			{
-				fieldName: 'improvedShadowBolt',
-				location: {
-					rowIdx: 0,
-					colIdx: 1,
-				},
-				spellIds: [17793, 17796, 17801],
-				maxPoints: 5,
-			},
-			{
-				fieldName: 'cataclysm',
-				location: {
-					rowIdx: 0,
-					colIdx: 2,
-				},
-				spellIds: [17778],
-				maxPoints: 5,
-			},
-			{
-				fieldName: 'bane',
-				location: {
-					rowIdx: 1,
-					colIdx: 1,
-				},
-				spellIds: [17788],
-				maxPoints: 5,
-			},
-			{
-				//fieldName: 'aftermath',
-				location: {
-					rowIdx: 1,
-					colIdx: 2,
-				},
-				spellIds: [18119],
-				maxPoints: 5,
-			},
-			{
-				fieldName: 'improvedFirebolt',
-				location: {
-					rowIdx: 2,
-					colIdx: 0,
-				},
-				spellIds: [18126],
-				maxPoints: 2,
-			},
-			{
-				fieldName: 'improvedLashOfPain',
-				location: {
-					rowIdx: 2,
-					colIdx: 1,
-				},
-				spellIds: [18128],
-				maxPoints: 2,
-			},
-			{
-				fieldName: 'devastation',
-				location: {
-					rowIdx: 2,
-					colIdx: 2,
-				},
-				spellIds: [18130],
-				maxPoints: 5,
-			},
-			{
-				fieldName: 'shadowburn',
-				location: {
-					rowIdx: 2,
-					colIdx: 3,
-				},
-				spellIds: [17877],
-				maxPoints: 1,
-			},
-			{
-				//fieldName: 'intensity',
-				location: {
-					rowIdx: 3,
-					colIdx: 0,
-				},
-				spellIds: [18135],
-				maxPoints: 2,
-			},
-			{
-				fieldName: 'destructiveReach',
-				location: {
-					rowIdx: 3,
-					colIdx: 1,
-				},
-				spellIds: [17917],
-				maxPoints: 2,
-			},
-			{
-				fieldName: 'improvedSearingPain',
-				location: {
-					rowIdx: 3,
-					colIdx: 3,
-				},
-				spellIds: [17927, 17929],
-				maxPoints: 3,
-			},
-			{
-				//fieldName: 'pyroclasm',
-				location: {
-					rowIdx: 4,
-					colIdx: 0,
-				},
-				prereqLocation: {
-					rowIdx: 3,
-					colIdx: 0,
-				},
-				spellIds: [18096, 18073],
-				maxPoints: 2,
-			},
-			{
-				fieldName: 'improvedImmolate',
-				location: {
-					rowIdx: 4,
-					colIdx: 1,
-				},
-				spellIds: [17815, 17833],
-				maxPoints: 5,
-			},
-			{
-				fieldName: 'ruin',
-				location: {
-					rowIdx: 4,
-					colIdx: 2,
-				},
-				prereqLocation: {
-					rowIdx: 2,
-					colIdx: 2,
-				},
-				spellIds: [17959],
-				maxPoints: 1,
-			},
-			{
-				//fieldName: 'netherProtection',
-				location: {
-					rowIdx: 5,
-					colIdx: 0,
-				},
-				spellIds: [30299, 30301],
-				maxPoints: 3,
-			},
-			{
-				fieldName: 'emberstorm',
-				location: {
-					rowIdx: 5,
-					colIdx: 2,
-				},
-				spellIds: [17954],
-				maxPoints: 5,
-			},
-			{
-				fieldName: 'backlash',
-				location: {
-					rowIdx: 6,
-					colIdx: 0,
-				},
-				spellIds: [34935, 34938],
-				maxPoints: 3,
-			},
-			{
-				fieldName: 'conflagrate',
-				location: {
-					rowIdx: 6,
-					colIdx: 1,
-				},
-				prereqLocation: {
-					rowIdx: 4,
-					colIdx: 1,
-				},
-				spellIds: [17962],
-				maxPoints: 1,
-			},
-			{
-				fieldName: 'soulLeech',
-				location: {
-					rowIdx: 6,
-					colIdx: 2,
-				},
-				spellIds: [30293, 30295],
-				maxPoints: 3,
-			},
-			{
-				fieldName: 'shadowAndFlame',
-				location: {
-					rowIdx: 7,
-					colIdx: 1,
-				},
-				spellIds: [30288],
-				maxPoints: 5,
-			},
-			{
-				fieldName: 'shadowfury',
-				location: {
-					rowIdx: 8,
-					colIdx: 1,
-				},
-				prereqLocation: {
-					rowIdx: 7,
-					colIdx: 1,
-				},
-				spellIds: [30283],
-				maxPoints: 1,
-			},
-		],
-	},
->>>>>>> a4cb44d4
 ]);
 
 export const warlockGlyphsConfig: GlyphsConfig = {
