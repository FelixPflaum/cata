import { DruidTalents, DruidMajorGlyph, DruidMinorGlyph } from '../proto/druid.js';

import { GlyphsConfig, } from './glyphs_picker.js';
import { TalentsConfig, newTalentsConfig } from './talents_picker.js';

export const druidTalentsConfig: TalentsConfig<DruidTalents> = newTalentsConfig([
<<<<<<< HEAD
    {
        name: 'Balance',
        backgroundUrl: 'https://wow.zamimg.com/images/wow/talents/backgrounds/wotlk/283.jpg',
        talents: [
            {
                fieldName: 'starlightWrath',
                location: {
                    rowIdx: 0,
                    colIdx: 0,
                },
                spellIds: [16814],
                maxPoints: 5,
            },
            {
                //fieldName: 'naturesGrasp',
                location: {
                    rowIdx: 0,
                    colIdx: 1,
                },
                spellIds: [16689],
                maxPoints: 1,
            },
            {
                //fieldName: 'improvedNaturesGrasp',
                location: {
                    rowIdx: 0,
                    colIdx: 2,
                },
                prereqLocation: {
                    rowIdx: 0,
                    colIdx: 1,
                },
                spellIds: [17245, 17247],
                maxPoints: 4,
            },
            {
                //fieldName: 'controlOfNature',
                location: {
                    rowIdx: 1,
                    colIdx: 0,
                },
                spellIds: [16918],
                maxPoints: 3,
            },
            {
                fieldName: 'focusedStarlight',
                location: {
                    rowIdx: 1,
                    colIdx: 1,
                },
                spellIds: [35363],
                maxPoints: 2,
            },
            {
                fieldName: 'improvedMoonfire',
                location: {
                    rowIdx: 1,
                    colIdx: 2,
                },
                spellIds: [16821],
                maxPoints: 2,
            },
            {
                fieldName: 'brambles',
                location: {
                    rowIdx: 2,
                    colIdx: 0,
                },
                spellIds: [16836, 16839],
                maxPoints: 3,
            },
            {
                fieldName: 'insectSwarm',
                location: {
                    rowIdx: 2,
                    colIdx: 2,
                },
                spellIds: [5570],
                maxPoints: 1,
            },
            {
                //fieldName: 'naturesReach',
                location: {
                    rowIdx: 2,
                    colIdx: 3,
                },
                spellIds: [16819],
                maxPoints: 2,
            },
            {
                fieldName: 'vengeance',
                location: {
                    rowIdx: 3,
                    colIdx: 1,
                },
                prereqLocation: {
                    rowIdx: 1,
                    colIdx: 1,
                },
                spellIds: [16909],
                maxPoints: 5,
            },
            {
                //fieldName: 'celestialFocus',
                location: {
                    rowIdx: 3,
                    colIdx: 2,
                },
                spellIds: [16850, 16923],
                maxPoints: 3,
            },
            {
                fieldName: 'lunarGuidance',
                location: {
                    rowIdx: 4,
                    colIdx: 0,
                },
                spellIds: [33589],
                maxPoints: 3,
            },
            {
                fieldName: 'naturesGrace',
                location: {
                    rowIdx: 4,
                    colIdx: 1,
                },
                spellIds: [16880],
                maxPoints: 1,
            },
            {
                fieldName: 'moonglow',
                location: {
                    rowIdx: 4,
                    colIdx: 2,
                },
                spellIds: [16845],
                maxPoints: 3,
            },
            {
                fieldName: 'moonfury',
                location: {
                    rowIdx: 5,
                    colIdx: 1,
                },
                prereqLocation: {
                    rowIdx: 4,
                    colIdx: 1,
                },
                spellIds: [16896, 16897, 16899],
                maxPoints: 5,
            },
            {
                fieldName: 'balanceOfPower',
                location: {
                    rowIdx: 5,
                    colIdx: 2,
                },
                spellIds: [33592, 33596],
                maxPoints: 2,
            },
            {
                fieldName: 'dreamstate',
                location: {
                    rowIdx: 6,
                    colIdx: 0,
                },
                spellIds: [33597, 33599, 33956],
                maxPoints: 3,
            },
            {
                fieldName: 'moonkinForm',
                location: {
                    rowIdx: 6,
                    colIdx: 1,
                },
                spellIds: [24858],
                maxPoints: 1,
            },
            {
                fieldName: 'improvedFaerieFire',
                location: {
                    rowIdx: 6,
                    colIdx: 2,
                },
                spellIds: [33600],
                maxPoints: 3,
            },
            {
                fieldName: 'wrathOfCenarius',
                location: {
                    rowIdx: 7,
                    colIdx: 1,
                },
                spellIds: [33603],
                maxPoints: 5,
            },
            {
                fieldName: 'forceOfNature',
                location: {
                    rowIdx: 8,
                    colIdx: 1,
                },
                spellIds: [33831],
                maxPoints: 1,
            },
        ],
    },
    {
        name: 'Feral Combat',
        backgroundUrl: 'https://wow.zamimg.com/images/wow/talents/backgrounds/wotlk/281.jpg',
        talents: [
            {
                fieldName: 'ferocity',
                location: {
                    rowIdx: 0,
                    colIdx: 1,
                },
                spellIds: [16934],
                maxPoints: 5,
            },
            {
                fieldName: 'feralAggression',
                location: {
                    rowIdx: 0,
                    colIdx: 2,
                },
                spellIds: [16858],
                maxPoints: 5,
            },
            {
                fieldName: 'feralInstinct',
                location: {
                    rowIdx: 1,
                    colIdx: 0,
                },
                spellIds: [16947],
                maxPoints: 3,
            },
            {
                //fieldName: 'brutalImpact',
                location: {
                    rowIdx: 1,
                    colIdx: 1,
                },
                spellIds: [16940],
                maxPoints: 2,
            },
            {
                fieldName: 'thickHide',
                location: {
                    rowIdx: 1,
                    colIdx: 2,
                },
                spellIds: [16929],
                maxPoints: 3,
            },
            {
                fieldName: 'feralSwiftness',
                location: {
                    rowIdx: 2,
                    colIdx: 0,
                },
                spellIds: [17002, 24866],
                maxPoints: 2,
            },
            {
                //fieldName: 'feralCharge',
                location: {
                    rowIdx: 2,
                    colIdx: 1,
                },
                spellIds: [16979],
                maxPoints: 1,
            },
            {
                fieldName: 'sharpenedClaws',
                location: {
                    rowIdx: 2,
                    colIdx: 2,
                },
                spellIds: [16942],
                maxPoints: 3,
            },
            {
                fieldName: 'shreddingAttacks',
                location: {
                    rowIdx: 3,
                    colIdx: 0,
                },
                spellIds: [16966, 16968],
                maxPoints: 2,
            },
            {
                fieldName: 'predatoryStrikes',
                location: {
                    rowIdx: 3,
                    colIdx: 1,
                },
                spellIds: [16972, 16974],
                maxPoints: 3,
            },
            {
                fieldName: 'primalFury',
                location: {
                    rowIdx: 3,
                    colIdx: 2,
                },
                spellIds: [37116],
                maxPoints: 2,
            },
            {
                fieldName: 'savageFury',
                location: {
                    rowIdx: 4,
                    colIdx: 0,
                },
                spellIds: [16998],
                maxPoints: 2,
            },
            {
                fieldName: 'faerieFire',
                location: {
                    rowIdx: 4,
                    colIdx: 2,
                },
                spellIds: [16857],
                maxPoints: 1,
            },
            {
                //fieldName: 'nurturingInstinct',
                location: {
                    rowIdx: 4,
                    colIdx: 3,
                },
                spellIds: [33872],
                maxPoints: 2,
            },
            {
                fieldName: 'heartOfTheWild',
                location: {
                    rowIdx: 5,
                    colIdx: 1,
                },
                prereqLocation: {
                    rowIdx: 3,
                    colIdx: 1,
                },
                spellIds: [17003, 17004, 17005, 17006, 24894],
                maxPoints: 5,
            },
            {
                fieldName: 'survivalOfTheFittest',
                location: {
                    rowIdx: 5,
                    colIdx: 2,
                },
                spellIds: [33853, 33855],
                maxPoints: 3,
            },
            {
                //fieldName: 'primalTenacity',
                location: {
                    rowIdx: 6,
                    colIdx: 0,
                },
                spellIds: [33851, 33852, 33957],
                maxPoints: 3,
            },
            {
                fieldName: 'leaderOfThePack',
                location: {
                    rowIdx: 6,
                    colIdx: 1,
                },
                spellIds: [17007],
                maxPoints: 1,
            },
            {
                fieldName: 'improvedLeaderOfThePack',
                location: {
                    rowIdx: 6,
                    colIdx: 2,
                },
                prereqLocation: {
                    rowIdx: 6,
                    colIdx: 1,
                },
                spellIds: [34297, 34300],
                maxPoints: 2,
            },
            {
                fieldName: 'predatoryInstincts',
                location: {
                    rowIdx: 7,
                    colIdx: 2,
                },
                spellIds: [33859, 33866],
                maxPoints: 5,
            },
            {
                fieldName: 'mangle',
                location: {
                    rowIdx: 8,
                    colIdx: 1,
                },
                prereqLocation: {
                    rowIdx: 6,
                    colIdx: 1,
                },
                spellIds: [33917],
                maxPoints: 1,
            },
        ],
    },
    {
        name: 'Restoration',
        backgroundUrl: 'https://wow.zamimg.com/images/wow/talents/backgrounds/wotlk/282.jpg',
        talents: [
            {
                fieldName: 'improvedMarkOfTheWild',
                location: {
                    rowIdx: 0,
                    colIdx: 1,
                },
                spellIds: [17050, 17051, 17053],
                maxPoints: 5,
            },
            {
                fieldName: 'furor',
                location: {
                    rowIdx: 0,
                    colIdx: 2,
                },
                spellIds: [17056, 17058],
                maxPoints: 5,
            },
            {
                fieldName: 'naturalist',
                location: {
                    rowIdx: 1,
                    colIdx: 0,
                },
                spellIds: [17069],
                maxPoints: 5,
            },
            {
                //fieldName: 'naturesFocus',
                location: {
                    rowIdx: 1,
                    colIdx: 1,
                },
                spellIds: [17063, 17065],
                maxPoints: 5,
            },
            {
                fieldName: 'naturalShapeshifter',
                location: {
                    rowIdx: 1,
                    colIdx: 2,
                },
                spellIds: [16833],
                maxPoints: 3,
            },
            {
                fieldName: 'intensity',
                location: {
                    rowIdx: 2,
                    colIdx: 0,
                },
                spellIds: [17106],
                maxPoints: 3,
            },
            {
                fieldName: 'subtlety',
                location: {
                    rowIdx: 2,
                    colIdx: 1,
                },
                spellIds: [17118],
                maxPoints: 5,
            },
            {
                fieldName: 'omenOfClarity',
                location: {
                    rowIdx: 2,
                    colIdx: 2,
                },
                spellIds: [16864],
                maxPoints: 1,
            },
            {
                //fieldName: 'tranquilSpirit',
                location: {
                    rowIdx: 3,
                    colIdx: 1,
                },
                spellIds: [24968],
                maxPoints: 5,
            },
            {
                //fieldName: 'improvedRejuvenation',
                location: {
                    rowIdx: 3,
                    colIdx: 2,
                },
                spellIds: [17111],
                maxPoints: 3,
            },
            {
                fieldName: 'naturesSwiftness',
                location: {
                    rowIdx: 4,
                    colIdx: 0,
                },
                prereqLocation: {
                    rowIdx: 2,
                    colIdx: 0,
                },
                spellIds: [17116],
                maxPoints: 1,
            },
            {
                //fieldName: 'giftOfNature',
                location: {
                    rowIdx: 4,
                    colIdx: 1,
                },
                spellIds: [17104, 24943],
                maxPoints: 5,
            },
            {
                //fieldName: 'improvedTranquility',
                location: {
                    rowIdx: 4,
                    colIdx: 3,
                },
                spellIds: [17123],
                maxPoints: 2,
            },
            {
                //fieldName: 'empoweredTouch',
                location: {
                    rowIdx: 5,
                    colIdx: 0,
                },
                spellIds: [33879],
                maxPoints: 2,
            },
            {
                //fieldName: 'improvedRegrowth',
                location: {
                    rowIdx: 5,
                    colIdx: 2,
                },
                prereqLocation: {
                    rowIdx: 3,
                    colIdx: 2,
                },
                spellIds: [17074],
                maxPoints: 5,
            },
            {
                fieldName: 'livingSpirit',
                location: {
                    rowIdx: 6,
                    colIdx: 0,
                },
                spellIds: [34151],
                maxPoints: 3,
            },
            {
                //fieldName: 'swiftmend',
                location: {
                    rowIdx: 6,
                    colIdx: 1,
                },
                prereqLocation: {
                    rowIdx: 4,
                    colIdx: 1,
                },
                spellIds: [18562],
                maxPoints: 1,
            },
            {
                fieldName: 'naturalPerfection',
                location: {
                    rowIdx: 6,
                    colIdx: 2,
                },
                spellIds: [33881],
                maxPoints: 3,
            },
            {
                //fieldName: 'empoweredRejuvenation',
                location: {
                    rowIdx: 7,
                    colIdx: 1,
                },
                spellIds: [33886],
                maxPoints: 5,
            },
            {
                //fieldName: 'treeOfLife',
                location: {
                    rowIdx: 8,
                    colIdx: 1,
                },
                spellIds: [33891],
                maxPoints: 1,
            },
        ],
    },
=======
	{
		"name": "Balance",
		"backgroundUrl": "https://wow.zamimg.com/images/wow/talents/backgrounds/wrath/283.jpg",
		"talents": [
			{
				"fieldName": "starlightWrath",
				"location": {
					"rowIdx": 0,
					"colIdx": 1
				},
				"spellIds": [
					16814,
					16815,
					16816,
					16817,
					16818
				],
				"maxPoints": 5
			},
			{
				"fieldName": "genesis",
				"location": {
					"rowIdx": 0,
					"colIdx": 2
				},
				"spellIds": [
					57810,
					57811,
					57812,
					57813,
					57814
				],
				"maxPoints": 5
			},
			{
				"fieldName": "moonglow",
				"location": {
					"rowIdx": 1,
					"colIdx": 0
				},
				"spellIds": [
					16845,
					16846,
					16847
				],
				"maxPoints": 3
			},
			{
				"fieldName": "naturesMajesty",
				"location": {
					"rowIdx": 1,
					"colIdx": 1
				},
				"spellIds": [
					35363,
					35364
				],
				"maxPoints": 2,
			},
			{
				"fieldName": "improvedMoonfire",
				"location": {
					"rowIdx": 1,
					"colIdx": 3
				},
				"spellIds": [
					16821,
					16822
				],
				"maxPoints": 2
			},
			{
				"fieldName": "brambles",
				"location": {
					"rowIdx": 2,
					"colIdx": 0
				},
				"spellIds": [
					16836,
					16839,
					16840
				],
				"maxPoints": 3
			},
			{
				"fieldName": "naturesGrace",
				"location": {
					"rowIdx": 2,
					"colIdx": 1
				},
				"spellIds": [
					16880,
					61345,
					61346
				],
				"maxPoints": 3,
				"prereqLocation": {
					"rowIdx": 1,
					"colIdx": 1
				}
			},
			{
				"fieldName": "naturesSplendor",
				"location": {
					"rowIdx": 2,
					"colIdx": 2
				},
				"spellIds": [
					57865
				],
				"maxPoints": 1
			},
			{
				"fieldName": "naturesReach",
				"location": {
					"rowIdx": 2,
					"colIdx": 3
				},
				"spellIds": [
					16819,
					16820
				],
				"maxPoints": 2
			},
			{
				"fieldName": "vengeance",
				"location": {
					"rowIdx": 3,
					"colIdx": 1
				},
				"spellIds": [
					16909,
					16910,
					16911,
					16912,
					16913
				],
				"maxPoints": 5
			},
			{
				"fieldName": "celestialFocus",
				"location": {
					"rowIdx": 3,
					"colIdx": 2
				},
				"spellIds": [
					16850,
					16923,
					16924
				],
				"maxPoints": 3
			},
			{
				"fieldName": "lunarGuidance",
				"location": {
					"rowIdx": 4,
					"colIdx": 0
				},
				"spellIds": [
					33589,
					33590,
					33591
				],
				"maxPoints": 3
			},
			{
				"fieldName": "insectSwarm",
				"location": {
					"rowIdx": 4,
					"colIdx": 1
				},
				"spellIds": [
					5570
				],
				"maxPoints": 1
			},
			{
				"fieldName": "improvedInsectSwarm",
				"location": {
					"rowIdx": 4,
					"colIdx": 2
				},
				"spellIds": [
					57849,
					57850,
					57851
				],
				"maxPoints": 3,
				"prereqLocation": {
					"rowIdx": 4,
					"colIdx": 1
				}
			},
			{
				"fieldName": "dreamstate",
				"location": {
					"rowIdx": 5,
					"colIdx": 0
				},
				"spellIds": [
					33597,
					33599,
					33956
				],
				"maxPoints": 3
			},
			{
				"fieldName": "moonfury",
				"location": {
					"rowIdx": 5,
					"colIdx": 1
				},
				"spellIds": [
					16896,
					16897,
					16899
				],
				"maxPoints": 3
			},
			{
				"fieldName": "balanceOfPower",
				"location": {
					"rowIdx": 5,
					"colIdx": 2
				},
				"spellIds": [
					33592,
					33596
				],
				"maxPoints": 2
			},
			{
				"fieldName": "moonkinForm",
				"location": {
					"rowIdx": 6,
					"colIdx": 1
				},
				"spellIds": [
					24858
				],
				"maxPoints": 1,
			},
			{
				"fieldName": "improvedMoonkinForm",
				"location": {
					"rowIdx": 6,
					"colIdx": 2
				},
				"spellIds": [
					48384,
					48395,
					48396
				],
				"maxPoints": 3,
				"prereqLocation": {
					"rowIdx": 6,
					"colIdx": 1
				}
			},
			{
				"fieldName": "improvedFaerieFire",
				"location": {
					"rowIdx": 6,
					"colIdx": 3
				},
				"spellIds": [
					33600,
					33601,
					33602
				],
				"maxPoints": 3
			},
			{
				"fieldName": "owlkinFrenzy",
				"location": {
					"rowIdx": 7,
					"colIdx": 0
				},
				"spellIds": [
					48389,
					48392,
					48393
				],
				"maxPoints": 3
			},
			{
				"fieldName": "wrathOfCenarius",
				"location": {
					"rowIdx": 7,
					"colIdx": 2
				},
				"spellIds": [
					33603,
					33604,
					33605,
					33606,
					33607
				],
				"maxPoints": 5
			},
			{
				"fieldName": "eclipse",
				"location": {
					"rowIdx": 8,
					"colIdx": 0
				},
				"spellIds": [
					48516,
					48521,
					48525
				],
				"maxPoints": 3
			},
			{
				"fieldName": "typhoon",
				"location": {
					"rowIdx": 8,
					"colIdx": 1
				},
				"spellIds": [
					50516
				],
				"maxPoints": 1,
				"prereqLocation": {
					"rowIdx": 6,
					"colIdx": 1
				}
			},
			{
				"fieldName": "forceOfNature",
				"location": {
					"rowIdx": 8,
					"colIdx": 2
				},
				"spellIds": [
					33831
				],
				"maxPoints": 1
			},
			{
				"fieldName": "galeWinds",
				"location": {
					"rowIdx": 8,
					"colIdx": 3
				},
				"spellIds": [
					48488,
					48514
				],
				"maxPoints": 2
			},
			{
				"fieldName": "earthAndMoon",
				"location": {
					"rowIdx": 9,
					"colIdx": 1
				},
				"spellIds": [
					48506,
					48510,
					48511
				],
				"maxPoints": 3
			},
			{
				"fieldName": "starfall",
				"location": {
					"rowIdx": 10,
					"colIdx": 1
				},
				"spellIds": [
					48505
				],
				"maxPoints": 1
			}
		]
	},
	{
		"name": "Feral Combat",
		"backgroundUrl": "https://wow.zamimg.com/images/wow/talents/backgrounds/wrath/281.jpg",
		"talents": [
			{
				"fieldName": "ferocity",
				"location": {
					"rowIdx": 0,
					"colIdx": 1
				},
				"spellIds": [
					16934,
					16935,
					16936,
					16937,
					16938
				],
				"maxPoints": 5
			},
			{
				"fieldName": "feralAggression",
				"location": {
					"rowIdx": 0,
					"colIdx": 2
				},
				"spellIds": [
					16858,
					16859,
					16860,
					16861,
					16862
				],
				"maxPoints": 5
			},
			{
				"fieldName": "feralInstinct",
				"location": {
					"rowIdx": 1,
					"colIdx": 0
				},
				"spellIds": [
					16947,
					16948,
					16949
				],
				"maxPoints": 3
			},
			{
				"fieldName": "savageFury",
				"location": {
					"rowIdx": 1,
					"colIdx": 1
				},
				"spellIds": [
					16998,
					16999
				],
				"maxPoints": 2
			},
			{
				"fieldName": "thickHide",
				"location": {
					"rowIdx": 1,
					"colIdx": 2
				},
				"spellIds": [
					16929,
					16930,
					16931
				],
				"maxPoints": 3
			},
			{
				"fieldName": "feralSwiftness",
				"location": {
					"rowIdx": 2,
					"colIdx": 0
				},
				"spellIds": [
					17002,
					24866
				],
				"maxPoints": 2
			},
			{
				"fieldName": "survivalInstincts",
				"location": {
					"rowIdx": 2,
					"colIdx": 1
				},
				"spellIds": [
					61336
				],
				"maxPoints": 1
			},
			{
				"fieldName": "sharpenedClaws",
				"location": {
					"rowIdx": 2,
					"colIdx": 2
				},
				"spellIds": [
					16942,
					16943,
					16944
				],
				"maxPoints": 3,
			},
			{
				"fieldName": "shreddingAttacks",
				"location": {
					"rowIdx": 3,
					"colIdx": 0
				},
				"spellIds": [
					16966,
					16968
				],
				"maxPoints": 2
			},
			{
				"fieldName": "predatoryStrikes",
				"location": {
					"rowIdx": 3,
					"colIdx": 1
				},
				"spellIds": [
					16972,
					16974,
					16975
				],
				"maxPoints": 3
			},
			{
				"fieldName": "primalFury",
				"location": {
					"rowIdx": 3,
					"colIdx": 2
				},
				"spellIds": [
					37116,
					37117
				],
				"maxPoints": 2,
				"prereqLocation": {
					"rowIdx": 2,
					"colIdx": 2
				}
			},
			{
				"fieldName": "primalPrecision",
				"location": {
					"rowIdx": 3,
					"colIdx": 3
				},
				"spellIds": [
					48409,
					48410
				],
				"maxPoints": 2
			},
			{
				"fieldName": "brutalImpact",
				"location": {
					"rowIdx": 4,
					"colIdx": 0
				},
				"spellIds": [
					16940,
					16941
				],
				"maxPoints": 2
			},
			{
				"fieldName": "feralCharge",
				"location": {
					"rowIdx": 4,
					"colIdx": 2
				},
				"spellIds": [
					49377
				],
				"maxPoints": 1
			},
			{
				"fieldName": "nurturingInstinct",
				"location": {
					"rowIdx": 4,
					"colIdx": 3
				},
				"spellIds": [
					33872,
					33873
				],
				"maxPoints": 2
			},
			{
				"fieldName": "naturalReaction",
				"location": {
					"rowIdx": 5,
					"colIdx": 0
				},
				"spellIds": [
					57878,
					57880,
					57881
				],
				"maxPoints": 3
			},
			{
				"fieldName": "heartOfTheWild",
				"location": {
					"rowIdx": 5,
					"colIdx": 1
				},
				"spellIds": [
					17003,
					17004,
					17005,
					17006,
					24894
				],
				"maxPoints": 5,
				"prereqLocation": {
					"rowIdx": 3,
					"colIdx": 1
				}
			},
			{
				"fieldName": "survivalOfTheFittest",
				"location": {
					"rowIdx": 5,
					"colIdx": 2
				},
				"spellIds": [
					33853,
					33855,
					33856
				],
				"maxPoints": 3
			},
			{
				"fieldName": "leaderOfThePack",
				"location": {
					"rowIdx": 6,
					"colIdx": 1
				},
				"spellIds": [
					17007
				],
				"maxPoints": 1,
			},
			{
				"fieldName": "improvedLeaderOfThePack",
				"location": {
					"rowIdx": 6,
					"colIdx": 2
				},
				"spellIds": [
					34297,
					34300
				],
				"maxPoints": 2,
				"prereqLocation": {
					"rowIdx": 6,
					"colIdx": 1
				}
			},
			{
				"fieldName": "primalTenacity",
				"location": {
					"rowIdx": 6,
					"colIdx": 3
				},
				"spellIds": [
					33851,
					33852,
					33957
				],
				"maxPoints": 3
			},
			{
				"fieldName": "protectorOfThePack",
				"location": {
					"rowIdx": 7,
					"colIdx": 0
				},
				"spellIds": [
					57873,
					57876,
					57877
				],
				"maxPoints": 3
			},
			{
				"fieldName": "predatoryInstincts",
				"location": {
					"rowIdx": 7,
					"colIdx": 2
				},
				"spellIds": [
					33859,
					33866,
					33867
				],
				"maxPoints": 3
			},
			{
				"fieldName": "infectedWounds",
				"location": {
					"rowIdx": 7,
					"colIdx": 3
				},
				"spellIds": [
					48483,
					48484,
					48485
				],
				"maxPoints": 3
			},
			{
				"fieldName": "kingOfTheJungle",
				"location": {
					"rowIdx": 8,
					"colIdx": 0
				},
				"spellIds": [
					48492,
					48494,
					48495
				],
				"maxPoints": 3
			},
			{
				"fieldName": "mangle",
				"location": {
					"rowIdx": 8,
					"colIdx": 1
				},
				"spellIds": [
					33917
				],
				"maxPoints": 1,
				"prereqLocation": {
					"rowIdx": 6,
					"colIdx": 1
				}
			},
			{
				"fieldName": "improvedMangle",
				"location": {
					"rowIdx": 8,
					"colIdx": 2
				},
				"spellIds": [
					48532,
					48489,
					48491
				],
				"maxPoints": 3,
				"prereqLocation": {
					"rowIdx": 8,
					"colIdx": 1
				}
			},
			{
				"fieldName": "rendAndTear",
				"location": {
					"rowIdx": 9,
					"colIdx": 1
				},
				"spellIds": [
					48432,
					48433,
					48434,
					51268,
					51269
				],
				"maxPoints": 5
			},
			{
				"fieldName": "primalGore",
				"location": {
					"rowIdx": 9,
					"colIdx": 2
				},
				"spellIds": [
					63503
				],
				"maxPoints": 1,
				"prereqLocation": {
					"rowIdx": 9,
					"colIdx": 1
				}
			},
			{
				"fieldName": "berserk",
				"location": {
					"rowIdx": 10,
					"colIdx": 1
				},
				"spellIds": [
					50334
				],
				"maxPoints": 1
			}
		]
	},
	{
		"name": "Restoration",
		"backgroundUrl": "https://wow.zamimg.com/images/wow/talents/backgrounds/wrath/282.jpg",
		"talents": [
			{
				"fieldName": "improvedMarkOfTheWild",
				"location": {
					"rowIdx": 0,
					"colIdx": 0
				},
				"spellIds": [
					17050,
					17051
				],
				"maxPoints": 2
			},
			{
				"fieldName": "naturesFocus",
				"location": {
					"rowIdx": 0,
					"colIdx": 1
				},
				"spellIds": [
					17063,
					17065,
					17066
				],
				"maxPoints": 3
			},
			{
				"fieldName": "furor",
				"location": {
					"rowIdx": 0,
					"colIdx": 2
				},
				"spellIds": [
					17056,
					17058,
					17059,
					17060,
					17061
				],
				"maxPoints": 5
			},
			{
				"fieldName": "naturalist",
				"location": {
					"rowIdx": 1,
					"colIdx": 0
				},
				"spellIds": [
					17069,
					17070,
					17071,
					17072,
					17073
				],
				"maxPoints": 5
			},
			{
				"fieldName": "subtlety",
				"location": {
					"rowIdx": 1,
					"colIdx": 1
				},
				"spellIds": [
					17118,
					17119,
					17120
				],
				"maxPoints": 3
			},
			{
				"fieldName": "naturalShapeshifter",
				"location": {
					"rowIdx": 1,
					"colIdx": 2
				},
				"spellIds": [
					16833,
					16834,
					16835
				],
				"maxPoints": 3
			},
			{
				"fieldName": "intensity",
				"location": {
					"rowIdx": 2,
					"colIdx": 0
				},
				"spellIds": [
					17106,
					17107,
					17108
				],
				"maxPoints": 3
			},
			{
				"fieldName": "omenOfClarity",
				"location": {
					"rowIdx": 2,
					"colIdx": 1
				},
				"spellIds": [
					16864
				],
				"maxPoints": 1
			},
			{
				"fieldName": "masterShapeshifter",
				"location": {
					"rowIdx": 2,
					"colIdx": 2
				},
				"spellIds": [
					48411,
					48412
				],
				"maxPoints": 2,
				"prereqLocation": {
					"rowIdx": 1,
					"colIdx": 2
				}
			},
			{
				"fieldName": "tranquilSpirit",
				"location": {
					"rowIdx": 3,
					"colIdx": 1
				},
				"spellIds": [
					24968,
					24969,
					24970,
					24971,
					24972
				],
				"maxPoints": 5
			},
			{
				"fieldName": "improvedRejuvenation",
				"location": {
					"rowIdx": 3,
					"colIdx": 2
				},
				"spellIds": [
					17111,
					17112,
					17113
				],
				"maxPoints": 3
			},
			{
				"fieldName": "naturesSwiftness",
				"location": {
					"rowIdx": 4,
					"colIdx": 0
				},
				"spellIds": [
					17116
				],
				"maxPoints": 1,
				"prereqLocation": {
					"rowIdx": 2,
					"colIdx": 0
				}
			},
			{
				"fieldName": "giftOfNature",
				"location": {
					"rowIdx": 4,
					"colIdx": 1
				},
				"spellIds": [
					17104,
					24943,
					24944,
					24945,
					24946
				],
				"maxPoints": 5
			},
			{
				"fieldName": "improvedTranquility",
				"location": {
					"rowIdx": 4,
					"colIdx": 3
				},
				"spellIds": [
					17123,
					17124
				],
				"maxPoints": 2
			},
			{
				"fieldName": "empoweredTouch",
				"location": {
					"rowIdx": 5,
					"colIdx": 0
				},
				"spellIds": [
					33879,
					33880
				],
				"maxPoints": 2
			},
			{
				"fieldName": "naturesBounty",
				"location": {
					"rowIdx": 5,
					"colIdx": 2
				},
				"spellIds": [
					17074,
					17075,
					17076,
					17077,
					17078
				],
				"maxPoints": 5,
				"prereqLocation": {
					"rowIdx": 3,
					"colIdx": 2
				}
			},
			{
				"fieldName": "livingSpirit",
				"location": {
					"rowIdx": 6,
					"colIdx": 0
				},
				"spellIds": [
					34151,
					34152,
					34153
				],
				"maxPoints": 3
			},
			{
				"fieldName": "swiftmend",
				"location": {
					"rowIdx": 6,
					"colIdx": 1
				},
				"spellIds": [
					18562
				],
				"maxPoints": 1,
				"prereqLocation": {
					"rowIdx": 4,
					"colIdx": 1
				}
			},
			{
				"fieldName": "naturalPerfection",
				"location": {
					"rowIdx": 6,
					"colIdx": 2
				},
				"spellIds": [
					33881,
					33882,
					33883
				],
				"maxPoints": 3
			},
			{
				"fieldName": "empoweredRejuvenation",
				"location": {
					"rowIdx": 7,
					"colIdx": 1
				},
				"spellIds": [
					33886,
					33887,
					33888,
					33889,
					33890
				],
				"maxPoints": 5
			},
			{
				"fieldName": "livingSeed",
				"location": {
					"rowIdx": 7,
					"colIdx": 2
				},
				"spellIds": [
					48496,
					48499,
					48500
				],
				"maxPoints": 3
			},
			{
				"fieldName": "revitalize",
				"location": {
					"rowIdx": 8,
					"colIdx": 0
				},
				"spellIds": [
					48539,
					48544,
					48545
				],
				"maxPoints": 3
			},
			{
				"fieldName": "treeOfLife",
				"location": {
					"rowIdx": 8,
					"colIdx": 1
				},
				"spellIds": [
					65139
				],
				"maxPoints": 1,
				"prereqLocation": {
					"rowIdx": 7,
					"colIdx": 1
				}
			},
			{
				"fieldName": "improvedTreeOfLife",
				"location": {
					"rowIdx": 8,
					"colIdx": 2
				},
				"spellIds": [
					48535,
					48536,
					48537
				],
				"maxPoints": 3,
				"prereqLocation": {
					"rowIdx": 8,
					"colIdx": 1
				}
			},
			{
				"fieldName": "improvedBarkskin",
				"location": {
					"rowIdx": 9,
					"colIdx": 0
				},
				"spellIds": [
					63410,
					63411
				],
				"maxPoints": 2
			},
			{
				"fieldName": "giftOfTheEarthmother",
				"location": {
					"rowIdx": 9,
					"colIdx": 2
				},
				"spellIds": [
					51179,
					51180,
					51181,
					51182,
					51183
				],
				"maxPoints": 5
			},
			{
				"fieldName": "wildGrowth",
				"location": {
					"rowIdx": 10,
					"colIdx": 1
				},
				"spellIds": [
					48438
				],
				"maxPoints": 1,
				"prereqLocation": {
					"rowIdx": 8,
					"colIdx": 1
				}
			}
		]
	}
>>>>>>> 1fe64714
]);

export const druidGlyphsConfig: GlyphsConfig = {
    majorGlyphs: {
        [DruidMajorGlyph.GlyphOfBarkskin]: {
            name: 'Glyph of Barkskin',
            description: 'Reduces the chance you\'ll be critically hit by 25% while Barkskin is active.',
            iconUrl: 'https://wow.zamimg.com/images/wow/icons/large/spell_nature_stoneclawtotem.jpg',
        },
        [DruidMajorGlyph.GlyphOfBerserk]: {
            name: 'Glyph of Berserk',
            description: 'Increases the duration of Berserk by 5 sec.',
            iconUrl: 'https://wow.zamimg.com/images/wow/icons/large/ability_druid_berserk.jpg',
        },
        [DruidMajorGlyph.GlyphOfClaw]: {
            name: 'Glyph of Claw',
            description: 'Reduces the energy cost of your Claw ability by 5.',
            iconUrl: 'https://wow.zamimg.com/images/wow/icons/large/ability_druid_rake.jpg',
        },
        [DruidMajorGlyph.GlyphOfEntanglingRoots]: {
            name: 'Glyph of Entangling Roots',
            description: 'Increases the damage your Entangling Roots victims can take before the Entangling Roots automatically breaks by 20%.',
            iconUrl: 'https://wow.zamimg.com/images/wow/icons/large/spell_nature_stranglevines.jpg',
        },
        [DruidMajorGlyph.GlyphOfFocus]: {
            name: 'Glyph of Focus',
            description: 'Increases the damage done by Starfall by 10%, but decreases its radius by 50%.',
            iconUrl: 'https://wow.zamimg.com/images/wow/icons/large/ability_druid_starfall.jpg',
        },
        [DruidMajorGlyph.GlyphOfFrenziedRegeneration]: {
            name: 'Glyph of Frenzied Regeneration',
            description: 'While Frenzied Regeneration is active, healing effects on you are 20% more powerful.',
            iconUrl: 'https://wow.zamimg.com/images/wow/icons/large/ability_bullrush.jpg',
        },
        [DruidMajorGlyph.GlyphOfGrowling]: {
            name: 'Glyph of Growling',
            description: 'Increases the chance for your Growl ability to work successfully by 8%.',
            iconUrl: 'https://wow.zamimg.com/images/wow/icons/large/ability_physical_taunt.jpg',
        },
        [DruidMajorGlyph.GlyphOfHealingTouch]: {
            name: 'Glyph of Healing Touch',
            description: 'Decreases the cast time of Healing Touch by 1.5 sec, the mana cost by 25%, and the amount healed by 50%.',
            iconUrl: 'https://wow.zamimg.com/images/wow/icons/large/spell_nature_healingtouch.jpg',
        },
        [DruidMajorGlyph.GlyphOfHurricane]: {
            name: 'Glyph of Hurricane',
            description: 'Your Hurricane ability now also slows the movement speed of its victims by 20%.',
            iconUrl: 'https://wow.zamimg.com/images/wow/icons/large/spell_nature_cyclone.jpg',
        },
        [DruidMajorGlyph.GlyphOfInnervate]: {
            name: 'Glyph of Innervate',
            description: 'Innervate now grants the caster 45% of <dfn title="her">his</dfn> base mana pool over 10 sec in addition to the normal effects of Innervate.',
            iconUrl: 'https://wow.zamimg.com/images/wow/icons/large/spell_nature_lightning.jpg',
        },
        [DruidMajorGlyph.GlyphOfInsectSwarm]: {
            name: 'Glyph of Insect Swarm',
            description: 'Increases the damage of your Insect Swarm ability by 30%, but it no longer affects your victim\'s chance to hit.',
            iconUrl: 'https://wow.zamimg.com/images/wow/icons/large/spell_nature_insectswarm.jpg',
        },
        [DruidMajorGlyph.GlyphOfLifebloom]: {
            name: 'Glyph of Lifebloom',
            description: 'Increases the duration of Lifebloom by 1 sec.',
            iconUrl: 'https://wow.zamimg.com/images/wow/icons/large/inv_misc_herb_felblossom.jpg',
        },
        [DruidMajorGlyph.GlyphOfMangle]: {
            name: 'Glyph of Mangle',
            description: 'Increases the damage done by Mangle by 10%.',
            iconUrl: 'https://wow.zamimg.com/images/wow/icons/large/ability_druid_mangle2.jpg',
        },
        [DruidMajorGlyph.GlyphOfMaul]: {
            name: 'Glyph of Maul',
            description: 'Your Maul ability now hits 1 additional target.',
            iconUrl: 'https://wow.zamimg.com/images/wow/icons/large/ability_druid_maul.jpg',
        },
        [DruidMajorGlyph.GlyphOfMonsoon]: {
            name: 'Glyph of Monsoon',
            description: 'Reduces the cooldown of your Typhoon spell by 3 sec.',
            iconUrl: 'https://wow.zamimg.com/images/wow/icons/large/ability_druid_typhoon.jpg',
        },
        [DruidMajorGlyph.GlyphOfMoonfire]: {
            name: 'Glyph of Moonfire',
            description: 'Increases the periodic damage of your Moonfire ability by 75%, but initial damage is decreased by 90%.',
            iconUrl: 'https://wow.zamimg.com/images/wow/icons/large/spell_nature_starfall.jpg',
        },
        [DruidMajorGlyph.GlyphOfNourish]: {
            name: 'Glyph of Nourish',
            description: 'Your Nourish heals an additional 6% for each of your heal over time effects present on the target.',
            iconUrl: 'https://wow.zamimg.com/images/wow/icons/large/ability_druid_nourish.jpg',
        },
        [DruidMajorGlyph.GlyphOfRake]: {
            name: 'Glyph of Rake',
            description: 'Your Rake ability prevents targets from fleeing.',
            iconUrl: 'https://wow.zamimg.com/images/wow/icons/large/ability_druid_disembowel.jpg',
        },
        [DruidMajorGlyph.GlyphOfRapidRejuvenation]: {
            name: 'Glyph of Rapid Rejuvenation',
            description: 'Your haste now reduces the time between the periodic healing ticks of your Rejuvenation spell.',
            iconUrl: 'https://wow.zamimg.com/images/wow/icons/large/spell_nature_rejuvenation.jpg',
        },
        [DruidMajorGlyph.GlyphOfRebirth]: {
            name: 'Glyph of Rebirth',
            description: 'Players resurrected by Rebirth are returned to life with 100% health.',
            iconUrl: 'https://wow.zamimg.com/images/wow/icons/large/spell_nature_reincarnation.jpg',
        },
        [DruidMajorGlyph.GlyphOfRegrowth]: {
            name: 'Glyph of Regrowth',
            description: 'Increases the healing of your Regrowth spell by 20% if your Regrowth effect is still active on the target.',
            iconUrl: 'https://wow.zamimg.com/images/wow/icons/large/spell_nature_resistnature.jpg',
        },
        [DruidMajorGlyph.GlyphOfRejuvenation]: {
            name: 'Glyph of Rejuvenation',
            description: 'While your Rejuvenation targets are below 50% health, you will heal them for an additional 50% health.',
            iconUrl: 'https://wow.zamimg.com/images/wow/icons/large/spell_nature_rejuvenation.jpg',
        },
        [DruidMajorGlyph.GlyphOfRip]: {
            name: 'Glyph of Rip',
            description: 'Increases the duration of your Rip ability by 4 sec.',
            iconUrl: 'https://wow.zamimg.com/images/wow/icons/large/ability_ghoulfrenzy.jpg',
        },
        [DruidMajorGlyph.GlyphOfSavageRoar]: {
            name: 'Glyph of Savage Roar',
            description: 'Your Savage Roar ability grants an additional 3% bonus damage done.',
            iconUrl: 'https://wow.zamimg.com/images/wow/icons/large/ability_druid_skinteeth.jpg',
        },
        [DruidMajorGlyph.GlyphOfShred]: {
            name: 'Glyph of Shred',
            description: 'Each time you Shred, the duration of your Rip on the target is extended 2 sec, up to a maximum of 6 sec.',
            iconUrl: 'https://wow.zamimg.com/images/wow/icons/large/spell_shadow_vampiricaura.jpg',
        },
        [DruidMajorGlyph.GlyphOfStarfall]: {
            name: 'Glyph of Starfall',
            description: 'Reduces the cooldown of Starfall by 30 sec.',
            iconUrl: 'https://wow.zamimg.com/images/wow/icons/large/ability_druid_starfall.jpg',
        },
        [DruidMajorGlyph.GlyphOfStarfire]: {
            name: 'Glyph of Starfire',
            description: 'Your Starfire ability increases the duration of your Moonfire effect on the target by 3 sec, up to a maximum of 9 additional seconds.',
            iconUrl: 'https://wow.zamimg.com/images/wow/icons/large/spell_arcane_starfire.jpg',
        },
        [DruidMajorGlyph.GlyphOfSurvivalInstincts]: {
            name: 'Glyph of Survival Instincts',
            description: 'Your Survival Instincts ability grants an additional 15% of your maximum health.',
            iconUrl: 'https://wow.zamimg.com/images/wow/icons/large/ability_druid_tigersroar.jpg',
        },
        [DruidMajorGlyph.GlyphOfSwiftmend]: {
            name: 'Glyph of Swiftmend',
            description: 'Your Swiftmend ability no longer consumes a Rejuvenation or Regrowth effect from the target.',
            iconUrl: 'https://wow.zamimg.com/images/wow/icons/large/inv_relics_idolofrejuvenation.jpg',
        },
        [DruidMajorGlyph.GlyphOfWildGrowth]: {
            name: 'Glyph of Wild Growth',
            description: 'Wild Growth can affect 1 additional target.',
            iconUrl: 'https://wow.zamimg.com/images/wow/icons/large/ability_druid_flourish.jpg',
        },
        [DruidMajorGlyph.GlyphOfWrath]: {
            name: 'Glyph of Wrath',
            description: 'Reduces the pushback suffered from damaging attacks while casting your Wrath spell by 50%.',
            iconUrl: 'https://wow.zamimg.com/images/wow/icons/large/spell_nature_abolishmagic.jpg',
        },
    },
    minorGlyphs: {
        [DruidMinorGlyph.GlyphOfAquaticForm]: {
            name: 'Glyph of Aquatic Form',
            description: 'Increases your swim speed by 50% while in Aquatic Form.',
            iconUrl: 'https://wow.zamimg.com/images/wow/icons/large/ability_druid_aquaticform.jpg',
        },
        [DruidMinorGlyph.GlyphOfChallengingRoar]: {
            name: 'Glyph of Challenging Roar',
            description: 'Reduces the cooldown of your Challenging Roar ability by 30 sec.',
            iconUrl: 'https://wow.zamimg.com/images/wow/icons/large/ability_druid_challangingroar.jpg',
        },
        [DruidMinorGlyph.GlyphOfDash]: {
            name: 'Glyph of Dash',
            description: 'Reduces the cooldown of your Dash ability by 20%.',
            iconUrl: 'https://wow.zamimg.com/images/wow/icons/large/ability_druid_dash.jpg',
        },
        [DruidMinorGlyph.GlyphOfTheWild]: {
            name: 'Glyph of the Wild',
            description: 'Mana cost of your Mark of the Wild and Gift of the Wild spells reduced by 50%.',
            iconUrl: 'https://wow.zamimg.com/images/wow/icons/large/spell_nature_regeneration.jpg',
        },
        [DruidMinorGlyph.GlyphOfThorns]: {
            name: 'Glyph of Thorns',
            description: 'Increases the duration of your Thorns ability by 50 min when cast on yourself.',
            iconUrl: 'https://wow.zamimg.com/images/wow/icons/large/spell_nature_thorns.jpg',
        },
        [DruidMinorGlyph.GlyphOfTyphoon]: {
            name: 'Glyph of Typhoon',
            description: 'Reduces the cost of your Typhoon spell by 8% and increases its radius by 10 yards, but it no longer knocks enemies back.',
            iconUrl: 'https://wow.zamimg.com/images/wow/icons/large/ability_druid_typhoon.jpg',
        },
        [DruidMinorGlyph.GlyphOfUnburdenedRebirth]: {
            name: 'Glyph of Unburdened Rebirth',
            description: 'Your Rebirth spell no longer requires a reagent.',
            iconUrl: 'https://wow.zamimg.com/images/wow/icons/large/spell_nature_reincarnation.jpg',
        },
    },
};<|MERGE_RESOLUTION|>--- conflicted
+++ resolved
@@ -4,620 +4,6 @@
 import { TalentsConfig, newTalentsConfig } from './talents_picker.js';
 
 export const druidTalentsConfig: TalentsConfig<DruidTalents> = newTalentsConfig([
-<<<<<<< HEAD
-    {
-        name: 'Balance',
-        backgroundUrl: 'https://wow.zamimg.com/images/wow/talents/backgrounds/wotlk/283.jpg',
-        talents: [
-            {
-                fieldName: 'starlightWrath',
-                location: {
-                    rowIdx: 0,
-                    colIdx: 0,
-                },
-                spellIds: [16814],
-                maxPoints: 5,
-            },
-            {
-                //fieldName: 'naturesGrasp',
-                location: {
-                    rowIdx: 0,
-                    colIdx: 1,
-                },
-                spellIds: [16689],
-                maxPoints: 1,
-            },
-            {
-                //fieldName: 'improvedNaturesGrasp',
-                location: {
-                    rowIdx: 0,
-                    colIdx: 2,
-                },
-                prereqLocation: {
-                    rowIdx: 0,
-                    colIdx: 1,
-                },
-                spellIds: [17245, 17247],
-                maxPoints: 4,
-            },
-            {
-                //fieldName: 'controlOfNature',
-                location: {
-                    rowIdx: 1,
-                    colIdx: 0,
-                },
-                spellIds: [16918],
-                maxPoints: 3,
-            },
-            {
-                fieldName: 'focusedStarlight',
-                location: {
-                    rowIdx: 1,
-                    colIdx: 1,
-                },
-                spellIds: [35363],
-                maxPoints: 2,
-            },
-            {
-                fieldName: 'improvedMoonfire',
-                location: {
-                    rowIdx: 1,
-                    colIdx: 2,
-                },
-                spellIds: [16821],
-                maxPoints: 2,
-            },
-            {
-                fieldName: 'brambles',
-                location: {
-                    rowIdx: 2,
-                    colIdx: 0,
-                },
-                spellIds: [16836, 16839],
-                maxPoints: 3,
-            },
-            {
-                fieldName: 'insectSwarm',
-                location: {
-                    rowIdx: 2,
-                    colIdx: 2,
-                },
-                spellIds: [5570],
-                maxPoints: 1,
-            },
-            {
-                //fieldName: 'naturesReach',
-                location: {
-                    rowIdx: 2,
-                    colIdx: 3,
-                },
-                spellIds: [16819],
-                maxPoints: 2,
-            },
-            {
-                fieldName: 'vengeance',
-                location: {
-                    rowIdx: 3,
-                    colIdx: 1,
-                },
-                prereqLocation: {
-                    rowIdx: 1,
-                    colIdx: 1,
-                },
-                spellIds: [16909],
-                maxPoints: 5,
-            },
-            {
-                //fieldName: 'celestialFocus',
-                location: {
-                    rowIdx: 3,
-                    colIdx: 2,
-                },
-                spellIds: [16850, 16923],
-                maxPoints: 3,
-            },
-            {
-                fieldName: 'lunarGuidance',
-                location: {
-                    rowIdx: 4,
-                    colIdx: 0,
-                },
-                spellIds: [33589],
-                maxPoints: 3,
-            },
-            {
-                fieldName: 'naturesGrace',
-                location: {
-                    rowIdx: 4,
-                    colIdx: 1,
-                },
-                spellIds: [16880],
-                maxPoints: 1,
-            },
-            {
-                fieldName: 'moonglow',
-                location: {
-                    rowIdx: 4,
-                    colIdx: 2,
-                },
-                spellIds: [16845],
-                maxPoints: 3,
-            },
-            {
-                fieldName: 'moonfury',
-                location: {
-                    rowIdx: 5,
-                    colIdx: 1,
-                },
-                prereqLocation: {
-                    rowIdx: 4,
-                    colIdx: 1,
-                },
-                spellIds: [16896, 16897, 16899],
-                maxPoints: 5,
-            },
-            {
-                fieldName: 'balanceOfPower',
-                location: {
-                    rowIdx: 5,
-                    colIdx: 2,
-                },
-                spellIds: [33592, 33596],
-                maxPoints: 2,
-            },
-            {
-                fieldName: 'dreamstate',
-                location: {
-                    rowIdx: 6,
-                    colIdx: 0,
-                },
-                spellIds: [33597, 33599, 33956],
-                maxPoints: 3,
-            },
-            {
-                fieldName: 'moonkinForm',
-                location: {
-                    rowIdx: 6,
-                    colIdx: 1,
-                },
-                spellIds: [24858],
-                maxPoints: 1,
-            },
-            {
-                fieldName: 'improvedFaerieFire',
-                location: {
-                    rowIdx: 6,
-                    colIdx: 2,
-                },
-                spellIds: [33600],
-                maxPoints: 3,
-            },
-            {
-                fieldName: 'wrathOfCenarius',
-                location: {
-                    rowIdx: 7,
-                    colIdx: 1,
-                },
-                spellIds: [33603],
-                maxPoints: 5,
-            },
-            {
-                fieldName: 'forceOfNature',
-                location: {
-                    rowIdx: 8,
-                    colIdx: 1,
-                },
-                spellIds: [33831],
-                maxPoints: 1,
-            },
-        ],
-    },
-    {
-        name: 'Feral Combat',
-        backgroundUrl: 'https://wow.zamimg.com/images/wow/talents/backgrounds/wotlk/281.jpg',
-        talents: [
-            {
-                fieldName: 'ferocity',
-                location: {
-                    rowIdx: 0,
-                    colIdx: 1,
-                },
-                spellIds: [16934],
-                maxPoints: 5,
-            },
-            {
-                fieldName: 'feralAggression',
-                location: {
-                    rowIdx: 0,
-                    colIdx: 2,
-                },
-                spellIds: [16858],
-                maxPoints: 5,
-            },
-            {
-                fieldName: 'feralInstinct',
-                location: {
-                    rowIdx: 1,
-                    colIdx: 0,
-                },
-                spellIds: [16947],
-                maxPoints: 3,
-            },
-            {
-                //fieldName: 'brutalImpact',
-                location: {
-                    rowIdx: 1,
-                    colIdx: 1,
-                },
-                spellIds: [16940],
-                maxPoints: 2,
-            },
-            {
-                fieldName: 'thickHide',
-                location: {
-                    rowIdx: 1,
-                    colIdx: 2,
-                },
-                spellIds: [16929],
-                maxPoints: 3,
-            },
-            {
-                fieldName: 'feralSwiftness',
-                location: {
-                    rowIdx: 2,
-                    colIdx: 0,
-                },
-                spellIds: [17002, 24866],
-                maxPoints: 2,
-            },
-            {
-                //fieldName: 'feralCharge',
-                location: {
-                    rowIdx: 2,
-                    colIdx: 1,
-                },
-                spellIds: [16979],
-                maxPoints: 1,
-            },
-            {
-                fieldName: 'sharpenedClaws',
-                location: {
-                    rowIdx: 2,
-                    colIdx: 2,
-                },
-                spellIds: [16942],
-                maxPoints: 3,
-            },
-            {
-                fieldName: 'shreddingAttacks',
-                location: {
-                    rowIdx: 3,
-                    colIdx: 0,
-                },
-                spellIds: [16966, 16968],
-                maxPoints: 2,
-            },
-            {
-                fieldName: 'predatoryStrikes',
-                location: {
-                    rowIdx: 3,
-                    colIdx: 1,
-                },
-                spellIds: [16972, 16974],
-                maxPoints: 3,
-            },
-            {
-                fieldName: 'primalFury',
-                location: {
-                    rowIdx: 3,
-                    colIdx: 2,
-                },
-                spellIds: [37116],
-                maxPoints: 2,
-            },
-            {
-                fieldName: 'savageFury',
-                location: {
-                    rowIdx: 4,
-                    colIdx: 0,
-                },
-                spellIds: [16998],
-                maxPoints: 2,
-            },
-            {
-                fieldName: 'faerieFire',
-                location: {
-                    rowIdx: 4,
-                    colIdx: 2,
-                },
-                spellIds: [16857],
-                maxPoints: 1,
-            },
-            {
-                //fieldName: 'nurturingInstinct',
-                location: {
-                    rowIdx: 4,
-                    colIdx: 3,
-                },
-                spellIds: [33872],
-                maxPoints: 2,
-            },
-            {
-                fieldName: 'heartOfTheWild',
-                location: {
-                    rowIdx: 5,
-                    colIdx: 1,
-                },
-                prereqLocation: {
-                    rowIdx: 3,
-                    colIdx: 1,
-                },
-                spellIds: [17003, 17004, 17005, 17006, 24894],
-                maxPoints: 5,
-            },
-            {
-                fieldName: 'survivalOfTheFittest',
-                location: {
-                    rowIdx: 5,
-                    colIdx: 2,
-                },
-                spellIds: [33853, 33855],
-                maxPoints: 3,
-            },
-            {
-                //fieldName: 'primalTenacity',
-                location: {
-                    rowIdx: 6,
-                    colIdx: 0,
-                },
-                spellIds: [33851, 33852, 33957],
-                maxPoints: 3,
-            },
-            {
-                fieldName: 'leaderOfThePack',
-                location: {
-                    rowIdx: 6,
-                    colIdx: 1,
-                },
-                spellIds: [17007],
-                maxPoints: 1,
-            },
-            {
-                fieldName: 'improvedLeaderOfThePack',
-                location: {
-                    rowIdx: 6,
-                    colIdx: 2,
-                },
-                prereqLocation: {
-                    rowIdx: 6,
-                    colIdx: 1,
-                },
-                spellIds: [34297, 34300],
-                maxPoints: 2,
-            },
-            {
-                fieldName: 'predatoryInstincts',
-                location: {
-                    rowIdx: 7,
-                    colIdx: 2,
-                },
-                spellIds: [33859, 33866],
-                maxPoints: 5,
-            },
-            {
-                fieldName: 'mangle',
-                location: {
-                    rowIdx: 8,
-                    colIdx: 1,
-                },
-                prereqLocation: {
-                    rowIdx: 6,
-                    colIdx: 1,
-                },
-                spellIds: [33917],
-                maxPoints: 1,
-            },
-        ],
-    },
-    {
-        name: 'Restoration',
-        backgroundUrl: 'https://wow.zamimg.com/images/wow/talents/backgrounds/wotlk/282.jpg',
-        talents: [
-            {
-                fieldName: 'improvedMarkOfTheWild',
-                location: {
-                    rowIdx: 0,
-                    colIdx: 1,
-                },
-                spellIds: [17050, 17051, 17053],
-                maxPoints: 5,
-            },
-            {
-                fieldName: 'furor',
-                location: {
-                    rowIdx: 0,
-                    colIdx: 2,
-                },
-                spellIds: [17056, 17058],
-                maxPoints: 5,
-            },
-            {
-                fieldName: 'naturalist',
-                location: {
-                    rowIdx: 1,
-                    colIdx: 0,
-                },
-                spellIds: [17069],
-                maxPoints: 5,
-            },
-            {
-                //fieldName: 'naturesFocus',
-                location: {
-                    rowIdx: 1,
-                    colIdx: 1,
-                },
-                spellIds: [17063, 17065],
-                maxPoints: 5,
-            },
-            {
-                fieldName: 'naturalShapeshifter',
-                location: {
-                    rowIdx: 1,
-                    colIdx: 2,
-                },
-                spellIds: [16833],
-                maxPoints: 3,
-            },
-            {
-                fieldName: 'intensity',
-                location: {
-                    rowIdx: 2,
-                    colIdx: 0,
-                },
-                spellIds: [17106],
-                maxPoints: 3,
-            },
-            {
-                fieldName: 'subtlety',
-                location: {
-                    rowIdx: 2,
-                    colIdx: 1,
-                },
-                spellIds: [17118],
-                maxPoints: 5,
-            },
-            {
-                fieldName: 'omenOfClarity',
-                location: {
-                    rowIdx: 2,
-                    colIdx: 2,
-                },
-                spellIds: [16864],
-                maxPoints: 1,
-            },
-            {
-                //fieldName: 'tranquilSpirit',
-                location: {
-                    rowIdx: 3,
-                    colIdx: 1,
-                },
-                spellIds: [24968],
-                maxPoints: 5,
-            },
-            {
-                //fieldName: 'improvedRejuvenation',
-                location: {
-                    rowIdx: 3,
-                    colIdx: 2,
-                },
-                spellIds: [17111],
-                maxPoints: 3,
-            },
-            {
-                fieldName: 'naturesSwiftness',
-                location: {
-                    rowIdx: 4,
-                    colIdx: 0,
-                },
-                prereqLocation: {
-                    rowIdx: 2,
-                    colIdx: 0,
-                },
-                spellIds: [17116],
-                maxPoints: 1,
-            },
-            {
-                //fieldName: 'giftOfNature',
-                location: {
-                    rowIdx: 4,
-                    colIdx: 1,
-                },
-                spellIds: [17104, 24943],
-                maxPoints: 5,
-            },
-            {
-                //fieldName: 'improvedTranquility',
-                location: {
-                    rowIdx: 4,
-                    colIdx: 3,
-                },
-                spellIds: [17123],
-                maxPoints: 2,
-            },
-            {
-                //fieldName: 'empoweredTouch',
-                location: {
-                    rowIdx: 5,
-                    colIdx: 0,
-                },
-                spellIds: [33879],
-                maxPoints: 2,
-            },
-            {
-                //fieldName: 'improvedRegrowth',
-                location: {
-                    rowIdx: 5,
-                    colIdx: 2,
-                },
-                prereqLocation: {
-                    rowIdx: 3,
-                    colIdx: 2,
-                },
-                spellIds: [17074],
-                maxPoints: 5,
-            },
-            {
-                fieldName: 'livingSpirit',
-                location: {
-                    rowIdx: 6,
-                    colIdx: 0,
-                },
-                spellIds: [34151],
-                maxPoints: 3,
-            },
-            {
-                //fieldName: 'swiftmend',
-                location: {
-                    rowIdx: 6,
-                    colIdx: 1,
-                },
-                prereqLocation: {
-                    rowIdx: 4,
-                    colIdx: 1,
-                },
-                spellIds: [18562],
-                maxPoints: 1,
-            },
-            {
-                fieldName: 'naturalPerfection',
-                location: {
-                    rowIdx: 6,
-                    colIdx: 2,
-                },
-                spellIds: [33881],
-                maxPoints: 3,
-            },
-            {
-                //fieldName: 'empoweredRejuvenation',
-                location: {
-                    rowIdx: 7,
-                    colIdx: 1,
-                },
-                spellIds: [33886],
-                maxPoints: 5,
-            },
-            {
-                //fieldName: 'treeOfLife',
-                location: {
-                    rowIdx: 8,
-                    colIdx: 1,
-                },
-                spellIds: [33891],
-                maxPoints: 1,
-            },
-        ],
-    },
-=======
 	{
 		"name": "Balance",
 		"backgroundUrl": "https://wow.zamimg.com/images/wow/talents/backgrounds/wrath/283.jpg",
@@ -1787,7 +1173,6 @@
 			}
 		]
 	}
->>>>>>> 1fe64714
 ]);
 
 export const druidGlyphsConfig: GlyphsConfig = {
