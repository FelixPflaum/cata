--- conflicted
+++ resolved
@@ -4,794 +4,6 @@
 import { TalentsConfig, newTalentsConfig } from './talents_picker.js';
 
 export const shamanTalentsConfig: TalentsConfig<ShamanTalents> = newTalentsConfig([
-<<<<<<< HEAD
-    {
-        name: 'Elemental',
-        backgroundUrl: 'https://wow.zamimg.com/images/wow/talents/backgrounds/classic/261.jpg',
-        talents: [
-            {
-                fieldName: 'convection',
-                location: {
-                    rowIdx: 0,
-                    colIdx: 1,
-                },
-                spellIds: [16039, 16109],
-                maxPoints: 5,
-            },
-            {
-                fieldName: 'concussion',
-                location: {
-                    rowIdx: 0,
-                    colIdx: 2,
-                },
-                spellIds: [16035, 16105],
-                maxPoints: 5,
-            },
-            {
-                fieldName: 'callOfFlame',
-                location: {
-                    rowIdx: 1,
-                    colIdx: 0,
-                },
-                spellIds: [16038, 16160, 16161],
-                maxPoints: 3,
-            },
-            {
-                //fieldName: 'elementalWarding',
-                location: {
-                    rowIdx: 1,
-                    colIdx: 1,
-                },
-                spellIds: [28996, 28997, 28998],
-                maxPoints: 3,
-            },
-            {
-                fieldName: 'elementalDevastation',
-                location: {
-                    rowIdx: 1,
-                    colIdx: 2,
-                },
-                spellIds: [30160, 29179, 29180],
-                maxPoints: 3,
-            },
-            {
-                fieldName: 'reverberation',
-                location: {
-                    rowIdx: 2,
-                    colIdx: 0,
-                },
-                spellIds: [16040, 16113, 16114, 16115, 16116],
-                maxPoints: 5,
-            },
-            {
-                fieldName: 'elementalFocus',
-                location: {
-                    rowIdx: 2,
-                    colIdx: 1,
-                },
-                spellIds: [16164],
-                maxPoints: 1,
-            },
-            {
-                fieldName: 'elementalFury',
-                location: {
-                    rowIdx: 2,
-                    colIdx: 2,
-                },
-                spellIds: [16089, 60184, 60185, 60187, 60188],
-                maxPoints: 5,
-            },
-            {
-                fieldName: 'improvedFireNova',
-                location: {
-                    rowIdx: 3,
-                    colIdx: 0,
-                },
-                spellIds: [16086, 16544],
-                maxPoints: 2,
-            },
-            {
-                //fieldName: 'eyeOfTheStorm',
-                location: {
-                    rowIdx: 3,
-                    colIdx: 1,
-                },
-                spellIds: [29062, 29064],
-                maxPoints: 3,
-            },
-            {
-                //fieldName: 'elementalReach',
-                location: {
-                    rowIdx: 4,
-                    colIdx: 0,
-                },
-                spellIds: [28999],
-                maxPoints: 2,
-            },
-            {
-                fieldName: 'callOfThunder',
-                location: {
-                    rowIdx: 4,
-                    colIdx: 1,
-                },
-                prereqLocation: {
-                    rowIdx: 2,
-                    colIdx: 1,
-                },
-                spellIds: [16041],
-                maxPoints: 1,
-            },
-            {
-                fieldName: 'unrelentingStorm',
-                location: {
-                    rowIdx: 4,
-                    colIdx: 3,
-                },
-                spellIds: [30664, 30665, 30666],
-                maxPoints: 3,
-            },
-            {
-                fieldName: 'elementalPrecision',
-                location: {
-                    rowIdx: 5,
-                    colIdx: 0,
-                },
-                spellIds: [30672, 30673, 30674],
-                maxPoints: 3,
-            },
-            {
-                fieldName: 'lightningMastery',
-                location: {
-                    rowIdx: 5,
-                    colIdx: 2,
-                },
-                prereqLocation: {
-                    rowIdx: 2,
-                    colIdx: 2,
-                },
-                spellIds: [16578],
-                maxPoints: 5,
-            },
-            {
-                fieldName: 'elementalMastery',
-                location: {
-                    rowIdx: 6,
-                    colIdx: 1,
-                },
-                prereqLocation: {
-                    rowIdx: 4,
-                    colIdx: 1,
-                },
-                spellIds: [16166],
-                maxPoints: 1,
-            },
-            {
-                fieldName: 'stormEarthAndFire',
-                location: {
-                    rowIdx: 6,
-                    colIdx: 2,
-                },
-                spellIds: [51483, 51485, 51486],
-                maxPoints: 3,
-            },
-            {
-                fieldName: 'boomingEchoes',
-                location: {
-                    rowIdx: 7,
-                    colIdx: 0,
-                },
-                spellIds: [63370, 63372],
-                maxPoints: 2,
-            },
-            {
-                fieldName: 'elementalOath',
-                location: {
-                    rowIdx: 7,
-                    colIdx: 1,
-                },
-                prereqLocation: {
-                    rowIdx: 6,
-                    colIdx: 1,
-                },
-                spellIds: [51466, 51470],
-                maxPoints: 2,
-            },
-            {
-                fieldName: 'lightningOverload',
-                location: {
-                    rowIdx: 7,
-                    colIdx: 2,
-                },
-                spellIds: [30675, 30678, 30679],
-                maxPoints: 3,
-            },
-            {
-                // fieldName: 'astralShift',
-                location: {
-                    rowIdx: 8,
-                    colIdx: 0,
-                },
-                spellIds: [51474, 51478, 51479],
-                maxPoints: 3,
-            },
-            {
-                fieldName: 'totemOfWrath',
-                location: {
-                    rowIdx: 8,
-                    colIdx: 1,
-                },
-                spellIds: [30706],
-                maxPoints: 1,
-            },
-            {
-                fieldName: 'lavaFlows',
-                location: {
-                    rowIdx: 8,
-                    colIdx: 2,
-                },
-                spellIds: [51480, 51481, 51482],
-                maxPoints: 3,
-            },
-            {
-                fieldName: 'shamanism',
-                location: {
-                    rowIdx: 9,
-                    colIdx: 1,
-                },
-                spellIds: [62097],
-                maxPoints: 5,
-            },
-            {
-                fieldName: 'thunderstorm',
-                location: {
-                    rowIdx: 10,
-                    colIdx: 1,
-                },
-                spellIds: [51490],
-                maxPoints: 1,
-            },
-        ],
-    },
-    {
-        name: 'Enhancement',
-        backgroundUrl: 'https://wow.zamimg.com/images/wow/talents/backgrounds/classic/263.jpg',
-        talents: [
-            {
-                fieldName: 'enhancingTotems',
-                location: {
-                    rowIdx: 0,
-                    colIdx: 0,
-                },
-                spellIds: [16259, 16295, 52456],
-                maxPoints: 3,
-            },
-            {
-                // fieldName: 'earthsGrasp',
-                location: {
-                    rowIdx: 0,
-                    colIdx: 1,
-                },
-                spellIds: [16043, 16130],
-                maxPoints: 2,
-            },
-            {
-                fieldName: 'ancestralKnowledge',
-                location: {
-                    rowIdx: 0,
-                    colIdx: 2,
-                },
-                spellIds: [17485],
-                maxPoints: 5,
-            },
-            {
-                //fieldName: 'guardianTotems',
-                location: {
-                    rowIdx: 1,
-                    colIdx: 0,
-                },
-                spellIds: [16258, 16293],
-                maxPoints: 2,
-            },
-            {
-                fieldName: 'thunderingStrikes',
-                location: {
-                    rowIdx: 1,
-                    colIdx: 1,
-                },
-                spellIds: [16255, 16302],
-                maxPoints: 5,
-            },
-            {
-                //fieldName: 'improvedGhostWolf',
-                location: {
-                    rowIdx: 1,
-                    colIdx: 2,
-                },
-                spellIds: [16262, 16287],
-                maxPoints: 2,
-            },
-            {
-                fieldName: 'improvedShields',
-                location: {
-                    rowIdx: 1,
-                    colIdx: 3,
-                },
-                spellIds: [16261, 16290, 51881],
-                maxPoints: 3,
-            },
-            {
-                fieldName: 'elementalWeapons',
-                location: {
-                    rowIdx: 2,
-                    colIdx: 0,
-                },
-                spellIds: [16266, 29079, 29080],
-                maxPoints: 3,
-            },
-            {
-                fieldName: 'shamanisticFocus',
-                location: {
-                    rowIdx: 2,
-                    colIdx: 2,
-                },
-                spellIds: [43338],
-                maxPoints: 1,
-            },
-            {
-                fieldName: 'anticipation',
-                location: {
-                    rowIdx: 2,
-                    colIdx: 3,
-                },
-                spellIds: [16254, 16271],
-                maxPoints: 3,
-            },
-            {
-                fieldName: 'flurry',
-                location: {
-                    rowIdx: 3,
-                    colIdx: 1,
-                },
-                prereqLocation: {
-                    rowIdx: 1,
-                    colIdx: 1,
-                },
-                spellIds: [16256, 16281],
-                maxPoints: 5,
-            },
-            {
-                fieldName: 'toughness',
-                location: {
-                    rowIdx: 3,
-                    colIdx: 2,
-                },
-                spellIds: [16252, 16306],
-                maxPoints: 5,
-            },
-            {
-                fieldName: 'improvedWindfuryTotem',
-                location: {
-                    rowIdx: 4,
-                    colIdx: 0,
-                },
-                spellIds: [29192, 29193],
-                maxPoints: 2,
-            },
-            {
-                fieldName: 'spiritWeapons',
-                location: {
-                    rowIdx: 4,
-                    colIdx: 1,
-                },
-                spellIds: [16268],
-                maxPoints: 1,
-            },
-            {
-                fieldName: 'mentalDexterity',
-                location: {
-                    rowIdx: 4,
-                    colIdx: 2,
-                },
-                spellIds: [51883],
-                maxPoints: 3,
-            },
-            {
-                fieldName: 'unleashedRage',
-                location: {
-                    rowIdx: 5,
-                    colIdx: 0,
-                },
-                spellIds: [30802, 30808, 30809],
-                maxPoints: 3,
-            },
-            {
-                fieldName: 'weaponMastery',
-                location: {
-                    rowIdx: 5,
-                    colIdx: 2,
-                },
-                spellIds: [29082, 29084, 29086],
-                maxPoints: 3,
-            },
-            {
-                fieldName: 'frozenPower',
-                location: {
-                    rowIdx: 5,
-                    colIdx: 3,
-                },
-                spellIds: [63373, 63374],
-                maxPoints: 2,
-            },
-            {
-                fieldName: 'dualWieldSpecialization',
-                location: {
-                    rowIdx: 6,
-                    colIdx: 0,
-                },
-                prereqLocation: {
-                    rowIdx: 6,
-                    colIdx: 1,
-                },
-                spellIds: [30816, 30818],
-                maxPoints: 3,
-            },
-            {
-                //fieldName: 'dualWield',
-                location: {
-                    rowIdx: 6,
-                    colIdx: 1,
-                },
-                prereqLocation: {
-                    rowIdx: 4,
-                    colIdx: 1,
-                },
-                spellIds: [30798],
-                maxPoints: 1,
-            },
-            {
-                fieldName: 'stormstrike',
-                location: {
-                    rowIdx: 6,
-                    colIdx: 2,
-                },
-                spellIds: [17364],
-                maxPoints: 1,
-            },
-            {
-                fieldName: 'staticShock',
-                location: {
-                    rowIdx: 7,
-                    colIdx: 0,
-                },
-                spellIds: [51525],
-                maxPoints: 3,
-            },
-            {
-                fieldName: 'lavaLash',
-                location: {
-                    rowIdx: 7,
-                    colIdx: 1,
-                },
-                prereqLocation: {
-                    rowIdx: 6,
-                    colIdx: 1,
-                },
-                spellIds: [60103],
-                maxPoints: 1,
-            },
-            {
-                fieldName: 'improvedStormstrike',
-                location: {
-                    rowIdx: 7,
-                    colIdx: 2,
-                },
-                prereqLocation: {
-                    rowIdx: 6,
-                    colIdx: 2,
-                },
-                spellIds: [51521, 51522],
-                maxPoints: 2,
-            },
-            {
-                fieldName: 'mentalQuickness',
-                location: {
-                    rowIdx: 8,
-                    colIdx: 0,
-                },
-                spellIds: [30812],
-                maxPoints: 3,
-            },
-            {
-                fieldName: 'shamanisticRage',
-                location: {
-                    rowIdx: 8,
-                    colIdx: 1,
-                },
-                spellIds: [30823],
-                maxPoints: 1,
-            },
-            {
-                fieldName: 'earthenPower',
-                location: {
-                    rowIdx: 8,
-                    colIdx: 2,
-                },
-                spellIds: [51523, 51524],
-                maxPoints: 2,
-            },
-            {
-                fieldName: 'maelstromWeapon',
-                location: {
-                    rowIdx: 9,
-                    colIdx: 1,
-                },
-                spellIds: [51528],
-                maxPoints: 5,
-            },
-            {
-                fieldName: 'feralSpirit',
-                location: {
-                    rowIdx: 10,
-                    colIdx: 1,
-                },
-                spellIds: [51533],
-                maxPoints: 1,
-            },
-        ],
-    },
-    {
-        name: 'Restoration',
-        backgroundUrl: 'https://wow.zamimg.com/images/wow/talents/backgrounds/classic/262.jpg',
-        talents: [
-            {
-                //fieldName: 'improvedHealingWave',
-                location: {
-                    rowIdx: 0,
-                    colIdx: 1,
-                },
-                spellIds: [16182, 16226],
-                maxPoints: 5,
-            },
-            {
-                fieldName: 'totemicFocus',
-                location: {
-                    rowIdx: 0,
-                    colIdx: 2,
-                },
-                spellIds: [16173, 16222],
-                maxPoints: 5,
-            },
-            {
-                //fieldName: 'improvedReincarnation',
-                location: {
-                    rowIdx: 1,
-                    colIdx: 0,
-                },
-                spellIds: [16184, 16209],
-                maxPoints: 2,
-            },
-            {
-                //fieldName: 'healingGrace',
-                location: {
-                    rowIdx: 1,
-                    colIdx: 1,
-                },
-                spellIds: [29187, 29189, 29191],
-                maxPoints: 3,
-            },
-            {
-                //fieldName: 'tidalFocus',
-                location: {
-                    rowIdx: 1,
-                    colIdx: 2,
-                },
-                spellIds: [16179, 16214],
-                maxPoints: 5,
-            },
-            {
-                fieldName: 'improvedWaterShield',
-                location: {
-                    rowIdx: 2,
-                    colIdx: 0,
-                },
-                spellIds: [16180, 16196, 16198],
-                maxPoints: 3,
-            },
-            {
-                //fieldName: 'healingFocus',
-                location: {
-                    rowIdx: 2,
-                    colIdx: 1,
-                },
-                spellIds: [16181, 16230, 16232],
-                maxPoints: 3,
-            },
-            {
-                //fieldName: 'tidalForce',
-                location: {
-                    rowIdx: 2,
-                    colIdx: 2,
-                },
-                spellIds: [55198],
-                maxPoints: 1,
-            },
-            {
-                //fieldName: 'ancestralUealing',
-                location: {
-                    rowIdx: 2,
-                    colIdx: 3,
-                },
-                spellIds: [16176, 16235],
-                maxPoints: 3,
-            },
-            {
-                fieldName: 'restorativeTotems',
-                location: {
-                    rowIdx: 3,
-                    colIdx: 1,
-                },
-                spellIds: [16187, 16205],
-                maxPoints: 3,
-            },
-            {
-                fieldName: 'tidalMastery',
-                location: {
-                    rowIdx: 3,
-                    colIdx: 2,
-                },
-                spellIds: [16194, 16218],
-                maxPoints: 5,
-            },
-            {
-                //fieldName: 'healingWay',
-                location: {
-                    rowIdx: 4,
-                    colIdx: 0,
-                },
-                spellIds: [29206, 29205, 29202],
-                maxPoints: 3,
-            },
-            {
-                fieldName: 'naturesSwiftness',
-                location: {
-                    rowIdx: 4,
-                    colIdx: 2,
-                },
-                spellIds: [16188],
-                maxPoints: 1,
-            },
-            {
-                //fieldName: 'focusedMind',
-                location: {
-                    rowIdx: 4,
-                    colIdx: 3,
-                },
-                spellIds: [30864],
-                maxPoints: 3,
-            },
-            {
-                //fieldName: 'purification',
-                location: {
-                    rowIdx: 5,
-                    colIdx: 2,
-                },
-                spellIds: [16178, 16210],
-                maxPoints: 5,
-            },
-            {
-                //fieldName: 'naturesGuardian',
-                location: {
-                    rowIdx: 6,
-                    colIdx: 0,
-                },
-                spellIds: [30881, 30883],
-                maxPoints: 5,
-            },
-            {
-                fieldName: 'manaTideTotem',
-                location: {
-                    rowIdx: 6,
-                    colIdx: 1,
-                },
-                prereqLocation: {
-                    rowIdx: 3,
-                    colIdx: 1,
-                },
-                spellIds: [16190],
-                maxPoints: 1,
-            },
-            {
-                //fieldName: 'cleanseSpirit',
-                location: {
-                    rowIdx: 6,
-                    colIdx: 2,
-                },
-                prereqLocation: {
-                    rowIdx: 5,
-                    colIdx: 2,
-                },
-                spellIds: [51886],
-                maxPoints: 1,
-            },
-            {
-                fieldName: 'blessingOfTheEternals',
-                location: {
-                    rowIdx: 7,
-                    colIdx: 0,
-                },
-                spellIds: [51554, 51555],
-                maxPoints: 2,
-            },
-            {
-                //fieldName: 'improvedChainHeal',
-                location: {
-                    rowIdx: 7,
-                    colIdx: 1,
-                },
-                spellIds: [30872],
-                maxPoints: 2,
-            },
-            {
-                fieldName: 'naturesBlessing',
-                location: {
-                    rowIdx: 7,
-                    colIdx: 2,
-                },
-                spellIds: [30867],
-                maxPoints: 3,
-            },
-            {
-                fieldName: 'ancestralAwakening',
-                location: {
-                    rowIdx: 8,
-                    colIdx: 0,
-                },
-                spellIds: [51556],
-                maxPoints: 3,
-            },
-            {
-                //fieldName: 'earthShield',
-                location: {
-                    rowIdx: 8,
-                    colIdx: 1,
-                },
-                spellIds: [974],
-                maxPoints: 1,
-            },
-            {
-                //fieldName: 'improvedEarthShield',
-                location: {
-                    rowIdx: 8,
-                    colIdx: 2,
-                },
-                prereqLocation: {
-                    rowIdx: 8,
-                    colIdx: 1,
-                },
-                spellIds: [51560],
-                maxPoints: 2,
-            },
-            {
-                //fieldName: 'tidalWaves',
-                location: {
-                    rowIdx: 9,
-                    colIdx: 1,
-                },
-                spellIds: [51562],
-                maxPoints: 5,
-            },
-            {
-                //fieldName: 'riptide',
-                location: {
-                    rowIdx: 10,
-                    colIdx: 1,
-                },
-                spellIds: [61295],
-                maxPoints: 1,
-            },
-        ],
-    },
-=======
 	{
 		name: 'Elemental',
 		backgroundUrl: 'https://wow.zamimg.com/images/wow/talents/backgrounds/classic/261.jpg',
@@ -1578,7 +790,6 @@
 			},
 		],
 	},
->>>>>>> 1fe64714
 ]);
 
 export const shamanGlyphsConfig: GlyphsConfig = {
