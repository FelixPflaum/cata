--- conflicted
+++ resolved
@@ -300,11 +300,10 @@
 			return result;
 		} catch (error) {
 			if (error instanceof SimError) throw error;
-<<<<<<< HEAD
-			console.error(error);
-=======
 			console.log(error);
 			throw new Error('Something went wrong running your raid sim. Reload the page and try again.');
+		} finally {
+			this.signalManager.unregisterRunning(request.requestId);
 		}
 	}
 
@@ -349,10 +348,7 @@
 		} catch (error) {
 			if (error instanceof SimError) throw error;
 			console.log(error);
->>>>>>> 8e9e74b9
 			throw new Error('Something went wrong running your raid sim. Reload the page and try again.');
-		} finally {
-			this.signalManager.unregisterRunning(request.requestId);
 		}
 	}
 
