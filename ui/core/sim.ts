import { hasTouch } from '../shared/bootstrap_overrides';
<<<<<<< HEAD
import { getBrowserLanguageCode, setLanguageCode } from './constants/lang.js';
import * as OtherConstants from './constants/other.js';
import { Encounter } from './encounter.js';
import { Player, UnitMetadata } from './player.js';
=======
import { getBrowserLanguageCode, setLanguageCode } from './constants/lang';
import * as OtherConstants from './constants/other';
import { Encounter } from './encounter';
import { Player, UnitMetadata } from './player';
>>>>>>> 2fb0eb2e
import {
	BulkSettings,
	BulkSimRequest,
	BulkSimResult,
	ComputeStatsRequest,
	Raid as RaidProto,
	RaidSimRequest,
	RaidSimResult,
	SimOptions,
	SimType,
	StatWeightsRequest,
	StatWeightsResult,
} from './proto/api.js';
import {
	ArmorType,
	Faction,
	Profession,
	PseudoStat,
	RangedWeaponType,
	SimDatabase,
	Spec,
	Stat,
	UnitReference,
	UnitReference_Type as UnitType,
	WeaponType,
} from './proto/common.js';
import { DatabaseFilters, RaidFilterOption, SimSettings as SimSettingsProto, SourceFilterOption } from './proto/ui.js';
import { Database } from './proto_utils/database.js';
import { SimResult } from './proto_utils/sim_result.js';
import { Raid } from './raid.js';
import { EventID, TypedEvent } from './typed_event.js';
import { getEnumValues, noop } from './utils.js';
import { WorkerPool, WorkerProgressCallback } from './worker_pool.js';

export type RaidSimData = {
	request: RaidSimRequest;
	result: RaidSimResult;
};

export type StatWeightsData = {
	request: StatWeightsRequest;
	result: StatWeightsResult;
};

export enum SimSettingCategories {
	Gear = 0,
	Talents,
	Rotation,
	Consumes,
	Miscellaneous, // Spec-specific settings, Distance from target, tank status, etc
	External, // Buffs and debuffs
	Encounter,
	UISettings, // # iterations, EP weights, filters, etc
}

interface SimProps {
	// The type of sim. Default `SimType.SimTypeIndividual`
	type?: SimType;
}

// Core Sim module which deals only with api types, no UI-related stuff.
export class Sim {
	private readonly workerPool: WorkerPool;

	private iterations = 3000;
	private phase: number = OtherConstants.CURRENT_PHASE;
	private faction: Faction = Faction.Alliance;
	private fixedRngSeed = 0;
	private filters: DatabaseFilters = Sim.defaultFilters();
	private showDamageMetrics = true;
	private showThreatMetrics = false;
	private showHealingMetrics = false;
	private showExperimental = false;
	private showQuickSwap = false;
	private showEPValues = false;
	private language = '';

	readonly type: SimType;
	readonly raid: Raid;
	readonly encounter: Encounter;

	private db_: Database | null = null;

	readonly iterationsChangeEmitter = new TypedEvent<void>();
	readonly phaseChangeEmitter = new TypedEvent<void>();
	readonly factionChangeEmitter = new TypedEvent<void>();
	readonly fixedRngSeedChangeEmitter = new TypedEvent<void>();
	readonly lastUsedRngSeedChangeEmitter = new TypedEvent<void>();
	readonly filtersChangeEmitter = new TypedEvent<void>();
	readonly showDamageMetricsChangeEmitter = new TypedEvent<void>();
	readonly showThreatMetricsChangeEmitter = new TypedEvent<void>();
	readonly showHealingMetricsChangeEmitter = new TypedEvent<void>();
	readonly showExperimentalChangeEmitter = new TypedEvent<void>();
	readonly showQuickSwapChangeEmitter = new TypedEvent<void>();
	readonly showEPValuesChangeEmitter = new TypedEvent<void>();
	readonly languageChangeEmitter = new TypedEvent<void>();
	readonly crashEmitter = new TypedEvent<SimError>();

	// Emits when any of the settings change (but not the raid / encounter).
	readonly settingsChangeEmitter: TypedEvent<void>;

	// Emits when any player, target, or pet has metadata changes (spells or auras).
	readonly unitMetadataEmitter = new TypedEvent<void>('UnitMetadata');

	// Emits when any of the above emitters emit.
	readonly changeEmitter: TypedEvent<void>;

	// Fires when a raid sim API call completes.
	readonly simResultEmitter = new TypedEvent<SimResult>();

	// Fires when a bulk sim API call starts.
	readonly bulkSimStartEmitter = new TypedEvent<BulkSimRequest>();
	// Fires when a bulk sim API call completes..
	readonly bulkSimResultEmitter = new TypedEvent<BulkSimResult>();

	private readonly _initPromise: Promise<any>;
	private lastUsedRngSeed = 0;

	// These callbacks are needed so we can apply BuffBot modifications automatically before sending requests.
	private modifyRaidProto: (raidProto: RaidProto) => void = noop;
<<<<<<< HEAD
=======

	constructor({ type }: SimProps = {}) {
		this.type = type ?? SimType.SimTypeIndividual;
>>>>>>> 2fb0eb2e

		this.workerPool = new WorkerPool(1);
		this._initPromise = Database.get().then(db => {
			this.db_ = db;
		});

		this.raid = new Raid(this);
		this.encounter = new Encounter(this);

		this.settingsChangeEmitter = TypedEvent.onAny([
			this.iterationsChangeEmitter,
			this.phaseChangeEmitter,
			this.fixedRngSeedChangeEmitter,
			this.filtersChangeEmitter,
			this.showDamageMetricsChangeEmitter,
			this.showThreatMetricsChangeEmitter,
			this.showHealingMetricsChangeEmitter,
			this.showExperimentalChangeEmitter,
			this.showQuickSwapChangeEmitter,
			this.showEPValuesChangeEmitter,
			this.languageChangeEmitter,
		]);

		this.changeEmitter = TypedEvent.onAny([this.settingsChangeEmitter, this.raid.changeEmitter, this.encounter.changeEmitter]);

		TypedEvent.onAny([this.raid.changeEmitter, this.encounter.changeEmitter]).on(eventID => this.updateCharacterStats(eventID));
	}

	waitForInit(): Promise<void> {
		return this._initPromise;
	}

	get db(): Database {
		return this.db_!;
	}

	setModifyRaidProto(newModFn: (raidProto: RaidProto) => void) {
		this.modifyRaidProto = newModFn;
	}
	getModifiedRaidProto(): RaidProto {
		const raidProto = this.raid.toProto(false, true);
		this.modifyRaidProto(raidProto);

		// Remove any inactive meta gems, since the backend doesn't have its own validation.
		raidProto.parties.forEach(party => {
			party.players.forEach(player => {
				if (!player.equipment) {
					return;
				}

				let gear = this.db.lookupEquipmentSpec(player.equipment);
				let gearChanged = false;

				const isBlacksmith = [player.profession1, player.profession2].includes(Profession.Blacksmithing);

				// Disable meta gem if inactive.
				if (gear.hasInactiveMetaGem(isBlacksmith)) {
					gear = gear.withoutMetaGem();
					gearChanged = true;
				}

				// Remove bonus sockets if not blacksmith.
				if (!isBlacksmith) {
					gear = gear.withoutBlacksmithSockets();
					gearChanged = true;
				}

				if (gearChanged) {
					player.equipment = gear.asSpec();
				}
			});
		});

		return raidProto;
	}

	makeRaidSimRequest(debug: boolean): RaidSimRequest {
		const raid = this.getModifiedRaidProto();
		const encounter = this.encounter.toProto();

		// TODO: remove any replenishment from sim request here? probably makes more sense to do it inside the sim to protect against accidents

		return RaidSimRequest.create({
			type: this.type,
			raid: raid,
			encounter: encounter,
			simOptions: SimOptions.create({
				iterations: debug ? 1 : this.getIterations(),
				randomSeed: BigInt(this.nextRngSeed()),
				debugFirstIteration: true,
			}),
		});
	}

	async runBulkSim(bulkSettings: BulkSettings, bulkItemsDb: SimDatabase, onProgress: WorkerProgressCallback): Promise<BulkSimResult | null> {
		if (this.raid.isEmpty()) {
			throw new Error('Raid is empty! Try adding some players first.');
		} else if (this.encounter.targets.length < 1) {
			throw new Error('Encounter has no targets! Try adding some targets first.');
		}

		await this.waitForInit();

		const request = BulkSimRequest.create({
			baseSettings: this.makeRaidSimRequest(false),
			bulkSettings: bulkSettings,
		});

		if (request.baseSettings != null && request.baseSettings.simOptions != null) {
			request.baseSettings.simOptions.debugFirstIteration = false;
		}

		if (!request.baseSettings?.raid || request.baseSettings?.raid?.parties.length == 0 || request.baseSettings?.raid?.parties[0].players.length == 0) {
			throw new Error('Raid must contain exactly 1 player for bulk sim.');
		}

		// Attach the extra database to the player.
		const playerDatabase = request.baseSettings.raid.parties[0].players[0].database;
		playerDatabase?.items.push(...bulkItemsDb.items);
		playerDatabase?.enchants.push(...bulkItemsDb.enchants);
		playerDatabase?.gems.push(...bulkItemsDb.gems);

		this.bulkSimStartEmitter.emit(TypedEvent.nextEventID(), request);

		try {
			const result = await this.workerPool.bulkSimAsync(request, onProgress);
			if (result.errorResult != '') {
				throw new SimError(result.errorResult);
			}

			this.bulkSimResultEmitter.emit(TypedEvent.nextEventID(), result);
			return result;
		} catch (error) {
			if (error instanceof SimError) throw error;
			throw new Error('Something went wrong running your raid sim. Reload the page and try again.');
		}
	}

	async runRaidSim(eventID: EventID, onProgress: WorkerProgressCallback): Promise<SimResult | null> {
		if (this.raid.isEmpty()) {
			throw new Error('Raid is empty! Try adding some players first.');
		} else if (this.encounter.targets.length < 1) {
			throw new Error('Encounter has no targets! Try adding some targets first.');
		}
		try {
			await this.waitForInit();

			const request = this.makeRaidSimRequest(false);

			const result = await this.workerPool.raidSimAsync(request, onProgress);
			if (result.errorResult != '') {
				throw new SimError(result.errorResult);
			}
			const simResult = await SimResult.makeNew(request, result);
			this.simResultEmitter.emit(eventID, simResult);
			return simResult;
		} catch (error) {
			if (error instanceof SimError) throw error;
			throw new Error('Something went wrong running your raid sim. Reload the page and try again.');
		}
	}

	async runRaidSimWithLogs(eventID: EventID): Promise<SimResult | null> {
		if (this.raid.isEmpty()) {
			throw new Error('Raid is empty! Try adding some players first.');
		} else if (this.encounter.targets.length < 1) {
			throw new Error('Encounter has no targets! Try adding some targets first.');
		}
		try {
			await this.waitForInit();

			const request = this.makeRaidSimRequest(true);
			const result = await this.workerPool.raidSimAsync(request, noop);
			if (result.errorResult != '') {
				throw new SimError(result.errorResult);
			}
			const simResult = await SimResult.makeNew(request, result);
			this.simResultEmitter.emit(eventID, simResult);
			return simResult;
		} catch (error) {
			if (error instanceof SimError) throw error;
			throw new Error('Something went wrong running your raid sim. Reload the page and try again.');
		}
	}

	// This should be invoked internally whenever stats might have changed.
	async updateCharacterStats(eventID: EventID) {
		if (eventID == 0) {
			// Skip the first event ID because it interferes with the loaded stats.
			return;
		}
		eventID = TypedEvent.nextEventID();

		await this.waitForInit();

		// Capture the current players so we avoid issues if something changes while
		// request is in-flight.
		const players = this.raid.getPlayers();

		const req = ComputeStatsRequest.create({
			raid: this.getModifiedRaidProto(),
			encounter: this.encounter.toProto(),
		});

		const result = await this.workerPool.computeStats(req);

		if (result.errorResult != '') {
			this.crashEmitter.emit(eventID, new SimError(result.errorResult));
			return;
		}

		TypedEvent.freezeAllAndDo(async () => {
			const playerUpdatePromises = result
				.raidStats!.parties.map((partyStats, partyIndex) =>
					partyStats.players.map((playerStats, playerIndex) => {
						const player = players[partyIndex * 5 + playerIndex];
						if (player) {
							player.setCurrentStats(eventID, playerStats);
							return player.updateMetadata();
						} else {
							return null;
						}
					}),
				)
				.flat()
				.filter(p => p != null) as Array<Promise<boolean>>;

			const targetUpdatePromise = this.encounter.targetsMetadata.update(result.encounterStats!.targets.map(t => t.metadata!));

			const anyUpdates = await Promise.all(playerUpdatePromises.concat([targetUpdatePromise]));
			if (anyUpdates.some(v => v)) {
				this.unitMetadataEmitter.emit(eventID);
			}
		});
	}

	async statWeights(
		player: Player<any>,
		epStats: Array<Stat>,
		epPseudoStats: Array<PseudoStat>,
		epReferenceStat: Stat,
		onProgress: WorkerProgressCallback,
	): Promise<StatWeightsResult | null> {
		if (this.raid.isEmpty()) {
			throw new Error('Raid is empty! Try adding some players first.');
		} else if (this.encounter.targets.length < 1) {
			throw new Error('Encounter has no targets! Try adding some targets first.');
		}

		await this.waitForInit();

		if (player.getParty() == null) {
			console.warn('Trying to get stat weights without a party!');
			return StatWeightsResult.create();
		} else {
			const tanks = this.raid
				.getTanks()
				.map(tank => tank.index)
				.includes(player.getRaidIndex())
				? [UnitReference.create({ type: UnitType.Player, index: 0 })]
				: [];
			const request = StatWeightsRequest.create({
				player: player.toProto(false, true),
				raidBuffs: this.raid.getBuffs(),
				partyBuffs: player.getParty()!.getBuffs(),
				debuffs: this.raid.getDebuffs(),
				encounter: this.encounter.toProto(),
				simOptions: SimOptions.create({
					iterations: this.getIterations(),
					randomSeed: BigInt(this.nextRngSeed()),
					debug: false,
				}),
				tanks: tanks,

				statsToWeigh: epStats,
				pseudoStatsToWeigh: epPseudoStats,
				epReferenceStat: epReferenceStat,
			});
			try {
				const result = await this.workerPool.statWeightsAsync(request, onProgress);
				return result;
			} catch {
				throw new Error('Something went wrong calculating your stat weights. Reload the page and try again.');
			}
		}
	}

	getUnitMetadata(ref: UnitReference | undefined, contextPlayer: Player<any> | null, defaultRef: UnitReference): UnitMetadata | undefined {
		if (!ref || ref.type == UnitType.Unknown) {
			return this.getUnitMetadata(defaultRef, contextPlayer, defaultRef);
		} else if (ref.type == UnitType.Player) {
			return this.raid.getPlayerFromUnitReference(ref)?.getMetadata();
		} else if (ref.type == UnitType.Target) {
			return this.encounter.targetsMetadata.asList()[ref.index];
		} else if (ref.type == UnitType.Pet) {
			const owner = this.raid.getPlayerFromUnitReference(ref.owner, contextPlayer);
			if (owner) {
				return owner.getPetMetadatas().asList()[ref.index];
			} else {
				return undefined;
			}
		} else if (ref.type == UnitType.Self) {
			return contextPlayer?.getMetadata();
		} else if (ref.type == UnitType.CurrentTarget) {
			return this.encounter.targetsMetadata.asList()[0];
		}
		return undefined;
	}

	getPhase(): number {
		return this.phase;
	}
	setPhase(eventID: EventID, newPhase: number) {
		if (newPhase != this.phase) {
			this.phase = newPhase;
			this.phaseChangeEmitter.emit(eventID);
		}
	}

	getFaction(): Faction {
		return this.faction;
	}
	setFaction(eventID: EventID, newFaction: Faction) {
		if (newFaction != this.faction && !!newFaction) {
			this.faction = newFaction;
			this.factionChangeEmitter.emit(eventID);
		}
	}

	getFixedRngSeed(): number {
		return this.fixedRngSeed;
	}
	setFixedRngSeed(eventID: EventID, newFixedRngSeed: number) {
		if (newFixedRngSeed != this.fixedRngSeed) {
			this.fixedRngSeed = newFixedRngSeed;
			this.fixedRngSeedChangeEmitter.emit(eventID);
		}
	}

	static MAX_RNG_SEED = Math.pow(2, 32) - 1;
	private nextRngSeed(): number {
		let rngSeed = 0;
		if (this.fixedRngSeed) {
			rngSeed = this.fixedRngSeed;
		} else {
			rngSeed = Math.floor(Math.random() * Sim.MAX_RNG_SEED);
		}

		this.lastUsedRngSeed = rngSeed;
		this.lastUsedRngSeedChangeEmitter.emit(TypedEvent.nextEventID());
		return rngSeed;
	}
	getLastUsedRngSeed(): number {
		return this.lastUsedRngSeed;
	}

	getFilters(): DatabaseFilters {
		// Make a defensive copy
		return DatabaseFilters.clone(this.filters);
	}
	setFilters(eventID: EventID, newFilters: DatabaseFilters) {
		if (DatabaseFilters.equals(newFilters, this.filters)) {
			return;
		}

		// Make a defensive copy
		this.filters = DatabaseFilters.clone(newFilters);
		this.filtersChangeEmitter.emit(eventID);
	}

	getShowDamageMetrics(): boolean {
		return this.showDamageMetrics;
	}
	setShowDamageMetrics(eventID: EventID, newShowDamageMetrics: boolean) {
		if (newShowDamageMetrics != this.showDamageMetrics) {
			this.showDamageMetrics = newShowDamageMetrics;
			this.showDamageMetricsChangeEmitter.emit(eventID);
		}
	}

	getShowThreatMetrics(): boolean {
		return this.showThreatMetrics;
	}
	setShowThreatMetrics(eventID: EventID, newShowThreatMetrics: boolean) {
		if (newShowThreatMetrics != this.showThreatMetrics) {
			this.showThreatMetrics = newShowThreatMetrics;
			this.showThreatMetricsChangeEmitter.emit(eventID);
		}
	}

	getShowHealingMetrics(): boolean {
		return this.showHealingMetrics || (this.showThreatMetrics && this.raid.getPlayer(0)?.playerSpec.specID == Spec.SpecBloodDeathKnight);
	}
	setShowHealingMetrics(eventID: EventID, newShowHealingMetrics: boolean) {
		if (newShowHealingMetrics != this.showHealingMetrics) {
			this.showHealingMetrics = newShowHealingMetrics;
			this.showHealingMetricsChangeEmitter.emit(eventID);
		}
	}

	getShowExperimental(): boolean {
		return this.showExperimental;
	}
	setShowExperimental(eventID: EventID, newShowExperimental: boolean) {
		if (newShowExperimental != this.showExperimental) {
			this.showExperimental = newShowExperimental;
			this.showExperimentalChangeEmitter.emit(eventID);
		}
	}

	getShowQuickSwap(): boolean {
		return !hasTouch() && this.showQuickSwap;
	}
	setShowQuickSwap(eventID: EventID, newShowQuickSwap: boolean) {
		if (newShowQuickSwap != this.showQuickSwap) {
			this.showQuickSwap = newShowQuickSwap;
			this.showQuickSwapChangeEmitter.emit(eventID);
		}
	}

	getShowEPValues(): boolean {
		return this.showEPValues;
	}
	setShowEPValues(eventID: EventID, newShowEPValues: boolean) {
		if (newShowEPValues != this.showEPValues) {
			this.showEPValues = newShowEPValues;
			this.showEPValuesChangeEmitter.emit(eventID);
		}
	}

	getLanguage(): string {
		return this.language;
	}
	setLanguage(eventID: EventID, newLanguage: string) {
		newLanguage = newLanguage || getBrowserLanguageCode();
		if (newLanguage != this.language) {
			this.language = newLanguage;
			setLanguageCode(this.language);
			this.languageChangeEmitter.emit(eventID);
		}
	}

	getIterations(): number {
		return this.iterations;
	}
	setIterations(eventID: EventID, newIterations: number) {
		if (newIterations != this.iterations) {
			this.iterations = newIterations;
			this.iterationsChangeEmitter.emit(eventID);
		}
	}

	static readonly ALL_ARMOR_TYPES = (getEnumValues(ArmorType) as Array<ArmorType>).filter(v => v != 0);
	static readonly ALL_WEAPON_TYPES = (getEnumValues(WeaponType) as Array<WeaponType>).filter(v => v != 0);
	static readonly ALL_RANGED_WEAPON_TYPES = (getEnumValues(RangedWeaponType) as Array<RangedWeaponType>).filter(v => v != 0);
	static readonly ALL_SOURCES = (getEnumValues(SourceFilterOption) as Array<SourceFilterOption>).filter(v => v != 0);
	static readonly ALL_RAIDS = (getEnumValues(RaidFilterOption) as Array<RaidFilterOption>).filter(v => v != 0);

	toProto(): SimSettingsProto {
		const filters = this.getFilters();
		if (filters.armorTypes.length == Sim.ALL_ARMOR_TYPES.length) {
			filters.armorTypes = [];
		}
		if (filters.weaponTypes.length == Sim.ALL_WEAPON_TYPES.length) {
			filters.weaponTypes = [];
		}
		if (filters.rangedWeaponTypes.length == Sim.ALL_RANGED_WEAPON_TYPES.length) {
			filters.rangedWeaponTypes = [];
		}
		if (filters.sources.length == Sim.ALL_SOURCES.length) {
			filters.sources = [];
		}
		if (filters.raids.length == Sim.ALL_RAIDS.length) {
			filters.raids = [];
		}

		return SimSettingsProto.create({
			iterations: this.getIterations(),
			phase: this.getPhase(),
			fixedRngSeed: BigInt(this.getFixedRngSeed()),
			showDamageMetrics: this.getShowDamageMetrics(),
			showThreatMetrics: this.getShowThreatMetrics(),
			showHealingMetrics: this.getShowHealingMetrics(),
			showExperimental: this.getShowExperimental(),
			showQuickSwap: this.getShowQuickSwap(),
			showEpValues: this.getShowEPValues(),
			language: this.getLanguage(),
			faction: this.getFaction(),
			filters: filters,
		});
	}

	fromProto(eventID: EventID, proto: SimSettingsProto) {
		TypedEvent.freezeAllAndDo(() => {
			this.setIterations(eventID, proto.iterations || 3000);
			this.setPhase(eventID, proto.phase || OtherConstants.CURRENT_PHASE);
			this.setFixedRngSeed(eventID, Number(proto.fixedRngSeed));
			this.setShowDamageMetrics(eventID, proto.showDamageMetrics);
			this.setShowThreatMetrics(eventID, proto.showThreatMetrics);
			this.setShowHealingMetrics(eventID, proto.showHealingMetrics);
			this.setShowExperimental(eventID, proto.showExperimental);
			this.setShowQuickSwap(eventID, proto.showQuickSwap);
			this.setShowEPValues(eventID, proto.showEpValues);
			this.setLanguage(eventID, proto.language);
			this.setFaction(eventID, proto.faction || Faction.Alliance);

			const filters = proto.filters || Sim.defaultFilters();
			if (filters.armorTypes.length == 0) {
				if (this.type == SimType.SimTypeIndividual) {
					// For Individual sims, by default only show the class's default armor type because of armor specialization
					filters.armorTypes = [this.raid.getActivePlayers()[0].getPlayerClass().armorTypes[0]];
				} else {
					filters.armorTypes = Sim.ALL_ARMOR_TYPES.slice();
				}
			}
			if (filters.weaponTypes.length == 0) {
				filters.weaponTypes = Sim.ALL_WEAPON_TYPES.slice();
			}
			if (filters.rangedWeaponTypes.length == 0) {
				filters.rangedWeaponTypes = Sim.ALL_RANGED_WEAPON_TYPES.slice();
			}
			if (filters.sources.length == 0) {
				filters.sources = Sim.ALL_SOURCES.slice();
			}
			if (filters.raids.length == 0) {
				filters.raids = Sim.ALL_RAIDS.slice();
			}
			this.setFilters(eventID, filters);
		});
	}

	applyDefaults(eventID: EventID, isTankSim: boolean, isHealingSim: boolean) {
		this.fromProto(
			eventID,
			SimSettingsProto.create({
				iterations: 3000,
				phase: OtherConstants.CURRENT_PHASE,
				faction: Faction.Alliance,
				showDamageMetrics: !isHealingSim,
				showThreatMetrics: isTankSim,
				showHealingMetrics: isHealingSim,
				language: this.getLanguage(), // Don't change language.
				filters: Sim.defaultFilters(),
				showEpValues: false,
			}),
		);
	}

	static defaultFilters(): DatabaseFilters {
		return DatabaseFilters.create({
			oneHandedWeapons: true,
			twoHandedWeapons: true,
		});
	}
}

export class SimError extends Error {
	readonly errorStr: string;

	constructor(errorStr: string) {
		super(errorStr);
		this.errorStr = errorStr;
	}
}<|MERGE_RESOLUTION|>--- conflicted
+++ resolved
@@ -1,15 +1,8 @@
 import { hasTouch } from '../shared/bootstrap_overrides';
-<<<<<<< HEAD
-import { getBrowserLanguageCode, setLanguageCode } from './constants/lang.js';
-import * as OtherConstants from './constants/other.js';
-import { Encounter } from './encounter.js';
-import { Player, UnitMetadata } from './player.js';
-=======
 import { getBrowserLanguageCode, setLanguageCode } from './constants/lang';
 import * as OtherConstants from './constants/other';
 import { Encounter } from './encounter';
 import { Player, UnitMetadata } from './player';
->>>>>>> 2fb0eb2e
 import {
 	BulkSettings,
 	BulkSimRequest,
@@ -130,12 +123,9 @@
 
 	// These callbacks are needed so we can apply BuffBot modifications automatically before sending requests.
 	private modifyRaidProto: (raidProto: RaidProto) => void = noop;
-<<<<<<< HEAD
-=======
 
 	constructor({ type }: SimProps = {}) {
 		this.type = type ?? SimType.SimTypeIndividual;
->>>>>>> 2fb0eb2e
 
 		this.workerPool = new WorkerPool(1);
 		this._initPromise = Database.get().then(db => {
