--- conflicted
+++ resolved
@@ -63,31 +63,6 @@
 import { Stats } from './proto_utils/stats.js';
 import { shattFactionNames } from './proto_utils/names.js';
 import { Target } from './target.js';
-<<<<<<< HEAD
-import { Target as TargetProto } from './proto/common.js';
-import { WeaponImbue } from './proto/common.js';
-import { addRaidSimAction, RaidSimResultsManager } from './components/raid_sim_action.js';
-import { addStatWeightsAction } from './components/stat_weights_action.js';
-import { equalsOrBothNull, getEnumValues } from './utils.js';
-import { getMetaGemConditionDescription } from './proto_utils/gems.js';
-import { isDualWieldSpec } from './proto_utils/utils.js';
-import { simLaunchStatuses } from './launched_sims.js';
-import { makePetTypeInputConfig } from './talents/hunter_pet.js';
-import { newIndividualExporters } from './components/exporters.js';
-import { newIndividualImporters } from './components/importers.js';
-import { newGlyphsPicker } from './talents/factory.js';
-import { newTalentsPicker } from './talents/factory.js';
-import { professionNames, raceNames } from './proto_utils/names.js';
-import { isTankSpec } from './proto_utils/utils.js';
-import { specNames } from './proto_utils/utils.js';
-import { specToEligibleRaces } from './proto_utils/utils.js';
-import { specToLocalStorageKey } from './proto_utils/utils.js';
-
-import * as IconInputs from './components/icon_inputs.js';
-import * as InputHelpers from './components/input_helpers.js';
-import * as OtherConstants from './constants/other.js';
-import * as Tooltips from './constants/tooltips.js';
-=======
 import { Target as TargetProto } from '/wotlk/core/proto/common.js';
 import { WeaponImbue } from '/wotlk/core/proto/common.js';
 import { addRaidSimAction, RaidSimResultsManager } from '/wotlk/core/components/raid_sim_action.js';
@@ -113,7 +88,6 @@
 import * as Mechanics from '/wotlk/core/constants/mechanics.js';
 import * as OtherConstants from '/wotlk/core/constants/other.js';
 import * as Tooltips from '/wotlk/core/constants/tooltips.js';
->>>>>>> 35020188
 
 declare var Muuri: any;
 declare var tippy: any;
