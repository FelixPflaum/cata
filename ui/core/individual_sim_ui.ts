import { BattleElixir } from '/wotlk/core/proto/common.js';
import { BonusStatsPicker } from '/wotlk/core/components/bonus_stats_picker.js';
import { BooleanPicker, BooleanPickerConfig } from '/wotlk/core/components/boolean_picker.js';
import { CharacterStats, StatMods } from '/wotlk/core/components/character_stats.js';
import { Class } from '/wotlk/core/proto/common.js';
import { Conjured } from '/wotlk/core/proto/common.js';
import { Consumes } from '/wotlk/core/proto/common.js';
import { Cooldowns } from '/wotlk/core/proto/common.js';
import { CooldownsPicker } from '/wotlk/core/components/cooldowns_picker.js';
import { Debuffs } from '/wotlk/core/proto/common.js';
import { DetailedResults } from '/wotlk/core/components/detailed_results.js';

import { Encounter as EncounterProto } from '/wotlk/core/proto/common.js';
import { Encounter } from './encounter.js';
import { EncounterPicker, EncounterPickerConfig } from '/wotlk/core/components/encounter_picker.js';
import { EnumPicker, EnumPickerConfig } from '/wotlk/core/components/enum_picker.js';
import { EquipmentSpec } from '/wotlk/core/proto/common.js';
import { EventID, TypedEvent } from './typed_event.js';
import { Flask } from '/wotlk/core/proto/common.js';
import { Food } from '/wotlk/core/proto/common.js';
import { Gear } from '/wotlk/core/proto_utils/gear.js';
import { GearPicker } from '/wotlk/core/components/gear_picker.js';
import { Glyphs } from '/wotlk/core/proto/common.js';
import { GuardianElixir } from '/wotlk/core/proto/common.js';
import { HealingModel } from '/wotlk/core/proto/common.js';
import { HunterPetTalentsPicker } from '/wotlk/core/talents/hunter_pet.js';
import { IconEnumPicker, IconEnumPickerConfig } from '/wotlk/core/components/icon_enum_picker.js';
import { IconPicker, IconPickerConfig } from '/wotlk/core/components/icon_picker.js';
import { ItemSlot } from '/wotlk/core/proto/common.js';
import { IndividualBuffs } from '/wotlk/core/proto/common.js';
import { IndividualSimSettings } from '/wotlk/core/proto/ui.js';
import { Input } from '/wotlk/core/components/input.js';
import { LogRunner } from '/wotlk/core/components/log_runner.js';
import { MobType } from '/wotlk/core/proto/common.js';
import { MultiIconPicker } from '/wotlk/core/components/multi_icon_picker.js';
import { NumberPicker, NumberPickerConfig } from '/wotlk/core/components/number_picker.js';
import { Party } from './party.js';
import { PartyBuffs } from '/wotlk/core/proto/common.js';
import { PetFood } from '/wotlk/core/proto/common.js';
import { Player as PlayerProto } from '/wotlk/core/proto/api.js';
import { Player } from './player.js';
import { Potions } from '/wotlk/core/proto/common.js';
import { Profession } from '/wotlk/core/proto/common.js';
import { Race } from '/wotlk/core/proto/common.js';
import { Raid } from './raid.js';
import { RaidBuffs } from '/wotlk/core/proto/common.js';
import { SavedDataConfig, SavedDataManager } from '/wotlk/core/components/saved_data_manager.js';
import { SavedEncounter } from '/wotlk/core/proto/ui.js';
import { SavedGearSet } from '/wotlk/core/proto/ui.js';
import { SavedSettings } from '/wotlk/core/proto/ui.js';
import { SavedTalents } from '/wotlk/core/proto/ui.js';
import { SettingsMenu } from '/wotlk/core/components/settings_menu.js';
import { ShattrathFaction } from '/wotlk/core/proto/common.js';
import { Sim } from './sim.js';
import { SimOptions } from '/wotlk/core/proto/api.js';
import { SimSettings as SimSettingsProto } from '/wotlk/core/proto/ui.js';
import { SimUI, SimWarning } from './sim_ui.js';
import { Spec } from '/wotlk/core/proto/common.js';
import { SpecOptions } from '/wotlk/core/proto_utils/utils.js';
import { SpecRotation } from '/wotlk/core/proto_utils/utils.js';
import { Stat } from '/wotlk/core/proto/common.js';
import { StatWeightsRequest, StatWeightsResult } from '/wotlk/core/proto/api.js';
import { Stats } from '/wotlk/core/proto_utils/stats.js';
import { shattFactionNames } from '/wotlk/core/proto_utils/names.js';
import { Target } from './target.js';
import { Target as TargetProto } from '/wotlk/core/proto/common.js';
import { WeaponImbue } from '/wotlk/core/proto/common.js';
import { addRaidSimAction, RaidSimResultsManager } from '/wotlk/core/components/raid_sim_action.js';
import { addStatWeightsAction } from '/wotlk/core/components/stat_weights_action.js';
import { equalsOrBothNull, getEnumValues } from '/wotlk/core/utils.js';
import { getMetaGemConditionDescription } from '/wotlk/core/proto_utils/gems.js';
import { isDualWieldSpec } from '/wotlk/core/proto_utils/utils.js';
import { launchedSpecs } from '/wotlk/core/launched_sims.js';
import { makePetTypeInputConfig } from '/wotlk/core/talents/hunter_pet.js';
import { newIndividualExporters } from '/wotlk/core/components/exporters.js';
import { newIndividualImporters } from '/wotlk/core/components/importers.js';
import { newGlyphsPicker } from '/wotlk/core/talents/factory.js';
import { newTalentsPicker } from '/wotlk/core/talents/factory.js';
import { professionNames, raceNames } from '/wotlk/core/proto_utils/names.js';
import { isTankSpec } from '/wotlk/core/proto_utils/utils.js';
import { specNames } from '/wotlk/core/proto_utils/utils.js';
import { specToEligibleRaces } from '/wotlk/core/proto_utils/utils.js';
import { specToLocalStorageKey } from '/wotlk/core/proto_utils/utils.js';

import * as IconInputs from '/wotlk/core/components/icon_inputs.js';
import * as OtherConstants from '/wotlk/core/constants/other.js';
import * as Tooltips from '/wotlk/core/constants/tooltips.js';

declare var Muuri: any;
declare var tippy: any;
declare var pako: any;

const SAVED_GEAR_STORAGE_KEY = '__savedGear__';
const SAVED_ROTATION_STORAGE_KEY = '__savedRotation__';
const SAVED_SETTINGS_STORAGE_KEY = '__savedSettings__';
const SAVED_TALENTS_STORAGE_KEY = '__savedTalents__';

export type IndividualSimIconPickerConfig<ModObject, ValueType> = (IconPickerConfig<ModObject, ValueType> | IconEnumPickerConfig<ModObject, ValueType>) & {
	// If set, all effects with matching tags will be deactivated when this
	// effect is enabled.
	exclusivityTags?: Array<ExclusivityTag>;
};

class IndividualSimIconPicker<ModObject, ValueType> {
	constructor(parent: HTMLElement, modObj: ModObject, input: IndividualSimIconPickerConfig<ModObject, ValueType>, simUI: IndividualSimUI<any>) {
		let picker: Input<ModObject, ValueType> | null = null;
		if ('states' in input) {
			picker = new IconPicker<ModObject, ValueType>(parent, modObj, input);
		} else {
			picker = new IconEnumPicker<ModObject, ValueType>(parent, modObj, input);
		}

		if (input.exclusivityTags) {
			simUI.registerExclusiveEffect({
				tags: input.exclusivityTags,
				changedEvent: picker!.changeEmitter,
				isActive: () => Boolean(picker!.getInputValue()),
				deactivate: (eventID: EventID) => picker!.setValue(eventID, (typeof picker!.getInputValue() == 'number') ? 0 as unknown as ValueType : false as unknown as ValueType),
			});
		}
	}
}

export type InputConfig = {
	type: 'boolean',
	getModObject: (simUI: IndividualSimUI<any>) => any,
	config: BooleanPickerConfig<any>,
} |
{
	type: 'number',
	getModObject: (simUI: IndividualSimUI<any>) => any,
	config: NumberPickerConfig<any>,
} |
{
	type: 'enum',
	getModObject: (simUI: IndividualSimUI<any>) => any,
	config: EnumPickerConfig<any>,
} |
{
	type: 'iconEnum',
	getModObject: (simUI: IndividualSimUI<any>) => any,
	config: IconEnumPickerConfig<any, any>,
};


export interface InputSection {
	tooltip?: string,
	inputs: Array<InputConfig>,
}

export interface IndividualSimUIConfig<SpecType extends Spec> {
	// Additional css class to add to the root element.
	cssClass: string,

	knownIssues?: Array<string>;
	warnings?: Array<(simUI: IndividualSimUI<SpecType>) => SimWarning>,

	epStats: Array<Stat>;
	epReferenceStat: Stat;
	displayStats: Array<Stat>;
	modifyDisplayStats?: (player: Player<SpecType>) => StatMods,

	defaults: {
		gear: EquipmentSpec,
		epWeights: Stats,
		consumes: Consumes,
		rotation: SpecRotation<SpecType>,
		talents: SavedTalents,
		specOptions: SpecOptions<SpecType>,

		raidBuffs: RaidBuffs,
		partyBuffs: PartyBuffs,
		individualBuffs: IndividualBuffs,

		debuffs: Debuffs,
	},

<<<<<<< HEAD
	selfBuffInputs: Array<IndividualSimIconPickerConfig<Player<any>, any>>,
	petInputs?: Array<IndividualSimIconPickerConfig<Player<any>, any>>,
	weaponImbueInputs?: Array<IndividualSimIconPickerConfig<Player<any>, any>>,
=======
	playerIconInputs: Array<IndividualSimIconPickerConfig<Player<any>, any>>,
	petConsumeInputs?: Array<IconPickerConfig<Player<any>, any>>,
>>>>>>> 5484ab7d
	rotationInputs: InputSection;
	rotationIconInputs?: Array<IndividualSimIconPickerConfig<Player<any>, any>>;
	otherInputs?: InputSection;

	// Extra UI sections with the same input config as other sections.
	additionalSections?: Record<string, InputSection>;
	additionalIconSections?: Record<string, Array<IndividualSimIconPickerConfig<Player<any>, any>>>;

	// For when extra sections are needed, with even more flexibility than additionalSections.
	// Return value is the label for the section.
	customSections?: Array<(simUI: IndividualSimUI<SpecType>, parentElem: HTMLElement) => string>;

	encounterPicker: EncounterPickerConfig,

	presets: {
		gear: Array<PresetGear>,
		talents: Array<SavedDataConfig<Player<any>, SavedTalents>>,
		rotation?: Array<SavedDataConfig<Player<any>, string>>,
	},
}

export interface GearAndStats {
	gear: Gear,
	bonusStats?: Stats,
}

export interface PresetGear {
	name: string;
	gear: EquipmentSpec;
	tooltip?: string;
	enableWhen?: (obj: Player<any>) => boolean;
}

export interface Settings {
	raidBuffs: RaidBuffs,
	partyBuffs: PartyBuffs,
	individualBuffs: IndividualBuffs,
	consumes: Consumes,
	race: Race,
	professions?: Array<Profession>;
}

// Extended shared UI for all individual player sims.
export abstract class IndividualSimUI<SpecType extends Spec> extends SimUI {
	readonly player: Player<SpecType>;
	readonly individualConfig: IndividualSimUIConfig<SpecType>;

	private readonly exclusivityMap: Record<ExclusivityTag, Array<ExclusiveEffect>>;

	private raidSimResultsManager: RaidSimResultsManager | null;

	private settingsMuuri: any;

	prevEpIterations: number;
	prevEpSimResult: StatWeightsResult | null;

	constructor(parentElem: HTMLElement, player: Player<SpecType>, config: IndividualSimUIConfig<SpecType>) {
		super(parentElem, player.sim, {
			spec: player.spec,
			knownIssues: config.knownIssues,
		});
		this.rootElem.classList.add('individual-sim-ui', config.cssClass);
		this.player = player;
		this.individualConfig = config;
		this.raidSimResultsManager = null;
		this.settingsMuuri = null;
		this.prevEpIterations = 0;
		this.prevEpSimResult = null;

		if (!launchedSpecs.includes(this.player.spec)) {
			this.addWarning({
				updateOn: new TypedEvent<void>(),
				getContent: () => {
					if (this.player.getClass() == Class.ClassWarlock) {
						return 'This sim is under current development for Wrath of the Lich King. Talents and Glyphs are mostly ready but rotations are under development.';
					} else {
						return 'This sim has not yet been updated from its TBC state.';
					}
				},
			});
		}

		this.addWarning({
			updateOn: this.player.gearChangeEmitter,
			getContent: () => {
				if (!this.player.getGear().hasInactiveMetaGem()) {
					return '';
				}

				const metaGem = this.player.getGear().getMetaGem()!;
				return `Meta gem disabled (${metaGem.name}): ${getMetaGemConditionDescription(metaGem)}`;
			},
		});
		this.addWarning({
			updateOn: TypedEvent.onAny([this.player.gearChangeEmitter, this.player.professionChangeEmitter]),
			getContent: () => {
				const failedProfReqs = this.player.getGear().getFailedProfessionRequirements(this.player.getProfessions());
				if (failedProfReqs.length == 0) {
					return '';
				}

				return failedProfReqs.map(fpr => `${fpr.name} requires ${professionNames[fpr.requiredProfession]}, but it is not selected.`);
			},
		});
		this.addWarning({
			updateOn: this.player.gearChangeEmitter,
			getContent: () => {
				const jcGems = this.player.getGear().getJCGems();
				if (jcGems.length <= 3) {
					return '';
				}

				return `Only 3 Jewelcrafting Gems are allowed, but ${jcGems.length} are equipped.`;
			},
		});
		(config.warnings || []).forEach(warning => this.addWarning(warning(this)));

		this.exclusivityMap = {
			'Battle Elixir': [],
			'Drums': [],
			'Food': [],
			'Pet Food': [],
			'Guardian Elixir': [],
			'Potion': [],
			'Conjured': [],
			'Spirit': [],
			'MH Weapon Imbue': [],
			'OH Weapon Imbue': [],
		};

		if (!this.isWithinRaidSim) {
			// This needs to go before all the UI components so that gear loading is the
			// first callback invoked from waitForInit().
			this.sim.waitForInit().then(() => this.loadSettings());
		}

		this.addSidebarComponents();
		this.addTopbarComponents();
		this.addGearTab();
		this.addSettingsTab();
		this.addTalentsTab();

		if (!this.isWithinRaidSim) {
			this.addDetailedResultsTab();
			this.addLogTab();
		}

		this.player.changeEmitter.on(() => this.recomputeSettingsLayout());
	}

	private loadSettings() {
		const initEventID = TypedEvent.nextEventID();
		TypedEvent.freezeAllAndDo(() => {
			let loadedSettings = false;

			let hash = window.location.hash;
			if (hash.length > 1) {
				// Remove leading '#'
				hash = hash.substring(1);
				try {
					const binary = atob(hash);
					const bytes = new Uint8Array(binary.length);
					for (let i = 0; i < bytes.length; i++) {
						bytes[i] = binary.charCodeAt(i);
					}

					const settingsBytes = pako.inflate(bytes);
					const settings = IndividualSimSettings.fromBinary(settingsBytes);
					this.fromProto(initEventID, settings);
					loadedSettings = true;
				} catch (e) {
					console.warn('Failed to parse settings from window hash: ' + e);
				}
			}
			window.location.hash = '';

			const savedSettings = window.localStorage.getItem(this.getSettingsStorageKey());
			if (!loadedSettings && savedSettings != null) {
				try {
					const settings = IndividualSimSettings.fromJsonString(savedSettings);
					this.fromProto(initEventID, settings);
					loadedSettings = true;
				} catch (e) {
					console.warn('Failed to parse saved settings: ' + e);
				}
			}

			if (!loadedSettings) {
				this.applyDefaults(initEventID);
			}
			this.player.setName(initEventID, 'Player');

			// This needs to go last so it doesn't re-store things as they are initialized.
			this.changeEmitter.on(eventID => {
				const jsonStr = IndividualSimSettings.toJsonString(this.toProto());
				window.localStorage.setItem(this.getSettingsStorageKey(), jsonStr);
			});
		});
	}

	private addSidebarComponents() {
		this.raidSimResultsManager = addRaidSimAction(this);
		addStatWeightsAction(this, this.individualConfig.epStats, this.individualConfig.epReferenceStat);

		const characterStats = new CharacterStats(
			this.rootElem.getElementsByClassName('sim-sidebar-footer')[0] as HTMLElement,
			this.player,
			this.individualConfig.displayStats,
			this.individualConfig.modifyDisplayStats);
	}

	private addTopbarComponents() {
		this.addToolbarItem(newIndividualImporters(this));
		this.addToolbarItem(newIndividualExporters(this));

		const optionsMenu = document.createElement('span');
		optionsMenu.classList.add('fas', 'fa-cog');
		tippy(optionsMenu, {
			'content': 'Options',
			'allowHTML': true,
		});
		optionsMenu.addEventListener('click', event => {
			new SettingsMenu(this.rootElem, this);
		});
		this.addToolbarItem(optionsMenu);
	}

	private addGearTab() {
		this.addTab('GEAR', 'gear-tab', `
			<div class="gear-tab-columns">
				<div class="left-gear-panel">
					<div class="gear-picker">
					</div>
				</div>
				<div class="right-gear-panel">
					<div class="bonus-stats-picker">
					</div>
					<div class="saved-gear-manager">
					</div>
				</div>
			</div>
		`);

		const gearPicker = new GearPicker(this.rootElem.getElementsByClassName('gear-picker')[0] as HTMLElement, this.player);
		const bonusStatsPicker = new BonusStatsPicker(this.rootElem.getElementsByClassName('bonus-stats-picker')[0] as HTMLElement, this.player, this.individualConfig.epStats);

		const savedGearManager = new SavedDataManager<Player<any>, SavedGearSet>(this.rootElem.getElementsByClassName('saved-gear-manager')[0] as HTMLElement, this.player, {
			label: 'Gear',
			storageKey: this.getSavedGearStorageKey(),
			getData: (player: Player<any>) => {
				return SavedGearSet.create({
					gear: player.getGear().asSpec(),
					bonusStats: player.getBonusStats().asArray(),
				});
			},
			setData: (eventID: EventID, player: Player<any>, newSavedGear: SavedGearSet) => {
				TypedEvent.freezeAllAndDo(() => {
					player.setGear(eventID, this.sim.lookupEquipmentSpec(newSavedGear.gear || EquipmentSpec.create()));
					player.setBonusStats(eventID, new Stats(newSavedGear.bonusStats || []));
				});
			},
			changeEmitters: [this.player.changeEmitter],
			equals: (a: SavedGearSet, b: SavedGearSet) => SavedGearSet.equals(a, b),
			toJson: (a: SavedGearSet) => SavedGearSet.toJson(a),
			fromJson: (obj: any) => SavedGearSet.fromJson(obj),
		});

		this.sim.waitForInit().then(() => {
			savedGearManager.loadUserData();
			this.individualConfig.presets.gear.forEach(presetGear => {
				savedGearManager.addSavedData({
					name: presetGear.name,
					tooltip: presetGear.tooltip,
					isPreset: true,
					data: SavedGearSet.create({
						// Convert to gear and back so order is always the same.
						gear: this.sim.lookupEquipmentSpec(presetGear.gear).asSpec(),
						bonusStats: new Stats().asArray(),
					}),
					enableWhen: presetGear.enableWhen,
				});
			});
		});
	}


	private addSettingsTab() {
		this.addTab('SETTINGS', 'settings-tab', `
			<div class="settings-inputs">
				<div class="settings-section-container">
					<fieldset class="settings-section encounter-section within-raid-sim-hide">
						<legend>Encounter</legend>
					</fieldset>
					<fieldset class="settings-section race-section">
						<legend>Player</legend>
						<div class="settings-section-iconrow player-iconrow"></div>
					</fieldset>
					<fieldset class="settings-section rotation-section">
						<legend>Rotation</legend>
						<div class="settings-section-iconrow rotation-iconrow"></div>
					</fieldset>
				</div>
				<div class="settings-section-container custom-sections-container">
				</div>
<<<<<<< HEAD
				<div class="settings-section-container">
					<fieldset class="settings-section ">
						<legend>Personnal</legend>
						<div class="self-buffs-section"></div>
						<div class="consumes-imbue-mh"></div>
						<div class="consumes-imbue-oh"></div>
					</fieldset>
			`
			+
			petsSelectionSection
			+
			`
				</div>
=======
>>>>>>> 5484ab7d
				<div class="settings-section-container labeled-icon-section within-raid-sim-hide">
					<fieldset class="settings-section buffs-section">
						<legend>Raid Buffs</legend>
					</fieldset>
					<fieldset class="settings-section debuffs-section">
						<legend>Debuffs</legend>
					</fieldset>
				</div>
				<div class="settings-section-container">
					<fieldset class="settings-section new-consumes-section">
						<legend>Consumes</legend>
						<div class="consumes-row">
							<span>Potions</span>
							<div class="consumes-row-inputs">
								<div class="consumes-potions"></div>
								<div class="consumes-conjured"></div>
							</div>
						</div>
						<div class="consumes-row">
							<span>Elixirs</span>
							<div class="consumes-row-inputs">
								<div class="consumes-flasks"></div>
								<span>OR</span>
								<div class="consumes-battle-elixirs"></div>
								<div class="consumes-guardian-elixirs"></div>
							</div>
						</div>
						<div class="consumes-row">
							<span>Food</span>
							<div class="consumes-row-inputs">
								<div class="consumes-food"></div>
							</div>
						</div>
						<div class="consumes-row">
							<span>Trade</span>
							<div class="consumes-row-inputs consumes-trade">
							</div>
						</div>
						<div class="consumes-row consumes-row-pet">
							<span>Pet</span>
							<div class="consumes-row-inputs consumes-pet">
							</div>
						</div>
						<div class="consumes-row">
							<div class="consumes-row-inputs consumes-other">
							</div>
						</div>
					</fieldset>
				</div>
				<div class="settings-section-container cooldowns-section-container">
					<fieldset class="settings-section cooldowns-section">
						<legend>Cooldowns</legend>
						<div class="cooldowns-section-content">
						</div>
					</fieldset>
					<fieldset class="settings-section other-settings-section">
						<legend>Other</legend>
					</fieldset>
				</div>
			</div>
			<div class="settings-bottom-bar">
				<div class="saved-encounter-manager within-raid-sim-hide">
				</div>
				<div class="saved-settings-manager within-raid-sim-hide">
				</div>
			</div>
		`);

		const settingsTab = this.rootElem.getElementsByClassName('settings-inputs')[0] as HTMLElement;

		const configureIconSection = (sectionElem: HTMLElement, iconPickers: Array<any>, tooltip?: string) => {
			if (tooltip) {
				tippy(sectionElem, {
					'content': tooltip,
					'allowHTML': true,
				});
			}

			if (iconPickers.length == 0) {
				sectionElem.style.display = 'none';
			}
		};

		const playerIconsSection = this.rootElem.getElementsByClassName('player-iconrow')[0] as HTMLElement;
		configureIconSection(
			playerIconsSection,
			this.individualConfig.playerIconInputs.map(iconInput => new IndividualSimIconPicker(playerIconsSection, this.player, iconInput, this)));

		const buffOptions = this.splitRelevantOptions([
			{ item: IconInputs.AllStatsBuff, stats: [] },
			{ item: IconInputs.AllStatsPercentBuff, stats: [] },
			{ item: IconInputs.HealthBuff, stats: [Stat.StatHealth] },
			{ item: IconInputs.ArmorBuff, stats: [Stat.StatArmor] },
			{ item: IconInputs.StaminaBuff, stats: [Stat.StatStamina] },
			{ item: IconInputs.StrengthAndAgilityBuff, stats: [Stat.StatStrength, Stat.StatAgility] },
			{ item: IconInputs.IntellectBuff, stats: [Stat.StatIntellect] },
			{ item: IconInputs.SpiritBuff, stats: [Stat.StatSpirit] },
			{ item: IconInputs.AttackPowerBuff, stats: [Stat.StatAttackPower] },
			{ item: IconInputs.AttackPowerPercentBuff, stats: [Stat.StatAttackPower] },
			{ item: IconInputs.MeleeCritBuff, stats: [Stat.StatMeleeCrit] },
			{ item: IconInputs.MeleeHasteBuff, stats: [Stat.StatMeleeHaste] },
			{ item: IconInputs.SpellPowerBuff, stats: [Stat.StatSpellPower] },
			{ item: IconInputs.SpellCritBuff, stats: [Stat.StatSpellCrit] },
			{ item: IconInputs.SpellHasteBuff, stats: [Stat.StatSpellHaste] },
			{ item: IconInputs.HastePercentBuff, stats: [Stat.StatMeleeHaste, Stat.StatSpellHaste] },
			{ item: IconInputs.DamagePercentBuff, stats: [Stat.StatAttackPower, Stat.StatSpellPower] },
			{ item: IconInputs.DamageReductionPercentBuff, stats: [Stat.StatStamina] },
			{ item: IconInputs.MP5Buff, stats: [Stat.StatMP5] },
			//{ item: IconInputs.ReplenishmentBuff, stats: [Stat.StatMP5] },
		]);
		const buffsSection = this.rootElem.getElementsByClassName('buffs-section')[0] as HTMLElement;
		configureIconSection(
			buffsSection,
			buffOptions.map(multiIconInput => new MultiIconPicker(buffsSection, this.player, multiIconInput, this)),
			Tooltips.OTHER_BUFFS_SECTION);

		const otherBuffOptions = this.splitRelevantOptions([
			{ item: IconInputs.Bloodlust, stats: [Stat.StatMeleeHaste, Stat.StatSpellHaste] },
		] as Array<StatOption<IndividualSimIconPickerConfig<Player<any>, any>>>);
		otherBuffOptions.forEach(iconInput => new IndividualSimIconPicker(buffsSection, this.player, iconInput, this));

		const miscBuffOptions = this.splitRelevantOptions([
			{ item: IconInputs.HeroicPresence, stats: [Stat.StatMeleeHit, Stat.StatSpellHit] },
			{ item: IconInputs.BraidedEterniumChain, stats: [Stat.StatMeleeCrit] },
			{ item: IconInputs.ChainOfTheTwilightOwl, stats: [Stat.StatSpellCrit] },
			{ item: IconInputs.EyeOfTheNight, stats: [Stat.StatSpellPower] },
			{ item: IconInputs.Thorns, stats: [Stat.StatArmor] },
			{ item: IconInputs.RetributionAura, stats: [Stat.StatArmor] },
			{ item: IconInputs.ShadowProtection, stats: [Stat.StatStamina] },
			{ item: IconInputs.ManaTideTotem, stats: [Stat.StatMP5] },
			{ item: IconInputs.Innervate, stats: [Stat.StatMP5] },
			{ item: IconInputs.PowerInfusion, stats: [Stat.StatMP5, Stat.StatSpellPower] },
		] as Array<StatOption<IconPickerConfig<Player<any>, any>>>);
		if (miscBuffOptions.length > 0) {
			new MultiIconPicker(buffsSection, this.player, {
				inputs: miscBuffOptions,
				numColumns: 3,
				emptyColor: 'grey',
				label: 'Misc',
			}, this);
		}

		const debuffOptions = this.splitRelevantOptions([
			{ item: IconInputs.MajorArmorDebuff, stats: [Stat.StatArmorPenetration] },
			{ item: IconInputs.MinorArmorDebuff, stats: [Stat.StatArmorPenetration] },
			{ item: IconInputs.PhysicalDamageDebuff, stats: [Stat.StatAttackPower] },
			{ item: IconInputs.BleedDebuff, stats: [Stat.StatAttackPower] },
			{ item: IconInputs.SpellDamageDebuff, stats: [Stat.StatSpellPower] },
			{ item: IconInputs.SpellHitDebuff, stats: [Stat.StatSpellHit] },
			{ item: IconInputs.SpellCritDebuff, stats: [Stat.StatSpellCrit] },
			{ item: IconInputs.CritDebuff, stats: [Stat.StatMeleeCrit, Stat.StatSpellCrit] },
			{ item: IconInputs.AttackPowerDebuff, stats: [Stat.StatArmor] },
			{ item: IconInputs.MeleeAttackSpeedDebuff, stats: [Stat.StatArmor] },
			{ item: IconInputs.MeleeHitDebuff, stats: [Stat.StatDodge] },
		]);
		const debuffsSection = this.rootElem.getElementsByClassName('debuffs-section')[0] as HTMLElement;
		configureIconSection(
			debuffsSection,
			debuffOptions.map(multiIconInput => new MultiIconPicker(debuffsSection, this.player, multiIconInput, this)),
			Tooltips.DEBUFFS_SECTION);

		const otherDebuffOptions = this.splitRelevantOptions([
			{ item: IconInputs.JudgementOfWisdom, stats: [Stat.StatMP5, Stat.StatIntellect] },
		]);
		otherDebuffOptions.forEach(iconInput => new IndividualSimIconPicker(debuffsSection, this.player, iconInput, this));
		
		const miscDebuffOptions = this.splitRelevantOptions([
			{ item: IconInputs.JudgementOfLight, stats: [Stat.StatStamina] },
			{ item: IconInputs.GiftOfArthas, stats: [Stat.StatAttackPower] },
		] as Array<StatOption<IconPickerConfig<Player<any>, any>>>);
		if (miscDebuffOptions.length > 0) {
			new MultiIconPicker(debuffsSection, this.player, {
				inputs: miscDebuffOptions,
				numColumns: 3,
				emptyColor: 'grey',
				label: 'Misc',
			}, this);
		}

		const potionOptions = this.splitRelevantOptions([
			{ item: Potions.RunicHealingPotion, stats: [Stat.StatStamina] },
			{ item: Potions.RunicManaPotion, stats: [Stat.StatIntellect] },
			{ item: Potions.IndestructiblePotion, stats: [Stat.StatArmor] },
			{ item: Potions.PotionOfSpeed, stats: [Stat.StatMeleeHaste, Stat.StatSpellHaste] },
			{ item: Potions.PotionOfWildMagic, stats: [Stat.StatMeleeCrit, Stat.StatSpellCrit, Stat.StatSpellPower] },
		]);
		if (potionOptions.length) {
			const elem = this.rootElem.getElementsByClassName('consumes-potions')[0] as HTMLElement;
			new IconEnumPicker(elem, this.player, IconInputs.makePotionsInput(potionOptions));
		}

		const conjuredOptions = this.splitRelevantOptions([
			{ item: Conjured.ConjuredHealthstone, stats: [Stat.StatStamina] },
			{ item: Conjured.ConjuredDarkRune, stats: [Stat.StatIntellect] },
			{ item: Conjured.ConjuredFlameCap, stats: [Stat.StatStrength, Stat.StatAgility, Stat.StatFireSpellPower] },
		]);
		if (conjuredOptions.length) {
			const elem = this.rootElem.getElementsByClassName('consumes-conjured')[0] as HTMLElement;
			new IconEnumPicker(elem, this.player, IconInputs.makeConjuredInput(conjuredOptions));
		}

		const flaskOptions = this.splitRelevantOptions([
			{ item: Flask.FlaskOfTheFrostWyrm, stats: [Stat.StatSpellPower] },
			{ item: Flask.FlaskOfEndlessRage, stats: [Stat.StatAttackPower, Stat.StatRangedAttackPower] },
			{ item: Flask.FlaskOfPureMojo, stats: [Stat.StatMP5] },
			{ item: Flask.FlaskOfStoneblood, stats: [Stat.StatStamina] },
			{ item: Flask.LesserFlaskOfToughness, stats: [Stat.StatResilience] },
			{ item: Flask.LesserFlaskOfResistance, stats: [Stat.StatArcaneResistance, Stat.StatFireResistance, Stat.StatFrostResistance, Stat.StatNatureResistance, Stat.StatShadowResistance] },
		]);
		if (flaskOptions.length) {
			const elem = this.rootElem.getElementsByClassName('consumes-flasks')[0] as HTMLElement;
			new IconEnumPicker(elem, this.player, IconInputs.makeFlasksInput(flaskOptions));
		}

		const battleElixirOptions = this.splitRelevantOptions([
			{ item: BattleElixir.ElixirOfAccuracy, stats: [Stat.StatMeleeHit, Stat.StatSpellHit] },
			{ item: BattleElixir.ElixirOfArmorPiercing, stats: [Stat.StatArmorPenetration] },
			{ item: BattleElixir.ElixirOfDeadlyStrikes, stats: [Stat.StatMeleeCrit, Stat.StatSpellCrit] },
			{ item: BattleElixir.ElixirOfExpertise, stats: [Stat.StatExpertise] },
			{ item: BattleElixir.ElixirOfLightningSpeed, stats: [Stat.StatMeleeHaste, Stat.StatSpellHaste] },
			{ item: BattleElixir.ElixirOfMightyAgility, stats: [Stat.StatAgility] },
			{ item: BattleElixir.ElixirOfMightyStrength, stats: [Stat.StatStrength] },
			{ item: BattleElixir.GurusElixir, stats: [Stat.StatStamina, Stat.StatAgility, Stat.StatStrength, Stat.StatSpirit, Stat.StatIntellect] },
			{ item: BattleElixir.SpellpowerElixir, stats: [Stat.StatSpellPower] },
			{ item: BattleElixir.WrathElixir, stats: [Stat.StatAttackPower, Stat.StatRangedAttackPower] },
		]);
		if (battleElixirOptions.length) {
			const elem = this.rootElem.getElementsByClassName('consumes-battle-elixirs')[0] as HTMLElement;
			new IconEnumPicker(elem, this.player, IconInputs.makeBattleElixirsInput(battleElixirOptions));
		}

		const guardianElixirOptions = this.splitRelevantOptions([
			{ item: GuardianElixir.ElixirOfMightyDefense, stats: [Stat.StatDefense] },
			{ item: GuardianElixir.ElixirOfMightyFortitude, stats: [Stat.StatStamina] },
			{ item: GuardianElixir.ElixirOfMightyMageblood, stats: [Stat.StatMP5] },
			{ item: GuardianElixir.ElixirOfMightyThoughts, stats: [Stat.StatIntellect] },
			{ item: GuardianElixir.ElixirOfProtection, stats: [Stat.StatArmor] },
			{ item: GuardianElixir.ElixirOfSpirit, stats: [Stat.StatSpirit] },
			{ item: GuardianElixir.GiftOfArthas, stats: [Stat.StatStamina] },
		]);
		if (guardianElixirOptions.length) {
			const elem = this.rootElem.getElementsByClassName('consumes-guardian-elixirs')[0] as HTMLElement;
			new IconEnumPicker(elem, this.player, IconInputs.makeGuardianElixirsInput(guardianElixirOptions));
		}

		const foodOptions = this.splitRelevantOptions([
			{ item: Food.FoodFishFeast, stats: [Stat.StatStamina, Stat.StatAttackPower, Stat.StatSpellPower] },
			{ item: Food.FoodGreatFeast, stats: [Stat.StatStamina, Stat.StatAttackPower, Stat.StatSpellPower] },
			{ item: Food.FoodBlackenedDragonfin, stats: [Stat.StatAgility] },
			{ item: Food.FoodDragonfinFilet, stats: [Stat.StatStrength] },
			{ item: Food.FoodCuttlesteak, stats: [Stat.StatSpirit] },
			{ item: Food.FoodMegaMammothMeal, stats: [Stat.StatAttackPower] },
			{ item: Food.FoodHeartyRhino, stats: [Stat.StatArmorPenetration] },
			{ item: Food.FoodRhinoliciousWormsteak, stats: [Stat.StatExpertise] },
			{ item: Food.FoodFirecrackerSalmon, stats: [Stat.StatSpellPower] },
			{ item: Food.FoodSnapperExtreme, stats: [Stat.StatMeleeHit, Stat.StatSpellHit] },
			{ item: Food.FoodSpicedWormBurger, stats: [Stat.StatMeleeCrit, Stat.StatSpellCrit] },
			{ item: Food.FoodImperialMantaSteak, stats: [Stat.StatMeleeHaste, Stat.StatSpellHaste] },
			{ item: Food.FoodMightyRhinoDogs, stats: [Stat.StatMP5] },
		]);
		if (foodOptions.length) {
			const elem = this.rootElem.getElementsByClassName('consumes-food')[0] as HTMLElement;
			new IconEnumPicker(elem, this.player, IconInputs.makeFoodInput(foodOptions));
		}

		const tradeConsumesElem = this.rootElem.getElementsByClassName('consumes-trade')[0] as HTMLElement;
		new IndividualSimIconPicker(tradeConsumesElem, this.player, IconInputs.SuperSapper, this);
		new IndividualSimIconPicker(tradeConsumesElem, this.player, IconInputs.GoblinSapper, this);
		new IndividualSimIconPicker(tradeConsumesElem, this.player, IconInputs.FillerExplosiveInput, this);

		//if (this.individualConfig.consumeOptions?.pet?.length) {
		//	const petConsumesElem = this.rootElem.getElementsByClassName('consumes-pet')[0] as HTMLElement;
		//	this.individualConfig.consumeOptions.pet.map(iconInput => new IndividualSimIconPicker(petConsumesElem, this.player, iconInput, this));
		//} else {
		//	const petRowElem = this.rootElem.getElementsByClassName('consumes-row-pet')[0] as HTMLElement;
		//	petRowElem.style.display = 'none';
		//}

		//if (this.individualConfig.consumeOptions?.other?.length) {
		//	const containerElem = this.rootElem.getElementsByClassName('consumes-other')[0] as HTMLElement;
		//	this.individualConfig.consumeOptions.other.map(iconInput => new IndividualSimIconPicker(containerElem, this.player, iconInput, this));
		//}

		const configureInputSection = (sectionElem: HTMLElement, sectionConfig: InputSection) => {
			if (sectionConfig.tooltip) {
				tippy(sectionElem, {
					'content': sectionConfig.tooltip,
					'allowHTML': true,
				});
			}

			sectionConfig.inputs.forEach(inputConfig => {
				if (inputConfig.type == 'number') {
					new NumberPicker(sectionElem, inputConfig.getModObject(this), inputConfig.config);
				} else if (inputConfig.type == 'boolean') {
					new BooleanPicker(sectionElem, inputConfig.getModObject(this), inputConfig.config);
				} else if (inputConfig.type == 'enum') {
					new EnumPicker(sectionElem, inputConfig.getModObject(this), inputConfig.config);
				} else if (inputConfig.type == 'iconEnum') {
					new IconEnumPicker(sectionElem, inputConfig.getModObject(this), inputConfig.config);
				}
			});
		};

		if (this.individualConfig.rotationIconInputs?.length) {
			const rotationIconSection = this.rootElem.getElementsByClassName('rotation-iconrow')[0] as HTMLElement;
			configureIconSection(
				rotationIconSection,
				this.individualConfig.rotationIconInputs.map(iconInput => new IndividualSimIconPicker(rotationIconSection, this.player, iconInput, this)));
		}


		configureInputSection(this.rootElem.getElementsByClassName('rotation-section')[0] as HTMLElement, this.individualConfig.rotationInputs);

		if (this.individualConfig.otherInputs?.inputs.length) {
			configureInputSection(this.rootElem.getElementsByClassName('other-settings-section')[0] as HTMLElement, this.individualConfig.otherInputs);
		}

		const races = specToEligibleRaces[this.player.spec];
		const racePicker = new EnumPicker(this.rootElem.getElementsByClassName('race-section')[0] as HTMLElement, this.player, {
			label: 'Race',
			values: races.map(race => {
				return {
					name: raceNames[race],
					value: race,
				};
			}),
			changedEvent: sim => sim.raceChangeEmitter,
			getValue: sim => sim.getRace(),
			setValue: (eventID, sim, newValue) => sim.setRace(eventID, newValue),
		});
		const professions = getEnumValues(Profession) as Array<Profession>;
		const profession1Picker = new EnumPicker(this.rootElem.getElementsByClassName('race-section')[0] as HTMLElement, this.player, {
			label: 'Profession 1',
			values: professions.map(p => {
				return {
					name: professionNames[p],
					value: p,
				};
			}),
			changedEvent: sim => sim.professionChangeEmitter,
			getValue: sim => sim.getProfession1(),
			setValue: (eventID, sim, newValue) => sim.setProfession1(eventID, newValue),
		});
		const profession2Picker = new EnumPicker(this.rootElem.getElementsByClassName('race-section')[0] as HTMLElement, this.player, {
			label: 'Profession 2',
			values: professions.map(p => {
				return {
					name: professionNames[p],
					value: p,
				};
			}),
			changedEvent: sim => sim.professionChangeEmitter,
			getValue: sim => sim.getProfession2(),
			setValue: (eventID, sim, newValue) => sim.setProfession2(eventID, newValue),
		});
		const shattFactionPicker = new EnumPicker(this.rootElem.getElementsByClassName('race-section')[0] as HTMLElement, this.player, {
			label: 'Shatt Faction',
			values: [ShattrathFaction.ShattrathFactionAldor, ShattrathFaction.ShattrathFactionScryer].map(faction => {
				return {
					name: shattFactionNames[faction],
					value: faction,
				};
			}),
			changedEvent: sim => sim.gearChangeEmitter,
			getValue: sim => sim.getShattFaction(),
			setValue: (eventID, sim, newValue) => sim.setShattFaction(eventID, newValue),
			showWhen: (player: Player<any>) => this.player.getEquippedItem(ItemSlot.ItemSlotNeck)?.item.id == 34678 || this.player.getEquippedItem(ItemSlot.ItemSlotNeck)?.item.id == 34679,
		});

		const encounterSectionElem = settingsTab.getElementsByClassName('encounter-section')[0] as HTMLElement;
		new EncounterPicker(encounterSectionElem, this.sim.encounter, this.individualConfig.encounterPicker, this);
		const savedEncounterManager = new SavedDataManager<Encounter, SavedEncounter>(this.rootElem.getElementsByClassName('saved-encounter-manager')[0] as HTMLElement, this.sim.encounter, {
			label: 'Encounter',
			storageKey: this.getSavedEncounterStorageKey(),
			getData: (encounter: Encounter) => SavedEncounter.create({ encounter: encounter.toProto() }),
			setData: (eventID: EventID, encounter: Encounter, newEncounter: SavedEncounter) => encounter.fromProto(eventID, newEncounter.encounter!),
			changeEmitters: [this.sim.encounter.changeEmitter],
			equals: (a: SavedEncounter, b: SavedEncounter) => SavedEncounter.equals(a, b),
			toJson: (a: SavedEncounter) => SavedEncounter.toJson(a),
			fromJson: (obj: any) => SavedEncounter.fromJson(obj),
		});

		const cooldownSectionElem = settingsTab.getElementsByClassName('cooldowns-section')[0] as HTMLElement;
		const cooldownContentElem = settingsTab.getElementsByClassName('cooldowns-section-content')[0] as HTMLElement;
		new CooldownsPicker(cooldownContentElem, this.player);
		tippy(cooldownSectionElem, {
			content: Tooltips.COOLDOWNS_SECTION,
			allowHTML: true,
			placement: 'left',
		});

		// Init Muuri layout only when settings tab is clicked, because it needs the elements
		// to be shown so it can calculate sizes.
		(this.rootElem.getElementsByClassName('settings-tab-tab')[0] as HTMLElement)!.addEventListener('click', event => {
			if (this.settingsMuuri == null) {
				setTimeout(() => {
					this.settingsMuuri = new Muuri('.settings-inputs');
				}, 200); // Magic amount of time before Muuri init seems to work
			}

			setTimeout(() => {
				this.recomputeSettingsLayout();
			}, 200);
		});

		const savedSettingsManager = new SavedDataManager<IndividualSimUI<any>, SavedSettings>(this.rootElem.getElementsByClassName('saved-settings-manager')[0] as HTMLElement, this, {
			label: 'Settings',
			storageKey: this.getSavedSettingsStorageKey(),
			getData: (simUI: IndividualSimUI<any>) => {
				return SavedSettings.create({
					raidBuffs: simUI.sim.raid.getBuffs(),
					partyBuffs: simUI.player.getParty()?.getBuffs() || PartyBuffs.create(),
					playerBuffs: simUI.player.getBuffs(),
					debuffs: simUI.sim.raid.getDebuffs(),
					consumes: simUI.player.getConsumes(),
					race: simUI.player.getRace(),
					cooldowns: simUI.player.getCooldowns(),
				});
			},
			setData: (eventID: EventID, simUI: IndividualSimUI<any>, newSettings: SavedSettings) => {
				TypedEvent.freezeAllAndDo(() => {
					simUI.sim.raid.setBuffs(eventID, newSettings.raidBuffs || RaidBuffs.create());
					simUI.sim.raid.setDebuffs(eventID, newSettings.debuffs || Debuffs.create());
					const party = simUI.player.getParty();
					if (party) {
						party.setBuffs(eventID, newSettings.partyBuffs || PartyBuffs.create());
					}
					simUI.player.setBuffs(eventID, newSettings.playerBuffs || IndividualBuffs.create());
					simUI.player.setConsumes(eventID, newSettings.consumes || Consumes.create());
					simUI.player.setRace(eventID, newSettings.race);
					simUI.player.setCooldowns(eventID, newSettings.cooldowns || Cooldowns.create());
				});
			},
			changeEmitters: [
				this.sim.raid.buffsChangeEmitter,
				this.sim.raid.debuffsChangeEmitter,
				this.player.getParty()!.buffsChangeEmitter,
				this.player.buffsChangeEmitter,
				this.player.consumesChangeEmitter,
				this.player.raceChangeEmitter,
				this.player.cooldownsChangeEmitter,
			],
			equals: (a: SavedSettings, b: SavedSettings) => SavedSettings.equals(a, b),
			toJson: (a: SavedSettings) => SavedSettings.toJson(a),
			fromJson: (obj: any) => SavedSettings.fromJson(obj),
		});

		const customSectionsContainer = this.rootElem.getElementsByClassName('custom-sections-container')[0] as HTMLElement;
		let anyCustomSections = false;
		for (const [sectionName, sectionConfig] of Object.entries(this.individualConfig.additionalSections || {})) {
			const sectionCssPrefix = sectionName.replace(/\s+/g, '');
			const sectionElem = document.createElement('fieldset');
			sectionElem.classList.add('settings-section', sectionCssPrefix + '-section');
			sectionElem.innerHTML = `<legend>${sectionName}</legend>`;
			customSectionsContainer.appendChild(sectionElem);
			configureInputSection(sectionElem, sectionConfig);
			anyCustomSections = true;
		};

		for (const [sectionName, sectionConfig] of Object.entries(this.individualConfig.additionalIconSections || {})) {
			const sectionCssPrefix = sectionName.replace(/\s+/g, '');
			const sectionElem = document.createElement('fieldset');
			sectionElem.classList.add('settings-section', sectionCssPrefix + '-section');
			sectionElem.innerHTML = `<legend>${sectionName}</legend>`;
			customSectionsContainer.appendChild(sectionElem);
			configureIconSection(sectionElem, sectionConfig.map(iconInput => new IndividualSimIconPicker(sectionElem, this.player, iconInput, this)));
			anyCustomSections = true;
		};

		(this.individualConfig.customSections || []).forEach(customSection => {
			const sectionElem = document.createElement('fieldset');
			customSectionsContainer.appendChild(sectionElem);
			const sectionName = customSection(this, sectionElem);
			const sectionCssPrefix = sectionName.replace(/\s+/g, '');
			sectionElem.classList.add('settings-section', sectionCssPrefix + '-section');
			const labelElem = document.createElement('legend');
			labelElem.textContent = sectionName;
			sectionElem.prepend(labelElem);
			anyCustomSections = true;
		});

		if (!anyCustomSections) {
			customSectionsContainer.remove();
		}

		this.sim.waitForInit().then(() => {
			savedEncounterManager.loadUserData();
			savedSettingsManager.loadUserData();
		});

		Array.from(this.rootElem.getElementsByClassName('settings-section-container')).forEach((container, i) => {
			(container as HTMLElement).style.zIndex = String(1000 - i);
		});
	}

	private addTalentsTab() {
		this.addTab('TALENTS', 'talents-tab', `
			<div class="player-pet-toggle">
			</div>
			<div class="talents-content">
				<div class="talents-tab-content">
					<div class="talents-picker">
					</div>
					<div class="glyphs-picker">
					</div>
				</div>
				<div class="saved-talents-manager">
				</div>
			</div>
			<div class="talents-content">
				<div class="talents-tab-content">
					<div class="pet-talents-picker">
					</div>
				</div>
			</div>
		`);

		const talentsPicker = newTalentsPicker(this.rootElem.getElementsByClassName('talents-picker')[0] as HTMLElement, this.player);
		const glyphsPicker = newGlyphsPicker(this.rootElem.getElementsByClassName('glyphs-picker')[0] as HTMLElement, this.player);

		const savedTalentsManager = new SavedDataManager<Player<any>, SavedTalents>(this.rootElem.getElementsByClassName('saved-talents-manager')[0] as HTMLElement, this.player, {
			label: 'Talents',
			storageKey: this.getSavedTalentsStorageKey(),
			getData: (player: Player<any>) => SavedTalents.create({
				talentsString: player.getTalentsString(),
				glyphs: player.getGlyphs(),
			}),
			setData: (eventID: EventID, player: Player<any>, newTalents: SavedTalents) => {
				TypedEvent.freezeAllAndDo(() => {
					player.setTalentsString(eventID, newTalents.talentsString);
					player.setGlyphs(eventID, newTalents.glyphs || Glyphs.create());
				});
			},
			changeEmitters: [this.player.talentsChangeEmitter, this.player.glyphsChangeEmitter],
			equals: (a: SavedTalents, b: SavedTalents) => SavedTalents.equals(a, b),
			toJson: (a: SavedTalents) => SavedTalents.toJson(a),
			fromJson: (obj: any) => SavedTalents.fromJson(obj),
		});

		this.sim.waitForInit().then(() => {
			savedTalentsManager.loadUserData();
			this.individualConfig.presets.talents.forEach(config => {
				config.isPreset = true;
				savedTalentsManager.addSavedData({
					name: config.name,
					isPreset: true,
					data: config.data,
				});
			});

			if (this.player.getClass() == Class.ClassHunter) {
				const petTalentsPicker = new HunterPetTalentsPicker(this.rootElem.getElementsByClassName('pet-talents-picker')[0] as HTMLElement, this.player as Player<Spec.SpecHunter>);

				let curShown = 0;
				const toggledElems = Array.from(this.rootElem.getElementsByClassName('talents-content')) as Array<HTMLElement>;
				const updateToggle = () => {
					toggledElems[1 - curShown].style.display = 'none';
					toggledElems[curShown].style.removeProperty('display');

					if (curShown == 0) {
						petTypeToggle.rootElem.style.display = 'none';
					} else {
						petTypeToggle.rootElem.style.removeProperty('display');
					}
				}

				const toggleContainer = this.rootElem.getElementsByClassName('player-pet-toggle')[0] as HTMLElement;
				const playerPetToggle = new EnumPicker(toggleContainer, this, {
					values: [
						{ name: 'Player', value: 0 },
						{ name: 'Pet', value: 1 },
					],
					changedEvent: sim => new TypedEvent(),
					getValue: sim => curShown,
					setValue: (eventID, sim, newValue) => {
						curShown = newValue;
						updateToggle();
					},
				});
				const petTypeToggle = new EnumPicker(toggleContainer, this.player as Player<Spec.SpecHunter>, makePetTypeInputConfig(false));
				updateToggle();
			}
		});
	}

	private addDetailedResultsTab() {
		this.addTab('DETAILED RESULTS', 'detailed-results-tab', `
			<div class="detailed-results">
			</div>
		`);

		const detailedResults = new DetailedResults(this.rootElem.getElementsByClassName('detailed-results')[0] as HTMLElement, this, this.raidSimResultsManager!);
	}

	private addLogTab() {
		this.addTab('LOG', 'log-tab', `
			<div class="log-runner">
			</div>
		`);

		const logRunner = new LogRunner(this.rootElem.getElementsByClassName('log-runner')[0] as HTMLElement, this);
	}

	applyDefaults(eventID: EventID) {
		TypedEvent.freezeAllAndDo(() => {
			const tankSpec = isTankSpec(this.player.spec);

			this.player.setRace(eventID, specToEligibleRaces[this.player.spec][0]);
			this.player.setGear(eventID, this.sim.lookupEquipmentSpec(this.individualConfig.defaults.gear));
			this.player.setConsumes(eventID, this.individualConfig.defaults.consumes);
			this.player.setRotation(eventID, this.individualConfig.defaults.rotation);
			this.player.setTalentsString(eventID, this.individualConfig.defaults.talents.talentsString);
			this.player.setGlyphs(eventID, this.individualConfig.defaults.talents.glyphs || Glyphs.create());
			this.player.setSpecOptions(eventID, this.individualConfig.defaults.specOptions);
			this.player.setBuffs(eventID, this.individualConfig.defaults.individualBuffs);
			this.player.getParty()!.setBuffs(eventID, this.individualConfig.defaults.partyBuffs);
			this.player.getRaid()!.setBuffs(eventID, this.individualConfig.defaults.raidBuffs);
			this.player.setEpWeights(eventID, this.individualConfig.defaults.epWeights);
			this.player.applySharedDefaults(eventID);

			if (!this.isWithinRaidSim) {
				this.sim.encounter.applyDefaults(eventID);
				this.sim.raid.setDebuffs(eventID, this.individualConfig.defaults.debuffs);
				this.sim.applyDefaults(eventID, tankSpec);

				if (tankSpec) {
					this.sim.raid.setTanks(eventID, [this.player.makeRaidTarget()]);
				} else {
					this.sim.raid.setTanks(eventID, []);
				}
			}
		});
	}

	registerExclusiveEffect(effect: ExclusiveEffect) {
		effect.tags.forEach(tag => {
			this.exclusivityMap[tag].push(effect);

			effect.changedEvent.on(eventID => {
				if (!effect.isActive())
					return;

				// TODO: Mark the parent somehow so we can track this for undo/redo.
				const newEventID = TypedEvent.nextEventID();
				TypedEvent.freezeAllAndDo(() => {
					this.exclusivityMap[tag].forEach(otherEffect => {
						if (otherEffect == effect || !otherEffect.isActive())
							return;

						otherEffect.deactivate(newEventID);
					});
				});
			});
		});
	}

	getSavedGearStorageKey(): string {
		return this.getStorageKey(SAVED_GEAR_STORAGE_KEY);
	}

	getSavedRotationStorageKey(): string {
		return this.getStorageKey(SAVED_ROTATION_STORAGE_KEY);
	}

	getSavedSettingsStorageKey(): string {
		return this.getStorageKey(SAVED_SETTINGS_STORAGE_KEY);
	}

	getSavedTalentsStorageKey(): string {
		return this.getStorageKey(SAVED_TALENTS_STORAGE_KEY);
	}

	private recomputeSettingsLayout() {
		if (this.settingsMuuri) {
			//this.settingsMuuri.refreshItems();
		}
		window.dispatchEvent(new Event('resize'));
	}

	// Returns the actual key to use for local storage, based on the given key part and the site context.
	getStorageKey(keyPart: string): string {
		// Local storage is shared by all sites under the same domain, so we need to use
		// different keys for each spec site.
		return specToLocalStorageKey[this.player.spec] + keyPart;
	}

	toProto(): IndividualSimSettings {
		return IndividualSimSettings.create({
			settings: this.sim.toProto(),
			player: this.player.toProto(true),
			raidBuffs: this.sim.raid.getBuffs(),
			debuffs: this.sim.raid.getDebuffs(),
			tanks: this.sim.raid.getTanks(),
			partyBuffs: this.player.getParty()?.getBuffs() || PartyBuffs.create(),
			encounter: this.sim.encounter.toProto(),
			epWeights: this.player.getEpWeights().asArray(),
		});
	}

	fromProto(eventID: EventID, settings: IndividualSimSettings) {
		TypedEvent.freezeAllAndDo(() => {
			if (!settings.player) {
				return;
			}
			if (settings.settings) {
				this.sim.fromProto(eventID, settings.settings);
			}
			this.player.fromProto(eventID, settings.player);
			if (settings.epWeights?.length > 0) {
				this.player.setEpWeights(eventID, new Stats(settings.epWeights));
			} else {
				this.player.setEpWeights(eventID, this.individualConfig.defaults.epWeights);
			}
			this.sim.raid.setBuffs(eventID, settings.raidBuffs || RaidBuffs.create());
			this.sim.raid.setDebuffs(eventID, settings.debuffs || Debuffs.create());
			this.sim.raid.setTanks(eventID, settings.tanks || []);
			const party = this.player.getParty();
			if (party) {
				party.setBuffs(eventID, settings.partyBuffs || PartyBuffs.create());
			}

			this.sim.encounter.fromProto(eventID, settings.encounter || EncounterProto.create());
		});
	}

	splitRelevantOptions<T>(options: Array<StatOption<T>>): Array<T> {
		return options
				.filter(option => option.stats.length == 0 || option.stats.some(stat => this.individualConfig.epStats.includes(stat)))
				.map(option => option.item);
	}
}

export type ExclusivityTag =
	'Battle Elixir'
	| 'Drums'
	| 'Food'
	| 'Pet Food'
	| 'Guardian Elixir'
	| 'Potion'
	| 'Conjured'
	| 'Spirit'
	| 'MH Weapon Imbue'
	| 'OH Weapon Imbue';

export interface ExclusiveEffect {
	tags: Array<ExclusivityTag>;
	changedEvent: TypedEvent<any>;
	isActive: () => boolean;
	deactivate: (eventID: EventID) => void;
}

export interface StatOption<T> {
	stats: Array<Stat>,
	item: T,
}<|MERGE_RESOLUTION|>--- conflicted
+++ resolved
@@ -175,14 +175,8 @@
 		debuffs: Debuffs,
 	},
 
-<<<<<<< HEAD
-	selfBuffInputs: Array<IndividualSimIconPickerConfig<Player<any>, any>>,
-	petInputs?: Array<IndividualSimIconPickerConfig<Player<any>, any>>,
-	weaponImbueInputs?: Array<IndividualSimIconPickerConfig<Player<any>, any>>,
-=======
 	playerIconInputs: Array<IndividualSimIconPickerConfig<Player<any>, any>>,
 	petConsumeInputs?: Array<IconPickerConfig<Player<any>, any>>,
->>>>>>> 5484ab7d
 	rotationInputs: InputSection;
 	rotationIconInputs?: Array<IndividualSimIconPickerConfig<Player<any>, any>>;
 	otherInputs?: InputSection;
@@ -487,22 +481,6 @@
 				</div>
 				<div class="settings-section-container custom-sections-container">
 				</div>
-<<<<<<< HEAD
-				<div class="settings-section-container">
-					<fieldset class="settings-section ">
-						<legend>Personnal</legend>
-						<div class="self-buffs-section"></div>
-						<div class="consumes-imbue-mh"></div>
-						<div class="consumes-imbue-oh"></div>
-					</fieldset>
-			`
-			+
-			petsSelectionSection
-			+
-			`
-				</div>
-=======
->>>>>>> 5484ab7d
 				<div class="settings-section-container labeled-icon-section within-raid-sim-hide">
 					<fieldset class="settings-section buffs-section">
 						<legend>Raid Buffs</legend>
