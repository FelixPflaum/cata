import { TypedEvent } from '../typed_event';
import { Input, InputConfig } from './input';

/**
 * Data for creating a number picker.
 */
export interface NumberPickerConfig<ModObject> extends InputConfig<ModObject, number> {
<<<<<<< HEAD
	id: string;
=======
	// Whether the picker represents a float value. Default `false`
>>>>>>> 2fb0eb2e
	float?: boolean;
	// Whether to only allow positive values. Default `false`
	positive?: boolean;
	// Whether to show values of zero within the input. Default `true`
	showZeroes?: boolean;
}

// UI element for picking an arbitrary number field.
export class NumberPicker<ModObject> extends Input<ModObject, number> {
	private readonly inputElem: HTMLInputElement;
	private float: boolean;
	private positive: boolean;
	private showZeroes: boolean;

	constructor(parent: HTMLElement | null, modObject: ModObject, config: NumberPickerConfig<ModObject>) {
		super(parent, 'number-picker-root', modObject, config);
		this.float = config.float ?? false;
		this.positive = config.positive ?? false;
		this.showZeroes = config.showZeroes ?? true;

		this.inputElem = document.createElement('input');
		this.inputElem.id = config.id;
		this.inputElem.type = 'text';
		this.inputElem.classList.add('form-control', 'number-picker-input');

		if (this.positive) {
<<<<<<< HEAD
			this.inputElem.onchange = () => {
=======
			this.inputElem.onchange = _ => {
>>>>>>> 2fb0eb2e
				if (this.float) {
					this.inputElem.value = Math.abs(parseFloat(this.inputElem.value)).toFixed(2);
				} else {
					this.inputElem.value = Math.abs(parseInt(this.inputElem.value)).toString();
				}
			};
		}

		this.rootElem.appendChild(this.inputElem);
		this.init();

<<<<<<< HEAD
		this.inputElem.addEventListener('change', () => {
			this.inputChanged(TypedEvent.nextEventID());
		});

		this.inputElem.addEventListener('input', () => {
=======
		this.inputElem.addEventListener('change', _ => {
			this.inputChanged(TypedEvent.nextEventID());
		});

		this.inputElem.addEventListener('input', _ => {
>>>>>>> 2fb0eb2e
			this.updateSize();
		});
		this.updateSize();
	}

	getInputElem(): HTMLElement {
		return this.inputElem;
	}

	getInputValue(): number {
		if (this.float) {
			return parseFloat(this.inputElem.value || '') || 0;
		} else {
			return parseInt(this.inputElem.value || '') || 0;
		}
	}

	setInputValue(newValue: number) {
		if (newValue == 0 && !this.showZeroes) {
			return;
		}

		if (this.float) {
			this.inputElem.value = newValue.toFixed(2);
		} else {
			this.inputElem.value = String(newValue);
		}
	}

	private updateSize() {
		const newSize = Math.max(3, this.inputElem.value.length);
		if (this.inputElem.size != newSize) this.inputElem.size = newSize;
	}
}<|MERGE_RESOLUTION|>--- conflicted
+++ resolved
@@ -5,11 +5,8 @@
  * Data for creating a number picker.
  */
 export interface NumberPickerConfig<ModObject> extends InputConfig<ModObject, number> {
-<<<<<<< HEAD
 	id: string;
-=======
 	// Whether the picker represents a float value. Default `false`
->>>>>>> 2fb0eb2e
 	float?: boolean;
 	// Whether to only allow positive values. Default `false`
 	positive?: boolean;
@@ -36,11 +33,7 @@
 		this.inputElem.classList.add('form-control', 'number-picker-input');
 
 		if (this.positive) {
-<<<<<<< HEAD
 			this.inputElem.onchange = () => {
-=======
-			this.inputElem.onchange = _ => {
->>>>>>> 2fb0eb2e
 				if (this.float) {
 					this.inputElem.value = Math.abs(parseFloat(this.inputElem.value)).toFixed(2);
 				} else {
@@ -52,19 +45,11 @@
 		this.rootElem.appendChild(this.inputElem);
 		this.init();
 
-<<<<<<< HEAD
 		this.inputElem.addEventListener('change', () => {
 			this.inputChanged(TypedEvent.nextEventID());
 		});
 
 		this.inputElem.addEventListener('input', () => {
-=======
-		this.inputElem.addEventListener('change', _ => {
-			this.inputChanged(TypedEvent.nextEventID());
-		});
-
-		this.inputElem.addEventListener('input', _ => {
->>>>>>> 2fb0eb2e
 			this.updateSize();
 		});
 		this.updateSize();
