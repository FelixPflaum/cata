--- conflicted
+++ resolved
@@ -950,16 +950,10 @@
 				epElem.style.display = 'none';
 			}
 
-<<<<<<< HEAD
 			const anchorElem = listItemElem.querySelector('.selector-modal-list-item-link') as HTMLAnchorElement;
 			const iconElem = listItemElem.querySelector('.selector-modal-list-item-icon') as HTMLImageElement;
 			const nameElem = listItemElem.querySelector('.selector-modal-list-item-name') as HTMLAnchorElement;
-=======
-			const anchorElem = listItemElem.children[0] as HTMLAnchorElement;
-			const iconElem = listItemElem.getElementsByClassName('selector-modal-list-item-icon')[0] as HTMLImageElement;
-			const nameElem = listItemElem.getElementsByClassName('selector-modal-list-item-name')[0] as HTMLAnchorElement;
-			const favoriteElem = listItemElem.getElementsByClassName('selector-modal-list-item-favorite')[0] as HTMLElement;
->>>>>>> 98c31474
+			const favoriteElem = listItemElem.querySelector('.selector-modal-list-item-favorite') as HTMLElement;
 
 			anchorElem.addEventListener('click', (event: Event) => {
 				event.preventDefault();
@@ -981,13 +975,7 @@
 				sourceElem.remove();
 			}
 
-<<<<<<< HEAD
-			const favoriteElem = listItemElem.getElementsByClassName('selector-modal-list-item-favorite')[0] as HTMLElement;
 			new Tooltip(favoriteElem);
-
-=======
-			tippy(favoriteElem, { 'content': 'Add to Favorites' });
->>>>>>> 98c31474
 			const setFavorite = (isFavorite: boolean) => {
 				const filters = player.sim.getFilters();
 				if (label == 'Items') {
