<<<<<<< HEAD
import { EquippedItem } from '../proto_utils/equipped_item.js';
import { getEmptyGemSocketIconUrl, gemMatchesSocket } from '../proto_utils/gems.js';
import { setGemSocketCssClass } from '../proto_utils/gems.js';
import { Stats } from '../proto_utils/stats.js';
import { Class, Spec, GemColor, ItemSwap, ItemSpec } from '../proto/common.js';
import { ItemQuality } from '../proto/common.js';
import { ItemSlot } from '../proto/common.js';
import { ItemType } from '../proto/common.js';
import { getEnchantDescription, getUniqueEnchantString } from '../proto_utils/enchants.js';
import { ActionId } from '../proto_utils/action_id.js';
import { difficultyNames, professionNames, slotNames } from '../proto_utils/names.js';
import { setItemQualityCssClass } from '../css_utils.js';
import { Player } from '../player.js';
import { Sim } from '../sim.js';
import { EventID, TypedEvent } from '../typed_event.js';
import { formatDeltaTextElem } from '../utils.js';
=======
import { BaseModal } from './base_modal';
import { Component } from './component';
import { FiltersMenu } from './filters_menu';
import { Input, InputConfig } from './input';
import {
	makePhaseSelector,
	makeShow1hWeaponsSelector,
	makeShow2hWeaponsSelector,
	makeShowMatchingGemsSelector,
} from './other_inputs';

import { setItemQualityCssClass } from '../css_utils';
import { Player } from '../player';
import { SimUI } from '../sim_ui';
import { EventID, TypedEvent } from '../typed_event';
import { formatDeltaTextElem } from '../utils';

import { ActionId } from '../proto_utils/action_id';
import { getEnchantDescription, getUniqueEnchantString } from '../proto_utils/enchants';
import { EquippedItem } from '../proto_utils/equipped_item';
import { ItemSwapGear } from '../proto_utils/gear'
import { getEmptyGemSocketIconUrl, gemMatchesSocket } from '../proto_utils/gems';
import { slotNames } from '../proto_utils/names';
import { Stats } from '../proto_utils/stats';

import {
	Class,
	Spec,
	GemColor,
	ItemQuality,
	ItemSlot,
	ItemSpec,
	ItemSwap,
	ItemType,
} from '../proto/common';
>>>>>>> 23ad72b9
import {
	UIEnchant as Enchant,
	UIGem as Gem,
	UIItem as Item,
} from '../proto/ui.js';

declare var tippy: any;
declare var WowSim: any;

export class GearPicker extends Component {
	// ItemSlot is used as the index
	readonly itemPickers: Array<ItemPicker>;

	constructor(parent: HTMLElement, simUI: SimUI, player: Player<any>) {
		super(parent, 'gear-picker-root');

		const leftSide = document.createElement('div');
		leftSide.classList.add('gear-picker-left', 'tab-panel-col');
		this.rootElem.appendChild(leftSide);

		const rightSide = document.createElement('div');
		rightSide.classList.add('gear-picker-right', 'tab-panel-col');
		this.rootElem.appendChild(rightSide);

		const leftItemPickers = [
			ItemSlot.ItemSlotHead,
			ItemSlot.ItemSlotNeck,
			ItemSlot.ItemSlotShoulder,
			ItemSlot.ItemSlotBack,
			ItemSlot.ItemSlotChest,
			ItemSlot.ItemSlotWrist,
			ItemSlot.ItemSlotMainHand,
			ItemSlot.ItemSlotOffHand,
			ItemSlot.ItemSlotRanged,
		].map(slot => new ItemPicker(leftSide, simUI, player, slot));

		const rightItemPickers = [
			ItemSlot.ItemSlotHands,
			ItemSlot.ItemSlotWaist,
			ItemSlot.ItemSlotLegs,
			ItemSlot.ItemSlotFeet,
			ItemSlot.ItemSlotFinger1,
			ItemSlot.ItemSlotFinger2,
			ItemSlot.ItemSlotTrinket1,
			ItemSlot.ItemSlotTrinket2,
		].map(slot => new ItemPicker(rightSide, simUI, player, slot));

		this.itemPickers = leftItemPickers.concat(rightItemPickers).sort((a, b) => a.slot - b.slot);
	}
}

class ItemPicker extends Component {
	readonly slot: ItemSlot;

	private readonly simUI: SimUI;
	private readonly player: Player<any>;
	private readonly iconElem: HTMLAnchorElement;
	private readonly nameElem: HTMLAnchorElement;
	private readonly enchantElem: HTMLAnchorElement;
	private readonly socketsContainerElem: HTMLElement;
	// All items and enchants that are eligible for this slot
	private _items: Array<Item> = [];
	private _enchants: Array<Enchant> = [];

	private _equippedItem: EquippedItem | null = null;

	constructor(parent: HTMLElement, simUI: SimUI, player: Player<any>, slot: ItemSlot) {
		super(parent, 'item-picker-root');
		this.slot = slot;
		this.simUI = simUI;
		this.player = player;

		this.rootElem.innerHTML = `
      <a class="item-picker-icon" href="javascript:void(0)" role="button">
        <div class="item-picker-sockets-container"></div>
      </a>
      <div class="item-picker-labels-container">
        <a class="item-picker-name" href="javascript:void(0)" role="button"></a><br>
        <a class="item-picker-enchant" href="javascript:void(0)" role="button"></a>
      </div>
    `;

		this.iconElem = this.rootElem.querySelector('.item-picker-icon') as HTMLAnchorElement;
		this.nameElem = this.rootElem.querySelector('.item-picker-name') as HTMLAnchorElement;
		this.enchantElem = this.rootElem.querySelector('.item-picker-enchant') as HTMLAnchorElement;
		this.socketsContainerElem = this.rootElem.querySelector('.item-picker-sockets-container') as HTMLElement;

		this.item = player.getEquippedItem(slot);
		player.sim.waitForInit().then(() => {
			this._items = this.player.getItems(this.slot);
			this._enchants = this.player.getEnchants(this.slot);

			const gearData = {
				equipItem: (eventID: EventID, equippedItem: EquippedItem | null) => {
					this.player.equipItem(eventID, this.slot, equippedItem);
				},
				getEquippedItem: () => this.player.getEquippedItem(this.slot),
				changeEvent: player.gearChangeEmitter,
			};

			const openGearSelector = (event: Event) => {
				event.preventDefault();
				this.openSelectorModal(SelectorModalTabs.Items, gearData);
			};
			const openEnchantSelector = (event: Event) => {
				event.preventDefault();
				this.openSelectorModal(SelectorModalTabs.Enchants, gearData);
			};
			const onClickEnd = (event: Event) => {
				event.preventDefault();
			};

			// Make icon open gear selector
			this.iconElem.addEventListener('click', openGearSelector);
			this.iconElem.addEventListener('touchstart', openGearSelector);
			this.iconElem.addEventListener('touchend', onClickEnd);

			// Make item name open gear selector
			this.nameElem.addEventListener('click', openGearSelector);
			this.nameElem.addEventListener('touchstart', openGearSelector);
			this.nameElem.addEventListener('touchend', onClickEnd);

			// Make enchant name open enchant selector
			this.enchantElem.addEventListener('click', openEnchantSelector);
			this.enchantElem.addEventListener('touchstart', openEnchantSelector);
			this.enchantElem.addEventListener('touchend', onClickEnd);
		});

		player.gearChangeEmitter.on(() => {
			this.item = player.getEquippedItem(slot);
		});
		player.professionChangeEmitter.on(() => {
			if (this._equippedItem != null) {
				this.player.setWowheadData(this._equippedItem, this.iconElem);
			}
		});

		// Use hacky wowhead xhr override to 'preprocess' tooltips
		WowSim.WhOnLoadHook = (a: any) => {
			if (a.tooltip) {
				// This fixes wowhead being able to parse 'pcs' aka set bonus highlighting in tooltip
				// Their internal regex looks for 'href="/item=' but for wotlk we get 'href="/wotlk/item="'
				a.tooltip = (<String>a.tooltip).replaceAll("href=\"/wotlk/item", "href=\"/item");
			}
			return a;
		}
	}

	set item(newItem: EquippedItem | null) {
		// Clear everything first
		this.nameElem.removeAttribute('data-wowhead');
		this.nameElem.removeAttribute('href');
		this.iconElem.style.backgroundImage = `url('${getEmptySlotIconUrl(this.slot)}')`;
		this.iconElem.removeAttribute('data-wowhead');
		this.iconElem.removeAttribute('href');
		this.enchantElem.removeAttribute('data-wowhead');
		this.enchantElem.removeAttribute('href');
		this.iconElem.removeAttribute('href');

		this.nameElem.textContent = slotNames[this.slot];
		setItemQualityCssClass(this.nameElem, null);

		this.enchantElem.innerHTML = '';
		this.socketsContainerElem.innerHTML = '';

		if (newItem != null) {
			this.nameElem.textContent = newItem.item.name;
			if (newItem.item.heroic) {
				var heroic_span = document.createElement('span');
				heroic_span.style.color = "green";
				heroic_span.style.marginLeft = "3px";
				heroic_span.innerText = "[H]";
				this.nameElem.appendChild(heroic_span);
			}

			setItemQualityCssClass(this.nameElem, newItem.item.quality);

			this.player.setWowheadData(newItem, this.iconElem);
			this.player.setWowheadData(newItem, this.nameElem);
			newItem.asActionId().fill().then(filledId => {
				filledId.setBackgroundAndHref(this.iconElem);
				filledId.setWowheadHref(this.nameElem);
			});

			if (newItem.enchant) {
				getEnchantDescription(newItem.enchant).then(description => {
					this.enchantElem.textContent = description;
				});
				// Make enchant text hover have a tooltip.
				if (newItem.enchant.spellId) {
					this.enchantElem.href = ActionId.makeSpellUrl(newItem.enchant.spellId);
					this.enchantElem.setAttribute('data-wowhead', `domain=wotlk&spell=${newItem.enchant.spellId}`);
				} else {
					this.enchantElem.href = ActionId.makeItemUrl(newItem.enchant.itemId);
					this.enchantElem.setAttribute('data-wowhead', `domain=wotlk&item=${newItem.enchant.itemId}`);
				}
			}

			newItem.allSocketColors().forEach((socketColor, gemIdx) => {
				let gemFragment = document.createElement('fragment');
				gemFragment.innerHTML = `
					<div class="gem-socket-container">
						<img class="gem-icon" />
						<img class="socket-icon" />
					</div>
				`;

				const gemContainer = gemFragment.children[0] as HTMLElement;
				const gemIconElem = gemContainer.querySelector('.gem-icon') as HTMLImageElement;
				const socketIconElem = gemContainer.querySelector('.socket-icon') as HTMLImageElement;
				socketIconElem.src = getEmptyGemSocketIconUrl(socketColor);

				if (newItem.gems[gemIdx] == null) {
					gemIconElem.classList.add('hide');
				} else {
					gemIconElem.classList.remove('hide');
					ActionId.fromItemId(newItem.gems[gemIdx]!.id).fill().then(filledId => {
						gemIconElem.src = filledId.iconUrl;
					});
				}

				this.socketsContainerElem.appendChild(gemContainer);

				if (gemIdx == newItem.numPossibleSockets - 1 && [ItemType.ItemTypeWrist, ItemType.ItemTypeHands].includes(newItem.item.type)) {
					const updateProfession = () => {
						if (this.player.isBlacksmithing()) {
							gemIconElem.style.removeProperty('display');
						} else {
							gemIconElem.style.display = 'none';
						}
					};
					this.player.professionChangeEmitter.on(updateProfession);
					updateProfession();
				}
			});
		}
		this._equippedItem = newItem;
	}

	private openSelectorModal(tab: SelectorModalTabs, gearData: GearData) {
		new SelectorModal(this.simUI.rootElem, this.simUI, this.player, {
			selectedTab: tab,
			slot: this.slot,
			equippedItem: this._equippedItem,
			eligibleItems: this._items,
			eligibleEnchants: this._enchants,
			gearData: gearData
		})
	}
}

export class IconItemSwapPicker<SpecType extends Spec, ValueType> extends Input<Player<SpecType>, ValueType> {
	private readonly config: InputConfig<Player<SpecType>, ValueType>;
	private readonly iconAnchor: HTMLAnchorElement;
	private readonly socketsContainerElem: HTMLElement;
	private readonly player: Player<SpecType>;
	private readonly slot: ItemSlot;
	private readonly gear: ItemSwapGear;

	// All items and enchants that are eligible for this slot
	private _items: Array<Item> = [];
	private _enchants: Array<Enchant> = [];

	constructor(parent: HTMLElement, simUI: SimUI, player: Player<SpecType>, slot: ItemSlot, config: InputConfig<Player<SpecType>, ValueType>) {
		super(parent, 'icon-picker-root', player, config)
		this.rootElem.classList.add('icon-picker');
		this.player = player;
		this.config = config;
		this.slot = slot;
		this.gear = this.player.getItemSwapGear();

		this.iconAnchor = document.createElement('a');
		this.iconAnchor.classList.add('icon-picker-button');
		this.iconAnchor.target = '_blank';
		this.rootElem.prepend(this.iconAnchor);

		this.socketsContainerElem = document.createElement('div')
		this.socketsContainerElem.classList.add('item-picker-sockets-container')
		this.iconAnchor.appendChild(this.socketsContainerElem);

		player.sim.waitForInit().then(() => {
			this._items = this.player.getItems(slot);
			this._enchants = this.player.getEnchants(slot);
			this.addItemSpecToGear();
			const gearData = {
				equipItem: (eventID: EventID, equippedItem: EquippedItem | null) => {
					this.gear.equipItem(this.slot, equippedItem, player.canDualWield2H());
					this.inputChanged(eventID);
				},
				getEquippedItem: () => this.gear.getEquippedItem(this.slot),
				changeEvent: config.changedEvent(player),
			}

			const onClickStart = (event: Event) => {
				event.preventDefault();
				new SelectorModal(simUI.rootElem, simUI, this.player, {
					selectedTab: SelectorModalTabs.Items,
					slot: this.slot,
					equippedItem: this.gear.getEquippedItem(slot),
					eligibleItems: this._items,
					eligibleEnchants: this._enchants,
					gearData: gearData,
				})
			};

			this.iconAnchor.addEventListener('click', onClickStart);
			this.iconAnchor.addEventListener('touchstart', onClickStart);
		}).finally(() => this.init());

		// Use hacky wowhead xhr override to 'preprocess' tooltips
		WowSim.WhOnLoadHook = (a: any) => {
			if (a.tooltip) {
				// This fixes wowhead being able to parse 'pcs' aka set bonus highlighting in tooltip
				// Their internal regex looks for 'href="/item=' but for wotlk we get 'href="/wotlk/item="'
				a.tooltip = (<String>a.tooltip).replaceAll("href=\"/wotlk/item", "href=\"/item");
			}
			return a;
		}

	}

	private addItemSpecToGear() {
		const itemSwap = this.config.getValue(this.player) as unknown as ItemSwap
		const fieldName = this.getFieldNameFromItemSlot(this.slot) 

		if (!fieldName)
			return;

		const itemSpec = itemSwap[fieldName] as unknown as ItemSpec
		
		if (!itemSpec)
			return;

		const equippedItem = this.player.sim.db.lookupItemSpec(itemSpec);

		if (equippedItem) {
			this.gear.equipItem(this.slot, equippedItem, this.player.canDualWield2H());
		}
	}

	private getFieldNameFromItemSlot(slot: ItemSlot): keyof ItemSwap | undefined {
		switch (slot) {
			case ItemSlot.ItemSlotMainHand:
				return 'mhItem';
			case ItemSlot.ItemSlotOffHand:
				return 'ohItem';
			case ItemSlot.ItemSlotRanged:
				return 'rangedItem';
		}

		return undefined;
	}

	getInputElem(): HTMLElement {
		return this.iconAnchor;
	}
	getInputValue(): ValueType {
		return this.gear.toProto() as unknown as ValueType
	}

	setInputValue(newValue: ValueType): void {
		this.iconAnchor.style.backgroundImage = `url('${getEmptySlotIconUrl(this.slot)}')`;
		this.iconAnchor.removeAttribute('data-wowhead');
		this.iconAnchor.href = "#";
		this.socketsContainerElem.innerHTML = '';

		const equippedItem = this.gear.getEquippedItem(this.slot);
		if (equippedItem) {
			this.iconAnchor.classList.add("active")

			equippedItem.asActionId().fillAndSet(this.iconAnchor, true, true);
			this.player.setWowheadData(equippedItem, this.iconAnchor);

			equippedItem.allSocketColors().forEach((socketColor, gemIdx) => {
				const gemIconElem = document.createElement('img');
				gemIconElem.classList.add('item-picker-gem-icon');

				if (equippedItem!.gems[gemIdx] == null) {
					gemIconElem.src = getEmptyGemSocketIconUrl(socketColor);
				} else {
					ActionId.fromItemId(equippedItem!.gems[gemIdx]!.id).fill().then(filledId => {
						gemIconElem.src = filledId.iconUrl;
					});
				}
				this.socketsContainerElem.appendChild(gemIconElem);
			});

		} else {
			this.iconAnchor.classList.remove("active")
		}
	}

}

interface GearData {
	equipItem: (eventID: EventID, equippedItem: EquippedItem | null) => void,
	getEquippedItem: () => EquippedItem | null,
	changeEvent: TypedEvent<any>,
}

enum SelectorModalTabs {
	Items = 'Items',
	Enchants = 'Enchants',
	Gem1 = 'Gem1',
	Gem2 = 'Gem2',
	Gem3 = 'Gem3',
}

interface SelectorModalConfig {
	selectedTab: SelectorModalTabs
	slot: ItemSlot,
	equippedItem: EquippedItem | null,
	eligibleItems: Array<Item>,
	eligibleEnchants: Array<Enchant>,
	gearData: GearData
}

class SelectorModal extends BaseModal {
	private readonly simUI: SimUI;
	private player: Player<any>;
	private config: SelectorModalConfig;

	private readonly tabsElem: HTMLElement;
	private readonly contentElem: HTMLElement;

	constructor(parent: HTMLElement, simUI: SimUI, player: Player<any>, config: SelectorModalConfig) {
		super(parent, 'selector-modal');

		this.simUI = simUI;
		this.player = player;
		this.config = config;

		window.scrollTo({top: 0});

		this.header!.insertAdjacentHTML('afterbegin', `<ul class="nav nav-tabs selector-modal-tabs"></ul>`);

		this.body.innerHTML = `<div class="tab-content selector-modal-tab-content"></div>`

		this.tabsElem = this.rootElem.querySelector('.selector-modal-tabs') as HTMLElement;
		this.contentElem = this.rootElem.querySelector('.selector-modal-tab-content') as HTMLElement;

		this.setData();
	}

	openTab(idx: number) {
		const elems = this.tabsElem.getElementsByClassName("selector-modal-item-tab");
		(elems[idx] as HTMLElement).click();
	}

	setData() {
		this.tabsElem.innerHTML = '';
		this.contentElem.innerHTML = '';

		const {slot, equippedItem, eligibleItems, eligibleEnchants, gearData } = this.config;

		this.addTab(
			'Items',
			eligibleItems.map(item => {
				return {
					item: item,
					id: item.id,
					actionId: ActionId.fromItem(item),
					name: item.name,
					quality: item.quality,
					heroic: item.heroic,
					phase: item.phase,
					baseEP: this.player.computeItemEP(item, slot),
					ignoreEPFilter: false,
					onEquip: (eventID, item: Item) => {
						const equippedItem = gearData.getEquippedItem();
						if (equippedItem) {
							gearData.equipItem(eventID, equippedItem.withItem(item));
						} else {
							gearData.equipItem(eventID, new EquippedItem(item));
						}
					},
				};
			}),
			item => this.player.computeItemEP(item, slot),
			equippedItem => equippedItem?.item,
			GemColor.GemColorUnknown,
			eventID => {
				gearData.equipItem(eventID, null);
			});

		this.addTab(
			'Enchants',
			eligibleEnchants.map(enchant => {
				return {
					item: enchant,
					id: enchant.effectId,
					actionId: enchant.spellId ? ActionId.fromSpellId(enchant.spellId) : ActionId.fromItemId(enchant.itemId),
					name: enchant.name,
					quality: enchant.quality,
					phase: enchant.phase || 1,
					baseEP: this.player.computeStatsEP(new Stats(enchant.stats)),
					ignoreEPFilter: true,
					heroic: false,
					onEquip: (eventID, enchant: Enchant) => {
						const equippedItem = gearData.getEquippedItem();
						if (equippedItem)
							gearData.equipItem(eventID, equippedItem.withEnchant(enchant));
					},
				};
			}),
			enchant => this.player.computeEnchantEP(enchant),
			equippedItem => equippedItem?.enchant,
			GemColor.GemColorUnknown,
			eventID => {
				const equippedItem = gearData.getEquippedItem();
				if (equippedItem)
					gearData.equipItem(eventID, equippedItem.withEnchant(null));
			});

		this.addGemTabs(slot, equippedItem, gearData);
	}

	private addGemTabs(slot: ItemSlot, equippedItem: EquippedItem | null, gearData: GearData) {
		if (equippedItem == undefined) {
			return;
		}

		const socketBonusEP = this.player.computeStatsEP(new Stats(equippedItem.item.socketBonus)) / (equippedItem.item.gemSockets.length || 1);
		equippedItem.curSocketColors(this.player.isBlacksmithing()).forEach((socketColor, socketIdx) => {
			this.addTab(
				'Gem ' + (socketIdx + 1),
				this.player.getGems(socketColor).map((gem: Gem) => {
					return {
						item: gem,
						id: gem.id,
						actionId: ActionId.fromItemId(gem.id),
						name: gem.name,
						quality: gem.quality,
						phase: gem.phase,
						heroic: false,
						baseEP: this.player.computeStatsEP(new Stats(gem.stats)),
						ignoreEPFilter: true,
						onEquip: (eventID, gem: Gem) => {
							const equippedItem = gearData.getEquippedItem();
							if (equippedItem)
								gearData.equipItem(eventID, equippedItem.withGem(gem, socketIdx));
						},
					};
				}),
				gem => {
					let gemEP = this.player.computeGemEP(gem);
					if (gemMatchesSocket(gem, socketColor)) {
						gemEP += socketBonusEP;
					}
					return gemEP;
				},
				equippedItem => equippedItem?.gems[socketIdx],
				socketColor,
				eventID => {
					const equippedItem = gearData.getEquippedItem();
					if (equippedItem)
					gearData.equipItem(eventID, equippedItem.withGem(null, socketIdx));
				},
				tabAnchor => {
					tabAnchor.classList.add('selector-modal-tab-gem');
					tabAnchor.innerHTML = `
						<div class="gem-socket-container">
							<img class="gem-icon" />
							<img class="socket-icon" />
						</div>
					`;

					const gemElem = tabAnchor.querySelector('.gem-icon') as HTMLElement;
					const socketElem = tabAnchor.querySelector('.socket-icon') as HTMLElement;
					socketElem.setAttribute('src', getEmptyGemSocketIconUrl(socketColor));

					const updateGemIcon = () => {
						const equippedItem = gearData.getEquippedItem();
						const gem = equippedItem?.gems[socketIdx];

						if (gem) {
							ActionId.fromItemId(gem.id).fill().then(filledId => {
								gemElem.setAttribute('src', filledId.iconUrl);
							});
						}
					};

					gearData.changeEvent.on(updateGemIcon);
					this.addOnDisposeCallback(() => gearData.changeEvent.off(updateGemIcon));
					updateGemIcon();
				});
		});
	}

	/**
	 * Adds one of the tabs for the item selector menu.
	 *
	 * T is expected to be Item, Enchant, or Gem. Tab menus for all 3 looks extremely
	 * similar so this function uses extra functions to do it generically.
	 */
	private addTab<T>(
		label: string,
		itemData: Array<ItemData<T>>,
		computeEP: (item: T) => number,
		equippedToItemFn: (equippedItem: EquippedItem | null) => (T | null | undefined),
		socketColor: GemColor,
		onRemove: (eventID: EventID) => void,
		setTabContent?: (tabElem: HTMLAnchorElement) => void) {
		if (itemData.length == 0) {
			return;
		}

		const { slot, gearData } = this.config;

		if (slot == ItemSlot.ItemSlotTrinket1 || slot == ItemSlot.ItemSlotTrinket2) {
			// Trinket EP is weird so just sort by ilvl instead.
			itemData.sort((dataA, dataB) => (dataB.item as unknown as Item).ilvl - (dataA.item as unknown as Item).ilvl);
		} else {
			itemData.sort((dataA, dataB) => {
				const diff = computeEP(dataB.item) - computeEP(dataA.item);
				// if EP is same, sort by ilvl
				if (Math.abs(diff) < 0.01) {
					return (dataB.item as unknown as Item).ilvl - (dataA.item as unknown as Item).ilvl;
				}
				return diff;
			});
		}

		const tabContentId = (label + '-tab').split(' ').join('');
		const selected = label === this.config.selectedTab;

		const tabFragment = document.createElement('fragment');
		tabFragment.innerHTML = `
			<li class="nav-item">
				<a
					class="nav-link selector-modal-item-tab ${selected ? 'active' : ''}"
					data-content-id="${tabContentId}"
					data-bs-toggle="tab"
					data-bs-target="#${tabContentId}"
					type="button"
					role="tab"
					aria-controls="${tabContentId}"
					aria-selected="${selected}"
				></a>
			</li>
		`;

		const tabElem = tabFragment.children[0] as HTMLElement;
		const tabAnchor = tabElem.getElementsByClassName('selector-modal-item-tab')[0] as HTMLAnchorElement;
		tabAnchor.dataset.label = label;
		if (setTabContent) {
			setTabContent(tabAnchor);
		} else {
			tabAnchor.textContent = label;
		}

		this.tabsElem.appendChild(tabElem);

		const tabContentFragment = document.createElement('fragment');
		tabContentFragment.innerHTML = `
			<div
				id="${tabContentId}"
				class="selector-modal-tab-pane tab-pane fade ${selected ? 'active show' : ''}"
			>
				<div class="selector-modal-filters">
					<input class="selector-modal-search form-control" type="text" placeholder="Search...">
					${label == 'Items' ? '<button class="selector-modal-filters-button btn btn-primary">Filters</button>' : ''}
					<div class="selector-modal-phase-selector"></div>
					<div class="sim-input selector-modal-boolean-option selector-modal-show-1h-weapons"></div>
					<div class="sim-input selector-modal-boolean-option selector-modal-show-2h-weapons"></div>
					<div class="sim-input selector-modal-boolean-option selector-modal-show-matching-gems"></div>
					<button class="selector-modal-remove-button btn btn-danger">Unequip Item</button>
				</div>
				<div style="width: 100%;height: 30px;font-size: 18px;">
					<span style="float:left">Item</span>
					<span style="float:right">EP(+/-)<span class="ep-help fas fa-search" style="font-size:10px"></span></span>
				</div>
				<ul class="selector-modal-list"></ul>
			</div>
		`;
		
		const tabContent = tabContentFragment.children[0] as HTMLElement;

		this.contentElem.appendChild(tabContent);

		const helpIcon = tabContent.getElementsByClassName("ep-help").item(0);
		tippy(helpIcon, {'content': 'These values are computed using stat weights which can be edited using the "Stat Weights" button.'});
		const show1hWeaponsSelector = makeShow1hWeaponsSelector(tabContent.getElementsByClassName('selector-modal-show-1h-weapons')[0] as HTMLElement, this.player.sim);
		const show2hWeaponsSelector = makeShow2hWeaponsSelector(tabContent.getElementsByClassName('selector-modal-show-2h-weapons')[0] as HTMLElement, this.player.sim);
		if (!(label == 'Items' && (slot == ItemSlot.ItemSlotMainHand || (slot == ItemSlot.ItemSlotOffHand && this.player.getClass() == Class.ClassWarrior)))) {
			(tabContent.getElementsByClassName('selector-modal-show-1h-weapons')[0] as HTMLElement).style.display = 'none';
			(tabContent.getElementsByClassName('selector-modal-show-2h-weapons')[0] as HTMLElement).style.display = 'none';
		}

		const showMatchingGemsSelector = makeShowMatchingGemsSelector(tabContent.getElementsByClassName('selector-modal-show-matching-gems')[0] as HTMLElement, this.player.sim);
		if (!label.startsWith('Gem')) {
			(tabContent.getElementsByClassName('selector-modal-show-matching-gems')[0] as HTMLElement).style.display = 'none';
		}

		const phaseSelector = makePhaseSelector(tabContent.getElementsByClassName('selector-modal-phase-selector')[0] as HTMLElement, this.player.sim);

		if (label == 'Items') {
			const filtersButton = tabContent.getElementsByClassName('selector-modal-filters-button')[0] as HTMLElement;
			filtersButton.addEventListener('click', () => new FiltersMenu(this.body, this.player, slot));
		}

		const listElem = tabContent.getElementsByClassName('selector-modal-list')[0] as HTMLElement;
		const initialFilters = this.player.sim.getFilters();
		let lastFavElem: HTMLElement|null = null;

		const listItemElems = itemData.map((itemData, itemIdx) => {
			const item = itemData.item;
			const itemEP = computeEP(item);

			const listItemElem = document.createElement('li');
			listItemElem.classList.add('selector-modal-list-item');
			listElem.appendChild(listItemElem);

			listItemElem.dataset.idx = String(itemIdx);

			listItemElem.innerHTML = `
				<div class="selector-modal-list-label-cell">
					<a class="selector-modal-list-item-icon"></a>
					<a class="selector-modal-list-item-name">${itemData.heroic ? itemData.name + "<span style=\"color:green\">[H]</span>" : itemData.name}</a>
				</div>
				<div class="selector-modal-list-item-source-container">
				</div>
				<div>
					<span class="selector-modal-list-item-favorite fa-star"></span>
				</div>
				<div class="selector-modal-list-item-ep">
					<span class="selector-modal-list-item-ep-value">${itemEP < 9.95 ? itemEP.toFixed(1) : Math.round(itemEP)}</span>
				</div>
				<div class="selector-modal-list-item-ep">
					<span class="selector-modal-list-item-ep-delta"></span>
				</div>
      `;

			if (slot == ItemSlot.ItemSlotTrinket1 || slot == ItemSlot.ItemSlotTrinket2) {
				const epElem = listItemElem.getElementsByClassName('selector-modal-list-item-ep')[0] as HTMLElement;
				epElem.style.display = 'none';
			}

			const iconElem = listItemElem.getElementsByClassName('selector-modal-list-item-icon')[0] as HTMLAnchorElement;
			const nameElem = listItemElem.getElementsByClassName('selector-modal-list-item-name')[0] as HTMLAnchorElement;
			itemData.actionId.fill().then(filledId => {
				filledId.setWowheadHref(iconElem);
				filledId.setWowheadHref(nameElem);
				iconElem.style.backgroundImage = `url('${filledId.iconUrl}')`;
			});

			setItemQualityCssClass(nameElem, itemData.quality);

			const sourceElem = listItemElem.getElementsByClassName('selector-modal-list-item-source-container')[0] as HTMLDivElement;
			if (label == 'Items') {
				this.fillSourceInfo(item as unknown as Item, sourceElem, this.player.sim);
			} else {
				sourceElem.remove();
			}

			const onclick = (event: Event) => {
				event.preventDefault();
				itemData.onEquip(TypedEvent.nextEventID(), item);

				// If the item changes, the gem slots might change, so remove and recreate the gem tabs
				if (Item.is(item)) {
					this.removeTabs('Gem');
					this.addGemTabs(slot, gearData.getEquippedItem(), gearData);
				}
			};
			nameElem.addEventListener('click', onclick);
			iconElem.addEventListener('click', onclick);

			const favoriteElem = listItemElem.getElementsByClassName('selector-modal-list-item-favorite')[0] as HTMLElement;
			tippy(favoriteElem, {'content': 'Add to Favorites'});
			const setFavorite = (isFavorite: boolean) => {
				const filters = this.player.sim.getFilters();
				if (label == 'Items') {
					const favId = itemData.id;
					if (isFavorite) {
						filters.favoriteItems.push(favId);
					} else {
						const favIdx = filters.favoriteItems.indexOf(favId);
						if (favIdx != -1) {
							filters.favoriteItems.splice(favIdx, 1);
						}
					}
				} else if (label == 'Enchants') {
					const favId = getUniqueEnchantString(item as unknown as Enchant);
					if (isFavorite) {
						filters.favoriteEnchants.push(favId);
					} else {
						const favIdx = filters.favoriteEnchants.indexOf(favId);
						if (favIdx != -1) {
							filters.favoriteEnchants.splice(favIdx, 1);
						}
					}
				} else if (label.startsWith('Gem')) {
					const favId = itemData.id;
					if (isFavorite) {
						filters.favoriteGems.push(favId);
					} else {
						const favIdx = filters.favoriteGems.indexOf(favId);
						if (favIdx != -1) {
							filters.favoriteGems.splice(favIdx, 1);
						}
					}
				}
				this.player.sim.setFilters(TypedEvent.nextEventID(), filters);

				// Reorder and update this element.
				const curItemElems = Array.from(listElem.children) as Array<HTMLElement>;
				if (isFavorite) {
					// Use same sorting order (based on idx) among the favorited elems.
					const nextElem = curItemElems.find(elem => elem.dataset.fav == 'false' || parseInt(elem.dataset.idx!) > itemIdx);
					if (nextElem) {
						listElem.insertBefore(listItemElem, nextElem);
					} else {
						listElem.appendChild(listItemElem);
					}

					favoriteElem.classList.add('fa-solid');
					favoriteElem.classList.remove('fa-regular');
					listItemElem.dataset.fav = 'true';
				} else {
					// Put back in original spot. itemIdx will usually be a very good starting point for the search.
					// Need to search in both directions to handle all cases of favorited elems / itemIdx location.
					let curIdx = itemIdx;
					while (curIdx > 0 && curItemElems[curIdx].dataset.fav == 'false' && parseInt(curItemElems[curIdx].dataset.idx!) > itemIdx) {
						curIdx--;
					}
					while (curIdx < curItemElems.length && (curItemElems[curIdx].dataset.fav == 'true' || parseInt(curItemElems[curIdx].dataset.idx!) < itemIdx)) {
						curIdx++;
					}
					if (curIdx == curItemElems.length) {
						listElem.appendChild(listItemElem);
					} else {
						listElem.insertBefore(listItemElem, curItemElems[curIdx]);
					}

					favoriteElem.classList.remove('fa-solid');
					favoriteElem.classList.add('fa-regular');
					listItemElem.dataset.fav = 'false';
				}
			};
			favoriteElem.addEventListener('click', () => setFavorite(listItemElem.dataset.fav == 'false'));

			let isFavorite = false;
			if (label == 'Items') {
				isFavorite = initialFilters.favoriteItems.includes(itemData.id);
			} else if (label == 'Enchants') {
				isFavorite = initialFilters.favoriteEnchants.includes(getUniqueEnchantString(item as unknown as Enchant));
			} else if (label.startsWith('Gem')) {
				isFavorite = initialFilters.favoriteGems.includes(itemData.id);
			}
			if (isFavorite) {
				favoriteElem.classList.add('fa-solid');
				listItemElem.dataset.fav = 'true';
				if (lastFavElem == null) {
					listElem.prepend(listItemElem);
				} else {
					lastFavElem.after(listItemElem)
				}
				lastFavElem = listItemElem;
			} else {
				favoriteElem.classList.add('fa-regular');
				listItemElem.dataset.fav = 'false';
			}

			return listItemElem;
		});

		const removeButton = tabContent.getElementsByClassName('selector-modal-remove-button')[0] as HTMLButtonElement;
		removeButton.addEventListener('click', event => {
			listItemElems.forEach(elem => elem.classList.remove('active'));
			onRemove(TypedEvent.nextEventID());
		});

		const updateSelected = () => {
			const newEquippedItem = gearData.getEquippedItem();
			const newItem = equippedToItemFn(newEquippedItem);

			const newItemId = newItem ? (label == 'Enchants' ? (newItem as unknown as Enchant).effectId : (newItem as unknown as Item|Gem).id) : 0;
			const newEP = newItem ? computeEP(newItem) : 0;

			listItemElems.forEach(elem => {
				const listItemIdx = parseInt(elem.dataset.idx!);
				const listItemData = itemData[listItemIdx];
				const listItem = listItemData.item;

				elem.classList.remove('active');
				if (listItemData.id == newItemId) {
					elem.classList.add('active');
				}

				const epDeltaElem = elem.getElementsByClassName('selector-modal-list-item-ep-delta')[0] as HTMLSpanElement;
				epDeltaElem.textContent = '';
				if (listItem) {
					const listItemEP = computeEP(listItem);
					formatDeltaTextElem(epDeltaElem, newEP, listItemEP, 0);
				}
			});
		};
		gearData.changeEvent.on(updateSelected);
		this.addOnDisposeCallback(() => gearData.changeEvent.off(updateSelected));
		updateSelected();

		const applyFilters = () => {
			let validItemElems = listItemElems;
			const currentEquippedItem = this.player.getEquippedItem(slot);

			if (label == 'Items') {
				validItemElems = this.player.filterItemData(
						validItemElems,
						elem => itemData[parseInt(elem.dataset.idx!)].item as unknown as Item,
						slot);
			} else if (label == 'Enchants') {
				validItemElems = this.player.filterEnchantData(
						validItemElems,
						elem => itemData[parseInt(elem.dataset.idx!)].item as unknown as Enchant,
						slot,
						currentEquippedItem);
			} else if (label.startsWith('Gem')) {
				validItemElems = this.player.filterGemData(
						validItemElems,
						elem => itemData[parseInt(elem.dataset.idx!)].item as unknown as Gem,
						slot,
						socketColor);
			}

			validItemElems = validItemElems.filter(elem => {
				const listItemData = itemData[parseInt(elem.dataset.idx!)];

				if (listItemData.phase > this.player.sim.getPhase()) {
					return false;
				}

				if (searchInput.value.length > 0) {
					const searchQuery = searchInput.value.toLowerCase().replaceAll(/[^a-zA-Z0-9\s]/g, '').split(" ");
					const name = listItemData.name.toLowerCase().replaceAll(/[^a-zA-Z0-9\s]/g, '');

					var include = true;
					searchQuery.forEach(v => {
						if (!name.includes(v))
							include = false;
					});
					if (!include) {
						return false;
					}
				}

				return true;
			});

			let numShown = 0;
			listItemElems.forEach(elem => {
				if (validItemElems.includes(elem)) {
					elem.classList.remove('hidden');
					numShown++;
					if (numShown % 2 == 0) {
						elem.classList.remove('odd');
					} else {
						elem.classList.add('odd');
					}
				} else {
					elem.classList.add('hidden');
				}
			});
		};

		const searchInput = tabContent.getElementsByClassName('selector-modal-search')[0] as HTMLInputElement;
		searchInput.addEventListener('input', applyFilters);
		searchInput.addEventListener("keyup", ev => {
			if (ev.key == "Enter") {
				listItemElems.find(ele => {
					if (ele.classList.contains("hidden")) {
						return false;
					}
					const nameElem = ele.getElementsByClassName('selector-modal-list-item-name')[0] as HTMLElement;
					nameElem.click();
					return true;
				});
			}
		});

		this.player.sim.phaseChangeEmitter.on(applyFilters);
		this.player.sim.filtersChangeEmitter.on(applyFilters);
		gearData.changeEvent.on(applyFilters);
		this.addOnDisposeCallback(() => {
			this.player.sim.phaseChangeEmitter.off(applyFilters);
			this.player.sim.filtersChangeEmitter.off(applyFilters);
			gearData.changeEvent.off(applyFilters);
		});

		applyFilters();
	}

	private fillSourceInfo(item: Item, container: HTMLDivElement, sim: Sim) {
		if (!item.sources || item.sources.length == 0) {
			return;
		}

		const source = item.sources[0];
		if (source.source.oneofKind == 'crafted') {
			const src = source.source.crafted;
			container.innerHTML = `
				<a href="${ActionId.makeSpellUrl(src.spellId)}">${professionNames[src.profession]}</a>
			`;
		} else if (source.source.oneofKind == 'drop') {
			const src = source.source.drop;
			const zone = sim.db.getZone(src.zoneId);
			const npc = sim.db.getNpc(src.npcId);
			if (!zone) {
				throw new Error('No zone found for item: ' + item);
			}

			let innerHTML = `
				<a href="${ActionId.makeZoneUrl(zone.id)}">${zone.name} (${difficultyNames[src.difficulty]})</a>
			`;

			const category = src.category ? ` - ${src.category}` : '';
			if (npc) {
				innerHTML += `
					<br>
					<a href="${ActionId.makeNpcUrl(npc.id)}">${npc.name + category}</a>
				`;
			} else if (src.otherName) {
				innerHTML += `
					<br>
					<a href="${ActionId.makeZoneUrl(zone.id)}>${src.otherName + category}</a>
				`;
			} else if (category) {
				innerHTML += `
					<br>
					<a href="${ActionId.makeZoneUrl(zone.id)}>${category}</a>
				`;
			}
			container.innerHTML = innerHTML;
		} else if (source.source.oneofKind == 'quest') {
			const src = source.source.quest;
			container.innerHTML = `
				<a href="${ActionId.makeQuestUrl(src.id)}">${src.name}</a>
			`;
		} else if (source.source.oneofKind == 'soldBy') {
			const src = source.source.soldBy;
			container.innerHTML = `
				<a href="${ActionId.makeNpcUrl(src.npcId)}">${src.npcName}</a>
			`;
		}
	}

	private removeTabs(labelSubstring: string) {
		const tabElems = Array.prototype.slice.call(this.tabsElem.getElementsByClassName('selector-modal-item-tab'))
			.filter(tab => tab.dataset.label.includes(labelSubstring));

		const contentElems = tabElems
			.map(tabElem => document.getElementById(tabElem.dataset.contentId!.substring(1)))
			.filter(tabElem => Boolean(tabElem));

		tabElems.forEach(elem => elem.parentElement.remove());
		contentElems.forEach(elem => elem!.remove());
	}
}

interface ItemData<T> {
	item: T,
	name: string,
	id: number,
	actionId: ActionId,
	quality: ItemQuality,
	phase: number,
	baseEP: number,
	ignoreEPFilter: boolean,
	heroic: boolean,
	onEquip: (eventID: EventID, item: T) => void,
}

const emptySlotIcons: Record<ItemSlot, string> = {
	[ItemSlot.ItemSlotHead]: '/wotlk/assets/item_slots/head.jpg',
	[ItemSlot.ItemSlotNeck]: '/wotlk/assets/item_slots/neck.jpg',
	[ItemSlot.ItemSlotShoulder]: '/wotlk/assets/item_slots/shoulders.jpg',
	[ItemSlot.ItemSlotBack]: '/wotlk/assets/item_slots/shirt.jpg',
	[ItemSlot.ItemSlotChest]: '/wotlk/assets/item_slots/chest.jpg',
	[ItemSlot.ItemSlotWrist]: '/wotlk/assets/item_slots/wrists.jpg',
	[ItemSlot.ItemSlotHands]: '/wotlk/assets/item_slots/hands.jpg',
	[ItemSlot.ItemSlotWaist]: '/wotlk/assets/item_slots/waist.jpg',
	[ItemSlot.ItemSlotLegs]: '/wotlk/assets/item_slots/legs.jpg',
	[ItemSlot.ItemSlotFeet]: '/wotlk/assets/item_slots/feet.jpg',
	[ItemSlot.ItemSlotFinger1]: '/wotlk/assets/item_slots/finger.jpg',
	[ItemSlot.ItemSlotFinger2]: '/wotlk/assets/item_slots/finger.jpg',
	[ItemSlot.ItemSlotTrinket1]: '/wotlk/assets/item_slots/trinket.jpg',
	[ItemSlot.ItemSlotTrinket2]: '/wotlk/assets/item_slots/trinket.jpg',
	[ItemSlot.ItemSlotMainHand]: '/wotlk/assets/item_slots/mainhand.jpg',
	[ItemSlot.ItemSlotOffHand]: '/wotlk/assets/item_slots/offhand.jpg',
	[ItemSlot.ItemSlotRanged]: '/wotlk/assets/item_slots/ranged.jpg',
};
export function getEmptySlotIconUrl(slot: ItemSlot): string {
	return emptySlotIcons[slot];
}<|MERGE_RESOLUTION|>--- conflicted
+++ resolved
@@ -1,21 +1,4 @@
-<<<<<<< HEAD
-import { EquippedItem } from '../proto_utils/equipped_item.js';
-import { getEmptyGemSocketIconUrl, gemMatchesSocket } from '../proto_utils/gems.js';
-import { setGemSocketCssClass } from '../proto_utils/gems.js';
-import { Stats } from '../proto_utils/stats.js';
-import { Class, Spec, GemColor, ItemSwap, ItemSpec } from '../proto/common.js';
-import { ItemQuality } from '../proto/common.js';
-import { ItemSlot } from '../proto/common.js';
-import { ItemType } from '../proto/common.js';
-import { getEnchantDescription, getUniqueEnchantString } from '../proto_utils/enchants.js';
-import { ActionId } from '../proto_utils/action_id.js';
 import { difficultyNames, professionNames, slotNames } from '../proto_utils/names.js';
-import { setItemQualityCssClass } from '../css_utils.js';
-import { Player } from '../player.js';
-import { Sim } from '../sim.js';
-import { EventID, TypedEvent } from '../typed_event.js';
-import { formatDeltaTextElem } from '../utils.js';
-=======
 import { BaseModal } from './base_modal';
 import { Component } from './component';
 import { FiltersMenu } from './filters_menu';
@@ -29,6 +12,7 @@
 
 import { setItemQualityCssClass } from '../css_utils';
 import { Player } from '../player';
+import { Sim } from '../sim.js';
 import { SimUI } from '../sim_ui';
 import { EventID, TypedEvent } from '../typed_event';
 import { formatDeltaTextElem } from '../utils';
@@ -38,7 +22,6 @@
 import { EquippedItem } from '../proto_utils/equipped_item';
 import { ItemSwapGear } from '../proto_utils/gear'
 import { getEmptyGemSocketIconUrl, gemMatchesSocket } from '../proto_utils/gems';
-import { slotNames } from '../proto_utils/names';
 import { Stats } from '../proto_utils/stats';
 
 import {
@@ -51,7 +34,6 @@
 	ItemSwap,
 	ItemType,
 } from '../proto/common';
->>>>>>> 23ad72b9
 import {
 	UIEnchant as Enchant,
 	UIGem as Gem,
