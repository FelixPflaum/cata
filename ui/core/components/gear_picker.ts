<<<<<<< HEAD
import { getWowheadItemId } from '../proto_utils/equipped_item.js';
import { EquippedItem } from '../proto_utils/equipped_item.js';
import { getEmptyGemSocketIconUrl, gemMatchesSocket } from '../proto_utils/gems.js';
import { setGemSocketCssClass } from '../proto_utils/gems.js';
import { Stats } from '../proto_utils/stats.js';
import { enchantAppliesToItem } from '../proto_utils/utils.js';
import { Enchant, Gem, GemColor } from '../proto/common.js';
import { HandType } from '../proto/common.js';
import { WeaponType } from '../proto/common.js';
import { Item } from '../proto/common.js';
import { ItemQuality } from '../proto/common.js';
import { ItemSlot } from '../proto/common.js';
import { ItemType } from '../proto/common.js';
import { Profession } from '../proto/common.js';
import { enchantDescriptions } from '../constants/enchants.js';
import { ActionId } from '../proto_utils/action_id.js';
import { slotNames } from '../proto_utils/names.js';
import { setItemQualityCssClass } from '../css_utils.js';
import { Player } from '../player.js';
import { EventID, TypedEvent } from '../typed_event.js';
import { formatDeltaTextElem } from '../utils.js';
import { getEnumValues } from '../utils.js';
=======
import { getWowheadItemId } from '/wotlk/core/proto_utils/equipped_item.js';
import { EquippedItem } from '/wotlk/core/proto_utils/equipped_item.js';
import { getEmptyGemSocketIconUrl, gemMatchesSocket } from '/wotlk/core/proto_utils/gems.js';
import { setGemSocketCssClass } from '/wotlk/core/proto_utils/gems.js';
import { Stats } from '/wotlk/core/proto_utils/stats.js';
import { enchantAppliesToItem } from '/wotlk/core/proto_utils/utils.js';
import { Class, Enchant, Gem, GemColor } from '/wotlk/core/proto/common.js';
import { HandType } from '/wotlk/core/proto/common.js';
import { WeaponType } from '/wotlk/core/proto/common.js';
import { Item } from '/wotlk/core/proto/common.js';
import { ItemQuality } from '/wotlk/core/proto/common.js';
import { ItemSlot } from '/wotlk/core/proto/common.js';
import { ItemType } from '/wotlk/core/proto/common.js';
import { Profession } from '/wotlk/core/proto/common.js';
import { enchantDescriptions } from '/wotlk/core/constants/enchants.js';
import { ActionId } from '/wotlk/core/proto_utils/action_id.js';
import { slotNames } from '/wotlk/core/proto_utils/names.js';
import { setItemQualityCssClass } from '/wotlk/core/css_utils.js';
import { Player } from '/wotlk/core/player.js';
import { EventID, TypedEvent } from '/wotlk/core/typed_event.js';
import { formatDeltaTextElem } from '/wotlk/core/utils.js';
import { getEnumValues } from '/wotlk/core/utils.js';
>>>>>>> 5de40581

import { Component } from './component.js';
import { Popup } from './popup.js';
import { makePhaseSelector } from './other_inputs.js';
import { makeShow1hWeaponsSelector } from './other_inputs.js';
import { makeShow2hWeaponsSelector } from './other_inputs.js';
import { makeShowMatchingGemsSelector } from './other_inputs.js';

declare var $: any;

export class GearPicker extends Component {
	// ItemSlot is used as the index
	readonly itemPickers: Array<ItemPicker>;

	constructor(parent: HTMLElement, player: Player<any>) {
		super(parent, 'gear-picker-root');

		const leftSide = document.createElement('div');
		leftSide.classList.add('gear-picker-left');
		this.rootElem.appendChild(leftSide);

		const rightSide = document.createElement('div');
		rightSide.classList.add('gear-picker-right');
		this.rootElem.appendChild(rightSide);

		const leftItemPickers = [
			ItemSlot.ItemSlotHead,
			ItemSlot.ItemSlotNeck,
			ItemSlot.ItemSlotShoulder,
			ItemSlot.ItemSlotBack,
			ItemSlot.ItemSlotChest,
			ItemSlot.ItemSlotWrist,
			ItemSlot.ItemSlotMainHand,
			ItemSlot.ItemSlotOffHand,
		].map(slot => new ItemPicker(leftSide, player, slot));

		const rightItemPickers = [
			ItemSlot.ItemSlotHands,
			ItemSlot.ItemSlotWaist,
			ItemSlot.ItemSlotLegs,
			ItemSlot.ItemSlotFeet,
			ItemSlot.ItemSlotFinger1,
			ItemSlot.ItemSlotFinger2,
			ItemSlot.ItemSlotTrinket1,
			ItemSlot.ItemSlotTrinket2,
			ItemSlot.ItemSlotRanged,
		].map(slot => new ItemPicker(rightSide, player, slot));

		this.itemPickers = leftItemPickers.concat(rightItemPickers).sort((a, b) => a.slot - b.slot);
	}
}

class ItemPicker extends Component {
	readonly slot: ItemSlot;

	private readonly player: Player<any>;
	private readonly iconElem: HTMLAnchorElement;
	private readonly nameElem: HTMLAnchorElement;
	private readonly enchantElem: HTMLAnchorElement;
	private readonly socketsContainerElem: HTMLElement;

	// All items and enchants that are eligible for this slot
	private _items: Array<Item> = [];
	private _enchants: Array<Enchant> = [];

	private _equippedItem: EquippedItem | null = null;


	constructor(parent: HTMLElement, player: Player<any>, slot: ItemSlot) {
		super(parent, 'item-picker-root');
		this.slot = slot;
		this.player = player;

		this.rootElem.innerHTML = `
      <a class="item-picker-icon">
        <div class="item-picker-sockets-container">
        </div>
      </a>
      <div class="item-picker-labels-container">
        <a class="item-picker-name"></a><br>
        <a class="item-picker-enchant"></a>
      </div>
    `;

		this.iconElem = this.rootElem.getElementsByClassName('item-picker-icon')[0] as HTMLAnchorElement;
		this.nameElem = this.rootElem.getElementsByClassName('item-picker-name')[0] as HTMLAnchorElement;
		this.enchantElem = this.rootElem.getElementsByClassName('item-picker-enchant')[0] as HTMLAnchorElement;
		this.socketsContainerElem = this.rootElem.getElementsByClassName('item-picker-sockets-container')[0] as HTMLElement;

		this.item = player.getEquippedItem(slot);
		player.sim.waitForInit().then(() => {
			this._items = this.player.getItems(this.slot);
			this._enchants = this.player.getEnchants(this.slot);

			const onClickStart = (event: Event) => {
				event.preventDefault();
				const selectorModal = new SelectorModal(this.rootElem.closest('.individual-sim-ui')!, this.player, this.slot, this._equippedItem, this._items, this._enchants);
			};
			const onClickEnd = (event: Event) => {
				event.preventDefault();
			};
			this.iconElem.addEventListener('click', onClickStart);
			this.iconElem.addEventListener('touchstart', onClickStart);
			this.iconElem.addEventListener('touchend', onClickEnd);
			this.nameElem.addEventListener('click', onClickStart);
			this.nameElem.addEventListener('touchstart', onClickStart);
			this.nameElem.addEventListener('touchend', onClickEnd);
			
			// Make enchant name open enchant tab.
			this.enchantElem.addEventListener('click', (ev: Event) => { 
				ev.preventDefault();
				const selectorModal = new SelectorModal(this.rootElem.closest('.individual-sim-ui')!, this.player, this.slot, this._equippedItem, this._items, this._enchants);
				selectorModal.openTab(1);
			});
			this.enchantElem.addEventListener('touchstart', (ev: Event) => { 
				ev.preventDefault();
				const selectorModal = new SelectorModal(this.rootElem.closest('.individual-sim-ui')!, this.player, this.slot, this._equippedItem, this._items, this._enchants);
				selectorModal.openTab(1);
			});
			this.enchantElem.addEventListener('touchend', onClickEnd);
		});
		player.gearChangeEmitter.on(() => {
			this.item = player.getEquippedItem(slot);
		});
		player.professionChangeEmitter.on(() => {
			if (this._equippedItem != null) {
				this.player.setWowheadData(this._equippedItem, this.iconElem);
			}
		});
	}

	set item(newItem: EquippedItem | null) {
		// Clear everything first
		this.nameElem.removeAttribute('data-wowhead');
		this.nameElem.removeAttribute('href');
		this.iconElem.style.backgroundImage = `url('${getEmptySlotIconUrl(this.slot)}')`;
		this.iconElem.removeAttribute('data-wowhead');
		this.iconElem.removeAttribute('href');
		this.enchantElem.removeAttribute('data-wowhead');

		this.nameElem.textContent = slotNames[this.slot];
		setItemQualityCssClass(this.nameElem, null);

		this.enchantElem.innerHTML = '';
		this.socketsContainerElem.innerHTML = '';

		if (newItem != null) {
			this.nameElem.textContent = newItem.item.name;
			if (newItem.item.heroic) {
				var heroic_span = document.createElement('span');
				heroic_span.style.color = "green";
				heroic_span.style.marginLeft = "3px";
				heroic_span.innerText = "[H]";
				this.nameElem.appendChild(heroic_span);
			}
			
			setItemQualityCssClass(this.nameElem, newItem.item.quality);

			this.player.setWowheadData(newItem, this.iconElem);
			this.player.setWowheadData(newItem, this.nameElem);
			newItem.asActionId().fill().then(filledId => {
				filledId.setBackgroundAndHref(this.iconElem);
				filledId.setWowheadHref(this.nameElem);
			});

			if (newItem.enchant) {
				this.enchantElem.textContent = enchantDescriptions.get(newItem.enchant.id) || newItem.enchant.name;
				newItem.enchant
				// Make enchant text hover have a tooltip.
				if (newItem.enchant.isSpellId) {
					this.enchantElem.setAttribute('data-wowhead', `spell=${newItem.enchant.id}`);
				} else {
					this.enchantElem.setAttribute('data-wowhead', `item=${newItem.enchant.id}`);
				}
			}

			newItem.allSocketColors().forEach((socketColor, gemIdx) => {
				const gemIconElem = document.createElement('img');
				gemIconElem.classList.add('item-picker-gem-icon');
				setGemSocketCssClass(gemIconElem, socketColor);
				if (newItem.gems[gemIdx] == null) {
					gemIconElem.src = getEmptyGemSocketIconUrl(socketColor);
				} else {
					ActionId.fromItemId(newItem.gems[gemIdx]!.id).fill().then(filledId => {
						gemIconElem.src = filledId.iconUrl;
					});
				}
				this.socketsContainerElem.appendChild(gemIconElem);

				if (gemIdx == newItem.numPossibleSockets - 1 && [ItemType.ItemTypeWrist, ItemType.ItemTypeHands].includes(newItem.item.type)) {
					const updateProfession = () => {
						if (this.player.hasProfession(Profession.Blacksmithing)) {
							gemIconElem.style.removeProperty('display');
						} else {
							gemIconElem.style.display = 'none';
						}
					};
					this.player.professionChangeEmitter.on(updateProfession);
					updateProfession();
				}
			});
		}
		this._equippedItem = newItem;
	}
}

class SelectorModal extends Popup {
	private player: Player<any>;
	private readonly tabsElem: HTMLElement;
	private readonly contentElem: HTMLElement;

	constructor(parent: HTMLElement, player: Player<any>, slot: ItemSlot, equippedItem: EquippedItem | null, eligibleItems: Array<Item>, eligibleEnchants: Array<Enchant>) {
		super(parent);
		this.player = player;

		this.rootElem.classList.add('selector-modal');
		this.rootElem.innerHTML = `
			<ul class="nav nav-tabs selector-modal-tabs">
			</ul>
			<div class="tab-content selector-modal-tab-content">
			</div>
		`;

		this.addCloseButton();
		this.tabsElem = this.rootElem.getElementsByClassName('selector-modal-tabs')[0] as HTMLElement;
		this.contentElem = this.rootElem.getElementsByClassName('selector-modal-tab-content')[0] as HTMLElement;

		this.setData(slot, equippedItem, eligibleItems, eligibleEnchants);
	}

	openTab(idx: number) {
		const elems = this.tabsElem.getElementsByClassName("selector-modal-item-tab");
		(elems[idx] as HTMLElement).click();
	}

	setData(slot: ItemSlot, equippedItem: EquippedItem | null, eligibleItems: Array<Item>, eligibleEnchants: Array<Enchant>) {
		this.tabsElem.innerHTML = '';
		this.contentElem.innerHTML = '';

		this.addTab(
			'Items',
			slot,
			equippedItem,
			eligibleItems.map(item => {
				return {
					item: item,
					id: item.id,
					actionId: ActionId.fromItem(item),
					name: item.name,
					quality: item.quality,
					heroic: item.heroic,
					phase: item.phase,
					baseEP: this.player.computeItemEP(item),
					ignoreEPFilter: false,
					onEquip: (eventID, item: Item) => {
						const equippedItem = this.player.getEquippedItem(slot);
						if (equippedItem) {
							this.player.equipItem(eventID, slot, equippedItem.withItem(item));
						} else {
							this.player.equipItem(eventID, slot, new EquippedItem(item));
						}
					},
				};
			}),
			item => this.player.computeItemEP(item),
			equippedItem => equippedItem?.item,
			GemColor.GemColorUnknown,
			eventID => {
				this.player.equipItem(eventID, slot, null);
			});

		this.addTab(
			'Enchants',
			slot,
			equippedItem,
			eligibleEnchants.map(enchant => {
				return {
					item: enchant,
					id: enchant.id,
					actionId: enchant.isSpellId ? ActionId.fromSpellId(enchant.id) : ActionId.fromItemId(enchant.id),
					name: enchant.name,
					quality: enchant.quality,
					phase: enchant.phase || 1,
					baseEP: this.player.computeStatsEP(new Stats(enchant.stats)),
					ignoreEPFilter: true,
					heroic: false,
					onEquip: (eventID, enchant: Enchant) => {
						const equippedItem = this.player.getEquippedItem(slot);
						if (equippedItem)
							this.player.equipItem(eventID, slot, equippedItem.withEnchant(enchant));
					},
				};
			}),
			enchant => this.player.computeEnchantEP(enchant),
			equippedItem => equippedItem?.enchant,
			GemColor.GemColorUnknown,
			eventID => {
				const equippedItem = this.player.getEquippedItem(slot);
				if (equippedItem)
					this.player.equipItem(eventID, slot, equippedItem.withEnchant(null));
			});

		this.addGemTabs(slot, equippedItem);
	}

	private addGemTabs(slot: ItemSlot, equippedItem: EquippedItem | null) {
		if (equippedItem == undefined) {
			return;
		}

		const socketBonusEP = this.player.computeStatsEP(new Stats(equippedItem.item.socketBonus)) / (equippedItem.item.gemSockets.length || 1);
		equippedItem.curSocketColors(this.player.hasProfession(Profession.Blacksmithing)).forEach((socketColor, socketIdx) => {
			this.addTab(
				'Gem ' + (socketIdx + 1),
				slot,
				equippedItem,
				this.player.getGems(socketColor).map((gem: Gem) => {
					return {
						item: gem,
						id: gem.id,
						actionId: ActionId.fromItemId(gem.id),
						name: gem.name,
						quality: gem.quality,
						phase: gem.phase,
						heroic: false,
						baseEP: this.player.computeStatsEP(new Stats(gem.stats)),
						ignoreEPFilter: true,
						onEquip: (eventID, gem: Gem) => {
							const equippedItem = this.player.getEquippedItem(slot);
							if (equippedItem)
								this.player.equipItem(eventID, slot, equippedItem.withGem(gem, socketIdx));
						},
					};
				}),
				gem => {
					let gemEP = this.player.computeGemEP(gem);
					if (gemMatchesSocket(gem, socketColor)) {
						gemEP += socketBonusEP;
					}
					return gemEP;
				},
				equippedItem => equippedItem?.gems[socketIdx],
				socketColor,
				eventID => {
					const equippedItem = this.player.getEquippedItem(slot);
					if (equippedItem)
						this.player.equipItem(eventID, slot, equippedItem.withGem(null, socketIdx));
				},
				tabAnchor => {
					tabAnchor.classList.add('selector-modal-tab-gem-icon');
					setGemSocketCssClass(tabAnchor, socketColor);

					const updateGemIcon = () => {
						const equippedItem = this.player.getEquippedItem(slot);
						const gem = equippedItem?.gems[socketIdx];

						if (gem) {
							ActionId.fromItemId(gem.id).fill().then(filledId => {
								tabAnchor.style.backgroundImage = `url('${filledId.iconUrl}')`;
							});
						} else {
							const url = getEmptyGemSocketIconUrl(socketColor);
							tabAnchor.style.backgroundImage = `url('${url}')`;
						}
					};

					this.player.gearChangeEmitter.on(updateGemIcon);
					updateGemIcon();
				});
		});
	}

	/**
	 * Adds one of the tabs for the item selector menu.
	 *
	 * T is expected to be Item, Enchant, or Gem. Tab menus for all 3 looks extremely
	 * similar so this function uses extra functions to do it generically.
	 */
	private addTab<T>(
		label: string,
		slot: ItemSlot,
		equippedItem: EquippedItem | null,
		itemData: Array<ItemData<T>>,
		computeEP: (item: T) => number,
		equippedToItemFn: (equippedItem: EquippedItem | null) => (T | null | undefined),
		socketColor: GemColor,
		onRemove: (eventID: EventID) => void,
		setTabContent?: (tabElem: HTMLAnchorElement) => void) {
		if (itemData.length == 0) {
			return;
		}

		if (slot == ItemSlot.ItemSlotTrinket1 || slot == ItemSlot.ItemSlotTrinket2) {
			// Trinket EP is weird so just sort by ilvl instead.
			itemData.sort((dataA, dataB) => (dataB.item as unknown as Item).ilvl - (dataA.item as unknown as Item).ilvl);
		} else {
			itemData.sort((dataA, dataB) => {
				const diff = computeEP(dataB.item) - computeEP(dataA.item);
				 // if EP is same, sort by ilvl
				if (Math.abs(diff) < 0.01) {
					return (dataB.item as unknown as Item).ilvl - (dataA.item as unknown as Item).ilvl;
				}
				return diff;
			});
		}

		const tabElem = document.createElement('li');
		this.tabsElem.appendChild(tabElem);
		const tabContentId = (label + '-tab').split(' ').join('');
		tabElem.innerHTML = `<a class="selector-modal-item-tab" data-toggle="tab" href="#${tabContentId}"></a>`;

		const tabAnchor = tabElem.getElementsByClassName('selector-modal-item-tab')[0] as HTMLAnchorElement;
		tabAnchor.dataset.label = label;
		if (setTabContent) {
			setTabContent(tabAnchor);
		} else {
			tabAnchor.textContent = label;
		}

		const tabContent = document.createElement('div');
		tabContent.id = tabContentId;
		tabContent.classList.add('tab-pane', 'fade', 'selector-modal-tab-content');
		this.contentElem.appendChild(tabContent);
		tabContent.innerHTML = `
    <div class="selector-modal-tab-content-header">
      <button class="selector-modal-remove-button sim-button">Remove</button>
      <input class="selector-modal-search" type="text" placeholder="Search...">
      <div class="selector-modal-filter-bar-filler"></div>
      <div class="sim-input selector-modal-boolean-option selector-modal-show-1h-weapons"></div>
      <div class="sim-input selector-modal-boolean-option selector-modal-show-2h-weapons"></div>
      <div class="sim-input selector-modal-boolean-option selector-modal-show-matching-gems"></div>
      <div class="selector-modal-phase-selector"></div>
    </div>
    <ul class="selector-modal-list"></ul>
    `;

		const show1hWeaponsSelector = makeShow1hWeaponsSelector(tabContent.getElementsByClassName('selector-modal-show-1h-weapons')[0] as HTMLElement, this.player.sim);
		const show2hWeaponsSelector = makeShow2hWeaponsSelector(tabContent.getElementsByClassName('selector-modal-show-2h-weapons')[0] as HTMLElement, this.player.sim);
		if (label != 'Items' || slot != ItemSlot.ItemSlotMainHand && this.player.getClass() != Class.ClassWarrior) {
			(tabContent.getElementsByClassName('selector-modal-show-1h-weapons')[0] as HTMLElement).style.display = 'none';
			(tabContent.getElementsByClassName('selector-modal-show-2h-weapons')[0] as HTMLElement).style.display = 'none';
		}

		const showMatchingGemsSelector = makeShowMatchingGemsSelector(tabContent.getElementsByClassName('selector-modal-show-matching-gems')[0] as HTMLElement, this.player.sim);
		if (!label.startsWith('Gem')) {
			(tabContent.getElementsByClassName('selector-modal-show-matching-gems')[0] as HTMLElement).style.display = 'none';
		}

		const phaseSelector = makePhaseSelector(tabContent.getElementsByClassName('selector-modal-phase-selector')[0] as HTMLElement, this.player.sim);

		if (label == 'Items') {
			tabElem.classList.add('active', 'in');
			tabContent.classList.add('active', 'in');
		}

		const listElem = tabContent.getElementsByClassName('selector-modal-list')[0] as HTMLElement;

		const listItemElems = itemData.map((itemData, itemIdx) => {
			const item = itemData.item;
			const itemEP = computeEP(item);

			const listItemElem = document.createElement('li');
			listItemElem.classList.add('selector-modal-list-item');
			listElem.appendChild(listItemElem);

			listItemElem.dataset.idx = String(itemIdx);

			listItemElem.innerHTML = `
        <a class="selector-modal-list-item-icon"></a>
        <a class="selector-modal-list-item-name">${itemData.heroic ? itemData.name + "<span style=\"color:green\">[H]</span>" : itemData.name}</a>
        <div class="selector-modal-list-item-padding"></div>
        <div class="selector-modal-list-item-ep">
					<span class="selector-modal-list-item-ep-value">${itemEP < 9.95 ? itemEP.toFixed(1) : Math.round(itemEP)}</span>
					<span class="selector-modal-list-item-ep-delta"></span>
				</div>
      `;

			if (slot == ItemSlot.ItemSlotTrinket1 || slot == ItemSlot.ItemSlotTrinket2) {
				const epElem = listItemElem.getElementsByClassName('selector-modal-list-item-ep')[0] as HTMLElement;
				epElem.style.display = 'none';
			}

			const iconElem = listItemElem.getElementsByClassName('selector-modal-list-item-icon')[0] as HTMLImageElement;
			itemData.actionId.fill().then(filledId => {
				filledId.setWowheadHref(listItemElem.children[0] as HTMLAnchorElement);
				filledId.setWowheadHref(listItemElem.children[1] as HTMLAnchorElement);
				iconElem.style.backgroundImage = `url('${filledId.iconUrl}')`;
			});

			const nameElem = listItemElem.getElementsByClassName('selector-modal-list-item-name')[0] as HTMLImageElement;
			setItemQualityCssClass(nameElem, itemData.quality);

			const onclick = (event: Event) => {
				event.preventDefault();
				itemData.onEquip(TypedEvent.nextEventID(), item);

				// If the item changes, the gem slots might change, so remove and recreate the gem tabs
				if (Item.is(item)) {
					this.removeTabs('Gem');
					this.addGemTabs(slot, this.player.getEquippedItem(slot));
				}
			};
			nameElem.addEventListener('click', onclick);
			iconElem.addEventListener('click', onclick);

			return listItemElem;
		});

		const removeButton = tabContent.getElementsByClassName('selector-modal-remove-button')[0] as HTMLButtonElement;
		removeButton.addEventListener('click', event => {
			listItemElems.forEach(elem => elem.classList.remove('active'));
			onRemove(TypedEvent.nextEventID());
		});

		const updateSelected = () => {
			const newEquippedItem = this.player.getEquippedItem(slot);
			const newItem = equippedToItemFn(newEquippedItem);

			const newItemId = (newItem as any)?.id || null;
			const newEP = newItem ? computeEP(newItem) : 0;

			listItemElems.forEach(elem => {
				const listItemIdx = parseInt(elem.dataset.idx!);
				const listItemData = itemData[listItemIdx];
				const listItem = listItemData.item;

				elem.classList.remove('active');
				if (listItemData.id == newItemId) {
					elem.classList.add('active');
				}

				const epDeltaElem = elem.getElementsByClassName('selector-modal-list-item-ep-delta')[0] as HTMLSpanElement;
				epDeltaElem.textContent = '';
				if (listItem) {
					const listItemEP = computeEP(listItem);
					formatDeltaTextElem(epDeltaElem, newEP, listItemEP, 0);
				}
			});
		};
		updateSelected();
		this.player.gearChangeEmitter.on(updateSelected);

		const applyFilters = () => {
			let validItemElems = listItemElems;
			const currentEquippedItem = this.player.getEquippedItem(slot);

			validItemElems = validItemElems.filter(elem => {
				const listItemIdx = parseInt(elem.dataset.idx!);
				const listItemData = itemData[listItemIdx];

				if (label == 'Items') {
					const listItem = listItemData.item as unknown as Item;
					if (!this.player.sim.getShow1hWeapons() && listItem.weaponType != WeaponType.WeaponTypeUnknown && listItem.handType != HandType.HandTypeTwoHand) {
						return false;
					}
					if (!this.player.sim.getShow2hWeapons() && listItem.weaponType != WeaponType.WeaponTypeUnknown && listItem.handType == HandType.HandTypeTwoHand) {
						return false;
					}
				} else if (label == 'Enchants') {
					const listItem = listItemData.item as unknown as Enchant;
					if (currentEquippedItem && !enchantAppliesToItem(listItem, currentEquippedItem.item)) {
						return false;
					}
				} else if (label.startsWith('Gem')) {
					const listItem = listItemData.item as unknown as Gem;
					if (this.player.sim.getShowMatchingGems() && !gemMatchesSocket(listItem, socketColor)) {
						return false;
					}
				}

				if (listItemData.phase > this.player.sim.getPhase()) {
					return false;
				}

				if (searchInput.value.length > 0) {
					const searchQuery = searchInput.value.toLowerCase().split(" ");
					const name = listItemData.name.toLowerCase();

					var include = true;
					searchQuery.forEach(v => {
						if (!name.includes(v))
							include = false;
					});
					if (!include) {
						return false;
					}
				}

				return true;
			});

			let numShown = 0;
			listItemElems.forEach(elem => {
				if (validItemElems.includes(elem)) {
					elem.classList.remove('hidden');
					numShown++;
					if (numShown % 2 == 0) {
						elem.classList.remove('odd');
					} else {
						elem.classList.add('odd');
					}
				} else {
					elem.classList.add('hidden');
				}
			});
		};

		const searchInput = tabContent.getElementsByClassName('selector-modal-search')[0] as HTMLInputElement;
		searchInput.addEventListener('input', applyFilters);
		searchInput.addEventListener("keyup", ev => {
			if (ev.key == "Enter") {
				listItemElems.find(ele => {
					if (ele.classList.contains("hidden")) {
						return false;
					}
					const nameElem = ele.getElementsByClassName('selector-modal-list-item-name')[0] as HTMLElement;
					nameElem.click();
					return true;
				});
			}
		});

		this.player.sim.phaseChangeEmitter.on(() => {
			applyFilters();
		});
		TypedEvent.onAny([
			this.player.sim.show1hWeaponsChangeEmitter,
			this.player.sim.show2hWeaponsChangeEmitter,
			this.player.sim.showMatchingGemsChangeEmitter,
		]).on(() => {
			applyFilters();
		});
		this.player.gearChangeEmitter.on(() => {
			applyFilters();
			updateSelected();
		});

		applyFilters();
	}

	private removeTabs(labelSubstring: string) {
		const tabElems = Array.prototype.slice.call(this.tabsElem.getElementsByClassName('selector-modal-item-tab'))
			.filter(tab => tab.dataset.label.includes(labelSubstring));

		const contentElems = tabElems
			.map(tabElem => document.getElementById(tabElem.getAttribute('href').substring(1)))
			.filter(tabElem => Boolean(tabElem));

		tabElems.forEach(elem => elem.parentElement.remove());
		contentElems.forEach(elem => elem!.remove());
	}
}

interface ItemData<T> {
	item: T,
	name: string,
	id: number,
	actionId: ActionId,
	quality: ItemQuality,
	phase: number,
	baseEP: number,
	ignoreEPFilter: boolean,
	heroic: boolean,
	onEquip: (eventID: EventID, item: T) => void,
}

const emptySlotIcons: Record<ItemSlot, string> = {
	[ItemSlot.ItemSlotHead]: 'https://cdn.seventyupgrades.com/item-slots/Head.jpg',
	[ItemSlot.ItemSlotNeck]: 'https://cdn.seventyupgrades.com/item-slots/Neck.jpg',
	[ItemSlot.ItemSlotShoulder]: 'https://cdn.seventyupgrades.com/item-slots/Shoulders.jpg',
	[ItemSlot.ItemSlotBack]: 'https://cdn.seventyupgrades.com/item-slots/Back.jpg',
	[ItemSlot.ItemSlotChest]: 'https://cdn.seventyupgrades.com/item-slots/Chest.jpg',
	[ItemSlot.ItemSlotWrist]: 'https://cdn.seventyupgrades.com/item-slots/Wrists.jpg',
	[ItemSlot.ItemSlotHands]: 'https://cdn.seventyupgrades.com/item-slots/Hands.jpg',
	[ItemSlot.ItemSlotWaist]: 'https://cdn.seventyupgrades.com/item-slots/Waist.jpg',
	[ItemSlot.ItemSlotLegs]: 'https://cdn.seventyupgrades.com/item-slots/Legs.jpg',
	[ItemSlot.ItemSlotFeet]: 'https://cdn.seventyupgrades.com/item-slots/Feet.jpg',
	[ItemSlot.ItemSlotFinger1]: 'https://cdn.seventyupgrades.com/item-slots/Finger.jpg',
	[ItemSlot.ItemSlotFinger2]: 'https://cdn.seventyupgrades.com/item-slots/Finger.jpg',
	[ItemSlot.ItemSlotTrinket1]: 'https://cdn.seventyupgrades.com/item-slots/Trinket.jpg',
	[ItemSlot.ItemSlotTrinket2]: 'https://cdn.seventyupgrades.com/item-slots/Trinket.jpg',
	[ItemSlot.ItemSlotMainHand]: 'https://cdn.seventyupgrades.com/item-slots/MainHand.jpg',
	[ItemSlot.ItemSlotOffHand]: 'https://cdn.seventyupgrades.com/item-slots/OffHand.jpg',
	[ItemSlot.ItemSlotRanged]: 'https://cdn.seventyupgrades.com/item-slots/Ranged.jpg',
};
export function getEmptySlotIconUrl(slot: ItemSlot): string {
	return emptySlotIcons[slot];
}<|MERGE_RESOLUTION|>--- conflicted
+++ resolved
@@ -1,27 +1,3 @@
-<<<<<<< HEAD
-import { getWowheadItemId } from '../proto_utils/equipped_item.js';
-import { EquippedItem } from '../proto_utils/equipped_item.js';
-import { getEmptyGemSocketIconUrl, gemMatchesSocket } from '../proto_utils/gems.js';
-import { setGemSocketCssClass } from '../proto_utils/gems.js';
-import { Stats } from '../proto_utils/stats.js';
-import { enchantAppliesToItem } from '../proto_utils/utils.js';
-import { Enchant, Gem, GemColor } from '../proto/common.js';
-import { HandType } from '../proto/common.js';
-import { WeaponType } from '../proto/common.js';
-import { Item } from '../proto/common.js';
-import { ItemQuality } from '../proto/common.js';
-import { ItemSlot } from '../proto/common.js';
-import { ItemType } from '../proto/common.js';
-import { Profession } from '../proto/common.js';
-import { enchantDescriptions } from '../constants/enchants.js';
-import { ActionId } from '../proto_utils/action_id.js';
-import { slotNames } from '../proto_utils/names.js';
-import { setItemQualityCssClass } from '../css_utils.js';
-import { Player } from '../player.js';
-import { EventID, TypedEvent } from '../typed_event.js';
-import { formatDeltaTextElem } from '../utils.js';
-import { getEnumValues } from '../utils.js';
-=======
 import { getWowheadItemId } from '/wotlk/core/proto_utils/equipped_item.js';
 import { EquippedItem } from '/wotlk/core/proto_utils/equipped_item.js';
 import { getEmptyGemSocketIconUrl, gemMatchesSocket } from '/wotlk/core/proto_utils/gems.js';
@@ -44,7 +20,6 @@
 import { EventID, TypedEvent } from '/wotlk/core/typed_event.js';
 import { formatDeltaTextElem } from '/wotlk/core/utils.js';
 import { getEnumValues } from '/wotlk/core/utils.js';
->>>>>>> 5de40581
 
 import { Component } from './component.js';
 import { Popup } from './popup.js';
