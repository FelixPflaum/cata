<<<<<<< HEAD
import { PlayerStats } from '../proto/api.js';
import { Stat } from '../proto/common.js';
import { TristateEffect } from '../proto/common.js'
import { statNames, statOrder } from '../proto_utils/names.js';
import { Stats } from '../proto_utils/stats.js';
import { Player } from '../player.js';
import { EventID, TypedEvent } from '../typed_event.js';

import * as Mechanics from '../constants/mechanics.js';
=======
import { PlayerStats } from '/wotlk/core/proto/api.js';
import { Stat, 	Class } from '/wotlk/core/proto/common.js';
import { TristateEffect } from '/wotlk/core/proto/common.js'
import { statNames, statOrder } from '/wotlk/core/proto_utils/names.js';
import { Stats } from '/wotlk/core/proto_utils/stats.js';
import { Player } from '/wotlk/core/player.js';
import { EventID, TypedEvent } from '/wotlk/core/typed_event.js';

import * as Mechanics from '/wotlk/core/constants/mechanics.js';
>>>>>>> 1fe64714

import { Component } from './component.js';

declare var tippy: any;

const spellPowerTypeStats = [
	Stat.StatArcaneSpellPower,
	Stat.StatFireSpellPower,
	Stat.StatFrostSpellPower,
	Stat.StatHolySpellPower,
	Stat.StatNatureSpellPower,
	Stat.StatShadowSpellPower,
];

export type StatMods = { talents: Stats };

export class CharacterStats extends Component {
	readonly stats: Array<Stat>;
	readonly valueElems: Array<HTMLTableCellElement>;
	readonly tooltipElems: Array<HTMLElement>;

	private readonly player: Player<any>;
	private readonly modifyDisplayStats?: (player: Player<any>) => StatMods;

	constructor(parent: HTMLElement, player: Player<any>, stats: Array<Stat>, modifyDisplayStats?: (player: Player<any>) => StatMods) {
		super(parent, 'character-stats-root');
		this.stats = statOrder.filter(stat => stats.includes(stat));
		this.player = player;
		this.modifyDisplayStats = modifyDisplayStats;

		const table = document.createElement('table');
		table.classList.add('character-stats-table');
		this.rootElem.appendChild(table);

		this.valueElems = [];
		this.tooltipElems = [];
		this.stats.forEach(stat => {
			const row = document.createElement('tr');
			row.classList.add('character-stats-table-row');
			row.innerHTML = `
				<td class="character-stats-table-label">
					<span>${statNames[stat].toUpperCase()}<span>
					<span class="character-stats-table-tooltip fas fa-search"></span>
				</td>
				<td class="character-stats-table-value"></td>
			`;
			table.appendChild(row);

			const valueElem = row.getElementsByClassName('character-stats-table-value')[0] as HTMLTableCellElement;
			this.valueElems.push(valueElem);

			const tooltipElem = row.getElementsByClassName('character-stats-table-tooltip')[0] as HTMLElement;
			this.tooltipElems.push(tooltipElem);
		});

		this.updateStats(player);
		TypedEvent.onAny([player.currentStatsEmitter, player.sim.changeEmitter]).on(() => {
			this.updateStats(player);
		});
	}

	private updateStats(player: Player<any>) {
		const playerStats = player.getCurrentStats();

		const statMods = this.modifyDisplayStats ? this.modifyDisplayStats(this.player) : {
			talents: new Stats(),
		};

		const baseStats = new Stats(playerStats.baseStats);
		const gearStats = new Stats(playerStats.gearStats);
		const talentsStats = new Stats(playerStats.talentsStats);
		const buffsStats = new Stats(playerStats.buffsStats);
		const consumesStats = new Stats(playerStats.consumesStats);
		const debuffStats = CharacterStats.getDebuffStats(player);
		const finalStats = new Stats(playerStats.finalStats).add(statMods.talents).add(debuffStats);

		const gearDelta = gearStats.subtract(baseStats);
		const talentsDelta = talentsStats.subtract(gearStats).add(statMods.talents);
		const buffsDelta = buffsStats.subtract(talentsStats);
		const consumesDelta = consumesStats.subtract(buffsStats);

		this.stats.forEach((stat, idx) => {
			this.valueElems[idx].textContent = CharacterStats.statDisplayString(player, finalStats, stat);

			tippy(this.tooltipElems[idx], {
				'content': `
					<div class="character-stats-tooltip-row">
						<span>Base:</span>
						<span>${CharacterStats.statDisplayString(player, baseStats, stat)}</span>
					</div>
					<div class="character-stats-tooltip-row">
						<span>Gear:</span>
						<span>${CharacterStats.statDisplayString(player, gearDelta, stat)}</span>
					</div>
					<div class="character-stats-tooltip-row">
						<span>Talents:</span>
						<span>${CharacterStats.statDisplayString(player, talentsDelta, stat)}</span>
					</div>
					<div class="character-stats-tooltip-row">
						<span>Buffs:</span>
						<span>${CharacterStats.statDisplayString(player, buffsDelta, stat)}</span>
					</div>
					<div class="character-stats-tooltip-row">
						<span>Consumes:</span>
						<span>${CharacterStats.statDisplayString(player, consumesDelta, stat)}</span>
					</div>
					${debuffStats.getStat(stat) == 0 ? '' : `
					<div class="character-stats-tooltip-row">
						<span>Debuffs:</span>
						<span>${CharacterStats.statDisplayString(player, debuffStats, stat)}</span>
					</div>
					`}
					<div class="character-stats-tooltip-row">
						<span>Total:</span>
						<span>${CharacterStats.statDisplayString(player, finalStats, stat)}</span>
					</div>
				`,
				'allowHTML': true,
			});
		});
	}

	static statDisplayString(player: Player<any>, stats: Stats, stat: Stat): string {
		let rawValue = stats.getStat(stat);
		if (spellPowerTypeStats.includes(stat)) {
			rawValue = rawValue + stats.getStat(Stat.StatSpellPower);
		}
		let displayStr = String(Math.round(rawValue));

		if (stat == Stat.StatMeleeHit) {
			displayStr += ` (${(rawValue / Mechanics.MELEE_HIT_RATING_PER_HIT_CHANCE).toFixed(2)}%)`;
		} else if (stat == Stat.StatSpellHit) {
			displayStr += ` (${(rawValue / Mechanics.SPELL_HIT_RATING_PER_HIT_CHANCE).toFixed(2)}%)`;
		} else if (stat == Stat.StatMeleeCrit || stat == Stat.StatSpellCrit) {
			displayStr += ` (${(rawValue / Mechanics.SPELL_CRIT_RATING_PER_CRIT_CHANCE).toFixed(2)}%)`;
		} else if (stat == Stat.StatMeleeHaste) {
			if ([Class.ClassDruid, Class.ClassShaman, Class.ClassPaladin, Class.ClassDeathknight].includes(player.getClass())) {
				displayStr += ` (${(rawValue / Mechanics.SPECIAL_MELEE_HASTE_RATING_PER_HASTE_PERCENT).toFixed(2)}%)`;
			} else {
				displayStr += ` (${(rawValue / Mechanics.HASTE_RATING_PER_HASTE_PERCENT).toFixed(2)}%)`;
			}
		} else if (stat == Stat.StatSpellHaste) {
			displayStr += ` (${(rawValue / Mechanics.HASTE_RATING_PER_HASTE_PERCENT).toFixed(2)}%)`;
		} else if (stat == Stat.StatExpertise) {
			displayStr += ` (${(Math.floor(rawValue / Mechanics.EXPERTISE_PER_QUARTER_PERCENT_REDUCTION)).toFixed(0)})`;
		} else if (stat == Stat.StatDefense) {
			displayStr += ` (${(Mechanics.CHARACTER_LEVEL * 5 + rawValue / Mechanics.DEFENSE_RATING_PER_DEFENSE).toFixed(1)})`;
		} else if (stat == Stat.StatBlock) {
			displayStr += ` (${(rawValue / Mechanics.BLOCK_RATING_PER_BLOCK_CHANCE).toFixed(2)}%)`;
		} else if (stat == Stat.StatDodge) {
			displayStr += ` (${(rawValue / Mechanics.DODGE_RATING_PER_DODGE_CHANCE).toFixed(2)}%)`;
		} else if (stat == Stat.StatParry) {
			displayStr += ` (${(rawValue / Mechanics.PARRY_RATING_PER_PARRY_CHANCE).toFixed(2)}%)`;
		}

		return displayStr;
	}

	static getDebuffStats(player: Player<any>): Stats {
		let debuffStats = new Stats();

		const debuffs = player.sim.raid.getDebuffs();
		if (debuffs.faerieFire == TristateEffect.TristateEffectImproved) {
			debuffStats = debuffStats.addStat(Stat.StatSpellHit, 3 * Mechanics.SPELL_HIT_RATING_PER_HIT_CHANCE);
		}
		if (debuffs.totemOfWrath || debuffs.heartOfTheCrusader || debuffs.masterPoisoner) {
			debuffStats = debuffStats.addStat(Stat.StatSpellCrit, 3 * Mechanics.SPELL_CRIT_RATING_PER_CRIT_CHANCE);
			debuffStats = debuffStats.addStat(Stat.StatMeleeCrit, 3 * Mechanics.MELEE_CRIT_RATING_PER_CRIT_CHANCE);
		}
		if (debuffs.improvedScorch || debuffs.wintersChill || debuffs.shadowMastery) {
			debuffStats = debuffStats.addStat(Stat.StatSpellCrit, 5 * Mechanics.SPELL_CRIT_RATING_PER_CRIT_CHANCE);
		}

		return debuffStats;
	}
}<|MERGE_RESOLUTION|>--- conflicted
+++ resolved
@@ -1,14 +1,3 @@
-<<<<<<< HEAD
-import { PlayerStats } from '../proto/api.js';
-import { Stat } from '../proto/common.js';
-import { TristateEffect } from '../proto/common.js'
-import { statNames, statOrder } from '../proto_utils/names.js';
-import { Stats } from '../proto_utils/stats.js';
-import { Player } from '../player.js';
-import { EventID, TypedEvent } from '../typed_event.js';
-
-import * as Mechanics from '../constants/mechanics.js';
-=======
 import { PlayerStats } from '/wotlk/core/proto/api.js';
 import { Stat, 	Class } from '/wotlk/core/proto/common.js';
 import { TristateEffect } from '/wotlk/core/proto/common.js'
@@ -17,8 +6,7 @@
 import { Player } from '/wotlk/core/player.js';
 import { EventID, TypedEvent } from '/wotlk/core/typed_event.js';
 
-import * as Mechanics from '/wotlk/core/constants/mechanics.js';
->>>>>>> 1fe64714
+import * as Mechanics from '../constants/mechanics.js';
 
 import { Component } from './component.js';
 
