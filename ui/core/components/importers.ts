import { IndividualSimUI } from '../individual_sim_ui';
import { SimUI } from '../sim_ui';
import { TypedEvent } from '../typed_event';
import {
	Class,
	EquipmentSpec,
	ItemSlot,
	Glyphs,
	ItemSpec,
	Profession,
	Race,
	Spec,
} from '../proto/common';
import { IndividualSimSettings } from '../proto/ui';
import { Database } from '../proto_utils/database';
import { classNames, nameToClass, nameToRace, nameToProfession } from '../proto_utils/names';
import { classGlyphsConfig, talentSpellIdsToTalentString } from '../talents/factory';
import { GlyphConfig } from '../talents/glyphs_picker';
<<<<<<< HEAD
import { BaseModal } from './base_modal';
=======
import { buf2hex } from '../utils';
>>>>>>> 5c0f8bac

export abstract class Importer extends BaseModal {
	protected readonly textElem: HTMLTextAreaElement;
	protected readonly descriptionElem: HTMLElement;
	protected readonly importButton: HTMLButtonElement;
	private readonly includeFile: boolean;

	constructor(parent: HTMLElement, simUI: SimUI, title: string, includeFile: boolean) {
		super(parent, 'importer', {title: title, footer: true});
		this.includeFile = includeFile;
		const uploadInputId = 'upload-input-' + title.toLowerCase().replaceAll(' ', '-');

		this.body.innerHTML = `
			<div class="import-description"></div>
			<textarea class="importer-textarea form-control"></textarea>
		`;
		this.footer!.innerHTML = `
			${this.includeFile ? `
				<label for="${uploadInputId}" class="importer-button btn btn-primary upload-button me-2">
					<i class="fas fa-file-arrow-up"></i>
					Upload File
				</label>
				<input type="file" id="${uploadInputId}" class="importer-upload-input d-none" hidden>
			` : ''
			}
			<button class="importer-button btn btn-primary import-button">
				<i class="fa fa-download"></i>
				Import
			</button>
		`;

		this.textElem = this.rootElem.getElementsByClassName('importer-textarea')[0] as HTMLTextAreaElement;
		this.descriptionElem = this.rootElem.getElementsByClassName('import-description')[0] as HTMLElement;

		if (this.includeFile) {
			const uploadInput = this.rootElem.getElementsByClassName('importer-upload-input')[0] as HTMLButtonElement;
			uploadInput.addEventListener('change', async event => {
				const data: string = await (event as any).target.files[0].text();
				this.textElem.textContent = data;
			});
		}

		this.importButton = this.rootElem.getElementsByClassName('import-button')[0] as HTMLButtonElement;
		this.importButton.addEventListener('click', event => {
			try {
				this.onImport(this.textElem.value || '');
			} catch (error) {
				alert('Import error: ' + error);
			}
		});
	}

	abstract onImport(data: string): void

	protected async finishIndividualImport<SpecType extends Spec>(simUI: IndividualSimUI<SpecType>, charClass: Class, race: Race, equipmentSpec: EquipmentSpec, talentsStr: string, glyphs: Glyphs | null, professions: Array<Profession>): Promise<void> {
		const playerClass = simUI.player.getClass();
		if (charClass != playerClass) {
			throw new Error(`Wrong Class! Expected ${classNames[playerClass]} but found ${classNames[charClass]}!`);
		}

		await Database.loadLeftoversIfNecessary(equipmentSpec);

		const gear = simUI.sim.db.lookupEquipmentSpec(equipmentSpec);

		const expectedEnchantIds = equipmentSpec.items.map(item => item.enchant);
		const foundEnchantIds = gear.asSpec().items.map(item => item.enchant);
		const missingEnchants = expectedEnchantIds.filter(expectedId => expectedId != 0 && !foundEnchantIds.includes(expectedId));

		const expectedItemIds = equipmentSpec.items.map(item => item.id);
		const foundItemIds = gear.asSpec().items.map(item => item.id);
		const missingItems = expectedItemIds.filter(expectedId => !foundItemIds.includes(expectedId));

		// Now update settings using the parsed values.
		const eventID = TypedEvent.nextEventID();
		TypedEvent.freezeAllAndDo(() => {
			simUI.player.setRace(eventID, race);
			simUI.player.setGear(eventID, gear);
			if (talentsStr && talentsStr != '--') {
				simUI.player.setTalentsString(eventID, talentsStr);
			}
			if (glyphs) {
				simUI.player.setGlyphs(eventID, glyphs)
			}
			if (professions.length > 0) {
				simUI.player.setProfessions(eventID, professions)
			}
		});

		this.close();

		if (missingItems.length == 0 && missingEnchants.length == 0) {
			alert('Import successful!');
		} else {
			alert('Import successful, but the following IDs were not found in the sim database:' +
				(missingItems.length == 0 ? '' : '\n\nItems: ' + missingItems.join(', ')) +
				(missingEnchants.length == 0 ? '' : '\n\nEnchants: ' + missingEnchants.join(', ')));
		}
	}
}

export class IndividualJsonImporter<SpecType extends Spec> extends Importer {
	private readonly simUI: IndividualSimUI<SpecType>;
	constructor(parent: HTMLElement, simUI: IndividualSimUI<SpecType>) {
		super(parent, simUI, 'JSON Import', true);
		this.simUI = simUI;

		this.descriptionElem.innerHTML = `
			<p>Import settings from a JSON file, which can be created using the JSON Export feature.</p>
			<p>To import, upload the file or paste the text below, then click, 'Import'.</p>
		`;
	}

	async onImport(data: string) {
		const proto = IndividualSimSettings.fromJsonString(data, { ignoreUnknownFields: true });
		if (proto.player?.equipment) {
			await Database.loadLeftoversIfNecessary(proto.player.equipment);
		}
		if (this.simUI.isWithinRaidSim) {
			if (proto.player) {
				this.simUI.player.fromProto(TypedEvent.nextEventID(), proto.player);
			}
		} else {
			this.simUI.fromProto(TypedEvent.nextEventID(), proto);
		}
		this.close();
	}
}

export class Individual80UImporter<SpecType extends Spec> extends Importer {
	private readonly simUI: IndividualSimUI<SpecType>;
	constructor(parent: HTMLElement, simUI: IndividualSimUI<SpecType>) {
		super(parent, simUI, '80 Upgrades Import', true);
		this.simUI = simUI;

		this.descriptionElem.innerHTML = `
			<p>
				Import settings from <a href="https://eightyupgrades.com" target="_blank">Eighty Upgrades</a>.
			</p>
			<p>
				This feature imports gear, race, and (optionally) talents. It does NOT import buffs, debuffs, consumes, rotation, or custom stats.
			</p>
			<p>
				To import, paste the output from the site's export option below and click, 'Import'.
			</p>
		`;
	}

	onImport(data: string) {
		const importJson = JSON.parse(data);

		// Parse all the settings.
		const charClass = nameToClass((importJson?.character?.gameClass as string) || '');
		if (charClass == Class.ClassUnknown) {
			throw new Error('Could not parse Class!');
		}

		const race = nameToRace((importJson?.character?.race as string) || '');
		if (race == Race.RaceUnknown) {
			throw new Error('Could not parse Race!');
		}

		let talentsStr = '';
		if (importJson?.talents?.length > 0) {
			const talentIds = (importJson.talents as Array<any>).map(talentJson => talentJson.spellId);
			talentsStr = talentSpellIdsToTalentString(charClass, talentIds);
		}

		let equipmentSpec = EquipmentSpec.create();
		(importJson.items as Array<any>).forEach(itemJson => {
			let itemSpec = ItemSpec.create();
			itemSpec.id = itemJson.id;
			if (itemJson.enchant?.id) {
				itemSpec.enchant = itemJson.enchant.id;
			}
			if (itemJson.gems) {
				itemSpec.gems = (itemJson.gems as Array<any>).filter(gemJson => gemJson?.id).map(gemJson => gemJson.id);
			}
			equipmentSpec.items.push(itemSpec);
		});

		const gear = this.simUI.sim.db.lookupEquipmentSpec(equipmentSpec);

		this.finishIndividualImport(this.simUI, charClass, race, equipmentSpec, talentsStr, null, []);
	}
}

export class IndividualWowheadGearPlannerImporter<SpecType extends Spec> extends Importer {
	private readonly simUI: IndividualSimUI<SpecType>;
	constructor(parent: HTMLElement, simUI: IndividualSimUI<SpecType>) {
		super(parent, simUI, 'Wowhead Import', true);
		this.simUI = simUI;

		this.descriptionElem.innerHTML = `
			<p>
				Import settings from <a href="https://www.wowhead.com/wotlk/gear-planner" target="_blank">Wowhead Gear Planner</a>.
			</p>
			<p>
				This feature imports gear, race, and (optionally) talents. It does NOT import buffs, debuffs, consumes, rotation, or custom stats.
			</p>
			<p>
				To import, paste the gear planner link below and click, 'Import'.
			</p>
		`;
	}

	onImport(url: string) {
		const match = url.match(/www\.wowhead\.com\/wotlk\/gear-planner\/([a-z\-]+)\/([a-z\-]+)\/([a-zA-Z0-9_\-]+)/);
		if (!match) {
			throw new Error(`Invalid WCL URL ${url}, must look like "https://www.wowhead.com/wotlk/gear-planner/CLASS/RACE/XXXX"`);
		}

		// Parse all the settings.
		const charClass = nameToClass(match[1].replaceAll('-', ' '));
		if (charClass == Class.ClassUnknown) {
			throw new Error('Could not parse Class: ' + match[1]);
		}

		const race = nameToRace(match[2].replaceAll('-', ' '));
		if (race == Race.RaceUnknown) {
			throw new Error('Could not parse Race: ' + match[2]);
		}

		const base64Data = match[3].replaceAll('_', '/').replaceAll('-', '+');
		//console.log('Base64: ' + base64Data);
		const data = Uint8Array.from(atob(base64Data), c => c.charCodeAt(0))
		//console.log('Hex: ' + buf2hex(data));

		// Binary schema
		// Byte 00: ??
		// Byte 01: ?? Seems related to aesthetics (e.g. body type)
		// Byte 02: 8-bit Player Level
		// Byte 03: 8-bit length of talents bytes
		// Next N Bytes: Talents in hex string format

		// Talent hex string looks like '230005232100330150323102505321f03f023203001f'
		// Just like regular wowhead talents string except 'f' instead of '-'.
		const numTalentBytes = data[3];
		const talentBytes = data.subarray(4, 4 + numTalentBytes);
		const talentsHexStr = buf2hex(talentBytes);
		//console.log('Talents hex: ' + talentsHexStr);
		const talentsStr = talentsHexStr.split('f').slice(0, 3).join('-');
		//console.log('Talents: ' + talentsStr);

		let cur = 4 + numTalentBytes;
		const numGlyphBytes = data[cur];
		cur++;
		const glyphBytes = data.subarray(cur, cur + numGlyphBytes);
		const gearBytes = data.subarray(cur + numGlyphBytes);
		//console.log(`Glyphs have ${numGlyphBytes} bytes: ${buf2hex(glyphBytes)}`);
		//console.log(`Remaining ${gearBytes.length} bytes: ${buf2hex(gearBytes)}`);

		// First byte in glyphs section seems to always be 0x30
		cur = 1;
		let hasGlyphs = false;
		const d = "0123456789abcdefghjkmnpqrstvwxyz";
		const glyphStr = String.fromCharCode(...glyphBytes);
		const glyphIds = [0, 0, 0, 0, 0, 0];
		while (cur < glyphBytes.length) {

			// First byte for each glyph is 0x3z, where z is the glyph position.
			// 0, 1, 2 are major glyphs, 3, 4, 5 are minor glyphs.
			const glyphPosition = d.indexOf(glyphStr[cur]);
			cur++;

			// For some reason, wowhead uses the spell IDs for the glyphs and
			// applies a ridiculous hashing scheme.
			const spellId = 0 +
				(d.indexOf(glyphStr[cur + 0]) << 15) +
				(d.indexOf(glyphStr[cur + 1]) << 10) +
				(d.indexOf(glyphStr[cur + 2]) <<  5) +
				(d.indexOf(glyphStr[cur + 3]) <<  0);
			const itemId = this.simUI.sim.db.glyphSpellToItemId(spellId);
			//console.log(`Glyph position: ${glyphPosition}, spellID: ${spellId}`);

			hasGlyphs = true;
			glyphIds[glyphPosition] = itemId;
			cur += 4;
		}
		const glyphs = Glyphs.create({
			major1: glyphIds[0],
			major2: glyphIds[1],
			major3: glyphIds[2],
			minor1: glyphIds[3],
			minor2: glyphIds[4],
			minor3: glyphIds[5],
		});

		// Binary schema for each item:
		// 8-bit slotNumber, high bit = is enchanted
		// 8-bit upper 3 bits for gem count
		// 16-bit item id
		// if enchant bit is set:
		//   8-bit ??, possibly enchant position for multiple enchants?
		//   16-bit enchant id
		// for each gem:
		//   8-bit upper 3 bits for gem position
		//   16-bit gem item id
		const equipmentSpec = EquipmentSpec.create();
		cur = 0;
		while (cur < gearBytes.length) {
			const itemSpec = ItemSpec.create();
			const slotId = gearBytes[cur] & 0b01111111;
			const isEnchanted = Boolean(gearBytes[cur] & 0b10000000);
			cur++;

			const numGems = (gearBytes[cur] & 0b11100000) >> 5;
			cur++;

			itemSpec.id = (gearBytes[cur] << 8) + gearBytes[cur + 1];
			cur += 2;
			//console.log(`Slot ID: ${slotId}, isEnchanted: ${isEnchanted}, numGems: ${numGems}, itemID: ${itemSpec.id}`);

			if (isEnchanted) {
				// Ignore first byte, seems to always be 0?
				if (gearBytes[cur] != 0) {
					throw new Error('other ench byte: ' + gearBytes[cur]);
				}
				cur++;

				// Note: this is the enchant SPELL id, not the effect ID.
				const enchantSpellId = (gearBytes[cur] << 8) + gearBytes[cur + 1];
				itemSpec.enchant = this.simUI.sim.db.enchantSpellIdToEffectId(enchantSpellId);
				cur += 2;
				//console.log(`Enchant ID: ${itemSpec.enchant}`);
			}

			for (let gemIdx = 0; gemIdx < numGems; gemIdx++) {
				const gemPosition = (gearBytes[cur] & 0b11100000) >> 5;
				cur++;

				const gemId = (gearBytes[cur] << 8) + gearBytes[cur + 1];
				cur += 2;
				//console.log(`Gem position: ${gemPosition}, gemID: ${gemId}`);

				if (!itemSpec.gems) {
					itemSpec.gems = [];
				}
				while (itemSpec.gems.length < gemPosition) {
					itemSpec.gems.push(0);
				}
				itemSpec.gems[gemPosition] = gemId;
			}

			// Ignore tabard / shirt slots
			const itemSlotEntry = Object.entries(IndividualWowheadGearPlannerImporter.slotIDs).find(e => e[1] == slotId);
			if (itemSlotEntry != null) {
				equipmentSpec.items.push(itemSpec);
			}
		}
		const gear = this.simUI.sim.db.lookupEquipmentSpec(equipmentSpec);

		this.finishIndividualImport(this.simUI, charClass, race, equipmentSpec, talentsStr, hasGlyphs ? glyphs : null, []);
	}

	static slotIDs: Record<ItemSlot, number> = {
		[ItemSlot.ItemSlotHead]: 1,
		[ItemSlot.ItemSlotNeck]: 2,
		[ItemSlot.ItemSlotShoulder]: 3,
		[ItemSlot.ItemSlotBack]: 15,
		[ItemSlot.ItemSlotChest]: 5,
		[ItemSlot.ItemSlotWrist]: 9,
		[ItemSlot.ItemSlotHands]: 10,
		[ItemSlot.ItemSlotWaist]: 6,
		[ItemSlot.ItemSlotLegs]: 7,
		[ItemSlot.ItemSlotFeet]: 8,
		[ItemSlot.ItemSlotFinger1]: 11,
		[ItemSlot.ItemSlotFinger2]: 12,
		[ItemSlot.ItemSlotTrinket1]: 13,
		[ItemSlot.ItemSlotTrinket2]: 14,
		[ItemSlot.ItemSlotMainHand]: 16,
		[ItemSlot.ItemSlotOffHand]: 17,
		[ItemSlot.ItemSlotRanged]: 18,
	};
}

export class IndividualAddonImporter<SpecType extends Spec> extends Importer {
	private readonly simUI: IndividualSimUI<SpecType>;
	constructor(parent: HTMLElement, simUI: IndividualSimUI<SpecType>) {
		super(parent, simUI, 'Addon Import', true);
		this.simUI = simUI;

		this.descriptionElem.innerHTML = `
			<p>
				Import settings from the <a href="https://www.curseforge.com/wow/addons/wowsimsexporter" target="_blank">WoWSims Importer In-Game Addon</a>.
			</p>
			<p>
				This feature imports gear, race, talents, glyphs, and professions. It does NOT import buffs, debuffs, consumes, rotation, or custom stats.
			</p>
			<p>
				To import, paste the output from the addon below and click, 'Import'.
			</p>
		`;
	}

	onImport(data: string) {
		const importJson = JSON.parse(data);

		// Parse all the settings.
		const charClass = nameToClass((importJson['class'] as string) || '');
		if (charClass == Class.ClassUnknown) {
			throw new Error('Could not parse Class!');
		}

		const race = nameToRace((importJson['race'] as string) || '');
		if (race == Race.RaceUnknown) {
			throw new Error('Could not parse Race!');
		}

		const professions = (importJson['professions'] as Array<{name: string, level: number}>).map(profData => nameToProfession(profData.name));
		professions.forEach((prof, i) => {
			if (prof == Profession.ProfessionUnknown) {
				throw new Error(`Could not parse profession '${importJson['professions'][i]}'`);
			}
		});

		const talentsStr = (importJson['talents'] as string) || '';

		const glyphsConfig = classGlyphsConfig[charClass];
		const majorGlyphIDs = (importJson['glyphs']['major'] as Array<string>).map(glyphName => glyphNameToID(glyphName, glyphsConfig.majorGlyphs));
		const minorGlyphIDs = (importJson['glyphs']['minor'] as Array<string>).map(glyphName => glyphNameToID(glyphName, glyphsConfig.minorGlyphs));
		const glyphs = Glyphs.create({
			major1: majorGlyphIDs[0] || 0,
			major2: majorGlyphIDs[1] || 0,
			major3: majorGlyphIDs[2] || 0,
			minor1: minorGlyphIDs[0] || 0,
			minor2: minorGlyphIDs[1] || 0,
			minor3: minorGlyphIDs[2] || 0,
		});

		const gearJson = importJson['gear'];
		gearJson.items = (gearJson.items as Array<any>).filter(item => item != null);
		(gearJson.items as Array<any>).forEach(item => {
			if (item.gems) {
				item.gems = (item.gems as Array<any>).map(gem => gem || 0);
			}
		});
		const equipmentSpec = EquipmentSpec.fromJson(gearJson);

		this.finishIndividualImport(this.simUI, charClass, race, equipmentSpec, talentsStr, glyphs, professions);
	}
}

function glyphNameToID(glyphName: string, glyphsConfig: Record<number, GlyphConfig>): number {
	if (!glyphName) {
		return 0;
	}

	for (let glyphIDStr in glyphsConfig) {
		if (glyphsConfig[glyphIDStr].name == glyphName) {
			return parseInt(glyphIDStr);
		}
	}
	throw new Error(`Unknown glyph name '${glyphName}'`);
}<|MERGE_RESOLUTION|>--- conflicted
+++ resolved
@@ -16,11 +16,8 @@
 import { classNames, nameToClass, nameToRace, nameToProfession } from '../proto_utils/names';
 import { classGlyphsConfig, talentSpellIdsToTalentString } from '../talents/factory';
 import { GlyphConfig } from '../talents/glyphs_picker';
-<<<<<<< HEAD
 import { BaseModal } from './base_modal';
-=======
 import { buf2hex } from '../utils';
->>>>>>> 5c0f8bac
 
 export abstract class Importer extends BaseModal {
 	protected readonly textElem: HTMLTextAreaElement;
