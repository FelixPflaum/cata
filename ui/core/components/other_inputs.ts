import { BooleanPicker } from '../components/boolean_picker.js';
import { EnumPicker, EnumPickerConfig } from '../components/enum_picker.js';
import { Conjured } from '../proto/common.js';
import { Potions } from '../proto/common.js';
import { RaidTarget } from '../proto/common.js';
import { TristateEffect } from '../proto/common.js';
import { Party } from '../party.js';
import { Player } from '../player.js';
import { Sim } from '../sim.js';
import { Target } from '../target.js';
import { Encounter } from '../encounter.js';
import { Raid } from '../raid.js';
import { SimUI } from '../sim_ui.js';
import { IndividualSimUI } from '../individual_sim_ui.js';
import { EventID, TypedEvent } from '../typed_event.js';
import { emptyRaidTarget } from '../proto_utils/utils.js';

export function makeShow1hWeaponsSelector(parent: HTMLElement, sim: Sim): BooleanPicker<Sim> {
    return new BooleanPicker<Sim>(parent, sim, {
        extraCssClasses: [
            'show-1h-weapons-selector',
        ],
        label: '1H',
        changedEvent: (sim: Sim) => sim.show1hWeaponsChangeEmitter,
        getValue: (sim: Sim) => sim.getShow1hWeapons(),
        setValue: (eventID: EventID, sim: Sim, newValue: boolean) => {
            sim.setShow1hWeapons(eventID, newValue);
        },
    });
}

export function makeShow2hWeaponsSelector(parent: HTMLElement, sim: Sim): BooleanPicker<Sim> {
    return new BooleanPicker<Sim>(parent, sim, {
        extraCssClasses: [
            'show-2h-weapons-selector',
        ],
        label: '2H',
        changedEvent: (sim: Sim) => sim.show2hWeaponsChangeEmitter,
        getValue: (sim: Sim) => sim.getShow2hWeapons(),
        setValue: (eventID: EventID, sim: Sim, newValue: boolean) => {
            sim.setShow2hWeapons(eventID, newValue);
        },
    });
}

export function makeShowMatchingGemsSelector(parent: HTMLElement, sim: Sim): BooleanPicker<Sim> {
    return new BooleanPicker<Sim>(parent, sim, {
        extraCssClasses: [
            'show-matching-gems-selector',
        ],
        label: 'Match Socket',
        changedEvent: (sim: Sim) => sim.showMatchingGemsChangeEmitter,
        getValue: (sim: Sim) => sim.getShowMatchingGems(),
        setValue: (eventID: EventID, sim: Sim, newValue: boolean) => {
            sim.setShowMatchingGems(eventID, newValue);
        },
    });
}

export function makePhaseSelector(parent: HTMLElement, sim: Sim): EnumPicker<Sim> {
    return new EnumPicker<Sim>(parent, sim, {
        extraCssClasses: [
            'phase-selector',
        ],
        values: [
            { name: 'Phase 1', value: 1 },
            { name: 'Phase 2', value: 2 },
            { name: 'Phase 3', value: 3 },
            { name: 'Phase 4', value: 4 },
            { name: 'Phase 5', value: 5 },
        ],
        changedEvent: (sim: Sim) => sim.phaseChangeEmitter,
        getValue: (sim: Sim) => sim.getPhase(),
        setValue: (eventID: EventID, sim: Sim, newValue: number) => {
            sim.setPhase(eventID, newValue);
        },
    });
}

export const PrepopPotion = {
<<<<<<< HEAD
    type: 'enum' as const,
    label: 'Prepop Potion',
    labelTooltip: 'If set, this potion will be used 1s before combat starts.',
    values: [
        { name: 'None', value: Potions.UnknownPotion },
        { name: 'Speed', value: Potions.PotionOfSpeed },
        { name: 'Wild Magic', value: Potions.PotionOfWildMagic },
    ],
    changedEvent: (player: Player<any>) => player.consumesChangeEmitter,
    getValue: (player: Player<any>) => player.getConsumes().prepopPotion,
    setValue: (eventID: EventID, player: Player<any>, newValue: number) => {
        const newConsumes = player.getConsumes();
        newConsumes.prepopPotion = newValue;
        player.setConsumes(eventID, newConsumes);
    },
=======
	type: 'enum' as const,
	label: 'Prepop Potion',
	labelTooltip: 'If set, this potion will be used 1s before combat starts.',
	values: [
		{ name: 'None', value: Potions.UnknownPotion },
		{ name: 'Speed', value: Potions.PotionOfSpeed },
		{ name: 'Wild Magic', value: Potions.PotionOfWildMagic },
		{ name: 'Indestructible Potion', value: Potions.IndestructiblePotion },
	],
	changedEvent: (player: Player<any>) => player.consumesChangeEmitter,
	getValue: (player: Player<any>) => player.getConsumes().prepopPotion,
	setValue: (eventID: EventID, player: Player<any>, newValue: number) => {
		const newConsumes = player.getConsumes();
		newConsumes.prepopPotion = newValue;
		player.setConsumes(eventID, newConsumes);
	},
>>>>>>> 1fe64714
};

export const StartingConjured = {
    type: 'enum' as const,
    label: 'Starting Conjured',
    labelTooltip: 'If set, this conjured will be used instead of the default conjured for the first few uses.',
    values: [
        { name: 'None', value: Conjured.ConjuredUnknown },
        { name: 'Dark Rune', value: Conjured.ConjuredDarkRune },
        { name: 'Flame Cap', value: Conjured.ConjuredFlameCap },
        { name: 'Mana Gem', value: Conjured.ConjuredMageManaEmerald },
        { name: 'Thistle Tea', value: Conjured.ConjuredRogueThistleTea },
    ],
    changedEvent: (player: Player<any>) => player.consumesChangeEmitter,
    getValue: (player: Player<any>) => player.getConsumes().startingConjured,
    setValue: (eventID: EventID, player: Player<any>, newValue: number) => {
        const newConsumes = player.getConsumes();
        newConsumes.startingConjured = newValue;
        player.setConsumes(eventID, newConsumes);
    },
};

export const NumStartingConjured = {
    type: 'number' as const,
    label: '# to use',
    labelTooltip: 'The number of starting conjured items to use before going back to the default conjured.',
    changedEvent: (player: Player<any>) => player.consumesChangeEmitter,
    getValue: (player: Player<any>) => player.getConsumes().numStartingConjured,
    setValue: (eventID: EventID, player: Player<any>, newValue: number) => {
        const newConsumes = player.getConsumes();
        newConsumes.numStartingConjured = newValue;
        player.setConsumes(eventID, newConsumes);
    },
    enableWhen: (player: Player<any>) => player.getConsumes().startingConjured != Conjured.ConjuredUnknown,
};

export const InFrontOfTarget = {
    type: 'boolean' as const,
    label: 'In Front of Target',
    labelTooltip: 'Stand in front of the target, causing Blocks and Parries to be included in the attack table.',
    changedEvent: (player: Player<any>) => player.inFrontOfTargetChangeEmitter,
    getValue: (player: Player<any>) => player.getInFrontOfTarget(),
    setValue: (eventID: EventID, player: Player<any>, newValue: boolean) => {
        player.setInFrontOfTarget(eventID, newValue);
    },
};

export const TankAssignment = {
    type: 'enum' as const,
    extraCssClasses: [
        'tank-selector',
        'threat-metrics',
        'within-raid-sim-hide',
    ],
    label: 'Tank Assignment',
    labelTooltip: 'Determines which mobs will be tanked. Most mobs default to targeting the Main Tank, but in preset multi-target encounters this is not always true.',
    values: [
        { name: 'None', value: -1 },
        { name: 'Main Tank', value: 0 },
        { name: 'Tank 2', value: 1 },
        { name: 'Tank 3', value: 2 },
        { name: 'Tank 4', value: 3 },
    ],
    changedEvent: (player: Player<any>) => player.getRaid()!.tanksChangeEmitter,
    getValue: (player: Player<any>) => player.getRaid()!.getTanks().findIndex(tank => RaidTarget.equals(tank, player.makeRaidTarget())),
    setValue: (eventID: EventID, player: Player<any>, newValue: number) => {
        const newTanks = [];
        if (newValue != -1) {
            for (let i = 0; i < newValue; i++) {
                newTanks.push(emptyRaidTarget());
            }
            newTanks.push(player.makeRaidTarget());
        }
        player.getRaid()!.setTanks(eventID, newTanks);
    },
};

export const IncomingHps = {
    type: 'number' as const,
    label: 'Incoming HPS',
    labelTooltip: `
		<p>Average amount of healing received per second. Used for calculating chance of death.</p>
		<p>If set to 0, defaults to 125% of DTPS.</p>
	`,
    changedEvent: (player: Player<any>) => player.getRaid()!.changeEmitter,
    getValue: (player: Player<any>) => player.getHealingModel().hps,
    setValue: (eventID: EventID, player: Player<any>, newValue: number) => {
        const healingModel = player.getHealingModel();
        healingModel.hps = newValue;
        player.setHealingModel(eventID, healingModel);
    },
    enableWhen: (player: Player<any>) => player.getRaid()!.getTanks().find(tank => RaidTarget.equals(tank, player.makeRaidTarget())) != null,
};

export const HealingCadence = {
    type: 'number' as const,
    float: true,
    label: 'Healing Cadence',
    labelTooltip: `
		<p>How often the incoming heal 'ticks', in seconds. Generally, longer durations favor Effective Hit Points (EHP) for minimizing Chance of Death, while shorter durations favor avoidance.</p>
		<p>Example: if Incoming HPS is set to 1000 and this is set to 1s, then every 1s a heal will be received for 1000. If this is instead set to 2s, then every 2s a heal will be recieved for 2000.</p>
		<p>If set to 0, defaults to 2.5 seconds.</p>
	`,
    changedEvent: (player: Player<any>) => player.getRaid()!.changeEmitter,
    getValue: (player: Player<any>) => player.getHealingModel().cadenceSeconds,
    setValue: (eventID: EventID, player: Player<any>, newValue: number) => {
        const healingModel = player.getHealingModel();
        healingModel.cadenceSeconds = newValue;
        player.setHealingModel(eventID, healingModel);
    },
    enableWhen: (player: Player<any>) => player.getRaid()!.getTanks().find(tank => RaidTarget.equals(tank, player.makeRaidTarget())) != null,
};

export const HpPercentForDefensives = {
    type: 'number' as const,
    float: true,
    label: 'HP % for Defensive CDs',
    labelTooltip: `
		<p>% of Maximum Health, below which defensive cooldowns are allowed to be used.</p>
		<p>If set to 0, this restriction is disabled.</p>
	`,
    changedEvent: (player: Player<any>) => player.cooldownsChangeEmitter,
    getValue: (player: Player<any>) => player.getCooldowns().hpPercentForDefensives * 100,
    setValue: (eventID: EventID, player: Player<any>, newValue: number) => {
        const cooldowns = player.getCooldowns();
        cooldowns.hpPercentForDefensives = newValue / 100;
        player.setCooldowns(eventID, cooldowns);
    },
};<|MERGE_RESOLUTION|>--- conflicted
+++ resolved
@@ -78,23 +78,6 @@
 }
 
 export const PrepopPotion = {
-<<<<<<< HEAD
-    type: 'enum' as const,
-    label: 'Prepop Potion',
-    labelTooltip: 'If set, this potion will be used 1s before combat starts.',
-    values: [
-        { name: 'None', value: Potions.UnknownPotion },
-        { name: 'Speed', value: Potions.PotionOfSpeed },
-        { name: 'Wild Magic', value: Potions.PotionOfWildMagic },
-    ],
-    changedEvent: (player: Player<any>) => player.consumesChangeEmitter,
-    getValue: (player: Player<any>) => player.getConsumes().prepopPotion,
-    setValue: (eventID: EventID, player: Player<any>, newValue: number) => {
-        const newConsumes = player.getConsumes();
-        newConsumes.prepopPotion = newValue;
-        player.setConsumes(eventID, newConsumes);
-    },
-=======
 	type: 'enum' as const,
 	label: 'Prepop Potion',
 	labelTooltip: 'If set, this potion will be used 1s before combat starts.',
@@ -111,7 +94,6 @@
 		newConsumes.prepopPotion = newValue;
 		player.setConsumes(eventID, newConsumes);
 	},
->>>>>>> 1fe64714
 };
 
 export const StartingConjured = {
