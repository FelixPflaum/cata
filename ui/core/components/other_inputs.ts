import { BooleanPicker } from '../components/boolean_picker.js';
import { EnumPicker, EnumPickerConfig } from '../components/enum_picker.js';
import { Conjured } from '../proto/common.js';
import { RaidTarget } from '../proto/common.js';
import { TristateEffect } from '../proto/common.js';
import { Party } from '../party.js';
import { Player } from '../player.js';
import { Sim } from '../sim.js';
import { Target } from '../target.js';
import { Encounter } from '../encounter.js';
import { Raid } from '../raid.js';
import { SimUI } from '../sim_ui.js';
import { IndividualSimUI } from '../individual_sim_ui.js';
import { EventID, TypedEvent } from '../typed_event.js';
import { emptyRaidTarget } from '../proto_utils/utils.js';

export function makeShow1hWeaponsSelector(parent: HTMLElement, sim: Sim): BooleanPicker<Sim> {
	return new BooleanPicker<Sim>(parent, sim, {
		extraCssClasses: [
			'show-1h-weapons-selector',
		],
		label: '1H',
		changedEvent: (sim: Sim) => sim.show1hWeaponsChangeEmitter,
		getValue: (sim: Sim) => sim.getShow1hWeapons(),
		setValue: (eventID: EventID, sim: Sim, newValue: boolean) => {
			sim.setShow1hWeapons(eventID, newValue);
		},
	});
}

export function makeShow2hWeaponsSelector(parent: HTMLElement, sim: Sim): BooleanPicker<Sim> {
	return new BooleanPicker<Sim>(parent, sim, {
		extraCssClasses: [
			'show-2h-weapons-selector',
		],
		label: '2H',
		changedEvent: (sim: Sim) => sim.show2hWeaponsChangeEmitter,
		getValue: (sim: Sim) => sim.getShow2hWeapons(),
		setValue: (eventID: EventID, sim: Sim, newValue: boolean) => {
			sim.setShow2hWeapons(eventID, newValue);
		},
	});
}

export function makeShowMatchingGemsSelector(parent: HTMLElement, sim: Sim): BooleanPicker<Sim> {
	return new BooleanPicker<Sim>(parent, sim, {
		extraCssClasses: [
			'show-matching-gems-selector',
		],
		label: 'Match Socket',
		changedEvent: (sim: Sim) => sim.showMatchingGemsChangeEmitter,
		getValue: (sim: Sim) => sim.getShowMatchingGems(),
		setValue: (eventID: EventID, sim: Sim, newValue: boolean) => {
			sim.setShowMatchingGems(eventID, newValue);
		},
	});
}

export function makePhaseSelector(parent: HTMLElement, sim: Sim): EnumPicker<Sim> {
	return new EnumPicker<Sim>(parent, sim, {
		extraCssClasses: [
			'phase-selector',
		],
		values: [
			{ name: 'Phase 1', value: 1 },
			{ name: 'Phase 2', value: 2 },
			{ name: 'Phase 3', value: 3 },
			{ name: 'Phase 4', value: 4 },
			{ name: 'Phase 5', value: 5 },
		],
		changedEvent: (sim: Sim) => sim.phaseChangeEmitter,
		getValue: (sim: Sim) => sim.getPhase(),
		setValue: (eventID: EventID, sim: Sim, newValue: number) => {
			sim.setPhase(eventID, newValue);
		},
	});
}

export const StartingConjured = {
	type: 'enum' as const,
	label: 'Starting Conjured',
	labelTooltip: 'If set, this conjured will be used instead of the default conjured for the first few uses.',
	values: [
		{ name: 'None', value: Conjured.ConjuredUnknown },
		{ name: 'Dark Rune', value: Conjured.ConjuredDarkRune },
		{ name: 'Flame Cap', value: Conjured.ConjuredFlameCap },
		{ name: 'Thistle Tea', value: Conjured.ConjuredRogueThistleTea },
	],
	changedEvent: (player: Player<any>) => player.consumesChangeEmitter,
	getValue: (player: Player<any>) => player.getConsumes().startingConjured,
	setValue: (eventID: EventID, player: Player<any>, newValue: number) => {
		const newConsumes = player.getConsumes();
		newConsumes.startingConjured = newValue;
		player.setConsumes(eventID, newConsumes);
	},
};

export const NumStartingConjured = {
	type: 'number' as const,
	label: '# to use',
	labelTooltip: 'The number of starting conjured items to use before going back to the default conjured.',
	changedEvent: (player: Player<any>) => player.consumesChangeEmitter,
	getValue: (player: Player<any>) => player.getConsumes().numStartingConjured,
	setValue: (eventID: EventID, player: Player<any>, newValue: number) => {
		const newConsumes = player.getConsumes();
		newConsumes.numStartingConjured = newValue;
		player.setConsumes(eventID, newConsumes);
	},
	enableWhen: (player: Player<any>) => player.getConsumes().startingConjured != Conjured.ConjuredUnknown,
};

export const InFrontOfTarget = {
	type: 'boolean' as const,
	label: 'In Front of Target',
	labelTooltip: 'Stand in front of the target, causing Blocks and Parries to be included in the attack table.',
	changedEvent: (player: Player<any>) => player.inFrontOfTargetChangeEmitter,
	getValue: (player: Player<any>) => player.getInFrontOfTarget(),
	setValue: (eventID: EventID, player: Player<any>, newValue: boolean) => {
		player.setInFrontOfTarget(eventID, newValue);
	},
};

export const DistanceFromTarget = {
	type: 'number' as const,
	label: 'Distance From Target',
	labelTooltip: 'Distance from targets, in yards. Used to calculate travel time for certain spells.',
	changedEvent: (player: Player<any>) => player.distanceFromTargetChangeEmitter,
	getValue: (player: Player<any>) => player.getDistanceFromTarget(),
	setValue: (eventID: EventID, player: Player<any>, newValue: number) => {
		player.setDistanceFromTarget(eventID, newValue);
	},
};

export const TankAssignment = {
	type: 'enum' as const,
	extraCssClasses: [
		'tank-selector',
		'threat-metrics',
		'within-raid-sim-hide',
	],
	label: 'Tank Assignment',
	labelTooltip: 'Determines which mobs will be tanked. Most mobs default to targeting the Main Tank, but in preset multi-target encounters this is not always true.',
	values: [
		{ name: 'None', value: -1 },
		{ name: 'Main Tank', value: 0 },
		{ name: 'Tank 2', value: 1 },
		{ name: 'Tank 3', value: 2 },
		{ name: 'Tank 4', value: 3 },
	],
	changedEvent: (player: Player<any>) => player.getRaid()!.tanksChangeEmitter,
	getValue: (player: Player<any>) => player.getRaid()!.getTanks().findIndex(tank => RaidTarget.equals(tank, player.makeRaidTarget())),
	setValue: (eventID: EventID, player: Player<any>, newValue: number) => {
		const newTanks = [];
		if (newValue != -1) {
			for (let i = 0; i < newValue; i++) {
				newTanks.push(emptyRaidTarget());
			}
			newTanks.push(player.makeRaidTarget());
		}
		player.getRaid()!.setTanks(eventID, newTanks);
	},
};

export const IncomingHps = {
	type: 'number' as const,
	label: 'Incoming HPS',
	labelTooltip: `
		<p>Average amount of healing received per second. Used for calculating chance of death.</p>
		<p>If set to 0, defaults to 125% of DTPS.</p>
	`,
	changedEvent: (player: Player<any>) => player.getRaid()!.changeEmitter,
	getValue: (player: Player<any>) => player.getHealingModel().hps,
	setValue: (eventID: EventID, player: Player<any>, newValue: number) => {
		const healingModel = player.getHealingModel();
		healingModel.hps = newValue;
		player.setHealingModel(eventID, healingModel);
	},
	enableWhen: (player: Player<any>) => player.getRaid()!.getTanks().find(tank => RaidTarget.equals(tank, player.makeRaidTarget())) != null,
};

export const HealingCadence = {
	type: 'number' as const,
	float: true,
	label: 'Healing Cadence',
	labelTooltip: `
		<p>How often the incoming heal 'ticks', in seconds. Generally, longer durations favor Effective Hit Points (EHP) for minimizing Chance of Death, while shorter durations favor avoidance.</p>
		<p>Example: if Incoming HPS is set to 1000 and this is set to 1s, then every 1s a heal will be received for 1000. If this is instead set to 2s, then every 2s a heal will be recieved for 2000.</p>
		<p>If set to 0, defaults to 2.5 seconds.</p>
	`,
	changedEvent: (player: Player<any>) => player.getRaid()!.changeEmitter,
	getValue: (player: Player<any>) => player.getHealingModel().cadenceSeconds,
	setValue: (eventID: EventID, player: Player<any>, newValue: number) => {
		const healingModel = player.getHealingModel();
		healingModel.cadenceSeconds = newValue;
		player.setHealingModel(eventID, healingModel);
	},
	enableWhen: (player: Player<any>) => player.getRaid()!.getTanks().find(tank => RaidTarget.equals(tank, player.makeRaidTarget())) != null,
};

export const HpPercentForDefensives = {
	type: 'number' as const,
	float: true,
	label: 'HP % for Defensive CDs',
	labelTooltip: `
		<p>% of Maximum Health, below which defensive cooldowns are allowed to be used.</p>
		<p>If set to 0, this restriction is disabled.</p>
	`,
<<<<<<< HEAD
    changedEvent: (player: Player<any>) => player.cooldownsChangeEmitter,
    getValue: (player: Player<any>) => player.getCooldowns().hpPercentForDefensives * 100,
    setValue: (eventID: EventID, player: Player<any>, newValue: number) => {
        const cooldowns = player.getCooldowns();
        cooldowns.hpPercentForDefensives = newValue / 100;
        player.setCooldowns(eventID, cooldowns);
    },
};

export const InspirationUptime = {
    type: 'number' as const,
    float: true,
    label: 'Inspiration % Uptime',
    labelTooltip: `
		<p>% average of Encounter Duration, during which you have the Inspiration buff.</p>
		<p>If set to 0, the buff isn't applied.</p>
	`,
    changedEvent: (player: Player<any>) => player.healingModelChangeEmitter,
    getValue: (player: Player<any>) => player.getHealingModel().inspirationUptime * 100,
    setValue: (eventID: EventID, player: Player<any>, newValue: number) => {
        const healingModel = player.getHealingModel();
        healingModel.inspirationUptime = newValue / 100;
        player.setHealingModel(eventID, healingModel);
    },
=======
	changedEvent: (player: Player<any>) => player.cooldownsChangeEmitter,
	getValue: (player: Player<any>) => player.getCooldowns().hpPercentForDefensives * 100,
	setValue: (eventID: EventID, player: Player<any>, newValue: number) => {
		const cooldowns = player.getCooldowns();
		cooldowns.hpPercentForDefensives = newValue / 100;
		player.setCooldowns(eventID, cooldowns);
	},
>>>>>>> 9da3cc2e
};<|MERGE_RESOLUTION|>--- conflicted
+++ resolved
@@ -205,14 +205,13 @@
 		<p>% of Maximum Health, below which defensive cooldowns are allowed to be used.</p>
 		<p>If set to 0, this restriction is disabled.</p>
 	`,
-<<<<<<< HEAD
-    changedEvent: (player: Player<any>) => player.cooldownsChangeEmitter,
-    getValue: (player: Player<any>) => player.getCooldowns().hpPercentForDefensives * 100,
-    setValue: (eventID: EventID, player: Player<any>, newValue: number) => {
-        const cooldowns = player.getCooldowns();
-        cooldowns.hpPercentForDefensives = newValue / 100;
-        player.setCooldowns(eventID, cooldowns);
-    },
+	changedEvent: (player: Player<any>) => player.cooldownsChangeEmitter,
+	getValue: (player: Player<any>) => player.getCooldowns().hpPercentForDefensives * 100,
+	setValue: (eventID: EventID, player: Player<any>, newValue: number) => {
+		const cooldowns = player.getCooldowns();
+		cooldowns.hpPercentForDefensives = newValue / 100;
+		player.setCooldowns(eventID, cooldowns);
+	},
 };
 
 export const InspirationUptime = {
@@ -230,13 +229,4 @@
         healingModel.inspirationUptime = newValue / 100;
         player.setHealingModel(eventID, healingModel);
     },
-=======
-	changedEvent: (player: Player<any>) => player.cooldownsChangeEmitter,
-	getValue: (player: Player<any>) => player.getCooldowns().hpPercentForDefensives * 100,
-	setValue: (eventID: EventID, player: Player<any>, newValue: number) => {
-		const cooldowns = player.getCooldowns();
-		cooldowns.hpPercentForDefensives = newValue / 100;
-		player.setCooldowns(eventID, cooldowns);
-	},
->>>>>>> 9da3cc2e
 };