<<<<<<< HEAD
import tippy, { Instance as TippyInstance } from 'tippy.js';
import { element, fragment } from 'tsx-vanilla';

import { EventID, TypedEvent } from '../typed_event.js';
=======
import { Tooltip } from 'bootstrap';
import { element, fragment } from 'tsx-vanilla';

import { EventID, TypedEvent } from '../typed_event.js';
import { swap } from '../utils.js';
>>>>>>> 6520941a
import { Input, InputConfig } from './input.js';

export type ListItemAction = 'create' | 'delete' | 'move' | 'copy';

export interface ListPickerActionsConfig {
	create?: {
		// Whether or not to use an icon for the create action button
		// defaults to FALSE
		useIcon?: boolean;
	};
}

export interface ListPickerConfig<ModObject, ItemType> extends InputConfig<ModObject, Array<ItemType>> {
	itemLabel: string;
	newItem: () => ItemType;
	copyItem: (oldItem: ItemType) => ItemType;
	newItemPicker: (
		parent: HTMLElement,
		listPicker: ListPicker<ModObject, ItemType>,
		index: number,
		config: ListItemPickerConfig<ModObject, ItemType>,
	) => Input<ModObject, ItemType>;
	actions?: ListPickerActionsConfig;
	title?: string;
	titleTooltip?: string;
	inlineMenuBar?: boolean;
	hideUi?: boolean;
	horizontalLayout?: boolean;
<<<<<<< HEAD

=======
	// If set, will disable the delete button if the list is at the minimum.
	minimumItems?: number;
>>>>>>> 6520941a
	// If set, only actions included in the list are allowed. Otherwise, all actions are allowed.
	allowedActions?: Array<ListItemAction>;
}

const DEFAULT_CONFIG = {
	actions: {
		create: {
			useIcon: false,
		},
	},
};

export interface ListItemPickerConfig<ModObject, ItemType> extends InputConfig<ModObject, ItemType> {}

interface ItemPickerPair<ItemType> {
	elem: HTMLElement;
	picker: Input<any, ItemType>;
	idx: number;
}

interface ListDragData<ModObject, ItemType> {
	listPicker: ListPicker<ModObject, ItemType>;
	item: ItemPickerPair<ItemType>;
}

let curDragData: ListDragData<any, any> | null = null;

export class ListPicker<ModObject, ItemType> extends Input<ModObject, Array<ItemType>> {
	readonly config: ListPickerConfig<ModObject, ItemType>;
	private readonly itemsDiv: HTMLElement;

	private itemPickerPairs: Array<ItemPickerPair<ItemType>>;

	constructor(parent: HTMLElement, modObject: ModObject, config: ListPickerConfig<ModObject, ItemType>) {
		super(parent, 'list-picker-root', modObject, config);
		this.config = { ...DEFAULT_CONFIG, ...config };
		this.itemPickerPairs = [];

		this.rootElem.appendChild(
			<>
				{config.title && <label className="list-picker-title form-label">{config.title}</label>}
				<div className="list-picker-items"></div>
			</>,
		);

		if (this.config.hideUi) {
			this.rootElem.classList.add('d-none');
		}
		if (this.config.horizontalLayout) {
			this.config.inlineMenuBar = true;
			this.rootElem.classList.add('horizontal');
		}

		if (this.config.titleTooltip) {
<<<<<<< HEAD
			tippy(this.rootElem.querySelector('.list-picker-title') as HTMLElement, { content: this.config.titleTooltip });
=======
			const cfg = {
				title: this.config.titleTooltip,
			};
			Tooltip.getOrCreateInstance(this.rootElem.querySelector('.list-picker-title') as HTMLElement, cfg);
>>>>>>> 6520941a
		}

		this.itemsDiv = this.rootElem.getElementsByClassName('list-picker-items')[0] as HTMLElement;

		if (this.actionEnabled('create')) {
			let newItemButton = null;
			let newButtonTooltip: TippyInstance | null = null;
			if (this.config.actions?.create?.useIcon) {
				newItemButton = ListPicker.makeActionElem('link-success', 'fa-plus');
<<<<<<< HEAD
				newButtonTooltip = tippy(newItemButton, { content: `New ${config.itemLabel}` });
=======
				newButtonTooltip = Tooltip.getOrCreateInstance(newItemButton, { title: `New ${config.itemLabel}` });
>>>>>>> 6520941a
			} else {
				newItemButton = document.createElement('button');
				newItemButton.classList.add('btn', 'btn-primary');
				newItemButton.textContent = `New ${config.itemLabel}`;
			}
			newItemButton.classList.add('list-picker-new-button');
			newItemButton.addEventListener('click', () => {
				const newItem = this.config.newItem();
				const newList = this.config.getValue(this.modObject).concat([newItem]);
				this.config.setValue(TypedEvent.nextEventID(), this.modObject, newList);
				if (newButtonTooltip) {
					newButtonTooltip.hide();
				}
			});
			this.rootElem.appendChild(newItemButton);
		}

		this.init();
	}

	getInputElem(): HTMLElement {
		return this.rootElem;
	}

	getInputValue(): Array<ItemType> {
		return this.itemPickerPairs.map(pair => pair.picker.getInputValue());
	}

	setInputValue(newValue: Array<ItemType>): void {
		// Add/remove pickers to make the lengths match.
		if (newValue.length < this.itemPickerPairs.length) {
			this.itemPickerPairs.slice(newValue.length).forEach(ipp => ipp.elem.remove());
			this.itemPickerPairs = this.itemPickerPairs.slice(0, newValue.length);
		} else if (newValue.length > this.itemPickerPairs.length) {
			const numToAdd = newValue.length - this.itemPickerPairs.length;
			for (let i = 0; i < numToAdd; i++) {
				this.addNewPicker();
			}
		}

		// Set all the values.
		newValue.forEach((val, i) => this.itemPickerPairs[i].picker.setInputValue(val));
	}

	private actionEnabled(action: ListItemAction): boolean {
		return !this.config.allowedActions || this.config.allowedActions.includes(action);
	}

	private addNewPicker() {
		const index = this.itemPickerPairs.length;
		const itemContainer = document.createElement('div');
		itemContainer.classList.add('list-picker-item-container');
		if (this.config.inlineMenuBar) {
			itemContainer.classList.add('inline');
		}
		this.itemsDiv.appendChild(itemContainer);

		const itemElem = document.createElement('div');
		itemElem.classList.add('list-picker-item');

		const itemHeader = document.createElement('div');
		itemHeader.classList.add('list-picker-item-header');
		const itemHTML = '<div class="list-picker-item"></div>';

		if (this.config.inlineMenuBar) {
			itemContainer.appendChild(itemElem);
			itemContainer.appendChild(itemHeader);
		} else {
			itemContainer.appendChild(itemHeader);
			itemContainer.appendChild(itemElem);
			if (this.config.itemLabel) {
				const itemLabel = document.createElement('h6');
				itemLabel.classList.add('list-picker-item-title');
				itemLabel.textContent = `${this.config.itemLabel} ${this.itemPickerPairs.length + 1}`;
				itemHeader.appendChild(itemLabel);
			}
		}

		const itemPicker = this.config.newItemPicker(itemElem, this, index, {
			changedEvent: this.config.changedEvent,
			getValue: (modObj: ModObject) => this.getSourceValue()[index],
			setValue: (eventID: EventID, modObj: ModObject, newValue: ItemType) => {
				const newList = this.getSourceValue();
				newList[index] = newValue;
				this.config.setValue(eventID, modObj, newList);
			},
		});

		const item: ItemPickerPair<ItemType> = { elem: itemContainer, picker: itemPicker, idx: index };

		if (this.actionEnabled('move')) {
			const moveButton = ListPicker.makeActionElem('list-picker-item-move', 'fa-arrows-up-down');
			itemHeader.appendChild(moveButton);

<<<<<<< HEAD
			const moveButtonTooltip = tippy(moveButton, { content: 'Move (Drag+Drop)' });
			moveButton.addEventListener('click', () => {
=======
			const moveButtonTooltip = Tooltip.getOrCreateInstance(moveButton, { title: 'Move (Drag+Drop)' });
			moveButton.addEventListener('click', event => {
>>>>>>> 6520941a
				moveButtonTooltip.hide();
			});

			moveButton.draggable = true;
			moveButton.ondragstart = event => {
				if (event.target == moveButton) {
					event.dataTransfer!.dropEffect = 'move';
					event.dataTransfer!.effectAllowed = 'move';
					itemContainer.classList.add('dragfrom');
					curDragData = {
						listPicker: this,
						item: item,
					};
				}
			};

			let dragEnterCounter = 0;
			itemContainer.ondragenter = event => {
				if (!curDragData || curDragData.listPicker != this) {
					return;
				}
				event.preventDefault();
				dragEnterCounter++;
				itemContainer.classList.add('dragto');
			};
			itemContainer.ondragleave = event => {
				if (!curDragData || curDragData.listPicker != this) {
					return;
				}
				event.preventDefault();
				dragEnterCounter--;
				if (dragEnterCounter <= 0) {
					itemContainer.classList.remove('dragto');
				}
			};
			itemContainer.ondragover = event => {
				if (!curDragData || curDragData.listPicker != this) {
					return;
				}
				event.preventDefault();
			};
			itemContainer.ondrop = event => {
				if (!curDragData || curDragData.listPicker != this) {
					return;
				}
				event.preventDefault();
				dragEnterCounter = 0;
				itemContainer.classList.remove('dragto');
				curDragData.item.elem.classList.remove('dragfrom');

				const srcIdx = curDragData.item.idx;
				const dstIdx = index;
				const newList = this.config.getValue(this.modObject);
				const arrElem = newList[srcIdx];
				newList.splice(srcIdx, 1);
				newList.splice(dstIdx, 0, arrElem);
				this.config.setValue(TypedEvent.nextEventID(), this.modObject, newList);

				curDragData = null;
			};
		}

		if (this.actionEnabled('copy')) {
			const copyButton = ListPicker.makeActionElem('list-picker-item-copy', 'fa-copy');
			itemHeader.appendChild(copyButton);
<<<<<<< HEAD
			const copyButtonTooltip = tippy(copyButton, { content: `Copy to New ${this.config.itemLabel}` });
=======
			const copyButtonTooltip = Tooltip.getOrCreateInstance(copyButton, { title: `Copy to New ${this.config.itemLabel}` });
>>>>>>> 6520941a

			copyButton.addEventListener('click', () => {
				const newList = this.config.getValue(this.modObject).slice();
				newList.splice(index, 0, this.config.copyItem(newList[index]));
				this.config.setValue(TypedEvent.nextEventID(), this.modObject, newList);
				copyButtonTooltip.hide();
			});
		}

		if (this.actionEnabled('delete')) {
<<<<<<< HEAD
			const deleteButton = ListPicker.makeActionElem('list-picker-item-delete', 'fa-times');
			deleteButton.classList.add('link-danger');
			itemHeader.appendChild(deleteButton);
			const deleteButtonTooltip = tippy(deleteButton, { content: `Delete ${this.config.itemLabel}` });

			deleteButton.addEventListener('click', event => {
				const newList = this.config.getValue(this.modObject);
				newList.splice(index, 1);
				this.config.setValue(TypedEvent.nextEventID(), this.modObject, newList);
				deleteButtonTooltip.hide();
			});
=======
			if (!this.config.minimumItems || index < this.config.minimumItems) {
				const deleteButton = ListPicker.makeActionElem('list-picker-item-delete', 'fa-times');
				deleteButton.classList.add('link-danger');
				itemHeader.appendChild(deleteButton);
				const deleteButtonTooltip = Tooltip.getOrCreateInstance(deleteButton, { title: `Delete ${this.config.itemLabel}` });

				deleteButton.addEventListener('click', () => {
					const newList = this.config.getValue(this.modObject);
					newList.splice(index, 1);
					this.config.setValue(TypedEvent.nextEventID(), this.modObject, newList);
					deleteButtonTooltip.hide();
				});
			}
>>>>>>> 6520941a
		}

		this.itemPickerPairs.push(item);
	}

	static makeActionElem(cssClass: string, iconCssClass: string): HTMLElement {
		const actionElem = document.createElement('a');
		actionElem.classList.add('list-picker-item-action', cssClass);
		actionElem.href = 'javascript:void(0)';
		actionElem.setAttribute('role', 'button');

		const icon = document.createElement('i');
		icon.classList.add('fa', 'fa-xl', iconCssClass);
		actionElem.appendChild(icon);

		return actionElem;
	}

	static getItemHeaderElem(itemPicker: Input<any, any>): HTMLElement {
		const itemElem = itemPicker.rootElem.parentElement!;
		const headerElem = itemElem.nextElementSibling || itemElem.previousElementSibling;
		if (!headerElem?.classList.contains('list-picker-item-header')) {
			throw new Error('Could not find list item header');
		}
		return headerElem as HTMLElement;
	}
}<|MERGE_RESOLUTION|>--- conflicted
+++ resolved
@@ -1,15 +1,7 @@
-<<<<<<< HEAD
 import tippy, { Instance as TippyInstance } from 'tippy.js';
 import { element, fragment } from 'tsx-vanilla';
 
 import { EventID, TypedEvent } from '../typed_event.js';
-=======
-import { Tooltip } from 'bootstrap';
-import { element, fragment } from 'tsx-vanilla';
-
-import { EventID, TypedEvent } from '../typed_event.js';
-import { swap } from '../utils.js';
->>>>>>> 6520941a
 import { Input, InputConfig } from './input.js';
 
 export type ListItemAction = 'create' | 'delete' | 'move' | 'copy';
@@ -38,12 +30,8 @@
 	inlineMenuBar?: boolean;
 	hideUi?: boolean;
 	horizontalLayout?: boolean;
-<<<<<<< HEAD
-
-=======
 	// If set, will disable the delete button if the list is at the minimum.
 	minimumItems?: number;
->>>>>>> 6520941a
 	// If set, only actions included in the list are allowed. Otherwise, all actions are allowed.
 	allowedActions?: Array<ListItemAction>;
 }
@@ -98,14 +86,7 @@
 		}
 
 		if (this.config.titleTooltip) {
-<<<<<<< HEAD
 			tippy(this.rootElem.querySelector('.list-picker-title') as HTMLElement, { content: this.config.titleTooltip });
-=======
-			const cfg = {
-				title: this.config.titleTooltip,
-			};
-			Tooltip.getOrCreateInstance(this.rootElem.querySelector('.list-picker-title') as HTMLElement, cfg);
->>>>>>> 6520941a
 		}
 
 		this.itemsDiv = this.rootElem.getElementsByClassName('list-picker-items')[0] as HTMLElement;
@@ -115,11 +96,7 @@
 			let newButtonTooltip: TippyInstance | null = null;
 			if (this.config.actions?.create?.useIcon) {
 				newItemButton = ListPicker.makeActionElem('link-success', 'fa-plus');
-<<<<<<< HEAD
 				newButtonTooltip = tippy(newItemButton, { content: `New ${config.itemLabel}` });
-=======
-				newButtonTooltip = Tooltip.getOrCreateInstance(newItemButton, { title: `New ${config.itemLabel}` });
->>>>>>> 6520941a
 			} else {
 				newItemButton = document.createElement('button');
 				newItemButton.classList.add('btn', 'btn-primary');
@@ -214,13 +191,8 @@
 			const moveButton = ListPicker.makeActionElem('list-picker-item-move', 'fa-arrows-up-down');
 			itemHeader.appendChild(moveButton);
 
-<<<<<<< HEAD
 			const moveButtonTooltip = tippy(moveButton, { content: 'Move (Drag+Drop)' });
 			moveButton.addEventListener('click', () => {
-=======
-			const moveButtonTooltip = Tooltip.getOrCreateInstance(moveButton, { title: 'Move (Drag+Drop)' });
-			moveButton.addEventListener('click', event => {
->>>>>>> 6520941a
 				moveButtonTooltip.hide();
 			});
 
@@ -286,11 +258,7 @@
 		if (this.actionEnabled('copy')) {
 			const copyButton = ListPicker.makeActionElem('list-picker-item-copy', 'fa-copy');
 			itemHeader.appendChild(copyButton);
-<<<<<<< HEAD
 			const copyButtonTooltip = tippy(copyButton, { content: `Copy to New ${this.config.itemLabel}` });
-=======
-			const copyButtonTooltip = Tooltip.getOrCreateInstance(copyButton, { title: `Copy to New ${this.config.itemLabel}` });
->>>>>>> 6520941a
 
 			copyButton.addEventListener('click', () => {
 				const newList = this.config.getValue(this.modObject).slice();
@@ -301,25 +269,12 @@
 		}
 
 		if (this.actionEnabled('delete')) {
-<<<<<<< HEAD
-			const deleteButton = ListPicker.makeActionElem('list-picker-item-delete', 'fa-times');
-			deleteButton.classList.add('link-danger');
-			itemHeader.appendChild(deleteButton);
-			const deleteButtonTooltip = tippy(deleteButton, { content: `Delete ${this.config.itemLabel}` });
-
-			deleteButton.addEventListener('click', event => {
-				const newList = this.config.getValue(this.modObject);
-				newList.splice(index, 1);
-				this.config.setValue(TypedEvent.nextEventID(), this.modObject, newList);
-				deleteButtonTooltip.hide();
-			});
-=======
 			if (!this.config.minimumItems || index < this.config.minimumItems) {
 				const deleteButton = ListPicker.makeActionElem('list-picker-item-delete', 'fa-times');
 				deleteButton.classList.add('link-danger');
 				itemHeader.appendChild(deleteButton);
-				const deleteButtonTooltip = Tooltip.getOrCreateInstance(deleteButton, { title: `Delete ${this.config.itemLabel}` });
-
+
+				const deleteButtonTooltip = tippy(deleteButton, { content: `Delete ${this.config.itemLabel}` });
 				deleteButton.addEventListener('click', () => {
 					const newList = this.config.getValue(this.modObject);
 					newList.splice(index, 1);
@@ -327,7 +282,6 @@
 					deleteButtonTooltip.hide();
 				});
 			}
->>>>>>> 6520941a
 		}
 
 		this.itemPickerPairs.push(item);
