--- conflicted
+++ resolved
@@ -682,11 +682,7 @@
 		const talentsContainerRef = ref<HTMLDivElement>();
 		const talentsToSimDiv = (
 			<div className={clsx('talents-picker-container', !this.simTalents && 'hide')}>
-<<<<<<< HEAD
-				<p>Pick talents to sim (will increase time to sim)</p>
-=======
 				<label className="mb-2">Pick talents to sim (will increase time to sim)</label>
->>>>>>> 490d061f
 				<div ref={talentsContainerRef} className="talents-container"></div>
 			</div>
 		);
