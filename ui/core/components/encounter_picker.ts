--- conflicted
+++ resolved
@@ -510,7 +510,7 @@
 
 	private boolPicker: Input<null, boolean> | null;
 	private numberPicker: Input<null, number> | null;
-	private enumPicker: TextDropdownPicker<null, number> | null;
+	private enumPicker: EnumPicker<null> | null;
 
 	private getTargetInput(): TargetInput {
 		return this.encounter.targets[this.targetIndex].targetInputs[this.targetInputIndex] || TargetInput.create();
@@ -600,11 +600,9 @@
 				this.enumPicker.rootElem.remove();
 				this.enumPicker = null;
 			}
-			this.enumPicker = new TextDropdownPicker(this.rootElem, null, {
+			this.enumPicker = new EnumPicker<null>(this.rootElem, null, {
 				label: newValue.label,
-				defaultLabel: 'None',
-				equals: (a, b) => a == b,
-				values: newValue.enumOptions.map<TextDropdownValueConfig<number>>((option, index) => { return {value: index, label: option}} ),
+				values: newValue.enumOptions.map((option, index) => { return {value: index, name: option}} ),
 				changedEvent: () => this.encounter.targetsChangeEmitter,
 				getValue: () => this.getTargetInput().enumValue,
 				setValue: (eventID: EventID, _: null, newValue: number) => {
@@ -726,11 +724,6 @@
 			index: number,
 			config: ListItemPickerConfig<Encounter, TargetInput>,
 		) => new TargetInputPicker(parent, encounter, targetIndex, index, config),
-<<<<<<< HEAD
-		allowedActions: [],
-		inline: true,
-=======
->>>>>>> 8caf9f4a
 	});
 }
 
