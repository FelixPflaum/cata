import { MobType } from '/wotlk/core/proto/common.js';
import { SpellSchool } from '/wotlk/core/proto/common.js';
import { Stat } from '/wotlk/core/proto/common.js';
import { Encounter } from '/wotlk/core/encounter.js';
import { Target } from '/wotlk/core/target.js';
import { EventID, TypedEvent } from '/wotlk/core/typed_event.js';
import { BooleanPicker } from '/wotlk/core/components/boolean_picker.js';
import { EnumPicker, EnumPickerConfig } from '/wotlk/core/components/enum_picker.js';
import { ListPicker, ListPickerConfig } from '/wotlk/core/components/list_picker.js';
import { NumberPicker } from '/wotlk/core/components/number_picker.js';
import { Stats } from '/wotlk/core/proto_utils/stats.js';
import { isTankSpec } from '/wotlk/core/proto_utils/utils.js';
import { statNames } from '/wotlk/core/proto_utils/names.js';
import { getEnumValues } from '/wotlk/core/utils.js';

import { Component } from './component.js';
import { Popup } from './popup.js';

import * as Mechanics from '/wotlk/core/constants/mechanics.js';
import { IndividualSimUI } from '../individual_sim_ui.js';
import { SimUI } from '../sim_ui.js';

export interface EncounterPickerConfig {
<<<<<<< HEAD
	simpleTargetStats?: Array<Stat>;
	showExecuteProportion: boolean;
	executeProportion20?: number;
	executeProportion35?: number;
=======
	showExecuteProportion: boolean,
>>>>>>> 5484ab7d
}

export class EncounterPicker extends Component {
	constructor(parent: HTMLElement, modEncounter: Encounter, config: EncounterPickerConfig, simUI: SimUI) {
		super(parent, 'encounter-picker-root');

		addEncounterFieldPickers(this.rootElem, modEncounter, config.showExecuteProportion);

		// Need to wait so that the encounter and target presets will be loaded.
		modEncounter.sim.waitForInit().then(() => {
			const presetTargets = modEncounter.sim.getAllPresetTargets();
			new EnumPicker<Encounter>(this.rootElem, modEncounter, {
				extraCssClasses: ['npc-picker'],
				label: 'NPC',
				labelTooltip: 'Selects a preset NPC configuration.',
				values: [
					{ name: 'Custom', value: -1 },
				].concat(presetTargets.map((pe, i) => {
					return {
						name: pe.path,
						value: i,
					};
				})),
				changedEvent: (encounter: Encounter) => encounter.changeEmitter,
				getValue: (encounter: Encounter) => presetTargets.findIndex(pe => encounter.primaryTarget.matchesPreset(pe)),
				setValue: (eventID: EventID, encounter: Encounter, newValue: number) => {
					if (newValue != -1) {
						encounter.primaryTarget.applyPreset(eventID, presetTargets[newValue]);
					}
				},
			});

			//new EnumPicker<Encounter>(this.rootElem, modEncounter, {
			//	label: 'Target Level',
			//	values: [
			//		{ name: '83', value: 83 },
			//		{ name: '82', value: 82 },
			//		{ name: '81', value: 81 },
			//		{ name: '80', value: 80 },
			//	],
			//	changedEvent: (encounter: Encounter) => encounter.changeEmitter,
			//	getValue: (encounter: Encounter) => encounter.primaryTarget.getLevel(),
			//	setValue: (eventID: EventID, encounter: Encounter, newValue: number) => {
			//		encounter.primaryTarget.setLevel(eventID, newValue);
			//	},
			//});

			//new EnumPicker(this.rootElem, modEncounter, {
			//	label: 'Mob Type',
			//	values: mobTypeEnumValues,
			//	changedEvent: (encounter: Encounter) => encounter.changeEmitter,
			//	getValue: (encounter: Encounter) => encounter.primaryTarget.getMobType(),
			//	setValue: (eventID: EventID, encounter: Encounter, newValue: number) => {
			//		encounter.primaryTarget.setMobType(eventID, newValue);
			//	},
			//});

			// Leaving this commented in case we want it later. But it takes up a lot of
			// screen space and none of these fields get changed much.
			//if (config.simpleTargetStats) {
			//	config.simpleTargetStats.forEach(stat => {
			//		new NumberPicker(this.rootElem, modEncounter, {
			//			label: statNames[stat],
			//			changedEvent: (encounter: Encounter) => encounter.changeEmitter,
			//			getValue: (encounter: Encounter) => encounter.primaryTarget.getStats().getStat(stat),
			//			setValue: (eventID: EventID, encounter: Encounter, newValue: number) => {
			//				encounter.primaryTarget.setStats(eventID, encounter.primaryTarget.getStats().withStat(stat, newValue));
			//			},
			//		});
			//	});
			//}

			if (simUI.isIndividualSim() && isTankSpec((simUI as IndividualSimUI<any>).player.spec)) {
				new NumberPicker(this.rootElem, modEncounter, {
					label: 'Min Base Damage',
					labelTooltip: 'Base damage for auto attacks, i.e. lowest roll with 0 AP against a 0-armor Player.',
					changedEvent: (encounter: Encounter) => encounter.changeEmitter,
					getValue: (encounter: Encounter) => encounter.primaryTarget.getMinBaseDamage(),
					setValue: (eventID: EventID, encounter: Encounter, newValue: number) => {
						encounter.primaryTarget.setMinBaseDamage(eventID, newValue);
					},
				});
			}

			const advancedButton = document.createElement('button');
			advancedButton.classList.add('sim-button', 'advanced-button');
			advancedButton.textContent = 'ADVANCED';
			advancedButton.addEventListener('click', () => new AdvancedEncounterPicker(this.rootElem, modEncounter, simUI));
			this.rootElem.appendChild(advancedButton);
		});
	}
}

class AdvancedEncounterPicker extends Popup {
	private readonly encounter: Encounter;

	constructor(parent: HTMLElement, encounter: Encounter, simUI: SimUI) {
		super(parent);
		this.encounter = encounter;

		this.rootElem.classList.add('advanced-encounter-picker');
		this.rootElem.innerHTML = `
			<div class="encounter-type"></div>
			<div class="encounter-header">
			</div>
			<div class="encounter-targets">
			</div>
		`;

		this.addCloseButton();

		const presetEncounters = this.encounter.sim.getAllPresetEncounters();

		const encounterTypeContainer = this.rootElem.getElementsByClassName('encounter-type')[0] as HTMLElement;
		new EnumPicker<Encounter>(encounterTypeContainer, this.encounter, {
			label: 'ENCOUNTER',
			values: [
				{ name: 'Custom', value: -1 },
			].concat(presetEncounters.map((pe, i) => {
				return {
					name: pe.path,
					value: i,
				};
			})),
			changedEvent: (encounter: Encounter) => encounter.changeEmitter,
			getValue: (encounter: Encounter) => presetEncounters.findIndex(pe => encounter.matchesPreset(pe)),
			setValue: (eventID: EventID, encounter: Encounter, newValue: number) => {
				if (newValue != -1) {
					encounter.applyPreset(eventID, presetEncounters[newValue]);
				}
			},
		});

		const header = this.rootElem.getElementsByClassName('encounter-header')[0] as HTMLElement;
		const targetsElem = this.rootElem.getElementsByClassName('encounter-targets')[0] as HTMLElement;

		addEncounterFieldPickers(header, this.encounter, true);
		if (!simUI.isIndividualSim()) {
			new BooleanPicker<Encounter>(header, encounter, {
				label: 'Use Health',
				labelTooltip: 'Uses a damage limit in place of a duration limit. Damage limit is equal to sum of all targets health.',
				changedEvent: (encounter: Encounter) => encounter.changeEmitter,
				getValue: (encounter: Encounter) => encounter.getUseHealth(),
				setValue: (eventID: EventID, encounter: Encounter, newValue: boolean) => {
					encounter.setUseHealth(eventID, newValue);
				},
			});
		}
		new ListPicker<Encounter, Target>(targetsElem, this.encounter, {
			extraCssClasses: [
				'targets-picker',
			],
			itemLabel: 'Target',
			changedEvent: (encounter: Encounter) => encounter.targetsChangeEmitter,
			getValue: (encounter: Encounter) => encounter.getTargets(),
			setValue: (eventID: EventID, encounter: Encounter, newValue: Array<Target>) => {
				encounter.setTargets(eventID, newValue);
			},
			newItem: () => Target.fromDefaults(TypedEvent.nextEventID(), this.encounter.sim),
			copyItem: (oldItem: Target) => oldItem.clone(TypedEvent.nextEventID()),
			newItemPicker: (parent: HTMLElement, target: Target) => new TargetPicker(parent, target),
		});
	}
}

class TargetPicker extends Component {
	constructor(parent: HTMLElement, modTarget: Target) {
		super(parent, 'target-picker-root');
		this.rootElem.innerHTML = `
			<div class="target-picker-section target-picker-section1"></div>
			<div class="target-picker-section target-picker-section2"></div>
			<div class="target-picker-section target-picker-section3 threat-metrics"></div>
		`;

		const encounter = modTarget.sim.encounter;
		const section1 = this.rootElem.getElementsByClassName('target-picker-section1')[0] as HTMLElement;
		const section2 = this.rootElem.getElementsByClassName('target-picker-section2')[0] as HTMLElement;
		const section3 = this.rootElem.getElementsByClassName('target-picker-section3')[0] as HTMLElement;

		const presetTargets = modTarget.sim.getAllPresetTargets();
		new EnumPicker<Target>(section1, modTarget, {
			extraCssClasses: ['npc-picker'],
			label: 'NPC',
			labelTooltip: 'Selects a preset NPC configuration.',
			values: [
				{ name: 'Custom', value: -1 },
			].concat(presetTargets.map((pe, i) => {
				return {
					name: pe.path,
					value: i,
				};
			})),
			changedEvent: (target: Target) => target.changeEmitter,
			getValue: (target: Target) => presetTargets.findIndex(pe => target.matchesPreset(pe)),
			setValue: (eventID: EventID, target: Target, newValue: number) => {
				if (newValue != -1) {
					target.applyPreset(eventID, presetTargets[newValue]);
				}
			},
		});

		new EnumPicker<Target>(section1, modTarget, {
			extraCssClasses: ['ai-picker'],
			label: 'AI',
			labelTooltip: `
				<p>Determines the target\'s ability rotation.</p>
				<p>Note that most rotations are not yet implemented.</p>
			`,
			values: [
				{ name: 'None', value: 0 },
			].concat(presetTargets.map(pe => {
				return {
					name: pe.path,
					value: pe.target!.id,
				};
			})),
			changedEvent: (target: Target) => target.changeEmitter,
			getValue: (target: Target) => target.getId(),
			setValue: (eventID: EventID, target: Target, newValue: number) => {
				target.setId(eventID, newValue);
			},
		});

		new EnumPicker<Target>(section1, modTarget, {
			label: 'Level',
			values: [
				{ name: '73', value: 73 },
				{ name: '72', value: 72 },
				{ name: '71', value: 71 },
				{ name: '70', value: 70 },
			],
			changedEvent: (target: Target) => target.levelChangeEmitter,
			getValue: (target: Target) => target.getLevel(),
			setValue: (eventID: EventID, target: Target, newValue: number) => {
				target.setLevel(eventID, newValue);
			},
		});
		new EnumPicker(section1, modTarget, {
			label: 'Mob Type',
			values: mobTypeEnumValues,
			changedEvent: (target: Target) => target.mobTypeChangeEmitter,
			getValue: (target: Target) => target.getMobType(),
			setValue: (eventID: EventID, target: Target, newValue: number) => {
				target.setMobType(eventID, newValue);
			},
		});
		new EnumPicker<Target>(section1, modTarget, {
			extraCssClasses: ['threat-metrics'],
			label: 'Tanked By',
			labelTooltip: 'Determines which player in the raid this enemy will attack. If no player is assigned to the specified tank slot, this enemy will not attack.',
			values: [
				{ name: 'None', value: -1 },
				{ name: 'Main Tank', value: 0 },
				{ name: 'Tank 2', value: 1 },
				{ name: 'Tank 3', value: 2 },
				{ name: 'Tank 4', value: 3 },
			],
			changedEvent: (target: Target) => target.propChangeEmitter,
			getValue: (target: Target) => target.getTankIndex(),
			setValue: (eventID: EventID, target: Target, newValue: number) => {
				target.setTankIndex(eventID, newValue);
			},
		});

		ALL_TARGET_STATS.forEach(statData => {
			const stat = statData.stat;
			new NumberPicker(section2, modTarget, {
				extraCssClasses: statData.extraCssClasses,
				label: statNames[stat],
				labelTooltip: statData.tooltip,
				changedEvent: (target: Target) => target.statsChangeEmitter,
				getValue: (target: Target) => target.getStats().getStat(stat),
				setValue: (eventID: EventID, target: Target, newValue: number) => {
					target.setStats(eventID, target.getStats().withStat(stat, newValue));
				},
			});
		});

		new NumberPicker(section3, modTarget, {
			label: 'Swing Speed',
			labelTooltip: 'Time in seconds between auto attacks. Set to 0 to disable auto attacks.',
			changedEvent: (target: Target) => target.propChangeEmitter,
			getValue: (target: Target) => target.getSwingSpeed(),
			setValue: (eventID: EventID, target: Target, newValue: number) => {
				target.setSwingSpeed(eventID, newValue);
			},
		});
		new NumberPicker(section3, modTarget, {
			label: 'Min Base Damage',
			labelTooltip: 'Base damage for auto attacks, i.e. lowest roll with 0 AP against a 0-armor Player.',
			changedEvent: (target: Target) => target.propChangeEmitter,
			getValue: (target: Target) => target.getMinBaseDamage(),
			setValue: (eventID: EventID, target: Target, newValue: number) => {
				target.setMinBaseDamage(eventID, newValue);
			},
		});
		new BooleanPicker(section3, modTarget, {
			label: 'Dual Wield',
			labelTooltip: 'Uses 2 separate weapons to attack.',
			changedEvent: (target: Target) => target.propChangeEmitter,
			getValue: (target: Target) => target.getDualWield(),
			setValue: (eventID: EventID, target: Target, newValue: boolean) => {
				target.setDualWield(eventID, newValue);
			},
		});
		new BooleanPicker(section3, modTarget, {
			label: 'DW Miss Penalty',
			labelTooltip: 'Enables the Dual Wield Miss Penalty (+19% chance to miss) if dual wielding. Bosses in Hyjal/BT/SWP usually have this disabled to stop tanks from avoidance stacking.',
			changedEvent: (target: Target) => target.changeEmitter,
			getValue: (target: Target) => target.getDualWieldPenalty(),
			setValue: (eventID: EventID, target: Target, newValue: boolean) => {
				target.setDualWieldPenalty(eventID, newValue);
			},
			enableWhen: (target: Target) => target.getDualWield(),
		});
		new BooleanPicker(section3, modTarget, {
			label: 'Parry Haste',
			labelTooltip: 'Whether this enemy will gain parry haste when parrying attacks.',
			changedEvent: (target: Target) => target.propChangeEmitter,
			getValue: (target: Target) => target.getParryHaste(),
			setValue: (eventID: EventID, target: Target, newValue: boolean) => {
				target.setParryHaste(eventID, newValue);
			},
		});
		new EnumPicker<Target>(section3, modTarget, {
			label: 'Spell School',
			labelTooltip: 'Type of damage caused by auto attacks. This is usually Physical, but some enemies have elemental attacks.',
			values: [
				{ name: 'Physical', value: SpellSchool.SpellSchoolPhysical },
				{ name: 'Arcane', value: SpellSchool.SpellSchoolArcane },
				{ name: 'Fire', value: SpellSchool.SpellSchoolFire },
				{ name: 'Frost', value: SpellSchool.SpellSchoolFrost },
				{ name: 'Holy', value: SpellSchool.SpellSchoolHoly },
				{ name: 'Nature', value: SpellSchool.SpellSchoolNature },
				{ name: 'Shadow', value: SpellSchool.SpellSchoolShadow },
			],
			changedEvent: (target: Target) => target.propChangeEmitter,
			getValue: (target: Target) => target.getSpellSchool(),
			setValue: (eventID: EventID, target: Target, newValue: number) => {
				target.setSpellSchool(eventID, newValue);
			},
		});
		new BooleanPicker(section3, modTarget, {
			label: 'Sunwell Radiance',
			labelTooltip: 'Reduces the chance for this enemy\'s attacks to be dodged by 20% and be missed by 5%. All Sunwell Plateau bosses have this.',
			changedEvent: (target: Target) => target.changeEmitter,
			getValue: (target: Target) => target.getSuppressDodge(),
			setValue: (eventID: EventID, target: Target, newValue: boolean) => {
				target.setSuppressDodge(eventID, newValue);
			},
			enableWhen: (target: Target) => target.getLevel() == Mechanics.BOSS_LEVEL,
		});
	}
}

function addEncounterFieldPickers(rootElem: HTMLElement, encounter: Encounter, showExecuteProportion: boolean) {
	new NumberPicker(rootElem, encounter, {
		label: 'Duration',
		labelTooltip: 'The fight length for each sim iteration, in seconds.',
		changedEvent: (encounter: Encounter) => encounter.changeEmitter,
		getValue: (encounter: Encounter) => encounter.getDuration(),
		setValue: (eventID: EventID, encounter: Encounter, newValue: number) => {
			encounter.setDuration(eventID, newValue);
		},
		enableWhen: (obj) => { return !encounter.getUseHealth() },
	});
	new NumberPicker(rootElem, encounter, {
		label: 'Duration +/-',
		labelTooltip: 'Adds a random amount of time, in seconds, between [value, -1 * value] to each sim iteration. For example, setting Duration to 180 and Duration +/- to 10 will result in random durations between 170s and 190s.',
		changedEvent: (encounter: Encounter) => encounter.changeEmitter,
		getValue: (encounter: Encounter) => encounter.getDurationVariation(),
		setValue: (eventID: EventID, encounter: Encounter, newValue: number) => {
			encounter.setDurationVariation(eventID, newValue);
		},
		enableWhen: (obj) => { return !encounter.getUseHealth() },
	});

	if (showExecuteProportion) {
		new NumberPicker(rootElem, encounter, {
			label: 'Execute Duration 20 (%)',
			labelTooltip: 'Percentage of the total encounter duration, for which the targets will be considered to be in execute range (< 20% HP) for the purpose of effects like Warrior Execute or Mage Molten Fury.',
			changedEvent: (encounter: Encounter) => encounter.changeEmitter,
			getValue: (encounter: Encounter) => encounter.getExecuteProportion20() * 100,
			setValue: (eventID: EventID, encounter: Encounter, newValue: number) => {
				encounter.setExecuteProportion20(eventID, newValue / 100);
			},
			enableWhen: (obj) => { return !encounter.getUseHealth() },
		});
		new NumberPicker(rootElem, encounter, {
			label: 'Execute Duration 35 (%)',
			labelTooltip: 'Percentage of the total encounter duration, for which the targets will be considered to be in execute range (< 35% HP) for the purpose of effects like Warrior Execute or Mage Molten Fury.',
			changedEvent: (encounter: Encounter) => encounter.changeEmitter,
			getValue: (encounter: Encounter) => encounter.getExecuteProportion35() * 100,
			setValue: (eventID: EventID, encounter: Encounter, newValue: number) => {
				encounter.setExecuteProportion35(eventID, newValue / 100);
			},
			enableWhen: (obj) => { return !encounter.getUseHealth() },
		});
	}
}

const ALL_TARGET_STATS: Array<{ stat: Stat, tooltip: string, extraCssClasses: Array<string> }> = [
	{ stat: Stat.StatHealth, tooltip: '', extraCssClasses: [] },
	{ stat: Stat.StatArmor, tooltip: '', extraCssClasses: [] },
	{ stat: Stat.StatArcaneResistance, tooltip: '', extraCssClasses: [] },
	{ stat: Stat.StatFireResistance, tooltip: '', extraCssClasses: [] },
	{ stat: Stat.StatFrostResistance, tooltip: '', extraCssClasses: [] },
	{ stat: Stat.StatNatureResistance, tooltip: '', extraCssClasses: [] },
	{ stat: Stat.StatShadowResistance, tooltip: '', extraCssClasses: [] },
	{ stat: Stat.StatAttackPower, tooltip: '', extraCssClasses: ['threat-metrics'] },
	{ stat: Stat.StatBlockValue, tooltip: '', extraCssClasses: ['threat-metrics'] },
];

const mobTypeEnumValues = [
	{ name: 'None', value: MobType.MobTypeUnknown },
	{ name: 'Beast', value: MobType.MobTypeBeast },
	{ name: 'Demon', value: MobType.MobTypeDemon },
	{ name: 'Dragonkin', value: MobType.MobTypeDragonkin },
	{ name: 'Elemental', value: MobType.MobTypeElemental },
	{ name: 'Giant', value: MobType.MobTypeGiant },
	{ name: 'Humanoid', value: MobType.MobTypeHumanoid },
	{ name: 'Mechanical', value: MobType.MobTypeMechanical },
	{ name: 'Undead', value: MobType.MobTypeUndead },
];<|MERGE_RESOLUTION|>--- conflicted
+++ resolved
@@ -21,14 +21,7 @@
 import { SimUI } from '../sim_ui.js';
 
 export interface EncounterPickerConfig {
-<<<<<<< HEAD
-	simpleTargetStats?: Array<Stat>;
-	showExecuteProportion: boolean;
-	executeProportion20?: number;
-	executeProportion35?: number;
-=======
 	showExecuteProportion: boolean,
->>>>>>> 5484ab7d
 }
 
 export class EncounterPicker extends Component {
