import { ref } from 'tsx-vanilla';

import { setItemQualityCssClass } from '../../css_utils';
import { Player } from '../../player';
import { GemColor, ItemSlot, ItemType } from '../../proto/common';
import { UIEnchant as Enchant, UIGem as Gem } from '../../proto/ui';
import { ActionId } from '../../proto_utils/action_id';
import { getEnchantDescription } from '../../proto_utils/enchants';
import { EquippedItem } from '../../proto_utils/equipped_item';
import { getEmptyGemSocketIconUrl } from '../../proto_utils/gems';
import { shortSecondaryStatNames, slotNames } from '../../proto_utils/names';
import { SimUI } from '../../sim_ui';
import { EventID } from '../../typed_event';
import { Component } from '../component';
import QuickSwapList from '../quick_swap';
import { GearData } from './item_list';
import { addQuickEnchantPopover } from './quick_enchant_popover';
import { addQuickGemPopover } from './quick_gem_popover';
import SelectorModal, { SelectorModalTabs } from './selector_modal';

const emptySlotIcons: Record<ItemSlot, string> = {
	[ItemSlot.ItemSlotHead]: '/cata/assets/item_slots/head.jpg',
	[ItemSlot.ItemSlotNeck]: '/cata/assets/item_slots/neck.jpg',
	[ItemSlot.ItemSlotShoulder]: '/cata/assets/item_slots/shoulders.jpg',
	[ItemSlot.ItemSlotBack]: '/cata/assets/item_slots/shirt.jpg',
	[ItemSlot.ItemSlotChest]: '/cata/assets/item_slots/chest.jpg',
	[ItemSlot.ItemSlotWrist]: '/cata/assets/item_slots/wrists.jpg',
	[ItemSlot.ItemSlotHands]: '/cata/assets/item_slots/hands.jpg',
	[ItemSlot.ItemSlotWaist]: '/cata/assets/item_slots/waist.jpg',
	[ItemSlot.ItemSlotLegs]: '/cata/assets/item_slots/legs.jpg',
	[ItemSlot.ItemSlotFeet]: '/cata/assets/item_slots/feet.jpg',
	[ItemSlot.ItemSlotFinger1]: '/cata/assets/item_slots/finger.jpg',
	[ItemSlot.ItemSlotFinger2]: '/cata/assets/item_slots/finger.jpg',
	[ItemSlot.ItemSlotTrinket1]: '/cata/assets/item_slots/trinket.jpg',
	[ItemSlot.ItemSlotTrinket2]: '/cata/assets/item_slots/trinket.jpg',
	[ItemSlot.ItemSlotMainHand]: '/cata/assets/item_slots/mainhand.jpg',
	[ItemSlot.ItemSlotOffHand]: '/cata/assets/item_slots/offhand.jpg',
	[ItemSlot.ItemSlotRanged]: '/cata/assets/item_slots/ranged.jpg',
};
export function getEmptySlotIconUrl(slot: ItemSlot): string {
	return emptySlotIcons[slot];
}

export const createHeroicLabel = () => {
	return <span className="heroic-label">[H]</span>;
};

export const createGemContainer = (socketColor: GemColor, gem: Gem | null, index: number) => {
	const gemIconElem = ref<HTMLImageElement>();
	const gemContainerElem = ref<HTMLAnchorElement>();
	const gemContainer = (
		<a ref={gemContainerElem} className="gem-socket-container" href="javascript:void(0)" attributes={{ role: 'button' }} dataset={{ socketIdx: index }}>
			<img ref={gemIconElem} className={`gem-icon ${!gem ? 'hide' : ''}`} />
			<img className="socket-icon" src={getEmptyGemSocketIconUrl(socketColor)} />
		</a>
	);

	if (!!gem) {
		ActionId.fromItemId(gem.id)
			.fill()
			.then(filledId => {
				filledId.setWowheadHref(gemContainerElem.value!);
				gemIconElem.value!.src = filledId.iconUrl;
			});
	}
	return gemContainer as HTMLAnchorElement;
};

export class GearPicker extends Component {
	// ItemSlot is used as the index
	readonly itemPickers: Array<ItemPicker>;
	readonly selectorModal: SelectorModal;

	constructor(parent: HTMLElement, simUI: SimUI, player: Player<any>) {
		super(parent, 'gear-picker-root');

		const leftSide = document.createElement('div');
		leftSide.classList.add('gear-picker-left', 'tab-panel-col');
		this.rootElem.appendChild(leftSide);

		const rightSide = document.createElement('div');
		rightSide.classList.add('gear-picker-right', 'tab-panel-col');
		this.rootElem.appendChild(rightSide);

		const leftItemPickers = [
			ItemSlot.ItemSlotHead,
			ItemSlot.ItemSlotNeck,
			ItemSlot.ItemSlotShoulder,
			ItemSlot.ItemSlotBack,
			ItemSlot.ItemSlotChest,
			ItemSlot.ItemSlotWrist,
			ItemSlot.ItemSlotMainHand,
			ItemSlot.ItemSlotOffHand,
			ItemSlot.ItemSlotRanged,
		].map(slot => new ItemPicker(leftSide, this, simUI, player, slot));

		const rightItemPickers = [
			ItemSlot.ItemSlotHands,
			ItemSlot.ItemSlotWaist,
			ItemSlot.ItemSlotLegs,
			ItemSlot.ItemSlotFeet,
			ItemSlot.ItemSlotFinger1,
			ItemSlot.ItemSlotFinger2,
			ItemSlot.ItemSlotTrinket1,
			ItemSlot.ItemSlotTrinket2,
		].map(slot => new ItemPicker(rightSide, this, simUI, player, slot));

		this.itemPickers = leftItemPickers.concat(rightItemPickers).sort((a, b) => a.slot - b.slot);

		this.selectorModal = new SelectorModal(simUI.rootElem, simUI, player, this, { id: 'gear-picker-selector-modal' });
	}
}

export class ItemRenderer extends Component {
	private readonly player: Player<any>;

	readonly iconElem: HTMLAnchorElement;
	readonly nameElem: HTMLAnchorElement;
	readonly enchantElem: HTMLAnchorElement;
	readonly reforgeElem: HTMLAnchorElement;
	readonly socketsContainerElem: HTMLElement;
	socketsElem: HTMLAnchorElement[] = [];

	constructor(parent: HTMLElement, root: HTMLElement, player: Player<any>) {
		super(parent, 'item-picker-root', root);
		this.player = player;

		const iconElem = ref<HTMLAnchorElement>();
		const nameElem = ref<HTMLAnchorElement>();
		const enchantElem = ref<HTMLAnchorElement>();
		const reforgeElem = ref<HTMLAnchorElement>();
		const sce = ref<HTMLDivElement>();
		this.rootElem.appendChild(
			<>
				<div className="item-picker-icon-wrapper">
					<a ref={iconElem} className="item-picker-icon" href="javascript:void(0)" attributes={{ role: 'button' }}></a>
					<div ref={sce} className="item-picker-sockets-container"></div>
				</div>
				<div className="item-picker-labels-container">
					<a ref={nameElem} className="item-picker-name" href="javascript:void(0)" attributes={{ role: 'button' }}></a>
					<a ref={enchantElem} className="item-picker-enchant hide" href="javascript:void(0)" attributes={{ role: 'button' }}></a>
					<a ref={reforgeElem} className="item-picker-reforge hide" href="javascript:void(0)" attributes={{ role: 'button' }}></a>
				</div>
			</>,
		);

		this.iconElem = iconElem.value!;
		this.nameElem = nameElem.value!;
		this.reforgeElem = reforgeElem.value!;
		this.enchantElem = enchantElem.value!;
		this.socketsContainerElem = sce.value!;
	}

	clear() {
		this.nameElem.removeAttribute('data-wowhead');
		this.nameElem.removeAttribute('href');
		this.iconElem.removeAttribute('data-wowhead');
		this.iconElem.removeAttribute('href');
		this.enchantElem.removeAttribute('data-wowhead');
		this.enchantElem.removeAttribute('href');
		this.enchantElem.classList.add('hide');
		this.reforgeElem.classList.add('hide');

		this.iconElem.style.backgroundImage = '';
		this.enchantElem.innerText = '';
		this.reforgeElem.innerText = '';
		this.socketsContainerElem.innerText = '';
		this.socketsElem = [];
		this.nameElem.textContent = '';
	}

	update(newItem: EquippedItem) {
		this.nameElem.textContent = newItem.item.name;

		if (newItem.randomSuffix) {
			this.nameElem.textContent += ' ' + newItem.randomSuffix.name;
		}

		if (newItem.item.heroic) {
			this.nameElem.insertAdjacentElement('beforeend', createHeroicLabel());
		} else {
			this.nameElem.querySelector('.heroic-label')?.remove();
		}

		if (newItem.reforge) {
			const reforgeData = this.player.getReforgeData(newItem, newItem.reforge);
			const fromText = shortSecondaryStatNames.get(newItem.reforge?.fromStat[0]);
			const toText = shortSecondaryStatNames.get(newItem.reforge?.toStat[0]);
			this.reforgeElem.innerText = `Reforged ${Math.abs(reforgeData.fromAmount)} ${fromText} → ${reforgeData.toAmount} ${toText}`;
			this.reforgeElem.classList.remove('hide');
		} else {
			this.reforgeElem.innerText = '';
			this.reforgeElem.classList.add('hide');
		}

		setItemQualityCssClass(this.nameElem, newItem.item.quality);

		this.player.setWowheadData(newItem, this.iconElem);
		this.player.setWowheadData(newItem, this.nameElem);

		newItem
			.asActionId()
			.fill()
			.then(filledId => {
				filledId.setBackgroundAndHref(this.iconElem);
				filledId.setWowheadHref(this.nameElem);
			});

		if (newItem.enchant) {
			getEnchantDescription(newItem.enchant).then(description => {
				this.enchantElem.textContent = description;
			});
			// Make enchant text hover have a tooltip.
			if (newItem.enchant.spellId) {
				this.enchantElem.href = ActionId.makeSpellUrl(newItem.enchant.spellId);
				ActionId.makeSpellTooltipData(newItem.enchant.spellId).then(url => {
					this.enchantElem.dataset.wowhead = url;
				});
			} else {
				this.enchantElem.href = ActionId.makeItemUrl(newItem.enchant.itemId);
				ActionId.makeItemTooltipData(newItem.enchant.itemId).then(url => {
					this.enchantElem.dataset.wowhead = url;
				});
			}
			this.enchantElem.dataset.whtticon = 'false';
			this.enchantElem.classList.remove('hide');
		} else {
			this.enchantElem.classList.add('hide');
		}

		newItem.allSocketColors().forEach((socketColor, gemIdx) => {
			const gemContainer = createGemContainer(socketColor, newItem.gems[gemIdx], gemIdx);
			if (gemIdx === newItem.numPossibleSockets - 1 && [ItemType.ItemTypeWrist, ItemType.ItemTypeHands].includes(newItem.item.type)) {
				const updateProfession = () => {
					if (this.player.isBlacksmithing()) {
						gemContainer.classList.remove('hide');
					} else {
						gemContainer.classList.add('hide');
					}
				};
				this.player.professionChangeEmitter.on(updateProfession);
				updateProfession();
			}
			this.socketsElem.push(gemContainer);
			this.socketsContainerElem.appendChild(gemContainer);
		});
	}
}

export class ItemPicker extends Component {
	readonly slot: ItemSlot;

	private readonly simUI: SimUI;
	private readonly player: Player<any>;

	private readonly onUpdateCallbacks: (() => void)[] = [];

	private readonly itemElem: ItemRenderer;
	private readonly gearPicker: GearPicker;

	// All items and enchants that are eligible for this slot
	private _equippedItem: EquippedItem | null = null;

	private quickSwapEnchantPopover: QuickSwapList<Enchant> | null = null;
	private quickSwapGemPopover: QuickSwapList<Gem>[] = [];

	constructor(parent: HTMLElement, gearPicker: GearPicker, simUI: SimUI, player: Player<any>, slot: ItemSlot) {
		super(parent, 'item-picker-root');

		this.gearPicker = gearPicker;
		this.simUI = simUI;
		this.player = player;
		this.slot = slot;
		this.itemElem = new ItemRenderer(parent, this.rootElem, player);

		this.item = player.getEquippedItem(slot);

		player.sim.waitForInit().then(() => {
			const openGearSelector = (event: Event) => {
				event.preventDefault();
				this.openSelectorModal(SelectorModalTabs.Items);
			};
			const openReforgeSelector = (event: Event) => {
				event.preventDefault();
				this.openSelectorModal(SelectorModalTabs.Reforging);
			};

			this.itemElem.iconElem.addEventListener('click', openGearSelector);
			this.itemElem.nameElem.addEventListener('click', openGearSelector);
			this.itemElem.reforgeElem.addEventListener('click', openReforgeSelector);
			this.addQuickEnchantHelpers();
		});

		player.gearChangeEmitter.on(() => {
			this.item = this.player.getEquippedItem(this.slot);
			if (this._equippedItem) {
				if (this._equippedItem !== this.quickSwapEnchantPopover?.item) {
					this.quickSwapEnchantPopover?.update({ item: this._equippedItem });
				}
				this.addQuickGemHelpers();
			}
		});

		player.sim.filtersChangeEmitter.on(() => {
			if (this._equippedItem) {
				this.quickSwapEnchantPopover?.update({ item: this._equippedItem });
				this.quickSwapGemPopover.forEach(quickSwap => quickSwap.update({ item: this._equippedItem! }));
			}
		});

		player.sim.showQuickSwapChangeEmitter.on(() => {
			this.quickSwapEnchantPopover?.tooltip?.[this.player.sim.getShowQuickSwap() ? 'enable' : 'disable']();
			this.quickSwapGemPopover.forEach(quickSwap => quickSwap.tooltip?.[this.player.sim.getShowQuickSwap() ? 'enable' : 'disable']());
		});

		player.professionChangeEmitter.on(() => {
			if (!!this._equippedItem) {
				this.player.setWowheadData(this._equippedItem, this.itemElem.iconElem);
			}
		});
	}

	createGearData(): GearData {
		return {
			equipItem: (eventID: EventID, equippedItem: EquippedItem | null) => {
				this.player.equipItem(eventID, this.slot, equippedItem);
			},
			getEquippedItem: () => this.player.getEquippedItem(this.slot),
			changeEvent: this.player.gearChangeEmitter,
		};
	}

	get item(): EquippedItem | null {
		return this._equippedItem;
	}

	set item(newItem: EquippedItem | null) {
		// Clear everything first
		this.itemElem.clear();
		// Clear quick swap gems array since gem sockets are rerendered every time
		this.quickSwapGemPopover = [];
		this.itemElem.nameElem.textContent = slotNames.get(this.slot) ?? '';
		setItemQualityCssClass(this.itemElem.nameElem, null);

		if (!!newItem) {
			this.itemElem.update(newItem);
		} else {
			this.itemElem.iconElem.style.backgroundImage = `url('${getEmptySlotIconUrl(this.slot)}')`;
		}

		this._equippedItem = newItem;
		this.onUpdateCallbacks.forEach(callback => callback());
	}

	onUpdate(callback: () => void) {
		this.onUpdateCallbacks.push(callback);
	}

	openSelectorModal(selectedTab: SelectorModalTabs) {
		this.gearPicker.selectorModal.openTab(this.slot, selectedTab, this.createGearData());
	}

	private addQuickGemHelpers() {
		if (!this._equippedItem) return;
		const openGemDetailTab = (socketIdx: number) => this.openSelectorModal(`Gem${socketIdx + 1}` as SelectorModalTabs);
		this.itemElem.socketsElem?.forEach(element => {
			const socketIdx = Number(element.dataset.socketIdx) || 0;
			element.addEventListener('click', event => {
				event.preventDefault();
				openGemDetailTab(0);
			});
			const popover = addQuickGemPopover(this.player, element, this._equippedItem!, this.slot, socketIdx, () => openGemDetailTab(socketIdx));
			if (!this.player.sim.getShowQuickSwap()) popover.tooltip?.disable();
			this.quickSwapGemPopover.push(popover);
		});
	}

	private addQuickEnchantHelpers() {
		if (!this._equippedItem) return;
		const openEnchantSelector = () => this.openSelectorModal(SelectorModalTabs.Enchants);
		this.itemElem.enchantElem.addEventListener('click', event => {
			event?.preventDefault();
			openEnchantSelector();
		});
		this.quickSwapEnchantPopover = addQuickEnchantPopover(this.player, this.itemElem.enchantElem, this._equippedItem, this.slot, openEnchantSelector);
		if (!this.player.sim.getShowQuickSwap()) this.quickSwapEnchantPopover.tooltip?.disable();
	}
}

export class IconItemSwapPicker extends Component {
	private readonly iconAnchor: HTMLAnchorElement;
	private readonly socketsContainerElem: HTMLElement;
	private readonly player: Player<any>;
	private readonly slot: ItemSlot;

	constructor(parent: HTMLElement, simUI: SimUI, player: Player<any>, slot: ItemSlot) {
		super(parent, 'icon-picker-root');
		this.rootElem.classList.add('icon-picker');
		this.player = player;
		this.slot = slot;

		this.iconAnchor = document.createElement('a');
		this.iconAnchor.classList.add('icon-picker-button');
		this.iconAnchor.target = '_blank';
		this.rootElem.prepend(this.iconAnchor);

		this.socketsContainerElem = document.createElement('div');
		this.socketsContainerElem.classList.add('item-picker-sockets-container');
		this.iconAnchor.appendChild(this.socketsContainerElem);

		const selectorModal = new SelectorModal(simUI.rootElem, simUI, this.player);

		player.sim.waitForInit().then(() => {
			this.iconAnchor.addEventListener('click', (event: Event) => {
				event.preventDefault();
				selectorModal.openTab(this.slot, SelectorModalTabs.Items, this.createGearData());
			});
		});

		player.itemSwapChangeEmitter.on(() => {
			this.update(player.getItemSwapGear().getEquippedItem(slot));
		});
	}

	update(newItem: EquippedItem | null) {
		this.iconAnchor.style.backgroundImage = `url('${getEmptySlotIconUrl(this.slot)}')`;
		this.iconAnchor.removeAttribute('data-wowhead');
		this.iconAnchor.href = '#';
		this.socketsContainerElem.innerText = '';

		if (newItem) {
			this.iconAnchor.classList.add('active');

			newItem.asActionId().fillAndSet(this.iconAnchor, true, true);
			this.player.setWowheadData(newItem, this.iconAnchor);

			newItem.allSocketColors().forEach((socketColor, gemIdx) => {
				this.socketsContainerElem.appendChild(createGemContainer(socketColor, newItem.gems[gemIdx], gemIdx));
			});
		} else {
			this.iconAnchor.classList.remove('active');
		}
	}

	private createGearData(): GearData {
		return {
			equipItem: (eventID: EventID, newItem: EquippedItem | null) => {
				this.player.equipItemSwapitem(eventID, this.slot, newItem);
			},
			getEquippedItem: () => this.player.getItemSwapItem(this.slot),
			changeEvent: this.player.itemSwapChangeEmitter,
		};
	}
<<<<<<< HEAD
=======
}

export interface GearData {
	equipItem: (eventID: EventID, equippedItem: EquippedItem | null) => void;
	getEquippedItem: () => EquippedItem | null;
	changeEvent: TypedEvent<any>;
}

export enum SelectorModalTabs {
	Items = 'Items',
	RandomSuffixes = 'Random Suffix',
	Enchants = 'Enchants',
	Reforging = 'Reforging',
	Gem1 = 'Gem1',
	Gem2 = 'Gem2',
	Gem3 = 'Gem3',
}

type SelectorModalOptions = {
	// This will add a unique ID to the modal, allowing multiple of the same modals to exist
	id: string;
	// Prevents rendering of certail tabs
	disabledTabs?: SelectorModalTabs[];
};
export class SelectorModal extends BaseModal {
	private readonly simUI: SimUI;
	private player: Player<any>;
	private gearPicker: GearPicker | undefined;
	private ilists: ItemList<ItemListType>[] = [];

	private readonly itemSlotTabElems: HTMLElement[] = [];
	private readonly titleElem: HTMLElement;
	private readonly tabsElem: HTMLElement;
	private readonly contentElem: HTMLElement;

	private currentSlot: ItemSlot = ItemSlot.ItemSlotHead;
	private currentTab: SelectorModalTabs = SelectorModalTabs.Items;
	private disabledTabs: SelectorModalTabs[] = [];
	private options: SelectorModalOptions;

	constructor(parent: HTMLElement, simUI: SimUI, player: Player<any>, gearPicker?: GearPicker, options?: Partial<SelectorModalOptions>) {
		super(parent, 'selector-modal', { disposeOnClose: false, size: 'xl' });

		this.simUI = simUI;
		this.player = player;
		this.gearPicker = gearPicker;
		this.options = { id: randomUUID(), ...options };
		this.disabledTabs = this.options.disabledTabs || [];

		this.addItemSlotTabs();

		this.header!.insertAdjacentElement(
			'afterbegin',
			<div>
				<h6 className="selector-modal-title" />
				<ul className="nav nav-tabs selector-modal-tabs"></ul>
			</div>,
		);

		this.body.appendChild(<div className="tab-content selector-modal-tab-content"></div>);

		this.titleElem = this.rootElem.querySelector<HTMLElement>('.selector-modal-title')!;
		this.tabsElem = this.rootElem.querySelector<HTMLElement>('.selector-modal-tabs')!;
		this.contentElem = this.rootElem.querySelector<HTMLElement>('.selector-modal-tab-content')!;

		this.body.appendChild(
			<div className="d-flex align-items-center form-text mt-3">
				<i className="fas fa-circle-exclamation fa-xl me-2"></i>
				<span>
					If gear is missing, check the selected phase and your gear filters.
					<br />
					If the problem persists, save any un-saved data, click the
					<i className="fas fa-cog mx-1"></i>
					to open your sim options, then click the "Restore Defaults".
				</span>
			</div>,
		);
	}

	openTab(selectedSlot: ItemSlot, selectedTab: SelectorModalTabs, gearData: GearData) {
		this.titleElem.textContent = slotNames.get(selectedSlot) ?? '';
		this.setData(selectedSlot, selectedTab, gearData);
		this.setActiveItemSlotTab(selectedSlot);
		this.open();
	}

	onShow() {
		if (this.gearPicker) {
			// Allow you to switch between gear picker slots with the up and down arrows
			const switchToPreviousItemSlotTab = this.switchToPreviousItemSlotTab.bind(this);
			const switchToNextItemSlotTab = this.switchToNextItemSlotTab.bind(this);

			document.addEventListener('keydown', switchToPreviousItemSlotTab);
			document.addEventListener('keydown', switchToNextItemSlotTab);

			this.addOnHideCallback(() => document.removeEventListener('keydown', switchToPreviousItemSlotTab));
			this.addOnHideCallback(() => document.removeEventListener('keydown', switchToNextItemSlotTab));
		}
	}

	private setData(selectedSlot: ItemSlot, selectedTab: SelectorModalTabs, gearData: GearData) {
		this.tabsElem.innerText = '';
		this.contentElem.innerText = '';
		this.ilists = [];

		const equippedItem = gearData.getEquippedItem();

		const eligibleItems = this.player.getItems(selectedSlot);
		const eligibleEnchants = this.player.getEnchants(selectedSlot);
		const eligibleReforges = equippedItem?.item ? this.player.getAvailableReforgings(equippedItem.getWithRandomSuffixStats()) : [];
		// If the enchant tab is selected but the item has no eligible enchants, default to items
		// If the reforge tab is selected but the item has no eligible reforges, default to items
		// If a gem tab is selected but the item has no eligible sockets, default to items
		if (
			(selectedTab === SelectorModalTabs.Enchants && !eligibleEnchants.length) ||
			(selectedTab === SelectorModalTabs.Reforging && !eligibleReforges.length) ||
			([SelectorModalTabs.Gem1, SelectorModalTabs.Gem2, SelectorModalTabs.Gem3].includes(selectedTab) &&
				equippedItem?.numSockets(this.player.isBlacksmithing()) === 0)
		) {
			selectedTab = SelectorModalTabs.Items;
		}

		this.currentTab = selectedTab;
		this.currentSlot = selectedSlot;

		const hasItemTab = !this.disabledTabs?.includes(SelectorModalTabs.Items);
		if (hasItemTab)
			this.addTab<Item>({
				id: sanitizeId(`${this.options.id}-${SelectorModalTabs.Items}`),
				label: SelectorModalTabs.Items,
				gearData,
				itemData: eligibleItems.map(item => {
					return {
						item: item,
						id: item.id,
						actionId: ActionId.fromItem(item),
						name: item.name,
						quality: item.quality,
						heroic: item.heroic,
						phase: item.phase,
						baseEP: this.player.computeItemEP(item, selectedSlot),
						ignoreEPFilter: false,
						onEquip: (eventID, item) => {
							const equippedItem = gearData.getEquippedItem();
							if (equippedItem) {
								gearData.equipItem(eventID, equippedItem.withItem(item));
							} else {
								gearData.equipItem(eventID, new EquippedItem(item));
							}
						},
					};
				}),
				computeEP: (item: Item) => this.player.computeItemEP(item, selectedSlot),
				equippedToItemFn: (equippedItem: EquippedItem | null) => equippedItem?.item,
				onRemove: (eventID: number) => {
					gearData.equipItem(eventID, null);
					this.removeTabs('Gem');
					this.removeTabs(SelectorModalTabs.RandomSuffixes);
				},
			});

		const hasEnchantTab = !this.disabledTabs?.includes(SelectorModalTabs.Enchants);
		if (hasEnchantTab)
			this.addTab<Enchant>({
				id: sanitizeId(`${this.options.id}-${SelectorModalTabs.Enchants}`),
				label: SelectorModalTabs.Enchants,
				gearData,
				itemData: eligibleEnchants.map(enchant => {
					return {
						item: enchant,
						id: enchant.effectId,
						actionId: enchant.itemId ? ActionId.fromItemId(enchant.itemId) : ActionId.fromSpellId(enchant.spellId),
						name: enchant.name,
						quality: enchant.quality,
						phase: enchant.phase || 1,
						baseEP: this.player.computeStatsEP(new Stats(enchant.stats)),
						ignoreEPFilter: true,
						heroic: false,
						onEquip: (eventID, enchant) => {
							const equippedItem = gearData.getEquippedItem();
							if (equippedItem) gearData.equipItem(eventID, equippedItem.withEnchant(enchant));
						},
					};
				}),
				computeEP: (enchant: Enchant) => this.player.computeEnchantEP(enchant),
				equippedToItemFn: (equippedItem: EquippedItem | null) => equippedItem?.enchant,
				onRemove: (eventID: number) => {
					const equippedItem = gearData.getEquippedItem();
					if (equippedItem) gearData.equipItem(eventID, equippedItem.withEnchant(null));
				},
			});

		const hasRandomSuffixTab = !this.disabledTabs?.includes(SelectorModalTabs.RandomSuffixes);
		if (hasRandomSuffixTab) this.addRandomSuffixTab(equippedItem, gearData);
		const hasReforgingTab = !this.disabledTabs?.includes(SelectorModalTabs.Reforging);
		if (hasReforgingTab) this.addReforgingTab(equippedItem, gearData);
		const hasGemsTab = ![SelectorModalTabs.Gem1, SelectorModalTabs.Gem2, SelectorModalTabs.Gem3].some(gem => this.disabledTabs?.includes(gem));
		if (hasGemsTab) this.addGemTabs(selectedSlot, equippedItem, gearData);

		this.ilists.find(list => selectedTab === list.label)?.sizeRefresh();
	}

	private addItemSlotTabs() {
		if (!this.gearPicker) {
			return;
		}

		this.dialog.prepend(
			<div className="gear-picker-modal-slots">
				{this.gearPicker.itemPickers.map(picker => {
					const anchorRef = ref<HTMLAnchorElement>();
					const wrapper = (
						<div className="item-picker-icon-wrapper" dataset={{ slot: picker.slot }}>
							<a
								ref={anchorRef}
								className="item-picker-icon"
								href="javascript:void(0)"
								onclick={(e: Event) => {
									e.preventDefault();
									if (picker.slot != this.currentSlot) {
										picker.openSelectorModal(this.currentTab);
									}
								}}
								dataset={{ whtticon: 'false' }}
							/>
						</div>
					) as HTMLElement;

					const setItemData = () => {
						if (picker.item) {
							this.player.setWowheadData(picker.item, anchorRef.value!);
							picker.item
								.asActionId()
								.fill()
								.then(filledId => {
									filledId.setBackgroundAndHref(anchorRef.value!);
								});
						} else {
							anchorRef.value!.style.backgroundImage = `url('${getEmptySlotIconUrl(picker.slot)}')`;
						}
					};
					setItemData();
					picker.onUpdate(() => setItemData());
					tippy(anchorRef.value!, {
						content: `Edit ${slotNames.get(picker.slot)}`,
						placement: 'left',
					});
					this.itemSlotTabElems.push(wrapper);
					return wrapper;
				})}
			</div>,
		);
	}

	private setActiveItemSlotTab(slot: ItemSlot) {
		this.itemSlotTabElems.forEach(elem => {
			if (elem.dataset.slot === slot.toString()) {
				elem.classList.add('active');
			} else if (elem.classList.contains('active')) {
				elem.classList.remove('active');
			}
		});
	}

	private switchToPreviousItemSlotTab(event: KeyboardEvent) {
		if (event.key === 'ArrowUp' && this.gearPicker) {
			event.preventDefault();
			const newSlot = mod(this.currentSlot - 1, Object.keys(ItemSlot).length / 2) as unknown as ItemSlot;
			this.gearPicker.itemPickers[newSlot].openSelectorModal(this.currentTab);
		}
	}

	private switchToNextItemSlotTab(event: KeyboardEvent) {
		if (event.key === 'ArrowDown' && this.gearPicker) {
			event.preventDefault();
			const newSlot = mod(this.currentSlot + 1, Object.keys(ItemSlot).length / 2) as unknown as ItemSlot;
			this.gearPicker.itemPickers[newSlot].openSelectorModal(this.currentTab);
		}
	}

	private addGemTabs(_slot: ItemSlot, equippedItem: EquippedItem | null, gearData: GearData) {
		if (!equippedItem) {
			return;
		}

		const socketBonusEP = this.player.computeStatsEP(new Stats(equippedItem.item.socketBonus)) / (equippedItem.item.gemSockets.length || 1);
		equippedItem.curSocketColors(this.player.isBlacksmithing()).forEach((socketColor, socketIdx) => {
			const label = SelectorModalTabs[`Gem${socketIdx + 1}` as keyof typeof SelectorModalTabs];
			this.addTab<Gem>({
				id: sanitizeId(`${this.options.id}-${label}`),
				label,
				gearData,
				itemData: this.player.getGems(socketColor).map((gem: Gem) => {
					return {
						item: gem,
						id: gem.id,
						actionId: ActionId.fromItemId(gem.id),
						name: gem.name,
						quality: gem.quality,
						phase: gem.phase,
						heroic: false,
						baseEP: this.player.computeStatsEP(new Stats(gem.stats)),
						ignoreEPFilter: true,
						onEquip: (eventID, gem) => {
							const equippedItem = gearData.getEquippedItem();
							if (equippedItem) gearData.equipItem(eventID, equippedItem.withGem(gem, socketIdx));
						},
					};
				}),
				computeEP: (gem: Gem) => {
					let gemEP = this.player.computeGemEP(gem);
					if (gemMatchesSocket(gem, socketColor)) {
						gemEP += socketBonusEP;
					}
					return gemEP;
				},
				equippedToItemFn: (equippedItem: EquippedItem | null) => equippedItem?.gems[socketIdx],
				onRemove: (eventID: number) => {
					const equippedItem = gearData.getEquippedItem();
					if (equippedItem) gearData.equipItem(eventID, equippedItem.withGem(null, socketIdx));
				},
				setTabContent: (tabButton: HTMLButtonElement) => {
					const gemContainer = createGemContainer(socketColor, null, socketIdx);
					tabButton.appendChild(gemContainer);
					tabButton.classList.add('selector-modal-tab-gem');

					const gemElem = tabButton.querySelector<HTMLElement>('.gem-icon')!;
					const emptySocketUrl = getEmptyGemSocketIconUrl(socketColor);

					const updateGemIcon = () => {
						const equippedItem = gearData.getEquippedItem();
						const gem = equippedItem?.gems[socketIdx];

						if (gem) {
							gemElem.classList.remove('hide');
							ActionId.fromItemId(gem.id)
								.fill()
								.then(filledId => {
									gemElem.setAttribute('src', filledId.iconUrl);
								});
						} else {
							gemElem.classList.add('hide');
							gemElem.setAttribute('src', emptySocketUrl);
						}
					};

					gearData.changeEvent.on(updateGemIcon);
					this.addOnDisposeCallback(() => gearData.changeEvent.off(updateGemIcon));
					updateGemIcon();
				},
				socketColor,
			});
		});
	}

	private addRandomSuffixTab(equippedItem: EquippedItem | null, gearData: GearData) {
		if (!equippedItem || !equippedItem.item.randomSuffixOptions.length) {
			return;
		}

		const itemProto = equippedItem.item;

		this.addTab<ItemRandomSuffix>({
			id: sanitizeId(`${this.options.id}-${SelectorModalTabs.RandomSuffixes}`),
			label: SelectorModalTabs.RandomSuffixes,
			gearData,
			itemData: this.player.getRandomSuffixes(itemProto).map((randomSuffix: ItemRandomSuffix) => {
				return {
					item: randomSuffix,
					id: randomSuffix.id,
					actionId: ActionId.fromRandomSuffix(itemProto, randomSuffix),
					name: randomSuffix.name,
					quality: itemProto.quality,
					phase: itemProto.phase,
					heroic: false,
					baseEP: this.player.computeRandomSuffixEP(randomSuffix),
					ignoreEPFilter: true,
					onEquip: (eventID, randomSuffix) => {
						const equippedItem = gearData.getEquippedItem();
						if (equippedItem) gearData.equipItem(eventID, equippedItem.withItem(equippedItem.item).withRandomSuffix(randomSuffix));
					},
				};
			}),
			computeEP: (randomSuffix: ItemRandomSuffix) => this.player.computeRandomSuffixEP(randomSuffix),
			equippedToItemFn: (equippedItem: EquippedItem | null) => equippedItem?.randomSuffix,
			onRemove: (eventID: number) => {
				const equippedItem = gearData.getEquippedItem();
				if (equippedItem) gearData.equipItem(eventID, equippedItem.withRandomSuffix(null));
			},
		});
	}

	private addReforgingTab(equippedItem: EquippedItem | null, gearData: GearData) {
		if (!equippedItem || (equippedItem.hasRandomSuffixOptions() && !equippedItem.randomSuffix)) {
			return;
		}

		const itemProto = equippedItem.item;

		this.addTab<ReforgeData>({
			id: sanitizeId(`${this.options.id}-${SelectorModalTabs.Reforging}`),
			label: SelectorModalTabs.Reforging,
			gearData,
			itemData: this.player.getAvailableReforgings(equippedItem).map(reforgeData => {
				return {
					item: reforgeData,
					id: reforgeData.id,
					actionId: ActionId.fromReforge(itemProto, reforgeData.reforge),
					name: (
						<div>
							<span className="reforge-value negative">
								{reforgeData.fromAmount} {shortSecondaryStatNames.get(reforgeData.fromStat[0])}
							</span>
							<span className="reforge-value positive">
								+{reforgeData.toAmount} {shortSecondaryStatNames.get(reforgeData.toStat[0])}
							</span>
						</div>
					) as HTMLElement,
					quality: ItemQuality.ItemQualityCommon,
					phase: itemProto.phase,
					heroic: false,
					baseEP: this.player.computeReforgingEP(reforgeData),
					ignoreEPFilter: true,
					onEquip: (eventID, reforgeData) => {
						const equippedItem = gearData.getEquippedItem();
						if (equippedItem) gearData.equipItem(eventID, equippedItem.withReforge(reforgeData.reforge));
					},
				};
			}),
			computeEP: (reforge: ReforgeData) => this.player.computeReforgingEP(reforge),
			equippedToItemFn: (equippedItem: EquippedItem | null) =>
				equippedItem?.reforge ? this.player.getReforgeData(equippedItem, equippedItem.reforge) : null,
			onRemove: (eventID: number) => {
				const equippedItem = gearData.getEquippedItem();
				if (equippedItem) gearData.equipItem(eventID, equippedItem.withItem(equippedItem.item));
			},
		});
	}

	/**
	 * Adds one of the tabs for the item selector menu.
	 *
	 * T is expected to be Item, Enchant, or Gem. Tab menus for all 3 looks extremely
	 * similar so this function uses extra functions to do it generically.
	 */
	private addTab<T extends ItemListType>({
		id,
		label,
		gearData,
		itemData,
		computeEP,
		equippedToItemFn,
		onRemove,
		setTabContent,
		socketColor,
	}: {
		id: string;
		label: SelectorModalTabs;
		gearData: GearData;
		itemData: ItemData<T>[];
		computeEP: (item: T) => number;
		equippedToItemFn: (equippedItem: EquippedItem | null) => T | null | undefined;
		onRemove: (eventID: EventID) => void;
		setTabContent?: (tabElem: HTMLButtonElement) => void;
		socketColor?: GemColor;
	}) {
		if (!itemData.length) {
			return;
		}
		const selected = label === this.currentTab;
		const tabButton = ref<HTMLButtonElement>();
		this.tabsElem.appendChild(
			<li className="nav-item">
				<button
					ref={tabButton}
					className={clsx('nav-link selector-modal-item-tab', selected && 'active')}
					dataset={{
						label,
						bsToggle: 'tab',
						bsTarget: `#${id}`,
					}}
					attributes={{
						role: 'tab',
						'aria-selected': selected,
					}}
				/>
			</li>,
		);

		if (setTabContent) {
			setTabContent(tabButton.value!);
		} else {
			tabButton.value!.textContent = label;
		}

		const ilist = new ItemList(
			id,
			this.contentElem,
			this.simUI,
			this.currentSlot,
			this.currentTab,
			this.player,
			label,
			gearData,
			itemData,
			socketColor || GemColor.GemColorUnknown,
			computeEP,
			equippedToItemFn,
			onRemove,
			itemData => {
				const item = itemData;
				itemData.onEquip(TypedEvent.nextEventID(), item.item);

				const isItemChange = Item.is(item.item);
				const isRandomSuffixChange = !!item.actionId.randomSuffixId;
				// If the item changes, then gem slots and random suffix options will also change, so remove and recreate these tabs.
				if (isItemChange || isRandomSuffixChange) {
					if (!isRandomSuffixChange) {
						this.removeTabs(SelectorModalTabs.RandomSuffixes);
						this.addRandomSuffixTab(gearData.getEquippedItem(), gearData);
					}

					this.removeTabs(SelectorModalTabs.Reforging);
					this.addReforgingTab(gearData.getEquippedItem(), gearData);

					this.removeTabs('Gem');
					this.addGemTabs(this.currentSlot, gearData.getEquippedItem(), gearData);
				}
			},
		);

		const invokeUpdate = () => {
			ilist.updateSelected();
		};
		const applyFilter = () => {
			ilist.applyFilters();
		};
		const hideOrShowEPValues = () => {
			ilist.hideOrShowEPValues();
		};
		// Add event handlers
		gearData.changeEvent.on(invokeUpdate);

		this.player.sim.phaseChangeEmitter.on(applyFilter);
		this.player.sim.filtersChangeEmitter.on(applyFilter);
		this.player.sim.showEPValuesChangeEmitter.on(hideOrShowEPValues);

		this.addOnDisposeCallback(() => {
			gearData.changeEvent.off(invokeUpdate);
			this.player.sim.phaseChangeEmitter.off(applyFilter);
			this.player.sim.filtersChangeEmitter.off(applyFilter);
			this.player.sim.showEPValuesChangeEmitter.off(hideOrShowEPValues);
			ilist.dispose();
		});

		tabButton.value!.addEventListener('click', _event => {
			this.currentTab = label;
		});
		tabButton.value!.addEventListener('shown.bs.tab', _event => {
			ilist.sizeRefresh();
		});

		this.ilists.push(ilist as unknown as ItemList<ItemListType>);
	}

	private removeTabs(labelSubstring: string) {
		const tabElems = [...this.tabsElem.querySelectorAll<HTMLElement>('.selector-modal-item-tab')].filter(
			tab => tab.dataset?.label?.includes(labelSubstring),
		);

		const contentElems = tabElems.map(tabElem => document.querySelector(tabElem.dataset.bsTarget!)).filter(tabElem => Boolean(tabElem));
		tabElems.forEach(elem => elem.parentElement?.remove());
		contentElems.forEach(elem => elem!.remove());
	}
}

export interface ItemData<T extends ItemListType> {
	item: T;
	name: string | HTMLElement;
	id: number;
	actionId: ActionId;
	quality: ItemQuality;
	phase: number;
	baseEP: number;
	ignoreEPFilter: boolean;
	heroic: boolean;
	onEquip: (eventID: EventID, item: T) => void;
}

interface ItemDataWithIdx<T extends ItemListType> {
	idx: number;
	data: ItemData<T>;
}

const emptySlotIcons: Record<ItemSlot, string> = {
	[ItemSlot.ItemSlotHead]: '/cata/assets/item_slots/head.jpg',
	[ItemSlot.ItemSlotNeck]: '/cata/assets/item_slots/neck.jpg',
	[ItemSlot.ItemSlotShoulder]: '/cata/assets/item_slots/shoulders.jpg',
	[ItemSlot.ItemSlotBack]: '/cata/assets/item_slots/shirt.jpg',
	[ItemSlot.ItemSlotChest]: '/cata/assets/item_slots/chest.jpg',
	[ItemSlot.ItemSlotWrist]: '/cata/assets/item_slots/wrists.jpg',
	[ItemSlot.ItemSlotHands]: '/cata/assets/item_slots/hands.jpg',
	[ItemSlot.ItemSlotWaist]: '/cata/assets/item_slots/waist.jpg',
	[ItemSlot.ItemSlotLegs]: '/cata/assets/item_slots/legs.jpg',
	[ItemSlot.ItemSlotFeet]: '/cata/assets/item_slots/feet.jpg',
	[ItemSlot.ItemSlotFinger1]: '/cata/assets/item_slots/finger.jpg',
	[ItemSlot.ItemSlotFinger2]: '/cata/assets/item_slots/finger.jpg',
	[ItemSlot.ItemSlotTrinket1]: '/cata/assets/item_slots/trinket.jpg',
	[ItemSlot.ItemSlotTrinket2]: '/cata/assets/item_slots/trinket.jpg',
	[ItemSlot.ItemSlotMainHand]: '/cata/assets/item_slots/mainhand.jpg',
	[ItemSlot.ItemSlotOffHand]: '/cata/assets/item_slots/offhand.jpg',
	[ItemSlot.ItemSlotRanged]: '/cata/assets/item_slots/ranged.jpg',
};
export function getEmptySlotIconUrl(slot: ItemSlot): string {
	return emptySlotIcons[slot];
}

type ItemListType = Item | Enchant | Gem | ReforgeData | ItemRandomSuffix;
enum ItemListSortBy {
	EP,
	ILVL,
}

export class ItemList<T extends ItemListType> {
	private listElem: HTMLElement;
	private readonly simUI: SimUI;
	private readonly player: Player<any>;
	public id: string;
	public label: string;
	private slot: ItemSlot;
	private itemData: Array<ItemData<T>>;
	private itemsToDisplay: Array<number>;
	private currentFilters: DatabaseFilters;
	private searchInput: HTMLInputElement;
	private socketColor: GemColor;
	private computeEP: (item: T) => number;
	private equippedToItemFn: (equippedItem: EquippedItem | null) => T | null | undefined;
	private gearData: GearData;
	private tabContent: Element;
	private onItemClick: (itemData: ItemData<T>) => void;
	private scroller: Clusterize;

	private sortBy = ItemListSortBy.ILVL;
	private sortDirection = SortDirection.DESC;

	constructor(
		id: string,
		parent: HTMLElement,
		simUI: SimUI,
		currentSlot: ItemSlot,
		currentTab: SelectorModalTabs,
		player: Player<any>,
		label: string,
		gearData: GearData,
		itemData: Array<ItemData<T>>,
		socketColor: GemColor,
		computeEP: (item: T) => number,
		equippedToItemFn: (equippedItem: EquippedItem | null) => T | null | undefined,
		onRemove: (eventID: EventID) => void,
		onItemClick: (itemData: ItemData<T>) => void,
	) {
		this.id = id;
		this.label = label;
		this.simUI = simUI;
		this.player = player;
		this.itemData = itemData;
		this.socketColor = socketColor;
		this.computeEP = computeEP;
		this.equippedToItemFn = equippedToItemFn;
		this.onItemClick = onItemClick;

		this.slot = currentSlot;
		this.gearData = gearData;
		this.currentFilters = this.player.sim.getFilters();

		const selected = label === currentTab;
		const itemLabel = label === SelectorModalTabs.Reforging ? 'Reforge' : 'Item';

		const sortByIlvl = (event: MouseEvent) => {
			event.preventDefault();
			this.sort(ItemListSortBy.ILVL);
		};
		const sortByEP = (event: MouseEvent) => {
			event.preventDefault();
			this.sort(ItemListSortBy.EP);
		};

		const searchRef = ref<HTMLInputElement>();
		const epButtonRef = ref<HTMLButtonElement>();
		const filtersButtonRef = ref<HTMLButtonElement>();
		const showEpValuesRef = ref<HTMLDivElement>();
		const phaseSelectorRef = ref<HTMLDivElement>();
		const matchingGemsRef = ref<HTMLDivElement>();
		const show1hWeaponRef = ref<HTMLDivElement>();
		const show2hWeaponRef = ref<HTMLDivElement>();
		const modalListRef = ref<HTMLUListElement>();
		const removeButtonRef = ref<HTMLButtonElement>();
		const compareLabelRef = ref<HTMLElement>();

		this.tabContent = (
			<div id={this.id} className={`selector-modal-tab-pane tab-pane fade ${selected ? 'active show' : ''}`}>
				<div className="selector-modal-filters">
					<input ref={searchRef} className="selector-modal-search form-control" type="text" placeholder="Search..." />
					{label === SelectorModalTabs.Items && (
						<button ref={filtersButtonRef} className="selector-modal-filters-button btn btn-primary">
							Filters
						</button>
					)}
					<div ref={phaseSelectorRef} className="selector-modal-phase-selector" />
					<div ref={show1hWeaponRef} className="sim-input selector-modal-boolean-option selector-modal-show-1h-weapons hide" />
					<div ref={show2hWeaponRef} className="sim-input selector-modal-boolean-option selector-modal-show-2h-weapons hide" />
					<div ref={matchingGemsRef} className="sim-input selector-modal-boolean-option selector-modal-show-matching-gems" />
					<div ref={showEpValuesRef} className="sim-input selector-modal-boolean-option selector-modal-show-ep-values" />
					<button ref={removeButtonRef} className="selector-modal-remove-button btn btn-danger">
						Unequip Item
					</button>
				</div>
				<div className="selector-modal-list-labels">
					<span className="item-label">
						<small>{itemLabel}</small>
					</span>
					{label === SelectorModalTabs.Items && (
						<>
							<label className="source-label">
								<small>Source</small>
							</label>
							<label className="ilvl-label interactive" onclick={sortByIlvl}>
								<small>ILvl</small>
							</label>
						</>
					)}
					<span className="ep-label interactive" onclick={sortByEP}>
						<small>EP</small>
						<i className="fa-solid fa-plus-minus fa-2xs"></i>
						<button ref={epButtonRef} className="btn btn-link p-0 ms-1">
							<i className="far fa-question-circle fa-lg"></i>
						</button>
					</span>
					<span className="favorite-label"></span>
					<span ref={compareLabelRef} className="compare-label hide"></span>
				</div>
				<ul ref={modalListRef} className="selector-modal-list"></ul>
			</div>
		);

		parent.appendChild(this.tabContent);

		if (this.label === SelectorModalTabs.Items) {
			this.bindToggleCompare(compareLabelRef.value!);
		}

		tippy(epButtonRef.value!, {
			content: EP_TOOLTIP,
		});

		if (
			label === SelectorModalTabs.Items &&
			(currentSlot === ItemSlot.ItemSlotMainHand || (currentSlot === ItemSlot.ItemSlotOffHand && player.getClass() === Class.ClassWarrior))
		) {
			if (show1hWeaponRef.value) makeShow1hWeaponsSelector(show1hWeaponRef.value, player.sim);
			if (show2hWeaponRef.value) makeShow2hWeaponsSelector(show2hWeaponRef.value, player.sim);
		}

		if (showEpValuesRef.value) makeShowEPValuesSelector(showEpValuesRef.value, player.sim);

		if (matchingGemsRef.value) {
			makeShowMatchingGemsSelector(matchingGemsRef.value, player.sim);
			if (!label.startsWith('Gem')) {
				matchingGemsRef.value?.classList.add('hide');
			}
		}

		if (phaseSelectorRef.value) makePhaseSelector(phaseSelectorRef.value, player.sim);

		if (label === SelectorModalTabs.Items) {
			const filtersMenu = new FiltersMenu(parent, player, currentSlot);
			filtersButtonRef.value?.addEventListener('click', () => filtersMenu.open());
		}

		this.listElem = modalListRef.value!;
		this.itemsToDisplay = [];

		this.scroller = new Clusterize(
			{
				getNumberOfRows: () => {
					return this.itemsToDisplay.length;
				},
				generateRows: (startIdx, endIdx) => {
					const items = [];
					for (let i = startIdx; i < endIdx; ++i) {
						if (i >= this.itemsToDisplay.length) break;
						items.push(this.createItemElem({ idx: this.itemsToDisplay[i], data: this.itemData[this.itemsToDisplay[i]] }));
					}
					return items;
				},
			},
			{
				rows: [],
				scroll_elem: this.listElem,
				content_elem: this.listElem,
				item_height: 56,
				show_no_data_row: false,
				no_data_text: '',
				tag: 'li',
				rows_in_block: 16,
				blocks_in_cluster: 2,
			},
		);

		const removeButton = removeButtonRef.value;
		if (removeButton) {
			removeButton.addEventListener('click', _event => {
				onRemove(TypedEvent.nextEventID());
			});

			switch (label) {
				case SelectorModalTabs.Enchants:
					removeButton.textContent = 'Remove Enchant';
					break;
				case SelectorModalTabs.Reforging:
					removeButton.textContent = 'Remove Reforge';
					break;
				case SelectorModalTabs.Gem1:
				case SelectorModalTabs.Gem2:
				case SelectorModalTabs.Gem3:
					removeButton.textContent = 'Remove Gem';
					break;
			}
		}

		this.updateSelected();

		this.searchInput = searchRef.value!;
		this.searchInput.addEventListener('input', () => this.applyFilters());
	}

	public sizeRefresh() {
		this.scroller.refresh(true);
		this.applyFilters();
	}

	public dispose() {
		this.scroller.dispose();
	}

	private getItemIdByItemType(item: ItemListType | null | undefined) {
		if (!item) return null;
		switch (this.label) {
			case SelectorModalTabs.Enchants:
				return (item as Enchant).effectId;
			case SelectorModalTabs.Reforging:
				return (item as ReforgeData).reforge!.id;
			case SelectorModalTabs.Items:
			case SelectorModalTabs.Gem1:
			case SelectorModalTabs.Gem2:
			case SelectorModalTabs.Gem3:
			case SelectorModalTabs.RandomSuffixes:
				return (item as Item | Gem | ItemRandomSuffix).id;
			default:
				return null;
		}
	}

	public updateSelected() {
		const newEquippedItem = this.gearData.getEquippedItem();
		const newItem = this.equippedToItemFn(newEquippedItem);
		const newItemId = this.getItemIdByItemType(newItem);
		const newEP = newItem ? this.computeEP(newItem) : 0;

		this.scroller.elementUpdate(item => {
			const idx = (item as HTMLElement).dataset.idx!;
			const itemData = this.itemData[parseFloat(idx)];

			if (itemData.id === newItemId) item.classList.add('active');
			else item.classList.remove('active');

			const epDeltaElem = item.querySelector<HTMLSpanElement>('.selector-modal-list-item-ep-delta');
			if (epDeltaElem) {
				epDeltaElem.textContent = '';
				if (itemData.item) {
					const listItemEP = this.computeEP(itemData.item);
					if (newEP !== listItemEP) {
						formatDeltaTextElem(epDeltaElem, newEP, listItemEP, 0);
					}
				}
			}
		});
	}

	public applyFilters() {
		this.currentFilters = this.player.sim.getFilters();
		let itemIdxs = new Array<number>(this.itemData.length);
		for (let i = 0; i < this.itemData.length; ++i) {
			itemIdxs[i] = i;
		}

		const currentEquippedItem = this.player.getEquippedItem(this.slot);

		if (this.label === SelectorModalTabs.Items) {
			itemIdxs = this.player.filterItemData(itemIdxs, i => this.itemData[i].item as unknown as Item, this.slot);
		} else if (this.label === SelectorModalTabs.Enchants) {
			itemIdxs = this.player.filterEnchantData(itemIdxs, i => this.itemData[i].item as unknown as Enchant, this.slot, currentEquippedItem);
		} else if (this.label === SelectorModalTabs.Gem1 || this.label === SelectorModalTabs.Gem2 || this.label === SelectorModalTabs.Gem3) {
			itemIdxs = this.player.filterGemData(itemIdxs, i => this.itemData[i].item as unknown as Gem, this.slot, this.socketColor);
		}

		itemIdxs = itemIdxs.filter(i => {
			const listItemData = this.itemData[i];

			if (listItemData.phase > this.player.sim.getPhase()) {
				return false;
			}

			if (!!this.searchInput.value.length) {
				const formatQuery = (value: string) => value.toLowerCase().replaceAll(/[^a-zA-Z0-9\s]/g, '');

				const searchQuery = formatQuery(this.searchInput.value).split(' ');
				const name = formatQuery(listItemData.name.toString());

				let include = true;
				searchQuery.some(v => {
					if (!name.includes(v)) include = false;
				});
				if (!include) {
					return false;
				}
			}

			return true;
		});

		if ([ItemSlot.ItemSlotTrinket1, ItemSlot.ItemSlotTrinket2].includes(this.slot)) {
			// Trinket EP is weird so just sort by ilvl instead.
			this.sortBy = ItemListSortBy.ILVL;
		} else {
			this.sortBy = ItemListSortBy.EP;
		}

		itemIdxs = this.sortIdxs(itemIdxs);

		this.itemsToDisplay = itemIdxs;
		this.scroller.update();

		this.hideOrShowEPValues();
	}

	public sort(sortBy: ItemListSortBy) {
		if (this.sortBy === sortBy) {
			this.sortDirection = 1 - this.sortDirection;
		} else {
			this.sortDirection = SortDirection.DESC;
		}
		this.sortBy = sortBy;
		this.itemsToDisplay = this.sortIdxs(this.itemsToDisplay);
		this.scroller.update();
	}

	private sortIdxs(itemIdxs: Array<number>): number[] {
		let sortFn = (itemA: T, itemB: T) => {
			const first = this.sortDirection === SortDirection.DESC ? itemB : itemA;
			const second = this.sortDirection === SortDirection.DESC ? itemA : itemB;
			const diff = this.computeEP(first) - this.computeEP(second);
			// if EP is same, sort by ilvl
			if (Math.abs(diff) < 0.01) return (first as unknown as Item).ilvl - (second as unknown as Item).ilvl;
			return diff;
		};
		switch (this.sortBy) {
			case ItemListSortBy.ILVL:
				sortFn = (itemA: T, itemB: T) => {
					const first = this.sortDirection === SortDirection.DESC ? itemB : itemA;
					const second = this.sortDirection === SortDirection.DESC ? itemA : itemB;
					return (first as unknown as Item).ilvl - (second as unknown as Item).ilvl;
				};
				break;
		}

		return itemIdxs.sort((dataA, dataB) => {
			const itemA = this.itemData[dataA];
			const itemB = this.itemData[dataB];
			if (this.isItemFavorited(itemA) && !this.isItemFavorited(itemB)) return -1;
			if (this.isItemFavorited(itemB) && !this.isItemFavorited(itemA)) return 1;

			return sortFn(itemA.item, itemB.item);
		});
	}

	public hideOrShowEPValues() {
		const labels = this.tabContent.querySelectorAll('.ep-label');
		const container = this.tabContent.querySelectorAll('.selector-modal-list');
		const show = this.player.sim.getShowEPValues();
		const display = show ? '' : 'none';

		for (const label of labels) {
			(label as HTMLElement).style.display = display;
		}

		for (const c of container) {
			if (show) c.classList.remove('hide-ep');
			else c.classList.add('hide-ep');
		}
	}

	private createItemElem(item: ItemDataWithIdx<T>): JSX.Element {
		const itemData = item.data;
		const itemEP = this.computeEP(itemData.item);

		const equippedItem = this.equippedToItemFn(this.gearData.getEquippedItem());
		const equippedItemID = this.getItemIdByItemType(equippedItem);
		const equippedItemEP = equippedItem ? this.computeEP(equippedItem) : 0;

		const nameElem = ref<HTMLLabelElement>();
		const anchorElem = ref<HTMLAnchorElement>();
		const iconElem = ref<HTMLImageElement>();
		const favoriteElem = ref<HTMLButtonElement>();
		const favoriteIconElem = ref<HTMLElement>();
		const compareContainer = ref<HTMLDivElement>();
		const compareButton = ref<HTMLButtonElement>();

		const listItemElem = (
			<li className={`selector-modal-list-item ${equippedItemID === itemData.id ? 'active' : ''}`} dataset={{ idx: item.idx.toString() }}>
				<div className="selector-modal-list-label-cell">
					<a className="selector-modal-list-item-link" ref={anchorElem} dataset={{ whtticon: 'false' }}>
						<img className="selector-modal-list-item-icon" ref={iconElem}></img>
						<label className="selector-modal-list-item-name" ref={nameElem}>
							{itemData.name}
							{itemData.heroic && createHeroicLabel()}
						</label>
					</a>
				</div>
				{this.label === SelectorModalTabs.Items && (
					<>
						<div className="selector-modal-list-item-source-container">{this.getSourceInfo(itemData.item as unknown as Item, this.player.sim)}</div>
						<div className="selector-modal-list-item-ilvl-container">{(itemData.item as unknown as Item).ilvl}</div>
					</>
				)}
				{![ItemSlot.ItemSlotTrinket1, ItemSlot.ItemSlotTrinket2].includes(this.slot) && (
					<div className="selector-modal-list-item-ep">
						<span className="selector-modal-list-item-ep-value">
							{itemEP < 9.95 ? itemEP.toFixed(1).toString() : Math.round(itemEP).toString()}
						</span>
						<span
							className="selector-modal-list-item-ep-delta"
							ref={e => itemData.item && equippedItemEP !== itemEP && formatDeltaTextElem(e, equippedItemEP, itemEP, 0)}
						/>
					</div>
				)}
				<div className="selector-modal-list-item-favorite-container">
					<button className="selector-modal-list-item-favorite btn btn-link p-0" ref={favoriteElem}>
						<i ref={favoriteIconElem} className="far fa-star fa-xl" />
					</button>
				</div>
				<div ref={compareContainer} className="selector-modal-list-item-compare-container hide">
					<button className="selector-modal-list-item-compare btn btn-link p-0" ref={compareButton}>
						<i className="fas fa-arrow-right-arrow-left fa-xl" />
					</button>
				</div>
			</li>
		);

		const toggleFavorite = (isFavorite: boolean) => {
			const filters = this.player.sim.getFilters();

			let favMethodName: keyof DatabaseFilters;
			let favId;
			switch (this.label) {
				case SelectorModalTabs.Items:
					favMethodName = 'favoriteItems';
					favId = itemData.id;
					break;
				case SelectorModalTabs.Enchants:
					favMethodName = 'favoriteEnchants';
					favId = getUniqueEnchantString(itemData.item as unknown as Enchant);
					break;
				case SelectorModalTabs.Gem1:
				case SelectorModalTabs.Gem2:
				case SelectorModalTabs.Gem3:
					favMethodName = 'favoriteGems';
					favId = itemData.id;
					break;
				case SelectorModalTabs.RandomSuffixes:
					favMethodName = 'favoriteRandomSuffixes';
					favId = itemData.id;
					break;
				case SelectorModalTabs.Reforging:
					favMethodName = 'favoriteReforges';
					favId = itemData.id;
					break;
				default:
					return;
			}

			if (isFavorite) {
				filters[favMethodName].push(favId as never);
			} else {
				const favIdx = filters[favMethodName].indexOf(favId as never);
				if (favIdx !== -1) {
					filters[favMethodName].splice(favIdx, 1);
				}
			}

			favoriteElem.value!.classList.toggle('text-brand');
			favoriteIconElem.value!.classList.toggle('fas');
			favoriteIconElem.value!.classList.toggle('far');
			listItemElem.dataset.fav = isFavorite.toString();
			this.player.sim.setFilters(TypedEvent.nextEventID(), filters);
		};
		favoriteElem.value!.addEventListener('click', () => toggleFavorite(listItemElem.dataset.fav === 'false'));

		const isFavorite = this.isItemFavorited(itemData);
		if (isFavorite) {
			favoriteElem.value!.classList.add('text-brand');
			favoriteIconElem.value?.classList.add('fas');
			listItemElem.dataset.fav = 'true';
		} else {
			favoriteIconElem.value?.classList.add('far');
			listItemElem.dataset.fav = 'false';
		}

		const favoriteTooltip = tippy(favoriteElem.value!);
		const toggleFavoriteTooltipContent = (isFavorited: boolean) => favoriteTooltip.setContent(isFavorited ? 'Remove from favorites' : 'Add to favorites');
		toggleFavoriteTooltipContent(listItemElem.dataset.fav === 'true');

		if (this.label === SelectorModalTabs.Items) {
			const batchSimTooltip = tippy(compareButton.value!);

			this.bindToggleCompare(compareContainer.value!);
			const simUI = this.simUI instanceof IndividualSimUI ? this.simUI : null;
			if (simUI) {
				const checkHasItem = () => simUI.bt.hasItem(ItemSpec.create({ id: itemData.id }));
				const toggleCompareButtonState = () => {
					const hasItem = checkHasItem();
					batchSimTooltip.setContent(hasItem ? 'Remove from Batch sim' : 'Add to Batch sim');
					compareButton.value!.classList[hasItem ? 'add' : 'remove']('text-brand');
				};

				toggleCompareButtonState();
				simUI.bt.itemsChangedEmitter.on(() => {
					toggleCompareButtonState();
				});

				compareButton.value!.addEventListener('click', () => {
					const hasItem = checkHasItem();
					simUI.bt[hasItem ? 'removeItem' : 'addItem'](ItemSpec.create({ id: itemData.id }));

					new Toast({
						delay: 1000,
						variant: 'success',
						body: (
							<>
								<strong>{itemData.name}</strong> was {hasItem ? <>removed from the batch</> : <>added to the batch</>}.
							</>
						),
					});
					// TODO: should we open the bulk sim UI or should we run in the background showing progress, and then sort the items in the picker?
				});
			}
		}

		anchorElem.value!.addEventListener('click', (event: Event) => {
			event.preventDefault();
			if (event.target === favoriteElem.value) return false;
			this.onItemClick(itemData);
		});

		itemData.actionId.fill().then(filledId => {
			filledId.setWowheadHref(anchorElem.value!);
			iconElem.value!.src = filledId.iconUrl;
		});

		setItemQualityCssClass(nameElem.value!, itemData.quality);

		return listItemElem;
	}

	private isItemFavorited(itemData: ItemData<T>): boolean {
		if (this.label === SelectorModalTabs.Items) {
			return this.currentFilters.favoriteItems.includes(itemData.id);
		} else if (this.label === SelectorModalTabs.Enchants) {
			return this.currentFilters.favoriteEnchants.includes(getUniqueEnchantString(itemData.item as unknown as Enchant));
		} else if (this.label.startsWith('Gem')) {
			return this.currentFilters.favoriteGems.includes(itemData.id);
		} else if (this.label === SelectorModalTabs.RandomSuffixes) {
			return this.currentFilters.favoriteRandomSuffixes.includes(itemData.id);
		} else if (this.label === SelectorModalTabs.Reforging) {
			return this.currentFilters.favoriteReforges.includes(itemData.id);
		}
		return false;
	}

	private getSourceInfo(item: Item, sim: Sim): JSX.Element {
		const makeAnchor = (href: string, inner: string | JSX.Element) => {
			return (
				<a href={href} target="_blank" dataset={{ whtticon: 'false' }}>
					<small>{inner}</small>
				</a>
			);
		};

		if (!item.sources?.length) {
			if (item.randomSuffixOptions.length) {
				return makeAnchor(`${ActionId.makeItemUrl(item.id)}#dropped-by`, 'World Drop');
			} else if (isPVPItem(item)) {
				const season = getPVPSeasonFromItem(item);
				if (!season) return <></>;

				return makeAnchor(
					ActionId.makeItemUrl(item.id),
					<span>
						{season}
						<br />
						PVP
					</span>,
				);
			}
			return <></>;
		}

		let source = item.sources[0];
		if (source.source.oneofKind === 'crafted') {
			const src = source.source.crafted;

			if (src.spellId) {
				return makeAnchor(ActionId.makeSpellUrl(src.spellId), professionNames.get(src.profession) ?? 'Unknown');
			}
			return makeAnchor(ActionId.makeItemUrl(item.id), professionNames.get(src.profession) ?? 'Unknown');
		} else if (source.source.oneofKind === 'drop') {
			const src = source.source.drop;
			const zone = sim.db.getZone(src.zoneId);
			const npc = sim.db.getNpc(src.npcId);
			if (!zone) {
				throw new Error('No zone found for item: ' + item);
			}

			const category = src.category ? ` - ${src.category}` : '';
			if (npc) {
				return makeAnchor(
					ActionId.makeNpcUrl(npc.id),
					<span>
						{zone.name} ({difficultyNames.get(src.difficulty) ?? 'Unknown'})
						<br />
						{npc.name + category}
					</span>,
				);
			} else if (src.otherName) {
				return makeAnchor(
					ActionId.makeZoneUrl(zone.id),
					<span>
						{zone.name}
						<br />
						{src.otherName}
					</span>,
				);
			}
			return makeAnchor(ActionId.makeZoneUrl(zone.id), zone.name);
		} else if (source.source.oneofKind === 'quest' && source.source.quest.name) {
			const src = source.source.quest;
			return makeAnchor(
				ActionId.makeQuestUrl(src.id),
				<span>
					Quest
					{item.factionRestriction === UIItem_FactionRestriction.ALLIANCE_ONLY && (
						<img src="/cata/assets/img/alliance.png" className="ms-1" width="15" height="15" />
					)}
					{item.factionRestriction === UIItem_FactionRestriction.HORDE_ONLY && (
						<img src="/cata/assets/img/horde.png" className="ms-1" width="15" height="15" />
					)}
					<br />
					{src.name}
				</span>,
			);
		} else if ((source = item.sources.find(source => source.source.oneofKind === 'rep') ?? source).source.oneofKind === 'rep') {
			const factionNames = item.sources
				.filter(source => source.source.oneofKind === 'rep')
				.map(source =>
					source.source.oneofKind === 'rep' ? REP_FACTION_NAMES[source.source.rep.repFactionId] : REP_FACTION_NAMES[RepFaction.RepFactionUnknown],
				);
			const src = source.source.rep;
			const npcId = REP_FACTION_QUARTERMASTERS[src.repFactionId];
			return makeAnchor(
				ActionId.makeNpcUrl(npcId),
				<>
					{factionNames.map(name => (
						<span>
							{name}
							{item.factionRestriction === UIItem_FactionRestriction.ALLIANCE_ONLY && (
								<img src="/cata/assets/img/alliance.png" className="ms-1" width="15" height="15" />
							)}
							{item.factionRestriction === UIItem_FactionRestriction.HORDE_ONLY && (
								<img src="/cata/assets/img/horde.png" className="ms-1" width="15" height="15" />
							)}
							<br />
						</span>
					))}
					<span>{REP_LEVEL_NAMES[src.repLevel]}</span>
				</>,
			);
		} else if (isPVPItem(item)) {
			const season = getPVPSeasonFromItem(item);
			if (!season) return <></>;

			return makeAnchor(
				ActionId.makeItemUrl(item.id),
				<span>
					{season}
					<br />
					PVP
				</span>,
			);
		} else if (source.source.oneofKind === 'soldBy') {
			const src = source.source.soldBy;
			return makeAnchor(
				ActionId.makeNpcUrl(src.npcId),
				<span>
					Sold by
					<br />
					{src.npcName}
				</span>,
			);
		}
		return <></>;
	}

	private bindToggleCompare(element: Element) {
		const toggleCompare = () => element.classList[!this.player.sim.getShowExperimental() ? 'add' : 'remove']('hide');
		toggleCompare();
		this.player.sim.showExperimentalChangeEmitter.on(() => {
			toggleCompare();
		});
	}
>>>>>>> 5cf29f57
}<|MERGE_RESOLUTION|>--- conflicted
+++ resolved
@@ -2,12 +2,11 @@
 
 import { setItemQualityCssClass } from '../../css_utils';
 import { Player } from '../../player';
-import { GemColor, ItemSlot, ItemType } from '../../proto/common';
+import { ItemSlot, ItemType } from '../../proto/common';
 import { UIEnchant as Enchant, UIGem as Gem } from '../../proto/ui';
 import { ActionId } from '../../proto_utils/action_id';
 import { getEnchantDescription } from '../../proto_utils/enchants';
 import { EquippedItem } from '../../proto_utils/equipped_item';
-import { getEmptyGemSocketIconUrl } from '../../proto_utils/gems';
 import { shortSecondaryStatNames, slotNames } from '../../proto_utils/names';
 import { SimUI } from '../../sim_ui';
 import { EventID } from '../../typed_event';
@@ -17,56 +16,9 @@
 import { addQuickEnchantPopover } from './quick_enchant_popover';
 import { addQuickGemPopover } from './quick_gem_popover';
 import SelectorModal, { SelectorModalTabs } from './selector_modal';
-
-const emptySlotIcons: Record<ItemSlot, string> = {
-	[ItemSlot.ItemSlotHead]: '/cata/assets/item_slots/head.jpg',
-	[ItemSlot.ItemSlotNeck]: '/cata/assets/item_slots/neck.jpg',
-	[ItemSlot.ItemSlotShoulder]: '/cata/assets/item_slots/shoulders.jpg',
-	[ItemSlot.ItemSlotBack]: '/cata/assets/item_slots/shirt.jpg',
-	[ItemSlot.ItemSlotChest]: '/cata/assets/item_slots/chest.jpg',
-	[ItemSlot.ItemSlotWrist]: '/cata/assets/item_slots/wrists.jpg',
-	[ItemSlot.ItemSlotHands]: '/cata/assets/item_slots/hands.jpg',
-	[ItemSlot.ItemSlotWaist]: '/cata/assets/item_slots/waist.jpg',
-	[ItemSlot.ItemSlotLegs]: '/cata/assets/item_slots/legs.jpg',
-	[ItemSlot.ItemSlotFeet]: '/cata/assets/item_slots/feet.jpg',
-	[ItemSlot.ItemSlotFinger1]: '/cata/assets/item_slots/finger.jpg',
-	[ItemSlot.ItemSlotFinger2]: '/cata/assets/item_slots/finger.jpg',
-	[ItemSlot.ItemSlotTrinket1]: '/cata/assets/item_slots/trinket.jpg',
-	[ItemSlot.ItemSlotTrinket2]: '/cata/assets/item_slots/trinket.jpg',
-	[ItemSlot.ItemSlotMainHand]: '/cata/assets/item_slots/mainhand.jpg',
-	[ItemSlot.ItemSlotOffHand]: '/cata/assets/item_slots/offhand.jpg',
-	[ItemSlot.ItemSlotRanged]: '/cata/assets/item_slots/ranged.jpg',
-};
-export function getEmptySlotIconUrl(slot: ItemSlot): string {
-	return emptySlotIcons[slot];
-}
-
-export const createHeroicLabel = () => {
-	return <span className="heroic-label">[H]</span>;
-};
-
-export const createGemContainer = (socketColor: GemColor, gem: Gem | null, index: number) => {
-	const gemIconElem = ref<HTMLImageElement>();
-	const gemContainerElem = ref<HTMLAnchorElement>();
-	const gemContainer = (
-		<a ref={gemContainerElem} className="gem-socket-container" href="javascript:void(0)" attributes={{ role: 'button' }} dataset={{ socketIdx: index }}>
-			<img ref={gemIconElem} className={`gem-icon ${!gem ? 'hide' : ''}`} />
-			<img className="socket-icon" src={getEmptyGemSocketIconUrl(socketColor)} />
-		</a>
-	);
-
-	if (!!gem) {
-		ActionId.fromItemId(gem.id)
-			.fill()
-			.then(filledId => {
-				filledId.setWowheadHref(gemContainerElem.value!);
-				gemIconElem.value!.src = filledId.iconUrl;
-			});
-	}
-	return gemContainer as HTMLAnchorElement;
-};
-
-export class GearPicker extends Component {
+import { createGemContainer, createHeroicLabel, getEmptySlotIconUrl } from './utils';
+
+export default class GearPicker extends Component {
 	// ItemSlot is used as the index
 	readonly itemPickers: Array<ItemPicker>;
 	readonly selectorModal: SelectorModal;
@@ -385,1402 +337,4 @@
 		this.quickSwapEnchantPopover = addQuickEnchantPopover(this.player, this.itemElem.enchantElem, this._equippedItem, this.slot, openEnchantSelector);
 		if (!this.player.sim.getShowQuickSwap()) this.quickSwapEnchantPopover.tooltip?.disable();
 	}
-}
-
-export class IconItemSwapPicker extends Component {
-	private readonly iconAnchor: HTMLAnchorElement;
-	private readonly socketsContainerElem: HTMLElement;
-	private readonly player: Player<any>;
-	private readonly slot: ItemSlot;
-
-	constructor(parent: HTMLElement, simUI: SimUI, player: Player<any>, slot: ItemSlot) {
-		super(parent, 'icon-picker-root');
-		this.rootElem.classList.add('icon-picker');
-		this.player = player;
-		this.slot = slot;
-
-		this.iconAnchor = document.createElement('a');
-		this.iconAnchor.classList.add('icon-picker-button');
-		this.iconAnchor.target = '_blank';
-		this.rootElem.prepend(this.iconAnchor);
-
-		this.socketsContainerElem = document.createElement('div');
-		this.socketsContainerElem.classList.add('item-picker-sockets-container');
-		this.iconAnchor.appendChild(this.socketsContainerElem);
-
-		const selectorModal = new SelectorModal(simUI.rootElem, simUI, this.player);
-
-		player.sim.waitForInit().then(() => {
-			this.iconAnchor.addEventListener('click', (event: Event) => {
-				event.preventDefault();
-				selectorModal.openTab(this.slot, SelectorModalTabs.Items, this.createGearData());
-			});
-		});
-
-		player.itemSwapChangeEmitter.on(() => {
-			this.update(player.getItemSwapGear().getEquippedItem(slot));
-		});
-	}
-
-	update(newItem: EquippedItem | null) {
-		this.iconAnchor.style.backgroundImage = `url('${getEmptySlotIconUrl(this.slot)}')`;
-		this.iconAnchor.removeAttribute('data-wowhead');
-		this.iconAnchor.href = '#';
-		this.socketsContainerElem.innerText = '';
-
-		if (newItem) {
-			this.iconAnchor.classList.add('active');
-
-			newItem.asActionId().fillAndSet(this.iconAnchor, true, true);
-			this.player.setWowheadData(newItem, this.iconAnchor);
-
-			newItem.allSocketColors().forEach((socketColor, gemIdx) => {
-				this.socketsContainerElem.appendChild(createGemContainer(socketColor, newItem.gems[gemIdx], gemIdx));
-			});
-		} else {
-			this.iconAnchor.classList.remove('active');
-		}
-	}
-
-	private createGearData(): GearData {
-		return {
-			equipItem: (eventID: EventID, newItem: EquippedItem | null) => {
-				this.player.equipItemSwapitem(eventID, this.slot, newItem);
-			},
-			getEquippedItem: () => this.player.getItemSwapItem(this.slot),
-			changeEvent: this.player.itemSwapChangeEmitter,
-		};
-	}
-<<<<<<< HEAD
-=======
-}
-
-export interface GearData {
-	equipItem: (eventID: EventID, equippedItem: EquippedItem | null) => void;
-	getEquippedItem: () => EquippedItem | null;
-	changeEvent: TypedEvent<any>;
-}
-
-export enum SelectorModalTabs {
-	Items = 'Items',
-	RandomSuffixes = 'Random Suffix',
-	Enchants = 'Enchants',
-	Reforging = 'Reforging',
-	Gem1 = 'Gem1',
-	Gem2 = 'Gem2',
-	Gem3 = 'Gem3',
-}
-
-type SelectorModalOptions = {
-	// This will add a unique ID to the modal, allowing multiple of the same modals to exist
-	id: string;
-	// Prevents rendering of certail tabs
-	disabledTabs?: SelectorModalTabs[];
-};
-export class SelectorModal extends BaseModal {
-	private readonly simUI: SimUI;
-	private player: Player<any>;
-	private gearPicker: GearPicker | undefined;
-	private ilists: ItemList<ItemListType>[] = [];
-
-	private readonly itemSlotTabElems: HTMLElement[] = [];
-	private readonly titleElem: HTMLElement;
-	private readonly tabsElem: HTMLElement;
-	private readonly contentElem: HTMLElement;
-
-	private currentSlot: ItemSlot = ItemSlot.ItemSlotHead;
-	private currentTab: SelectorModalTabs = SelectorModalTabs.Items;
-	private disabledTabs: SelectorModalTabs[] = [];
-	private options: SelectorModalOptions;
-
-	constructor(parent: HTMLElement, simUI: SimUI, player: Player<any>, gearPicker?: GearPicker, options?: Partial<SelectorModalOptions>) {
-		super(parent, 'selector-modal', { disposeOnClose: false, size: 'xl' });
-
-		this.simUI = simUI;
-		this.player = player;
-		this.gearPicker = gearPicker;
-		this.options = { id: randomUUID(), ...options };
-		this.disabledTabs = this.options.disabledTabs || [];
-
-		this.addItemSlotTabs();
-
-		this.header!.insertAdjacentElement(
-			'afterbegin',
-			<div>
-				<h6 className="selector-modal-title" />
-				<ul className="nav nav-tabs selector-modal-tabs"></ul>
-			</div>,
-		);
-
-		this.body.appendChild(<div className="tab-content selector-modal-tab-content"></div>);
-
-		this.titleElem = this.rootElem.querySelector<HTMLElement>('.selector-modal-title')!;
-		this.tabsElem = this.rootElem.querySelector<HTMLElement>('.selector-modal-tabs')!;
-		this.contentElem = this.rootElem.querySelector<HTMLElement>('.selector-modal-tab-content')!;
-
-		this.body.appendChild(
-			<div className="d-flex align-items-center form-text mt-3">
-				<i className="fas fa-circle-exclamation fa-xl me-2"></i>
-				<span>
-					If gear is missing, check the selected phase and your gear filters.
-					<br />
-					If the problem persists, save any un-saved data, click the
-					<i className="fas fa-cog mx-1"></i>
-					to open your sim options, then click the "Restore Defaults".
-				</span>
-			</div>,
-		);
-	}
-
-	openTab(selectedSlot: ItemSlot, selectedTab: SelectorModalTabs, gearData: GearData) {
-		this.titleElem.textContent = slotNames.get(selectedSlot) ?? '';
-		this.setData(selectedSlot, selectedTab, gearData);
-		this.setActiveItemSlotTab(selectedSlot);
-		this.open();
-	}
-
-	onShow() {
-		if (this.gearPicker) {
-			// Allow you to switch between gear picker slots with the up and down arrows
-			const switchToPreviousItemSlotTab = this.switchToPreviousItemSlotTab.bind(this);
-			const switchToNextItemSlotTab = this.switchToNextItemSlotTab.bind(this);
-
-			document.addEventListener('keydown', switchToPreviousItemSlotTab);
-			document.addEventListener('keydown', switchToNextItemSlotTab);
-
-			this.addOnHideCallback(() => document.removeEventListener('keydown', switchToPreviousItemSlotTab));
-			this.addOnHideCallback(() => document.removeEventListener('keydown', switchToNextItemSlotTab));
-		}
-	}
-
-	private setData(selectedSlot: ItemSlot, selectedTab: SelectorModalTabs, gearData: GearData) {
-		this.tabsElem.innerText = '';
-		this.contentElem.innerText = '';
-		this.ilists = [];
-
-		const equippedItem = gearData.getEquippedItem();
-
-		const eligibleItems = this.player.getItems(selectedSlot);
-		const eligibleEnchants = this.player.getEnchants(selectedSlot);
-		const eligibleReforges = equippedItem?.item ? this.player.getAvailableReforgings(equippedItem.getWithRandomSuffixStats()) : [];
-		// If the enchant tab is selected but the item has no eligible enchants, default to items
-		// If the reforge tab is selected but the item has no eligible reforges, default to items
-		// If a gem tab is selected but the item has no eligible sockets, default to items
-		if (
-			(selectedTab === SelectorModalTabs.Enchants && !eligibleEnchants.length) ||
-			(selectedTab === SelectorModalTabs.Reforging && !eligibleReforges.length) ||
-			([SelectorModalTabs.Gem1, SelectorModalTabs.Gem2, SelectorModalTabs.Gem3].includes(selectedTab) &&
-				equippedItem?.numSockets(this.player.isBlacksmithing()) === 0)
-		) {
-			selectedTab = SelectorModalTabs.Items;
-		}
-
-		this.currentTab = selectedTab;
-		this.currentSlot = selectedSlot;
-
-		const hasItemTab = !this.disabledTabs?.includes(SelectorModalTabs.Items);
-		if (hasItemTab)
-			this.addTab<Item>({
-				id: sanitizeId(`${this.options.id}-${SelectorModalTabs.Items}`),
-				label: SelectorModalTabs.Items,
-				gearData,
-				itemData: eligibleItems.map(item => {
-					return {
-						item: item,
-						id: item.id,
-						actionId: ActionId.fromItem(item),
-						name: item.name,
-						quality: item.quality,
-						heroic: item.heroic,
-						phase: item.phase,
-						baseEP: this.player.computeItemEP(item, selectedSlot),
-						ignoreEPFilter: false,
-						onEquip: (eventID, item) => {
-							const equippedItem = gearData.getEquippedItem();
-							if (equippedItem) {
-								gearData.equipItem(eventID, equippedItem.withItem(item));
-							} else {
-								gearData.equipItem(eventID, new EquippedItem(item));
-							}
-						},
-					};
-				}),
-				computeEP: (item: Item) => this.player.computeItemEP(item, selectedSlot),
-				equippedToItemFn: (equippedItem: EquippedItem | null) => equippedItem?.item,
-				onRemove: (eventID: number) => {
-					gearData.equipItem(eventID, null);
-					this.removeTabs('Gem');
-					this.removeTabs(SelectorModalTabs.RandomSuffixes);
-				},
-			});
-
-		const hasEnchantTab = !this.disabledTabs?.includes(SelectorModalTabs.Enchants);
-		if (hasEnchantTab)
-			this.addTab<Enchant>({
-				id: sanitizeId(`${this.options.id}-${SelectorModalTabs.Enchants}`),
-				label: SelectorModalTabs.Enchants,
-				gearData,
-				itemData: eligibleEnchants.map(enchant => {
-					return {
-						item: enchant,
-						id: enchant.effectId,
-						actionId: enchant.itemId ? ActionId.fromItemId(enchant.itemId) : ActionId.fromSpellId(enchant.spellId),
-						name: enchant.name,
-						quality: enchant.quality,
-						phase: enchant.phase || 1,
-						baseEP: this.player.computeStatsEP(new Stats(enchant.stats)),
-						ignoreEPFilter: true,
-						heroic: false,
-						onEquip: (eventID, enchant) => {
-							const equippedItem = gearData.getEquippedItem();
-							if (equippedItem) gearData.equipItem(eventID, equippedItem.withEnchant(enchant));
-						},
-					};
-				}),
-				computeEP: (enchant: Enchant) => this.player.computeEnchantEP(enchant),
-				equippedToItemFn: (equippedItem: EquippedItem | null) => equippedItem?.enchant,
-				onRemove: (eventID: number) => {
-					const equippedItem = gearData.getEquippedItem();
-					if (equippedItem) gearData.equipItem(eventID, equippedItem.withEnchant(null));
-				},
-			});
-
-		const hasRandomSuffixTab = !this.disabledTabs?.includes(SelectorModalTabs.RandomSuffixes);
-		if (hasRandomSuffixTab) this.addRandomSuffixTab(equippedItem, gearData);
-		const hasReforgingTab = !this.disabledTabs?.includes(SelectorModalTabs.Reforging);
-		if (hasReforgingTab) this.addReforgingTab(equippedItem, gearData);
-		const hasGemsTab = ![SelectorModalTabs.Gem1, SelectorModalTabs.Gem2, SelectorModalTabs.Gem3].some(gem => this.disabledTabs?.includes(gem));
-		if (hasGemsTab) this.addGemTabs(selectedSlot, equippedItem, gearData);
-
-		this.ilists.find(list => selectedTab === list.label)?.sizeRefresh();
-	}
-
-	private addItemSlotTabs() {
-		if (!this.gearPicker) {
-			return;
-		}
-
-		this.dialog.prepend(
-			<div className="gear-picker-modal-slots">
-				{this.gearPicker.itemPickers.map(picker => {
-					const anchorRef = ref<HTMLAnchorElement>();
-					const wrapper = (
-						<div className="item-picker-icon-wrapper" dataset={{ slot: picker.slot }}>
-							<a
-								ref={anchorRef}
-								className="item-picker-icon"
-								href="javascript:void(0)"
-								onclick={(e: Event) => {
-									e.preventDefault();
-									if (picker.slot != this.currentSlot) {
-										picker.openSelectorModal(this.currentTab);
-									}
-								}}
-								dataset={{ whtticon: 'false' }}
-							/>
-						</div>
-					) as HTMLElement;
-
-					const setItemData = () => {
-						if (picker.item) {
-							this.player.setWowheadData(picker.item, anchorRef.value!);
-							picker.item
-								.asActionId()
-								.fill()
-								.then(filledId => {
-									filledId.setBackgroundAndHref(anchorRef.value!);
-								});
-						} else {
-							anchorRef.value!.style.backgroundImage = `url('${getEmptySlotIconUrl(picker.slot)}')`;
-						}
-					};
-					setItemData();
-					picker.onUpdate(() => setItemData());
-					tippy(anchorRef.value!, {
-						content: `Edit ${slotNames.get(picker.slot)}`,
-						placement: 'left',
-					});
-					this.itemSlotTabElems.push(wrapper);
-					return wrapper;
-				})}
-			</div>,
-		);
-	}
-
-	private setActiveItemSlotTab(slot: ItemSlot) {
-		this.itemSlotTabElems.forEach(elem => {
-			if (elem.dataset.slot === slot.toString()) {
-				elem.classList.add('active');
-			} else if (elem.classList.contains('active')) {
-				elem.classList.remove('active');
-			}
-		});
-	}
-
-	private switchToPreviousItemSlotTab(event: KeyboardEvent) {
-		if (event.key === 'ArrowUp' && this.gearPicker) {
-			event.preventDefault();
-			const newSlot = mod(this.currentSlot - 1, Object.keys(ItemSlot).length / 2) as unknown as ItemSlot;
-			this.gearPicker.itemPickers[newSlot].openSelectorModal(this.currentTab);
-		}
-	}
-
-	private switchToNextItemSlotTab(event: KeyboardEvent) {
-		if (event.key === 'ArrowDown' && this.gearPicker) {
-			event.preventDefault();
-			const newSlot = mod(this.currentSlot + 1, Object.keys(ItemSlot).length / 2) as unknown as ItemSlot;
-			this.gearPicker.itemPickers[newSlot].openSelectorModal(this.currentTab);
-		}
-	}
-
-	private addGemTabs(_slot: ItemSlot, equippedItem: EquippedItem | null, gearData: GearData) {
-		if (!equippedItem) {
-			return;
-		}
-
-		const socketBonusEP = this.player.computeStatsEP(new Stats(equippedItem.item.socketBonus)) / (equippedItem.item.gemSockets.length || 1);
-		equippedItem.curSocketColors(this.player.isBlacksmithing()).forEach((socketColor, socketIdx) => {
-			const label = SelectorModalTabs[`Gem${socketIdx + 1}` as keyof typeof SelectorModalTabs];
-			this.addTab<Gem>({
-				id: sanitizeId(`${this.options.id}-${label}`),
-				label,
-				gearData,
-				itemData: this.player.getGems(socketColor).map((gem: Gem) => {
-					return {
-						item: gem,
-						id: gem.id,
-						actionId: ActionId.fromItemId(gem.id),
-						name: gem.name,
-						quality: gem.quality,
-						phase: gem.phase,
-						heroic: false,
-						baseEP: this.player.computeStatsEP(new Stats(gem.stats)),
-						ignoreEPFilter: true,
-						onEquip: (eventID, gem) => {
-							const equippedItem = gearData.getEquippedItem();
-							if (equippedItem) gearData.equipItem(eventID, equippedItem.withGem(gem, socketIdx));
-						},
-					};
-				}),
-				computeEP: (gem: Gem) => {
-					let gemEP = this.player.computeGemEP(gem);
-					if (gemMatchesSocket(gem, socketColor)) {
-						gemEP += socketBonusEP;
-					}
-					return gemEP;
-				},
-				equippedToItemFn: (equippedItem: EquippedItem | null) => equippedItem?.gems[socketIdx],
-				onRemove: (eventID: number) => {
-					const equippedItem = gearData.getEquippedItem();
-					if (equippedItem) gearData.equipItem(eventID, equippedItem.withGem(null, socketIdx));
-				},
-				setTabContent: (tabButton: HTMLButtonElement) => {
-					const gemContainer = createGemContainer(socketColor, null, socketIdx);
-					tabButton.appendChild(gemContainer);
-					tabButton.classList.add('selector-modal-tab-gem');
-
-					const gemElem = tabButton.querySelector<HTMLElement>('.gem-icon')!;
-					const emptySocketUrl = getEmptyGemSocketIconUrl(socketColor);
-
-					const updateGemIcon = () => {
-						const equippedItem = gearData.getEquippedItem();
-						const gem = equippedItem?.gems[socketIdx];
-
-						if (gem) {
-							gemElem.classList.remove('hide');
-							ActionId.fromItemId(gem.id)
-								.fill()
-								.then(filledId => {
-									gemElem.setAttribute('src', filledId.iconUrl);
-								});
-						} else {
-							gemElem.classList.add('hide');
-							gemElem.setAttribute('src', emptySocketUrl);
-						}
-					};
-
-					gearData.changeEvent.on(updateGemIcon);
-					this.addOnDisposeCallback(() => gearData.changeEvent.off(updateGemIcon));
-					updateGemIcon();
-				},
-				socketColor,
-			});
-		});
-	}
-
-	private addRandomSuffixTab(equippedItem: EquippedItem | null, gearData: GearData) {
-		if (!equippedItem || !equippedItem.item.randomSuffixOptions.length) {
-			return;
-		}
-
-		const itemProto = equippedItem.item;
-
-		this.addTab<ItemRandomSuffix>({
-			id: sanitizeId(`${this.options.id}-${SelectorModalTabs.RandomSuffixes}`),
-			label: SelectorModalTabs.RandomSuffixes,
-			gearData,
-			itemData: this.player.getRandomSuffixes(itemProto).map((randomSuffix: ItemRandomSuffix) => {
-				return {
-					item: randomSuffix,
-					id: randomSuffix.id,
-					actionId: ActionId.fromRandomSuffix(itemProto, randomSuffix),
-					name: randomSuffix.name,
-					quality: itemProto.quality,
-					phase: itemProto.phase,
-					heroic: false,
-					baseEP: this.player.computeRandomSuffixEP(randomSuffix),
-					ignoreEPFilter: true,
-					onEquip: (eventID, randomSuffix) => {
-						const equippedItem = gearData.getEquippedItem();
-						if (equippedItem) gearData.equipItem(eventID, equippedItem.withItem(equippedItem.item).withRandomSuffix(randomSuffix));
-					},
-				};
-			}),
-			computeEP: (randomSuffix: ItemRandomSuffix) => this.player.computeRandomSuffixEP(randomSuffix),
-			equippedToItemFn: (equippedItem: EquippedItem | null) => equippedItem?.randomSuffix,
-			onRemove: (eventID: number) => {
-				const equippedItem = gearData.getEquippedItem();
-				if (equippedItem) gearData.equipItem(eventID, equippedItem.withRandomSuffix(null));
-			},
-		});
-	}
-
-	private addReforgingTab(equippedItem: EquippedItem | null, gearData: GearData) {
-		if (!equippedItem || (equippedItem.hasRandomSuffixOptions() && !equippedItem.randomSuffix)) {
-			return;
-		}
-
-		const itemProto = equippedItem.item;
-
-		this.addTab<ReforgeData>({
-			id: sanitizeId(`${this.options.id}-${SelectorModalTabs.Reforging}`),
-			label: SelectorModalTabs.Reforging,
-			gearData,
-			itemData: this.player.getAvailableReforgings(equippedItem).map(reforgeData => {
-				return {
-					item: reforgeData,
-					id: reforgeData.id,
-					actionId: ActionId.fromReforge(itemProto, reforgeData.reforge),
-					name: (
-						<div>
-							<span className="reforge-value negative">
-								{reforgeData.fromAmount} {shortSecondaryStatNames.get(reforgeData.fromStat[0])}
-							</span>
-							<span className="reforge-value positive">
-								+{reforgeData.toAmount} {shortSecondaryStatNames.get(reforgeData.toStat[0])}
-							</span>
-						</div>
-					) as HTMLElement,
-					quality: ItemQuality.ItemQualityCommon,
-					phase: itemProto.phase,
-					heroic: false,
-					baseEP: this.player.computeReforgingEP(reforgeData),
-					ignoreEPFilter: true,
-					onEquip: (eventID, reforgeData) => {
-						const equippedItem = gearData.getEquippedItem();
-						if (equippedItem) gearData.equipItem(eventID, equippedItem.withReforge(reforgeData.reforge));
-					},
-				};
-			}),
-			computeEP: (reforge: ReforgeData) => this.player.computeReforgingEP(reforge),
-			equippedToItemFn: (equippedItem: EquippedItem | null) =>
-				equippedItem?.reforge ? this.player.getReforgeData(equippedItem, equippedItem.reforge) : null,
-			onRemove: (eventID: number) => {
-				const equippedItem = gearData.getEquippedItem();
-				if (equippedItem) gearData.equipItem(eventID, equippedItem.withItem(equippedItem.item));
-			},
-		});
-	}
-
-	/**
-	 * Adds one of the tabs for the item selector menu.
-	 *
-	 * T is expected to be Item, Enchant, or Gem. Tab menus for all 3 looks extremely
-	 * similar so this function uses extra functions to do it generically.
-	 */
-	private addTab<T extends ItemListType>({
-		id,
-		label,
-		gearData,
-		itemData,
-		computeEP,
-		equippedToItemFn,
-		onRemove,
-		setTabContent,
-		socketColor,
-	}: {
-		id: string;
-		label: SelectorModalTabs;
-		gearData: GearData;
-		itemData: ItemData<T>[];
-		computeEP: (item: T) => number;
-		equippedToItemFn: (equippedItem: EquippedItem | null) => T | null | undefined;
-		onRemove: (eventID: EventID) => void;
-		setTabContent?: (tabElem: HTMLButtonElement) => void;
-		socketColor?: GemColor;
-	}) {
-		if (!itemData.length) {
-			return;
-		}
-		const selected = label === this.currentTab;
-		const tabButton = ref<HTMLButtonElement>();
-		this.tabsElem.appendChild(
-			<li className="nav-item">
-				<button
-					ref={tabButton}
-					className={clsx('nav-link selector-modal-item-tab', selected && 'active')}
-					dataset={{
-						label,
-						bsToggle: 'tab',
-						bsTarget: `#${id}`,
-					}}
-					attributes={{
-						role: 'tab',
-						'aria-selected': selected,
-					}}
-				/>
-			</li>,
-		);
-
-		if (setTabContent) {
-			setTabContent(tabButton.value!);
-		} else {
-			tabButton.value!.textContent = label;
-		}
-
-		const ilist = new ItemList(
-			id,
-			this.contentElem,
-			this.simUI,
-			this.currentSlot,
-			this.currentTab,
-			this.player,
-			label,
-			gearData,
-			itemData,
-			socketColor || GemColor.GemColorUnknown,
-			computeEP,
-			equippedToItemFn,
-			onRemove,
-			itemData => {
-				const item = itemData;
-				itemData.onEquip(TypedEvent.nextEventID(), item.item);
-
-				const isItemChange = Item.is(item.item);
-				const isRandomSuffixChange = !!item.actionId.randomSuffixId;
-				// If the item changes, then gem slots and random suffix options will also change, so remove and recreate these tabs.
-				if (isItemChange || isRandomSuffixChange) {
-					if (!isRandomSuffixChange) {
-						this.removeTabs(SelectorModalTabs.RandomSuffixes);
-						this.addRandomSuffixTab(gearData.getEquippedItem(), gearData);
-					}
-
-					this.removeTabs(SelectorModalTabs.Reforging);
-					this.addReforgingTab(gearData.getEquippedItem(), gearData);
-
-					this.removeTabs('Gem');
-					this.addGemTabs(this.currentSlot, gearData.getEquippedItem(), gearData);
-				}
-			},
-		);
-
-		const invokeUpdate = () => {
-			ilist.updateSelected();
-		};
-		const applyFilter = () => {
-			ilist.applyFilters();
-		};
-		const hideOrShowEPValues = () => {
-			ilist.hideOrShowEPValues();
-		};
-		// Add event handlers
-		gearData.changeEvent.on(invokeUpdate);
-
-		this.player.sim.phaseChangeEmitter.on(applyFilter);
-		this.player.sim.filtersChangeEmitter.on(applyFilter);
-		this.player.sim.showEPValuesChangeEmitter.on(hideOrShowEPValues);
-
-		this.addOnDisposeCallback(() => {
-			gearData.changeEvent.off(invokeUpdate);
-			this.player.sim.phaseChangeEmitter.off(applyFilter);
-			this.player.sim.filtersChangeEmitter.off(applyFilter);
-			this.player.sim.showEPValuesChangeEmitter.off(hideOrShowEPValues);
-			ilist.dispose();
-		});
-
-		tabButton.value!.addEventListener('click', _event => {
-			this.currentTab = label;
-		});
-		tabButton.value!.addEventListener('shown.bs.tab', _event => {
-			ilist.sizeRefresh();
-		});
-
-		this.ilists.push(ilist as unknown as ItemList<ItemListType>);
-	}
-
-	private removeTabs(labelSubstring: string) {
-		const tabElems = [...this.tabsElem.querySelectorAll<HTMLElement>('.selector-modal-item-tab')].filter(
-			tab => tab.dataset?.label?.includes(labelSubstring),
-		);
-
-		const contentElems = tabElems.map(tabElem => document.querySelector(tabElem.dataset.bsTarget!)).filter(tabElem => Boolean(tabElem));
-		tabElems.forEach(elem => elem.parentElement?.remove());
-		contentElems.forEach(elem => elem!.remove());
-	}
-}
-
-export interface ItemData<T extends ItemListType> {
-	item: T;
-	name: string | HTMLElement;
-	id: number;
-	actionId: ActionId;
-	quality: ItemQuality;
-	phase: number;
-	baseEP: number;
-	ignoreEPFilter: boolean;
-	heroic: boolean;
-	onEquip: (eventID: EventID, item: T) => void;
-}
-
-interface ItemDataWithIdx<T extends ItemListType> {
-	idx: number;
-	data: ItemData<T>;
-}
-
-const emptySlotIcons: Record<ItemSlot, string> = {
-	[ItemSlot.ItemSlotHead]: '/cata/assets/item_slots/head.jpg',
-	[ItemSlot.ItemSlotNeck]: '/cata/assets/item_slots/neck.jpg',
-	[ItemSlot.ItemSlotShoulder]: '/cata/assets/item_slots/shoulders.jpg',
-	[ItemSlot.ItemSlotBack]: '/cata/assets/item_slots/shirt.jpg',
-	[ItemSlot.ItemSlotChest]: '/cata/assets/item_slots/chest.jpg',
-	[ItemSlot.ItemSlotWrist]: '/cata/assets/item_slots/wrists.jpg',
-	[ItemSlot.ItemSlotHands]: '/cata/assets/item_slots/hands.jpg',
-	[ItemSlot.ItemSlotWaist]: '/cata/assets/item_slots/waist.jpg',
-	[ItemSlot.ItemSlotLegs]: '/cata/assets/item_slots/legs.jpg',
-	[ItemSlot.ItemSlotFeet]: '/cata/assets/item_slots/feet.jpg',
-	[ItemSlot.ItemSlotFinger1]: '/cata/assets/item_slots/finger.jpg',
-	[ItemSlot.ItemSlotFinger2]: '/cata/assets/item_slots/finger.jpg',
-	[ItemSlot.ItemSlotTrinket1]: '/cata/assets/item_slots/trinket.jpg',
-	[ItemSlot.ItemSlotTrinket2]: '/cata/assets/item_slots/trinket.jpg',
-	[ItemSlot.ItemSlotMainHand]: '/cata/assets/item_slots/mainhand.jpg',
-	[ItemSlot.ItemSlotOffHand]: '/cata/assets/item_slots/offhand.jpg',
-	[ItemSlot.ItemSlotRanged]: '/cata/assets/item_slots/ranged.jpg',
-};
-export function getEmptySlotIconUrl(slot: ItemSlot): string {
-	return emptySlotIcons[slot];
-}
-
-type ItemListType = Item | Enchant | Gem | ReforgeData | ItemRandomSuffix;
-enum ItemListSortBy {
-	EP,
-	ILVL,
-}
-
-export class ItemList<T extends ItemListType> {
-	private listElem: HTMLElement;
-	private readonly simUI: SimUI;
-	private readonly player: Player<any>;
-	public id: string;
-	public label: string;
-	private slot: ItemSlot;
-	private itemData: Array<ItemData<T>>;
-	private itemsToDisplay: Array<number>;
-	private currentFilters: DatabaseFilters;
-	private searchInput: HTMLInputElement;
-	private socketColor: GemColor;
-	private computeEP: (item: T) => number;
-	private equippedToItemFn: (equippedItem: EquippedItem | null) => T | null | undefined;
-	private gearData: GearData;
-	private tabContent: Element;
-	private onItemClick: (itemData: ItemData<T>) => void;
-	private scroller: Clusterize;
-
-	private sortBy = ItemListSortBy.ILVL;
-	private sortDirection = SortDirection.DESC;
-
-	constructor(
-		id: string,
-		parent: HTMLElement,
-		simUI: SimUI,
-		currentSlot: ItemSlot,
-		currentTab: SelectorModalTabs,
-		player: Player<any>,
-		label: string,
-		gearData: GearData,
-		itemData: Array<ItemData<T>>,
-		socketColor: GemColor,
-		computeEP: (item: T) => number,
-		equippedToItemFn: (equippedItem: EquippedItem | null) => T | null | undefined,
-		onRemove: (eventID: EventID) => void,
-		onItemClick: (itemData: ItemData<T>) => void,
-	) {
-		this.id = id;
-		this.label = label;
-		this.simUI = simUI;
-		this.player = player;
-		this.itemData = itemData;
-		this.socketColor = socketColor;
-		this.computeEP = computeEP;
-		this.equippedToItemFn = equippedToItemFn;
-		this.onItemClick = onItemClick;
-
-		this.slot = currentSlot;
-		this.gearData = gearData;
-		this.currentFilters = this.player.sim.getFilters();
-
-		const selected = label === currentTab;
-		const itemLabel = label === SelectorModalTabs.Reforging ? 'Reforge' : 'Item';
-
-		const sortByIlvl = (event: MouseEvent) => {
-			event.preventDefault();
-			this.sort(ItemListSortBy.ILVL);
-		};
-		const sortByEP = (event: MouseEvent) => {
-			event.preventDefault();
-			this.sort(ItemListSortBy.EP);
-		};
-
-		const searchRef = ref<HTMLInputElement>();
-		const epButtonRef = ref<HTMLButtonElement>();
-		const filtersButtonRef = ref<HTMLButtonElement>();
-		const showEpValuesRef = ref<HTMLDivElement>();
-		const phaseSelectorRef = ref<HTMLDivElement>();
-		const matchingGemsRef = ref<HTMLDivElement>();
-		const show1hWeaponRef = ref<HTMLDivElement>();
-		const show2hWeaponRef = ref<HTMLDivElement>();
-		const modalListRef = ref<HTMLUListElement>();
-		const removeButtonRef = ref<HTMLButtonElement>();
-		const compareLabelRef = ref<HTMLElement>();
-
-		this.tabContent = (
-			<div id={this.id} className={`selector-modal-tab-pane tab-pane fade ${selected ? 'active show' : ''}`}>
-				<div className="selector-modal-filters">
-					<input ref={searchRef} className="selector-modal-search form-control" type="text" placeholder="Search..." />
-					{label === SelectorModalTabs.Items && (
-						<button ref={filtersButtonRef} className="selector-modal-filters-button btn btn-primary">
-							Filters
-						</button>
-					)}
-					<div ref={phaseSelectorRef} className="selector-modal-phase-selector" />
-					<div ref={show1hWeaponRef} className="sim-input selector-modal-boolean-option selector-modal-show-1h-weapons hide" />
-					<div ref={show2hWeaponRef} className="sim-input selector-modal-boolean-option selector-modal-show-2h-weapons hide" />
-					<div ref={matchingGemsRef} className="sim-input selector-modal-boolean-option selector-modal-show-matching-gems" />
-					<div ref={showEpValuesRef} className="sim-input selector-modal-boolean-option selector-modal-show-ep-values" />
-					<button ref={removeButtonRef} className="selector-modal-remove-button btn btn-danger">
-						Unequip Item
-					</button>
-				</div>
-				<div className="selector-modal-list-labels">
-					<span className="item-label">
-						<small>{itemLabel}</small>
-					</span>
-					{label === SelectorModalTabs.Items && (
-						<>
-							<label className="source-label">
-								<small>Source</small>
-							</label>
-							<label className="ilvl-label interactive" onclick={sortByIlvl}>
-								<small>ILvl</small>
-							</label>
-						</>
-					)}
-					<span className="ep-label interactive" onclick={sortByEP}>
-						<small>EP</small>
-						<i className="fa-solid fa-plus-minus fa-2xs"></i>
-						<button ref={epButtonRef} className="btn btn-link p-0 ms-1">
-							<i className="far fa-question-circle fa-lg"></i>
-						</button>
-					</span>
-					<span className="favorite-label"></span>
-					<span ref={compareLabelRef} className="compare-label hide"></span>
-				</div>
-				<ul ref={modalListRef} className="selector-modal-list"></ul>
-			</div>
-		);
-
-		parent.appendChild(this.tabContent);
-
-		if (this.label === SelectorModalTabs.Items) {
-			this.bindToggleCompare(compareLabelRef.value!);
-		}
-
-		tippy(epButtonRef.value!, {
-			content: EP_TOOLTIP,
-		});
-
-		if (
-			label === SelectorModalTabs.Items &&
-			(currentSlot === ItemSlot.ItemSlotMainHand || (currentSlot === ItemSlot.ItemSlotOffHand && player.getClass() === Class.ClassWarrior))
-		) {
-			if (show1hWeaponRef.value) makeShow1hWeaponsSelector(show1hWeaponRef.value, player.sim);
-			if (show2hWeaponRef.value) makeShow2hWeaponsSelector(show2hWeaponRef.value, player.sim);
-		}
-
-		if (showEpValuesRef.value) makeShowEPValuesSelector(showEpValuesRef.value, player.sim);
-
-		if (matchingGemsRef.value) {
-			makeShowMatchingGemsSelector(matchingGemsRef.value, player.sim);
-			if (!label.startsWith('Gem')) {
-				matchingGemsRef.value?.classList.add('hide');
-			}
-		}
-
-		if (phaseSelectorRef.value) makePhaseSelector(phaseSelectorRef.value, player.sim);
-
-		if (label === SelectorModalTabs.Items) {
-			const filtersMenu = new FiltersMenu(parent, player, currentSlot);
-			filtersButtonRef.value?.addEventListener('click', () => filtersMenu.open());
-		}
-
-		this.listElem = modalListRef.value!;
-		this.itemsToDisplay = [];
-
-		this.scroller = new Clusterize(
-			{
-				getNumberOfRows: () => {
-					return this.itemsToDisplay.length;
-				},
-				generateRows: (startIdx, endIdx) => {
-					const items = [];
-					for (let i = startIdx; i < endIdx; ++i) {
-						if (i >= this.itemsToDisplay.length) break;
-						items.push(this.createItemElem({ idx: this.itemsToDisplay[i], data: this.itemData[this.itemsToDisplay[i]] }));
-					}
-					return items;
-				},
-			},
-			{
-				rows: [],
-				scroll_elem: this.listElem,
-				content_elem: this.listElem,
-				item_height: 56,
-				show_no_data_row: false,
-				no_data_text: '',
-				tag: 'li',
-				rows_in_block: 16,
-				blocks_in_cluster: 2,
-			},
-		);
-
-		const removeButton = removeButtonRef.value;
-		if (removeButton) {
-			removeButton.addEventListener('click', _event => {
-				onRemove(TypedEvent.nextEventID());
-			});
-
-			switch (label) {
-				case SelectorModalTabs.Enchants:
-					removeButton.textContent = 'Remove Enchant';
-					break;
-				case SelectorModalTabs.Reforging:
-					removeButton.textContent = 'Remove Reforge';
-					break;
-				case SelectorModalTabs.Gem1:
-				case SelectorModalTabs.Gem2:
-				case SelectorModalTabs.Gem3:
-					removeButton.textContent = 'Remove Gem';
-					break;
-			}
-		}
-
-		this.updateSelected();
-
-		this.searchInput = searchRef.value!;
-		this.searchInput.addEventListener('input', () => this.applyFilters());
-	}
-
-	public sizeRefresh() {
-		this.scroller.refresh(true);
-		this.applyFilters();
-	}
-
-	public dispose() {
-		this.scroller.dispose();
-	}
-
-	private getItemIdByItemType(item: ItemListType | null | undefined) {
-		if (!item) return null;
-		switch (this.label) {
-			case SelectorModalTabs.Enchants:
-				return (item as Enchant).effectId;
-			case SelectorModalTabs.Reforging:
-				return (item as ReforgeData).reforge!.id;
-			case SelectorModalTabs.Items:
-			case SelectorModalTabs.Gem1:
-			case SelectorModalTabs.Gem2:
-			case SelectorModalTabs.Gem3:
-			case SelectorModalTabs.RandomSuffixes:
-				return (item as Item | Gem | ItemRandomSuffix).id;
-			default:
-				return null;
-		}
-	}
-
-	public updateSelected() {
-		const newEquippedItem = this.gearData.getEquippedItem();
-		const newItem = this.equippedToItemFn(newEquippedItem);
-		const newItemId = this.getItemIdByItemType(newItem);
-		const newEP = newItem ? this.computeEP(newItem) : 0;
-
-		this.scroller.elementUpdate(item => {
-			const idx = (item as HTMLElement).dataset.idx!;
-			const itemData = this.itemData[parseFloat(idx)];
-
-			if (itemData.id === newItemId) item.classList.add('active');
-			else item.classList.remove('active');
-
-			const epDeltaElem = item.querySelector<HTMLSpanElement>('.selector-modal-list-item-ep-delta');
-			if (epDeltaElem) {
-				epDeltaElem.textContent = '';
-				if (itemData.item) {
-					const listItemEP = this.computeEP(itemData.item);
-					if (newEP !== listItemEP) {
-						formatDeltaTextElem(epDeltaElem, newEP, listItemEP, 0);
-					}
-				}
-			}
-		});
-	}
-
-	public applyFilters() {
-		this.currentFilters = this.player.sim.getFilters();
-		let itemIdxs = new Array<number>(this.itemData.length);
-		for (let i = 0; i < this.itemData.length; ++i) {
-			itemIdxs[i] = i;
-		}
-
-		const currentEquippedItem = this.player.getEquippedItem(this.slot);
-
-		if (this.label === SelectorModalTabs.Items) {
-			itemIdxs = this.player.filterItemData(itemIdxs, i => this.itemData[i].item as unknown as Item, this.slot);
-		} else if (this.label === SelectorModalTabs.Enchants) {
-			itemIdxs = this.player.filterEnchantData(itemIdxs, i => this.itemData[i].item as unknown as Enchant, this.slot, currentEquippedItem);
-		} else if (this.label === SelectorModalTabs.Gem1 || this.label === SelectorModalTabs.Gem2 || this.label === SelectorModalTabs.Gem3) {
-			itemIdxs = this.player.filterGemData(itemIdxs, i => this.itemData[i].item as unknown as Gem, this.slot, this.socketColor);
-		}
-
-		itemIdxs = itemIdxs.filter(i => {
-			const listItemData = this.itemData[i];
-
-			if (listItemData.phase > this.player.sim.getPhase()) {
-				return false;
-			}
-
-			if (!!this.searchInput.value.length) {
-				const formatQuery = (value: string) => value.toLowerCase().replaceAll(/[^a-zA-Z0-9\s]/g, '');
-
-				const searchQuery = formatQuery(this.searchInput.value).split(' ');
-				const name = formatQuery(listItemData.name.toString());
-
-				let include = true;
-				searchQuery.some(v => {
-					if (!name.includes(v)) include = false;
-				});
-				if (!include) {
-					return false;
-				}
-			}
-
-			return true;
-		});
-
-		if ([ItemSlot.ItemSlotTrinket1, ItemSlot.ItemSlotTrinket2].includes(this.slot)) {
-			// Trinket EP is weird so just sort by ilvl instead.
-			this.sortBy = ItemListSortBy.ILVL;
-		} else {
-			this.sortBy = ItemListSortBy.EP;
-		}
-
-		itemIdxs = this.sortIdxs(itemIdxs);
-
-		this.itemsToDisplay = itemIdxs;
-		this.scroller.update();
-
-		this.hideOrShowEPValues();
-	}
-
-	public sort(sortBy: ItemListSortBy) {
-		if (this.sortBy === sortBy) {
-			this.sortDirection = 1 - this.sortDirection;
-		} else {
-			this.sortDirection = SortDirection.DESC;
-		}
-		this.sortBy = sortBy;
-		this.itemsToDisplay = this.sortIdxs(this.itemsToDisplay);
-		this.scroller.update();
-	}
-
-	private sortIdxs(itemIdxs: Array<number>): number[] {
-		let sortFn = (itemA: T, itemB: T) => {
-			const first = this.sortDirection === SortDirection.DESC ? itemB : itemA;
-			const second = this.sortDirection === SortDirection.DESC ? itemA : itemB;
-			const diff = this.computeEP(first) - this.computeEP(second);
-			// if EP is same, sort by ilvl
-			if (Math.abs(diff) < 0.01) return (first as unknown as Item).ilvl - (second as unknown as Item).ilvl;
-			return diff;
-		};
-		switch (this.sortBy) {
-			case ItemListSortBy.ILVL:
-				sortFn = (itemA: T, itemB: T) => {
-					const first = this.sortDirection === SortDirection.DESC ? itemB : itemA;
-					const second = this.sortDirection === SortDirection.DESC ? itemA : itemB;
-					return (first as unknown as Item).ilvl - (second as unknown as Item).ilvl;
-				};
-				break;
-		}
-
-		return itemIdxs.sort((dataA, dataB) => {
-			const itemA = this.itemData[dataA];
-			const itemB = this.itemData[dataB];
-			if (this.isItemFavorited(itemA) && !this.isItemFavorited(itemB)) return -1;
-			if (this.isItemFavorited(itemB) && !this.isItemFavorited(itemA)) return 1;
-
-			return sortFn(itemA.item, itemB.item);
-		});
-	}
-
-	public hideOrShowEPValues() {
-		const labels = this.tabContent.querySelectorAll('.ep-label');
-		const container = this.tabContent.querySelectorAll('.selector-modal-list');
-		const show = this.player.sim.getShowEPValues();
-		const display = show ? '' : 'none';
-
-		for (const label of labels) {
-			(label as HTMLElement).style.display = display;
-		}
-
-		for (const c of container) {
-			if (show) c.classList.remove('hide-ep');
-			else c.classList.add('hide-ep');
-		}
-	}
-
-	private createItemElem(item: ItemDataWithIdx<T>): JSX.Element {
-		const itemData = item.data;
-		const itemEP = this.computeEP(itemData.item);
-
-		const equippedItem = this.equippedToItemFn(this.gearData.getEquippedItem());
-		const equippedItemID = this.getItemIdByItemType(equippedItem);
-		const equippedItemEP = equippedItem ? this.computeEP(equippedItem) : 0;
-
-		const nameElem = ref<HTMLLabelElement>();
-		const anchorElem = ref<HTMLAnchorElement>();
-		const iconElem = ref<HTMLImageElement>();
-		const favoriteElem = ref<HTMLButtonElement>();
-		const favoriteIconElem = ref<HTMLElement>();
-		const compareContainer = ref<HTMLDivElement>();
-		const compareButton = ref<HTMLButtonElement>();
-
-		const listItemElem = (
-			<li className={`selector-modal-list-item ${equippedItemID === itemData.id ? 'active' : ''}`} dataset={{ idx: item.idx.toString() }}>
-				<div className="selector-modal-list-label-cell">
-					<a className="selector-modal-list-item-link" ref={anchorElem} dataset={{ whtticon: 'false' }}>
-						<img className="selector-modal-list-item-icon" ref={iconElem}></img>
-						<label className="selector-modal-list-item-name" ref={nameElem}>
-							{itemData.name}
-							{itemData.heroic && createHeroicLabel()}
-						</label>
-					</a>
-				</div>
-				{this.label === SelectorModalTabs.Items && (
-					<>
-						<div className="selector-modal-list-item-source-container">{this.getSourceInfo(itemData.item as unknown as Item, this.player.sim)}</div>
-						<div className="selector-modal-list-item-ilvl-container">{(itemData.item as unknown as Item).ilvl}</div>
-					</>
-				)}
-				{![ItemSlot.ItemSlotTrinket1, ItemSlot.ItemSlotTrinket2].includes(this.slot) && (
-					<div className="selector-modal-list-item-ep">
-						<span className="selector-modal-list-item-ep-value">
-							{itemEP < 9.95 ? itemEP.toFixed(1).toString() : Math.round(itemEP).toString()}
-						</span>
-						<span
-							className="selector-modal-list-item-ep-delta"
-							ref={e => itemData.item && equippedItemEP !== itemEP && formatDeltaTextElem(e, equippedItemEP, itemEP, 0)}
-						/>
-					</div>
-				)}
-				<div className="selector-modal-list-item-favorite-container">
-					<button className="selector-modal-list-item-favorite btn btn-link p-0" ref={favoriteElem}>
-						<i ref={favoriteIconElem} className="far fa-star fa-xl" />
-					</button>
-				</div>
-				<div ref={compareContainer} className="selector-modal-list-item-compare-container hide">
-					<button className="selector-modal-list-item-compare btn btn-link p-0" ref={compareButton}>
-						<i className="fas fa-arrow-right-arrow-left fa-xl" />
-					</button>
-				</div>
-			</li>
-		);
-
-		const toggleFavorite = (isFavorite: boolean) => {
-			const filters = this.player.sim.getFilters();
-
-			let favMethodName: keyof DatabaseFilters;
-			let favId;
-			switch (this.label) {
-				case SelectorModalTabs.Items:
-					favMethodName = 'favoriteItems';
-					favId = itemData.id;
-					break;
-				case SelectorModalTabs.Enchants:
-					favMethodName = 'favoriteEnchants';
-					favId = getUniqueEnchantString(itemData.item as unknown as Enchant);
-					break;
-				case SelectorModalTabs.Gem1:
-				case SelectorModalTabs.Gem2:
-				case SelectorModalTabs.Gem3:
-					favMethodName = 'favoriteGems';
-					favId = itemData.id;
-					break;
-				case SelectorModalTabs.RandomSuffixes:
-					favMethodName = 'favoriteRandomSuffixes';
-					favId = itemData.id;
-					break;
-				case SelectorModalTabs.Reforging:
-					favMethodName = 'favoriteReforges';
-					favId = itemData.id;
-					break;
-				default:
-					return;
-			}
-
-			if (isFavorite) {
-				filters[favMethodName].push(favId as never);
-			} else {
-				const favIdx = filters[favMethodName].indexOf(favId as never);
-				if (favIdx !== -1) {
-					filters[favMethodName].splice(favIdx, 1);
-				}
-			}
-
-			favoriteElem.value!.classList.toggle('text-brand');
-			favoriteIconElem.value!.classList.toggle('fas');
-			favoriteIconElem.value!.classList.toggle('far');
-			listItemElem.dataset.fav = isFavorite.toString();
-			this.player.sim.setFilters(TypedEvent.nextEventID(), filters);
-		};
-		favoriteElem.value!.addEventListener('click', () => toggleFavorite(listItemElem.dataset.fav === 'false'));
-
-		const isFavorite = this.isItemFavorited(itemData);
-		if (isFavorite) {
-			favoriteElem.value!.classList.add('text-brand');
-			favoriteIconElem.value?.classList.add('fas');
-			listItemElem.dataset.fav = 'true';
-		} else {
-			favoriteIconElem.value?.classList.add('far');
-			listItemElem.dataset.fav = 'false';
-		}
-
-		const favoriteTooltip = tippy(favoriteElem.value!);
-		const toggleFavoriteTooltipContent = (isFavorited: boolean) => favoriteTooltip.setContent(isFavorited ? 'Remove from favorites' : 'Add to favorites');
-		toggleFavoriteTooltipContent(listItemElem.dataset.fav === 'true');
-
-		if (this.label === SelectorModalTabs.Items) {
-			const batchSimTooltip = tippy(compareButton.value!);
-
-			this.bindToggleCompare(compareContainer.value!);
-			const simUI = this.simUI instanceof IndividualSimUI ? this.simUI : null;
-			if (simUI) {
-				const checkHasItem = () => simUI.bt.hasItem(ItemSpec.create({ id: itemData.id }));
-				const toggleCompareButtonState = () => {
-					const hasItem = checkHasItem();
-					batchSimTooltip.setContent(hasItem ? 'Remove from Batch sim' : 'Add to Batch sim');
-					compareButton.value!.classList[hasItem ? 'add' : 'remove']('text-brand');
-				};
-
-				toggleCompareButtonState();
-				simUI.bt.itemsChangedEmitter.on(() => {
-					toggleCompareButtonState();
-				});
-
-				compareButton.value!.addEventListener('click', () => {
-					const hasItem = checkHasItem();
-					simUI.bt[hasItem ? 'removeItem' : 'addItem'](ItemSpec.create({ id: itemData.id }));
-
-					new Toast({
-						delay: 1000,
-						variant: 'success',
-						body: (
-							<>
-								<strong>{itemData.name}</strong> was {hasItem ? <>removed from the batch</> : <>added to the batch</>}.
-							</>
-						),
-					});
-					// TODO: should we open the bulk sim UI or should we run in the background showing progress, and then sort the items in the picker?
-				});
-			}
-		}
-
-		anchorElem.value!.addEventListener('click', (event: Event) => {
-			event.preventDefault();
-			if (event.target === favoriteElem.value) return false;
-			this.onItemClick(itemData);
-		});
-
-		itemData.actionId.fill().then(filledId => {
-			filledId.setWowheadHref(anchorElem.value!);
-			iconElem.value!.src = filledId.iconUrl;
-		});
-
-		setItemQualityCssClass(nameElem.value!, itemData.quality);
-
-		return listItemElem;
-	}
-
-	private isItemFavorited(itemData: ItemData<T>): boolean {
-		if (this.label === SelectorModalTabs.Items) {
-			return this.currentFilters.favoriteItems.includes(itemData.id);
-		} else if (this.label === SelectorModalTabs.Enchants) {
-			return this.currentFilters.favoriteEnchants.includes(getUniqueEnchantString(itemData.item as unknown as Enchant));
-		} else if (this.label.startsWith('Gem')) {
-			return this.currentFilters.favoriteGems.includes(itemData.id);
-		} else if (this.label === SelectorModalTabs.RandomSuffixes) {
-			return this.currentFilters.favoriteRandomSuffixes.includes(itemData.id);
-		} else if (this.label === SelectorModalTabs.Reforging) {
-			return this.currentFilters.favoriteReforges.includes(itemData.id);
-		}
-		return false;
-	}
-
-	private getSourceInfo(item: Item, sim: Sim): JSX.Element {
-		const makeAnchor = (href: string, inner: string | JSX.Element) => {
-			return (
-				<a href={href} target="_blank" dataset={{ whtticon: 'false' }}>
-					<small>{inner}</small>
-				</a>
-			);
-		};
-
-		if (!item.sources?.length) {
-			if (item.randomSuffixOptions.length) {
-				return makeAnchor(`${ActionId.makeItemUrl(item.id)}#dropped-by`, 'World Drop');
-			} else if (isPVPItem(item)) {
-				const season = getPVPSeasonFromItem(item);
-				if (!season) return <></>;
-
-				return makeAnchor(
-					ActionId.makeItemUrl(item.id),
-					<span>
-						{season}
-						<br />
-						PVP
-					</span>,
-				);
-			}
-			return <></>;
-		}
-
-		let source = item.sources[0];
-		if (source.source.oneofKind === 'crafted') {
-			const src = source.source.crafted;
-
-			if (src.spellId) {
-				return makeAnchor(ActionId.makeSpellUrl(src.spellId), professionNames.get(src.profession) ?? 'Unknown');
-			}
-			return makeAnchor(ActionId.makeItemUrl(item.id), professionNames.get(src.profession) ?? 'Unknown');
-		} else if (source.source.oneofKind === 'drop') {
-			const src = source.source.drop;
-			const zone = sim.db.getZone(src.zoneId);
-			const npc = sim.db.getNpc(src.npcId);
-			if (!zone) {
-				throw new Error('No zone found for item: ' + item);
-			}
-
-			const category = src.category ? ` - ${src.category}` : '';
-			if (npc) {
-				return makeAnchor(
-					ActionId.makeNpcUrl(npc.id),
-					<span>
-						{zone.name} ({difficultyNames.get(src.difficulty) ?? 'Unknown'})
-						<br />
-						{npc.name + category}
-					</span>,
-				);
-			} else if (src.otherName) {
-				return makeAnchor(
-					ActionId.makeZoneUrl(zone.id),
-					<span>
-						{zone.name}
-						<br />
-						{src.otherName}
-					</span>,
-				);
-			}
-			return makeAnchor(ActionId.makeZoneUrl(zone.id), zone.name);
-		} else if (source.source.oneofKind === 'quest' && source.source.quest.name) {
-			const src = source.source.quest;
-			return makeAnchor(
-				ActionId.makeQuestUrl(src.id),
-				<span>
-					Quest
-					{item.factionRestriction === UIItem_FactionRestriction.ALLIANCE_ONLY && (
-						<img src="/cata/assets/img/alliance.png" className="ms-1" width="15" height="15" />
-					)}
-					{item.factionRestriction === UIItem_FactionRestriction.HORDE_ONLY && (
-						<img src="/cata/assets/img/horde.png" className="ms-1" width="15" height="15" />
-					)}
-					<br />
-					{src.name}
-				</span>,
-			);
-		} else if ((source = item.sources.find(source => source.source.oneofKind === 'rep') ?? source).source.oneofKind === 'rep') {
-			const factionNames = item.sources
-				.filter(source => source.source.oneofKind === 'rep')
-				.map(source =>
-					source.source.oneofKind === 'rep' ? REP_FACTION_NAMES[source.source.rep.repFactionId] : REP_FACTION_NAMES[RepFaction.RepFactionUnknown],
-				);
-			const src = source.source.rep;
-			const npcId = REP_FACTION_QUARTERMASTERS[src.repFactionId];
-			return makeAnchor(
-				ActionId.makeNpcUrl(npcId),
-				<>
-					{factionNames.map(name => (
-						<span>
-							{name}
-							{item.factionRestriction === UIItem_FactionRestriction.ALLIANCE_ONLY && (
-								<img src="/cata/assets/img/alliance.png" className="ms-1" width="15" height="15" />
-							)}
-							{item.factionRestriction === UIItem_FactionRestriction.HORDE_ONLY && (
-								<img src="/cata/assets/img/horde.png" className="ms-1" width="15" height="15" />
-							)}
-							<br />
-						</span>
-					))}
-					<span>{REP_LEVEL_NAMES[src.repLevel]}</span>
-				</>,
-			);
-		} else if (isPVPItem(item)) {
-			const season = getPVPSeasonFromItem(item);
-			if (!season) return <></>;
-
-			return makeAnchor(
-				ActionId.makeItemUrl(item.id),
-				<span>
-					{season}
-					<br />
-					PVP
-				</span>,
-			);
-		} else if (source.source.oneofKind === 'soldBy') {
-			const src = source.source.soldBy;
-			return makeAnchor(
-				ActionId.makeNpcUrl(src.npcId),
-				<span>
-					Sold by
-					<br />
-					{src.npcName}
-				</span>,
-			);
-		}
-		return <></>;
-	}
-
-	private bindToggleCompare(element: Element) {
-		const toggleCompare = () => element.classList[!this.player.sim.getShowExperimental() ? 'add' : 'remove']('hide');
-		toggleCompare();
-		this.player.sim.showExperimentalChangeEmitter.on(() => {
-			toggleCompare();
-		});
-	}
->>>>>>> 5cf29f57
 }