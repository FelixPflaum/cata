--- conflicted
+++ resolved
@@ -1561,16 +1561,10 @@
 		if (!item.sources || item.sources.length == 0) {
 			if (item.randomSuffixOptions.length) {
 				return makeAnchor(`${ActionId.makeItemUrl(item.id)}#dropped-by`, 'World Drop');
-<<<<<<< HEAD
-			} else if (item.name.includes('Gladiator')) {
-				const seasonName = item.name.substring(0, item.name.indexOf(' '));
-				const season = PvpSeasonFromName[seasonName];
-=======
 			} else if (isPVPItem(item)) {
 				const season = getPVPSeasonFromItem(item);
 				if (!season) return <></>;
 
->>>>>>> a7ea8d1f
 				return makeAnchor(
 					ActionId.makeItemUrl(item.id),
 					<span>
@@ -1661,16 +1655,10 @@
 					<span>{REP_LEVEL_NAMES[src.repLevel]}</span>
 				</>,
 			);
-<<<<<<< HEAD
-		} else if (item.name.includes('Gladiator')) {
-			const seasonName = item.name.substring(0, item.name.indexOf(' '));
-			const season = PvpSeasonFromName[seasonName];
-=======
 		} else if (isPVPItem(item)) {
 			const season = getPVPSeasonFromItem(item);
 			if (!season) return <></>;
 
->>>>>>> a7ea8d1f
 			return makeAnchor(
 				ActionId.makeItemUrl(item.id),
 				<span>
@@ -1692,16 +1680,4 @@
 		}
 		return <></>;
 	}
-<<<<<<< HEAD
-}
-
-const PvpSeasonFromName: Record<string, string> = {
-	Wrathful: 'Season 8',
-	Bloodthirsty: 'Season 8.5',
-	Vicious: 'Season 9',
-	Ruthless: 'Season 10',
-	Cataclysmic: 'Season 11',
-};
-=======
-}
->>>>>>> a7ea8d1f
+}