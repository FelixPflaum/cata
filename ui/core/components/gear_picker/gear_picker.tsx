--- conflicted
+++ resolved
@@ -192,12 +192,8 @@
 			const reforgeData = this.player.getReforgeData(newItem.item, newItem.reforge);
 			const fromText = shortSecondaryStatNames.get(newItem.reforge?.fromStat[0]);
 			const toText = shortSecondaryStatNames.get(newItem.reforge?.toStat[0]);
-<<<<<<< HEAD
-			this.reforgeElem.innerText = `Reforged ${fromText} > ${toText}`;
+			this.reforgeElem.innerText = `Reforged ${Math.abs(reforgeData.fromAmount)} ${fromText} → ${reforgeData.toAmount} ${toText}`;
 			this.reforgeElem.classList.remove('hide');
-=======
-			this.reforgeElem.innerText = `Reforged ${Math.abs(reforgeData.fromAmount)} ${fromText} → ${reforgeData.toAmount} ${toText}`;
->>>>>>> 2fb0eb2e
 		} else {
 			this.reforgeElem.innerText = '';
 			this.reforgeElem.classList.add('hide');
