import { Tooltip } from 'bootstrap';
import { SimUI } from '../sim_ui.js';
import { EventID, TypedEvent } from '../typed_event.js';
import { arrayEquals, swap } from '../utils.js';

import { Input, InputConfig } from './input.js';

export interface ListPickerConfig<ModObject, ItemType> extends InputConfig<ModObject, Array<ItemType>> {
	title?: string,
	titleTooltip?: string,
	itemLabel: string,
	newItem: () => ItemType,
	copyItem: (oldItem: ItemType) => ItemType,
<<<<<<< HEAD
	newItemPicker: (parent: HTMLElement, listPicker: ListPicker<ModObject, ItemType>, index: number, config: ListItemPickerConfig<ModObject, ItemType>) => Input<ModObject, ItemType>,
=======
	newItemPicker: (parent: HTMLElement, item: ItemType, listPicker: ListPicker<ModObject, ItemType>) => Input<ItemType, ItemType>,
>>>>>>> 72cfbde1
	inlineMenuBar?: boolean,
	hideUi?: boolean,
}

<<<<<<< HEAD
export interface ListItemPickerConfig<ModObject, ItemType> extends InputConfig<ModObject, ItemType> {
}

interface ItemPickerPair<ItemType> {
	elem: HTMLElement,
	picker: Input<any, ItemType>,
}

export class ListPicker<ModObject, ItemType> extends Input<ModObject, Array<ItemType>> {
	readonly config: ListPickerConfig<ModObject, ItemType>;
=======
interface ItemPickerPair<ItemType> {
	item: ItemType,
	elem: HTMLElement,
	picker: Input<ItemType, ItemType>,
}

export class ListPicker<ModObject, ItemType> extends Input<ModObject, Array<ItemType>> {
	private readonly config: ListPickerConfig<ModObject, ItemType>;
>>>>>>> 72cfbde1
	private readonly itemsDiv: HTMLElement;

	private itemPickerPairs: Array<ItemPickerPair<ItemType>>;

<<<<<<< HEAD
	constructor(parent: HTMLElement, modObject: ModObject, config: ListPickerConfig<ModObject, ItemType>) {
=======
	constructor(parent: HTMLElement, simUI: SimUI, modObject: ModObject, config: ListPickerConfig<ModObject, ItemType>) {
>>>>>>> 72cfbde1
		super(parent, 'list-picker-root', modObject, config);
		this.config = config;
		this.itemPickerPairs = [];

		this.rootElem.innerHTML = `
			${config.title ? `
				<label
					class="list-picker-title form-label"
					${this.config.titleTooltip ? 'data-bs-toggle="tooltip"' : ''}
					${this.config.titleTooltip ? `data-bs-title="${this.config.titleTooltip}"` : ''}
				>${config.title}</label>` : ''
			}
			<div class="list-picker-items"></div>
			<button class="list-picker-new-button btn btn-primary">New ${config.itemLabel}</button>
		`;

		if (this.config.hideUi) {
			this.rootElem.classList.add('hide-ui');
		}

		if (this.config.titleTooltip)
			Tooltip.getOrCreateInstance(this.rootElem.querySelector('.list-picker-title') as HTMLElement);

		this.itemsDiv = this.rootElem.getElementsByClassName('list-picker-items')[0] as HTMLElement;

		const newItemButton = this.rootElem.getElementsByClassName('list-picker-new-button')[0] as HTMLElement;
		newItemButton.addEventListener('click', event => {
			const newItem = this.config.newItem();
			const newList = this.config.getValue(this.modObject).concat([newItem]);
			this.config.setValue(TypedEvent.nextEventID(), this.modObject, newList);
		});

		this.init();
	}

	getInputElem(): HTMLElement {
		return this.rootElem;
	}

	getInputValue(): Array<ItemType> {
		return this.itemPickerPairs.map(pair => pair.picker.getInputValue());
	}

	setInputValue(newValue: Array<ItemType>): void {
		// Add/remove pickers to make the lengths match.
		if (newValue.length < this.itemPickerPairs.length) {
			this.itemPickerPairs.slice(newValue.length).forEach(ipp => ipp.elem.remove());
			this.itemPickerPairs = this.itemPickerPairs.slice(0, newValue.length);
		} else if (newValue.length > this.itemPickerPairs.length) {
			const numToAdd = newValue.length - this.itemPickerPairs.length;
			for (let i = 0; i < numToAdd; i++) {
				this.addNewPicker();
			}
		}

<<<<<<< HEAD
		// Set all the values.
		newValue.forEach((val, i) => this.itemPickerPairs[i].picker.setInputValue(val))
=======
	getPickerIndex(picker: Input<ItemType, ItemType>): number {
		return this.itemPickerPairs.findIndex(ipp => ipp.picker == picker);
>>>>>>> 72cfbde1
	}

	private addNewPicker() {
		const index = this.itemPickerPairs.length;
		const itemContainer = document.createElement('div');
		itemContainer.classList.add('list-picker-item-container');
		if (this.config.inlineMenuBar) {
			itemContainer.classList.add('inline');
		}

		const itemHTML = '<div class="list-picker-item"></div>';
		itemContainer.innerHTML = `
			${this.config.inlineMenuBar ? itemHTML : ''}
			<div class="list-picker-item-header">
				${this.config.itemLabel && !this.config.inlineMenuBar ? `<h6 class="list-picker-item-title">${this.config.itemLabel} ${this.itemPickerPairs.length + 1}</h6>` : ''}
				<a href="javascript:void(0)" class="list-picker-item-action list-picker-item-up" role="button" data-bs-toggle="tooltip" data-bs-title="Move Up">
					<i class="fa fa-angle-up fa-xl"></i>
				</a>
				<a href="javascript:void(0)" class="list-picker-item-action list-picker-item-down" role="button" data-bs-toggle="tooltip" data-bs-title="Move Down">
					<i class="fa fa-angle-down fa-xl"></i>
				</a>
				<a href="javascript:void(0)" class="list-picker-item-action list-picker-item-copy" role="button" data-bs-toggle="tooltip" data-bs-title="Copy to New ${this.config.itemLabel}">
					<i class="fa fa-copy fa-xl"></i>
				</a>
				<a href="javascript:void(0)" class="list-picker-item-action list-picker-item-delete link-danger" role="button" data-bs-toggle="tooltip" data-bs-title="Delete ${this.config.itemLabel}">
					<i class="fa fa-times fa-xl"></i>
				</a>
			</div>
			${!this.config.inlineMenuBar ? itemHTML : ''}
		`;

		const upButton = itemContainer.getElementsByClassName('list-picker-item-up')[0] as HTMLElement;
		const upButtonTooltip = Tooltip.getOrCreateInstance(upButton);

		upButton.addEventListener('click', event => {
			if (index == 0) {
				return;
			}

			const newList = this.config.getValue(this.modObject);
			swap(newList, index, index - 1);
			this.config.setValue(TypedEvent.nextEventID(), this.modObject, newList);
			upButtonTooltip.hide();
		});

		const downButton = itemContainer.getElementsByClassName('list-picker-item-down')[0] as HTMLElement;
		const downButtonTooltip = Tooltip.getOrCreateInstance(downButton);

		downButton.addEventListener('click', event => {
			if (index == this.itemPickerPairs.length - 1) {
				return;
			}

			const newList = this.config.getValue(this.modObject);
			swap(newList, index, index + 1);
			this.config.setValue(TypedEvent.nextEventID(), this.modObject, newList);
			downButtonTooltip.hide();
		});

		const copyButton = itemContainer.getElementsByClassName('list-picker-item-copy')[0] as HTMLElement;
		const copyButtonTooltip = Tooltip.getOrCreateInstance(copyButton);

		copyButton.addEventListener('click', event => {
			const newList = this.config.getValue(this.modObject)
			newList.push(this.config.copyItem(newList[index]));
			this.config.setValue(TypedEvent.nextEventID(), this.modObject, newList);
			copyButtonTooltip.hide();
		});

		const deleteButton = itemContainer.getElementsByClassName('list-picker-item-delete')[0] as HTMLElement;
		const deleteButtonTooltip = Tooltip.getOrCreateInstance(deleteButton);

		deleteButton.addEventListener('click', event => {
			const newList = this.config.getValue(this.modObject);
			newList.splice(index, 1);
			this.config.setValue(TypedEvent.nextEventID(), this.modObject, newList);
			deleteButtonTooltip.hide();
		});

		const itemElem = itemContainer.getElementsByClassName('list-picker-item')[0] as HTMLElement;
		const itemPicker = this.config.newItemPicker(itemElem, this, index, {
			changedEvent: this.config.changedEvent,
			getValue: (modObj: ModObject) => this.config.getValue(modObj)[index],
			setValue: (eventID: EventID, modObj: ModObject, newValue: ItemType) => {
				const newList = this.config.getValue(modObj);
				newList[index] = newValue;
				this.config.setValue(eventID, modObj, newList);
			},
		});
		this.itemsDiv.appendChild(itemContainer);

		this.itemPickerPairs.push({ elem: itemContainer, picker: itemPicker });
	}
}<|MERGE_RESOLUTION|>--- conflicted
+++ resolved
@@ -6,21 +6,17 @@
 import { Input, InputConfig } from './input.js';
 
 export interface ListPickerConfig<ModObject, ItemType> extends InputConfig<ModObject, Array<ItemType>> {
+export interface ListPickerConfig<ModObject, ItemType> extends InputConfig<ModObject, Array<ItemType>> {
 	title?: string,
 	titleTooltip?: string,
 	itemLabel: string,
 	newItem: () => ItemType,
 	copyItem: (oldItem: ItemType) => ItemType,
-<<<<<<< HEAD
 	newItemPicker: (parent: HTMLElement, listPicker: ListPicker<ModObject, ItemType>, index: number, config: ListItemPickerConfig<ModObject, ItemType>) => Input<ModObject, ItemType>,
-=======
-	newItemPicker: (parent: HTMLElement, item: ItemType, listPicker: ListPicker<ModObject, ItemType>) => Input<ItemType, ItemType>,
->>>>>>> 72cfbde1
 	inlineMenuBar?: boolean,
 	hideUi?: boolean,
 }
 
-<<<<<<< HEAD
 export interface ListItemPickerConfig<ModObject, ItemType> extends InputConfig<ModObject, ItemType> {
 }
 
@@ -31,25 +27,12 @@
 
 export class ListPicker<ModObject, ItemType> extends Input<ModObject, Array<ItemType>> {
 	readonly config: ListPickerConfig<ModObject, ItemType>;
-=======
-interface ItemPickerPair<ItemType> {
-	item: ItemType,
-	elem: HTMLElement,
-	picker: Input<ItemType, ItemType>,
-}
-
-export class ListPicker<ModObject, ItemType> extends Input<ModObject, Array<ItemType>> {
-	private readonly config: ListPickerConfig<ModObject, ItemType>;
->>>>>>> 72cfbde1
 	private readonly itemsDiv: HTMLElement;
 
 	private itemPickerPairs: Array<ItemPickerPair<ItemType>>;
+	private itemPickerPairs: Array<ItemPickerPair<ItemType>>;
 
-<<<<<<< HEAD
 	constructor(parent: HTMLElement, modObject: ModObject, config: ListPickerConfig<ModObject, ItemType>) {
-=======
-	constructor(parent: HTMLElement, simUI: SimUI, modObject: ModObject, config: ListPickerConfig<ModObject, ItemType>) {
->>>>>>> 72cfbde1
 		super(parent, 'list-picker-root', modObject, config);
 		this.config = config;
 		this.itemPickerPairs = [];
@@ -105,13 +88,8 @@
 			}
 		}
 
-<<<<<<< HEAD
 		// Set all the values.
 		newValue.forEach((val, i) => this.itemPickerPairs[i].picker.setInputValue(val))
-=======
-	getPickerIndex(picker: Input<ItemType, ItemType>): number {
-		return this.itemPickerPairs.findIndex(ipp => ipp.picker == picker);
->>>>>>> 72cfbde1
 	}
 
 	private addNewPicker() {
