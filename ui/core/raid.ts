import { Class } from './proto/common.js';
import { Debuffs } from './proto/common.js';
import { RaidTarget } from './proto/common.js';
import { Raid as RaidProto } from './proto/api.js';
import { RaidStats as RaidStatsProto } from './proto/api.js';
import { RaidBuffs } from './proto/common.js';
import { Spec } from './proto/common.js';
import { NO_TARGET } from './proto_utils/utils.js';

import { Party, MAX_PARTY_SIZE } from './party.js';
import { Player } from './player.js';
import { EventID, TypedEvent } from './typed_event.js';
import { Sim } from './sim.js';
import { sum } from './utils.js';

export const MAX_NUM_PARTIES = 5;

// Manages all the settings for a single Raid.
export class Raid {
<<<<<<< HEAD
    private buffs: RaidBuffs = RaidBuffs.create();
    private debuffs: Debuffs = Debuffs.create();
    private tanks: Array<RaidTarget> = [];

    // Emits when a raid member is added/removed/moved.
    readonly compChangeEmitter = new TypedEvent<void>();

    readonly buffsChangeEmitter = new TypedEvent<void>();
    readonly debuffsChangeEmitter = new TypedEvent<void>();
    readonly tanksChangeEmitter = new TypedEvent<void>();

    // Emits when anything in the raid changes.
    readonly changeEmitter: TypedEvent<void>;

    // Should always hold exactly MAX_NUM_PARTIES elements.
    private parties: Array<Party>;

    readonly sim: Sim;

    constructor(sim: Sim) {
        this.sim = sim;

        this.parties = [...Array(MAX_NUM_PARTIES).keys()].map(i => {
            const newParty = new Party(this, sim);
            newParty.compChangeEmitter.on(eventID => this.compChangeEmitter.emit(eventID));
            newParty.changeEmitter.on(eventID => this.changeEmitter.emit(eventID));
            return newParty;
        });

        this.changeEmitter = TypedEvent.onAny([
            this.compChangeEmitter,
            this.buffsChangeEmitter,
            this.debuffsChangeEmitter,
            this.tanksChangeEmitter,
        ], 'RaidChange');
    }

    size(): number {
        return sum(this.parties.map(party => party.size()));
    }

    isEmpty(): boolean {
        return this.size() == 0;
    }

    getParties(): Array<Party> {
        // Make defensive copy.
        return this.parties.slice();
    }

    getParty(index: number): Party {
        return this.parties[index];
    }

    getPlayers(): Array<Player<any> | null> {
        return this.parties.map(party => party.getPlayers()).flat();
    }

    getPlayer(index: number): Player<any> | null {
        const party = this.parties[Math.floor(index / MAX_PARTY_SIZE)];
        return party.getPlayer(index % MAX_PARTY_SIZE);
    }

    getPlayerFromRaidTarget(raidTarget: RaidTarget): Player<any> | null {
        if (raidTarget.targetIndex == NO_TARGET) {
            return null;
        } else {
            return this.getPlayer(raidTarget.targetIndex);
        }
    }

    setPlayer(eventID: EventID, index: number, newPlayer: Player<any> | null) {
        const party = this.parties[Math.floor(index / MAX_PARTY_SIZE)];
        party.setPlayer(eventID, index % MAX_PARTY_SIZE, newPlayer);
    }

    getClassCount(playerClass: Class) {
        return this.getPlayers().filter(player => player != null && player.getClass() == playerClass).length;
    }

    getBuffs(): RaidBuffs {
        // Make a defensive copy
        return RaidBuffs.clone(this.buffs);
    }

    setBuffs(eventID: EventID, newBuffs: RaidBuffs) {
        if (RaidBuffs.equals(this.buffs, newBuffs))
            return;

        // Make a defensive copy
        this.buffs = RaidBuffs.clone(newBuffs);
        this.buffsChangeEmitter.emit(eventID);
    }

    getDebuffs(): Debuffs {
        // Make a defensive copy
        return Debuffs.clone(this.debuffs);
    }

    setDebuffs(eventID: EventID, newDebuffs: Debuffs) {
        if (Debuffs.equals(this.debuffs, newDebuffs))
            return;

        // Make a defensive copy
        this.debuffs = Debuffs.clone(newDebuffs);
        this.debuffsChangeEmitter.emit(eventID);
    }

    getTanks(): Array<RaidTarget> {
        // Make a defensive copy
        return this.tanks.map(tank => RaidTarget.clone(tank));
    }

    setTanks(eventID: EventID, newTanks: Array<RaidTarget>) {
        if (this.tanks.length == newTanks.length && this.tanks.every((tank, i) => RaidTarget.equals(tank, newTanks[i])))
            return;

        // Make a defensive copy
        this.tanks = newTanks.map(tank => RaidTarget.clone(tank));
        this.tanksChangeEmitter.emit(eventID);
    }

    toProto(forExport?: boolean): RaidProto {
        return RaidProto.create({
            parties: this.parties.map(party => party.toProto(forExport)),
            buffs: this.getBuffs(),
            debuffs: this.getDebuffs(),
            tanks: this.getTanks(),
        });
    }

    fromProto(eventID: EventID, proto: RaidProto) {
        TypedEvent.freezeAllAndDo(() => {
            this.setBuffs(eventID, proto.buffs || RaidBuffs.create());
            this.setDebuffs(eventID, proto.debuffs || Debuffs.create());
            this.setTanks(eventID, proto.tanks);

            for (let i = 0; i < MAX_NUM_PARTIES; i++) {
                if (proto.parties[i]) {
                    this.parties[i].fromProto(eventID, proto.parties[i]);
                } else {
                    this.parties[i].clear(eventID);
                }
            }
        });
    }

    clear(eventID: EventID) {
        TypedEvent.freezeAllAndDo(() => {
            for (let i = 0; i < MAX_NUM_PARTIES; i++) {
                this.parties[i].clear(eventID);
            }
        });
    }
=======
	private buffs: RaidBuffs = RaidBuffs.create();
	private debuffs: Debuffs = Debuffs.create();
	private tanks: Array<RaidTarget> = [];

	// Emits when a raid member is added/removed/moved.
	readonly compChangeEmitter = new TypedEvent<void>();

	readonly buffsChangeEmitter = new TypedEvent<void>();
	readonly debuffsChangeEmitter = new TypedEvent<void>();
	readonly tanksChangeEmitter = new TypedEvent<void>();

	// Emits when anything in the raid changes.
	readonly changeEmitter: TypedEvent<void>;

	// Should always hold exactly MAX_NUM_PARTIES elements.
	private parties: Array<Party>;

	readonly sim: Sim;

	constructor(sim: Sim) {
		this.sim = sim;

		this.parties = [...Array(MAX_NUM_PARTIES).keys()].map(i => {
			const newParty = new Party(this, sim);
			newParty.compChangeEmitter.on(eventID => this.compChangeEmitter.emit(eventID));
			newParty.changeEmitter.on(eventID => this.changeEmitter.emit(eventID));
			return newParty;
		});

		this.changeEmitter = TypedEvent.onAny([
			this.compChangeEmitter,
			this.buffsChangeEmitter,
			this.debuffsChangeEmitter,
			this.tanksChangeEmitter,
		], 'RaidChange');
	}

	size(): number {
		return sum(this.parties.map(party => party.size()));
	}

	isEmpty(): boolean {
		return this.size() == 0;
	}

	getParties(): Array<Party> {
		// Make defensive copy.
		return this.parties.slice();
	}

	getParty(index: number): Party {
		return this.parties[index];
	}

	getPlayers(): Array<Player<any> | null> {
		return this.parties.map(party => party.getPlayers()).flat();
	}

	getPlayer(index: number): Player<any> | null {
		const party = this.parties[Math.floor(index / MAX_PARTY_SIZE)];
		return party.getPlayer(index % MAX_PARTY_SIZE);
	}

	getPlayerFromRaidTarget(raidTarget: RaidTarget): Player<any> | null {
		if (raidTarget.targetIndex == NO_TARGET) {
			return null;
		} else {
			return this.getPlayer(raidTarget.targetIndex);
		}
	}

	setPlayer(eventID: EventID, index: number, newPlayer: Player<any> | null) {
		const party = this.parties[Math.floor(index / MAX_PARTY_SIZE)];
		party.setPlayer(eventID, index % MAX_PARTY_SIZE, newPlayer);
	}

	getClassCount(playerClass: Class) {
		return this.getPlayers().filter(player => player != null && player.getClass() == playerClass).length;
	}

	getBuffs(): RaidBuffs {
		// Make a defensive copy
		return RaidBuffs.clone(this.buffs);
	}

	setBuffs(eventID: EventID, newBuffs: RaidBuffs) {
		if (RaidBuffs.equals(this.buffs, newBuffs))
			return;

		// Make a defensive copy
		this.buffs = RaidBuffs.clone(newBuffs);

		// Special handle ToW since it crosses buffs/debuffs.
		if (this.debuffs.totemOfWrath != this.buffs.totemOfWrath) {
			var newDebuff = Debuffs.clone(this.debuffs);
			newDebuff.totemOfWrath = this.buffs.totemOfWrath;
			this.setDebuffs(eventID, newDebuff);
		}
		this.buffsChangeEmitter.emit(eventID);
	}

	getDebuffs(): Debuffs {
		// Make a defensive copy
		return Debuffs.clone(this.debuffs);
	}

	setDebuffs(eventID: EventID, newDebuffs: Debuffs) {
		if (Debuffs.equals(this.debuffs, newDebuffs))
			return;

		// Make a defensive copy
		this.debuffs = Debuffs.clone(newDebuffs);
		
		// Special handle ToW since it crosses buffs/debuffs.
		if (this.debuffs.totemOfWrath != this.buffs.totemOfWrath) {
			var newBuffs = RaidBuffs.clone(this.buffs);
			newBuffs.totemOfWrath = this.debuffs.totemOfWrath;
			this.setBuffs(eventID, newBuffs);
		}
		this.debuffsChangeEmitter.emit(eventID);
	}

	getTanks(): Array<RaidTarget> {
		// Make a defensive copy
		return this.tanks.map(tank => RaidTarget.clone(tank));
	}

	setTanks(eventID: EventID, newTanks: Array<RaidTarget>) {
		if (this.tanks.length == newTanks.length && this.tanks.every((tank, i) => RaidTarget.equals(tank, newTanks[i])))
			return;

		// Make a defensive copy
		this.tanks = newTanks.map(tank => RaidTarget.clone(tank));
		this.tanksChangeEmitter.emit(eventID);
	}

	toProto(forExport?: boolean): RaidProto {
		return RaidProto.create({
			parties: this.parties.map(party => party.toProto(forExport)),
			buffs: this.getBuffs(),
			debuffs: this.getDebuffs(),
			tanks: this.getTanks(),
		});
	}

	fromProto(eventID: EventID, proto: RaidProto) {
		TypedEvent.freezeAllAndDo(() => {
			this.setBuffs(eventID, proto.buffs || RaidBuffs.create());
			this.setDebuffs(eventID, proto.debuffs || Debuffs.create());
			this.setTanks(eventID, proto.tanks);

			for (let i = 0; i < MAX_NUM_PARTIES; i++) {
				if (proto.parties[i]) {
					this.parties[i].fromProto(eventID, proto.parties[i]);
				} else {
					this.parties[i].clear(eventID);
				}
			}
		});
	}

	clear(eventID: EventID) {
		TypedEvent.freezeAllAndDo(() => {
			for (let i = 0; i < MAX_NUM_PARTIES; i++) {
				this.parties[i].clear(eventID);
			}
		});
	}
>>>>>>> 1fe64714
}<|MERGE_RESOLUTION|>--- conflicted
+++ resolved
@@ -17,7 +17,6 @@
 
 // Manages all the settings for a single Raid.
 export class Raid {
-<<<<<<< HEAD
     private buffs: RaidBuffs = RaidBuffs.create();
     private debuffs: Debuffs = Debuffs.create();
     private tanks: Array<RaidTarget> = [];
@@ -107,10 +106,17 @@
         if (RaidBuffs.equals(this.buffs, newBuffs))
             return;
 
-        // Make a defensive copy
-        this.buffs = RaidBuffs.clone(newBuffs);
-        this.buffsChangeEmitter.emit(eventID);
-    }
+		// Make a defensive copy
+		this.buffs = RaidBuffs.clone(newBuffs);
+
+		// Special handle ToW since it crosses buffs/debuffs.
+		if (this.debuffs.totemOfWrath != this.buffs.totemOfWrath) {
+			var newDebuff = Debuffs.clone(this.debuffs);
+			newDebuff.totemOfWrath = this.buffs.totemOfWrath;
+			this.setDebuffs(eventID, newDebuff);
+		}
+		this.buffsChangeEmitter.emit(eventID);
+	}
 
     getDebuffs(): Debuffs {
         // Make a defensive copy
@@ -121,10 +127,17 @@
         if (Debuffs.equals(this.debuffs, newDebuffs))
             return;
 
-        // Make a defensive copy
-        this.debuffs = Debuffs.clone(newDebuffs);
-        this.debuffsChangeEmitter.emit(eventID);
-    }
+		// Make a defensive copy
+		this.debuffs = Debuffs.clone(newDebuffs);
+		
+		// Special handle ToW since it crosses buffs/debuffs.
+		if (this.debuffs.totemOfWrath != this.buffs.totemOfWrath) {
+			var newBuffs = RaidBuffs.clone(this.buffs);
+			newBuffs.totemOfWrath = this.debuffs.totemOfWrath;
+			this.setBuffs(eventID, newBuffs);
+		}
+		this.debuffsChangeEmitter.emit(eventID);
+	}
 
     getTanks(): Array<RaidTarget> {
         // Make a defensive copy
@@ -172,174 +185,4 @@
             }
         });
     }
-=======
-	private buffs: RaidBuffs = RaidBuffs.create();
-	private debuffs: Debuffs = Debuffs.create();
-	private tanks: Array<RaidTarget> = [];
-
-	// Emits when a raid member is added/removed/moved.
-	readonly compChangeEmitter = new TypedEvent<void>();
-
-	readonly buffsChangeEmitter = new TypedEvent<void>();
-	readonly debuffsChangeEmitter = new TypedEvent<void>();
-	readonly tanksChangeEmitter = new TypedEvent<void>();
-
-	// Emits when anything in the raid changes.
-	readonly changeEmitter: TypedEvent<void>;
-
-	// Should always hold exactly MAX_NUM_PARTIES elements.
-	private parties: Array<Party>;
-
-	readonly sim: Sim;
-
-	constructor(sim: Sim) {
-		this.sim = sim;
-
-		this.parties = [...Array(MAX_NUM_PARTIES).keys()].map(i => {
-			const newParty = new Party(this, sim);
-			newParty.compChangeEmitter.on(eventID => this.compChangeEmitter.emit(eventID));
-			newParty.changeEmitter.on(eventID => this.changeEmitter.emit(eventID));
-			return newParty;
-		});
-
-		this.changeEmitter = TypedEvent.onAny([
-			this.compChangeEmitter,
-			this.buffsChangeEmitter,
-			this.debuffsChangeEmitter,
-			this.tanksChangeEmitter,
-		], 'RaidChange');
-	}
-
-	size(): number {
-		return sum(this.parties.map(party => party.size()));
-	}
-
-	isEmpty(): boolean {
-		return this.size() == 0;
-	}
-
-	getParties(): Array<Party> {
-		// Make defensive copy.
-		return this.parties.slice();
-	}
-
-	getParty(index: number): Party {
-		return this.parties[index];
-	}
-
-	getPlayers(): Array<Player<any> | null> {
-		return this.parties.map(party => party.getPlayers()).flat();
-	}
-
-	getPlayer(index: number): Player<any> | null {
-		const party = this.parties[Math.floor(index / MAX_PARTY_SIZE)];
-		return party.getPlayer(index % MAX_PARTY_SIZE);
-	}
-
-	getPlayerFromRaidTarget(raidTarget: RaidTarget): Player<any> | null {
-		if (raidTarget.targetIndex == NO_TARGET) {
-			return null;
-		} else {
-			return this.getPlayer(raidTarget.targetIndex);
-		}
-	}
-
-	setPlayer(eventID: EventID, index: number, newPlayer: Player<any> | null) {
-		const party = this.parties[Math.floor(index / MAX_PARTY_SIZE)];
-		party.setPlayer(eventID, index % MAX_PARTY_SIZE, newPlayer);
-	}
-
-	getClassCount(playerClass: Class) {
-		return this.getPlayers().filter(player => player != null && player.getClass() == playerClass).length;
-	}
-
-	getBuffs(): RaidBuffs {
-		// Make a defensive copy
-		return RaidBuffs.clone(this.buffs);
-	}
-
-	setBuffs(eventID: EventID, newBuffs: RaidBuffs) {
-		if (RaidBuffs.equals(this.buffs, newBuffs))
-			return;
-
-		// Make a defensive copy
-		this.buffs = RaidBuffs.clone(newBuffs);
-
-		// Special handle ToW since it crosses buffs/debuffs.
-		if (this.debuffs.totemOfWrath != this.buffs.totemOfWrath) {
-			var newDebuff = Debuffs.clone(this.debuffs);
-			newDebuff.totemOfWrath = this.buffs.totemOfWrath;
-			this.setDebuffs(eventID, newDebuff);
-		}
-		this.buffsChangeEmitter.emit(eventID);
-	}
-
-	getDebuffs(): Debuffs {
-		// Make a defensive copy
-		return Debuffs.clone(this.debuffs);
-	}
-
-	setDebuffs(eventID: EventID, newDebuffs: Debuffs) {
-		if (Debuffs.equals(this.debuffs, newDebuffs))
-			return;
-
-		// Make a defensive copy
-		this.debuffs = Debuffs.clone(newDebuffs);
-		
-		// Special handle ToW since it crosses buffs/debuffs.
-		if (this.debuffs.totemOfWrath != this.buffs.totemOfWrath) {
-			var newBuffs = RaidBuffs.clone(this.buffs);
-			newBuffs.totemOfWrath = this.debuffs.totemOfWrath;
-			this.setBuffs(eventID, newBuffs);
-		}
-		this.debuffsChangeEmitter.emit(eventID);
-	}
-
-	getTanks(): Array<RaidTarget> {
-		// Make a defensive copy
-		return this.tanks.map(tank => RaidTarget.clone(tank));
-	}
-
-	setTanks(eventID: EventID, newTanks: Array<RaidTarget>) {
-		if (this.tanks.length == newTanks.length && this.tanks.every((tank, i) => RaidTarget.equals(tank, newTanks[i])))
-			return;
-
-		// Make a defensive copy
-		this.tanks = newTanks.map(tank => RaidTarget.clone(tank));
-		this.tanksChangeEmitter.emit(eventID);
-	}
-
-	toProto(forExport?: boolean): RaidProto {
-		return RaidProto.create({
-			parties: this.parties.map(party => party.toProto(forExport)),
-			buffs: this.getBuffs(),
-			debuffs: this.getDebuffs(),
-			tanks: this.getTanks(),
-		});
-	}
-
-	fromProto(eventID: EventID, proto: RaidProto) {
-		TypedEvent.freezeAllAndDo(() => {
-			this.setBuffs(eventID, proto.buffs || RaidBuffs.create());
-			this.setDebuffs(eventID, proto.debuffs || Debuffs.create());
-			this.setTanks(eventID, proto.tanks);
-
-			for (let i = 0; i < MAX_NUM_PARTIES; i++) {
-				if (proto.parties[i]) {
-					this.parties[i].fromProto(eventID, proto.parties[i]);
-				} else {
-					this.parties[i].clear(eventID);
-				}
-			}
-		});
-	}
-
-	clear(eventID: EventID) {
-		TypedEvent.freezeAllAndDo(() => {
-			for (let i = 0; i < MAX_NUM_PARTIES; i++) {
-				this.parties[i].clear(eventID);
-			}
-		});
-	}
->>>>>>> 1fe64714
 }