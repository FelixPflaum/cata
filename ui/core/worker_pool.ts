import { SimRequest, WorkerReceiveMessage, WorkerSendMessage } from '../worker/types';
import { REPO_NAME } from './constants/other.js';
import {
	BulkSimRequest,
	BulkSimResult,
	ComputeStatsRequest,
	ComputeStatsResult,
	ProgressMetrics,
	RaidSimRequest,
	RaidSimResult,
	StatWeightsRequest,
	StatWeightsResult,
} from './proto/api.js';
import { noop } from './utils';

const SIM_WORKER_URL = `/${REPO_NAME}/sim_worker.js`;
export type WorkerProgressCallback = (progressMetrics: ProgressMetrics) => void;

export class WorkerPool {
	private workers: Array<SimWorker>;

	constructor(numWorkers: number) {
		this.workers = [];
		for (let i = 0; i < numWorkers; i++) {
			this.workers.push(new SimWorker());
		}
	}

	private getLeastBusyWorker(): SimWorker {
		return this.workers.reduce((curMinWorker, nextWorker) => (curMinWorker.numTasksRunning < nextWorker.numTasksRunning ? curMinWorker : nextWorker));
	}

	async makeApiCall(requestName: SimRequest, request: Uint8Array): Promise<Uint8Array> {
		return await this.getLeastBusyWorker().doApiCall(requestName, request, '');
	}

	async computeStats(request: ComputeStatsRequest): Promise<ComputeStatsResult> {
		const result = await this.makeApiCall(SimRequest.computeStats, ComputeStatsRequest.toBinary(request));
		return ComputeStatsResult.fromBinary(result);
	}

	private getProgressName(id: string) {
		return `${id}progress`;
	}

	async statWeightsAsync(request: StatWeightsRequest, onProgress: WorkerProgressCallback): Promise<StatWeightsResult> {
		console.log('Stat weights request: ' + StatWeightsRequest.toJsonString(request));
		const worker = this.getLeastBusyWorker();
		const id = worker.makeTaskId();
		// Add handler for the progress events
<<<<<<< HEAD
		worker.addPromiseFunc(id + 'progress', this.newProgressHandler(id, worker, onProgress), noop);
=======
		worker.addPromiseFunc(this.getProgressName(id), this.newProgressHandler(id, worker, onProgress), noop);
>>>>>>> 2fb0eb2e

		// Now start the async sim
		const resultData = await worker.doApiCall(SimRequest.statWeightsAsync, StatWeightsRequest.toBinary(request), id);
		const result = ProgressMetrics.fromBinary(resultData);
		console.log('Stat weights result: ' + StatWeightsResult.toJsonString(result.finalWeightResult!));
		return result.finalWeightResult!;
	}

	async bulkSimAsync(request: BulkSimRequest, onProgress: WorkerProgressCallback): Promise<BulkSimResult> {
		console.log('bulk sim request: ' + BulkSimRequest.toJsonString(request, { enumAsInteger: true }));
		const worker = this.getLeastBusyWorker();
		const id = worker.makeTaskId();
		// Add handler for the progress events
<<<<<<< HEAD
		worker.addPromiseFunc(id + 'progress', this.newProgressHandler(id, worker, onProgress), noop);
=======
		worker.addPromiseFunc(this.getProgressName(id), this.newProgressHandler(id, worker, onProgress), noop);
>>>>>>> 2fb0eb2e

		// Now start the async sim
		const resultData = await worker.doApiCall(SimRequest.bulkSimAsync, BulkSimRequest.toBinary(request), id);
		const result = ProgressMetrics.fromBinary(resultData);
		const resultJson = BulkSimResult.toJson(result.finalBulkResult!) as any;
		console.log('bulk sim result: ' + JSON.stringify(resultJson));
		return result.finalBulkResult!;
	}

	async raidSimAsync(request: RaidSimRequest, onProgress: WorkerProgressCallback): Promise<RaidSimResult> {
		console.log('Raid sim request: ' + RaidSimRequest.toJsonString(request));
		const worker = this.getLeastBusyWorker();
		const id = worker.makeTaskId();
		// Add handler for the progress events
<<<<<<< HEAD
		worker.addPromiseFunc(id + 'progress', this.newProgressHandler(id, worker, onProgress), noop);
=======
		worker.addPromiseFunc(this.getProgressName(id), this.newProgressHandler(id, worker, onProgress), noop);
>>>>>>> 2fb0eb2e

		// Now start the async sim
		const resultData = await worker.doApiCall(SimRequest.raidSimAsync, RaidSimRequest.toBinary(request), id);
		const result = ProgressMetrics.fromBinary(resultData);

		// Don't print the logs because it just clogs the console.
		const resultJson = RaidSimResult.toJson(result.finalRaidResult!) as any;
		delete resultJson!['logs'];
		console.log('Raid sim result: ' + JSON.stringify(resultJson));
		return result.finalRaidResult!;
	}

	newProgressHandler(id: string, worker: SimWorker, onProgress: WorkerProgressCallback): (progressData: any) => void {
		return (progressData: any) => {
			const progress = ProgressMetrics.fromBinary(progressData);
			onProgress(progress);
			// If we are done, stop adding the handler.
			if (progress.finalRaidResult != null || progress.finalWeightResult != null) {
				return;
			}

<<<<<<< HEAD
			worker.addPromiseFunc(id + 'progress', this.newProgressHandler(id, worker, onProgress), noop);
=======
			worker.addPromiseFunc(this.getProgressName(id), this.newProgressHandler(id, worker, onProgress), noop);
>>>>>>> 2fb0eb2e
		};
	}
}

class SimWorker {
	numTasksRunning: number;
	private taskIdsToPromiseFuncs: Record<string, [(result: any) => void, (error: any) => void]>;
	private worker: Worker;
	private onReady: Promise<void>;

	constructor() {
		this.numTasksRunning = 0;
		this.taskIdsToPromiseFuncs = {};
		this.worker = new window.Worker(SIM_WORKER_URL);

		let resolveReady: (() => void) | null = null;
		this.onReady = new Promise((_resolve, _reject) => {
			resolveReady = _resolve;
		});

		this.worker.addEventListener('message', ({ data }: MessageEvent<WorkerSendMessage>) => {
			const { id, msg, outputData } = data;
			switch (msg) {
				case 'ready':
					this.postMessage({ msg: 'setID', id: '1' });
					resolveReady!();
					break;
				// Do nothing
				case 'idconfirm':
					break;
				default:
					if (!this.taskIdsToPromiseFuncs[id]) {
						console.warn('Unrecognized result id: ' + id);
						return;
					}
					const promiseFuncs = this.taskIdsToPromiseFuncs[id];
					delete this.taskIdsToPromiseFuncs[id];
					this.numTasksRunning--;
					promiseFuncs[0](outputData);
			}
		});
	}

	addPromiseFunc(id: string, callback: (result: any) => void, onError: (error: any) => void) {
		this.taskIdsToPromiseFuncs[id] = [callback, onError];
	}

	makeTaskId(): string {
		let id = '';
		const characters = 'ABCDEFGHIJKLMNOPQRSTUVWXYZabcdefghijklmnopqrstuvwxyz0123456789';
		for (let i = 0; i < 16; i++) {
			id += characters.charAt(Math.floor(Math.random() * characters.length));
		}
		return id;
	}

	async doApiCall(requestName: SimRequest, request: Uint8Array, id: string): Promise<Uint8Array> {
		this.numTasksRunning++;
		await this.onReady;

		const taskPromise = new Promise<Uint8Array>((resolve, reject) => {
			if (!id) {
				id = this.makeTaskId();
			}
			this.taskIdsToPromiseFuncs[id] = [resolve, reject];

			this.postMessage({
				msg: requestName,
				id,
				inputData: request,
			});
		});
		return await taskPromise;
	}

	postMessage(message: WorkerReceiveMessage) {
		this.worker.postMessage(message);
	}
}<|MERGE_RESOLUTION|>--- conflicted
+++ resolved
@@ -48,11 +48,7 @@
 		const worker = this.getLeastBusyWorker();
 		const id = worker.makeTaskId();
 		// Add handler for the progress events
-<<<<<<< HEAD
-		worker.addPromiseFunc(id + 'progress', this.newProgressHandler(id, worker, onProgress), noop);
-=======
 		worker.addPromiseFunc(this.getProgressName(id), this.newProgressHandler(id, worker, onProgress), noop);
->>>>>>> 2fb0eb2e
 
 		// Now start the async sim
 		const resultData = await worker.doApiCall(SimRequest.statWeightsAsync, StatWeightsRequest.toBinary(request), id);
@@ -66,11 +62,7 @@
 		const worker = this.getLeastBusyWorker();
 		const id = worker.makeTaskId();
 		// Add handler for the progress events
-<<<<<<< HEAD
-		worker.addPromiseFunc(id + 'progress', this.newProgressHandler(id, worker, onProgress), noop);
-=======
 		worker.addPromiseFunc(this.getProgressName(id), this.newProgressHandler(id, worker, onProgress), noop);
->>>>>>> 2fb0eb2e
 
 		// Now start the async sim
 		const resultData = await worker.doApiCall(SimRequest.bulkSimAsync, BulkSimRequest.toBinary(request), id);
@@ -85,11 +77,7 @@
 		const worker = this.getLeastBusyWorker();
 		const id = worker.makeTaskId();
 		// Add handler for the progress events
-<<<<<<< HEAD
-		worker.addPromiseFunc(id + 'progress', this.newProgressHandler(id, worker, onProgress), noop);
-=======
 		worker.addPromiseFunc(this.getProgressName(id), this.newProgressHandler(id, worker, onProgress), noop);
->>>>>>> 2fb0eb2e
 
 		// Now start the async sim
 		const resultData = await worker.doApiCall(SimRequest.raidSimAsync, RaidSimRequest.toBinary(request), id);
@@ -111,11 +99,7 @@
 				return;
 			}
 
-<<<<<<< HEAD
-			worker.addPromiseFunc(id + 'progress', this.newProgressHandler(id, worker, onProgress), noop);
-=======
 			worker.addPromiseFunc(this.getProgressName(id), this.newProgressHandler(id, worker, onProgress), noop);
->>>>>>> 2fb0eb2e
 		};
 	}
 }
