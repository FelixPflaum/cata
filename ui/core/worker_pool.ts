import { SimRequest, WorkerReceiveMessage, WorkerSendMessage } from '../worker/types';
import { REPO_NAME } from './constants/other.js';
import {
<<<<<<< HEAD
	AbortRequest,
	AbortResponse,
=======
	BulkSimCombosRequest,
	BulkSimCombosResult,
>>>>>>> 8e9e74b9
	BulkSimRequest,
	BulkSimResult,
	ComputeStatsRequest,
	ComputeStatsResult,
	ProgressMetrics,
	RaidSimRequest,
	RaidSimRequestSplitRequest,
	RaidSimRequestSplitResult,
	RaidSimResult,
	RaidSimResultCombinationRequest,
	StatWeightRequestsData,
	StatWeightsCalcRequest,
	StatWeightsRequest,
	StatWeightsResult,
} from './proto/api.js';
<<<<<<< HEAD
import { SimSignals } from './sim_signal_manager';
import { noop } from './utils';
=======
import { isDevMode, noop } from './utils';
>>>>>>> 8e9e74b9

const SIM_WORKER_URL = `/${REPO_NAME}/sim_worker.js`;
export type WorkerProgressCallback = (progressMetrics: ProgressMetrics) => void;

/**
 * Create random id for requests.
 * @param type The request type to prepend.
 * @returns Random id in the format type-randomhex
 */
export const generateRequestId = (type: SimRequest) => {
	const chars = Array.from(Array(4)).map(() => Math.floor(Math.random() * 0x10000).toString(16));
	return type + '-' + chars.join('');
};

export class WorkerPool {
	private readonly workers: Array<SimWorker>;
	private readonly workersDisabled: Array<SimWorker>;

	constructor(numWorkers: number) {
		this.workers = [];
		this.workersDisabled = [];
		this.setNumWorkers(numWorkers);
	}

	setNumWorkers(numWorkers: number) {
		if (numWorkers < this.workers.length) {
			for (let i = this.workers.length - 1; i >= numWorkers; i--) {
				this.workers[i].disable();
				this.workersDisabled[i] = this.workers[i];
			}
			this.workers.length = numWorkers;
			return;
		}

		for (let i = 0; i < numWorkers; i++) {
			if (!this.workers[i]) {
				if (this.workersDisabled[i]) {
					this.workers[i] = this.workersDisabled[i];
					delete this.workersDisabled[i];
					this.workers[i].enable();
				} else {
					this.workers[i] = new SimWorker(i);
				}
			}
		}
	}

	getNumWorkers() {
		return this.workers.length;
	}

	private getLeastBusyWorker(): SimWorker {
		return this.workers.reduce((curMinWorker, nextWorker) =>
			curMinWorker.getSimTaskWorkAmount() < nextWorker.getSimTaskWorkAmount() ? curMinWorker : nextWorker,
		);
	}

	async makeApiCall(requestName: SimRequest, request: Uint8Array): Promise<Uint8Array> {
		return await this.getLeastBusyWorker().doApiCall(requestName, request, generateRequestId(requestName));
	}

	async computeStats(request: ComputeStatsRequest): Promise<ComputeStatsResult> {
		const result = await this.makeApiCall(SimRequest.computeStats, ComputeStatsRequest.toBinary(request));
		return ComputeStatsResult.fromBinary(result);
	}

	private getProgressName(id: string) {
		return `${id}progress`;
	}

<<<<<<< HEAD
	async statWeightsAsync(request: StatWeightsRequest, onProgress: WorkerProgressCallback, signals: SimSignals): Promise<StatWeightsResult> {
		const worker = this.getLeastBusyWorker();
		worker.log('Stat weights request: ' + StatWeightsRequest.toJsonString(request));
		const id = request.requestId || generateRequestId(SimRequest.statWeightsAsync);

		signals.abort.onTrigger(async () => {
			await worker.sendAbortById(id);
		});

		const iterations = request.simOptions ? request.simOptions.iterations * request.statsToWeigh.length : 30000;
		const result = await this.doAsyncRequest(SimRequest.statWeightsAsync, StatWeightsRequest.toBinary(request), id, worker, onProgress, iterations);

		worker.log('Stat weights result: ' + StatWeightsResult.toJsonString(result.finalWeightResult!));
		return result.finalWeightResult!;
	}

	async statWeightRequests(request: StatWeightsRequest): Promise<StatWeightRequestsData> {
		const result = await this.makeApiCall(SimRequest.statWeightRequests, StatWeightsRequest.toBinary(request));
		return StatWeightRequestsData.fromBinary(result);
	}

	async statWeightCompute(request: StatWeightsCalcRequest): Promise<StatWeightsResult> {
		const result = await this.makeApiCall(SimRequest.statWeightCompute, StatWeightsCalcRequest.toBinary(request));
		return StatWeightsResult.fromBinary(result);
	}

	async bulkSimAsync(request: BulkSimRequest, onProgress: WorkerProgressCallback, signals: SimSignals): Promise<BulkSimResult> {
=======
	async statWeightsAsync(request: StatWeightsRequest, onProgress: WorkerProgressCallback): Promise<StatWeightsResult> {
		if (isDevMode()) console.log('Stat weights request: ' + StatWeightsRequest.toJsonString(request));
		const worker = this.getLeastBusyWorker();
		const id = worker.makeTaskId();
		// Add handler for the progress events
		worker.addPromiseFunc(this.getProgressName(id), this.newProgressHandler(id, worker, onProgress), noop);

		// Now start the async sim
		const resultData = await worker.doApiCall(SimRequest.statWeightsAsync, StatWeightsRequest.toBinary(request), id);
		const result = ProgressMetrics.fromBinary(resultData);
		if (isDevMode()) console.log('Stat weights result: ' + StatWeightsResult.toJsonString(result.finalWeightResult!));
		return result.finalWeightResult!;
	}

	async bulkSimAsync(request: BulkSimRequest, onProgress: WorkerProgressCallback): Promise<BulkSimResult> {
		if (isDevMode()) console.log('bulk sim request: ' + BulkSimRequest.toJsonString(request, { enumAsInteger: true }));
>>>>>>> 8e9e74b9
		const worker = this.getLeastBusyWorker();
		worker.log('bulk sim request: ' + BulkSimRequest.toJsonString(request, { enumAsInteger: true }));
		const id = request.requestId || generateRequestId(SimRequest.bulkSimAsync);

		signals.abort.onTrigger(async () => {
			await worker.sendAbortById(id);
		});

		const iterations = request.baseSettings?.simOptions?.iterations ?? 30000;
		const result = await this.doAsyncRequest(SimRequest.bulkSimAsync, BulkSimRequest.toBinary(request), id, worker, onProgress, iterations);

		const resultJson = BulkSimResult.toJson(result.finalBulkResult!) as any;
<<<<<<< HEAD
		worker.log('bulk sim result: ' + JSON.stringify(resultJson));
		return result.finalBulkResult!;
	}

	async raidSimAsync(request: RaidSimRequest, onProgress: WorkerProgressCallback, signals: SimSignals): Promise<RaidSimResult> {
=======
		if (isDevMode()) console.log('bulk sim result: ' + JSON.stringify(resultJson));
		return result.finalBulkResult!;
	}

	// Calculate combos and return counts
	async bulkSimCombosAsync(request: BulkSimCombosRequest): Promise<BulkSimCombosResult> {
		if (isDevMode()) console.log('bulk sim combinations request: ' + BulkSimCombosRequest.toJsonString(request, { enumAsInteger: true }));
		const worker = this.getLeastBusyWorker();
		const id = worker.makeTaskId();

		// Now start the async sim
		const resultData = await worker.doApiCall(SimRequest.bulkSimCombos, BulkSimCombosRequest.toBinary(request), id);
		return BulkSimCombosResult.fromBinary(resultData);
	}

	async raidSimAsync(request: RaidSimRequest, onProgress: WorkerProgressCallback): Promise<RaidSimResult> {
		if (isDevMode()) console.log('Raid sim request: ' + RaidSimRequest.toJsonString(request));
>>>>>>> 8e9e74b9
		const worker = this.getLeastBusyWorker();
		worker.log('Raid sim request: ' + RaidSimRequest.toJsonString(request));
		const id = request.requestId || generateRequestId(SimRequest.raidSimAsync);

		signals.abort.onTrigger(async () => {
			await worker.sendAbortById(id);
		});

		const iterations = request.simOptions?.iterations ?? 3000;
		const result = await this.doAsyncRequest(SimRequest.raidSimAsync, RaidSimRequest.toBinary(request), id, worker, onProgress, iterations);

		// Don't print the logs because it just clogs the console.
		const resultJson = RaidSimResult.toJson(result.finalRaidResult!) as any;
		delete resultJson!['logs'];
<<<<<<< HEAD
		worker.log('Raid sim result: ' + JSON.stringify(resultJson));
=======
		if (isDevMode()) console.log('Raid sim result: ' + JSON.stringify(resultJson));
>>>>>>> 8e9e74b9
		return result.finalRaidResult!;
	}

	async raidSimRequestSplit(request: RaidSimRequestSplitRequest): Promise<RaidSimRequestSplitResult> {
		const result = await this.makeApiCall(SimRequest.raidSimRequestSplit, RaidSimRequestSplitRequest.toBinary(request));
		return RaidSimRequestSplitResult.fromBinary(result);
	}

	async raidSimResultCombination(request: RaidSimResultCombinationRequest): Promise<RaidSimResult> {
		const result = await this.makeApiCall(SimRequest.raidSimResultCombination, RaidSimResultCombinationRequest.toBinary(request));
		return RaidSimResult.fromBinary(result);
	}

	/**
	 * Check if workers are net workers or wasm workers.
	 * @returns True if workers are running wasm.
	 */
	isWasm() {
		return this.workers[0].isWasmWorker();
	}

	/**
	 * Start an async request, handling progress and returning the final ProgressMetrics.
	 * @param requestName
	 * @param request
	 * @param id The task id used.
	 * @param worker
	 * @param onProgress
	 * @param totalIterations Used for initial work amount tracking for worker task.
	 * @returns The final ProgressMetrics.
	 */
	private async doAsyncRequest(
		requestName: SimRequest.raidSimAsync | SimRequest.bulkSimAsync | SimRequest.statWeightsAsync,
		request: Uint8Array,
		id: string,
		worker: SimWorker,
		onProgress: WorkerProgressCallback,
		totalIterations: number,
	): Promise<ProgressMetrics> {
		try {
			worker.addSimTaskRunning(id, totalIterations);
			worker.doApiCall(requestName, request, id);
			const finalProgress: Promise<ProgressMetrics> = new Promise(resolve => {
				// Add handler for the progress events
				worker.addPromiseFunc(
					this.getProgressName(id),
					this.newProgressHandler(id, worker, onProgress, pm => resolve(pm)),
					noop,
				);
			});
			return await finalProgress;
		} finally {
			worker.updateSimTask(id, 0);
		}
	}

	private newProgressHandler(
		id: string,
		worker: SimWorker,
		onProgress: WorkerProgressCallback,
		onFinal: (pm: ProgressMetrics) => void,
	): (progressData: Uint8Array) => void {
		return (progressData: any) => {
			const progress = ProgressMetrics.fromBinary(progressData);
			onProgress(progress);
			worker.updateSimTask(id, Math.max(1, progress.totalIterations - progress.completedIterations));
			// If we are done, stop adding the handler.
			if (progress.finalRaidResult != null || progress.finalWeightResult != null || progress.finalBulkResult != null) {
				onFinal(progress);
				return;
			}

			worker.addPromiseFunc(this.getProgressName(id), this.newProgressHandler(id, worker, onProgress, onFinal), noop);
		};
	}
}

class SimWorker {
	readonly workerId: number;
	private readonly simTasksRunning: Record<string, { workLeft: number }>;
	private taskIdsToPromiseFuncs: Record<string, [(result: any) => void, (error: any) => void]>;
	private worker: Worker | undefined;
	private onReady: Promise<void> | undefined;
	private resolveReady: (() => void) | undefined;
	private wasmWorker: boolean;
	private shouldDestroy: boolean;

	constructor(id: number) {
		this.workerId = id;
		this.simTasksRunning = {};
		this.taskIdsToPromiseFuncs = {};
		this.wasmWorker = false;
		this.shouldDestroy = false;
		this.onReady = new Promise((_resolve, _reject) => {
			this.resolveReady = _resolve;
		});
		this.setupWorker();
		this.log('Created.');
	}

	private setupWorker() {
		this.setTaskActive('setup', true); // Make it prefer ready workers.

		this.onReady = new Promise((_resolve, _reject) => {
			this.resolveReady = _resolve;
		});

		this.worker = new window.Worker(SIM_WORKER_URL);

		this.worker.addEventListener('message', ({ data }: MessageEvent<WorkerSendMessage>) => {
			const { id, msg, outputData } = data;
			switch (msg) {
				case 'ready':
					this.wasmWorker = !!outputData && !!outputData[0];
					this.postMessage({ msg: 'setID', id: this.workerId.toString() });
					this.resolveReady!();
					this.setTaskActive('setup', false);
					this.log(`Ready, isWasm: ${this.wasmWorker}`);
					break;
				case 'idConfirm':
					break;
				default:
					const promiseFuncs = this.taskIdsToPromiseFuncs[id];
					if (!promiseFuncs) {
						console.warn(`Unrecognized result id ${id} for msg ${msg}`);
						return;
					}
					if (!id.includes('progress')) this.setTaskActive(id, false);
					delete this.taskIdsToPromiseFuncs[id];
					promiseFuncs[0](outputData);
			}
		});
	}

	/** Add sim work amount (iterations) used for load balancing. */
	addSimTaskRunning(id: string, workLeft: number) {
		this.simTasksRunning[id] = { workLeft };
		this.log(`Added work ${id}, current work amount: ${this.getSimTaskWorkAmount()}`);
	}

	/**
	 * Update sim work amount (iterations left) used for load balancing.
	 * @param id
	 * @param workLeft Set to 0 to remove the task.
	 */
	updateSimTask(id: string, workLeft: number) {
		if (workLeft <= 0) {
			delete this.simTasksRunning[id];
			this.log(`Work ${id} done, current work amount: ${this.getSimTaskWorkAmount()}`);
			if (this.shouldDestroy && this.getSimTaskWorkAmount() == 0) {
				this.disable(true);
			}
			return;
		}
		this.simTasksRunning[id].workLeft = workLeft;
	}

	/** Get total iterative work left on this worker. */
	getSimTaskWorkAmount() {
		let work = 0;
		for (const t of Object.values(this.simTasksRunning)) {
			work += t.workLeft;
		}
		return work;
	}

	/** Check if worker has a running task with id. */
	hasTaskId(id: string) {
		return !!this.simTasksRunning[id];
	}

	private setTaskActive(id: string, active: boolean) {
		if (active) {
			this.addSimTaskRunning(id + 'task', 1); // Add 1 work to track pending tasks
		} else {
			this.updateSimTask(id + 'task', 0);
		}
	}

	async isWasmWorker() {
		if (!this.onReady || this.shouldDestroy) throw new Error('Disabled worker was used!');
		await this.onReady;
		return this.wasmWorker;
	}

	addPromiseFunc(id: string, callback: (result: Uint8Array) => void, onError: (error: any) => void) {
		this.taskIdsToPromiseFuncs[id] = [callback, onError];
	}

	async doApiCall(requestName: SimRequest, request: Uint8Array, id: string): Promise<Uint8Array> {
		if (!this.onReady || this.shouldDestroy) throw new Error('Disabled worker was used!');
		if (!id) throw new Error('ApiCall with empty id!');
		this.setTaskActive(id, true);
		await this.onReady;

		const taskPromise = new Promise<Uint8Array>((resolve, reject) => {
			this.taskIdsToPromiseFuncs[id] = [resolve, reject];

			this.postMessage({
				msg: requestName,
				id,
				inputData: request,
			});
		});
		return await taskPromise;
	}

	postMessage(message: WorkerReceiveMessage) {
		if (!this.worker) throw new Error(`Worker ${this.workerId} postMessage while disabled!`);
		this.worker.postMessage(message);
	}

	disable(force = false) {
		this.shouldDestroy = true;
		if (!this.worker || (!force && this.getSimTaskWorkAmount())) return;
		this.worker.terminate();
		delete this.worker;
		delete this.onReady;
		delete this.resolveReady;
		this.log('Disabled.');
	}

	enable() {
		this.shouldDestroy = false;
		if (this.worker) return;
		this.setupWorker();
		this.log('Enabled.');
	}

	log(s: string) {
		console.log(`Worker ${this.workerId}: ${s}`);
	}

	async sendAbortById(requestId: string) {
		const abortReqBinary = AbortRequest.toBinary(AbortRequest.create({ requestId }));
		const rid = generateRequestId(SimRequest.abortById);
		const result = await this.doApiCall(SimRequest.abortById, abortReqBinary, rid);
		return AbortResponse.fromBinary(result);
	}
}<|MERGE_RESOLUTION|>--- conflicted
+++ resolved
@@ -1,13 +1,10 @@
 import { SimRequest, WorkerReceiveMessage, WorkerSendMessage } from '../worker/types';
 import { REPO_NAME } from './constants/other.js';
 import {
-<<<<<<< HEAD
 	AbortRequest,
 	AbortResponse,
-=======
 	BulkSimCombosRequest,
 	BulkSimCombosResult,
->>>>>>> 8e9e74b9
 	BulkSimRequest,
 	BulkSimResult,
 	ComputeStatsRequest,
@@ -23,12 +20,8 @@
 	StatWeightsRequest,
 	StatWeightsResult,
 } from './proto/api.js';
-<<<<<<< HEAD
 import { SimSignals } from './sim_signal_manager';
-import { noop } from './utils';
-=======
 import { isDevMode, noop } from './utils';
->>>>>>> 8e9e74b9
 
 const SIM_WORKER_URL = `/${REPO_NAME}/sim_worker.js`;
 export type WorkerProgressCallback = (progressMetrics: ProgressMetrics) => void;
@@ -99,10 +92,9 @@
 		return `${id}progress`;
 	}
 
-<<<<<<< HEAD
 	async statWeightsAsync(request: StatWeightsRequest, onProgress: WorkerProgressCallback, signals: SimSignals): Promise<StatWeightsResult> {
 		const worker = this.getLeastBusyWorker();
-		worker.log('Stat weights request: ' + StatWeightsRequest.toJsonString(request));
+		if (isDevMode()) worker.log('Stat weights request: ' + StatWeightsRequest.toJsonString(request));
 		const id = request.requestId || generateRequestId(SimRequest.statWeightsAsync);
 
 		signals.abort.onTrigger(async () => {
@@ -112,7 +104,7 @@
 		const iterations = request.simOptions ? request.simOptions.iterations * request.statsToWeigh.length : 30000;
 		const result = await this.doAsyncRequest(SimRequest.statWeightsAsync, StatWeightsRequest.toBinary(request), id, worker, onProgress, iterations);
 
-		worker.log('Stat weights result: ' + StatWeightsResult.toJsonString(result.finalWeightResult!));
+		if (isDevMode()) worker.log('Stat weights result: ' + StatWeightsResult.toJsonString(result.finalWeightResult!));
 		return result.finalWeightResult!;
 	}
 
@@ -127,26 +119,8 @@
 	}
 
 	async bulkSimAsync(request: BulkSimRequest, onProgress: WorkerProgressCallback, signals: SimSignals): Promise<BulkSimResult> {
-=======
-	async statWeightsAsync(request: StatWeightsRequest, onProgress: WorkerProgressCallback): Promise<StatWeightsResult> {
-		if (isDevMode()) console.log('Stat weights request: ' + StatWeightsRequest.toJsonString(request));
 		const worker = this.getLeastBusyWorker();
-		const id = worker.makeTaskId();
-		// Add handler for the progress events
-		worker.addPromiseFunc(this.getProgressName(id), this.newProgressHandler(id, worker, onProgress), noop);
-
-		// Now start the async sim
-		const resultData = await worker.doApiCall(SimRequest.statWeightsAsync, StatWeightsRequest.toBinary(request), id);
-		const result = ProgressMetrics.fromBinary(resultData);
-		if (isDevMode()) console.log('Stat weights result: ' + StatWeightsResult.toJsonString(result.finalWeightResult!));
-		return result.finalWeightResult!;
-	}
-
-	async bulkSimAsync(request: BulkSimRequest, onProgress: WorkerProgressCallback): Promise<BulkSimResult> {
-		if (isDevMode()) console.log('bulk sim request: ' + BulkSimRequest.toJsonString(request, { enumAsInteger: true }));
->>>>>>> 8e9e74b9
-		const worker = this.getLeastBusyWorker();
-		worker.log('bulk sim request: ' + BulkSimRequest.toJsonString(request, { enumAsInteger: true }));
+		if (isDevMode()) worker.log('bulk sim request: ' + BulkSimRequest.toJsonString(request, { enumAsInteger: true }));
 		const id = request.requestId || generateRequestId(SimRequest.bulkSimAsync);
 
 		signals.abort.onTrigger(async () => {
@@ -157,14 +131,7 @@
 		const result = await this.doAsyncRequest(SimRequest.bulkSimAsync, BulkSimRequest.toBinary(request), id, worker, onProgress, iterations);
 
 		const resultJson = BulkSimResult.toJson(result.finalBulkResult!) as any;
-<<<<<<< HEAD
-		worker.log('bulk sim result: ' + JSON.stringify(resultJson));
-		return result.finalBulkResult!;
-	}
-
-	async raidSimAsync(request: RaidSimRequest, onProgress: WorkerProgressCallback, signals: SimSignals): Promise<RaidSimResult> {
-=======
-		if (isDevMode()) console.log('bulk sim result: ' + JSON.stringify(resultJson));
+		if (isDevMode()) worker.log('bulk sim result: ' + JSON.stringify(resultJson));
 		return result.finalBulkResult!;
 	}
 
@@ -172,16 +139,14 @@
 	async bulkSimCombosAsync(request: BulkSimCombosRequest): Promise<BulkSimCombosResult> {
 		if (isDevMode()) console.log('bulk sim combinations request: ' + BulkSimCombosRequest.toJsonString(request, { enumAsInteger: true }));
 		const worker = this.getLeastBusyWorker();
-		const id = worker.makeTaskId();
+		const id = generateRequestId(SimRequest.bulkSimCombos);
 
 		// Now start the async sim
 		const resultData = await worker.doApiCall(SimRequest.bulkSimCombos, BulkSimCombosRequest.toBinary(request), id);
 		return BulkSimCombosResult.fromBinary(resultData);
 	}
 
-	async raidSimAsync(request: RaidSimRequest, onProgress: WorkerProgressCallback): Promise<RaidSimResult> {
-		if (isDevMode()) console.log('Raid sim request: ' + RaidSimRequest.toJsonString(request));
->>>>>>> 8e9e74b9
+	async raidSimAsync(request: RaidSimRequest, onProgress: WorkerProgressCallback, signals: SimSignals): Promise<RaidSimResult> {
 		const worker = this.getLeastBusyWorker();
 		worker.log('Raid sim request: ' + RaidSimRequest.toJsonString(request));
 		const id = request.requestId || generateRequestId(SimRequest.raidSimAsync);
@@ -196,11 +161,7 @@
 		// Don't print the logs because it just clogs the console.
 		const resultJson = RaidSimResult.toJson(result.finalRaidResult!) as any;
 		delete resultJson!['logs'];
-<<<<<<< HEAD
-		worker.log('Raid sim result: ' + JSON.stringify(resultJson));
-=======
-		if (isDevMode()) console.log('Raid sim result: ' + JSON.stringify(resultJson));
->>>>>>> 8e9e74b9
+		if (isDevMode()) worker.log('Raid sim result: ' + JSON.stringify(resultJson));
 		return result.finalRaidResult!;
 	}
 
