--- conflicted
+++ resolved
@@ -73,33 +73,22 @@
 		worker.log('Stat weights request: ' + StatWeightsRequest.toJsonString(request));
 		const id = worker.makeTaskId();
 
-<<<<<<< HEAD
-		// Now start the async sim
-		worker.doApiCall(SimRequest.statWeightsAsync, StatWeightsRequest.toBinary(request), id);
-		// Wait for final data
-		const result: ProgressMetrics = await new Promise(resolve => {
-			// Add handler for the progress events
-			worker.addPromiseFunc(this.getProgressName(id), this.newProgressHandler(id, worker, onProgress, pm => resolve(pm)), noop);
-		});
-
-		console.log('Stat weights result: ' + StatWeightsResult.toJsonString(result.finalWeightResult!));
-		return result.finalWeightResult!;
-=======
 		try {
 			worker.addSimTaskRunning(id, request.simOptions ? request.simOptions.iterations * request.statsToWeigh.length : 30000);
 
-			// Add handler for the progress events
-			worker.addPromiseFunc(this.getProgressName(id), this.newProgressHandler(id, worker, onProgress), noop);
-
 			// Now start the async sim
-			const resultData = await worker.doApiCall(SimRequest.statWeightsAsync, StatWeightsRequest.toBinary(request), id);
-			const result = ProgressMetrics.fromBinary(resultData);
+			worker.doApiCall(SimRequest.statWeightsAsync, StatWeightsRequest.toBinary(request), id);
+			// Wait for final data
+			const result: ProgressMetrics = await new Promise(resolve => {
+				// Add handler for the progress events
+				worker.addPromiseFunc(this.getProgressName(id), this.newProgressHandler(id, worker, onProgress, pm => resolve(pm)), noop);
+			});
+
 			worker.log('Stat weights result: ' + StatWeightsResult.toJsonString(result.finalWeightResult!));
 			return result.finalWeightResult!;
 		} finally {
 			worker.updateSimTask(id, 0);
 		}
->>>>>>> 4a19e95a
 	}
 
 	async bulkSimAsync(request: BulkSimRequest, onProgress: WorkerProgressCallback): Promise<BulkSimResult> {
@@ -107,35 +96,23 @@
 		worker.log('bulk sim request: ' + BulkSimRequest.toJsonString(request, { enumAsInteger: true }));
 		const id = worker.makeTaskId();
 
-<<<<<<< HEAD
-		// Now start the async sim
-		worker.doApiCall(SimRequest.bulkSimAsync, BulkSimRequest.toBinary(request), id);
-		// Wait for final data
-		const result: ProgressMetrics = await new Promise(resolve => {
-			// Add handler for the progress events
-			worker.addPromiseFunc(this.getProgressName(id), this.newProgressHandler(id, worker, onProgress, pm => resolve(pm)), noop);
-		});
-
-		const resultJson = BulkSimResult.toJson(result.finalBulkResult!) as any;
-		console.log('bulk sim result: ' + JSON.stringify(resultJson));
-		return result.finalBulkResult!;
-=======
 		try {
 			worker.addSimTaskRunning(id, request.baseSettings?.simOptions?.iterations ?? 30000);
 
-			// Add handler for the progress events
-			worker.addPromiseFunc(this.getProgressName(id), this.newProgressHandler(id, worker, onProgress), noop);
-
 			// Now start the async sim
-			const resultData = await worker.doApiCall(SimRequest.bulkSimAsync, BulkSimRequest.toBinary(request), id);
-			const result = ProgressMetrics.fromBinary(resultData);
+			worker.doApiCall(SimRequest.bulkSimAsync, BulkSimRequest.toBinary(request), id);
+			// Wait for final data
+			const result: ProgressMetrics = await new Promise(resolve => {
+				// Add handler for the progress events
+				worker.addPromiseFunc(this.getProgressName(id), this.newProgressHandler(id, worker, onProgress, pm => resolve(pm)), noop);
+			});
+
 			const resultJson = BulkSimResult.toJson(result.finalBulkResult!) as any;
 			worker.log('bulk sim result: ' + JSON.stringify(resultJson));
 			return result.finalBulkResult!;
 		} finally {
 			worker.updateSimTask(id, 0);
 		}
->>>>>>> 4a19e95a
 	}
 
 	async raidSimAsync(request: RaidSimRequest, onProgress: WorkerProgressCallback): Promise<RaidSimResult> {
@@ -146,22 +123,13 @@
 		try {
 			worker.addSimTaskRunning(id, request.simOptions?.iterations ?? 3000);
 
-<<<<<<< HEAD
-		// Now start the async sim
-		worker.doApiCall(SimRequest.raidSimAsync, RaidSimRequest.toBinary(request), id);
-		// Wait for final data
-		const result: ProgressMetrics = await new Promise(resolve => {
-			// Add handler for the progress events
-			worker.addPromiseFunc(this.getProgressName(id), this.newProgressHandler(id, worker, onProgress, pm => resolve(pm)), noop);
-		});
-=======
-			// Add handler for the progress events
-			worker.addPromiseFunc(this.getProgressName(id), this.newProgressHandler(id, worker, onProgress), noop);
->>>>>>> 4a19e95a
-
 			// Now start the async sim
-			const resultData = await worker.doApiCall(SimRequest.raidSimAsync, RaidSimRequest.toBinary(request), id);
-			const result = ProgressMetrics.fromBinary(resultData);
+			worker.doApiCall(SimRequest.raidSimAsync, RaidSimRequest.toBinary(request), id);
+			// Wait for final data
+			const result: ProgressMetrics = await new Promise(resolve => {
+				// Add handler for the progress events
+				worker.addPromiseFunc(this.getProgressName(id), this.newProgressHandler(id, worker, onProgress, pm => resolve(pm)), noop);
+			});
 
 			// Don't print the logs because it just clogs the console.
 			const resultJson = RaidSimResult.toJson(result.finalRaidResult!) as any;
@@ -297,13 +265,8 @@
 		return this.wasmWorker;
 	}
 
-<<<<<<< HEAD
 	addPromiseFunc(id: string, callback: (result: Uint8Array) => void, onError: (error: any) => void) {
-		this.eventIdsToPromiseFuncs[id] = [callback, onError];
-=======
-	addPromiseFunc(id: string, callback: (result: any) => void, onError: (error: any) => void) {
 		this.taskIdsToPromiseFuncs[id] = [callback, onError];
->>>>>>> 4a19e95a
 	}
 
 	makeTaskId(): string {
