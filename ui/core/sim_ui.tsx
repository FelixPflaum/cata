import clsx from 'clsx';
import { ref } from 'tsx-vanilla';

import { BaseModal } from './components/base_modal.jsx';
import { Component } from './components/component.js';
import { NoticeLocalSim } from './components/individual_sim_ui/notice_local_sim.jsx';
import { NumberPicker } from './components/pickers/number_picker.js';
import { ResultsViewer } from './components/results_viewer.jsx';
import { SimHeader } from './components/sim_header.jsx';
import { SimTab } from './components/sim_tab.js';
import { SimTitleDropdown } from './components/sim_title_dropdown.js';
import { SocialLinks } from './components/social_links.jsx';
import Toast from './components/toast';
import { REPO_NEW_ISSUE_URL } from './constants/other';
import { LaunchStatus, SimStatus } from './launched_sims.js';
import { PlayerSpec } from './player_spec.js';
import { ActionId } from './proto_utils/action_id.js';
import { Sim, SimError } from './sim.js';
import { RequestTypes } from './sim_signal_manager.js';
import { EventID, TypedEvent } from './typed_event.js';
import { WorkerProgressCallback } from './worker_pool';

const URLMAXLEN = 2048;
const globalKnownIssues: Array<string> = [];

// Config for displaying a warning to the user whenever a condition is met.
export interface SimWarning {
	updateOn: TypedEvent<any>;
	getContent: () => string | Array<string>;
}

export interface SimUIConfig {
	// Additional css class to add to the root element.
	cssClass: string;
	// Scheme used for themeing on a per-class Basis or for other sims
	cssScheme: string;
	// The spec, if an individual sim, or null if the raid sim.
	spec: PlayerSpec<any> | null;
	simStatus: SimStatus;
	knownIssues?: Array<string>;
	noticeText?: string;
}

// Shared UI for all individual sims and the raid sim.
export abstract class SimUI extends Component {
	readonly sim: Sim;
	readonly cssClass: string;
	readonly cssScheme: string;
	readonly isWithinRaidSim: boolean;

	// Emits when anything from the sim, raid, or encounter changes.
	readonly changeEmitter;

	readonly resultsViewer: ResultsViewer;
	readonly simHeader: SimHeader;

	readonly simContentContainer: HTMLElement;
	readonly simMain: HTMLElement;
	readonly simActionsContainer: HTMLElement;
	readonly iterationsPicker: HTMLElement;
	readonly simTabContentsContainer: HTMLElement;

	constructor(parentElem: HTMLElement, sim: Sim, config: SimUIConfig) {
		super(parentElem, 'sim-ui');
		this.sim = sim;
		this.cssClass = config.cssClass;
		this.cssScheme = config.cssScheme;
		this.isWithinRaidSim = this.rootElem.closest('.within-raid-sim') != null;
		const container = (
			<>
				<div className="sim-root">
					<div className="sim-bg"></div>
					{config.noticeText ? (
						<div className="notices-banner alert border-bottom mb-0 text-center within-raid-sim-hide">{config.noticeText}</div>
					) : null}
					<div className="sim-container">
						<aside className="sim-sidebar">
							<div className="sim-title"></div>
							<div className="sim-sidebar-content">
								<div className="sim-sidebar-actions within-raid-sim-hide"></div>
								<div className="sim-sidebar-results within-raid-sim-hide"></div>
								<div className="sim-sidebar-stats"></div>
								<div className="sim-sidebar-socials"></div>
							</div>
						</aside>
						<div className="sim-content container-fluid"></div>
					</div>
				</div>
				<div className="sim-toast-container p-3 bottom-0 right-0" id="toastContainer"></div>
			</>
		);

		this.rootElem.appendChild(container);

		this.simContentContainer = this.rootElem.querySelector('.sim-content') as HTMLElement;
		this.simHeader = new SimHeader(this.simContentContainer, this);
		this.simMain = document.createElement('main');
		this.simMain.classList.add('sim-main', 'tab-content');
		this.simContentContainer.appendChild(this.simMain);

		this.rootElem.classList.add(this.cssClass);

		if (!this.isWithinRaidSim) {
			this.rootElem.classList.add('not-within-raid-sim');
		}

		this.changeEmitter = TypedEvent.onAny([this.sim.changeEmitter], 'SimUIChange');

		this.sim.crashEmitter.on((eventID: EventID, error: SimError) => this.handleCrash(error));

		const updateShowDamageMetrics = () => {
			if (this.sim.getShowDamageMetrics()) this.rootElem.classList.remove('hide-damage-metrics');
			else this.rootElem.classList.add('hide-damage-metrics');
		};
		updateShowDamageMetrics();
		this.sim.showDamageMetricsChangeEmitter.on(updateShowDamageMetrics);

		const updateShowThreatMetrics = () => {
			if (this.sim.getShowThreatMetrics()) this.rootElem.classList.remove('hide-threat-metrics');
			else this.rootElem.classList.add('hide-threat-metrics');
		};
		updateShowThreatMetrics();
		this.sim.showThreatMetricsChangeEmitter.on(updateShowThreatMetrics);

		const updateShowHealingMetrics = () => {
			if (this.sim.getShowHealingMetrics()) this.rootElem.classList.remove('hide-healing-metrics');
			else this.rootElem.classList.add('hide-healing-metrics');
		};
		updateShowHealingMetrics();
		this.sim.showHealingMetricsChangeEmitter.on(updateShowHealingMetrics);

		const updateShowEpRatios = () => {
			// Threat metrics *always* shows multiple columns, so
			// always show ratios when they are shown
			if (this.sim.getShowThreatMetrics()) {
				this.rootElem.classList.remove('hide-ep-ratios');
				// This case doesn't currently happen, but who knows
				// what the future holds...
			} else if (this.sim.getShowDamageMetrics() && this.sim.getShowHealingMetrics()) {
				this.rootElem.classList.remove('hide-ep-ratios');
			} else {
				this.rootElem.classList.add('hide-ep-ratios');
			}
		};

		updateShowEpRatios();
		this.sim.showDamageMetricsChangeEmitter.on(updateShowEpRatios);
		this.sim.showHealingMetricsChangeEmitter.on(updateShowEpRatios);
		this.sim.showThreatMetricsChangeEmitter.on(updateShowEpRatios);

		const updateShowExperimental = () => {
			if (this.sim.getShowExperimental()) this.rootElem.classList.remove('hide-experimental');
			else this.rootElem.classList.add('hide-experimental');
		};
		updateShowExperimental();
		this.sim.showExperimentalChangeEmitter.on(updateShowExperimental);

		this.addKnownIssues(config);

		// Sidebar Contents

		const titleElem = this.rootElem.querySelector('.sim-title') as HTMLElement;
		new SimTitleDropdown(titleElem, config.spec, { noDropdown: this.isWithinRaidSim });

		this.simActionsContainer = this.rootElem.querySelector('.sim-sidebar-actions') as HTMLElement;
		this.addNoticeForLocalSim()

		this.iterationsPicker = new NumberPicker(this.simActionsContainer, this.sim, {
			id: 'simui-iterations',
			label: 'Iterations',
			extraCssClasses: ['iterations-picker', 'within-raid-sim-hide'],
			changedEvent: (sim: Sim) => sim.iterationsChangeEmitter,
			getValue: (sim: Sim) => sim.getIterations(),
			setValue: (eventID: EventID, sim: Sim, newValue: number) => {
				sim.setIterations(eventID, newValue);
			},
		}).rootElem;

		const resultsViewerElem = this.rootElem.querySelector('.sim-sidebar-results') as HTMLElement;
		this.resultsViewer = new ResultsViewer(resultsViewerElem);

		const socialsContainer = this.rootElem.querySelector('.sim-sidebar-socials') as HTMLElement;
		socialsContainer.appendChild(SocialLinks.buildDiscordLink());
		socialsContainer.appendChild(SocialLinks.buildGitHubLink());
		socialsContainer.appendChild(SocialLinks.buildPatreonLink());

		this.simTabContentsContainer = this.rootElem.querySelector('.sim-main.tab-content') as HTMLElement;

		if (!this.isWithinRaidSim) {
			window.addEventListener('message', async event => {
				if (event.data == 'runOnce') {
					this.runSimOnce();
				}
			});
		}
	}

<<<<<<< HEAD
	addAction(name: string, cssClass: string, actFn: (btn: HTMLButtonElement) => void) {
=======
	addNoticeForLocalSim() {
		new NoticeLocalSim(this.simActionsContainer);
	}

	addAction(label: string, cssClass: string, onClick: (event: MouseEvent) => void): HTMLButtonElement {
>>>>>>> 29e140fc
		const buttonRef = ref<HTMLButtonElement>();
		this.simActionsContainer.appendChild(
			<button ref={buttonRef} className={clsx('sim-sidebar-action-button btn btn-primary w-100', cssClass)} onclick={onClick}>
				{label}
				<span className="sim-sidebar-action-button-loading-icon">
					<i className="fas fa-spinner fa-spin"></i>
				</span>
			</button>,
		);
<<<<<<< HEAD
		buttonRef.value?.addEventListener('click', () => actFn(buttonRef.value!));
=======

		return buttonRef.value!;
	}

	addActionGroup(groups: ActionGroupItem[], groupOptions: { cssClass?: string } = {}) {
		const refs: HTMLButtonElement[] = [];
		const { cssClass } = groupOptions;
		this.simActionsContainer.appendChild(
			<div className={clsx('d-flex btn-group w-100', cssClass)} attributes={{ role: 'group' }}>
				{groups.map(({ label, cssClass, children, onClick }) => (
					<button ref={ref => refs.push(ref)} onclick={onClick} className={clsx('sim-sidebar-action-button btn btn-primary', cssClass)}>
						{label}
						{children}
						<span className="sim-sidebar-action-button-loading-icon">
							<i className="fas fa-spinner fa-spin"></i>
						</span>
					</button>
				))}
			</div>,
		);

		return refs;
>>>>>>> 29e140fc
	}

	addTab(title: string, cssClass: string, content: HTMLElement | Element) {
		const contentId = cssClass.replace(/\s+/g, '-') + '-tab';
		const isFirstTab = this.simTabContentsContainer.children.length == 0;

		this.simHeader.addTab(title, contentId);
		this.simTabContentsContainer.appendChild(
			<div id={contentId} className={clsx('tab-pane fade', isFirstTab && 'active show')}>
				{content}
			</div>,
		);
	}

	addSimTab(tab: SimTab) {
		this.simHeader.addSimTabLink(tab);
	}

	addWarning(warning: SimWarning) {
		this.resultsViewer.addWarning(warning);
	}

	private addKnownIssues(config: SimUIConfig) {
		let statusStr = '';
		switch (config.simStatus.status) {
			case LaunchStatus.Unlaunched:
				statusStr = 'This sim is a WORK IN PROGRESS. It is not fully developed and should not be used for general purposes.';
				break;
			case LaunchStatus.Alpha:
				statusStr = 'This sim is in ALPHA. Bugs are expected; please let us know if you find one!';
				break;
			case LaunchStatus.Beta:
				statusStr = 'This sim is in BETA. There may still be a few bugs; please let us know if you find one!';
				break;
		}

		if (statusStr) {
			config.knownIssues = [statusStr].concat(config.knownIssues || []);
		}
		config.knownIssues?.forEach(issue => this.simHeader.addKnownIssue(issue));
		globalKnownIssues?.forEach(issue => this.simHeader.addKnownIssue(issue));
	}

	// Returns a key suitable for the browser's localStorage feature.
	abstract getStorageKey(postfix: string): string;

	getSettingsStorageKey(): string {
		return this.getStorageKey('__currentSettings__');
	}

	getSavedEncounterStorageKey(): string {
		// By skipping the call to this.getStorageKey(), saved encounters will be
		// shared across all sims.
		return 'sharedData__savedEncounter__';
	}

	isIndividualSim(): boolean {
		return this.rootElem.classList.contains('individual-sim-ui');
	}

	async runSim(onProgress: WorkerProgressCallback) {
		this.resultsViewer.setPending();
		try {
			await this.sim.signalManager.abortType(RequestTypes.All);
			await this.sim.runRaidSim(TypedEvent.nextEventID(), onProgress);
		} catch (e) {
			this.resultsViewer.hideAll();
			this.handleCrash(e);
		}
	}

	async runSimOnce() {
		this.resultsViewer.setPending();
		try {
			await this.sim.runRaidSimWithLogs(TypedEvent.nextEventID());
		} catch (e) {
			this.resultsViewer.hideAll();
			this.handleCrash(e);
		}
	}

	async handleCrash(error: any): Promise<void> {
		if (!(error instanceof SimError)) {
			if (error.message) {
				new Toast({
					variant: 'error',
					body: error.message,
				});
			} else {
				alert(error);
			}
			return;
		}

		new Toast({
			variant: 'error',
			body: 'The Simulation failed. Generated an error report.',
		});

		const errorStr = (error as SimError).errorStr;
		if (errorStr.startsWith('[USER_ERROR] ')) {
			let alertStr = errorStr.substring('[USER_ERROR] '.length);
			alertStr = await ActionId.replaceAllInString(alertStr);
			alert(alertStr);
			return;
		}

		if (window.confirm('Simulation Failure:\n' + errorStr + '\nPress Ok to file crash report')) {
			// Splice out just the line numbers
			const hash = this.hashCode(errorStr);
			const link = this.toLink();
			const rngSeed = this.sim.getLastUsedRngSeed();
			fetch('https://api.github.com/search/issues?q=is:issue+is:open+repo:wowsims/cata+' + hash)
				.then(resp => {
					resp.json().then(issues => {
						if (issues.total_count > 0) {
							window.open(issues.items[0].html_url, '_blank');
						} else {
							const url = new URL(REPO_NEW_ISSUE_URL);
							url.searchParams.append('title', `Crash Report ${hash}`);
							url.searchParams.append('assignees', '');
							url.searchParams.append('labels', '');

							const maxBodyLength = URLMAXLEN - url.toString().length;
							let issueBody = `Link:\n${link}\n\nRNG Seed: ${rngSeed}\n\n${errorStr}`;
							if (link.includes('/raid/')) {
								// Move the actual error before the link, as it will likely get truncated.
								issueBody = `${errorStr}\nRNG Seed: ${rngSeed}\nLink:\n${link}`;
							}
							let truncated = false;
							while (issueBody.length > maxBodyLength - (truncated ? 3 : 0)) {
								issueBody = issueBody.slice(0, issueBody.lastIndexOf('%')); // Avoid truncating in the middle of a URLencoded segment.
								truncated = true;
							}
							if (truncated) {
								issueBody += '...';
								// The raid links are too large and will always cause truncation.
								// Prompt the user to add more information to the issue.
								new CrashModal(this.rootElem, link).open();
							}
							url.searchParams.append('body', issueBody);

							window.open(url.toString(), '_blank');
						}
					});
				})
				.catch(fetchErr => {
					alert('Failed to file report... try again another time:' + fetchErr);
				});
		}
	}

	hashCode(str: string): number {
		let hash = 0;
		for (let i = 0, len = str.length; i < len; i++) {
			const chr = str.charCodeAt(i);
			hash = (hash << 5) - hash + chr;
			hash |= 0; // Convert to 32bit integer
		}
		return hash;
	}

	abstract applyDefaults(eventID: EventID): void;
	abstract toLink(): string;
}

class CrashModal extends BaseModal {
	constructor(parent: HTMLElement, link: string) {
		super(parent, 'crash', { title: 'Extra Crash Information' });
		this.body.appendChild(
			<div className="sim-crash-report">
				<h3 className="sim-crash-report-header">
					Please append the following complete link to the issue you just created. This will simplify debugging the issue.
				</h3>
				<textarea className="sim-crash-report-text form-control">{link}</textarea>
			</div>,
		);
	}
}

export type ActionGroupItem = { label?: string; children?: Element; cssClass?: string; onClick?: (event: MouseEvent) => void };<|MERGE_RESOLUTION|>--- conflicted
+++ resolved
@@ -195,15 +195,11 @@
 		}
 	}
 
-<<<<<<< HEAD
-	addAction(name: string, cssClass: string, actFn: (btn: HTMLButtonElement) => void) {
-=======
 	addNoticeForLocalSim() {
 		new NoticeLocalSim(this.simActionsContainer);
 	}
 
 	addAction(label: string, cssClass: string, onClick: (event: MouseEvent) => void): HTMLButtonElement {
->>>>>>> 29e140fc
 		const buttonRef = ref<HTMLButtonElement>();
 		this.simActionsContainer.appendChild(
 			<button ref={buttonRef} className={clsx('sim-sidebar-action-button btn btn-primary w-100', cssClass)} onclick={onClick}>
@@ -213,9 +209,6 @@
 				</span>
 			</button>,
 		);
-<<<<<<< HEAD
-		buttonRef.value?.addEventListener('click', () => actFn(buttonRef.value!));
-=======
 
 		return buttonRef.value!;
 	}
@@ -238,7 +231,6 @@
 		);
 
 		return refs;
->>>>>>> 29e140fc
 	}
 
 	addTab(title: string, cssClass: string, content: HTMLElement | Element) {
