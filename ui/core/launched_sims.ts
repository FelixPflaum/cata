import { Phase } from './constants/other';
import { Spec } from './proto/common';

// This file is for anything related to launching a new sim. DO NOT touch this
// file until your sim is ready to launch!

export enum LaunchStatus {
	Unlaunched,
	Alpha,
	Beta,
	Launched,
};

export type SimStatus = {
	phase: Phase,
	status: LaunchStatus
}

export const raidSimStatus: SimStatus = {
	phase: Phase.Phase1,
	status: LaunchStatus.Unlaunched,
}

// This list controls which links are shown in the top-left dropdown menu.
export const simLaunchStatuses: Record<Spec, SimStatus> = {
	[Spec.SpecUnknown]: {
		phase: Phase.Phase1,
		status: LaunchStatus.Unlaunched,
	},
	// Death Knight
	[Spec.SpecBloodDeathKnight]: {
		phase: Phase.Phase1,
		status: LaunchStatus.Unlaunched,
	},
	[Spec.SpecFrostDeathKnight]: {
		phase: Phase.Phase1,
		status: LaunchStatus.Alpha,
	},
	[Spec.SpecUnholyDeathKnight]: {
		phase: Phase.Phase1,
		status: LaunchStatus.Alpha,
	},
	// Druid
	[Spec.SpecBalanceDruid]: {
		phase: Phase.Phase1,
		status: LaunchStatus.Unlaunched,
	},
	[Spec.SpecFeralDruid]: {
		phase: Phase.Phase1,
		status: LaunchStatus.Unlaunched,
	},
	[Spec.SpecRestorationDruid]: {
		phase: Phase.Phase1,
		status: LaunchStatus.Unlaunched,
	},
	// Hunter
	[Spec.SpecBeastMasteryHunter]: {
		phase: Phase.Phase1,
		status: LaunchStatus.Unlaunched,
	},
	[Spec.SpecMarksmanshipHunter]: {
		phase: Phase.Phase1,
		status: LaunchStatus.Unlaunched,
	},
	[Spec.SpecSurvivalHunter]: {
		phase: Phase.Phase1,
		status: LaunchStatus.Unlaunched,
	},
	// Mage
	[Spec.SpecArcaneMage]: {
		phase: Phase.Phase1,
		status: LaunchStatus.Unlaunched,
	},
	[Spec.SpecFireMage]: {
		phase: Phase.Phase1,
		status: LaunchStatus.Unlaunched,
	},
	[Spec.SpecFrostMage]: {
		phase: Phase.Phase1,
		status: LaunchStatus.Unlaunched,
	},
	// Paladin
	[Spec.SpecHolyPaladin]: {
		phase: Phase.Phase1,
		status: LaunchStatus.Unlaunched,
	},
	[Spec.SpecProtectionPaladin]: {
		phase: Phase.Phase1,
		status: LaunchStatus.Unlaunched,
	},
	[Spec.SpecRetributionPaladin]: {
		phase: Phase.Phase1,
		status: LaunchStatus.Unlaunched,
	},
	// Priest
	[Spec.SpecDisciplinePriest]: {
		phase: Phase.Phase1,
		status: LaunchStatus.Unlaunched,
	},
	[Spec.SpecHolyPriest]: {
		phase: Phase.Phase1,
		status: LaunchStatus.Unlaunched,
	},
	[Spec.SpecShadowPriest]: {
		phase: Phase.Phase1,
		status: LaunchStatus.Alpha,
	},
	// Rogue
	[Spec.SpecAssassinationRogue]: {
		phase: Phase.Phase1,
		status: LaunchStatus.Unlaunched,
	},
	[Spec.SpecCombatRogue]: {
		phase: Phase.Phase1,
		status: LaunchStatus.Unlaunched,
	},
	[Spec.SpecSubtletyRogue]: {
		phase: Phase.Phase1,
		status: LaunchStatus.Unlaunched,
	},
	// Shaman
	[Spec.SpecElementalShaman]: {
		phase: Phase.Phase1,
<<<<<<< HEAD
		status: LaunchStatus.Alpha,
	},
	[Spec.SpecEnhancementShaman]: {
		phase: Phase.Phase1,
		status: LaunchStatus.Alpha,
=======
		status: LaunchStatus.Unlaunched,
	},
	[Spec.SpecEnhancementShaman]: {
		phase: Phase.Phase1,
		status: LaunchStatus.Unlaunched,
>>>>>>> c9be0c62
	},
	[Spec.SpecRestorationShaman]: {
		phase: Phase.Phase1,
		status: LaunchStatus.Unlaunched,
	},
	// Warlock
	[Spec.SpecAfflictionWarlock]: {
		phase: Phase.Phase1,
		status: LaunchStatus.Unlaunched,
	},
	[Spec.SpecDemonologyWarlock]: {
		phase: Phase.Phase1,
		status: LaunchStatus.Unlaunched,
	},
	[Spec.SpecDestructionWarlock]: {
		phase: Phase.Phase1,
		status: LaunchStatus.Unlaunched,
	},
	// Warrior
	[Spec.SpecArmsWarrior]: {
		phase: Phase.Phase1,
		status: LaunchStatus.Unlaunched,
	},
	[Spec.SpecFuryWarrior]: {
		phase: Phase.Phase1,
		status: LaunchStatus.Unlaunched,
	},
	[Spec.SpecProtectionWarrior]: {
		phase: Phase.Phase1,
		status: LaunchStatus.Unlaunched,
	},
};<|MERGE_RESOLUTION|>--- conflicted
+++ resolved
@@ -121,19 +121,11 @@
 	// Shaman
 	[Spec.SpecElementalShaman]: {
 		phase: Phase.Phase1,
-<<<<<<< HEAD
 		status: LaunchStatus.Alpha,
 	},
 	[Spec.SpecEnhancementShaman]: {
 		phase: Phase.Phase1,
 		status: LaunchStatus.Alpha,
-=======
-		status: LaunchStatus.Unlaunched,
-	},
-	[Spec.SpecEnhancementShaman]: {
-		phase: Phase.Phase1,
-		status: LaunchStatus.Unlaunched,
->>>>>>> c9be0c62
 	},
 	[Spec.SpecRestorationShaman]: {
 		phase: Phase.Phase1,
