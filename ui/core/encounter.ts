--- conflicted
+++ resolved
@@ -12,15 +12,15 @@
 
 // Manages all the settings for an Encounter.
 export class Encounter {
-<<<<<<< HEAD
     readonly sim: Sim;
 
-    private duration: number = 180;
-    private durationVariation: number = 5;
-    private executeProportion20: number = 0.2;
-    private executeProportion35: number = 0.35;
-    private useHealth: boolean = false;
-    private targets: Array<Target>;
+	private duration: number = 180;
+	private durationVariation: number = 5;
+	private executeProportion20: number = 0.2;
+	private executeProportion25: number = 0.25;
+	private executeProportion35: number = 0.35;
+	private useHealth: boolean = false;
+	private targets: Array<Target>;
 
     readonly targetsChangeEmitter = new TypedEvent<void>();
     readonly durationChangeEmitter = new TypedEvent<void>();
@@ -73,15 +73,25 @@
         if (newExecuteProportion20 == this.executeProportion20)
             return;
 
-        this.executeProportion20 = newExecuteProportion20;
-        this.executeProportionChangeEmitter.emit(eventID);
-    }
-    getExecuteProportion35(): number {
-        return this.executeProportion35;
-    }
-    setExecuteProportion35(eventID: EventID, newExecuteProportion35: number) {
-        if (newExecuteProportion35 == this.executeProportion35)
-            return;
+		this.executeProportion20 = newExecuteProportion20;
+		this.executeProportionChangeEmitter.emit(eventID);
+	}
+	getExecuteProportion25(): number {
+		return this.executeProportion25;
+	}
+	setExecuteProportion25(eventID: EventID, newExecuteProportion25: number) {
+		if (newExecuteProportion25 == this.executeProportion25)
+			return;
+
+		this.executeProportion25 = newExecuteProportion25;
+		this.executeProportionChangeEmitter.emit(eventID);
+	}
+	getExecuteProportion35(): number {
+		return this.executeProportion35;
+	}
+	setExecuteProportion35(eventID: EventID, newExecuteProportion35: number) {
+		if (newExecuteProportion35 == this.executeProportion35)
+			return;
 
         this.executeProportion35 = newExecuteProportion35;
         this.executeProportionChangeEmitter.emit(eventID);
@@ -136,181 +146,6 @@
         });
     }
 
-    toProto(): EncounterProto {
-        return EncounterProto.create({
-            duration: this.duration,
-            durationVariation: this.durationVariation,
-            executeProportion20: this.executeProportion20,
-            executeProportion35: this.executeProportion35,
-            useHealth: this.useHealth,
-            targets: this.targets.map(target => target.toProto()),
-        });
-    }
-
-    fromProto(eventID: EventID, proto: EncounterProto) {
-        TypedEvent.freezeAllAndDo(() => {
-            this.setDuration(eventID, proto.duration);
-            this.setDurationVariation(eventID, proto.durationVariation);
-            this.setExecuteProportion20(eventID, proto.executeProportion20);
-            this.setExecuteProportion35(eventID, proto.executeProportion35);
-            this.setUseHealth(eventID, proto.useHealth);
-
-            if (proto.targets.length > 0) {
-                this.setTargets(eventID, proto.targets.map(targetProto => {
-                    const target = new Target(this.sim);
-                    target.fromProto(eventID, targetProto);
-                    return target;
-                }));
-            } else {
-                this.setTargets(eventID, [Target.fromDefaults(eventID, this.sim)]);
-            }
-        });
-    }
-
-    applyDefaults(eventID: EventID) {
-        this.fromProto(eventID, EncounterProto.create({
-            duration: 180,
-            durationVariation: 5,
-            executeProportion20: 0.2,
-            executeProportion35: 0.35,
-            targets: [Target.defaultProto()],
-        }));
-    }
-=======
-	readonly sim: Sim;
-
-	private duration: number = 180;
-	private durationVariation: number = 5;
-	private executeProportion20: number = 0.2;
-	private executeProportion25: number = 0.25;
-	private executeProportion35: number = 0.35;
-	private useHealth: boolean = false;
-	private targets: Array<Target>;
-
-	readonly targetsChangeEmitter = new TypedEvent<void>();
-	readonly durationChangeEmitter = new TypedEvent<void>();
-	readonly executeProportionChangeEmitter = new TypedEvent<void>();
-
-	// Emits when any of the above emitters emit.
-	readonly changeEmitter = new TypedEvent<void>();
-
-	constructor(sim: Sim) {
-		this.sim = sim;
-		this.targets = [Target.fromDefaults(TypedEvent.nextEventID(), sim)];
-
-		[
-			this.targetsChangeEmitter,
-			this.durationChangeEmitter,
-			this.executeProportionChangeEmitter,
-		].forEach(emitter => emitter.on(eventID => this.changeEmitter.emit(eventID)));
-	}
-
-	get primaryTarget(): Target {
-		return this.targets[0];
-	}
-
-	getDurationVariation(): number {
-		return this.durationVariation;
-	}
-	setDurationVariation(eventID: EventID, newDuration: number) {
-		if (newDuration == this.durationVariation)
-			return;
-
-		this.durationVariation = newDuration;
-		this.durationChangeEmitter.emit(eventID);
-	}
-
-	getDuration(): number {
-		return this.duration;
-	}
-	setDuration(eventID: EventID, newDuration: number) {
-		if (newDuration == this.duration)
-			return;
-
-		this.duration = newDuration;
-		this.durationChangeEmitter.emit(eventID);
-	}
-
-	getExecuteProportion20(): number {
-		return this.executeProportion20;
-	}
-	setExecuteProportion20(eventID: EventID, newExecuteProportion20: number) {
-		if (newExecuteProportion20 == this.executeProportion20)
-			return;
-
-		this.executeProportion20 = newExecuteProportion20;
-		this.executeProportionChangeEmitter.emit(eventID);
-	}
-	getExecuteProportion25(): number {
-		return this.executeProportion25;
-	}
-	setExecuteProportion25(eventID: EventID, newExecuteProportion25: number) {
-		if (newExecuteProportion25 == this.executeProportion25)
-			return;
-
-		this.executeProportion25 = newExecuteProportion25;
-		this.executeProportionChangeEmitter.emit(eventID);
-	}
-	getExecuteProportion35(): number {
-		return this.executeProportion35;
-	}
-	setExecuteProportion35(eventID: EventID, newExecuteProportion35: number) {
-		if (newExecuteProportion35 == this.executeProportion35)
-			return;
-
-		this.executeProportion35 = newExecuteProportion35;
-		this.executeProportionChangeEmitter.emit(eventID);
-	}
-
-	getUseHealth(): boolean {
-		return this.useHealth;
-	}
-	setUseHealth(eventID: EventID, newUseHealth: boolean) {
-		if (newUseHealth == this.useHealth)
-			return;
-
-		this.useHealth = newUseHealth;
-		this.durationChangeEmitter.emit(eventID);
-		this.executeProportionChangeEmitter.emit(eventID);
-	}
-
-	getNumTargets(): number {
-		return this.targets.length;
-	}
-
-	getTargets(): Array<Target> {
-		return this.targets.slice();
-	}
-	setTargets(eventID: EventID, newTargets: Array<Target>) {
-		TypedEvent.freezeAllAndDo(() => {
-			if (newTargets.length == 0) {
-				newTargets = [Target.fromDefaults(eventID, this.sim)];
-			}
-			if (newTargets.length == this.targets.length && newTargets.every((target, i) => TargetProto.equals(target.toProto(), this.targets[i].toProto()))) {
-				return;
-			}
-
-			this.targets = newTargets;
-			this.targetsChangeEmitter.emit(eventID);
-		});
-	}
-
-	matchesPreset(preset: PresetEncounter): boolean {
-		return preset.targets.length == this.targets.length && this.targets.every((t, i) => t.matchesPreset(preset.targets[i]));
-	}
-
-	applyPreset(eventID: EventID, preset: PresetEncounter) {
-		TypedEvent.freezeAllAndDo(() => {
-			let newTargets = this.targets.slice(0, preset.targets.length);
-			while (newTargets.length < preset.targets.length) {
-				newTargets.push(new Target(this.sim));
-			}
-
-			newTargets.forEach((nt, i) => nt.applyPreset(eventID, preset.targets[i]));
-			this.setTargets(eventID, newTargets);
-		});
-	}
-
 	toProto(): EncounterProto {
 		return EncounterProto.create({
 			duration: this.duration,
@@ -332,17 +167,17 @@
 			this.setExecuteProportion35(eventID, proto.executeProportion35);
 			this.setUseHealth(eventID, proto.useHealth);
 
-			if (proto.targets.length > 0) {
-				this.setTargets(eventID, proto.targets.map(targetProto => {
-					const target = new Target(this.sim);
-					target.fromProto(eventID, targetProto);
-					return target;
-				}));
-			} else {
-				this.setTargets(eventID, [Target.fromDefaults(eventID, this.sim)]);
-			}
-		});
-	}
+            if (proto.targets.length > 0) {
+                this.setTargets(eventID, proto.targets.map(targetProto => {
+                    const target = new Target(this.sim);
+                    target.fromProto(eventID, targetProto);
+                    return target;
+                }));
+            } else {
+                this.setTargets(eventID, [Target.fromDefaults(eventID, this.sim)]);
+            }
+        });
+    }
 
 	applyDefaults(eventID: EventID) {
 		this.fromProto(eventID, EncounterProto.create({
@@ -354,5 +189,4 @@
 			targets: [Target.defaultProto()],
 		}));
 	}
->>>>>>> 1fe64714
 }