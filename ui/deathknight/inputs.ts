--- conflicted
+++ resolved
@@ -9,13 +9,9 @@
 	Deathknight_Options as DeathKnightOptions,
 } from '../core/proto/deathknight.js';
 
-<<<<<<< HEAD
-import * as InputHelpers from '../core/components/input_helpers.js';
-=======
 import * as InputHelpers from '/wotlk/core/components/input_helpers.js';
 import { Player } from '../core/player';
 import { TypedEvent } from '../core/typed_event';
->>>>>>> 1fe64714
 
 // Configuration for spec-specific UI elements on the settings tab.
 // These don't need to be in a separate file but it keeps things cleaner.
