import { Spec } from '../core/proto/common.js';

import {
	DeathknightTalents as DeathKnightTalents,
	Deathknight_Rotation_ArmyOfTheDead as ArmyOfTheDead,
	Deathknight_Rotation_FirstDisease as FirstDisease,
	Deathknight_Rotation_DeathAndDecayPrio as DeathAndDecayPrio,
	Deathknight_Rotation_StartingPresence as StartingPresence,
	Deathknight_Rotation_BloodRuneFiller as BloodRuneFiller,
	Deathknight_Rotation_BloodTap as BloodTap,
	Deathknight_Rotation as DeathKnightRotation,
	Deathknight_Options as DeathKnightOptions,
} from '../core/proto/deathknight.js';

import * as InputHelpers from '../core/components/input_helpers.js';
import { Player } from '../core/player';
import { TypedEvent } from '../core/typed_event';

// Configuration for spec-specific UI elements on the settings tab.
// These don't need to be in a separate file but it keeps things cleaner.

export const StartingRunicPower = InputHelpers.makeSpecOptionsNumberInput<Spec.SpecDeathknight>({
	fieldName: 'startingRunicPower',
	label: 'Starting Runic Power',
	labelTooltip: 'Initial RP at the start of each iteration.',
});

export const PetUptime = InputHelpers.makeSpecOptionsNumberInput<Spec.SpecDeathknight>({
	fieldName: 'petUptime',
	label: 'Ghoul Uptime (%)',
	labelTooltip: 'Percent of the fight duration for which your ghoul will be on target.',
	percent: true,
});

export const PrecastGhoulFrenzy = InputHelpers.makeSpecOptionsBooleanInput<Spec.SpecDeathknight>({
	fieldName: 'precastGhoulFrenzy',
	label: 'Pre-Cast Ghoul Frenzy',
	labelTooltip: 'Cast Ghoul Frenzy 10 seconds before combat starts.',
	showWhen: (player: Player<Spec.SpecDeathknight>) => player.getTalents().summonGargoyle && player.getTalents().ghoulFrenzy,
	changeEmitter: (player: Player<Spec.SpecDeathknight>) => TypedEvent.onAny([player.rotationChangeEmitter, player.talentsChangeEmitter]),
});

export const PrecastHornOfWinter = InputHelpers.makeSpecOptionsBooleanInput<Spec.SpecDeathknight>({
	fieldName: 'precastHornOfWinter',
	label: 'Pre-Cast Horn of Winter',
	labelTooltip: 'Precast Horn of Winter for 10 extra runic power before fight.',
});

export const RefreshHornOfWinter = InputHelpers.makeRotationBooleanInput<Spec.SpecDeathknight>({
	fieldName: 'refreshHornOfWinter',
	label: 'Refresh Horn of Winter',
	labelTooltip: 'Refresh Horn of Winter on free GCDs.',
});

export const DiseaseRefreshDuration = InputHelpers.makeRotationNumberInput<Spec.SpecDeathknight>({
	fieldName: 'diseaseRefreshDuration',
	label: 'Disease Refresh Duration',
	labelTooltip: 'Minimum duration for refreshing a disease.',
});

export const UseDeathAndDecay = InputHelpers.makeRotationBooleanInput<Spec.SpecDeathknight>({
	fieldName: 'useDeathAndDecay',
	label: 'Death and Decay',
	labelTooltip: 'Use Death and Decay based rotation.',
	showWhen: (player: Player<Spec.SpecDeathknight>) => player.getTalents().summonGargoyle && player.getTalents().scourgeStrike,
	changeEmitter: (player: Player<Spec.SpecDeathknight>) => TypedEvent.onAny([player.rotationChangeEmitter, player.talentsChangeEmitter]),
});

export const SetDeathAndDecayPrio = InputHelpers.makeRotationEnumInput<Spec.SpecDeathknight, DeathAndDecayPrio>({
	fieldName: 'deathAndDecayPrio',
	label: 'Death and Decay Prio',
	labelTooltip: '<p>Chose how to prioritize death and decay usage:</p>\
		<p><b>Max Rune Downtime</b>: Prioritizes spending runes over holding them for death and decay</p>\
		<p><b>Max Dnd Uptime</b>: Prioritizes dnd uptime and can hold runes for longer then rune grace</p>',
	values: [
		{ name: 'Max Rune Downtime', value: DeathAndDecayPrio.MaxRuneDowntime },
		{ name: 'Max Dnd Uptime', value: DeathAndDecayPrio.MaxDndUptime },
	],
	showWhen: (player: Player<Spec.SpecDeathknight>) => player.getTalents().summonGargoyle && (player.getRotation().useDeathAndDecay || !player.getTalents().scourgeStrike),
	changeEmitter: (player: Player<Spec.SpecDeathknight>) => TypedEvent.onAny([player.rotationChangeEmitter, player.talentsChangeEmitter]),
})

export const UseEmpowerRuneWeapon = InputHelpers.makeRotationBooleanInput<Spec.SpecDeathknight>({
	fieldName: 'useEmpowerRuneWeapon',
	label: 'Empower Rune Weapon',
	labelTooltip: 'Use Empower Rune Weapon in rotation.',
});

export const BloodTapGhoulFrenzy = InputHelpers.makeRotationBooleanInput<Spec.SpecDeathknight>({
	fieldName: 'btGhoulFrenzy',
	label: 'BT Ghoul Frenzy',
	labelTooltip: 'Use Ghoul Frenzy only with Blood Tap.',
	showWhen: (player: Player<Spec.SpecDeathknight>) => player.getTalents().ghoulFrenzy,
	changeEmitter: (player: Player<Spec.SpecDeathknight>) => TypedEvent.onAny([player.rotationChangeEmitter, player.talentsChangeEmitter]),
});

export const FirstDiseaseInput = InputHelpers.makeRotationEnumInput<Spec.SpecDeathknight, FirstDisease>({
	fieldName: 'firstDisease',
	label: 'First Disease',
	labelTooltip: 'Chose which disease to apply first.',
	values: [
		{ name: 'Frost Fever', value: FirstDisease.FrostFever },
		{ name: 'Blood Plague', value: FirstDisease.BloodPlague },
	],
	showWhen: (player: Player<Spec.SpecDeathknight>) => player.getTalents().summonGargoyle,
	changeEmitter: (player: Player<Spec.SpecDeathknight>) => TypedEvent.onAny([player.rotationChangeEmitter, player.talentsChangeEmitter]),
})

export const ArmyOfTheDeadInput = InputHelpers.makeRotationEnumInput<Spec.SpecDeathknight, ArmyOfTheDead>({
	fieldName: 'armyOfTheDead',
	label: 'Army of the Dead',
	labelTooltip: 'Chose how to use Army of the Dead.',
	values: [
		{ name: 'Do not use', value: ArmyOfTheDead.DoNotUse },
		{ name: 'Pre pull', value: ArmyOfTheDead.PreCast },
		{ name: 'As Major CD', value: ArmyOfTheDead.AsMajorCd },
	],
});

export const StartingPresenceInput = InputHelpers.makeRotationEnumInput<Spec.SpecDeathknight, StartingPresence>({
	fieldName: 'startingPresence',
	label: 'Starting Presence',
	labelTooltip: 'Chose the presence you start combat in.',
	values: [
		{ name: 'Blood', value: StartingPresence.Blood },
		{ name: 'Unholy', value: StartingPresence.Unholy },
	],
	showWhen: (player: Player<Spec.SpecDeathknight>) => player.getTalents().summonGargoyle,
	changeEmitter: (player: Player<Spec.SpecDeathknight>) => TypedEvent.onAny([player.rotationChangeEmitter, player.talentsChangeEmitter]),
})

export const BloodRuneFillerInput = InputHelpers.makeRotationEnumInput<Spec.SpecDeathknight, BloodRuneFiller>({
	fieldName: 'bloodRuneFiller',
	label: 'Blood Rune Filler',
	labelTooltip: 'Chose what to spend your free blood runes on.',
	values: [
		{ name: 'Blood Strike', value: BloodRuneFiller.BloodStrike },
		{ name: 'Blood Boil', value: BloodRuneFiller.BloodBoil },
	],
	showWhen: (player: Player<Spec.SpecDeathknight>) => player.getTalents().summonGargoyle,
	changeEmitter: (player: Player<Spec.SpecDeathknight>) => TypedEvent.onAny([player.rotationChangeEmitter, player.talentsChangeEmitter]),
})

export const BloodTapInput = InputHelpers.makeRotationEnumInput<Spec.SpecDeathknight, BloodTap>({
	fieldName: 'bloodTap',
	label: 'Blood Tap',
	labelTooltip: 'Chose what to spend your Blood Tap on.',
	values: [
		{ name: 'Ghoul Frenzy', value: BloodTap.GhoulFrenzy },
		{ name: 'Icy Touch', value: BloodTap.IcyTouch },
		{ name: 'Blood Strike', value: BloodTap.BloodStrikeBT },
		{ name: 'Blood Boil', value: BloodTap.BloodBoilBT },
	],
	showWhen: (player: Player<Spec.SpecDeathknight>) => player.getTalents().summonGargoyle,
	changeEmitter: (player: Player<Spec.SpecDeathknight>) => TypedEvent.onAny([player.rotationChangeEmitter, player.talentsChangeEmitter]),
})

<<<<<<< HEAD
export const UseAMS = InputHelpers.makeRotationBooleanInput<Spec.SpecDeathknight>({
	fieldName: 'useAMS',
	label: 'Use AMS',
	labelTooltip: 'Use AMS around predicted damage for a RP gain.',
=======
export const OblitDelayDuration = InputHelpers.makeRotationNumberInput<Spec.SpecDeathknight>({
	fieldName: 'oblitDelayDuration',
	label: 'Oblit Delay (ms)',
	labelTooltip: 'How long a FS/HB/HW can delay a Oblit by.',
>>>>>>> 000fe5e6
	showWhen: (player: Player<Spec.SpecDeathknight>) => player.getTalents().howlingBlast,
	changeEmitter: (player: Player<Spec.SpecDeathknight>) => TypedEvent.onAny([player.rotationChangeEmitter, player.talentsChangeEmitter]),
});

export const DeathKnightRotationConfig = {
	inputs: [
		BloodTapGhoulFrenzy,
		UseEmpowerRuneWeapon,
		BloodTapInput,
		ArmyOfTheDeadInput,
		FirstDiseaseInput,
		StartingPresenceInput,
		BloodRuneFillerInput,
		UseDeathAndDecay,
<<<<<<< HEAD
		UseAMS,
=======
		OblitDelayDuration,
>>>>>>> 000fe5e6
		//SetDeathAndDecayPrio,
	],
};<|MERGE_RESOLUTION|>--- conflicted
+++ resolved
@@ -155,21 +155,6 @@
 	changeEmitter: (player: Player<Spec.SpecDeathknight>) => TypedEvent.onAny([player.rotationChangeEmitter, player.talentsChangeEmitter]),
 })
 
-<<<<<<< HEAD
-export const UseAMS = InputHelpers.makeRotationBooleanInput<Spec.SpecDeathknight>({
-	fieldName: 'useAMS',
-	label: 'Use AMS',
-	labelTooltip: 'Use AMS around predicted damage for a RP gain.',
-=======
-export const OblitDelayDuration = InputHelpers.makeRotationNumberInput<Spec.SpecDeathknight>({
-	fieldName: 'oblitDelayDuration',
-	label: 'Oblit Delay (ms)',
-	labelTooltip: 'How long a FS/HB/HW can delay a Oblit by.',
->>>>>>> 000fe5e6
-	showWhen: (player: Player<Spec.SpecDeathknight>) => player.getTalents().howlingBlast,
-	changeEmitter: (player: Player<Spec.SpecDeathknight>) => TypedEvent.onAny([player.rotationChangeEmitter, player.talentsChangeEmitter]),
-});
-
 export const DeathKnightRotationConfig = {
 	inputs: [
 		BloodTapGhoulFrenzy,
@@ -180,11 +165,6 @@
 		StartingPresenceInput,
 		BloodRuneFillerInput,
 		UseDeathAndDecay,
-<<<<<<< HEAD
-		UseAMS,
-=======
-		OblitDelayDuration,
->>>>>>> 000fe5e6
 		//SetDeathAndDecayPrio,
 	],
 };