--- conflicted
+++ resolved
@@ -19,7 +19,6 @@
 	knownIssues: [],
 
 	// All stats for which EP should be calculated.
-<<<<<<< HEAD
 	epStats: [Stat.StatIntellect,
 			  Stat.StatSpirit,
 			  Stat.StatSpellPower,
@@ -27,17 +26,6 @@
 			  Stat.StatSpellCrit,
 			  Stat.StatSpellHaste,
 			  Stat.StatMastery,
-=======
-	epStats: [
-		Stat.StatIntellect,
-		Stat.StatSpirit,
-		Stat.StatSpellPower,
-		Stat.StatSpellHit,
-		Stat.StatSpellCrit,
-		Stat.StatSpellHaste,
-		Stat.StatMP5,
-		Stat.StatMastery,
->>>>>>> 3f9ff323
 	],
 	// Reference stat against which to calculate EP. I think all classes use either spell power or attack power.
 	epReferenceStat: Stat.StatSpellPower,
@@ -52,10 +40,6 @@
 		Stat.StatSpellHit,
 		Stat.StatSpellCrit,
 		Stat.StatSpellHaste,
-<<<<<<< HEAD
-=======
-		Stat.StatMP5,
->>>>>>> 3f9ff323
 		Stat.StatMastery,
 	],
 	// modifyDisplayStats: (player: Player<Spec.SpecFireMage>) => {
