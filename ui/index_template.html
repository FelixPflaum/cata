<html>
  <head>
    <title>@@TITLE@@</title>
    <meta charset="utf-8">
    <meta name="viewport" content="width=device-width, initial-scale=1">

    <link rel="icon" type="image/x-icon" href="/wotlk/assets/favicon_io/favicon.ico">
    <link rel="stylesheet" href="https://maxcdn.bootstrapcdn.com/bootstrap/3.4.1/css/bootstrap.min.css">
    <link rel="stylesheet" href="https://cdnjs.cloudflare.com/ajax/libs/font-awesome/6.0.0/css/all.min.css" integrity="sha512-9usAa10IRO0HhonpyAIVpjrylPvoDwiPUiKdWk5t3PyolY1cOd4DSE0Ga+ri4AuTroPR5aQvXU9xC6qOPnzFeg==" crossorigin="anonymous" referrerpolicy="no-referrer" />
    <link rel="stylesheet" href="./index.scss">

    <script src="https://ajax.googleapis.com/ajax/libs/jquery/3.5.1/jquery.min.js"></script>
    <script src="https://cdnjs.cloudflare.com/ajax/libs/jquery.tablesorter/2.31.3/js/jquery.tablesorter.min.js" integrity="sha512-qzgd5cYSZcosqpzpn7zF2ZId8f/8CHmFKZ8j7mU4OUXTNRd5g+ZHBPsgKEwoqxCtdQvExE5LprwwPAgoicguNg==" crossorigin="anonymous" referrerpolicy="no-referrer"></script>
    <script src="https://cdnjs.cloudflare.com/ajax/libs/bPopup/0.11.0/jquery.bpopup.min.js" integrity="sha512-kmrY+BFhi6ywgfK8hW1ySM/KYU3xPd4elbMhORq3DhacwqmitFrf3GB2HpLj3srV1zFsqxvAcZ4qU+y+ym1Eeg==" crossorigin="anonymous" referrerpolicy="no-referrer"></script>
    <script src="https://cdn.jsdelivr.net/npm/muuri@0.9.5/dist/muuri.min.js"></script>
    <script src="https://cdn.jsdelivr.net/npm/apexcharts"></script>
    <script src="https://unpkg.com/@popperjs/core@2"></script>
    <script src="https://unpkg.com/tippy.js@6"></script>
    <script src="https://cdnjs.cloudflare.com/ajax/libs/Chart.js/3.5.1/chart.min.js" integrity="sha512-Wt1bJGtlnMtGP0dqNFH1xlkLBNpEodaiQ8ZN5JLA5wpc1sUlk/O5uuOMNgvzddzkpvZ9GLyYNa8w2s7rqiTk5Q==" crossorigin="anonymous" referrerpolicy="no-referrer"></script>
    <script src="https://maxcdn.bootstrapcdn.com/bootstrap/3.4.1/js/bootstrap.min.js"></script>
    <script type="module" src="https://cdnjs.cloudflare.com/ajax/libs/pako/2.0.4/pako.min.js"></script>
    <script type="module" src="./index.ts"></script>
    <!-- Global site tag (gtag.js) - Google Analytics -->
    <script async src="https://www.googletagmanager.com/gtag/js?id=G-T3HBB0LXNX"></script>
    <script>
      window.dataLayer = window.dataLayer || [];
      function gtag(){dataLayer.push(arguments);}
      gtag('js', new Date());
      gtag('config', 'G-YEJ8MEHGV2');
    </script>
  </head>
<<<<<<< HEAD

  <body id="bootstrap-overrides"></body>

  <script>const aowow_tooltips = {colorlinks: true}</script>
  <script type="text/javascript" src="https://wotlkdb.com/static/widgets/power.js"></script>
=======
  <body id="bootstrap-overrides">
  </body>
  <!-- Load wowhead scripts after done loading everything else -->
  <!--<script>const whTooltips = {colorLinks: true};</script>
  <script src="https://wow.zamimg.com/widgets/power.js"></script>-->
	<script>const aowow_tooltips = {colorlinks: true}</script>
	<script type="text/javascript" src="https://wotlk.evowow.com/static/widgets/power.js"></script>
>>>>>>> 1fe64714
</html><|MERGE_RESOLUTION|>--- conflicted
+++ resolved
@@ -29,13 +29,6 @@
       gtag('config', 'G-YEJ8MEHGV2');
     </script>
   </head>
-<<<<<<< HEAD
-
-  <body id="bootstrap-overrides"></body>
-
-  <script>const aowow_tooltips = {colorlinks: true}</script>
-  <script type="text/javascript" src="https://wotlkdb.com/static/widgets/power.js"></script>
-=======
   <body id="bootstrap-overrides">
   </body>
   <!-- Load wowhead scripts after done loading everything else -->
@@ -43,5 +36,4 @@
   <script src="https://wow.zamimg.com/widgets/power.js"></script>-->
 	<script>const aowow_tooltips = {colorlinks: true}</script>
 	<script type="text/javascript" src="https://wotlk.evowow.com/static/widgets/power.js"></script>
->>>>>>> 1fe64714
 </html>