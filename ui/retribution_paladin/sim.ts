import { RaidBuffs } from '/wotlk/core/proto/common.js';
import { PartyBuffs } from '/wotlk/core/proto/common.js';
import { IndividualBuffs } from '/wotlk/core/proto/common.js';
import { Debuffs } from '/wotlk/core/proto/common.js';
import { Spec } from '/wotlk/core/proto/common.js';
import { Stat } from '/wotlk/core/proto/common.js';
import { TristateEffect } from '/wotlk/core/proto/common.js'
import { Stats } from '/wotlk/core/proto_utils/stats.js';
import { Player } from '/wotlk/core/player.js';
import { IndividualSimUI } from '/wotlk/core/individual_sim_ui.js';
import { EventID, TypedEvent } from '/wotlk/core/typed_event.js';

import { Alchohol } from '/wotlk/core/proto/common.js';
import { BattleElixir } from '/wotlk/core/proto/common.js';
import { Flask } from '/wotlk/core/proto/common.js';
import { Food } from '/wotlk/core/proto/common.js';
import { GuardianElixir } from '/wotlk/core/proto/common.js';
import { Conjured } from '/wotlk/core/proto/common.js';

import { PetFood } from '/wotlk/core/proto/common.js';
import { Potions } from '/wotlk/core/proto/common.js';
import { WeaponImbue } from '/wotlk/core/proto/common.js';

import * as IconInputs from '/wotlk/core/components/icon_inputs.js';
import * as OtherInputs from '/wotlk/core/components/other_inputs.js';

import * as RetributionPaladinInputs from './inputs.js';
import * as Presets from './presets.js';

export class RetributionPaladinSimUI extends IndividualSimUI<Spec.SpecRetributionPaladin> {
	constructor(parentElem: HTMLElement, player: Player<Spec.SpecRetributionPaladin>) {
		super(parentElem, player, {
			cssClass: 'retribution-paladin-sim-ui',
			// List any known bugs / issues here and they'll be shown on the site.
			knownIssues: [
				"<p>Rotation logic can be optimized to use Judgement of Blood more frequently.</p>\
				<p>Including fillers in rotation sometimes causes seal twists to be prevented at high haste values.</p>\
				<p>Seal of Command aura will log at expiring at a longer duration than 400ms when changing seals.\
				However, the 400ms duration is correctly calculated internally for determining procs and damage.</p>"
			],

			// All stats for which EP should be calculated.
			epStats: [
				Stat.StatStrength,
				Stat.StatAgility,
				Stat.StatIntellect,
				Stat.StatAttackPower,
				Stat.StatMeleeHit,
				Stat.StatMeleeCrit,
				Stat.StatExpertise,
				Stat.StatMeleeHaste,
				Stat.StatArmorPenetration,
				Stat.StatSpellPower,
				Stat.StatSpellCrit,
				Stat.StatSpellHit,
			],
			// Reference stat against which to calculate EP. I think all classes use either spell power or attack power.
			epReferenceStat: Stat.StatAttackPower,
			// Which stats to display in the Character Stats section, at the bottom of the left-hand sidebar.
			displayStats: [
				Stat.StatHealth,
				Stat.StatStamina,
				Stat.StatStrength,
				Stat.StatAgility,
				Stat.StatIntellect,
				Stat.StatMP5,
				Stat.StatAttackPower,
				Stat.StatMeleeHit,
				Stat.StatMeleeCrit,
				Stat.StatMeleeHaste,
				Stat.StatExpertise,
				Stat.StatArmorPenetration,
				Stat.StatSpellPower,
				Stat.StatHolySpellPower,
				Stat.StatSpellHit,
				Stat.StatSpellCrit,
				Stat.StatSpellHaste,
			],
			defaults: {
				// Default equipped gear.
				gear: Presets.P4_PRESET.gear,
				// Default EP weights for sorting gear in the gear picker.
				epWeights: Stats.fromMap({
					[Stat.StatStrength]: 2.42,
					[Stat.StatAgility]: 1.88,
					[Stat.StatIntellect]: 0,
					[Stat.StatAttackPower]: 1,
					[Stat.StatMeleeCrit]: 1.98,
					[Stat.StatExpertise]: 4.70,
					[Stat.StatMeleeHaste]: 3.27,
					[Stat.StatArmorPenetration]: 0.24,
					[Stat.StatSpellPower]: 0.35,
					[Stat.StatSpellCrit]: 0,
					[Stat.StatSpellHit]: 0,
				}),
				// Default consumes settings.
				consumes: Presets.DefaultConsumes,
				// Default rotation settings.
				rotation: Presets.DefaultRotation,
				// Default talents.
				talents: Presets.RetKingsPaladinTalents.data,
				// Default spec-specific settings.
				specOptions: Presets.DefaultOptions,
				// Default raid/party buffs settings.
				raidBuffs: RaidBuffs.create({
					arcaneBrilliance: true,
					divineSpirit: true,
					giftOfTheWild: TristateEffect.TristateEffectImproved,
					bloodlust: true,
					manaSpringTotem: TristateEffect.TristateEffectRegular,
					strengthOfEarthTotem: TristateEffect.TristateEffectImproved,
					windfuryTotem: TristateEffect.TristateEffectImproved,
					battleShout: TristateEffect.TristateEffectImproved,
					unleashedRage: true,
				}),
				partyBuffs: PartyBuffs.create({
				}),
				individualBuffs: IndividualBuffs.create({
					blessingOfKings: true,
					blessingOfMight: TristateEffect.TristateEffectImproved,
				}),
				debuffs: Debuffs.create({
					judgementOfWisdom: true,
					misery: true,
					curseOfElements: TristateEffect.TristateEffectRegular,
					bloodFrenzy: true,
					exposeArmor: TristateEffect.TristateEffectImproved,
					sunderArmor: true,
					faerieFire: TristateEffect.TristateEffectImproved,
					curseOfWeakness: true,
					huntersMark: TristateEffect.TristateEffectImproved,
				}),
			},

			// IconInputs to include in the 'Self Buffs' section on the settings tab.
			selfBuffInputs: [
			],
			// IconInputs to include in the 'Other Buffs' section on the settings tab.
			raidBuffInputs: [
				IconInputs.ArcaneBrilliance,
				IconInputs.GiftOfTheWild,
				IconInputs.DivineSpirit,
				IconInputs.Bloodlust,
				IconInputs.ManaSpringTotem,
				IconInputs.WindfuryTotem,
				IconInputs.StrengthOfEarthTotem,
				IconInputs.BattleShout,
				IconInputs.LeaderOfThePack,
				IconInputs.TrueshotAura,
				IconInputs.UnleashedRage,
			],
			partyBuffInputs: [
				IconInputs.HeroicPresence,
				IconInputs.BraidedEterniumChain,
			],
			playerBuffInputs: [
				IconInputs.BlessingOfKings,
				IconInputs.BlessingOfWisdom,
				IconInputs.BlessingOfMight,
			],
			// IconInputs to include in the 'Debuffs' section on the settings tab.
			debuffInputs: [
				IconInputs.JudgementOfWisdom,

				IconInputs.ExposeArmor,
				IconInputs.SunderArmor,
				IconInputs.BloodFrenzy,
				IconInputs.HuntersMark,
				IconInputs.FaerieFire,
				IconInputs.CurseOfWeakness,
				IconInputs.CurseOfElements,
				IconInputs.Misery,
				IconInputs.GiftOfArthas,
			],
			// Which options are selectable in the 'Consumes' section.
			consumeOptions: {
				potions: [
					Potions.HastePotion,
					Potions.SuperManaPotion,
				],
				conjured: [
					Conjured.ConjuredDarkRune,
					Conjured.ConjuredFlameCap,
				],
				flasks: [
					Flask.FlaskOfRelentlessAssault,
				],
				battleElixirs: [
					BattleElixir.ElixirOfDemonslaying,
					BattleElixir.ElixirOfMajorStrength,
					BattleElixir.ElixirOfMajorAgility,
					BattleElixir.ElixirOfTheMongoose,
				],
				guardianElixirs: [
					GuardianElixir.ElixirOfDraenicWisdom,
					GuardianElixir.ElixirOfMajorMageblood,
				],
				food: [
					Food.FoodRoastedClefthoof,
					Food.FoodGrilledMudfish,
					Food.FoodSpicyHotTalbuk,
					Food.FoodBlackenedBasilisk,
				],
				alcohol: [
					Alchohol.AlchoholKreegsStoutBeatdown,
				],
				weaponImbues: [
					WeaponImbue.WeaponImbueAdamantiteSharpeningStone,
					WeaponImbue.WeaponImbueAdamantiteWeightstone,
					WeaponImbue.WeaponImbueBrilliantWizardOil,
					WeaponImbue.WeaponImbueSuperiorWizardOil,
					WeaponImbue.WeaponImbueRighteousWeaponCoating,
				],
				other: [
					IconInputs.ScrollOfStrengthV,
					IconInputs.ScrollOfAgilityV,
				],
			},
			// Inputs to include in the 'Rotation' section on the settings tab.
			rotationInputs: RetributionPaladinInputs.RetributionPaladinRotationConfig,
			// Inputs to include in the 'Other' section on the settings tab.
			otherInputs: {
				inputs: [
					RetributionPaladinInputs.AuraSelection,
					RetributionPaladinInputs.JudgementSelection,
					RetributionPaladinInputs.CrusaderStrikeDelayMS,
					RetributionPaladinInputs.DamgeTakenPerSecond,
<<<<<<< HEAD
					OtherInputs.ExposeWeaknessUptime,
					OtherInputs.ExposeWeaknessHunterAgility,
=======
>>>>>>> 938287d4
					OtherInputs.TankAssignment,
					OtherInputs.InFrontOfTarget,
				],
			},
			encounterPicker: {
				// Target stats to show for 'Simple' encounters.
				simpleTargetStats: [
					Stat.StatArmor,
				],
				// Whether to include 'Execute Duration (%)' in the 'Encounter' section of the settings tab.
				showExecuteProportion: false,
			},

			// If true, the talents on the talents tab will not be individually modifiable by the user.
			// Note that the use can still pick between preset talents, if there is more than 1.
			freezeTalents: false,

			presets: {
				// Preset talents that the user can quickly select.
				talents: [
					Presets.RetKingsPaladinTalents,
					Presets.RetNoKingsPaladinTalents,
				],
				// Preset gear configurations that the user can quickly select.
				gear: [
					Presets.PRE_RAID_PRESET,
					Presets.P1_PRESET,
					Presets.P2_PRESET,
					Presets.P3_PRESET,
					Presets.P4_PRESET,
					Presets.P5_PRESET,
				],
			},
		});
	}
}<|MERGE_RESOLUTION|>--- conflicted
+++ resolved
@@ -225,11 +225,6 @@
 					RetributionPaladinInputs.JudgementSelection,
 					RetributionPaladinInputs.CrusaderStrikeDelayMS,
 					RetributionPaladinInputs.DamgeTakenPerSecond,
-<<<<<<< HEAD
-					OtherInputs.ExposeWeaknessUptime,
-					OtherInputs.ExposeWeaknessHunterAgility,
-=======
->>>>>>> 938287d4
 					OtherInputs.TankAssignment,
 					OtherInputs.InFrontOfTarget,
 				],
