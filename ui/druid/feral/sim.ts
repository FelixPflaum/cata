import * as BuffDebuffInputs from '../../core/components/inputs/buffs_debuffs.js';
import * as OtherInputs from '../../core/components/other_inputs.js';
import { PhysicalDPSGemOptimizer } from '../../core/components/suggest_gems_action.js';
import { IndividualSimUI, registerSpecConfig } from '../../core/individual_sim_ui.js';
import { Player } from '../../core/player.js';
import { PlayerClasses } from '../../core/player_classes';
import { APLAction, APLListItem, APLPrepullAction, APLRotation } from '../../core/proto/apl.js';
import { Cooldowns, Debuffs, Faction, IndividualBuffs, PartyBuffs, PseudoStat, Race, RaidBuffs, Spec, Stat, TristateEffect } from '../../core/proto/common.js';
import { FeralDruid_Rotation as DruidRotation } from '../../core/proto/druid.js';
import * as AplUtils from '../../core/proto_utils/apl_utils.js';
import { Gear } from '../../core/proto_utils/gear.js';
import { Stats } from '../../core/proto_utils/stats.js';
import * as FeralInputs from './inputs.js';
import * as Presets from './presets.js';

const SPEC_CONFIG = registerSpecConfig(Spec.SpecFeralDruid, {
	cssClass: 'feral-druid-sim-ui',
	cssScheme: PlayerClasses.getCssClass(PlayerClasses.Druid),
	// List any known bugs / issues here and they'll be shown on the site.
	knownIssues: [],
	warnings: [],

	// All stats for which EP should be calculated.
	epStats: [
		Stat.StatStrength,
		Stat.StatAgility,
		Stat.StatAttackPower,
		Stat.StatMeleeHit,
		Stat.StatExpertise,
		Stat.StatMeleeCrit,
		Stat.StatMeleeHaste,
		Stat.StatMastery,
	],
	epPseudoStats: [PseudoStat.PseudoStatMainHandDps],
	// Reference stat against which to calculate EP. I think all classes use either spell power or attack power.
	epReferenceStat: Stat.StatAttackPower,
	// Which stats to display in the Character Stats section, at the bottom of the left-hand sidebar.
	displayStats: [
		Stat.StatHealth,
		Stat.StatStrength,
		Stat.StatAgility,
		Stat.StatAttackPower,
		Stat.StatMeleeHit,
		Stat.StatExpertise,
		Stat.StatMeleeCrit,
		Stat.StatMeleeHaste,
		Stat.StatMastery,
		Stat.StatMana,
	],

	defaults: {
		// Default equipped gear.
		gear: Presets.PRERAID_PRESET.gear,
		// Default EP weights for sorting gear in the gear picker.
		epWeights: Stats.fromMap(
			{
				[Stat.StatStrength]: 0.38,
				[Stat.StatAgility]: 1.0,
				[Stat.StatAttackPower]: 0.37,
				[Stat.StatMeleeHit]: 0.43,
				[Stat.StatExpertise]: 0.43,
				[Stat.StatMeleeCrit]: 0.40,
				[Stat.StatMeleeHaste]: 0.41,
				[Stat.StatMastery]: 0.58,
			},
			{
				[PseudoStat.PseudoStatMainHandDps]: 1.94,
			},
		),
		// Default consumes settings.
		consumes: Presets.DefaultConsumes,
		// Default talents.
		talents: Presets.StandardTalents.data,
		// Default spec-specific settings.
		specOptions: Presets.DefaultOptions,
		// Default raid/party buffs settings.
		raidBuffs: RaidBuffs.create({
<<<<<<< HEAD
			arcaneBrilliance: true,
			giftOfTheWild: TristateEffect.TristateEffectImproved,
			bloodlust: true,
			manaSpringTotem: true,
			strengthOfEarthTotem: true,
			battleShout: true,
			unleashedRage: true,
			icyTalons: true,
			swiftRetribution: true,
			sanctifiedRetribution: true,
		}),
		partyBuffs: PartyBuffs.create({}),
=======
		}),
		partyBuffs: PartyBuffs.create({
		}),
>>>>>>> ef4d9a49
		individualBuffs: IndividualBuffs.create({
		}),
		debuffs: Debuffs.create({
		}),
	},

	// IconInputs to include in the 'Player' section on the settings tab.
	playerIconInputs: [],
	// Inputs to include in the 'Rotation' section on the settings tab.
	rotationInputs: FeralInputs.FeralDruidRotationConfig,
	// Buff and Debuff inputs to include/exclude, overriding the EP-based defaults.
	includeBuffDebuffInputs: [BuffDebuffInputs.IntellectBuff, BuffDebuffInputs.MP5Buff, BuffDebuffInputs.JudgementOfWisdom],
	excludeBuffDebuffInputs: [],
	// Inputs to include in the 'Other' section on the settings tab.
	otherInputs: {
		inputs: [FeralInputs.LatencyMs, FeralInputs.AssumeBleedActive, OtherInputs.TankAssignment, OtherInputs.InFrontOfTarget],
	},
	encounterPicker: {
		// Whether to include 'Execute Duration (%)' in the 'Encounter' section of the settings tab.
		showExecuteProportion: false,
	},

	presets: {
		// Preset talents that the user can quickly select.
		talents: [Presets.StandardTalents],
		rotations: [Presets.SIMPLE_ROTATION_DEFAULT, Presets.APL_ROTATION_DEFAULT, Presets.APL_ROTATION_CUSTOM_EXAMPLE],
		// Preset gear configurations that the user can quickly select.
		gear: [Presets.PRERAID_PRESET, Presets.P1_PRESET, Presets.P2_PRESET, Presets.P3_PRESET, Presets.P4_PRESET],
	},

	autoRotation: (_player: Player<Spec.SpecFeralDruid>): APLRotation => {
		return Presets.APL_ROTATION_DEFAULT.rotation.rotation!;
	},

	simpleRotation: (player: Player<Spec.SpecFeralDruid>, simple: DruidRotation, cooldowns: Cooldowns): APLRotation => {
		const [prepullActions, actions] = AplUtils.standardCooldownDefaults(cooldowns);

		const preOmen = APLPrepullAction.fromJsonString(`{"action":{"activateAura":{"auraId":{"spellId":16870}}},"doAtValue":{"const":{"val":"-1s"}}}`);
		const preZerk = APLPrepullAction.fromJsonString(`{"action":{"castSpell":{"spellId":{"spellId":50334}}},"doAtValue":{"const":{"val":"-1s"}}}`);
		const blockZerk = APLAction.fromJsonString(`{"condition":{"const":{"val":"false"}},"castSpell":{"spellId":{"spellId":50334}}}`);
		const doRotation = APLAction.fromJsonString(
			`{"catOptimalRotationAction":{"rotationType":${simple.rotationType},"manualParams":${simple.manualParams},"maxFfDelay":${simple.maxFfDelay.toFixed(
				2,
			)},"minRoarOffset":${simple.minRoarOffset.toFixed(2)},"ripLeeway":${simple.ripLeeway.toFixed(0)},"useRake":${simple.useRake},"useBite":${
				simple.useBite
			},"biteTime":${simple.biteTime.toFixed(2)},"flowerWeave":${simple.flowerWeave}}}`,
		);

		prepullActions.push(...([simple.prePopOoc ? preOmen : null, simple.prePopBerserk ? preZerk : null].filter(a => a) as Array<APLPrepullAction>));

		actions.push(...([blockZerk, doRotation].filter(a => a) as Array<APLAction>));

		return APLRotation.create({
			prepullActions: prepullActions,
			priorityList: actions.map(action =>
				APLListItem.create({
					action: action,
				}),
			),
		});
	},

	raidSimPresets: [
		{
			spec: Spec.SpecFeralDruid,
			talents: Presets.StandardTalents.data,
			specOptions: Presets.DefaultOptions,
			consumes: Presets.DefaultConsumes,
			defaultFactionRaces: {
				[Faction.Unknown]: Race.RaceUnknown,
				[Faction.Alliance]: Race.RaceNightElf,
				[Faction.Horde]: Race.RaceTauren,
			},
			defaultGear: {
				[Faction.Unknown]: {},
				[Faction.Alliance]: {
					1: Presets.P1_PRESET.gear,
					2: Presets.P2_PRESET.gear,
					3: Presets.P3_PRESET.gear,
					4: Presets.P4_PRESET.gear,
				},
				[Faction.Horde]: {
					1: Presets.P1_PRESET.gear,
					2: Presets.P2_PRESET.gear,
					3: Presets.P3_PRESET.gear,
					4: Presets.P4_PRESET.gear,
				},
			},
		},
	],
});

export class FeralDruidSimUI extends IndividualSimUI<Spec.SpecFeralDruid> {
	constructor(parentElem: HTMLElement, player: Player<Spec.SpecFeralDruid>) {
		super(parentElem, player, SPEC_CONFIG);

		const _gemOptimizer = new FeralGemOptimizer(this);
	}
}

class FeralGemOptimizer extends PhysicalDPSGemOptimizer {
	constructor(simUI: IndividualSimUI<Spec.SpecFeralDruid>) {
		super(simUI, true, true, true, true);
	}

	calcCritCap(gear: Gear): Stats {
		const baseCritCapPercentage = 77.8; // includes 3% Crit debuff
		let agiProcs = 0;

		if (gear.hasRelic(47668)) {
			agiProcs += 200;
		}

		if (gear.hasRelic(50456)) {
			agiProcs += 44 * 5;
		}

		if (gear.hasTrinket(47131) || gear.hasTrinket(47464)) {
			agiProcs += 510;
		}

		if (gear.hasTrinket(47115) || gear.hasTrinket(47303)) {
			agiProcs += 450;
		}

		if (gear.hasTrinket(44253) || gear.hasTrinket(42987)) {
			agiProcs += 300;
		}

		return new Stats().withStat(Stat.StatMeleeCrit, (baseCritCapPercentage - (agiProcs * 1.1 * 1.06 * 1.02) / 83.33) * 45.91);
	}
}<|MERGE_RESOLUTION|>--- conflicted
+++ resolved
@@ -75,24 +75,9 @@
 		specOptions: Presets.DefaultOptions,
 		// Default raid/party buffs settings.
 		raidBuffs: RaidBuffs.create({
-<<<<<<< HEAD
-			arcaneBrilliance: true,
-			giftOfTheWild: TristateEffect.TristateEffectImproved,
-			bloodlust: true,
-			manaSpringTotem: true,
-			strengthOfEarthTotem: true,
-			battleShout: true,
-			unleashedRage: true,
-			icyTalons: true,
-			swiftRetribution: true,
-			sanctifiedRetribution: true,
-		}),
-		partyBuffs: PartyBuffs.create({}),
-=======
 		}),
 		partyBuffs: PartyBuffs.create({
 		}),
->>>>>>> ef4d9a49
 		individualBuffs: IndividualBuffs.create({
 		}),
 		debuffs: Debuffs.create({
