import * as PresetUtils from '../../core/preset_utils.js';
import {
	Consumes,
	Debuffs,
	Explosive,
	Faction,
	Flask,
	Food,
	Glyphs,
	IndividualBuffs,
	PartyBuffs,
	Potions,
	Profession,
	RaidBuffs,
	TristateEffect,
	UnitReference,
} from '../../core/proto/common.js';
import { BalanceDruid_Options as BalanceDruidOptions, DruidMajorGlyph, DruidMinorGlyph } from '../../core/proto/druid.js';
import { SavedTalents } from '../../core/proto/ui.js';
// Preset options for this spec.
// Eventually we will import these values for the raid sim too, so its good to
// keep them in a separate file.
import PreraidGear from './gear_sets/preraid.gear.json';
export const PRERAID_PRESET = PresetUtils.makePresetGear('Pre-raid Preset', PreraidGear);
import P1Gear from './gear_sets/p1.gear.json';
export const P1_PRESET = PresetUtils.makePresetGear('P1 Preset', P1Gear);
import P2Gear from './gear_sets/p2.gear.json';
export const P2_PRESET = PresetUtils.makePresetGear('P2 Preset', P2Gear);
import P3AllianceGear from './gear_sets/p3_alliance.gear.json';
export const P3_PRESET_ALLI = PresetUtils.makePresetGear('P3 Preset [A]', P3AllianceGear, { faction: Faction.Alliance });
import P3HordeGear from './gear_sets/p3_horde.gear.json';
export const P3_PRESET_HORDE = PresetUtils.makePresetGear('P3 Preset [H]', P3HordeGear, { faction: Faction.Horde });
import P4AllianceGear from './gear_sets/p4_alliance.gear.json';
export const P4_PRESET_ALLI = PresetUtils.makePresetGear('P4 Preset [A]', P4AllianceGear, { faction: Faction.Alliance });
import P4HordeGear from './gear_sets/p4_horde.gear.json';
export const P4_PRESET_HORDE = PresetUtils.makePresetGear('P4 Preset [H]', P4HordeGear, { faction: Faction.Horde });

import BasicP3AplJson from './apls/basic_p3.apl.json';
export const ROTATION_PRESET_P3_APL = PresetUtils.makePresetAPLRotation('P3', BasicP3AplJson);
import P4FocusAplJson from './apls/p4_focus_glyph.apl.json';
export const ROTATION_PRESET_P4_FOCUS_APL = PresetUtils.makePresetAPLRotation('P4 Focus Glyph', P4FocusAplJson);
import P4StarfireAplJson from './apls/p4_starfire_glyph.apl.json';
export const ROTATION_PRESET_P4_STARFIRE_APL = PresetUtils.makePresetAPLRotation('P4 Starfire Glyph', P4StarfireAplJson);

// Default talents. Uses the wowhead calculator format, make the talents on
// https://wowhead.com/cata/talent-calc and copy the numbers in the url.
export const Phase1Talents = {
	name: 'Phase 1',
	data: SavedTalents.create({
		// talentsString: '5032003115331303213305311231--205003012',
		// glyphs: Glyphs.create({
		// 	major1: DruidMajorGlyph.GlyphOfFocus,
		// 	major2: DruidMajorGlyph.GlyphOfInsectSwarm,
		// 	major3: DruidMajorGlyph.GlyphOfStarfall,
		// 	minor1: DruidMinorGlyph.GlyphOfTyphoon,
		// 	minor2: DruidMinorGlyph.GlyphOfUnburdenedRebirth,
		// 	minor3: DruidMinorGlyph.GlyphOfTheWild,
		// }),
	}),
};

export const Phase2Talents = {
	name: 'Phase 2',
	data: SavedTalents.create({
		// talentsString: '5012203115331303213305311231--205003012',
		// glyphs: Glyphs.create({
		// 	major1: DruidMajorGlyph.GlyphOfStarfire,
		// 	major2: DruidMajorGlyph.GlyphOfInsectSwarm,
		// 	major3: DruidMajorGlyph.GlyphOfStarfall,
		// 	minor1: DruidMinorGlyph.GlyphOfTyphoon,
		// 	minor2: DruidMinorGlyph.GlyphOfUnburdenedRebirth,
		// 	minor3: DruidMinorGlyph.GlyphOfTheWild,
		// }),
	}),
};

export const Phase3Talents = {
	name: 'Phase 3',
	data: SavedTalents.create({
		// talentsString: '5102223115331303213305311031--205003012',
		// glyphs: Glyphs.create({
		// 	major1: DruidMajorGlyph.GlyphOfStarfire,
		// 	major2: DruidMajorGlyph.GlyphOfMoonfire,
		// 	major3: DruidMajorGlyph.GlyphOfStarfall,
		// 	minor1: DruidMinorGlyph.GlyphOfTyphoon,
		// 	minor2: DruidMinorGlyph.GlyphOfUnburdenedRebirth,
		// 	minor3: DruidMinorGlyph.GlyphOfTheWild,
		// }),
	}),
};

export const Phase4Talents = {
	name: 'Phase 4',
	data: SavedTalents.create({
		// talentsString: '5102223115331303213305311031--205003012',
		// glyphs: Glyphs.create({
		// 	major1: DruidMajorGlyph.GlyphOfFocus,
		// 	major2: DruidMajorGlyph.GlyphOfInsectSwarm,
		// 	major3: DruidMajorGlyph.GlyphOfStarfall,
		// 	minor1: DruidMinorGlyph.GlyphOfTyphoon,
		// 	minor2: DruidMinorGlyph.GlyphOfUnburdenedRebirth,
		// 	minor3: DruidMinorGlyph.GlyphOfTheWild,
		// }),
	}),
};

export const DefaultOptions = BalanceDruidOptions.create({
	classOptions: {
		innervateTarget: UnitReference.create(),
	},
});

export const DefaultConsumes = Consumes.create({
	defaultPotion: Potions.PotionOfSpeed,
	flask: Flask.FlaskOfTheFrostWyrm,
	food: Food.FoodFishFeast,
	prepopPotion: Potions.VolcanicPotion,
	fillerExplosive: Explosive.ExplosiveSaroniteBomb,
});

export const DefaultRaidBuffs = RaidBuffs.create({
	arcaneBrilliance: true,
	bloodlust: true,
	markOfTheWild: true,
	icyTalons: true,
<<<<<<< HEAD
	moonkinForm: true,
	leaderOfThePack: true,
	powerWordFortitude: true,
=======
	leaderOfThePack: TristateEffect.TristateEffectImproved,
	powerWordFortitude: TristateEffect.TristateEffectImproved,
	sanctifiedRetribution: true,
>>>>>>> e458b23b
	strengthOfEarthTotem: true,
	trueshotAura: true,
	wrathOfAirTotem: true,
	demonicPact: true,
	blessingOfKings: true,
	blessingOfMight: true,
	communion: true,
});

export const DefaultIndividualBuffs = IndividualBuffs.create({
	vampiricTouch: true,
});

export const DefaultPartyBuffs = PartyBuffs.create({	
});

export const DefaultDebuffs = Debuffs.create({
	bloodFrenzy: true,
<<<<<<< HEAD
	sunderArmor: true,
	ebonPlaguebringer: true,
	mangle: true,
	criticalMass: true,
	demoralizingShout: true,
	frostFever: true,
	judgement: true,
=======
	ebonPlaguebringer: true,
	faerieFire: TristateEffect.TristateEffectImproved,
	heartOfTheCrusader: true,
	judgementOfWisdom: true,
	shadowMastery: true,
	sunderArmor: true
>>>>>>> e458b23b
});

export const OtherDefaults = {
	distanceFromTarget: 18,
	profession1: Profession.Engineering,
	profession2: Profession.Tailoring,
};<|MERGE_RESOLUTION|>--- conflicted
+++ resolved
@@ -123,15 +123,9 @@
 	bloodlust: true,
 	markOfTheWild: true,
 	icyTalons: true,
-<<<<<<< HEAD
 	moonkinForm: true,
 	leaderOfThePack: true,
 	powerWordFortitude: true,
-=======
-	leaderOfThePack: TristateEffect.TristateEffectImproved,
-	powerWordFortitude: TristateEffect.TristateEffectImproved,
-	sanctifiedRetribution: true,
->>>>>>> e458b23b
 	strengthOfEarthTotem: true,
 	trueshotAura: true,
 	wrathOfAirTotem: true,
@@ -150,7 +144,6 @@
 
 export const DefaultDebuffs = Debuffs.create({
 	bloodFrenzy: true,
-<<<<<<< HEAD
 	sunderArmor: true,
 	ebonPlaguebringer: true,
 	mangle: true,
@@ -158,14 +151,6 @@
 	demoralizingShout: true,
 	frostFever: true,
 	judgement: true,
-=======
-	ebonPlaguebringer: true,
-	faerieFire: TristateEffect.TristateEffectImproved,
-	heartOfTheCrusader: true,
-	judgementOfWisdom: true,
-	shadowMastery: true,
-	sunderArmor: true
->>>>>>> e458b23b
 });
 
 export const OtherDefaults = {
