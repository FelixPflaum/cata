--- conflicted
+++ resolved
@@ -17,9 +17,6 @@
 	knownIssues: [],
 
 	// All stats for which EP should be calculated.
-<<<<<<< HEAD
-	epStats: [Stat.StatIntellect, Stat.StatSpirit, Stat.StatSpellPower, Stat.StatSpellHit, Stat.StatSpellCrit, Stat.StatSpellHaste, Stat.StatMastery],
-=======
 	epStats: [
 		Stat.StatIntellect,
 		Stat.StatSpirit,
@@ -30,7 +27,6 @@
 		Stat.StatMP5,
 		Stat.StatMastery,
 	],
->>>>>>> 0709a112
 	// Reference stat against which to calculate EP. I think all classes use either spell power or attack power.
 	epReferenceStat: Stat.StatSpellPower,
 	// Which stats to display in the Character Stats section, at the bottom of the left-hand sidebar.
@@ -44,10 +40,6 @@
 		Stat.StatSpellHit,
 		Stat.StatSpellCrit,
 		Stat.StatSpellHaste,
-<<<<<<< HEAD
-=======
-		Stat.StatMP5,
->>>>>>> 0709a112
 		Stat.StatMastery,
 	],
 
