--- conflicted
+++ resolved
@@ -47,301 +47,176 @@
 dps_results: {
  key: "TestProtection-AllItems-AbacusofViolentOdds-28288"
  value: {
-<<<<<<< HEAD
-  dps: 335.1853042723217
-  tps: 640.1853408149412
-=======
-  dps: 341.6330241008378
-  tps: 641.3033344664004
->>>>>>> ba5c9042
+  dps: 353.56632859236873
+  tps: 664.4300785709893
  }
 }
 dps_results: {
  key: "TestProtection-AllItems-AdamantineFigurine-27891"
  value: {
-<<<<<<< HEAD
-  dps: 331.2479233553991
-  tps: 634.10152962817
-=======
-  dps: 338.12362459930426
-  tps: 636.1841406964036
->>>>>>> ba5c9042
+  dps: 350.07482805318546
+  tps: 659.3455729900279
  }
 }
 dps_results: {
  key: "TestProtection-AllItems-Alchemist'sStone-13503"
  value: {
-<<<<<<< HEAD
-  dps: 335.11075961692615
-  tps: 640.7043799500128
-=======
-  dps: 342.0923945618769
-  tps: 642.7880065933848
->>>>>>> ba5c9042
+  dps: 354.09431174241814
+  tps: 666.0477220892755
  }
 }
 dps_results: {
  key: "TestProtection-AllItems-AncientAqirArtifact-33830"
  value: {
-<<<<<<< HEAD
-  dps: 331.2479233553991
-  tps: 634.10152962817
-=======
-  dps: 338.12362459930426
-  tps: 636.1841406964036
->>>>>>> ba5c9042
+  dps: 350.07482805318546
+  tps: 659.3455729900279
  }
 }
 dps_results: {
  key: "TestProtection-AllItems-AshtongueTalismanofZeal-32489"
  value: {
-<<<<<<< HEAD
-  dps: 352.3964681627736
-  tps: 655.5964261208619
-=======
-  dps: 359.64330872287655
-  tps: 658.0091209198872
->>>>>>> ba5c9042
+  dps: 371.5971638748841
+  tps: 681.1756922044797
  }
 }
 dps_results: {
  key: "TestProtection-AllItems-Assassin'sAlchemistStone-35751"
  value: {
-<<<<<<< HEAD
-  dps: 333.74016004230344
-  tps: 636.7936644741085
-=======
-  dps: 340.5314610940376
-  tps: 638.7928825040875
->>>>>>> ba5c9042
+  dps: 352.482664547919
+  tps: 661.9543147977115
  }
 }
 dps_results: {
  key: "TestProtection-AllItems-AustereEarthsiegeDiamond"
  value: {
-<<<<<<< HEAD
-  dps: 354.3153922667693
-  tps: 678.8062843784045
-=======
-  dps: 359.94747232115515
-  tps: 678.4787575813518
->>>>>>> ba5c9042
+  dps: 372.84910480254655
+  tps: 703.4821213302884
  }
 }
 dps_results: {
  key: "TestProtection-AllItems-BadgeofTenacity-32658"
  value: {
-<<<<<<< HEAD
-  dps: 332.0270719330124
-  tps: 634.8962611773353
-=======
-  dps: 339.1548853717468
-  tps: 637.2360266842951
->>>>>>> ba5c9042
+  dps: 351.10608882562815
+  tps: 660.3974589779193
  }
 }
 dps_results: {
  key: "TestProtection-AllItems-BadgeoftheSwarmguard-21670"
  value: {
-<<<<<<< HEAD
-  dps: 317.6922951908419
-  tps: 620.2747889003217
-=======
-  dps: 320.7732563904524
-  tps: 618.4867651233751
->>>>>>> ba5c9042
+  dps: 332.724459844334
+  tps: 641.6481974169991
  }
 }
 dps_results: {
  key: "TestProtection-AllItems-BandoftheEternalChampion-29301"
  value: {
-<<<<<<< HEAD
-  dps: 346.2416139819223
-  tps: 661.5247161511246
-=======
-  dps: 352.1945523823958
-  tps: 661.8560650251487
->>>>>>> ba5c9042
+  dps: 364.7214350215896
+  tps: 686.1331635799066
  }
 }
 dps_results: {
  key: "TestProtection-AllItems-BandoftheEternalDefender-29297"
  value: {
-<<<<<<< HEAD
-  dps: 343.75963597033825
-  tps: 658.8908909057787
-=======
-  dps: 349.6735282107236
-  tps: 659.181117070328
->>>>>>> ba5c9042
+  dps: 362.2004108499173
+  tps: 683.458215625086
  }
 }
 dps_results: {
  key: "TestProtection-AllItems-BandoftheEternalSage-29305"
  value: {
-<<<<<<< HEAD
-  dps: 360.11684954624616
-  tps: 690.4539748565871
-=======
-  dps: 364.35697755627143
-  tps: 687.3938945592707
->>>>>>> ba5c9042
+  dps: 377.3481443001926
+  tps: 712.5707757089897
  }
 }
 dps_results: {
  key: "TestProtection-AllItems-BeamingEarthsiegeDiamond"
  value: {
-<<<<<<< HEAD
-  dps: 356.17141559596183
-  tps: 682.220211092848
-=======
-  dps: 361.5174292734133
-  tps: 681.1928064996422
->>>>>>> ba5c9042
+  dps: 374.49144881266335
+  tps: 706.3364563667086
  }
 }
 dps_results: {
  key: "TestProtection-AllItems-Berserker'sCall-33831"
  value: {
-<<<<<<< HEAD
-  dps: 334.9567353552551
-  tps: 638.1137383932505
-=======
-  dps: 341.70237792706286
-  tps: 640.0662113002097
->>>>>>> ba5c9042
+  dps: 353.6535813809444
+  tps: 663.2276435938336
  }
 }
 dps_results: {
  key: "TestProtection-AllItems-BlackenedNaaruSliver-34427"
  value: {
-<<<<<<< HEAD
-  dps: 336.5892164821153
-  tps: 642.8158675385116
-=======
-  dps: 344.3745039781591
-  tps: 646.4596035235697
->>>>>>> ba5c9042
+  dps: 356.35288733783204
+  tps: 669.673710474618
  }
 }
 dps_results: {
  key: "TestProtection-AllItems-BlackoutTruncheon-27901"
  value: {
-<<<<<<< HEAD
-  dps: 354.3153922667693
-  tps: 678.8062843784045
-=======
-  dps: 359.94747232115515
-  tps: 678.4787575813518
->>>>>>> ba5c9042
+  dps: 372.84910480254655
+  tps: 703.4821213302884
  }
 }
 dps_results: {
  key: "TestProtection-AllItems-Bladefist'sBreadth-28041"
  value: {
-<<<<<<< HEAD
-  dps: 332.3880326628044
-  tps: 635.4408272248625
-=======
-  dps: 339.44393283327275
-  tps: 637.7410539176497
->>>>>>> ba5c9042
+  dps: 351.39513628715423
+  tps: 660.902486211274
  }
 }
 dps_results: {
  key: "TestProtection-AllItems-BlazefuryMedallion-17111"
  value: {
-<<<<<<< HEAD
-  dps: 354.08526564424125
-  tps: 677.343520418032
-=======
-  dps: 359.3098308561003
-  tps: 676.3100395388169
->>>>>>> ba5c9042
+  dps: 372.1443987182164
+  tps: 701.1834320555976
  }
 }
 dps_results: {
  key: "TestProtection-AllItems-Blinkstrike-31332"
  value: {
-<<<<<<< HEAD
-  dps: 354.3153922667693
-  tps: 678.8062843784045
-=======
-  dps: 359.94747232115515
-  tps: 678.4787575813518
->>>>>>> ba5c9042
+  dps: 372.84910480254655
+  tps: 703.4821213302884
  }
 }
 dps_results: {
  key: "TestProtection-AllItems-BloodlustBrooch-29383"
  value: {
-<<<<<<< HEAD
-  dps: 334.1696410637811
-  tps: 637.2621643330089
-=======
-  dps: 340.94295440274755
-  tps: 639.2423494267432
->>>>>>> ba5c9042
+  dps: 352.8941578566292
+  tps: 662.4037817203674
  }
 }
 dps_results: {
  key: "TestProtection-AllItems-BracingEarthsiegeDiamond"
  value: {
-<<<<<<< HEAD
-  dps: 359.69460500789995
-  tps: 675.8903064321944
-=======
-  dps: 365.20981404005545
-  tps: 675.3479018423442
->>>>>>> ba5c9042
+  dps: 378.3241293725961
+  tps: 700.2551340945193
  }
 }
 dps_results: {
  key: "TestProtection-AllItems-BracingEarthstormDiamond"
  value: {
-<<<<<<< HEAD
-  dps: 357.3277514018028
-  tps: 684.6442363820996
-=======
-  dps: 362.8943836837387
-  tps: 684.1898718020399
->>>>>>> ba5c9042
+  dps: 375.91511856177436
+  tps: 709.4240559956727
  }
 }
 dps_results: {
  key: "TestProtection-AllItems-BraidedEterniumChain-24114"
  value: {
-<<<<<<< HEAD
-  dps: 355.5902553944204
-  tps: 680.1547763150594
-=======
-  dps: 361.4517229091475
-  tps: 680.1304041563784
->>>>>>> ba5c9042
+  dps: 374.3538441859999
+  tps: 705.1347151909185
  }
 }
 dps_results: {
  key: "TestProtection-AllItems-BroochoftheImmortalKing-32534"
  value: {
-<<<<<<< HEAD
-  dps: 331.2479233553991
-  tps: 634.10152962817
-=======
-  dps: 338.12362459930426
-  tps: 636.1841406964036
->>>>>>> ba5c9042
+  dps: 350.07482805318546
+  tps: 659.3455729900279
  }
 }
 dps_results: {
  key: "TestProtection-AllItems-BrutalEarthstormDiamond"
  value: {
-<<<<<<< HEAD
-  dps: 354.8185237043073
-  tps: 679.3194784446936
-=======
-  dps: 360.4317348495235
-  tps: 678.9727053602875
->>>>>>> ba5c9042
+  dps: 373.33336733091494
+  tps: 703.9760691092242
  }
 }
 dps_results: {
@@ -368,73 +243,43 @@
 dps_results: {
  key: "TestProtection-AllItems-ChaoticSkyfireDiamond"
  value: {
-<<<<<<< HEAD
-  dps: 355.29486902866034
-  tps: 680.3557896446523
-=======
-  dps: 360.850131159052
-  tps: 679.9033045934057
->>>>>>> ba5c9042
+  dps: 373.75176364044347
+  tps: 704.9066683423423
  }
 }
 dps_results: {
  key: "TestProtection-AllItems-ChaoticSkyflareDiamond"
  value: {
-<<<<<<< HEAD
-  dps: 355.44681392964304
-  tps: 680.5485005330639
-=======
-  dps: 361.0729121530585
-  tps: 680.1688063759242
->>>>>>> ba5c9042
+  dps: 373.9745446344499
+  tps: 705.1721701248607
  }
 }
 dps_results: {
  key: "TestProtection-AllItems-CloakofDarkness-33122"
  value: {
-<<<<<<< HEAD
-  dps: 356.3406484234197
-  tps: 681.0939493272542
-=======
-  dps: 362.1914668882813
-  tps: 681.0146656760726
->>>>>>> ba5c9042
+  dps: 375.09309936967264
+  tps: 706.0180294250091
  }
 }
 dps_results: {
  key: "TestProtection-AllItems-CommendationofKael'thas-34473"
  value: {
-<<<<<<< HEAD
-  dps: 331.2479233553991
-  tps: 634.10152962817
-=======
-  dps: 338.12362459930426
-  tps: 636.1841406964036
->>>>>>> ba5c9042
+  dps: 350.07482805318546
+  tps: 659.3455729900279
  }
 }
 dps_results: {
  key: "TestProtection-AllItems-Coren'sLuckyCoin-38289"
  value: {
-<<<<<<< HEAD
-  dps: 331.2479233553991
-  tps: 634.10152962817
-=======
-  dps: 338.12362459930426
-  tps: 636.1841406964036
->>>>>>> ba5c9042
+  dps: 350.07482805318546
+  tps: 659.3455729900279
  }
 }
 dps_results: {
  key: "TestProtection-AllItems-CoreofAr'kelos-29776"
  value: {
-<<<<<<< HEAD
-  dps: 333.3545269976693
-  tps: 636.3803888466583
-=======
-  dps: 340.1564104572208
-  tps: 638.389156620883
->>>>>>> ba5c9042
+  dps: 352.10761391110236
+  tps: 661.5505889145072
  }
 }
 dps_results: {
@@ -454,61 +299,36 @@
 dps_results: {
  key: "TestProtection-AllItems-CrystalforgedTrinket-32654"
  value: {
-<<<<<<< HEAD
-  dps: 333.1958842002595
-  tps: 636.1374726106268
-=======
-  dps: 339.9982182208629
-  tps: 638.1443392368618
->>>>>>> ba5c9042
+  dps: 351.94942167474437
+  tps: 661.3057715304859
  }
 }
 dps_results: {
  key: "TestProtection-AllItems-Dabiri'sEnigma-30300"
  value: {
-<<<<<<< HEAD
-  dps: 331.2479233553991
-  tps: 634.10152962817
-=======
-  dps: 338.12362459930426
-  tps: 636.1841406964036
->>>>>>> ba5c9042
+  dps: 350.07482805318546
+  tps: 659.3455729900279
  }
 }
 dps_results: {
  key: "TestProtection-AllItems-DarkIronSmokingPipe-38290"
  value: {
-<<<<<<< HEAD
-  dps: 349.0681710451527
-  tps: 668.6371696509128
-=======
-  dps: 355.01130215702705
-  tps: 668.9124598032721
->>>>>>> ba5c9042
+  dps: 367.6952817943946
+  tps: 693.4940123404908
  }
 }
 dps_results: {
  key: "TestProtection-AllItems-DarkmoonCard:Crusade-31856"
  value: {
-<<<<<<< HEAD
-  dps: 333.8704986499386
-  tps: 636.9350124045613
-=======
-  dps: 340.6587736074232
-  tps: 638.9314233673075
->>>>>>> ba5c9042
+  dps: 352.6099770613046
+  tps: 662.092855660932
  }
 }
 dps_results: {
  key: "TestProtection-AllItems-DarkmoonCard:Wrath-31857"
  value: {
-<<<<<<< HEAD
-  dps: 333.66048882672607
-  tps: 637.3745963103233
-=======
-  dps: 342.0385354841303
-  tps: 641.2911098101996
->>>>>>> ba5c9042
+  dps: 353.9897389380118
+  tps: 664.4525421038238
  }
 }
 dps_results: {
@@ -521,37 +341,22 @@
 dps_results: {
  key: "TestProtection-AllItems-Despair-28573"
  value: {
-<<<<<<< HEAD
-  dps: 301.22412474900017
-  tps: 548.4706965956018
-=======
-  dps: 312.3878817972712
-  tps: 560.5161744854526
->>>>>>> ba5c9042
+  dps: 321.49548786096267
+  tps: 578.1667150368874
  }
 }
 dps_results: {
  key: "TestProtection-AllItems-DestructiveSkyfireDiamond"
  value: {
-<<<<<<< HEAD
-  dps: 354.59852497510803
-  tps: 679.2057528627254
-=======
-  dps: 360.30934708899474
-  tps: 678.9530105038538
->>>>>>> ba5c9042
+  dps: 373.21097957038626
+  tps: 703.9563742527905
  }
 }
 dps_results: {
  key: "TestProtection-AllItems-DestructiveSkyflareDiamond"
  value: {
-<<<<<<< HEAD
-  dps: 354.7863182024482
-  tps: 679.4382296933452
-=======
-  dps: 360.60945068912855
-  tps: 679.3294436130977
->>>>>>> ba5c9042
+  dps: 373.51108317052007
+  tps: 704.3328073620343
  }
 }
 dps_results: {
@@ -564,193 +369,113 @@
 dps_results: {
  key: "TestProtection-AllItems-Dragonmaw-28438"
  value: {
-<<<<<<< HEAD
-  dps: 354.3153922667693
-  tps: 678.8062843784045
-=======
-  dps: 359.94747232115515
-  tps: 678.4787575813518
->>>>>>> ba5c9042
+  dps: 372.84910480254655
+  tps: 703.4821213302884
  }
 }
 dps_results: {
  key: "TestProtection-AllItems-DragonspineTrophy-28830"
  value: {
-<<<<<<< HEAD
-  dps: 334.7344005943311
-  tps: 639.7752712793856
-=======
-  dps: 342.3825262872734
-  tps: 643.2331145830362
->>>>>>> ba5c9042
+  dps: 354.353286014834
+  tps: 666.432446935051
  }
 }
 dps_results: {
  key: "TestProtection-AllItems-Dragonstrike-28439"
  value: {
-<<<<<<< HEAD
-  dps: 354.3153922667693
-  tps: 678.8062843784045
-=======
-  dps: 359.94747232115515
-  tps: 678.4787575813518
->>>>>>> ba5c9042
+  dps: 372.84910480254655
+  tps: 703.4821213302884
  }
 }
 dps_results: {
  key: "TestProtection-AllItems-DrakefistHammer-28437"
  value: {
-<<<<<<< HEAD
-  dps: 354.3153922667693
-  tps: 678.8062843784045
-=======
-  dps: 359.94747232115515
-  tps: 678.4787575813518
->>>>>>> ba5c9042
+  dps: 372.84910480254655
+  tps: 703.4821213302884
  }
 }
 dps_results: {
  key: "TestProtection-AllItems-EffulgentSkyflareDiamond"
  value: {
-<<<<<<< HEAD
-  dps: 354.3153922667693
-  tps: 678.8062843784045
-=======
-  dps: 359.94747232115515
-  tps: 678.4787575813518
->>>>>>> ba5c9042
+  dps: 372.84910480254655
+  tps: 703.4821213302884
  }
 }
 dps_results: {
  key: "TestProtection-AllItems-EmberSkyfireDiamond"
  value: {
-<<<<<<< HEAD
-  dps: 359.7869702657155
-  tps: 689.4784914051031
-=======
-  dps: 364.17363001661863
-  tps: 686.7067862001546
->>>>>>> ba5c9042
+  dps: 377.22685691484986
+  tps: 712.0039399289254
  }
 }
 dps_results: {
  key: "TestProtection-AllItems-EmberSkyflareDiamond"
  value: {
-<<<<<<< HEAD
-  dps: 362.17376563372943
-  tps: 694.1041008283157
-=======
-  dps: 366.498582660672
-  tps: 691.2125444243277
->>>>>>> ba5c9042
+  dps: 379.6455327614942
+  tps: 716.6913337197225
  }
 }
 dps_results: {
  key: "TestProtection-AllItems-EmptyMugofDirebrew-38287"
  value: {
-<<<<<<< HEAD
-  dps: 334.1696410637811
-  tps: 637.2621643330089
-=======
-  dps: 340.94295440274755
-  tps: 639.2423494267432
->>>>>>> ba5c9042
+  dps: 352.8941578566292
+  tps: 662.4037817203674
  }
 }
 dps_results: {
  key: "TestProtection-AllItems-EmpyreanDemolisher-17112"
  value: {
-<<<<<<< HEAD
-  dps: 354.3153922667693
-  tps: 678.8062843784045
-=======
-  dps: 359.94747232115515
-  tps: 678.4787575813518
->>>>>>> ba5c9042
+  dps: 372.84910480254655
+  tps: 703.4821213302884
  }
 }
 dps_results: {
  key: "TestProtection-AllItems-EnigmaticSkyfireDiamond"
  value: {
-<<<<<<< HEAD
-  dps: 354.5526106239004
-  tps: 679.1241501835227
-=======
-  dps: 360.2501002732287
-  tps: 678.8925787517725
->>>>>>> ba5c9042
+  dps: 373.15173275462024
+  tps: 703.8959425007092
  }
 }
 dps_results: {
  key: "TestProtection-AllItems-EnigmaticSkyflareDiamond"
  value: {
-<<<<<<< HEAD
-  dps: 354.6952277272051
-  tps: 679.3043896698645
-=======
-  dps: 360.4596374555567
-  tps: 679.1415726233025
->>>>>>> ba5c9042
+  dps: 373.36126993694813
+  tps: 704.1449363722393
  }
 }
 dps_results: {
  key: "TestProtection-AllItems-EnigmaticStarflareDiamond"
  value: {
-<<<<<<< HEAD
-  dps: 354.642628436687
-  tps: 679.2507383935358
-=======
-  dps: 360.37580890180055
-  tps: 679.0208015529155
->>>>>>> ba5c9042
+  dps: 373.27744138319196
+  tps: 704.0241653018525
  }
 }
 dps_results: {
  key: "TestProtection-AllItems-EssenceoftheMartyr-29376"
  value: {
-<<<<<<< HEAD
-  dps: 346.18780342963396
-  tps: 663.0550172120368
-=======
-  dps: 352.39056234921446
-  tps: 663.8334660557322
->>>>>>> ba5c9042
+  dps: 364.9504695970645
+  tps: 688.1745663020645
  }
 }
 dps_results: {
  key: "TestProtection-AllItems-EternalEarthsiegeDiamond"
  value: {
-<<<<<<< HEAD
-  dps: 354.3153922667693
-  tps: 678.8062843784045
-=======
-  dps: 359.94747232115515
-  tps: 678.4787575813518
->>>>>>> ba5c9042
+  dps: 372.84910480254655
+  tps: 703.4821213302884
  }
 }
 dps_results: {
  key: "TestProtection-AllItems-EternalEarthstormDiamond"
  value: {
-<<<<<<< HEAD
-  dps: 354.3153922667693
-  tps: 678.8062843784045
-=======
-  dps: 359.94747232115515
-  tps: 678.4787575813518
->>>>>>> ba5c9042
+  dps: 372.84910480254655
+  tps: 703.4821213302884
  }
 }
 dps_results: {
  key: "TestProtection-AllItems-EyeofMagtheridon-28789"
  value: {
-<<<<<<< HEAD
-  dps: 342.8670228762431
-  tps: 656.619344499566
-=======
-  dps: 349.49028271212757
-  tps: 658.2127241190585
->>>>>>> ba5c9042
+  dps: 361.90088112449376
+  tps: 682.2644638422238
  }
 }
 dps_results: {
@@ -770,37 +495,22 @@
 dps_results: {
  key: "TestProtection-AllItems-Figurine-LivingRubySerpent-24126"
  value: {
-<<<<<<< HEAD
-  dps: 338.2051009460478
-  tps: 647.7624625391302
-=======
-  dps: 345.1903152408706
-  tps: 649.9533766992377
->>>>>>> ba5c9042
+  dps: 357.36001206615606
+  tps: 673.538249146643
  }
 }
 dps_results: {
  key: "TestProtection-AllItems-Figurine-NightseyePanther-24128"
  value: {
-<<<<<<< HEAD
-  dps: 333.05924261586136
-  tps: 636.0597004328414
-=======
-  dps: 339.8728538678904
-  tps: 638.0794082233613
->>>>>>> ba5c9042
+  dps: 351.82405732177176
+  tps: 661.2408405169855
  }
 }
 dps_results: {
  key: "TestProtection-AllItems-Figurine-ShadowsongPanther-35702"
  value: {
-<<<<<<< HEAD
-  dps: 334.5224721249846
-  tps: 637.6399699511594
-=======
-  dps: 341.2890282064043
-  tps: 639.6146790232938
->>>>>>> ba5c9042
+  dps: 353.2402316602857
+  tps: 662.776111316918
  }
 }
 dps_results: {
@@ -813,193 +523,113 @@
 dps_results: {
  key: "TestProtection-AllItems-ForlornSkyflareDiamond"
  value: {
-<<<<<<< HEAD
-  dps: 359.69460500789995
-  tps: 689.2311986707168
-=======
-  dps: 365.20981404005545
-  tps: 688.6771758325801
->>>>>>> ba5c9042
+  dps: 378.3241293725961
+  tps: 714.0927189470451
  }
 }
 dps_results: {
  key: "TestProtection-AllItems-ForlornStarflareDiamond"
  value: {
-<<<<<<< HEAD
-  dps: 358.61876245967403
-  tps: 687.1462158122548
-=======
-  dps: 364.1573456962745
-  tps: 686.637492182335
->>>>>>> ba5c9042
+  dps: 377.2291244585862
+  tps: 711.9705994236942
  }
 }
 dps_results: {
  key: "TestProtection-AllItems-GlaiveofthePit-28774"
  value: {
-<<<<<<< HEAD
-  dps: 303.53638537563876
-  tps: 551.3529007071795
-=======
-  dps: 315.10507802334445
-  tps: 564.1385485853657
->>>>>>> ba5c9042
+  dps: 324.14786950964435
+  tps: 581.6634784858154
  }
 }
 dps_results: {
  key: "TestProtection-AllItems-GnomereganAuto-Blocker600-29387"
  value: {
-<<<<<<< HEAD
-  dps: 331.2479233553991
-  tps: 634.10152962817
-=======
-  dps: 338.12362459930426
-  tps: 636.1841406964036
->>>>>>> ba5c9042
+  dps: 350.07482805318546
+  tps: 659.3455729900279
  }
 }
 dps_results: {
  key: "TestProtection-AllItems-Guardian'sAlchemistStone-35748"
  value: {
-<<<<<<< HEAD
-  dps: 331.2479233553991
-  tps: 634.10152962817
-=======
-  dps: 338.12362459930426
-  tps: 636.1841406964036
->>>>>>> ba5c9042
+  dps: 350.07482805318546
+  tps: 659.3455729900279
  }
 }
 dps_results: {
  key: "TestProtection-AllItems-HandofJustice-11815"
  value: {
-<<<<<<< HEAD
-  dps: 332.29734920875177
-  tps: 635.379997269933
-=======
-  dps: 342.1935332738308
-  tps: 643.2095539774425
->>>>>>> ba5c9042
+  dps: 354.1470569635726
+  tps: 666.3754828881636
  }
 }
 dps_results: {
  key: "TestProtection-AllItems-HourglassoftheUnraveller-28034"
  value: {
-<<<<<<< HEAD
-  dps: 332.2467983199959
-  tps: 635.4434950388866
-=======
-  dps: 339.3160598613771
-  tps: 637.7510102810147
->>>>>>> ba5c9042
+  dps: 351.2672633152587
+  tps: 660.9124425746388
  }
 }
 dps_results: {
  key: "TestProtection-AllItems-IconofUnyieldingCourage-28121"
  value: {
-<<<<<<< HEAD
-  dps: 321.21384771460674
-  tps: 627.6014258977268
-=======
-  dps: 323.94090601910966
-  tps: 625.3145115073781
->>>>>>> ba5c9042
+  dps: 336.04391919070446
+  tps: 648.770151033931
  }
 }
 dps_results: {
  key: "TestProtection-AllItems-IconoftheSilverCrescent-29370"
  value: {
-<<<<<<< HEAD
-  dps: 349.283339554798
-  tps: 669.0541662226043
-=======
-  dps: 355.2217958257825
-  tps: 669.3203965333211
->>>>>>> ba5c9042
+  dps: 367.91428277719626
+  tps: 693.9184362451603
  }
 }
 dps_results: {
  key: "TestProtection-AllItems-ImbuedUnstableDiamond"
  value: {
-<<<<<<< HEAD
-  dps: 357.3277514018028
-  tps: 684.6442363820996
-=======
-  dps: 362.8943836837387
-  tps: 684.1898718020399
->>>>>>> ba5c9042
+  dps: 375.91511856177436
+  tps: 709.4240559956727
  }
 }
 dps_results: {
  key: "TestProtection-AllItems-ImpassiveSkyflareDiamond"
  value: {
-<<<<<<< HEAD
-  dps: 354.6952277272051
-  tps: 679.3043896698645
-=======
-  dps: 360.4596374555567
-  tps: 679.1415726233025
->>>>>>> ba5c9042
+  dps: 373.36126993694813
+  tps: 704.1449363722393
  }
 }
 dps_results: {
  key: "TestProtection-AllItems-ImpassiveStarflareDiamond"
  value: {
-<<<<<<< HEAD
-  dps: 354.642628436687
-  tps: 679.2507383935358
-=======
-  dps: 360.37580890180055
-  tps: 679.0208015529155
->>>>>>> ba5c9042
+  dps: 373.27744138319196
+  tps: 704.0241653018525
  }
 }
 dps_results: {
  key: "TestProtection-AllItems-IndestructibleAlchemist'sStone-44323"
  value: {
-<<<<<<< HEAD
-  dps: 331.2479233553991
-  tps: 634.10152962817
-=======
-  dps: 338.12362459930426
-  tps: 636.1841406964036
->>>>>>> ba5c9042
+  dps: 350.07482805318546
+  tps: 659.3455729900279
  }
 }
 dps_results: {
  key: "TestProtection-AllItems-InsightfulEarthsiegeDiamond"
  value: {
-<<<<<<< HEAD
-  dps: 395.0191744382471
-  tps: 769.2813432088121
-=======
-  dps: 403.1726854288102
-  tps: 774.1443589737809
->>>>>>> ba5c9042
+  dps: 418.3382167784138
+  tps: 803.535158729312
  }
 }
 dps_results: {
  key: "TestProtection-AllItems-InsightfulEarthstormDiamond"
  value: {
-<<<<<<< HEAD
-  dps: 372.4066158677085
-  tps: 718.989904162432
-=======
-  dps: 381.2872899442856
-  tps: 725.1812263160307
->>>>>>> ba5c9042
+  dps: 395.1789874941311
+  tps: 752.1033361676314
  }
 }
 dps_results: {
  key: "TestProtection-AllItems-InvigoratingEarthsiegeDiamond"
  value: {
-<<<<<<< HEAD
-  dps: 355.28459542278756
-  tps: 679.8532257073807
-=======
-  dps: 360.88385318021784
-  tps: 679.4932682843403
->>>>>>> ba5c9042
+  dps: 373.7854856616093
+  tps: 704.4966320332771
  }
 }
 dps_results: {
@@ -1019,49 +649,29 @@
 dps_results: {
  key: "TestProtection-AllItems-KhoriumChampion-23541"
  value: {
-<<<<<<< HEAD
-  dps: 302.85583946221675
-  tps: 555.4798493860496
-=======
-  dps: 314.982973925064
-  tps: 569.1066136306649
->>>>>>> ba5c9042
+  dps: 324.2528388826221
+  tps: 587.071611918413
  }
 }
 dps_results: {
  key: "TestProtection-AllItems-KissoftheSpider-22954"
  value: {
-<<<<<<< HEAD
-  dps: 335.0378305621755
-  tps: 640.5953772904954
-=======
-  dps: 342.6165999121742
-  tps: 643.7883835931738
->>>>>>> ba5c9042
+  dps: 354.63144412107977
+  tps: 667.0731516700345
  }
 }
 dps_results: {
  key: "TestProtection-AllItems-LibramofAvengement-27484"
  value: {
-<<<<<<< HEAD
-  dps: 342.9007339029977
-  tps: 656.4658814409833
-=======
-  dps: 348.60185729672924
-  tps: 656.0834420287189
->>>>>>> ba5c9042
+  dps: 361.5034897781206
+  tps: 681.0868057776555
  }
 }
 dps_results: {
  key: "TestProtection-AllItems-LightbringerArmor"
  value: {
-<<<<<<< HEAD
-  dps: 324.3735222664382
-  tps: 607.9247678079918
-=======
-  dps: 330.7354208229021
-  tps: 609.103265281428
->>>>>>> ba5c9042
+  dps: 342.39020420264126
+  tps: 631.2473537029326
  }
 }
 dps_results: {
@@ -1074,37 +684,22 @@
 dps_results: {
  key: "TestProtection-AllItems-LionheartChampion-28429"
  value: {
-<<<<<<< HEAD
-  dps: 300.6564594605411
-  tps: 548.2147068507422
-=======
-  dps: 313.43519466598644
-  tps: 563.5174973987926
->>>>>>> ba5c9042
+  dps: 322.4932044383362
+  tps: 581.071920337607
  }
 }
 dps_results: {
  key: "TestProtection-AllItems-LionheartExecutioner-28430"
  value: {
-<<<<<<< HEAD
-  dps: 303.39924056975
-  tps: 551.1763178213885
-=======
-  dps: 316.09680732436397
-  tps: 566.4030148468032
->>>>>>> ba5c9042
+  dps: 325.15481709671366
+  tps: 583.9574377856178
  }
 }
 dps_results: {
  key: "TestProtection-AllItems-MadnessoftheBetrayer-32505"
  value: {
-<<<<<<< HEAD
-  dps: 323.8952044835375
-  tps: 629.0145879873519
-=======
-  dps: 327.2187035255221
-  tps: 627.3305365109748
->>>>>>> ba5c9042
+  dps: 339.27995245163254
+  tps: 650.7052369297786
  }
 }
 dps_results: {
@@ -1117,97 +712,57 @@
 dps_results: {
  key: "TestProtection-AllItems-ManualCrowdPummeler-9449"
  value: {
-<<<<<<< HEAD
-  dps: 302.7072811182713
-  tps: 580.0744055864386
-=======
-  dps: 312.8515830231399
-  tps: 587.3522940904556
->>>>>>> ba5c9042
+  dps: 322.539457147988
+  tps: 606.127394144412
  }
 }
 dps_results: {
  key: "TestProtection-AllItems-MarkoftheChampion-23206"
  value: {
-<<<<<<< HEAD
-  dps: 334.709363198322
-  tps: 637.840605803084
-=======
-  dps: 341.46784195310033
-  tps: 639.8073932070762
->>>>>>> ba5c9042
+  dps: 353.419045406982
+  tps: 662.9688255007002
  }
 }
 dps_results: {
  key: "TestProtection-AllItems-MarkoftheChampion-23207"
  value: {
-<<<<<<< HEAD
-  dps: 349.5372466752457
-  tps: 669.5462382220322
-=======
-  dps: 356.01558644356345
-  tps: 670.8587627505807
->>>>>>> ba5c9042
+  dps: 368.6899115913561
+  tps: 695.4216048870014
  }
 }
 dps_results: {
  key: "TestProtection-AllItems-MarkoftheWarPrisoner-37873"
  value: {
-<<<<<<< HEAD
-  dps: 360.89401182622555
-  tps: 689.8454935121653
-=======
-  dps: 366.85047348249367
-  tps: 689.610381469644
->>>>>>> ba5c9042
+  dps: 379.9372371991355
+  tps: 714.9725295524966
  }
 }
 dps_results: {
  key: "TestProtection-AllItems-MercurialAlchemistStone-44322"
  value: {
-<<<<<<< HEAD
-  dps: 347.421107753218
-  tps: 665.0552000966601
-=======
-  dps: 357.62745281284145
-  tps: 673.3442996509207
->>>>>>> ba5c9042
+  dps: 370.06504555353007
+  tps: 697.4483543823745
  }
 }
 dps_results: {
  key: "TestProtection-AllItems-MightyAlchemist'sStone-44324"
  value: {
-<<<<<<< HEAD
-  dps: 332.4757873125134
-  tps: 635.8266430549497
-=======
-  dps: 339.44632095501385
-  tps: 637.9038421248142
->>>>>>> ba5c9042
+  dps: 351.3975244088953
+  tps: 661.0652744184382
  }
 }
 dps_results: {
  key: "TestProtection-AllItems-Moroes'LuckyPocketWatch-28528"
  value: {
-<<<<<<< HEAD
-  dps: 331.2479233553991
-  tps: 634.10152962817
-=======
-  dps: 338.12362459930426
-  tps: 636.1841406964036
->>>>>>> ba5c9042
+  dps: 350.07482805318546
+  tps: 659.3455729900279
  }
 }
 dps_results: {
  key: "TestProtection-AllItems-MysticalSkyfireDiamond"
  value: {
-<<<<<<< HEAD
-  dps: 354.88832956330145
-  tps: 679.9313307257503
-=======
-  dps: 361.08453110902815
-  tps: 680.7031319122497
->>>>>>> ba5c9042
+  dps: 374.0409766606353
+  tps: 705.8127233912643
  }
 }
 dps_results: {
@@ -1227,73 +782,43 @@
 dps_results: {
  key: "TestProtection-AllItems-PersistentEarthshatterDiamond"
  value: {
-<<<<<<< HEAD
-  dps: 355.0999852978316
-  tps: 679.653808311385
-=======
-  dps: 360.70549492134893
-  tps: 679.3000281504377
->>>>>>> ba5c9042
+  dps: 373.60712740274045
+  tps: 704.3033918993744
  }
 }
 dps_results: {
  key: "TestProtection-AllItems-PersistentEarthsiegeDiamond"
  value: {
-<<<<<<< HEAD
-  dps: 355.28459542278756
-  tps: 679.8532257073807
-=======
-  dps: 360.88385318021784
-  tps: 679.4932682843403
->>>>>>> ba5c9042
+  dps: 373.7854856616093
+  tps: 704.4966320332771
  }
 }
 dps_results: {
  key: "TestProtection-AllItems-PotentUnstableDiamond"
  value: {
-<<<<<<< HEAD
-  dps: 354.86922264163667
-  tps: 679.4045365663906
-=======
-  dps: 360.4825470977625
-  tps: 679.0584779830596
->>>>>>> ba5c9042
+  dps: 373.38417957915374
+  tps: 704.0618417319961
  }
 }
 dps_results: {
  key: "TestProtection-AllItems-PowerfulEarthshatterDiamond"
  value: {
-<<<<<<< HEAD
-  dps: 354.3153922667693
-  tps: 678.8062843784045
-=======
-  dps: 359.94747232115515
-  tps: 678.4787575813518
->>>>>>> ba5c9042
+  dps: 372.84910480254655
+  tps: 703.4821213302884
  }
 }
 dps_results: {
  key: "TestProtection-AllItems-PowerfulEarthsiegeDiamond"
  value: {
-<<<<<<< HEAD
-  dps: 354.3153922667693
-  tps: 678.8062843784045
-=======
-  dps: 359.94747232115515
-  tps: 678.4787575813518
->>>>>>> ba5c9042
+  dps: 372.84910480254655
+  tps: 703.4821213302884
  }
 }
 dps_results: {
  key: "TestProtection-AllItems-PowerfulEarthstormDiamond"
  value: {
-<<<<<<< HEAD
-  dps: 354.3153922667693
-  tps: 678.8062843784045
-=======
-  dps: 359.94747232115515
-  tps: 678.4787575813518
->>>>>>> ba5c9042
+  dps: 372.84910480254655
+  tps: 703.4821213302884
  }
 }
 dps_results: {
@@ -1306,61 +831,36 @@
 dps_results: {
  key: "TestProtection-AllItems-Quagmirran'sEye-27683"
  value: {
-<<<<<<< HEAD
-  dps: 339.704150498937
-  tps: 650.523912765681
-=======
-  dps: 347.5015124101233
-  tps: 654.3719478071067
->>>>>>> ba5c9042
+  dps: 359.7623835989966
+  tps: 678.1335161711442
  }
 }
 dps_results: {
  key: "TestProtection-AllItems-Redeemer'sAlchemistStone-35750"
  value: {
-<<<<<<< HEAD
-  dps: 344.8035394630504
-  tps: 660.3723136447969
-=======
-  dps: 351.3847257309322
-  tps: 661.8841546895003
->>>>>>> ba5c9042
+  dps: 363.871889969712
+  tps: 686.084278984255
  }
 }
 dps_results: {
  key: "TestProtection-AllItems-RelentlessEarthsiegeDiamond"
  value: {
-<<<<<<< HEAD
-  dps: 355.6754944696557
-  tps: 680.6616692699587
-=======
-  dps: 361.38772873402604
-  tps: 680.3375716815667
->>>>>>> ba5c9042
+  dps: 374.2893612154176
+  tps: 705.3409354305035
  }
 }
 dps_results: {
  key: "TestProtection-AllItems-RelentlessEarthstormDiamond"
  value: {
-<<<<<<< HEAD
-  dps: 355.3580493809669
-  tps: 680.3378752794964
-=======
-  dps: 360.99217876827976
-  tps: 679.9341107165052
->>>>>>> ba5c9042
+  dps: 373.8938112496711
+  tps: 704.937474465442
  }
 }
 dps_results: {
  key: "TestProtection-AllItems-RevitalizingSkyflareDiamond"
  value: {
-<<<<<<< HEAD
-  dps: 355.98109483907285
-  tps: 682.1091426437303
-=======
-  dps: 362.82566924061024
-  tps: 684.1179850520014
->>>>>>> ba5c9042
+  dps: 375.7935743258414
+  tps: 709.2497851071786
  }
 }
 dps_results: {
@@ -1373,157 +873,92 @@
 dps_results: {
  key: "TestProtection-AllItems-RodoftheSunKing-29996"
  value: {
-<<<<<<< HEAD
-  dps: 354.3153922667693
-  tps: 678.8062843784045
-=======
-  dps: 359.94747232115515
-  tps: 678.4787575813518
->>>>>>> ba5c9042
+  dps: 372.84910480254655
+  tps: 703.4821213302884
  }
 }
 dps_results: {
  key: "TestProtection-AllItems-Romulo'sPoisonVial-28579"
  value: {
-<<<<<<< HEAD
-  dps: 343.0332608671943
-  tps: 650.869702753484
-=======
-  dps: 350.95139661916596
-  tps: 654.7751756054508
->>>>>>> ba5c9042
+  dps: 363.07031997951685
+  tps: 678.2616490778131
  }
 }
 dps_results: {
  key: "TestProtection-AllItems-ScarabofDisplacement-30629"
  value: {
-<<<<<<< HEAD
-  dps: 330.50203466359517
-  tps: 633.2940499843739
-=======
-  dps: 337.4075094528131
-  tps: 635.4078725449667
->>>>>>> ba5c9042
+  dps: 349.3587129066946
+  tps: 658.5693048385912
  }
 }
 dps_results: {
  key: "TestProtection-AllItems-Scryer'sBloodgem-29132"
  value: {
-<<<<<<< HEAD
-  dps: 343.1693618574682
-  tps: 655.9621465316029
-=======
-  dps: 350.2373002075229
-  tps: 658.1404469764284
->>>>>>> ba5c9042
+  dps: 362.61225324598956
+  tps: 682.1231059649789
  }
 }
 dps_results: {
  key: "TestProtection-AllItems-SextantofUnstableCurrents-30626"
  value: {
-<<<<<<< HEAD
-  dps: 332.263163341793
-  tps: 635.5421927775385
-=======
-  dps: 339.24703721308
-  tps: 637.6667829121815
->>>>>>> ba5c9042
+  dps: 351.1982406669615
+  tps: 660.8282152058053
  }
 }
 dps_results: {
  key: "TestProtection-AllItems-ShadowmoonInsignia-32501"
  value: {
-<<<<<<< HEAD
-  dps: 331.2479233553991
-  tps: 634.10152962817
-=======
-  dps: 338.12362459930426
-  tps: 636.1841406964036
->>>>>>> ba5c9042
+  dps: 350.07482805318546
+  tps: 659.3455729900279
  }
 }
 dps_results: {
  key: "TestProtection-AllItems-ShardofContempt-34472"
  value: {
-<<<<<<< HEAD
-  dps: 337.30038957461244
-  tps: 642.6218845594377
-=======
-  dps: 344.64615328544426
-  tps: 645.2387905817022
->>>>>>> ba5c9042
+  dps: 356.6039859846408
+  tps: 668.4130703527471
  }
 }
 dps_results: {
  key: "TestProtection-AllItems-ShatteredSunPendantofAcumen-34678"
  value: {
-<<<<<<< HEAD
-  dps: 361.0107599179864
-  tps: 692.4492196686556
-=======
-  dps: 367.75667990734945
-  tps: 694.2215891946087
->>>>>>> ba5c9042
+  dps: 380.97642345443654
+  tps: 719.8414521888635
  }
 }
 dps_results: {
  key: "TestProtection-AllItems-ShatteredSunPendantofMight-34679"
  value: {
-<<<<<<< HEAD
-  dps: 354.2841047201094
-  tps: 676.8228788448105
-=======
-  dps: 360.0056978730297
-  tps: 676.7779427287184
->>>>>>> ba5c9042
+  dps: 372.82779691634113
+  tps: 701.6271706746556
  }
 }
 dps_results: {
  key: "TestProtection-AllItems-Shiffar'sNexus-Horn-28418"
  value: {
-<<<<<<< HEAD
-  dps: 331.8873836975452
-  tps: 635.0233060660637
-=======
-  dps: 339.0130970514209
-  tps: 637.3940937634516
->>>>>>> ba5c9042
+  dps: 350.9643005053022
+  tps: 660.5555260570758
  }
 }
 dps_results: {
  key: "TestProtection-AllItems-ShiftingNaaruSliver-34429"
  value: {
-<<<<<<< HEAD
-  dps: 348.5395608076991
-  tps: 667.2325226495778
-=======
-  dps: 356.31621307492094
-  tps: 670.8189381054964
->>>>>>> ba5c9042
+  dps: 368.87000571211405
+  tps: 695.148188236378
  }
 }
 dps_results: {
  key: "TestProtection-AllItems-Slayer'sCrest-23041"
  value: {
-<<<<<<< HEAD
-  dps: 333.90343353412
-  tps: 636.9743087840066
-=======
-  dps: 340.68598499810463
-  tps: 638.9637033379702
->>>>>>> ba5c9042
+  dps: 352.63718845198605
+  tps: 662.1251356315945
  }
 }
 dps_results: {
  key: "TestProtection-AllItems-Sorcerer'sAlchemistStone-35749"
  value: {
-<<<<<<< HEAD
-  dps: 344.8035394630504
-  tps: 660.3723136447969
-=======
-  dps: 351.3847257309322
-  tps: 661.8841546895003
->>>>>>> ba5c9042
+  dps: 363.871889969712
+  tps: 686.084278984255
  }
 }
 dps_results: {
@@ -1550,289 +985,169 @@
 dps_results: {
  key: "TestProtection-AllItems-SundialoftheExiled-40682"
  value: {
-<<<<<<< HEAD
-  dps: 333.1111373175192
-  tps: 636.6771458129583
-=======
-  dps: 340.34151009235893
-  tps: 639.1211229493792
->>>>>>> ba5c9042
+  dps: 352.29271354624035
+  tps: 662.2825552430035
  }
 }
 dps_results: {
  key: "TestProtection-AllItems-SwiftSkyfireDiamond"
  value: {
-<<<<<<< HEAD
-  dps: 354.86922264163667
-  tps: 679.4045365663906
-=======
-  dps: 360.4825470977625
-  tps: 679.0584779830596
->>>>>>> ba5c9042
+  dps: 373.38417957915374
+  tps: 704.0618417319961
  }
 }
 dps_results: {
  key: "TestProtection-AllItems-SwiftSkyflareDiamond"
  value: {
-<<<<<<< HEAD
-  dps: 355.28459542278756
-  tps: 679.8532257073807
-=======
-  dps: 360.88385318021784
-  tps: 679.4932682843403
->>>>>>> ba5c9042
+  dps: 373.7854856616093
+  tps: 704.4966320332771
  }
 }
 dps_results: {
  key: "TestProtection-AllItems-SwiftStarfireDiamond"
  value: {
-<<<<<<< HEAD
-  dps: 356.8974143825116
-  tps: 683.8102432387143
-=======
-  dps: 362.473396346227
-  tps: 683.3739983419421
->>>>>>> ba5c9042
+  dps: 375.4771165961702
+  tps: 708.5752081863319
  }
 }
 dps_results: {
  key: "TestProtection-AllItems-SwiftStarflareDiamond"
  value: {
-<<<<<<< HEAD
-  dps: 355.0999852978316
-  tps: 679.653808311385
-=======
-  dps: 360.70549492134893
-  tps: 679.3000281504377
->>>>>>> ba5c9042
+  dps: 373.60712740274045
+  tps: 704.3033918993744
  }
 }
 dps_results: {
  key: "TestProtection-AllItems-SwiftWindfireDiamond"
  value: {
-<<<<<<< HEAD
-  dps: 354.77691757915886
-  tps: 679.3048278683934
-=======
-  dps: 360.3933679683276
-  tps: 678.9618579161087
->>>>>>> ba5c9042
+  dps: 373.29500044971905
+  tps: 703.9652216650454
  }
 }
 dps_results: {
  key: "TestProtection-AllItems-SyphonoftheNathrezim-32262"
  value: {
-<<<<<<< HEAD
-  dps: 354.3153922667693
-  tps: 678.8062843784045
-=======
-  dps: 359.94747232115515
-  tps: 678.4787575813518
->>>>>>> ba5c9042
+  dps: 372.84910480254655
+  tps: 703.4821213302884
  }
 }
 dps_results: {
  key: "TestProtection-AllItems-TenaciousEarthstormDiamond"
  value: {
-<<<<<<< HEAD
-  dps: 354.3153922667693
-  tps: 678.8062843784045
-=======
-  dps: 359.94747232115515
-  tps: 678.4787575813518
->>>>>>> ba5c9042
+  dps: 372.84910480254655
+  tps: 703.4821213302884
  }
 }
 dps_results: {
  key: "TestProtection-AllItems-TheLightningCapacitor-28785"
  value: {
-<<<<<<< HEAD
-  dps: 331.2479233553991
-  tps: 634.10152962817
-=======
-  dps: 338.12362459930426
-  tps: 636.1841406964036
->>>>>>> ba5c9042
+  dps: 350.07482805318546
+  tps: 659.3455729900279
  }
 }
 dps_results: {
  key: "TestProtection-AllItems-TheRestrainedEssenceofSapphiron-23046"
  value: {
-<<<<<<< HEAD
-  dps: 347.0407297460547
-  tps: 664.7079884132597
-=======
-  dps: 353.1158776344339
-  tps: 665.2391270784868
->>>>>>> ba5c9042
+  dps: 365.71514796200097
+  tps: 689.6565129733115
  }
 }
 dps_results: {
  key: "TestProtection-AllItems-TheSkullofGul'dan-32483"
  value: {
-<<<<<<< HEAD
-  dps: 349.5850011606915
-  tps: 668.7341837274548
-=======
-  dps: 354.3200220965058
-  tps: 666.499782712033
->>>>>>> ba5c9042
+  dps: 366.86450375159603
+  tps: 690.8109881595975
  }
 }
 dps_results: {
  key: "TestProtection-AllItems-TheTwinStars"
  value: {
-<<<<<<< HEAD
-  dps: 360.646454012899
-  tps: 692.2406101961944
-=======
-  dps: 367.12702383542427
-  tps: 693.9227696348478
->>>>>>> ba5c9042
+  dps: 380.2913814561663
+  tps: 719.4352947038446
  }
 }
 dps_results: {
  key: "TestProtection-AllItems-Thunderfury,BlessedBladeoftheWindseeker-19019"
  value: {
-<<<<<<< HEAD
-  dps: 354.3153922667693
-  tps: 678.8062843784045
-=======
-  dps: 359.94747232115515
-  tps: 678.4787575813518
->>>>>>> ba5c9042
+  dps: 372.84910480254655
+  tps: 703.4821213302884
  }
 }
 dps_results: {
  key: "TestProtection-AllItems-ThunderingSkyfireDiamond"
  value: {
-<<<<<<< HEAD
-  dps: 356.3392246029879
-  tps: 682.6179820080006
-=======
-  dps: 361.4168798372806
-  tps: 681.0750925033736
->>>>>>> ba5c9042
+  dps: 374.3228481289586
+  tps: 706.0868590526458
  }
 }
 dps_results: {
  key: "TestProtection-AllItems-ThunderingSkyflareDiamond"
  value: {
-<<<<<<< HEAD
-  dps: 355.1181910410625
-  tps: 680.1023806418451
-=======
-  dps: 363.3883007881104
-  tps: 684.7318392407792
->>>>>>> ba5c9042
+  dps: 376.26863898855163
+  tps: 709.6939346732345
  }
 }
 dps_results: {
  key: "TestProtection-AllItems-Timbal'sFocusingCrystal-34470"
  value: {
-<<<<<<< HEAD
-  dps: 357.26090357578033
-  tps: 670.458947411399
-=======
-  dps: 363.9694486775226
-  tps: 672.0132353293077
->>>>>>> ba5c9042
+  dps: 376.3329186272965
+  tps: 695.9736400919682
  }
 }
 dps_results: {
  key: "TestProtection-AllItems-TirelessSkyflareDiamond"
  value: {
-<<<<<<< HEAD
-  dps: 359.69460500789995
-  tps: 689.2311986707168
-=======
-  dps: 365.20981404005545
-  tps: 688.6771758325801
->>>>>>> ba5c9042
+  dps: 378.3241293725961
+  tps: 714.0927189470451
  }
 }
 dps_results: {
  key: "TestProtection-AllItems-TirelessStarflareDiamond"
  value: {
-<<<<<<< HEAD
-  dps: 358.61876245967403
-  tps: 687.1462158122548
-=======
-  dps: 364.1573456962745
-  tps: 686.637492182335
->>>>>>> ba5c9042
+  dps: 377.2291244585862
+  tps: 711.9705994236942
  }
 }
 dps_results: {
  key: "TestProtection-AllItems-TomeofFieryRedemption-30447"
  value: {
-<<<<<<< HEAD
-  dps: 349.5966628279243
-  tps: 669.6613867259236
-=======
-  dps: 356.0971222715039
-  tps: 671.0167791851277
->>>>>>> ba5c9042
+  dps: 368.7520053658957
+  tps: 695.54194262206
  }
 }
 dps_results: {
  key: "TestProtection-AllItems-TomeoftheLightbringer-32368"
  value: {
-<<<<<<< HEAD
-  dps: 342.662395092069
-  tps: 656.222775853836
-=======
-  dps: 348.15794266133116
-  tps: 655.6306491006129
->>>>>>> ba5c9042
+  dps: 361.0595751427225
+  tps: 680.6340128495494
  }
 }
 dps_results: {
  key: "TestProtection-AllItems-TrenchantEarthshatterDiamond"
  value: {
-<<<<<<< HEAD
-  dps: 358.61876245967403
-  tps: 687.1462158122548
-=======
-  dps: 364.1573456962745
-  tps: 686.637492182335
->>>>>>> ba5c9042
+  dps: 377.2291244585862
+  tps: 711.9705994236942
  }
 }
 dps_results: {
  key: "TestProtection-AllItems-TrenchantEarthsiegeDiamond"
  value: {
-<<<<<<< HEAD
-  dps: 359.69460500789995
-  tps: 689.2311986707168
-=======
-  dps: 365.20981404005545
-  tps: 688.6771758325801
->>>>>>> ba5c9042
+  dps: 378.3241293725961
+  tps: 714.0927189470451
  }
 }
 dps_results: {
  key: "TestProtection-AllItems-TsunamiTalisman-30627"
  value: {
-<<<<<<< HEAD
-  dps: 334.24219915435407
-  tps: 638.8899925348096
-=======
-  dps: 341.1775335190838
-  tps: 640.8936268119234
->>>>>>> ba5c9042
+  dps: 353.1917148034578
+  tps: 664.1771101410418
  }
 }
 dps_results: {
  key: "TestProtection-AllItems-WarpSlicer-30311"
  value: {
-<<<<<<< HEAD
-  dps: 354.3153922667693
-  tps: 678.8062843784045
-=======
-  dps: 359.94747232115515
-  tps: 678.4787575813518
->>>>>>> ba5c9042
+  dps: 372.84910480254655
+  tps: 703.4821213302884
  }
 }
 dps_results: {
@@ -1852,13 +1167,8 @@
 dps_results: {
  key: "TestProtection-AllItems-WorldBreaker-30090"
  value: {
-<<<<<<< HEAD
-  dps: 299.81175201211437
-  tps: 546.0345930761017
-=======
-  dps: 311.24112794612853
-  tps: 558.6347711059371
->>>>>>> ba5c9042
+  dps: 320.2902902007884
+  tps: 576.1720475554683
  }
 }
 dps_results: {
@@ -1871,62 +1181,37 @@
 dps_results: {
  key: "TestProtection-AllItems-Xi'ri'sGift-29179"
  value: {
-<<<<<<< HEAD
-  dps: 337.9914056293042
-  tps: 646.8153558180107
-=======
-  dps: 345.18130525245704
-  tps: 649.2853045499006
->>>>>>> ba5c9042
+  dps: 357.4021610210012
+  tps: 672.9693230293408
  }
 }
 dps_results: {
  key: "TestProtection-Average-Default"
  value: {
-<<<<<<< HEAD
-  dps: 602.6159002677429
-  tps: 1227.0408475396591
-=======
-  dps: 599.8921532125765
-  tps: 1205.001582033395
->>>>>>> ba5c9042
+  dps: 619.2762874920949
+  tps: 1242.5680342671037
   dtps: 1005.2754351441395
  }
 }
 dps_results: {
  key: "TestProtection-Settings-BloodElf-P4-Protection Paladin-FullBuffs-LongMultiTarget"
  value: {
-<<<<<<< HEAD
-  dps: 2801.7151621143853
-  tps: 6034.975075135624
-=======
-  dps: 2637.889884970928
-  tps: 5709.398201783796
->>>>>>> ba5c9042
+  dps: 2876.052079713878
+  tps: 6170.956535195636
  }
 }
 dps_results: {
  key: "TestProtection-Settings-BloodElf-P4-Protection Paladin-FullBuffs-LongSingleTarget"
  value: {
-<<<<<<< HEAD
-  dps: 376.73173970023873
-  tps: 714.2073567498544
-=======
-  dps: 385.0414833517479
-  tps: 716.8567477520753
->>>>>>> ba5c9042
+  dps: 397.9702032654535
+  tps: 741.9126069448367
  }
 }
 dps_results: {
  key: "TestProtection-Settings-BloodElf-P4-Protection Paladin-FullBuffs-ShortSingleTarget"
  value: {
-<<<<<<< HEAD
-  dps: 505.9160719625782
-  tps: 991.6368384770046
-=======
-  dps: 501.6453722458476
-  tps: 969.3526237599586
->>>>>>> ba5c9042
+  dps: 520.8729071944889
+  tps: 1006.6155864904256
  }
 }
 dps_results: {
@@ -1953,37 +1238,22 @@
 dps_results: {
  key: "TestProtection-Settings-Human-P4-Protection Paladin-FullBuffs-LongMultiTarget"
  value: {
-<<<<<<< HEAD
-  dps: 2802.6588772493533
-  tps: 6037.235082719659
-=======
-  dps: 2636.6036879506883
-  tps: 5706.048820538184
->>>>>>> ba5c9042
+  dps: 2874.3680575315952
+  tps: 6166.836168785987
  }
 }
 dps_results: {
  key: "TestProtection-Settings-Human-P4-Protection Paladin-FullBuffs-LongSingleTarget"
  value: {
-<<<<<<< HEAD
-  dps: 378.01457802954656
-  tps: 716.2267782484867
-=======
-  dps: 388.6684501078788
-  tps: 723.3444534966017
->>>>>>> ba5c9042
+  dps: 401.58759779432376
+  tps: 748.381761712932
  }
 }
 dps_results: {
  key: "TestProtection-Settings-Human-P4-Protection Paladin-FullBuffs-ShortSingleTarget"
  value: {
-<<<<<<< HEAD
-  dps: 507.49040419055933
-  tps: 994.1142389238686
-=======
-  dps: 503.056499611538
-  tps: 971.5296776447176
->>>>>>> ba5c9042
+  dps: 522.2547973252293
+  tps: 1008.7359786138514
  }
 }
 dps_results: {
@@ -2010,13 +1280,8 @@
 dps_results: {
  key: "TestProtection-SwitchInFrontOfTarget-Default"
  value: {
-<<<<<<< HEAD
-  dps: 627.6904831859781
-  tps: 1264.774952566211
-=======
-  dps: 628.5315700157903
-  tps: 1247.1067833210957
->>>>>>> ba5c9042
+  dps: 647.8708889455679
+  tps: 1284.5863834070028
   dtps: 963.7601626971659
  }
 }