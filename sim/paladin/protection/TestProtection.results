character_stats_results: {
 key: "TestProtection-CharacterStats-Default"
 value: {
  final_stats: 1151.7
  final_stats: 402.6
  final_stats: 2263.25
  final_stats: 234.3
  final_stats: 170.5
  final_stats: 280
  final_stats: 280
  final_stats: 0
  final_stats: 0
  final_stats: 0
  final_stats: 0
  final_stats: 0
  final_stats: 0
  final_stats: 109
  final_stats: 90
  final_stats: 444.21598
  final_stats: 0
  final_stats: 0
  final_stats: 3531.44
  final_stats: 90
  final_stats: 734.57904
  final_stats: 0
  final_stats: 0
  final_stats: 70
  final_stats: 7628.5
  final_stats: 0
  final_stats: 0
  final_stats: 24389.7
  final_stats: 755.7
  final_stats: 676
  final_stats: 53
  final_stats: 1386.8925
  final_stats: 556.76877
  final_stats: 30
  final_stats: 15
  final_stats: 30686.5
  final_stats: 75
  final_stats: 75
  final_stats: 75
  final_stats: 75
  final_stats: 130
  final_stats: 0
  final_stats: 0
  final_stats: 0
  final_stats: 0
  final_stats: 0
 }
}
dps_results: {
 key: "TestProtection-AllItems-AegisBattlegear"
 value: {
<<<<<<< HEAD
  dps: 1294.48871
  tps: 2447.858
=======
  dps: 339.79644
  tps: 721.23217
>>>>>>> c2c68aa5
 }
}
dps_results: {
 key: "TestProtection-AllItems-AshtongueTalismanofZeal-32489"
 value: {
<<<<<<< HEAD
  dps: 1117.41467
  tps: 2106.48506
=======
  dps: 257.36392
  tps: 567.51181
>>>>>>> c2c68aa5
 }
}
dps_results: {
 key: "TestProtection-AllItems-AustereEarthsiegeDiamond"
 value: {
<<<<<<< HEAD
  dps: 1108.49471
  tps: 2088.35127
=======
  dps: 257.36392
  tps: 567.51181
>>>>>>> c2c68aa5
 }
}
dps_results: {
 key: "TestProtection-AllItems-Bandit'sInsignia-40371"
 value: {
<<<<<<< HEAD
  dps: 1189.72182
  tps: 2218.05418
=======
  dps: 311.24564
  tps: 660.02001
>>>>>>> c2c68aa5
 }
}
dps_results: {
 key: "TestProtection-AllItems-BeamingEarthsiegeDiamond"
 value: {
<<<<<<< HEAD
  dps: 1118.60326
  tps: 2110.94109
=======
  dps: 258.01541
  tps: 568.68555
>>>>>>> c2c68aa5
 }
}
dps_results: {
 key: "TestProtection-AllItems-Beast-tamer'sShoulders-30892"
 value: {
<<<<<<< HEAD
  dps: 1107.23998
  tps: 2091.94779
=======
  dps: 258.65747
  tps: 569.69379
>>>>>>> c2c68aa5
 }
}
dps_results: {
 key: "TestProtection-AllItems-BlessedBattlegearofUndeadSlaying"
 value: {
<<<<<<< HEAD
  dps: 1085.65334
  tps: 2059.38626
=======
  dps: 252.94429
  tps: 544.80431
>>>>>>> c2c68aa5
 }
}
dps_results: {
 key: "TestProtection-AllItems-BlessedGarboftheUndeadSlayer"
 value: {
<<<<<<< HEAD
  dps: 1091.68693
  tps: 2088.17083
=======
  dps: 242.80299
  tps: 521.71971
>>>>>>> c2c68aa5
 }
}
dps_results: {
 key: "TestProtection-AllItems-BlessedRegaliaofUndeadCleansing"
 value: {
<<<<<<< HEAD
  dps: 1046.37645
  tps: 2013.856
=======
  dps: 222.35236
  tps: 480.70885
>>>>>>> c2c68aa5
 }
}
dps_results: {
 key: "TestProtection-AllItems-BracingEarthsiegeDiamond"
 value: {
<<<<<<< HEAD
  dps: 1109.51647
  tps: 2048.1387
=======
  dps: 257.93694
  tps: 557.63593
>>>>>>> c2c68aa5
 }
}
dps_results: {
 key: "TestProtection-AllItems-ChaoticSkyflareDiamond"
 value: {
<<<<<<< HEAD
  dps: 1120.56289
  tps: 2114.50289
=======
  dps: 258.21094
  tps: 569.04013
>>>>>>> c2c68aa5
 }
}
dps_results: {
 key: "TestProtection-AllItems-DarkmoonCard:Berserker!-42989"
 value: {
<<<<<<< HEAD
  dps: 1133.23596
  tps: 2142.29394
=======
  dps: 261.2761
  tps: 574.46781
>>>>>>> c2c68aa5
 }
}
dps_results: {
 key: "TestProtection-AllItems-DarkmoonCard:Death-42990"
 value: {
<<<<<<< HEAD
  dps: 1179.33126
  tps: 2206.22347
=======
  dps: 305.93947
  tps: 638.89995
>>>>>>> c2c68aa5
 }
}
dps_results: {
 key: "TestProtection-AllItems-DarkmoonCard:Greatness-42987"
 value: {
<<<<<<< HEAD
  dps: 1212.30103
  tps: 2269.67926
=======
  dps: 300.12456
  tps: 662.10024
>>>>>>> c2c68aa5
 }
}
dps_results: {
 key: "TestProtection-AllItems-DarkmoonCard:Greatness-44253"
 value: {
<<<<<<< HEAD
  dps: 1184.60936
  tps: 2229.39175
=======
  dps: 283.91917
  tps: 624.78226
>>>>>>> c2c68aa5
 }
}
dps_results: {
 key: "TestProtection-AllItems-DarkmoonCard:Greatness-44254"
 value: {
<<<<<<< HEAD
  dps: 1182.60299
  tps: 2236.23266
=======
  dps: 280.27399
  tps: 618.34604
>>>>>>> c2c68aa5
 }
}
dps_results: {
 key: "TestProtection-AllItems-DeadlyGladiator'sLibramofFortitude-42852"
 value: {
<<<<<<< HEAD
  dps: 1102.30002
  tps: 2072.40613
=======
  dps: 257.36392
  tps: 567.51181
>>>>>>> c2c68aa5
 }
}
dps_results: {
 key: "TestProtection-AllItems-Defender'sCode-40257"
 value: {
<<<<<<< HEAD
  dps: 1113.66387
  tps: 2101.65669
=======
  dps: 257.36392
  tps: 567.51181
>>>>>>> c2c68aa5
 }
}
dps_results: {
 key: "TestProtection-AllItems-DestructiveSkyflareDiamond"
 value: {
<<<<<<< HEAD
  dps: 1113.02079
  tps: 2098.26587
=======
  dps: 258.20243
  tps: 568.98127
>>>>>>> c2c68aa5
 }
}
dps_results: {
 key: "TestProtection-AllItems-EffulgentSkyflareDiamond"
 value: {
<<<<<<< HEAD
  dps: 1108.49471
  tps: 2088.35127
=======
  dps: 257.36392
  tps: 567.51181
>>>>>>> c2c68aa5
 }
}
dps_results: {
 key: "TestProtection-AllItems-EmberSkyflareDiamond"
 value: {
<<<<<<< HEAD
  dps: 1110.6793
  tps: 2083.95993
=======
  dps: 257.93694
  tps: 569.01625
>>>>>>> c2c68aa5
 }
}
dps_results: {
 key: "TestProtection-AllItems-EnigmaticSkyflareDiamond"
 value: {
<<<<<<< HEAD
  dps: 1112.41918
  tps: 2097.25166
=======
  dps: 258.01541
  tps: 568.68555
>>>>>>> c2c68aa5
 }
}
dps_results: {
 key: "TestProtection-AllItems-EnigmaticStarflareDiamond"
 value: {
<<<<<<< HEAD
  dps: 1111.6304
  tps: 2095.36438
=======
  dps: 257.9415
  tps: 568.52964
>>>>>>> c2c68aa5
 }
}
dps_results: {
 key: "TestProtection-AllItems-EternalEarthsiegeDiamond"
 value: {
<<<<<<< HEAD
  dps: 1113.66387
  tps: 2101.65669
=======
  dps: 257.36392
  tps: 567.51181
>>>>>>> c2c68aa5
 }
}
dps_results: {
 key: "TestProtection-AllItems-ExtractofNecromanticPower-40373"
 value: {
<<<<<<< HEAD
  dps: 1161.70511
  tps: 2183.72266
=======
  dps: 286.87588
  tps: 611.36583
>>>>>>> c2c68aa5
 }
}
dps_results: {
 key: "TestProtection-AllItems-EyeoftheBroodmother-45308"
 value: {
<<<<<<< HEAD
  dps: 1134.96933
  tps: 2141.13262
=======
  dps: 263.5502
  tps: 580.88866
>>>>>>> c2c68aa5
 }
}
dps_results: {
 key: "TestProtection-AllItems-ForgeEmber-37660"
 value: {
<<<<<<< HEAD
  dps: 1128.34812
  tps: 2132.08833
=======
  dps: 260.03214
  tps: 572.25791
>>>>>>> c2c68aa5
 }
}
dps_results: {
 key: "TestProtection-AllItems-ForlornSkyflareDiamond"
 value: {
<<<<<<< HEAD
  dps: 1109.51647
  tps: 2089.47413
=======
  dps: 257.93694
  tps: 569.01625
>>>>>>> c2c68aa5
 }
}
dps_results: {
 key: "TestProtection-AllItems-ForlornStarflareDiamond"
 value: {
<<<<<<< HEAD
  dps: 1109.31212
  tps: 2089.24956
=======
  dps: 257.82234
  tps: 568.71536
>>>>>>> c2c68aa5
 }
}
dps_results: {
 key: "TestProtection-AllItems-FuriousGladiator'sLibramofFortitude-42853"
 value: {
<<<<<<< HEAD
  dps: 1102.30002
  tps: 2072.40613
=======
  dps: 257.36392
  tps: 567.51181
>>>>>>> c2c68aa5
 }
}
dps_results: {
 key: "TestProtection-AllItems-FuryoftheFiveFlights-40431"
 value: {
<<<<<<< HEAD
  dps: 1177.21146
  tps: 2203.78664
=======
  dps: 287.62099
  tps: 634.37856
>>>>>>> c2c68aa5
 }
}
dps_results: {
 key: "TestProtection-AllItems-FuturesightRune-38763"
 value: {
<<<<<<< HEAD
  dps: 1113.10356
  tps: 2096.53071
=======
  dps: 258.785
  tps: 571.24283
>>>>>>> c2c68aa5
 }
}
dps_results: {
 key: "TestProtection-AllItems-Gladiator'sVindication"
 value: {
<<<<<<< HEAD
  dps: 1427.40485
  tps: 2631.72941
=======
  dps: 420.70928
  tps: 897.8909
>>>>>>> c2c68aa5
 }
}
dps_results: {
 key: "TestProtection-AllItems-HatefulGladiator'sLibramofFortitude-42851"
 value: {
<<<<<<< HEAD
  dps: 1102.30002
  tps: 2072.40613
=======
  dps: 257.36392
  tps: 567.51181
>>>>>>> c2c68aa5
 }
}
dps_results: {
 key: "TestProtection-AllItems-IllustrationoftheDragonSoul-40432"
 value: {
<<<<<<< HEAD
  dps: 1121.75995
  tps: 2110.44823
=======
  dps: 261.93939
  tps: 579.52461
>>>>>>> c2c68aa5
 }
}
dps_results: {
 key: "TestProtection-AllItems-ImpassiveSkyflareDiamond"
 value: {
<<<<<<< HEAD
  dps: 1112.41918
  tps: 2097.25166
=======
  dps: 258.01541
  tps: 568.68555
>>>>>>> c2c68aa5
 }
}
dps_results: {
 key: "TestProtection-AllItems-ImpassiveStarflareDiamond"
 value: {
<<<<<<< HEAD
  dps: 1111.6304
  tps: 2095.36438
=======
  dps: 257.9415
  tps: 568.52964
>>>>>>> c2c68aa5
 }
}
dps_results: {
 key: "TestProtection-AllItems-IncisorFragment-37723"
 value: {
<<<<<<< HEAD
  dps: 1149.69202
  tps: 2159.20396
=======
  dps: 272.20172
  tps: 600.21697
>>>>>>> c2c68aa5
 }
}
dps_results: {
 key: "TestProtection-AllItems-InsightfulEarthsiegeDiamond"
 value: {
<<<<<<< HEAD
  dps: 1185.74871
  tps: 2293.02749
=======
  dps: 257.36392
  tps: 567.51181
>>>>>>> c2c68aa5
 }
}
dps_results: {
 key: "TestProtection-AllItems-InvigoratingEarthsiegeDiamond"
 value: {
<<<<<<< HEAD
  dps: 1117.28658
  tps: 2102.634
=======
  dps: 261.57465
  tps: 576.793
>>>>>>> c2c68aa5
 }
}
dps_results: {
 key: "TestProtection-AllItems-Lavanthor'sTalisman-37872"
 value: {
<<<<<<< HEAD
  dps: 1127.19654
  tps: 2136.48977
=======
  dps: 257.36392
  tps: 567.51181
>>>>>>> c2c68aa5
 }
}
dps_results: {
 key: "TestProtection-AllItems-Liadrin'sBattlegear"
 value: {
<<<<<<< HEAD
  dps: 1421.99031
  tps: 2681.39914
=======
  dps: 389.21053
  tps: 822.34851
>>>>>>> c2c68aa5
 }
}
dps_results: {
 key: "TestProtection-AllItems-LibramofFuriousBlows-37574"
 value: {
<<<<<<< HEAD
  dps: 1102.79094
  tps: 2073.27048
=======
  dps: 257.36392
  tps: 567.51181
>>>>>>> c2c68aa5
 }
}
dps_results: {
 key: "TestProtection-AllItems-LibramofReciprocation-40706"
 value: {
<<<<<<< HEAD
  dps: 1102.30002
  tps: 2072.40613
=======
  dps: 257.36392
  tps: 567.51181
>>>>>>> c2c68aa5
 }
}
dps_results: {
 key: "TestProtection-AllItems-LibramofThreeTruths-50455"
 value: {
<<<<<<< HEAD
  dps: 1102.30002
  tps: 2072.40613
=======
  dps: 257.36392
  tps: 567.51181
>>>>>>> c2c68aa5
 }
}
dps_results: {
 key: "TestProtection-AllItems-LibramofValiance-47661"
 value: {
<<<<<<< HEAD
  dps: 1199.11144
  tps: 2236.22927
=======
  dps: 300.19557
  tps: 661.99186
>>>>>>> c2c68aa5
 }
}
dps_results: {
 key: "TestProtection-AllItems-LightbringerBattlegear"
 value: {
<<<<<<< HEAD
  dps: 1220.0642
  tps: 2367.64244
=======
  dps: 297.9497
  tps: 635.59558
>>>>>>> c2c68aa5
 }
}
dps_results: {
 key: "TestProtection-AllItems-LightswornBattlegear"
 value: {
<<<<<<< HEAD
  dps: 1605.60363
  tps: 3007.12112
=======
  dps: 463.17384
  tps: 987.10581
>>>>>>> c2c68aa5
 }
}
dps_results: {
 key: "TestProtection-AllItems-MajesticDragonFigurine-40430"
 value: {
<<<<<<< HEAD
  dps: 1130.18402
  tps: 2147.59143
=======
  dps: 257.36392
  tps: 567.51181
>>>>>>> c2c68aa5
 }
}
dps_results: {
 key: "TestProtection-AllItems-MeteoriteWhetstone-37390"
 value: {
<<<<<<< HEAD
  dps: 1154.99625
  tps: 2191.46318
=======
  dps: 264.59756
  tps: 580.46728
>>>>>>> c2c68aa5
 }
}
dps_results: {
 key: "TestProtection-AllItems-OfferingofSacrifice-37638"
 value: {
<<<<<<< HEAD
  dps: 1113.66387
  tps: 2101.65669
=======
  dps: 257.36392
  tps: 567.51181
>>>>>>> c2c68aa5
 }
}
dps_results: {
 key: "TestProtection-AllItems-PersistentEarthshatterDiamond"
 value: {
<<<<<<< HEAD
  dps: 1115.61194
  tps: 2099.91348
=======
  dps: 260.77261
  tps: 575.02515
>>>>>>> c2c68aa5
 }
}
dps_results: {
 key: "TestProtection-AllItems-PersistentEarthsiegeDiamond"
 value: {
<<<<<<< HEAD
  dps: 1117.28658
  tps: 2102.634
=======
  dps: 261.57465
  tps: 576.793
>>>>>>> c2c68aa5
 }
}
dps_results: {
 key: "TestProtection-AllItems-PowerfulEarthshatterDiamond"
 value: {
<<<<<<< HEAD
  dps: 1108.49471
  tps: 2088.35127
=======
  dps: 257.36392
  tps: 567.51181
>>>>>>> c2c68aa5
 }
}
dps_results: {
 key: "TestProtection-AllItems-PowerfulEarthsiegeDiamond"
 value: {
<<<<<<< HEAD
  dps: 1108.49471
  tps: 2088.35127
=======
  dps: 257.36392
  tps: 567.51181
>>>>>>> c2c68aa5
 }
}
dps_results: {
 key: "TestProtection-AllItems-PurifiedShardoftheGods"
 value: {
<<<<<<< HEAD
  dps: 1113.66387
  tps: 2101.65669
=======
  dps: 257.36392
  tps: 567.51181
>>>>>>> c2c68aa5
 }
}
dps_results: {
 key: "TestProtection-AllItems-RedemptionBattlegear"
 value: {
<<<<<<< HEAD
  dps: 1217.00814
  tps: 2301.1319
=======
  dps: 310.89394
  tps: 662.3537
>>>>>>> c2c68aa5
 }
}
dps_results: {
 key: "TestProtection-AllItems-ReignoftheDead-47316"
 value: {
<<<<<<< HEAD
  dps: 1119.79443
  tps: 2108.39386
=======
  dps: 260.80202
  tps: 576.53848
>>>>>>> c2c68aa5
 }
}
dps_results: {
 key: "TestProtection-AllItems-ReignoftheDead-47477"
 value: {
<<<<<<< HEAD
  dps: 1120.53009
  tps: 2109.20232
=======
  dps: 261.2146
  tps: 577.62168
>>>>>>> c2c68aa5
 }
}
dps_results: {
 key: "TestProtection-AllItems-RelentlessEarthsiegeDiamond"
 value: {
<<<<<<< HEAD
  dps: 1120.2111
  tps: 2113.59739
=======
  dps: 258.19012
  tps: 568.98547
>>>>>>> c2c68aa5
 }
}
dps_results: {
 key: "TestProtection-AllItems-RelentlessGladiator'sLibramofFortitude-42854"
 value: {
<<<<<<< HEAD
  dps: 1102.30002
  tps: 2072.40613
=======
  dps: 257.36392
  tps: 567.51181
>>>>>>> c2c68aa5
 }
}
dps_results: {
 key: "TestProtection-AllItems-RevitalizingSkyflareDiamond"
 value: {
<<<<<<< HEAD
  dps: 1125.17118
  tps: 2135.36303
=======
  dps: 257.36392
  tps: 567.51181
>>>>>>> c2c68aa5
 }
}
dps_results: {
 key: "TestProtection-AllItems-RuneofRepulsion-40372"
 value: {
<<<<<<< HEAD
  dps: 1113.66387
  tps: 2101.65669
=======
  dps: 257.36392
  tps: 567.51181
>>>>>>> c2c68aa5
 }
}
dps_results: {
 key: "TestProtection-AllItems-SavageGladiator'sLibramofFortitude-42611"
 value: {
<<<<<<< HEAD
  dps: 1102.30002
  tps: 2072.40613
=======
  dps: 257.36392
  tps: 567.51181
>>>>>>> c2c68aa5
 }
}
dps_results: {
 key: "TestProtection-AllItems-SealofthePantheon-36993"
 value: {
<<<<<<< HEAD
  dps: 1113.66387
  tps: 2101.65669
=======
  dps: 257.36392
  tps: 567.51181
>>>>>>> c2c68aa5
 }
}
dps_results: {
 key: "TestProtection-AllItems-ShinyShardoftheGods"
 value: {
<<<<<<< HEAD
  dps: 1113.66387
  tps: 2101.65669
=======
  dps: 257.36392
  tps: 567.51181
>>>>>>> c2c68aa5
 }
}
dps_results: {
 key: "TestProtection-AllItems-Sindragosa'sFlawlessFang-50361"
 value: {
<<<<<<< HEAD
  dps: 1113.66387
  tps: 2101.65669
=======
  dps: 257.36392
  tps: 567.51181
>>>>>>> c2c68aa5
 }
}
dps_results: {
 key: "TestProtection-AllItems-SparkofLife-37657"
 value: {
<<<<<<< HEAD
  dps: 1210.43852
  tps: 2342.34664
=======
  dps: 260.96199
  tps: 574.08445
>>>>>>> c2c68aa5
 }
}
dps_results: {
 key: "TestProtection-AllItems-StormshroudArmor"
 value: {
<<<<<<< HEAD
  dps: 980.31479
  tps: 1862.34947
=======
  dps: 216.63526
  tps: 467.14541
>>>>>>> c2c68aa5
 }
}
dps_results: {
 key: "TestProtection-AllItems-SwiftSkyflareDiamond"
 value: {
<<<<<<< HEAD
  dps: 1117.28658
  tps: 2102.634
=======
  dps: 261.57465
  tps: 576.793
>>>>>>> c2c68aa5
 }
}
dps_results: {
 key: "TestProtection-AllItems-SwiftStarflareDiamond"
 value: {
<<<<<<< HEAD
  dps: 1115.61194
  tps: 2099.91348
=======
  dps: 260.77261
  tps: 575.02515
>>>>>>> c2c68aa5
 }
}
dps_results: {
 key: "TestProtection-AllItems-SwiftWindfireDiamond"
 value: {
<<<<<<< HEAD
  dps: 1112.68131
  tps: 2095.15257
=======
  dps: 259.36903
  tps: 571.93142
>>>>>>> c2c68aa5
 }
}
dps_results: {
 key: "TestProtection-AllItems-ThunderingSkyflareDiamond"
 value: {
<<<<<<< HEAD
  dps: 1128.6122
  tps: 2127.94123
=======
  dps: 258.36418
  tps: 568.92637
>>>>>>> c2c68aa5
 }
}
dps_results: {
 key: "TestProtection-AllItems-TinyAbominationinaJar-50351"
 value: {
<<<<<<< HEAD
  dps: 1185.61552
  tps: 2266.89323
=======
  dps: 266.81954
  tps: 586.00142
>>>>>>> c2c68aa5
 }
}
dps_results: {
 key: "TestProtection-AllItems-TinyAbominationinaJar-50706"
 value: {
<<<<<<< HEAD
  dps: 1201.2414
  tps: 2300.98655
=======
  dps: 266.40713
  tps: 585.01965
>>>>>>> c2c68aa5
 }
}
dps_results: {
 key: "TestProtection-AllItems-TirelessSkyflareDiamond"
 value: {
<<<<<<< HEAD
  dps: 1109.51647
  tps: 2089.47413
=======
  dps: 257.93694
  tps: 569.01625
>>>>>>> c2c68aa5
 }
}
dps_results: {
 key: "TestProtection-AllItems-TirelessStarflareDiamond"
 value: {
<<<<<<< HEAD
  dps: 1109.31212
  tps: 2089.24956
=======
  dps: 257.82234
  tps: 568.71536
>>>>>>> c2c68aa5
 }
}
dps_results: {
 key: "TestProtection-AllItems-TomeoftheLightbringer-32368"
 value: {
<<<<<<< HEAD
  dps: 1108.30478
  tps: 2087.86239
=======
  dps: 257.36392
  tps: 567.51181
>>>>>>> c2c68aa5
 }
}
dps_results: {
 key: "TestProtection-AllItems-TrenchantEarthshatterDiamond"
 value: {
<<<<<<< HEAD
  dps: 1109.31212
  tps: 2089.24956
=======
  dps: 257.82234
  tps: 568.71536
>>>>>>> c2c68aa5
 }
}
dps_results: {
 key: "TestProtection-AllItems-TrenchantEarthsiegeDiamond"
 value: {
<<<<<<< HEAD
  dps: 1109.51647
  tps: 2089.47413
=======
  dps: 257.93694
  tps: 569.01625
>>>>>>> c2c68aa5
 }
}
dps_results: {
 key: "TestProtection-AllItems-Turalyon'sBattlegear"
 value: {
<<<<<<< HEAD
  dps: 1421.99031
  tps: 2681.39914
=======
  dps: 389.21053
  tps: 822.34851
>>>>>>> c2c68aa5
 }
}
dps_results: {
 key: "TestProtection-AllItems-UndeadSlayer'sBlessedArmor"
 value: {
<<<<<<< HEAD
  dps: 1074.79617
  tps: 2035.36842
=======
  dps: 248.33686
  tps: 533.61615
>>>>>>> c2c68aa5
 }
}
dps_results: {
 key: "TestProtection-AllItems-WrathfulGladiator'sLibramofFortitude-51478"
 value: {
<<<<<<< HEAD
  dps: 1102.30002
  tps: 2072.40613
=======
  dps: 257.36392
  tps: 567.51181
>>>>>>> c2c68aa5
 }
}
dps_results: {
 key: "TestProtection-Average-Default"
 value: {
<<<<<<< HEAD
  dps: 1434.31927
  tps: 2945.00567
  dtps: 339.647
=======
  dps: 309.37391
  tps: 707.00804
  dtps: 1107.55226
>>>>>>> c2c68aa5
 }
}
dps_results: {
 key: "TestProtection-Settings-BloodElf-P1-Protection Paladin-FullBuffs-LongMultiTarget"
 value: {
<<<<<<< HEAD
  dps: 2259.82542
  tps: 5433.43381
=======
  dps: 282.08433
  tps: 612.71658
>>>>>>> c2c68aa5
 }
}
dps_results: {
 key: "TestProtection-Settings-BloodElf-P1-Protection Paladin-FullBuffs-LongSingleTarget"
 value: {
<<<<<<< HEAD
  dps: 1248.43168
  tps: 2394.51
=======
  dps: 282.08433
  tps: 612.71658
>>>>>>> c2c68aa5
 }
}
dps_results: {
 key: "TestProtection-Settings-BloodElf-P1-Protection Paladin-FullBuffs-ShortSingleTarget"
 value: {
<<<<<<< HEAD
  dps: 1899.31465
  tps: 4031.44567
=======
  dps: 275.33864
  tps: 594.95517
>>>>>>> c2c68aa5
 }
}
dps_results: {
 key: "TestProtection-Settings-BloodElf-P1-Protection Paladin-NoBuffs-LongMultiTarget"
 value: {
<<<<<<< HEAD
  dps: 636.46358
  tps: 1359.76067
=======
  dps: 152.94917
  tps: 329.80865
>>>>>>> c2c68aa5
 }
}
dps_results: {
 key: "TestProtection-Settings-BloodElf-P1-Protection Paladin-NoBuffs-LongSingleTarget"
 value: {
<<<<<<< HEAD
  dps: 350.09073
  tps: 568.31301
=======
  dps: 152.94917
  tps: 329.80865
>>>>>>> c2c68aa5
 }
}
dps_results: {
 key: "TestProtection-Settings-BloodElf-P1-Protection Paladin-NoBuffs-ShortSingleTarget"
 value: {
<<<<<<< HEAD
  dps: 584.52647
  tps: 1180.96862
=======
  dps: 150.6447
  tps: 322.59389
>>>>>>> c2c68aa5
 }
}
dps_results: {
 key: "TestProtection-Settings-Human-P1-Protection Paladin-FullBuffs-LongMultiTarget"
 value: {
<<<<<<< HEAD
  dps: 2276.95624
  tps: 5425.93332
=======
  dps: 290.08476
  tps: 629.21268
>>>>>>> c2c68aa5
 }
}
dps_results: {
 key: "TestProtection-Settings-Human-P1-Protection Paladin-FullBuffs-LongSingleTarget"
 value: {
<<<<<<< HEAD
  dps: 1262.96612
  tps: 2414.93816
=======
  dps: 290.08476
  tps: 629.21268
>>>>>>> c2c68aa5
 }
}
dps_results: {
 key: "TestProtection-Settings-Human-P1-Protection Paladin-FullBuffs-ShortSingleTarget"
 value: {
<<<<<<< HEAD
  dps: 1914.44239
  tps: 4060.09769
=======
  dps: 285.23975
  tps: 616.40096
>>>>>>> c2c68aa5
 }
}
dps_results: {
 key: "TestProtection-Settings-Human-P1-Protection Paladin-NoBuffs-LongMultiTarget"
 value: {
<<<<<<< HEAD
  dps: 643.28448
  tps: 1356.29241
=======
  dps: 158.42865
  tps: 341.50369
>>>>>>> c2c68aa5
 }
}
dps_results: {
 key: "TestProtection-Settings-Human-P1-Protection Paladin-NoBuffs-LongSingleTarget"
 value: {
<<<<<<< HEAD
  dps: 354.2941
  tps: 569.75965
=======
  dps: 158.42865
  tps: 341.50369
>>>>>>> c2c68aa5
 }
}
dps_results: {
 key: "TestProtection-Settings-Human-P1-Protection Paladin-NoBuffs-ShortSingleTarget"
 value: {
<<<<<<< HEAD
  dps: 572.34001
  tps: 1149.23158
=======
  dps: 157.34989
  tps: 337.30014
>>>>>>> c2c68aa5
 }
}
dps_results: {
 key: "TestProtection-SwitchInFrontOfTarget-Default"
 value: {
<<<<<<< HEAD
  dps: 1539.52862
  tps: 3148.06308
  dtps: 334.21272
=======
  dps: 331.74812
  tps: 744.29591
  dtps: 1029.39497
>>>>>>> c2c68aa5
 }
}<|MERGE_RESOLUTION|>--- conflicted
+++ resolved
@@ -52,1168 +52,681 @@
 dps_results: {
  key: "TestProtection-AllItems-AegisBattlegear"
  value: {
-<<<<<<< HEAD
-  dps: 1294.48871
-  tps: 2447.858
-=======
-  dps: 339.79644
-  tps: 721.23217
->>>>>>> c2c68aa5
+  dps: 1311.70159
+  tps: 2978.21768
  }
 }
 dps_results: {
  key: "TestProtection-AllItems-AshtongueTalismanofZeal-32489"
  value: {
-<<<<<<< HEAD
-  dps: 1117.41467
-  tps: 2106.48506
-=======
-  dps: 257.36392
-  tps: 567.51181
->>>>>>> c2c68aa5
+  dps: 1104.78165
+  tps: 2515.13828
  }
 }
 dps_results: {
  key: "TestProtection-AllItems-AustereEarthsiegeDiamond"
  value: {
-<<<<<<< HEAD
-  dps: 1108.49471
-  tps: 2088.35127
-=======
-  dps: 257.36392
-  tps: 567.51181
->>>>>>> c2c68aa5
+  dps: 1096.05676
+  tps: 2499.09047
  }
 }
 dps_results: {
  key: "TestProtection-AllItems-Bandit'sInsignia-40371"
  value: {
-<<<<<<< HEAD
-  dps: 1189.72182
-  tps: 2218.05418
-=======
-  dps: 311.24564
-  tps: 660.02001
->>>>>>> c2c68aa5
+  dps: 1175.54848
+  tps: 2649.6858
  }
 }
 dps_results: {
  key: "TestProtection-AllItems-BeamingEarthsiegeDiamond"
  value: {
-<<<<<<< HEAD
-  dps: 1118.60326
-  tps: 2110.94109
-=======
-  dps: 258.01541
-  tps: 568.68555
->>>>>>> c2c68aa5
+  dps: 1103.0622
+  tps: 2513.77147
  }
 }
 dps_results: {
  key: "TestProtection-AllItems-Beast-tamer'sShoulders-30892"
  value: {
-<<<<<<< HEAD
-  dps: 1107.23998
-  tps: 2091.94779
-=======
-  dps: 258.65747
-  tps: 569.69379
->>>>>>> c2c68aa5
+  dps: 1095.2127
+  tps: 2497.49759
  }
 }
 dps_results: {
  key: "TestProtection-AllItems-BlessedBattlegearofUndeadSlaying"
  value: {
-<<<<<<< HEAD
-  dps: 1085.65334
-  tps: 2059.38626
-=======
-  dps: 252.94429
-  tps: 544.80431
->>>>>>> c2c68aa5
+  dps: 1076.3109
+  tps: 2451.66391
  }
 }
 dps_results: {
  key: "TestProtection-AllItems-BlessedGarboftheUndeadSlayer"
  value: {
-<<<<<<< HEAD
-  dps: 1091.68693
-  tps: 2088.17083
-=======
-  dps: 242.80299
-  tps: 521.71971
->>>>>>> c2c68aa5
+  dps: 1081.50887
+  tps: 2473.86257
  }
 }
 dps_results: {
  key: "TestProtection-AllItems-BlessedRegaliaofUndeadCleansing"
  value: {
-<<<<<<< HEAD
-  dps: 1046.37645
-  tps: 2013.856
-=======
-  dps: 222.35236
-  tps: 480.70885
->>>>>>> c2c68aa5
+  dps: 1033.80111
+  tps: 2367.93143
  }
 }
 dps_results: {
  key: "TestProtection-AllItems-BracingEarthsiegeDiamond"
  value: {
-<<<<<<< HEAD
-  dps: 1109.51647
-  tps: 2048.1387
-=======
-  dps: 257.93694
-  tps: 557.63593
->>>>>>> c2c68aa5
+  dps: 1097.06883
+  tps: 2452.11545
  }
 }
 dps_results: {
  key: "TestProtection-AllItems-ChaoticSkyflareDiamond"
  value: {
-<<<<<<< HEAD
-  dps: 1120.56289
-  tps: 2114.50289
-=======
-  dps: 258.21094
-  tps: 569.04013
->>>>>>> c2c68aa5
+  dps: 1107.50625
+  tps: 2523.51936
  }
 }
 dps_results: {
  key: "TestProtection-AllItems-DarkmoonCard:Berserker!-42989"
  value: {
-<<<<<<< HEAD
-  dps: 1133.23596
-  tps: 2142.29394
-=======
-  dps: 261.2761
-  tps: 574.46781
->>>>>>> c2c68aa5
+  dps: 1118.8233
+  tps: 2549.8302
  }
 }
 dps_results: {
  key: "TestProtection-AllItems-DarkmoonCard:Death-42990"
  value: {
-<<<<<<< HEAD
-  dps: 1179.33126
-  tps: 2206.22347
-=======
-  dps: 305.93947
-  tps: 638.89995
->>>>>>> c2c68aa5
+  dps: 1163.95892
+  tps: 2610.20323
  }
 }
 dps_results: {
  key: "TestProtection-AllItems-DarkmoonCard:Greatness-42987"
  value: {
-<<<<<<< HEAD
-  dps: 1212.30103
-  tps: 2269.67926
-=======
-  dps: 300.12456
-  tps: 662.10024
->>>>>>> c2c68aa5
+  dps: 1200.37274
+  tps: 2737.85528
  }
 }
 dps_results: {
  key: "TestProtection-AllItems-DarkmoonCard:Greatness-44253"
  value: {
-<<<<<<< HEAD
-  dps: 1184.60936
-  tps: 2229.39175
-=======
-  dps: 283.91917
-  tps: 624.78226
->>>>>>> c2c68aa5
+  dps: 1171.76199
+  tps: 2670.4966
  }
 }
 dps_results: {
  key: "TestProtection-AllItems-DarkmoonCard:Greatness-44254"
  value: {
-<<<<<<< HEAD
-  dps: 1182.60299
-  tps: 2236.23266
-=======
-  dps: 280.27399
-  tps: 618.34604
->>>>>>> c2c68aa5
+  dps: 1153.96313
+  tps: 2634.13232
  }
 }
 dps_results: {
  key: "TestProtection-AllItems-DeadlyGladiator'sLibramofFortitude-42852"
  value: {
-<<<<<<< HEAD
-  dps: 1102.30002
-  tps: 2072.40613
-=======
-  dps: 257.36392
-  tps: 567.51181
->>>>>>> c2c68aa5
+  dps: 1090.44468
+  tps: 2484.64498
  }
 }
 dps_results: {
  key: "TestProtection-AllItems-Defender'sCode-40257"
  value: {
-<<<<<<< HEAD
-  dps: 1113.66387
-  tps: 2101.65669
-=======
-  dps: 257.36392
-  tps: 567.51181
->>>>>>> c2c68aa5
+  dps: 1101.32458
+  tps: 2512.64985
  }
 }
 dps_results: {
  key: "TestProtection-AllItems-DestructiveSkyflareDiamond"
  value: {
-<<<<<<< HEAD
-  dps: 1113.02079
-  tps: 2098.26587
-=======
-  dps: 258.20243
-  tps: 568.98127
->>>>>>> c2c68aa5
+  dps: 1100.82702
+  tps: 2509.36875
  }
 }
 dps_results: {
  key: "TestProtection-AllItems-EffulgentSkyflareDiamond"
  value: {
-<<<<<<< HEAD
-  dps: 1108.49471
-  tps: 2088.35127
-=======
-  dps: 257.36392
-  tps: 567.51181
->>>>>>> c2c68aa5
+  dps: 1096.05676
+  tps: 2499.09047
  }
 }
 dps_results: {
  key: "TestProtection-AllItems-EmberSkyflareDiamond"
  value: {
-<<<<<<< HEAD
-  dps: 1110.6793
-  tps: 2083.95993
-=======
-  dps: 257.93694
-  tps: 569.01625
->>>>>>> c2c68aa5
+  dps: 1107.05113
+  tps: 2530.05141
  }
 }
 dps_results: {
  key: "TestProtection-AllItems-EnigmaticSkyflareDiamond"
  value: {
-<<<<<<< HEAD
-  dps: 1112.41918
-  tps: 2097.25166
-=======
-  dps: 258.01541
-  tps: 568.68555
->>>>>>> c2c68aa5
+  dps: 1100.23196
+  tps: 2508.22994
  }
 }
 dps_results: {
  key: "TestProtection-AllItems-EnigmaticStarflareDiamond"
  value: {
-<<<<<<< HEAD
-  dps: 1111.6304
-  tps: 2095.36438
-=======
-  dps: 257.9415
-  tps: 568.52964
->>>>>>> c2c68aa5
+  dps: 1099.47984
+  tps: 2506.43149
  }
 }
 dps_results: {
  key: "TestProtection-AllItems-EternalEarthsiegeDiamond"
  value: {
-<<<<<<< HEAD
-  dps: 1113.66387
-  tps: 2101.65669
-=======
-  dps: 257.36392
-  tps: 567.51181
->>>>>>> c2c68aa5
+  dps: 1101.32458
+  tps: 2512.64985
  }
 }
 dps_results: {
  key: "TestProtection-AllItems-ExtractofNecromanticPower-40373"
  value: {
-<<<<<<< HEAD
-  dps: 1161.70511
-  tps: 2183.72266
-=======
-  dps: 286.87588
-  tps: 611.36583
->>>>>>> c2c68aa5
+  dps: 1148.4588
+  tps: 2592.77642
  }
 }
 dps_results: {
  key: "TestProtection-AllItems-EyeoftheBroodmother-45308"
  value: {
-<<<<<<< HEAD
-  dps: 1134.96933
-  tps: 2141.13262
-=======
-  dps: 263.5502
-  tps: 580.88866
->>>>>>> c2c68aa5
+  dps: 1121.60475
+  tps: 2557.64104
  }
 }
 dps_results: {
  key: "TestProtection-AllItems-ForgeEmber-37660"
  value: {
-<<<<<<< HEAD
-  dps: 1128.34812
-  tps: 2132.08833
-=======
-  dps: 260.03214
-  tps: 572.25791
->>>>>>> c2c68aa5
+  dps: 1114.57159
+  tps: 2540.07105
  }
 }
 dps_results: {
  key: "TestProtection-AllItems-ForlornSkyflareDiamond"
  value: {
-<<<<<<< HEAD
-  dps: 1109.51647
-  tps: 2089.47413
-=======
-  dps: 257.93694
-  tps: 569.01625
->>>>>>> c2c68aa5
+  dps: 1097.06883
+  tps: 2501.69555
  }
 }
 dps_results: {
  key: "TestProtection-AllItems-ForlornStarflareDiamond"
  value: {
-<<<<<<< HEAD
-  dps: 1109.31212
-  tps: 2089.24956
-=======
-  dps: 257.82234
-  tps: 568.71536
->>>>>>> c2c68aa5
+  dps: 1096.86642
+  tps: 2501.17453
  }
 }
 dps_results: {
  key: "TestProtection-AllItems-FuriousGladiator'sLibramofFortitude-42853"
  value: {
-<<<<<<< HEAD
-  dps: 1102.30002
-  tps: 2072.40613
-=======
-  dps: 257.36392
-  tps: 567.51181
->>>>>>> c2c68aa5
+  dps: 1090.44468
+  tps: 2484.64498
  }
 }
 dps_results: {
  key: "TestProtection-AllItems-FuryoftheFiveFlights-40431"
  value: {
-<<<<<<< HEAD
-  dps: 1177.21146
-  tps: 2203.78664
-=======
-  dps: 287.62099
-  tps: 634.37856
->>>>>>> c2c68aa5
+  dps: 1164.11959
+  tps: 2652.97203
  }
 }
 dps_results: {
  key: "TestProtection-AllItems-FuturesightRune-38763"
  value: {
-<<<<<<< HEAD
-  dps: 1113.10356
-  tps: 2096.53071
-=======
-  dps: 258.785
-  tps: 571.24283
->>>>>>> c2c68aa5
+  dps: 1110.55713
+  tps: 2536.45145
  }
 }
 dps_results: {
  key: "TestProtection-AllItems-Gladiator'sVindication"
  value: {
-<<<<<<< HEAD
-  dps: 1427.40485
-  tps: 2631.72941
-=======
-  dps: 420.70928
-  tps: 897.8909
->>>>>>> c2c68aa5
+  dps: 1424.31096
+  tps: 3227.90536
  }
 }
 dps_results: {
  key: "TestProtection-AllItems-HatefulGladiator'sLibramofFortitude-42851"
  value: {
-<<<<<<< HEAD
-  dps: 1102.30002
-  tps: 2072.40613
-=======
-  dps: 257.36392
-  tps: 567.51181
->>>>>>> c2c68aa5
+  dps: 1090.44468
+  tps: 2484.64498
  }
 }
 dps_results: {
  key: "TestProtection-AllItems-IllustrationoftheDragonSoul-40432"
  value: {
-<<<<<<< HEAD
-  dps: 1121.75995
-  tps: 2110.44823
-=======
-  dps: 261.93939
-  tps: 579.52461
->>>>>>> c2c68aa5
+  dps: 1109.36038
+  tps: 2533.33399
  }
 }
 dps_results: {
  key: "TestProtection-AllItems-ImpassiveSkyflareDiamond"
  value: {
-<<<<<<< HEAD
-  dps: 1112.41918
-  tps: 2097.25166
-=======
-  dps: 258.01541
-  tps: 568.68555
->>>>>>> c2c68aa5
+  dps: 1100.23196
+  tps: 2508.22994
  }
 }
 dps_results: {
  key: "TestProtection-AllItems-ImpassiveStarflareDiamond"
  value: {
-<<<<<<< HEAD
-  dps: 1111.6304
-  tps: 2095.36438
-=======
-  dps: 257.9415
-  tps: 568.52964
->>>>>>> c2c68aa5
+  dps: 1099.47984
+  tps: 2506.43149
  }
 }
 dps_results: {
  key: "TestProtection-AllItems-IncisorFragment-37723"
  value: {
-<<<<<<< HEAD
-  dps: 1149.69202
-  tps: 2159.20396
-=======
-  dps: 272.20172
-  tps: 600.21697
->>>>>>> c2c68aa5
+  dps: 1136.8004
+  tps: 2587.98345
  }
 }
 dps_results: {
  key: "TestProtection-AllItems-InsightfulEarthsiegeDiamond"
  value: {
-<<<<<<< HEAD
-  dps: 1185.74871
-  tps: 2293.02749
-=======
-  dps: 257.36392
-  tps: 567.51181
->>>>>>> c2c68aa5
+  dps: 1163.99183
+  tps: 2683.44709
  }
 }
 dps_results: {
  key: "TestProtection-AllItems-InvigoratingEarthsiegeDiamond"
  value: {
-<<<<<<< HEAD
-  dps: 1117.28658
-  tps: 2102.634
-=======
-  dps: 261.57465
-  tps: 576.793
->>>>>>> c2c68aa5
+  dps: 1104.73558
+  tps: 2518.48318
  }
 }
 dps_results: {
  key: "TestProtection-AllItems-Lavanthor'sTalisman-37872"
  value: {
-<<<<<<< HEAD
-  dps: 1127.19654
-  tps: 2136.48977
-=======
-  dps: 257.36392
-  tps: 567.51181
->>>>>>> c2c68aa5
+  dps: 1113.89383
+  tps: 2545.00309
  }
 }
 dps_results: {
  key: "TestProtection-AllItems-Liadrin'sBattlegear"
  value: {
-<<<<<<< HEAD
-  dps: 1421.99031
-  tps: 2681.39914
-=======
-  dps: 389.21053
-  tps: 822.34851
->>>>>>> c2c68aa5
+  dps: 1423.99923
+  tps: 3220.1184
  }
 }
 dps_results: {
  key: "TestProtection-AllItems-LibramofFuriousBlows-37574"
  value: {
-<<<<<<< HEAD
-  dps: 1102.79094
-  tps: 2073.27048
-=======
-  dps: 257.36392
-  tps: 567.51181
->>>>>>> c2c68aa5
+  dps: 1091.14442
+  tps: 2486.30924
  }
 }
 dps_results: {
  key: "TestProtection-AllItems-LibramofReciprocation-40706"
  value: {
-<<<<<<< HEAD
-  dps: 1102.30002
-  tps: 2072.40613
-=======
-  dps: 257.36392
-  tps: 567.51181
->>>>>>> c2c68aa5
+  dps: 1090.44468
+  tps: 2484.64498
  }
 }
 dps_results: {
  key: "TestProtection-AllItems-LibramofThreeTruths-50455"
  value: {
-<<<<<<< HEAD
-  dps: 1102.30002
-  tps: 2072.40613
-=======
-  dps: 257.36392
-  tps: 567.51181
->>>>>>> c2c68aa5
+  dps: 1090.44468
+  tps: 2484.64498
  }
 }
 dps_results: {
  key: "TestProtection-AllItems-LibramofValiance-47661"
  value: {
-<<<<<<< HEAD
-  dps: 1199.11144
-  tps: 2236.22927
-=======
-  dps: 300.19557
-  tps: 661.99186
->>>>>>> c2c68aa5
+  dps: 1186.13583
+  tps: 2701.14429
  }
 }
 dps_results: {
  key: "TestProtection-AllItems-LightbringerBattlegear"
  value: {
-<<<<<<< HEAD
-  dps: 1220.0642
-  tps: 2367.64244
-=======
-  dps: 297.9497
-  tps: 635.59558
->>>>>>> c2c68aa5
+  dps: 1218.01713
+  tps: 2789.60349
  }
 }
 dps_results: {
  key: "TestProtection-AllItems-LightswornBattlegear"
  value: {
-<<<<<<< HEAD
-  dps: 1605.60363
-  tps: 3007.12112
-=======
-  dps: 463.17384
-  tps: 987.10581
->>>>>>> c2c68aa5
+  dps: 1605.63075
+  tps: 3634.12482
  }
 }
 dps_results: {
  key: "TestProtection-AllItems-MajesticDragonFigurine-40430"
  value: {
-<<<<<<< HEAD
-  dps: 1130.18402
-  tps: 2147.59143
-=======
-  dps: 257.36392
-  tps: 567.51181
->>>>>>> c2c68aa5
+  dps: 1119.09072
+  tps: 2560.73993
  }
 }
 dps_results: {
  key: "TestProtection-AllItems-MeteoriteWhetstone-37390"
  value: {
-<<<<<<< HEAD
-  dps: 1154.99625
-  tps: 2191.46318
-=======
-  dps: 264.59756
-  tps: 580.46728
->>>>>>> c2c68aa5
+  dps: 1137.6473
+  tps: 2586.28375
  }
 }
 dps_results: {
  key: "TestProtection-AllItems-OfferingofSacrifice-37638"
  value: {
-<<<<<<< HEAD
-  dps: 1113.66387
-  tps: 2101.65669
-=======
-  dps: 257.36392
-  tps: 567.51181
->>>>>>> c2c68aa5
+  dps: 1101.32458
+  tps: 2512.64985
  }
 }
 dps_results: {
  key: "TestProtection-AllItems-PersistentEarthshatterDiamond"
  value: {
-<<<<<<< HEAD
-  dps: 1115.61194
-  tps: 2099.91348
-=======
-  dps: 260.77261
-  tps: 575.02515
->>>>>>> c2c68aa5
+  dps: 1103.08247
+  tps: 2514.78933
  }
 }
 dps_results: {
  key: "TestProtection-AllItems-PersistentEarthsiegeDiamond"
  value: {
-<<<<<<< HEAD
-  dps: 1117.28658
-  tps: 2102.634
-=======
-  dps: 261.57465
-  tps: 576.793
->>>>>>> c2c68aa5
+  dps: 1104.73558
+  tps: 2518.48318
  }
 }
 dps_results: {
  key: "TestProtection-AllItems-PowerfulEarthshatterDiamond"
  value: {
-<<<<<<< HEAD
-  dps: 1108.49471
-  tps: 2088.35127
-=======
-  dps: 257.36392
-  tps: 567.51181
->>>>>>> c2c68aa5
+  dps: 1096.05676
+  tps: 2499.09047
  }
 }
 dps_results: {
  key: "TestProtection-AllItems-PowerfulEarthsiegeDiamond"
  value: {
-<<<<<<< HEAD
-  dps: 1108.49471
-  tps: 2088.35127
-=======
-  dps: 257.36392
-  tps: 567.51181
->>>>>>> c2c68aa5
+  dps: 1096.05676
+  tps: 2499.09047
  }
 }
 dps_results: {
  key: "TestProtection-AllItems-PurifiedShardoftheGods"
  value: {
-<<<<<<< HEAD
-  dps: 1113.66387
-  tps: 2101.65669
-=======
-  dps: 257.36392
-  tps: 567.51181
->>>>>>> c2c68aa5
+  dps: 1101.32458
+  tps: 2512.64985
  }
 }
 dps_results: {
  key: "TestProtection-AllItems-RedemptionBattlegear"
  value: {
-<<<<<<< HEAD
-  dps: 1217.00814
-  tps: 2301.1319
-=======
-  dps: 310.89394
-  tps: 662.3537
->>>>>>> c2c68aa5
+  dps: 1196.9561
+  tps: 2709.05154
  }
 }
 dps_results: {
  key: "TestProtection-AllItems-ReignoftheDead-47316"
  value: {
-<<<<<<< HEAD
-  dps: 1119.79443
-  tps: 2108.39386
-=======
-  dps: 260.80202
-  tps: 576.53848
->>>>>>> c2c68aa5
+  dps: 1107.39701
+  tps: 2528.28028
  }
 }
 dps_results: {
  key: "TestProtection-AllItems-ReignoftheDead-47477"
  value: {
-<<<<<<< HEAD
-  dps: 1120.53009
-  tps: 2109.20232
-=======
-  dps: 261.2146
-  tps: 577.62168
->>>>>>> c2c68aa5
+  dps: 1108.1257
+  tps: 2530.15594
  }
 }
 dps_results: {
  key: "TestProtection-AllItems-RelentlessEarthsiegeDiamond"
  value: {
-<<<<<<< HEAD
-  dps: 1120.2111
-  tps: 2113.59739
-=======
-  dps: 258.19012
-  tps: 568.98547
->>>>>>> c2c68aa5
+  dps: 1107.16391
+  tps: 2522.63818
  }
 }
 dps_results: {
  key: "TestProtection-AllItems-RelentlessGladiator'sLibramofFortitude-42854"
  value: {
-<<<<<<< HEAD
-  dps: 1102.30002
-  tps: 2072.40613
-=======
-  dps: 257.36392
-  tps: 567.51181
->>>>>>> c2c68aa5
+  dps: 1090.44468
+  tps: 2484.64498
  }
 }
 dps_results: {
  key: "TestProtection-AllItems-RevitalizingSkyflareDiamond"
  value: {
-<<<<<<< HEAD
-  dps: 1125.17118
-  tps: 2135.36303
-=======
-  dps: 257.36392
-  tps: 567.51181
->>>>>>> c2c68aa5
+  dps: 1113.57445
+  tps: 2550.65838
  }
 }
 dps_results: {
  key: "TestProtection-AllItems-RuneofRepulsion-40372"
  value: {
-<<<<<<< HEAD
-  dps: 1113.66387
-  tps: 2101.65669
-=======
-  dps: 257.36392
-  tps: 567.51181
->>>>>>> c2c68aa5
+  dps: 1101.32458
+  tps: 2512.64985
  }
 }
 dps_results: {
  key: "TestProtection-AllItems-SavageGladiator'sLibramofFortitude-42611"
  value: {
-<<<<<<< HEAD
-  dps: 1102.30002
-  tps: 2072.40613
-=======
-  dps: 257.36392
-  tps: 567.51181
->>>>>>> c2c68aa5
+  dps: 1090.44468
+  tps: 2484.64498
  }
 }
 dps_results: {
  key: "TestProtection-AllItems-SealofthePantheon-36993"
  value: {
-<<<<<<< HEAD
-  dps: 1113.66387
-  tps: 2101.65669
-=======
-  dps: 257.36392
-  tps: 567.51181
->>>>>>> c2c68aa5
+  dps: 1101.32458
+  tps: 2512.64985
  }
 }
 dps_results: {
  key: "TestProtection-AllItems-ShinyShardoftheGods"
  value: {
-<<<<<<< HEAD
-  dps: 1113.66387
-  tps: 2101.65669
-=======
-  dps: 257.36392
-  tps: 567.51181
->>>>>>> c2c68aa5
+  dps: 1101.32458
+  tps: 2512.64985
  }
 }
 dps_results: {
  key: "TestProtection-AllItems-Sindragosa'sFlawlessFang-50361"
  value: {
-<<<<<<< HEAD
-  dps: 1113.66387
-  tps: 2101.65669
-=======
-  dps: 257.36392
-  tps: 567.51181
->>>>>>> c2c68aa5
+  dps: 1101.32458
+  tps: 2512.64985
  }
 }
 dps_results: {
  key: "TestProtection-AllItems-SparkofLife-37657"
  value: {
-<<<<<<< HEAD
-  dps: 1210.43852
-  tps: 2342.34664
-=======
-  dps: 260.96199
-  tps: 574.08445
->>>>>>> c2c68aa5
+  dps: 1194.3445
+  tps: 2744.21138
  }
 }
 dps_results: {
  key: "TestProtection-AllItems-StormshroudArmor"
  value: {
-<<<<<<< HEAD
-  dps: 980.31479
-  tps: 1862.34947
-=======
-  dps: 216.63526
-  tps: 467.14541
->>>>>>> c2c68aa5
+  dps: 976.58025
+  tps: 2222.07551
  }
 }
 dps_results: {
  key: "TestProtection-AllItems-SwiftSkyflareDiamond"
  value: {
-<<<<<<< HEAD
-  dps: 1117.28658
-  tps: 2102.634
-=======
-  dps: 261.57465
-  tps: 576.793
->>>>>>> c2c68aa5
+  dps: 1104.73558
+  tps: 2518.48318
  }
 }
 dps_results: {
  key: "TestProtection-AllItems-SwiftStarflareDiamond"
  value: {
-<<<<<<< HEAD
-  dps: 1115.61194
-  tps: 2099.91348
-=======
-  dps: 260.77261
-  tps: 575.02515
->>>>>>> c2c68aa5
+  dps: 1103.08247
+  tps: 2514.78933
  }
 }
 dps_results: {
  key: "TestProtection-AllItems-SwiftWindfireDiamond"
  value: {
-<<<<<<< HEAD
-  dps: 1112.68131
-  tps: 2095.15257
-=======
-  dps: 259.36903
-  tps: 571.93142
->>>>>>> c2c68aa5
+  dps: 1100.18953
+  tps: 2508.32509
  }
 }
 dps_results: {
  key: "TestProtection-AllItems-ThunderingSkyflareDiamond"
  value: {
-<<<<<<< HEAD
-  dps: 1128.6122
-  tps: 2127.94123
-=======
-  dps: 258.36418
-  tps: 568.92637
->>>>>>> c2c68aa5
+  dps: 1110.52205
+  tps: 2531.69444
  }
 }
 dps_results: {
  key: "TestProtection-AllItems-TinyAbominationinaJar-50351"
  value: {
-<<<<<<< HEAD
-  dps: 1185.61552
-  tps: 2266.89323
-=======
-  dps: 266.81954
-  tps: 586.00142
->>>>>>> c2c68aa5
+  dps: 1161.02941
+  tps: 2643.59293
  }
 }
 dps_results: {
  key: "TestProtection-AllItems-TinyAbominationinaJar-50706"
  value: {
-<<<<<<< HEAD
-  dps: 1201.2414
-  tps: 2300.98655
-=======
-  dps: 266.40713
-  tps: 585.01965
->>>>>>> c2c68aa5
+  dps: 1180.1883
+  tps: 2689.75613
  }
 }
 dps_results: {
  key: "TestProtection-AllItems-TirelessSkyflareDiamond"
  value: {
-<<<<<<< HEAD
-  dps: 1109.51647
-  tps: 2089.47413
-=======
-  dps: 257.93694
-  tps: 569.01625
->>>>>>> c2c68aa5
+  dps: 1097.06883
+  tps: 2501.69555
  }
 }
 dps_results: {
  key: "TestProtection-AllItems-TirelessStarflareDiamond"
  value: {
-<<<<<<< HEAD
-  dps: 1109.31212
-  tps: 2089.24956
-=======
-  dps: 257.82234
-  tps: 568.71536
->>>>>>> c2c68aa5
+  dps: 1096.86642
+  tps: 2501.17453
  }
 }
 dps_results: {
  key: "TestProtection-AllItems-TomeoftheLightbringer-32368"
  value: {
-<<<<<<< HEAD
-  dps: 1108.30478
-  tps: 2087.86239
-=======
-  dps: 257.36392
-  tps: 567.51181
->>>>>>> c2c68aa5
+  dps: 1096.19372
+  tps: 2499.44301
  }
 }
 dps_results: {
  key: "TestProtection-AllItems-TrenchantEarthshatterDiamond"
  value: {
-<<<<<<< HEAD
-  dps: 1109.31212
-  tps: 2089.24956
-=======
-  dps: 257.82234
-  tps: 568.71536
->>>>>>> c2c68aa5
+  dps: 1096.86642
+  tps: 2501.17453
  }
 }
 dps_results: {
  key: "TestProtection-AllItems-TrenchantEarthsiegeDiamond"
  value: {
-<<<<<<< HEAD
-  dps: 1109.51647
-  tps: 2089.47413
-=======
-  dps: 257.93694
-  tps: 569.01625
->>>>>>> c2c68aa5
+  dps: 1097.06883
+  tps: 2501.69555
  }
 }
 dps_results: {
  key: "TestProtection-AllItems-Turalyon'sBattlegear"
  value: {
-<<<<<<< HEAD
-  dps: 1421.99031
-  tps: 2681.39914
-=======
-  dps: 389.21053
-  tps: 822.34851
->>>>>>> c2c68aa5
+  dps: 1423.99923
+  tps: 3220.1184
  }
 }
 dps_results: {
  key: "TestProtection-AllItems-UndeadSlayer'sBlessedArmor"
  value: {
-<<<<<<< HEAD
-  dps: 1074.79617
-  tps: 2035.36842
-=======
-  dps: 248.33686
-  tps: 533.61615
->>>>>>> c2c68aa5
+  dps: 1064.90114
+  tps: 2427.43774
  }
 }
 dps_results: {
  key: "TestProtection-AllItems-WrathfulGladiator'sLibramofFortitude-51478"
  value: {
-<<<<<<< HEAD
-  dps: 1102.30002
-  tps: 2072.40613
-=======
-  dps: 257.36392
-  tps: 567.51181
->>>>>>> c2c68aa5
+  dps: 1090.44468
+  tps: 2484.64498
  }
 }
 dps_results: {
  key: "TestProtection-Average-Default"
  value: {
-<<<<<<< HEAD
-  dps: 1434.31927
-  tps: 2945.00567
-  dtps: 339.647
-=======
-  dps: 309.37391
-  tps: 707.00804
-  dtps: 1107.55226
->>>>>>> c2c68aa5
+  dps: 1421.04122
+  tps: 3351.20947
+  dtps: 349.63632
  }
 }
 dps_results: {
  key: "TestProtection-Settings-BloodElf-P1-Protection Paladin-FullBuffs-LongMultiTarget"
  value: {
-<<<<<<< HEAD
-  dps: 2259.82542
-  tps: 5433.43381
-=======
-  dps: 282.08433
-  tps: 612.71658
->>>>>>> c2c68aa5
+  dps: 2221.09188
+  tps: 5779.09454
  }
 }
 dps_results: {
  key: "TestProtection-Settings-BloodElf-P1-Protection Paladin-FullBuffs-LongSingleTarget"
  value: {
-<<<<<<< HEAD
-  dps: 1248.43168
-  tps: 2394.51
-=======
-  dps: 282.08433
-  tps: 612.71658
->>>>>>> c2c68aa5
+  dps: 1248.40839
+  tps: 2836.41491
  }
 }
 dps_results: {
  key: "TestProtection-Settings-BloodElf-P1-Protection Paladin-FullBuffs-ShortSingleTarget"
  value: {
-<<<<<<< HEAD
-  dps: 1899.31465
-  tps: 4031.44567
-=======
-  dps: 275.33864
-  tps: 594.95517
->>>>>>> c2c68aa5
+  dps: 1882.30624
+  tps: 4418.86053
  }
 }
 dps_results: {
  key: "TestProtection-Settings-BloodElf-P1-Protection Paladin-NoBuffs-LongMultiTarget"
  value: {
-<<<<<<< HEAD
-  dps: 636.46358
-  tps: 1359.76067
-=======
-  dps: 152.94917
-  tps: 329.80865
->>>>>>> c2c68aa5
+  dps: 634.21677
+  tps: 1540.36408
  }
 }
 dps_results: {
  key: "TestProtection-Settings-BloodElf-P1-Protection Paladin-NoBuffs-LongSingleTarget"
  value: {
-<<<<<<< HEAD
-  dps: 350.09073
-  tps: 568.31301
-=======
-  dps: 152.94917
-  tps: 329.80865
->>>>>>> c2c68aa5
+  dps: 347.82418
+  tps: 747.9256
  }
 }
 dps_results: {
  key: "TestProtection-Settings-BloodElf-P1-Protection Paladin-NoBuffs-ShortSingleTarget"
  value: {
-<<<<<<< HEAD
-  dps: 584.52647
-  tps: 1180.96862
-=======
-  dps: 150.6447
-  tps: 322.59389
->>>>>>> c2c68aa5
+  dps: 582.31553
+  tps: 1350.54727
  }
 }
 dps_results: {
  key: "TestProtection-Settings-Human-P1-Protection Paladin-FullBuffs-LongMultiTarget"
  value: {
-<<<<<<< HEAD
-  dps: 2276.95624
-  tps: 5425.93332
-=======
-  dps: 290.08476
-  tps: 629.21268
->>>>>>> c2c68aa5
+  dps: 2245.88617
+  tps: 5799.62644
  }
 }
 dps_results: {
  key: "TestProtection-Settings-Human-P1-Protection Paladin-FullBuffs-LongSingleTarget"
  value: {
-<<<<<<< HEAD
-  dps: 1262.96612
-  tps: 2414.93816
-=======
-  dps: 290.08476
-  tps: 629.21268
->>>>>>> c2c68aa5
+  dps: 1254.25658
+  tps: 2846.60136
  }
 }
 dps_results: {
  key: "TestProtection-Settings-Human-P1-Protection Paladin-FullBuffs-ShortSingleTarget"
  value: {
-<<<<<<< HEAD
-  dps: 1914.44239
-  tps: 4060.09769
-=======
-  dps: 285.23975
-  tps: 616.40096
->>>>>>> c2c68aa5
+  dps: 1891.34488
+  tps: 4432.02189
  }
 }
 dps_results: {
  key: "TestProtection-Settings-Human-P1-Protection Paladin-NoBuffs-LongMultiTarget"
  value: {
-<<<<<<< HEAD
-  dps: 643.28448
-  tps: 1356.29241
-=======
-  dps: 158.42865
-  tps: 341.50369
->>>>>>> c2c68aa5
+  dps: 641.33666
+  tps: 1543.70572
  }
 }
 dps_results: {
  key: "TestProtection-Settings-Human-P1-Protection Paladin-NoBuffs-LongSingleTarget"
  value: {
-<<<<<<< HEAD
-  dps: 354.2941
-  tps: 569.75965
-=======
-  dps: 158.42865
-  tps: 341.50369
->>>>>>> c2c68aa5
+  dps: 352.15402
+  tps: 755.15975
  }
 }
 dps_results: {
  key: "TestProtection-Settings-Human-P1-Protection Paladin-NoBuffs-ShortSingleTarget"
  value: {
-<<<<<<< HEAD
-  dps: 572.34001
-  tps: 1149.23158
-=======
-  dps: 157.34989
-  tps: 337.30014
->>>>>>> c2c68aa5
+  dps: 571.16897
+  tps: 1327.64368
  }
 }
 dps_results: {
  key: "TestProtection-SwitchInFrontOfTarget-Default"
  value: {
-<<<<<<< HEAD
-  dps: 1539.52862
-  tps: 3148.06308
-  dtps: 334.21272
-=======
-  dps: 331.74812
-  tps: 744.29591
-  dtps: 1029.39497
->>>>>>> c2c68aa5
+  dps: 1523.87937
+  tps: 3555.52894
+  dtps: 340.22809
  }
 }