--- conflicted
+++ resolved
@@ -411,13 +411,8 @@
 dps_results: {
  key: "TestProtection-AllItems-IllustrationoftheDragonSoul-40432"
  value: {
-<<<<<<< HEAD
-  dps: 3176.58264
-  tps: 7659.07897
-=======
-  dps: 3199.81375
-  tps: 7718.87584
->>>>>>> 9235d6a6
+  dps: 3176.58264
+  tps: 7659.07897
  }
 }
 dps_results: {
