--- conflicted
+++ resolved
@@ -864,13 +864,8 @@
 dps_results: {
  key: "TestProtection-Average-Default"
  value: {
-<<<<<<< HEAD
-  dps: 137.9593659446809
-  tps: 168.29032653131318
-=======
-  dps: 142.138175100841
-  tps: 175.18464929065078
->>>>>>> 3ed55275
+  dps: 143.6431879197682
+  tps: 177.67215547070833
   dtps: 1049.580614471004
  }
 }
@@ -961,13 +956,8 @@
 dps_results: {
  key: "TestProtection-SwitchInFrontOfTarget-Default"
  value: {
-<<<<<<< HEAD
-  dps: 156.56064410717028
-  tps: 186.26635672824597
-=======
-  dps: 160.62478874021144
-  tps: 192.96063673064924
->>>>>>> 3ed55275
+  dps: 162.04615170687805
+  tps: 195.31625944600924
   dtps: 1015.8095096940164
  }
 }