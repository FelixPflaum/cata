--- conflicted
+++ resolved
@@ -14,24 +14,14 @@
   final_stats: 80
   final_stats: 80
   final_stats: 0
-<<<<<<< HEAD
   final_stats: 141
-  final_stats: 176.69597816
-=======
-  final_stats: 100
-  final_stats: 255.38
->>>>>>> c014cfd5
+  final_stats: 176.69
   final_stats: 570.3908375000001
   final_stats: 0
   final_stats: 0
   final_stats: 1437.4
-<<<<<<< HEAD
-  final_stats: 162.69597816
+  final_stats: 162.69
   final_stats: 372.02387999999996
-=======
-  final_stats: 162.69
-  final_stats: 234.29387999999997
->>>>>>> c014cfd5
   final_stats: 0
   final_stats: 0
   final_stats: 40.9875
@@ -680,13 +670,8 @@
 dps_results: {
  key: "TestProtection-AllItems-LightbringerBattlegear"
  value: {
-<<<<<<< HEAD
   dps: 366.66651085617605
   tps: 678.1781811255968
-=======
-  dps: 328.973731682957
-  tps: 608.0515650367245
->>>>>>> c014cfd5
  }
 }
 dps_results: {
@@ -1175,15 +1160,9 @@
 dps_results: {
  key: "TestProtection-Average-Default"
  value: {
-<<<<<<< HEAD
-  dps: 601.9927829138691
-  tps: 1222.5183537929197
+  dps: 601.9996956486223
+  tps: 1222.532128016457
   dtps: 1004.9793973573542
-=======
-  dps: 569.0991232562403
-  tps: 1163.620888570433
-  dtps: 1005.7311610153006
->>>>>>> c014cfd5
  }
 }
 dps_results: {
@@ -1197,8 +1176,8 @@
 dps_results: {
  key: "TestProtection-Settings-BloodElf-P4-Protection Paladin-FullBuffs-LongMultiTarget"
  value: {
-  dps: 2581.6464807748807
-  tps: 5603.976941574545
+  dps: 2581.6622308684705
+  tps: 5604.007465255923
  }
 }
 dps_results: {
@@ -1239,8 +1218,8 @@
 dps_results: {
  key: "TestProtection-Settings-Human-P4-Protection Paladin-FullBuffs-LongMultiTarget"
  value: {
-  dps: 2581.611927442113
-  tps: 5604.141093083679
+  dps: 2581.625686140913
+  tps: 5604.167757441955
  }
 }
 dps_results: {
