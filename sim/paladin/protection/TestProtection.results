character_stats_results: {
 key: "TestProtection-CharacterStats-Default"
 value: {
  final_stats: 491.70000000000005
  final_stats: 106.7
  final_stats: 1581.4458000000002
  final_stats: 205.70000000000002
  final_stats: 138.60000000000002
  final_stats: 840
  final_stats: 704
  final_stats: 80
  final_stats: 0
  final_stats: 0
  final_stats: 80
  final_stats: 80
  final_stats: 0
  final_stats: 159.2
  final_stats: 176.696
  final_stats: 384.07490009629277
  final_stats: 0
  final_stats: 0
  final_stats: 2124.4
  final_stats: 162.696
  final_stats: 234.29387999999997
  final_stats: 0
  final_stats: 0
  final_stats: 40.9875
  final_stats: 5758.5
  final_stats: 0
  final_stats: 0
  final_stats: 19128.2
  final_stats: 264
  final_stats: 418.4
  final_stats: 0
  final_stats: 432
  final_stats: 448.5395
  final_stats: 256.25
  final_stats: 0
  final_stats: 19161.458000000002
  final_stats: 0
  final_stats: 0
  final_stats: 0
  final_stats: 0
  final_stats: 0
 }
}
dps_results: {
 key: "TestProtection-AllItems-AbacusofViolentOdds-28288"
 value: {
<<<<<<< HEAD
  dps: 351.2583114058645
  tps: 662.0759010407551
=======
  dps: 349.0257328691265
  tps: 653.2082473835685
>>>>>>> 276cbed3
 }
}
dps_results: {
 key: "TestProtection-AllItems-AdamantineFigurine-27891"
 value: {
<<<<<<< HEAD
  dps: 347.7918761337351
  tps: 657.0169620321886
=======
  dps: 345.6857898574198
  tps: 648.3449708769928
>>>>>>> 276cbed3
 }
}
dps_results: {
 key: "TestProtection-AllItems-Alchemist'sStone-13503"
 value: {
<<<<<<< HEAD
  dps: 351.78912146573197
  tps: 663.6964280070556
=======
  dps: 349.9578596152371
  tps: 655.5951946731242
>>>>>>> 276cbed3
 }
}
dps_results: {
 key: "TestProtection-AllItems-AncientAqirArtifact-33830"
 value: {
<<<<<<< HEAD
  dps: 347.7918761337351
  tps: 657.0169620321886
=======
  dps: 345.6857898574198
  tps: 648.3449708769928
>>>>>>> 276cbed3
 }
}
dps_results: {
 key: "TestProtection-AllItems-AshtongueTalismanofZeal-32489"
 value: {
<<<<<<< HEAD
  dps: 369.3142119554335
  tps: 678.84708124664
=======
  dps: 366.93351653594505
  tps: 670.1671049479744
>>>>>>> 276cbed3
 }
}
dps_results: {
 key: "TestProtection-AllItems-Assassin'sAlchemistStone-35751"
 value: {
<<<<<<< HEAD
  dps: 350.1997126284686
  tps: 659.6257038398721
=======
  dps: 348.09503047905343
  tps: 650.9564338826085
>>>>>>> 276cbed3
 }
}
dps_results: {
 key: "TestProtection-AllItems-AustereEarthsiegeDiamond"
 value: {
<<<<<<< HEAD
  dps: 370.5661528830961
  tps: 701.1535103724486
=======
  dps: 368.33981124696004
  tps: 692.2484643299204
>>>>>>> 276cbed3
 }
}
dps_results: {
 key: "TestProtection-AllItems-BadgeofTenacity-32658"
 value: {
<<<<<<< HEAD
  dps: 348.7828063261062
  tps: 658.0277108284067
=======
  dps: 346.74939393040154
  tps: 649.4298470314338
>>>>>>> 276cbed3
 }
}
dps_results: {
 key: "TestProtection-AllItems-BadgeoftheSwarmguard-21670"
 value: {
<<<<<<< HEAD
  dps: 331.13173215097413
  tps: 640.023615169772
=======
  dps: 328.2760657232917
  tps: 630.5870522601818
>>>>>>> 276cbed3
 }
}
dps_results: {
 key: "TestProtection-AllItems-BandoftheEternalChampion-29301"
 value: {
<<<<<<< HEAD
  dps: 362.42563221901634
  tps: 683.7914447212819
=======
  dps: 360.0273441489904
  tps: 674.5363269556353
>>>>>>> 276cbed3
 }
}
dps_results: {
 key: "TestProtection-AllItems-BandoftheEternalDefender-29297"
 value: {
<<<<<<< HEAD
  dps: 359.9411694143247
  tps: 681.1537893607814
=======
  dps: 357.49961462522566
  tps: 671.8534264519922
>>>>>>> 276cbed3
 }
}
dps_results: {
 key: "TestProtection-AllItems-BandoftheEternalSage-29305"
 value: {
<<<<<<< HEAD
  dps: 375.0742029335457
  tps: 710.2513555150102
=======
  dps: 371.41173251176644
  tps: 698.6368150371292
>>>>>>> 276cbed3
 }
}
dps_results: {
 key: "TestProtection-AllItems-BeamingEarthsiegeDiamond"
 value: {
<<<<<<< HEAD
  dps: 372.1941738834678
  tps: 703.993235938929
=======
  dps: 370.2701412646095
  tps: 695.6749811149099
>>>>>>> 276cbed3
 }
}
dps_results: {
 key: "TestProtection-AllItems-Berserker'sCall-33831"
 value: {
<<<<<<< HEAD
  dps: 351.37062946149393
  tps: 660.8990326359943
=======
  dps: 349.2732243580231
  tps: 652.2377975925705
>>>>>>> 276cbed3
 }
}
dps_results: {
 key: "TestProtection-AllItems-BlackenedNaaruSliver-34427"
 value: {
<<<<<<< HEAD
  dps: 354.0312476462798
  tps: 667.3056379892344
=======
  dps: 351.2179421786809
  tps: 657.1860348619117
>>>>>>> 276cbed3
 }
}
dps_results: {
 key: "TestProtection-AllItems-BlackoutTruncheon-27901"
 value: {
<<<<<<< HEAD
  dps: 370.5661528830961
  tps: 701.1535103724486
=======
  dps: 368.33981124696004
  tps: 692.2484643299204
>>>>>>> 276cbed3
 }
}
dps_results: {
 key: "TestProtection-AllItems-Bladefist'sBreadth-28041"
 value: {
<<<<<<< HEAD
  dps: 349.09296138094066
  tps: 658.5542678069359
=======
  dps: 347.0129391595432
  tps: 649.9097708626898
>>>>>>> 276cbed3
 }
}
dps_results: {
 key: "TestProtection-AllItems-BlazefuryMedallion-17111"
 value: {
<<<<<<< HEAD
  dps: 369.86670591778574
  tps: 698.8601853991585
=======
  dps: 367.10255360297424
  tps: 689.0419774179879
>>>>>>> 276cbed3
 }
}
dps_results: {
 key: "TestProtection-AllItems-Blinkstrike-31332"
 value: {
<<<<<<< HEAD
  dps: 370.5661528830961
  tps: 701.1535103724486
=======
  dps: 368.33981124696004
  tps: 692.2484643299204
>>>>>>> 276cbed3
 }
}
dps_results: {
 key: "TestProtection-AllItems-BloodlustBrooch-29383"
 value: {
<<<<<<< HEAD
  dps: 350.6112059371786
  tps: 660.0751707625278
=======
  dps: 348.5118559583864
  tps: 651.4115487065601
>>>>>>> 276cbed3
 }
}
dps_results: {
 key: "TestProtection-AllItems-BracingEarthsiegeDiamond"
 value: {
<<<<<<< HEAD
  dps: 376.04117745314556
  tps: 697.9730953558367
=======
  dps: 373.73526205267854
  tps: 689.0505850441971
>>>>>>> 276cbed3
 }
}
dps_results: {
 key: "TestProtection-AllItems-BracingEarthstormDiamond"
 value: {
<<<<<<< HEAD
  dps: 373.632166642324
  tps: 707.0954450378333
=======
  dps: 371.3612636981624
  tps: 698.1040391803514
>>>>>>> 276cbed3
 }
}
dps_results: {
 key: "TestProtection-AllItems-BraidedEterniumChain-24114"
 value: {
<<<<<<< HEAD
  dps: 372.04927262919847
  tps: 702.7840522029807
=======
  dps: 369.83921313898315
  tps: 693.8907141321588
>>>>>>> 276cbed3
 }
}
dps_results: {
 key: "TestProtection-AllItems-BroochoftheImmortalKing-32534"
 value: {
<<<<<<< HEAD
  dps: 347.7918761337351
  tps: 657.0169620321886
=======
  dps: 345.6857898574198
  tps: 648.3449708769928
>>>>>>> 276cbed3
 }
}
dps_results: {
 key: "TestProtection-AllItems-BrutalEarthstormDiamond"
 value: {
<<<<<<< HEAD
  dps: 371.05041541146437
  tps: 701.6474581513845
=======
  dps: 368.8240737753284
  tps: 692.7424121088563
>>>>>>> 276cbed3
 }
}
dps_results: {
 key: "TestProtection-AllItems-BulwarkofKings-28484"
 value: {
<<<<<<< HEAD
  dps: 343.5736054391467
  tps: 647.7035145902767
=======
  dps: 342.2896764911524
  tps: 640.5788347142134
>>>>>>> 276cbed3
 }
}
dps_results: {
 key: "TestProtection-AllItems-BulwarkoftheAncientKings-28485"
 value: {
<<<<<<< HEAD
  dps: 344.26822791044515
  tps: 648.6715835685337
=======
  dps: 342.83089645460296
  tps: 641.2431104492465
>>>>>>> 276cbed3
 }
}
dps_results: {
 key: "TestProtection-AllItems-BurningRage"
 value: {
<<<<<<< HEAD
  dps: 333.49536604009364
  tps: 614.1372756176302
=======
  dps: 331.95671410092444
  tps: 606.5661699952492
>>>>>>> 276cbed3
 }
}
dps_results: {
 key: "TestProtection-AllItems-ChaoticSkyfireDiamond"
 value: {
<<<<<<< HEAD
  dps: 371.4547906038812
  tps: 702.5637558450488
=======
  dps: 369.2285885494527
  tps: 693.6461089263612
>>>>>>> 276cbed3
 }
}
dps_results: {
 key: "TestProtection-AllItems-ChaoticSkyflareDiamond"
 value: {
<<<<<<< HEAD
  dps: 371.6703914603014
  tps: 702.8219338872294
=======
  dps: 369.4581171792351
  tps: 693.9246876270134
>>>>>>> 276cbed3
 }
}
dps_results: {
 key: "TestProtection-AllItems-CloakofDarkness-33122"
 value: {
<<<<<<< HEAD
  dps: 372.77471684716875
  tps: 703.6532792520552
=======
  dps: 370.5906136679376
  tps: 694.7975660454053
>>>>>>> 276cbed3
 }
}
dps_results: {
 key: "TestProtection-AllItems-CommendationofKael'thas-34473"
 value: {
<<<<<<< HEAD
  dps: 347.7918761337351
  tps: 657.0169620321886
=======
  dps: 345.6857898574198
  tps: 648.3449708769928
>>>>>>> 276cbed3
 }
}
dps_results: {
 key: "TestProtection-AllItems-Coren'sLuckyCoin-38289"
 value: {
<<<<<<< HEAD
  dps: 347.7918761337351
  tps: 657.0169620321886
=======
  dps: 345.6857898574198
  tps: 648.3449708769928
>>>>>>> 276cbed3
 }
}
dps_results: {
 key: "TestProtection-AllItems-CoreofAr'kelos-29776"
 value: {
<<<<<<< HEAD
  dps: 349.8246619916517
  tps: 659.2219779566675
=======
  dps: 347.72342459148916
  tps: 650.5560128116772
>>>>>>> 276cbed3
 }
}
dps_results: {
 key: "TestProtection-AllItems-CrystalforgeArmor"
 value: {
<<<<<<< HEAD
  dps: 318.7886257872253
  tps: 590.2140040575989
=======
  dps: 317.26053201236755
  tps: 582.7731316237087
>>>>>>> 276cbed3
 }
}
dps_results: {
 key: "TestProtection-AllItems-CrystalforgeBattlegear"
 value: {
<<<<<<< HEAD
  dps: 352.55419248227344
  tps: 647.7773094320451
=======
  dps: 347.86495546610314
  tps: 634.0956069561825
>>>>>>> 276cbed3
 }
}
dps_results: {
 key: "TestProtection-AllItems-CrystalforgedTrinket-32654"
 value: {
<<<<<<< HEAD
  dps: 349.66646975529386
  tps: 658.9771605726464
=======
  dps: 347.5661354068797
  tps: 650.3123874092831
>>>>>>> 276cbed3
 }
}
dps_results: {
 key: "TestProtection-AllItems-Dabiri'sEnigma-30300"
 value: {
<<<<<<< HEAD
  dps: 347.7918761337351
  tps: 657.0169620321886
=======
  dps: 345.6857898574198
  tps: 648.3449708769928
>>>>>>> 276cbed3
 }
}
dps_results: {
 key: "TestProtection-AllItems-DarkIronSmokingPipe-38290"
 value: {
<<<<<<< HEAD
  dps: 365.41232987494396
  tps: 691.1654013826516
=======
  dps: 363.20496135993676
  tps: 682.2971252488701
>>>>>>> 276cbed3
 }
}
dps_results: {
 key: "TestProtection-AllItems-DarkmoonCard:Crusade-31856"
 value: {
<<<<<<< HEAD
  dps: 350.32702514185416
  tps: 659.7642447030926
=======
  dps: 348.22256241333906
  tps: 651.0953999835331
>>>>>>> 276cbed3
 }
}
dps_results: {
 key: "TestProtection-AllItems-DarkmoonCard:Wrath-31857"
 value: {
<<<<<<< HEAD
  dps: 351.60162597332817
  tps: 662.0166668798466
=======
  dps: 349.4691663455054
  tps: 653.24864708919
>>>>>>> 276cbed3
 }
}
dps_results: {
 key: "TestProtection-AllItems-DesolationBattlegear"
 value: {
<<<<<<< HEAD
  dps: 341.1031080413538
  tps: 633.5166434294423
=======
  dps: 336.4615540162689
  tps: 620.0725515643843
>>>>>>> 276cbed3
 }
}
dps_results: {
 key: "TestProtection-AllItems-Despair-28573"
 value: {
<<<<<<< HEAD
  dps: 319.3865064608207
  tps: 576.0155540087426
=======
  dps: 316.3909040421988
  tps: 566.8090877115366
>>>>>>> 276cbed3
 }
}
dps_results: {
 key: "TestProtection-AllItems-DestructiveSkyfireDiamond"
 value: {
<<<<<<< HEAD
  dps: 370.9182276968996
  tps: 701.6177673418341
=======
  dps: 368.7015665455911
  tps: 692.7224857210963
>>>>>>> 276cbed3
 }
}
dps_results: {
 key: "TestProtection-AllItems-DestructiveSkyflareDiamond"
 value: {
<<<<<<< HEAD
  dps: 371.2096621069246
  tps: 701.9853578771668
=======
  dps: 369.00793960933
  tps: 693.1110690508067
>>>>>>> 276cbed3
 }
}
dps_results: {
 key: "TestProtection-AllItems-DoomplateBattlegear"
 value: {
<<<<<<< HEAD
  dps: 323.97932613567997
  tps: 598.6206771899733
=======
  dps: 322.79955908845056
  tps: 591.7270510291168
>>>>>>> 276cbed3
 }
}
dps_results: {
 key: "TestProtection-AllItems-Dragonmaw-28438"
 value: {
<<<<<<< HEAD
  dps: 370.5661528830961
  tps: 701.1535103724486
=======
  dps: 368.33981124696004
  tps: 692.2484643299204
>>>>>>> 276cbed3
 }
}
dps_results: {
 key: "TestProtection-AllItems-DragonspineTrophy-28830"
 value: {
<<<<<<< HEAD
  dps: 352.043224208021
  tps: 664.0761838921019
=======
  dps: 346.6927304904585
  tps: 648.9677565698676
>>>>>>> 276cbed3
 }
}
dps_results: {
 key: "TestProtection-AllItems-Dragonstrike-28439"
 value: {
<<<<<<< HEAD
  dps: 370.5661528830961
  tps: 701.1535103724486
=======
  dps: 368.33981124696004
  tps: 692.2484643299204
>>>>>>> 276cbed3
 }
}
dps_results: {
 key: "TestProtection-AllItems-DrakefistHammer-28437"
 value: {
<<<<<<< HEAD
  dps: 370.5661528830961
  tps: 701.1535103724486
=======
  dps: 368.33981124696004
  tps: 692.2484643299204
>>>>>>> 276cbed3
 }
}
dps_results: {
 key: "TestProtection-AllItems-EffulgentSkyflareDiamond"
 value: {
<<<<<<< HEAD
  dps: 370.5661528830961
  tps: 701.1535103724486
=======
  dps: 368.33981124696004
  tps: 692.2484643299204
>>>>>>> 276cbed3
 }
}
dps_results: {
 key: "TestProtection-AllItems-EmberSkyfireDiamond"
 value: {
<<<<<<< HEAD
  dps: 374.9439049953991
  tps: 709.6753289710858
=======
  dps: 371.1905023030024
  tps: 697.818610255979
>>>>>>> 276cbed3
 }
}
dps_results: {
 key: "TestProtection-AllItems-EmberSkyflareDiamond"
 value: {
<<<<<<< HEAD
  dps: 377.36258084204366
  tps: 714.3627227618831
=======
  dps: 373.56265538347253
  tps: 702.4158429259295
>>>>>>> 276cbed3
 }
}
dps_results: {
 key: "TestProtection-AllItems-EmptyMugofDirebrew-38287"
 value: {
<<<<<<< HEAD
  dps: 350.6112059371786
  tps: 660.0751707625278
=======
  dps: 348.5118559583864
  tps: 651.4115487065601
>>>>>>> 276cbed3
 }
}
dps_results: {
 key: "TestProtection-AllItems-EmpyreanDemolisher-17112"
 value: {
<<<<<<< HEAD
  dps: 370.5661528830961
  tps: 701.1535103724486
=======
  dps: 368.33981124696004
  tps: 692.2484643299204
>>>>>>> 276cbed3
 }
}
dps_results: {
 key: "TestProtection-AllItems-EnigmaticSkyfireDiamond"
 value: {
<<<<<<< HEAD
  dps: 370.86124240898795
  tps: 701.5596423481643
=======
  dps: 368.6423197298251
  tps: 692.662053969015
>>>>>>> 276cbed3
 }
}
dps_results: {
 key: "TestProtection-AllItems-EnigmaticSkyflareDiamond"
 value: {
<<<<<<< HEAD
  dps: 371.0639950077527
  tps: 701.8017159444598
=======
  dps: 368.85807566838537
  tps: 692.9230997901233
>>>>>>> 276cbed3
 }
}
dps_results: {
 key: "TestProtection-AllItems-EnigmaticStarflareDiamond"
 value: {
<<<<<<< HEAD
  dps: 370.98205106054183
  tps: 701.6828671727493
=======
  dps: 368.768028358397
  tps: 692.7902767701582
>>>>>>> 276cbed3
 }
}
dps_results: {
 key: "TestProtection-AllItems-EssenceoftheMartyr-29376"
 value: {
<<<<<<< HEAD
  dps: 362.6675176776139
  tps: 685.8459553442249
=======
  dps: 360.44410982742914
  tps: 676.9465949788704
>>>>>>> 276cbed3
 }
}
dps_results: {
 key: "TestProtection-AllItems-EternalEarthsiegeDiamond"
 value: {
<<<<<<< HEAD
  dps: 370.5661528830961
  tps: 701.1535103724486
=======
  dps: 368.33981124696004
  tps: 692.2484643299204
>>>>>>> 276cbed3
 }
}
dps_results: {
 key: "TestProtection-AllItems-EternalEarthstormDiamond"
 value: {
<<<<<<< HEAD
  dps: 370.5661528830961
  tps: 701.1535103724486
=======
  dps: 368.33981124696004
  tps: 692.2484643299204
>>>>>>> 276cbed3
 }
}
dps_results: {
 key: "TestProtection-AllItems-EyeofMagtheridon-28789"
 value: {
<<<<<<< HEAD
  dps: 359.6179292050433
  tps: 679.9358528843844
=======
  dps: 357.33996359777274
  tps: 670.9307595857967
>>>>>>> 276cbed3
 }
}
dps_results: {
 key: "TestProtection-AllItems-FaithinFelsteel"
 value: {
<<<<<<< HEAD
  dps: 323.9521060698175
  tps: 603.3013989258422
=======
  dps: 322.20639782736237
  tps: 595.4406008480306
>>>>>>> 276cbed3
 }
}
dps_results: {
 key: "TestProtection-AllItems-FelstalkerArmor"
 value: {
<<<<<<< HEAD
  dps: 346.38028804879866
  tps: 653.3879684262482
=======
  dps: 343.3822888064481
  tps: 642.9039627033758
>>>>>>> 276cbed3
 }
}
dps_results: {
 key: "TestProtection-AllItems-Figurine-LivingRubySerpent-24126"
 value: {
<<<<<<< HEAD
  dps: 355.0770601467055
  tps: 671.2096381888032
=======
  dps: 351.8758622573589
  tps: 660.5025009799643
>>>>>>> 276cbed3
 }
}
dps_results: {
 key: "TestProtection-AllItems-Figurine-NightseyePanther-24128"
 value: {
<<<<<<< HEAD
  dps: 349.5411054023212
  tps: 658.9122295591458
=======
  dps: 347.4350418908978
  tps: 650.2417639122749
>>>>>>> 276cbed3
 }
}
dps_results: {
 key: "TestProtection-AllItems-Figurine-ShadowsongPanther-35702"
 value: {
<<<<<<< HEAD
  dps: 350.9572797408353
  tps: 660.4475003590783
=======
  dps: 348.85991855717094
  tps: 651.7858946199422
>>>>>>> 276cbed3
 }
}
dps_results: {
 key: "TestProtection-AllItems-FlameGuard"
 value: {
<<<<<<< HEAD
  dps: 319.2804630679248
  tps: 596.1460994066538
=======
  dps: 317.6538357807411
  tps: 588.518013299344
>>>>>>> 276cbed3
 }
}
dps_results: {
 key: "TestProtection-AllItems-ForlornSkyflareDiamond"
 value: {
<<<<<<< HEAD
  dps: 376.04117745314556
  tps: 711.7641079892056
=======
  dps: 373.73526205267854
  tps: 702.7048479914032
>>>>>>> 276cbed3
 }
}
dps_results: {
 key: "TestProtection-AllItems-ForlornStarflareDiamond"
 value: {
<<<<<<< HEAD
  dps: 374.94617253913566
  tps: 709.6419884658546
=======
  dps: 372.6561718915349
  tps: 700.6135712591073
>>>>>>> 276cbed3
 }
}
dps_results: {
 key: "TestProtection-AllItems-GlaiveofthePit-28774"
 value: {
<<<<<<< HEAD
  dps: 322.0284316192778
  tps: 579.5016518376414
=======
  dps: 316.8848664076213
  tps: 566.9237002865136
>>>>>>> 276cbed3
 }
}
dps_results: {
 key: "TestProtection-AllItems-GnomereganAuto-Blocker600-29387"
 value: {
<<<<<<< HEAD
  dps: 347.7918761337351
  tps: 657.0169620321886
=======
  dps: 345.6857898574198
  tps: 648.3449708769928
>>>>>>> 276cbed3
 }
}
dps_results: {
 key: "TestProtection-AllItems-Guardian'sAlchemistStone-35748"
 value: {
<<<<<<< HEAD
  dps: 347.7918761337351
  tps: 657.0169620321886
=======
  dps: 345.6857898574198
  tps: 648.3449708769928
>>>>>>> 276cbed3
 }
}
dps_results: {
 key: "TestProtection-AllItems-HandofJustice-11815"
 value: {
<<<<<<< HEAD
  dps: 351.8362626493098
  tps: 664.0184726876158
=======
  dps: 347.8169836710627
  tps: 651.6536312676822
>>>>>>> 276cbed3
 }
}
dps_results: {
 key: "TestProtection-AllItems-HourglassoftheUnraveller-28034"
 value: {
<<<<<<< HEAD
  dps: 348.959811510718
  tps: 658.5588417340074
=======
  dps: 346.8294290524719
  tps: 649.8300043787239
>>>>>>> 276cbed3
 }
}
dps_results: {
 key: "TestProtection-AllItems-IconofUnyieldingCourage-28121"
 value: {
<<<<<<< HEAD
  dps: 334.4888917434708
  tps: 647.1840230377527
=======
  dps: 331.5447085283368
  tps: 637.5860792631134
>>>>>>> 276cbed3
 }
}
dps_results: {
 key: "TestProtection-AllItems-IconoftheSilverCrescent-29370"
 value: {
<<<<<<< HEAD
  dps: 365.63133085774587
  tps: 691.5898252873205
=======
  dps: 363.42077939216523
  tps: 682.7153805953285
>>>>>>> 276cbed3
 }
}
dps_results: {
 key: "TestProtection-AllItems-ImbuedUnstableDiamond"
 value: {
<<<<<<< HEAD
  dps: 373.632166642324
  tps: 707.0954450378333
=======
  dps: 371.3612636981624
  tps: 698.1040391803514
>>>>>>> 276cbed3
 }
}
dps_results: {
 key: "TestProtection-AllItems-ImpassiveSkyflareDiamond"
 value: {
<<<<<<< HEAD
  dps: 371.0639950077527
  tps: 701.8017159444598
=======
  dps: 368.85807566838537
  tps: 692.9230997901233
>>>>>>> 276cbed3
 }
}
dps_results: {
 key: "TestProtection-AllItems-ImpassiveStarflareDiamond"
 value: {
<<<<<<< HEAD
  dps: 370.98205106054183
  tps: 701.6828671727493
=======
  dps: 368.768028358397
  tps: 692.7902767701582
>>>>>>> 276cbed3
 }
}
dps_results: {
 key: "TestProtection-AllItems-IndestructibleAlchemist'sStone-44323"
 value: {
<<<<<<< HEAD
  dps: 347.7918761337351
  tps: 657.0169620321886
=======
  dps: 345.6857898574198
  tps: 648.3449708769928
>>>>>>> 276cbed3
 }
}
dps_results: {
 key: "TestProtection-AllItems-InsightfulEarthsiegeDiamond"
 value: {
<<<<<<< HEAD
  dps: 416.0552648589634
  tps: 801.2065477714725
=======
  dps: 408.49873787197924
  tps: 781.5745385433554
>>>>>>> 276cbed3
 }
}
dps_results: {
 key: "TestProtection-AllItems-InsightfulEarthstormDiamond"
 value: {
<<<<<<< HEAD
  dps: 392.8960355746805
  tps: 749.7747252097918
=======
  dps: 386.4838090704972
  tps: 732.5781963656716
>>>>>>> 276cbed3
 }
}
dps_results: {
 key: "TestProtection-AllItems-InvigoratingEarthsiegeDiamond"
 value: {
<<<<<<< HEAD
  dps: 371.5025337421587
  tps: 702.1680210754375
=======
  dps: 369.27673815537287
  tps: 693.2640332765496
>>>>>>> 276cbed3
 }
}
dps_results: {
 key: "TestProtection-AllItems-JusticarArmor"
 value: {
<<<<<<< HEAD
  dps: 326.976424351661
  tps: 605.7708213300259
=======
  dps: 325.53143668502776
  tps: 598.4878505017623
>>>>>>> 276cbed3
 }
}
dps_results: {
 key: "TestProtection-AllItems-JusticarBattlegear"
 value: {
<<<<<<< HEAD
  dps: 347.2998507402052
  tps: 640.1076022295564
=======
  dps: 344.4714670944331
  tps: 630.0873997251354
>>>>>>> 276cbed3
 }
}
dps_results: {
 key: "TestProtection-AllItems-KhoriumChampion-23541"
 value: {
<<<<<<< HEAD
  dps: 322.08890192665535
  tps: 584.8643962233272
=======
  dps: 317.5087331577291
  tps: 572.5208687728058
>>>>>>> 276cbed3
 }
}
dps_results: {
 key: "TestProtection-AllItems-KissoftheSpider-22954"
 value: {
<<<<<<< HEAD
  dps: 352.29512227778025
  tps: 664.690103389869
=======
  dps: 347.71744374735425
  tps: 651.084345790315
>>>>>>> 276cbed3
 }
}
dps_results: {
 key: "TestProtection-AllItems-LibramofAvengement-27484"
 value: {
<<<<<<< HEAD
  dps: 359.2031994784525
  tps: 678.7405096719939
=======
  dps: 356.9866965078004
  tps: 669.9009015212416
>>>>>>> 276cbed3
 }
}
dps_results: {
 key: "TestProtection-AllItems-LightbringerArmor"
 value: {
<<<<<<< HEAD
  dps: 340.11442801150883
  tps: 628.9715775118005
=======
  dps: 338.02209407256464
  tps: 620.4586487661458
>>>>>>> 276cbed3
 }
}
dps_results: {
 key: "TestProtection-AllItems-LightbringerBattlegear"
 value: {
<<<<<<< HEAD
  dps: 372.1150540348485
  tps: 682.1483692450324
=======
  dps: 370.907498173682
  tps: 674.7747000725358
>>>>>>> 276cbed3
 }
}
dps_results: {
 key: "TestProtection-AllItems-LionheartChampion-28429"
 value: {
<<<<<<< HEAD
  dps: 320.32979126639884
  tps: 578.8652389022309
=======
  dps: 314.87804507016494
  tps: 564.871987590473
>>>>>>> 276cbed3
 }
}
dps_results: {
 key: "TestProtection-AllItems-LionheartExecutioner-28430"
 value: {
<<<<<<< HEAD
  dps: 322.9914039247763
  tps: 581.7507563502418
=======
  dps: 317.4999819879648
  tps: 567.7085681320001
>>>>>>> 276cbed3
 }
}
dps_results: {
 key: "TestProtection-AllItems-MadnessoftheBetrayer-32505"
 value: {
<<<<<<< HEAD
  dps: 337.5794353950826
  tps: 648.9707095320977
=======
  dps: 334.9853930406678
  tps: 639.7489892882229
>>>>>>> 276cbed3
 }
}
dps_results: {
 key: "TestProtection-AllItems-Mana-EtchedRegalia"
 value: {
<<<<<<< HEAD
  dps: 367.7365211456228
  tps: 690.7417051563816
=======
  dps: 360.98615777306156
  tps: 673.3228108855656
>>>>>>> 276cbed3
 }
}
dps_results: {
 key: "TestProtection-AllItems-ManualCrowdPummeler-9449"
 value: {
<<<<<<< HEAD
  dps: 320.07272410642264
  tps: 603.6113264420152
=======
  dps: 316.07714042500476
  tps: 590.9104025641719
>>>>>>> 276cbed3
 }
}
dps_results: {
 key: "TestProtection-AllItems-MarkoftheChampion-23206"
 value: {
<<<<<<< HEAD
  dps: 351.1360934875313
  tps: 660.6402145428606
=======
  dps: 349.03195738746626
  tps: 651.9720028292376
>>>>>>> 276cbed3
 }
}
dps_results: {
 key: "TestProtection-AllItems-MarkoftheChampion-23207"
 value: {
<<<<<<< HEAD
  dps: 366.4069596719058
  tps: 693.0929939291617
=======
  dps: 364.03032259686427
  tps: 683.8966753260349
>>>>>>> 276cbed3
 }
}
dps_results: {
 key: "TestProtection-AllItems-MarkoftheWarPrisoner-37873"
 value: {
<<<<<<< HEAD
  dps: 377.55828768929575
  tps: 712.5460010524605
=======
  dps: 375.88894354357296
  tps: 704.6322903583755
>>>>>>> 276cbed3
 }
}
dps_results: {
 key: "TestProtection-AllItems-MercurialAlchemistStone-44322"
 value: {
<<<<<<< HEAD
  dps: 367.74340586197775
  tps: 695.0802818969912
=======
  dps: 361.64148061586303
  tps: 678.5589865485003
>>>>>>> 276cbed3
 }
}
dps_results: {
 key: "TestProtection-AllItems-MightyAlchemist'sStone-44324"
 value: {
<<<<<<< HEAD
  dps: 349.07876496508203
  tps: 658.700139785749
=======
  dps: 346.97273624271344
  tps: 649.9953888627371
>>>>>>> 276cbed3
 }
}
dps_results: {
 key: "TestProtection-AllItems-Moroes'LuckyPocketWatch-28528"
 value: {
<<<<<<< HEAD
  dps: 347.7918761337351
  tps: 657.0169620321886
=======
  dps: 345.6857898574198
  tps: 648.3449708769928
>>>>>>> 276cbed3
 }
}
dps_results: {
 key: "TestProtection-AllItems-MysticalSkyfireDiamond"
 value: {
<<<<<<< HEAD
  dps: 371.7580247411848
  tps: 703.4841124334248
=======
  dps: 369.688029361653
  tps: 694.9133163846807
>>>>>>> 276cbed3
 }
}
dps_results: {
 key: "TestProtection-AllItems-NetherscaleArmor"
 value: {
<<<<<<< HEAD
  dps: 356.44323714040337
  tps: 673.6117703037229
=======
  dps: 349.2544310359504
  tps: 654.8694684000914
>>>>>>> 276cbed3
 }
}
dps_results: {
 key: "TestProtection-AllItems-NetherstrikeArmor"
 value: {
<<<<<<< HEAD
  dps: 376.03126531821124
  tps: 715.818450438133
=======
  dps: 370.5685715914423
  tps: 700.430773355347
>>>>>>> 276cbed3
 }
}
dps_results: {
 key: "TestProtection-AllItems-PersistentEarthshatterDiamond"
 value: {
<<<<<<< HEAD
  dps: 371.3241754832899
  tps: 701.9747809415348
=======
  dps: 369.0982758871039
  tps: 693.0705915724294
>>>>>>> 276cbed3
 }
}
dps_results: {
 key: "TestProtection-AllItems-PersistentEarthsiegeDiamond"
 value: {
<<<<<<< HEAD
  dps: 371.5025337421587
  tps: 702.1680210754375
=======
  dps: 369.27673815537287
  tps: 693.2640332765496
>>>>>>> 276cbed3
 }
}
dps_results: {
 key: "TestProtection-AllItems-PotentUnstableDiamond"
 value: {
<<<<<<< HEAD
  dps: 371.1012276597033
  tps: 701.7332307741563
=======
  dps: 368.8751980517673
  tps: 692.8287894422798
>>>>>>> 276cbed3
 }
}
dps_results: {
 key: "TestProtection-AllItems-PowerfulEarthshatterDiamond"
 value: {
<<<<<<< HEAD
  dps: 370.5661528830961
  tps: 701.1535103724486
=======
  dps: 368.33981124696004
  tps: 692.2484643299204
>>>>>>> 276cbed3
 }
}
dps_results: {
 key: "TestProtection-AllItems-PowerfulEarthsiegeDiamond"
 value: {
<<<<<<< HEAD
  dps: 370.5661528830961
  tps: 701.1535103724486
=======
  dps: 368.33981124696004
  tps: 692.2484643299204
>>>>>>> 276cbed3
 }
}
dps_results: {
 key: "TestProtection-AllItems-PowerfulEarthstormDiamond"
 value: {
<<<<<<< HEAD
  dps: 370.5661528830961
  tps: 701.1535103724486
=======
  dps: 368.33981124696004
  tps: 692.2484643299204
>>>>>>> 276cbed3
 }
}
dps_results: {
 key: "TestProtection-AllItems-PrimalIntent"
 value: {
<<<<<<< HEAD
  dps: 342.7112626060019
  tps: 642.8222442058297
=======
  dps: 341.46342650829666
  tps: 635.7122186216452
>>>>>>> 276cbed3
 }
}
dps_results: {
 key: "TestProtection-AllItems-Quagmirran'sEye-27683"
 value: {
<<<<<<< HEAD
  dps: 357.4794316795461
  tps: 675.8049052133044
=======
  dps: 353.26615952358435
  tps: 663.0615542499661
>>>>>>> 276cbed3
 }
}
dps_results: {
 key: "TestProtection-AllItems-Redeemer'sAlchemistStone-35750"
 value: {
<<<<<<< HEAD
  dps: 361.58893805026145
  tps: 683.7556680264154
=======
  dps: 359.2823258878315
  tps: 674.6950577039293
>>>>>>> 276cbed3
 }
}
dps_results: {
 key: "TestProtection-AllItems-RelentlessEarthsiegeDiamond"
 value: {
<<<<<<< HEAD
  dps: 371.9668588007708
  tps: 702.9719829675637
=======
  dps: 369.7663157539982
  tps: 694.0806272366317
>>>>>>> 276cbed3
 }
}
dps_results: {
 key: "TestProtection-AllItems-RelentlessEarthstormDiamond"
 value: {
<<<<<<< HEAD
  dps: 371.58646690326214
  tps: 702.5839832321049
=======
  dps: 369.37076578825173
  tps: 693.6771662715705
>>>>>>> 276cbed3
 }
}
dps_results: {
 key: "TestProtection-AllItems-RevitalizingSkyflareDiamond"
 value: {
<<<<<<< HEAD
  dps: 373.51062240639084
  tps: 706.9211741493397
=======
  dps: 370.38979244808763
  tps: 696.4157587386343
>>>>>>> 276cbed3
 }
}
dps_results: {
 key: "TestProtection-AllItems-RobeoftheElderScribes-28602"
 value: {
<<<<<<< HEAD
  dps: 355.20335235643734
  tps: 673.1135610238953
=======
  dps: 354.05975633882963
  tps: 666.3655631431159
>>>>>>> 276cbed3
 }
}
dps_results: {
 key: "TestProtection-AllItems-RodoftheSunKing-29996"
 value: {
<<<<<<< HEAD
  dps: 370.5661528830961
  tps: 701.1535103724486
=======
  dps: 368.33981124696004
  tps: 692.2484643299204
>>>>>>> 276cbed3
 }
}
dps_results: {
 key: "TestProtection-AllItems-Romulo'sPoisonVial-28579"
 value: {
<<<<<<< HEAD
  dps: 360.72901993024857
  tps: 675.8735230275591
=======
  dps: 356.7982458132568
  tps: 664.1283790980717
>>>>>>> 276cbed3
 }
}
dps_results: {
 key: "TestProtection-AllItems-ScarabofDisplacement-30629"
 value: {
<<<<<<< HEAD
  dps: 347.07576098724405
  tps: 656.2406938807513
=======
  dps: 344.97430675189935
  tps: 647.572479621688
>>>>>>> 276cbed3
 }
}
dps_results: {
 key: "TestProtection-AllItems-Scryer'sBloodgem-29132"
 value: {
<<<<<<< HEAD
  dps: 360.27011756929073
  tps: 679.7341275747458
=======
  dps: 357.9124031119521
  tps: 670.5201503155728
>>>>>>> 276cbed3
 }
}
dps_results: {
 key: "TestProtection-AllItems-SextantofUnstableCurrents-30626"
 value: {
<<<<<<< HEAD
  dps: 348.8858888854026
  tps: 658.469616388616
=======
  dps: 346.7737111111595
  tps: 649.7588308370205
>>>>>>> 276cbed3
 }
}
dps_results: {
 key: "TestProtection-AllItems-ShadowmoonInsignia-32501"
 value: {
<<<<<<< HEAD
  dps: 347.7918761337351
  tps: 657.0169620321886
=======
  dps: 345.6857898574198
  tps: 648.3449708769928
>>>>>>> 276cbed3
 }
}
dps_results: {
 key: "TestProtection-AllItems-ShardofContempt-34472"
 value: {
<<<<<<< HEAD
  dps: 354.23299449262873
  tps: 665.994659030895
=======
  dps: 352.1770618205081
  tps: 657.3381988940387
>>>>>>> 276cbed3
 }
}
dps_results: {
 key: "TestProtection-AllItems-ShatteredSunPendantofAcumen-34678"
 value: {
<<<<<<< HEAD
  dps: 378.7145613489874
  tps: 717.5343528413055
=======
  dps: 376.2640420365085
  tps: 708.2435397164534
>>>>>>> 276cbed3
 }
}
dps_results: {
 key: "TestProtection-AllItems-ShatteredSunPendantofMight-34679"
 value: {
<<<<<<< HEAD
  dps: 370.54445029627436
  tps: 699.2981571221873
=======
  dps: 367.9998878457539
  tps: 689.7778173230008
>>>>>>> 276cbed3
 }
}
dps_results: {
 key: "TestProtection-AllItems-Shiffar'sNexus-Horn-28418"
 value: {
<<<<<<< HEAD
  dps: 348.6594871499251
  tps: 658.2046164345911
=======
  dps: 346.5397919331646
  tps: 649.4861823546316
>>>>>>> 276cbed3
 }
}
dps_results: {
 key: "TestProtection-AllItems-ShiftingNaaruSliver-34429"
 value: {
<<<<<<< HEAD
  dps: 366.54836602056196
  tps: 692.7801157509946
=======
  dps: 363.46024318397207
  tps: 682.1248690300396
>>>>>>> 276cbed3
 }
}
dps_results: {
 key: "TestProtection-AllItems-Slayer'sCrest-23041"
 value: {
<<<<<<< HEAD
  dps: 350.3542365325357
  tps: 659.7965246737549
=======
  dps: 348.2544069909886
  tps: 651.1322766252283
>>>>>>> 276cbed3
 }
}
dps_results: {
 key: "TestProtection-AllItems-Sorcerer'sAlchemistStone-35749"
 value: {
<<<<<<< HEAD
  dps: 361.58893805026145
  tps: 683.7556680264154
=======
  dps: 359.2823258878315
  tps: 674.6950577039293
>>>>>>> 276cbed3
 }
}
dps_results: {
 key: "TestProtection-AllItems-SpellstrikeInfusion"
 value: {
<<<<<<< HEAD
  dps: 365.05236967987963
  tps: 691.8306385629477
=======
  dps: 363.1117297429839
  tps: 683.3554380791259
>>>>>>> 276cbed3
 }
}
dps_results: {
 key: "TestProtection-AllItems-StormGauntlets-12632"
 value: {
<<<<<<< HEAD
  dps: 348.0724711546538
  tps: 645.1848258382048
=======
  dps: 346.41614333751335
  tps: 637.7697724485668
>>>>>>> 276cbed3
 }
}
dps_results: {
 key: "TestProtection-AllItems-StrengthoftheClefthoof"
 value: {
<<<<<<< HEAD
  dps: 327.06746293187075
  tps: 621.3371103260165
=======
  dps: 325.5687744377436
  tps: 613.8488433912972
>>>>>>> 276cbed3
 }
}
dps_results: {
 key: "TestProtection-AllItems-SundialoftheExiled-40682"
 value: {
<<<<<<< HEAD
  dps: 349.9513388238824
  tps: 659.8943530261985
=======
  dps: 347.86690128966933
  tps: 651.2106850001275
>>>>>>> 276cbed3
 }
}
dps_results: {
 key: "TestProtection-AllItems-SwiftSkyfireDiamond"
 value: {
<<<<<<< HEAD
  dps: 371.1012276597033
  tps: 701.7332307741563
=======
  dps: 368.8751980517673
  tps: 692.8287894422798
>>>>>>> 276cbed3
 }
}
dps_results: {
 key: "TestProtection-AllItems-SwiftSkyflareDiamond"
 value: {
<<<<<<< HEAD
  dps: 371.5025337421587
  tps: 702.1680210754375
=======
  dps: 369.27673815537287
  tps: 693.2640332765496
>>>>>>> 276cbed3
 }
}
dps_results: {
 key: "TestProtection-AllItems-SwiftStarfireDiamond"
 value: {
<<<<<<< HEAD
  dps: 373.1941646767196
  tps: 706.2465972284924
=======
  dps: 370.9296276337048
  tps: 697.2675284874324
>>>>>>> 276cbed3
 }
}
dps_results: {
 key: "TestProtection-AllItems-SwiftStarflareDiamond"
 value: {
<<<<<<< HEAD
  dps: 371.3241754832899
  tps: 701.9747809415348
=======
  dps: 369.0982758871039
  tps: 693.0705915724294
>>>>>>> 276cbed3
 }
}
dps_results: {
 key: "TestProtection-AllItems-SwiftWindfireDiamond"
 value: {
<<<<<<< HEAD
  dps: 371.01204853026866
  tps: 701.6366107072058
=======
  dps: 368.78596691763266
  tps: 692.7320685902205
>>>>>>> 276cbed3
 }
}
dps_results: {
 key: "TestProtection-AllItems-SyphonoftheNathrezim-32262"
 value: {
<<<<<<< HEAD
  dps: 370.5661528830961
  tps: 701.1535103724486
=======
  dps: 368.33981124696004
  tps: 692.2484643299204
>>>>>>> 276cbed3
 }
}
dps_results: {
 key: "TestProtection-AllItems-TenaciousEarthstormDiamond"
 value: {
<<<<<<< HEAD
  dps: 370.5661528830961
  tps: 701.1535103724486
=======
  dps: 368.33981124696004
  tps: 692.2484643299204
>>>>>>> 276cbed3
 }
}
dps_results: {
 key: "TestProtection-AllItems-TheLightningCapacitor-28785"
 value: {
<<<<<<< HEAD
  dps: 347.7918761337351
  tps: 657.0169620321886
=======
  dps: 345.6857898574198
  tps: 648.3449708769928
>>>>>>> 276cbed3
 }
}
dps_results: {
 key: "TestProtection-AllItems-TheRestrainedEssenceofSapphiron-23046"
 value: {
<<<<<<< HEAD
  dps: 363.4321960425505
  tps: 687.3279020154719
=======
  dps: 361.2286369218504
  tps: 678.4670084878583
>>>>>>> 276cbed3
 }
}
dps_results: {
 key: "TestProtection-AllItems-TheSkullofGul'dan-32483"
 value: {
<<<<<<< HEAD
  dps: 364.53856857946494
  tps: 688.4385342840236
=======
  dps: 361.5171276115972
  tps: 677.9352699871224
>>>>>>> 276cbed3
 }
}
dps_results: {
 key: "TestProtection-AllItems-TheTwinStars"
 value: {
<<<<<<< HEAD
  dps: 378.0601353174264
  tps: 717.1594236423297
=======
  dps: 376.0754340567375
  tps: 708.7624804779678
>>>>>>> 276cbed3
 }
}
dps_results: {
 key: "TestProtection-AllItems-Thunderfury,BlessedBladeoftheWindseeker-19019"
 value: {
<<<<<<< HEAD
  dps: 370.5661528830961
  tps: 701.1535103724486
=======
  dps: 368.33981124696004
  tps: 692.2484643299204
>>>>>>> 276cbed3
 }
}
dps_results: {
 key: "TestProtection-AllItems-ThunderingSkyfireDiamond"
 value: {
<<<<<<< HEAD
  dps: 372.0269208712361
  tps: 703.7450132497687
=======
  dps: 369.1077776234917
  tps: 693.4925241898102
>>>>>>> 276cbed3
 }
}
dps_results: {
 key: "TestProtection-AllItems-ThunderingSkyflareDiamond"
 value: {
<<<<<<< HEAD
  dps: 373.9620441466099
  tps: 707.341207934454
=======
  dps: 369.35635197040784
  tps: 693.8337523295917
>>>>>>> 276cbed3
 }
}
dps_results: {
 key: "TestProtection-AllItems-Timbal'sFocusingCrystal-34470"
 value: {
<<<<<<< HEAD
  dps: 374.0499667078459
  tps: 693.6450291341283
=======
  dps: 369.6537099572047
  tps: 682.4237475585476
>>>>>>> 276cbed3
 }
}
dps_results: {
 key: "TestProtection-AllItems-TirelessSkyflareDiamond"
 value: {
<<<<<<< HEAD
  dps: 376.04117745314556
  tps: 711.7641079892056
=======
  dps: 373.73526205267854
  tps: 702.7048479914032
>>>>>>> 276cbed3
 }
}
dps_results: {
 key: "TestProtection-AllItems-TirelessStarflareDiamond"
 value: {
<<<<<<< HEAD
  dps: 374.94617253913566
  tps: 709.6419884658546
=======
  dps: 372.6561718915349
  tps: 700.6135712591073
>>>>>>> 276cbed3
 }
}
dps_results: {
 key: "TestProtection-AllItems-TomeofFieryRedemption-30447"
 value: {
<<<<<<< HEAD
  dps: 366.4690534464452
  tps: 693.2133316642205
=======
  dps: 364.242268190365
  tps: 684.3074258862401
>>>>>>> 276cbed3
 }
}
dps_results: {
 key: "TestProtection-AllItems-TomeoftheLightbringer-32368"
 value: {
<<<<<<< HEAD
  dps: 358.77662322327194
  tps: 678.3054018917102
=======
  dps: 356.6106328431081
  tps: 669.5173165832556
>>>>>>> 276cbed3
 }
}
dps_results: {
 key: "TestProtection-AllItems-TrenchantEarthshatterDiamond"
 value: {
<<<<<<< HEAD
  dps: 374.94617253913566
  tps: 709.6419884658546
=======
  dps: 372.6561718915349
  tps: 700.6135712591073
>>>>>>> 276cbed3
 }
}
dps_results: {
 key: "TestProtection-AllItems-TrenchantEarthsiegeDiamond"
 value: {
<<<<<<< HEAD
  dps: 376.04117745314556
  tps: 711.7641079892056
=======
  dps: 373.73526205267854
  tps: 702.7048479914032
>>>>>>> 276cbed3
 }
}
dps_results: {
 key: "TestProtection-AllItems-TsunamiTalisman-30627"
 value: {
<<<<<<< HEAD
  dps: 350.865783187188
  tps: 661.8046598924467
=======
  dps: 348.69024151553094
  tps: 652.9578520997649
>>>>>>> 276cbed3
 }
}
dps_results: {
 key: "TestProtection-AllItems-WarpSlicer-30311"
 value: {
<<<<<<< HEAD
  dps: 370.5661528830961
  tps: 701.1535103724486
=======
  dps: 368.33981124696004
  tps: 692.2484643299204
>>>>>>> 276cbed3
 }
}
dps_results: {
 key: "TestProtection-AllItems-WastewalkerArmor"
 value: {
<<<<<<< HEAD
  dps: 327.45975782641426
  tps: 604.9459376946212
=======
  dps: 326.4632933050079
  tps: 598.264958085197
>>>>>>> 276cbed3
 }
}
dps_results: {
 key: "TestProtection-AllItems-WindhawkArmor"
 value: {
<<<<<<< HEAD
  dps: 381.7271333645665
  tps: 727.5830157994695
=======
  dps: 377.16682091519755
  tps: 713.9011839381234
>>>>>>> 276cbed3
 }
}
dps_results: {
 key: "TestProtection-AllItems-WorldBreaker-30090"
 value: {
<<<<<<< HEAD
  dps: 318.156094544881
  tps: 573.9951679864429
=======
  dps: 314.0049327245633
  tps: 562.6842465641078
>>>>>>> 276cbed3
 }
}
dps_results: {
 key: "TestProtection-AllItems-WrathofSpellfire"
 value: {
<<<<<<< HEAD
  dps: 371.5399410887895
  tps: 693.7100812892106
=======
  dps: 369.60888012928257
  tps: 685.4881723135035
>>>>>>> 276cbed3
 }
}
dps_results: {
 key: "TestProtection-AllItems-Xi'ri'sGift-29179"
 value: {
<<<<<<< HEAD
  dps: 355.09470921646044
  tps: 670.6157221887089
=======
  dps: 352.86267558569926
  tps: 661.6771541660842
>>>>>>> 276cbed3
 }
}
dps_results: {
 key: "TestProtection-Average-Default"
 value: {
<<<<<<< HEAD
  dps: 616.1839716918837
  tps: 1239.4138721508862
=======
  dps: 619.2762874920949
  tps: 1241.9370339009472
>>>>>>> 276cbed3
  dtps: 1005.2754351441395
 }
}
dps_results: {
 key: "TestProtection-Settings-BloodElf-P4-Protection Paladin-FullBuffs-LongMultiTarget"
 value: {
<<<<<<< HEAD
  dps: 2873.393280355493
  tps: 6168.2445598500835
=======
  dps: 2807.509180640648
  tps: 5988.227474998887
>>>>>>> 276cbed3
 }
}
dps_results: {
 key: "TestProtection-Settings-BloodElf-P4-Protection Paladin-FullBuffs-LongSingleTarget"
 value: {
<<<<<<< HEAD
  dps: 395.3114039070684
  tps: 739.2006315992838
=======
  dps: 393.5164379046333
  tps: 730.786563585926
>>>>>>> 276cbed3
 }
}
dps_results: {
 key: "TestProtection-Settings-BloodElf-P4-Protection Paladin-FullBuffs-ShortSingleTarget"
 value: {
<<<<<<< HEAD
  dps: 518.1744884283133
  tps: 1003.8631993489266
=======
  dps: 520.8729071944889
  tps: 1004.3646407122304
>>>>>>> 276cbed3
 }
}
dps_results: {
 key: "TestProtection-Settings-BloodElf-P4-Protection Paladin-NoBuffs-LongMultiTarget"
 value: {
  dps: 953.7521333794452
  tps: 2070.2365623283204
 }
}
dps_results: {
 key: "TestProtection-Settings-BloodElf-P4-Protection Paladin-NoBuffs-LongSingleTarget"
 value: {
  dps: 153.96449230859608
  tps: 277.92389233302134
 }
}
dps_results: {
 key: "TestProtection-Settings-BloodElf-P4-Protection Paladin-NoBuffs-ShortSingleTarget"
 value: {
  dps: 255.00169675039052
  tps: 479.17562284821355
 }
}
dps_results: {
 key: "TestProtection-Settings-Human-P4-Protection Paladin-FullBuffs-LongMultiTarget"
 value: {
<<<<<<< HEAD
  dps: 2871.6925065101254
  tps: 6164.107106744086
=======
  dps: 2807.9868037294505
  tps: 5988.191102395445
>>>>>>> 276cbed3
 }
}
dps_results: {
 key: "TestProtection-Settings-Human-P4-Protection Paladin-FullBuffs-LongSingleTarget"
 value: {
<<<<<<< HEAD
  dps: 398.91204677285293
  tps: 745.6526996710314
=======
  dps: 395.48351539831026
  tps: 734.0521402033587
>>>>>>> 276cbed3
 }
}
dps_results: {
 key: "TestProtection-Settings-Human-P4-Protection Paladin-FullBuffs-ShortSingleTarget"
 value: {
<<<<<<< HEAD
  dps: 519.5387948243991
  tps: 1005.9656560630043
=======
  dps: 522.2547973252293
  tps: 1006.4838203140232
>>>>>>> 276cbed3
 }
}
dps_results: {
 key: "TestProtection-Settings-Human-P4-Protection Paladin-NoBuffs-LongMultiTarget"
 value: {
  dps: 969.2354485861832
  tps: 2102.7633182141117
 }
}
dps_results: {
 key: "TestProtection-Settings-Human-P4-Protection Paladin-NoBuffs-LongSingleTarget"
 value: {
  dps: 157.98193775530675
  tps: 285.42549395721375
 }
}
dps_results: {
 key: "TestProtection-Settings-Human-P4-Protection Paladin-NoBuffs-ShortSingleTarget"
 value: {
  dps: 259.8507401688406
  tps: 488.08016303095036
 }
}
dps_results: {
 key: "TestProtection-SwitchInFrontOfTarget-Default"
 value: {
<<<<<<< HEAD
  dps: 644.3348585782212
  tps: 1280.979632432309
=======
  dps: 647.8708889455679
  tps: 1283.781412319174
>>>>>>> 276cbed3
  dtps: 963.7601626971659
 }
}<|MERGE_RESOLUTION|>--- conflicted
+++ resolved
@@ -47,2006 +47,1171 @@
 dps_results: {
  key: "TestProtection-AllItems-AbacusofViolentOdds-28288"
  value: {
-<<<<<<< HEAD
-  dps: 351.2583114058645
-  tps: 662.0759010407551
-=======
-  dps: 349.0257328691265
-  tps: 653.2082473835685
->>>>>>> 276cbed3
+  dps: 346.71878244104414
+  tps: 650.8551579469245
  }
 }
 dps_results: {
  key: "TestProtection-AllItems-AdamantineFigurine-27891"
  value: {
-<<<<<<< HEAD
-  dps: 347.7918761337351
-  tps: 657.0169620321886
-=======
-  dps: 345.6857898574198
-  tps: 648.3449708769928
->>>>>>> 276cbed3
+  dps: 343.40283793796937
+  tps: 646.0163599191532
  }
 }
 dps_results: {
  key: "TestProtection-AllItems-Alchemist'sStone-13503"
  value: {
-<<<<<<< HEAD
-  dps: 351.78912146573197
-  tps: 663.6964280070556
-=======
-  dps: 349.9578596152371
-  tps: 655.5951946731242
->>>>>>> 276cbed3
+  dps: 347.6526693385508
+  tps: 653.2439005909043
  }
 }
 dps_results: {
  key: "TestProtection-AllItems-AncientAqirArtifact-33830"
  value: {
-<<<<<<< HEAD
-  dps: 347.7918761337351
-  tps: 657.0169620321886
-=======
-  dps: 345.6857898574198
-  tps: 648.3449708769928
->>>>>>> 276cbed3
+  dps: 343.40283793796937
+  tps: 646.0163599191532
  }
 }
 dps_results: {
  key: "TestProtection-AllItems-AshtongueTalismanofZeal-32489"
  value: {
-<<<<<<< HEAD
-  dps: 369.3142119554335
-  tps: 678.84708124664
-=======
-  dps: 366.93351653594505
-  tps: 670.1671049479744
->>>>>>> 276cbed3
+  dps: 364.65056461649436
+  tps: 667.8384939901348
  }
 }
 dps_results: {
  key: "TestProtection-AllItems-Assassin'sAlchemistStone-35751"
  value: {
-<<<<<<< HEAD
-  dps: 350.1997126284686
-  tps: 659.6257038398721
-=======
-  dps: 348.09503047905343
-  tps: 650.9564338826085
->>>>>>> 276cbed3
+  dps: 345.8120785596028
+  tps: 648.627822924769
  }
 }
 dps_results: {
  key: "TestProtection-AllItems-AustereEarthsiegeDiamond"
  value: {
-<<<<<<< HEAD
-  dps: 370.5661528830961
-  tps: 701.1535103724486
-=======
-  dps: 368.33981124696004
-  tps: 692.2484643299204
->>>>>>> 276cbed3
+  dps: 366.0568593275095
+  tps: 689.9198533720805
  }
 }
 dps_results: {
  key: "TestProtection-AllItems-BadgeofTenacity-32658"
  value: {
-<<<<<<< HEAD
-  dps: 348.7828063261062
-  tps: 658.0277108284067
-=======
-  dps: 346.74939393040154
-  tps: 649.4298470314338
->>>>>>> 276cbed3
+  dps: 344.42498066695225
+  tps: 647.0589455027155
  }
 }
 dps_results: {
  key: "TestProtection-AllItems-BadgeoftheSwarmguard-21670"
  value: {
-<<<<<<< HEAD
-  dps: 331.13173215097413
-  tps: 640.023615169772
-=======
-  dps: 328.2760657232917
-  tps: 630.5870522601818
->>>>>>> 276cbed3
+  dps: 326.6852659888765
+  tps: 628.9644365310784
  }
 }
 dps_results: {
  key: "TestProtection-AllItems-BandoftheEternalChampion-29301"
  value: {
-<<<<<<< HEAD
-  dps: 362.42563221901634
-  tps: 683.7914447212819
-=======
-  dps: 360.0273441489904
-  tps: 674.5363269556353
->>>>>>> 276cbed3
+  dps: 357.7315413464174
+  tps: 672.1946080970104
  }
 }
 dps_results: {
  key: "TestProtection-AllItems-BandoftheEternalDefender-29297"
  value: {
-<<<<<<< HEAD
-  dps: 359.9411694143247
-  tps: 681.1537893607814
-=======
-  dps: 357.49961462522566
-  tps: 671.8534264519922
->>>>>>> 276cbed3
+  dps: 355.24037318963303
+  tps: 669.5490001876875
  }
 }
 dps_results: {
  key: "TestProtection-AllItems-BandoftheEternalSage-29305"
  value: {
-<<<<<<< HEAD
-  dps: 375.0742029335457
-  tps: 710.2513555150102
-=======
-  dps: 371.41173251176644
-  tps: 698.6368150371292
->>>>>>> 276cbed3
+  dps: 369.1377911451197
+  tps: 696.3173948431497
  }
 }
 dps_results: {
  key: "TestProtection-AllItems-BeamingEarthsiegeDiamond"
  value: {
-<<<<<<< HEAD
-  dps: 372.1941738834678
-  tps: 703.993235938929
-=======
-  dps: 370.2701412646095
-  tps: 695.6749811149099
->>>>>>> 276cbed3
+  dps: 367.9728663354141
+  tps: 693.3317606871301
  }
 }
 dps_results: {
  key: "TestProtection-AllItems-Berserker'sCall-33831"
  value: {
-<<<<<<< HEAD
-  dps: 351.37062946149393
-  tps: 660.8990326359943
-=======
-  dps: 349.2732243580231
-  tps: 652.2377975925705
->>>>>>> 276cbed3
+  dps: 346.9902724385727
+  tps: 649.9091866347305
  }
 }
 dps_results: {
  key: "TestProtection-AllItems-BlackenedNaaruSliver-34427"
  value: {
-<<<<<<< HEAD
-  dps: 354.0312476462798
-  tps: 667.3056379892344
-=======
-  dps: 351.2179421786809
-  tps: 657.1860348619117
->>>>>>> 276cbed3
+  dps: 348.8963024871287
+  tps: 654.8179623765285
  }
 }
 dps_results: {
  key: "TestProtection-AllItems-BlackoutTruncheon-27901"
  value: {
-<<<<<<< HEAD
-  dps: 370.5661528830961
-  tps: 701.1535103724486
-=======
-  dps: 368.33981124696004
-  tps: 692.2484643299204
->>>>>>> 276cbed3
+  dps: 366.0568593275095
+  tps: 689.9198533720805
  }
 }
 dps_results: {
  key: "TestProtection-AllItems-Bladefist'sBreadth-28041"
  value: {
-<<<<<<< HEAD
-  dps: 349.09296138094066
-  tps: 658.5542678069359
-=======
-  dps: 347.0129391595432
-  tps: 649.9097708626898
->>>>>>> 276cbed3
+  dps: 344.7107642533296
+  tps: 647.5615524583519
  }
 }
 dps_results: {
  key: "TestProtection-AllItems-BlazefuryMedallion-17111"
  value: {
-<<<<<<< HEAD
-  dps: 369.86670591778574
-  tps: 698.8601853991585
-=======
-  dps: 367.10255360297424
-  tps: 689.0419774179879
->>>>>>> 276cbed3
+  dps: 364.8248608025439
+  tps: 686.7187307615491
  }
 }
 dps_results: {
  key: "TestProtection-AllItems-Blinkstrike-31332"
  value: {
-<<<<<<< HEAD
-  dps: 370.5661528830961
-  tps: 701.1535103724486
-=======
-  dps: 368.33981124696004
-  tps: 692.2484643299204
->>>>>>> 276cbed3
+  dps: 366.0568593275095
+  tps: 689.9198533720805
  }
 }
 dps_results: {
  key: "TestProtection-AllItems-BloodlustBrooch-29383"
  value: {
-<<<<<<< HEAD
-  dps: 350.6112059371786
-  tps: 660.0751707625278
-=======
-  dps: 348.5118559583864
-  tps: 651.4115487065601
->>>>>>> 276cbed3
+  dps: 346.22890403893575
+  tps: 649.0829377487204
  }
 }
 dps_results: {
  key: "TestProtection-AllItems-BracingEarthsiegeDiamond"
  value: {
-<<<<<<< HEAD
-  dps: 376.04117745314556
-  tps: 697.9730953558367
-=======
-  dps: 373.73526205267854
-  tps: 689.0505850441971
->>>>>>> 276cbed3
+  dps: 371.45231013322797
+  tps: 686.7685463055147
  }
 }
 dps_results: {
  key: "TestProtection-AllItems-BracingEarthstormDiamond"
  value: {
-<<<<<<< HEAD
-  dps: 373.632166642324
-  tps: 707.0954450378333
-=======
-  dps: 371.3612636981624
-  tps: 698.1040391803514
->>>>>>> 276cbed3
+  dps: 369.0783117787121
+  tps: 695.7754282225119
  }
 }
 dps_results: {
  key: "TestProtection-AllItems-BraidedEterniumChain-24114"
  value: {
-<<<<<<< HEAD
-  dps: 372.04927262919847
-  tps: 702.7840522029807
-=======
-  dps: 369.83921313898315
-  tps: 693.8907141321588
->>>>>>> 276cbed3
+  dps: 367.53464158218156
+  tps: 691.5400511442214
  }
 }
 dps_results: {
  key: "TestProtection-AllItems-BroochoftheImmortalKing-32534"
  value: {
-<<<<<<< HEAD
-  dps: 347.7918761337351
-  tps: 657.0169620321886
-=======
-  dps: 345.6857898574198
-  tps: 648.3449708769928
->>>>>>> 276cbed3
+  dps: 343.40283793796937
+  tps: 646.0163599191532
  }
 }
 dps_results: {
  key: "TestProtection-AllItems-BrutalEarthstormDiamond"
  value: {
-<<<<<<< HEAD
-  dps: 371.05041541146437
-  tps: 701.6474581513845
-=======
-  dps: 368.8240737753284
-  tps: 692.7424121088563
->>>>>>> 276cbed3
+  dps: 366.5411218558778
+  tps: 690.4138011510169
  }
 }
 dps_results: {
  key: "TestProtection-AllItems-BulwarkofKings-28484"
  value: {
-<<<<<<< HEAD
-  dps: 343.5736054391467
-  tps: 647.7035145902767
-=======
-  dps: 342.2896764911524
-  tps: 640.5788347142134
->>>>>>> 276cbed3
+  dps: 339.9565833700101
+  tps: 638.1990797306482
  }
 }
 dps_results: {
  key: "TestProtection-AllItems-BulwarkoftheAncientKings-28485"
  value: {
-<<<<<<< HEAD
-  dps: 344.26822791044515
-  tps: 648.6715835685337
-=======
-  dps: 342.83089645460296
-  tps: 641.2431104492465
->>>>>>> 276cbed3
+  dps: 340.49072361340063
+  tps: 638.85613415122
  }
 }
 dps_results: {
  key: "TestProtection-AllItems-BurningRage"
  value: {
-<<<<<<< HEAD
-  dps: 333.49536604009364
-  tps: 614.1372756176302
-=======
-  dps: 331.95671410092444
-  tps: 606.5661699952492
->>>>>>> 276cbed3
+  dps: 329.5585238250149
+  tps: 604.1679797193398
  }
 }
 dps_results: {
  key: "TestProtection-AllItems-ChaoticSkyfireDiamond"
  value: {
-<<<<<<< HEAD
-  dps: 371.4547906038812
-  tps: 702.5637558450488
-=======
-  dps: 369.2285885494527
-  tps: 693.6461089263612
->>>>>>> 276cbed3
+  dps: 366.9316155128905
+  tps: 691.3031964290676
  }
 }
 dps_results: {
  key: "TestProtection-AllItems-ChaoticSkyflareDiamond"
  value: {
-<<<<<<< HEAD
-  dps: 371.6703914603014
-  tps: 702.8219338872294
-=======
-  dps: 369.4581171792351
-  tps: 693.9246876270134
->>>>>>> 276cbed3
+  dps: 367.15396400508666
+  tps: 691.5744513893819
  }
 }
 dps_results: {
  key: "TestProtection-AllItems-CloakofDarkness-33122"
  value: {
-<<<<<<< HEAD
-  dps: 372.77471684716875
-  tps: 703.6532792520552
-=======
-  dps: 370.5906136679376
-  tps: 694.7975660454053
->>>>>>> 276cbed3
+  dps: 368.27223114543364
+  tps: 692.4328158724513
  }
 }
 dps_results: {
  key: "TestProtection-AllItems-CommendationofKael'thas-34473"
  value: {
-<<<<<<< HEAD
-  dps: 347.7918761337351
-  tps: 657.0169620321886
-=======
-  dps: 345.6857898574198
-  tps: 648.3449708769928
->>>>>>> 276cbed3
+  dps: 343.40283793796937
+  tps: 646.0163599191532
  }
 }
 dps_results: {
  key: "TestProtection-AllItems-Coren'sLuckyCoin-38289"
  value: {
-<<<<<<< HEAD
-  dps: 347.7918761337351
-  tps: 657.0169620321886
-=======
-  dps: 345.6857898574198
-  tps: 648.3449708769928
->>>>>>> 276cbed3
+  dps: 343.40283793796937
+  tps: 646.0163599191532
  }
 }
 dps_results: {
  key: "TestProtection-AllItems-CoreofAr'kelos-29776"
  value: {
-<<<<<<< HEAD
-  dps: 349.8246619916517
-  tps: 659.2219779566675
-=======
-  dps: 347.72342459148916
-  tps: 650.5560128116772
->>>>>>> 276cbed3
+  dps: 345.4404726720386
+  tps: 648.2274018538378
  }
 }
 dps_results: {
  key: "TestProtection-AllItems-CrystalforgeArmor"
  value: {
-<<<<<<< HEAD
-  dps: 318.7886257872253
-  tps: 590.2140040575989
-=======
-  dps: 317.26053201236755
-  tps: 582.7731316237087
->>>>>>> 276cbed3
+  dps: 314.9847558212352
+  tps: 580.4973554325761
  }
 }
 dps_results: {
  key: "TestProtection-AllItems-CrystalforgeBattlegear"
  value: {
-<<<<<<< HEAD
-  dps: 352.55419248227344
-  tps: 647.7773094320451
-=======
-  dps: 347.86495546610314
-  tps: 634.0956069561825
->>>>>>> 276cbed3
+  dps: 345.39578308479884
+  tps: 631.6264345748784
  }
 }
 dps_results: {
  key: "TestProtection-AllItems-CrystalforgedTrinket-32654"
  value: {
-<<<<<<< HEAD
-  dps: 349.66646975529386
-  tps: 658.9771605726464
-=======
-  dps: 347.5661354068797
-  tps: 650.3123874092831
->>>>>>> 276cbed3
+  dps: 345.28318348742914
+  tps: 647.9837764514436
  }
 }
 dps_results: {
  key: "TestProtection-AllItems-Dabiri'sEnigma-30300"
  value: {
-<<<<<<< HEAD
-  dps: 347.7918761337351
-  tps: 657.0169620321886
-=======
-  dps: 345.6857898574198
-  tps: 648.3449708769928
->>>>>>> 276cbed3
+  dps: 343.40283793796937
+  tps: 646.0163599191532
  }
 }
 dps_results: {
  key: "TestProtection-AllItems-DarkIronSmokingPipe-38290"
  value: {
-<<<<<<< HEAD
-  dps: 365.41232987494396
-  tps: 691.1654013826516
-=======
-  dps: 363.20496135993676
-  tps: 682.2971252488701
->>>>>>> 276cbed3
+  dps: 360.92200944048614
+  tps: 679.9685142910307
  }
 }
 dps_results: {
  key: "TestProtection-AllItems-DarkmoonCard:Crusade-31856"
  value: {
-<<<<<<< HEAD
-  dps: 350.32702514185416
-  tps: 659.7642447030926
-=======
-  dps: 348.22256241333906
-  tps: 651.0953999835331
->>>>>>> 276cbed3
+  dps: 345.93961049388855
+  tps: 648.7667890256934
  }
 }
 dps_results: {
  key: "TestProtection-AllItems-DarkmoonCard:Wrath-31857"
  value: {
-<<<<<<< HEAD
-  dps: 351.60162597332817
-  tps: 662.0166668798466
-=======
-  dps: 349.4691663455054
-  tps: 653.24864708919
->>>>>>> 276cbed3
+  dps: 347.08293798736713
+  tps: 650.8146941638889
  }
 }
 dps_results: {
  key: "TestProtection-AllItems-DesolationBattlegear"
  value: {
-<<<<<<< HEAD
-  dps: 341.1031080413538
-  tps: 633.5166434294423
-=======
-  dps: 336.4615540162689
-  tps: 620.0725515643843
->>>>>>> 276cbed3
+  dps: 334.02614809488
+  tps: 617.6371456429955
  }
 }
 dps_results: {
  key: "TestProtection-AllItems-Despair-28573"
  value: {
-<<<<<<< HEAD
-  dps: 319.3865064608207
-  tps: 576.0155540087426
-=======
-  dps: 316.3909040421988
-  tps: 566.8090877115366
->>>>>>> 276cbed3
+  dps: 314.28011178671096
+  tps: 564.6560796109387
  }
 }
 dps_results: {
  key: "TestProtection-AllItems-DestructiveSkyfireDiamond"
  value: {
-<<<<<<< HEAD
-  dps: 370.9182276968996
-  tps: 701.6177673418341
-=======
-  dps: 368.7015665455911
-  tps: 692.7224857210963
->>>>>>> 276cbed3
+  dps: 366.40881467210454
+  tps: 690.3838788101399
  }
 }
 dps_results: {
  key: "TestProtection-AllItems-DestructiveSkyflareDiamond"
  value: {
-<<<<<<< HEAD
-  dps: 371.2096621069246
-  tps: 701.9853578771668
-=======
-  dps: 369.00793960933
-  tps: 693.1110690508067
->>>>>>> 276cbed3
+  dps: 366.70651854573464
+  tps: 690.7636195659393
  }
 }
 dps_results: {
  key: "TestProtection-AllItems-DoomplateBattlegear"
  value: {
-<<<<<<< HEAD
-  dps: 323.97932613567997
-  tps: 598.6206771899733
-=======
-  dps: 322.79955908845056
-  tps: 591.7270510291168
->>>>>>> 276cbed3
+  dps: 320.4065532584719
+  tps: 589.3340451991379
  }
 }
 dps_results: {
  key: "TestProtection-AllItems-Dragonmaw-28438"
  value: {
-<<<<<<< HEAD
-  dps: 370.5661528830961
-  tps: 701.1535103724486
-=======
-  dps: 368.33981124696004
-  tps: 692.2484643299204
->>>>>>> 276cbed3
+  dps: 366.0568593275095
+  tps: 689.9198533720805
  }
 }
 dps_results: {
  key: "TestProtection-AllItems-DragonspineTrophy-28830"
  value: {
-<<<<<<< HEAD
-  dps: 352.043224208021
-  tps: 664.0761838921019
-=======
-  dps: 346.6927304904585
-  tps: 648.9677565698676
->>>>>>> 276cbed3
+  dps: 344.3813139004497
+  tps: 646.6101116480585
  }
 }
 dps_results: {
  key: "TestProtection-AllItems-Dragonstrike-28439"
  value: {
-<<<<<<< HEAD
-  dps: 370.5661528830961
-  tps: 701.1535103724486
-=======
-  dps: 368.33981124696004
-  tps: 692.2484643299204
->>>>>>> 276cbed3
+  dps: 366.0568593275095
+  tps: 689.9198533720805
  }
 }
 dps_results: {
  key: "TestProtection-AllItems-DrakefistHammer-28437"
  value: {
-<<<<<<< HEAD
-  dps: 370.5661528830961
-  tps: 701.1535103724486
-=======
-  dps: 368.33981124696004
-  tps: 692.2484643299204
->>>>>>> 276cbed3
+  dps: 366.0568593275095
+  tps: 689.9198533720805
  }
 }
 dps_results: {
  key: "TestProtection-AllItems-EffulgentSkyflareDiamond"
  value: {
-<<<<<<< HEAD
-  dps: 370.5661528830961
-  tps: 701.1535103724486
-=======
-  dps: 368.33981124696004
-  tps: 692.2484643299204
->>>>>>> 276cbed3
+  dps: 366.0568593275095
+  tps: 689.9198533720805
  }
 }
 dps_results: {
  key: "TestProtection-AllItems-EmberSkyfireDiamond"
  value: {
-<<<<<<< HEAD
-  dps: 374.9439049953991
-  tps: 709.6753289710858
-=======
-  dps: 371.1905023030024
-  tps: 697.818610255979
->>>>>>> 276cbed3
+  dps: 368.907550383552
+  tps: 695.489999298139
  }
 }
 dps_results: {
  key: "TestProtection-AllItems-EmberSkyflareDiamond"
  value: {
-<<<<<<< HEAD
-  dps: 377.36258084204366
-  tps: 714.3627227618831
-=======
-  dps: 373.56265538347253
-  tps: 702.4158429259295
->>>>>>> 276cbed3
+  dps: 371.279703464022
+  tps: 700.0872319680899
  }
 }
 dps_results: {
  key: "TestProtection-AllItems-EmptyMugofDirebrew-38287"
  value: {
-<<<<<<< HEAD
-  dps: 350.6112059371786
-  tps: 660.0751707625278
-=======
-  dps: 348.5118559583864
-  tps: 651.4115487065601
->>>>>>> 276cbed3
+  dps: 346.22890403893575
+  tps: 649.0829377487204
  }
 }
 dps_results: {
  key: "TestProtection-AllItems-EmpyreanDemolisher-17112"
  value: {
-<<<<<<< HEAD
-  dps: 370.5661528830961
-  tps: 701.1535103724486
-=======
-  dps: 368.33981124696004
-  tps: 692.2484643299204
->>>>>>> 276cbed3
+  dps: 366.0568593275095
+  tps: 689.9198533720805
  }
 }
 dps_results: {
  key: "TestProtection-AllItems-EnigmaticSkyfireDiamond"
  value: {
-<<<<<<< HEAD
-  dps: 370.86124240898795
-  tps: 701.5596423481643
-=======
-  dps: 368.6423197298251
-  tps: 692.662053969015
->>>>>>> 276cbed3
+  dps: 366.351829384193
+  tps: 690.3257538164703
  }
 }
 dps_results: {
  key: "TestProtection-AllItems-EnigmaticSkyflareDiamond"
  value: {
-<<<<<<< HEAD
-  dps: 371.0639950077527
-  tps: 701.8017159444598
-=======
-  dps: 368.85807566838537
-  tps: 692.9230997901233
->>>>>>> 276cbed3
+  dps: 366.5608007391898
+  tps: 690.5798793623438
  }
 }
 dps_results: {
  key: "TestProtection-AllItems-EnigmaticStarflareDiamond"
  value: {
-<<<<<<< HEAD
-  dps: 370.98205106054183
-  tps: 701.6828671727493
-=======
-  dps: 368.768028358397
-  tps: 692.7902767701582
->>>>>>> 276cbed3
+  dps: 366.47263803574685
+  tps: 690.4489786410552
  }
 }
 dps_results: {
  key: "TestProtection-AllItems-EssenceoftheMartyr-29376"
  value: {
-<<<<<<< HEAD
-  dps: 362.6675176776139
-  tps: 685.8459553442249
-=======
-  dps: 360.44410982742914
-  tps: 676.9465949788704
->>>>>>> 276cbed3
+  dps: 358.1611579079787
+  tps: 674.6179840210309
  }
 }
 dps_results: {
  key: "TestProtection-AllItems-EternalEarthsiegeDiamond"
  value: {
-<<<<<<< HEAD
-  dps: 370.5661528830961
-  tps: 701.1535103724486
-=======
-  dps: 368.33981124696004
-  tps: 692.2484643299204
->>>>>>> 276cbed3
+  dps: 366.0568593275095
+  tps: 689.9198533720805
  }
 }
 dps_results: {
  key: "TestProtection-AllItems-EternalEarthstormDiamond"
  value: {
-<<<<<<< HEAD
-  dps: 370.5661528830961
-  tps: 701.1535103724486
-=======
-  dps: 368.33981124696004
-  tps: 692.2484643299204
->>>>>>> 276cbed3
+  dps: 366.0568593275095
+  tps: 689.9198533720805
  }
 }
 dps_results: {
  key: "TestProtection-AllItems-EyeofMagtheridon-28789"
  value: {
-<<<<<<< HEAD
-  dps: 359.6179292050433
-  tps: 679.9358528843844
-=======
-  dps: 357.33996359777274
-  tps: 670.9307595857967
->>>>>>> 276cbed3
+  dps: 355.0570116783222
+  tps: 668.6021486279575
  }
 }
 dps_results: {
  key: "TestProtection-AllItems-FaithinFelsteel"
  value: {
-<<<<<<< HEAD
-  dps: 323.9521060698175
-  tps: 603.3013989258422
-=======
-  dps: 322.20639782736237
-  tps: 595.4406008480306
->>>>>>> 276cbed3
+  dps: 319.92344590791186
+  tps: 593.15764892858
  }
 }
 dps_results: {
  key: "TestProtection-AllItems-FelstalkerArmor"
  value: {
-<<<<<<< HEAD
-  dps: 346.38028804879866
-  tps: 653.3879684262482
-=======
-  dps: 343.3822888064481
-  tps: 642.9039627033758
->>>>>>> 276cbed3
+  dps: 340.9919107580487
+  tps: 640.4657770940081
  }
 }
 dps_results: {
  key: "TestProtection-AllItems-Figurine-LivingRubySerpent-24126"
  value: {
-<<<<<<< HEAD
-  dps: 355.0770601467055
-  tps: 671.2096381888032
-=======
-  dps: 351.8758622573589
-  tps: 660.5025009799643
->>>>>>> 276cbed3
+  dps: 349.59291033790845
+  tps: 658.1738900221245
  }
 }
 dps_results: {
  key: "TestProtection-AllItems-Figurine-NightseyePanther-24128"
  value: {
-<<<<<<< HEAD
-  dps: 349.5411054023212
-  tps: 658.9122295591458
-=======
-  dps: 347.4350418908978
-  tps: 650.2417639122749
->>>>>>> 276cbed3
+  dps: 345.15208997144714
+  tps: 647.9131529544352
  }
 }
 dps_results: {
  key: "TestProtection-AllItems-Figurine-ShadowsongPanther-35702"
  value: {
-<<<<<<< HEAD
-  dps: 350.9572797408353
-  tps: 660.4475003590783
-=======
-  dps: 348.85991855717094
-  tps: 651.7858946199422
->>>>>>> 276cbed3
+  dps: 346.5769666377204
+  tps: 649.457283662103
  }
 }
 dps_results: {
  key: "TestProtection-AllItems-FlameGuard"
  value: {
-<<<<<<< HEAD
-  dps: 319.2804630679248
-  tps: 596.1460994066538
-=======
-  dps: 317.6538357807411
-  tps: 588.518013299344
->>>>>>> 276cbed3
+  dps: 315.37805958960865
+  tps: 586.2422371082113
  }
 }
 dps_results: {
  key: "TestProtection-AllItems-ForlornSkyflareDiamond"
  value: {
-<<<<<<< HEAD
-  dps: 376.04117745314556
-  tps: 711.7641079892056
-=======
-  dps: 373.73526205267854
-  tps: 702.7048479914032
->>>>>>> 276cbed3
+  dps: 371.45231013322797
+  tps: 700.3762370335637
  }
 }
 dps_results: {
  key: "TestProtection-AllItems-ForlornStarflareDiamond"
  value: {
-<<<<<<< HEAD
-  dps: 374.94617253913566
-  tps: 709.6419884658546
-=======
-  dps: 372.6561718915349
-  tps: 700.6135712591073
->>>>>>> 276cbed3
+  dps: 370.3732199720845
+  tps: 698.2849603012677
  }
 }
 dps_results: {
  key: "TestProtection-AllItems-GlaiveofthePit-28774"
  value: {
-<<<<<<< HEAD
-  dps: 322.0284316192778
-  tps: 579.5016518376414
-=======
-  dps: 316.8848664076213
-  tps: 566.9237002865136
->>>>>>> 276cbed3
+  dps: 314.76542851725486
+  tps: 564.7618736383397
  }
 }
 dps_results: {
  key: "TestProtection-AllItems-GnomereganAuto-Blocker600-29387"
  value: {
-<<<<<<< HEAD
-  dps: 347.7918761337351
-  tps: 657.0169620321886
-=======
-  dps: 345.6857898574198
-  tps: 648.3449708769928
->>>>>>> 276cbed3
+  dps: 343.40283793796937
+  tps: 646.0163599191532
  }
 }
 dps_results: {
  key: "TestProtection-AllItems-Guardian'sAlchemistStone-35748"
  value: {
-<<<<<<< HEAD
-  dps: 347.7918761337351
-  tps: 657.0169620321886
-=======
-  dps: 345.6857898574198
-  tps: 648.3449708769928
->>>>>>> 276cbed3
+  dps: 343.40283793796937
+  tps: 646.0163599191532
  }
 }
 dps_results: {
  key: "TestProtection-AllItems-HandofJustice-11815"
  value: {
-<<<<<<< HEAD
-  dps: 351.8362626493098
-  tps: 664.0184726876158
-=======
-  dps: 347.8169836710627
-  tps: 651.6536312676822
->>>>>>> 276cbed3
+  dps: 345.5061893568
+  tps: 649.296621067134
  }
 }
 dps_results: {
  key: "TestProtection-AllItems-HourglassoftheUnraveller-28034"
  value: {
-<<<<<<< HEAD
-  dps: 348.959811510718
-  tps: 658.5588417340074
-=======
-  dps: 346.8294290524719
-  tps: 649.8300043787239
->>>>>>> 276cbed3
+  dps: 344.5219772479311
+  tps: 647.4764035380921
  }
 }
 dps_results: {
  key: "TestProtection-AllItems-IconofUnyieldingCourage-28121"
  value: {
-<<<<<<< HEAD
-  dps: 334.4888917434708
-  tps: 647.1840230377527
-=======
-  dps: 331.5447085283368
-  tps: 637.5860792631134
->>>>>>> 276cbed3
+  dps: 329.98995734351297
+  tps: 636.0002330545932
  }
 }
 dps_results: {
  key: "TestProtection-AllItems-IconoftheSilverCrescent-29370"
  value: {
-<<<<<<< HEAD
-  dps: 365.63133085774587
-  tps: 691.5898252873205
-=======
-  dps: 363.42077939216523
-  tps: 682.7153805953285
->>>>>>> 276cbed3
+  dps: 361.13782747271455
+  tps: 680.3867696374887
  }
 }
 dps_results: {
  key: "TestProtection-AllItems-ImbuedUnstableDiamond"
  value: {
-<<<<<<< HEAD
-  dps: 373.632166642324
-  tps: 707.0954450378333
-=======
-  dps: 371.3612636981624
-  tps: 698.1040391803514
->>>>>>> 276cbed3
+  dps: 369.0783117787121
+  tps: 695.7754282225119
  }
 }
 dps_results: {
  key: "TestProtection-AllItems-ImpassiveSkyflareDiamond"
  value: {
-<<<<<<< HEAD
-  dps: 371.0639950077527
-  tps: 701.8017159444598
-=======
-  dps: 368.85807566838537
-  tps: 692.9230997901233
->>>>>>> 276cbed3
+  dps: 366.5608007391898
+  tps: 690.5798793623438
  }
 }
 dps_results: {
  key: "TestProtection-AllItems-ImpassiveStarflareDiamond"
  value: {
-<<<<<<< HEAD
-  dps: 370.98205106054183
-  tps: 701.6828671727493
-=======
-  dps: 368.768028358397
-  tps: 692.7902767701582
->>>>>>> 276cbed3
+  dps: 366.47263803574685
+  tps: 690.4489786410552
  }
 }
 dps_results: {
  key: "TestProtection-AllItems-IndestructibleAlchemist'sStone-44323"
  value: {
-<<<<<<< HEAD
-  dps: 347.7918761337351
-  tps: 657.0169620321886
-=======
-  dps: 345.6857898574198
-  tps: 648.3449708769928
->>>>>>> 276cbed3
+  dps: 343.40283793796937
+  tps: 646.0163599191532
  }
 }
 dps_results: {
  key: "TestProtection-AllItems-InsightfulEarthsiegeDiamond"
  value: {
-<<<<<<< HEAD
-  dps: 416.0552648589634
-  tps: 801.2065477714725
-=======
-  dps: 408.49873787197924
-  tps: 781.5745385433554
->>>>>>> 276cbed3
+  dps: 406.2157859525289
+  tps: 779.2459275855158
  }
 }
 dps_results: {
  key: "TestProtection-AllItems-InsightfulEarthstormDiamond"
  value: {
-<<<<<<< HEAD
-  dps: 392.8960355746805
-  tps: 749.7747252097918
-=======
-  dps: 386.4838090704972
-  tps: 732.5781963656716
->>>>>>> 276cbed3
+  dps: 384.2008571510466
+  tps: 730.2495854078318
  }
 }
 dps_results: {
  key: "TestProtection-AllItems-InvigoratingEarthsiegeDiamond"
  value: {
-<<<<<<< HEAD
-  dps: 371.5025337421587
-  tps: 702.1680210754375
-=======
-  dps: 369.27673815537287
-  tps: 693.2640332765496
->>>>>>> 276cbed3
+  dps: 366.9937862359223
+  tps: 690.9354223187099
  }
 }
 dps_results: {
  key: "TestProtection-AllItems-JusticarArmor"
  value: {
-<<<<<<< HEAD
-  dps: 326.976424351661
-  tps: 605.7708213300259
-=======
-  dps: 325.53143668502776
-  tps: 598.4878505017623
->>>>>>> 276cbed3
+  dps: 323.25566049389545
+  tps: 596.2120743106301
  }
 }
 dps_results: {
  key: "TestProtection-AllItems-JusticarBattlegear"
  value: {
-<<<<<<< HEAD
-  dps: 347.2998507402052
-  tps: 640.1076022295564
-=======
-  dps: 344.4714670944331
-  tps: 630.0873997251354
->>>>>>> 276cbed3
+  dps: 342.0198428891695
+  tps: 627.6357755198718
  }
 }
 dps_results: {
  key: "TestProtection-AllItems-KhoriumChampion-23541"
  value: {
-<<<<<<< HEAD
-  dps: 322.08890192665535
-  tps: 584.8643962233272
-=======
-  dps: 317.5087331577291
-  tps: 572.5208687728058
->>>>>>> 276cbed3
+  dps: 315.34479620176245
+  tps: 570.3136530777197
  }
 }
 dps_results: {
  key: "TestProtection-AllItems-KissoftheSpider-22954"
  value: {
-<<<<<<< HEAD
-  dps: 352.29512227778025
-  tps: 664.690103389869
-=======
-  dps: 347.71744374735425
-  tps: 651.084345790315
->>>>>>> 276cbed3
+  dps: 345.3811219040549
+  tps: 648.7012975101496
  }
 }
 dps_results: {
  key: "TestProtection-AllItems-LibramofAvengement-27484"
  value: {
-<<<<<<< HEAD
-  dps: 359.2031994784525
-  tps: 678.7405096719939
-=======
-  dps: 356.9866965078004
-  tps: 669.9009015212416
->>>>>>> 276cbed3
+  dps: 354.6890446572956
+  tps: 667.5572966337268
  }
 }
 dps_results: {
  key: "TestProtection-AllItems-LightbringerArmor"
  value: {
-<<<<<<< HEAD
-  dps: 340.11442801150883
-  tps: 628.9715775118005
-=======
-  dps: 338.02209407256464
-  tps: 620.4586487661458
->>>>>>> 276cbed3
+  dps: 335.74631788143216
+  tps: 618.1828725750132
  }
 }
 dps_results: {
  key: "TestProtection-AllItems-LightbringerBattlegear"
  value: {
-<<<<<<< HEAD
-  dps: 372.1150540348485
-  tps: 682.1483692450324
-=======
-  dps: 370.907498173682
-  tps: 674.7747000725358
->>>>>>> 276cbed3
+  dps: 368.27045713124244
+  tps: 672.1376590300961
  }
 }
 dps_results: {
  key: "TestProtection-AllItems-LionheartChampion-28429"
  value: {
-<<<<<<< HEAD
-  dps: 320.32979126639884
-  tps: 578.8652389022309
-=======
-  dps: 314.87804507016494
-  tps: 564.871987590473
->>>>>>> 276cbed3
+  dps: 312.7146318982275
+  tps: 562.6653061550968
  }
 }
 dps_results: {
  key: "TestProtection-AllItems-LionheartExecutioner-28430"
  value: {
-<<<<<<< HEAD
-  dps: 322.9914039247763
-  tps: 581.7507563502418
-=======
-  dps: 317.4999819879648
-  tps: 567.7085681320001
->>>>>>> 276cbed3
+  dps: 315.3365688160273
+  tps: 565.5018866966242
  }
 }
 dps_results: {
  key: "TestProtection-AllItems-MadnessoftheBetrayer-32505"
  value: {
-<<<<<<< HEAD
-  dps: 337.5794353950826
-  tps: 648.9707095320977
-=======
-  dps: 334.9853930406678
-  tps: 639.7489892882229
->>>>>>> 276cbed3
+  dps: 333.28197212121324
+  tps: 638.011499950379
  }
 }
 dps_results: {
  key: "TestProtection-AllItems-Mana-EtchedRegalia"
  value: {
-<<<<<<< HEAD
-  dps: 367.7365211456228
-  tps: 690.7417051563816
-=======
-  dps: 360.98615777306156
-  tps: 673.3228108855656
->>>>>>> 276cbed3
+  dps: 358.66138181174887
+  tps: 670.9980349242526
  }
 }
 dps_results: {
  key: "TestProtection-AllItems-ManualCrowdPummeler-9449"
  value: {
-<<<<<<< HEAD
-  dps: 320.07272410642264
-  tps: 603.6113264420152
-=======
-  dps: 316.07714042500476
-  tps: 590.9104025641719
->>>>>>> 276cbed3
+  dps: 313.6104073834395
+  tps: 588.3943348617754
  }
 }
 dps_results: {
  key: "TestProtection-AllItems-MarkoftheChampion-23206"
  value: {
-<<<<<<< HEAD
-  dps: 351.1360934875313
-  tps: 660.6402145428606
-=======
-  dps: 349.03195738746626
-  tps: 651.9720028292376
->>>>>>> 276cbed3
+  dps: 346.74900546801575
+  tps: 649.6433918713979
  }
 }
 dps_results: {
  key: "TestProtection-AllItems-MarkoftheChampion-23207"
  value: {
-<<<<<<< HEAD
-  dps: 366.4069596719058
-  tps: 693.0929939291617
-=======
-  dps: 364.03032259686427
-  tps: 683.8966753260349
->>>>>>> 276cbed3
+  dps: 361.74737067741387
+  tps: 681.5680643681953
  }
 }
 dps_results: {
  key: "TestProtection-AllItems-MarkoftheWarPrisoner-37873"
  value: {
-<<<<<<< HEAD
-  dps: 377.55828768929575
-  tps: 712.5460010524605
-=======
-  dps: 375.88894354357296
-  tps: 704.6322903583755
->>>>>>> 276cbed3
+  dps: 373.5099940337337
+  tps: 702.2057618583392
  }
 }
 dps_results: {
  key: "TestProtection-AllItems-MercurialAlchemistStone-44322"
  value: {
-<<<<<<< HEAD
-  dps: 367.74340586197775
-  tps: 695.0802818969912
-=======
-  dps: 361.64148061586303
-  tps: 678.5589865485003
->>>>>>> 276cbed3
+  dps: 359.3198409243108
+  tps: 676.1909140631169
  }
 }
 dps_results: {
  key: "TestProtection-AllItems-MightyAlchemist'sStone-44324"
  value: {
-<<<<<<< HEAD
-  dps: 349.07876496508203
-  tps: 658.700139785749
-=======
-  dps: 346.97273624271344
-  tps: 649.9953888627371
->>>>>>> 276cbed3
+  dps: 344.6539767989005
+  tps: 647.6302542300475
  }
 }
 dps_results: {
  key: "TestProtection-AllItems-Moroes'LuckyPocketWatch-28528"
  value: {
-<<<<<<< HEAD
-  dps: 347.7918761337351
-  tps: 657.0169620321886
-=======
-  dps: 345.6857898574198
-  tps: 648.3449708769928
->>>>>>> 276cbed3
+  dps: 343.40283793796937
+  tps: 646.0163599191532
  }
 }
 dps_results: {
  key: "TestProtection-AllItems-MysticalSkyfireDiamond"
  value: {
-<<<<<<< HEAD
-  dps: 371.7580247411848
-  tps: 703.4841124334248
-=======
-  dps: 369.688029361653
-  tps: 694.9133163846807
->>>>>>> 276cbed3
+  dps: 367.4050774422025
+  tps: 692.5847054268409
  }
 }
 dps_results: {
  key: "TestProtection-AllItems-NetherscaleArmor"
  value: {
-<<<<<<< HEAD
-  dps: 356.44323714040337
-  tps: 673.6117703037229
-=======
-  dps: 349.2544310359504
-  tps: 654.8694684000914
->>>>>>> 276cbed3
+  dps: 346.8983528266771
+  tps: 652.4662686266325
  }
 }
 dps_results: {
  key: "TestProtection-AllItems-NetherstrikeArmor"
  value: {
-<<<<<<< HEAD
-  dps: 376.03126531821124
-  tps: 715.818450438133
-=======
-  dps: 370.5685715914423
-  tps: 700.430773355347
->>>>>>> 276cbed3
+  dps: 368.2475648432204
+  tps: 698.0633464721607
  }
 }
 dps_results: {
  key: "TestProtection-AllItems-PersistentEarthshatterDiamond"
  value: {
-<<<<<<< HEAD
-  dps: 371.3241754832899
-  tps: 701.9747809415348
-=======
-  dps: 369.0982758871039
-  tps: 693.0705915724294
->>>>>>> 276cbed3
+  dps: 366.8153239676533
+  tps: 690.7419806145901
  }
 }
 dps_results: {
  key: "TestProtection-AllItems-PersistentEarthsiegeDiamond"
  value: {
-<<<<<<< HEAD
-  dps: 371.5025337421587
-  tps: 702.1680210754375
-=======
-  dps: 369.27673815537287
-  tps: 693.2640332765496
->>>>>>> 276cbed3
+  dps: 366.9937862359223
+  tps: 690.9354223187099
  }
 }
 dps_results: {
  key: "TestProtection-AllItems-PotentUnstableDiamond"
  value: {
-<<<<<<< HEAD
-  dps: 371.1012276597033
-  tps: 701.7332307741563
-=======
-  dps: 368.8751980517673
-  tps: 692.8287894422798
->>>>>>> 276cbed3
+  dps: 366.59224613231663
+  tps: 690.5001784844401
  }
 }
 dps_results: {
  key: "TestProtection-AllItems-PowerfulEarthshatterDiamond"
  value: {
-<<<<<<< HEAD
-  dps: 370.5661528830961
-  tps: 701.1535103724486
-=======
-  dps: 368.33981124696004
-  tps: 692.2484643299204
->>>>>>> 276cbed3
+  dps: 366.0568593275095
+  tps: 689.9198533720805
  }
 }
 dps_results: {
  key: "TestProtection-AllItems-PowerfulEarthsiegeDiamond"
  value: {
-<<<<<<< HEAD
-  dps: 370.5661528830961
-  tps: 701.1535103724486
-=======
-  dps: 368.33981124696004
-  tps: 692.2484643299204
->>>>>>> 276cbed3
+  dps: 366.0568593275095
+  tps: 689.9198533720805
  }
 }
 dps_results: {
  key: "TestProtection-AllItems-PowerfulEarthstormDiamond"
  value: {
-<<<<<<< HEAD
-  dps: 370.5661528830961
-  tps: 701.1535103724486
-=======
-  dps: 368.33981124696004
-  tps: 692.2484643299204
->>>>>>> 276cbed3
+  dps: 366.0568593275095
+  tps: 689.9198533720805
  }
 }
 dps_results: {
  key: "TestProtection-AllItems-PrimalIntent"
  value: {
-<<<<<<< HEAD
-  dps: 342.7112626060019
-  tps: 642.8222442058297
-=======
-  dps: 341.46342650829666
-  tps: 635.7122186216452
->>>>>>> 276cbed3
+  dps: 339.0701006507911
+  tps: 633.2710262469893
  }
 }
 dps_results: {
  key: "TestProtection-AllItems-Quagmirran'sEye-27683"
  value: {
-<<<<<<< HEAD
-  dps: 357.4794316795461
-  tps: 675.8049052133044
-=======
-  dps: 353.26615952358435
-  tps: 663.0615542499661
->>>>>>> 276cbed3
+  dps: 350.9832076041337
+  tps: 660.7329432921266
  }
 }
 dps_results: {
  key: "TestProtection-AllItems-Redeemer'sAlchemistStone-35750"
  value: {
-<<<<<<< HEAD
-  dps: 361.58893805026145
-  tps: 683.7556680264154
-=======
-  dps: 359.2823258878315
-  tps: 674.6950577039293
->>>>>>> 276cbed3
+  dps: 356.9993739683811
+  tps: 672.3664467460898
  }
 }
 dps_results: {
  key: "TestProtection-AllItems-RelentlessEarthsiegeDiamond"
  value: {
-<<<<<<< HEAD
-  dps: 371.9668588007708
-  tps: 702.9719829675637
-=======
-  dps: 369.7663157539982
-  tps: 694.0806272366317
->>>>>>> 276cbed3
+  dps: 367.4438133393516
+  tps: 691.7116747736919
  }
 }
 dps_results: {
  key: "TestProtection-AllItems-RelentlessEarthstormDiamond"
  value: {
-<<<<<<< HEAD
-  dps: 371.58646690326214
-  tps: 702.5839832321049
-=======
-  dps: 369.37076578825173
-  tps: 693.6771662715705
->>>>>>> 276cbed3
+  dps: 367.0634214418428
+  tps: 691.3236750382331
  }
 }
 dps_results: {
  key: "TestProtection-AllItems-RevitalizingSkyflareDiamond"
  value: {
-<<<<<<< HEAD
-  dps: 373.51062240639084
-  tps: 706.9211741493397
-=======
-  dps: 370.38979244808763
-  tps: 696.4157587386343
->>>>>>> 276cbed3
+  dps: 368.1068405286372
+  tps: 694.0871477807949
  }
 }
 dps_results: {
  key: "TestProtection-AllItems-RobeoftheElderScribes-28602"
  value: {
-<<<<<<< HEAD
-  dps: 355.20335235643734
-  tps: 673.1135610238953
-=======
-  dps: 354.05975633882963
-  tps: 666.3655631431159
->>>>>>> 276cbed3
+  dps: 351.7640033183159
+  tps: 664.0238950621919
  }
 }
 dps_results: {
  key: "TestProtection-AllItems-RodoftheSunKing-29996"
  value: {
-<<<<<<< HEAD
-  dps: 370.5661528830961
-  tps: 701.1535103724486
-=======
-  dps: 368.33981124696004
-  tps: 692.2484643299204
->>>>>>> 276cbed3
+  dps: 366.0568593275095
+  tps: 689.9198533720805
  }
 }
 dps_results: {
  key: "TestProtection-AllItems-Romulo'sPoisonVial-28579"
  value: {
-<<<<<<< HEAD
-  dps: 360.72901993024857
-  tps: 675.8735230275591
-=======
-  dps: 356.7982458132568
-  tps: 664.1283790980717
->>>>>>> 276cbed3
+  dps: 354.4569457639884
+  tps: 661.740253047818
  }
 }
 dps_results: {
  key: "TestProtection-AllItems-ScarabofDisplacement-30629"
  value: {
-<<<<<<< HEAD
-  dps: 347.07576098724405
-  tps: 656.2406938807513
-=======
-  dps: 344.97430675189935
-  tps: 647.572479621688
->>>>>>> 276cbed3
+  dps: 342.69135483244884
+  tps: 645.2438686638486
  }
 }
 dps_results: {
  key: "TestProtection-AllItems-Scryer'sBloodgem-29132"
  value: {
-<<<<<<< HEAD
-  dps: 360.27011756929073
-  tps: 679.7341275747458
-=======
-  dps: 357.9124031119521
-  tps: 670.5201503155728
->>>>>>> 276cbed3
+  dps: 355.5702674352534
+  tps: 668.1311719253397
  }
 }
 dps_results: {
  key: "TestProtection-AllItems-SextantofUnstableCurrents-30626"
  value: {
-<<<<<<< HEAD
-  dps: 348.8858888854026
-  tps: 658.469616388616
-=======
-  dps: 346.7737111111595
-  tps: 649.7588308370205
->>>>>>> 276cbed3
+  dps: 344.46135932960084
+  tps: 647.4002320198305
  }
 }
 dps_results: {
  key: "TestProtection-AllItems-ShadowmoonInsignia-32501"
  value: {
-<<<<<<< HEAD
-  dps: 347.7918761337351
-  tps: 657.0169620321886
-=======
-  dps: 345.6857898574198
-  tps: 648.3449708769928
->>>>>>> 276cbed3
+  dps: 343.40283793796937
+  tps: 646.0163599191532
  }
 }
 dps_results: {
  key: "TestProtection-AllItems-ShardofContempt-34472"
  value: {
-<<<<<<< HEAD
-  dps: 354.23299449262873
-  tps: 665.994659030895
-=======
-  dps: 352.1770618205081
-  tps: 657.3381988940387
->>>>>>> 276cbed3
+  dps: 349.80607032849616
+  tps: 654.9197875721865
  }
 }
 dps_results: {
  key: "TestProtection-AllItems-ShatteredSunPendantofAcumen-34678"
  value: {
-<<<<<<< HEAD
-  dps: 378.7145613489874
-  tps: 717.5343528413055
-=======
-  dps: 376.2640420365085
-  tps: 708.2435397164534
->>>>>>> 276cbed3
+  dps: 374.00217993105946
+  tps: 705.9364403688954
  }
 }
 dps_results: {
  key: "TestProtection-AllItems-ShatteredSunPendantofMight-34679"
  value: {
-<<<<<<< HEAD
-  dps: 370.54445029627436
-  tps: 699.2981571221873
-=======
-  dps: 367.9998878457539
-  tps: 689.7778173230008
->>>>>>> 276cbed3
+  dps: 365.7165412256872
+  tps: 687.4488037705325
  }
 }
 dps_results: {
  key: "TestProtection-AllItems-Shiffar'sNexus-Horn-28418"
  value: {
-<<<<<<< HEAD
-  dps: 348.6594871499251
-  tps: 658.2046164345911
-=======
-  dps: 346.5397919331646
-  tps: 649.4861823546316
->>>>>>> 276cbed3
+  dps: 344.2349785777874
+  tps: 647.1352727321465
  }
 }
 dps_results: {
  key: "TestProtection-AllItems-ShiftingNaaruSliver-34429"
  value: {
-<<<<<<< HEAD
-  dps: 366.54836602056196
-  tps: 692.7801157509946
-=======
-  dps: 363.46024318397207
-  tps: 682.1248690300396
->>>>>>> 276cbed3
+  dps: 361.1386034924199
+  tps: 679.7567965446561
  }
 }
 dps_results: {
  key: "TestProtection-AllItems-Slayer'sCrest-23041"
  value: {
-<<<<<<< HEAD
-  dps: 350.3542365325357
-  tps: 659.7965246737549
-=======
-  dps: 348.2544069909886
-  tps: 651.1322766252283
->>>>>>> 276cbed3
+  dps: 345.9714550715382
+  tps: 648.8036656673888
  }
 }
 dps_results: {
  key: "TestProtection-AllItems-Sorcerer'sAlchemistStone-35749"
  value: {
-<<<<<<< HEAD
-  dps: 361.58893805026145
-  tps: 683.7556680264154
-=======
-  dps: 359.2823258878315
-  tps: 674.6950577039293
->>>>>>> 276cbed3
+  dps: 356.9993739683811
+  tps: 672.3664467460898
  }
 }
 dps_results: {
  key: "TestProtection-AllItems-SpellstrikeInfusion"
  value: {
-<<<<<<< HEAD
-  dps: 365.05236967987963
-  tps: 691.8306385629477
-=======
-  dps: 363.1117297429839
-  tps: 683.3554380791259
->>>>>>> 276cbed3
+  dps: 360.7341954659841
+  tps: 680.9303531165862
  }
 }
 dps_results: {
  key: "TestProtection-AllItems-StormGauntlets-12632"
  value: {
-<<<<<<< HEAD
-  dps: 348.0724711546538
-  tps: 645.1848258382048
-=======
-  dps: 346.41614333751335
-  tps: 637.7697724485668
->>>>>>> 276cbed3
+  dps: 344.13319141806284
+  tps: 635.4868205291164
  }
 }
 dps_results: {
  key: "TestProtection-AllItems-StrengthoftheClefthoof"
  value: {
-<<<<<<< HEAD
-  dps: 327.06746293187075
-  tps: 621.3371103260165
-=======
-  dps: 325.5687744377436
-  tps: 613.8488433912972
->>>>>>> 276cbed3
+  dps: 323.29299824661126
+  tps: 611.5275516763422
  }
 }
 dps_results: {
  key: "TestProtection-AllItems-SundialoftheExiled-40682"
  value: {
-<<<<<<< HEAD
-  dps: 349.9513388238824
-  tps: 659.8943530261985
-=======
-  dps: 347.86690128966933
-  tps: 651.2106850001275
->>>>>>> 276cbed3
+  dps: 345.5255265673115
+  tps: 648.8224827833222
  }
 }
 dps_results: {
  key: "TestProtection-AllItems-SwiftSkyfireDiamond"
  value: {
-<<<<<<< HEAD
-  dps: 371.1012276597033
-  tps: 701.7332307741563
-=======
-  dps: 368.8751980517673
-  tps: 692.8287894422798
->>>>>>> 276cbed3
+  dps: 366.59224613231663
+  tps: 690.5001784844401
  }
 }
 dps_results: {
  key: "TestProtection-AllItems-SwiftSkyflareDiamond"
  value: {
-<<<<<<< HEAD
-  dps: 371.5025337421587
-  tps: 702.1680210754375
-=======
-  dps: 369.27673815537287
-  tps: 693.2640332765496
->>>>>>> 276cbed3
+  dps: 366.9937862359223
+  tps: 690.9354223187099
  }
 }
 dps_results: {
  key: "TestProtection-AllItems-SwiftStarfireDiamond"
  value: {
-<<<<<<< HEAD
-  dps: 373.1941646767196
-  tps: 706.2465972284924
-=======
-  dps: 370.9296276337048
-  tps: 697.2675284874324
->>>>>>> 276cbed3
+  dps: 368.6466757142542
+  tps: 694.938917529593
  }
 }
 dps_results: {
  key: "TestProtection-AllItems-SwiftStarflareDiamond"
  value: {
-<<<<<<< HEAD
-  dps: 371.3241754832899
-  tps: 701.9747809415348
-=======
-  dps: 369.0982758871039
-  tps: 693.0705915724294
->>>>>>> 276cbed3
+  dps: 366.8153239676533
+  tps: 690.7419806145901
  }
 }
 dps_results: {
  key: "TestProtection-AllItems-SwiftWindfireDiamond"
  value: {
-<<<<<<< HEAD
-  dps: 371.01204853026866
-  tps: 701.6366107072058
-=======
-  dps: 368.78596691763266
-  tps: 692.7320685902205
->>>>>>> 276cbed3
+  dps: 366.5030149981822
+  tps: 690.403457632381
  }
 }
 dps_results: {
  key: "TestProtection-AllItems-SyphonoftheNathrezim-32262"
  value: {
-<<<<<<< HEAD
-  dps: 370.5661528830961
-  tps: 701.1535103724486
-=======
-  dps: 368.33981124696004
-  tps: 692.2484643299204
->>>>>>> 276cbed3
+  dps: 366.0568593275095
+  tps: 689.9198533720805
  }
 }
 dps_results: {
  key: "TestProtection-AllItems-TenaciousEarthstormDiamond"
  value: {
-<<<<<<< HEAD
-  dps: 370.5661528830961
-  tps: 701.1535103724486
-=======
-  dps: 368.33981124696004
-  tps: 692.2484643299204
->>>>>>> 276cbed3
+  dps: 366.0568593275095
+  tps: 689.9198533720805
  }
 }
 dps_results: {
  key: "TestProtection-AllItems-TheLightningCapacitor-28785"
  value: {
-<<<<<<< HEAD
-  dps: 347.7918761337351
-  tps: 657.0169620321886
-=======
-  dps: 345.6857898574198
-  tps: 648.3449708769928
->>>>>>> 276cbed3
+  dps: 343.40283793796937
+  tps: 646.0163599191532
  }
 }
 dps_results: {
  key: "TestProtection-AllItems-TheRestrainedEssenceofSapphiron-23046"
  value: {
-<<<<<<< HEAD
-  dps: 363.4321960425505
-  tps: 687.3279020154719
-=======
-  dps: 361.2286369218504
-  tps: 678.4670084878583
->>>>>>> 276cbed3
+  dps: 358.9456850024
+  tps: 676.1383975300189
  }
 }
 dps_results: {
  key: "TestProtection-AllItems-TheSkullofGul'dan-32483"
  value: {
-<<<<<<< HEAD
-  dps: 364.53856857946494
-  tps: 688.4385342840236
-=======
-  dps: 361.5171276115972
-  tps: 677.9352699871224
->>>>>>> 276cbed3
+  dps: 359.19119243946596
+  tps: 675.5628161115485
  }
 }
 dps_results: {
  key: "TestProtection-AllItems-TheTwinStars"
  value: {
-<<<<<<< HEAD
-  dps: 378.0601353174264
-  tps: 717.1594236423297
-=======
-  dps: 376.0754340567375
-  tps: 708.7624804779678
->>>>>>> 276cbed3
+  dps: 373.8441879179976
+  tps: 706.486609416453
  }
 }
 dps_results: {
  key: "TestProtection-AllItems-Thunderfury,BlessedBladeoftheWindseeker-19019"
  value: {
-<<<<<<< HEAD
-  dps: 370.5661528830961
-  tps: 701.1535103724486
-=======
-  dps: 368.33981124696004
-  tps: 692.2484643299204
->>>>>>> 276cbed3
+  dps: 366.0568593275095
+  tps: 689.9198533720805
  }
 }
 dps_results: {
  key: "TestProtection-AllItems-ThunderingSkyfireDiamond"
  value: {
-<<<<<<< HEAD
-  dps: 372.0269208712361
-  tps: 703.7450132497687
-=======
-  dps: 369.1077776234917
-  tps: 693.4925241898102
->>>>>>> 276cbed3
+  dps: 366.81185036576915
+  tps: 691.1506783869332
  }
 }
 dps_results: {
  key: "TestProtection-AllItems-ThunderingSkyflareDiamond"
  value: {
-<<<<<<< HEAD
-  dps: 373.9620441466099
-  tps: 707.341207934454
-=======
-  dps: 369.35635197040784
-  tps: 693.8337523295917
->>>>>>> 276cbed3
+  dps: 367.0497571284661
+  tps: 691.4810255908109
  }
 }
 dps_results: {
  key: "TestProtection-AllItems-Timbal'sFocusingCrystal-34470"
  value: {
-<<<<<<< HEAD
-  dps: 374.0499667078459
-  tps: 693.6450291341283
-=======
-  dps: 369.6537099572047
-  tps: 682.4237475585476
->>>>>>> 276cbed3
+  dps: 367.37075803775406
+  tps: 680.0951366007082
  }
 }
 dps_results: {
  key: "TestProtection-AllItems-TirelessSkyflareDiamond"
  value: {
-<<<<<<< HEAD
-  dps: 376.04117745314556
-  tps: 711.7641079892056
-=======
-  dps: 373.73526205267854
-  tps: 702.7048479914032
->>>>>>> 276cbed3
+  dps: 371.45231013322797
+  tps: 700.3762370335637
  }
 }
 dps_results: {
  key: "TestProtection-AllItems-TirelessStarflareDiamond"
  value: {
-<<<<<<< HEAD
-  dps: 374.94617253913566
-  tps: 709.6419884658546
-=======
-  dps: 372.6561718915349
-  tps: 700.6135712591073
->>>>>>> 276cbed3
+  dps: 370.3732199720845
+  tps: 698.2849603012677
  }
 }
 dps_results: {
  key: "TestProtection-AllItems-TomeofFieryRedemption-30447"
  value: {
-<<<<<<< HEAD
-  dps: 366.4690534464452
-  tps: 693.2133316642205
-=======
-  dps: 364.242268190365
-  tps: 684.3074258862401
->>>>>>> 276cbed3
+  dps: 361.95931627091454
+  tps: 681.9788149284005
  }
 }
 dps_results: {
  key: "TestProtection-AllItems-TomeoftheLightbringer-32368"
  value: {
-<<<<<<< HEAD
-  dps: 358.77662322327194
-  tps: 678.3054018917102
-=======
-  dps: 356.6106328431081
-  tps: 669.5173165832556
->>>>>>> 276cbed3
+  dps: 354.3276809236576
+  tps: 667.1887056254159
  }
 }
 dps_results: {
  key: "TestProtection-AllItems-TrenchantEarthshatterDiamond"
  value: {
-<<<<<<< HEAD
-  dps: 374.94617253913566
-  tps: 709.6419884658546
-=======
-  dps: 372.6561718915349
-  tps: 700.6135712591073
->>>>>>> 276cbed3
+  dps: 370.3732199720845
+  tps: 698.2849603012677
  }
 }
 dps_results: {
  key: "TestProtection-AllItems-TrenchantEarthsiegeDiamond"
  value: {
-<<<<<<< HEAD
-  dps: 376.04117745314556
-  tps: 711.7641079892056
-=======
-  dps: 373.73526205267854
-  tps: 702.7048479914032
->>>>>>> 276cbed3
+  dps: 371.45231013322797
+  tps: 700.3762370335637
  }
 }
 dps_results: {
  key: "TestProtection-AllItems-TsunamiTalisman-30627"
  value: {
-<<<<<<< HEAD
-  dps: 350.865783187188
-  tps: 661.8046598924467
-=======
-  dps: 348.69024151553094
-  tps: 652.9578520997649
->>>>>>> 276cbed3
+  dps: 346.36430989926106
+  tps: 650.5854018511695
  }
 }
 dps_results: {
  key: "TestProtection-AllItems-WarpSlicer-30311"
  value: {
-<<<<<<< HEAD
-  dps: 370.5661528830961
-  tps: 701.1535103724486
-=======
-  dps: 368.33981124696004
-  tps: 692.2484643299204
->>>>>>> 276cbed3
+  dps: 366.0568593275095
+  tps: 689.9198533720805
  }
 }
 dps_results: {
  key: "TestProtection-AllItems-WastewalkerArmor"
  value: {
-<<<<<<< HEAD
-  dps: 327.45975782641426
-  tps: 604.9459376946212
-=======
-  dps: 326.4632933050079
-  tps: 598.264958085197
->>>>>>> 276cbed3
+  dps: 323.9158137438117
+  tps: 595.717478524001
  }
 }
 dps_results: {
  key: "TestProtection-AllItems-WindhawkArmor"
  value: {
-<<<<<<< HEAD
-  dps: 381.7271333645665
-  tps: 727.5830157994695
-=======
-  dps: 377.16682091519755
-  tps: 713.9011839381234
->>>>>>> 276cbed3
+  dps: 374.8559910423207
+  tps: 711.5441374677891
  }
 }
 dps_results: {
  key: "TestProtection-AllItems-WorldBreaker-30090"
  value: {
-<<<<<<< HEAD
-  dps: 318.156094544881
-  tps: 573.9951679864429
-=======
-  dps: 314.0049327245633
-  tps: 562.6842465641078
->>>>>>> 276cbed3
+  dps: 311.87368862176413
+  tps: 560.5103775792526
  }
 }
 dps_results: {
  key: "TestProtection-AllItems-WrathofSpellfire"
  value: {
-<<<<<<< HEAD
-  dps: 371.5399410887895
-  tps: 693.7100812892106
-=======
-  dps: 369.60888012928257
-  tps: 685.4881723135035
->>>>>>> 276cbed3
+  dps: 367.28410416796993
+  tps: 683.163396352191
  }
 }
 dps_results: {
  key: "TestProtection-AllItems-Xi'ri'sGift-29179"
  value: {
-<<<<<<< HEAD
-  dps: 355.09470921646044
-  tps: 670.6157221887089
-=======
-  dps: 352.86267558569926
-  tps: 661.6771541660842
->>>>>>> 276cbed3
+  dps: 350.5552237811586
+  tps: 659.3235533254526
  }
 }
 dps_results: {
  key: "TestProtection-Average-Default"
  value: {
-<<<<<<< HEAD
   dps: 616.1839716918837
-  tps: 1239.4138721508862
-=======
-  dps: 619.2762874920949
-  tps: 1241.9370339009472
->>>>>>> 276cbed3
+  tps: 1238.7828717847347
   dtps: 1005.2754351441395
  }
 }
 dps_results: {
  key: "TestProtection-Settings-BloodElf-P4-Protection Paladin-FullBuffs-LongMultiTarget"
  value: {
-<<<<<<< HEAD
-  dps: 2873.393280355493
-  tps: 6168.2445598500835
-=======
-  dps: 2807.509180640648
-  tps: 5988.227474998887
->>>>>>> 276cbed3
+  dps: 2804.850381282263
+  tps: 5985.5154996533365
  }
 }
 dps_results: {
  key: "TestProtection-Settings-BloodElf-P4-Protection Paladin-FullBuffs-LongSingleTarget"
  value: {
-<<<<<<< HEAD
-  dps: 395.3114039070684
-  tps: 739.2006315992838
-=======
-  dps: 393.5164379046333
-  tps: 730.786563585926
->>>>>>> 276cbed3
+  dps: 390.857638546248
+  tps: 728.0745882403727
  }
 }
 dps_results: {
  key: "TestProtection-Settings-BloodElf-P4-Protection Paladin-FullBuffs-ShortSingleTarget"
  value: {
-<<<<<<< HEAD
   dps: 518.1744884283133
-  tps: 1003.8631993489266
-=======
-  dps: 520.8729071944889
-  tps: 1004.3646407122304
->>>>>>> 276cbed3
+  tps: 1001.6122535707312
  }
 }
 dps_results: {
@@ -2073,37 +1238,22 @@
 dps_results: {
  key: "TestProtection-Settings-Human-P4-Protection Paladin-FullBuffs-LongMultiTarget"
  value: {
-<<<<<<< HEAD
-  dps: 2871.6925065101254
-  tps: 6164.107106744086
-=======
-  dps: 2807.9868037294505
-  tps: 5988.191102395445
->>>>>>> 276cbed3
+  dps: 2805.3112527079807
+  tps: 5985.462040353546
  }
 }
 dps_results: {
  key: "TestProtection-Settings-Human-P4-Protection Paladin-FullBuffs-LongSingleTarget"
  value: {
-<<<<<<< HEAD
-  dps: 398.91204677285293
-  tps: 745.6526996710314
-=======
-  dps: 395.48351539831026
-  tps: 734.0521402033587
->>>>>>> 276cbed3
+  dps: 392.8079643768394
+  tps: 731.3230781614585
  }
 }
 dps_results: {
  key: "TestProtection-Settings-Human-P4-Protection Paladin-FullBuffs-ShortSingleTarget"
  value: {
-<<<<<<< HEAD
   dps: 519.5387948243991
-  tps: 1005.9656560630043
-=======
-  dps: 522.2547973252293
-  tps: 1006.4838203140232
->>>>>>> 276cbed3
+  tps: 1003.713497763177
  }
 }
 dps_results: {
@@ -2130,13 +1280,8 @@
 dps_results: {
  key: "TestProtection-SwitchInFrontOfTarget-Default"
  value: {
-<<<<<<< HEAD
   dps: 644.3348585782212
-  tps: 1280.979632432309
-=======
-  dps: 647.8708889455679
-  tps: 1283.781412319174
->>>>>>> 276cbed3
+  tps: 1280.17466134448
   dtps: 963.7601626971659
  }
 }