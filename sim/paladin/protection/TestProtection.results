character_stats_results: {
 key: "TestProtection-CharacterStats-Default"
 value: {
  final_stats: 578.6
  final_stats: 157.3
  final_stats: 1475.1
  final_stats: 299.2
  final_stats: 192.5
  final_stats: 851
  final_stats: 730
  final_stats: 80
  final_stats: 0
  final_stats: 0
  final_stats: 80
  final_stats: 80
  final_stats: 0
  final_stats: 109
  final_stats: 145
  final_stats: 462.09333
  final_stats: 0
  final_stats: 0
  final_stats: 2064.2
  final_stats: 131
  final_stats: 288.79012
  final_stats: 0
  final_stats: 0
  final_stats: 57
  final_stats: 8602
  final_stats: 0
  final_stats: 0
  final_stats: 18808.6
  final_stats: 687
  final_stats: 275
  final_stats: 74
  final_stats: 383.9
  final_stats: 486.63849
  final_stats: 30
  final_stats: 18
  final_stats: 21655
  final_stats: 75
  final_stats: 75
  final_stats: 75
  final_stats: 75
  final_stats: 75
  final_stats: 0
  final_stats: 0
  final_stats: 0
  final_stats: 0
  final_stats: 0
 }
}
dps_results: {
 key: "TestProtection-AllItems-AegisBattlegear"
 value: {
  dps: 339.79644
  tps: 381.8328
 }
}
dps_results: {
 key: "TestProtection-AllItems-AshtongueTalismanofZeal-32489"
 value: {
  dps: 257.36392
  tps: 271.94032
 }
}
dps_results: {
 key: "TestProtection-AllItems-AustereEarthsiegeDiamond"
 value: {
  dps: 257.36392
  tps: 271.94032
 }
}
dps_results: {
 key: "TestProtection-AllItems-Bandit'sInsignia-40371"
 value: {
  dps: 311.24564
  tps: 343.69331
 }
}
dps_results: {
 key: "TestProtection-AllItems-BeamingEarthsiegeDiamond"
 value: {
  dps: 258.01541
  tps: 273.11406
 }
}
dps_results: {
 key: "TestProtection-AllItems-Beast-tamer'sShoulders-30892"
 value: {
  dps: 258.65747
  tps: 274.72871
 }
}
dps_results: {
 key: "TestProtection-AllItems-BracingEarthsiegeDiamond"
 value: {
  dps: 257.93694
  tps: 266.50151
 }
}
dps_results: {
 key: "TestProtection-AllItems-ChaoticSkyflareDiamond"
 value: {
  dps: 258.21094
  tps: 273.46865
 }
}
dps_results: {
 key: "TestProtection-AllItems-DarkmoonCard:Berserker!-42989"
 value: {
  dps: 261.2761
  tps: 278.89632
 }
}
dps_results: {
 key: "TestProtection-AllItems-DarkmoonCard:Death-42990"
 value: {
  dps: 305.93947
  tps: 344.75153
 }
}
dps_results: {
 key: "TestProtection-AllItems-DarkmoonCard:Greatness-42987"
 value: {
  dps: 300.12456
  tps: 316.49137
 }
}
dps_results: {
 key: "TestProtection-AllItems-DarkmoonCard:Greatness-44253"
 value: {
  dps: 283.91917
  tps: 302.08724
 }
}
dps_results: {
 key: "TestProtection-AllItems-DarkmoonCard:Greatness-44254"
 value: {
  dps: 280.27399
  tps: 295.65103
 }
}
dps_results: {
 key: "TestProtection-AllItems-DeadlyGladiator'sLibramofFortitude-42852"
 value: {
  dps: 257.36392
  tps: 271.94032
 }
}
dps_results: {
 key: "TestProtection-AllItems-Defender'sCode-40257"
 value: {
  dps: 257.36392
  tps: 271.94032
 }
}
dps_results: {
 key: "TestProtection-AllItems-DestructiveSkyflareDiamond"
 value: {
  dps: 258.20243
  tps: 273.40978
 }
}
dps_results: {
 key: "TestProtection-AllItems-EffulgentSkyflareDiamond"
 value: {
  dps: 257.36392
  tps: 271.94032
 }
}
dps_results: {
 key: "TestProtection-AllItems-EmberSkyflareDiamond"
 value: {
  dps: 257.93694
  tps: 271.94032
 }
}
dps_results: {
 key: "TestProtection-AllItems-EnigmaticSkyflareDiamond"
 value: {
  dps: 258.01541
  tps: 273.11406
 }
}
dps_results: {
 key: "TestProtection-AllItems-EnigmaticStarflareDiamond"
 value: {
  dps: 257.9415
  tps: 272.95815
 }
}
dps_results: {
 key: "TestProtection-AllItems-EternalEarthsiegeDiamond"
 value: {
  dps: 257.36392
  tps: 271.94032
 }
}
dps_results: {
 key: "TestProtection-AllItems-ExtractofNecromanticPower-40373"
 value: {
  dps: 286.87588
  tps: 317.3049
 }
}
dps_results: {
 key: "TestProtection-AllItems-EyeoftheBroodmother-45308"
 value: {
  dps: 263.5502
  tps: 277.79591
 }
}
dps_results: {
 key: "TestProtection-AllItems-ForgeEmber-37660"
 value: {
  dps: 260.03214
  tps: 276.68643
 }
}
dps_results: {
 key: "TestProtection-AllItems-ForlornSkyflareDiamond"
 value: {
  dps: 257.93694
  tps: 271.94032
 }
}
dps_results: {
 key: "TestProtection-AllItems-ForlornStarflareDiamond"
 value: {
  dps: 257.82234
  tps: 271.94032
 }
}
dps_results: {
 key: "TestProtection-AllItems-FuriousGladiator'sLibramofFortitude-42853"
 value: {
  dps: 257.36392
  tps: 271.94032
 }
}
dps_results: {
 key: "TestProtection-AllItems-FuryoftheFiveFlights-40431"
 value: {
  dps: 287.62099
  tps: 303.54784
 }
}
dps_results: {
 key: "TestProtection-AllItems-FuturesightRune-38763"
 value: {
  dps: 258.785
  tps: 271.94032
 }
}
dps_results: {
 key: "TestProtection-AllItems-Gladiator'sVindication"
 value: {
  dps: 420.70928
  tps: 455.64697
 }
}
dps_results: {
 key: "TestProtection-AllItems-HatefulGladiator'sLibramofFortitude-42851"
 value: {
  dps: 257.36392
  tps: 271.94032
 }
}
dps_results: {
 key: "TestProtection-AllItems-IllustrationoftheDragonSoul-40432"
 value: {
  dps: 261.93939
  tps: 271.94032
 }
}
dps_results: {
 key: "TestProtection-AllItems-ImpassiveSkyflareDiamond"
 value: {
  dps: 258.01541
  tps: 273.11406
 }
}
dps_results: {
 key: "TestProtection-AllItems-ImpassiveStarflareDiamond"
 value: {
  dps: 257.9415
  tps: 272.95815
 }
}
dps_results: {
 key: "TestProtection-AllItems-IncisorFragment-37723"
 value: {
  dps: 272.20172
  tps: 287.51795
 }
}
dps_results: {
 key: "TestProtection-AllItems-InsightfulEarthsiegeDiamond"
 value: {
  dps: 257.36392
  tps: 271.94032
 }
}
dps_results: {
 key: "TestProtection-AllItems-InvigoratingEarthsiegeDiamond"
 value: {
  dps: 261.57465
  tps: 276.361
 }
}
dps_results: {
 key: "TestProtection-AllItems-Lavanthor'sTalisman-37872"
 value: {
  dps: 257.36392
  tps: 271.94032
 }
}
dps_results: {
 key: "TestProtection-AllItems-Liadrin'sBattlegear"
 value: {
  dps: 389.21053
  tps: 440.88965
 }
}
dps_results: {
 key: "TestProtection-AllItems-LibramofFuriousBlows-37574"
 value: {
  dps: 257.36392
  tps: 271.94032
 }
}
dps_results: {
 key: "TestProtection-AllItems-LibramofReciprocation-40706"
 value: {
  dps: 257.36392
  tps: 271.94032
 }
}
dps_results: {
 key: "TestProtection-AllItems-LibramofThreeTruths-50455"
 value: {
  dps: 257.36392
  tps: 271.94032
 }
}
dps_results: {
 key: "TestProtection-AllItems-LibramofValiance-47661"
 value: {
  dps: 300.19557
  tps: 316.92303
 }
}
dps_results: {
 key: "TestProtection-AllItems-LightbringerBattlegear"
 value: {
  dps: 297.9497
  tps: 327.97171
 }
}
dps_results: {
 key: "TestProtection-AllItems-LightswornBattlegear"
 value: {
  dps: 463.17384
  tps: 532.50712
 }
}
dps_results: {
 key: "TestProtection-AllItems-MajesticDragonFigurine-40430"
 value: {
  dps: 257.36392
  tps: 271.94032
 }
}
dps_results: {
 key: "TestProtection-AllItems-MeteoriteWhetstone-37390"
 value: {
  dps: 264.59756
  tps: 286.55588
 }
}
dps_results: {
 key: "TestProtection-AllItems-OfferingofSacrifice-37638"
 value: {
  dps: 257.36392
  tps: 271.94032
 }
}
dps_results: {
 key: "TestProtection-AllItems-PersistentEarthshatterDiamond"
 value: {
  dps: 260.77261
  tps: 275.51896
 }
}
dps_results: {
 key: "TestProtection-AllItems-PersistentEarthsiegeDiamond"
 value: {
  dps: 261.57465
  tps: 276.361
 }
}
dps_results: {
 key: "TestProtection-AllItems-PowerfulEarthshatterDiamond"
 value: {
  dps: 257.36392
  tps: 271.94032
 }
}
dps_results: {
 key: "TestProtection-AllItems-PowerfulEarthsiegeDiamond"
 value: {
  dps: 257.36392
  tps: 271.94032
 }
}
dps_results: {
 key: "TestProtection-AllItems-PurifiedShardoftheGods"
 value: {
  dps: 257.36392
  tps: 271.94032
 }
}
dps_results: {
 key: "TestProtection-AllItems-RedemptionBattlegear"
 value: {
  dps: 310.89394
  tps: 344.97994
 }
}
dps_results: {
 key: "TestProtection-AllItems-ReignoftheDead-47316"
 value: {
<<<<<<< HEAD
  dps: 243.72905
  tps: 248.66891
=======
  dps: 264.13853
  tps: 277.40289
>>>>>>> 4ab195a9
 }
}
dps_results: {
 key: "TestProtection-AllItems-ReignoftheDead-47477"
 value: {
<<<<<<< HEAD
  dps: 244.13784
  tps: 248.66891
=======
  dps: 264.98934
  tps: 278.04369
>>>>>>> 4ab195a9
 }
}
dps_results: {
 key: "TestProtection-AllItems-RelentlessEarthsiegeDiamond"
 value: {
  dps: 258.19012
  tps: 273.41399
 }
}
dps_results: {
 key: "TestProtection-AllItems-RelentlessGladiator'sLibramofFortitude-42854"
 value: {
  dps: 257.36392
  tps: 271.94032
 }
}
dps_results: {
 key: "TestProtection-AllItems-RevitalizingSkyflareDiamond"
 value: {
  dps: 257.36392
  tps: 271.94032
 }
}
dps_results: {
 key: "TestProtection-AllItems-RuneofRepulsion-40372"
 value: {
  dps: 257.36392
  tps: 271.94032
 }
}
dps_results: {
 key: "TestProtection-AllItems-SavageGladiator'sLibramofFortitude-42611"
 value: {
  dps: 257.36392
  tps: 271.94032
 }
}
dps_results: {
 key: "TestProtection-AllItems-SealofthePantheon-36993"
 value: {
  dps: 257.36392
  tps: 271.94032
 }
}
dps_results: {
 key: "TestProtection-AllItems-ShinyShardoftheGods"
 value: {
  dps: 257.36392
  tps: 271.94032
 }
}
dps_results: {
 key: "TestProtection-AllItems-Sindragosa'sFlawlessFang-50361"
 value: {
  dps: 257.36392
  tps: 271.94032
 }
}
dps_results: {
 key: "TestProtection-AllItems-SparkofLife-37657"
 value: {
  dps: 260.96199
  tps: 279.74823
 }
}
dps_results: {
 key: "TestProtection-AllItems-StormshroudArmor"
 value: {
  dps: 216.63526
  tps: 224.93081
 }
}
dps_results: {
 key: "TestProtection-AllItems-SwiftSkyflareDiamond"
 value: {
  dps: 261.57465
  tps: 276.361
 }
}
dps_results: {
 key: "TestProtection-AllItems-SwiftStarflareDiamond"
 value: {
  dps: 260.77261
  tps: 275.51896
 }
}
dps_results: {
 key: "TestProtection-AllItems-SwiftWindfireDiamond"
 value: {
  dps: 259.36903
  tps: 274.0454
 }
}
dps_results: {
 key: "TestProtection-AllItems-ThunderingSkyflareDiamond"
 value: {
  dps: 258.36418
  tps: 275.55583
 }
}
dps_results: {
 key: "TestProtection-AllItems-TinyAbominationinaJar-50351"
 value: {
  dps: 266.81954
  tps: 291.5526
 }
}
dps_results: {
 key: "TestProtection-AllItems-TinyAbominationinaJar-50706"
 value: {
  dps: 266.40713
  tps: 292.31686
 }
}
dps_results: {
 key: "TestProtection-AllItems-TirelessSkyflareDiamond"
 value: {
  dps: 257.93694
  tps: 271.94032
 }
}
dps_results: {
 key: "TestProtection-AllItems-TirelessStarflareDiamond"
 value: {
  dps: 257.82234
  tps: 271.94032
 }
}
dps_results: {
 key: "TestProtection-AllItems-TomeoftheLightbringer-32368"
 value: {
  dps: 257.36392
  tps: 271.94032
 }
}
dps_results: {
 key: "TestProtection-AllItems-TrenchantEarthshatterDiamond"
 value: {
  dps: 257.82234
  tps: 271.94032
 }
}
dps_results: {
 key: "TestProtection-AllItems-TrenchantEarthsiegeDiamond"
 value: {
  dps: 257.93694
  tps: 271.94032
 }
}
dps_results: {
 key: "TestProtection-AllItems-Turalyon'sBattlegear"
 value: {
  dps: 389.21053
  tps: 440.88965
 }
}
dps_results: {
 key: "TestProtection-AllItems-WrathfulGladiator'sLibramofFortitude-51478"
 value: {
  dps: 257.36392
  tps: 271.94032
 }
}
dps_results: {
 key: "TestProtection-Average-Default"
 value: {
  dps: 309.37391
  tps: 414.03178
  dtps: 1107.55226
 }
}
dps_results: {
 key: "TestProtection-Settings-BloodElf-P4-Protection Paladin-FullBuffs-LongMultiTarget"
 value: {
  dps: 282.08433
  tps: 317.95064
 }
}
dps_results: {
 key: "TestProtection-Settings-BloodElf-P4-Protection Paladin-FullBuffs-LongSingleTarget"
 value: {
  dps: 282.08433
  tps: 317.95064
 }
}
dps_results: {
 key: "TestProtection-Settings-BloodElf-P4-Protection Paladin-FullBuffs-ShortSingleTarget"
 value: {
  dps: 275.33864
  tps: 310.65287
 }
}
dps_results: {
 key: "TestProtection-Settings-BloodElf-P4-Protection Paladin-NoBuffs-LongMultiTarget"
 value: {
  dps: 152.94917
  tps: 180.61399
 }
}
dps_results: {
 key: "TestProtection-Settings-BloodElf-P4-Protection Paladin-NoBuffs-LongSingleTarget"
 value: {
  dps: 152.94917
  tps: 180.61399
 }
}
dps_results: {
 key: "TestProtection-Settings-BloodElf-P4-Protection Paladin-NoBuffs-ShortSingleTarget"
 value: {
  dps: 150.6447
  tps: 177.70432
 }
}
dps_results: {
 key: "TestProtection-Settings-Human-P4-Protection Paladin-FullBuffs-LongMultiTarget"
 value: {
  dps: 290.08476
  tps: 327.97593
 }
}
dps_results: {
 key: "TestProtection-Settings-Human-P4-Protection Paladin-FullBuffs-LongSingleTarget"
 value: {
  dps: 290.08476
  tps: 327.97593
 }
}
dps_results: {
 key: "TestProtection-Settings-Human-P4-Protection Paladin-FullBuffs-ShortSingleTarget"
 value: {
  dps: 285.23975
  tps: 321.09425
 }
}
dps_results: {
 key: "TestProtection-Settings-Human-P4-Protection Paladin-NoBuffs-LongMultiTarget"
 value: {
  dps: 158.42865
  tps: 187.15035
 }
}
dps_results: {
 key: "TestProtection-Settings-Human-P4-Protection Paladin-NoBuffs-LongSingleTarget"
 value: {
  dps: 158.42865
  tps: 187.15035
 }
}
dps_results: {
 key: "TestProtection-Settings-Human-P4-Protection Paladin-NoBuffs-ShortSingleTarget"
 value: {
  dps: 157.34989
  tps: 185.02254
 }
}
dps_results: {
 key: "TestProtection-SwitchInFrontOfTarget-Default"
 value: {
  dps: 331.74812
  tps: 449.02572
  dtps: 1029.39497
 }
}<|MERGE_RESOLUTION|>--- conflicted
+++ resolved
@@ -430,25 +430,15 @@
 dps_results: {
  key: "TestProtection-AllItems-ReignoftheDead-47316"
  value: {
-<<<<<<< HEAD
-  dps: 243.72905
-  tps: 248.66891
-=======
   dps: 264.13853
   tps: 277.40289
->>>>>>> 4ab195a9
  }
 }
 dps_results: {
  key: "TestProtection-AllItems-ReignoftheDead-47477"
  value: {
-<<<<<<< HEAD
-  dps: 244.13784
-  tps: 248.66891
-=======
   dps: 264.98934
   tps: 278.04369
->>>>>>> 4ab195a9
  }
 }
 dps_results: {
