--- conflicted
+++ resolved
@@ -73,13 +73,8 @@
 dps_results: {
  key: "TestProtection-AllItems-Bandit'sInsignia-40371"
  value: {
-<<<<<<< HEAD
-  dps: 150.63310105747252
-  tps: 153.64576307862197
-=======
-  dps: 120.60351076043332
-  tps: 123.0155809756421
->>>>>>> 6a88b07c
+  dps: 127.32062370592125
+  tps: 129.86703618003966
  }
 }
 dps_results: {
@@ -379,13 +374,8 @@
 dps_results: {
  key: "TestProtection-AllItems-IncisorFragment-37723"
  value: {
-<<<<<<< HEAD
-  dps: 117.74863098071533
-  tps: 120.10360360032966
-=======
-  dps: 89.00122087126539
-  tps: 90.78124528869071
->>>>>>> 6a88b07c
+  dps: 94.30694186553066
+  tps: 96.19308070284131
  }
 }
 dps_results: {
@@ -482,13 +472,8 @@
 dps_results: {
  key: "TestProtection-AllItems-LightswornBattlegear"
  value: {
-<<<<<<< HEAD
-  dps: 185.09354171055114
-  tps: 185.09354171055114
-=======
-  dps: 196.24857601603549
-  tps: 196.24857601603549
->>>>>>> 6a88b07c
+  dps: 154.426399410521
+  tps: 154.426399410521
  }
 }
 dps_results: {
