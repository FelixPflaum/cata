character_stats_results: {
 key: "TestProtection-CharacterStats-Default"
 value: {
<<<<<<< HEAD
  final_stats: 491.70000000000005
  final_stats: 106.7
  final_stats: 1356.3000000000002
  final_stats: 205.70000000000002
  final_stats: 138.60000000000002
=======
  final_stats: 554.4000000000001
  final_stats: 169.4
  final_stats: 1654.5540000000005
  final_stats: 268.40000000000003
  final_stats: 201.3
>>>>>>> 62a7d366
  final_stats: 840
  final_stats: 704
  final_stats: 80
  final_stats: 0
  final_stats: 0
  final_stats: 80
  final_stats: 80
  final_stats: 0
<<<<<<< HEAD
  final_stats: 159.2
  final_stats: 98
  final_stats: 384.07490009629277
  final_stats: 0
  final_stats: 0
  final_stats: 2124.4
  final_stats: 84
  final_stats: 234.29387999999997
  final_stats: 0
  final_stats: 0
  final_stats: 0
  final_stats: 5758.5
  final_stats: 0
  final_stats: 0
  final_stats: 17450.4
=======
  final_stats: 159
  final_stats: 176.696
  final_stats: 401.3989070775157
  final_stats: 0
  final_stats: 0
  final_stats: 2249.8
  final_stats: 162.696
  final_stats: 349.43616
  final_stats: 0
  final_stats: 0
  final_stats: 40.9875
  final_stats: 6699
  final_stats: 0
  final_stats: 0
  final_stats: 19844.6
>>>>>>> 62a7d366
  final_stats: 264
  final_stats: 320
  final_stats: 0
  final_stats: 432
<<<<<<< HEAD
  final_stats: 448.5395
  final_stats: 30
  final_stats: 0
  final_stats: 16910
=======
  final_stats: 562.0264999999999
  final_stats: 256.25
  final_stats: 0
  final_stats: 19892.540000000005
>>>>>>> 62a7d366
  final_stats: 0
  final_stats: 0
  final_stats: 0
  final_stats: 0
  final_stats: 0
  final_stats: 0
  final_stats: 0
  final_stats: 0
  final_stats: 0
  final_stats: 0
 }
}
dps_results: {
 key: "TestProtection-AllItems-AbacusofViolentOdds-28288"
 value: {
<<<<<<< HEAD
  dps: 92.81332391444778
  tps: 94.66959039273672
=======
  dps: 413.26300907994994
  tps: 722.3060195839992
>>>>>>> 62a7d366
 }
}
dps_results: {
 key: "TestProtection-AllItems-AdamantineFigurine-27891"
 value: {
<<<<<<< HEAD
  dps: 90.16107236122906
  tps: 91.96429380845366
=======
  dps: 406.97668791689136
  tps: 713.5503159020941
>>>>>>> 62a7d366
 }
}
dps_results: {
 key: "TestProtection-AllItems-Alchemist'sStone-13503"
 value: {
<<<<<<< HEAD
  dps: 92.13359966101115
  tps: 93.97627165423138
=======
  dps: 412.4721300999802
  tps: 722.267418667185
>>>>>>> 62a7d366
 }
}
dps_results: {
 key: "TestProtection-AllItems-AncientAqirArtifact-33830"
 value: {
<<<<<<< HEAD
  dps: 90.16107236122906
  tps: 91.96429380845366
=======
  dps: 406.97668791689136
  tps: 713.5503159020941
>>>>>>> 62a7d366
 }
}
dps_results: {
 key: "TestProtection-AllItems-AshtongueTalismanofZeal-32489"
 value: {
<<<<<<< HEAD
  dps: 90.16107236122906
  tps: 91.96429380845366
=======
  dps: 429.1065532677005
  tps: 736.1686430799621
>>>>>>> 62a7d366
 }
}
dps_results: {
 key: "TestProtection-AllItems-Assassin'sAlchemistStone-35751"
 value: {
<<<<<<< HEAD
  dps: 93.82798023951992
  tps: 95.70453984431035
=======
  dps: 411.62817526186234
  tps: 718.4509039965617
>>>>>>> 62a7d366
 }
}
dps_results: {
 key: "TestProtection-AllItems-AustereEarthsiegeDiamond"
 value: {
<<<<<<< HEAD
  dps: 90.16107236122906
  tps: 91.96429380845366
=======
  dps: 429.5681740053707
  tps: 757.3326159415661
>>>>>>> 62a7d366
 }
}
dps_results: {
 key: "TestProtection-AllItems-BadgeofTenacity-32658"
 value: {
<<<<<<< HEAD
  dps: 91.76821137584103
  tps: 93.60357560335788
=======
  dps: 408.90667165116116
  tps: 715.5188993110492
>>>>>>> 62a7d366
 }
}
dps_results: {
 key: "TestProtection-AllItems-BadgeoftheSwarmguard-21670"
 value: {
<<<<<<< HEAD
  dps: 96.2739641126064
  tps: 98.19944339485855
=======
  dps: 415.6137537797581
  tps: 722.3601230822178
>>>>>>> 62a7d366
 }
}
dps_results: {
 key: "TestProtection-AllItems-BandoftheEternalChampion-29301"
 value: {
<<<<<<< HEAD
  dps: 93.64582367543537
  tps: 95.51874014894412
=======
  dps: 423.2642409005641
  tps: 741.9108875236562
>>>>>>> 62a7d366
 }
}
dps_results: {
 key: "TestProtection-AllItems-BandoftheEternalDefender-29297"
 value: {
<<<<<<< HEAD
  dps: 89.37642155808622
  tps: 91.16394998924793
=======
  dps: 418.16056659860277
  tps: 736.5989813596207
>>>>>>> 62a7d366
 }
}
dps_results: {
 key: "TestProtection-AllItems-BandoftheEternalSage-29305"
 value: {
<<<<<<< HEAD
  dps: 90.08979969505934
  tps: 91.89159568896055
=======
  dps: 433.2939985595765
  tps: 765.2530224548303
>>>>>>> 62a7d366
 }
}
dps_results: {
 key: "TestProtection-AllItems-BeamingEarthsiegeDiamond"
 value: {
<<<<<<< HEAD
  dps: 90.78098017572476
  tps: 92.59659977923924
=======
  dps: 430.3109767505814
  tps: 758.1949063612074
>>>>>>> 62a7d366
 }
}
dps_results: {
 key: "TestProtection-AllItems-Berserker'sCall-33831"
 value: {
<<<<<<< HEAD
  dps: 95.58601906132188
  tps: 97.49773944254834
=======
  dps: 413.87362284143194
  tps: 720.8206194824484
>>>>>>> 62a7d366
 }
}
dps_results: {
 key: "TestProtection-AllItems-BlackenedNaaruSliver-34427"
 value: {
<<<<<<< HEAD
  dps: 93.2347418329302
  tps: 95.09943666958875
=======
  dps: 415.337529667407
  tps: 725.7724592391962
>>>>>>> 62a7d366
 }
}
dps_results: {
 key: "TestProtection-AllItems-BlackoutTruncheon-27901"
 value: {
<<<<<<< HEAD
  dps: 90.16107236122906
  tps: 91.96429380845366
=======
  dps: 429.5681740053707
  tps: 757.3326159415661
>>>>>>> 62a7d366
 }
}
dps_results: {
 key: "TestProtection-AllItems-Bladefist'sBreadth-28041"
 value: {
<<<<<<< HEAD
  dps: 91.90508739703955
  tps: 93.74318914498036
=======
  dps: 409.12850745081664
  tps: 715.9549071004808
>>>>>>> 62a7d366
 }
}
dps_results: {
 key: "TestProtection-AllItems-BlazefuryMedallion-17111"
 value: {
<<<<<<< HEAD
  dps: 90.87123709812215
  tps: 92.68866184008462
=======
  dps: 428.5896799505861
  tps: 754.7814483392167
>>>>>>> 62a7d366
 }
}
dps_results: {
 key: "TestProtection-AllItems-Blinkstrike-31332"
 value: {
<<<<<<< HEAD
  dps: 90.16107236122906
  tps: 91.96429380845366
=======
  dps: 429.5681740053707
  tps: 757.3326159415661
>>>>>>> 62a7d366
 }
}
dps_results: {
 key: "TestProtection-AllItems-BloodlustBrooch-29383"
 value: {
<<<<<<< HEAD
  dps: 94.43521888422416
  tps: 96.32392326190865
=======
  dps: 412.41032764901286
  tps: 719.2780454283685
>>>>>>> 62a7d366
 }
}
dps_results: {
 key: "TestProtection-AllItems-BracingEarthsiegeDiamond"
 value: {
<<<<<<< HEAD
  dps: 90.16107236122906
  tps: 90.1250079322846
=======
  dps: 435.0087402685389
  tps: 752.9195411147249
>>>>>>> 62a7d366
 }
}
dps_results: {
 key: "TestProtection-AllItems-BracingEarthstormDiamond"
 value: {
<<<<<<< HEAD
  dps: 90.16107236122906
  tps: 91.96429380845366
=======
  dps: 432.61489111274545
  tps: 763.2371536956578
>>>>>>> 62a7d366
 }
}
dps_results: {
 key: "TestProtection-AllItems-BraidedEterniumChain-24114"
 value: {
<<<<<<< HEAD
  dps: 92.38673702995732
  tps: 94.2344717705565
=======
  dps: 432.2968814088236
  tps: 760.3230773516252
>>>>>>> 62a7d366
 }
}
dps_results: {
 key: "TestProtection-AllItems-BroochoftheImmortalKing-32534"
 value: {
<<<<<<< HEAD
  dps: 90.16107236122906
  tps: 91.96429380845366
=======
  dps: 406.97668791689136
  tps: 713.5503159020941
>>>>>>> 62a7d366
 }
}
dps_results: {
 key: "TestProtection-AllItems-BrutalEarthstormDiamond"
 value: {
<<<<<<< HEAD
  dps: 90.95330554481043
  tps: 92.77237165570664
=======
  dps: 430.53639399046284
  tps: 758.3202003263607
>>>>>>> 62a7d366
 }
}
dps_results: {
 key: "TestProtection-AllItems-BulwarkofKings-28484"
 value: {
<<<<<<< HEAD
  dps: 92.28538504553165
  tps: 94.13109274644228
=======
  dps: 405.26741426592105
  tps: 707.9129058810672
>>>>>>> 62a7d366
 }
}
dps_results: {
 key: "TestProtection-AllItems-BulwarkoftheAncientKings-28485"
 value: {
<<<<<<< HEAD
  dps: 92.89186373710325
  tps: 94.74970101184537
=======
  dps: 406.35210278256665
  tps: 709.263368310056
>>>>>>> 62a7d366
 }
}
dps_results: {
 key: "TestProtection-AllItems-BurningRage"
 value: {
<<<<<<< HEAD
  dps: 95.93777552551843
  tps: 95.93777552551843
=======
  dps: 397.46777742673754
  tps: 675.0976524060709
>>>>>>> 62a7d366
 }
}
dps_results: {
 key: "TestProtection-AllItems-ChaoticSkyfireDiamond"
 value: {
<<<<<<< HEAD
  dps: 90.5955028586967
  tps: 92.40741291587067
=======
  dps: 430.6781701542459
  tps: 758.8859727205693
>>>>>>> 62a7d366
 }
}
dps_results: {
 key: "TestProtection-AllItems-ChaoticSkyflareDiamond"
 value: {
<<<<<<< HEAD
  dps: 90.83196476324879
  tps: 92.6486040585138
=======
  dps: 431.0250481287068
  tps: 759.2775274105549
>>>>>>> 62a7d366
 }
}
dps_results: {
 key: "TestProtection-AllItems-CloakofDarkness-33122"
 value: {
<<<<<<< HEAD
  dps: 93.2049884742937
  tps: 95.06908824377959
=======
  dps: 433.63252137239556
  tps: 761.7264790767695
>>>>>>> 62a7d366
 }
}
dps_results: {
 key: "TestProtection-AllItems-CommendationofKael'thas-34473"
 value: {
<<<<<<< HEAD
  dps: 90.16107236122906
  tps: 91.96429380845366
=======
  dps: 406.97668791689136
  tps: 713.5503159020941
>>>>>>> 62a7d366
 }
}
dps_results: {
 key: "TestProtection-AllItems-Coren'sLuckyCoin-38289"
 value: {
<<<<<<< HEAD
  dps: 90.16107236122906
  tps: 91.96429380845366
=======
  dps: 406.97668791689136
  tps: 713.5503159020941
>>>>>>> 62a7d366
 }
}
dps_results: {
 key: "TestProtection-AllItems-CoreofAr'kelos-29776"
 value: {
<<<<<<< HEAD
  dps: 93.24283734050827
  tps: 95.1076940873184
=======
  dps: 410.8944570850617
  tps: 717.680125078114
>>>>>>> 62a7d366
 }
}
dps_results: {
 key: "TestProtection-AllItems-CrystalforgeArmor"
 value: {
<<<<<<< HEAD
  dps: 89.09925411584878
  tps: 89.09925411584878
=======
  dps: 378.1304443766655
  tps: 646.6197642202864
>>>>>>> 62a7d366
 }
}
dps_results: {
 key: "TestProtection-AllItems-CrystalforgeBattlegear"
 value: {
<<<<<<< HEAD
  dps: 102.53028540764095
  tps: 102.53028540764095
=======
  dps: 419.9497662316048
  tps: 711.616969352983
>>>>>>> 62a7d366
 }
}
dps_results: {
 key: "TestProtection-AllItems-CrystalforgedTrinket-32654"
 value: {
<<<<<<< HEAD
  dps: 93.14150858691171
  tps: 95.00433875864995
=======
  dps: 410.6688066761753
  tps: 717.3649966658526
>>>>>>> 62a7d366
 }
}
dps_results: {
 key: "TestProtection-AllItems-Dabiri'sEnigma-30300"
 value: {
<<<<<<< HEAD
  dps: 90.16107236122906
  tps: 91.96429380845366
=======
  dps: 406.97668791689136
  tps: 713.5503159020941
>>>>>>> 62a7d366
 }
}
dps_results: {
 key: "TestProtection-AllItems-DarkIronSmokingPipe-38290"
 value: {
<<<<<<< HEAD
  dps: 90.16107236122906
  tps: 91.96429380845366
=======
  dps: 424.4572593759731
  tps: 747.4276633897949
>>>>>>> 62a7d366
 }
}
dps_results: {
 key: "TestProtection-AllItems-DarkmoonCard:Crusade-31856"
 value: {
<<<<<<< HEAD
  dps: 93.99643729005722
  tps: 95.87636603585835
=======
  dps: 411.88429793268295
  tps: 718.7212038245847
>>>>>>> 62a7d366
 }
}
dps_results: {
 key: "TestProtection-AllItems-DarkmoonCard:Wrath-31857"
 value: {
<<<<<<< HEAD
  dps: 96.07283271897766
  tps: 97.99428937335719
=======
  dps: 413.77290325583203
  tps: 721.8312777660983
>>>>>>> 62a7d366
 }
}
dps_results: {
 key: "TestProtection-AllItems-DesolationBattlegear"
 value: {
<<<<<<< HEAD
  dps: 88.80356563309893
  tps: 88.80356563309893
=======
  dps: 398.7529862982333
  tps: 686.6091521969942
>>>>>>> 62a7d366
 }
}
dps_results: {
 key: "TestProtection-AllItems-Despair-28573"
 value: {
<<<<<<< HEAD
  dps: 126.98302186814227
  tps: 129.52268230550504
=======
  dps: 393.8127766597913
  tps: 648.7241155392969
>>>>>>> 62a7d366
 }
}
dps_results: {
 key: "TestProtection-AllItems-DestructiveSkyfireDiamond"
 value: {
<<<<<<< HEAD
  dps: 90.58767035370639
  tps: 92.39942376078052
=======
  dps: 430.0604975693881
  tps: 757.9402133539961
>>>>>>> 62a7d366
 }
}
dps_results: {
 key: "TestProtection-AllItems-DestructiveSkyflareDiamond"
 value: {
<<<<<<< HEAD
  dps: 90.88048528911571
  tps: 92.698094994898
=======
  dps: 430.4860627439245
  tps: 758.4439691208088
>>>>>>> 62a7d366
 }
}
dps_results: {
 key: "TestProtection-AllItems-DoomplateBattlegear"
 value: {
<<<<<<< HEAD
  dps: 91.41935533227793
  tps: 91.41935533227793
=======
  dps: 385.08079468375087
  tps: 656.7285172313066
>>>>>>> 62a7d366
 }
}
dps_results: {
 key: "TestProtection-AllItems-Dragonmaw-28438"
 value: {
<<<<<<< HEAD
  dps: 90.16107236122906
  tps: 91.96429380845366
=======
  dps: 429.5681740053707
  tps: 757.3326159415661
>>>>>>> 62a7d366
 }
}
dps_results: {
 key: "TestProtection-AllItems-DragonspineTrophy-28830"
 value: {
<<<<<<< HEAD
  dps: 92.43373080155074
  tps: 94.28240541758177
=======
  dps: 411.39318522032283
  tps: 719.4661718053726
>>>>>>> 62a7d366
 }
}
dps_results: {
 key: "TestProtection-AllItems-Dragonstrike-28439"
 value: {
<<<<<<< HEAD
  dps: 90.16107236122906
  tps: 91.96429380845366
=======
  dps: 429.5681740053707
  tps: 757.3326159415661
>>>>>>> 62a7d366
 }
}
dps_results: {
 key: "TestProtection-AllItems-DrakefistHammer-28437"
 value: {
<<<<<<< HEAD
  dps: 90.16107236122906
  tps: 91.96429380845366
=======
  dps: 429.5681740053707
  tps: 757.3326159415661
>>>>>>> 62a7d366
 }
}
dps_results: {
 key: "TestProtection-AllItems-EffulgentSkyflareDiamond"
 value: {
<<<<<<< HEAD
  dps: 90.16107236122906
  tps: 91.96429380845366
=======
  dps: 429.5681740053707
  tps: 757.3326159415661
>>>>>>> 62a7d366
 }
}
dps_results: {
 key: "TestProtection-AllItems-EmberSkyfireDiamond"
 value: {
<<<<<<< HEAD
  dps: 90.16107236122906
  tps: 91.96429380845366
=======
  dps: 432.7002656257438
  tps: 763.4455661521667
>>>>>>> 62a7d366
 }
}
dps_results: {
 key: "TestProtection-AllItems-EmberSkyflareDiamond"
 value: {
<<<<<<< HEAD
  dps: 90.16107236122906
  tps: 91.96429380845366
=======
  dps: 435.0942209003
  tps: 768.0850514742583
>>>>>>> 62a7d366
 }
}
dps_results: {
 key: "TestProtection-AllItems-EmptyMugofDirebrew-38287"
 value: {
<<<<<<< HEAD
  dps: 94.43521888422416
  tps: 96.32392326190865
=======
  dps: 412.41032764901286
  tps: 719.2780454283685
>>>>>>> 62a7d366
 }
}
dps_results: {
 key: "TestProtection-AllItems-EmpyreanDemolisher-17112"
 value: {
<<<<<<< HEAD
  dps: 90.16107236122906
  tps: 91.96429380845366
=======
  dps: 429.5681740053707
  tps: 757.3326159415661
>>>>>>> 62a7d366
 }
}
dps_results: {
 key: "TestProtection-AllItems-EnigmaticSkyfireDiamond"
 value: {
<<<<<<< HEAD
  dps: 90.55790290727936
  tps: 92.36906096542496
=======
  dps: 430.04059669584166
  tps: 757.9199144629787
>>>>>>> 62a7d366
 }
}
dps_results: {
 key: "TestProtection-AllItems-EnigmaticSkyflareDiamond"
 value: {
<<<<<<< HEAD
  dps: 90.78098017572476
  tps: 92.59659977923924
=======
  dps: 430.36740769686946
  tps: 758.2880428458425
>>>>>>> 62a7d366
 }
}
dps_results: {
 key: "TestProtection-AllItems-EnigmaticStarflareDiamond"
 value: {
<<<<<<< HEAD
  dps: 90.6972485163977
  tps: 92.51119348672566
=======
  dps: 430.1408722718302
  tps: 758.0221955504869
>>>>>>> 62a7d366
 }
}
dps_results: {
 key: "TestProtection-AllItems-EssenceoftheMartyr-29376"
 value: {
<<<<<<< HEAD
  dps: 90.16107236122906
  tps: 91.96429380845366
=======
  dps: 421.74019390237004
  tps: 742.1619905019513
>>>>>>> 62a7d366
 }
}
dps_results: {
 key: "TestProtection-AllItems-EternalEarthsiegeDiamond"
 value: {
<<<<<<< HEAD
  dps: 90.16107236122906
  tps: 91.96429380845366
=======
  dps: 429.5681740053707
  tps: 757.3326159415661
>>>>>>> 62a7d366
 }
}
dps_results: {
 key: "TestProtection-AllItems-EternalEarthstormDiamond"
 value: {
<<<<<<< HEAD
  dps: 90.16107236122906
  tps: 91.96429380845366
=======
  dps: 429.5681740053707
  tps: 757.3326159415661
>>>>>>> 62a7d366
 }
}
dps_results: {
 key: "TestProtection-AllItems-EyeofMagtheridon-28789"
 value: {
<<<<<<< HEAD
  dps: 90.16107236122906
  tps: 91.96429380845366
=======
  dps: 418.7283110453363
  tps: 736.3249615250196
>>>>>>> 62a7d366
 }
}
dps_results: {
 key: "TestProtection-AllItems-FaithinFelsteel"
 value: {
<<<<<<< HEAD
  dps: 82.8408377449374
  tps: 82.8408377449374
=======
  dps: 379.3266201803459
  tps: 655.468502740145
>>>>>>> 62a7d366
 }
}
dps_results: {
 key: "TestProtection-AllItems-FelstalkerArmor"
 value: {
<<<<<<< HEAD
  dps: 92.41009491209493
  tps: 94.25829681033684
=======
  dps: 406.2165948734287
  tps: 709.983508702668
>>>>>>> 62a7d366
 }
}
dps_results: {
 key: "TestProtection-AllItems-Figurine-LivingRubySerpent-24126"
 value: {
<<<<<<< HEAD
  dps: 90.16107236122906
  tps: 91.96429380845366
=======
  dps: 414.19065251988485
  tps: 727.743432154098
>>>>>>> 62a7d366
 }
}
dps_results: {
 key: "TestProtection-AllItems-Figurine-NightseyePanther-24128"
 value: {
<<<<<<< HEAD
  dps: 92.72262950169514
  tps: 94.57708209172907
=======
  dps: 410.30726802817554
  tps: 717.0606309716542
>>>>>>> 62a7d366
 }
}
dps_results: {
 key: "TestProtection-AllItems-Figurine-ShadowsongPanther-35702"
 value: {
<<<<<<< HEAD
  dps: 94.91045001143577
  tps: 96.80865901166453
=======
  dps: 413.0554757267005
  tps: 719.9575813962512
>>>>>>> 62a7d366
 }
}
dps_results: {
 key: "TestProtection-AllItems-FlameGuard"
 value: {
<<<<<<< HEAD
  dps: 79.98845197933754
  tps: 79.98845197933754
=======
  dps: 373.03980990459945
  tps: 646.9411123159243
>>>>>>> 62a7d366
 }
}
dps_results: {
 key: "TestProtection-AllItems-ForlornSkyflareDiamond"
 value: {
<<<<<<< HEAD
  dps: 90.16107236122906
  tps: 91.96429380845366
=======
  dps: 435.0087402685389
  tps: 767.876433359587
>>>>>>> 62a7d366
 }
}
dps_results: {
 key: "TestProtection-AllItems-ForlornStarflareDiamond"
 value: {
<<<<<<< HEAD
  dps: 90.16107236122906
  tps: 91.96429380845366
=======
  dps: 433.9206270159058
  tps: 765.7676698759824
>>>>>>> 62a7d366
 }
}
dps_results: {
 key: "TestProtection-AllItems-GlaiveofthePit-28774"
 value: {
<<<<<<< HEAD
  dps: 127.51858059852033
  tps: 130.06895221049078
=======
  dps: 394.30322103969576
  tps: 649.3450488594777
>>>>>>> 62a7d366
 }
}
dps_results: {
 key: "TestProtection-AllItems-GnomereganAuto-Blocker600-29387"
 value: {
<<<<<<< HEAD
  dps: 90.16107236122906
  tps: 91.96429380845366
=======
  dps: 406.97668791689136
  tps: 713.5503159020941
>>>>>>> 62a7d366
 }
}
dps_results: {
 key: "TestProtection-AllItems-Guardian'sAlchemistStone-35748"
 value: {
<<<<<<< HEAD
  dps: 90.16107236122906
  tps: 91.96429380845366
=======
  dps: 406.97668791689136
  tps: 713.5503159020941
>>>>>>> 62a7d366
 }
}
dps_results: {
 key: "TestProtection-AllItems-HandofJustice-11815"
 value: {
<<<<<<< HEAD
  dps: 91.69657109353855
  tps: 93.53050251540934
=======
  dps: 410.27511732390326
  tps: 718.0703727924497
>>>>>>> 62a7d366
 }
}
dps_results: {
 key: "TestProtection-AllItems-HourglassoftheUnraveller-28034"
 value: {
<<<<<<< HEAD
  dps: 91.11117598898105
  tps: 92.93339950876064
=======
  dps: 408.37235828974116
  tps: 715.1524633390037
>>>>>>> 62a7d366
 }
}
dps_results: {
 key: "TestProtection-AllItems-IconofUnyieldingCourage-28121"
 value: {
<<<<<<< HEAD
  dps: 100.67517494409032
  tps: 102.68867844297216
=======
  dps: 425.4762718846088
  tps: 736.4047197258537
>>>>>>> 62a7d366
 }
}
dps_results: {
 key: "TestProtection-AllItems-IconoftheSilverCrescent-29370"
 value: {
<<<<<<< HEAD
  dps: 90.16107236122906
  tps: 91.96429380845366
=======
  dps: 424.6748820264999
  tps: 747.8494160865147
>>>>>>> 62a7d366
 }
}
dps_results: {
 key: "TestProtection-AllItems-ImbuedUnstableDiamond"
 value: {
<<<<<<< HEAD
  dps: 90.16107236122906
  tps: 91.96429380845366
=======
  dps: 432.61489111274545
  tps: 763.2371536956578
>>>>>>> 62a7d366
 }
}
dps_results: {
 key: "TestProtection-AllItems-ImpassiveSkyflareDiamond"
 value: {
<<<<<<< HEAD
  dps: 90.78098017572476
  tps: 92.59659977923924
=======
  dps: 430.36740769686946
  tps: 758.2880428458425
>>>>>>> 62a7d366
 }
}
dps_results: {
 key: "TestProtection-AllItems-ImpassiveStarflareDiamond"
 value: {
<<<<<<< HEAD
  dps: 90.6972485163977
  tps: 92.51119348672566
=======
  dps: 430.1408722718302
  tps: 758.0221955504869
>>>>>>> 62a7d366
 }
}
dps_results: {
 key: "TestProtection-AllItems-IndestructibleAlchemist'sStone-44323"
 value: {
<<<<<<< HEAD
  dps: 90.16107236122906
  tps: 91.96429380845366
=======
  dps: 406.97668791689136
  tps: 713.5503159020941
>>>>>>> 62a7d366
 }
}
dps_results: {
 key: "TestProtection-AllItems-InsightfulEarthsiegeDiamond"
 value: {
<<<<<<< HEAD
  dps: 90.16107236122906
  tps: 91.96429380845366
=======
  dps: 470.79730103559996
  tps: 849.1497037643821
>>>>>>> 62a7d366
 }
}
dps_results: {
 key: "TestProtection-AllItems-InsightfulEarthstormDiamond"
 value: {
<<<<<<< HEAD
  dps: 90.16107236122906
  tps: 91.96429380845366
=======
  dps: 448.87137923441134
  tps: 800.0379529125358
>>>>>>> 62a7d366
 }
}
dps_results: {
 key: "TestProtection-AllItems-InvigoratingEarthsiegeDiamond"
 value: {
<<<<<<< HEAD
  dps: 91.58709209167553
  tps: 93.41883393350905
=======
  dps: 431.3770857506375
  tps: 759.2384002005255
>>>>>>> 62a7d366
 }
}
dps_results: {
 key: "TestProtection-AllItems-JusticarArmor"
 value: {
<<<<<<< HEAD
  dps: 89.09925411584878
  tps: 89.09925411584878
=======
  dps: 386.5328220200516
  tps: 662.58428174272
>>>>>>> 62a7d366
 }
}
dps_results: {
 key: "TestProtection-AllItems-JusticarBattlegear"
 value: {
<<<<<<< HEAD
  dps: 97.73972058061885
  tps: 97.73972058061885
=======
  dps: 411.02094248442836
  tps: 699.5677226219939
>>>>>>> 62a7d366
 }
}
dps_results: {
 key: "TestProtection-AllItems-KhoriumChampion-23541"
 value: {
<<<<<<< HEAD
  dps: 125.46482427144342
  tps: 127.97412075687225
=======
  dps: 397.7967549232622
  tps: 658.8127322391579
>>>>>>> 62a7d366
 }
}
dps_results: {
 key: "TestProtection-AllItems-KissoftheSpider-22954"
 value: {
<<<<<<< HEAD
  dps: 92.21319584845627
  tps: 94.05745976542543
=======
  dps: 413.99046206049553
  tps: 724.807353849796
>>>>>>> 62a7d366
 }
}
dps_results: {
 key: "TestProtection-AllItems-LibramofAvengement-27484"
 value: {
<<<<<<< HEAD
  dps: 91.53618418000369
  tps: 93.36690786360376
=======
  dps: 418.2995633442882
  tps: 734.8366878560596
>>>>>>> 62a7d366
 }
}
dps_results: {
 key: "TestProtection-AllItems-LightbringerArmor"
 value: {
<<<<<<< HEAD
  dps: 92.31043847543874
  tps: 92.31043847543874
=======
  dps: 400.55517878742654
  tps: 685.704441531222
>>>>>>> 62a7d366
 }
}
dps_results: {
 key: "TestProtection-AllItems-LightbringerBattlegear"
 value: {
<<<<<<< HEAD
  dps: 116.29833690308324
  tps: 116.29833690308324
 }
}
dps_results: {
 key: "TestProtection-AllItems-LightswornBattlegear"
 value: {
  dps: 200.62525449319946
  tps: 200.62525449319946
=======
  dps: 447.54596978012165
  tps: 753.691099427814
>>>>>>> 62a7d366
 }
}
dps_results: {
 key: "TestProtection-AllItems-LionheartChampion-28429"
 value: {
<<<<<<< HEAD
  dps: 130.463717378152
  tps: 133.07299172571504
=======
  dps: 397.91767752842867
  tps: 654.2973487707154
>>>>>>> 62a7d366
 }
}
dps_results: {
 key: "TestProtection-AllItems-LionheartExecutioner-28430"
 value: {
<<<<<<< HEAD
  dps: 134.7190067730049
  tps: 137.413386908465
=======
  dps: 402.9892827474938
  tps: 659.6375719221609
>>>>>>> 62a7d366
 }
}
dps_results: {
 key: "TestProtection-AllItems-MadnessoftheBetrayer-32505"
 value: {
<<<<<<< HEAD
  dps: 98.83062850002273
  tps: 100.8072410700232
=======
  dps: 421.99344341888207
  tps: 731.6726765275854
>>>>>>> 62a7d366
 }
}
dps_results: {
 key: "TestProtection-AllItems-Mana-EtchedRegalia"
 value: {
<<<<<<< HEAD
  dps: 76.87250389503198
  tps: 76.87250389503198
=======
  dps: 417.177423620525
  tps: 735.0312737743538
>>>>>>> 62a7d366
 }
}
dps_results: {
 key: "TestProtection-AllItems-ManualCrowdPummeler-9449"
 value: {
<<<<<<< HEAD
  dps: 95.00075332223267
  tps: 96.90076838867726
=======
  dps: 379.18770986014954
  tps: 659.4994273001437
>>>>>>> 62a7d366
 }
}
dps_results: {
 key: "TestProtection-AllItems-MarkoftheChampion-23206"
 value: {
<<<<<<< HEAD
  dps: 95.25399996996632
  tps: 97.15907996936565
=======
  dps: 413.4370870071291
  tps: 720.3566882555211
>>>>>>> 62a7d366
 }
}
dps_results: {
 key: "TestProtection-AllItems-MarkoftheChampion-23207"
 value: {
<<<<<<< HEAD
  dps: 90.16107236122906
  tps: 91.96429380845366
=======
  dps: 425.4746132116657
  tps: 749.3992951233656
>>>>>>> 62a7d366
 }
}
dps_results: {
 key: "TestProtection-AllItems-MercurialAlchemistStone-44322"
 value: {
<<<<<<< HEAD
  dps: 91.65659451768528
  tps: 93.48972640803895
=======
  dps: 424.9481892308055
  tps: 746.8521276940862
>>>>>>> 62a7d366
 }
}
dps_results: {
 key: "TestProtection-AllItems-MightyAlchemist'sStone-44324"
 value: {
<<<<<<< HEAD
  dps: 91.49593076645033
  tps: 93.32584938177932
=======
  dps: 409.15804037973743
  tps: 716.2139063427832
>>>>>>> 62a7d366
 }
}
dps_results: {
 key: "TestProtection-AllItems-Moroes'LuckyPocketWatch-28528"
 value: {
<<<<<<< HEAD
  dps: 90.16107236122906
  tps: 91.96429380845366
=======
  dps: 406.97668791689136
  tps: 713.5503159020941
>>>>>>> 62a7d366
 }
}
dps_results: {
 key: "TestProtection-AllItems-MysticalSkyfireDiamond"
 value: {
<<<<<<< HEAD
  dps: 90.16107236122906
  tps: 91.96429380845366
=======
  dps: 431.79465970842904
  tps: 761.6984580333186
>>>>>>> 62a7d366
 }
}
dps_results: {
 key: "TestProtection-AllItems-NetherscaleArmor"
 value: {
<<<<<<< HEAD
  dps: 91.66827082415767
  tps: 93.5016362406408
=======
  dps: 415.2004349382317
  tps: 728.5172639507426
>>>>>>> 62a7d366
 }
}
dps_results: {
 key: "TestProtection-AllItems-NetherstrikeArmor"
 value: {
<<<<<<< HEAD
  dps: 84.97925410311039
  tps: 86.67883918517263
=======
  dps: 430.46236997468293
  tps: 766.199169990563
>>>>>>> 62a7d366
 }
}
dps_results: {
 key: "TestProtection-AllItems-PersistentEarthshatterDiamond"
 value: {
<<<<<<< HEAD
  dps: 91.31546928587618
  tps: 93.1417786715937
=======
  dps: 431.03253113249093
  tps: 758.8753936750098
>>>>>>> 62a7d366
 }
}
dps_results: {
 key: "TestProtection-AllItems-PersistentEarthsiegeDiamond"
 value: {
<<<<<<< HEAD
  dps: 91.58709209167553
  tps: 93.41883393350905
=======
  dps: 431.3770857506375
  tps: 759.2384002005255
>>>>>>> 62a7d366
 }
}
dps_results: {
 key: "TestProtection-AllItems-PotentUnstableDiamond"
 value: {
<<<<<<< HEAD
  dps: 90.97594077862703
  tps: 92.79545959419957
=======
  dps: 430.6018378598086
  tps: 758.4216355181145
>>>>>>> 62a7d366
 }
}
dps_results: {
 key: "TestProtection-AllItems-PowerfulEarthshatterDiamond"
 value: {
<<<<<<< HEAD
  dps: 90.16107236122906
  tps: 91.96429380845366
=======
  dps: 429.5681740053707
  tps: 757.3326159415661
>>>>>>> 62a7d366
 }
}
dps_results: {
 key: "TestProtection-AllItems-PowerfulEarthsiegeDiamond"
 value: {
<<<<<<< HEAD
  dps: 90.16107236122906
  tps: 91.96429380845366
=======
  dps: 429.5681740053707
  tps: 757.3326159415661
>>>>>>> 62a7d366
 }
}
dps_results: {
 key: "TestProtection-AllItems-PowerfulEarthstormDiamond"
 value: {
<<<<<<< HEAD
  dps: 90.16107236122906
  tps: 91.96429380845366
=======
  dps: 429.5681740053707
  tps: 757.3326159415661
>>>>>>> 62a7d366
 }
}
dps_results: {
 key: "TestProtection-AllItems-PrimalIntent"
 value: {
<<<<<<< HEAD
  dps: 98.23928392962053
  tps: 100.20406960821293
=======
  dps: 407.89216461054303
  tps: 706.4628277379638
>>>>>>> 62a7d366
 }
}
dps_results: {
 key: "TestProtection-AllItems-PurifiedShardoftheGods"
 value: {
<<<<<<< HEAD
  dps: 90.16107236122906
  tps: 91.96429380845366
=======
  dps: 406.97668791689136
  tps: 713.5503159020941
>>>>>>> 62a7d366
 }
}
dps_results: {
 key: "TestProtection-AllItems-Quagmirran'sEye-27683"
 value: {
<<<<<<< HEAD
  dps: 90.16107236122906
  tps: 91.96429380845366
=======
  dps: 415.17835229880654
  tps: 729.4326229305003
>>>>>>> 62a7d366
 }
}
dps_results: {
 key: "TestProtection-AllItems-Redeemer'sAlchemistStone-35750"
 value: {
<<<<<<< HEAD
  dps: 90.16107236122906
  tps: 91.96429380845366
=======
  dps: 420.686914900077
  tps: 740.1207357955058
>>>>>>> 62a7d366
 }
}
dps_results: {
 key: "TestProtection-AllItems-RelentlessEarthsiegeDiamond"
 value: {
<<<<<<< HEAD
  dps: 91.39071724644724
  tps: 93.21853159137619
=======
  dps: 431.6540196417502
  tps: 759.7669456575171
>>>>>>> 62a7d366
 }
}
dps_results: {
 key: "TestProtection-AllItems-RelentlessEarthstormDiamond"
 value: {
<<<<<<< HEAD
  dps: 90.85165943644195
  tps: 92.66869262517079
=======
  dps: 430.9266067269051
  tps: 759.0249844843747
>>>>>>> 62a7d366
 }
}
dps_results: {
 key: "TestProtection-AllItems-RevitalizingSkyflareDiamond"
 value: {
<<<<<<< HEAD
  dps: 90.16107236122906
  tps: 91.96429380845366
=======
  dps: 433.78923609707124
  tps: 765.682230095869
>>>>>>> 62a7d366
 }
}
dps_results: {
 key: "TestProtection-AllItems-RobeoftheElderScribes-28602"
 value: {
<<<<<<< HEAD
  dps: 87.53218276362568
  tps: 89.28282641889817
=======
  dps: 412.5721317908093
  tps: 728.0228725637203
>>>>>>> 62a7d366
 }
}
dps_results: {
 key: "TestProtection-AllItems-RodoftheSunKing-29996"
 value: {
<<<<<<< HEAD
  dps: 90.16107236122906
  tps: 91.96429380845366
=======
  dps: 429.5681740053707
  tps: 757.3326159415661
>>>>>>> 62a7d366
 }
}
dps_results: {
 key: "TestProtection-AllItems-Romulo'sPoisonVial-28579"
 value: {
<<<<<<< HEAD
  dps: 95.47833947096224
  tps: 97.38790626038153
=======
  dps: 419.79271050989814
  tps: 731.6974097093556
>>>>>>> 62a7d366
 }
}
dps_results: {
 key: "TestProtection-AllItems-ScarabofDisplacement-30629"
 value: {
<<<<<<< HEAD
  dps: 89.140751816984
  tps: 90.92356685332366
=======
  dps: 405.61717994732555
  tps: 712.1161863664549
>>>>>>> 62a7d366
 }
}
dps_results: {
 key: "TestProtection-AllItems-Scryer'sBloodgem-29132"
 value: {
<<<<<<< HEAD
  dps: 91.99325472382753
  tps: 93.8331198183041
=======
  dps: 421.37516099474067
  tps: 738.6175901528997
>>>>>>> 62a7d366
 }
}
dps_results: {
 key: "TestProtection-AllItems-SextantofUnstableCurrents-30626"
 value: {
<<<<<<< HEAD
  dps: 91.24284339083282
  tps: 93.06770025864948
=======
  dps: 408.6329947226023
  tps: 715.5432128112539
>>>>>>> 62a7d366
 }
}
dps_results: {
 key: "TestProtection-AllItems-ShadowmoonInsignia-32501"
 value: {
<<<<<<< HEAD
  dps: 90.16107236122906
  tps: 91.96429380845366
=======
  dps: 406.97668791689136
  tps: 713.5503159020941
>>>>>>> 62a7d366
 }
}
dps_results: {
 key: "TestProtection-AllItems-ShardofContempt-34472"
 value: {
<<<<<<< HEAD
  dps: 96.3498814201567
  tps: 98.27687904855983
=======
  dps: 417.4212385222238
  tps: 726.8169550027379
>>>>>>> 62a7d366
 }
}
dps_results: {
 key: "TestProtection-AllItems-ShatteredSunPendantofAcumen-34678"
 value: {
<<<<<<< HEAD
  dps: 89.40933679368098
  tps: 91.19752352955454
=======
  dps: 436.37569270667615
  tps: 771.9670618573393
>>>>>>> 62a7d366
 }
}
dps_results: {
 key: "TestProtection-AllItems-ShatteredSunPendantofMight-34679"
 value: {
<<<<<<< HEAD
  dps: 93.81702541047112
  tps: 95.69336591868054
=======
  dps: 431.650918445935
  tps: 757.6273377910807
>>>>>>> 62a7d366
 }
}
dps_results: {
 key: "TestProtection-AllItems-Shiffar'sNexus-Horn-28418"
 value: {
<<<<<<< HEAD
  dps: 90.9886213343279
  tps: 92.80839376101444
=======
  dps: 408.0812988205048
  tps: 714.8451666117431
>>>>>>> 62a7d366
 }
}
dps_results: {
 key: "TestProtection-AllItems-ShiftingNaaruSliver-34429"
 value: {
<<<<<<< HEAD
  dps: 91.65659451768528
  tps: 93.48972640803895
=======
  dps: 427.0860072677095
  tps: 750.9781646496058
>>>>>>> 62a7d366
 }
}
dps_results: {
 key: "TestProtection-AllItems-ShinyShardoftheGods"
 value: {
<<<<<<< HEAD
  dps: 90.16107236122906
  tps: 91.96429380845366
=======
  dps: 406.97668791689136
  tps: 713.5503159020941
>>>>>>> 62a7d366
 }
}
dps_results: {
 key: "TestProtection-AllItems-Slayer'sCrest-23041"
 value: {
<<<<<<< HEAD
  dps: 94.0451365716823
  tps: 95.92603930311596
=======
  dps: 411.91473825734664
  tps: 718.755714894438
>>>>>>> 62a7d366
 }
}
dps_results: {
 key: "TestProtection-AllItems-Sorcerer'sAlchemistStone-35749"
 value: {
<<<<<<< HEAD
  dps: 90.16107236122906
  tps: 91.96429380845366
=======
  dps: 420.686914900077
  tps: 740.1207357955058
>>>>>>> 62a7d366
 }
}
dps_results: {
 key: "TestProtection-AllItems-SpellstrikeInfusion"
 value: {
<<<<<<< HEAD
  dps: 87.50410546361132
  tps: 89.25418757288355
=======
  dps: 426.4338623268687
  tps: 753.8308254579015
>>>>>>> 62a7d366
 }
}
dps_results: {
 key: "TestProtection-AllItems-StormGauntlets-12632"
 value: {
<<<<<<< HEAD
  dps: 88.03778268265212
  tps: 88.03778268265212
=======
  dps: 405.28305482337
  tps: 698.8942647570622
>>>>>>> 62a7d366
 }
}
dps_results: {
 key: "TestProtection-AllItems-StrengthoftheClefthoof"
 value: {
<<<<<<< HEAD
  dps: 82.45284927855776
  tps: 84.10190626412891
=======
  dps: 382.12488713159416
  tps: 674.328939986766
>>>>>>> 62a7d366
 }
}
dps_results: {
 key: "TestProtection-AllItems-SwiftSkyfireDiamond"
 value: {
<<<<<<< HEAD
  dps: 90.97594077862703
  tps: 92.79545959419957
=======
  dps: 430.6018378598086
  tps: 758.4216355181145
>>>>>>> 62a7d366
 }
}
dps_results: {
 key: "TestProtection-AllItems-SwiftSkyflareDiamond"
 value: {
<<<<<<< HEAD
  dps: 91.58709209167553
  tps: 93.41883393350905
=======
  dps: 431.3770857506375
  tps: 759.2384002005255
>>>>>>> 62a7d366
 }
}
dps_results: {
 key: "TestProtection-AllItems-SwiftStarfireDiamond"
 value: {
<<<<<<< HEAD
  dps: 90.16107236122906
  tps: 91.96429380845366
=======
  dps: 432.1796458116911
  tps: 762.3936483022158
>>>>>>> 62a7d366
 }
}
dps_results: {
 key: "TestProtection-AllItems-SwiftStarflareDiamond"
 value: {
<<<<<<< HEAD
  dps: 91.31546928587618
  tps: 93.1417786715937
=======
  dps: 431.03253113249093
  tps: 758.8753936750098
>>>>>>> 62a7d366
 }
}
dps_results: {
 key: "TestProtection-AllItems-SwiftWindfireDiamond"
 value: {
<<<<<<< HEAD
  dps: 90.84012937572736
  tps: 92.65693196324192
=======
  dps: 430.42956055073586
  tps: 758.2401322553561
>>>>>>> 62a7d366
 }
}
dps_results: {
 key: "TestProtection-AllItems-SyphonoftheNathrezim-32262"
 value: {
<<<<<<< HEAD
  dps: 90.16107236122906
  tps: 91.96429380845366
=======
  dps: 429.5681740053707
  tps: 757.3326159415661
>>>>>>> 62a7d366
 }
}
dps_results: {
 key: "TestProtection-AllItems-TenaciousEarthstormDiamond"
 value: {
<<<<<<< HEAD
  dps: 90.16107236122906
  tps: 91.96429380845366
=======
  dps: 429.5681740053707
  tps: 757.3326159415661
>>>>>>> 62a7d366
 }
}
dps_results: {
 key: "TestProtection-AllItems-TheLightningCapacitor-28785"
 value: {
<<<<<<< HEAD
  dps: 90.16107236122906
  tps: 91.96429380845366
=======
  dps: 406.97668791689136
  tps: 713.5503159020941
>>>>>>> 62a7d366
 }
}
dps_results: {
 key: "TestProtection-AllItems-TheRestrainedEssenceofSapphiron-23046"
 value: {
<<<<<<< HEAD
  dps: 90.16107236122906
  tps: 91.96429380845366
=======
  dps: 422.4942627975491
  tps: 743.6233760208085
>>>>>>> 62a7d366
 }
}
dps_results: {
 key: "TestProtection-AllItems-TheSkullofGul'dan-32483"
 value: {
<<<<<<< HEAD
  dps: 91.70331960453363
  tps: 93.53738599662432
=======
  dps: 426.1745987515231
  tps: 748.6884739657615
>>>>>>> 62a7d366
 }
}
dps_results: {
 key: "TestProtection-AllItems-TheTwinStars"
 value: {
<<<<<<< HEAD
  dps: 88.79316756406445
  tps: 90.56903091534578
=======
  dps: 436.14354299802244
  tps: 772.8860904553882
>>>>>>> 62a7d366
 }
}
dps_results: {
 key: "TestProtection-AllItems-Thunderfury,BlessedBladeoftheWindseeker-19019"
 value: {
<<<<<<< HEAD
  dps: 90.16107236122906
  tps: 91.96429380845366
=======
  dps: 429.5681740053707
  tps: 757.3326159415661
>>>>>>> 62a7d366
 }
}
dps_results: {
 key: "TestProtection-AllItems-ThunderingSkyfireDiamond"
 value: {
<<<<<<< HEAD
  dps: 90.64986428773496
  tps: 92.46286157348966
=======
  dps: 431.7449400285943
  tps: 761.0906728543868
>>>>>>> 62a7d366
 }
}
dps_results: {
 key: "TestProtection-AllItems-ThunderingSkyflareDiamond"
 value: {
<<<<<<< HEAD
  dps: 90.98938770837144
  tps: 92.80917546253885
=======
  dps: 432.1497973540331
  tps: 761.448143367467
>>>>>>> 62a7d366
 }
}
dps_results: {
 key: "TestProtection-AllItems-Timbal'sFocusingCrystal-34470"
 value: {
<<<<<<< HEAD
  dps: 90.16107236122906
  tps: 91.96429380845366
=======
  dps: 429.0336609476212
  tps: 744.5425160332409
>>>>>>> 62a7d366
 }
}
dps_results: {
 key: "TestProtection-AllItems-TirelessSkyflareDiamond"
 value: {
<<<<<<< HEAD
  dps: 90.16107236122906
  tps: 91.96429380845366
=======
  dps: 435.0087402685389
  tps: 767.876433359587
>>>>>>> 62a7d366
 }
}
dps_results: {
 key: "TestProtection-AllItems-TirelessStarflareDiamond"
 value: {
<<<<<<< HEAD
  dps: 90.16107236122906
  tps: 91.96429380845366
=======
  dps: 433.9206270159058
  tps: 765.7676698759824
>>>>>>> 62a7d366
 }
}
dps_results: {
 key: "TestProtection-AllItems-TomeofFieryRedemption-30447"
 value: {
<<<<<<< HEAD
  dps: 90.16107236122906
  tps: 91.96429380845366
=======
  dps: 425.4046924675115
  tps: 749.2637887211954
>>>>>>> 62a7d366
 }
}
dps_results: {
 key: "TestProtection-AllItems-TomeoftheLightbringer-32368"
 value: {
<<<<<<< HEAD
  dps: 90.16107236122906
  tps: 91.96429380845366
=======
  dps: 417.58348423281853
  tps: 734.1062871623607
>>>>>>> 62a7d366
 }
}
dps_results: {
 key: "TestProtection-AllItems-TrenchantEarthshatterDiamond"
 value: {
<<<<<<< HEAD
  dps: 90.16107236122906
  tps: 91.96429380845366
=======
  dps: 433.9206270159058
  tps: 765.7676698759824
>>>>>>> 62a7d366
 }
}
dps_results: {
 key: "TestProtection-AllItems-TrenchantEarthsiegeDiamond"
 value: {
<<<<<<< HEAD
  dps: 90.16107236122906
  tps: 91.96429380845366
=======
  dps: 435.0087402685389
  tps: 767.876433359587
>>>>>>> 62a7d366
 }
}
dps_results: {
 key: "TestProtection-AllItems-TsunamiTalisman-30627"
 value: {
<<<<<<< HEAD
  dps: 91.88326671673866
  tps: 93.72093205107338
=======
  dps: 411.60696779696866
  tps: 720.2337108096981
>>>>>>> 62a7d366
 }
}
dps_results: {
 key: "TestProtection-AllItems-WarpSlicer-30311"
 value: {
<<<<<<< HEAD
  dps: 90.16107236122906
  tps: 91.96429380845366
=======
  dps: 429.5681740053707
  tps: 757.3326159415661
>>>>>>> 62a7d366
 }
}
dps_results: {
 key: "TestProtection-AllItems-WastewalkerArmor"
 value: {
<<<<<<< HEAD
  dps: 93.17714983047335
  tps: 93.17714983047335
=======
  dps: 389.45561635837873
  tps: 664.0396224269465
>>>>>>> 62a7d366
 }
}
dps_results: {
 key: "TestProtection-AllItems-WindhawkArmor"
 value: {
<<<<<<< HEAD
  dps: 84.32119435234051
  tps: 86.00761823938734
=======
  dps: 432.6712383023382
  tps: 771.3533305597742
>>>>>>> 62a7d366
 }
}
dps_results: {
 key: "TestProtection-AllItems-WorldBreaker-30090"
 value: {
<<<<<<< HEAD
  dps: 132.36468283552367
  tps: 135.01197649223414
=======
  dps: 397.209073660626
  tps: 651.9609341485287
>>>>>>> 62a7d366
 }
}
dps_results: {
 key: "TestProtection-AllItems-WrathofSpellfire"
 value: {
<<<<<<< HEAD
  dps: 83.65748984829068
  tps: 83.65748984829068
=======
  dps: 428.22815130344526
  tps: 748.1778668047529
>>>>>>> 62a7d366
 }
}
dps_results: {
 key: "TestProtection-AllItems-Xi'ri'sGift-29179"
 value: {
<<<<<<< HEAD
  dps: 91.05143657317053
  tps: 92.87246530463393
=======
  dps: 414.7955702068016
  tps: 727.8386198172121
>>>>>>> 62a7d366
 }
}
dps_results: {
 key: "TestProtection-Average-Default"
 value: {
<<<<<<< HEAD
  dps: 106.48542119430248
  tps: 117.90714762854525
  dtps: 1147.0825424571653
=======
  dps: 684.6890658856634
  tps: 1292.8489729293847
  dtps: 803.4645338296283
>>>>>>> 62a7d366
 }
}
dps_results: {
 key: "TestProtection-Settings-BloodElf-P4-Protection Paladin-FullBuffs-LongMultiTarget"
 value: {
<<<<<<< HEAD
  dps: 111.29263690531747
  tps: 113.51848964342385
=======
  dps: 2972.9436436265955
  tps: 6255.419562833819
>>>>>>> 62a7d366
 }
}
dps_results: {
 key: "TestProtection-Settings-BloodElf-P4-Protection Paladin-FullBuffs-LongSingleTarget"
 value: {
<<<<<<< HEAD
  dps: 111.29263690531747
  tps: 113.51848964342385
=======
  dps: 464.74299461119585
  tps: 806.3785830289929
>>>>>>> 62a7d366
 }
}
dps_results: {
 key: "TestProtection-Settings-BloodElf-P4-Protection Paladin-FullBuffs-ShortSingleTarget"
 value: {
<<<<<<< HEAD
  dps: 110.9206314531047
  tps: 113.13904408216683
=======
  dps: 575.4397517647931
  tps: 1047.3051996950453
>>>>>>> 62a7d366
 }
}
dps_results: {
 key: "TestProtection-Settings-BloodElf-P4-Protection Paladin-NoBuffs-LongMultiTarget"
 value: {
  dps: 55.9007068111372
  tps: 57.01872094735995
 }
}
dps_results: {
 key: "TestProtection-Settings-BloodElf-P4-Protection Paladin-NoBuffs-LongSingleTarget"
 value: {
  dps: 55.9007068111372
  tps: 57.01872094735995
 }
}
dps_results: {
 key: "TestProtection-Settings-BloodElf-P4-Protection Paladin-NoBuffs-ShortSingleTarget"
 value: {
  dps: 56.412814807453216
  tps: 57.54107110360227
 }
}
dps_results: {
 key: "TestProtection-Settings-Human-P4-Protection Paladin-FullBuffs-LongMultiTarget"
 value: {
<<<<<<< HEAD
  dps: 112.19345175717564
  tps: 114.4373207923191
=======
  dps: 2996.0167258491365
  tps: 6301.361005610858
>>>>>>> 62a7d366
 }
}
dps_results: {
 key: "TestProtection-Settings-Human-P4-Protection Paladin-FullBuffs-LongSingleTarget"
 value: {
<<<<<<< HEAD
  dps: 112.19345175717564
  tps: 114.4373207923191
=======
  dps: 468.25419402329624
  tps: 812.2150074185206
>>>>>>> 62a7d366
 }
}
dps_results: {
 key: "TestProtection-Settings-Human-P4-Protection Paladin-FullBuffs-ShortSingleTarget"
 value: {
<<<<<<< HEAD
  dps: 112.16026350069106
  tps: 114.40346877070493
=======
  dps: 577.2827259706478
  tps: 1050.1471800182453
>>>>>>> 62a7d366
 }
}
dps_results: {
 key: "TestProtection-Settings-Human-P4-Protection Paladin-NoBuffs-LongMultiTarget"
 value: {
  dps: 56.59330082458382
  tps: 57.72516684107547
 }
}
dps_results: {
 key: "TestProtection-Settings-Human-P4-Protection Paladin-NoBuffs-LongSingleTarget"
 value: {
  dps: 56.59330082458382
  tps: 57.72516684107547
 }
}
dps_results: {
 key: "TestProtection-Settings-Human-P4-Protection Paladin-NoBuffs-ShortSingleTarget"
 value: {
  dps: 57.1652665670238
  tps: 58.3085718983643
 }
}
dps_results: {
 key: "TestProtection-SwitchInFrontOfTarget-Default"
 value: {
<<<<<<< HEAD
  dps: 126.94568394021226
  tps: 138.4783474454838
  dtps: 1108.887780269483
=======
  dps: 723.6938923361944
  tps: 1344.3631545395956
  dtps: 772.8323826544033
>>>>>>> 62a7d366
 }
}<|MERGE_RESOLUTION|>--- conflicted
+++ resolved
@@ -1,19 +1,11 @@
 character_stats_results: {
  key: "TestProtection-CharacterStats-Default"
  value: {
-<<<<<<< HEAD
-  final_stats: 491.70000000000005
-  final_stats: 106.7
-  final_stats: 1356.3000000000002
-  final_stats: 205.70000000000002
-  final_stats: 138.60000000000002
-=======
   final_stats: 554.4000000000001
   final_stats: 169.4
-  final_stats: 1654.5540000000005
+  final_stats: 1419.0000000000002
   final_stats: 268.40000000000003
   final_stats: 201.3
->>>>>>> 62a7d366
   final_stats: 840
   final_stats: 704
   final_stats: 80
@@ -22,54 +14,29 @@
   final_stats: 80
   final_stats: 80
   final_stats: 0
-<<<<<<< HEAD
-  final_stats: 159.2
+  final_stats: 159
   final_stats: 98
-  final_stats: 384.07490009629277
-  final_stats: 0
-  final_stats: 0
-  final_stats: 2124.4
+  final_stats: 401.3989070775157
+  final_stats: 0
+  final_stats: 0
+  final_stats: 2249.8
   final_stats: 84
-  final_stats: 234.29387999999997
-  final_stats: 0
-  final_stats: 0
-  final_stats: 0
-  final_stats: 5758.5
-  final_stats: 0
-  final_stats: 0
-  final_stats: 17450.4
-=======
-  final_stats: 159
-  final_stats: 176.696
-  final_stats: 401.3989070775157
-  final_stats: 0
-  final_stats: 0
-  final_stats: 2249.8
-  final_stats: 162.696
   final_stats: 349.43616
   final_stats: 0
   final_stats: 0
-  final_stats: 40.9875
+  final_stats: 0
   final_stats: 6699
   final_stats: 0
   final_stats: 0
-  final_stats: 19844.6
->>>>>>> 62a7d366
+  final_stats: 18166.8
   final_stats: 264
   final_stats: 320
   final_stats: 0
   final_stats: 432
-<<<<<<< HEAD
-  final_stats: 448.5395
+  final_stats: 562.0264999999999
   final_stats: 30
   final_stats: 0
-  final_stats: 16910
-=======
-  final_stats: 562.0264999999999
-  final_stats: 256.25
-  final_stats: 0
-  final_stats: 19892.540000000005
->>>>>>> 62a7d366
+  final_stats: 17537
   final_stats: 0
   final_stats: 0
   final_stats: 0
@@ -85,2014 +52,1178 @@
 dps_results: {
  key: "TestProtection-AllItems-AbacusofViolentOdds-28288"
  value: {
-<<<<<<< HEAD
-  dps: 92.81332391444778
-  tps: 94.66959039273672
-=======
-  dps: 413.26300907994994
-  tps: 722.3060195839992
->>>>>>> 62a7d366
+  dps: 100.75609701063495
+  tps: 102.77121895084765
  }
 }
 dps_results: {
  key: "TestProtection-AllItems-AdamantineFigurine-27891"
  value: {
-<<<<<<< HEAD
-  dps: 90.16107236122906
-  tps: 91.96429380845366
-=======
-  dps: 406.97668791689136
-  tps: 713.5503159020941
->>>>>>> 62a7d366
+  dps: 97.96154162388581
+  tps: 99.92077245636347
  }
 }
 dps_results: {
  key: "TestProtection-AllItems-Alchemist'sStone-13503"
  value: {
-<<<<<<< HEAD
-  dps: 92.13359966101115
-  tps: 93.97627165423138
-=======
-  dps: 412.4721300999802
-  tps: 722.267418667185
->>>>>>> 62a7d366
+  dps: 100.13654267052881
+  tps: 102.13927352393938
  }
 }
 dps_results: {
  key: "TestProtection-AllItems-AncientAqirArtifact-33830"
  value: {
-<<<<<<< HEAD
-  dps: 90.16107236122906
-  tps: 91.96429380845366
-=======
-  dps: 406.97668791689136
-  tps: 713.5503159020941
->>>>>>> 62a7d366
+  dps: 97.96154162388581
+  tps: 99.92077245636347
  }
 }
 dps_results: {
  key: "TestProtection-AllItems-AshtongueTalismanofZeal-32489"
  value: {
-<<<<<<< HEAD
-  dps: 90.16107236122906
-  tps: 91.96429380845366
-=======
-  dps: 429.1065532677005
-  tps: 736.1686430799621
->>>>>>> 62a7d366
+  dps: 97.96154162388581
+  tps: 99.92077245636347
  }
 }
 dps_results: {
  key: "TestProtection-AllItems-Assassin'sAlchemistStone-35751"
  value: {
-<<<<<<< HEAD
-  dps: 93.82798023951992
-  tps: 95.70453984431035
-=======
-  dps: 411.62817526186234
-  tps: 718.4509039965617
->>>>>>> 62a7d366
+  dps: 101.76449109207724
+  tps: 103.79978091391875
  }
 }
 dps_results: {
  key: "TestProtection-AllItems-AustereEarthsiegeDiamond"
  value: {
-<<<<<<< HEAD
-  dps: 90.16107236122906
-  tps: 91.96429380845366
-=======
-  dps: 429.5681740053707
-  tps: 757.3326159415661
->>>>>>> 62a7d366
+  dps: 97.96154162388581
+  tps: 99.92077245636347
  }
 }
 dps_results: {
  key: "TestProtection-AllItems-BadgeofTenacity-32658"
  value: {
-<<<<<<< HEAD
-  dps: 91.76821137584103
-  tps: 93.60357560335788
-=======
-  dps: 408.90667165116116
-  tps: 715.5188993110492
->>>>>>> 62a7d366
+  dps: 99.74486201458718
+  tps: 101.7397592548789
  }
 }
 dps_results: {
  key: "TestProtection-AllItems-BadgeoftheSwarmguard-21670"
  value: {
-<<<<<<< HEAD
-  dps: 96.2739641126064
-  tps: 98.19944339485855
-=======
-  dps: 415.6137537797581
-  tps: 722.3601230822178
->>>>>>> 62a7d366
+  dps: 104.59138000985038
+  tps: 106.68320761004739
  }
 }
 dps_results: {
  key: "TestProtection-AllItems-BandoftheEternalChampion-29301"
  value: {
-<<<<<<< HEAD
-  dps: 93.64582367543537
-  tps: 95.51874014894412
-=======
-  dps: 423.2642409005641
-  tps: 741.9108875236562
->>>>>>> 62a7d366
+  dps: 101.60738061963528
+  tps: 103.63952823202803
  }
 }
 dps_results: {
  key: "TestProtection-AllItems-BandoftheEternalDefender-29297"
  value: {
-<<<<<<< HEAD
-  dps: 89.37642155808622
-  tps: 91.16394998924793
-=======
-  dps: 418.16056659860277
-  tps: 736.5989813596207
->>>>>>> 62a7d366
+  dps: 97.1964317976297
+  tps: 99.1403604335823
  }
 }
 dps_results: {
  key: "TestProtection-AllItems-BandoftheEternalSage-29305"
  value: {
-<<<<<<< HEAD
-  dps: 90.08979969505934
-  tps: 91.89159568896055
-=======
-  dps: 433.2939985595765
-  tps: 765.2530224548303
->>>>>>> 62a7d366
+  dps: 97.92447685228836
+  tps: 99.88296638933417
  }
 }
 dps_results: {
  key: "TestProtection-AllItems-BeamingEarthsiegeDiamond"
  value: {
-<<<<<<< HEAD
-  dps: 90.78098017572476
-  tps: 92.59659977923924
-=======
-  dps: 430.3109767505814
-  tps: 758.1949063612074
->>>>>>> 62a7d366
+  dps: 98.72064949136303
+  tps: 100.69506248119029
  }
 }
 dps_results: {
  key: "TestProtection-AllItems-Berserker'sCall-33831"
  value: {
-<<<<<<< HEAD
-  dps: 95.58601906132188
-  tps: 97.49773944254834
-=======
-  dps: 413.87362284143194
-  tps: 720.8206194824484
->>>>>>> 62a7d366
+  dps: 103.57432423197972
+  tps: 105.6458107166193
  }
 }
 dps_results: {
  key: "TestProtection-AllItems-BlackenedNaaruSliver-34427"
  value: {
-<<<<<<< HEAD
-  dps: 93.2347418329302
-  tps: 95.09943666958875
-=======
-  dps: 415.337529667407
-  tps: 725.7724592391962
->>>>>>> 62a7d366
+  dps: 101.28384474018601
+  tps: 103.30952163498976
  }
 }
 dps_results: {
  key: "TestProtection-AllItems-BlackoutTruncheon-27901"
  value: {
-<<<<<<< HEAD
-  dps: 90.16107236122906
-  tps: 91.96429380845366
-=======
-  dps: 429.5681740053707
-  tps: 757.3326159415661
->>>>>>> 62a7d366
+  dps: 97.96154162388581
+  tps: 99.92077245636347
  }
 }
 dps_results: {
  key: "TestProtection-AllItems-Bladefist'sBreadth-28041"
  value: {
-<<<<<<< HEAD
-  dps: 91.90508739703955
-  tps: 93.74318914498036
-=======
-  dps: 409.12850745081664
-  tps: 715.9549071004808
->>>>>>> 62a7d366
+  dps: 99.84629145475381
+  tps: 101.8432172838489
  }
 }
 dps_results: {
  key: "TestProtection-AllItems-BlazefuryMedallion-17111"
  value: {
-<<<<<<< HEAD
-  dps: 90.87123709812215
-  tps: 92.68866184008462
-=======
-  dps: 428.5896799505861
-  tps: 754.7814483392167
->>>>>>> 62a7d366
+  dps: 98.69253982064473
+  tps: 100.66639061705767
  }
 }
 dps_results: {
  key: "TestProtection-AllItems-Blinkstrike-31332"
  value: {
-<<<<<<< HEAD
-  dps: 90.16107236122906
-  tps: 91.96429380845366
-=======
-  dps: 429.5681740053707
-  tps: 757.3326159415661
->>>>>>> 62a7d366
+  dps: 97.96154162388581
+  tps: 99.92077245636347
  }
 }
 dps_results: {
  key: "TestProtection-AllItems-BloodlustBrooch-29383"
  value: {
-<<<<<<< HEAD
-  dps: 94.43521888422416
-  tps: 96.32392326190865
-=======
-  dps: 412.41032764901286
-  tps: 719.2780454283685
->>>>>>> 62a7d366
+  dps: 102.38388832004793
+  tps: 104.4315660864489
  }
 }
 dps_results: {
  key: "TestProtection-AllItems-BracingEarthsiegeDiamond"
  value: {
-<<<<<<< HEAD
-  dps: 90.16107236122906
-  tps: 90.1250079322846
-=======
-  dps: 435.0087402685389
-  tps: 752.9195411147249
->>>>>>> 62a7d366
+  dps: 97.96154162388581
+  tps: 97.92235700723624
  }
 }
 dps_results: {
  key: "TestProtection-AllItems-BracingEarthstormDiamond"
  value: {
-<<<<<<< HEAD
-  dps: 90.16107236122906
-  tps: 91.96429380845366
-=======
-  dps: 432.61489111274545
-  tps: 763.2371536956578
->>>>>>> 62a7d366
+  dps: 97.96154162388581
+  tps: 99.92077245636347
  }
 }
 dps_results: {
  key: "TestProtection-AllItems-BraidedEterniumChain-24114"
  value: {
-<<<<<<< HEAD
-  dps: 92.38673702995732
-  tps: 94.2344717705565
-=======
-  dps: 432.2968814088236
-  tps: 760.3230773516252
->>>>>>> 62a7d366
+  dps: 100.34922861533678
+  tps: 102.3562131876435
  }
 }
 dps_results: {
  key: "TestProtection-AllItems-BroochoftheImmortalKing-32534"
  value: {
-<<<<<<< HEAD
-  dps: 90.16107236122906
-  tps: 91.96429380845366
-=======
-  dps: 406.97668791689136
-  tps: 713.5503159020941
->>>>>>> 62a7d366
+  dps: 97.96154162388581
+  tps: 99.92077245636347
  }
 }
 dps_results: {
  key: "TestProtection-AllItems-BrutalEarthstormDiamond"
  value: {
-<<<<<<< HEAD
-  dps: 90.95330554481043
-  tps: 92.77237165570664
-=======
-  dps: 430.53639399046284
-  tps: 758.3202003263607
->>>>>>> 62a7d366
+  dps: 98.78316650898887
+  tps: 100.75882983916863
  }
 }
 dps_results: {
  key: "TestProtection-AllItems-BulwarkofKings-28484"
  value: {
-<<<<<<< HEAD
-  dps: 92.28538504553165
-  tps: 94.13109274644228
-=======
-  dps: 405.26741426592105
-  tps: 707.9129058810672
->>>>>>> 62a7d366
+  dps: 100.11434759695474
+  tps: 102.11663454889384
  }
 }
 dps_results: {
  key: "TestProtection-AllItems-BulwarkoftheAncientKings-28485"
  value: {
-<<<<<<< HEAD
-  dps: 92.89186373710325
-  tps: 94.74970101184537
-=======
-  dps: 406.35210278256665
-  tps: 709.263368310056
->>>>>>> 62a7d366
+  dps: 100.7616235668197
+  tps: 102.77685603815605
  }
 }
 dps_results: {
  key: "TestProtection-AllItems-BurningRage"
  value: {
-<<<<<<< HEAD
-  dps: 95.93777552551843
-  tps: 95.93777552551843
-=======
-  dps: 397.46777742673754
-  tps: 675.0976524060709
->>>>>>> 62a7d366
+  dps: 103.93517774552622
+  tps: 103.93517774552622
  }
 }
 dps_results: {
  key: "TestProtection-AllItems-ChaoticSkyfireDiamond"
  value: {
-<<<<<<< HEAD
-  dps: 90.5955028586967
-  tps: 92.40741291587067
-=======
-  dps: 430.6781701542459
-  tps: 758.8859727205693
->>>>>>> 62a7d366
+  dps: 98.73161180176444
+  tps: 100.70624403779972
  }
 }
 dps_results: {
  key: "TestProtection-AllItems-ChaoticSkyflareDiamond"
  value: {
-<<<<<<< HEAD
-  dps: 90.83196476324879
-  tps: 92.6486040585138
-=======
-  dps: 431.0250481287068
-  tps: 759.2775274105549
->>>>>>> 62a7d366
+  dps: 98.99318777086364
+  tps: 100.97305152628087
  }
 }
 dps_results: {
  key: "TestProtection-AllItems-CloakofDarkness-33122"
  value: {
-<<<<<<< HEAD
-  dps: 93.2049884742937
-  tps: 95.06908824377959
-=======
-  dps: 433.63252137239556
-  tps: 761.7264790767695
->>>>>>> 62a7d366
+  dps: 101.1509148474979
+  tps: 103.17393314444784
  }
 }
 dps_results: {
  key: "TestProtection-AllItems-CommendationofKael'thas-34473"
  value: {
-<<<<<<< HEAD
-  dps: 90.16107236122906
-  tps: 91.96429380845366
-=======
-  dps: 406.97668791689136
-  tps: 713.5503159020941
->>>>>>> 62a7d366
+  dps: 97.96154162388581
+  tps: 99.92077245636347
  }
 }
 dps_results: {
  key: "TestProtection-AllItems-Coren'sLuckyCoin-38289"
  value: {
-<<<<<<< HEAD
-  dps: 90.16107236122906
-  tps: 91.96429380845366
-=======
-  dps: 406.97668791689136
-  tps: 713.5503159020941
->>>>>>> 62a7d366
+  dps: 97.96154162388581
+  tps: 99.92077245636347
  }
 }
 dps_results: {
  key: "TestProtection-AllItems-CoreofAr'kelos-29776"
  value: {
-<<<<<<< HEAD
-  dps: 93.24283734050827
-  tps: 95.1076940873184
-=======
-  dps: 410.8944570850617
-  tps: 717.680125078114
->>>>>>> 62a7d366
+  dps: 101.1501791740896
+  tps: 103.17318275757141
  }
 }
 dps_results: {
  key: "TestProtection-AllItems-CrystalforgeArmor"
  value: {
-<<<<<<< HEAD
-  dps: 89.09925411584878
-  tps: 89.09925411584878
-=======
-  dps: 378.1304443766655
-  tps: 646.6197642202864
->>>>>>> 62a7d366
+  dps: 96.83668848182049
+  tps: 96.83668848182049
  }
 }
 dps_results: {
  key: "TestProtection-AllItems-CrystalforgeBattlegear"
  value: {
-<<<<<<< HEAD
-  dps: 102.53028540764095
-  tps: 102.53028540764095
-=======
-  dps: 419.9497662316048
-  tps: 711.616969352983
->>>>>>> 62a7d366
+  dps: 110.68681399543138
+  tps: 110.68681399543138
  }
 }
 dps_results: {
  key: "TestProtection-AllItems-CrystalforgedTrinket-32654"
  value: {
-<<<<<<< HEAD
-  dps: 93.14150858691171
-  tps: 95.00433875864995
-=======
-  dps: 410.6688066761753
-  tps: 717.3649966658526
->>>>>>> 62a7d366
+  dps: 101.05263589292977
+  tps: 103.07368861078835
  }
 }
 dps_results: {
  key: "TestProtection-AllItems-Dabiri'sEnigma-30300"
  value: {
-<<<<<<< HEAD
-  dps: 90.16107236122906
-  tps: 91.96429380845366
-=======
-  dps: 406.97668791689136
-  tps: 713.5503159020941
->>>>>>> 62a7d366
+  dps: 97.96154162388581
+  tps: 99.92077245636347
  }
 }
 dps_results: {
  key: "TestProtection-AllItems-DarkIronSmokingPipe-38290"
  value: {
-<<<<<<< HEAD
-  dps: 90.16107236122906
-  tps: 91.96429380845366
-=======
-  dps: 424.4572593759731
-  tps: 747.4276633897949
->>>>>>> 62a7d366
+  dps: 97.96154162388581
+  tps: 99.92077245636347
  }
 }
 dps_results: {
  key: "TestProtection-AllItems-DarkmoonCard:Crusade-31856"
  value: {
-<<<<<<< HEAD
-  dps: 93.99643729005722
-  tps: 95.87636603585835
-=======
-  dps: 411.88429793268295
-  tps: 718.7212038245847
->>>>>>> 62a7d366
+  dps: 101.93511070179477
+  tps: 103.97381291583064
  }
 }
 dps_results: {
  key: "TestProtection-AllItems-DarkmoonCard:Wrath-31857"
  value: {
-<<<<<<< HEAD
-  dps: 96.07283271897766
-  tps: 97.99428937335719
-=======
-  dps: 413.77290325583203
-  tps: 721.8312777660983
->>>>>>> 62a7d366
+  dps: 103.19499345404921
+  tps: 105.25889332313024
  }
 }
 dps_results: {
  key: "TestProtection-AllItems-DesolationBattlegear"
  value: {
-<<<<<<< HEAD
-  dps: 88.80356563309893
-  tps: 88.80356563309893
-=======
-  dps: 398.7529862982333
-  tps: 686.6091521969942
->>>>>>> 62a7d366
+  dps: 96.7309160745186
+  tps: 96.7309160745186
  }
 }
 dps_results: {
  key: "TestProtection-AllItems-Despair-28573"
  value: {
-<<<<<<< HEAD
-  dps: 126.98302186814227
-  tps: 129.52268230550504
-=======
-  dps: 393.8127766597913
-  tps: 648.7241155392969
->>>>>>> 62a7d366
+  dps: 135.65871927000387
+  tps: 138.3718936554039
  }
 }
 dps_results: {
  key: "TestProtection-AllItems-DestructiveSkyfireDiamond"
  value: {
-<<<<<<< HEAD
-  dps: 90.58767035370639
-  tps: 92.39942376078052
-=======
-  dps: 430.0604975693881
-  tps: 757.9402133539961
->>>>>>> 62a7d366
+  dps: 98.56178565590204
+  tps: 100.5330213690201
  }
 }
 dps_results: {
  key: "TestProtection-AllItems-DestructiveSkyflareDiamond"
  value: {
-<<<<<<< HEAD
-  dps: 90.88048528911571
-  tps: 92.698094994898
-=======
-  dps: 430.4860627439245
-  tps: 758.4439691208088
->>>>>>> 62a7d366
+  dps: 98.80286102298855
+  tps: 100.77891824344827
  }
 }
 dps_results: {
  key: "TestProtection-AllItems-DoomplateBattlegear"
  value: {
-<<<<<<< HEAD
-  dps: 91.41935533227793
-  tps: 91.41935533227793
-=======
-  dps: 385.08079468375087
-  tps: 656.7285172313066
->>>>>>> 62a7d366
+  dps: 99.13767864250889
+  tps: 99.13767864250889
  }
 }
 dps_results: {
  key: "TestProtection-AllItems-Dragonmaw-28438"
  value: {
-<<<<<<< HEAD
-  dps: 90.16107236122906
-  tps: 91.96429380845366
-=======
-  dps: 429.5681740053707
-  tps: 757.3326159415661
->>>>>>> 62a7d366
+  dps: 97.96154162388581
+  tps: 99.92077245636347
  }
 }
 dps_results: {
  key: "TestProtection-AllItems-DragonspineTrophy-28830"
  value: {
-<<<<<<< HEAD
-  dps: 92.43373080155074
-  tps: 94.28240541758177
-=======
-  dps: 411.39318522032283
-  tps: 719.4661718053726
->>>>>>> 62a7d366
+  dps: 100.39839974931296
+  tps: 102.4063677442992
  }
 }
 dps_results: {
  key: "TestProtection-AllItems-Dragonstrike-28439"
  value: {
-<<<<<<< HEAD
-  dps: 90.16107236122906
-  tps: 91.96429380845366
-=======
-  dps: 429.5681740053707
-  tps: 757.3326159415661
->>>>>>> 62a7d366
+  dps: 97.96154162388581
+  tps: 99.92077245636347
  }
 }
 dps_results: {
  key: "TestProtection-AllItems-DrakefistHammer-28437"
  value: {
-<<<<<<< HEAD
-  dps: 90.16107236122906
-  tps: 91.96429380845366
-=======
-  dps: 429.5681740053707
-  tps: 757.3326159415661
->>>>>>> 62a7d366
+  dps: 97.96154162388581
+  tps: 99.92077245636347
  }
 }
 dps_results: {
  key: "TestProtection-AllItems-EffulgentSkyflareDiamond"
  value: {
-<<<<<<< HEAD
-  dps: 90.16107236122906
-  tps: 91.96429380845366
-=======
-  dps: 429.5681740053707
-  tps: 757.3326159415661
->>>>>>> 62a7d366
+  dps: 97.96154162388581
+  tps: 99.92077245636347
  }
 }
 dps_results: {
  key: "TestProtection-AllItems-EmberSkyfireDiamond"
  value: {
-<<<<<<< HEAD
-  dps: 90.16107236122906
-  tps: 91.96429380845366
-=======
-  dps: 432.7002656257438
-  tps: 763.4455661521667
->>>>>>> 62a7d366
+  dps: 97.96154162388581
+  tps: 99.92077245636347
  }
 }
 dps_results: {
  key: "TestProtection-AllItems-EmberSkyflareDiamond"
  value: {
-<<<<<<< HEAD
-  dps: 90.16107236122906
-  tps: 91.96429380845366
-=======
-  dps: 435.0942209003
-  tps: 768.0850514742583
->>>>>>> 62a7d366
+  dps: 97.96154162388581
+  tps: 99.92077245636347
  }
 }
 dps_results: {
  key: "TestProtection-AllItems-EmptyMugofDirebrew-38287"
  value: {
-<<<<<<< HEAD
-  dps: 94.43521888422416
-  tps: 96.32392326190865
-=======
-  dps: 412.41032764901286
-  tps: 719.2780454283685
->>>>>>> 62a7d366
+  dps: 102.38388832004793
+  tps: 104.4315660864489
  }
 }
 dps_results: {
  key: "TestProtection-AllItems-EmpyreanDemolisher-17112"
  value: {
-<<<<<<< HEAD
-  dps: 90.16107236122906
-  tps: 91.96429380845366
-=======
-  dps: 429.5681740053707
-  tps: 757.3326159415661
->>>>>>> 62a7d366
+  dps: 97.96154162388581
+  tps: 99.92077245636347
  }
 }
 dps_results: {
  key: "TestProtection-AllItems-EnigmaticSkyfireDiamond"
  value: {
-<<<<<<< HEAD
-  dps: 90.55790290727936
-  tps: 92.36906096542496
-=======
-  dps: 430.04059669584166
-  tps: 757.9199144629787
->>>>>>> 62a7d366
+  dps: 98.473879709194
+  tps: 100.44335730337787
  }
 }
 dps_results: {
  key: "TestProtection-AllItems-EnigmaticSkyflareDiamond"
  value: {
-<<<<<<< HEAD
-  dps: 90.78098017572476
-  tps: 92.59659977923924
-=======
-  dps: 430.36740769686946
-  tps: 758.2880428458425
->>>>>>> 62a7d366
+  dps: 98.72064949136303
+  tps: 100.69506248119029
  }
 }
 dps_results: {
  key: "TestProtection-AllItems-EnigmaticStarflareDiamond"
  value: {
-<<<<<<< HEAD
-  dps: 90.6972485163977
-  tps: 92.51119348672566
-=======
-  dps: 430.1408722718302
-  tps: 758.0221955504869
->>>>>>> 62a7d366
+  dps: 98.62806792672065
+  tps: 100.60062928525507
  }
 }
 dps_results: {
  key: "TestProtection-AllItems-EssenceoftheMartyr-29376"
  value: {
-<<<<<<< HEAD
-  dps: 90.16107236122906
-  tps: 91.96429380845366
-=======
-  dps: 421.74019390237004
-  tps: 742.1619905019513
->>>>>>> 62a7d366
+  dps: 97.96154162388581
+  tps: 99.92077245636347
  }
 }
 dps_results: {
  key: "TestProtection-AllItems-EternalEarthsiegeDiamond"
  value: {
-<<<<<<< HEAD
-  dps: 90.16107236122906
-  tps: 91.96429380845366
-=======
-  dps: 429.5681740053707
-  tps: 757.3326159415661
->>>>>>> 62a7d366
+  dps: 97.96154162388581
+  tps: 99.92077245636347
  }
 }
 dps_results: {
  key: "TestProtection-AllItems-EternalEarthstormDiamond"
  value: {
-<<<<<<< HEAD
-  dps: 90.16107236122906
-  tps: 91.96429380845366
-=======
-  dps: 429.5681740053707
-  tps: 757.3326159415661
->>>>>>> 62a7d366
+  dps: 97.96154162388581
+  tps: 99.92077245636347
  }
 }
 dps_results: {
  key: "TestProtection-AllItems-EyeofMagtheridon-28789"
  value: {
-<<<<<<< HEAD
-  dps: 90.16107236122906
-  tps: 91.96429380845366
-=======
-  dps: 418.7283110453363
-  tps: 736.3249615250196
->>>>>>> 62a7d366
+  dps: 97.96154162388581
+  tps: 99.92077245636347
  }
 }
 dps_results: {
  key: "TestProtection-AllItems-FaithinFelsteel"
  value: {
-<<<<<<< HEAD
-  dps: 82.8408377449374
-  tps: 82.8408377449374
-=======
-  dps: 379.3266201803459
-  tps: 655.468502740145
->>>>>>> 62a7d366
+  dps: 90.36972768553318
+  tps: 90.36972768553318
  }
 }
 dps_results: {
  key: "TestProtection-AllItems-FelstalkerArmor"
  value: {
-<<<<<<< HEAD
-  dps: 92.41009491209493
-  tps: 94.25829681033684
-=======
-  dps: 406.2165948734287
-  tps: 709.983508702668
->>>>>>> 62a7d366
+  dps: 100.38821501141749
+  tps: 102.39597931164586
  }
 }
 dps_results: {
  key: "TestProtection-AllItems-Figurine-LivingRubySerpent-24126"
  value: {
-<<<<<<< HEAD
-  dps: 90.16107236122906
-  tps: 91.96429380845366
-=======
-  dps: 414.19065251988485
-  tps: 727.743432154098
->>>>>>> 62a7d366
+  dps: 97.96154162388581
+  tps: 99.92077245636347
  }
 }
 dps_results: {
  key: "TestProtection-AllItems-Figurine-NightseyePanther-24128"
  value: {
-<<<<<<< HEAD
-  dps: 92.72262950169514
-  tps: 94.57708209172907
-=======
-  dps: 410.30726802817554
-  tps: 717.0606309716542
->>>>>>> 62a7d366
+  dps: 100.62645882280735
+  tps: 102.6389879992635
  }
 }
 dps_results: {
  key: "TestProtection-AllItems-Figurine-ShadowsongPanther-35702"
  value: {
-<<<<<<< HEAD
-  dps: 94.91045001143577
-  tps: 96.80865901166453
-=======
-  dps: 413.0554757267005
-  tps: 719.9575813962512
->>>>>>> 62a7d366
+  dps: 102.89138334313886
+  tps: 104.94921101000168
  }
 }
 dps_results: {
  key: "TestProtection-AllItems-FlameGuard"
  value: {
-<<<<<<< HEAD
-  dps: 79.98845197933754
-  tps: 79.98845197933754
-=======
-  dps: 373.03980990459945
-  tps: 646.9411123159243
->>>>>>> 62a7d366
+  dps: 87.3910326967105
+  tps: 87.3910326967105
  }
 }
 dps_results: {
  key: "TestProtection-AllItems-ForlornSkyflareDiamond"
  value: {
-<<<<<<< HEAD
-  dps: 90.16107236122906
-  tps: 91.96429380845366
-=======
-  dps: 435.0087402685389
-  tps: 767.876433359587
->>>>>>> 62a7d366
+  dps: 97.96154162388581
+  tps: 99.92077245636347
  }
 }
 dps_results: {
  key: "TestProtection-AllItems-ForlornStarflareDiamond"
  value: {
-<<<<<<< HEAD
-  dps: 90.16107236122906
-  tps: 91.96429380845366
-=======
-  dps: 433.9206270159058
-  tps: 765.7676698759824
->>>>>>> 62a7d366
+  dps: 97.96154162388581
+  tps: 99.92077245636347
  }
 }
 dps_results: {
  key: "TestProtection-AllItems-GlaiveofthePit-28774"
  value: {
-<<<<<<< HEAD
-  dps: 127.51858059852033
-  tps: 130.06895221049078
-=======
-  dps: 394.30322103969576
-  tps: 649.3450488594777
->>>>>>> 62a7d366
+  dps: 136.18772047108152
+  tps: 138.91147488050314
  }
 }
 dps_results: {
  key: "TestProtection-AllItems-GnomereganAuto-Blocker600-29387"
  value: {
-<<<<<<< HEAD
-  dps: 90.16107236122906
-  tps: 91.96429380845366
-=======
-  dps: 406.97668791689136
-  tps: 713.5503159020941
->>>>>>> 62a7d366
+  dps: 97.96154162388581
+  tps: 99.92077245636347
  }
 }
 dps_results: {
  key: "TestProtection-AllItems-Guardian'sAlchemistStone-35748"
  value: {
-<<<<<<< HEAD
-  dps: 90.16107236122906
-  tps: 91.96429380845366
-=======
-  dps: 406.97668791689136
-  tps: 713.5503159020941
->>>>>>> 62a7d366
+  dps: 97.96154162388581
+  tps: 99.92077245636347
  }
 }
 dps_results: {
  key: "TestProtection-AllItems-HandofJustice-11815"
  value: {
-<<<<<<< HEAD
-  dps: 91.69657109353855
-  tps: 93.53050251540934
-=======
-  dps: 410.27511732390326
-  tps: 718.0703727924497
->>>>>>> 62a7d366
+  dps: 99.62962853084392
+  tps: 101.62222110146078
  }
 }
 dps_results: {
  key: "TestProtection-AllItems-HourglassoftheUnraveller-28034"
  value: {
-<<<<<<< HEAD
-  dps: 91.11117598898105
-  tps: 92.93339950876064
-=======
-  dps: 408.37235828974116
-  tps: 715.1524633390037
->>>>>>> 62a7d366
+  dps: 99.14914321504419
+  tps: 101.13212607934508
  }
 }
 dps_results: {
  key: "TestProtection-AllItems-IconofUnyieldingCourage-28121"
  value: {
-<<<<<<< HEAD
-  dps: 100.67517494409032
-  tps: 102.68867844297216
-=======
-  dps: 425.4762718846088
-  tps: 736.4047197258537
->>>>>>> 62a7d366
+  dps: 109.0271970443039
+  tps: 111.20774098519
  }
 }
 dps_results: {
  key: "TestProtection-AllItems-IconoftheSilverCrescent-29370"
  value: {
-<<<<<<< HEAD
-  dps: 90.16107236122906
-  tps: 91.96429380845366
-=======
-  dps: 424.6748820264999
-  tps: 747.8494160865147
->>>>>>> 62a7d366
+  dps: 97.96154162388581
+  tps: 99.92077245636347
  }
 }
 dps_results: {
  key: "TestProtection-AllItems-ImbuedUnstableDiamond"
  value: {
-<<<<<<< HEAD
-  dps: 90.16107236122906
-  tps: 91.96429380845366
-=======
-  dps: 432.61489111274545
-  tps: 763.2371536956578
->>>>>>> 62a7d366
+  dps: 97.96154162388581
+  tps: 99.92077245636347
  }
 }
 dps_results: {
  key: "TestProtection-AllItems-ImpassiveSkyflareDiamond"
  value: {
-<<<<<<< HEAD
-  dps: 90.78098017572476
-  tps: 92.59659977923924
-=======
-  dps: 430.36740769686946
-  tps: 758.2880428458425
->>>>>>> 62a7d366
+  dps: 98.72064949136303
+  tps: 100.69506248119029
  }
 }
 dps_results: {
  key: "TestProtection-AllItems-ImpassiveStarflareDiamond"
  value: {
-<<<<<<< HEAD
-  dps: 90.6972485163977
-  tps: 92.51119348672566
-=======
-  dps: 430.1408722718302
-  tps: 758.0221955504869
->>>>>>> 62a7d366
+  dps: 98.62806792672065
+  tps: 100.60062928525507
  }
 }
 dps_results: {
  key: "TestProtection-AllItems-IndestructibleAlchemist'sStone-44323"
  value: {
-<<<<<<< HEAD
-  dps: 90.16107236122906
-  tps: 91.96429380845366
-=======
-  dps: 406.97668791689136
-  tps: 713.5503159020941
->>>>>>> 62a7d366
+  dps: 97.96154162388581
+  tps: 99.92077245636347
  }
 }
 dps_results: {
  key: "TestProtection-AllItems-InsightfulEarthsiegeDiamond"
  value: {
-<<<<<<< HEAD
-  dps: 90.16107236122906
-  tps: 91.96429380845366
-=======
-  dps: 470.79730103559996
-  tps: 849.1497037643821
->>>>>>> 62a7d366
+  dps: 97.96154162388581
+  tps: 99.92077245636347
  }
 }
 dps_results: {
  key: "TestProtection-AllItems-InsightfulEarthstormDiamond"
  value: {
-<<<<<<< HEAD
-  dps: 90.16107236122906
-  tps: 91.96429380845366
-=======
-  dps: 448.87137923441134
-  tps: 800.0379529125358
->>>>>>> 62a7d366
+  dps: 97.96154162388581
+  tps: 99.92077245636347
  }
 }
 dps_results: {
  key: "TestProtection-AllItems-InvigoratingEarthsiegeDiamond"
  value: {
-<<<<<<< HEAD
-  dps: 91.58709209167553
-  tps: 93.41883393350905
-=======
-  dps: 431.3770857506375
-  tps: 759.2384002005255
->>>>>>> 62a7d366
+  dps: 99.44046641707129
+  tps: 101.42927574541271
  }
 }
 dps_results: {
  key: "TestProtection-AllItems-JusticarArmor"
  value: {
-<<<<<<< HEAD
-  dps: 89.09925411584878
-  tps: 89.09925411584878
-=======
-  dps: 386.5328220200516
-  tps: 662.58428174272
->>>>>>> 62a7d366
+  dps: 96.83668848182049
+  tps: 96.83668848182049
  }
 }
 dps_results: {
  key: "TestProtection-AllItems-JusticarBattlegear"
  value: {
-<<<<<<< HEAD
-  dps: 97.73972058061885
-  tps: 97.73972058061885
-=======
-  dps: 411.02094248442836
-  tps: 699.5677226219939
->>>>>>> 62a7d366
+  dps: 105.78382916334834
+  tps: 105.78382916334834
  }
 }
 dps_results: {
  key: "TestProtection-AllItems-KhoriumChampion-23541"
  value: {
-<<<<<<< HEAD
-  dps: 125.46482427144342
-  tps: 127.97412075687225
-=======
-  dps: 397.7967549232622
-  tps: 658.8127322391579
->>>>>>> 62a7d366
+  dps: 133.42303267784607
+  tps: 136.09149333140303
  }
 }
 dps_results: {
  key: "TestProtection-AllItems-KissoftheSpider-22954"
  value: {
-<<<<<<< HEAD
-  dps: 92.21319584845627
-  tps: 94.05745976542543
-=======
-  dps: 413.99046206049553
-  tps: 724.807353849796
->>>>>>> 62a7d366
+  dps: 100.07470477389877
+  tps: 102.07619886937678
  }
 }
 dps_results: {
  key: "TestProtection-AllItems-LibramofAvengement-27484"
  value: {
-<<<<<<< HEAD
-  dps: 91.53618418000369
-  tps: 93.36690786360376
-=======
-  dps: 418.2995633442882
-  tps: 734.8366878560596
->>>>>>> 62a7d366
+  dps: 99.5630399926663
+  tps: 101.55430079251964
  }
 }
 dps_results: {
  key: "TestProtection-AllItems-LightbringerArmor"
  value: {
-<<<<<<< HEAD
-  dps: 92.31043847543874
-  tps: 92.31043847543874
-=======
-  dps: 400.55517878742654
-  tps: 685.704441531222
->>>>>>> 62a7d366
+  dps: 100.16589502903138
+  tps: 100.16589502903138
  }
 }
 dps_results: {
  key: "TestProtection-AllItems-LightbringerBattlegear"
  value: {
-<<<<<<< HEAD
-  dps: 116.29833690308324
-  tps: 116.29833690308324
+  dps: 125.45712186198834
+  tps: 125.45712186198834
  }
 }
 dps_results: {
  key: "TestProtection-AllItems-LightswornBattlegear"
  value: {
-  dps: 200.62525449319946
-  tps: 200.62525449319946
-=======
-  dps: 447.54596978012165
-  tps: 753.691099427814
->>>>>>> 62a7d366
+  dps: 211.87788552574503
+  tps: 211.87788552574503
  }
 }
 dps_results: {
  key: "TestProtection-AllItems-LionheartChampion-28429"
  value: {
-<<<<<<< HEAD
-  dps: 130.463717378152
-  tps: 133.07299172571504
-=======
-  dps: 397.91767752842867
-  tps: 654.2973487707154
->>>>>>> 62a7d366
+  dps: 139.1634905414716
+  tps: 141.94676035230103
  }
 }
 dps_results: {
  key: "TestProtection-AllItems-LionheartExecutioner-28430"
  value: {
-<<<<<<< HEAD
-  dps: 134.7190067730049
-  tps: 137.413386908465
-=======
-  dps: 402.9892827474938
-  tps: 659.6375719221609
->>>>>>> 62a7d366
+  dps: 143.5379590677825
+  tps: 146.40871824913813
  }
 }
 dps_results: {
  key: "TestProtection-AllItems-MadnessoftheBetrayer-32505"
  value: {
-<<<<<<< HEAD
-  dps: 98.83062850002273
-  tps: 100.8072410700232
-=======
-  dps: 421.99344341888207
-  tps: 731.6726765275854
->>>>>>> 62a7d366
+  dps: 107.02555300956074
+  tps: 109.16606406975197
  }
 }
 dps_results: {
  key: "TestProtection-AllItems-Mana-EtchedRegalia"
  value: {
-<<<<<<< HEAD
-  dps: 76.87250389503198
-  tps: 76.87250389503198
-=======
-  dps: 417.177423620525
-  tps: 735.0312737743538
->>>>>>> 62a7d366
+  dps: 84.04139058706733
+  tps: 84.04139058706733
  }
 }
 dps_results: {
  key: "TestProtection-AllItems-ManualCrowdPummeler-9449"
  value: {
-<<<<<<< HEAD
-  dps: 95.00075332223267
-  tps: 96.90076838867726
-=======
-  dps: 379.18770986014954
-  tps: 659.4994273001437
->>>>>>> 62a7d366
+  dps: 103.73724361420429
+  tps: 105.81198848648833
  }
 }
 dps_results: {
  key: "TestProtection-AllItems-MarkoftheChampion-23206"
  value: {
-<<<<<<< HEAD
-  dps: 95.25399996996632
-  tps: 97.15907996936565
-=======
-  dps: 413.4370870071291
-  tps: 720.3566882555211
->>>>>>> 62a7d366
+  dps: 103.24341588526278
+  tps: 105.30828420296804
  }
 }
 dps_results: {
  key: "TestProtection-AllItems-MarkoftheChampion-23207"
  value: {
-<<<<<<< HEAD
-  dps: 90.16107236122906
-  tps: 91.96429380845366
-=======
-  dps: 425.4746132116657
-  tps: 749.3992951233656
->>>>>>> 62a7d366
+  dps: 97.96154162388581
+  tps: 99.92077245636347
  }
 }
 dps_results: {
  key: "TestProtection-AllItems-MercurialAlchemistStone-44322"
  value: {
-<<<<<<< HEAD
-  dps: 91.65659451768528
-  tps: 93.48972640803895
-=======
-  dps: 424.9481892308055
-  tps: 746.8521276940862
->>>>>>> 62a7d366
+  dps: 99.64524200661162
+  tps: 101.63814684674382
  }
 }
 dps_results: {
  key: "TestProtection-AllItems-MightyAlchemist'sStone-44324"
  value: {
-<<<<<<< HEAD
-  dps: 91.49593076645033
-  tps: 93.32584938177932
-=======
-  dps: 409.15804037973743
-  tps: 716.2139063427832
->>>>>>> 62a7d366
+  dps: 99.47900152418683
+  tps: 101.46858155467056
  }
 }
 dps_results: {
  key: "TestProtection-AllItems-Moroes'LuckyPocketWatch-28528"
  value: {
-<<<<<<< HEAD
-  dps: 90.16107236122906
-  tps: 91.96429380845366
-=======
-  dps: 406.97668791689136
-  tps: 713.5503159020941
->>>>>>> 62a7d366
+  dps: 97.96154162388581
+  tps: 99.92077245636347
  }
 }
 dps_results: {
  key: "TestProtection-AllItems-MysticalSkyfireDiamond"
  value: {
-<<<<<<< HEAD
-  dps: 90.16107236122906
-  tps: 91.96429380845366
-=======
-  dps: 431.79465970842904
-  tps: 761.6984580333186
->>>>>>> 62a7d366
+  dps: 97.96154162388581
+  tps: 99.92077245636347
  }
 }
 dps_results: {
  key: "TestProtection-AllItems-NetherscaleArmor"
  value: {
-<<<<<<< HEAD
-  dps: 91.66827082415767
-  tps: 93.5016362406408
-=======
-  dps: 415.2004349382317
-  tps: 728.5172639507426
->>>>>>> 62a7d366
+  dps: 99.61784795151853
+  tps: 101.61020491054886
  }
 }
 dps_results: {
  key: "TestProtection-AllItems-NetherstrikeArmor"
  value: {
-<<<<<<< HEAD
-  dps: 84.97925410311039
-  tps: 86.67883918517263
-=======
-  dps: 430.46236997468293
-  tps: 766.199169990563
->>>>>>> 62a7d366
+  dps: 92.44638393265858
+  tps: 94.29531161131177
  }
 }
 dps_results: {
  key: "TestProtection-AllItems-PersistentEarthshatterDiamond"
  value: {
-<<<<<<< HEAD
-  dps: 91.31546928587618
-  tps: 93.1417786715937
-=======
-  dps: 431.03253113249093
-  tps: 758.8753936750098
->>>>>>> 62a7d366
+  dps: 99.15876645646449
+  tps: 101.14194178559384
  }
 }
 dps_results: {
  key: "TestProtection-AllItems-PersistentEarthsiegeDiamond"
  value: {
-<<<<<<< HEAD
-  dps: 91.58709209167553
-  tps: 93.41883393350905
-=======
-  dps: 431.3770857506375
-  tps: 759.2384002005255
->>>>>>> 62a7d366
+  dps: 99.44046641707129
+  tps: 101.42927574541271
  }
 }
 dps_results: {
  key: "TestProtection-AllItems-PotentUnstableDiamond"
  value: {
-<<<<<<< HEAD
-  dps: 90.97594077862703
-  tps: 92.79545959419957
-=======
-  dps: 430.6018378598086
-  tps: 758.4216355181145
->>>>>>> 62a7d366
+  dps: 98.80664150570614
+  tps: 100.7827743358202
  }
 }
 dps_results: {
  key: "TestProtection-AllItems-PowerfulEarthshatterDiamond"
  value: {
-<<<<<<< HEAD
-  dps: 90.16107236122906
-  tps: 91.96429380845366
-=======
-  dps: 429.5681740053707
-  tps: 757.3326159415661
->>>>>>> 62a7d366
+  dps: 97.96154162388581
+  tps: 99.92077245636347
  }
 }
 dps_results: {
  key: "TestProtection-AllItems-PowerfulEarthsiegeDiamond"
  value: {
-<<<<<<< HEAD
-  dps: 90.16107236122906
-  tps: 91.96429380845366
-=======
-  dps: 429.5681740053707
-  tps: 757.3326159415661
->>>>>>> 62a7d366
+  dps: 97.96154162388581
+  tps: 99.92077245636347
  }
 }
 dps_results: {
  key: "TestProtection-AllItems-PowerfulEarthstormDiamond"
  value: {
-<<<<<<< HEAD
-  dps: 90.16107236122906
-  tps: 91.96429380845366
-=======
-  dps: 429.5681740053707
-  tps: 757.3326159415661
->>>>>>> 62a7d366
+  dps: 97.96154162388581
+  tps: 99.92077245636347
  }
 }
 dps_results: {
  key: "TestProtection-AllItems-PrimalIntent"
  value: {
-<<<<<<< HEAD
-  dps: 98.23928392962053
-  tps: 100.20406960821293
-=======
-  dps: 407.89216461054303
-  tps: 706.4628277379638
->>>>>>> 62a7d366
+  dps: 106.09829691226064
+  tps: 108.22026285050582
  }
 }
 dps_results: {
  key: "TestProtection-AllItems-PurifiedShardoftheGods"
  value: {
-<<<<<<< HEAD
-  dps: 90.16107236122906
-  tps: 91.96429380845366
-=======
-  dps: 406.97668791689136
-  tps: 713.5503159020941
->>>>>>> 62a7d366
+  dps: 97.96154162388581
+  tps: 99.92077245636347
  }
 }
 dps_results: {
  key: "TestProtection-AllItems-Quagmirran'sEye-27683"
  value: {
-<<<<<<< HEAD
-  dps: 90.16107236122906
-  tps: 91.96429380845366
-=======
-  dps: 415.17835229880654
-  tps: 729.4326229305003
->>>>>>> 62a7d366
+  dps: 97.96154162388581
+  tps: 99.92077245636347
  }
 }
 dps_results: {
  key: "TestProtection-AllItems-Redeemer'sAlchemistStone-35750"
  value: {
-<<<<<<< HEAD
-  dps: 90.16107236122906
-  tps: 91.96429380845366
-=======
-  dps: 420.686914900077
-  tps: 740.1207357955058
->>>>>>> 62a7d366
+  dps: 97.96154162388581
+  tps: 99.92077245636347
  }
 }
 dps_results: {
  key: "TestProtection-AllItems-RelentlessEarthsiegeDiamond"
  value: {
-<<<<<<< HEAD
-  dps: 91.39071724644724
-  tps: 93.21853159137619
-=======
-  dps: 431.6540196417502
-  tps: 759.7669456575171
->>>>>>> 62a7d366
+  dps: 99.54793365197898
+  tps: 101.53889232501855
  }
 }
 dps_results: {
  key: "TestProtection-AllItems-RelentlessEarthstormDiamond"
  value: {
-<<<<<<< HEAD
-  dps: 90.85165943644195
-  tps: 92.66869262517079
-=======
-  dps: 430.9266067269051
-  tps: 759.0249844843747
->>>>>>> 62a7d366
+  dps: 99.06473090065592
+  tps: 101.04602551866897
  }
 }
 dps_results: {
  key: "TestProtection-AllItems-RevitalizingSkyflareDiamond"
  value: {
-<<<<<<< HEAD
-  dps: 90.16107236122906
-  tps: 91.96429380845366
-=======
-  dps: 433.78923609707124
-  tps: 765.682230095869
->>>>>>> 62a7d366
+  dps: 97.96154162388581
+  tps: 99.92077245636347
  }
 }
 dps_results: {
  key: "TestProtection-AllItems-RobeoftheElderScribes-28602"
  value: {
-<<<<<<< HEAD
-  dps: 87.53218276362568
-  tps: 89.28282641889817
-=======
-  dps: 412.5721317908093
-  tps: 728.0228725637203
->>>>>>> 62a7d366
+  dps: 95.32807578597833
+  tps: 97.23463730169789
  }
 }
 dps_results: {
  key: "TestProtection-AllItems-RodoftheSunKing-29996"
  value: {
-<<<<<<< HEAD
-  dps: 90.16107236122906
-  tps: 91.96429380845366
-=======
-  dps: 429.5681740053707
-  tps: 757.3326159415661
->>>>>>> 62a7d366
+  dps: 97.96154162388581
+  tps: 99.92077245636347
  }
 }
 dps_results: {
  key: "TestProtection-AllItems-Romulo'sPoisonVial-28579"
  value: {
-<<<<<<< HEAD
-  dps: 95.47833947096224
-  tps: 97.38790626038153
-=======
-  dps: 419.79271050989814
-  tps: 731.6974097093556
->>>>>>> 62a7d366
+  dps: 102.9839077766314
+  tps: 105.04358593216408
  }
 }
 dps_results: {
  key: "TestProtection-AllItems-ScarabofDisplacement-30629"
  value: {
-<<<<<<< HEAD
-  dps: 89.140751816984
-  tps: 90.92356685332366
-=======
-  dps: 405.61717994732555
-  tps: 712.1161863664549
->>>>>>> 62a7d366
+  dps: 96.8948341387678
+  tps: 98.83273082154314
  }
 }
 dps_results: {
  key: "TestProtection-AllItems-Scryer'sBloodgem-29132"
  value: {
-<<<<<<< HEAD
-  dps: 91.99325472382753
-  tps: 93.8331198183041
-=======
-  dps: 421.37516099474067
-  tps: 738.6175901528997
->>>>>>> 62a7d366
+  dps: 99.52255224458804
+  tps: 101.5130032894798
  }
 }
 dps_results: {
  key: "TestProtection-AllItems-SextantofUnstableCurrents-30626"
  value: {
-<<<<<<< HEAD
-  dps: 91.24284339083282
-  tps: 93.06770025864948
-=======
-  dps: 408.6329947226023
-  tps: 715.5432128112539
->>>>>>> 62a7d366
+  dps: 99.11859689061629
+  tps: 101.10096882842859
  }
 }
 dps_results: {
  key: "TestProtection-AllItems-ShadowmoonInsignia-32501"
  value: {
-<<<<<<< HEAD
-  dps: 90.16107236122906
-  tps: 91.96429380845366
-=======
-  dps: 406.97668791689136
-  tps: 713.5503159020941
->>>>>>> 62a7d366
+  dps: 97.96154162388581
+  tps: 99.92077245636347
  }
 }
 dps_results: {
  key: "TestProtection-AllItems-ShardofContempt-34472"
  value: {
-<<<<<<< HEAD
-  dps: 96.3498814201567
-  tps: 98.27687904855983
-=======
-  dps: 417.4212385222238
-  tps: 726.8169550027379
->>>>>>> 62a7d366
+  dps: 104.1961052109915
+  tps: 106.28002731521134
  }
 }
 dps_results: {
  key: "TestProtection-AllItems-ShatteredSunPendantofAcumen-34678"
  value: {
-<<<<<<< HEAD
-  dps: 89.40933679368098
-  tps: 91.19752352955454
-=======
-  dps: 436.37569270667615
-  tps: 771.9670618573393
->>>>>>> 62a7d366
+  dps: 97.24902809931939
+  tps: 99.19400866130577
  }
 }
 dps_results: {
  key: "TestProtection-AllItems-ShatteredSunPendantofMight-34679"
  value: {
-<<<<<<< HEAD
-  dps: 93.81702541047112
-  tps: 95.69336591868054
-=======
-  dps: 431.650918445935
-  tps: 757.6273377910807
->>>>>>> 62a7d366
+  dps: 101.60990149560584
+  tps: 103.64209952551796
  }
 }
 dps_results: {
  key: "TestProtection-AllItems-Shiffar'sNexus-Horn-28418"
  value: {
-<<<<<<< HEAD
-  dps: 90.9886213343279
-  tps: 92.80839376101444
-=======
-  dps: 408.0812988205048
-  tps: 714.8451666117431
->>>>>>> 62a7d366
+  dps: 98.96302587604735
+  tps: 100.94228639356827
  }
 }
 dps_results: {
  key: "TestProtection-AllItems-ShiftingNaaruSliver-34429"
  value: {
-<<<<<<< HEAD
-  dps: 91.65659451768528
-  tps: 93.48972640803895
-=======
-  dps: 427.0860072677095
-  tps: 750.9781646496058
->>>>>>> 62a7d366
+  dps: 99.64524200661162
+  tps: 101.63814684674382
  }
 }
 dps_results: {
  key: "TestProtection-AllItems-ShinyShardoftheGods"
  value: {
-<<<<<<< HEAD
-  dps: 90.16107236122906
-  tps: 91.96429380845366
-=======
-  dps: 406.97668791689136
-  tps: 713.5503159020941
->>>>>>> 62a7d366
+  dps: 97.96154162388581
+  tps: 99.92077245636347
  }
 }
 dps_results: {
  key: "TestProtection-AllItems-Slayer'sCrest-23041"
  value: {
-<<<<<<< HEAD
-  dps: 94.0451365716823
-  tps: 95.92603930311596
-=======
-  dps: 411.91473825734664
-  tps: 718.755714894438
->>>>>>> 62a7d366
+  dps: 101.98000545687772
+  tps: 104.01960556601533
  }
 }
 dps_results: {
  key: "TestProtection-AllItems-Sorcerer'sAlchemistStone-35749"
  value: {
-<<<<<<< HEAD
-  dps: 90.16107236122906
-  tps: 91.96429380845366
-=======
-  dps: 420.686914900077
-  tps: 740.1207357955058
->>>>>>> 62a7d366
+  dps: 97.96154162388581
+  tps: 99.92077245636347
  }
 }
 dps_results: {
  key: "TestProtection-AllItems-SpellstrikeInfusion"
  value: {
-<<<<<<< HEAD
-  dps: 87.50410546361132
-  tps: 89.25418757288355
-=======
-  dps: 426.4338623268687
-  tps: 753.8308254579015
->>>>>>> 62a7d366
+  dps: 95.10074404419566
+  tps: 97.00275892507956
  }
 }
 dps_results: {
  key: "TestProtection-AllItems-StormGauntlets-12632"
  value: {
-<<<<<<< HEAD
-  dps: 88.03778268265212
-  tps: 88.03778268265212
-=======
-  dps: 405.28305482337
-  tps: 698.8942647570622
->>>>>>> 62a7d366
+  dps: 95.72086458971067
+  tps: 95.72086458971067
  }
 }
 dps_results: {
  key: "TestProtection-AllItems-StrengthoftheClefthoof"
  value: {
-<<<<<<< HEAD
-  dps: 82.45284927855776
-  tps: 84.10190626412891
-=======
-  dps: 382.12488713159416
-  tps: 674.328939986766
->>>>>>> 62a7d366
+  dps: 89.94600516317468
+  tps: 91.74492526643813
  }
 }
 dps_results: {
  key: "TestProtection-AllItems-SwiftSkyfireDiamond"
  value: {
-<<<<<<< HEAD
-  dps: 90.97594077862703
-  tps: 92.79545959419957
-=======
-  dps: 430.6018378598086
-  tps: 758.4216355181145
->>>>>>> 62a7d366
+  dps: 98.80664150570614
+  tps: 100.7827743358202
  }
 }
 dps_results: {
  key: "TestProtection-AllItems-SwiftSkyflareDiamond"
  value: {
-<<<<<<< HEAD
-  dps: 91.58709209167553
-  tps: 93.41883393350905
-=======
-  dps: 431.3770857506375
-  tps: 759.2384002005255
->>>>>>> 62a7d366
+  dps: 99.44046641707129
+  tps: 101.42927574541271
  }
 }
 dps_results: {
  key: "TestProtection-AllItems-SwiftStarfireDiamond"
  value: {
-<<<<<<< HEAD
-  dps: 90.16107236122906
-  tps: 91.96429380845366
-=======
-  dps: 432.1796458116911
-  tps: 762.3936483022158
->>>>>>> 62a7d366
+  dps: 97.96154162388581
+  tps: 99.92077245636347
  }
 }
 dps_results: {
  key: "TestProtection-AllItems-SwiftStarflareDiamond"
  value: {
-<<<<<<< HEAD
-  dps: 91.31546928587618
-  tps: 93.1417786715937
-=======
-  dps: 431.03253113249093
-  tps: 758.8753936750098
->>>>>>> 62a7d366
+  dps: 99.15876645646449
+  tps: 101.14194178559384
  }
 }
 dps_results: {
  key: "TestProtection-AllItems-SwiftWindfireDiamond"
  value: {
-<<<<<<< HEAD
-  dps: 90.84012937572736
-  tps: 92.65693196324192
-=======
-  dps: 430.42956055073586
-  tps: 758.2401322553561
->>>>>>> 62a7d366
+  dps: 98.66579152540271
+  tps: 100.63910735591077
  }
 }
 dps_results: {
  key: "TestProtection-AllItems-SyphonoftheNathrezim-32262"
  value: {
-<<<<<<< HEAD
-  dps: 90.16107236122906
-  tps: 91.96429380845366
-=======
-  dps: 429.5681740053707
-  tps: 757.3326159415661
->>>>>>> 62a7d366
+  dps: 97.96154162388581
+  tps: 99.92077245636347
  }
 }
 dps_results: {
  key: "TestProtection-AllItems-TenaciousEarthstormDiamond"
  value: {
-<<<<<<< HEAD
-  dps: 90.16107236122906
-  tps: 91.96429380845366
-=======
-  dps: 429.5681740053707
-  tps: 757.3326159415661
->>>>>>> 62a7d366
+  dps: 97.96154162388581
+  tps: 99.92077245636347
  }
 }
 dps_results: {
  key: "TestProtection-AllItems-TheLightningCapacitor-28785"
  value: {
-<<<<<<< HEAD
-  dps: 90.16107236122906
-  tps: 91.96429380845366
-=======
-  dps: 406.97668791689136
-  tps: 713.5503159020941
->>>>>>> 62a7d366
+  dps: 97.96154162388581
+  tps: 99.92077245636347
  }
 }
 dps_results: {
  key: "TestProtection-AllItems-TheRestrainedEssenceofSapphiron-23046"
  value: {
-<<<<<<< HEAD
-  dps: 90.16107236122906
-  tps: 91.96429380845366
-=======
-  dps: 422.4942627975491
-  tps: 743.6233760208085
->>>>>>> 62a7d366
+  dps: 97.96154162388581
+  tps: 99.92077245636347
  }
 }
 dps_results: {
  key: "TestProtection-AllItems-TheSkullofGul'dan-32483"
  value: {
-<<<<<<< HEAD
-  dps: 91.70331960453363
-  tps: 93.53738599662432
-=======
-  dps: 426.1745987515231
-  tps: 748.6884739657615
->>>>>>> 62a7d366
+  dps: 99.47881315003303
+  tps: 101.46838941303363
  }
 }
 dps_results: {
  key: "TestProtection-AllItems-TheTwinStars"
  value: {
-<<<<<<< HEAD
-  dps: 88.79316756406445
-  tps: 90.56903091534578
-=======
-  dps: 436.14354299802244
-  tps: 772.8860904553882
->>>>>>> 62a7d366
+  dps: 96.3842350123588
+  tps: 98.311919712606
  }
 }
 dps_results: {
  key: "TestProtection-AllItems-Thunderfury,BlessedBladeoftheWindseeker-19019"
  value: {
-<<<<<<< HEAD
-  dps: 90.16107236122906
-  tps: 91.96429380845366
-=======
-  dps: 429.5681740053707
-  tps: 757.3326159415661
->>>>>>> 62a7d366
+  dps: 97.96154162388581
+  tps: 99.92077245636347
  }
 }
 dps_results: {
  key: "TestProtection-AllItems-ThunderingSkyfireDiamond"
  value: {
-<<<<<<< HEAD
-  dps: 90.64986428773496
-  tps: 92.46286157348966
-=======
-  dps: 431.7449400285943
-  tps: 761.0906728543868
->>>>>>> 62a7d366
+  dps: 98.50576611873761
+  tps: 100.47588144111236
  }
 }
 dps_results: {
  key: "TestProtection-AllItems-ThunderingSkyflareDiamond"
  value: {
-<<<<<<< HEAD
-  dps: 90.98938770837144
-  tps: 92.80917546253885
-=======
-  dps: 432.1497973540331
-  tps: 761.448143367467
->>>>>>> 62a7d366
+  dps: 98.90066074342154
+  tps: 100.87867395829
  }
 }
 dps_results: {
  key: "TestProtection-AllItems-Timbal'sFocusingCrystal-34470"
  value: {
-<<<<<<< HEAD
-  dps: 90.16107236122906
-  tps: 91.96429380845366
-=======
-  dps: 429.0336609476212
-  tps: 744.5425160332409
->>>>>>> 62a7d366
+  dps: 97.96154162388581
+  tps: 99.92077245636347
  }
 }
 dps_results: {
  key: "TestProtection-AllItems-TirelessSkyflareDiamond"
  value: {
-<<<<<<< HEAD
-  dps: 90.16107236122906
-  tps: 91.96429380845366
-=======
-  dps: 435.0087402685389
-  tps: 767.876433359587
->>>>>>> 62a7d366
+  dps: 97.96154162388581
+  tps: 99.92077245636347
  }
 }
 dps_results: {
  key: "TestProtection-AllItems-TirelessStarflareDiamond"
  value: {
-<<<<<<< HEAD
-  dps: 90.16107236122906
-  tps: 91.96429380845366
-=======
-  dps: 433.9206270159058
-  tps: 765.7676698759824
->>>>>>> 62a7d366
+  dps: 97.96154162388581
+  tps: 99.92077245636347
  }
 }
 dps_results: {
  key: "TestProtection-AllItems-TomeofFieryRedemption-30447"
  value: {
-<<<<<<< HEAD
-  dps: 90.16107236122906
-  tps: 91.96429380845366
-=======
-  dps: 425.4046924675115
-  tps: 749.2637887211954
->>>>>>> 62a7d366
+  dps: 97.96154162388581
+  tps: 99.92077245636347
  }
 }
 dps_results: {
  key: "TestProtection-AllItems-TomeoftheLightbringer-32368"
  value: {
-<<<<<<< HEAD
-  dps: 90.16107236122906
-  tps: 91.96429380845366
-=======
-  dps: 417.58348423281853
-  tps: 734.1062871623607
->>>>>>> 62a7d366
+  dps: 97.96154162388581
+  tps: 99.92077245636347
  }
 }
 dps_results: {
  key: "TestProtection-AllItems-TrenchantEarthshatterDiamond"
  value: {
-<<<<<<< HEAD
-  dps: 90.16107236122906
-  tps: 91.96429380845366
-=======
-  dps: 433.9206270159058
-  tps: 765.7676698759824
->>>>>>> 62a7d366
+  dps: 97.96154162388581
+  tps: 99.92077245636347
  }
 }
 dps_results: {
  key: "TestProtection-AllItems-TrenchantEarthsiegeDiamond"
  value: {
-<<<<<<< HEAD
-  dps: 90.16107236122906
-  tps: 91.96429380845366
-=======
-  dps: 435.0087402685389
-  tps: 767.876433359587
->>>>>>> 62a7d366
+  dps: 97.96154162388581
+  tps: 99.92077245636347
  }
 }
 dps_results: {
  key: "TestProtection-AllItems-TsunamiTalisman-30627"
  value: {
-<<<<<<< HEAD
-  dps: 91.88326671673866
-  tps: 93.72093205107338
-=======
-  dps: 411.60696779696866
-  tps: 720.2337108096981
->>>>>>> 62a7d366
+  dps: 99.99230356668049
+  tps: 101.99214963801406
  }
 }
 dps_results: {
  key: "TestProtection-AllItems-WarpSlicer-30311"
  value: {
-<<<<<<< HEAD
-  dps: 90.16107236122906
-  tps: 91.96429380845366
-=======
-  dps: 429.5681740053707
-  tps: 757.3326159415661
->>>>>>> 62a7d366
+  dps: 97.96154162388581
+  tps: 99.92077245636347
  }
 }
 dps_results: {
  key: "TestProtection-AllItems-WastewalkerArmor"
  value: {
-<<<<<<< HEAD
-  dps: 93.17714983047335
-  tps: 93.17714983047335
-=======
-  dps: 389.45561635837873
-  tps: 664.0396224269465
->>>>>>> 62a7d366
+  dps: 101.16871665907766
+  tps: 101.16871665907766
  }
 }
 dps_results: {
  key: "TestProtection-AllItems-WindhawkArmor"
  value: {
-<<<<<<< HEAD
-  dps: 84.32119435234051
-  tps: 86.00761823938734
-=======
-  dps: 432.6712383023382
-  tps: 771.3533305597742
->>>>>>> 62a7d366
+  dps: 92.00017417169558
+  tps: 93.84017765512945
  }
 }
 dps_results: {
  key: "TestProtection-AllItems-WorldBreaker-30090"
  value: {
-<<<<<<< HEAD
-  dps: 132.36468283552367
-  tps: 135.01197649223414
-=======
-  dps: 397.209073660626
-  tps: 651.9609341485287
->>>>>>> 62a7d366
+  dps: 141.26690268109863
+  tps: 144.0922407347206
  }
 }
 dps_results: {
  key: "TestProtection-AllItems-WrathofSpellfire"
  value: {
-<<<<<<< HEAD
-  dps: 83.65748984829068
-  tps: 83.65748984829068
-=======
-  dps: 428.22815130344526
-  tps: 748.1778668047529
->>>>>>> 62a7d366
+  dps: 91.06995021923494
+  tps: 91.06995021923494
  }
 }
 dps_results: {
  key: "TestProtection-AllItems-Xi'ri'sGift-29179"
  value: {
-<<<<<<< HEAD
-  dps: 91.05143657317053
-  tps: 92.87246530463393
-=======
-  dps: 414.7955702068016
-  tps: 727.8386198172121
->>>>>>> 62a7d366
+  dps: 98.97739486751722
+  tps: 100.95694276486755
  }
 }
 dps_results: {
  key: "TestProtection-Average-Default"
  value: {
-<<<<<<< HEAD
-  dps: 106.48542119430248
-  tps: 117.90714762854525
-  dtps: 1147.0825424571653
-=======
-  dps: 684.6890658856634
-  tps: 1292.8489729293847
-  dtps: 803.4645338296283
->>>>>>> 62a7d366
+  dps: 114.02180239102377
+  tps: 125.35100814281846
+  dtps: 1084.7922747777156
  }
 }
 dps_results: {
  key: "TestProtection-Settings-BloodElf-P4-Protection Paladin-FullBuffs-LongMultiTarget"
  value: {
-<<<<<<< HEAD
-  dps: 111.29263690531747
-  tps: 113.51848964342385
-=======
-  dps: 2972.9436436265955
-  tps: 6255.419562833819
->>>>>>> 62a7d366
+  dps: 119.80332812138407
+  tps: 122.1993946838118
  }
 }
 dps_results: {
  key: "TestProtection-Settings-BloodElf-P4-Protection Paladin-FullBuffs-LongSingleTarget"
  value: {
-<<<<<<< HEAD
-  dps: 111.29263690531747
-  tps: 113.51848964342385
-=======
-  dps: 464.74299461119585
-  tps: 806.3785830289929
->>>>>>> 62a7d366
+  dps: 119.80332812138407
+  tps: 122.1993946838118
  }
 }
 dps_results: {
  key: "TestProtection-Settings-BloodElf-P4-Protection Paladin-FullBuffs-ShortSingleTarget"
  value: {
-<<<<<<< HEAD
-  dps: 110.9206314531047
-  tps: 113.13904408216683
-=======
-  dps: 575.4397517647931
-  tps: 1047.3051996950453
->>>>>>> 62a7d366
+  dps: 119.19897338973294
+  tps: 121.58295285752757
  }
 }
 dps_results: {
@@ -2119,37 +1250,22 @@
 dps_results: {
  key: "TestProtection-Settings-Human-P4-Protection Paladin-FullBuffs-LongMultiTarget"
  value: {
-<<<<<<< HEAD
-  dps: 112.19345175717564
-  tps: 114.4373207923191
-=======
-  dps: 2996.0167258491365
-  tps: 6301.361005610858
->>>>>>> 62a7d366
+  dps: 120.59069998843216
+  tps: 123.0025139882008
  }
 }
 dps_results: {
  key: "TestProtection-Settings-Human-P4-Protection Paladin-FullBuffs-LongSingleTarget"
  value: {
-<<<<<<< HEAD
-  dps: 112.19345175717564
-  tps: 114.4373207923191
-=======
-  dps: 468.25419402329624
-  tps: 812.2150074185206
->>>>>>> 62a7d366
+  dps: 120.59069998843216
+  tps: 123.0025139882008
  }
 }
 dps_results: {
  key: "TestProtection-Settings-Human-P4-Protection Paladin-FullBuffs-ShortSingleTarget"
  value: {
-<<<<<<< HEAD
-  dps: 112.16026350069106
-  tps: 114.40346877070493
-=======
-  dps: 577.2827259706478
-  tps: 1050.1471800182453
->>>>>>> 62a7d366
+  dps: 120.47066526748662
+  tps: 122.88007857283637
  }
 }
 dps_results: {
@@ -2176,14 +1292,8 @@
 dps_results: {
  key: "TestProtection-SwitchInFrontOfTarget-Default"
  value: {
-<<<<<<< HEAD
-  dps: 126.94568394021226
-  tps: 138.4783474454838
-  dtps: 1108.887780269483
-=======
-  dps: 723.6938923361944
-  tps: 1344.3631545395956
-  dtps: 772.8323826544033
->>>>>>> 62a7d366
+  dps: 134.90378260379487
+  tps: 146.2499384568006
+  dtps: 1047.5016377490608
  }
 }