character_stats_results: {
 key: "TestProtection-CharacterStats-Default"
 value: {
  final_stats: 1678.655
  final_stats: 424.6
  final_stats: 3021.29256
  final_stats: 256.3
  final_stats: 280.5
  final_stats: 1287.193
  final_stats: 109
  final_stats: 146
  final_stats: 774.7361
  final_stats: 0
  final_stats: 0
  final_stats: 4690.741
  final_stats: 146
  final_stats: 1078.43267
  final_stats: 0
  final_stats: 0
  final_stats: 228.185
  final_stats: 7958.5
  final_stats: 0
  final_stats: 0
  final_stats: 28479.8
  final_stats: 755.7
  final_stats: 703
  final_stats: 171
  final_stats: 2331.86704
  final_stats: 497.91609
  final_stats: 180
  final_stats: 15
  final_stats: 38266.9256
  final_stats: 75
  final_stats: 75
  final_stats: 75
  final_stats: 75
  final_stats: 130
  final_stats: 0
  final_stats: 0
  final_stats: 0
  final_stats: 0
  final_stats: 0
 }
}
dps_results: {
 key: "TestProtection-AllItems-AegisBattlegear"
 value: {
  dps: 3140.40063
  tps: 7489.05111
 }
}
dps_results: {
 key: "TestProtection-AllItems-AegisPlate"
 value: {
  dps: 2937.79651
  tps: 7060.14528
 }
}
dps_results: {
 key: "TestProtection-AllItems-AshtongueTalismanofZeal-32489"
 value: {
  dps: 3104.97207
  tps: 7430.26447
 }
}
dps_results: {
 key: "TestProtection-AllItems-AustereEarthsiegeDiamond"
 value: {
  dps: 3064.27967
  tps: 7353.66013
 }
}
dps_results: {
 key: "TestProtection-AllItems-Bandit'sInsignia-40371"
 value: {
  dps: 3201.88116
  tps: 7630.81403
 }
}
dps_results: {
 key: "TestProtection-AllItems-BeamingEarthsiegeDiamond"
 value: {
  dps: 3099.05492
  tps: 7434.10363
 }
}
dps_results: {
 key: "TestProtection-AllItems-Beast-tamer'sShoulders-30892"
 value: {
  dps: 3006.57417
  tps: 7214.02942
 }
}
dps_results: {
 key: "TestProtection-AllItems-BlessedBattlegearofUndeadSlaying"
 value: {
  dps: 2652.80966
  tps: 6355.58808
 }
}
dps_results: {
 key: "TestProtection-AllItems-BlessedGarboftheUndeadSlayer"
 value: {
  dps: 2748.54091
  tps: 6614.62429
 }
}
dps_results: {
 key: "TestProtection-AllItems-BlessedRegaliaofUndeadCleansing"
 value: {
  dps: 2660.9795
  tps: 6421.06265
 }
}
dps_results: {
 key: "TestProtection-AllItems-BracingEarthsiegeDiamond"
 value: {
  dps: 3067.05233
  tps: 7215.45981
 }
}
dps_results: {
 key: "TestProtection-AllItems-ChaoticSkyflareDiamond"
 value: {
  dps: 3103.90965
  tps: 7444.95165
 }
}
dps_results: {
 key: "TestProtection-AllItems-DarkmoonCard:Berserker!-42989"
 value: {
  dps: 3128.37496
  tps: 7503.9524
 }
}
dps_results: {
 key: "TestProtection-AllItems-DarkmoonCard:Death-42990"
 value: {
  dps: 3185.68135
  tps: 7580.7315
 }
}
dps_results: {
 key: "TestProtection-AllItems-DarkmoonCard:Greatness-42987"
 value: {
  dps: 3303.13427
  tps: 7919.23371
 }
}
dps_results: {
 key: "TestProtection-AllItems-DarkmoonCard:Greatness-44253"
 value: {
  dps: 3242.78499
  tps: 7774.03544
 }
}
dps_results: {
 key: "TestProtection-AllItems-DarkmoonCard:Greatness-44254"
 value: {
  dps: 3200.6985
  tps: 7678.28628
 }
}
dps_results: {
 key: "TestProtection-AllItems-DeadlyGladiator'sLibramofFortitude-42852"
 value: {
  dps: 3032.89551
  tps: 7272.87732
 }
}
dps_results: {
 key: "TestProtection-AllItems-DeathKnight'sAnguish-38212"
 value: {
  dps: 3112.83112
  tps: 7469.89774
 }
}
dps_results: {
 key: "TestProtection-AllItems-Defender'sCode-40257"
 value: {
  dps: 3081.33938
  tps: 7397.57184
 }
}
dps_results: {
 key: "TestProtection-AllItems-DestructiveSkyflareDiamond"
 value: {
  dps: 3078.28804
  tps: 7386.62671
 }
}
dps_results: {
 key: "TestProtection-AllItems-EffulgentSkyflareDiamond"
 value: {
  dps: 3064.27967
  tps: 7353.66013
 }
}
dps_results: {
 key: "TestProtection-AllItems-EmberSkyflareDiamond"
 value: {
  dps: 3062.09906
  tps: 7357.96992
 }
}
dps_results: {
 key: "TestProtection-AllItems-EnigmaticSkyflareDiamond"
 value: {
  dps: 3075.90448
  tps: 7381.05994
 }
}
dps_results: {
 key: "TestProtection-AllItems-EnigmaticStarflareDiamond"
 value: {
  dps: 3072.79635
  tps: 7373.42724
 }
}
dps_results: {
 key: "TestProtection-AllItems-EternalEarthsiegeDiamond"
 value: {
  dps: 3081.33938
  tps: 7397.57184
 }
}
dps_results: {
 key: "TestProtection-AllItems-ExtractofNecromanticPower-40373"
 value: {
  dps: 3180.28836
  tps: 7571.63639
 }
}
dps_results: {
 key: "TestProtection-AllItems-EyeoftheBroodmother-45308"
 value: {
  dps: 3135.62641
  tps: 7525.32814
 }
}
dps_results: {
 key: "TestProtection-AllItems-ForgeEmber-37660"
 value: {
  dps: 3118.35819
  tps: 7482.21053
 }
}
dps_results: {
 key: "TestProtection-AllItems-ForlornSkyflareDiamond"
 value: {
  dps: 3067.05233
  tps: 7360.79695
 }
}
dps_results: {
 key: "TestProtection-AllItems-ForlornStarflareDiamond"
 value: {
  dps: 3066.49779
  tps: 7359.36959
 }
}
dps_results: {
 key: "TestProtection-AllItems-FuriousGladiator'sLibramofFortitude-42853"
 value: {
  dps: 3032.89551
  tps: 7272.87732
 }
}
dps_results: {
 key: "TestProtection-AllItems-FuryoftheFiveFlights-40431"
 value: {
  dps: 3198.11361
  tps: 7667.5549
 }
}
dps_results: {
 key: "TestProtection-AllItems-FuturesightRune-38763"
 value: {
  dps: 3088.21558
  tps: 7415.27116
 }
}
dps_results: {
 key: "TestProtection-AllItems-Gladiator'sVindication"
 value: {
  dps: 3348.58084
  tps: 7978.85089
 }
}
dps_results: {
 key: "TestProtection-AllItems-HatefulGladiator'sLibramofFortitude-42851"
 value: {
  dps: 3032.89551
  tps: 7272.87732
 }
}
dps_results: {
 key: "TestProtection-AllItems-IllustrationoftheDragonSoul-40432"
 value: {
  dps: 3103.39099
  tps: 7454.33267
 }
}
dps_results: {
 key: "TestProtection-AllItems-ImpassiveSkyflareDiamond"
 value: {
  dps: 3075.90448
  tps: 7381.05994
 }
}
dps_results: {
 key: "TestProtection-AllItems-ImpassiveStarflareDiamond"
 value: {
  dps: 3072.79635
  tps: 7373.42724
 }
}
dps_results: {
 key: "TestProtection-AllItems-IncisorFragment-37723"
 value: {
  dps: 3145.53725
  tps: 7538.52758
 }
}
dps_results: {
 key: "TestProtection-AllItems-InsightfulEarthsiegeDiamond"
 value: {
  dps: 3179.93477
  tps: 7658.48832
 }
}
dps_results: {
 key: "TestProtection-AllItems-InvigoratingEarthsiegeDiamond"
 value: {
  dps: 3080.13627
  tps: 7390.28384
 }
}
dps_results: {
 key: "TestProtection-AllItems-Lavanthor'sTalisman-37872"
 value: {
  dps: 3100.559
  tps: 7447.04313
 }
}
dps_results: {
 key: "TestProtection-AllItems-Liadrin'sBattlegear"
 value: {
  dps: 3268.91246
  tps: 7774.29297
 }
}
dps_results: {
 key: "TestProtection-AllItems-Liadrin'sPlate"
 value: {
  dps: 3023.61486
  tps: 7258.26348
 }
}
dps_results: {
 key: "TestProtection-AllItems-LibramofFuriousBlows-37574"
 value: {
  dps: 3041.9395
  tps: 7293.57478
 }
}
dps_results: {
 key: "TestProtection-AllItems-LibramofReciprocation-40706"
 value: {
  dps: 3032.89551
  tps: 7272.87732
 }
}
dps_results: {
 key: "TestProtection-AllItems-LibramofThreeTruths-50455"
 value: {
  dps: 3032.89551
  tps: 7272.87732
 }
}
dps_results: {
 key: "TestProtection-AllItems-LibramofValiance-47661"
 value: {
  dps: 3261.05926
  tps: 7811.18464
 }
}
dps_results: {
 key: "TestProtection-AllItems-LibramoftheSacredShield-45145"
 value: {
  dps: 3032.89551
  tps: 7272.87732
 }
}
dps_results: {
 key: "TestProtection-AllItems-LightbringerBattlegear"
 value: {
  dps: 2748.90736
  tps: 6597.77372
 }
}
dps_results: {
 key: "TestProtection-AllItems-LightswornBattlegear"
 value: {
  dps: 3565.71052
  tps: 8478.33053
 }
}
dps_results: {
 key: "TestProtection-AllItems-LightswornPlate"
 value: {
  dps: 3163.07971
  tps: 7590.77666
 }
}
dps_results: {
 key: "TestProtection-AllItems-MajesticDragonFigurine-40430"
 value: {
  dps: 3081.33938
  tps: 7397.57184
 }
}
dps_results: {
 key: "TestProtection-AllItems-MeteoriteWhetstone-37390"
 value: {
  dps: 3155.86854
  tps: 7563.05768
 }
}
dps_results: {
 key: "TestProtection-AllItems-OfferingofSacrifice-37638"
 value: {
  dps: 3081.33938
  tps: 7397.57184
 }
}
dps_results: {
 key: "TestProtection-AllItems-PersistentEarthshatterDiamond"
 value: {
  dps: 3077.11597
  tps: 7383.3079
 }
}
dps_results: {
 key: "TestProtection-AllItems-PersistentEarthsiegeDiamond"
 value: {
  dps: 3080.13627
  tps: 7390.28384
 }
}
dps_results: {
 key: "TestProtection-AllItems-PowerfulEarthshatterDiamond"
 value: {
  dps: 3064.27967
  tps: 7353.66013
 }
}
dps_results: {
 key: "TestProtection-AllItems-PowerfulEarthsiegeDiamond"
 value: {
  dps: 3064.27967
  tps: 7353.66013
 }
}
dps_results: {
 key: "TestProtection-AllItems-PurifiedShardoftheGods"
 value: {
  dps: 3081.33938
  tps: 7397.57184
 }
}
dps_results: {
 key: "TestProtection-AllItems-RedemptionBattlegear"
 value: {
  dps: 2876.58505
  tps: 6837.55922
 }
}
dps_results: {
 key: "TestProtection-AllItems-RedemptionPlate"
 value: {
  dps: 2846.58257
  tps: 6844.32786
 }
}
dps_results: {
 key: "TestProtection-AllItems-ReignoftheDead-47316"
 value: {
  dps: 3102.05284
  tps: 7448.70244
 }
}
dps_results: {
 key: "TestProtection-AllItems-ReignoftheDead-47477"
 value: {
  dps: 3104.28847
  tps: 7454.18421
 }
}
dps_results: {
 key: "TestProtection-AllItems-RelentlessEarthsiegeDiamond"
 value: {
  dps: 3101.59102
  tps: 7438.98348
 }
}
dps_results: {
 key: "TestProtection-AllItems-RelentlessGladiator'sLibramofFortitude-42854"
 value: {
  dps: 3032.89551
  tps: 7272.87732
 }
}
dps_results: {
 key: "TestProtection-AllItems-RevitalizingSkyflareDiamond"
 value: {
  dps: 3067.87233
  tps: 7364.46194
 }
}
dps_results: {
 key: "TestProtection-AllItems-RuneofRepulsion-40372"
 value: {
  dps: 3081.33938
  tps: 7397.57184
 }
}
dps_results: {
 key: "TestProtection-AllItems-SavageGladiator'sLibramofFortitude-42611"
 value: {
  dps: 3032.89551
  tps: 7272.87732
 }
}
dps_results: {
 key: "TestProtection-AllItems-SealofthePantheon-36993"
 value: {
  dps: 3081.33938
  tps: 7397.57184
 }
}
dps_results: {
 key: "TestProtection-AllItems-ShinyShardoftheGods"
 value: {
  dps: 3081.33938
  tps: 7397.57184
 }
}
dps_results: {
 key: "TestProtection-AllItems-Sindragosa'sFlawlessFang-50361"
 value: {
  dps: 3081.33938
  tps: 7397.57184
 }
}
dps_results: {
 key: "TestProtection-AllItems-SparkofLife-37657"
 value: {
  dps: 3165.24175
  tps: 7594.64483
 }
}
dps_results: {
 key: "TestProtection-AllItems-StormshroudArmor"
 value: {
  dps: 2482.27387
  tps: 5966.99106
 }
}
dps_results: {
 key: "TestProtection-AllItems-SwiftSkyflareDiamond"
 value: {
  dps: 3080.13627
  tps: 7390.28384
 }
}
dps_results: {
 key: "TestProtection-AllItems-SwiftStarflareDiamond"
 value: {
  dps: 3077.11597
  tps: 7383.3079
 }
}
dps_results: {
 key: "TestProtection-AllItems-SwiftWindfireDiamond"
 value: {
  dps: 3071.83043
  tps: 7371.09999
 }
}
dps_results: {
 key: "TestProtection-AllItems-ThunderingSkyflareDiamond"
 value: {
  dps: 3072.0916
  tps: 7365.68124
 }
}
dps_results: {
 key: "TestProtection-AllItems-TinyAbominationinaJar-50351"
 value: {
  dps: 3222.56329
  tps: 7726.44496
 }
}
dps_results: {
 key: "TestProtection-AllItems-TinyAbominationinaJar-50706"
 value: {
  dps: 3227.26377
  tps: 7727.52958
 }
}
dps_results: {
 key: "TestProtection-AllItems-TirelessSkyflareDiamond"
 value: {
  dps: 3067.05233
  tps: 7360.79695
 }
}
dps_results: {
 key: "TestProtection-AllItems-TirelessStarflareDiamond"
 value: {
  dps: 3066.49779
  tps: 7359.36959
 }
}
dps_results: {
 key: "TestProtection-AllItems-TomeoftheLightbringer-32368"
 value: {
  dps: 3061.33093
  tps: 7346.07008
 }
}
dps_results: {
 key: "TestProtection-AllItems-TrenchantEarthshatterDiamond"
 value: {
  dps: 3066.49779
  tps: 7359.36959
 }
}
dps_results: {
 key: "TestProtection-AllItems-TrenchantEarthsiegeDiamond"
 value: {
  dps: 3067.05233
  tps: 7360.79695
 }
}
dps_results: {
 key: "TestProtection-AllItems-Turalyon'sBattlegear"
 value: {
  dps: 3268.91246
  tps: 7774.29297
 }
}
dps_results: {
 key: "TestProtection-AllItems-Turalyon'sPlate"
 value: {
  dps: 3023.61486
  tps: 7258.26348
 }
}
dps_results: {
 key: "TestProtection-AllItems-UndeadSlayer'sBlessedArmor"
 value: {
  dps: 2623.37998
  tps: 6273.36903
 }
}
dps_results: {
 key: "TestProtection-AllItems-WrathfulGladiator'sLibramofFortitude-51478"
 value: {
  dps: 3032.89551
  tps: 7272.87732
 }
}
dps_results: {
 key: "TestProtection-Average-Default"
 value: {
<<<<<<< HEAD
  dps: 3578.49396
  tps: 8491.75387
=======
  dps: 3580.15106
  tps: 8570.66107
>>>>>>> 1bfec2e4
  dtps: 15.26131
 }
}
dps_results: {
 key: "TestProtection-Settings-BloodElf-P1-Protection Paladin SOC-FullBuffs-LongMultiTarget"
 value: {
  dps: 9652.47747
  tps: 26052.17275
 }
}
dps_results: {
 key: "TestProtection-Settings-BloodElf-P1-Protection Paladin SOC-FullBuffs-LongSingleTarget"
 value: {
  dps: 2939.00664
  tps: 6984.36346
 }
}
dps_results: {
 key: "TestProtection-Settings-BloodElf-P1-Protection Paladin SOC-FullBuffs-ShortSingleTarget"
 value: {
  dps: 3198.35197
  tps: 7563.30897
 }
}
dps_results: {
 key: "TestProtection-Settings-BloodElf-P1-Protection Paladin SOC-NoBuffs-LongMultiTarget"
 value: {
  dps: 2754.42881
  tps: 7827.92866
 }
}
dps_results: {
 key: "TestProtection-Settings-BloodElf-P1-Protection Paladin SOC-NoBuffs-LongSingleTarget"
 value: {
  dps: 1273.51463
  tps: 3054.93292
 }
}
dps_results: {
 key: "TestProtection-Settings-BloodElf-P1-Protection Paladin SOC-NoBuffs-ShortSingleTarget"
 value: {
  dps: 1548.02448
  tps: 3751.25594
 }
}
dps_results: {
 key: "TestProtection-Settings-BloodElf-P1-Protection Paladin SOR-FullBuffs-LongMultiTarget"
 value: {
  dps: 8774.13502
  tps: 23786.51217
 }
}
dps_results: {
 key: "TestProtection-Settings-BloodElf-P1-Protection Paladin SOR-FullBuffs-LongSingleTarget"
 value: {
  dps: 2915.25256
  tps: 6923.25689
 }
}
dps_results: {
 key: "TestProtection-Settings-BloodElf-P1-Protection Paladin SOR-FullBuffs-ShortSingleTarget"
 value: {
  dps: 3208.13143
  tps: 7587.94234
 }
}
dps_results: {
 key: "TestProtection-Settings-BloodElf-P1-Protection Paladin SOR-NoBuffs-LongMultiTarget"
 value: {
  dps: 2260.7911
  tps: 6558.63232
 }
}
dps_results: {
 key: "TestProtection-Settings-BloodElf-P1-Protection Paladin SOR-NoBuffs-LongSingleTarget"
 value: {
  dps: 1213.14818
  tps: 2900.19105
 }
}
dps_results: {
 key: "TestProtection-Settings-BloodElf-P1-Protection Paladin SOR-NoBuffs-ShortSingleTarget"
 value: {
  dps: 1504.89532
  tps: 3630.00302
 }
}
dps_results: {
 key: "TestProtection-Settings-BloodElf-P1-Protection Paladin SOV-FullBuffs-LongMultiTarget"
 value: {
  dps: 9608.56123
  tps: 25938.67625
 }
}
dps_results: {
 key: "TestProtection-Settings-BloodElf-P1-Protection Paladin SOV-FullBuffs-LongSingleTarget"
 value: {
  dps: 3282.83339
  tps: 7871.12387
 }
}
dps_results: {
 key: "TestProtection-Settings-BloodElf-P1-Protection Paladin SOV-FullBuffs-ShortSingleTarget"
 value: {
  dps: 3521.27969
  tps: 8396.60647
 }
}
dps_results: {
 key: "TestProtection-Settings-BloodElf-P1-Protection Paladin SOV-NoBuffs-LongMultiTarget"
 value: {
  dps: 2684.69205
  tps: 7651.58387
 }
}
dps_results: {
 key: "TestProtection-Settings-BloodElf-P1-Protection Paladin SOV-NoBuffs-LongSingleTarget"
 value: {
  dps: 1404.97098
  tps: 3394.33042
 }
}
dps_results: {
 key: "TestProtection-Settings-BloodElf-P1-Protection Paladin SOV-NoBuffs-ShortSingleTarget"
 value: {
  dps: 1678.0884
  tps: 4080.96196
 }
}
dps_results: {
 key: "TestProtection-Settings-Human-P1-Protection Paladin SOC-FullBuffs-LongMultiTarget"
 value: {
  dps: 9493.96864
  tps: 25592.7916
 }
}
dps_results: {
 key: "TestProtection-Settings-Human-P1-Protection Paladin SOC-FullBuffs-LongSingleTarget"
 value: {
  dps: 2937.70511
  tps: 6970.63175
 }
}
dps_results: {
 key: "TestProtection-Settings-Human-P1-Protection Paladin SOC-FullBuffs-ShortSingleTarget"
 value: {
  dps: 3225.97932
  tps: 7625.99737
 }
}
dps_results: {
 key: "TestProtection-Settings-Human-P1-Protection Paladin SOC-NoBuffs-LongMultiTarget"
 value: {
  dps: 2814.55403
  tps: 7947.74312
 }
}
dps_results: {
 key: "TestProtection-Settings-Human-P1-Protection Paladin SOC-NoBuffs-LongSingleTarget"
 value: {
  dps: 1300.79775
  tps: 3124.06898
 }
}
dps_results: {
 key: "TestProtection-Settings-Human-P1-Protection Paladin SOC-NoBuffs-ShortSingleTarget"
 value: {
  dps: 1540.99927
  tps: 3725.96805
 }
}
dps_results: {
 key: "TestProtection-Settings-Human-P1-Protection Paladin SOR-FullBuffs-LongMultiTarget"
 value: {
  dps: 8602.55382
  tps: 23299.24927
 }
}
dps_results: {
 key: "TestProtection-Settings-Human-P1-Protection Paladin SOR-FullBuffs-LongSingleTarget"
 value: {
  dps: 2926.1482
  tps: 6943.81246
 }
}
dps_results: {
 key: "TestProtection-Settings-Human-P1-Protection Paladin SOR-FullBuffs-ShortSingleTarget"
 value: {
  dps: 3238.02697
  tps: 7657.40881
 }
}
dps_results: {
 key: "TestProtection-Settings-Human-P1-Protection Paladin SOR-NoBuffs-LongMultiTarget"
 value: {
  dps: 2304.60013
  tps: 6635.71238
 }
}
dps_results: {
 key: "TestProtection-Settings-Human-P1-Protection Paladin SOR-NoBuffs-LongSingleTarget"
 value: {
  dps: 1238.32774
  tps: 2960.57482
 }
}
dps_results: {
 key: "TestProtection-Settings-Human-P1-Protection Paladin SOR-NoBuffs-ShortSingleTarget"
 value: {
  dps: 1505.96638
  tps: 3631.77264
 }
}
dps_results: {
 key: "TestProtection-Settings-Human-P1-Protection Paladin SOV-FullBuffs-LongMultiTarget"
 value: {
  dps: 9447.65001
  tps: 25470.56698
 }
}
dps_results: {
 key: "TestProtection-Settings-Human-P1-Protection Paladin SOV-FullBuffs-LongSingleTarget"
 value: {
  dps: 3280.77767
  tps: 7847.74668
 }
}
dps_results: {
 key: "TestProtection-Settings-Human-P1-Protection Paladin SOV-FullBuffs-ShortSingleTarget"
 value: {
  dps: 3553.87559
  tps: 8472.11759
 }
}
dps_results: {
 key: "TestProtection-Settings-Human-P1-Protection Paladin SOV-NoBuffs-LongMultiTarget"
 value: {
  dps: 2737.95409
  tps: 7755.75117
 }
}
dps_results: {
 key: "TestProtection-Settings-Human-P1-Protection Paladin SOV-NoBuffs-LongSingleTarget"
 value: {
  dps: 1437.04703
  tps: 3470.60431
 }
}
dps_results: {
 key: "TestProtection-Settings-Human-P1-Protection Paladin SOV-NoBuffs-ShortSingleTarget"
 value: {
  dps: 1654.36086
  tps: 4017.07006
 }
}
dps_results: {
 key: "TestProtection-SwitchInFrontOfTarget-Default"
 value: {
<<<<<<< HEAD
  dps: 3739.26077
  tps: 8847.62775
=======
  dps: 3741.04963
  tps: 8929.47863
>>>>>>> 1bfec2e4
  dtps: 14.43555
 }
}<|MERGE_RESOLUTION|>--- conflicted
+++ resolved
@@ -675,13 +675,8 @@
 dps_results: {
  key: "TestProtection-Average-Default"
  value: {
-<<<<<<< HEAD
   dps: 3578.49396
-  tps: 8491.75387
-=======
-  dps: 3580.15106
-  tps: 8570.66107
->>>>>>> 1bfec2e4
+  tps: 8568.29142
   dtps: 15.26131
  }
 }
@@ -940,13 +935,8 @@
 dps_results: {
  key: "TestProtection-SwitchInFrontOfTarget-Default"
  value: {
-<<<<<<< HEAD
   dps: 3739.26077
-  tps: 8847.62775
-=======
-  dps: 3741.04963
-  tps: 8929.47863
->>>>>>> 1bfec2e4
+  tps: 8926.92057
   dtps: 14.43555
  }
 }