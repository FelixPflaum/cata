package paladin

import (
	"strconv"
	"time"

	"github.com/wowsims/wotlk/sim/core"
	"github.com/wowsims/wotlk/sim/core/proto"
	"github.com/wowsims/wotlk/sim/core/stats"
)

// TODO:
// Sanctified Wrath (Damage penetration, questions over affected stats)

func (paladin *Paladin) ApplyTalents() {
	paladin.AddStat(stats.MeleeCrit, float64(paladin.Talents.Conviction)*core.CritRatingPerCritChance)
	paladin.AddStat(stats.SpellCrit, float64(paladin.Talents.Conviction)*core.CritRatingPerCritChance)
	paladin.AddStat(stats.MeleeCrit, float64(paladin.Talents.SanctityOfBattle)*core.CritRatingPerCritChance)
	paladin.AddStat(stats.SpellCrit, float64(paladin.Talents.SanctityOfBattle)*core.CritRatingPerCritChance)

	paladin.AddStat(stats.Parry, core.ParryRatingPerParryChance*1*float64(paladin.Talents.Deflection))
	paladin.AddStat(stats.Armor, paladin.Equip.Stats()[stats.Armor]*0.02*float64(paladin.Talents.Toughness))
	paladin.AddStat(stats.Defense, core.DefenseRatingPerDefense*4*float64(paladin.Talents.Anticipation))

	if paladin.Talents.DivineStrength > 0 {
		paladin.AddStatDependency(stats.Strength, stats.Strength, 1.0+0.03*float64(paladin.Talents.DivineStrength))
	}
	if paladin.Talents.DivineIntellect > 0 {
		paladin.AddStatDependency(stats.Intellect, stats.Intellect, 1.0+0.02*float64(paladin.Talents.DivineIntellect))
	}

	if paladin.Talents.SheathOfLight > 0 {
		// doesn't implement HOT
		percentage := 0.10 * float64(paladin.Talents.SheathOfLight)
		paladin.AddStatDependency(stats.AttackPower, stats.SpellPower, 1.0+percentage)
	}

	// if paladin.Talents.ShieldSpecialization > 0 {
	// 	bonus := 1 + 0.1*float64(paladin.Talents.ShieldSpecialization)
	// 	paladin.AddStatDependency(stats.StatDependency{
	// 		SourceStat:   stats.BlockValue,
	// 		ModifiedStat: stats.BlockValue,
	// 		Modifier: func(bv float64, _ float64) float64 {
	// 			return bv * bonus
	// 		},
	// 	})
	// }

	if paladin.Talents.SacredDuty > 0 {
		paladin.AddStatDependency(stats.Stamina, stats.Stamina, 1.0+0.03*float64(paladin.Talents.SacredDuty))
	}

	if paladin.Talents.CombatExpertise > 0 {
		paladin.AddStat(stats.Expertise, core.ExpertisePerQuarterPercentReduction*1*float64(paladin.Talents.CombatExpertise))
		paladin.AddStatDependency(stats.Stamina, stats.Stamina, 1.0+0.02*float64(paladin.Talents.CombatExpertise))
	}

	paladin.applyRedoubt()
	paladin.applyReckoning()
	paladin.applyArdentDefender()
	paladin.applyCrusade()
	paladin.applyWeaponSpecialization()
	paladin.applyVengeance()
	paladin.applyHeartOfTheCrusader()
	paladin.applyArtOfWar()
	paladin.applyJudgmentsOfTheWise()
	paladin.applyRighteousVengeance()
}

func (paladin *Paladin) getTalentSealsOfThePureBonus() float64 {
	return 0.03 * float64(paladin.Talents.SealsOfThePure)
}

func (paladin *Paladin) getTalentTwoHandedWeaponSpecializationBonus() float64 {
	return 0.02 * float64(paladin.Talents.TwoHandedWeaponSpecialization)
}

func (paladin *Paladin) getTalentSanctityOfBattleBonus() float64 {
	return 0.05 * float64(paladin.Talents.SanctityOfBattle)
}

func (paladin *Paladin) getTalentTheArtOfWarBonus() float64 {
	return 0.05 * float64(paladin.Talents.TheArtOfWar)
}

func (paladin *Paladin) getMajorGlyphSealOfRighteousnessBonus() float64 {
	return core.TernaryFloat64(paladin.HasMajorGlyph(proto.PaladinMajorGlyph_GlyphOfSealOfRighteousness), .1, 0)
}

func (paladin *Paladin) getMajorGlyphOfExorcismBonus() float64 {
	return core.TernaryFloat64(paladin.HasMajorGlyph(proto.PaladinMajorGlyph_GlyphOfExorcism), 0.20, 0)
}

func (paladin *Paladin) getMajorGlyphOfJudgementBonus() float64 {
	return core.TernaryFloat64(paladin.HasMajorGlyph(proto.PaladinMajorGlyph_GlyphOfJudgement), 0.10, 0)
}

func (paladin *Paladin) applyRedoubt() {
	if paladin.Talents.Redoubt == 0 {
		return
	}

	actionID := core.ActionID{SpellID: 20137}

	bonusBlockRating := 6 * core.BlockRatingPerBlockChance * float64(paladin.Talents.Redoubt)

	procAura := paladin.RegisterAura(core.Aura{
		Label:     "Redoubt Proc",
		ActionID:  actionID,
		Duration:  time.Second * 10,
		MaxStacks: 5,
		OnGain: func(aura *core.Aura, sim *core.Simulation) {
			paladin.AddStatDynamic(sim, stats.Block, bonusBlockRating)
		},
		OnExpire: func(aura *core.Aura, sim *core.Simulation) {
			paladin.AddStatDynamic(sim, stats.Block, -bonusBlockRating)
		},
		OnSpellHitTaken: func(aura *core.Aura, sim *core.Simulation, spell *core.Spell, spellEffect *core.SpellEffect) {
			if spellEffect.Outcome.Matches(core.OutcomeBlock) {
				aura.RemoveStack(sim)
			}
		},
	})

	paladin.RegisterAura(core.Aura{
		Label:    "Redoubt",
		Duration: core.NeverExpires,
		OnReset: func(aura *core.Aura, sim *core.Simulation) {
			aura.Activate(sim)
		},
		OnSpellHitTaken: func(aura *core.Aura, sim *core.Simulation, spell *core.Spell, spellEffect *core.SpellEffect) {
			if spellEffect.Landed() && spellEffect.ProcMask.Matches(core.ProcMaskMeleeOrRanged) {
				if sim.RandomFloat("Redoubt") < 0.1 {
					procAura.Activate(sim)
					procAura.SetStacks(sim, 5)
				}
			}
		},
	})
}

func (paladin *Paladin) applyReckoning() {
	if paladin.Talents.Reckoning == 0 {
		return
	}

	actionID := core.ActionID{SpellID: 20182}
	procChance := 0.02 * float64(paladin.Talents.Reckoning)

	var reckoningSpell *core.Spell

	procAura := paladin.RegisterAura(core.Aura{
		Label:     "Reckoning Proc",
		ActionID:  actionID,
		Duration:  time.Second * 8,
		MaxStacks: 4,
		OnInit: func(aura *core.Aura, sim *core.Simulation) {
			reckoningSpell = paladin.GetOrRegisterSpell(core.SpellConfig{
				ActionID:    actionID,
				SpellSchool: core.SpellSchoolPhysical,
				Flags:       core.SpellFlagMeleeMetrics,

				ApplyEffects: core.ApplyEffectFuncDirectDamage(paladin.AutoAttacks.MHEffect),
			})
		},
		OnSpellHitDealt: func(aura *core.Aura, sim *core.Simulation, spell *core.Spell, spellEffect *core.SpellEffect) {
			if spell == paladin.AutoAttacks.MHAuto {
				reckoningSpell.Cast(sim, spellEffect.Target)
			}
		},
	})

	paladin.RegisterAura(core.Aura{
		Label:    "Reckoning",
		Duration: core.NeverExpires,
		OnReset: func(aura *core.Aura, sim *core.Simulation) {
			aura.Activate(sim)
		},
		OnSpellHitTaken: func(aura *core.Aura, sim *core.Simulation, spell *core.Spell, spellEffect *core.SpellEffect) {
			if sim.RandomFloat("Redoubt") < procChance {
				procAura.Activate(sim)
				procAura.SetStacks(sim, 4)
			}
		},
	})
}

func (paladin *Paladin) applyArdentDefender() {
	if paladin.Talents.ArdentDefender == 0 {
		return
	}

	actionID := core.ActionID{SpellID: 31854}
	damageReduction := 1.0 - 0.06*float64(paladin.Talents.ArdentDefender)

	procAura := paladin.RegisterAura(core.Aura{
		Label:    "Ardent Defender",
		ActionID: actionID,
		Duration: core.NeverExpires,
		OnGain: func(aura *core.Aura, sim *core.Simulation) {
			aura.Unit.PseudoStats.DamageTakenMultiplier *= damageReduction
		},
		OnExpire: func(aura *core.Aura, sim *core.Simulation) {
			aura.Unit.PseudoStats.DamageTakenMultiplier /= damageReduction
		},
	})

	paladin.RegisterAura(core.Aura{
		Label:    "Ardent Defender Talent",
		Duration: core.NeverExpires,
		OnReset: func(aura *core.Aura, sim *core.Simulation) {
			aura.Activate(sim)
		},
		OnSpellHitTaken: func(aura *core.Aura, sim *core.Simulation, spell *core.Spell, spellEffect *core.SpellEffect) {
			if aura.Unit.CurrentHealthPercent() < 0.35 {
				procAura.Activate(sim)
			}
		},
	})
}

func (paladin *Paladin) applyCrusade() {
	// TODO: This doesn't account for multiple targets
	paladin.PseudoStats.DamageDealtMultiplier *= paladin.crusadeMultiplier()
}

func (paladin *Paladin) crusadeMultiplier() float64 {
	if paladin.CurrentTarget == nil {
		return 1
	}
	switch paladin.CurrentTarget.MobType {
	case proto.MobType_MobTypeHumanoid, proto.MobType_MobTypeDemon, proto.MobType_MobTypeUndead, proto.MobType_MobTypeElemental:
		return 1 + (0.01 * float64(paladin.Talents.Crusade))
	default:
		return 1
	}
}

// Prior to WOTLK, behavior was to double dip.
func (paladin *Paladin) MeleeCritMultiplier() float64 {
	// return paladin.Character.MeleeCritMultiplier(paladin.crusadeMultiplier(), 0)
	return paladin.DefaultMeleeCritMultiplier()
}
func (paladin *Paladin) SpellCritMultiplier() float64 {
	// return paladin.Character.SpellCritMultiplier(paladin.crusadeMultiplier(), 0)
	return paladin.DefaultSpellCritMultiplier()
}

// Affects all physical damage or spells that can be rolled as physical
// It affects white, Windfury, Crusader Strike, Seals, and Judgement of Command / Blood
func (paladin *Paladin) applyWeaponSpecialization() {
	// This impacts Crusader Strike, Melee Attacks, WF attacks
	// Seals + Judgements need to be implemented separately
	mhWeapon := paladin.GetMHWeapon()

	if mhWeapon == nil {
		return
	}

	switch mhWeapon.HandType {
	case proto.HandType_HandTypeTwoHand:
		paladin.PseudoStats.PhysicalDamageDealtMultiplier *= 1 + 0.02*float64(paladin.Talents.TwoHandedWeaponSpecialization)
	case proto.HandType_HandTypeOneHand:
		paladin.PseudoStats.DamageDealtMultiplier *= 1 + 0.01*float64(paladin.Talents.OneHandedWeaponSpecialization)
	}
}

// I don't know if the new stack of vengeance applies to the crit that triggered it or not
// Need to check this
func (paladin *Paladin) applyVengeance() {
	if paladin.Talents.Vengeance == 0 {
		return
	}

	bonusPerStack := 0.01 * float64(paladin.Talents.Vengeance)
	procAura := paladin.RegisterAura(core.Aura{
		Label:     "Vengeance Proc",
		ActionID:  core.ActionID{SpellID: 20057},
		Duration:  time.Second * 30,
		MaxStacks: 3,
		OnStacksChange: func(aura *core.Aura, sim *core.Simulation, oldStacks int32, newStacks int32) {
			aura.Unit.PseudoStats.DamageDealtMultiplier /= 1 + (bonusPerStack * float64(oldStacks))
			aura.Unit.PseudoStats.DamageDealtMultiplier *= 1 + (bonusPerStack * float64(newStacks))
		},
	})

	paladin.RegisterAura(core.Aura{
		Label:    "Vengeance",
		Duration: core.NeverExpires,
		OnReset: func(aura *core.Aura, sim *core.Simulation) {
			aura.Activate(sim)
		},
		OnSpellHitDealt: func(aura *core.Aura, sim *core.Simulation, spell *core.Spell, spellEffect *core.SpellEffect) {
			if spellEffect.Outcome.Matches(core.OutcomeCrit) {
				procAura.Activate(sim)
				procAura.AddStack(sim)
			}
		},
	})
}

func (paladin *Paladin) applyHeartOfTheCrusader() {
	if paladin.Talents.HeartOfTheCrusader == 0 {
		return
	}

	paladin.RegisterAura(core.Aura{
		Label:    "Heart of the Crusader",
		Duration: core.NeverExpires,
		OnReset: func(aura *core.Aura, sim *core.Simulation) {
			aura.Activate(sim)
		},
		OnSpellHitDealt: func(aura *core.Aura, sim *core.Simulation, spell *core.Spell, spellEffect *core.SpellEffect) {
			if !spell.Flags.Matches(SpellFlagSecondaryJudgement) {
				return
			}
			debuffAura := core.HeartoftheCrusaderDebuff(spellEffect.Target, float64(paladin.Talents.HeartOfTheCrusader))
			debuffAura.Activate(sim)
		},
	})
}

func (paladin *Paladin) applyArtOfWar() {
	if paladin.Talents.TheArtOfWar == 0 {
		return
	}

	paladin.ArtOfWarInstantCast = paladin.RegisterAura(core.Aura{
		Label:    "Art Of War",
		ActionID: core.ActionID{SpellID: 53488},
		Duration: time.Second * 15,
	})

	paladin.RegisterAura(core.Aura{
		Label:    "The Art of War",
		Duration: core.NeverExpires,
		OnReset: func(aura *core.Aura, sim *core.Simulation) {
			aura.Activate(sim)
		},
		OnSpellHitDealt: func(aura *core.Aura, sim *core.Simulation, spell *core.Spell, spellEffect *core.SpellEffect) {
			// TODO: Check if only procs on white hits.
			if !spellEffect.ProcMask.Matches(core.ProcMaskMeleeWhiteHit) {
				return
			}

			if !spellEffect.Outcome.Matches(core.OutcomeCrit) {
				return
			}

			paladin.ArtOfWarInstantCast.Activate(sim)
		},
	})
}

func (paladin *Paladin) applyJudgmentsOfTheWise() {
	if paladin.Talents.JudgementsOfTheWise == 0 {
		return
	}

	procSpell := paladin.RegisterSpell(core.SpellConfig{
		ActionID: core.ActionID{SpellID: 31878},
		ApplyEffects: func(sim *core.Simulation, unit *core.Unit, _ *core.Spell) {
			if paladin.JowiseManaMetrics == nil {
				paladin.JowiseManaMetrics = paladin.NewManaMetrics(core.ActionID{SpellID: 31878})
			}
			// TODO: actually restore intended mana
			unit.AddMana(sim, unit.BaseMana*0.25, paladin.JowiseManaMetrics, false)
		},
	})

	paladin.RegisterAura(core.Aura{
		Label:    "Judgements of the Wise",
		Duration: core.NeverExpires,
		OnReset: func(aura *core.Aura, sim *core.Simulation) {
			aura.Activate(sim)
		},
		OnSpellHitDealt: func(aura *core.Aura, sim *core.Simulation, spell *core.Spell, spellEffect *core.SpellEffect) {
			if !spell.Flags.Matches(SpellFlagSecondaryJudgement) || !spellEffect.Landed() {
				return
			}

			if paladin.Talents.JudgementsOfTheWise == 3 {
				procSpell.Cast(sim, &paladin.Unit)
			} else {
				if sim.RandomFloat("judgements of the wise") > (0.33)*float64(paladin.Talents.JudgementsOfTheWise) {
					return
				}
				procSpell.Cast(sim, &paladin.Unit)
			}
		},
	})
}

func (paladin *Paladin) applyRighteousVengeance() {
	// Righteous Vengeance is a MAGIC debuff that pools 10/20/30% crit damage from Crusader Strike, Divine Storm, and Judgements.
	// It drains the pool every 2 seconds at a rate of 1/4 of the pool size.
	// And then deals that 1/4 as PHYSICAL damage.
	// TODO: Can crit with certain set bonuses.
	if paladin.Talents.RighteousVengeance == 0 {
		return
	}

	var applier core.OutcomeApplier

	if paladin.HasSetBonus(ItemSetTuralyonsBattlegear, 2) || paladin.HasSetBonus(ItemSetLiadrinsBattlegear, 2) {
		applier = paladin.OutcomeFuncMeleeSpecialCritOnly(paladin.MeleeCritMultiplier())
	} else {
		applier = paladin.OutcomeFuncAlwaysHit()
	}

	targets := paladin.Env.GetNumTargets()

	dots := make([]*core.Dot, 0, targets)
	effects := make([]func(*core.SpellEffect) core.TickEffects, 0, targets)

	for i := 0; i < int(targets); i++ {
		target := paladin.Env.GetTargetUnit(int32(i))

		var pool float64

		dotActionID := core.ActionID{SpellID: 61840} // Righteous Vengeance

		effects = append(effects, func(spellEffect *core.SpellEffect) core.TickEffects {
			return func(sim *core.Simulation, dot *core.Dot) func() {
				return func() {
					core.ApplyEffectFuncDirectDamage(core.SpellEffect{
						IsPeriodic:       true,
						ProcMask:         core.ProcMaskPeriodicDamage,
						DamageMultiplier: 1,
						OutcomeApplier:   applier,
						BaseDamage: core.BaseDamageConfig{
							Calculator: func(_ *core.Simulation, _ *core.SpellEffect, _ *core.Spell) float64 {
								pool += spellEffect.Damage * (0.10 * float64(paladin.Talents.RighteousVengeance))
								damage := pool / 4
								pool -= damage
								return damage
							},
							TargetSpellCoefficient: 1,
						},
					})(sim, target, dot.Spell)
				}
			}
		})

		dots = append(dots, core.NewDot(core.Dot{
			Spell: paladin.RegisterSpell(core.SpellConfig{
				ActionID:    dotActionID,
				SpellSchool: core.SpellSchoolPhysical,
				Flags:       core.SpellFlagMeleeMetrics,
			}),
			Aura: target.RegisterAura(core.Aura{
				Label:    "Righteous Vengeance (DoT) - " + strconv.Itoa(int(paladin.Index)) + " - " + strconv.Itoa(i),
				ActionID: dotActionID,
				OnExpire: func(aura *core.Aura, sim *core.Simulation) {
					pool = 0
				},
			}),
			TickEffects: func(sim *core.Simulation, dot *core.Dot) func() {
				return func() {
					core.ApplyEffectFuncDirectDamage(core.SpellEffect{
						IsPeriodic:       true,
						ProcMask:         core.ProcMaskPeriodicDamage,
						DamageMultiplier: 1,
<<<<<<< HEAD
						OutcomeApplier:   paladin.OutcomeFuncAlwaysHit(),
					})(sim, target, dot.Spell)
=======
						OutcomeApplier:   applier,
					})(sim, target, spell)
>>>>>>> e4edec37
				}
			},
			NumberOfTicks: 4,
			TickLength:    time.Second * 2,
		}))
	}

	paladin.RegisterAura(core.Aura{
		Label:    "Righteous Vengeance",
		Duration: core.NeverExpires,
		OnReset: func(aura *core.Aura, sim *core.Simulation) {
			aura.Activate(sim)
		},
		OnSpellHitDealt: func(aura *core.Aura, sim *core.Simulation, spell *core.Spell, spellEffect *core.SpellEffect) {
			if !spellEffect.DidCrit() || !spellEffect.Landed() {
				return
			}

			if spell.SpellID == paladin.CrusaderStrike.SpellID || spell.SpellID == paladin.DivineStorm.SpellID || spell.Flags.Matches(SpellFlagSecondaryJudgement) {
				dots[spellEffect.Target.Index].TickEffects = effects[spellEffect.Target.Index](spellEffect)

				if !dots[spellEffect.Target.Index].IsActive() {
					dots[spellEffect.Target.Index].Apply(sim)
				}

				dots[spellEffect.Target.Index].Reapply(sim)
			}
		},
	})
}

func (paladin *Paladin) applyFanaticism() {
	// TODO: Possibly implement as aura.
	if paladin.Talents.Fanaticism == 0 {
		return
	}

	paladin.PseudoStats.ThreatMultiplier *= 1 - 0.10*float64(paladin.Talents.Fanaticism)
}<|MERGE_RESOLUTION|>--- conflicted
+++ resolved
@@ -461,13 +461,8 @@
 						IsPeriodic:       true,
 						ProcMask:         core.ProcMaskPeriodicDamage,
 						DamageMultiplier: 1,
-<<<<<<< HEAD
-						OutcomeApplier:   paladin.OutcomeFuncAlwaysHit(),
+						OutcomeApplier:   applier,
 					})(sim, target, dot.Spell)
-=======
-						OutcomeApplier:   applier,
-					})(sim, target, spell)
->>>>>>> e4edec37
 				}
 			},
 			NumberOfTicks: 4,
