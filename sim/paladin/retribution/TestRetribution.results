character_stats_results: {
 key: "TestRetribution-CharacterStats-Default"
 value: {
  final_stats: 1335.84
  final_stats: 889.9
  final_stats: 1524.05
  final_stats: 280.72
  final_stats: 301.4
  final_stats: 2153.8544
  final_stats: 109
  final_stats: 267
  final_stats: 1574.23692
  final_stats: 352
  final_stats: 0
  final_stats: 5512.848
  final_stats: 267
  final_stats: 2281.38193
  final_stats: 352
  final_stats: 31
  final_stats: 70
  final_stats: 8324.8
  final_stats: 0
  final_stats: 0
  final_stats: 14038.3
  final_stats: 2332
  final_stats: 0
  final_stats: 0
  final_stats: 667.92
  final_stats: 773.1946
  final_stats: 0
  final_stats: 0
  final_stats: 21994.5
  final_stats: 75
  final_stats: 75
  final_stats: 75
  final_stats: 75
  final_stats: 130
  final_stats: 0
  final_stats: 0
  final_stats: 0
  final_stats: 0
  final_stats: 0
  final_stats: 0
 }
}
dps_results: {
 key: "TestRetribution-AllItems-AegisBattlegear"
 value: {
  dps: 6336.31132
  tps: 6440.13432
  dtps: 9.92959
 }
}
dps_results: {
 key: "TestRetribution-AllItems-AegisPlate"
 value: {
  dps: 5650.98413
  tps: 5755.19448
  dtps: 8.90286
 }
}
dps_results: {
 key: "TestRetribution-AllItems-Althor'sAbacus-50359"
 value: {
  dps: 6471.37494
  tps: 6576.56175
  dtps: 9.92959
 }
}
dps_results: {
 key: "TestRetribution-AllItems-Althor'sAbacus-50366"
 value: {
  dps: 6477.65446
  tps: 6582.84127
  dtps: 9.92959
 }
}
dps_results: {
 key: "TestRetribution-AllItems-AshtongueTalismanofZeal-32489"
 value: {
  dps: 6450.73962
  tps: 6555.92643
  dtps: 9.92959
 }
}
dps_results: {
 key: "TestRetribution-AllItems-AustereEarthsiegeDiamond"
 value: {
  dps: 6539.97434
  tps: 6645.12782
  dtps: 9.92959
 }
}
dps_results: {
 key: "TestRetribution-AllItems-Bandit'sInsignia-40371"
 value: {
  dps: 6615.43773
  tps: 6720.58863
  dtps: 10.03858
 }
}
dps_results: {
 key: "TestRetribution-AllItems-BaubleofTrueBlood-50354"
 value: {
<<<<<<< HEAD
  dps: 6331.55925
  tps: 6432.9753
  dtps: 9.48456
  hps: 95.68219
=======
  dps: 6423.08428
  tps: 12558.94983
  dtps: 9.92959
>>>>>>> 9a638c78
 }
}
dps_results: {
 key: "TestRetribution-AllItems-BaubleofTrueBlood-50726"
 value: {
<<<<<<< HEAD
  dps: 6331.55925
  tps: 6432.9753
  dtps: 9.48456
  hps: 95.68219
=======
  dps: 6423.08428
  tps: 12558.94983
  dtps: 9.92959
>>>>>>> 9a638c78
 }
}
dps_results: {
 key: "TestRetribution-AllItems-BeamingEarthsiegeDiamond"
 value: {
  dps: 6552.68746
  tps: 6657.77896
  dtps: 9.92959
 }
}
dps_results: {
 key: "TestRetribution-AllItems-Beast-tamer'sShoulders-30892"
 value: {
  dps: 6409.0571
  tps: 6514.43772
  dtps: 9.56591
 }
}
dps_results: {
 key: "TestRetribution-AllItems-BlessedBattlegearofUndeadSlaying"
 value: {
  dps: 5418.6135
  tps: 5522.63936
  dtps: 9.23882
 }
}
dps_results: {
 key: "TestRetribution-AllItems-BlessedGarboftheUndeadSlayer"
 value: {
  dps: 5236.69129
  tps: 5339.34553
  dtps: 9.23882
 }
}
dps_results: {
 key: "TestRetribution-AllItems-BlessedRegaliaofUndeadCleansing"
 value: {
  dps: 5175.41995
  tps: 5277.74773
  dtps: 9.23882
 }
}
dps_results: {
 key: "TestRetribution-AllItems-BracingEarthsiegeDiamond"
 value: {
  dps: 6546.97157
  tps: 6521.18562
  dtps: 9.92959
 }
}
dps_results: {
 key: "TestRetribution-AllItems-Bryntroll,theBoneArbiter-50415"
 value: {
  dps: 7018.58203
  tps: 7123.76884
  dtps: 9.92959
 }
}
dps_results: {
 key: "TestRetribution-AllItems-Bryntroll,theBoneArbiter-50709"
 value: {
  dps: 7051.21887
  tps: 7156.40568
  dtps: 9.92959
 }
}
dps_results: {
 key: "TestRetribution-AllItems-ChaoticSkyflareDiamond"
 value: {
  dps: 6675.3529
  tps: 6780.54062
  dtps: 9.92959
 }
}
dps_results: {
 key: "TestRetribution-AllItems-CorpseTongueCoin-50349"
 value: {
  dps: 6420.28242
  tps: 6525.46923
  dtps: 9.92959
 }
}
dps_results: {
 key: "TestRetribution-AllItems-CorpseTongueCoin-50352"
 value: {
  dps: 6420.28242
  tps: 6525.46923
  dtps: 9.92959
 }
}
dps_results: {
 key: "TestRetribution-AllItems-CorrodedSkeletonKey-50356"
 value: {
  dps: 6420.28242
  tps: 6525.46923
  dtps: 9.92959
  hps: 64
 }
}
dps_results: {
 key: "TestRetribution-AllItems-DarkmoonCard:Berserker!-42989"
 value: {
  dps: 6498.49646
  tps: 6603.74258
  dtps: 9.92959
 }
}
dps_results: {
 key: "TestRetribution-AllItems-DarkmoonCard:Death-42990"
 value: {
  dps: 6538.15576
  tps: 6643.36616
  dtps: 9.77043
 }
}
dps_results: {
 key: "TestRetribution-AllItems-DarkmoonCard:Greatness-44255"
 value: {
  dps: 6420.47002
  tps: 6524.79095
  dtps: 9.92959
 }
}
dps_results: {
 key: "TestRetribution-AllItems-Death'sChoice-47464"
 value: {
  dps: 7021.80925
  tps: 7126.99606
  dtps: 9.92959
 }
}
dps_results: {
 key: "TestRetribution-AllItems-DeathKnight'sAnguish-38212"
 value: {
  dps: 6483.13963
  tps: 6588.37495
  dtps: 9.92959
 }
}
dps_results: {
 key: "TestRetribution-AllItems-Deathbringer'sWill-50362"
 value: {
  dps: 6716.80216
  tps: 6822.19031
  dtps: 9.92959
 }
}
dps_results: {
 key: "TestRetribution-AllItems-Deathbringer'sWill-50363"
 value: {
  dps: 6796.772
  tps: 6902.18536
  dtps: 9.92959
 }
}
dps_results: {
 key: "TestRetribution-AllItems-Defender'sCode-40257"
 value: {
  dps: 6420.28242
  tps: 6525.46923
  dtps: 9.92959
 }
}
dps_results: {
 key: "TestRetribution-AllItems-DestructiveSkyflareDiamond"
 value: {
  dps: 6555.46152
  tps: 6660.66938
  dtps: 9.92959
 }
}
dps_results: {
 key: "TestRetribution-AllItems-DislodgedForeignObject-50348"
 value: {
  dps: 6568.48642
  tps: 6674.26952
  dtps: 9.92959
 }
}
dps_results: {
 key: "TestRetribution-AllItems-DislodgedForeignObject-50353"
 value: {
  dps: 6566.15931
  tps: 6672.06236
  dtps: 9.92959
 }
}
dps_results: {
 key: "TestRetribution-AllItems-EffulgentSkyflareDiamond"
 value: {
  dps: 6539.97434
  tps: 6645.12782
  dtps: 9.731
 }
}
dps_results: {
 key: "TestRetribution-AllItems-EmberSkyflareDiamond"
 value: {
  dps: 6546.97157
  tps: 6652.07632
  dtps: 9.92959
 }
}
dps_results: {
 key: "TestRetribution-AllItems-EnigmaticSkyflareDiamond"
 value: {
  dps: 6552.68746
  tps: 6657.87519
  dtps: 9.92959
 }
}
dps_results: {
 key: "TestRetribution-AllItems-EnigmaticStarflareDiamond"
 value: {
  dps: 6549.63003
  tps: 6654.81684
  dtps: 9.92959
 }
}
dps_results: {
 key: "TestRetribution-AllItems-EphemeralSnowflake-50260"
 value: {
  dps: 6500.68696
  tps: 6607.88364
  dtps: 9.92959
 }
}
dps_results: {
 key: "TestRetribution-AllItems-EssenceofGossamer-37220"
 value: {
  dps: 6420.28242
  tps: 6525.46923
  dtps: 9.92959
 }
}
dps_results: {
 key: "TestRetribution-AllItems-EternalEarthsiegeDiamond"
 value: {
  dps: 6539.97434
  tps: 6645.12782
  dtps: 9.92959
 }
}
dps_results: {
 key: "TestRetribution-AllItems-ExtractofNecromanticPower-40373"
 value: {
  dps: 6552.42875
  tps: 6657.63878
  dtps: 9.92959
 }
}
dps_results: {
 key: "TestRetribution-AllItems-EyeoftheBroodmother-45308"
 value: {
<<<<<<< HEAD
  dps: 6434.49185
  tps: 6535.9079
=======
  dps: 6524.77642
  tps: 6630.02254
>>>>>>> 9a638c78
  dtps: 9.92959
 }
}
dps_results: {
 key: "TestRetribution-AllItems-Figurine-SapphireOwl-42413"
 value: {
  dps: 6420.28242
  tps: 6525.11466
  dtps: 9.92959
 }
}
dps_results: {
 key: "TestRetribution-AllItems-ForethoughtTalisman-40258"
 value: {
  dps: 6451.96549
  tps: 6557.1523
  dtps: 9.92959
 }
}
dps_results: {
 key: "TestRetribution-AllItems-ForgeEmber-37660"
 value: {
  dps: 6485.43689
  tps: 6590.64491
  dtps: 9.92959
 }
}
dps_results: {
 key: "TestRetribution-AllItems-ForlornSkyflareDiamond"
 value: {
  dps: 6546.97157
  tps: 6652.12505
  dtps: 9.92959
 }
}
dps_results: {
 key: "TestRetribution-AllItems-ForlornStarflareDiamond"
 value: {
  dps: 6545.57212
  tps: 6650.7256
  dtps: 9.92959
 }
}
dps_results: {
 key: "TestRetribution-AllItems-FuriousGladiator'sLibramofFortitude-42853"
 value: {
  dps: 6693.05604
  tps: 6798.24285
  dtps: 9.92959
 }
}
dps_results: {
 key: "TestRetribution-AllItems-FuturesightRune-38763"
 value: {
  dps: 6437.97927
  tps: 6543.16608
  dtps: 9.92959
 }
}
dps_results: {
 key: "TestRetribution-AllItems-Gladiator'sVindication"
 value: {
  dps: 6419.94014
  tps: 6522.76544
  dtps: 9.92959
 }
}
dps_results: {
 key: "TestRetribution-AllItems-GlowingTwilightScale-54573"
 value: {
  dps: 6474.5147
  tps: 6579.70151
  dtps: 9.92959
 }
}
dps_results: {
 key: "TestRetribution-AllItems-GlowingTwilightScale-54589"
 value: {
  dps: 6481.65053
  tps: 6586.83734
  dtps: 9.92959
 }
}
dps_results: {
 key: "TestRetribution-AllItems-GnomishLightningGenerator-41121"
 value: {
  dps: 6512.38836
  tps: 6617.63285
  dtps: 9.92959
 }
}
dps_results: {
 key: "TestRetribution-AllItems-HatefulGladiator'sLibramofFortitude-42851"
 value: {
  dps: 6660.2777
  tps: 6765.46451
  dtps: 9.92959
 }
}
dps_results: {
 key: "TestRetribution-AllItems-IllustrationoftheDragonSoul-40432"
 value: {
  dps: 6427.06327
  tps: 6532.25008
  dtps: 9.92959
 }
}
dps_results: {
 key: "TestRetribution-AllItems-ImpassiveSkyflareDiamond"
 value: {
  dps: 6552.68746
  tps: 6657.87519
  dtps: 9.92959
 }
}
dps_results: {
 key: "TestRetribution-AllItems-ImpassiveStarflareDiamond"
 value: {
  dps: 6549.63003
  tps: 6654.81684
  dtps: 9.92959
 }
}
dps_results: {
 key: "TestRetribution-AllItems-IncisorFragment-37723"
 value: {
  dps: 6580.73666
  tps: 6685.92347
  dtps: 9.92959
 }
}
dps_results: {
 key: "TestRetribution-AllItems-InsightfulEarthsiegeDiamond"
 value: {
  dps: 6539.97434
  tps: 6645.61745
  dtps: 9.92959
 }
}
dps_results: {
 key: "TestRetribution-AllItems-InvigoratingEarthsiegeDiamond"
 value: {
  dps: 6573.194
  tps: 6678.34749
  dtps: 9.92959
  hps: 11.80372
 }
}
dps_results: {
 key: "TestRetribution-AllItems-Lavanthor'sTalisman-37872"
 value: {
  dps: 6420.28242
  tps: 6525.46923
  dtps: 9.92959
 }
}
dps_results: {
 key: "TestRetribution-AllItems-LibramofFuriousBlows-37574"
 value: {
  dps: 6603.77363
  tps: 6709.00566
  dtps: 9.92959
 }
}
dps_results: {
 key: "TestRetribution-AllItems-LibramofObstruction-40707"
 value: {
  dps: 6577.85241
  tps: 6683.03922
  dtps: 9.92959
 }
}
dps_results: {
 key: "TestRetribution-AllItems-LibramofReciprocation-40706"
 value: {
  dps: 6577.85241
  tps: 6683.03922
  dtps: 9.92959
 }
}
dps_results: {
 key: "TestRetribution-AllItems-LibramofThreeTruths-50455"
 value: {
  dps: 7006.818
  tps: 7112.00481
  dtps: 9.92959
 }
}
dps_results: {
 key: "TestRetribution-AllItems-LibramofValiance-47661"
 value: {
  dps: 6973.14589
  tps: 7078.3327
  dtps: 9.92959
 }
}
dps_results: {
 key: "TestRetribution-AllItems-LibramoftheSacredShield-45145"
 value: {
  dps: 6577.85241
  tps: 6683.03922
  dtps: 9.92959
 }
}
dps_results: {
 key: "TestRetribution-AllItems-LightbringerBattlegear"
 value: {
  dps: 4936.53591
  tps: 5039.89577
  dtps: 9.23882
 }
}
dps_results: {
 key: "TestRetribution-AllItems-LightswornBattlegear"
 value: {
  dps: 6993.92913
  tps: 7106.75905
  dtps: 9.92959
 }
}
dps_results: {
 key: "TestRetribution-AllItems-LightswornPlate"
 value: {
  dps: 5790.97972
  tps: 5895.57088
  dtps: 8.90286
 }
}
dps_results: {
 key: "TestRetribution-AllItems-MajesticDragonFigurine-40430"
 value: {
  dps: 6420.28242
  tps: 6525.46923
  dtps: 9.92959
 }
}
dps_results: {
 key: "TestRetribution-AllItems-MeteoriteWhetstone-37390"
 value: {
  dps: 6580.7482
  tps: 6685.8574
  dtps: 9.92959
 }
}
dps_results: {
 key: "TestRetribution-AllItems-NevermeltingIceCrystal-50259"
 value: {
  dps: 6553.16793
  tps: 6658.44222
  dtps: 10.29273
 }
}
dps_results: {
 key: "TestRetribution-AllItems-OfferingofSacrifice-37638"
 value: {
  dps: 6420.28242
  tps: 6525.46923
  dtps: 9.92959
 }
}
dps_results: {
 key: "TestRetribution-AllItems-PersistentEarthshatterDiamond"
 value: {
  dps: 6566.84711
  tps: 6672.00059
  dtps: 9.92959
 }
}
dps_results: {
 key: "TestRetribution-AllItems-PersistentEarthsiegeDiamond"
 value: {
  dps: 6573.17012
  tps: 6678.3236
  dtps: 9.92959
 }
}
dps_results: {
 key: "TestRetribution-AllItems-PetrifiedTwilightScale-54571"
 value: {
  dps: 6420.28242
  tps: 6525.46923
  dtps: 9.92959
 }
}
dps_results: {
 key: "TestRetribution-AllItems-PetrifiedTwilightScale-54591"
 value: {
  dps: 6420.28242
  tps: 6525.46923
  dtps: 9.92959
 }
}
dps_results: {
 key: "TestRetribution-AllItems-PowerfulEarthshatterDiamond"
 value: {
  dps: 6539.97434
  tps: 6645.12782
  dtps: 9.92959
 }
}
dps_results: {
 key: "TestRetribution-AllItems-PowerfulEarthsiegeDiamond"
 value: {
  dps: 6539.97434
  tps: 6645.12782
  dtps: 9.92959
 }
}
dps_results: {
 key: "TestRetribution-AllItems-PurifiedShardoftheGods"
 value: {
  dps: 6420.28242
  tps: 6525.46923
  dtps: 9.92959
 }
}
dps_results: {
 key: "TestRetribution-AllItems-RedemptionBattlegear"
 value: {
  dps: 5894.78597
  tps: 6000.15279
  dtps: 9.23882
 }
}
dps_results: {
 key: "TestRetribution-AllItems-RedemptionPlate"
 value: {
  dps: 5417.69487
  tps: 5522.31252
  dtps: 8.90286
 }
}
dps_results: {
 key: "TestRetribution-AllItems-ReignoftheDead-47316"
 value: {
  dps: 6515.81437
  tps: 6620.94623
  dtps: 9.92959
 }
}
dps_results: {
 key: "TestRetribution-AllItems-ReignoftheDead-47477"
 value: {
  dps: 6527.97715
  tps: 6633.109
  dtps: 9.92959
 }
}
dps_results: {
 key: "TestRetribution-AllItems-RelentlessEarthsiegeDiamond"
 value: {
  dps: 6673.85543
  tps: 6779.04224
  dtps: 9.92959
 }
}
dps_results: {
 key: "TestRetribution-AllItems-RelentlessGladiator'sLibramofFortitude-42854"
 value: {
  dps: 6715.45674
  tps: 6820.64355
  dtps: 9.92959
 }
}
dps_results: {
 key: "TestRetribution-AllItems-RevitalizingSkyflareDiamond"
 value: {
  dps: 6539.97434
  tps: 6644.49093
  dtps: 9.92959
 }
}
dps_results: {
 key: "TestRetribution-AllItems-RuneofRepulsion-40372"
 value: {
  dps: 6420.28242
  tps: 6525.46923
  dtps: 9.92959
 }
}
dps_results: {
 key: "TestRetribution-AllItems-SavageGladiator'sLibramofFortitude-42611"
 value: {
  dps: 6650.94654
  tps: 6756.13335
  dtps: 9.92959
 }
}
dps_results: {
 key: "TestRetribution-AllItems-SealofthePantheon-36993"
 value: {
  dps: 6420.28242
  tps: 6525.46923
  dtps: 9.92959
 }
}
dps_results: {
 key: "TestRetribution-AllItems-Shadowmourne-49623"
 value: {
  dps: 7867.36515
  tps: 7972.58932
  dtps: 9.92959
 }
}
dps_results: {
 key: "TestRetribution-AllItems-ShinyShardoftheGods"
 value: {
  dps: 6420.28242
  tps: 6525.46923
  dtps: 9.92959
 }
}
dps_results: {
 key: "TestRetribution-AllItems-Sindragosa'sFlawlessFang-50361"
 value: {
  dps: 6420.28242
  tps: 6525.46923
  dtps: 6.55074
 }
}
dps_results: {
 key: "TestRetribution-AllItems-SliverofPureIce-50339"
 value: {
  dps: 6465.38084
  tps: 6570.56765
  dtps: 9.92959
 }
}
dps_results: {
 key: "TestRetribution-AllItems-SliverofPureIce-50346"
 value: {
  dps: 6471.0895
  tps: 6576.27631
  dtps: 9.92959
 }
}
dps_results: {
 key: "TestRetribution-AllItems-SoulPreserver-37111"
 value: {
  dps: 6441.6899
  tps: 6546.87671
  dtps: 9.92959
 }
}
dps_results: {
 key: "TestRetribution-AllItems-SouloftheDead-40382"
 value: {
  dps: 6489.7544
  tps: 6595.35266
  dtps: 9.92959
 }
}
dps_results: {
 key: "TestRetribution-AllItems-SparkofLife-37657"
 value: {
  dps: 6466.02773
  tps: 6568.19607
  dtps: 9.92959
 }
}
dps_results: {
 key: "TestRetribution-AllItems-SphereofRedDragon'sBlood-37166"
 value: {
  dps: 6562.62908
  tps: 6667.79664
  dtps: 9.92959
 }
}
dps_results: {
 key: "TestRetribution-AllItems-StormshroudArmor"
 value: {
  dps: 5129.25296
  tps: 5232.61037
  dtps: 9.23882
 }
}
dps_results: {
 key: "TestRetribution-AllItems-SwiftSkyflareDiamond"
 value: {
  dps: 6573.17012
  tps: 6678.3236
  dtps: 9.92959
 }
}
dps_results: {
 key: "TestRetribution-AllItems-SwiftStarflareDiamond"
 value: {
  dps: 6566.84711
  tps: 6672.00059
  dtps: 9.92959
 }
}
dps_results: {
 key: "TestRetribution-AllItems-SwiftWindfireDiamond"
 value: {
  dps: 6555.78185
  tps: 6660.93533
  dtps: 9.92959
 }
}
dps_results: {
 key: "TestRetribution-AllItems-TalismanofTrollDivinity-37734"
 value: {
  dps: 6420.28242
  tps: 6525.46923
  dtps: 9.92959
 }
}
dps_results: {
 key: "TestRetribution-AllItems-TearsoftheVanquished-47215"
 value: {
  dps: 6420.47002
  tps: 6524.84551
  dtps: 9.92959
 }
}
dps_results: {
 key: "TestRetribution-AllItems-TheGeneral'sHeart-45507"
 value: {
  dps: 6420.28242
  tps: 6525.46923
  dtps: 9.92959
 }
}
dps_results: {
 key: "TestRetribution-AllItems-TheTwinBladesofAzzinoth"
 value: {
  dps: 5383.45085
  tps: 5488.00554
  dtps: 9.56591
 }
}
dps_results: {
 key: "TestRetribution-AllItems-ThunderingSkyflareDiamond"
 value: {
  dps: 6557.55213
  tps: 6662.64898
  dtps: 9.92959
 }
}
dps_results: {
 key: "TestRetribution-AllItems-TinyAbominationinaJar-50351"
 value: {
  dps: 6835.64946
  tps: 6941.563
  dtps: 9.92959
 }
}
dps_results: {
 key: "TestRetribution-AllItems-TinyAbominationinaJar-50706"
 value: {
  dps: 6920.09861
  tps: 7026.06799
  dtps: 9.92959
 }
}
dps_results: {
 key: "TestRetribution-AllItems-TirelessSkyflareDiamond"
 value: {
  dps: 6546.97157
  tps: 6652.12505
  dtps: 9.92959
 }
}
dps_results: {
 key: "TestRetribution-AllItems-TirelessStarflareDiamond"
 value: {
  dps: 6545.57212
  tps: 6650.7256
  dtps: 9.92959
 }
}
dps_results: {
 key: "TestRetribution-AllItems-TomeofArcanePhenomena-36972"
 value: {
  dps: 6502.13583
  tps: 6607.67925
  dtps: 9.92959
 }
}
dps_results: {
 key: "TestRetribution-AllItems-TomeoftheLightbringer-32368"
 value: {
  dps: 6577.85241
  tps: 6683.03922
  dtps: 9.92959
 }
}
dps_results: {
 key: "TestRetribution-AllItems-TrenchantEarthshatterDiamond"
 value: {
  dps: 6545.57212
  tps: 6650.7256
  dtps: 9.92959
 }
}
dps_results: {
 key: "TestRetribution-AllItems-TrenchantEarthsiegeDiamond"
 value: {
  dps: 6546.97157
  tps: 6652.12505
  dtps: 9.92959
 }
}
dps_results: {
 key: "TestRetribution-AllItems-Turalyon'sBattlegear"
 value: {
  dps: 6370.89818
  tps: 6475.78037
  dtps: 9.92959
 }
}
dps_results: {
 key: "TestRetribution-AllItems-Turalyon'sPlate"
 value: {
  dps: 5588.38356
  tps: 5693.00779
  dtps: 8.90286
 }
}
dps_results: {
 key: "TestRetribution-AllItems-UndeadSlayer'sBlessedArmor"
 value: {
  dps: 5277.34182
  tps: 5380.99387
  dtps: 9.23882
 }
}
dps_results: {
 key: "TestRetribution-AllItems-Val'anyr,HammerofAncientKings-46017"
 value: {
  dps: 5187.02846
  tps: 5289.97526
  dtps: 9.92959
 }
}
dps_results: {
 key: "TestRetribution-AllItems-WingedTalisman-37844"
 value: {
  dps: 6442.38044
  tps: 6547.56725
  dtps: 9.92959
 }
}
dps_results: {
 key: "TestRetribution-AllItems-WrathfulGladiator'sLibramofFortitude-51478"
 value: {
  dps: 6741.05755
  tps: 6846.24436
  dtps: 9.92959
 }
}
dps_results: {
 key: "TestRetribution-Average-Default"
 value: {
  dps: 6676.305
  tps: 6781.57107
  dtps: 13.97476
 }
}
dps_results: {
 key: "TestRetribution-Settings-BloodElf-P1-Retribution Paladin SOC-FullBuffs-LongMultiTarget"
 value: {
  dps: 22993.7035
  tps: 25134.9967
  dtps: 8.81235
 }
}
dps_results: {
 key: "TestRetribution-Settings-BloodElf-P1-Retribution Paladin SOC-FullBuffs-LongSingleTarget"
 value: {
  dps: 5728.61871
  tps: 5830.39265
  dtps: 9.85058
 }
}
dps_results: {
 key: "TestRetribution-Settings-BloodElf-P1-Retribution Paladin SOC-FullBuffs-ShortSingleTarget"
 value: {
  dps: 6430.39268
  tps: 6534.33764
  dtps: 49.25289
 }
}
dps_results: {
 key: "TestRetribution-Settings-BloodElf-P1-Retribution Paladin SOC-NoBuffs-LongMultiTarget"
 value: {
  dps: 13426.63919
  tps: 15735.78117
 }
}
dps_results: {
 key: "TestRetribution-Settings-BloodElf-P1-Retribution Paladin SOC-NoBuffs-LongSingleTarget"
 value: {
  dps: 3171.42268
  tps: 3282.53293
 }
}
dps_results: {
 key: "TestRetribution-Settings-BloodElf-P1-Retribution Paladin SOC-NoBuffs-ShortSingleTarget"
 value: {
  dps: 3287.27568
  tps: 3400.23684
 }
}
dps_results: {
 key: "TestRetribution-Settings-BloodElf-P1-Retribution Paladin SOR-FullBuffs-LongMultiTarget"
 value: {
  dps: 20038.1091
  tps: 22180.96684
  dtps: 8.61128
 }
}
dps_results: {
 key: "TestRetribution-Settings-BloodElf-P1-Retribution Paladin SOR-FullBuffs-LongSingleTarget"
 value: {
  dps: 6115.58685
  tps: 6217.40341
  dtps: 9.85058
 }
}
dps_results: {
 key: "TestRetribution-Settings-BloodElf-P1-Retribution Paladin SOR-FullBuffs-ShortSingleTarget"
 value: {
  dps: 6744.97546
  tps: 6848.99274
  dtps: 49.25289
 }
}
dps_results: {
 key: "TestRetribution-Settings-BloodElf-P1-Retribution Paladin SOR-NoBuffs-LongMultiTarget"
 value: {
  dps: 11788.403
  tps: 14100.45497
 }
}
dps_results: {
 key: "TestRetribution-Settings-BloodElf-P1-Retribution Paladin SOR-NoBuffs-LongSingleTarget"
 value: {
  dps: 3215.03416
  tps: 3325.59989
 }
}
dps_results: {
 key: "TestRetribution-Settings-BloodElf-P1-Retribution Paladin SOR-NoBuffs-ShortSingleTarget"
 value: {
  dps: 3369.8076
  tps: 3482.62933
 }
}
dps_results: {
 key: "TestRetribution-Settings-BloodElf-P1-Retribution Paladin SOV 2 Target Swapping-FullBuffs-LongMultiTarget"
 value: {
  dps: 22031.96296
  tps: 24217.8766
  dtps: 8.80605
 }
}
dps_results: {
 key: "TestRetribution-Settings-BloodElf-P1-Retribution Paladin SOV 2 Target Swapping-FullBuffs-LongSingleTarget"
 value: {
  dps: 6673.85543
  tps: 6779.04224
  dtps: 9.92959
 }
}
dps_results: {
 key: "TestRetribution-Settings-BloodElf-P1-Retribution Paladin SOV 2 Target Swapping-FullBuffs-ShortSingleTarget"
 value: {
  dps: 7406.89855
  tps: 7516.26875
  dtps: 49.64794
 }
}
dps_results: {
 key: "TestRetribution-Settings-BloodElf-P1-Retribution Paladin SOV 2 Target Swapping-NoBuffs-LongMultiTarget"
 value: {
  dps: 12954.21875
  tps: 15302.38906
 }
}
dps_results: {
 key: "TestRetribution-Settings-BloodElf-P1-Retribution Paladin SOV 2 Target Swapping-NoBuffs-LongSingleTarget"
 value: {
  dps: 3642.11124
  tps: 3754.0452
 }
}
dps_results: {
 key: "TestRetribution-Settings-BloodElf-P1-Retribution Paladin SOV 2 Target Swapping-NoBuffs-ShortSingleTarget"
 value: {
  dps: 3792.26272
  tps: 3908.12386
 }
}
dps_results: {
 key: "TestRetribution-Settings-BloodElf-P1-Retribution Paladin SOV-FullBuffs-LongMultiTarget"
 value: {
  dps: 21920.08166
  tps: 24114.52546
  dtps: 8.80605
 }
}
dps_results: {
 key: "TestRetribution-Settings-BloodElf-P1-Retribution Paladin SOV-FullBuffs-LongSingleTarget"
 value: {
  dps: 6673.85543
  tps: 6779.04224
  dtps: 9.92959
 }
}
dps_results: {
 key: "TestRetribution-Settings-BloodElf-P1-Retribution Paladin SOV-FullBuffs-ShortSingleTarget"
 value: {
  dps: 7406.89855
  tps: 7516.26875
  dtps: 49.64794
 }
}
dps_results: {
 key: "TestRetribution-Settings-BloodElf-P1-Retribution Paladin SOV-NoBuffs-LongMultiTarget"
 value: {
  dps: 12852.58264
  tps: 15203.6151
 }
}
dps_results: {
 key: "TestRetribution-Settings-BloodElf-P1-Retribution Paladin SOV-NoBuffs-LongSingleTarget"
 value: {
  dps: 3642.11124
  tps: 3754.0452
 }
}
dps_results: {
 key: "TestRetribution-Settings-BloodElf-P1-Retribution Paladin SOV-NoBuffs-ShortSingleTarget"
 value: {
  dps: 3792.26272
  tps: 3908.12386
 }
}
dps_results: {
 key: "TestRetribution-Settings-Draenei-P1-Retribution Paladin SOC-FullBuffs-LongMultiTarget"
 value: {
  dps: 23176.14467
  tps: 25305.08116
  dtps: 8.81235
 }
}
dps_results: {
 key: "TestRetribution-Settings-Draenei-P1-Retribution Paladin SOC-FullBuffs-LongSingleTarget"
 value: {
  dps: 5746.962
  tps: 5848.62641
  dtps: 9.85058
 }
}
dps_results: {
 key: "TestRetribution-Settings-Draenei-P1-Retribution Paladin SOC-FullBuffs-ShortSingleTarget"
 value: {
  dps: 6445.43225
  tps: 6549.40825
  dtps: 49.25289
 }
}
dps_results: {
 key: "TestRetribution-Settings-Draenei-P1-Retribution Paladin SOC-NoBuffs-LongMultiTarget"
 value: {
  dps: 13530.41475
  tps: 15834.43746
 }
}
dps_results: {
 key: "TestRetribution-Settings-Draenei-P1-Retribution Paladin SOC-NoBuffs-LongSingleTarget"
 value: {
  dps: 3177.2221
  tps: 3287.96633
 }
}
dps_results: {
 key: "TestRetribution-Settings-Draenei-P1-Retribution Paladin SOC-NoBuffs-ShortSingleTarget"
 value: {
  dps: 3297.21266
  tps: 3410.03547
 }
}
dps_results: {
 key: "TestRetribution-Settings-Draenei-P1-Retribution Paladin SOR-FullBuffs-LongMultiTarget"
 value: {
  dps: 20244.25351
  tps: 22374.89135
  dtps: 8.61128
 }
}
dps_results: {
 key: "TestRetribution-Settings-Draenei-P1-Retribution Paladin SOR-FullBuffs-LongSingleTarget"
 value: {
  dps: 6130.8294
  tps: 6232.47776
  dtps: 9.85058
 }
}
dps_results: {
 key: "TestRetribution-Settings-Draenei-P1-Retribution Paladin SOR-FullBuffs-ShortSingleTarget"
 value: {
  dps: 6761.63335
  tps: 6865.6455
  dtps: 49.25289
 }
}
dps_results: {
 key: "TestRetribution-Settings-Draenei-P1-Retribution Paladin SOR-NoBuffs-LongMultiTarget"
 value: {
  dps: 11862.00538
  tps: 14164.30846
 }
}
dps_results: {
 key: "TestRetribution-Settings-Draenei-P1-Retribution Paladin SOR-NoBuffs-LongSingleTarget"
 value: {
  dps: 3215.65932
  tps: 3325.81829
 }
}
dps_results: {
 key: "TestRetribution-Settings-Draenei-P1-Retribution Paladin SOR-NoBuffs-ShortSingleTarget"
 value: {
  dps: 3377.39974
  tps: 3490.01361
 }
}
dps_results: {
 key: "TestRetribution-Settings-Draenei-P1-Retribution Paladin SOV 2 Target Swapping-FullBuffs-LongMultiTarget"
 value: {
  dps: 22186.72579
  tps: 24372.98725
  dtps: 8.80605
 }
}
dps_results: {
 key: "TestRetribution-Settings-Draenei-P1-Retribution Paladin SOV 2 Target Swapping-FullBuffs-LongSingleTarget"
 value: {
  dps: 6686.80932
  tps: 6791.99384
  dtps: 9.92959
 }
}
dps_results: {
 key: "TestRetribution-Settings-Draenei-P1-Retribution Paladin SOV 2 Target Swapping-FullBuffs-ShortSingleTarget"
 value: {
  dps: 7423.8806
  tps: 7533.23618
  dtps: 49.64794
 }
}
dps_results: {
 key: "TestRetribution-Settings-Draenei-P1-Retribution Paladin SOV 2 Target Swapping-NoBuffs-LongMultiTarget"
 value: {
  dps: 13052.86537
  tps: 15402.60905
 }
}
dps_results: {
 key: "TestRetribution-Settings-Draenei-P1-Retribution Paladin SOV 2 Target Swapping-NoBuffs-LongSingleTarget"
 value: {
  dps: 3649.35102
  tps: 3761.40944
 }
}
dps_results: {
 key: "TestRetribution-Settings-Draenei-P1-Retribution Paladin SOV 2 Target Swapping-NoBuffs-ShortSingleTarget"
 value: {
  dps: 3795.02493
  tps: 3910.91536
 }
}
dps_results: {
 key: "TestRetribution-Settings-Draenei-P1-Retribution Paladin SOV-FullBuffs-LongMultiTarget"
 value: {
  dps: 22075.95278
  tps: 24271.34037
  dtps: 8.80605
 }
}
dps_results: {
 key: "TestRetribution-Settings-Draenei-P1-Retribution Paladin SOV-FullBuffs-LongSingleTarget"
 value: {
  dps: 6686.80932
  tps: 6791.99384
  dtps: 9.92959
 }
}
dps_results: {
 key: "TestRetribution-Settings-Draenei-P1-Retribution Paladin SOV-FullBuffs-ShortSingleTarget"
 value: {
  dps: 7423.8806
  tps: 7533.23618
  dtps: 49.64794
 }
}
dps_results: {
 key: "TestRetribution-Settings-Draenei-P1-Retribution Paladin SOV-NoBuffs-LongMultiTarget"
 value: {
  dps: 12947.517
  tps: 15297.62896
 }
}
dps_results: {
 key: "TestRetribution-Settings-Draenei-P1-Retribution Paladin SOV-NoBuffs-LongSingleTarget"
 value: {
  dps: 3649.35102
  tps: 3761.40944
 }
}
dps_results: {
 key: "TestRetribution-Settings-Draenei-P1-Retribution Paladin SOV-NoBuffs-ShortSingleTarget"
 value: {
  dps: 3795.02493
  tps: 3910.91536
 }
}
dps_results: {
 key: "TestRetribution-Settings-Dwarf-P1-Retribution Paladin SOC-FullBuffs-LongMultiTarget"
 value: {
  dps: 23054.45332
  tps: 25182.72366
  dtps: 8.81235
 }
}
dps_results: {
 key: "TestRetribution-Settings-Dwarf-P1-Retribution Paladin SOC-FullBuffs-LongSingleTarget"
 value: {
  dps: 5746.57648
  tps: 5848.22064
  dtps: 9.85058
 }
}
dps_results: {
 key: "TestRetribution-Settings-Dwarf-P1-Retribution Paladin SOC-FullBuffs-ShortSingleTarget"
 value: {
  dps: 6442.86437
  tps: 6546.85072
  dtps: 49.25289
 }
}
dps_results: {
 key: "TestRetribution-Settings-Dwarf-P1-Retribution Paladin SOC-NoBuffs-LongMultiTarget"
 value: {
  dps: 13444.52017
  tps: 15744.07567
 }
}
dps_results: {
 key: "TestRetribution-Settings-Dwarf-P1-Retribution Paladin SOC-NoBuffs-LongSingleTarget"
 value: {
  dps: 3173.93591
  tps: 3284.70593
 }
}
dps_results: {
 key: "TestRetribution-Settings-Dwarf-P1-Retribution Paladin SOC-NoBuffs-ShortSingleTarget"
 value: {
  dps: 3296.75361
  tps: 3409.54804
 }
}
dps_results: {
 key: "TestRetribution-Settings-Dwarf-P1-Retribution Paladin SOR-FullBuffs-LongMultiTarget"
 value: {
  dps: 20134.57893
  tps: 22264.73941
  dtps: 8.61128
 }
}
dps_results: {
 key: "TestRetribution-Settings-Dwarf-P1-Retribution Paladin SOR-FullBuffs-LongSingleTarget"
 value: {
  dps: 6130.3133
  tps: 6231.97394
  dtps: 9.85058
 }
}
dps_results: {
 key: "TestRetribution-Settings-Dwarf-P1-Retribution Paladin SOR-FullBuffs-ShortSingleTarget"
 value: {
  dps: 6760.33244
  tps: 6864.39171
  dtps: 49.25289
 }
}
dps_results: {
 key: "TestRetribution-Settings-Dwarf-P1-Retribution Paladin SOR-NoBuffs-LongMultiTarget"
 value: {
  dps: 11762.17224
  tps: 14061.59664
 }
}
dps_results: {
 key: "TestRetribution-Settings-Dwarf-P1-Retribution Paladin SOR-NoBuffs-LongSingleTarget"
 value: {
  dps: 3215.80265
  tps: 3325.95255
 }
}
dps_results: {
 key: "TestRetribution-Settings-Dwarf-P1-Retribution Paladin SOR-NoBuffs-ShortSingleTarget"
 value: {
  dps: 3380.32801
  tps: 3492.9515
 }
}
dps_results: {
 key: "TestRetribution-Settings-Dwarf-P1-Retribution Paladin SOV 2 Target Swapping-FullBuffs-LongMultiTarget"
 value: {
  dps: 22072.34104
  tps: 24258.81974
  dtps: 8.80605
 }
}
dps_results: {
 key: "TestRetribution-Settings-Dwarf-P1-Retribution Paladin SOV 2 Target Swapping-FullBuffs-LongSingleTarget"
 value: {
  dps: 6686.97599
  tps: 6792.20469
  dtps: 9.92959
 }
}
dps_results: {
 key: "TestRetribution-Settings-Dwarf-P1-Retribution Paladin SOV 2 Target Swapping-FullBuffs-ShortSingleTarget"
 value: {
  dps: 7420.831
  tps: 7530.2254
  dtps: 49.64794
 }
}
dps_results: {
 key: "TestRetribution-Settings-Dwarf-P1-Retribution Paladin SOV 2 Target Swapping-NoBuffs-LongMultiTarget"
 value: {
  dps: 12975.40548
  tps: 15324.35867
 }
}
dps_results: {
 key: "TestRetribution-Settings-Dwarf-P1-Retribution Paladin SOV 2 Target Swapping-NoBuffs-LongSingleTarget"
 value: {
  dps: 3639.81973
  tps: 3751.39626
 }
}
dps_results: {
 key: "TestRetribution-Settings-Dwarf-P1-Retribution Paladin SOV 2 Target Swapping-NoBuffs-ShortSingleTarget"
 value: {
  dps: 3796.55329
  tps: 3912.4901
 }
}
dps_results: {
 key: "TestRetribution-Settings-Dwarf-P1-Retribution Paladin SOV-FullBuffs-LongMultiTarget"
 value: {
  dps: 21963.11089
  tps: 24158.60234
  dtps: 8.80605
 }
}
dps_results: {
 key: "TestRetribution-Settings-Dwarf-P1-Retribution Paladin SOV-FullBuffs-LongSingleTarget"
 value: {
  dps: 6686.97599
  tps: 6792.20469
  dtps: 9.92959
 }
}
dps_results: {
 key: "TestRetribution-Settings-Dwarf-P1-Retribution Paladin SOV-FullBuffs-ShortSingleTarget"
 value: {
  dps: 7420.831
  tps: 7530.2254
  dtps: 49.64794
 }
}
dps_results: {
 key: "TestRetribution-Settings-Dwarf-P1-Retribution Paladin SOV-NoBuffs-LongMultiTarget"
 value: {
  dps: 12886.41319
  tps: 15237.99379
 }
}
dps_results: {
 key: "TestRetribution-Settings-Dwarf-P1-Retribution Paladin SOV-NoBuffs-LongSingleTarget"
 value: {
  dps: 3639.81973
  tps: 3751.39626
 }
}
dps_results: {
 key: "TestRetribution-Settings-Dwarf-P1-Retribution Paladin SOV-NoBuffs-ShortSingleTarget"
 value: {
  dps: 3796.55329
  tps: 3912.4901
 }
}
dps_results: {
 key: "TestRetribution-Settings-Human-P1-Retribution Paladin SOC-FullBuffs-LongMultiTarget"
 value: {
  dps: 23035.90171
  tps: 25165.2741
  dtps: 8.81235
 }
}
dps_results: {
 key: "TestRetribution-Settings-Human-P1-Retribution Paladin SOC-FullBuffs-LongSingleTarget"
 value: {
  dps: 5740.0274
  tps: 5841.66344
  dtps: 9.85058
 }
}
dps_results: {
 key: "TestRetribution-Settings-Human-P1-Retribution Paladin SOC-FullBuffs-ShortSingleTarget"
 value: {
  dps: 6435.88433
  tps: 6539.86033
  dtps: 49.25289
 }
}
dps_results: {
 key: "TestRetribution-Settings-Human-P1-Retribution Paladin SOC-NoBuffs-LongMultiTarget"
 value: {
  dps: 13442.42862
  tps: 15745.88655
 }
}
dps_results: {
 key: "TestRetribution-Settings-Human-P1-Retribution Paladin SOC-NoBuffs-LongSingleTarget"
 value: {
  dps: 3172.62043
  tps: 3283.40038
 }
}
dps_results: {
 key: "TestRetribution-Settings-Human-P1-Retribution Paladin SOC-NoBuffs-ShortSingleTarget"
 value: {
  dps: 3291.55734
  tps: 3404.34352
 }
}
dps_results: {
 key: "TestRetribution-Settings-Human-P1-Retribution Paladin SOR-FullBuffs-LongMultiTarget"
 value: {
  dps: 20105.30845
  tps: 22235.23165
  dtps: 8.61128
 }
}
dps_results: {
 key: "TestRetribution-Settings-Human-P1-Retribution Paladin SOR-FullBuffs-LongSingleTarget"
 value: {
  dps: 6121.53439
  tps: 6223.18191
  dtps: 9.85058
 }
}
dps_results: {
 key: "TestRetribution-Settings-Human-P1-Retribution Paladin SOR-FullBuffs-ShortSingleTarget"
 value: {
  dps: 6751.49375
  tps: 6855.54252
  dtps: 49.25289
 }
}
dps_results: {
 key: "TestRetribution-Settings-Human-P1-Retribution Paladin SOR-NoBuffs-LongMultiTarget"
 value: {
  dps: 11762.14612
  tps: 14064.7068
 }
}
dps_results: {
 key: "TestRetribution-Settings-Human-P1-Retribution Paladin SOR-NoBuffs-LongSingleTarget"
 value: {
  dps: 3210.05723
  tps: 3320.19568
 }
}
dps_results: {
 key: "TestRetribution-Settings-Human-P1-Retribution Paladin SOR-NoBuffs-ShortSingleTarget"
 value: {
  dps: 3373.75275
  tps: 3486.36663
 }
}
dps_results: {
 key: "TestRetribution-Settings-Human-P1-Retribution Paladin SOV 2 Target Swapping-FullBuffs-LongMultiTarget"
 value: {
  dps: 22049.25886
  tps: 24235.35829
  dtps: 8.80605
 }
}
dps_results: {
 key: "TestRetribution-Settings-Human-P1-Retribution Paladin SOV 2 Target Swapping-FullBuffs-LongSingleTarget"
 value: {
  dps: 6678.45253
  tps: 6783.67076
  dtps: 9.92959
 }
}
dps_results: {
 key: "TestRetribution-Settings-Human-P1-Retribution Paladin SOV 2 Target Swapping-FullBuffs-ShortSingleTarget"
 value: {
  dps: 7413.57969
  tps: 7522.96804
  dtps: 49.64794
 }
}
dps_results: {
 key: "TestRetribution-Settings-Human-P1-Retribution Paladin SOV 2 Target Swapping-NoBuffs-LongMultiTarget"
 value: {
  dps: 12964.28786
  tps: 15315.00375
 }
}
dps_results: {
 key: "TestRetribution-Settings-Human-P1-Retribution Paladin SOV 2 Target Swapping-NoBuffs-LongSingleTarget"
 value: {
  dps: 3638.58273
  tps: 3750.44262
 }
}
dps_results: {
 key: "TestRetribution-Settings-Human-P1-Retribution Paladin SOV 2 Target Swapping-NoBuffs-ShortSingleTarget"
 value: {
  dps: 3791.13772
  tps: 3907.02815
 }
}
dps_results: {
 key: "TestRetribution-Settings-Human-P1-Retribution Paladin SOV-FullBuffs-LongMultiTarget"
 value: {
  dps: 21937.97386
  tps: 24133.33399
  dtps: 8.80605
 }
}
dps_results: {
 key: "TestRetribution-Settings-Human-P1-Retribution Paladin SOV-FullBuffs-LongSingleTarget"
 value: {
  dps: 6678.45253
  tps: 6783.67076
  dtps: 9.92959
 }
}
dps_results: {
 key: "TestRetribution-Settings-Human-P1-Retribution Paladin SOV-FullBuffs-ShortSingleTarget"
 value: {
  dps: 7413.57969
  tps: 7522.96804
  dtps: 49.64794
 }
}
dps_results: {
 key: "TestRetribution-Settings-Human-P1-Retribution Paladin SOV-NoBuffs-LongMultiTarget"
 value: {
  dps: 12866.15729
  tps: 15217.50613
 }
}
dps_results: {
 key: "TestRetribution-Settings-Human-P1-Retribution Paladin SOV-NoBuffs-LongSingleTarget"
 value: {
  dps: 3638.58273
  tps: 3750.44262
 }
}
dps_results: {
 key: "TestRetribution-Settings-Human-P1-Retribution Paladin SOV-NoBuffs-ShortSingleTarget"
 value: {
  dps: 3791.13772
  tps: 3907.02815
 }
}
dps_results: {
 key: "TestRetribution-SwitchInFrontOfTarget-Default"
 value: {
  dps: 6283.01795
  tps: 6387.94627
  dtps: 9.92959
 }
}<|MERGE_RESOLUTION|>--- conflicted
+++ resolved
@@ -102,31 +102,19 @@
 dps_results: {
  key: "TestRetribution-AllItems-BaubleofTrueBlood-50354"
  value: {
-<<<<<<< HEAD
   dps: 6331.55925
   tps: 6432.9753
   dtps: 9.48456
   hps: 95.68219
-=======
-  dps: 6423.08428
-  tps: 12558.94983
-  dtps: 9.92959
->>>>>>> 9a638c78
  }
 }
 dps_results: {
  key: "TestRetribution-AllItems-BaubleofTrueBlood-50726"
  value: {
-<<<<<<< HEAD
   dps: 6331.55925
   tps: 6432.9753
   dtps: 9.48456
   hps: 95.68219
-=======
-  dps: 6423.08428
-  tps: 12558.94983
-  dtps: 9.92959
->>>>>>> 9a638c78
  }
 }
 dps_results: {
@@ -381,13 +369,8 @@
 dps_results: {
  key: "TestRetribution-AllItems-EyeoftheBroodmother-45308"
  value: {
-<<<<<<< HEAD
   dps: 6434.49185
   tps: 6535.9079
-=======
-  dps: 6524.77642
-  tps: 6630.02254
->>>>>>> 9a638c78
   dtps: 9.92959
  }
 }
