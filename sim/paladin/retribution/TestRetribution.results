character_stats_results: {
 key: "TestRetribution-CharacterStats-Default"
 value: {
  final_stats: 815.925
  final_stats: 739.2
  final_stats: 737.0000000000001
  final_stats: 347.27000000000004
  final_stats: 313.5
  final_stats: 0
  final_stats: 0
  final_stats: 0
  final_stats: 0
  final_stats: 0
  final_stats: 0
  final_stats: 0
  final_stats: 0
  final_stats: 91
  final_stats: 50
  final_stats: 855.5751842802119
  final_stats: 133
  final_stats: 0
  final_stats: 4361.335
  final_stats: 66
  final_stats: 2216.67418
  final_stats: 133
  final_stats: 0
  final_stats: 73
  final_stats: 10573.05
  final_stats: 0
  final_stats: 0
  final_stats: 5895.4
  final_stats: 1130
  final_stats: 0
  final_stats: 0
  final_stats: 0
  final_stats: 1565.5595000000003
  final_stats: 0
  final_stats: 0
  final_stats: 15534
  final_stats: 0
  final_stats: 0
  final_stats: 0
  final_stats: 0
  final_stats: 0
  final_stats: 0
  final_stats: 0
  final_stats: 0
  final_stats: 0
  final_stats: 0
 }
}
dps_results: {
 key: "TestRetribution-AllItems-AbacusofViolentOdds-28288"
 value: {
  dps: 3014.0665236343134
  tps: 2553.2179536150265
 }
}
dps_results: {
 key: "TestRetribution-AllItems-AdamantineFigurine-27891"
 value: {
  dps: 2967.5314757799024
  tps: 2510.274616115143
 }
}
dps_results: {
 key: "TestRetribution-AllItems-Alchemist'sStone-13503"
 value: {
<<<<<<< HEAD
  dps: 2997.475349253407
  tps: 2535.3809138047245
=======
  dps: 2996.748633571448
  tps: 2534.654198122765
>>>>>>> 564c17ac
 }
}
dps_results: {
 key: "TestRetribution-AllItems-AncientAqirArtifact-33830"
 value: {
  dps: 2967.5314757799024
  tps: 2510.274616115143
 }
}
dps_results: {
 key: "TestRetribution-AllItems-AshtongueTalismanofZeal-32489"
 value: {
  dps: 2998.999206855032
  tps: 2543.7054130038737
 }
}
dps_results: {
 key: "TestRetribution-AllItems-Assassin'sAlchemistStone-35751"
 value: {
  dps: 3026.2465071985625
  tps: 2554.913331914092
 }
}
dps_results: {
 key: "TestRetribution-AllItems-AustereEarthsiegeDiamond"
 value: {
  dps: 2950.31724407243
  tps: 2503.341381965278
 }
}
dps_results: {
 key: "TestRetribution-AllItems-BadgeofTenacity-32658"
 value: {
  dps: 2988.618650192921
  tps: 2526.85588619172
 }
}
dps_results: {
 key: "TestRetribution-AllItems-BadgeoftheSwarmguard-21670"
 value: {
  dps: 3114.4280676516078
  tps: 2642.8861610562517
 }
}
dps_results: {
 key: "TestRetribution-AllItems-BandoftheEternalChampion-29301"
 value: {
  dps: 3040.8062755633123
  tps: 2571.2333052282556
 }
}
dps_results: {
 key: "TestRetribution-AllItems-BandoftheEternalDefender-29297"
 value: {
  dps: 2971.3133431046967
  tps: 2519.5835808482148
 }
}
dps_results: {
 key: "TestRetribution-AllItems-BandoftheEternalSage-29305"
 value: {
  dps: 3006.3376128566924
  tps: 2542.6683609561223
 }
}
dps_results: {
 key: "TestRetribution-AllItems-BeamingEarthsiegeDiamond"
 value: {
  dps: 2947.6589482640247
  tps: 2504.8101717712248
 }
}
dps_results: {
 key: "TestRetribution-AllItems-BlackenedNaaruSliver-34427"
 value: {
  dps: 3025.8440804468987
  tps: 2563.8401680437228
 }
}
dps_results: {
 key: "TestRetribution-AllItems-BlackoutTruncheon-27901"
 value: {
  dps: 3009.8253864058274
  tps: 2549.853482452817
 }
}
dps_results: {
 key: "TestRetribution-AllItems-Bladefist'sBreadth-28041"
 value: {
  dps: 2996.3245390155234
  tps: 2532.4492263481416
 }
}
dps_results: {
 key: "TestRetribution-AllItems-BlazefuryMedallion-17111"
 value: {
  dps: 2981.446398066333
  tps: 2524.822335123803
 }
}
dps_results: {
 key: "TestRetribution-AllItems-Blinkstrike-31332"
 value: {
  dps: 3010.116207636159
  tps: 2552.7101779265436
 }
}
dps_results: {
 key: "TestRetribution-AllItems-BloodlustBrooch-29383"
 value: {
  dps: 3034.0833207667556
  tps: 2561.4403868682093
 }
}
dps_results: {
 key: "TestRetribution-AllItems-BracingEarthsiegeDiamond"
 value: {
  dps: 2956.5646709272282
  tps: 2459.6490011702467
 }
}
dps_results: {
 key: "TestRetribution-AllItems-BracingEarthstormDiamond"
 value: {
  dps: 2953.8158031111157
  tps: 2505.6942867318617
 }
}
dps_results: {
 key: "TestRetribution-AllItems-BraidedEterniumChain-24114"
 value: {
  dps: 2986.876117135703
  tps: 2539.934145290556
 }
}
dps_results: {
 key: "TestRetribution-AllItems-BroochoftheImmortalKing-32534"
 value: {
  dps: 2967.5314757799024
  tps: 2510.274616115143
 }
}
dps_results: {
 key: "TestRetribution-AllItems-BrutalEarthstormDiamond"
 value: {
  dps: 2952.9554293009032
  tps: 2505.684289896118
 }
}
dps_results: {
 key: "TestRetribution-AllItems-BulwarkofKings-28484"
 value: {
  dps: 2946.346072290868
  tps: 2496.1632815370335
 }
}
dps_results: {
 key: "TestRetribution-AllItems-BulwarkoftheAncientKings-28485"
 value: {
  dps: 2958.8469174581537
  tps: 2505.4550692823022
 }
}
dps_results: {
 key: "TestRetribution-AllItems-BurningRage"
 value: {
  dps: 2722.897795421974
  tps: 2319.1132521506993
 }
}
dps_results: {
 key: "TestRetribution-AllItems-ChaoticSkyfireDiamond"
 value: {
  dps: 3010.1080764463773
  tps: 2548.7001011644284
 }
}
dps_results: {
 key: "TestRetribution-AllItems-ChaoticSkyflareDiamond"
 value: {
  dps: 3008.736967881826
  tps: 2551.62439191841
 }
}
dps_results: {
 key: "TestRetribution-AllItems-CloakofDarkness-33122"
 value: {
  dps: 3007.3190530244324
  tps: 2548.115860840232
 }
}
dps_results: {
 key: "TestRetribution-AllItems-CommendationofKael'thas-34473"
 value: {
  dps: 2967.5314757799024
  tps: 2510.274616115143
 }
}
dps_results: {
 key: "TestRetribution-AllItems-Coren'sLuckyCoin-38289"
 value: {
  dps: 2967.5314757799024
  tps: 2510.274616115143
 }
}
dps_results: {
 key: "TestRetribution-AllItems-CoreofAr'kelos-29776"
 value: {
  dps: 3015.5200147312576
  tps: 2547.167782127365
 }
}
dps_results: {
 key: "TestRetribution-AllItems-CrystalforgeArmor"
 value: {
<<<<<<< HEAD
  dps: 2532.2035409546347
  tps: 2178.9290794168796
=======
  dps: 2531.565483157018
  tps: 2178.2910216192645
>>>>>>> 564c17ac
 }
}
dps_results: {
 key: "TestRetribution-AllItems-CrystalforgeBattlegear"
 value: {
  dps: 2724.5979664377755
  tps: 2326.9433727803244
 }
}
dps_results: {
 key: "TestRetribution-AllItems-CrystalforgedTrinket-32654"
 value: {
  dps: 2992.4055461156468
  tps: 2530.2238805955317
 }
}
dps_results: {
 key: "TestRetribution-AllItems-Dabiri'sEnigma-30300"
 value: {
  dps: 2967.5314757799024
  tps: 2510.274616115143
 }
}
dps_results: {
 key: "TestRetribution-AllItems-DarkIronSmokingPipe-38290"
 value: {
  dps: 2985.665880842472
  tps: 2522.3091787612593
 }
}
dps_results: {
 key: "TestRetribution-AllItems-DarkmoonCard:Crusade-31856"
 value: {
  dps: 3031.2598666373883
  tps: 2558.6254253185693
 }
}
dps_results: {
 key: "TestRetribution-AllItems-DarkmoonCard:Vengeance-31858"
 value: {
  dps: 2973.43361318597
  tps: 2516.5159361112333
 }
}
dps_results: {
 key: "TestRetribution-AllItems-DarkmoonCard:Wrath-31857"
 value: {
  dps: 2976.1291786132288
  tps: 2516.3465865711605
 }
}
dps_results: {
 key: "TestRetribution-AllItems-DesolationBattlegear"
 value: {
  dps: 2491.002364261587
  tps: 2154.7913377111627
 }
}
dps_results: {
 key: "TestRetribution-AllItems-Despair-28573"
 value: {
  dps: 2809.930064013924
  tps: 2390.6164242214286
 }
}
dps_results: {
 key: "TestRetribution-AllItems-DestructiveSkyfireDiamond"
 value: {
  dps: 2948.5304294837656
  tps: 2501.073998069383
 }
}
dps_results: {
 key: "TestRetribution-AllItems-DestructiveSkyflareDiamond"
 value: {
  dps: 2954.232177086588
  tps: 2505.13114559065
 }
}
dps_results: {
 key: "TestRetribution-AllItems-Devastation-30316"
 value: {
  dps: 3354.8777577765127
  tps: 2892.625107710572
 }
}
dps_results: {
 key: "TestRetribution-AllItems-DoomplateBattlegear"
 value: {
  dps: 2551.4843461766914
  tps: 2197.141685547326
 }
}
dps_results: {
 key: "TestRetribution-AllItems-Dragonmaw-28438"
 value: {
  dps: 3017.11383349607
  tps: 2558.0434985147385
 }
}
dps_results: {
 key: "TestRetribution-AllItems-Dragonstrike-28439"
 value: {
  dps: 3006.7413609771297
  tps: 2550.9795757905413
 }
}
dps_results: {
 key: "TestRetribution-AllItems-DrakefistHammer-28437"
 value: {
  dps: 3008.438578976707
  tps: 2548.705592574345
 }
}
dps_results: {
 key: "TestRetribution-AllItems-EffulgentSkyflareDiamond"
 value: {
  dps: 2950.31724407243
  tps: 2503.341381965278
 }
}
dps_results: {
 key: "TestRetribution-AllItems-EmberSkyfireDiamond"
 value: {
  dps: 2952.844607753824
  tps: 2506.402425709658
 }
}
dps_results: {
 key: "TestRetribution-AllItems-EmberSkyflareDiamond"
 value: {
  dps: 2955.643276819891
  tps: 2508.2405727385085
 }
}
dps_results: {
 key: "TestRetribution-AllItems-EmptyMugofDirebrew-38287"
 value: {
  dps: 3034.0833207667556
  tps: 2561.4403868682093
 }
}
dps_results: {
 key: "TestRetribution-AllItems-EmpyreanDemolisher-17112"
 value: {
  dps: 3023.125358569332
  tps: 2566.13098725076
 }
}
dps_results: {
 key: "TestRetribution-AllItems-EnigmaticSkyfireDiamond"
 value: {
  dps: 2953.763039381871
  tps: 2500.7724572764128
 }
}
dps_results: {
 key: "TestRetribution-AllItems-EnigmaticSkyflareDiamond"
 value: {
  dps: 2952.3329211937103
  tps: 2503.525275245045
 }
}
dps_results: {
 key: "TestRetribution-AllItems-EnigmaticStarflareDiamond"
 value: {
  dps: 2950.6862562540105
  tps: 2502.236517410906
 }
}
dps_results: {
 key: "TestRetribution-AllItems-EssenceoftheMartyr-29376"
 value: {
  dps: 2985.007502003936
  tps: 2521.708012061774
 }
}
dps_results: {
 key: "TestRetribution-AllItems-EternalEarthsiegeDiamond"
 value: {
  dps: 2950.31724407243
  tps: 2503.341381965278
 }
}
dps_results: {
 key: "TestRetribution-AllItems-EternalEarthstormDiamond"
 value: {
  dps: 2950.31724407243
  tps: 2503.341381965278
 }
}
dps_results: {
 key: "TestRetribution-AllItems-EyeofMagtheridon-28789"
 value: {
  dps: 2984.3078018048673
  tps: 2521.2657338271565
 }
}
dps_results: {
 key: "TestRetribution-AllItems-FaithinFelsteel"
 value: {
  dps: 2553.4330726665653
  tps: 2195.6452914418005
 }
}
dps_results: {
 key: "TestRetribution-AllItems-FelstalkerArmor"
 value: {
<<<<<<< HEAD
  dps: 2835.457860202054
  tps: 2412.631496394641
=======
  dps: 2834.735790013227
  tps: 2411.9094262058147
>>>>>>> 564c17ac
 }
}
dps_results: {
 key: "TestRetribution-AllItems-Figurine-LivingRubySerpent-24126"
 value: {
  dps: 2988.0650212711375
  tps: 2526.7876917058284
 }
}
dps_results: {
 key: "TestRetribution-AllItems-Figurine-NightseyePanther-24128"
 value: {
  dps: 3011.449875738534
  tps: 2543.8754473385898
 }
}
dps_results: {
 key: "TestRetribution-AllItems-Figurine-ShadowsongPanther-35702"
 value: {
  dps: 3036.45358812408
  tps: 2563.1845305251636
 }
}
dps_results: {
 key: "TestRetribution-AllItems-FlameGuard"
 value: {
  dps: 2494.445777416139
  tps: 2139.205766800333
 }
}
dps_results: {
 key: "TestRetribution-AllItems-ForlornSkyflareDiamond"
 value: {
  dps: 2956.5646709272282
  tps: 2507.542997619891
 }
}
dps_results: {
 key: "TestRetribution-AllItems-ForlornStarflareDiamond"
 value: {
  dps: 2955.3151855562687
  tps: 2506.702674488969
 }
}
dps_results: {
 key: "TestRetribution-AllItems-GlaiveofthePit-28774"
 value: {
  dps: 2776.0684178591196
  tps: 2352.561902141323
 }
}
dps_results: {
 key: "TestRetribution-AllItems-GnomereganAuto-Blocker600-29387"
 value: {
  dps: 2967.5314757799024
  tps: 2510.274616115143
 }
}
dps_results: {
 key: "TestRetribution-AllItems-Guardian'sAlchemistStone-35748"
 value: {
  dps: 2967.5314757799024
  tps: 2510.274616115143
 }
}
dps_results: {
 key: "TestRetribution-AllItems-HandofJustice-11815"
 value: {
  dps: 3016.9808601625664
  tps: 2553.5043634210683
 }
}
dps_results: {
 key: "TestRetribution-AllItems-HexShrunkenHead-33829"
 value: {
  dps: 2990.7947449339404
  tps: 2525.7316238665835
 }
}
dps_results: {
 key: "TestRetribution-AllItems-HourglassoftheUnraveller-28034"
 value: {
  dps: 3004.8860620858413
  tps: 2538.6892791184173
 }
}
dps_results: {
 key: "TestRetribution-AllItems-IconofUnyieldingCourage-28121"
 value: {
  dps: 3136.533037927651
  tps: 2666.6973255055036
 }
}
dps_results: {
 key: "TestRetribution-AllItems-IconoftheSilverCrescent-29370"
 value: {
  dps: 2985.922935328866
  tps: 2522.476377498854
 }
}
dps_results: {
 key: "TestRetribution-AllItems-ImbuedUnstableDiamond"
 value: {
  dps: 2953.8158031111157
  tps: 2505.6942867318617
 }
}
dps_results: {
 key: "TestRetribution-AllItems-ImpassiveSkyflareDiamond"
 value: {
  dps: 2952.3329211937103
  tps: 2503.525275245045
 }
}
dps_results: {
 key: "TestRetribution-AllItems-ImpassiveStarflareDiamond"
 value: {
  dps: 2950.6862562540105
  tps: 2502.236517410906
 }
}
dps_results: {
 key: "TestRetribution-AllItems-IndestructibleAlchemist'sStone-44323"
 value: {
  dps: 2967.5314757799024
  tps: 2510.274616115143
 }
}
dps_results: {
 key: "TestRetribution-AllItems-InsightfulEarthsiegeDiamond"
 value: {
  dps: 2938.428959425508
  tps: 2496.316315623831
 }
}
dps_results: {
 key: "TestRetribution-AllItems-InsightfulEarthstormDiamond"
 value: {
  dps: 2947.44606933982
  tps: 2500.496986869618
 }
}
dps_results: {
 key: "TestRetribution-AllItems-InvigoratingEarthsiegeDiamond"
 value: {
<<<<<<< HEAD
  dps: 2972.773736894401
  tps: 2520.500741387941
=======
  dps: 2972.087895470299
  tps: 2519.8148999638374
>>>>>>> 564c17ac
 }
}
dps_results: {
 key: "TestRetribution-AllItems-JusticarArmor"
 value: {
<<<<<<< HEAD
  dps: 2532.2035409546347
  tps: 2178.9290794168796
=======
  dps: 2531.565483157018
  tps: 2178.2910216192645
>>>>>>> 564c17ac
 }
}
dps_results: {
 key: "TestRetribution-AllItems-JusticarBattlegear"
 value: {
  dps: 2658.775593822086
  tps: 2271.7137402733347
 }
}
dps_results: {
 key: "TestRetribution-AllItems-KhoriumChampion-23541"
 value: {
<<<<<<< HEAD
  dps: 2846.408885435533
  tps: 2397.4350633808567
=======
  dps: 2845.713648061641
  tps: 2396.7398260069654
>>>>>>> 564c17ac
 }
}
dps_results: {
 key: "TestRetribution-AllItems-KissoftheSpider-22954"
 value: {
  dps: 2994.3311840479537
  tps: 2536.620535291817
 }
}
dps_results: {
 key: "TestRetribution-AllItems-LightbringerArmor"
 value: {
  dps: 2439.974223594798
  tps: 2103.2331601878673
 }
}
dps_results: {
 key: "TestRetribution-AllItems-LightbringerBattlegear"
 value: {
  dps: 2702.6615579029913
  tps: 2321.502082692228
 }
}
dps_results: {
 key: "TestRetribution-AllItems-LightswornBattlegear"
 value: {
  dps: 4528.040333423677
  tps: 3810.220463368815
 }
}
dps_results: {
 key: "TestRetribution-AllItems-LionheartChampion-28429"
 value: {
  dps: 2877.882046614803
  tps: 2429.2837514397756
 }
}
dps_results: {
 key: "TestRetribution-AllItems-LionheartExecutioner-28430"
 value: {
<<<<<<< HEAD
  dps: 2919.2050895999682
  tps: 2467.105381303356
=======
  dps: 2918.485713340238
  tps: 2466.3860050436265
>>>>>>> 564c17ac
 }
}
dps_results: {
 key: "TestRetribution-AllItems-MadnessoftheBetrayer-32505"
 value: {
  dps: 3252.3938680593565
  tps: 2768.8134492346408
 }
}
dps_results: {
 key: "TestRetribution-AllItems-Mana-EtchedRegalia"
 value: {
  dps: 2374.8777730767288
  tps: 2053.7615939423563
 }
}
dps_results: {
 key: "TestRetribution-AllItems-ManualCrowdPummeler-9449"
 value: {
  dps: 2356.045058295865
  tps: 1998.1888380933865
 }
}
dps_results: {
 key: "TestRetribution-AllItems-MarkoftheChampion-23206"
 value: {
  dps: 3041.6666164600283
  tps: 2566.6366310128064
 }
}
dps_results: {
 key: "TestRetribution-AllItems-MarkoftheChampion-23207"
 value: {
  dps: 2989.381107123413
  tps: 2524.486508810801
 }
}
dps_results: {
 key: "TestRetribution-AllItems-MercurialAlchemistStone-44322"
 value: {
  dps: 2999.002463859635
  tps: 2542.581513720059
 }
}
dps_results: {
 key: "TestRetribution-AllItems-MightyAlchemist'sStone-44324"
 value: {
  dps: 2989.4220637433273
  tps: 2526.968613718866
 }
}
dps_results: {
 key: "TestRetribution-AllItems-Moroes'LuckyPocketWatch-28528"
 value: {
  dps: 2967.5314757799024
  tps: 2510.274616115143
 }
}
dps_results: {
 key: "TestRetribution-AllItems-MysticalSkyfireDiamond"
 value: {
  dps: 2941.211910633474
  tps: 2494.8523452911204
 }
}
dps_results: {
 key: "TestRetribution-AllItems-NetherscaleArmor"
 value: {
<<<<<<< HEAD
  dps: 2801.7458495888623
  tps: 2389.380307307005
=======
  dps: 2801.0399296240275
  tps: 2388.6743873421706
>>>>>>> 564c17ac
 }
}
dps_results: {
 key: "TestRetribution-AllItems-NetherstrikeArmor"
 value: {
  dps: 2726.0721228194075
  tps: 2323.385094549507
 }
}
dps_results: {
 key: "TestRetribution-AllItems-PersistentEarthshatterDiamond"
 value: {
  dps: 2968.4963096902165
  tps: 2517.2322919741014
 }
}
dps_results: {
 key: "TestRetribution-AllItems-PersistentEarthsiegeDiamond"
 value: {
<<<<<<< HEAD
  dps: 2972.773736894401
  tps: 2520.500741387941
=======
  dps: 2972.087895470299
  tps: 2519.8148999638374
>>>>>>> 564c17ac
 }
}
dps_results: {
 key: "TestRetribution-AllItems-PotentUnstableDiamond"
 value: {
  dps: 2963.149525684985
  tps: 2513.1467302068
 }
}
dps_results: {
 key: "TestRetribution-AllItems-PowerfulEarthshatterDiamond"
 value: {
  dps: 2950.31724407243
  tps: 2503.341381965278
 }
}
dps_results: {
 key: "TestRetribution-AllItems-PowerfulEarthsiegeDiamond"
 value: {
  dps: 2950.31724407243
  tps: 2503.341381965278
 }
}
dps_results: {
 key: "TestRetribution-AllItems-PowerfulEarthstormDiamond"
 value: {
  dps: 2950.31724407243
  tps: 2503.341381965278
 }
}
dps_results: {
 key: "TestRetribution-AllItems-PrimalIntent"
 value: {
<<<<<<< HEAD
  dps: 2913.7036780931567
  tps: 2470.3407826307844
=======
  dps: 2912.973800324697
  tps: 2469.6109048623243
>>>>>>> 564c17ac
 }
}
dps_results: {
 key: "TestRetribution-AllItems-PurifiedShardoftheGods"
 value: {
  dps: 2967.5314757799024
  tps: 2510.274616115143
 }
}
dps_results: {
 key: "TestRetribution-AllItems-Quagmirran'sEye-27683"
 value: {
  dps: 2994.701435395091
  tps: 2530.891778819617
 }
}
dps_results: {
 key: "TestRetribution-AllItems-Redeemer'sAlchemistStone-35750"
 value: {
  dps: 2983.7259084227403
  tps: 2520.8081365836906
 }
}
dps_results: {
 key: "TestRetribution-AllItems-RelentlessEarthsiegeDiamond"
 value: {
<<<<<<< HEAD
  dps: 3020.056502959589
  tps: 2558.8871652310663
=======
  dps: 3019.3466886783135
  tps: 2558.1773509497893
>>>>>>> 564c17ac
 }
}
dps_results: {
 key: "TestRetribution-AllItems-RelentlessEarthstormDiamond"
 value: {
  dps: 3010.116207636159
  tps: 2552.7101779265436
 }
}
dps_results: {
 key: "TestRetribution-AllItems-RevitalizingSkyflareDiamond"
 value: {
  dps: 2946.1326989957097
  tps: 2497.0902753228147
 }
}
dps_results: {
 key: "TestRetribution-AllItems-RobeoftheElderScribes-28602"
 value: {
  dps: 2887.43647197846
  tps: 2446.3221132267827
 }
}
dps_results: {
 key: "TestRetribution-AllItems-RodoftheSunKing-29996"
 value: {
  dps: 3038.597134748609
  tps: 2574.4400578562395
 }
}
dps_results: {
 key: "TestRetribution-AllItems-Romulo'sPoisonVial-28579"
 value: {
  dps: 3024.426680671202
  tps: 2557.9006916966555
 }
}
dps_results: {
 key: "TestRetribution-AllItems-ScarabofDisplacement-30629"
 value: {
  dps: 2945.6976648920354
  tps: 2493.496326583809
 }
}
dps_results: {
 key: "TestRetribution-AllItems-Scryer'sBloodgem-29132"
 value: {
  dps: 3015.523630700275
  tps: 2557.234270218754
 }
}
dps_results: {
 key: "TestRetribution-AllItems-SextantofUnstableCurrents-30626"
 value: {
  dps: 2987.897088723367
  tps: 2525.498283671525
 }
}
dps_results: {
 key: "TestRetribution-AllItems-ShadowmoonInsignia-32501"
 value: {
  dps: 2967.5314757799024
  tps: 2510.274616115143
 }
}
dps_results: {
 key: "TestRetribution-AllItems-ShardofContempt-34472"
 value: {
  dps: 3046.7985359012637
  tps: 2576.384601919739
 }
}
dps_results: {
 key: "TestRetribution-AllItems-ShatteredSunPendantofAcumen-34678"
 value: {
  dps: 2977.6729511950293
  tps: 2533.8036916018486
 }
}
dps_results: {
 key: "TestRetribution-AllItems-ShatteredSunPendantofMight-34679"
 value: {
  dps: 3026.977408802213
  tps: 2564.62059740855
 }
}
dps_results: {
 key: "TestRetribution-AllItems-Shiffar'sNexus-Horn-28418"
 value: {
  dps: 2983.588368502964
  tps: 2522.0339599418644
 }
}
dps_results: {
 key: "TestRetribution-AllItems-ShiftingNaaruSliver-34429"
 value: {
  dps: 2990.4519827332565
  tps: 2536.410551885802
 }
}
dps_results: {
 key: "TestRetribution-AllItems-ShinyShardoftheGods"
 value: {
  dps: 2967.5314757799024
  tps: 2510.274616115143
 }
}
dps_results: {
 key: "TestRetribution-AllItems-SingingCrystalAxe-31318"
 value: {
  dps: 2734.7320161689777
  tps: 2327.5108527263674
 }
}
dps_results: {
 key: "TestRetribution-AllItems-Slayer'sCrest-23041"
 value: {
  dps: 3027.9594087027076
  tps: 2556.747774737734
 }
}
dps_results: {
 key: "TestRetribution-AllItems-Sorcerer'sAlchemistStone-35749"
 value: {
  dps: 2983.7259084227403
  tps: 2520.8081365836906
 }
}
dps_results: {
 key: "TestRetribution-AllItems-SpellstrikeInfusion"
 value: {
  dps: 2704.9842741890766
  tps: 2306.9104443004026
 }
}
dps_results: {
 key: "TestRetribution-AllItems-StormGauntlets-12632"
 value: {
<<<<<<< HEAD
  dps: 2918.0216268054196
  tps: 2477.405933179867
=======
  dps: 2917.0407432518537
  tps: 2476.4250496262994
>>>>>>> 564c17ac
 }
}
dps_results: {
 key: "TestRetribution-AllItems-StrengthoftheClefthoof"
 value: {
  dps: 2600.6564147815716
  tps: 2235.072915446575
 }
}
dps_results: {
 key: "TestRetribution-AllItems-SwiftSkyfireDiamond"
 value: {
  dps: 2963.149525684985
  tps: 2513.1467302068
 }
}
dps_results: {
 key: "TestRetribution-AllItems-SwiftSkyflareDiamond"
 value: {
<<<<<<< HEAD
  dps: 2972.773736894401
  tps: 2520.500741387941
=======
  dps: 2972.087895470299
  tps: 2519.8148999638374
>>>>>>> 564c17ac
 }
}
dps_results: {
 key: "TestRetribution-AllItems-SwiftStarfireDiamond"
 value: {
  dps: 2953.316008962732
  tps: 2505.358157479492
 }
}
dps_results: {
 key: "TestRetribution-AllItems-SwiftStarflareDiamond"
 value: {
  dps: 2968.4963096902165
  tps: 2517.2322919741014
 }
}
dps_results: {
 key: "TestRetribution-AllItems-SwiftWindfireDiamond"
 value: {
  dps: 2961.010812082893
  tps: 2511.51250549988
 }
}
dps_results: {
 key: "TestRetribution-AllItems-SyphonoftheNathrezim-32262"
 value: {
  dps: 3037.501714475053
  tps: 2573.604293243559
 }
}
dps_results: {
 key: "TestRetribution-AllItems-TenaciousEarthstormDiamond"
 value: {
  dps: 2950.31724407243
  tps: 2503.341381965278
 }
}
dps_results: {
 key: "TestRetribution-AllItems-TheDecapitator-28767"
 value: {
  dps: 3030.9875458019933
  tps: 2565.011685946497
 }
}
dps_results: {
 key: "TestRetribution-AllItems-TheLightningCapacitor-28785"
 value: {
  dps: 3054.5271756624647
  tps: 2592.439587352597
 }
}
dps_results: {
 key: "TestRetribution-AllItems-TheRestrainedEssenceofSapphiron-23046"
 value: {
  dps: 2983.752610585286
  tps: 2521.0261282050055
 }
}
dps_results: {
 key: "TestRetribution-AllItems-TheSkullofGul'dan-32483"
 value: {
  dps: 3011.158762620629
  tps: 2551.8060829642995
 }
}
dps_results: {
 key: "TestRetribution-AllItems-TheTwinStars"
 value: {
  dps: 2961.090522992049
  tps: 2507.327896837238
 }
}
dps_results: {
 key: "TestRetribution-AllItems-Thunderfury,BlessedBladeoftheWindseeker-19019"
 value: {
  dps: 3014.7856182369696
  tps: 2555.9590920498986
 }
}
dps_results: {
 key: "TestRetribution-AllItems-ThunderingSkyfireDiamond"
 value: {
  dps: 2964.9674883918806
  tps: 2510.1299456251004
 }
}
dps_results: {
 key: "TestRetribution-AllItems-ThunderingSkyflareDiamond"
 value: {
  dps: 2965.8852915463385
  tps: 2517.3619593738167
 }
}
dps_results: {
 key: "TestRetribution-AllItems-Timbal'sFocusingCrystal-34470"
 value: {
  dps: 3006.3444495144668
  tps: 2546.3432226596974
 }
}
dps_results: {
 key: "TestRetribution-AllItems-TirelessSkyflareDiamond"
 value: {
  dps: 2956.5646709272282
  tps: 2507.542997619891
 }
}
dps_results: {
 key: "TestRetribution-AllItems-TirelessStarflareDiamond"
 value: {
  dps: 2955.3151855562687
  tps: 2506.702674488969
 }
}
dps_results: {
 key: "TestRetribution-AllItems-TomeofFieryRedemption-30447"
 value: {
  dps: 2991.041292206185
  tps: 2525.634012493749
 }
}
dps_results: {
 key: "TestRetribution-AllItems-TomeoftheLightbringer-32368"
 value: {
  dps: 2990.862180960685
  tps: 2539.2814294200957
 }
}
dps_results: {
 key: "TestRetribution-AllItems-TrenchantEarthshatterDiamond"
 value: {
  dps: 2955.3151855562687
  tps: 2506.702674488969
 }
}
dps_results: {
 key: "TestRetribution-AllItems-TrenchantEarthsiegeDiamond"
 value: {
  dps: 2956.5646709272282
  tps: 2507.542997619891
 }
}
dps_results: {
 key: "TestRetribution-AllItems-TsunamiTalisman-30627"
 value: {
  dps: 3018.8858523056206
  tps: 2561.324312357032
 }
}
dps_results: {
 key: "TestRetribution-AllItems-WarpSlicer-30311"
 value: {
  dps: 3265.533523674252
  tps: 2796.4979159874215
 }
}
dps_results: {
 key: "TestRetribution-AllItems-WastewalkerArmor"
 value: {
<<<<<<< HEAD
  dps: 2564.1064463333814
  tps: 2205.99762845723
=======
  dps: 2563.3904334014364
  tps: 2205.281615525285
>>>>>>> 564c17ac
 }
}
dps_results: {
 key: "TestRetribution-AllItems-WindhawkArmor"
 value: {
  dps: 2745.243779021045
  tps: 2332.4183691732255
 }
}
dps_results: {
 key: "TestRetribution-AllItems-WorldBreaker-30090"
 value: {
  dps: 2876.154439772663
  tps: 2432.4458921888972
 }
}
dps_results: {
 key: "TestRetribution-AllItems-WrathofSpellfire"
 value: {
  dps: 2735.9029250907497
  tps: 2337.7368561586613
 }
}
dps_results: {
 key: "TestRetribution-AllItems-Xi'ri'sGift-29179"
 value: {
  dps: 2987.463697085173
  tps: 2524.991552365637
 }
}
dps_results: {
 key: "TestRetribution-Average-Default"
 value: {
  dps: 3007.8017231878052
  tps: 2550.756889735237
 }
}
dps_results: {
 key: "TestRetribution-Settings-BloodElf-P4-Retribution Paladin-FullBuffs-LongMultiTarget"
 value: {
  dps: 5209.873508634764
  tps: 6646.910760979538
 }
}
dps_results: {
 key: "TestRetribution-Settings-BloodElf-P4-Retribution Paladin-FullBuffs-LongSingleTarget"
 value: {
  dps: 3010.116207636159
  tps: 2552.7101779265436
 }
}
dps_results: {
 key: "TestRetribution-Settings-BloodElf-P4-Retribution Paladin-FullBuffs-ShortSingleTarget"
 value: {
  dps: 3303.3959600517464
  tps: 2849.5519068833055
 }
}
dps_results: {
 key: "TestRetribution-Settings-BloodElf-P4-Retribution Paladin-NoBuffs-LongMultiTarget"
 value: {
  dps: 2570.254607367356
  tps: 3813.789421796246
 }
}
dps_results: {
 key: "TestRetribution-Settings-BloodElf-P4-Retribution Paladin-NoBuffs-LongSingleTarget"
 value: {
  dps: 1331.3023479633337
  tps: 1162.0793292378967
 }
}
dps_results: {
 key: "TestRetribution-Settings-BloodElf-P4-Retribution Paladin-NoBuffs-ShortSingleTarget"
 value: {
  dps: 1441.6369432739004
  tps: 1283.8476718022723
 }
}
dps_results: {
 key: "TestRetribution-Settings-Draenei-P4-Retribution Paladin-FullBuffs-LongMultiTarget"
 value: {
  dps: 5285.300941316125
  tps: 6790.49050058747
 }
}
dps_results: {
 key: "TestRetribution-Settings-Draenei-P4-Retribution Paladin-FullBuffs-LongSingleTarget"
 value: {
<<<<<<< HEAD
  dps: 3042.8747536486258
  tps: 2589.3168357957834
=======
  dps: 3042.1715305069874
  tps: 2588.613612654145
>>>>>>> 564c17ac
 }
}
dps_results: {
 key: "TestRetribution-Settings-Draenei-P4-Retribution Paladin-FullBuffs-ShortSingleTarget"
 value: {
<<<<<<< HEAD
  dps: 3313.815370260014
  tps: 2884.3632451575995
=======
  dps: 3310.201759822579
  tps: 2880.7496347201654
>>>>>>> 564c17ac
 }
}
dps_results: {
 key: "TestRetribution-Settings-Draenei-P4-Retribution Paladin-NoBuffs-LongMultiTarget"
 value: {
  dps: 2624.293197403494
  tps: 3950.8443287149403
 }
}
dps_results: {
 key: "TestRetribution-Settings-Draenei-P4-Retribution Paladin-NoBuffs-LongSingleTarget"
 value: {
  dps: 1349.8850337395984
  tps: 1185.2700521274085
 }
}
dps_results: {
 key: "TestRetribution-Settings-Draenei-P4-Retribution Paladin-NoBuffs-ShortSingleTarget"
 value: {
  dps: 1465.4413335233996
  tps: 1306.69965225535
 }
}
dps_results: {
 key: "TestRetribution-Settings-Dwarf-P4-Retribution Paladin-FullBuffs-LongMultiTarget"
 value: {
  dps: 5316.853348009256
  tps: 6696.5629296002735
 }
}
dps_results: {
 key: "TestRetribution-Settings-Dwarf-P4-Retribution Paladin-FullBuffs-LongSingleTarget"
 value: {
  dps: 3098.5511581045207
  tps: 2620.6934113029074
 }
}
dps_results: {
 key: "TestRetribution-Settings-Dwarf-P4-Retribution Paladin-FullBuffs-ShortSingleTarget"
 value: {
  dps: 3418.311169262629
  tps: 2942.069656341331
 }
}
dps_results: {
 key: "TestRetribution-Settings-Dwarf-P4-Retribution Paladin-NoBuffs-LongMultiTarget"
 value: {
  dps: 2611.621166634546
  tps: 3816.0334536361443
 }
}
dps_results: {
 key: "TestRetribution-Settings-Dwarf-P4-Retribution Paladin-NoBuffs-LongSingleTarget"
 value: {
  dps: 1379.155312890856
  tps: 1199.9869697522884
 }
}
dps_results: {
 key: "TestRetribution-Settings-Dwarf-P4-Retribution Paladin-NoBuffs-ShortSingleTarget"
 value: {
  dps: 1498.1436175647984
  tps: 1320.2084912199011
 }
}
dps_results: {
 key: "TestRetribution-Settings-Human-P4-Retribution Paladin-FullBuffs-LongMultiTarget"
 value: {
  dps: 5322.709293282769
  tps: 6708.951431547797
 }
}
dps_results: {
 key: "TestRetribution-Settings-Human-P4-Retribution Paladin-FullBuffs-LongSingleTarget"
 value: {
  dps: 3079.794568069581
  tps: 2606.774439535377
 }
}
dps_results: {
 key: "TestRetribution-Settings-Human-P4-Retribution Paladin-FullBuffs-ShortSingleTarget"
 value: {
  dps: 3394.161357134626
  tps: 2933.676456470934
 }
}
dps_results: {
 key: "TestRetribution-Settings-Human-P4-Retribution Paladin-NoBuffs-LongMultiTarget"
 value: {
  dps: 2576.5488181175037
  tps: 3756.361147875911
 }
}
dps_results: {
 key: "TestRetribution-Settings-Human-P4-Retribution Paladin-NoBuffs-LongSingleTarget"
 value: {
  dps: 1375.5261398829864
  tps: 1196.6296452719582
 }
}
dps_results: {
 key: "TestRetribution-Settings-Human-P4-Retribution Paladin-NoBuffs-ShortSingleTarget"
 value: {
  dps: 1484.9449182521535
  tps: 1309.4395908576898
 }
}
dps_results: {
 key: "TestRetribution-SwitchInFrontOfTarget-Default"
 value: {
  dps: 2714.4785550219585
  tps: 2286.4367904792725
 }
}<|MERGE_RESOLUTION|>--- conflicted
+++ resolved
@@ -52,1261 +52,1191 @@
 dps_results: {
  key: "TestRetribution-AllItems-AbacusofViolentOdds-28288"
  value: {
-  dps: 3014.0665236343134
-  tps: 2553.2179536150265
+  dps: 3013.4065295895566
+  tps: 2552.557959570269
  }
 }
 dps_results: {
  key: "TestRetribution-AllItems-AdamantineFigurine-27891"
  value: {
-  dps: 2967.5314757799024
-  tps: 2510.274616115143
+  dps: 2966.86184157934
+  tps: 2509.604981914581
  }
 }
 dps_results: {
  key: "TestRetribution-AllItems-Alchemist'sStone-13503"
  value: {
-<<<<<<< HEAD
-  dps: 2997.475349253407
-  tps: 2535.3809138047245
-=======
   dps: 2996.748633571448
   tps: 2534.654198122765
->>>>>>> 564c17ac
  }
 }
 dps_results: {
  key: "TestRetribution-AllItems-AncientAqirArtifact-33830"
  value: {
-  dps: 2967.5314757799024
-  tps: 2510.274616115143
+  dps: 2966.86184157934
+  tps: 2509.604981914581
  }
 }
 dps_results: {
  key: "TestRetribution-AllItems-AshtongueTalismanofZeal-32489"
  value: {
-  dps: 2998.999206855032
-  tps: 2543.7054130038737
+  dps: 2998.341868174981
+  tps: 2543.0480743238227
  }
 }
 dps_results: {
  key: "TestRetribution-AllItems-Assassin'sAlchemistStone-35751"
  value: {
-  dps: 3026.2465071985625
-  tps: 2554.913331914092
+  dps: 3025.576872998
+  tps: 2554.2436977135308
  }
 }
 dps_results: {
  key: "TestRetribution-AllItems-AustereEarthsiegeDiamond"
  value: {
-  dps: 2950.31724407243
-  tps: 2503.341381965278
+  dps: 2949.631402648328
+  tps: 2502.655540541175
  }
 }
 dps_results: {
  key: "TestRetribution-AllItems-BadgeofTenacity-32658"
  value: {
-  dps: 2988.618650192921
-  tps: 2526.85588619172
+  dps: 2987.949015992357
+  tps: 2526.186251991158
  }
 }
 dps_results: {
  key: "TestRetribution-AllItems-BadgeoftheSwarmguard-21670"
  value: {
-  dps: 3114.4280676516078
-  tps: 2642.8861610562517
+  dps: 3113.758433451046
+  tps: 2642.2165268556914
  }
 }
 dps_results: {
  key: "TestRetribution-AllItems-BandoftheEternalChampion-29301"
  value: {
-  dps: 3040.8062755633123
-  tps: 2571.2333052282556
+  dps: 3040.100829377723
+  tps: 2570.5278590426683
  }
 }
 dps_results: {
  key: "TestRetribution-AllItems-BandoftheEternalDefender-29297"
  value: {
-  dps: 2971.3133431046967
-  tps: 2519.5835808482148
+  dps: 2970.6078969191094
+  tps: 2518.878134662626
  }
 }
 dps_results: {
  key: "TestRetribution-AllItems-BandoftheEternalSage-29305"
  value: {
-  dps: 3006.3376128566924
-  tps: 2542.6683609561223
+  dps: 3005.616068240566
+  tps: 2541.9468163399965
  }
 }
 dps_results: {
  key: "TestRetribution-AllItems-BeamingEarthsiegeDiamond"
  value: {
-  dps: 2947.6589482640247
-  tps: 2504.8101717712248
+  dps: 2947.012452277247
+  tps: 2504.163675784445
  }
 }
 dps_results: {
  key: "TestRetribution-AllItems-BlackenedNaaruSliver-34427"
  value: {
-  dps: 3025.8440804468987
-  tps: 2563.8401680437228
+  dps: 3025.2183961922383
+  tps: 2563.2144837890633
  }
 }
 dps_results: {
  key: "TestRetribution-AllItems-BlackoutTruncheon-27901"
  value: {
-  dps: 3009.8253864058274
-  tps: 2549.853482452817
+  dps: 3009.0982713612625
+  tps: 2549.12636740825
  }
 }
 dps_results: {
  key: "TestRetribution-AllItems-Bladefist'sBreadth-28041"
  value: {
-  dps: 2996.3245390155234
-  tps: 2532.4492263481416
+  dps: 2995.642470438306
+  tps: 2531.767157770922
  }
 }
 dps_results: {
  key: "TestRetribution-AllItems-BlazefuryMedallion-17111"
  value: {
-  dps: 2981.446398066333
-  tps: 2524.822335123803
+  dps: 2980.461334682599
+  tps: 2523.8372717400707
  }
 }
 dps_results: {
  key: "TestRetribution-AllItems-Blinkstrike-31332"
  value: {
-  dps: 3010.116207636159
-  tps: 2552.7101779265436
+  dps: 3009.406393354882
+  tps: 2552.000363645266
  }
 }
 dps_results: {
  key: "TestRetribution-AllItems-BloodlustBrooch-29383"
  value: {
-  dps: 3034.0833207667556
-  tps: 2561.4403868682093
+  dps: 3033.4136865661935
+  tps: 2560.770752667647
  }
 }
 dps_results: {
  key: "TestRetribution-AllItems-BracingEarthsiegeDiamond"
  value: {
-  dps: 2956.5646709272282
-  tps: 2459.6490011702467
+  dps: 2955.8788295031245
+  tps: 2458.976876574627
  }
 }
 dps_results: {
  key: "TestRetribution-AllItems-BracingEarthstormDiamond"
  value: {
-  dps: 2953.8158031111157
-  tps: 2505.6942867318617
+  dps: 2953.1299616870147
+  tps: 2505.0084453077593
  }
 }
 dps_results: {
  key: "TestRetribution-AllItems-BraidedEterniumChain-24114"
  value: {
-  dps: 2986.876117135703
-  tps: 2539.934145290556
+  dps: 2986.178602478272
+  tps: 2539.236630633124
  }
 }
 dps_results: {
  key: "TestRetribution-AllItems-BroochoftheImmortalKing-32534"
  value: {
-  dps: 2967.5314757799024
-  tps: 2510.274616115143
+  dps: 2966.86184157934
+  tps: 2509.604981914581
  }
 }
 dps_results: {
  key: "TestRetribution-AllItems-BrutalEarthstormDiamond"
  value: {
-  dps: 2952.9554293009032
-  tps: 2505.684289896118
+  dps: 2952.269587876802
+  tps: 2504.9984484720153
  }
 }
 dps_results: {
  key: "TestRetribution-AllItems-BulwarkofKings-28484"
  value: {
-  dps: 2946.346072290868
-  tps: 2496.1632815370335
+  dps: 2945.633030013374
+  tps: 2495.45023925954
  }
 }
 dps_results: {
  key: "TestRetribution-AllItems-BulwarkoftheAncientKings-28485"
  value: {
-  dps: 2958.8469174581537
-  tps: 2505.4550692823022
+  dps: 2958.183876399032
+  tps: 2504.7920282231803
  }
 }
 dps_results: {
  key: "TestRetribution-AllItems-BurningRage"
  value: {
-  dps: 2722.897795421974
-  tps: 2319.1132521506993
+  dps: 2722.097532476066
+  tps: 2318.3129892047914
  }
 }
 dps_results: {
  key: "TestRetribution-AllItems-ChaoticSkyfireDiamond"
  value: {
-  dps: 3010.1080764463773
-  tps: 2548.7001011644284
+  dps: 3009.4079032821382
+  tps: 2547.9999280001894
  }
 }
 dps_results: {
  key: "TestRetribution-AllItems-ChaoticSkyflareDiamond"
  value: {
-  dps: 3008.736967881826
-  tps: 2551.62439191841
+  dps: 3008.02715360055
+  tps: 2550.9145776371324
  }
 }
 dps_results: {
  key: "TestRetribution-AllItems-CloakofDarkness-33122"
  value: {
-  dps: 3007.3190530244324
-  tps: 2548.115860840232
+  dps: 3006.6454051433316
+  tps: 2547.4422129591317
  }
 }
 dps_results: {
  key: "TestRetribution-AllItems-CommendationofKael'thas-34473"
  value: {
-  dps: 2967.5314757799024
-  tps: 2510.274616115143
+  dps: 2966.86184157934
+  tps: 2509.604981914581
  }
 }
 dps_results: {
  key: "TestRetribution-AllItems-Coren'sLuckyCoin-38289"
  value: {
-  dps: 2967.5314757799024
-  tps: 2510.274616115143
+  dps: 2966.86184157934
+  tps: 2509.604981914581
  }
 }
 dps_results: {
  key: "TestRetribution-AllItems-CoreofAr'kelos-29776"
  value: {
-  dps: 3015.5200147312576
-  tps: 2547.167782127365
+  dps: 3014.8503805306946
+  tps: 2546.498147926803
  }
 }
 dps_results: {
  key: "TestRetribution-AllItems-CrystalforgeArmor"
  value: {
-<<<<<<< HEAD
-  dps: 2532.2035409546347
-  tps: 2178.9290794168796
-=======
   dps: 2531.565483157018
   tps: 2178.2910216192645
->>>>>>> 564c17ac
  }
 }
 dps_results: {
  key: "TestRetribution-AllItems-CrystalforgeBattlegear"
  value: {
-  dps: 2724.5979664377755
-  tps: 2326.9433727803244
+  dps: 2723.8849958133114
+  tps: 2326.2304021558602
  }
 }
 dps_results: {
  key: "TestRetribution-AllItems-CrystalforgedTrinket-32654"
  value: {
-  dps: 2992.4055461156468
-  tps: 2530.2238805955317
+  dps: 2991.735911915085
+  tps: 2529.5542463949696
  }
 }
 dps_results: {
  key: "TestRetribution-AllItems-Dabiri'sEnigma-30300"
  value: {
-  dps: 2967.5314757799024
-  tps: 2510.274616115143
+  dps: 2966.86184157934
+  tps: 2509.604981914581
  }
 }
 dps_results: {
  key: "TestRetribution-AllItems-DarkIronSmokingPipe-38290"
  value: {
-  dps: 2985.665880842472
-  tps: 2522.3091787612593
+  dps: 2984.9962466419097
+  tps: 2521.6395445606963
  }
 }
 dps_results: {
  key: "TestRetribution-AllItems-DarkmoonCard:Crusade-31856"
  value: {
-  dps: 3031.2598666373883
-  tps: 2558.6254253185693
+  dps: 3030.590232436826
+  tps: 2557.9557911180073
  }
 }
 dps_results: {
  key: "TestRetribution-AllItems-DarkmoonCard:Vengeance-31858"
  value: {
-  dps: 2973.43361318597
-  tps: 2516.5159361112333
+  dps: 2972.744353972559
+  tps: 2515.8266768978237
  }
 }
 dps_results: {
  key: "TestRetribution-AllItems-DarkmoonCard:Wrath-31857"
  value: {
-  dps: 2976.1291786132288
-  tps: 2516.3465865711605
+  dps: 2975.459544412666
+  tps: 2515.676952370598
  }
 }
 dps_results: {
  key: "TestRetribution-AllItems-DesolationBattlegear"
  value: {
-  dps: 2491.002364261587
-  tps: 2154.7913377111627
+  dps: 2490.3183480876764
+  tps: 2154.1073215372517
  }
 }
 dps_results: {
  key: "TestRetribution-AllItems-Despair-28573"
  value: {
-  dps: 2809.930064013924
-  tps: 2390.6164242214286
+  dps: 2809.163173893547
+  tps: 2389.8495341010525
  }
 }
 dps_results: {
  key: "TestRetribution-AllItems-DestructiveSkyfireDiamond"
  value: {
-  dps: 2948.5304294837656
-  tps: 2501.073998069383
+  dps: 2947.8206152024886
+  tps: 2500.364183788106
  }
 }
 dps_results: {
  key: "TestRetribution-AllItems-DestructiveSkyflareDiamond"
  value: {
-  dps: 2954.232177086588
-  tps: 2505.13114559065
+  dps: 2953.522362805312
+  tps: 2504.421331309373
  }
 }
 dps_results: {
  key: "TestRetribution-AllItems-Devastation-30316"
  value: {
-  dps: 3354.8777577765127
-  tps: 2892.625107710572
+  dps: 3354.179696775456
+  tps: 2891.927046709514
  }
 }
 dps_results: {
  key: "TestRetribution-AllItems-DoomplateBattlegear"
  value: {
-  dps: 2551.4843461766914
-  tps: 2197.141685547326
+  dps: 2550.7582037772045
+  tps: 2196.415543147839
  }
 }
 dps_results: {
  key: "TestRetribution-AllItems-Dragonmaw-28438"
  value: {
-  dps: 3017.11383349607
-  tps: 2558.0434985147385
+  dps: 3016.4628266960185
+  tps: 2557.3924917146855
  }
 }
 dps_results: {
  key: "TestRetribution-AllItems-Dragonstrike-28439"
  value: {
-  dps: 3006.7413609771297
-  tps: 2550.9795757905413
+  dps: 3006.104415912773
+  tps: 2550.3426307261852
  }
 }
 dps_results: {
  key: "TestRetribution-AllItems-DrakefistHammer-28437"
  value: {
-  dps: 3008.438578976707
-  tps: 2548.705592574345
+  dps: 3007.767748906604
+  tps: 2548.034762504241
  }
 }
 dps_results: {
  key: "TestRetribution-AllItems-EffulgentSkyflareDiamond"
  value: {
-  dps: 2950.31724407243
-  tps: 2503.341381965278
+  dps: 2949.631402648328
+  tps: 2502.655540541175
  }
 }
 dps_results: {
  key: "TestRetribution-AllItems-EmberSkyfireDiamond"
  value: {
-  dps: 2952.844607753824
-  tps: 2506.402425709658
+  dps: 2952.1388677445434
+  tps: 2505.696685700377
  }
 }
 dps_results: {
  key: "TestRetribution-AllItems-EmberSkyflareDiamond"
  value: {
-  dps: 2955.643276819891
-  tps: 2508.2405727385085
+  dps: 2954.9375368106107
+  tps: 2507.5348327292286
  }
 }
 dps_results: {
  key: "TestRetribution-AllItems-EmptyMugofDirebrew-38287"
  value: {
-  dps: 3034.0833207667556
-  tps: 2561.4403868682093
+  dps: 3033.4136865661935
+  tps: 2560.770752667647
  }
 }
 dps_results: {
  key: "TestRetribution-AllItems-EmpyreanDemolisher-17112"
  value: {
-  dps: 3023.125358569332
-  tps: 2566.13098725076
+  dps: 3022.4002426757284
+  tps: 2565.4058713571562
  }
 }
 dps_results: {
  key: "TestRetribution-AllItems-EnigmaticSkyfireDiamond"
  value: {
-  dps: 2953.763039381871
-  tps: 2500.7724572764128
+  dps: 2953.0628662176314
+  tps: 2500.0722841121737
  }
 }
 dps_results: {
  key: "TestRetribution-AllItems-EnigmaticSkyflareDiamond"
  value: {
-  dps: 2952.3329211937103
-  tps: 2503.525275245045
+  dps: 2951.6231069124333
+  tps: 2502.8154609637677
  }
 }
 dps_results: {
  key: "TestRetribution-AllItems-EnigmaticStarflareDiamond"
  value: {
-  dps: 2950.6862562540105
-  tps: 2502.236517410906
+  dps: 2949.976441972733
+  tps: 2501.526703129629
  }
 }
 dps_results: {
  key: "TestRetribution-AllItems-EssenceoftheMartyr-29376"
  value: {
-  dps: 2985.007502003936
-  tps: 2521.708012061774
+  dps: 2984.3378678033732
+  tps: 2521.038377861213
  }
 }
 dps_results: {
  key: "TestRetribution-AllItems-EternalEarthsiegeDiamond"
  value: {
-  dps: 2950.31724407243
-  tps: 2503.341381965278
+  dps: 2949.631402648328
+  tps: 2502.655540541175
  }
 }
 dps_results: {
  key: "TestRetribution-AllItems-EternalEarthstormDiamond"
  value: {
-  dps: 2950.31724407243
-  tps: 2503.341381965278
+  dps: 2949.631402648328
+  tps: 2502.655540541175
  }
 }
 dps_results: {
  key: "TestRetribution-AllItems-EyeofMagtheridon-28789"
  value: {
-  dps: 2984.3078018048673
-  tps: 2521.2657338271565
+  dps: 2983.638167604305
+  tps: 2520.5960996265935
  }
 }
 dps_results: {
  key: "TestRetribution-AllItems-FaithinFelsteel"
  value: {
-  dps: 2553.4330726665653
-  tps: 2195.6452914418005
+  dps: 2552.7162367758433
+  tps: 2194.9284555510776
  }
 }
 dps_results: {
  key: "TestRetribution-AllItems-FelstalkerArmor"
  value: {
-<<<<<<< HEAD
-  dps: 2835.457860202054
-  tps: 2412.631496394641
-=======
   dps: 2834.735790013227
   tps: 2411.9094262058147
->>>>>>> 564c17ac
  }
 }
 dps_results: {
  key: "TestRetribution-AllItems-Figurine-LivingRubySerpent-24126"
  value: {
-  dps: 2988.0650212711375
-  tps: 2526.7876917058284
+  dps: 2987.3529189108226
+  tps: 2526.075589345514
  }
 }
 dps_results: {
  key: "TestRetribution-AllItems-Figurine-NightseyePanther-24128"
  value: {
-  dps: 3011.449875738534
-  tps: 2543.8754473385898
+  dps: 3010.7802415379715
+  tps: 2543.205813138028
  }
 }
 dps_results: {
  key: "TestRetribution-AllItems-Figurine-ShadowsongPanther-35702"
  value: {
-  dps: 3036.45358812408
-  tps: 2563.1845305251636
+  dps: 3035.783953923518
+  tps: 2562.514896324601
  }
 }
 dps_results: {
  key: "TestRetribution-AllItems-FlameGuard"
  value: {
-  dps: 2494.445777416139
-  tps: 2139.205766800333
+  dps: 2493.781623601702
+  tps: 2138.5416129858945
  }
 }
 dps_results: {
  key: "TestRetribution-AllItems-ForlornSkyflareDiamond"
  value: {
-  dps: 2956.5646709272282
-  tps: 2507.542997619891
+  dps: 2955.8788295031245
+  tps: 2506.857156195789
  }
 }
 dps_results: {
  key: "TestRetribution-AllItems-ForlornStarflareDiamond"
  value: {
-  dps: 2955.3151855562687
-  tps: 2506.702674488969
+  dps: 2954.629344132165
+  tps: 2506.016833064866
  }
 }
 dps_results: {
  key: "TestRetribution-AllItems-GlaiveofthePit-28774"
  value: {
-  dps: 2776.0684178591196
-  tps: 2352.561902141323
+  dps: 2773.4273799773464
+  tps: 2349.9208642595504
  }
 }
 dps_results: {
  key: "TestRetribution-AllItems-GnomereganAuto-Blocker600-29387"
  value: {
-  dps: 2967.5314757799024
-  tps: 2510.274616115143
+  dps: 2966.86184157934
+  tps: 2509.604981914581
  }
 }
 dps_results: {
  key: "TestRetribution-AllItems-Guardian'sAlchemistStone-35748"
  value: {
-  dps: 2967.5314757799024
-  tps: 2510.274616115143
+  dps: 2966.86184157934
+  tps: 2509.604981914581
  }
 }
 dps_results: {
  key: "TestRetribution-AllItems-HandofJustice-11815"
  value: {
-  dps: 3016.9808601625664
-  tps: 2553.5043634210683
+  dps: 3016.278854560298
+  tps: 2552.8023578188
  }
 }
 dps_results: {
  key: "TestRetribution-AllItems-HexShrunkenHead-33829"
  value: {
-  dps: 2990.7947449339404
-  tps: 2525.7316238665835
+  dps: 2990.1251107333787
+  tps: 2525.061989666022
  }
 }
 dps_results: {
  key: "TestRetribution-AllItems-HourglassoftheUnraveller-28034"
  value: {
-  dps: 3004.8860620858413
-  tps: 2538.6892791184173
+  dps: 3004.203993508623
+  tps: 2538.007210541198
  }
 }
 dps_results: {
  key: "TestRetribution-AllItems-IconofUnyieldingCourage-28121"
  value: {
-  dps: 3136.533037927651
-  tps: 2666.6973255055036
+  dps: 3135.8347712719196
+  tps: 2665.9990588497726
  }
 }
 dps_results: {
  key: "TestRetribution-AllItems-IconoftheSilverCrescent-29370"
  value: {
-  dps: 2985.922935328866
-  tps: 2522.476377498854
+  dps: 2985.2533011283044
+  tps: 2521.8067432982934
  }
 }
 dps_results: {
  key: "TestRetribution-AllItems-ImbuedUnstableDiamond"
  value: {
-  dps: 2953.8158031111157
-  tps: 2505.6942867318617
+  dps: 2953.1299616870147
+  tps: 2505.0084453077593
  }
 }
 dps_results: {
  key: "TestRetribution-AllItems-ImpassiveSkyflareDiamond"
  value: {
-  dps: 2952.3329211937103
-  tps: 2503.525275245045
+  dps: 2951.6231069124333
+  tps: 2502.8154609637677
  }
 }
 dps_results: {
  key: "TestRetribution-AllItems-ImpassiveStarflareDiamond"
  value: {
-  dps: 2950.6862562540105
-  tps: 2502.236517410906
+  dps: 2949.976441972733
+  tps: 2501.526703129629
  }
 }
 dps_results: {
  key: "TestRetribution-AllItems-IndestructibleAlchemist'sStone-44323"
  value: {
-  dps: 2967.5314757799024
-  tps: 2510.274616115143
+  dps: 2966.86184157934
+  tps: 2509.604981914581
  }
 }
 dps_results: {
  key: "TestRetribution-AllItems-InsightfulEarthsiegeDiamond"
  value: {
-  dps: 2938.428959425508
-  tps: 2496.316315623831
+  dps: 2937.6724659991423
+  tps: 2495.5598221974665
  }
 }
 dps_results: {
  key: "TestRetribution-AllItems-InsightfulEarthstormDiamond"
  value: {
-  dps: 2947.44606933982
-  tps: 2500.496986869618
+  dps: 2946.7305979622197
+  tps: 2499.781515492016
  }
 }
 dps_results: {
  key: "TestRetribution-AllItems-InvigoratingEarthsiegeDiamond"
  value: {
-<<<<<<< HEAD
-  dps: 2972.773736894401
-  tps: 2520.500741387941
-=======
   dps: 2972.087895470299
   tps: 2519.8148999638374
->>>>>>> 564c17ac
  }
 }
 dps_results: {
  key: "TestRetribution-AllItems-JusticarArmor"
  value: {
-<<<<<<< HEAD
-  dps: 2532.2035409546347
-  tps: 2178.9290794168796
-=======
   dps: 2531.565483157018
   tps: 2178.2910216192645
->>>>>>> 564c17ac
  }
 }
 dps_results: {
  key: "TestRetribution-AllItems-JusticarBattlegear"
  value: {
-  dps: 2658.775593822086
-  tps: 2271.7137402733347
+  dps: 2658.089433383284
+  tps: 2271.027579834531
  }
 }
 dps_results: {
  key: "TestRetribution-AllItems-KhoriumChampion-23541"
  value: {
-<<<<<<< HEAD
-  dps: 2846.408885435533
-  tps: 2397.4350633808567
-=======
   dps: 2845.713648061641
   tps: 2396.7398260069654
->>>>>>> 564c17ac
  }
 }
 dps_results: {
  key: "TestRetribution-AllItems-KissoftheSpider-22954"
  value: {
-  dps: 2994.3311840479537
-  tps: 2536.620535291817
+  dps: 2993.5936861638324
+  tps: 2535.883037407696
  }
 }
 dps_results: {
  key: "TestRetribution-AllItems-LightbringerArmor"
  value: {
-  dps: 2439.974223594798
-  tps: 2103.2331601878673
+  dps: 2439.2490721729237
+  tps: 2102.5080087659935
  }
 }
 dps_results: {
  key: "TestRetribution-AllItems-LightbringerBattlegear"
  value: {
-  dps: 2702.6615579029913
-  tps: 2321.502082692228
+  dps: 2702.0001913395395
+  tps: 2320.8407161287764
  }
 }
 dps_results: {
  key: "TestRetribution-AllItems-LightswornBattlegear"
  value: {
-  dps: 4528.040333423677
-  tps: 3810.220463368815
+  dps: 4527.153088854905
+  tps: 3809.3332188000427
  }
 }
 dps_results: {
  key: "TestRetribution-AllItems-LionheartChampion-28429"
  value: {
-  dps: 2877.882046614803
-  tps: 2429.2837514397756
+  dps: 2877.1626703550755
+  tps: 2428.564375180046
  }
 }
 dps_results: {
  key: "TestRetribution-AllItems-LionheartExecutioner-28430"
  value: {
-<<<<<<< HEAD
-  dps: 2919.2050895999682
-  tps: 2467.105381303356
-=======
   dps: 2918.485713340238
   tps: 2466.3860050436265
->>>>>>> 564c17ac
  }
 }
 dps_results: {
  key: "TestRetribution-AllItems-MadnessoftheBetrayer-32505"
  value: {
-  dps: 3252.3938680593565
-  tps: 2768.8134492346408
+  dps: 3251.676973933589
+  tps: 2768.0965551088743
  }
 }
 dps_results: {
  key: "TestRetribution-AllItems-Mana-EtchedRegalia"
  value: {
-  dps: 2374.8777730767288
-  tps: 2053.7615939423563
+  dps: 2374.155250557926
+  tps: 2053.039071423554
  }
 }
 dps_results: {
  key: "TestRetribution-AllItems-ManualCrowdPummeler-9449"
  value: {
-  dps: 2356.045058295865
-  tps: 1998.1888380933865
+  dps: 2355.29163012788
+  tps: 1997.4354099254017
  }
 }
 dps_results: {
  key: "TestRetribution-AllItems-MarkoftheChampion-23206"
  value: {
-  dps: 3041.6666164600283
-  tps: 2566.6366310128064
+  dps: 3040.9969822594658
+  tps: 2565.966996812245
  }
 }
 dps_results: {
  key: "TestRetribution-AllItems-MarkoftheChampion-23207"
  value: {
-  dps: 2989.381107123413
-  tps: 2524.486508810801
+  dps: 2988.7114729228506
+  tps: 2523.816874610239
  }
 }
 dps_results: {
  key: "TestRetribution-AllItems-MercurialAlchemistStone-44322"
  value: {
-  dps: 2999.002463859635
-  tps: 2542.581513720059
+  dps: 2998.3198770134927
+  tps: 2541.8989268739165
  }
 }
 dps_results: {
  key: "TestRetribution-AllItems-MightyAlchemist'sStone-44324"
  value: {
-  dps: 2989.4220637433273
-  tps: 2526.968613718866
+  dps: 2988.7399951661087
+  tps: 2526.2865451416465
  }
 }
 dps_results: {
  key: "TestRetribution-AllItems-Moroes'LuckyPocketWatch-28528"
  value: {
-  dps: 2967.5314757799024
-  tps: 2510.274616115143
+  dps: 2966.86184157934
+  tps: 2509.604981914581
  }
 }
 dps_results: {
  key: "TestRetribution-AllItems-MysticalSkyfireDiamond"
  value: {
-  dps: 2941.211910633474
-  tps: 2494.8523452911204
+  dps: 2940.5241701429036
+  tps: 2494.1646048005487
  }
 }
 dps_results: {
  key: "TestRetribution-AllItems-NetherscaleArmor"
  value: {
-<<<<<<< HEAD
-  dps: 2801.7458495888623
-  tps: 2389.380307307005
-=======
   dps: 2801.0399296240275
   tps: 2388.6743873421706
->>>>>>> 564c17ac
  }
 }
 dps_results: {
  key: "TestRetribution-AllItems-NetherstrikeArmor"
  value: {
-  dps: 2726.0721228194075
-  tps: 2323.385094549507
+  dps: 2725.3480888794047
+  tps: 2322.661060609505
  }
 }
 dps_results: {
  key: "TestRetribution-AllItems-PersistentEarthshatterDiamond"
  value: {
-  dps: 2968.4963096902165
-  tps: 2517.2322919741014
+  dps: 2967.8104682661133
+  tps: 2516.5464505499986
  }
 }
 dps_results: {
  key: "TestRetribution-AllItems-PersistentEarthsiegeDiamond"
  value: {
-<<<<<<< HEAD
-  dps: 2972.773736894401
-  tps: 2520.500741387941
-=======
   dps: 2972.087895470299
   tps: 2519.8148999638374
->>>>>>> 564c17ac
  }
 }
 dps_results: {
  key: "TestRetribution-AllItems-PotentUnstableDiamond"
  value: {
-  dps: 2963.149525684985
-  tps: 2513.1467302068
+  dps: 2962.4636842608825
+  tps: 2512.4608887826976
  }
 }
 dps_results: {
  key: "TestRetribution-AllItems-PowerfulEarthshatterDiamond"
  value: {
-  dps: 2950.31724407243
-  tps: 2503.341381965278
+  dps: 2949.631402648328
+  tps: 2502.655540541175
  }
 }
 dps_results: {
  key: "TestRetribution-AllItems-PowerfulEarthsiegeDiamond"
  value: {
-  dps: 2950.31724407243
-  tps: 2503.341381965278
+  dps: 2949.631402648328
+  tps: 2502.655540541175
  }
 }
 dps_results: {
  key: "TestRetribution-AllItems-PowerfulEarthstormDiamond"
  value: {
-  dps: 2950.31724407243
-  tps: 2503.341381965278
+  dps: 2949.631402648328
+  tps: 2502.655540541175
  }
 }
 dps_results: {
  key: "TestRetribution-AllItems-PrimalIntent"
  value: {
-<<<<<<< HEAD
-  dps: 2913.7036780931567
-  tps: 2470.3407826307844
-=======
   dps: 2912.973800324697
   tps: 2469.6109048623243
->>>>>>> 564c17ac
  }
 }
 dps_results: {
  key: "TestRetribution-AllItems-PurifiedShardoftheGods"
  value: {
-  dps: 2967.5314757799024
-  tps: 2510.274616115143
+  dps: 2966.86184157934
+  tps: 2509.604981914581
  }
 }
 dps_results: {
  key: "TestRetribution-AllItems-Quagmirran'sEye-27683"
  value: {
-  dps: 2994.701435395091
-  tps: 2530.891778819617
+  dps: 2994.0220061069253
+  tps: 2530.2123495314513
  }
 }
 dps_results: {
  key: "TestRetribution-AllItems-Redeemer'sAlchemistStone-35750"
  value: {
-  dps: 2983.7259084227403
-  tps: 2520.8081365836906
+  dps: 2983.056274222178
+  tps: 2520.1385023831276
  }
 }
 dps_results: {
  key: "TestRetribution-AllItems-RelentlessEarthsiegeDiamond"
  value: {
-<<<<<<< HEAD
-  dps: 3020.056502959589
-  tps: 2558.8871652310663
-=======
   dps: 3019.3466886783135
   tps: 2558.1773509497893
->>>>>>> 564c17ac
  }
 }
 dps_results: {
  key: "TestRetribution-AllItems-RelentlessEarthstormDiamond"
  value: {
-  dps: 3010.116207636159
-  tps: 2552.7101779265436
+  dps: 3009.406393354882
+  tps: 2552.000363645266
  }
 }
 dps_results: {
  key: "TestRetribution-AllItems-RevitalizingSkyflareDiamond"
  value: {
-  dps: 2946.1326989957097
-  tps: 2497.0902753228147
+  dps: 2945.437485218617
+  tps: 2496.3950615457225
  }
 }
 dps_results: {
  key: "TestRetribution-AllItems-RobeoftheElderScribes-28602"
  value: {
-  dps: 2887.43647197846
-  tps: 2446.3221132267827
+  dps: 2886.7833621150585
+  tps: 2445.6690033633813
  }
 }
 dps_results: {
  key: "TestRetribution-AllItems-RodoftheSunKing-29996"
  value: {
-  dps: 3038.597134748609
-  tps: 2574.4400578562395
+  dps: 3037.8873204673328
+  tps: 2573.730243574962
  }
 }
 dps_results: {
  key: "TestRetribution-AllItems-Romulo'sPoisonVial-28579"
  value: {
-  dps: 3024.426680671202
-  tps: 2557.9006916966555
+  dps: 3021.7584534404286
+  tps: 2555.232464465883
  }
 }
 dps_results: {
  key: "TestRetribution-AllItems-ScarabofDisplacement-30629"
  value: {
-  dps: 2945.6976648920354
-  tps: 2493.496326583809
+  dps: 2945.0280306914733
+  tps: 2492.826692383246
  }
 }
 dps_results: {
  key: "TestRetribution-AllItems-Scryer'sBloodgem-29132"
  value: {
-  dps: 3015.523630700275
-  tps: 2557.234270218754
+  dps: 3014.837140407594
+  tps: 2556.5477799260725
  }
 }
 dps_results: {
  key: "TestRetribution-AllItems-SextantofUnstableCurrents-30626"
  value: {
-  dps: 2987.897088723367
-  tps: 2525.498283671525
+  dps: 2987.215020146147
+  tps: 2524.8162150943053
  }
 }
 dps_results: {
  key: "TestRetribution-AllItems-ShadowmoonInsignia-32501"
  value: {
-  dps: 2967.5314757799024
-  tps: 2510.274616115143
+  dps: 2966.86184157934
+  tps: 2509.604981914581
  }
 }
 dps_results: {
  key: "TestRetribution-AllItems-ShardofContempt-34472"
  value: {
-  dps: 3046.7985359012637
-  tps: 2576.384601919739
+  dps: 3046.0633314038178
+  tps: 2575.649397422295
  }
 }
 dps_results: {
  key: "TestRetribution-AllItems-ShatteredSunPendantofAcumen-34678"
  value: {
-  dps: 2977.6729511950293
-  tps: 2533.8036916018486
+  dps: 2976.9902172628263
+  tps: 2533.1209576696447
  }
 }
 dps_results: {
  key: "TestRetribution-AllItems-ShatteredSunPendantofMight-34679"
  value: {
-  dps: 3026.977408802213
-  tps: 2564.62059740855
+  dps: 3026.2809118324285
+  tps: 2563.9241004387654
  }
 }
 dps_results: {
  key: "TestRetribution-AllItems-Shiffar'sNexus-Horn-28418"
  value: {
-  dps: 2983.588368502964
-  tps: 2522.0339599418644
+  dps: 2982.9062999257453
+  tps: 2521.3518913646453
  }
 }
 dps_results: {
  key: "TestRetribution-AllItems-ShiftingNaaruSliver-34429"
  value: {
-  dps: 2990.4519827332565
-  tps: 2536.410551885802
+  dps: 2989.8262984785965
+  tps: 2535.784867631143
  }
 }
 dps_results: {
  key: "TestRetribution-AllItems-ShinyShardoftheGods"
  value: {
-  dps: 2967.5314757799024
-  tps: 2510.274616115143
+  dps: 2966.86184157934
+  tps: 2509.604981914581
  }
 }
 dps_results: {
  key: "TestRetribution-AllItems-SingingCrystalAxe-31318"
  value: {
-  dps: 2734.7320161689777
-  tps: 2327.5108527263674
+  dps: 2734.059299497007
+  tps: 2326.838136054397
  }
 }
 dps_results: {
  key: "TestRetribution-AllItems-Slayer'sCrest-23041"
  value: {
-  dps: 3027.9594087027076
-  tps: 2556.747774737734
+  dps: 3027.289774502147
+  tps: 2556.0781405371717
  }
 }
 dps_results: {
  key: "TestRetribution-AllItems-Sorcerer'sAlchemistStone-35749"
  value: {
-  dps: 2983.7259084227403
-  tps: 2520.8081365836906
+  dps: 2983.056274222178
+  tps: 2520.1385023831276
  }
 }
 dps_results: {
  key: "TestRetribution-AllItems-SpellstrikeInfusion"
  value: {
-  dps: 2704.9842741890766
-  tps: 2306.9104443004026
+  dps: 2704.237345521553
+  tps: 2306.16351563288
  }
 }
 dps_results: {
  key: "TestRetribution-AllItems-StormGauntlets-12632"
  value: {
-<<<<<<< HEAD
-  dps: 2918.0216268054196
-  tps: 2477.405933179867
-=======
   dps: 2917.0407432518537
   tps: 2476.4250496262994
->>>>>>> 564c17ac
  }
 }
 dps_results: {
  key: "TestRetribution-AllItems-StrengthoftheClefthoof"
  value: {
-  dps: 2600.6564147815716
-  tps: 2235.072915446575
+  dps: 2600.0053944110905
+  tps: 2234.4218950760933
  }
 }
 dps_results: {
  key: "TestRetribution-AllItems-SwiftSkyfireDiamond"
  value: {
-  dps: 2963.149525684985
-  tps: 2513.1467302068
+  dps: 2962.4636842608825
+  tps: 2512.4608887826976
  }
 }
 dps_results: {
  key: "TestRetribution-AllItems-SwiftSkyflareDiamond"
  value: {
-<<<<<<< HEAD
-  dps: 2972.773736894401
-  tps: 2520.500741387941
-=======
   dps: 2972.087895470299
   tps: 2519.8148999638374
->>>>>>> 564c17ac
  }
 }
 dps_results: {
  key: "TestRetribution-AllItems-SwiftStarfireDiamond"
  value: {
-  dps: 2953.316008962732
-  tps: 2505.358157479492
+  dps: 2952.630167538629
+  tps: 2504.6723160553893
  }
 }
 dps_results: {
  key: "TestRetribution-AllItems-SwiftStarflareDiamond"
  value: {
-  dps: 2968.4963096902165
-  tps: 2517.2322919741014
+  dps: 2967.8104682661133
+  tps: 2516.5464505499986
  }
 }
 dps_results: {
  key: "TestRetribution-AllItems-SwiftWindfireDiamond"
  value: {
-  dps: 2961.010812082893
-  tps: 2511.51250549988
+  dps: 2960.3249706587894
+  tps: 2510.8266640757774
  }
 }
 dps_results: {
  key: "TestRetribution-AllItems-SyphonoftheNathrezim-32262"
  value: {
-  dps: 3037.501714475053
-  tps: 2573.604293243559
+  dps: 3036.791900193776
+  tps: 2572.894478962282
  }
 }
 dps_results: {
  key: "TestRetribution-AllItems-TenaciousEarthstormDiamond"
  value: {
-  dps: 2950.31724407243
-  tps: 2503.341381965278
+  dps: 2949.631402648328
+  tps: 2502.655540541175
  }
 }
 dps_results: {
  key: "TestRetribution-AllItems-TheDecapitator-28767"
  value: {
-  dps: 3030.9875458019933
-  tps: 2565.011685946497
+  dps: 3030.259448835133
+  tps: 2564.283588979636
  }
 }
 dps_results: {
  key: "TestRetribution-AllItems-TheLightningCapacitor-28785"
  value: {
-  dps: 3054.5271756624647
-  tps: 2592.439587352597
+  dps: 3044.4013473503783
+  tps: 2582.31375904051
  }
 }
 dps_results: {
  key: "TestRetribution-AllItems-TheRestrainedEssenceofSapphiron-23046"
  value: {
-  dps: 2983.752610585286
-  tps: 2521.0261282050055
+  dps: 2983.082976384724
+  tps: 2520.3564940044434
  }
 }
 dps_results: {
  key: "TestRetribution-AllItems-TheSkullofGul'dan-32483"
  value: {
-  dps: 3011.158762620629
-  tps: 2551.8060829642995
+  dps: 3010.451898193421
+  tps: 2551.0992185370897
  }
 }
 dps_results: {
  key: "TestRetribution-AllItems-TheTwinStars"
  value: {
-  dps: 2961.090522992049
-  tps: 2507.327896837238
+  dps: 2960.4021974637203
+  tps: 2506.6395713089073
  }
 }
 dps_results: {
  key: "TestRetribution-AllItems-Thunderfury,BlessedBladeoftheWindseeker-19019"
  value: {
-  dps: 3014.7856182369696
-  tps: 2555.9590920498986
+  dps: 3014.075803955694
+  tps: 2555.249277768622
  }
 }
 dps_results: {
  key: "TestRetribution-AllItems-ThunderingSkyfireDiamond"
  value: {
-  dps: 2964.9674883918806
-  tps: 2510.1299456251004
+  dps: 2964.234279113401
+  tps: 2509.3967363466213
  }
 }
 dps_results: {
  key: "TestRetribution-AllItems-ThunderingSkyflareDiamond"
  value: {
-  dps: 2965.8852915463385
-  tps: 2517.3619593738167
+  dps: 2965.1689393069037
+  tps: 2516.6456071343828
  }
 }
 dps_results: {
  key: "TestRetribution-AllItems-Timbal'sFocusingCrystal-34470"
  value: {
-  dps: 3006.3444495144668
-  tps: 2546.3432226596974
+  dps: 3003.018480891393
+  tps: 2543.0172540366216
  }
 }
 dps_results: {
  key: "TestRetribution-AllItems-TirelessSkyflareDiamond"
  value: {
-  dps: 2956.5646709272282
-  tps: 2507.542997619891
+  dps: 2955.8788295031245
+  tps: 2506.857156195789
  }
 }
 dps_results: {
  key: "TestRetribution-AllItems-TirelessStarflareDiamond"
  value: {
-  dps: 2955.3151855562687
-  tps: 2506.702674488969
+  dps: 2954.629344132165
+  tps: 2506.016833064866
  }
 }
 dps_results: {
  key: "TestRetribution-AllItems-TomeofFieryRedemption-30447"
  value: {
-  dps: 2991.041292206185
-  tps: 2525.634012493749
+  dps: 2990.371658005623
+  tps: 2524.9643782931876
  }
 }
 dps_results: {
  key: "TestRetribution-AllItems-TomeoftheLightbringer-32368"
  value: {
-  dps: 2990.862180960685
-  tps: 2539.2814294200957
+  dps: 2990.182196670148
+  tps: 2538.6014451295596
  }
 }
 dps_results: {
  key: "TestRetribution-AllItems-TrenchantEarthshatterDiamond"
  value: {
-  dps: 2955.3151855562687
-  tps: 2506.702674488969
+  dps: 2954.629344132165
+  tps: 2506.016833064866
  }
 }
 dps_results: {
  key: "TestRetribution-AllItems-TrenchantEarthsiegeDiamond"
  value: {
-  dps: 2956.5646709272282
-  tps: 2507.542997619891
+  dps: 2955.8788295031245
+  tps: 2506.857156195789
  }
 }
 dps_results: {
  key: "TestRetribution-AllItems-TsunamiTalisman-30627"
  value: {
-  dps: 3018.8858523056206
-  tps: 2561.324312357032
+  dps: 3018.1962414895766
+  tps: 2560.634701540988
  }
 }
 dps_results: {
  key: "TestRetribution-AllItems-WarpSlicer-30311"
  value: {
-  dps: 3265.533523674252
-  tps: 2796.4979159874215
+  dps: 3264.8319464219985
+  tps: 2795.796338735167
  }
 }
 dps_results: {
  key: "TestRetribution-AllItems-WastewalkerArmor"
  value: {
-<<<<<<< HEAD
-  dps: 2564.1064463333814
-  tps: 2205.99762845723
-=======
   dps: 2563.3904334014364
   tps: 2205.281615525285
->>>>>>> 564c17ac
  }
 }
 dps_results: {
  key: "TestRetribution-AllItems-WindhawkArmor"
  value: {
-  dps: 2745.243779021045
-  tps: 2332.4183691732255
+  dps: 2744.564446658865
+  tps: 2331.7390368110455
  }
 }
 dps_results: {
  key: "TestRetribution-AllItems-WorldBreaker-30090"
  value: {
-  dps: 2876.154439772663
-  tps: 2432.4458921888972
+  dps: 2875.3758378796715
+  tps: 2431.6672902959062
  }
 }
 dps_results: {
  key: "TestRetribution-AllItems-WrathofSpellfire"
  value: {
-  dps: 2735.9029250907497
-  tps: 2337.7368561586613
+  dps: 2735.1562081848374
+  tps: 2336.990139252748
  }
 }
 dps_results: {
  key: "TestRetribution-AllItems-Xi'ri'sGift-29179"
  value: {
-  dps: 2987.463697085173
-  tps: 2524.991552365637
+  dps: 2986.7816285079543
+  tps: 2524.3094837884187
  }
 }
 dps_results: {
  key: "TestRetribution-Average-Default"
  value: {
-  dps: 3007.8017231878052
-  tps: 2550.756889735237
+  dps: 3007.067671974201
+  tps: 2550.022838521642
  }
 }
 dps_results: {
  key: "TestRetribution-Settings-BloodElf-P4-Retribution Paladin-FullBuffs-LongMultiTarget"
  value: {
-  dps: 5209.873508634764
-  tps: 6646.910760979538
+  dps: 5209.128452381611
+  tps: 6646.165704726384
  }
 }
 dps_results: {
  key: "TestRetribution-Settings-BloodElf-P4-Retribution Paladin-FullBuffs-LongSingleTarget"
  value: {
-  dps: 3010.116207636159
-  tps: 2552.7101779265436
+  dps: 3009.406393354882
+  tps: 2552.000363645266
  }
 }
 dps_results: {
  key: "TestRetribution-Settings-BloodElf-P4-Retribution Paladin-FullBuffs-ShortSingleTarget"
  value: {
-  dps: 3303.3959600517464
-  tps: 2849.5519068833055
+  dps: 3299.6051935959135
+  tps: 2845.7611404274726
  }
 }
 dps_results: {
@@ -1333,32 +1263,22 @@
 dps_results: {
  key: "TestRetribution-Settings-Draenei-P4-Retribution Paladin-FullBuffs-LongMultiTarget"
  value: {
-  dps: 5285.300941316125
-  tps: 6790.49050058747
+  dps: 5284.58661920717
+  tps: 6789.776178478509
  }
 }
 dps_results: {
  key: "TestRetribution-Settings-Draenei-P4-Retribution Paladin-FullBuffs-LongSingleTarget"
  value: {
-<<<<<<< HEAD
-  dps: 3042.8747536486258
-  tps: 2589.3168357957834
-=======
   dps: 3042.1715305069874
   tps: 2588.613612654145
->>>>>>> 564c17ac
  }
 }
 dps_results: {
  key: "TestRetribution-Settings-Draenei-P4-Retribution Paladin-FullBuffs-ShortSingleTarget"
  value: {
-<<<<<<< HEAD
-  dps: 3313.815370260014
-  tps: 2884.3632451575995
-=======
   dps: 3310.201759822579
   tps: 2880.7496347201654
->>>>>>> 564c17ac
  }
 }
 dps_results: {
@@ -1385,22 +1305,22 @@
 dps_results: {
  key: "TestRetribution-Settings-Dwarf-P4-Retribution Paladin-FullBuffs-LongMultiTarget"
  value: {
-  dps: 5316.853348009256
-  tps: 6696.5629296002735
+  dps: 5316.117387993042
+  tps: 6695.826969584055
  }
 }
 dps_results: {
  key: "TestRetribution-Settings-Dwarf-P4-Retribution Paladin-FullBuffs-LongSingleTarget"
  value: {
-  dps: 3098.5511581045207
-  tps: 2620.6934113029074
+  dps: 3097.8802899806637
+  tps: 2620.0225431790504
  }
 }
 dps_results: {
  key: "TestRetribution-Settings-Dwarf-P4-Retribution Paladin-FullBuffs-ShortSingleTarget"
  value: {
-  dps: 3418.311169262629
-  tps: 2942.069656341331
+  dps: 3414.6740676636914
+  tps: 2938.432554742394
  }
 }
 dps_results: {
@@ -1427,22 +1347,22 @@
 dps_results: {
  key: "TestRetribution-Settings-Human-P4-Retribution Paladin-FullBuffs-LongMultiTarget"
  value: {
-  dps: 5322.709293282769
-  tps: 6708.951431547797
+  dps: 5321.999809276918
+  tps: 6708.241947541946
  }
 }
 dps_results: {
  key: "TestRetribution-Settings-Human-P4-Retribution Paladin-FullBuffs-LongSingleTarget"
  value: {
-  dps: 3079.794568069581
-  tps: 2606.774439535377
+  dps: 3079.1379748259646
+  tps: 2606.11784629176
  }
 }
 dps_results: {
  key: "TestRetribution-Settings-Human-P4-Retribution Paladin-FullBuffs-ShortSingleTarget"
  value: {
-  dps: 3394.161357134626
-  tps: 2933.676456470934
+  dps: 3390.265877208269
+  tps: 2929.7809765445777
  }
 }
 dps_results: {
@@ -1469,7 +1389,7 @@
 dps_results: {
  key: "TestRetribution-SwitchInFrontOfTarget-Default"
  value: {
-  dps: 2714.4785550219585
-  tps: 2286.4367904792725
+  dps: 2713.782384122895
+  tps: 2285.740619580208
  }
 }