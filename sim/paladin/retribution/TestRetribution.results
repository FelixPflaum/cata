character_stats_results: {
 key: "TestRetribution-CharacterStats-Default"
 value: {
  final_stats: 815.925
  final_stats: 739.2
  final_stats: 737.0000000000001
  final_stats: 347.27000000000004
  final_stats: 313.5
  final_stats: 0
  final_stats: 0
  final_stats: 0
  final_stats: 0
  final_stats: 0
  final_stats: 0
  final_stats: 0
  final_stats: 0
  final_stats: 91
  final_stats: 50
  final_stats: 824.3563842802118
  final_stats: 133
  final_stats: 0
  final_stats: 3903.7350000000006
  final_stats: 66
  final_stats: 1430.031506451613
  final_stats: 133
  final_stats: 0
  final_stats: 73
  final_stats: 9043.05
  final_stats: 0
  final_stats: 0
  final_stats: 5895.4
  final_stats: 1130
  final_stats: 0
  final_stats: 0
  final_stats: 0
  final_stats: 790.2255645161291
  final_stats: 0
  final_stats: 0
  final_stats: 14124
  final_stats: 0
  final_stats: 0
  final_stats: 0
  final_stats: 0
  final_stats: 0
  final_stats: 0
  final_stats: 0
  final_stats: 0
  final_stats: 0
  final_stats: 0
 }
}
dps_results: {
 key: "TestRetribution-AllItems-AegisBattlegear"
 value: {
  dps: 2898.2595079618163
  tps: 2650.4787079056464
 }
}
dps_results: {
 key: "TestRetribution-AllItems-AshtongueTalismanofZeal-32489"
 value: {
  dps: 2520.5441854168994
  tps: 2316.5390914025706
 }
}
dps_results: {
 key: "TestRetribution-AllItems-AustereEarthsiegeDiamond"
 value: {
  dps: 2484.279194842955
  tps: 2279.0789697846194
 }
}
dps_results: {
 key: "TestRetribution-AllItems-Bandit'sInsignia-40371"
 value: {
<<<<<<< HEAD
  dps: 3153.102834567003
  tps: 2930.6546663071954
=======
  dps: 2520.580123291734
  tps: 2315.6799843454905
>>>>>>> 6a88b07c
 }
}
dps_results: {
 key: "TestRetribution-AllItems-BeamingEarthsiegeDiamond"
 value: {
  dps: 2493.0760364175203
  tps: 2288.021690337603
 }
}
dps_results: {
 key: "TestRetribution-AllItems-BracingEarthsiegeDiamond"
 value: {
  dps: 2488.19663182005
  tps: 2237.9870262505588
 }
}
dps_results: {
 key: "TestRetribution-AllItems-BracingEarthstormDiamond"
 value: {
  dps: 2486.4729595501276
  tps: 2280.700508066332
 }
}
dps_results: {
 key: "TestRetribution-AllItems-Braxley'sBackyardMoonshine-35937"
 value: {
  dps: 2535.4301560751583
  tps: 2324.5807874212273
 }
}
dps_results: {
 key: "TestRetribution-AllItems-BrutalEarthstormDiamond"
 value: {
  dps: 2486.4528284820694
  tps: 2281.136138315407
 }
}
dps_results: {
 key: "TestRetribution-AllItems-BurningRage"
 value: {
  dps: 2330.2242882774854
  tps: 2136.788062032997
 }
}
dps_results: {
 key: "TestRetribution-AllItems-ChaoticSkyfireDiamond"
 value: {
  dps: 2512.129700729067
  tps: 2303.89005284804
 }
}
dps_results: {
 key: "TestRetribution-AllItems-ChaoticSkyflareDiamond"
 value: {
  dps: 2516.7015118963604
  tps: 2307.3582057046115
 }
}
dps_results: {
 key: "TestRetribution-AllItems-DarkmoonCard:Berserker!-42989"
 value: {
  dps: 2534.7893719242074
  tps: 2327.0371128994343
 }
}
dps_results: {
 key: "TestRetribution-AllItems-DarkmoonCard:Death-42990"
 value: {
  dps: 2584.0106386699376
  tps: 2376.6609323730477
 }
}
dps_results: {
 key: "TestRetribution-AllItems-DarkmoonCard:Greatness-42987"
 value: {
  dps: 2725.8281351578958
  tps: 2484.9651186766087
 }
}
dps_results: {
 key: "TestRetribution-AllItems-DarkmoonCard:Greatness-44253"
 value: {
  dps: 2547.6724663462137
  tps: 2340.546763034767
 }
}
dps_results: {
 key: "TestRetribution-AllItems-DarkmoonCard:Greatness-44254"
 value: {
  dps: 2582.8852978456994
  tps: 2365.395981502879
 }
}
dps_results: {
 key: "TestRetribution-AllItems-DeadlyGladiator'sLibramofFortitude-42852"
 value: {
  dps: 2564.060059886035
  tps: 2347.1420548276546
 }
}
dps_results: {
 key: "TestRetribution-AllItems-DeathKnight'sAnguish-38212"
 value: {
  dps: 2518.172945921184
  tps: 2310.239334833788
 }
}
dps_results: {
 key: "TestRetribution-AllItems-Defender'sCode-40257"
 value: {
  dps: 2492.71031955885
  tps: 2287.1479719380422
 }
}
dps_results: {
 key: "TestRetribution-AllItems-DesolationBattlegear"
 value: {
  dps: 2128.202873143971
  tps: 1969.3381622694194
 }
}
dps_results: {
 key: "TestRetribution-AllItems-DestructiveSkyfireDiamond"
 value: {
  dps: 2471.5124456771928
  tps: 2265.812087476285
 }
}
dps_results: {
 key: "TestRetribution-AllItems-DestructiveSkyflareDiamond"
 value: {
  dps: 2488.537175225603
  tps: 2280.27367629019
 }
}
dps_results: {
 key: "TestRetribution-AllItems-DoomplateBattlegear"
 value: {
  dps: 2205.9539561640795
  tps: 2031.7195022678054
 }
}
dps_results: {
 key: "TestRetribution-AllItems-EffulgentSkyflareDiamond"
 value: {
  dps: 2484.279194842955
  tps: 2279.0789697846194
 }
}
dps_results: {
 key: "TestRetribution-AllItems-EmberSkyfireDiamond"
 value: {
  dps: 2496.571567517319
  tps: 2288.7138855599983
 }
}
dps_results: {
 key: "TestRetribution-AllItems-EmberSkyflareDiamond"
 value: {
  dps: 2498.2884432344736
  tps: 2289.984606493817
 }
}
dps_results: {
 key: "TestRetribution-AllItems-EnigmaticSkyfireDiamond"
 value: {
  dps: 2473.8400493698514
  tps: 2268.4891363968122
 }
}
dps_results: {
 key: "TestRetribution-AllItems-EnigmaticSkyflareDiamond"
 value: {
  dps: 2478.1349380607253
  tps: 2271.695769709232
 }
}
dps_results: {
 key: "TestRetribution-AllItems-EnigmaticStarflareDiamond"
 value: {
  dps: 2476.8190332994654
  tps: 2270.4530449848867
 }
}
dps_results: {
 key: "TestRetribution-AllItems-EternalEarthsiegeDiamond"
 value: {
  dps: 2484.279194842955
  tps: 2279.0789697846194
 }
}
dps_results: {
 key: "TestRetribution-AllItems-EternalEarthstormDiamond"
 value: {
  dps: 2484.279194842955
  tps: 2279.0789697846194
 }
}
dps_results: {
 key: "TestRetribution-AllItems-ExtractofNecromanticPower-40373"
 value: {
  dps: 2595.7845955922326
  tps: 2390.3620371213015
 }
}
dps_results: {
 key: "TestRetribution-AllItems-FaithinFelsteel"
 value: {
  dps: 2185.5921861832685
  tps: 2017.7302678379356
 }
}
dps_results: {
 key: "TestRetribution-AllItems-FelstalkerArmor"
 value: {
  dps: 2365.4213430421914
  tps: 2174.4847816484807
 }
}
dps_results: {
 key: "TestRetribution-AllItems-FlameGuard"
 value: {
  dps: 2102.49327359971
  tps: 1941.003778886735
 }
}
dps_results: {
 key: "TestRetribution-AllItems-ForgeEmber-37660"
 value: {
  dps: 2527.0043664542895
  tps: 2320.3140330830634
 }
}
dps_results: {
 key: "TestRetribution-AllItems-ForlornSkyflareDiamond"
 value: {
  dps: 2488.19663182005
  tps: 2281.9745738591055
 }
}
dps_results: {
 key: "TestRetribution-AllItems-ForlornStarflareDiamond"
 value: {
  dps: 2487.41314442463
  tps: 2281.395453044209
 }
}
dps_results: {
 key: "TestRetribution-AllItems-FuriousGladiator'sLibramofFortitude-42853"
 value: {
  dps: 2575.430301853506
  tps: 2356.7231858213568
 }
}
dps_results: {
 key: "TestRetribution-AllItems-FuryoftheFiveFlights-40431"
 value: {
  dps: 2638.927303343124
  tps: 2410.2028054724583
 }
}
dps_results: {
 key: "TestRetribution-AllItems-HatefulGladiator'sLibramofFortitude-42851"
 value: {
  dps: 2555.9132850186074
  tps: 2340.301463161737
 }
}
dps_results: {
 key: "TestRetribution-AllItems-IllustrationoftheDragonSoul-40432"
 value: {
  dps: 2523.875078194974
  tps: 2310.196821546332
 }
}
dps_results: {
 key: "TestRetribution-AllItems-ImbuedUnstableDiamond"
 value: {
  dps: 2486.4729595501276
  tps: 2280.700508066332
 }
}
dps_results: {
 key: "TestRetribution-AllItems-ImpassiveSkyflareDiamond"
 value: {
  dps: 2478.1349380607253
  tps: 2271.695769709232
 }
}
dps_results: {
 key: "TestRetribution-AllItems-ImpassiveStarflareDiamond"
 value: {
  dps: 2476.8190332994654
  tps: 2270.4530449848867
 }
}
dps_results: {
 key: "TestRetribution-AllItems-IncisorFragment-37723"
 value: {
<<<<<<< HEAD
  dps: 3108.4402515144784
  tps: 2885.5076090201096
=======
  dps: 2508.4728776003317
  tps: 2302.068701864471
>>>>>>> 6a88b07c
 }
}
dps_results: {
 key: "TestRetribution-AllItems-InfusedColdstoneRune-35935"
 value: {
  dps: 2509.243322950826
  tps: 2300.0251483662855
 }
}
dps_results: {
 key: "TestRetribution-AllItems-InsightfulEarthsiegeDiamond"
 value: {
  dps: 2491.60748788518
  tps: 2289.312722442697
 }
}
dps_results: {
 key: "TestRetribution-AllItems-InsightfulEarthstormDiamond"
 value: {
  dps: 2479.099431003247
  tps: 2273.063977192217
 }
}
dps_results: {
 key: "TestRetribution-AllItems-InvigoratingEarthsiegeDiamond"
 value: {
  dps: 2504.115165636467
  tps: 2295.8080924927986
 }
}
dps_results: {
 key: "TestRetribution-AllItems-Lavanthor'sTalisman-37872"
 value: {
  dps: 2492.71031955885
  tps: 2287.1479719380422
 }
}
dps_results: {
 key: "TestRetribution-AllItems-Liadrin'sBattlegear"
 value: {
  dps: 2836.970563452655
  tps: 2559.68830119491
 }
}
dps_results: {
 key: "TestRetribution-AllItems-LibramofDivineJudgement-33503"
 value: {
  dps: 2507.2088500486802
  tps: 2299.236399859148
 }
}
dps_results: {
 key: "TestRetribution-AllItems-LibramofFuriousBlows-37574"
 value: {
  dps: 2507.281412317703
  tps: 2297.0399884209573
 }
}
dps_results: {
 key: "TestRetribution-AllItems-LibramofReciprocation-40706"
 value: {
  dps: 2507.2088500486802
  tps: 2299.236399859148
 }
}
dps_results: {
 key: "TestRetribution-AllItems-LibramofThreeTruths-50455"
 value: {
  dps: 2559.950620934427
  tps: 2343.6784337699946
 }
}
dps_results: {
 key: "TestRetribution-AllItems-LibramofValiance-47661"
 value: {
  dps: 2741.51342195718
  tps: 2497.1382347034537
 }
}
dps_results: {
 key: "TestRetribution-AllItems-LightbringerBattlegear"
 value: {
  dps: 2388.324880604697
  tps: 2190.64726516236
 }
}
dps_results: {
 key: "TestRetribution-AllItems-LightswornBattlegear"
 value: {
<<<<<<< HEAD
  dps: 3636.253131140603
  tps: 3358.3140349937876
=======
  dps: 3763.436870158742
  tps: 3429.618635812845
>>>>>>> 6a88b07c
 }
}
dps_results: {
 key: "TestRetribution-AllItems-MajesticDragonFigurine-40430"
 value: {
  dps: 2492.71031955885
  tps: 2287.1270562049867
 }
}
dps_results: {
 key: "TestRetribution-AllItems-Mana-EtchedRegalia"
 value: {
  dps: 2024.1208947664306
  tps: 1874.3159682713633
 }
}
dps_results: {
 key: "TestRetribution-AllItems-MeteoriteWhetstone-37390"
 value: {
  dps: 2542.6272628708657
  tps: 2335.365446354613
 }
}
dps_results: {
 key: "TestRetribution-AllItems-MysticalSkyfireDiamond"
 value: {
  dps: 2486.394949085555
  tps: 2279.638576275162
 }
}
dps_results: {
 key: "TestRetribution-AllItems-NetherscaleArmor"
 value: {
  dps: 2378.4218523592585
  tps: 2185.31375975614
 }
}
dps_results: {
 key: "TestRetribution-AllItems-NetherstrikeArmor"
 value: {
  dps: 2290.4775387981963
  tps: 2105.676263697273
 }
}
dps_results: {
 key: "TestRetribution-AllItems-OfferingofSacrifice-37638"
 value: {
  dps: 2492.71031955885
  tps: 2287.1479719380422
 }
}
dps_results: {
 key: "TestRetribution-AllItems-PersistentEarthshatterDiamond"
 value: {
  dps: 2500.3368854853225
  tps: 2292.6215929293367
 }
}
dps_results: {
 key: "TestRetribution-AllItems-PersistentEarthsiegeDiamond"
 value: {
  dps: 2504.115165636467
  tps: 2295.8080924927986
 }
}
dps_results: {
 key: "TestRetribution-AllItems-PotentUnstableDiamond"
 value: {
  dps: 2495.614035296391
  tps: 2288.638468475008
 }
}
dps_results: {
 key: "TestRetribution-AllItems-PowerfulEarthshatterDiamond"
 value: {
  dps: 2484.279194842955
  tps: 2279.0789697846194
 }
}
dps_results: {
 key: "TestRetribution-AllItems-PowerfulEarthsiegeDiamond"
 value: {
  dps: 2484.279194842955
  tps: 2279.0789697846194
 }
}
dps_results: {
 key: "TestRetribution-AllItems-PowerfulEarthstormDiamond"
 value: {
  dps: 2484.279194842955
  tps: 2279.0789697846194
 }
}
dps_results: {
 key: "TestRetribution-AllItems-PrimalIntent"
 value: {
  dps: 2430.512365334148
  tps: 2229.1781220694043
 }
}
dps_results: {
 key: "TestRetribution-AllItems-PurifiedShardoftheGods"
 value: {
  dps: 2492.71031955885
  tps: 2287.1479719380422
 }
}
dps_results: {
 key: "TestRetribution-AllItems-RedemptionBattlegear"
 value: {
  dps: 2576.1309700383626
  tps: 2363.182281247567
 }
}
dps_results: {
 key: "TestRetribution-AllItems-ReignoftheDead-47316"
 value: {
  dps: 2671.4310936934494
  tps: 2460.975265330654
 }
}
dps_results: {
 key: "TestRetribution-AllItems-ReignoftheDead-47477"
 value: {
  dps: 2694.8624113640044
  tps: 2483.671002872605
 }
}
dps_results: {
 key: "TestRetribution-AllItems-RelentlessEarthsiegeDiamond"
 value: {
  dps: 2516.468604316238
  tps: 2307.155581236752
 }
}
dps_results: {
 key: "TestRetribution-AllItems-RelentlessEarthstormDiamond"
 value: {
  dps: 2512.129700729067
  tps: 2303.89005284804
 }
}
dps_results: {
 key: "TestRetribution-AllItems-RelentlessGladiator'sLibramofFortitude-42854"
 value: {
  dps: 2588.695584148889
  tps: 2367.9011719806754
 }
}
dps_results: {
 key: "TestRetribution-AllItems-RevitalizingSkyflareDiamond"
 value: {
  dps: 2491.9463278829035
  tps: 2282.082089986077
 }
}
dps_results: {
 key: "TestRetribution-AllItems-RuneofRepulsion-40372"
 value: {
  dps: 2492.71031955885
  tps: 2287.1479719380422
 }
}
dps_results: {
 key: "TestRetribution-AllItems-SavageGladiator'sLibramofFortitude-42611"
 value: {
  dps: 2550.3995753993713
  tps: 2335.652588070879
 }
}
dps_results: {
 key: "TestRetribution-AllItems-SealofthePantheon-36993"
 value: {
  dps: 2492.71031955885
  tps: 2287.1479719380422
 }
}
dps_results: {
 key: "TestRetribution-AllItems-Serrah'sStar-37559"
 value: {
  dps: 2513.3079253000988
  tps: 2306.7035753357177
 }
}
dps_results: {
 key: "TestRetribution-AllItems-ShinyShardoftheGods"
 value: {
  dps: 2492.71031955885
  tps: 2287.1479719380422
 }
}
dps_results: {
 key: "TestRetribution-AllItems-Sindragosa'sFlawlessFang-50361"
 value: {
  dps: 2492.71031955885
  tps: 2287.1479719380422
 }
}
dps_results: {
 key: "TestRetribution-AllItems-SparkofLife-37657"
 value: {
  dps: 2527.235079718007
  tps: 2318.0955936026444
 }
}
dps_results: {
 key: "TestRetribution-AllItems-SpellstrikeInfusion"
 value: {
  dps: 2286.1691049817578
  tps: 2102.4811989626833
 }
}
dps_results: {
 key: "TestRetribution-AllItems-Spirit-WorldGlass-39388"
 value: {
  dps: 2492.71031955885
  tps: 2287.1248933518486
 }
}
dps_results: {
 key: "TestRetribution-AllItems-StrengthoftheClefthoof"
 value: {
  dps: 2212.3312698165064
  tps: 2041.095218979132
 }
}
dps_results: {
 key: "TestRetribution-AllItems-SwiftSkyfireDiamond"
 value: {
  dps: 2495.614035296391
  tps: 2288.638468475008
 }
}
dps_results: {
 key: "TestRetribution-AllItems-SwiftSkyflareDiamond"
 value: {
  dps: 2504.115165636467
  tps: 2295.8080924927986
 }
}
dps_results: {
 key: "TestRetribution-AllItems-SwiftStarfireDiamond"
 value: {
  dps: 2486.1595645919606
  tps: 2280.4688597403733
 }
}
dps_results: {
 key: "TestRetribution-AllItems-SwiftStarflareDiamond"
 value: {
  dps: 2500.3368854853225
  tps: 2292.6215929293367
 }
}
dps_results: {
 key: "TestRetribution-AllItems-SwiftWindfireDiamond"
 value: {
  dps: 2493.724895220817
  tps: 2287.045218693277
 }
}
dps_results: {
 key: "TestRetribution-AllItems-TenaciousEarthstormDiamond"
 value: {
  dps: 2484.279194842955
  tps: 2279.0789697846194
 }
}
dps_results: {
 key: "TestRetribution-AllItems-TheTwinStars"
 value: {
  dps: 2468.7195799599654
  tps: 2265.720368393749
 }
}
dps_results: {
 key: "TestRetribution-AllItems-ThunderingSkyfireDiamond"
 value: {
  dps: 2481.167902589411
  tps: 2273.7038704046886
 }
}
dps_results: {
 key: "TestRetribution-AllItems-ThunderingSkyflareDiamond"
 value: {
  dps: 2485.424845412165
  tps: 2277.7619452636122
 }
}
dps_results: {
 key: "TestRetribution-AllItems-TinyAbominationinaJar-50351"
 value: {
  dps: 2623.513561935705
  tps: 2416.602875272899
 }
}
dps_results: {
 key: "TestRetribution-AllItems-TinyAbominationinaJar-50706"
 value: {
  dps: 2652.5032626189
  tps: 2446.7759867008745
 }
}
dps_results: {
 key: "TestRetribution-AllItems-TirelessSkyflareDiamond"
 value: {
  dps: 2488.19663182005
  tps: 2281.9745738591055
 }
}
dps_results: {
 key: "TestRetribution-AllItems-TirelessStarflareDiamond"
 value: {
  dps: 2487.41314442463
  tps: 2281.395453044209
 }
}
dps_results: {
 key: "TestRetribution-AllItems-TomeofFieryRedemption-30447"
 value: {
  dps: 2506.7668202863565
  tps: 2297.657707802838
 }
}
dps_results: {
 key: "TestRetribution-AllItems-TomeoftheLightbringer-32368"
 value: {
  dps: 2507.2088500486802
  tps: 2299.236399859148
 }
}
dps_results: {
 key: "TestRetribution-AllItems-TrenchantEarthshatterDiamond"
 value: {
  dps: 2487.41314442463
  tps: 2281.395453044209
 }
}
dps_results: {
 key: "TestRetribution-AllItems-TrenchantEarthsiegeDiamond"
 value: {
  dps: 2488.19663182005
  tps: 2281.9745738591055
 }
}
dps_results: {
 key: "TestRetribution-AllItems-Turalyon'sBattlegear"
 value: {
  dps: 2836.970563452655
  tps: 2559.68830119491
 }
}
dps_results: {
 key: "TestRetribution-AllItems-WastewalkerArmor"
 value: {
  dps: 2154.119329882809
  tps: 1992.8204607012758
 }
}
dps_results: {
 key: "TestRetribution-AllItems-WindhawkArmor"
 value: {
  dps: 2298.33362945604
  tps: 2113.295960801441
 }
}
dps_results: {
 key: "TestRetribution-AllItems-WrathfulGladiator'sLibramofFortitude-51478"
 value: {
  dps: 2603.8559067721835
  tps: 2380.6760133056096
 }
}
dps_results: {
 key: "TestRetribution-AllItems-WrathofSpellfire"
 value: {
  dps: 2318.5501734610616
  tps: 2132.751901066798
 }
}
dps_results: {
 key: "TestRetribution-Average-Default"
 value: {
  dps: 2519.9305309591664
  tps: 2310.8669398671286
 }
}
dps_results: {
 key: "TestRetribution-Settings-BloodElf-P4-Retribution Paladin-FullBuffs-LongMultiTarget"
 value: {
  dps: 5829.1657318700445
  tps: 7070.5734937133875
 }
}
dps_results: {
 key: "TestRetribution-Settings-BloodElf-P4-Retribution Paladin-FullBuffs-LongSingleTarget"
 value: {
  dps: 2512.129700729067
  tps: 2303.89005284804
 }
}
dps_results: {
 key: "TestRetribution-Settings-BloodElf-P4-Retribution Paladin-FullBuffs-ShortSingleTarget"
 value: {
  dps: 2813.118713204611
  tps: 2610.999234509224
 }
}
dps_results: {
 key: "TestRetribution-Settings-BloodElf-P4-Retribution Paladin-NoBuffs-LongMultiTarget"
 value: {
  dps: 2491.199617377624
  tps: 3373.965085792728
 }
}
dps_results: {
 key: "TestRetribution-Settings-BloodElf-P4-Retribution Paladin-NoBuffs-LongSingleTarget"
 value: {
  dps: 1057.998595812133
  tps: 978.0636168300624
 }
}
dps_results: {
 key: "TestRetribution-Settings-BloodElf-P4-Retribution Paladin-NoBuffs-ShortSingleTarget"
 value: {
  dps: 1298.1350514911753
  tps: 1227.8299967809514
 }
}
dps_results: {
 key: "TestRetribution-Settings-Draenei-P4-Retribution Paladin-FullBuffs-LongMultiTarget"
 value: {
  dps: 5898.626813859983
  tps: 7147.27716525612
 }
}
dps_results: {
 key: "TestRetribution-Settings-Draenei-P4-Retribution Paladin-FullBuffs-LongSingleTarget"
 value: {
  dps: 2544.236237142254
  tps: 2335.8293339061197
 }
}
dps_results: {
 key: "TestRetribution-Settings-Draenei-P4-Retribution Paladin-FullBuffs-ShortSingleTarget"
 value: {
  dps: 2812.776437083446
  tps: 2613.086263732966
 }
}
dps_results: {
 key: "TestRetribution-Settings-Draenei-P4-Retribution Paladin-NoBuffs-LongMultiTarget"
 value: {
  dps: 2596.252365899788
  tps: 3504.857819419194
 }
}
dps_results: {
 key: "TestRetribution-Settings-Draenei-P4-Retribution Paladin-NoBuffs-LongSingleTarget"
 value: {
  dps: 1079.0218514457588
  tps: 998.676020930206
 }
}
dps_results: {
 key: "TestRetribution-Settings-Draenei-P4-Retribution Paladin-NoBuffs-ShortSingleTarget"
 value: {
  dps: 1301.1952583083857
  tps: 1234.8025977189702
 }
}
dps_results: {
 key: "TestRetribution-Settings-Dwarf-P4-Retribution Paladin-FullBuffs-LongMultiTarget"
 value: {
  dps: 5921.8856390797
  tps: 7153.596564495612
 }
}
dps_results: {
 key: "TestRetribution-Settings-Dwarf-P4-Retribution Paladin-FullBuffs-LongSingleTarget"
 value: {
  dps: 2571.1825088319765
  tps: 2354.437335156829
 }
}
dps_results: {
 key: "TestRetribution-Settings-Dwarf-P4-Retribution Paladin-FullBuffs-ShortSingleTarget"
 value: {
  dps: 2872.6777273192592
  tps: 2666.531266146585
 }
}
dps_results: {
 key: "TestRetribution-Settings-Dwarf-P4-Retribution Paladin-NoBuffs-LongMultiTarget"
 value: {
  dps: 2499.9954108933075
  tps: 3356.7718548591215
 }
}
dps_results: {
 key: "TestRetribution-Settings-Dwarf-P4-Retribution Paladin-NoBuffs-LongSingleTarget"
 value: {
  dps: 1072.099356552663
  tps: 987.1304425156194
 }
}
dps_results: {
 key: "TestRetribution-Settings-Dwarf-P4-Retribution Paladin-NoBuffs-ShortSingleTarget"
 value: {
  dps: 1330.12286495086
  tps: 1254.6240007324398
 }
}
dps_results: {
 key: "TestRetribution-Settings-Human-P4-Retribution Paladin-FullBuffs-LongMultiTarget"
 value: {
  dps: 6382.73942442999
  tps: 7574.258830628336
 }
}
dps_results: {
 key: "TestRetribution-Settings-Human-P4-Retribution Paladin-FullBuffs-LongSingleTarget"
 value: {
  dps: 2795.640313873907
  tps: 2547.848743961593
 }
}
dps_results: {
 key: "TestRetribution-Settings-Human-P4-Retribution Paladin-FullBuffs-ShortSingleTarget"
 value: {
  dps: 3091.5657170792106
  tps: 2847.988314363607
 }
}
dps_results: {
 key: "TestRetribution-Settings-Human-P4-Retribution Paladin-NoBuffs-LongMultiTarget"
 value: {
  dps: 2808.5498460734543
  tps: 3655.5580485190612
 }
}
dps_results: {
 key: "TestRetribution-Settings-Human-P4-Retribution Paladin-NoBuffs-LongSingleTarget"
 value: {
  dps: 1216.4326878949548
  tps: 1103.228164623889
 }
}
dps_results: {
 key: "TestRetribution-Settings-Human-P4-Retribution Paladin-NoBuffs-ShortSingleTarget"
 value: {
  dps: 1491.9685216467335
  tps: 1391.6540558003442
 }
}
dps_results: {
 key: "TestRetribution-SwitchInFrontOfTarget-Default"
 value: {
  dps: 2298.109667361577
  tps: 2092.951938489825
 }
}<|MERGE_RESOLUTION|>--- conflicted
+++ resolved
@@ -73,13 +73,8 @@
 dps_results: {
  key: "TestRetribution-AllItems-Bandit'sInsignia-40371"
  value: {
-<<<<<<< HEAD
-  dps: 3153.102834567003
-  tps: 2930.6546663071954
-=======
-  dps: 2520.580123291734
-  tps: 2315.6799843454905
->>>>>>> 6a88b07c
+  dps: 2610.6890312782543
+  tps: 2391.6464190111565
  }
 }
 dps_results: {
@@ -379,13 +374,8 @@
 dps_results: {
  key: "TestRetribution-AllItems-IncisorFragment-37723"
  value: {
-<<<<<<< HEAD
-  dps: 3108.4402515144784
-  tps: 2885.5076090201096
-=======
-  dps: 2508.4728776003317
-  tps: 2302.068701864471
->>>>>>> 6a88b07c
+  dps: 2579.4430923078858
+  tps: 2361.973272393539
  }
 }
 dps_results: {
@@ -475,13 +465,8 @@
 dps_results: {
  key: "TestRetribution-AllItems-LightswornBattlegear"
  value: {
-<<<<<<< HEAD
-  dps: 3636.253131140603
-  tps: 3358.3140349937876
-=======
-  dps: 3763.436870158742
-  tps: 3429.618635812845
->>>>>>> 6a88b07c
+  dps: 3251.742529382303
+  tps: 2976.892150303764
  }
 }
 dps_results: {
