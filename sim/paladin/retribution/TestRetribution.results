character_stats_results: {
 key: "TestRetribution-CharacterStats-Default"
 value: {
  final_stats: 786.5769999999999
  final_stats: 713.6800000000001
  final_stats: 711.48
  final_stats: 319.19800000000004
  final_stats: 287.98
  final_stats: 0
  final_stats: 0
  final_stats: 0
  final_stats: 0
  final_stats: 0
  final_stats: 0
  final_stats: 0
  final_stats: 0
  final_stats: 91
  final_stats: 50
  final_stats: 816.6000920317766
  final_stats: 133
  final_stats: 0
  final_stats: 3971.1694
  final_stats: 66
  final_stats: 1407.5349012288787
  final_stats: 133
  final_stats: 0
  final_stats: 73
  final_stats: 8901.970000000001
  final_stats: 0
  final_stats: 0
<<<<<<< HEAD
  final_stats: 5844.360000000001
  final_stats: 1130
=======
  final_stats: 5895.4
  final_stats: 1998.7000000000003
>>>>>>> 3671c74e
  final_stats: 0
  final_stats: 0
  final_stats: 0
  final_stats: 768.0523694316437
  final_stats: 0
  final_stats: 0
  final_stats: 13868.8
  final_stats: 75.6
  final_stats: 75.6
  final_stats: 75.6
  final_stats: 75.6
  final_stats: 75.6
  final_stats: 0
  final_stats: 0
  final_stats: 0
  final_stats: 0
  final_stats: 0
 }
}
dps_results: {
 key: "TestRetribution-AllItems-AegisBattlegear"
 value: {
<<<<<<< HEAD
  dps: 3182.295523101897
  tps: 2865.90850058231
=======
  dps: 3369.5216379261146
  tps: 3039.919453624245
>>>>>>> 3671c74e
 }
}
dps_results: {
 key: "TestRetribution-AllItems-AshtongueTalismanofZeal-32489"
 value: {
<<<<<<< HEAD
  dps: 2752.4126035801582
  tps: 2502.1614337340307
=======
  dps: 2881.50256793018
  tps: 2621.5200303039323
>>>>>>> 3671c74e
 }
}
dps_results: {
 key: "TestRetribution-AllItems-AustereEarthsiegeDiamond"
 value: {
<<<<<<< HEAD
  dps: 2721.030758606918
  tps: 2469.957597338194
=======
  dps: 2859.213526492229
  tps: 2603.3293572134417
>>>>>>> 3671c74e
 }
}
dps_results: {
 key: "TestRetribution-AllItems-Bandit'sInsignia-40371"
 value: {
<<<<<<< HEAD
  dps: 2868.618458011581
  tps: 2600.290005748012
=======
  dps: 3002.418943443309
  tps: 2728.123234209979
>>>>>>> 3671c74e
 }
}
dps_results: {
 key: "TestRetribution-AllItems-BeamingEarthsiegeDiamond"
 value: {
<<<<<<< HEAD
  dps: 2708.9627673929062
  tps: 2460.354300480836
=======
  dps: 2865.57153345743
  tps: 2608.1258491678436
>>>>>>> 3671c74e
 }
}
dps_results: {
 key: "TestRetribution-AllItems-BracingEarthsiegeDiamond"
 value: {
<<<<<<< HEAD
  dps: 2725.4140215302737
  tps: 2425.5235590316593
=======
  dps: 2863.772987375695
  tps: 2556.4892874646134
>>>>>>> 3671c74e
 }
}
dps_results: {
 key: "TestRetribution-AllItems-BracingEarthstormDiamond"
 value: {
<<<<<<< HEAD
  dps: 2723.4853858439974
  tps: 2471.7724578518446
=======
  dps: 2861.7668245869672
  tps: 2605.2353677404135
>>>>>>> 3671c74e
 }
}
dps_results: {
 key: "TestRetribution-AllItems-Braxley'sBackyardMoonshine-35937"
 value: {
<<<<<<< HEAD
  dps: 2769.6476345168817
  tps: 2516.912661906738
=======
  dps: 2894.9826496822975
  tps: 2633.4802655581693
>>>>>>> 3671c74e
 }
}
dps_results: {
 key: "TestRetribution-AllItems-BrutalEarthstormDiamond"
 value: {
<<<<<<< HEAD
  dps: 2723.2760890327186
  tps: 2472.0561900546086
=======
  dps: 2861.544217354512
  tps: 2605.5056471593775
>>>>>>> 3671c74e
 }
}
dps_results: {
 key: "TestRetribution-AllItems-BurningRage"
 value: {
<<<<<<< HEAD
  dps: 2541.762208735346
  tps: 2315.656827315861
=======
  dps: 2664.7219111381623
  tps: 2430.9076257530055
>>>>>>> 3671c74e
 }
}
dps_results: {
 key: "TestRetribution-AllItems-ChaoticSkyfireDiamond"
 value: {
<<<<<<< HEAD
  dps: 2753.776733595429
  tps: 2500.3408468453604
=======
  dps: 2899.5425596760965
  tps: 2639.0236577169308
>>>>>>> 3671c74e
 }
}
dps_results: {
 key: "TestRetribution-AllItems-ChaoticSkyflareDiamond"
 value: {
<<<<<<< HEAD
  dps: 2758.7382427081334
  tps: 2503.7568367722456
=======
  dps: 2914.327481755615
  tps: 2649.5039589508815
>>>>>>> 3671c74e
 }
}
dps_results: {
 key: "TestRetribution-AllItems-DarkmoonCard:Berserker!-42989"
 value: {
<<<<<<< HEAD
  dps: 2767.2681370364076
  tps: 2511.4988304719386
=======
  dps: 2910.228356922675
  tps: 2643.750532682339
>>>>>>> 3671c74e
 }
}
dps_results: {
 key: "TestRetribution-AllItems-DarkmoonCard:Death-42990"
 value: {
<<<<<<< HEAD
  dps: 2811.199842815781
  tps: 2557.773439447329
=======
  dps: 2960.1089274110877
  tps: 2694.0106053569266
>>>>>>> 3671c74e
 }
}
dps_results: {
 key: "TestRetribution-AllItems-DarkmoonCard:Greatness-42987"
 value: {
<<<<<<< HEAD
  dps: 2979.887681479537
  tps: 2687.1436717365636
=======
  dps: 3111.683245655815
  tps: 2811.7294287125483
>>>>>>> 3671c74e
 }
}
dps_results: {
 key: "TestRetribution-AllItems-DarkmoonCard:Greatness-44253"
 value: {
<<<<<<< HEAD
  dps: 2826.741737492223
  tps: 2560.4375525911573
=======
  dps: 2950.2673986805817
  tps: 2678.7019806371627
>>>>>>> 3671c74e
 }
}
dps_results: {
 key: "TestRetribution-AllItems-DarkmoonCard:Greatness-44254"
 value: {
<<<<<<< HEAD
  dps: 2832.2320559125974
  tps: 2564.1548813273535
=======
  dps: 2958.031201410644
  tps: 2686.5165391630294
>>>>>>> 3671c74e
 }
}
dps_results: {
 key: "TestRetribution-AllItems-DeadlyGladiator'sLibramofFortitude-42852"
 value: {
<<<<<<< HEAD
  dps: 2790.39057363355
  tps: 2531.861924187702
=======
  dps: 2944.9814776129706
  tps: 2676.9922812602676
>>>>>>> 3671c74e
 }
}
dps_results: {
 key: "TestRetribution-AllItems-DeathKnight'sAnguish-38212"
 value: {
<<<<<<< HEAD
  dps: 2743.4746937286154
  tps: 2489.408188588474
=======
  dps: 2881.4204656546253
  tps: 2620.129202083522
>>>>>>> 3671c74e
 }
}
dps_results: {
 key: "TestRetribution-AllItems-Defender'sCode-40257"
 value: {
<<<<<<< HEAD
  dps: 2727.8185711967258
  tps: 2476.4402085045094
=======
  dps: 2852.1533913764647
  tps: 2594.173638363939
>>>>>>> 3671c74e
 }
}
dps_results: {
 key: "TestRetribution-AllItems-DesolationBattlegear"
 value: {
<<<<<<< HEAD
  dps: 2326.893754770867
  tps: 2138.791806813132
=======
  dps: 2447.4231042708734
  tps: 2256.431867120709
>>>>>>> 3671c74e
 }
}
dps_results: {
 key: "TestRetribution-AllItems-DestructiveSkyfireDiamond"
 value: {
<<<<<<< HEAD
  dps: 2713.868337747523
  tps: 2463.765723264569
=======
  dps: 2856.2841632834975
  tps: 2599.4346352794023
>>>>>>> 3671c74e
 }
}
dps_results: {
 key: "TestRetribution-AllItems-DestructiveSkyflareDiamond"
 value: {
<<<<<<< HEAD
  dps: 2719.2429549952003
  tps: 2467.366992154491
=======
  dps: 2868.8988431177168
  tps: 2610.1752758822404
>>>>>>> 3671c74e
 }
}
dps_results: {
 key: "TestRetribution-AllItems-DoomplateBattlegear"
 value: {
<<<<<<< HEAD
  dps: 2413.8691214361093
  tps: 2210.67591307236
=======
  dps: 2530.7084165001156
  tps: 2322.093673116929
>>>>>>> 3671c74e
 }
}
dps_results: {
 key: "TestRetribution-AllItems-EffulgentSkyflareDiamond"
 value: {
<<<<<<< HEAD
  dps: 2721.030758606918
  tps: 2469.957597338194
=======
  dps: 2859.213526492229
  tps: 2603.3293572134417
>>>>>>> 3671c74e
 }
}
dps_results: {
 key: "TestRetribution-AllItems-EmberSkyfireDiamond"
 value: {
<<<<<<< HEAD
  dps: 2712.600269568617
  tps: 2464.7692472020026
=======
  dps: 2861.8778209177894
  tps: 2604.126018817571
>>>>>>> 3671c74e
 }
}
dps_results: {
 key: "TestRetribution-AllItems-EmberSkyflareDiamond"
 value: {
<<<<<<< HEAD
  dps: 2714.5351660217293
  tps: 2466.202816904764
=======
  dps: 2863.8750763378966
  tps: 2605.617233157991
>>>>>>> 3671c74e
 }
}
dps_results: {
 key: "TestRetribution-AllItems-EnigmaticSkyfireDiamond"
 value: {
<<<<<<< HEAD
  dps: 2712.959473167853
  tps: 2463.0319726994003
=======
  dps: 2855.443276691581
  tps: 2598.725786271511
>>>>>>> 3671c74e
 }
}
dps_results: {
 key: "TestRetribution-AllItems-EnigmaticSkyflareDiamond"
 value: {
<<<<<<< HEAD
  dps: 2717.44127837332
  tps: 2466.0261056727604
=======
  dps: 2869.8044944459434
  tps: 2608.867678540448
>>>>>>> 3671c74e
 }
}
dps_results: {
 key: "TestRetribution-AllItems-EnigmaticStarflareDiamond"
 value: {
<<<<<<< HEAD
  dps: 2715.341883549468
  tps: 2464.9759203338444
=======
  dps: 2857.644709459937
  tps: 2600.538000438891
>>>>>>> 3671c74e
 }
}
dps_results: {
 key: "TestRetribution-AllItems-EternalEarthsiegeDiamond"
 value: {
<<<<<<< HEAD
  dps: 2721.030758606918
  tps: 2469.957597338194
=======
  dps: 2859.213526492229
  tps: 2603.3293572134417
>>>>>>> 3671c74e
 }
}
dps_results: {
 key: "TestRetribution-AllItems-EternalEarthstormDiamond"
 value: {
<<<<<<< HEAD
  dps: 2721.030758606918
  tps: 2469.957597338194
=======
  dps: 2859.213526492229
  tps: 2603.3293572134417
>>>>>>> 3671c74e
 }
}
dps_results: {
 key: "TestRetribution-AllItems-ExtractofNecromanticPower-40373"
 value: {
<<<<<<< HEAD
  dps: 2843.6607111008607
  tps: 2583.820614997246
=======
  dps: 2965.727184017991
  tps: 2699.256286265362
>>>>>>> 3671c74e
 }
}
dps_results: {
 key: "TestRetribution-AllItems-EyeoftheBroodmother-45308"
 value: {
<<<<<<< HEAD
  dps: 2818.1533702475754
  tps: 2549.63730421084
=======
  dps: 2953.6002354831003
  tps: 2672.355376123157
>>>>>>> 3671c74e
 }
}
dps_results: {
 key: "TestRetribution-AllItems-FaithinFelsteel"
 value: {
<<<<<<< HEAD
  dps: 2377.4629492540353
  tps: 2178.2996687628715
=======
  dps: 2509.064385514688
  tps: 2300.9719315556013
>>>>>>> 3671c74e
 }
}
dps_results: {
 key: "TestRetribution-AllItems-FelstalkerArmor"
 value: {
<<<<<<< HEAD
  dps: 2559.8140768969997
  tps: 2333.4831081233065
=======
  dps: 2719.0069754904516
  tps: 2483.146540802664
>>>>>>> 3671c74e
 }
}
dps_results: {
 key: "TestRetribution-AllItems-FlameGuard"
 value: {
<<<<<<< HEAD
  dps: 2307.641477138055
  tps: 2112.9835802917573
=======
  dps: 2431.671843706196
  tps: 2237.6598675722635
>>>>>>> 3671c74e
 }
}
dps_results: {
 key: "TestRetribution-AllItems-ForgeEmber-37660"
 value: {
<<<<<<< HEAD
  dps: 2766.8808806243205
  tps: 2508.9142279510042
=======
  dps: 2900.136204394533
  tps: 2632.7180822544487
>>>>>>> 3671c74e
 }
}
dps_results: {
 key: "TestRetribution-AllItems-ForlornSkyflareDiamond"
 value: {
<<<<<<< HEAD
  dps: 2725.4140215302737
  tps: 2473.198419683999
=======
  dps: 2863.772987375695
  tps: 2606.7329474401795
>>>>>>> 3671c74e
 }
}
dps_results: {
 key: "TestRetribution-AllItems-ForlornStarflareDiamond"
 value: {
<<<<<<< HEAD
  dps: 2724.537368945603
  tps: 2472.5502552148373
=======
  dps: 2862.8610951990017
  tps: 2606.052229394832
>>>>>>> 3671c74e
 }
}
dps_results: {
 key: "TestRetribution-AllItems-FuriousGladiator'sLibramofFortitude-42853"
 value: {
<<<<<<< HEAD
  dps: 2802.69321901688
  tps: 2542.1298025305614
=======
  dps: 2957.7801111492677
  tps: 2687.7135254957284
>>>>>>> 3671c74e
 }
}
dps_results: {
 key: "TestRetribution-AllItems-FuryoftheFiveFlights-40431"
 value: {
<<<<<<< HEAD
  dps: 2887.854067413311
  tps: 2609.365545531135
=======
  dps: 3016.9462608955696
  tps: 2731.6511579518533
>>>>>>> 3671c74e
 }
}
dps_results: {
 key: "TestRetribution-AllItems-FuturesightRune-38763"
 value: {
<<<<<<< HEAD
  dps: 2739.279437445422
  tps: 2484.929176827572
=======
  dps: 2863.844654015133
  tps: 2602.9016548496206
>>>>>>> 3671c74e
 }
}
dps_results: {
 key: "TestRetribution-AllItems-HatefulGladiator'sLibramofFortitude-42851"
 value: {
<<<<<<< HEAD
  dps: 2781.6054658980765
  tps: 2524.5387772318504
=======
  dps: 2936.8463235706336
  tps: 2670.1811736294935
>>>>>>> 3671c74e
 }
}
dps_results: {
 key: "TestRetribution-AllItems-IllustrationoftheDragonSoul-40432"
 value: {
<<<<<<< HEAD
  dps: 2764.567745282088
  tps: 2503.6365655286204
=======
  dps: 2889.592202556995
  tps: 2622.1004869898925
>>>>>>> 3671c74e
 }
}
dps_results: {
 key: "TestRetribution-AllItems-ImbuedUnstableDiamond"
 value: {
<<<<<<< HEAD
  dps: 2723.4853858439974
  tps: 2471.7724578518446
=======
  dps: 2861.7668245869672
  tps: 2605.2353677404135
>>>>>>> 3671c74e
 }
}
dps_results: {
 key: "TestRetribution-AllItems-ImpassiveSkyflareDiamond"
 value: {
<<<<<<< HEAD
  dps: 2717.44127837332
  tps: 2466.0261056727604
=======
  dps: 2869.8044944459434
  tps: 2608.867678540448
>>>>>>> 3671c74e
 }
}
dps_results: {
 key: "TestRetribution-AllItems-ImpassiveStarflareDiamond"
 value: {
<<<<<<< HEAD
  dps: 2715.341883549468
  tps: 2464.9759203338444
=======
  dps: 2857.644709459937
  tps: 2600.538000438891
>>>>>>> 3671c74e
 }
}
dps_results: {
 key: "TestRetribution-AllItems-IncisorFragment-37723"
 value: {
<<<<<<< HEAD
  dps: 2821.111580576752
  tps: 2555.8204476882047
=======
  dps: 2949.099050270624
  tps: 2676.9242019291482
>>>>>>> 3671c74e
 }
}
dps_results: {
 key: "TestRetribution-AllItems-InfusedColdstoneRune-35935"
 value: {
<<<<<<< HEAD
  dps: 2751.957943958812
  tps: 2497.6958891680733
=======
  dps: 2879.819702512381
  tps: 2617.2512247243444
>>>>>>> 3671c74e
 }
}
dps_results: {
 key: "TestRetribution-AllItems-InsightfulEarthsiegeDiamond"
 value: {
<<<<<<< HEAD
  dps: 2708.4991994611487
  tps: 2464.5354066334075
=======
  dps: 2858.9296119066653
  tps: 2606.914814339281
>>>>>>> 3671c74e
 }
}
dps_results: {
 key: "TestRetribution-AllItems-InsightfulEarthstormDiamond"
 value: {
<<<<<<< HEAD
  dps: 2709.0966367957008
  tps: 2463.7643606462666
=======
  dps: 2865.8371197846054
  tps: 2607.2759721785505
>>>>>>> 3671c74e
 }
}
dps_results: {
 key: "TestRetribution-AllItems-InvigoratingEarthsiegeDiamond"
 value: {
<<<<<<< HEAD
  dps: 2742.628032273588
  tps: 2487.9527700254234
=======
  dps: 2881.5764045923306
  tps: 2622.049639472137
>>>>>>> 3671c74e
 }
}
dps_results: {
 key: "TestRetribution-AllItems-Lavanthor'sTalisman-37872"
 value: {
<<<<<<< HEAD
  dps: 2727.819800275126
  tps: 2476.441437582909
=======
  dps: 2852.1533913764647
  tps: 2594.173638363939
>>>>>>> 3671c74e
 }
}
dps_results: {
 key: "TestRetribution-AllItems-Liadrin'sBattlegear"
 value: {
<<<<<<< HEAD
  dps: 3113.2484141286086
  tps: 2776.1952029773074
=======
  dps: 3274.0397258032526
  tps: 2925.2903387635515
>>>>>>> 3671c74e
 }
}
dps_results: {
 key: "TestRetribution-AllItems-LibramofDivineJudgement-33503"
 value: {
<<<<<<< HEAD
  dps: 2728.8773467169017
  tps: 2480.522532473401
=======
  dps: 2880.988309931489
  tps: 2623.386060082956
>>>>>>> 3671c74e
 }
}
dps_results: {
 key: "TestRetribution-AllItems-LibramofFuriousBlows-37574"
 value: {
<<<<<<< HEAD
  dps: 2746.7243512396985
  tps: 2495.9887766895795
=======
  dps: 2883.166781334275
  tps: 2624.0599244439018
>>>>>>> 3671c74e
 }
}
dps_results: {
 key: "TestRetribution-AllItems-LibramofReciprocation-40706"
 value: {
<<<<<<< HEAD
  dps: 2728.8773467169017
  tps: 2480.522532473401
=======
  dps: 2880.988309931489
  tps: 2623.386060082956
>>>>>>> 3671c74e
 }
}
dps_results: {
 key: "TestRetribution-AllItems-LibramofThreeTruths-50455"
 value: {
<<<<<<< HEAD
  dps: 2785.9411168865795
  tps: 2528.1483748537007
=======
  dps: 2940.3526384840115
  tps: 2673.1147645951078
>>>>>>> 3671c74e
 }
}
dps_results: {
 key: "TestRetribution-AllItems-LibramofValiance-47661"
 value: {
<<<<<<< HEAD
  dps: 2982.250011789754
  tps: 2692.598575123984
=======
  dps: 3144.6222550031607
  tps: 2844.8830757412
>>>>>>> 3671c74e
 }
}
dps_results: {
 key: "TestRetribution-AllItems-LightbringerBattlegear"
 value: {
<<<<<<< HEAD
  dps: 2594.2814829258646
  tps: 2368.746229361551
=======
  dps: 2740.0117757986764
  tps: 2505.4684244736072
>>>>>>> 3671c74e
 }
}
dps_results: {
 key: "TestRetribution-AllItems-LightswornBattlegear"
 value: {
<<<<<<< HEAD
  dps: 3565.2643429935047
  tps: 3203.8212725810968
=======
  dps: 3737.151445407335
  tps: 3357.899380233216
>>>>>>> 3671c74e
 }
}
dps_results: {
 key: "TestRetribution-AllItems-MajesticDragonFigurine-40430"
 value: {
<<<<<<< HEAD
  dps: 2721.2385511426983
  tps: 2468.721633208282
=======
  dps: 2852.1533913764647
  tps: 2594.173638363939
>>>>>>> 3671c74e
 }
}
dps_results: {
 key: "TestRetribution-AllItems-Mana-EtchedRegalia"
 value: {
<<<<<<< HEAD
  dps: 2190.9698608494255
  tps: 2018.737421941611
=======
  dps: 2324.565019645708
  tps: 2144.4563937398543
>>>>>>> 3671c74e
 }
}
dps_results: {
 key: "TestRetribution-AllItems-MeteoriteWhetstone-37390"
 value: {
<<<<<<< HEAD
  dps: 2792.533100279228
  tps: 2535.5702030421207
=======
  dps: 2936.3752214599954
  tps: 2673.9235673819944
>>>>>>> 3671c74e
 }
}
dps_results: {
 key: "TestRetribution-AllItems-MysticalSkyfireDiamond"
 value: {
<<<<<<< HEAD
  dps: 2712.9981795038966
  tps: 2465.827787900844
=======
  dps: 2851.0792288430066
  tps: 2594.3765409436887
>>>>>>> 3671c74e
 }
}
dps_results: {
 key: "TestRetribution-AllItems-NetherscaleArmor"
 value: {
<<<<<<< HEAD
  dps: 2596.8471585320453
  tps: 2362.799515327509
=======
  dps: 2740.37628703434
  tps: 2499.200424661453
>>>>>>> 3671c74e
 }
}
dps_results: {
 key: "TestRetribution-AllItems-NetherstrikeArmor"
 value: {
<<<<<<< HEAD
  dps: 2506.80423213079
  tps: 2280.755252836427
=======
  dps: 2659.1405331735573
  tps: 2425.605266584894
>>>>>>> 3671c74e
 }
}
dps_results: {
 key: "TestRetribution-AllItems-OfferingofSacrifice-37638"
 value: {
<<<<<<< HEAD
  dps: 2727.819800275126
  tps: 2476.441437582909
=======
  dps: 2852.1533913764647
  tps: 2594.173638363939
>>>>>>> 3671c74e
 }
}
dps_results: {
 key: "TestRetribution-AllItems-PersistentEarthshatterDiamond"
 value: {
<<<<<<< HEAD
  dps: 2738.5142658608897
  tps: 2484.5251180849987
=======
  dps: 2877.31680876374
  tps: 2618.4838714228613
>>>>>>> 3671c74e
 }
}
dps_results: {
 key: "TestRetribution-AllItems-PersistentEarthsiegeDiamond"
 value: {
<<<<<<< HEAD
  dps: 2742.628032273588
  tps: 2487.9527700254234
=======
  dps: 2881.5764045923306
  tps: 2622.049639472137
>>>>>>> 3671c74e
 }
}
dps_results: {
 key: "TestRetribution-AllItems-PotentUnstableDiamond"
 value: {
<<<<<<< HEAD
  dps: 2733.3720578450157
  tps: 2480.240553159467
=======
  dps: 2871.9923139780008
  tps: 2614.0266613612675
>>>>>>> 3671c74e
 }
}
dps_results: {
 key: "TestRetribution-AllItems-PowerfulEarthshatterDiamond"
 value: {
<<<<<<< HEAD
  dps: 2721.030758606918
  tps: 2469.957597338194
=======
  dps: 2859.213526492229
  tps: 2603.3293572134417
>>>>>>> 3671c74e
 }
}
dps_results: {
 key: "TestRetribution-AllItems-PowerfulEarthsiegeDiamond"
 value: {
<<<<<<< HEAD
  dps: 2721.030758606918
  tps: 2469.957597338194
=======
  dps: 2859.213526492229
  tps: 2603.3293572134417
>>>>>>> 3671c74e
 }
}
dps_results: {
 key: "TestRetribution-AllItems-PowerfulEarthstormDiamond"
 value: {
<<<<<<< HEAD
  dps: 2721.030758606918
  tps: 2469.957597338194
=======
  dps: 2859.213526492229
  tps: 2603.3293572134417
>>>>>>> 3671c74e
 }
}
dps_results: {
 key: "TestRetribution-AllItems-PrimalIntent"
 value: {
<<<<<<< HEAD
  dps: 2664.346709000069
  tps: 2420.6246711944304
=======
  dps: 2803.5745625666045
  tps: 2550.3372120493123
>>>>>>> 3671c74e
 }
}
dps_results: {
 key: "TestRetribution-AllItems-PurifiedShardoftheGods"
 value: {
<<<<<<< HEAD
  dps: 2727.819800275126
  tps: 2476.441437582909
=======
  dps: 2852.1533913764647
  tps: 2594.173638363939
>>>>>>> 3671c74e
 }
}
dps_results: {
 key: "TestRetribution-AllItems-RedemptionBattlegear"
 value: {
<<<<<<< HEAD
  dps: 2840.782546841587
  tps: 2584.4497170744608
=======
  dps: 2965.103383506004
  tps: 2697.2357113075295
>>>>>>> 3671c74e
 }
}
dps_results: {
 key: "TestRetribution-AllItems-ReignoftheDead-47316"
 value: {
<<<<<<< HEAD
  dps: 2908.0982038053976
  tps: 2649.085214325696
=======
  dps: 3050.3391222913738
  tps: 2782.53590915786
>>>>>>> 3671c74e
 }
}
dps_results: {
 key: "TestRetribution-AllItems-ReignoftheDead-47477"
 value: {
<<<<<<< HEAD
  dps: 2931.5628752794228
  tps: 2671.7141519324073
=======
  dps: 3073.6721534036474
  tps: 2805.0081244744674
>>>>>>> 3671c74e
 }
}
dps_results: {
 key: "TestRetribution-AllItems-RelentlessEarthsiegeDiamond"
 value: {
<<<<<<< HEAD
  dps: 2758.609175343113
  tps: 2503.645199593734
=======
  dps: 2913.8751452787415
  tps: 2649.1042329926418
>>>>>>> 3671c74e
 }
}
dps_results: {
 key: "TestRetribution-AllItems-RelentlessEarthstormDiamond"
 value: {
<<<<<<< HEAD
  dps: 2753.5511488592974
  tps: 2500.1646512728885
=======
  dps: 2899.4860055550116
  tps: 2638.9671035958454
>>>>>>> 3671c74e
 }
}
dps_results: {
 key: "TestRetribution-AllItems-RelentlessGladiator'sLibramofFortitude-42854"
 value: {
<<<<<<< HEAD
  dps: 2817.046305297431
  tps: 2554.108993930564
=======
  dps: 2972.7118502749468
  tps: 2700.2216437704333
>>>>>>> 3671c74e
 }
}
dps_results: {
 key: "TestRetribution-AllItems-RevitalizingSkyflareDiamond"
 value: {
<<<<<<< HEAD
  dps: 2704.31573469008
  tps: 2456.386512665604
=======
  dps: 2852.573574779481
  tps: 2593.2711024712517
>>>>>>> 3671c74e
 }
}
dps_results: {
 key: "TestRetribution-AllItems-RuneofRepulsion-40372"
 value: {
<<<<<<< HEAD
  dps: 2727.8185711967258
  tps: 2476.4402085045094
=======
  dps: 2852.1533913764647
  tps: 2594.173638363939
>>>>>>> 3671c74e
 }
}
dps_results: {
 key: "TestRetribution-AllItems-SavageGladiator'sLibramofFortitude-42611"
 value: {
<<<<<<< HEAD
  dps: 2775.636244858697
  tps: 2519.55580612712
=======
  dps: 2930.522774856768
  tps: 2664.8836136053574
>>>>>>> 3671c74e
 }
}
dps_results: {
 key: "TestRetribution-AllItems-SealofthePantheon-36993"
 value: {
<<<<<<< HEAD
  dps: 2727.8185711967258
  tps: 2476.4402085045094
=======
  dps: 2852.1533913764647
  tps: 2594.173638363939
>>>>>>> 3671c74e
 }
}
dps_results: {
 key: "TestRetribution-AllItems-Serrah'sStar-37559"
 value: {
<<<<<<< HEAD
  dps: 2755.424291285724
  tps: 2501.7427545378905
=======
  dps: 2886.3607153149624
  tps: 2624.9102911604928
>>>>>>> 3671c74e
 }
}
dps_results: {
 key: "TestRetribution-AllItems-ShinyShardoftheGods"
 value: {
<<<<<<< HEAD
  dps: 2727.819800275126
  tps: 2476.441437582909
=======
  dps: 2852.1533913764647
  tps: 2594.173638363939
>>>>>>> 3671c74e
 }
}
dps_results: {
 key: "TestRetribution-AllItems-Sindragosa'sFlawlessFang-50361"
 value: {
<<<<<<< HEAD
  dps: 2727.819800275126
  tps: 2476.441437582909
=======
  dps: 2852.1533913764647
  tps: 2594.173638363939
>>>>>>> 3671c74e
 }
}
dps_results: {
 key: "TestRetribution-AllItems-SparkofLife-37657"
 value: {
<<<<<<< HEAD
  dps: 2744.189919892704
  tps: 2496.5412631831114
=======
  dps: 2891.5247855509824
  tps: 2626.0428855287923
>>>>>>> 3671c74e
 }
}
dps_results: {
 key: "TestRetribution-AllItems-SpellstrikeInfusion"
 value: {
<<<<<<< HEAD
  dps: 2513.0643806221333
  tps: 2297.367100997226
=======
  dps: 2633.2445519242387
  tps: 2409.8329241596402
>>>>>>> 3671c74e
 }
}
dps_results: {
 key: "TestRetribution-AllItems-StrengthoftheClefthoof"
 value: {
<<<<<<< HEAD
  dps: 2409.5480905750246
  tps: 2211.1666491991673
=======
  dps: 2538.569593656807
  tps: 2331.7267610944905
>>>>>>> 3671c74e
 }
}
dps_results: {
 key: "TestRetribution-AllItems-SwiftSkyfireDiamond"
 value: {
<<<<<<< HEAD
  dps: 2733.3720578450157
  tps: 2480.240553159467
=======
  dps: 2871.9923139780008
  tps: 2614.0266613612675
>>>>>>> 3671c74e
 }
}
dps_results: {
 key: "TestRetribution-AllItems-SwiftSkyflareDiamond"
 value: {
<<<<<<< HEAD
  dps: 2742.628032273588
  tps: 2487.9527700254234
=======
  dps: 2881.5764045923306
  tps: 2622.049639472137
>>>>>>> 3671c74e
 }
}
dps_results: {
 key: "TestRetribution-AllItems-SwiftStarfireDiamond"
 value: {
<<<<<<< HEAD
  dps: 2723.1347248101297
  tps: 2471.513192064181
=======
  dps: 2861.402067716291
  tps: 2604.9630805222755
>>>>>>> 3671c74e
 }
}
dps_results: {
 key: "TestRetribution-AllItems-SwiftStarflareDiamond"
 value: {
<<<<<<< HEAD
  dps: 2738.5142658608897
  tps: 2484.5251180849987
=======
  dps: 2877.31680876374
  tps: 2618.4838714228613
>>>>>>> 3671c74e
 }
}
dps_results: {
 key: "TestRetribution-AllItems-SwiftWindfireDiamond"
 value: {
<<<<<<< HEAD
  dps: 2731.315174638666
  tps: 2478.526727189256
=======
  dps: 2869.862516063705
  tps: 2612.243777336629
>>>>>>> 3671c74e
 }
}
dps_results: {
 key: "TestRetribution-AllItems-TenaciousEarthstormDiamond"
 value: {
<<<<<<< HEAD
  dps: 2721.030758606918
  tps: 2469.957597338194
=======
  dps: 2859.213526492229
  tps: 2603.3293572134417
>>>>>>> 3671c74e
 }
}
dps_results: {
 key: "TestRetribution-AllItems-TheTwinStars"
 value: {
<<<<<<< HEAD
  dps: 2694.3121472416487
  tps: 2447.2128304198723
=======
  dps: 2845.2476869609504
  tps: 2589.167436717092
>>>>>>> 3671c74e
 }
}
dps_results: {
 key: "TestRetribution-AllItems-ThunderingSkyfireDiamond"
 value: {
<<<<<<< HEAD
  dps: 2724.0689997666627
  tps: 2474.605128499637
=======
  dps: 2859.1868316255823
  tps: 2602.4553163964424
>>>>>>> 3671c74e
 }
}
dps_results: {
 key: "TestRetribution-AllItems-ThunderingSkyflareDiamond"
 value: {
<<<<<<< HEAD
  dps: 2727.4584947888566
  tps: 2477.775323040923
=======
  dps: 2880.6958823375817
  tps: 2623.0105520332763
>>>>>>> 3671c74e
 }
}
dps_results: {
 key: "TestRetribution-AllItems-TinyAbominationinaJar-50351"
 value: {
<<<<<<< HEAD
  dps: 2887.9096840463812
  tps: 2631.375167450549
=======
  dps: 3002.211122528041
  tps: 2744.1474205202885
>>>>>>> 3671c74e
 }
}
dps_results: {
 key: "TestRetribution-AllItems-TinyAbominationinaJar-50706"
 value: {
<<<<<<< HEAD
  dps: 2881.7998641860504
  tps: 2627.3515887855197
=======
  dps: 3026.7859165768964
  tps: 2765.7912091035378
>>>>>>> 3671c74e
 }
}
dps_results: {
 key: "TestRetribution-AllItems-TirelessSkyflareDiamond"
 value: {
<<<<<<< HEAD
  dps: 2725.4140215302737
  tps: 2473.198419683999
=======
  dps: 2863.772987375695
  tps: 2606.7329474401795
>>>>>>> 3671c74e
 }
}
dps_results: {
 key: "TestRetribution-AllItems-TirelessStarflareDiamond"
 value: {
<<<<<<< HEAD
  dps: 2724.537368945603
  tps: 2472.5502552148373
=======
  dps: 2862.8610951990017
  tps: 2606.052229394832
>>>>>>> 3671c74e
 }
}
dps_results: {
 key: "TestRetribution-AllItems-TomeofFieryRedemption-30447"
 value: {
<<<<<<< HEAD
  dps: 2743.7265160168713
  tps: 2488.2787053846214
=======
  dps: 2869.0953351831213
  tps: 2606.826829110536
>>>>>>> 3671c74e
 }
}
dps_results: {
 key: "TestRetribution-AllItems-TomeoftheLightbringer-32368"
 value: {
<<<<<<< HEAD
  dps: 2728.877346716901
  tps: 2480.522532473401
=======
  dps: 2880.988309931489
  tps: 2623.3860600829566
>>>>>>> 3671c74e
 }
}
dps_results: {
 key: "TestRetribution-AllItems-TrenchantEarthshatterDiamond"
 value: {
<<<<<<< HEAD
  dps: 2724.537368945603
  tps: 2472.5502552148373
=======
  dps: 2862.8610951990017
  tps: 2606.052229394832
>>>>>>> 3671c74e
 }
}
dps_results: {
 key: "TestRetribution-AllItems-TrenchantEarthsiegeDiamond"
 value: {
<<<<<<< HEAD
  dps: 2725.4140215302737
  tps: 2473.198419683999
=======
  dps: 2863.772987375695
  tps: 2606.7329474401795
>>>>>>> 3671c74e
 }
}
dps_results: {
 key: "TestRetribution-AllItems-Turalyon'sBattlegear"
 value: {
<<<<<<< HEAD
  dps: 3113.2484141286086
  tps: 2776.1952029773074
=======
  dps: 3274.0397258032526
  tps: 2925.2903387635515
>>>>>>> 3671c74e
 }
}
dps_results: {
 key: "TestRetribution-AllItems-WastewalkerArmor"
 value: {
<<<<<<< HEAD
  dps: 2354.27852672204
  tps: 2162.2412707242574
=======
  dps: 2488.2885820000824
  tps: 2290.357855472723
>>>>>>> 3671c74e
 }
}
dps_results: {
 key: "TestRetribution-AllItems-WindhawkArmor"
 value: {
<<<<<<< HEAD
  dps: 2509.1109469861535
  tps: 2282.6153748491047
=======
  dps: 2649.727580113735
  tps: 2419.4916521134205
>>>>>>> 3671c74e
 }
}
dps_results: {
 key: "TestRetribution-AllItems-WrathfulGladiator'sLibramofFortitude-51478"
 value: {
<<<<<<< HEAD
  dps: 2833.449832475204
  tps: 2567.7994983877115
=======
  dps: 2989.776694990009
  tps: 2714.5166360843846
>>>>>>> 3671c74e
 }
}
dps_results: {
 key: "TestRetribution-AllItems-WrathofSpellfire"
 value: {
<<<<<<< HEAD
  dps: 2516.3007563398614
  tps: 2295.4128044942463
=======
  dps: 2651.522109563604
  tps: 2423.6471264321995
>>>>>>> 3671c74e
 }
}
dps_results: {
 key: "TestRetribution-Average-Default"
 value: {
<<<<<<< HEAD
  dps: 2757.374008275959
  tps: 2505.1969860753125
=======
  dps: 2901.71255385273
  tps: 2640.880851967414
>>>>>>> 3671c74e
 }
}
dps_results: {
 key: "TestRetribution-Settings-BloodElf-P4-Retribution Paladin-FullBuffs-LongMultiTarget"
 value: {
<<<<<<< HEAD
  dps: 7246.2960350062585
  tps: 8732.332343992726
=======
  dps: 7578.542028229132
  tps: 9128.888523245545
>>>>>>> 3671c74e
 }
}
dps_results: {
 key: "TestRetribution-Settings-BloodElf-P4-Retribution Paladin-FullBuffs-LongSingleTarget"
 value: {
<<<<<<< HEAD
  dps: 2753.5511488592974
  tps: 2500.1646512728885
=======
  dps: 2899.4860055550116
  tps: 2638.9671035958454
>>>>>>> 3671c74e
 }
}
dps_results: {
 key: "TestRetribution-Settings-BloodElf-P4-Retribution Paladin-FullBuffs-ShortSingleTarget"
 value: {
<<<<<<< HEAD
  dps: 3052.6065374484147
  tps: 2813.594740952635
=======
  dps: 3236.017753338169
  tps: 2993.5688105518957
>>>>>>> 3671c74e
 }
}
dps_results: {
 key: "TestRetribution-Settings-BloodElf-P4-Retribution Paladin-NoBuffs-LongMultiTarget"
 value: {
  dps: 3040.7618308462506
  tps: 4029.140060004061
 }
}
dps_results: {
 key: "TestRetribution-Settings-BloodElf-P4-Retribution Paladin-NoBuffs-LongSingleTarget"
 value: {
  dps: 1165.7315195551855
  tps: 1084.7253030260183
 }
}
dps_results: {
 key: "TestRetribution-Settings-BloodElf-P4-Retribution Paladin-NoBuffs-ShortSingleTarget"
 value: {
  dps: 1418.0684403898135
  tps: 1344.2686323538387
 }
}
dps_results: {
 key: "TestRetribution-Settings-Draenei-P4-Retribution Paladin-FullBuffs-LongMultiTarget"
 value: {
<<<<<<< HEAD
  dps: 7329.686401848318
  tps: 8822.157958558573
=======
  dps: 7686.944156583702
  tps: 9239.145670472079
>>>>>>> 3671c74e
 }
}
dps_results: {
 key: "TestRetribution-Settings-Draenei-P4-Retribution Paladin-FullBuffs-LongSingleTarget"
 value: {
<<<<<<< HEAD
  dps: 2809.3315540212484
  tps: 2553.7397940532883
=======
  dps: 2944.039390921114
  tps: 2681.7234932154533
>>>>>>> 3671c74e
 }
}
dps_results: {
 key: "TestRetribution-Settings-Draenei-P4-Retribution Paladin-FullBuffs-ShortSingleTarget"
 value: {
<<<<<<< HEAD
  dps: 3097.677945438447
  tps: 2862.892635305079
=======
  dps: 3247.331529600516
  tps: 2995.222561586206
>>>>>>> 3671c74e
 }
}
dps_results: {
 key: "TestRetribution-Settings-Draenei-P4-Retribution Paladin-NoBuffs-LongMultiTarget"
 value: {
  dps: 3186.756055271749
  tps: 4220.027158372748
 }
}
dps_results: {
 key: "TestRetribution-Settings-Draenei-P4-Retribution Paladin-NoBuffs-LongSingleTarget"
 value: {
  dps: 1200.258447262612
  tps: 1118.0069079029513
 }
}
dps_results: {
 key: "TestRetribution-Settings-Draenei-P4-Retribution Paladin-NoBuffs-ShortSingleTarget"
 value: {
  dps: 1420.107999258075
  tps: 1347.824007814307
 }
}
dps_results: {
 key: "TestRetribution-Settings-Dwarf-P4-Retribution Paladin-FullBuffs-LongMultiTarget"
 value: {
<<<<<<< HEAD
  dps: 7353.656797032791
  tps: 8828.789501212766
=======
  dps: 7694.803977179101
  tps: 9212.718852290529
>>>>>>> 3671c74e
 }
}
dps_results: {
 key: "TestRetribution-Settings-Dwarf-P4-Retribution Paladin-FullBuffs-LongSingleTarget"
 value: {
<<<<<<< HEAD
  dps: 2817.6812328451674
  tps: 2561.3596955432204
=======
  dps: 2969.2330890396847
  tps: 2700.3735996819655
>>>>>>> 3671c74e
 }
}
dps_results: {
 key: "TestRetribution-Settings-Dwarf-P4-Retribution Paladin-FullBuffs-ShortSingleTarget"
 value: {
<<<<<<< HEAD
  dps: 3103.25788336731
  tps: 2864.927732651105
=======
  dps: 3267.8286192727915
  tps: 3015.442729382064
>>>>>>> 3671c74e
 }
}
dps_results: {
 key: "TestRetribution-Settings-Dwarf-P4-Retribution Paladin-NoBuffs-LongMultiTarget"
 value: {
  dps: 3104.804135022541
  tps: 4098.818805862028
 }
}
dps_results: {
 key: "TestRetribution-Settings-Dwarf-P4-Retribution Paladin-NoBuffs-LongSingleTarget"
 value: {
  dps: 1189.2617541240327
  tps: 1106.807881871409
 }
}
dps_results: {
 key: "TestRetribution-Settings-Dwarf-P4-Retribution Paladin-NoBuffs-ShortSingleTarget"
 value: {
  dps: 1435.5407835459202
  tps: 1361.6836294372486
 }
}
dps_results: {
 key: "TestRetribution-Settings-Human-P4-Retribution Paladin-FullBuffs-LongMultiTarget"
 value: {
<<<<<<< HEAD
  dps: 7315.034793372611
  tps: 8791.461308581931
=======
  dps: 7691.773938555452
  tps: 9218.794642274444
>>>>>>> 3671c74e
 }
}
dps_results: {
 key: "TestRetribution-Settings-Human-P4-Retribution Paladin-FullBuffs-LongSingleTarget"
 value: {
<<<<<<< HEAD
  dps: 2793.121119704495
  tps: 2535.518184060807
=======
  dps: 2968.526155451539
  tps: 2698.907930893166
>>>>>>> 3671c74e
 }
}
dps_results: {
 key: "TestRetribution-Settings-Human-P4-Retribution Paladin-FullBuffs-ShortSingleTarget"
 value: {
<<<<<<< HEAD
  dps: 3139.4110073570664
  tps: 2891.172285084718
=======
  dps: 3235.150424172195
  tps: 2986.4180880148324
>>>>>>> 3671c74e
 }
}
dps_results: {
 key: "TestRetribution-Settings-Human-P4-Retribution Paladin-NoBuffs-LongMultiTarget"
 value: {
  dps: 3141.694213281382
  tps: 4146.179066476028
 }
}
dps_results: {
 key: "TestRetribution-Settings-Human-P4-Retribution Paladin-NoBuffs-LongSingleTarget"
 value: {
  dps: 1190.8376109982687
  tps: 1105.2634508848714
 }
}
dps_results: {
 key: "TestRetribution-Settings-Human-P4-Retribution Paladin-NoBuffs-ShortSingleTarget"
 value: {
  dps: 1437.0620909755544
  tps: 1363.605090591407
 }
}
dps_results: {
 key: "TestRetribution-SwitchInFrontOfTarget-Default"
 value: {
<<<<<<< HEAD
  dps: 2532.1915889827706
  tps: 2287.0886437635
=======
  dps: 2641.9202841005654
  tps: 2392.4538196212716
>>>>>>> 3671c74e
 }
}<|MERGE_RESOLUTION|>--- conflicted
+++ resolved
@@ -28,13 +28,8 @@
   final_stats: 8901.970000000001
   final_stats: 0
   final_stats: 0
-<<<<<<< HEAD
   final_stats: 5844.360000000001
-  final_stats: 1130
-=======
-  final_stats: 5895.4
   final_stats: 1998.7000000000003
->>>>>>> 3671c74e
   final_stats: 0
   final_stats: 0
   final_stats: 0
@@ -57,1429 +52,834 @@
 dps_results: {
  key: "TestRetribution-AllItems-AegisBattlegear"
  value: {
-<<<<<<< HEAD
-  dps: 3182.295523101897
-  tps: 2865.90850058231
-=======
-  dps: 3369.5216379261146
-  tps: 3039.919453624245
->>>>>>> 3671c74e
+  dps: 3316.837003113153
+  tps: 2991.087818158665
  }
 }
 dps_results: {
  key: "TestRetribution-AllItems-AshtongueTalismanofZeal-32489"
  value: {
-<<<<<<< HEAD
-  dps: 2752.4126035801582
-  tps: 2502.1614337340307
-=======
-  dps: 2881.50256793018
-  tps: 2621.5200303039323
->>>>>>> 3671c74e
+  dps: 2852.412968357908
+  tps: 2601.4335926764356
  }
 }
 dps_results: {
  key: "TestRetribution-AllItems-AustereEarthsiegeDiamond"
  value: {
-<<<<<<< HEAD
-  dps: 2721.030758606918
-  tps: 2469.957597338194
-=======
-  dps: 2859.213526492229
-  tps: 2603.3293572134417
->>>>>>> 3671c74e
+  dps: 2803.6336258166375
+  tps: 2557.1813953536257
  }
 }
 dps_results: {
  key: "TestRetribution-AllItems-Bandit'sInsignia-40371"
  value: {
-<<<<<<< HEAD
-  dps: 2868.618458011581
-  tps: 2600.290005748012
-=======
-  dps: 3002.418943443309
-  tps: 2728.123234209979
->>>>>>> 3671c74e
+  dps: 2962.75637212478
+  tps: 2693.50882203574
  }
 }
 dps_results: {
  key: "TestRetribution-AllItems-BeamingEarthsiegeDiamond"
  value: {
-<<<<<<< HEAD
-  dps: 2708.9627673929062
-  tps: 2460.354300480836
-=======
-  dps: 2865.57153345743
-  tps: 2608.1258491678436
->>>>>>> 3671c74e
+  dps: 2822.9689898073248
+  tps: 2570.0619660079155
  }
 }
 dps_results: {
  key: "TestRetribution-AllItems-BracingEarthsiegeDiamond"
  value: {
-<<<<<<< HEAD
-  dps: 2725.4140215302737
-  tps: 2425.5235590316593
-=======
-  dps: 2863.772987375695
-  tps: 2556.4892874646134
->>>>>>> 3671c74e
+  dps: 2808.1727050476316
+  tps: 2511.2352653383678
  }
 }
 dps_results: {
  key: "TestRetribution-AllItems-BracingEarthstormDiamond"
  value: {
-<<<<<<< HEAD
-  dps: 2723.4853858439974
-  tps: 2471.7724578518446
-=======
-  dps: 2861.7668245869672
-  tps: 2605.2353677404135
->>>>>>> 3671c74e
+  dps: 2806.175510185993
+  tps: 2559.0764492255116
  }
 }
 dps_results: {
  key: "TestRetribution-AllItems-Braxley'sBackyardMoonshine-35937"
  value: {
-<<<<<<< HEAD
-  dps: 2769.6476345168817
-  tps: 2516.912661906738
-=======
-  dps: 2894.9826496822975
-  tps: 2633.4802655581693
->>>>>>> 3671c74e
+  dps: 2860.7309808555333
+  tps: 2601.0254480161484
  }
 }
 dps_results: {
  key: "TestRetribution-AllItems-BrutalEarthstormDiamond"
  value: {
-<<<<<<< HEAD
-  dps: 2723.2760890327186
-  tps: 2472.0561900546086
-=======
-  dps: 2861.544217354512
-  tps: 2605.5056471593775
->>>>>>> 3671c74e
+  dps: 2805.9213912649902
+  tps: 2559.324344697361
  }
 }
 dps_results: {
  key: "TestRetribution-AllItems-BurningRage"
  value: {
-<<<<<<< HEAD
-  dps: 2541.762208735346
-  tps: 2315.656827315861
-=======
-  dps: 2664.7219111381623
-  tps: 2430.9076257530055
->>>>>>> 3671c74e
+  dps: 2628.6287454924777
+  tps: 2401.3450271434476
  }
 }
 dps_results: {
  key: "TestRetribution-AllItems-ChaoticSkyfireDiamond"
  value: {
-<<<<<<< HEAD
-  dps: 2753.776733595429
-  tps: 2500.3408468453604
-=======
-  dps: 2899.5425596760965
-  tps: 2639.0236577169308
->>>>>>> 3671c74e
+  dps: 2854.3586661505265
+  tps: 2602.9517513323835
  }
 }
 dps_results: {
  key: "TestRetribution-AllItems-ChaoticSkyflareDiamond"
  value: {
-<<<<<<< HEAD
-  dps: 2758.7382427081334
-  tps: 2503.7568367722456
-=======
-  dps: 2914.327481755615
-  tps: 2649.5039589508815
->>>>>>> 3671c74e
+  dps: 2859.613006649212
+  tps: 2607.1759446109954
  }
 }
 dps_results: {
  key: "TestRetribution-AllItems-DarkmoonCard:Berserker!-42989"
  value: {
-<<<<<<< HEAD
-  dps: 2767.2681370364076
-  tps: 2511.4988304719386
-=======
-  dps: 2910.228356922675
-  tps: 2643.750532682339
->>>>>>> 3671c74e
+  dps: 2858.590354186155
+  tps: 2599.5340074968203
  }
 }
 dps_results: {
  key: "TestRetribution-AllItems-DarkmoonCard:Death-42990"
  value: {
-<<<<<<< HEAD
-  dps: 2811.199842815781
-  tps: 2557.773439447329
-=======
-  dps: 2960.1089274110877
-  tps: 2694.0106053569266
->>>>>>> 3671c74e
+  dps: 2919.297978218591
+  tps: 2660.414597044603
  }
 }
 dps_results: {
  key: "TestRetribution-AllItems-DarkmoonCard:Greatness-42987"
  value: {
-<<<<<<< HEAD
-  dps: 2979.887681479537
-  tps: 2687.1436717365636
-=======
-  dps: 3111.683245655815
-  tps: 2811.7294287125483
->>>>>>> 3671c74e
+  dps: 3073.0641443909994
+  tps: 2779.8872407168037
  }
 }
 dps_results: {
  key: "TestRetribution-AllItems-DarkmoonCard:Greatness-44253"
  value: {
-<<<<<<< HEAD
-  dps: 2826.741737492223
-  tps: 2560.4375525911573
-=======
-  dps: 2950.2673986805817
-  tps: 2678.7019806371627
->>>>>>> 3671c74e
+  dps: 2899.8093893745654
+  tps: 2634.067253510121
  }
 }
 dps_results: {
  key: "TestRetribution-AllItems-DarkmoonCard:Greatness-44254"
  value: {
-<<<<<<< HEAD
-  dps: 2832.2320559125974
-  tps: 2564.1548813273535
-=======
-  dps: 2958.031201410644
-  tps: 2686.5165391630294
->>>>>>> 3671c74e
+  dps: 2912.0232605471433
+  tps: 2642.801272920482
  }
 }
 dps_results: {
  key: "TestRetribution-AllItems-DeadlyGladiator'sLibramofFortitude-42852"
  value: {
-<<<<<<< HEAD
-  dps: 2790.39057363355
-  tps: 2531.861924187702
-=======
-  dps: 2944.9814776129706
-  tps: 2676.9922812602676
->>>>>>> 3671c74e
+  dps: 2911.621963534946
+  tps: 2648.2289828733487
  }
 }
 dps_results: {
  key: "TestRetribution-AllItems-DeathKnight'sAnguish-38212"
  value: {
-<<<<<<< HEAD
-  dps: 2743.4746937286154
-  tps: 2489.408188588474
-=======
-  dps: 2881.4204656546253
-  tps: 2620.129202083522
->>>>>>> 3671c74e
+  dps: 2840.2228810519323
+  tps: 2582.397264858826
  }
 }
 dps_results: {
  key: "TestRetribution-AllItems-Defender'sCode-40257"
  value: {
-<<<<<<< HEAD
-  dps: 2727.8185711967258
-  tps: 2476.4402085045094
-=======
-  dps: 2852.1533913764647
-  tps: 2594.173638363939
->>>>>>> 3671c74e
+  dps: 2814.0579834245
+  tps: 2562.4620543468413
  }
 }
 dps_results: {
  key: "TestRetribution-AllItems-DesolationBattlegear"
  value: {
-<<<<<<< HEAD
-  dps: 2326.893754770867
-  tps: 2138.791806813132
-=======
-  dps: 2447.4231042708734
-  tps: 2256.431867120709
->>>>>>> 3671c74e
+  dps: 2409.214529568755
+  tps: 2222.7219323240042
  }
 }
 dps_results: {
  key: "TestRetribution-AllItems-DestructiveSkyfireDiamond"
  value: {
-<<<<<<< HEAD
-  dps: 2713.868337747523
-  tps: 2463.765723264569
-=======
-  dps: 2856.2841632834975
-  tps: 2599.4346352794023
->>>>>>> 3671c74e
+  dps: 2812.8186882284976
+  tps: 2564.746164433795
  }
 }
 dps_results: {
  key: "TestRetribution-AllItems-DestructiveSkyflareDiamond"
  value: {
-<<<<<<< HEAD
-  dps: 2719.2429549952003
-  tps: 2467.366992154491
-=======
-  dps: 2868.8988431177168
-  tps: 2610.1752758822404
->>>>>>> 3671c74e
+  dps: 2823.4559462268
+  tps: 2570.3609298491247
  }
 }
 dps_results: {
  key: "TestRetribution-AllItems-DoomplateBattlegear"
  value: {
-<<<<<<< HEAD
-  dps: 2413.8691214361093
-  tps: 2210.67591307236
-=======
-  dps: 2530.7084165001156
-  tps: 2322.093673116929
->>>>>>> 3671c74e
+  dps: 2493.0872299965836
+  tps: 2288.5627546090273
  }
 }
 dps_results: {
  key: "TestRetribution-AllItems-EffulgentSkyflareDiamond"
  value: {
-<<<<<<< HEAD
-  dps: 2721.030758606918
-  tps: 2469.957597338194
-=======
-  dps: 2859.213526492229
-  tps: 2603.3293572134417
->>>>>>> 3671c74e
+  dps: 2803.6336258166375
+  tps: 2557.1813953536257
  }
 }
 dps_results: {
  key: "TestRetribution-AllItems-EmberSkyfireDiamond"
  value: {
-<<<<<<< HEAD
-  dps: 2712.600269568617
-  tps: 2464.7692472020026
-=======
-  dps: 2861.8778209177894
-  tps: 2604.126018817571
->>>>>>> 3671c74e
+  dps: 2807.9884752591374
+  tps: 2556.942660920453
  }
 }
 dps_results: {
  key: "TestRetribution-AllItems-EmberSkyflareDiamond"
  value: {
-<<<<<<< HEAD
-  dps: 2714.5351660217293
-  tps: 2466.202816904764
-=======
-  dps: 2863.8750763378966
-  tps: 2605.617233157991
->>>>>>> 3671c74e
+  dps: 2809.9967627696674
+  tps: 2558.4403166243133
  }
 }
 dps_results: {
  key: "TestRetribution-AllItems-EnigmaticSkyfireDiamond"
  value: {
-<<<<<<< HEAD
-  dps: 2712.959473167853
-  tps: 2463.0319726994003
-=======
-  dps: 2855.443276691581
-  tps: 2598.725786271511
->>>>>>> 3671c74e
+  dps: 2811.3551106369705
+  tps: 2563.5257838691496
  }
 }
 dps_results: {
  key: "TestRetribution-AllItems-EnigmaticSkyflareDiamond"
  value: {
-<<<<<<< HEAD
-  dps: 2717.44127837332
-  tps: 2466.0261056727604
-=======
-  dps: 2869.8044944459434
-  tps: 2608.867678540448
->>>>>>> 3671c74e
+  dps: 2816.3561387775526
+  tps: 2567.5258830296343
  }
 }
 dps_results: {
  key: "TestRetribution-AllItems-EnigmaticStarflareDiamond"
  value: {
-<<<<<<< HEAD
-  dps: 2715.341883549468
-  tps: 2464.9759203338444
-=======
-  dps: 2857.644709459937
-  tps: 2600.538000438891
->>>>>>> 3671c74e
+  dps: 2814.6795182662586
+  tps: 2566.267056060816
  }
 }
 dps_results: {
  key: "TestRetribution-AllItems-EternalEarthsiegeDiamond"
  value: {
-<<<<<<< HEAD
-  dps: 2721.030758606918
-  tps: 2469.957597338194
-=======
-  dps: 2859.213526492229
-  tps: 2603.3293572134417
->>>>>>> 3671c74e
+  dps: 2803.6336258166375
+  tps: 2557.1813953536257
  }
 }
 dps_results: {
  key: "TestRetribution-AllItems-EternalEarthstormDiamond"
  value: {
-<<<<<<< HEAD
-  dps: 2721.030758606918
-  tps: 2469.957597338194
-=======
-  dps: 2859.213526492229
-  tps: 2603.3293572134417
->>>>>>> 3671c74e
+  dps: 2803.6336258166375
+  tps: 2557.1813953536257
  }
 }
 dps_results: {
  key: "TestRetribution-AllItems-ExtractofNecromanticPower-40373"
  value: {
-<<<<<<< HEAD
-  dps: 2843.6607111008607
-  tps: 2583.820614997246
-=======
-  dps: 2965.727184017991
-  tps: 2699.256286265362
->>>>>>> 3671c74e
+  dps: 2915.811566966442
+  tps: 2657.9307762684157
  }
 }
 dps_results: {
  key: "TestRetribution-AllItems-EyeoftheBroodmother-45308"
  value: {
-<<<<<<< HEAD
-  dps: 2818.1533702475754
-  tps: 2549.63730421084
-=======
-  dps: 2953.6002354831003
-  tps: 2672.355376123157
->>>>>>> 3671c74e
+  dps: 2908.9939089808813
+  tps: 2639.8007168420863
  }
 }
 dps_results: {
  key: "TestRetribution-AllItems-FaithinFelsteel"
  value: {
-<<<<<<< HEAD
-  dps: 2377.4629492540353
-  tps: 2178.2996687628715
-=======
-  dps: 2509.064385514688
-  tps: 2300.9719315556013
->>>>>>> 3671c74e
+  dps: 2469.333861805418
+  tps: 2270.9297588938953
  }
 }
 dps_results: {
  key: "TestRetribution-AllItems-FelstalkerArmor"
  value: {
-<<<<<<< HEAD
-  dps: 2559.8140768969997
-  tps: 2333.4831081233065
-=======
-  dps: 2719.0069754904516
-  tps: 2483.146540802664
->>>>>>> 3671c74e
+  dps: 2686.090586317566
+  tps: 2455.607489263185
  }
 }
 dps_results: {
  key: "TestRetribution-AllItems-FlameGuard"
  value: {
-<<<<<<< HEAD
-  dps: 2307.641477138055
-  tps: 2112.9835802917573
-=======
-  dps: 2431.671843706196
-  tps: 2237.6598675722635
->>>>>>> 3671c74e
+  dps: 2395.8807048051576
+  tps: 2203.6908229416745
  }
 }
 dps_results: {
  key: "TestRetribution-AllItems-ForgeEmber-37660"
  value: {
-<<<<<<< HEAD
-  dps: 2766.8808806243205
-  tps: 2508.9142279510042
-=======
-  dps: 2900.136204394533
-  tps: 2632.7180822544487
->>>>>>> 3671c74e
+  dps: 2854.437131410032
+  tps: 2595.881943597257
  }
 }
 dps_results: {
  key: "TestRetribution-AllItems-ForlornSkyflareDiamond"
  value: {
-<<<<<<< HEAD
-  dps: 2725.4140215302737
-  tps: 2473.198419683999
-=======
-  dps: 2863.772987375695
-  tps: 2606.7329474401795
->>>>>>> 3671c74e
+  dps: 2808.1727050476316
+  tps: 2560.565420124851
  }
 }
 dps_results: {
  key: "TestRetribution-AllItems-ForlornStarflareDiamond"
  value: {
-<<<<<<< HEAD
-  dps: 2724.537368945603
-  tps: 2472.5502552148373
-=======
-  dps: 2862.8610951990017
-  tps: 2606.052229394832
->>>>>>> 3671c74e
+  dps: 2807.264889201432
+  tps: 2559.8886151706047
  }
 }
 dps_results: {
  key: "TestRetribution-AllItems-FuriousGladiator'sLibramofFortitude-42853"
  value: {
-<<<<<<< HEAD
-  dps: 2802.69321901688
-  tps: 2542.1298025305614
-=======
-  dps: 2957.7801111492677
-  tps: 2687.7135254957284
->>>>>>> 3671c74e
+  dps: 2924.399344346383
+  tps: 2658.929310033474
  }
 }
 dps_results: {
  key: "TestRetribution-AllItems-FuryoftheFiveFlights-40431"
  value: {
-<<<<<<< HEAD
-  dps: 2887.854067413311
-  tps: 2609.365545531135
-=======
-  dps: 3016.9462608955696
-  tps: 2731.6511579518533
->>>>>>> 3671c74e
+  dps: 2978.3970445939945
+  tps: 2699.6527418316136
  }
 }
 dps_results: {
  key: "TestRetribution-AllItems-FuturesightRune-38763"
  value: {
-<<<<<<< HEAD
-  dps: 2739.279437445422
-  tps: 2484.929176827572
-=======
-  dps: 2863.844654015133
-  tps: 2602.9016548496206
->>>>>>> 3671c74e
+  dps: 2825.5654839879026
+  tps: 2571.0423105420314
  }
 }
 dps_results: {
  key: "TestRetribution-AllItems-HatefulGladiator'sLibramofFortitude-42851"
  value: {
-<<<<<<< HEAD
-  dps: 2781.6054658980765
-  tps: 2524.5387772318504
-=======
-  dps: 2936.8463235706336
-  tps: 2670.1811736294935
->>>>>>> 3671c74e
+  dps: 2903.4605421792194
+  tps: 2641.3973371018883
  }
 }
 dps_results: {
  key: "TestRetribution-AllItems-IllustrationoftheDragonSoul-40432"
  value: {
-<<<<<<< HEAD
-  dps: 2764.567745282088
-  tps: 2503.6365655286204
-=======
-  dps: 2889.592202556995
-  tps: 2622.1004869898925
->>>>>>> 3671c74e
+  dps: 2850.8804878124956
+  tps: 2589.900878044006
  }
 }
 dps_results: {
  key: "TestRetribution-AllItems-ImbuedUnstableDiamond"
  value: {
-<<<<<<< HEAD
-  dps: 2723.4853858439974
-  tps: 2471.7724578518446
-=======
-  dps: 2861.7668245869672
-  tps: 2605.2353677404135
->>>>>>> 3671c74e
+  dps: 2806.175510185993
+  tps: 2559.0764492255116
  }
 }
 dps_results: {
  key: "TestRetribution-AllItems-ImpassiveSkyflareDiamond"
  value: {
-<<<<<<< HEAD
-  dps: 2717.44127837332
-  tps: 2466.0261056727604
-=======
-  dps: 2869.8044944459434
-  tps: 2608.867678540448
->>>>>>> 3671c74e
+  dps: 2816.3561387775526
+  tps: 2567.5258830296343
  }
 }
 dps_results: {
  key: "TestRetribution-AllItems-ImpassiveStarflareDiamond"
  value: {
-<<<<<<< HEAD
-  dps: 2715.341883549468
-  tps: 2464.9759203338444
-=======
-  dps: 2857.644709459937
-  tps: 2600.538000438891
->>>>>>> 3671c74e
+  dps: 2814.6795182662586
+  tps: 2566.267056060816
  }
 }
 dps_results: {
  key: "TestRetribution-AllItems-IncisorFragment-37723"
  value: {
-<<<<<<< HEAD
-  dps: 2821.111580576752
-  tps: 2555.8204476882047
-=======
-  dps: 2949.099050270624
-  tps: 2676.9242019291482
->>>>>>> 3671c74e
+  dps: 2910.3389587082684
+  tps: 2644.7335025298917
  }
 }
 dps_results: {
  key: "TestRetribution-AllItems-InfusedColdstoneRune-35935"
  value: {
-<<<<<<< HEAD
-  dps: 2751.957943958812
-  tps: 2497.6958891680733
-=======
-  dps: 2879.819702512381
-  tps: 2617.2512247243444
->>>>>>> 3671c74e
+  dps: 2845.5866104528272
+  tps: 2589.4854119413517
  }
 }
 dps_results: {
  key: "TestRetribution-AllItems-InsightfulEarthsiegeDiamond"
  value: {
-<<<<<<< HEAD
-  dps: 2708.4991994611487
-  tps: 2464.5354066334075
-=======
-  dps: 2858.9296119066653
-  tps: 2606.914814339281
->>>>>>> 3671c74e
+  dps: 2820.6194755621614
+  tps: 2573.778937913692
  }
 }
 dps_results: {
  key: "TestRetribution-AllItems-InsightfulEarthstormDiamond"
  value: {
-<<<<<<< HEAD
-  dps: 2709.0966367957008
-  tps: 2463.7643606462666
-=======
-  dps: 2865.8371197846054
-  tps: 2607.2759721785505
->>>>>>> 3671c74e
+  dps: 2817.3853654877853
+  tps: 2566.985549750356
  }
 }
 dps_results: {
  key: "TestRetribution-AllItems-InvigoratingEarthsiegeDiamond"
  value: {
-<<<<<<< HEAD
-  dps: 2742.628032273588
-  tps: 2487.9527700254234
-=======
-  dps: 2881.5764045923306
-  tps: 2622.049639472137
->>>>>>> 3671c74e
+  dps: 2825.78504754079
+  tps: 2575.727593900841
  }
 }
 dps_results: {
  key: "TestRetribution-AllItems-Lavanthor'sTalisman-37872"
  value: {
-<<<<<<< HEAD
-  dps: 2727.819800275126
-  tps: 2476.441437582909
-=======
-  dps: 2852.1533913764647
-  tps: 2594.173638363939
->>>>>>> 3671c74e
+  dps: 2814.0579834245
+  tps: 2562.4620543468413
  }
 }
 dps_results: {
  key: "TestRetribution-AllItems-Liadrin'sBattlegear"
  value: {
-<<<<<<< HEAD
-  dps: 3113.2484141286086
-  tps: 2776.1952029773074
-=======
-  dps: 3274.0397258032526
-  tps: 2925.2903387635515
->>>>>>> 3671c74e
+  dps: 3222.5518768908887
+  tps: 2880.686589732528
  }
 }
 dps_results: {
  key: "TestRetribution-AllItems-LibramofDivineJudgement-33503"
  value: {
-<<<<<<< HEAD
-  dps: 2728.8773467169017
-  tps: 2480.522532473401
-=======
-  dps: 2880.988309931489
-  tps: 2623.386060082956
->>>>>>> 3671c74e
+  dps: 2847.7350594777686
+  tps: 2594.727347072731
  }
 }
 dps_results: {
  key: "TestRetribution-AllItems-LibramofFuriousBlows-37574"
  value: {
-<<<<<<< HEAD
-  dps: 2746.7243512396985
-  tps: 2495.9887766895795
-=======
-  dps: 2883.166781334275
-  tps: 2624.0599244439018
->>>>>>> 3671c74e
+  dps: 2844.4842240528674
+  tps: 2591.4709722114153
  }
 }
 dps_results: {
  key: "TestRetribution-AllItems-LibramofReciprocation-40706"
  value: {
-<<<<<<< HEAD
-  dps: 2728.8773467169017
-  tps: 2480.522532473401
-=======
-  dps: 2880.988309931489
-  tps: 2623.386060082956
->>>>>>> 3671c74e
+  dps: 2847.7350594777686
+  tps: 2594.727347072731
  }
 }
 dps_results: {
  key: "TestRetribution-AllItems-LibramofThreeTruths-50455"
  value: {
-<<<<<<< HEAD
-  dps: 2785.9411168865795
-  tps: 2528.1483748537007
-=======
-  dps: 2940.3526384840115
-  tps: 2673.1147645951078
->>>>>>> 3671c74e
+  dps: 2907.000810808143
+  tps: 2644.359031217104
  }
 }
 dps_results: {
  key: "TestRetribution-AllItems-LibramofValiance-47661"
  value: {
-<<<<<<< HEAD
-  dps: 2982.250011789754
-  tps: 2692.598575123984
-=======
-  dps: 3144.6222550031607
-  tps: 2844.8830757412
->>>>>>> 3671c74e
+  dps: 3110.953008706955
+  tps: 2815.8054826774237
  }
 }
 dps_results: {
  key: "TestRetribution-AllItems-LightbringerBattlegear"
  value: {
-<<<<<<< HEAD
-  dps: 2594.2814829258646
-  tps: 2368.746229361551
-=======
-  dps: 2740.0117757986764
-  tps: 2505.4684244736072
->>>>>>> 3671c74e
+  dps: 2701.933099616421
+  tps: 2470.6575829227468
  }
 }
 dps_results: {
  key: "TestRetribution-AllItems-LightswornBattlegear"
  value: {
-<<<<<<< HEAD
-  dps: 3565.2643429935047
-  tps: 3203.8212725810968
-=======
-  dps: 3737.151445407335
-  tps: 3357.899380233216
->>>>>>> 3671c74e
+  dps: 3688.716431734456
+  tps: 3314.06085991962
  }
 }
 dps_results: {
  key: "TestRetribution-AllItems-MajesticDragonFigurine-40430"
  value: {
-<<<<<<< HEAD
-  dps: 2721.2385511426983
-  tps: 2468.721633208282
-=======
-  dps: 2852.1533913764647
-  tps: 2594.173638363939
->>>>>>> 3671c74e
+  dps: 2814.0579834245
+  tps: 2562.4620543468413
  }
 }
 dps_results: {
  key: "TestRetribution-AllItems-Mana-EtchedRegalia"
  value: {
-<<<<<<< HEAD
-  dps: 2190.9698608494255
-  tps: 2018.737421941611
-=======
-  dps: 2324.565019645708
-  tps: 2144.4563937398543
->>>>>>> 3671c74e
+  dps: 2288.880121773914
+  tps: 2111.5979581125807
  }
 }
 dps_results: {
  key: "TestRetribution-AllItems-MeteoriteWhetstone-37390"
  value: {
-<<<<<<< HEAD
-  dps: 2792.533100279228
-  tps: 2535.5702030421207
-=======
-  dps: 2936.3752214599954
-  tps: 2673.9235673819944
->>>>>>> 3671c74e
+  dps: 2874.8312795638117
+  tps: 2619.7184231796937
  }
 }
 dps_results: {
  key: "TestRetribution-AllItems-MysticalSkyfireDiamond"
  value: {
-<<<<<<< HEAD
-  dps: 2712.9981795038966
-  tps: 2465.827787900844
-=======
-  dps: 2851.0792288430066
-  tps: 2594.3765409436887
->>>>>>> 3671c74e
+  dps: 2811.057049849304
+  tps: 2560.5658650722835
  }
 }
 dps_results: {
  key: "TestRetribution-AllItems-NetherscaleArmor"
  value: {
-<<<<<<< HEAD
-  dps: 2596.8471585320453
-  tps: 2362.799515327509
-=======
-  dps: 2740.37628703434
-  tps: 2499.200424661453
->>>>>>> 3671c74e
+  dps: 2698.926208389907
+  tps: 2466.2527323191644
  }
 }
 dps_results: {
  key: "TestRetribution-AllItems-NetherstrikeArmor"
  value: {
-<<<<<<< HEAD
-  dps: 2506.80423213079
-  tps: 2280.755252836427
-=======
-  dps: 2659.1405331735573
-  tps: 2425.605266584894
->>>>>>> 3671c74e
+  dps: 2615.2961365380197
+  tps: 2392.763774975483
  }
 }
 dps_results: {
  key: "TestRetribution-AllItems-OfferingofSacrifice-37638"
  value: {
-<<<<<<< HEAD
-  dps: 2727.819800275126
-  tps: 2476.441437582909
-=======
-  dps: 2852.1533913764647
-  tps: 2594.173638363939
->>>>>>> 3671c74e
+  dps: 2814.0579834245
+  tps: 2562.4620543468413
  }
 }
 dps_results: {
  key: "TestRetribution-AllItems-PersistentEarthshatterDiamond"
  value: {
-<<<<<<< HEAD
-  dps: 2738.5142658608897
-  tps: 2484.5251180849987
-=======
-  dps: 2877.31680876374
-  tps: 2618.4838714228613
->>>>>>> 3671c74e
+  dps: 2821.565729117141
+  tps: 2572.1949846537523
  }
 }
 dps_results: {
  key: "TestRetribution-AllItems-PersistentEarthsiegeDiamond"
  value: {
-<<<<<<< HEAD
-  dps: 2742.628032273588
-  tps: 2487.9527700254234
-=======
-  dps: 2881.5764045923306
-  tps: 2622.049639472137
->>>>>>> 3671c74e
+  dps: 2825.78504754079
+  tps: 2575.727593900841
  }
 }
 dps_results: {
  key: "TestRetribution-AllItems-PotentUnstableDiamond"
  value: {
-<<<<<<< HEAD
-  dps: 2733.3720578450157
-  tps: 2480.240553159467
-=======
-  dps: 2871.9923139780008
-  tps: 2614.0266613612675
->>>>>>> 3671c74e
+  dps: 2816.291581087581
+  tps: 2567.7792230948903
  }
 }
 dps_results: {
  key: "TestRetribution-AllItems-PowerfulEarthshatterDiamond"
  value: {
-<<<<<<< HEAD
-  dps: 2721.030758606918
-  tps: 2469.957597338194
-=======
-  dps: 2859.213526492229
-  tps: 2603.3293572134417
->>>>>>> 3671c74e
+  dps: 2803.6336258166375
+  tps: 2557.1813953536257
  }
 }
 dps_results: {
  key: "TestRetribution-AllItems-PowerfulEarthsiegeDiamond"
  value: {
-<<<<<<< HEAD
-  dps: 2721.030758606918
-  tps: 2469.957597338194
-=======
-  dps: 2859.213526492229
-  tps: 2603.3293572134417
->>>>>>> 3671c74e
+  dps: 2803.6336258166375
+  tps: 2557.1813953536257
  }
 }
 dps_results: {
  key: "TestRetribution-AllItems-PowerfulEarthstormDiamond"
  value: {
-<<<<<<< HEAD
-  dps: 2721.030758606918
-  tps: 2469.957597338194
-=======
-  dps: 2859.213526492229
-  tps: 2603.3293572134417
->>>>>>> 3671c74e
+  dps: 2803.6336258166375
+  tps: 2557.1813953536257
  }
 }
 dps_results: {
  key: "TestRetribution-AllItems-PrimalIntent"
  value: {
-<<<<<<< HEAD
-  dps: 2664.346709000069
-  tps: 2420.6246711944304
-=======
-  dps: 2803.5745625666045
-  tps: 2550.3372120493123
->>>>>>> 3671c74e
+  dps: 2763.0688246854656
+  tps: 2519.809376125134
  }
 }
 dps_results: {
  key: "TestRetribution-AllItems-PurifiedShardoftheGods"
  value: {
-<<<<<<< HEAD
-  dps: 2727.819800275126
-  tps: 2476.441437582909
-=======
-  dps: 2852.1533913764647
-  tps: 2594.173638363939
->>>>>>> 3671c74e
+  dps: 2814.0579834245
+  tps: 2562.4620543468413
  }
 }
 dps_results: {
  key: "TestRetribution-AllItems-RedemptionBattlegear"
  value: {
-<<<<<<< HEAD
-  dps: 2840.782546841587
-  tps: 2584.4497170744608
-=======
-  dps: 2965.103383506004
-  tps: 2697.2357113075295
->>>>>>> 3671c74e
+  dps: 2935.794728069369
+  tps: 2677.5646573591102
  }
 }
 dps_results: {
  key: "TestRetribution-AllItems-ReignoftheDead-47316"
  value: {
-<<<<<<< HEAD
-  dps: 2908.0982038053976
-  tps: 2649.085214325696
-=======
-  dps: 3050.3391222913738
-  tps: 2782.53590915786
->>>>>>> 3671c74e
+  dps: 3002.7280571933056
+  tps: 2741.3749177654677
  }
 }
 dps_results: {
  key: "TestRetribution-AllItems-ReignoftheDead-47477"
  value: {
-<<<<<<< HEAD
-  dps: 2931.5628752794228
-  tps: 2671.7141519324073
-=======
-  dps: 3073.6721534036474
-  tps: 2805.0081244744674
->>>>>>> 3671c74e
+  dps: 3025.3420070694096
+  tps: 2763.130419088075
  }
 }
 dps_results: {
  key: "TestRetribution-AllItems-RelentlessEarthsiegeDiamond"
  value: {
-<<<<<<< HEAD
-  dps: 2758.609175343113
-  tps: 2503.645199593734
-=======
-  dps: 2913.8751452787415
-  tps: 2649.1042329926418
->>>>>>> 3671c74e
+  dps: 2859.3558893592526
+  tps: 2606.918827321037
  }
 }
 dps_results: {
  key: "TestRetribution-AllItems-RelentlessEarthstormDiamond"
  value: {
-<<<<<<< HEAD
-  dps: 2753.5511488592974
-  tps: 2500.1646512728885
-=======
-  dps: 2899.4860055550116
-  tps: 2638.9671035958454
->>>>>>> 3671c74e
+  dps: 2848.9761129020144
+  tps: 2598.369474202276
  }
 }
 dps_results: {
  key: "TestRetribution-AllItems-RelentlessGladiator'sLibramofFortitude-42854"
  value: {
-<<<<<<< HEAD
-  dps: 2817.046305297431
-  tps: 2554.108993930564
-=======
-  dps: 2972.7118502749468
-  tps: 2700.2216437704333
->>>>>>> 3671c74e
+  dps: 2939.306288626389
+  tps: 2671.4130250536155
  }
 }
 dps_results: {
  key: "TestRetribution-AllItems-RevitalizingSkyflareDiamond"
  value: {
-<<<<<<< HEAD
-  dps: 2704.31573469008
-  tps: 2456.386512665604
-=======
-  dps: 2852.573574779481
-  tps: 2593.2711024712517
->>>>>>> 3671c74e
+  dps: 2816.719513448725
+  tps: 2567.6825052481126
  }
 }
 dps_results: {
  key: "TestRetribution-AllItems-RuneofRepulsion-40372"
  value: {
-<<<<<<< HEAD
-  dps: 2727.8185711967258
-  tps: 2476.4402085045094
-=======
-  dps: 2852.1533913764647
-  tps: 2594.173638363939
->>>>>>> 3671c74e
+  dps: 2814.0579834245
+  tps: 2562.4620543468413
  }
 }
 dps_results: {
  key: "TestRetribution-AllItems-SavageGladiator'sLibramofFortitude-42611"
  value: {
-<<<<<<< HEAD
-  dps: 2775.636244858697
-  tps: 2519.55580612712
-=======
-  dps: 2930.522774856768
-  tps: 2664.8836136053574
->>>>>>> 3671c74e
+  dps: 2897.151996967734
+  tps: 2636.1139420042477
  }
 }
 dps_results: {
  key: "TestRetribution-AllItems-SealofthePantheon-36993"
  value: {
-<<<<<<< HEAD
-  dps: 2727.8185711967258
-  tps: 2476.4402085045094
-=======
-  dps: 2852.1533913764647
-  tps: 2594.173638363939
->>>>>>> 3671c74e
+  dps: 2814.0579834245
+  tps: 2562.4620543468413
  }
 }
 dps_results: {
  key: "TestRetribution-AllItems-Serrah'sStar-37559"
  value: {
-<<<<<<< HEAD
-  dps: 2755.424291285724
-  tps: 2501.7427545378905
-=======
-  dps: 2886.3607153149624
-  tps: 2624.9102911604928
->>>>>>> 3671c74e
+  dps: 2847.27378494578
+  tps: 2589.665490785506
  }
 }
 dps_results: {
  key: "TestRetribution-AllItems-ShinyShardoftheGods"
  value: {
-<<<<<<< HEAD
-  dps: 2727.819800275126
-  tps: 2476.441437582909
-=======
-  dps: 2852.1533913764647
-  tps: 2594.173638363939
->>>>>>> 3671c74e
+  dps: 2814.0579834245
+  tps: 2562.4620543468413
  }
 }
 dps_results: {
  key: "TestRetribution-AllItems-Sindragosa'sFlawlessFang-50361"
  value: {
-<<<<<<< HEAD
-  dps: 2727.819800275126
-  tps: 2476.441437582909
-=======
-  dps: 2852.1533913764647
-  tps: 2594.173638363939
->>>>>>> 3671c74e
+  dps: 2814.0579834245
+  tps: 2562.4620543468413
  }
 }
 dps_results: {
  key: "TestRetribution-AllItems-SparkofLife-37657"
  value: {
-<<<<<<< HEAD
-  dps: 2744.189919892704
-  tps: 2496.5412631831114
-=======
-  dps: 2891.5247855509824
-  tps: 2626.0428855287923
->>>>>>> 3671c74e
+  dps: 2855.580766964323
+  tps: 2596.2777805280416
  }
 }
 dps_results: {
  key: "TestRetribution-AllItems-SpellstrikeInfusion"
  value: {
-<<<<<<< HEAD
-  dps: 2513.0643806221333
-  tps: 2297.367100997226
-=======
-  dps: 2633.2445519242387
-  tps: 2409.8329241596402
->>>>>>> 3671c74e
+  dps: 2601.1762182491957
+  tps: 2382.6281281154875
  }
 }
 dps_results: {
  key: "TestRetribution-AllItems-StrengthoftheClefthoof"
  value: {
-<<<<<<< HEAD
-  dps: 2409.5480905750246
-  tps: 2211.1666491991673
-=======
-  dps: 2538.569593656807
-  tps: 2331.7267610944905
->>>>>>> 3671c74e
+  dps: 2489.4901449613853
+  tps: 2290.4859609436976
  }
 }
 dps_results: {
  key: "TestRetribution-AllItems-SwiftSkyfireDiamond"
  value: {
-<<<<<<< HEAD
-  dps: 2733.3720578450157
-  tps: 2480.240553159467
-=======
-  dps: 2871.9923139780008
-  tps: 2614.0266613612675
->>>>>>> 3671c74e
+  dps: 2816.291581087581
+  tps: 2567.7792230948903
  }
 }
 dps_results: {
  key: "TestRetribution-AllItems-SwiftSkyflareDiamond"
  value: {
-<<<<<<< HEAD
-  dps: 2742.628032273588
-  tps: 2487.9527700254234
-=======
-  dps: 2881.5764045923306
-  tps: 2622.049639472137
->>>>>>> 3671c74e
+  dps: 2825.78504754079
+  tps: 2575.727593900841
  }
 }
 dps_results: {
  key: "TestRetribution-AllItems-SwiftStarfireDiamond"
  value: {
-<<<<<<< HEAD
-  dps: 2723.1347248101297
-  tps: 2471.513192064181
-=======
-  dps: 2861.402067716291
-  tps: 2604.9630805222755
->>>>>>> 3671c74e
+  dps: 2805.812383847515
+  tps: 2558.8057272438136
  }
 }
 dps_results: {
  key: "TestRetribution-AllItems-SwiftStarflareDiamond"
  value: {
-<<<<<<< HEAD
-  dps: 2738.5142658608897
-  tps: 2484.5251180849987
-=======
-  dps: 2877.31680876374
-  tps: 2618.4838714228613
->>>>>>> 3671c74e
+  dps: 2821.565729117141
+  tps: 2572.1949846537523
  }
 }
 dps_results: {
  key: "TestRetribution-AllItems-SwiftWindfireDiamond"
  value: {
-<<<<<<< HEAD
-  dps: 2731.315174638666
-  tps: 2478.526727189256
-=======
-  dps: 2869.862516063705
-  tps: 2612.243777336629
->>>>>>> 3671c74e
+  dps: 2814.1819218757573
+  tps: 2566.0129184713473
  }
 }
 dps_results: {
  key: "TestRetribution-AllItems-TenaciousEarthstormDiamond"
  value: {
-<<<<<<< HEAD
-  dps: 2721.030758606918
-  tps: 2469.957597338194
-=======
-  dps: 2859.213526492229
-  tps: 2603.3293572134417
->>>>>>> 3671c74e
+  dps: 2803.6336258166375
+  tps: 2557.1813953536257
  }
 }
 dps_results: {
  key: "TestRetribution-AllItems-TheTwinStars"
  value: {
-<<<<<<< HEAD
-  dps: 2694.3121472416487
-  tps: 2447.2128304198723
-=======
-  dps: 2845.2476869609504
-  tps: 2589.167436717092
->>>>>>> 3671c74e
+  dps: 2805.909805772179
+  tps: 2558.243408601456
  }
 }
 dps_results: {
  key: "TestRetribution-AllItems-ThunderingSkyfireDiamond"
  value: {
-<<<<<<< HEAD
-  dps: 2724.0689997666627
-  tps: 2474.605128499637
-=======
-  dps: 2859.1868316255823
-  tps: 2602.4553163964424
->>>>>>> 3671c74e
+  dps: 2829.4903075159023
+  tps: 2578.2380337189734
  }
 }
 dps_results: {
  key: "TestRetribution-AllItems-ThunderingSkyflareDiamond"
  value: {
-<<<<<<< HEAD
-  dps: 2727.4584947888566
-  tps: 2477.775323040923
-=======
-  dps: 2880.6958823375817
-  tps: 2623.0105520332763
->>>>>>> 3671c74e
+  dps: 2827.0789109581847
+  tps: 2578.406081017044
  }
 }
 dps_results: {
  key: "TestRetribution-AllItems-TinyAbominationinaJar-50351"
  value: {
-<<<<<<< HEAD
-  dps: 2887.9096840463812
-  tps: 2631.375167450549
-=======
-  dps: 3002.211122528041
-  tps: 2744.1474205202885
->>>>>>> 3671c74e
+  dps: 2967.9678775663056
+  tps: 2714.976183952546
  }
 }
 dps_results: {
  key: "TestRetribution-AllItems-TinyAbominationinaJar-50706"
  value: {
-<<<<<<< HEAD
-  dps: 2881.7998641860504
-  tps: 2627.3515887855197
-=======
-  dps: 3026.7859165768964
-  tps: 2765.7912091035378
->>>>>>> 3671c74e
+  dps: 2994.104408342529
+  tps: 2737.0112160521176
  }
 }
 dps_results: {
  key: "TestRetribution-AllItems-TirelessSkyflareDiamond"
  value: {
-<<<<<<< HEAD
-  dps: 2725.4140215302737
-  tps: 2473.198419683999
-=======
-  dps: 2863.772987375695
-  tps: 2606.7329474401795
->>>>>>> 3671c74e
+  dps: 2808.1727050476316
+  tps: 2560.565420124851
  }
 }
 dps_results: {
  key: "TestRetribution-AllItems-TirelessStarflareDiamond"
  value: {
-<<<<<<< HEAD
-  dps: 2724.537368945603
-  tps: 2472.5502552148373
-=======
-  dps: 2862.8610951990017
-  tps: 2606.052229394832
->>>>>>> 3671c74e
+  dps: 2807.264889201432
+  tps: 2559.8886151706047
  }
 }
 dps_results: {
  key: "TestRetribution-AllItems-TomeofFieryRedemption-30447"
  value: {
-<<<<<<< HEAD
-  dps: 2743.7265160168713
-  tps: 2488.2787053846214
-=======
-  dps: 2869.0953351831213
-  tps: 2606.826829110536
->>>>>>> 3671c74e
+  dps: 2829.9411556935756
+  tps: 2574.3909180284772
  }
 }
 dps_results: {
  key: "TestRetribution-AllItems-TomeoftheLightbringer-32368"
  value: {
-<<<<<<< HEAD
-  dps: 2728.877346716901
-  tps: 2480.522532473401
-=======
-  dps: 2880.988309931489
-  tps: 2623.3860600829566
->>>>>>> 3671c74e
+  dps: 2847.7350594777686
+  tps: 2594.727347072731
  }
 }
 dps_results: {
  key: "TestRetribution-AllItems-TrenchantEarthshatterDiamond"
  value: {
-<<<<<<< HEAD
-  dps: 2724.537368945603
-  tps: 2472.5502552148373
-=======
-  dps: 2862.8610951990017
-  tps: 2606.052229394832
->>>>>>> 3671c74e
+  dps: 2807.264889201432
+  tps: 2559.8886151706047
  }
 }
 dps_results: {
  key: "TestRetribution-AllItems-TrenchantEarthsiegeDiamond"
  value: {
-<<<<<<< HEAD
-  dps: 2725.4140215302737
-  tps: 2473.198419683999
-=======
-  dps: 2863.772987375695
-  tps: 2606.7329474401795
->>>>>>> 3671c74e
+  dps: 2808.1727050476316
+  tps: 2560.565420124851
  }
 }
 dps_results: {
  key: "TestRetribution-AllItems-Turalyon'sBattlegear"
  value: {
-<<<<<<< HEAD
-  dps: 3113.2484141286086
-  tps: 2776.1952029773074
-=======
-  dps: 3274.0397258032526
-  tps: 2925.2903387635515
->>>>>>> 3671c74e
+  dps: 3222.5518768908887
+  tps: 2880.686589732528
  }
 }
 dps_results: {
  key: "TestRetribution-AllItems-WastewalkerArmor"
  value: {
-<<<<<<< HEAD
-  dps: 2354.27852672204
-  tps: 2162.2412707242574
-=======
-  dps: 2488.2885820000824
-  tps: 2290.357855472723
->>>>>>> 3671c74e
+  dps: 2444.5186407089755
+  tps: 2251.9878911036194
  }
 }
 dps_results: {
  key: "TestRetribution-AllItems-WindhawkArmor"
  value: {
-<<<<<<< HEAD
-  dps: 2509.1109469861535
-  tps: 2282.6153748491047
-=======
-  dps: 2649.727580113735
-  tps: 2419.4916521134205
->>>>>>> 3671c74e
+  dps: 2604.803924898036
+  tps: 2381.3301887717394
  }
 }
 dps_results: {
  key: "TestRetribution-AllItems-WrathfulGladiator'sLibramofFortitude-51478"
  value: {
-<<<<<<< HEAD
-  dps: 2833.449832475204
-  tps: 2567.7994983877115
-=======
-  dps: 2989.776694990009
-  tps: 2714.5166360843846
->>>>>>> 3671c74e
+  dps: 2956.3427963749705
+  tps: 2685.68012793378
  }
 }
 dps_results: {
  key: "TestRetribution-AllItems-WrathofSpellfire"
  value: {
-<<<<<<< HEAD
-  dps: 2516.3007563398614
-  tps: 2295.4128044942463
-=======
-  dps: 2651.522109563604
-  tps: 2423.6471264321995
->>>>>>> 3671c74e
+  dps: 2607.383544094283
+  tps: 2385.930744151879
  }
 }
 dps_results: {
  key: "TestRetribution-Average-Default"
  value: {
-<<<<<<< HEAD
-  dps: 2757.374008275959
-  tps: 2505.1969860753125
-=======
-  dps: 2901.71255385273
-  tps: 2640.880851967414
->>>>>>> 3671c74e
+  dps: 2858.3976869640524
+  tps: 2604.1096512571735
  }
 }
 dps_results: {
  key: "TestRetribution-Settings-BloodElf-P4-Retribution Paladin-FullBuffs-LongMultiTarget"
  value: {
-<<<<<<< HEAD
-  dps: 7246.2960350062585
-  tps: 8732.332343992726
-=======
-  dps: 7578.542028229132
-  tps: 9128.888523245545
->>>>>>> 3671c74e
+  dps: 7495.347827016534
+  tps: 9028.894358824833
  }
 }
 dps_results: {
  key: "TestRetribution-Settings-BloodElf-P4-Retribution Paladin-FullBuffs-LongSingleTarget"
  value: {
-<<<<<<< HEAD
-  dps: 2753.5511488592974
-  tps: 2500.1646512728885
-=======
-  dps: 2899.4860055550116
-  tps: 2638.9671035958454
->>>>>>> 3671c74e
+  dps: 2848.9761129020144
+  tps: 2598.369474202276
  }
 }
 dps_results: {
  key: "TestRetribution-Settings-BloodElf-P4-Retribution Paladin-FullBuffs-ShortSingleTarget"
  value: {
-<<<<<<< HEAD
-  dps: 3052.6065374484147
-  tps: 2813.594740952635
-=======
-  dps: 3236.017753338169
-  tps: 2993.5688105518957
->>>>>>> 3671c74e
+  dps: 3176.1273191671153
+  tps: 2936.355482534298
  }
 }
 dps_results: {
@@ -1506,37 +906,22 @@
 dps_results: {
  key: "TestRetribution-Settings-Draenei-P4-Retribution Paladin-FullBuffs-LongMultiTarget"
  value: {
-<<<<<<< HEAD
-  dps: 7329.686401848318
-  tps: 8822.157958558573
-=======
-  dps: 7686.944156583702
-  tps: 9239.145670472079
->>>>>>> 3671c74e
+  dps: 7584.512407713188
+  tps: 9125.274227999937
  }
 }
 dps_results: {
  key: "TestRetribution-Settings-Draenei-P4-Retribution Paladin-FullBuffs-LongSingleTarget"
  value: {
-<<<<<<< HEAD
-  dps: 2809.3315540212484
-  tps: 2553.7397940532883
-=======
-  dps: 2944.039390921114
-  tps: 2681.7234932154533
->>>>>>> 3671c74e
+  dps: 2900.135704545838
+  tps: 2644.4435913700017
  }
 }
 dps_results: {
  key: "TestRetribution-Settings-Draenei-P4-Retribution Paladin-FullBuffs-ShortSingleTarget"
  value: {
-<<<<<<< HEAD
-  dps: 3097.677945438447
-  tps: 2862.892635305079
-=======
-  dps: 3247.331529600516
-  tps: 2995.222561586206
->>>>>>> 3671c74e
+  dps: 3203.598024953188
+  tps: 2958.1936726052727
  }
 }
 dps_results: {
@@ -1563,37 +948,22 @@
 dps_results: {
  key: "TestRetribution-Settings-Dwarf-P4-Retribution Paladin-FullBuffs-LongMultiTarget"
  value: {
-<<<<<<< HEAD
-  dps: 7353.656797032791
-  tps: 8828.789501212766
-=======
-  dps: 7694.803977179101
-  tps: 9212.718852290529
->>>>>>> 3671c74e
+  dps: 7631.608464741602
+  tps: 9145.435077587435
  }
 }
 dps_results: {
  key: "TestRetribution-Settings-Dwarf-P4-Retribution Paladin-FullBuffs-LongSingleTarget"
  value: {
-<<<<<<< HEAD
-  dps: 2817.6812328451674
-  tps: 2561.3596955432204
-=======
-  dps: 2969.2330890396847
-  tps: 2700.3735996819655
->>>>>>> 3671c74e
+  dps: 2924.350039443119
+  tps: 2658.1670760018474
  }
 }
 dps_results: {
  key: "TestRetribution-Settings-Dwarf-P4-Retribution Paladin-FullBuffs-ShortSingleTarget"
  value: {
-<<<<<<< HEAD
-  dps: 3103.25788336731
-  tps: 2864.927732651105
-=======
-  dps: 3267.8286192727915
-  tps: 3015.442729382064
->>>>>>> 3671c74e
+  dps: 3206.011652449994
+  tps: 2969.6786858977603
  }
 }
 dps_results: {
@@ -1620,37 +990,22 @@
 dps_results: {
  key: "TestRetribution-Settings-Human-P4-Retribution Paladin-FullBuffs-LongMultiTarget"
  value: {
-<<<<<<< HEAD
-  dps: 7315.034793372611
-  tps: 8791.461308581931
-=======
-  dps: 7691.773938555452
-  tps: 9218.794642274444
->>>>>>> 3671c74e
+  dps: 7591.394961724233
+  tps: 9095.644021414093
  }
 }
 dps_results: {
  key: "TestRetribution-Settings-Human-P4-Retribution Paladin-FullBuffs-LongSingleTarget"
  value: {
-<<<<<<< HEAD
-  dps: 2793.121119704495
-  tps: 2535.518184060807
-=======
-  dps: 2968.526155451539
-  tps: 2698.907930893166
->>>>>>> 3671c74e
+  dps: 2903.7123816342378
+  tps: 2642.514456743661
  }
 }
 dps_results: {
  key: "TestRetribution-Settings-Human-P4-Retribution Paladin-FullBuffs-ShortSingleTarget"
  value: {
-<<<<<<< HEAD
-  dps: 3139.4110073570664
-  tps: 2891.172285084718
-=======
-  dps: 3235.150424172195
-  tps: 2986.4180880148324
->>>>>>> 3671c74e
+  dps: 3198.8324512220493
+  tps: 2954.9713725953584
  }
 }
 dps_results: {
@@ -1677,12 +1032,7 @@
 dps_results: {
  key: "TestRetribution-SwitchInFrontOfTarget-Default"
  value: {
-<<<<<<< HEAD
-  dps: 2532.1915889827706
-  tps: 2287.0886437635
-=======
-  dps: 2641.9202841005654
-  tps: 2392.4538196212716
->>>>>>> 3671c74e
+  dps: 2618.136389280589
+  tps: 2375.1546577629065
  }
 }