--- conflicted
+++ resolved
@@ -843,13 +843,8 @@
 dps_results: {
  key: "TestRetribution-AllItems-ReinforcedSapphiriumBattlearmor"
  value: {
-<<<<<<< HEAD
-  dps: 23957.16664
-  tps: 24214.03441
-=======
   dps: 24735.40802
   tps: 24617.19064
->>>>>>> cca6e78c
  }
 }
 dps_results: {
