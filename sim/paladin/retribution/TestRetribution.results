--- conflicted
+++ resolved
@@ -736,16 +736,6 @@
  }
 }
 dps_results: {
-<<<<<<< HEAD
- key: "TestRetribution-AllItems-MarkoftheWarPrisoner-37873"
- value: {
-  dps: 1613.018494093755
-  tps: 1653.8403142711186
- }
-}
-dps_results: {
-=======
->>>>>>> 64d3748c
  key: "TestRetribution-AllItems-MercurialAlchemistStone-44322"
  value: {
   dps: 1564.0116495407158
@@ -998,16 +988,6 @@
  }
 }
 dps_results: {
-<<<<<<< HEAD
- key: "TestRetribution-AllItems-SundialoftheExiled-40682"
- value: {
-  dps: 1569.8415326503196
-  tps: 1610.5803977854002
- }
-}
-dps_results: {
-=======
->>>>>>> 64d3748c
  key: "TestRetribution-AllItems-SwiftSkyfireDiamond"
  value: {
   dps: 1541.9940467104418
