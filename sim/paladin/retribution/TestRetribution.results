character_stats_results: {
 key: "TestRetribution-CharacterStats-Default"
 value: {
<<<<<<< HEAD
  final_stats: 702.3912499999999
  final_stats: 653.6750000000001
  final_stats: 649
  final_stats: 260.15000000000003
  final_stats: 233.20000000000002
=======
  final_stats: 750.2
  final_stats: 724.9000000000001
  final_stats: 711.7
  final_stats: 299.20000000000005
  final_stats: 295.90000000000003
>>>>>>> 62a7d366
  final_stats: 0
  final_stats: 0
  final_stats: 0
  final_stats: 0
  final_stats: 0
  final_stats: 0
  final_stats: 0
  final_stats: 0
  final_stats: 91
<<<<<<< HEAD
  final_stats: 50
  final_stats: 723.8494324747232
  final_stats: 133
  final_stats: 0
  final_stats: 4043.3607500000003
  final_stats: 66
  final_stats: 1843.03877
  final_stats: 133
  final_stats: 0
  final_stats: 73
  final_stats: 6575.25
=======
  final_stats: 128.696
  final_stats: 505.0889455946076
  final_stats: 133
  final_stats: 0
  final_stats: 4148.540000000001
  final_stats: 144.696
  final_stats: 1973.8363599999998
  final_stats: 133
  final_stats: 0
  final_stats: 73
  final_stats: 7161.000000000001
>>>>>>> 62a7d366
  final_stats: 0
  final_stats: 0
  final_stats: 5866.8
  final_stats: 1394
  final_stats: 0
  final_stats: 0
  final_stats: 0
  final_stats: 1341.4815
  final_stats: 0
  final_stats: 0
  final_stats: 10314
  final_stats: 0
  final_stats: 0
  final_stats: 0
  final_stats: 0
  final_stats: 0
  final_stats: 0
  final_stats: 0
  final_stats: 0
  final_stats: 0
  final_stats: 0
 }
}
dps_results: {
 key: "TestRetribution-AllItems-AbacusofViolentOdds-28288"
 value: {
<<<<<<< HEAD
  dps: 2298.3394969755077
  tps: 2126.9050099936303
=======
  dps: 1683.4425403011087
  tps: 1726.5504467748715
>>>>>>> 62a7d366
 }
}
dps_results: {
 key: "TestRetribution-AllItems-AdamantineFigurine-27891"
 value: {
<<<<<<< HEAD
  dps: 2248.0338203346832
  tps: 2078.7427374352583
=======
  dps: 1651.9422946749546
  tps: 1694.955263495307
>>>>>>> 62a7d366
 }
}
dps_results: {
 key: "TestRetribution-AllItems-Alchemist'sStone-13503"
 value: {
<<<<<<< HEAD
  dps: 2273.3289531772857
  tps: 2100.085009707647
=======
  dps: 1683.6868650948663
  tps: 1727.5122568767245
>>>>>>> 62a7d366
 }
}
dps_results: {
 key: "TestRetribution-AllItems-AncientAqirArtifact-33830"
 value: {
<<<<<<< HEAD
  dps: 2248.0338203346832
  tps: 2078.7427374352583
=======
  dps: 1651.9422946749546
  tps: 1694.955263495307
>>>>>>> 62a7d366
 }
}
dps_results: {
 key: "TestRetribution-AllItems-AshtongueTalismanofZeal-32489"
 value: {
<<<<<<< HEAD
  dps: 2277.044885883949
  tps: 2106.8482131155465
=======
  dps: 1671.9682710231418
  tps: 1714.9513013236879
>>>>>>> 62a7d366
 }
}
dps_results: {
 key: "TestRetribution-AllItems-Assassin'sAlchemistStone-35751"
 value: {
<<<<<<< HEAD
  dps: 2294.0863090397575
  tps: 2118.293751093964
=======
  dps: 1688.814018147476
  tps: 1731.8566072869805
>>>>>>> 62a7d366
 }
}
dps_results: {
 key: "TestRetribution-AllItems-AustereEarthsiegeDiamond"
 value: {
<<<<<<< HEAD
  dps: 2275.7587920624583
  tps: 2104.2511072339985
=======
  dps: 1637.543971428709
  tps: 1680.640527905619
>>>>>>> 62a7d366
 }
}
dps_results: {
 key: "TestRetribution-AllItems-BadgeofTenacity-32658"
 value: {
<<<<<<< HEAD
  dps: 2266.386368017272
  tps: 2097.0929227178467
=======
  dps: 1668.5616875637681
  tps: 1711.527864373708
>>>>>>> 62a7d366
 }
}
dps_results: {
 key: "TestRetribution-AllItems-BadgeoftheSwarmguard-21670"
 value: {
<<<<<<< HEAD
  dps: 2372.5539422721877
  tps: 2203.2628593727636
=======
  dps: 1791.0013582890192
  tps: 1834.0143271093716
>>>>>>> 62a7d366
 }
}
dps_results: {
 key: "TestRetribution-AllItems-BandoftheEternalChampion-29301"
 value: {
<<<<<<< HEAD
  dps: 2344.5179416254255
  tps: 2168.714288957641
=======
  dps: 1694.913809140181
  tps: 1737.8519094135397
>>>>>>> 62a7d366
 }
}
dps_results: {
 key: "TestRetribution-AllItems-BandoftheEternalDefender-29297"
 value: {
<<<<<<< HEAD
  dps: 2288.170952034202
  tps: 2117.3672352196463
=======
  dps: 1654.9996435356286
  tps: 1697.886571017019
>>>>>>> 62a7d366
 }
}
dps_results: {
 key: "TestRetribution-AllItems-BandoftheEternalSage-29305"
 value: {
<<<<<<< HEAD
  dps: 2299.9914860703916
  tps: 2127.1725561961166
=======
  dps: 1673.8915488205541
  tps: 1717.5901263838414
>>>>>>> 62a7d366
 }
}
dps_results: {
 key: "TestRetribution-AllItems-BeamingEarthsiegeDiamond"
 value: {
<<<<<<< HEAD
  dps: 2265.433542515277
  tps: 2093.888787127113
=======
  dps: 1640.7684551017312
  tps: 1683.9066321403056
>>>>>>> 62a7d366
 }
}
dps_results: {
 key: "TestRetribution-AllItems-BlackenedNaaruSliver-34427"
 value: {
<<<<<<< HEAD
  dps: 2363.299962694597
  tps: 2186.533110935209
=======
  dps: 1704.8909311394286
  tps: 1748.2969388348733
>>>>>>> 62a7d366
 }
}
dps_results: {
 key: "TestRetribution-AllItems-BlackoutTruncheon-27901"
 value: {
<<<<<<< HEAD
  dps: 2316.883230103982
  tps: 2145.673219740279
=======
  dps: 1677.854842626915
  tps: 1720.8783312414844
>>>>>>> 62a7d366
 }
}
dps_results: {
 key: "TestRetribution-AllItems-Bladefist'sBreadth-28041"
 value: {
<<<<<<< HEAD
  dps: 2268.9069090708713
  tps: 2097.864190688239
=======
  dps: 1669.3028674687337
  tps: 1712.4924146725302
>>>>>>> 62a7d366
 }
}
dps_results: {
 key: "TestRetribution-AllItems-BlazefuryMedallion-17111"
 value: {
<<<<<<< HEAD
  dps: 2283.174454796614
  tps: 2116.981041780602
=======
  dps: 1657.3406430469934
  tps: 1700.1992083800606
>>>>>>> 62a7d366
 }
}
dps_results: {
 key: "TestRetribution-AllItems-Blinkstrike-31332"
 value: {
<<<<<<< HEAD
  dps: 2318.94853967121
  tps: 2147.4387722371703
=======
  dps: 1677.570330358921
  tps: 1720.3876394950948
>>>>>>> 62a7d366
 }
}
dps_results: {
 key: "TestRetribution-AllItems-BloodlustBrooch-29383"
 value: {
<<<<<<< HEAD
  dps: 2302.825071848463
  tps: 2125.9187352584972
=======
  dps: 1694.0895708431833
  tps: 1737.000912332488
>>>>>>> 62a7d366
 }
}
dps_results: {
 key: "TestRetribution-AllItems-BracingEarthsiegeDiamond"
 value: {
<<<<<<< HEAD
  dps: 2280.4374185280753
  tps: 2067.154933923434
=======
  dps: 1635.4989248840916
  tps: 1644.9784562906489
>>>>>>> 62a7d366
 }
}
dps_results: {
 key: "TestRetribution-AllItems-BracingEarthstormDiamond"
 value: {
<<<<<<< HEAD
  dps: 2278.3788228832036
  tps: 2106.4716394381785
=======
  dps: 1632.5132809618806
  tps: 1675.5003908501967
>>>>>>> 62a7d366
 }
}
dps_results: {
 key: "TestRetribution-AllItems-BraidedEterniumChain-24114"
 value: {
<<<<<<< HEAD
  dps: 2296.279206836194
  tps: 2129.247253122056
=======
  dps: 1666.1658718144024
  tps: 1709.1362081571551
>>>>>>> 62a7d366
 }
}
dps_results: {
 key: "TestRetribution-AllItems-BroochoftheImmortalKing-32534"
 value: {
<<<<<<< HEAD
  dps: 2248.049678472183
  tps: 2078.758595572758
=======
  dps: 1651.9422946749546
  tps: 1694.955263495307
>>>>>>> 62a7d366
 }
}
dps_results: {
 key: "TestRetribution-AllItems-BrutalEarthstormDiamond"
 value: {
<<<<<<< HEAD
  dps: 2277.8479425769165
  tps: 2106.3402577484567
=======
  dps: 1639.522784853991
  tps: 1682.6193413309002
>>>>>>> 62a7d366
 }
}
dps_results: {
 key: "TestRetribution-AllItems-BulwarkofKings-28484"
 value: {
<<<<<<< HEAD
  dps: 2248.9671183046285
  tps: 2082.1289854005827
=======
  dps: 1634.2352922285522
  tps: 1676.702569358115
>>>>>>> 62a7d366
 }
}
dps_results: {
 key: "TestRetribution-AllItems-BulwarkoftheAncientKings-28485"
 value: {
<<<<<<< HEAD
  dps: 2257.018764454973
  tps: 2090.5611329801172
=======
  dps: 1646.4131580011922
  tps: 1689.0041161137085
>>>>>>> 62a7d366
 }
}
dps_results: {
 key: "TestRetribution-AllItems-BurningRage"
 value: {
<<<<<<< HEAD
  dps: 2082.2287076330117
  tps: 1921.072258453709
=======
  dps: 1479.9879293681934
  tps: 1522.1224176811013
>>>>>>> 62a7d366
 }
}
dps_results: {
 key: "TestRetribution-AllItems-ChaoticSkyfireDiamond"
 value: {
<<<<<<< HEAD
  dps: 2314.8132415790637
  tps: 2143.305556750604
=======
  dps: 1675.1155949609392
  tps: 1718.2073563935464
>>>>>>> 62a7d366
 }
}
dps_results: {
 key: "TestRetribution-AllItems-ChaoticSkyflareDiamond"
 value: {
<<<<<<< HEAD
  dps: 2317.319389984434
  tps: 2145.809622550395
=======
  dps: 1670.8323486152076
  tps: 1713.6660722727195
>>>>>>> 62a7d366
 }
}
dps_results: {
 key: "TestRetribution-AllItems-CloakofDarkness-33122"
 value: {
<<<<<<< HEAD
  dps: 2282.582520894373
  tps: 2110.178757355191
=======
  dps: 1660.19446314973
  tps: 1702.7628226476081
>>>>>>> 62a7d366
 }
}
dps_results: {
 key: "TestRetribution-AllItems-CommendationofKael'thas-34473"
 value: {
<<<<<<< HEAD
  dps: 2248.045872519183
  tps: 2078.7547896197584
=======
  dps: 1651.9422946749546
  tps: 1694.955263495307
>>>>>>> 62a7d366
 }
}
dps_results: {
 key: "TestRetribution-AllItems-Coren'sLuckyCoin-38289"
 value: {
<<<<<<< HEAD
  dps: 2248.0338203346832
  tps: 2078.7427374352583
=======
  dps: 1651.9422946749546
  tps: 1694.955263495307
>>>>>>> 62a7d366
 }
}
dps_results: {
 key: "TestRetribution-AllItems-CoreofAr'kelos-29776"
 value: {
<<<<<<< HEAD
  dps: 2287.5412418889405
  tps: 2112.7594328265027
=======
  dps: 1669.2795508218028
  tps: 1712.3428453561673
>>>>>>> 62a7d366
 }
}
dps_results: {
 key: "TestRetribution-AllItems-CrystalforgeArmor"
 value: {
<<<<<<< HEAD
  dps: 1948.667749367429
  tps: 1796.6384283318396
=======
  dps: 1350.2607155937535
  tps: 1391.3328108073633
>>>>>>> 62a7d366
 }
}
dps_results: {
 key: "TestRetribution-AllItems-CrystalforgeBattlegear"
 value: {
<<<<<<< HEAD
  dps: 2105.693537175482
  tps: 1942.7192624947795
=======
  dps: 1511.2889311566714
  tps: 1557.3171471129112
>>>>>>> 62a7d366
 }
}
dps_results: {
 key: "TestRetribution-AllItems-CrystalforgedTrinket-32654"
 value: {
<<<<<<< HEAD
  dps: 2267.922652408845
  tps: 2096.2964242002254
=======
  dps: 1663.482532576669
  tps: 1706.6354217844566
>>>>>>> 62a7d366
 }
}
dps_results: {
 key: "TestRetribution-AllItems-Dabiri'sEnigma-30300"
 value: {
<<<<<<< HEAD
  dps: 2248.049678472183
  tps: 2078.758595572758
=======
  dps: 1651.9422946749546
  tps: 1694.955263495307
>>>>>>> 62a7d366
 }
}
dps_results: {
 key: "TestRetribution-AllItems-DarkIronSmokingPipe-38290"
 value: {
<<<<<<< HEAD
  dps: 2262.0680089306097
  tps: 2090.688488013642
=======
  dps: 1656.877299391124
  tps: 1700.1094787535726
>>>>>>> 62a7d366
 }
}
dps_results: {
 key: "TestRetribution-AllItems-DarkmoonCard:Crusade-31856"
 value: {
<<<<<<< HEAD
  dps: 2298.670000708121
  tps: 2122.1185724254638
=======
  dps: 1690.0916972280843
  tps: 1732.9986768534657
>>>>>>> 62a7d366
 }
}
dps_results: {
 key: "TestRetribution-AllItems-DarkmoonCard:Vengeance-31858"
 value: {
<<<<<<< HEAD
  dps: 2254.0811877527403
  tps: 2084.0270193768424
=======
  dps: 1656.3624658955405
  tps: 1699.1980643142413
>>>>>>> 62a7d366
 }
}
dps_results: {
 key: "TestRetribution-AllItems-DarkmoonCard:Wrath-31857"
 value: {
<<<<<<< HEAD
  dps: 2260.883461248871
  tps: 2091.5876535494463
=======
  dps: 1656.9300573901512
  tps: 1700.034986760305
>>>>>>> 62a7d366
 }
}
dps_results: {
 key: "TestRetribution-AllItems-DesolationBattlegear"
 value: {
<<<<<<< HEAD
  dps: 1924.6237878886573
  tps: 1786.707966095619
=======
  dps: 1387.2130494094476
  tps: 1431.5147322443293
>>>>>>> 62a7d366
 }
}
dps_results: {
 key: "TestRetribution-AllItems-Despair-28573"
 value: {
<<<<<<< HEAD
  dps: 2136.4950908228607
  tps: 1964.3649151537904
=======
  dps: 1515.3671805288413
  tps: 1558.652558881378
>>>>>>> 62a7d366
 }
}
dps_results: {
 key: "TestRetribution-AllItems-DestructiveSkyfireDiamond"
 value: {
<<<<<<< HEAD
  dps: 2280.6996819780707
  tps: 2109.190955846822
=======
  dps: 1625.2254365857536
  tps: 1667.879241333131
>>>>>>> 62a7d366
 }
}
dps_results: {
 key: "TestRetribution-AllItems-DestructiveSkyflareDiamond"
 value: {
<<<<<<< HEAD
  dps: 2284.0405218687347
  tps: 2112.52996696803
=======
  dps: 1631.2957426268017
  tps: 1673.9998064405786
>>>>>>> 62a7d366
 }
}
dps_results: {
 key: "TestRetribution-AllItems-Devastation-30316"
 value: {
<<<<<<< HEAD
  dps: 2560.4095441470513
  tps: 2388.8795052994774
=======
  dps: 1997.846559790961
  tps: 2044.5269701074817
>>>>>>> 62a7d366
 }
}
dps_results: {
 key: "TestRetribution-AllItems-DoomplateBattlegear"
 value: {
<<<<<<< HEAD
  dps: 1965.0517478520699
  tps: 1816.6993943047157
=======
  dps: 1388.0225925939783
  tps: 1429.0674064661819
>>>>>>> 62a7d366
 }
}
dps_results: {
 key: "TestRetribution-AllItems-Dragonmaw-28438"
 value: {
<<<<<<< HEAD
  dps: 2313.7811617571356
  tps: 2142.3775679676764
=======
  dps: 1665.7754421242685
  tps: 1709.0145808769457
>>>>>>> 62a7d366
 }
}
dps_results: {
 key: "TestRetribution-AllItems-Dragonstrike-28439"
 value: {
<<<<<<< HEAD
  dps: 2314.848577532861
  tps: 2144.081106067532
=======
  dps: 1678.2285950418234
  tps: 1721.1642641223382
>>>>>>> 62a7d366
 }
}
dps_results: {
 key: "TestRetribution-AllItems-DrakefistHammer-28437"
 value: {
<<<<<<< HEAD
  dps: 2313.2172544647
  tps: 2142.7401040387253
=======
  dps: 1675.1740695871933
  tps: 1718.2246420272734
>>>>>>> 62a7d366
 }
}
dps_results: {
 key: "TestRetribution-AllItems-EffulgentSkyflareDiamond"
 value: {
<<<<<<< HEAD
  dps: 2275.7587920624583
  tps: 2104.2511072339985
=======
  dps: 1637.543971428709
  tps: 1680.640527905619
>>>>>>> 62a7d366
 }
}
dps_results: {
 key: "TestRetribution-AllItems-EmberSkyfireDiamond"
 value: {
<<<<<<< HEAD
  dps: 2280.8659623211784
  tps: 2108.954762918236
=======
  dps: 1642.8895016773804
  tps: 1685.9801334682782
>>>>>>> 62a7d366
 }
}
dps_results: {
 key: "TestRetribution-AllItems-EmberSkyflareDiamond"
 value: {
<<<<<<< HEAD
  dps: 2282.9270982982653
  tps: 2110.701428428809
=======
  dps: 1635.040335507055
  tps: 1678.1536139172897
>>>>>>> 62a7d366
 }
}
dps_results: {
 key: "TestRetribution-AllItems-EmptyMugofDirebrew-38287"
 value: {
<<<<<<< HEAD
  dps: 2302.825071848463
  tps: 2125.9187352584972
=======
  dps: 1694.0895708431833
  tps: 1737.000912332488
>>>>>>> 62a7d366
 }
}
dps_results: {
 key: "TestRetribution-AllItems-EmpyreanDemolisher-17112"
 value: {
<<<<<<< HEAD
  dps: 2323.4930832265895
  tps: 2151.525931926368
=======
  dps: 1673.8284100664632
  tps: 1716.6317964631205
>>>>>>> 62a7d366
 }
}
dps_results: {
 key: "TestRetribution-AllItems-EnigmaticSkyfireDiamond"
 value: {
<<<<<<< HEAD
  dps: 2279.6749307000005
  tps: 2108.1672458715407
=======
  dps: 1624.7272314239078
  tps: 1667.3804977665536
>>>>>>> 62a7d366
 }
}
dps_results: {
 key: "TestRetribution-AllItems-EnigmaticSkyflareDiamond"
 value: {
<<<<<<< HEAD
  dps: 2282.0404057663136
  tps: 2110.5306383322745
=======
  dps: 1627.8593320954988
  tps: 1670.515362572853
>>>>>>> 62a7d366
 }
}
dps_results: {
 key: "TestRetribution-AllItems-EnigmaticStarflareDiamond"
 value: {
<<<<<<< HEAD
  dps: 2281.227083158129
  tps: 2109.718103190757
=======
  dps: 1626.0222873656248
  tps: 1668.6763723255517
>>>>>>> 62a7d366
 }
}
dps_results: {
 key: "TestRetribution-AllItems-EssenceoftheMartyr-29376"
 value: {
<<<<<<< HEAD
  dps: 2260.3305999770732
  tps: 2089.1685303765016
=======
  dps: 1658.0346733435456
  tps: 1700.8865915895503
>>>>>>> 62a7d366
 }
}
dps_results: {
 key: "TestRetribution-AllItems-EternalEarthsiegeDiamond"
 value: {
<<<<<<< HEAD
  dps: 2275.7587920624583
  tps: 2104.2511072339985
=======
  dps: 1637.543971428709
  tps: 1680.640527905619
>>>>>>> 62a7d366
 }
}
dps_results: {
 key: "TestRetribution-AllItems-EternalEarthstormDiamond"
 value: {
<<<<<<< HEAD
  dps: 2275.7587920624583
  tps: 2104.2511072339985
=======
  dps: 1637.543971428709
  tps: 1680.640527905619
>>>>>>> 62a7d366
 }
}
dps_results: {
 key: "TestRetribution-AllItems-EyeofMagtheridon-28789"
 value: {
<<<<<<< HEAD
  dps: 2259.990435882829
  tps: 2088.8538349030127
=======
  dps: 1655.2372331356894
  tps: 1698.3712876169197
>>>>>>> 62a7d366
 }
}
dps_results: {
 key: "TestRetribution-AllItems-FaithinFelsteel"
 value: {
<<<<<<< HEAD
  dps: 1951.6092028504725
  tps: 1807.0912838124837
=======
  dps: 1388.7063269456612
  tps: 1430.1258778724698
>>>>>>> 62a7d366
 }
}
dps_results: {
 key: "TestRetribution-AllItems-FelstalkerArmor"
 value: {
<<<<<<< HEAD
  dps: 2144.631774791588
  tps: 1986.493900153712
=======
  dps: 1568.1730136778556
  tps: 1611.6234787084707
>>>>>>> 62a7d366
 }
}
dps_results: {
 key: "TestRetribution-AllItems-Figurine-LivingRubySerpent-24126"
 value: {
<<<<<<< HEAD
  dps: 2249.838684756963
  tps: 2080.8142285799513
=======
  dps: 1664.03081148758
  tps: 1707.9897186248795
>>>>>>> 62a7d366
 }
}
dps_results: {
 key: "TestRetribution-AllItems-Figurine-NightseyePanther-24128"
 value: {
<<<<<<< HEAD
  dps: 2282.486167239543
  tps: 2108.4318930542595
=======
  dps: 1670.2278632466353
  tps: 1713.1642313472569
>>>>>>> 62a7d366
 }
}
dps_results: {
 key: "TestRetribution-AllItems-Figurine-ShadowsongPanther-35702"
 value: {
<<<<<<< HEAD
  dps: 2303.4176173888827
  tps: 2126.52197142397
=======
  dps: 1686.2836520324431
  tps: 1729.4990063577268
>>>>>>> 62a7d366
 }
}
dps_results: {
 key: "TestRetribution-AllItems-FlameGuard"
 value: {
<<<<<<< HEAD
  dps: 1907.6742379089483
  tps: 1769.6499829986797
=======
  dps: 1336.7510946511275
  tps: 1378.0190740742964
>>>>>>> 62a7d366
 }
}
dps_results: {
 key: "TestRetribution-AllItems-ForlornSkyflareDiamond"
 value: {
<<<<<<< HEAD
  dps: 2280.4374185280753
  tps: 2108.2163433128926
=======
  dps: 1635.4989248840916
  tps: 1678.0877067883305
>>>>>>> 62a7d366
 }
}
dps_results: {
 key: "TestRetribution-AllItems-ForlornStarflareDiamond"
 value: {
<<<<<<< HEAD
  dps: 2279.5016932349517
  tps: 2107.423296097113
=======
  dps: 1637.8593158112076
  tps: 1680.7815713518755
>>>>>>> 62a7d366
 }
}
dps_results: {
 key: "TestRetribution-AllItems-GlaiveofthePit-28774"
 value: {
<<<<<<< HEAD
  dps: 2126.298192296937
  tps: 1962.0194959427963
=======
  dps: 1542.1952785552605
  tps: 1584.7406067363454
>>>>>>> 62a7d366
 }
}
dps_results: {
 key: "TestRetribution-AllItems-GnomereganAuto-Blocker600-29387"
 value: {
<<<<<<< HEAD
  dps: 2248.0338203346832
  tps: 2078.7427374352583
=======
  dps: 1651.9422946749546
  tps: 1694.955263495307
>>>>>>> 62a7d366
 }
}
dps_results: {
 key: "TestRetribution-AllItems-Guardian'sAlchemistStone-35748"
 value: {
<<<<<<< HEAD
  dps: 2248.045872519183
  tps: 2078.7547896197584
=======
  dps: 1651.9422946749546
  tps: 1694.955263495307
>>>>>>> 62a7d366
 }
}
dps_results: {
 key: "TestRetribution-AllItems-HandofJustice-11815"
 value: {
<<<<<<< HEAD
  dps: 2313.0670425715875
  tps: 2141.930697765924
=======
  dps: 1682.222731650892
  tps: 1725.620492256974
>>>>>>> 62a7d366
 }
}
dps_results: {
 key: "TestRetribution-AllItems-HexShrunkenHead-33829"
 value: {
<<<<<<< HEAD
  dps: 2266.1070809954686
  tps: 2094.130554412356
=======
  dps: 1660.0929429441728
  tps: 1703.1529545979952
>>>>>>> 62a7d366
 }
}
dps_results: {
 key: "TestRetribution-AllItems-HourglassoftheUnraveller-28034"
 value: {
<<<<<<< HEAD
  dps: 2273.3612799922926
  tps: 2101.877928008429
=======
  dps: 1670.688243927749
  tps: 1713.630924513579
>>>>>>> 62a7d366
 }
}
dps_results: {
 key: "TestRetribution-AllItems-IconofUnyieldingCourage-28121"
 value: {
<<<<<<< HEAD
  dps: 2388.5279276005513
  tps: 2219.495728349903
=======
  dps: 1784.0227053858398
  tps: 1827.0956484378316
>>>>>>> 62a7d366
 }
}
dps_results: {
 key: "TestRetribution-AllItems-IconoftheSilverCrescent-29370"
 value: {
<<<<<<< HEAD
  dps: 2262.2535374492422
  tps: 2090.845558897391
=======
  dps: 1659.68794132126
  tps: 1702.9075098486196
>>>>>>> 62a7d366
 }
}
dps_results: {
 key: "TestRetribution-AllItems-ImbuedUnstableDiamond"
 value: {
<<<<<<< HEAD
  dps: 2278.3788228832036
  tps: 2106.4716394381785
=======
  dps: 1632.5132809618806
  tps: 1675.5003908501967
>>>>>>> 62a7d366
 }
}
dps_results: {
 key: "TestRetribution-AllItems-ImpassiveSkyflareDiamond"
 value: {
<<<<<<< HEAD
  dps: 2282.0404057663136
  tps: 2110.5306383322745
=======
  dps: 1627.8593320954988
  tps: 1670.515362572853
>>>>>>> 62a7d366
 }
}
dps_results: {
 key: "TestRetribution-AllItems-ImpassiveStarflareDiamond"
 value: {
<<<<<<< HEAD
  dps: 2281.227083158129
  tps: 2109.718103190757
=======
  dps: 1626.0222873656248
  tps: 1668.6763723255517
>>>>>>> 62a7d366
 }
}
dps_results: {
 key: "TestRetribution-AllItems-IndestructibleAlchemist'sStone-44323"
 value: {
<<<<<<< HEAD
  dps: 2248.045872519183
  tps: 2078.7547896197584
=======
  dps: 1651.9422946749546
  tps: 1694.955263495307
>>>>>>> 62a7d366
 }
}
dps_results: {
 key: "TestRetribution-AllItems-InsightfulEarthsiegeDiamond"
 value: {
<<<<<<< HEAD
  dps: 2263.99470023948
  tps: 2093.535690148587
=======
  dps: 1716.4747300619879
  tps: 1776.9239191392396
>>>>>>> 62a7d366
 }
}
dps_results: {
 key: "TestRetribution-AllItems-InsightfulEarthstormDiamond"
 value: {
<<<<<<< HEAD
  dps: 2259.177832500072
  tps: 2087.687870310103
=======
  dps: 1696.136961499079
  tps: 1748.4383966240102
>>>>>>> 62a7d366
 }
}
dps_results: {
 key: "TestRetribution-AllItems-InvigoratingEarthsiegeDiamond"
 value: {
<<<<<<< HEAD
  dps: 2293.722936127809
  tps: 2119.6799716173027
=======
  dps: 1642.9868928314652
  tps: 1685.9265304769174
>>>>>>> 62a7d366
 }
}
dps_results: {
 key: "TestRetribution-AllItems-JusticarArmor"
 value: {
<<<<<<< HEAD
  dps: 1948.667749367429
  tps: 1796.6384283318396
=======
  dps: 1384.4035092564768
  tps: 1425.619054388977
>>>>>>> 62a7d366
 }
}
dps_results: {
 key: "TestRetribution-AllItems-JusticarBattlegear"
 value: {
<<<<<<< HEAD
  dps: 2038.8017431958115
  tps: 1882.7617372573638
=======
  dps: 1475.9792305374947
  tps: 1520.8620541031319
>>>>>>> 62a7d366
 }
}
dps_results: {
 key: "TestRetribution-AllItems-KhoriumChampion-23541"
 value: {
<<<<<<< HEAD
  dps: 2174.1196368863452
  tps: 1992.7117105985776
=======
  dps: 1492.8771122904502
  tps: 1537.125988732645
>>>>>>> 62a7d366
 }
}
dps_results: {
 key: "TestRetribution-AllItems-KissoftheSpider-22954"
 value: {
<<<<<<< HEAD
  dps: 2283.1708017422566
  tps: 2114.785449504251
=======
  dps: 1679.8936483960683
  tps: 1722.7882672879039
>>>>>>> 62a7d366
 }
}
dps_results: {
 key: "TestRetribution-AllItems-LightbringerArmor"
 value: {
<<<<<<< HEAD
  dps: 1869.6135438247593
  tps: 1717.9536591692981
=======
  dps: 1272.6378787155709
  tps: 1312.7380048814737
>>>>>>> 62a7d366
 }
}
dps_results: {
 key: "TestRetribution-AllItems-LightbringerBattlegear"
 value: {
<<<<<<< HEAD
  dps: 2095.4000174935327
  tps: 1929.514392144192
 }
}
dps_results: {
 key: "TestRetribution-AllItems-LightswornBattlegear"
 value: {
  dps: 3486.894559941596
  tps: 3210.64585947789
=======
  dps: 1526.9680215800836
  tps: 1580.2323402808681
>>>>>>> 62a7d366
 }
}
dps_results: {
 key: "TestRetribution-AllItems-LionheartChampion-28429"
 value: {
<<<<<<< HEAD
  dps: 2227.5279276326737
  tps: 2048.520297904991
=======
  dps: 1577.4021670315183
  tps: 1620.4799734667959
>>>>>>> 62a7d366
 }
}
dps_results: {
 key: "TestRetribution-AllItems-LionheartExecutioner-28430"
 value: {
<<<<<<< HEAD
  dps: 2259.8030493208967
  tps: 2080.783598870075
=======
  dps: 1615.4959813842922
  tps: 1658.798581769006
>>>>>>> 62a7d366
 }
}
dps_results: {
 key: "TestRetribution-AllItems-MadnessoftheBetrayer-32505"
 value: {
<<<<<<< HEAD
  dps: 2527.420853716881
  tps: 2353.8205009959183
=======
  dps: 1870.364471832976
  tps: 1913.5619000046154
>>>>>>> 62a7d366
 }
}
dps_results: {
 key: "TestRetribution-AllItems-Mana-EtchedRegalia"
 value: {
<<<<<<< HEAD
  dps: 1836.6270811042527
  tps: 1707.6656268869026
=======
  dps: 1291.5520607402352
  tps: 1335.994447455948
>>>>>>> 62a7d366
 }
}
dps_results: {
 key: "TestRetribution-AllItems-ManualCrowdPummeler-9449"
 value: {
<<<<<<< HEAD
  dps: 1790.4834313201777
  tps: 1627.2276046490972
=======
  dps: 1049.7316905145299
  tps: 1065.8883286450512
>>>>>>> 62a7d366
 }
}
dps_results: {
 key: "TestRetribution-AllItems-MarkoftheChampion-23206"
 value: {
<<<<<<< HEAD
  dps: 2306.1777368128396
  tps: 2128.677720774058
=======
  dps: 1688.432996123369
  tps: 1731.6517444352917
>>>>>>> 62a7d366
 }
}
dps_results: {
 key: "TestRetribution-AllItems-MarkoftheChampion-23207"
 value: {
<<<<<<< HEAD
  dps: 2263.815796602947
  tps: 2092.105814738459
=======
  dps: 1661.898275165065
  tps: 1704.9252075007832
>>>>>>> 62a7d366
 }
}
dps_results: {
 key: "TestRetribution-AllItems-MercurialAlchemistStone-44322"
 value: {
<<<<<<< HEAD
  dps: 2308.9726335753426
  tps: 2138.4062962176577
=======
  dps: 1678.353861359808
  tps: 1721.7654475771903
>>>>>>> 62a7d366
 }
}
dps_results: {
 key: "TestRetribution-AllItems-MightyAlchemist'sStone-44324"
 value: {
<<<<<<< HEAD
  dps: 2262.779513586336
  tps: 2093.4839776702447
=======
  dps: 1672.179523614843
  tps: 1714.9915298490332
>>>>>>> 62a7d366
 }
}
dps_results: {
 key: "TestRetribution-AllItems-Moroes'LuckyPocketWatch-28528"
 value: {
<<<<<<< HEAD
  dps: 2248.056021727183
  tps: 2078.764938827758
=======
  dps: 1651.9422946749546
  tps: 1694.955263495307
>>>>>>> 62a7d366
 }
}
dps_results: {
 key: "TestRetribution-AllItems-MysticalSkyfireDiamond"
 value: {
<<<<<<< HEAD
  dps: 2261.3871201814436
  tps: 2089.744828713212
=======
  dps: 1643.0617521515812
  tps: 1686.0607201013586
>>>>>>> 62a7d366
 }
}
dps_results: {
 key: "TestRetribution-AllItems-NetherscaleArmor"
 value: {
<<<<<<< HEAD
  dps: 2150.913096065055
  tps: 1990.1059087366482
=======
  dps: 1591.7200588619353
  tps: 1637.3585541306602
>>>>>>> 62a7d366
 }
}
dps_results: {
 key: "TestRetribution-AllItems-NetherstrikeArmor"
 value: {
<<<<<<< HEAD
  dps: 2086.5453640468463
  tps: 1933.1349378839734
=======
  dps: 1541.75759921541
  tps: 1588.0650552375666
>>>>>>> 62a7d366
 }
}
dps_results: {
 key: "TestRetribution-AllItems-PersistentEarthshatterDiamond"
 value: {
<<<<<<< HEAD
  dps: 2290.3011944010755
  tps: 2116.741140306197
=======
  dps: 1645.780881505244
  tps: 1688.5901658483274
>>>>>>> 62a7d366
 }
}
dps_results: {
 key: "TestRetribution-AllItems-PersistentEarthsiegeDiamond"
 value: {
<<<<<<< HEAD
  dps: 2293.722936127809
  tps: 2119.6799716173027
=======
  dps: 1642.9868928314652
  tps: 1685.9265304769174
>>>>>>> 62a7d366
 }
}
dps_results: {
 key: "TestRetribution-AllItems-PotentUnstableDiamond"
 value: {
<<<<<<< HEAD
  dps: 2286.0240172426584
  tps: 2113.0676011673154
=======
  dps: 1646.3026619934376
  tps: 1689.3413236228487
>>>>>>> 62a7d366
 }
}
dps_results: {
 key: "TestRetribution-AllItems-PowerfulEarthshatterDiamond"
 value: {
<<<<<<< HEAD
  dps: 2275.7587920624583
  tps: 2104.2511072339985
=======
  dps: 1637.543971428709
  tps: 1680.640527905619
>>>>>>> 62a7d366
 }
}
dps_results: {
 key: "TestRetribution-AllItems-PowerfulEarthsiegeDiamond"
 value: {
<<<<<<< HEAD
  dps: 2275.7587920624583
  tps: 2104.2511072339985
=======
  dps: 1637.543971428709
  tps: 1680.640527905619
>>>>>>> 62a7d366
 }
}
dps_results: {
 key: "TestRetribution-AllItems-PowerfulEarthstormDiamond"
 value: {
<<<<<<< HEAD
  dps: 2275.7587920624583
  tps: 2104.2511072339985
=======
  dps: 1637.543971428709
  tps: 1680.640527905619
>>>>>>> 62a7d366
 }
}
dps_results: {
 key: "TestRetribution-AllItems-PrimalIntent"
 value: {
<<<<<<< HEAD
  dps: 2226.7045249118123
  tps: 2059.7215281898975
=======
  dps: 1601.7544940021928
  tps: 1643.6424929842065
>>>>>>> 62a7d366
 }
}
dps_results: {
 key: "TestRetribution-AllItems-PurifiedShardoftheGods"
 value: {
<<<<<<< HEAD
  dps: 2248.045872519183
  tps: 2078.7547896197584
=======
  dps: 1651.9422946749546
  tps: 1694.955263495307
>>>>>>> 62a7d366
 }
}
dps_results: {
 key: "TestRetribution-AllItems-Quagmirran'sEye-27683"
 value: {
<<<<<<< HEAD
  dps: 2255.9829863428745
  tps: 2085.164849214527
=======
  dps: 1656.9612920810378
  tps: 1699.8881383315095
>>>>>>> 62a7d366
 }
}
dps_results: {
 key: "TestRetribution-AllItems-Redeemer'sAlchemistStone-35750"
 value: {
<<<<<<< HEAD
  dps: 2259.7341691930314
  tps: 2088.6502552959705
=======
  dps: 1668.0379581708507
  tps: 1711.2302140037207
>>>>>>> 62a7d366
 }
}
dps_results: {
 key: "TestRetribution-AllItems-RelentlessEarthsiegeDiamond"
 value: {
<<<<<<< HEAD
  dps: 2325.169088905001
  tps: 2153.6564513987173
=======
  dps: 1682.3480819755648
  tps: 1725.2047112242394
>>>>>>> 62a7d366
 }
}
dps_results: {
 key: "TestRetribution-AllItems-RelentlessEarthstormDiamond"
 value: {
<<<<<<< HEAD
  dps: 2318.94853967121
  tps: 2147.4387722371703
=======
  dps: 1677.570330358921
  tps: 1720.3876394950948
>>>>>>> 62a7d366
 }
}
dps_results: {
 key: "TestRetribution-AllItems-RevitalizingSkyflareDiamond"
 value: {
<<<<<<< HEAD
  dps: 2266.042937550993
  tps: 2093.5650817276946
=======
  dps: 1657.4810938332707
  tps: 1701.1365439705135
>>>>>>> 62a7d366
 }
}
dps_results: {
 key: "TestRetribution-AllItems-RobeoftheElderScribes-28602"
 value: {
<<<<<<< HEAD
  dps: 2200.62930866265
  tps: 2038.846799640599
=======
  dps: 1590.5815170521228
  tps: 1633.8850902151482
>>>>>>> 62a7d366
 }
}
dps_results: {
 key: "TestRetribution-AllItems-RodoftheSunKing-29996"
 value: {
<<<<<<< HEAD
  dps: 2341.6208096403557
  tps: 2166.9721173228763
=======
  dps: 1688.9991852989738
  tps: 1732.0116760605317
>>>>>>> 62a7d366
 }
}
dps_results: {
 key: "TestRetribution-AllItems-Romulo'sPoisonVial-28579"
 value: {
<<<<<<< HEAD
  dps: 2312.4503456162433
  tps: 2143.2710182449273
=======
  dps: 1690.9904891573763
  tps: 1734.0487613480188
>>>>>>> 62a7d366
 }
}
dps_results: {
 key: "TestRetribution-AllItems-ScarabofDisplacement-30629"
 value: {
<<<<<<< HEAD
  dps: 2228.865878079218
  tps: 2062.06527247618
=======
  dps: 1624.8934987670434
  tps: 1667.7696477207667
>>>>>>> 62a7d366
 }
}
dps_results: {
 key: "TestRetribution-AllItems-Scryer'sBloodgem-29132"
 value: {
<<<<<<< HEAD
  dps: 2289.5127490131676
  tps: 2119.1554472469957
=======
  dps: 1676.0326238572345
  tps: 1719.2642371218003
>>>>>>> 62a7d366
 }
}
dps_results: {
 key: "TestRetribution-AllItems-SextantofUnstableCurrents-30626"
 value: {
<<<<<<< HEAD
  dps: 2260.7667367247263
  tps: 2091.3985314574147
=======
  dps: 1667.359874905795
  tps: 1710.4896193182324
>>>>>>> 62a7d366
 }
}
dps_results: {
 key: "TestRetribution-AllItems-ShadowmoonInsignia-32501"
 value: {
<<<<<<< HEAD
  dps: 2248.0338203346832
  tps: 2078.7427374352583
=======
  dps: 1651.9422946749546
  tps: 1694.955263495307
>>>>>>> 62a7d366
 }
}
dps_results: {
 key: "TestRetribution-AllItems-ShardofContempt-34472"
 value: {
<<<<<<< HEAD
  dps: 2311.638815788425
  tps: 2137.7052629981945
=======
  dps: 1712.3175963824242
  tps: 1755.4361950029179
>>>>>>> 62a7d366
 }
}
dps_results: {
 key: "TestRetribution-AllItems-ShatteredSunPendantofAcumen-34678"
 value: {
<<<<<<< HEAD
  dps: 2274.9695324414492
  tps: 2107.134079888887
=======
  dps: 1653.5430782247006
  tps: 1696.8328323895614
>>>>>>> 62a7d366
 }
}
dps_results: {
 key: "TestRetribution-AllItems-ShatteredSunPendantofMight-34679"
 value: {
<<<<<<< HEAD
  dps: 2332.732388408953
  tps: 2159.8992756130992
=======
  dps: 1687.3750153103829
  tps: 1730.1650940540799
>>>>>>> 62a7d366
 }
}
dps_results: {
 key: "TestRetribution-AllItems-Shiffar'sNexus-Horn-28418"
 value: {
<<<<<<< HEAD
  dps: 2257.2886135123003
  tps: 2087.9146397668696
=======
  dps: 1667.3251912251017
  tps: 1710.3066368670407
>>>>>>> 62a7d366
 }
}
dps_results: {
 key: "TestRetribution-AllItems-ShiftingNaaruSliver-34429"
 value: {
<<<<<<< HEAD
  dps: 2321.8158345145093
  tps: 2151.1538743318197
=======
  dps: 1668.4391446142033
  tps: 1711.7550441085573
>>>>>>> 62a7d366
 }
}
dps_results: {
 key: "TestRetribution-AllItems-ShinyShardoftheGods"
 value: {
<<<<<<< HEAD
  dps: 2248.045872519183
  tps: 2078.7547896197584
=======
  dps: 1651.9422946749546
  tps: 1694.955263495307
>>>>>>> 62a7d366
 }
}
dps_results: {
 key: "TestRetribution-AllItems-SingingCrystalAxe-31318"
 value: {
<<<<<<< HEAD
  dps: 2076.3480944552484
  tps: 1912.9289497800576
=======
  dps: 1474.6218377202676
  tps: 1518.4709909440667
>>>>>>> 62a7d366
 }
}
dps_results: {
 key: "TestRetribution-AllItems-Slayer'sCrest-23041"
 value: {
<<<<<<< HEAD
  dps: 2297.855171482515
  tps: 2121.642860406053
=======
  dps: 1675.164689945973
  tps: 1718.1998338204503
>>>>>>> 62a7d366
 }
}
dps_results: {
 key: "TestRetribution-AllItems-Sorcerer'sAlchemistStone-35749"
 value: {
<<<<<<< HEAD
  dps: 2259.7341691930314
  tps: 2088.6502552959705
=======
  dps: 1668.0379581708507
  tps: 1711.2302140037207
>>>>>>> 62a7d366
 }
}
dps_results: {
 key: "TestRetribution-AllItems-SpellstrikeInfusion"
 value: {
<<<<<<< HEAD
  dps: 2069.858792420046
  tps: 1917.4464837640144
=======
  dps: 1490.708865944558
  tps: 1533.1869679709548
>>>>>>> 62a7d366
 }
}
dps_results: {
 key: "TestRetribution-AllItems-StormGauntlets-12632"
 value: {
<<<<<<< HEAD
  dps: 2239.182701041146
  tps: 2073.783073618366
=======
  dps: 1626.0851115501337
  tps: 1669.1691731641267
>>>>>>> 62a7d366
 }
}
dps_results: {
 key: "TestRetribution-AllItems-StrengthoftheClefthoof"
 value: {
<<<<<<< HEAD
  dps: 1991.2331382373843
  tps: 1848.692439883663
=======
  dps: 1422.5750173306537
  tps: 1463.5694060582127
>>>>>>> 62a7d366
 }
}
dps_results: {
 key: "TestRetribution-AllItems-SwiftSkyfireDiamond"
 value: {
<<<<<<< HEAD
  dps: 2286.0240172426584
  tps: 2113.0676011673154
=======
  dps: 1646.3026619934376
  tps: 1689.3413236228487
>>>>>>> 62a7d366
 }
}
dps_results: {
 key: "TestRetribution-AllItems-SwiftSkyflareDiamond"
 value: {
<<<<<<< HEAD
  dps: 2293.722936127809
  tps: 2119.6799716173027
=======
  dps: 1642.9868928314652
  tps: 1685.9265304769174
>>>>>>> 62a7d366
 }
}
dps_results: {
 key: "TestRetribution-AllItems-SwiftStarfireDiamond"
 value: {
<<<<<<< HEAD
  dps: 2278.004532765954
  tps: 2106.1544205518676
=======
  dps: 1633.109465413275
  tps: 1676.0160578432922
>>>>>>> 62a7d366
 }
}
dps_results: {
 key: "TestRetribution-AllItems-SwiftStarflareDiamond"
 value: {
<<<<<<< HEAD
  dps: 2290.3011944010755
  tps: 2116.741140306197
=======
  dps: 1645.780881505244
  tps: 1688.5901658483274
>>>>>>> 62a7d366
 }
}
dps_results: {
 key: "TestRetribution-AllItems-SwiftWindfireDiamond"
 value: {
<<<<<<< HEAD
  dps: 2284.313146379292
  tps: 2111.598185511763
=======
  dps: 1645.1613907107374
  tps: 1688.1985832860396
>>>>>>> 62a7d366
 }
}
dps_results: {
 key: "TestRetribution-AllItems-SyphonoftheNathrezim-32262"
 value: {
<<<<<<< HEAD
  dps: 2340.7487992569268
  tps: 2166.22083481958
=======
  dps: 1680.9291931958671
  tps: 1723.6652217717756
>>>>>>> 62a7d366
 }
}
dps_results: {
 key: "TestRetribution-AllItems-TenaciousEarthstormDiamond"
 value: {
<<<<<<< HEAD
  dps: 2275.7587920624583
  tps: 2104.2511072339985
=======
  dps: 1637.543971428709
  tps: 1680.640527905619
>>>>>>> 62a7d366
 }
}
dps_results: {
 key: "TestRetribution-AllItems-TheDecapitator-28767"
 value: {
<<<<<<< HEAD
  dps: 2310.899104816716
  tps: 2140.2111221036294
=======
  dps: 1688.19866860699
  tps: 1731.0626725244604
>>>>>>> 62a7d366
 }
}
dps_results: {
 key: "TestRetribution-AllItems-TheLightningCapacitor-28785"
 value: {
<<<<<<< HEAD
  dps: 2300.1694638199997
  tps: 2131.2313974809663
=======
  dps: 1683.4232393669406
  tps: 1726.35656885484
>>>>>>> 62a7d366
 }
}
dps_results: {
 key: "TestRetribution-AllItems-TheRestrainedEssenceofSapphiron-23046"
 value: {
<<<<<<< HEAD
  dps: 2260.536518518223
  tps: 2089.3818478797066
=======
  dps: 1667.2486772743227
  tps: 1710.5303157845433
>>>>>>> 62a7d366
 }
}
dps_results: {
 key: "TestRetribution-AllItems-TheSkullofGul'dan-32483"
 value: {
<<<<<<< HEAD
  dps: 2286.861127349366
  tps: 2116.6657984800663
=======
  dps: 1682.9319616779146
  tps: 1726.2065290041814
>>>>>>> 62a7d366
 }
}
dps_results: {
 key: "TestRetribution-AllItems-TheTwinStars"
 value: {
<<<<<<< HEAD
  dps: 2236.7126209231446
  tps: 2069.1725508775558
=======
  dps: 1643.3492137219127
  tps: 1687.4516673046032
>>>>>>> 62a7d366
 }
}
dps_results: {
 key: "TestRetribution-AllItems-Thunderfury,BlessedBladeoftheWindseeker-19019"
 value: {
<<<<<<< HEAD
  dps: 2322.2996198840237
  tps: 2150.7885573110734
=======
  dps: 1673.3006767488362
  tps: 1716.1288305827031
>>>>>>> 62a7d366
 }
}
dps_results: {
 key: "TestRetribution-AllItems-ThunderingSkyfireDiamond"
 value: {
<<<<<<< HEAD
  dps: 2264.5289506388945
  tps: 2092.817469120139
=======
  dps: 1641.0166988501153
  tps: 1684.08436760197
>>>>>>> 62a7d366
 }
}
dps_results: {
 key: "TestRetribution-AllItems-ThunderingSkyflareDiamond"
 value: {
<<<<<<< HEAD
  dps: 2262.5297156101487
  tps: 2090.2276317908786
=======
  dps: 1650.0739468323613
  tps: 1693.0140222168473
>>>>>>> 62a7d366
 }
}
dps_results: {
 key: "TestRetribution-AllItems-Timbal'sFocusingCrystal-34470"
 value: {
<<<<<<< HEAD
  dps: 2281.759361218301
  tps: 2111.6645408218883
=======
  dps: 1658.4667041957798
  tps: 1701.3829681952902
>>>>>>> 62a7d366
 }
}
dps_results: {
 key: "TestRetribution-AllItems-TirelessSkyflareDiamond"
 value: {
<<<<<<< HEAD
  dps: 2280.4374185280753
  tps: 2108.2163433128926
=======
  dps: 1635.4989248840916
  tps: 1678.0877067883305
>>>>>>> 62a7d366
 }
}
dps_results: {
 key: "TestRetribution-AllItems-TirelessStarflareDiamond"
 value: {
<<<<<<< HEAD
  dps: 2279.5016932349517
  tps: 2107.423296097113
=======
  dps: 1637.8593158112076
  tps: 1680.7815713518755
>>>>>>> 62a7d366
 }
}
dps_results: {
 key: "TestRetribution-AllItems-TomeofFieryRedemption-30447"
 value: {
<<<<<<< HEAD
  dps: 2264.3278232148054
  tps: 2092.668846936479
=======
  dps: 1669.2918594942812
  tps: 1712.2377809861728
>>>>>>> 62a7d366
 }
}
dps_results: {
 key: "TestRetribution-AllItems-TomeoftheLightbringer-32368"
 value: {
<<<<<<< HEAD
  dps: 2299.8758453776604
  tps: 2128.371512335394
=======
  dps: 1669.5326431454046
  tps: 1712.4330671712514
>>>>>>> 62a7d366
 }
}
dps_results: {
 key: "TestRetribution-AllItems-TrenchantEarthshatterDiamond"
 value: {
<<<<<<< HEAD
  dps: 2279.5016932349517
  tps: 2107.423296097113
=======
  dps: 1637.8593158112076
  tps: 1680.7815713518755
>>>>>>> 62a7d366
 }
}
dps_results: {
 key: "TestRetribution-AllItems-TrenchantEarthsiegeDiamond"
 value: {
<<<<<<< HEAD
  dps: 2280.4374185280753
  tps: 2108.2163433128926
=======
  dps: 1635.4989248840916
  tps: 1678.0877067883305
>>>>>>> 62a7d366
 }
}
dps_results: {
 key: "TestRetribution-AllItems-TsunamiTalisman-30627"
 value: {
<<<<<<< HEAD
  dps: 2285.140026420542
  tps: 2113.3672065813053
=======
  dps: 1693.7684957653626
  tps: 1736.8381322163527
>>>>>>> 62a7d366
 }
}
dps_results: {
 key: "TestRetribution-AllItems-WarpSlicer-30311"
 value: {
<<<<<<< HEAD
  dps: 2524.5710649338857
  tps: 2349.748839424617
=======
  dps: 1885.116555450586
  tps: 1931.0438470057713
>>>>>>> 62a7d366
 }
}
dps_results: {
 key: "TestRetribution-AllItems-WastewalkerArmor"
 value: {
<<<<<<< HEAD
  dps: 1966.211195267532
  tps: 1829.6175496913684
=======
  dps: 1417.6612540751435
  tps: 1459.1024097243298
>>>>>>> 62a7d366
 }
}
dps_results: {
 key: "TestRetribution-AllItems-WindhawkArmor"
 value: {
<<<<<<< HEAD
  dps: 2076.918831766537
  tps: 1922.2825834450164
=======
  dps: 1541.683555727707
  tps: 1589.3667844258068
>>>>>>> 62a7d366
 }
}
dps_results: {
 key: "TestRetribution-AllItems-WorldBreaker-30090"
 value: {
<<<<<<< HEAD
  dps: 2181.053941876045
  tps: 2009.7330268968137
=======
  dps: 1586.7787651166882
  tps: 1629.4870071257412
>>>>>>> 62a7d366
 }
}
dps_results: {
 key: "TestRetribution-AllItems-WrathofSpellfire"
 value: {
<<<<<<< HEAD
  dps: 2086.7395060491253
  tps: 1935.5467698559944
=======
  dps: 1499.2562022397542
  tps: 1543.098135198002
>>>>>>> 62a7d366
 }
}
dps_results: {
 key: "TestRetribution-AllItems-Xi'ri'sGift-29179"
 value: {
<<<<<<< HEAD
  dps: 2262.227627825054
  tps: 2092.3443659310396
=======
  dps: 1664.3783232665726
  tps: 1707.4273553442304
>>>>>>> 62a7d366
 }
}
dps_results: {
 key: "TestRetribution-Average-Default"
 value: {
<<<<<<< HEAD
  dps: 2305.5077444717704
  tps: 2135.041582523177
=======
  dps: 1681.0903408188149
  tps: 1724.1391873093244
>>>>>>> 62a7d366
 }
}
dps_results: {
 key: "TestRetribution-Settings-BloodElf-P4-Retribution Paladin-FullBuffs-LongMultiTarget"
 value: {
<<<<<<< HEAD
  dps: 4386.463645571387
  tps: 5271.708435732062
=======
  dps: 1807.8169601892982
  tps: 2701.9444368567174
>>>>>>> 62a7d366
 }
}
dps_results: {
 key: "TestRetribution-Settings-BloodElf-P4-Retribution Paladin-FullBuffs-LongSingleTarget"
 value: {
<<<<<<< HEAD
  dps: 2318.94853967121
  tps: 2147.4387722371703
=======
  dps: 1677.570330358921
  tps: 1720.3876394950948
>>>>>>> 62a7d366
 }
}
dps_results: {
 key: "TestRetribution-Settings-BloodElf-P4-Retribution Paladin-FullBuffs-ShortSingleTarget"
 value: {
<<<<<<< HEAD
  dps: 2677.3648094610517
  tps: 2505.1089704746882
=======
  dps: 2511.902855330041
  tps: 2580.840743502024
>>>>>>> 62a7d366
 }
}
dps_results: {
 key: "TestRetribution-Settings-BloodElf-P4-Retribution Paladin-NoBuffs-LongMultiTarget"
 value: {
  dps: 2384.7220457327885
  tps: 3250.7766496607906
 }
}
dps_results: {
 key: "TestRetribution-Settings-BloodElf-P4-Retribution Paladin-NoBuffs-LongSingleTarget"
 value: {
  dps: 1041.8000710960725
  tps: 980.0738618252717
 }
}
dps_results: {
 key: "TestRetribution-Settings-BloodElf-P4-Retribution Paladin-NoBuffs-ShortSingleTarget"
 value: {
  dps: 1085.2227922782638
  tps: 1034.202738837505
 }
}
dps_results: {
 key: "TestRetribution-Settings-Draenei-P4-Retribution Paladin-FullBuffs-LongMultiTarget"
 value: {
<<<<<<< HEAD
  dps: 4430.861431533084
  tps: 5317.354743313245
=======
  dps: 1822.6993099601482
  tps: 2712.6478117841953
>>>>>>> 62a7d366
 }
}
dps_results: {
 key: "TestRetribution-Settings-Draenei-P4-Retribution Paladin-FullBuffs-LongSingleTarget"
 value: {
<<<<<<< HEAD
  dps: 2334.847946183846
  tps: 2163.0608050813635
=======
  dps: 1697.723904488056
  tps: 1740.7211756199843
>>>>>>> 62a7d366
 }
}
dps_results: {
 key: "TestRetribution-Settings-Draenei-P4-Retribution Paladin-FullBuffs-ShortSingleTarget"
 value: {
<<<<<<< HEAD
  dps: 2708.606096819666
  tps: 2535.1624223974113
=======
  dps: 2517.5074719345594
  tps: 2587.0132822591586
>>>>>>> 62a7d366
 }
}
dps_results: {
 key: "TestRetribution-Settings-Draenei-P4-Retribution Paladin-NoBuffs-LongMultiTarget"
 value: {
  dps: 2408.9155960820262
  tps: 3271.210457866818
 }
}
dps_results: {
 key: "TestRetribution-Settings-Draenei-P4-Retribution Paladin-NoBuffs-LongSingleTarget"
 value: {
  dps: 1047.3350463070335
  tps: 985.5369267924133
 }
}
dps_results: {
 key: "TestRetribution-Settings-Draenei-P4-Retribution Paladin-NoBuffs-ShortSingleTarget"
 value: {
  dps: 1098.3434795438004
  tps: 1045.3723643651117
 }
}
dps_results: {
 key: "TestRetribution-Settings-Dwarf-P4-Retribution Paladin-FullBuffs-LongMultiTarget"
 value: {
<<<<<<< HEAD
  dps: 4395.415167957992
  tps: 5279.145724556338
=======
  dps: 1834.9924324088968
  tps: 2724.045227571819
>>>>>>> 62a7d366
 }
}
dps_results: {
 key: "TestRetribution-Settings-Dwarf-P4-Retribution Paladin-FullBuffs-LongSingleTarget"
 value: {
<<<<<<< HEAD
  dps: 2325.855432600662
  tps: 2154.058491181387
=======
  dps: 1707.4795743269724
  tps: 1750.7680493216633
>>>>>>> 62a7d366
 }
}
dps_results: {
 key: "TestRetribution-Settings-Dwarf-P4-Retribution Paladin-FullBuffs-ShortSingleTarget"
 value: {
<<<<<<< HEAD
  dps: 2700.9317280599826
  tps: 2528.326771399283
=======
  dps: 2558.150224283743
  tps: 2627.154789411194
>>>>>>> 62a7d366
 }
}
dps_results: {
 key: "TestRetribution-Settings-Dwarf-P4-Retribution Paladin-NoBuffs-LongMultiTarget"
 value: {
  dps: 2399.886300897427
  tps: 3247.4191920156645
 }
}
dps_results: {
 key: "TestRetribution-Settings-Dwarf-P4-Retribution Paladin-NoBuffs-LongSingleTarget"
 value: {
  dps: 1045.5256597124035
  tps: 983.1344595997389
 }
}
dps_results: {
 key: "TestRetribution-Settings-Dwarf-P4-Retribution Paladin-NoBuffs-ShortSingleTarget"
 value: {
  dps: 1086.4252536007546
  tps: 1030.3651940580369
 }
}
dps_results: {
 key: "TestRetribution-Settings-Human-P4-Retribution Paladin-FullBuffs-LongMultiTarget"
 value: {
<<<<<<< HEAD
  dps: 4405.370673878893
  tps: 5291.61885176937
=======
  dps: 1828.1480473851263
  tps: 2722.5465281744055
>>>>>>> 62a7d366
 }
}
dps_results: {
 key: "TestRetribution-Settings-Human-P4-Retribution Paladin-FullBuffs-LongSingleTarget"
 value: {
<<<<<<< HEAD
  dps: 2317.784386516739
  tps: 2146.0120980834017
=======
  dps: 1693.3285296158535
  tps: 1736.432744550645
>>>>>>> 62a7d366
 }
}
dps_results: {
 key: "TestRetribution-Settings-Human-P4-Retribution Paladin-FullBuffs-ShortSingleTarget"
 value: {
<<<<<<< HEAD
  dps: 2683.231079963175
  tps: 2509.136984293482
=======
  dps: 2523.8318111914646
  tps: 2592.3330835204174
>>>>>>> 62a7d366
 }
}
dps_results: {
 key: "TestRetribution-Settings-Human-P4-Retribution Paladin-NoBuffs-LongMultiTarget"
 value: {
  dps: 2395.0661779697716
  tps: 3248.2585509453284
 }
}
dps_results: {
 key: "TestRetribution-Settings-Human-P4-Retribution Paladin-NoBuffs-LongSingleTarget"
 value: {
  dps: 1043.5687838438805
  tps: 981.5790783976283
 }
}
dps_results: {
 key: "TestRetribution-Settings-Human-P4-Retribution Paladin-NoBuffs-ShortSingleTarget"
 value: {
  dps: 1084.429608602092
  tps: 1031.8753796360445
 }
}
dps_results: {
 key: "TestRetribution-SwitchInFrontOfTarget-Default"
 value: {
<<<<<<< HEAD
  dps: 2075.9565479043567
  tps: 1906.791137105613
=======
  dps: 1413.826805415236
  tps: 1455.6907897975013
>>>>>>> 62a7d366
 }
}<|MERGE_RESOLUTION|>--- conflicted
+++ resolved
@@ -1,19 +1,11 @@
 character_stats_results: {
  key: "TestRetribution-CharacterStats-Default"
  value: {
-<<<<<<< HEAD
-  final_stats: 702.3912499999999
-  final_stats: 653.6750000000001
-  final_stats: 649
-  final_stats: 260.15000000000003
-  final_stats: 233.20000000000002
-=======
-  final_stats: 750.2
+  final_stats: 784.3000000000001
   final_stats: 724.9000000000001
   final_stats: 711.7
-  final_stats: 299.20000000000005
+  final_stats: 329.12000000000006
   final_stats: 295.90000000000003
->>>>>>> 62a7d366
   final_stats: 0
   final_stats: 0
   final_stats: 0
@@ -23,31 +15,17 @@
   final_stats: 0
   final_stats: 0
   final_stats: 91
-<<<<<<< HEAD
   final_stats: 50
-  final_stats: 723.8494324747232
+  final_stats: 742.9058401540684
   final_stats: 133
   final_stats: 0
-  final_stats: 4043.3607500000003
+  final_stats: 4223.56
   final_stats: 66
-  final_stats: 1843.03877
-  final_stats: 133
-  final_stats: 0
-  final_stats: 73
-  final_stats: 6575.25
-=======
-  final_stats: 128.696
-  final_stats: 505.0889455946076
-  final_stats: 133
-  final_stats: 0
-  final_stats: 4148.540000000001
-  final_stats: 144.696
   final_stats: 1973.8363599999998
   final_stats: 133
   final_stats: 0
   final_stats: 73
-  final_stats: 7161.000000000001
->>>>>>> 62a7d366
+  final_stats: 7609.800000000001
   final_stats: 0
   final_stats: 0
   final_stats: 5866.8
@@ -74,2036 +52,1191 @@
 dps_results: {
  key: "TestRetribution-AllItems-AbacusofViolentOdds-28288"
  value: {
-<<<<<<< HEAD
-  dps: 2298.3394969755077
-  tps: 2126.9050099936303
-=======
-  dps: 1683.4425403011087
-  tps: 1726.5504467748715
->>>>>>> 62a7d366
+  dps: 2395.899690651364
+  tps: 2214.148783101751
  }
 }
 dps_results: {
  key: "TestRetribution-AllItems-AdamantineFigurine-27891"
  value: {
-<<<<<<< HEAD
-  dps: 2248.0338203346832
-  tps: 2078.7427374352583
-=======
-  dps: 1651.9422946749546
-  tps: 1694.955263495307
->>>>>>> 62a7d366
+  dps: 2368.147645987485
+  tps: 2189.1821193613428
  }
 }
 dps_results: {
  key: "TestRetribution-AllItems-Alchemist'sStone-13503"
  value: {
-<<<<<<< HEAD
-  dps: 2273.3289531772857
-  tps: 2100.085009707647
-=======
-  dps: 1683.6868650948663
-  tps: 1727.5122568767245
->>>>>>> 62a7d366
+  dps: 2386.9247989195137
+  tps: 2205.2881836412434
  }
 }
 dps_results: {
  key: "TestRetribution-AllItems-AncientAqirArtifact-33830"
  value: {
-<<<<<<< HEAD
-  dps: 2248.0338203346832
-  tps: 2078.7427374352583
-=======
-  dps: 1651.9422946749546
-  tps: 1694.955263495307
->>>>>>> 62a7d366
+  dps: 2368.147645987485
+  tps: 2189.1821193613428
  }
 }
 dps_results: {
  key: "TestRetribution-AllItems-AshtongueTalismanofZeal-32489"
  value: {
-<<<<<<< HEAD
-  dps: 2277.044885883949
-  tps: 2106.8482131155465
-=======
-  dps: 1671.9682710231418
-  tps: 1714.9513013236879
->>>>>>> 62a7d366
+  dps: 2404.3631897612095
+  tps: 2224.762952727883
  }
 }
 dps_results: {
  key: "TestRetribution-AllItems-Assassin'sAlchemistStone-35751"
  value: {
-<<<<<<< HEAD
-  dps: 2294.0863090397575
-  tps: 2118.293751093964
-=======
-  dps: 1688.814018147476
-  tps: 1731.8566072869805
->>>>>>> 62a7d366
+  dps: 2415.1611332385196
+  tps: 2229.694593532272
  }
 }
 dps_results: {
  key: "TestRetribution-AllItems-AustereEarthsiegeDiamond"
  value: {
-<<<<<<< HEAD
-  dps: 2275.7587920624583
-  tps: 2104.2511072339985
-=======
-  dps: 1637.543971428709
-  tps: 1680.640527905619
->>>>>>> 62a7d366
+  dps: 2372.207452615498
+  tps: 2190.9068764698623
  }
 }
 dps_results: {
  key: "TestRetribution-AllItems-BadgeofTenacity-32658"
  value: {
-<<<<<<< HEAD
-  dps: 2266.386368017272
-  tps: 2097.0929227178467
-=======
-  dps: 1668.5616875637681
-  tps: 1711.527864373708
->>>>>>> 62a7d366
+  dps: 2387.6992629469023
+  tps: 2208.7313739207607
  }
 }
 dps_results: {
  key: "TestRetribution-AllItems-BadgeoftheSwarmguard-21670"
  value: {
-<<<<<<< HEAD
-  dps: 2372.5539422721877
-  tps: 2203.2628593727636
-=======
-  dps: 1791.0013582890192
-  tps: 1834.0143271093716
->>>>>>> 62a7d366
+  dps: 2501.3532792579276
+  tps: 2322.3877526317856
  }
 }
 dps_results: {
  key: "TestRetribution-AllItems-BandoftheEternalChampion-29301"
  value: {
-<<<<<<< HEAD
-  dps: 2344.5179416254255
-  tps: 2168.714288957641
-=======
-  dps: 1694.913809140181
-  tps: 1737.8519094135397
->>>>>>> 62a7d366
+  dps: 2451.4029859095435
+  tps: 2265.5064126832217
  }
 }
 dps_results: {
  key: "TestRetribution-AllItems-BandoftheEternalDefender-29297"
  value: {
-<<<<<<< HEAD
-  dps: 2288.170952034202
-  tps: 2117.3672352196463
-=======
-  dps: 1654.9996435356286
-  tps: 1697.886571017019
->>>>>>> 62a7d366
+  dps: 2393.3880118788434
+  tps: 2212.9042269114057
  }
 }
 dps_results: {
  key: "TestRetribution-AllItems-BandoftheEternalSage-29305"
  value: {
-<<<<<<< HEAD
-  dps: 2299.9914860703916
-  tps: 2127.1725561961166
-=======
-  dps: 1673.8915488205541
-  tps: 1717.5901263838414
->>>>>>> 62a7d366
+  dps: 2417.8895505030173
+  tps: 2236.2259771731788
  }
 }
 dps_results: {
  key: "TestRetribution-AllItems-BeamingEarthsiegeDiamond"
  value: {
-<<<<<<< HEAD
-  dps: 2265.433542515277
-  tps: 2093.888787127113
-=======
-  dps: 1640.7684551017312
-  tps: 1683.9066321403056
->>>>>>> 62a7d366
+  dps: 2389.070667474446
+  tps: 2207.9543846587494
  }
 }
 dps_results: {
  key: "TestRetribution-AllItems-BlackenedNaaruSliver-34427"
  value: {
-<<<<<<< HEAD
-  dps: 2363.299962694597
-  tps: 2186.533110935209
-=======
-  dps: 1704.8909311394286
-  tps: 1748.2969388348733
->>>>>>> 62a7d366
+  dps: 2466.4261672610605
+  tps: 2280.563929465233
  }
 }
 dps_results: {
  key: "TestRetribution-AllItems-BlackoutTruncheon-27901"
  value: {
-<<<<<<< HEAD
-  dps: 2316.883230103982
-  tps: 2145.673219740279
-=======
-  dps: 1677.854842626915
-  tps: 1720.8783312414844
->>>>>>> 62a7d366
+  dps: 2435.0176653908065
+  tps: 2254.4772394148063
  }
 }
 dps_results: {
  key: "TestRetribution-AllItems-Bladefist'sBreadth-28041"
  value: {
-<<<<<<< HEAD
-  dps: 2268.9069090708713
-  tps: 2097.864190688239
-=======
-  dps: 1669.3028674687337
-  tps: 1712.4924146725302
->>>>>>> 62a7d366
+  dps: 2390.4930331658607
+  tps: 2209.7691471423027
  }
 }
 dps_results: {
  key: "TestRetribution-AllItems-BlazefuryMedallion-17111"
  value: {
-<<<<<<< HEAD
-  dps: 2283.174454796614
-  tps: 2116.981041780602
-=======
-  dps: 1657.3406430469934
-  tps: 1700.1992083800606
->>>>>>> 62a7d366
+  dps: 2392.097194363514
+  tps: 2214.7269931225956
  }
 }
 dps_results: {
  key: "TestRetribution-AllItems-Blinkstrike-31332"
  value: {
-<<<<<<< HEAD
-  dps: 2318.94853967121
-  tps: 2147.4387722371703
-=======
-  dps: 1677.570330358921
-  tps: 1720.3876394950948
->>>>>>> 62a7d366
+  dps: 2419.506904486998
+  tps: 2238.2060631926
  }
 }
 dps_results: {
  key: "TestRetribution-AllItems-BloodlustBrooch-29383"
  value: {
-<<<<<<< HEAD
-  dps: 2302.825071848463
-  tps: 2125.9187352584972
-=======
-  dps: 1694.0895708431833
-  tps: 1737.000912332488
->>>>>>> 62a7d366
+  dps: 2424.53919132083
+  tps: 2237.927505177685
  }
 }
 dps_results: {
  key: "TestRetribution-AllItems-BracingEarthsiegeDiamond"
  value: {
-<<<<<<< HEAD
-  dps: 2280.4374185280753
-  tps: 2067.154933923434
-=======
-  dps: 1635.4989248840916
-  tps: 1644.9784562906489
->>>>>>> 62a7d366
+  dps: 2376.8875687944633
+  tps: 2152.084131416781
  }
 }
 dps_results: {
  key: "TestRetribution-AllItems-BracingEarthstormDiamond"
  value: {
-<<<<<<< HEAD
-  dps: 2278.3788228832036
-  tps: 2106.4716394381785
-=======
-  dps: 1632.5132809618806
-  tps: 1675.5003908501967
->>>>>>> 62a7d366
+  dps: 2374.8283176757186
+  tps: 2193.127985233808
  }
 }
 dps_results: {
  key: "TestRetribution-AllItems-BraidedEterniumChain-24114"
  value: {
-<<<<<<< HEAD
-  dps: 2296.279206836194
-  tps: 2129.247253122056
-=======
-  dps: 1666.1658718144024
-  tps: 1709.1362081571551
->>>>>>> 62a7d366
+  dps: 2409.2986500965603
+  tps: 2233.3797115669495
  }
 }
 dps_results: {
  key: "TestRetribution-AllItems-BroochoftheImmortalKing-32534"
  value: {
-<<<<<<< HEAD
-  dps: 2248.049678472183
-  tps: 2078.758595572758
-=======
-  dps: 1651.9422946749546
-  tps: 1694.955263495307
->>>>>>> 62a7d366
+  dps: 2368.166675752485
+  tps: 2189.2011491263424
  }
 }
 dps_results: {
  key: "TestRetribution-AllItems-BrutalEarthstormDiamond"
  value: {
-<<<<<<< HEAD
-  dps: 2277.8479425769165
-  tps: 2106.3402577484567
-=======
-  dps: 1639.522784853991
-  tps: 1682.6193413309002
->>>>>>> 62a7d366
+  dps: 2374.325589615484
+  tps: 2193.025013469848
  }
 }
 dps_results: {
  key: "TestRetribution-AllItems-BulwarkofKings-28484"
  value: {
-<<<<<<< HEAD
-  dps: 2248.9671183046285
-  tps: 2082.1289854005827
-=======
-  dps: 1634.2352922285522
-  tps: 1676.702569358115
->>>>>>> 62a7d366
+  dps: 2369.2986574750676
+  tps: 2191.7975339028835
  }
 }
 dps_results: {
  key: "TestRetribution-AllItems-BulwarkoftheAncientKings-28485"
  value: {
-<<<<<<< HEAD
-  dps: 2257.018764454973
-  tps: 2090.5611329801172
-=======
-  dps: 1646.4131580011922
-  tps: 1689.0041161137085
->>>>>>> 62a7d366
+  dps: 2388.5109075348532
+  tps: 2211.191284013399
  }
 }
 dps_results: {
  key: "TestRetribution-AllItems-BurningRage"
  value: {
-<<<<<<< HEAD
-  dps: 2082.2287076330117
-  tps: 1921.072258453709
-=======
-  dps: 1479.9879293681934
-  tps: 1522.1224176811013
->>>>>>> 62a7d366
+  dps: 2178.969048973713
+  tps: 2006.550519538989
  }
 }
 dps_results: {
  key: "TestRetribution-AllItems-ChaoticSkyfireDiamond"
  value: {
-<<<<<<< HEAD
-  dps: 2314.8132415790637
-  tps: 2143.305556750604
-=======
-  dps: 1675.1155949609392
-  tps: 1718.2073563935464
->>>>>>> 62a7d366
+  dps: 2414.5756810100597
+  tps: 2233.2748397156624
  }
 }
 dps_results: {
  key: "TestRetribution-AllItems-ChaoticSkyflareDiamond"
  value: {
-<<<<<<< HEAD
-  dps: 2317.319389984434
-  tps: 2145.809622550395
-=======
-  dps: 1670.8323486152076
-  tps: 1713.6660722727195
->>>>>>> 62a7d366
+  dps: 2418.394608738598
+  tps: 2237.0937674442016
  }
 }
 dps_results: {
  key: "TestRetribution-AllItems-CloakofDarkness-33122"
  value: {
-<<<<<<< HEAD
-  dps: 2282.582520894373
-  tps: 2110.178757355191
-=======
-  dps: 1660.19446314973
-  tps: 1702.7628226476081
->>>>>>> 62a7d366
+  dps: 2399.3482351872367
+  tps: 2216.8038023812082
  }
 }
 dps_results: {
  key: "TestRetribution-AllItems-CommendationofKael'thas-34473"
  value: {
-<<<<<<< HEAD
-  dps: 2248.045872519183
-  tps: 2078.7547896197584
-=======
-  dps: 1651.9422946749546
-  tps: 1694.955263495307
->>>>>>> 62a7d366
+  dps: 2368.1628697994847
+  tps: 2189.1973431733427
  }
 }
 dps_results: {
  key: "TestRetribution-AllItems-Coren'sLuckyCoin-38289"
  value: {
-<<<<<<< HEAD
-  dps: 2248.0338203346832
-  tps: 2078.7427374352583
-=======
-  dps: 1651.9422946749546
-  tps: 1694.955263495307
->>>>>>> 62a7d366
+  dps: 2368.147645987485
+  tps: 2189.1821193613428
  }
 }
 dps_results: {
  key: "TestRetribution-AllItems-CoreofAr'kelos-29776"
  value: {
-<<<<<<< HEAD
-  dps: 2287.5412418889405
-  tps: 2112.7594328265027
-=======
-  dps: 1669.2795508218028
-  tps: 1712.3428453561673
->>>>>>> 62a7d366
+  dps: 2408.8090344548814
+  tps: 2224.3305481198486
  }
 }
 dps_results: {
  key: "TestRetribution-AllItems-CrystalforgeArmor"
  value: {
-<<<<<<< HEAD
-  dps: 1948.667749367429
-  tps: 1796.6384283318396
-=======
-  dps: 1350.2607155937535
-  tps: 1391.3328108073633
->>>>>>> 62a7d366
+  dps: 2056.725820760911
+  tps: 1894.190879699877
  }
 }
 dps_results: {
  key: "TestRetribution-AllItems-CrystalforgeBattlegear"
  value: {
-<<<<<<< HEAD
-  dps: 2105.693537175482
-  tps: 1942.7192624947795
-=======
-  dps: 1511.2889311566714
-  tps: 1557.3171471129112
->>>>>>> 62a7d366
+  dps: 2213.890143292933
+  tps: 2041.273699148136
  }
 }
 dps_results: {
  key: "TestRetribution-AllItems-CrystalforgedTrinket-32654"
  value: {
-<<<<<<< HEAD
-  dps: 2267.922652408845
-  tps: 2096.2964242002254
-=======
-  dps: 1663.482532576669
-  tps: 1706.6354217844566
->>>>>>> 62a7d366
+  dps: 2388.3841851323264
+  tps: 2207.13770862047
  }
 }
 dps_results: {
  key: "TestRetribution-AllItems-Dabiri'sEnigma-30300"
  value: {
-<<<<<<< HEAD
-  dps: 2248.049678472183
-  tps: 2078.758595572758
-=======
-  dps: 1651.9422946749546
-  tps: 1694.955263495307
->>>>>>> 62a7d366
+  dps: 2368.166675752485
+  tps: 2189.2011491263424
  }
 }
 dps_results: {
  key: "TestRetribution-AllItems-DarkIronSmokingPipe-38290"
  value: {
-<<<<<<< HEAD
-  dps: 2262.0680089306097
-  tps: 2090.688488013642
-=======
-  dps: 1656.877299391124
-  tps: 1700.1094787535726
->>>>>>> 62a7d366
+  dps: 2382.451730425772
+  tps: 2201.3896256789717
  }
 }
 dps_results: {
  key: "TestRetribution-AllItems-DarkmoonCard:Crusade-31856"
  value: {
-<<<<<<< HEAD
-  dps: 2298.670000708121
-  tps: 2122.1185724254638
-=======
-  dps: 1690.0916972280843
-  tps: 1732.9986768534657
->>>>>>> 62a7d366
+  dps: 2419.8431694613887
+  tps: 2233.6167710821455
  }
 }
 dps_results: {
  key: "TestRetribution-AllItems-DarkmoonCard:Vengeance-31858"
  value: {
-<<<<<<< HEAD
-  dps: 2254.0811877527403
-  tps: 2084.0270193768424
-=======
-  dps: 1656.3624658955405
-  tps: 1699.1980643142413
->>>>>>> 62a7d366
+  dps: 2373.049734345251
+  tps: 2194.792198379727
  }
 }
 dps_results: {
  key: "TestRetribution-AllItems-DarkmoonCard:Wrath-31857"
  value: {
-<<<<<<< HEAD
-  dps: 2260.883461248871
-  tps: 2091.5876535494463
-=======
-  dps: 1656.9300573901512
-  tps: 1700.034986760305
->>>>>>> 62a7d366
+  dps: 2378.9807672569427
+  tps: 2200.010516137945
  }
 }
 dps_results: {
  key: "TestRetribution-AllItems-DesolationBattlegear"
  value: {
-<<<<<<< HEAD
-  dps: 1924.6237878886573
-  tps: 1786.707966095619
-=======
-  dps: 1387.2130494094476
-  tps: 1431.5147322443293
->>>>>>> 62a7d366
+  dps: 2033.5850791679272
+  tps: 1886.5384775794982
  }
 }
 dps_results: {
  key: "TestRetribution-AllItems-Despair-28573"
  value: {
-<<<<<<< HEAD
-  dps: 2136.4950908228607
-  tps: 1964.3649151537904
-=======
-  dps: 1515.3671805288413
-  tps: 1558.652558881378
->>>>>>> 62a7d366
+  dps: 2247.150043661933
+  tps: 2065.003919790409
  }
 }
 dps_results: {
  key: "TestRetribution-AllItems-DestructiveSkyfireDiamond"
  value: {
-<<<<<<< HEAD
-  dps: 2280.6996819780707
-  tps: 2109.190955846822
-=======
-  dps: 1625.2254365857536
-  tps: 1667.879241333131
->>>>>>> 62a7d366
+  dps: 2376.753437815858
+  tps: 2195.4525965214607
  }
 }
 dps_results: {
  key: "TestRetribution-AllItems-DestructiveSkyflareDiamond"
  value: {
-<<<<<<< HEAD
-  dps: 2284.0405218687347
-  tps: 2112.52996696803
-=======
-  dps: 1631.2957426268017
-  tps: 1673.9998064405786
->>>>>>> 62a7d366
+  dps: 2381.5100346514814
+  tps: 2200.209193357084
  }
 }
 dps_results: {
  key: "TestRetribution-AllItems-Devastation-30316"
  value: {
-<<<<<<< HEAD
-  dps: 2560.4095441470513
-  tps: 2388.8795052994774
-=======
-  dps: 1997.846559790961
-  tps: 2044.5269701074817
->>>>>>> 62a7d366
+  dps: 2676.2598478054583
+  tps: 2493.7156966238413
  }
 }
 dps_results: {
  key: "TestRetribution-AllItems-DoomplateBattlegear"
  value: {
-<<<<<<< HEAD
-  dps: 1965.0517478520699
-  tps: 1816.6993943047157
-=======
-  dps: 1388.0225925939783
-  tps: 1429.0674064661819
->>>>>>> 62a7d366
+  dps: 2078.1363045967273
+  tps: 1919.7637419302048
  }
 }
 dps_results: {
  key: "TestRetribution-AllItems-Dragonmaw-28438"
  value: {
-<<<<<<< HEAD
-  dps: 2313.7811617571356
-  tps: 2142.3775679676764
-=======
-  dps: 1665.7754421242685
-  tps: 1709.0145808769457
->>>>>>> 62a7d366
+  dps: 2429.230775620222
+  tps: 2247.610218773375
  }
 }
 dps_results: {
  key: "TestRetribution-AllItems-Dragonstrike-28439"
  value: {
-<<<<<<< HEAD
-  dps: 2314.848577532861
-  tps: 2144.081106067532
-=======
-  dps: 1678.2285950418234
-  tps: 1721.1642641223382
->>>>>>> 62a7d366
+  dps: 2431.529135864745
+  tps: 2250.4865338334985
  }
 }
 dps_results: {
  key: "TestRetribution-AllItems-DrakefistHammer-28437"
  value: {
-<<<<<<< HEAD
-  dps: 2313.2172544647
-  tps: 2142.7401040387253
-=======
-  dps: 1675.1740695871933
-  tps: 1718.2246420272734
->>>>>>> 62a7d366
+  dps: 2437.308218162049
+  tps: 2255.4253961163186
  }
 }
 dps_results: {
  key: "TestRetribution-AllItems-EffulgentSkyflareDiamond"
  value: {
-<<<<<<< HEAD
-  dps: 2275.7587920624583
-  tps: 2104.2511072339985
-=======
-  dps: 1637.543971428709
-  tps: 1680.640527905619
->>>>>>> 62a7d366
+  dps: 2372.207452615498
+  tps: 2190.9068764698623
  }
 }
 dps_results: {
  key: "TestRetribution-AllItems-EmberSkyfireDiamond"
  value: {
-<<<<<<< HEAD
-  dps: 2280.8659623211784
-  tps: 2108.954762918236
-=======
-  dps: 1642.8895016773804
-  tps: 1685.9801334682782
->>>>>>> 62a7d366
+  dps: 2381.035581689251
+  tps: 2198.466399824396
  }
 }
 dps_results: {
  key: "TestRetribution-AllItems-EmberSkyflareDiamond"
  value: {
-<<<<<<< HEAD
-  dps: 2282.9270982982653
-  tps: 2110.701428428809
-=======
-  dps: 1635.040335507055
-  tps: 1678.1536139172897
->>>>>>> 62a7d366
+  dps: 2383.0780387791874
+  tps: 2200.193920404927
  }
 }
 dps_results: {
  key: "TestRetribution-AllItems-EmptyMugofDirebrew-38287"
  value: {
-<<<<<<< HEAD
-  dps: 2302.825071848463
-  tps: 2125.9187352584972
-=======
-  dps: 1694.0895708431833
-  tps: 1737.000912332488
->>>>>>> 62a7d366
+  dps: 2424.53919132083
+  tps: 2237.927505177685
  }
 }
 dps_results: {
  key: "TestRetribution-AllItems-EmpyreanDemolisher-17112"
  value: {
-<<<<<<< HEAD
-  dps: 2323.4930832265895
-  tps: 2151.525931926368
-=======
-  dps: 1673.8284100664632
-  tps: 1716.6317964631205
->>>>>>> 62a7d366
+  dps: 2423.333355713721
+  tps: 2243.0214844062953
  }
 }
 dps_results: {
  key: "TestRetribution-AllItems-EnigmaticSkyfireDiamond"
  value: {
-<<<<<<< HEAD
-  dps: 2279.6749307000005
-  tps: 2108.1672458715407
-=======
-  dps: 1624.7272314239078
-  tps: 1667.3804977665536
->>>>>>> 62a7d366
+  dps: 2376.238062462609
+  tps: 2194.9372211682116
  }
 }
 dps_results: {
  key: "TestRetribution-AllItems-EnigmaticSkyflareDiamond"
  value: {
-<<<<<<< HEAD
-  dps: 2282.0404057663136
-  tps: 2110.5306383322745
-=======
-  dps: 1627.8593320954988
-  tps: 1670.515362572853
->>>>>>> 62a7d366
+  dps: 2379.8386904235817
+  tps: 2198.5378491291845
  }
 }
 dps_results: {
  key: "TestRetribution-AllItems-EnigmaticStarflareDiamond"
  value: {
-<<<<<<< HEAD
-  dps: 2281.227083158129
-  tps: 2109.718103190757
-=======
-  dps: 1626.0222873656248
-  tps: 1668.6763723255517
->>>>>>> 62a7d366
+  dps: 2377.949061383328
+  tps: 2196.648220088931
  }
 }
 dps_results: {
  key: "TestRetribution-AllItems-EssenceoftheMartyr-29376"
  value: {
-<<<<<<< HEAD
-  dps: 2260.3305999770732
-  tps: 2089.1685303765016
-=======
-  dps: 1658.0346733435456
-  tps: 1700.8865915895503
->>>>>>> 62a7d366
+  dps: 2380.500967514602
+  tps: 2199.6657085860134
  }
 }
 dps_results: {
  key: "TestRetribution-AllItems-EternalEarthsiegeDiamond"
  value: {
-<<<<<<< HEAD
-  dps: 2275.7587920624583
-  tps: 2104.2511072339985
-=======
-  dps: 1637.543971428709
-  tps: 1680.640527905619
->>>>>>> 62a7d366
+  dps: 2372.207452615498
+  tps: 2190.9068764698623
  }
 }
 dps_results: {
  key: "TestRetribution-AllItems-EternalEarthstormDiamond"
  value: {
-<<<<<<< HEAD
-  dps: 2275.7587920624583
-  tps: 2104.2511072339985
-=======
-  dps: 1637.543971428709
-  tps: 1680.640527905619
->>>>>>> 62a7d366
+  dps: 2372.207452615498
+  tps: 2190.9068764698623
  }
 }
 dps_results: {
  key: "TestRetribution-AllItems-EyeofMagtheridon-28789"
  value: {
-<<<<<<< HEAD
-  dps: 2259.990435882829
-  tps: 2088.8538349030127
-=======
-  dps: 1655.2372331356894
-  tps: 1698.3712876169197
->>>>>>> 62a7d366
+  dps: 2380.206083808603
+  tps: 2199.370745276437
  }
 }
 dps_results: {
  key: "TestRetribution-AllItems-FaithinFelsteel"
  value: {
-<<<<<<< HEAD
-  dps: 1951.6092028504725
-  tps: 1807.0912838124837
-=======
-  dps: 1388.7063269456612
-  tps: 1430.1258778724698
->>>>>>> 62a7d366
+  dps: 2059.568189987561
+  tps: 1904.5833338119023
  }
 }
 dps_results: {
  key: "TestRetribution-AllItems-FelstalkerArmor"
  value: {
-<<<<<<< HEAD
-  dps: 2144.631774791588
-  tps: 1986.493900153712
-=======
-  dps: 1568.1730136778556
-  tps: 1611.6234787084707
->>>>>>> 62a7d366
+  dps: 2260.555053506579
+  tps: 2093.7150706509037
  }
 }
 dps_results: {
  key: "TestRetribution-AllItems-Figurine-LivingRubySerpent-24126"
  value: {
-<<<<<<< HEAD
-  dps: 2249.838684756963
-  tps: 2080.8142285799513
-=======
-  dps: 1664.03081148758
-  tps: 1707.9897186248795
->>>>>>> 62a7d366
+  dps: 2365.153539739208
+  tps: 2184.4960509424154
  }
 }
 dps_results: {
  key: "TestRetribution-AllItems-Figurine-NightseyePanther-24128"
  value: {
-<<<<<<< HEAD
-  dps: 2282.486167239543
-  tps: 2108.4318930542595
-=======
-  dps: 1670.2278632466353
-  tps: 1713.1642313472569
->>>>>>> 62a7d366
+  dps: 2403.350333446354
+  tps: 2219.6296747453225
  }
 }
 dps_results: {
  key: "TestRetribution-AllItems-Figurine-ShadowsongPanther-35702"
  value: {
-<<<<<<< HEAD
-  dps: 2303.4176173888827
-  tps: 2126.52197142397
-=======
-  dps: 1686.2836520324431
-  tps: 1729.4990063577268
->>>>>>> 62a7d366
+  dps: 2424.8615271322824
+  tps: 2238.271882892136
  }
 }
 dps_results: {
  key: "TestRetribution-AllItems-FlameGuard"
  value: {
-<<<<<<< HEAD
-  dps: 1907.6742379089483
-  tps: 1769.6499829986797
-=======
-  dps: 1336.7510946511275
-  tps: 1378.0190740742964
->>>>>>> 62a7d366
+  dps: 2005.8337177350759
+  tps: 1857.4832336264299
  }
 }
 dps_results: {
  key: "TestRetribution-AllItems-ForlornSkyflareDiamond"
  value: {
-<<<<<<< HEAD
-  dps: 2280.4374185280753
-  tps: 2108.2163433128926
-=======
-  dps: 1635.4989248840916
-  tps: 1678.0877067883305
->>>>>>> 62a7d366
+  dps: 2376.8875687944633
+  tps: 2194.873142119765
  }
 }
 dps_results: {
  key: "TestRetribution-AllItems-ForlornStarflareDiamond"
  value: {
-<<<<<<< HEAD
-  dps: 2279.5016932349517
-  tps: 2107.423296097113
-=======
-  dps: 1637.8593158112076
-  tps: 1680.7815713518755
->>>>>>> 62a7d366
+  dps: 2375.951545558671
+  tps: 2194.0798889897837
  }
 }
 dps_results: {
  key: "TestRetribution-AllItems-GlaiveofthePit-28774"
  value: {
-<<<<<<< HEAD
-  dps: 2126.298192296937
-  tps: 1962.0194959427963
-=======
-  dps: 1542.1952785552605
-  tps: 1584.7406067363454
->>>>>>> 62a7d366
+  dps: 2245.4273247146057
+  tps: 2072.236889636831
  }
 }
 dps_results: {
  key: "TestRetribution-AllItems-GnomereganAuto-Blocker600-29387"
  value: {
-<<<<<<< HEAD
-  dps: 2248.0338203346832
-  tps: 2078.7427374352583
-=======
-  dps: 1651.9422946749546
-  tps: 1694.955263495307
->>>>>>> 62a7d366
+  dps: 2368.147645987485
+  tps: 2189.1821193613428
  }
 }
 dps_results: {
  key: "TestRetribution-AllItems-Guardian'sAlchemistStone-35748"
  value: {
-<<<<<<< HEAD
-  dps: 2248.045872519183
-  tps: 2078.7547896197584
-=======
-  dps: 1651.9422946749546
-  tps: 1694.955263495307
->>>>>>> 62a7d366
+  dps: 2368.1628697994847
+  tps: 2189.1973431733427
  }
 }
 dps_results: {
  key: "TestRetribution-AllItems-HandofJustice-11815"
  value: {
-<<<<<<< HEAD
-  dps: 2313.0670425715875
-  tps: 2141.930697765924
-=======
-  dps: 1682.222731650892
-  tps: 1725.620492256974
->>>>>>> 62a7d366
+  dps: 2413.9418003509404
+  tps: 2233.668994667325
  }
 }
 dps_results: {
  key: "TestRetribution-AllItems-HexShrunkenHead-33829"
  value: {
-<<<<<<< HEAD
-  dps: 2266.1070809954686
-  tps: 2094.130554412356
-=======
-  dps: 1660.0929429441728
-  tps: 1703.1529545979952
->>>>>>> 62a7d366
+  dps: 2386.578415510196
+  tps: 2204.9163529636076
  }
 }
 dps_results: {
  key: "TestRetribution-AllItems-HourglassoftheUnraveller-28034"
  value: {
-<<<<<<< HEAD
-  dps: 2273.3612799922926
-  tps: 2101.877928008429
-=======
-  dps: 1670.688243927749
-  tps: 1713.630924513579
->>>>>>> 62a7d366
+  dps: 2395.182920676414
+  tps: 2213.9991318565285
  }
 }
 dps_results: {
  key: "TestRetribution-AllItems-IconofUnyieldingCourage-28121"
  value: {
-<<<<<<< HEAD
-  dps: 2388.5279276005513
-  tps: 2219.495728349903
-=======
-  dps: 1784.0227053858398
-  tps: 1827.0956484378316
->>>>>>> 62a7d366
+  dps: 2505.505015193904
+  tps: 2326.0051686934394
  }
 }
 dps_results: {
  key: "TestRetribution-AllItems-IconoftheSilverCrescent-29370"
  value: {
-<<<<<<< HEAD
-  dps: 2262.2535374492422
-  tps: 2090.845558897391
-=======
-  dps: 1659.68794132126
-  tps: 1702.9075098486196
->>>>>>> 62a7d366
+  dps: 2382.6388399910243
+  tps: 2201.5482796314154
  }
 }
 dps_results: {
  key: "TestRetribution-AllItems-ImbuedUnstableDiamond"
  value: {
-<<<<<<< HEAD
-  dps: 2278.3788228832036
-  tps: 2106.4716394381785
-=======
-  dps: 1632.5132809618806
-  tps: 1675.5003908501967
->>>>>>> 62a7d366
+  dps: 2374.8283176757186
+  tps: 2193.127985233808
  }
 }
 dps_results: {
  key: "TestRetribution-AllItems-ImpassiveSkyflareDiamond"
  value: {
-<<<<<<< HEAD
-  dps: 2282.0404057663136
-  tps: 2110.5306383322745
-=======
-  dps: 1627.8593320954988
-  tps: 1670.515362572853
->>>>>>> 62a7d366
+  dps: 2379.8386904235817
+  tps: 2198.5378491291845
  }
 }
 dps_results: {
  key: "TestRetribution-AllItems-ImpassiveStarflareDiamond"
  value: {
-<<<<<<< HEAD
-  dps: 2281.227083158129
-  tps: 2109.718103190757
-=======
-  dps: 1626.0222873656248
-  tps: 1668.6763723255517
->>>>>>> 62a7d366
+  dps: 2377.949061383328
+  tps: 2196.648220088931
  }
 }
 dps_results: {
  key: "TestRetribution-AllItems-IndestructibleAlchemist'sStone-44323"
  value: {
-<<<<<<< HEAD
-  dps: 2248.045872519183
-  tps: 2078.7547896197584
-=======
-  dps: 1651.9422946749546
-  tps: 1694.955263495307
->>>>>>> 62a7d366
+  dps: 2368.1628697994847
+  tps: 2189.1973431733427
  }
 }
 dps_results: {
  key: "TestRetribution-AllItems-InsightfulEarthsiegeDiamond"
  value: {
-<<<<<<< HEAD
-  dps: 2263.99470023948
-  tps: 2093.535690148587
-=======
-  dps: 1716.4747300619879
-  tps: 1776.9239191392396
->>>>>>> 62a7d366
+  dps: 2390.1952397558
+  tps: 2209.5931100750195
  }
 }
 dps_results: {
  key: "TestRetribution-AllItems-InsightfulEarthstormDiamond"
  value: {
-<<<<<<< HEAD
-  dps: 2259.177832500072
-  tps: 2087.687870310103
-=======
-  dps: 1696.136961499079
-  tps: 1748.4383966240102
->>>>>>> 62a7d366
+  dps: 2376.2318920361135
+  tps: 2194.9555434921517
  }
 }
 dps_results: {
  key: "TestRetribution-AllItems-InvigoratingEarthsiegeDiamond"
  value: {
-<<<<<<< HEAD
-  dps: 2293.722936127809
-  tps: 2119.6799716173027
-=======
-  dps: 1642.9868928314652
-  tps: 1685.9265304769174
->>>>>>> 62a7d366
+  dps: 2390.369565484296
+  tps: 2206.532074381529
  }
 }
 dps_results: {
  key: "TestRetribution-AllItems-JusticarArmor"
  value: {
-<<<<<<< HEAD
-  dps: 1948.667749367429
-  tps: 1796.6384283318396
-=======
-  dps: 1384.4035092564768
-  tps: 1425.619054388977
->>>>>>> 62a7d366
+  dps: 2056.725820760911
+  tps: 1894.190879699877
  }
 }
 dps_results: {
  key: "TestRetribution-AllItems-JusticarBattlegear"
  value: {
-<<<<<<< HEAD
-  dps: 2038.8017431958115
-  tps: 1882.7617372573638
-=======
-  dps: 1475.9792305374947
-  tps: 1520.8620541031319
->>>>>>> 62a7d366
+  dps: 2144.699969789757
+  tps: 1978.916339293911
  }
 }
 dps_results: {
  key: "TestRetribution-AllItems-KhoriumChampion-23541"
  value: {
-<<<<<<< HEAD
-  dps: 2174.1196368863452
-  tps: 1992.7117105985776
-=======
-  dps: 1492.8771122904502
-  tps: 1537.125988732645
->>>>>>> 62a7d366
+  dps: 2293.676751329504
+  tps: 2102.9024901027997
  }
 }
 dps_results: {
  key: "TestRetribution-AllItems-KissoftheSpider-22954"
  value: {
-<<<<<<< HEAD
-  dps: 2283.1708017422566
-  tps: 2114.785449504251
-=======
-  dps: 1679.8936483960683
-  tps: 1722.7882672879039
->>>>>>> 62a7d366
+  dps: 2378.660522946731
+  tps: 2200.6128591689453
  }
 }
 dps_results: {
  key: "TestRetribution-AllItems-LightbringerArmor"
  value: {
-<<<<<<< HEAD
-  dps: 1869.6135438247593
-  tps: 1717.9536591692981
-=======
-  dps: 1272.6378787155709
-  tps: 1312.7380048814737
->>>>>>> 62a7d366
+  dps: 1974.5362501013358
+  tps: 1812.6178460387498
  }
 }
 dps_results: {
  key: "TestRetribution-AllItems-LightbringerBattlegear"
  value: {
-<<<<<<< HEAD
-  dps: 2095.4000174935327
-  tps: 1929.514392144192
+  dps: 2205.564481390973
+  tps: 2029.302137536024
  }
 }
 dps_results: {
  key: "TestRetribution-AllItems-LightswornBattlegear"
  value: {
-  dps: 3486.894559941596
-  tps: 3210.64585947789
-=======
-  dps: 1526.9680215800836
-  tps: 1580.2323402808681
->>>>>>> 62a7d366
+  dps: 3656.2306713277294
+  tps: 3370.0573730968754
  }
 }
 dps_results: {
  key: "TestRetribution-AllItems-LionheartChampion-28429"
  value: {
-<<<<<<< HEAD
-  dps: 2227.5279276326737
-  tps: 2048.520297904991
-=======
-  dps: 1577.4021670315183
-  tps: 1620.4799734667959
->>>>>>> 62a7d366
+  dps: 2337.1986316858493
+  tps: 2149.073641763665
  }
 }
 dps_results: {
  key: "TestRetribution-AllItems-LionheartExecutioner-28430"
  value: {
-<<<<<<< HEAD
-  dps: 2259.8030493208967
-  tps: 2080.783598870075
-=======
-  dps: 1615.4959813842922
-  tps: 1658.798581769006
->>>>>>> 62a7d366
+  dps: 2371.3619387338204
+  tps: 2183.090511911186
  }
 }
 dps_results: {
  key: "TestRetribution-AllItems-MadnessoftheBetrayer-32505"
  value: {
-<<<<<<< HEAD
-  dps: 2527.420853716881
-  tps: 2353.8205009959183
-=======
-  dps: 1870.364471832976
-  tps: 1913.5619000046154
->>>>>>> 62a7d366
+  dps: 2660.902702744597
+  tps: 2477.003500308094
  }
 }
 dps_results: {
  key: "TestRetribution-AllItems-Mana-EtchedRegalia"
  value: {
-<<<<<<< HEAD
-  dps: 1836.6270811042527
-  tps: 1707.6656268869026
-=======
-  dps: 1291.5520607402352
-  tps: 1335.994447455948
->>>>>>> 62a7d366
+  dps: 1933.6962510090234
+  tps: 1795.4778459575696
  }
 }
 dps_results: {
  key: "TestRetribution-AllItems-ManualCrowdPummeler-9449"
  value: {
-<<<<<<< HEAD
-  dps: 1790.4834313201777
-  tps: 1627.2276046490972
-=======
-  dps: 1049.7316905145299
-  tps: 1065.8883286450512
->>>>>>> 62a7d366
+  dps: 1888.9431347395098
+  tps: 1715.879263800529
  }
 }
 dps_results: {
  key: "TestRetribution-AllItems-MarkoftheChampion-23206"
  value: {
-<<<<<<< HEAD
-  dps: 2306.1777368128396
-  tps: 2128.677720774058
-=======
-  dps: 1688.432996123369
-  tps: 1731.6517444352917
->>>>>>> 62a7d366
+  dps: 2427.5041115154377
+  tps: 2240.3302350406784
  }
 }
 dps_results: {
  key: "TestRetribution-AllItems-MarkoftheChampion-23207"
  value: {
-<<<<<<< HEAD
-  dps: 2263.815796602947
-  tps: 2092.105814738459
-=======
-  dps: 1661.898275165065
-  tps: 1704.9252075007832
->>>>>>> 62a7d366
+  dps: 2384.067182845928
+  tps: 2202.682929131061
  }
 }
 dps_results: {
  key: "TestRetribution-AllItems-MercurialAlchemistStone-44322"
  value: {
-<<<<<<< HEAD
-  dps: 2308.9726335753426
-  tps: 2138.4062962176577
-=======
-  dps: 1678.353861359808
-  tps: 1721.7654475771903
->>>>>>> 62a7d366
+  dps: 2414.5519935967354
+  tps: 2234.26503414288
  }
 }
 dps_results: {
  key: "TestRetribution-AllItems-MightyAlchemist'sStone-44324"
  value: {
-<<<<<<< HEAD
-  dps: 2262.779513586336
-  tps: 2093.4839776702447
-=======
-  dps: 1672.179523614843
-  tps: 1714.9915298490332
->>>>>>> 62a7d366
+  dps: 2382.552887310657
+  tps: 2203.5831647118985
  }
 }
 dps_results: {
  key: "TestRetribution-AllItems-Moroes'LuckyPocketWatch-28528"
  value: {
-<<<<<<< HEAD
-  dps: 2248.056021727183
-  tps: 2078.764938827758
-=======
-  dps: 1651.9422946749546
-  tps: 1694.955263495307
->>>>>>> 62a7d366
+  dps: 2368.1508176149846
+  tps: 2189.1852909888426
  }
 }
 dps_results: {
  key: "TestRetribution-AllItems-MysticalSkyfireDiamond"
  value: {
-<<<<<<< HEAD
-  dps: 2261.3871201814436
-  tps: 2089.744828713212
-=======
-  dps: 1643.0617521515812
-  tps: 1686.0607201013586
->>>>>>> 62a7d366
+  dps: 2374.3373572361206
+  tps: 2192.7673259951653
  }
 }
 dps_results: {
  key: "TestRetribution-AllItems-NetherscaleArmor"
  value: {
-<<<<<<< HEAD
-  dps: 2150.913096065055
-  tps: 1990.1059087366482
-=======
-  dps: 1591.7200588619353
-  tps: 1637.3585541306602
->>>>>>> 62a7d366
+  dps: 2248.0071974743337
+  tps: 2077.0046533284158
  }
 }
 dps_results: {
  key: "TestRetribution-AllItems-NetherstrikeArmor"
  value: {
-<<<<<<< HEAD
-  dps: 2086.5453640468463
-  tps: 1933.1349378839734
-=======
-  dps: 1541.75759921541
-  tps: 1588.0650552375666
->>>>>>> 62a7d366
+  dps: 2190.790639277591
+  tps: 2026.4629392745023
  }
 }
 dps_results: {
  key: "TestRetribution-AllItems-PersistentEarthshatterDiamond"
  value: {
-<<<<<<< HEAD
-  dps: 2290.3011944010755
-  tps: 2116.741140306197
-=======
-  dps: 1645.780881505244
-  tps: 1688.5901658483274
->>>>>>> 62a7d366
+  dps: 2386.9101154140494
+  tps: 2203.555846207879
  }
 }
 dps_results: {
  key: "TestRetribution-AllItems-PersistentEarthsiegeDiamond"
  value: {
-<<<<<<< HEAD
-  dps: 2293.722936127809
-  tps: 2119.6799716173027
-=======
-  dps: 1642.9868928314652
-  tps: 1685.9265304769174
->>>>>>> 62a7d366
+  dps: 2390.369565484296
+  tps: 2206.532074381529
  }
 }
 dps_results: {
  key: "TestRetribution-AllItems-PotentUnstableDiamond"
  value: {
-<<<<<<< HEAD
-  dps: 2286.0240172426584
-  tps: 2113.0676011673154
-=======
-  dps: 1646.3026619934376
-  tps: 1689.3413236228487
->>>>>>> 62a7d366
+  dps: 2382.585802826239
+  tps: 2199.8355609908144
  }
 }
 dps_results: {
  key: "TestRetribution-AllItems-PowerfulEarthshatterDiamond"
  value: {
-<<<<<<< HEAD
-  dps: 2275.7587920624583
-  tps: 2104.2511072339985
-=======
-  dps: 1637.543971428709
-  tps: 1680.640527905619
->>>>>>> 62a7d366
+  dps: 2372.207452615498
+  tps: 2190.9068764698623
  }
 }
 dps_results: {
  key: "TestRetribution-AllItems-PowerfulEarthsiegeDiamond"
  value: {
-<<<<<<< HEAD
-  dps: 2275.7587920624583
-  tps: 2104.2511072339985
-=======
-  dps: 1637.543971428709
-  tps: 1680.640527905619
->>>>>>> 62a7d366
+  dps: 2372.207452615498
+  tps: 2190.9068764698623
  }
 }
 dps_results: {
  key: "TestRetribution-AllItems-PowerfulEarthstormDiamond"
  value: {
-<<<<<<< HEAD
-  dps: 2275.7587920624583
-  tps: 2104.2511072339985
-=======
-  dps: 1637.543971428709
-  tps: 1680.640527905619
->>>>>>> 62a7d366
+  dps: 2372.207452615498
+  tps: 2190.9068764698623
  }
 }
 dps_results: {
  key: "TestRetribution-AllItems-PrimalIntent"
  value: {
-<<<<<<< HEAD
-  dps: 2226.7045249118123
-  tps: 2059.7215281898975
-=======
-  dps: 1601.7544940021928
-  tps: 1643.6424929842065
->>>>>>> 62a7d366
+  dps: 2330.80168347158
+  tps: 2154.388943301446
  }
 }
 dps_results: {
  key: "TestRetribution-AllItems-PurifiedShardoftheGods"
  value: {
-<<<<<<< HEAD
-  dps: 2248.045872519183
-  tps: 2078.7547896197584
-=======
-  dps: 1651.9422946749546
-  tps: 1694.955263495307
->>>>>>> 62a7d366
+  dps: 2368.1628697994847
+  tps: 2189.1973431733427
  }
 }
 dps_results: {
  key: "TestRetribution-AllItems-Quagmirran'sEye-27683"
  value: {
-<<<<<<< HEAD
-  dps: 2255.9829863428745
-  tps: 2085.164849214527
-=======
-  dps: 1656.9612920810378
-  tps: 1699.8881383315095
->>>>>>> 62a7d366
+  dps: 2382.894591809578
+  tps: 2201.6597677175073
  }
 }
 dps_results: {
  key: "TestRetribution-AllItems-Redeemer'sAlchemistStone-35750"
  value: {
-<<<<<<< HEAD
-  dps: 2259.7341691930314
-  tps: 2088.6502552959705
-=======
-  dps: 1668.0379581708507
-  tps: 1711.2302140037207
->>>>>>> 62a7d366
+  dps: 2379.950772410378
+  tps: 2199.192542177298
  }
 }
 dps_results: {
  key: "TestRetribution-AllItems-RelentlessEarthsiegeDiamond"
  value: {
-<<<<<<< HEAD
-  dps: 2325.169088905001
-  tps: 2153.6564513987173
-=======
-  dps: 1682.3480819755648
-  tps: 1725.2047112242394
->>>>>>> 62a7d366
+  dps: 2425.2364775901096
+  tps: 2243.935636295713
  }
 }
 dps_results: {
  key: "TestRetribution-AllItems-RelentlessEarthstormDiamond"
  value: {
-<<<<<<< HEAD
-  dps: 2318.94853967121
-  tps: 2147.4387722371703
-=======
-  dps: 1677.570330358921
-  tps: 1720.3876394950948
->>>>>>> 62a7d366
+  dps: 2419.506904486998
+  tps: 2238.2060631926
  }
 }
 dps_results: {
  key: "TestRetribution-AllItems-RevitalizingSkyflareDiamond"
  value: {
-<<<<<<< HEAD
-  dps: 2266.042937550993
-  tps: 2093.5650817276946
-=======
-  dps: 1657.4810938332707
-  tps: 1701.1365439705135
->>>>>>> 62a7d366
+  dps: 2368.2045575575357
+  tps: 2186.1571674703155
  }
 }
 dps_results: {
  key: "TestRetribution-AllItems-RobeoftheElderScribes-28602"
  value: {
-<<<<<<< HEAD
-  dps: 2200.62930866265
-  tps: 2038.846799640599
-=======
-  dps: 1590.5815170521228
-  tps: 1633.8850902151482
->>>>>>> 62a7d366
+  dps: 2323.2714838960674
+  tps: 2152.0210822758
  }
 }
 dps_results: {
  key: "TestRetribution-AllItems-RodoftheSunKing-29996"
  value: {
-<<<<<<< HEAD
-  dps: 2341.6208096403557
-  tps: 2166.9721173228763
-=======
-  dps: 1688.9991852989738
-  tps: 1732.0116760605317
->>>>>>> 62a7d366
+  dps: 2442.4497164973127
+  tps: 2258.0079292841097
  }
 }
 dps_results: {
  key: "TestRetribution-AllItems-Romulo'sPoisonVial-28579"
  value: {
-<<<<<<< HEAD
-  dps: 2312.4503456162433
-  tps: 2143.2710182449273
-=======
-  dps: 1690.9904891573763
-  tps: 1734.0487613480188
->>>>>>> 62a7d366
+  dps: 2427.3867749583387
+  tps: 2248.819626321073
  }
 }
 dps_results: {
  key: "TestRetribution-AllItems-ScarabofDisplacement-30629"
  value: {
-<<<<<<< HEAD
-  dps: 2228.865878079218
-  tps: 2062.06527247618
-=======
-  dps: 1624.8934987670434
-  tps: 1667.7696477207667
->>>>>>> 62a7d366
+  dps: 2348.6546954236123
+  tps: 2172.1791079031937
  }
 }
 dps_results: {
  key: "TestRetribution-AllItems-Scryer'sBloodgem-29132"
  value: {
-<<<<<<< HEAD
-  dps: 2289.5127490131676
-  tps: 2119.1554472469957
-=======
-  dps: 1676.0326238572345
-  tps: 1719.2642371218003
->>>>>>> 62a7d366
+  dps: 2404.2235432491607
+  tps: 2224.7377880503936
  }
 }
 dps_results: {
  key: "TestRetribution-AllItems-SextantofUnstableCurrents-30626"
  value: {
-<<<<<<< HEAD
-  dps: 2260.7667367247263
-  tps: 2091.3985314574147
-=======
-  dps: 1667.359874905795
-  tps: 1710.4896193182324
->>>>>>> 62a7d366
+  dps: 2380.9754709596295
+  tps: 2201.932760514633
  }
 }
 dps_results: {
  key: "TestRetribution-AllItems-ShadowmoonInsignia-32501"
  value: {
-<<<<<<< HEAD
-  dps: 2248.0338203346832
-  tps: 2078.7427374352583
-=======
-  dps: 1651.9422946749546
-  tps: 1694.955263495307
->>>>>>> 62a7d366
+  dps: 2368.147645987485
+  tps: 2189.1821193613428
  }
 }
 dps_results: {
  key: "TestRetribution-AllItems-ShardofContempt-34472"
  value: {
-<<<<<<< HEAD
-  dps: 2311.638815788425
-  tps: 2137.7052629981945
-=======
-  dps: 1712.3175963824242
-  tps: 1755.4361950029179
->>>>>>> 62a7d366
+  dps: 2437.9183799402604
+  tps: 2252.1860550775777
  }
 }
 dps_results: {
  key: "TestRetribution-AllItems-ShatteredSunPendantofAcumen-34678"
  value: {
-<<<<<<< HEAD
-  dps: 2274.9695324414492
-  tps: 2107.134079888887
-=======
-  dps: 1653.5430782247006
-  tps: 1696.8328323895614
->>>>>>> 62a7d366
+  dps: 2394.293224542732
+  tps: 2216.566408454568
  }
 }
 dps_results: {
  key: "TestRetribution-AllItems-ShatteredSunPendantofMight-34679"
  value: {
-<<<<<<< HEAD
-  dps: 2332.732388408953
-  tps: 2159.8992756130992
-=======
-  dps: 1687.3750153103829
-  tps: 1730.1650940540799
->>>>>>> 62a7d366
+  dps: 2434.005829649501
+  tps: 2251.311924940516
  }
 }
 dps_results: {
  key: "TestRetribution-AllItems-Shiffar'sNexus-Horn-28418"
  value: {
-<<<<<<< HEAD
-  dps: 2257.2886135123003
-  tps: 2087.9146397668696
-=======
-  dps: 1667.3251912251017
-  tps: 1710.3066368670407
->>>>>>> 62a7d366
+  dps: 2378.0942225571753
+  tps: 2199.0361867244974
  }
 }
 dps_results: {
  key: "TestRetribution-AllItems-ShiftingNaaruSliver-34429"
  value: {
-<<<<<<< HEAD
-  dps: 2321.8158345145093
-  tps: 2151.1538743318197
-=======
-  dps: 1668.4391446142033
-  tps: 1711.7550441085573
->>>>>>> 62a7d366
+  dps: 2424.9190824325515
+  tps: 2245.051450684127
  }
 }
 dps_results: {
  key: "TestRetribution-AllItems-ShinyShardoftheGods"
  value: {
-<<<<<<< HEAD
-  dps: 2248.045872519183
-  tps: 2078.7547896197584
-=======
-  dps: 1651.9422946749546
-  tps: 1694.955263495307
->>>>>>> 62a7d366
+  dps: 2368.1628697994847
+  tps: 2189.1973431733427
  }
 }
 dps_results: {
  key: "TestRetribution-AllItems-SingingCrystalAxe-31318"
  value: {
-<<<<<<< HEAD
-  dps: 2076.3480944552484
-  tps: 1912.9289497800576
-=======
-  dps: 1474.6218377202676
-  tps: 1518.4709909440667
->>>>>>> 62a7d366
+  dps: 2189.4442559757863
+  tps: 2016.1270223009642
  }
 }
 dps_results: {
  key: "TestRetribution-AllItems-Slayer'sCrest-23041"
  value: {
-<<<<<<< HEAD
-  dps: 2297.855171482515
-  tps: 2121.642860406053
-=======
-  dps: 1675.164689945973
-  tps: 1718.1998338204503
->>>>>>> 62a7d366
+  dps: 2419.4362750702
+  tps: 2233.5206012585027
  }
 }
 dps_results: {
  key: "TestRetribution-AllItems-Sorcerer'sAlchemistStone-35749"
  value: {
-<<<<<<< HEAD
-  dps: 2259.7341691930314
-  tps: 2088.6502552959705
-=======
-  dps: 1668.0379581708507
-  tps: 1711.2302140037207
->>>>>>> 62a7d366
+  dps: 2379.950772410378
+  tps: 2199.192542177298
  }
 }
 dps_results: {
  key: "TestRetribution-AllItems-SpellstrikeInfusion"
  value: {
-<<<<<<< HEAD
-  dps: 2069.858792420046
-  tps: 1917.4464837640144
-=======
-  dps: 1490.708865944558
-  tps: 1533.1869679709548
->>>>>>> 62a7d366
+  dps: 2185.876445209551
+  tps: 2024.6526617824466
  }
 }
 dps_results: {
  key: "TestRetribution-AllItems-StormGauntlets-12632"
  value: {
-<<<<<<< HEAD
-  dps: 2239.182701041146
-  tps: 2073.783073618366
-=======
-  dps: 1626.0851115501337
-  tps: 1669.1691731641267
->>>>>>> 62a7d366
+  dps: 2351.983761025794
+  tps: 2175.9637415661773
  }
 }
 dps_results: {
  key: "TestRetribution-AllItems-StrengthoftheClefthoof"
  value: {
-<<<<<<< HEAD
-  dps: 1991.2331382373843
-  tps: 1848.692439883663
-=======
-  dps: 1422.5750173306537
-  tps: 1463.5694060582127
->>>>>>> 62a7d366
+  dps: 2103.6542651618543
+  tps: 1950.8628798926036
  }
 }
 dps_results: {
  key: "TestRetribution-AllItems-SwiftSkyfireDiamond"
  value: {
-<<<<<<< HEAD
-  dps: 2286.0240172426584
-  tps: 2113.0676011673154
-=======
-  dps: 1646.3026619934376
-  tps: 1689.3413236228487
->>>>>>> 62a7d366
+  dps: 2382.585802826239
+  tps: 2199.8355609908144
  }
 }
 dps_results: {
  key: "TestRetribution-AllItems-SwiftSkyflareDiamond"
  value: {
-<<<<<<< HEAD
-  dps: 2293.722936127809
-  tps: 2119.6799716173027
-=======
-  dps: 1642.9868928314652
-  tps: 1685.9265304769174
->>>>>>> 62a7d366
+  dps: 2390.369565484296
+  tps: 2206.532074381529
  }
 }
 dps_results: {
  key: "TestRetribution-AllItems-SwiftStarfireDiamond"
  value: {
-<<<<<<< HEAD
-  dps: 2278.004532765954
-  tps: 2106.1544205518676
-=======
-  dps: 1633.109465413275
-  tps: 1676.0160578432922
->>>>>>> 62a7d366
+  dps: 2374.4539083814016
+  tps: 2192.8106839818156
  }
 }
 dps_results: {
  key: "TestRetribution-AllItems-SwiftStarflareDiamond"
  value: {
-<<<<<<< HEAD
-  dps: 2290.3011944010755
-  tps: 2116.741140306197
-=======
-  dps: 1645.780881505244
-  tps: 1688.5901658483274
->>>>>>> 62a7d366
+  dps: 2386.9101154140494
+  tps: 2203.555846207879
  }
 }
 dps_results: {
  key: "TestRetribution-AllItems-SwiftWindfireDiamond"
  value: {
-<<<<<<< HEAD
-  dps: 2284.313146379292
-  tps: 2111.598185511763
-=======
-  dps: 1645.1613907107374
-  tps: 1688.1985832860396
->>>>>>> 62a7d366
+  dps: 2380.8560777911157
+  tps: 2198.3474469039893
  }
 }
 dps_results: {
  key: "TestRetribution-AllItems-SyphonoftheNathrezim-32262"
  value: {
-<<<<<<< HEAD
-  dps: 2340.7487992569268
-  tps: 2166.22083481958
-=======
-  dps: 1680.9291931958671
-  tps: 1723.6652217717756
->>>>>>> 62a7d366
+  dps: 2441.5673006507627
+  tps: 2257.2463190498197
  }
 }
 dps_results: {
  key: "TestRetribution-AllItems-TenaciousEarthstormDiamond"
  value: {
-<<<<<<< HEAD
-  dps: 2275.7587920624583
-  tps: 2104.2511072339985
-=======
-  dps: 1637.543971428709
-  tps: 1680.640527905619
->>>>>>> 62a7d366
+  dps: 2372.207452615498
+  tps: 2190.9068764698623
  }
 }
 dps_results: {
  key: "TestRetribution-AllItems-TheDecapitator-28767"
  value: {
-<<<<<<< HEAD
-  dps: 2310.899104816716
-  tps: 2140.2111221036294
-=======
-  dps: 1688.19866860699
-  tps: 1731.0626725244604
->>>>>>> 62a7d366
+  dps: 2437.9094481581315
+  tps: 2255.6762461320995
  }
 }
 dps_results: {
  key: "TestRetribution-AllItems-TheLightningCapacitor-28785"
  value: {
-<<<<<<< HEAD
-  dps: 2300.1694638199997
-  tps: 2131.2313974809663
-=======
-  dps: 1683.4232393669406
-  tps: 1726.35656885484
->>>>>>> 62a7d366
+  dps: 2416.709022239763
+  tps: 2237.4073985778623
  }
 }
 dps_results: {
  key: "TestRetribution-AllItems-TheRestrainedEssenceofSapphiron-23046"
  value: {
-<<<<<<< HEAD
-  dps: 2260.536518518223
-  tps: 2089.3818478797066
-=======
-  dps: 1667.2486772743227
-  tps: 1710.5303157845433
->>>>>>> 62a7d366
+  dps: 2380.8834421622028
+  tps: 2200.0475085715525
  }
 }
 dps_results: {
  key: "TestRetribution-AllItems-TheSkullofGul'dan-32483"
  value: {
-<<<<<<< HEAD
-  dps: 2286.861127349366
-  tps: 2116.6657984800663
-=======
-  dps: 1682.9319616779146
-  tps: 1726.2065290041814
->>>>>>> 62a7d366
+  dps: 2391.1964360439974
+  tps: 2210.2033316360184
  }
 }
 dps_results: {
  key: "TestRetribution-AllItems-TheTwinStars"
  value: {
-<<<<<<< HEAD
-  dps: 2236.7126209231446
-  tps: 2069.1725508775558
-=======
-  dps: 1643.3492137219127
-  tps: 1687.4516673046032
->>>>>>> 62a7d366
+  dps: 2370.1651197113674
+  tps: 2192.010556165793
  }
 }
 dps_results: {
  key: "TestRetribution-AllItems-Thunderfury,BlessedBladeoftheWindseeker-19019"
  value: {
-<<<<<<< HEAD
-  dps: 2322.2996198840237
-  tps: 2150.7885573110734
-=======
-  dps: 1673.3006767488362
-  tps: 1716.1288305827031
->>>>>>> 62a7d366
+  dps: 2422.460316163703
+  tps: 2241.1594748693055
  }
 }
 dps_results: {
  key: "TestRetribution-AllItems-ThunderingSkyfireDiamond"
  value: {
-<<<<<<< HEAD
-  dps: 2264.5289506388945
-  tps: 2092.817469120139
-=======
-  dps: 1641.0166988501153
-  tps: 1684.08436760197
->>>>>>> 62a7d366
+  dps: 2376.7117340072805
+  tps: 2195.474192990956
  }
 }
 dps_results: {
  key: "TestRetribution-AllItems-ThunderingSkyflareDiamond"
  value: {
-<<<<<<< HEAD
-  dps: 2262.5297156101487
-  tps: 2090.2276317908786
-=======
-  dps: 1650.0739468323613
-  tps: 1693.0140222168473
->>>>>>> 62a7d366
+  dps: 2387.6036722652566
+  tps: 2204.724207924507
  }
 }
 dps_results: {
  key: "TestRetribution-AllItems-Timbal'sFocusingCrystal-34470"
  value: {
-<<<<<<< HEAD
-  dps: 2281.759361218301
-  tps: 2111.6645408218883
-=======
-  dps: 1658.4667041957798
-  tps: 1701.3829681952902
->>>>>>> 62a7d366
+  dps: 2380.4671262253587
+  tps: 2200.7218534314443
  }
 }
 dps_results: {
  key: "TestRetribution-AllItems-TirelessSkyflareDiamond"
  value: {
-<<<<<<< HEAD
-  dps: 2280.4374185280753
-  tps: 2108.2163433128926
-=======
-  dps: 1635.4989248840916
-  tps: 1678.0877067883305
->>>>>>> 62a7d366
+  dps: 2376.8875687944633
+  tps: 2194.873142119765
  }
 }
 dps_results: {
  key: "TestRetribution-AllItems-TirelessStarflareDiamond"
  value: {
-<<<<<<< HEAD
-  dps: 2279.5016932349517
-  tps: 2107.423296097113
-=======
-  dps: 1637.8593158112076
-  tps: 1680.7815713518755
->>>>>>> 62a7d366
+  dps: 2375.951545558671
+  tps: 2194.0798889897837
  }
 }
 dps_results: {
  key: "TestRetribution-AllItems-TomeofFieryRedemption-30447"
  value: {
-<<<<<<< HEAD
-  dps: 2264.3278232148054
-  tps: 2092.668846936479
-=======
-  dps: 1669.2918594942812
-  tps: 1712.2377809861728
->>>>>>> 62a7d366
+  dps: 2384.261787909554
+  tps: 2202.9362683508507
  }
 }
 dps_results: {
  key: "TestRetribution-AllItems-TomeoftheLightbringer-32368"
  value: {
-<<<<<<< HEAD
-  dps: 2299.8758453776604
-  tps: 2128.371512335394
-=======
-  dps: 1669.5326431454046
-  tps: 1712.4330671712514
->>>>>>> 62a7d366
+  dps: 2399.9175987218814
+  tps: 2218.6208353148163
  }
 }
 dps_results: {
  key: "TestRetribution-AllItems-TrenchantEarthshatterDiamond"
  value: {
-<<<<<<< HEAD
-  dps: 2279.5016932349517
-  tps: 2107.423296097113
-=======
-  dps: 1637.8593158112076
-  tps: 1680.7815713518755
->>>>>>> 62a7d366
+  dps: 2375.951545558671
+  tps: 2194.0798889897837
  }
 }
 dps_results: {
  key: "TestRetribution-AllItems-TrenchantEarthsiegeDiamond"
  value: {
-<<<<<<< HEAD
-  dps: 2280.4374185280753
-  tps: 2108.2163433128926
-=======
-  dps: 1635.4989248840916
-  tps: 1678.0877067883305
->>>>>>> 62a7d366
+  dps: 2376.8875687944633
+  tps: 2194.873142119765
  }
 }
 dps_results: {
  key: "TestRetribution-AllItems-TsunamiTalisman-30627"
  value: {
-<<<<<<< HEAD
-  dps: 2285.140026420542
-  tps: 2113.3672065813053
-=======
-  dps: 1693.7684957653626
-  tps: 1736.8381322163527
->>>>>>> 62a7d366
+  dps: 2415.5176889303266
+  tps: 2233.922808030974
  }
 }
 dps_results: {
  key: "TestRetribution-AllItems-WarpSlicer-30311"
  value: {
-<<<<<<< HEAD
-  dps: 2524.5710649338857
-  tps: 2349.748839424617
-=======
-  dps: 1885.116555450586
-  tps: 1931.0438470057713
->>>>>>> 62a7d366
+  dps: 2665.1212823333335
+  tps: 2480.1123061729627
  }
 }
 dps_results: {
  key: "TestRetribution-AllItems-WastewalkerArmor"
  value: {
-<<<<<<< HEAD
-  dps: 1966.211195267532
-  tps: 1829.6175496913684
-=======
-  dps: 1417.6612540751435
-  tps: 1459.1024097243298
->>>>>>> 62a7d366
+  dps: 2083.532069485498
+  tps: 1936.71665374107
  }
 }
 dps_results: {
  key: "TestRetribution-AllItems-WindhawkArmor"
  value: {
-<<<<<<< HEAD
-  dps: 2076.918831766537
-  tps: 1922.2825834450164
-=======
-  dps: 1541.683555727707
-  tps: 1589.3667844258068
->>>>>>> 62a7d366
+  dps: 2190.085571055044
+  tps: 2024.4965608512668
  }
 }
 dps_results: {
  key: "TestRetribution-AllItems-WorldBreaker-30090"
  value: {
-<<<<<<< HEAD
-  dps: 2181.053941876045
-  tps: 2009.7330268968137
-=======
-  dps: 1586.7787651166882
-  tps: 1629.4870071257412
->>>>>>> 62a7d366
+  dps: 2292.9306289736546
+  tps: 2111.3859465374994
  }
 }
 dps_results: {
  key: "TestRetribution-AllItems-WrathofSpellfire"
  value: {
-<<<<<<< HEAD
-  dps: 2086.7395060491253
-  tps: 1935.5467698559944
-=======
-  dps: 1499.2562022397542
-  tps: 1543.098135198002
->>>>>>> 62a7d366
+  dps: 2198.83351561124
+  tps: 2037.8100237476478
  }
 }
 dps_results: {
  key: "TestRetribution-AllItems-Xi'ri'sGift-29179"
  value: {
-<<<<<<< HEAD
-  dps: 2262.227627825054
-  tps: 2092.3443659310396
-=======
-  dps: 1664.3783232665726
-  tps: 1707.4273553442304
->>>>>>> 62a7d366
+  dps: 2383.466677345403
+  tps: 2203.877241712007
  }
 }
 dps_results: {
  key: "TestRetribution-Average-Default"
  value: {
-<<<<<<< HEAD
-  dps: 2305.5077444717704
-  tps: 2135.041582523177
-=======
-  dps: 1681.0903408188149
-  tps: 1724.1391873093244
->>>>>>> 62a7d366
+  dps: 2421.648786997355
+  tps: 2241.2841991519454
  }
 }
 dps_results: {
  key: "TestRetribution-Settings-BloodElf-P4-Retribution Paladin-FullBuffs-LongMultiTarget"
  value: {
-<<<<<<< HEAD
-  dps: 4386.463645571387
-  tps: 5271.708435732062
-=======
-  dps: 1807.8169601892982
-  tps: 2701.9444368567174
->>>>>>> 62a7d366
+  dps: 4538.785656153062
+  tps: 5410.539032738444
  }
 }
 dps_results: {
  key: "TestRetribution-Settings-BloodElf-P4-Retribution Paladin-FullBuffs-LongSingleTarget"
  value: {
-<<<<<<< HEAD
-  dps: 2318.94853967121
-  tps: 2147.4387722371703
-=======
-  dps: 1677.570330358921
-  tps: 1720.3876394950948
->>>>>>> 62a7d366
+  dps: 2419.506904486998
+  tps: 2238.2060631926
  }
 }
 dps_results: {
  key: "TestRetribution-Settings-BloodElf-P4-Retribution Paladin-FullBuffs-ShortSingleTarget"
  value: {
-<<<<<<< HEAD
-  dps: 2677.3648094610517
-  tps: 2505.1089704746882
-=======
-  dps: 2511.902855330041
-  tps: 2580.840743502024
->>>>>>> 62a7d366
+  dps: 2789.1335872849595
+  tps: 2607.371460482327
  }
 }
 dps_results: {
@@ -2130,37 +1263,22 @@
 dps_results: {
  key: "TestRetribution-Settings-Draenei-P4-Retribution Paladin-FullBuffs-LongMultiTarget"
  value: {
-<<<<<<< HEAD
-  dps: 4430.861431533084
-  tps: 5317.354743313245
-=======
-  dps: 1822.6993099601482
-  tps: 2712.6478117841953
->>>>>>> 62a7d366
+  dps: 4578.332171152881
+  tps: 5445.28233642186
  }
 }
 dps_results: {
  key: "TestRetribution-Settings-Draenei-P4-Retribution Paladin-FullBuffs-LongSingleTarget"
  value: {
-<<<<<<< HEAD
-  dps: 2334.847946183846
-  tps: 2163.0608050813635
-=======
-  dps: 1697.723904488056
-  tps: 1740.7211756199843
->>>>>>> 62a7d366
+  dps: 2451.691852356043
+  tps: 2269.5651741017164
  }
 }
 dps_results: {
  key: "TestRetribution-Settings-Draenei-P4-Retribution Paladin-FullBuffs-ShortSingleTarget"
  value: {
-<<<<<<< HEAD
-  dps: 2708.606096819666
-  tps: 2535.1624223974113
-=======
-  dps: 2517.5074719345594
-  tps: 2587.0132822591586
->>>>>>> 62a7d366
+  dps: 2838.751819312438
+  tps: 2656.1664455913306
  }
 }
 dps_results: {
@@ -2187,37 +1305,22 @@
 dps_results: {
  key: "TestRetribution-Settings-Dwarf-P4-Retribution Paladin-FullBuffs-LongMultiTarget"
  value: {
-<<<<<<< HEAD
-  dps: 4395.415167957992
-  tps: 5279.145724556338
-=======
-  dps: 1834.9924324088968
-  tps: 2724.045227571819
->>>>>>> 62a7d366
+  dps: 4571.220509137384
+  tps: 5443.479761717593
  }
 }
 dps_results: {
  key: "TestRetribution-Settings-Dwarf-P4-Retribution Paladin-FullBuffs-LongSingleTarget"
  value: {
-<<<<<<< HEAD
-  dps: 2325.855432600662
-  tps: 2154.058491181387
-=======
-  dps: 1707.4795743269724
-  tps: 1750.7680493216633
->>>>>>> 62a7d366
+  dps: 2460.8852093158607
+  tps: 2278.5927708739614
  }
 }
 dps_results: {
  key: "TestRetribution-Settings-Dwarf-P4-Retribution Paladin-FullBuffs-ShortSingleTarget"
  value: {
-<<<<<<< HEAD
-  dps: 2700.9317280599826
-  tps: 2528.326771399283
-=======
-  dps: 2558.150224283743
-  tps: 2627.154789411194
->>>>>>> 62a7d366
+  dps: 2819.8226031705085
+  tps: 2635.4808121416454
  }
 }
 dps_results: {
@@ -2244,37 +1347,22 @@
 dps_results: {
  key: "TestRetribution-Settings-Human-P4-Retribution Paladin-FullBuffs-LongMultiTarget"
  value: {
-<<<<<<< HEAD
-  dps: 4405.370673878893
-  tps: 5291.61885176937
-=======
-  dps: 1828.1480473851263
-  tps: 2722.5465281744055
->>>>>>> 62a7d366
+  dps: 4575.298133312734
+  tps: 5450.015614532425
  }
 }
 dps_results: {
  key: "TestRetribution-Settings-Human-P4-Retribution Paladin-FullBuffs-LongSingleTarget"
  value: {
-<<<<<<< HEAD
-  dps: 2317.784386516739
-  tps: 2146.0120980834017
-=======
-  dps: 1693.3285296158535
-  tps: 1736.432744550645
->>>>>>> 62a7d366
+  dps: 2446.2083723608466
+  tps: 2263.885946316804
  }
 }
 dps_results: {
  key: "TestRetribution-Settings-Human-P4-Retribution Paladin-FullBuffs-ShortSingleTarget"
  value: {
-<<<<<<< HEAD
-  dps: 2683.231079963175
-  tps: 2509.136984293482
-=======
-  dps: 2523.8318111914646
-  tps: 2592.3330835204174
->>>>>>> 62a7d366
+  dps: 2822.120680505593
+  tps: 2638.297174497476
  }
 }
 dps_results: {
@@ -2301,12 +1389,7 @@
 dps_results: {
  key: "TestRetribution-SwitchInFrontOfTarget-Default"
  value: {
-<<<<<<< HEAD
-  dps: 2075.9565479043567
-  tps: 1906.791137105613
-=======
-  dps: 1413.826805415236
-  tps: 1455.6907897975013
->>>>>>> 62a7d366
+  dps: 2181.964077672932
+  tps: 2001.719822151498
  }
 }