--- conflicted
+++ resolved
@@ -66,7 +66,7 @@
 dps_results: {
  key: "TestRetribution-AllItems-Alchemist'sStone-13503"
  value: {
-  dps: 2996.7486335714493
+  dps: 2996.748633571448
   tps: 2534.654198122765
  }
 }
@@ -283,25 +283,15 @@
 dps_results: {
  key: "TestRetribution-AllItems-CrystalforgeArmor"
  value: {
-<<<<<<< HEAD
-  dps: 2520.5763499536733
-  tps: 2170.2173800245846
-=======
-  dps: 2531.565483157019
+  dps: 2531.565483157018
   tps: 2178.2910216192645
->>>>>>> d845abe9
  }
 }
 dps_results: {
  key: "TestRetribution-AllItems-CrystalforgeBattlegear"
  value: {
-<<<<<<< HEAD
-  dps: 2704.8060477230924
-  tps: 2307.823150288998
-=======
   dps: 2723.8849958133114
   tps: 2326.2304021558602
->>>>>>> d845abe9
  }
 }
 dps_results: {
@@ -503,13 +493,8 @@
 dps_results: {
  key: "TestRetribution-AllItems-FelstalkerArmor"
  value: {
-<<<<<<< HEAD
-  dps: 2829.27213358409
-  tps: 2401.1499451347104
-=======
-  dps: 2834.735790013228
-  tps: 2411.909426205815
->>>>>>> d845abe9
+  dps: 2834.735790013227
+  tps: 2411.9094262058147
  }
 }
 dps_results: {
@@ -656,19 +641,14 @@
  key: "TestRetribution-AllItems-InvigoratingEarthsiegeDiamond"
  value: {
   dps: 2972.087895470299
-  tps: 2519.814899963838
+  tps: 2519.8148999638374
  }
 }
 dps_results: {
  key: "TestRetribution-AllItems-JusticarArmor"
  value: {
-<<<<<<< HEAD
-  dps: 2520.5763499536733
-  tps: 2170.2173800245846
-=======
-  dps: 2531.565483157019
+  dps: 2531.565483157018
   tps: 2178.2910216192645
->>>>>>> d845abe9
  }
 }
 dps_results: {
@@ -681,13 +661,8 @@
 dps_results: {
  key: "TestRetribution-AllItems-KhoriumChampion-23541"
  value: {
-<<<<<<< HEAD
-  dps: 2840.420759102032
-  tps: 2396.8116950340864
-=======
   dps: 2845.713648061641
-  tps: 2396.739826006965
->>>>>>> d845abe9
+  tps: 2396.7398260069654
  }
 }
 dps_results: {
@@ -729,7 +704,7 @@
  key: "TestRetribution-AllItems-LionheartExecutioner-28430"
  value: {
   dps: 2918.485713340238
-  tps: 2466.386005043627
+  tps: 2466.3860050436265
  }
 }
 dps_results: {
@@ -770,13 +745,8 @@
 dps_results: {
  key: "TestRetribution-AllItems-MercurialAlchemistStone-44322"
  value: {
-<<<<<<< HEAD
-  dps: 2985.7943222952554
-  tps: 2528.3209992012225
-=======
   dps: 2998.3198770134927
   tps: 2541.8989268739165
->>>>>>> d845abe9
  }
 }
 dps_results: {
@@ -803,13 +773,8 @@
 dps_results: {
  key: "TestRetribution-AllItems-NetherscaleArmor"
  value: {
-<<<<<<< HEAD
-  dps: 2821.5014010273944
-  tps: 2398.275381750674
-=======
-  dps: 2801.039929624028
-  tps: 2388.674387342171
->>>>>>> d845abe9
+  dps: 2801.0399296240275
+  tps: 2388.6743873421706
  }
 }
 dps_results: {
@@ -830,7 +795,7 @@
  key: "TestRetribution-AllItems-PersistentEarthsiegeDiamond"
  value: {
   dps: 2972.087895470299
-  tps: 2519.814899963838
+  tps: 2519.8148999638374
  }
 }
 dps_results: {
@@ -864,13 +829,8 @@
 dps_results: {
  key: "TestRetribution-AllItems-PrimalIntent"
  value: {
-<<<<<<< HEAD
-  dps: 2924.2480775208746
-  tps: 2477.432751951628
-=======
-  dps: 2912.9738003246975
-  tps: 2469.6109048623252
->>>>>>> d845abe9
+  dps: 2912.973800324697
+  tps: 2469.6109048623243
  }
 }
 dps_results: {
@@ -898,7 +858,7 @@
  key: "TestRetribution-AllItems-RelentlessEarthsiegeDiamond"
  value: {
   dps: 3019.3466886783135
-  tps: 2558.177350949789
+  tps: 2558.1773509497893
  }
 }
 dps_results: {
@@ -988,13 +948,8 @@
 dps_results: {
  key: "TestRetribution-AllItems-Shiffar'sNexus-Horn-28418"
  value: {
-<<<<<<< HEAD
-  dps: 2995.344730704703
-  tps: 2539.9056142228305
-=======
   dps: 2982.9062999257453
   tps: 2521.3518913646453
->>>>>>> d845abe9
  }
 }
 dps_results: {
@@ -1042,13 +997,8 @@
 dps_results: {
  key: "TestRetribution-AllItems-StormGauntlets-12632"
  value: {
-<<<<<<< HEAD
-  dps: 2924.098097742598
-  tps: 2485.9313098726766
-=======
   dps: 2917.0407432518537
-  tps: 2476.4250496263
->>>>>>> d845abe9
+  tps: 2476.4250496262994
  }
 }
 dps_results: {
@@ -1069,7 +1019,7 @@
  key: "TestRetribution-AllItems-SwiftSkyflareDiamond"
  value: {
   dps: 2972.087895470299
-  tps: 2519.814899963838
+  tps: 2519.8148999638374
  }
 }
 dps_results: {
@@ -1117,13 +1067,8 @@
 dps_results: {
  key: "TestRetribution-AllItems-TheLightningCapacitor-28785"
  value: {
-<<<<<<< HEAD
-  dps: 3034.912498933907
-  tps: 2586.9821173562023
-=======
   dps: 3044.4013473503783
   tps: 2582.31375904051
->>>>>>> d845abe9
  }
 }
 dps_results: {
@@ -1234,13 +1179,8 @@
 dps_results: {
  key: "TestRetribution-AllItems-WastewalkerArmor"
  value: {
-<<<<<<< HEAD
-  dps: 2570.7112219936657
-  tps: 2216.237275190561
-=======
   dps: 2563.3904334014364
-  tps: 2205.2816155252845
->>>>>>> d845abe9
+  tps: 2205.281615525285
  }
 }
 dps_results: {
@@ -1253,13 +1193,8 @@
 dps_results: {
  key: "TestRetribution-AllItems-WorldBreaker-30090"
  value: {
-<<<<<<< HEAD
-  dps: 2868.1634628895936
-  tps: 2431.089389822281
-=======
   dps: 2875.3758378796715
   tps: 2431.6672902959062
->>>>>>> d845abe9
  }
 }
 dps_results: {
@@ -1328,37 +1263,22 @@
 dps_results: {
  key: "TestRetribution-Settings-Draenei-P4-Retribution Paladin-FullBuffs-LongMultiTarget"
  value: {
-<<<<<<< HEAD
-  dps: 5272.912516511636
-  tps: 6759.379269511347
-=======
   dps: 5284.58661920717
   tps: 6789.776178478509
->>>>>>> d845abe9
  }
 }
 dps_results: {
  key: "TestRetribution-Settings-Draenei-P4-Retribution Paladin-FullBuffs-LongSingleTarget"
  value: {
-<<<<<<< HEAD
-  dps: 3036.265557556332
-  tps: 2577.2341764817215
-=======
   dps: 3042.1715305069874
-  tps: 2588.6136126541455
->>>>>>> d845abe9
+  tps: 2588.613612654145
  }
 }
 dps_results: {
  key: "TestRetribution-Settings-Draenei-P4-Retribution Paladin-FullBuffs-ShortSingleTarget"
  value: {
-<<<<<<< HEAD
-  dps: 3530.4800807578667
-  tps: 3019.719016355567
-=======
   dps: 3310.201759822579
-  tps: 2880.7496347201663
->>>>>>> d845abe9
+  tps: 2880.7496347201654
  }
 }
 dps_results: {
@@ -1385,13 +1305,8 @@
 dps_results: {
  key: "TestRetribution-Settings-Dwarf-P4-Retribution Paladin-FullBuffs-LongMultiTarget"
  value: {
-<<<<<<< HEAD
-  dps: 5326.726532219024
-  tps: 6672.277636809636
-=======
   dps: 5316.117387993042
   tps: 6695.826969584055
->>>>>>> d845abe9
  }
 }
 dps_results: {
