--- conflicted
+++ resolved
@@ -47,2029 +47,1184 @@
 dps_results: {
  key: "TestRetribution-AllItems-AbacusofViolentOdds-28288"
  value: {
-<<<<<<< HEAD
-  dps: 1138.650614842315
-  tps: 1197.0345099392957
-=======
-  dps: 1145.7309509551937
-  tps: 1200.9190892044267
->>>>>>> 276cbed3
+  dps: 1131.1801221128603
+  tps: 1186.490083838864
  }
 }
 dps_results: {
  key: "TestRetribution-AllItems-AdamantineFigurine-27891"
  value: {
-<<<<<<< HEAD
-  dps: 1117.3301144517418
-  tps: 1175.3215473911496
-=======
-  dps: 1135.5896667944737
-  tps: 1190.5032114562484
->>>>>>> 276cbed3
+  dps: 1114.0388288853696
+  tps: 1169.0448667078435
  }
 }
 dps_results: {
  key: "TestRetribution-AllItems-Alchemist'sStone-13503"
  value: {
-<<<<<<< HEAD
-  dps: 1132.283837438825
-  tps: 1190.3147312839913
-=======
-  dps: 1143.0665050166665
-  tps: 1198.3904687027455
->>>>>>> 276cbed3
+  dps: 1126.3053693950935
+  tps: 1181.565166036774
  }
 }
 dps_results: {
  key: "TestRetribution-AllItems-AncientAqirArtifact-33830"
  value: {
-<<<<<<< HEAD
-  dps: 1117.3301144517418
-  tps: 1175.3215473911496
-=======
-  dps: 1135.5896667944737
-  tps: 1190.5032114562484
->>>>>>> 276cbed3
+  dps: 1114.0388288853696
+  tps: 1169.0448667078435
  }
 }
 dps_results: {
  key: "TestRetribution-AllItems-AshtongueTalismanofZeal-32489"
  value: {
-<<<<<<< HEAD
-  dps: 1145.196951814916
-  tps: 1203.2042362848936
-=======
-  dps: 1155.5968638806664
-  tps: 1210.6693955427545
->>>>>>> 276cbed3
+  dps: 1138.8303039418197
+  tps: 1193.818275497093
  }
 }
 dps_results: {
  key: "TestRetribution-AllItems-Assassin'sAlchemistStone-35751"
  value: {
-<<<<<<< HEAD
-  dps: 1140.4147566176298
-  tps: 1198.45561260883
-=======
-  dps: 1156.0747661422936
-  tps: 1211.1398382709135
->>>>>>> 276cbed3
+  dps: 1137.1497661770566
+  tps: 1192.0661104834428
  }
 }
 dps_results: {
  key: "TestRetribution-AllItems-AustereEarthsiegeDiamond"
  value: {
-<<<<<<< HEAD
-  dps: 1126.2383638493654
-  tps: 1185.9494152466002
-=======
-  dps: 1125.4221918997564
-  tps: 1181.4382001564918
->>>>>>> 276cbed3
+  dps: 1108.5369533344758
+  tps: 1164.5110052472971
  }
 }
 dps_results: {
  key: "TestRetribution-AllItems-BadgeofTenacity-32658"
  value: {
-<<<<<<< HEAD
-  dps: 1128.3611510904311
-  tps: 1186.3769272997217
-=======
-  dps: 1147.717878641641
-  tps: 1202.6540431403098
->>>>>>> 276cbed3
+  dps: 1124.5201151565325
+  tps: 1179.5943559930847
  }
 }
 dps_results: {
  key: "TestRetribution-AllItems-BadgeoftheSwarmguard-21670"
  value: {
-<<<<<<< HEAD
-  dps: 926.4446198345811
-  tps: 984.4360527739897
-=======
-  dps: 940.5297812369478
-  tps: 995.4433258987228
->>>>>>> 276cbed3
+  dps: 921.866117749882
+  tps: 976.8721555723562
  }
 }
 dps_results: {
  key: "TestRetribution-AllItems-BandoftheEternalChampion-29301"
  value: {
-<<<<<<< HEAD
-  dps: 1152.8743122925348
-  tps: 1212.5083005754882
-=======
-  dps: 1167.3776527253199
-  tps: 1223.6134594825423
->>>>>>> 276cbed3
+  dps: 1142.1234527391443
+  tps: 1198.268618911554
  }
 }
 dps_results: {
  key: "TestRetribution-AllItems-BandoftheEternalDefender-29297"
  value: {
-<<<<<<< HEAD
-  dps: 1124.9703126568645
-  tps: 1184.5461030141003
-=======
-  dps: 1143.0208431513079
-  tps: 1199.2052071481473
->>>>>>> 276cbed3
+  dps: 1118.0243459118822
+  tps: 1174.049463867279
  }
 }
 dps_results: {
  key: "TestRetribution-AllItems-BandoftheEternalSage-29305"
  value: {
-<<<<<<< HEAD
-  dps: 1139.2688506599711
-  tps: 1198.965411504885
-=======
-  dps: 1156.6470176660823
-  tps: 1213.649618739978
->>>>>>> 276cbed3
+  dps: 1133.9699410213339
+  tps: 1190.9799522979745
  }
 }
 dps_results: {
  key: "TestRetribution-AllItems-BeamingEarthsiegeDiamond"
  value: {
-<<<<<<< HEAD
-  dps: 1128.4909704975307
-  tps: 1188.130856595419
-=======
-  dps: 1137.4568091459428
-  tps: 1193.8193239118932
->>>>>>> 276cbed3
+  dps: 1120.7805692703735
+  tps: 1177.2251570082146
  }
 }
 dps_results: {
  key: "TestRetribution-AllItems-BlackenedNaaruSliver-34427"
  value: {
-<<<<<<< HEAD
-  dps: 1149.1428902548223
-  tps: 1208.278195187545
-=======
-  dps: 1167.5346042537512
-  tps: 1223.6226292322158
->>>>>>> 276cbed3
+  dps: 1141.504931934716
+  tps: 1197.2771463935874
  }
 }
 dps_results: {
  key: "TestRetribution-AllItems-BlackoutTruncheon-27901"
  value: {
-<<<<<<< HEAD
-  dps: 1151.5756789211125
-  tps: 1211.2706722595717
-=======
-  dps: 1160.535322625238
-  tps: 1217.007961603858
->>>>>>> 276cbed3
+  dps: 1143.5403244716226
+  tps: 1199.8327162149005
  }
 }
 dps_results: {
  key: "TestRetribution-AllItems-Bladefist'sBreadth-28041"
  value: {
-<<<<<<< HEAD
-  dps: 1130.6907143265983
-  tps: 1188.7177884764412
-=======
-  dps: 1142.75821537448
-  tps: 1197.7569894117246
->>>>>>> 276cbed3
+  dps: 1122.9723167586649
+  tps: 1178.0378913688078
  }
 }
 dps_results: {
  key: "TestRetribution-AllItems-BlazefuryMedallion-17111"
  value: {
-<<<<<<< HEAD
-  dps: 1137.5826210690873
-  tps: 1197.3091201580082
-=======
-  dps: 1150.2619063047557
-  tps: 1206.5915896378926
->>>>>>> 276cbed3
+  dps: 1125.3976871719253
+  tps: 1181.537972724274
  }
 }
 dps_results: {
  key: "TestRetribution-AllItems-Blinkstrike-31332"
  value: {
-<<<<<<< HEAD
-  dps: 1152.2856348956714
-  tps: 1212.070742710031
-=======
-  dps: 1159.4357595156082
-  tps: 1215.6773844088978
->>>>>>> 276cbed3
+  dps: 1136.696895063629
+  tps: 1192.9099465645945
  }
 }
 dps_results: {
  key: "TestRetribution-AllItems-BloodlustBrooch-29383"
  value: {
-<<<<<<< HEAD
-  dps: 1144.5586741518082
-  tps: 1202.606979324397
-=======
-  dps: 1160.1804612899982
-  tps: 1215.3190025041333
->>>>>>> 276cbed3
+  dps: 1141.7752528319904
+  tps: 1196.7035092356152
  }
 }
 dps_results: {
  key: "TestRetribution-AllItems-BracingEarthsiegeDiamond"
  value: {
-<<<<<<< HEAD
-  dps: 1129.1217214447047
-  tps: 1165.7643970961315
-=======
-  dps: 1135.1660139942248
-  tps: 1168.155018630836
->>>>>>> 276cbed3
+  dps: 1108.9944851019345
+  tps: 1142.327182974751
  }
 }
 dps_results: {
  key: "TestRetribution-AllItems-BracingEarthstormDiamond"
  value: {
-<<<<<<< HEAD
-  dps: 1127.8530441027551
-  tps: 1187.581776575852
-=======
-  dps: 1129.656777837504
-  tps: 1185.816378535671
->>>>>>> 276cbed3
+  dps: 1108.3226658894805
+  tps: 1164.228154022377
  }
 }
 dps_results: {
  key: "TestRetribution-AllItems-BraidedEterniumChain-24114"
  value: {
-<<<<<<< HEAD
-  dps: 1143.8671041923187
-  tps: 1203.4793160039778
-=======
-  dps: 1154.6578788647403
-  tps: 1211.2706014454598
->>>>>>> 276cbed3
+  dps: 1137.6990916172183
+  tps: 1194.3459188397455
  }
 }
 dps_results: {
  key: "TestRetribution-AllItems-BroochoftheImmortalKing-32534"
  value: {
-<<<<<<< HEAD
-  dps: 1117.3301144517418
-  tps: 1175.3215473911496
-=======
-  dps: 1135.5896667944737
-  tps: 1190.5032114562484
->>>>>>> 276cbed3
+  dps: 1114.0388288853696
+  tps: 1169.0448667078435
  }
 }
 dps_results: {
  key: "TestRetribution-AllItems-BrutalEarthstormDiamond"
  value: {
-<<<<<<< HEAD
-  dps: 1127.209661409229
-  tps: 1186.9207128064636
-=======
-  dps: 1126.3978446795047
-  tps: 1182.4138529362397
->>>>>>> 276cbed3
+  dps: 1109.5136269625673
+  tps: 1165.4876788753882
  }
 }
 dps_results: {
  key: "TestRetribution-AllItems-BulwarkofKings-28484"
  value: {
-<<<<<<< HEAD
-  dps: 1126.2640418814635
-  tps: 1185.9329282328833
-=======
-  dps: 1130.0690535105787
-  tps: 1186.1276841467295
->>>>>>> 276cbed3
+  dps: 1106.8310509356077
+  tps: 1162.7145180347622
  }
 }
 dps_results: {
  key: "TestRetribution-AllItems-BulwarkoftheAncientKings-28485"
  value: {
-<<<<<<< HEAD
-  dps: 1128.5226299430362
-  tps: 1188.219426423636
-=======
-  dps: 1139.8693091685618
-  tps: 1195.975023787569
->>>>>>> 276cbed3
+  dps: 1114.442601294207
+  tps: 1170.3927590378753
  }
 }
 dps_results: {
  key: "TestRetribution-AllItems-BurningRage"
  value: {
-<<<<<<< HEAD
-  dps: 1013.7728428833049
-  tps: 1072.9183274431791
-=======
-  dps: 1019.9599882319063
-  tps: 1075.1525136837713
->>>>>>> 276cbed3
+  dps: 1001.1068361540606
+  tps: 1056.0447829245086
  }
 }
 dps_results: {
  key: "TestRetribution-AllItems-ChaoticSkyfireDiamond"
  value: {
-<<<<<<< HEAD
-  dps: 1150.567142662434
-  tps: 1210.3469321157963
-=======
-  dps: 1156.8919017491432
-  tps: 1213.1280316180337
->>>>>>> 276cbed3
+  dps: 1138.0350989924364
+  tps: 1194.4555761289726
  }
 }
 dps_results: {
  key: "TestRetribution-AllItems-ChaoticSkyflareDiamond"
  value: {
-<<<<<<< HEAD
-  dps: 1151.9309523345055
-  tps: 1211.7148520418025
-=======
-  dps: 1158.9780971694477
-  tps: 1215.2188315381977
->>>>>>> 276cbed3
+  dps: 1136.2232382272982
+  tps: 1192.4579553489027
  }
 }
 dps_results: {
  key: "TestRetribution-AllItems-CloakofDarkness-33122"
  value: {
-<<<<<<< HEAD
-  dps: 1142.21202792704
-  tps: 1201.3249651595468
-=======
-  dps: 1145.1597540676803
-  tps: 1201.0093412784947
->>>>>>> 276cbed3
+  dps: 1128.6346719714159
+  tps: 1184.4354205929799
  }
 }
 dps_results: {
  key: "TestRetribution-AllItems-CommendationofKael'thas-34473"
  value: {
-<<<<<<< HEAD
-  dps: 1117.3301144517418
-  tps: 1175.3215473911496
-=======
-  dps: 1135.5896667944737
-  tps: 1190.5032114562484
->>>>>>> 276cbed3
+  dps: 1114.0388288853696
+  tps: 1169.0448667078435
  }
 }
 dps_results: {
  key: "TestRetribution-AllItems-Coren'sLuckyCoin-38289"
  value: {
-<<<<<<< HEAD
-  dps: 1117.3301144517418
-  tps: 1175.3215473911496
-=======
-  dps: 1135.5896667944737
-  tps: 1190.5032114562484
->>>>>>> 276cbed3
+  dps: 1114.0388288853696
+  tps: 1169.0448667078435
  }
 }
 dps_results: {
  key: "TestRetribution-AllItems-CoreofAr'kelos-29776"
  value: {
-<<<<<<< HEAD
-  dps: 1137.532311907502
-  tps: 1195.5681144658802
-=======
-  dps: 1153.307239867612
-  tps: 1208.3676510499872
->>>>>>> 276cbed3
+  dps: 1132.2309878279214
+  tps: 1187.2090250883411
  }
 }
 dps_results: {
  key: "TestRetribution-AllItems-CrystalforgeArmor"
  value: {
-<<<<<<< HEAD
-  dps: 922.9795135924015
-  tps: 981.2406691541988
-=======
-  dps: 921.9184815714126
-  tps: 975.3162416461819
->>>>>>> 276cbed3
+  dps: 904.7234242154905
+  tps: 957.8417207101472
  }
 }
 dps_results: {
  key: "TestRetribution-AllItems-CrystalforgeBattlegear"
  value: {
-<<<<<<< HEAD
-  dps: 1021.0268360921926
-  tps: 1080.058849715326
-=======
-  dps: 1039.4996008294343
-  tps: 1096.3689000896163
->>>>>>> 276cbed3
+  dps: 1021.4100209559167
+  tps: 1078.2474632503552
  }
 }
 dps_results: {
  key: "TestRetribution-AllItems-CrystalforgedTrinket-32654"
  value: {
-<<<<<<< HEAD
-  dps: 1126.2576616058623
-  tps: 1184.2608987330445
-=======
-  dps: 1146.8637474687762
-  tps: 1202.0094421888457
->>>>>>> 276cbed3
+  dps: 1120.0255707800789
+  tps: 1175.0526093212407
  }
 }
 dps_results: {
  key: "TestRetribution-AllItems-Dabiri'sEnigma-30300"
  value: {
-<<<<<<< HEAD
-  dps: 1117.3301144517418
-  tps: 1175.3215473911496
-=======
-  dps: 1135.5896667944737
-  tps: 1190.5032114562484
->>>>>>> 276cbed3
+  dps: 1114.0388288853696
+  tps: 1169.0448667078435
  }
 }
 dps_results: {
  key: "TestRetribution-AllItems-DarkIronSmokingPipe-38290"
  value: {
-<<<<<<< HEAD
-  dps: 1127.5333041905462
-  tps: 1185.6251146627847
-=======
-  dps: 1142.6771890663192
-  tps: 1197.8412738020731
->>>>>>> 276cbed3
+  dps: 1123.4550098851773
+  tps: 1178.7273216383965
  }
 }
 dps_results: {
  key: "TestRetribution-AllItems-DarkmoonCard:Crusade-31856"
  value: {
-<<<<<<< HEAD
-  dps: 1141.4194591594955
-  tps: 1199.462291686812
-=======
-  dps: 1157.0524821157496
-  tps: 1212.1194254789143
->>>>>>> 276cbed3
+  dps: 1138.1310227844979
+  tps: 1193.0492920468025
  }
 }
 dps_results: {
  key: "TestRetribution-AllItems-DarkmoonCard:Vengeance-31858"
  value: {
-<<<<<<< HEAD
-  dps: 1123.8661650600911
-  tps: 1181.8503007772626
-=======
-  dps: 1139.8645903835509
-  tps: 1194.9588692182278
->>>>>>> 276cbed3
+  dps: 1119.0457522403296
+  tps: 1174.0522233564059
  }
 }
 dps_results: {
  key: "TestRetribution-AllItems-DarkmoonCard:Wrath-31857"
  value: {
-<<<<<<< HEAD
-  dps: 1122.9339134141521
-  tps: 1180.9473343255509
-=======
-  dps: 1139.489690334166
-  tps: 1194.4156646827337
->>>>>>> 276cbed3
+  dps: 1114.8538319579757
+  tps: 1169.8797808777567
  }
 }
 dps_results: {
  key: "TestRetribution-AllItems-DesolationBattlegear"
  value: {
-<<<<<<< HEAD
-  dps: 948.2666344910031
-  tps: 1007.354179370885
-=======
-  dps: 966.1181728962536
-  tps: 1022.9263732557397
->>>>>>> 276cbed3
+  dps: 948.0315282711422
+  tps: 1004.807770739351
  }
 }
 dps_results: {
  key: "TestRetribution-AllItems-Despair-28573"
  value: {
-<<<<<<< HEAD
-  dps: 1052.9085186788693
-  tps: 1115.3227798448822
-=======
-  dps: 1058.4330973907374
-  tps: 1116.4267066349807
->>>>>>> 276cbed3
+  dps: 1041.7792666370706
+  tps: 1099.8146259129273
  }
 }
 dps_results: {
  key: "TestRetribution-AllItems-DestructiveSkyfireDiamond"
  value: {
-<<<<<<< HEAD
-  dps: 1128.8078857604826
-  tps: 1188.5274382085468
-=======
-  dps: 1128.185458818935
-  tps: 1184.2880976383562
->>>>>>> 276cbed3
+  dps: 1109.3303002988243
+  tps: 1165.226795540679
  }
 }
 dps_results: {
  key: "TestRetribution-AllItems-DestructiveSkyflareDiamond"
  value: {
-<<<<<<< HEAD
-  dps: 1130.4269431941245
-  tps: 1190.1513768249777
-=======
-  dps: 1130.1794964082756
-  tps: 1186.2871486368003
->>>>>>> 276cbed3
+  dps: 1108.8545815415296
+  tps: 1164.8574094533074
  }
 }
 dps_results: {
  key: "TestRetribution-AllItems-Devastation-30316"
  value: {
-<<<<<<< HEAD
-  dps: 1370.1106015420485
-  tps: 1433.8099242639219
-=======
-  dps: 1382.9059891349693
-  tps: 1444.3809617887343
->>>>>>> 276cbed3
+  dps: 1356.9019998738866
+  tps: 1418.2748253584648
  }
 }
 dps_results: {
  key: "TestRetribution-AllItems-DoomplateBattlegear"
  value: {
-<<<<<<< HEAD
-  dps: 959.9610694569626
-  tps: 1018.8048563579473
-=======
-  dps: 960.213447196295
-  tps: 1014.297357386488
->>>>>>> 276cbed3
+  dps: 933.4631913199016
+  tps: 987.19408037356
  }
 }
 dps_results: {
  key: "TestRetribution-AllItems-Dragonmaw-28438"
  value: {
-<<<<<<< HEAD
-  dps: 1155.6332316658852
-  tps: 1215.4348950161448
-=======
-  dps: 1161.579800154774
-  tps: 1218.2637384361203
->>>>>>> 276cbed3
+  dps: 1141.84991620338
+  tps: 1198.2559260295411
  }
 }
 dps_results: {
  key: "TestRetribution-AllItems-Dragonstrike-28439"
  value: {
-<<<<<<< HEAD
-  dps: 1146.7093007877086
-  tps: 1206.4713764203705
-=======
-  dps: 1157.263329905437
-  tps: 1213.5633598489114
->>>>>>> 276cbed3
+  dps: 1142.607810015007
+  tps: 1199.1464259578822
  }
 }
 dps_results: {
  key: "TestRetribution-AllItems-DrakefistHammer-28437"
  value: {
-<<<<<<< HEAD
-  dps: 1153.0672882780507
-  tps: 1212.9334566206321
-=======
-  dps: 1157.9601473619682
-  tps: 1214.3668988875959
->>>>>>> 276cbed3
+  dps: 1143.8009874948154
+  tps: 1200.2599674874407
  }
 }
 dps_results: {
  key: "TestRetribution-AllItems-EffulgentSkyflareDiamond"
  value: {
-<<<<<<< HEAD
-  dps: 1126.2383638493654
-  tps: 1185.9494152466002
-=======
-  dps: 1125.4221918997564
-  tps: 1181.4382001564918
->>>>>>> 276cbed3
+  dps: 1108.5369533344758
+  tps: 1164.5110052472971
  }
 }
 dps_results: {
  key: "TestRetribution-AllItems-EmberSkyfireDiamond"
  value: {
-<<<<<<< HEAD
-  dps: 1128.0513252320804
-  tps: 1187.7416251047907
-=======
-  dps: 1129.6628059886712
-  tps: 1186.0298947905505
->>>>>>> 276cbed3
+  dps: 1111.9407156084915
+  tps: 1168.194959957949
  }
 }
 dps_results: {
  key: "TestRetribution-AllItems-EmberSkyflareDiamond"
  value: {
-<<<<<<< HEAD
-  dps: 1129.3069320396705
-  tps: 1189.0110111157662
-=======
-  dps: 1133.3339741426546
-  tps: 1189.5920274013522
->>>>>>> 276cbed3
+  dps: 1113.0612928497696
+  tps: 1169.2248942645301
  }
 }
 dps_results: {
  key: "TestRetribution-AllItems-EmptyMugofDirebrew-38287"
  value: {
-<<<<<<< HEAD
-  dps: 1144.5586741518082
-  tps: 1202.606979324397
-=======
-  dps: 1160.1804612899982
-  tps: 1215.3190025041333
->>>>>>> 276cbed3
+  dps: 1141.7752528319904
+  tps: 1196.7035092356152
  }
 }
 dps_results: {
  key: "TestRetribution-AllItems-EmpyreanDemolisher-17112"
  value: {
-<<<<<<< HEAD
-  dps: 1150.2058880617572
-  tps: 1210.0378316877438
-=======
-  dps: 1155.28090229684
-  tps: 1211.4890361793546
->>>>>>> 276cbed3
+  dps: 1139.899400231231
+  tps: 1196.1910738083684
  }
 }
 dps_results: {
  key: "TestRetribution-AllItems-EnigmaticSkyfireDiamond"
  value: {
-<<<<<<< HEAD
-  dps: 1128.6692185890863
-  tps: 1188.388188527298
-=======
-  dps: 1127.8336168160592
-  tps: 1183.935745277773
->>>>>>> 276cbed3
+  dps: 1109.2280937108337
+  tps: 1165.1245889526879
  }
 }
 dps_results: {
  key: "TestRetribution-AllItems-EnigmaticSkyflareDiamond"
  value: {
-<<<<<<< HEAD
-  dps: 1129.9578959401251
-  tps: 1189.6807496982435
-=======
-  dps: 1129.5897355830723
-  tps: 1185.696538726471
->>>>>>> 276cbed3
+  dps: 1108.1862790968166
+  tps: 1164.187528471475
  }
 }
 dps_results: {
  key: "TestRetribution-AllItems-EnigmaticStarflareDiamond"
  value: {
-<<<<<<< HEAD
-  dps: 1129.1594894709708
-  tps: 1188.8798297410594
-=======
-  dps: 1128.7682501633967
-  tps: 1184.872294569364
->>>>>>> 276cbed3
+  dps: 1107.2299428644596
+  tps: 1163.2297216065278
  }
 }
 dps_results: {
  key: "TestRetribution-AllItems-EssenceoftheMartyr-29376"
  value: {
-<<<<<<< HEAD
-  dps: 1127.1025786306404
-  tps: 1185.19204449693
-=======
-  dps: 1138.7181169456967
-  tps: 1193.8285158075962
->>>>>>> 276cbed3
+  dps: 1122.775414750472
+  tps: 1178.0459878713027
  }
 }
 dps_results: {
  key: "TestRetribution-AllItems-EternalEarthsiegeDiamond"
  value: {
-<<<<<<< HEAD
-  dps: 1126.2383638493654
-  tps: 1185.9494152466002
-=======
-  dps: 1125.4221918997564
-  tps: 1181.4382001564918
->>>>>>> 276cbed3
+  dps: 1108.5369533344758
+  tps: 1164.5110052472971
  }
 }
 dps_results: {
  key: "TestRetribution-AllItems-EternalEarthstormDiamond"
  value: {
-<<<<<<< HEAD
-  dps: 1126.2383638493654
-  tps: 1185.9494152466002
-=======
-  dps: 1125.4221918997564
-  tps: 1181.4382001564918
->>>>>>> 276cbed3
+  dps: 1108.5369533344758
+  tps: 1164.5110052472971
  }
 }
 dps_results: {
  key: "TestRetribution-AllItems-EyeofMagtheridon-28789"
  value: {
-<<<<<<< HEAD
-  dps: 1125.5252235603587
-  tps: 1183.5974366439182
-=======
-  dps: 1140.644542925878
-  tps: 1195.7431817064974
->>>>>>> 276cbed3
+  dps: 1121.561288963559
+  tps: 1176.6202614680258
  }
 }
 dps_results: {
  key: "TestRetribution-AllItems-FaithinFelsteel"
  value: {
-<<<<<<< HEAD
-  dps: 955.9018780768486
-  tps: 1014.6058616642357
-=======
-  dps: 953.654365392563
-  tps: 1007.7335041982906
->>>>>>> 276cbed3
+  dps: 943.4724481347534
+  tps: 997.8602170404874
  }
 }
 dps_results: {
  key: "TestRetribution-AllItems-FelstalkerArmor"
  value: {
-<<<<<<< HEAD
-  dps: 1068.6148509488467
-  tps: 1127.4641628391807
-=======
-  dps: 1080.1972966368598
-  tps: 1136.3228268548562
->>>>>>> 276cbed3
+  dps: 1063.3323102229679
+  tps: 1119.4157642908076
  }
 }
 dps_results: {
  key: "TestRetribution-AllItems-Figurine-LivingRubySerpent-24126"
  value: {
-<<<<<<< HEAD
-  dps: 1120.7379909605518
-  tps: 1178.7547782237407
-=======
-  dps: 1137.0031099767598
-  tps: 1192.4828519364296
->>>>>>> 276cbed3
+  dps: 1117.5991402809511
+  tps: 1173.0433783044045
  }
 }
 dps_results: {
  key: "TestRetribution-AllItems-Figurine-NightseyePanther-24128"
  value: {
-<<<<<<< HEAD
-  dps: 1135.3757769630186
-  tps: 1193.4071658941841
-=======
-  dps: 1151.065648786387
-  tps: 1206.1215038546645
->>>>>>> 276cbed3
+  dps: 1131.8928633144378
+  tps: 1186.7894257427727
  }
 }
 dps_results: {
  key: "TestRetribution-AllItems-Figurine-ShadowsongPanther-35702"
  value: {
-<<<<<<< HEAD
-  dps: 1144.166756600205
-  tps: 1202.2143084915283
-=======
-  dps: 1157.8023872130468
-  tps: 1212.9114575820836
->>>>>>> 276cbed3
+  dps: 1143.1035761663225
+  tps: 1198.246823790746
  }
 }
 dps_results: {
  key: "TestRetribution-AllItems-FlameGuard"
  value: {
-<<<<<<< HEAD
-  dps: 915.9666725889656
-  tps: 973.9453311500138
-=======
-  dps: 915.2261433846351
-  tps: 968.669944573434
->>>>>>> 276cbed3
+  dps: 896.7103750237827
+  tps: 949.9367588703757
  }
 }
 dps_results: {
  key: "TestRetribution-AllItems-ForlornSkyflareDiamond"
  value: {
-<<<<<<< HEAD
-  dps: 1129.1217214447047
-  tps: 1188.8643461916918
-=======
-  dps: 1135.1660139942248
-  tps: 1191.3599202440537
->>>>>>> 276cbed3
+  dps: 1108.9944851019345
+  tps: 1165.0065180101233
  }
 }
 dps_results: {
  key: "TestRetribution-AllItems-ForlornStarflareDiamond"
  value: {
-<<<<<<< HEAD
-  dps: 1128.5450499256362
-  tps: 1188.2813600026739
-=======
-  dps: 1134.4891896020245
-  tps: 1190.6422684421104
->>>>>>> 276cbed3
+  dps: 1109.0633903700405
+  tps: 1164.9771099531788
  }
 }
 dps_results: {
  key: "TestRetribution-AllItems-GlaiveofthePit-28774"
  value: {
-<<<<<<< HEAD
-  dps: 1063.7929720615307
-  tps: 1123.3406275882894
-=======
-  dps: 1067.9856976227366
-  tps: 1124.1449050665442
->>>>>>> 276cbed3
+  dps: 1048.3298234649699
+  tps: 1104.2736270436073
  }
 }
 dps_results: {
  key: "TestRetribution-AllItems-GnomereganAuto-Blocker600-29387"
  value: {
-<<<<<<< HEAD
-  dps: 1117.3301144517418
-  tps: 1175.3215473911496
-=======
-  dps: 1135.5896667944737
-  tps: 1190.5032114562484
->>>>>>> 276cbed3
+  dps: 1114.0388288853696
+  tps: 1169.0448667078435
  }
 }
 dps_results: {
  key: "TestRetribution-AllItems-Guardian'sAlchemistStone-35748"
  value: {
-<<<<<<< HEAD
-  dps: 1117.3301144517418
-  tps: 1175.3215473911496
-=======
-  dps: 1135.5896667944737
-  tps: 1190.5032114562484
->>>>>>> 276cbed3
+  dps: 1114.0388288853696
+  tps: 1169.0448667078435
  }
 }
 dps_results: {
  key: "TestRetribution-AllItems-HandofJustice-11815"
  value: {
-<<<<<<< HEAD
-  dps: 1137.1554384436877
-  tps: 1195.4789876335894
-=======
-  dps: 1150.6464611787287
-  tps: 1206.1985231242238
->>>>>>> 276cbed3
+  dps: 1131.9138508720116
+  tps: 1187.3582246169792
  }
 }
 dps_results: {
  key: "TestRetribution-AllItems-HexShrunkenHead-33829"
  value: {
-<<<<<<< HEAD
-  dps: 1129.8500723490483
-  tps: 1187.96673900624
-=======
-  dps: 1144.2664287883108
-  tps: 1199.4315576791626
->>>>>>> 276cbed3
+  dps: 1129.6101365767533
+  tps: 1184.8393357319896
  }
 }
 dps_results: {
  key: "TestRetribution-AllItems-HourglassoftheUnraveller-28034"
  value: {
-<<<<<<< HEAD
-  dps: 1132.9698855557085
-  tps: 1191.0037162957103
-=======
-  dps: 1144.0035032632863
-  tps: 1199.0675862420906
->>>>>>> 276cbed3
+  dps: 1125.6721933765768
+  tps: 1180.7435483611332
  }
 }
 dps_results: {
  key: "TestRetribution-AllItems-IconofUnyieldingCourage-28121"
  value: {
-<<<<<<< HEAD
-  dps: 962.2409910648139
-  tps: 1020.4818437232159
-=======
-  dps: 970.0140025930797
-  tps: 1025.3309708100385
->>>>>>> 276cbed3
+  dps: 946.6928442993355
+  tps: 1001.7796791460214
  }
 }
 dps_results: {
  key: "TestRetribution-AllItems-IconoftheSilverCrescent-29370"
  value: {
-<<<<<<< HEAD
-  dps: 1127.6471760969534
-  tps: 1185.740259103745
-=======
-  dps: 1142.7873367722248
-  tps: 1197.9526153299284
->>>>>>> 276cbed3
+  dps: 1123.5180608132496
+  tps: 1178.791609545553
  }
 }
 dps_results: {
  key: "TestRetribution-AllItems-ImbuedUnstableDiamond"
  value: {
-<<<<<<< HEAD
-  dps: 1127.8530441027551
-  tps: 1187.581776575852
-=======
-  dps: 1129.656777837504
-  tps: 1185.816378535671
->>>>>>> 276cbed3
+  dps: 1108.3226658894805
+  tps: 1164.228154022377
  }
 }
 dps_results: {
  key: "TestRetribution-AllItems-ImpassiveSkyflareDiamond"
  value: {
-<<<<<<< HEAD
-  dps: 1129.9578959401251
-  tps: 1189.6807496982435
-=======
-  dps: 1129.5897355830723
-  tps: 1185.696538726471
->>>>>>> 276cbed3
+  dps: 1108.1862790968166
+  tps: 1164.187528471475
  }
 }
 dps_results: {
  key: "TestRetribution-AllItems-ImpassiveStarflareDiamond"
  value: {
-<<<<<<< HEAD
-  dps: 1129.1594894709708
-  tps: 1188.8798297410594
-=======
-  dps: 1128.7682501633967
-  tps: 1184.872294569364
->>>>>>> 276cbed3
+  dps: 1107.2299428644596
+  tps: 1163.2297216065278
  }
 }
 dps_results: {
  key: "TestRetribution-AllItems-IndestructibleAlchemist'sStone-44323"
  value: {
-<<<<<<< HEAD
-  dps: 1117.3301144517418
-  tps: 1175.3215473911496
-=======
-  dps: 1135.5896667944737
-  tps: 1190.5032114562484
->>>>>>> 276cbed3
+  dps: 1114.0388288853696
+  tps: 1169.0448667078435
  }
 }
 dps_results: {
  key: "TestRetribution-AllItems-InsightfulEarthsiegeDiamond"
  value: {
-<<<<<<< HEAD
-  dps: 1127.525161396115
-  tps: 1191.7170771104072
-=======
-  dps: 1146.1190832887282
-  tps: 1209.8675236293786
->>>>>>> 276cbed3
+  dps: 1126.6457502433575
+  tps: 1190.3497107616422
  }
 }
 dps_results: {
  key: "TestRetribution-AllItems-InsightfulEarthstormDiamond"
  value: {
-<<<<<<< HEAD
-  dps: 1127.525161396115
-  tps: 1190.3101594867203
-=======
-  dps: 1146.1190832887282
-  tps: 1207.3949030444032
->>>>>>> 276cbed3
+  dps: 1126.6457502433575
+  tps: 1187.8891223370117
  }
 }
 dps_results: {
  key: "TestRetribution-AllItems-InvigoratingEarthsiegeDiamond"
  value: {
-<<<<<<< HEAD
-  dps: 1134.4129087196652
-  tps: 1194.138661625076
-=======
-  dps: 1137.8482459862485
-  tps: 1194.0802357400587
->>>>>>> 276cbed3
+  dps: 1114.8367118037306
+  tps: 1170.7394242914534
  }
 }
 dps_results: {
  key: "TestRetribution-AllItems-JusticarArmor"
  value: {
-<<<<<<< HEAD
-  dps: 954.3176423157465
-  tps: 1012.8181057471498
-=======
-  dps: 951.1941640292865
-  tps: 1004.7598842670066
->>>>>>> 276cbed3
+  dps: 933.4941726911429
+  tps: 987.018318693788
  }
 }
 dps_results: {
  key: "TestRetribution-AllItems-JusticarBattlegear"
  value: {
-<<<<<<< HEAD
-  dps: 995.4375281998285
-  tps: 1054.7567454296263
-=======
-  dps: 1012.6533436095358
-  tps: 1069.5770226569796
->>>>>>> 276cbed3
+  dps: 994.7172691247237
+  tps: 1051.6092876994476
  }
 }
 dps_results: {
  key: "TestRetribution-AllItems-KhoriumChampion-23541"
  value: {
-<<<<<<< HEAD
-  dps: 1033.341764677182
-  tps: 1096.5395124669944
-=======
-  dps: 1046.5997689721253
-  tps: 1106.2213540622947
->>>>>>> 276cbed3
+  dps: 1027.883279171795
+  tps: 1087.4730588842963
  }
 }
 dps_results: {
  key: "TestRetribution-AllItems-KissoftheSpider-22954"
  value: {
-<<<<<<< HEAD
-  dps: 1133.053503796117
-  tps: 1191.3603237490765
-=======
-  dps: 1152.196382978353
-  tps: 1207.5699919293256
->>>>>>> 276cbed3
+  dps: 1127.871336394742
+  tps: 1183.0694261075434
  }
 }
 dps_results: {
  key: "TestRetribution-AllItems-LightbringerArmor"
  value: {
-<<<<<<< HEAD
-  dps: 863.1853390340407
-  tps: 920.0921017534486
-=======
-  dps: 857.5981232487902
-  tps: 909.1635864516826
->>>>>>> 276cbed3
+  dps: 841.3668665982603
+  tps: 892.7795132461287
  }
 }
 dps_results: {
  key: "TestRetribution-AllItems-LightbringerBattlegear"
  value: {
-<<<<<<< HEAD
-  dps: 1016.2887826040958
-  tps: 1078.8524674601128
-=======
-  dps: 1033.2758753231851
-  tps: 1094.097844590419
->>>>>>> 276cbed3
+  dps: 1015.4492918582869
+  tps: 1076.3252123626005
  }
 }
 dps_results: {
  key: "TestRetribution-AllItems-LionheartChampion-28429"
  value: {
-<<<<<<< HEAD
-  dps: 1078.64361711011
-  tps: 1139.39759643994
-=======
-  dps: 1088.266644481877
-  tps: 1145.508469107435
->>>>>>> 276cbed3
+  dps: 1065.0375789831496
+  tps: 1122.0898140422107
  }
 }
 dps_results: {
  key: "TestRetribution-AllItems-LionheartExecutioner-28430"
  value: {
-<<<<<<< HEAD
-  dps: 1099.9341090785151
-  tps: 1160.726453819467
-=======
-  dps: 1102.7657933094388
-  tps: 1159.7022812542814
->>>>>>> 276cbed3
+  dps: 1091.6264786230101
+  tps: 1148.6217059934474
  }
 }
 dps_results: {
  key: "TestRetribution-AllItems-MadnessoftheBetrayer-32505"
  value: {
-<<<<<<< HEAD
-  dps: 925.5247606970776
-  tps: 983.7088592274362
-=======
-  dps: 935.2040252110561
-  tps: 990.4064155140551
->>>>>>> 276cbed3
+  dps: 918.8747642029479
+  tps: 974.1532042721615
  }
 }
 dps_results: {
  key: "TestRetribution-AllItems-Mana-EtchedRegalia"
  value: {
-<<<<<<< HEAD
-  dps: 880.2769656870461
-  tps: 939.0386916931761
-=======
-  dps: 896.8039499205985
-  tps: 953.2824376244926
->>>>>>> 276cbed3
+  dps: 879.7198595194996
+  tps: 936.1685757566638
  }
 }
 dps_results: {
  key: "TestRetribution-AllItems-ManualCrowdPummeler-9449"
  value: {
-<<<<<<< HEAD
-  dps: 608.6840043861232
-  tps: 629.5890620205209
-=======
-  dps: 622.9052065346036
-  tps: 642.9939962304113
->>>>>>> 276cbed3
+  dps: 607.8079908821666
+  tps: 627.8919077857706
  }
 }
 dps_results: {
  key: "TestRetribution-AllItems-MarkoftheChampion-23206"
  value: {
-<<<<<<< HEAD
-  dps: 1145.9400497093898
-  tps: 1203.9907173582903
-=======
-  dps: 1159.4718362814444
-  tps: 1214.58366890856
->>>>>>> 276cbed3
+  dps: 1144.8217595825981
+  tps: 1199.9680149235041
  }
 }
 dps_results: {
  key: "TestRetribution-AllItems-MarkoftheChampion-23207"
  value: {
-<<<<<<< HEAD
-  dps: 1129.0552526589713
-  tps: 1187.1669143136999
-=======
-  dps: 1144.0595021118825
-  tps: 1199.204415536612
->>>>>>> 276cbed3
+  dps: 1128.3246582936733
+  tps: 1183.5483513144243
  }
 }
 dps_results: {
  key: "TestRetribution-AllItems-MarkoftheWarPrisoner-37873"
  value: {
-<<<<<<< HEAD
-  dps: 1170.069796366516
-  tps: 1228.5293067554535
-=======
-  dps: 1185.6262058756597
-  tps: 1241.5254307055743
->>>>>>> 276cbed3
+  dps: 1166.633429966736
+  tps: 1222.476609060511
  }
 }
 dps_results: {
  key: "TestRetribution-AllItems-MercurialAlchemistStone-44322"
  value: {
-<<<<<<< HEAD
-  dps: 1142.7391198282107
-  tps: 1201.9238991223297
-=======
-  dps: 1150.9086214828756
-  tps: 1206.7774187410146
->>>>>>> 276cbed3
+  dps: 1132.2819423251283
+  tps: 1188.1794639385175
  }
 }
 dps_results: {
  key: "TestRetribution-AllItems-MightyAlchemist'sStone-44324"
  value: {
-<<<<<<< HEAD
-  dps: 1129.403664474784
-  tps: 1187.43092049758
-=======
-  dps: 1144.261871728801
-  tps: 1199.1963158216602
->>>>>>> 276cbed3
+  dps: 1122.0104126930676
+  tps: 1177.0691868288263
  }
 }
 dps_results: {
  key: "TestRetribution-AllItems-Moroes'LuckyPocketWatch-28528"
  value: {
-<<<<<<< HEAD
-  dps: 1117.3301144517418
-  tps: 1175.3215473911496
-=======
-  dps: 1135.5896667944737
-  tps: 1190.5032114562484
->>>>>>> 276cbed3
+  dps: 1114.0388288853696
+  tps: 1169.0448667078435
  }
 }
 dps_results: {
  key: "TestRetribution-AllItems-MysticalSkyfireDiamond"
  value: {
-<<<<<<< HEAD
-  dps: 1125.7364620172254
-  tps: 1185.3407776407012
-=======
-  dps: 1130.4151139523349
-  tps: 1186.7017175366218
->>>>>>> 276cbed3
+  dps: 1111.415830232012
+  tps: 1167.5362558689455
  }
 }
 dps_results: {
  key: "TestRetribution-AllItems-NetherscaleArmor"
  value: {
-<<<<<<< HEAD
-  dps: 1063.974573835682
-  tps: 1122.2438298592838
-=======
-  dps: 1082.2108546025497
-  tps: 1138.5804988772868
->>>>>>> 276cbed3
+  dps: 1063.313056081161
+  tps: 1119.6468976209
  }
 }
 dps_results: {
  key: "TestRetribution-AllItems-NetherstrikeArmor"
  value: {
-<<<<<<< HEAD
-  dps: 1031.4183547203108
-  tps: 1089.3505625128537
-=======
-  dps: 1049.312590868954
-  tps: 1105.543146512581
->>>>>>> 276cbed3
+  dps: 1030.5733086962098
+  tps: 1086.7711741999533
  }
 }
 dps_results: {
  key: "TestRetribution-AllItems-PersistentEarthshatterDiamond"
  value: {
-<<<<<<< HEAD
-  dps: 1132.8558525538938
-  tps: 1192.5788051720328
-=======
-  dps: 1140.435436646131
-  tps: 1196.7702574261111
->>>>>>> 276cbed3
+  dps: 1112.9723651942536
+  tps: 1168.9803639193187
  }
 }
 dps_results: {
  key: "TestRetribution-AllItems-PersistentEarthsiegeDiamond"
  value: {
-<<<<<<< HEAD
-  dps: 1134.4129087196652
-  tps: 1194.138661625076
-=======
-  dps: 1137.8482459862485
-  tps: 1194.0802357400587
->>>>>>> 276cbed3
+  dps: 1114.8367118037306
+  tps: 1170.7394242914534
  }
 }
 dps_results: {
  key: "TestRetribution-AllItems-PotentUnstableDiamond"
  value: {
-<<<<<<< HEAD
-  dps: 1130.9095323466797
-  tps: 1190.628984605729
-=======
-  dps: 1129.623233814585
-  tps: 1185.664106029409
->>>>>>> 276cbed3
+  dps: 1113.0235950327797
+  tps: 1168.9800625197583
  }
 }
 dps_results: {
  key: "TestRetribution-AllItems-PowerfulEarthshatterDiamond"
  value: {
-<<<<<<< HEAD
-  dps: 1126.2383638493654
-  tps: 1185.9494152466002
-=======
-  dps: 1125.4221918997564
-  tps: 1181.4382001564918
->>>>>>> 276cbed3
+  dps: 1108.5369533344758
+  tps: 1164.5110052472971
  }
 }
 dps_results: {
  key: "TestRetribution-AllItems-PowerfulEarthsiegeDiamond"
  value: {
-<<<<<<< HEAD
-  dps: 1126.2383638493654
-  tps: 1185.9494152466002
-=======
-  dps: 1125.4221918997564
-  tps: 1181.4382001564918
->>>>>>> 276cbed3
+  dps: 1108.5369533344758
+  tps: 1164.5110052472971
  }
 }
 dps_results: {
  key: "TestRetribution-AllItems-PowerfulEarthstormDiamond"
  value: {
-<<<<<<< HEAD
-  dps: 1126.2383638493654
-  tps: 1185.9494152466002
-=======
-  dps: 1125.4221918997564
-  tps: 1181.4382001564918
->>>>>>> 276cbed3
+  dps: 1108.5369533344758
+  tps: 1164.5110052472971
  }
 }
 dps_results: {
  key: "TestRetribution-AllItems-PrimalIntent"
  value: {
-<<<<<<< HEAD
-  dps: 1096.3001080698677
-  tps: 1154.9515939487148
-=======
-  dps: 1094.3526840714321
-  tps: 1149.0769429457418
->>>>>>> 276cbed3
+  dps: 1074.4994174292096
+  tps: 1129.0380030547035
  }
 }
 dps_results: {
  key: "TestRetribution-AllItems-Quagmirran'sEye-27683"
  value: {
-<<<<<<< HEAD
-  dps: 1120.9106303371511
-  tps: 1178.9348903292812
-=======
-  dps: 1138.8307395858656
-  tps: 1193.968769575389
->>>>>>> 276cbed3
+  dps: 1116.6194421510022
+  tps: 1171.6358958609553
  }
 }
 dps_results: {
  key: "TestRetribution-AllItems-Redeemer'sAlchemistStone-35750"
  value: {
-<<<<<<< HEAD
-  dps: 1126.5500707180206
-  tps: 1184.6337366125645
-=======
-  dps: 1141.3887807082458
-  tps: 1196.5341765270746
->>>>>>> 276cbed3
+  dps: 1122.1749117039938
+  tps: 1177.3084203229146
  }
 }
 dps_results: {
  key: "TestRetribution-AllItems-RelentlessEarthsiegeDiamond"
  value: {
-<<<<<<< HEAD
-  dps: 1156.5639166999447
-  tps: 1216.3589681909689
-=======
-  dps: 1163.0826627011631
-  tps: 1219.5602971070502
->>>>>>> 276cbed3
+  dps: 1141.4606500245661
+  tps: 1197.653405050056
  }
 }
 dps_results: {
  key: "TestRetribution-AllItems-RelentlessEarthstormDiamond"
  value: {
-<<<<<<< HEAD
-  dps: 1152.2856348956714
-  tps: 1212.070742710031
-=======
-  dps: 1159.4357595156082
-  tps: 1215.6773844088978
->>>>>>> 276cbed3
+  dps: 1136.696895063629
+  tps: 1192.9099465645945
  }
 }
 dps_results: {
  key: "TestRetribution-AllItems-RevitalizingSkyflareDiamond"
  value: {
-<<<<<<< HEAD
-  dps: 1127.525161396115
-  tps: 1186.9896090008365
-=======
-  dps: 1137.7158476629954
-  tps: 1194.7109549700092
->>>>>>> 276cbed3
+  dps: 1125.1410480209042
+  tps: 1182.2650952897397
  }
 }
 dps_results: {
  key: "TestRetribution-AllItems-RobeoftheElderScribes-28602"
  value: {
-<<<<<<< HEAD
-  dps: 1100.1293191680597
-  tps: 1159.7862117484483
-=======
-  dps: 1110.1718814944052
-  tps: 1166.9366609911033
->>>>>>> 276cbed3
+  dps: 1082.5952806467037
+  tps: 1139.010557224412
  }
 }
 dps_results: {
  key: "TestRetribution-AllItems-RodoftheSunKing-29996"
  value: {
-<<<<<<< HEAD
-  dps: 1162.6384208879308
-  tps: 1222.4421324284194
-=======
-  dps: 1173.3429912340089
-  tps: 1229.6711146852867
->>>>>>> 276cbed3
+  dps: 1148.953020157908
+  tps: 1205.3410733508529
  }
 }
 dps_results: {
  key: "TestRetribution-AllItems-Romulo'sPoisonVial-28579"
  value: {
-<<<<<<< HEAD
-  dps: 1155.1304912477324
-  tps: 1213.313345707903
-=======
-  dps: 1166.68910798895
-  tps: 1222.0374768616439
->>>>>>> 276cbed3
+  dps: 1143.3265501648045
+  tps: 1198.6201441317519
  }
 }
 dps_results: {
  key: "TestRetribution-AllItems-ScarabofDisplacement-30629"
  value: {
-<<<<<<< HEAD
-  dps: 1107.4099788262931
-  tps: 1165.3823546856565
-=======
-  dps: 1119.685895438794
-  tps: 1174.6526045546605
->>>>>>> 276cbed3
+  dps: 1099.5598773421514
+  tps: 1154.4992185232516
  }
 }
 dps_results: {
  key: "TestRetribution-AllItems-Scryer'sBloodgem-29132"
  value: {
-<<<<<<< HEAD
-  dps: 1144.9760242709372
-  tps: 1203.2486051259632
-=======
-  dps: 1151.0140371666355
-  tps: 1206.4465720407031
->>>>>>> 276cbed3
+  dps: 1133.6670304009197
+  tps: 1188.875556529261
  }
 }
 dps_results: {
  key: "TestRetribution-AllItems-SextantofUnstableCurrents-30626"
  value: {
-<<<<<<< HEAD
-  dps: 1127.11553035762
-  tps: 1185.13798947987
-=======
-  dps: 1142.4518980940318
-  tps: 1197.3832260256866
->>>>>>> 276cbed3
+  dps: 1121.6828584513837
+  tps: 1176.7074057702096
  }
 }
 dps_results: {
  key: "TestRetribution-AllItems-ShadowmoonInsignia-32501"
  value: {
-<<<<<<< HEAD
-  dps: 1117.3301144517418
-  tps: 1175.3215473911496
-=======
-  dps: 1135.5896667944737
-  tps: 1190.5032114562484
->>>>>>> 276cbed3
+  dps: 1114.0388288853696
+  tps: 1169.0448667078435
  }
 }
 dps_results: {
  key: "TestRetribution-AllItems-ShardofContempt-34472"
  value: {
-<<<<<<< HEAD
-  dps: 1159.3833226556626
-  tps: 1217.7089779198932
-=======
-  dps: 1164.5947348243935
-  tps: 1219.957171310993
->>>>>>> 276cbed3
+  dps: 1153.669381599343
+  tps: 1209.2295510476806
  }
 }
 dps_results: {
  key: "TestRetribution-AllItems-ShatteredSunPendantofAcumen-34678"
  value: {
-<<<<<<< HEAD
-  dps: 1137.179113544025
-  tps: 1196.8955759847877
-=======
-  dps: 1147.427471678329
-  tps: 1204.149427181125
->>>>>>> 276cbed3
+  dps: 1126.3293033605164
+  tps: 1183.08902302237
  }
 }
 dps_results: {
  key: "TestRetribution-AllItems-ShatteredSunPendantofMight-34679"
  value: {
-<<<<<<< HEAD
-  dps: 1160.082757857343
-  tps: 1219.8845517412863
-=======
-  dps: 1167.2520335416295
-  tps: 1223.7375288260826
->>>>>>> 276cbed3
+  dps: 1146.3401466770042
+  tps: 1202.6046604501614
  }
 }
 dps_results: {
  key: "TestRetribution-AllItems-Shiffar'sNexus-Horn-28418"
  value: {
-<<<<<<< HEAD
-  dps: 1124.938590574294
-  tps: 1182.9564001636604
-=======
-  dps: 1140.4519677576782
-  tps: 1195.3785023478217
->>>>>>> 276cbed3
+  dps: 1119.3001334268256
+  tps: 1174.3206287753187
  }
 }
 dps_results: {
  key: "TestRetribution-AllItems-ShiftingNaaruSliver-34429"
  value: {
-<<<<<<< HEAD
-  dps: 1137.8779028076337
-  tps: 1197.037085645759
-=======
-  dps: 1149.5559018180766
-  tps: 1205.4273702939702
->>>>>>> 276cbed3
+  dps: 1137.5899994607234
+  tps: 1193.6817277115247
  }
 }
 dps_results: {
  key: "TestRetribution-AllItems-SingingCrystalAxe-31318"
  value: {
-<<<<<<< HEAD
-  dps: 1007.5068951922606
-  tps: 1070.3445905937403
-=======
-  dps: 1023.3102947091737
-  tps: 1082.4345233439392
->>>>>>> 276cbed3
+  dps: 1003.9242995613967
+  tps: 1063.1073282331
  }
 }
 dps_results: {
  key: "TestRetribution-AllItems-Slayer'sCrest-23041"
  value: {
-<<<<<<< HEAD
-  dps: 1142.2778760953283
-  tps: 1200.3221252301391
-=======
-  dps: 1158.0819524559195
-  tps: 1213.1508868106998
->>>>>>> 276cbed3
+  dps: 1139.074888278678
+  tps: 1193.9950428551942
  }
 }
 dps_results: {
  key: "TestRetribution-AllItems-Sorcerer'sAlchemistStone-35749"
  value: {
-<<<<<<< HEAD
-  dps: 1126.5500707180206
-  tps: 1184.6337366125645
-=======
-  dps: 1141.3887807082458
-  tps: 1196.5341765270746
->>>>>>> 276cbed3
+  dps: 1122.1749117039938
+  tps: 1177.3084203229146
  }
 }
 dps_results: {
  key: "TestRetribution-AllItems-SpellstrikeInfusion"
  value: {
-<<<<<<< HEAD
-  dps: 1034.9701430192172
-  tps: 1094.4708064479628
-=======
-  dps: 1035.9825590623068
-  tps: 1091.8973743840638
->>>>>>> 276cbed3
+  dps: 1021.2092015881352
+  tps: 1077.0569170547308
  }
 }
 dps_results: {
  key: "TestRetribution-AllItems-StormGauntlets-12632"
  value: {
-<<<<<<< HEAD
-  dps: 1110.7922874071892
-  tps: 1170.4012504763389
-=======
-  dps: 1123.005258782308
-  tps: 1179.1539303958643
->>>>>>> 276cbed3
+  dps: 1101.880284023125
+  tps: 1158.0688107410172
  }
 }
 dps_results: {
  key: "TestRetribution-AllItems-StrengthoftheClefthoof"
  value: {
-<<<<<<< HEAD
-  dps: 988.4726933583496
-  tps: 1047.5749544769724
-=======
-  dps: 986.5906218750091
-  tps: 1040.6803762899845
->>>>>>> 276cbed3
+  dps: 967.4007640217301
+  tps: 1021.4982290064091
  }
 }
 dps_results: {
  key: "TestRetribution-AllItems-SundialoftheExiled-40682"
  value: {
-<<<<<<< HEAD
-  dps: 1136.0108394934505
-  tps: 1194.0558341064202
-=======
-  dps: 1145.1073911836766
-  tps: 1200.2486643031195
->>>>>>> 276cbed3
+  dps: 1128.6634201523705
+  tps: 1183.745139537978
  }
 }
 dps_results: {
  key: "TestRetribution-AllItems-SwiftSkyfireDiamond"
  value: {
-<<<<<<< HEAD
-  dps: 1130.9095323466797
-  tps: 1190.628984605729
-=======
-  dps: 1129.623233814585
-  tps: 1185.664106029409
->>>>>>> 276cbed3
+  dps: 1113.0235950327797
+  tps: 1168.9800625197583
  }
 }
 dps_results: {
  key: "TestRetribution-AllItems-SwiftSkyflareDiamond"
  value: {
-<<<<<<< HEAD
-  dps: 1134.4129087196652
-  tps: 1194.138661625076
-=======
-  dps: 1137.8482459862485
-  tps: 1194.0802357400587
->>>>>>> 276cbed3
+  dps: 1114.8367118037306
+  tps: 1170.7394242914534
  }
 }
 dps_results: {
  key: "TestRetribution-AllItems-SwiftStarfireDiamond"
  value: {
-<<<<<<< HEAD
-  dps: 1127.6223754951282
-  tps: 1187.3485821002448
-=======
-  dps: 1134.17428766955
-  tps: 1190.5456566054977
->>>>>>> 276cbed3
+  dps: 1108.1031312919904
+  tps: 1164.0061665710855
  }
 }
 dps_results: {
  key: "TestRetribution-AllItems-SwiftStarflareDiamond"
  value: {
-<<<<<<< HEAD
-  dps: 1132.8558525538938
-  tps: 1192.5788051720328
-=======
-  dps: 1140.435436646131
-  tps: 1196.7702574261111
->>>>>>> 276cbed3
+  dps: 1112.9723651942536
+  tps: 1168.9803639193187
  }
 }
 dps_results: {
  key: "TestRetribution-AllItems-SwiftWindfireDiamond"
  value: {
-<<<<<<< HEAD
-  dps: 1130.1310042637942
-  tps: 1189.8490563792082
-=======
-  dps: 1128.8573498379662
-  tps: 1184.8968529448803
->>>>>>> 276cbed3
+  dps: 1116.0804893661655
+  tps: 1172.2518461909306
  }
 }
 dps_results: {
  key: "TestRetribution-AllItems-SyphonoftheNathrezim-32262"
  value: {
-<<<<<<< HEAD
-  dps: 1162.2402368113053
-  tps: 1222.0432328238658
-=======
-  dps: 1172.9471924056372
-  tps: 1229.274610075824
->>>>>>> 276cbed3
+  dps: 1148.9400453575633
+  tps: 1205.1556390130777
  }
 }
 dps_results: {
  key: "TestRetribution-AllItems-TenaciousEarthstormDiamond"
  value: {
-<<<<<<< HEAD
-  dps: 1126.2383638493654
-  tps: 1185.9494152466002
-=======
-  dps: 1125.4221918997564
-  tps: 1181.4382001564918
->>>>>>> 276cbed3
+  dps: 1108.5369533344758
+  tps: 1164.5110052472971
  }
 }
 dps_results: {
  key: "TestRetribution-AllItems-TheDecapitator-28767"
  value: {
-<<<<<<< HEAD
-  dps: 1163.987628614297
-  tps: 1223.5633201941941
-=======
-  dps: 1172.516213892171
-  tps: 1228.9161500304544
->>>>>>> 276cbed3
+  dps: 1145.143650965212
+  tps: 1201.3006239537542
  }
 }
 dps_results: {
  key: "TestRetribution-AllItems-TheLightningCapacitor-28785"
  value: {
-<<<<<<< HEAD
-  dps: 1171.3856688583155
-  tps: 1229.3860659530478
-=======
-  dps: 1173.254108924872
-  tps: 1228.3027467378845
->>>>>>> 276cbed3
+  dps: 1159.9336397178513
+  tps: 1214.9118410465483
  }
 }
 dps_results: {
  key: "TestRetribution-AllItems-TheRestrainedEssenceofSapphiron-23046"
  value: {
-<<<<<<< HEAD
-  dps: 1126.6657736970253
-  tps: 1184.748347973865
-=======
-  dps: 1143.005481525798
-  tps: 1198.2118038330732
->>>>>>> 276cbed3
+  dps: 1122.7870982458157
+  tps: 1177.8568247470314
  }
 }
 dps_results: {
  key: "TestRetribution-AllItems-TheSkullofGul'dan-32483"
  value: {
-<<<<<<< HEAD
-  dps: 1136.5124422600531
-  tps: 1194.709094234285
-=======
-  dps: 1153.1171337669919
-  tps: 1208.4382233877568
->>>>>>> 276cbed3
+  dps: 1130.8867999051374
+  tps: 1186.3090815734809
  }
 }
 dps_results: {
  key: "TestRetribution-AllItems-TheTwinStars"
  value: {
-<<<<<<< HEAD
-  dps: 1117.5361181321093
-  tps: 1177.2120271790293
-=======
-  dps: 1133.6299439703794
-  tps: 1190.7231069387994
->>>>>>> 276cbed3
+  dps: 1114.1312488214521
+  tps: 1171.176479491115
  }
 }
 dps_results: {
  key: "TestRetribution-AllItems-Thunderfury,BlessedBladeoftheWindseeker-19019"
  value: {
-<<<<<<< HEAD
-  dps: 1154.5646929599739
-  tps: 1214.3551108039935
-=======
-  dps: 1161.586609749641
-  tps: 1218.059035494019
->>>>>>> 276cbed3
+  dps: 1137.070911236017
+  tps: 1193.2526343307536
  }
 }
 dps_results: {
  key: "TestRetribution-AllItems-ThunderingSkyfireDiamond"
  value: {
-<<<<<<< HEAD
-  dps: 1127.5867410007418
-  tps: 1187.7523817338558
-=======
-  dps: 1138.232121470603
-  tps: 1194.9431879639712
->>>>>>> 276cbed3
+  dps: 1114.9103023592088
+  tps: 1171.4374334147137
  }
 }
 dps_results: {
  key: "TestRetribution-AllItems-ThunderingSkyflareDiamond"
  value: {
-<<<<<<< HEAD
-  dps: 1138.081870440451
-  tps: 1198.6792843010826
-=======
-  dps: 1152.6514210861503
-  tps: 1210.0094164976642
->>>>>>> 276cbed3
+  dps: 1123.697978392414
+  tps: 1180.643573491373
  }
 }
 dps_results: {
  key: "TestRetribution-AllItems-Timbal'sFocusingCrystal-34470"
  value: {
-<<<<<<< HEAD
-  dps: 1124.3865044962904
-  tps: 1182.4459922343108
-=======
-  dps: 1136.1808831931498
-  tps: 1191.2674324385553
->>>>>>> 276cbed3
+  dps: 1120.456313943237
+  tps: 1175.5031465703232
  }
 }
 dps_results: {
  key: "TestRetribution-AllItems-TirelessSkyflareDiamond"
  value: {
-<<<<<<< HEAD
-  dps: 1129.1217214447047
-  tps: 1188.8643461916918
-=======
-  dps: 1135.1660139942248
-  tps: 1191.3599202440537
->>>>>>> 276cbed3
+  dps: 1108.9944851019345
+  tps: 1165.0065180101233
  }
 }
 dps_results: {
  key: "TestRetribution-AllItems-TirelessStarflareDiamond"
  value: {
-<<<<<<< HEAD
-  dps: 1128.5450499256362
-  tps: 1188.2813600026739
-=======
-  dps: 1134.4891896020245
-  tps: 1190.6422684421104
->>>>>>> 276cbed3
+  dps: 1109.0633903700405
+  tps: 1164.9771099531788
  }
 }
 dps_results: {
  key: "TestRetribution-AllItems-TomeofFieryRedemption-30447"
  value: {
-<<<<<<< HEAD
-  dps: 1129.7740670311864
-  tps: 1187.893548611554
-=======
-  dps: 1139.17774457046
-  tps: 1194.3630768365272
->>>>>>> 276cbed3
+  dps: 1122.1458326368984
+  tps: 1177.3163260740532
  }
 }
 dps_results: {
  key: "TestRetribution-AllItems-TomeoftheLightbringer-32368"
  value: {
-<<<<<<< HEAD
-  dps: 1149.0279756995942
-  tps: 1208.8070965455997
-=======
-  dps: 1155.6918737599574
-  tps: 1211.9272781996742
->>>>>>> 276cbed3
+  dps: 1136.9215851597567
+  tps: 1193.2522604381409
  }
 }
 dps_results: {
  key: "TestRetribution-AllItems-TrenchantEarthshatterDiamond"
  value: {
-<<<<<<< HEAD
-  dps: 1128.5450499256362
-  tps: 1188.2813600026739
-=======
-  dps: 1134.4891896020245
-  tps: 1190.6422684421104
->>>>>>> 276cbed3
+  dps: 1109.0633903700405
+  tps: 1164.9771099531788
  }
 }
 dps_results: {
  key: "TestRetribution-AllItems-TrenchantEarthsiegeDiamond"
  value: {
-<<<<<<< HEAD
-  dps: 1129.1217214447047
-  tps: 1188.8643461916918
-=======
-  dps: 1135.1660139942248
-  tps: 1191.3599202440537
->>>>>>> 276cbed3
+  dps: 1108.9944851019345
+  tps: 1165.0065180101233
  }
 }
 dps_results: {
  key: "TestRetribution-AllItems-TsunamiTalisman-30627"
  value: {
-<<<<<<< HEAD
-  dps: 1137.7600413513867
-  tps: 1195.8965290830301
-=======
-  dps: 1150.8594480183287
-  tps: 1205.8917434603068
->>>>>>> 276cbed3
+  dps: 1139.5169651882265
+  tps: 1194.7298038440779
  }
 }
 dps_results: {
  key: "TestRetribution-AllItems-WarpSlicer-30311"
  value: {
-<<<<<<< HEAD
-  dps: 1301.8785547768066
-  tps: 1366.7256911864617
-=======
-  dps: 1319.2412596235795
-  tps: 1381.6501122000016
->>>>>>> 276cbed3
+  dps: 1297.1772832364027
+  tps: 1359.2947198560382
  }
 }
 dps_results: {
  key: "TestRetribution-AllItems-WastewalkerArmor"
  value: {
-<<<<<<< HEAD
-  dps: 984.4953679474625
-  tps: 1043.813275355033
-=======
-  dps: 982.0589107808158
-  tps: 1036.6686263440042
->>>>>>> 276cbed3
+  dps: 960.6220884278166
+  tps: 1015.262361364989
  }
 }
 dps_results: {
  key: "TestRetribution-AllItems-WindhawkArmor"
  value: {
-<<<<<<< HEAD
-  dps: 1026.5397871271423
-  tps: 1084.0093765653237
-=======
-  dps: 1044.362652845093
-  tps: 1100.3851638962442
->>>>>>> 276cbed3
+  dps: 1025.6947411030412
+  tps: 1081.6844221666963
  }
 }
 dps_results: {
  key: "TestRetribution-AllItems-WorldBreaker-30090"
  value: {
-<<<<<<< HEAD
-  dps: 1089.9832870717917
-  tps: 1149.6012165200489
-=======
-  dps: 1098.8277094127484
-  tps: 1155.100923232435
->>>>>>> 276cbed3
+  dps: 1073.958461806431
+  tps: 1130.0585854555227
  }
 }
 dps_results: {
  key: "TestRetribution-AllItems-WrathofSpellfire"
  value: {
-<<<<<<< HEAD
-  dps: 1036.6447045065072
-  tps: 1095.9915975507274
-=======
-  dps: 1042.193017332681
-  tps: 1098.811081690419
->>>>>>> 276cbed3
+  dps: 1027.3956415485436
+  tps: 1084.0407131238048
  }
 }
 dps_results: {
  key: "TestRetribution-AllItems-Xi'ri'sGift-29179"
  value: {
-<<<<<<< HEAD
-  dps: 1128.1990991182383
-  tps: 1186.248163929454
-=======
-  dps: 1139.114404567129
-  tps: 1194.1922265949272
->>>>>>> 276cbed3
+  dps: 1124.3071884115393
+  tps: 1179.2306947487225
  }
 }
 dps_results: {
  key: "TestRetribution-Average-Default"
  value: {
-<<<<<<< HEAD
-  dps: 1149.7731145349653
-  tps: 1209.6258175284227
-=======
-  dps: 1160.1442480653288
-  tps: 1216.6129996624727
->>>>>>> 276cbed3
+  dps: 1140.4381769254996
+  tps: 1196.8684013941047
  }
 }
 dps_results: {
  key: "TestRetribution-Settings-BloodElf-P4-Retribution Paladin-FullBuffs-LongMultiTarget"
  value: {
-<<<<<<< HEAD
-  dps: 1276.1909538438504
-  tps: 2460.394721042573
-=======
-  dps: 1284.079968586428
-  tps: 2430.722268046132
->>>>>>> 276cbed3
+  dps: 1264.6246920023111
+  tps: 2410.3105853285797
  }
 }
 dps_results: {
  key: "TestRetribution-Settings-BloodElf-P4-Retribution Paladin-FullBuffs-LongSingleTarget"
  value: {
-<<<<<<< HEAD
-  dps: 1152.2856348956714
-  tps: 1212.070742710031
-=======
-  dps: 1159.4357595156082
-  tps: 1215.6773844088978
->>>>>>> 276cbed3
+  dps: 1136.696895063629
+  tps: 1192.9099465645945
  }
 }
 dps_results: {
  key: "TestRetribution-Settings-BloodElf-P4-Retribution Paladin-FullBuffs-ShortSingleTarget"
  value: {
-<<<<<<< HEAD
-  dps: 1489.6853015776433
-  tps: 1568.4980215796857
-=======
-  dps: 1510.453967706496
-  tps: 1587.5175298178915
->>>>>>> 276cbed3
+  dps: 1485.471143604427
+  tps: 1562.487697288503
  }
 }
 dps_results: {
@@ -2096,37 +1251,22 @@
 dps_results: {
  key: "TestRetribution-Settings-Draenei-P4-Retribution Paladin-FullBuffs-LongMultiTarget"
  value: {
-<<<<<<< HEAD
-  dps: 1290.4814615635516
-  tps: 2475.3859429974063
-=======
-  dps: 1300.9948744018438
-  tps: 2445.1415462475247
->>>>>>> 276cbed3
+  dps: 1281.1846447971764
+  tps: 2426.7526040987955
  }
 }
 dps_results: {
  key: "TestRetribution-Settings-Draenei-P4-Retribution Paladin-FullBuffs-LongSingleTarget"
  value: {
-<<<<<<< HEAD
-  dps: 1164.9433648218037
-  tps: 1224.8806563038781
-=======
-  dps: 1176.9858191020735
-  tps: 1233.5170991072523
->>>>>>> 276cbed3
+  dps: 1162.3853140205495
+  tps: 1219.0166058750483
  }
 }
 dps_results: {
  key: "TestRetribution-Settings-Draenei-P4-Retribution Paladin-FullBuffs-ShortSingleTarget"
  value: {
-<<<<<<< HEAD
-  dps: 1504.5300021696592
-  tps: 1583.6658957447053
-=======
-  dps: 1525.3693688770766
-  tps: 1602.1746770220661
->>>>>>> 276cbed3
+  dps: 1500.080227524432
+  tps: 1576.8382769397201
  }
 }
 dps_results: {
@@ -2153,37 +1293,22 @@
 dps_results: {
  key: "TestRetribution-Settings-Dwarf-P4-Retribution Paladin-FullBuffs-LongMultiTarget"
  value: {
-<<<<<<< HEAD
-  dps: 1294.8953572495889
-  tps: 2482.748563646385
-=======
-  dps: 1306.6297964725572
-  tps: 2449.9197063058245
->>>>>>> 276cbed3
+  dps: 1289.6681215974902
+  tps: 2435.414900434803
  }
 }
 dps_results: {
  key: "TestRetribution-Settings-Dwarf-P4-Retribution Paladin-FullBuffs-LongSingleTarget"
  value: {
-<<<<<<< HEAD
-  dps: 1171.1663964450447
-  tps: 1230.9714806864429
-=======
-  dps: 1184.2118832794956
-  tps: 1240.8405613388418
->>>>>>> 276cbed3
+  dps: 1162.857057472619
+  tps: 1219.372204276726
  }
 }
 dps_results: {
  key: "TestRetribution-Settings-Dwarf-P4-Retribution Paladin-FullBuffs-ShortSingleTarget"
  value: {
-<<<<<<< HEAD
-  dps: 1557.105169372314
-  tps: 1635.7367811214624
-=======
-  dps: 1578.7655643251398
-  tps: 1655.9439078951439
->>>>>>> 276cbed3
+  dps: 1552.60347521858
+  tps: 1629.734487119487
  }
 }
 dps_results: {
@@ -2210,37 +1335,22 @@
 dps_results: {
  key: "TestRetribution-Settings-Human-P4-Retribution Paladin-FullBuffs-LongMultiTarget"
  value: {
-<<<<<<< HEAD
-  dps: 1286.9595269127246
-  tps: 2471.3253162623455
-=======
-  dps: 1295.8204922978275
-  tps: 2438.848218791527
->>>>>>> 276cbed3
+  dps: 1275.2687800266167
+  tps: 2414.7856773873136
  }
 }
 dps_results: {
  key: "TestRetribution-Settings-Human-P4-Retribution Paladin-FullBuffs-LongSingleTarget"
  value: {
-<<<<<<< HEAD
-  dps: 1163.3830429182387
-  tps: 1223.0811712119398
-=======
-  dps: 1173.3151760591336
-  tps: 1229.9063493350664
->>>>>>> 276cbed3
+  dps: 1155.493740397832
+  tps: 1212.077735338184
  }
 }
 dps_results: {
  key: "TestRetribution-Settings-Human-P4-Retribution Paladin-FullBuffs-ShortSingleTarget"
  value: {
-<<<<<<< HEAD
-  dps: 1520.369637021272
-  tps: 1599.5595908087025
-=======
-  dps: 1541.440654460733
-  tps: 1618.3717709563352
->>>>>>> 276cbed3
+  dps: 1515.994455163278
+  tps: 1592.8780506433563
  }
 }
 dps_results: {
@@ -2267,12 +1377,7 @@
 dps_results: {
  key: "TestRetribution-SwitchInFrontOfTarget-Default"
  value: {
-<<<<<<< HEAD
-  dps: 948.3112389141418
-  tps: 1005.8386944945596
-=======
-  dps: 954.3895561736479
-  tps: 1007.271526506458
->>>>>>> 276cbed3
+  dps: 936.896724709914
+  tps: 989.6007000352994
  }
 }