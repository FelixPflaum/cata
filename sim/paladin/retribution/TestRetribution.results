--- conflicted
+++ resolved
@@ -37,2166 +37,1276 @@
 dps_results: {
  key: "TestRetribution-AllItems-AgileShadowspiritDiamond"
  value: {
-<<<<<<< HEAD
-  dps: 29112.98915
-  tps: 29112.349
-=======
-  dps: 31928.76923
-  tps: 31942.29543
->>>>>>> f91f2fe3
+  dps: 31952.4956
+  tps: 31966.0218
  }
 }
 dps_results: {
  key: "TestRetribution-AllItems-Althor'sAbacus-50366"
  value: {
-<<<<<<< HEAD
-  dps: 27400.13515
-  tps: 27402.56396
-=======
-  dps: 29958.18276
-  tps: 29968.06995
->>>>>>> f91f2fe3
+  dps: 29949.00165
+  tps: 29958.88885
  }
 }
 dps_results: {
  key: "TestRetribution-AllItems-Anhuur'sHymnal-55889"
  value: {
-<<<<<<< HEAD
-  dps: 27344.5831
-  tps: 27346.35474
-=======
-  dps: 29986.28341
-  tps: 29999.80961
->>>>>>> f91f2fe3
+  dps: 30005.3567
+  tps: 30018.8829
  }
 }
 dps_results: {
  key: "TestRetribution-AllItems-Anhuur'sHymnal-56407"
  value: {
-<<<<<<< HEAD
-  dps: 27341.65233
-  tps: 27343.42398
-=======
-  dps: 29983.23669
-  tps: 29996.76289
->>>>>>> f91f2fe3
+  dps: 30002.03399
+  tps: 30015.56019
  }
 }
 dps_results: {
  key: "TestRetribution-AllItems-AustereShadowspiritDiamond"
  value: {
-<<<<<<< HEAD
-  dps: 28750.49894
-  tps: 28752.27058
-=======
-  dps: 31534.77249
-  tps: 31548.29869
+  dps: 31554.19297
+  tps: 31567.71917
  }
 }
 dps_results: {
  key: "TestRetribution-AllItems-BattleplateofImmolation"
  value: {
-  dps: 30679.53926
-  tps: 30669.79068
+  dps: 30696.575
+  tps: 30687.30178
  }
 }
 dps_results: {
  key: "TestRetribution-AllItems-BattleplateofRadiantGlory"
  value: {
-  dps: 31503.20239
-  tps: 31515.00584
->>>>>>> f91f2fe3
+  dps: 31485.7732
+  tps: 31498.51112
  }
 }
 dps_results: {
  key: "TestRetribution-AllItems-BaubleofTrueBlood-50726"
  value: {
-<<<<<<< HEAD
-  dps: 27320.10789
-  tps: 27321.87953
-  hps: 97.23694
-=======
-  dps: 29961.59463
-  tps: 29975.12083
+  dps: 29980.26049
+  tps: 29993.78669
   hps: 125.74785
->>>>>>> f91f2fe3
  }
 }
 dps_results: {
  key: "TestRetribution-AllItems-BedrockTalisman-58182"
  value: {
-<<<<<<< HEAD
-  dps: 27319.42476
-  tps: 27321.19641
-=======
-  dps: 29960.32187
-  tps: 29973.84806
->>>>>>> f91f2fe3
+  dps: 29978.98773
+  tps: 29992.51392
  }
 }
 dps_results: {
  key: "TestRetribution-AllItems-BellofEnragingResonance-59326"
  value: {
-<<<<<<< HEAD
-  dps: 27790.71402
-  tps: 27787.72114
-=======
-  dps: 30557.4963
-  tps: 30571.0225
->>>>>>> f91f2fe3
+  dps: 30579.31048
+  tps: 30592.83668
  }
 }
 dps_results: {
  key: "TestRetribution-AllItems-BellofEnragingResonance-65053"
  value: {
-<<<<<<< HEAD
-  dps: 27843.02668
-  tps: 27838.47155
-=======
-  dps: 30634.04082
-  tps: 30647.56701
->>>>>>> f91f2fe3
+  dps: 30656.02567
+  tps: 30669.55187
  }
 }
 dps_results: {
  key: "TestRetribution-AllItems-BindingPromise-67037"
  value: {
-<<<<<<< HEAD
-  dps: 27319.42476
-  tps: 27321.19641
-=======
-  dps: 29960.32187
-  tps: 29973.84806
->>>>>>> f91f2fe3
+  dps: 29978.98773
+  tps: 29992.51392
  }
 }
 dps_results: {
  key: "TestRetribution-AllItems-Blood-SoakedAleMug-63843"
  value: {
-<<<<<<< HEAD
-  dps: 27926.14879
-  tps: 27927.92044
-=======
-  dps: 30692.26413
-  tps: 30705.79033
->>>>>>> f91f2fe3
+  dps: 30710.98432
+  tps: 30724.51052
  }
 }
 dps_results: {
  key: "TestRetribution-AllItems-BloodofIsiset-55995"
  value: {
-<<<<<<< HEAD
-  dps: 27694.14172
-  tps: 27695.91336
-=======
-  dps: 30371.84566
-  tps: 30385.37186
->>>>>>> f91f2fe3
+  dps: 30390.8271
+  tps: 30404.35329
  }
 }
 dps_results: {
  key: "TestRetribution-AllItems-BloodofIsiset-56414"
  value: {
-<<<<<<< HEAD
-  dps: 27743.2118
-  tps: 27744.98344
-=======
-  dps: 30425.73569
-  tps: 30439.26188
->>>>>>> f91f2fe3
+  dps: 30444.75844
+  tps: 30458.28464
  }
 }
 dps_results: {
  key: "TestRetribution-AllItems-BloodthirstyGladiator'sBadgeofConquest-64687"
  value: {
-<<<<<<< HEAD
-  dps: 27808.13166
-  tps: 27809.9033
-=======
-  dps: 30570.73713
-  tps: 30584.26333
->>>>>>> f91f2fe3
+  dps: 30589.18308
+  tps: 30602.70928
  }
 }
 dps_results: {
  key: "TestRetribution-AllItems-BloodthirstyGladiator'sBadgeofDominance-64688"
  value: {
-<<<<<<< HEAD
-  dps: 27376.97967
-  tps: 27378.75132
-=======
-  dps: 30014.54599
-  tps: 30028.07219
->>>>>>> f91f2fe3
+  dps: 30033.21185
+  tps: 30046.73805
  }
 }
 dps_results: {
  key: "TestRetribution-AllItems-BloodthirstyGladiator'sBadgeofVictory-64689"
  value: {
-<<<<<<< HEAD
-  dps: 28613.7209
-  tps: 28615.49255
-=======
-  dps: 31376.60904
-  tps: 31390.13524
->>>>>>> f91f2fe3
+  dps: 31396.81169
+  tps: 31410.33789
  }
 }
 dps_results: {
  key: "TestRetribution-AllItems-BloodthirstyGladiator'sEmblemofCruelty-64740"
  value: {
-<<<<<<< HEAD
-  dps: 27701.79214
-  tps: 27698.79927
-=======
-  dps: 30443.70958
-  tps: 30457.23578
->>>>>>> f91f2fe3
+  dps: 30465.23195
+  tps: 30478.75815
  }
 }
 dps_results: {
  key: "TestRetribution-AllItems-BloodthirstyGladiator'sEmblemofMeditation-64741"
  value: {
-<<<<<<< HEAD
-  dps: 27319.42476
-  tps: 27321.19641
-=======
-  dps: 29960.32187
-  tps: 29973.84806
->>>>>>> f91f2fe3
+  dps: 29978.98773
+  tps: 29992.51392
  }
 }
 dps_results: {
  key: "TestRetribution-AllItems-BloodthirstyGladiator'sEmblemofTenacity-64742"
  value: {
-<<<<<<< HEAD
-  dps: 27319.42476
-  tps: 27321.19641
-=======
-  dps: 29960.32187
-  tps: 29973.84806
->>>>>>> f91f2fe3
+  dps: 29978.98773
+  tps: 29992.51392
  }
 }
 dps_results: {
  key: "TestRetribution-AllItems-BloodthirstyGladiator'sInsigniaofConquest-64761"
  value: {
-<<<<<<< HEAD
-  dps: 27593.6179
-  tps: 27594.65332
-=======
-  dps: 30395.34247
-  tps: 30408.86866
->>>>>>> f91f2fe3
+  dps: 30414.00833
+  tps: 30427.53452
  }
 }
 dps_results: {
  key: "TestRetribution-AllItems-BloodthirstyGladiator'sInsigniaofDominance-64762"
  value: {
-<<<<<<< HEAD
-  dps: 27380.40175
-  tps: 27382.17339
-=======
-  dps: 30023.23925
-  tps: 30036.76545
->>>>>>> f91f2fe3
+  dps: 30042.23544
+  tps: 30055.76164
  }
 }
 dps_results: {
  key: "TestRetribution-AllItems-BloodthirstyGladiator'sInsigniaofVictory-64763"
  value: {
-<<<<<<< HEAD
-  dps: 28210.94505
-  tps: 28212.7167
-=======
-  dps: 30925.81325
-  tps: 30939.33945
->>>>>>> f91f2fe3
+  dps: 30944.25002
+  tps: 30957.77622
  }
 }
 dps_results: {
  key: "TestRetribution-AllItems-BottledLightning-66879"
  value: {
-<<<<<<< HEAD
-  dps: 27609.72538
-  tps: 27612.15419
-=======
-  dps: 30257.90882
-  tps: 30267.79601
->>>>>>> f91f2fe3
+  dps: 30248.72771
+  tps: 30258.61491
  }
 }
 dps_results: {
  key: "TestRetribution-AllItems-BracingShadowspiritDiamond"
  value: {
-<<<<<<< HEAD
-  dps: 28786.06291
-  tps: 28218.98807
-=======
-  dps: 31511.40141
-  tps: 30898.79777
->>>>>>> f91f2fe3
+  dps: 31514.90282
+  tps: 30903.03783
  }
 }
 dps_results: {
  key: "TestRetribution-AllItems-Bryntroll,theBoneArbiter-50709"
  value: {
-<<<<<<< HEAD
-  dps: 29709.75985
-  tps: 29711.53149
-=======
-  dps: 32575.47549
-  tps: 32589.00169
->>>>>>> f91f2fe3
+  dps: 32596.55955
+  tps: 32610.08575
  }
 }
 dps_results: {
  key: "TestRetribution-AllItems-BurningShadowspiritDiamond"
  value: {
-<<<<<<< HEAD
-  dps: 29077.89433
-  tps: 29081.24694
-=======
-  dps: 31823.18093
-  tps: 31836.1567
->>>>>>> f91f2fe3
+  dps: 31826.93241
+  tps: 31840.73337
  }
 }
 dps_results: {
  key: "TestRetribution-AllItems-ChaoticShadowspiritDiamond"
  value: {
-<<<<<<< HEAD
-  dps: 29128.05417
-  tps: 29127.41402
-=======
-  dps: 31936.54789
-  tps: 31950.07409
->>>>>>> f91f2fe3
+  dps: 31960.27425
+  tps: 31973.80045
  }
 }
 dps_results: {
  key: "TestRetribution-AllItems-CoreofRipeness-58184"
  value: {
-<<<<<<< HEAD
-  dps: 27529.95788
-  tps: 27537.32034
-=======
-  dps: 30113.51099
-  tps: 30123.83269
->>>>>>> f91f2fe3
+  dps: 30117.3582
+  tps: 30127.67989
  }
 }
 dps_results: {
  key: "TestRetribution-AllItems-CorpseTongueCoin-50349"
  value: {
-<<<<<<< HEAD
-  dps: 27319.42476
-  tps: 27321.19641
-=======
-  dps: 29960.32187
-  tps: 29973.84806
->>>>>>> f91f2fe3
+  dps: 29978.98773
+  tps: 29992.51392
  }
 }
 dps_results: {
  key: "TestRetribution-AllItems-CrushingWeight-59506"
  value: {
-<<<<<<< HEAD
-  dps: 28844.71126
-  tps: 28838.03166
-=======
-  dps: 31260.03396
-  tps: 31270.18177
->>>>>>> f91f2fe3
+  dps: 31256.02948
+  tps: 31268.4228
  }
 }
 dps_results: {
  key: "TestRetribution-AllItems-CrushingWeight-65118"
  value: {
-<<<<<<< HEAD
-  dps: 28582.13209
-  tps: 28588.8718
-=======
-  dps: 31276.10108
-  tps: 31282.7402
->>>>>>> f91f2fe3
+  dps: 31378.41401
+  tps: 31384.0291
  }
 }
 dps_results: {
  key: "TestRetribution-AllItems-DarkmoonCard:Earthquake-62048"
  value: {
-<<<<<<< HEAD
-  dps: 27319.42476
-  tps: 27321.19641
-=======
-  dps: 29960.32187
-  tps: 29973.84806
->>>>>>> f91f2fe3
+  dps: 29978.98773
+  tps: 29992.51392
  }
 }
 dps_results: {
  key: "TestRetribution-AllItems-DarkmoonCard:Hurricane-62049"
  value: {
-<<<<<<< HEAD
-  dps: 28752.60629
-  tps: 28760.99798
-=======
-  dps: 31660.6666
-  tps: 31666.5862
->>>>>>> f91f2fe3
+  dps: 31675.447
+  tps: 31681.36661
  }
 }
 dps_results: {
  key: "TestRetribution-AllItems-DarkmoonCard:Hurricane-62051"
  value: {
-<<<<<<< HEAD
-  dps: 28202.81455
-  tps: 28206.44733
-=======
-  dps: 31138.69553
-  tps: 31144.61513
->>>>>>> f91f2fe3
+  dps: 31156.02072
+  tps: 31161.94032
  }
 }
 dps_results: {
  key: "TestRetribution-AllItems-DarkmoonCard:Tsunami-62050"
  value: {
-<<<<<<< HEAD
-  dps: 27537.12478
-  tps: 27544.93392
-=======
-  dps: 29981.8108
-  tps: 29993.17655
->>>>>>> f91f2fe3
+  dps: 29990.80613
+  tps: 30002.17189
  }
 }
 dps_results: {
  key: "TestRetribution-AllItems-DarkmoonCard:Volcano-62047"
  value: {
-<<<<<<< HEAD
-  dps: 28092.30179
-  tps: 28103.42702
-=======
-  dps: 30520.04692
-  tps: 30536.5371
->>>>>>> f91f2fe3
+  dps: 30519.13951
+  tps: 30535.56234
  }
 }
 dps_results: {
  key: "TestRetribution-AllItems-Deathbringer'sWill-50363"
  value: {
-<<<<<<< HEAD
-  dps: 28032.65724
-  tps: 28033.00794
-=======
-  dps: 30650.16778
-  tps: 30660.62218
->>>>>>> f91f2fe3
+  dps: 30657.80651
+  tps: 30667.76971
  }
 }
 dps_results: {
  key: "TestRetribution-AllItems-DestructiveShadowspiritDiamond"
  value: {
-<<<<<<< HEAD
-  dps: 28832.06864
-  tps: 28831.42849
-=======
-  dps: 31619.37356
-  tps: 31632.89976
->>>>>>> f91f2fe3
+  dps: 31641.71066
+  tps: 31655.23686
  }
 }
 dps_results: {
  key: "TestRetribution-AllItems-DislodgedForeignObject-50348"
  value: {
-<<<<<<< HEAD
-  dps: 27530.66422
-  tps: 27540.06673
-=======
-  dps: 30226.62425
-  tps: 30237.01575
->>>>>>> f91f2fe3
+  dps: 30227.96504
+  tps: 30238.35653
  }
 }
 dps_results: {
  key: "TestRetribution-AllItems-EffulgentShadowspiritDiamond"
  value: {
-<<<<<<< HEAD
-  dps: 28750.49894
-  tps: 28752.27058
-=======
-  dps: 31534.77249
-  tps: 31548.29869
->>>>>>> f91f2fe3
+  dps: 31554.19297
+  tps: 31567.71917
  }
 }
 dps_results: {
  key: "TestRetribution-AllItems-ElectrosparkHeartstarter-67118"
  value: {
-<<<<<<< HEAD
-  dps: 27467.84235
-  tps: 27473.92599
-=======
-  dps: 30037.371
-  tps: 30050.40418
->>>>>>> f91f2fe3
+  dps: 30026.96453
+  tps: 30039.99771
  }
 }
 dps_results: {
  key: "TestRetribution-AllItems-EmberShadowspiritDiamond"
  value: {
-<<<<<<< HEAD
-  dps: 28765.53136
-  tps: 28769.91112
-=======
-  dps: 31503.28222
-  tps: 31516.41139
->>>>>>> f91f2fe3
+  dps: 31508.62615
+  tps: 31521.55999
  }
 }
 dps_results: {
  key: "TestRetribution-AllItems-EnigmaticShadowspiritDiamond"
  value: {
-<<<<<<< HEAD
-  dps: 28832.06864
-  tps: 28831.42849
-=======
-  dps: 31619.37356
-  tps: 31632.89976
->>>>>>> f91f2fe3
+  dps: 31641.71066
+  tps: 31655.23686
  }
 }
 dps_results: {
  key: "TestRetribution-AllItems-EssenceoftheCyclone-59473"
  value: {
-<<<<<<< HEAD
-  dps: 28048.71299
-  tps: 28045.72011
-=======
-  dps: 30828.17837
-  tps: 30841.70457
->>>>>>> f91f2fe3
+  dps: 30853.68911
+  tps: 30867.21531
  }
 }
 dps_results: {
  key: "TestRetribution-AllItems-EssenceoftheCyclone-65140"
  value: {
-<<<<<<< HEAD
-  dps: 28071.72018
-  tps: 28067.93496
-=======
-  dps: 30990.38048
-  tps: 31003.90668
->>>>>>> f91f2fe3
+  dps: 31013.2578
+  tps: 31026.784
  }
 }
 dps_results: {
  key: "TestRetribution-AllItems-EternalShadowspiritDiamond"
  value: {
-<<<<<<< HEAD
-  dps: 28750.49894
-  tps: 28752.27058
-=======
-  dps: 31534.77249
-  tps: 31548.29869
->>>>>>> f91f2fe3
+  dps: 31554.19297
+  tps: 31567.71917
  }
 }
 dps_results: {
  key: "TestRetribution-AllItems-FallofMortality-59500"
  value: {
-<<<<<<< HEAD
-  dps: 27537.12478
-  tps: 27544.93392
-=======
-  dps: 29981.8108
-  tps: 29993.17655
->>>>>>> f91f2fe3
+  dps: 29990.80613
+  tps: 30002.17189
  }
 }
 dps_results: {
  key: "TestRetribution-AllItems-FallofMortality-65124"
  value: {
-<<<<<<< HEAD
-  dps: 27606.65074
-  tps: 27616.09653
-=======
-  dps: 30054.69236
-  tps: 30065.79882
->>>>>>> f91f2fe3
+  dps: 30067.23107
+  tps: 30077.15165
  }
 }
 dps_results: {
  key: "TestRetribution-AllItems-Figurine-DemonPanther-52199"
  value: {
-<<<<<<< HEAD
-  dps: 27765.56422
-  tps: 27767.33586
-=======
-  dps: 30525.7386
-  tps: 30539.2648
->>>>>>> f91f2fe3
+  dps: 30544.18454
+  tps: 30557.71074
  }
 }
 dps_results: {
  key: "TestRetribution-AllItems-Figurine-DreamOwl-52354"
  value: {
-<<<<<<< HEAD
-  dps: 27596.69811
-  tps: 27603.4443
-=======
-  dps: 29996.68025
-  tps: 30007.45157
->>>>>>> f91f2fe3
+  dps: 30007.71424
+  tps: 30017.29969
  }
 }
 dps_results: {
  key: "TestRetribution-AllItems-Figurine-EarthenGuardian-52352"
  value: {
-<<<<<<< HEAD
-  dps: 27319.42476
-  tps: 27321.19641
-=======
-  dps: 29960.32187
-  tps: 29973.84806
->>>>>>> f91f2fe3
+  dps: 29978.98773
+  tps: 29992.51392
  }
 }
 dps_results: {
  key: "TestRetribution-AllItems-Figurine-JeweledSerpent-52353"
  value: {
-<<<<<<< HEAD
-  dps: 27486.30601
-  tps: 27493.37504
-=======
-  dps: 30064.55755
-  tps: 30076.16941
->>>>>>> f91f2fe3
+  dps: 30065.85109
+  tps: 30077.46294
  }
 }
 dps_results: {
  key: "TestRetribution-AllItems-Figurine-KingofBoars-52351"
  value: {
-<<<<<<< HEAD
-  dps: 28979.45138
-  tps: 28981.22302
-=======
-  dps: 31778.2044
-  tps: 31791.7306
->>>>>>> f91f2fe3
+  dps: 31798.70393
+  tps: 31812.23012
  }
 }
 dps_results: {
  key: "TestRetribution-AllItems-FleetShadowspiritDiamond"
  value: {
-<<<<<<< HEAD
-  dps: 28834.24269
-  tps: 28836.01434
-=======
-  dps: 31626.66997
-  tps: 31640.19617
->>>>>>> f91f2fe3
+  dps: 31646.16059
+  tps: 31659.68679
  }
 }
 dps_results: {
  key: "TestRetribution-AllItems-FluidDeath-58181"
  value: {
-<<<<<<< HEAD
-  dps: 27678.88951
-  tps: 27679.92493
-=======
-  dps: 30488.44155
-  tps: 30501.96775
->>>>>>> f91f2fe3
+  dps: 30510.11391
+  tps: 30523.6401
  }
 }
 dps_results: {
  key: "TestRetribution-AllItems-ForlornShadowspiritDiamond"
  value: {
-<<<<<<< HEAD
-  dps: 28786.06291
-  tps: 28789.41552
-=======
-  dps: 31511.40141
-  tps: 31524.37718
->>>>>>> f91f2fe3
+  dps: 31514.90282
+  tps: 31528.70378
  }
 }
 dps_results: {
  key: "TestRetribution-AllItems-FuryofAngerforge-59461"
  value: {
-<<<<<<< HEAD
-  dps: 28932.51831
-  tps: 28929.52543
-=======
-  dps: 31853.95904
-  tps: 31867.48524
->>>>>>> f91f2fe3
+  dps: 31877.33194
+  tps: 31890.85814
  }
 }
 dps_results: {
  key: "TestRetribution-AllItems-GaleofShadows-56138"
  value: {
-<<<<<<< HEAD
-  dps: 27540.63392
-  tps: 27547.21211
-=======
-  dps: 30412.78747
-  tps: 30421.76397
->>>>>>> f91f2fe3
+  dps: 30405.90756
+  tps: 30414.88406
  }
 }
 dps_results: {
  key: "TestRetribution-AllItems-GaleofShadows-56462"
  value: {
-<<<<<<< HEAD
-  dps: 27936.74299
-  tps: 27941.02718
-=======
-  dps: 30192.61578
-  tps: 30200.69243
->>>>>>> f91f2fe3
+  dps: 30185.73247
+  tps: 30194.56979
  }
 }
 dps_results: {
  key: "TestRetribution-AllItems-GearDetector-61462"
  value: {
-<<<<<<< HEAD
-  dps: 27918.21045
-  tps: 27917.36713
-=======
-  dps: 30284.77118
-  tps: 30297.86202
->>>>>>> f91f2fe3
+  dps: 30214.41963
+  tps: 30227.875
  }
 }
 dps_results: {
  key: "TestRetribution-AllItems-Gladiator'sVindication"
  value: {
-<<<<<<< HEAD
-  dps: 23922.30902
-  tps: 23932.84867
-=======
   dps: 25827.44005
   tps: 25845.7319
->>>>>>> f91f2fe3
  }
 }
 dps_results: {
  key: "TestRetribution-AllItems-GlowingTwilightScale-54589"
  value: {
-<<<<<<< HEAD
-  dps: 27394.5146
-  tps: 27402.17227
-=======
-  dps: 29959.7204
-  tps: 29967.17269
->>>>>>> f91f2fe3
+  dps: 29959.53313
+  tps: 29967.10333
  }
 }
 dps_results: {
  key: "TestRetribution-AllItems-GraceoftheHerald-55266"
  value: {
-<<<<<<< HEAD
-  dps: 27598.68926
-  tps: 27597.15316
-=======
-  dps: 30382.04975
-  tps: 30395.57595
->>>>>>> f91f2fe3
+  dps: 30403.72211
+  tps: 30417.24831
  }
 }
 dps_results: {
  key: "TestRetribution-AllItems-GraceoftheHerald-56295"
  value: {
-<<<<<<< HEAD
-  dps: 27797.93716
-  tps: 27795.69373
-=======
-  dps: 30593.10226
-  tps: 30606.62845
->>>>>>> f91f2fe3
+  dps: 30614.77461
+  tps: 30628.30081
  }
 }
 dps_results: {
  key: "TestRetribution-AllItems-HarmlightToken-63839"
  value: {
-<<<<<<< HEAD
-  dps: 27533.88531
-  tps: 27538.83349
-=======
-  dps: 30039.25226
-  tps: 30051.01677
->>>>>>> f91f2fe3
+  dps: 29971.0611
+  tps: 29983.65003
  }
 }
 dps_results: {
  key: "TestRetribution-AllItems-Harrison'sInsigniaofPanache-65803"
  value: {
-<<<<<<< HEAD
-  dps: 28335.74084
-  tps: 28337.51249
-=======
-  dps: 31037.28522
-  tps: 31050.81142
->>>>>>> f91f2fe3
+  dps: 31056.17828
+  tps: 31069.70448
  }
 }
 dps_results: {
  key: "TestRetribution-AllItems-HeartofIgnacious-59514"
  value: {
-<<<<<<< HEAD
-  dps: 27390.88979
-  tps: 27385.92701
-=======
-  dps: 30226.95363
-  tps: 30235.93666
->>>>>>> f91f2fe3
+  dps: 30227.65047
+  tps: 30236.17203
  }
 }
 dps_results: {
  key: "TestRetribution-AllItems-HeartofIgnacious-65110"
  value: {
-<<<<<<< HEAD
-  dps: 27564.17075
-  tps: 27556.79293
-=======
-  dps: 30213.07879
-  tps: 30223.27792
->>>>>>> f91f2fe3
+  dps: 30248.87722
+  tps: 30259.12373
  }
 }
 dps_results: {
  key: "TestRetribution-AllItems-HeartofRage-59224"
  value: {
-<<<<<<< HEAD
-  dps: 28452.1075
-  tps: 28453.87914
-=======
-  dps: 31153.4225
-  tps: 31166.94869
->>>>>>> f91f2fe3
+  dps: 31169.93937
+  tps: 31183.46557
  }
 }
 dps_results: {
  key: "TestRetribution-AllItems-HeartofSolace-55868"
  value: {
-<<<<<<< HEAD
-  dps: 27480.16509
-  tps: 27486.74328
-=======
-  dps: 30350.17429
-  tps: 30359.15079
->>>>>>> f91f2fe3
+  dps: 30343.29439
+  tps: 30352.27089
  }
 }
 dps_results: {
  key: "TestRetribution-AllItems-HeartofSolace-56393"
  value: {
-<<<<<<< HEAD
-  dps: 28907.84295
-  tps: 28912.12714
-=======
-  dps: 31166.22495
-  tps: 31174.3016
->>>>>>> f91f2fe3
+  dps: 31159.72247
+  tps: 31168.5598
  }
 }
 dps_results: {
  key: "TestRetribution-AllItems-HeartofThunder-55845"
  value: {
-<<<<<<< HEAD
-  dps: 27319.42476
-  tps: 27321.19641
-=======
-  dps: 29960.32187
-  tps: 29973.84806
->>>>>>> f91f2fe3
+  dps: 29978.98773
+  tps: 29992.51392
  }
 }
 dps_results: {
  key: "TestRetribution-AllItems-HeartofThunder-56370"
  value: {
-<<<<<<< HEAD
-  dps: 27319.42476
-  tps: 27321.19641
-=======
-  dps: 29960.32187
-  tps: 29973.84806
->>>>>>> f91f2fe3
+  dps: 29978.98773
+  tps: 29992.51392
  }
 }
 dps_results: {
  key: "TestRetribution-AllItems-HeartoftheVile-66969"
  value: {
-<<<<<<< HEAD
-  dps: 27654.39118
-  tps: 27652.14775
-=======
-  dps: 30420.83302
-  tps: 30434.35922
->>>>>>> f91f2fe3
+  dps: 30444.01901
+  tps: 30457.54521
  }
 }
 dps_results: {
  key: "TestRetribution-AllItems-ImpassiveShadowspiritDiamond"
  value: {
-<<<<<<< HEAD
-  dps: 28832.06864
-  tps: 28831.42849
-=======
-  dps: 31619.37356
-  tps: 31632.89976
->>>>>>> f91f2fe3
+  dps: 31641.71066
+  tps: 31655.23686
  }
 }
 dps_results: {
  key: "TestRetribution-AllItems-ImpatienceofYouth-62464"
  value: {
-<<<<<<< HEAD
-  dps: 29192.388
-  tps: 29194.15964
-=======
-  dps: 32011.3457
-  tps: 32024.8719
->>>>>>> f91f2fe3
+  dps: 32032.08197
+  tps: 32045.60817
  }
 }
 dps_results: {
  key: "TestRetribution-AllItems-ImpetuousQuery-55881"
  value: {
-<<<<<<< HEAD
-  dps: 27694.14172
-  tps: 27695.91336
-=======
-  dps: 30371.84566
-  tps: 30385.37186
->>>>>>> f91f2fe3
+  dps: 30390.8271
+  tps: 30404.35329
  }
 }
 dps_results: {
  key: "TestRetribution-AllItems-ImpetuousQuery-56406"
  value: {
-<<<<<<< HEAD
-  dps: 27743.2118
-  tps: 27744.98344
-=======
-  dps: 30425.73569
-  tps: 30439.26188
->>>>>>> f91f2fe3
+  dps: 30444.75844
+  tps: 30458.28464
  }
 }
 dps_results: {
  key: "TestRetribution-AllItems-InsigniaofDiplomacy-61433"
  value: {
-<<<<<<< HEAD
-  dps: 27319.42476
-  tps: 27321.19641
-=======
-  dps: 29960.32187
-  tps: 29973.84806
->>>>>>> f91f2fe3
+  dps: 29978.98773
+  tps: 29992.51392
  }
 }
 dps_results: {
  key: "TestRetribution-AllItems-InsigniaoftheEarthenLord-61429"
  value: {
-<<<<<<< HEAD
-  dps: 27630.41999
-  tps: 27632.19164
-=======
-  dps: 30297.68518
-  tps: 30311.21138
->>>>>>> f91f2fe3
+  dps: 30316.59398
+  tps: 30330.12018
  }
 }
 dps_results: {
  key: "TestRetribution-AllItems-JarofAncientRemedies-59354"
  value: {
-<<<<<<< HEAD
-  dps: 27324.60253
-  tps: 27347.06692
-=======
-  dps: 29901.59007
-  tps: 29933.7574
->>>>>>> f91f2fe3
+  dps: 29913.99896
+  tps: 29946.36597
  }
 }
 dps_results: {
  key: "TestRetribution-AllItems-JarofAncientRemedies-65029"
  value: {
-<<<<<<< HEAD
-  dps: 27364.79664
-  tps: 27388.66406
-=======
-  dps: 29937.46423
-  tps: 29974.20156
->>>>>>> f91f2fe3
+  dps: 29939.20664
+  tps: 29976.48916
  }
 }
 dps_results: {
  key: "TestRetribution-AllItems-JujuofNimbleness-63840"
  value: {
-<<<<<<< HEAD
-  dps: 27926.14879
-  tps: 27927.92044
-=======
-  dps: 30692.26413
-  tps: 30705.79033
->>>>>>> f91f2fe3
+  dps: 30710.98432
+  tps: 30724.51052
  }
 }
 dps_results: {
  key: "TestRetribution-AllItems-KeytotheEndlessChamber-55795"
  value: {
-<<<<<<< HEAD
-  dps: 27636.09302
-  tps: 27637.86466
-=======
-  dps: 30308.29847
-  tps: 30321.82467
->>>>>>> f91f2fe3
+  dps: 30326.96433
+  tps: 30340.49053
  }
 }
 dps_results: {
  key: "TestRetribution-AllItems-KeytotheEndlessChamber-56328"
  value: {
-<<<<<<< HEAD
-  dps: 27641.65188
-  tps: 27643.42353
-=======
-  dps: 30402.67635
-  tps: 30416.20255
->>>>>>> f91f2fe3
+  dps: 30421.31787
+  tps: 30434.84407
  }
 }
 dps_results: {
  key: "TestRetribution-AllItems-KvaldirBattleStandard-59685"
  value: {
-<<<<<<< HEAD
-  dps: 27737.3649
-  tps: 27745.27125
-=======
-  dps: 30526.93954
-  tps: 30537.51158
->>>>>>> f91f2fe3
+  dps: 30517.08568
+  tps: 30527.65773
  }
 }
 dps_results: {
  key: "TestRetribution-AllItems-KvaldirBattleStandard-59689"
  value: {
-<<<<<<< HEAD
-  dps: 27737.3649
-  tps: 27745.27125
-=======
-  dps: 30526.93954
-  tps: 30537.51158
->>>>>>> f91f2fe3
+  dps: 30517.08568
+  tps: 30527.65773
  }
 }
 dps_results: {
  key: "TestRetribution-AllItems-LadyLa-La'sSingingShell-67152"
  value: {
-<<<<<<< HEAD
-  dps: 27438.47561
-  tps: 27443.23412
-=======
-  dps: 30272.18696
-  tps: 30281.27308
->>>>>>> f91f2fe3
+  dps: 30265.56112
+  tps: 30276.80707
  }
 }
 dps_results: {
  key: "TestRetribution-AllItems-LastWord-50708"
  value: {
-<<<<<<< HEAD
-  dps: 29513.23335
-  tps: 29515.005
-=======
-  dps: 32361.4314
-  tps: 32374.9576
->>>>>>> f91f2fe3
+  dps: 32382.38386
+  tps: 32395.91006
  }
 }
 dps_results: {
  key: "TestRetribution-AllItems-LeadenDespair-55816"
  value: {
-<<<<<<< HEAD
-  dps: 27319.42476
-  tps: 27321.19641
-=======
-  dps: 29960.32187
-  tps: 29973.84806
->>>>>>> f91f2fe3
+  dps: 29978.98773
+  tps: 29992.51392
  }
 }
 dps_results: {
  key: "TestRetribution-AllItems-LeadenDespair-56347"
  value: {
-<<<<<<< HEAD
-  dps: 27319.42476
-  tps: 27321.19641
-=======
-  dps: 29960.32187
-  tps: 29973.84806
->>>>>>> f91f2fe3
+  dps: 29978.98773
+  tps: 29992.51392
  }
 }
 dps_results: {
  key: "TestRetribution-AllItems-LeftEyeofRajh-56102"
  value: {
-<<<<<<< HEAD
-  dps: 27517.00678
-  tps: 27518.77843
-=======
-  dps: 30295.46307
-  tps: 30308.98926
->>>>>>> f91f2fe3
+  dps: 30314.08905
+  tps: 30327.61525
  }
 }
 dps_results: {
  key: "TestRetribution-AllItems-LeftEyeofRajh-56427"
  value: {
-<<<<<<< HEAD
-  dps: 27582.79239
-  tps: 27584.56403
-=======
-  dps: 30337.62308
-  tps: 30351.14928
->>>>>>> f91f2fe3
+  dps: 30355.12929
+  tps: 30368.65549
  }
 }
 dps_results: {
  key: "TestRetribution-AllItems-LicensetoSlay-58180"
  value: {
-<<<<<<< HEAD
-  dps: 28356.31262
-  tps: 28358.08426
-=======
-  dps: 31095.15479
-  tps: 31108.68099
->>>>>>> f91f2fe3
+  dps: 31114.51897
+  tps: 31128.04517
  }
 }
 dps_results: {
  key: "TestRetribution-AllItems-MagnetiteMirror-55814"
  value: {
-<<<<<<< HEAD
-  dps: 27996.68543
-  tps: 27998.45707
-=======
-  dps: 30693.52071
-  tps: 30707.0469
->>>>>>> f91f2fe3
+  dps: 30713.09305
+  tps: 30726.61924
  }
 }
 dps_results: {
  key: "TestRetribution-AllItems-MagnetiteMirror-56345"
  value: {
-<<<<<<< HEAD
-  dps: 28217.1889
-  tps: 28218.96054
-=======
-  dps: 30932.23661
-  tps: 30945.76281
->>>>>>> f91f2fe3
+  dps: 30952.10408
+  tps: 30965.63028
  }
 }
 dps_results: {
  key: "TestRetribution-AllItems-MandalaofStirringPatterns-62467"
  value: {
-<<<<<<< HEAD
-  dps: 27319.42476
-  tps: 27321.19641
-=======
-  dps: 29960.32187
-  tps: 29973.84806
->>>>>>> f91f2fe3
+  dps: 29978.98773
+  tps: 29992.51392
  }
 }
 dps_results: {
  key: "TestRetribution-AllItems-MandalaofStirringPatterns-62472"
  value: {
-<<<<<<< HEAD
-  dps: 27319.42476
-  tps: 27321.19641
-=======
-  dps: 29960.32187
-  tps: 29973.84806
->>>>>>> f91f2fe3
+  dps: 29978.98773
+  tps: 29992.51392
  }
 }
 dps_results: {
  key: "TestRetribution-AllItems-MarkofKhardros-56132"
  value: {
-<<<<<<< HEAD
-  dps: 28636.46648
-  tps: 28638.23813
-=======
-  dps: 31376.56299
-  tps: 31390.08919
->>>>>>> f91f2fe3
+  dps: 31396.85734
+  tps: 31410.38354
  }
 }
 dps_results: {
  key: "TestRetribution-AllItems-MarkofKhardros-56458"
  value: {
-<<<<<<< HEAD
-  dps: 28810.8821
-  tps: 28812.65374
-=======
-  dps: 31564.11755
-  tps: 31577.64375
->>>>>>> f91f2fe3
+  dps: 31584.62933
+  tps: 31598.15553
  }
 }
 dps_results: {
  key: "TestRetribution-AllItems-MightoftheOcean-55251"
  value: {
-<<<<<<< HEAD
-  dps: 27801.38235
-  tps: 27803.15399
-=======
-  dps: 30482.08662
-  tps: 30495.61282
->>>>>>> f91f2fe3
+  dps: 30501.39756
+  tps: 30514.92376
  }
 }
 dps_results: {
  key: "TestRetribution-AllItems-MightoftheOcean-56285"
  value: {
-<<<<<<< HEAD
-  dps: 28217.1889
-  tps: 28218.96054
-=======
-  dps: 30932.23661
-  tps: 30945.76281
->>>>>>> f91f2fe3
+  dps: 30952.10408
+  tps: 30965.63028
  }
 }
 dps_results: {
  key: "TestRetribution-AllItems-MirrorofBrokenImages-62466"
  value: {
-<<<<<<< HEAD
-  dps: 27796.74279
-  tps: 27798.51444
-=======
-  dps: 30484.5248
-  tps: 30498.051
->>>>>>> f91f2fe3
+  dps: 30503.59264
+  tps: 30517.11884
  }
 }
 dps_results: {
  key: "TestRetribution-AllItems-MirrorofBrokenImages-62471"
  value: {
-<<<<<<< HEAD
-  dps: 27796.74279
-  tps: 27798.51444
-=======
-  dps: 30484.5248
-  tps: 30498.051
->>>>>>> f91f2fe3
+  dps: 30503.59264
+  tps: 30517.11884
  }
 }
 dps_results: {
  key: "TestRetribution-AllItems-MoonwellChalice-70142"
  value: {
-<<<<<<< HEAD
-  dps: 28744.58939
-  tps: 28750.14558
-=======
-  dps: 31210.41347
-  tps: 31220.20532
->>>>>>> f91f2fe3
+  dps: 31214.31524
+  tps: 31224.10708
  }
 }
 dps_results: {
  key: "TestRetribution-AllItems-Oremantle'sFavor-61448"
  value: {
-<<<<<<< HEAD
-  dps: 28219.51335
-  tps: 28221.285
-=======
-  dps: 31023.69238
-  tps: 31037.21858
->>>>>>> f91f2fe3
+  dps: 31042.49103
+  tps: 31056.01722
  }
 }
 dps_results: {
  key: "TestRetribution-AllItems-PetrifiedTwilightScale-54591"
  value: {
-<<<<<<< HEAD
-  dps: 27319.42476
-  tps: 27321.19641
-=======
-  dps: 29960.32187
-  tps: 29973.84806
->>>>>>> f91f2fe3
+  dps: 29978.98773
+  tps: 29992.51392
  }
 }
 dps_results: {
  key: "TestRetribution-AllItems-PhylacteryoftheNamelessLich-50365"
  value: {
-<<<<<<< HEAD
-  dps: 27590.33439
-  tps: 27588.79829
-=======
-  dps: 30323.65548
-  tps: 30337.18167
->>>>>>> f91f2fe3
+  dps: 30345.52121
+  tps: 30359.04741
  }
 }
 dps_results: {
  key: "TestRetribution-AllItems-PorcelainCrab-55237"
  value: {
-<<<<<<< HEAD
-  dps: 27677.44496
-  tps: 27679.2166
-=======
-  dps: 30336.41253
-  tps: 30349.93873
->>>>>>> f91f2fe3
+  dps: 30356.1392
+  tps: 30369.6654
  }
 }
 dps_results: {
  key: "TestRetribution-AllItems-PorcelainCrab-56280"
  value: {
-<<<<<<< HEAD
-  dps: 28005.6168
-  tps: 28007.38844
-=======
-  dps: 30669.43896
-  tps: 30682.96516
->>>>>>> f91f2fe3
+  dps: 30686.51017
+  tps: 30700.03637
  }
 }
 dps_results: {
  key: "TestRetribution-AllItems-PowerfulShadowspiritDiamond"
  value: {
-<<<<<<< HEAD
-  dps: 28750.49894
-  tps: 28752.27058
-=======
-  dps: 31534.77249
-  tps: 31548.29869
->>>>>>> f91f2fe3
+  dps: 31554.19297
+  tps: 31567.71917
  }
 }
 dps_results: {
  key: "TestRetribution-AllItems-Prestor'sTalismanofMachination-59441"
  value: {
-<<<<<<< HEAD
-  dps: 28199.18924
-  tps: 28196.47024
-=======
-  dps: 30659.2035
-  tps: 30666.68094
->>>>>>> f91f2fe3
+  dps: 30864.88715
+  tps: 30873.26709
  }
 }
 dps_results: {
  key: "TestRetribution-AllItems-Prestor'sTalismanofMachination-65026"
  value: {
-<<<<<<< HEAD
-  dps: 28237.59084
-  tps: 28240.33084
-=======
-  dps: 30847.39837
-  tps: 30850.71528
->>>>>>> f91f2fe3
+  dps: 30859.44752
+  tps: 30862.33583
  }
 }
 dps_results: {
  key: "TestRetribution-AllItems-Rainsong-55854"
  value: {
-<<<<<<< HEAD
-  dps: 27319.42476
-  tps: 27321.19641
-=======
-  dps: 29960.32187
-  tps: 29973.84806
->>>>>>> f91f2fe3
+  dps: 29978.98773
+  tps: 29992.51392
  }
 }
 dps_results: {
  key: "TestRetribution-AllItems-Rainsong-56377"
  value: {
-<<<<<<< HEAD
-  dps: 27319.42476
-  tps: 27321.19641
-=======
-  dps: 29960.32187
-  tps: 29973.84806
->>>>>>> f91f2fe3
+  dps: 29978.98773
+  tps: 29992.51392
  }
 }
 dps_results: {
  key: "TestRetribution-AllItems-ReinforcedSapphiriumBattlearmor"
  value: {
-<<<<<<< HEAD
-  dps: 24731.43966
-  tps: 24614.00976
-=======
   dps: 27063.79374
   tps: 26949.8833
->>>>>>> f91f2fe3
  }
 }
 dps_results: {
  key: "TestRetribution-AllItems-ReinforcedSapphiriumBattleplate"
  value: {
-<<<<<<< HEAD
-  dps: 26477.62263
-  tps: 26491.04832
-=======
-  dps: 29083.87457
-  tps: 29095.6512
->>>>>>> f91f2fe3
+  dps: 29084.88643
+  tps: 29096.59882
  }
 }
 dps_results: {
  key: "TestRetribution-AllItems-ReverberatingShadowspiritDiamond"
  value: {
-<<<<<<< HEAD
-  dps: 29192.388
-  tps: 29194.15964
-=======
-  dps: 32011.3457
-  tps: 32024.8719
->>>>>>> f91f2fe3
+  dps: 32032.08197
+  tps: 32045.60817
  }
 }
 dps_results: {
  key: "TestRetribution-AllItems-RevitalizingShadowspiritDiamond"
  value: {
-<<<<<<< HEAD
-  dps: 29041.37135
-  tps: 29043.14299
-=======
-  dps: 31846.68079
-  tps: 31860.20699
->>>>>>> f91f2fe3
+  dps: 31867.31554
+  tps: 31880.84174
  }
 }
 dps_results: {
  key: "TestRetribution-AllItems-RightEyeofRajh-56100"
  value: {
-<<<<<<< HEAD
-  dps: 28035.0432
-  tps: 28036.81484
-=======
-  dps: 30733.08021
-  tps: 30746.60641
->>>>>>> f91f2fe3
+  dps: 30749.64225
+  tps: 30763.16845
  }
 }
 dps_results: {
  key: "TestRetribution-AllItems-RightEyeofRajh-56431"
  value: {
-<<<<<<< HEAD
-  dps: 28102.31461
-  tps: 28104.08626
-=======
-  dps: 30807.82342
-  tps: 30821.34961
->>>>>>> f91f2fe3
+  dps: 30826.35417
+  tps: 30839.88037
  }
 }
 dps_results: {
  key: "TestRetribution-AllItems-Schnottz'sMedallionofCommand-65805"
  value: {
-<<<<<<< HEAD
-  dps: 27923.79581
-  tps: 27921.55238
-=======
-  dps: 30683.33955
-  tps: 30696.86575
->>>>>>> f91f2fe3
+  dps: 30704.80871
+  tps: 30718.33491
  }
 }
 dps_results: {
  key: "TestRetribution-AllItems-SeaStar-55256"
  value: {
-<<<<<<< HEAD
-  dps: 27348.39154
-  tps: 27350.16319
-=======
-  dps: 29987.6123
-  tps: 30001.1385
->>>>>>> f91f2fe3
+  dps: 30006.27816
+  tps: 30019.80436
  }
 }
 dps_results: {
  key: "TestRetribution-AllItems-SeaStar-56290"
  value: {
-<<<<<<< HEAD
-  dps: 27373.38249
-  tps: 27375.15413
-=======
-  dps: 30011.15698
-  tps: 30024.68318
->>>>>>> f91f2fe3
+  dps: 30029.82284
+  tps: 30043.34904
  }
 }
 dps_results: {
  key: "TestRetribution-AllItems-Shadowmourne-49623"
  value: {
-  dps: 33965.23182
-  tps: 33976.35623
+  dps: 33965.27773
+  tps: 33976.40214
  }
 }
 dps_results: {
  key: "TestRetribution-AllItems-ShardofWoe-60233"
  value: {
-<<<<<<< HEAD
-  dps: 27816.01024
-  tps: 27808.87393
-=======
-  dps: 30258.48507
-  tps: 30253.99846
->>>>>>> f91f2fe3
+  dps: 30270.47056
+  tps: 30265.15881
  }
 }
 dps_results: {
  key: "TestRetribution-AllItems-Shrine-CleansingPurifier-63838"
  value: {
-<<<<<<< HEAD
-  dps: 28176.18393
-  tps: 28182.98174
-=======
-  dps: 30871.15403
-  tps: 30884.04631
->>>>>>> f91f2fe3
+  dps: 30854.20149
+  tps: 30867.27211
  }
 }
 dps_results: {
  key: "TestRetribution-AllItems-Sindragosa'sFlawlessFang-50364"
  value: {
-<<<<<<< HEAD
-  dps: 27319.42476
-  tps: 27321.19641
-=======
-  dps: 29960.32187
-  tps: 29973.84806
->>>>>>> f91f2fe3
+  dps: 29978.98773
+  tps: 29992.51392
  }
 }
 dps_results: {
  key: "TestRetribution-AllItems-Skardyn'sGrace-56115"
  value: {
-<<<<<<< HEAD
-  dps: 28382.62293
-  tps: 28380.3795
-=======
-  dps: 31208.81863
-  tps: 31222.34482
->>>>>>> f91f2fe3
+  dps: 31231.62821
+  tps: 31245.15441
  }
 }
 dps_results: {
  key: "TestRetribution-AllItems-Skardyn'sGrace-56440"
  value: {
-<<<<<<< HEAD
-  dps: 28530.37473
-  tps: 28528.1313
-=======
-  dps: 31362.45497
-  tps: 31375.98117
->>>>>>> f91f2fe3
+  dps: 31385.41348
+  tps: 31398.93968
  }
 }
 dps_results: {
  key: "TestRetribution-AllItems-Sorrowsong-55879"
  value: {
-<<<<<<< HEAD
-  dps: 27748.2595
-  tps: 27750.03114
-=======
-  dps: 30423.88854
-  tps: 30437.41474
->>>>>>> f91f2fe3
+  dps: 30443.32625
+  tps: 30456.85245
  }
 }
 dps_results: {
  key: "TestRetribution-AllItems-Sorrowsong-56400"
  value: {
-<<<<<<< HEAD
-  dps: 27804.41643
-  tps: 27806.18807
-=======
-  dps: 30484.5937
-  tps: 30498.1199
->>>>>>> f91f2fe3
+  dps: 30504.13249
+  tps: 30517.65869
  }
 }
 dps_results: {
  key: "TestRetribution-AllItems-Soul'sAnguish-66994"
  value: {
-<<<<<<< HEAD
-  dps: 27801.38235
-  tps: 27803.15399
-=======
-  dps: 30482.08662
-  tps: 30495.61282
->>>>>>> f91f2fe3
+  dps: 30501.39756
+  tps: 30514.92376
  }
 }
 dps_results: {
  key: "TestRetribution-AllItems-SoulCasket-58183"
  value: {
-<<<<<<< HEAD
-  dps: 27869.67092
-  tps: 27871.44256
-=======
-  dps: 30553.23247
-  tps: 30566.75867
->>>>>>> f91f2fe3
+  dps: 30572.30031
+  tps: 30585.82651
  }
 }
 dps_results: {
  key: "TestRetribution-AllItems-Stonemother'sKiss-61411"
  value: {
-<<<<<<< HEAD
-  dps: 27602.16689
-  tps: 27610.36029
-=======
-  dps: 30206.02799
-  tps: 30214.37458
->>>>>>> f91f2fe3
+  dps: 30165.23714
+  tps: 30173.55946
  }
 }
 dps_results: {
  key: "TestRetribution-AllItems-StumpofTime-62465"
  value: {
-<<<<<<< HEAD
-  dps: 27397.16385
-  tps: 27398.93549
-=======
-  dps: 30038.72851
-  tps: 30052.25471
->>>>>>> f91f2fe3
+  dps: 30057.99253
+  tps: 30071.51872
  }
 }
 dps_results: {
  key: "TestRetribution-AllItems-StumpofTime-62470"
  value: {
-<<<<<<< HEAD
-  dps: 27393.24895
-  tps: 27395.02059
-=======
-  dps: 30036.42245
-  tps: 30049.94865
->>>>>>> f91f2fe3
+  dps: 30055.27138
+  tps: 30068.79758
  }
 }
 dps_results: {
  key: "TestRetribution-AllItems-SymbioticWorm-59332"
  value: {
-<<<<<<< HEAD
-  dps: 27319.42476
-  tps: 27321.19641
-=======
-  dps: 29960.32187
-  tps: 29973.84806
->>>>>>> f91f2fe3
+  dps: 29978.98773
+  tps: 29992.51392
  }
 }
 dps_results: {
  key: "TestRetribution-AllItems-SymbioticWorm-65048"
  value: {
-<<<<<<< HEAD
-  dps: 27319.42476
-  tps: 27321.19641
-=======
-  dps: 29960.32187
-  tps: 29973.84806
->>>>>>> f91f2fe3
+  dps: 29978.98773
+  tps: 29992.51392
  }
 }
 dps_results: {
  key: "TestRetribution-AllItems-TalismanofSinisterOrder-65804"
  value: {
-<<<<<<< HEAD
-  dps: 27940.39536
-  tps: 27945.19599
-=======
-  dps: 30275.76915
-  tps: 30288.19022
->>>>>>> f91f2fe3
+  dps: 30275.00145
+  tps: 30287.42252
  }
 }
 dps_results: {
  key: "TestRetribution-AllItems-Tank-CommanderInsignia-63841"
  value: {
-<<<<<<< HEAD
-  dps: 28317.84631
-  tps: 28320.53824
-=======
-  dps: 30894.07709
-  tps: 30905.08544
->>>>>>> f91f2fe3
+  dps: 30960.28821
+  tps: 30971.8732
  }
 }
 dps_results: {
  key: "TestRetribution-AllItems-TearofBlood-55819"
  value: {
-<<<<<<< HEAD
-  dps: 27462.53839
-  tps: 27466.60224
-=======
-  dps: 29962.32783
-  tps: 29972.31171
->>>>>>> f91f2fe3
+  dps: 29900.32296
+  tps: 29911.13125
  }
 }
 dps_results: {
  key: "TestRetribution-AllItems-TearofBlood-56351"
  value: {
-<<<<<<< HEAD
-  dps: 27430.15649
-  tps: 27437.22552
-=======
-  dps: 30012.97802
-  tps: 30024.58988
->>>>>>> f91f2fe3
+  dps: 30014.27155
+  tps: 30025.88341
  }
 }
 dps_results: {
  key: "TestRetribution-AllItems-TendrilsofBurrowingDark-55810"
  value: {
-<<<<<<< HEAD
-  dps: 27662.4448
-  tps: 27664.21644
-=======
-  dps: 30334.34271
-  tps: 30347.8689
->>>>>>> f91f2fe3
+  dps: 30353.28722
+  tps: 30366.81342
  }
 }
 dps_results: {
  key: "TestRetribution-AllItems-TendrilsofBurrowingDark-56339"
  value: {
-<<<<<<< HEAD
-  dps: 27774.267
-  tps: 27776.03864
-=======
-  dps: 30459.9272
-  tps: 30473.4534
->>>>>>> f91f2fe3
+  dps: 30479.1465
+  tps: 30492.6727
  }
 }
 dps_results: {
  key: "TestRetribution-AllItems-Theralion'sMirror-59519"
  value: {
-<<<<<<< HEAD
-  dps: 27766.84217
-  tps: 27774.65131
-=======
-  dps: 30256.20759
-  tps: 30267.57334
->>>>>>> f91f2fe3
+  dps: 30265.20293
+  tps: 30276.56868
  }
 }
 dps_results: {
  key: "TestRetribution-AllItems-Theralion'sMirror-65105"
  value: {
-<<<<<<< HEAD
-  dps: 27935.53183
-  tps: 27944.97762
-=======
-  dps: 30388.0332
-  tps: 30399.13966
->>>>>>> f91f2fe3
+  dps: 30402.35653
+  tps: 30412.27711
  }
 }
 dps_results: {
  key: "TestRetribution-AllItems-Throngus'sFinger-56121"
  value: {
-<<<<<<< HEAD
-  dps: 27319.42476
-  tps: 27321.19641
-=======
-  dps: 29960.32187
-  tps: 29973.84806
->>>>>>> f91f2fe3
+  dps: 29978.98773
+  tps: 29992.51392
  }
 }
 dps_results: {
  key: "TestRetribution-AllItems-Throngus'sFinger-56449"
  value: {
-<<<<<<< HEAD
-  dps: 27319.42476
-  tps: 27321.19641
-=======
-  dps: 29960.32187
-  tps: 29973.84806
->>>>>>> f91f2fe3
+  dps: 29978.98773
+  tps: 29992.51392
  }
 }
 dps_results: {
  key: "TestRetribution-AllItems-Tia'sGrace-55874"
  value: {
-<<<<<<< HEAD
-  dps: 27997.75023
-  tps: 27998.78566
-=======
-  dps: 30820.45279
-  tps: 30833.97899
->>>>>>> f91f2fe3
+  dps: 30842.52042
+  tps: 30856.04662
  }
 }
 dps_results: {
  key: "TestRetribution-AllItems-Tia'sGrace-56394"
  value: {
-<<<<<<< HEAD
-  dps: 28078.04253
-  tps: 28079.07795
-=======
-  dps: 30920.51386
-  tps: 30934.04006
->>>>>>> f91f2fe3
+  dps: 30942.63325
+  tps: 30956.15945
  }
 }
 dps_results: {
  key: "TestRetribution-AllItems-TinyAbominationinaJar-50706"
  value: {
-<<<<<<< HEAD
-  dps: 27885.15949
-  tps: 27887.33001
-=======
-  dps: 30921.94188
-  tps: 30934.58187
->>>>>>> f91f2fe3
+  dps: 30932.08821
+  tps: 30944.72819
  }
 }
 dps_results: {
  key: "TestRetribution-AllItems-Tyrande'sFavoriteDoll-64645"
  value: {
-<<<<<<< HEAD
-  dps: 27505.48469
-  tps: 27526.92869
-=======
-  dps: 30144.23264
-  tps: 30171.04106
->>>>>>> f91f2fe3
+  dps: 30158.12516
+  tps: 30184.88552
  }
 }
 dps_results: {
  key: "TestRetribution-AllItems-UnheededWarning-59520"
  value: {
-<<<<<<< HEAD
-  dps: 28036.66357
-  tps: 28033.67069
-=======
-  dps: 30885.8774
-  tps: 30899.40359
->>>>>>> f91f2fe3
+  dps: 30906.51866
+  tps: 30920.04485
  }
 }
 dps_results: {
  key: "TestRetribution-AllItems-UnquenchableFlame-67101"
  value: {
-<<<<<<< HEAD
-  dps: 27351.98366
-  tps: 27355.25387
-=======
-  dps: 29989.72468
-  tps: 30001.67815
->>>>>>> f91f2fe3
+  dps: 29990.74372
+  tps: 30002.69719
  }
 }
 dps_results: {
  key: "TestRetribution-AllItems-UnsolvableRiddle-62463"
  value: {
-<<<<<<< HEAD
-  dps: 28321.77416
-  tps: 28323.54581
-=======
-  dps: 31124.14608
-  tps: 31137.67228
->>>>>>> f91f2fe3
+  dps: 31142.99401
+  tps: 31156.52021
  }
 }
 dps_results: {
  key: "TestRetribution-AllItems-UnsolvableRiddle-62468"
  value: {
-<<<<<<< HEAD
-  dps: 28321.77416
-  tps: 28323.54581
-=======
-  dps: 31124.14608
-  tps: 31137.67228
->>>>>>> f91f2fe3
+  dps: 31142.99401
+  tps: 31156.52021
  }
 }
 dps_results: {
  key: "TestRetribution-AllItems-UnsolvableRiddle-68709"
  value: {
-<<<<<<< HEAD
-  dps: 28321.77416
-  tps: 28323.54581
-=======
-  dps: 31124.14608
-  tps: 31137.67228
->>>>>>> f91f2fe3
+  dps: 31142.99401
+  tps: 31156.52021
  }
 }
 dps_results: {
  key: "TestRetribution-AllItems-Val'anyr,HammerofAncientKings-46017"
  value: {
-<<<<<<< HEAD
-  dps: 16513.08171
-  tps: 16504.59626
-=======
-  dps: 16838.28639
-  tps: 16825.09214
->>>>>>> f91f2fe3
+  dps: 16837.15184
+  tps: 16823.95759
  }
 }
 dps_results: {
  key: "TestRetribution-AllItems-VialofStolenMemories-59515"
  value: {
-<<<<<<< HEAD
-  dps: 27319.42476
-  tps: 27321.19641
-=======
-  dps: 29960.32187
-  tps: 29973.84806
->>>>>>> f91f2fe3
+  dps: 29978.98773
+  tps: 29992.51392
  }
 }
 dps_results: {
  key: "TestRetribution-AllItems-VialofStolenMemories-65109"
  value: {
-<<<<<<< HEAD
-  dps: 27319.42476
-  tps: 27321.19641
-=======
-  dps: 29960.32187
-  tps: 29973.84806
->>>>>>> f91f2fe3
+  dps: 29978.98773
+  tps: 29992.51392
  }
 }
 dps_results: {
  key: "TestRetribution-AllItems-ViciousGladiator'sBadgeofConquest-61033"
  value: {
-<<<<<<< HEAD
-  dps: 27832.14973
-  tps: 27833.92138
-=======
-  dps: 30587.57808
-  tps: 30601.10428
->>>>>>> f91f2fe3
+  dps: 30606.02403
+  tps: 30619.55023
  }
 }
 dps_results: {
  key: "TestRetribution-AllItems-ViciousGladiator'sBadgeofDominance-61035"
  value: {
-<<<<<<< HEAD
-  dps: 27380.1982
-  tps: 27381.96985
-=======
-  dps: 30017.57826
-  tps: 30031.10446
->>>>>>> f91f2fe3
+  dps: 30036.24412
+  tps: 30049.77032
  }
 }
 dps_results: {
  key: "TestRetribution-AllItems-ViciousGladiator'sBadgeofVictory-61034"
  value: {
-<<<<<<< HEAD
-  dps: 28686.0993
-  tps: 28687.87095
-=======
-  dps: 31455.80931
-  tps: 31469.33551
->>>>>>> f91f2fe3
+  dps: 31476.0979
+  tps: 31489.6241
  }
 }
 dps_results: {
  key: "TestRetribution-AllItems-ViciousGladiator'sEmblemofAccuracy-61027"
  value: {
-<<<<<<< HEAD
-  dps: 27319.42476
-  tps: 27321.19641
-=======
-  dps: 29960.32187
-  tps: 29973.84806
->>>>>>> f91f2fe3
+  dps: 29978.98773
+  tps: 29992.51392
  }
 }
 dps_results: {
  key: "TestRetribution-AllItems-ViciousGladiator'sEmblemofAlacrity-61028"
  value: {
-<<<<<<< HEAD
-  dps: 27712.36455
-  tps: 27721.41739
-=======
-  dps: 30264.46334
-  tps: 30276.35269
->>>>>>> f91f2fe3
+  dps: 30263.98138
+  tps: 30275.87072
  }
 }
 dps_results: {
  key: "TestRetribution-AllItems-ViciousGladiator'sEmblemofCruelty-61026"
  value: {
-<<<<<<< HEAD
-  dps: 27739.80893
-  tps: 27736.02371
-=======
-  dps: 30525.50071
-  tps: 30539.02691
->>>>>>> f91f2fe3
+  dps: 30547.02308
+  tps: 30560.54928
  }
 }
 dps_results: {
  key: "TestRetribution-AllItems-ViciousGladiator'sEmblemofProficiency-61030"
  value: {
-<<<<<<< HEAD
-  dps: 27319.42476
-  tps: 27321.19641
-=======
-  dps: 29960.32187
-  tps: 29973.84806
->>>>>>> f91f2fe3
+  dps: 29978.98773
+  tps: 29992.51392
  }
 }
 dps_results: {
  key: "TestRetribution-AllItems-ViciousGladiator'sEmblemofProwess-61029"
  value: {
-<<<<<<< HEAD
-  dps: 27824.99526
-  tps: 27826.7669
-=======
-  dps: 30515.55239
-  tps: 30529.07859
->>>>>>> f91f2fe3
+  dps: 30534.64402
+  tps: 30548.17022
  }
 }
 dps_results: {
  key: "TestRetribution-AllItems-ViciousGladiator'sEmblemofTenacity-61032"
  value: {
-<<<<<<< HEAD
-  dps: 27319.42476
-  tps: 27321.19641
-=======
-  dps: 29960.32187
-  tps: 29973.84806
->>>>>>> f91f2fe3
+  dps: 29978.98773
+  tps: 29992.51392
  }
 }
 dps_results: {
  key: "TestRetribution-AllItems-ViciousGladiator'sInsigniaofConquest-61047"
  value: {
-<<<<<<< HEAD
-  dps: 27646.00675
-  tps: 27647.04218
-=======
-  dps: 30447.41689
-  tps: 30460.94309
->>>>>>> f91f2fe3
+  dps: 30466.08275
+  tps: 30479.60895
  }
 }
 dps_results: {
  key: "TestRetribution-AllItems-ViciousGladiator'sInsigniaofDominance-61045"
  value: {
-<<<<<<< HEAD
-  dps: 27359.99763
-  tps: 27361.76928
-=======
-  dps: 30001.96443
-  tps: 30015.49063
->>>>>>> f91f2fe3
+  dps: 30020.97416
+  tps: 30034.50036
  }
 }
 dps_results: {
  key: "TestRetribution-AllItems-ViciousGladiator'sInsigniaofVictory-61046"
  value: {
-<<<<<<< HEAD
-  dps: 28260.88477
-  tps: 28262.65641
-=======
-  dps: 30967.59479
-  tps: 30981.12099
->>>>>>> f91f2fe3
+  dps: 30986.2723
+  tps: 30999.79849
  }
 }
 dps_results: {
  key: "TestRetribution-AllItems-WitchingHourglass-55787"
  value: {
-<<<<<<< HEAD
-  dps: 27496.08414
-  tps: 27503.11999
-=======
-  dps: 30054.37604
-  tps: 30068.61298
->>>>>>> f91f2fe3
+  dps: 30051.15221
+  tps: 30065.78847
  }
 }
 dps_results: {
  key: "TestRetribution-AllItems-WitchingHourglass-56320"
  value: {
-<<<<<<< HEAD
-  dps: 27510.52758
-  tps: 27511.86213
-=======
-  dps: 30201.51958
-  tps: 30216.55282
->>>>>>> f91f2fe3
+  dps: 30198.13532
+  tps: 30213.12964
  }
 }
 dps_results: {
  key: "TestRetribution-AllItems-World-QuellerFocus-63842"
  value: {
-<<<<<<< HEAD
-  dps: 27645.07164
-  tps: 27646.84329
-=======
-  dps: 30317.95564
-  tps: 30331.48184
->>>>>>> f91f2fe3
+  dps: 30336.89575
+  tps: 30350.42195
  }
 }
 dps_results: {
  key: "TestRetribution-AllItems-Za'brox'sLuckyTooth-63742"
  value: {
-<<<<<<< HEAD
-  dps: 27849.73117
-  tps: 27851.50282
-=======
-  dps: 30521.59396
-  tps: 30535.12016
->>>>>>> f91f2fe3
+  dps: 30541.24812
+  tps: 30554.77432
  }
 }
 dps_results: {
  key: "TestRetribution-AllItems-Za'brox'sLuckyTooth-63745"
  value: {
-<<<<<<< HEAD
-  dps: 27849.73117
-  tps: 27851.50282
-=======
-  dps: 30521.59396
-  tps: 30535.12016
->>>>>>> f91f2fe3
+  dps: 30541.24812
+  tps: 30554.77432
  }
 }
 dps_results: {
  key: "TestRetribution-Average-Default"
  value: {
-<<<<<<< HEAD
-  dps: 29314.57762
-  tps: 29312.26977
-=======
-  dps: 32015.84265
-  tps: 32018.28982
+  dps: 32012.57483
+  tps: 32014.99897
  }
 }
 dps_results: {
  key: "TestRetribution-Settings-BloodElf-preraid-Basic-default-FullBuffs-0.0yards-LongMultiTarget"
  value: {
-  dps: 31410.71968
-  tps: 35767.3146
+  dps: 31412.69239
+  tps: 35769.28731
  }
 }
 dps_results: {
@@ -2216,15 +1326,15 @@
 dps_results: {
  key: "TestRetribution-Settings-BloodElf-preraid-Basic-default-NoBuffs-0.0yards-LongMultiTarget"
  value: {
-  dps: 17431.0928
-  tps: 20950.80025
+  dps: 17433.42216
+  tps: 20943.4042
  }
 }
 dps_results: {
  key: "TestRetribution-Settings-BloodElf-preraid-Basic-default-NoBuffs-0.0yards-LongSingleTarget"
  value: {
-  dps: 15810.57358
-  tps: 15787.97375
+  dps: 15810.5145
+  tps: 15787.91466
  }
 }
 dps_results: {
@@ -2237,15 +1347,15 @@
 dps_results: {
  key: "TestRetribution-Settings-BloodElf-preraid-Seal of Insight-default-FullBuffs-0.0yards-LongMultiTarget"
  value: {
-  dps: 25405.43449
-  tps: 31953.41367
+  dps: 25406.01002
+  tps: 31953.98921
  }
 }
 dps_results: {
  key: "TestRetribution-Settings-BloodElf-preraid-Seal of Insight-default-FullBuffs-0.0yards-LongSingleTarget"
  value: {
-  dps: 20454.04777
-  tps: 20580.18961
+  dps: 20469.07682
+  tps: 20595.14774
  }
 }
 dps_results: {
@@ -2258,15 +1368,15 @@
 dps_results: {
  key: "TestRetribution-Settings-BloodElf-preraid-Seal of Insight-default-NoBuffs-0.0yards-LongMultiTarget"
  value: {
-  dps: 14863.25367
-  tps: 20885.44848
+  dps: 14857.08361
+  tps: 20882.06103
  }
 }
 dps_results: {
  key: "TestRetribution-Settings-BloodElf-preraid-Seal of Insight-default-NoBuffs-0.0yards-LongSingleTarget"
  value: {
-  dps: 12304.3187
-  tps: 12419.41899
+  dps: 12304.8864
+  tps: 12420.11364
  }
 }
 dps_results: {
@@ -2279,8 +1389,8 @@
 dps_results: {
  key: "TestRetribution-Settings-BloodElf-preraid-Seal of Justice-default-FullBuffs-0.0yards-LongMultiTarget"
  value: {
-  dps: 26212.41429
-  tps: 30564.37042
+  dps: 26211.94819
+  tps: 30563.90431
  }
 }
 dps_results: {
@@ -2300,8 +1410,8 @@
 dps_results: {
  key: "TestRetribution-Settings-BloodElf-preraid-Seal of Justice-default-NoBuffs-0.0yards-LongMultiTarget"
  value: {
-  dps: 14647.16718
-  tps: 18166.26033
+  dps: 14645.78225
+  tps: 18154.90742
  }
 }
 dps_results: {
@@ -2321,8 +1431,8 @@
 dps_results: {
  key: "TestRetribution-Settings-BloodElf-preraid-Seal of Righteousness-default-FullBuffs-0.0yards-LongMultiTarget"
  value: {
-  dps: 80228.46011
-  tps: 84582.89997
+  dps: 80234.1357
+  tps: 84588.57555
  }
 }
 dps_results: {
@@ -2342,8 +1452,8 @@
 dps_results: {
  key: "TestRetribution-Settings-BloodElf-preraid-Seal of Righteousness-default-NoBuffs-0.0yards-LongMultiTarget"
  value: {
-  dps: 43556.29979
-  tps: 47076.03281
+  dps: 43571.61934
+  tps: 47081.37885
  }
 }
 dps_results: {
@@ -2363,15 +1473,15 @@
 dps_results: {
  key: "TestRetribution-Settings-BloodElf-preraid-Snapshot Guardian-default-FullBuffs-0.0yards-LongMultiTarget"
  value: {
-  dps: 31463.24026
-  tps: 35686.68081
+  dps: 31462.36254
+  tps: 35680.32126
  }
 }
 dps_results: {
  key: "TestRetribution-Settings-BloodElf-preraid-Snapshot Guardian-default-FullBuffs-0.0yards-LongSingleTarget"
  value: {
-  dps: 26939.70129
-  tps: 26826.25747
+  dps: 26939.6443
+  tps: 26826.20048
  }
 }
 dps_results: {
@@ -2384,15 +1494,15 @@
 dps_results: {
  key: "TestRetribution-Settings-BloodElf-preraid-Snapshot Guardian-default-NoBuffs-0.0yards-LongMultiTarget"
  value: {
-  dps: 17615.10314
-  tps: 21023.13763
+  dps: 17618.77907
+  tps: 21017.03965
  }
 }
 dps_results: {
  key: "TestRetribution-Settings-BloodElf-preraid-Snapshot Guardian-default-NoBuffs-0.0yards-LongSingleTarget"
  value: {
-  dps: 15967.84749
-  tps: 15831.33499
+  dps: 15967.79858
+  tps: 15831.28608
  }
 }
 dps_results: {
@@ -2405,15 +1515,15 @@
 dps_results: {
  key: "TestRetribution-Settings-BloodElf-t11_bis-Basic-default-FullBuffs-0.0yards-LongMultiTarget"
  value: {
-  dps: 37153.17751
-  tps: 41516.86182
+  dps: 37162.23827
+  tps: 41526.69583
  }
 }
 dps_results: {
  key: "TestRetribution-Settings-BloodElf-t11_bis-Basic-default-FullBuffs-0.0yards-LongSingleTarget"
  value: {
-  dps: 32011.3457
-  tps: 32024.8719
+  dps: 32032.08197
+  tps: 32045.60817
  }
 }
 dps_results: {
@@ -2447,15 +1557,15 @@
 dps_results: {
  key: "TestRetribution-Settings-BloodElf-t11_bis-Seal of Insight-default-FullBuffs-0.0yards-LongMultiTarget"
  value: {
-  dps: 29995.18583
-  tps: 36581.59445
+  dps: 29995.84394
+  tps: 36581.07083
  }
 }
 dps_results: {
  key: "TestRetribution-Settings-BloodElf-t11_bis-Seal of Insight-default-FullBuffs-0.0yards-LongSingleTarget"
  value: {
-  dps: 24666.89266
-  tps: 24796.32352
+  dps: 24663.34436
+  tps: 24793.54343
  }
 }
 dps_results: {
@@ -2469,14 +1579,14 @@
  key: "TestRetribution-Settings-BloodElf-t11_bis-Seal of Insight-default-NoBuffs-0.0yards-LongMultiTarget"
  value: {
   dps: 17444.28711
-  tps: 23545.63464
+  tps: 23546.60871
  }
 }
 dps_results: {
  key: "TestRetribution-Settings-BloodElf-t11_bis-Seal of Insight-default-NoBuffs-0.0yards-LongSingleTarget"
  value: {
   dps: 15156.9799
-  tps: 15281.97371
+  tps: 15281.99317
  }
 }
 dps_results: {
@@ -2489,15 +1599,15 @@
 dps_results: {
  key: "TestRetribution-Settings-BloodElf-t11_bis-Seal of Justice-default-FullBuffs-0.0yards-LongMultiTarget"
  value: {
-  dps: 30873.99538
-  tps: 35231.05448
+  dps: 30881.45012
+  tps: 35239.1659
  }
 }
 dps_results: {
  key: "TestRetribution-Settings-BloodElf-t11_bis-Seal of Justice-default-FullBuffs-0.0yards-LongSingleTarget"
  value: {
-  dps: 26145.88442
-  tps: 26157.85744
+  dps: 26143.19292
+  tps: 26155.16594
  }
 }
 dps_results: {
@@ -2531,15 +1641,15 @@
 dps_results: {
  key: "TestRetribution-Settings-BloodElf-t11_bis-Seal of Righteousness-default-FullBuffs-0.0yards-LongMultiTarget"
  value: {
-  dps: 92851.61135
-  tps: 97210.85836
+  dps: 92845.38596
+  tps: 97205.43713
  }
 }
 dps_results: {
  key: "TestRetribution-Settings-BloodElf-t11_bis-Seal of Righteousness-default-FullBuffs-0.0yards-LongSingleTarget"
  value: {
-  dps: 27807.98159
-  tps: 27819.95461
+  dps: 27805.38628
+  tps: 27817.3593
  }
 }
 dps_results: {
@@ -2573,15 +1683,15 @@
 dps_results: {
  key: "TestRetribution-Settings-BloodElf-t11_bis-Snapshot Guardian-default-FullBuffs-0.0yards-LongMultiTarget"
  value: {
-  dps: 37409.93087
-  tps: 41606.92666
+  dps: 37422.26197
+  tps: 41619.25776
  }
 }
 dps_results: {
  key: "TestRetribution-Settings-BloodElf-t11_bis-Snapshot Guardian-default-FullBuffs-0.0yards-LongSingleTarget"
  value: {
-  dps: 32253.41005
-  tps: 32145.31629
+  dps: 32285.87843
+  tps: 32178.14621
  }
 }
 dps_results: {
@@ -2615,15 +1725,15 @@
 dps_results: {
  key: "TestRetribution-Settings-Draenei-preraid-Basic-default-FullBuffs-0.0yards-LongMultiTarget"
  value: {
-  dps: 31229.08966
-  tps: 35486.46315
+  dps: 31230.05821
+  tps: 35487.4317
  }
 }
 dps_results: {
  key: "TestRetribution-Settings-Draenei-preraid-Basic-default-FullBuffs-0.0yards-LongSingleTarget"
  value: {
-  dps: 26914.20578
-  tps: 26917.32392
+  dps: 26914.68799
+  tps: 26917.80613
  }
 }
 dps_results: {
@@ -2636,15 +1746,15 @@
 dps_results: {
  key: "TestRetribution-Settings-Draenei-preraid-Basic-default-NoBuffs-0.0yards-LongMultiTarget"
  value: {
-  dps: 17168.91618
-  tps: 20424.9684
+  dps: 17168.10256
+  tps: 20424.15478
  }
 }
 dps_results: {
  key: "TestRetribution-Settings-Draenei-preraid-Basic-default-NoBuffs-0.0yards-LongSingleTarget"
  value: {
-  dps: 15414.7348
-  tps: 15381.49941
+  dps: 15413.16248
+  tps: 15379.9271
  }
 }
 dps_results: {
@@ -2657,15 +1767,15 @@
 dps_results: {
  key: "TestRetribution-Settings-Draenei-preraid-Seal of Insight-default-FullBuffs-0.0yards-LongMultiTarget"
  value: {
-  dps: 25415.12673
-  tps: 31943.15369
+  dps: 25415.70238
+  tps: 31943.72934
  }
 }
 dps_results: {
  key: "TestRetribution-Settings-Draenei-preraid-Seal of Insight-default-FullBuffs-0.0yards-LongSingleTarget"
  value: {
-  dps: 20461.80549
-  tps: 20587.03724
+  dps: 20476.83859
+  tps: 20601.99926
  }
 }
 dps_results: {
@@ -2678,15 +1788,15 @@
 dps_results: {
  key: "TestRetribution-Settings-Draenei-preraid-Seal of Insight-default-NoBuffs-0.0yards-LongMultiTarget"
  value: {
-  dps: 14864.43211
-  tps: 20864.95198
+  dps: 14858.25933
+  tps: 20861.56181
  }
 }
 dps_results: {
  key: "TestRetribution-Settings-Draenei-preraid-Seal of Insight-default-NoBuffs-0.0yards-LongSingleTarget"
  value: {
-  dps: 12307.21419
-  tps: 12421.51361
+  dps: 12307.78196
+  tps: 12422.20832
  }
 }
 dps_results: {
@@ -2699,15 +1809,15 @@
 dps_results: {
  key: "TestRetribution-Settings-Draenei-preraid-Seal of Justice-default-FullBuffs-0.0yards-LongMultiTarget"
  value: {
-  dps: 25998.21062
-  tps: 30250.6259
+  dps: 25998.33202
+  tps: 30250.7473
  }
 }
 dps_results: {
  key: "TestRetribution-Settings-Draenei-preraid-Seal of Justice-default-FullBuffs-0.0yards-LongSingleTarget"
  value: {
-  dps: 21613.83742
-  tps: 21617.65567
+  dps: 21612.27652
+  tps: 21616.09478
  }
 }
 dps_results: {
@@ -2720,15 +1830,15 @@
 dps_results: {
  key: "TestRetribution-Settings-Draenei-preraid-Seal of Justice-default-NoBuffs-0.0yards-LongMultiTarget"
  value: {
-  dps: 14362.50808
-  tps: 17617.42458
+  dps: 14359.90544
+  tps: 17614.82194
  }
 }
 dps_results: {
  key: "TestRetribution-Settings-Draenei-preraid-Seal of Justice-default-NoBuffs-0.0yards-LongSingleTarget"
  value: {
-  dps: 12738.02103
-  tps: 12707.32092
+  dps: 12744.13687
+  tps: 12713.43676
  }
 }
 dps_results: {
@@ -2741,15 +1851,15 @@
 dps_results: {
  key: "TestRetribution-Settings-Draenei-preraid-Seal of Righteousness-default-FullBuffs-0.0yards-LongMultiTarget"
  value: {
-  dps: 79988.12133
-  tps: 84244.631
+  dps: 79994.94006
+  tps: 84251.44973
  }
 }
 dps_results: {
  key: "TestRetribution-Settings-Draenei-preraid-Seal of Righteousness-default-FullBuffs-0.0yards-LongSingleTarget"
  value: {
-  dps: 23070.81862
-  tps: 23074.63688
+  dps: 23068.90467
+  tps: 23072.72293
  }
 }
 dps_results: {
@@ -2762,15 +1872,15 @@
 dps_results: {
  key: "TestRetribution-Settings-Draenei-preraid-Seal of Righteousness-default-NoBuffs-0.0yards-LongMultiTarget"
  value: {
-  dps: 42993.67842
-  tps: 46248.48465
+  dps: 42988.76202
+  tps: 46243.56825
  }
 }
 dps_results: {
  key: "TestRetribution-Settings-Draenei-preraid-Seal of Righteousness-default-NoBuffs-0.0yards-LongSingleTarget"
  value: {
-  dps: 13444.37837
-  tps: 13413.67826
+  dps: 13450.49421
+  tps: 13419.7941
  }
 }
 dps_results: {
@@ -2783,15 +1893,15 @@
 dps_results: {
  key: "TestRetribution-Settings-Draenei-preraid-Snapshot Guardian-default-FullBuffs-0.0yards-LongMultiTarget"
  value: {
-  dps: 31375.90111
-  tps: 35506.33666
+  dps: 31380.52193
+  tps: 35502.51379
  }
 }
 dps_results: {
  key: "TestRetribution-Settings-Draenei-preraid-Snapshot Guardian-default-FullBuffs-0.0yards-LongSingleTarget"
  value: {
-  dps: 27044.88112
-  tps: 26923.26077
+  dps: 27045.19832
+  tps: 26923.57797
  }
 }
 dps_results: {
@@ -2804,15 +1914,15 @@
 dps_results: {
  key: "TestRetribution-Settings-Draenei-preraid-Snapshot Guardian-default-NoBuffs-0.0yards-LongMultiTarget"
  value: {
-  dps: 17334.54584
-  tps: 20479.12768
+  dps: 17334.15599
+  tps: 20478.73783
  }
 }
 dps_results: {
  key: "TestRetribution-Settings-Draenei-preraid-Snapshot Guardian-default-NoBuffs-0.0yards-LongSingleTarget"
  value: {
-  dps: 15589.08215
-  tps: 15441.47739
+  dps: 15586.80325
+  tps: 15439.19848
  }
 }
 dps_results: {
@@ -2825,15 +1935,15 @@
 dps_results: {
  key: "TestRetribution-Settings-Draenei-t11_bis-Basic-default-FullBuffs-0.0yards-LongMultiTarget"
  value: {
-  dps: 37015.08962
-  tps: 41293.82979
+  dps: 37072.16778
+  tps: 41350.561
  }
 }
 dps_results: {
  key: "TestRetribution-Settings-Draenei-t11_bis-Basic-default-FullBuffs-0.0yards-LongSingleTarget"
  value: {
-  dps: 32325.85507
-  tps: 32327.5883
+  dps: 32294.11674
+  tps: 32297.53592
  }
 }
 dps_results: {
@@ -2846,8 +1956,8 @@
 dps_results: {
  key: "TestRetribution-Settings-Draenei-t11_bis-Basic-default-NoBuffs-0.0yards-LongMultiTarget"
  value: {
-  dps: 20223.64894
-  tps: 23611.01832
+  dps: 20222.73296
+  tps: 23610.10192
  }
 }
 dps_results: {
@@ -2867,15 +1977,15 @@
 dps_results: {
  key: "TestRetribution-Settings-Draenei-t11_bis-Seal of Insight-default-FullBuffs-0.0yards-LongMultiTarget"
  value: {
-  dps: 30005.84743
-  tps: 36576.35582
+  dps: 30006.50566
+  tps: 36576.88088
  }
 }
 dps_results: {
  key: "TestRetribution-Settings-Draenei-t11_bis-Seal of Insight-default-FullBuffs-0.0yards-LongSingleTarget"
  value: {
-  dps: 24675.49496
-  tps: 24804.04914
+  dps: 24671.94542
+  tps: 24801.26776
  }
 }
 dps_results: {
@@ -2889,14 +1999,14 @@
  key: "TestRetribution-Settings-Draenei-t11_bis-Seal of Insight-default-NoBuffs-0.0yards-LongMultiTarget"
  value: {
   dps: 17449.67404
-  tps: 23540.61591
+  tps: 23541.58998
  }
 }
 dps_results: {
  key: "TestRetribution-Settings-Draenei-t11_bis-Seal of Insight-default-NoBuffs-0.0yards-LongSingleTarget"
  value: {
   dps: 15159.29705
-  tps: 15283.64318
+  tps: 15283.66265
  }
 }
 dps_results: {
@@ -2909,15 +2019,15 @@
 dps_results: {
  key: "TestRetribution-Settings-Draenei-t11_bis-Seal of Justice-default-FullBuffs-0.0yards-LongMultiTarget"
  value: {
-  dps: 30677.51802
-  tps: 34949.68704
+  dps: 30746.27984
+  tps: 35017.91374
  }
 }
 dps_results: {
  key: "TestRetribution-Settings-Draenei-t11_bis-Seal of Justice-default-FullBuffs-0.0yards-LongSingleTarget"
  value: {
-  dps: 26217.50117
-  tps: 26217.91547
+  dps: 26202.49424
+  tps: 26203.58991
  }
 }
 dps_results: {
@@ -2930,8 +2040,8 @@
 dps_results: {
  key: "TestRetribution-Settings-Draenei-t11_bis-Seal of Justice-default-NoBuffs-0.0yards-LongMultiTarget"
  value: {
-  dps: 16932.08934
-  tps: 20316.65555
+  dps: 16931.70756
+  tps: 20316.50444
  }
 }
 dps_results: {
@@ -2951,15 +2061,15 @@
 dps_results: {
  key: "TestRetribution-Settings-Draenei-t11_bis-Seal of Righteousness-default-FullBuffs-0.0yards-LongMultiTarget"
  value: {
-  dps: 92649.32004
-  tps: 96923.58417
+  dps: 92702.89411
+  tps: 96976.70539
  }
 }
 dps_results: {
  key: "TestRetribution-Settings-Draenei-t11_bis-Seal of Righteousness-default-FullBuffs-0.0yards-LongSingleTarget"
  value: {
-  dps: 27884.08974
-  tps: 27884.50404
+  dps: 27868.71485
+  tps: 27869.81052
  }
 }
 dps_results: {
@@ -2972,8 +2082,8 @@
 dps_results: {
  key: "TestRetribution-Settings-Draenei-t11_bis-Seal of Righteousness-default-NoBuffs-0.0yards-LongMultiTarget"
  value: {
-  dps: 50217.30338
-  tps: 53605.61037
+  dps: 50218.24071
+  tps: 53605.63988
  }
 }
 dps_results: {
@@ -2993,15 +2103,15 @@
 dps_results: {
  key: "TestRetribution-Settings-Draenei-t11_bis-Snapshot Guardian-default-FullBuffs-0.0yards-LongMultiTarget"
  value: {
-  dps: 37485.48338
-  tps: 41550.30347
+  dps: 37516.3875
+  tps: 41604.92415
  }
 }
 dps_results: {
  key: "TestRetribution-Settings-Draenei-t11_bis-Snapshot Guardian-default-FullBuffs-0.0yards-LongSingleTarget"
  value: {
-  dps: 32473.01756
-  tps: 32350.40791
+  dps: 32619.1416
+  tps: 32497.57825
  }
 }
 dps_results: {
@@ -3014,8 +2124,8 @@
 dps_results: {
  key: "TestRetribution-Settings-Draenei-t11_bis-Snapshot Guardian-default-NoBuffs-0.0yards-LongMultiTarget"
  value: {
-  dps: 20463.75459
-  tps: 23741.06403
+  dps: 20463.69743
+  tps: 23741.13407
  }
 }
 dps_results: {
@@ -3035,15 +2145,15 @@
 dps_results: {
  key: "TestRetribution-Settings-Dwarf-preraid-Basic-default-FullBuffs-0.0yards-LongMultiTarget"
  value: {
-  dps: 31258.26116
-  tps: 35517.72525
+  dps: 31259.2301
+  tps: 35518.69419
  }
 }
 dps_results: {
  key: "TestRetribution-Settings-Dwarf-preraid-Basic-default-FullBuffs-0.0yards-LongSingleTarget"
  value: {
-  dps: 26924.0955
-  tps: 26927.21399
+  dps: 26924.57791
+  tps: 26927.6964
  }
 }
 dps_results: {
@@ -3056,15 +2166,15 @@
 dps_results: {
  key: "TestRetribution-Settings-Dwarf-preraid-Basic-default-NoBuffs-0.0yards-LongMultiTarget"
  value: {
-  dps: 17197.11555
-  tps: 20484.61261
+  dps: 17196.3021
+  tps: 20483.79915
  }
 }
 dps_results: {
  key: "TestRetribution-Settings-Dwarf-preraid-Basic-default-NoBuffs-0.0yards-LongSingleTarget"
  value: {
-  dps: 15402.8441
-  tps: 15365.00139
+  dps: 15403.25978
+  tps: 15365.41708
  }
 }
 dps_results: {
@@ -3077,15 +2187,15 @@
 dps_results: {
  key: "TestRetribution-Settings-Dwarf-preraid-Seal of Insight-default-FullBuffs-0.0yards-LongMultiTarget"
  value: {
-  dps: 25425.55482
-  tps: 31953.67166
+  dps: 25426.13058
+  tps: 31954.24742
  }
 }
 dps_results: {
  key: "TestRetribution-Settings-Dwarf-preraid-Seal of Insight-default-FullBuffs-0.0yards-LongSingleTarget"
  value: {
-  dps: 20469.80071
-  tps: 20595.03756
+  dps: 20484.8375
+  tps: 20610.00322
  }
 }
 dps_results: {
@@ -3098,15 +2208,15 @@
 dps_results: {
  key: "TestRetribution-Settings-Dwarf-preraid-Seal of Insight-default-NoBuffs-0.0yards-LongMultiTarget"
  value: {
-  dps: 14870.72459
-  tps: 20871.24446
+  dps: 14864.54957
+  tps: 20867.85205
  }
 }
 dps_results: {
  key: "TestRetribution-Settings-Dwarf-preraid-Seal of Insight-default-NoBuffs-0.0yards-LongSingleTarget"
  value: {
-  dps: 12312.15882
-  tps: 12426.45823
+  dps: 12312.72665
+  tps: 12427.15301
  }
 }
 dps_results: {
@@ -3119,15 +2229,15 @@
 dps_results: {
  key: "TestRetribution-Settings-Dwarf-preraid-Seal of Justice-default-FullBuffs-0.0yards-LongMultiTarget"
  value: {
-  dps: 26041.64322
-  tps: 30296.03217
+  dps: 26041.76463
+  tps: 30296.15358
  }
 }
 dps_results: {
  key: "TestRetribution-Settings-Dwarf-preraid-Seal of Justice-default-FullBuffs-0.0yards-LongSingleTarget"
  value: {
-  dps: 21622.00995
-  tps: 21625.82856
+  dps: 21620.44831
+  tps: 21624.26692
  }
 }
 dps_results: {
@@ -3140,15 +2250,15 @@
 dps_results: {
  key: "TestRetribution-Settings-Dwarf-preraid-Seal of Justice-default-NoBuffs-0.0yards-LongMultiTarget"
  value: {
-  dps: 14386.33804
-  tps: 17672.78257
+  dps: 14383.73463
+  tps: 17670.17915
  }
 }
 dps_results: {
  key: "TestRetribution-Settings-Dwarf-preraid-Seal of Justice-default-NoBuffs-0.0yards-LongSingleTarget"
  value: {
-  dps: 12733.89051
-  tps: 12698.69185
+  dps: 12740.01254
+  tps: 12704.81389
  }
 }
 dps_results: {
@@ -3161,15 +2271,15 @@
 dps_results: {
  key: "TestRetribution-Settings-Dwarf-preraid-Seal of Righteousness-default-FullBuffs-0.0yards-LongMultiTarget"
  value: {
-  dps: 80016.66544
-  tps: 84275.24225
+  dps: 80023.4868
+  tps: 84282.0636
  }
 }
 dps_results: {
  key: "TestRetribution-Settings-Dwarf-preraid-Seal of Righteousness-default-FullBuffs-0.0yards-LongSingleTarget"
  value: {
-  dps: 23078.76044
-  tps: 23082.57905
+  dps: 23076.84556
+  tps: 23080.66417
  }
 }
 dps_results: {
@@ -3182,15 +2292,15 @@
 dps_results: {
  key: "TestRetribution-Settings-Dwarf-preraid-Seal of Righteousness-default-NoBuffs-0.0yards-LongMultiTarget"
  value: {
-  dps: 43050.12721
-  tps: 46336.34028
+  dps: 43045.20877
+  tps: 46331.42184
  }
 }
 dps_results: {
  key: "TestRetribution-Settings-Dwarf-preraid-Seal of Righteousness-default-NoBuffs-0.0yards-LongSingleTarget"
  value: {
-  dps: 13440.22076
-  tps: 13405.0221
+  dps: 13446.3428
+  tps: 13411.14414
  }
 }
 dps_results: {
@@ -3203,15 +2313,15 @@
 dps_results: {
  key: "TestRetribution-Settings-Dwarf-preraid-Snapshot Guardian-default-FullBuffs-0.0yards-LongMultiTarget"
  value: {
-  dps: 31406.16286
-  tps: 35538.64985
+  dps: 31410.78506
+  tps: 35534.82836
  }
 }
 dps_results: {
  key: "TestRetribution-Settings-Dwarf-preraid-Snapshot Guardian-default-FullBuffs-0.0yards-LongSingleTarget"
  value: {
-  dps: 27055.076
-  tps: 26933.45601
+  dps: 27055.39339
+  tps: 26933.7734
  }
 }
 dps_results: {
@@ -3224,15 +2334,15 @@
 dps_results: {
  key: "TestRetribution-Settings-Dwarf-preraid-Snapshot Guardian-default-NoBuffs-0.0yards-LongMultiTarget"
  value: {
-  dps: 17361.47095
-  tps: 20537.49776
+  dps: 17361.08126
+  tps: 20537.10807
  }
 }
 dps_results: {
  key: "TestRetribution-Settings-Dwarf-preraid-Snapshot Guardian-default-NoBuffs-0.0yards-LongSingleTarget"
  value: {
-  dps: 15581.30188
-  tps: 15429.34754
+  dps: 15582.34059
+  tps: 15430.38625
  }
 }
 dps_results: {
@@ -3240,1693 +2350,1062 @@
  value: {
   dps: 20669.48521
   tps: 19193.80881
->>>>>>> f91f2fe3
  }
 }
 dps_results: {
  key: "TestRetribution-Settings-Dwarf-t11_bis-Basic-default-FullBuffs-0.0yards-LongMultiTarget"
  value: {
-<<<<<<< HEAD
-  dps: 93240.74149
-  tps: 97478.98334
-=======
-  dps: 37006.48593
-  tps: 41285.28258
->>>>>>> f91f2fe3
+  dps: 37016.08777
+  tps: 41295.65767
  }
 }
 dps_results: {
  key: "TestRetribution-Settings-Dwarf-t11_bis-Basic-default-FullBuffs-0.0yards-LongSingleTarget"
  value: {
-<<<<<<< HEAD
-  dps: 29192.388
-  tps: 29194.15964
-=======
-  dps: 32337.93908
-  tps: 32339.67362
->>>>>>> f91f2fe3
+  dps: 32306.19222
+  tps: 32309.61207
  }
 }
 dps_results: {
  key: "TestRetribution-Settings-Dwarf-t11_bis-Basic-default-FullBuffs-0.0yards-ShortSingleTarget"
  value: {
-<<<<<<< HEAD
-  dps: 39337.96529
-  tps: 38264.00772
-=======
   dps: 41829.55374
   tps: 40892.30618
->>>>>>> f91f2fe3
  }
 }
 dps_results: {
  key: "TestRetribution-Settings-Dwarf-t11_bis-Basic-default-NoBuffs-0.0yards-LongMultiTarget"
  value: {
-  dps: 20270.00056
-  tps: 23656.55058
+  dps: 20269.08455
+  tps: 23655.63414
  }
 }
 dps_results: {
  key: "TestRetribution-Settings-Dwarf-t11_bis-Basic-default-NoBuffs-0.0yards-LongSingleTarget"
  value: {
-<<<<<<< HEAD
-  dps: 17378.83408
-  tps: 17373.41554
-=======
   dps: 19149.97582
   tps: 19120.19409
->>>>>>> f91f2fe3
  }
 }
 dps_results: {
  key: "TestRetribution-Settings-Dwarf-t11_bis-Basic-default-NoBuffs-0.0yards-ShortSingleTarget"
  value: {
-<<<<<<< HEAD
-  dps: 21236.92871
-  tps: 20356.27911
-=======
   dps: 23741.66367
   tps: 22845.57016
->>>>>>> f91f2fe3
  }
 }
 dps_results: {
  key: "TestRetribution-Settings-Dwarf-t11_bis-Seal of Insight-default-FullBuffs-0.0yards-LongMultiTarget"
  value: {
-<<<<<<< HEAD
-  dps: 87876.02983
-  tps: 93298.1062
-=======
-  dps: 30017.29764
-  tps: 36587.89297
->>>>>>> f91f2fe3
+  dps: 30017.95599
+  tps: 36588.41752
  }
 }
 dps_results: {
  key: "TestRetribution-Settings-Dwarf-t11_bis-Seal of Insight-default-FullBuffs-0.0yards-LongSingleTarget"
  value: {
-<<<<<<< HEAD
-  dps: 23139.79357
-  tps: 23262.3311
-=======
-  dps: 24684.34404
-  tps: 24812.90404
->>>>>>> f91f2fe3
+  dps: 24680.79337
+  tps: 24810.12152
  }
 }
 dps_results: {
  key: "TestRetribution-Settings-Dwarf-t11_bis-Seal of Insight-default-FullBuffs-0.0yards-ShortSingleTarget"
  value: {
-<<<<<<< HEAD
-  dps: 32535.09488
-  tps: 31629.92713
-=======
   dps: 33357.84491
   tps: 32584.64683
->>>>>>> f91f2fe3
  }
 }
 dps_results: {
  key: "TestRetribution-Settings-Dwarf-t11_bis-Seal of Insight-default-NoBuffs-0.0yards-LongMultiTarget"
  value: {
   dps: 17456.30345
-  tps: 23547.24531
+  tps: 23548.21938
  }
 }
 dps_results: {
  key: "TestRetribution-Settings-Dwarf-t11_bis-Seal of Insight-default-NoBuffs-0.0yards-LongSingleTarget"
  value: {
-<<<<<<< HEAD
-  dps: 14013.13178
-  tps: 14155.21283
-=======
   dps: 15164.84682
-  tps: 15289.19295
->>>>>>> f91f2fe3
+  tps: 15289.21241
  }
 }
 dps_results: {
  key: "TestRetribution-Settings-Dwarf-t11_bis-Seal of Insight-default-NoBuffs-0.0yards-ShortSingleTarget"
  value: {
-<<<<<<< HEAD
-  dps: 17659.586
-  tps: 16922.37009
-=======
   dps: 19013.04976
   tps: 18280.52503
->>>>>>> f91f2fe3
  }
 }
 dps_results: {
  key: "TestRetribution-Settings-Dwarf-t11_bis-Seal of Justice-default-FullBuffs-0.0yards-LongMultiTarget"
  value: {
-<<<<<<< HEAD
-  dps: 88601.29156
-  tps: 92866.97724
-=======
-  dps: 30677.60067
-  tps: 34949.82618
->>>>>>> f91f2fe3
+  dps: 30685.51485
+  tps: 34958.39705
  }
 }
 dps_results: {
  key: "TestRetribution-Settings-Dwarf-t11_bis-Seal of Justice-default-FullBuffs-0.0yards-LongSingleTarget"
  value: {
-<<<<<<< HEAD
-  dps: 23917.64666
-  tps: 23920.67595
-=======
-  dps: 26227.02242
-  tps: 26227.43804
->>>>>>> f91f2fe3
+  dps: 26212.01392
+  tps: 26213.11026
  }
 }
 dps_results: {
  key: "TestRetribution-Settings-Dwarf-t11_bis-Seal of Justice-default-FullBuffs-0.0yards-ShortSingleTarget"
  value: {
-<<<<<<< HEAD
-  dps: 33603.76793
-  tps: 32527.49675
-=======
   dps: 35094.35242
   tps: 34148.63245
->>>>>>> f91f2fe3
  }
 }
 dps_results: {
  key: "TestRetribution-Settings-Dwarf-t11_bis-Seal of Justice-default-NoBuffs-0.0yards-LongMultiTarget"
  value: {
-  dps: 16949.87543
-  tps: 20333.86881
+  dps: 16949.49363
+  tps: 20333.71768
  }
 }
 dps_results: {
  key: "TestRetribution-Settings-Dwarf-t11_bis-Seal of Justice-default-NoBuffs-0.0yards-LongSingleTarget"
  value: {
-<<<<<<< HEAD
-  dps: 14411.3793
-  tps: 14400.18544
-=======
   dps: 15972.31625
   tps: 15945.79067
->>>>>>> f91f2fe3
  }
 }
 dps_results: {
  key: "TestRetribution-Settings-Dwarf-t11_bis-Seal of Justice-default-NoBuffs-0.0yards-ShortSingleTarget"
  value: {
-<<<<<<< HEAD
-  dps: 18141.64183
-  tps: 17231.1314
-=======
   dps: 20030.94883
   tps: 19147.84244
->>>>>>> f91f2fe3
  }
 }
 dps_results: {
  key: "TestRetribution-Settings-Dwarf-t11_bis-Seal of Righteousness-default-FullBuffs-0.0yards-LongMultiTarget"
  value: {
-<<<<<<< HEAD
-  dps: 132941.02297
-  tps: 137200.86811
-=======
-  dps: 92684.86152
-  tps: 96959.18214
->>>>>>> f91f2fe3
+  dps: 92683.98571
+  tps: 96959.11048
  }
 }
 dps_results: {
  key: "TestRetribution-Settings-Dwarf-t11_bis-Seal of Righteousness-default-FullBuffs-0.0yards-LongSingleTarget"
  value: {
-<<<<<<< HEAD
-  dps: 25241.22758
-  tps: 25244.25686
-=======
-  dps: 27894.3654
-  tps: 27894.78101
->>>>>>> f91f2fe3
+  dps: 27878.98861
+  tps: 27880.08496
  }
 }
 dps_results: {
  key: "TestRetribution-Settings-Dwarf-t11_bis-Seal of Righteousness-default-FullBuffs-0.0yards-ShortSingleTarget"
  value: {
-<<<<<<< HEAD
-  dps: 35409.39501
-  tps: 34333.12383
-=======
   dps: 37351.85624
   tps: 36406.13626
->>>>>>> f91f2fe3
  }
 }
 dps_results: {
  key: "TestRetribution-Settings-Dwarf-t11_bis-Seal of Righteousness-default-NoBuffs-0.0yards-LongMultiTarget"
  value: {
-  dps: 50226.62469
-  tps: 53614.28584
+  dps: 50227.56196
+  tps: 53614.31529
  }
 }
 dps_results: {
  key: "TestRetribution-Settings-Dwarf-t11_bis-Seal of Righteousness-default-NoBuffs-0.0yards-LongSingleTarget"
  value: {
-<<<<<<< HEAD
-  dps: 15078.3578
-  tps: 15067.16394
-=======
   dps: 16807.64415
   tps: 16781.11857
->>>>>>> f91f2fe3
  }
 }
 dps_results: {
  key: "TestRetribution-Settings-Dwarf-t11_bis-Seal of Righteousness-default-NoBuffs-0.0yards-ShortSingleTarget"
  value: {
-<<<<<<< HEAD
-  dps: 18938.93823
-  tps: 18028.4278
-=======
   dps: 21044.44192
   tps: 20161.33553
->>>>>>> f91f2fe3
  }
 }
 dps_results: {
  key: "TestRetribution-Settings-Dwarf-t11_bis-Snapshot Guardian-default-FullBuffs-0.0yards-LongMultiTarget"
  value: {
-<<<<<<< HEAD
-  dps: 93912.54583
-  tps: 98022.85072
-=======
-  dps: 37366.08385
-  tps: 41429.69289
->>>>>>> f91f2fe3
+  dps: 37394.35082
+  tps: 41481.67642
  }
 }
 dps_results: {
  key: "TestRetribution-Settings-Dwarf-t11_bis-Snapshot Guardian-default-FullBuffs-0.0yards-LongSingleTarget"
  value: {
-<<<<<<< HEAD
-  dps: 29363.26308
-  tps: 29239.9245
-=======
-  dps: 32485.17865
-  tps: 32362.57031
->>>>>>> f91f2fe3
+  dps: 32631.3588
+  tps: 32509.79677
  }
 }
 dps_results: {
  key: "TestRetribution-Settings-Dwarf-t11_bis-Snapshot Guardian-default-FullBuffs-0.0yards-ShortSingleTarget"
  value: {
-<<<<<<< HEAD
-  dps: 40725.5706
-  tps: 39011.50971
-=======
   dps: 43248.20308
   tps: 41702.4705
->>>>>>> f91f2fe3
  }
 }
 dps_results: {
  key: "TestRetribution-Settings-Dwarf-t11_bis-Snapshot Guardian-default-NoBuffs-0.0yards-LongMultiTarget"
  value: {
-  dps: 20508.00424
-  tps: 23784.8079
+  dps: 20507.94704
+  tps: 23784.87789
  }
 }
 dps_results: {
  key: "TestRetribution-Settings-Dwarf-t11_bis-Snapshot Guardian-default-NoBuffs-0.0yards-LongSingleTarget"
  value: {
-<<<<<<< HEAD
-  dps: 17595.39055
-  tps: 17475.07675
-=======
   dps: 19346.19042
   tps: 19203.46347
->>>>>>> f91f2fe3
  }
 }
 dps_results: {
  key: "TestRetribution-Settings-Dwarf-t11_bis-Snapshot Guardian-default-NoBuffs-0.0yards-ShortSingleTarget"
  value: {
-<<<<<<< HEAD
-  dps: 22190.38019
-  tps: 20737.60933
-=======
   dps: 24739.3173
   tps: 23277.55522
->>>>>>> f91f2fe3
  }
 }
 dps_results: {
  key: "TestRetribution-Settings-Human-preraid-Basic-default-FullBuffs-0.0yards-LongMultiTarget"
  value: {
-<<<<<<< HEAD
-  dps: 93260.68322
-  tps: 97461.58338
-=======
-  dps: 31226.56597
-  tps: 35483.93947
->>>>>>> f91f2fe3
+  dps: 31227.53443
+  tps: 35484.90792
  }
 }
 dps_results: {
  key: "TestRetribution-Settings-Human-preraid-Basic-default-FullBuffs-0.0yards-LongSingleTarget"
  value: {
-<<<<<<< HEAD
-  dps: 29192.03008
-  tps: 29185.00857
-=======
-  dps: 26912.22948
-  tps: 26915.34761
->>>>>>> f91f2fe3
+  dps: 26912.71163
+  tps: 26915.82976
  }
 }
 dps_results: {
  key: "TestRetribution-Settings-Human-preraid-Basic-default-FullBuffs-0.0yards-ShortSingleTarget"
  value: {
-<<<<<<< HEAD
-  dps: 39306.69621
-  tps: 38224.55907
-=======
   dps: 35509.46087
   tps: 34561.62177
->>>>>>> f91f2fe3
  }
 }
 dps_results: {
  key: "TestRetribution-Settings-Human-preraid-Basic-default-NoBuffs-0.0yards-LongMultiTarget"
  value: {
-  dps: 17169.26837
-  tps: 20425.32059
+  dps: 17168.45471
+  tps: 20424.50692
  }
 }
 dps_results: {
  key: "TestRetribution-Settings-Human-preraid-Basic-default-NoBuffs-0.0yards-LongSingleTarget"
  value: {
-<<<<<<< HEAD
-  dps: 17329.979
-  tps: 17320.88881
-=======
-  dps: 15413.05808
-  tps: 15379.82269
->>>>>>> f91f2fe3
+  dps: 15411.48599
+  tps: 15378.2506
  }
 }
 dps_results: {
  key: "TestRetribution-Settings-Human-preraid-Basic-default-NoBuffs-0.0yards-ShortSingleTarget"
  value: {
-<<<<<<< HEAD
-  dps: 21239.47331
-  tps: 20346.86464
-=======
   dps: 19746.84338
   tps: 18843.12463
->>>>>>> f91f2fe3
  }
 }
 dps_results: {
  key: "TestRetribution-Settings-Human-preraid-Seal of Insight-default-FullBuffs-0.0yards-LongMultiTarget"
  value: {
-<<<<<<< HEAD
-  dps: 87891.99071
-  tps: 93310.02939
-=======
-  dps: 25412.44992
-  tps: 31940.47688
->>>>>>> f91f2fe3
+  dps: 25413.02554
+  tps: 31941.0525
  }
 }
 dps_results: {
  key: "TestRetribution-Settings-Human-preraid-Seal of Insight-default-FullBuffs-0.0yards-LongSingleTarget"
  value: {
-<<<<<<< HEAD
-  dps: 23143.5456
-  tps: 23264.96856
-=======
-  dps: 20459.777
-  tps: 20585.00874
->>>>>>> f91f2fe3
+  dps: 20474.80922
+  tps: 20599.96989
  }
 }
 dps_results: {
  key: "TestRetribution-Settings-Human-preraid-Seal of Insight-default-FullBuffs-0.0yards-ShortSingleTarget"
  value: {
-<<<<<<< HEAD
-  dps: 32516.50573
-  tps: 31609.71475
-=======
   dps: 27742.89364
   tps: 26956.15464
->>>>>>> f91f2fe3
  }
 }
 dps_results: {
  key: "TestRetribution-Settings-Human-preraid-Seal of Insight-default-NoBuffs-0.0yards-LongMultiTarget"
  value: {
-  dps: 14867.59442
-  tps: 20868.11429
+  dps: 14861.42213
+  tps: 20864.72462
  }
 }
 dps_results: {
  key: "TestRetribution-Settings-Human-preraid-Seal of Insight-default-NoBuffs-0.0yards-LongSingleTarget"
  value: {
-<<<<<<< HEAD
-  dps: 14015.43095
-  tps: 14156.21079
-=======
-  dps: 12307.8482
-  tps: 12422.14761
->>>>>>> f91f2fe3
+  dps: 12308.41594
+  tps: 12422.8423
  }
 }
 dps_results: {
  key: "TestRetribution-Settings-Human-preraid-Seal of Insight-default-NoBuffs-0.0yards-ShortSingleTarget"
  value: {
-<<<<<<< HEAD
-  dps: 17667.59759
-  tps: 16926.87818
-=======
   dps: 15660.24694
   tps: 14906.30957
->>>>>>> f91f2fe3
  }
 }
 dps_results: {
  key: "TestRetribution-Settings-Human-preraid-Seal of Justice-default-FullBuffs-0.0yards-LongMultiTarget"
  value: {
-<<<<<<< HEAD
-  dps: 88619.86136
-  tps: 92844.22608
-=======
-  dps: 25995.47738
-  tps: 30247.89266
->>>>>>> f91f2fe3
+  dps: 25995.59878
+  tps: 30248.01407
  }
 }
 dps_results: {
  key: "TestRetribution-Settings-Human-preraid-Seal of Justice-default-FullBuffs-0.0yards-LongSingleTarget"
  value: {
-<<<<<<< HEAD
-  dps: 24036.83751
-  tps: 24026.55455
-=======
-  dps: 21611.66751
-  tps: 21615.48576
->>>>>>> f91f2fe3
+  dps: 21610.10682
+  tps: 21613.92508
  }
 }
 dps_results: {
  key: "TestRetribution-Settings-Human-preraid-Seal of Justice-default-FullBuffs-0.0yards-ShortSingleTarget"
  value: {
-<<<<<<< HEAD
-  dps: 33612.29645
-  tps: 32527.8457
-=======
   dps: 29599.10204
   tps: 28655.18162
->>>>>>> f91f2fe3
  }
 }
 dps_results: {
  key: "TestRetribution-Settings-Human-preraid-Seal of Justice-default-NoBuffs-0.0yards-LongMultiTarget"
  value: {
-  dps: 14364.92937
-  tps: 17619.84587
+  dps: 14362.32693
+  tps: 17617.24343
  }
 }
 dps_results: {
  key: "TestRetribution-Settings-Human-preraid-Seal of Justice-default-NoBuffs-0.0yards-LongSingleTarget"
  value: {
-<<<<<<< HEAD
-  dps: 14319.49566
-  tps: 14304.62963
-=======
-  dps: 12736.70622
-  tps: 12706.00611
->>>>>>> f91f2fe3
+  dps: 12742.82149
+  tps: 12712.12138
  }
 }
 dps_results: {
  key: "TestRetribution-Settings-Human-preraid-Seal of Justice-default-NoBuffs-0.0yards-ShortSingleTarget"
  value: {
-<<<<<<< HEAD
-  dps: 18126.14628
-  tps: 17203.67678
-=======
   dps: 16877.71587
   tps: 15985.68561
->>>>>>> f91f2fe3
  }
 }
 dps_results: {
  key: "TestRetribution-Settings-Human-preraid-Seal of Righteousness-default-FullBuffs-0.0yards-LongMultiTarget"
  value: {
-<<<<<<< HEAD
-  dps: 132963.61116
-  tps: 137182.13533
-=======
-  dps: 79989.80045
-  tps: 84246.31012
->>>>>>> f91f2fe3
+  dps: 79996.61853
+  tps: 84253.1282
  }
 }
 dps_results: {
  key: "TestRetribution-Settings-Human-preraid-Seal of Righteousness-default-FullBuffs-0.0yards-LongSingleTarget"
  value: {
-<<<<<<< HEAD
-  dps: 25358.78694
-  tps: 25348.50397
-=======
-  dps: 23068.43461
-  tps: 23072.25287
->>>>>>> f91f2fe3
+  dps: 23066.52092
+  tps: 23070.33918
  }
 }
 dps_results: {
  key: "TestRetribution-Settings-Human-preraid-Seal of Righteousness-default-FullBuffs-0.0yards-ShortSingleTarget"
  value: {
-<<<<<<< HEAD
-  dps: 35422.11026
-  tps: 34337.65951
-=======
   dps: 31570.35789
   tps: 30626.43747
->>>>>>> f91f2fe3
  }
 }
 dps_results: {
  key: "TestRetribution-Settings-Human-preraid-Seal of Righteousness-default-NoBuffs-0.0yards-LongMultiTarget"
  value: {
-  dps: 42992.5778
-  tps: 46247.38403
+  dps: 42987.66191
+  tps: 46242.46814
  }
 }
 dps_results: {
  key: "TestRetribution-Settings-Human-preraid-Seal of Righteousness-default-NoBuffs-0.0yards-LongSingleTarget"
  value: {
-<<<<<<< HEAD
-  dps: 14986.00138
-  tps: 14971.13535
-=======
-  dps: 13442.93761
-  tps: 13412.2375
->>>>>>> f91f2fe3
+  dps: 13449.05288
+  tps: 13418.35277
  }
 }
 dps_results: {
  key: "TestRetribution-Settings-Human-preraid-Seal of Righteousness-default-NoBuffs-0.0yards-ShortSingleTarget"
  value: {
-<<<<<<< HEAD
-  dps: 18923.65648
-  tps: 18001.18698
-=======
   dps: 17739.39843
   tps: 16847.36817
->>>>>>> f91f2fe3
  }
 }
 dps_results: {
  key: "TestRetribution-Settings-Human-preraid-Snapshot Guardian-default-FullBuffs-0.0yards-LongMultiTarget"
  value: {
-<<<<<<< HEAD
-  dps: 93932.88731
-  tps: 98005.67593
-=======
-  dps: 31373.50723
-  tps: 35503.94278
->>>>>>> f91f2fe3
+  dps: 31378.12777
+  tps: 35500.11963
  }
 }
 dps_results: {
  key: "TestRetribution-Settings-Human-preraid-Snapshot Guardian-default-FullBuffs-0.0yards-LongSingleTarget"
  value: {
-<<<<<<< HEAD
-  dps: 29375.63784
-  tps: 29241.07797
-=======
-  dps: 27042.88744
-  tps: 26921.26709
->>>>>>> f91f2fe3
+  dps: 27043.20458
+  tps: 26921.58423
  }
 }
 dps_results: {
  key: "TestRetribution-Settings-Human-preraid-Snapshot Guardian-default-FullBuffs-0.0yards-ShortSingleTarget"
  value: {
-<<<<<<< HEAD
-  dps: 40677.8552
-  tps: 38955.61474
-=======
   dps: 36671.74934
   tps: 35113.01451
->>>>>>> f91f2fe3
  }
 }
 dps_results: {
  key: "TestRetribution-Settings-Human-preraid-Snapshot Guardian-default-NoBuffs-0.0yards-LongMultiTarget"
  value: {
-  dps: 17335.14114
-  tps: 20479.72298
+  dps: 17334.75124
+  tps: 20479.33307
  }
 }
 dps_results: {
  key: "TestRetribution-Settings-Human-preraid-Snapshot Guardian-default-NoBuffs-0.0yards-LongSingleTarget"
  value: {
-<<<<<<< HEAD
-  dps: 17540.04353
-  tps: 17416.46036
-=======
-  dps: 15588.23201
-  tps: 15440.62725
->>>>>>> f91f2fe3
+  dps: 15585.95333
+  tps: 15438.34856
  }
 }
 dps_results: {
  key: "TestRetribution-Settings-Human-preraid-Snapshot Guardian-default-NoBuffs-0.0yards-ShortSingleTarget"
  value: {
-<<<<<<< HEAD
-  dps: 22193.11193
-  tps: 20728.382
-=======
   dps: 20659.40241
   tps: 19183.72602
->>>>>>> f91f2fe3
  }
 }
 dps_results: {
  key: "TestRetribution-Settings-Human-t11_bis-Basic-default-FullBuffs-0.0yards-LongMultiTarget"
  value: {
-<<<<<<< HEAD
-  dps: 93289.82254
-  tps: 97490.75724
-=======
-  dps: 37023.17606
-  tps: 41301.91622
->>>>>>> f91f2fe3
+  dps: 37080.24643
+  tps: 41358.63964
  }
 }
 dps_results: {
  key: "TestRetribution-Settings-Human-t11_bis-Basic-default-FullBuffs-0.0yards-LongSingleTarget"
  value: {
-<<<<<<< HEAD
-  dps: 29232.48714
-  tps: 29225.04592
-=======
-  dps: 32324.04622
-  tps: 32325.77945
->>>>>>> f91f2fe3
+  dps: 32292.30988
+  tps: 32295.72905
  }
 }
 dps_results: {
  key: "TestRetribution-Settings-Human-t11_bis-Basic-default-FullBuffs-0.0yards-ShortSingleTarget"
  value: {
-<<<<<<< HEAD
-  dps: 39319.96235
-  tps: 38237.81332
-=======
   dps: 41811.80346
   tps: 40874.55268
->>>>>>> f91f2fe3
  }
 }
 dps_results: {
  key: "TestRetribution-Settings-Human-t11_bis-Basic-default-NoBuffs-0.0yards-LongMultiTarget"
  value: {
-  dps: 20222.43926
-  tps: 23609.80864
+  dps: 20221.5233
+  tps: 23608.89226
  }
 }
 dps_results: {
  key: "TestRetribution-Settings-Human-t11_bis-Basic-default-NoBuffs-0.0yards-LongSingleTarget"
  value: {
-<<<<<<< HEAD
-  dps: 17336.7268
-  tps: 17327.63661
-=======
   dps: 19140.99002
   tps: 19111.20828
->>>>>>> f91f2fe3
  }
 }
 dps_results: {
  key: "TestRetribution-Settings-Human-t11_bis-Basic-default-NoBuffs-0.0yards-ShortSingleTarget"
  value: {
-<<<<<<< HEAD
-  dps: 21247.0143
-  tps: 20354.40563
-=======
   dps: 23731.0414
   tps: 22834.94789
->>>>>>> f91f2fe3
  }
 }
 dps_results: {
  key: "TestRetribution-Settings-Human-t11_bis-Seal of Insight-default-FullBuffs-0.0yards-LongMultiTarget"
  value: {
-<<<<<<< HEAD
-  dps: 87920.48421
-  tps: 93338.6255
-=======
-  dps: 30002.94651
-  tps: 36573.4549
->>>>>>> f91f2fe3
+  dps: 30003.60471
+  tps: 36573.97994
  }
 }
 dps_results: {
  key: "TestRetribution-Settings-Human-t11_bis-Seal of Insight-default-FullBuffs-0.0yards-LongSingleTarget"
  value: {
-<<<<<<< HEAD
-  dps: 23151.77872
-  tps: 23273.20561
-=======
-  dps: 24673.25184
-  tps: 24801.80602
->>>>>>> f91f2fe3
+  dps: 24669.70257
+  tps: 24799.02492
  }
 }
 dps_results: {
  key: "TestRetribution-Settings-Human-t11_bis-Seal of Insight-default-FullBuffs-0.0yards-ShortSingleTarget"
  value: {
-<<<<<<< HEAD
-  dps: 32526.92601
-  tps: 31620.13674
-=======
   dps: 33344.28127
   tps: 32571.07841
->>>>>>> f91f2fe3
  }
 }
 dps_results: {
  key: "TestRetribution-Settings-Human-t11_bis-Seal of Insight-default-NoBuffs-0.0yards-LongMultiTarget"
  value: {
   dps: 17447.95517
-  tps: 23538.89703
+  tps: 23539.8711
  }
 }
 dps_results: {
  key: "TestRetribution-Settings-Human-t11_bis-Seal of Insight-default-NoBuffs-0.0yards-LongSingleTarget"
  value: {
-<<<<<<< HEAD
-  dps: 14020.52706
-  tps: 14161.30691
-=======
   dps: 15157.88949
-  tps: 15282.23562
->>>>>>> f91f2fe3
+  tps: 15282.25508
  }
 }
 dps_results: {
  key: "TestRetribution-Settings-Human-t11_bis-Seal of Insight-default-NoBuffs-0.0yards-ShortSingleTarget"
  value: {
-<<<<<<< HEAD
-  dps: 17673.45991
-  tps: 16932.74051
-=======
   dps: 19004.99163
   tps: 18272.4669
->>>>>>> f91f2fe3
  }
 }
 dps_results: {
  key: "TestRetribution-Settings-Human-t11_bis-Seal of Justice-default-FullBuffs-0.0yards-LongMultiTarget"
  value: {
-<<<<<<< HEAD
-  dps: 88646.87768
-  tps: 92871.27709
-=======
-  dps: 30682.03976
-  tps: 34954.20878
->>>>>>> f91f2fe3
+  dps: 30750.79322
+  tps: 35022.42712
  }
 }
 dps_results: {
  key: "TestRetribution-Settings-Human-t11_bis-Seal of Justice-default-FullBuffs-0.0yards-LongSingleTarget"
  value: {
-<<<<<<< HEAD
-  dps: 24050.65288
-  tps: 24039.3862
-=======
-  dps: 26222.07545
-  tps: 26222.48975
->>>>>>> f91f2fe3
+  dps: 26207.06887
+  tps: 26208.16454
  }
 }
 dps_results: {
  key: "TestRetribution-Settings-Human-t11_bis-Seal of Justice-default-FullBuffs-0.0yards-ShortSingleTarget"
  value: {
-<<<<<<< HEAD
-  dps: 33623.2189
-  tps: 32538.75626
-=======
   dps: 35079.86298
   tps: 34134.13977
->>>>>>> f91f2fe3
  }
 }
 dps_results: {
  key: "TestRetribution-Settings-Human-t11_bis-Seal of Justice-default-NoBuffs-0.0yards-LongMultiTarget"
  value: {
-  dps: 16930.51767
-  tps: 20315.08388
+  dps: 16930.1359
+  tps: 20314.93278
  }
 }
 dps_results: {
  key: "TestRetribution-Settings-Human-t11_bis-Seal of Justice-default-NoBuffs-0.0yards-LongSingleTarget"
  value: {
-<<<<<<< HEAD
-  dps: 14324.76463
-  tps: 14309.8986
-=======
   dps: 15965.06071
   tps: 15938.53513
->>>>>>> f91f2fe3
  }
 }
 dps_results: {
  key: "TestRetribution-Settings-Human-t11_bis-Seal of Justice-default-NoBuffs-0.0yards-ShortSingleTarget"
  value: {
-<<<<<<< HEAD
-  dps: 18132.27181
-  tps: 17209.80231
-=======
   dps: 20022.2782
   tps: 19139.17181
->>>>>>> f91f2fe3
  }
 }
 dps_results: {
  key: "TestRetribution-Settings-Human-t11_bis-Seal of Righteousness-default-FullBuffs-0.0yards-LongMultiTarget"
  value: {
-<<<<<<< HEAD
-  dps: 133010.9072
-  tps: 137229.46606
-=======
-  dps: 92652.88729
-  tps: 96927.15142
->>>>>>> f91f2fe3
+  dps: 92706.44036
+  tps: 96980.25165
  }
 }
 dps_results: {
  key: "TestRetribution-Settings-Human-t11_bis-Seal of Righteousness-default-FullBuffs-0.0yards-LongSingleTarget"
  value: {
-<<<<<<< HEAD
-  dps: 25372.97009
-  tps: 25361.7034
-=======
-  dps: 27888.69365
-  tps: 27889.10795
->>>>>>> f91f2fe3
+  dps: 27873.31922
+  tps: 27874.41488
  }
 }
 dps_results: {
  key: "TestRetribution-Settings-Human-t11_bis-Seal of Righteousness-default-FullBuffs-0.0yards-ShortSingleTarget"
  value: {
-<<<<<<< HEAD
-  dps: 35433.76473
-  tps: 34349.30209
-=======
   dps: 37336.18334
   tps: 36390.46013
->>>>>>> f91f2fe3
  }
 }
 dps_results: {
  key: "TestRetribution-Settings-Human-t11_bis-Seal of Righteousness-default-NoBuffs-0.0yards-LongMultiTarget"
  value: {
-  dps: 50219.90391
-  tps: 53608.21089
+  dps: 50220.84125
+  tps: 53608.24041
  }
 }
 dps_results: {
  key: "TestRetribution-Settings-Human-t11_bis-Seal of Righteousness-default-NoBuffs-0.0yards-LongSingleTarget"
  value: {
-<<<<<<< HEAD
-  dps: 14991.61784
-  tps: 14976.75181
-=======
   dps: 16799.94623
   tps: 16773.42065
->>>>>>> f91f2fe3
  }
 }
 dps_results: {
  key: "TestRetribution-Settings-Human-t11_bis-Seal of Righteousness-default-NoBuffs-0.0yards-ShortSingleTarget"
  value: {
-<<<<<<< HEAD
-  dps: 18930.16792
-  tps: 18007.69842
-=======
   dps: 21035.12677
   tps: 20152.02038
->>>>>>> f91f2fe3
  }
 }
 dps_results: {
  key: "TestRetribution-Settings-Human-t11_bis-Snapshot Guardian-default-FullBuffs-0.0yards-LongMultiTarget"
  value: {
-<<<<<<< HEAD
-  dps: 93960.71904
-  tps: 98033.52716
-=======
-  dps: 37483.01682
-  tps: 41547.8369
->>>>>>> f91f2fe3
+  dps: 37513.91617
+  tps: 41602.45281
  }
 }
 dps_results: {
  key: "TestRetribution-Settings-Human-t11_bis-Snapshot Guardian-default-FullBuffs-0.0yards-LongSingleTarget"
  value: {
-<<<<<<< HEAD
-  dps: 29413.33838
-  tps: 29278.67486
-=======
-  dps: 32471.2012
-  tps: 32348.59155
->>>>>>> f91f2fe3
+  dps: 32617.31131
+  tps: 32495.74797
  }
 }
 dps_results: {
  key: "TestRetribution-Settings-Human-t11_bis-Snapshot Guardian-default-FullBuffs-0.0yards-ShortSingleTarget"
  value: {
-<<<<<<< HEAD
-  dps: 40691.69105
-  tps: 38969.4387
-=======
   dps: 43229.6633
   tps: 41683.92748
->>>>>>> f91f2fe3
  }
 }
 dps_results: {
  key: "TestRetribution-Settings-Human-t11_bis-Snapshot Guardian-default-NoBuffs-0.0yards-LongMultiTarget"
  value: {
-  dps: 20462.54648
-  tps: 23739.85593
+  dps: 20462.48933
+  tps: 23739.92598
  }
 }
 dps_results: {
  key: "TestRetribution-Settings-Human-t11_bis-Snapshot Guardian-default-NoBuffs-0.0yards-LongSingleTarget"
  value: {
-<<<<<<< HEAD
-  dps: 17546.86437
-  tps: 17423.2812
-=======
   dps: 19337.10543
   tps: 19194.37847
->>>>>>> f91f2fe3
  }
 }
 dps_results: {
  key: "TestRetribution-Settings-Human-t11_bis-Snapshot Guardian-default-NoBuffs-0.0yards-ShortSingleTarget"
  value: {
-<<<<<<< HEAD
-  dps: 22200.98375
-  tps: 20736.25382
-=======
   dps: 24728.23983
   tps: 23266.47775
->>>>>>> f91f2fe3
  }
 }
 dps_results: {
  key: "TestRetribution-Settings-Tauren-preraid-Basic-default-FullBuffs-0.0yards-LongMultiTarget"
  value: {
-<<<<<<< HEAD
-  dps: 93263.86015
-  tps: 97463.89483
-=======
-  dps: 31263.57038
-  tps: 35486.49714
->>>>>>> f91f2fe3
+  dps: 31264.53934
+  tps: 35487.4661
  }
 }
 dps_results: {
  key: "TestRetribution-Settings-Tauren-preraid-Basic-default-FullBuffs-0.0yards-LongSingleTarget"
  value: {
-<<<<<<< HEAD
-  dps: 29208.47178
-  tps: 29201.45028
-=======
-  dps: 26923.44008
-  tps: 26926.55963
->>>>>>> f91f2fe3
+  dps: 26923.92236
+  tps: 26927.0419
  }
 }
 dps_results: {
  key: "TestRetribution-Settings-Tauren-preraid-Basic-default-FullBuffs-0.0yards-ShortSingleTarget"
  value: {
-<<<<<<< HEAD
-  dps: 39358.5964
-  tps: 38276.45925
-=======
   dps: 35525.21847
   tps: 34577.38808
->>>>>>> f91f2fe3
  }
 }
 dps_results: {
  key: "TestRetribution-Settings-Tauren-preraid-Basic-default-NoBuffs-0.0yards-LongMultiTarget"
  value: {
-  dps: 17169.0503
-  tps: 20444.79841
+  dps: 17168.23683
+  tps: 20443.98495
  }
 }
 dps_results: {
  key: "TestRetribution-Settings-Tauren-preraid-Basic-default-NoBuffs-0.0yards-LongSingleTarget"
  value: {
-<<<<<<< HEAD
-  dps: 17330.9483
-  tps: 17321.85811
-=======
-  dps: 15291.43301
-  tps: 15251.05914
->>>>>>> f91f2fe3
+  dps: 15291.84869
+  tps: 15251.47482
  }
 }
 dps_results: {
  key: "TestRetribution-Settings-Tauren-preraid-Basic-default-NoBuffs-0.0yards-ShortSingleTarget"
  value: {
-<<<<<<< HEAD
-  dps: 21239.3479
-  tps: 20346.73923
-=======
   dps: 19756.01198
   tps: 18852.29323
->>>>>>> f91f2fe3
  }
 }
 dps_results: {
  key: "TestRetribution-Settings-Tauren-preraid-Seal of Insight-default-FullBuffs-0.0yards-LongMultiTarget"
  value: {
-<<<<<<< HEAD
-  dps: 87895.50961
-  tps: 93313.54829
-=======
-  dps: 25424.62683
-  tps: 31953.0133
->>>>>>> f91f2fe3
+  dps: 25425.20259
+  tps: 31953.58907
  }
 }
 dps_results: {
  key: "TestRetribution-Settings-Tauren-preraid-Seal of Insight-default-FullBuffs-0.0yards-LongSingleTarget"
  value: {
-<<<<<<< HEAD
-  dps: 23145.70876
-  tps: 23267.13171
-=======
-  dps: 20469.44446
-  tps: 20594.6966
->>>>>>> f91f2fe3
+  dps: 20484.48179
+  tps: 20609.66265
  }
 }
 dps_results: {
  key: "TestRetribution-Settings-Tauren-preraid-Seal of Insight-default-FullBuffs-0.0yards-ShortSingleTarget"
  value: {
-<<<<<<< HEAD
-  dps: 32542.62692
-  tps: 31635.83594
-=======
   dps: 27754.77639
   tps: 26968.0521
->>>>>>> f91f2fe3
  }
 }
 dps_results: {
  key: "TestRetribution-Settings-Tauren-preraid-Seal of Insight-default-NoBuffs-0.0yards-LongMultiTarget"
  value: {
-  dps: 14870.16716
-  tps: 20870.68703
+  dps: 14863.99141
+  tps: 20867.29389
  }
 }
 dps_results: {
  key: "TestRetribution-Settings-Tauren-preraid-Seal of Insight-default-NoBuffs-0.0yards-LongSingleTarget"
  value: {
-<<<<<<< HEAD
-  dps: 14016.97596
-  tps: 14157.7558
-=======
-  dps: 12311.9193
-  tps: 12426.21872
->>>>>>> f91f2fe3
+  dps: 12312.48714
+  tps: 12426.91349
  }
 }
 dps_results: {
  key: "TestRetribution-Settings-Tauren-preraid-Seal of Insight-default-NoBuffs-0.0yards-ShortSingleTarget"
  value: {
-<<<<<<< HEAD
-  dps: 17666.10579
-  tps: 16925.38638
-=======
   dps: 15667.1563
   tps: 14913.21892
->>>>>>> f91f2fe3
  }
 }
 dps_results: {
  key: "TestRetribution-Settings-Tauren-preraid-Seal of Justice-default-FullBuffs-0.0yards-LongMultiTarget"
  value: {
-<<<<<<< HEAD
-  dps: 88623.10231
-  tps: 92847.46703
-=======
-  dps: 26053.45812
-  tps: 30271.57248
->>>>>>> f91f2fe3
+  dps: 26053.57953
+  tps: 30271.69389
  }
 }
 dps_results: {
  key: "TestRetribution-Settings-Tauren-preraid-Seal of Justice-default-FullBuffs-0.0yards-LongSingleTarget"
  value: {
-<<<<<<< HEAD
-  dps: 24034.64853
-  tps: 24024.36556
-=======
-  dps: 21621.64767
-  tps: 21625.46734
->>>>>>> f91f2fe3
+  dps: 21620.08632
+  tps: 21623.90598
  }
 }
 dps_results: {
  key: "TestRetribution-Settings-Tauren-preraid-Seal of Justice-default-FullBuffs-0.0yards-ShortSingleTarget"
  value: {
-<<<<<<< HEAD
-  dps: 33609.53259
-  tps: 32525.08184
-=======
   dps: 29612.01743
   tps: 28668.10572
->>>>>>> f91f2fe3
  }
 }
 dps_results: {
  key: "TestRetribution-Settings-Tauren-preraid-Seal of Justice-default-NoBuffs-0.0yards-LongMultiTarget"
  value: {
-  dps: 14342.99986
-  tps: 17617.86972
+  dps: 14340.39645
+  tps: 17615.2663
  }
 }
 dps_results: {
  key: "TestRetribution-Settings-Tauren-preraid-Seal of Justice-default-NoBuffs-0.0yards-LongSingleTarget"
  value: {
-<<<<<<< HEAD
-  dps: 14322.36776
-  tps: 14307.50173
-=======
-  dps: 12638.40934
-  tps: 12600.30586
->>>>>>> f91f2fe3
+  dps: 12644.53138
+  tps: 12606.4279
  }
 }
 dps_results: {
  key: "TestRetribution-Settings-Tauren-preraid-Seal of Justice-default-NoBuffs-0.0yards-ShortSingleTarget"
  value: {
-<<<<<<< HEAD
-  dps: 18145.39425
-  tps: 17222.92475
-=======
   dps: 16885.34832
   tps: 15993.31807
->>>>>>> f91f2fe3
  }
 }
 dps_results: {
  key: "TestRetribution-Settings-Tauren-preraid-Seal of Righteousness-default-FullBuffs-0.0yards-LongMultiTarget"
  value: {
-<<<<<<< HEAD
-  dps: 132966.08421
-  tps: 137184.60839
-=======
-  dps: 80051.49108
-  tps: 84272.34961
->>>>>>> f91f2fe3
+  dps: 80058.31244
+  tps: 84279.17097
  }
 }
 dps_results: {
  key: "TestRetribution-Settings-Tauren-preraid-Seal of Righteousness-default-FullBuffs-0.0yards-LongSingleTarget"
  value: {
-<<<<<<< HEAD
-  dps: 25356.42009
-  tps: 25346.13712
-=======
-  dps: 23077.96846
-  tps: 23081.78812
->>>>>>> f91f2fe3
+  dps: 23076.05393
+  tps: 23079.8736
  }
 }
 dps_results: {
  key: "TestRetribution-Settings-Tauren-preraid-Seal of Righteousness-default-FullBuffs-0.0yards-ShortSingleTarget"
  value: {
-<<<<<<< HEAD
-  dps: 35419.12885
-  tps: 34334.6781
-=======
   dps: 31583.9064
   tps: 30639.99469
->>>>>>> f91f2fe3
  }
 }
 dps_results: {
  key: "TestRetribution-Settings-Tauren-preraid-Seal of Righteousness-default-NoBuffs-0.0yards-LongMultiTarget"
  value: {
-  dps: 42892.80484
-  tps: 46168.06971
+  dps: 42887.8864
+  tps: 46163.15127
  }
 }
 dps_results: {
  key: "TestRetribution-Settings-Tauren-preraid-Seal of Righteousness-default-NoBuffs-0.0yards-LongSingleTarget"
  value: {
-<<<<<<< HEAD
-  dps: 14988.87695
-  tps: 14974.01092
-=======
-  dps: 13339.05551
-  tps: 13300.95203
->>>>>>> f91f2fe3
+  dps: 13345.17755
+  tps: 13307.07407
  }
 }
 dps_results: {
  key: "TestRetribution-Settings-Tauren-preraid-Seal of Righteousness-default-NoBuffs-0.0yards-ShortSingleTarget"
  value: {
-<<<<<<< HEAD
-  dps: 18942.78646
-  tps: 18020.31695
-=======
   dps: 17747.3258
   tps: 16855.29554
->>>>>>> f91f2fe3
  }
 }
 dps_results: {
  key: "TestRetribution-Settings-Tauren-preraid-Snapshot Guardian-default-FullBuffs-0.0yards-LongMultiTarget"
  value: {
-<<<<<<< HEAD
-  dps: 93935.74844
-  tps: 98007.67157
-=======
-  dps: 31436.31935
-  tps: 35542.06601
->>>>>>> f91f2fe3
+  dps: 31440.94228
+  tps: 35538.24525
  }
 }
 dps_results: {
  key: "TestRetribution-Settings-Tauren-preraid-Snapshot Guardian-default-FullBuffs-0.0yards-LongSingleTarget"
  value: {
-<<<<<<< HEAD
-  dps: 29390.63159
-  tps: 29256.07172
-=======
-  dps: 27054.42795
-  tps: 26932.80905
->>>>>>> f91f2fe3
+  dps: 27054.74522
+  tps: 26933.12631
  }
 }
 dps_results: {
  key: "TestRetribution-Settings-Tauren-preraid-Snapshot Guardian-default-FullBuffs-0.0yards-ShortSingleTarget"
  value: {
-<<<<<<< HEAD
-  dps: 40729.61446
-  tps: 39007.374
-=======
   dps: 36688.16991
   tps: 35129.444
->>>>>>> f91f2fe3
  }
 }
 dps_results: {
  key: "TestRetribution-Settings-Tauren-preraid-Snapshot Guardian-default-NoBuffs-0.0yards-LongMultiTarget"
  value: {
-  dps: 17335.16123
-  tps: 20499.57887
+  dps: 17334.77153
+  tps: 20499.18916
  }
 }
 dps_results: {
  key: "TestRetribution-Settings-Tauren-preraid-Snapshot Guardian-default-NoBuffs-0.0yards-LongSingleTarget"
  value: {
-<<<<<<< HEAD
-  dps: 17541.08139
-  tps: 17417.49822
-=======
-  dps: 15478.13567
-  tps: 15323.42689
->>>>>>> f91f2fe3
+  dps: 15479.17438
+  tps: 15324.4656
  }
 }
 dps_results: {
  key: "TestRetribution-Settings-Tauren-preraid-Snapshot Guardian-default-NoBuffs-0.0yards-ShortSingleTarget"
  value: {
-<<<<<<< HEAD
-  dps: 22192.90498
-  tps: 20728.17505
-=======
   dps: 20668.99941
   tps: 19193.32301
->>>>>>> f91f2fe3
  }
 }
 dps_results: {
  key: "TestRetribution-Settings-Tauren-t11_bis-Basic-default-FullBuffs-0.0yards-LongMultiTarget"
  value: {
-<<<<<<< HEAD
-  dps: 93288.36267
-  tps: 97489.56381
-=======
-  dps: 36961.44742
-  tps: 41261.97154
->>>>>>> f91f2fe3
+  dps: 36968.86333
+  tps: 41270.1607
  }
 }
 dps_results: {
  key: "TestRetribution-Settings-Tauren-t11_bis-Basic-default-FullBuffs-0.0yards-LongSingleTarget"
  value: {
-<<<<<<< HEAD
-  dps: 29269.32969
-  tps: 29263.29049
-=======
-  dps: 32353.38297
-  tps: 32353.28713
->>>>>>> f91f2fe3
+  dps: 32321.49635
+  tps: 32323.08391
  }
 }
 dps_results: {
  key: "TestRetribution-Settings-Tauren-t11_bis-Basic-default-FullBuffs-0.0yards-ShortSingleTarget"
  value: {
-<<<<<<< HEAD
-  dps: 39319.28254
-  tps: 38237.1245
-=======
   dps: 41828.86402
   tps: 40891.62615
->>>>>>> f91f2fe3
  }
 }
 dps_results: {
  key: "TestRetribution-Settings-Tauren-t11_bis-Basic-default-NoBuffs-0.0yards-LongMultiTarget"
  value: {
-  dps: 20373.20268
-  tps: 23765.95873
+  dps: 20372.28667
+  tps: 23765.0423
  }
 }
 dps_results: {
  key: "TestRetribution-Settings-Tauren-t11_bis-Basic-default-NoBuffs-0.0yards-LongSingleTarget"
  value: {
-<<<<<<< HEAD
-  dps: 17321.70971
-  tps: 17311.91435
-=======
   dps: 18995.54975
   tps: 18960.75513
->>>>>>> f91f2fe3
  }
 }
 dps_results: {
  key: "TestRetribution-Settings-Tauren-t11_bis-Basic-default-NoBuffs-0.0yards-ShortSingleTarget"
  value: {
-<<<<<<< HEAD
-  dps: 21246.51365
-  tps: 20353.85747
-=======
   dps: 23741.15399
   tps: 22845.06048
->>>>>>> f91f2fe3
  }
 }
 dps_results: {
  key: "TestRetribution-Settings-Tauren-t11_bis-Seal of Insight-default-FullBuffs-0.0yards-LongMultiTarget"
  value: {
-<<<<<<< HEAD
-  dps: 87919.3341
-  tps: 93337.84324
-=======
-  dps: 30016.23856
-  tps: 36587.09471
->>>>>>> f91f2fe3
+  dps: 30016.89691
+  tps: 36587.61737
  }
 }
 dps_results: {
  key: "TestRetribution-Settings-Tauren-t11_bis-Seal of Insight-default-FullBuffs-0.0yards-LongSingleTarget"
  value: {
-<<<<<<< HEAD
-  dps: 23151.43082
-  tps: 23272.87302
-=======
-  dps: 24681.46713
-  tps: 24810.04457
->>>>>>> f91f2fe3
+  dps: 24677.9163
+  tps: 24807.26185
  }
 }
 dps_results: {
  key: "TestRetribution-Settings-Tauren-t11_bis-Seal of Insight-default-FullBuffs-0.0yards-ShortSingleTarget"
  value: {
-<<<<<<< HEAD
-  dps: 32526.53695
-  tps: 31619.75861
-=======
   dps: 33357.45276
   tps: 32584.26902
->>>>>>> f91f2fe3
  }
 }
 dps_results: {
  key: "TestRetribution-Settings-Tauren-t11_bis-Seal of Insight-default-NoBuffs-0.0yards-LongMultiTarget"
  value: {
   dps: 17455.72564
-  tps: 23546.66751
+  tps: 23547.64157
  }
 }
 dps_results: {
  key: "TestRetribution-Settings-Tauren-t11_bis-Seal of Insight-default-NoBuffs-0.0yards-LongSingleTarget"
  value: {
-<<<<<<< HEAD
-  dps: 14020.23153
-  tps: 14161.00721
-=======
   dps: 15164.60533
-  tps: 15288.95146
->>>>>>> f91f2fe3
+  tps: 15288.97092
  }
 }
 dps_results: {
  key: "TestRetribution-Settings-Tauren-t11_bis-Seal of Insight-default-NoBuffs-0.0yards-ShortSingleTarget"
  value: {
-<<<<<<< HEAD
-  dps: 17673.14526
-  tps: 16932.41085
-=======
   dps: 19012.73785
   tps: 18280.21312
->>>>>>> f91f2fe3
  }
 }
 dps_results: {
  key: "TestRetribution-Settings-Tauren-t11_bis-Seal of Justice-default-FullBuffs-0.0yards-LongMultiTarget"
  value: {
-<<<<<<< HEAD
-  dps: 88645.72041
-  tps: 92870.38761
-=======
-  dps: 30674.58244
-  tps: 34968.47113
->>>>>>> f91f2fe3
+  dps: 30679.02884
+  tps: 34973.57421
  }
 }
 dps_results: {
  key: "TestRetribution-Settings-Tauren-t11_bis-Seal of Justice-default-FullBuffs-0.0yards-LongSingleTarget"
  value: {
-<<<<<<< HEAD
-  dps: 23998.66592
-  tps: 23988.91837
-=======
-  dps: 26213.32057
-  tps: 26211.8939
->>>>>>> f91f2fe3
+  dps: 26198.18983
+  tps: 26197.44199
  }
 }
 dps_results: {
  key: "TestRetribution-Settings-Tauren-t11_bis-Seal of Justice-default-FullBuffs-0.0yards-ShortSingleTarget"
  value: {
-<<<<<<< HEAD
-  dps: 33622.81991
-  tps: 32538.34827
-=======
   dps: 35093.94485
   tps: 34148.23456
->>>>>>> f91f2fe3
  }
 }
 dps_results: {
  key: "TestRetribution-Settings-Tauren-t11_bis-Seal of Justice-default-NoBuffs-0.0yards-LongMultiTarget"
  value: {
-  dps: 17047.21896
-  tps: 20437.48001
+  dps: 17046.83715
+  tps: 20437.32887
  }
 }
 dps_results: {
  key: "TestRetribution-Settings-Tauren-t11_bis-Seal of Justice-default-NoBuffs-0.0yards-LongSingleTarget"
  value: {
-<<<<<<< HEAD
-  dps: 14335.71881
-  tps: 14320.14762
-=======
   dps: 15806.09112
   tps: 15774.7723
->>>>>>> f91f2fe3
  }
 }
 dps_results: {
  key: "TestRetribution-Settings-Tauren-t11_bis-Seal of Justice-default-NoBuffs-0.0yards-ShortSingleTarget"
  value: {
-<<<<<<< HEAD
-  dps: 18131.94887
-  tps: 17209.43187
-=======
   dps: 20030.61286
   tps: 19147.50647
->>>>>>> f91f2fe3
  }
 }
 dps_results: {
  key: "TestRetribution-Settings-Tauren-t11_bis-Seal of Righteousness-default-FullBuffs-0.0yards-LongMultiTarget"
  value: {
-<<<<<<< HEAD
-  dps: 133003.017
-  tps: 137221.84366
-=======
-  dps: 92612.24891
-  tps: 96908.1564
->>>>>>> f91f2fe3
+  dps: 92610.23771
+  tps: 96906.94934
  }
 }
 dps_results: {
  key: "TestRetribution-Settings-Tauren-t11_bis-Seal of Righteousness-default-FullBuffs-0.0yards-LongSingleTarget"
  value: {
-<<<<<<< HEAD
-  dps: 25323.70446
-  tps: 25313.95691
-=======
-  dps: 27881.70801
-  tps: 27880.28134
->>>>>>> f91f2fe3
+  dps: 27866.20925
+  tps: 27865.4614
  }
 }
 dps_results: {
  key: "TestRetribution-Settings-Tauren-t11_bis-Seal of Righteousness-default-FullBuffs-0.0yards-ShortSingleTarget"
  value: {
-<<<<<<< HEAD
-  dps: 35432.95117
-  tps: 34348.47952
-=======
   dps: 37350.92869
   tps: 36405.2184
->>>>>>> f91f2fe3
  }
 }
 dps_results: {
  key: "TestRetribution-Settings-Tauren-t11_bis-Seal of Righteousness-default-NoBuffs-0.0yards-LongMultiTarget"
  value: {
-  dps: 50334.02656
-  tps: 53727.77638
+  dps: 50334.96384
+  tps: 53727.80582
  }
 }
 dps_results: {
  key: "TestRetribution-Settings-Tauren-t11_bis-Seal of Righteousness-default-NoBuffs-0.0yards-LongSingleTarget"
  value: {
-<<<<<<< HEAD
-  dps: 15001.2937
-  tps: 14985.7225
-=======
   dps: 16634.52315
   tps: 16603.20433
->>>>>>> f91f2fe3
  }
 }
 dps_results: {
  key: "TestRetribution-Settings-Tauren-t11_bis-Seal of Righteousness-default-NoBuffs-0.0yards-ShortSingleTarget"
  value: {
-<<<<<<< HEAD
-  dps: 18929.5868
-  tps: 18007.0698
-=======
   dps: 21043.77564
   tps: 20160.66926
->>>>>>> f91f2fe3
  }
 }
 dps_results: {
  key: "TestRetribution-Settings-Tauren-t11_bis-Snapshot Guardian-default-FullBuffs-0.0yards-LongMultiTarget"
  value: {
-<<<<<<< HEAD
-  dps: 93959.2566
-  tps: 98032.30604
-=======
-  dps: 37316.46436
-  tps: 41402.55197
->>>>>>> f91f2fe3
+  dps: 37347.53694
+  tps: 41457.34112
  }
 }
 dps_results: {
  key: "TestRetribution-Settings-Tauren-t11_bis-Snapshot Guardian-default-FullBuffs-0.0yards-LongSingleTarget"
  value: {
-<<<<<<< HEAD
-  dps: 29465.58765
-  tps: 29331.63373
-=======
-  dps: 32488.22513
-  tps: 32363.8231
->>>>>>> f91f2fe3
+  dps: 32634.54099
+  tps: 32511.33099
  }
 }
 dps_results: {
  key: "TestRetribution-Settings-Tauren-t11_bis-Snapshot Guardian-default-FullBuffs-0.0yards-ShortSingleTarget"
  value: {
-<<<<<<< HEAD
-  dps: 40691.02929
-  tps: 38968.76795
-=======
   dps: 43247.54325
   tps: 41701.82036
->>>>>>> f91f2fe3
  }
 }
 dps_results: {
  key: "TestRetribution-Settings-Tauren-t11_bis-Snapshot Guardian-default-NoBuffs-0.0yards-LongMultiTarget"
  value: {
-  dps: 20594.93815
-  tps: 23877.90487
+  dps: 20594.88095
+  tps: 23877.97486
  }
 }
 dps_results: {
  key: "TestRetribution-Settings-Tauren-t11_bis-Snapshot Guardian-default-NoBuffs-0.0yards-LongSingleTarget"
  value: {
-<<<<<<< HEAD
-  dps: 17529.11883
-  tps: 17404.8305
-=======
   dps: 19178.26365
   tps: 19031.08042
->>>>>>> f91f2fe3
  }
 }
 dps_results: {
  key: "TestRetribution-Settings-Tauren-t11_bis-Snapshot Guardian-default-NoBuffs-0.0yards-ShortSingleTarget"
  value: {
-<<<<<<< HEAD
-  dps: 22200.49711
-  tps: 20735.71968
-=======
   dps: 24738.82171
   tps: 23277.05963
->>>>>>> f91f2fe3
  }
 }
 dps_results: {
  key: "TestRetribution-SwitchInFrontOfTarget-Default"
  value: {
-<<<<<<< HEAD
-  dps: 26955.0775
-  tps: 26962.52271
-=======
-  dps: 29347.10648
-  tps: 29375.35281
->>>>>>> f91f2fe3
+  dps: 29358.21429
+  tps: 29385.86616
  }
 }