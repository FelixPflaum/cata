--- conflicted
+++ resolved
@@ -17,12 +17,12 @@
   final_stats: 91
   final_stats: 50
   final_stats: 855.5751842802119
-  final_stats: 231.37
+  final_stats: 133
   final_stats: 0
   final_stats: 4361.335
   final_stats: 66
   final_stats: 2216.67418
-  final_stats: 887.17
+  final_stats: 133
   final_stats: 0
   final_stats: 73
   final_stats: 10573.05
@@ -52,1658 +52,973 @@
 dps_results: {
  key: "TestRetribution-AllItems-AegisBattlegear"
  value: {
-<<<<<<< HEAD
-  dps: 3469.3530198531853
-  tps: 2935.6406937016477
-=======
   dps: 3529.546550134935
   tps: 2996.459901009429
->>>>>>> 75e8d02b
  }
 }
 dps_results: {
  key: "TestRetribution-AllItems-AshtongueTalismanofZeal-32489"
  value: {
-<<<<<<< HEAD
-  dps: 3127.54898922462
-  tps: 2674.8894650047378
-=======
   dps: 3168.478356201356
   tps: 2708.027846195943
->>>>>>> 75e8d02b
  }
 }
 dps_results: {
  key: "TestRetribution-AllItems-AustereEarthsiegeDiamond"
  value: {
-<<<<<<< HEAD
-  dps: 3047.5630768835385
-  tps: 2599.842063675827
-=======
   dps: 3101.1490263068113
   tps: 2649.656513862302
->>>>>>> 75e8d02b
  }
 }
 dps_results: {
  key: "TestRetribution-AllItems-Bandit'sInsignia-40371"
  value: {
-<<<<<<< HEAD
-  dps: 3127.932481726253
-  tps: 2675.5170288894947
-=======
   dps: 3184.2994609195075
   tps: 2726.379275780604
->>>>>>> 75e8d02b
  }
 }
 dps_results: {
  key: "TestRetribution-AllItems-BeamingEarthsiegeDiamond"
  value: {
-<<<<<<< HEAD
-  dps: 3066.579465084602
-  tps: 2611.2943019037566
-=======
   dps: 3121.1431495754223
   tps: 2664.7403102513904
->>>>>>> 75e8d02b
  }
 }
 dps_results: {
  key: "TestRetribution-AllItems-BracingEarthsiegeDiamond"
  value: {
-<<<<<<< HEAD
-  dps: 3053.9674781541667
-  tps: 2554.4216818965574
-=======
   dps: 3107.408254502088
   tps: 2603.2453730907255
->>>>>>> 75e8d02b
  }
 }
 dps_results: {
  key: "TestRetribution-AllItems-BracingEarthstormDiamond"
  value: {
-<<<<<<< HEAD
-  dps: 3051.1495415950917
-  tps: 2602.290444461638
-=======
   dps: 3104.654194096166
   tps: 2652.1047781674333
->>>>>>> 75e8d02b
  }
 }
 dps_results: {
  key: "TestRetribution-AllItems-Braxley'sBackyardMoonshine-35937"
  value: {
-<<<<<<< HEAD
-  dps: 3132.204687568788
-  tps: 2663.7710603583405
-=======
   dps: 3170.355098301676
   tps: 2712.2445245377166
->>>>>>> 75e8d02b
  }
 }
 dps_results: {
  key: "TestRetribution-AllItems-BrutalEarthstormDiamond"
  value: {
-<<<<<<< HEAD
-  dps: 3050.185119308307
-  tps: 2602.1610481284265
-=======
   dps: 3103.8558642188586
   tps: 2652.0228505970563
->>>>>>> 75e8d02b
  }
 }
 dps_results: {
  key: "TestRetribution-AllItems-BurningRage"
  value: {
-<<<<<<< HEAD
-  dps: 2816.7265027925787
-  tps: 2411.5286603906607
-=======
   dps: 2851.4586282331124
   tps: 2453.944887825895
->>>>>>> 75e8d02b
  }
 }
 dps_results: {
  key: "TestRetribution-AllItems-ChaoticSkyfireDiamond"
  value: {
-<<<<<<< HEAD
-  dps: 3111.8528846104678
-  tps: 2655.599449133547
-=======
   dps: 3165.7169883169763
   tps: 2705.215624654767
->>>>>>> 75e8d02b
  }
 }
 dps_results: {
  key: "TestRetribution-AllItems-ChaoticSkyflareDiamond"
  value: {
-<<<<<<< HEAD
-  dps: 3116.586737119725
-  tps: 2659.456092170854
-=======
   dps: 3158.209168813339
   tps: 2702.123438222151
->>>>>>> 75e8d02b
  }
 }
 dps_results: {
  key: "TestRetribution-AllItems-DarkmoonCard:Berserker!-42989"
  value: {
-<<<<<<< HEAD
-  dps: 3136.9239973087574
-  tps: 2670.1653456751296
-=======
   dps: 3183.7341264912407
   tps: 2713.603934150983
->>>>>>> 75e8d02b
  }
 }
 dps_results: {
  key: "TestRetribution-AllItems-DarkmoonCard:Death-42990"
  value: {
-<<<<<<< HEAD
-  dps: 3179.6532106190484
-  tps: 2717.287738091147
-=======
   dps: 3239.181032291908
   tps: 2773.533956467766
->>>>>>> 75e8d02b
  }
 }
 dps_results: {
  key: "TestRetribution-AllItems-DarkmoonCard:Greatness-42987"
  value: {
-<<<<<<< HEAD
-  dps: 3352.8898197857616
-  tps: 2838.143521656172
-=======
   dps: 3409.02820642762
   tps: 2885.6276940159332
->>>>>>> 75e8d02b
  }
 }
 dps_results: {
  key: "TestRetribution-AllItems-DarkmoonCard:Greatness-44253"
  value: {
-<<<<<<< HEAD
-  dps: 3249.500584551386
-  tps: 2748.858669695353
-=======
   dps: 3314.6370933822723
   tps: 2811.119017003169
->>>>>>> 75e8d02b
  }
 }
 dps_results: {
  key: "TestRetribution-AllItems-DarkmoonCard:Greatness-44254"
  value: {
-<<<<<<< HEAD
-  dps: 3203.502973025179
-  tps: 2719.543581587216
-=======
   dps: 3256.321102407011
   tps: 2773.0634555755714
->>>>>>> 75e8d02b
  }
 }
 dps_results: {
  key: "TestRetribution-AllItems-DeadlyGladiator'sLibramofFortitude-42852"
  value: {
-<<<<<<< HEAD
-  dps: 3156.4954967117505
-  tps: 2689.1537707744683
-=======
   dps: 3213.2643355554646
   tps: 2740.5626593545403
->>>>>>> 75e8d02b
  }
 }
 dps_results: {
  key: "TestRetribution-AllItems-DeathKnight'sAnguish-38212"
  value: {
-<<<<<<< HEAD
-  dps: 3115.9591255055134
-  tps: 2645.743885369788
-=======
   dps: 3166.088249896764
   tps: 2698.009012190072
->>>>>>> 75e8d02b
  }
 }
 dps_results: {
  key: "TestRetribution-AllItems-Defender'sCode-40257"
  value: {
-<<<<<<< HEAD
-  dps: 3084.520416196802
-  tps: 2631.3314593616465
-=======
   dps: 3137.378823401976
   tps: 2676.4600225633308
->>>>>>> 75e8d02b
  }
 }
 dps_results: {
  key: "TestRetribution-AllItems-DesolationBattlegear"
  value: {
-<<<<<<< HEAD
-  dps: 2586.2473337380916
-  tps: 2243.998276514565
-=======
   dps: 2644.057336977658
   tps: 2295.3039774129084
->>>>>>> 75e8d02b
  }
 }
 dps_results: {
  key: "TestRetribution-AllItems-DestructiveSkyfireDiamond"
  value: {
-<<<<<<< HEAD
-  dps: 3053.067347091536
-  tps: 2605.0633217477866
-=======
   dps: 3106.228356474984
   tps: 2653.637524704505
->>>>>>> 75e8d02b
  }
 }
 dps_results: {
  key: "TestRetribution-AllItems-DestructiveSkyflareDiamond"
  value: {
-<<<<<<< HEAD
-  dps: 3058.078081634261
-  tps: 2609.1145578530504
-=======
   dps: 3099.829988520225
   tps: 2651.5324363062186
->>>>>>> 75e8d02b
  }
 }
 dps_results: {
  key: "TestRetribution-AllItems-DoomplateBattlegear"
  value: {
-<<<<<<< HEAD
-  dps: 2652.5809321100865
-  tps: 2292.058110673464
-=======
   dps: 2693.3780828450585
   tps: 2329.5441294834263
->>>>>>> 75e8d02b
  }
 }
 dps_results: {
  key: "TestRetribution-AllItems-EffulgentSkyflareDiamond"
  value: {
-<<<<<<< HEAD
-  dps: 3047.5630768835385
-  tps: 2599.842063675827
-=======
   dps: 3101.1490263068113
   tps: 2649.656513862302
->>>>>>> 75e8d02b
  }
 }
 dps_results: {
  key: "TestRetribution-AllItems-EmberSkyfireDiamond"
  value: {
-<<<<<<< HEAD
-  dps: 3053.5596284263847
-  tps: 2600.756241624076
-=======
   dps: 3110.5675049164342
   tps: 2654.1227170584134
->>>>>>> 75e8d02b
  }
 }
 dps_results: {
  key: "TestRetribution-AllItems-EmberSkyflareDiamond"
  value: {
-<<<<<<< HEAD
-  dps: 3056.3981699701067
-  tps: 2602.683598232561
-=======
   dps: 3113.434350189773
   tps: 2656.055288679037
->>>>>>> 75e8d02b
  }
 }
 dps_results: {
  key: "TestRetribution-AllItems-EnigmaticSkyfireDiamond"
  value: {
-<<<<<<< HEAD
-  dps: 3052.470726745982
-  tps: 2604.466701402233
-=======
   dps: 3105.5663890934707
   tps: 2653.292318491785
->>>>>>> 75e8d02b
  }
 }
 dps_results: {
  key: "TestRetribution-AllItems-EnigmaticSkyflareDiamond"
  value: {
-<<<<<<< HEAD
-  dps: 3056.9509758477693
-  tps: 2608.109941701824
-=======
   dps: 3098.1449150817048
   tps: 2650.2546604954446
->>>>>>> 75e8d02b
  }
 }
 dps_results: {
  key: "TestRetribution-AllItems-EnigmaticStarflareDiamond"
  value: {
-<<<<<<< HEAD
-  dps: 3054.924140556803
-  tps: 2606.5191765616505
-=======
   dps: 3096.266593438178
   tps: 2648.970206672553
->>>>>>> 75e8d02b
  }
 }
 dps_results: {
  key: "TestRetribution-AllItems-EternalEarthsiegeDiamond"
  value: {
-<<<<<<< HEAD
-  dps: 3047.5630768835385
-  tps: 2599.842063675827
-=======
   dps: 3101.1490263068113
   tps: 2649.656513862302
->>>>>>> 75e8d02b
  }
 }
 dps_results: {
  key: "TestRetribution-AllItems-EternalEarthstormDiamond"
  value: {
-<<<<<<< HEAD
-  dps: 3047.5630768835385
-  tps: 2599.842063675827
-=======
   dps: 3101.1490263068113
   tps: 2649.656513862302
->>>>>>> 75e8d02b
  }
 }
 dps_results: {
  key: "TestRetribution-AllItems-ExtractofNecromanticPower-40373"
  value: {
-<<<<<<< HEAD
-  dps: 3180.7422712012217
-  tps: 2720.288484319172
-=======
   dps: 3256.6665352880846
   tps: 2788.3385516443523
->>>>>>> 75e8d02b
  }
 }
 dps_results: {
  key: "TestRetribution-AllItems-FaithinFelsteel"
  value: {
-<<<<<<< HEAD
-  dps: 2650.215691027577
-  tps: 2291.8254981830537
-=======
   dps: 2717.744790809717
   tps: 2345.09652074325
->>>>>>> 75e8d02b
  }
 }
 dps_results: {
  key: "TestRetribution-AllItems-FelstalkerArmor"
  value: {
-<<<<<<< HEAD
-  dps: 2944.8805543070507
-  tps: 2522.5565338514843
-=======
   dps: 2979.9331590850475
   tps: 2552.0009559607265
->>>>>>> 75e8d02b
  }
 }
 dps_results: {
  key: "TestRetribution-AllItems-FlameGuard"
  value: {
-  dps: 2612.9273285029944
-  tps: 2259.0167610698677
+  dps: 2603.878403515671
+  tps: 2259.486501829345
  }
 }
 dps_results: {
  key: "TestRetribution-AllItems-ForgeEmber-37660"
  value: {
-<<<<<<< HEAD
-  dps: 3129.6804228164797
-  tps: 2663.9124453579348
-=======
   dps: 3177.5052045467655
   tps: 2706.647154771026
->>>>>>> 75e8d02b
  }
 }
 dps_results: {
  key: "TestRetribution-AllItems-ForlornSkyflareDiamond"
  value: {
-<<<<<<< HEAD
-  dps: 3053.9674781541667
-  tps: 2604.214172221918
-=======
   dps: 3107.408254502088
   tps: 2654.0284144071793
->>>>>>> 75e8d02b
  }
 }
 dps_results: {
  key: "TestRetribution-AllItems-ForlornStarflareDiamond"
  value: {
-<<<<<<< HEAD
-  dps: 3052.6865979000404
-  tps: 2603.339750512699
-=======
   dps: 3106.1564088630334
   tps: 2653.154034298205
->>>>>>> 75e8d02b
  }
 }
 dps_results: {
  key: "TestRetribution-AllItems-FuriousGladiator'sLibramofFortitude-42853"
  value: {
-<<<<<<< HEAD
-  dps: 3169.548768639882
-  tps: 2699.194307912383
-=======
   dps: 3226.530864216878
   tps: 2750.8080315277252
->>>>>>> 75e8d02b
  }
 }
 dps_results: {
  key: "TestRetribution-AllItems-FuryoftheFiveFlights-40431"
  value: {
-<<<<<<< HEAD
-  dps: 3253.744747723945
-  tps: 2761.0140059479804
-=======
   dps: 3309.100642670751
   tps: 2808.2820228109804
->>>>>>> 75e8d02b
  }
 }
 dps_results: {
  key: "TestRetribution-AllItems-HatefulGladiator'sLibramofFortitude-42851"
  value: {
-<<<<<<< HEAD
-  dps: 3146.6550441241907
-  tps: 2681.7312116100557
-=======
   dps: 3203.2076248951444
   tps: 2732.9069420996902
->>>>>>> 75e8d02b
  }
 }
 dps_results: {
  key: "TestRetribution-AllItems-IllustrationoftheDragonSoul-40432"
  value: {
-<<<<<<< HEAD
-  dps: 3136.292141268926
-  tps: 2666.401747881239
-=======
   dps: 3189.3810516876283
   tps: 2711.5693920230365
->>>>>>> 75e8d02b
  }
 }
 dps_results: {
  key: "TestRetribution-AllItems-ImbuedUnstableDiamond"
  value: {
-<<<<<<< HEAD
-  dps: 3051.1495415950917
-  tps: 2602.290444461638
-=======
   dps: 3104.654194096166
   tps: 2652.1047781674333
->>>>>>> 75e8d02b
  }
 }
 dps_results: {
  key: "TestRetribution-AllItems-ImpassiveSkyflareDiamond"
  value: {
-<<<<<<< HEAD
-  dps: 3056.9509758477693
-  tps: 2608.109941701824
-=======
   dps: 3098.1449150817048
   tps: 2650.2546604954446
->>>>>>> 75e8d02b
  }
 }
 dps_results: {
  key: "TestRetribution-AllItems-ImpassiveStarflareDiamond"
  value: {
-<<<<<<< HEAD
-  dps: 3054.924140556803
-  tps: 2606.5191765616505
-=======
   dps: 3096.266593438178
   tps: 2648.970206672553
->>>>>>> 75e8d02b
  }
 }
 dps_results: {
  key: "TestRetribution-AllItems-IncisorFragment-37723"
  value: {
-<<<<<<< HEAD
-  dps: 3104.883745751332
-  tps: 2649.4101060309044
-=======
   dps: 3158.2702779939195
   tps: 2695.021798954434
->>>>>>> 75e8d02b
  }
 }
 dps_results: {
  key: "TestRetribution-AllItems-InfusedColdstoneRune-35935"
  value: {
-<<<<<<< HEAD
-  dps: 3112.00359655071
-  tps: 2650.4602370791044
-=======
   dps: 3161.771100505658
   tps: 2695.516134448486
->>>>>>> 75e8d02b
  }
 }
 dps_results: {
  key: "TestRetribution-AllItems-InsightfulEarthsiegeDiamond"
  value: {
-<<<<<<< HEAD
-  dps: 3048.6410487645135
-  tps: 2602.878404303071
-=======
   dps: 3086.827838368487
   tps: 2645.7273449622853
->>>>>>> 75e8d02b
  }
 }
 dps_results: {
  key: "TestRetribution-AllItems-InsightfulEarthstormDiamond"
  value: {
-<<<<<<< HEAD
-  dps: 3055.925101609635
-  tps: 2609.5286130187187
-=======
   dps: 3110.3602081964527
   tps: 2661.9557966011316
->>>>>>> 75e8d02b
  }
 }
 dps_results: {
  key: "TestRetribution-AllItems-InvigoratingEarthsiegeDiamond"
  value: {
-<<<<<<< HEAD
-  dps: 3070.270210600595
-  tps: 2617.2468184899185
-=======
   dps: 3124.185855873723
   tps: 2667.413663562283
->>>>>>> 75e8d02b
  }
 }
 dps_results: {
  key: "TestRetribution-AllItems-Lavanthor'sTalisman-37872"
  value: {
-<<<<<<< HEAD
-  dps: 3084.520416196802
-  tps: 2631.3314593616465
-=======
   dps: 3137.378823401976
   tps: 2676.4600225633308
->>>>>>> 75e8d02b
  }
 }
 dps_results: {
  key: "TestRetribution-AllItems-Liadrin'sBattlegear"
  value: {
-<<<<<<< HEAD
-  dps: 3503.3159406500754
-  tps: 2830.868412969305
-=======
   dps: 3590.922270795388
   tps: 2913.563432884401
->>>>>>> 75e8d02b
  }
 }
 dps_results: {
  key: "TestRetribution-AllItems-LibramofDivineJudgement-33503"
  value: {
-<<<<<<< HEAD
-  dps: 3091.2291370710927
-  tps: 2638.9510850848915
-=======
   dps: 3146.9316922483936
   tps: 2689.335798488615
->>>>>>> 75e8d02b
  }
 }
 dps_results: {
  key: "TestRetribution-AllItems-LibramofReciprocation-40706"
  value: {
-<<<<<<< HEAD
-  dps: 3091.2291370710927
-  tps: 2638.9510850848915
-=======
   dps: 3146.9316922483936
   tps: 2689.335798488615
->>>>>>> 75e8d02b
  }
 }
 dps_results: {
  key: "TestRetribution-AllItems-LibramofThreeTruths-50455"
  value: {
-<<<<<<< HEAD
-  dps: 3151.7909667068466
-  tps: 2685.5334384296702
-=======
   dps: 3208.4693836597075
   tps: 2736.8603590553603
->>>>>>> 75e8d02b
  }
 }
 dps_results: {
  key: "TestRetribution-AllItems-LibramofValiance-47661"
  value: {
-<<<<<<< HEAD
-  dps: 3360.0766640989286
-  tps: 2846.2032526170397
-=======
   dps: 3420.2415481472876
   tps: 2900.9911708433006
->>>>>>> 75e8d02b
  }
 }
 dps_results: {
  key: "TestRetribution-AllItems-LightbringerBattlegear"
  value: {
-<<<<<<< HEAD
-  dps: 2809.9009893274574
-  tps: 2428.7096433119577
-=======
   dps: 2855.2935777986027
   tps: 2468.4984257322562
->>>>>>> 75e8d02b
  }
 }
 dps_results: {
  key: "TestRetribution-AllItems-LightswornBattlegear"
  value: {
-<<<<<<< HEAD
-  dps: 4397.481759552702
-  tps: 3687.541810428856
-=======
   dps: 4504.371334749691
   tps: 3793.288917536887
->>>>>>> 75e8d02b
  }
 }
 dps_results: {
  key: "TestRetribution-AllItems-MajesticDragonFigurine-40430"
  value: {
-<<<<<<< HEAD
-  dps: 3084.520416196802
-  tps: 2631.329165065152
-=======
   dps: 3136.280818156748
   tps: 2680.46918973464
->>>>>>> 75e8d02b
  }
 }
 dps_results: {
  key: "TestRetribution-AllItems-Mana-EtchedRegalia"
  value: {
-  dps: 2482.503600761944
-  tps: 2159.121892381887
+  dps: 2508.0168351458733
+  tps: 2187.9620362169044
  }
 }
 dps_results: {
  key: "TestRetribution-AllItems-MeteoriteWhetstone-37390"
  value: {
-<<<<<<< HEAD
-  dps: 3138.0480788785458
-  tps: 2670.141136363534
-=======
   dps: 3191.0562114565855
   tps: 2732.5567314714526
->>>>>>> 75e8d02b
  }
 }
 dps_results: {
  key: "TestRetribution-AllItems-MysticalSkyfireDiamond"
  value: {
-<<<<<<< HEAD
-  dps: 3037.4697429969674
-  tps: 2592.390550060487
-=======
   dps: 3089.6437581456303
   tps: 2647.2861208264158
->>>>>>> 75e8d02b
  }
 }
 dps_results: {
  key: "TestRetribution-AllItems-NetherscaleArmor"
  value: {
-<<<<<<< HEAD
-  dps: 2904.157758440677
-  tps: 2494.8489842827044
-=======
   dps: 2978.420359724613
   tps: 2547.5733821010717
->>>>>>> 75e8d02b
  }
 }
 dps_results: {
  key: "TestRetribution-AllItems-NetherstrikeArmor"
  value: {
-<<<<<<< HEAD
-  dps: 2832.7058483994847
-  tps: 2433.0032591738136
-=======
   dps: 2893.913914109179
   tps: 2475.2499993376177
->>>>>>> 75e8d02b
  }
 }
 dps_results: {
  key: "TestRetribution-AllItems-OfferingofSacrifice-37638"
  value: {
-<<<<<<< HEAD
-  dps: 3084.520416196802
-  tps: 2631.3314593616465
-=======
   dps: 3137.378823401976
   tps: 2676.4600225633308
->>>>>>> 75e8d02b
  }
 }
 dps_results: {
  key: "TestRetribution-AllItems-PersistentEarthshatterDiamond"
  value: {
-<<<<<<< HEAD
-  dps: 3065.945042273537
-  tps: 2613.931627096759
-=======
   dps: 3119.7978883371675
   tps: 2664.0313493337167
->>>>>>> 75e8d02b
  }
 }
 dps_results: {
  key: "TestRetribution-AllItems-PersistentEarthsiegeDiamond"
  value: {
-<<<<<<< HEAD
-  dps: 3070.270210600595
-  tps: 2617.2468184899185
-=======
   dps: 3124.185855873723
   tps: 2667.413663562283
->>>>>>> 75e8d02b
  }
 }
 dps_results: {
  key: "TestRetribution-AllItems-PotentUnstableDiamond"
  value: {
-<<<<<<< HEAD
-  dps: 3060.5385818647146
-  tps: 2609.7876378553087
-=======
   dps: 3114.312928916473
   tps: 2659.803456548005
->>>>>>> 75e8d02b
  }
 }
 dps_results: {
  key: "TestRetribution-AllItems-PowerfulEarthshatterDiamond"
  value: {
-<<<<<<< HEAD
-  dps: 3047.5630768835385
-  tps: 2599.842063675827
-=======
   dps: 3101.1490263068113
   tps: 2649.656513862302
->>>>>>> 75e8d02b
  }
 }
 dps_results: {
  key: "TestRetribution-AllItems-PowerfulEarthsiegeDiamond"
  value: {
-<<<<<<< HEAD
-  dps: 3047.5630768835385
-  tps: 2599.842063675827
-=======
   dps: 3101.1490263068113
   tps: 2649.656513862302
->>>>>>> 75e8d02b
  }
 }
 dps_results: {
  key: "TestRetribution-AllItems-PowerfulEarthstormDiamond"
  value: {
-<<<<<<< HEAD
-  dps: 3047.5630768835385
-  tps: 2599.842063675827
-=======
   dps: 3101.1490263068113
   tps: 2649.656513862302
->>>>>>> 75e8d02b
  }
 }
 dps_results: {
  key: "TestRetribution-AllItems-PrimalIntent"
  value: {
-<<<<<<< HEAD
-  dps: 3044.308256972136
-  tps: 2596.53766596822
-=======
   dps: 3071.4863297529027
   tps: 2624.6620788770774
->>>>>>> 75e8d02b
  }
 }
 dps_results: {
  key: "TestRetribution-AllItems-PurifiedShardoftheGods"
  value: {
-<<<<<<< HEAD
-  dps: 3084.520416196802
-  tps: 2631.3314593616465
-=======
   dps: 3137.378823401976
   tps: 2676.4600225633308
->>>>>>> 75e8d02b
  }
 }
 dps_results: {
  key: "TestRetribution-AllItems-RedemptionBattlegear"
  value: {
-<<<<<<< HEAD
-  dps: 3096.0904880681774
-  tps: 2651.718934351348
-=======
   dps: 3153.315631749821
   tps: 2695.7526571474878
->>>>>>> 75e8d02b
  }
 }
 dps_results: {
  key: "TestRetribution-AllItems-ReignoftheDead-47316"
  value: {
-<<<<<<< HEAD
-  dps: 3326.28006622421
-  tps: 2855.969038401365
-=======
   dps: 3383.7386803740474
   tps: 2905.1629808794432
->>>>>>> 75e8d02b
  }
 }
 dps_results: {
  key: "TestRetribution-AllItems-ReignoftheDead-47477"
  value: {
-<<<<<<< HEAD
-  dps: 3356.2773932610417
-  tps: 2884.4098368674295
-=======
   dps: 3413.2876422498875
   tps: 2933.1083357331627
->>>>>>> 75e8d02b
  }
 }
 dps_results: {
  key: "TestRetribution-AllItems-RelentlessEarthsiegeDiamond"
  value: {
-<<<<<<< HEAD
-  dps: 3127.0519053243725
-  tps: 2667.2583363842027
-=======
   dps: 3170.116701872865
   tps: 2710.0192606426626
->>>>>>> 75e8d02b
  }
 }
 dps_results: {
  key: "TestRetribution-AllItems-RelentlessEarthstormDiamond"
  value: {
-<<<<<<< HEAD
-  dps: 3117.1885591776168
-  tps: 2659.9336197376956
-=======
   dps: 3159.396506591922
   tps: 2702.8853643237435
->>>>>>> 75e8d02b
  }
 }
 dps_results: {
  key: "TestRetribution-AllItems-RelentlessGladiator'sLibramofFortitude-42854"
  value: {
-<<<<<<< HEAD
-  dps: 3184.7775858893688
-  tps: 2710.9082679066173
-=======
   dps: 3242.0084809885266
   tps: 2762.760965729775
->>>>>>> 75e8d02b
  }
 }
 dps_results: {
  key: "TestRetribution-AllItems-RevitalizingSkyflareDiamond"
  value: {
-<<<<<<< HEAD
-  dps: 3039.521082073884
-  tps: 2591.09627856453
-=======
   dps: 3118.434441898189
   tps: 2664.825520749697
->>>>>>> 75e8d02b
  }
 }
 dps_results: {
  key: "TestRetribution-AllItems-RuneofRepulsion-40372"
  value: {
-<<<<<<< HEAD
-  dps: 3084.520416196802
-  tps: 2631.3314593616465
-=======
   dps: 3137.378823401976
   tps: 2676.4600225633308
->>>>>>> 75e8d02b
  }
 }
 dps_results: {
  key: "TestRetribution-AllItems-SavageGladiator'sLibramofFortitude-42611"
  value: {
-<<<<<<< HEAD
-  dps: 3140.3804131370493
-  tps: 2676.8881784185273
-=======
   dps: 3196.836764595513
   tps: 2727.9743598040955
->>>>>>> 75e8d02b
  }
 }
 dps_results: {
  key: "TestRetribution-AllItems-SealofthePantheon-36993"
  value: {
-<<<<<<< HEAD
-  dps: 3084.520416196802
-  tps: 2631.3314593616465
-=======
   dps: 3137.378823401976
   tps: 2676.4600225633308
->>>>>>> 75e8d02b
  }
 }
 dps_results: {
  key: "TestRetribution-AllItems-Serrah'sStar-37559"
  value: {
-<<<<<<< HEAD
-  dps: 3109.6072396926716
-  tps: 2649.8898420130845
-=======
   dps: 3161.1030892247863
   tps: 2696.0406635599334
->>>>>>> 75e8d02b
  }
 }
 dps_results: {
  key: "TestRetribution-AllItems-ShinyShardoftheGods"
  value: {
-<<<<<<< HEAD
-  dps: 3084.520416196802
-  tps: 2631.3314593616465
-=======
   dps: 3137.378823401976
   tps: 2676.4600225633308
->>>>>>> 75e8d02b
  }
 }
 dps_results: {
  key: "TestRetribution-AllItems-Sindragosa'sFlawlessFang-50361"
  value: {
-<<<<<<< HEAD
-  dps: 3084.520416196802
-  tps: 2631.3314593616465
-=======
   dps: 3137.378823401976
   tps: 2676.4600225633308
->>>>>>> 75e8d02b
  }
 }
 dps_results: {
  key: "TestRetribution-AllItems-SparkofLife-37657"
  value: {
-<<<<<<< HEAD
-  dps: 3111.663156441781
-  tps: 2657.4035668375473
-=======
   dps: 3163.8243102164797
   tps: 2710.50147564255
->>>>>>> 75e8d02b
  }
 }
 dps_results: {
  key: "TestRetribution-AllItems-SpellstrikeInfusion"
  value: {
-<<<<<<< HEAD
-  dps: 2787.3049082785424
-  tps: 2407.1396616308953
-=======
   dps: 2843.2201728433943
   tps: 2447.361977194936
->>>>>>> 75e8d02b
  }
 }
 dps_results: {
  key: "TestRetribution-AllItems-Spirit-WorldGlass-39388"
  value: {
-<<<<<<< HEAD
-  dps: 3084.520416196802
-  tps: 2631.3303886899494
-=======
   dps: 3133.5819182102173
   tps: 2677.9829352968254
->>>>>>> 75e8d02b
  }
 }
 dps_results: {
  key: "TestRetribution-AllItems-StrengthoftheClefthoof"
  value: {
-<<<<<<< HEAD
-  dps: 2699.9053392113174
-  tps: 2335.0580103373354
-=======
   dps: 2755.3795564181873
   tps: 2381.5086599582078
->>>>>>> 75e8d02b
  }
 }
 dps_results: {
  key: "TestRetribution-AllItems-SwiftSkyfireDiamond"
  value: {
-<<<<<<< HEAD
-  dps: 3060.5385818647146
-  tps: 2609.7876378553087
-=======
   dps: 3114.312928916473
   tps: 2659.803456548005
->>>>>>> 75e8d02b
  }
 }
 dps_results: {
  key: "TestRetribution-AllItems-SwiftSkyflareDiamond"
  value: {
-<<<<<<< HEAD
-  dps: 3070.270210600595
-  tps: 2617.2468184899185
-=======
   dps: 3124.185855873723
   tps: 2667.413663562283
->>>>>>> 75e8d02b
  }
 }
 dps_results: {
  key: "TestRetribution-AllItems-SwiftStarfireDiamond"
  value: {
-<<<<<<< HEAD
-  dps: 3050.63718949344
-  tps: 2601.94067577795
-=======
   dps: 3104.1534558405424
   tps: 2651.7550261238434
->>>>>>> 75e8d02b
  }
 }
 dps_results: {
  key: "TestRetribution-AllItems-SwiftStarflareDiamond"
  value: {
-<<<<<<< HEAD
-  dps: 3065.945042273537
-  tps: 2613.931627096759
-=======
   dps: 3119.7978883371675
   tps: 2664.0313493337167
->>>>>>> 75e8d02b
  }
 }
 dps_results: {
  key: "TestRetribution-AllItems-SwiftWindfireDiamond"
  value: {
-<<<<<<< HEAD
-  dps: 3058.375997701185
-  tps: 2608.130042158729
-=======
   dps: 3112.118945148198
   tps: 2658.1122994337206
->>>>>>> 75e8d02b
  }
 }
 dps_results: {
  key: "TestRetribution-AllItems-TenaciousEarthstormDiamond"
  value: {
-<<<<<<< HEAD
-  dps: 3047.5630768835385
-  tps: 2599.842063675827
-=======
   dps: 3101.1490263068113
   tps: 2649.656513862302
->>>>>>> 75e8d02b
  }
 }
 dps_results: {
  key: "TestRetribution-AllItems-TheTwinStars"
  value: {
-<<<<<<< HEAD
-  dps: 3042.7351805140684
-  tps: 2599.0017007223128
-=======
   dps: 3088.353043127004
   tps: 2646.848142451033
->>>>>>> 75e8d02b
  }
 }
 dps_results: {
  key: "TestRetribution-AllItems-ThunderingSkyfireDiamond"
  value: {
-<<<<<<< HEAD
-  dps: 3062.046484197496
-  tps: 2605.989015478074
-=======
   dps: 3109.6293494254833
   tps: 2662.722569316858
->>>>>>> 75e8d02b
  }
 }
 dps_results: {
  key: "TestRetribution-AllItems-ThunderingSkyflareDiamond"
  value: {
-<<<<<<< HEAD
-  dps: 3061.2488211009677
-  tps: 2609.368335873316
-=======
   dps: 3106.2300219207514
   tps: 2656.7686824766793
->>>>>>> 75e8d02b
  }
 }
 dps_results: {
  key: "TestRetribution-AllItems-TinyAbominationinaJar-50351"
  value: {
-<<<<<<< HEAD
-  dps: 3241.0413387182048
-  tps: 2786.639682977502
-=======
   dps: 3296.173140781019
   tps: 2831.4631914899746
->>>>>>> 75e8d02b
  }
 }
 dps_results: {
  key: "TestRetribution-AllItems-TinyAbominationinaJar-50706"
  value: {
-<<<<<<< HEAD
-  dps: 3275.339380917539
-  tps: 2811.2316092911824
-=======
   dps: 3312.317081738731
   tps: 2857.0443642773125
->>>>>>> 75e8d02b
  }
 }
 dps_results: {
  key: "TestRetribution-AllItems-TirelessSkyflareDiamond"
  value: {
-<<<<<<< HEAD
-  dps: 3053.9674781541667
-  tps: 2604.214172221918
-=======
   dps: 3107.408254502088
   tps: 2654.0284144071793
->>>>>>> 75e8d02b
  }
 }
 dps_results: {
  key: "TestRetribution-AllItems-TirelessStarflareDiamond"
  value: {
-<<<<<<< HEAD
-  dps: 3052.6865979000404
-  tps: 2603.339750512699
-=======
   dps: 3106.1564088630334
   tps: 2653.154034298205
->>>>>>> 75e8d02b
  }
 }
 dps_results: {
  key: "TestRetribution-AllItems-TomeofFieryRedemption-30447"
  value: {
-<<<<<<< HEAD
-  dps: 3108.0858789172357
-  tps: 2647.404243614676
-=======
   dps: 3160.869248889728
   tps: 2691.9902133631613
->>>>>>> 75e8d02b
  }
 }
 dps_results: {
  key: "TestRetribution-AllItems-TomeoftheLightbringer-32368"
  value: {
-<<<<<<< HEAD
-  dps: 3091.2291370710927
-  tps: 2638.9510850848915
-=======
   dps: 3146.9316922483936
   tps: 2689.335798488615
->>>>>>> 75e8d02b
  }
 }
 dps_results: {
  key: "TestRetribution-AllItems-TrenchantEarthshatterDiamond"
  value: {
-<<<<<<< HEAD
-  dps: 3052.6865979000404
-  tps: 2603.339750512699
-=======
   dps: 3106.1564088630334
   tps: 2653.154034298205
->>>>>>> 75e8d02b
  }
 }
 dps_results: {
  key: "TestRetribution-AllItems-TrenchantEarthsiegeDiamond"
  value: {
-<<<<<<< HEAD
-  dps: 3053.9674781541667
-  tps: 2604.214172221918
-=======
   dps: 3107.408254502088
   tps: 2654.0284144071793
->>>>>>> 75e8d02b
  }
 }
 dps_results: {
  key: "TestRetribution-AllItems-Turalyon'sBattlegear"
  value: {
-<<<<<<< HEAD
-  dps: 3503.3159406500754
-  tps: 2830.868412969305
-=======
   dps: 3590.922270795388
   tps: 2913.563432884401
->>>>>>> 75e8d02b
  }
 }
 dps_results: {
  key: "TestRetribution-AllItems-WastewalkerArmor"
  value: {
-<<<<<<< HEAD
-  dps: 2662.1471578097594
-  tps: 2305.256904864907
-=======
   dps: 2693.4338296317333
   tps: 2335.303327342619
->>>>>>> 75e8d02b
  }
 }
 dps_results: {
  key: "TestRetribution-AllItems-WindhawkArmor"
  value: {
-<<<<<<< HEAD
-  dps: 2844.7828545898838
-  tps: 2439.0139377928817
-=======
   dps: 2883.63272522182
   tps: 2466.59770403865
->>>>>>> 75e8d02b
  }
 }
 dps_results: {
  key: "TestRetribution-AllItems-WrathfulGladiator'sLibramofFortitude-51478"
  value: {
-<<<<<<< HEAD
-  dps: 3202.181948460212
-  tps: 2724.2956507571707
-=======
   dps: 3259.6971858704137
   tps: 2776.421461960687
->>>>>>> 75e8d02b
  }
 }
 dps_results: {
  key: "TestRetribution-AllItems-WrathofSpellfire"
  value: {
-<<<<<<< HEAD
-  dps: 2851.6422170225233
-  tps: 2447.2052305423435
-=======
   dps: 2868.625635615313
   tps: 2464.8404786922756
->>>>>>> 75e8d02b
  }
 }
 dps_results: {
  key: "TestRetribution-Average-Default"
  value: {
-<<<<<<< HEAD
-  dps: 3114.001293288967
-  tps: 2657.9230824632637
-=======
   dps: 3162.8450693358513
   tps: 2703.6769486511866
->>>>>>> 75e8d02b
  }
 }
 dps_results: {
  key: "TestRetribution-Settings-BloodElf-P4-Retribution Paladin-FullBuffs-LongMultiTarget"
  value: {
-<<<<<<< HEAD
-  dps: 5308.452959066775
-  tps: 6782.3375185266905
-=======
   dps: 5326.13640877358
   tps: 6803.831282960032
->>>>>>> 75e8d02b
  }
 }
 dps_results: {
  key: "TestRetribution-Settings-BloodElf-P4-Retribution Paladin-FullBuffs-LongSingleTarget"
  value: {
-<<<<<<< HEAD
-  dps: 3117.1885591776168
-  tps: 2659.9336197376956
-=======
   dps: 3159.396506591922
   tps: 2702.8853643237435
->>>>>>> 75e8d02b
  }
 }
 dps_results: {
  key: "TestRetribution-Settings-BloodElf-P4-Retribution Paladin-FullBuffs-ShortSingleTarget"
  value: {
-<<<<<<< HEAD
-  dps: 3401.6666918149217
-  tps: 2956.4725870785846
-=======
   dps: 3456.7355666052
   tps: 3021.882410369304
->>>>>>> 75e8d02b
  }
 }
 dps_results: {
  key: "TestRetribution-Settings-BloodElf-P4-Retribution Paladin-NoBuffs-LongMultiTarget"
  value: {
-<<<<<<< HEAD
-  dps: 2193.1900030880697
-  tps: 3181.6833371022676
-=======
   dps: 2235.296159310507
   tps: 3262.81337321828
->>>>>>> 75e8d02b
  }
 }
 dps_results: {
  key: "TestRetribution-Settings-BloodElf-P4-Retribution Paladin-NoBuffs-LongSingleTarget"
  value: {
-<<<<<<< HEAD
-  dps: 1254.9845089442003
-  tps: 1092.568987217791
-=======
   dps: 1259.3148561064418
   tps: 1096.2243551367703
->>>>>>> 75e8d02b
  }
 }
 dps_results: {
  key: "TestRetribution-Settings-BloodElf-P4-Retribution Paladin-NoBuffs-ShortSingleTarget"
  value: {
-<<<<<<< HEAD
-  dps: 1609.7917015631851
-  tps: 1440.0239731258466
-=======
   dps: 1627.9583936416902
   tps: 1460.113754040566
->>>>>>> 75e8d02b
  }
 }
 dps_results: {
  key: "TestRetribution-Settings-Draenei-P4-Retribution Paladin-FullBuffs-LongMultiTarget"
  value: {
-<<<<<<< HEAD
-  dps: 5355.662684739662
-  tps: 6904.360682093762
-=======
   dps: 5406.603373013853
   tps: 6960.950285645469
->>>>>>> 75e8d02b
  }
 }
 dps_results: {
  key: "TestRetribution-Settings-Draenei-P4-Retribution Paladin-FullBuffs-LongSingleTarget"
  value: {
-<<<<<<< HEAD
-  dps: 3153.494088004742
-  tps: 2689.2001982196116
-=======
   dps: 3212.7242700944485
   tps: 2741.8705692368057
->>>>>>> 75e8d02b
  }
 }
 dps_results: {
  key: "TestRetribution-Settings-Draenei-P4-Retribution Paladin-FullBuffs-ShortSingleTarget"
  value: {
-<<<<<<< HEAD
-  dps: 3469.5964152641604
-  tps: 3017.9989928976593
-=======
   dps: 3567.366204029411
   tps: 3108.6696611846114
->>>>>>> 75e8d02b
  }
 }
 dps_results: {
  key: "TestRetribution-Settings-Draenei-P4-Retribution Paladin-NoBuffs-LongMultiTarget"
  value: {
-<<<<<<< HEAD
-  dps: 2291.571259291973
-  tps: 3374.7038019052297
-=======
   dps: 2267.4751272390035
   tps: 3331.7726274372444
->>>>>>> 75e8d02b
  }
 }
 dps_results: {
  key: "TestRetribution-Settings-Draenei-P4-Retribution Paladin-NoBuffs-LongSingleTarget"
  value: {
-<<<<<<< HEAD
-  dps: 1266.412726238151
-  tps: 1102.3114207643955
-=======
   dps: 1273.9786328632867
   tps: 1115.1514540111602
->>>>>>> 75e8d02b
  }
 }
 dps_results: {
  key: "TestRetribution-Settings-Draenei-P4-Retribution Paladin-NoBuffs-ShortSingleTarget"
  value: {
-<<<<<<< HEAD
-  dps: 1625.2575133827775
-  tps: 1464.9712861123826
-=======
   dps: 1648.3269416306491
   tps: 1484.7466658536507
->>>>>>> 75e8d02b
  }
 }
 dps_results: {
  key: "TestRetribution-Settings-Dwarf-P4-Retribution Paladin-FullBuffs-LongMultiTarget"
  value: {
-<<<<<<< HEAD
-  dps: 5391.220746184106
-  tps: 6824.877750022623
-=======
   dps: 5478.694088562345
   tps: 6882.378189649475
->>>>>>> 75e8d02b
  }
 }
 dps_results: {
  key: "TestRetribution-Settings-Dwarf-P4-Retribution Paladin-FullBuffs-LongSingleTarget"
  value: {
-<<<<<<< HEAD
-  dps: 3212.861141936907
-  tps: 2735.1278208534704
-=======
   dps: 3261.8146223214053
   tps: 2783.421799518093
->>>>>>> 75e8d02b
  }
 }
 dps_results: {
  key: "TestRetribution-Settings-Dwarf-P4-Retribution Paladin-FullBuffs-ShortSingleTarget"
  value: {
-<<<<<<< HEAD
-  dps: 3525.6768326438246
-  tps: 3059.0372749849357
-=======
   dps: 3594.685131429644
   tps: 3119.9175372297173
->>>>>>> 75e8d02b
  }
 }
 dps_results: {
  key: "TestRetribution-Settings-Dwarf-P4-Retribution Paladin-NoBuffs-LongMultiTarget"
  value: {
-<<<<<<< HEAD
-  dps: 2236.6981137772987
-  tps: 3215.1708667071503
-=======
   dps: 2273.8529313996055
   tps: 3256.654619986487
->>>>>>> 75e8d02b
  }
 }
 dps_results: {
  key: "TestRetribution-Settings-Dwarf-P4-Retribution Paladin-NoBuffs-LongSingleTarget"
  value: {
-<<<<<<< HEAD
-  dps: 1296.133968635514
-  tps: 1124.2811466336059
-=======
   dps: 1301.3006246642935
   tps: 1130.382226136283
->>>>>>> 75e8d02b
  }
 }
 dps_results: {
  key: "TestRetribution-Settings-Dwarf-P4-Retribution Paladin-NoBuffs-ShortSingleTarget"
  value: {
-<<<<<<< HEAD
-  dps: 1687.149238679739
-  tps: 1507.0942038879043
-=======
   dps: 1686.385322262581
   tps: 1506.8023689515808
->>>>>>> 75e8d02b
  }
 }
 dps_results: {
  key: "TestRetribution-Settings-Human-P4-Retribution Paladin-FullBuffs-LongMultiTarget"
  value: {
-<<<<<<< HEAD
-  dps: 5410.206094183743
-  tps: 6819.256905197273
-=======
   dps: 5471.262667823378
   tps: 6904.409633126634
->>>>>>> 75e8d02b
  }
 }
 dps_results: {
  key: "TestRetribution-Settings-Human-P4-Retribution Paladin-FullBuffs-LongSingleTarget"
  value: {
-<<<<<<< HEAD
-  dps: 3205.6755637015685
-  tps: 2730.891554094973
-=======
   dps: 3240.3057084359502
   tps: 2768.515926743402
->>>>>>> 75e8d02b
  }
 }
 dps_results: {
  key: "TestRetribution-Settings-Human-P4-Retribution Paladin-FullBuffs-ShortSingleTarget"
  value: {
-<<<<<<< HEAD
-  dps: 3552.5728817426548
-  tps: 3073.5408437985425
-=======
   dps: 3609.5189897944933
   tps: 3134.991607394264
->>>>>>> 75e8d02b
  }
 }
 dps_results: {
  key: "TestRetribution-Settings-Human-P4-Retribution Paladin-NoBuffs-LongMultiTarget"
  value: {
-<<<<<<< HEAD
-  dps: 2303.1642066866316
-  tps: 3307.9413312218185
-=======
   dps: 2277.775336699129
   tps: 3269.816245274829
->>>>>>> 75e8d02b
  }
 }
 dps_results: {
  key: "TestRetribution-Settings-Human-P4-Retribution Paladin-NoBuffs-LongSingleTarget"
  value: {
-<<<<<<< HEAD
-  dps: 1298.5978062612971
-  tps: 1129.351743632744
-=======
   dps: 1299.0355130971427
   tps: 1128.5492712227208
->>>>>>> 75e8d02b
  }
 }
 dps_results: {
  key: "TestRetribution-Settings-Human-P4-Retribution Paladin-NoBuffs-ShortSingleTarget"
  value: {
-<<<<<<< HEAD
-  dps: 1665.1135631904183
-  tps: 1486.897157957971
-=======
   dps: 1681.3398541316578
   tps: 1500.2326715632212
->>>>>>> 75e8d02b
  }
 }
 dps_results: {
  key: "TestRetribution-SwitchInFrontOfTarget-Default"
  value: {
-<<<<<<< HEAD
-  dps: 2829.442657906772
-  tps: 2394.8767326104426
-=======
   dps: 2890.1634530070205
   tps: 2457.613599197582
->>>>>>> 75e8d02b
  }
 }