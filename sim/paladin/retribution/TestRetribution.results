character_stats_results: {
 key: "TestRetribution-CharacterStats-Default"
 value: {
  final_stats: 815.925
  final_stats: 739.2
  final_stats: 737.0000000000001
  final_stats: 347.27000000000004
  final_stats: 313.5
  final_stats: 0
  final_stats: 0
  final_stats: 0
  final_stats: 0
  final_stats: 0
  final_stats: 0
  final_stats: 0
  final_stats: 0
  final_stats: 91
  final_stats: 50
  final_stats: 824.3563842802118
  final_stats: 133
  final_stats: 0
  final_stats: 4035.7350000000006
  final_stats: 66
  final_stats: 1430.031506451613
  final_stats: 133
  final_stats: 0
  final_stats: 73
  final_stats: 9323.05
  final_stats: 0
  final_stats: 0
  final_stats: 5895.4
  final_stats: 1130
  final_stats: 0
  final_stats: 0
  final_stats: 0
  final_stats: 790.2255645161291
  final_stats: 0
  final_stats: 0
  final_stats: 14124
  final_stats: 0
  final_stats: 0
  final_stats: 0
  final_stats: 0
  final_stats: 0
  final_stats: 0
  final_stats: 0
  final_stats: 0
  final_stats: 0
  final_stats: 0
 }
}
dps_results: {
 key: "TestRetribution-AllItems-AegisBattlegear"
 value: {
<<<<<<< HEAD
  dps: 3046.605881602007
  tps: 2783.7877706395584
=======
  dps: 2969.257087578834
  tps: 2755.0438920985894
>>>>>>> 9e8af1ea
 }
}
dps_results: {
 key: "TestRetribution-AllItems-AshtongueTalismanofZeal-32489"
 value: {
<<<<<<< HEAD
  dps: 2640.269357827815
  tps: 2423.175432618198
=======
  dps: 2579.13445516321
  tps: 2402.955659353266
>>>>>>> 9e8af1ea
 }
}
dps_results: {
 key: "TestRetribution-AllItems-AustereEarthsiegeDiamond"
 value: {
<<<<<<< HEAD
  dps: 2596.732696528475
  tps: 2383.103400321631
=======
  dps: 2533.865443010509
  tps: 2357.945061324141
>>>>>>> 9e8af1ea
 }
}
dps_results: {
 key: "TestRetribution-AllItems-Bandit'sInsignia-40371"
 value: {
<<<<<<< HEAD
  dps: 2746.7485143654385
  tps: 2516.106442579218
=======
  dps: 2679.7939930618345
  tps: 2490.1009354909033
>>>>>>> 9e8af1ea
 }
}
dps_results: {
 key: "TestRetribution-AllItems-BeamingEarthsiegeDiamond"
 value: {
<<<<<<< HEAD
  dps: 2605.645940917226
  tps: 2388.318972100927
=======
  dps: 2540.4749904637115
  tps: 2363.2587526323873
>>>>>>> 9e8af1ea
 }
}
dps_results: {
 key: "TestRetribution-AllItems-BracingEarthsiegeDiamond"
 value: {
<<<<<<< HEAD
  dps: 2600.710253496084
  tps: 2340.1197782030536
=======
  dps: 2537.591364033901
  tps: 2315.376027983831
>>>>>>> 9e8af1ea
 }
}
dps_results: {
 key: "TestRetribution-AllItems-BracingEarthstormDiamond"
 value: {
<<<<<<< HEAD
  dps: 2598.9601284303367
  tps: 2384.7594931580697
=======
  dps: 2535.9518895547735
  tps: 2359.550538159617
>>>>>>> 9e8af1ea
 }
}
dps_results: {
 key: "TestRetribution-AllItems-Braxley'sBackyardMoonshine-35937"
 value: {
<<<<<<< HEAD
  dps: 2651.5787641536317
  tps: 2428.5791850690543
=======
  dps: 2582.2204329553115
  tps: 2402.2537676496613
>>>>>>> 9e8af1ea
 }
}
dps_results: {
 key: "TestRetribution-AllItems-BrutalEarthstormDiamond"
 value: {
<<<<<<< HEAD
  dps: 2598.944850653573
  tps: 2385.192897076637
=======
  dps: 2536.0367086692363
  tps: 2360.0345580791477
>>>>>>> 9e8af1ea
 }
}
dps_results: {
 key: "TestRetribution-AllItems-BurningRage"
 value: {
<<<<<<< HEAD
  dps: 2440.9402018555998
  tps: 2240.1386224145804
=======
  dps: 2380.1428919378104
  tps: 2215.6519023033743
>>>>>>> 9e8af1ea
 }
}
dps_results: {
 key: "TestRetribution-AllItems-ChaoticSkyfireDiamond"
 value: {
<<<<<<< HEAD
  dps: 2656.5308207449775
  tps: 2434.942795287684
=======
  dps: 2590.3801952095614
  tps: 2409.3838493561657
>>>>>>> 9e8af1ea
 }
}
dps_results: {
 key: "TestRetribution-AllItems-ChaoticSkyflareDiamond"
 value: {
<<<<<<< HEAD
  dps: 2656.1659875380756
  tps: 2433.97604776945
=======
  dps: 2589.926167474972
  tps: 2408.7082365129695
>>>>>>> 9e8af1ea
 }
}
dps_results: {
 key: "TestRetribution-AllItems-DarkmoonCard:Berserker!-42989"
 value: {
<<<<<<< HEAD
  dps: 2650.7282389888596
  tps: 2430.281554081479
=======
  dps: 2583.935734446628
  tps: 2405.528407683187
>>>>>>> 9e8af1ea
 }
}
dps_results: {
 key: "TestRetribution-AllItems-DarkmoonCard:Death-42990"
 value: {
<<<<<<< HEAD
  dps: 2693.44024093928
  tps: 2472.87018852613
=======
  dps: 2625.702393362217
  tps: 2447.7761566717118
>>>>>>> 9e8af1ea
 }
}
dps_results: {
 key: "TestRetribution-AllItems-DarkmoonCard:Greatness-42987"
 value: {
<<<<<<< HEAD
  dps: 2860.767139242373
  tps: 2605.208867554939
=======
  dps: 2788.6173180296378
  tps: 2578.3790943190147
>>>>>>> 9e8af1ea
 }
}
dps_results: {
 key: "TestRetribution-AllItems-DarkmoonCard:Greatness-44253"
 value: {
<<<<<<< HEAD
  dps: 2682.3924405025346
  tps: 2464.258817774699
=======
  dps: 2614.9955574411842
  tps: 2439.089489816404
>>>>>>> 9e8af1ea
 }
}
dps_results: {
 key: "TestRetribution-AllItems-DarkmoonCard:Greatness-44254"
 value: {
<<<<<<< HEAD
  dps: 2696.733542928594
  tps: 2465.5675018423594
=======
  dps: 2626.131702400072
  tps: 2439.3088744218876
>>>>>>> 9e8af1ea
 }
}
dps_results: {
 key: "TestRetribution-AllItems-DeadlyGladiator'sLibramofFortitude-42852"
 value: {
<<<<<<< HEAD
  dps: 2677.074543387302
  tps: 2445.257767401426
=======
  dps: 2608.5439640337822
  tps: 2419.7418077676066
>>>>>>> 9e8af1ea
 }
}
dps_results: {
 key: "TestRetribution-AllItems-DeathKnight'sAnguish-38212"
 value: {
<<<<<<< HEAD
  dps: 2635.5140737707297
  tps: 2418.4631487565002
=======
  dps: 2568.4004300005936
  tps: 2393.245719108342
>>>>>>> 9e8af1ea
 }
}
dps_results: {
 key: "TestRetribution-AllItems-Defender'sCode-40257"
 value: {
<<<<<<< HEAD
  dps: 2622.3982180255757
  tps: 2403.5867673425328
=======
  dps: 2556.386109229214
  tps: 2378.6327227134366
>>>>>>> 9e8af1ea
 }
}
dps_results: {
 key: "TestRetribution-AllItems-DesolationBattlegear"
 value: {
<<<<<<< HEAD
  dps: 2245.720298549297
  tps: 2075.1977049296593
=======
  dps: 2188.3258335212063
  tps: 2051.8467257391285
>>>>>>> 9e8af1ea
 }
}
dps_results: {
 key: "TestRetribution-AllItems-DestructiveSkyfireDiamond"
 value: {
<<<<<<< HEAD
  dps: 2617.293792598979
  tps: 2398.64449801213
=======
  dps: 2552.1816347556205
  tps: 2373.0855520806113
>>>>>>> 9e8af1ea
 }
}
dps_results: {
 key: "TestRetribution-AllItems-DestructiveSkyflareDiamond"
 value: {
<<<<<<< HEAD
  dps: 2612.5270064544616
  tps: 2395.4965601036565
=======
  dps: 2547.749764768411
  tps: 2370.624207468522
>>>>>>> 9e8af1ea
 }
}
dps_results: {
 key: "TestRetribution-AllItems-DoomplateBattlegear"
 value: {
<<<<<<< HEAD
  dps: 2316.911879240161
  tps: 2132.191339379729
=======
  dps: 2257.6428152405583
  tps: 2108.486187536707
>>>>>>> 9e8af1ea
 }
}
dps_results: {
 key: "TestRetribution-AllItems-EffulgentSkyflareDiamond"
 value: {
<<<<<<< HEAD
  dps: 2596.732696528475
  tps: 2383.103400321631
=======
  dps: 2533.865443010509
  tps: 2357.945061324141
>>>>>>> 9e8af1ea
 }
}
dps_results: {
 key: "TestRetribution-AllItems-EmberSkyfireDiamond"
 value: {
<<<<<<< HEAD
  dps: 2601.899743944208
  tps: 2383.5758089620426
=======
  dps: 2535.9594306059016
  tps: 2358.1047371186896
>>>>>>> 9e8af1ea
 }
}
dps_results: {
 key: "TestRetribution-AllItems-EmberSkyflareDiamond"
 value: {
<<<<<<< HEAD
  dps: 2603.681607793305
  tps: 2384.897611483581
=======
  dps: 2537.6251860303178
  tps: 2359.3863738327677
>>>>>>> 9e8af1ea
 }
}
dps_results: {
 key: "TestRetribution-AllItems-EnigmaticSkyfireDiamond"
 value: {
<<<<<<< HEAD
  dps: 2616.3347852850434
  tps: 2397.846521156794
=======
  dps: 2551.239494562332
  tps: 2372.287575225275
>>>>>>> 9e8af1ea
 }
}
dps_results: {
 key: "TestRetribution-AllItems-EnigmaticSkyflareDiamond"
 value: {
<<<<<<< HEAD
  dps: 2615.688732183846
  tps: 2396.6148895021506
=======
  dps: 2550.5139794887723
  tps: 2371.3470782456693
>>>>>>> 9e8af1ea
 }
}
dps_results: {
 key: "TestRetribution-AllItems-EnigmaticStarflareDiamond"
 value: {
<<<<<<< HEAD
  dps: 2617.9586309046003
  tps: 2399.417009587737
=======
  dps: 2552.8772504438803
  tps: 2373.858063656218
>>>>>>> 9e8af1ea
 }
}
dps_results: {
 key: "TestRetribution-AllItems-EternalEarthsiegeDiamond"
 value: {
<<<<<<< HEAD
  dps: 2596.732696528475
  tps: 2383.103400321631
=======
  dps: 2533.865443010509
  tps: 2357.945061324141
>>>>>>> 9e8af1ea
 }
}
dps_results: {
 key: "TestRetribution-AllItems-EternalEarthstormDiamond"
 value: {
<<<<<<< HEAD
  dps: 2596.732696528475
  tps: 2383.103400321631
=======
  dps: 2533.865443010509
  tps: 2357.945061324141
>>>>>>> 9e8af1ea
 }
}
dps_results: {
 key: "TestRetribution-AllItems-ExtractofNecromanticPower-40373"
 value: {
<<<<<<< HEAD
  dps: 2708.2437972068233
  tps: 2487.4636852297585
=======
  dps: 2642.9623069854106
  tps: 2465.882936158902
>>>>>>> 9e8af1ea
 }
}
dps_results: {
 key: "TestRetribution-AllItems-EyeoftheBroodmother-45308"
 value: {
<<<<<<< HEAD
  dps: 2691.9028105539933
  tps: 2462.290182046543
=======
  dps: 2622.9303938350954
  tps: 2436.3115332163825
>>>>>>> 9e8af1ea
 }
}
dps_results: {
 key: "TestRetribution-AllItems-FaithinFelsteel"
 value: {
<<<<<<< HEAD
  dps: 2288.636139431069
  tps: 2109.8643117144647
=======
  dps: 2231.5023314678883
  tps: 2086.785520223108
>>>>>>> 9e8af1ea
 }
}
dps_results: {
 key: "TestRetribution-AllItems-FelstalkerArmor"
 value: {
<<<<<<< HEAD
  dps: 2477.176663013293
  tps: 2273.6096516028224
=======
  dps: 2413.1804810950116
  tps: 2249.5285637835677
>>>>>>> 9e8af1ea
 }
}
dps_results: {
 key: "TestRetribution-AllItems-FlameGuard"
 value: {
<<<<<<< HEAD
  dps: 2224.335801738875
  tps: 2048.4723141747218
=======
  dps: 2167.2118622376347
  tps: 2025.6994338091724
>>>>>>> 9e8af1ea
 }
}
dps_results: {
 key: "TestRetribution-AllItems-ForgeEmber-37660"
 value: {
<<<<<<< HEAD
  dps: 2646.666322800054
  tps: 2426.344476293767
=======
  dps: 2579.2003723237153
  tps: 2400.9713214203175
>>>>>>> 9e8af1ea
 }
}
dps_results: {
 key: "TestRetribution-AllItems-ForlornSkyflareDiamond"
 value: {
<<<<<<< HEAD
  dps: 2600.710253496084
  tps: 2386.06070895813
=======
  dps: 2537.591364033901
  tps: 2360.811984244636
>>>>>>> 9e8af1ea
 }
}
dps_results: {
 key: "TestRetribution-AllItems-ForlornStarflareDiamond"
 value: {
<<<<<<< HEAD
  dps: 2599.914742102562
  tps: 2385.4692472308293
=======
  dps: 2536.8461197682846
  tps: 2360.2385996605367
>>>>>>> 9e8af1ea
 }
}
dps_results: {
 key: "TestRetribution-AllItems-FuriousGladiator'sLibramofFortitude-42853"
 value: {
<<<<<<< HEAD
  dps: 2688.6867648421094
  tps: 2455.018270837868
=======
  dps: 2619.8401939525475
  tps: 2429.407263400064
>>>>>>> 9e8af1ea
 }
}
dps_results: {
 key: "TestRetribution-AllItems-FuryoftheFiveFlights-40431"
 value: {
<<<<<<< HEAD
  dps: 2773.2296175600645
  tps: 2530.3520718805744
=======
  dps: 2703.183779880419
  tps: 2504.1594007935123
>>>>>>> 9e8af1ea
 }
}
dps_results: {
 key: "TestRetribution-AllItems-FuturesightRune-38763"
 value: {
<<<<<<< HEAD
  dps: 2632.7280689683607
  tps: 2411.259767308547
=======
  dps: 2566.063745510033
  tps: 2386.0817711922805
>>>>>>> 9e8af1ea
 }
}
dps_results: {
 key: "TestRetribution-AllItems-HatefulGladiator'sLibramofFortitude-42851"
 value: {
<<<<<<< HEAD
  dps: 2668.748003163914
  tps: 2438.292115619779
=======
  dps: 2600.4300828081887
  tps: 2412.831600538283
>>>>>>> 9e8af1ea
 }
}
dps_results: {
 key: "TestRetribution-AllItems-IllustrationoftheDragonSoul-40432"
 value: {
<<<<<<< HEAD
  dps: 2655.4932687696983
  tps: 2428.1458462579753
=======
  dps: 2587.379185333378
  tps: 2402.4693774767193
>>>>>>> 9e8af1ea
 }
}
dps_results: {
 key: "TestRetribution-AllItems-ImbuedUnstableDiamond"
 value: {
<<<<<<< HEAD
  dps: 2598.9601284303367
  tps: 2384.7594931580697
=======
  dps: 2535.9518895547735
  tps: 2359.550538159617
>>>>>>> 9e8af1ea
 }
}
dps_results: {
 key: "TestRetribution-AllItems-ImpassiveSkyflareDiamond"
 value: {
<<<<<<< HEAD
  dps: 2615.688732183846
  tps: 2396.6148895021506
=======
  dps: 2550.5139794887723
  tps: 2371.3470782456693
>>>>>>> 9e8af1ea
 }
}
dps_results: {
 key: "TestRetribution-AllItems-ImpassiveStarflareDiamond"
 value: {
<<<<<<< HEAD
  dps: 2617.9586309046003
  tps: 2399.417009587737
=======
  dps: 2552.8772504438803
  tps: 2373.858063656218
>>>>>>> 9e8af1ea
 }
}
dps_results: {
 key: "TestRetribution-AllItems-IncisorFragment-37723"
 value: {
<<<<<<< HEAD
  dps: 2711.832085724589
  tps: 2480.6881257589584
=======
  dps: 2643.567172355125
  tps: 2455.1460278700047
>>>>>>> 9e8af1ea
 }
}
dps_results: {
 key: "TestRetribution-AllItems-InfusedColdstoneRune-35935"
 value: {
<<<<<<< HEAD
  dps: 2618.7811921843913
  tps: 2399.619511812204
=======
  dps: 2549.6625960479405
  tps: 2373.762849349181
>>>>>>> 9e8af1ea
 }
}
dps_results: {
 key: "TestRetribution-AllItems-InsightfulEarthsiegeDiamond"
 value: {
<<<<<<< HEAD
  dps: 2601.836686727079
  tps: 2386.315926174366
=======
  dps: 2536.4296452601725
  tps: 2360.919899462985
>>>>>>> 9e8af1ea
 }
}
dps_results: {
 key: "TestRetribution-AllItems-InsightfulEarthstormDiamond"
 value: {
<<<<<<< HEAD
  dps: 2591.6221297935476
  tps: 2375.1703581261563
=======
  dps: 2524.6687854240213
  tps: 2349.639952914924
>>>>>>> 9e8af1ea
 }
}
dps_results: {
 key: "TestRetribution-AllItems-InvigoratingEarthsiegeDiamond"
 value: {
<<<<<<< HEAD
  dps: 2616.986461997471
  tps: 2400.1923778789887
=======
  dps: 2553.606424387961
  tps: 2374.8670060783243
>>>>>>> 9e8af1ea
 }
}
dps_results: {
 key: "TestRetribution-AllItems-Lavanthor'sTalisman-37872"
 value: {
<<<<<<< HEAD
  dps: 2622.3982180255757
  tps: 2403.5867673425328
=======
  dps: 2556.386109229214
  tps: 2378.6327227134366
>>>>>>> 9e8af1ea
 }
}
dps_results: {
 key: "TestRetribution-AllItems-Liadrin'sBattlegear"
 value: {
<<<<<<< HEAD
  dps: 2980.078218527328
  tps: 2688.9429228384047
=======
  dps: 2888.914177319852
  tps: 2660.3329685602757
>>>>>>> 9e8af1ea
 }
}
dps_results: {
 key: "TestRetribution-AllItems-LibramofDivineJudgement-33503"
 value: {
<<<<<<< HEAD
  dps: 2619.013436113263
  tps: 2396.455250219214
=======
  dps: 2552.0630200154915
  tps: 2371.414529605317
>>>>>>> 9e8af1ea
 }
}
dps_results: {
 key: "TestRetribution-AllItems-LibramofFuriousBlows-37574"
 value: {
<<<<<<< HEAD
  dps: 2632.9923121369093
  tps: 2414.300143119227
=======
  dps: 2567.4284375428206
  tps: 2388.5708316209716
>>>>>>> 9e8af1ea
 }
}
dps_results: {
 key: "TestRetribution-AllItems-LibramofReciprocation-40706"
 value: {
<<<<<<< HEAD
  dps: 2619.013436113263
  tps: 2396.455250219214
=======
  dps: 2552.0630200154915
  tps: 2371.414529605317
>>>>>>> 9e8af1ea
 }
}
dps_results: {
 key: "TestRetribution-AllItems-LibramofThreeTruths-50455"
 value: {
<<<<<<< HEAD
  dps: 2672.8776258383546
  tps: 2441.7292733103077
=======
  dps: 2604.4613300903707
  tps: 2416.247689298929
>>>>>>> 9e8af1ea
 }
}
dps_results: {
 key: "TestRetribution-AllItems-LibramofValiance-47661"
 value: {
<<<<<<< HEAD
  dps: 2858.4015678137534
  tps: 2598.232069882415
=======
  dps: 2784.897559691185
  tps: 2571.2243082435434
>>>>>>> 9e8af1ea
 }
}
dps_results: {
 key: "TestRetribution-AllItems-LightbringerBattlegear"
 value: {
<<<<<<< HEAD
  dps: 2497.8958715304425
  tps: 2292.8339165099496
=======
  dps: 2435.487049775259
  tps: 2267.990029185256
>>>>>>> 9e8af1ea
 }
}
dps_results: {
 key: "TestRetribution-AllItems-LightswornBattlegear"
 value: {
<<<<<<< HEAD
  dps: 3369.647321221362
  tps: 3079.080876237151
=======
  dps: 3297.8335057655577
  tps: 3054.1155470298927
>>>>>>> 9e8af1ea
 }
}
dps_results: {
 key: "TestRetribution-AllItems-MajesticDragonFigurine-40430"
 value: {
<<<<<<< HEAD
  dps: 2615.0492788643633
  tps: 2396.9597310008276
=======
  dps: 2548.741244160093
  tps: 2372.134032537915
>>>>>>> 9e8af1ea
 }
}
dps_results: {
 key: "TestRetribution-AllItems-Mana-EtchedRegalia"
 value: {
<<<<<<< HEAD
  dps: 2131.17678661433
  tps: 1970.2222210471145
=======
  dps: 2076.4076154381114
  tps: 1947.4528947818562
>>>>>>> 9e8af1ea
 }
}
dps_results: {
 key: "TestRetribution-AllItems-MeteoriteWhetstone-37390"
 value: {
<<<<<<< HEAD
  dps: 2646.1225212239433
  tps: 2427.7880740332994
=======
  dps: 2578.4671719692087
  tps: 2402.338633967664
>>>>>>> 9e8af1ea
 }
}
dps_results: {
 key: "TestRetribution-AllItems-MysticalSkyfireDiamond"
 value: {
<<<<<<< HEAD
  dps: 2608.433523003965
  tps: 2388.602554024419
=======
  dps: 2542.5728956819858
  tps: 2363.047059220728
>>>>>>> 9e8af1ea
 }
}
dps_results: {
 key: "TestRetribution-AllItems-NetherscaleArmor"
 value: {
<<<<<<< HEAD
  dps: 2483.5671282674193
  tps: 2277.951375741898
=======
  dps: 2419.9175479217233
  tps: 2253.5874372324893
>>>>>>> 9e8af1ea
 }
}
dps_results: {
 key: "TestRetribution-AllItems-NetherstrikeArmor"
 value: {
<<<<<<< HEAD
  dps: 2413.2122042341944
  tps: 2214.326899924819
=======
  dps: 2350.4466329681236
  tps: 2190.6883384467224
>>>>>>> 9e8af1ea
 }
}
dps_results: {
 key: "TestRetribution-AllItems-OfferingofSacrifice-37638"
 value: {
<<<<<<< HEAD
  dps: 2622.3982180255757
  tps: 2403.5867673425328
=======
  dps: 2556.386109229214
  tps: 2378.6327227134366
>>>>>>> 9e8af1ea
 }
}
dps_results: {
 key: "TestRetribution-AllItems-PersistentEarthshatterDiamond"
 value: {
<<<<<<< HEAD
  dps: 2613.1286019081376
  tps: 2396.9373345347294
=======
  dps: 2549.8462304428267
  tps: 2371.6437785060984
>>>>>>> 9e8af1ea
 }
}
dps_results: {
 key: "TestRetribution-AllItems-PersistentEarthsiegeDiamond"
 value: {
<<<<<<< HEAD
  dps: 2616.986461997471
  tps: 2400.1923778789887
=======
  dps: 2553.606424387961
  tps: 2374.8670060783243
>>>>>>> 9e8af1ea
 }
}
dps_results: {
 key: "TestRetribution-AllItems-PotentUnstableDiamond"
 value: {
<<<<<<< HEAD
  dps: 2608.306276796472
  tps: 2392.868530354406
=======
  dps: 2545.1459924699084
  tps: 2367.614744040817
>>>>>>> 9e8af1ea
 }
}
dps_results: {
 key: "TestRetribution-AllItems-PowerfulEarthshatterDiamond"
 value: {
<<<<<<< HEAD
  dps: 2596.732696528475
  tps: 2383.103400321631
=======
  dps: 2533.865443010509
  tps: 2357.945061324141
>>>>>>> 9e8af1ea
 }
}
dps_results: {
 key: "TestRetribution-AllItems-PowerfulEarthsiegeDiamond"
 value: {
<<<<<<< HEAD
  dps: 2596.732696528475
  tps: 2383.103400321631
=======
  dps: 2533.865443010509
  tps: 2357.945061324141
>>>>>>> 9e8af1ea
 }
}
dps_results: {
 key: "TestRetribution-AllItems-PowerfulEarthstormDiamond"
 value: {
<<<<<<< HEAD
  dps: 2596.732696528475
  tps: 2383.103400321631
=======
  dps: 2533.865443010509
  tps: 2357.945061324141
>>>>>>> 9e8af1ea
 }
}
dps_results: {
 key: "TestRetribution-AllItems-PrimalIntent"
 value: {
<<<<<<< HEAD
  dps: 2545.5161127670667
  tps: 2330.6629683030515
=======
  dps: 2481.3926399148545
  tps: 2306.062530225497
>>>>>>> 9e8af1ea
 }
}
dps_results: {
 key: "TestRetribution-AllItems-PurifiedShardoftheGods"
 value: {
<<<<<<< HEAD
  dps: 2622.3982180255757
  tps: 2403.5867673425328
=======
  dps: 2556.386109229214
  tps: 2378.6327227134366
>>>>>>> 9e8af1ea
 }
}
dps_results: {
 key: "TestRetribution-AllItems-RedemptionBattlegear"
 value: {
<<<<<<< HEAD
  dps: 2723.4223158904438
  tps: 2498.605475810361
=======
  dps: 2652.684278652012
  tps: 2472.56815739235
>>>>>>> 9e8af1ea
 }
}
dps_results: {
 key: "TestRetribution-AllItems-ReignoftheDead-47316"
 value: {
<<<<<<< HEAD
  dps: 2808.3554173164525
  tps: 2581.683500300473
=======
  dps: 2738.2031062850333
  tps: 2555.65787698592
>>>>>>> 9e8af1ea
 }
}
dps_results: {
 key: "TestRetribution-AllItems-ReignoftheDead-47477"
 value: {
<<<<<<< HEAD
  dps: 2832.216607144304
  tps: 2604.777165310192
=======
  dps: 2761.8652493729214
  tps: 2578.6852412146095
>>>>>>> 9e8af1ea
 }
}
dps_results: {
 key: "TestRetribution-AllItems-RelentlessEarthsiegeDiamond"
 value: {
<<<<<<< HEAD
  dps: 2655.9219862919444
  tps: 2433.7502350116088
=======
  dps: 2589.6685248626236
  tps: 2408.482423755128
>>>>>>> 9e8af1ea
 }
}
dps_results: {
 key: "TestRetribution-AllItems-RelentlessEarthstormDiamond"
 value: {
<<<<<<< HEAD
  dps: 2656.5308207449775
  tps: 2434.942795287684
=======
  dps: 2590.3801952095614
  tps: 2409.3838493561657
>>>>>>> 9e8af1ea
 }
}
dps_results: {
 key: "TestRetribution-AllItems-RelentlessGladiator'sLibramofFortitude-42854"
 value: {
<<<<<<< HEAD
  dps: 2702.234356539385
  tps: 2466.4055248470504
=======
  dps: 2633.0191288577726
  tps: 2440.6836283045986
>>>>>>> 9e8af1ea
 }
}
dps_results: {
 key: "TestRetribution-AllItems-RevitalizingSkyflareDiamond"
 value: {
<<<<<<< HEAD
  dps: 2617.7128243519883
  tps: 2398.237907997345
=======
  dps: 2550.737969542726
  tps: 2372.391778088487
>>>>>>> 9e8af1ea
 }
}
dps_results: {
 key: "TestRetribution-AllItems-RuneofRepulsion-40372"
 value: {
<<<<<<< HEAD
  dps: 2622.3982180255757
  tps: 2403.5867673425328
=======
  dps: 2556.386109229214
  tps: 2378.6327227134366
>>>>>>> 9e8af1ea
 }
}
dps_results: {
 key: "TestRetribution-AllItems-SavageGladiator'sLibramofFortitude-42611"
 value: {
<<<<<<< HEAD
  dps: 2663.117674818556
  tps: 2433.5558667065075
=======
  dps: 2594.9545429929167
  tps: 2408.142875527004
>>>>>>> 9e8af1ea
 }
}
dps_results: {
 key: "TestRetribution-AllItems-SealofthePantheon-36993"
 value: {
<<<<<<< HEAD
  dps: 2622.3982180255757
  tps: 2403.5867673425328
=======
  dps: 2556.386109229214
  tps: 2378.6327227134366
>>>>>>> 9e8af1ea
 }
}
dps_results: {
 key: "TestRetribution-AllItems-Serrah'sStar-37559"
 value: {
<<<<<<< HEAD
  dps: 2630.006305104591
  tps: 2411.462788057741
=======
  dps: 2560.932135634075
  tps: 2385.9533117441997
>>>>>>> 9e8af1ea
 }
}
dps_results: {
 key: "TestRetribution-AllItems-ShinyShardoftheGods"
 value: {
<<<<<<< HEAD
  dps: 2622.3982180255757
  tps: 2403.5867673425328
=======
  dps: 2556.386109229214
  tps: 2378.6327227134366
>>>>>>> 9e8af1ea
 }
}
dps_results: {
 key: "TestRetribution-AllItems-Sindragosa'sFlawlessFang-50361"
 value: {
<<<<<<< HEAD
  dps: 2622.3982180255757
  tps: 2403.5867673425328
=======
  dps: 2556.386109229214
  tps: 2378.6327227134366
>>>>>>> 9e8af1ea
 }
}
dps_results: {
 key: "TestRetribution-AllItems-SparkofLife-37657"
 value: {
<<<<<<< HEAD
  dps: 2625.628980636939
  tps: 2402.7414944759284
=======
  dps: 2557.161302104203
  tps: 2376.3989108899996
>>>>>>> 9e8af1ea
 }
}
dps_results: {
 key: "TestRetribution-AllItems-SpellstrikeInfusion"
 value: {
<<<<<<< HEAD
  dps: 2408.611189344397
  tps: 2214.751028798145
=======
  dps: 2346.814960262802
  tps: 2190.5371491788956
>>>>>>> 9e8af1ea
 }
}
dps_results: {
 key: "TestRetribution-AllItems-StrengthoftheClefthoof"
 value: {
<<<<<<< HEAD
  dps: 2318.6703247090877
  tps: 2135.9724082603775
=======
  dps: 2259.589029149641
  tps: 2112.9890559336336
>>>>>>> 9e8af1ea
 }
}
dps_results: {
 key: "TestRetribution-AllItems-SwiftSkyfireDiamond"
 value: {
<<<<<<< HEAD
  dps: 2608.306276796472
  tps: 2392.868530354406
=======
  dps: 2545.1459924699084
  tps: 2367.614744040817
>>>>>>> 9e8af1ea
 }
}
dps_results: {
 key: "TestRetribution-AllItems-SwiftSkyflareDiamond"
 value: {
<<<<<<< HEAD
  dps: 2616.986461997471
  tps: 2400.1923778789887
=======
  dps: 2553.606424387961
  tps: 2374.8670060783243
>>>>>>> 9e8af1ea
 }
}
dps_results: {
 key: "TestRetribution-AllItems-SwiftStarfireDiamond"
 value: {
<<<<<<< HEAD
  dps: 2598.6419238729272
  tps: 2384.5229084671496
=======
  dps: 2535.6538205006646
  tps: 2359.3211843259783
>>>>>>> 9e8af1ea
 }
}
dps_results: {
 key: "TestRetribution-AllItems-SwiftStarflareDiamond"
 value: {
<<<<<<< HEAD
  dps: 2613.1286019081376
  tps: 2396.9373345347294
=======
  dps: 2549.8462304428267
  tps: 2371.6437785060984
>>>>>>> 9e8af1ea
 }
}
dps_results: {
 key: "TestRetribution-AllItems-SwiftWindfireDiamond"
 value: {
<<<<<<< HEAD
  dps: 2606.3773467518063
  tps: 2391.241008682277
=======
  dps: 2543.2658979855246
  tps: 2366.0031302547045
>>>>>>> 9e8af1ea
 }
}
dps_results: {
 key: "TestRetribution-AllItems-TenaciousEarthstormDiamond"
 value: {
<<<<<<< HEAD
  dps: 2596.732696528475
  tps: 2383.103400321631
=======
  dps: 2533.865443010509
  tps: 2357.945061324141
>>>>>>> 9e8af1ea
 }
}
dps_results: {
 key: "TestRetribution-AllItems-TheTwinStars"
 value: {
<<<<<<< HEAD
  dps: 2590.301129648339
  tps: 2371.7944561319746
=======
  dps: 2523.12934718146
  tps: 2346.7789125100257
>>>>>>> 9e8af1ea
 }
}
dps_results: {
 key: "TestRetribution-AllItems-ThunderingSkyfireDiamond"
 value: {
<<<<<<< HEAD
  dps: 2607.4617511487436
  tps: 2389.1725782385056
=======
  dps: 2541.4404556310374
  tps: 2363.5877885345535
>>>>>>> 9e8af1ea
 }
}
dps_results: {
 key: "TestRetribution-AllItems-ThunderingSkyflareDiamond"
 value: {
<<<<<<< HEAD
  dps: 2615.678762441303
  tps: 2395.178171268271
=======
  dps: 2549.0596196181814
  tps: 2369.983472521034
>>>>>>> 9e8af1ea
 }
}
dps_results: {
 key: "TestRetribution-AllItems-TinyAbominationinaJar-50351"
 value: {
<<<<<<< HEAD
  dps: 2757.1701149060095
  tps: 2539.223077773536
=======
  dps: 2689.218558663912
  tps: 2513.1822389431795
>>>>>>> 9e8af1ea
 }
}
dps_results: {
 key: "TestRetribution-AllItems-TinyAbominationinaJar-50706"
 value: {
<<<<<<< HEAD
  dps: 2763.9380098688393
  tps: 2546.364934793011
=======
  dps: 2695.0407539707994
  tps: 2520.418399600453
>>>>>>> 9e8af1ea
 }
}
dps_results: {
 key: "TestRetribution-AllItems-TirelessSkyflareDiamond"
 value: {
<<<<<<< HEAD
  dps: 2600.710253496084
  tps: 2386.06070895813
=======
  dps: 2537.591364033901
  tps: 2360.811984244636
>>>>>>> 9e8af1ea
 }
}
dps_results: {
 key: "TestRetribution-AllItems-TirelessStarflareDiamond"
 value: {
<<<<<<< HEAD
  dps: 2599.914742102562
  tps: 2385.4692472308293
=======
  dps: 2536.8461197682846
  tps: 2360.2385996605367
>>>>>>> 9e8af1ea
 }
}
dps_results: {
 key: "TestRetribution-AllItems-TomeofFieryRedemption-30447"
 value: {
<<<<<<< HEAD
  dps: 2637.085432454018
  tps: 2414.500576126158
=======
  dps: 2570.083961252601
  tps: 2389.2621810888713
>>>>>>> 9e8af1ea
 }
}
dps_results: {
 key: "TestRetribution-AllItems-TomeoftheLightbringer-32368"
 value: {
<<<<<<< HEAD
  dps: 2619.013436113263
  tps: 2396.455250219214
=======
  dps: 2552.0630200154915
  tps: 2371.414529605317
>>>>>>> 9e8af1ea
 }
}
dps_results: {
 key: "TestRetribution-AllItems-TrenchantEarthshatterDiamond"
 value: {
<<<<<<< HEAD
  dps: 2599.914742102562
  tps: 2385.4692472308293
=======
  dps: 2536.8461197682846
  tps: 2360.2385996605367
>>>>>>> 9e8af1ea
 }
}
dps_results: {
 key: "TestRetribution-AllItems-TrenchantEarthsiegeDiamond"
 value: {
<<<<<<< HEAD
  dps: 2600.710253496084
  tps: 2386.06070895813
=======
  dps: 2537.591364033901
  tps: 2360.811984244636
>>>>>>> 9e8af1ea
 }
}
dps_results: {
 key: "TestRetribution-AllItems-Turalyon'sBattlegear"
 value: {
<<<<<<< HEAD
  dps: 2980.078218527328
  tps: 2688.9429228384047
=======
  dps: 2888.914177319852
  tps: 2660.3329685602757
>>>>>>> 9e8af1ea
 }
}
dps_results: {
 key: "TestRetribution-AllItems-WastewalkerArmor"
 value: {
<<<<<<< HEAD
  dps: 2277.1575093865026
  tps: 2104.4048273045337
=======
  dps: 2219.4426545027454
  tps: 2081.1006370793034
>>>>>>> 9e8af1ea
 }
}
dps_results: {
 key: "TestRetribution-AllItems-WindhawkArmor"
 value: {
<<<<<<< HEAD
  dps: 2405.166834169949
  tps: 2208.087136466236
=======
  dps: 2343.7798398401605
  tps: 2184.2397425731438
>>>>>>> 9e8af1ea
 }
}
dps_results: {
 key: "TestRetribution-AllItems-WrathfulGladiator'sLibramofFortitude-51478"
 value: {
<<<<<<< HEAD
  dps: 2717.717318479128
  tps: 2479.419529428974
=======
  dps: 2648.0807687494594
  tps: 2453.570902481209
>>>>>>> 9e8af1ea
 }
}
dps_results: {
 key: "TestRetribution-AllItems-WrathofSpellfire"
 value: {
<<<<<<< HEAD
  dps: 2416.648786647017
  tps: 2221.1335402962536
=======
  dps: 2353.815533468615
  tps: 2197.284096263132
>>>>>>> 9e8af1ea
 }
}
dps_results: {
 key: "TestRetribution-Average-Default"
 value: {
<<<<<<< HEAD
  dps: 2641.7218520444676
  tps: 2420.877870457803
=======
  dps: 2574.145306701918
  tps: 2395.4208357697175
>>>>>>> 9e8af1ea
 }
}
dps_results: {
 key: "TestRetribution-Settings-BloodElf-P4-Retribution Paladin-FullBuffs-LongMultiTarget"
 value: {
<<<<<<< HEAD
  dps: 6591.883529564732
  tps: 7954.120077494474
=======
  dps: 6009.150870268333
  tps: 7466.445204906439
>>>>>>> 9e8af1ea
 }
}
dps_results: {
 key: "TestRetribution-Settings-BloodElf-P4-Retribution Paladin-FullBuffs-LongSingleTarget"
 value: {
<<<<<<< HEAD
  dps: 2656.5308207449775
  tps: 2434.942795287684
=======
  dps: 2590.3801952095614
  tps: 2409.3838493561657
>>>>>>> 9e8af1ea
 }
}
dps_results: {
 key: "TestRetribution-Settings-BloodElf-P4-Retribution Paladin-FullBuffs-ShortSingleTarget"
 value: {
<<<<<<< HEAD
  dps: 2958.6364586991253
  tps: 2744.8838913394484
=======
  dps: 2890.367356089815
  tps: 2716.016197745159
>>>>>>> 9e8af1ea
 }
}
dps_results: {
 key: "TestRetribution-Settings-BloodElf-P4-Retribution Paladin-NoBuffs-LongMultiTarget"
 value: {
<<<<<<< HEAD
  dps: 2787.911878361525
  tps: 3718.4170909557583
=======
  dps: 2535.6897882658996
  tps: 3504.0345573796767
>>>>>>> 9e8af1ea
 }
}
dps_results: {
 key: "TestRetribution-Settings-BloodElf-P4-Retribution Paladin-NoBuffs-LongSingleTarget"
 value: {
<<<<<<< HEAD
  dps: 1108.1889416472516
  tps: 1018.6096407937464
=======
  dps: 1081.126202308244
  tps: 1007.9641291993037
>>>>>>> 9e8af1ea
 }
}
dps_results: {
 key: "TestRetribution-Settings-BloodElf-P4-Retribution Paladin-NoBuffs-ShortSingleTarget"
 value: {
<<<<<<< HEAD
  dps: 1390.7672029923485
  tps: 1314.5642780331164
=======
  dps: 1352.7155681474248
  tps: 1295.9818524548757
>>>>>>> 9e8af1ea
 }
}
dps_results: {
 key: "TestRetribution-Settings-Draenei-P4-Retribution Paladin-FullBuffs-LongMultiTarget"
 value: {
<<<<<<< HEAD
  dps: 6673.437430718582
  tps: 8040.487242121718
=======
  dps: 6073.758500750656
  tps: 7538.544988545788
>>>>>>> 9e8af1ea
 }
}
dps_results: {
 key: "TestRetribution-Settings-Draenei-P4-Retribution Paladin-FullBuffs-LongSingleTarget"
 value: {
<<<<<<< HEAD
  dps: 2680.171473026862
  tps: 2458.7456556114435
=======
  dps: 2613.2140680381335
  tps: 2433.204722652188
>>>>>>> 9e8af1ea
 }
}
dps_results: {
 key: "TestRetribution-Settings-Draenei-P4-Retribution Paladin-FullBuffs-ShortSingleTarget"
 value: {
<<<<<<< HEAD
  dps: 2913.2753894667944
  tps: 2699.4305995041923
=======
  dps: 2842.7402999361634
  tps: 2669.797352208725
>>>>>>> 9e8af1ea
 }
}
dps_results: {
 key: "TestRetribution-Settings-Draenei-P4-Retribution Paladin-NoBuffs-LongMultiTarget"
 value: {
<<<<<<< HEAD
  dps: 2945.2335526319366
  tps: 3920.6985015962655
=======
  dps: 2672.142835789352
  tps: 3686.543282866807
>>>>>>> 9e8af1ea
 }
}
dps_results: {
 key: "TestRetribution-Settings-Draenei-P4-Retribution Paladin-NoBuffs-LongSingleTarget"
 value: {
<<<<<<< HEAD
  dps: 1142.246094531196
  tps: 1053.8232352407688
=======
  dps: 1114.0972796020908
  tps: 1042.143688346877
>>>>>>> 9e8af1ea
 }
}
dps_results: {
 key: "TestRetribution-Settings-Draenei-P4-Retribution Paladin-NoBuffs-ShortSingleTarget"
 value: {
<<<<<<< HEAD
  dps: 1385.5920964205288
  tps: 1301.9924140242638
=======
  dps: 1343.8949757537991
  tps: 1283.4716045475025
>>>>>>> 9e8af1ea
 }
}
dps_results: {
 key: "TestRetribution-Settings-Dwarf-P4-Retribution Paladin-FullBuffs-LongMultiTarget"
 value: {
<<<<<<< HEAD
  dps: 6675.883041355916
  tps: 8022.481410700116
=======
  dps: 6083.6238103527
  tps: 7527.4098903086515
>>>>>>> 9e8af1ea
 }
}
dps_results: {
 key: "TestRetribution-Settings-Dwarf-P4-Retribution Paladin-FullBuffs-LongSingleTarget"
 value: {
<<<<<<< HEAD
  dps: 2704.929015743918
  tps: 2479.119744171743
=======
  dps: 2636.4475677968085
  tps: 2453.0718738132277
>>>>>>> 9e8af1ea
 }
}
dps_results: {
 key: "TestRetribution-Settings-Dwarf-P4-Retribution Paladin-FullBuffs-ShortSingleTarget"
 value: {
<<<<<<< HEAD
  dps: 2969.019172020678
  tps: 2753.484506722988
=======
  dps: 2900.4737782960083
  tps: 2723.9962385731774
>>>>>>> 9e8af1ea
 }
}
dps_results: {
 key: "TestRetribution-Settings-Dwarf-P4-Retribution Paladin-NoBuffs-LongMultiTarget"
 value: {
<<<<<<< HEAD
  dps: 2784.706093956001
  tps: 3687.408204256841
=======
  dps: 2540.9225752494285
  tps: 3480.015331637892
>>>>>>> 9e8af1ea
 }
}
dps_results: {
 key: "TestRetribution-Settings-Dwarf-P4-Retribution Paladin-NoBuffs-LongSingleTarget"
 value: {
<<<<<<< HEAD
  dps: 1130.6573115599485
  tps: 1037.336445609242
=======
  dps: 1103.3824189648874
  tps: 1026.9350972188802
>>>>>>> 9e8af1ea
 }
}
dps_results: {
 key: "TestRetribution-Settings-Dwarf-P4-Retribution Paladin-NoBuffs-ShortSingleTarget"
 value: {
<<<<<<< HEAD
  dps: 1413.2478046939061
  tps: 1330.561354667418
=======
  dps: 1374.719291449018
  tps: 1311.804601871295
>>>>>>> 9e8af1ea
 }
}
dps_results: {
 key: "TestRetribution-Settings-Human-P4-Retribution Paladin-FullBuffs-LongMultiTarget"
 value: {
<<<<<<< HEAD
  dps: 7092.628244928312
  tps: 8394.010417763428
=======
  dps: 6459.898962455198
  tps: 7873.596037142137
>>>>>>> 9e8af1ea
 }
}
dps_results: {
 key: "TestRetribution-Settings-Human-P4-Retribution Paladin-FullBuffs-LongSingleTarget"
 value: {
<<<<<<< HEAD
  dps: 2911.4514110812725
  tps: 2658.267393698344
=======
  dps: 2838.476796642898
  tps: 2631.2610487917595
>>>>>>> 9e8af1ea
 }
}
dps_results: {
 key: "TestRetribution-Settings-Human-P4-Retribution Paladin-FullBuffs-ShortSingleTarget"
 value: {
<<<<<<< HEAD
  dps: 3248.875341286313
  tps: 3000.9889593672137
=======
  dps: 3167.594130428491
  tps: 2968.5035288692675
>>>>>>> 9e8af1ea
 }
}
dps_results: {
 key: "TestRetribution-Settings-Human-P4-Retribution Paladin-NoBuffs-LongMultiTarget"
 value: {
<<<<<<< HEAD
  dps: 3069.108589298938
  tps: 3967.3716910364606
=======
  dps: 2794.1598056383996
  tps: 3738.675350797822
>>>>>>> 9e8af1ea
 }
}
dps_results: {
 key: "TestRetribution-Settings-Human-P4-Retribution Paladin-NoBuffs-LongSingleTarget"
 value: {
<<<<<<< HEAD
  dps: 1256.0684821418388
  tps: 1140.6925440406628
=======
  dps: 1226.4908106801763
  tps: 1129.8306862870345
>>>>>>> 9e8af1ea
 }
}
dps_results: {
 key: "TestRetribution-Settings-Human-P4-Retribution Paladin-NoBuffs-ShortSingleTarget"
 value: {
<<<<<<< HEAD
  dps: 1563.3116677064675
  tps: 1462.0928049646889
=======
  dps: 1520.7820648010552
  tps: 1442.3507003271145
>>>>>>> 9e8af1ea
 }
}
dps_results: {
 key: "TestRetribution-SwitchInFrontOfTarget-Default"
 value: {
<<<<<<< HEAD
  dps: 2425.015317801127
  tps: 2209.816853744469
=======
  dps: 2360.676491420513
  tps: 2184.827726381028
>>>>>>> 9e8af1ea
 }
}<|MERGE_RESOLUTION|>--- conflicted
+++ resolved
@@ -52,1692 +52,987 @@
 dps_results: {
  key: "TestRetribution-AllItems-AegisBattlegear"
  value: {
-<<<<<<< HEAD
-  dps: 3046.605881602007
-  tps: 2783.7877706395584
-=======
-  dps: 2969.257087578834
-  tps: 2755.0438920985894
->>>>>>> 9e8af1ea
+  dps: 2969.225272938835
+  tps: 2755.0120774585894
  }
 }
 dps_results: {
  key: "TestRetribution-AllItems-AshtongueTalismanofZeal-32489"
  value: {
-<<<<<<< HEAD
-  dps: 2640.269357827815
-  tps: 2423.175432618198
-=======
-  dps: 2579.13445516321
-  tps: 2402.955659353266
->>>>>>> 9e8af1ea
+  dps: 2574.6055693888093
+  tps: 2398.4267735788662
  }
 }
 dps_results: {
  key: "TestRetribution-AllItems-AustereEarthsiegeDiamond"
  value: {
-<<<<<<< HEAD
-  dps: 2596.732696528475
-  tps: 2383.103400321631
-=======
-  dps: 2533.865443010509
-  tps: 2357.945061324141
->>>>>>> 9e8af1ea
+  dps: 2533.8643553305096
+  tps: 2357.9439736441404
  }
 }
 dps_results: {
  key: "TestRetribution-AllItems-Bandit'sInsignia-40371"
  value: {
-<<<<<<< HEAD
-  dps: 2746.7485143654385
-  tps: 2516.106442579218
-=======
-  dps: 2679.7939930618345
-  tps: 2490.1009354909033
->>>>>>> 9e8af1ea
+  dps: 2679.878288261834
+  tps: 2490.1852306909027
  }
 }
 dps_results: {
  key: "TestRetribution-AllItems-BeamingEarthsiegeDiamond"
  value: {
-<<<<<<< HEAD
-  dps: 2605.645940917226
-  tps: 2388.318972100927
-=======
-  dps: 2540.4749904637115
-  tps: 2363.2587526323873
->>>>>>> 9e8af1ea
+  dps: 2540.519585343712
+  tps: 2363.303347512388
  }
 }
 dps_results: {
  key: "TestRetribution-AllItems-BracingEarthsiegeDiamond"
  value: {
-<<<<<<< HEAD
-  dps: 2600.710253496084
-  tps: 2340.1197782030536
-=======
-  dps: 2537.591364033901
-  tps: 2315.376027983831
->>>>>>> 9e8af1ea
+  dps: 2537.5902763539016
+  tps: 2315.3749620574304
  }
 }
 dps_results: {
  key: "TestRetribution-AllItems-BracingEarthstormDiamond"
  value: {
-<<<<<<< HEAD
-  dps: 2598.9601284303367
-  tps: 2384.7594931580697
-=======
-  dps: 2535.9518895547735
-  tps: 2359.550538159617
->>>>>>> 9e8af1ea
+  dps: 2535.9508018747742
+  tps: 2359.5494504796184
  }
 }
 dps_results: {
  key: "TestRetribution-AllItems-Braxley'sBackyardMoonshine-35937"
  value: {
-<<<<<<< HEAD
-  dps: 2651.5787641536317
-  tps: 2428.5791850690543
-=======
-  dps: 2582.2204329553115
-  tps: 2402.2537676496613
->>>>>>> 9e8af1ea
+  dps: 2582.373626640645
+  tps: 2402.406961334995
  }
 }
 dps_results: {
  key: "TestRetribution-AllItems-BrutalEarthstormDiamond"
  value: {
-<<<<<<< HEAD
-  dps: 2598.944850653573
-  tps: 2385.192897076637
-=======
-  dps: 2536.0367086692363
-  tps: 2360.0345580791477
->>>>>>> 9e8af1ea
+  dps: 2536.0356209892348
+  tps: 2360.0334703991475
  }
 }
 dps_results: {
  key: "TestRetribution-AllItems-BurningRage"
  value: {
-<<<<<<< HEAD
-  dps: 2440.9402018555998
-  tps: 2240.1386224145804
-=======
-  dps: 2380.1428919378104
-  tps: 2215.6519023033743
->>>>>>> 9e8af1ea
+  dps: 2380.125760977811
+  tps: 2215.6347713433747
  }
 }
 dps_results: {
  key: "TestRetribution-AllItems-ChaoticSkyfireDiamond"
  value: {
-<<<<<<< HEAD
-  dps: 2656.5308207449775
-  tps: 2434.942795287684
-=======
-  dps: 2590.3801952095614
-  tps: 2409.3838493561657
->>>>>>> 9e8af1ea
+  dps: 2590.3804671295607
+  tps: 2409.3841212761654
  }
 }
 dps_results: {
  key: "TestRetribution-AllItems-ChaoticSkyflareDiamond"
  value: {
-<<<<<<< HEAD
-  dps: 2656.1659875380756
-  tps: 2433.97604776945
-=======
-  dps: 2589.926167474972
-  tps: 2408.7082365129695
->>>>>>> 9e8af1ea
+  dps: 2589.9838145149724
+  tps: 2408.7658835529687
  }
 }
 dps_results: {
  key: "TestRetribution-AllItems-DarkmoonCard:Berserker!-42989"
  value: {
-<<<<<<< HEAD
-  dps: 2650.7282389888596
-  tps: 2430.281554081479
-=======
-  dps: 2583.935734446628
-  tps: 2405.528407683187
->>>>>>> 9e8af1ea
+  dps: 2584.097798766627
+  tps: 2405.6904720031866
  }
 }
 dps_results: {
  key: "TestRetribution-AllItems-DarkmoonCard:Death-42990"
  value: {
-<<<<<<< HEAD
-  dps: 2693.44024093928
-  tps: 2472.87018852613
-=======
-  dps: 2625.702393362217
-  tps: 2447.7761566717118
->>>>>>> 9e8af1ea
+  dps: 2625.8054510422166
+  tps: 2447.879214351712
  }
 }
 dps_results: {
  key: "TestRetribution-AllItems-DarkmoonCard:Greatness-42987"
  value: {
-<<<<<<< HEAD
-  dps: 2860.767139242373
-  tps: 2605.208867554939
-=======
-  dps: 2788.6173180296378
-  tps: 2578.3790943190147
->>>>>>> 9e8af1ea
+  dps: 2788.749713611639
+  tps: 2578.5114899010136
  }
 }
 dps_results: {
  key: "TestRetribution-AllItems-DarkmoonCard:Greatness-44253"
  value: {
-<<<<<<< HEAD
-  dps: 2682.3924405025346
-  tps: 2464.258817774699
-=======
-  dps: 2614.9955574411842
-  tps: 2439.089489816404
->>>>>>> 9e8af1ea
+  dps: 2615.0483099211833
+  tps: 2439.1422422964038
  }
 }
 dps_results: {
  key: "TestRetribution-AllItems-DarkmoonCard:Greatness-44254"
  value: {
-<<<<<<< HEAD
-  dps: 2696.733542928594
-  tps: 2465.5675018423594
-=======
-  dps: 2626.131702400072
-  tps: 2439.3088744218876
->>>>>>> 9e8af1ea
+  dps: 2626.1349110560714
+  tps: 2439.312083077888
  }
 }
 dps_results: {
  key: "TestRetribution-AllItems-DeadlyGladiator'sLibramofFortitude-42852"
  value: {
-<<<<<<< HEAD
-  dps: 2677.074543387302
-  tps: 2445.257767401426
-=======
-  dps: 2608.5439640337822
-  tps: 2419.7418077676066
->>>>>>> 9e8af1ea
+  dps: 2608.540972913782
+  tps: 2419.7388166476067
  }
 }
 dps_results: {
  key: "TestRetribution-AllItems-DeathKnight'sAnguish-38212"
  value: {
-<<<<<<< HEAD
-  dps: 2635.5140737707297
-  tps: 2418.4631487565002
-=======
-  dps: 2568.4004300005936
-  tps: 2393.245719108342
->>>>>>> 9e8af1ea
+  dps: 2568.4352357605935
+  tps: 2393.280524868343
  }
 }
 dps_results: {
  key: "TestRetribution-AllItems-Defender'sCode-40257"
  value: {
-<<<<<<< HEAD
-  dps: 2622.3982180255757
-  tps: 2403.5867673425328
-=======
-  dps: 2556.386109229214
-  tps: 2378.6327227134366
->>>>>>> 9e8af1ea
+  dps: 2556.4502823492135
+  tps: 2378.6968958334373
  }
 }
 dps_results: {
  key: "TestRetribution-AllItems-DesolationBattlegear"
  value: {
-<<<<<<< HEAD
-  dps: 2245.720298549297
-  tps: 2075.1977049296593
-=======
-  dps: 2188.3258335212063
-  tps: 2051.8467257391285
->>>>>>> 9e8af1ea
+  dps: 2188.228637227872
+  tps: 2051.749529445795
  }
 }
 dps_results: {
  key: "TestRetribution-AllItems-DestructiveSkyfireDiamond"
  value: {
-<<<<<<< HEAD
-  dps: 2617.293792598979
-  tps: 2398.64449801213
-=======
-  dps: 2552.1816347556205
-  tps: 2373.0855520806113
->>>>>>> 9e8af1ea
+  dps: 2552.1819066756198
+  tps: 2373.085824000612
  }
 }
 dps_results: {
  key: "TestRetribution-AllItems-DestructiveSkyflareDiamond"
  value: {
-<<<<<<< HEAD
-  dps: 2612.5270064544616
-  tps: 2395.4965601036565
-=======
-  dps: 2547.749764768411
-  tps: 2370.624207468522
->>>>>>> 9e8af1ea
+  dps: 2547.8313407684104
+  tps: 2370.705783468522
  }
 }
 dps_results: {
  key: "TestRetribution-AllItems-DoomplateBattlegear"
  value: {
-<<<<<<< HEAD
-  dps: 2316.911879240161
-  tps: 2132.191339379729
-=======
-  dps: 2257.6428152405583
-  tps: 2108.486187536707
->>>>>>> 9e8af1ea
+  dps: 2257.5690644938913
+  tps: 2108.4124367900404
  }
 }
 dps_results: {
  key: "TestRetribution-AllItems-EffulgentSkyflareDiamond"
  value: {
-<<<<<<< HEAD
-  dps: 2596.732696528475
-  tps: 2383.103400321631
-=======
-  dps: 2533.865443010509
-  tps: 2357.945061324141
->>>>>>> 9e8af1ea
+  dps: 2533.8643553305096
+  tps: 2357.9439736441404
  }
 }
 dps_results: {
  key: "TestRetribution-AllItems-EmberSkyfireDiamond"
  value: {
-<<<<<<< HEAD
-  dps: 2601.899743944208
-  tps: 2383.5758089620426
-=======
-  dps: 2535.9594306059016
-  tps: 2358.1047371186896
->>>>>>> 9e8af1ea
+  dps: 2535.9175549259016
+  tps: 2358.0628614386915
  }
 }
 dps_results: {
  key: "TestRetribution-AllItems-EmberSkyflareDiamond"
  value: {
-<<<<<<< HEAD
-  dps: 2603.681607793305
-  tps: 2384.897611483581
-=======
-  dps: 2537.6251860303178
-  tps: 2359.3863738327677
->>>>>>> 9e8af1ea
+  dps: 2537.5833103503187
+  tps: 2359.344498152768
  }
 }
 dps_results: {
  key: "TestRetribution-AllItems-EnigmaticSkyfireDiamond"
  value: {
-<<<<<<< HEAD
-  dps: 2616.3347852850434
-  tps: 2397.846521156794
-=======
-  dps: 2551.239494562332
-  tps: 2372.287575225275
->>>>>>> 9e8af1ea
+  dps: 2551.239766482332
+  tps: 2372.2878471452755
  }
 }
 dps_results: {
  key: "TestRetribution-AllItems-EnigmaticSkyflareDiamond"
  value: {
-<<<<<<< HEAD
-  dps: 2615.688732183846
-  tps: 2396.6148895021506
-=======
-  dps: 2550.5139794887723
-  tps: 2371.3470782456693
->>>>>>> 9e8af1ea
+  dps: 2550.571626528773
+  tps: 2371.4047252856703
  }
 }
 dps_results: {
  key: "TestRetribution-AllItems-EnigmaticStarflareDiamond"
  value: {
-<<<<<<< HEAD
-  dps: 2617.9586309046003
-  tps: 2399.417009587737
-=======
-  dps: 2552.8772504438803
-  tps: 2373.858063656218
->>>>>>> 9e8af1ea
+  dps: 2552.8775223638804
+  tps: 2373.858335576218
  }
 }
 dps_results: {
  key: "TestRetribution-AllItems-EternalEarthsiegeDiamond"
  value: {
-<<<<<<< HEAD
-  dps: 2596.732696528475
-  tps: 2383.103400321631
-=======
-  dps: 2533.865443010509
-  tps: 2357.945061324141
->>>>>>> 9e8af1ea
+  dps: 2533.8643553305096
+  tps: 2357.9439736441404
  }
 }
 dps_results: {
  key: "TestRetribution-AllItems-EternalEarthstormDiamond"
  value: {
-<<<<<<< HEAD
-  dps: 2596.732696528475
-  tps: 2383.103400321631
-=======
-  dps: 2533.865443010509
-  tps: 2357.945061324141
->>>>>>> 9e8af1ea
+  dps: 2533.8643553305096
+  tps: 2357.9439736441404
  }
 }
 dps_results: {
  key: "TestRetribution-AllItems-ExtractofNecromanticPower-40373"
  value: {
-<<<<<<< HEAD
-  dps: 2708.2437972068233
-  tps: 2487.4636852297585
-=======
-  dps: 2642.9623069854106
-  tps: 2465.882936158902
->>>>>>> 9e8af1ea
+  dps: 2643.00064770541
+  tps: 2465.921276878902
  }
 }
 dps_results: {
  key: "TestRetribution-AllItems-EyeoftheBroodmother-45308"
  value: {
-<<<<<<< HEAD
-  dps: 2691.9028105539933
-  tps: 2462.290182046543
-=======
-  dps: 2622.9303938350954
-  tps: 2436.3115332163825
->>>>>>> 9e8af1ea
+  dps: 2622.980944861762
+  tps: 2436.3620842430482
  }
 }
 dps_results: {
  key: "TestRetribution-AllItems-FaithinFelsteel"
  value: {
-<<<<<<< HEAD
-  dps: 2288.636139431069
-  tps: 2109.8643117144647
-=======
-  dps: 2231.5023314678883
-  tps: 2086.785520223108
->>>>>>> 9e8af1ea
+  dps: 2231.572486827888
+  tps: 2086.8556755831073
  }
 }
 dps_results: {
  key: "TestRetribution-AllItems-FelstalkerArmor"
  value: {
-<<<<<<< HEAD
-  dps: 2477.176663013293
-  tps: 2273.6096516028224
-=======
-  dps: 2413.1804810950116
-  tps: 2249.5285637835677
->>>>>>> 9e8af1ea
+  dps: 2413.1587274950116
+  tps: 2249.5068101835677
  }
 }
 dps_results: {
  key: "TestRetribution-AllItems-FlameGuard"
  value: {
-<<<<<<< HEAD
-  dps: 2224.335801738875
-  tps: 2048.4723141747218
-=======
-  dps: 2167.2118622376347
-  tps: 2025.6994338091724
->>>>>>> 9e8af1ea
+  dps: 2167.130286237635
+  tps: 2025.6178578091724
  }
 }
 dps_results: {
  key: "TestRetribution-AllItems-ForgeEmber-37660"
  value: {
-<<<<<<< HEAD
-  dps: 2646.666322800054
-  tps: 2426.344476293767
-=======
-  dps: 2579.2003723237153
-  tps: 2400.9713214203175
->>>>>>> 9e8af1ea
+  dps: 2579.142620910383
+  tps: 2400.913570006984
  }
 }
 dps_results: {
  key: "TestRetribution-AllItems-ForlornSkyflareDiamond"
  value: {
-<<<<<<< HEAD
-  dps: 2600.710253496084
-  tps: 2386.06070895813
-=======
-  dps: 2537.591364033901
-  tps: 2360.811984244636
->>>>>>> 9e8af1ea
+  dps: 2537.5902763539016
+  tps: 2360.8108965646366
  }
 }
 dps_results: {
  key: "TestRetribution-AllItems-ForlornStarflareDiamond"
  value: {
-<<<<<<< HEAD
-  dps: 2599.914742102562
-  tps: 2385.4692472308293
-=======
-  dps: 2536.8461197682846
-  tps: 2360.2385996605367
->>>>>>> 9e8af1ea
+  dps: 2536.845032088285
+  tps: 2360.2375119805374
  }
 }
 dps_results: {
  key: "TestRetribution-AllItems-FuriousGladiator'sLibramofFortitude-42853"
  value: {
-<<<<<<< HEAD
-  dps: 2688.6867648421094
-  tps: 2455.018270837868
-=======
-  dps: 2619.8401939525475
-  tps: 2429.407263400064
->>>>>>> 9e8af1ea
+  dps: 2619.837202832547
+  tps: 2429.404272280063
  }
 }
 dps_results: {
  key: "TestRetribution-AllItems-FuryoftheFiveFlights-40431"
  value: {
-<<<<<<< HEAD
-  dps: 2773.2296175600645
-  tps: 2530.3520718805744
-=======
-  dps: 2703.183779880419
-  tps: 2504.1594007935123
->>>>>>> 9e8af1ea
+  dps: 2703.3561771604204
+  tps: 2504.331798073512
  }
 }
 dps_results: {
  key: "TestRetribution-AllItems-FuturesightRune-38763"
  value: {
-<<<<<<< HEAD
-  dps: 2632.7280689683607
-  tps: 2411.259767308547
-=======
-  dps: 2566.063745510033
-  tps: 2386.0817711922805
->>>>>>> 9e8af1ea
+  dps: 2566.1279186300335
+  tps: 2386.1459443122803
  }
 }
 dps_results: {
  key: "TestRetribution-AllItems-HatefulGladiator'sLibramofFortitude-42851"
  value: {
-<<<<<<< HEAD
-  dps: 2668.748003163914
-  tps: 2438.292115619779
-=======
-  dps: 2600.4300828081887
-  tps: 2412.831600538283
->>>>>>> 9e8af1ea
+  dps: 2600.3511565175218
+  tps: 2412.752674247616
  }
 }
 dps_results: {
  key: "TestRetribution-AllItems-IllustrationoftheDragonSoul-40432"
  value: {
-<<<<<<< HEAD
-  dps: 2655.4932687696983
-  tps: 2428.1458462579753
-=======
-  dps: 2587.379185333378
-  tps: 2402.4693774767193
->>>>>>> 9e8af1ea
+  dps: 2587.4433584533776
+  tps: 2402.5335505967173
  }
 }
 dps_results: {
  key: "TestRetribution-AllItems-ImbuedUnstableDiamond"
  value: {
-<<<<<<< HEAD
-  dps: 2598.9601284303367
-  tps: 2384.7594931580697
-=======
-  dps: 2535.9518895547735
-  tps: 2359.550538159617
->>>>>>> 9e8af1ea
+  dps: 2535.9508018747742
+  tps: 2359.5494504796184
  }
 }
 dps_results: {
  key: "TestRetribution-AllItems-ImpassiveSkyflareDiamond"
  value: {
-<<<<<<< HEAD
-  dps: 2615.688732183846
-  tps: 2396.6148895021506
-=======
-  dps: 2550.5139794887723
-  tps: 2371.3470782456693
->>>>>>> 9e8af1ea
+  dps: 2550.571626528773
+  tps: 2371.4047252856703
  }
 }
 dps_results: {
  key: "TestRetribution-AllItems-ImpassiveStarflareDiamond"
  value: {
-<<<<<<< HEAD
-  dps: 2617.9586309046003
-  tps: 2399.417009587737
-=======
-  dps: 2552.8772504438803
-  tps: 2373.858063656218
->>>>>>> 9e8af1ea
+  dps: 2552.8775223638804
+  tps: 2373.858335576218
  }
 }
 dps_results: {
  key: "TestRetribution-AllItems-IncisorFragment-37723"
  value: {
-<<<<<<< HEAD
-  dps: 2711.832085724589
-  tps: 2480.6881257589584
-=======
-  dps: 2643.567172355125
-  tps: 2455.1460278700047
->>>>>>> 9e8af1ea
+  dps: 2643.6313454751257
+  tps: 2455.210200990004
  }
 }
 dps_results: {
  key: "TestRetribution-AllItems-InfusedColdstoneRune-35935"
  value: {
-<<<<<<< HEAD
-  dps: 2618.7811921843913
-  tps: 2399.619511812204
-=======
-  dps: 2549.6625960479405
-  tps: 2373.762849349181
->>>>>>> 9e8af1ea
+  dps: 2549.650572514606
+  tps: 2373.7508258158477
  }
 }
 dps_results: {
  key: "TestRetribution-AllItems-InsightfulEarthsiegeDiamond"
  value: {
-<<<<<<< HEAD
-  dps: 2601.836686727079
-  tps: 2386.315926174366
-=======
-  dps: 2536.4296452601725
-  tps: 2360.919899462985
->>>>>>> 9e8af1ea
+  dps: 2536.4739682201725
+  tps: 2360.964222422986
  }
 }
 dps_results: {
  key: "TestRetribution-AllItems-InsightfulEarthstormDiamond"
  value: {
-<<<<<<< HEAD
-  dps: 2591.6221297935476
-  tps: 2375.1703581261563
-=======
-  dps: 2524.6687854240213
-  tps: 2349.639952914924
->>>>>>> 9e8af1ea
+  dps: 2524.6274535840216
+  tps: 2349.598621074924
  }
 }
 dps_results: {
  key: "TestRetribution-AllItems-InvigoratingEarthsiegeDiamond"
  value: {
-<<<<<<< HEAD
-  dps: 2616.986461997471
-  tps: 2400.1923778789887
-=======
-  dps: 2553.606424387961
-  tps: 2374.8670060783243
->>>>>>> 9e8af1ea
+  dps: 2553.6053367079617
+  tps: 2374.8659183983236
  }
 }
 dps_results: {
  key: "TestRetribution-AllItems-Lavanthor'sTalisman-37872"
  value: {
-<<<<<<< HEAD
-  dps: 2622.3982180255757
-  tps: 2403.5867673425328
-=======
-  dps: 2556.386109229214
-  tps: 2378.6327227134366
->>>>>>> 9e8af1ea
+  dps: 2556.4502823492135
+  tps: 2378.6968958334373
  }
 }
 dps_results: {
  key: "TestRetribution-AllItems-Liadrin'sBattlegear"
  value: {
-<<<<<<< HEAD
-  dps: 2980.078218527328
-  tps: 2688.9429228384047
-=======
-  dps: 2888.914177319852
-  tps: 2660.3329685602757
->>>>>>> 9e8af1ea
+  dps: 2888.876380439854
+  tps: 2660.295171680276
  }
 }
 dps_results: {
  key: "TestRetribution-AllItems-LibramofDivineJudgement-33503"
  value: {
-<<<<<<< HEAD
-  dps: 2619.013436113263
-  tps: 2396.455250219214
-=======
-  dps: 2552.0630200154915
-  tps: 2371.414529605317
->>>>>>> 9e8af1ea
+  dps: 2552.060028895492
+  tps: 2371.411538485317
  }
 }
 dps_results: {
  key: "TestRetribution-AllItems-LibramofFuriousBlows-37574"
  value: {
-<<<<<<< HEAD
-  dps: 2632.9923121369093
-  tps: 2414.300143119227
-=======
-  dps: 2567.4284375428206
-  tps: 2388.5708316209716
->>>>>>> 9e8af1ea
+  dps: 2567.48390922282
+  tps: 2388.6263033009704
  }
 }
 dps_results: {
  key: "TestRetribution-AllItems-LibramofReciprocation-40706"
  value: {
-<<<<<<< HEAD
-  dps: 2619.013436113263
-  tps: 2396.455250219214
-=======
-  dps: 2552.0630200154915
-  tps: 2371.414529605317
->>>>>>> 9e8af1ea
+  dps: 2552.060028895492
+  tps: 2371.411538485317
  }
 }
 dps_results: {
  key: "TestRetribution-AllItems-LibramofThreeTruths-50455"
  value: {
-<<<<<<< HEAD
-  dps: 2672.8776258383546
-  tps: 2441.7292733103077
-=======
-  dps: 2604.4613300903707
-  tps: 2416.247689298929
->>>>>>> 9e8af1ea
+  dps: 2604.45833897037
+  tps: 2416.244698178929
  }
 }
 dps_results: {
  key: "TestRetribution-AllItems-LibramofValiance-47661"
  value: {
-<<<<<<< HEAD
-  dps: 2858.4015678137534
-  tps: 2598.232069882415
-=======
-  dps: 2784.897559691185
-  tps: 2571.2243082435434
->>>>>>> 9e8af1ea
+  dps: 2784.982856463184
+  tps: 2571.3096050155445
  }
 }
 dps_results: {
  key: "TestRetribution-AllItems-LightbringerBattlegear"
  value: {
-<<<<<<< HEAD
-  dps: 2497.8958715304425
-  tps: 2292.8339165099496
-=======
-  dps: 2435.487049775259
-  tps: 2267.990029185256
->>>>>>> 9e8af1ea
+  dps: 2435.6257289752593
+  tps: 2268.1287083852562
  }
 }
 dps_results: {
  key: "TestRetribution-AllItems-LightswornBattlegear"
  value: {
-<<<<<<< HEAD
-  dps: 3369.647321221362
-  tps: 3079.080876237151
-=======
-  dps: 3297.8335057655577
-  tps: 3054.1155470298927
->>>>>>> 9e8af1ea
+  dps: 3297.910731045557
+  tps: 3054.1927723098925
  }
 }
 dps_results: {
  key: "TestRetribution-AllItems-MajesticDragonFigurine-40430"
  value: {
-<<<<<<< HEAD
-  dps: 2615.0492788643633
-  tps: 2396.9597310008276
-=======
-  dps: 2548.741244160093
-  tps: 2372.134032537915
->>>>>>> 9e8af1ea
+  dps: 2548.846477200094
+  tps: 2372.239265577916
  }
 }
 dps_results: {
  key: "TestRetribution-AllItems-Mana-EtchedRegalia"
  value: {
-<<<<<<< HEAD
-  dps: 2131.17678661433
-  tps: 1970.2222210471145
-=======
-  dps: 2076.4076154381114
-  tps: 1947.4528947818562
->>>>>>> 9e8af1ea
+  dps: 2076.4166643314443
+  tps: 1947.4619436751889
  }
 }
 dps_results: {
  key: "TestRetribution-AllItems-MeteoriteWhetstone-37390"
  value: {
-<<<<<<< HEAD
-  dps: 2646.1225212239433
-  tps: 2427.7880740332994
-=======
-  dps: 2578.4671719692087
-  tps: 2402.338633967664
->>>>>>> 9e8af1ea
+  dps: 2578.416322929209
+  tps: 2402.2877849276642
  }
 }
 dps_results: {
  key: "TestRetribution-AllItems-MysticalSkyfireDiamond"
  value: {
-<<<<<<< HEAD
-  dps: 2608.433523003965
-  tps: 2388.602554024419
-=======
-  dps: 2542.5728956819858
-  tps: 2363.047059220728
->>>>>>> 9e8af1ea
+  dps: 2542.561475041985
+  tps: 2363.035638580728
  }
 }
 dps_results: {
  key: "TestRetribution-AllItems-NetherscaleArmor"
  value: {
-<<<<<<< HEAD
-  dps: 2483.5671282674193
-  tps: 2277.951375741898
-=======
-  dps: 2419.9175479217233
-  tps: 2253.5874372324893
->>>>>>> 9e8af1ea
+  dps: 2419.886549041722
+  tps: 2253.5564383524893
  }
 }
 dps_results: {
  key: "TestRetribution-AllItems-NetherstrikeArmor"
  value: {
-<<<<<<< HEAD
-  dps: 2413.2122042341944
-  tps: 2214.326899924819
-=======
-  dps: 2350.4466329681236
-  tps: 2190.6883384467224
->>>>>>> 9e8af1ea
+  dps: 2350.433852728124
+  tps: 2190.675558206722
  }
 }
 dps_results: {
  key: "TestRetribution-AllItems-OfferingofSacrifice-37638"
  value: {
-<<<<<<< HEAD
-  dps: 2622.3982180255757
-  tps: 2403.5867673425328
-=======
-  dps: 2556.386109229214
-  tps: 2378.6327227134366
->>>>>>> 9e8af1ea
+  dps: 2556.4502823492135
+  tps: 2378.6968958334373
  }
 }
 dps_results: {
  key: "TestRetribution-AllItems-PersistentEarthshatterDiamond"
  value: {
-<<<<<<< HEAD
-  dps: 2613.1286019081376
-  tps: 2396.9373345347294
-=======
-  dps: 2549.8462304428267
-  tps: 2371.6437785060984
->>>>>>> 9e8af1ea
+  dps: 2549.845142762826
+  tps: 2371.6426908260987
  }
 }
 dps_results: {
  key: "TestRetribution-AllItems-PersistentEarthsiegeDiamond"
  value: {
-<<<<<<< HEAD
-  dps: 2616.986461997471
-  tps: 2400.1923778789887
-=======
-  dps: 2553.606424387961
-  tps: 2374.8670060783243
->>>>>>> 9e8af1ea
+  dps: 2553.6053367079617
+  tps: 2374.8659183983236
  }
 }
 dps_results: {
  key: "TestRetribution-AllItems-PotentUnstableDiamond"
  value: {
-<<<<<<< HEAD
-  dps: 2608.306276796472
-  tps: 2392.868530354406
-=======
-  dps: 2545.1459924699084
-  tps: 2367.614744040817
->>>>>>> 9e8af1ea
+  dps: 2545.144904789908
+  tps: 2367.613656360818
  }
 }
 dps_results: {
  key: "TestRetribution-AllItems-PowerfulEarthshatterDiamond"
  value: {
-<<<<<<< HEAD
-  dps: 2596.732696528475
-  tps: 2383.103400321631
-=======
-  dps: 2533.865443010509
-  tps: 2357.945061324141
->>>>>>> 9e8af1ea
+  dps: 2533.8643553305096
+  tps: 2357.9439736441404
  }
 }
 dps_results: {
  key: "TestRetribution-AllItems-PowerfulEarthsiegeDiamond"
  value: {
-<<<<<<< HEAD
-  dps: 2596.732696528475
-  tps: 2383.103400321631
-=======
-  dps: 2533.865443010509
-  tps: 2357.945061324141
->>>>>>> 9e8af1ea
+  dps: 2533.8643553305096
+  tps: 2357.9439736441404
  }
 }
 dps_results: {
  key: "TestRetribution-AllItems-PowerfulEarthstormDiamond"
  value: {
-<<<<<<< HEAD
-  dps: 2596.732696528475
-  tps: 2383.103400321631
-=======
-  dps: 2533.865443010509
-  tps: 2357.945061324141
->>>>>>> 9e8af1ea
+  dps: 2533.8643553305096
+  tps: 2357.9439736441404
  }
 }
 dps_results: {
  key: "TestRetribution-AllItems-PrimalIntent"
  value: {
-<<<<<<< HEAD
-  dps: 2545.5161127670667
-  tps: 2330.6629683030515
-=======
-  dps: 2481.3926399148545
-  tps: 2306.062530225497
->>>>>>> 9e8af1ea
+  dps: 2481.4184723148555
+  tps: 2306.0883626254977
  }
 }
 dps_results: {
  key: "TestRetribution-AllItems-PurifiedShardoftheGods"
  value: {
-<<<<<<< HEAD
-  dps: 2622.3982180255757
-  tps: 2403.5867673425328
-=======
-  dps: 2556.386109229214
-  tps: 2378.6327227134366
->>>>>>> 9e8af1ea
+  dps: 2556.4502823492135
+  tps: 2378.6968958334373
  }
 }
 dps_results: {
  key: "TestRetribution-AllItems-RedemptionBattlegear"
  value: {
-<<<<<<< HEAD
-  dps: 2723.4223158904438
-  tps: 2498.605475810361
-=======
-  dps: 2652.684278652012
-  tps: 2472.56815739235
->>>>>>> 9e8af1ea
+  dps: 2652.639683772011
+  tps: 2472.5235625123496
  }
 }
 dps_results: {
  key: "TestRetribution-AllItems-ReignoftheDead-47316"
  value: {
-<<<<<<< HEAD
-  dps: 2808.3554173164525
-  tps: 2581.683500300473
-=======
-  dps: 2738.2031062850333
-  tps: 2555.65787698592
->>>>>>> 9e8af1ea
+  dps: 2738.215886525033
+  tps: 2555.6706572259195
  }
 }
 dps_results: {
  key: "TestRetribution-AllItems-ReignoftheDead-47477"
  value: {
-<<<<<<< HEAD
-  dps: 2832.216607144304
-  tps: 2604.777165310192
-=======
-  dps: 2761.8652493729214
-  tps: 2578.6852412146095
->>>>>>> 9e8af1ea
+  dps: 2761.8780296129216
+  tps: 2578.69802145461
  }
 }
 dps_results: {
  key: "TestRetribution-AllItems-RelentlessEarthsiegeDiamond"
  value: {
-<<<<<<< HEAD
-  dps: 2655.9219862919444
-  tps: 2433.7502350116088
-=======
-  dps: 2589.6685248626236
-  tps: 2408.482423755128
->>>>>>> 9e8af1ea
+  dps: 2589.726171902624
+  tps: 2408.540070795128
  }
 }
 dps_results: {
  key: "TestRetribution-AllItems-RelentlessEarthstormDiamond"
  value: {
-<<<<<<< HEAD
-  dps: 2656.5308207449775
-  tps: 2434.942795287684
-=======
-  dps: 2590.3801952095614
-  tps: 2409.3838493561657
->>>>>>> 9e8af1ea
+  dps: 2590.3804671295607
+  tps: 2409.3841212761654
  }
 }
 dps_results: {
  key: "TestRetribution-AllItems-RelentlessGladiator'sLibramofFortitude-42854"
  value: {
-<<<<<<< HEAD
-  dps: 2702.234356539385
-  tps: 2466.4055248470504
-=======
-  dps: 2633.0191288577726
-  tps: 2440.6836283045986
->>>>>>> 9e8af1ea
+  dps: 2633.016137737773
+  tps: 2440.680637184598
  }
 }
 dps_results: {
  key: "TestRetribution-AllItems-RevitalizingSkyflareDiamond"
  value: {
-<<<<<<< HEAD
-  dps: 2617.7128243519883
-  tps: 2398.237907997345
-=======
-  dps: 2550.737969542726
-  tps: 2372.391778088487
->>>>>>> 9e8af1ea
+  dps: 2550.708058342726
+  tps: 2372.3618668884874
  }
 }
 dps_results: {
  key: "TestRetribution-AllItems-RuneofRepulsion-40372"
  value: {
-<<<<<<< HEAD
-  dps: 2622.3982180255757
-  tps: 2403.5867673425328
-=======
-  dps: 2556.386109229214
-  tps: 2378.6327227134366
->>>>>>> 9e8af1ea
+  dps: 2556.4502823492135
+  tps: 2378.6968958334373
  }
 }
 dps_results: {
  key: "TestRetribution-AllItems-SavageGladiator'sLibramofFortitude-42611"
  value: {
-<<<<<<< HEAD
-  dps: 2663.117674818556
-  tps: 2433.5558667065075
-=======
-  dps: 2594.9545429929167
-  tps: 2408.142875527004
->>>>>>> 9e8af1ea
+  dps: 2594.8843362702496
+  tps: 2408.0726688043374
  }
 }
 dps_results: {
  key: "TestRetribution-AllItems-SealofthePantheon-36993"
  value: {
-<<<<<<< HEAD
-  dps: 2622.3982180255757
-  tps: 2403.5867673425328
-=======
-  dps: 2556.386109229214
-  tps: 2378.6327227134366
->>>>>>> 9e8af1ea
+  dps: 2556.4502823492135
+  tps: 2378.6968958334373
  }
 }
 dps_results: {
  key: "TestRetribution-AllItems-Serrah'sStar-37559"
  value: {
-<<<<<<< HEAD
-  dps: 2630.006305104591
-  tps: 2411.462788057741
-=======
-  dps: 2560.932135634075
-  tps: 2385.9533117441997
->>>>>>> 9e8af1ea
+  dps: 2560.9498104340764
+  tps: 2385.970986544199
  }
 }
 dps_results: {
  key: "TestRetribution-AllItems-ShinyShardoftheGods"
  value: {
-<<<<<<< HEAD
-  dps: 2622.3982180255757
-  tps: 2403.5867673425328
-=======
-  dps: 2556.386109229214
-  tps: 2378.6327227134366
->>>>>>> 9e8af1ea
+  dps: 2556.4502823492135
+  tps: 2378.6968958334373
  }
 }
 dps_results: {
  key: "TestRetribution-AllItems-Sindragosa'sFlawlessFang-50361"
  value: {
-<<<<<<< HEAD
-  dps: 2622.3982180255757
-  tps: 2403.5867673425328
-=======
-  dps: 2556.386109229214
-  tps: 2378.6327227134366
->>>>>>> 9e8af1ea
+  dps: 2556.4502823492135
+  tps: 2378.6968958334373
  }
 }
 dps_results: {
  key: "TestRetribution-AllItems-SparkofLife-37657"
  value: {
-<<<<<<< HEAD
-  dps: 2625.628980636939
-  tps: 2402.7414944759284
-=======
-  dps: 2557.161302104203
-  tps: 2376.3989108899996
->>>>>>> 9e8af1ea
+  dps: 2557.282850344202
+  tps: 2376.5204591299994
  }
 }
 dps_results: {
  key: "TestRetribution-AllItems-SpellstrikeInfusion"
  value: {
-<<<<<<< HEAD
-  dps: 2408.611189344397
-  tps: 2214.751028798145
-=======
-  dps: 2346.814960262802
-  tps: 2190.5371491788956
->>>>>>> 9e8af1ea
+  dps: 2346.786002156135
+  tps: 2190.5081910722292
  }
 }
 dps_results: {
  key: "TestRetribution-AllItems-StrengthoftheClefthoof"
  value: {
-<<<<<<< HEAD
-  dps: 2318.6703247090877
-  tps: 2135.9724082603775
-=======
-  dps: 2259.589029149641
-  tps: 2112.9890559336336
->>>>>>> 9e8af1ea
+  dps: 2259.6086073896404
+  tps: 2113.0086341736333
  }
 }
 dps_results: {
  key: "TestRetribution-AllItems-SwiftSkyfireDiamond"
  value: {
-<<<<<<< HEAD
-  dps: 2608.306276796472
-  tps: 2392.868530354406
-=======
-  dps: 2545.1459924699084
-  tps: 2367.614744040817
->>>>>>> 9e8af1ea
+  dps: 2545.144904789908
+  tps: 2367.613656360818
  }
 }
 dps_results: {
  key: "TestRetribution-AllItems-SwiftSkyflareDiamond"
  value: {
-<<<<<<< HEAD
-  dps: 2616.986461997471
-  tps: 2400.1923778789887
-=======
-  dps: 2553.606424387961
-  tps: 2374.8670060783243
->>>>>>> 9e8af1ea
+  dps: 2553.6053367079617
+  tps: 2374.8659183983236
  }
 }
 dps_results: {
  key: "TestRetribution-AllItems-SwiftStarfireDiamond"
  value: {
-<<<<<<< HEAD
-  dps: 2598.6419238729272
-  tps: 2384.5229084671496
-=======
-  dps: 2535.6538205006646
-  tps: 2359.3211843259783
->>>>>>> 9e8af1ea
+  dps: 2535.652732820664
+  tps: 2359.3200966459785
  }
 }
 dps_results: {
  key: "TestRetribution-AllItems-SwiftStarflareDiamond"
  value: {
-<<<<<<< HEAD
-  dps: 2613.1286019081376
-  tps: 2396.9373345347294
-=======
-  dps: 2549.8462304428267
-  tps: 2371.6437785060984
->>>>>>> 9e8af1ea
+  dps: 2549.845142762826
+  tps: 2371.6426908260987
  }
 }
 dps_results: {
  key: "TestRetribution-AllItems-SwiftWindfireDiamond"
  value: {
-<<<<<<< HEAD
-  dps: 2606.3773467518063
-  tps: 2391.241008682277
-=======
-  dps: 2543.2658979855246
-  tps: 2366.0031302547045
->>>>>>> 9e8af1ea
+  dps: 2543.2648103055244
+  tps: 2366.002042574705
  }
 }
 dps_results: {
  key: "TestRetribution-AllItems-TenaciousEarthstormDiamond"
  value: {
-<<<<<<< HEAD
-  dps: 2596.732696528475
-  tps: 2383.103400321631
-=======
-  dps: 2533.865443010509
-  tps: 2357.945061324141
->>>>>>> 9e8af1ea
+  dps: 2533.8643553305096
+  tps: 2357.9439736441404
  }
 }
 dps_results: {
  key: "TestRetribution-AllItems-TheTwinStars"
  value: {
-<<<<<<< HEAD
-  dps: 2590.301129648339
-  tps: 2371.7944561319746
-=======
-  dps: 2523.12934718146
-  tps: 2346.7789125100257
->>>>>>> 9e8af1ea
+  dps: 2523.1869942214603
+  tps: 2346.8365595500263
  }
 }
 dps_results: {
  key: "TestRetribution-AllItems-ThunderingSkyfireDiamond"
  value: {
-<<<<<<< HEAD
-  dps: 2607.4617511487436
-  tps: 2389.1725782385056
-=======
-  dps: 2541.4404556310374
-  tps: 2363.5877885345535
->>>>>>> 9e8af1ea
+  dps: 2541.4529639510383
+  tps: 2363.600296854553
  }
 }
 dps_results: {
  key: "TestRetribution-AllItems-ThunderingSkyflareDiamond"
  value: {
-<<<<<<< HEAD
-  dps: 2615.678762441303
-  tps: 2395.178171268271
-=======
-  dps: 2549.0596196181814
-  tps: 2369.983472521034
->>>>>>> 9e8af1ea
+  dps: 2549.089258898182
+  tps: 2370.013111801033
  }
 }
 dps_results: {
  key: "TestRetribution-AllItems-TinyAbominationinaJar-50351"
  value: {
-<<<<<<< HEAD
-  dps: 2757.1701149060095
-  tps: 2539.223077773536
-=======
-  dps: 2689.218558663912
-  tps: 2513.1822389431795
->>>>>>> 9e8af1ea
+  dps: 2689.323247863911
+  tps: 2513.2869281431795
  }
 }
 dps_results: {
  key: "TestRetribution-AllItems-TinyAbominationinaJar-50706"
  value: {
-<<<<<<< HEAD
-  dps: 2763.9380098688393
-  tps: 2546.364934793011
-=======
-  dps: 2695.0407539707994
-  tps: 2520.418399600453
->>>>>>> 9e8af1ea
+  dps: 2695.168284450799
+  tps: 2520.545930080453
  }
 }
 dps_results: {
  key: "TestRetribution-AllItems-TirelessSkyflareDiamond"
  value: {
-<<<<<<< HEAD
-  dps: 2600.710253496084
-  tps: 2386.06070895813
-=======
-  dps: 2537.591364033901
-  tps: 2360.811984244636
->>>>>>> 9e8af1ea
+  dps: 2537.5902763539016
+  tps: 2360.8108965646366
  }
 }
 dps_results: {
  key: "TestRetribution-AllItems-TirelessStarflareDiamond"
  value: {
-<<<<<<< HEAD
-  dps: 2599.914742102562
-  tps: 2385.4692472308293
-=======
-  dps: 2536.8461197682846
-  tps: 2360.2385996605367
->>>>>>> 9e8af1ea
+  dps: 2536.845032088285
+  tps: 2360.2375119805374
  }
 }
 dps_results: {
  key: "TestRetribution-AllItems-TomeofFieryRedemption-30447"
  value: {
-<<<<<<< HEAD
-  dps: 2637.085432454018
-  tps: 2414.500576126158
-=======
-  dps: 2570.083961252601
-  tps: 2389.2621810888713
->>>>>>> 9e8af1ea
+  dps: 2570.1150782392688
+  tps: 2389.2932980755377
  }
 }
 dps_results: {
  key: "TestRetribution-AllItems-TomeoftheLightbringer-32368"
  value: {
-<<<<<<< HEAD
-  dps: 2619.013436113263
-  tps: 2396.455250219214
-=======
-  dps: 2552.0630200154915
-  tps: 2371.414529605317
->>>>>>> 9e8af1ea
+  dps: 2552.060028895492
+  tps: 2371.411538485317
  }
 }
 dps_results: {
  key: "TestRetribution-AllItems-TrenchantEarthshatterDiamond"
  value: {
-<<<<<<< HEAD
-  dps: 2599.914742102562
-  tps: 2385.4692472308293
-=======
-  dps: 2536.8461197682846
-  tps: 2360.2385996605367
->>>>>>> 9e8af1ea
+  dps: 2536.845032088285
+  tps: 2360.2375119805374
  }
 }
 dps_results: {
  key: "TestRetribution-AllItems-TrenchantEarthsiegeDiamond"
  value: {
-<<<<<<< HEAD
-  dps: 2600.710253496084
-  tps: 2386.06070895813
-=======
-  dps: 2537.591364033901
-  tps: 2360.811984244636
->>>>>>> 9e8af1ea
+  dps: 2537.5902763539016
+  tps: 2360.8108965646366
  }
 }
 dps_results: {
  key: "TestRetribution-AllItems-Turalyon'sBattlegear"
  value: {
-<<<<<<< HEAD
-  dps: 2980.078218527328
-  tps: 2688.9429228384047
-=======
-  dps: 2888.914177319852
-  tps: 2660.3329685602757
->>>>>>> 9e8af1ea
+  dps: 2888.876380439854
+  tps: 2660.295171680276
  }
 }
 dps_results: {
  key: "TestRetribution-AllItems-WastewalkerArmor"
  value: {
-<<<<<<< HEAD
-  dps: 2277.1575093865026
-  tps: 2104.4048273045337
-=======
-  dps: 2219.4426545027454
-  tps: 2081.1006370793034
->>>>>>> 9e8af1ea
+  dps: 2219.3980898360796
+  tps: 2081.0560724126362
  }
 }
 dps_results: {
  key: "TestRetribution-AllItems-WindhawkArmor"
  value: {
-<<<<<<< HEAD
-  dps: 2405.166834169949
-  tps: 2208.087136466236
-=======
-  dps: 2343.7798398401605
-  tps: 2184.2397425731438
->>>>>>> 9e8af1ea
+  dps: 2343.7115879201606
+  tps: 2184.1714906531442
  }
 }
 dps_results: {
  key: "TestRetribution-AllItems-WrathfulGladiator'sLibramofFortitude-51478"
  value: {
-<<<<<<< HEAD
-  dps: 2717.717318479128
-  tps: 2479.419529428974
-=======
-  dps: 2648.0807687494594
-  tps: 2453.570902481209
->>>>>>> 9e8af1ea
+  dps: 2648.0777776294585
+  tps: 2453.5679113612096
  }
 }
 dps_results: {
  key: "TestRetribution-AllItems-WrathofSpellfire"
  value: {
-<<<<<<< HEAD
-  dps: 2416.648786647017
-  tps: 2221.1335402962536
-=======
-  dps: 2353.815533468615
-  tps: 2197.284096263132
->>>>>>> 9e8af1ea
+  dps: 2353.895206028615
+  tps: 2197.363768823132
  }
 }
 dps_results: {
  key: "TestRetribution-Average-Default"
  value: {
-<<<<<<< HEAD
-  dps: 2641.7218520444676
-  tps: 2420.877870457803
-=======
-  dps: 2574.145306701918
-  tps: 2395.4208357697175
->>>>>>> 9e8af1ea
+  dps: 2574.1432725958043
+  tps: 2395.418801663608
  }
 }
 dps_results: {
  key: "TestRetribution-Settings-BloodElf-P4-Retribution Paladin-FullBuffs-LongMultiTarget"
  value: {
-<<<<<<< HEAD
-  dps: 6591.883529564732
-  tps: 7954.120077494474
-=======
-  dps: 6009.150870268333
-  tps: 7466.445204906439
->>>>>>> 9e8af1ea
+  dps: 6010.574915308333
+  tps: 7467.869249946438
  }
 }
 dps_results: {
  key: "TestRetribution-Settings-BloodElf-P4-Retribution Paladin-FullBuffs-LongSingleTarget"
  value: {
-<<<<<<< HEAD
-  dps: 2656.5308207449775
-  tps: 2434.942795287684
-=======
-  dps: 2590.3801952095614
-  tps: 2409.3838493561657
->>>>>>> 9e8af1ea
+  dps: 2590.3804671295607
+  tps: 2409.3841212761654
  }
 }
 dps_results: {
  key: "TestRetribution-Settings-BloodElf-P4-Retribution Paladin-FullBuffs-ShortSingleTarget"
  value: {
-<<<<<<< HEAD
-  dps: 2958.6364586991253
-  tps: 2744.8838913394484
-=======
-  dps: 2890.367356089815
-  tps: 2716.016197745159
->>>>>>> 9e8af1ea
+  dps: 2890.288499289816
+  tps: 2715.9373409451578
  }
 }
 dps_results: {
  key: "TestRetribution-Settings-BloodElf-P4-Retribution Paladin-NoBuffs-LongMultiTarget"
  value: {
-<<<<<<< HEAD
-  dps: 2787.911878361525
-  tps: 3718.4170909557583
-=======
-  dps: 2535.6897882658996
-  tps: 3504.0345573796767
->>>>>>> 9e8af1ea
+  dps: 2531.6950362659
+  tps: 3500.0398053796775
  }
 }
 dps_results: {
  key: "TestRetribution-Settings-BloodElf-P4-Retribution Paladin-NoBuffs-LongSingleTarget"
  value: {
-<<<<<<< HEAD
-  dps: 1108.1889416472516
-  tps: 1018.6096407937464
-=======
-  dps: 1081.126202308244
-  tps: 1007.9641291993037
->>>>>>> 9e8af1ea
+  dps: 1080.9378359082436
+  tps: 1007.7757627993036
  }
 }
 dps_results: {
  key: "TestRetribution-Settings-BloodElf-P4-Retribution Paladin-NoBuffs-ShortSingleTarget"
  value: {
-<<<<<<< HEAD
-  dps: 1390.7672029923485
-  tps: 1314.5642780331164
-=======
-  dps: 1352.7155681474248
-  tps: 1295.9818524548757
->>>>>>> 9e8af1ea
+  dps: 1352.1816161474253
+  tps: 1295.4479004548757
  }
 }
 dps_results: {
  key: "TestRetribution-Settings-Draenei-P4-Retribution Paladin-FullBuffs-LongMultiTarget"
  value: {
-<<<<<<< HEAD
-  dps: 6673.437430718582
-  tps: 8040.487242121718
-=======
-  dps: 6073.758500750656
-  tps: 7538.544988545788
->>>>>>> 9e8af1ea
+  dps: 6074.216142110657
+  tps: 7539.002629905786
  }
 }
 dps_results: {
  key: "TestRetribution-Settings-Draenei-P4-Retribution Paladin-FullBuffs-LongSingleTarget"
  value: {
-<<<<<<< HEAD
-  dps: 2680.171473026862
-  tps: 2458.7456556114435
-=======
-  dps: 2613.2140680381335
-  tps: 2433.204722652188
->>>>>>> 9e8af1ea
+  dps: 2613.2287517181353
+  tps: 2433.219406332188
  }
 }
 dps_results: {
  key: "TestRetribution-Settings-Draenei-P4-Retribution Paladin-FullBuffs-ShortSingleTarget"
  value: {
-<<<<<<< HEAD
-  dps: 2913.2753894667944
-  tps: 2699.4305995041923
-=======
-  dps: 2842.7402999361634
-  tps: 2669.797352208725
->>>>>>> 9e8af1ea
+  dps: 2842.7770091361635
+  tps: 2669.8340614087256
  }
 }
 dps_results: {
  key: "TestRetribution-Settings-Draenei-P4-Retribution Paladin-NoBuffs-LongMultiTarget"
  value: {
-<<<<<<< HEAD
-  dps: 2945.2335526319366
-  tps: 3920.6985015962655
-=======
-  dps: 2672.142835789352
-  tps: 3686.543282866807
->>>>>>> 9e8af1ea
+  dps: 2668.5203669893513
+  tps: 3682.9208140668075
  }
 }
 dps_results: {
  key: "TestRetribution-Settings-Draenei-P4-Retribution Paladin-NoBuffs-LongSingleTarget"
  value: {
-<<<<<<< HEAD
-  dps: 1142.246094531196
-  tps: 1053.8232352407688
-=======
-  dps: 1114.0972796020908
-  tps: 1042.143688346877
->>>>>>> 9e8af1ea
+  dps: 1113.887159602091
+  tps: 1041.933568346877
  }
 }
 dps_results: {
  key: "TestRetribution-Settings-Draenei-P4-Retribution Paladin-NoBuffs-ShortSingleTarget"
  value: {
-<<<<<<< HEAD
-  dps: 1385.5920964205288
-  tps: 1301.9924140242638
-=======
-  dps: 1343.8949757537991
-  tps: 1283.4716045475025
->>>>>>> 9e8af1ea
+  dps: 1343.368439753799
+  tps: 1282.9450685475024
  }
 }
 dps_results: {
  key: "TestRetribution-Settings-Dwarf-P4-Retribution Paladin-FullBuffs-LongMultiTarget"
  value: {
-<<<<<<< HEAD
-  dps: 6675.883041355916
-  tps: 8022.481410700116
-=======
-  dps: 6083.6238103527
-  tps: 7527.4098903086515
->>>>>>> 9e8af1ea
+  dps: 6083.556646112701
+  tps: 7527.342726068649
  }
 }
 dps_results: {
  key: "TestRetribution-Settings-Dwarf-P4-Retribution Paladin-FullBuffs-LongSingleTarget"
  value: {
-<<<<<<< HEAD
-  dps: 2704.929015743918
-  tps: 2479.119744171743
-=======
-  dps: 2636.4475677968085
-  tps: 2453.0718738132277
->>>>>>> 9e8af1ea
+  dps: 2636.4429451568076
+  tps: 2453.0672511732278
  }
 }
 dps_results: {
  key: "TestRetribution-Settings-Dwarf-P4-Retribution Paladin-FullBuffs-ShortSingleTarget"
  value: {
-<<<<<<< HEAD
-  dps: 2969.019172020678
-  tps: 2753.484506722988
-=======
-  dps: 2900.4737782960083
-  tps: 2723.9962385731774
->>>>>>> 9e8af1ea
+  dps: 2900.585265496008
+  tps: 2724.107725773177
  }
 }
 dps_results: {
  key: "TestRetribution-Settings-Dwarf-P4-Retribution Paladin-NoBuffs-LongMultiTarget"
  value: {
-<<<<<<< HEAD
-  dps: 2784.706093956001
-  tps: 3687.408204256841
-=======
-  dps: 2540.9225752494285
-  tps: 3480.015331637892
->>>>>>> 9e8af1ea
+  dps: 2536.7950768494297
+  tps: 3475.88783323789
  }
 }
 dps_results: {
  key: "TestRetribution-Settings-Dwarf-P4-Retribution Paladin-NoBuffs-LongSingleTarget"
  value: {
-<<<<<<< HEAD
-  dps: 1130.6573115599485
-  tps: 1037.336445609242
-=======
-  dps: 1103.3824189648874
-  tps: 1026.9350972188802
->>>>>>> 9e8af1ea
+  dps: 1103.194052564887
+  tps: 1026.7467308188805
  }
 }
 dps_results: {
  key: "TestRetribution-Settings-Dwarf-P4-Retribution Paladin-NoBuffs-ShortSingleTarget"
  value: {
-<<<<<<< HEAD
-  dps: 1413.2478046939061
-  tps: 1330.561354667418
-=======
-  dps: 1374.719291449018
-  tps: 1311.804601871295
->>>>>>> 9e8af1ea
+  dps: 1374.171743449018
+  tps: 1311.257053871295
  }
 }
 dps_results: {
  key: "TestRetribution-Settings-Human-P4-Retribution Paladin-FullBuffs-LongMultiTarget"
  value: {
-<<<<<<< HEAD
-  dps: 7092.628244928312
-  tps: 8394.010417763428
-=======
-  dps: 6459.898962455198
-  tps: 7873.596037142137
->>>>>>> 9e8af1ea
+  dps: 6458.955671975196
+  tps: 7872.652746662135
  }
 }
 dps_results: {
  key: "TestRetribution-Settings-Human-P4-Retribution Paladin-FullBuffs-LongSingleTarget"
  value: {
-<<<<<<< HEAD
-  dps: 2911.4514110812725
-  tps: 2658.267393698344
-=======
-  dps: 2838.476796642898
-  tps: 2631.2610487917595
->>>>>>> 9e8af1ea
+  dps: 2838.502085202897
+  tps: 2631.2863373517607
  }
 }
 dps_results: {
  key: "TestRetribution-Settings-Human-P4-Retribution Paladin-FullBuffs-ShortSingleTarget"
  value: {
-<<<<<<< HEAD
-  dps: 3248.875341286313
-  tps: 3000.9889593672137
-=======
-  dps: 3167.594130428491
-  tps: 2968.5035288692675
->>>>>>> 9e8af1ea
+  dps: 3167.4921604284905
+  tps: 2968.4015588692673
  }
 }
 dps_results: {
  key: "TestRetribution-Settings-Human-P4-Retribution Paladin-NoBuffs-LongMultiTarget"
  value: {
-<<<<<<< HEAD
-  dps: 3069.108589298938
-  tps: 3967.3716910364606
-=======
-  dps: 2794.1598056383996
-  tps: 3738.675350797822
->>>>>>> 9e8af1ea
+  dps: 2789.9007968384003
+  tps: 3734.4163419978227
  }
 }
 dps_results: {
  key: "TestRetribution-Settings-Human-P4-Retribution Paladin-NoBuffs-LongSingleTarget"
  value: {
-<<<<<<< HEAD
-  dps: 1256.0684821418388
-  tps: 1140.6925440406628
-=======
-  dps: 1226.4908106801763
-  tps: 1129.8306862870345
->>>>>>> 9e8af1ea
+  dps: 1226.2858818801762
+  tps: 1129.6257574870344
  }
 }
 dps_results: {
  key: "TestRetribution-Settings-Human-P4-Retribution Paladin-NoBuffs-ShortSingleTarget"
  value: {
-<<<<<<< HEAD
-  dps: 1563.3116677064675
-  tps: 1462.0928049646889
-=======
-  dps: 1520.7820648010552
-  tps: 1442.3507003271145
->>>>>>> 9e8af1ea
+  dps: 1520.3309248010548
+  tps: 1441.8995603271148
  }
 }
 dps_results: {
  key: "TestRetribution-SwitchInFrontOfTarget-Default"
  value: {
-<<<<<<< HEAD
-  dps: 2425.015317801127
-  tps: 2209.816853744469
-=======
-  dps: 2360.676491420513
-  tps: 2184.827726381028
->>>>>>> 9e8af1ea
+  dps: 2360.6675180605134
+  tps: 2184.8187530210266
  }
 }