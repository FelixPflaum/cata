--- conflicted
+++ resolved
@@ -75,19 +75,6 @@
 }
 
 var FullDebuffs = &proto.Debuffs{
-<<<<<<< HEAD
-	JudgementOfWisdom:           true,
-	Misery:                      true,
-	CurseOfElements:             proto.TristateEffect_TristateEffectImproved,
-	ImprovedShadowBolt:          true,
-	BloodFrenzy:                 true,
-	ExposeArmor:                 proto.TristateEffect_TristateEffectImproved,
-	FaerieFire:                  proto.TristateEffect_TristateEffectImproved,
-	CurseOfWeakness:             true,
-	HuntersMark:                 proto.TristateEffect_TristateEffectImproved,
-	ExposeWeaknessUptime:        1,
-	ExposeWeaknessHunterAgility: 800,
-=======
 	JudgementOfWisdom: true,
 	Misery:            true,
 	CurseOfElements:   proto.TristateEffect_TristateEffectImproved,
@@ -96,7 +83,6 @@
 	FaerieFire:        proto.TristateEffect_TristateEffectImproved,
 	CurseOfWeakness:   true,
 	HuntersMark:       proto.TristateEffect_TristateEffectImproved,
->>>>>>> 938287d4
 }
 
 var Phase4Gear = items.EquipmentSpecFromJsonString(`{"items": [
