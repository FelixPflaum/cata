package paladin

import (
	"github.com/wowsims/wotlk/sim/core"
	"github.com/wowsims/wotlk/sim/core/proto"
	"github.com/wowsims/wotlk/sim/core/stats"
)

const (
	SpellFlagSeal      = core.SpellFlagAgentReserved1
	SpellFlagJudgement = core.SpellFlagAgentReserved2
)

type hybridScaling struct {
	AP float64
	SP float64
}

type Paladin struct {
	core.Character

	PaladinAura proto.PaladinAura

	Talents proto.PaladinTalents

	CurrentSeal      *core.Aura
	CurrentJudgement *core.Aura

	DivinePlea          *core.Spell
	DivineStorm         *core.Spell
	Consecration        *core.Spell
	CrusaderStrike      *core.Spell
	Exorcism            *core.Spell
	HolyShield          *core.Spell
	JudgementOfWisdom   *core.Spell
	JudgementOfLight    *core.Spell
	SealOfVengeance     *core.Spell
	SealOfRighteousness *core.Spell
	SealOfCommand       *core.Spell
	// SealOfWisdom        *core.Spell
	// SealOfLight         *core.Spell

	ConsecrationDot *core.Dot
	// SealOfVengeanceDot *core.Dot

	HolyShieldAura          *core.Aura
	JudgementOfWisdomAura   *core.Aura
	JudgementOfLightAura    *core.Aura
	SealOfVengeanceAura     *core.Aura
	SealOfCommandAura       *core.Aura
	SealOfRighteousnessAura *core.Aura

	// SealOfWisdomAura        *core.Aura
	// SealOfLightAura         *core.Aura

	ArtOfWarInstantCast *core.Aura

	SpiritualAttunementMetrics *core.ResourceMetrics
}

// Implemented by each Paladin spec.
type PaladinAgent interface {
	GetPaladin() *Paladin
}

func (paladin *Paladin) GetCharacter() *core.Character {
	return &paladin.Character
}

func (paladin *Paladin) HasMajorGlyph(glyph proto.PaladinMajorGlyph) bool {
	return paladin.HasGlyph(int32(glyph))
}
func (paladin *Paladin) HasMinorGlyph(glyph proto.PaladinMinorGlyph) bool {
	return paladin.HasGlyph(int32(glyph))
}

func (paladin *Paladin) GetPaladin() *Paladin {
	return paladin
}

func (paladin *Paladin) AddRaidBuffs(raidBuffs *proto.RaidBuffs) {
	raidBuffs.DevotionAura = core.MaxTristate(raidBuffs.DevotionAura, core.MakeTristateValue(
		paladin.PaladinAura == proto.PaladinAura_DevotionAura,
		paladin.Talents.ImprovedDevotionAura == 5))

<<<<<<< HEAD
	if paladin.PaladinAura == proto.PaladinAura_RetributionAura {
		raidBuffs.RetributionAura = true
	}
=======
	// TODO: Fix
	raidBuffs.RetributionAura = core.MaxTristate(raidBuffs.RetributionAura, core.MakeTristateValue(
		paladin.PaladinAura == proto.PaladinAura_RetributionAura,
		paladin.Talents.SanctifiedRetribution == true))
>>>>>>> bbfeb8c4

	if paladin.Talents.SanctifiedRetribution {
		raidBuffs.SanctifiedRetribution = true
	}
<<<<<<< HEAD
=======

	if paladin.Talents.SwiftRetribution == 3 {
		raidBuffs.SwiftRetribution = paladin.Talents.SwiftRetribution == 3 // TODO: Fix-- though having something between 0/3 and 3/3 is unlikely
	}

	//if paladin.Talents.SanctifiedRetribution {
	//	raidBuffs.SanctifiedRetribution = true
	//}
>>>>>>> bbfeb8c4
}

func (paladin *Paladin) AddPartyBuffs(partyBuffs *proto.PartyBuffs) {
}

func (paladin *Paladin) Initialize() {
	// Update auto crit multipliers now that we have the targets.
	paladin.AutoAttacks.MHEffect.OutcomeApplier = paladin.OutcomeFuncMeleeWhite(paladin.MeleeCritMultiplier())

	paladin.registerSealOfVengeanceSpellAndAura()
	paladin.registerSealOfRighteousnessSpellAndAura()
	paladin.registerSealOfCommandSpellAndAura()
	// paladin.setupSealOfTheCrusader()
	// paladin.setupSealOfWisdom()
	// paladin.setupSealOfLight()
	// paladin.setupSealOfRighteousness()
	// paladin.setupJudgementRefresh()

	paladin.registerCrusaderStrikeSpell()
	paladin.registerDivineStormSpell()
	paladin.registerConsecrationSpell()

	paladin.registerExorcismSpell()
	paladin.registerHolyShieldSpell()
	paladin.registerJudgements()

	paladin.registerSpiritualAttunement()
	paladin.registerDivinePleaSpell()
}

func (paladin *Paladin) Reset(sim *core.Simulation) {
	paladin.CurrentSeal = nil
	paladin.CurrentJudgement = nil
}

func (paladin *Paladin) OnAutoAttack(sim *core.Simulation, spell *core.Spell) {
}

// maybe need to add stat dependencies
func NewPaladin(character core.Character, talents proto.PaladinTalents) *Paladin {
	paladin := &Paladin{
		Character: character,
		Talents:   talents,
	}

	paladin.PseudoStats.CanParry = true

	paladin.EnableManaBar()

	// Add paladin stat dependencies
	paladin.AddStatDependency(stats.StatDependency{
		SourceStat:   stats.Strength,
		ModifiedStat: stats.AttackPower,
		Modifier: func(strength float64, attackPower float64) float64 {
			return attackPower + strength*2
		},
	})

	paladin.AddStatDependency(stats.StatDependency{
		SourceStat:   stats.Agility,
		ModifiedStat: stats.MeleeCrit,
		Modifier: func(agility float64, meleeCrit float64) float64 {
			return meleeCrit + (agility/25)*core.CritRatingPerCritChance
		},
	})

	paladin.AddStatDependency(stats.StatDependency{
		SourceStat:   stats.Agility,
		ModifiedStat: stats.Dodge,
		Modifier: func(agility float64, dodge float64) float64 {
			return dodge + (agility/25)*core.DodgeRatingPerDodgeChance
		},
	})

	return paladin
}

func init() {
	core.BaseStats[core.BaseStatsKey{Race: proto.Race_RaceBloodElf, Class: proto.Class_ClassPaladin}] = stats.Stats{
		stats.Health:      3197,
		stats.Stamina:     118,
		stats.Intellect:   87,
		stats.Mana:        2953,
		stats.Spirit:      88,
		stats.Strength:    123,
		stats.AttackPower: 190,
		stats.Agility:     79,
		stats.MeleeCrit:   14.35,
		stats.SpellCrit:   73.69,
		stats.Dodge:       0.65 * core.DodgeRatingPerDodgeChance,
	}
	core.BaseStats[core.BaseStatsKey{Race: proto.Race_RaceDraenei, Class: proto.Class_ClassPaladin}] = stats.Stats{
		stats.Health:      3197,
		stats.Stamina:     119,
		stats.Intellect:   84,
		stats.Mana:        2953,
		stats.Spirit:      91,
		stats.Strength:    127,
		stats.AttackPower: 190,
		stats.Agility:     74,
		stats.MeleeCrit:   14.35,
		stats.SpellCrit:   73.69,
		stats.Dodge:       0.65 * core.DodgeRatingPerDodgeChance,
	}
	core.BaseStats[core.BaseStatsKey{Race: proto.Race_RaceHuman, Class: proto.Class_ClassPaladin}] = stats.Stats{
		stats.Health:      3197,
		stats.Stamina:     120,
		stats.Intellect:   83,
		stats.Mana:        2953,
		stats.Spirit:      97,
		stats.Strength:    126,
		stats.AttackPower: 190,
		stats.Agility:     77,
		stats.MeleeCrit:   14.35,
		stats.SpellCrit:   73.69,
		stats.Dodge:       0.65 * core.DodgeRatingPerDodgeChance,
	}
	core.BaseStats[core.BaseStatsKey{Race: proto.Race_RaceDwarf, Class: proto.Class_ClassPaladin}] = stats.Stats{
		stats.Health:      3197,
		stats.Stamina:     123,
		stats.Intellect:   82,
		stats.Mana:        2953,
		stats.Spirit:      88,
		stats.Strength:    128,
		stats.AttackPower: 190,
		stats.Agility:     73,
		stats.MeleeCrit:   14.35,
		stats.SpellCrit:   73.69,
		stats.Dodge:       0.65 * core.DodgeRatingPerDodgeChance,
	}
}<|MERGE_RESOLUTION|>--- conflicted
+++ resolved
@@ -83,31 +83,17 @@
 		paladin.PaladinAura == proto.PaladinAura_DevotionAura,
 		paladin.Talents.ImprovedDevotionAura == 5))
 
-<<<<<<< HEAD
 	if paladin.PaladinAura == proto.PaladinAura_RetributionAura {
 		raidBuffs.RetributionAura = true
 	}
-=======
-	// TODO: Fix
-	raidBuffs.RetributionAura = core.MaxTristate(raidBuffs.RetributionAura, core.MakeTristateValue(
-		paladin.PaladinAura == proto.PaladinAura_RetributionAura,
-		paladin.Talents.SanctifiedRetribution == true))
->>>>>>> bbfeb8c4
 
 	if paladin.Talents.SanctifiedRetribution {
 		raidBuffs.SanctifiedRetribution = true
 	}
-<<<<<<< HEAD
-=======
 
 	if paladin.Talents.SwiftRetribution == 3 {
 		raidBuffs.SwiftRetribution = paladin.Talents.SwiftRetribution == 3 // TODO: Fix-- though having something between 0/3 and 3/3 is unlikely
 	}
-
-	//if paladin.Talents.SanctifiedRetribution {
-	//	raidBuffs.SanctifiedRetribution = true
-	//}
->>>>>>> bbfeb8c4
 }
 
 func (paladin *Paladin) AddPartyBuffs(partyBuffs *proto.PartyBuffs) {
