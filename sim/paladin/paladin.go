package paladin

import (
	"time"

	"github.com/wowsims/cata/sim/core"
	"github.com/wowsims/cata/sim/core/proto"
	"github.com/wowsims/cata/sim/core/stats"
)

const (
	SpellFlagSecondaryJudgement = core.SpellFlagAgentReserved1
	SpellFlagPrimaryJudgement   = core.SpellFlagAgentReserved2
)

const (
	SpellMaskTemplarsVerdict int64 = 1 << iota
	SpellMaskCrusaderStrike
	SpellMaskDivineStorm
	SpellMaskExorcism
	SpellMaskGlyphOfExorcism
	SpellMaskHammerOfWrath
	SpellMaskJudgementBase
	SpellMaskJudgementOfTruth
	SpellMaskJudgementOfInsight
	SpellMaskJudgementOfRighteousness
	SpellMaskJudgementOfJustice
	SpellMaskHolyWrath
	SpellMaskConsecration
	SpellMaskHammerOfTheRighteousMelee
	SpellMaskHammerOfTheRighteousAoe
	SpellMaskHandOfReckoning
	SpellMaskAvengersShield
	SpellMaskDivinePlea
	SpellMaskDivineProtection
	SpellMaskAvengingWrath
	SpellMaskCensure
	SpellMaskInquisition
	SpellMaskHandOfLight
	SpellMaskZealotry
	SpellMaskGuardianOfAncientKings
	SpellMaskAncientFury
	SpellMaskSealsOfCommand
	SpellMaskShieldOfTheRighteous
	SpellMaskHolyShield
	SpellMaskArdentDefender

	SpellMaskHolyShock
	SpellMaskWordOfGlory

	SpellMaskSealOfTruth
	SpellMaskSealOfInsight
	SpellMaskSealOfRighteousness
	SpellMaskSealOfJustice
)

const SpellMaskBuilder = SpellMaskCrusaderStrike |
	SpellMaskDivineStorm |
	SpellMaskHammerOfTheRighteousMelee

const SpellMaskHammerOfTheRighteous = SpellMaskHammerOfTheRighteousMelee | SpellMaskHammerOfTheRighteousAoe

const SpellMaskJudgement = SpellMaskJudgementOfTruth |
	SpellMaskJudgementOfInsight |
	SpellMaskJudgementOfRighteousness |
	SpellMaskJudgementOfJustice

const SpellMaskCanTriggerSealOfJustice = SpellMaskCrusaderStrike |
	SpellMaskTemplarsVerdict |
	SpellMaskHammerOfWrath

const SpellMaskCanTriggerSealOfInsight = SpellMaskCanTriggerSealOfJustice

const SpellMaskCanTriggerSealOfRighteousness = SpellMaskCanTriggerSealOfJustice |
	SpellMaskDivineStorm |
	SpellMaskHammerOfTheRighteousMelee

const SpellMaskCanTriggerSealOfTruth = SpellMaskCrusaderStrike |
	SpellMaskTemplarsVerdict |
	SpellMaskExorcism |
	SpellMaskHammerOfWrath |
	SpellMaskJudgement |
	SpellMaskHammerOfTheRighteousMelee |
	SpellMaskShieldOfTheRighteous

const SpellMaskCanTriggerAncientPower = SpellMaskCanTriggerSealOfTruth |
	SpellMaskHolyWrath

const SpellMaskCanTriggerDivinePurpose = SpellMaskHammerOfWrath |
	SpellMaskExorcism |
	SpellMaskJudgement |
	SpellMaskHolyWrath |
	SpellMaskTemplarsVerdict |
	SpellMaskDivineStorm |
	SpellMaskInquisition

const SpellMaskCanConsumeDivinePurpose = SpellMaskInquisition |
	SpellMaskTemplarsVerdict

const SpellMaskModifiedByTwoHandedSpec = SpellMaskJudgement |
	SpellMaskSealOfTruth |
	SpellMaskSealsOfCommand |
	SpellMaskHammerOfWrath

var TalentTreeSizes = [3]int{20, 20, 20}

type Paladin struct {
	core.Character
	HolyPowerBar

	PaladinAura proto.PaladinAura
	Seal        proto.PaladinSeal

	Talents *proto.PaladinTalents

	// Used for CS/DS/HotR
	sharedBuilderTimer  *core.Timer
	sharedBuilderBaseCD time.Duration

	CurrentSeal      *core.Aura
	CurrentJudgement *core.Spell
	SnapshotGuardian bool

	// Pets
	AncientGuardian *AncientGuardianPet

	DivinePlea               *core.Spell
	DivineStorm              *core.Spell
	HolyWrath                *core.Spell
	Consecration             *core.Spell
	CrusaderStrike           *core.Spell
	Exorcism                 *core.Spell
	HolyShield               *core.Spell
	HammerOfTheRighteous     *core.Spell
	HandOfReckoning          *core.Spell
	ShieldOfRighteousness    *core.Spell
	AvengersShield           *core.Spell
	HammerOfWrath            *core.Spell
	AvengingWrath            *core.Spell
	DivineProtection         *core.Spell
	TemplarsVerdict          *core.Spell
	Zealotry                 *core.Spell
	Inquisition              *core.Spell
	HandOfLight              *core.Spell
	JudgementOfTruth         *core.Spell
	JudgementOfInsight       *core.Spell
	JudgementOfRighteousness *core.Spell
	JudgementOfJustice       *core.Spell
	ShieldOfTheRighteous     *core.Spell

	HolyShieldAura          *core.Aura
	RighteousFuryAura       *core.Aura
	DivinePleaAura          *core.Aura
	SealOfTruthAura         *core.Aura
	SealOfInsightAura       *core.Aura
	SealOfRighteousnessAura *core.Aura
	SealOfJusticeAura       *core.Aura
	AvengingWrathAura       *core.Aura
	DivineProtectionAura    *core.Aura
	ZealotryAura            *core.Aura
	InquisitionAura         *core.Aura
	DivinePurposeAura       *core.Aura
	JudgementsOfThePureAura *core.Aura
	GrandCrusaderAura       *core.Aura
	SacredDutyAura          *core.Aura
<<<<<<< HEAD

	SpiritualAttunementMetrics *core.ResourceMetrics
=======
>>>>>>> 58e69dc4
}

// Implemented by each Paladin spec.
type PaladinAgent interface {
	GetPaladin() *Paladin
}

func (paladin *Paladin) GetCharacter() *core.Character {
	return &paladin.Character
}

func (paladin *Paladin) HasPrimeGlyph(glyph proto.PaladinPrimeGlyph) bool {
	return paladin.HasGlyph(int32(glyph))
}

func (paladin *Paladin) HasMajorGlyph(glyph proto.PaladinMajorGlyph) bool {
	return paladin.HasGlyph(int32(glyph))
}
func (paladin *Paladin) HasMinorGlyph(glyph proto.PaladinMinorGlyph) bool {
	return paladin.HasGlyph(int32(glyph))
}

func (paladin *Paladin) GetPaladin() *Paladin {
	return paladin
}

func (paladin *Paladin) AddRaidBuffs(raidBuffs *proto.RaidBuffs) {
	if paladin.PaladinAura == proto.PaladinAura_Devotion {
		raidBuffs.DevotionAura = true
	}
	if paladin.PaladinAura == proto.PaladinAura_Retribution {
		raidBuffs.RetributionAura = true
	}
	if paladin.PaladinAura == proto.PaladinAura_Resistance {
		raidBuffs.ResistanceAura = true
	}
	if paladin.Talents.Communion {
		raidBuffs.Communion = true
	}
}

func (paladin *Paladin) AddPartyBuffs(_ *proto.PartyBuffs) {
}

func (paladin *Paladin) Initialize() {
	paladin.sharedBuilderTimer = paladin.NewTimer()

	paladin.applyGlyphs()
	paladin.registerSpells()
	paladin.addBloodthirstyGloves()
}

func (paladin *Paladin) registerSpells() {
	paladin.registerCrusaderStrike()
	paladin.registerExorcism()
	paladin.registerJudgement()
	paladin.registerSealOfTruth()
	paladin.registerSealOfInsight()
	paladin.registerSealOfRighteousness()
	paladin.registerSealOfJustice()
	paladin.registerInquisition()
	paladin.registerHammerOfWrathSpell()
	paladin.registerAvengingWrath()
	paladin.registerDivinePleaSpell()
	paladin.registerConsecrationSpell()
	paladin.registerHolyWrath()
	paladin.registerGuardianOfAncientKings()
	paladin.registerDivineProtectionSpell()
}

func (paladin *Paladin) Reset(sim *core.Simulation) {
	switch paladin.Seal {
	case proto.PaladinSeal_Truth:
		paladin.CurrentJudgement = paladin.JudgementOfTruth
		paladin.CurrentSeal = paladin.SealOfTruthAura
		paladin.SealOfTruthAura.Activate(sim)
	case proto.PaladinSeal_Insight:
		paladin.CurrentJudgement = paladin.JudgementOfInsight
		paladin.CurrentSeal = paladin.SealOfInsightAura
		paladin.SealOfInsightAura.Activate(sim)
	case proto.PaladinSeal_Righteousness:
		paladin.CurrentJudgement = paladin.JudgementOfRighteousness
		paladin.CurrentSeal = paladin.SealOfRighteousnessAura
		paladin.SealOfRighteousnessAura.Activate(sim)
	case proto.PaladinSeal_Justice:
		paladin.CurrentJudgement = paladin.JudgementOfJustice
		paladin.CurrentSeal = paladin.SealOfJusticeAura
		paladin.SealOfJusticeAura.Activate(sim)
	}

	paladin.HolyPowerBar.Reset()
}

func NewPaladin(character *core.Character, talentsStr string, options *proto.PaladinOptions) *Paladin {
	paladin := &Paladin{
		Character:           *character,
		Talents:             &proto.PaladinTalents{},
		Seal:                options.Seal,
		PaladinAura:         options.Aura,
		SnapshotGuardian:    options.SnapshotGuardian,
		sharedBuilderBaseCD: time.Millisecond * core.TernaryDuration(character.Spec == proto.Spec_SpecProtectionPaladin, 3000, 4500),
	}

	core.FillTalentsProto(paladin.Talents.ProtoReflect(), talentsStr, TalentTreeSizes)

	paladin.PseudoStats.CanParry = true

	paladin.EnableManaBar()
	paladin.initializeHolyPowerBar()

	// Only retribution and holy are actually pets performing some kind of action
	if paladin.Spec != proto.Spec_SpecProtectionPaladin {
		paladin.AncientGuardian = paladin.NewAncientGuardian()
	}

	paladin.EnableAutoAttacks(paladin, core.AutoAttackOptions{
		MainHand:       paladin.WeaponFromMainHand(paladin.DefaultMeleeCritMultiplier()),
		AutoSwingMelee: true,
	})

	paladin.AddStatDependency(stats.Strength, stats.AttackPower, 2)
	paladin.AddStatDependency(stats.Agility, stats.MeleeCrit, core.CritPerAgiMaxLevel[character.Class]*core.CritRatingPerCritChance)
	paladin.AddStat(stats.Parry, -paladin.GetBaseStats()[stats.Strength]*0.27) // Does not apply to base Strength
	paladin.AddStatDependency(stats.Strength, stats.Parry, 0.27)
<<<<<<< HEAD

	paladin.PseudoStats.BaseDodge += 0.034943
	paladin.PseudoStats.BaseParry += 0.05
	// TODO: figure out the exact tanking stat dependencies for prot pala
	// // Paladins get 0.0167 dodge per agi. ~1% per 59.88
	// paladin.AddStatDependency(stats.Agility, stats.Dodge, (1.0/59.88)*core.DodgeRatingPerDodgeChance)
	// // Paladins get more melee haste from haste than other classes
	// paladin.PseudoStats.MeleeHasteRatingPerHastePercent /= 1.3
	// // Base dodge is unaffected by Diminishing Returns

=======

	paladin.PseudoStats.BaseDodge += 0.05
	paladin.PseudoStats.BaseParry += 0.05

>>>>>>> 58e69dc4
	// Bonus Armor and Armor are treated identically for Paladins
	paladin.AddStatDependency(stats.BonusArmor, stats.Armor, 1)

	return paladin
}<|MERGE_RESOLUTION|>--- conflicted
+++ resolved
@@ -163,11 +163,6 @@
 	JudgementsOfThePureAura *core.Aura
 	GrandCrusaderAura       *core.Aura
 	SacredDutyAura          *core.Aura
-<<<<<<< HEAD
-
-	SpiritualAttunementMetrics *core.ResourceMetrics
-=======
->>>>>>> 58e69dc4
 }
 
 // Implemented by each Paladin spec.
@@ -292,23 +287,10 @@
 	paladin.AddStatDependency(stats.Agility, stats.MeleeCrit, core.CritPerAgiMaxLevel[character.Class]*core.CritRatingPerCritChance)
 	paladin.AddStat(stats.Parry, -paladin.GetBaseStats()[stats.Strength]*0.27) // Does not apply to base Strength
 	paladin.AddStatDependency(stats.Strength, stats.Parry, 0.27)
-<<<<<<< HEAD
-
-	paladin.PseudoStats.BaseDodge += 0.034943
-	paladin.PseudoStats.BaseParry += 0.05
-	// TODO: figure out the exact tanking stat dependencies for prot pala
-	// // Paladins get 0.0167 dodge per agi. ~1% per 59.88
-	// paladin.AddStatDependency(stats.Agility, stats.Dodge, (1.0/59.88)*core.DodgeRatingPerDodgeChance)
-	// // Paladins get more melee haste from haste than other classes
-	// paladin.PseudoStats.MeleeHasteRatingPerHastePercent /= 1.3
-	// // Base dodge is unaffected by Diminishing Returns
-
-=======
 
 	paladin.PseudoStats.BaseDodge += 0.05
 	paladin.PseudoStats.BaseParry += 0.05
 
->>>>>>> 58e69dc4
 	// Bonus Armor and Armor are treated identically for Paladins
 	paladin.AddStatDependency(stats.BonusArmor, stats.Armor, 1)
 
