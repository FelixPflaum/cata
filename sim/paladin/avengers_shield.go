--- conflicted
+++ resolved
@@ -10,10 +10,7 @@
 
 func (paladin *Paladin) registerAvengersShieldSpell() {
 	baseCost := paladin.BaseMana * 0.26
-<<<<<<< HEAD
 	glyphedSingleTargetAS := paladin.HasMajorGlyph(proto.PaladinMajorGlyph_GlyphOfAvengerSShield)
-=======
->>>>>>> c2c68aa5
 
 	baseEffectMH := core.SpellEffect{
 		ProcMask: core.ProcMaskMeleeMHSpecial,
@@ -60,16 +57,9 @@
 			},
 		},
 
-<<<<<<< HEAD
-
 		DamageMultiplier: core.TernaryFloat64(glyphedSingleTargetAS, 2, 1),
 		// TODO: Why is this here?
 		BonusCritRating:  1,
-=======
-		// TODO: Why is this here?
-		BonusCritRating:  1,
-		DamageMultiplier: 1,
->>>>>>> c2c68aa5
 		ThreatMultiplier: 1,
 
 		ApplyEffects: core.ApplyEffectFuncDamageMultiple(effects),
