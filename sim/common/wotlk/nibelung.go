package wotlk

import (
	"github.com/wowsims/wotlk/sim/core"
	"github.com/wowsims/wotlk/sim/core/stats"
	"time"
)

var valkyrStats = stats.Stats{
	stats.Stamina: 1260,
}

type ValkyrPet struct {
	core.Pet
	smite         *core.Spell
	healthMetrics *core.ResourceMetrics
}

func newValkyr(character *core.Character) *ValkyrPet {
	return &ValkyrPet{
		Pet: core.NewPet(
			"Valkyr",
			character,
			valkyrStats,
			func(ownerStats stats.Stats) stats.Stats {
				return stats.Stats{}
			},
			nil,
			false,
			true,
		),
	}
}

func getSmiteConfig(valkyr *ValkyrPet, spellId int32, damageMin float64, damageMax float64) core.SpellConfig {
	return core.SpellConfig{
		ActionID:    core.ActionID{SpellID: spellId},
		SpellSchool: core.SpellSchoolHoly,
		ProcMask:    core.ProcMaskSpellDamage,
		Cast: core.CastConfig{
			DefaultCast: core.Cast{
				GCD:      time.Millisecond * 1950, // about 16 instant-casts per 30s with some time left-over
				CastTime: 0,
			},
		},
		DamageMultiplier: 1,
		ThreatMultiplier: 1,
		ApplyEffects: func(sim *core.Simulation, target *core.Unit, spell *core.Spell) {
			baseDamage := sim.Roll(damageMin, damageMax)
			result := spell.CalcDamage(sim, target, baseDamage, spell.OutcomeCritFixedChance(0.05))
			spell.DealDamage(sim, result)
			valkyr.GainHealth(sim, valkyr.MaxHealth()*0.25, valkyr.healthMetrics)
		},
		CritMultiplier: valkyr.DefaultSpellCritMultiplier(),
	}

}

func (valkyr *ValkyrPet) registerSmite(isHeroic bool) {
	spellId := int32(71841)
	if isHeroic {
		spellId = 71842
	}

	if valkyr.healthMetrics == nil {
		valkyr.healthMetrics = valkyr.NewHealthMetrics(core.ActionID{SpellID: spellId})
	}

	if isHeroic {
		smite := getSmiteConfig(valkyr, spellId, 1804, 2022)
		valkyr.smite = valkyr.GetOrRegisterSpell(smite)
	} else {
		smite := getSmiteConfig(valkyr, spellId, 1591, 1785)
		valkyr.smite = valkyr.GetOrRegisterSpell(smite)
	}
}

func (valkyr *ValkyrPet) Initialize() {}

func (valkyr *ValkyrPet) Reset(sim *core.Simulation) {}

func (valkyr *ValkyrPet) OnGCDReady(sim *core.Simulation) {
	target := valkyr.CurrentTarget

	if valkyr.smite.CanCast(sim, target) {
		valkyr.smite.Cast(sim, target)
	}
}

func (valkyr *ValkyrPet) GetPet() *core.Pet {
	return &valkyr.Pet
}

func MakeNibelungTriggerAura(agent core.Agent, isHeroic bool) {
	var auraSpellId, procSpellId int32

	if isHeroic {
		auraSpellId = 71844
		procSpellId = 71846
	} else {
		auraSpellId = 71843
		procSpellId = 71845
	}

	character := agent.GetCharacter()
	valkyrAura := character.RegisterAura(core.Aura{
		Label:    "Summon Val'kyr",
		ActionID: core.ActionID{SpellID: auraSpellId},
		Duration: time.Second * 30,
	})

	core.MakeProcTriggerAura(&character.Unit, core.ProcTrigger{
		Name:       "Nibelung Proc",
		Callback:   core.CallbackOnCastComplete,
		ProcMask:   core.ProcMaskSpellOrProc,
		Harmful:    true,
		ProcChance: 0.02,
		ICD:        time.Millisecond * 250,
		ActionID:   core.ActionID{SpellID: procSpellId},
<<<<<<< HEAD
		Handler: func(sim *core.Simulation, _ *core.Spell, _ *core.SpellResult) {
			for _, petAgent := range character.PetAgents {
				if valkyr, ok := petAgent.(*ValkyrPet); ok && !valkyr.IsEnabled() {
=======
		Handler: func(sim *core.Simulation, spell *core.Spell, _ *core.SpellResult) {
			// dummy proc spell can't proc nibelung
			if spell == spell.Unit.GetDummyProcSpell() {
				return
			}

			for _, pet := range character.PetAgents {
				valkyr, ok := pet.(*ValkyrPet)
				if ok && !valkyr.IsEnabled() {
>>>>>>> ffc92d2b
					valkyr.registerSmite(isHeroic)
					valkyr.EnableWithTimeout(sim, petAgent, valkyrAura.Duration)
					break
				}
			}

			valkyrAura.Activate(sim)
		},
	})
}

func ConstructValkyrPets(character *core.Character) {
	for i := 0; i < 10; i++ {
		valkyr := newValkyr(character)
		character.AddPet(valkyr)
	}
}<|MERGE_RESOLUTION|>--- conflicted
+++ resolved
@@ -117,21 +117,14 @@
 		ProcChance: 0.02,
 		ICD:        time.Millisecond * 250,
 		ActionID:   core.ActionID{SpellID: procSpellId},
-<<<<<<< HEAD
-		Handler: func(sim *core.Simulation, _ *core.Spell, _ *core.SpellResult) {
-			for _, petAgent := range character.PetAgents {
-				if valkyr, ok := petAgent.(*ValkyrPet); ok && !valkyr.IsEnabled() {
-=======
 		Handler: func(sim *core.Simulation, spell *core.Spell, _ *core.SpellResult) {
 			// dummy proc spell can't proc nibelung
 			if spell == spell.Unit.GetDummyProcSpell() {
 				return
 			}
 
-			for _, pet := range character.PetAgents {
-				valkyr, ok := pet.(*ValkyrPet)
-				if ok && !valkyr.IsEnabled() {
->>>>>>> ffc92d2b
+			for _, petAgent := range character.PetAgents {
+				if valkyr, ok := petAgent.(*ValkyrPet); ok && !valkyr.IsEnabled() {
 					valkyr.registerSmite(isHeroic)
 					valkyr.EnableWithTimeout(sim, petAgent, valkyrAura.Duration)
 					break
