--- conflicted
+++ resolved
@@ -89,12 +89,8 @@
 	// druid.applyInfectedWounds()
 	druid.applyFurySwipes()
 	druid.applyPrimalMadness()
-<<<<<<< HEAD
 	druid.applyStampede()
-=======
-
 	druid.ApplyGlyphs()
->>>>>>> da8da38f
 }
 
 func (druid *Druid) applyNaturesGrace() {
