--- conflicted
+++ resolved
@@ -28,13 +28,8 @@
   final_stats: 8448.8492
   final_stats: 0
   final_stats: 0
-<<<<<<< HEAD
   final_stats: 15931.6088
-  final_stats: 146
-=======
-  final_stats: 15984.18
   final_stats: 916.3000000000001
->>>>>>> 3671c74e
   final_stats: 78
   final_stats: 0
   final_stats: 0
