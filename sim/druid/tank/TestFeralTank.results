character_stats_results: {
 key: "TestFeralTank-CharacterStats-Default"
 value: {
  final_stats: 652.96
  final_stats: 838.354
  final_stats: 1205.644
  final_stats: 474.3288
  final_stats: 275.176
  final_stats: 7
  final_stats: 7
  final_stats: 0
  final_stats: 0
  final_stats: 0
  final_stats: 0
  final_stats: 0
  final_stats: 0
  final_stats: 91
  final_stats: 57
  final_stats: 304.59211
  final_stats: 0
  final_stats: 0
  final_stats: 3973.508
  final_stats: 57
  final_stats: 2197.63689
  final_stats: 0
  final_stats: 0
  final_stats: 0
  final_stats: 10330.932
  final_stats: 0
  final_stats: 0
  final_stats: 20956.708
  final_stats: 986.7
  final_stats: 78
  final_stats: 0
  final_stats: 0
  final_stats: 2514.99466
  final_stats: 0
  final_stats: 65
  final_stats: 19655.29
  final_stats: 75
  final_stats: 75
  final_stats: 75
  final_stats: 75
  final_stats: 75
  final_stats: 0
  final_stats: 0
  final_stats: 0
  final_stats: 0
  final_stats: 0
 }
}
dps_results: {
 key: "TestFeralTank-AllItems-AshtongueTalismanofEquilibrium-32486"
 value: {
  dps: 873.00366
  tps: 1165.98214
 }
}
dps_results: {
 key: "TestFeralTank-AllItems-AustereEarthsiegeDiamond"
 value: {
  dps: 830.9321
  tps: 1105.49582
 }
}
dps_results: {
 key: "TestFeralTank-AllItems-Bandit'sInsignia-40371"
 value: {
  dps: 919.96129
  tps: 1229.24748
 }
}
dps_results: {
 key: "TestFeralTank-AllItems-BeamingEarthsiegeDiamond"
 value: {
  dps: 831.0505
  tps: 1107.80548
 }
}
dps_results: {
 key: "TestFeralTank-AllItems-BracingEarthsiegeDiamond"
 value: {
  dps: 830.9321
  tps: 1083.59032
 }
}
dps_results: {
 key: "TestFeralTank-AllItems-Braxley'sBackyardMoonshine-35937"
 value: {
  dps: 874.31141
  tps: 1165.05935
 }
}
dps_results: {
 key: "TestFeralTank-AllItems-ChaoticSkyflareDiamond"
 value: {
  dps: 851.91207
  tps: 1135.84462
 }
}
dps_results: {
 key: "TestFeralTank-AllItems-DarkmoonCard:Berserker!-42989"
 value: {
  dps: 864.86636
  tps: 1156.42231
 }
}
dps_results: {
 key: "TestFeralTank-AllItems-DarkmoonCard:Death-42990"
 value: {
  dps: 903.99609
  tps: 1203.01816
 }
}
dps_results: {
 key: "TestFeralTank-AllItems-DarkmoonCard:Greatness-42987"
 value: {
  dps: 907.69154
  tps: 1215.3191
 }
}
dps_results: {
 key: "TestFeralTank-AllItems-DarkmoonCard:Greatness-44253"
 value: {
  dps: 896.19572
  tps: 1201.26837
 }
}
dps_results: {
 key: "TestFeralTank-AllItems-DarkmoonCard:Greatness-44254"
 value: {
  dps: 874.18662
  tps: 1174.83938
 }
}
dps_results: {
 key: "TestFeralTank-AllItems-DeathKnight'sAnguish-38212"
 value: {
  dps: 866.31579
  tps: 1150.85969
 }
}
dps_results: {
 key: "TestFeralTank-AllItems-Defender'sCode-40257"
 value: {
  dps: 846.6779
  tps: 1130.0918
 }
}
dps_results: {
 key: "TestFeralTank-AllItems-DestructiveSkyflareDiamond"
 value: {
  dps: 846.93636
  tps: 1127.08301
 }
}
dps_results: {
 key: "TestFeralTank-AllItems-DreamwalkerGarb"
 value: {
  dps: 675.35263
  tps: 882.59529
 }
}
dps_results: {
 key: "TestFeralTank-AllItems-EffulgentSkyflareDiamond"
 value: {
  dps: 830.9321
  tps: 1105.49582
 }
}
dps_results: {
 key: "TestFeralTank-AllItems-EmberSkyflareDiamond"
 value: {
  dps: 830.9321
  tps: 1105.49582
 }
}
dps_results: {
 key: "TestFeralTank-AllItems-EnigmaticSkyflareDiamond"
 value: {
  dps: 831.0505
  tps: 1107.80548
 }
}
dps_results: {
 key: "TestFeralTank-AllItems-EnigmaticStarflareDiamond"
 value: {
  dps: 830.85632
  tps: 1107.69932
 }
}
dps_results: {
 key: "TestFeralTank-AllItems-EternalEarthsiegeDiamond"
 value: {
  dps: 830.9321
  tps: 1105.49582
 }
}
dps_results: {
 key: "TestFeralTank-AllItems-ExtractofNecromanticPower-40373"
 value: {
  dps: 888.88319
  tps: 1189.23418
 }
}
dps_results: {
 key: "TestFeralTank-AllItems-EyeoftheBroodmother-45308"
 value: {
  dps: 880.15893
  tps: 1176.2911
 }
}
dps_results: {
 key: "TestFeralTank-AllItems-ForgeEmber-37660"
 value: {
  dps: 878.85698
  tps: 1173.44359
 }
}
dps_results: {
 key: "TestFeralTank-AllItems-ForlornSkyflareDiamond"
 value: {
  dps: 830.9321
  tps: 1105.49582
 }
}
dps_results: {
 key: "TestFeralTank-AllItems-ForlornStarflareDiamond"
 value: {
  dps: 830.9321
  tps: 1105.49582
 }
}
dps_results: {
 key: "TestFeralTank-AllItems-FuryoftheFiveFlights-40431"
 value: {
  dps: 903.76371
  tps: 1198.25555
 }
}
dps_results: {
 key: "TestFeralTank-AllItems-FuturesightRune-38763"
 value: {
  dps: 846.6779
  tps: 1130.0918
 }
}
dps_results: {
 key: "TestFeralTank-AllItems-Gladiator'sWildhide"
 value: {
  dps: 632.67684
  tps: 827.26737
 }
}
dps_results: {
 key: "TestFeralTank-AllItems-IdolofTerror-33509"
 value: {
  dps: 863.36875
  tps: 1149.71005
 }
}
dps_results: {
 key: "TestFeralTank-AllItems-IdoloftheLunarEclipse-50457"
 value: {
  dps: 843.8718
  tps: 1126.37091
 }
}
dps_results: {
 key: "TestFeralTank-AllItems-IdoloftheUnseenMoon-33510"
 value: {
  dps: 843.8718
  tps: 1126.37091
 }
}
dps_results: {
 key: "TestFeralTank-AllItems-IdoloftheWhiteStag-32257"
 value: {
  dps: 866.82877
  tps: 1154.32877
 }
}
dps_results: {
 key: "TestFeralTank-AllItems-IllustrationoftheDragonSoul-40432"
 value: {
  dps: 846.6779
  tps: 1130.0918
 }
}
dps_results: {
 key: "TestFeralTank-AllItems-ImpassiveSkyflareDiamond"
 value: {
  dps: 831.0505
  tps: 1107.80548
 }
}
dps_results: {
 key: "TestFeralTank-AllItems-ImpassiveStarflareDiamond"
 value: {
  dps: 830.85632
  tps: 1107.69932
 }
}
dps_results: {
 key: "TestFeralTank-AllItems-IncisorFragment-37723"
 value: {
  dps: 889.14665
  tps: 1191.62556
 }
}
dps_results: {
 key: "TestFeralTank-AllItems-InfusedColdstoneRune-35935"
 value: {
  dps: 859.74254
  tps: 1151.35123
 }
}
dps_results: {
 key: "TestFeralTank-AllItems-InsightfulEarthsiegeDiamond"
 value: {
  dps: 830.9321
  tps: 1105.49582
 }
}
dps_results: {
 key: "TestFeralTank-AllItems-InvigoratingEarthsiegeDiamond"
 value: {
  dps: 833.83268
  tps: 1113.89463
 }
}
dps_results: {
 key: "TestFeralTank-AllItems-LasherweaveRegalia"
 value: {
  dps: 812.8777
  tps: 1062.91585
 }
}
dps_results: {
 key: "TestFeralTank-AllItems-Lavanthor'sTalisman-37872"
 value: {
  dps: 846.6779
  tps: 1130.0918
 }
}
dps_results: {
 key: "TestFeralTank-AllItems-LivingRootoftheWildheart-30664"
 value: {
  dps: 846.6779
  tps: 1130.0918
 }
}
dps_results: {
 key: "TestFeralTank-AllItems-MajesticDragonFigurine-40430"
 value: {
  dps: 846.6779
  tps: 1130.0918
 }
}
dps_results: {
 key: "TestFeralTank-AllItems-Malfurion'sRegalia"
 value: {
  dps: 748.60079
  tps: 977.8183
 }
}
dps_results: {
 key: "TestFeralTank-AllItems-MalorneHarness"
 value: {
  dps: 783.1961
  tps: 1027.67831
 }
}
dps_results: {
 key: "TestFeralTank-AllItems-MalorneRegalia"
 value: {
  dps: 642.37715
  tps: 832.62118
 }
}
dps_results: {
 key: "TestFeralTank-AllItems-Mana-EtchedRegalia"
 value: {
  dps: 637.44917
  tps: 831.93322
 }
}
dps_results: {
 key: "TestFeralTank-AllItems-MeteoriteWhetstone-37390"
 value: {
  dps: 889.77052
  tps: 1188.6505
 }
}
dps_results: {
 key: "TestFeralTank-AllItems-NightsongGarb"
 value: {
  dps: 700.10938
  tps: 915.84897
 }
}
dps_results: {
 key: "TestFeralTank-AllItems-NordrassilHarness"
 value: {
  dps: 828.16684
  tps: 1058.24117
 }
}
dps_results: {
 key: "TestFeralTank-AllItems-NordrassilRegalia"
 value: {
  dps: 660.32176
  tps: 860.27174
 }
}
dps_results: {
 key: "TestFeralTank-AllItems-OfferingofSacrifice-37638"
 value: {
  dps: 846.6779
  tps: 1130.0918
 }
}
dps_results: {
 key: "TestFeralTank-AllItems-PersistentEarthshatterDiamond"
 value: {
  dps: 825.24406
  tps: 1096.53311
 }
}
dps_results: {
 key: "TestFeralTank-AllItems-PersistentEarthsiegeDiamond"
 value: {
  dps: 833.83268
  tps: 1113.89463
 }
}
dps_results: {
 key: "TestFeralTank-AllItems-PowerfulEarthshatterDiamond"
 value: {
  dps: 830.9321
  tps: 1105.49582
 }
}
dps_results: {
 key: "TestFeralTank-AllItems-PowerfulEarthsiegeDiamond"
 value: {
  dps: 830.9321
  tps: 1105.49582
 }
}
dps_results: {
 key: "TestFeralTank-AllItems-PrimalIntent"
 value: {
  dps: 855.81979
  tps: 1139.64602
 }
}
dps_results: {
 key: "TestFeralTank-AllItems-PurifiedShardoftheGods"
 value: {
  dps: 846.6779
  tps: 1130.0918
 }
}
dps_results: {
 key: "TestFeralTank-AllItems-ReignoftheDead-47316"
 value: {
<<<<<<< HEAD
  dps: 835.4808017216
  tps: 1115.2071428332
=======
  dps: 986.85725
  tps: 1321.74504
>>>>>>> 657a93b8
 }
}
dps_results: {
 key: "TestFeralTank-AllItems-ReignoftheDead-47477"
 value: {
<<<<<<< HEAD
  dps: 835.4808017216
  tps: 1115.2071428332
=======
  dps: 1003.01968
  tps: 1343.17641
>>>>>>> 657a93b8
 }
}
dps_results: {
 key: "TestFeralTank-AllItems-RelentlessEarthsiegeDiamond"
 value: {
  dps: 867.87481
  tps: 1163.23824
 }
}
dps_results: {
 key: "TestFeralTank-AllItems-RevitalizingSkyflareDiamond"
 value: {
  dps: 830.9321
  tps: 1105.49582
 }
}
dps_results: {
 key: "TestFeralTank-AllItems-RuneofRepulsion-40372"
 value: {
  dps: 846.6779
  tps: 1130.0918
 }
}
dps_results: {
 key: "TestFeralTank-AllItems-Runetotem'sRegalia"
 value: {
  dps: 748.60079
  tps: 977.8183
 }
}
dps_results: {
 key: "TestFeralTank-AllItems-SealofthePantheon-36993"
 value: {
  dps: 846.6779
  tps: 1130.0918
 }
}
dps_results: {
 key: "TestFeralTank-AllItems-Serrah'sStar-37559"
 value: {
  dps: 863.19597
  tps: 1161.57375
 }
}
dps_results: {
 key: "TestFeralTank-AllItems-ShinyShardoftheGods"
 value: {
  dps: 846.6779
  tps: 1130.0918
 }
}
dps_results: {
 key: "TestFeralTank-AllItems-Sindragosa'sFlawlessFang-50361"
 value: {
  dps: 846.6779
  tps: 1130.0918
 }
}
dps_results: {
 key: "TestFeralTank-AllItems-SparkofLife-37657"
 value: {
  dps: 871.12399
  tps: 1160.71441
 }
}
dps_results: {
 key: "TestFeralTank-AllItems-SpellstrikeInfusion"
 value: {
  dps: 760.1667
  tps: 1005.77999
 }
}
dps_results: {
 key: "TestFeralTank-AllItems-StormshroudArmor"
 value: {
  dps: 697.57142
  tps: 907.65356
 }
}
dps_results: {
 key: "TestFeralTank-AllItems-StrengthoftheClefthoof"
 value: {
  dps: 731.8296
  tps: 975.82264
 }
}
dps_results: {
 key: "TestFeralTank-AllItems-SwiftSkyflareDiamond"
 value: {
  dps: 833.83268
  tps: 1113.89463
 }
}
dps_results: {
 key: "TestFeralTank-AllItems-SwiftStarflareDiamond"
 value: {
  dps: 825.24406
  tps: 1096.53311
 }
}
dps_results: {
 key: "TestFeralTank-AllItems-SwiftWindfireDiamond"
 value: {
  dps: 837.08093
  tps: 1109.8811
 }
}
dps_results: {
 key: "TestFeralTank-AllItems-TheTwinStars"
 value: {
  dps: 824.21054
  tps: 1101.75463
 }
}
dps_results: {
 key: "TestFeralTank-AllItems-ThunderheartHarness"
 value: {
  dps: 895.07078
  tps: 1222.2765
 }
}
dps_results: {
 key: "TestFeralTank-AllItems-ThunderheartRegalia"
 value: {
  dps: 632.44636
  tps: 824.62782
 }
}
dps_results: {
 key: "TestFeralTank-AllItems-ThunderingSkyflareDiamond"
 value: {
  dps: 833.81439
  tps: 1112.99407
 }
}
dps_results: {
 key: "TestFeralTank-AllItems-TinyAbominationinaJar-50351"
 value: {
  dps: 915.10512
  tps: 1221.6876
 }
}
dps_results: {
 key: "TestFeralTank-AllItems-TinyAbominationinaJar-50706"
 value: {
  dps: 923.32926
  tps: 1232.58372
 }
}
dps_results: {
 key: "TestFeralTank-AllItems-TirelessSkyflareDiamond"
 value: {
  dps: 830.9321
  tps: 1105.49582
 }
}
dps_results: {
 key: "TestFeralTank-AllItems-TirelessStarflareDiamond"
 value: {
  dps: 830.9321
  tps: 1105.49582
 }
}
dps_results: {
 key: "TestFeralTank-AllItems-TrenchantEarthshatterDiamond"
 value: {
  dps: 830.9321
  tps: 1105.49582
 }
}
dps_results: {
 key: "TestFeralTank-AllItems-TrenchantEarthsiegeDiamond"
 value: {
  dps: 830.9321
  tps: 1105.49582
 }
}
dps_results: {
 key: "TestFeralTank-AllItems-WastewalkerArmor"
 value: {
  dps: 743.35685
  tps: 970.20377
 }
}
dps_results: {
 key: "TestFeralTank-AllItems-WindhawkArmor"
 value: {
  dps: 775.99143
  tps: 1040.00769
 }
}
dps_results: {
 key: "TestFeralTank-AllItems-WrathofSpellfire"
 value: {
  dps: 774.16137
  tps: 1015.09234
 }
}
dps_results: {
 key: "TestFeralTank-Average-Default"
 value: {
  dps: 1009.13188
  tps: 1368.19402
  dtps: 515.07302
 }
}
dps_results: {
 key: "TestFeralTank-Settings-Tauren-P1-Default-FullBuffs-LongMultiTarget"
 value: {
  dps: 1339.1718
  tps: 2297.42056
 }
}
dps_results: {
 key: "TestFeralTank-Settings-Tauren-P1-Default-FullBuffs-LongSingleTarget"
 value: {
  dps: 968.99159
  tps: 1304.14758
 }
}
dps_results: {
 key: "TestFeralTank-Settings-Tauren-P1-Default-FullBuffs-ShortSingleTarget"
 value: {
  dps: 1077.98624
  tps: 1475.34901
 }
}
dps_results: {
 key: "TestFeralTank-Settings-Tauren-P1-Default-NoBuffs-LongMultiTarget"
 value: {
  dps: 447.28325
  tps: 827.20718
 }
}
dps_results: {
 key: "TestFeralTank-Settings-Tauren-P1-Default-NoBuffs-LongSingleTarget"
 value: {
  dps: 455.34876
  tps: 615.09621
 }
}
dps_results: {
 key: "TestFeralTank-Settings-Tauren-P1-Default-NoBuffs-ShortSingleTarget"
 value: {
  dps: 437.6314
  tps: 611.13395
 }
}
dps_results: {
 key: "TestFeralTank-SwitchInFrontOfTarget-Default"
 value: {
  dps: 1148.5456
  tps: 1568.70944
  dtps: 487.9275
 }
}<|MERGE_RESOLUTION|>--- conflicted
+++ resolved
@@ -465,25 +465,15 @@
 dps_results: {
  key: "TestFeralTank-AllItems-ReignoftheDead-47316"
  value: {
-<<<<<<< HEAD
-  dps: 835.4808017216
-  tps: 1115.2071428332
-=======
-  dps: 986.85725
-  tps: 1321.74504
->>>>>>> 657a93b8
+  dps: 846.6779
+  tps: 1130.0918
  }
 }
 dps_results: {
  key: "TestFeralTank-AllItems-ReignoftheDead-47477"
  value: {
-<<<<<<< HEAD
-  dps: 835.4808017216
-  tps: 1115.2071428332
-=======
-  dps: 1003.01968
-  tps: 1343.17641
->>>>>>> 657a93b8
+  dps: 846.6779
+  tps: 1130.0918
  }
 }
 dps_results: {
