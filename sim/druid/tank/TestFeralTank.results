--- conflicted
+++ resolved
@@ -52,1263 +52,737 @@
 dps_results: {
  key: "TestFeralTank-AllItems-AshtongueTalismanofEquilibrium-32486"
  value: {
-<<<<<<< HEAD
-  dps: 544.2406017479708
-  tps: 753.2450474979149
-=======
   dps: 626.2164015670548
   tps: 870.7313503688328
->>>>>>> 8108d66e
  }
 }
 dps_results: {
  key: "TestFeralTank-AllItems-AustereEarthsiegeDiamond"
  value: {
-<<<<<<< HEAD
-  dps: 510.99112462909426
-  tps: 706.2439889327013
-=======
-  dps: 580.7763022976055
-  tps: 808.7425531142693
->>>>>>> 8108d66e
+  dps: 580.7763022976055
+  tps: 808.7425531142693
  }
 }
 dps_results: {
  key: "TestFeralTank-AllItems-Bandit'sInsignia-40371"
  value: {
-<<<<<<< HEAD
-  dps: 558.3635597799032
-  tps: 773.1734847817938
-=======
   dps: 629.5589441623159
   tps: 872.0230129846366
->>>>>>> 8108d66e
  }
 }
 dps_results: {
  key: "TestFeralTank-AllItems-BeamingEarthsiegeDiamond"
  value: {
-<<<<<<< HEAD
-  dps: 510.5308341166567
-  tps: 705.9887859752287
-=======
   dps: 584.3877558793173
   tps: 813.0242753435341
->>>>>>> 8108d66e
  }
 }
 dps_results: {
  key: "TestFeralTank-AllItems-BracingEarthsiegeDiamond"
  value: {
-<<<<<<< HEAD
-  dps: 510.99112462909426
-  tps: 692.3131758207142
-=======
   dps: 580.7763022976055
   tps: 792.7856353853173
->>>>>>> 8108d66e
  }
 }
 dps_results: {
  key: "TestFeralTank-AllItems-BracingEarthstormDiamond"
  value: {
-<<<<<<< HEAD
-  dps: 510.99112462909426
-  tps: 706.2439889327013
-=======
-  dps: 580.7763022976055
-  tps: 808.7425531142693
->>>>>>> 8108d66e
+  dps: 580.7763022976055
+  tps: 808.7425531142693
  }
 }
 dps_results: {
  key: "TestFeralTank-AllItems-Braxley'sBackyardMoonshine-35937"
  value: {
-<<<<<<< HEAD
-  dps: 540.0229567710162
-  tps: 745.402499904652
-=======
   dps: 608.6244646208703
   tps: 845.7385601911863
->>>>>>> 8108d66e
  }
 }
 dps_results: {
  key: "TestFeralTank-AllItems-BrutalEarthstormDiamond"
  value: {
-<<<<<<< HEAD
-  dps: 509.8140796405654
-  tps: 708.2626600396885
-=======
   dps: 590.9261377910225
   tps: 821.751948385713
->>>>>>> 8108d66e
  }
 }
 dps_results: {
  key: "TestFeralTank-AllItems-ChaoticSkyfireDiamond"
  value: {
-<<<<<<< HEAD
-  dps: 520.1852864381341
-  tps: 721.4828741946679
-=======
   dps: 593.436347507945
   tps: 826.8342024958431
->>>>>>> 8108d66e
  }
 }
 dps_results: {
  key: "TestFeralTank-AllItems-ChaoticSkyflareDiamond"
  value: {
-<<<<<<< HEAD
-  dps: 522.3156948509819
-  tps: 722.1905706423469
-=======
   dps: 602.0724480298695
   tps: 835.8313554761896
->>>>>>> 8108d66e
  }
 }
 dps_results: {
  key: "TestFeralTank-AllItems-DarkmoonCard:Berserker!-42989"
  value: {
-<<<<<<< HEAD
-  dps: 524.9906489549229
-  tps: 729.589575112658
-=======
   dps: 609.7255980846444
   tps: 850.562367758919
->>>>>>> 8108d66e
  }
 }
 dps_results: {
  key: "TestFeralTank-AllItems-DarkmoonCard:Death-42990"
  value: {
-<<<<<<< HEAD
-  dps: 561.3003388266771
-  tps: 775.4516020516712
-=======
   dps: 644.8198086670939
   tps: 899.6612314019803
->>>>>>> 8108d66e
  }
 }
 dps_results: {
  key: "TestFeralTank-AllItems-DarkmoonCard:Greatness-42987"
  value: {
-<<<<<<< HEAD
-  dps: 570.5093940356516
-  tps: 787.8635192712127
-=======
   dps: 644.5934354221313
   tps: 898.5207021821095
->>>>>>> 8108d66e
  }
 }
 dps_results: {
  key: "TestFeralTank-AllItems-DarkmoonCard:Greatness-44253"
  value: {
-<<<<<<< HEAD
-  dps: 541.6605849955154
-  tps: 752.6457149364646
-=======
   dps: 626.6644058282919
   tps: 874.1728360958078
->>>>>>> 8108d66e
  }
 }
 dps_results: {
  key: "TestFeralTank-AllItems-DarkmoonCard:Greatness-44254"
  value: {
-<<<<<<< HEAD
-  dps: 530.9185305591104
-  tps: 733.6732096218938
-=======
   dps: 609.1096605497875
   tps: 849.9797565024163
->>>>>>> 8108d66e
  }
 }
 dps_results: {
  key: "TestFeralTank-AllItems-DeathKnight'sAnguish-38212"
  value: {
-<<<<<<< HEAD
-  dps: 530.8019729267519
-  tps: 737.0473687402207
-=======
   dps: 608.746213708482
   tps: 851.3256341254859
->>>>>>> 8108d66e
  }
 }
 dps_results: {
  key: "TestFeralTank-AllItems-Defender'sCode-40257"
  value: {
-<<<<<<< HEAD
-  dps: 530.3759976421092
-  tps: 731.9019183854517
-=======
-  dps: 597.9540997066138
-  tps: 832.96094857316
->>>>>>> 8108d66e
+  dps: 597.9540997066138
+  tps: 832.96094857316
  }
 }
 dps_results: {
  key: "TestFeralTank-AllItems-DestructiveSkyfireDiamond"
  value: {
-<<<<<<< HEAD
-  dps: 512.0819120850132
-  tps: 709.2185589270564
-=======
   dps: 592.6864473132988
   tps: 823.2860034478208
->>>>>>> 8108d66e
  }
 }
 dps_results: {
  key: "TestFeralTank-AllItems-DestructiveSkyflareDiamond"
  value: {
-<<<<<<< HEAD
-  dps: 509.1024188427556
-  tps: 706.776862459488
-=======
   dps: 590.3702915036329
   tps: 819.3917974442105
->>>>>>> 8108d66e
  }
 }
 dps_results: {
  key: "TestFeralTank-AllItems-EffulgentSkyflareDiamond"
  value: {
-<<<<<<< HEAD
-  dps: 510.99112462909426
-  tps: 706.2439889327013
-=======
-  dps: 580.7763022976055
-  tps: 808.7425531142693
->>>>>>> 8108d66e
+  dps: 580.7763022976055
+  tps: 808.7425531142693
  }
 }
 dps_results: {
  key: "TestFeralTank-AllItems-EmberSkyfireDiamond"
  value: {
-<<<<<<< HEAD
-  dps: 510.99112462909426
-  tps: 706.2439889327013
-=======
-  dps: 580.7763022976055
-  tps: 808.7425531142693
->>>>>>> 8108d66e
+  dps: 580.7763022976055
+  tps: 808.7425531142693
  }
 }
 dps_results: {
  key: "TestFeralTank-AllItems-EmberSkyflareDiamond"
  value: {
-<<<<<<< HEAD
-  dps: 510.99112462909426
-  tps: 706.2439889327013
-=======
-  dps: 580.7763022976055
-  tps: 808.7425531142693
->>>>>>> 8108d66e
+  dps: 580.7763022976055
+  tps: 808.7425531142693
  }
 }
 dps_results: {
  key: "TestFeralTank-AllItems-EnigmaticSkyfireDiamond"
  value: {
-<<<<<<< HEAD
-  dps: 510.9453029141004
-  tps: 705.679432209235
-=======
   dps: 591.4020116312028
   tps: 821.9073962907513
->>>>>>> 8108d66e
  }
 }
 dps_results: {
  key: "TestFeralTank-AllItems-EnigmaticSkyflareDiamond"
  value: {
-<<<<<<< HEAD
-  dps: 510.5308341166567
-  tps: 705.9887859752287
-=======
   dps: 584.3877558793173
   tps: 813.0242753435341
->>>>>>> 8108d66e
  }
 }
 dps_results: {
  key: "TestFeralTank-AllItems-EnigmaticStarflareDiamond"
  value: {
-<<<<<<< HEAD
-  dps: 507.6790677641095
-  tps: 702.6617184827841
-=======
   dps: 589.4842193386512
   tps: 822.4532614279036
->>>>>>> 8108d66e
  }
 }
 dps_results: {
  key: "TestFeralTank-AllItems-EternalEarthsiegeDiamond"
  value: {
-<<<<<<< HEAD
-  dps: 510.99112462909426
-  tps: 706.2439889327013
-=======
-  dps: 580.7763022976055
-  tps: 808.7425531142693
->>>>>>> 8108d66e
+  dps: 580.7763022976055
+  tps: 808.7425531142693
  }
 }
 dps_results: {
  key: "TestFeralTank-AllItems-EternalEarthstormDiamond"
  value: {
-<<<<<<< HEAD
-  dps: 510.99112462909426
-  tps: 706.2439889327013
-=======
-  dps: 580.7763022976055
-  tps: 808.7425531142693
->>>>>>> 8108d66e
+  dps: 580.7763022976055
+  tps: 808.7425531142693
  }
 }
 dps_results: {
  key: "TestFeralTank-AllItems-ExtractofNecromanticPower-40373"
  value: {
-<<<<<<< HEAD
-  dps: 550.810575993004
-  tps: 759.6105238881112
-=======
   dps: 626.507375979066
   tps: 871.1123323021015
->>>>>>> 8108d66e
  }
 }
 dps_results: {
  key: "TestFeralTank-AllItems-ForgeEmber-37660"
  value: {
-<<<<<<< HEAD
-  dps: 531.8825731978188
-  tps: 736.5523347659719
-=======
   dps: 609.9602369405189
   tps: 852.8429198889708
->>>>>>> 8108d66e
  }
 }
 dps_results: {
  key: "TestFeralTank-AllItems-ForlornSkyflareDiamond"
  value: {
-<<<<<<< HEAD
-  dps: 510.99112462909426
-  tps: 706.2439889327013
-=======
-  dps: 580.7763022976055
-  tps: 808.7425531142693
->>>>>>> 8108d66e
+  dps: 580.7763022976055
+  tps: 808.7425531142693
  }
 }
 dps_results: {
  key: "TestFeralTank-AllItems-ForlornStarflareDiamond"
  value: {
-<<<<<<< HEAD
-  dps: 510.99112462909426
-  tps: 706.2439889327013
-=======
-  dps: 580.7763022976055
-  tps: 808.7425531142693
->>>>>>> 8108d66e
+  dps: 580.7763022976055
+  tps: 808.7425531142693
  }
 }
 dps_results: {
  key: "TestFeralTank-AllItems-FuryoftheFiveFlights-40431"
  value: {
-<<<<<<< HEAD
-  dps: 571.7839911184554
-  tps: 787.4612382114424
-=======
   dps: 655.0882798549081
   tps: 912.0905431217074
->>>>>>> 8108d66e
  }
 }
 dps_results: {
  key: "TestFeralTank-AllItems-IdolofTerror-33509"
  value: {
-<<<<<<< HEAD
-  dps: 528.8528164241385
-  tps: 731.1656519824362
-=======
   dps: 598.9920863788843
   tps: 836.151129949151
->>>>>>> 8108d66e
  }
 }
 dps_results: {
  key: "TestFeralTank-AllItems-IdoloftheUnseenMoon-33510"
  value: {
-<<<<<<< HEAD
-  dps: 528.9510607805291
-  tps: 730.0124521069966
-=======
   dps: 592.9337520608856
   tps: 826.3039675949249
->>>>>>> 8108d66e
  }
 }
 dps_results: {
  key: "TestFeralTank-AllItems-IdoloftheWhiteStag-32257"
  value: {
-<<<<<<< HEAD
-  dps: 536.0231208806863
-  tps: 740.805072084485
-=======
   dps: 611.2678959870226
   tps: 851.1228511764341
->>>>>>> 8108d66e
  }
 }
 dps_results: {
  key: "TestFeralTank-AllItems-IllustrationoftheDragonSoul-40432"
  value: {
-<<<<<<< HEAD
-  dps: 530.3759976421092
-  tps: 731.9019183854517
-=======
-  dps: 597.9540997066138
-  tps: 832.96094857316
->>>>>>> 8108d66e
+  dps: 597.9540997066138
+  tps: 832.96094857316
  }
 }
 dps_results: {
  key: "TestFeralTank-AllItems-ImbuedUnstableDiamond"
  value: {
-<<<<<<< HEAD
-  dps: 510.99112462909426
-  tps: 706.2439889327013
-=======
-  dps: 580.7763022976055
-  tps: 808.7425531142693
->>>>>>> 8108d66e
+  dps: 580.7763022976055
+  tps: 808.7425531142693
  }
 }
 dps_results: {
  key: "TestFeralTank-AllItems-ImpassiveSkyflareDiamond"
  value: {
-<<<<<<< HEAD
-  dps: 510.5308341166567
-  tps: 705.9887859752287
-=======
   dps: 584.3877558793173
   tps: 813.0242753435341
->>>>>>> 8108d66e
  }
 }
 dps_results: {
  key: "TestFeralTank-AllItems-ImpassiveStarflareDiamond"
  value: {
-<<<<<<< HEAD
-  dps: 507.6790677641095
-  tps: 702.6617184827841
-=======
   dps: 589.4842193386512
   tps: 822.4532614279036
->>>>>>> 8108d66e
  }
 }
 dps_results: {
  key: "TestFeralTank-AllItems-IncisorFragment-37723"
  value: {
-<<<<<<< HEAD
-  dps: 531.8553209397867
-  tps: 733.8356355779367
-=======
   dps: 605.9939837003519
   tps: 847.3082981428795
->>>>>>> 8108d66e
  }
 }
 dps_results: {
  key: "TestFeralTank-AllItems-InfusedColdstoneRune-35935"
  value: {
-<<<<<<< HEAD
-  dps: 525.6971011504072
-  tps: 729.6355585378109
-=======
   dps: 603.5028494040882
   tps: 842.1459606127162
->>>>>>> 8108d66e
  }
 }
 dps_results: {
  key: "TestFeralTank-AllItems-InsightfulEarthsiegeDiamond"
  value: {
-<<<<<<< HEAD
-  dps: 510.99112462909426
-  tps: 706.2439889327013
-=======
-  dps: 580.7763022976055
-  tps: 808.7425531142693
->>>>>>> 8108d66e
+  dps: 580.7763022976055
+  tps: 808.7425531142693
  }
 }
 dps_results: {
  key: "TestFeralTank-AllItems-InsightfulEarthstormDiamond"
  value: {
-<<<<<<< HEAD
-  dps: 510.99112462909426
-  tps: 706.2439889327013
-=======
-  dps: 580.7763022976055
-  tps: 808.7425531142693
->>>>>>> 8108d66e
+  dps: 580.7763022976055
+  tps: 808.7425531142693
  }
 }
 dps_results: {
  key: "TestFeralTank-AllItems-InvigoratingEarthsiegeDiamond"
  value: {
-<<<<<<< HEAD
-  dps: 511.1807989525311
-  tps: 704.5387590405595
-=======
   dps: 592.6940749790555
   tps: 825.6410947448
->>>>>>> 8108d66e
  }
 }
 dps_results: {
  key: "TestFeralTank-AllItems-Lavanthor'sTalisman-37872"
  value: {
-<<<<<<< HEAD
-  dps: 530.3759976421092
-  tps: 731.9019183854517
-=======
-  dps: 597.9540997066138
-  tps: 832.96094857316
->>>>>>> 8108d66e
+  dps: 597.9540997066138
+  tps: 832.96094857316
  }
 }
 dps_results: {
  key: "TestFeralTank-AllItems-LivingRootoftheWildheart-30664"
  value: {
-<<<<<<< HEAD
-  dps: 530.3759976421092
-  tps: 731.9019183854517
-=======
-  dps: 597.9540997066138
-  tps: 832.96094857316
->>>>>>> 8108d66e
+  dps: 597.9540997066138
+  tps: 832.96094857316
  }
 }
 dps_results: {
  key: "TestFeralTank-AllItems-MajesticDragonFigurine-40430"
  value: {
-<<<<<<< HEAD
-  dps: 530.3759976421092
-  tps: 731.9019183854517
-=======
-  dps: 597.9540997066138
-  tps: 832.96094857316
->>>>>>> 8108d66e
+  dps: 597.9540997066138
+  tps: 832.96094857316
  }
 }
 dps_results: {
  key: "TestFeralTank-AllItems-MalorneHarness"
  value: {
-<<<<<<< HEAD
-  dps: 477.77145369507264
-  tps: 651.3163962544213
-=======
   dps: 566.689302137939
   tps: 774.6515073676329
->>>>>>> 8108d66e
  }
 }
 dps_results: {
  key: "TestFeralTank-AllItems-MalorneRegalia"
  value: {
-<<<<<<< HEAD
-  dps: 401.61179904471015
-  tps: 558.225364747579
-=======
   dps: 456.3059252336448
   tps: 675.4885564151601
->>>>>>> 8108d66e
  }
 }
 dps_results: {
  key: "TestFeralTank-AllItems-Mana-EtchedRegalia"
  value: {
-<<<<<<< HEAD
-  dps: 391.93264249975437
-  tps: 544.6205468834639
-=======
   dps: 454.923640672265
   tps: 672.9058370857704
->>>>>>> 8108d66e
  }
 }
 dps_results: {
  key: "TestFeralTank-AllItems-MeteoriteWhetstone-37390"
  value: {
-<<<<<<< HEAD
-  dps: 539.1264676656963
-  tps: 748.0032287178454
-=======
   dps: 617.5795676707982
   tps: 860.1184239644266
->>>>>>> 8108d66e
  }
 }
 dps_results: {
  key: "TestFeralTank-AllItems-MysticalSkyfireDiamond"
  value: {
-<<<<<<< HEAD
-  dps: 510.99112462909426
-  tps: 706.2439889327013
-=======
-  dps: 580.7763022976055
-  tps: 808.7425531142693
->>>>>>> 8108d66e
+  dps: 580.7763022976055
+  tps: 808.7425531142693
  }
 }
 dps_results: {
  key: "TestFeralTank-AllItems-NordrassilHarness"
  value: {
-<<<<<<< HEAD
-  dps: 524.8103122742625
-  tps: 691.7921089993165
-=======
   dps: 610.3376352082709
   tps: 804.825311665118
->>>>>>> 8108d66e
  }
 }
 dps_results: {
  key: "TestFeralTank-AllItems-NordrassilRegalia"
  value: {
-<<<<<<< HEAD
-  dps: 405.04702433038955
-  tps: 563.5138204687668
-=======
   dps: 460.1692221013672
   tps: 683.5548730121388
->>>>>>> 8108d66e
  }
 }
 dps_results: {
  key: "TestFeralTank-AllItems-OfferingofSacrifice-37638"
  value: {
-<<<<<<< HEAD
-  dps: 530.3759976421092
-  tps: 731.9019183854517
-=======
-  dps: 597.9540997066138
-  tps: 832.96094857316
->>>>>>> 8108d66e
+  dps: 597.9540997066138
+  tps: 832.96094857316
  }
 }
 dps_results: {
  key: "TestFeralTank-AllItems-PersistentEarthshatterDiamond"
  value: {
-<<<<<<< HEAD
-  dps: 517.6422008072205
-  tps: 715.7407218640412
-=======
   dps: 590.3398266945001
   tps: 820.5851989965985
->>>>>>> 8108d66e
  }
 }
 dps_results: {
  key: "TestFeralTank-AllItems-PersistentEarthsiegeDiamond"
  value: {
-<<<<<<< HEAD
-  dps: 511.1807989525311
-  tps: 704.5387590405595
-=======
   dps: 592.6940749790555
   tps: 825.6410947448
->>>>>>> 8108d66e
  }
 }
 dps_results: {
  key: "TestFeralTank-AllItems-PotentUnstableDiamond"
  value: {
-<<<<<<< HEAD
-  dps: 512.9681160019863
-  tps: 709.0934696989514
-=======
   dps: 588.9434980321735
   tps: 818.9244706590639
->>>>>>> 8108d66e
  }
 }
 dps_results: {
  key: "TestFeralTank-AllItems-PowerfulEarthshatterDiamond"
  value: {
-<<<<<<< HEAD
-  dps: 510.99112462909426
-  tps: 706.2439889327013
-=======
-  dps: 580.7763022976055
-  tps: 808.7425531142693
->>>>>>> 8108d66e
+  dps: 580.7763022976055
+  tps: 808.7425531142693
  }
 }
 dps_results: {
  key: "TestFeralTank-AllItems-PowerfulEarthsiegeDiamond"
  value: {
-<<<<<<< HEAD
-  dps: 510.99112462909426
-  tps: 706.2439889327013
-=======
-  dps: 580.7763022976055
-  tps: 808.7425531142693
->>>>>>> 8108d66e
+  dps: 580.7763022976055
+  tps: 808.7425531142693
  }
 }
 dps_results: {
  key: "TestFeralTank-AllItems-PowerfulEarthstormDiamond"
  value: {
-<<<<<<< HEAD
-  dps: 510.99112462909426
-  tps: 706.2439889327013
-=======
-  dps: 580.7763022976055
-  tps: 808.7425531142693
->>>>>>> 8108d66e
+  dps: 580.7763022976055
+  tps: 808.7425531142693
  }
 }
 dps_results: {
  key: "TestFeralTank-AllItems-PrimalIntent"
  value: {
-<<<<<<< HEAD
-  dps: 541.9776186945594
-  tps: 749.2641979534998
-=======
   dps: 613.2030917818774
   tps: 850.6812534510397
->>>>>>> 8108d66e
  }
 }
 dps_results: {
  key: "TestFeralTank-AllItems-PurifiedShardoftheGods"
  value: {
-<<<<<<< HEAD
-  dps: 530.3759976421092
-  tps: 731.9019183854517
-=======
-  dps: 597.9540997066138
-  tps: 832.96094857316
->>>>>>> 8108d66e
+  dps: 597.9540997066138
+  tps: 832.96094857316
  }
 }
 dps_results: {
  key: "TestFeralTank-AllItems-ReignoftheDead-47316"
  value: {
-<<<<<<< HEAD
-  dps: 647.0756847141863
-  tps: 888.2055540996564
-=======
   dps: 729.4674417897219
   tps: 1005.5930168650269
->>>>>>> 8108d66e
  }
 }
 dps_results: {
  key: "TestFeralTank-AllItems-ReignoftheDead-47477"
  value: {
-<<<<<<< HEAD
-  dps: 662.2778670065494
-  tps: 908.3636478193299
-=======
   dps: 745.4480532007677
   tps: 1026.7833075960743
->>>>>>> 8108d66e
  }
 }
 dps_results: {
  key: "TestFeralTank-AllItems-RelentlessEarthsiegeDiamond"
  value: {
-<<<<<<< HEAD
-  dps: 525.9179934743296
-  tps: 727.3237989801631
-=======
   dps: 602.8103702995718
   tps: 836.5086043600415
->>>>>>> 8108d66e
  }
 }
 dps_results: {
  key: "TestFeralTank-AllItems-RelentlessEarthstormDiamond"
  value: {
-<<<<<<< HEAD
-  dps: 530.3759976421092
-  tps: 731.9019183854517
-=======
-  dps: 597.9540997066138
-  tps: 832.96094857316
->>>>>>> 8108d66e
+  dps: 597.9540997066138
+  tps: 832.96094857316
  }
 }
 dps_results: {
  key: "TestFeralTank-AllItems-RevitalizingSkyflareDiamond"
  value: {
-<<<<<<< HEAD
-  dps: 510.99112462909426
-  tps: 706.2439889327013
-=======
-  dps: 580.7763022976055
-  tps: 808.7425531142693
->>>>>>> 8108d66e
+  dps: 580.7763022976055
+  tps: 808.7425531142693
  }
 }
 dps_results: {
  key: "TestFeralTank-AllItems-RuneofRepulsion-40372"
  value: {
-<<<<<<< HEAD
-  dps: 530.3759976421092
-  tps: 731.9019183854517
-=======
-  dps: 597.9540997066138
-  tps: 832.96094857316
->>>>>>> 8108d66e
+  dps: 597.9540997066138
+  tps: 832.96094857316
  }
 }
 dps_results: {
  key: "TestFeralTank-AllItems-SealofthePantheon-36993"
  value: {
-<<<<<<< HEAD
-  dps: 530.3759976421092
-  tps: 731.9019183854517
-=======
-  dps: 597.9540997066138
-  tps: 832.96094857316
->>>>>>> 8108d66e
+  dps: 597.9540997066138
+  tps: 832.96094857316
  }
 }
 dps_results: {
  key: "TestFeralTank-AllItems-Serrah'sStar-37559"
  value: {
-<<<<<<< HEAD
-  dps: 525.0830953715105
-  tps: 725.7398256365277
-=======
   dps: 606.2609942656266
   tps: 842.5914057141388
->>>>>>> 8108d66e
  }
 }
 dps_results: {
  key: "TestFeralTank-AllItems-ShinyShardoftheGods"
  value: {
-<<<<<<< HEAD
-  dps: 530.3759976421092
-  tps: 731.9019183854517
-=======
-  dps: 597.9540997066138
-  tps: 832.96094857316
->>>>>>> 8108d66e
+  dps: 597.9540997066138
+  tps: 832.96094857316
  }
 }
 dps_results: {
  key: "TestFeralTank-AllItems-Sindragosa'sFlawlessFang-50361"
  value: {
-<<<<<<< HEAD
-  dps: 530.3759976421092
-  tps: 731.9019183854517
-=======
-  dps: 597.9540997066138
-  tps: 832.96094857316
->>>>>>> 8108d66e
+  dps: 597.9540997066138
+  tps: 832.96094857316
  }
 }
 dps_results: {
  key: "TestFeralTank-AllItems-SparkofLife-37657"
  value: {
-<<<<<<< HEAD
-  dps: 536.3824484962286
-  tps: 741.5087574845941
-=======
   dps: 601.7834947050694
   tps: 840.5224560086768
->>>>>>> 8108d66e
  }
 }
 dps_results: {
  key: "TestFeralTank-AllItems-SpellstrikeInfusion"
  value: {
-<<<<<<< HEAD
-  dps: 470.47692075012304
-  tps: 674.5806968887632
-=======
   dps: 515.1281034036697
   tps: 787.2366225329133
->>>>>>> 8108d66e
  }
 }
 dps_results: {
  key: "TestFeralTank-AllItems-Spirit-WorldGlass-39388"
  value: {
-<<<<<<< HEAD
-  dps: 530.3759976421092
-  tps: 731.9019183854517
-=======
-  dps: 597.9540997066138
-  tps: 832.96094857316
->>>>>>> 8108d66e
+  dps: 597.9540997066138
+  tps: 832.96094857316
  }
 }
 dps_results: {
  key: "TestFeralTank-AllItems-StrengthoftheClefthoof"
  value: {
-<<<<<<< HEAD
-  dps: 459.67217703758183
-  tps: 656.2883751592681
-=======
   dps: 509.54077378793113
   tps: 772.9568427736856
->>>>>>> 8108d66e
  }
 }
 dps_results: {
  key: "TestFeralTank-AllItems-SwiftSkyfireDiamond"
  value: {
-<<<<<<< HEAD
-  dps: 512.9681160019863
-  tps: 709.0934696989514
-=======
   dps: 588.9434980321735
   tps: 818.9244706590639
->>>>>>> 8108d66e
  }
 }
 dps_results: {
  key: "TestFeralTank-AllItems-SwiftSkyflareDiamond"
  value: {
-<<<<<<< HEAD
-  dps: 511.1807989525311
-  tps: 704.5387590405595
-=======
   dps: 592.6940749790555
   tps: 825.6410947448
->>>>>>> 8108d66e
  }
 }
 dps_results: {
  key: "TestFeralTank-AllItems-SwiftStarfireDiamond"
  value: {
-<<<<<<< HEAD
-  dps: 510.99112462909426
-  tps: 706.2439889327013
-=======
-  dps: 580.7763022976055
-  tps: 808.7425531142693
->>>>>>> 8108d66e
+  dps: 580.7763022976055
+  tps: 808.7425531142693
  }
 }
 dps_results: {
  key: "TestFeralTank-AllItems-SwiftStarflareDiamond"
  value: {
-<<<<<<< HEAD
-  dps: 517.6422008072205
-  tps: 715.7407218640412
-=======
   dps: 590.3398266945001
   tps: 820.5851989965985
->>>>>>> 8108d66e
  }
 }
 dps_results: {
  key: "TestFeralTank-AllItems-SwiftWindfireDiamond"
  value: {
-<<<<<<< HEAD
-  dps: 509.15466040514053
-  tps: 704.3813755597095
-=======
   dps: 593.7126153381304
   tps: 827.2910243407177
->>>>>>> 8108d66e
  }
 }
 dps_results: {
  key: "TestFeralTank-AllItems-TenaciousEarthstormDiamond"
  value: {
-<<<<<<< HEAD
-  dps: 510.99112462909426
-  tps: 706.2439889327013
-=======
-  dps: 580.7763022976055
-  tps: 808.7425531142693
->>>>>>> 8108d66e
+  dps: 580.7763022976055
+  tps: 808.7425531142693
  }
 }
 dps_results: {
  key: "TestFeralTank-AllItems-TheTwinStars"
  value: {
-<<<<<<< HEAD
-  dps: 504.60970744034887
-  tps: 698.1552233940986
-=======
   dps: 584.4197321310144
   tps: 815.1068914157684
->>>>>>> 8108d66e
  }
 }
 dps_results: {
  key: "TestFeralTank-AllItems-ThunderheartHarness"
  value: {
-<<<<<<< HEAD
-  dps: 553.7458367053542
-  tps: 776.8548986511963
-=======
   dps: 645.4258591032713
   tps: 913.0111597075046
->>>>>>> 8108d66e
  }
 }
 dps_results: {
  key: "TestFeralTank-AllItems-ThunderheartRegalia"
  value: {
-<<<<<<< HEAD
-  dps: 389.71247320759016
-  tps: 543.0801933409452
-=======
   dps: 441.7721135123481
   tps: 658.5525771112774
->>>>>>> 8108d66e
  }
 }
 dps_results: {
  key: "TestFeralTank-AllItems-ThunderingSkyfireDiamond"
  value: {
-<<<<<<< HEAD
-  dps: 511.7939489406077
-  tps: 709.401197968915
-=======
   dps: 584.9688295395947
   tps: 815.0394596678478
->>>>>>> 8108d66e
  }
 }
 dps_results: {
  key: "TestFeralTank-AllItems-ThunderingSkyflareDiamond"
  value: {
-<<<<<<< HEAD
-  dps: 511.39755655945936
-  tps: 703.7427972132105
-=======
   dps: 586.6121784253248
   tps: 815.9105350612656
->>>>>>> 8108d66e
  }
 }
 dps_results: {
  key: "TestFeralTank-AllItems-TinyAbominationinaJar-50351"
  value: {
-<<<<<<< HEAD
-  dps: 557.6457886200329
-  tps: 770.1903190724826
-=======
   dps: 638.8269763456427
   tps: 892.4308271183692
->>>>>>> 8108d66e
  }
 }
 dps_results: {
  key: "TestFeralTank-AllItems-TinyAbominationinaJar-50706"
  value: {
-<<<<<<< HEAD
-  dps: 566.4218995956885
-  tps: 780.9352131989039
-=======
   dps: 639.1389666975058
   tps: 896.5742543356199
->>>>>>> 8108d66e
  }
 }
 dps_results: {
  key: "TestFeralTank-AllItems-TirelessSkyflareDiamond"
  value: {
-<<<<<<< HEAD
-  dps: 510.99112462909426
-  tps: 706.2439889327013
-=======
-  dps: 580.7763022976055
-  tps: 808.7425531142693
->>>>>>> 8108d66e
+  dps: 580.7763022976055
+  tps: 808.7425531142693
  }
 }
 dps_results: {
  key: "TestFeralTank-AllItems-TirelessStarflareDiamond"
  value: {
-<<<<<<< HEAD
-  dps: 510.99112462909426
-  tps: 706.2439889327013
-=======
-  dps: 580.7763022976055
-  tps: 808.7425531142693
->>>>>>> 8108d66e
+  dps: 580.7763022976055
+  tps: 808.7425531142693
  }
 }
 dps_results: {
  key: "TestFeralTank-AllItems-TrenchantEarthshatterDiamond"
  value: {
-<<<<<<< HEAD
-  dps: 510.99112462909426
-  tps: 706.2439889327013
-=======
-  dps: 580.7763022976055
-  tps: 808.7425531142693
->>>>>>> 8108d66e
+  dps: 580.7763022976055
+  tps: 808.7425531142693
  }
 }
 dps_results: {
  key: "TestFeralTank-AllItems-TrenchantEarthsiegeDiamond"
  value: {
-<<<<<<< HEAD
-  dps: 510.99112462909426
-  tps: 706.2439889327013
-=======
-  dps: 580.7763022976055
-  tps: 808.7425531142693
->>>>>>> 8108d66e
+  dps: 580.7763022976055
+  tps: 808.7425531142693
  }
 }
 dps_results: {
  key: "TestFeralTank-AllItems-WastewalkerArmor"
  value: {
-<<<<<<< HEAD
-  dps: 460.95144875207535
-  tps: 643.2214966707326
-=======
   dps: 511.2440915948454
   tps: 759.584063601095
->>>>>>> 8108d66e
  }
 }
 dps_results: {
  key: "TestFeralTank-AllItems-WindhawkArmor"
  value: {
-<<<<<<< HEAD
-  dps: 484.35314695211093
-  tps: 693.6279313787401
-=======
   dps: 523.7286207684416
   tps: 797.5305742418507
->>>>>>> 8108d66e
  }
 }
 dps_results: {
  key: "TestFeralTank-AllItems-WrathofSpellfire"
  value: {
-<<<<<<< HEAD
-  dps: 478.60175330958316
-  tps: 674.1349818635217
-=======
   dps: 521.5141051318808
   tps: 779.606536323718
->>>>>>> 8108d66e
  }
 }
 dps_results: {
  key: "TestFeralTank-Average-Default"
  value: {
-<<<<<<< HEAD
-  dps: 619.5068089633323
-  tps: 875.2459614758396
-  dtps: 676.7461438965577
-=======
   dps: 663.0649017196993
   tps: 984.8516177400377
   dtps: 677.7571366376102
->>>>>>> 8108d66e
  }
 }
 dps_results: {
  key: "TestFeralTank-Settings-Tauren-P1-Default-FullBuffs-LongMultiTarget"
  value: {
-<<<<<<< HEAD
-  dps: 737.1563305556867
-  tps: 1416.5749288997222
-=======
   dps: 889.631810140346
   tps: 1731.2796599650537
->>>>>>> 8108d66e
  }
 }
 dps_results: {
  key: "TestFeralTank-Settings-Tauren-P1-Default-FullBuffs-LongSingleTarget"
  value: {
-<<<<<<< HEAD
-  dps: 595.1936083730855
-  tps: 823.4919690201107
-=======
   dps: 686.4769347973619
   tps: 956.8205344451923
->>>>>>> 8108d66e
  }
 }
 dps_results: {
  key: "TestFeralTank-Settings-Tauren-P1-Default-FullBuffs-ShortSingleTarget"
  value: {
-<<<<<<< HEAD
-  dps: 659.5242005559854
-  tps: 929.7383300346368
-=======
   dps: 738.9554552207705
   tps: 1061.7867586515902
->>>>>>> 8108d66e
  }
 }
 dps_results: {
  key: "TestFeralTank-Settings-Tauren-P1-Default-NoBuffs-LongMultiTarget"
  value: {
-<<<<<<< HEAD
-  dps: 214.71575788528446
-  tps: 523.4513940646299
-=======
   dps: 279.3877071874967
   tps: 669.9069147191317
->>>>>>> 8108d66e
  }
 }
 dps_results: {
  key: "TestFeralTank-Settings-Tauren-P1-Default-NoBuffs-LongSingleTarget"
  value: {
-<<<<<<< HEAD
-  dps: 213.7741939679111
-  tps: 314.30597882609567
-=======
   dps: 279.15788668282306
   tps: 427.15448924834595
->>>>>>> 8108d66e
  }
 }
 dps_results: {
  key: "TestFeralTank-Settings-Tauren-P1-Default-NoBuffs-ShortSingleTarget"
  value: {
-<<<<<<< HEAD
-  dps: 208.6773393494685
-  tps: 316.1775297849544
-=======
   dps: 262.73056166675053
   tps: 414.46069357602346
->>>>>>> 8108d66e
  }
 }
 dps_results: {
  key: "TestFeralTank-SwitchInFrontOfTarget-Default"
  value: {
-<<<<<<< HEAD
-  dps: 710.5549581351603
-  tps: 995.5392327258336
-=======
   dps: 771.2355705261108
   tps: 1138.0673003956767
->>>>>>> 8108d66e
   dtps: 644.3562730204628
  }
 }