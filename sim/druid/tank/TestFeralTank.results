--- conflicted
+++ resolved
@@ -437,25 +437,15 @@
 dps_results: {
  key: "TestFeralTank-AllItems-ReignoftheDead-47316"
  value: {
-<<<<<<< HEAD
-  dps: 846.6779
-  tps: 1130.0918
-=======
   dps: 958.95533
   tps: 1304.07274
->>>>>>> 4ab195a9
  }
 }
 dps_results: {
  key: "TestFeralTank-AllItems-ReignoftheDead-47477"
  value: {
-<<<<<<< HEAD
-  dps: 846.6779
-  tps: 1130.0918
-=======
   dps: 970.30156
   tps: 1319.11784
->>>>>>> 4ab195a9
  }
 }
 dps_results: {
