character_stats_results: {
 key: "TestFeralTank-CharacterStats-Default"
 value: {
  final_stats: 666.2040000000002
  final_stats: 827.0900000000001
  final_stats: 1296.7185
  final_stats: 455.46600000000007
  final_stats: 267.38800000000003
  final_stats: 7
  final_stats: 7
  final_stats: 0
  final_stats: 0
  final_stats: 0
  final_stats: 0
  final_stats: 0
  final_stats: 0
  final_stats: 91
  final_stats: 41
  final_stats: 227.50523387096777
  final_stats: 0
  final_stats: 0
  final_stats: 2755.9488000000006
  final_stats: 57
  final_stats: 2190.9516760000006
  final_stats: 0
  final_stats: 0
  final_stats: 0
  final_stats: 8921.990000000002
  final_stats: 0
  final_stats: 0
  final_stats: 15984.18
  final_stats: 146
  final_stats: 78
  final_stats: 0
  final_stats: 0
  final_stats: 2480.3353760565487
  final_stats: 0
  final_stats: 0
  final_stats: 16572.885
  final_stats: 0
  final_stats: 0
  final_stats: 0
  final_stats: 0
  final_stats: 0
  final_stats: 0
  final_stats: 0
  final_stats: 0
  final_stats: 0
  final_stats: 0
 }
}
dps_results: {
 key: "TestFeralTank-AllItems-AbacusofViolentOdds-28288"
 value: {
  dps: 613.7851624493572
  tps: 854.6455105961865
 }
}
dps_results: {
 key: "TestFeralTank-AllItems-AdamantineFigurine-27891"
 value: {
  dps: 596.1071709259497
  tps: 829.5992772018119
 }
}
dps_results: {
 key: "TestFeralTank-AllItems-Alchemist'sStone-13503"
 value: {
<<<<<<< HEAD
  dps: 654.4322536954111
  tps: 909.7346862955125
=======
  dps: 605.4248702939503
  tps: 844.4366773401888
>>>>>>> 8ce35d3e
 }
}
dps_results: {
 key: "TestFeralTank-AllItems-AncientAqirArtifact-33830"
 value: {
  dps: 596.1071709259497
  tps: 829.5992772018119
 }
}
dps_results: {
 key: "TestFeralTank-AllItems-AshtongueTalismanofEquilibrium-32486"
 value: {
  dps: 618.3260688127093
  tps: 856.0573197751385
 }
}
dps_results: {
 key: "TestFeralTank-AllItems-Assassin'sAlchemistStone-35751"
 value: {
  dps: 615.0167674123398
  tps: 858.0152022755474
 }
}
dps_results: {
 key: "TestFeralTank-AllItems-AustereEarthsiegeDiamond"
 value: {
  dps: 582.4046968472135
  tps: 811.897047053392
 }
}
dps_results: {
 key: "TestFeralTank-AllItems-BadgeofTenacity-32658"
 value: {
  dps: 599.4531898358246
  tps: 838.627529359655
 }
}
dps_results: {
 key: "TestFeralTank-AllItems-BadgeoftheSwarmguard-21670"
 value: {
  dps: 643.9170181131728
  tps: 900.0141538699044
 }
}
dps_results: {
 key: "TestFeralTank-AllItems-BandoftheEternalChampion-29301"
 value: {
  dps: 611.9302297752988
  tps: 854.7304733279193
 }
}
dps_results: {
 key: "TestFeralTank-AllItems-BandoftheEternalDefender-29297"
 value: {
  dps: 592.3739927488489
  tps: 827.1184559055305
 }
}
dps_results: {
 key: "TestFeralTank-AllItems-BandoftheEternalSage-29305"
 value: {
  dps: 597.598449265847
  tps: 835.531891852126
 }
}
dps_results: {
 key: "TestFeralTank-AllItems-BeamingEarthsiegeDiamond"
 value: {
  dps: 588.7789483158731
  tps: 818.3756477359705
 }
}
dps_results: {
 key: "TestFeralTank-AllItems-Berserker'sCall-33831"
 value: {
  dps: 626.2056774697951
  tps: 872.6983543877172
 }
}
dps_results: {
 key: "TestFeralTank-AllItems-BlackenedNaaruSliver-34427"
 value: {
  dps: 619.9361134836419
  tps: 861.7224871981558
 }
}
dps_results: {
 key: "TestFeralTank-AllItems-BlackoutTruncheon-27901"
 value: {
  dps: 596.1071709259497
  tps: 829.5992772018119
 }
}
dps_results: {
 key: "TestFeralTank-AllItems-Bladefist'sBreadth-28041"
 value: {
  dps: 601.7519556477263
  tps: 837.5017668041145
 }
}
dps_results: {
 key: "TestFeralTank-AllItems-BladeofUnquenchedThirst-31193"
 value: {
  dps: 595.6562480341706
  tps: 831.9262382919643
 }
}
dps_results: {
 key: "TestFeralTank-AllItems-BlazefuryMedallion-17111"
 value: {
  dps: 587.7717830548935
  tps: 821.3384639035462
 }
}
dps_results: {
 key: "TestFeralTank-AllItems-BloodlustBrooch-29383"
 value: {
  dps: 616.5239615352993
  tps: 858.7183645296137
 }
}
dps_results: {
 key: "TestFeralTank-AllItems-BracingEarthsiegeDiamond"
 value: {
  dps: 582.4046968472135
  tps: 795.8780061123247
 }
}
dps_results: {
 key: "TestFeralTank-AllItems-BracingEarthstormDiamond"
 value: {
  dps: 582.4046968472135
  tps: 811.897047053392
 }
}
dps_results: {
 key: "TestFeralTank-AllItems-BraidedEterniumChain-24114"
 value: {
  dps: 590.4006953589616
  tps: 823.066464193497
 }
}
dps_results: {
 key: "TestFeralTank-AllItems-BroochoftheImmortalKing-32534"
 value: {
  dps: 596.1071709259497
  tps: 829.5992772018119
 }
}
dps_results: {
 key: "TestFeralTank-AllItems-BrutalEarthstormDiamond"
 value: {
  dps: 581.6404052273009
  tps: 810.6166393094034
 }
}
dps_results: {
 key: "TestFeralTank-AllItems-ChaoticSkyfireDiamond"
 value: {
  dps: 596.7973973825501
  tps: 830.8188186408026
 }
}
dps_results: {
 key: "TestFeralTank-AllItems-ChaoticSkyflareDiamond"
 value: {
  dps: 595.6877749310297
  tps: 830.1340951166865
 }
}
dps_results: {
 key: "TestFeralTank-AllItems-CloakofDarkness-33122"
 value: {
  dps: 608.1384169356246
  tps: 846.0178368644297
 }
}
dps_results: {
 key: "TestFeralTank-AllItems-CommendationofKael'thas-34473"
 value: {
  dps: 596.1071709259497
  tps: 829.5992772018119
 }
}
dps_results: {
 key: "TestFeralTank-AllItems-Coren'sLuckyCoin-38289"
 value: {
  dps: 596.1071709259497
  tps: 829.5992772018119
 }
}
dps_results: {
 key: "TestFeralTank-AllItems-CoreofAr'kelos-29776"
 value: {
  dps: 610.2063732488133
  tps: 853.6405629389615
 }
}
dps_results: {
 key: "TestFeralTank-AllItems-CrystalforgedTrinket-32654"
 value: {
  dps: 605.6063173807773
  tps: 847.6773621721778
 }
}
dps_results: {
 key: "TestFeralTank-AllItems-Dabiri'sEnigma-30300"
 value: {
  dps: 596.1071709259497
  tps: 829.5992772018119
 }
}
dps_results: {
 key: "TestFeralTank-AllItems-DarkIronSmokingPipe-38290"
 value: {
  dps: 596.1071709259497
  tps: 829.5992772018119
 }
}
dps_results: {
 key: "TestFeralTank-AllItems-DarkmoonCard:Crusade-31856"
 value: {
  dps: 616.8945467901835
  tps: 859.159135903782
 }
}
dps_results: {
 key: "TestFeralTank-AllItems-DarkmoonCard:Vengeance-31858"
 value: {
  dps: 604.8951113765077
  tps: 842.8247540401281
 }
}
dps_results: {
 key: "TestFeralTank-AllItems-DarkmoonCard:Wrath-31857"
 value: {
  dps: 601.5432861744669
  tps: 839.6012027377869
 }
}
dps_results: {
 key: "TestFeralTank-AllItems-DestructiveSkyfireDiamond"
 value: {
  dps: 586.6626448181447
  tps: 818.1141246955299
 }
}
dps_results: {
 key: "TestFeralTank-AllItems-DestructiveSkyflareDiamond"
 value: {
  dps: 583.6985720533614
  tps: 813.8837912415852
 }
}
dps_results: {
 key: "TestFeralTank-AllItems-Dragonmaw-28438"
 value: {
  dps: 596.1071709259497
  tps: 829.5992772018119
 }
}
dps_results: {
 key: "TestFeralTank-AllItems-Dragonstrike-28439"
 value: {
  dps: 596.1071709259497
  tps: 829.5992772018119
 }
}
dps_results: {
 key: "TestFeralTank-AllItems-DrakefistHammer-28437"
 value: {
  dps: 596.1071709259497
  tps: 829.5992772018119
 }
}
dps_results: {
 key: "TestFeralTank-AllItems-EffulgentSkyflareDiamond"
 value: {
  dps: 582.4046968472135
  tps: 811.897047053392
 }
}
dps_results: {
 key: "TestFeralTank-AllItems-EmberSkyfireDiamond"
 value: {
  dps: 582.4046968472135
  tps: 811.897047053392
 }
}
dps_results: {
 key: "TestFeralTank-AllItems-EmberSkyflareDiamond"
 value: {
  dps: 582.4046968472135
  tps: 811.897047053392
 }
}
dps_results: {
 key: "TestFeralTank-AllItems-EmptyMugofDirebrew-38287"
 value: {
  dps: 616.5239615352993
  tps: 858.7183645296137
 }
}
dps_results: {
 key: "TestFeralTank-AllItems-EmpyreanDemolisher-17112"
 value: {
  dps: 596.1071709259497
  tps: 829.5992772018119
 }
}
dps_results: {
 key: "TestFeralTank-AllItems-EnigmaticSkyfireDiamond"
 value: {
  dps: 585.4072148723133
  tps: 811.9049064480458
 }
}
dps_results: {
 key: "TestFeralTank-AllItems-EnigmaticSkyflareDiamond"
 value: {
  dps: 588.7789483158731
  tps: 818.3756477359705
 }
}
dps_results: {
 key: "TestFeralTank-AllItems-EnigmaticStarflareDiamond"
 value: {
  dps: 588.336595124042
  tps: 821.7110036323522
 }
}
dps_results: {
 key: "TestFeralTank-AllItems-EssenceoftheMartyr-29376"
 value: {
  dps: 596.1071709259497
  tps: 829.5992772018119
 }
}
dps_results: {
 key: "TestFeralTank-AllItems-EternalEarthsiegeDiamond"
 value: {
  dps: 582.4046968472135
  tps: 811.897047053392
 }
}
dps_results: {
 key: "TestFeralTank-AllItems-EternalEarthstormDiamond"
 value: {
  dps: 582.4046968472135
  tps: 811.897047053392
 }
}
dps_results: {
 key: "TestFeralTank-AllItems-EyeofMagtheridon-28789"
 value: {
  dps: 596.1071709259497
  tps: 829.5992772018119
 }
}
dps_results: {
 key: "TestFeralTank-AllItems-Figurine-LivingRubySerpent-24126"
 value: {
  dps: 596.1071709259497
  tps: 829.5992772018119
 }
}
dps_results: {
 key: "TestFeralTank-AllItems-Figurine-NightseyePanther-24128"
 value: {
  dps: 608.6309199913673
  tps: 847.4850935958524
 }
}
dps_results: {
 key: "TestFeralTank-AllItems-Figurine-ShadowsongPanther-35702"
 value: {
  dps: 621.6994041290862
  tps: 866.4036597591459
 }
}
dps_results: {
 key: "TestFeralTank-AllItems-ForlornSkyflareDiamond"
 value: {
  dps: 582.4046968472135
  tps: 811.897047053392
 }
}
dps_results: {
 key: "TestFeralTank-AllItems-ForlornStarflareDiamond"
 value: {
  dps: 582.4046968472135
  tps: 811.897047053392
 }
}
dps_results: {
 key: "TestFeralTank-AllItems-GnomereganAuto-Blocker600-29387"
 value: {
  dps: 596.1071709259497
  tps: 829.5992772018119
 }
}
dps_results: {
 key: "TestFeralTank-AllItems-Guardian'sAlchemistStone-35748"
 value: {
  dps: 596.1071709259497
  tps: 829.5992772018119
 }
}
dps_results: {
 key: "TestFeralTank-AllItems-HandofJustice-11815"
 value: {
  dps: 603.6771258493994
  tps: 843.7078591574101
 }
}
dps_results: {
 key: "TestFeralTank-AllItems-Heartrazor-29962"
 value: {
  dps: 600.4783227349405
  tps: 839.0125535847368
 }
}
dps_results: {
 key: "TestFeralTank-AllItems-HexShrunkenHead-33829"
 value: {
  dps: 596.1071709259497
  tps: 829.5992772018119
 }
}
dps_results: {
 key: "TestFeralTank-AllItems-HourglassoftheUnraveller-28034"
 value: {
  dps: 609.2438335979971
  tps: 851.2418017294756
 }
}
dps_results: {
 key: "TestFeralTank-AllItems-IconofUnyieldingCourage-28121"
 value: {
  dps: 653.9212755589297
  tps: 914.120706684684
 }
}
dps_results: {
 key: "TestFeralTank-AllItems-IconoftheSilverCrescent-29370"
 value: {
  dps: 596.1071709259497
  tps: 829.5992772018119
 }
}
dps_results: {
 key: "TestFeralTank-AllItems-IdolofTerror-33509"
 value: {
  dps: 597.4835221960533
  tps: 832.7015622695563
 }
}
dps_results: {
 key: "TestFeralTank-AllItems-IdoloftheUnseenMoon-33510"
 value: {
  dps: 591.0961184496977
  tps: 822.9546216183021
 }
}
dps_results: {
 key: "TestFeralTank-AllItems-IdoloftheWhiteStag-32257"
 value: {
  dps: 602.6072802193318
  tps: 839.8078899530569
 }
}
dps_results: {
 key: "TestFeralTank-AllItems-ImbuedUnstableDiamond"
 value: {
  dps: 582.4046968472135
  tps: 811.897047053392
 }
}
dps_results: {
 key: "TestFeralTank-AllItems-ImpassiveSkyflareDiamond"
 value: {
  dps: 588.7789483158731
  tps: 818.3756477359705
 }
}
dps_results: {
 key: "TestFeralTank-AllItems-ImpassiveStarflareDiamond"
 value: {
  dps: 588.336595124042
  tps: 821.7110036323522
 }
}
dps_results: {
 key: "TestFeralTank-AllItems-IndestructibleAlchemist'sStone-44323"
 value: {
  dps: 596.1071709259497
  tps: 829.5992772018119
 }
}
dps_results: {
 key: "TestFeralTank-AllItems-InsightfulEarthsiegeDiamond"
 value: {
  dps: 582.4046968472135
  tps: 811.897047053392
 }
}
dps_results: {
 key: "TestFeralTank-AllItems-InsightfulEarthstormDiamond"
 value: {
  dps: 582.4046968472135
  tps: 811.897047053392
 }
}
dps_results: {
 key: "TestFeralTank-AllItems-InvigoratingEarthsiegeDiamond"
 value: {
  dps: 587.7997597254582
  tps: 819.0608394932549
 }
}
dps_results: {
 key: "TestFeralTank-AllItems-KissoftheSpider-22954"
 value: {
  dps: 603.0269260918882
  tps: 840.7854151191972
 }
}
dps_results: {
 key: "TestFeralTank-AllItems-LivingRootoftheWildheart-30664"
 value: {
  dps: 596.1071709259497
  tps: 829.5992772018119
 }
}
dps_results: {
 key: "TestFeralTank-AllItems-MadnessoftheBetrayer-32505"
 value: {
  dps: 679.5447585075594
  tps: 950.7723514405909
 }
}
dps_results: {
 key: "TestFeralTank-AllItems-MalorneHarness"
 value: {
  dps: 562.7794888512731
  tps: 767.1532503131315
 }
}
dps_results: {
 key: "TestFeralTank-AllItems-MalorneRegalia"
 value: {
  dps: 451.20075114609915
  tps: 667.1094984366703
 }
}
dps_results: {
 key: "TestFeralTank-AllItems-Mana-EtchedRegalia"
 value: {
  dps: 449.96888192407596
  tps: 665.2052217197162
 }
}
dps_results: {
 key: "TestFeralTank-AllItems-ManualCrowdPummeler-9449"
 value: {
  dps: 636.6410638929185
  tps: 891.4308890445272
 }
}
dps_results: {
 key: "TestFeralTank-AllItems-MarkoftheChampion-23206"
 value: {
  dps: 623.1091007588258
  tps: 867.5005601939582
 }
}
dps_results: {
 key: "TestFeralTank-AllItems-MarkoftheChampion-23207"
 value: {
  dps: 596.1071709259497
  tps: 829.5992772018119
 }
}
dps_results: {
 key: "TestFeralTank-AllItems-MercurialAlchemistStone-44322"
 value: {
  dps: 601.6093604720945
  tps: 838.6579467314083
 }
}
dps_results: {
 key: "TestFeralTank-AllItems-MightyAlchemist'sStone-44324"
 value: {
  dps: 603.3595364958859
  tps: 840.9349289408301
 }
}
dps_results: {
 key: "TestFeralTank-AllItems-Moroes'LuckyPocketWatch-28528"
 value: {
  dps: 596.1071709259497
  tps: 829.5992772018119
 }
}
dps_results: {
 key: "TestFeralTank-AllItems-MysticalSkyfireDiamond"
 value: {
  dps: 582.4046968472135
  tps: 811.897047053392
 }
}
dps_results: {
 key: "TestFeralTank-AllItems-NordrassilHarness"
 value: {
  dps: 609.4670912558755
  tps: 805.8718315653962
 }
}
dps_results: {
 key: "TestFeralTank-AllItems-NordrassilRegalia"
 value: {
  dps: 455.15203213199703
  tps: 674.4290386788713
 }
}
dps_results: {
 key: "TestFeralTank-AllItems-PersistentEarthshatterDiamond"
 value: {
  dps: 589.6058987906354
  tps: 820.0499165888839
 }
}
dps_results: {
 key: "TestFeralTank-AllItems-PersistentEarthsiegeDiamond"
 value: {
  dps: 587.7997597254582
  tps: 819.0608394932549
 }
}
dps_results: {
 key: "TestFeralTank-AllItems-PotentUnstableDiamond"
 value: {
  dps: 586.6735473323884
  tps: 812.7186605408725
 }
}
dps_results: {
 key: "TestFeralTank-AllItems-PowerfulEarthshatterDiamond"
 value: {
  dps: 582.4046968472135
  tps: 811.897047053392
 }
}
dps_results: {
 key: "TestFeralTank-AllItems-PowerfulEarthsiegeDiamond"
 value: {
  dps: 582.4046968472135
  tps: 811.897047053392
 }
}
dps_results: {
 key: "TestFeralTank-AllItems-PowerfulEarthstormDiamond"
 value: {
  dps: 582.4046968472135
  tps: 811.897047053392
 }
}
dps_results: {
 key: "TestFeralTank-AllItems-PrimalIntent"
 value: {
  dps: 607.8272835861131
  tps: 847.039203676128
 }
}
dps_results: {
 key: "TestFeralTank-AllItems-PurifiedShardoftheGods"
 value: {
  dps: 596.1071709259497
  tps: 829.5992772018119
 }
}
dps_results: {
 key: "TestFeralTank-AllItems-Quagmirran'sEye-27683"
 value: {
  dps: 596.1071709259497
  tps: 829.5992772018119
 }
}
dps_results: {
 key: "TestFeralTank-AllItems-Redeemer'sAlchemistStone-35750"
 value: {
  dps: 596.1071709259497
  tps: 829.5992772018119
 }
}
dps_results: {
 key: "TestFeralTank-AllItems-RelentlessEarthsiegeDiamond"
 value: {
  dps: 601.7654875518227
  tps: 836.2534771202654
 }
}
dps_results: {
 key: "TestFeralTank-AllItems-RelentlessEarthstormDiamond"
 value: {
  dps: 596.1071709259497
  tps: 829.5992772018119
 }
}
dps_results: {
 key: "TestFeralTank-AllItems-RevitalizingSkyflareDiamond"
 value: {
  dps: 582.4046968472135
  tps: 811.897047053392
 }
}
dps_results: {
 key: "TestFeralTank-AllItems-RobeoftheElderScribes-28602"
 value: {
  dps: 541.8603909610734
  tps: 823.8201354979973
 }
}
dps_results: {
 key: "TestFeralTank-AllItems-RodoftheSunKing-29996"
 value: {
  dps: 604.2014692213291
  tps: 842.3120804540087
 }
}
dps_results: {
 key: "TestFeralTank-AllItems-Romulo'sPoisonVial-28579"
 value: {
  dps: 610.499095176841
  tps: 851.4692514109388
 }
}
dps_results: {
 key: "TestFeralTank-AllItems-ScarabofDisplacement-30629"
 value: {
  dps: 589.1726239210723
  tps: 827.6823677541477
 }
}
dps_results: {
 key: "TestFeralTank-AllItems-Scryer'sBloodgem-29132"
 value: {
  dps: 598.7180247050422
  tps: 834.080362735885
 }
}
dps_results: {
 key: "TestFeralTank-AllItems-SextantofUnstableCurrents-30626"
 value: {
  dps: 600.8470700138978
  tps: 835.957453026136
 }
}
dps_results: {
 key: "TestFeralTank-AllItems-ShadowmoonInsignia-32501"
 value: {
  dps: 596.1071709259497
  tps: 829.5992772018119
 }
}
dps_results: {
 key: "TestFeralTank-AllItems-ShardofContempt-34472"
 value: {
  dps: 627.6391780868869
  tps: 873.5782338986204
 }
}
dps_results: {
 key: "TestFeralTank-AllItems-ShatteredSunPendantofAcumen-34678"
 value: {
  dps: 580.0093654187111
  tps: 810.230009909714
 }
}
dps_results: {
 key: "TestFeralTank-AllItems-ShatteredSunPendantofMight-34679"
 value: {
  dps: 604.1693651590099
  tps: 843.2978848391659
 }
}
dps_results: {
 key: "TestFeralTank-AllItems-Shiffar'sNexus-Horn-28418"
 value: {
  dps: 600.4258571738977
  tps: 835.4787261559636
 }
}
dps_results: {
 key: "TestFeralTank-AllItems-ShiftingNaaruSliver-34429"
 value: {
  dps: 602.4421966023618
  tps: 841.2277002511817
 }
}
dps_results: {
 key: "TestFeralTank-AllItems-ShinyShardoftheGods"
 value: {
  dps: 596.1071709259497
  tps: 829.5992772018119
 }
}
dps_results: {
 key: "TestFeralTank-AllItems-Slayer'sCrest-23041"
 value: {
  dps: 618.1877988406147
  tps: 861.0280667907281
 }
}
dps_results: {
 key: "TestFeralTank-AllItems-Sorcerer'sAlchemistStone-35749"
 value: {
  dps: 596.1071709259497
  tps: 829.5992772018119
 }
}
dps_results: {
 key: "TestFeralTank-AllItems-SpellstrikeInfusion"
 value: {
<<<<<<< HEAD
  dps: 575.9891068950227
  tps: 800.9231325663168
=======
  dps: 514.7157518344469
  tps: 784.909052351265
>>>>>>> 8ce35d3e
 }
}
dps_results: {
 key: "TestFeralTank-AllItems-StrengthoftheClefthoof"
 value: {
  dps: 507.9522567873825
  tps: 771.1962683563838
 }
}
dps_results: {
 key: "TestFeralTank-AllItems-SwiftSkyfireDiamond"
 value: {
  dps: 586.6735473323884
  tps: 812.7186605408725
 }
}
dps_results: {
 key: "TestFeralTank-AllItems-SwiftSkyflareDiamond"
 value: {
  dps: 587.7997597254582
  tps: 819.0608394932549
 }
}
dps_results: {
 key: "TestFeralTank-AllItems-SwiftStarfireDiamond"
 value: {
  dps: 582.4046968472135
  tps: 811.897047053392
 }
}
dps_results: {
 key: "TestFeralTank-AllItems-SwiftStarflareDiamond"
 value: {
  dps: 589.6058987906354
  tps: 820.0499165888839
 }
}
dps_results: {
 key: "TestFeralTank-AllItems-SwiftWindfireDiamond"
 value: {
  dps: 582.4132442820036
  tps: 810.7775685640678
 }
}
dps_results: {
 key: "TestFeralTank-AllItems-SyphonoftheNathrezim-32262"
 value: {
  dps: 602.6261563419234
  tps: 840.0794452041342
 }
}
dps_results: {
 key: "TestFeralTank-AllItems-TenaciousEarthstormDiamond"
 value: {
  dps: 582.4046968472135
  tps: 811.897047053392
 }
}
dps_results: {
 key: "TestFeralTank-AllItems-TheLightningCapacitor-28785"
 value: {
  dps: 596.1071709259497
  tps: 829.5992772018119
 }
}
dps_results: {
 key: "TestFeralTank-AllItems-TheNightBlade-31331"
 value: {
  dps: 596.1071709259497
  tps: 829.5992772018119
 }
}
dps_results: {
 key: "TestFeralTank-AllItems-TheRestrainedEssenceofSapphiron-23046"
 value: {
  dps: 596.1071709259497
  tps: 829.5992772018119
 }
}
dps_results: {
 key: "TestFeralTank-AllItems-TheSkullofGul'dan-32483"
 value: {
  dps: 603.190172509665
  tps: 841.0376736033518
 }
}
dps_results: {
 key: "TestFeralTank-AllItems-TheTwinStars"
 value: {
  dps: 576.3366980746407
  tps: 802.3876081065696
 }
}
dps_results: {
 key: "TestFeralTank-AllItems-ThunderheartHarness"
 value: {
  dps: 887.7650691064398
  tps: 1269.6658124777784
 }
}
dps_results: {
 key: "TestFeralTank-AllItems-ThunderheartRegalia"
 value: {
  dps: 441.3591213484592
  tps: 656.9025934462904
 }
}
dps_results: {
 key: "TestFeralTank-AllItems-ThunderingSkyfireDiamond"
 value: {
  dps: 584.4765515778195
  tps: 815.5597081550799
 }
}
dps_results: {
 key: "TestFeralTank-AllItems-ThunderingSkyflareDiamond"
 value: {
  dps: 585.2483165920088
  tps: 815.6786642679285
 }
}
dps_results: {
 key: "TestFeralTank-AllItems-Timbal'sFocusingCrystal-34470"
 value: {
  dps: 606.4140796800333
  tps: 844.7012442473346
 }
}
dps_results: {
 key: "TestFeralTank-AllItems-TirelessSkyflareDiamond"
 value: {
  dps: 582.4046968472135
  tps: 811.897047053392
 }
}
dps_results: {
 key: "TestFeralTank-AllItems-TirelessStarflareDiamond"
 value: {
  dps: 582.4046968472135
  tps: 811.897047053392
 }
}
dps_results: {
 key: "TestFeralTank-AllItems-TrenchantEarthshatterDiamond"
 value: {
  dps: 582.4046968472135
  tps: 811.897047053392
 }
}
dps_results: {
 key: "TestFeralTank-AllItems-TrenchantEarthsiegeDiamond"
 value: {
  dps: 582.4046968472135
  tps: 811.897047053392
 }
}
dps_results: {
 key: "TestFeralTank-AllItems-TsunamiTalisman-30627"
 value: {
  dps: 610.9262456560764
  tps: 851.4075330414213
 }
}
dps_results: {
 key: "TestFeralTank-AllItems-WastewalkerArmor"
 value: {
  dps: 509.478998957371
  tps: 756.890675033531
 }
}
dps_results: {
 key: "TestFeralTank-AllItems-WindhawkArmor"
 value: {
  dps: 528.819588012773
  tps: 804.4851258482493
 }
}
dps_results: {
 key: "TestFeralTank-AllItems-WorldBreaker-30090"
 value: {
<<<<<<< HEAD
  dps: 642.183345252306
  tps: 889.7666868860941
=======
  dps: 599.0181185075626
  tps: 835.3911744858863
>>>>>>> 8ce35d3e
 }
}
dps_results: {
 key: "TestFeralTank-AllItems-WrathofSpellfire"
 value: {
  dps: 515.2889764187806
  tps: 768.0387173118311
 }
}
dps_results: {
 key: "TestFeralTank-AllItems-Xi'ri'sGift-29179"
 value: {
  dps: 600.0298866951888
  tps: 837.5639334065335
 }
}
dps_results: {
 key: "TestFeralTank-Average-Default"
 value: {
<<<<<<< HEAD
  dps: 687.8826642228456
  tps: 1011.2135371821378
  dtps: 603.468632372959
=======
  dps: 655.3880905358643
  tps: 967.9516406129239
  dtps: 603.6009773993
>>>>>>> 8ce35d3e
 }
}
dps_results: {
 key: "TestFeralTank-Settings-Tauren-P1-Default-FullBuffs-LongMultiTarget"
 value: {
  dps: 885.5799362227797
  tps: 1723.6676986122602
 }
}
dps_results: {
 key: "TestFeralTank-Settings-Tauren-P1-Default-FullBuffs-LongSingleTarget"
 value: {
  dps: 689.0783557307863
  tps: 958.3985069608732
 }
}
dps_results: {
 key: "TestFeralTank-Settings-Tauren-P1-Default-FullBuffs-ShortSingleTarget"
 value: {
  dps: 735.4064066389718
  tps: 1056.59773361503
 }
}
dps_results: {
 key: "TestFeralTank-Settings-Tauren-P1-Default-NoBuffs-LongMultiTarget"
 value: {
  dps: 280.19675274340517
  tps: 671.107019646042
 }
}
dps_results: {
 key: "TestFeralTank-Settings-Tauren-P1-Default-NoBuffs-LongSingleTarget"
 value: {
  dps: 282.1154223583785
  tps: 430.59485135803186
 }
}
dps_results: {
 key: "TestFeralTank-Settings-Tauren-P1-Default-NoBuffs-ShortSingleTarget"
 value: {
  dps: 264.49113873687037
  tps: 420.9715324056409
 }
}
dps_results: {
 key: "TestFeralTank-SwitchInFrontOfTarget-Default"
 value: {
  dps: 764.3387822112927
  tps: 1121.2654279274038
  dtps: 573.891739365873
 }
}<|MERGE_RESOLUTION|>--- conflicted
+++ resolved
@@ -19,7 +19,7 @@
   final_stats: 227.50523387096777
   final_stats: 0
   final_stats: 0
-  final_stats: 2755.9488000000006
+  final_stats: 2755.948800000001
   final_stats: 57
   final_stats: 2190.9516760000006
   final_stats: 0
@@ -59,27 +59,22 @@
 dps_results: {
  key: "TestFeralTank-AllItems-AdamantineFigurine-27891"
  value: {
-  dps: 596.1071709259497
-  tps: 829.5992772018119
+  dps: 596.1071709259498
+  tps: 829.5992772018121
  }
 }
 dps_results: {
  key: "TestFeralTank-AllItems-Alchemist'sStone-13503"
  value: {
-<<<<<<< HEAD
-  dps: 654.4322536954111
-  tps: 909.7346862955125
-=======
   dps: 605.4248702939503
   tps: 844.4366773401888
->>>>>>> 8ce35d3e
  }
 }
 dps_results: {
  key: "TestFeralTank-AllItems-AncientAqirArtifact-33830"
  value: {
-  dps: 596.1071709259497
-  tps: 829.5992772018119
+  dps: 596.1071709259498
+  tps: 829.5992772018121
  }
 }
 dps_results: {
@@ -100,21 +95,21 @@
  key: "TestFeralTank-AllItems-AustereEarthsiegeDiamond"
  value: {
   dps: 582.4046968472135
-  tps: 811.897047053392
+  tps: 811.8970470533922
  }
 }
 dps_results: {
  key: "TestFeralTank-AllItems-BadgeofTenacity-32658"
  value: {
   dps: 599.4531898358246
-  tps: 838.627529359655
+  tps: 838.6275293596551
  }
 }
 dps_results: {
  key: "TestFeralTank-AllItems-BadgeoftheSwarmguard-21670"
  value: {
-  dps: 643.9170181131728
-  tps: 900.0141538699044
+  dps: 643.9170181131731
+  tps: 900.0141538699047
  }
 }
 dps_results: {
@@ -127,50 +122,50 @@
 dps_results: {
  key: "TestFeralTank-AllItems-BandoftheEternalDefender-29297"
  value: {
-  dps: 592.3739927488489
-  tps: 827.1184559055305
+  dps: 592.3739927488491
+  tps: 827.1184559055306
  }
 }
 dps_results: {
  key: "TestFeralTank-AllItems-BandoftheEternalSage-29305"
  value: {
   dps: 597.598449265847
-  tps: 835.531891852126
+  tps: 835.5318918521263
  }
 }
 dps_results: {
  key: "TestFeralTank-AllItems-BeamingEarthsiegeDiamond"
  value: {
-  dps: 588.7789483158731
-  tps: 818.3756477359705
+  dps: 588.7789483158732
+  tps: 818.3756477359706
  }
 }
 dps_results: {
  key: "TestFeralTank-AllItems-Berserker'sCall-33831"
  value: {
-  dps: 626.2056774697951
+  dps: 626.2056774697952
   tps: 872.6983543877172
  }
 }
 dps_results: {
  key: "TestFeralTank-AllItems-BlackenedNaaruSliver-34427"
  value: {
-  dps: 619.9361134836419
+  dps: 619.936113483642
   tps: 861.7224871981558
  }
 }
 dps_results: {
  key: "TestFeralTank-AllItems-BlackoutTruncheon-27901"
  value: {
-  dps: 596.1071709259497
-  tps: 829.5992772018119
+  dps: 596.1071709259498
+  tps: 829.5992772018121
  }
 }
 dps_results: {
  key: "TestFeralTank-AllItems-Bladefist'sBreadth-28041"
  value: {
-  dps: 601.7519556477263
-  tps: 837.5017668041145
+  dps: 601.7519556477264
+  tps: 837.5017668041146
  }
 }
 dps_results: {
@@ -198,14 +193,14 @@
  key: "TestFeralTank-AllItems-BracingEarthsiegeDiamond"
  value: {
   dps: 582.4046968472135
-  tps: 795.8780061123247
+  tps: 795.8780061123249
  }
 }
 dps_results: {
  key: "TestFeralTank-AllItems-BracingEarthstormDiamond"
  value: {
   dps: 582.4046968472135
-  tps: 811.897047053392
+  tps: 811.8970470533922
  }
 }
 dps_results: {
@@ -218,29 +213,29 @@
 dps_results: {
  key: "TestFeralTank-AllItems-BroochoftheImmortalKing-32534"
  value: {
-  dps: 596.1071709259497
-  tps: 829.5992772018119
+  dps: 596.1071709259498
+  tps: 829.5992772018121
  }
 }
 dps_results: {
  key: "TestFeralTank-AllItems-BrutalEarthstormDiamond"
  value: {
-  dps: 581.6404052273009
-  tps: 810.6166393094034
+  dps: 581.640405227301
+  tps: 810.6166393094036
  }
 }
 dps_results: {
  key: "TestFeralTank-AllItems-ChaoticSkyfireDiamond"
  value: {
-  dps: 596.7973973825501
-  tps: 830.8188186408026
+  dps: 596.7973973825502
+  tps: 830.8188186408028
  }
 }
 dps_results: {
  key: "TestFeralTank-AllItems-ChaoticSkyflareDiamond"
  value: {
-  dps: 595.6877749310297
-  tps: 830.1340951166865
+  dps: 595.6877749310299
+  tps: 830.1340951166867
  }
 }
 dps_results: {
@@ -253,50 +248,50 @@
 dps_results: {
  key: "TestFeralTank-AllItems-CommendationofKael'thas-34473"
  value: {
-  dps: 596.1071709259497
-  tps: 829.5992772018119
+  dps: 596.1071709259498
+  tps: 829.5992772018121
  }
 }
 dps_results: {
  key: "TestFeralTank-AllItems-Coren'sLuckyCoin-38289"
  value: {
-  dps: 596.1071709259497
-  tps: 829.5992772018119
+  dps: 596.1071709259498
+  tps: 829.5992772018121
  }
 }
 dps_results: {
  key: "TestFeralTank-AllItems-CoreofAr'kelos-29776"
  value: {
   dps: 610.2063732488133
-  tps: 853.6405629389615
+  tps: 853.6405629389618
  }
 }
 dps_results: {
  key: "TestFeralTank-AllItems-CrystalforgedTrinket-32654"
  value: {
-  dps: 605.6063173807773
-  tps: 847.6773621721778
+  dps: 605.6063173807775
+  tps: 847.6773621721779
  }
 }
 dps_results: {
  key: "TestFeralTank-AllItems-Dabiri'sEnigma-30300"
  value: {
-  dps: 596.1071709259497
-  tps: 829.5992772018119
+  dps: 596.1071709259498
+  tps: 829.5992772018121
  }
 }
 dps_results: {
  key: "TestFeralTank-AllItems-DarkIronSmokingPipe-38290"
  value: {
-  dps: 596.1071709259497
-  tps: 829.5992772018119
+  dps: 596.1071709259498
+  tps: 829.5992772018121
  }
 }
 dps_results: {
  key: "TestFeralTank-AllItems-DarkmoonCard:Crusade-31856"
  value: {
   dps: 616.8945467901835
-  tps: 859.159135903782
+  tps: 859.1591359037822
  }
 }
 dps_results: {
@@ -309,64 +304,64 @@
 dps_results: {
  key: "TestFeralTank-AllItems-DarkmoonCard:Wrath-31857"
  value: {
-  dps: 601.5432861744669
-  tps: 839.6012027377869
+  dps: 601.5432861744671
+  tps: 839.601202737787
  }
 }
 dps_results: {
  key: "TestFeralTank-AllItems-DestructiveSkyfireDiamond"
  value: {
-  dps: 586.6626448181447
-  tps: 818.1141246955299
+  dps: 586.6626448181448
+  tps: 818.1141246955302
  }
 }
 dps_results: {
  key: "TestFeralTank-AllItems-DestructiveSkyflareDiamond"
  value: {
-  dps: 583.6985720533614
-  tps: 813.8837912415852
+  dps: 583.6985720533615
+  tps: 813.8837912415854
  }
 }
 dps_results: {
  key: "TestFeralTank-AllItems-Dragonmaw-28438"
  value: {
-  dps: 596.1071709259497
-  tps: 829.5992772018119
+  dps: 596.1071709259498
+  tps: 829.5992772018121
  }
 }
 dps_results: {
  key: "TestFeralTank-AllItems-Dragonstrike-28439"
  value: {
-  dps: 596.1071709259497
-  tps: 829.5992772018119
+  dps: 596.1071709259498
+  tps: 829.5992772018121
  }
 }
 dps_results: {
  key: "TestFeralTank-AllItems-DrakefistHammer-28437"
  value: {
-  dps: 596.1071709259497
-  tps: 829.5992772018119
+  dps: 596.1071709259498
+  tps: 829.5992772018121
  }
 }
 dps_results: {
  key: "TestFeralTank-AllItems-EffulgentSkyflareDiamond"
  value: {
   dps: 582.4046968472135
-  tps: 811.897047053392
+  tps: 811.8970470533922
  }
 }
 dps_results: {
  key: "TestFeralTank-AllItems-EmberSkyfireDiamond"
  value: {
   dps: 582.4046968472135
-  tps: 811.897047053392
+  tps: 811.8970470533922
  }
 }
 dps_results: {
  key: "TestFeralTank-AllItems-EmberSkyflareDiamond"
  value: {
   dps: 582.4046968472135
-  tps: 811.897047053392
+  tps: 811.8970470533922
  }
 }
 dps_results: {
@@ -379,64 +374,64 @@
 dps_results: {
  key: "TestFeralTank-AllItems-EmpyreanDemolisher-17112"
  value: {
-  dps: 596.1071709259497
-  tps: 829.5992772018119
+  dps: 596.1071709259498
+  tps: 829.5992772018121
  }
 }
 dps_results: {
  key: "TestFeralTank-AllItems-EnigmaticSkyfireDiamond"
  value: {
-  dps: 585.4072148723133
+  dps: 585.4072148723134
   tps: 811.9049064480458
  }
 }
 dps_results: {
  key: "TestFeralTank-AllItems-EnigmaticSkyflareDiamond"
  value: {
-  dps: 588.7789483158731
-  tps: 818.3756477359705
+  dps: 588.7789483158732
+  tps: 818.3756477359706
  }
 }
 dps_results: {
  key: "TestFeralTank-AllItems-EnigmaticStarflareDiamond"
  value: {
-  dps: 588.336595124042
-  tps: 821.7110036323522
+  dps: 588.3365951240421
+  tps: 821.7110036323523
  }
 }
 dps_results: {
  key: "TestFeralTank-AllItems-EssenceoftheMartyr-29376"
  value: {
-  dps: 596.1071709259497
-  tps: 829.5992772018119
+  dps: 596.1071709259498
+  tps: 829.5992772018121
  }
 }
 dps_results: {
  key: "TestFeralTank-AllItems-EternalEarthsiegeDiamond"
  value: {
   dps: 582.4046968472135
-  tps: 811.897047053392
+  tps: 811.8970470533922
  }
 }
 dps_results: {
  key: "TestFeralTank-AllItems-EternalEarthstormDiamond"
  value: {
   dps: 582.4046968472135
-  tps: 811.897047053392
+  tps: 811.8970470533922
  }
 }
 dps_results: {
  key: "TestFeralTank-AllItems-EyeofMagtheridon-28789"
  value: {
-  dps: 596.1071709259497
-  tps: 829.5992772018119
+  dps: 596.1071709259498
+  tps: 829.5992772018121
  }
 }
 dps_results: {
  key: "TestFeralTank-AllItems-Figurine-LivingRubySerpent-24126"
  value: {
-  dps: 596.1071709259497
-  tps: 829.5992772018119
+  dps: 596.1071709259498
+  tps: 829.5992772018121
  }
 }
 dps_results: {
@@ -449,85 +444,85 @@
 dps_results: {
  key: "TestFeralTank-AllItems-Figurine-ShadowsongPanther-35702"
  value: {
-  dps: 621.6994041290862
-  tps: 866.4036597591459
+  dps: 621.6994041290864
+  tps: 866.403659759146
  }
 }
 dps_results: {
  key: "TestFeralTank-AllItems-ForlornSkyflareDiamond"
  value: {
   dps: 582.4046968472135
-  tps: 811.897047053392
+  tps: 811.8970470533922
  }
 }
 dps_results: {
  key: "TestFeralTank-AllItems-ForlornStarflareDiamond"
  value: {
   dps: 582.4046968472135
-  tps: 811.897047053392
+  tps: 811.8970470533922
  }
 }
 dps_results: {
  key: "TestFeralTank-AllItems-GnomereganAuto-Blocker600-29387"
  value: {
-  dps: 596.1071709259497
-  tps: 829.5992772018119
+  dps: 596.1071709259498
+  tps: 829.5992772018121
  }
 }
 dps_results: {
  key: "TestFeralTank-AllItems-Guardian'sAlchemistStone-35748"
  value: {
-  dps: 596.1071709259497
-  tps: 829.5992772018119
+  dps: 596.1071709259498
+  tps: 829.5992772018121
  }
 }
 dps_results: {
  key: "TestFeralTank-AllItems-HandofJustice-11815"
  value: {
-  dps: 603.6771258493994
-  tps: 843.7078591574101
+  dps: 603.6771258493995
+  tps: 843.7078591574104
  }
 }
 dps_results: {
  key: "TestFeralTank-AllItems-Heartrazor-29962"
  value: {
   dps: 600.4783227349405
-  tps: 839.0125535847368
+  tps: 839.012553584737
  }
 }
 dps_results: {
  key: "TestFeralTank-AllItems-HexShrunkenHead-33829"
  value: {
-  dps: 596.1071709259497
-  tps: 829.5992772018119
+  dps: 596.1071709259498
+  tps: 829.5992772018121
  }
 }
 dps_results: {
  key: "TestFeralTank-AllItems-HourglassoftheUnraveller-28034"
  value: {
   dps: 609.2438335979971
-  tps: 851.2418017294756
+  tps: 851.2418017294757
  }
 }
 dps_results: {
  key: "TestFeralTank-AllItems-IconofUnyieldingCourage-28121"
  value: {
-  dps: 653.9212755589297
-  tps: 914.120706684684
+  dps: 653.9212755589298
+  tps: 914.1207066846841
  }
 }
 dps_results: {
  key: "TestFeralTank-AllItems-IconoftheSilverCrescent-29370"
  value: {
-  dps: 596.1071709259497
-  tps: 829.5992772018119
+  dps: 596.1071709259498
+  tps: 829.5992772018121
  }
 }
 dps_results: {
  key: "TestFeralTank-AllItems-IdolofTerror-33509"
  value: {
   dps: 597.4835221960533
-  tps: 832.7015622695563
+  tps: 832.7015622695565
  }
 }
 dps_results: {
@@ -540,7 +535,7 @@
 dps_results: {
  key: "TestFeralTank-AllItems-IdoloftheWhiteStag-32257"
  value: {
-  dps: 602.6072802193318
+  dps: 602.6072802193319
   tps: 839.8078899530569
  }
 }
@@ -548,63 +543,63 @@
  key: "TestFeralTank-AllItems-ImbuedUnstableDiamond"
  value: {
   dps: 582.4046968472135
-  tps: 811.897047053392
+  tps: 811.8970470533922
  }
 }
 dps_results: {
  key: "TestFeralTank-AllItems-ImpassiveSkyflareDiamond"
  value: {
-  dps: 588.7789483158731
-  tps: 818.3756477359705
+  dps: 588.7789483158732
+  tps: 818.3756477359706
  }
 }
 dps_results: {
  key: "TestFeralTank-AllItems-ImpassiveStarflareDiamond"
  value: {
-  dps: 588.336595124042
-  tps: 821.7110036323522
+  dps: 588.3365951240421
+  tps: 821.7110036323523
  }
 }
 dps_results: {
  key: "TestFeralTank-AllItems-IndestructibleAlchemist'sStone-44323"
  value: {
-  dps: 596.1071709259497
-  tps: 829.5992772018119
+  dps: 596.1071709259498
+  tps: 829.5992772018121
  }
 }
 dps_results: {
  key: "TestFeralTank-AllItems-InsightfulEarthsiegeDiamond"
  value: {
   dps: 582.4046968472135
-  tps: 811.897047053392
+  tps: 811.8970470533922
  }
 }
 dps_results: {
  key: "TestFeralTank-AllItems-InsightfulEarthstormDiamond"
  value: {
   dps: 582.4046968472135
-  tps: 811.897047053392
+  tps: 811.8970470533922
  }
 }
 dps_results: {
  key: "TestFeralTank-AllItems-InvigoratingEarthsiegeDiamond"
  value: {
-  dps: 587.7997597254582
-  tps: 819.0608394932549
+  dps: 587.7997597254583
+  tps: 819.060839493255
  }
 }
 dps_results: {
  key: "TestFeralTank-AllItems-KissoftheSpider-22954"
  value: {
   dps: 603.0269260918882
-  tps: 840.7854151191972
+  tps: 840.7854151191973
  }
 }
 dps_results: {
  key: "TestFeralTank-AllItems-LivingRootoftheWildheart-30664"
  value: {
-  dps: 596.1071709259497
-  tps: 829.5992772018119
+  dps: 596.1071709259498
+  tps: 829.5992772018121
  }
 }
 dps_results: {
@@ -639,55 +634,55 @@
  key: "TestFeralTank-AllItems-ManualCrowdPummeler-9449"
  value: {
   dps: 636.6410638929185
-  tps: 891.4308890445272
+  tps: 891.4308890445275
  }
 }
 dps_results: {
  key: "TestFeralTank-AllItems-MarkoftheChampion-23206"
  value: {
-  dps: 623.1091007588258
-  tps: 867.5005601939582
+  dps: 623.1091007588259
+  tps: 867.5005601939583
  }
 }
 dps_results: {
  key: "TestFeralTank-AllItems-MarkoftheChampion-23207"
  value: {
-  dps: 596.1071709259497
-  tps: 829.5992772018119
+  dps: 596.1071709259498
+  tps: 829.5992772018121
  }
 }
 dps_results: {
  key: "TestFeralTank-AllItems-MercurialAlchemistStone-44322"
  value: {
-  dps: 601.6093604720945
-  tps: 838.6579467314083
+  dps: 601.6093604720947
+  tps: 838.6579467314086
  }
 }
 dps_results: {
  key: "TestFeralTank-AllItems-MightyAlchemist'sStone-44324"
  value: {
-  dps: 603.3595364958859
-  tps: 840.9349289408301
+  dps: 603.3595364958862
+  tps: 840.9349289408303
  }
 }
 dps_results: {
  key: "TestFeralTank-AllItems-Moroes'LuckyPocketWatch-28528"
  value: {
-  dps: 596.1071709259497
-  tps: 829.5992772018119
+  dps: 596.1071709259498
+  tps: 829.5992772018121
  }
 }
 dps_results: {
  key: "TestFeralTank-AllItems-MysticalSkyfireDiamond"
  value: {
   dps: 582.4046968472135
-  tps: 811.897047053392
+  tps: 811.8970470533922
  }
 }
 dps_results: {
  key: "TestFeralTank-AllItems-NordrassilHarness"
  value: {
-  dps: 609.4670912558755
+  dps: 609.4670912558757
   tps: 805.8718315653962
  }
 }
@@ -708,8 +703,8 @@
 dps_results: {
  key: "TestFeralTank-AllItems-PersistentEarthsiegeDiamond"
  value: {
-  dps: 587.7997597254582
-  tps: 819.0608394932549
+  dps: 587.7997597254583
+  tps: 819.060839493255
  }
 }
 dps_results: {
@@ -723,70 +718,70 @@
  key: "TestFeralTank-AllItems-PowerfulEarthshatterDiamond"
  value: {
   dps: 582.4046968472135
-  tps: 811.897047053392
+  tps: 811.8970470533922
  }
 }
 dps_results: {
  key: "TestFeralTank-AllItems-PowerfulEarthsiegeDiamond"
  value: {
   dps: 582.4046968472135
-  tps: 811.897047053392
+  tps: 811.8970470533922
  }
 }
 dps_results: {
  key: "TestFeralTank-AllItems-PowerfulEarthstormDiamond"
  value: {
   dps: 582.4046968472135
-  tps: 811.897047053392
+  tps: 811.8970470533922
  }
 }
 dps_results: {
  key: "TestFeralTank-AllItems-PrimalIntent"
  value: {
   dps: 607.8272835861131
-  tps: 847.039203676128
+  tps: 847.0392036761281
  }
 }
 dps_results: {
  key: "TestFeralTank-AllItems-PurifiedShardoftheGods"
  value: {
-  dps: 596.1071709259497
-  tps: 829.5992772018119
+  dps: 596.1071709259498
+  tps: 829.5992772018121
  }
 }
 dps_results: {
  key: "TestFeralTank-AllItems-Quagmirran'sEye-27683"
  value: {
-  dps: 596.1071709259497
-  tps: 829.5992772018119
+  dps: 596.1071709259498
+  tps: 829.5992772018121
  }
 }
 dps_results: {
  key: "TestFeralTank-AllItems-Redeemer'sAlchemistStone-35750"
  value: {
-  dps: 596.1071709259497
-  tps: 829.5992772018119
+  dps: 596.1071709259498
+  tps: 829.5992772018121
  }
 }
 dps_results: {
  key: "TestFeralTank-AllItems-RelentlessEarthsiegeDiamond"
  value: {
-  dps: 601.7654875518227
+  dps: 601.7654875518228
   tps: 836.2534771202654
  }
 }
 dps_results: {
  key: "TestFeralTank-AllItems-RelentlessEarthstormDiamond"
  value: {
-  dps: 596.1071709259497
-  tps: 829.5992772018119
+  dps: 596.1071709259498
+  tps: 829.5992772018121
  }
 }
 dps_results: {
  key: "TestFeralTank-AllItems-RevitalizingSkyflareDiamond"
  value: {
   dps: 582.4046968472135
-  tps: 811.897047053392
+  tps: 811.8970470533922
  }
 }
 dps_results: {
@@ -806,43 +801,43 @@
 dps_results: {
  key: "TestFeralTank-AllItems-Romulo'sPoisonVial-28579"
  value: {
-  dps: 610.499095176841
-  tps: 851.4692514109388
+  dps: 610.4990951768411
+  tps: 851.4692514109389
  }
 }
 dps_results: {
  key: "TestFeralTank-AllItems-ScarabofDisplacement-30629"
  value: {
-  dps: 589.1726239210723
-  tps: 827.6823677541477
+  dps: 589.1726239210725
+  tps: 827.682367754148
  }
 }
 dps_results: {
  key: "TestFeralTank-AllItems-Scryer'sBloodgem-29132"
  value: {
-  dps: 598.7180247050422
-  tps: 834.080362735885
+  dps: 598.7180247050424
+  tps: 834.0803627358852
  }
 }
 dps_results: {
  key: "TestFeralTank-AllItems-SextantofUnstableCurrents-30626"
  value: {
-  dps: 600.8470700138978
-  tps: 835.957453026136
+  dps: 600.847070013898
+  tps: 835.9574530261364
  }
 }
 dps_results: {
  key: "TestFeralTank-AllItems-ShadowmoonInsignia-32501"
  value: {
-  dps: 596.1071709259497
-  tps: 829.5992772018119
+  dps: 596.1071709259498
+  tps: 829.5992772018121
  }
 }
 dps_results: {
  key: "TestFeralTank-AllItems-ShardofContempt-34472"
  value: {
-  dps: 627.6391780868869
-  tps: 873.5782338986204
+  dps: 627.639178086887
+  tps: 873.5782338986205
  }
 }
 dps_results: {
@@ -862,22 +857,22 @@
 dps_results: {
  key: "TestFeralTank-AllItems-Shiffar'sNexus-Horn-28418"
  value: {
-  dps: 600.4258571738977
-  tps: 835.4787261559636
+  dps: 600.4258571738978
+  tps: 835.4787261559638
  }
 }
 dps_results: {
  key: "TestFeralTank-AllItems-ShiftingNaaruSliver-34429"
  value: {
-  dps: 602.4421966023618
-  tps: 841.2277002511817
+  dps: 602.442196602362
+  tps: 841.2277002511818
  }
 }
 dps_results: {
  key: "TestFeralTank-AllItems-ShinyShardoftheGods"
  value: {
-  dps: 596.1071709259497
-  tps: 829.5992772018119
+  dps: 596.1071709259498
+  tps: 829.5992772018121
  }
 }
 dps_results: {
@@ -890,27 +885,22 @@
 dps_results: {
  key: "TestFeralTank-AllItems-Sorcerer'sAlchemistStone-35749"
  value: {
-  dps: 596.1071709259497
-  tps: 829.5992772018119
+  dps: 596.1071709259498
+  tps: 829.5992772018121
  }
 }
 dps_results: {
  key: "TestFeralTank-AllItems-SpellstrikeInfusion"
  value: {
-<<<<<<< HEAD
-  dps: 575.9891068950227
-  tps: 800.9231325663168
-=======
-  dps: 514.7157518344469
+  dps: 514.715751834447
   tps: 784.909052351265
->>>>>>> 8ce35d3e
  }
 }
 dps_results: {
  key: "TestFeralTank-AllItems-StrengthoftheClefthoof"
  value: {
-  dps: 507.9522567873825
-  tps: 771.1962683563838
+  dps: 507.95225678738274
+  tps: 771.1962683563839
  }
 }
 dps_results: {
@@ -923,15 +913,15 @@
 dps_results: {
  key: "TestFeralTank-AllItems-SwiftSkyflareDiamond"
  value: {
-  dps: 587.7997597254582
-  tps: 819.0608394932549
+  dps: 587.7997597254583
+  tps: 819.060839493255
  }
 }
 dps_results: {
  key: "TestFeralTank-AllItems-SwiftStarfireDiamond"
  value: {
   dps: 582.4046968472135
-  tps: 811.897047053392
+  tps: 811.8970470533922
  }
 }
 dps_results: {
@@ -951,43 +941,43 @@
 dps_results: {
  key: "TestFeralTank-AllItems-SyphonoftheNathrezim-32262"
  value: {
-  dps: 602.6261563419234
-  tps: 840.0794452041342
+  dps: 602.6261563419235
+  tps: 840.0794452041343
  }
 }
 dps_results: {
  key: "TestFeralTank-AllItems-TenaciousEarthstormDiamond"
  value: {
   dps: 582.4046968472135
-  tps: 811.897047053392
+  tps: 811.8970470533922
  }
 }
 dps_results: {
  key: "TestFeralTank-AllItems-TheLightningCapacitor-28785"
  value: {
-  dps: 596.1071709259497
-  tps: 829.5992772018119
+  dps: 596.1071709259498
+  tps: 829.5992772018121
  }
 }
 dps_results: {
  key: "TestFeralTank-AllItems-TheNightBlade-31331"
  value: {
-  dps: 596.1071709259497
-  tps: 829.5992772018119
+  dps: 596.1071709259498
+  tps: 829.5992772018121
  }
 }
 dps_results: {
  key: "TestFeralTank-AllItems-TheRestrainedEssenceofSapphiron-23046"
  value: {
-  dps: 596.1071709259497
-  tps: 829.5992772018119
+  dps: 596.1071709259498
+  tps: 829.5992772018121
  }
 }
 dps_results: {
  key: "TestFeralTank-AllItems-TheSkullofGul'dan-32483"
  value: {
-  dps: 603.190172509665
-  tps: 841.0376736033518
+  dps: 603.1901725096651
+  tps: 841.0376736033519
  }
 }
 dps_results: {
@@ -1014,57 +1004,57 @@
 dps_results: {
  key: "TestFeralTank-AllItems-ThunderingSkyfireDiamond"
  value: {
-  dps: 584.4765515778195
-  tps: 815.5597081550799
+  dps: 584.4765515778196
+  tps: 815.55970815508
  }
 }
 dps_results: {
  key: "TestFeralTank-AllItems-ThunderingSkyflareDiamond"
  value: {
-  dps: 585.2483165920088
-  tps: 815.6786642679285
+  dps: 585.248316592009
+  tps: 815.678664267929
  }
 }
 dps_results: {
  key: "TestFeralTank-AllItems-Timbal'sFocusingCrystal-34470"
  value: {
-  dps: 606.4140796800333
-  tps: 844.7012442473346
+  dps: 606.4140796800334
+  tps: 844.7012442473348
  }
 }
 dps_results: {
  key: "TestFeralTank-AllItems-TirelessSkyflareDiamond"
  value: {
   dps: 582.4046968472135
-  tps: 811.897047053392
+  tps: 811.8970470533922
  }
 }
 dps_results: {
  key: "TestFeralTank-AllItems-TirelessStarflareDiamond"
  value: {
   dps: 582.4046968472135
-  tps: 811.897047053392
+  tps: 811.8970470533922
  }
 }
 dps_results: {
  key: "TestFeralTank-AllItems-TrenchantEarthshatterDiamond"
  value: {
   dps: 582.4046968472135
-  tps: 811.897047053392
+  tps: 811.8970470533922
  }
 }
 dps_results: {
  key: "TestFeralTank-AllItems-TrenchantEarthsiegeDiamond"
  value: {
   dps: 582.4046968472135
-  tps: 811.897047053392
+  tps: 811.8970470533922
  }
 }
 dps_results: {
  key: "TestFeralTank-AllItems-TsunamiTalisman-30627"
  value: {
   dps: 610.9262456560764
-  tps: 851.4075330414213
+  tps: 851.4075330414214
  }
 }
 dps_results: {
@@ -1084,13 +1074,8 @@
 dps_results: {
  key: "TestFeralTank-AllItems-WorldBreaker-30090"
  value: {
-<<<<<<< HEAD
-  dps: 642.183345252306
-  tps: 889.7666868860941
-=======
-  dps: 599.0181185075626
+  dps: 599.0181185075628
   tps: 835.3911744858863
->>>>>>> 8ce35d3e
  }
 }
 dps_results: {
@@ -1103,22 +1088,16 @@
 dps_results: {
  key: "TestFeralTank-AllItems-Xi'ri'sGift-29179"
  value: {
-  dps: 600.0298866951888
+  dps: 600.029886695189
   tps: 837.5639334065335
  }
 }
 dps_results: {
  key: "TestFeralTank-Average-Default"
  value: {
-<<<<<<< HEAD
-  dps: 687.8826642228456
-  tps: 1011.2135371821378
-  dtps: 603.468632372959
-=======
-  dps: 655.3880905358643
-  tps: 967.9516406129239
-  dtps: 603.6009773993
->>>>>>> 8ce35d3e
+  dps: 655.1510145127479
+  tps: 967.6569845521476
+  dtps: 603.5972378457267
  }
 }
 dps_results: {
@@ -1131,14 +1110,14 @@
 dps_results: {
  key: "TestFeralTank-Settings-Tauren-P1-Default-FullBuffs-LongSingleTarget"
  value: {
-  dps: 689.0783557307863
+  dps: 689.0783557307866
   tps: 958.3985069608732
  }
 }
 dps_results: {
  key: "TestFeralTank-Settings-Tauren-P1-Default-FullBuffs-ShortSingleTarget"
  value: {
-  dps: 735.4064066389718
+  dps: 735.4064066389722
   tps: 1056.59773361503
  }
 }
@@ -1166,7 +1145,7 @@
 dps_results: {
  key: "TestFeralTank-SwitchInFrontOfTarget-Default"
  value: {
-  dps: 764.3387822112927
+  dps: 764.3387822112928
   tps: 1121.2654279274038
   dtps: 573.891739365873
  }
