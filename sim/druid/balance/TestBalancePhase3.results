character_stats_results: {
 key: "TestBalancePhase3-CharacterStats-Default"
 value: {
  final_stats: 373.626
  final_stats: 355.674
  final_stats: 1752.003
  final_stats: 1719.2406
  final_stats: 741.642
  final_stats: 4076.80147
  final_stats: 109
  final_stats: 343.92797
  final_stats: 1867.78344
  final_stats: 604
  final_stats: 0
  final_stats: 1643.6772
  final_stats: 239
  final_stats: 1710.63093
  final_stats: 604
  final_stats: 0
  final_stats: 0
  final_stats: 29004.609
  final_stats: 0
  final_stats: 0
  final_stats: 7115.848
  final_stats: 843.7
  final_stats: 0
  final_stats: 0
  final_stats: 0
  final_stats: 336.37118
  final_stats: 0
  final_stats: 0
  final_stats: 25127.88
  final_stats: 75
  final_stats: 75
  final_stats: 75
  final_stats: 75
  final_stats: 130
  final_stats: 0
  final_stats: 0
  final_stats: 0
  final_stats: 0
  final_stats: 0
  final_stats: 0
 }
}
dps_results: {
 key: "TestBalancePhase3-AllItems-Althor'sAbacus-50359"
 value: {
<<<<<<< HEAD
  dps: 11345.40267
  tps: 11028.16682
=======
  dps: 11269.14665
  tps: 10984.34704
>>>>>>> c8a89adc
 }
}
dps_results: {
 key: "TestBalancePhase3-AllItems-Althor'sAbacus-50366"
 value: {
<<<<<<< HEAD
  dps: 11391.20681
  tps: 11072.70643
=======
  dps: 11314.73853
  tps: 11028.74168
>>>>>>> c8a89adc
 }
}
dps_results: {
 key: "TestBalancePhase3-AllItems-AshtongueTalismanofEquilibrium-32486"
 value: {
<<<<<<< HEAD
  dps: 11086.96247
  tps: 10778.97287
=======
  dps: 11010.24933
  tps: 10734.09025
>>>>>>> c8a89adc
 }
}
dps_results: {
 key: "TestBalancePhase3-AllItems-AustereEarthsiegeDiamond"
 value: {
<<<<<<< HEAD
  dps: 11170.83058
  tps: 10853.37419
=======
  dps: 11127.707
  tps: 10847.05558
>>>>>>> c8a89adc
 }
}
dps_results: {
 key: "TestBalancePhase3-AllItems-Bandit'sInsignia-40371"
 value: {
<<<<<<< HEAD
  dps: 10972.72353
  tps: 10665.77636
=======
  dps: 10898.19457
  tps: 10623.13612
>>>>>>> c8a89adc
 }
}
dps_results: {
 key: "TestBalancePhase3-AllItems-BaubleofTrueBlood-50354"
 value: {
<<<<<<< HEAD
  dps: 10972.72353
  tps: 10665.77636
=======
  dps: 10899.62356
  tps: 10621.01305
  hps: 100.88622
>>>>>>> c8a89adc
 }
}
dps_results: {
 key: "TestBalancePhase3-AllItems-BaubleofTrueBlood-50726"
 value: {
<<<<<<< HEAD
  dps: 10972.72353
  tps: 10665.77636
=======
  dps: 10899.62356
  tps: 10621.01305
  hps: 100.88622
>>>>>>> c8a89adc
 }
}
dps_results: {
 key: "TestBalancePhase3-AllItems-BeamingEarthsiegeDiamond"
 value: {
<<<<<<< HEAD
  dps: 11210.5786
  tps: 10893.96935
=======
  dps: 11150.14202
  tps: 10870.76522
>>>>>>> c8a89adc
 }
}
dps_results: {
 key: "TestBalancePhase3-AllItems-BlessedRegaliaofUndeadCleansing"
 value: {
<<<<<<< HEAD
  dps: 8595.33974
  tps: 8297.61305
=======
  dps: 8547.19742
  tps: 8278.12918
>>>>>>> c8a89adc
 }
}
dps_results: {
 key: "TestBalancePhase3-AllItems-BracingEarthsiegeDiamond"
 value: {
<<<<<<< HEAD
  dps: 11220.67548
  tps: 10686.79456
=======
  dps: 11177.43079
  tps: 10680.60374
>>>>>>> c8a89adc
 }
}
dps_results: {
 key: "TestBalancePhase3-AllItems-BrutalGladiator'sIdolofResolve-35019"
 value: {
<<<<<<< HEAD
  dps: 11220.64684
  tps: 10896.23724
=======
  dps: 11212.94161
  tps: 10923.43088
>>>>>>> c8a89adc
 }
}
dps_results: {
 key: "TestBalancePhase3-AllItems-ChaoticSkyflareDiamond"
 value: {
<<<<<<< HEAD
  dps: 11590.35192
  tps: 11267.94387
=======
  dps: 11528.06738
  tps: 11243.29698
>>>>>>> c8a89adc
 }
}
dps_results: {
 key: "TestBalancePhase3-AllItems-CorpseTongueCoin-50349"
 value: {
<<<<<<< HEAD
  dps: 10972.72353
  tps: 10665.77636
=======
  dps: 10898.19457
  tps: 10623.13612
>>>>>>> c8a89adc
 }
}
dps_results: {
 key: "TestBalancePhase3-AllItems-CorpseTongueCoin-50352"
 value: {
<<<<<<< HEAD
  dps: 10972.72353
  tps: 10665.77636
=======
  dps: 10898.19457
  tps: 10623.13612
>>>>>>> c8a89adc
 }
}
dps_results: {
 key: "TestBalancePhase3-AllItems-CorrodedSkeletonKey-50356"
 value: {
<<<<<<< HEAD
  dps: 10972.72353
  tps: 10665.77636
=======
  dps: 10898.19457
  tps: 10623.13612
  hps: 64
>>>>>>> c8a89adc
 }
}
dps_results: {
 key: "TestBalancePhase3-AllItems-DarkmoonCard:Berserker!-42989"
 value: {
<<<<<<< HEAD
  dps: 11206.31833
  tps: 10900.46903
=======
  dps: 11128.73761
  tps: 10857.01717
>>>>>>> c8a89adc
 }
}
dps_results: {
 key: "TestBalancePhase3-AllItems-DarkmoonCard:Death-42990"
 value: {
<<<<<<< HEAD
  dps: 11254.0816
  tps: 10946.41569
=======
  dps: 11109.89642
  tps: 10837.90699
>>>>>>> c8a89adc
 }
}
dps_results: {
 key: "TestBalancePhase3-AllItems-DarkmoonCard:Greatness-44255"
 value: {
<<<<<<< HEAD
  dps: 11180.89776
  tps: 10881.04073
=======
  dps: 11027.54553
  tps: 10762.55209
>>>>>>> c8a89adc
 }
}
dps_results: {
 key: "TestBalancePhase3-AllItems-DeadlyGladiator'sIdolofResolve-42588"
 value: {
<<<<<<< HEAD
  dps: 11220.64684
  tps: 10896.23724
=======
  dps: 11212.94161
  tps: 10923.43088
>>>>>>> c8a89adc
 }
}
dps_results: {
 key: "TestBalancePhase3-AllItems-Death'sChoice-47464"
 value: {
<<<<<<< HEAD
  dps: 10972.72353
  tps: 10665.77636
=======
  dps: 10898.19457
  tps: 10623.13612
>>>>>>> c8a89adc
 }
}
dps_results: {
 key: "TestBalancePhase3-AllItems-DeathKnight'sAnguish-38212"
 value: {
<<<<<<< HEAD
  dps: 11052.08123
  tps: 10746.31761
=======
  dps: 10949.99552
  tps: 10676.52344
>>>>>>> c8a89adc
 }
}
dps_results: {
 key: "TestBalancePhase3-AllItems-Deathbringer'sWill-50362"
 value: {
<<<<<<< HEAD
  dps: 10972.72353
  tps: 10665.77636
=======
  dps: 10898.19457
  tps: 10623.13612
>>>>>>> c8a89adc
 }
}
dps_results: {
 key: "TestBalancePhase3-AllItems-Deathbringer'sWill-50363"
 value: {
<<<<<<< HEAD
  dps: 10972.72353
  tps: 10665.77636
=======
  dps: 10898.19457
  tps: 10623.13612
>>>>>>> c8a89adc
 }
}
dps_results: {
 key: "TestBalancePhase3-AllItems-Defender'sCode-40257"
 value: {
<<<<<<< HEAD
  dps: 10972.72353
  tps: 10665.77636
=======
  dps: 10898.19457
  tps: 10623.13612
>>>>>>> c8a89adc
 }
}
dps_results: {
 key: "TestBalancePhase3-AllItems-DestructiveSkyflareDiamond"
 value: {
<<<<<<< HEAD
  dps: 11220.93019
  tps: 10903.82172
=======
  dps: 11156.04233
  tps: 10876.07709
>>>>>>> c8a89adc
 }
}
dps_results: {
 key: "TestBalancePhase3-AllItems-DislodgedForeignObject-50348"
 value: {
<<<<<<< HEAD
  dps: 11669.17457
  tps: 11356.11171
=======
  dps: 11604.62075
  tps: 11323.26197
>>>>>>> c8a89adc
 }
}
dps_results: {
 key: "TestBalancePhase3-AllItems-DislodgedForeignObject-50353"
 value: {
<<<<<<< HEAD
  dps: 11522.89165
  tps: 11209.38298
=======
  dps: 11508.79833
  tps: 11231.1724
>>>>>>> c8a89adc
 }
}
dps_results: {
 key: "TestBalancePhase3-AllItems-DreamwalkerBattlegear"
 value: {
<<<<<<< HEAD
  dps: 6310.4097
  tps: 6001.95724
=======
  dps: 6973.25205
  tps: 6713.18124
>>>>>>> c8a89adc
 }
}
dps_results: {
 key: "TestBalancePhase3-AllItems-DreamwalkerGarb"
 value: {
<<<<<<< HEAD
  dps: 8911.48416
  tps: 8618.09153
=======
  dps: 8939.88027
  tps: 8682.28361
>>>>>>> c8a89adc
 }
}
dps_results: {
 key: "TestBalancePhase3-AllItems-EffulgentSkyflareDiamond"
 value: {
<<<<<<< HEAD
  dps: 11170.83058
  tps: 10853.37419
=======
  dps: 11127.707
  tps: 10847.05558
>>>>>>> c8a89adc
 }
}
dps_results: {
 key: "TestBalancePhase3-AllItems-EmberSkyflareDiamond"
 value: {
<<<<<<< HEAD
  dps: 11238.85054
  tps: 10920.20475
=======
  dps: 11215.92686
  tps: 10934.61922
>>>>>>> c8a89adc
 }
}
dps_results: {
 key: "TestBalancePhase3-AllItems-EnigmaticSkyflareDiamond"
 value: {
<<<<<<< HEAD
  dps: 11210.5786
  tps: 10893.18089
=======
  dps: 11150.14202
  tps: 10870.07428
>>>>>>> c8a89adc
 }
}
dps_results: {
 key: "TestBalancePhase3-AllItems-EnigmaticStarflareDiamond"
 value: {
<<<<<<< HEAD
  dps: 11186.54487
  tps: 10868.91837
=======
  dps: 11150.45543
  tps: 10870.31809
>>>>>>> c8a89adc
 }
}
dps_results: {
 key: "TestBalancePhase3-AllItems-EphemeralSnowflake-50260"
 value: {
<<<<<<< HEAD
  dps: 10972.72353
  tps: 10665.77636
=======
  dps: 11052.47405
  tps: 10780.94588
>>>>>>> c8a89adc
 }
}
dps_results: {
 key: "TestBalancePhase3-AllItems-EssenceofGossamer-37220"
 value: {
<<<<<<< HEAD
  dps: 10972.72353
  tps: 10665.77636
=======
  dps: 10898.19457
  tps: 10623.13612
>>>>>>> c8a89adc
 }
}
dps_results: {
 key: "TestBalancePhase3-AllItems-EternalEarthsiegeDiamond"
 value: {
<<<<<<< HEAD
  dps: 11170.83058
  tps: 10853.37419
=======
  dps: 11127.707
  tps: 10847.05558
>>>>>>> c8a89adc
 }
}
dps_results: {
 key: "TestBalancePhase3-AllItems-ExtractofNecromanticPower-40373"
 value: {
<<<<<<< HEAD
  dps: 11140.62045
  tps: 10833.06941
=======
  dps: 11187.01494
  tps: 10914.76192
>>>>>>> c8a89adc
 }
}
dps_results: {
 key: "TestBalancePhase3-AllItems-EyeoftheBroodmother-45308"
 value: {
<<<<<<< HEAD
  dps: 11454.49699
  tps: 11142.28284
=======
  dps: 11395.09925
  tps: 11120.31334
>>>>>>> c8a89adc
 }
}
dps_results: {
 key: "TestBalancePhase3-AllItems-Figurine-SapphireOwl-42413"
 value: {
<<<<<<< HEAD
  dps: 11019.53597
  tps: 10714.03638
=======
  dps: 10932.62037
  tps: 10660.4377
>>>>>>> c8a89adc
 }
}
dps_results: {
 key: "TestBalancePhase3-AllItems-ForethoughtTalisman-40258"
 value: {
<<<<<<< HEAD
  dps: 11203.82624
  tps: 10890.49893
=======
  dps: 11128.22631
  tps: 10847.12725
>>>>>>> c8a89adc
 }
}
dps_results: {
 key: "TestBalancePhase3-AllItems-ForgeEmber-37660"
 value: {
<<<<<<< HEAD
  dps: 11303.12787
  tps: 10992.24256
=======
  dps: 11291.49426
  tps: 11017.8881
>>>>>>> c8a89adc
 }
}
dps_results: {
 key: "TestBalancePhase3-AllItems-ForlornSkyflareDiamond"
 value: {
<<<<<<< HEAD
  dps: 11220.67548
  tps: 10901.79733
=======
  dps: 11177.43079
  tps: 10895.43348
>>>>>>> c8a89adc
 }
}
dps_results: {
 key: "TestBalancePhase3-AllItems-ForlornStarflareDiamond"
 value: {
<<<<<<< HEAD
  dps: 11210.7065
  tps: 10892.1127
=======
  dps: 11167.48603
  tps: 10885.7579
>>>>>>> c8a89adc
 }
}
dps_results: {
 key: "TestBalancePhase3-AllItems-FuriousGladiator'sIdolofResolve-42589"
 value: {
<<<<<<< HEAD
  dps: 11220.64684
  tps: 10896.23724
=======
  dps: 11212.94161
  tps: 10923.43088
>>>>>>> c8a89adc
 }
}
dps_results: {
 key: "TestBalancePhase3-AllItems-FuryoftheFiveFlights-40431"
 value: {
<<<<<<< HEAD
  dps: 10972.72353
  tps: 10665.77636
=======
  dps: 10898.19457
  tps: 10623.13612
>>>>>>> c8a89adc
 }
}
dps_results: {
 key: "TestBalancePhase3-AllItems-FuturesightRune-38763"
 value: {
<<<<<<< HEAD
  dps: 11101.80792
  tps: 10791.29708
=======
  dps: 11056.37655
  tps: 10776.0876
>>>>>>> c8a89adc
 }
}
dps_results: {
 key: "TestBalancePhase3-AllItems-Gladiator'sSanctuary"
 value: {
<<<<<<< HEAD
  dps: 6860.36896
  tps: 6566.41773
=======
  dps: 7345.51011
  tps: 7087.20135
>>>>>>> c8a89adc
 }
}
dps_results: {
 key: "TestBalancePhase3-AllItems-Gladiator'sWildhide"
 value: {
<<<<<<< HEAD
  dps: 9504.1115
  tps: 9185.23574
=======
  dps: 9421.1293
  tps: 9131.96127
>>>>>>> c8a89adc
 }
}
dps_results: {
 key: "TestBalancePhase3-AllItems-GlowingTwilightScale-54573"
 value: {
<<<<<<< HEAD
  dps: 11368.30474
  tps: 11050.43662
=======
  dps: 11291.94259
  tps: 11006.54436
>>>>>>> c8a89adc
 }
}
dps_results: {
 key: "TestBalancePhase3-AllItems-GlowingTwilightScale-54589"
 value: {
<<<<<<< HEAD
  dps: 11420.3549
  tps: 11101.04982
=======
  dps: 11343.75154
  tps: 11056.99282
>>>>>>> c8a89adc
 }
}
dps_results: {
 key: "TestBalancePhase3-AllItems-GnomishLightningGenerator-41121"
 value: {
<<<<<<< HEAD
  dps: 11137.0079
  tps: 10830.34387
=======
  dps: 11118.60089
  tps: 10842.62389
>>>>>>> c8a89adc
 }
}
dps_results: {
 key: "TestBalancePhase3-AllItems-HatefulGladiator'sIdolofResolve-42587"
 value: {
<<<<<<< HEAD
  dps: 11220.64684
  tps: 10896.23724
=======
  dps: 11212.94161
  tps: 10923.43088
>>>>>>> c8a89adc
 }
}
dps_results: {
 key: "TestBalancePhase3-AllItems-Heartpierce-49982"
 value: {
<<<<<<< HEAD
  dps: 11590.35192
  tps: 11267.94387
=======
  dps: 11528.06738
  tps: 11243.29698
>>>>>>> c8a89adc
 }
}
dps_results: {
 key: "TestBalancePhase3-AllItems-Heartpierce-50641"
 value: {
<<<<<<< HEAD
  dps: 11590.35192
  tps: 11267.94387
=======
  dps: 11528.06738
  tps: 11243.29698
>>>>>>> c8a89adc
 }
}
dps_results: {
 key: "TestBalancePhase3-AllItems-IdolofMutilation-47668"
 value: {
<<<<<<< HEAD
  dps: 11220.64684
  tps: 10896.23724
=======
  dps: 11212.94161
  tps: 10923.43088
>>>>>>> c8a89adc
 }
}
dps_results: {
 key: "TestBalancePhase3-AllItems-IdoloftheCorruptor-45509"
 value: {
<<<<<<< HEAD
  dps: 11220.64684
  tps: 10896.23724
=======
  dps: 11212.94161
  tps: 10923.43088
>>>>>>> c8a89adc
 }
}
dps_results: {
 key: "TestBalancePhase3-AllItems-IdoloftheCryingMoon-50456"
 value: {
<<<<<<< HEAD
  dps: 11220.64684
  tps: 10896.23724
=======
  dps: 11212.94161
  tps: 10923.43088
>>>>>>> c8a89adc
 }
}
dps_results: {
 key: "TestBalancePhase3-AllItems-IdoloftheLunarEclipse-50457"
 value: {
<<<<<<< HEAD
  dps: 11676.76399
  tps: 11356.12284
=======
  dps: 11559.07233
  tps: 11274.79898
>>>>>>> c8a89adc
 }
}
dps_results: {
 key: "TestBalancePhase3-AllItems-IdoloftheRavenGoddess-32387"
 value: {
<<<<<<< HEAD
  dps: 11267.18163
  tps: 10942.00796
=======
  dps: 11270.9935
  tps: 10981.39902
>>>>>>> c8a89adc
 }
}
dps_results: {
 key: "TestBalancePhase3-AllItems-IdoloftheUnseenMoon-33510"
 value: {
<<<<<<< HEAD
  dps: 11271.90094
  tps: 10944.77427
=======
  dps: 11263.02834
  tps: 10973.33868
>>>>>>> c8a89adc
 }
}
dps_results: {
 key: "TestBalancePhase3-AllItems-IdoloftheWhiteStag-32257"
 value: {
<<<<<<< HEAD
  dps: 11220.64684
  tps: 10896.23724
=======
  dps: 11212.94161
  tps: 10923.43088
>>>>>>> c8a89adc
 }
}
dps_results: {
 key: "TestBalancePhase3-AllItems-IllustrationoftheDragonSoul-40432"
 value: {
<<<<<<< HEAD
  dps: 11374.59832
  tps: 11060.40357
=======
  dps: 11297.29589
  tps: 11016.74889
>>>>>>> c8a89adc
 }
}
dps_results: {
 key: "TestBalancePhase3-AllItems-ImpassiveSkyflareDiamond"
 value: {
<<<<<<< HEAD
  dps: 11210.5786
  tps: 10893.18089
=======
  dps: 11150.14202
  tps: 10870.07428
>>>>>>> c8a89adc
 }
}
dps_results: {
 key: "TestBalancePhase3-AllItems-ImpassiveStarflareDiamond"
 value: {
<<<<<<< HEAD
  dps: 11186.54487
  tps: 10868.91837
=======
  dps: 11150.45543
  tps: 10870.31809
>>>>>>> c8a89adc
 }
}
dps_results: {
 key: "TestBalancePhase3-AllItems-IncisorFragment-37723"
 value: {
<<<<<<< HEAD
  dps: 10972.72353
  tps: 10665.77636
=======
  dps: 10898.19457
  tps: 10623.13612
>>>>>>> c8a89adc
 }
}
dps_results: {
 key: "TestBalancePhase3-AllItems-InsightfulEarthsiegeDiamond"
 value: {
<<<<<<< HEAD
  dps: 11186.53266
  tps: 10873.75368
=======
  dps: 11164.08167
  tps: 10887.8621
>>>>>>> c8a89adc
 }
}
dps_results: {
 key: "TestBalancePhase3-AllItems-InvigoratingEarthsiegeDiamond"
 value: {
<<<<<<< HEAD
  dps: 11170.83058
  tps: 10853.37419
=======
  dps: 11127.707
  tps: 10847.05558
>>>>>>> c8a89adc
 }
}
dps_results: {
 key: "TestBalancePhase3-AllItems-LasherweaveBattlegear"
 value: {
<<<<<<< HEAD
  dps: 6575.78419
  tps: 6277.34699
=======
  dps: 6933.15094
  tps: 6671.99635
>>>>>>> c8a89adc
 }
}
dps_results: {
 key: "TestBalancePhase3-AllItems-LasherweaveRegalia"
 value: {
<<<<<<< HEAD
  dps: 10944.07284
  tps: 10639.91581
=======
  dps: 10933.22677
  tps: 10662.4054
>>>>>>> c8a89adc
 }
}
dps_results: {
 key: "TestBalancePhase3-AllItems-LastWord-50179"
 value: {
<<<<<<< HEAD
  dps: 11590.35192
  tps: 11267.94387
=======
  dps: 11528.06738
  tps: 11243.29698
>>>>>>> c8a89adc
 }
}
dps_results: {
 key: "TestBalancePhase3-AllItems-LastWord-50708"
 value: {
<<<<<<< HEAD
  dps: 11590.35192
  tps: 11267.94387
=======
  dps: 11528.06738
  tps: 11243.29698
>>>>>>> c8a89adc
 }
}
dps_results: {
 key: "TestBalancePhase3-AllItems-Lavanthor'sTalisman-37872"
 value: {
<<<<<<< HEAD
  dps: 10972.72353
  tps: 10665.77636
=======
  dps: 10898.19457
  tps: 10623.13612
>>>>>>> c8a89adc
 }
}
dps_results: {
 key: "TestBalancePhase3-AllItems-MajesticDragonFigurine-40430"
 value: {
<<<<<<< HEAD
  dps: 11096.69842
  tps: 10787.27856
=======
  dps: 11021.08221
  tps: 10744.36106
>>>>>>> c8a89adc
 }
}
dps_results: {
 key: "TestBalancePhase3-AllItems-Malfurion'sBattlegear"
 value: {
<<<<<<< HEAD
  dps: 7068.22624
  tps: 6773.54629
=======
  dps: 7496.95312
  tps: 7242.89524
>>>>>>> c8a89adc
 }
}
dps_results: {
 key: "TestBalancePhase3-AllItems-Malfurion'sRegalia"
 value: {
<<<<<<< HEAD
  dps: 9604.21816
  tps: 9303.84855
=======
  dps: 9647.20726
  tps: 9375.4353
>>>>>>> c8a89adc
 }
}
dps_results: {
 key: "TestBalancePhase3-AllItems-MeteoriteWhetstone-37390"
 value: {
<<<<<<< HEAD
  dps: 11115.26633
  tps: 10809.14119
=======
  dps: 11090.7671
  tps: 10819.82005
>>>>>>> c8a89adc
 }
}
dps_results: {
 key: "TestBalancePhase3-AllItems-NevermeltingIceCrystal-50259"
 value: {
<<<<<<< HEAD
  dps: 11203.82624
  tps: 10890.49893
=======
  dps: 11143.11302
  tps: 10861.80086
>>>>>>> c8a89adc
 }
}
dps_results: {
 key: "TestBalancePhase3-AllItems-Nibelung-49992"
 value: {
<<<<<<< HEAD
  dps: 11590.35192
  tps: 11267.94387
=======
  dps: 11528.06738
  tps: 11243.29698
>>>>>>> c8a89adc
 }
}
dps_results: {
 key: "TestBalancePhase3-AllItems-Nibelung-50648"
 value: {
<<<<<<< HEAD
  dps: 11590.35192
  tps: 11267.94387
=======
  dps: 11528.06738
  tps: 11243.29698
>>>>>>> c8a89adc
 }
}
dps_results: {
 key: "TestBalancePhase3-AllItems-NightsongBattlegear"
 value: {
<<<<<<< HEAD
  dps: 6758.04711
  tps: 6459.19297
=======
  dps: 7447.81374
  tps: 7192.33409
>>>>>>> c8a89adc
 }
}
dps_results: {
 key: "TestBalancePhase3-AllItems-NightsongGarb"
 value: {
<<<<<<< HEAD
  dps: 9251.92474
  tps: 8951.42819
=======
  dps: 9241.71896
  tps: 8971.5406
>>>>>>> c8a89adc
 }
}
dps_results: {
 key: "TestBalancePhase3-AllItems-OfferingofSacrifice-37638"
 value: {
<<<<<<< HEAD
  dps: 10972.72353
  tps: 10665.77636
=======
  dps: 10898.19457
  tps: 10623.13612
>>>>>>> c8a89adc
 }
}
dps_results: {
 key: "TestBalancePhase3-AllItems-PersistentEarthshatterDiamond"
 value: {
<<<<<<< HEAD
  dps: 11170.83058
  tps: 10853.37419
=======
  dps: 11127.707
  tps: 10847.05558
>>>>>>> c8a89adc
 }
}
dps_results: {
 key: "TestBalancePhase3-AllItems-PersistentEarthsiegeDiamond"
 value: {
<<<<<<< HEAD
  dps: 11170.83058
  tps: 10853.37419
=======
  dps: 11127.707
  tps: 10847.05558
>>>>>>> c8a89adc
 }
}
dps_results: {
 key: "TestBalancePhase3-AllItems-PetrifiedScarab-21685"
 value: {
<<<<<<< HEAD
  dps: 10972.72353
  tps: 10665.77636
=======
  dps: 10898.19457
  tps: 10623.13612
>>>>>>> c8a89adc
 }
}
dps_results: {
 key: "TestBalancePhase3-AllItems-PetrifiedTwilightScale-54571"
 value: {
<<<<<<< HEAD
  dps: 10972.72353
  tps: 10665.77636
=======
  dps: 10898.19457
  tps: 10623.13612
>>>>>>> c8a89adc
 }
}
dps_results: {
 key: "TestBalancePhase3-AllItems-PetrifiedTwilightScale-54591"
 value: {
<<<<<<< HEAD
  dps: 10972.72353
  tps: 10665.77636
=======
  dps: 10898.19457
  tps: 10623.13612
>>>>>>> c8a89adc
 }
}
dps_results: {
 key: "TestBalancePhase3-AllItems-PowerfulEarthshatterDiamond"
 value: {
<<<<<<< HEAD
  dps: 11170.83058
  tps: 10853.37419
=======
  dps: 11127.707
  tps: 10847.05558
>>>>>>> c8a89adc
 }
}
dps_results: {
 key: "TestBalancePhase3-AllItems-PowerfulEarthsiegeDiamond"
 value: {
<<<<<<< HEAD
  dps: 11170.83058
  tps: 10853.37419
=======
  dps: 11127.707
  tps: 10847.05558
>>>>>>> c8a89adc
 }
}
dps_results: {
 key: "TestBalancePhase3-AllItems-PurifiedShardoftheGods"
 value: {
<<<<<<< HEAD
  dps: 10972.72353
  tps: 10665.77636
=======
  dps: 10898.19457
  tps: 10623.13612
>>>>>>> c8a89adc
 }
}
dps_results: {
 key: "TestBalancePhase3-AllItems-ReignoftheDead-47316"
 value: {
<<<<<<< HEAD
  dps: 11516.93336
  tps: 11195.55992
=======
  dps: 11455.52105
  tps: 11171.73021
>>>>>>> c8a89adc
 }
}
dps_results: {
 key: "TestBalancePhase3-AllItems-ReignoftheDead-47477"
 value: {
<<<<<<< HEAD
  dps: 11590.35192
  tps: 11267.94387
=======
  dps: 11528.06738
  tps: 11243.29698
>>>>>>> c8a89adc
 }
}
dps_results: {
 key: "TestBalancePhase3-AllItems-RelentlessEarthsiegeDiamond"
 value: {
<<<<<<< HEAD
  dps: 11547.83333
  tps: 11225.36995
=======
  dps: 11504.18939
  tps: 11218.83532
>>>>>>> c8a89adc
 }
}
dps_results: {
 key: "TestBalancePhase3-AllItems-RelentlessGladiator'sIdolofResolve-42591"
 value: {
<<<<<<< HEAD
  dps: 11220.64684
  tps: 10896.23724
=======
  dps: 11212.94161
  tps: 10923.43088
>>>>>>> c8a89adc
 }
}
dps_results: {
 key: "TestBalancePhase3-AllItems-RevitalizingSkyflareDiamond"
 value: {
<<<<<<< HEAD
  dps: 11170.83058
  tps: 10852.85995
=======
  dps: 11127.707
  tps: 10846.52265
>>>>>>> c8a89adc
 }
}
dps_results: {
 key: "TestBalancePhase3-AllItems-RuneofRepulsion-40372"
 value: {
<<<<<<< HEAD
  dps: 10972.72353
  tps: 10665.77636
=======
  dps: 10898.19457
  tps: 10623.13612
>>>>>>> c8a89adc
 }
}
dps_results: {
 key: "TestBalancePhase3-AllItems-SavageGladiator'sIdolofResolve-42574"
 value: {
<<<<<<< HEAD
  dps: 11220.64684
  tps: 10896.23724
=======
  dps: 11212.94161
  tps: 10923.43088
>>>>>>> c8a89adc
 }
}
dps_results: {
 key: "TestBalancePhase3-AllItems-SealofthePantheon-36993"
 value: {
<<<<<<< HEAD
  dps: 10972.72353
  tps: 10665.77636
=======
  dps: 10898.19457
  tps: 10623.13612
>>>>>>> c8a89adc
 }
}
dps_results: {
 key: "TestBalancePhase3-AllItems-ShinyShardoftheGods"
 value: {
<<<<<<< HEAD
  dps: 10972.72353
  tps: 10665.77636
=======
  dps: 10898.19457
  tps: 10623.13612
>>>>>>> c8a89adc
 }
}
dps_results: {
 key: "TestBalancePhase3-AllItems-Sindragosa'sFlawlessFang-50361"
 value: {
<<<<<<< HEAD
  dps: 10972.72353
  tps: 10665.77636
=======
  dps: 10898.19457
  tps: 10623.13612
>>>>>>> c8a89adc
 }
}
dps_results: {
 key: "TestBalancePhase3-AllItems-SliverofPureIce-50339"
 value: {
<<<<<<< HEAD
  dps: 11301.68054
  tps: 10985.65174
=======
  dps: 11225.62714
  tps: 10943.32755
>>>>>>> c8a89adc
 }
}
dps_results: {
 key: "TestBalancePhase3-AllItems-SliverofPureIce-50346"
 value: {
<<<<<<< HEAD
  dps: 11343.32067
  tps: 11026.14229
=======
  dps: 11267.0743
  tps: 10983.74773
>>>>>>> c8a89adc
 }
}
dps_results: {
 key: "TestBalancePhase3-AllItems-SoulPreserver-37111"
 value: {
<<<<<<< HEAD
  dps: 11128.87401
  tps: 10817.61594
=======
  dps: 11053.62142
  tps: 10774.48148
>>>>>>> c8a89adc
 }
}
dps_results: {
 key: "TestBalancePhase3-AllItems-SouloftheDead-40382"
 value: {
<<<<<<< HEAD
  dps: 11179.60399
  tps: 10876.1716
=======
  dps: 11131.94181
  tps: 10862.80022
>>>>>>> c8a89adc
 }
}
dps_results: {
 key: "TestBalancePhase3-AllItems-SparkofLife-37657"
 value: {
<<<<<<< HEAD
  dps: 11001.8574
  tps: 10688.56401
=======
  dps: 10995.58051
  tps: 10719.24058
>>>>>>> c8a89adc
 }
}
dps_results: {
 key: "TestBalancePhase3-AllItems-SphereofRedDragon'sBlood-37166"
 value: {
<<<<<<< HEAD
  dps: 11122.92144
  tps: 10816.84538
=======
  dps: 11062.85747
  tps: 10789.3262
>>>>>>> c8a89adc
 }
}
dps_results: {
 key: "TestBalancePhase3-AllItems-StormshroudArmor"
 value: {
<<<<<<< HEAD
  dps: 8015.03628
  tps: 7714.06805
=======
  dps: 8061.35777
  tps: 7798.60106
>>>>>>> c8a89adc
 }
}
dps_results: {
 key: "TestBalancePhase3-AllItems-SwiftSkyflareDiamond"
 value: {
<<<<<<< HEAD
  dps: 11170.83058
  tps: 10853.37419
=======
  dps: 11127.707
  tps: 10847.05558
>>>>>>> c8a89adc
 }
}
dps_results: {
 key: "TestBalancePhase3-AllItems-SwiftStarflareDiamond"
 value: {
<<<<<<< HEAD
  dps: 11170.83058
  tps: 10853.37419
=======
  dps: 11127.707
  tps: 10847.05558
>>>>>>> c8a89adc
 }
}
dps_results: {
 key: "TestBalancePhase3-AllItems-SwiftWindfireDiamond"
 value: {
<<<<<<< HEAD
  dps: 11170.83058
  tps: 10853.37419
=======
  dps: 11127.707
  tps: 10847.05558
>>>>>>> c8a89adc
 }
}
dps_results: {
 key: "TestBalancePhase3-AllItems-TalismanofTrollDivinity-37734"
 value: {
<<<<<<< HEAD
  dps: 11023.88217
  tps: 10715.52265
=======
  dps: 10949.11614
  tps: 10672.72049
>>>>>>> c8a89adc
 }
}
dps_results: {
 key: "TestBalancePhase3-AllItems-TearsoftheVanquished-47215"
 value: {
<<<<<<< HEAD
  dps: 11062.48326
  tps: 10757.47964
=======
  dps: 10967.82572
  tps: 10695.48184
>>>>>>> c8a89adc
 }
}
dps_results: {
 key: "TestBalancePhase3-AllItems-TheGeneral'sHeart-45507"
 value: {
<<<<<<< HEAD
  dps: 10972.72353
  tps: 10665.77636
=======
  dps: 10898.19457
  tps: 10623.13612
>>>>>>> c8a89adc
 }
}
dps_results: {
 key: "TestBalancePhase3-AllItems-ThunderheartHarness"
 value: {
<<<<<<< HEAD
  dps: 4195.33651
  tps: 3894.59794
=======
  dps: 4539.78207
  tps: 4275.34037
>>>>>>> c8a89adc
 }
}
dps_results: {
 key: "TestBalancePhase3-AllItems-ThunderheartRegalia"
 value: {
<<<<<<< HEAD
  dps: 6503.68468
  tps: 6209.04852
=======
  dps: 6946.97561
  tps: 6690.53782
>>>>>>> c8a89adc
 }
}
dps_results: {
 key: "TestBalancePhase3-AllItems-ThunderingSkyflareDiamond"
 value: {
<<<<<<< HEAD
  dps: 11170.83058
  tps: 10853.37419
=======
  dps: 11127.707
  tps: 10847.05558
>>>>>>> c8a89adc
 }
}
dps_results: {
 key: "TestBalancePhase3-AllItems-TinyAbominationinaJar-50351"
 value: {
<<<<<<< HEAD
  dps: 11122.92144
  tps: 10816.84538
=======
  dps: 11062.85747
  tps: 10789.3262
>>>>>>> c8a89adc
 }
}
dps_results: {
 key: "TestBalancePhase3-AllItems-TinyAbominationinaJar-50706"
 value: {
<<<<<<< HEAD
  dps: 11122.92144
  tps: 10816.84538
=======
  dps: 11062.85747
  tps: 10789.3262
>>>>>>> c8a89adc
 }
}
dps_results: {
 key: "TestBalancePhase3-AllItems-TirelessSkyflareDiamond"
 value: {
<<<<<<< HEAD
  dps: 11220.67548
  tps: 10901.79733
=======
  dps: 11177.43079
  tps: 10895.43348
>>>>>>> c8a89adc
 }
}
dps_results: {
 key: "TestBalancePhase3-AllItems-TirelessStarflareDiamond"
 value: {
<<<<<<< HEAD
  dps: 11210.7065
  tps: 10892.1127
=======
  dps: 11167.48603
  tps: 10885.7579
>>>>>>> c8a89adc
 }
}
dps_results: {
 key: "TestBalancePhase3-AllItems-TomeofArcanePhenomena-36972"
 value: {
<<<<<<< HEAD
  dps: 11114.29996
  tps: 10803.44424
=======
  dps: 11171.19546
  tps: 10894.43432
>>>>>>> c8a89adc
 }
}
dps_results: {
 key: "TestBalancePhase3-AllItems-TrenchantEarthshatterDiamond"
 value: {
<<<<<<< HEAD
  dps: 11210.7065
  tps: 10892.1127
=======
  dps: 11167.48603
  tps: 10885.7579
>>>>>>> c8a89adc
 }
}
dps_results: {
 key: "TestBalancePhase3-AllItems-TrenchantEarthsiegeDiamond"
 value: {
<<<<<<< HEAD
  dps: 11220.67548
  tps: 10901.79733
=======
  dps: 11177.43079
  tps: 10895.43348
>>>>>>> c8a89adc
 }
}
dps_results: {
 key: "TestBalancePhase3-AllItems-UndeadSlayer'sBlessedArmor"
 value: {
<<<<<<< HEAD
  dps: 8042.73217
  tps: 7742.10913
=======
  dps: 8151.96164
  tps: 7889.34015
>>>>>>> c8a89adc
 }
}
dps_results: {
 key: "TestBalancePhase3-AllItems-Val'anyr,HammerofAncientKings-46017"
 value: {
<<<<<<< HEAD
  dps: 11455.33194
  tps: 11135.65243
=======
  dps: 11360.92735
  tps: 11078.38683
>>>>>>> c8a89adc
 }
}
dps_results: {
 key: "TestBalancePhase3-AllItems-VengefulGladiator'sIdolofResolve-33947"
 value: {
<<<<<<< HEAD
  dps: 11220.64684
  tps: 10896.23724
=======
  dps: 11212.94161
  tps: 10923.43088
>>>>>>> c8a89adc
 }
}
dps_results: {
 key: "TestBalancePhase3-AllItems-WingedTalisman-37844"
 value: {
<<<<<<< HEAD
  dps: 10972.72353
  tps: 10665.77636
=======
  dps: 11064.09174
  tps: 10778.66206
>>>>>>> c8a89adc
 }
}
dps_results: {
 key: "TestBalancePhase3-AllItems-WrathfulGladiator'sIdolofResolve-51429"
 value: {
<<<<<<< HEAD
  dps: 11220.64684
  tps: 10896.23724
=======
  dps: 11212.94161
  tps: 10923.43088
>>>>>>> c8a89adc
 }
}
dps_results: {
 key: "TestBalancePhase3-Average-Default"
 value: {
<<<<<<< HEAD
  dps: 11705.38523
  tps: 11385.74193
=======
  dps: 11672.64636
  tps: 11392.76295
>>>>>>> c8a89adc
 }
}
dps_results: {
 key: "TestBalancePhase3-Settings-Tauren-P3-Default-basic_p3-FullBuffs-LongMultiTarget"
 value: {
<<<<<<< HEAD
  dps: 16374.42839
  tps: 19005.86958
=======
  dps: 16400.83037
  tps: 19099.03764
>>>>>>> c8a89adc
 }
}
dps_results: {
 key: "TestBalancePhase3-Settings-Tauren-P3-Default-basic_p3-FullBuffs-LongSingleTarget"
 value: {
<<<<<<< HEAD
  dps: 11590.35192
  tps: 11267.94387
=======
  dps: 11528.06738
  tps: 11243.29698
>>>>>>> c8a89adc
 }
}
dps_results: {
 key: "TestBalancePhase3-Settings-Tauren-P3-Default-basic_p3-FullBuffs-ShortSingleTarget"
 value: {
  dps: 12866.67627
  tps: 11819.65155
 }
}
dps_results: {
 key: "TestBalancePhase3-Settings-Tauren-P3-Default-basic_p3-NoBuffs-LongMultiTarget"
 value: {
  dps: 6129.9201
  tps: 6946.25391
 }
}
dps_results: {
 key: "TestBalancePhase3-Settings-Tauren-P3-Default-basic_p3-NoBuffs-LongSingleTarget"
 value: {
  dps: 4222.30747
  tps: 4095.23874
 }
}
dps_results: {
 key: "TestBalancePhase3-Settings-Tauren-P3-Default-basic_p3-NoBuffs-ShortSingleTarget"
 value: {
  dps: 7833.74831
  tps: 7486.50449
 }
}
dps_results: {
 key: "TestBalancePhase3-SwitchInFrontOfTarget-Default"
 value: {
<<<<<<< HEAD
  dps: 11538.82053
  tps: 11267.94387
=======
  dps: 11478.44276
  tps: 11243.29698
>>>>>>> c8a89adc
 }
}<|MERGE_RESOLUTION|>--- conflicted
+++ resolved
@@ -46,1576 +46,921 @@
 dps_results: {
  key: "TestBalancePhase3-AllItems-Althor'sAbacus-50359"
  value: {
-<<<<<<< HEAD
-  dps: 11345.40267
-  tps: 11028.16682
-=======
-  dps: 11269.14665
+  dps: 11289.12937
   tps: 10984.34704
->>>>>>> c8a89adc
  }
 }
 dps_results: {
  key: "TestBalancePhase3-AllItems-Althor'sAbacus-50366"
  value: {
-<<<<<<< HEAD
-  dps: 11391.20681
-  tps: 11072.70643
-=======
-  dps: 11314.73853
+  dps: 11334.77594
   tps: 11028.74168
->>>>>>> c8a89adc
  }
 }
 dps_results: {
  key: "TestBalancePhase3-AllItems-AshtongueTalismanofEquilibrium-32486"
  value: {
-<<<<<<< HEAD
-  dps: 11086.96247
-  tps: 10778.97287
-=======
-  dps: 11010.24933
+  dps: 11029.9024
   tps: 10734.09025
->>>>>>> c8a89adc
  }
 }
 dps_results: {
  key: "TestBalancePhase3-AllItems-AustereEarthsiegeDiamond"
  value: {
-<<<<<<< HEAD
-  dps: 11170.83058
-  tps: 10853.37419
-=======
-  dps: 11127.707
-  tps: 10847.05558
->>>>>>> c8a89adc
+  dps: 11147.60572
+  tps: 10847.05558
  }
 }
 dps_results: {
  key: "TestBalancePhase3-AllItems-Bandit'sInsignia-40371"
  value: {
-<<<<<<< HEAD
-  dps: 10972.72353
-  tps: 10665.77636
-=======
-  dps: 10898.19457
-  tps: 10623.13612
->>>>>>> c8a89adc
+  dps: 10917.73221
+  tps: 10623.13612
  }
 }
 dps_results: {
  key: "TestBalancePhase3-AllItems-BaubleofTrueBlood-50354"
  value: {
-<<<<<<< HEAD
-  dps: 10972.72353
-  tps: 10665.77636
-=======
-  dps: 10899.62356
+  dps: 10919.1612
   tps: 10621.01305
   hps: 100.88622
->>>>>>> c8a89adc
  }
 }
 dps_results: {
  key: "TestBalancePhase3-AllItems-BaubleofTrueBlood-50726"
  value: {
-<<<<<<< HEAD
-  dps: 10972.72353
-  tps: 10665.77636
-=======
-  dps: 10899.62356
+  dps: 10919.1612
   tps: 10621.01305
   hps: 100.88622
->>>>>>> c8a89adc
  }
 }
 dps_results: {
  key: "TestBalancePhase3-AllItems-BeamingEarthsiegeDiamond"
  value: {
-<<<<<<< HEAD
-  dps: 11210.5786
-  tps: 10893.96935
-=======
-  dps: 11150.14202
+  dps: 11170.04074
   tps: 10870.76522
->>>>>>> c8a89adc
  }
 }
 dps_results: {
  key: "TestBalancePhase3-AllItems-BlessedRegaliaofUndeadCleansing"
  value: {
-<<<<<<< HEAD
-  dps: 8595.33974
-  tps: 8297.61305
-=======
-  dps: 8547.19742
+  dps: 8565.43014
   tps: 8278.12918
->>>>>>> c8a89adc
  }
 }
 dps_results: {
  key: "TestBalancePhase3-AllItems-BracingEarthsiegeDiamond"
  value: {
-<<<<<<< HEAD
-  dps: 11220.67548
-  tps: 10686.79456
-=======
-  dps: 11177.43079
+  dps: 11197.39116
   tps: 10680.60374
->>>>>>> c8a89adc
  }
 }
 dps_results: {
  key: "TestBalancePhase3-AllItems-BrutalGladiator'sIdolofResolve-35019"
  value: {
-<<<<<<< HEAD
-  dps: 11220.64684
-  tps: 10896.23724
-=======
-  dps: 11212.94161
-  tps: 10923.43088
->>>>>>> c8a89adc
+  dps: 11233.00812
+  tps: 10923.43088
  }
 }
 dps_results: {
  key: "TestBalancePhase3-AllItems-ChaoticSkyflareDiamond"
  value: {
-<<<<<<< HEAD
-  dps: 11590.35192
-  tps: 11267.94387
-=======
-  dps: 11528.06738
+  dps: 11548.13389
   tps: 11243.29698
->>>>>>> c8a89adc
  }
 }
 dps_results: {
  key: "TestBalancePhase3-AllItems-CorpseTongueCoin-50349"
  value: {
-<<<<<<< HEAD
-  dps: 10972.72353
-  tps: 10665.77636
-=======
-  dps: 10898.19457
-  tps: 10623.13612
->>>>>>> c8a89adc
+  dps: 10917.73221
+  tps: 10623.13612
  }
 }
 dps_results: {
  key: "TestBalancePhase3-AllItems-CorpseTongueCoin-50352"
  value: {
-<<<<<<< HEAD
-  dps: 10972.72353
-  tps: 10665.77636
-=======
-  dps: 10898.19457
-  tps: 10623.13612
->>>>>>> c8a89adc
+  dps: 10917.73221
+  tps: 10623.13612
  }
 }
 dps_results: {
  key: "TestBalancePhase3-AllItems-CorrodedSkeletonKey-50356"
  value: {
-<<<<<<< HEAD
-  dps: 10972.72353
-  tps: 10665.77636
-=======
-  dps: 10898.19457
+  dps: 10917.73221
   tps: 10623.13612
   hps: 64
->>>>>>> c8a89adc
  }
 }
 dps_results: {
  key: "TestBalancePhase3-AllItems-DarkmoonCard:Berserker!-42989"
  value: {
-<<<<<<< HEAD
-  dps: 11206.31833
-  tps: 10900.46903
-=======
-  dps: 11128.73761
+  dps: 11148.27525
   tps: 10857.01717
->>>>>>> c8a89adc
  }
 }
 dps_results: {
  key: "TestBalancePhase3-AllItems-DarkmoonCard:Death-42990"
  value: {
-<<<<<<< HEAD
-  dps: 11254.0816
-  tps: 10946.41569
-=======
-  dps: 11109.89642
+  dps: 11129.43473
   tps: 10837.90699
->>>>>>> c8a89adc
  }
 }
 dps_results: {
  key: "TestBalancePhase3-AllItems-DarkmoonCard:Greatness-44255"
  value: {
-<<<<<<< HEAD
-  dps: 11180.89776
-  tps: 10881.04073
-=======
-  dps: 11027.54553
+  dps: 11047.21231
   tps: 10762.55209
->>>>>>> c8a89adc
  }
 }
 dps_results: {
  key: "TestBalancePhase3-AllItems-DeadlyGladiator'sIdolofResolve-42588"
  value: {
-<<<<<<< HEAD
-  dps: 11220.64684
-  tps: 10896.23724
-=======
-  dps: 11212.94161
-  tps: 10923.43088
->>>>>>> c8a89adc
+  dps: 11233.00812
+  tps: 10923.43088
  }
 }
 dps_results: {
  key: "TestBalancePhase3-AllItems-Death'sChoice-47464"
  value: {
-<<<<<<< HEAD
-  dps: 10972.72353
-  tps: 10665.77636
-=======
-  dps: 10898.19457
-  tps: 10623.13612
->>>>>>> c8a89adc
+  dps: 10917.73221
+  tps: 10623.13612
  }
 }
 dps_results: {
  key: "TestBalancePhase3-AllItems-DeathKnight'sAnguish-38212"
  value: {
-<<<<<<< HEAD
-  dps: 11052.08123
-  tps: 10746.31761
-=======
-  dps: 10949.99552
+  dps: 10969.42706
   tps: 10676.52344
->>>>>>> c8a89adc
  }
 }
 dps_results: {
  key: "TestBalancePhase3-AllItems-Deathbringer'sWill-50362"
  value: {
-<<<<<<< HEAD
-  dps: 10972.72353
-  tps: 10665.77636
-=======
-  dps: 10898.19457
-  tps: 10623.13612
->>>>>>> c8a89adc
+  dps: 10917.73221
+  tps: 10623.13612
  }
 }
 dps_results: {
  key: "TestBalancePhase3-AllItems-Deathbringer'sWill-50363"
  value: {
-<<<<<<< HEAD
-  dps: 10972.72353
-  tps: 10665.77636
-=======
-  dps: 10898.19457
-  tps: 10623.13612
->>>>>>> c8a89adc
+  dps: 10917.73221
+  tps: 10623.13612
  }
 }
 dps_results: {
  key: "TestBalancePhase3-AllItems-Defender'sCode-40257"
  value: {
-<<<<<<< HEAD
-  dps: 10972.72353
-  tps: 10665.77636
-=======
-  dps: 10898.19457
-  tps: 10623.13612
->>>>>>> c8a89adc
+  dps: 10917.73221
+  tps: 10623.13612
  }
 }
 dps_results: {
  key: "TestBalancePhase3-AllItems-DestructiveSkyflareDiamond"
  value: {
-<<<<<<< HEAD
-  dps: 11220.93019
-  tps: 10903.82172
-=======
-  dps: 11156.04233
+  dps: 11175.94105
   tps: 10876.07709
->>>>>>> c8a89adc
  }
 }
 dps_results: {
  key: "TestBalancePhase3-AllItems-DislodgedForeignObject-50348"
  value: {
-<<<<<<< HEAD
-  dps: 11669.17457
-  tps: 11356.11171
-=======
-  dps: 11604.62075
+  dps: 11625.0636
   tps: 11323.26197
->>>>>>> c8a89adc
  }
 }
 dps_results: {
  key: "TestBalancePhase3-AllItems-DislodgedForeignObject-50353"
  value: {
-<<<<<<< HEAD
-  dps: 11522.89165
-  tps: 11209.38298
-=======
-  dps: 11508.79833
+  dps: 11528.82037
   tps: 11231.1724
->>>>>>> c8a89adc
  }
 }
 dps_results: {
  key: "TestBalancePhase3-AllItems-DreamwalkerBattlegear"
  value: {
-<<<<<<< HEAD
-  dps: 6310.4097
-  tps: 6001.95724
-=======
-  dps: 6973.25205
+  dps: 6990.20145
   tps: 6713.18124
->>>>>>> c8a89adc
  }
 }
 dps_results: {
  key: "TestBalancePhase3-AllItems-DreamwalkerGarb"
  value: {
-<<<<<<< HEAD
-  dps: 8911.48416
-  tps: 8618.09153
-=======
-  dps: 8939.88027
+  dps: 8957.93227
   tps: 8682.28361
->>>>>>> c8a89adc
  }
 }
 dps_results: {
  key: "TestBalancePhase3-AllItems-EffulgentSkyflareDiamond"
  value: {
-<<<<<<< HEAD
-  dps: 11170.83058
-  tps: 10853.37419
-=======
-  dps: 11127.707
-  tps: 10847.05558
->>>>>>> c8a89adc
+  dps: 11147.60572
+  tps: 10847.05558
  }
 }
 dps_results: {
  key: "TestBalancePhase3-AllItems-EmberSkyflareDiamond"
  value: {
-<<<<<<< HEAD
-  dps: 11238.85054
-  tps: 10920.20475
-=======
-  dps: 11215.92686
+  dps: 11235.8974
   tps: 10934.61922
->>>>>>> c8a89adc
  }
 }
 dps_results: {
  key: "TestBalancePhase3-AllItems-EnigmaticSkyflareDiamond"
  value: {
-<<<<<<< HEAD
-  dps: 11210.5786
-  tps: 10893.18089
-=======
-  dps: 11150.14202
+  dps: 11170.04074
   tps: 10870.07428
->>>>>>> c8a89adc
  }
 }
 dps_results: {
  key: "TestBalancePhase3-AllItems-EnigmaticStarflareDiamond"
  value: {
-<<<<<<< HEAD
-  dps: 11186.54487
-  tps: 10868.91837
-=======
-  dps: 11150.45543
+  dps: 11170.35415
   tps: 10870.31809
->>>>>>> c8a89adc
  }
 }
 dps_results: {
  key: "TestBalancePhase3-AllItems-EphemeralSnowflake-50260"
  value: {
-<<<<<<< HEAD
-  dps: 10972.72353
-  tps: 10665.77636
-=======
-  dps: 11052.47405
+  dps: 11071.88862
   tps: 10780.94588
->>>>>>> c8a89adc
  }
 }
 dps_results: {
  key: "TestBalancePhase3-AllItems-EssenceofGossamer-37220"
  value: {
-<<<<<<< HEAD
-  dps: 10972.72353
-  tps: 10665.77636
-=======
-  dps: 10898.19457
-  tps: 10623.13612
->>>>>>> c8a89adc
+  dps: 10917.73221
+  tps: 10623.13612
  }
 }
 dps_results: {
  key: "TestBalancePhase3-AllItems-EternalEarthsiegeDiamond"
  value: {
-<<<<<<< HEAD
-  dps: 11170.83058
-  tps: 10853.37419
-=======
-  dps: 11127.707
-  tps: 10847.05558
->>>>>>> c8a89adc
+  dps: 11147.60572
+  tps: 10847.05558
  }
 }
 dps_results: {
  key: "TestBalancePhase3-AllItems-ExtractofNecromanticPower-40373"
  value: {
-<<<<<<< HEAD
-  dps: 11140.62045
-  tps: 10833.06941
-=======
-  dps: 11187.01494
+  dps: 11206.6644
   tps: 10914.76192
->>>>>>> c8a89adc
  }
 }
 dps_results: {
  key: "TestBalancePhase3-AllItems-EyeoftheBroodmother-45308"
  value: {
-<<<<<<< HEAD
-  dps: 11454.49699
-  tps: 11142.28284
-=======
-  dps: 11395.09925
+  dps: 11414.9608
   tps: 11120.31334
->>>>>>> c8a89adc
  }
 }
 dps_results: {
  key: "TestBalancePhase3-AllItems-Figurine-SapphireOwl-42413"
  value: {
-<<<<<<< HEAD
-  dps: 11019.53597
-  tps: 10714.03638
-=======
-  dps: 10932.62037
+  dps: 10952.06738
   tps: 10660.4377
->>>>>>> c8a89adc
  }
 }
 dps_results: {
  key: "TestBalancePhase3-AllItems-ForethoughtTalisman-40258"
  value: {
-<<<<<<< HEAD
-  dps: 11203.82624
-  tps: 10890.49893
-=======
-  dps: 11128.22631
+  dps: 11148.03994
   tps: 10847.12725
->>>>>>> c8a89adc
  }
 }
 dps_results: {
  key: "TestBalancePhase3-AllItems-ForgeEmber-37660"
  value: {
-<<<<<<< HEAD
-  dps: 11303.12787
-  tps: 10992.24256
-=======
-  dps: 11291.49426
+  dps: 11311.20008
   tps: 11017.8881
->>>>>>> c8a89adc
  }
 }
 dps_results: {
  key: "TestBalancePhase3-AllItems-ForlornSkyflareDiamond"
  value: {
-<<<<<<< HEAD
-  dps: 11220.67548
-  tps: 10901.79733
-=======
-  dps: 11177.43079
+  dps: 11197.39116
   tps: 10895.43348
->>>>>>> c8a89adc
  }
 }
 dps_results: {
  key: "TestBalancePhase3-AllItems-ForlornStarflareDiamond"
  value: {
-<<<<<<< HEAD
-  dps: 11210.7065
-  tps: 10892.1127
-=======
-  dps: 11167.48603
+  dps: 11187.43407
   tps: 10885.7579
->>>>>>> c8a89adc
  }
 }
 dps_results: {
  key: "TestBalancePhase3-AllItems-FuriousGladiator'sIdolofResolve-42589"
  value: {
-<<<<<<< HEAD
-  dps: 11220.64684
-  tps: 10896.23724
-=======
-  dps: 11212.94161
-  tps: 10923.43088
->>>>>>> c8a89adc
+  dps: 11233.00812
+  tps: 10923.43088
  }
 }
 dps_results: {
  key: "TestBalancePhase3-AllItems-FuryoftheFiveFlights-40431"
  value: {
-<<<<<<< HEAD
-  dps: 10972.72353
-  tps: 10665.77636
-=======
-  dps: 10898.19457
-  tps: 10623.13612
->>>>>>> c8a89adc
+  dps: 10917.73221
+  tps: 10623.13612
  }
 }
 dps_results: {
  key: "TestBalancePhase3-AllItems-FuturesightRune-38763"
  value: {
-<<<<<<< HEAD
-  dps: 11101.80792
-  tps: 10791.29708
-=======
-  dps: 11056.37655
+  dps: 11076.06835
   tps: 10776.0876
->>>>>>> c8a89adc
  }
 }
 dps_results: {
  key: "TestBalancePhase3-AllItems-Gladiator'sSanctuary"
  value: {
-<<<<<<< HEAD
-  dps: 6860.36896
-  tps: 6566.41773
-=======
-  dps: 7345.51011
+  dps: 7362.86453
   tps: 7087.20135
->>>>>>> c8a89adc
  }
 }
 dps_results: {
  key: "TestBalancePhase3-AllItems-Gladiator'sWildhide"
  value: {
-<<<<<<< HEAD
-  dps: 9504.1115
-  tps: 9185.23574
-=======
-  dps: 9421.1293
+  dps: 9440.83649
   tps: 9131.96127
->>>>>>> c8a89adc
  }
 }
 dps_results: {
  key: "TestBalancePhase3-AllItems-GlowingTwilightScale-54573"
  value: {
-<<<<<<< HEAD
-  dps: 11368.30474
-  tps: 11050.43662
-=======
-  dps: 11291.94259
+  dps: 11311.95265
   tps: 11006.54436
->>>>>>> c8a89adc
  }
 }
 dps_results: {
  key: "TestBalancePhase3-AllItems-GlowingTwilightScale-54589"
  value: {
-<<<<<<< HEAD
-  dps: 11420.3549
-  tps: 11101.04982
-=======
-  dps: 11343.75154
+  dps: 11363.82377
   tps: 11056.99282
->>>>>>> c8a89adc
  }
 }
 dps_results: {
  key: "TestBalancePhase3-AllItems-GnomishLightningGenerator-41121"
  value: {
-<<<<<<< HEAD
-  dps: 11137.0079
-  tps: 10830.34387
-=======
-  dps: 11118.60089
+  dps: 11138.29964
   tps: 10842.62389
->>>>>>> c8a89adc
  }
 }
 dps_results: {
  key: "TestBalancePhase3-AllItems-HatefulGladiator'sIdolofResolve-42587"
  value: {
-<<<<<<< HEAD
-  dps: 11220.64684
-  tps: 10896.23724
-=======
-  dps: 11212.94161
-  tps: 10923.43088
->>>>>>> c8a89adc
+  dps: 11233.00812
+  tps: 10923.43088
  }
 }
 dps_results: {
  key: "TestBalancePhase3-AllItems-Heartpierce-49982"
  value: {
-<<<<<<< HEAD
-  dps: 11590.35192
-  tps: 11267.94387
-=======
-  dps: 11528.06738
+  dps: 11548.13389
   tps: 11243.29698
->>>>>>> c8a89adc
  }
 }
 dps_results: {
  key: "TestBalancePhase3-AllItems-Heartpierce-50641"
  value: {
-<<<<<<< HEAD
-  dps: 11590.35192
-  tps: 11267.94387
-=======
-  dps: 11528.06738
+  dps: 11548.13389
   tps: 11243.29698
->>>>>>> c8a89adc
  }
 }
 dps_results: {
  key: "TestBalancePhase3-AllItems-IdolofMutilation-47668"
  value: {
-<<<<<<< HEAD
-  dps: 11220.64684
-  tps: 10896.23724
-=======
-  dps: 11212.94161
-  tps: 10923.43088
->>>>>>> c8a89adc
+  dps: 11233.00812
+  tps: 10923.43088
  }
 }
 dps_results: {
  key: "TestBalancePhase3-AllItems-IdoloftheCorruptor-45509"
  value: {
-<<<<<<< HEAD
-  dps: 11220.64684
-  tps: 10896.23724
-=======
-  dps: 11212.94161
-  tps: 10923.43088
->>>>>>> c8a89adc
+  dps: 11233.00812
+  tps: 10923.43088
  }
 }
 dps_results: {
  key: "TestBalancePhase3-AllItems-IdoloftheCryingMoon-50456"
  value: {
-<<<<<<< HEAD
-  dps: 11220.64684
-  tps: 10896.23724
-=======
-  dps: 11212.94161
-  tps: 10923.43088
->>>>>>> c8a89adc
+  dps: 11233.00812
+  tps: 10923.43088
  }
 }
 dps_results: {
  key: "TestBalancePhase3-AllItems-IdoloftheLunarEclipse-50457"
  value: {
-<<<<<<< HEAD
-  dps: 11676.76399
-  tps: 11356.12284
-=======
-  dps: 11559.07233
+  dps: 11579.13884
   tps: 11274.79898
->>>>>>> c8a89adc
  }
 }
 dps_results: {
  key: "TestBalancePhase3-AllItems-IdoloftheRavenGoddess-32387"
  value: {
-<<<<<<< HEAD
-  dps: 11267.18163
-  tps: 10942.00796
-=======
-  dps: 11270.9935
+  dps: 11291.15667
   tps: 10981.39902
->>>>>>> c8a89adc
  }
 }
 dps_results: {
  key: "TestBalancePhase3-AllItems-IdoloftheUnseenMoon-33510"
  value: {
-<<<<<<< HEAD
-  dps: 11271.90094
-  tps: 10944.77427
-=======
-  dps: 11263.02834
+  dps: 11283.11577
   tps: 10973.33868
->>>>>>> c8a89adc
  }
 }
 dps_results: {
  key: "TestBalancePhase3-AllItems-IdoloftheWhiteStag-32257"
  value: {
-<<<<<<< HEAD
-  dps: 11220.64684
-  tps: 10896.23724
-=======
-  dps: 11212.94161
-  tps: 10923.43088
->>>>>>> c8a89adc
+  dps: 11233.00812
+  tps: 10923.43088
  }
 }
 dps_results: {
  key: "TestBalancePhase3-AllItems-IllustrationoftheDragonSoul-40432"
  value: {
-<<<<<<< HEAD
-  dps: 11374.59832
-  tps: 11060.40357
-=======
-  dps: 11297.29589
+  dps: 11317.33081
   tps: 11016.74889
->>>>>>> c8a89adc
  }
 }
 dps_results: {
  key: "TestBalancePhase3-AllItems-ImpassiveSkyflareDiamond"
  value: {
-<<<<<<< HEAD
-  dps: 11210.5786
-  tps: 10893.18089
-=======
-  dps: 11150.14202
+  dps: 11170.04074
   tps: 10870.07428
->>>>>>> c8a89adc
  }
 }
 dps_results: {
  key: "TestBalancePhase3-AllItems-ImpassiveStarflareDiamond"
  value: {
-<<<<<<< HEAD
-  dps: 11186.54487
-  tps: 10868.91837
-=======
-  dps: 11150.45543
+  dps: 11170.35415
   tps: 10870.31809
->>>>>>> c8a89adc
  }
 }
 dps_results: {
  key: "TestBalancePhase3-AllItems-IncisorFragment-37723"
  value: {
-<<<<<<< HEAD
-  dps: 10972.72353
-  tps: 10665.77636
-=======
-  dps: 10898.19457
-  tps: 10623.13612
->>>>>>> c8a89adc
+  dps: 10917.73221
+  tps: 10623.13612
  }
 }
 dps_results: {
  key: "TestBalancePhase3-AllItems-InsightfulEarthsiegeDiamond"
  value: {
-<<<<<<< HEAD
-  dps: 11186.53266
-  tps: 10873.75368
-=======
-  dps: 11164.08167
+  dps: 11183.98807
   tps: 10887.8621
->>>>>>> c8a89adc
  }
 }
 dps_results: {
  key: "TestBalancePhase3-AllItems-InvigoratingEarthsiegeDiamond"
  value: {
-<<<<<<< HEAD
-  dps: 11170.83058
-  tps: 10853.37419
-=======
-  dps: 11127.707
-  tps: 10847.05558
->>>>>>> c8a89adc
+  dps: 11147.60572
+  tps: 10847.05558
  }
 }
 dps_results: {
  key: "TestBalancePhase3-AllItems-LasherweaveBattlegear"
  value: {
-<<<<<<< HEAD
-  dps: 6575.78419
-  tps: 6277.34699
-=======
-  dps: 6933.15094
+  dps: 6950.14154
   tps: 6671.99635
->>>>>>> c8a89adc
  }
 }
 dps_results: {
  key: "TestBalancePhase3-AllItems-LasherweaveRegalia"
  value: {
-<<<<<<< HEAD
-  dps: 10944.07284
-  tps: 10639.91581
-=======
-  dps: 10933.22677
+  dps: 10952.8309
   tps: 10662.4054
->>>>>>> c8a89adc
  }
 }
 dps_results: {
  key: "TestBalancePhase3-AllItems-LastWord-50179"
  value: {
-<<<<<<< HEAD
-  dps: 11590.35192
-  tps: 11267.94387
-=======
-  dps: 11528.06738
+  dps: 11548.13389
   tps: 11243.29698
->>>>>>> c8a89adc
  }
 }
 dps_results: {
  key: "TestBalancePhase3-AllItems-LastWord-50708"
  value: {
-<<<<<<< HEAD
-  dps: 11590.35192
-  tps: 11267.94387
-=======
-  dps: 11528.06738
+  dps: 11548.13389
   tps: 11243.29698
->>>>>>> c8a89adc
  }
 }
 dps_results: {
  key: "TestBalancePhase3-AllItems-Lavanthor'sTalisman-37872"
  value: {
-<<<<<<< HEAD
-  dps: 10972.72353
-  tps: 10665.77636
-=======
-  dps: 10898.19457
-  tps: 10623.13612
->>>>>>> c8a89adc
+  dps: 10917.73221
+  tps: 10623.13612
  }
 }
 dps_results: {
  key: "TestBalancePhase3-AllItems-MajesticDragonFigurine-40430"
  value: {
-<<<<<<< HEAD
-  dps: 11096.69842
-  tps: 10787.27856
-=======
-  dps: 11021.08221
+  dps: 11040.7705
   tps: 10744.36106
->>>>>>> c8a89adc
  }
 }
 dps_results: {
  key: "TestBalancePhase3-AllItems-Malfurion'sBattlegear"
  value: {
-<<<<<<< HEAD
-  dps: 7068.22624
-  tps: 6773.54629
-=======
-  dps: 7496.95312
+  dps: 7513.56261
   tps: 7242.89524
->>>>>>> c8a89adc
  }
 }
 dps_results: {
  key: "TestBalancePhase3-AllItems-Malfurion'sRegalia"
  value: {
-<<<<<<< HEAD
-  dps: 9604.21816
-  tps: 9303.84855
-=======
-  dps: 9647.20726
+  dps: 9666.09661
   tps: 9375.4353
->>>>>>> c8a89adc
  }
 }
 dps_results: {
  key: "TestBalancePhase3-AllItems-MeteoriteWhetstone-37390"
  value: {
-<<<<<<< HEAD
-  dps: 11115.26633
-  tps: 10809.14119
-=======
-  dps: 11090.7671
+  dps: 11110.19931
   tps: 10819.82005
->>>>>>> c8a89adc
  }
 }
 dps_results: {
  key: "TestBalancePhase3-AllItems-NevermeltingIceCrystal-50259"
  value: {
-<<<<<<< HEAD
-  dps: 11203.82624
-  tps: 10890.49893
-=======
-  dps: 11143.11302
+  dps: 11162.92665
   tps: 10861.80086
->>>>>>> c8a89adc
  }
 }
 dps_results: {
  key: "TestBalancePhase3-AllItems-Nibelung-49992"
  value: {
-<<<<<<< HEAD
-  dps: 11590.35192
-  tps: 11267.94387
-=======
-  dps: 11528.06738
+  dps: 11548.13389
   tps: 11243.29698
->>>>>>> c8a89adc
  }
 }
 dps_results: {
  key: "TestBalancePhase3-AllItems-Nibelung-50648"
  value: {
-<<<<<<< HEAD
-  dps: 11590.35192
-  tps: 11267.94387
-=======
-  dps: 11528.06738
+  dps: 11548.13389
   tps: 11243.29698
->>>>>>> c8a89adc
  }
 }
 dps_results: {
  key: "TestBalancePhase3-AllItems-NightsongBattlegear"
  value: {
-<<<<<<< HEAD
-  dps: 6758.04711
-  tps: 6459.19297
-=======
-  dps: 7447.81374
+  dps: 7464.96993
   tps: 7192.33409
->>>>>>> c8a89adc
  }
 }
 dps_results: {
  key: "TestBalancePhase3-AllItems-NightsongGarb"
  value: {
-<<<<<<< HEAD
-  dps: 9251.92474
-  tps: 8951.42819
-=======
-  dps: 9241.71896
+  dps: 9260.66521
   tps: 8971.5406
->>>>>>> c8a89adc
  }
 }
 dps_results: {
  key: "TestBalancePhase3-AllItems-OfferingofSacrifice-37638"
  value: {
-<<<<<<< HEAD
-  dps: 10972.72353
-  tps: 10665.77636
-=======
-  dps: 10898.19457
-  tps: 10623.13612
->>>>>>> c8a89adc
+  dps: 10917.73221
+  tps: 10623.13612
  }
 }
 dps_results: {
  key: "TestBalancePhase3-AllItems-PersistentEarthshatterDiamond"
  value: {
-<<<<<<< HEAD
-  dps: 11170.83058
-  tps: 10853.37419
-=======
-  dps: 11127.707
-  tps: 10847.05558
->>>>>>> c8a89adc
+  dps: 11147.60572
+  tps: 10847.05558
  }
 }
 dps_results: {
  key: "TestBalancePhase3-AllItems-PersistentEarthsiegeDiamond"
  value: {
-<<<<<<< HEAD
-  dps: 11170.83058
-  tps: 10853.37419
-=======
-  dps: 11127.707
-  tps: 10847.05558
->>>>>>> c8a89adc
+  dps: 11147.60572
+  tps: 10847.05558
  }
 }
 dps_results: {
  key: "TestBalancePhase3-AllItems-PetrifiedScarab-21685"
  value: {
-<<<<<<< HEAD
-  dps: 10972.72353
-  tps: 10665.77636
-=======
-  dps: 10898.19457
-  tps: 10623.13612
->>>>>>> c8a89adc
+  dps: 10917.73221
+  tps: 10623.13612
  }
 }
 dps_results: {
  key: "TestBalancePhase3-AllItems-PetrifiedTwilightScale-54571"
  value: {
-<<<<<<< HEAD
-  dps: 10972.72353
-  tps: 10665.77636
-=======
-  dps: 10898.19457
-  tps: 10623.13612
->>>>>>> c8a89adc
+  dps: 10917.73221
+  tps: 10623.13612
  }
 }
 dps_results: {
  key: "TestBalancePhase3-AllItems-PetrifiedTwilightScale-54591"
  value: {
-<<<<<<< HEAD
-  dps: 10972.72353
-  tps: 10665.77636
-=======
-  dps: 10898.19457
-  tps: 10623.13612
->>>>>>> c8a89adc
+  dps: 10917.73221
+  tps: 10623.13612
  }
 }
 dps_results: {
  key: "TestBalancePhase3-AllItems-PowerfulEarthshatterDiamond"
  value: {
-<<<<<<< HEAD
-  dps: 11170.83058
-  tps: 10853.37419
-=======
-  dps: 11127.707
-  tps: 10847.05558
->>>>>>> c8a89adc
+  dps: 11147.60572
+  tps: 10847.05558
  }
 }
 dps_results: {
  key: "TestBalancePhase3-AllItems-PowerfulEarthsiegeDiamond"
  value: {
-<<<<<<< HEAD
-  dps: 11170.83058
-  tps: 10853.37419
-=======
-  dps: 11127.707
-  tps: 10847.05558
->>>>>>> c8a89adc
+  dps: 11147.60572
+  tps: 10847.05558
  }
 }
 dps_results: {
  key: "TestBalancePhase3-AllItems-PurifiedShardoftheGods"
  value: {
-<<<<<<< HEAD
-  dps: 10972.72353
-  tps: 10665.77636
-=======
-  dps: 10898.19457
-  tps: 10623.13612
->>>>>>> c8a89adc
+  dps: 10917.73221
+  tps: 10623.13612
  }
 }
 dps_results: {
  key: "TestBalancePhase3-AllItems-ReignoftheDead-47316"
  value: {
-<<<<<<< HEAD
-  dps: 11516.93336
-  tps: 11195.55992
-=======
-  dps: 11455.52105
+  dps: 11475.54281
   tps: 11171.73021
->>>>>>> c8a89adc
  }
 }
 dps_results: {
  key: "TestBalancePhase3-AllItems-ReignoftheDead-47477"
  value: {
-<<<<<<< HEAD
-  dps: 11590.35192
-  tps: 11267.94387
-=======
-  dps: 11528.06738
+  dps: 11548.13389
   tps: 11243.29698
->>>>>>> c8a89adc
  }
 }
 dps_results: {
  key: "TestBalancePhase3-AllItems-RelentlessEarthsiegeDiamond"
  value: {
-<<<<<<< HEAD
-  dps: 11547.83333
-  tps: 11225.36995
-=======
-  dps: 11504.18939
+  dps: 11524.2559
   tps: 11218.83532
->>>>>>> c8a89adc
  }
 }
 dps_results: {
  key: "TestBalancePhase3-AllItems-RelentlessGladiator'sIdolofResolve-42591"
  value: {
-<<<<<<< HEAD
-  dps: 11220.64684
-  tps: 10896.23724
-=======
-  dps: 11212.94161
-  tps: 10923.43088
->>>>>>> c8a89adc
+  dps: 11233.00812
+  tps: 10923.43088
  }
 }
 dps_results: {
  key: "TestBalancePhase3-AllItems-RevitalizingSkyflareDiamond"
  value: {
-<<<<<<< HEAD
-  dps: 11170.83058
-  tps: 10852.85995
-=======
-  dps: 11127.707
+  dps: 11147.60572
   tps: 10846.52265
->>>>>>> c8a89adc
  }
 }
 dps_results: {
  key: "TestBalancePhase3-AllItems-RuneofRepulsion-40372"
  value: {
-<<<<<<< HEAD
-  dps: 10972.72353
-  tps: 10665.77636
-=======
-  dps: 10898.19457
-  tps: 10623.13612
->>>>>>> c8a89adc
+  dps: 10917.73221
+  tps: 10623.13612
  }
 }
 dps_results: {
  key: "TestBalancePhase3-AllItems-SavageGladiator'sIdolofResolve-42574"
  value: {
-<<<<<<< HEAD
-  dps: 11220.64684
-  tps: 10896.23724
-=======
-  dps: 11212.94161
-  tps: 10923.43088
->>>>>>> c8a89adc
+  dps: 11233.00812
+  tps: 10923.43088
  }
 }
 dps_results: {
  key: "TestBalancePhase3-AllItems-SealofthePantheon-36993"
  value: {
-<<<<<<< HEAD
-  dps: 10972.72353
-  tps: 10665.77636
-=======
-  dps: 10898.19457
-  tps: 10623.13612
->>>>>>> c8a89adc
+  dps: 10917.73221
+  tps: 10623.13612
  }
 }
 dps_results: {
  key: "TestBalancePhase3-AllItems-ShinyShardoftheGods"
  value: {
-<<<<<<< HEAD
-  dps: 10972.72353
-  tps: 10665.77636
-=======
-  dps: 10898.19457
-  tps: 10623.13612
->>>>>>> c8a89adc
+  dps: 10917.73221
+  tps: 10623.13612
  }
 }
 dps_results: {
  key: "TestBalancePhase3-AllItems-Sindragosa'sFlawlessFang-50361"
  value: {
-<<<<<<< HEAD
-  dps: 10972.72353
-  tps: 10665.77636
-=======
-  dps: 10898.19457
-  tps: 10623.13612
->>>>>>> c8a89adc
+  dps: 10917.73221
+  tps: 10623.13612
  }
 }
 dps_results: {
  key: "TestBalancePhase3-AllItems-SliverofPureIce-50339"
  value: {
-<<<<<<< HEAD
-  dps: 11301.68054
-  tps: 10985.65174
-=======
-  dps: 11225.62714
+  dps: 11245.55763
   tps: 10943.32755
->>>>>>> c8a89adc
  }
 }
 dps_results: {
  key: "TestBalancePhase3-AllItems-SliverofPureIce-50346"
  value: {
-<<<<<<< HEAD
-  dps: 11343.32067
-  tps: 11026.14229
-=======
-  dps: 11267.0743
+  dps: 11287.05452
   tps: 10983.74773
->>>>>>> c8a89adc
  }
 }
 dps_results: {
  key: "TestBalancePhase3-AllItems-SoulPreserver-37111"
  value: {
-<<<<<<< HEAD
-  dps: 11128.87401
-  tps: 10817.61594
-=======
-  dps: 11053.62142
+  dps: 11073.34554
   tps: 10774.48148
->>>>>>> c8a89adc
  }
 }
 dps_results: {
  key: "TestBalancePhase3-AllItems-SouloftheDead-40382"
  value: {
-<<<<<<< HEAD
-  dps: 11179.60399
-  tps: 10876.1716
-=======
-  dps: 11131.94181
+  dps: 11151.48012
   tps: 10862.80022
->>>>>>> c8a89adc
  }
 }
 dps_results: {
  key: "TestBalancePhase3-AllItems-SparkofLife-37657"
  value: {
-<<<<<<< HEAD
-  dps: 11001.8574
-  tps: 10688.56401
-=======
-  dps: 10995.58051
+  dps: 11015.11815
   tps: 10719.24058
->>>>>>> c8a89adc
  }
 }
 dps_results: {
  key: "TestBalancePhase3-AllItems-SphereofRedDragon'sBlood-37166"
  value: {
-<<<<<<< HEAD
-  dps: 11122.92144
-  tps: 10816.84538
-=======
-  dps: 11062.85747
+  dps: 11082.39511
   tps: 10789.3262
->>>>>>> c8a89adc
  }
 }
 dps_results: {
  key: "TestBalancePhase3-AllItems-StormshroudArmor"
  value: {
-<<<<<<< HEAD
-  dps: 8015.03628
-  tps: 7714.06805
-=======
-  dps: 8061.35777
+  dps: 8079.35391
   tps: 7798.60106
->>>>>>> c8a89adc
  }
 }
 dps_results: {
  key: "TestBalancePhase3-AllItems-SwiftSkyflareDiamond"
  value: {
-<<<<<<< HEAD
-  dps: 11170.83058
-  tps: 10853.37419
-=======
-  dps: 11127.707
-  tps: 10847.05558
->>>>>>> c8a89adc
+  dps: 11147.60572
+  tps: 10847.05558
  }
 }
 dps_results: {
  key: "TestBalancePhase3-AllItems-SwiftStarflareDiamond"
  value: {
-<<<<<<< HEAD
-  dps: 11170.83058
-  tps: 10853.37419
-=======
-  dps: 11127.707
-  tps: 10847.05558
->>>>>>> c8a89adc
+  dps: 11147.60572
+  tps: 10847.05558
  }
 }
 dps_results: {
  key: "TestBalancePhase3-AllItems-SwiftWindfireDiamond"
  value: {
-<<<<<<< HEAD
-  dps: 11170.83058
-  tps: 10853.37419
-=======
-  dps: 11127.707
-  tps: 10847.05558
->>>>>>> c8a89adc
+  dps: 11147.60572
+  tps: 10847.05558
  }
 }
 dps_results: {
  key: "TestBalancePhase3-AllItems-TalismanofTrollDivinity-37734"
  value: {
-<<<<<<< HEAD
-  dps: 11023.88217
-  tps: 10715.52265
-=======
-  dps: 10949.11614
+  dps: 10968.71487
   tps: 10672.72049
->>>>>>> c8a89adc
  }
 }
 dps_results: {
  key: "TestBalancePhase3-AllItems-TearsoftheVanquished-47215"
  value: {
-<<<<<<< HEAD
-  dps: 11062.48326
-  tps: 10757.47964
-=======
-  dps: 10967.82572
+  dps: 10987.28819
   tps: 10695.48184
->>>>>>> c8a89adc
  }
 }
 dps_results: {
  key: "TestBalancePhase3-AllItems-TheGeneral'sHeart-45507"
  value: {
-<<<<<<< HEAD
-  dps: 10972.72353
-  tps: 10665.77636
-=======
-  dps: 10898.19457
-  tps: 10623.13612
->>>>>>> c8a89adc
+  dps: 10917.73221
+  tps: 10623.13612
  }
 }
 dps_results: {
  key: "TestBalancePhase3-AllItems-ThunderheartHarness"
  value: {
-<<<<<<< HEAD
-  dps: 4195.33651
-  tps: 3894.59794
-=======
-  dps: 4539.78207
+  dps: 4555.05417
   tps: 4275.34037
->>>>>>> c8a89adc
  }
 }
 dps_results: {
  key: "TestBalancePhase3-AllItems-ThunderheartRegalia"
  value: {
-<<<<<<< HEAD
-  dps: 6503.68468
-  tps: 6209.04852
-=======
-  dps: 6946.97561
+  dps: 6963.95938
   tps: 6690.53782
->>>>>>> c8a89adc
  }
 }
 dps_results: {
  key: "TestBalancePhase3-AllItems-ThunderingSkyflareDiamond"
  value: {
-<<<<<<< HEAD
-  dps: 11170.83058
-  tps: 10853.37419
-=======
-  dps: 11127.707
-  tps: 10847.05558
->>>>>>> c8a89adc
+  dps: 11147.60572
+  tps: 10847.05558
  }
 }
 dps_results: {
  key: "TestBalancePhase3-AllItems-TinyAbominationinaJar-50351"
  value: {
-<<<<<<< HEAD
-  dps: 11122.92144
-  tps: 10816.84538
-=======
-  dps: 11062.85747
+  dps: 11082.39511
   tps: 10789.3262
->>>>>>> c8a89adc
  }
 }
 dps_results: {
  key: "TestBalancePhase3-AllItems-TinyAbominationinaJar-50706"
  value: {
-<<<<<<< HEAD
-  dps: 11122.92144
-  tps: 10816.84538
-=======
-  dps: 11062.85747
+  dps: 11082.39511
   tps: 10789.3262
->>>>>>> c8a89adc
  }
 }
 dps_results: {
  key: "TestBalancePhase3-AllItems-TirelessSkyflareDiamond"
  value: {
-<<<<<<< HEAD
-  dps: 11220.67548
-  tps: 10901.79733
-=======
-  dps: 11177.43079
+  dps: 11197.39116
   tps: 10895.43348
->>>>>>> c8a89adc
  }
 }
 dps_results: {
  key: "TestBalancePhase3-AllItems-TirelessStarflareDiamond"
  value: {
-<<<<<<< HEAD
-  dps: 11210.7065
-  tps: 10892.1127
-=======
-  dps: 11167.48603
+  dps: 11187.43407
   tps: 10885.7579
->>>>>>> c8a89adc
  }
 }
 dps_results: {
  key: "TestBalancePhase3-AllItems-TomeofArcanePhenomena-36972"
  value: {
-<<<<<<< HEAD
-  dps: 11114.29996
-  tps: 10803.44424
-=======
-  dps: 11171.19546
+  dps: 11190.90217
   tps: 10894.43432
->>>>>>> c8a89adc
  }
 }
 dps_results: {
  key: "TestBalancePhase3-AllItems-TrenchantEarthshatterDiamond"
  value: {
-<<<<<<< HEAD
-  dps: 11210.7065
-  tps: 10892.1127
-=======
-  dps: 11167.48603
+  dps: 11187.43407
   tps: 10885.7579
->>>>>>> c8a89adc
  }
 }
 dps_results: {
  key: "TestBalancePhase3-AllItems-TrenchantEarthsiegeDiamond"
  value: {
-<<<<<<< HEAD
-  dps: 11220.67548
-  tps: 10901.79733
-=======
-  dps: 11177.43079
+  dps: 11197.39116
   tps: 10895.43348
->>>>>>> c8a89adc
  }
 }
 dps_results: {
  key: "TestBalancePhase3-AllItems-UndeadSlayer'sBlessedArmor"
  value: {
-<<<<<<< HEAD
-  dps: 8042.73217
-  tps: 7742.10913
-=======
-  dps: 8151.96164
+  dps: 8169.63795
   tps: 7889.34015
->>>>>>> c8a89adc
  }
 }
 dps_results: {
  key: "TestBalancePhase3-AllItems-Val'anyr,HammerofAncientKings-46017"
  value: {
-<<<<<<< HEAD
-  dps: 11455.33194
-  tps: 11135.65243
-=======
-  dps: 11360.92735
+  dps: 11380.83648
   tps: 11078.38683
->>>>>>> c8a89adc
  }
 }
 dps_results: {
  key: "TestBalancePhase3-AllItems-VengefulGladiator'sIdolofResolve-33947"
  value: {
-<<<<<<< HEAD
-  dps: 11220.64684
-  tps: 10896.23724
-=======
-  dps: 11212.94161
-  tps: 10923.43088
->>>>>>> c8a89adc
+  dps: 11233.00812
+  tps: 10923.43088
  }
 }
 dps_results: {
  key: "TestBalancePhase3-AllItems-WingedTalisman-37844"
  value: {
-<<<<<<< HEAD
-  dps: 10972.72353
-  tps: 10665.77636
-=======
-  dps: 11064.09174
+  dps: 11083.62938
   tps: 10778.66206
->>>>>>> c8a89adc
  }
 }
 dps_results: {
  key: "TestBalancePhase3-AllItems-WrathfulGladiator'sIdolofResolve-51429"
  value: {
-<<<<<<< HEAD
-  dps: 11220.64684
-  tps: 10896.23724
-=======
-  dps: 11212.94161
-  tps: 10923.43088
->>>>>>> c8a89adc
+  dps: 11233.00812
+  tps: 10923.43088
  }
 }
 dps_results: {
  key: "TestBalancePhase3-Average-Default"
  value: {
-<<<<<<< HEAD
-  dps: 11705.38523
-  tps: 11385.74193
-=======
-  dps: 11672.64636
+  dps: 11692.9815
   tps: 11392.76295
->>>>>>> c8a89adc
  }
 }
 dps_results: {
  key: "TestBalancePhase3-Settings-Tauren-P3-Default-basic_p3-FullBuffs-LongMultiTarget"
  value: {
-<<<<<<< HEAD
-  dps: 16374.42839
-  tps: 19005.86958
-=======
-  dps: 16400.83037
+  dps: 16420.99288
   tps: 19099.03764
->>>>>>> c8a89adc
  }
 }
 dps_results: {
  key: "TestBalancePhase3-Settings-Tauren-P3-Default-basic_p3-FullBuffs-LongSingleTarget"
  value: {
-<<<<<<< HEAD
-  dps: 11590.35192
-  tps: 11267.94387
-=======
-  dps: 11528.06738
+  dps: 11548.13389
   tps: 11243.29698
->>>>>>> c8a89adc
  }
 }
 dps_results: {
@@ -1649,12 +994,7 @@
 dps_results: {
  key: "TestBalancePhase3-SwitchInFrontOfTarget-Default"
  value: {
-<<<<<<< HEAD
-  dps: 11538.82053
-  tps: 11267.94387
-=======
-  dps: 11478.44276
+  dps: 11497.72715
   tps: 11243.29698
->>>>>>> c8a89adc
  }
 }