character_stats_results: {
 key: "TestBalance-CharacterStats-Default"
 value: {
  final_stats: 373.626
  final_stats: 355.674
  final_stats: 1354.815
  final_stats: 1294.6758
  final_stats: 601.392
  final_stats: 3046.7787
  final_stats: 128
  final_stats: 367.92797
  final_stats: 1269.84305
  final_stats: 503
  final_stats: 0
  final_stats: 1643.6772
  final_stats: 263
  final_stats: 1229.63093
  final_stats: 503
  final_stats: 0
  final_stats: 0
  final_stats: 22636.137
  final_stats: 0
  final_stats: 0
  final_stats: 6557.848
  final_stats: 843.7
  final_stats: 0
  final_stats: 0
  final_stats: 0
  final_stats: 336.37118
  final_stats: 0
  final_stats: 0
  final_stats: 21156
  final_stats: 75
  final_stats: 75
  final_stats: 75
  final_stats: 75
  final_stats: 130
  final_stats: 0
  final_stats: 0
  final_stats: 0
  final_stats: 0
  final_stats: 0
  final_stats: 0
 }
}
dps_results: {
 key: "TestBalance-AllItems-Althor'sAbacus-50359"
 value: {
  dps: 8017.994
  tps: 7787.32885
 }
}
dps_results: {
 key: "TestBalance-AllItems-Althor'sAbacus-50366"
 value: {
  dps: 8056.98109
  tps: 7825.22648
 }
}
dps_results: {
 key: "TestBalance-AllItems-AshtongueTalismanofEquilibrium-32486"
 value: {
  dps: 7800.1334
  tps: 7576.22737
 }
}
dps_results: {
 key: "TestBalance-AllItems-AustereEarthsiegeDiamond"
 value: {
  dps: 7810.79841
  tps: 7587.13649
 }
}
dps_results: {
 key: "TestBalance-AllItems-Bandit'sInsignia-40371"
 value: {
  dps: 7700.78091
  tps: 7478.97991
 }
}
dps_results: {
 key: "TestBalance-AllItems-BaubleofTrueBlood-50354"
 value: {
  dps: 7700.99455
  tps: 7479.19355
  hps: 93.97352
 }
}
dps_results: {
 key: "TestBalance-AllItems-BaubleofTrueBlood-50726"
 value: {
  dps: 7700.99455
  tps: 7479.19355
  hps: 93.97352
 }
}
dps_results: {
 key: "TestBalance-AllItems-BeamingEarthsiegeDiamond"
 value: {
  dps: 7817.82685
  tps: 7594.83614
 }
}
dps_results: {
 key: "TestBalance-AllItems-BlessedRegaliaofUndeadCleansing"
 value: {
  dps: 5933.26575
  tps: 5695.34647
 }
}
dps_results: {
 key: "TestBalance-AllItems-BracingEarthsiegeDiamond"
 value: {
  dps: 7853.79345
  tps: 7478.76454
 }
}
dps_results: {
 key: "TestBalance-AllItems-BrutalGladiator'sIdolofResolve-35019"
 value: {
  dps: 7934.46366
  tps: 7707.46045
 }
}
dps_results: {
 key: "TestBalance-AllItems-ChaoticSkyflareDiamond"
 value: {
  dps: 8042.50302
  tps: 7815.49981
 }
}
dps_results: {
 key: "TestBalance-AllItems-CorpseTongueCoin-50349"
 value: {
  dps: 7700.78091
  tps: 7478.97991
 }
}
dps_results: {
 key: "TestBalance-AllItems-CorpseTongueCoin-50352"
 value: {
  dps: 7700.78091
  tps: 7478.97991
 }
}
dps_results: {
 key: "TestBalance-AllItems-CorrodedSkeletonKey-50356"
 value: {
  dps: 7700.78091
  tps: 7478.97991
  hps: 64
 }
}
dps_results: {
 key: "TestBalance-AllItems-DarkmoonCard:Berserker!-42989"
 value: {
  dps: 7850.341
  tps: 7628.14432
 }
}
dps_results: {
 key: "TestBalance-AllItems-DarkmoonCard:Death-42990"
 value: {
  dps: 7804.29601
  tps: 7583.26643
 }
}
dps_results: {
 key: "TestBalance-AllItems-DarkmoonCard:Greatness-44255"
 value: {
  dps: 7860.20306
  tps: 7644.1311
 }
}
dps_results: {
 key: "TestBalance-AllItems-DeadlyGladiator'sIdolofResolve-42588"
 value: {
  dps: 7934.46366
  tps: 7707.46045
 }
}
dps_results: {
 key: "TestBalance-AllItems-Death'sChoice-47464"
 value: {
  dps: 7700.78091
  tps: 7478.97991
 }
}
dps_results: {
 key: "TestBalance-AllItems-DeathKnight'sAnguish-38212"
 value: {
  dps: 7758.85904
  tps: 7536.3937
 }
}
dps_results: {
 key: "TestBalance-AllItems-Deathbringer'sWill-50362"
 value: {
  dps: 7700.78091
  tps: 7478.97991
 }
}
dps_results: {
 key: "TestBalance-AllItems-Deathbringer'sWill-50363"
 value: {
  dps: 7700.78091
  tps: 7478.97991
 }
}
dps_results: {
 key: "TestBalance-AllItems-Defender'sCode-40257"
 value: {
  dps: 7700.78091
  tps: 7478.97991
 }
}
dps_results: {
 key: "TestBalance-AllItems-DestructiveSkyflareDiamond"
 value: {
  dps: 7834.40516
  tps: 7610.30049
 }
}
dps_results: {
 key: "TestBalance-AllItems-DislodgedForeignObject-50348"
 value: {
  dps: 8314.40127
  tps: 8087.11615
 }
}
dps_results: {
 key: "TestBalance-AllItems-DislodgedForeignObject-50353"
 value: {
  dps: 8289.99232
  tps: 8064.1632
 }
}
dps_results: {
 key: "TestBalance-AllItems-DreamwalkerBattlegear"
 value: {
  dps: 4211.57006
  tps: 3975.19592
 }
}
dps_results: {
 key: "TestBalance-AllItems-DreamwalkerGarb"
 value: {
  dps: 6913.19663
  tps: 6695.07203
 }
}
dps_results: {
 key: "TestBalance-AllItems-EffulgentSkyflareDiamond"
 value: {
  dps: 7810.79841
  tps: 7587.13649
 }
}
dps_results: {
 key: "TestBalance-AllItems-EmberSkyflareDiamond"
 value: {
  dps: 7865.11551
  tps: 7640.45842
 }
}
dps_results: {
 key: "TestBalance-AllItems-EnigmaticSkyflareDiamond"
 value: {
  dps: 7817.82685
  tps: 7594.51562
 }
}
dps_results: {
 key: "TestBalance-AllItems-EnigmaticStarflareDiamond"
 value: {
  dps: 7816.06347
  tps: 7592.71451
 }
}
dps_results: {
 key: "TestBalance-AllItems-EphemeralSnowflake-50260"
 value: {
  dps: 7808.62201
  tps: 7586.47489
 }
}
dps_results: {
 key: "TestBalance-AllItems-EssenceofGossamer-37220"
 value: {
  dps: 7700.78091
  tps: 7478.97991
 }
}
dps_results: {
 key: "TestBalance-AllItems-EternalEarthsiegeDiamond"
 value: {
  dps: 7810.79841
  tps: 7587.13649
 }
}
dps_results: {
 key: "TestBalance-AllItems-ExtractofNecromanticPower-40373"
 value: {
  dps: 7827.8732
  tps: 7607.22995
 }
}
dps_results: {
 key: "TestBalance-AllItems-EyeoftheBroodmother-45308"
 value: {
  dps: 8067.34634
  tps: 7843.06531
 }
}
dps_results: {
 key: "TestBalance-AllItems-Figurine-SapphireOwl-42413"
 value: {
  dps: 7744.07529
  tps: 7522.61413
 }
}
dps_results: {
 key: "TestBalance-AllItems-ForethoughtTalisman-40258"
 value: {
  dps: 7897.48847
  tps: 7670.1907
 }
}
dps_results: {
 key: "TestBalance-AllItems-ForgeEmber-37660"
 value: {
  dps: 7979.87196
  tps: 7755.58276
 }
}
dps_results: {
 key: "TestBalance-AllItems-ForlornSkyflareDiamond"
 value: {
  dps: 7853.79345
  tps: 7628.90667
 }
}
dps_results: {
 key: "TestBalance-AllItems-ForlornStarflareDiamond"
 value: {
  dps: 7845.19444
  tps: 7620.55263
 }
}
dps_results: {
 key: "TestBalance-AllItems-FuriousGladiator'sIdolofResolve-42589"
 value: {
  dps: 7934.46366
  tps: 7707.46045
 }
}
dps_results: {
 key: "TestBalance-AllItems-FuryoftheFiveFlights-40431"
 value: {
  dps: 7700.78091
  tps: 7478.97991
 }
}
dps_results: {
 key: "TestBalance-AllItems-FuturesightRune-38763"
 value: {
  dps: 7835.95317
  tps: 7609.45994
 }
}
dps_results: {
 key: "TestBalance-AllItems-Gladiator'sSanctuary"
 value: {
  dps: 4542.98193
  tps: 4309.01227
 }
}
dps_results: {
 key: "TestBalance-AllItems-Gladiator'sWildhide"
 value: {
  dps: 7317.85583
  tps: 7075.03314
 }
}
dps_results: {
 key: "TestBalance-AllItems-GlowingTwilightScale-54573"
 value: {
  dps: 8037.48755
  tps: 7806.27767
 }
}
dps_results: {
 key: "TestBalance-AllItems-GlowingTwilightScale-54589"
 value: {
  dps: 8081.79105
  tps: 7849.34316
 }
}
dps_results: {
 key: "TestBalance-AllItems-GnomishLightningGenerator-41121"
 value: {
  dps: 7814.8412
  tps: 7592.81651
 }
}
dps_results: {
 key: "TestBalance-AllItems-HatefulGladiator'sIdolofResolve-42587"
 value: {
  dps: 7934.46366
  tps: 7707.46045
 }
}
dps_results: {
 key: "TestBalance-AllItems-Heartpierce-49982"
 value: {
  dps: 8042.50302
  tps: 7815.49981
 }
}
dps_results: {
 key: "TestBalance-AllItems-Heartpierce-50641"
 value: {
  dps: 8042.50302
  tps: 7815.49981
 }
}
dps_results: {
 key: "TestBalance-AllItems-IdolofLunarFury-47670"
 value: {
  dps: 8211.70124
  tps: 7985.10092
 }
}
dps_results: {
 key: "TestBalance-AllItems-IdolofMutilation-47668"
 value: {
  dps: 7934.46366
  tps: 7707.46045
 }
}
dps_results: {
 key: "TestBalance-AllItems-IdoloftheCorruptor-45509"
 value: {
  dps: 7934.46366
  tps: 7707.46045
 }
}
dps_results: {
 key: "TestBalance-AllItems-IdoloftheCryingMoon-50456"
 value: {
  dps: 7934.46366
  tps: 7707.46045
 }
}
dps_results: {
 key: "TestBalance-AllItems-IdoloftheLunarEclipse-50457"
 value: {
  dps: 8212.44481
  tps: 7985.47967
 }
}
dps_results: {
 key: "TestBalance-AllItems-IdoloftheRavenGoddess-32387"
 value: {
  dps: 8012.06763
  tps: 7784.70274
 }
}
dps_results: {
 key: "TestBalance-AllItems-IdoloftheUnseenMoon-33510"
 value: {
  dps: 7977.3694
  tps: 7749.52937
 }
}
dps_results: {
 key: "TestBalance-AllItems-IdoloftheWhiteStag-32257"
 value: {
  dps: 7934.46366
  tps: 7707.46045
 }
}
dps_results: {
 key: "TestBalance-AllItems-ImpassiveSkyflareDiamond"
 value: {
  dps: 7817.82685
  tps: 7594.51562
 }
}
dps_results: {
 key: "TestBalance-AllItems-ImpassiveStarflareDiamond"
 value: {
  dps: 7816.06347
  tps: 7592.71451
 }
}
dps_results: {
 key: "TestBalance-AllItems-IncisorFragment-37723"
 value: {
  dps: 7700.78091
  tps: 7478.97991
 }
}
dps_results: {
 key: "TestBalance-AllItems-InsightfulEarthsiegeDiamond"
 value: {
  dps: 7822.08528
  tps: 7602.89782
 }
}
dps_results: {
 key: "TestBalance-AllItems-InvigoratingEarthsiegeDiamond"
 value: {
  dps: 7810.79841
  tps: 7587.13649
 }
}
dps_results: {
 key: "TestBalance-AllItems-LasherweaveBattlegear"
 value: {
  dps: 4265.56001
  tps: 4028.55414
 }
}
dps_results: {
 key: "TestBalance-AllItems-LasherweaveRegalia"
 value: {
  dps: 9114.74136
  tps: 8889.24459
 }
}
dps_results: {
 key: "TestBalance-AllItems-LastWord-50179"
 value: {
  dps: 8042.50302
  tps: 7815.49981
 }
}
dps_results: {
 key: "TestBalance-AllItems-LastWord-50708"
 value: {
  dps: 8042.50302
  tps: 7815.49981
 }
}
dps_results: {
 key: "TestBalance-AllItems-Lavanthor'sTalisman-37872"
 value: {
  dps: 7700.78091
  tps: 7478.97991
 }
}
dps_results: {
 key: "TestBalance-AllItems-MajesticDragonFigurine-40430"
 value: {
  dps: 7806.03667
  tps: 7582.64755
 }
}
dps_results: {
 key: "TestBalance-AllItems-Malfurion'sBattlegear"
 value: {
  dps: 4669.37362
  tps: 4434.08873
 }
}
dps_results: {
 key: "TestBalance-AllItems-Malfurion'sRegalia"
 value: {
  dps: 7396.00227
  tps: 7169.00927
 }
}
dps_results: {
 key: "TestBalance-AllItems-MeteoriteWhetstone-37390"
 value: {
  dps: 7817.5338
  tps: 7595.74336
 }
}
dps_results: {
 key: "TestBalance-AllItems-NevermeltingIceCrystal-50259"
 value: {
  dps: 7880.44959
  tps: 7653.5173
 }
}
dps_results: {
 key: "TestBalance-AllItems-Nibelung-49992"
 value: {
  dps: 8042.50302
  tps: 7815.49981
 }
}
dps_results: {
 key: "TestBalance-AllItems-Nibelung-50648"
 value: {
  dps: 8042.50302
  tps: 7815.49981
 }
}
dps_results: {
 key: "TestBalance-AllItems-NightsongBattlegear"
 value: {
  dps: 4388.05231
  tps: 4152.58196
 }
}
dps_results: {
 key: "TestBalance-AllItems-NightsongGarb"
 value: {
  dps: 7219.56573
  tps: 6994.51198
 }
}
dps_results: {
 key: "TestBalance-AllItems-OfferingofSacrifice-37638"
 value: {
  dps: 7700.78091
  tps: 7478.97991
 }
}
dps_results: {
 key: "TestBalance-AllItems-PersistentEarthshatterDiamond"
 value: {
  dps: 7810.79841
  tps: 7587.13649
 }
}
dps_results: {
 key: "TestBalance-AllItems-PersistentEarthsiegeDiamond"
 value: {
  dps: 7810.79841
  tps: 7587.13649
 }
}
dps_results: {
 key: "TestBalance-AllItems-PetrifiedScarab-21685"
 value: {
  dps: 7700.78091
  tps: 7478.97991
 }
}
dps_results: {
 key: "TestBalance-AllItems-PetrifiedTwilightScale-54571"
 value: {
  dps: 7700.78091
  tps: 7478.97991
 }
}
dps_results: {
 key: "TestBalance-AllItems-PetrifiedTwilightScale-54591"
 value: {
  dps: 7700.78091
  tps: 7478.97991
 }
}
dps_results: {
 key: "TestBalance-AllItems-PowerfulEarthshatterDiamond"
 value: {
  dps: 7810.79841
  tps: 7587.13649
 }
}
dps_results: {
 key: "TestBalance-AllItems-PowerfulEarthsiegeDiamond"
 value: {
  dps: 7810.79841
  tps: 7587.13649
 }
}
dps_results: {
 key: "TestBalance-AllItems-PurifiedShardoftheGods"
 value: {
  dps: 7700.78091
  tps: 7478.97991
 }
}
dps_results: {
 key: "TestBalance-AllItems-ReignoftheDead-47316"
 value: {
  dps: 8171.39186
  tps: 7940.77735
 }
}
dps_results: {
 key: "TestBalance-AllItems-ReignoftheDead-47477"
 value: {
  dps: 8232.97981
  tps: 8001.47393
 }
}
dps_results: {
 key: "TestBalance-AllItems-RelentlessEarthsiegeDiamond"
 value: {
  dps: 8034.51455
  tps: 7807.16066
 }
}
dps_results: {
 key: "TestBalance-AllItems-RelentlessGladiator'sIdolofResolve-42591"
 value: {
  dps: 7934.46366
  tps: 7707.46045
 }
}
dps_results: {
 key: "TestBalance-AllItems-RevitalizingSkyflareDiamond"
 value: {
  dps: 7810.79841
  tps: 7586.42985
 }
}
dps_results: {
 key: "TestBalance-AllItems-RuneofRepulsion-40372"
 value: {
  dps: 7700.78091
  tps: 7478.97991
 }
}
dps_results: {
 key: "TestBalance-AllItems-SavageGladiator'sIdolofResolve-42574"
 value: {
  dps: 7934.46366
  tps: 7707.46045
 }
}
dps_results: {
 key: "TestBalance-AllItems-SealofthePantheon-36993"
 value: {
  dps: 7700.78091
  tps: 7478.97991
 }
}
dps_results: {
 key: "TestBalance-AllItems-ShinyShardoftheGods"
 value: {
  dps: 7700.78091
  tps: 7478.97991
 }
}
dps_results: {
 key: "TestBalance-AllItems-Sindragosa'sFlawlessFang-50361"
 value: {
  dps: 7700.78091
  tps: 7478.97991
 }
}
dps_results: {
 key: "TestBalance-AllItems-SliverofPureIce-50339"
 value: {
  dps: 7980.77906
  tps: 7753.74959
 }
}
dps_results: {
 key: "TestBalance-AllItems-SliverofPureIce-50346"
 value: {
  dps: 8016.22186
  tps: 7788.47462
 }
}
dps_results: {
 key: "TestBalance-AllItems-SoulPreserver-37111"
 value: {
  dps: 7833.69142
  tps: 7608.17639
 }
}
dps_results: {
 key: "TestBalance-AllItems-SouloftheDead-40382"
 value: {
  dps: 7840.11114
  tps: 7621.9749
 }
}
dps_results: {
 key: "TestBalance-AllItems-SparkofLife-37657"
 value: {
  dps: 7812.5892
  tps: 7589.06027
 }
}
dps_results: {
 key: "TestBalance-AllItems-SphereofRedDragon'sBlood-37166"
 value: {
  dps: 7700.78091
  tps: 7478.97991
 }
}
dps_results: {
 key: "TestBalance-AllItems-StormshroudArmor"
 value: {
  dps: 4931.02644
  tps: 4688.88163
 }
}
dps_results: {
 key: "TestBalance-AllItems-SwiftSkyflareDiamond"
 value: {
  dps: 7810.79841
  tps: 7587.13649
 }
}
dps_results: {
 key: "TestBalance-AllItems-SwiftStarflareDiamond"
 value: {
  dps: 7810.79841
  tps: 7587.13649
 }
}
dps_results: {
 key: "TestBalance-AllItems-SwiftWindfireDiamond"
 value: {
  dps: 7810.79841
  tps: 7587.13649
 }
}
dps_results: {
 key: "TestBalance-AllItems-TalismanofTrollDivinity-37734"
 value: {
  dps: 7744.32558
  tps: 7521.30285
 }
}
dps_results: {
 key: "TestBalance-AllItems-TearsoftheVanquished-47215"
 value: {
  dps: 7782.14155
  tps: 7560.73405
 }
}
dps_results: {
 key: "TestBalance-AllItems-TheGeneral'sHeart-45507"
 value: {
  dps: 7700.78091
  tps: 7478.97991
 }
}
dps_results: {
 key: "TestBalance-AllItems-ThunderheartHarness"
 value: {
  dps: 3346.22101
  tps: 3117.85102
 }
}
dps_results: {
 key: "TestBalance-AllItems-ThunderheartRegalia"
 value: {
  dps: 5388.18692
  tps: 5158.85922
 }
}
dps_results: {
 key: "TestBalance-AllItems-ThunderingSkyflareDiamond"
 value: {
  dps: 7810.79841
  tps: 7587.13649
 }
}
dps_results: {
 key: "TestBalance-AllItems-TinyAbominationinaJar-50351"
 value: {
  dps: 7700.78091
  tps: 7478.97991
 }
}
dps_results: {
 key: "TestBalance-AllItems-TinyAbominationinaJar-50706"
 value: {
  dps: 7700.78091
  tps: 7478.97991
 }
}
dps_results: {
 key: "TestBalance-AllItems-TirelessSkyflareDiamond"
 value: {
  dps: 7853.79345
  tps: 7628.90667
 }
}
dps_results: {
 key: "TestBalance-AllItems-TirelessStarflareDiamond"
 value: {
  dps: 7845.19444
  tps: 7620.55263
 }
}
dps_results: {
 key: "TestBalance-AllItems-TomeofArcanePhenomena-36972"
 value: {
  dps: 7923.41652
  tps: 7699.62264
 }
}
dps_results: {
 key: "TestBalance-AllItems-TrenchantEarthshatterDiamond"
 value: {
  dps: 7845.19444
  tps: 7620.55263
 }
}
dps_results: {
 key: "TestBalance-AllItems-TrenchantEarthsiegeDiamond"
 value: {
  dps: 7853.79345
  tps: 7628.90667
 }
}
dps_results: {
 key: "TestBalance-AllItems-UndeadSlayer'sBlessedArmor"
 value: {
  dps: 4958.29341
  tps: 4714.4974
 }
}
dps_results: {
 key: "TestBalance-AllItems-Val'anyr,HammerofAncientKings-46017"
 value: {
  dps: 8385.74777
  tps: 8155.14436
 }
}
dps_results: {
 key: "TestBalance-AllItems-VengefulGladiator'sIdolofResolve-33947"
 value: {
  dps: 7934.46366
  tps: 7707.46045
 }
}
dps_results: {
 key: "TestBalance-AllItems-WingedTalisman-37844"
 value: {
  dps: 7842.11838
  tps: 7611.27933
 }
}
dps_results: {
 key: "TestBalance-AllItems-WrathfulGladiator'sIdolofResolve-51429"
 value: {
  dps: 7934.46366
  tps: 7707.46045
 }
}
dps_results: {
 key: "TestBalance-Average-Default"
 value: {
  dps: 8110.68399
  tps: 7883.53785
 }
}
dps_results: {
 key: "TestBalance-Settings-Tauren-p1-Default-basic_p3-FullBuffs-LongMultiTarget"
 value: {
  dps: 11449.51444
  tps: 13586.07534
 }
}
dps_results: {
 key: "TestBalance-Settings-Tauren-p1-Default-basic_p3-FullBuffs-LongSingleTarget"
 value: {
  dps: 8042.50302
  tps: 7815.49981
 }
}
dps_results: {
 key: "TestBalance-Settings-Tauren-p1-Default-basic_p3-FullBuffs-ShortSingleTarget"
 value: {
  dps: 9064.14467
  tps: 8283.0532
 }
}
dps_results: {
 key: "TestBalance-Settings-Tauren-p1-Default-basic_p3-NoBuffs-LongMultiTarget"
 value: {
  dps: 2951.00531
  tps: 3223.31974
 }
}
dps_results: {
 key: "TestBalance-Settings-Tauren-p1-Default-basic_p3-NoBuffs-LongSingleTarget"
 value: {
  dps: 2024.51805
  tps: 1918.22458
 }
}
dps_results: {
 key: "TestBalance-Settings-Tauren-p1-Default-basic_p3-NoBuffs-ShortSingleTarget"
 value: {
  dps: 5181.35264
  tps: 4918.10249
 }
}
dps_results: {
<<<<<<< HEAD
 key: "TestBalance-Settings-Tauren-P2-4P-Default-basic_p3-FullBuffs-LongMultiTarget"
 value: {
  dps: 13818.67376
  tps: 16125.55329
 }
}
dps_results: {
 key: "TestBalance-Settings-Tauren-P2-4P-Default-basic_p3-FullBuffs-LongSingleTarget"
 value: {
  dps: 9608.73525
  tps: 9352.90452
 }
}
dps_results: {
 key: "TestBalance-Settings-Tauren-P2-4P-Default-basic_p3-FullBuffs-ShortSingleTarget"
 value: {
  dps: 11131.05793
  tps: 10257.12414
 }
}
dps_results: {
 key: "TestBalance-Settings-Tauren-P2-4P-Default-basic_p3-NoBuffs-LongMultiTarget"
 value: {
  dps: 4420.46565
  tps: 4941.29964
 }
}
dps_results: {
 key: "TestBalance-Settings-Tauren-P2-4P-Default-basic_p3-NoBuffs-LongSingleTarget"
 value: {
  dps: 3162.82362
  tps: 3050.02311
 }
}
dps_results: {
 key: "TestBalance-Settings-Tauren-P2-4P-Default-basic_p3-NoBuffs-ShortSingleTarget"
 value: {
  dps: 6483.97842
  tps: 6188.67442
 }
}
dps_results: {
 key: "TestBalance-Settings-Tauren-P2-Default-basic_p3-FullBuffs-LongMultiTarget"
=======
 key: "TestBalance-Settings-Tauren-p2-Default-basic_p3-FullBuffs-LongMultiTarget"
>>>>>>> c30e977d
 value: {
  dps: 14074.17033
  tps: 16383.58824
 }
}
dps_results: {
 key: "TestBalance-Settings-Tauren-p2-Default-basic_p3-FullBuffs-LongSingleTarget"
 value: {
  dps: 9866.38556
  tps: 9609.60117
 }
}
dps_results: {
 key: "TestBalance-Settings-Tauren-p2-Default-basic_p3-FullBuffs-ShortSingleTarget"
 value: {
  dps: 11266.28584
  tps: 10382.54465
 }
}
dps_results: {
 key: "TestBalance-Settings-Tauren-p2-Default-basic_p3-NoBuffs-LongMultiTarget"
 value: {
  dps: 4925.31269
  tps: 5522.44083
 }
}
dps_results: {
 key: "TestBalance-Settings-Tauren-p2-Default-basic_p3-NoBuffs-LongSingleTarget"
 value: {
  dps: 3445.69109
  tps: 3335.738
 }
}
dps_results: {
 key: "TestBalance-Settings-Tauren-p2-Default-basic_p3-NoBuffs-ShortSingleTarget"
 value: {
  dps: 6515.83364
  tps: 6217.52304
 }
}
dps_results: {
 key: "TestBalance-Settings-Tauren-p3_alliance-Default-basic_p3-FullBuffs-LongMultiTarget"
 value: {
  dps: 16452.30841
  tps: 18954.37322
 }
}
dps_results: {
 key: "TestBalance-Settings-Tauren-p3_alliance-Default-basic_p3-FullBuffs-LongSingleTarget"
 value: {
  dps: 11488.30293
  tps: 11231.8985
 }
}
dps_results: {
 key: "TestBalance-Settings-Tauren-p3_alliance-Default-basic_p3-FullBuffs-ShortSingleTarget"
 value: {
  dps: 12684.79585
  tps: 11781.67278
 }
}
dps_results: {
 key: "TestBalance-Settings-Tauren-p3_alliance-Default-basic_p3-NoBuffs-LongMultiTarget"
 value: {
  dps: 7121.51647
  tps: 8109.27578
 }
}
dps_results: {
 key: "TestBalance-Settings-Tauren-p3_alliance-Default-basic_p3-NoBuffs-LongSingleTarget"
 value: {
  dps: 4990.84591
  tps: 4895.16686
 }
}
dps_results: {
 key: "TestBalance-Settings-Tauren-p3_alliance-Default-basic_p3-NoBuffs-ShortSingleTarget"
 value: {
  dps: 7749.81973
  tps: 7459.38337
 }
}
dps_results: {
 key: "TestBalance-SwitchInFrontOfTarget-Default"
 value: {
  dps: 8003.83141
  tps: 7815.49981
 }
}<|MERGE_RESOLUTION|>--- conflicted
+++ resolved
@@ -992,53 +992,7 @@
  }
 }
 dps_results: {
-<<<<<<< HEAD
- key: "TestBalance-Settings-Tauren-P2-4P-Default-basic_p3-FullBuffs-LongMultiTarget"
- value: {
-  dps: 13818.67376
-  tps: 16125.55329
- }
-}
-dps_results: {
- key: "TestBalance-Settings-Tauren-P2-4P-Default-basic_p3-FullBuffs-LongSingleTarget"
- value: {
-  dps: 9608.73525
-  tps: 9352.90452
- }
-}
-dps_results: {
- key: "TestBalance-Settings-Tauren-P2-4P-Default-basic_p3-FullBuffs-ShortSingleTarget"
- value: {
-  dps: 11131.05793
-  tps: 10257.12414
- }
-}
-dps_results: {
- key: "TestBalance-Settings-Tauren-P2-4P-Default-basic_p3-NoBuffs-LongMultiTarget"
- value: {
-  dps: 4420.46565
-  tps: 4941.29964
- }
-}
-dps_results: {
- key: "TestBalance-Settings-Tauren-P2-4P-Default-basic_p3-NoBuffs-LongSingleTarget"
- value: {
-  dps: 3162.82362
-  tps: 3050.02311
- }
-}
-dps_results: {
- key: "TestBalance-Settings-Tauren-P2-4P-Default-basic_p3-NoBuffs-ShortSingleTarget"
- value: {
-  dps: 6483.97842
-  tps: 6188.67442
- }
-}
-dps_results: {
- key: "TestBalance-Settings-Tauren-P2-Default-basic_p3-FullBuffs-LongMultiTarget"
-=======
  key: "TestBalance-Settings-Tauren-p2-Default-basic_p3-FullBuffs-LongMultiTarget"
->>>>>>> c30e977d
  value: {
   dps: 14074.17033
   tps: 16383.58824
