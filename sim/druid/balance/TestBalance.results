character_stats_results: {
 key: "TestBalance-CharacterStats-Default"
 value: {
  final_stats: 178.20000000000002
  final_stats: 160.60000000000002
  final_stats: 433.40000000000003
  final_stats: 561
  final_stats: 302.5
  final_stats: 1186.3375
  final_stats: 863
  final_stats: 130
  final_stats: 50
  final_stats: 0
  final_stats: 80
  final_stats: 80
  final_stats: 0
  final_stats: 171.10000000000005
  final_stats: 214.928
  final_stats: 664.2142729898893
  final_stats: 0
  final_stats: 0
  final_stats: 336.40000000000003
  final_stats: 96
  final_stats: 567.99944
  final_stats: 0
  final_stats: 0
  final_stats: 0
  final_stats: 10505
  final_stats: 0
  final_stats: 0
  final_stats: 2814.2
  final_stats: 0
  final_stats: 0
  final_stats: 0
  final_stats: 0
  final_stats: 409.5481070012717
  final_stats: 0
  final_stats: 0
  final_stats: 7939.7
  final_stats: 0
  final_stats: 0
  final_stats: 0
  final_stats: 0
  final_stats: 0
  final_stats: 0
  final_stats: 0
  final_stats: 0
  final_stats: 0
  final_stats: 0
 }
}
dps_results: {
 key: "TestBalance-AllItems-AbacusofViolentOdds-28288"
 value: {
<<<<<<< HEAD
  dps: 1112.7830943828071
  tps: 1106.988306841708
=======
  dps: 989.6716107117327
  tps: 986.3390528440556
>>>>>>> 564c17ac
 }
}
dps_results: {
 key: "TestBalance-AllItems-AdamantineFigurine-27891"
 value: {
<<<<<<< HEAD
  dps: 1112.7830943828071
  tps: 1106.988306841708
=======
  dps: 989.6716107117327
  tps: 986.3390528440556
>>>>>>> 564c17ac
 }
}
dps_results: {
 key: "TestBalance-AllItems-Alchemist'sStone-13503"
 value: {
<<<<<<< HEAD
  dps: 1126.8748907484405
  tps: 1120.8835552800292
=======
  dps: 1002.3331490024277
  tps: 998.832648368937
>>>>>>> 564c17ac
 }
}
dps_results: {
 key: "TestBalance-AllItems-AncientAqirArtifact-33830"
 value: {
<<<<<<< HEAD
  dps: 1112.7830943828071
  tps: 1106.988306841708
=======
  dps: 989.6716107117327
  tps: 986.3390528440556
>>>>>>> 564c17ac
 }
}
dps_results: {
 key: "TestBalance-AllItems-AshtongueTalismanofEquilibrium-32486"
 value: {
<<<<<<< HEAD
  dps: 1150.080985506157
  tps: 1143.5402401425915
=======
  dps: 1022.6785940067329
  tps: 1018.6858964731555
>>>>>>> 564c17ac
 }
}
dps_results: {
 key: "TestBalance-AllItems-Assassin'sAlchemistStone-35751"
 value: {
<<<<<<< HEAD
  dps: 1112.7830943828071
  tps: 1106.988306841708
=======
  dps: 989.6716107117327
  tps: 986.3390528440556
>>>>>>> 564c17ac
 }
}
dps_results: {
 key: "TestBalance-AllItems-AustereEarthsiegeDiamond"
 value: {
<<<<<<< HEAD
  dps: 1119.396256575911
  tps: 1113.5077471242832
=======
  dps: 995.4590995772035
  tps: 992.0493332655501
>>>>>>> 564c17ac
 }
}
dps_results: {
 key: "TestBalance-AllItems-BadgeofTenacity-32658"
 value: {
<<<<<<< HEAD
  dps: 1112.7830943828071
  tps: 1106.988306841708
=======
  dps: 989.6716107117327
  tps: 986.3390528440556
>>>>>>> 564c17ac
 }
}
dps_results: {
 key: "TestBalance-AllItems-BadgeoftheSwarmguard-21670"
 value: {
<<<<<<< HEAD
  dps: 1112.7830943828071
  tps: 1106.988306841708
=======
  dps: 989.6716107117327
  tps: 986.3390528440556
>>>>>>> 564c17ac
 }
}
dps_results: {
 key: "TestBalance-AllItems-BandoftheEternalChampion-29301"
 value: {
<<<<<<< HEAD
  dps: 1081.7109346986244
  tps: 1076.4566850178758
=======
  dps: 961.8499548597191
  tps: 958.9929247757486
>>>>>>> 564c17ac
 }
}
dps_results: {
 key: "TestBalance-AllItems-BandoftheEternalDefender-29297"
 value: {
<<<<<<< HEAD
  dps: 1081.7109346986244
  tps: 1076.4566850178758
=======
  dps: 961.8499548597191
  tps: 958.9929247757486
>>>>>>> 564c17ac
 }
}
dps_results: {
 key: "TestBalance-AllItems-BandoftheEternalSage-29305"
 value: {
<<<<<<< HEAD
  dps: 1142.2505884877723
  tps: 1135.8641243979082
=======
  dps: 1015.7985815231764
  tps: 1011.9411575726037
>>>>>>> 564c17ac
 }
}
dps_results: {
 key: "TestBalance-AllItems-BeamingEarthsiegeDiamond"
 value: {
<<<<<<< HEAD
  dps: 1128.7753707926256
  tps: 1122.7001350566636
=======
  dps: 1003.8018830822786
  tps: 1000.2261171005234
>>>>>>> 564c17ac
 }
}
dps_results: {
 key: "TestBalance-AllItems-Berserker'sCall-33831"
 value: {
<<<<<<< HEAD
  dps: 1112.7830943828071
  tps: 1106.988306841708
=======
  dps: 989.6716107117327
  tps: 986.3390528440556
>>>>>>> 564c17ac
 }
}
dps_results: {
 key: "TestBalance-AllItems-BlackenedNaaruSliver-34427"
 value: {
<<<<<<< HEAD
  dps: 1120.249065914562
  tps: 1114.3232882761613
=======
  dps: 996.3161899827421
  tps: 992.8690698629778
>>>>>>> 564c17ac
 }
}
dps_results: {
 key: "TestBalance-AllItems-BlackoutTruncheon-27901"
 value: {
<<<<<<< HEAD
  dps: 1139.7545627381098
  tps: 1133.386735163239
=======
  dps: 1013.5689315850775
  tps: 1009.7248166332672
>>>>>>> 564c17ac
 }
}
dps_results: {
 key: "TestBalance-AllItems-Bladefist'sBreadth-28041"
 value: {
<<<<<<< HEAD
  dps: 1117.471571850562
  tps: 1111.5830147601075
=======
  dps: 993.8419267813601
  tps: 990.4259625922903
>>>>>>> 564c17ac
 }
}
dps_results: {
 key: "TestBalance-AllItems-BladeofUnquenchedThirst-31193"
 value: {
<<<<<<< HEAD
  dps: 1139.7545627381098
  tps: 1133.386735163239
=======
  dps: 1013.5689315850775
  tps: 1009.7248166332672
>>>>>>> 564c17ac
 }
}
dps_results: {
 key: "TestBalance-AllItems-BlazefuryMedallion-17111"
 value: {
<<<<<<< HEAD
  dps: 1096.4663931305893
  tps: 1090.8993329478683
=======
  dps: 974.9606210504204
  tps: 971.8236763093025
>>>>>>> 564c17ac
 }
}
dps_results: {
 key: "TestBalance-AllItems-BloodlustBrooch-29383"
 value: {
<<<<<<< HEAD
  dps: 1112.7830943828071
  tps: 1106.988306841708
=======
  dps: 989.6716107117327
  tps: 986.3390528440556
>>>>>>> 564c17ac
 }
}
dps_results: {
 key: "TestBalance-AllItems-BracingEarthsiegeDiamond"
 value: {
<<<<<<< HEAD
  dps: 1133.3318968772319
  tps: 1104.9332590407837
=======
  dps: 1007.79152462262
  tps: 984.364285527455
>>>>>>> 564c17ac
 }
}
dps_results: {
 key: "TestBalance-AllItems-BracingEarthstormDiamond"
 value: {
<<<<<<< HEAD
  dps: 1127.2002151446507
  tps: 1121.1556265216484
=======
  dps: 1002.3652576026367
  tps: 998.817368130474
>>>>>>> 564c17ac
 }
}
dps_results: {
 key: "TestBalance-AllItems-BraidedEterniumChain-24114"
 value: {
<<<<<<< HEAD
  dps: 1106.0791756954552
  tps: 1100.3838318614369
=======
  dps: 983.5136893471353
  tps: 980.2696552400831
>>>>>>> 564c17ac
 }
}
dps_results: {
 key: "TestBalance-AllItems-BroochoftheImmortalKing-32534"
 value: {
<<<<<<< HEAD
  dps: 1112.7830943828071
  tps: 1106.988306841708
=======
  dps: 989.6716107117327
  tps: 986.3390528440556
>>>>>>> 564c17ac
 }
}
dps_results: {
 key: "TestBalance-AllItems-BrutalEarthstormDiamond"
 value: {
<<<<<<< HEAD
  dps: 1119.396256575911
  tps: 1113.5077471242832
=======
  dps: 995.4590995772035
  tps: 992.0493332655501
>>>>>>> 564c17ac
 }
}
dps_results: {
 key: "TestBalance-AllItems-ChaoticSkyfireDiamond"
 value: {
<<<<<<< HEAD
  dps: 1139.7545627381098
  tps: 1133.386735163239
=======
  dps: 1013.5689315850775
  tps: 1009.7248166332672
>>>>>>> 564c17ac
 }
}
dps_results: {
 key: "TestBalance-AllItems-ChaoticSkyflareDiamond"
 value: {
<<<<<<< HEAD
  dps: 1142.5702100595133
  tps: 1136.146069538214
=======
  dps: 1016.0726982955483
  tps: 1012.1785080095284
>>>>>>> 564c17ac
 }
}
dps_results: {
 key: "TestBalance-AllItems-CloakofDarkness-33122"
 value: {
<<<<<<< HEAD
  dps: 1102.6508596684187
  tps: 1119.034868681643
=======
  dps: 980.4619038070829
  tps: 996.8459128203071
>>>>>>> 564c17ac
 }
}
dps_results: {
 key: "TestBalance-AllItems-CommendationofKael'thas-34473"
 value: {
<<<<<<< HEAD
  dps: 1112.7830943828071
  tps: 1106.988306841708
=======
  dps: 989.6716107117327
  tps: 986.3390528440556
>>>>>>> 564c17ac
 }
}
dps_results: {
 key: "TestBalance-AllItems-Coren'sLuckyCoin-38289"
 value: {
<<<<<<< HEAD
  dps: 1112.7830943828071
  tps: 1106.988306841708
=======
  dps: 989.6716107117327
  tps: 986.3390528440556
>>>>>>> 564c17ac
 }
}
dps_results: {
 key: "TestBalance-AllItems-CoreofAr'kelos-29776"
 value: {
<<<<<<< HEAD
  dps: 1112.7830943828071
  tps: 1106.988306841708
=======
  dps: 989.6716107117327
  tps: 986.3390528440556
>>>>>>> 564c17ac
 }
}
dps_results: {
 key: "TestBalance-AllItems-CrystalforgedTrinket-32654"
 value: {
<<<<<<< HEAD
  dps: 1112.7830943828071
  tps: 1106.988306841708
=======
  dps: 989.6716107117327
  tps: 986.3390528440556
>>>>>>> 564c17ac
 }
}
dps_results: {
 key: "TestBalance-AllItems-Dabiri'sEnigma-30300"
 value: {
<<<<<<< HEAD
  dps: 1112.7830943828071
  tps: 1106.988306841708
=======
  dps: 989.6716107117327
  tps: 986.3390528440556
>>>>>>> 564c17ac
 }
}
dps_results: {
 key: "TestBalance-AllItems-DarkIronSmokingPipe-38290"
 value: {
<<<<<<< HEAD
  dps: 1154.5907748380782
  tps: 1147.9598336878744
=======
  dps: 1026.6695580172827
  tps: 1022.5970412034952
>>>>>>> 564c17ac
 }
}
dps_results: {
 key: "TestBalance-AllItems-DarkmoonCard:Crusade-31856"
 value: {
<<<<<<< HEAD
  dps: 1156.0590638184808
  tps: 1149.3987568886685
=======
  dps: 1027.9689287963995
  tps: 1023.8704245670292
>>>>>>> 564c17ac
 }
}
dps_results: {
 key: "TestBalance-AllItems-DarkmoonCard:Vengeance-31858"
 value: {
<<<<<<< HEAD
  dps: 1112.7830943828071
  tps: 1106.988306841708
=======
  dps: 989.6716107117327
  tps: 986.3390528440556
>>>>>>> 564c17ac
 }
}
dps_results: {
 key: "TestBalance-AllItems-DarkmoonCard:Wrath-31857"
 value: {
<<<<<<< HEAD
  dps: 1112.7830943828071
  tps: 1106.988306841708
=======
  dps: 989.6716107117327
  tps: 986.3390528440556
>>>>>>> 564c17ac
 }
}
dps_results: {
 key: "TestBalance-AllItems-DestructiveSkyfireDiamond"
 value: {
<<<<<<< HEAD
  dps: 1126.5277805371854
  tps: 1120.4244886063325
=======
  dps: 1001.8050393780046
  tps: 998.1962022703357
>>>>>>> 564c17ac
 }
}
dps_results: {
 key: "TestBalance-AllItems-DestructiveSkyflareDiamond"
 value: {
<<<<<<< HEAD
  dps: 1125.290310160766
  tps: 1119.2784556374418
=======
  dps: 1000.7033421165214
  tps: 997.1832269540821
>>>>>>> 564c17ac
 }
}
dps_results: {
 key: "TestBalance-AllItems-Dragonmaw-28438"
 value: {
<<<<<<< HEAD
  dps: 1139.7545627381098
  tps: 1133.386735163239
=======
  dps: 1013.5689315850775
  tps: 1009.7248166332672
>>>>>>> 564c17ac
 }
}
dps_results: {
 key: "TestBalance-AllItems-DragonspineTrophy-28830"
 value: {
<<<<<<< HEAD
  dps: 1112.7830943828071
  tps: 1106.988306841708
=======
  dps: 989.6716107117327
  tps: 986.3390528440556
>>>>>>> 564c17ac
 }
}
dps_results: {
 key: "TestBalance-AllItems-Dragonstrike-28439"
 value: {
<<<<<<< HEAD
  dps: 1139.7545627381098
  tps: 1133.386735163239
=======
  dps: 1013.5689315850775
  tps: 1009.7248166332672
>>>>>>> 564c17ac
 }
}
dps_results: {
 key: "TestBalance-AllItems-DrakefistHammer-28437"
 value: {
<<<<<<< HEAD
  dps: 1139.7545627381098
  tps: 1133.386735163239
=======
  dps: 1013.5689315850775
  tps: 1009.7248166332672
>>>>>>> 564c17ac
 }
}
dps_results: {
 key: "TestBalance-AllItems-EffulgentSkyflareDiamond"
 value: {
<<<<<<< HEAD
  dps: 1119.396256575911
  tps: 1113.5077471242832
=======
  dps: 995.4590995772035
  tps: 992.0493332655501
>>>>>>> 564c17ac
 }
}
dps_results: {
 key: "TestBalance-AllItems-EmberSkyfireDiamond"
 value: {
<<<<<<< HEAD
  dps: 1143.2163693094624
  tps: 1136.8061429364975
=======
  dps: 1016.7016953306849
  tps: 1012.8217624372952
>>>>>>> 564c17ac
 }
}
dps_results: {
 key: "TestBalance-AllItems-EmberSkyflareDiamond"
 value: {
<<<<<<< HEAD
  dps: 1149.4299645357062
  tps: 1142.895466258216
=======
  dps: 1022.2004521680684
  tps: 1018.2105441379307
>>>>>>> 564c17ac
 }
}
dps_results: {
 key: "TestBalance-AllItems-EmptyMugofDirebrew-38287"
 value: {
<<<<<<< HEAD
  dps: 1112.7830943828071
  tps: 1106.988306841708
=======
  dps: 989.6716107117327
  tps: 986.3390528440556
>>>>>>> 564c17ac
 }
}
dps_results: {
 key: "TestBalance-AllItems-EmpyreanDemolisher-17112"
 value: {
<<<<<<< HEAD
  dps: 1139.7545627381098
  tps: 1133.386735163239
=======
  dps: 1013.5689315850775
  tps: 1009.7248166332672
>>>>>>> 564c17ac
 }
}
dps_results: {
 key: "TestBalance-AllItems-EnigmaticSkyfireDiamond"
 value: {
<<<<<<< HEAD
  dps: 1125.7048266881634
  tps: 1119.617993834291
=======
  dps: 1001.0731195884443
  tps: 997.478920876567
>>>>>>> 564c17ac
 }
}
dps_results: {
 key: "TestBalance-AllItems-EnigmaticSkyflareDiamond"
 value: {
<<<<<<< HEAD
  dps: 1128.289868523459
  tps: 1122.1513348328806
=======
  dps: 1003.3718161175623
  tps: 999.7316434751021
>>>>>>> 564c17ac
 }
}
dps_results: {
 key: "TestBalance-AllItems-EnigmaticStarflareDiamond"
 value: {
<<<<<<< HEAD
  dps: 1129.1380486057578
  tps: 1122.9825513135336
=======
  dps: 1004.1251910493156
  tps: 1000.4699509082205
>>>>>>> 564c17ac
 }
}
dps_results: {
 key: "TestBalance-AllItems-EssenceoftheMartyr-29376"
 value: {
<<<<<<< HEAD
  dps: 1148.783339178327
  tps: 1142.2685467413185
=======
  dps: 1021.5302344245825
  tps: 1017.5605040826491
>>>>>>> 564c17ac
 }
}
dps_results: {
 key: "TestBalance-AllItems-EternalEarthsiegeDiamond"
 value: {
<<<<<<< HEAD
  dps: 1119.396256575911
  tps: 1113.5077471242832
=======
  dps: 995.4590995772035
  tps: 992.0493332655501
>>>>>>> 564c17ac
 }
}
dps_results: {
 key: "TestBalance-AllItems-EternalEarthstormDiamond"
 value: {
<<<<<<< HEAD
  dps: 1119.396256575911
  tps: 1113.5077471242832
=======
  dps: 995.4590995772035
  tps: 992.0493332655501
>>>>>>> 564c17ac
 }
}
dps_results: {
 key: "TestBalance-AllItems-EyeofMagtheridon-28789"
 value: {
<<<<<<< HEAD
  dps: 1160.2513654256043
  tps: 1153.5072124636492
=======
  dps: 1031.678930218633
  tps: 1027.5062259608178
>>>>>>> 564c17ac
 }
}
dps_results: {
 key: "TestBalance-AllItems-Figurine-LivingRubySerpent-24126"
 value: {
<<<<<<< HEAD
  dps: 1139.1544495548467
  tps: 1132.8843815769742
=======
  dps: 1013.3049833454139
  tps: 1009.5519046917295
>>>>>>> 564c17ac
 }
}
dps_results: {
 key: "TestBalance-AllItems-Figurine-NightseyePanther-24128"
 value: {
<<<<<<< HEAD
  dps: 1112.7830943828071
  tps: 1106.988306841708
=======
  dps: 989.6716107117327
  tps: 986.3390528440556
>>>>>>> 564c17ac
 }
}
dps_results: {
 key: "TestBalance-AllItems-Figurine-ShadowsongPanther-35702"
 value: {
<<<<<<< HEAD
  dps: 1112.6563851950277
  tps: 1106.8641318376845
=======
  dps: 989.5594786871493
  tps: 986.2291634599636
>>>>>>> 564c17ac
 }
}
dps_results: {
 key: "TestBalance-AllItems-ForlornSkyflareDiamond"
 value: {
<<<<<<< HEAD
  dps: 1133.3318968772319
  tps: 1127.164674619578
=======
  dps: 1007.79152462262
  tps: 1004.1351098100582
>>>>>>> 564c17ac
 }
}
dps_results: {
 key: "TestBalance-AllItems-ForlornStarflareDiamond"
 value: {
<<<<<<< HEAD
  dps: 1130.544768816967
  tps: 1124.4332891205188
=======
  dps: 1005.3250396135369
  tps: 1001.7179545011563
>>>>>>> 564c17ac
 }
}
dps_results: {
 key: "TestBalance-AllItems-GnomereganAuto-Blocker600-29387"
 value: {
<<<<<<< HEAD
  dps: 1112.7830943828071
  tps: 1106.988306841708
=======
  dps: 989.6716107117327
  tps: 986.3390528440556
>>>>>>> 564c17ac
 }
}
dps_results: {
 key: "TestBalance-AllItems-Guardian'sAlchemistStone-35748"
 value: {
<<<<<<< HEAD
  dps: 1112.7830943828071
  tps: 1106.988306841708
=======
  dps: 989.6716107117327
  tps: 986.3390528440556
>>>>>>> 564c17ac
 }
}
dps_results: {
 key: "TestBalance-AllItems-HandofJustice-11815"
 value: {
<<<<<<< HEAD
  dps: 1112.7830943828071
  tps: 1106.988306841708
=======
  dps: 989.6716107117327
  tps: 986.3390528440556
>>>>>>> 564c17ac
 }
}
dps_results: {
 key: "TestBalance-AllItems-Heartrazor-29962"
 value: {
<<<<<<< HEAD
  dps: 1139.7545627381098
  tps: 1133.386735163239
=======
  dps: 1013.5689315850775
  tps: 1009.7248166332672
>>>>>>> 564c17ac
 }
}
dps_results: {
 key: "TestBalance-AllItems-HexShrunkenHead-33829"
 value: {
<<<<<<< HEAD
  dps: 1166.5685354805746
  tps: 1159.6980391175205
=======
  dps: 1037.269346196483
  tps: 1032.9848336191108
>>>>>>> 564c17ac
 }
}
dps_results: {
 key: "TestBalance-AllItems-HourglassoftheUnraveller-28034"
 value: {
<<<<<<< HEAD
  dps: 1117.0508816803763
  tps: 1111.1714850599924
=======
  dps: 993.4679803284425
  tps: 990.0602417350976
>>>>>>> 564c17ac
 }
}
dps_results: {
 key: "TestBalance-AllItems-IconofUnyieldingCourage-28121"
 value: {
<<<<<<< HEAD
  dps: 1123.970541122192
  tps: 1118.0731433129718
=======
  dps: 999.6228253145605
  tps: 996.2123818214935
>>>>>>> 564c17ac
 }
}
dps_results: {
 key: "TestBalance-AllItems-IdolofTerror-33509"
 value: {
<<<<<<< HEAD
  dps: 1117.39151667561
  tps: 1111.4709500219888
=======
  dps: 993.7786253350778
  tps: 990.3303165082668
>>>>>>> 564c17ac
 }
}
dps_results: {
 key: "TestBalance-AllItems-IdoloftheUnseenMoon-33510"
 value: {
<<<<<<< HEAD
  dps: 1139.9115711271204
  tps: 1133.540603384468
=======
  dps: 1013.7078770620778
  tps: 1009.8609832007272
>>>>>>> 564c17ac
 }
}
dps_results: {
 key: "TestBalance-AllItems-IdoloftheWhiteStag-32257"
 value: {
<<<<<<< HEAD
  dps: 1117.39151667561
  tps: 1111.4709500219888
=======
  dps: 993.7786253350778
  tps: 990.3303165082668
>>>>>>> 564c17ac
 }
}
dps_results: {
 key: "TestBalance-AllItems-ImbuedUnstableDiamond"
 value: {
<<<<<<< HEAD
  dps: 1127.2002151446507
  tps: 1121.1556265216484
=======
  dps: 1002.3652576026367
  tps: 998.817368130474
>>>>>>> 564c17ac
 }
}
dps_results: {
 key: "TestBalance-AllItems-ImpassiveSkyflareDiamond"
 value: {
<<<<<<< HEAD
  dps: 1128.289868523459
  tps: 1122.1513348328806
=======
  dps: 1003.3718161175623
  tps: 999.7316434751021
>>>>>>> 564c17ac
 }
}
dps_results: {
 key: "TestBalance-AllItems-ImpassiveStarflareDiamond"
 value: {
<<<<<<< HEAD
  dps: 1129.1380486057578
  tps: 1122.9825513135336
=======
  dps: 1004.1251910493156
  tps: 1000.4699509082205
>>>>>>> 564c17ac
 }
}
dps_results: {
 key: "TestBalance-AllItems-IndestructibleAlchemist'sStone-44323"
 value: {
<<<<<<< HEAD
  dps: 1112.7830943828071
  tps: 1106.988306841708
=======
  dps: 989.6716107117327
  tps: 986.3390528440556
>>>>>>> 564c17ac
 }
}
dps_results: {
 key: "TestBalance-AllItems-InsightfulEarthsiegeDiamond"
 value: {
<<<<<<< HEAD
  dps: 1144.760208152661
  tps: 1143.345580002832
=======
  dps: 1018.2063568507818
  tps: 1019.322805726991
>>>>>>> 564c17ac
 }
}
dps_results: {
 key: "TestBalance-AllItems-InsightfulEarthstormDiamond"
 value: {
<<<<<<< HEAD
  dps: 1140.0781879489743
  tps: 1135.8353598698855
=======
  dps: 1013.9606823100174
  tps: 1012.2402043437069
>>>>>>> 564c17ac
 }
}
dps_results: {
 key: "TestBalance-AllItems-InvigoratingEarthsiegeDiamond"
 value: {
<<<<<<< HEAD
  dps: 1119.396256575911
  tps: 1113.5077471242832
=======
  dps: 995.4590995772035
  tps: 992.0493332655501
>>>>>>> 564c17ac
 }
}
dps_results: {
 key: "TestBalance-AllItems-KissoftheSpider-22954"
 value: {
<<<<<<< HEAD
  dps: 1121.3139602544936
  tps: 1115.3840460626272
=======
  dps: 997.2590063369618
  tps: 993.8101912234467
>>>>>>> 564c17ac
 }
}
dps_results: {
 key: "TestBalance-AllItems-LivingRootoftheWildheart-30664"
 value: {
<<<<<<< HEAD
  dps: 1131.081830457445
  tps: 1124.9210681948525
=======
  dps: 1005.8651824591994
  tps: 1002.2087531565728
>>>>>>> 564c17ac
 }
}
dps_results: {
 key: "TestBalance-AllItems-MadnessoftheBetrayer-32505"
 value: {
<<<<<<< HEAD
  dps: 1119.7324818102188
  tps: 1113.8357998539045
=======
  dps: 995.8533700113938
  tps: 992.4342702910571
>>>>>>> 564c17ac
 }
}
dps_results: {
 key: "TestBalance-AllItems-MalorneHarness"
 value: {
  dps: 785.6312004741515
  tps: 784.9362001445589
 }
}
dps_results: {
 key: "TestBalance-AllItems-MalorneRegalia"
 value: {
  dps: 1008.1503729823434
  tps: 1004.4343132025874
 }
}
dps_results: {
 key: "TestBalance-AllItems-Mana-EtchedRegalia"
 value: {
  dps: 909.9367278453684
  tps: 906.9631889683516
 }
}
dps_results: {
 key: "TestBalance-AllItems-ManualCrowdPummeler-9449"
 value: {
<<<<<<< HEAD
  dps: 933.5307989456747
  tps: 931.2297159799858
=======
  dps: 830.5917817152178
  tps: 830.3494790941377
>>>>>>> 564c17ac
 }
}
dps_results: {
 key: "TestBalance-AllItems-MarkoftheChampion-23206"
 value: {
<<<<<<< HEAD
  dps: 1112.7830943828071
  tps: 1106.988306841708
=======
  dps: 989.6716107117327
  tps: 986.3390528440556
>>>>>>> 564c17ac
 }
}
dps_results: {
 key: "TestBalance-AllItems-MarkoftheChampion-23207"
 value: {
<<<<<<< HEAD
  dps: 1160.7989014949371
  tps: 1154.043797811596
=======
  dps: 1032.1634754127326
  tps: 1027.9810802510358
>>>>>>> 564c17ac
 }
}
dps_results: {
 key: "TestBalance-AllItems-MercurialAlchemistStone-44322"
 value: {
<<<<<<< HEAD
  dps: 1150.7364780256294
  tps: 1144.1671161450079
=======
  dps: 1023.2837936869589
  tps: 1019.263485493111
>>>>>>> 564c17ac
 }
}
dps_results: {
 key: "TestBalance-AllItems-MightyAlchemist'sStone-44324"
 value: {
<<<<<<< HEAD
  dps: 1121.8999153094496
  tps: 1115.9235380164844
=======
  dps: 997.7813557977173
  tps: 994.287349694987
>>>>>>> 564c17ac
 }
}
dps_results: {
 key: "TestBalance-AllItems-Moroes'LuckyPocketWatch-28528"
 value: {
<<<<<<< HEAD
  dps: 1112.7830943828071
  tps: 1106.988306841708
=======
  dps: 989.6716107117327
  tps: 986.3390528440556
>>>>>>> 564c17ac
 }
}
dps_results: {
 key: "TestBalance-AllItems-MysticalSkyfireDiamond"
 value: {
<<<<<<< HEAD
  dps: 1124.3550181937328
  tps: 1118.3572388430825
=======
  dps: 999.8709497187367
  tps: 996.3628517375851
>>>>>>> 564c17ac
 }
}
dps_results: {
 key: "TestBalance-AllItems-NordrassilHarness"
 value: {
  dps: 790.0239530891396
  tps: 789.2860617072478
 }
}
dps_results: {
 key: "TestBalance-AllItems-NordrassilRegalia"
 value: {
  dps: 1108.6713670424863
  tps: 1101.961651381528
 }
}
dps_results: {
 key: "TestBalance-AllItems-PersistentEarthshatterDiamond"
 value: {
<<<<<<< HEAD
  dps: 1119.396256575911
  tps: 1113.5077471242832
=======
  dps: 995.4590995772035
  tps: 992.0493332655501
>>>>>>> 564c17ac
 }
}
dps_results: {
 key: "TestBalance-AllItems-PersistentEarthsiegeDiamond"
 value: {
<<<<<<< HEAD
  dps: 1119.396256575911
  tps: 1113.5077471242832
=======
  dps: 995.4590995772035
  tps: 992.0493332655501
>>>>>>> 564c17ac
 }
}
dps_results: {
 key: "TestBalance-AllItems-PotentUnstableDiamond"
 value: {
<<<<<<< HEAD
  dps: 1119.396256575911
  tps: 1113.5077471242832
=======
  dps: 995.4590995772035
  tps: 992.0493332655501
>>>>>>> 564c17ac
 }
}
dps_results: {
 key: "TestBalance-AllItems-PowerfulEarthshatterDiamond"
 value: {
<<<<<<< HEAD
  dps: 1119.396256575911
  tps: 1113.5077471242832
=======
  dps: 995.4590995772035
  tps: 992.0493332655501
>>>>>>> 564c17ac
 }
}
dps_results: {
 key: "TestBalance-AllItems-PowerfulEarthsiegeDiamond"
 value: {
<<<<<<< HEAD
  dps: 1119.396256575911
  tps: 1113.5077471242832
=======
  dps: 995.4590995772035
  tps: 992.0493332655501
>>>>>>> 564c17ac
 }
}
dps_results: {
 key: "TestBalance-AllItems-PowerfulEarthstormDiamond"
 value: {
<<<<<<< HEAD
  dps: 1119.396256575911
  tps: 1113.5077471242832
=======
  dps: 995.4590995772035
  tps: 992.0493332655501
>>>>>>> 564c17ac
 }
}
dps_results: {
 key: "TestBalance-AllItems-PrimalIntent"
 value: {
  dps: 945.9113640261894
  tps: 943.1784297588893
 }
}
dps_results: {
 key: "TestBalance-AllItems-PurifiedShardoftheGods"
 value: {
<<<<<<< HEAD
  dps: 1112.7830943828071
  tps: 1106.988306841708
=======
  dps: 989.6716107117327
  tps: 986.3390528440556
>>>>>>> 564c17ac
 }
}
dps_results: {
 key: "TestBalance-AllItems-Redeemer'sAlchemistStone-35750"
 value: {
<<<<<<< HEAD
  dps: 1148.3712808306213
  tps: 1141.8647295605663
=======
  dps: 1021.1655810195333
  tps: 1017.2031437456999
>>>>>>> 564c17ac
 }
}
dps_results: {
 key: "TestBalance-AllItems-RelentlessEarthsiegeDiamond"
 value: {
<<<<<<< HEAD
  dps: 1133.077993806235
  tps: 1126.9158496100013
=======
  dps: 1007.6274539852591
  tps: 1003.9743205854448
>>>>>>> 564c17ac
 }
}
dps_results: {
 key: "TestBalance-AllItems-RelentlessEarthstormDiamond"
 value: {
<<<<<<< HEAD
  dps: 1133.077993806235
  tps: 1126.9158496100013
=======
  dps: 1007.6274539852591
  tps: 1003.9743205854448
>>>>>>> 564c17ac
 }
}
dps_results: {
 key: "TestBalance-AllItems-RevitalizingSkyflareDiamond"
 value: {
<<<<<<< HEAD
  dps: 1133.61611026775
  tps: 1127.4428370756189
=======
  dps: 1008.1081624681692
  tps: 1004.4450482320298
>>>>>>> 564c17ac
 }
}
dps_results: {
 key: "TestBalance-AllItems-RobeoftheElderScribes-28602"
 value: {
  dps: 1120.4294880761981
  tps: 1114.5491113278988
 }
}
dps_results: {
 key: "TestBalance-AllItems-RodoftheSunKing-29996"
 value: {
<<<<<<< HEAD
  dps: 1139.7545627381098
  tps: 1133.386735163239
=======
  dps: 1013.5689315850775
  tps: 1009.7248166332672
>>>>>>> 564c17ac
 }
}
dps_results: {
 key: "TestBalance-AllItems-Romulo'sPoisonVial-28579"
 value: {
<<<<<<< HEAD
  dps: 1127.3315272079808
  tps: 1121.3522363437116
=======
  dps: 1002.6111670761597
  tps: 999.1262834145277
>>>>>>> 564c17ac
 }
}
dps_results: {
 key: "TestBalance-AllItems-ScarabofDisplacement-30629"
 value: {
<<<<<<< HEAD
  dps: 1112.7830943828071
  tps: 1106.988306841708
=======
  dps: 989.6716107117327
  tps: 986.3390528440556
>>>>>>> 564c17ac
 }
}
dps_results: {
 key: "TestBalance-AllItems-Scryer'sBloodgem-29132"
 value: {
<<<<<<< HEAD
  dps: 1139.0364463084788
  tps: 1132.8268957288667
=======
  dps: 1012.9743856511996
  tps: 1009.2860762847329
>>>>>>> 564c17ac
 }
}
dps_results: {
 key: "TestBalance-AllItems-SextantofUnstableCurrents-30626"
 value: {
<<<<<<< HEAD
  dps: 1132.7609862826625
  tps: 1126.567387570233
=======
  dps: 1007.3811502768584
  tps: 1003.6951482845453
>>>>>>> 564c17ac
 }
}
dps_results: {
 key: "TestBalance-AllItems-ShadowmoonInsignia-32501"
 value: {
<<<<<<< HEAD
  dps: 1112.7830943828071
  tps: 1106.988306841708
=======
  dps: 989.6716107117327
  tps: 986.3390528440556
>>>>>>> 564c17ac
 }
}
dps_results: {
 key: "TestBalance-AllItems-ShardofContempt-34472"
 value: {
<<<<<<< HEAD
  dps: 1112.7830943828071
  tps: 1106.988306841708
=======
  dps: 989.6716107117327
  tps: 986.3390528440556
>>>>>>> 564c17ac
 }
}
dps_results: {
 key: "TestBalance-AllItems-ShatteredSunPendantofAcumen-34678"
 value: {
<<<<<<< HEAD
  dps: 1145.0924623805272
  tps: 1138.6742221461404
=======
  dps: 1018.227999341112
  tps: 1014.3470483675138
>>>>>>> 564c17ac
 }
}
dps_results: {
 key: "TestBalance-AllItems-ShatteredSunPendantofMight-34679"
 value: {
<<<<<<< HEAD
  dps: 1096.4663931305893
  tps: 1090.8993329478683
=======
  dps: 974.9606210504204
  tps: 971.8236763093025
>>>>>>> 564c17ac
 }
}
dps_results: {
 key: "TestBalance-AllItems-Shiffar'sNexus-Horn-28418"
 value: {
<<<<<<< HEAD
  dps: 1126.9595492949325
  tps: 1120.8819793222576
=======
  dps: 1002.2348293415046
  tps: 998.6517537678985
>>>>>>> 564c17ac
 }
}
dps_results: {
 key: "TestBalance-AllItems-ShiftingNaaruSliver-34429"
 value: {
<<<<<<< HEAD
  dps: 1146.6479100056504
  tps: 1140.1941554854277
=======
  dps: 1019.6779989129086
  tps: 1015.7636426145416
>>>>>>> 564c17ac
 }
}
dps_results: {
 key: "TestBalance-AllItems-ShinyShardoftheGods"
 value: {
<<<<<<< HEAD
  dps: 1112.7830943828071
  tps: 1106.988306841708
=======
  dps: 989.6716107117327
  tps: 986.3390528440556
>>>>>>> 564c17ac
 }
}
dps_results: {
 key: "TestBalance-AllItems-Slayer'sCrest-23041"
 value: {
<<<<<<< HEAD
  dps: 1112.7830943828071
  tps: 1106.988306841708
=======
  dps: 989.6716107117327
  tps: 986.3390528440556
>>>>>>> 564c17ac
 }
}
dps_results: {
 key: "TestBalance-AllItems-Sorcerer'sAlchemistStone-35749"
 value: {
<<<<<<< HEAD
  dps: 1148.3712808306213
  tps: 1141.8647295605663
=======
  dps: 1021.1655810195333
  tps: 1017.2031437456999
>>>>>>> 564c17ac
 }
}
dps_results: {
 key: "TestBalance-AllItems-SpellstrikeInfusion"
 value: {
<<<<<<< HEAD
  dps: 1026.1748236000403
  tps: 1020.85565480793
=======
  dps: 912.533337900149
  tps: 909.4869988220364
>>>>>>> 564c17ac
 }
}
dps_results: {
 key: "TestBalance-AllItems-StrengthoftheClefthoof"
 value: {
  dps: 912.9536124924425
  tps: 910.765889255818
 }
}
dps_results: {
 key: "TestBalance-AllItems-SwiftSkyfireDiamond"
 value: {
<<<<<<< HEAD
  dps: 1119.396256575911
  tps: 1113.5077471242832
=======
  dps: 995.4590995772035
  tps: 992.0493332655501
>>>>>>> 564c17ac
 }
}
dps_results: {
 key: "TestBalance-AllItems-SwiftSkyflareDiamond"
 value: {
<<<<<<< HEAD
  dps: 1119.396256575911
  tps: 1113.5077471242832
=======
  dps: 995.4590995772035
  tps: 992.0493332655501
>>>>>>> 564c17ac
 }
}
dps_results: {
 key: "TestBalance-AllItems-SwiftStarfireDiamond"
 value: {
<<<<<<< HEAD
  dps: 1126.0853639205443
  tps: 1120.0630723220245
=======
  dps: 1001.3786635990031
  tps: 997.8505060069142
>>>>>>> 564c17ac
 }
}
dps_results: {
 key: "TestBalance-AllItems-SwiftStarflareDiamond"
 value: {
<<<<<<< HEAD
  dps: 1119.396256575911
  tps: 1113.5077471242832
=======
  dps: 995.4590995772035
  tps: 992.0493332655501
>>>>>>> 564c17ac
 }
}
dps_results: {
 key: "TestBalance-AllItems-SwiftWindfireDiamond"
 value: {
<<<<<<< HEAD
  dps: 1119.396256575911
  tps: 1113.5077471242832
=======
  dps: 995.4590995772035
  tps: 992.0493332655501
>>>>>>> 564c17ac
 }
}
dps_results: {
 key: "TestBalance-AllItems-SyphonoftheNathrezim-32262"
 value: {
<<<<<<< HEAD
  dps: 1139.7545627381098
  tps: 1133.386735163239
=======
  dps: 1013.5689315850775
  tps: 1009.7248166332672
>>>>>>> 564c17ac
 }
}
dps_results: {
 key: "TestBalance-AllItems-TenaciousEarthstormDiamond"
 value: {
<<<<<<< HEAD
  dps: 1119.396256575911
  tps: 1113.5077471242832
=======
  dps: 995.4590995772035
  tps: 992.0493332655501
>>>>>>> 564c17ac
 }
}
dps_results: {
 key: "TestBalance-AllItems-TheLightningCapacitor-28785"
 value: {
<<<<<<< HEAD
  dps: 1127.5161970151803
  tps: 1121.4890740881003
=======
  dps: 1002.6949150193869
  tps: 999.1642177322233
>>>>>>> 564c17ac
 }
}
dps_results: {
 key: "TestBalance-AllItems-TheNightBlade-31331"
 value: {
<<<<<<< HEAD
  dps: 1139.7545627381098
  tps: 1133.386735163239
=======
  dps: 1013.5689315850775
  tps: 1009.7248166332672
>>>>>>> 564c17ac
 }
}
dps_results: {
 key: "TestBalance-AllItems-TheRestrainedEssenceofSapphiron-23046"
 value: {
<<<<<<< HEAD
  dps: 1150.070723329232
  tps: 1143.5301832092048
=======
  dps: 1022.6695124342327
  tps: 1018.6769965321058
>>>>>>> 564c17ac
 }
}
dps_results: {
 key: "TestBalance-AllItems-TheSkullofGul'dan-32483"
 value: {
<<<<<<< HEAD
  dps: 1156.9830159050848
  tps: 1150.3807846002073
=======
  dps: 1028.8502984375925
  tps: 1024.810721482065
>>>>>>> 564c17ac
 }
}
dps_results: {
 key: "TestBalance-AllItems-TheTwinStars"
 value: {
<<<<<<< HEAD
  dps: 1135.6201511933527
  tps: 1129.4019185160423
=======
  dps: 1009.8116880568966
  tps: 1006.1096246423168
>>>>>>> 564c17ac
 }
}
dps_results: {
 key: "TestBalance-AllItems-ThunderheartHarness"
 value: {
  dps: 723.3380879316027
  tps: 723.9435258528621
 }
}
dps_results: {
 key: "TestBalance-AllItems-ThunderheartRegalia"
 value: {
  dps: 1172.9175008686043
  tps: 1164.9774385311234
 }
}
dps_results: {
 key: "TestBalance-AllItems-ThunderingSkyfireDiamond"
 value: {
<<<<<<< HEAD
  dps: 1119.396256575911
  tps: 1113.5077471242832
=======
  dps: 995.4590995772035
  tps: 992.0493332655501
>>>>>>> 564c17ac
 }
}
dps_results: {
 key: "TestBalance-AllItems-ThunderingSkyflareDiamond"
 value: {
<<<<<<< HEAD
  dps: 1119.396256575911
  tps: 1113.5077471242832
=======
  dps: 995.4590995772035
  tps: 992.0493332655501
>>>>>>> 564c17ac
 }
}
dps_results: {
 key: "TestBalance-AllItems-Timbal'sFocusingCrystal-34470"
 value: {
<<<<<<< HEAD
  dps: 1146.2461991711791
  tps: 1139.8414028676466
=======
  dps: 1019.2826113144382
  tps: 1015.4170867680409
>>>>>>> 564c17ac
 }
}
dps_results: {
 key: "TestBalance-AllItems-TirelessSkyflareDiamond"
 value: {
<<<<<<< HEAD
  dps: 1133.3318968772319
  tps: 1127.164674619578
=======
  dps: 1007.79152462262
  tps: 1004.1351098100582
>>>>>>> 564c17ac
 }
}
dps_results: {
 key: "TestBalance-AllItems-TirelessStarflareDiamond"
 value: {
<<<<<<< HEAD
  dps: 1130.544768816967
  tps: 1124.4332891205188
=======
  dps: 1005.3250396135369
  tps: 1001.7179545011563
>>>>>>> 564c17ac
 }
}
dps_results: {
 key: "TestBalance-AllItems-TrenchantEarthshatterDiamond"
 value: {
<<<<<<< HEAD
  dps: 1130.544768816967
  tps: 1124.4332891205188
=======
  dps: 1005.3250396135369
  tps: 1001.7179545011563
>>>>>>> 564c17ac
 }
}
dps_results: {
 key: "TestBalance-AllItems-TrenchantEarthsiegeDiamond"
 value: {
<<<<<<< HEAD
  dps: 1133.3318968772319
  tps: 1127.164674619578
=======
  dps: 1007.79152462262
  tps: 1004.1351098100582
>>>>>>> 564c17ac
 }
}
dps_results: {
 key: "TestBalance-AllItems-TsunamiTalisman-30627"
 value: {
<<<<<<< HEAD
  dps: 1125.775257402937
  tps: 1119.7561172681021
=======
  dps: 1001.226991703549
  tps: 997.6988168827024
>>>>>>> 564c17ac
 }
}
dps_results: {
 key: "TestBalance-AllItems-WastewalkerArmor"
 value: {
  dps: 739.9336694022437
  tps: 739.8917236940902
 }
}
dps_results: {
 key: "TestBalance-AllItems-WindhawkArmor"
 value: {
  dps: 1097.266035075112
  tps: 1091.8247513868344
 }
}
dps_results: {
 key: "TestBalance-AllItems-WorldBreaker-30090"
 value: {
<<<<<<< HEAD
  dps: 933.5307989456747
  tps: 931.2297159799858
=======
  dps: 830.5917817152178
  tps: 830.3494790941377
>>>>>>> 564c17ac
 }
}
dps_results: {
 key: "TestBalance-AllItems-WrathofSpellfire"
 value: {
<<<<<<< HEAD
  dps: 1088.1852538665883
  tps: 1082.7838164691473
=======
  dps: 967.7698477699075
  tps: 964.7767184944003
>>>>>>> 564c17ac
 }
}
dps_results: {
 key: "TestBalance-AllItems-Xi'ri'sGift-29179"
 value: {
<<<<<<< HEAD
  dps: 1128.5467465237875
  tps: 1122.437432606536
=======
  dps: 1003.6413120482757
  tps: 1000.0301068205347
>>>>>>> 564c17ac
 }
}
dps_results: {
 key: "TestBalance-Average-Default"
 value: {
<<<<<<< HEAD
  dps: 1133.8374382358213
  tps: 1127.470208301945
=======
  dps: 1008.3030145818062
  tps: 1004.4464731210137
>>>>>>> 564c17ac
 }
}
dps_results: {
 key: "TestBalance-Settings-Tauren-P1-AOE-FullBuffs-LongMultiTarget"
 value: {
<<<<<<< HEAD
  dps: 2002.7149579551856
  tps: 2253.1657723939
=======
  dps: 1900.2573956523943
  tps: 2152.7573613371637
>>>>>>> 564c17ac
 }
}
dps_results: {
 key: "TestBalance-Settings-Tauren-P1-AOE-FullBuffs-LongSingleTarget"
 value: {
<<<<<<< HEAD
  dps: 953.2495223248885
  tps: 949.5290675582821
=======
  dps: 847.6370521524702
  tps: 846.0288467893116
>>>>>>> 564c17ac
 }
}
dps_results: {
 key: "TestBalance-Settings-Tauren-P1-AOE-FullBuffs-ShortSingleTarget"
 value: {
<<<<<<< HEAD
  dps: 996.7829316134961
  tps: 1001.4994549657517
=======
  dps: 886.3066342244015
  tps: 893.2326835244394
>>>>>>> 564c17ac
 }
}
dps_results: {
 key: "TestBalance-Settings-Tauren-P1-AOE-NoBuffs-LongMultiTarget"
 value: {
  dps: 1218.0973675954197
  tps: 1203.1884602435118
 }
}
dps_results: {
 key: "TestBalance-Settings-Tauren-P1-AOE-NoBuffs-LongSingleTarget"
 value: {
  dps: 427.8909947719523
  tps: 420.50221487651316
 }
}
dps_results: {
 key: "TestBalance-Settings-Tauren-P1-AOE-NoBuffs-ShortSingleTarget"
 value: {
  dps: 786.9529000749485
  tps: 774.4098420734497
 }
}
dps_results: {
 key: "TestBalance-Settings-Tauren-P1-Adaptive-FullBuffs-LongMultiTarget"
 value: {
<<<<<<< HEAD
  dps: 1139.7545627381098
  tps: 1429.6107130811638
=======
  dps: 1013.5689315850775
  tps: 1305.948794551192
>>>>>>> 564c17ac
 }
}
dps_results: {
 key: "TestBalance-Settings-Tauren-P1-Adaptive-FullBuffs-LongSingleTarget"
 value: {
<<<<<<< HEAD
  dps: 1139.7545627381098
  tps: 1133.386735163239
=======
  dps: 1013.5689315850775
  tps: 1009.7248166332672
>>>>>>> 564c17ac
 }
}
dps_results: {
 key: "TestBalance-Settings-Tauren-P1-Adaptive-FullBuffs-ShortSingleTarget"
 value: {
<<<<<<< HEAD
  dps: 1146.1084870536752
  tps: 1147.6134022112972
=======
  dps: 1019.1010384204859
  tps: 1023.1461025507717
>>>>>>> 564c17ac
 }
}
dps_results: {
 key: "TestBalance-Settings-Tauren-P1-Adaptive-NoBuffs-LongMultiTarget"
 value: {
  dps: 616.0755383304593
  tps: 619.4360595638503
 }
}
dps_results: {
 key: "TestBalance-Settings-Tauren-P1-Adaptive-NoBuffs-LongSingleTarget"
 value: {
  dps: 616.0755383304593
  tps: 605.3000595638503
 }
}
dps_results: {
 key: "TestBalance-Settings-Tauren-P1-Adaptive-NoBuffs-ShortSingleTarget"
 value: {
  dps: 892.5098022236526
  tps: 878.0956061791793
 }
}
dps_results: {
 key: "TestBalance-Settings-Tauren-P1-Starfire-FullBuffs-LongMultiTarget"
 value: {
<<<<<<< HEAD
  dps: 1139.7545627381098
  tps: 1429.6107130811638
=======
  dps: 1013.5689315850775
  tps: 1305.948794551192
>>>>>>> 564c17ac
 }
}
dps_results: {
 key: "TestBalance-Settings-Tauren-P1-Starfire-FullBuffs-LongSingleTarget"
 value: {
<<<<<<< HEAD
  dps: 1139.7545627381098
  tps: 1133.386735163239
=======
  dps: 1013.5689315850775
  tps: 1009.7248166332672
>>>>>>> 564c17ac
 }
}
dps_results: {
 key: "TestBalance-Settings-Tauren-P1-Starfire-FullBuffs-ShortSingleTarget"
 value: {
<<<<<<< HEAD
  dps: 1146.1084870536752
  tps: 1147.6134022112972
=======
  dps: 1019.1010384204859
  tps: 1023.1461025507717
>>>>>>> 564c17ac
 }
}
dps_results: {
 key: "TestBalance-Settings-Tauren-P1-Starfire-NoBuffs-LongMultiTarget"
 value: {
  dps: 518.8536893399857
  tps: 522.0182795531857
 }
}
dps_results: {
 key: "TestBalance-Settings-Tauren-P1-Starfire-NoBuffs-LongSingleTarget"
 value: {
  dps: 518.8536893399857
  tps: 509.8582795531857
 }
}
dps_results: {
 key: "TestBalance-Settings-Tauren-P1-Starfire-NoBuffs-ShortSingleTarget"
 value: {
  dps: 892.5098022236526
  tps: 878.0956061791793
 }
}
dps_results: {
 key: "TestBalance-Settings-Tauren-P1-Wrath-FullBuffs-LongMultiTarget"
 value: {
<<<<<<< HEAD
  dps: 1025.2445256601093
  tps: 1362.1939487447185
=======
  dps: 911.6913672903446
  tps: 1250.9118535423493
>>>>>>> 564c17ac
 }
}
dps_results: {
 key: "TestBalance-Settings-Tauren-P1-Wrath-FullBuffs-LongSingleTarget"
 value: {
<<<<<<< HEAD
  dps: 1025.2445256601093
  tps: 1022.6123508267971
=======
  dps: 911.6913672903446
  tps: 911.3302556244286
>>>>>>> 564c17ac
 }
}
dps_results: {
 key: "TestBalance-Settings-Tauren-P1-Wrath-FullBuffs-ShortSingleTarget"
 value: {
<<<<<<< HEAD
  dps: 1278.6445681551131
  tps: 1292.2477339832526
=======
  dps: 1136.9468161450395
  tps: 1153.3839370133803
>>>>>>> 564c17ac
 }
}
dps_results: {
 key: "TestBalance-Settings-Tauren-P1-Wrath-NoBuffs-LongMultiTarget"
 value: {
  dps: 442.4989371048734
  tps: 448.92895836277575
 }
}
dps_results: {
 key: "TestBalance-Settings-Tauren-P1-Wrath-NoBuffs-LongSingleTarget"
 value: {
  dps: 442.4989371048734
  tps: 434.41295836277595
 }
}
dps_results: {
 key: "TestBalance-Settings-Tauren-P1-Wrath-NoBuffs-ShortSingleTarget"
 value: {
  dps: 962.8921408158271
  tps: 945.3742979995106
 }
}
dps_results: {
 key: "TestBalance-Settings-Tauren-P2-AOE-FullBuffs-LongMultiTarget"
 value: {
  dps: 2143.171563412057
  tps: 2377.5692457416335
 }
}
dps_results: {
 key: "TestBalance-Settings-Tauren-P2-AOE-FullBuffs-LongSingleTarget"
 value: {
  dps: 1082.8728930857988
  tps: 1075.897770903974
 }
}
dps_results: {
 key: "TestBalance-Settings-Tauren-P2-AOE-FullBuffs-ShortSingleTarget"
 value: {
  dps: 1069.3117180898046
  tps: 1068.6433873473852
 }
}
dps_results: {
 key: "TestBalance-Settings-Tauren-P2-AOE-NoBuffs-LongMultiTarget"
 value: {
  dps: 1308.6232561889244
  tps: 1282.9509830651455
 }
}
dps_results: {
 key: "TestBalance-Settings-Tauren-P2-AOE-NoBuffs-LongSingleTarget"
 value: {
  dps: 498.35166508059933
  tps: 488.884823778987
 }
}
dps_results: {
 key: "TestBalance-Settings-Tauren-P2-AOE-NoBuffs-ShortSingleTarget"
 value: {
  dps: 851.3909359468151
  tps: 836.5191172278791
 }
}
dps_results: {
 key: "TestBalance-Settings-Tauren-P2-Adaptive-FullBuffs-LongMultiTarget"
 value: {
  dps: 1248.027190510282
  tps: 1516.598864297892
 }
}
dps_results: {
 key: "TestBalance-Settings-Tauren-P2-Adaptive-FullBuffs-LongSingleTarget"
 value: {
  dps: 1248.027190510282
  tps: 1238.5297663799674
 }
}
dps_results: {
 key: "TestBalance-Settings-Tauren-P2-Adaptive-FullBuffs-ShortSingleTarget"
 value: {
  dps: 1246.5787403045513
  tps: 1244.3853244658605
 }
}
dps_results: {
 key: "TestBalance-Settings-Tauren-P2-Adaptive-NoBuffs-LongMultiTarget"
 value: {
  dps: 730.5432799564627
  tps: 716.7258223573334
 }
}
dps_results: {
 key: "TestBalance-Settings-Tauren-P2-Adaptive-NoBuffs-LongSingleTarget"
 value: {
  dps: 730.5432799564627
  tps: 716.7258223573334
 }
}
dps_results: {
 key: "TestBalance-Settings-Tauren-P2-Adaptive-NoBuffs-ShortSingleTarget"
 value: {
  dps: 964.0946088569634
  tps: 946.9687166798237
 }
}
dps_results: {
 key: "TestBalance-Settings-Tauren-P2-Starfire-FullBuffs-LongMultiTarget"
 value: {
  dps: 1248.027190510282
  tps: 1516.598864297892
 }
}
dps_results: {
 key: "TestBalance-Settings-Tauren-P2-Starfire-FullBuffs-LongSingleTarget"
 value: {
  dps: 1248.027190510282
  tps: 1238.5297663799674
 }
}
dps_results: {
 key: "TestBalance-Settings-Tauren-P2-Starfire-FullBuffs-ShortSingleTarget"
 value: {
  dps: 1246.5787403045513
  tps: 1244.3853244658605
 }
}
dps_results: {
 key: "TestBalance-Settings-Tauren-P2-Starfire-NoBuffs-LongMultiTarget"
 value: {
  dps: 621.0739085881225
  tps: 609.5234544163601
 }
}
dps_results: {
 key: "TestBalance-Settings-Tauren-P2-Starfire-NoBuffs-LongSingleTarget"
 value: {
  dps: 621.0739085881225
  tps: 609.5234544163601
 }
}
dps_results: {
 key: "TestBalance-Settings-Tauren-P2-Starfire-NoBuffs-ShortSingleTarget"
 value: {
  dps: 964.0946088569634
  tps: 946.9687166798237
 }
}
dps_results: {
 key: "TestBalance-Settings-Tauren-P2-Wrath-FullBuffs-LongMultiTarget"
 value: {
  dps: 1127.1574770776663
  tps: 1441.8430411339232
 }
}
dps_results: {
 key: "TestBalance-Settings-Tauren-P2-Wrath-FullBuffs-LongSingleTarget"
 value: {
  dps: 1127.1574770776663
  tps: 1121.4757632160038
 }
}
dps_results: {
 key: "TestBalance-Settings-Tauren-P2-Wrath-FullBuffs-ShortSingleTarget"
 value: {
  dps: 1320.409355702208
  tps: 1331.257725779405
 }
}
dps_results: {
 key: "TestBalance-Settings-Tauren-P2-Wrath-NoBuffs-LongMultiTarget"
 value: {
  dps: 505.42119548426643
  tps: 495.31277157458106
 }
}
dps_results: {
 key: "TestBalance-Settings-Tauren-P2-Wrath-NoBuffs-LongSingleTarget"
 value: {
  dps: 505.42119548426643
  tps: 495.31277157458106
 }
}
dps_results: {
 key: "TestBalance-Settings-Tauren-P2-Wrath-NoBuffs-ShortSingleTarget"
 value: {
  dps: 1015.1507780778846
  tps: 994.8477625163266
 }
}
dps_results: {
 key: "TestBalance-SwitchInFrontOfTarget-Default"
 value: {
<<<<<<< HEAD
  dps: 1139.7545627381098
  tps: 1133.386735163239
=======
  dps: 1013.5689315850775
  tps: 1009.7248166332672
>>>>>>> 564c17ac
 }
}<|MERGE_RESOLUTION|>--- conflicted
+++ resolved
@@ -52,1765 +52,1065 @@
 dps_results: {
  key: "TestBalance-AllItems-AbacusofViolentOdds-28288"
  value: {
-<<<<<<< HEAD
-  dps: 1112.7830943828071
-  tps: 1106.988306841708
-=======
-  dps: 989.6716107117327
-  tps: 986.3390528440556
->>>>>>> 564c17ac
+  dps: 989.6716107117327
+  tps: 986.3390528440556
  }
 }
 dps_results: {
  key: "TestBalance-AllItems-AdamantineFigurine-27891"
  value: {
-<<<<<<< HEAD
-  dps: 1112.7830943828071
-  tps: 1106.988306841708
-=======
-  dps: 989.6716107117327
-  tps: 986.3390528440556
->>>>>>> 564c17ac
+  dps: 989.6716107117327
+  tps: 986.3390528440556
  }
 }
 dps_results: {
  key: "TestBalance-AllItems-Alchemist'sStone-13503"
  value: {
-<<<<<<< HEAD
-  dps: 1126.8748907484405
-  tps: 1120.8835552800292
-=======
   dps: 1002.3331490024277
   tps: 998.832648368937
->>>>>>> 564c17ac
  }
 }
 dps_results: {
  key: "TestBalance-AllItems-AncientAqirArtifact-33830"
  value: {
-<<<<<<< HEAD
-  dps: 1112.7830943828071
-  tps: 1106.988306841708
-=======
-  dps: 989.6716107117327
-  tps: 986.3390528440556
->>>>>>> 564c17ac
+  dps: 989.6716107117327
+  tps: 986.3390528440556
  }
 }
 dps_results: {
  key: "TestBalance-AllItems-AshtongueTalismanofEquilibrium-32486"
  value: {
-<<<<<<< HEAD
-  dps: 1150.080985506157
-  tps: 1143.5402401425915
-=======
   dps: 1022.6785940067329
   tps: 1018.6858964731555
->>>>>>> 564c17ac
  }
 }
 dps_results: {
  key: "TestBalance-AllItems-Assassin'sAlchemistStone-35751"
  value: {
-<<<<<<< HEAD
-  dps: 1112.7830943828071
-  tps: 1106.988306841708
-=======
-  dps: 989.6716107117327
-  tps: 986.3390528440556
->>>>>>> 564c17ac
+  dps: 989.6716107117327
+  tps: 986.3390528440556
  }
 }
 dps_results: {
  key: "TestBalance-AllItems-AustereEarthsiegeDiamond"
  value: {
-<<<<<<< HEAD
-  dps: 1119.396256575911
-  tps: 1113.5077471242832
-=======
-  dps: 995.4590995772035
-  tps: 992.0493332655501
->>>>>>> 564c17ac
+  dps: 995.4590995772035
+  tps: 992.0493332655501
  }
 }
 dps_results: {
  key: "TestBalance-AllItems-BadgeofTenacity-32658"
  value: {
-<<<<<<< HEAD
-  dps: 1112.7830943828071
-  tps: 1106.988306841708
-=======
-  dps: 989.6716107117327
-  tps: 986.3390528440556
->>>>>>> 564c17ac
+  dps: 989.6716107117327
+  tps: 986.3390528440556
  }
 }
 dps_results: {
  key: "TestBalance-AllItems-BadgeoftheSwarmguard-21670"
  value: {
-<<<<<<< HEAD
-  dps: 1112.7830943828071
-  tps: 1106.988306841708
-=======
-  dps: 989.6716107117327
-  tps: 986.3390528440556
->>>>>>> 564c17ac
+  dps: 989.6716107117327
+  tps: 986.3390528440556
  }
 }
 dps_results: {
  key: "TestBalance-AllItems-BandoftheEternalChampion-29301"
  value: {
-<<<<<<< HEAD
-  dps: 1081.7109346986244
-  tps: 1076.4566850178758
-=======
   dps: 961.8499548597191
   tps: 958.9929247757486
->>>>>>> 564c17ac
  }
 }
 dps_results: {
  key: "TestBalance-AllItems-BandoftheEternalDefender-29297"
  value: {
-<<<<<<< HEAD
-  dps: 1081.7109346986244
-  tps: 1076.4566850178758
-=======
   dps: 961.8499548597191
   tps: 958.9929247757486
->>>>>>> 564c17ac
  }
 }
 dps_results: {
  key: "TestBalance-AllItems-BandoftheEternalSage-29305"
  value: {
-<<<<<<< HEAD
-  dps: 1142.2505884877723
-  tps: 1135.8641243979082
-=======
   dps: 1015.7985815231764
   tps: 1011.9411575726037
->>>>>>> 564c17ac
  }
 }
 dps_results: {
  key: "TestBalance-AllItems-BeamingEarthsiegeDiamond"
  value: {
-<<<<<<< HEAD
-  dps: 1128.7753707926256
-  tps: 1122.7001350566636
-=======
   dps: 1003.8018830822786
   tps: 1000.2261171005234
->>>>>>> 564c17ac
  }
 }
 dps_results: {
  key: "TestBalance-AllItems-Berserker'sCall-33831"
  value: {
-<<<<<<< HEAD
-  dps: 1112.7830943828071
-  tps: 1106.988306841708
-=======
-  dps: 989.6716107117327
-  tps: 986.3390528440556
->>>>>>> 564c17ac
+  dps: 989.6716107117327
+  tps: 986.3390528440556
  }
 }
 dps_results: {
  key: "TestBalance-AllItems-BlackenedNaaruSliver-34427"
  value: {
-<<<<<<< HEAD
-  dps: 1120.249065914562
-  tps: 1114.3232882761613
-=======
   dps: 996.3161899827421
   tps: 992.8690698629778
->>>>>>> 564c17ac
  }
 }
 dps_results: {
  key: "TestBalance-AllItems-BlackoutTruncheon-27901"
  value: {
-<<<<<<< HEAD
-  dps: 1139.7545627381098
-  tps: 1133.386735163239
-=======
   dps: 1013.5689315850775
   tps: 1009.7248166332672
->>>>>>> 564c17ac
  }
 }
 dps_results: {
  key: "TestBalance-AllItems-Bladefist'sBreadth-28041"
  value: {
-<<<<<<< HEAD
-  dps: 1117.471571850562
-  tps: 1111.5830147601075
-=======
   dps: 993.8419267813601
   tps: 990.4259625922903
->>>>>>> 564c17ac
  }
 }
 dps_results: {
  key: "TestBalance-AllItems-BladeofUnquenchedThirst-31193"
  value: {
-<<<<<<< HEAD
-  dps: 1139.7545627381098
-  tps: 1133.386735163239
-=======
   dps: 1013.5689315850775
   tps: 1009.7248166332672
->>>>>>> 564c17ac
  }
 }
 dps_results: {
  key: "TestBalance-AllItems-BlazefuryMedallion-17111"
  value: {
-<<<<<<< HEAD
-  dps: 1096.4663931305893
-  tps: 1090.8993329478683
-=======
   dps: 974.9606210504204
   tps: 971.8236763093025
->>>>>>> 564c17ac
  }
 }
 dps_results: {
  key: "TestBalance-AllItems-BloodlustBrooch-29383"
  value: {
-<<<<<<< HEAD
-  dps: 1112.7830943828071
-  tps: 1106.988306841708
-=======
-  dps: 989.6716107117327
-  tps: 986.3390528440556
->>>>>>> 564c17ac
+  dps: 989.6716107117327
+  tps: 986.3390528440556
  }
 }
 dps_results: {
  key: "TestBalance-AllItems-BracingEarthsiegeDiamond"
  value: {
-<<<<<<< HEAD
-  dps: 1133.3318968772319
-  tps: 1104.9332590407837
-=======
   dps: 1007.79152462262
   tps: 984.364285527455
->>>>>>> 564c17ac
  }
 }
 dps_results: {
  key: "TestBalance-AllItems-BracingEarthstormDiamond"
  value: {
-<<<<<<< HEAD
-  dps: 1127.2002151446507
-  tps: 1121.1556265216484
-=======
   dps: 1002.3652576026367
   tps: 998.817368130474
->>>>>>> 564c17ac
  }
 }
 dps_results: {
  key: "TestBalance-AllItems-BraidedEterniumChain-24114"
  value: {
-<<<<<<< HEAD
-  dps: 1106.0791756954552
-  tps: 1100.3838318614369
-=======
   dps: 983.5136893471353
   tps: 980.2696552400831
->>>>>>> 564c17ac
  }
 }
 dps_results: {
  key: "TestBalance-AllItems-BroochoftheImmortalKing-32534"
  value: {
-<<<<<<< HEAD
-  dps: 1112.7830943828071
-  tps: 1106.988306841708
-=======
-  dps: 989.6716107117327
-  tps: 986.3390528440556
->>>>>>> 564c17ac
+  dps: 989.6716107117327
+  tps: 986.3390528440556
  }
 }
 dps_results: {
  key: "TestBalance-AllItems-BrutalEarthstormDiamond"
  value: {
-<<<<<<< HEAD
-  dps: 1119.396256575911
-  tps: 1113.5077471242832
-=======
-  dps: 995.4590995772035
-  tps: 992.0493332655501
->>>>>>> 564c17ac
+  dps: 995.4590995772035
+  tps: 992.0493332655501
  }
 }
 dps_results: {
  key: "TestBalance-AllItems-ChaoticSkyfireDiamond"
  value: {
-<<<<<<< HEAD
-  dps: 1139.7545627381098
-  tps: 1133.386735163239
-=======
   dps: 1013.5689315850775
   tps: 1009.7248166332672
->>>>>>> 564c17ac
  }
 }
 dps_results: {
  key: "TestBalance-AllItems-ChaoticSkyflareDiamond"
  value: {
-<<<<<<< HEAD
-  dps: 1142.5702100595133
-  tps: 1136.146069538214
-=======
   dps: 1016.0726982955483
   tps: 1012.1785080095284
->>>>>>> 564c17ac
  }
 }
 dps_results: {
  key: "TestBalance-AllItems-CloakofDarkness-33122"
  value: {
-<<<<<<< HEAD
-  dps: 1102.6508596684187
-  tps: 1119.034868681643
-=======
   dps: 980.4619038070829
   tps: 996.8459128203071
->>>>>>> 564c17ac
  }
 }
 dps_results: {
  key: "TestBalance-AllItems-CommendationofKael'thas-34473"
  value: {
-<<<<<<< HEAD
-  dps: 1112.7830943828071
-  tps: 1106.988306841708
-=======
-  dps: 989.6716107117327
-  tps: 986.3390528440556
->>>>>>> 564c17ac
+  dps: 989.6716107117327
+  tps: 986.3390528440556
  }
 }
 dps_results: {
  key: "TestBalance-AllItems-Coren'sLuckyCoin-38289"
  value: {
-<<<<<<< HEAD
-  dps: 1112.7830943828071
-  tps: 1106.988306841708
-=======
-  dps: 989.6716107117327
-  tps: 986.3390528440556
->>>>>>> 564c17ac
+  dps: 989.6716107117327
+  tps: 986.3390528440556
  }
 }
 dps_results: {
  key: "TestBalance-AllItems-CoreofAr'kelos-29776"
  value: {
-<<<<<<< HEAD
-  dps: 1112.7830943828071
-  tps: 1106.988306841708
-=======
-  dps: 989.6716107117327
-  tps: 986.3390528440556
->>>>>>> 564c17ac
+  dps: 989.6716107117327
+  tps: 986.3390528440556
  }
 }
 dps_results: {
  key: "TestBalance-AllItems-CrystalforgedTrinket-32654"
  value: {
-<<<<<<< HEAD
-  dps: 1112.7830943828071
-  tps: 1106.988306841708
-=======
-  dps: 989.6716107117327
-  tps: 986.3390528440556
->>>>>>> 564c17ac
+  dps: 989.6716107117327
+  tps: 986.3390528440556
  }
 }
 dps_results: {
  key: "TestBalance-AllItems-Dabiri'sEnigma-30300"
  value: {
-<<<<<<< HEAD
-  dps: 1112.7830943828071
-  tps: 1106.988306841708
-=======
-  dps: 989.6716107117327
-  tps: 986.3390528440556
->>>>>>> 564c17ac
+  dps: 989.6716107117327
+  tps: 986.3390528440556
  }
 }
 dps_results: {
  key: "TestBalance-AllItems-DarkIronSmokingPipe-38290"
  value: {
-<<<<<<< HEAD
-  dps: 1154.5907748380782
-  tps: 1147.9598336878744
-=======
   dps: 1026.6695580172827
   tps: 1022.5970412034952
->>>>>>> 564c17ac
  }
 }
 dps_results: {
  key: "TestBalance-AllItems-DarkmoonCard:Crusade-31856"
  value: {
-<<<<<<< HEAD
-  dps: 1156.0590638184808
-  tps: 1149.3987568886685
-=======
   dps: 1027.9689287963995
   tps: 1023.8704245670292
->>>>>>> 564c17ac
  }
 }
 dps_results: {
  key: "TestBalance-AllItems-DarkmoonCard:Vengeance-31858"
  value: {
-<<<<<<< HEAD
-  dps: 1112.7830943828071
-  tps: 1106.988306841708
-=======
-  dps: 989.6716107117327
-  tps: 986.3390528440556
->>>>>>> 564c17ac
+  dps: 989.6716107117327
+  tps: 986.3390528440556
  }
 }
 dps_results: {
  key: "TestBalance-AllItems-DarkmoonCard:Wrath-31857"
  value: {
-<<<<<<< HEAD
-  dps: 1112.7830943828071
-  tps: 1106.988306841708
-=======
-  dps: 989.6716107117327
-  tps: 986.3390528440556
->>>>>>> 564c17ac
+  dps: 989.6716107117327
+  tps: 986.3390528440556
  }
 }
 dps_results: {
  key: "TestBalance-AllItems-DestructiveSkyfireDiamond"
  value: {
-<<<<<<< HEAD
-  dps: 1126.5277805371854
-  tps: 1120.4244886063325
-=======
   dps: 1001.8050393780046
   tps: 998.1962022703357
->>>>>>> 564c17ac
  }
 }
 dps_results: {
  key: "TestBalance-AllItems-DestructiveSkyflareDiamond"
  value: {
-<<<<<<< HEAD
-  dps: 1125.290310160766
-  tps: 1119.2784556374418
-=======
   dps: 1000.7033421165214
   tps: 997.1832269540821
->>>>>>> 564c17ac
  }
 }
 dps_results: {
  key: "TestBalance-AllItems-Dragonmaw-28438"
  value: {
-<<<<<<< HEAD
-  dps: 1139.7545627381098
-  tps: 1133.386735163239
-=======
   dps: 1013.5689315850775
   tps: 1009.7248166332672
->>>>>>> 564c17ac
  }
 }
 dps_results: {
  key: "TestBalance-AllItems-DragonspineTrophy-28830"
  value: {
-<<<<<<< HEAD
-  dps: 1112.7830943828071
-  tps: 1106.988306841708
-=======
-  dps: 989.6716107117327
-  tps: 986.3390528440556
->>>>>>> 564c17ac
+  dps: 989.6716107117327
+  tps: 986.3390528440556
  }
 }
 dps_results: {
  key: "TestBalance-AllItems-Dragonstrike-28439"
  value: {
-<<<<<<< HEAD
-  dps: 1139.7545627381098
-  tps: 1133.386735163239
-=======
   dps: 1013.5689315850775
   tps: 1009.7248166332672
->>>>>>> 564c17ac
  }
 }
 dps_results: {
  key: "TestBalance-AllItems-DrakefistHammer-28437"
  value: {
-<<<<<<< HEAD
-  dps: 1139.7545627381098
-  tps: 1133.386735163239
-=======
   dps: 1013.5689315850775
   tps: 1009.7248166332672
->>>>>>> 564c17ac
  }
 }
 dps_results: {
  key: "TestBalance-AllItems-EffulgentSkyflareDiamond"
  value: {
-<<<<<<< HEAD
-  dps: 1119.396256575911
-  tps: 1113.5077471242832
-=======
-  dps: 995.4590995772035
-  tps: 992.0493332655501
->>>>>>> 564c17ac
+  dps: 995.4590995772035
+  tps: 992.0493332655501
  }
 }
 dps_results: {
  key: "TestBalance-AllItems-EmberSkyfireDiamond"
  value: {
-<<<<<<< HEAD
-  dps: 1143.2163693094624
-  tps: 1136.8061429364975
-=======
   dps: 1016.7016953306849
   tps: 1012.8217624372952
->>>>>>> 564c17ac
  }
 }
 dps_results: {
  key: "TestBalance-AllItems-EmberSkyflareDiamond"
  value: {
-<<<<<<< HEAD
-  dps: 1149.4299645357062
-  tps: 1142.895466258216
-=======
   dps: 1022.2004521680684
   tps: 1018.2105441379307
->>>>>>> 564c17ac
  }
 }
 dps_results: {
  key: "TestBalance-AllItems-EmptyMugofDirebrew-38287"
  value: {
-<<<<<<< HEAD
-  dps: 1112.7830943828071
-  tps: 1106.988306841708
-=======
-  dps: 989.6716107117327
-  tps: 986.3390528440556
->>>>>>> 564c17ac
+  dps: 989.6716107117327
+  tps: 986.3390528440556
  }
 }
 dps_results: {
  key: "TestBalance-AllItems-EmpyreanDemolisher-17112"
  value: {
-<<<<<<< HEAD
-  dps: 1139.7545627381098
-  tps: 1133.386735163239
-=======
   dps: 1013.5689315850775
   tps: 1009.7248166332672
->>>>>>> 564c17ac
  }
 }
 dps_results: {
  key: "TestBalance-AllItems-EnigmaticSkyfireDiamond"
  value: {
-<<<<<<< HEAD
-  dps: 1125.7048266881634
-  tps: 1119.617993834291
-=======
   dps: 1001.0731195884443
   tps: 997.478920876567
->>>>>>> 564c17ac
  }
 }
 dps_results: {
  key: "TestBalance-AllItems-EnigmaticSkyflareDiamond"
  value: {
-<<<<<<< HEAD
-  dps: 1128.289868523459
-  tps: 1122.1513348328806
-=======
   dps: 1003.3718161175623
   tps: 999.7316434751021
->>>>>>> 564c17ac
  }
 }
 dps_results: {
  key: "TestBalance-AllItems-EnigmaticStarflareDiamond"
  value: {
-<<<<<<< HEAD
-  dps: 1129.1380486057578
-  tps: 1122.9825513135336
-=======
   dps: 1004.1251910493156
   tps: 1000.4699509082205
->>>>>>> 564c17ac
  }
 }
 dps_results: {
  key: "TestBalance-AllItems-EssenceoftheMartyr-29376"
  value: {
-<<<<<<< HEAD
-  dps: 1148.783339178327
-  tps: 1142.2685467413185
-=======
   dps: 1021.5302344245825
   tps: 1017.5605040826491
->>>>>>> 564c17ac
  }
 }
 dps_results: {
  key: "TestBalance-AllItems-EternalEarthsiegeDiamond"
  value: {
-<<<<<<< HEAD
-  dps: 1119.396256575911
-  tps: 1113.5077471242832
-=======
-  dps: 995.4590995772035
-  tps: 992.0493332655501
->>>>>>> 564c17ac
+  dps: 995.4590995772035
+  tps: 992.0493332655501
  }
 }
 dps_results: {
  key: "TestBalance-AllItems-EternalEarthstormDiamond"
  value: {
-<<<<<<< HEAD
-  dps: 1119.396256575911
-  tps: 1113.5077471242832
-=======
-  dps: 995.4590995772035
-  tps: 992.0493332655501
->>>>>>> 564c17ac
+  dps: 995.4590995772035
+  tps: 992.0493332655501
  }
 }
 dps_results: {
  key: "TestBalance-AllItems-EyeofMagtheridon-28789"
  value: {
-<<<<<<< HEAD
-  dps: 1160.2513654256043
-  tps: 1153.5072124636492
-=======
   dps: 1031.678930218633
   tps: 1027.5062259608178
->>>>>>> 564c17ac
  }
 }
 dps_results: {
  key: "TestBalance-AllItems-Figurine-LivingRubySerpent-24126"
  value: {
-<<<<<<< HEAD
-  dps: 1139.1544495548467
-  tps: 1132.8843815769742
-=======
   dps: 1013.3049833454139
   tps: 1009.5519046917295
->>>>>>> 564c17ac
  }
 }
 dps_results: {
  key: "TestBalance-AllItems-Figurine-NightseyePanther-24128"
  value: {
-<<<<<<< HEAD
-  dps: 1112.7830943828071
-  tps: 1106.988306841708
-=======
-  dps: 989.6716107117327
-  tps: 986.3390528440556
->>>>>>> 564c17ac
+  dps: 989.6716107117327
+  tps: 986.3390528440556
  }
 }
 dps_results: {
  key: "TestBalance-AllItems-Figurine-ShadowsongPanther-35702"
  value: {
-<<<<<<< HEAD
-  dps: 1112.6563851950277
-  tps: 1106.8641318376845
-=======
   dps: 989.5594786871493
   tps: 986.2291634599636
->>>>>>> 564c17ac
  }
 }
 dps_results: {
  key: "TestBalance-AllItems-ForlornSkyflareDiamond"
  value: {
-<<<<<<< HEAD
-  dps: 1133.3318968772319
-  tps: 1127.164674619578
-=======
   dps: 1007.79152462262
   tps: 1004.1351098100582
->>>>>>> 564c17ac
  }
 }
 dps_results: {
  key: "TestBalance-AllItems-ForlornStarflareDiamond"
  value: {
-<<<<<<< HEAD
-  dps: 1130.544768816967
-  tps: 1124.4332891205188
-=======
   dps: 1005.3250396135369
   tps: 1001.7179545011563
->>>>>>> 564c17ac
  }
 }
 dps_results: {
  key: "TestBalance-AllItems-GnomereganAuto-Blocker600-29387"
  value: {
-<<<<<<< HEAD
-  dps: 1112.7830943828071
-  tps: 1106.988306841708
-=======
-  dps: 989.6716107117327
-  tps: 986.3390528440556
->>>>>>> 564c17ac
+  dps: 989.6716107117327
+  tps: 986.3390528440556
  }
 }
 dps_results: {
  key: "TestBalance-AllItems-Guardian'sAlchemistStone-35748"
  value: {
-<<<<<<< HEAD
-  dps: 1112.7830943828071
-  tps: 1106.988306841708
-=======
-  dps: 989.6716107117327
-  tps: 986.3390528440556
->>>>>>> 564c17ac
+  dps: 989.6716107117327
+  tps: 986.3390528440556
  }
 }
 dps_results: {
  key: "TestBalance-AllItems-HandofJustice-11815"
  value: {
-<<<<<<< HEAD
-  dps: 1112.7830943828071
-  tps: 1106.988306841708
-=======
-  dps: 989.6716107117327
-  tps: 986.3390528440556
->>>>>>> 564c17ac
+  dps: 989.6716107117327
+  tps: 986.3390528440556
  }
 }
 dps_results: {
  key: "TestBalance-AllItems-Heartrazor-29962"
  value: {
-<<<<<<< HEAD
-  dps: 1139.7545627381098
-  tps: 1133.386735163239
-=======
   dps: 1013.5689315850775
   tps: 1009.7248166332672
->>>>>>> 564c17ac
  }
 }
 dps_results: {
  key: "TestBalance-AllItems-HexShrunkenHead-33829"
  value: {
-<<<<<<< HEAD
-  dps: 1166.5685354805746
-  tps: 1159.6980391175205
-=======
   dps: 1037.269346196483
   tps: 1032.9848336191108
->>>>>>> 564c17ac
  }
 }
 dps_results: {
  key: "TestBalance-AllItems-HourglassoftheUnraveller-28034"
  value: {
-<<<<<<< HEAD
-  dps: 1117.0508816803763
-  tps: 1111.1714850599924
-=======
   dps: 993.4679803284425
   tps: 990.0602417350976
->>>>>>> 564c17ac
  }
 }
 dps_results: {
  key: "TestBalance-AllItems-IconofUnyieldingCourage-28121"
  value: {
-<<<<<<< HEAD
-  dps: 1123.970541122192
-  tps: 1118.0731433129718
-=======
   dps: 999.6228253145605
   tps: 996.2123818214935
->>>>>>> 564c17ac
  }
 }
 dps_results: {
  key: "TestBalance-AllItems-IdolofTerror-33509"
  value: {
-<<<<<<< HEAD
-  dps: 1117.39151667561
-  tps: 1111.4709500219888
-=======
   dps: 993.7786253350778
   tps: 990.3303165082668
->>>>>>> 564c17ac
  }
 }
 dps_results: {
  key: "TestBalance-AllItems-IdoloftheUnseenMoon-33510"
  value: {
-<<<<<<< HEAD
-  dps: 1139.9115711271204
-  tps: 1133.540603384468
-=======
   dps: 1013.7078770620778
   tps: 1009.8609832007272
->>>>>>> 564c17ac
  }
 }
 dps_results: {
  key: "TestBalance-AllItems-IdoloftheWhiteStag-32257"
  value: {
-<<<<<<< HEAD
-  dps: 1117.39151667561
-  tps: 1111.4709500219888
-=======
   dps: 993.7786253350778
   tps: 990.3303165082668
->>>>>>> 564c17ac
  }
 }
 dps_results: {
  key: "TestBalance-AllItems-ImbuedUnstableDiamond"
  value: {
-<<<<<<< HEAD
-  dps: 1127.2002151446507
-  tps: 1121.1556265216484
-=======
   dps: 1002.3652576026367
   tps: 998.817368130474
->>>>>>> 564c17ac
  }
 }
 dps_results: {
  key: "TestBalance-AllItems-ImpassiveSkyflareDiamond"
  value: {
-<<<<<<< HEAD
-  dps: 1128.289868523459
-  tps: 1122.1513348328806
-=======
   dps: 1003.3718161175623
   tps: 999.7316434751021
->>>>>>> 564c17ac
  }
 }
 dps_results: {
  key: "TestBalance-AllItems-ImpassiveStarflareDiamond"
  value: {
-<<<<<<< HEAD
-  dps: 1129.1380486057578
-  tps: 1122.9825513135336
-=======
   dps: 1004.1251910493156
   tps: 1000.4699509082205
->>>>>>> 564c17ac
  }
 }
 dps_results: {
  key: "TestBalance-AllItems-IndestructibleAlchemist'sStone-44323"
  value: {
-<<<<<<< HEAD
-  dps: 1112.7830943828071
-  tps: 1106.988306841708
-=======
-  dps: 989.6716107117327
-  tps: 986.3390528440556
->>>>>>> 564c17ac
+  dps: 989.6716107117327
+  tps: 986.3390528440556
  }
 }
 dps_results: {
  key: "TestBalance-AllItems-InsightfulEarthsiegeDiamond"
  value: {
-<<<<<<< HEAD
-  dps: 1144.760208152661
-  tps: 1143.345580002832
-=======
   dps: 1018.2063568507818
   tps: 1019.322805726991
->>>>>>> 564c17ac
  }
 }
 dps_results: {
  key: "TestBalance-AllItems-InsightfulEarthstormDiamond"
  value: {
-<<<<<<< HEAD
-  dps: 1140.0781879489743
-  tps: 1135.8353598698855
-=======
   dps: 1013.9606823100174
   tps: 1012.2402043437069
->>>>>>> 564c17ac
  }
 }
 dps_results: {
  key: "TestBalance-AllItems-InvigoratingEarthsiegeDiamond"
  value: {
-<<<<<<< HEAD
-  dps: 1119.396256575911
-  tps: 1113.5077471242832
-=======
-  dps: 995.4590995772035
-  tps: 992.0493332655501
->>>>>>> 564c17ac
+  dps: 995.4590995772035
+  tps: 992.0493332655501
  }
 }
 dps_results: {
  key: "TestBalance-AllItems-KissoftheSpider-22954"
  value: {
-<<<<<<< HEAD
-  dps: 1121.3139602544936
-  tps: 1115.3840460626272
-=======
   dps: 997.2590063369618
   tps: 993.8101912234467
->>>>>>> 564c17ac
  }
 }
 dps_results: {
  key: "TestBalance-AllItems-LivingRootoftheWildheart-30664"
  value: {
-<<<<<<< HEAD
-  dps: 1131.081830457445
-  tps: 1124.9210681948525
-=======
   dps: 1005.8651824591994
   tps: 1002.2087531565728
->>>>>>> 564c17ac
  }
 }
 dps_results: {
  key: "TestBalance-AllItems-MadnessoftheBetrayer-32505"
  value: {
-<<<<<<< HEAD
-  dps: 1119.7324818102188
-  tps: 1113.8357998539045
-=======
   dps: 995.8533700113938
   tps: 992.4342702910571
->>>>>>> 564c17ac
  }
 }
 dps_results: {
  key: "TestBalance-AllItems-MalorneHarness"
  value: {
-  dps: 785.6312004741515
-  tps: 784.9362001445589
+  dps: 695.2488499771249
+  tps: 696.3614966574735
  }
 }
 dps_results: {
  key: "TestBalance-AllItems-MalorneRegalia"
  value: {
-  dps: 1008.1503729823434
-  tps: 1004.4343132025874
+  dps: 892.1684716657904
+  tps: 890.7720499123659
  }
 }
 dps_results: {
  key: "TestBalance-AllItems-Mana-EtchedRegalia"
  value: {
-  dps: 909.9367278453684
-  tps: 906.9631889683516
+  dps: 805.2537414560782
+  tps: 804.3738623068473
  }
 }
 dps_results: {
  key: "TestBalance-AllItems-ManualCrowdPummeler-9449"
  value: {
-<<<<<<< HEAD
-  dps: 933.5307989456747
-  tps: 931.2297159799858
-=======
   dps: 830.5917817152178
   tps: 830.3494790941377
->>>>>>> 564c17ac
  }
 }
 dps_results: {
  key: "TestBalance-AllItems-MarkoftheChampion-23206"
  value: {
-<<<<<<< HEAD
-  dps: 1112.7830943828071
-  tps: 1106.988306841708
-=======
-  dps: 989.6716107117327
-  tps: 986.3390528440556
->>>>>>> 564c17ac
+  dps: 989.6716107117327
+  tps: 986.3390528440556
  }
 }
 dps_results: {
  key: "TestBalance-AllItems-MarkoftheChampion-23207"
  value: {
-<<<<<<< HEAD
-  dps: 1160.7989014949371
-  tps: 1154.043797811596
-=======
   dps: 1032.1634754127326
   tps: 1027.9810802510358
->>>>>>> 564c17ac
  }
 }
 dps_results: {
  key: "TestBalance-AllItems-MercurialAlchemistStone-44322"
  value: {
-<<<<<<< HEAD
-  dps: 1150.7364780256294
-  tps: 1144.1671161450079
-=======
   dps: 1023.2837936869589
   tps: 1019.263485493111
->>>>>>> 564c17ac
  }
 }
 dps_results: {
  key: "TestBalance-AllItems-MightyAlchemist'sStone-44324"
  value: {
-<<<<<<< HEAD
-  dps: 1121.8999153094496
-  tps: 1115.9235380164844
-=======
   dps: 997.7813557977173
   tps: 994.287349694987
->>>>>>> 564c17ac
  }
 }
 dps_results: {
  key: "TestBalance-AllItems-Moroes'LuckyPocketWatch-28528"
  value: {
-<<<<<<< HEAD
-  dps: 1112.7830943828071
-  tps: 1106.988306841708
-=======
-  dps: 989.6716107117327
-  tps: 986.3390528440556
->>>>>>> 564c17ac
+  dps: 989.6716107117327
+  tps: 986.3390528440556
  }
 }
 dps_results: {
  key: "TestBalance-AllItems-MysticalSkyfireDiamond"
  value: {
-<<<<<<< HEAD
-  dps: 1124.3550181937328
-  tps: 1118.3572388430825
-=======
   dps: 999.8709497187367
   tps: 996.3628517375851
->>>>>>> 564c17ac
  }
 }
 dps_results: {
  key: "TestBalance-AllItems-NordrassilHarness"
  value: {
-  dps: 790.0239530891396
-  tps: 789.2860617072478
+  dps: 699.1362416718049
+  tps: 700.2161045182595
  }
 }
 dps_results: {
  key: "TestBalance-AllItems-NordrassilRegalia"
  value: {
-  dps: 1108.6713670424863
-  tps: 1101.961651381528
+  dps: 981.1251035774217
+  tps: 976.9663131857642
  }
 }
 dps_results: {
  key: "TestBalance-AllItems-PersistentEarthshatterDiamond"
  value: {
-<<<<<<< HEAD
-  dps: 1119.396256575911
-  tps: 1113.5077471242832
-=======
-  dps: 995.4590995772035
-  tps: 992.0493332655501
->>>>>>> 564c17ac
+  dps: 995.4590995772035
+  tps: 992.0493332655501
  }
 }
 dps_results: {
  key: "TestBalance-AllItems-PersistentEarthsiegeDiamond"
  value: {
-<<<<<<< HEAD
-  dps: 1119.396256575911
-  tps: 1113.5077471242832
-=======
-  dps: 995.4590995772035
-  tps: 992.0493332655501
->>>>>>> 564c17ac
+  dps: 995.4590995772035
+  tps: 992.0493332655501
  }
 }
 dps_results: {
  key: "TestBalance-AllItems-PotentUnstableDiamond"
  value: {
-<<<<<<< HEAD
-  dps: 1119.396256575911
-  tps: 1113.5077471242832
-=======
-  dps: 995.4590995772035
-  tps: 992.0493332655501
->>>>>>> 564c17ac
+  dps: 995.4590995772035
+  tps: 992.0493332655501
  }
 }
 dps_results: {
  key: "TestBalance-AllItems-PowerfulEarthshatterDiamond"
  value: {
-<<<<<<< HEAD
-  dps: 1119.396256575911
-  tps: 1113.5077471242832
-=======
-  dps: 995.4590995772035
-  tps: 992.0493332655501
->>>>>>> 564c17ac
+  dps: 995.4590995772035
+  tps: 992.0493332655501
  }
 }
 dps_results: {
  key: "TestBalance-AllItems-PowerfulEarthsiegeDiamond"
  value: {
-<<<<<<< HEAD
-  dps: 1119.396256575911
-  tps: 1113.5077471242832
-=======
-  dps: 995.4590995772035
-  tps: 992.0493332655501
->>>>>>> 564c17ac
+  dps: 995.4590995772035
+  tps: 992.0493332655501
  }
 }
 dps_results: {
  key: "TestBalance-AllItems-PowerfulEarthstormDiamond"
  value: {
-<<<<<<< HEAD
-  dps: 1119.396256575911
-  tps: 1113.5077471242832
-=======
-  dps: 995.4590995772035
-  tps: 992.0493332655501
->>>>>>> 564c17ac
+  dps: 995.4590995772035
+  tps: 992.0493332655501
  }
 }
 dps_results: {
  key: "TestBalance-AllItems-PrimalIntent"
  value: {
-  dps: 945.9113640261894
-  tps: 943.1784297588893
+  dps: 837.0897026780435
+  tps: 836.5332016377071
  }
 }
 dps_results: {
  key: "TestBalance-AllItems-PurifiedShardoftheGods"
  value: {
-<<<<<<< HEAD
-  dps: 1112.7830943828071
-  tps: 1106.988306841708
-=======
-  dps: 989.6716107117327
-  tps: 986.3390528440556
->>>>>>> 564c17ac
+  dps: 989.6716107117327
+  tps: 986.3390528440556
  }
 }
 dps_results: {
  key: "TestBalance-AllItems-Redeemer'sAlchemistStone-35750"
  value: {
-<<<<<<< HEAD
-  dps: 1148.3712808306213
-  tps: 1141.8647295605663
-=======
   dps: 1021.1655810195333
   tps: 1017.2031437456999
->>>>>>> 564c17ac
  }
 }
 dps_results: {
  key: "TestBalance-AllItems-RelentlessEarthsiegeDiamond"
  value: {
-<<<<<<< HEAD
-  dps: 1133.077993806235
-  tps: 1126.9158496100013
-=======
   dps: 1007.6274539852591
   tps: 1003.9743205854448
->>>>>>> 564c17ac
  }
 }
 dps_results: {
  key: "TestBalance-AllItems-RelentlessEarthstormDiamond"
  value: {
-<<<<<<< HEAD
-  dps: 1133.077993806235
-  tps: 1126.9158496100013
-=======
   dps: 1007.6274539852591
   tps: 1003.9743205854448
->>>>>>> 564c17ac
  }
 }
 dps_results: {
  key: "TestBalance-AllItems-RevitalizingSkyflareDiamond"
  value: {
-<<<<<<< HEAD
-  dps: 1133.61611026775
-  tps: 1127.4428370756189
-=======
   dps: 1008.1081624681692
   tps: 1004.4450482320298
->>>>>>> 564c17ac
  }
 }
 dps_results: {
  key: "TestBalance-AllItems-RobeoftheElderScribes-28602"
  value: {
-  dps: 1120.4294880761981
-  tps: 1114.5491113278988
+  dps: 991.5305204214147
+  tps: 988.2281230262104
  }
 }
 dps_results: {
  key: "TestBalance-AllItems-RodoftheSunKing-29996"
  value: {
-<<<<<<< HEAD
-  dps: 1139.7545627381098
-  tps: 1133.386735163239
-=======
   dps: 1013.5689315850775
   tps: 1009.7248166332672
->>>>>>> 564c17ac
  }
 }
 dps_results: {
  key: "TestBalance-AllItems-Romulo'sPoisonVial-28579"
  value: {
-<<<<<<< HEAD
-  dps: 1127.3315272079808
-  tps: 1121.3522363437116
-=======
   dps: 1002.6111670761597
   tps: 999.1262834145277
->>>>>>> 564c17ac
  }
 }
 dps_results: {
  key: "TestBalance-AllItems-ScarabofDisplacement-30629"
  value: {
-<<<<<<< HEAD
-  dps: 1112.7830943828071
-  tps: 1106.988306841708
-=======
-  dps: 989.6716107117327
-  tps: 986.3390528440556
->>>>>>> 564c17ac
+  dps: 989.6716107117327
+  tps: 986.3390528440556
  }
 }
 dps_results: {
  key: "TestBalance-AllItems-Scryer'sBloodgem-29132"
  value: {
-<<<<<<< HEAD
-  dps: 1139.0364463084788
-  tps: 1132.8268957288667
-=======
   dps: 1012.9743856511996
   tps: 1009.2860762847329
->>>>>>> 564c17ac
  }
 }
 dps_results: {
  key: "TestBalance-AllItems-SextantofUnstableCurrents-30626"
  value: {
-<<<<<<< HEAD
-  dps: 1132.7609862826625
-  tps: 1126.567387570233
-=======
   dps: 1007.3811502768584
   tps: 1003.6951482845453
->>>>>>> 564c17ac
  }
 }
 dps_results: {
  key: "TestBalance-AllItems-ShadowmoonInsignia-32501"
  value: {
-<<<<<<< HEAD
-  dps: 1112.7830943828071
-  tps: 1106.988306841708
-=======
-  dps: 989.6716107117327
-  tps: 986.3390528440556
->>>>>>> 564c17ac
+  dps: 989.6716107117327
+  tps: 986.3390528440556
  }
 }
 dps_results: {
  key: "TestBalance-AllItems-ShardofContempt-34472"
  value: {
-<<<<<<< HEAD
-  dps: 1112.7830943828071
-  tps: 1106.988306841708
-=======
-  dps: 989.6716107117327
-  tps: 986.3390528440556
->>>>>>> 564c17ac
+  dps: 989.6716107117327
+  tps: 986.3390528440556
  }
 }
 dps_results: {
  key: "TestBalance-AllItems-ShatteredSunPendantofAcumen-34678"
  value: {
-<<<<<<< HEAD
-  dps: 1145.0924623805272
-  tps: 1138.6742221461404
-=======
   dps: 1018.227999341112
   tps: 1014.3470483675138
->>>>>>> 564c17ac
  }
 }
 dps_results: {
  key: "TestBalance-AllItems-ShatteredSunPendantofMight-34679"
  value: {
-<<<<<<< HEAD
-  dps: 1096.4663931305893
-  tps: 1090.8993329478683
-=======
   dps: 974.9606210504204
   tps: 971.8236763093025
->>>>>>> 564c17ac
  }
 }
 dps_results: {
  key: "TestBalance-AllItems-Shiffar'sNexus-Horn-28418"
  value: {
-<<<<<<< HEAD
-  dps: 1126.9595492949325
-  tps: 1120.8819793222576
-=======
   dps: 1002.2348293415046
   tps: 998.6517537678985
->>>>>>> 564c17ac
  }
 }
 dps_results: {
  key: "TestBalance-AllItems-ShiftingNaaruSliver-34429"
  value: {
-<<<<<<< HEAD
-  dps: 1146.6479100056504
-  tps: 1140.1941554854277
-=======
   dps: 1019.6779989129086
   tps: 1015.7636426145416
->>>>>>> 564c17ac
  }
 }
 dps_results: {
  key: "TestBalance-AllItems-ShinyShardoftheGods"
  value: {
-<<<<<<< HEAD
-  dps: 1112.7830943828071
-  tps: 1106.988306841708
-=======
-  dps: 989.6716107117327
-  tps: 986.3390528440556
->>>>>>> 564c17ac
+  dps: 989.6716107117327
+  tps: 986.3390528440556
  }
 }
 dps_results: {
  key: "TestBalance-AllItems-Slayer'sCrest-23041"
  value: {
-<<<<<<< HEAD
-  dps: 1112.7830943828071
-  tps: 1106.988306841708
-=======
-  dps: 989.6716107117327
-  tps: 986.3390528440556
->>>>>>> 564c17ac
+  dps: 989.6716107117327
+  tps: 986.3390528440556
  }
 }
 dps_results: {
  key: "TestBalance-AllItems-Sorcerer'sAlchemistStone-35749"
  value: {
-<<<<<<< HEAD
-  dps: 1148.3712808306213
-  tps: 1141.8647295605663
-=======
   dps: 1021.1655810195333
   tps: 1017.2031437456999
->>>>>>> 564c17ac
  }
 }
 dps_results: {
  key: "TestBalance-AllItems-SpellstrikeInfusion"
  value: {
-<<<<<<< HEAD
-  dps: 1026.1748236000403
-  tps: 1020.85565480793
-=======
   dps: 912.533337900149
   tps: 909.4869988220364
->>>>>>> 564c17ac
  }
 }
 dps_results: {
  key: "TestBalance-AllItems-StrengthoftheClefthoof"
  value: {
-  dps: 912.9536124924425
-  tps: 910.765889255818
+  dps: 807.9235508782679
+  tps: 807.8364288739266
  }
 }
 dps_results: {
  key: "TestBalance-AllItems-SwiftSkyfireDiamond"
  value: {
-<<<<<<< HEAD
-  dps: 1119.396256575911
-  tps: 1113.5077471242832
-=======
-  dps: 995.4590995772035
-  tps: 992.0493332655501
->>>>>>> 564c17ac
+  dps: 995.4590995772035
+  tps: 992.0493332655501
  }
 }
 dps_results: {
  key: "TestBalance-AllItems-SwiftSkyflareDiamond"
  value: {
-<<<<<<< HEAD
-  dps: 1119.396256575911
-  tps: 1113.5077471242832
-=======
-  dps: 995.4590995772035
-  tps: 992.0493332655501
->>>>>>> 564c17ac
+  dps: 995.4590995772035
+  tps: 992.0493332655501
  }
 }
 dps_results: {
  key: "TestBalance-AllItems-SwiftStarfireDiamond"
  value: {
-<<<<<<< HEAD
-  dps: 1126.0853639205443
-  tps: 1120.0630723220245
-=======
   dps: 1001.3786635990031
   tps: 997.8505060069142
->>>>>>> 564c17ac
  }
 }
 dps_results: {
  key: "TestBalance-AllItems-SwiftStarflareDiamond"
  value: {
-<<<<<<< HEAD
-  dps: 1119.396256575911
-  tps: 1113.5077471242832
-=======
-  dps: 995.4590995772035
-  tps: 992.0493332655501
->>>>>>> 564c17ac
+  dps: 995.4590995772035
+  tps: 992.0493332655501
  }
 }
 dps_results: {
  key: "TestBalance-AllItems-SwiftWindfireDiamond"
  value: {
-<<<<<<< HEAD
-  dps: 1119.396256575911
-  tps: 1113.5077471242832
-=======
-  dps: 995.4590995772035
-  tps: 992.0493332655501
->>>>>>> 564c17ac
+  dps: 995.4590995772035
+  tps: 992.0493332655501
  }
 }
 dps_results: {
  key: "TestBalance-AllItems-SyphonoftheNathrezim-32262"
  value: {
-<<<<<<< HEAD
-  dps: 1139.7545627381098
-  tps: 1133.386735163239
-=======
   dps: 1013.5689315850775
   tps: 1009.7248166332672
->>>>>>> 564c17ac
  }
 }
 dps_results: {
  key: "TestBalance-AllItems-TenaciousEarthstormDiamond"
  value: {
-<<<<<<< HEAD
-  dps: 1119.396256575911
-  tps: 1113.5077471242832
-=======
-  dps: 995.4590995772035
-  tps: 992.0493332655501
->>>>>>> 564c17ac
+  dps: 995.4590995772035
+  tps: 992.0493332655501
  }
 }
 dps_results: {
  key: "TestBalance-AllItems-TheLightningCapacitor-28785"
  value: {
-<<<<<<< HEAD
-  dps: 1127.5161970151803
-  tps: 1121.4890740881003
-=======
   dps: 1002.6949150193869
   tps: 999.1642177322233
->>>>>>> 564c17ac
  }
 }
 dps_results: {
  key: "TestBalance-AllItems-TheNightBlade-31331"
  value: {
-<<<<<<< HEAD
-  dps: 1139.7545627381098
-  tps: 1133.386735163239
-=======
   dps: 1013.5689315850775
   tps: 1009.7248166332672
->>>>>>> 564c17ac
  }
 }
 dps_results: {
  key: "TestBalance-AllItems-TheRestrainedEssenceofSapphiron-23046"
  value: {
-<<<<<<< HEAD
-  dps: 1150.070723329232
-  tps: 1143.5301832092048
-=======
   dps: 1022.6695124342327
   tps: 1018.6769965321058
->>>>>>> 564c17ac
  }
 }
 dps_results: {
  key: "TestBalance-AllItems-TheSkullofGul'dan-32483"
  value: {
-<<<<<<< HEAD
-  dps: 1156.9830159050848
-  tps: 1150.3807846002073
-=======
   dps: 1028.8502984375925
   tps: 1024.810721482065
->>>>>>> 564c17ac
  }
 }
 dps_results: {
  key: "TestBalance-AllItems-TheTwinStars"
  value: {
-<<<<<<< HEAD
-  dps: 1135.6201511933527
-  tps: 1129.4019185160423
-=======
   dps: 1009.8116880568966
   tps: 1006.1096246423168
->>>>>>> 564c17ac
  }
 }
 dps_results: {
  key: "TestBalance-AllItems-ThunderheartHarness"
  value: {
-  dps: 723.3380879316027
-  tps: 723.9435258528621
+  dps: 640.122201709383
+  tps: 642.3919573550862
  }
 }
 dps_results: {
  key: "TestBalance-AllItems-ThunderheartRegalia"
  value: {
-  dps: 1172.9175008686043
-  tps: 1164.9774385311234
+  dps: 1037.980089264252
+  tps: 1032.7387751588576
  }
 }
 dps_results: {
  key: "TestBalance-AllItems-ThunderingSkyfireDiamond"
  value: {
-<<<<<<< HEAD
-  dps: 1119.396256575911
-  tps: 1113.5077471242832
-=======
-  dps: 995.4590995772035
-  tps: 992.0493332655501
->>>>>>> 564c17ac
+  dps: 995.4590995772035
+  tps: 992.0493332655501
  }
 }
 dps_results: {
  key: "TestBalance-AllItems-ThunderingSkyflareDiamond"
  value: {
-<<<<<<< HEAD
-  dps: 1119.396256575911
-  tps: 1113.5077471242832
-=======
-  dps: 995.4590995772035
-  tps: 992.0493332655501
->>>>>>> 564c17ac
+  dps: 995.4590995772035
+  tps: 992.0493332655501
  }
 }
 dps_results: {
  key: "TestBalance-AllItems-Timbal'sFocusingCrystal-34470"
  value: {
-<<<<<<< HEAD
-  dps: 1146.2461991711791
-  tps: 1139.8414028676466
-=======
   dps: 1019.2826113144382
   tps: 1015.4170867680409
->>>>>>> 564c17ac
  }
 }
 dps_results: {
  key: "TestBalance-AllItems-TirelessSkyflareDiamond"
  value: {
-<<<<<<< HEAD
-  dps: 1133.3318968772319
-  tps: 1127.164674619578
-=======
   dps: 1007.79152462262
   tps: 1004.1351098100582
->>>>>>> 564c17ac
  }
 }
 dps_results: {
  key: "TestBalance-AllItems-TirelessStarflareDiamond"
  value: {
-<<<<<<< HEAD
-  dps: 1130.544768816967
-  tps: 1124.4332891205188
-=======
   dps: 1005.3250396135369
   tps: 1001.7179545011563
->>>>>>> 564c17ac
  }
 }
 dps_results: {
  key: "TestBalance-AllItems-TrenchantEarthshatterDiamond"
  value: {
-<<<<<<< HEAD
-  dps: 1130.544768816967
-  tps: 1124.4332891205188
-=======
   dps: 1005.3250396135369
   tps: 1001.7179545011563
->>>>>>> 564c17ac
  }
 }
 dps_results: {
  key: "TestBalance-AllItems-TrenchantEarthsiegeDiamond"
  value: {
-<<<<<<< HEAD
-  dps: 1133.3318968772319
-  tps: 1127.164674619578
-=======
   dps: 1007.79152462262
   tps: 1004.1351098100582
->>>>>>> 564c17ac
  }
 }
 dps_results: {
  key: "TestBalance-AllItems-TsunamiTalisman-30627"
  value: {
-<<<<<<< HEAD
-  dps: 1125.775257402937
-  tps: 1119.7561172681021
-=======
   dps: 1001.226991703549
   tps: 997.6988168827024
->>>>>>> 564c17ac
  }
 }
 dps_results: {
  key: "TestBalance-AllItems-WastewalkerArmor"
  value: {
-  dps: 739.9336694022437
-  tps: 739.8917236940902
+  dps: 654.8085569931366
+  tps: 656.4691135331645
  }
 }
 dps_results: {
  key: "TestBalance-AllItems-WindhawkArmor"
  value: {
-  dps: 1097.266035075112
-  tps: 1091.8247513868344
+  dps: 971.0318894470016
+  tps: 968.1152886712863
  }
 }
 dps_results: {
  key: "TestBalance-AllItems-WorldBreaker-30090"
  value: {
-<<<<<<< HEAD
-  dps: 933.5307989456747
-  tps: 931.2297159799858
-=======
   dps: 830.5917817152178
   tps: 830.3494790941377
->>>>>>> 564c17ac
  }
 }
 dps_results: {
  key: "TestBalance-AllItems-WrathofSpellfire"
  value: {
-<<<<<<< HEAD
-  dps: 1088.1852538665883
-  tps: 1082.7838164691473
-=======
   dps: 967.7698477699075
   tps: 964.7767184944003
->>>>>>> 564c17ac
  }
 }
 dps_results: {
  key: "TestBalance-AllItems-Xi'ri'sGift-29179"
  value: {
-<<<<<<< HEAD
-  dps: 1128.5467465237875
-  tps: 1122.437432606536
-=======
   dps: 1003.6413120482757
   tps: 1000.0301068205347
->>>>>>> 564c17ac
  }
 }
 dps_results: {
  key: "TestBalance-Average-Default"
  value: {
-<<<<<<< HEAD
-  dps: 1133.8374382358213
-  tps: 1127.470208301945
-=======
   dps: 1008.3030145818062
   tps: 1004.4464731210137
->>>>>>> 564c17ac
  }
 }
 dps_results: {
  key: "TestBalance-Settings-Tauren-P1-AOE-FullBuffs-LongMultiTarget"
  value: {
-<<<<<<< HEAD
-  dps: 2002.7149579551856
-  tps: 2253.1657723939
-=======
   dps: 1900.2573956523943
   tps: 2152.7573613371637
->>>>>>> 564c17ac
  }
 }
 dps_results: {
  key: "TestBalance-Settings-Tauren-P1-AOE-FullBuffs-LongSingleTarget"
  value: {
-<<<<<<< HEAD
-  dps: 953.2495223248885
-  tps: 949.5290675582821
-=======
   dps: 847.6370521524702
   tps: 846.0288467893116
->>>>>>> 564c17ac
  }
 }
 dps_results: {
  key: "TestBalance-Settings-Tauren-P1-AOE-FullBuffs-ShortSingleTarget"
  value: {
-<<<<<<< HEAD
-  dps: 996.7829316134961
-  tps: 1001.4994549657517
-=======
   dps: 886.3066342244015
   tps: 893.2326835244394
->>>>>>> 564c17ac
  }
 }
 dps_results: {
@@ -1837,37 +1137,22 @@
 dps_results: {
  key: "TestBalance-Settings-Tauren-P1-Adaptive-FullBuffs-LongMultiTarget"
  value: {
-<<<<<<< HEAD
-  dps: 1139.7545627381098
-  tps: 1429.6107130811638
-=======
   dps: 1013.5689315850775
   tps: 1305.948794551192
->>>>>>> 564c17ac
  }
 }
 dps_results: {
  key: "TestBalance-Settings-Tauren-P1-Adaptive-FullBuffs-LongSingleTarget"
  value: {
-<<<<<<< HEAD
-  dps: 1139.7545627381098
-  tps: 1133.386735163239
-=======
   dps: 1013.5689315850775
   tps: 1009.7248166332672
->>>>>>> 564c17ac
  }
 }
 dps_results: {
  key: "TestBalance-Settings-Tauren-P1-Adaptive-FullBuffs-ShortSingleTarget"
  value: {
-<<<<<<< HEAD
-  dps: 1146.1084870536752
-  tps: 1147.6134022112972
-=======
   dps: 1019.1010384204859
   tps: 1023.1461025507717
->>>>>>> 564c17ac
  }
 }
 dps_results: {
@@ -1894,37 +1179,22 @@
 dps_results: {
  key: "TestBalance-Settings-Tauren-P1-Starfire-FullBuffs-LongMultiTarget"
  value: {
-<<<<<<< HEAD
-  dps: 1139.7545627381098
-  tps: 1429.6107130811638
-=======
   dps: 1013.5689315850775
   tps: 1305.948794551192
->>>>>>> 564c17ac
  }
 }
 dps_results: {
  key: "TestBalance-Settings-Tauren-P1-Starfire-FullBuffs-LongSingleTarget"
  value: {
-<<<<<<< HEAD
-  dps: 1139.7545627381098
-  tps: 1133.386735163239
-=======
   dps: 1013.5689315850775
   tps: 1009.7248166332672
->>>>>>> 564c17ac
  }
 }
 dps_results: {
  key: "TestBalance-Settings-Tauren-P1-Starfire-FullBuffs-ShortSingleTarget"
  value: {
-<<<<<<< HEAD
-  dps: 1146.1084870536752
-  tps: 1147.6134022112972
-=======
   dps: 1019.1010384204859
   tps: 1023.1461025507717
->>>>>>> 564c17ac
  }
 }
 dps_results: {
@@ -1951,37 +1221,22 @@
 dps_results: {
  key: "TestBalance-Settings-Tauren-P1-Wrath-FullBuffs-LongMultiTarget"
  value: {
-<<<<<<< HEAD
-  dps: 1025.2445256601093
-  tps: 1362.1939487447185
-=======
   dps: 911.6913672903446
   tps: 1250.9118535423493
->>>>>>> 564c17ac
  }
 }
 dps_results: {
  key: "TestBalance-Settings-Tauren-P1-Wrath-FullBuffs-LongSingleTarget"
  value: {
-<<<<<<< HEAD
-  dps: 1025.2445256601093
-  tps: 1022.6123508267971
-=======
   dps: 911.6913672903446
   tps: 911.3302556244286
->>>>>>> 564c17ac
  }
 }
 dps_results: {
  key: "TestBalance-Settings-Tauren-P1-Wrath-FullBuffs-ShortSingleTarget"
  value: {
-<<<<<<< HEAD
-  dps: 1278.6445681551131
-  tps: 1292.2477339832526
-=======
   dps: 1136.9468161450395
   tps: 1153.3839370133803
->>>>>>> 564c17ac
  }
 }
 dps_results: {
@@ -2008,22 +1263,22 @@
 dps_results: {
  key: "TestBalance-Settings-Tauren-P2-AOE-FullBuffs-LongMultiTarget"
  value: {
-  dps: 2143.171563412057
-  tps: 2377.5692457416335
+  dps: 2019.2520198992381
+  tps: 2256.1280930990706
  }
 }
 dps_results: {
  key: "TestBalance-Settings-Tauren-P2-AOE-FullBuffs-LongSingleTarget"
  value: {
-  dps: 1082.8728930857988
-  tps: 1075.897770903974
+  dps: 958.2945956511492
+  tps: 953.811039418017
  }
 }
 dps_results: {
  key: "TestBalance-Settings-Tauren-P2-AOE-FullBuffs-ShortSingleTarget"
  value: {
-  dps: 1069.3117180898046
-  tps: 1068.6433873473852
+  dps: 946.2935558316851
+  tps: 948.0855883344287
  }
 }
 dps_results: {
@@ -2050,22 +1305,22 @@
 dps_results: {
  key: "TestBalance-Settings-Tauren-P2-Adaptive-FullBuffs-LongMultiTarget"
  value: {
-  dps: 1248.027190510282
-  tps: 1516.598864297892
+  dps: 1104.448841159542
+  tps: 1375.8920819341665
  }
 }
 dps_results: {
  key: "TestBalance-Settings-Tauren-P2-Adaptive-FullBuffs-LongSingleTarget"
  value: {
-  dps: 1248.027190510282
-  tps: 1238.5297663799674
+  dps: 1104.448841159542
+  tps: 1097.8229840162414
  }
 }
 dps_results: {
  key: "TestBalance-Settings-Tauren-P2-Adaptive-FullBuffs-ShortSingleTarget"
  value: {
-  dps: 1246.5787403045513
-  tps: 1244.3853244658605
+  dps: 1103.1670268181872
+  tps: 1103.8418452492233
  }
 }
 dps_results: {
@@ -2092,22 +1347,22 @@
 dps_results: {
  key: "TestBalance-Settings-Tauren-P2-Starfire-FullBuffs-LongMultiTarget"
  value: {
-  dps: 1248.027190510282
-  tps: 1516.598864297892
+  dps: 1104.448841159542
+  tps: 1375.8920819341665
  }
 }
 dps_results: {
  key: "TestBalance-Settings-Tauren-P2-Starfire-FullBuffs-LongSingleTarget"
  value: {
-  dps: 1248.027190510282
-  tps: 1238.5297663799674
+  dps: 1104.448841159542
+  tps: 1097.8229840162414
  }
 }
 dps_results: {
  key: "TestBalance-Settings-Tauren-P2-Starfire-FullBuffs-ShortSingleTarget"
  value: {
-  dps: 1246.5787403045513
-  tps: 1244.3853244658605
+  dps: 1103.1670268181872
+  tps: 1103.8418452492233
  }
 }
 dps_results: {
@@ -2134,22 +1389,22 @@
 dps_results: {
  key: "TestBalance-Settings-Tauren-P2-Wrath-FullBuffs-LongMultiTarget"
  value: {
-  dps: 1127.1574770776663
-  tps: 1441.8430411339232
+  dps: 997.4844929890851
+  tps: 1314.7635167271135
  }
 }
 dps_results: {
  key: "TestBalance-Settings-Tauren-P2-Wrath-FullBuffs-LongSingleTarget"
  value: {
-  dps: 1127.1574770776663
-  tps: 1121.4757632160038
+  dps: 997.4844929890851
+  tps: 994.3962388091937
  }
 }
 dps_results: {
  key: "TestBalance-Settings-Tauren-P2-Wrath-FullBuffs-ShortSingleTarget"
  value: {
-  dps: 1320.409355702208
-  tps: 1331.257725779405
+  dps: 1168.5038546037235
+  tps: 1182.390334702891
  }
 }
 dps_results: {
@@ -2176,12 +1431,7 @@
 dps_results: {
  key: "TestBalance-SwitchInFrontOfTarget-Default"
  value: {
-<<<<<<< HEAD
-  dps: 1139.7545627381098
-  tps: 1133.386735163239
-=======
   dps: 1013.5689315850775
   tps: 1009.7248166332672
->>>>>>> 564c17ac
  }
 }