character_stats_results: {
 key: "TestBalance-CharacterStats-Default"
 value: {
  final_stats: 159.324
  final_stats: 160.446
  final_stats: 429.726
  final_stats: 634.3788
  final_stats: 308.55
  final_stats: 1178.73197
  final_stats: 863
  final_stats: 130
  final_stats: 50
  final_stats: 0
  final_stats: 80
  final_stats: 80
  final_stats: 0
  final_stats: 115
  final_stats: 214.928
  final_stats: 728.76233
  final_stats: 0
  final_stats: 0
  final_stats: 298.648
  final_stats: 96
  final_stats: 567.71663
  final_stats: 0
  final_stats: 0
  final_stats: 0
  final_stats: 12731.682
  final_stats: 0
  final_stats: 0
  final_stats: 2813.892
  final_stats: 0
  final_stats: 0
  final_stats: 0
  final_stats: 0
  final_stats: 409.07425
  final_stats: 0
  final_stats: 0
  final_stats: 11896.11
  final_stats: 75
  final_stats: 75
  final_stats: 75
  final_stats: 75
  final_stats: 75
  final_stats: 0
  final_stats: 0
  final_stats: 0
  final_stats: 0
  final_stats: 0
 }
}
dps_results: {
 key: "TestBalance-AllItems-AshtongueTalismanofEquilibrium-32486"
 value: {
  dps: 1361.11453
  tps: 1254.15653
 }
}
dps_results: {
 key: "TestBalance-AllItems-AustereEarthsiegeDiamond"
 value: {
  dps: 1324.34012
  tps: 1213.14353
 }
}
dps_results: {
 key: "TestBalance-AllItems-Bandit'sInsignia-40371"
 value: {
  dps: 1343.3862
  tps: 1237.82223
 }
}
dps_results: {
 key: "TestBalance-AllItems-BeamingEarthsiegeDiamond"
 value: {
  dps: 1394.77541
  tps: 1283.84645
 }
}
dps_results: {
 key: "TestBalance-AllItems-BracingEarthsiegeDiamond"
 value: {
  dps: 1339.06094
  tps: 1201.8218
 }
}
dps_results: {
 key: "TestBalance-AllItems-Braxley'sBackyardMoonshine-35937"
 value: {
  dps: 1378.64304
  tps: 1273.51463
 }
}
dps_results: {
 key: "TestBalance-AllItems-ChaoticSkyflareDiamond"
 value: {
  dps: 1354.74184
  tps: 1242.3244
 }
}
dps_results: {
 key: "TestBalance-AllItems-DarkmoonCard:Berserker!-42989"
 value: {
  dps: 1405.05832
  tps: 1299.92003
 }
}
dps_results: {
 key: "TestBalance-AllItems-DarkmoonCard:Death-42990"
 value: {
  dps: 1407.03449
  tps: 1301.2664
 }
}
dps_results: {
 key: "TestBalance-AllItems-DarkmoonCard:Greatness-42987"
 value: {
  dps: 1394.22206
  tps: 1284.19116
 }
}
dps_results: {
 key: "TestBalance-AllItems-DarkmoonCard:Greatness-44253"
 value: {
  dps: 1392.91961
  tps: 1282.91476
 }
}
dps_results: {
 key: "TestBalance-AllItems-DarkmoonCard:Greatness-44254"
 value: {
  dps: 1467.77211
  tps: 1355.74462
 }
}
dps_results: {
 key: "TestBalance-AllItems-DeathKnight'sAnguish-38212"
 value: {
  dps: 1403.5066
  tps: 1298.71682
 }
}
dps_results: {
 key: "TestBalance-AllItems-Defender'sCode-40257"
 value: {
  dps: 1343.3862
  tps: 1237.82223
 }
}
dps_results: {
 key: "TestBalance-AllItems-DestructiveSkyflareDiamond"
 value: {
  dps: 1328.71424
  tps: 1216.81735
 }
}
dps_results: {
 key: "TestBalance-AllItems-DreamwalkerGarb"
 value: {
<<<<<<< HEAD
  dps: 2552.59886
  tps: 2439.56534
=======
  dps: 2100.92799
  tps: 1983.73538
>>>>>>> ff203eff
 }
}
dps_results: {
 key: "TestBalance-AllItems-EffulgentSkyflareDiamond"
 value: {
  dps: 1324.34012
  tps: 1213.14353
 }
}
dps_results: {
 key: "TestBalance-AllItems-EmberSkyflareDiamond"
 value: {
  dps: 1371.31723
  tps: 1256.94736
 }
}
dps_results: {
 key: "TestBalance-AllItems-EnigmaticSkyflareDiamond"
 value: {
  dps: 1328.71424
  tps: 1216.81735
 }
}
dps_results: {
 key: "TestBalance-AllItems-EnigmaticStarflareDiamond"
 value: {
  dps: 1343.54091
  tps: 1232.49157
 }
}
dps_results: {
 key: "TestBalance-AllItems-EternalEarthsiegeDiamond"
 value: {
  dps: 1324.34012
  tps: 1213.14353
 }
}
dps_results: {
 key: "TestBalance-AllItems-ExtractofNecromanticPower-40373"
 value: {
  dps: 1392.79133
  tps: 1287.936
 }
}
dps_results: {
 key: "TestBalance-AllItems-EyeoftheBroodmother-45308"
 value: {
  dps: 1418.75717
  tps: 1304.90306
 }
}
dps_results: {
 key: "TestBalance-AllItems-ForgeEmber-37660"
 value: {
  dps: 1458.14006
  tps: 1348.40131
 }
}
dps_results: {
 key: "TestBalance-AllItems-ForlornSkyflareDiamond"
 value: {
  dps: 1339.06094
  tps: 1225.79405
 }
}
dps_results: {
 key: "TestBalance-AllItems-ForlornStarflareDiamond"
 value: {
  dps: 1336.11677
  tps: 1223.26394
 }
}
dps_results: {
 key: "TestBalance-AllItems-FuryoftheFiveFlights-40431"
 value: {
  dps: 1343.3862
  tps: 1237.82223
 }
}
dps_results: {
 key: "TestBalance-AllItems-FuturesightRune-38763"
 value: {
  dps: 1376.54187
  tps: 1265.80812
 }
}
dps_results: {
 key: "TestBalance-AllItems-IdolofTerror-33509"
 value: {
  dps: 1370.30528
  tps: 1258.16363
 }
}
dps_results: {
 key: "TestBalance-AllItems-IdoloftheLunarEclipse-50457"
 value: {
  dps: 1370.30528
  tps: 1258.16363
 }
}
dps_results: {
 key: "TestBalance-AllItems-IdoloftheUnseenMoon-33510"
 value: {
  dps: 1370.30528
  tps: 1258.16363
 }
}
dps_results: {
 key: "TestBalance-AllItems-IdoloftheWhiteStag-32257"
 value: {
  dps: 1370.30528
  tps: 1258.16363
 }
}
dps_results: {
 key: "TestBalance-AllItems-IllustrationoftheDragonSoul-40432"
 value: {
  dps: 1437.67724
  tps: 1322.85041
 }
}
dps_results: {
 key: "TestBalance-AllItems-ImpassiveSkyflareDiamond"
 value: {
  dps: 1328.71424
  tps: 1216.81735
 }
}
dps_results: {
 key: "TestBalance-AllItems-ImpassiveStarflareDiamond"
 value: {
  dps: 1343.54091
  tps: 1232.49157
 }
}
dps_results: {
 key: "TestBalance-AllItems-IncisorFragment-37723"
 value: {
  dps: 1343.3862
  tps: 1237.82223
 }
}
dps_results: {
 key: "TestBalance-AllItems-InfusedColdstoneRune-35935"
 value: {
  dps: 1420.78528
  tps: 1314.25872
 }
}
dps_results: {
 key: "TestBalance-AllItems-InsightfulEarthsiegeDiamond"
 value: {
  dps: 1507.2139
  tps: 1400.37803
 }
}
dps_results: {
 key: "TestBalance-AllItems-InvigoratingEarthsiegeDiamond"
 value: {
  dps: 1324.34012
  tps: 1213.14353
 }
}
dps_results: {
 key: "TestBalance-AllItems-LasherweaveRegalia"
 value: {
<<<<<<< HEAD
  dps: 3440.66606
  tps: 3294.98975
=======
  dps: 2347.65165
  tps: 2283.48949
>>>>>>> ff203eff
 }
}
dps_results: {
 key: "TestBalance-AllItems-Lavanthor'sTalisman-37872"
 value: {
  dps: 1343.3862
  tps: 1237.82223
 }
}
dps_results: {
 key: "TestBalance-AllItems-LivingRootoftheWildheart-30664"
 value: {
  dps: 1367.21927
  tps: 1259.74753
 }
}
dps_results: {
 key: "TestBalance-AllItems-MajesticDragonFigurine-40430"
 value: {
  dps: 1446.73948
  tps: 1341.13721
 }
}
dps_results: {
 key: "TestBalance-AllItems-Malfurion'sRegalia"
 value: {
<<<<<<< HEAD
  dps: 3105.76587
  tps: 2966.97749
=======
  dps: 2039.57276
  tps: 1966.11721
>>>>>>> ff203eff
 }
}
dps_results: {
 key: "TestBalance-AllItems-MalorneHarness"
 value: {
  dps: 951.45487
  tps: 874.83094
 }
}
dps_results: {
 key: "TestBalance-AllItems-MalorneRegalia"
 value: {
  dps: 1276.04928
  tps: 1182.30488
 }
}
dps_results: {
 key: "TestBalance-AllItems-Mana-EtchedRegalia"
 value: {
  dps: 1108.60518
  tps: 1019.97415
 }
}
dps_results: {
 key: "TestBalance-AllItems-MeteoriteWhetstone-37390"
 value: {
  dps: 1414.85296
  tps: 1310.0414
 }
}
dps_results: {
 key: "TestBalance-AllItems-NightsongGarb"
 value: {
  dps: 2308.28004
  tps: 2183.89185
 }
}
dps_results: {
 key: "TestBalance-AllItems-NordrassilHarness"
 value: {
  dps: 966.67838
  tps: 889.42107
 }
}
dps_results: {
 key: "TestBalance-AllItems-NordrassilRegalia"
 value: {
  dps: 1319.53665
  tps: 1219.67559
 }
}
dps_results: {
 key: "TestBalance-AllItems-OfferingofSacrifice-37638"
 value: {
  dps: 1343.3862
  tps: 1237.82223
 }
}
dps_results: {
 key: "TestBalance-AllItems-PersistentEarthshatterDiamond"
 value: {
  dps: 1324.34012
  tps: 1213.14353
 }
}
dps_results: {
 key: "TestBalance-AllItems-PersistentEarthsiegeDiamond"
 value: {
  dps: 1324.34012
  tps: 1213.14353
 }
}
dps_results: {
 key: "TestBalance-AllItems-PowerfulEarthshatterDiamond"
 value: {
  dps: 1324.34012
  tps: 1213.14353
 }
}
dps_results: {
 key: "TestBalance-AllItems-PowerfulEarthsiegeDiamond"
 value: {
  dps: 1324.34012
  tps: 1213.14353
 }
}
dps_results: {
 key: "TestBalance-AllItems-PrimalIntent"
 value: {
  dps: 1136.23218
  tps: 1043.32845
 }
}
dps_results: {
 key: "TestBalance-AllItems-PurifiedShardoftheGods"
 value: {
  dps: 1343.3862
  tps: 1237.82223
 }
}
dps_results: {
 key: "TestBalance-AllItems-ReignoftheDead-47316"
 value: {
  dps: 1548.23339
  tps: 1429.50059
 }
}
dps_results: {
 key: "TestBalance-AllItems-ReignoftheDead-47477"
 value: {
  dps: 1568.09521
  tps: 1447.7219
 }
}
dps_results: {
 key: "TestBalance-AllItems-RelentlessEarthsiegeDiamond"
 value: {
  dps: 1350.23531
  tps: 1238.52082
 }
}
dps_results: {
 key: "TestBalance-AllItems-RevitalizingSkyflareDiamond"
 value: {
  dps: 1393.46991
  tps: 1282.58733
 }
}
dps_results: {
 key: "TestBalance-AllItems-RuneofRepulsion-40372"
 value: {
  dps: 1343.3862
  tps: 1237.82223
 }
}
dps_results: {
 key: "TestBalance-AllItems-Runetotem'sRegalia"
 value: {
<<<<<<< HEAD
  dps: 3105.76587
  tps: 2966.97749
=======
  dps: 2035.45305
  tps: 1950.82704
>>>>>>> ff203eff
 }
}
dps_results: {
 key: "TestBalance-AllItems-SealofthePantheon-36993"
 value: {
  dps: 1343.3862
  tps: 1237.82223
 }
}
dps_results: {
 key: "TestBalance-AllItems-Serrah'sStar-37559"
 value: {
  dps: 1401.48967
  tps: 1296.44395
 }
}
dps_results: {
 key: "TestBalance-AllItems-ShinyShardoftheGods"
 value: {
  dps: 1343.3862
  tps: 1237.82223
 }
}
dps_results: {
 key: "TestBalance-AllItems-Sindragosa'sFlawlessFang-50361"
 value: {
  dps: 1343.3862
  tps: 1237.82223
 }
}
dps_results: {
 key: "TestBalance-AllItems-SparkofLife-37657"
 value: {
  dps: 1493.45826
  tps: 1384.06465
 }
}
dps_results: {
 key: "TestBalance-AllItems-SpellstrikeInfusion"
 value: {
  dps: 1244.62751
  tps: 1138.08361
 }
}
dps_results: {
 key: "TestBalance-AllItems-StormshroudArmor"
 value: {
  dps: 989.25351
  tps: 904.35922
 }
}
dps_results: {
 key: "TestBalance-AllItems-StrengthoftheClefthoof"
 value: {
  dps: 1071.11385
  tps: 980.32138
 }
}
dps_results: {
 key: "TestBalance-AllItems-SwiftSkyflareDiamond"
 value: {
  dps: 1324.34012
  tps: 1213.14353
 }
}
dps_results: {
 key: "TestBalance-AllItems-SwiftStarflareDiamond"
 value: {
  dps: 1324.34012
  tps: 1213.14353
 }
}
dps_results: {
 key: "TestBalance-AllItems-SwiftWindfireDiamond"
 value: {
  dps: 1324.34012
  tps: 1213.14353
 }
}
dps_results: {
 key: "TestBalance-AllItems-TheTwinStars"
 value: {
  dps: 1368.5302
  tps: 1257.45328
 }
}
dps_results: {
 key: "TestBalance-AllItems-ThunderheartHarness"
 value: {
  dps: 870.79506
  tps: 804.17302
 }
}
dps_results: {
 key: "TestBalance-AllItems-ThunderheartRegalia"
 value: {
  dps: 1598.58814
  tps: 1492.69794
 }
}
dps_results: {
 key: "TestBalance-AllItems-ThunderingSkyflareDiamond"
 value: {
  dps: 1324.34012
  tps: 1213.14353
 }
}
dps_results: {
 key: "TestBalance-AllItems-TinyAbominationinaJar-50351"
 value: {
  dps: 1462.22886
  tps: 1356.97069
 }
}
dps_results: {
 key: "TestBalance-AllItems-TinyAbominationinaJar-50706"
 value: {
  dps: 1462.22886
  tps: 1356.97069
 }
}
dps_results: {
 key: "TestBalance-AllItems-TirelessSkyflareDiamond"
 value: {
  dps: 1339.06094
  tps: 1225.79405
 }
}
dps_results: {
 key: "TestBalance-AllItems-TirelessStarflareDiamond"
 value: {
  dps: 1336.11677
  tps: 1223.26394
 }
}
dps_results: {
 key: "TestBalance-AllItems-TrenchantEarthshatterDiamond"
 value: {
  dps: 1336.11677
  tps: 1223.26394
 }
}
dps_results: {
 key: "TestBalance-AllItems-TrenchantEarthsiegeDiamond"
 value: {
  dps: 1339.06094
  tps: 1225.79405
 }
}
dps_results: {
 key: "TestBalance-AllItems-WastewalkerArmor"
 value: {
  dps: 877.95933
  tps: 801.28344
 }
}
dps_results: {
 key: "TestBalance-AllItems-WindhawkArmor"
 value: {
<<<<<<< HEAD
  dps: 1614.48074
  tps: 1511.8944
=======
  dps: 1468.25118
  tps: 1364.66048
>>>>>>> ff203eff
 }
}
dps_results: {
 key: "TestBalance-AllItems-WrathofSpellfire"
 value: {
  dps: 1309.67211
  tps: 1202.55343
 }
}
dps_results: {
 key: "TestBalance-Average-Default"
 value: {
  dps: 1373.96626
  tps: 1262.01337
 }
}
dps_results: {
 key: "TestBalance-Settings-Tauren-P1-Starfire-FullBuffs-LongMultiTarget"
 value: {
  dps: 2301.92239
  tps: 3036.19772
 }
}
dps_results: {
 key: "TestBalance-Settings-Tauren-P1-Starfire-FullBuffs-LongSingleTarget"
 value: {
  dps: 1381.46123
  tps: 1269.09647
 }
}
dps_results: {
 key: "TestBalance-Settings-Tauren-P1-Starfire-FullBuffs-ShortSingleTarget"
 value: {
  dps: 2714.93019
  tps: 2505.51229
 }
}
dps_results: {
 key: "TestBalance-Settings-Tauren-P1-Starfire-NoBuffs-LongMultiTarget"
 value: {
  dps: 1339.35292
  tps: 1540.75691
 }
}
dps_results: {
 key: "TestBalance-Settings-Tauren-P1-Starfire-NoBuffs-LongSingleTarget"
 value: {
  dps: 580.27898
  tps: 472.98398
 }
}
dps_results: {
 key: "TestBalance-Settings-Tauren-P1-Starfire-NoBuffs-ShortSingleTarget"
 value: {
  dps: 1907.30478
  tps: 1695.34059
 }
}
dps_results: {
 key: "TestBalance-SwitchInFrontOfTarget-Default"
 value: {
  dps: 1365.76698
  tps: 1269.09647
 }
}<|MERGE_RESOLUTION|>--- conflicted
+++ resolved
@@ -157,13 +157,8 @@
 dps_results: {
  key: "TestBalance-AllItems-DreamwalkerGarb"
  value: {
-<<<<<<< HEAD
-  dps: 2552.59886
-  tps: 2439.56534
-=======
-  dps: 2100.92799
-  tps: 1983.73538
->>>>>>> ff203eff
+  dps: 1938.79876
+  tps: 1824.19095
  }
 }
 dps_results: {
@@ -330,13 +325,8 @@
 dps_results: {
  key: "TestBalance-AllItems-LasherweaveRegalia"
  value: {
-<<<<<<< HEAD
-  dps: 3440.66606
-  tps: 3294.98975
-=======
-  dps: 2347.65165
-  tps: 2283.48949
->>>>>>> ff203eff
+  dps: 3024.92251
+  tps: 2878.52264
  }
 }
 dps_results: {
@@ -363,13 +353,8 @@
 dps_results: {
  key: "TestBalance-AllItems-Malfurion'sRegalia"
  value: {
-<<<<<<< HEAD
-  dps: 3105.76587
-  tps: 2966.97749
-=======
-  dps: 2039.57276
-  tps: 1966.11721
->>>>>>> ff203eff
+  dps: 2594.68162
+  tps: 2452.31241
  }
 }
 dps_results: {
@@ -508,13 +493,8 @@
 dps_results: {
  key: "TestBalance-AllItems-Runetotem'sRegalia"
  value: {
-<<<<<<< HEAD
-  dps: 3105.76587
-  tps: 2966.97749
-=======
-  dps: 2035.45305
-  tps: 1950.82704
->>>>>>> ff203eff
+  dps: 2594.68162
+  tps: 2452.31241
  }
 }
 dps_results: {
@@ -674,13 +654,8 @@
 dps_results: {
  key: "TestBalance-AllItems-WindhawkArmor"
  value: {
-<<<<<<< HEAD
-  dps: 1614.48074
-  tps: 1511.8944
-=======
-  dps: 1468.25118
-  tps: 1364.66048
->>>>>>> ff203eff
+  dps: 1391.32989
+  tps: 1285.1118
  }
 }
 dps_results: {
