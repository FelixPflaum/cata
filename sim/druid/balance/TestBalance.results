--- conflicted
+++ resolved
@@ -47,1825 +47,1065 @@
 dps_results: {
  key: "TestBalance-AllItems-AbacusofViolentOdds-28288"
  value: {
-<<<<<<< HEAD
-  dps: 956.0167303357053
-  tps: 957.6063847422155
-=======
-  dps: 1141.7421812326515
-  tps: 1141.0233932878893
->>>>>>> ba5c9042
+  dps: 1167.4985052102172
+  tps: 1166.264590785904
  }
 }
 dps_results: {
  key: "TestBalance-AllItems-AdamantineFigurine-27891"
  value: {
-<<<<<<< HEAD
-  dps: 956.0167303357053
-  tps: 957.6063847422155
-=======
-  dps: 1141.7421812326515
-  tps: 1141.0233932878893
->>>>>>> ba5c9042
+  dps: 1167.4985052102172
+  tps: 1166.264590785904
  }
 }
 dps_results: {
  key: "TestBalance-AllItems-Alchemist'sStone-13503"
  value: {
-<<<<<<< HEAD
-  dps: 995.7033606204088
-  tps: 996.7327397545581
-=======
-  dps: 1142.788316185115
-  tps: 1142.0642388746364
->>>>>>> ba5c9042
+  dps: 1168.7218648397188
+  tps: 1167.4791165561487
  }
 }
 dps_results: {
  key: "TestBalance-AllItems-AncientAqirArtifact-33830"
  value: {
-<<<<<<< HEAD
-  dps: 956.0167303357053
-  tps: 957.6063847422155
-=======
-  dps: 1141.7421812326515
-  tps: 1141.0233932878893
->>>>>>> ba5c9042
+  dps: 1167.4985052102172
+  tps: 1166.264590785904
  }
 }
 dps_results: {
  key: "TestBalance-AllItems-AshtongueTalismanofEquilibrium-32486"
  value: {
-<<<<<<< HEAD
-  dps: 984.2431314496044
-  tps: 985.2682578338375
-=======
-  dps: 1179.8048649920263
-  tps: 1178.3248233720763
->>>>>>> ba5c9042
+  dps: 1206.4055322693916
+  tps: 1204.393477303895
  }
 }
 dps_results: {
  key: "TestBalance-AllItems-Assassin'sAlchemistStone-35751"
  value: {
-<<<<<<< HEAD
-  dps: 956.0167303357053
-  tps: 957.6063847422155
-=======
-  dps: 1141.7421812326515
-  tps: 1141.0233932878893
->>>>>>> ba5c9042
+  dps: 1167.4985052102172
+  tps: 1166.264590785904
  }
 }
 dps_results: {
  key: "TestBalance-AllItems-AustereEarthsiegeDiamond"
  value: {
-<<<<<<< HEAD
-  dps: 965.6128968340736
-  tps: 967.0560279106164
-=======
-  dps: 1141.808205421862
-  tps: 1141.116063659983
->>>>>>> ba5c9042
+  dps: 1167.9944011589234
+  tps: 1166.7785354823027
  }
 }
 dps_results: {
  key: "TestBalance-AllItems-BadgeofTenacity-32658"
  value: {
-<<<<<<< HEAD
-  dps: 956.0167303357053
-  tps: 957.6063847422155
-=======
-  dps: 1141.7421812326515
-  tps: 1141.0233932878893
->>>>>>> ba5c9042
+  dps: 1167.4985052102172
+  tps: 1166.264590785904
  }
 }
 dps_results: {
  key: "TestBalance-AllItems-BadgeoftheSwarmguard-21670"
  value: {
-<<<<<<< HEAD
-  dps: 956.0167303357053
-  tps: 957.6063847422155
-=======
-  dps: 1141.7421812326515
-  tps: 1141.0233932878893
->>>>>>> ba5c9042
+  dps: 1167.4985052102172
+  tps: 1166.264590785904
  }
 }
 dps_results: {
  key: "TestBalance-AllItems-BandoftheEternalChampion-29301"
  value: {
-<<<<<<< HEAD
-  dps: 923.8802733669767
-  tps: 925.9808809128621
-=======
-  dps: 1110.8426034820156
-  tps: 1110.6102070922657
->>>>>>> ba5c9042
+  dps: 1136.246655056792
+  tps: 1135.5061776355471
  }
 }
 dps_results: {
  key: "TestBalance-AllItems-BandoftheEternalDefender-29297"
  value: {
-<<<<<<< HEAD
-  dps: 923.8802733669767
-  tps: 925.9808809128621
-=======
-  dps: 1110.8426034820156
-  tps: 1110.6102070922657
->>>>>>> ba5c9042
+  dps: 1136.246655056792
+  tps: 1135.5061776355471
  }
 }
 dps_results: {
  key: "TestBalance-AllItems-BandoftheEternalSage-29305"
  value: {
-<<<<<<< HEAD
-  dps: 979.5353605615383
-  tps: 980.6537756968658
-=======
-  dps: 1169.703766499818
-  tps: 1168.4183801830466
->>>>>>> ba5c9042
+  dps: 1195.7494218074473
+  tps: 1193.9431223845233
  }
 }
 dps_results: {
  key: "TestBalance-AllItems-BeamingEarthsiegeDiamond"
  value: {
-<<<<<<< HEAD
-  dps: 973.09470280939
-  tps: 974.4227217664264
-=======
-  dps: 1151.4096322389712
-  tps: 1150.5508286074155
->>>>>>> ba5c9042
+  dps: 1177.5809313796995
+  tps: 1176.1987017653298
  }
 }
 dps_results: {
  key: "TestBalance-AllItems-Berserker'sCall-33831"
  value: {
-<<<<<<< HEAD
-  dps: 956.0167303357053
-  tps: 957.6063847422155
-=======
-  dps: 1141.7421812326515
-  tps: 1141.0233932878893
->>>>>>> ba5c9042
+  dps: 1167.4985052102172
+  tps: 1166.264590785904
  }
 }
 dps_results: {
  key: "TestBalance-AllItems-BlackenedNaaruSliver-34427"
  value: {
-<<<<<<< HEAD
-  dps: 962.0495971740575
-  tps: 963.5742942438006
-=======
-  dps: 1148.4413342916653
-  tps: 1147.6501299523889
->>>>>>> ba5c9042
+  dps: 1174.0112348447342
+  tps: 1172.7086324943975
  }
 }
 dps_results: {
  key: "TestBalance-AllItems-BlackoutTruncheon-27901"
  value: {
-<<<<<<< HEAD
-  dps: 981.395344703925
-  tps: 982.5122268230709
-=======
-  dps: 1161.9286475293275
-  tps: 1160.8344969252985
->>>>>>> ba5c9042
+  dps: 1188.0832728739742
+  tps: 1186.4660297630521
  }
 }
 dps_results: {
  key: "TestBalance-AllItems-Bladefist'sBreadth-28041"
  value: {
-<<<<<<< HEAD
-  dps: 954.8064137224872
-  tps: 956.4354651279289
-=======
-  dps: 1146.7859555033708
-  tps: 1145.9675254065273
->>>>>>> ba5c9042
+  dps: 1172.4647348468013
+  tps: 1171.1327291630896
  }
 }
 dps_results: {
  key: "TestBalance-AllItems-BladeofUnquenchedThirst-31193"
  value: {
-<<<<<<< HEAD
-  dps: 981.395344703925
-  tps: 982.5122268230709
-=======
-  dps: 1161.9286475293275
-  tps: 1160.8344969252985
->>>>>>> ba5c9042
+  dps: 1188.0832728739742
+  tps: 1186.4660297630521
  }
 }
 dps_results: {
  key: "TestBalance-AllItems-BlazefuryMedallion-17111"
  value: {
-<<<<<<< HEAD
-  dps: 933.9792606645896
-  tps: 935.9202311311891
-=======
-  dps: 1126.762826095347
-  tps: 1126.2776585866652
->>>>>>> ba5c9042
+  dps: 1152.4497684530943
+  tps: 1151.4508620972565
  }
 }
 dps_results: {
  key: "TestBalance-AllItems-BloodlustBrooch-29383"
  value: {
-<<<<<<< HEAD
-  dps: 956.0167303357053
-  tps: 957.6063847422155
-=======
-  dps: 1141.7421812326515
-  tps: 1141.0233932878893
->>>>>>> ba5c9042
+  dps: 1167.4985052102172
+  tps: 1166.264590785904
  }
 }
 dps_results: {
  key: "TestBalance-AllItems-BracingEarthsiegeDiamond"
  value: {
-<<<<<<< HEAD
-  dps: 977.7329270651737
-  tps: 959.7011001666167
-=======
-  dps: 1156.2778674281121
-  tps: 1132.5642942245167
->>>>>>> ba5c9042
+  dps: 1182.727920446361
+  tps: 1157.9669251432429
  }
 }
 dps_results: {
  key: "TestBalance-AllItems-BracingEarthstormDiamond"
  value: {
-<<<<<<< HEAD
-  dps: 972.4001137634889
-  tps: 973.707500501444
-=======
-  dps: 1149.9112161453618
-  tps: 1149.057014169012
->>>>>>> ba5c9042
+  dps: 1176.2451719598885
+  tps: 1174.8642908672484
  }
 }
 dps_results: {
  key: "TestBalance-AllItems-BraidedEterniumChain-24114"
  value: {
-<<<<<<< HEAD
-  dps: 941.0817324534592
-  tps: 942.9331534842808
-=======
-  dps: 1136.3608779959964
-  tps: 1135.7513827826342
->>>>>>> ba5c9042
+  dps: 1162.1507584986273
+  tps: 1161.0254656752122
  }
 }
 dps_results: {
  key: "TestBalance-AllItems-BroochoftheImmortalKing-32534"
  value: {
-<<<<<<< HEAD
-  dps: 956.0167303357053
-  tps: 957.6063847422155
-=======
-  dps: 1141.7421812326515
-  tps: 1141.0233932878893
->>>>>>> ba5c9042
+  dps: 1167.4985052102172
+  tps: 1166.264590785904
  }
 }
 dps_results: {
  key: "TestBalance-AllItems-BrutalEarthstormDiamond"
  value: {
-<<<<<<< HEAD
-  dps: 965.6128968340736
-  tps: 967.0560279106164
-=======
-  dps: 1141.808205421862
-  tps: 1141.116063659983
->>>>>>> ba5c9042
+  dps: 1167.9944011589234
+  tps: 1166.7785354823027
  }
 }
 dps_results: {
  key: "TestBalance-AllItems-ChaoticSkyfireDiamond"
  value: {
-<<<<<<< HEAD
-  dps: 981.395344703925
-  tps: 982.5122268230709
-=======
-  dps: 1161.9286475293275
-  tps: 1160.8344969252985
->>>>>>> ba5c9042
+  dps: 1188.0832728739742
+  tps: 1186.4660297630521
  }
 }
 dps_results: {
  key: "TestBalance-AllItems-ChaoticSkyflareDiamond"
  value: {
-<<<<<<< HEAD
-  dps: 981.5313603469649
-  tps: 982.6528221532498
-=======
-  dps: 1161.975939199144
-  tps: 1160.8808427617182
->>>>>>> ba5c9042
+  dps: 1188.1317790995354
+  tps: 1186.5135658641022
  }
 }
 dps_results: {
  key: "TestBalance-AllItems-CloakofDarkness-33122"
  value: {
-<<<<<<< HEAD
-  dps: 929.0753091985588
-  tps: 949.7132315451162
-=======
-  dps: 1124.3898305075188
-  tps: 1146.4475528540765
->>>>>>> ba5c9042
+  dps: 1149.905997071748
+  tps: 1171.963719418306
  }
 }
 dps_results: {
  key: "TestBalance-AllItems-CommendationofKael'thas-34473"
  value: {
-<<<<<<< HEAD
-  dps: 956.0167303357053
-  tps: 957.6063847422155
-=======
-  dps: 1141.7421812326515
-  tps: 1141.0233932878893
->>>>>>> ba5c9042
+  dps: 1167.4985052102172
+  tps: 1166.264590785904
  }
 }
 dps_results: {
  key: "TestBalance-AllItems-Coren'sLuckyCoin-38289"
  value: {
-<<<<<<< HEAD
-  dps: 956.0167303357053
-  tps: 957.6063847422155
-=======
-  dps: 1141.7421812326515
-  tps: 1141.0233932878893
->>>>>>> ba5c9042
+  dps: 1167.4985052102172
+  tps: 1166.264590785904
  }
 }
 dps_results: {
  key: "TestBalance-AllItems-CoreofAr'kelos-29776"
  value: {
-<<<<<<< HEAD
-  dps: 956.0167303357053
-  tps: 957.6063847422155
-=======
-  dps: 1141.7421812326515
-  tps: 1141.0233932878893
->>>>>>> ba5c9042
+  dps: 1167.4985052102172
+  tps: 1166.264590785904
  }
 }
 dps_results: {
  key: "TestBalance-AllItems-CrystalforgedTrinket-32654"
  value: {
-<<<<<<< HEAD
-  dps: 956.0167303357053
-  tps: 957.6063847422155
-=======
-  dps: 1141.7421812326515
-  tps: 1141.0233932878893
->>>>>>> ba5c9042
+  dps: 1167.4985052102172
+  tps: 1166.264590785904
  }
 }
 dps_results: {
  key: "TestBalance-AllItems-Dabiri'sEnigma-30300"
  value: {
-<<<<<<< HEAD
-  dps: 956.0167303357053
-  tps: 957.6063847422155
-=======
-  dps: 1141.7421812326515
-  tps: 1141.0233932878893
->>>>>>> ba5c9042
+  dps: 1167.4985052102172
+  tps: 1166.264590785904
  }
 }
 dps_results: {
  key: "TestBalance-AllItems-DarkIronSmokingPipe-38290"
  value: {
-<<<<<<< HEAD
-  dps: 991.7947522533298
-  tps: 992.668846221488
-=======
-  dps: 1184.2587171418618
-  tps: 1182.689598478915
->>>>>>> ba5c9042
+  dps: 1210.8548547525854
+  tps: 1208.7538133374246
  }
 }
 dps_results: {
  key: "TestBalance-AllItems-DarkmoonCard:Crusade-31856"
  value: {
-<<<<<<< HEAD
-  dps: 992.5525856242525
-  tps: 993.4115229249924
-=======
-  dps: 1187.1210820167912
-  tps: 1185.4947160563463
->>>>>>> ba5c9042
+  dps: 1213.6710886961691
+  tps: 1211.5137226021363
  }
 }
 dps_results: {
  key: "TestBalance-AllItems-DarkmoonCard:Vengeance-31858"
  value: {
-<<<<<<< HEAD
-  dps: 956.0167303357053
-  tps: 957.6063847422155
-=======
-  dps: 1141.7421812326515
-  tps: 1141.0233932878893
->>>>>>> ba5c9042
+  dps: 1167.4985052102172
+  tps: 1166.264590785904
  }
 }
 dps_results: {
  key: "TestBalance-AllItems-DarkmoonCard:Wrath-31857"
  value: {
-<<<<<<< HEAD
-  dps: 956.0167303357053
-  tps: 957.6063847422155
-=======
-  dps: 1141.7421812326515
-  tps: 1141.0233932878893
->>>>>>> ba5c9042
+  dps: 1167.4985052102172
+  tps: 1166.264590785904
  }
 }
 dps_results: {
  key: "TestBalance-AllItems-DestructiveSkyfireDiamond"
  value: {
-<<<<<<< HEAD
-  dps: 967.7750592796384
-  tps: 969.1660137739365
-=======
-  dps: 1146.1221325631047
-  tps: 1145.3441122584002
->>>>>>> ba5c9042
+  dps: 1172.2739562932609
+  tps: 1170.9728995139535
  }
 }
 dps_results: {
  key: "TestBalance-AllItems-DestructiveSkyflareDiamond"
  value: {
-<<<<<<< HEAD
-  dps: 968.4201536695011
-  tps: 969.7986062760025
-=======
-  dps: 1146.4021384679133
-  tps: 1145.6185180451128
->>>>>>> ba5c9042
+  dps: 1172.5579783683047
+  tps: 1171.2512411474963
  }
 }
 dps_results: {
  key: "TestBalance-AllItems-Dragonmaw-28438"
  value: {
-<<<<<<< HEAD
-  dps: 981.395344703925
-  tps: 982.5122268230709
-=======
-  dps: 1161.9286475293275
-  tps: 1160.8344969252985
->>>>>>> ba5c9042
+  dps: 1188.0832728739742
+  tps: 1186.4660297630521
  }
 }
 dps_results: {
  key: "TestBalance-AllItems-DragonspineTrophy-28830"
  value: {
-<<<<<<< HEAD
-  dps: 956.0167303357053
-  tps: 957.6063847422155
-=======
-  dps: 1141.7421812326515
-  tps: 1141.0233932878893
->>>>>>> ba5c9042
+  dps: 1167.4985052102172
+  tps: 1166.264590785904
  }
 }
 dps_results: {
  key: "TestBalance-AllItems-Dragonstrike-28439"
  value: {
-<<<<<<< HEAD
-  dps: 981.395344703925
-  tps: 982.5122268230709
-=======
-  dps: 1161.9286475293275
-  tps: 1160.8344969252985
->>>>>>> ba5c9042
+  dps: 1188.0832728739742
+  tps: 1186.4660297630521
  }
 }
 dps_results: {
  key: "TestBalance-AllItems-DrakefistHammer-28437"
  value: {
-<<<<<<< HEAD
-  dps: 981.395344703925
-  tps: 982.5122268230709
-=======
-  dps: 1161.9286475293275
-  tps: 1160.8344969252985
->>>>>>> ba5c9042
+  dps: 1188.0832728739742
+  tps: 1186.4660297630521
  }
 }
 dps_results: {
  key: "TestBalance-AllItems-EffulgentSkyflareDiamond"
  value: {
-<<<<<<< HEAD
-  dps: 965.6128968340736
-  tps: 967.0560279106164
-=======
-  dps: 1141.808205421862
-  tps: 1141.116063659983
->>>>>>> ba5c9042
+  dps: 1167.9944011589234
+  tps: 1166.7785354823027
  }
 }
 dps_results: {
  key: "TestBalance-AllItems-EmberSkyfireDiamond"
  value: {
-<<<<<<< HEAD
-  dps: 975.8429825820273
-  tps: 977.1263119436115
-=======
-  dps: 1154.1982225348888
-  tps: 1153.2836470974153
->>>>>>> ba5c9042
+  dps: 1180.6510878491597
+  tps: 1179.207455105401
  }
 }
 dps_results: {
  key: "TestBalance-AllItems-EmberSkyflareDiamond"
  value: {
-<<<<<<< HEAD
-  dps: 981.191656666259
-  tps: 982.3680125461582
-=======
-  dps: 1160.5815724246556
-  tps: 1159.5393299893867
->>>>>>> ba5c9042
+  dps: 1187.150870266137
+  tps: 1185.577241874039
  }
 }
 dps_results: {
  key: "TestBalance-AllItems-EmptyMugofDirebrew-38287"
  value: {
-<<<<<<< HEAD
-  dps: 956.0167303357053
-  tps: 957.6063847422155
-=======
-  dps: 1141.7421812326515
-  tps: 1141.0233932878893
->>>>>>> ba5c9042
+  dps: 1167.4985052102172
+  tps: 1166.264590785904
  }
 }
 dps_results: {
  key: "TestBalance-AllItems-EmpyreanDemolisher-17112"
  value: {
-<<<<<<< HEAD
-  dps: 981.395344703925
-  tps: 982.5122268230709
-=======
-  dps: 1161.9286475293275
-  tps: 1160.8344969252985
->>>>>>> ba5c9042
+  dps: 1188.0832728739742
+  tps: 1186.4660297630521
  }
 }
 dps_results: {
  key: "TestBalance-AllItems-EnigmaticSkyfireDiamond"
  value: {
-<<<<<<< HEAD
-  dps: 967.7685657213599
-  tps: 969.1579834201565
-=======
-  dps: 1145.8077919429738
-  tps: 1145.036058450672
->>>>>>> ba5c9042
+  dps: 1171.9624172876208
+  tps: 1170.667591288426
  }
 }
 dps_results: {
  key: "TestBalance-AllItems-EnigmaticSkyflareDiamond"
  value: {
-<<<<<<< HEAD
-  dps: 967.8655912150545
-  tps: 969.2603684039781
-=======
-  dps: 1145.7571621488923
-  tps: 1144.986441252472
->>>>>>> ba5c9042
+  dps: 1171.913002049284
+  tps: 1170.619164354856
  }
 }
 dps_results: {
  key: "TestBalance-AllItems-EnigmaticStarflareDiamond"
  value: {
-<<<<<<< HEAD
-  dps: 967.0991970105752
-  tps: 968.5093020835883
-=======
-  dps: 1146.4419675983415
-  tps: 1145.6575505929322
->>>>>>> ba5c9042
+  dps: 1172.5937913284977
+  tps: 1171.2863378484858
  }
 }
 dps_results: {
  key: "TestBalance-AllItems-EssenceoftheMartyr-29376"
  value: {
-<<<<<<< HEAD
-  dps: 986.4200323120872
-  tps: 987.4016206790704
-=======
-  dps: 1179.3472155532595
-  tps: 1177.8763269220858
->>>>>>> ba5c9042
+  dps: 1205.7885780444847
+  tps: 1203.7888621634863
  }
 }
 dps_results: {
  key: "TestBalance-AllItems-EternalEarthsiegeDiamond"
  value: {
-<<<<<<< HEAD
-  dps: 965.6128968340736
-  tps: 967.0560279106164
-=======
-  dps: 1141.808205421862
-  tps: 1141.116063659983
->>>>>>> ba5c9042
+  dps: 1167.9944011589234
+  tps: 1166.7785354823027
  }
 }
 dps_results: {
  key: "TestBalance-AllItems-EternalEarthstormDiamond"
  value: {
-<<<<<<< HEAD
-  dps: 965.6128968340736
-  tps: 967.0560279106164
-=======
-  dps: 1141.808205421862
-  tps: 1141.116063659983
->>>>>>> ba5c9042
+  dps: 1167.9944011589234
+  tps: 1166.7785354823027
  }
 }
 dps_results: {
  key: "TestBalance-AllItems-EyeofMagtheridon-28789"
  value: {
-<<<<<<< HEAD
-  dps: 983.9025564116475
-  tps: 984.9344942966391
-=======
-  dps: 1175.971547192781
-  tps: 1174.5681719288168
->>>>>>> ba5c9042
+  dps: 1202.3577953181996
+  tps: 1200.4266950917265
  }
 }
 dps_results: {
  key: "TestBalance-AllItems-Figurine-LivingRubySerpent-24126"
  value: {
-<<<<<<< HEAD
-  dps: 985.4952138449744
-  tps: 986.6752799146327
-=======
-  dps: 1151.4375315007073
-  tps: 1150.5404698839181
->>>>>>> ba5c9042
+  dps: 1177.5295606530533
+  tps: 1176.1106584532158
  }
 }
 dps_results: {
  key: "TestBalance-AllItems-Figurine-NightseyePanther-24128"
  value: {
-<<<<<<< HEAD
-  dps: 956.0167303357053
-  tps: 957.6063847422155
-=======
-  dps: 1141.7421812326515
-  tps: 1141.0233932878893
->>>>>>> ba5c9042
+  dps: 1167.4985052102172
+  tps: 1166.264590785904
  }
 }
 dps_results: {
  key: "TestBalance-AllItems-Figurine-ShadowsongPanther-35702"
  value: {
-<<<<<<< HEAD
-  dps: 956.9736476831349
-  tps: 958.5441637426968
-=======
-  dps: 1141.9927175003643
-  tps: 1141.2689188302475
->>>>>>> ba5c9042
+  dps: 1167.7967737500167
+  tps: 1166.5568939549075
  }
 }
 dps_results: {
  key: "TestBalance-AllItems-ForlornSkyflareDiamond"
  value: {
-<<<<<<< HEAD
-  dps: 977.7329270651737
-  tps: 978.9336575370941
-=======
-  dps: 1156.2778674281121
-  tps: 1155.2963324261075
->>>>>>> ba5c9042
+  dps: 1182.727920446361
+  tps: 1181.2173843839917
  }
 }
 dps_results: {
  key: "TestBalance-AllItems-ForlornStarflareDiamond"
  value: {
-<<<<<<< HEAD
-  dps: 975.3089210189538
-  tps: 976.5581316117982
-=======
-  dps: 1153.3839350268618
-  tps: 1152.4602786728822
->>>>>>> ba5c9042
+  dps: 1179.7812165888738
+  tps: 1178.3296146036537
  }
 }
 dps_results: {
  key: "TestBalance-AllItems-GnomereganAuto-Blocker600-29387"
  value: {
-<<<<<<< HEAD
-  dps: 956.0167303357053
-  tps: 957.6063847422155
-=======
-  dps: 1141.7421812326515
-  tps: 1141.0233932878893
->>>>>>> ba5c9042
+  dps: 1167.4985052102172
+  tps: 1166.264590785904
  }
 }
 dps_results: {
  key: "TestBalance-AllItems-Guardian'sAlchemistStone-35748"
  value: {
-<<<<<<< HEAD
-  dps: 956.0167303357053
-  tps: 957.6063847422155
-=======
-  dps: 1141.7421812326515
-  tps: 1141.0233932878893
->>>>>>> ba5c9042
+  dps: 1167.4985052102172
+  tps: 1166.264590785904
  }
 }
 dps_results: {
  key: "TestBalance-AllItems-HandofJustice-11815"
  value: {
-<<<<<<< HEAD
-  dps: 956.0167303357053
-  tps: 957.6063847422155
-=======
-  dps: 1141.7421812326515
-  tps: 1141.0233932878893
->>>>>>> ba5c9042
+  dps: 1167.4985052102172
+  tps: 1166.264590785904
  }
 }
 dps_results: {
  key: "TestBalance-AllItems-Heartrazor-29962"
  value: {
-<<<<<<< HEAD
-  dps: 981.395344703925
-  tps: 982.5122268230709
-=======
-  dps: 1161.9286475293275
-  tps: 1160.8344969252985
->>>>>>> ba5c9042
+  dps: 1188.0832728739742
+  tps: 1186.4660297630521
  }
 }
 dps_results: {
  key: "TestBalance-AllItems-HexShrunkenHead-33829"
  value: {
-<<<<<<< HEAD
-  dps: 1002.0148470661189
-  tps: 1002.6845391380207
-=======
-  dps: 1196.351534516907
-  tps: 1194.5405595064592
->>>>>>> ba5c9042
+  dps: 1223.1927929756025
+  tps: 1220.844992795981
  }
 }
 dps_results: {
  key: "TestBalance-AllItems-HourglassoftheUnraveller-28034"
  value: {
-<<<<<<< HEAD
-  dps: 957.2068502427071
-  tps: 958.7899262510775
-=======
-  dps: 1146.8513921607703
-  tps: 1146.0316533307787
->>>>>>> ba5c9042
+  dps: 1172.560107641627
+  tps: 1171.2261945020189
  }
 }
 dps_results: {
  key: "TestBalance-AllItems-IconofUnyieldingCourage-28121"
  value: {
-<<<<<<< HEAD
-  dps: 965.140720358265
-  tps: 966.6253522976581
-=======
-  dps: 1145.44732387151
-  tps: 1144.7044997406374
->>>>>>> ba5c9042
+  dps: 1171.3059210563345
+  tps: 1170.0459249817666
  }
 }
 dps_results: {
  key: "TestBalance-AllItems-IdolofTerror-33509"
  value: {
-<<<<<<< HEAD
-  dps: 962.2806844047584
-  tps: 963.7798597298874
-=======
-  dps: 1138.1076380826605
-  tps: 1137.4899076675645
->>>>>>> ba5c9042
+  dps: 1164.2622634273073
+  tps: 1163.1214405053186
  }
 }
 dps_results: {
  key: "TestBalance-AllItems-IdoloftheUnseenMoon-33510"
  value: {
-<<<<<<< HEAD
-  dps: 978.6596441724416
-  tps: 979.831240302217
-=======
-  dps: 1161.1950814667937
-  tps: 1160.1156021840154
->>>>>>> ba5c9042
+  dps: 1187.355106826061
+  tps: 1185.7524270360973
  }
 }
 dps_results: {
  key: "TestBalance-AllItems-IdoloftheWhiteStag-32257"
  value: {
-<<<<<<< HEAD
-  dps: 962.2806844047584
-  tps: 963.7798597298874
-=======
-  dps: 1138.1076380826605
-  tps: 1137.4899076675645
->>>>>>> ba5c9042
+  dps: 1164.2622634273073
+  tps: 1163.1214405053186
  }
 }
 dps_results: {
  key: "TestBalance-AllItems-ImbuedUnstableDiamond"
  value: {
-<<<<<<< HEAD
-  dps: 972.4001137634889
-  tps: 973.707500501444
-=======
-  dps: 1149.9112161453618
-  tps: 1149.057014169012
->>>>>>> ba5c9042
+  dps: 1176.2451719598885
+  tps: 1174.8642908672484
  }
 }
 dps_results: {
  key: "TestBalance-AllItems-ImpassiveSkyflareDiamond"
  value: {
-<<<<<<< HEAD
-  dps: 967.8655912150545
-  tps: 969.2603684039781
-=======
-  dps: 1145.7571621488923
-  tps: 1144.986441252472
->>>>>>> ba5c9042
+  dps: 1171.913002049284
+  tps: 1170.619164354856
  }
 }
 dps_results: {
  key: "TestBalance-AllItems-ImpassiveStarflareDiamond"
  value: {
-<<<<<<< HEAD
-  dps: 967.0991970105752
-  tps: 968.5093020835883
-=======
-  dps: 1146.4419675983415
-  tps: 1145.6575505929322
->>>>>>> ba5c9042
+  dps: 1172.5937913284977
+  tps: 1171.2863378484858
  }
 }
 dps_results: {
  key: "TestBalance-AllItems-IndestructibleAlchemist'sStone-44323"
  value: {
-<<<<<<< HEAD
-  dps: 956.0167303357053
-  tps: 957.6063847422155
-=======
-  dps: 1141.7421812326515
-  tps: 1141.0233932878893
->>>>>>> ba5c9042
+  dps: 1167.4985052102172
+  tps: 1166.264590785904
  }
 }
 dps_results: {
  key: "TestBalance-AllItems-InsightfulEarthsiegeDiamond"
  value: {
-<<<<<<< HEAD
-  dps: 1064.888343041933
-  tps: 1069.6235468609862
-=======
-  dps: 1158.7685867969233
-  tps: 1162.8210506624246
->>>>>>> ba5c9042
+  dps: 1185.0538436127044
+  tps: 1188.5806023418902
  }
 }
 dps_results: {
  key: "TestBalance-AllItems-InsightfulEarthstormDiamond"
  value: {
-<<<<<<< HEAD
-  dps: 1008.8913521273987
-  tps: 1011.5931047647417
-=======
-  dps: 1153.3977148816705
-  tps: 1154.5782495972621
->>>>>>> ba5c9042
+  dps: 1179.7092870881302
+  tps: 1180.3635903595919
  }
 }
 dps_results: {
  key: "TestBalance-AllItems-InvigoratingEarthsiegeDiamond"
  value: {
-<<<<<<< HEAD
-  dps: 965.6128968340736
-  tps: 967.0560279106164
-=======
-  dps: 1141.808205421862
-  tps: 1141.116063659983
->>>>>>> ba5c9042
+  dps: 1167.9944011589234
+  tps: 1166.7785354823027
  }
 }
 dps_results: {
  key: "TestBalance-AllItems-KissoftheSpider-22954"
  value: {
-<<<<<<< HEAD
-  dps: 965.3743377699353
-  tps: 966.8333306944287
-=======
-  dps: 1146.1513651961814
-  tps: 1145.3715269054817
->>>>>>> ba5c9042
+  dps: 1171.9094691483494
+  tps: 1170.614468778607
  }
 }
 dps_results: {
  key: "TestBalance-AllItems-LivingRootoftheWildheart-30664"
  value: {
-<<<<<<< HEAD
-  dps: 971.2014736806377
-  tps: 972.4874332202495
-=======
-  dps: 1161.726712732808
-  tps: 1160.6082341580427
->>>>>>> ba5c9042
+  dps: 1187.892740423292
+  tps: 1186.2509412947174
  }
 }
 dps_results: {
  key: "TestBalance-AllItems-MadnessoftheBetrayer-32505"
  value: {
-<<<<<<< HEAD
-  dps: 961.8561560480049
-  tps: 963.3994792736032
-=======
-  dps: 1142.234887346315
-  tps: 1141.545311945946
->>>>>>> ba5c9042
+  dps: 1168.0941210912188
+  tps: 1166.8873610159521
  }
 }
 dps_results: {
  key: "TestBalance-AllItems-MalorneHarness"
  value: {
-<<<<<<< HEAD
-  dps: 656.4804838601323
-  tps: 662.4306631961539
-=======
-  dps: 798.6304868109088
-  tps: 802.9364660879155
->>>>>>> ba5c9042
+  dps: 819.7959903556211
+  tps: 823.6786595617332
  }
 }
 dps_results: {
  key: "TestBalance-AllItems-MalorneRegalia"
  value: {
-<<<<<<< HEAD
-  dps: 957.6211839440593
-  tps: 959.9262159450693
-=======
-  dps: 1015.512628995104
-  tps: 1017.2648320950933
->>>>>>> ba5c9042
+  dps: 1039.6138745832238
+  tps: 1040.8840527714506
  }
 }
 dps_results: {
  key: "TestBalance-AllItems-Mana-EtchedRegalia"
  value: {
-<<<<<<< HEAD
-  dps: 774.796510044564
-  tps: 778.6467688568974
-=======
-  dps: 925.3235171189971
-  tps: 927.3768357898416
->>>>>>> ba5c9042
+  dps: 948.3499395834748
+  tps: 949.9427298050304
  }
 }
 dps_results: {
  key: "TestBalance-AllItems-ManualCrowdPummeler-9449"
  value: {
-<<<<<<< HEAD
-  dps: 794.4785623497926
-  tps: 799.1433801160213
-=======
-  dps: 962.7107278599507
-  tps: 965.4516689826421
->>>>>>> ba5c9042
+  dps: 985.4662998498269
+  tps: 987.7521295327216
  }
 }
 dps_results: {
  key: "TestBalance-AllItems-MarkoftheChampion-23206"
  value: {
-<<<<<<< HEAD
-  dps: 956.0167303357053
-  tps: 957.6063847422155
-=======
-  dps: 1141.7421812326515
-  tps: 1141.0233932878893
->>>>>>> ba5c9042
+  dps: 1167.4985052102172
+  tps: 1166.264590785904
  }
 }
 dps_results: {
  key: "TestBalance-AllItems-MarkoftheChampion-23207"
  value: {
-<<<<<<< HEAD
-  dps: 997.5710836799999
-  tps: 998.3296510196246
-=======
-  dps: 1191.9238152788305
-  tps: 1190.201394653145
->>>>>>> ba5c9042
+  dps: 1218.575297440316
+  tps: 1216.3198471714004
  }
 }
 dps_results: {
  key: "TestBalance-AllItems-MarkoftheWarPrisoner-37873"
  value: {
-<<<<<<< HEAD
-  dps: 992.1460074994746
-  tps: 993.0872336960425
-=======
-  dps: 1185.3890613637714
-  tps: 1183.8470024830535
->>>>>>> ba5c9042
+  dps: 1212.112129273694
+  tps: 1210.0356090347784
  }
 }
 dps_results: {
  key: "TestBalance-AllItems-MercurialAlchemistStone-44322"
  value: {
-<<<<<<< HEAD
-  dps: 990.697813797806
-  tps: 991.6495465350739
-=======
-  dps: 1182.6588450982363
-  tps: 1181.1865905428292
->>>>>>> ba5c9042
+  dps: 1208.7444697708386
+  tps: 1206.7505027219795
  }
 }
 dps_results: {
  key: "TestBalance-AllItems-MightyAlchemist'sStone-44324"
  value: {
-<<<<<<< HEAD
-  dps: 965.6517994914176
-  tps: 967.0589858481477
-=======
-  dps: 1148.403864277352
-  tps: 1147.5535093383628
->>>>>>> ba5c9042
+  dps: 1174.143800460148
+  tps: 1172.7786467975031
  }
 }
 dps_results: {
  key: "TestBalance-AllItems-Moroes'LuckyPocketWatch-28528"
  value: {
-<<<<<<< HEAD
-  dps: 956.0167303357053
-  tps: 957.6063847422155
-=======
-  dps: 1141.7421812326515
-  tps: 1141.0233932878893
->>>>>>> ba5c9042
+  dps: 1167.4985052102172
+  tps: 1166.264590785904
  }
 }
 dps_results: {
  key: "TestBalance-AllItems-MysticalSkyfireDiamond"
  value: {
-<<<<<<< HEAD
-  dps: 965.8581093044093
-  tps: 967.3070361315454
-=======
-  dps: 1148.650721511286
-  tps: 1147.8594294276181
->>>>>>> ba5c9042
+  dps: 1174.7931841076397
+  tps: 1173.479042772045
  }
 }
 dps_results: {
  key: "TestBalance-AllItems-NordrassilHarness"
  value: {
-<<<<<<< HEAD
-  dps: 666.4077804082496
-  tps: 672.2099804799753
-=======
-  dps: 803.095945560679
-  tps: 807.3767489960229
->>>>>>> ba5c9042
+  dps: 824.1931500348884
+  tps: 828.0520093807484
  }
 }
 dps_results: {
  key: "TestBalance-AllItems-NordrassilRegalia"
  value: {
-<<<<<<< HEAD
-  dps: 1068.7543184971412
-  tps: 1067.8872211404223
-=======
-  dps: 1125.6911594145313
-  tps: 1124.1848252394648
->>>>>>> ba5c9042
+  dps: 1150.3488085221295
+  tps: 1148.3493213649112
  }
 }
 dps_results: {
  key: "TestBalance-AllItems-PersistentEarthshatterDiamond"
  value: {
-<<<<<<< HEAD
-  dps: 965.6128968340736
-  tps: 967.0560279106164
-=======
-  dps: 1141.808205421862
-  tps: 1141.116063659983
->>>>>>> ba5c9042
+  dps: 1167.9944011589234
+  tps: 1166.7785354823027
  }
 }
 dps_results: {
  key: "TestBalance-AllItems-PersistentEarthsiegeDiamond"
  value: {
-<<<<<<< HEAD
-  dps: 965.6128968340736
-  tps: 967.0560279106164
-=======
-  dps: 1141.808205421862
-  tps: 1141.116063659983
->>>>>>> ba5c9042
+  dps: 1167.9944011589234
+  tps: 1166.7785354823027
  }
 }
 dps_results: {
  key: "TestBalance-AllItems-PotentUnstableDiamond"
  value: {
-<<<<<<< HEAD
-  dps: 965.6128968340736
-  tps: 967.0560279106164
-=======
-  dps: 1141.808205421862
-  tps: 1141.116063659983
->>>>>>> ba5c9042
+  dps: 1167.9944011589234
+  tps: 1166.7785354823027
  }
 }
 dps_results: {
  key: "TestBalance-AllItems-PowerfulEarthshatterDiamond"
  value: {
-<<<<<<< HEAD
-  dps: 965.6128968340736
-  tps: 967.0560279106164
-=======
-  dps: 1141.808205421862
-  tps: 1141.116063659983
->>>>>>> ba5c9042
+  dps: 1167.9944011589234
+  tps: 1166.7785354823027
  }
 }
 dps_results: {
  key: "TestBalance-AllItems-PowerfulEarthsiegeDiamond"
  value: {
-<<<<<<< HEAD
-  dps: 965.6128968340736
-  tps: 967.0560279106164
-=======
-  dps: 1141.808205421862
-  tps: 1141.116063659983
->>>>>>> ba5c9042
+  dps: 1167.9944011589234
+  tps: 1166.7785354823027
  }
 }
 dps_results: {
  key: "TestBalance-AllItems-PowerfulEarthstormDiamond"
  value: {
-<<<<<<< HEAD
-  dps: 965.6128968340736
-  tps: 967.0560279106164
-=======
-  dps: 1141.808205421862
-  tps: 1141.116063659983
->>>>>>> ba5c9042
+  dps: 1167.9944011589234
+  tps: 1166.7785354823027
  }
 }
 dps_results: {
  key: "TestBalance-AllItems-PrimalIntent"
  value: {
-<<<<<<< HEAD
-  dps: 808.2896709387754
-  tps: 812.4745331998904
-=======
-  dps: 978.0174727357283
-  tps: 980.2702789609051
->>>>>>> ba5c9042
+  dps: 1001.5055866039474
+  tps: 1003.2886305517593
  }
 }
 dps_results: {
  key: "TestBalance-AllItems-Redeemer'sAlchemistStone-35750"
  value: {
-<<<<<<< HEAD
-  dps: 986.8158392850056
-  tps: 987.7895115125303
-=======
-  dps: 1178.935627643349
-  tps: 1177.472970770373
->>>>>>> ba5c9042
+  dps: 1205.3554218042905
+  tps: 1203.3643690480958
  }
 }
 dps_results: {
  key: "TestBalance-AllItems-RelentlessEarthsiegeDiamond"
  value: {
-<<<<<<< HEAD
-  dps: 978.9536179486599
-  tps: 980.1299346029111
-=======
-  dps: 1157.7057382134612
-  tps: 1156.6956457957494
->>>>>>> ba5c9042
+  dps: 1183.8919339505223
+  tps: 1182.3581176180696
  }
 }
 dps_results: {
  key: "TestBalance-AllItems-RelentlessEarthstormDiamond"
  value: {
-<<<<<<< HEAD
-  dps: 978.9536179486599
-  tps: 980.1299346029111
-=======
-  dps: 1157.7057382134612
-  tps: 1156.6956457957494
->>>>>>> ba5c9042
+  dps: 1183.8919339505223
+  tps: 1182.3581176180696
  }
 }
 dps_results: {
  key: "TestBalance-AllItems-RevitalizingSkyflareDiamond"
  value: {
-<<<<<<< HEAD
-  dps: 982.2485290547079
-  tps: 983.4820474868378
-=======
-  dps: 1144.1960338929857
-  tps: 1143.4959022283501
->>>>>>> ba5c9042
+  dps: 1170.5141132158365
+  tps: 1169.287619964743
  }
 }
 dps_results: {
  key: "TestBalance-AllItems-RobeoftheElderScribes-28602"
  value: {
-<<<<<<< HEAD
-  dps: 981.1837835507084
-  tps: 982.4895635595857
-=======
-  dps: 1137.601770447202
-  tps: 1137.0376573848155
->>>>>>> ba5c9042
+  dps: 1163.4159848494135
+  tps: 1162.3355874989832
  }
 }
 dps_results: {
  key: "TestBalance-AllItems-RodoftheSunKing-29996"
  value: {
-<<<<<<< HEAD
-  dps: 981.395344703925
-  tps: 982.5122268230709
-=======
-  dps: 1161.9286475293275
-  tps: 1160.8344969252985
->>>>>>> ba5c9042
+  dps: 1188.0832728739742
+  tps: 1186.4660297630521
  }
 }
 dps_results: {
  key: "TestBalance-AllItems-Romulo'sPoisonVial-28579"
  value: {
-<<<<<<< HEAD
-  dps: 959.4212222191364
-  tps: 961.0206441213116
-=======
-  dps: 1145.44732387151
-  tps: 1144.7044997406374
->>>>>>> ba5c9042
+  dps: 1171.3059210563345
+  tps: 1170.0459249817666
  }
 }
 dps_results: {
  key: "TestBalance-AllItems-ScarabofDisplacement-30629"
  value: {
-<<<<<<< HEAD
-  dps: 956.0167303357053
-  tps: 957.6063847422155
-=======
-  dps: 1141.7421812326515
-  tps: 1141.0233932878893
->>>>>>> ba5c9042
+  dps: 1167.4985052102172
+  tps: 1166.264590785904
  }
 }
 dps_results: {
  key: "TestBalance-AllItems-Scryer'sBloodgem-29132"
  value: {
-<<<<<<< HEAD
-  dps: 977.7231526935311
-  tps: 978.9561359862184
-=======
-  dps: 1157.9921287964974
-  tps: 1156.9984085671254
->>>>>>> ba5c9042
+  dps: 1184.1192585055826
+  tps: 1182.602995682029
  }
 }
 dps_results: {
  key: "TestBalance-AllItems-SextantofUnstableCurrents-30626"
  value: {
-<<<<<<< HEAD
-  dps: 970.594419679973
-  tps: 971.9097442995984
-=======
-  dps: 1160.610770930924
-  tps: 1159.515844525529
->>>>>>> ba5c9042
+  dps: 1186.7173588281937
+  tps: 1185.100300664854
  }
 }
 dps_results: {
  key: "TestBalance-AllItems-ShadowmoonInsignia-32501"
  value: {
-<<<<<<< HEAD
-  dps: 956.0167303357053
-  tps: 957.6063847422155
-=======
-  dps: 1141.7421812326515
-  tps: 1141.0233932878893
->>>>>>> ba5c9042
+  dps: 1167.4985052102172
+  tps: 1166.264590785904
  }
 }
 dps_results: {
  key: "TestBalance-AllItems-ShardofContempt-34472"
  value: {
-<<<<<<< HEAD
-  dps: 956.0167303357053
-  tps: 957.6063847422155
-=======
-  dps: 1141.7421812326515
-  tps: 1141.0233932878893
->>>>>>> ba5c9042
+  dps: 1167.4985052102172
+  tps: 1166.264590785904
  }
 }
 dps_results: {
  key: "TestBalance-AllItems-ShatteredSunPendantofAcumen-34678"
  value: {
-<<<<<<< HEAD
-  dps: 984.0719799702288
-  tps: 985.1201293840486
-=======
-  dps: 1168.9361358871915
-  tps: 1167.6895021826722
->>>>>>> ba5c9042
+  dps: 1195.372361327089
+  tps: 1193.5970031137715
  }
 }
 dps_results: {
  key: "TestBalance-AllItems-ShatteredSunPendantofMight-34679"
  value: {
-<<<<<<< HEAD
-  dps: 933.9792606645896
-  tps: 935.9202311311891
-=======
-  dps: 1126.762826095347
-  tps: 1126.2776585866652
->>>>>>> ba5c9042
+  dps: 1152.4497684530943
+  tps: 1151.4508620972565
  }
 }
 dps_results: {
  key: "TestBalance-AllItems-Shiffar'sNexus-Horn-28418"
  value: {
-<<<<<<< HEAD
-  dps: 965.9819877211694
-  tps: 967.3891609799706
-=======
-  dps: 1159.1319452081377
-  tps: 1158.0665953171995
->>>>>>> ba5c9042
+  dps: 1185.0591653128324
+  tps: 1183.4752710198009
  }
 }
 dps_results: {
  key: "TestBalance-AllItems-ShiftingNaaruSliver-34429"
  value: {
-<<<<<<< HEAD
-  dps: 987.3943043994502
-  tps: 988.4121073246855
-=======
-  dps: 1176.0297598548982
-  tps: 1174.6867870043577
->>>>>>> ba5c9042
+  dps: 1202.11477389936
+  tps: 1200.250100767931
  }
 }
 dps_results: {
  key: "TestBalance-AllItems-Slayer'sCrest-23041"
  value: {
-<<<<<<< HEAD
-  dps: 956.0167303357053
-  tps: 957.6063847422155
-=======
-  dps: 1141.7421812326515
-  tps: 1141.0233932878893
->>>>>>> ba5c9042
+  dps: 1167.4985052102172
+  tps: 1166.264590785904
  }
 }
 dps_results: {
  key: "TestBalance-AllItems-Sorcerer'sAlchemistStone-35749"
  value: {
-<<<<<<< HEAD
-  dps: 986.8158392850056
-  tps: 987.7895115125303
-=======
-  dps: 1178.935627643349
-  tps: 1177.472970770373
->>>>>>> ba5c9042
+  dps: 1205.3554218042905
+  tps: 1203.3643690480958
  }
 }
 dps_results: {
  key: "TestBalance-AllItems-SpellstrikeInfusion"
  value: {
-<<<<<<< HEAD
-  dps: 868.2561920508438
-  tps: 870.297690556384
-=======
-  dps: 1047.8996533360573
-  tps: 1047.5618826158936
->>>>>>> ba5c9042
+  dps: 1072.9353953547356
+  tps: 1072.0969097941988
  }
 }
 dps_results: {
  key: "TestBalance-AllItems-StrengthoftheClefthoof"
  value: {
-<<<<<<< HEAD
-  dps: 773.2180102712716
-  tps: 777.9658724124037
-=======
-  dps: 935.8035857906283
-  tps: 938.6934364213735
->>>>>>> ba5c9042
+  dps: 958.9726288409015
+  tps: 961.3990986106406
  }
 }
 dps_results: {
  key: "TestBalance-AllItems-SundialoftheExiled-40682"
  value: {
-<<<<<<< HEAD
-  dps: 983.3446669231921
-  tps: 984.4151865979528
-=======
-  dps: 1178.4692568204523
-  tps: 1177.022927363934
->>>>>>> ba5c9042
+  dps: 1204.7398897653318
+  tps: 1202.7681476499163
  }
 }
 dps_results: {
  key: "TestBalance-AllItems-SwiftSkyfireDiamond"
  value: {
-<<<<<<< HEAD
-  dps: 965.6128968340736
-  tps: 967.0560279106164
-=======
-  dps: 1141.808205421862
-  tps: 1141.116063659983
->>>>>>> ba5c9042
+  dps: 1167.9944011589234
+  tps: 1166.7785354823027
  }
 }
 dps_results: {
  key: "TestBalance-AllItems-SwiftSkyflareDiamond"
  value: {
-<<<<<<< HEAD
-  dps: 965.6128968340736
-  tps: 967.0560279106164
-=======
-  dps: 1141.808205421862
-  tps: 1141.116063659983
->>>>>>> ba5c9042
+  dps: 1167.9944011589234
+  tps: 1166.7785354823027
  }
 }
 dps_results: {
  key: "TestBalance-AllItems-SwiftStarfireDiamond"
  value: {
-<<<<<<< HEAD
-  dps: 971.4305113450018
-  tps: 972.7572901313256
-=======
-  dps: 1148.7536431848625
-  tps: 1147.9225926677225
->>>>>>> ba5c9042
+  dps: 1175.0664904168934
+  tps: 1173.709182955113
  }
 }
 dps_results: {
  key: "TestBalance-AllItems-SwiftStarflareDiamond"
  value: {
-<<<<<<< HEAD
-  dps: 965.6128968340736
-  tps: 967.0560279106164
-=======
-  dps: 1141.808205421862
-  tps: 1141.116063659983
->>>>>>> ba5c9042
+  dps: 1167.9944011589234
+  tps: 1166.7785354823027
  }
 }
 dps_results: {
  key: "TestBalance-AllItems-SwiftWindfireDiamond"
  value: {
-<<<<<<< HEAD
-  dps: 965.6128968340736
-  tps: 967.0560279106164
-=======
-  dps: 1141.808205421862
-  tps: 1141.116063659983
->>>>>>> ba5c9042
+  dps: 1167.9944011589234
+  tps: 1166.7785354823027
  }
 }
 dps_results: {
  key: "TestBalance-AllItems-SyphonoftheNathrezim-32262"
  value: {
-<<<<<<< HEAD
-  dps: 981.395344703925
-  tps: 982.5122268230709
-=======
-  dps: 1161.9286475293275
-  tps: 1160.8344969252985
->>>>>>> ba5c9042
+  dps: 1188.0832728739742
+  tps: 1186.4660297630521
  }
 }
 dps_results: {
  key: "TestBalance-AllItems-TenaciousEarthstormDiamond"
  value: {
-<<<<<<< HEAD
-  dps: 965.6128968340736
-  tps: 967.0560279106164
-=======
-  dps: 1141.808205421862
-  tps: 1141.116063659983
->>>>>>> ba5c9042
+  dps: 1167.9944011589234
+  tps: 1166.7785354823027
  }
 }
 dps_results: {
  key: "TestBalance-AllItems-TheLightningCapacitor-28785"
  value: {
-<<<<<<< HEAD
-  dps: 972.6748772591542
-  tps: 974.0138260605289
-=======
-  dps: 1156.3850252403668
-  tps: 1155.4178804154506
->>>>>>> ba5c9042
+  dps: 1182.1655171164025
+  tps: 1180.6827624539658
  }
 }
 dps_results: {
  key: "TestBalance-AllItems-TheNightBlade-31331"
  value: {
-<<<<<<< HEAD
-  dps: 981.395344703925
-  tps: 982.5122268230709
-=======
-  dps: 1161.9286475293275
-  tps: 1160.8344969252985
->>>>>>> ba5c9042
+  dps: 1188.0832728739742
+  tps: 1186.4660297630521
  }
 }
 dps_results: {
  key: "TestBalance-AllItems-TheRestrainedEssenceofSapphiron-23046"
  value: {
-<<<<<<< HEAD
-  dps: 987.9480622317033
-  tps: 988.8990900002937
-=======
-  dps: 1179.72461148426
-  tps: 1178.2461749344657
->>>>>>> ba5c9042
+  dps: 1206.2267409372405
+  tps: 1204.2182617983867
  }
 }
 dps_results: {
  key: "TestBalance-AllItems-TheSkullofGul'dan-32483"
  value: {
-<<<<<<< HEAD
-  dps: 998.5600228468942
-  tps: 999.3877780698472
-=======
-  dps: 1187.3306741609701
-  tps: 1185.8116163576424
->>>>>>> ba5c9042
+  dps: 1213.7507973300058
+  tps: 1211.7033370632967
  }
 }
 dps_results: {
  key: "TestBalance-AllItems-TheTwinStars"
  value: {
-<<<<<<< HEAD
-  dps: 989.4255264967057
-  tps: 990.4909383133293
-=======
-  dps: 1156.4130090097394
-  tps: 1155.4180711761019
->>>>>>> ba5c9042
+  dps: 1182.5530660249613
+  tps: 1181.0353270510207
  }
 }
 dps_results: {
  key: "TestBalance-AllItems-ThunderheartHarness"
  value: {
-<<<<<<< HEAD
-  dps: 604.2183130536916
-  tps: 611.2803358058422
-=======
-  dps: 730.8166373834376
-  tps: 736.5553603156595
->>>>>>> ba5c9042
+  dps: 750.4586514666946
+  tps: 755.8045341172515
  }
 }
 dps_results: {
  key: "TestBalance-AllItems-ThunderheartRegalia"
  value: {
-<<<<<<< HEAD
-  dps: 1174.9815664132202
-  tps: 1172.424057431513
-=======
-  dps: 1193.3120108241567
-  tps: 1190.6160596208979
->>>>>>> ba5c9042
+  dps: 1218.6507298079412
+  tps: 1215.4480042250068
  }
 }
 dps_results: {
  key: "TestBalance-AllItems-ThunderingSkyfireDiamond"
  value: {
-<<<<<<< HEAD
-  dps: 965.6128968340736
-  tps: 967.0560279106164
-=======
-  dps: 1141.808205421862
-  tps: 1141.116063659983
->>>>>>> ba5c9042
+  dps: 1167.9944011589234
+  tps: 1166.7785354823027
  }
 }
 dps_results: {
  key: "TestBalance-AllItems-ThunderingSkyflareDiamond"
  value: {
-<<<<<<< HEAD
-  dps: 965.6128968340736
-  tps: 967.0560279106164
-=======
-  dps: 1141.808205421862
-  tps: 1141.116063659983
->>>>>>> ba5c9042
+  dps: 1167.9944011589234
+  tps: 1166.7785354823027
  }
 }
 dps_results: {
  key: "TestBalance-AllItems-Timbal'sFocusingCrystal-34470"
  value: {
-<<<<<<< HEAD
-  dps: 988.5292745610782
-  tps: 989.5434447497485
-=======
-  dps: 1171.8639829317203
-  tps: 1170.5813256196438
->>>>>>> ba5c9042
+  dps: 1198.1409734525937
+  tps: 1196.3327763300995
  }
 }
 dps_results: {
  key: "TestBalance-AllItems-TirelessSkyflareDiamond"
  value: {
-<<<<<<< HEAD
-  dps: 977.7329270651737
-  tps: 978.9336575370941
-=======
-  dps: 1156.2778674281121
-  tps: 1155.2963324261075
->>>>>>> ba5c9042
+  dps: 1182.727920446361
+  tps: 1181.2173843839917
  }
 }
 dps_results: {
  key: "TestBalance-AllItems-TirelessStarflareDiamond"
  value: {
-<<<<<<< HEAD
-  dps: 975.3089210189538
-  tps: 976.5581316117982
-=======
-  dps: 1153.3839350268618
-  tps: 1152.4602786728822
->>>>>>> ba5c9042
+  dps: 1179.7812165888738
+  tps: 1178.3296146036537
  }
 }
 dps_results: {
  key: "TestBalance-AllItems-TrenchantEarthshatterDiamond"
  value: {
-<<<<<<< HEAD
-  dps: 975.3089210189538
-  tps: 976.5581316117982
-=======
-  dps: 1153.3839350268618
-  tps: 1152.4602786728822
->>>>>>> ba5c9042
+  dps: 1179.7812165888738
+  tps: 1178.3296146036537
  }
 }
 dps_results: {
  key: "TestBalance-AllItems-TrenchantEarthsiegeDiamond"
  value: {
-<<<<<<< HEAD
-  dps: 977.7329270651737
-  tps: 978.9336575370941
-=======
-  dps: 1156.2778674281121
-  tps: 1155.2963324261075
->>>>>>> ba5c9042
+  dps: 1182.727920446361
+  tps: 1181.2173843839917
  }
 }
 dps_results: {
  key: "TestBalance-AllItems-TsunamiTalisman-30627"
  value: {
-<<<<<<< HEAD
-  dps: 965.3471615748116
-  tps: 966.8046313565402
-=======
-  dps: 1146.5769973988054
-  tps: 1145.79071313072
->>>>>>> ba5c9042
+  dps: 1172.448274185105
+  tps: 1171.1445643812942
  }
 }
 dps_results: {
  key: "TestBalance-AllItems-WastewalkerArmor"
  value: {
-<<<<<<< HEAD
-  dps: 616.7098851134002
-  tps: 623.1594670910231
-=======
-  dps: 750.6404729991119
-  tps: 755.6275192190204
->>>>>>> ba5c9042
+  dps: 770.9228652941066
+  tps: 775.5042636681154
  }
 }
 dps_results: {
  key: "TestBalance-AllItems-WindhawkArmor"
  value: {
-<<<<<<< HEAD
-  dps: 1054.6960655265786
-  tps: 1055.2366332292713
-=======
-  dps: 1106.5933269788188
-  tps: 1106.6079827857993
->>>>>>> ba5c9042
+  dps: 1131.6926850803768
+  tps: 1131.205353725327
  }
 }
 dps_results: {
  key: "TestBalance-AllItems-WorldBreaker-30090"
  value: {
-<<<<<<< HEAD
-  dps: 794.4785623497926
-  tps: 799.1433801160213
-=======
-  dps: 962.7107278599507
-  tps: 965.4516689826421
->>>>>>> ba5c9042
+  dps: 985.4662998498269
+  tps: 987.7521295327216
  }
 }
 dps_results: {
  key: "TestBalance-AllItems-WrathofSpellfire"
  value: {
-<<<<<<< HEAD
-  dps: 933.1273104809724
-  tps: 935.0738199512439
-=======
-  dps: 1113.3349296410886
-  tps: 1113.0965867281582
->>>>>>> ba5c9042
+  dps: 1138.8243885813906
+  tps: 1138.0762564896534
  }
 }
 dps_results: {
  key: "TestBalance-AllItems-Xi'ri'sGift-29179"
  value: {
-<<<<<<< HEAD
-  dps: 969.5007478561951
-  tps: 970.8379459122957
-=======
-  dps: 1159.9291353193782
-  tps: 1158.8478416262146
->>>>>>> ba5c9042
+  dps: 1185.9331812081075
+  tps: 1184.33180659717
  }
 }
 dps_results: {
  key: "TestBalance-Average-Default"
  value: {
-<<<<<<< HEAD
-  dps: 974.5178773023875
-  tps: 975.7852553550432
-=======
-  dps: 1163.6214744031734
-  tps: 1162.5049427770252
->>>>>>> ba5c9042
+  dps: 1189.7853066680732
+  tps: 1188.145498396617
  }
 }
 dps_results: {
  key: "TestBalance-Settings-Tauren-P1-AOE-FullBuffs-LongMultiTarget"
  value: {
-<<<<<<< HEAD
-  dps: 1735.757330337278
-  tps: 2007.951326675451
-=======
-  dps: 2002.599150014587
-  tps: 2303.0125472787818
->>>>>>> ba5c9042
+  dps: 2023.2309221247167
+  tps: 2323.2316839467103
  }
 }
 dps_results: {
  key: "TestBalance-Settings-Tauren-P1-AOE-FullBuffs-LongSingleTarget"
  value: {
-<<<<<<< HEAD
-  dps: 747.154193076435
-  tps: 750.8254935621522
-=======
-  dps: 962.1634950532004
-  tps: 963.2206141653606
->>>>>>> ba5c9042
+  dps: 982.8959479723197
+  tps: 983.5384180260976
  }
 }
 dps_results: {
  key: "TestBalance-Settings-Tauren-P1-AOE-FullBuffs-ShortSingleTarget"
  value: {
-<<<<<<< HEAD
-  dps: 991.1333624874896
-  tps: 999.4506027036134
-=======
-  dps: 1005.8796975707551
-  tps: 1013.4248959200735
->>>>>>> ba5c9042
+  dps: 1027.6289864674013
+  tps: 1034.7391990387866
  }
 }
 dps_results: {
@@ -1892,37 +1132,22 @@
 dps_results: {
  key: "TestBalance-Settings-Tauren-P1-Adaptive-FullBuffs-LongMultiTarget"
  value: {
-<<<<<<< HEAD
-  dps: 1071.0005629711868
-  tps: 1417.1839319762505
-=======
-  dps: 1161.9286475293275
-  tps: 1516.0361215098944
->>>>>>> ba5c9042
+  dps: 1188.0832728739742
+  tps: 1541.6676543476478
  }
 }
 dps_results: {
  key: "TestBalance-Settings-Tauren-P1-Adaptive-FullBuffs-LongSingleTarget"
  value: {
-<<<<<<< HEAD
-  dps: 1071.0005629711868
-  tps: 1071.2378407249876
-=======
-  dps: 1161.9286475293275
-  tps: 1160.8344969252985
->>>>>>> ba5c9042
+  dps: 1188.0832728739742
+  tps: 1186.4660297630521
  }
 }
 dps_results: {
  key: "TestBalance-Settings-Tauren-P1-Adaptive-FullBuffs-ShortSingleTarget"
  value: {
-<<<<<<< HEAD
-  dps: 1165.7679011940716
-  tps: 1175.431529296306
-=======
-  dps: 1168.1057588777426
-  tps: 1167.9242584485603
->>>>>>> ba5c9042
+  dps: 1194.4160984911446
+  tps: 1193.7083912696944
  }
 }
 dps_results: {
@@ -1949,37 +1174,22 @@
 dps_results: {
  key: "TestBalance-Settings-Tauren-P1-Starfire-FullBuffs-LongMultiTarget"
  value: {
-<<<<<<< HEAD
-  dps: 981.395344703925
-  tps: 1311.1208180743333
-=======
-  dps: 1161.9286475293275
-  tps: 1516.0361215098944
->>>>>>> ba5c9042
+  dps: 1188.0832728739742
+  tps: 1541.6676543476478
  }
 }
 dps_results: {
  key: "TestBalance-Settings-Tauren-P1-Starfire-FullBuffs-LongSingleTarget"
  value: {
-<<<<<<< HEAD
-  dps: 981.395344703925
-  tps: 982.5122268230709
-=======
-  dps: 1161.9286475293275
-  tps: 1160.8344969252985
->>>>>>> ba5c9042
+  dps: 1188.0832728739742
+  tps: 1186.4660297630521
  }
 }
 dps_results: {
  key: "TestBalance-Settings-Tauren-P1-Starfire-FullBuffs-ShortSingleTarget"
  value: {
-<<<<<<< HEAD
-  dps: 1165.7679011940716
-  tps: 1175.431529296306
-=======
-  dps: 1168.1057588777426
-  tps: 1167.9242584485603
->>>>>>> ba5c9042
+  dps: 1194.4160984911446
+  tps: 1193.7083912696944
  }
 }
 dps_results: {
@@ -2006,37 +1216,22 @@
 dps_results: {
  key: "TestBalance-Settings-Tauren-P1-Wrath-FullBuffs-LongMultiTarget"
  value: {
-<<<<<<< HEAD
-  dps: 861.7256155079766
-  tps: 1235.2735501289712
-=======
-  dps: 1023.3916198335078
-  tps: 1437.2075677013245
->>>>>>> ba5c9042
+  dps: 1048.3989204388067
+  tps: 1461.7147222945173
  }
 }
 dps_results: {
  key: "TestBalance-Settings-Tauren-P1-Wrath-FullBuffs-LongSingleTarget"
  value: {
-<<<<<<< HEAD
-  dps: 861.7256155079766
-  tps: 864.0302255443752
-=======
-  dps: 1023.3916198335078
-  tps: 1024.6379764500616
->>>>>>> ba5c9042
+  dps: 1048.3989204388067
+  tps: 1049.1451310432549
  }
 }
 dps_results: {
  key: "TestBalance-Settings-Tauren-P1-Wrath-FullBuffs-ShortSingleTarget"
  value: {
-<<<<<<< HEAD
-  dps: 1256.699376069585
-  tps: 1273.0348782529213
-=======
-  dps: 1251.566728504314
-  tps: 1270.05475112547
->>>>>>> ba5c9042
+  dps: 1278.932166084321
+  tps: 1296.8728799538765
  }
 }
 dps_results: {
@@ -2063,37 +1258,22 @@
 dps_results: {
  key: "TestBalance-Settings-Tauren-P2-AOE-FullBuffs-LongMultiTarget"
  value: {
-<<<<<<< HEAD
-  dps: 1986.6192900388282
-  tps: 2256.724284502539
-=======
-  dps: 2162.160965495317
-  tps: 2448.365126449897
->>>>>>> ba5c9042
+  dps: 2184.0955197072335
+  tps: 2469.860989577576
  }
 }
 dps_results: {
  key: "TestBalance-Settings-Tauren-P2-AOE-FullBuffs-LongSingleTarget"
  value: {
-<<<<<<< HEAD
-  dps: 937.1980506314528
-  tps: 937.223078632048
-=======
-  dps: 1104.578745390771
-  tps: 1102.2366594961798
->>>>>>> ba5c9042
+  dps: 1126.6354606246705
+  tps: 1123.8522404254013
  }
 }
 dps_results: {
  key: "TestBalance-Settings-Tauren-P2-AOE-FullBuffs-ShortSingleTarget"
  value: {
-<<<<<<< HEAD
-  dps: 1068.3772547971914
-  tps: 1072.5129309352074
-=======
-  dps: 1095.5567692739282
-  tps: 1097.2323232293365
->>>>>>> ba5c9042
+  dps: 1117.8454693560388
+  tps: 1119.075249309804
  }
 }
 dps_results: {
@@ -2120,37 +1300,22 @@
 dps_results: {
  key: "TestBalance-Settings-Tauren-P2-Adaptive-FullBuffs-LongMultiTarget"
  value: {
-<<<<<<< HEAD
-  dps: 1210.5306478379605
-  tps: 1538.016748479022
-=======
-  dps: 1273.7689553267605
-  tps: 1604.084956484712
->>>>>>> ba5c9042
+  dps: 1300.3704398715504
+  tps: 1630.1544113386058
  }
 }
 dps_results: {
  key: "TestBalance-Settings-Tauren-P2-Adaptive-FullBuffs-LongSingleTarget"
  value: {
-<<<<<<< HEAD
-  dps: 1210.5306478379605
-  tps: 1207.1819905610926
-=======
-  dps: 1273.7689553267605
-  tps: 1269.3602652334491
->>>>>>> ba5c9042
+  dps: 1300.3704398715504
+  tps: 1295.4297200873436
  }
 }
 dps_results: {
  key: "TestBalance-Settings-Tauren-P2-Adaptive-FullBuffs-ShortSingleTarget"
  value: {
-<<<<<<< HEAD
-  dps: 1259.8256882941514
-  tps: 1263.7800231794606
-=======
-  dps: 1284.8221962534342
-  tps: 1280.9863670767388
->>>>>>> ba5c9042
+  dps: 1311.5481559207642
+  tps: 1307.1778075507216
  }
 }
 dps_results: {
@@ -2177,37 +1342,22 @@
 dps_results: {
  key: "TestBalance-Settings-Tauren-P2-Starfire-FullBuffs-LongMultiTarget"
  value: {
-<<<<<<< HEAD
-  dps: 1139.2487393879073
-  tps: 1456.1564355313033
-=======
-  dps: 1273.7689553267605
-  tps: 1604.084956484712
->>>>>>> ba5c9042
+  dps: 1300.3704398715504
+  tps: 1630.1544113386058
  }
 }
 dps_results: {
  key: "TestBalance-Settings-Tauren-P2-Starfire-FullBuffs-LongSingleTarget"
  value: {
-<<<<<<< HEAD
-  dps: 1139.2487393879073
-  tps: 1136.7337109467073
-=======
-  dps: 1273.7689553267605
-  tps: 1269.3602652334491
->>>>>>> ba5c9042
+  dps: 1300.3704398715504
+  tps: 1295.4297200873436
  }
 }
 dps_results: {
  key: "TestBalance-Settings-Tauren-P2-Starfire-FullBuffs-ShortSingleTarget"
  value: {
-<<<<<<< HEAD
-  dps: 1259.8256882941514
-  tps: 1263.7800231794606
-=======
-  dps: 1284.8221962534342
-  tps: 1280.9863670767388
->>>>>>> ba5c9042
+  dps: 1311.5481559207642
+  tps: 1307.1778075507216
  }
 }
 dps_results: {
@@ -2234,37 +1384,22 @@
 dps_results: {
  key: "TestBalance-Settings-Tauren-P2-Wrath-FullBuffs-LongMultiTarget"
  value: {
-<<<<<<< HEAD
-  dps: 965.1104326423509
-  tps: 1324.7900042539907
-=======
-  dps: 1127.692230832553
-  tps: 1522.476833147055
->>>>>>> ba5c9042
+  dps: 1153.647903012067
+  tps: 1547.9133918829796
  }
 }
 dps_results: {
  key: "TestBalance-Settings-Tauren-P2-Wrath-FullBuffs-LongSingleTarget"
  value: {
-<<<<<<< HEAD
-  dps: 965.1104326423509
-  tps: 964.7573130027279
-=======
-  dps: 1127.692230832553
-  tps: 1126.0053085624593
->>>>>>> ba5c9042
+  dps: 1153.647903012067
+  tps: 1151.4418672983838
  }
 }
 dps_results: {
  key: "TestBalance-Settings-Tauren-P2-Wrath-FullBuffs-ShortSingleTarget"
  value: {
-<<<<<<< HEAD
-  dps: 1301.6568761670599
-  tps: 1315.4940627984802
-=======
-  dps: 1309.5444483149574
-  tps: 1324.9359165398998
->>>>>>> ba5c9042
+  dps: 1337.3643335069025
+  tps: 1352.199404028006
  }
 }
 dps_results: {
@@ -2291,12 +1426,7 @@
 dps_results: {
  key: "TestBalance-SwitchInFrontOfTarget-Default"
  value: {
-<<<<<<< HEAD
-  dps: 981.395344703925
-  tps: 982.5122268230709
-=======
-  dps: 1161.9286475293275
-  tps: 1160.8344969252985
->>>>>>> ba5c9042
+  dps: 1188.0832728739742
+  tps: 1186.4660297630521
  }
 }