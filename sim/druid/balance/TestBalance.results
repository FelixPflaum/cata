--- conflicted
+++ resolved
@@ -46,1576 +46,921 @@
 dps_results: {
  key: "TestBalance-AllItems-Althor'sAbacus-50359"
  value: {
-<<<<<<< HEAD
-  dps: 7972.06362
-  tps: 7726.52983
-=======
-  dps: 8002.87333
+  dps: 8017.994
   tps: 7787.32885
->>>>>>> c8a89adc
  }
 }
 dps_results: {
  key: "TestBalance-AllItems-Althor'sAbacus-50366"
  value: {
-<<<<<<< HEAD
-  dps: 8010.72193
-  tps: 7764.0886
-=======
-  dps: 8041.81314
+  dps: 8056.98109
   tps: 7825.22648
->>>>>>> c8a89adc
  }
 }
 dps_results: {
  key: "TestBalance-AllItems-AshtongueTalismanofEquilibrium-32486"
  value: {
-<<<<<<< HEAD
-  dps: 7755.89268
-  tps: 7518.58
-=======
-  dps: 7785.19028
+  dps: 7800.1334
   tps: 7576.22737
->>>>>>> c8a89adc
  }
 }
 dps_results: {
  key: "TestBalance-AllItems-AustereEarthsiegeDiamond"
  value: {
-<<<<<<< HEAD
-  dps: 7757.05748
-  tps: 7517.43544
-=======
-  dps: 7795.75977
+  dps: 7810.79841
   tps: 7587.13649
->>>>>>> c8a89adc
  }
 }
 dps_results: {
  key: "TestBalance-AllItems-Bandit'sInsignia-40371"
  value: {
-<<<<<<< HEAD
-  dps: 7657.52555
-  tps: 7420.938
-=======
-  dps: 7686.04479
-  tps: 7478.97991
->>>>>>> c8a89adc
+  dps: 7700.78091
+  tps: 7478.97991
  }
 }
 dps_results: {
  key: "TestBalance-AllItems-BaubleofTrueBlood-50354"
  value: {
-<<<<<<< HEAD
-  dps: 7657.52555
-  tps: 7420.938
-=======
-  dps: 7686.25843
+  dps: 7700.99455
   tps: 7479.19355
   hps: 93.97352
->>>>>>> c8a89adc
  }
 }
 dps_results: {
  key: "TestBalance-AllItems-BaubleofTrueBlood-50726"
  value: {
-<<<<<<< HEAD
-  dps: 7657.52555
-  tps: 7420.938
-=======
-  dps: 7686.25843
+  dps: 7700.99455
   tps: 7479.19355
   hps: 93.97352
->>>>>>> c8a89adc
  }
 }
 dps_results: {
  key: "TestBalance-AllItems-BeamingEarthsiegeDiamond"
  value: {
-<<<<<<< HEAD
-  dps: 7776.51299
-  tps: 7538.21193
-=======
-  dps: 7802.78821
+  dps: 7817.82685
   tps: 7594.83614
->>>>>>> c8a89adc
  }
 }
 dps_results: {
  key: "TestBalance-AllItems-BlessedRegaliaofUndeadCleansing"
  value: {
-<<<<<<< HEAD
-  dps: 5554.61876
-  tps: 5297.6026
-=======
-  dps: 5918.57011
+  dps: 5933.26575
   tps: 5695.34647
->>>>>>> c8a89adc
  }
 }
 dps_results: {
  key: "TestBalance-AllItems-BracingEarthsiegeDiamond"
  value: {
-<<<<<<< HEAD
-  dps: 7799.64755
-  tps: 7410.00719
-=======
-  dps: 7838.70155
+  dps: 7853.79345
   tps: 7478.76454
->>>>>>> c8a89adc
  }
 }
 dps_results: {
  key: "TestBalance-AllItems-BrutalGladiator'sIdolofResolve-35019"
  value: {
-<<<<<<< HEAD
-  dps: 7891.86757
-  tps: 7649.0059
-=======
-  dps: 7919.29787
+  dps: 7934.46366
   tps: 7707.46045
->>>>>>> c8a89adc
  }
 }
 dps_results: {
  key: "TestBalance-AllItems-ChaoticSkyflareDiamond"
  value: {
-<<<<<<< HEAD
-  dps: 7997.10526
-  tps: 7754.2436
-=======
-  dps: 8027.33723
+  dps: 8042.50302
   tps: 7815.49981
->>>>>>> c8a89adc
  }
 }
 dps_results: {
  key: "TestBalance-AllItems-CorpseTongueCoin-50349"
  value: {
-<<<<<<< HEAD
-  dps: 7657.52555
-  tps: 7420.938
-=======
-  dps: 7686.04479
-  tps: 7478.97991
->>>>>>> c8a89adc
+  dps: 7700.78091
+  tps: 7478.97991
  }
 }
 dps_results: {
  key: "TestBalance-AllItems-CorpseTongueCoin-50352"
  value: {
-<<<<<<< HEAD
-  dps: 7657.52555
-  tps: 7420.938
-=======
-  dps: 7686.04479
-  tps: 7478.97991
->>>>>>> c8a89adc
+  dps: 7700.78091
+  tps: 7478.97991
  }
 }
 dps_results: {
  key: "TestBalance-AllItems-CorrodedSkeletonKey-50356"
  value: {
-<<<<<<< HEAD
-  dps: 7657.52555
-  tps: 7420.938
-=======
-  dps: 7686.04479
+  dps: 7700.78091
   tps: 7478.97991
   hps: 64
->>>>>>> c8a89adc
  }
 }
 dps_results: {
  key: "TestBalance-AllItems-DarkmoonCard:Berserker!-42989"
  value: {
-<<<<<<< HEAD
-  dps: 7853.84713
-  tps: 7620.26806
-=======
-  dps: 7835.41662
+  dps: 7850.341
   tps: 7628.14432
->>>>>>> c8a89adc
  }
 }
 dps_results: {
  key: "TestBalance-AllItems-DarkmoonCard:Death-42990"
  value: {
-<<<<<<< HEAD
-  dps: 7828.73864
-  tps: 7597.85528
-=======
-  dps: 7789.39857
+  dps: 7804.29601
   tps: 7583.26643
->>>>>>> c8a89adc
  }
 }
 dps_results: {
  key: "TestBalance-AllItems-DarkmoonCard:Greatness-44255"
  value: {
-<<<<<<< HEAD
-  dps: 7838.44558
-  tps: 7610.64281
-=======
-  dps: 7845.34242
+  dps: 7860.20306
   tps: 7644.1311
->>>>>>> c8a89adc
  }
 }
 dps_results: {
  key: "TestBalance-AllItems-DeadlyGladiator'sIdolofResolve-42588"
  value: {
-<<<<<<< HEAD
-  dps: 7891.86757
-  tps: 7649.0059
-=======
-  dps: 7919.29787
+  dps: 7934.46366
   tps: 7707.46045
->>>>>>> c8a89adc
  }
 }
 dps_results: {
  key: "TestBalance-AllItems-Death'sChoice-47464"
  value: {
-<<<<<<< HEAD
-  dps: 7657.52555
-  tps: 7420.938
-=======
-  dps: 7686.04479
-  tps: 7478.97991
->>>>>>> c8a89adc
+  dps: 7700.78091
+  tps: 7478.97991
  }
 }
 dps_results: {
  key: "TestBalance-AllItems-DeathKnight'sAnguish-38212"
  value: {
-<<<<<<< HEAD
-  dps: 7721.75147
-  tps: 7486.19868
-=======
-  dps: 7744.02703
+  dps: 7758.85904
   tps: 7536.3937
->>>>>>> c8a89adc
  }
 }
 dps_results: {
  key: "TestBalance-AllItems-Deathbringer'sWill-50362"
  value: {
-<<<<<<< HEAD
-  dps: 7657.52555
-  tps: 7420.938
-=======
-  dps: 7686.04479
-  tps: 7478.97991
->>>>>>> c8a89adc
+  dps: 7700.78091
+  tps: 7478.97991
  }
 }
 dps_results: {
  key: "TestBalance-AllItems-Deathbringer'sWill-50363"
  value: {
-<<<<<<< HEAD
-  dps: 7657.52555
-  tps: 7420.938
-=======
-  dps: 7686.04479
-  tps: 7478.97991
->>>>>>> c8a89adc
+  dps: 7700.78091
+  tps: 7478.97991
  }
 }
 dps_results: {
  key: "TestBalance-AllItems-Defender'sCode-40257"
  value: {
-<<<<<<< HEAD
-  dps: 7657.52555
-  tps: 7420.938
-=======
-  dps: 7686.04479
-  tps: 7478.97991
->>>>>>> c8a89adc
+  dps: 7700.78091
+  tps: 7478.97991
  }
 }
 dps_results: {
  key: "TestBalance-AllItems-DestructiveSkyflareDiamond"
  value: {
-<<<<<<< HEAD
-  dps: 7786.47038
-  tps: 7547.43445
-=======
-  dps: 7819.2719
+  dps: 7834.40516
   tps: 7610.30049
->>>>>>> c8a89adc
  }
 }
 dps_results: {
  key: "TestBalance-AllItems-DislodgedForeignObject-50348"
  value: {
-<<<<<<< HEAD
-  dps: 8306.34883
-  tps: 8066.11768
-=======
-  dps: 8298.89922
+  dps: 8314.40127
   tps: 8087.11615
->>>>>>> c8a89adc
  }
 }
 dps_results: {
  key: "TestBalance-AllItems-DislodgedForeignObject-50353"
  value: {
-<<<<<<< HEAD
-  dps: 8255.50174
-  tps: 8021.51573
-=======
-  dps: 8274.57791
+  dps: 8289.99232
   tps: 8064.1632
->>>>>>> c8a89adc
  }
 }
 dps_results: {
  key: "TestBalance-AllItems-DreamwalkerBattlegear"
  value: {
-<<<<<<< HEAD
-  dps: 3830.30276
-  tps: 3573.61788
-=======
-  dps: 4198.19955
+  dps: 4211.57006
   tps: 3975.19592
->>>>>>> c8a89adc
  }
 }
 dps_results: {
  key: "TestBalance-AllItems-DreamwalkerGarb"
  value: {
-<<<<<<< HEAD
-  dps: 6923.60154
-  tps: 6694.34827
-=======
-  dps: 6898.47341
+  dps: 6913.19663
   tps: 6695.07203
->>>>>>> c8a89adc
  }
 }
 dps_results: {
  key: "TestBalance-AllItems-EffulgentSkyflareDiamond"
  value: {
-<<<<<<< HEAD
-  dps: 7757.05748
-  tps: 7517.43544
-=======
-  dps: 7795.75977
+  dps: 7810.79841
   tps: 7587.13649
->>>>>>> c8a89adc
  }
 }
 dps_results: {
  key: "TestBalance-AllItems-EmberSkyflareDiamond"
  value: {
-<<<<<<< HEAD
-  dps: 7811.0295
-  tps: 7571.02918
-=======
-  dps: 7850.017
+  dps: 7865.11551
   tps: 7640.45842
->>>>>>> c8a89adc
  }
 }
 dps_results: {
  key: "TestBalance-AllItems-EnigmaticSkyflareDiamond"
  value: {
-<<<<<<< HEAD
-  dps: 7776.51299
-  tps: 7537.47318
-=======
-  dps: 7802.78821
+  dps: 7817.82685
   tps: 7594.51562
->>>>>>> c8a89adc
  }
 }
 dps_results: {
  key: "TestBalance-AllItems-EnigmaticStarflareDiamond"
  value: {
-<<<<<<< HEAD
-  dps: 7768.34853
-  tps: 7529.09805
-=======
-  dps: 7801.02483
+  dps: 7816.06347
   tps: 7592.71451
->>>>>>> c8a89adc
  }
 }
 dps_results: {
  key: "TestBalance-AllItems-EphemeralSnowflake-50260"
  value: {
-<<<<<<< HEAD
-  dps: 7657.52555
-  tps: 7420.938
-=======
-  dps: 7793.73744
+  dps: 7808.62201
   tps: 7586.47489
->>>>>>> c8a89adc
  }
 }
 dps_results: {
  key: "TestBalance-AllItems-EssenceofGossamer-37220"
  value: {
-<<<<<<< HEAD
-  dps: 7657.52555
-  tps: 7420.938
-=======
-  dps: 7686.04479
-  tps: 7478.97991
->>>>>>> c8a89adc
+  dps: 7700.78091
+  tps: 7478.97991
  }
 }
 dps_results: {
  key: "TestBalance-AllItems-EternalEarthsiegeDiamond"
  value: {
-<<<<<<< HEAD
-  dps: 7757.05748
-  tps: 7517.43544
-=======
-  dps: 7795.75977
+  dps: 7810.79841
   tps: 7587.13649
->>>>>>> c8a89adc
  }
 }
 dps_results: {
  key: "TestBalance-AllItems-ExtractofNecromanticPower-40373"
  value: {
-<<<<<<< HEAD
-  dps: 7843.62001
-  tps: 7612.28729
-=======
-  dps: 7812.97576
+  dps: 7827.8732
   tps: 7607.22995
->>>>>>> c8a89adc
  }
 }
 dps_results: {
  key: "TestBalance-AllItems-EyeoftheBroodmother-45308"
  value: {
-<<<<<<< HEAD
-  dps: 8065.50454
-  tps: 7826.07009
-=======
-  dps: 8052.13852
+  dps: 8067.34634
   tps: 7843.06531
->>>>>>> c8a89adc
  }
 }
 dps_results: {
  key: "TestBalance-AllItems-Figurine-SapphireOwl-42413"
  value: {
-<<<<<<< HEAD
-  dps: 7685.47023
-  tps: 7449.72449
-=======
-  dps: 7729.22992
+  dps: 7744.07529
   tps: 7522.61413
->>>>>>> c8a89adc
  }
 }
 dps_results: {
  key: "TestBalance-AllItems-ForethoughtTalisman-40258"
  value: {
-<<<<<<< HEAD
-  dps: 7852.5743
-  tps: 7610.43908
-=======
-  dps: 7882.51388
+  dps: 7897.48847
   tps: 7670.1907
->>>>>>> c8a89adc
  }
 }
 dps_results: {
  key: "TestBalance-AllItems-ForgeEmber-37660"
  value: {
-<<<<<<< HEAD
-  dps: 7971.97903
-  tps: 7732.3724
-=======
-  dps: 7964.72773
+  dps: 7979.87196
   tps: 7755.58276
->>>>>>> c8a89adc
  }
 }
 dps_results: {
  key: "TestBalance-AllItems-ForlornSkyflareDiamond"
  value: {
-<<<<<<< HEAD
-  dps: 7799.64755
-  tps: 7558.78926
-=======
-  dps: 7838.70155
+  dps: 7853.79345
   tps: 7628.90667
->>>>>>> c8a89adc
  }
 }
 dps_results: {
  key: "TestBalance-AllItems-ForlornStarflareDiamond"
  value: {
-<<<<<<< HEAD
-  dps: 7791.12954
-  tps: 7550.51849
-=======
-  dps: 7830.1132
+  dps: 7845.19444
   tps: 7620.55263
->>>>>>> c8a89adc
  }
 }
 dps_results: {
  key: "TestBalance-AllItems-FuriousGladiator'sIdolofResolve-42589"
  value: {
-<<<<<<< HEAD
-  dps: 7891.86757
-  tps: 7649.0059
-=======
-  dps: 7919.29787
+  dps: 7934.46366
   tps: 7707.46045
->>>>>>> c8a89adc
  }
 }
 dps_results: {
  key: "TestBalance-AllItems-FuryoftheFiveFlights-40431"
  value: {
-<<<<<<< HEAD
-  dps: 7657.52555
-  tps: 7420.938
-=======
-  dps: 7686.04479
-  tps: 7478.97991
->>>>>>> c8a89adc
+  dps: 7700.78091
+  tps: 7478.97991
  }
 }
 dps_results: {
  key: "TestBalance-AllItems-FuturesightRune-38763"
  value: {
-<<<<<<< HEAD
-  dps: 7766.47169
-  tps: 7526.78545
-=======
-  dps: 7821.08385
+  dps: 7835.95317
   tps: 7609.45994
->>>>>>> c8a89adc
  }
 }
 dps_results: {
  key: "TestBalance-AllItems-Gladiator'sSanctuary"
  value: {
-<<<<<<< HEAD
-  dps: 4152.74024
-  tps: 3899.06267
-=======
-  dps: 4529.31354
+  dps: 4542.98193
   tps: 4309.01227
->>>>>>> c8a89adc
  }
 }
 dps_results: {
  key: "TestBalance-AllItems-Gladiator'sWildhide"
  value: {
-<<<<<<< HEAD
-  dps: 7398.71612
-  tps: 7150.40991
-=======
-  dps: 7301.85611
+  dps: 7317.85583
   tps: 7075.03314
->>>>>>> c8a89adc
  }
 }
 dps_results: {
  key: "TestBalance-AllItems-GlowingTwilightScale-54573"
  value: {
-<<<<<<< HEAD
-  dps: 7991.39278
-  tps: 7745.30922
-=======
-  dps: 8022.34324
+  dps: 8037.48755
   tps: 7806.27767
->>>>>>> c8a89adc
  }
 }
 dps_results: {
  key: "TestBalance-AllItems-GlowingTwilightScale-54589"
  value: {
-<<<<<<< HEAD
-  dps: 8035.32267
-  tps: 7787.98964
-=======
-  dps: 8066.59303
+  dps: 8081.79105
   tps: 7849.34316
->>>>>>> c8a89adc
  }
 }
 dps_results: {
  key: "TestBalance-AllItems-GnomishLightningGenerator-41121"
  value: {
-<<<<<<< HEAD
-  dps: 7824.91504
-  tps: 7590.94542
-=======
-  dps: 7799.84787
+  dps: 7814.8412
   tps: 7592.81651
->>>>>>> c8a89adc
  }
 }
 dps_results: {
  key: "TestBalance-AllItems-HatefulGladiator'sIdolofResolve-42587"
  value: {
-<<<<<<< HEAD
-  dps: 7891.86757
-  tps: 7649.0059
-=======
-  dps: 7919.29787
+  dps: 7934.46366
   tps: 7707.46045
->>>>>>> c8a89adc
  }
 }
 dps_results: {
  key: "TestBalance-AllItems-Heartpierce-49982"
  value: {
-<<<<<<< HEAD
-  dps: 7997.10526
-  tps: 7754.2436
-=======
-  dps: 8027.33723
+  dps: 8042.50302
   tps: 7815.49981
->>>>>>> c8a89adc
  }
 }
 dps_results: {
  key: "TestBalance-AllItems-Heartpierce-50641"
  value: {
-<<<<<<< HEAD
-  dps: 7997.10526
-  tps: 7754.2436
-=======
-  dps: 8027.33723
+  dps: 8042.50302
   tps: 7815.49981
->>>>>>> c8a89adc
  }
 }
 dps_results: {
  key: "TestBalance-AllItems-IdolofLunarFury-47670"
  value: {
-<<<<<<< HEAD
-  dps: 8211.70649
-  tps: 7974.36763
-=======
-  dps: 8196.28059
+  dps: 8211.70124
   tps: 7985.10092
->>>>>>> c8a89adc
  }
 }
 dps_results: {
  key: "TestBalance-AllItems-IdolofMutilation-47668"
  value: {
-<<<<<<< HEAD
-  dps: 7891.86757
-  tps: 7649.0059
-=======
-  dps: 7919.29787
+  dps: 7934.46366
   tps: 7707.46045
->>>>>>> c8a89adc
  }
 }
 dps_results: {
  key: "TestBalance-AllItems-IdoloftheCorruptor-45509"
  value: {
-<<<<<<< HEAD
-  dps: 7891.86757
-  tps: 7649.0059
-=======
-  dps: 7919.29787
+  dps: 7934.46366
   tps: 7707.46045
->>>>>>> c8a89adc
  }
 }
 dps_results: {
  key: "TestBalance-AllItems-IdoloftheCryingMoon-50456"
  value: {
-<<<<<<< HEAD
-  dps: 7891.86757
-  tps: 7649.0059
-=======
-  dps: 7919.29787
+  dps: 7934.46366
   tps: 7707.46045
->>>>>>> c8a89adc
  }
 }
 dps_results: {
  key: "TestBalance-AllItems-IdoloftheLunarEclipse-50457"
  value: {
-<<<<<<< HEAD
-  dps: 8244.46598
-  tps: 8006.58839
-=======
-  dps: 8197.02416
+  dps: 8212.44481
   tps: 7985.47967
->>>>>>> c8a89adc
  }
 }
 dps_results: {
  key: "TestBalance-AllItems-IdoloftheRavenGoddess-32387"
  value: {
-<<<<<<< HEAD
-  dps: 8000.72976
-  tps: 7759.60999
-=======
-  dps: 7996.70846
+  dps: 8012.06763
   tps: 7784.70274
->>>>>>> c8a89adc
  }
 }
 dps_results: {
  key: "TestBalance-AllItems-IdoloftheUnseenMoon-33510"
  value: {
-<<<<<<< HEAD
-  dps: 7938.51068
-  tps: 7693.29053
-=======
-  dps: 7962.11715
+  dps: 7977.3694
   tps: 7749.52937
->>>>>>> c8a89adc
  }
 }
 dps_results: {
  key: "TestBalance-AllItems-IdoloftheWhiteStag-32257"
  value: {
-<<<<<<< HEAD
-  dps: 7891.86757
-  tps: 7649.0059
-=======
-  dps: 7919.29787
+  dps: 7934.46366
   tps: 7707.46045
->>>>>>> c8a89adc
  }
 }
 dps_results: {
  key: "TestBalance-AllItems-ImpassiveSkyflareDiamond"
  value: {
-<<<<<<< HEAD
-  dps: 7776.51299
-  tps: 7537.47318
-=======
-  dps: 7802.78821
+  dps: 7817.82685
   tps: 7594.51562
->>>>>>> c8a89adc
  }
 }
 dps_results: {
  key: "TestBalance-AllItems-ImpassiveStarflareDiamond"
  value: {
-<<<<<<< HEAD
-  dps: 7768.34853
-  tps: 7529.09805
-=======
-  dps: 7801.02483
+  dps: 7816.06347
   tps: 7592.71451
->>>>>>> c8a89adc
  }
 }
 dps_results: {
  key: "TestBalance-AllItems-IncisorFragment-37723"
  value: {
-<<<<<<< HEAD
-  dps: 7657.52555
-  tps: 7420.938
-=======
-  dps: 7686.04479
-  tps: 7478.97991
->>>>>>> c8a89adc
+  dps: 7700.78091
+  tps: 7478.97991
  }
 }
 dps_results: {
  key: "TestBalance-AllItems-InsightfulEarthsiegeDiamond"
  value: {
-<<<<<<< HEAD
-  dps: 7768.41514
-  tps: 7534.21404
-=======
-  dps: 7807.04002
+  dps: 7822.08528
   tps: 7602.89782
->>>>>>> c8a89adc
  }
 }
 dps_results: {
  key: "TestBalance-AllItems-InvigoratingEarthsiegeDiamond"
  value: {
-<<<<<<< HEAD
-  dps: 7757.05748
-  tps: 7517.43544
-=======
-  dps: 7795.75977
+  dps: 7810.79841
   tps: 7587.13649
->>>>>>> c8a89adc
  }
 }
 dps_results: {
  key: "TestBalance-AllItems-LasherweaveBattlegear"
  value: {
-<<<<<<< HEAD
-  dps: 3975.33413
-  tps: 3720.51311
-=======
-  dps: 4252.04231
+  dps: 4265.56001
   tps: 4028.55414
->>>>>>> c8a89adc
  }
 }
 dps_results: {
  key: "TestBalance-AllItems-LasherweaveRegalia"
  value: {
-<<<<<<< HEAD
-  dps: 9069.35732
-  tps: 8836.48533
-=======
-  dps: 9098.97191
+  dps: 9114.74136
   tps: 8889.24459
->>>>>>> c8a89adc
  }
 }
 dps_results: {
  key: "TestBalance-AllItems-LastWord-50179"
  value: {
-<<<<<<< HEAD
-  dps: 7997.10526
-  tps: 7754.2436
-=======
-  dps: 8027.33723
+  dps: 8042.50302
   tps: 7815.49981
->>>>>>> c8a89adc
  }
 }
 dps_results: {
  key: "TestBalance-AllItems-LastWord-50708"
  value: {
-<<<<<<< HEAD
-  dps: 7997.10526
-  tps: 7754.2436
-=======
-  dps: 8027.33723
+  dps: 8042.50302
   tps: 7815.49981
->>>>>>> c8a89adc
  }
 }
 dps_results: {
  key: "TestBalance-AllItems-Lavanthor'sTalisman-37872"
  value: {
-<<<<<<< HEAD
-  dps: 7657.52555
-  tps: 7420.938
-=======
-  dps: 7686.04479
-  tps: 7478.97991
->>>>>>> c8a89adc
+  dps: 7700.78091
+  tps: 7478.97991
  }
 }
 dps_results: {
  key: "TestBalance-AllItems-MajesticDragonFigurine-40430"
  value: {
-<<<<<<< HEAD
-  dps: 7762.41703
-  tps: 7523.60648
-=======
-  dps: 7791.17038
+  dps: 7806.03667
   tps: 7582.64755
->>>>>>> c8a89adc
  }
 }
 dps_results: {
  key: "TestBalance-AllItems-Malfurion'sBattlegear"
  value: {
-<<<<<<< HEAD
-  dps: 4309.05828
-  tps: 4059.4725
-=======
-  dps: 4655.83195
+  dps: 4669.37362
   tps: 4434.08873
->>>>>>> c8a89adc
  }
 }
 dps_results: {
  key: "TestBalance-AllItems-Malfurion'sRegalia"
  value: {
-<<<<<<< HEAD
-  dps: 7448.8136
-  tps: 7214.16174
-=======
-  dps: 7381.07699
+  dps: 7396.00227
   tps: 7169.00927
->>>>>>> c8a89adc
  }
 }
 dps_results: {
  key: "TestBalance-AllItems-MeteoriteWhetstone-37390"
  value: {
-<<<<<<< HEAD
-  dps: 7815.05244
-  tps: 7580.74406
-=======
-  dps: 7802.60706
+  dps: 7817.5338
   tps: 7595.74336
->>>>>>> c8a89adc
  }
 }
 dps_results: {
  key: "TestBalance-AllItems-NevermeltingIceCrystal-50259"
  value: {
-<<<<<<< HEAD
-  dps: 7852.5743
-  tps: 7610.43908
-=======
-  dps: 7865.475
+  dps: 7880.44959
   tps: 7653.5173
->>>>>>> c8a89adc
  }
 }
 dps_results: {
  key: "TestBalance-AllItems-Nibelung-49992"
  value: {
-<<<<<<< HEAD
-  dps: 7997.10526
-  tps: 7754.2436
-=======
-  dps: 8027.33723
+  dps: 8042.50302
   tps: 7815.49981
->>>>>>> c8a89adc
  }
 }
 dps_results: {
  key: "TestBalance-AllItems-Nibelung-50648"
  value: {
-<<<<<<< HEAD
-  dps: 7997.10526
-  tps: 7754.2436
-=======
-  dps: 8027.33723
+  dps: 8042.50302
   tps: 7815.49981
->>>>>>> c8a89adc
  }
 }
 dps_results: {
  key: "TestBalance-AllItems-NightsongBattlegear"
  value: {
-<<<<<<< HEAD
-  dps: 4116.34324
-  tps: 3864.12395
-=======
-  dps: 4374.55213
+  dps: 4388.05231
   tps: 4152.58196
->>>>>>> c8a89adc
  }
 }
 dps_results: {
  key: "TestBalance-AllItems-NightsongGarb"
  value: {
-<<<<<<< HEAD
-  dps: 7176.73756
-  tps: 6940.11538
-=======
-  dps: 7204.47385
+  dps: 7219.56573
   tps: 6994.51198
->>>>>>> c8a89adc
  }
 }
 dps_results: {
  key: "TestBalance-AllItems-OfferingofSacrifice-37638"
  value: {
-<<<<<<< HEAD
-  dps: 7657.52555
-  tps: 7420.938
-=======
-  dps: 7686.04479
-  tps: 7478.97991
->>>>>>> c8a89adc
+  dps: 7700.78091
+  tps: 7478.97991
  }
 }
 dps_results: {
  key: "TestBalance-AllItems-PersistentEarthshatterDiamond"
  value: {
-<<<<<<< HEAD
-  dps: 7757.05748
-  tps: 7517.43544
-=======
-  dps: 7795.75977
+  dps: 7810.79841
   tps: 7587.13649
->>>>>>> c8a89adc
  }
 }
 dps_results: {
  key: "TestBalance-AllItems-PersistentEarthsiegeDiamond"
  value: {
-<<<<<<< HEAD
-  dps: 7757.05748
-  tps: 7517.43544
-=======
-  dps: 7795.75977
+  dps: 7810.79841
   tps: 7587.13649
->>>>>>> c8a89adc
  }
 }
 dps_results: {
  key: "TestBalance-AllItems-PetrifiedScarab-21685"
  value: {
-<<<<<<< HEAD
-  dps: 7657.52555
-  tps: 7420.938
-=======
-  dps: 7686.04479
-  tps: 7478.97991
->>>>>>> c8a89adc
+  dps: 7700.78091
+  tps: 7478.97991
  }
 }
 dps_results: {
  key: "TestBalance-AllItems-PetrifiedTwilightScale-54571"
  value: {
-<<<<<<< HEAD
-  dps: 7657.52555
-  tps: 7420.938
-=======
-  dps: 7686.04479
-  tps: 7478.97991
->>>>>>> c8a89adc
+  dps: 7700.78091
+  tps: 7478.97991
  }
 }
 dps_results: {
  key: "TestBalance-AllItems-PetrifiedTwilightScale-54591"
  value: {
-<<<<<<< HEAD
-  dps: 7657.52555
-  tps: 7420.938
-=======
-  dps: 7686.04479
-  tps: 7478.97991
->>>>>>> c8a89adc
+  dps: 7700.78091
+  tps: 7478.97991
  }
 }
 dps_results: {
  key: "TestBalance-AllItems-PowerfulEarthshatterDiamond"
  value: {
-<<<<<<< HEAD
-  dps: 7757.05748
-  tps: 7517.43544
-=======
-  dps: 7795.75977
+  dps: 7810.79841
   tps: 7587.13649
->>>>>>> c8a89adc
  }
 }
 dps_results: {
  key: "TestBalance-AllItems-PowerfulEarthsiegeDiamond"
  value: {
-<<<<<<< HEAD
-  dps: 7757.05748
-  tps: 7517.43544
-=======
-  dps: 7795.75977
+  dps: 7810.79841
   tps: 7587.13649
->>>>>>> c8a89adc
  }
 }
 dps_results: {
  key: "TestBalance-AllItems-PurifiedShardoftheGods"
  value: {
-<<<<<<< HEAD
-  dps: 7657.52555
-  tps: 7420.938
-=======
-  dps: 7686.04479
-  tps: 7478.97991
->>>>>>> c8a89adc
+  dps: 7700.78091
+  tps: 7478.97991
  }
 }
 dps_results: {
  key: "TestBalance-AllItems-ReignoftheDead-47316"
  value: {
-<<<<<<< HEAD
-  dps: 8125.69798
-  tps: 7884.40467
-=======
-  dps: 8156.24811
+  dps: 8171.39186
   tps: 7940.77735
->>>>>>> c8a89adc
  }
 }
 dps_results: {
  key: "TestBalance-AllItems-ReignoftheDead-47477"
  value: {
-<<<<<<< HEAD
-  dps: 8186.78255
-  tps: 7944.58962
-=======
-  dps: 8217.79739
+  dps: 8232.97981
   tps: 8001.47393
->>>>>>> c8a89adc
  }
 }
 dps_results: {
  key: "TestBalance-AllItems-RelentlessEarthsiegeDiamond"
  value: {
-<<<<<<< HEAD
-  dps: 7976.03059
-  tps: 7732.58669
-=======
-  dps: 8019.34876
+  dps: 8034.51455
   tps: 7807.16066
->>>>>>> c8a89adc
  }
 }
 dps_results: {
  key: "TestBalance-AllItems-RelentlessGladiator'sIdolofResolve-42591"
  value: {
-<<<<<<< HEAD
-  dps: 7891.86757
-  tps: 7649.0059
-=======
-  dps: 7919.29787
+  dps: 7934.46366
   tps: 7707.46045
->>>>>>> c8a89adc
  }
 }
 dps_results: {
  key: "TestBalance-AllItems-RevitalizingSkyflareDiamond"
  value: {
-<<<<<<< HEAD
-  dps: 7757.05748
-  tps: 7516.9666
-=======
-  dps: 7795.75977
+  dps: 7810.79841
   tps: 7586.42985
->>>>>>> c8a89adc
  }
 }
 dps_results: {
  key: "TestBalance-AllItems-RuneofRepulsion-40372"
  value: {
-<<<<<<< HEAD
-  dps: 7657.52555
-  tps: 7420.938
-=======
-  dps: 7686.04479
-  tps: 7478.97991
->>>>>>> c8a89adc
+  dps: 7700.78091
+  tps: 7478.97991
  }
 }
 dps_results: {
  key: "TestBalance-AllItems-SavageGladiator'sIdolofResolve-42574"
  value: {
-<<<<<<< HEAD
-  dps: 7891.86757
-  tps: 7649.0059
-=======
-  dps: 7919.29787
+  dps: 7934.46366
   tps: 7707.46045
->>>>>>> c8a89adc
  }
 }
 dps_results: {
  key: "TestBalance-AllItems-SealofthePantheon-36993"
  value: {
-<<<<<<< HEAD
-  dps: 7657.52555
-  tps: 7420.938
-=======
-  dps: 7686.04479
-  tps: 7478.97991
->>>>>>> c8a89adc
+  dps: 7700.78091
+  tps: 7478.97991
  }
 }
 dps_results: {
  key: "TestBalance-AllItems-ShinyShardoftheGods"
  value: {
-<<<<<<< HEAD
-  dps: 7657.52555
-  tps: 7420.938
-=======
-  dps: 7686.04479
-  tps: 7478.97991
->>>>>>> c8a89adc
+  dps: 7700.78091
+  tps: 7478.97991
  }
 }
 dps_results: {
  key: "TestBalance-AllItems-Sindragosa'sFlawlessFang-50361"
  value: {
-<<<<<<< HEAD
-  dps: 7657.52555
-  tps: 7420.938
-=======
-  dps: 7686.04479
-  tps: 7478.97991
->>>>>>> c8a89adc
+  dps: 7700.78091
+  tps: 7478.97991
  }
 }
 dps_results: {
  key: "TestBalance-AllItems-SliverofPureIce-50339"
  value: {
-<<<<<<< HEAD
-  dps: 7935.16251
-  tps: 7690.67828
-=======
-  dps: 7965.7035
+  dps: 7980.77906
   tps: 7753.74959
->>>>>>> c8a89adc
  }
 }
 dps_results: {
  key: "TestBalance-AllItems-SliverofPureIce-50346"
  value: {
-<<<<<<< HEAD
-  dps: 7970.30642
-  tps: 7724.82261
-=======
-  dps: 8001.10333
+  dps: 8016.22186
   tps: 7788.47462
->>>>>>> c8a89adc
  }
 }
 dps_results: {
  key: "TestBalance-AllItems-SoulPreserver-37111"
  value: {
-<<<<<<< HEAD
-  dps: 7789.31524
-  tps: 7548.97927
-=======
-  dps: 7818.79418
+  dps: 7833.69142
   tps: 7608.17639
->>>>>>> c8a89adc
  }
 }
 dps_results: {
  key: "TestBalance-AllItems-SouloftheDead-40382"
  value: {
-<<<<<<< HEAD
-  dps: 7836.31771
-  tps: 7605.75747
-=======
-  dps: 7825.18439
+  dps: 7840.11114
   tps: 7621.9749
->>>>>>> c8a89adc
  }
 }
 dps_results: {
  key: "TestBalance-AllItems-SparkofLife-37657"
  value: {
-<<<<<<< HEAD
-  dps: 7816.93683
-  tps: 7580.91792
-=======
-  dps: 7797.85308
+  dps: 7812.5892
   tps: 7589.06027
->>>>>>> c8a89adc
  }
 }
 dps_results: {
  key: "TestBalance-AllItems-SphereofRedDragon'sBlood-37166"
  value: {
-<<<<<<< HEAD
-  dps: 7657.52555
-  tps: 7420.938
-=======
-  dps: 7686.04479
-  tps: 7478.97991
->>>>>>> c8a89adc
+  dps: 7700.78091
+  tps: 7478.97991
  }
 }
 dps_results: {
  key: "TestBalance-AllItems-StormshroudArmor"
  value: {
-<<<<<<< HEAD
-  dps: 4664.8205
-  tps: 4403.70163
-=======
-  dps: 4917.00953
+  dps: 4931.02644
   tps: 4688.88163
->>>>>>> c8a89adc
  }
 }
 dps_results: {
  key: "TestBalance-AllItems-SwiftSkyflareDiamond"
  value: {
-<<<<<<< HEAD
-  dps: 7757.05748
-  tps: 7517.43544
-=======
-  dps: 7795.75977
+  dps: 7810.79841
   tps: 7587.13649
->>>>>>> c8a89adc
  }
 }
 dps_results: {
  key: "TestBalance-AllItems-SwiftStarflareDiamond"
  value: {
-<<<<<<< HEAD
-  dps: 7757.05748
-  tps: 7517.43544
-=======
-  dps: 7795.75977
+  dps: 7810.79841
   tps: 7587.13649
->>>>>>> c8a89adc
  }
 }
 dps_results: {
  key: "TestBalance-AllItems-SwiftWindfireDiamond"
  value: {
-<<<<<<< HEAD
-  dps: 7757.05748
-  tps: 7517.43544
-=======
-  dps: 7795.75977
+  dps: 7810.79841
   tps: 7587.13649
->>>>>>> c8a89adc
  }
 }
 dps_results: {
  key: "TestBalance-AllItems-TalismanofTrollDivinity-37734"
  value: {
-<<<<<<< HEAD
-  dps: 7700.70301
-  tps: 7462.87425
-=======
-  dps: 7729.53668
+  dps: 7744.32558
   tps: 7521.30285
->>>>>>> c8a89adc
  }
 }
 dps_results: {
  key: "TestBalance-AllItems-TearsoftheVanquished-47215"
  value: {
-<<<<<<< HEAD
-  dps: 7742.80882
-  tps: 7508.24177
-=======
-  dps: 7767.28282
+  dps: 7782.14155
   tps: 7560.73405
->>>>>>> c8a89adc
  }
 }
 dps_results: {
  key: "TestBalance-AllItems-TheGeneral'sHeart-45507"
  value: {
-<<<<<<< HEAD
-  dps: 7657.52555
-  tps: 7420.938
-=======
-  dps: 7686.04479
-  tps: 7478.97991
->>>>>>> c8a89adc
+  dps: 7700.78091
+  tps: 7478.97991
  }
 }
 dps_results: {
  key: "TestBalance-AllItems-ThunderheartHarness"
  value: {
-<<<<<<< HEAD
-  dps: 3157.05173
-  tps: 2911.56537
-=======
-  dps: 3333.54997
+  dps: 3346.22101
   tps: 3117.85102
->>>>>>> c8a89adc
  }
 }
 dps_results: {
  key: "TestBalance-AllItems-ThunderheartRegalia"
  value: {
-<<<<<<< HEAD
-  dps: 5014.25027
-  tps: 4768.64588
-=======
-  dps: 5374.18747
+  dps: 5388.18692
   tps: 5158.85922
->>>>>>> c8a89adc
  }
 }
 dps_results: {
  key: "TestBalance-AllItems-ThunderingSkyflareDiamond"
  value: {
-<<<<<<< HEAD
-  dps: 7757.05748
-  tps: 7517.43544
-=======
-  dps: 7795.75977
+  dps: 7810.79841
   tps: 7587.13649
->>>>>>> c8a89adc
  }
 }
 dps_results: {
  key: "TestBalance-AllItems-TinyAbominationinaJar-50351"
  value: {
-<<<<<<< HEAD
-  dps: 7657.52555
-  tps: 7420.938
-=======
-  dps: 7686.04479
-  tps: 7478.97991
->>>>>>> c8a89adc
+  dps: 7700.78091
+  tps: 7478.97991
  }
 }
 dps_results: {
  key: "TestBalance-AllItems-TinyAbominationinaJar-50706"
  value: {
-<<<<<<< HEAD
-  dps: 7657.52555
-  tps: 7420.938
-=======
-  dps: 7686.04479
-  tps: 7478.97991
->>>>>>> c8a89adc
+  dps: 7700.78091
+  tps: 7478.97991
  }
 }
 dps_results: {
  key: "TestBalance-AllItems-TirelessSkyflareDiamond"
  value: {
-<<<<<<< HEAD
-  dps: 7799.64755
-  tps: 7558.78926
-=======
-  dps: 7838.70155
+  dps: 7853.79345
   tps: 7628.90667
->>>>>>> c8a89adc
  }
 }
 dps_results: {
  key: "TestBalance-AllItems-TirelessStarflareDiamond"
  value: {
-<<<<<<< HEAD
-  dps: 7791.12954
-  tps: 7550.51849
-=======
-  dps: 7830.1132
+  dps: 7845.19444
   tps: 7620.55263
->>>>>>> c8a89adc
  }
 }
 dps_results: {
  key: "TestBalance-AllItems-TomeofArcanePhenomena-36972"
  value: {
-<<<<<<< HEAD
-  dps: 7777.01487
-  tps: 7537.02875
-=======
-  dps: 7908.46773
+  dps: 7923.41652
   tps: 7699.62264
->>>>>>> c8a89adc
  }
 }
 dps_results: {
  key: "TestBalance-AllItems-TrenchantEarthshatterDiamond"
  value: {
-<<<<<<< HEAD
-  dps: 7791.12954
-  tps: 7550.51849
-=======
-  dps: 7830.1132
+  dps: 7845.19444
   tps: 7620.55263
->>>>>>> c8a89adc
  }
 }
 dps_results: {
  key: "TestBalance-AllItems-TrenchantEarthsiegeDiamond"
  value: {
-<<<<<<< HEAD
-  dps: 7799.64755
-  tps: 7558.78926
-=======
-  dps: 7838.70155
+  dps: 7853.79345
   tps: 7628.90667
->>>>>>> c8a89adc
  }
 }
 dps_results: {
  key: "TestBalance-AllItems-UndeadSlayer'sBlessedArmor"
  value: {
-<<<<<<< HEAD
-  dps: 4558.53669
-  tps: 4296.11046
-=======
-  dps: 4944.22631
+  dps: 4958.29341
   tps: 4714.4974
->>>>>>> c8a89adc
  }
 }
 dps_results: {
  key: "TestBalance-AllItems-Val'anyr,HammerofAncientKings-46017"
  value: {
-<<<<<<< HEAD
-  dps: 8347.3155
-  tps: 8102.04865
-=======
-  dps: 8370.21405
+  dps: 8385.74777
   tps: 8155.14436
->>>>>>> c8a89adc
  }
 }
 dps_results: {
  key: "TestBalance-AllItems-VengefulGladiator'sIdolofResolve-33947"
  value: {
-<<<<<<< HEAD
-  dps: 7891.86757
-  tps: 7649.0059
-=======
-  dps: 7919.29787
+  dps: 7934.46366
   tps: 7707.46045
->>>>>>> c8a89adc
  }
 }
 dps_results: {
  key: "TestBalance-AllItems-WingedTalisman-37844"
  value: {
-<<<<<<< HEAD
-  dps: 7657.52555
-  tps: 7420.938
-=======
-  dps: 7827.38226
+  dps: 7842.11838
   tps: 7611.27933
->>>>>>> c8a89adc
  }
 }
 dps_results: {
  key: "TestBalance-AllItems-WrathfulGladiator'sIdolofResolve-51429"
  value: {
-<<<<<<< HEAD
-  dps: 7891.86757
-  tps: 7649.0059
-=======
-  dps: 7919.29787
+  dps: 7934.46366
   tps: 7707.46045
->>>>>>> c8a89adc
  }
 }
 dps_results: {
  key: "TestBalance-Average-Default"
  value: {
-<<<<<<< HEAD
-  dps: 8116.48401
-  tps: 7879.84661
-=======
-  dps: 8095.01729
+  dps: 8110.68399
   tps: 7883.53785
->>>>>>> c8a89adc
  }
 }
 dps_results: {
  key: "TestBalance-Settings-Tauren-P1-Default-basic_p3-FullBuffs-LongMultiTarget"
  value: {
-<<<<<<< HEAD
-  dps: 11538.94592
-  tps: 13652.36729
-=======
-  dps: 11434.28206
+  dps: 11449.51444
   tps: 13586.07534
->>>>>>> c8a89adc
  }
 }
 dps_results: {
  key: "TestBalance-Settings-Tauren-P1-Default-basic_p3-FullBuffs-LongSingleTarget"
  value: {
-<<<<<<< HEAD
-  dps: 7997.10526
-  tps: 7754.2436
-=======
-  dps: 8027.33723
+  dps: 8042.50302
   tps: 7815.49981
->>>>>>> c8a89adc
  }
 }
 dps_results: {
@@ -1649,25 +994,15 @@
 dps_results: {
  key: "TestBalance-Settings-Tauren-P2-4P-Default-basic_p3-FullBuffs-LongMultiTarget"
  value: {
-<<<<<<< HEAD
-  dps: 13673.87974
-  tps: 15891.20368
-=======
-  dps: 13801.86842
+  dps: 13818.67376
   tps: 16125.55329
->>>>>>> c8a89adc
  }
 }
 dps_results: {
  key: "TestBalance-Settings-Tauren-P2-4P-Default-basic_p3-FullBuffs-LongSingleTarget"
  value: {
-<<<<<<< HEAD
-  dps: 9479.59632
-  tps: 9217.79837
-=======
-  dps: 9591.8185
+  dps: 9608.73525
   tps: 9352.90452
->>>>>>> c8a89adc
  }
 }
 dps_results: {
@@ -1701,25 +1036,15 @@
 dps_results: {
  key: "TestBalance-Settings-Tauren-P2-Default-basic_p3-FullBuffs-LongMultiTarget"
  value: {
-<<<<<<< HEAD
-  dps: 14092.67584
-  tps: 16353.55445
-=======
-  dps: 14057.32487
+  dps: 14074.17033
   tps: 16383.58824
->>>>>>> c8a89adc
  }
 }
 dps_results: {
  key: "TestBalance-Settings-Tauren-P2-Default-basic_p3-FullBuffs-LongSingleTarget"
  value: {
-<<<<<<< HEAD
-  dps: 9690.05706
-  tps: 9426.25145
-=======
-  dps: 9849.30409
+  dps: 9866.38556
   tps: 9609.60117
->>>>>>> c8a89adc
  }
 }
 dps_results: {
@@ -1753,25 +1078,15 @@
 dps_results: {
  key: "TestBalance-Settings-Tauren-P3-Default-basic_p3-FullBuffs-LongMultiTarget"
  value: {
-<<<<<<< HEAD
-  dps: 16395.92643
-  tps: 18869.47319
-=======
-  dps: 16434.76186
+  dps: 16452.30841
   tps: 18954.37322
->>>>>>> c8a89adc
  }
 }
 dps_results: {
  key: "TestBalance-Settings-Tauren-P3-Default-basic_p3-FullBuffs-LongSingleTarget"
  value: {
-<<<<<<< HEAD
-  dps: 11527.78373
-  tps: 11256.70513
-=======
-  dps: 11470.83985
+  dps: 11488.30293
   tps: 11231.8985
->>>>>>> c8a89adc
  }
 }
 dps_results: {
@@ -1805,12 +1120,7 @@
 dps_results: {
  key: "TestBalance-SwitchInFrontOfTarget-Default"
  value: {
-<<<<<<< HEAD
-  dps: 7957.333
-  tps: 7754.2436
-=======
-  dps: 7989.30984
+  dps: 8003.83141
   tps: 7815.49981
->>>>>>> c8a89adc
  }
 }