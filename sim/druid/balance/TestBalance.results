character_stats_results: {
 key: "TestBalance-CharacterStats-Default"
 value: {
  final_stats: 373.626
  final_stats: 355.674
  final_stats: 1354.815
  final_stats: 1294.6758
  final_stats: 601.392
  final_stats: 3046.7787
  final_stats: 128
  final_stats: 367.92797
  final_stats: 1269.84305
  final_stats: 503
  final_stats: 0
  final_stats: 1643.6772
  final_stats: 263
  final_stats: 1229.63093
  final_stats: 503
  final_stats: 0
  final_stats: 0
  final_stats: 22636.137
  final_stats: 0
  final_stats: 0
  final_stats: 6557.848
  final_stats: 843.7
  final_stats: 0
  final_stats: 0
  final_stats: 0
  final_stats: 336.37118
  final_stats: 0
  final_stats: 0
  final_stats: 21156
  final_stats: 75
  final_stats: 75
  final_stats: 75
  final_stats: 75
  final_stats: 130
  final_stats: 0
  final_stats: 0
  final_stats: 0
  final_stats: 0
  final_stats: 0
  final_stats: 0
 }
}
dps_results: {
 key: "TestBalance-AllItems-Althor'sAbacus-50359"
 value: {
  dps: 8030.91816
  tps: 7849.14649
 }
}
dps_results: {
 key: "TestBalance-AllItems-Althor'sAbacus-50366"
 value: {
  dps: 8070.13839
  tps: 7887.43929
 }
}
dps_results: {
 key: "TestBalance-AllItems-AshtongueTalismanofEquilibrium-32486"
 value: {
  dps: 7809.46694
  tps: 7632.83343
 }
}
dps_results: {
 key: "TestBalance-AllItems-AustereEarthsiegeDiamond"
 value: {
  dps: 7809.55304
  tps: 7634.20756
 }
}
dps_results: {
 key: "TestBalance-AllItems-Bandit'sInsignia-40371"
 value: {
  dps: 7711.80805
  tps: 7537.58236
 }
}
dps_results: {
 key: "TestBalance-AllItems-BaubleofTrueBlood-50354"
 value: {
  dps: 7712.76255
  tps: 7631.04352
 }
}
dps_results: {
 key: "TestBalance-AllItems-BaubleofTrueBlood-50726"
 value: {
  dps: 7712.76255
  tps: 7631.04352
 }
}
dps_results: {
 key: "TestBalance-AllItems-BeamingEarthsiegeDiamond"
 value: {
  dps: 7831.28455
  tps: 7656.36164
 }
}
dps_results: {
 key: "TestBalance-AllItems-BlessedRegaliaofUndeadCleansing"
 value: {
  dps: 6115.97393
  tps: 5932.01929
 }
}
dps_results: {
 key: "TestBalance-AllItems-BracingEarthsiegeDiamond"
 value: {
  dps: 7852.73756
  tps: 7525.17531
 }
}
dps_results: {
 key: "TestBalance-AllItems-BrutalGladiator'sIdolofResolve-35019"
 value: {
  dps: 7950.50652
  tps: 7772.04114
 }
}
dps_results: {
 key: "TestBalance-AllItems-ChaoticSkyflareDiamond"
 value: {
  dps: 8056.53918
  tps: 7878.0738
 }
}
dps_results: {
 key: "TestBalance-AllItems-CorpseTongueCoin-50349"
 value: {
  dps: 7711.80805
  tps: 7537.58236
 }
}
dps_results: {
 key: "TestBalance-AllItems-CorpseTongueCoin-50352"
 value: {
  dps: 7711.80805
  tps: 7537.58236
 }
}
dps_results: {
 key: "TestBalance-AllItems-CorrodedSkeletonKey-50356"
 value: {
  dps: 7711.80805
  tps: 7537.58236
  hps: 64
 }
}
dps_results: {
 key: "TestBalance-AllItems-DarkmoonCard:Berserker!-42989"
 value: {
  dps: 7826.89384
  tps: 7654.36284
 }
}
dps_results: {
 key: "TestBalance-AllItems-DarkmoonCard:Death-42990"
 value: {
  dps: 7833.44667
  tps: 7662.16948
 }
}
dps_results: {
 key: "TestBalance-AllItems-DarkmoonCard:Greatness-44255"
 value: {
<<<<<<< HEAD
  dps: 7850.06079
  tps: 7683.99216
=======
  dps: 7871.43247
  tps: 7706.46149
>>>>>>> b64e5563
 }
}
dps_results: {
 key: "TestBalance-AllItems-DeadlyGladiator'sIdolofResolve-42588"
 value: {
  dps: 7950.50652
  tps: 7772.04114
 }
}
dps_results: {
 key: "TestBalance-AllItems-Death'sChoice-47464"
 value: {
  dps: 7711.80805
  tps: 7537.58236
 }
}
dps_results: {
 key: "TestBalance-AllItems-DeathKnight'sAnguish-38212"
 value: {
  dps: 7740.19277
  tps: 7566.3654
 }
}
dps_results: {
 key: "TestBalance-AllItems-Deathbringer'sWill-50362"
 value: {
  dps: 7711.80805
  tps: 7537.58236
 }
}
dps_results: {
 key: "TestBalance-AllItems-Deathbringer'sWill-50363"
 value: {
  dps: 7711.80805
  tps: 7537.58236
 }
}
dps_results: {
 key: "TestBalance-AllItems-Defender'sCode-40257"
 value: {
  dps: 7711.80805
  tps: 7537.58236
 }
}
dps_results: {
 key: "TestBalance-AllItems-DestructiveSkyflareDiamond"
 value: {
  dps: 7836.92468
  tps: 7661.6519
 }
}
dps_results: {
 key: "TestBalance-AllItems-DislodgedForeignObject-50348"
 value: {
  dps: 8317.3842
  tps: 8142.30145
 }
}
dps_results: {
 key: "TestBalance-AllItems-DislodgedForeignObject-50353"
 value: {
  dps: 8279.98165
  tps: 8107.14153
 }
}
dps_results: {
 key: "TestBalance-AllItems-DreamwalkerBattlegear"
 value: {
  dps: 4473.46715
  tps: 4288.11648
 }
}
dps_results: {
 key: "TestBalance-AllItems-DreamwalkerGarb"
 value: {
<<<<<<< HEAD
  dps: 6970.91543
  tps: 6804.93336
=======
  dps: 7003.56597
  tps: 6837.18796
>>>>>>> b64e5563
 }
}
dps_results: {
 key: "TestBalance-AllItems-EffulgentSkyflareDiamond"
 value: {
  dps: 7809.55304
  tps: 7634.20756
 }
}
dps_results: {
 key: "TestBalance-AllItems-EmberSkyflareDiamond"
 value: {
  dps: 7867.39466
  tps: 7691.28414
 }
}
dps_results: {
 key: "TestBalance-AllItems-EnigmaticSkyflareDiamond"
 value: {
  dps: 7831.28455
  tps: 7656.01177
 }
}
dps_results: {
 key: "TestBalance-AllItems-EnigmaticStarflareDiamond"
 value: {
  dps: 7826.57112
  tps: 7651.22289
 }
}
dps_results: {
 key: "TestBalance-AllItems-EphemeralSnowflake-50260"
 value: {
  dps: 7764.74723
  tps: 7590.9255
 }
}
dps_results: {
 key: "TestBalance-AllItems-EssenceofGossamer-37220"
 value: {
  dps: 7711.80805
  tps: 7537.58236
 }
}
dps_results: {
 key: "TestBalance-AllItems-EternalEarthsiegeDiamond"
 value: {
  dps: 7809.55304
  tps: 7634.20756
 }
}
dps_results: {
 key: "TestBalance-AllItems-ExtractofNecromanticPower-40373"
 value: {
  dps: 7822.34297
  tps: 7650.31483
 }
}
dps_results: {
 key: "TestBalance-AllItems-EyeoftheBroodmother-45308"
 value: {
  dps: 8046.50193
  tps: 7871.16983
 }
}
dps_results: {
 key: "TestBalance-AllItems-Figurine-SapphireOwl-42413"
 value: {
  dps: 7729.59348
  tps: 7556.78285
 }
}
dps_results: {
 key: "TestBalance-AllItems-ForethoughtTalisman-40258"
 value: {
  dps: 7909.69197
  tps: 7730.78693
 }
}
dps_results: {
 key: "TestBalance-AllItems-ForgeEmber-37660"
 value: {
  dps: 7980.84998
  tps: 7804.26982
 }
}
dps_results: {
 key: "TestBalance-AllItems-ForlornSkyflareDiamond"
 value: {
  dps: 7852.73756
  tps: 7676.34955
 }
}
dps_results: {
 key: "TestBalance-AllItems-ForlornStarflareDiamond"
 value: {
  dps: 7844.10066
  tps: 7667.92115
 }
}
dps_results: {
 key: "TestBalance-AllItems-FuriousGladiator'sIdolofResolve-42589"
 value: {
  dps: 7950.50652
  tps: 7772.04114
 }
}
dps_results: {
 key: "TestBalance-AllItems-FuryoftheFiveFlights-40431"
 value: {
  dps: 7711.80805
  tps: 7537.58236
 }
}
dps_results: {
 key: "TestBalance-AllItems-FuturesightRune-38763"
 value: {
  dps: 7847.57761
  tps: 7669.44022
 }
}
dps_results: {
 key: "TestBalance-AllItems-Gladiator'sSanctuary"
 value: {
  dps: 4685.18956
  tps: 4502.61422
 }
}
dps_results: {
 key: "TestBalance-AllItems-Gladiator'sWildhide"
 value: {
  dps: 7366.12907
  tps: 7180.43804
 }
}
dps_results: {
 key: "TestBalance-AllItems-GlowingTwilightScale-54573"
 value: {
  dps: 8050.52828
  tps: 7868.29289
 }
}
dps_results: {
 key: "TestBalance-AllItems-GlowingTwilightScale-54589"
 value: {
  dps: 8095.09673
  tps: 7911.80743
 }
}
dps_results: {
 key: "TestBalance-AllItems-GnomishLightningGenerator-41121"
 value: {
  dps: 7820.73112
  tps: 7649.55568
 }
}
dps_results: {
 key: "TestBalance-AllItems-HatefulGladiator'sIdolofResolve-42587"
 value: {
  dps: 7950.50652
  tps: 7772.04114
 }
}
dps_results: {
 key: "TestBalance-AllItems-Heartpierce-49982"
 value: {
  dps: 8056.53918
  tps: 7878.0738
 }
}
dps_results: {
 key: "TestBalance-AllItems-Heartpierce-50641"
 value: {
  dps: 8056.53918
  tps: 7878.0738
 }
}
dps_results: {
 key: "TestBalance-AllItems-IdolofLunarFury-47670"
 value: {
  dps: 8140.29083
  tps: 7965.12482
 }
}
dps_results: {
 key: "TestBalance-AllItems-IdolofMutilation-47668"
 value: {
  dps: 7950.50652
  tps: 7772.04114
 }
}
dps_results: {
 key: "TestBalance-AllItems-IdoloftheCorruptor-45509"
 value: {
  dps: 7950.50652
  tps: 7772.04114
 }
}
dps_results: {
 key: "TestBalance-AllItems-IdoloftheCryingMoon-50456"
 value: {
  dps: 7950.50652
  tps: 7772.04114
 }
}
dps_results: {
 key: "TestBalance-AllItems-IdoloftheLunarEclipse-50457"
 value: {
  dps: 8250.49971
  tps: 8078.57314
 }
}
dps_results: {
 key: "TestBalance-AllItems-IdoloftheRavenGoddess-32387"
 value: {
  dps: 7994.77882
  tps: 7816.94105
 }
}
dps_results: {
 key: "TestBalance-AllItems-IdoloftheUnseenMoon-33510"
 value: {
  dps: 7975.39739
  tps: 7796.78912
 }
}
dps_results: {
 key: "TestBalance-AllItems-IdoloftheWhiteStag-32257"
 value: {
  dps: 7950.50652
  tps: 7772.04114
 }
}
dps_results: {
 key: "TestBalance-AllItems-ImpassiveSkyflareDiamond"
 value: {
  dps: 7831.28455
  tps: 7656.01177
 }
}
dps_results: {
 key: "TestBalance-AllItems-ImpassiveStarflareDiamond"
 value: {
  dps: 7826.57112
  tps: 7651.22289
 }
}
dps_results: {
 key: "TestBalance-AllItems-IncisorFragment-37723"
 value: {
  dps: 7711.80805
  tps: 7537.58236
 }
}
dps_results: {
 key: "TestBalance-AllItems-InsightfulEarthsiegeDiamond"
 value: {
  dps: 7824.16077
  tps: 7651.29776
 }
}
dps_results: {
 key: "TestBalance-AllItems-InvigoratingEarthsiegeDiamond"
 value: {
  dps: 7809.55304
  tps: 7634.20756
 }
}
dps_results: {
 key: "TestBalance-AllItems-LasherweaveBattlegear"
 value: {
  dps: 4426.0853
  tps: 4238.78438
 }
}
dps_results: {
 key: "TestBalance-AllItems-LasherweaveRegalia"
 value: {
<<<<<<< HEAD
  dps: 8268.722
  tps: 8100.65427
=======
  dps: 8289.4732
  tps: 8120.56585
>>>>>>> b64e5563
 }
}
dps_results: {
 key: "TestBalance-AllItems-Lavanthor'sTalisman-37872"
 value: {
  dps: 7711.80805
  tps: 7537.58236
 }
}
dps_results: {
 key: "TestBalance-AllItems-MajesticDragonFigurine-40430"
 value: {
  dps: 7816.73317
  tps: 7641.19475
 }
}
dps_results: {
 key: "TestBalance-AllItems-Malfurion'sBattlegear"
 value: {
  dps: 5001.55093
  tps: 4820.85533
 }
}
dps_results: {
 key: "TestBalance-AllItems-Malfurion'sRegalia"
 value: {
  dps: 7324.93635
  tps: 7151.35292
 }
}
dps_results: {
 key: "TestBalance-AllItems-MeteoriteWhetstone-37390"
 value: {
  dps: 7802.85291
  tps: 7629.97918
 }
}
dps_results: {
 key: "TestBalance-AllItems-NevermeltingIceCrystal-50259"
 value: {
  dps: 7954.8344
  tps: 7776.99004
 }
}
dps_results: {
 key: "TestBalance-AllItems-NightsongBattlegear"
 value: {
  dps: 4675.98136
  tps: 4493.43853
 }
}
dps_results: {
 key: "TestBalance-AllItems-NightsongGarb"
 value: {
  dps: 7348.847
  tps: 7174.73332
 }
}
dps_results: {
 key: "TestBalance-AllItems-OfferingofSacrifice-37638"
 value: {
  dps: 7711.80805
  tps: 7537.58236
 }
}
dps_results: {
 key: "TestBalance-AllItems-PersistentEarthshatterDiamond"
 value: {
  dps: 7809.55304
  tps: 7634.20756
 }
}
dps_results: {
 key: "TestBalance-AllItems-PersistentEarthsiegeDiamond"
 value: {
  dps: 7809.55304
  tps: 7634.20756
 }
}
dps_results: {
 key: "TestBalance-AllItems-PetrifiedScarab-21685"
 value: {
  dps: 7711.80805
  tps: 7537.58236
 }
}
dps_results: {
 key: "TestBalance-AllItems-PetrifiedTwilightScale-54571"
 value: {
  dps: 7711.80805
  tps: 7537.58236
 }
}
dps_results: {
 key: "TestBalance-AllItems-PetrifiedTwilightScale-54591"
 value: {
  dps: 7711.80805
  tps: 7537.58236
 }
}
dps_results: {
 key: "TestBalance-AllItems-PowerfulEarthshatterDiamond"
 value: {
  dps: 7809.55304
  tps: 7634.20756
 }
}
dps_results: {
 key: "TestBalance-AllItems-PowerfulEarthsiegeDiamond"
 value: {
  dps: 7809.55304
  tps: 7634.20756
 }
}
dps_results: {
 key: "TestBalance-AllItems-PurifiedShardoftheGods"
 value: {
  dps: 7711.80805
  tps: 7537.58236
 }
}
dps_results: {
 key: "TestBalance-AllItems-ReignoftheDead-47316"
 value: {
  dps: 8148.6489
  tps: 7971.20861
 }
}
dps_results: {
 key: "TestBalance-AllItems-ReignoftheDead-47477"
 value: {
  dps: 8209.87828
  tps: 8031.67918
 }
}
dps_results: {
 key: "TestBalance-AllItems-RelentlessEarthsiegeDiamond"
 value: {
  dps: 8033.45649
  tps: 7854.9184
 }
}
dps_results: {
 key: "TestBalance-AllItems-RelentlessGladiator'sIdolofResolve-42591"
 value: {
  dps: 7950.50652
  tps: 7772.04114
 }
}
dps_results: {
 key: "TestBalance-AllItems-RevitalizingSkyflareDiamond"
 value: {
  dps: 7809.55304
  tps: 7633.53463
 }
}
dps_results: {
 key: "TestBalance-AllItems-RuneofRepulsion-40372"
 value: {
  dps: 7711.80805
  tps: 7537.58236
 }
}
dps_results: {
 key: "TestBalance-AllItems-SavageGladiator'sIdolofResolve-42574"
 value: {
  dps: 7950.50652
  tps: 7772.04114
 }
}
dps_results: {
 key: "TestBalance-AllItems-SealofthePantheon-36993"
 value: {
  dps: 7711.80805
  tps: 7537.58236
 }
}
dps_results: {
 key: "TestBalance-AllItems-ShinyShardoftheGods"
 value: {
  dps: 7711.80805
  tps: 7537.58236
 }
}
dps_results: {
 key: "TestBalance-AllItems-Sindragosa'sFlawlessFang-50361"
 value: {
  dps: 7711.80805
  tps: 7537.58236
 }
}
dps_results: {
 key: "TestBalance-AllItems-SliverofPureIce-50339"
 value: {
  dps: 7993.48066
  tps: 7815.12583
 }
}
dps_results: {
 key: "TestBalance-AllItems-SliverofPureIce-50346"
 value: {
  dps: 8029.13542
  tps: 7850.22423
 }
}
dps_results: {
 key: "TestBalance-AllItems-SoulPreserver-37111"
 value: {
  dps: 7845.5134
  tps: 7668.12599
 }
}
dps_results: {
 key: "TestBalance-AllItems-SouloftheDead-40382"
 value: {
  dps: 7819.35431
  tps: 7649.81279
 }
}
dps_results: {
 key: "TestBalance-AllItems-SparkofLife-37657"
 value: {
  dps: 7790.77747
  tps: 7615.19027
 }
}
dps_results: {
 key: "TestBalance-AllItems-SphereofRedDragon'sBlood-37166"
 value: {
  dps: 7711.80805
  tps: 7537.58236
 }
}
dps_results: {
 key: "TestBalance-AllItems-StormshroudArmor"
 value: {
  dps: 5158.3572
  tps: 4969.55654
 }
}
dps_results: {
 key: "TestBalance-AllItems-SwiftSkyflareDiamond"
 value: {
  dps: 7809.55304
  tps: 7634.20756
 }
}
dps_results: {
 key: "TestBalance-AllItems-SwiftStarflareDiamond"
 value: {
  dps: 7809.55304
  tps: 7634.20756
 }
}
dps_results: {
 key: "TestBalance-AllItems-SwiftWindfireDiamond"
 value: {
  dps: 7809.55304
  tps: 7634.20756
 }
}
dps_results: {
 key: "TestBalance-AllItems-TalismanofTrollDivinity-37734"
 value: {
  dps: 7755.61314
  tps: 7580.34009
 }
}
dps_results: {
 key: "TestBalance-AllItems-TearsoftheVanquished-47215"
 value: {
  dps: 7758.88689
  tps: 7585.75269
 }
}
dps_results: {
 key: "TestBalance-AllItems-TheGeneral'sHeart-45507"
 value: {
  dps: 7711.80805
  tps: 7537.58236
 }
}
dps_results: {
 key: "TestBalance-AllItems-ThunderheartHarness"
 value: {
  dps: 3583.7289
  tps: 3404.78111
 }
}
dps_results: {
 key: "TestBalance-AllItems-ThunderheartRegalia"
 value: {
  dps: 5546.31756
  tps: 5370.11632
 }
}
dps_results: {
 key: "TestBalance-AllItems-ThunderingSkyflareDiamond"
 value: {
  dps: 7809.55304
  tps: 7634.20756
 }
}
dps_results: {
 key: "TestBalance-AllItems-TinyAbominationinaJar-50351"
 value: {
  dps: 7711.80805
  tps: 7537.58236
 }
}
dps_results: {
 key: "TestBalance-AllItems-TinyAbominationinaJar-50706"
 value: {
  dps: 7711.80805
  tps: 7537.58236
 }
}
dps_results: {
 key: "TestBalance-AllItems-TirelessSkyflareDiamond"
 value: {
  dps: 7852.73756
  tps: 7676.34955
 }
}
dps_results: {
 key: "TestBalance-AllItems-TirelessStarflareDiamond"
 value: {
  dps: 7844.10066
  tps: 7667.92115
 }
}
dps_results: {
 key: "TestBalance-AllItems-TomeofArcanePhenomena-36972"
 value: {
  dps: 7911.19745
  tps: 7736.7507
 }
}
dps_results: {
 key: "TestBalance-AllItems-TrenchantEarthshatterDiamond"
 value: {
  dps: 7844.10066
  tps: 7667.92115
 }
}
dps_results: {
 key: "TestBalance-AllItems-TrenchantEarthsiegeDiamond"
 value: {
  dps: 7852.73756
  tps: 7676.34955
 }
}
dps_results: {
 key: "TestBalance-AllItems-UndeadSlayer'sBlessedArmor"
 value: {
<<<<<<< HEAD
  dps: 5160.47615
  tps: 4970.29745
=======
  dps: 5207.96606
  tps: 5017.3251
>>>>>>> b64e5563
 }
}
dps_results: {
 key: "TestBalance-AllItems-Val'anyr,HammerofAncientKings-46017"
 value: {
  dps: 8345.61236
  tps: 8164.73068
 }
}
dps_results: {
 key: "TestBalance-AllItems-VengefulGladiator'sIdolofResolve-33947"
 value: {
  dps: 7950.50652
  tps: 7772.04114
 }
}
dps_results: {
 key: "TestBalance-AllItems-WingedTalisman-37844"
 value: {
  dps: 7852.8116
  tps: 7671.3345
 }
}
dps_results: {
 key: "TestBalance-AllItems-WrathfulGladiator'sIdolofResolve-51429"
 value: {
  dps: 7950.50652
  tps: 7772.04114
 }
}
dps_results: {
 key: "TestBalance-Average-Default"
 value: {
<<<<<<< HEAD
  dps: 8123.4546
  tps: 7948.75347
=======
  dps: 8166.17747
  tps: 7991.60047
>>>>>>> b64e5563
 }
}
dps_results: {
 key: "TestBalance-Settings-Tauren-P1-Default-FullBuffs-LongMultiTarget"
 value: {
<<<<<<< HEAD
  dps: 11580.97123
  tps: 13632.61879
=======
  dps: 11596.11177
  tps: 13647.1462
>>>>>>> b64e5563
 }
}
dps_results: {
 key: "TestBalance-Settings-Tauren-P1-Default-FullBuffs-LongSingleTarget"
 value: {
  dps: 8106.8882
  tps: 7926.99191
 }
}
dps_results: {
 key: "TestBalance-Settings-Tauren-P1-Default-FullBuffs-ShortSingleTarget"
 value: {
  dps: 9017.02573
  tps: 8423.45432
 }
}
dps_results: {
 key: "TestBalance-Settings-Tauren-P1-Default-NoBuffs-LongMultiTarget"
 value: {
<<<<<<< HEAD
  dps: 4343.3496
  tps: 4620.4567
=======
  dps: 4354.33852
  tps: 4634.79975
>>>>>>> b64e5563
 }
}
dps_results: {
 key: "TestBalance-Settings-Tauren-P1-Default-NoBuffs-LongSingleTarget"
 value: {
  dps: 2345.80516
  tps: 2236.53651
 }
}
dps_results: {
 key: "TestBalance-Settings-Tauren-P1-Default-NoBuffs-ShortSingleTarget"
 value: {
  dps: 5166.04369
  tps: 4894.71614
 }
}
dps_results: {
 key: "TestBalance-Settings-Tauren-P1-MultidotBoth-FullBuffs-LongMultiTarget"
 value: {
  dps: 12699.75812
  tps: 13235.84937
 }
}
dps_results: {
 key: "TestBalance-Settings-Tauren-P1-MultidotBoth-FullBuffs-LongSingleTarget"
 value: {
  dps: 8053.9479
  tps: 7875.75491
 }
}
dps_results: {
 key: "TestBalance-Settings-Tauren-P1-MultidotBoth-FullBuffs-ShortSingleTarget"
 value: {
  dps: 8956.33989
  tps: 8362.27946
 }
}
dps_results: {
 key: "TestBalance-Settings-Tauren-P1-MultidotBoth-NoBuffs-LongMultiTarget"
 value: {
  dps: 4254.19709
  tps: 4126.86225
 }
}
dps_results: {
 key: "TestBalance-Settings-Tauren-P1-MultidotBoth-NoBuffs-LongSingleTarget"
 value: {
  dps: 2273.50494
  tps: 2163.2387
 }
}
dps_results: {
 key: "TestBalance-Settings-Tauren-P1-MultidotBoth-NoBuffs-ShortSingleTarget"
 value: {
  dps: 5191.5235
  tps: 4920.19595
 }
}
dps_results: {
 key: "TestBalance-Settings-Tauren-P1-MultidotIs-FullBuffs-LongMultiTarget"
 value: {
  dps: 12699.75812
  tps: 13235.84937
 }
}
dps_results: {
 key: "TestBalance-Settings-Tauren-P1-MultidotIs-FullBuffs-LongSingleTarget"
 value: {
  dps: 8084.63282
  tps: 7901.98249
 }
}
dps_results: {
 key: "TestBalance-Settings-Tauren-P1-MultidotIs-FullBuffs-ShortSingleTarget"
 value: {
  dps: 9043.22265
  tps: 8448.49978
 }
}
dps_results: {
 key: "TestBalance-Settings-Tauren-P1-MultidotIs-NoBuffs-LongMultiTarget"
 value: {
  dps: 4254.19709
  tps: 4126.86225
 }
}
dps_results: {
 key: "TestBalance-Settings-Tauren-P1-MultidotIs-NoBuffs-LongSingleTarget"
 value: {
  dps: 2315.4622
  tps: 2204.67998
 }
}
dps_results: {
 key: "TestBalance-Settings-Tauren-P1-MultidotIs-NoBuffs-ShortSingleTarget"
 value: {
  dps: 5200.19825
  tps: 4929.20173
 }
}
dps_results: {
 key: "TestBalance-Settings-Tauren-P1-MultidotMf-FullBuffs-LongMultiTarget"
 value: {
  dps: 7708.81675
  tps: 9032.98363
 }
}
dps_results: {
 key: "TestBalance-Settings-Tauren-P1-MultidotMf-FullBuffs-LongSingleTarget"
 value: {
  dps: 8128.482
  tps: 7953.34896
 }
}
dps_results: {
 key: "TestBalance-Settings-Tauren-P1-MultidotMf-FullBuffs-ShortSingleTarget"
 value: {
  dps: 8989.71729
  tps: 8396.94012
 }
}
dps_results: {
 key: "TestBalance-Settings-Tauren-P1-MultidotMf-NoBuffs-LongMultiTarget"
 value: {
  dps: 3178.10692
  tps: 3193.16815
 }
}
dps_results: {
 key: "TestBalance-Settings-Tauren-P1-MultidotMf-NoBuffs-LongSingleTarget"
 value: {
  dps: 2300.06102
  tps: 2189.566
 }
}
dps_results: {
 key: "TestBalance-Settings-Tauren-P1-MultidotMf-NoBuffs-ShortSingleTarget"
 value: {
  dps: 5185.26366
  tps: 4915.42568
 }
}
dps_results: {
 key: "TestBalance-Settings-Tauren-P2-4P-Default-FullBuffs-LongMultiTarget"
 value: {
<<<<<<< HEAD
  dps: 14033.86261
  tps: 16286.17077
=======
  dps: 14101.50505
  tps: 16356.93787
>>>>>>> b64e5563
 }
}
dps_results: {
 key: "TestBalance-Settings-Tauren-P2-4P-Default-FullBuffs-LongSingleTarget"
 value: {
  dps: 9857.78605
  tps: 9661.25868
 }
}
dps_results: {
 key: "TestBalance-Settings-Tauren-P2-4P-Default-FullBuffs-ShortSingleTarget"
 value: {
  dps: 11165.76435
  tps: 10505.66811
 }
}
dps_results: {
 key: "TestBalance-Settings-Tauren-P2-4P-Default-NoBuffs-LongMultiTarget"
 value: {
<<<<<<< HEAD
  dps: 6440.73973
  tps: 6991.2019
=======
  dps: 6372.72787
  tps: 6919.36097
>>>>>>> b64e5563
 }
}
dps_results: {
 key: "TestBalance-Settings-Tauren-P2-4P-Default-NoBuffs-LongSingleTarget"
 value: {
  dps: 3521.53908
  tps: 3405.53533
 }
}
dps_results: {
 key: "TestBalance-Settings-Tauren-P2-4P-Default-NoBuffs-ShortSingleTarget"
 value: {
  dps: 6617.78401
  tps: 6313.98493
 }
}
dps_results: {
 key: "TestBalance-Settings-Tauren-P2-4P-MultidotBoth-FullBuffs-LongMultiTarget"
 value: {
  dps: 14674.13418
  tps: 15298.8759
 }
}
dps_results: {
 key: "TestBalance-Settings-Tauren-P2-4P-MultidotBoth-FullBuffs-LongSingleTarget"
 value: {
  dps: 9820.55622
  tps: 9625.4406
 }
}
dps_results: {
 key: "TestBalance-Settings-Tauren-P2-4P-MultidotBoth-FullBuffs-ShortSingleTarget"
 value: {
  dps: 11115.46561
  tps: 10455.11934
 }
}
dps_results: {
 key: "TestBalance-Settings-Tauren-P2-4P-MultidotBoth-NoBuffs-LongMultiTarget"
 value: {
  dps: 5952.37311
  tps: 5809.05179
 }
}
dps_results: {
 key: "TestBalance-Settings-Tauren-P2-4P-MultidotBoth-NoBuffs-LongSingleTarget"
 value: {
  dps: 3447.01595
  tps: 3330.21868
 }
}
dps_results: {
 key: "TestBalance-Settings-Tauren-P2-4P-MultidotBoth-NoBuffs-ShortSingleTarget"
 value: {
  dps: 6659.83802
  tps: 6356.80475
 }
}
dps_results: {
 key: "TestBalance-Settings-Tauren-P2-4P-MultidotIs-FullBuffs-LongMultiTarget"
 value: {
  dps: 14674.13418
  tps: 15298.8759
 }
}
dps_results: {
 key: "TestBalance-Settings-Tauren-P2-4P-MultidotIs-FullBuffs-LongSingleTarget"
 value: {
  dps: 9838.83709
  tps: 9640.16491
 }
}
dps_results: {
 key: "TestBalance-Settings-Tauren-P2-4P-MultidotIs-FullBuffs-ShortSingleTarget"
 value: {
  dps: 11201.95272
  tps: 10541.0624
 }
}
dps_results: {
 key: "TestBalance-Settings-Tauren-P2-4P-MultidotIs-NoBuffs-LongMultiTarget"
 value: {
  dps: 5952.37311
  tps: 5809.05179
 }
}
dps_results: {
 key: "TestBalance-Settings-Tauren-P2-4P-MultidotIs-NoBuffs-LongSingleTarget"
 value: {
  dps: 3521.53908
  tps: 3405.53533
 }
}
dps_results: {
 key: "TestBalance-Settings-Tauren-P2-4P-MultidotIs-NoBuffs-ShortSingleTarget"
 value: {
  dps: 6617.78401
  tps: 6313.98493
 }
}
dps_results: {
 key: "TestBalance-Settings-Tauren-P2-4P-MultidotMf-FullBuffs-LongMultiTarget"
 value: {
  dps: 9865.80179
  tps: 11821.37221
 }
}
dps_results: {
 key: "TestBalance-Settings-Tauren-P2-4P-MultidotMf-FullBuffs-LongSingleTarget"
 value: {
  dps: 9844.79687
  tps: 9650.68827
 }
}
dps_results: {
 key: "TestBalance-Settings-Tauren-P2-4P-MultidotMf-FullBuffs-ShortSingleTarget"
 value: {
  dps: 11092.77388
  tps: 10434.03178
 }
}
dps_results: {
 key: "TestBalance-Settings-Tauren-P2-4P-MultidotMf-NoBuffs-LongMultiTarget"
 value: {
  dps: 4606.86779
  tps: 4765.36972
 }
}
dps_results: {
 key: "TestBalance-Settings-Tauren-P2-4P-MultidotMf-NoBuffs-LongSingleTarget"
 value: {
  dps: 3447.01595
  tps: 3330.21868
 }
}
dps_results: {
 key: "TestBalance-Settings-Tauren-P2-4P-MultidotMf-NoBuffs-ShortSingleTarget"
 value: {
  dps: 6659.83802
  tps: 6356.80475
 }
}
dps_results: {
 key: "TestBalance-Settings-Tauren-P2-Default-FullBuffs-LongMultiTarget"
 value: {
<<<<<<< HEAD
  dps: 14320.91555
  tps: 16600.61394
=======
  dps: 14329.53059
  tps: 16610.57785
>>>>>>> b64e5563
 }
}
dps_results: {
 key: "TestBalance-Settings-Tauren-P2-Default-FullBuffs-LongSingleTarget"
 value: {
  dps: 9933.40106
  tps: 9735.73852
 }
}
dps_results: {
 key: "TestBalance-Settings-Tauren-P2-Default-FullBuffs-ShortSingleTarget"
 value: {
  dps: 11198.26259
  tps: 10528.84103
 }
}
dps_results: {
 key: "TestBalance-Settings-Tauren-P2-Default-NoBuffs-LongMultiTarget"
 value: {
  dps: 6946.96526
  tps: 7648.90226
 }
}
dps_results: {
 key: "TestBalance-Settings-Tauren-P2-Default-NoBuffs-LongSingleTarget"
 value: {
  dps: 3984.73879
  tps: 3874.08317
 }
}
dps_results: {
 key: "TestBalance-Settings-Tauren-P2-Default-NoBuffs-ShortSingleTarget"
 value: {
  dps: 6653.90773
  tps: 6351.44042
 }
}
dps_results: {
 key: "TestBalance-Settings-Tauren-P2-MultidotBoth-FullBuffs-LongMultiTarget"
 value: {
  dps: 14909.2397
  tps: 15537.31469
 }
}
dps_results: {
 key: "TestBalance-Settings-Tauren-P2-MultidotBoth-FullBuffs-LongSingleTarget"
 value: {
  dps: 9856.25654
  tps: 9653.10866
 }
}
dps_results: {
 key: "TestBalance-Settings-Tauren-P2-MultidotBoth-FullBuffs-ShortSingleTarget"
 value: {
  dps: 11155.54668
  tps: 10486.78968
 }
}
dps_results: {
 key: "TestBalance-Settings-Tauren-P2-MultidotBoth-NoBuffs-LongMultiTarget"
 value: {
  dps: 6167.64248
  tps: 6019.47725
 }
}
dps_results: {
 key: "TestBalance-Settings-Tauren-P2-MultidotBoth-NoBuffs-LongSingleTarget"
 value: {
  dps: 3846.03241
  tps: 3733.87721
 }
}
dps_results: {
 key: "TestBalance-Settings-Tauren-P2-MultidotBoth-NoBuffs-ShortSingleTarget"
 value: {
  dps: 6676.46602
  tps: 6372.43454
 }
}
dps_results: {
 key: "TestBalance-Settings-Tauren-P2-MultidotIs-FullBuffs-LongMultiTarget"
 value: {
  dps: 14909.2397
  tps: 15537.31469
 }
}
dps_results: {
 key: "TestBalance-Settings-Tauren-P2-MultidotIs-FullBuffs-LongSingleTarget"
 value: {
  dps: 9851.69284
  tps: 9649.51805
 }
}
dps_results: {
 key: "TestBalance-Settings-Tauren-P2-MultidotIs-FullBuffs-ShortSingleTarget"
 value: {
  dps: 11212.13608
  tps: 10541.62975
 }
}
dps_results: {
 key: "TestBalance-Settings-Tauren-P2-MultidotIs-NoBuffs-LongMultiTarget"
 value: {
  dps: 6167.64248
  tps: 6019.47725
 }
}
dps_results: {
 key: "TestBalance-Settings-Tauren-P2-MultidotIs-NoBuffs-LongSingleTarget"
 value: {
  dps: 3952.80112
  tps: 3841.31559
 }
}
dps_results: {
 key: "TestBalance-Settings-Tauren-P2-MultidotIs-NoBuffs-ShortSingleTarget"
 value: {
  dps: 6682.61192
  tps: 6377.79835
 }
}
dps_results: {
 key: "TestBalance-Settings-Tauren-P2-MultidotMf-FullBuffs-LongMultiTarget"
 value: {
  dps: 10292.08357
  tps: 12408.0709
 }
}
dps_results: {
 key: "TestBalance-Settings-Tauren-P2-MultidotMf-FullBuffs-LongSingleTarget"
 value: {
  dps: 9862.31763
  tps: 9661.92555
 }
}
dps_results: {
 key: "TestBalance-Settings-Tauren-P2-MultidotMf-FullBuffs-ShortSingleTarget"
 value: {
  dps: 11183.13104
  tps: 10515.61676
 }
}
dps_results: {
 key: "TestBalance-Settings-Tauren-P2-MultidotMf-NoBuffs-LongMultiTarget"
 value: {
  dps: 4774.44783
  tps: 4965.77263
 }
}
dps_results: {
 key: "TestBalance-Settings-Tauren-P2-MultidotMf-NoBuffs-LongSingleTarget"
 value: {
  dps: 3877.43157
  tps: 3765.77493
 }
}
dps_results: {
 key: "TestBalance-Settings-Tauren-P2-MultidotMf-NoBuffs-ShortSingleTarget"
 value: {
  dps: 6697.30963
  tps: 6395.62439
 }
}
dps_results: {
 key: "TestBalance-Settings-Tauren-P3-Default-FullBuffs-LongMultiTarget"
 value: {
<<<<<<< HEAD
  dps: 16079.62303
  tps: 18510.04059
=======
  dps: 16274.75182
  tps: 18764.26912
>>>>>>> b64e5563
 }
}
dps_results: {
 key: "TestBalance-Settings-Tauren-P3-Default-FullBuffs-LongSingleTarget"
 value: {
  dps: 11370.07484
  tps: 11172.7952
 }
}
dps_results: {
 key: "TestBalance-Settings-Tauren-P3-Default-FullBuffs-ShortSingleTarget"
 value: {
  dps: 12452.9894
  tps: 11766.38789
 }
}
dps_results: {
 key: "TestBalance-Settings-Tauren-P3-Default-NoBuffs-LongMultiTarget"
 value: {
  dps: 8841.08009
  tps: 9925.84809
 }
}
dps_results: {
 key: "TestBalance-Settings-Tauren-P3-Default-NoBuffs-LongSingleTarget"
 value: {
  dps: 6149.84953
  tps: 6061.56228
 }
}
dps_results: {
 key: "TestBalance-Settings-Tauren-P3-Default-NoBuffs-ShortSingleTarget"
 value: {
  dps: 7885.0132
  tps: 7585.39586
 }
}
dps_results: {
 key: "TestBalance-Settings-Tauren-P3-MultidotBoth-FullBuffs-LongMultiTarget"
 value: {
  dps: 16479.12409
  tps: 17422.62501
 }
}
dps_results: {
 key: "TestBalance-Settings-Tauren-P3-MultidotBoth-FullBuffs-LongSingleTarget"
 value: {
  dps: 11460.35675
  tps: 11254.30841
 }
}
dps_results: {
 key: "TestBalance-Settings-Tauren-P3-MultidotBoth-FullBuffs-ShortSingleTarget"
 value: {
  dps: 12550.46101
  tps: 11838.1365
 }
}
dps_results: {
 key: "TestBalance-Settings-Tauren-P3-MultidotBoth-NoBuffs-LongMultiTarget"
 value: {
  dps: 6180.59751
  tps: 6156.01428
 }
}
dps_results: {
 key: "TestBalance-Settings-Tauren-P3-MultidotBoth-NoBuffs-LongSingleTarget"
 value: {
<<<<<<< HEAD
  dps: 5738.58036
  tps: 5643.3816
=======
  dps: 5762.75521
  tps: 5668.32155
>>>>>>> b64e5563
 }
}
dps_results: {
 key: "TestBalance-Settings-Tauren-P3-MultidotBoth-NoBuffs-ShortSingleTarget"
 value: {
  dps: 7973.91073
  tps: 7667.50166
 }
}
dps_results: {
 key: "TestBalance-Settings-Tauren-P3-MultidotIs-FullBuffs-LongMultiTarget"
 value: {
  dps: 16256.48943
  tps: 16952.0634
 }
}
dps_results: {
 key: "TestBalance-Settings-Tauren-P3-MultidotIs-FullBuffs-LongSingleTarget"
 value: {
  dps: 11350.23971
  tps: 11149.03158
 }
}
dps_results: {
 key: "TestBalance-Settings-Tauren-P3-MultidotIs-FullBuffs-ShortSingleTarget"
 value: {
  dps: 12587.75086
  tps: 11899.67711
 }
}
dps_results: {
 key: "TestBalance-Settings-Tauren-P3-MultidotIs-NoBuffs-LongMultiTarget"
 value: {
  dps: 6794.14228
  tps: 6638.80545
 }
}
dps_results: {
 key: "TestBalance-Settings-Tauren-P3-MultidotIs-NoBuffs-LongSingleTarget"
 value: {
  dps: 5979.73683
  tps: 5886.25365
 }
}
dps_results: {
 key: "TestBalance-Settings-Tauren-P3-MultidotIs-NoBuffs-ShortSingleTarget"
 value: {
  dps: 7918.41331
  tps: 7616.23093
 }
}
dps_results: {
 key: "TestBalance-Settings-Tauren-P3-MultidotMf-FullBuffs-LongMultiTarget"
 value: {
  dps: 15145.70597
  tps: 18252.23071
 }
}
dps_results: {
 key: "TestBalance-Settings-Tauren-P3-MultidotMf-FullBuffs-LongSingleTarget"
 value: {
  dps: 11468.36449
  tps: 11265.73827
 }
}
dps_results: {
 key: "TestBalance-Settings-Tauren-P3-MultidotMf-FullBuffs-ShortSingleTarget"
 value: {
  dps: 12489.45729
  tps: 11778.14575
 }
}
dps_results: {
 key: "TestBalance-Settings-Tauren-P3-MultidotMf-NoBuffs-LongMultiTarget"
 value: {
  dps: 5149.41984
  tps: 5524.64978
 }
}
dps_results: {
 key: "TestBalance-Settings-Tauren-P3-MultidotMf-NoBuffs-LongSingleTarget"
 value: {
<<<<<<< HEAD
  dps: 5933.99295
  tps: 5842.49357
=======
  dps: 5914.6739
  tps: 5821.92897
>>>>>>> b64e5563
 }
}
dps_results: {
 key: "TestBalance-Settings-Tauren-P3-MultidotMf-NoBuffs-ShortSingleTarget"
 value: {
  dps: 8051.96714
  tps: 7748.97812
 }
}
dps_results: {
 key: "TestBalance-SwitchInFrontOfTarget-Default"
 value: {
  dps: 8023.27117
  tps: 7878.0738
 }
}<|MERGE_RESOLUTION|>--- conflicted
+++ resolved
@@ -46,921 +46,891 @@
 dps_results: {
  key: "TestBalance-AllItems-Althor'sAbacus-50359"
  value: {
-  dps: 8030.91816
-  tps: 7849.14649
+  dps: 8059.14677
+  tps: 7877.80373
  }
 }
 dps_results: {
  key: "TestBalance-AllItems-Althor'sAbacus-50366"
  value: {
-  dps: 8070.13839
-  tps: 7887.43929
+  dps: 8098.53561
+  tps: 7916.26514
  }
 }
 dps_results: {
  key: "TestBalance-AllItems-AshtongueTalismanofEquilibrium-32486"
  value: {
-  dps: 7809.46694
-  tps: 7632.83343
+  dps: 7835.88892
+  tps: 7660.49748
  }
 }
 dps_results: {
  key: "TestBalance-AllItems-AustereEarthsiegeDiamond"
  value: {
-  dps: 7809.55304
-  tps: 7634.20756
+  dps: 7844.57216
+  tps: 7669.59248
  }
 }
 dps_results: {
  key: "TestBalance-AllItems-Bandit'sInsignia-40371"
  value: {
-  dps: 7711.80805
-  tps: 7537.58236
+  dps: 7738.66485
+  tps: 7564.86779
  }
 }
 dps_results: {
  key: "TestBalance-AllItems-BaubleofTrueBlood-50354"
  value: {
-  dps: 7712.76255
-  tps: 7631.04352
+  dps: 7739.4991
+  tps: 7659.11393
  }
 }
 dps_results: {
  key: "TestBalance-AllItems-BaubleofTrueBlood-50726"
  value: {
-  dps: 7712.76255
-  tps: 7631.04352
+  dps: 7739.4991
+  tps: 7659.11393
  }
 }
 dps_results: {
  key: "TestBalance-AllItems-BeamingEarthsiegeDiamond"
  value: {
-  dps: 7831.28455
-  tps: 7656.36164
+  dps: 7858.6276
+  tps: 7684.11574
  }
 }
 dps_results: {
  key: "TestBalance-AllItems-BlessedRegaliaofUndeadCleansing"
  value: {
-  dps: 6115.97393
-  tps: 5932.01929
+  dps: 6157.00081
+  tps: 5974.65672
  }
 }
 dps_results: {
  key: "TestBalance-AllItems-BracingEarthsiegeDiamond"
  value: {
-  dps: 7852.73756
-  tps: 7525.17531
+  dps: 7887.98991
+  tps: 7560.08842
  }
 }
 dps_results: {
  key: "TestBalance-AllItems-BrutalGladiator'sIdolofResolve-35019"
  value: {
-  dps: 7950.50652
-  tps: 7772.04114
+  dps: 7978.11869
+  tps: 7800.08193
  }
 }
 dps_results: {
  key: "TestBalance-AllItems-ChaoticSkyflareDiamond"
  value: {
-  dps: 8056.53918
-  tps: 7878.0738
+  dps: 8084.92873
+  tps: 7906.89198
  }
 }
 dps_results: {
  key: "TestBalance-AllItems-CorpseTongueCoin-50349"
  value: {
-  dps: 7711.80805
-  tps: 7537.58236
+  dps: 7738.66485
+  tps: 7564.86779
  }
 }
 dps_results: {
  key: "TestBalance-AllItems-CorpseTongueCoin-50352"
  value: {
-  dps: 7711.80805
-  tps: 7537.58236
+  dps: 7738.66485
+  tps: 7564.86779
  }
 }
 dps_results: {
  key: "TestBalance-AllItems-CorrodedSkeletonKey-50356"
  value: {
-  dps: 7711.80805
-  tps: 7537.58236
+  dps: 7738.66485
+  tps: 7564.86779
   hps: 64
  }
 }
 dps_results: {
  key: "TestBalance-AllItems-DarkmoonCard:Berserker!-42989"
  value: {
-  dps: 7826.89384
-  tps: 7654.36284
+  dps: 7865.36488
+  tps: 7693.3245
  }
 }
 dps_results: {
  key: "TestBalance-AllItems-DarkmoonCard:Death-42990"
  value: {
-  dps: 7833.44667
-  tps: 7662.16948
+  dps: 7868.65959
+  tps: 7697.68179
  }
 }
 dps_results: {
  key: "TestBalance-AllItems-DarkmoonCard:Greatness-44255"
  value: {
-<<<<<<< HEAD
-  dps: 7850.06079
-  tps: 7683.99216
-=======
   dps: 7871.43247
   tps: 7706.46149
->>>>>>> b64e5563
  }
 }
 dps_results: {
  key: "TestBalance-AllItems-DeadlyGladiator'sIdolofResolve-42588"
  value: {
-  dps: 7950.50652
-  tps: 7772.04114
+  dps: 7978.11869
+  tps: 7800.08193
  }
 }
 dps_results: {
  key: "TestBalance-AllItems-Death'sChoice-47464"
  value: {
-  dps: 7711.80805
-  tps: 7537.58236
+  dps: 7738.66485
+  tps: 7564.86779
  }
 }
 dps_results: {
  key: "TestBalance-AllItems-DeathKnight'sAnguish-38212"
  value: {
-  dps: 7740.19277
-  tps: 7566.3654
+  dps: 7788.93535
+  tps: 7616.07533
  }
 }
 dps_results: {
  key: "TestBalance-AllItems-Deathbringer'sWill-50362"
  value: {
-  dps: 7711.80805
-  tps: 7537.58236
+  dps: 7738.66485
+  tps: 7564.86779
  }
 }
 dps_results: {
  key: "TestBalance-AllItems-Deathbringer'sWill-50363"
  value: {
-  dps: 7711.80805
-  tps: 7537.58236
+  dps: 7738.66485
+  tps: 7564.86779
  }
 }
 dps_results: {
  key: "TestBalance-AllItems-Defender'sCode-40257"
  value: {
-  dps: 7711.80805
-  tps: 7537.58236
+  dps: 7738.66485
+  tps: 7564.86779
  }
 }
 dps_results: {
  key: "TestBalance-AllItems-DestructiveSkyflareDiamond"
  value: {
-  dps: 7836.92468
-  tps: 7661.6519
+  dps: 7862.85378
+  tps: 7688.04736
  }
 }
 dps_results: {
  key: "TestBalance-AllItems-DislodgedForeignObject-50348"
  value: {
-  dps: 8317.3842
-  tps: 8142.30145
+  dps: 8397.32419
+  tps: 8223.43338
  }
 }
 dps_results: {
  key: "TestBalance-AllItems-DislodgedForeignObject-50353"
  value: {
-  dps: 8279.98165
-  tps: 8107.14153
+  dps: 8291.04704
+  tps: 8118.80522
  }
 }
 dps_results: {
  key: "TestBalance-AllItems-DreamwalkerBattlegear"
  value: {
-  dps: 4473.46715
-  tps: 4288.11648
+  dps: 4518.20239
+  tps: 4333.36058
  }
 }
 dps_results: {
  key: "TestBalance-AllItems-DreamwalkerGarb"
  value: {
-<<<<<<< HEAD
-  dps: 6970.91543
-  tps: 6804.93336
-=======
   dps: 7003.56597
   tps: 6837.18796
->>>>>>> b64e5563
  }
 }
 dps_results: {
  key: "TestBalance-AllItems-EffulgentSkyflareDiamond"
  value: {
-  dps: 7809.55304
-  tps: 7634.20756
+  dps: 7844.57216
+  tps: 7669.59248
  }
 }
 dps_results: {
  key: "TestBalance-AllItems-EmberSkyflareDiamond"
  value: {
-  dps: 7867.39466
-  tps: 7691.28414
+  dps: 7901.70038
+  tps: 7725.90335
  }
 }
 dps_results: {
  key: "TestBalance-AllItems-EnigmaticSkyflareDiamond"
  value: {
-  dps: 7831.28455
-  tps: 7656.01177
+  dps: 7858.6276
+  tps: 7683.78345
  }
 }
 dps_results: {
  key: "TestBalance-AllItems-EnigmaticStarflareDiamond"
  value: {
-  dps: 7826.57112
-  tps: 7651.22289
+  dps: 7852.27655
+  tps: 7677.37719
  }
 }
 dps_results: {
  key: "TestBalance-AllItems-EphemeralSnowflake-50260"
  value: {
-  dps: 7764.74723
-  tps: 7590.9255
+  dps: 7845.56586
+  tps: 7673.37913
  }
 }
 dps_results: {
  key: "TestBalance-AllItems-EssenceofGossamer-37220"
  value: {
-  dps: 7711.80805
-  tps: 7537.58236
+  dps: 7738.66485
+  tps: 7564.86779
  }
 }
 dps_results: {
  key: "TestBalance-AllItems-EternalEarthsiegeDiamond"
  value: {
-  dps: 7809.55304
-  tps: 7634.20756
+  dps: 7844.57216
+  tps: 7669.59248
  }
 }
 dps_results: {
  key: "TestBalance-AllItems-ExtractofNecromanticPower-40373"
  value: {
-  dps: 7822.34297
-  tps: 7650.31483
+  dps: 7915.95755
+  tps: 7743.08829
  }
 }
 dps_results: {
  key: "TestBalance-AllItems-EyeoftheBroodmother-45308"
  value: {
-  dps: 8046.50193
-  tps: 7871.16983
+  dps: 8077.32206
+  tps: 7902.63949
  }
 }
 dps_results: {
  key: "TestBalance-AllItems-Figurine-SapphireOwl-42413"
  value: {
-  dps: 7729.59348
-  tps: 7556.78285
+  dps: 7776.68713
+  tps: 7604.6178
  }
 }
 dps_results: {
  key: "TestBalance-AllItems-ForethoughtTalisman-40258"
  value: {
-  dps: 7909.69197
-  tps: 7730.78693
+  dps: 7937.39945
+  tps: 7758.92304
  }
 }
 dps_results: {
  key: "TestBalance-AllItems-ForgeEmber-37660"
  value: {
-  dps: 7980.84998
-  tps: 7804.26982
+  dps: 8028.08037
+  tps: 7854.58128
  }
 }
 dps_results: {
  key: "TestBalance-AllItems-ForlornSkyflareDiamond"
  value: {
-  dps: 7852.73756
-  tps: 7676.34955
+  dps: 7887.98991
+  tps: 7711.96771
  }
 }
 dps_results: {
  key: "TestBalance-AllItems-ForlornStarflareDiamond"
  value: {
-  dps: 7844.10066
-  tps: 7667.92115
+  dps: 7879.30636
+  tps: 7703.49266
  }
 }
 dps_results: {
  key: "TestBalance-AllItems-FuriousGladiator'sIdolofResolve-42589"
  value: {
-  dps: 7950.50652
-  tps: 7772.04114
+  dps: 7978.11869
+  tps: 7800.08193
  }
 }
 dps_results: {
  key: "TestBalance-AllItems-FuryoftheFiveFlights-40431"
  value: {
-  dps: 7711.80805
-  tps: 7537.58236
+  dps: 7738.66485
+  tps: 7564.86779
  }
 }
 dps_results: {
  key: "TestBalance-AllItems-FuturesightRune-38763"
  value: {
-  dps: 7847.57761
-  tps: 7669.44022
+  dps: 7875.01732
+  tps: 7697.30856
  }
 }
 dps_results: {
  key: "TestBalance-AllItems-Gladiator'sSanctuary"
  value: {
-  dps: 4685.18956
-  tps: 4502.61422
+  dps: 4748.75128
+  tps: 4569.06985
  }
 }
 dps_results: {
  key: "TestBalance-AllItems-Gladiator'sWildhide"
  value: {
-  dps: 7366.12907
-  tps: 7180.43804
+  dps: 7391.85107
+  tps: 7205.11585
  }
 }
 dps_results: {
  key: "TestBalance-AllItems-GlowingTwilightScale-54573"
  value: {
-  dps: 8050.52828
-  tps: 7868.29289
+  dps: 8078.84119
+  tps: 7897.03443
  }
 }
 dps_results: {
  key: "TestBalance-AllItems-GlowingTwilightScale-54589"
  value: {
-  dps: 8095.09673
-  tps: 7911.80743
+  dps: 8123.60124
+  tps: 7940.74057
  }
 }
 dps_results: {
  key: "TestBalance-AllItems-GnomishLightningGenerator-41121"
  value: {
-  dps: 7820.73112
-  tps: 7649.55568
+  dps: 7842.3264
+  tps: 7671.02303
  }
 }
 dps_results: {
  key: "TestBalance-AllItems-HatefulGladiator'sIdolofResolve-42587"
  value: {
-  dps: 7950.50652
-  tps: 7772.04114
+  dps: 7978.11869
+  tps: 7800.08193
  }
 }
 dps_results: {
  key: "TestBalance-AllItems-Heartpierce-49982"
  value: {
-  dps: 8056.53918
-  tps: 7878.0738
+  dps: 8084.92873
+  tps: 7906.89198
  }
 }
 dps_results: {
  key: "TestBalance-AllItems-Heartpierce-50641"
  value: {
-  dps: 8056.53918
-  tps: 7878.0738
+  dps: 8084.92873
+  tps: 7906.89198
  }
 }
 dps_results: {
  key: "TestBalance-AllItems-IdolofLunarFury-47670"
  value: {
-  dps: 8140.29083
-  tps: 7965.12482
+  dps: 8167.74469
+  tps: 7992.10626
  }
 }
 dps_results: {
  key: "TestBalance-AllItems-IdolofMutilation-47668"
  value: {
-  dps: 7950.50652
-  tps: 7772.04114
+  dps: 7978.11869
+  tps: 7800.08193
  }
 }
 dps_results: {
  key: "TestBalance-AllItems-IdoloftheCorruptor-45509"
  value: {
-  dps: 7950.50652
-  tps: 7772.04114
+  dps: 7978.11869
+  tps: 7800.08193
  }
 }
 dps_results: {
  key: "TestBalance-AllItems-IdoloftheCryingMoon-50456"
  value: {
-  dps: 7950.50652
-  tps: 7772.04114
+  dps: 7978.11869
+  tps: 7800.08193
  }
 }
 dps_results: {
  key: "TestBalance-AllItems-IdoloftheLunarEclipse-50457"
  value: {
-  dps: 8250.49971
-  tps: 8078.57314
+  dps: 8275.90448
+  tps: 8102.08038
  }
 }
 dps_results: {
  key: "TestBalance-AllItems-IdoloftheRavenGoddess-32387"
  value: {
-  dps: 7994.77882
-  tps: 7816.94105
+  dps: 8057.50982
+  tps: 7880.81748
  }
 }
 dps_results: {
  key: "TestBalance-AllItems-IdoloftheUnseenMoon-33510"
  value: {
-  dps: 7975.39739
-  tps: 7796.78912
+  dps: 8002.25556
+  tps: 7824.21881
  }
 }
 dps_results: {
  key: "TestBalance-AllItems-IdoloftheWhiteStag-32257"
  value: {
-  dps: 7950.50652
-  tps: 7772.04114
+  dps: 7978.11869
+  tps: 7800.08193
  }
 }
 dps_results: {
  key: "TestBalance-AllItems-ImpassiveSkyflareDiamond"
  value: {
-  dps: 7831.28455
-  tps: 7656.01177
+  dps: 7858.6276
+  tps: 7683.78345
  }
 }
 dps_results: {
  key: "TestBalance-AllItems-ImpassiveStarflareDiamond"
  value: {
-  dps: 7826.57112
-  tps: 7651.22289
+  dps: 7852.27655
+  tps: 7677.37719
  }
 }
 dps_results: {
  key: "TestBalance-AllItems-IncisorFragment-37723"
  value: {
-  dps: 7711.80805
-  tps: 7537.58236
+  dps: 7738.66485
+  tps: 7564.86779
  }
 }
 dps_results: {
  key: "TestBalance-AllItems-InsightfulEarthsiegeDiamond"
  value: {
-  dps: 7824.16077
-  tps: 7651.29776
+  dps: 7858.24274
+  tps: 7685.7172
  }
 }
 dps_results: {
  key: "TestBalance-AllItems-InvigoratingEarthsiegeDiamond"
  value: {
-  dps: 7809.55304
-  tps: 7634.20756
+  dps: 7844.57216
+  tps: 7669.59248
  }
 }
 dps_results: {
  key: "TestBalance-AllItems-LasherweaveBattlegear"
  value: {
-  dps: 4426.0853
-  tps: 4238.78438
+  dps: 4453.14464
+  tps: 4266.33225
  }
 }
 dps_results: {
  key: "TestBalance-AllItems-LasherweaveRegalia"
  value: {
-<<<<<<< HEAD
-  dps: 8268.722
-  tps: 8100.65427
-=======
   dps: 8289.4732
   tps: 8120.56585
->>>>>>> b64e5563
  }
 }
 dps_results: {
  key: "TestBalance-AllItems-Lavanthor'sTalisman-37872"
  value: {
-  dps: 7711.80805
-  tps: 7537.58236
+  dps: 7738.66485
+  tps: 7564.86779
  }
 }
 dps_results: {
  key: "TestBalance-AllItems-MajesticDragonFigurine-40430"
  value: {
-  dps: 7816.73317
-  tps: 7641.19475
+  dps: 7844.0543
+  tps: 7668.94451
  }
 }
 dps_results: {
  key: "TestBalance-AllItems-Malfurion'sBattlegear"
  value: {
-  dps: 5001.55093
-  tps: 4820.85533
+  dps: 5060.44537
+  tps: 4880.81598
  }
 }
 dps_results: {
  key: "TestBalance-AllItems-Malfurion'sRegalia"
  value: {
-  dps: 7324.93635
-  tps: 7151.35292
+  dps: 7348.35067
+  tps: 7174.25529
  }
 }
 dps_results: {
  key: "TestBalance-AllItems-MeteoriteWhetstone-37390"
  value: {
-  dps: 7802.85291
-  tps: 7629.97918
+  dps: 7848.76393
+  tps: 7676.86902
  }
 }
 dps_results: {
  key: "TestBalance-AllItems-NevermeltingIceCrystal-50259"
  value: {
-  dps: 7954.8344
-  tps: 7776.99004
+  dps: 7979.50777
+  tps: 7801.87021
  }
 }
 dps_results: {
  key: "TestBalance-AllItems-NightsongBattlegear"
  value: {
-  dps: 4675.98136
-  tps: 4493.43853
+  dps: 4682.98549
+  tps: 4499.06715
  }
 }
 dps_results: {
  key: "TestBalance-AllItems-NightsongGarb"
  value: {
-  dps: 7348.847
-  tps: 7174.73332
+  dps: 7367.21906
+  tps: 7193.50659
  }
 }
 dps_results: {
  key: "TestBalance-AllItems-OfferingofSacrifice-37638"
  value: {
-  dps: 7711.80805
-  tps: 7537.58236
+  dps: 7738.66485
+  tps: 7564.86779
  }
 }
 dps_results: {
  key: "TestBalance-AllItems-PersistentEarthshatterDiamond"
  value: {
-  dps: 7809.55304
-  tps: 7634.20756
+  dps: 7844.57216
+  tps: 7669.59248
  }
 }
 dps_results: {
  key: "TestBalance-AllItems-PersistentEarthsiegeDiamond"
  value: {
-  dps: 7809.55304
-  tps: 7634.20756
+  dps: 7844.57216
+  tps: 7669.59248
  }
 }
 dps_results: {
  key: "TestBalance-AllItems-PetrifiedScarab-21685"
  value: {
-  dps: 7711.80805
-  tps: 7537.58236
+  dps: 7738.66485
+  tps: 7564.86779
  }
 }
 dps_results: {
  key: "TestBalance-AllItems-PetrifiedTwilightScale-54571"
  value: {
-  dps: 7711.80805
-  tps: 7537.58236
+  dps: 7738.66485
+  tps: 7564.86779
  }
 }
 dps_results: {
  key: "TestBalance-AllItems-PetrifiedTwilightScale-54591"
  value: {
-  dps: 7711.80805
-  tps: 7537.58236
+  dps: 7738.66485
+  tps: 7564.86779
  }
 }
 dps_results: {
  key: "TestBalance-AllItems-PowerfulEarthshatterDiamond"
  value: {
-  dps: 7809.55304
-  tps: 7634.20756
+  dps: 7844.57216
+  tps: 7669.59248
  }
 }
 dps_results: {
  key: "TestBalance-AllItems-PowerfulEarthsiegeDiamond"
  value: {
-  dps: 7809.55304
-  tps: 7634.20756
+  dps: 7844.57216
+  tps: 7669.59248
  }
 }
 dps_results: {
  key: "TestBalance-AllItems-PurifiedShardoftheGods"
  value: {
-  dps: 7711.80805
-  tps: 7537.58236
+  dps: 7738.66485
+  tps: 7564.86779
  }
 }
 dps_results: {
  key: "TestBalance-AllItems-ReignoftheDead-47316"
  value: {
-  dps: 8148.6489
-  tps: 7971.20861
+  dps: 8216.30613
+  tps: 8036.4477
  }
 }
 dps_results: {
  key: "TestBalance-AllItems-ReignoftheDead-47477"
  value: {
-  dps: 8209.87828
-  tps: 8031.67918
+  dps: 8278.18961
+  tps: 8097.57237
  }
 }
 dps_results: {
  key: "TestBalance-AllItems-RelentlessEarthsiegeDiamond"
  value: {
-  dps: 8033.45649
-  tps: 7854.9184
+  dps: 8069.72465
+  tps: 7891.55237
  }
 }
 dps_results: {
  key: "TestBalance-AllItems-RelentlessGladiator'sIdolofResolve-42591"
  value: {
-  dps: 7950.50652
-  tps: 7772.04114
+  dps: 7978.11869
+  tps: 7800.08193
  }
 }
 dps_results: {
  key: "TestBalance-AllItems-RevitalizingSkyflareDiamond"
  value: {
-  dps: 7809.55304
-  tps: 7633.53463
+  dps: 7844.57216
+  tps: 7668.91062
  }
 }
 dps_results: {
  key: "TestBalance-AllItems-RuneofRepulsion-40372"
  value: {
-  dps: 7711.80805
-  tps: 7537.58236
+  dps: 7738.66485
+  tps: 7564.86779
  }
 }
 dps_results: {
  key: "TestBalance-AllItems-SavageGladiator'sIdolofResolve-42574"
  value: {
-  dps: 7950.50652
-  tps: 7772.04114
+  dps: 7978.11869
+  tps: 7800.08193
  }
 }
 dps_results: {
  key: "TestBalance-AllItems-SealofthePantheon-36993"
  value: {
-  dps: 7711.80805
-  tps: 7537.58236
+  dps: 7738.66485
+  tps: 7564.86779
  }
 }
 dps_results: {
  key: "TestBalance-AllItems-ShinyShardoftheGods"
  value: {
-  dps: 7711.80805
-  tps: 7537.58236
+  dps: 7738.66485
+  tps: 7564.86779
  }
 }
 dps_results: {
  key: "TestBalance-AllItems-Sindragosa'sFlawlessFang-50361"
  value: {
-  dps: 7711.80805
-  tps: 7537.58236
+  dps: 7738.66485
+  tps: 7564.86779
  }
 }
 dps_results: {
  key: "TestBalance-AllItems-SliverofPureIce-50339"
  value: {
-  dps: 7993.48066
-  tps: 7815.12583
+  dps: 8021.54834
+  tps: 7843.59797
  }
 }
 dps_results: {
  key: "TestBalance-AllItems-SliverofPureIce-50346"
  value: {
-  dps: 8029.13542
-  tps: 7850.22423
+  dps: 8057.35637
+  tps: 7878.86487
  }
 }
 dps_results: {
  key: "TestBalance-AllItems-SoulPreserver-37111"
  value: {
-  dps: 7845.5134
-  tps: 7668.12599
+  dps: 7872.94499
+  tps: 7695.9862
  }
 }
 dps_results: {
  key: "TestBalance-AllItems-SouloftheDead-40382"
  value: {
-  dps: 7819.35431
-  tps: 7649.81279
+  dps: 7849.01507
+  tps: 7680.21843
  }
 }
 dps_results: {
  key: "TestBalance-AllItems-SparkofLife-37657"
  value: {
-  dps: 7790.77747
-  tps: 7615.19027
+  dps: 7788.64164
+  tps: 7614.11603
  }
 }
 dps_results: {
  key: "TestBalance-AllItems-SphereofRedDragon'sBlood-37166"
  value: {
-  dps: 7711.80805
-  tps: 7537.58236
+  dps: 7738.66485
+  tps: 7564.86779
  }
 }
 dps_results: {
  key: "TestBalance-AllItems-StormshroudArmor"
  value: {
-  dps: 5158.3572
-  tps: 4969.55654
+  dps: 5278.91978
+  tps: 5091.10609
  }
 }
 dps_results: {
  key: "TestBalance-AllItems-SwiftSkyflareDiamond"
  value: {
-  dps: 7809.55304
-  tps: 7634.20756
+  dps: 7844.57216
+  tps: 7669.59248
  }
 }
 dps_results: {
  key: "TestBalance-AllItems-SwiftStarflareDiamond"
  value: {
-  dps: 7809.55304
-  tps: 7634.20756
+  dps: 7844.57216
+  tps: 7669.59248
  }
 }
 dps_results: {
  key: "TestBalance-AllItems-SwiftWindfireDiamond"
  value: {
-  dps: 7809.55304
-  tps: 7634.20756
+  dps: 7844.57216
+  tps: 7669.59248
  }
 }
 dps_results: {
  key: "TestBalance-AllItems-TalismanofTrollDivinity-37734"
  value: {
-  dps: 7755.61314
-  tps: 7580.34009
+  dps: 7782.65825
+  tps: 7607.81383
  }
 }
 dps_results: {
  key: "TestBalance-AllItems-TearsoftheVanquished-47215"
  value: {
-  dps: 7758.88689
-  tps: 7585.75269
+  dps: 7809.27233
+  tps: 7637.18345
  }
 }
 dps_results: {
  key: "TestBalance-AllItems-TheGeneral'sHeart-45507"
  value: {
-  dps: 7711.80805
-  tps: 7537.58236
+  dps: 7738.66485
+  tps: 7564.86779
  }
 }
 dps_results: {
  key: "TestBalance-AllItems-ThunderheartHarness"
  value: {
-  dps: 3583.7289
-  tps: 3404.78111
+  dps: 3615.26894
+  tps: 3436.65913
  }
 }
 dps_results: {
  key: "TestBalance-AllItems-ThunderheartRegalia"
  value: {
-  dps: 5546.31756
-  tps: 5370.11632
+  dps: 5563.81606
+  tps: 5389.71223
  }
 }
 dps_results: {
  key: "TestBalance-AllItems-ThunderingSkyflareDiamond"
  value: {
-  dps: 7809.55304
-  tps: 7634.20756
+  dps: 7844.57216
+  tps: 7669.59248
  }
 }
 dps_results: {
  key: "TestBalance-AllItems-TinyAbominationinaJar-50351"
  value: {
-  dps: 7711.80805
-  tps: 7537.58236
+  dps: 7738.66485
+  tps: 7564.86779
  }
 }
 dps_results: {
  key: "TestBalance-AllItems-TinyAbominationinaJar-50706"
  value: {
-  dps: 7711.80805
-  tps: 7537.58236
+  dps: 7738.66485
+  tps: 7564.86779
  }
 }
 dps_results: {
  key: "TestBalance-AllItems-TirelessSkyflareDiamond"
  value: {
-  dps: 7852.73756
-  tps: 7676.34955
+  dps: 7887.98991
+  tps: 7711.96771
  }
 }
 dps_results: {
  key: "TestBalance-AllItems-TirelessStarflareDiamond"
  value: {
-  dps: 7844.10066
-  tps: 7667.92115
+  dps: 7879.30636
+  tps: 7703.49266
  }
 }
 dps_results: {
  key: "TestBalance-AllItems-TomeofArcanePhenomena-36972"
  value: {
-  dps: 7911.19745
-  tps: 7736.7507
+  dps: 7907.61315
+  tps: 7732.83443
  }
 }
 dps_results: {
  key: "TestBalance-AllItems-TrenchantEarthshatterDiamond"
  value: {
-  dps: 7844.10066
-  tps: 7667.92115
+  dps: 7879.30636
+  tps: 7703.49266
  }
 }
 dps_results: {
  key: "TestBalance-AllItems-TrenchantEarthsiegeDiamond"
  value: {
-  dps: 7852.73756
-  tps: 7676.34955
+  dps: 7887.98991
+  tps: 7711.96771
  }
 }
 dps_results: {
  key: "TestBalance-AllItems-UndeadSlayer'sBlessedArmor"
  value: {
-<<<<<<< HEAD
-  dps: 5160.47615
-  tps: 4970.29745
-=======
   dps: 5207.96606
   tps: 5017.3251
->>>>>>> b64e5563
  }
 }
 dps_results: {
  key: "TestBalance-AllItems-Val'anyr,HammerofAncientKings-46017"
  value: {
-  dps: 8345.61236
-  tps: 8164.73068
+  dps: 8398.66964
+  tps: 8218.3488
  }
 }
 dps_results: {
  key: "TestBalance-AllItems-VengefulGladiator'sIdolofResolve-33947"
  value: {
-  dps: 7950.50652
-  tps: 7772.04114
+  dps: 7978.11869
+  tps: 7800.08193
  }
 }
 dps_results: {
  key: "TestBalance-AllItems-WingedTalisman-37844"
  value: {
-  dps: 7852.8116
-  tps: 7671.3345
+  dps: 7880.2704
+  tps: 7699.22193
  }
 }
 dps_results: {
  key: "TestBalance-AllItems-WrathfulGladiator'sIdolofResolve-51429"
  value: {
-  dps: 7950.50652
-  tps: 7772.04114
+  dps: 7978.11869
+  tps: 7800.08193
  }
 }
 dps_results: {
  key: "TestBalance-Average-Default"
  value: {
-<<<<<<< HEAD
-  dps: 8123.4546
-  tps: 7948.75347
-=======
   dps: 8166.17747
   tps: 7991.60047
->>>>>>> b64e5563
  }
 }
 dps_results: {
  key: "TestBalance-Settings-Tauren-P1-Default-FullBuffs-LongMultiTarget"
  value: {
-<<<<<<< HEAD
-  dps: 11580.97123
-  tps: 13632.61879
-=======
   dps: 11596.11177
   tps: 13647.1462
->>>>>>> b64e5563
  }
 }
 dps_results: {
  key: "TestBalance-Settings-Tauren-P1-Default-FullBuffs-LongSingleTarget"
  value: {
-  dps: 8106.8882
-  tps: 7926.99191
+  dps: 8100.93337
+  tps: 7920.68978
  }
 }
 dps_results: {
@@ -973,27 +943,22 @@
 dps_results: {
  key: "TestBalance-Settings-Tauren-P1-Default-NoBuffs-LongMultiTarget"
  value: {
-<<<<<<< HEAD
-  dps: 4343.3496
-  tps: 4620.4567
-=======
   dps: 4354.33852
   tps: 4634.79975
->>>>>>> b64e5563
  }
 }
 dps_results: {
  key: "TestBalance-Settings-Tauren-P1-Default-NoBuffs-LongSingleTarget"
  value: {
-  dps: 2345.80516
-  tps: 2236.53651
+  dps: 2326.80889
+  tps: 2217.11438
  }
 }
 dps_results: {
  key: "TestBalance-Settings-Tauren-P1-Default-NoBuffs-ShortSingleTarget"
  value: {
-  dps: 5166.04369
-  tps: 4894.71614
+  dps: 5181.67475
+  tps: 4910.84373
  }
 }
 dps_results: {
@@ -1006,15 +971,15 @@
 dps_results: {
  key: "TestBalance-Settings-Tauren-P1-MultidotBoth-FullBuffs-LongSingleTarget"
  value: {
-  dps: 8053.9479
-  tps: 7875.75491
+  dps: 8113.01332
+  tps: 7934.90964
  }
 }
 dps_results: {
  key: "TestBalance-Settings-Tauren-P1-MultidotBoth-FullBuffs-ShortSingleTarget"
  value: {
-  dps: 8956.33989
-  tps: 8362.27946
+  dps: 9042.87476
+  tps: 8448.449
  }
 }
 dps_results: {
@@ -1027,15 +992,15 @@
 dps_results: {
  key: "TestBalance-Settings-Tauren-P1-MultidotBoth-NoBuffs-LongSingleTarget"
  value: {
-  dps: 2273.50494
-  tps: 2163.2387
+  dps: 2253.56328
+  tps: 2143.10889
  }
 }
 dps_results: {
  key: "TestBalance-Settings-Tauren-P1-MultidotBoth-NoBuffs-ShortSingleTarget"
  value: {
-  dps: 5191.5235
-  tps: 4920.19595
+  dps: 5216.54126
+  tps: 4945.37923
  }
 }
 dps_results: {
@@ -1048,15 +1013,15 @@
 dps_results: {
  key: "TestBalance-Settings-Tauren-P1-MultidotIs-FullBuffs-LongSingleTarget"
  value: {
-  dps: 8084.63282
-  tps: 7901.98249
+  dps: 8117.68062
+  tps: 7935.90197
  }
 }
 dps_results: {
  key: "TestBalance-Settings-Tauren-P1-MultidotIs-FullBuffs-ShortSingleTarget"
  value: {
-  dps: 9043.22265
-  tps: 8448.49978
+  dps: 9057.29386
+  tps: 8462.39729
  }
 }
 dps_results: {
@@ -1069,15 +1034,15 @@
 dps_results: {
  key: "TestBalance-Settings-Tauren-P1-MultidotIs-NoBuffs-LongSingleTarget"
  value: {
-  dps: 2315.4622
-  tps: 2204.67998
+  dps: 2338.82847
+  tps: 2228.85445
  }
 }
 dps_results: {
  key: "TestBalance-Settings-Tauren-P1-MultidotIs-NoBuffs-ShortSingleTarget"
  value: {
-  dps: 5200.19825
-  tps: 4929.20173
+  dps: 5216.63071
+  tps: 4945.79969
  }
 }
 dps_results: {
@@ -1090,15 +1055,15 @@
 dps_results: {
  key: "TestBalance-Settings-Tauren-P1-MultidotMf-FullBuffs-LongSingleTarget"
  value: {
-  dps: 8128.482
-  tps: 7953.34896
+  dps: 8109.3683
+  tps: 7932.55157
  }
 }
 dps_results: {
  key: "TestBalance-Settings-Tauren-P1-MultidotMf-FullBuffs-ShortSingleTarget"
  value: {
-  dps: 8989.71729
-  tps: 8396.94012
+  dps: 8962.49431
+  tps: 8368.96668
  }
 }
 dps_results: {
@@ -1111,8 +1076,8 @@
 dps_results: {
  key: "TestBalance-Settings-Tauren-P1-MultidotMf-NoBuffs-LongSingleTarget"
  value: {
-  dps: 2300.06102
-  tps: 2189.566
+  dps: 2304.35534
+  tps: 2193.92162
  }
 }
 dps_results: {
@@ -1125,53 +1090,43 @@
 dps_results: {
  key: "TestBalance-Settings-Tauren-P2-4P-Default-FullBuffs-LongMultiTarget"
  value: {
-<<<<<<< HEAD
-  dps: 14033.86261
-  tps: 16286.17077
-=======
   dps: 14101.50505
   tps: 16356.93787
->>>>>>> b64e5563
  }
 }
 dps_results: {
  key: "TestBalance-Settings-Tauren-P2-4P-Default-FullBuffs-LongSingleTarget"
  value: {
-  dps: 9857.78605
-  tps: 9661.25868
+  dps: 9878.20272
+  tps: 9681.46946
  }
 }
 dps_results: {
  key: "TestBalance-Settings-Tauren-P2-4P-Default-FullBuffs-ShortSingleTarget"
  value: {
-  dps: 11165.76435
-  tps: 10505.66811
+  dps: 11165.50658
+  tps: 10505.56935
  }
 }
 dps_results: {
  key: "TestBalance-Settings-Tauren-P2-4P-Default-NoBuffs-LongMultiTarget"
  value: {
-<<<<<<< HEAD
-  dps: 6440.73973
-  tps: 6991.2019
-=======
   dps: 6372.72787
   tps: 6919.36097
->>>>>>> b64e5563
  }
 }
 dps_results: {
  key: "TestBalance-Settings-Tauren-P2-4P-Default-NoBuffs-LongSingleTarget"
  value: {
-  dps: 3521.53908
-  tps: 3405.53533
+  dps: 3562.02361
+  tps: 3446.53964
  }
 }
 dps_results: {
  key: "TestBalance-Settings-Tauren-P2-4P-Default-NoBuffs-ShortSingleTarget"
  value: {
-  dps: 6617.78401
-  tps: 6313.98493
+  dps: 6628.33686
+  tps: 6325.11214
  }
 }
 dps_results: {
@@ -1184,15 +1139,15 @@
 dps_results: {
  key: "TestBalance-Settings-Tauren-P2-4P-MultidotBoth-FullBuffs-LongSingleTarget"
  value: {
-  dps: 9820.55622
-  tps: 9625.4406
+  dps: 9866.94265
+  tps: 9666.43925
  }
 }
 dps_results: {
  key: "TestBalance-Settings-Tauren-P2-4P-MultidotBoth-FullBuffs-ShortSingleTarget"
  value: {
-  dps: 11115.46561
-  tps: 10455.11934
+  dps: 11140.44876
+  tps: 10479.21948
  }
 }
 dps_results: {
@@ -1205,15 +1160,15 @@
 dps_results: {
  key: "TestBalance-Settings-Tauren-P2-4P-MultidotBoth-NoBuffs-LongSingleTarget"
  value: {
-  dps: 3447.01595
-  tps: 3330.21868
+  dps: 3525.18587
+  tps: 3409.87135
  }
 }
 dps_results: {
  key: "TestBalance-Settings-Tauren-P2-4P-MultidotBoth-NoBuffs-ShortSingleTarget"
  value: {
-  dps: 6659.83802
-  tps: 6356.80475
+  dps: 6713.99216
+  tps: 6412.49052
  }
 }
 dps_results: {
@@ -1226,15 +1181,15 @@
 dps_results: {
  key: "TestBalance-Settings-Tauren-P2-4P-MultidotIs-FullBuffs-LongSingleTarget"
  value: {
-  dps: 9838.83709
-  tps: 9640.16491
+  dps: 9895.24985
+  tps: 9696.44618
  }
 }
 dps_results: {
  key: "TestBalance-Settings-Tauren-P2-4P-MultidotIs-FullBuffs-ShortSingleTarget"
  value: {
-  dps: 11201.95272
-  tps: 10541.0624
+  dps: 11223.77986
+  tps: 10562.77376
  }
 }
 dps_results: {
@@ -1247,15 +1202,15 @@
 dps_results: {
  key: "TestBalance-Settings-Tauren-P2-4P-MultidotIs-NoBuffs-LongSingleTarget"
  value: {
-  dps: 3521.53908
-  tps: 3405.53533
+  dps: 3562.02361
+  tps: 3446.53964
  }
 }
 dps_results: {
  key: "TestBalance-Settings-Tauren-P2-4P-MultidotIs-NoBuffs-ShortSingleTarget"
  value: {
-  dps: 6617.78401
-  tps: 6313.98493
+  dps: 6628.33686
+  tps: 6325.11214
  }
 }
 dps_results: {
@@ -1268,15 +1223,15 @@
 dps_results: {
  key: "TestBalance-Settings-Tauren-P2-4P-MultidotMf-FullBuffs-LongSingleTarget"
  value: {
-  dps: 9844.79687
-  tps: 9650.68827
+  dps: 9890.98509
+  tps: 9694.16258
  }
 }
 dps_results: {
  key: "TestBalance-Settings-Tauren-P2-4P-MultidotMf-FullBuffs-ShortSingleTarget"
  value: {
-  dps: 11092.77388
-  tps: 10434.03178
+  dps: 11100.35582
+  tps: 10440.85333
  }
 }
 dps_results: {
@@ -1289,62 +1244,57 @@
 dps_results: {
  key: "TestBalance-Settings-Tauren-P2-4P-MultidotMf-NoBuffs-LongSingleTarget"
  value: {
-  dps: 3447.01595
-  tps: 3330.21868
+  dps: 3525.18587
+  tps: 3409.87135
  }
 }
 dps_results: {
  key: "TestBalance-Settings-Tauren-P2-4P-MultidotMf-NoBuffs-ShortSingleTarget"
  value: {
-  dps: 6659.83802
-  tps: 6356.80475
+  dps: 6713.99216
+  tps: 6412.49052
  }
 }
 dps_results: {
  key: "TestBalance-Settings-Tauren-P2-Default-FullBuffs-LongMultiTarget"
  value: {
-<<<<<<< HEAD
-  dps: 14320.91555
-  tps: 16600.61394
-=======
   dps: 14329.53059
   tps: 16610.57785
->>>>>>> b64e5563
  }
 }
 dps_results: {
  key: "TestBalance-Settings-Tauren-P2-Default-FullBuffs-LongSingleTarget"
  value: {
-  dps: 9933.40106
-  tps: 9735.73852
+  dps: 9967.85082
+  tps: 9770.8668
  }
 }
 dps_results: {
  key: "TestBalance-Settings-Tauren-P2-Default-FullBuffs-ShortSingleTarget"
  value: {
-  dps: 11198.26259
-  tps: 10528.84103
+  dps: 11216.5889
+  tps: 10547.37085
  }
 }
 dps_results: {
  key: "TestBalance-Settings-Tauren-P2-Default-NoBuffs-LongMultiTarget"
  value: {
-  dps: 6946.96526
-  tps: 7648.90226
+  dps: 6959.74506
+  tps: 7652.31907
  }
 }
 dps_results: {
  key: "TestBalance-Settings-Tauren-P2-Default-NoBuffs-LongSingleTarget"
  value: {
-  dps: 3984.73879
-  tps: 3874.08317
+  dps: 3982.37214
+  tps: 3871.91694
  }
 }
 dps_results: {
  key: "TestBalance-Settings-Tauren-P2-Default-NoBuffs-ShortSingleTarget"
  value: {
-  dps: 6653.90773
-  tps: 6351.44042
+  dps: 6673.92694
+  tps: 6372.04619
  }
 }
 dps_results: {
@@ -1357,15 +1307,15 @@
 dps_results: {
  key: "TestBalance-Settings-Tauren-P2-MultidotBoth-FullBuffs-LongSingleTarget"
  value: {
-  dps: 9856.25654
-  tps: 9653.10866
+  dps: 9914.76527
+  tps: 9711.51944
  }
 }
 dps_results: {
  key: "TestBalance-Settings-Tauren-P2-MultidotBoth-FullBuffs-ShortSingleTarget"
  value: {
-  dps: 11155.54668
-  tps: 10486.78968
+  dps: 11207.76588
+  tps: 10537.71004
  }
 }
 dps_results: {
@@ -1378,15 +1328,15 @@
 dps_results: {
  key: "TestBalance-Settings-Tauren-P2-MultidotBoth-NoBuffs-LongSingleTarget"
  value: {
-  dps: 3846.03241
-  tps: 3733.87721
+  dps: 3835.07222
+  tps: 3722.53088
  }
 }
 dps_results: {
  key: "TestBalance-Settings-Tauren-P2-MultidotBoth-NoBuffs-ShortSingleTarget"
  value: {
-  dps: 6676.46602
-  tps: 6372.43454
+  dps: 6675.90725
+  tps: 6371.87577
  }
 }
 dps_results: {
@@ -1399,15 +1349,15 @@
 dps_results: {
  key: "TestBalance-Settings-Tauren-P2-MultidotIs-FullBuffs-LongSingleTarget"
  value: {
-  dps: 9851.69284
-  tps: 9649.51805
+  dps: 9889.61729
+  tps: 9686.08202
  }
 }
 dps_results: {
  key: "TestBalance-Settings-Tauren-P2-MultidotIs-FullBuffs-ShortSingleTarget"
  value: {
-  dps: 11212.13608
-  tps: 10541.62975
+  dps: 11238.06791
+  tps: 10567.34822
  }
 }
 dps_results: {
@@ -1420,15 +1370,15 @@
 dps_results: {
  key: "TestBalance-Settings-Tauren-P2-MultidotIs-NoBuffs-LongSingleTarget"
  value: {
-  dps: 3952.80112
-  tps: 3841.31559
+  dps: 3988.40982
+  tps: 3877.67948
  }
 }
 dps_results: {
  key: "TestBalance-Settings-Tauren-P2-MultidotIs-NoBuffs-ShortSingleTarget"
  value: {
-  dps: 6682.61192
-  tps: 6377.79835
+  dps: 6681.39975
+  tps: 6376.78171
  }
 }
 dps_results: {
@@ -1441,15 +1391,15 @@
 dps_results: {
  key: "TestBalance-Settings-Tauren-P2-MultidotMf-FullBuffs-LongSingleTarget"
  value: {
-  dps: 9862.31763
-  tps: 9661.92555
+  dps: 9877.28643
+  tps: 9677.02346
  }
 }
 dps_results: {
  key: "TestBalance-Settings-Tauren-P2-MultidotMf-FullBuffs-ShortSingleTarget"
  value: {
-  dps: 11183.13104
-  tps: 10515.61676
+  dps: 11187.99645
+  tps: 10520.12717
  }
 }
 dps_results: {
@@ -1462,62 +1412,57 @@
 dps_results: {
  key: "TestBalance-Settings-Tauren-P2-MultidotMf-NoBuffs-LongSingleTarget"
  value: {
-  dps: 3877.43157
-  tps: 3765.77493
+  dps: 3858.4928
+  tps: 3746.88017
  }
 }
 dps_results: {
  key: "TestBalance-Settings-Tauren-P2-MultidotMf-NoBuffs-ShortSingleTarget"
  value: {
-  dps: 6697.30963
-  tps: 6395.62439
+  dps: 6704.14381
+  tps: 6402.84962
  }
 }
 dps_results: {
  key: "TestBalance-Settings-Tauren-P3-Default-FullBuffs-LongMultiTarget"
  value: {
-<<<<<<< HEAD
-  dps: 16079.62303
-  tps: 18510.04059
-=======
   dps: 16274.75182
   tps: 18764.26912
->>>>>>> b64e5563
  }
 }
 dps_results: {
  key: "TestBalance-Settings-Tauren-P3-Default-FullBuffs-LongSingleTarget"
  value: {
-  dps: 11370.07484
-  tps: 11172.7952
+  dps: 11459.31116
+  tps: 11262.27146
  }
 }
 dps_results: {
  key: "TestBalance-Settings-Tauren-P3-Default-FullBuffs-ShortSingleTarget"
  value: {
-  dps: 12452.9894
-  tps: 11766.38789
+  dps: 12543.90188
+  tps: 11856.56584
  }
 }
 dps_results: {
  key: "TestBalance-Settings-Tauren-P3-Default-NoBuffs-LongMultiTarget"
  value: {
-  dps: 8841.08009
-  tps: 9925.84809
+  dps: 8912.80354
+  tps: 10001.8686
  }
 }
 dps_results: {
  key: "TestBalance-Settings-Tauren-P3-Default-NoBuffs-LongSingleTarget"
  value: {
-  dps: 6149.84953
-  tps: 6061.56228
+  dps: 6057.62297
+  tps: 5966.54673
  }
 }
 dps_results: {
  key: "TestBalance-Settings-Tauren-P3-Default-NoBuffs-ShortSingleTarget"
  value: {
-  dps: 7885.0132
-  tps: 7585.39586
+  dps: 7894.02841
+  tps: 7594.62482
  }
 }
 dps_results: {
@@ -1530,15 +1475,15 @@
 dps_results: {
  key: "TestBalance-Settings-Tauren-P3-MultidotBoth-FullBuffs-LongSingleTarget"
  value: {
-  dps: 11460.35675
-  tps: 11254.30841
+  dps: 11561.20256
+  tps: 11350.54693
  }
 }
 dps_results: {
  key: "TestBalance-Settings-Tauren-P3-MultidotBoth-FullBuffs-ShortSingleTarget"
  value: {
-  dps: 12550.46101
-  tps: 11838.1365
+  dps: 12654.58396
+  tps: 11941.75566
  }
 }
 dps_results: {
@@ -1551,20 +1496,15 @@
 dps_results: {
  key: "TestBalance-Settings-Tauren-P3-MultidotBoth-NoBuffs-LongSingleTarget"
  value: {
-<<<<<<< HEAD
-  dps: 5738.58036
-  tps: 5643.3816
-=======
   dps: 5762.75521
   tps: 5668.32155
->>>>>>> b64e5563
  }
 }
 dps_results: {
  key: "TestBalance-Settings-Tauren-P3-MultidotBoth-NoBuffs-ShortSingleTarget"
  value: {
-  dps: 7973.91073
-  tps: 7667.50166
+  dps: 8014.50027
+  tps: 7708.51871
  }
 }
 dps_results: {
@@ -1577,15 +1517,15 @@
 dps_results: {
  key: "TestBalance-Settings-Tauren-P3-MultidotIs-FullBuffs-LongSingleTarget"
  value: {
-  dps: 11350.23971
-  tps: 11149.03158
+  dps: 11445.07506
+  tps: 11240.45219
  }
 }
 dps_results: {
  key: "TestBalance-Settings-Tauren-P3-MultidotIs-FullBuffs-ShortSingleTarget"
  value: {
-  dps: 12587.75086
-  tps: 11899.67711
+  dps: 12611.94695
+  tps: 11924.29946
  }
 }
 dps_results: {
@@ -1598,15 +1538,15 @@
 dps_results: {
  key: "TestBalance-Settings-Tauren-P3-MultidotIs-NoBuffs-LongSingleTarget"
  value: {
-  dps: 5979.73683
-  tps: 5886.25365
+  dps: 5942.03357
+  tps: 5847.50402
  }
 }
 dps_results: {
  key: "TestBalance-Settings-Tauren-P3-MultidotIs-NoBuffs-ShortSingleTarget"
  value: {
-  dps: 7918.41331
-  tps: 7616.23093
+  dps: 7925.19872
+  tps: 7623.2301
  }
 }
 dps_results: {
@@ -1619,15 +1559,15 @@
 dps_results: {
  key: "TestBalance-Settings-Tauren-P3-MultidotMf-FullBuffs-LongSingleTarget"
  value: {
-  dps: 11468.36449
-  tps: 11265.73827
+  dps: 11562.26174
+  tps: 11357.11536
  }
 }
 dps_results: {
  key: "TestBalance-Settings-Tauren-P3-MultidotMf-FullBuffs-ShortSingleTarget"
  value: {
-  dps: 12489.45729
-  tps: 11778.14575
+  dps: 12543.04422
+  tps: 11831.93853
  }
 }
 dps_results: {
@@ -1640,26 +1580,21 @@
 dps_results: {
  key: "TestBalance-Settings-Tauren-P3-MultidotMf-NoBuffs-LongSingleTarget"
  value: {
-<<<<<<< HEAD
-  dps: 5933.99295
-  tps: 5842.49357
-=======
   dps: 5914.6739
   tps: 5821.92897
->>>>>>> b64e5563
  }
 }
 dps_results: {
  key: "TestBalance-Settings-Tauren-P3-MultidotMf-NoBuffs-ShortSingleTarget"
  value: {
-  dps: 8051.96714
-  tps: 7748.97812
+  dps: 8054.47292
+  tps: 7751.69765
  }
 }
 dps_results: {
  key: "TestBalance-SwitchInFrontOfTarget-Default"
  value: {
-  dps: 8023.27117
-  tps: 7878.0738
+  dps: 8051.66072
+  tps: 7906.89198
  }
 }