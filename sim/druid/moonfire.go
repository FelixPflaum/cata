package druid

import (
	"github.com/wowsims/wotlk/sim/core/proto"
	"time"

	"github.com/wowsims/wotlk/sim/core"
	"github.com/wowsims/wotlk/sim/core/stats"
)

func (druid *Druid) registerMoonfireSpell() {
	actionID := core.ActionID{SpellID: 48463}
	baseCost := 0.21 * druid.BaseMana

	iffCritBonus := core.TernaryFloat64(druid.CurrentTarget.HasActiveAura("Improved Faerie Fire"), druid.TalentsBonuses.iffBonusCrit, 0)
	improvedMoonfireDamageMultiplier := 0.05 * float64(druid.Talents.ImprovedMoonfire)

	moonfireGlyphBaseDamageMultiplier := core.TernaryFloat64(druid.HasMajorGlyph(proto.DruidMajorGlyph_GlyphOfMoonfire), 0.9, 0)
	moonfireGlyphDotDamageMultiplier := core.TernaryFloat64(druid.HasMajorGlyph(proto.DruidMajorGlyph_GlyphOfMoonfire), 0.75, 0)

	// T9-2P
	dotOutcomeApplier := druid.OutcomeFuncTick()
	if druid.SetBonuses.balance_t9_2 {
		dotOutcomeApplier = druid.OutcomeFuncMagicHitAndCrit(druid.SpellCritMultiplier(1, druid.TalentsBonuses.vengeanceModifier))
	}

	manaMetrics := druid.NewManaMetrics(core.ActionID{SpellID: 24858})

	druid.Moonfire = druid.RegisterSpell(core.SpellConfig{
		ActionID:    core.ActionID{SpellID: 48463},
		SpellSchool: core.SpellSchoolArcane,

		ResourceType: stats.Mana,
		BaseCost:     baseCost,

		Cast: core.CastConfig{
			DefaultCast: core.Cast{
				Cost: baseCost * druid.TalentsBonuses.moonglowMultiplier,
				GCD:  core.GCDDefault,
			},
		},

		ApplyEffects: core.ApplyEffectFuncDirectDamage(core.SpellEffect{
<<<<<<< HEAD
			ProcMask:         core.ProcMaskSpellDamage,
			BonusCritRating:  (float64(druid.Talents.ImprovedMoonfire) * 5 * core.CritRatingPerCritChance) + iffCritBonus,
			DamageMultiplier: 1 * (1 + improvedMoonfireDamageMultiplier + druid.TalentsBonuses.moonfuryMultiplier - moonfireGlyphBaseDamageMultiplier),
			ThreatMultiplier: 1,
			BaseDamage:       core.BaseDamageConfigMagic(305, 357, 0.15),
			OutcomeApplier:   druid.OutcomeFuncMagicHitAndCrit(druid.SpellCritMultiplier(1, druid.TalentsBonuses.vengeanceModifier)),
=======
			ProcMask:             core.ProcMaskSpellDamage,
			BonusSpellCritRating: (float64(druid.Talents.ImprovedMoonfire) * 5 * core.CritRatingPerCritChance) + iffCritBonus,
			DamageMultiplier:     1 * (1 + improvedMoonfireDamageMultiplier + druid.TalentsBonuses.moonfuryMultiplier - moonfireGlyphBaseDamageMultiplier),
			ThreatMultiplier:     1,
			BaseDamage:           core.BaseDamageConfigMagic(406, 476, 0.15),
			OutcomeApplier:       druid.OutcomeFuncMagicHitAndCrit(druid.SpellCritMultiplier(1, druid.TalentsBonuses.vengeanceModifier)),
>>>>>>> ed93c27e
			OnSpellHitDealt: func(sim *core.Simulation, spell *core.Spell, spellEffect *core.SpellEffect) {
				if spellEffect.Landed() {
					druid.MoonfireDot.Apply(sim)
					if spellEffect.Outcome.Matches(core.OutcomeCrit) {
						hasMoonkinForm := core.TernaryFloat64(druid.Talents.MoonkinForm, 1, 0)
						druid.AddMana(sim, druid.MaxMana()*0.02*hasMoonkinForm, manaMetrics, true)
					}
				}
			},
		}),
	})

	target := druid.CurrentTarget
	druid.MoonfireDot = core.NewDot(core.Dot{
		Spell: druid.Moonfire,
		Aura: target.RegisterAura(core.Aura{
			Label:    "Moonfire Dot",
			ActionID: actionID,
		}),
		NumberOfTicks: 4 + core.TernaryInt(druid.SetBonuses.balance_t6_2, 1, 0) + druid.TalentsBonuses.naturesSplendorTick,
		TickLength:    time.Second * 3,
		TickEffects: core.TickFuncSnapshot(target, core.SpellEffect{
			ProcMask:         core.ProcMaskPeriodicDamage,
			DamageMultiplier: 1 * (1 + improvedMoonfireDamageMultiplier + druid.TalentsBonuses.moonfuryMultiplier + moonfireGlyphDotDamageMultiplier) * druid.TalentsBonuses.genesisMultiplier,
			ThreatMultiplier: 1,
			BaseDamage:       core.BaseDamageConfigMagicNoRoll(200, 0.13),
			OutcomeApplier:   dotOutcomeApplier,
			IsPeriodic:       true,
		}),
	})
}

func (druid *Druid) maxMoonfireTicks() int {
	base := 4
	thunderhearthRegalia := core.TernaryInt(druid.SetBonuses.balance_t6_2, 1, 0)
	natureSplendor := druid.TalentsBonuses.naturesSplendorTick
	starfireGlyph := core.TernaryInt(druid.HasMajorGlyph(proto.DruidMajorGlyph_GlyphOfStarfire), 3, 0)
	return base + thunderhearthRegalia + natureSplendor + starfireGlyph
}<|MERGE_RESOLUTION|>--- conflicted
+++ resolved
@@ -41,21 +41,14 @@
 		},
 
 		ApplyEffects: core.ApplyEffectFuncDirectDamage(core.SpellEffect{
-<<<<<<< HEAD
 			ProcMask:         core.ProcMaskSpellDamage,
 			BonusCritRating:  (float64(druid.Talents.ImprovedMoonfire) * 5 * core.CritRatingPerCritChance) + iffCritBonus,
 			DamageMultiplier: 1 * (1 + improvedMoonfireDamageMultiplier + druid.TalentsBonuses.moonfuryMultiplier - moonfireGlyphBaseDamageMultiplier),
 			ThreatMultiplier: 1,
-			BaseDamage:       core.BaseDamageConfigMagic(305, 357, 0.15),
-			OutcomeApplier:   druid.OutcomeFuncMagicHitAndCrit(druid.SpellCritMultiplier(1, druid.TalentsBonuses.vengeanceModifier)),
-=======
-			ProcMask:             core.ProcMaskSpellDamage,
-			BonusSpellCritRating: (float64(druid.Talents.ImprovedMoonfire) * 5 * core.CritRatingPerCritChance) + iffCritBonus,
-			DamageMultiplier:     1 * (1 + improvedMoonfireDamageMultiplier + druid.TalentsBonuses.moonfuryMultiplier - moonfireGlyphBaseDamageMultiplier),
-			ThreatMultiplier:     1,
-			BaseDamage:           core.BaseDamageConfigMagic(406, 476, 0.15),
-			OutcomeApplier:       druid.OutcomeFuncMagicHitAndCrit(druid.SpellCritMultiplier(1, druid.TalentsBonuses.vengeanceModifier)),
->>>>>>> ed93c27e
+
+			BaseDamage:     core.BaseDamageConfigMagic(406, 476, 0.15),
+			OutcomeApplier: druid.OutcomeFuncMagicHitAndCrit(druid.SpellCritMultiplier(1, druid.TalentsBonuses.vengeanceModifier)),
+
 			OnSpellHitDealt: func(sim *core.Simulation, spell *core.Spell, spellEffect *core.SpellEffect) {
 				if spellEffect.Landed() {
 					druid.MoonfireDot.Apply(sim)
