character_stats_results: {
 key: "TestFeralDoubleArmorPenTrinketsNoDesync-CharacterStats-Default"
 value: {
  final_stats: 560.16972
  final_stats: 1930.26636
  final_stats: 1888.0455
  final_stats: 379.63094
  final_stats: 390.09696
  final_stats: 500
  final_stats: 125
  final_stats: 309
  final_stats: 1149.08887
  final_stats: 276
  final_stats: 0
  final_stats: 11551.63502
  final_stats: 309
  final_stats: 2845.0894
  final_stats: 276
  final_stats: 602
  final_stats: 207.97496
  final_stats: 8910.46416
  final_stats: 0
  final_stats: 0
  final_stats: 10481.03272
  final_stats: 2863.3
  final_stats: 0
  final_stats: 0
  final_stats: 0
  final_stats: 1825.5087
  final_stats: 0
  final_stats: 0
  final_stats: 26488.305
  final_stats: 75
  final_stats: 75
  final_stats: 75
  final_stats: 75
  final_stats: 130
  final_stats: 0
  final_stats: 0
  final_stats: 0
  final_stats: 0
  final_stats: 0
  final_stats: 0
 }
}
dps_results: {
 key: "TestFeralDoubleArmorPenTrinketsNoDesync-AllItems-Althor'sAbacus-50359"
 value: {
  dps: 9656.30557
  tps: 6919.69519
 }
}
dps_results: {
 key: "TestFeralDoubleArmorPenTrinketsNoDesync-AllItems-Althor'sAbacus-50366"
 value: {
  dps: 9656.30557
  tps: 6919.69519
 }
}
dps_results: {
 key: "TestFeralDoubleArmorPenTrinketsNoDesync-AllItems-AshtongueTalismanofEquilibrium-32486"
 value: {
  dps: 9656.30557
  tps: 6919.69519
 }
}
dps_results: {
 key: "TestFeralDoubleArmorPenTrinketsNoDesync-AllItems-AustereEarthsiegeDiamond"
 value: {
  dps: 9659.30529
  tps: 6924.0686
 }
}
dps_results: {
 key: "TestFeralDoubleArmorPenTrinketsNoDesync-AllItems-Bandit'sInsignia-40371"
 value: {
  dps: 9842.44041
  tps: 7051.70136
 }
}
dps_results: {
 key: "TestFeralDoubleArmorPenTrinketsNoDesync-AllItems-BaubleofTrueBlood-50354"
 value: {
  dps: 9656.30557
  tps: 6919.69519
  hps: 90.47701
 }
}
dps_results: {
 key: "TestFeralDoubleArmorPenTrinketsNoDesync-AllItems-BaubleofTrueBlood-50726"
 value: {
  dps: 9656.30557
  tps: 6919.69519
  hps: 90.47701
 }
}
dps_results: {
 key: "TestFeralDoubleArmorPenTrinketsNoDesync-AllItems-BeamingEarthsiegeDiamond"
 value: {
  dps: 9703.5067
  tps: 6955.37681
 }
}
dps_results: {
 key: "TestFeralDoubleArmorPenTrinketsNoDesync-AllItems-BlessedRegaliaofUndeadCleansing"
 value: {
  dps: 7568.66206
  tps: 5438.96404
 }
}
dps_results: {
 key: "TestFeralDoubleArmorPenTrinketsNoDesync-AllItems-BracingEarthsiegeDiamond"
 value: {
  dps: 9659.30529
  tps: 6785.58723
 }
}
dps_results: {
 key: "TestFeralDoubleArmorPenTrinketsNoDesync-AllItems-BrutalGladiator'sIdolofResolve-35019"
 value: {
  dps: 9608.84326
  tps: 6888.31534
 }
}
dps_results: {
 key: "TestFeralDoubleArmorPenTrinketsNoDesync-AllItems-ChaoticSkyflareDiamond"
 value: {
  dps: 9919.36596
  tps: 7108.63688
 }
}
dps_results: {
 key: "TestFeralDoubleArmorPenTrinketsNoDesync-AllItems-CorpseTongueCoin-50349"
 value: {
  dps: 9656.30557
  tps: 6919.69519
 }
}
dps_results: {
 key: "TestFeralDoubleArmorPenTrinketsNoDesync-AllItems-CorpseTongueCoin-50352"
 value: {
  dps: 9656.30557
  tps: 6919.69519
 }
}
dps_results: {
 key: "TestFeralDoubleArmorPenTrinketsNoDesync-AllItems-CorrodedSkeletonKey-50356"
 value: {
  dps: 9656.30557
  tps: 6919.69519
  hps: 64
 }
}
dps_results: {
 key: "TestFeralDoubleArmorPenTrinketsNoDesync-AllItems-DarkmoonCard:Berserker!-42989"
 value: {
  dps: 9805.39357
  tps: 7025.32331
 }
}
dps_results: {
 key: "TestFeralDoubleArmorPenTrinketsNoDesync-AllItems-DarkmoonCard:Death-42990"
 value: {
  dps: 9837.37449
  tps: 7048.10455
 }
}
dps_results: {
 key: "TestFeralDoubleArmorPenTrinketsNoDesync-AllItems-DarkmoonCard:Greatness-44255"
 value: {
  dps: 9869.99169
  tps: 7071.18798
 }
}
dps_results: {
 key: "TestFeralDoubleArmorPenTrinketsNoDesync-AllItems-DeadlyGladiator'sIdolofResolve-42588"
 value: {
  dps: 9608.84326
  tps: 6888.31534
 }
}
dps_results: {
 key: "TestFeralDoubleArmorPenTrinketsNoDesync-AllItems-Death'sChoice-47464"
 value: {
  dps: 10246.96068
  tps: 7338.98554
 }
}
dps_results: {
 key: "TestFeralDoubleArmorPenTrinketsNoDesync-AllItems-DeathKnight'sAnguish-38212"
 value: {
  dps: 9780.17898
  tps: 7007.34617
 }
}
dps_results: {
 key: "TestFeralDoubleArmorPenTrinketsNoDesync-AllItems-Deathbringer'sWill-50362"
 value: {
  dps: 10225.61094
  tps: 7324.20115
 }
}
dps_results: {
 key: "TestFeralDoubleArmorPenTrinketsNoDesync-AllItems-Deathbringer'sWill-50363"
 value: {
  dps: 10314.50617
  tps: 7387.31677
 }
}
dps_results: {
 key: "TestFeralDoubleArmorPenTrinketsNoDesync-AllItems-Defender'sCode-40257"
 value: {
  dps: 9656.30557
  tps: 6919.69519
 }
}
dps_results: {
 key: "TestFeralDoubleArmorPenTrinketsNoDesync-AllItems-DestructiveSkyflareDiamond"
 value: {
  dps: 9710.65824
  tps: 6960.4544
 }
}
dps_results: {
 key: "TestFeralDoubleArmorPenTrinketsNoDesync-AllItems-DislodgedForeignObject-50348"
 value: {
  dps: 9851.14205
  tps: 7057.95431
 }
}
dps_results: {
 key: "TestFeralDoubleArmorPenTrinketsNoDesync-AllItems-DislodgedForeignObject-50353"
 value: {
  dps: 9841.05209
  tps: 7050.64087
 }
}
dps_results: {
 key: "TestFeralDoubleArmorPenTrinketsNoDesync-AllItems-DreamwalkerBattlegear"
 value: {
  dps: 8433.29364
  tps: 6053.30118
 }
}
dps_results: {
 key: "TestFeralDoubleArmorPenTrinketsNoDesync-AllItems-DreamwalkerGarb"
 value: {
  dps: 7211.95196
  tps: 5187.79389
 }
}
dps_results: {
 key: "TestFeralDoubleArmorPenTrinketsNoDesync-AllItems-EffulgentSkyflareDiamond"
 value: {
  dps: 9659.30529
  tps: 6924.0686
 }
}
dps_results: {
 key: "TestFeralDoubleArmorPenTrinketsNoDesync-AllItems-EmberSkyflareDiamond"
 value: {
  dps: 9659.30529
  tps: 6924.0686
 }
}
dps_results: {
 key: "TestFeralDoubleArmorPenTrinketsNoDesync-AllItems-EnigmaticSkyflareDiamond"
 value: {
  dps: 9703.5067
  tps: 6955.37681
 }
}
dps_results: {
 key: "TestFeralDoubleArmorPenTrinketsNoDesync-AllItems-EnigmaticStarflareDiamond"
 value: {
  dps: 9697.43126
  tps: 6951.06325
 }
}
dps_results: {
 key: "TestFeralDoubleArmorPenTrinketsNoDesync-AllItems-EphemeralSnowflake-50260"
 value: {
  dps: 9783.73176
  tps: 7010.31736
 }
}
dps_results: {
 key: "TestFeralDoubleArmorPenTrinketsNoDesync-AllItems-EssenceofGossamer-37220"
 value: {
  dps: 9656.30557
  tps: 6919.69519
 }
}
dps_results: {
 key: "TestFeralDoubleArmorPenTrinketsNoDesync-AllItems-EternalEarthsiegeDiamond"
 value: {
  dps: 9659.30529
  tps: 6924.0686
 }
}
dps_results: {
 key: "TestFeralDoubleArmorPenTrinketsNoDesync-AllItems-ExtractofNecromanticPower-40373"
 value: {
  dps: 9837.11882
  tps: 7047.5491
 }
}
dps_results: {
 key: "TestFeralDoubleArmorPenTrinketsNoDesync-AllItems-EyeoftheBroodmother-45308"
 value: {
  dps: 9790.95429
  tps: 7015.07143
 }
}
dps_results: {
 key: "TestFeralDoubleArmorPenTrinketsNoDesync-AllItems-Figurine-SapphireOwl-42413"
 value: {
  dps: 9656.30557
  tps: 6919.69519
 }
}
dps_results: {
 key: "TestFeralDoubleArmorPenTrinketsNoDesync-AllItems-ForethoughtTalisman-40258"
 value: {
  dps: 9656.30557
  tps: 6919.69519
 }
}
dps_results: {
 key: "TestFeralDoubleArmorPenTrinketsNoDesync-AllItems-ForgeEmber-37660"
 value: {
  dps: 9777.26687
  tps: 7005.35336
 }
}
dps_results: {
 key: "TestFeralDoubleArmorPenTrinketsNoDesync-AllItems-ForlornSkyflareDiamond"
 value: {
  dps: 9659.30529
  tps: 6924.0686
 }
}
dps_results: {
 key: "TestFeralDoubleArmorPenTrinketsNoDesync-AllItems-ForlornStarflareDiamond"
 value: {
  dps: 9659.30529
  tps: 6924.0686
 }
}
dps_results: {
 key: "TestFeralDoubleArmorPenTrinketsNoDesync-AllItems-FuriousGladiator'sIdolofResolve-42589"
 value: {
  dps: 9608.84326
  tps: 6888.31534
 }
}
dps_results: {
 key: "TestFeralDoubleArmorPenTrinketsNoDesync-AllItems-FuryoftheFiveFlights-40431"
 value: {
  dps: 9879.02588
  tps: 7077.82662
 }
}
dps_results: {
 key: "TestFeralDoubleArmorPenTrinketsNoDesync-AllItems-FuturesightRune-38763"
 value: {
  dps: 9656.30557
  tps: 6919.69519
 }
}
dps_results: {
 key: "TestFeralDoubleArmorPenTrinketsNoDesync-AllItems-Gladiator'sSanctuary"
 value: {
  dps: 9076.10643
  tps: 6509.17475
 }
}
dps_results: {
 key: "TestFeralDoubleArmorPenTrinketsNoDesync-AllItems-Gladiator'sWildhide"
 value: {
  dps: 7338.67804
  tps: 5275.45102
 }
}
dps_results: {
 key: "TestFeralDoubleArmorPenTrinketsNoDesync-AllItems-GlowingTwilightScale-54573"
 value: {
  dps: 9656.30557
  tps: 6919.69519
 }
}
dps_results: {
 key: "TestFeralDoubleArmorPenTrinketsNoDesync-AllItems-GlowingTwilightScale-54589"
 value: {
  dps: 9656.30557
  tps: 6919.69519
 }
}
dps_results: {
 key: "TestFeralDoubleArmorPenTrinketsNoDesync-AllItems-GnomishLightningGenerator-41121"
 value: {
  dps: 9814.68898
  tps: 7031.6987
 }
}
dps_results: {
 key: "TestFeralDoubleArmorPenTrinketsNoDesync-AllItems-HatefulGladiator'sIdolofResolve-42587"
 value: {
  dps: 9608.84326
  tps: 6888.31534
 }
}
dps_results: {
 key: "TestFeralDoubleArmorPenTrinketsNoDesync-AllItems-Heartpierce-49982"
 value: {
  dps: 10054.56117
  tps: 7204.70027
 }
}
dps_results: {
 key: "TestFeralDoubleArmorPenTrinketsNoDesync-AllItems-Heartpierce-50641"
 value: {
  dps: 10079.08846
  tps: 7222.11464
 }
}
dps_results: {
 key: "TestFeralDoubleArmorPenTrinketsNoDesync-AllItems-IdolofLunarFury-47670"
 value: {
  dps: 9608.84326
  tps: 6888.31534
 }
}
dps_results: {
 key: "TestFeralDoubleArmorPenTrinketsNoDesync-AllItems-IdolofMutilation-47668"
 value: {
  dps: 9965.56716
  tps: 7141.73888
 }
}
dps_results: {
 key: "TestFeralDoubleArmorPenTrinketsNoDesync-AllItems-IdoloftheCorruptor-45509"
 value: {
  dps: 9608.84326
  tps: 6888.31534
 }
}
dps_results: {
 key: "TestFeralDoubleArmorPenTrinketsNoDesync-AllItems-IdoloftheCryingMoon-50456"
 value: {
  dps: 9913.0062
  tps: 7104.19624
 }
}
dps_results: {
 key: "TestFeralDoubleArmorPenTrinketsNoDesync-AllItems-IdoloftheLunarEclipse-50457"
 value: {
  dps: 9608.84326
  tps: 6888.31534
 }
}
dps_results: {
 key: "TestFeralDoubleArmorPenTrinketsNoDesync-AllItems-IdoloftheRavenGoddess-32387"
 value: {
  dps: 9672.73214
  tps: 6933.75123
 }
}
dps_results: {
 key: "TestFeralDoubleArmorPenTrinketsNoDesync-AllItems-IdoloftheUnseenMoon-33510"
 value: {
  dps: 9608.84326
  tps: 6888.31534
 }
}
dps_results: {
 key: "TestFeralDoubleArmorPenTrinketsNoDesync-AllItems-IdoloftheWhiteStag-32257"
 value: {
  dps: 9608.84326
  tps: 6888.31534
 }
}
dps_results: {
 key: "TestFeralDoubleArmorPenTrinketsNoDesync-AllItems-IllustrationoftheDragonSoul-40432"
 value: {
  dps: 9656.30557
  tps: 6919.69519
 }
}
dps_results: {
 key: "TestFeralDoubleArmorPenTrinketsNoDesync-AllItems-ImpassiveSkyflareDiamond"
 value: {
  dps: 9703.5067
  tps: 6955.37681
 }
}
dps_results: {
 key: "TestFeralDoubleArmorPenTrinketsNoDesync-AllItems-ImpassiveStarflareDiamond"
 value: {
  dps: 9697.43126
  tps: 6951.06325
 }
}
dps_results: {
 key: "TestFeralDoubleArmorPenTrinketsNoDesync-AllItems-IncisorFragment-37723"
 value: {
  dps: 9845.54877
  tps: 7053.98308
 }
}
dps_results: {
 key: "TestFeralDoubleArmorPenTrinketsNoDesync-AllItems-InsightfulEarthsiegeDiamond"
 value: {
  dps: 9659.30529
  tps: 6924.0686
 }
}
dps_results: {
 key: "TestFeralDoubleArmorPenTrinketsNoDesync-AllItems-InvigoratingEarthsiegeDiamond"
 value: {
  dps: 9689.01093
  tps: 6945.1596
  hps: 13.68562
 }
}
dps_results: {
 key: "TestFeralDoubleArmorPenTrinketsNoDesync-AllItems-LasherweaveBattlegear"
 value: {
  dps: 9920.71632
  tps: 7108.02512
 }
}
dps_results: {
 key: "TestFeralDoubleArmorPenTrinketsNoDesync-AllItems-LasherweaveRegalia"
 value: {
  dps: 7492.81528
  tps: 5388.10429
 }
}
dps_results: {
 key: "TestFeralDoubleArmorPenTrinketsNoDesync-AllItems-Lavanthor'sTalisman-37872"
 value: {
  dps: 9656.30557
  tps: 6919.69519
 }
}
dps_results: {
 key: "TestFeralDoubleArmorPenTrinketsNoDesync-AllItems-MajesticDragonFigurine-40430"
 value: {
  dps: 9656.30557
  tps: 6919.69519
 }
}
dps_results: {
 key: "TestFeralDoubleArmorPenTrinketsNoDesync-AllItems-Malfurion'sBattlegear"
 value: {
  dps: 8807.62895
  tps: 6321.39764
 }
}
dps_results: {
 key: "TestFeralDoubleArmorPenTrinketsNoDesync-AllItems-Malfurion'sRegalia"
 value: {
  dps: 7159.44612
  tps: 5151.03826
 }
}
dps_results: {
 key: "TestFeralDoubleArmorPenTrinketsNoDesync-AllItems-MeteoriteWhetstone-37390"
 value: {
  dps: 9903.74384
  tps: 7095.07722
 }
}
dps_results: {
 key: "TestFeralDoubleArmorPenTrinketsNoDesync-AllItems-NevermeltingIceCrystal-50259"
 value: {
  dps: 9877.82049
  tps: 7076.44728
 }
}
dps_results: {
 key: "TestFeralDoubleArmorPenTrinketsNoDesync-AllItems-Nibelung-49992"
 value: {
  dps: 9924.98693
  tps: 7112.62777
 }
}
dps_results: {
 key: "TestFeralDoubleArmorPenTrinketsNoDesync-AllItems-Nibelung-50648"
 value: {
  dps: 9924.98693
  tps: 7112.62777
 }
}
dps_results: {
 key: "TestFeralDoubleArmorPenTrinketsNoDesync-AllItems-NightsongBattlegear"
 value: {
  dps: 8798.30789
  tps: 6313.28395
 }
}
dps_results: {
 key: "TestFeralDoubleArmorPenTrinketsNoDesync-AllItems-NightsongGarb"
 value: {
  dps: 7082.02006
  tps: 5096.51447
 }
}
dps_results: {
 key: "TestFeralDoubleArmorPenTrinketsNoDesync-AllItems-OfferingofSacrifice-37638"
 value: {
  dps: 9656.30557
  tps: 6919.69519
 }
}
dps_results: {
 key: "TestFeralDoubleArmorPenTrinketsNoDesync-AllItems-PersistentEarthshatterDiamond"
 value: {
  dps: 9683.35271
  tps: 6941.14227
 }
}
dps_results: {
 key: "TestFeralDoubleArmorPenTrinketsNoDesync-AllItems-PersistentEarthsiegeDiamond"
 value: {
  dps: 9689.01093
  tps: 6945.1596
 }
}
dps_results: {
 key: "TestFeralDoubleArmorPenTrinketsNoDesync-AllItems-PetrifiedScarab-21685"
 value: {
  dps: 9656.30557
  tps: 6919.69519
 }
}
dps_results: {
 key: "TestFeralDoubleArmorPenTrinketsNoDesync-AllItems-PetrifiedTwilightScale-54571"
 value: {
  dps: 9656.30557
  tps: 6919.69519
 }
}
dps_results: {
 key: "TestFeralDoubleArmorPenTrinketsNoDesync-AllItems-PetrifiedTwilightScale-54591"
 value: {
  dps: 9656.30557
  tps: 6919.69519
 }
}
dps_results: {
 key: "TestFeralDoubleArmorPenTrinketsNoDesync-AllItems-PowerfulEarthshatterDiamond"
 value: {
  dps: 9659.30529
  tps: 6924.0686
 }
}
dps_results: {
 key: "TestFeralDoubleArmorPenTrinketsNoDesync-AllItems-PowerfulEarthsiegeDiamond"
 value: {
  dps: 9659.30529
  tps: 6924.0686
 }
}
dps_results: {
 key: "TestFeralDoubleArmorPenTrinketsNoDesync-AllItems-PurifiedShardoftheGods"
 value: {
  dps: 9656.30557
  tps: 6919.69519
 }
}
dps_results: {
 key: "TestFeralDoubleArmorPenTrinketsNoDesync-AllItems-ReignoftheDead-47316"
 value: {
  dps: 9656.30557
  tps: 6919.69519
 }
}
dps_results: {
 key: "TestFeralDoubleArmorPenTrinketsNoDesync-AllItems-ReignoftheDead-47477"
 value: {
  dps: 9656.30557
  tps: 6919.69519
 }
}
dps_results: {
 key: "TestFeralDoubleArmorPenTrinketsNoDesync-AllItems-RelentlessEarthsiegeDiamond"
 value: {
  dps: 9924.98693
  tps: 7112.62777
 }
}
dps_results: {
 key: "TestFeralDoubleArmorPenTrinketsNoDesync-AllItems-RelentlessGladiator'sIdolofResolve-42591"
 value: {
  dps: 9608.84326
  tps: 6888.31534
 }
}
dps_results: {
 key: "TestFeralDoubleArmorPenTrinketsNoDesync-AllItems-RevitalizingSkyflareDiamond"
 value: {
  dps: 9659.30529
  tps: 6924.0686
 }
}
dps_results: {
 key: "TestFeralDoubleArmorPenTrinketsNoDesync-AllItems-RuneofRepulsion-40372"
 value: {
  dps: 9656.30557
  tps: 6919.69519
 }
}
dps_results: {
 key: "TestFeralDoubleArmorPenTrinketsNoDesync-AllItems-SavageGladiator'sIdolofResolve-42574"
 value: {
  dps: 9608.84326
  tps: 6888.31534
 }
}
dps_results: {
 key: "TestFeralDoubleArmorPenTrinketsNoDesync-AllItems-SealofthePantheon-36993"
 value: {
  dps: 9656.30557
  tps: 6919.69519
 }
}
dps_results: {
 key: "TestFeralDoubleArmorPenTrinketsNoDesync-AllItems-ShinyShardoftheGods"
 value: {
  dps: 9656.30557
  tps: 6919.69519
 }
}
dps_results: {
 key: "TestFeralDoubleArmorPenTrinketsNoDesync-AllItems-Sindragosa'sFlawlessFang-50361"
 value: {
  dps: 9656.30557
  tps: 6919.69519
 }
}
dps_results: {
 key: "TestFeralDoubleArmorPenTrinketsNoDesync-AllItems-SliverofPureIce-50339"
 value: {
  dps: 9656.30557
  tps: 6919.69519
 }
}
dps_results: {
 key: "TestFeralDoubleArmorPenTrinketsNoDesync-AllItems-SliverofPureIce-50346"
 value: {
  dps: 9656.30557
  tps: 6919.69519
 }
}
dps_results: {
 key: "TestFeralDoubleArmorPenTrinketsNoDesync-AllItems-SoulPreserver-37111"
 value: {
  dps: 9656.30557
  tps: 6919.69519
 }
}
dps_results: {
 key: "TestFeralDoubleArmorPenTrinketsNoDesync-AllItems-SouloftheDead-40382"
 value: {
  dps: 9795.66346
  tps: 7018.41494
 }
}
dps_results: {
 key: "TestFeralDoubleArmorPenTrinketsNoDesync-AllItems-SparkofLife-37657"
 value: {
  dps: 9760.24534
  tps: 6993.49243
 }
}
dps_results: {
 key: "TestFeralDoubleArmorPenTrinketsNoDesync-AllItems-SphereofRedDragon'sBlood-37166"
 value: {
  dps: 9821.23574
  tps: 7038.51571
 }
}
dps_results: {
 key: "TestFeralDoubleArmorPenTrinketsNoDesync-AllItems-StormshroudArmor"
 value: {
<<<<<<< HEAD
  dps: 7787.72773
  tps: 5593.97715
=======
  dps: 7722.40428
  tps: 5547.14879
>>>>>>> 13dc34ad
 }
}
dps_results: {
 key: "TestFeralDoubleArmorPenTrinketsNoDesync-AllItems-SwiftSkyflareDiamond"
 value: {
  dps: 9689.01093
  tps: 6945.1596
 }
}
dps_results: {
 key: "TestFeralDoubleArmorPenTrinketsNoDesync-AllItems-SwiftStarflareDiamond"
 value: {
  dps: 9683.35271
  tps: 6941.14227
 }
}
dps_results: {
 key: "TestFeralDoubleArmorPenTrinketsNoDesync-AllItems-SwiftWindfireDiamond"
 value: {
  dps: 9673.45083
  tps: 6934.11193
 }
}
dps_results: {
 key: "TestFeralDoubleArmorPenTrinketsNoDesync-AllItems-TalismanofTrollDivinity-37734"
 value: {
  dps: 9656.30557
  tps: 6919.69519
 }
}
dps_results: {
 key: "TestFeralDoubleArmorPenTrinketsNoDesync-AllItems-TearsoftheVanquished-47215"
 value: {
  dps: 9656.30557
  tps: 6919.69519
 }
}
dps_results: {
 key: "TestFeralDoubleArmorPenTrinketsNoDesync-AllItems-TheGeneral'sHeart-45507"
 value: {
  dps: 9656.30557
  tps: 6919.69519
 }
}
dps_results: {
 key: "TestFeralDoubleArmorPenTrinketsNoDesync-AllItems-ThunderheartHarness"
 value: {
  dps: 7004.85137
  tps: 5036.86357
 }
}
dps_results: {
 key: "TestFeralDoubleArmorPenTrinketsNoDesync-AllItems-ThunderheartRegalia"
 value: {
  dps: 6109.2917
  tps: 4401.98843
 }
}
dps_results: {
 key: "TestFeralDoubleArmorPenTrinketsNoDesync-AllItems-ThunderingSkyflareDiamond"
 value: {
  dps: 9656.62189
  tps: 6922.53731
 }
}
dps_results: {
 key: "TestFeralDoubleArmorPenTrinketsNoDesync-AllItems-TinyAbominationinaJar-50351"
 value: {
  dps: 9798.31036
  tps: 7022.98656
 }
}
dps_results: {
 key: "TestFeralDoubleArmorPenTrinketsNoDesync-AllItems-TinyAbominationinaJar-50706"
 value: {
  dps: 9819.41374
  tps: 7038.04475
 }
}
dps_results: {
 key: "TestFeralDoubleArmorPenTrinketsNoDesync-AllItems-TirelessSkyflareDiamond"
 value: {
  dps: 9659.30529
  tps: 6924.0686
 }
}
dps_results: {
 key: "TestFeralDoubleArmorPenTrinketsNoDesync-AllItems-TirelessStarflareDiamond"
 value: {
  dps: 9659.30529
  tps: 6924.0686
 }
}
dps_results: {
 key: "TestFeralDoubleArmorPenTrinketsNoDesync-AllItems-TomeofArcanePhenomena-36972"
 value: {
  dps: 9677.91151
  tps: 6934.88584
 }
}
dps_results: {
 key: "TestFeralDoubleArmorPenTrinketsNoDesync-AllItems-TrenchantEarthshatterDiamond"
 value: {
  dps: 9659.30529
  tps: 6924.0686
 }
}
dps_results: {
 key: "TestFeralDoubleArmorPenTrinketsNoDesync-AllItems-TrenchantEarthsiegeDiamond"
 value: {
  dps: 9659.30529
  tps: 6924.0686
 }
}
dps_results: {
 key: "TestFeralDoubleArmorPenTrinketsNoDesync-AllItems-UndeadSlayer'sBlessedArmor"
 value: {
  dps: 7864.31044
  tps: 5649.02396
 }
}
dps_results: {
 key: "TestFeralDoubleArmorPenTrinketsNoDesync-AllItems-Val'anyr,HammerofAncientKings-46017"
 value: {
  dps: 7455.85902
  tps: 5359.69653
 }
}
dps_results: {
 key: "TestFeralDoubleArmorPenTrinketsNoDesync-AllItems-VengefulGladiator'sIdolofResolve-33947"
 value: {
  dps: 9608.84326
  tps: 6888.31534
 }
}
dps_results: {
 key: "TestFeralDoubleArmorPenTrinketsNoDesync-AllItems-WingedTalisman-37844"
 value: {
  dps: 9656.30557
  tps: 6919.69519
 }
}
dps_results: {
 key: "TestFeralDoubleArmorPenTrinketsNoDesync-AllItems-WrathfulGladiator'sIdolofResolve-51429"
 value: {
  dps: 9608.84326
  tps: 6888.31534
 }
}
dps_results: {
 key: "TestFeralDoubleArmorPenTrinketsNoDesync-Average-Default"
 value: {
  dps: 9935.679
  tps: 7120.44248
 }
}
dps_results: {
 key: "TestFeralDoubleArmorPenTrinketsNoDesync-Settings-Tauren-P2DoubleArmorPenTrinkets-Default-FullBuffs-LongMultiTarget"
 value: {
  dps: 9924.98693
  tps: 7112.62777
 }
}
dps_results: {
 key: "TestFeralDoubleArmorPenTrinketsNoDesync-Settings-Tauren-P2DoubleArmorPenTrinkets-Default-FullBuffs-LongSingleTarget"
 value: {
  dps: 9924.98693
  tps: 7112.62777
 }
}
dps_results: {
 key: "TestFeralDoubleArmorPenTrinketsNoDesync-Settings-Tauren-P2DoubleArmorPenTrinkets-Default-FullBuffs-ShortSingleTarget"
 value: {
  dps: 11222.82517
  tps: 8025.04374
 }
}
dps_results: {
 key: "TestFeralDoubleArmorPenTrinketsNoDesync-Settings-Tauren-P2DoubleArmorPenTrinkets-Default-NoBuffs-LongMultiTarget"
 value: {
  dps: 6135.36228
  tps: 4420.7229
 }
}
dps_results: {
 key: "TestFeralDoubleArmorPenTrinketsNoDesync-Settings-Tauren-P2DoubleArmorPenTrinkets-Default-NoBuffs-LongSingleTarget"
 value: {
  dps: 6135.36228
  tps: 4420.7229
 }
}
dps_results: {
 key: "TestFeralDoubleArmorPenTrinketsNoDesync-Settings-Tauren-P2DoubleArmorPenTrinkets-Default-NoBuffs-ShortSingleTarget"
 value: {
  dps: 6703.07781
  tps: 4814.90131
 }
}
dps_results: {
 key: "TestFeralDoubleArmorPenTrinketsNoDesync-SwitchInFrontOfTarget-Default"
 value: {
  dps: 7553.98656
  tps: 5428.02093
 }
}<|MERGE_RESOLUTION|>--- conflicted
+++ resolved
@@ -785,13 +785,8 @@
 dps_results: {
  key: "TestFeralDoubleArmorPenTrinketsNoDesync-AllItems-StormshroudArmor"
  value: {
-<<<<<<< HEAD
-  dps: 7787.72773
-  tps: 5593.97715
-=======
   dps: 7722.40428
   tps: 5547.14879
->>>>>>> 13dc34ad
  }
 }
 dps_results: {
