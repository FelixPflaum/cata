--- conflicted
+++ resolved
@@ -339,13 +339,8 @@
 dps_results: {
  key: "TestFeral-AllItems-LasherweaveRegalia"
  value: {
-<<<<<<< HEAD
-  dps: 1157.3453
-  tps: 823.71252
-=======
   dps: 5781.98411
-  tps: 4425.83827
->>>>>>> a91c4ad7
+  tps: 4426.40046
  }
 }
 dps_results: {
@@ -372,13 +367,8 @@
 dps_results: {
  key: "TestFeral-AllItems-Malfurion'sRegalia"
  value: {
-<<<<<<< HEAD
-  dps: 1060.15842
-  tps: 754.70983
-=======
   dps: 5424.54071
-  tps: 4151.34655
->>>>>>> a91c4ad7
+  tps: 4150.41342
  }
 }
 dps_results: {
@@ -489,13 +479,8 @@
 dps_results: {
  key: "TestFeral-AllItems-Runetotem'sRegalia"
  value: {
-<<<<<<< HEAD
-  dps: 1060.15842
-  tps: 754.70983
-=======
   dps: 5424.54071
-  tps: 4151.34655
->>>>>>> a91c4ad7
+  tps: 4150.41342
  }
 }
 dps_results: {
