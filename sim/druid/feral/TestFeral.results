--- conflicted
+++ resolved
@@ -19,11 +19,7 @@
   final_stats: 145.09276124217624
   final_stats: 0
   final_stats: 0
-<<<<<<< HEAD
-  final_stats: 4580.590520000002
-=======
-  final_stats: 4261.15052
->>>>>>> 8ce35d3e
+  final_stats: 4261.150520000001
   final_stats: 135
   final_stats: 2493.1768328000007
   final_stats: 0
@@ -56,63 +52,43 @@
 dps_results: {
  key: "TestFeral-AllItems-AbacusofViolentOdds-28288"
  value: {
-<<<<<<< HEAD
-  dps: 1848.5932096506078
-  tps: 1339.2222360013816
-=======
   dps: 1770.846825854904
   tps: 1284.0223035064319
->>>>>>> 8ce35d3e
  }
 }
 dps_results: {
  key: "TestFeral-AllItems-AdamantineFigurine-27891"
  value: {
   dps: 1741.22004150537
-  tps: 1262.933754111165
+  tps: 1262.9337541111654
  }
 }
 dps_results: {
  key: "TestFeral-AllItems-Alchemist'sStone-13503"
  value: {
-<<<<<<< HEAD
-  dps: 1854.3354356829414
-  tps: 1342.9758954989206
-=======
-  dps: 1776.3244966029285
-  tps: 1287.5881287521117
->>>>>>> 8ce35d3e
+  dps: 1776.3244966029288
+  tps: 1287.5881287521122
  }
 }
 dps_results: {
  key: "TestFeral-AllItems-AncientAqirArtifact-33830"
  value: {
   dps: 1741.22004150537
-  tps: 1262.933754111165
+  tps: 1262.9337541111654
  }
 }
 dps_results: {
  key: "TestFeral-AllItems-AshtongueTalismanofEquilibrium-32486"
  value: {
-<<<<<<< HEAD
-  dps: 1825.3107571104752
-  tps: 1322.6381621907897
-=======
-  dps: 1748.1643262000175
+  dps: 1748.1643262000177
   tps: 1267.864196244365
->>>>>>> 8ce35d3e
  }
 }
 dps_results: {
  key: "TestFeral-AllItems-Assassin'sAlchemistStone-35751"
  value: {
-<<<<<<< HEAD
-  dps: 1849.9263759701041
-  tps: 1340.1152515811264
-=======
   dps: 1772.7799450596474
   tps: 1285.341285634702
->>>>>>> 8ce35d3e
  }
 }
 dps_results: {
@@ -126,7 +102,7 @@
  key: "TestFeral-AllItems-BadgeoftheSwarmguard-21670"
  value: {
   dps: 1880.8264319862021
-  tps: 1362.054291352557
+  tps: 1362.0542913525571
  }
 }
 dps_results: {
@@ -139,25 +115,15 @@
 dps_results: {
  key: "TestFeral-AllItems-BandoftheEternalDefender-29297"
  value: {
-<<<<<<< HEAD
-  dps: 1827.93815504389
-  tps: 1324.0865953648695
-=======
   dps: 1751.433824588053
   tps: 1269.7685207412253
->>>>>>> 8ce35d3e
  }
 }
 dps_results: {
  key: "TestFeral-AllItems-BandoftheEternalSage-29305"
  value: {
-<<<<<<< HEAD
-  dps: 1835.5477776019966
-  tps: 1329.8386364775067
-=======
   dps: 1758.6669295832698
   tps: 1275.2532343842106
->>>>>>> 8ce35d3e
  }
 }
 dps_results: {
@@ -177,20 +143,15 @@
 dps_results: {
  key: "TestFeral-AllItems-BlackoutTruncheon-27901"
  value: {
-<<<<<<< HEAD
-  dps: 1856.155022368809
-  tps: 1344.537590524207
-=======
-  dps: 1779.0085914583512
-  tps: 1289.7636245777824
->>>>>>> 8ce35d3e
+  dps: 1779.008591458352
+  tps: 1289.7636245777828
  }
 }
 dps_results: {
  key: "TestFeral-AllItems-Bladefist'sBreadth-28041"
  value: {
-  dps: 1757.603198875011
-  tps: 1274.3594877651283
+  dps: 1757.6031988750112
+  tps: 1274.3594877651285
  }
 }
 dps_results: {
@@ -203,8 +164,8 @@
 dps_results: {
  key: "TestFeral-AllItems-BlazefuryMedallion-17111"
  value: {
-  dps: 1755.2390922522054
-  tps: 1272.9378474653477
+  dps: 1755.2390922522056
+  tps: 1272.9378474653479
  }
 }
 dps_results: {
@@ -218,7 +179,7 @@
  key: "TestFeral-AllItems-BroochoftheImmortalKing-32534"
  value: {
   dps: 1741.22004150537
-  tps: 1262.933754111165
+  tps: 1262.9337541111654
  }
 }
 dps_results: {
@@ -232,14 +193,14 @@
  key: "TestFeral-AllItems-CommendationofKael'thas-34473"
  value: {
   dps: 1741.22004150537
-  tps: 1262.933754111165
+  tps: 1262.9337541111654
  }
 }
 dps_results: {
  key: "TestFeral-AllItems-Coren'sLuckyCoin-38289"
  value: {
   dps: 1741.22004150537
-  tps: 1262.933754111165
+  tps: 1262.9337541111654
  }
 }
 dps_results: {
@@ -253,28 +214,28 @@
  key: "TestFeral-AllItems-CrystalforgedTrinket-32654"
  value: {
   dps: 1772.1287756672834
-  tps: 1284.8789553661234
+  tps: 1284.8789553661236
  }
 }
 dps_results: {
  key: "TestFeral-AllItems-Dabiri'sEnigma-30300"
  value: {
   dps: 1741.22004150537
-  tps: 1262.933754111165
+  tps: 1262.9337541111654
  }
 }
 dps_results: {
  key: "TestFeral-AllItems-DarkIronSmokingPipe-38290"
  value: {
   dps: 1741.22004150537
-  tps: 1262.933754111165
+  tps: 1262.9337541111654
  }
 }
 dps_results: {
  key: "TestFeral-AllItems-DarkmoonCard:Crusade-31856"
  value: {
   dps: 1775.6376695300094
-  tps: 1287.3702700086583
+  tps: 1287.3702700086585
  }
 }
 dps_results: {
@@ -288,106 +249,76 @@
  key: "TestFeral-AllItems-DarkmoonCard:Wrath-31857"
  value: {
   dps: 1751.7946371222974
-  tps: 1270.3778957939319
+  tps: 1270.3778957939323
  }
 }
 dps_results: {
  key: "TestFeral-AllItems-Dragonmaw-28438"
  value: {
-<<<<<<< HEAD
-  dps: 1856.155022368809
-  tps: 1344.537590524207
-=======
-  dps: 1779.0085914583512
-  tps: 1289.7636245777824
->>>>>>> 8ce35d3e
+  dps: 1779.008591458352
+  tps: 1289.7636245777828
  }
 }
 dps_results: {
  key: "TestFeral-AllItems-Dragonstrike-28439"
  value: {
-<<<<<<< HEAD
-  dps: 1856.155022368809
-  tps: 1344.537590524207
-=======
-  dps: 1779.0085914583512
-  tps: 1289.7636245777824
->>>>>>> 8ce35d3e
+  dps: 1779.008591458352
+  tps: 1289.7636245777828
  }
 }
 dps_results: {
  key: "TestFeral-AllItems-DrakefistHammer-28437"
  value: {
-<<<<<<< HEAD
-  dps: 1856.155022368809
-  tps: 1344.537590524207
-=======
-  dps: 1779.0085914583512
-  tps: 1289.7636245777824
->>>>>>> 8ce35d3e
+  dps: 1779.008591458352
+  tps: 1289.7636245777828
  }
 }
 dps_results: {
  key: "TestFeral-AllItems-EmptyMugofDirebrew-38287"
  value: {
-<<<<<<< HEAD
-  dps: 1856.155022368809
-  tps: 1344.537590524207
-=======
-  dps: 1779.0085914583512
-  tps: 1289.7636245777824
->>>>>>> 8ce35d3e
+  dps: 1779.008591458352
+  tps: 1289.7636245777828
  }
 }
 dps_results: {
  key: "TestFeral-AllItems-EmpyreanDemolisher-17112"
  value: {
-<<<<<<< HEAD
-  dps: 1856.155022368809
-  tps: 1344.537590524207
-=======
-  dps: 1779.0085914583512
-  tps: 1289.7636245777824
->>>>>>> 8ce35d3e
+  dps: 1779.008591458352
+  tps: 1289.7636245777828
  }
 }
 dps_results: {
  key: "TestFeral-AllItems-EssenceoftheMartyr-29376"
  value: {
   dps: 1741.22004150537
-  tps: 1262.933754111165
+  tps: 1262.9337541111654
  }
 }
 dps_results: {
  key: "TestFeral-AllItems-EyeofMagtheridon-28789"
  value: {
   dps: 1741.22004150537
-  tps: 1262.933754111165
+  tps: 1262.9337541111654
  }
 }
 dps_results: {
  key: "TestFeral-AllItems-Figurine-LivingRubySerpent-24126"
  value: {
-  dps: 1754.2654700027558
+  dps: 1754.265470002756
   tps: 1272.086711376118
  }
 }
 dps_results: {
  key: "TestFeral-AllItems-Figurine-NightseyePanther-24128"
  value: {
-<<<<<<< HEAD
-  dps: 1842.1481562931815
-  tps: 1334.592715610511
-=======
   dps: 1765.0017253827227
   tps: 1279.8187496640865
->>>>>>> 8ce35d3e
  }
 }
 dps_results: {
  key: "TestFeral-AllItems-Figurine-ShadowsongPanther-35702"
  value: {
-  dps: 1781.7711529216697
+  dps: 1781.77115292167
   tps: 1291.7250432167377
  }
 }
@@ -395,109 +326,84 @@
  key: "TestFeral-AllItems-GnomereganAuto-Blocker600-29387"
  value: {
   dps: 1741.22004150537
-  tps: 1262.933754111165
+  tps: 1262.9337541111654
  }
 }
 dps_results: {
  key: "TestFeral-AllItems-Guardian'sAlchemistStone-35748"
  value: {
   dps: 1741.22004150537
-  tps: 1262.933754111165
+  tps: 1262.9337541111654
  }
 }
 dps_results: {
  key: "TestFeral-AllItems-HandofJustice-11815"
  value: {
-<<<<<<< HEAD
-  dps: 1839.116270324806
-  tps: 1332.6303737591268
-=======
   dps: 1761.1973714601452
   tps: 1277.3079555652166
->>>>>>> 8ce35d3e
  }
 }
 dps_results: {
  key: "TestFeral-AllItems-Heartrazor-29962"
  value: {
-<<<<<<< HEAD
-  dps: 1885.4894386874373
-  tps: 1365.4723192779047
-=======
   dps: 1807.424737785163
   tps: 1310.0463816372906
->>>>>>> 8ce35d3e
  }
 }
 dps_results: {
  key: "TestFeral-AllItems-HexShrunkenHead-33829"
  value: {
   dps: 1741.22004150537
-  tps: 1262.933754111165
+  tps: 1262.9337541111654
  }
 }
 dps_results: {
  key: "TestFeral-AllItems-HourglassoftheUnraveller-28034"
  value: {
   dps: 1766.8532592918343
-  tps: 1280.9005617703792
+  tps: 1280.9005617703797
  }
 }
 dps_results: {
  key: "TestFeral-AllItems-IconofUnyieldingCourage-28121"
  value: {
-  dps: 1910.6598954099113
-  tps: 1383.2753637175324
+  dps: 1910.6598954099118
+  tps: 1383.2753637175326
  }
 }
 dps_results: {
  key: "TestFeral-AllItems-IconoftheSilverCrescent-29370"
  value: {
   dps: 1741.22004150537
-  tps: 1262.933754111165
+  tps: 1262.9337541111654
  }
 }
 dps_results: {
  key: "TestFeral-AllItems-IdolofTerror-33509"
  value: {
-<<<<<<< HEAD
-  dps: 1810.053917426876
-  tps: 1311.888472507654
-=======
   dps: 1732.6381324567528
   tps: 1256.9232651788664
->>>>>>> 8ce35d3e
  }
 }
 dps_results: {
  key: "TestFeral-AllItems-IdoloftheUnseenMoon-33510"
  value: {
-<<<<<<< HEAD
-  dps: 1801.7049018103128
-  tps: 1305.8780049276743
-=======
-  dps: 1724.558470899855
-  tps: 1251.1040389812492
->>>>>>> 8ce35d3e
+  dps: 1724.5584708998554
+  tps: 1251.1040389812497
  }
 }
 dps_results: {
  key: "TestFeral-AllItems-IdoloftheWhiteStag-32257"
  value: {
-<<<<<<< HEAD
-  dps: 1811.0097707367072
-  tps: 1312.484461865414
-=======
   dps: 1733.8633398262493
-  tps: 1257.7104959189894
->>>>>>> 8ce35d3e
+  tps: 1257.7104959189896
  }
 }
 dps_results: {
  key: "TestFeral-AllItems-IndestructibleAlchemist'sStone-44323"
  value: {
   dps: 1741.22004150537
-  tps: 1262.933754111165
+  tps: 1262.9337541111654
  }
 }
 dps_results: {
@@ -511,149 +417,119 @@
  key: "TestFeral-AllItems-LivingRootoftheWildheart-30664"
  value: {
   dps: 1763.6188169949362
-  tps: 1278.8368847087575
+  tps: 1278.8368847087577
  }
 }
 dps_results: {
  key: "TestFeral-AllItems-MadnessoftheBetrayer-32505"
  value: {
   dps: 1947.6269065657443
-  tps: 1409.469255043333
+  tps: 1409.4692550433333
  }
 }
 dps_results: {
  key: "TestFeral-AllItems-MalorneHarness"
  value: {
-<<<<<<< HEAD
-  dps: 1596.1299339600146
-  tps: 1159.7879866577484
-=======
   dps: 1528.9603497129722
   tps: 1112.097581842349
->>>>>>> 8ce35d3e
  }
 }
 dps_results: {
  key: "TestFeral-AllItems-MalorneRegalia"
  value: {
-<<<<<<< HEAD
-  dps: 1324.5782630542976
-  tps: 967.0470510371741
-=======
   dps: 1261.6696381234651
   tps: 922.3819273362833
->>>>>>> 8ce35d3e
  }
 }
 dps_results: {
  key: "TestFeral-AllItems-Mana-EtchedRegalia"
  value: {
-<<<<<<< HEAD
-  dps: 1307.1437989102687
-  tps: 954.5468662102599
-=======
-  dps: 1245.12553221815
+  dps: 1245.1255322181503
   tps: 910.5138968588553
->>>>>>> 8ce35d3e
  }
 }
 dps_results: {
  key: "TestFeral-AllItems-ManualCrowdPummeler-9449"
  value: {
-  dps: 1829.167343085882
-  tps: 1327.185530809935
+  dps: 1829.1673430858823
+  tps: 1327.1855308099352
  }
 }
 dps_results: {
  key: "TestFeral-AllItems-MarkoftheChampion-23206"
  value: {
   dps: 1777.4458261177185
-  tps: 1288.6540611859325
+  tps: 1288.6540611859327
  }
 }
 dps_results: {
  key: "TestFeral-AllItems-MarkoftheChampion-23207"
  value: {
   dps: 1741.22004150537
-  tps: 1262.933754111165
+  tps: 1262.9337541111654
  }
 }
 dps_results: {
  key: "TestFeral-AllItems-MercurialAlchemistStone-44322"
  value: {
-  dps: 1753.1502754874123
-  tps: 1271.756227834173
+  dps: 1753.1502754874125
+  tps: 1271.7562278341732
  }
 }
 dps_results: {
  key: "TestFeral-AllItems-MightyAlchemist'sStone-44324"
  value: {
-  dps: 1759.1682106695287
-  tps: 1275.7087462655843
+  dps: 1759.168210669529
+  tps: 1275.7087462655845
  }
 }
 dps_results: {
  key: "TestFeral-AllItems-Moroes'LuckyPocketWatch-28528"
  value: {
   dps: 1741.22004150537
-  tps: 1262.933754111165
+  tps: 1262.9337541111654
  }
 }
 dps_results: {
  key: "TestFeral-AllItems-NordrassilHarness"
  value: {
-<<<<<<< HEAD
-  dps: 1578.5226969928208
-  tps: 1147.1058591335254
-=======
   dps: 1512.9246448425731
   tps: 1100.53124210685
->>>>>>> 8ce35d3e
  }
 }
 dps_results: {
  key: "TestFeral-AllItems-NordrassilRegalia"
  value: {
-<<<<<<< HEAD
-  dps: 1335.1467566816236
-  tps: 974.4454210368942
-=======
   dps: 1271.6699756856815
   tps: 929.3769065297748
->>>>>>> 8ce35d3e
  }
 }
 dps_results: {
  key: "TestFeral-AllItems-PrimalIntent"
  value: {
-<<<<<<< HEAD
-  dps: 1759.2391666507165
-  tps: 1275.7938461390254
-=======
   dps: 1685.7234287610556
-  tps: 1223.5976722373664
->>>>>>> 8ce35d3e
+  tps: 1223.5976722373666
  }
 }
 dps_results: {
  key: "TestFeral-AllItems-PurifiedShardoftheGods"
  value: {
   dps: 1741.22004150537
-  tps: 1262.933754111165
+  tps: 1262.9337541111654
  }
 }
 dps_results: {
  key: "TestFeral-AllItems-Quagmirran'sEye-27683"
  value: {
   dps: 1741.22004150537
-  tps: 1262.933754111165
+  tps: 1262.9337541111654
  }
 }
 dps_results: {
  key: "TestFeral-AllItems-Redeemer'sAlchemistStone-35750"
  value: {
   dps: 1741.22004150537
-  tps: 1262.933754111165
+  tps: 1262.9337541111654
  }
 }
 dps_results: {
@@ -666,48 +542,43 @@
 dps_results: {
  key: "TestFeral-AllItems-RodoftheSunKing-29996"
  value: {
-<<<<<<< HEAD
-  dps: 1871.3505314875358
-  tps: 1355.3264019985027
-=======
   dps: 1794.2041005770784
   tps: 1300.552436052078
->>>>>>> 8ce35d3e
  }
 }
 dps_results: {
  key: "TestFeral-AllItems-Romulo'sPoisonVial-28579"
  value: {
-  dps: 1766.3756575254288
-  tps: 1280.7995615441341
+  dps: 1766.3756575254292
+  tps: 1280.7995615441343
  }
 }
 dps_results: {
  key: "TestFeral-AllItems-ScarabofDisplacement-30629"
  value: {
-  dps: 1730.8952161636882
-  tps: 1255.603128118571
+  dps: 1730.8952161636885
+  tps: 1255.6031281185712
  }
 }
 dps_results: {
  key: "TestFeral-AllItems-Scryer'sBloodgem-29132"
  value: {
-  dps: 1764.464105237852
-  tps: 1279.5510263819788
+  dps: 1764.4641052378522
+  tps: 1279.551026381979
  }
 }
 dps_results: {
  key: "TestFeral-AllItems-SextantofUnstableCurrents-30626"
  value: {
   dps: 1761.8929446403217
-  tps: 1277.718808504453
+  tps: 1277.7188085044531
  }
 }
 dps_results: {
  key: "TestFeral-AllItems-ShadowmoonInsignia-32501"
  value: {
   dps: 1741.22004150537
-  tps: 1262.933754111165
+  tps: 1262.9337541111654
  }
 }
 dps_results: {
@@ -727,21 +598,21 @@
 dps_results: {
  key: "TestFeral-AllItems-ShatteredSunPendantofMight-34679"
  value: {
-  dps: 1786.3680699414729
+  dps: 1786.3680699414733
   tps: 1294.8896619461123
  }
 }
 dps_results: {
  key: "TestFeral-AllItems-Shiffar'sNexus-Horn-28418"
  value: {
-  dps: 1751.5365546279115
-  tps: 1270.0257014589938
+  dps: 1751.5365546279118
+  tps: 1270.025701458994
  }
 }
 dps_results: {
  key: "TestFeral-AllItems-ShiftingNaaruSliver-34429"
  value: {
-  dps: 1757.46457343787
+  dps: 1757.4645734378705
   tps: 1274.3535649090834
  }
 }
@@ -749,26 +620,21 @@
  key: "TestFeral-AllItems-ShinyShardoftheGods"
  value: {
   dps: 1741.22004150537
-  tps: 1262.933754111165
+  tps: 1262.9337541111654
  }
 }
 dps_results: {
  key: "TestFeral-AllItems-Slayer'sCrest-23041"
  value: {
-<<<<<<< HEAD
-  dps: 1852.7328090858691
-  tps: 1342.1078190933197
-=======
   dps: 1775.5863781754117
   tps: 1287.3338531468946
->>>>>>> 8ce35d3e
  }
 }
 dps_results: {
  key: "TestFeral-AllItems-Sorcerer'sAlchemistStone-35749"
  value: {
   dps: 1741.22004150537
-  tps: 1262.933754111165
+  tps: 1262.9337541111654
  }
 }
 dps_results: {
@@ -788,60 +654,50 @@
 dps_results: {
  key: "TestFeral-AllItems-SyphonoftheNathrezim-32262"
  value: {
-<<<<<<< HEAD
-  dps: 1870.7660888291234
-  tps: 1354.91144771103
-=======
-  dps: 1793.6196579186653
+  dps: 1793.6196579186656
   tps: 1300.137481764605
->>>>>>> 8ce35d3e
  }
 }
 dps_results: {
  key: "TestFeral-AllItems-TheLightningCapacitor-28785"
  value: {
   dps: 1741.22004150537
-  tps: 1262.933754111165
+  tps: 1262.9337541111654
  }
 }
 dps_results: {
  key: "TestFeral-AllItems-TheNightBlade-31331"
  value: {
-<<<<<<< HEAD
-  dps: 1856.155022368809
-  tps: 1344.537590524207
-=======
-  dps: 1779.0085914583512
-  tps: 1289.7636245777824
->>>>>>> 8ce35d3e
+  dps: 1779.008591458352
+  tps: 1289.7636245777828
  }
 }
 dps_results: {
  key: "TestFeral-AllItems-TheRestrainedEssenceofSapphiron-23046"
  value: {
   dps: 1741.22004150537
-  tps: 1262.933754111165
+  tps: 1262.9337541111654
  }
 }
 dps_results: {
  key: "TestFeral-AllItems-TheSkullofGul'dan-32483"
  value: {
   dps: 1758.4617359091658
-  tps: 1274.821810148166
+  tps: 1274.8218101481662
  }
 }
 dps_results: {
  key: "TestFeral-AllItems-TheTwinStars"
  value: {
-  dps: 1722.5595203051669
-  tps: 1249.2917051832392
+  dps: 1722.5595203051666
+  tps: 1249.291705183239
  }
 }
 dps_results: {
  key: "TestFeral-AllItems-ThunderheartHarness"
  value: {
   dps: 2303.9914100436026
-  tps: 1662.3604718524127
+  tps: 1662.360471852413
  }
 }
 dps_results: {
@@ -855,13 +711,13 @@
  key: "TestFeral-AllItems-Timbal'sFocusingCrystal-34470"
  value: {
   dps: 1749.0117649727108
-  tps: 1268.4658777729774
+  tps: 1268.4658777729776
  }
 }
 dps_results: {
  key: "TestFeral-AllItems-TsunamiTalisman-30627"
  value: {
-  dps: 1778.804748283385
+  dps: 1778.8047482833854
   tps: 1289.2170560646261
  }
 }
@@ -875,21 +731,21 @@
 dps_results: {
  key: "TestFeral-AllItems-WindhawkArmor"
  value: {
-  dps: 1600.2903307493543
+  dps: 1600.2903307493546
   tps: 1162.2569749701133
  }
 }
 dps_results: {
  key: "TestFeral-AllItems-WorldBreaker-30090"
  value: {
-  dps: 1753.9069750138242
-  tps: 1271.7931891118237
+  dps: 1753.9069750138244
+  tps: 1271.793189111824
  }
 }
 dps_results: {
  key: "TestFeral-AllItems-WrathofSpellfire"
  value: {
-  dps: 1558.4705122941468
+  dps: 1558.470512294147
   tps: 1133.225627669021
  }
 }
@@ -897,55 +753,35 @@
  key: "TestFeral-AllItems-Xi'ri'sGift-29179"
  value: {
   dps: 1751.9909176730798
-  tps: 1270.3482992210631
+  tps: 1270.3482992210634
  }
 }
 dps_results: {
  key: "TestFeral-Average-Default"
  value: {
-<<<<<<< HEAD
-  dps: 1846.6983495211825
-  tps: 1337.7096390287638
-=======
-  dps: 1769.9009376468566
-  tps: 1283.1834765979986
->>>>>>> 8ce35d3e
+  dps: 1769.9009376468573
+  tps: 1283.1834765979988
  }
 }
 dps_results: {
  key: "TestFeral-Settings-Tauren-P1-Default-FullBuffs-LongMultiTarget"
  value: {
-<<<<<<< HEAD
-  dps: 1856.155022368809
-  tps: 1851.2205587289025
-=======
-  dps: 1779.0085914583512
+  dps: 1779.008591458352
   tps: 1796.4465927824772
->>>>>>> 8ce35d3e
  }
 }
 dps_results: {
  key: "TestFeral-Settings-Tauren-P1-Default-FullBuffs-LongSingleTarget"
  value: {
-<<<<<<< HEAD
-  dps: 1856.155022368809
-  tps: 1344.537590524207
-=======
-  dps: 1779.0085914583512
-  tps: 1289.7636245777824
->>>>>>> 8ce35d3e
+  dps: 1779.008591458352
+  tps: 1289.7636245777828
  }
 }
 dps_results: {
  key: "TestFeral-Settings-Tauren-P1-Default-FullBuffs-ShortSingleTarget"
  value: {
-<<<<<<< HEAD
-  dps: 2020.5606653658456
-  tps: 1464.4824407900762
-=======
-  dps: 1935.6630392082693
-  tps: 1404.2051262181976
->>>>>>> 8ce35d3e
+  dps: 1935.6630392082695
+  tps: 1404.205126218198
  }
 }
 dps_results: {
@@ -972,12 +808,7 @@
 dps_results: {
  key: "TestFeral-SwitchInFrontOfTarget-Default"
  value: {
-<<<<<<< HEAD
-  dps: 1683.760106186291
-  tps: 1221.965958654092
-=======
   dps: 1613.975729632977
-  tps: 1172.4190513012393
->>>>>>> 8ce35d3e
+  tps: 1172.4190513012395
  }
 }