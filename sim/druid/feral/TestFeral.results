character_stats_results: {
 key: "TestFeral-CharacterStats-Default"
 value: {
  final_stats: 732.3225
  final_stats: 6039.99113
  final_stats: 6061.02
  final_stats: 201.453
  final_stats: 195
  final_stats: 221.5983
  final_stats: 326
  final_stats: 789
  final_stats: 2338.99438
  final_stats: 1407.8358
  final_stats: 0
  final_stats: 21598.59034
  final_stats: 789
  final_stats: 7365.56284
  final_stats: 2084.6716
  final_stats: 0
  final_stats: 194
  final_stats: 27028.21425
  final_stats: 10102
  final_stats: 209
  final_stats: 0
  final_stats: 0
  final_stats: 0
  final_stats: 0
  final_stats: 0
  final_stats: 0
  final_stats: 126103.93
  final_stats: 0
  final_stats: 0
  final_stats: 0
  final_stats: 0
  final_stats: 0
  final_stats: 0
  final_stats: 2207
 }
}
dps_results: {
 key: "TestFeral-AllItems-AgileShadowspiritDiamond"
 value: {
  dps: 16143.71548
  tps: 11463.30937
 }
}
dps_results: {
 key: "TestFeral-AllItems-Althor'sAbacus-50359"
 value: {
  dps: 15202.56313
  tps: 10795.09119
 }
}
dps_results: {
 key: "TestFeral-AllItems-Althor'sAbacus-50366"
 value: {
  dps: 15202.56313
  tps: 10795.09119
 }
}
dps_results: {
 key: "TestFeral-AllItems-Anhuur'sHymnal-55889"
 value: {
  dps: 15396.52961
  tps: 10932.88219
 }
}
dps_results: {
 key: "TestFeral-AllItems-Anhuur'sHymnal-56407"
 value: {
  dps: 15396.52961
  tps: 10932.88219
 }
}
dps_results: {
 key: "TestFeral-AllItems-AustereEarthsiegeDiamond"
 value: {
  dps: 15757.61784
  tps: 11189.18004
 }
}
dps_results: {
 key: "TestFeral-AllItems-AustereShadowspiritDiamond"
 value: {
  dps: 15757.61784
  tps: 11189.18004
 }
}
dps_results: {
 key: "TestFeral-AllItems-Bandit'sInsignia-40371"
 value: {
  dps: 15410.61791
  tps: 10942.88487
 }
}
dps_results: {
 key: "TestFeral-AllItems-BaubleofTrueBlood-50354"
 value: {
  dps: 15202.56313
  tps: 10795.09119
  hps: 85.60947
 }
}
dps_results: {
 key: "TestFeral-AllItems-BaubleofTrueBlood-50726"
 value: {
  dps: 15202.56313
  tps: 10795.09119
  hps: 85.60947
 }
}
dps_results: {
 key: "TestFeral-AllItems-BeamingEarthsiegeDiamond"
 value: {
  dps: 15770.87641
  tps: 11198.59363
 }
}
dps_results: {
 key: "TestFeral-AllItems-BedrockTalisman-58182"
 value: {
  dps: 15202.56313
  tps: 10795.09119
 }
}
dps_results: {
 key: "TestFeral-AllItems-BellofEnragingResonance-59326"
 value: {
  dps: 15360.83476
  tps: 10907.46406
 }
}
dps_results: {
 key: "TestFeral-AllItems-BellofEnragingResonance-65053"
 value: {
  dps: 15384.21259
  tps: 10924.06231
 }
}
dps_results: {
 key: "TestFeral-AllItems-BindingPromise-67037"
 value: {
  dps: 15202.56313
  tps: 10795.09119
 }
}
dps_results: {
 key: "TestFeral-AllItems-BlessedRegaliaofUndeadCleansing"
 value: {
  dps: 11576.45141
  tps: 8220.47709
 }
}
dps_results: {
 key: "TestFeral-AllItems-Blood-SoakedAleMug-63843"
 value: {
  dps: 15931.17839
  tps: 11312.40803
 }
}
dps_results: {
 key: "TestFeral-AllItems-BloodofIsiset-55995"
 value: {
  dps: 15387.54192
  tps: 10926.42613
 }
}
dps_results: {
 key: "TestFeral-AllItems-BloodofIsiset-56414"
 value: {
  dps: 15411.76533
  tps: 10943.62476
 }
}
dps_results: {
 key: "TestFeral-AllItems-BloodthirstyGladiator'sBadgeofConquest-64687"
 value: {
  dps: 16252.75492
  tps: 11540.72736
 }
}
dps_results: {
 key: "TestFeral-AllItems-BloodthirstyGladiator'sBadgeofDominance-64688"
 value: {
  dps: 15202.56313
  tps: 10795.09119
 }
}
dps_results: {
 key: "TestFeral-AllItems-BloodthirstyGladiator'sBadgeofVictory-64689"
 value: {
  dps: 15513.57258
  tps: 11015.90791
 }
}
dps_results: {
 key: "TestFeral-AllItems-BloodthirstyGladiator'sEmblemofCruelty-64740"
 value: {
  dps: 15334.64332
  tps: 10888.86813
 }
}
dps_results: {
 key: "TestFeral-AllItems-BloodthirstyGladiator'sEmblemofMeditation-64741"
 value: {
  dps: 15202.56313
  tps: 10795.09119
 }
}
dps_results: {
 key: "TestFeral-AllItems-BloodthirstyGladiator'sEmblemofTenacity-64742"
 value: {
  dps: 15202.56313
  tps: 10795.09119
 }
}
dps_results: {
 key: "TestFeral-AllItems-BloodthirstyGladiator'sInsigniaofConquest-64761"
 value: {
  dps: 15884.18865
  tps: 11279.04531
 }
}
dps_results: {
 key: "TestFeral-AllItems-BloodthirstyGladiator'sInsigniaofDominance-64762"
 value: {
  dps: 15202.56313
  tps: 10795.09119
 }
}
dps_results: {
 key: "TestFeral-AllItems-BloodthirstyGladiator'sInsigniaofVictory-64763"
 value: {
  dps: 15484.49205
  tps: 10995.26073
 }
}
dps_results: {
 key: "TestFeral-AllItems-BottledLightning-66879"
 value: {
  dps: 15262.80677
  tps: 10837.86418
 }
}
dps_results: {
 key: "TestFeral-AllItems-BracingEarthsiegeDiamond"
 value: {
  dps: 15757.61784
  tps: 10965.39644
 }
}
dps_results: {
 key: "TestFeral-AllItems-BracingShadowspiritDiamond"
 value: {
  dps: 15757.61784
  tps: 10965.39644
 }
}
dps_results: {
 key: "TestFeral-AllItems-BurningShadowspiritDiamond"
 value: {
  dps: 16023.87948
  tps: 11378.2258
 }
}
dps_results: {
 key: "TestFeral-AllItems-ChaoticShadowspiritDiamond"
 value: {
  dps: 16051.34301
  tps: 11397.72491
 }
}
dps_results: {
 key: "TestFeral-AllItems-ChaoticSkyflareDiamond"
 value: {
  dps: 16038.10342
  tps: 11388.3248
 }
}
dps_results: {
 key: "TestFeral-AllItems-CoreofRipeness-58184"
 value: {
  dps: 15202.56313
  tps: 10795.09119
 }
}
dps_results: {
 key: "TestFeral-AllItems-CorpseTongueCoin-50349"
 value: {
  dps: 15202.56313
  tps: 10795.09119
 }
}
dps_results: {
 key: "TestFeral-AllItems-CorpseTongueCoin-50352"
 value: {
  dps: 15202.56313
  tps: 10795.09119
 }
}
dps_results: {
 key: "TestFeral-AllItems-CorrodedSkeletonKey-50356"
 value: {
  dps: 15202.56313
  tps: 10795.09119
  hps: 64
 }
}
dps_results: {
 key: "TestFeral-AllItems-CrushingWeight-59506"
 value: {
  dps: 15813.89419
  tps: 11229.13625
 }
}
dps_results: {
 key: "TestFeral-AllItems-CrushingWeight-65118"
 value: {
  dps: 15809.92914
  tps: 11226.32106
 }
}
dps_results: {
 key: "TestFeral-AllItems-DarkmoonCard:Berserker!-42989"
 value: {
  dps: 15243.79072
  tps: 10824.36278
 }
}
dps_results: {
 key: "TestFeral-AllItems-DarkmoonCard:Death-42990"
 value: {
  dps: 15287.26379
  tps: 10855.37824
 }
}
dps_results: {
 key: "TestFeral-AllItems-DarkmoonCard:Earthquake-62048"
 value: {
  dps: 15202.56313
  tps: 10795.09119
 }
}
dps_results: {
 key: "TestFeral-AllItems-DarkmoonCard:Greatness-44255"
 value: {
  dps: 15435.1489
  tps: 10960.22709
 }
}
dps_results: {
 key: "TestFeral-AllItems-DarkmoonCard:Hurricane-62049"
 value: {
  dps: 15700.92764
  tps: 11148.93
 }
}
dps_results: {
 key: "TestFeral-AllItems-DarkmoonCard:Hurricane-62051"
 value: {
  dps: 16113.79858
  tps: 11442.06837
 }
}
dps_results: {
 key: "TestFeral-AllItems-DarkmoonCard:Tsunami-62050"
 value: {
  dps: 15202.56313
  tps: 10795.09119
 }
}
dps_results: {
 key: "TestFeral-AllItems-DarkmoonCard:Volcano-62047"
 value: {
<<<<<<< HEAD
  dps: 15501.44432
  tps: 11009.60672
=======
  dps: 15439.12271
  tps: 10964.9734
>>>>>>> 89c94093
 }
}
dps_results: {
 key: "TestFeral-AllItems-Death'sChoice-47464"
 value: {
  dps: 15833.0059
  tps: 11242.70557
 }
}
dps_results: {
 key: "TestFeral-AllItems-DeathKnight'sAnguish-38212"
 value: {
  dps: 15244.02874
  tps: 10824.53178
 }
}
dps_results: {
 key: "TestFeral-AllItems-Deathbringer'sWill-50362"
 value: {
  dps: 15784.12931
  tps: 11208.00319
 }
}
dps_results: {
 key: "TestFeral-AllItems-Deathbringer'sWill-50363"
 value: {
  dps: 15863.9956
  tps: 11264.70825
 }
}
dps_results: {
 key: "TestFeral-AllItems-Defender'sCode-40257"
 value: {
  dps: 15202.56313
  tps: 10795.09119
 }
}
dps_results: {
 key: "TestFeral-AllItems-DestructiveShadowspiritDiamond"
 value: {
  dps: 15783.16654
  tps: 11207.31962
 }
}
dps_results: {
 key: "TestFeral-AllItems-DestructiveSkyflareDiamond"
 value: {
  dps: 15772.51759
  tps: 11199.75887
 }
}
dps_results: {
 key: "TestFeral-AllItems-DislodgedForeignObject-50348"
 value: {
  dps: 15362.76768
  tps: 10908.83643
 }
}
dps_results: {
 key: "TestFeral-AllItems-DislodgedForeignObject-50353"
 value: {
  dps: 15293.50711
  tps: 10859.66142
 }
}
dps_results: {
 key: "TestFeral-AllItems-EffulgentShadowspiritDiamond"
 value: {
  dps: 15757.61784
  tps: 11189.18004
 }
}
dps_results: {
 key: "TestFeral-AllItems-EffulgentSkyflareDiamond"
 value: {
  dps: 15757.61784
  tps: 11189.18004
 }
}
dps_results: {
 key: "TestFeral-AllItems-ElectrosparkHeartstarter-67118"
 value: {
<<<<<<< HEAD
  dps: 15261.55775
  tps: 10875.02391
=======
  dps: 15202.56313
  tps: 10826.72854
>>>>>>> 89c94093
 }
}
dps_results: {
 key: "TestFeral-AllItems-EmberShadowspiritDiamond"
 value: {
  dps: 15757.61784
  tps: 11189.18004
 }
}
dps_results: {
 key: "TestFeral-AllItems-EmberSkyflareDiamond"
 value: {
  dps: 15757.61784
  tps: 11189.18004
 }
}
dps_results: {
 key: "TestFeral-AllItems-EnigmaticShadowspiritDiamond"
 value: {
  dps: 15783.16654
  tps: 11207.31962
 }
}
dps_results: {
 key: "TestFeral-AllItems-EnigmaticSkyflareDiamond"
 value: {
  dps: 15770.87641
  tps: 11198.59363
 }
}
dps_results: {
 key: "TestFeral-AllItems-EnigmaticStarflareDiamond"
 value: {
  dps: 15773.1831
  tps: 11200.23137
 }
}
dps_results: {
 key: "TestFeral-AllItems-EphemeralSnowflake-50260"
 value: {
  dps: 15253.40331
  tps: 10831.18772
 }
}
dps_results: {
 key: "TestFeral-AllItems-EssenceofGossamer-37220"
 value: {
  dps: 15202.56313
  tps: 10795.09119
 }
}
dps_results: {
 key: "TestFeral-AllItems-EssenceoftheCyclone-59473"
 value: {
  dps: 16183.3894
  tps: 11491.47785
 }
}
dps_results: {
 key: "TestFeral-AllItems-EssenceoftheCyclone-65140"
 value: {
  dps: 16285.31385
  tps: 11563.8442
 }
}
dps_results: {
 key: "TestFeral-AllItems-EternalEarthsiegeDiamond"
 value: {
  dps: 15757.61784
  tps: 11189.18004
 }
}
dps_results: {
 key: "TestFeral-AllItems-EternalShadowspiritDiamond"
 value: {
  dps: 15757.61784
  tps: 11189.18004
 }
}
dps_results: {
 key: "TestFeral-AllItems-ExtractofNecromanticPower-40373"
 value: {
  dps: 15282.5882
  tps: 10851.909
 }
}
dps_results: {
 key: "TestFeral-AllItems-EyeoftheBroodmother-45308"
 value: {
  dps: 15237.70248
  tps: 10820.04013
 }
}
dps_results: {
 key: "TestFeral-AllItems-FallofMortality-59500"
 value: {
  dps: 15202.56313
  tps: 10795.09119
 }
}
dps_results: {
 key: "TestFeral-AllItems-FallofMortality-65124"
 value: {
  dps: 15202.56313
  tps: 10795.09119
 }
}
dps_results: {
 key: "TestFeral-AllItems-Figurine-DemonPanther-52199"
 value: {
  dps: 16375.79697
  tps: 11628.16201
 }
}
dps_results: {
 key: "TestFeral-AllItems-Figurine-DreamOwl-52354"
 value: {
  dps: 15202.56313
  tps: 10795.09119
 }
}
dps_results: {
 key: "TestFeral-AllItems-Figurine-EarthenGuardian-52352"
 value: {
  dps: 15202.56313
  tps: 10795.09119
 }
}
dps_results: {
 key: "TestFeral-AllItems-Figurine-JeweledSerpent-52353"
 value: {
  dps: 15202.56313
  tps: 10795.09119
 }
}
dps_results: {
 key: "TestFeral-AllItems-Figurine-KingofBoars-52351"
 value: {
  dps: 15707.9203
  tps: 11153.89478
 }
}
dps_results: {
 key: "TestFeral-AllItems-Figurine-SapphireOwl-42413"
 value: {
  dps: 15202.56313
  tps: 10795.09119
 }
}
dps_results: {
 key: "TestFeral-AllItems-FleetShadowspiritDiamond"
 value: {
  dps: 15798.23125
  tps: 11218.01556
 }
}
dps_results: {
 key: "TestFeral-AllItems-FluidDeath-58181"
 value: {
  dps: 16175.79214
  tps: 11486.15858
 }
}
dps_results: {
 key: "TestFeral-AllItems-ForethoughtTalisman-40258"
 value: {
  dps: 15202.56313
  tps: 10795.09119
 }
}
dps_results: {
 key: "TestFeral-AllItems-ForgeEmber-37660"
 value: {
  dps: 15221.93602
  tps: 10808.84595
 }
}
dps_results: {
 key: "TestFeral-AllItems-ForlornShadowspiritDiamond"
 value: {
  dps: 15757.61784
  tps: 11189.18004
 }
}
dps_results: {
 key: "TestFeral-AllItems-ForlornSkyflareDiamond"
 value: {
  dps: 15757.61784
  tps: 11189.18004
 }
}
dps_results: {
 key: "TestFeral-AllItems-ForlornStarflareDiamond"
 value: {
  dps: 15757.61784
  tps: 11189.18004
 }
}
dps_results: {
 key: "TestFeral-AllItems-FuryofAngerforge-59461"
 value: {
  dps: 16404.94058
  tps: 11648.77919
 }
}
dps_results: {
 key: "TestFeral-AllItems-FuryoftheFiveFlights-40431"
 value: {
  dps: 15462.88905
  tps: 10979.9226
 }
}
dps_results: {
 key: "TestFeral-AllItems-FuturesightRune-38763"
 value: {
  dps: 15202.56313
  tps: 10795.09119
 }
}
dps_results: {
 key: "TestFeral-AllItems-GaleofShadows-56138"
 value: {
  dps: 15313.02352
  tps: 10873.51807
 }
}
dps_results: {
 key: "TestFeral-AllItems-GaleofShadows-56462"
 value: {
  dps: 15343.75029
  tps: 10895.33408
 }
}
dps_results: {
 key: "TestFeral-AllItems-GearDetector-61462"
 value: {
  dps: 15722.53876
  tps: 11164.27389
 }
}
dps_results: {
 key: "TestFeral-AllItems-GlowingTwilightScale-54573"
 value: {
  dps: 15202.56313
  tps: 10795.09119
 }
}
dps_results: {
 key: "TestFeral-AllItems-GlowingTwilightScale-54589"
 value: {
  dps: 15202.56313
  tps: 10795.09119
 }
}
dps_results: {
 key: "TestFeral-AllItems-GnomishLightningGenerator-41121"
 value: {
  dps: 15266.07359
  tps: 10840.25841
 }
}
dps_results: {
 key: "TestFeral-AllItems-GraceoftheHerald-55266"
 value: {
  dps: 15671.3078
  tps: 11127.89991
 }
}
dps_results: {
 key: "TestFeral-AllItems-GraceoftheHerald-56295"
 value: {
  dps: 15926.55766
  tps: 11309.12731
 }
}
dps_results: {
 key: "TestFeral-AllItems-HarmlightToken-63839"
 value: {
  dps: 15209.05842
  tps: 10799.70285
 }
}
dps_results: {
 key: "TestFeral-AllItems-Harrison'sInsigniaofPanache-65803"
 value: {
  dps: 15556.07303
  tps: 11046.08322
 }
}
dps_results: {
 key: "TestFeral-AllItems-HeartofIgnacious-59514"
 value: {
  dps: 15202.56313
  tps: 10795.09119
 }
}
dps_results: {
 key: "TestFeral-AllItems-HeartofIgnacious-65110"
 value: {
  dps: 15202.56313
  tps: 10795.09119
 }
}
dps_results: {
 key: "TestFeral-AllItems-HeartofRage-59224"
 value: {
  dps: 15730.41326
  tps: 11169.86478
 }
}
dps_results: {
 key: "TestFeral-AllItems-HeartofRage-65072"
 value: {
  dps: 15820.63772
  tps: 11233.92415
 }
}
dps_results: {
 key: "TestFeral-AllItems-HeartofSolace-55868"
 value: {
  dps: 15313.02352
  tps: 10873.51807
 }
}
dps_results: {
 key: "TestFeral-AllItems-HeartofSolace-56393"
 value: {
  dps: 15667.828
  tps: 11125.42926
 }
}
dps_results: {
 key: "TestFeral-AllItems-HeartofThunder-55845"
 value: {
  dps: 15202.56313
  tps: 10795.09119
 }
}
dps_results: {
 key: "TestFeral-AllItems-HeartofThunder-56370"
 value: {
  dps: 15202.56313
  tps: 10795.09119
 }
}
dps_results: {
 key: "TestFeral-AllItems-HeartoftheVile-66969"
 value: {
  dps: 15770.66934
  tps: 11198.44661
 }
}
dps_results: {
 key: "TestFeral-AllItems-Heartpierce-49982"
 value: {
  dps: 16300.72188
  tps: 11574.78391
 }
}
dps_results: {
 key: "TestFeral-AllItems-Heartpierce-50641"
 value: {
  dps: 16349.50616
  tps: 11609.42075
 }
}
dps_results: {
 key: "TestFeral-AllItems-IllustrationoftheDragonSoul-40432"
 value: {
  dps: 15202.56313
  tps: 10795.09119
 }
}
dps_results: {
 key: "TestFeral-AllItems-ImpassiveShadowspiritDiamond"
 value: {
  dps: 15783.16654
  tps: 11207.31962
 }
}
dps_results: {
 key: "TestFeral-AllItems-ImpassiveSkyflareDiamond"
 value: {
  dps: 15770.87641
  tps: 11198.59363
 }
}
dps_results: {
 key: "TestFeral-AllItems-ImpassiveStarflareDiamond"
 value: {
  dps: 15773.1831
  tps: 11200.23137
 }
}
dps_results: {
 key: "TestFeral-AllItems-ImpatienceofYouth-62464"
 value: {
  dps: 15772.407
  tps: 11199.68035
 }
}
dps_results: {
 key: "TestFeral-AllItems-ImpatienceofYouth-62469"
 value: {
  dps: 15772.407
  tps: 11199.68035
 }
}
dps_results: {
 key: "TestFeral-AllItems-ImpetuousQuery-55881"
 value: {
  dps: 15387.54192
  tps: 10926.42613
 }
}
dps_results: {
 key: "TestFeral-AllItems-ImpetuousQuery-56406"
 value: {
  dps: 15411.76533
  tps: 10943.62476
 }
}
dps_results: {
 key: "TestFeral-AllItems-IncisorFragment-37723"
 value: {
  dps: 15453.66021
  tps: 10973.37012
 }
}
dps_results: {
 key: "TestFeral-AllItems-InsightfulEarthsiegeDiamond"
 value: {
  dps: 15757.61784
  tps: 11189.18004
 }
}
dps_results: {
 key: "TestFeral-AllItems-InsigniaofDiplomacy-61433"
 value: {
  dps: 15202.56313
  tps: 10795.09119
 }
}
dps_results: {
 key: "TestFeral-AllItems-InsigniaoftheEarthenLord-61429"
 value: {
  dps: 15344.96743
  tps: 10896.19825
 }
}
dps_results: {
 key: "TestFeral-AllItems-InvigoratingEarthsiegeDiamond"
 value: {
  dps: 15792.81503
  tps: 11214.17004
  hps: 61.58075
 }
}
dps_results: {
 key: "TestFeral-AllItems-JarofAncientRemedies-59354"
 value: {
  dps: 15202.56313
  tps: 10795.09119
 }
}
dps_results: {
 key: "TestFeral-AllItems-JarofAncientRemedies-65029"
 value: {
  dps: 15202.56313
  tps: 10795.09119
 }
}
dps_results: {
 key: "TestFeral-AllItems-JujuofNimbleness-63840"
 value: {
  dps: 15931.17839
  tps: 11312.40803
 }
}
dps_results: {
 key: "TestFeral-AllItems-KeytotheEndlessChamber-55795"
 value: {
  dps: 15990.0039
  tps: 11354.17414
 }
}
dps_results: {
 key: "TestFeral-AllItems-KeytotheEndlessChamber-56328"
 value: {
  dps: 16242.81053
  tps: 11533.74164
 }
}
dps_results: {
 key: "TestFeral-AllItems-KvaldirBattleStandard-59685"
 value: {
  dps: 15513.38573
  tps: 11015.77524
 }
}
dps_results: {
 key: "TestFeral-AllItems-KvaldirBattleStandard-59689"
 value: {
  dps: 15513.38573
  tps: 11015.77524
 }
}
dps_results: {
 key: "TestFeral-AllItems-LadyLa-La'sSingingShell-67152"
 value: {
  dps: 15324.21581
  tps: 10881.4646
 }
}
dps_results: {
 key: "TestFeral-AllItems-LastWord-50179"
 value: {
  dps: 16232.7522
  tps: 11526.52543
 }
}
dps_results: {
 key: "TestFeral-AllItems-LastWord-50708"
 value: {
  dps: 16246.11288
  tps: 11536.01152
 }
}
dps_results: {
 key: "TestFeral-AllItems-Lavanthor'sTalisman-37872"
 value: {
  dps: 15202.56313
  tps: 10795.09119
 }
}
dps_results: {
 key: "TestFeral-AllItems-LeadenDespair-55816"
 value: {
  dps: 15202.56313
  tps: 10795.09119
 }
}
dps_results: {
 key: "TestFeral-AllItems-LeadenDespair-56347"
 value: {
  dps: 15202.56313
  tps: 10795.09119
 }
}
dps_results: {
 key: "TestFeral-AllItems-LeftEyeofRajh-56102"
 value: {
  dps: 16101.27463
  tps: 11433.17636
 }
}
dps_results: {
 key: "TestFeral-AllItems-LeftEyeofRajh-56427"
 value: {
  dps: 16161.65326
  tps: 11476.04519
 }
}
dps_results: {
 key: "TestFeral-AllItems-LicensetoSlay-58180"
 value: {
  dps: 15728.81745
  tps: 11168.80655
 }
}
dps_results: {
 key: "TestFeral-AllItems-MagnetiteMirror-55814"
 value: {
  dps: 15608.25654
  tps: 11083.13352
 }
}
dps_results: {
 key: "TestFeral-AllItems-MagnetiteMirror-56345"
 value: {
  dps: 15625.68214
  tps: 11095.5057
 }
}
dps_results: {
 key: "TestFeral-AllItems-MajesticDragonFigurine-40430"
 value: {
  dps: 15202.56313
  tps: 10795.09119
 }
}
dps_results: {
 key: "TestFeral-AllItems-MandalaofStirringPatterns-62467"
 value: {
  dps: 15202.56313
  tps: 10795.09119
 }
}
dps_results: {
 key: "TestFeral-AllItems-MandalaofStirringPatterns-62472"
 value: {
  dps: 15202.56313
  tps: 10795.09119
 }
}
dps_results: {
 key: "TestFeral-AllItems-MarkofKhardros-56132"
 value: {
  dps: 15632.7521
  tps: 11100.52536
 }
}
dps_results: {
 key: "TestFeral-AllItems-MarkofKhardros-56458"
 value: {
  dps: 15689.55257
  tps: 11140.8537
 }
}
dps_results: {
 key: "TestFeral-AllItems-MeteoriteWhetstone-37390"
 value: {
  dps: 15262.38131
  tps: 10837.5621
 }
}
dps_results: {
 key: "TestFeral-AllItems-MightoftheOcean-55251"
 value: {
  dps: 15548.42726
  tps: 11040.65473
 }
}
dps_results: {
 key: "TestFeral-AllItems-MightoftheOcean-56285"
 value: {
  dps: 15679.56125
  tps: 11133.83465
 }
}
dps_results: {
 key: "TestFeral-AllItems-MirrorofBrokenImages-62466"
 value: {
  dps: 15438.19087
  tps: 10962.38689
 }
}
dps_results: {
 key: "TestFeral-AllItems-MirrorofBrokenImages-62471"
 value: {
  dps: 15438.19087
  tps: 10962.38689
 }
}
dps_results: {
 key: "TestFeral-AllItems-MoonwellChalice-70142"
 value: {
  dps: 15522.65348
  tps: 11022.35535
 }
}
dps_results: {
 key: "TestFeral-AllItems-NevermeltingIceCrystal-50259"
 value: {
  dps: 15268.58384
  tps: 10841.9659
 }
}
dps_results: {
 key: "TestFeral-AllItems-OfferingofSacrifice-37638"
 value: {
  dps: 15202.56313
  tps: 10795.09119
 }
}
dps_results: {
 key: "TestFeral-AllItems-Oremantle'sFavor-61448"
 value: {
  dps: 15466.41551
  tps: 10982.42639
 }
}
dps_results: {
 key: "TestFeral-AllItems-PersistentEarthshatterDiamond"
 value: {
  dps: 15786.1108
  tps: 11209.41004
 }
}
dps_results: {
 key: "TestFeral-AllItems-PersistentEarthsiegeDiamond"
 value: {
  dps: 15792.81503
  tps: 11214.17004
 }
}
dps_results: {
 key: "TestFeral-AllItems-PetrifiedScarab-21685"
 value: {
  dps: 15202.56313
  tps: 10795.09119
 }
}
dps_results: {
 key: "TestFeral-AllItems-PetrifiedTwilightScale-54571"
 value: {
  dps: 15202.56313
  tps: 10795.09119
 }
}
dps_results: {
 key: "TestFeral-AllItems-PetrifiedTwilightScale-54591"
 value: {
  dps: 15202.56313
  tps: 10795.09119
 }
}
dps_results: {
 key: "TestFeral-AllItems-PorcelainCrab-55237"
 value: {
  dps: 15359.46156
  tps: 10906.48908
 }
}
dps_results: {
 key: "TestFeral-AllItems-PorcelainCrab-56280"
 value: {
  dps: 15484.44664
  tps: 10995.22849
 }
}
dps_results: {
 key: "TestFeral-AllItems-PowerfulEarthshatterDiamond"
 value: {
  dps: 15757.61784
  tps: 11189.18004
 }
}
dps_results: {
 key: "TestFeral-AllItems-PowerfulEarthsiegeDiamond"
 value: {
  dps: 15757.61784
  tps: 11189.18004
 }
}
dps_results: {
 key: "TestFeral-AllItems-PowerfulShadowspiritDiamond"
 value: {
  dps: 15757.61784
  tps: 11189.18004
 }
}
dps_results: {
 key: "TestFeral-AllItems-Prestor'sTalismanofMachination-59441"
 value: {
  dps: 16232.76719
  tps: 11526.53608
 }
}
dps_results: {
 key: "TestFeral-AllItems-Prestor'sTalismanofMachination-65026"
 value: {
  dps: 16285.22677
  tps: 11563.78238
 }
}
dps_results: {
 key: "TestFeral-AllItems-PurifiedShardoftheGods"
 value: {
  dps: 15202.56313
  tps: 10795.09119
 }
}
dps_results: {
 key: "TestFeral-AllItems-Rainsong-55854"
 value: {
  dps: 15202.56313
  tps: 10795.09119
 }
}
dps_results: {
 key: "TestFeral-AllItems-Rainsong-56377"
 value: {
  dps: 15202.56313
  tps: 10795.09119
 }
}
dps_results: {
 key: "TestFeral-AllItems-ReignoftheDead-47316"
 value: {
  dps: 15202.56313
  tps: 10795.09119
 }
}
dps_results: {
 key: "TestFeral-AllItems-ReignoftheDead-47477"
 value: {
  dps: 15202.56313
  tps: 10795.09119
 }
}
dps_results: {
 key: "TestFeral-AllItems-RelentlessEarthsiegeDiamond"
 value: {
  dps: 16076.06908
  tps: 11415.28042
 }
}
dps_results: {
 key: "TestFeral-AllItems-ReverberatingShadowspiritDiamond"
 value: {
  dps: 16072.19691
  tps: 11412.53118
 }
}
dps_results: {
 key: "TestFeral-AllItems-RevitalizingShadowspiritDiamond"
 value: {
  dps: 16023.87948
  tps: 11378.2258
 }
}
dps_results: {
 key: "TestFeral-AllItems-RevitalizingSkyflareDiamond"
 value: {
  dps: 15757.61784
  tps: 11189.18004
 }
}
dps_results: {
 key: "TestFeral-AllItems-RightEyeofRajh-56100"
 value: {
  dps: 15669.78405
  tps: 11126.89284
 }
}
dps_results: {
 key: "TestFeral-AllItems-RightEyeofRajh-56431"
 value: {
  dps: 15704.33636
  tps: 11151.42498
 }
}
dps_results: {
 key: "TestFeral-AllItems-RuneofRepulsion-40372"
 value: {
  dps: 15202.56313
  tps: 10795.09119
 }
}
dps_results: {
 key: "TestFeral-AllItems-Schnottz'sMedallionofCommand-65805"
 value: {
  dps: 15849.86157
  tps: 11254.67309
 }
}
dps_results: {
 key: "TestFeral-AllItems-SeaStar-55256"
 value: {
  dps: 15202.56313
  tps: 10795.09119
 }
}
dps_results: {
 key: "TestFeral-AllItems-SeaStar-56290"
 value: {
  dps: 15202.56313
  tps: 10795.09119
 }
}
dps_results: {
 key: "TestFeral-AllItems-SealofthePantheon-36993"
 value: {
  dps: 15202.56313
  tps: 10795.09119
 }
}
dps_results: {
 key: "TestFeral-AllItems-ShinyShardoftheGods"
 value: {
  dps: 15202.56313
  tps: 10795.09119
 }
}
dps_results: {
 key: "TestFeral-AllItems-Shrine-CleansingPurifier-63838"
 value: {
  dps: 15552.62206
  tps: 11043.63304
 }
}
dps_results: {
 key: "TestFeral-AllItems-Sindragosa'sFlawlessFang-50361"
 value: {
  dps: 15202.56313
  tps: 10795.09119
 }
}
dps_results: {
 key: "TestFeral-AllItems-Skardyn'sGrace-56115"
 value: {
  dps: 15985.53123
  tps: 11350.99855
 }
}
dps_results: {
 key: "TestFeral-AllItems-Skardyn'sGrace-56440"
 value: {
  dps: 16094.93558
  tps: 11428.67563
 }
}
dps_results: {
 key: "TestFeral-AllItems-SliverofPureIce-50339"
 value: {
  dps: 15202.56313
  tps: 10795.09119
 }
}
dps_results: {
 key: "TestFeral-AllItems-SliverofPureIce-50346"
 value: {
  dps: 15202.56313
  tps: 10795.09119
 }
}
dps_results: {
 key: "TestFeral-AllItems-Sorrowsong-55879"
 value: {
  dps: 15387.54192
  tps: 10926.42613
 }
}
dps_results: {
 key: "TestFeral-AllItems-Sorrowsong-56400"
 value: {
  dps: 15411.76533
  tps: 10943.62476
 }
}
dps_results: {
 key: "TestFeral-AllItems-Soul'sAnguish-66994"
 value: {
  dps: 15548.47292
  tps: 11040.76193
 }
}
dps_results: {
 key: "TestFeral-AllItems-SoulCasket-58183"
 value: {
  dps: 15438.19087
  tps: 10962.38689
 }
}
dps_results: {
 key: "TestFeral-AllItems-SoulPreserver-37111"
 value: {
  dps: 15202.56313
  tps: 10795.09119
 }
}
dps_results: {
 key: "TestFeral-AllItems-SouloftheDead-40382"
 value: {
  dps: 15240.53004
  tps: 10822.0477
 }
}
dps_results: {
 key: "TestFeral-AllItems-SparkofLife-37657"
 value: {
  dps: 15250.73266
  tps: 10829.29156
 }
}
dps_results: {
 key: "TestFeral-AllItems-SphereofRedDragon'sBlood-37166"
 value: {
  dps: 15353.11555
  tps: 10901.98341
 }
}
dps_results: {
 key: "TestFeral-AllItems-Stonemother'sKiss-61411"
 value: {
  dps: 15200.22149
  tps: 10793.42863
 }
}
dps_results: {
 key: "TestFeral-AllItems-StumpofTime-62465"
 value: {
  dps: 15396.52961
  tps: 10932.88219
 }
}
dps_results: {
 key: "TestFeral-AllItems-StumpofTime-62470"
 value: {
  dps: 15396.52961
  tps: 10932.88219
 }
}
dps_results: {
 key: "TestFeral-AllItems-SwiftSkyflareDiamond"
 value: {
  dps: 15792.81503
  tps: 11214.17004
 }
}
dps_results: {
 key: "TestFeral-AllItems-SwiftStarflareDiamond"
 value: {
  dps: 15786.1108
  tps: 11209.41004
 }
}
dps_results: {
 key: "TestFeral-AllItems-SwiftWindfireDiamond"
 value: {
  dps: 15774.3784
  tps: 11201.08004
 }
}
dps_results: {
 key: "TestFeral-AllItems-SymbioticWorm-59332"
 value: {
  dps: 15202.56313
  tps: 10795.09119
 }
}
dps_results: {
 key: "TestFeral-AllItems-SymbioticWorm-65048"
 value: {
  dps: 15202.56313
  tps: 10795.09119
 }
}
dps_results: {
 key: "TestFeral-AllItems-TalismanofSinisterOrder-65804"
 value: {
  dps: 15210.58504
  tps: 10800.78675
 }
}
dps_results: {
 key: "TestFeral-AllItems-TalismanofTrollDivinity-37734"
 value: {
  dps: 15202.56313
  tps: 10795.09119
 }
}
dps_results: {
 key: "TestFeral-AllItems-Tank-CommanderInsignia-63841"
 value: {
  dps: 15538.15502
  tps: 11033.36144
 }
}
dps_results: {
 key: "TestFeral-AllItems-TearofBlood-55819"
 value: {
  dps: 15202.56313
  tps: 10795.09119
 }
}
dps_results: {
 key: "TestFeral-AllItems-TearofBlood-56351"
 value: {
  dps: 15202.56313
  tps: 10795.09119
 }
}
dps_results: {
 key: "TestFeral-AllItems-TearsoftheVanquished-47215"
 value: {
  dps: 15202.56313
  tps: 10795.09119
 }
}
dps_results: {
 key: "TestFeral-AllItems-TendrilsofBurrowingDark-55810"
 value: {
  dps: 15360.38233
  tps: 10907.14283
 }
}
dps_results: {
 key: "TestFeral-AllItems-TendrilsofBurrowingDark-56339"
 value: {
  dps: 15411.76533
  tps: 10943.62476
 }
}
dps_results: {
 key: "TestFeral-AllItems-TheGeneral'sHeart-45507"
 value: {
  dps: 15202.56313
  tps: 10795.09119
 }
}
dps_results: {
 key: "TestFeral-AllItems-Theralion'sMirror-59519"
 value: {
  dps: 15202.56313
  tps: 10795.09119
 }
}
dps_results: {
 key: "TestFeral-AllItems-Theralion'sMirror-65105"
 value: {
  dps: 15221.7049
  tps: 10808.68185
 }
}
dps_results: {
 key: "TestFeral-AllItems-Throngus'sFinger-56121"
 value: {
  dps: 15202.56313
  tps: 10795.09119
 }
}
dps_results: {
 key: "TestFeral-AllItems-Throngus'sFinger-56449"
 value: {
  dps: 15202.56313
  tps: 10795.09119
 }
}
dps_results: {
 key: "TestFeral-AllItems-ThunderingSkyflareDiamond"
 value: {
  dps: 15772.80828
  tps: 11199.96525
 }
}
dps_results: {
 key: "TestFeral-AllItems-Tia'sGrace-55874"
 value: {
  dps: 16036.60772
  tps: 11387.26285
 }
}
dps_results: {
 key: "TestFeral-AllItems-TinyAbominationinaJar-50351"
 value: {
  dps: 15381.41395
  tps: 10922.07527
 }
}
dps_results: {
 key: "TestFeral-AllItems-TinyAbominationinaJar-50706"
 value: {
  dps: 15404.63276
  tps: 10938.56063
 }
}
dps_results: {
 key: "TestFeral-AllItems-TirelessSkyflareDiamond"
 value: {
  dps: 15757.61784
  tps: 11189.18004
 }
}
dps_results: {
 key: "TestFeral-AllItems-TirelessStarflareDiamond"
 value: {
  dps: 15757.61784
  tps: 11189.18004
 }
}
dps_results: {
 key: "TestFeral-AllItems-TomeofArcanePhenomena-36972"
 value: {
  dps: 15185.42162
  tps: 10782.92072
 }
}
dps_results: {
 key: "TestFeral-AllItems-TrenchantEarthshatterDiamond"
 value: {
  dps: 15757.61784
  tps: 11189.18004
 }
}
dps_results: {
 key: "TestFeral-AllItems-TrenchantEarthsiegeDiamond"
 value: {
  dps: 15757.61784
  tps: 11189.18004
 }
}
dps_results: {
 key: "TestFeral-AllItems-Tyrande'sFavoriteDoll-64645"
 value: {
  dps: 15279.43565
  tps: 10849.74547
 }
}
dps_results: {
 key: "TestFeral-AllItems-UndeadSlayer'sBlessedArmor"
 value: {
  dps: 12397.94915
  tps: 8803.74048
 }
}
dps_results: {
 key: "TestFeral-AllItems-UnquenchableFlame-67101"
 value: {
  dps: 15202.56313
  tps: 10795.09119
 }
}
dps_results: {
 key: "TestFeral-AllItems-UnsolvableRiddle-62468"
 value: {
  dps: 16265.59599
  tps: 11549.84452
 }
}
dps_results: {
 key: "TestFeral-AllItems-UnsolvableRiddle-68709"
 value: {
  dps: 16265.59599
  tps: 11549.84452
 }
}
dps_results: {
 key: "TestFeral-AllItems-Val'anyr,HammerofAncientKings-46017"
 value: {
  dps: 13439.89535
  tps: 9543.52229
 }
}
dps_results: {
 key: "TestFeral-AllItems-VialofStolenMemories-59515"
 value: {
  dps: 15202.56313
  tps: 10795.09119
 }
}
dps_results: {
 key: "TestFeral-AllItems-VialofStolenMemories-65109"
 value: {
  dps: 15202.56313
  tps: 10795.09119
 }
}
dps_results: {
 key: "TestFeral-AllItems-ViciousGladiator'sBadgeofConquest-61033"
 value: {
  dps: 16016.70899
  tps: 11373.13475
 }
}
dps_results: {
 key: "TestFeral-AllItems-ViciousGladiator'sBadgeofDominance-61035"
 value: {
  dps: 15202.56313
  tps: 10795.09119
 }
}
dps_results: {
 key: "TestFeral-AllItems-ViciousGladiator'sBadgeofVictory-61034"
 value: {
  dps: 15530.96456
  tps: 11028.25621
 }
}
dps_results: {
 key: "TestFeral-AllItems-ViciousGladiator'sEmblemofAccuracy-61027"
 value: {
  dps: 15396.52961
  tps: 10932.88219
 }
}
dps_results: {
 key: "TestFeral-AllItems-ViciousGladiator'sEmblemofAlacrity-61028"
 value: {
  dps: 15337.96752
  tps: 10891.22831
 }
}
dps_results: {
 key: "TestFeral-AllItems-ViciousGladiator'sEmblemofCruelty-61026"
 value: {
  dps: 15377.33641
  tps: 10919.18022
 }
}
dps_results: {
 key: "TestFeral-AllItems-ViciousGladiator'sEmblemofProficiency-61030"
 value: {
  dps: 15372.1331
  tps: 10915.48588
 }
}
dps_results: {
 key: "TestFeral-AllItems-ViciousGladiator'sEmblemofProwess-61029"
 value: {
  dps: 15452.13769
  tps: 10972.28913
 }
}
dps_results: {
 key: "TestFeral-AllItems-ViciousGladiator'sEmblemofTenacity-61032"
 value: {
  dps: 15202.56313
  tps: 10795.09119
 }
}
dps_results: {
 key: "TestFeral-AllItems-ViciousGladiator'sInsigniaofConquest-61047"
 value: {
  dps: 15945.3056
  tps: 11322.43835
 }
}
dps_results: {
 key: "TestFeral-AllItems-ViciousGladiator'sInsigniaofDominance-61045"
 value: {
  dps: 15202.56313
  tps: 10795.09119
 }
}
dps_results: {
 key: "TestFeral-AllItems-ViciousGladiator'sInsigniaofVictory-61046"
 value: {
  dps: 15518.21958
  tps: 11019.20728
 }
}
dps_results: {
 key: "TestFeral-AllItems-WingedTalisman-37844"
 value: {
  dps: 15202.56313
  tps: 10795.09119
 }
}
dps_results: {
 key: "TestFeral-AllItems-WitchingHourglass-55787"
 value: {
  dps: 15202.56313
  tps: 10795.09119
 }
}
dps_results: {
 key: "TestFeral-AllItems-WitchingHourglass-56320"
 value: {
  dps: 15202.56313
  tps: 10795.09119
 }
}
dps_results: {
 key: "TestFeral-AllItems-World-QuellerFocus-63842"
 value: {
  dps: 15363.3185
  tps: 10909.22751
 }
}
dps_results: {
 key: "TestFeral-AllItems-Za'brox'sLuckyTooth-63742"
 value: {
  dps: 15381.61779
  tps: 10922.22
 }
}
dps_results: {
 key: "TestFeral-AllItems-Za'brox'sLuckyTooth-63745"
 value: {
  dps: 15381.61779
  tps: 10922.22
 }
}
dps_results: {
 key: "TestFeral-Average-Default"
 value: {
  dps: 16223.42837
  tps: 11519.92542
 }
}
dps_results: {
 key: "TestFeral-Settings-Tauren-preraid-Default-NoBleed-default-FullBuffs-LongMultiTarget"
 value: {
  dps: 16143.71548
  tps: 11463.30937
 }
}
dps_results: {
 key: "TestFeral-Settings-Tauren-preraid-Default-NoBleed-default-FullBuffs-LongSingleTarget"
 value: {
  dps: 16143.71548
  tps: 11463.30937
 }
}
dps_results: {
 key: "TestFeral-Settings-Tauren-preraid-Default-NoBleed-default-FullBuffs-ShortSingleTarget"
 value: {
  dps: 18192.91944
  tps: 12923.32967
 }
}
dps_results: {
 key: "TestFeral-Settings-Tauren-preraid-Default-NoBleed-default-NoBuffs-LongMultiTarget"
 value: {
  dps: 10160.30516
  tps: 7216.50899
 }
}
dps_results: {
 key: "TestFeral-Settings-Tauren-preraid-Default-NoBleed-default-NoBuffs-LongSingleTarget"
 value: {
  dps: 10160.30516
  tps: 7216.50899
 }
}
dps_results: {
 key: "TestFeral-Settings-Tauren-preraid-Default-NoBleed-default-NoBuffs-ShortSingleTarget"
 value: {
  dps: 9986.70165
  tps: 7098.03684
 }
}
dps_results: {
 key: "TestFeral-Settings-Tauren-preraid-Default-default-FullBuffs-LongMultiTarget"
 value: {
  dps: 16143.71548
  tps: 11463.30937
 }
}
dps_results: {
 key: "TestFeral-Settings-Tauren-preraid-Default-default-FullBuffs-LongSingleTarget"
 value: {
  dps: 16143.71548
  tps: 11463.30937
 }
}
dps_results: {
 key: "TestFeral-Settings-Tauren-preraid-Default-default-FullBuffs-ShortSingleTarget"
 value: {
  dps: 18192.91944
  tps: 12923.32967
 }
}
dps_results: {
 key: "TestFeral-Settings-Tauren-preraid-Default-default-NoBuffs-LongMultiTarget"
 value: {
  dps: 10160.30516
  tps: 7216.50899
 }
}
dps_results: {
 key: "TestFeral-Settings-Tauren-preraid-Default-default-NoBuffs-LongSingleTarget"
 value: {
  dps: 10160.30516
  tps: 7216.50899
 }
}
dps_results: {
 key: "TestFeral-Settings-Tauren-preraid-Default-default-NoBuffs-ShortSingleTarget"
 value: {
  dps: 9986.70165
  tps: 7098.03684
 }
}
dps_results: {
 key: "TestFeral-SwitchInFrontOfTarget-Default"
 value: {
  dps: 16723.92242
  tps: 11875.25629
 }
}<|MERGE_RESOLUTION|>--- conflicted
+++ resolved
@@ -40,1904 +40,1894 @@
 dps_results: {
  key: "TestFeral-AllItems-AgileShadowspiritDiamond"
  value: {
-  dps: 16143.71548
-  tps: 11463.30937
+  dps: 16242.64903
+  tps: 11533.55218
  }
 }
 dps_results: {
  key: "TestFeral-AllItems-Althor'sAbacus-50359"
  value: {
-  dps: 15202.56313
-  tps: 10795.09119
+  dps: 15261.55775
+  tps: 10836.97738
  }
 }
 dps_results: {
  key: "TestFeral-AllItems-Althor'sAbacus-50366"
  value: {
-  dps: 15202.56313
-  tps: 10795.09119
+  dps: 15261.55775
+  tps: 10836.97738
  }
 }
 dps_results: {
  key: "TestFeral-AllItems-Anhuur'sHymnal-55889"
  value: {
-  dps: 15396.52961
-  tps: 10932.88219
+  dps: 15334.04742
+  tps: 10888.51983
  }
 }
 dps_results: {
  key: "TestFeral-AllItems-Anhuur'sHymnal-56407"
  value: {
-  dps: 15396.52961
-  tps: 10932.88219
+  dps: 15334.04742
+  tps: 10888.51983
  }
 }
 dps_results: {
  key: "TestFeral-AllItems-AustereEarthsiegeDiamond"
  value: {
-  dps: 15757.61784
-  tps: 11189.18004
+  dps: 15851.28569
+  tps: 11255.68421
  }
 }
 dps_results: {
  key: "TestFeral-AllItems-AustereShadowspiritDiamond"
  value: {
-  dps: 15757.61784
-  tps: 11189.18004
+  dps: 15851.28569
+  tps: 11255.68421
  }
 }
 dps_results: {
  key: "TestFeral-AllItems-Bandit'sInsignia-40371"
  value: {
-  dps: 15410.61791
-  tps: 10942.88487
+  dps: 15469.88338
+  tps: 10984.96336
  }
 }
 dps_results: {
  key: "TestFeral-AllItems-BaubleofTrueBlood-50354"
  value: {
-  dps: 15202.56313
-  tps: 10795.09119
+  dps: 15261.55775
+  tps: 10836.97738
   hps: 85.60947
  }
 }
 dps_results: {
  key: "TestFeral-AllItems-BaubleofTrueBlood-50726"
  value: {
-  dps: 15202.56313
-  tps: 10795.09119
+  dps: 15261.55775
+  tps: 10836.97738
   hps: 85.60947
  }
 }
 dps_results: {
  key: "TestFeral-AllItems-BeamingEarthsiegeDiamond"
  value: {
-  dps: 15770.87641
-  tps: 11198.59363
+  dps: 15866.96954
+  tps: 11266.81975
  }
 }
 dps_results: {
  key: "TestFeral-AllItems-BedrockTalisman-58182"
  value: {
-  dps: 15202.56313
-  tps: 10795.09119
+  dps: 15261.55775
+  tps: 10836.97738
  }
 }
 dps_results: {
  key: "TestFeral-AllItems-BellofEnragingResonance-59326"
  value: {
-  dps: 15360.83476
-  tps: 10907.46406
+  dps: 15469.79562
+  tps: 10984.82626
  }
 }
 dps_results: {
  key: "TestFeral-AllItems-BellofEnragingResonance-65053"
  value: {
-  dps: 15384.21259
-  tps: 10924.06231
+  dps: 15500.05089
+  tps: 11006.30751
  }
 }
 dps_results: {
  key: "TestFeral-AllItems-BindingPromise-67037"
  value: {
-  dps: 15202.56313
-  tps: 10795.09119
+  dps: 15261.55775
+  tps: 10836.97738
  }
 }
 dps_results: {
  key: "TestFeral-AllItems-BlessedRegaliaofUndeadCleansing"
  value: {
-  dps: 11576.45141
-  tps: 8220.47709
+  dps: 11550.89528
+  tps: 8202.33224
  }
 }
 dps_results: {
  key: "TestFeral-AllItems-Blood-SoakedAleMug-63843"
  value: {
-  dps: 15931.17839
-  tps: 11312.40803
+  dps: 15960.70413
+  tps: 11333.37131
  }
 }
 dps_results: {
  key: "TestFeral-AllItems-BloodofIsiset-55995"
  value: {
-  dps: 15387.54192
-  tps: 10926.42613
+  dps: 15449.14838
+  tps: 10970.16672
  }
 }
 dps_results: {
  key: "TestFeral-AllItems-BloodofIsiset-56414"
  value: {
-  dps: 15411.76533
-  tps: 10943.62476
+  dps: 15473.71382
+  tps: 10987.60819
  }
 }
 dps_results: {
  key: "TestFeral-AllItems-BloodthirstyGladiator'sBadgeofConquest-64687"
  value: {
-  dps: 16252.75492
-  tps: 11540.72736
+  dps: 16275.93885
+  tps: 11557.18795
  }
 }
 dps_results: {
  key: "TestFeral-AllItems-BloodthirstyGladiator'sBadgeofDominance-64688"
  value: {
-  dps: 15202.56313
-  tps: 10795.09119
+  dps: 15261.55775
+  tps: 10836.97738
  }
 }
 dps_results: {
  key: "TestFeral-AllItems-BloodthirstyGladiator'sBadgeofVictory-64689"
  value: {
-  dps: 15513.57258
-  tps: 11015.90791
+  dps: 15575.43016
+  tps: 11059.82679
  }
 }
 dps_results: {
  key: "TestFeral-AllItems-BloodthirstyGladiator'sEmblemofCruelty-64740"
  value: {
-  dps: 15334.64332
-  tps: 10888.86813
+  dps: 15454.70475
+  tps: 10974.11175
  }
 }
 dps_results: {
  key: "TestFeral-AllItems-BloodthirstyGladiator'sEmblemofMeditation-64741"
  value: {
-  dps: 15202.56313
-  tps: 10795.09119
+  dps: 15261.55775
+  tps: 10836.97738
  }
 }
 dps_results: {
  key: "TestFeral-AllItems-BloodthirstyGladiator'sEmblemofTenacity-64742"
  value: {
-  dps: 15202.56313
-  tps: 10795.09119
+  dps: 15261.55775
+  tps: 10836.97738
  }
 }
 dps_results: {
  key: "TestFeral-AllItems-BloodthirstyGladiator'sInsigniaofConquest-64761"
  value: {
-  dps: 15884.18865
-  tps: 11279.04531
+  dps: 15997.67639
+  tps: 11359.62161
  }
 }
 dps_results: {
  key: "TestFeral-AllItems-BloodthirstyGladiator'sInsigniaofDominance-64762"
  value: {
-  dps: 15202.56313
-  tps: 10795.09119
+  dps: 15261.55775
+  tps: 10836.97738
  }
 }
 dps_results: {
  key: "TestFeral-AllItems-BloodthirstyGladiator'sInsigniaofVictory-64763"
  value: {
-  dps: 15484.49205
-  tps: 10995.26073
+  dps: 15546.63291
+  tps: 11039.38074
  }
 }
 dps_results: {
  key: "TestFeral-AllItems-BottledLightning-66879"
  value: {
-  dps: 15262.80677
-  tps: 10837.86418
+  dps: 15313.34247
+  tps: 10873.74453
  }
 }
 dps_results: {
  key: "TestFeral-AllItems-BracingEarthsiegeDiamond"
  value: {
-  dps: 15757.61784
-  tps: 10965.39644
+  dps: 15851.28569
+  tps: 11030.57053
  }
 }
 dps_results: {
  key: "TestFeral-AllItems-BracingShadowspiritDiamond"
  value: {
-  dps: 15757.61784
-  tps: 10965.39644
+  dps: 15851.28569
+  tps: 11030.57053
  }
 }
 dps_results: {
  key: "TestFeral-AllItems-BurningShadowspiritDiamond"
  value: {
-  dps: 16023.87948
-  tps: 11378.2258
+  dps: 16119.07962
+  tps: 11445.8179
  }
 }
 dps_results: {
  key: "TestFeral-AllItems-ChaoticShadowspiritDiamond"
  value: {
-  dps: 16051.34301
-  tps: 11397.72491
+  dps: 16159.54883
+  tps: 11474.55104
  }
 }
 dps_results: {
  key: "TestFeral-AllItems-ChaoticSkyflareDiamond"
  value: {
-  dps: 16038.10342
-  tps: 11388.3248
+  dps: 16135.7045
+  tps: 11457.62157
  }
 }
 dps_results: {
  key: "TestFeral-AllItems-CoreofRipeness-58184"
  value: {
-  dps: 15202.56313
-  tps: 10795.09119
+  dps: 15261.55775
+  tps: 10836.97738
  }
 }
 dps_results: {
  key: "TestFeral-AllItems-CorpseTongueCoin-50349"
  value: {
-  dps: 15202.56313
-  tps: 10795.09119
+  dps: 15261.55775
+  tps: 10836.97738
  }
 }
 dps_results: {
  key: "TestFeral-AllItems-CorpseTongueCoin-50352"
  value: {
-  dps: 15202.56313
-  tps: 10795.09119
+  dps: 15261.55775
+  tps: 10836.97738
  }
 }
 dps_results: {
  key: "TestFeral-AllItems-CorrodedSkeletonKey-50356"
  value: {
-  dps: 15202.56313
-  tps: 10795.09119
+  dps: 15261.55775
+  tps: 10836.97738
   hps: 64
  }
 }
 dps_results: {
  key: "TestFeral-AllItems-CrushingWeight-59506"
  value: {
-  dps: 15813.89419
-  tps: 11229.13625
+  dps: 15709.28175
+  tps: 11154.86142
  }
 }
 dps_results: {
  key: "TestFeral-AllItems-CrushingWeight-65118"
  value: {
-  dps: 15809.92914
-  tps: 11226.32106
+  dps: 15794.97168
+  tps: 11215.70126
  }
 }
 dps_results: {
  key: "TestFeral-AllItems-DarkmoonCard:Berserker!-42989"
  value: {
-  dps: 15243.79072
-  tps: 10824.36278
+  dps: 15329.15219
+  tps: 10884.96943
  }
 }
 dps_results: {
  key: "TestFeral-AllItems-DarkmoonCard:Death-42990"
  value: {
-  dps: 15287.26379
-  tps: 10855.37824
+  dps: 15373.38883
+  tps: 10916.52702
  }
 }
 dps_results: {
  key: "TestFeral-AllItems-DarkmoonCard:Earthquake-62048"
  value: {
-  dps: 15202.56313
-  tps: 10795.09119
+  dps: 15261.55775
+  tps: 10836.97738
  }
 }
 dps_results: {
  key: "TestFeral-AllItems-DarkmoonCard:Greatness-44255"
  value: {
-  dps: 15435.1489
-  tps: 10960.22709
+  dps: 15494.52697
+  tps: 11002.38553
  }
 }
 dps_results: {
  key: "TestFeral-AllItems-DarkmoonCard:Hurricane-62049"
  value: {
-  dps: 15700.92764
-  tps: 11148.93
+  dps: 15762.77375
+  tps: 11192.84074
  }
 }
 dps_results: {
  key: "TestFeral-AllItems-DarkmoonCard:Hurricane-62051"
  value: {
-  dps: 16113.79858
-  tps: 11442.06837
+  dps: 16209.40652
+  tps: 11509.95
  }
 }
 dps_results: {
  key: "TestFeral-AllItems-DarkmoonCard:Tsunami-62050"
  value: {
-  dps: 15202.56313
-  tps: 10795.09119
+  dps: 15261.55775
+  tps: 10836.97738
  }
 }
 dps_results: {
  key: "TestFeral-AllItems-DarkmoonCard:Volcano-62047"
  value: {
-<<<<<<< HEAD
   dps: 15501.44432
-  tps: 11009.60672
-=======
-  dps: 15439.12271
-  tps: 10964.9734
->>>>>>> 89c94093
+  tps: 11009.22174
  }
 }
 dps_results: {
  key: "TestFeral-AllItems-Death'sChoice-47464"
  value: {
-  dps: 15833.0059
-  tps: 11242.70557
+  dps: 15864.57531
+  tps: 11265.11984
  }
 }
 dps_results: {
  key: "TestFeral-AllItems-DeathKnight'sAnguish-38212"
  value: {
-  dps: 15244.02874
-  tps: 10824.53178
+  dps: 15315.59408
+  tps: 10875.34317
  }
 }
 dps_results: {
  key: "TestFeral-AllItems-Deathbringer'sWill-50362"
  value: {
-  dps: 15784.12931
-  tps: 11208.00319
+  dps: 15768.62884
+  tps: 11196.99785
  }
 }
 dps_results: {
  key: "TestFeral-AllItems-Deathbringer'sWill-50363"
  value: {
-  dps: 15863.9956
-  tps: 11264.70825
+  dps: 15811.15181
+  tps: 11227.18916
  }
 }
 dps_results: {
  key: "TestFeral-AllItems-Defender'sCode-40257"
  value: {
-  dps: 15202.56313
-  tps: 10795.09119
+  dps: 15261.55775
+  tps: 10836.97738
  }
 }
 dps_results: {
  key: "TestFeral-AllItems-DestructiveShadowspiritDiamond"
  value: {
-  dps: 15783.16654
-  tps: 11207.31962
+  dps: 15889.46419
+  tps: 11282.79095
  }
 }
 dps_results: {
  key: "TestFeral-AllItems-DestructiveSkyflareDiamond"
  value: {
-  dps: 15772.51759
-  tps: 11199.75887
+  dps: 15869.59292
+  tps: 11268.68235
  }
 }
 dps_results: {
  key: "TestFeral-AllItems-DislodgedForeignObject-50348"
  value: {
-  dps: 15362.76768
-  tps: 10908.83643
+  dps: 15319.13228
+  tps: 10877.85529
  }
 }
 dps_results: {
  key: "TestFeral-AllItems-DislodgedForeignObject-50353"
  value: {
-  dps: 15293.50711
-  tps: 10859.66142
+  dps: 15284.95641
+  tps: 10853.59042
  }
 }
 dps_results: {
  key: "TestFeral-AllItems-EffulgentShadowspiritDiamond"
  value: {
-  dps: 15757.61784
-  tps: 11189.18004
+  dps: 15851.28569
+  tps: 11255.68421
  }
 }
 dps_results: {
  key: "TestFeral-AllItems-EffulgentSkyflareDiamond"
  value: {
-  dps: 15757.61784
-  tps: 11189.18004
+  dps: 15851.28569
+  tps: 11255.68421
  }
 }
 dps_results: {
  key: "TestFeral-AllItems-ElectrosparkHeartstarter-67118"
  value: {
-<<<<<<< HEAD
-  dps: 15261.55775
-  tps: 10875.02391
-=======
-  dps: 15202.56313
-  tps: 10826.72854
->>>>>>> 89c94093
+  dps: 15261.55775
+  tps: 10867.1789
  }
 }
 dps_results: {
  key: "TestFeral-AllItems-EmberShadowspiritDiamond"
  value: {
-  dps: 15757.61784
-  tps: 11189.18004
+  dps: 15851.28569
+  tps: 11255.68421
  }
 }
 dps_results: {
  key: "TestFeral-AllItems-EmberSkyflareDiamond"
  value: {
-  dps: 15757.61784
-  tps: 11189.18004
+  dps: 15851.28569
+  tps: 11255.68421
  }
 }
 dps_results: {
  key: "TestFeral-AllItems-EnigmaticShadowspiritDiamond"
  value: {
-  dps: 15783.16654
-  tps: 11207.31962
+  dps: 15889.46419
+  tps: 11282.79095
  }
 }
 dps_results: {
  key: "TestFeral-AllItems-EnigmaticSkyflareDiamond"
  value: {
-  dps: 15770.87641
-  tps: 11198.59363
+  dps: 15866.96954
+  tps: 11266.81975
  }
 }
 dps_results: {
  key: "TestFeral-AllItems-EnigmaticStarflareDiamond"
  value: {
-  dps: 15773.1831
-  tps: 11200.23137
+  dps: 15864.4248
+  tps: 11265.01298
  }
 }
 dps_results: {
  key: "TestFeral-AllItems-EphemeralSnowflake-50260"
  value: {
-  dps: 15253.40331
-  tps: 10831.18772
+  dps: 15267.23224
+  tps: 10841.00626
  }
 }
 dps_results: {
  key: "TestFeral-AllItems-EssenceofGossamer-37220"
  value: {
-  dps: 15202.56313
-  tps: 10795.09119
+  dps: 15261.55775
+  tps: 10836.97738
  }
 }
 dps_results: {
  key: "TestFeral-AllItems-EssenceoftheCyclone-59473"
  value: {
-  dps: 16183.3894
-  tps: 11491.47785
+  dps: 16238.48935
+  tps: 11530.59881
  }
 }
 dps_results: {
  key: "TestFeral-AllItems-EssenceoftheCyclone-65140"
  value: {
-  dps: 16285.31385
-  tps: 11563.8442
+  dps: 16358.0953
+  tps: 11615.51904
  }
 }
 dps_results: {
  key: "TestFeral-AllItems-EternalEarthsiegeDiamond"
  value: {
-  dps: 15757.61784
-  tps: 11189.18004
+  dps: 15851.28569
+  tps: 11255.68421
  }
 }
 dps_results: {
  key: "TestFeral-AllItems-EternalShadowspiritDiamond"
  value: {
-  dps: 15757.61784
-  tps: 11189.18004
+  dps: 15851.28569
+  tps: 11255.68421
  }
 }
 dps_results: {
  key: "TestFeral-AllItems-ExtractofNecromanticPower-40373"
  value: {
-  dps: 15282.5882
-  tps: 10851.909
+  dps: 15369.43588
+  tps: 10913.57085
  }
 }
 dps_results: {
  key: "TestFeral-AllItems-EyeoftheBroodmother-45308"
  value: {
-  dps: 15237.70248
-  tps: 10820.04013
+  dps: 15321.87701
+  tps: 10879.80405
  }
 }
 dps_results: {
  key: "TestFeral-AllItems-FallofMortality-59500"
  value: {
-  dps: 15202.56313
-  tps: 10795.09119
+  dps: 15261.55775
+  tps: 10836.97738
  }
 }
 dps_results: {
  key: "TestFeral-AllItems-FallofMortality-65124"
  value: {
-  dps: 15202.56313
-  tps: 10795.09119
+  dps: 15261.55775
+  tps: 10836.97738
  }
 }
 dps_results: {
  key: "TestFeral-AllItems-Figurine-DemonPanther-52199"
  value: {
-  dps: 16375.79697
-  tps: 11628.16201
+  dps: 16344.97735
+  tps: 11606.28008
  }
 }
 dps_results: {
  key: "TestFeral-AllItems-Figurine-DreamOwl-52354"
  value: {
-  dps: 15202.56313
-  tps: 10795.09119
+  dps: 15261.55775
+  tps: 10836.97738
  }
 }
 dps_results: {
  key: "TestFeral-AllItems-Figurine-EarthenGuardian-52352"
  value: {
-  dps: 15202.56313
-  tps: 10795.09119
+  dps: 15261.55775
+  tps: 10836.97738
  }
 }
 dps_results: {
  key: "TestFeral-AllItems-Figurine-JeweledSerpent-52353"
  value: {
-  dps: 15202.56313
-  tps: 10795.09119
+  dps: 15261.55775
+  tps: 10836.97738
  }
 }
 dps_results: {
  key: "TestFeral-AllItems-Figurine-KingofBoars-52351"
  value: {
-  dps: 15707.9203
-  tps: 11153.89478
+  dps: 15772.64734
+  tps: 11199.85099
  }
 }
 dps_results: {
  key: "TestFeral-AllItems-Figurine-SapphireOwl-42413"
  value: {
-  dps: 15202.56313
-  tps: 10795.09119
+  dps: 15261.55775
+  tps: 10836.97738
  }
 }
 dps_results: {
  key: "TestFeral-AllItems-FleetShadowspiritDiamond"
  value: {
-  dps: 15798.23125
-  tps: 11218.01556
+  dps: 15892.58461
+  tps: 11285.00645
  }
 }
 dps_results: {
  key: "TestFeral-AllItems-FluidDeath-58181"
  value: {
-  dps: 16175.79214
-  tps: 11486.15858
+  dps: 16168.23695
+  tps: 11480.79439
  }
 }
 dps_results: {
  key: "TestFeral-AllItems-ForethoughtTalisman-40258"
  value: {
-  dps: 15202.56313
-  tps: 10795.09119
+  dps: 15261.55775
+  tps: 10836.97738
  }
 }
 dps_results: {
  key: "TestFeral-AllItems-ForgeEmber-37660"
  value: {
-  dps: 15221.93602
-  tps: 10808.84595
+  dps: 15298.78886
+  tps: 10863.41146
  }
 }
 dps_results: {
  key: "TestFeral-AllItems-ForlornShadowspiritDiamond"
  value: {
-  dps: 15757.61784
-  tps: 11189.18004
+  dps: 15851.28569
+  tps: 11255.68421
  }
 }
 dps_results: {
  key: "TestFeral-AllItems-ForlornSkyflareDiamond"
  value: {
-  dps: 15757.61784
-  tps: 11189.18004
+  dps: 15851.28569
+  tps: 11255.68421
  }
 }
 dps_results: {
  key: "TestFeral-AllItems-ForlornStarflareDiamond"
  value: {
-  dps: 15757.61784
-  tps: 11189.18004
+  dps: 15851.28569
+  tps: 11255.68421
  }
 }
 dps_results: {
  key: "TestFeral-AllItems-FuryofAngerforge-59461"
  value: {
-  dps: 16404.94058
-  tps: 11648.77919
+  dps: 16518.43448
+  tps: 11729.35986
  }
 }
 dps_results: {
  key: "TestFeral-AllItems-FuryoftheFiveFlights-40431"
  value: {
-  dps: 15462.88905
-  tps: 10979.9226
+  dps: 15523.41125
+  tps: 11022.89336
  }
 }
 dps_results: {
  key: "TestFeral-AllItems-FuturesightRune-38763"
  value: {
-  dps: 15202.56313
-  tps: 10795.09119
+  dps: 15261.55775
+  tps: 10836.97738
  }
 }
 dps_results: {
  key: "TestFeral-AllItems-GaleofShadows-56138"
  value: {
-  dps: 15313.02352
-  tps: 10873.51807
+  dps: 15399.36424
+  tps: 10934.81998
  }
 }
 dps_results: {
  key: "TestFeral-AllItems-GaleofShadows-56462"
  value: {
-  dps: 15343.75029
-  tps: 10895.33408
+  dps: 15365.97833
+  tps: 10911.11599
  }
 }
 dps_results: {
  key: "TestFeral-AllItems-GearDetector-61462"
  value: {
-  dps: 15722.53876
-  tps: 11164.27389
+  dps: 15782.70745
+  tps: 11207.06845
  }
 }
 dps_results: {
  key: "TestFeral-AllItems-GlowingTwilightScale-54573"
  value: {
-  dps: 15202.56313
-  tps: 10795.09119
+  dps: 15261.55775
+  tps: 10836.97738
  }
 }
 dps_results: {
  key: "TestFeral-AllItems-GlowingTwilightScale-54589"
  value: {
-  dps: 15202.56313
-  tps: 10795.09119
+  dps: 15261.55775
+  tps: 10836.97738
  }
 }
 dps_results: {
  key: "TestFeral-AllItems-GnomishLightningGenerator-41121"
  value: {
-  dps: 15266.07359
-  tps: 10840.25841
+  dps: 15352.52737
+  tps: 10901.64059
  }
 }
 dps_results: {
  key: "TestFeral-AllItems-GraceoftheHerald-55266"
  value: {
-  dps: 15671.3078
-  tps: 11127.89991
+  dps: 15735.77942
+  tps: 11173.67476
  }
 }
 dps_results: {
  key: "TestFeral-AllItems-GraceoftheHerald-56295"
  value: {
-  dps: 15926.55766
-  tps: 11309.12731
+  dps: 16028.12
+  tps: 11381.23658
  }
 }
 dps_results: {
  key: "TestFeral-AllItems-HarmlightToken-63839"
  value: {
-  dps: 15209.05842
-  tps: 10799.70285
+  dps: 15273.68811
+  tps: 10845.58993
  }
 }
 dps_results: {
  key: "TestFeral-AllItems-Harrison'sInsigniaofPanache-65803"
  value: {
-  dps: 15556.07303
-  tps: 11046.08322
+  dps: 15624.78327
+  tps: 11094.86749
  }
 }
 dps_results: {
  key: "TestFeral-AllItems-HeartofIgnacious-59514"
  value: {
-  dps: 15202.56313
-  tps: 10795.09119
+  dps: 15261.55775
+  tps: 10836.97738
  }
 }
 dps_results: {
  key: "TestFeral-AllItems-HeartofIgnacious-65110"
  value: {
-  dps: 15202.56313
-  tps: 10795.09119
+  dps: 15261.55775
+  tps: 10836.97738
  }
 }
 dps_results: {
  key: "TestFeral-AllItems-HeartofRage-59224"
  value: {
-  dps: 15730.41326
-  tps: 11169.86478
+  dps: 15724.24449
+  tps: 11165.48496
  }
 }
 dps_results: {
  key: "TestFeral-AllItems-HeartofRage-65072"
  value: {
-  dps: 15820.63772
-  tps: 11233.92415
+  dps: 15810.1815
+  tps: 11226.50024
  }
 }
 dps_results: {
  key: "TestFeral-AllItems-HeartofSolace-55868"
  value: {
-  dps: 15313.02352
-  tps: 10873.51807
+  dps: 15399.36424
+  tps: 10934.81998
  }
 }
 dps_results: {
  key: "TestFeral-AllItems-HeartofSolace-56393"
  value: {
-  dps: 15667.828
-  tps: 11125.42926
+  dps: 15700.21013
+  tps: 11148.42057
  }
 }
 dps_results: {
  key: "TestFeral-AllItems-HeartofThunder-55845"
  value: {
-  dps: 15202.56313
-  tps: 10795.09119
+  dps: 15261.55775
+  tps: 10836.97738
  }
 }
 dps_results: {
  key: "TestFeral-AllItems-HeartofThunder-56370"
  value: {
-  dps: 15202.56313
-  tps: 10795.09119
+  dps: 15261.55775
+  tps: 10836.97738
  }
 }
 dps_results: {
  key: "TestFeral-AllItems-HeartoftheVile-66969"
  value: {
-  dps: 15770.66934
-  tps: 11198.44661
+  dps: 15865.6901
+  tps: 11265.91134
  }
 }
 dps_results: {
  key: "TestFeral-AllItems-Heartpierce-49982"
  value: {
-  dps: 16300.72188
-  tps: 11574.78391
+  dps: 16319.07201
+  tps: 11587.8125
  }
 }
 dps_results: {
  key: "TestFeral-AllItems-Heartpierce-50641"
  value: {
-  dps: 16349.50616
-  tps: 11609.42075
+  dps: 16394.64753
+  tps: 11641.47112
  }
 }
 dps_results: {
  key: "TestFeral-AllItems-IllustrationoftheDragonSoul-40432"
  value: {
-  dps: 15202.56313
-  tps: 10795.09119
+  dps: 15261.55775
+  tps: 10836.97738
  }
 }
 dps_results: {
  key: "TestFeral-AllItems-ImpassiveShadowspiritDiamond"
  value: {
-  dps: 15783.16654
-  tps: 11207.31962
+  dps: 15889.46419
+  tps: 11282.79095
  }
 }
 dps_results: {
  key: "TestFeral-AllItems-ImpassiveSkyflareDiamond"
  value: {
-  dps: 15770.87641
-  tps: 11198.59363
+  dps: 15866.96954
+  tps: 11266.81975
  }
 }
 dps_results: {
  key: "TestFeral-AllItems-ImpassiveStarflareDiamond"
  value: {
-  dps: 15773.1831
-  tps: 11200.23137
+  dps: 15864.4248
+  tps: 11265.01298
  }
 }
 dps_results: {
  key: "TestFeral-AllItems-ImpatienceofYouth-62464"
  value: {
-  dps: 15772.407
-  tps: 11199.68035
+  dps: 15837.87159
+  tps: 11246.1602
  }
 }
 dps_results: {
  key: "TestFeral-AllItems-ImpatienceofYouth-62469"
  value: {
-  dps: 15772.407
-  tps: 11199.68035
+  dps: 15837.87159
+  tps: 11246.1602
  }
 }
 dps_results: {
  key: "TestFeral-AllItems-ImpetuousQuery-55881"
  value: {
-  dps: 15387.54192
-  tps: 10926.42613
+  dps: 15449.14838
+  tps: 10970.16672
  }
 }
 dps_results: {
  key: "TestFeral-AllItems-ImpetuousQuery-56406"
  value: {
-  dps: 15411.76533
-  tps: 10943.62476
+  dps: 15473.71382
+  tps: 10987.60819
  }
 }
 dps_results: {
  key: "TestFeral-AllItems-IncisorFragment-37723"
  value: {
-  dps: 15453.66021
-  tps: 10973.37012
+  dps: 15513.05453
+  tps: 11015.54009
  }
 }
 dps_results: {
  key: "TestFeral-AllItems-InsightfulEarthsiegeDiamond"
  value: {
-  dps: 15757.61784
-  tps: 11189.18004
+  dps: 15851.28569
+  tps: 11255.68421
  }
 }
 dps_results: {
  key: "TestFeral-AllItems-InsigniaofDiplomacy-61433"
  value: {
-  dps: 15202.56313
-  tps: 10795.09119
+  dps: 15261.55775
+  tps: 10836.97738
  }
 }
 dps_results: {
  key: "TestFeral-AllItems-InsigniaoftheEarthenLord-61429"
  value: {
-  dps: 15344.96743
-  tps: 10896.19825
+  dps: 15405.97276
+  tps: 10939.51203
  }
 }
 dps_results: {
  key: "TestFeral-AllItems-InvigoratingEarthsiegeDiamond"
  value: {
-  dps: 15792.81503
-  tps: 11214.17004
+  dps: 15886.75478
+  tps: 11280.86727
   hps: 61.58075
  }
 }
 dps_results: {
  key: "TestFeral-AllItems-JarofAncientRemedies-59354"
  value: {
-  dps: 15202.56313
-  tps: 10795.09119
+  dps: 15261.55775
+  tps: 10836.97738
  }
 }
 dps_results: {
  key: "TestFeral-AllItems-JarofAncientRemedies-65029"
  value: {
-  dps: 15202.56313
-  tps: 10795.09119
+  dps: 15261.55775
+  tps: 10836.97738
  }
 }
 dps_results: {
  key: "TestFeral-AllItems-JujuofNimbleness-63840"
  value: {
-  dps: 15931.17839
-  tps: 11312.40803
+  dps: 15960.70413
+  tps: 11333.37131
  }
 }
 dps_results: {
  key: "TestFeral-AllItems-KeytotheEndlessChamber-55795"
  value: {
-  dps: 15990.0039
-  tps: 11354.17414
+  dps: 15972.16836
+  tps: 11341.51091
  }
 }
 dps_results: {
  key: "TestFeral-AllItems-KeytotheEndlessChamber-56328"
  value: {
-  dps: 16242.81053
-  tps: 11533.74164
+  dps: 16175.75645
+  tps: 11486.13324
  }
 }
 dps_results: {
  key: "TestFeral-AllItems-KvaldirBattleStandard-59685"
  value: {
-  dps: 15513.38573
-  tps: 11015.77524
+  dps: 15406.62677
+  tps: 10939.97638
  }
 }
 dps_results: {
  key: "TestFeral-AllItems-KvaldirBattleStandard-59689"
  value: {
-  dps: 15513.38573
-  tps: 11015.77524
+  dps: 15406.62677
+  tps: 10939.97638
  }
 }
 dps_results: {
  key: "TestFeral-AllItems-LadyLa-La'sSingingShell-67152"
  value: {
-  dps: 15324.21581
-  tps: 10881.4646
+  dps: 15330.64508
+  tps: 10886.02938
  }
 }
 dps_results: {
  key: "TestFeral-AllItems-LastWord-50179"
  value: {
-  dps: 16232.7522
-  tps: 11526.52543
+  dps: 16332.4925
+  tps: 11597.34105
  }
 }
 dps_results: {
  key: "TestFeral-AllItems-LastWord-50708"
  value: {
-  dps: 16246.11288
-  tps: 11536.01152
+  dps: 16345.83882
+  tps: 11606.81693
  }
 }
 dps_results: {
  key: "TestFeral-AllItems-Lavanthor'sTalisman-37872"
  value: {
-  dps: 15202.56313
-  tps: 10795.09119
+  dps: 15261.55775
+  tps: 10836.97738
  }
 }
 dps_results: {
  key: "TestFeral-AllItems-LeadenDespair-55816"
  value: {
-  dps: 15202.56313
-  tps: 10795.09119
+  dps: 15261.55775
+  tps: 10836.97738
  }
 }
 dps_results: {
  key: "TestFeral-AllItems-LeadenDespair-56347"
  value: {
-  dps: 15202.56313
-  tps: 10795.09119
+  dps: 15261.55775
+  tps: 10836.97738
  }
 }
 dps_results: {
  key: "TestFeral-AllItems-LeftEyeofRajh-56102"
  value: {
-  dps: 16101.27463
-  tps: 11433.17636
+  dps: 16079.58532
+  tps: 11417.77695
  }
 }
 dps_results: {
  key: "TestFeral-AllItems-LeftEyeofRajh-56427"
  value: {
-  dps: 16161.65326
-  tps: 11476.04519
+  dps: 16145.75449
+  tps: 11464.75706
  }
 }
 dps_results: {
  key: "TestFeral-AllItems-LicensetoSlay-58180"
  value: {
-  dps: 15728.81745
-  tps: 11168.80655
+  dps: 15665.43459
+  tps: 11123.80472
  }
 }
 dps_results: {
  key: "TestFeral-AllItems-MagnetiteMirror-55814"
  value: {
-  dps: 15608.25654
-  tps: 11083.13352
+  dps: 15565.52011
+  tps: 11052.79065
  }
 }
 dps_results: {
  key: "TestFeral-AllItems-MagnetiteMirror-56345"
  value: {
-  dps: 15625.68214
-  tps: 11095.5057
+  dps: 15645.22034
+  tps: 11109.37782
  }
 }
 dps_results: {
  key: "TestFeral-AllItems-MajesticDragonFigurine-40430"
  value: {
-  dps: 15202.56313
-  tps: 10795.09119
+  dps: 15261.55775
+  tps: 10836.97738
  }
 }
 dps_results: {
  key: "TestFeral-AllItems-MandalaofStirringPatterns-62467"
  value: {
-  dps: 15202.56313
-  tps: 10795.09119
+  dps: 15261.55775
+  tps: 10836.97738
  }
 }
 dps_results: {
  key: "TestFeral-AllItems-MandalaofStirringPatterns-62472"
  value: {
-  dps: 15202.56313
-  tps: 10795.09119
+  dps: 15261.55775
+  tps: 10836.97738
  }
 }
 dps_results: {
  key: "TestFeral-AllItems-MarkofKhardros-56132"
  value: {
-  dps: 15632.7521
-  tps: 11100.52536
+  dps: 15695.98345
+  tps: 11145.41962
  }
 }
 dps_results: {
  key: "TestFeral-AllItems-MarkofKhardros-56458"
  value: {
-  dps: 15689.55257
-  tps: 11140.8537
+  dps: 15753.34654
+  tps: 11186.14742
  }
 }
 dps_results: {
  key: "TestFeral-AllItems-MeteoriteWhetstone-37390"
  value: {
-  dps: 15262.38131
-  tps: 10837.5621
+  dps: 15315.4333
+  tps: 10875.22902
  }
 }
 dps_results: {
  key: "TestFeral-AllItems-MightoftheOcean-55251"
  value: {
-  dps: 15548.42726
-  tps: 11040.65473
+  dps: 15488.25471
+  tps: 10997.93222
  }
 }
 dps_results: {
  key: "TestFeral-AllItems-MightoftheOcean-56285"
  value: {
-  dps: 15679.56125
-  tps: 11133.83465
+  dps: 15621.4132
+  tps: 11092.54953
  }
 }
 dps_results: {
  key: "TestFeral-AllItems-MirrorofBrokenImages-62466"
  value: {
-  dps: 15438.19087
-  tps: 10962.38689
+  dps: 15500.51248
+  tps: 11006.63524
  }
 }
 dps_results: {
  key: "TestFeral-AllItems-MirrorofBrokenImages-62471"
  value: {
-  dps: 15438.19087
-  tps: 10962.38689
+  dps: 15500.51248
+  tps: 11006.63524
  }
 }
 dps_results: {
  key: "TestFeral-AllItems-MoonwellChalice-70142"
  value: {
-  dps: 15522.65348
-  tps: 11022.35535
+  dps: 15588.39096
+  tps: 11069.02895
  }
 }
 dps_results: {
  key: "TestFeral-AllItems-NevermeltingIceCrystal-50259"
  value: {
-  dps: 15268.58384
-  tps: 10841.9659
+  dps: 15289.60237
+  tps: 10856.88906
  }
 }
 dps_results: {
  key: "TestFeral-AllItems-OfferingofSacrifice-37638"
  value: {
-  dps: 15202.56313
-  tps: 10795.09119
+  dps: 15261.55775
+  tps: 10836.97738
  }
 }
 dps_results: {
  key: "TestFeral-AllItems-Oremantle'sFavor-61448"
  value: {
-  dps: 15466.41551
-  tps: 10982.42639
+  dps: 15555.69693
+  tps: 11045.81619
  }
 }
 dps_results: {
  key: "TestFeral-AllItems-PersistentEarthshatterDiamond"
  value: {
-  dps: 15786.1108
-  tps: 11209.41004
+  dps: 15879.99876
+  tps: 11276.07049
  }
 }
 dps_results: {
  key: "TestFeral-AllItems-PersistentEarthsiegeDiamond"
  value: {
-  dps: 15792.81503
-  tps: 11214.17004
+  dps: 15886.75478
+  tps: 11280.86727
  }
 }
 dps_results: {
  key: "TestFeral-AllItems-PetrifiedScarab-21685"
  value: {
-  dps: 15202.56313
-  tps: 10795.09119
+  dps: 15261.55775
+  tps: 10836.97738
  }
 }
 dps_results: {
  key: "TestFeral-AllItems-PetrifiedTwilightScale-54571"
  value: {
-  dps: 15202.56313
-  tps: 10795.09119
+  dps: 15261.55775
+  tps: 10836.97738
  }
 }
 dps_results: {
  key: "TestFeral-AllItems-PetrifiedTwilightScale-54591"
  value: {
-  dps: 15202.56313
-  tps: 10795.09119
+  dps: 15261.55775
+  tps: 10836.97738
  }
 }
 dps_results: {
  key: "TestFeral-AllItems-PorcelainCrab-55237"
  value: {
-  dps: 15359.46156
-  tps: 10906.48908
+  dps: 15420.57909
+  tps: 10949.88253
  }
 }
 dps_results: {
  key: "TestFeral-AllItems-PorcelainCrab-56280"
  value: {
-  dps: 15484.44664
-  tps: 10995.22849
+  dps: 15536.99234
+  tps: 11032.53593
  }
 }
 dps_results: {
  key: "TestFeral-AllItems-PowerfulEarthshatterDiamond"
  value: {
-  dps: 15757.61784
-  tps: 11189.18004
+  dps: 15851.28569
+  tps: 11255.68421
  }
 }
 dps_results: {
  key: "TestFeral-AllItems-PowerfulEarthsiegeDiamond"
  value: {
-  dps: 15757.61784
-  tps: 11189.18004
+  dps: 15851.28569
+  tps: 11255.68421
  }
 }
 dps_results: {
  key: "TestFeral-AllItems-PowerfulShadowspiritDiamond"
  value: {
-  dps: 15757.61784
-  tps: 11189.18004
+  dps: 15851.28569
+  tps: 11255.68421
  }
 }
 dps_results: {
  key: "TestFeral-AllItems-Prestor'sTalismanofMachination-59441"
  value: {
-  dps: 16232.76719
-  tps: 11526.53608
+  dps: 16283.88211
+  tps: 11562.82767
  }
 }
 dps_results: {
  key: "TestFeral-AllItems-Prestor'sTalismanofMachination-65026"
  value: {
-  dps: 16285.22677
-  tps: 11563.78238
+  dps: 16315.7303
+  tps: 11585.43989
  }
 }
 dps_results: {
  key: "TestFeral-AllItems-PurifiedShardoftheGods"
  value: {
-  dps: 15202.56313
-  tps: 10795.09119
+  dps: 15261.55775
+  tps: 10836.97738
  }
 }
 dps_results: {
  key: "TestFeral-AllItems-Rainsong-55854"
  value: {
-  dps: 15202.56313
-  tps: 10795.09119
+  dps: 15261.55775
+  tps: 10836.97738
  }
 }
 dps_results: {
  key: "TestFeral-AllItems-Rainsong-56377"
  value: {
-  dps: 15202.56313
-  tps: 10795.09119
+  dps: 15261.55775
+  tps: 10836.97738
  }
 }
 dps_results: {
  key: "TestFeral-AllItems-ReignoftheDead-47316"
  value: {
-  dps: 15202.56313
-  tps: 10795.09119
+  dps: 15261.55775
+  tps: 10836.97738
  }
 }
 dps_results: {
  key: "TestFeral-AllItems-ReignoftheDead-47477"
  value: {
-  dps: 15202.56313
-  tps: 10795.09119
+  dps: 15261.55775
+  tps: 10836.97738
  }
 }
 dps_results: {
  key: "TestFeral-AllItems-RelentlessEarthsiegeDiamond"
  value: {
-  dps: 16076.06908
-  tps: 11415.28042
+  dps: 16169.65859
+  tps: 11481.72897
  }
 }
 dps_results: {
  key: "TestFeral-AllItems-ReverberatingShadowspiritDiamond"
  value: {
-  dps: 16072.19691
-  tps: 11412.53118
+  dps: 16167.77058
+  tps: 11480.38848
  }
 }
 dps_results: {
  key: "TestFeral-AllItems-RevitalizingShadowspiritDiamond"
  value: {
-  dps: 16023.87948
-  tps: 11378.2258
+  dps: 16119.07962
+  tps: 11445.8179
  }
 }
 dps_results: {
  key: "TestFeral-AllItems-RevitalizingSkyflareDiamond"
  value: {
-  dps: 15757.61784
-  tps: 11189.18004
+  dps: 15851.28569
+  tps: 11255.68421
  }
 }
 dps_results: {
  key: "TestFeral-AllItems-RightEyeofRajh-56100"
  value: {
-  dps: 15669.78405
-  tps: 11126.89284
+  dps: 15616.09412
+  tps: 11088.77298
  }
 }
 dps_results: {
  key: "TestFeral-AllItems-RightEyeofRajh-56431"
  value: {
-  dps: 15704.33636
-  tps: 11151.42498
+  dps: 15640.86641
+  tps: 11106.36131
  }
 }
 dps_results: {
  key: "TestFeral-AllItems-RuneofRepulsion-40372"
  value: {
-  dps: 15202.56313
-  tps: 10795.09119
+  dps: 15261.55775
+  tps: 10836.97738
  }
 }
 dps_results: {
  key: "TestFeral-AllItems-Schnottz'sMedallionofCommand-65805"
  value: {
-  dps: 15849.86157
-  tps: 11254.67309
+  dps: 15955.21631
+  tps: 11329.47496
  }
 }
 dps_results: {
  key: "TestFeral-AllItems-SeaStar-55256"
  value: {
-  dps: 15202.56313
-  tps: 10795.09119
+  dps: 15261.55775
+  tps: 10836.97738
  }
 }
 dps_results: {
  key: "TestFeral-AllItems-SeaStar-56290"
  value: {
-  dps: 15202.56313
-  tps: 10795.09119
+  dps: 15261.55775
+  tps: 10836.97738
  }
 }
 dps_results: {
  key: "TestFeral-AllItems-SealofthePantheon-36993"
  value: {
-  dps: 15202.56313
-  tps: 10795.09119
+  dps: 15261.55775
+  tps: 10836.97738
  }
 }
 dps_results: {
  key: "TestFeral-AllItems-ShinyShardoftheGods"
  value: {
-  dps: 15202.56313
-  tps: 10795.09119
+  dps: 15261.55775
+  tps: 10836.97738
  }
 }
 dps_results: {
  key: "TestFeral-AllItems-Shrine-CleansingPurifier-63838"
  value: {
-  dps: 15552.62206
-  tps: 11043.63304
+  dps: 15686.43487
+  tps: 11138.71492
  }
 }
 dps_results: {
  key: "TestFeral-AllItems-Sindragosa'sFlawlessFang-50361"
  value: {
-  dps: 15202.56313
-  tps: 10795.09119
+  dps: 15261.55775
+  tps: 10836.97738
  }
 }
 dps_results: {
  key: "TestFeral-AllItems-Skardyn'sGrace-56115"
  value: {
-  dps: 15985.53123
-  tps: 11350.99855
+  dps: 16088.3491
+  tps: 11423.99923
  }
 }
 dps_results: {
  key: "TestFeral-AllItems-Skardyn'sGrace-56440"
  value: {
-  dps: 16094.93558
-  tps: 11428.67563
+  dps: 16194.74069
+  tps: 11499.53727
  }
 }
 dps_results: {
  key: "TestFeral-AllItems-SliverofPureIce-50339"
  value: {
-  dps: 15202.56313
-  tps: 10795.09119
+  dps: 15261.55775
+  tps: 10836.97738
  }
 }
 dps_results: {
  key: "TestFeral-AllItems-SliverofPureIce-50346"
  value: {
-  dps: 15202.56313
-  tps: 10795.09119
+  dps: 15261.55775
+  tps: 10836.97738
  }
 }
 dps_results: {
  key: "TestFeral-AllItems-Sorrowsong-55879"
  value: {
-  dps: 15387.54192
-  tps: 10926.42613
+  dps: 15449.14838
+  tps: 10970.16672
  }
 }
 dps_results: {
  key: "TestFeral-AllItems-Sorrowsong-56400"
  value: {
-  dps: 15411.76533
-  tps: 10943.62476
+  dps: 15473.71382
+  tps: 10987.60819
  }
 }
 dps_results: {
  key: "TestFeral-AllItems-Soul'sAnguish-66994"
  value: {
-  dps: 15548.47292
-  tps: 11040.76193
+  dps: 15488.31747
+  tps: 10998.05156
  }
 }
 dps_results: {
  key: "TestFeral-AllItems-SoulCasket-58183"
  value: {
-  dps: 15438.19087
-  tps: 10962.38689
+  dps: 15500.51248
+  tps: 11006.63524
  }
 }
 dps_results: {
  key: "TestFeral-AllItems-SoulPreserver-37111"
  value: {
-  dps: 15202.56313
-  tps: 10795.09119
+  dps: 15261.55775
+  tps: 10836.97738
  }
 }
 dps_results: {
  key: "TestFeral-AllItems-SouloftheDead-40382"
  value: {
-  dps: 15240.53004
-  tps: 10822.0477
+  dps: 15326.67146
+  tps: 10883.20811
  }
 }
 dps_results: {
  key: "TestFeral-AllItems-SparkofLife-37657"
  value: {
-  dps: 15250.73266
-  tps: 10829.29156
+  dps: 15257.84876
+  tps: 10834.34399
  }
 }
 dps_results: {
  key: "TestFeral-AllItems-SphereofRedDragon'sBlood-37166"
  value: {
-  dps: 15353.11555
-  tps: 10901.98341
+  dps: 15363.9145
+  tps: 10909.65067
  }
 }
 dps_results: {
  key: "TestFeral-AllItems-Stonemother'sKiss-61411"
  value: {
-  dps: 15200.22149
-  tps: 10793.42863
+  dps: 15246.59643
+  tps: 10826.35484
  }
 }
 dps_results: {
  key: "TestFeral-AllItems-StumpofTime-62465"
  value: {
-  dps: 15396.52961
-  tps: 10932.88219
+  dps: 15334.04742
+  tps: 10888.51983
  }
 }
 dps_results: {
  key: "TestFeral-AllItems-StumpofTime-62470"
  value: {
-  dps: 15396.52961
-  tps: 10932.88219
+  dps: 15334.04742
+  tps: 10888.51983
  }
 }
 dps_results: {
  key: "TestFeral-AllItems-SwiftSkyflareDiamond"
  value: {
-  dps: 15792.81503
-  tps: 11214.17004
+  dps: 15886.75478
+  tps: 11280.86727
  }
 }
 dps_results: {
  key: "TestFeral-AllItems-SwiftStarflareDiamond"
  value: {
-  dps: 15786.1108
-  tps: 11209.41004
+  dps: 15879.99876
+  tps: 11276.07049
  }
 }
 dps_results: {
  key: "TestFeral-AllItems-SwiftWindfireDiamond"
  value: {
-  dps: 15774.3784
-  tps: 11201.08004
+  dps: 15868.17573
+  tps: 11267.67614
  }
 }
 dps_results: {
  key: "TestFeral-AllItems-SymbioticWorm-59332"
  value: {
-  dps: 15202.56313
-  tps: 10795.09119
+  dps: 15261.55775
+  tps: 10836.97738
  }
 }
 dps_results: {
  key: "TestFeral-AllItems-SymbioticWorm-65048"
  value: {
-  dps: 15202.56313
-  tps: 10795.09119
+  dps: 15261.55775
+  tps: 10836.97738
  }
 }
 dps_results: {
  key: "TestFeral-AllItems-TalismanofSinisterOrder-65804"
  value: {
-  dps: 15210.58504
-  tps: 10800.78675
+  dps: 15269.69801
+  tps: 10842.75696
  }
 }
 dps_results: {
  key: "TestFeral-AllItems-TalismanofTrollDivinity-37734"
  value: {
-  dps: 15202.56313
-  tps: 10795.09119
+  dps: 15261.55775
+  tps: 10836.97738
  }
 }
 dps_results: {
  key: "TestFeral-AllItems-Tank-CommanderInsignia-63841"
  value: {
-  dps: 15538.15502
-  tps: 11033.36144
+  dps: 15633.72356
+  tps: 11101.2151
  }
 }
 dps_results: {
  key: "TestFeral-AllItems-TearofBlood-55819"
  value: {
-  dps: 15202.56313
-  tps: 10795.09119
+  dps: 15261.55775
+  tps: 10836.97738
  }
 }
 dps_results: {
  key: "TestFeral-AllItems-TearofBlood-56351"
  value: {
-  dps: 15202.56313
-  tps: 10795.09119
+  dps: 15261.55775
+  tps: 10836.97738
  }
 }
 dps_results: {
  key: "TestFeral-AllItems-TearsoftheVanquished-47215"
  value: {
-  dps: 15202.56313
-  tps: 10795.09119
+  dps: 15261.55775
+  tps: 10836.97738
  }
 }
 dps_results: {
  key: "TestFeral-AllItems-TendrilsofBurrowingDark-55810"
  value: {
-  dps: 15360.38233
-  tps: 10907.14283
+  dps: 15421.60531
+  tps: 10950.61114
  }
 }
 dps_results: {
  key: "TestFeral-AllItems-TendrilsofBurrowingDark-56339"
  value: {
-  dps: 15411.76533
-  tps: 10943.62476
+  dps: 15473.71382
+  tps: 10987.60819
  }
 }
 dps_results: {
  key: "TestFeral-AllItems-TheGeneral'sHeart-45507"
  value: {
-  dps: 15202.56313
-  tps: 10795.09119
+  dps: 15261.55775
+  tps: 10836.97738
  }
 }
 dps_results: {
  key: "TestFeral-AllItems-Theralion'sMirror-59519"
  value: {
-  dps: 15202.56313
-  tps: 10795.09119
+  dps: 15261.55775
+  tps: 10836.97738
  }
 }
 dps_results: {
  key: "TestFeral-AllItems-Theralion'sMirror-65105"
  value: {
-  dps: 15221.7049
-  tps: 10808.68185
+  dps: 15280.69952
+  tps: 10850.56803
  }
 }
 dps_results: {
  key: "TestFeral-AllItems-Throngus'sFinger-56121"
  value: {
-  dps: 15202.56313
-  tps: 10795.09119
+  dps: 15261.55775
+  tps: 10836.97738
  }
 }
 dps_results: {
  key: "TestFeral-AllItems-Throngus'sFinger-56449"
  value: {
-  dps: 15202.56313
-  tps: 10795.09119
+  dps: 15261.55775
+  tps: 10836.97738
  }
 }
 dps_results: {
  key: "TestFeral-AllItems-ThunderingSkyflareDiamond"
  value: {
-  dps: 15772.80828
-  tps: 11199.96525
+  dps: 15797.57869
+  tps: 11217.55224
  }
 }
 dps_results: {
  key: "TestFeral-AllItems-Tia'sGrace-55874"
  value: {
-  dps: 16036.60772
-  tps: 11387.26285
+  dps: 16131.12539
+  tps: 11454.3704
  }
 }
 dps_results: {
  key: "TestFeral-AllItems-TinyAbominationinaJar-50351"
  value: {
-  dps: 15381.41395
-  tps: 10922.07527
+  dps: 15296.60007
+  tps: 10861.85742
  }
 }
 dps_results: {
  key: "TestFeral-AllItems-TinyAbominationinaJar-50706"
  value: {
-  dps: 15404.63276
-  tps: 10938.56063
+  dps: 15487.41008
+  tps: 10997.33253
  }
 }
 dps_results: {
  key: "TestFeral-AllItems-TirelessSkyflareDiamond"
  value: {
-  dps: 15757.61784
-  tps: 11189.18004
+  dps: 15851.28569
+  tps: 11255.68421
  }
 }
 dps_results: {
  key: "TestFeral-AllItems-TirelessStarflareDiamond"
  value: {
-  dps: 15757.61784
-  tps: 11189.18004
+  dps: 15851.28569
+  tps: 11255.68421
  }
 }
 dps_results: {
  key: "TestFeral-AllItems-TomeofArcanePhenomena-36972"
  value: {
-  dps: 15185.42162
-  tps: 10782.92072
+  dps: 15228.90841
+  tps: 10813.79635
  }
 }
 dps_results: {
  key: "TestFeral-AllItems-TrenchantEarthshatterDiamond"
  value: {
-  dps: 15757.61784
-  tps: 11189.18004
+  dps: 15851.28569
+  tps: 11255.68421
  }
 }
 dps_results: {
  key: "TestFeral-AllItems-TrenchantEarthsiegeDiamond"
  value: {
-  dps: 15757.61784
-  tps: 11189.18004
+  dps: 15851.28569
+  tps: 11255.68421
  }
 }
 dps_results: {
  key: "TestFeral-AllItems-Tyrande'sFavoriteDoll-64645"
  value: {
-  dps: 15279.43565
-  tps: 10849.74547
+  dps: 15339.21958
+  tps: 10892.19206
  }
 }
 dps_results: {
  key: "TestFeral-AllItems-UndeadSlayer'sBlessedArmor"
  value: {
-  dps: 12397.94915
-  tps: 8803.74048
+  dps: 12453.8312
+  tps: 8843.41674
  }
 }
 dps_results: {
  key: "TestFeral-AllItems-UnquenchableFlame-67101"
  value: {
-  dps: 15202.56313
-  tps: 10795.09119
+  dps: 15261.55775
+  tps: 10836.97738
  }
 }
 dps_results: {
  key: "TestFeral-AllItems-UnsolvableRiddle-62468"
  value: {
-  dps: 16265.59599
-  tps: 11549.84452
+  dps: 16360.15484
+  tps: 11616.98131
  }
 }
 dps_results: {
  key: "TestFeral-AllItems-UnsolvableRiddle-68709"
  value: {
-  dps: 16265.59599
-  tps: 11549.84452
+  dps: 16360.15484
+  tps: 11616.98131
  }
 }
 dps_results: {
  key: "TestFeral-AllItems-Val'anyr,HammerofAncientKings-46017"
  value: {
-  dps: 13439.89535
-  tps: 9543.52229
+  dps: 13472.62906
+  tps: 9566.76322
  }
 }
 dps_results: {
  key: "TestFeral-AllItems-VialofStolenMemories-59515"
  value: {
-  dps: 15202.56313
-  tps: 10795.09119
+  dps: 15261.55775
+  tps: 10836.97738
  }
 }
 dps_results: {
  key: "TestFeral-AllItems-VialofStolenMemories-65109"
  value: {
-  dps: 15202.56313
-  tps: 10795.09119
+  dps: 15261.55775
+  tps: 10836.97738
  }
 }
 dps_results: {
  key: "TestFeral-AllItems-ViciousGladiator'sBadgeofConquest-61033"
  value: {
-  dps: 16016.70899
-  tps: 11373.13475
+  dps: 16107.07667
+  tps: 11437.29581
  }
 }
 dps_results: {
  key: "TestFeral-AllItems-ViciousGladiator'sBadgeofDominance-61035"
  value: {
-  dps: 15202.56313
-  tps: 10795.09119
+  dps: 15261.55775
+  tps: 10836.97738
  }
 }
 dps_results: {
  key: "TestFeral-AllItems-ViciousGladiator'sBadgeofVictory-61034"
  value: {
-  dps: 15530.96456
-  tps: 11028.25621
+  dps: 15592.98223
+  tps: 11072.28876
  }
 }
 dps_results: {
  key: "TestFeral-AllItems-ViciousGladiator'sEmblemofAccuracy-61027"
  value: {
-  dps: 15396.52961
-  tps: 10932.88219
+  dps: 15334.04742
+  tps: 10888.51983
  }
 }
 dps_results: {
  key: "TestFeral-AllItems-ViciousGladiator'sEmblemofAlacrity-61028"
  value: {
-  dps: 15337.96752
-  tps: 10891.22831
+  dps: 15457.42984
+  tps: 10976.04656
  }
 }
 dps_results: {
  key: "TestFeral-AllItems-ViciousGladiator'sEmblemofCruelty-61026"
  value: {
-  dps: 15377.33641
-  tps: 10919.18022
+  dps: 15483.5076
+  tps: 10994.56177
  }
 }
 dps_results: {
  key: "TestFeral-AllItems-ViciousGladiator'sEmblemofProficiency-61030"
  value: {
-  dps: 15372.1331
-  tps: 10915.48588
+  dps: 15349.76666
+  tps: 10899.6057
  }
 }
 dps_results: {
  key: "TestFeral-AllItems-ViciousGladiator'sEmblemofProwess-61029"
  value: {
-  dps: 15452.13769
-  tps: 10972.28913
+  dps: 15514.65622
+  tps: 11016.67729
  }
 }
 dps_results: {
  key: "TestFeral-AllItems-ViciousGladiator'sEmblemofTenacity-61032"
  value: {
-  dps: 15202.56313
-  tps: 10795.09119
+  dps: 15261.55775
+  tps: 10836.97738
  }
 }
 dps_results: {
  key: "TestFeral-AllItems-ViciousGladiator'sInsigniaofConquest-61047"
  value: {
-  dps: 15945.3056
-  tps: 11322.43835
+  dps: 16021.30612
+  tps: 11376.39872
  }
 }
 dps_results: {
  key: "TestFeral-AllItems-ViciousGladiator'sInsigniaofDominance-61045"
  value: {
-  dps: 15202.56313
-  tps: 10795.09119
+  dps: 15261.55775
+  tps: 10836.97738
  }
 }
 dps_results: {
  key: "TestFeral-AllItems-ViciousGladiator'sInsigniaofVictory-61046"
  value: {
-  dps: 15518.21958
-  tps: 11019.20728
+  dps: 15568.82626
+  tps: 11055.13802
  }
 }
 dps_results: {
  key: "TestFeral-AllItems-WingedTalisman-37844"
  value: {
-  dps: 15202.56313
-  tps: 10795.09119
+  dps: 15261.55775
+  tps: 10836.97738
  }
 }
 dps_results: {
  key: "TestFeral-AllItems-WitchingHourglass-55787"
  value: {
-  dps: 15202.56313
-  tps: 10795.09119
+  dps: 15261.55775
+  tps: 10836.97738
  }
 }
 dps_results: {
  key: "TestFeral-AllItems-WitchingHourglass-56320"
  value: {
-  dps: 15202.56313
-  tps: 10795.09119
+  dps: 15261.55775
+  tps: 10836.97738
  }
 }
 dps_results: {
  key: "TestFeral-AllItems-World-QuellerFocus-63842"
  value: {
-  dps: 15363.3185
-  tps: 10909.22751
+  dps: 15424.58294
+  tps: 10952.72526
  }
 }
 dps_results: {
  key: "TestFeral-AllItems-Za'brox'sLuckyTooth-63742"
  value: {
-  dps: 15381.61779
-  tps: 10922.22
+  dps: 15443.13
+  tps: 10965.89367
  }
 }
 dps_results: {
  key: "TestFeral-AllItems-Za'brox'sLuckyTooth-63745"
  value: {
-  dps: 15381.61779
-  tps: 10922.22
+  dps: 15443.13
+  tps: 10965.89367
  }
 }
 dps_results: {
  key: "TestFeral-Average-Default"
  value: {
-  dps: 16223.42837
-  tps: 11519.92542
+  dps: 16248.95669
+  tps: 11538.05053
  }
 }
 dps_results: {
  key: "TestFeral-Settings-Tauren-preraid-Default-NoBleed-default-FullBuffs-LongMultiTarget"
  value: {
-  dps: 16143.71548
-  tps: 11463.30937
+  dps: 16242.64903
+  tps: 11533.55218
  }
 }
 dps_results: {
  key: "TestFeral-Settings-Tauren-preraid-Default-NoBleed-default-FullBuffs-LongSingleTarget"
  value: {
-  dps: 16143.71548
-  tps: 11463.30937
+  dps: 16242.64903
+  tps: 11533.55218
  }
 }
 dps_results: {
  key: "TestFeral-Settings-Tauren-preraid-Default-NoBleed-default-FullBuffs-ShortSingleTarget"
  value: {
-  dps: 18192.91944
-  tps: 12923.32967
+  dps: 18107.64813
+  tps: 12862.78704
  }
 }
 dps_results: {
  key: "TestFeral-Settings-Tauren-preraid-Default-NoBleed-default-NoBuffs-LongMultiTarget"
  value: {
-  dps: 10160.30516
-  tps: 7216.50899
+  dps: 10243.05006
+  tps: 7275.25786
  }
 }
 dps_results: {
  key: "TestFeral-Settings-Tauren-preraid-Default-NoBleed-default-NoBuffs-LongSingleTarget"
  value: {
-  dps: 10160.30516
-  tps: 7216.50899
+  dps: 10243.05006
+  tps: 7275.25786
  }
 }
 dps_results: {
  key: "TestFeral-Settings-Tauren-preraid-Default-NoBleed-default-NoBuffs-ShortSingleTarget"
  value: {
-  dps: 9986.70165
-  tps: 7098.03684
+  dps: 9989.74029
+  tps: 7100.19427
  }
 }
 dps_results: {
  key: "TestFeral-Settings-Tauren-preraid-Default-default-FullBuffs-LongMultiTarget"
  value: {
-  dps: 16143.71548
-  tps: 11463.30937
+  dps: 16242.64903
+  tps: 11533.55218
  }
 }
 dps_results: {
  key: "TestFeral-Settings-Tauren-preraid-Default-default-FullBuffs-LongSingleTarget"
  value: {
-  dps: 16143.71548
-  tps: 11463.30937
+  dps: 16242.64903
+  tps: 11533.55218
  }
 }
 dps_results: {
  key: "TestFeral-Settings-Tauren-preraid-Default-default-FullBuffs-ShortSingleTarget"
  value: {
-  dps: 18192.91944
-  tps: 12923.32967
+  dps: 18107.64813
+  tps: 12862.78704
  }
 }
 dps_results: {
  key: "TestFeral-Settings-Tauren-preraid-Default-default-NoBuffs-LongMultiTarget"
  value: {
-  dps: 10160.30516
-  tps: 7216.50899
+  dps: 10243.05006
+  tps: 7275.25786
  }
 }
 dps_results: {
  key: "TestFeral-Settings-Tauren-preraid-Default-default-NoBuffs-LongSingleTarget"
  value: {
-  dps: 10160.30516
-  tps: 7216.50899
+  dps: 10243.05006
+  tps: 7275.25786
  }
 }
 dps_results: {
  key: "TestFeral-Settings-Tauren-preraid-Default-default-NoBuffs-ShortSingleTarget"
  value: {
-  dps: 9986.70165
-  tps: 7098.03684
+  dps: 9989.74029
+  tps: 7100.19427
  }
 }
 dps_results: {
  key: "TestFeral-SwitchInFrontOfTarget-Default"
  value: {
-  dps: 16723.92242
-  tps: 11875.25629
+  dps: 16810.69383
+  tps: 11936.86399
  }
 }