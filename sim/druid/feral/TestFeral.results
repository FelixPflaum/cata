--- conflicted
+++ resolved
@@ -964,13 +964,8 @@
 dps_results: {
  key: "TestFeral-AllItems-Stormrider'sBattlegarb"
  value: {
-<<<<<<< HEAD
-  dps: 22470.31407
-  tps: 15953.92299
-=======
-  dps: 22537.5406
-  tps: 16001.65383
->>>>>>> 6eb10ac1
+  dps: 22550.5576
+  tps: 16010.89589
  }
 }
 dps_results: {
@@ -1347,37 +1342,22 @@
 dps_results: {
  key: "TestFeral-Settings-Tauren-p1-DefaultTalents-ExternalBleed-default-FullBuffs-25.0yards-LongMultiTarget"
  value: {
-<<<<<<< HEAD
-  dps: 27944.80134
-  tps: 19870.42447
-=======
-  dps: 27858.14711
-  tps: 19808.89997
->>>>>>> 6eb10ac1
+  dps: 27983.32621
+  tps: 19897.62756
  }
 }
 dps_results: {
  key: "TestFeral-Settings-Tauren-p1-DefaultTalents-ExternalBleed-default-FullBuffs-25.0yards-LongSingleTarget"
  value: {
-<<<<<<< HEAD
-  dps: 28265.17376
-  tps: 20068.27337
-=======
-  dps: 28299.12797
-  tps: 20092.38086
->>>>>>> 6eb10ac1
+  dps: 28309.37772
+  tps: 20099.65818
  }
 }
 dps_results: {
  key: "TestFeral-Settings-Tauren-p1-DefaultTalents-ExternalBleed-default-FullBuffs-25.0yards-ShortSingleTarget"
  value: {
-<<<<<<< HEAD
-  dps: 35214.91114
-  tps: 25002.58691
-=======
-  dps: 35117.63692
-  tps: 24933.52222
->>>>>>> 6eb10ac1
+  dps: 35160.64342
+  tps: 24964.05683
  }
 }
 dps_results: {
@@ -1404,37 +1384,22 @@
 dps_results: {
  key: "TestFeral-Settings-Tauren-p1-DefaultTalents-ExternalBleed-default-NoBuffs-25.0yards-LongMultiTarget"
  value: {
-<<<<<<< HEAD
-  dps: 18304.06698
-  tps: 13026.40052
-=======
-  dps: 18371.54798
-  tps: 13074.53639
->>>>>>> 6eb10ac1
+  dps: 18323.75578
+  tps: 13040.75349
  }
 }
 dps_results: {
  key: "TestFeral-Settings-Tauren-p1-DefaultTalents-ExternalBleed-default-NoBuffs-25.0yards-LongSingleTarget"
  value: {
-<<<<<<< HEAD
-  dps: 18492.73691
-  tps: 13132.38595
-=======
-  dps: 18581.35806
-  tps: 13195.23218
->>>>>>> 6eb10ac1
+  dps: 18565.89872
+  tps: 13184.33084
  }
 }
 dps_results: {
  key: "TestFeral-Settings-Tauren-p1-DefaultTalents-ExternalBleed-default-NoBuffs-25.0yards-ShortSingleTarget"
  value: {
-<<<<<<< HEAD
-  dps: 20332.4794
-  tps: 14443.53904
-=======
-  dps: 20335.21062
-  tps: 14445.47821
->>>>>>> 6eb10ac1
+  dps: 20419.1596
+  tps: 14505.08198
  }
 }
 dps_results: {
@@ -1545,56 +1510,36 @@
 dps_results: {
  key: "TestFeral-Settings-Tauren-p1-HybridTalents-ExternalBleed-default-FullBuffs-25.0yards-LongMultiTarget"
  value: {
-<<<<<<< HEAD
-  dps: 27196.12402
-  tps: 19338.63921
-=======
-  dps: 27151.33978
-  tps: 19306.91719
->>>>>>> 6eb10ac1
+  dps: 27168.25121
+  tps: 19318.77473
  }
 }
 dps_results: {
  key: "TestFeral-Settings-Tauren-p1-HybridTalents-ExternalBleed-default-FullBuffs-25.0yards-LongSingleTarget"
  value: {
-<<<<<<< HEAD
-  dps: 27501.09384
-  tps: 19525.77662
-=======
-  dps: 27614.72293
-  tps: 19606.45328
->>>>>>> 6eb10ac1
+  dps: 27583.18125
+  tps: 19584.05869
  }
 }
 dps_results: {
  key: "TestFeral-Settings-Tauren-p1-HybridTalents-ExternalBleed-default-FullBuffs-25.0yards-ShortSingleTarget"
  value: {
-<<<<<<< HEAD
-  dps: 34265.99203
-  tps: 24328.85434
-=======
-  dps: 34294.06086
-  tps: 24348.78321
->>>>>>> 6eb10ac1
+  dps: 34289.35719
+  tps: 24345.44361
  }
 }
 dps_results: {
  key: "TestFeral-Settings-Tauren-p1-HybridTalents-ExternalBleed-default-FullBuffs-5.0yards-LongMultiTarget"
  value: {
-  dps: 27261.73933
-  tps: 19385.60002
+  dps: 27263.52272
+  tps: 19386.86622
  }
 }
 dps_results: {
  key: "TestFeral-Settings-Tauren-p1-HybridTalents-ExternalBleed-default-FullBuffs-5.0yards-LongSingleTarget"
  value: {
-<<<<<<< HEAD
-  dps: 27389.72264
-  tps: 19448.04924
-=======
   dps: 27443.88964
   tps: 19486.50781
->>>>>>> 6eb10ac1
  }
 }
 dps_results: {
@@ -1607,61 +1552,36 @@
 dps_results: {
  key: "TestFeral-Settings-Tauren-p1-HybridTalents-ExternalBleed-default-NoBuffs-25.0yards-LongMultiTarget"
  value: {
-<<<<<<< HEAD
-  dps: 17955.64099
-  tps: 12779.24242
-=======
-  dps: 17896.52648
-  tps: 12737.3459
->>>>>>> 6eb10ac1
+  dps: 17885.41718
+  tps: 12729.4583
  }
 }
 dps_results: {
  key: "TestFeral-Settings-Tauren-p1-HybridTalents-ExternalBleed-default-NoBuffs-25.0yards-LongSingleTarget"
  value: {
-<<<<<<< HEAD
-  dps: 18042.64427
-  tps: 12812.89497
-=======
-  dps: 18078.67446
-  tps: 12838.4764
->>>>>>> 6eb10ac1
+  dps: 18060.04014
+  tps: 12825.09646
  }
 }
 dps_results: {
  key: "TestFeral-Settings-Tauren-p1-HybridTalents-ExternalBleed-default-NoBuffs-25.0yards-ShortSingleTarget"
  value: {
-<<<<<<< HEAD
-  dps: 19803.61927
-  tps: 14068.04835
-=======
-  dps: 19782.93148
-  tps: 14053.36002
->>>>>>> 6eb10ac1
+  dps: 19793.71466
+  tps: 14061.01608
  }
 }
 dps_results: {
  key: "TestFeral-Settings-Tauren-p1-HybridTalents-ExternalBleed-default-NoBuffs-5.0yards-LongMultiTarget"
  value: {
-<<<<<<< HEAD
-  dps: 17861.81347
-  tps: 12712.77445
-=======
   dps: 17912.58773
   tps: 12748.52503
->>>>>>> 6eb10ac1
  }
 }
 dps_results: {
  key: "TestFeral-Settings-Tauren-p1-HybridTalents-ExternalBleed-default-NoBuffs-5.0yards-LongSingleTarget"
  value: {
-<<<<<<< HEAD
-  dps: 17969.79484
-  tps: 12761.24666
-=======
   dps: 18007.51784
   tps: 12787.88041
->>>>>>> 6eb10ac1
  }
 }
 dps_results: {
@@ -1800,37 +1720,22 @@
 dps_results: {
  key: "TestFeral-Settings-Tauren-preraid-DefaultTalents-ExternalBleed-default-NoBuffs-25.0yards-LongMultiTarget"
  value: {
-<<<<<<< HEAD
-  dps: 14933.20925
-  tps: 10633.39067
-=======
-  dps: 14917.53448
-  tps: 10622.1868
->>>>>>> 6eb10ac1
+  dps: 14905.05259
+  tps: 10613.39945
  }
 }
 dps_results: {
  key: "TestFeral-Settings-Tauren-preraid-DefaultTalents-ExternalBleed-default-NoBuffs-25.0yards-LongSingleTarget"
  value: {
-<<<<<<< HEAD
-  dps: 14917.31291
-  tps: 10593.53577
-=======
-  dps: 15010.97183
-  tps: 10660.18317
->>>>>>> 6eb10ac1
+  dps: 15017.79649
+  tps: 10665.02868
  }
 }
 dps_results: {
  key: "TestFeral-Settings-Tauren-preraid-DefaultTalents-ExternalBleed-default-NoBuffs-25.0yards-ShortSingleTarget"
  value: {
-<<<<<<< HEAD
-  dps: 16289.26997
-  tps: 11572.86035
-=======
-  dps: 16387.47323
-  tps: 11642.58466
->>>>>>> 6eb10ac1
+  dps: 16383.55732
+  tps: 11639.80437
  }
 }
 dps_results: {
@@ -1983,44 +1888,29 @@
 dps_results: {
  key: "TestFeral-Settings-Tauren-preraid-HybridTalents-ExternalBleed-default-NoBuffs-25.0yards-LongMultiTarget"
  value: {
-<<<<<<< HEAD
-  dps: 14425.80695
-  tps: 10273.13504
-=======
-  dps: 14410.0351
-  tps: 10261.78746
->>>>>>> 6eb10ac1
+  dps: 14413.8859
+  tps: 10264.59631
  }
 }
 dps_results: {
  key: "TestFeral-Settings-Tauren-preraid-HybridTalents-ExternalBleed-default-NoBuffs-25.0yards-LongSingleTarget"
  value: {
-<<<<<<< HEAD
-  dps: 14504.72244
-  tps: 10300.74611
-=======
-  dps: 14556.00286
-  tps: 10337.30478
->>>>>>> 6eb10ac1
+  dps: 14551.16378
+  tps: 10333.86903
  }
 }
 dps_results: {
  key: "TestFeral-Settings-Tauren-preraid-HybridTalents-ExternalBleed-default-NoBuffs-25.0yards-ShortSingleTarget"
  value: {
-<<<<<<< HEAD
-  dps: 15794.92851
-  tps: 11221.87791
-=======
-  dps: 15784.52668
-  tps: 11214.49261
->>>>>>> 6eb10ac1
+  dps: 15784.57296
+  tps: 11214.52547
  }
 }
 dps_results: {
  key: "TestFeral-Settings-Tauren-preraid-HybridTalents-ExternalBleed-default-NoBuffs-5.0yards-LongMultiTarget"
  value: {
-  dps: 14432.82676
-  tps: 10278.1939
+  dps: 14430.65668
+  tps: 10276.65314
  }
 }
 dps_results: {
