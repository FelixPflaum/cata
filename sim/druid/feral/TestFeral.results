character_stats_results: {
 key: "TestFeral-CharacterStats-Default"
 value: {
  final_stats: 466.5694000000001
  final_stats: 986.6164000000001
  final_stats: 533.4164000000001
  final_stats: 346.42608000000007
  final_stats: 241.10240000000007
  final_stats: 0
  final_stats: 0
  final_stats: 0
  final_stats: 0
  final_stats: 0
  final_stats: 0
  final_stats: 0
  final_stats: 0
  final_stats: 107
  final_stats: 119
  final_stats: 136.37750922484355
  final_stats: 0
  final_stats: 0
  final_stats: 5259.573792000001
  final_stats: 135
  final_stats: 2444.90595696
  final_stats: 0
  final_stats: 0
  final_stats: 20
  final_stats: 7286.391200000001
  final_stats: 0
  final_stats: 0
<<<<<<< HEAD
  final_stats: 5047.2328
  final_stats: 596
=======
  final_stats: 5099.804
  final_stats: 1411.3000000000002
>>>>>>> 3671c74e
  final_stats: 0
  final_stats: 0
  final_stats: 0
  final_stats: 2951.197519821977
  final_stats: 0
  final_stats: 0
  final_stats: 8939.864000000001
  final_stats: 75.6
  final_stats: 75.6
  final_stats: 75.6
  final_stats: 75.6
  final_stats: 75.6
  final_stats: 0
  final_stats: 0
  final_stats: 0
  final_stats: 0
  final_stats: 0
 }
}
dps_results: {
 key: "TestFeral-AllItems-AshtongueTalismanofEquilibrium-32486"
 value: {
  dps: 1923.6833372174092
  tps: 1389.4188157768963
 }
}
dps_results: {
 key: "TestFeral-AllItems-Bandit'sInsignia-40371"
 value: {
  dps: 2007.6159406967315
  tps: 1449.0109642472162
 }
}
dps_results: {
 key: "TestFeral-AllItems-Braxley'sBackyardMoonshine-35937"
 value: {
  dps: 1948.4965629785836
  tps: 1407.184457041114
 }
}
dps_results: {
 key: "TestFeral-AllItems-DarkmoonCard:Berserker!-42989"
 value: {
  dps: 1947.8630291731408
  tps: 1406.6096149820694
 }
}
dps_results: {
 key: "TestFeral-AllItems-DarkmoonCard:Death-42990"
 value: {
  dps: 1976.4520614193586
  tps: 1426.8977361454395
 }
}
dps_results: {
 key: "TestFeral-AllItems-DarkmoonCard:Greatness-42987"
 value: {
  dps: 2066.3693415478306
  tps: 1490.7398817506266
 }
}
dps_results: {
 key: "TestFeral-AllItems-DarkmoonCard:Greatness-44253"
 value: {
  dps: 2103.5519421464337
  tps: 1517.1574960552964
 }
}
dps_results: {
 key: "TestFeral-AllItems-DarkmoonCard:Greatness-44254"
 value: {
  dps: 2042.1864610435412
  tps: 1473.7167377517028
 }
}
dps_results: {
 key: "TestFeral-AllItems-DeathKnight'sAnguish-38212"
 value: {
  dps: 1938.971632765994
  tps: 1400.320052055296
 }
}
dps_results: {
 key: "TestFeral-AllItems-Defender'sCode-40257"
 value: {
  dps: 1917.6577904332664
  tps: 1385.140677560155
 }
}
dps_results: {
 key: "TestFeral-AllItems-ExtractofNecromanticPower-40373"
 value: {
  dps: 1971.9100203317548
  tps: 1423.697758972773
 }
}
dps_results: {
 key: "TestFeral-AllItems-EyeoftheBroodmother-45308"
 value: {
  dps: 1937.2142246450107
  tps: 1399.0388720356527
 }
}
dps_results: {
 key: "TestFeral-AllItems-ForgeEmber-37660"
 value: {
  dps: 1939.5312827534601
  tps: 1400.6971470379694
 }
}
dps_results: {
 key: "TestFeral-AllItems-FuryoftheFiveFlights-40431"
 value: {
  dps: 2006.5848323149185
  tps: 1448.2788772961287
 }
}
dps_results: {
 key: "TestFeral-AllItems-FuturesightRune-38763"
 value: {
  dps: 1926.0648873283635
  tps: 1391.1594867061292
 }
}
dps_results: {
 key: "TestFeral-AllItems-IdolofTerror-33509"
 value: {
  dps: 1911.1081004228636
  tps: 1380.4565097354007
 }
}
dps_results: {
 key: "TestFeral-AllItems-IdoloftheUnseenMoon-33510"
 value: {
  dps: 1901.8976654286068
  tps: 1373.9509888068467
 }
}
dps_results: {
 key: "TestFeral-AllItems-IdoloftheWhiteStag-32257"
 value: {
  dps: 1909.3886265652677
  tps: 1379.2695712138761
 }
}
dps_results: {
 key: "TestFeral-AllItems-IllustrationoftheDragonSoul-40432"
 value: {
  dps: 1917.6577904332664
  tps: 1385.140677560155
 }
}
dps_results: {
 key: "TestFeral-AllItems-IncisorFragment-37723"
 value: {
  dps: 1985.918752338615
  tps: 1433.605960512953
 }
}
dps_results: {
 key: "TestFeral-AllItems-InfusedColdstoneRune-35935"
 value: {
  dps: 1922.0562926595871
  tps: 1388.2790965897054
 }
}
dps_results: {
 key: "TestFeral-AllItems-Lavanthor'sTalisman-37872"
 value: {
  dps: 1917.6577904332664
  tps: 1385.140677560155
 }
}
dps_results: {
 key: "TestFeral-AllItems-LivingRootoftheWildheart-30664"
 value: {
  dps: 1939.2205197169721
  tps: 1400.450215351586
 }
}
dps_results: {
 key: "TestFeral-AllItems-MajesticDragonFigurine-40430"
 value: {
  dps: 1965.9444892913089
  tps: 1419.7027934937005
 }
}
dps_results: {
 key: "TestFeral-AllItems-MalorneHarness"
 value: {
  dps: 1691.7732495001003
  tps: 1223.8169520246468
 }
}
dps_results: {
 key: "TestFeral-AllItems-MalorneRegalia"
 value: {
  dps: 1420.2023304307659
  tps: 1030.9003468149663
 }
}
dps_results: {
 key: "TestFeral-AllItems-Mana-EtchedRegalia"
 value: {
  dps: 1389.1495568538571
  tps: 1008.647901649251
 }
}
dps_results: {
 key: "TestFeral-AllItems-MeteoriteWhetstone-37390"
 value: {
  dps: 1976.419881713447
  tps: 1427.5069968180535
 }
}
dps_results: {
 key: "TestFeral-AllItems-NordrassilHarness"
 value: {
  dps: 1674.686553572562
  tps: 1211.334929319532
 }
}
dps_results: {
 key: "TestFeral-AllItems-NordrassilRegalia"
 value: {
  dps: 1430.2473551446633
  tps: 1038.0374784357239
 }
}
dps_results: {
 key: "TestFeral-AllItems-OfferingofSacrifice-37638"
 value: {
  dps: 1917.6577904332664
  tps: 1385.140677560155
 }
}
dps_results: {
 key: "TestFeral-AllItems-PrimalIntent"
 value: {
  dps: 1841.109926476874
  tps: 1330.4437352723915
 }
}
dps_results: {
 key: "TestFeral-AllItems-PurifiedShardoftheGods"
 value: {
  dps: 1917.6577904332664
  tps: 1385.140677560155
 }
}
dps_results: {
 key: "TestFeral-AllItems-ReignoftheDead-47316"
 value: {
  dps: 2098.7872617605067
  tps: 1513.7426022024954
 }
}
dps_results: {
 key: "TestFeral-AllItems-ReignoftheDead-47477"
 value: {
  dps: 2121.404508362609
  tps: 1529.8008472899883
 }
}
dps_results: {
 key: "TestFeral-AllItems-RuneofRepulsion-40372"
 value: {
  dps: 1917.6577904332664
  tps: 1385.140677560155
 }
}
dps_results: {
 key: "TestFeral-AllItems-SealofthePantheon-36993"
 value: {
  dps: 1917.6577904332664
  tps: 1385.140677560155
 }
}
dps_results: {
 key: "TestFeral-AllItems-Serrah'sStar-37559"
 value: {
  dps: 1929.5148311775893
  tps: 1393.5595859539806
 }
}
dps_results: {
 key: "TestFeral-AllItems-ShinyShardoftheGods"
 value: {
  dps: 1917.6577904332664
  tps: 1385.140677560155
 }
}
dps_results: {
 key: "TestFeral-AllItems-Sindragosa'sFlawlessFang-50361"
 value: {
  dps: 1917.6577904332664
  tps: 1385.140677560155
 }
}
dps_results: {
 key: "TestFeral-AllItems-SparkofLife-37657"
 value: {
  dps: 1984.7377989263318
  tps: 1433.3801613963244
 }
}
dps_results: {
 key: "TestFeral-AllItems-SpellstrikeInfusion"
 value: {
  dps: 1647.4318129957683
  tps: 1192.2858435100084
 }
}
dps_results: {
 key: "TestFeral-AllItems-StrengthoftheClefthoof"
 value: {
  dps: 1648.2380329433106
  tps: 1193.529970863562
 }
}
dps_results: {
 key: "TestFeral-AllItems-TheTwinStars"
 value: {
  dps: 1909.1169332660666
  tps: 1379.232726570037
 }
}
dps_results: {
 key: "TestFeral-AllItems-ThunderheartHarness"
 value: {
  dps: 1833.6877509503809
  tps: 1324.8166994577834
 }
}
dps_results: {
 key: "TestFeral-AllItems-ThunderheartRegalia"
 value: {
  dps: 1362.7510821110502
  tps: 990.6931567447007
 }
}
dps_results: {
 key: "TestFeral-AllItems-TinyAbominationinaJar-50351"
 value: {
  dps: 1983.637611651637
  tps: 1433.1535408365753
 }
}
dps_results: {
 key: "TestFeral-AllItems-TinyAbominationinaJar-50706"
 value: {
  dps: 1998.9859162689559
  tps: 1444.3111520289638
 }
}
dps_results: {
 key: "TestFeral-AllItems-WastewalkerArmor"
 value: {
  dps: 1534.8210973473758
  tps: 1111.8629753996497
 }
}
dps_results: {
 key: "TestFeral-AllItems-WindhawkArmor"
 value: {
  dps: 1781.8446101201582
  tps: 1288.7106333617564
 }
}
dps_results: {
 key: "TestFeral-AllItems-WrathofSpellfire"
 value: {
  dps: 1721.057588951495
  tps: 1245.32603667615
 }
}
dps_results: {
 key: "TestFeral-Average-Default"
 value: {
  dps: 1943.5099915000796
  tps: 1403.549995581079
 }
}
dps_results: {
 key: "TestFeral-Settings-Tauren-P1-Default-FullBuffs-LongMultiTarget"
 value: {
  dps: 1954.6726153995814
  tps: 1859.8904839844288
 }
}
dps_results: {
 key: "TestFeral-Settings-Tauren-P1-Default-FullBuffs-LongSingleTarget"
 value: {
  dps: 1954.6726153995814
  tps: 1411.4212032862388
 }
}
dps_results: {
 key: "TestFeral-Settings-Tauren-P1-Default-FullBuffs-ShortSingleTarget"
 value: {
  dps: 2188.471213907129
  tps: 1582.944273069443
 }
}
dps_results: {
 key: "TestFeral-Settings-Tauren-P1-Default-NoBuffs-LongMultiTarget"
 value: {
  dps: 781.3323754261936
  tps: 555.3083065525974
 }
}
dps_results: {
 key: "TestFeral-Settings-Tauren-P1-Default-NoBuffs-LongSingleTarget"
 value: {
  dps: 781.3323754261936
  tps: 555.3083065525974
 }
}
dps_results: {
 key: "TestFeral-Settings-Tauren-P1-Default-NoBuffs-ShortSingleTarget"
 value: {
  dps: 957.6466305471238
  tps: 681.4911076884575
 }
}
dps_results: {
 key: "TestFeral-SwitchInFrontOfTarget-Default"
 value: {
  dps: 1777.039312786388
  tps: 1285.8168850934203
 }
}<|MERGE_RESOLUTION|>--- conflicted
+++ resolved
@@ -28,13 +28,8 @@
   final_stats: 7286.391200000001
   final_stats: 0
   final_stats: 0
-<<<<<<< HEAD
   final_stats: 5047.2328
-  final_stats: 596
-=======
-  final_stats: 5099.804
   final_stats: 1411.3000000000002
->>>>>>> 3671c74e
   final_stats: 0
   final_stats: 0
   final_stats: 0
