--- conflicted
+++ resolved
@@ -37,13 +37,8 @@
 dps_results: {
  key: "TestFeral-AllItems-AgileShadowspiritDiamond"
  value: {
-<<<<<<< HEAD
-  dps: 25525.62967
-  tps: 34488.6295
-=======
-  dps: 25510.79752
-  tps: 34458.75052
->>>>>>> 6b2d0c34
+  dps: 25525.31484
+  tps: 34487.05535
  }
 }
 dps_results: {
@@ -56,27 +51,22 @@
 dps_results: {
  key: "TestFeral-AllItems-Anhuur'sHymnal-55889"
  value: {
-  dps: 23943.08734
-  tps: 33189.17426
+  dps: 23942.77251
+  tps: 33187.60011
  }
 }
 dps_results: {
  key: "TestFeral-AllItems-Anhuur'sHymnal-56407"
  value: {
-  dps: 23944.5228
-  tps: 33196.39573
+  dps: 23944.20797
+  tps: 33194.82158
  }
 }
 dps_results: {
  key: "TestFeral-AllItems-AustereShadowspiritDiamond"
  value: {
-<<<<<<< HEAD
-  dps: 24894.06595
-  tps: 33671.34927
-=======
-  dps: 24915.55867
-  tps: 33630.25058
->>>>>>> 6b2d0c34
+  dps: 24893.76827
+  tps: 33669.86087
  }
 }
 dps_results: {
@@ -139,13 +129,8 @@
 dps_results: {
  key: "TestFeral-AllItems-BloodthirstyGladiator'sBadgeofConquest-64687"
  value: {
-<<<<<<< HEAD
   dps: 25114.85381
   tps: 34192.08028
-=======
-  dps: 24966.75875
-  tps: 33360.52717
->>>>>>> 6b2d0c34
  }
 }
 dps_results: {
@@ -214,37 +199,22 @@
 dps_results: {
  key: "TestFeral-AllItems-BracingShadowspiritDiamond"
  value: {
-<<<<<<< HEAD
-  dps: 24895.03119
-  tps: 32998.75196
-=======
-  dps: 24916.02145
-  tps: 32960.08722
->>>>>>> 6b2d0c34
+  dps: 24894.73351
+  tps: 32997.29333
  }
 }
 dps_results: {
  key: "TestFeral-AllItems-BurningShadowspiritDiamond"
  value: {
-<<<<<<< HEAD
-  dps: 25335.55746
-  tps: 34233.15409
-=======
-  dps: 25362.35128
-  tps: 34204.69122
->>>>>>> 6b2d0c34
+  dps: 25335.24192
+  tps: 34231.57639
  }
 }
 dps_results: {
  key: "TestFeral-AllItems-ChaoticShadowspiritDiamond"
  value: {
-<<<<<<< HEAD
-  dps: 25327.78292
-  tps: 34096.64401
-=======
-  dps: 25357.69595
-  tps: 34288.73221
->>>>>>> 6b2d0c34
+  dps: 25327.46738
+  tps: 34095.0663
  }
 }
 dps_results: {
@@ -320,13 +290,8 @@
 dps_results: {
  key: "TestFeral-AllItems-DestructiveShadowspiritDiamond"
  value: {
-<<<<<<< HEAD
-  dps: 24887.0272
-  tps: 33537.93805
-=======
-  dps: 24911.19594
-  tps: 33714.45322
->>>>>>> 6b2d0c34
+  dps: 24886.72952
+  tps: 33536.44965
  }
 }
 dps_results: {
@@ -339,13 +304,8 @@
 dps_results: {
  key: "TestFeral-AllItems-EffulgentShadowspiritDiamond"
  value: {
-<<<<<<< HEAD
-  dps: 24894.06595
-  tps: 33671.34927
-=======
-  dps: 24915.55867
-  tps: 33630.25058
->>>>>>> 6b2d0c34
+  dps: 24893.76827
+  tps: 33669.86087
  }
 }
 dps_results: {
@@ -358,25 +318,15 @@
 dps_results: {
  key: "TestFeral-AllItems-EmberShadowspiritDiamond"
  value: {
-<<<<<<< HEAD
-  dps: 24895.03119
-  tps: 33671.91518
-=======
-  dps: 24916.02145
-  tps: 33632.45089
->>>>>>> 6b2d0c34
+  dps: 24894.73351
+  tps: 33670.42678
  }
 }
 dps_results: {
  key: "TestFeral-AllItems-EnigmaticShadowspiritDiamond"
  value: {
-<<<<<<< HEAD
-  dps: 24887.0272
-  tps: 33537.93805
-=======
-  dps: 24911.19594
-  tps: 33714.45322
->>>>>>> 6b2d0c34
+  dps: 24886.72952
+  tps: 33536.44965
  }
 }
 dps_results: {
@@ -396,13 +346,8 @@
 dps_results: {
  key: "TestFeral-AllItems-EternalShadowspiritDiamond"
  value: {
-<<<<<<< HEAD
-  dps: 24894.06595
-  tps: 33671.34927
-=======
-  dps: 24915.55867
-  tps: 33630.25058
->>>>>>> 6b2d0c34
+  dps: 24893.76827
+  tps: 33669.86087
  }
 }
 dps_results: {
@@ -422,13 +367,8 @@
 dps_results: {
  key: "TestFeral-AllItems-Figurine-DemonPanther-52199"
  value: {
-<<<<<<< HEAD
   dps: 24947.76846
   tps: 33980.88056
-=======
-  dps: 25018.45892
-  tps: 33634.47422
->>>>>>> 6b2d0c34
  }
 }
 dps_results: {
@@ -462,37 +402,22 @@
 dps_results: {
  key: "TestFeral-AllItems-FleetShadowspiritDiamond"
  value: {
-<<<<<<< HEAD
-  dps: 24954.86495
-  tps: 33765.71425
-=======
-  dps: 24976.80735
-  tps: 33723.51667
->>>>>>> 6b2d0c34
+  dps: 24954.56534
+  tps: 33764.2162
  }
 }
 dps_results: {
  key: "TestFeral-AllItems-FluidDeath-58181"
  value: {
-<<<<<<< HEAD
-  dps: 25266.01032
-  tps: 35009.87179
-=======
-  dps: 25343.85592
-  tps: 34431.01313
->>>>>>> 6b2d0c34
+  dps: 25265.70049
+  tps: 35008.32264
  }
 }
 dps_results: {
  key: "TestFeral-AllItems-ForlornShadowspiritDiamond"
  value: {
-<<<<<<< HEAD
-  dps: 24895.03119
-  tps: 33671.95585
-=======
-  dps: 24916.02145
-  tps: 33632.49099
->>>>>>> 6b2d0c34
+  dps: 24894.73351
+  tps: 33670.46745
  }
 }
 dps_results: {
@@ -505,8 +430,8 @@
 dps_results: {
  key: "TestFeral-AllItems-GaleofShadows-56138"
  value: {
-  dps: 24134.77658
-  tps: 33578.86594
+  dps: 24135.09141
+  tps: 33579.08947
  }
 }
 dps_results: {
@@ -526,13 +451,8 @@
 dps_results: {
  key: "TestFeral-AllItems-Gladiator'sSanctuary"
  value: {
-<<<<<<< HEAD
-  dps: 22407.92872
-  tps: 30372.82682
-=======
-  dps: 22406.52656
-  tps: 29848.12953
->>>>>>> 6b2d0c34
+  dps: 22406.59712
+  tps: 30370.61339
  }
 }
 dps_results: {
@@ -559,13 +479,8 @@
 dps_results: {
  key: "TestFeral-AllItems-HarmlightToken-63839"
  value: {
-<<<<<<< HEAD
-  dps: 23878.30635
-  tps: 32863.52284
-=======
-  dps: 23770.30903
-  tps: 31951.46323
->>>>>>> 6b2d0c34
+  dps: 23878.39377
+  tps: 32868.15323
  }
 }
 dps_results: {
@@ -606,8 +521,8 @@
 dps_results: {
  key: "TestFeral-AllItems-HeartofSolace-55868"
  value: {
-  dps: 24134.77658
-  tps: 33578.86594
+  dps: 24135.09141
+  tps: 33579.08947
  }
 }
 dps_results: {
@@ -641,25 +556,15 @@
 dps_results: {
  key: "TestFeral-AllItems-Heartpierce-50641"
  value: {
-<<<<<<< HEAD
-  dps: 25999.74305
-  tps: 36263.53616
-=======
-  dps: 25962.26417
-  tps: 35320.02031
->>>>>>> 6b2d0c34
+  dps: 25999.42885
+  tps: 36261.96517
  }
 }
 dps_results: {
  key: "TestFeral-AllItems-ImpassiveShadowspiritDiamond"
  value: {
-<<<<<<< HEAD
-  dps: 24887.0272
-  tps: 33537.93805
-=======
-  dps: 24911.19594
-  tps: 33714.45322
->>>>>>> 6b2d0c34
+  dps: 24886.72952
+  tps: 33536.44965
  }
 }
 dps_results: {
@@ -728,8 +633,8 @@
 dps_results: {
  key: "TestFeral-AllItems-KeytotheEndlessChamber-55795"
  value: {
-  dps: 24997.19011
-  tps: 33994.65713
+  dps: 24996.87528
+  tps: 33993.08298
  }
 }
 dps_results: {
@@ -749,25 +654,15 @@
 dps_results: {
  key: "TestFeral-AllItems-LadyLa-La'sSingingShell-67152"
  value: {
-<<<<<<< HEAD
   dps: 23888.41667
   tps: 32772.4769
-=======
-  dps: 23918.21948
-  tps: 32818.71664
->>>>>>> 6b2d0c34
  }
 }
 dps_results: {
  key: "TestFeral-AllItems-LastWord-50708"
  value: {
-<<<<<<< HEAD
-  dps: 25691.77731
-  tps: 34714.57975
-=======
-  dps: 25677.56342
-  tps: 34684.64466
->>>>>>> 6b2d0c34
+  dps: 25691.4632
+  tps: 34713.0092
  }
 }
 dps_results: {
@@ -794,20 +689,15 @@
 dps_results: {
  key: "TestFeral-AllItems-LeftEyeofRajh-56427"
  value: {
-<<<<<<< HEAD
   dps: 25146.31649
   tps: 34373.62231
-=======
-  dps: 25097.06763
-  tps: 33655.98851
->>>>>>> 6b2d0c34
  }
 }
 dps_results: {
  key: "TestFeral-AllItems-LicensetoSlay-58180"
  value: {
-  dps: 24484.22288
-  tps: 33950.1575
+  dps: 24483.91043
+  tps: 33948.59525
  }
 }
 dps_results: {
@@ -855,15 +745,15 @@
 dps_results: {
  key: "TestFeral-AllItems-MightoftheOcean-55251"
  value: {
-  dps: 24159.76075
-  tps: 33488.90517
+  dps: 24159.44592
+  tps: 33487.33102
  }
 }
 dps_results: {
  key: "TestFeral-AllItems-MightoftheOcean-56285"
  value: {
-  dps: 24325.93853
-  tps: 33668.89527
+  dps: 24325.6237
+  tps: 33667.32112
  }
 }
 dps_results: {
@@ -890,13 +780,8 @@
 dps_results: {
  key: "TestFeral-AllItems-Oremantle'sFavor-61448"
  value: {
-<<<<<<< HEAD
   dps: 24331.31312
   tps: 33491.04151
-=======
-  dps: 24186.21072
-  tps: 32541.18076
->>>>>>> 6b2d0c34
  }
 }
 dps_results: {
@@ -930,13 +815,8 @@
 dps_results: {
  key: "TestFeral-AllItems-PowerfulShadowspiritDiamond"
  value: {
-<<<<<<< HEAD
-  dps: 24894.06595
-  tps: 33671.34927
-=======
-  dps: 24915.55867
-  tps: 33630.25058
->>>>>>> 6b2d0c34
+  dps: 24893.76827
+  tps: 33669.86087
  }
 }
 dps_results: {
@@ -970,39 +850,29 @@
 dps_results: {
  key: "TestFeral-AllItems-ReverberatingShadowspiritDiamond"
  value: {
-<<<<<<< HEAD
-  dps: 25413.26685
-  tps: 34339.06703
-=======
-  dps: 25440.92826
-  tps: 34308.59014
->>>>>>> 6b2d0c34
+  dps: 25412.95164
+  tps: 34337.49102
  }
 }
 dps_results: {
  key: "TestFeral-AllItems-RevitalizingShadowspiritDiamond"
  value: {
-<<<<<<< HEAD
-  dps: 25334.59222
-  tps: 34232.54752
-=======
-  dps: 25361.84685
-  tps: 34202.24256
->>>>>>> 6b2d0c34
+  dps: 25334.27668
+  tps: 34230.96981
  }
 }
 dps_results: {
  key: "TestFeral-AllItems-RightEyeofRajh-56100"
  value: {
-  dps: 24389.72259
-  tps: 33793.49853
+  dps: 24389.40776
+  tps: 33791.92437
  }
 }
 dps_results: {
  key: "TestFeral-AllItems-RightEyeofRajh-56431"
  value: {
-  dps: 24460.57822
-  tps: 33887.12338
+  dps: 24460.26339
+  tps: 33885.54923
  }
 }
 dps_results: {
@@ -1029,25 +899,15 @@
 dps_results: {
  key: "TestFeral-AllItems-ShardofWoe-60233"
  value: {
-<<<<<<< HEAD
   dps: 24125.58466
   tps: 32840.62283
-=======
-  dps: 24048.90916
-  tps: 32409.57908
->>>>>>> 6b2d0c34
  }
 }
 dps_results: {
  key: "TestFeral-AllItems-Shrine-CleansingPurifier-63838"
  value: {
-<<<<<<< HEAD
   dps: 24542.381
   tps: 33829.94433
-=======
-  dps: 24405.19967
-  tps: 32909.90107
->>>>>>> 6b2d0c34
  }
 }
 dps_results: {
@@ -1088,8 +948,8 @@
 dps_results: {
  key: "TestFeral-AllItems-Soul'sAnguish-66994"
  value: {
-  dps: 24160.73733
-  tps: 33497.97729
+  dps: 24160.4225
+  tps: 33496.40314
  }
 }
 dps_results: {
@@ -1109,13 +969,8 @@
 dps_results: {
  key: "TestFeral-AllItems-Stormrider'sBattlegarb"
  value: {
-<<<<<<< HEAD
-  dps: 24168.54377
-  tps: 32222.2372
-=======
-  dps: 24290.29108
-  tps: 32998.88299
->>>>>>> 6b2d0c34
+  dps: 24168.18884
+  tps: 32222.46128
  }
 }
 dps_results: {
@@ -1128,15 +983,15 @@
 dps_results: {
  key: "TestFeral-AllItems-StumpofTime-62465"
  value: {
-  dps: 23945.95827
-  tps: 33203.6172
+  dps: 23945.64343
+  tps: 33202.04305
  }
 }
 dps_results: {
  key: "TestFeral-AllItems-StumpofTime-62470"
  value: {
-  dps: 23945.95827
-  tps: 33203.6172
+  dps: 23945.64343
+  tps: 33202.04305
  }
 }
 dps_results: {
@@ -1163,13 +1018,8 @@
 dps_results: {
  key: "TestFeral-AllItems-Tank-CommanderInsignia-63841"
  value: {
-<<<<<<< HEAD
   dps: 24499.69354
   tps: 33776.08723
-=======
-  dps: 24472.64011
-  tps: 33314.21867
->>>>>>> 6b2d0c34
  }
 }
 dps_results: {
@@ -1245,13 +1095,8 @@
 dps_results: {
  key: "TestFeral-AllItems-TinyAbominationinaJar-50706"
  value: {
-<<<<<<< HEAD
-  dps: 24055.36755
-  tps: 33237.6559
-=======
-  dps: 24100.92133
-  tps: 33145.54711
->>>>>>> 6b2d0c34
+  dps: 24054.76713
+  tps: 33234.65378
  }
 }
 dps_results: {
@@ -1278,32 +1123,22 @@
 dps_results: {
  key: "TestFeral-AllItems-UnsolvableRiddle-62463"
  value: {
-<<<<<<< HEAD
   dps: 25388.42849
   tps: 34803.94752
-=======
-  dps: 25236.94621
-  tps: 33846.22757
->>>>>>> 6b2d0c34
  }
 }
 dps_results: {
  key: "TestFeral-AllItems-UnsolvableRiddle-68709"
  value: {
-<<<<<<< HEAD
   dps: 25388.42849
   tps: 34803.94752
-=======
-  dps: 25236.94621
-  tps: 33846.22757
->>>>>>> 6b2d0c34
  }
 }
 dps_results: {
  key: "TestFeral-AllItems-Val'anyr,HammerofAncientKings-46017"
  value: {
-  dps: 21584.08788
-  tps: 29830.77432
+  dps: 21583.77514
+  tps: 29829.2106
  }
 }
 dps_results: {
@@ -1323,13 +1158,8 @@
 dps_results: {
  key: "TestFeral-AllItems-ViciousGladiator'sBadgeofConquest-61033"
  value: {
-<<<<<<< HEAD
   dps: 25027.9403
   tps: 34241.46702
-=======
-  dps: 24874.95774
-  tps: 33290.75819
->>>>>>> 6b2d0c34
  }
 }
 dps_results: {
@@ -1349,20 +1179,15 @@
 dps_results: {
  key: "TestFeral-AllItems-ViciousGladiator'sEmblemofAccuracy-61027"
  value: {
-  dps: 23945.95827
-  tps: 33203.6172
+  dps: 23945.64343
+  tps: 33202.04305
  }
 }
 dps_results: {
  key: "TestFeral-AllItems-ViciousGladiator'sEmblemofAlacrity-61028"
  value: {
-<<<<<<< HEAD
   dps: 24113.21792
   tps: 32691.1133
-=======
-  dps: 24121.65148
-  tps: 32170.91196
->>>>>>> 6b2d0c34
  }
 }
 dps_results: {
@@ -1452,13 +1277,8 @@
 dps_results: {
  key: "TestFeral-Average-Default"
  value: {
-<<<<<<< HEAD
-  dps: 25726.90337
-  tps: 34961.57652
-=======
-  dps: 25714.70408
-  tps: 34951.03876
->>>>>>> 6b2d0c34
+  dps: 25726.90209
+  tps: 34961.57196
  }
 }
 dps_results: {
@@ -1506,13 +1326,8 @@
 dps_results: {
  key: "TestFeral-Settings-Tauren-p1-DefaultTalents-ExternalBleed-default-FullBuffs-25.0yards-LongMultiTarget"
  value: {
-<<<<<<< HEAD
-  dps: 33750.28818
-  tps: 49305.99117
-=======
-  dps: 32914.54383
-  tps: 48331.29681
->>>>>>> 6b2d0c34
+  dps: 33751.69761
+  tps: 49306.78472
  }
 }
 dps_results: {
@@ -1553,13 +1368,8 @@
 dps_results: {
  key: "TestFeral-Settings-Tauren-p1-DefaultTalents-ExternalBleed-monocat-FullBuffs-25.0yards-LongMultiTarget"
  value: {
-<<<<<<< HEAD
-  dps: 30289.1343
-  tps: 21507.54599
-=======
-  dps: 29229.13482
-  tps: 20754.94636
->>>>>>> 6b2d0c34
+  dps: 30290.50496
+  tps: 21508.51916
  }
 }
 dps_results: {
@@ -1642,25 +1452,15 @@
 dps_results: {
  key: "TestFeral-Settings-Tauren-p1-HybridTalents-ExternalBleed-default-FullBuffs-25.0yards-LongMultiTarget"
  value: {
-<<<<<<< HEAD
-  dps: 33144.14059
-  tps: 49350.56627
-=======
-  dps: 32394.0251
-  tps: 47956.91798
->>>>>>> 6b2d0c34
+  dps: 33145.68313
+  tps: 49352.39883
  }
 }
 dps_results: {
  key: "TestFeral-Settings-Tauren-p1-HybridTalents-ExternalBleed-default-FullBuffs-25.0yards-LongSingleTarget"
  value: {
-<<<<<<< HEAD
-  dps: 29692.75576
-  tps: 40182.04498
-=======
-  dps: 29647.29169
-  tps: 39536.31553
->>>>>>> 6b2d0c34
+  dps: 29692.53559
+  tps: 40181.88867
  }
 }
 dps_results: {
@@ -1694,13 +1494,8 @@
 dps_results: {
  key: "TestFeral-Settings-Tauren-p1-HybridTalents-ExternalBleed-monocat-FullBuffs-25.0yards-LongMultiTarget"
  value: {
-<<<<<<< HEAD
-  dps: 29476.99927
-  tps: 20930.93012
-=======
-  dps: 28359.16874
-  tps: 20137.27045
->>>>>>> 6b2d0c34
+  dps: 29479.05744
+  tps: 20932.39142
  }
 }
 dps_results: {
@@ -1783,32 +1578,22 @@
 dps_results: {
  key: "TestFeral-Settings-Tauren-preraid-DefaultTalents-ExternalBleed-default-FullBuffs-25.0yards-LongMultiTarget"
  value: {
-<<<<<<< HEAD
   dps: 28707.52704
   tps: 43772.62419
-=======
-  dps: 27909.10835
-  tps: 42444.82308
->>>>>>> 6b2d0c34
  }
 }
 dps_results: {
  key: "TestFeral-Settings-Tauren-preraid-DefaultTalents-ExternalBleed-default-FullBuffs-25.0yards-LongSingleTarget"
  value: {
-<<<<<<< HEAD
-  dps: 25525.62967
-  tps: 34488.6295
-=======
-  dps: 25510.79752
-  tps: 34458.75052
->>>>>>> 6b2d0c34
+  dps: 25525.31484
+  tps: 34487.05535
  }
 }
 dps_results: {
  key: "TestFeral-Settings-Tauren-preraid-DefaultTalents-ExternalBleed-default-FullBuffs-25.0yards-ShortSingleTarget"
  value: {
-  dps: 33678.45442
-  tps: 30318.61685
+  dps: 33676.88027
+  tps: 30310.74609
  }
 }
 dps_results: {
@@ -1835,27 +1620,22 @@
 dps_results: {
  key: "TestFeral-Settings-Tauren-preraid-DefaultTalents-ExternalBleed-monocat-FullBuffs-25.0yards-LongMultiTarget"
  value: {
-<<<<<<< HEAD
   dps: 25450.40324
   tps: 18072.04694
-=======
-  dps: 24356.95025
-  tps: 17295.69532
->>>>>>> 6b2d0c34
  }
 }
 dps_results: {
  key: "TestFeral-Settings-Tauren-preraid-DefaultTalents-ExternalBleed-monocat-FullBuffs-25.0yards-LongSingleTarget"
  value: {
-  dps: 24751.51966
-  tps: 17573.57896
+  dps: 24751.33969
+  tps: 17573.45118
  }
 }
 dps_results: {
  key: "TestFeral-Settings-Tauren-preraid-DefaultTalents-ExternalBleed-monocat-FullBuffs-25.0yards-ShortSingleTarget"
  value: {
-  dps: 33142.09648
-  tps: 23530.8885
+  dps: 33140.52233
+  tps: 23529.77085
  }
 }
 dps_results: {
@@ -1924,13 +1704,8 @@
 dps_results: {
  key: "TestFeral-Settings-Tauren-preraid-HybridTalents-ExternalBleed-default-FullBuffs-25.0yards-LongMultiTarget"
  value: {
-<<<<<<< HEAD
-  dps: 28331.08122
-  tps: 44653.97662
-=======
-  dps: 27390.19295
-  tps: 42347.43232
->>>>>>> 6b2d0c34
+  dps: 28330.95198
+  tps: 44653.88486
  }
 }
 dps_results: {
@@ -1971,13 +1746,8 @@
 dps_results: {
  key: "TestFeral-Settings-Tauren-preraid-HybridTalents-ExternalBleed-monocat-FullBuffs-25.0yards-LongMultiTarget"
  value: {
-<<<<<<< HEAD
-  dps: 24688.64355
-  tps: 17531.19756
-=======
-  dps: 23642.97329
-  tps: 16788.77168
->>>>>>> 6b2d0c34
+  dps: 24689.09325
+  tps: 17531.51685
  }
 }
 dps_results: {
@@ -2018,12 +1788,7 @@
 dps_results: {
  key: "TestFeral-SwitchInFrontOfTarget-Default"
  value: {
-<<<<<<< HEAD
-  dps: 22557.31867
-  tps: 32002.44477
-=======
-  dps: 22358.56464
-  tps: 31000.48001
->>>>>>> 6b2d0c34
+  dps: 22557.60864
+  tps: 32002.65064
  }
 }