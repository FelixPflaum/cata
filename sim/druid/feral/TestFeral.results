--- conflicted
+++ resolved
@@ -248,25 +248,15 @@
 dps_results: {
  key: "TestFeral-AllItems-Gladiator'sSanctuary"
  value: {
-<<<<<<< HEAD
-  dps: 7366.73222
-  tps: 5598.589
-=======
-  dps: 7118.96361
-  tps: 5428.81453
->>>>>>> b9ae8665
+  dps: 6983.69453
+  tps: 5312.31715
  }
 }
 dps_results: {
  key: "TestFeral-AllItems-Gladiator'sWildhide"
  value: {
-<<<<<<< HEAD
-  dps: 5967.74509
-  tps: 4551.70883
-=======
-  dps: 5747.82579
-  tps: 4392.95059
->>>>>>> b9ae8665
+  dps: 5671.20816
+  tps: 4320.06287
  }
 }
 dps_results: {
@@ -349,25 +339,15 @@
 dps_results: {
  key: "TestFeral-AllItems-LasherweaveBattlegear"
  value: {
-<<<<<<< HEAD
-  dps: 7969.01427
-  tps: 6032.7827
-=======
-  dps: 7867.50317
-  tps: 5949.98063
->>>>>>> b9ae8665
+  dps: 7660.01603
+  tps: 5808.40575
  }
 }
 dps_results: {
  key: "TestFeral-AllItems-LasherweaveRegalia"
  value: {
-<<<<<<< HEAD
-  dps: 6133.6684
-  tps: 4717.49569
-=======
-  dps: 5924.37351
-  tps: 4542.15457
->>>>>>> b9ae8665
+  dps: 5952.40461
+  tps: 4576.45079
  }
 }
 dps_results: {
@@ -387,25 +367,15 @@
 dps_results: {
  key: "TestFeral-AllItems-Malfurion'sBattlegear"
  value: {
-<<<<<<< HEAD
-  dps: 7353.31425
-  tps: 5577.01702
-=======
-  dps: 7220.55431
-  tps: 5491.64626
->>>>>>> b9ae8665
+  dps: 7034.77378
+  tps: 5355.15584
  }
 }
 dps_results: {
  key: "TestFeral-AllItems-Malfurion'sRegalia"
  value: {
-<<<<<<< HEAD
-  dps: 5812.63724
-  tps: 4458.8854
-=======
-  dps: 5642.77105
-  tps: 4343.66034
->>>>>>> b9ae8665
+  dps: 5604.56364
+  tps: 4306.40697
  }
 }
 dps_results: {
@@ -509,25 +479,15 @@
 dps_results: {
  key: "TestFeral-AllItems-Runetotem'sBattlegear"
  value: {
-<<<<<<< HEAD
-  dps: 7353.31425
-  tps: 5577.01702
-=======
-  dps: 7220.55431
-  tps: 5491.64626
->>>>>>> b9ae8665
+  dps: 7034.77378
+  tps: 5355.15584
  }
 }
 dps_results: {
  key: "TestFeral-AllItems-Runetotem'sRegalia"
  value: {
-<<<<<<< HEAD
-  dps: 5812.63724
-  tps: 4458.8854
-=======
-  dps: 5642.77105
-  tps: 4343.66034
->>>>>>> b9ae8665
+  dps: 5604.56364
+  tps: 4306.40697
  }
 }
 dps_results: {
