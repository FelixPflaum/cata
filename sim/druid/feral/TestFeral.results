character_stats_results: {
 key: "TestFeral-CharacterStats-Default"
 value: {
  final_stats: 648.1794
  final_stats: 1403.3976
  final_stats: 1414.10148
  final_stats: 385.33968
  final_stats: 299.70864
  final_stats: 0
  final_stats: 0
  final_stats: 0
  final_stats: 0
  final_stats: 0
  final_stats: 0
  final_stats: 0
  final_stats: 0
  final_stats: 107
  final_stats: 255
  final_stats: 789.07917
  final_stats: 318
  final_stats: 0
  final_stats: 4488.39468
  final_stats: 255
  final_stats: 1964.14753
  final_stats: 318
  final_stats: 172
  final_stats: 194.975
  final_stats: 8996.0952
  final_stats: 0
  final_stats: 0
  final_stats: 7370.7952
  final_stats: 3084.4
  final_stats: 0
  final_stats: 0
  final_stats: 0
  final_stats: 1599.5069
  final_stats: 0
  final_stats: 0
  final_stats: 21377.6148
  final_stats: 75
  final_stats: 75
  final_stats: 75
  final_stats: 75
  final_stats: 75
  final_stats: 0
  final_stats: 0
  final_stats: 0
  final_stats: 0
  final_stats: 0
 }
}
dps_results: {
 key: "TestFeral-AllItems-AshtongueTalismanofEquilibrium-32486"
 value: {
  dps: 7005.73973
  tps: 5359.10492
 }
}
dps_results: {
 key: "TestFeral-AllItems-AustereEarthsiegeDiamond"
 value: {
  dps: 7134.07442
  tps: 5450.81409
 }
}
dps_results: {
 key: "TestFeral-AllItems-Bandit'sInsignia-40371"
 value: {
  dps: 7112.83829
  tps: 5420.05788
 }
}
dps_results: {
 key: "TestFeral-AllItems-BeamingEarthsiegeDiamond"
 value: {
  dps: 7177.77667
  tps: 5498.31165
 }
}
dps_results: {
 key: "TestFeral-AllItems-BlessedRegaliaofUndeadCleansing"
 value: {
  dps: 5584.36916
  tps: 4259.35112
 }
}
dps_results: {
 key: "TestFeral-AllItems-BracingEarthsiegeDiamond"
 value: {
  dps: 7134.07442
  tps: 5342.45803
 }
}
dps_results: {
 key: "TestFeral-AllItems-ChaoticSkyflareDiamond"
 value: {
  dps: 7297.923
  tps: 5570.92594
 }
}
dps_results: {
 key: "TestFeral-AllItems-DarkmoonCard:Berserker!-42989"
 value: {
  dps: 7097.02863
  tps: 5424.10527
 }
}
dps_results: {
 key: "TestFeral-AllItems-DarkmoonCard:Death-42990"
 value: {
  dps: 7148.8552
  tps: 5459.83731
 }
}
dps_results: {
 key: "TestFeral-AllItems-DarkmoonCard:Greatness-44253"
 value: {
  dps: 7072.53083
  tps: 5406.86164
 }
}
dps_results: {
 key: "TestFeral-AllItems-DarkmoonCard:Greatness-44254"
 value: {
  dps: 6993.59382
  tps: 5345.76671
 }
}
dps_results: {
 key: "TestFeral-AllItems-DeadlyGladiator'sIdolofResolve-42588"
 value: {
  dps: 7188.03983
  tps: 5499.37945
 }
}
dps_results: {
 key: "TestFeral-AllItems-Defender'sCode-40257"
 value: {
  dps: 6993.59382
  tps: 5345.77418
 }
}
dps_results: {
 key: "TestFeral-AllItems-DestructiveSkyflareDiamond"
 value: {
  dps: 7182.79414
  tps: 5495.07267
 }
}
dps_results: {
 key: "TestFeral-AllItems-DreamwalkerBattlegear"
 value: {
  dps: 6390.89849
  tps: 4879.53988
 }
}
dps_results: {
 key: "TestFeral-AllItems-DreamwalkerGarb"
 value: {
  dps: 5345.09401
  tps: 4092.91117
 }
}
dps_results: {
 key: "TestFeral-AllItems-EffulgentSkyflareDiamond"
 value: {
  dps: 7134.07442
  tps: 5450.81409
 }
}
dps_results: {
 key: "TestFeral-AllItems-EmberSkyflareDiamond"
 value: {
  dps: 7134.07442
  tps: 5450.81632
 }
}
dps_results: {
 key: "TestFeral-AllItems-EnigmaticSkyflareDiamond"
 value: {
  dps: 7177.77667
  tps: 5498.30831
 }
}
dps_results: {
 key: "TestFeral-AllItems-EnigmaticStarflareDiamond"
 value: {
  dps: 7179.66661
  tps: 5499.33807
 }
}
dps_results: {
 key: "TestFeral-AllItems-EternalEarthsiegeDiamond"
 value: {
  dps: 7134.07442
  tps: 5450.81409
 }
}
dps_results: {
 key: "TestFeral-AllItems-ExtractofNecromanticPower-40373"
 value: {
  dps: 7177.07469
  tps: 5482.06753
 }
}
dps_results: {
 key: "TestFeral-AllItems-EyeoftheBroodmother-45308"
 value: {
  dps: 7092.22325
  tps: 5414.4427
 }
}
dps_results: {
 key: "TestFeral-AllItems-ForgeEmber-37660"
 value: {
  dps: 7109.49371
  tps: 5433.99197
 }
}
dps_results: {
 key: "TestFeral-AllItems-ForlornSkyflareDiamond"
 value: {
  dps: 7134.07442
  tps: 5450.81409
 }
}
dps_results: {
 key: "TestFeral-AllItems-ForlornStarflareDiamond"
 value: {
  dps: 7134.07442
  tps: 5450.81409
 }
}
dps_results: {
 key: "TestFeral-AllItems-FuryoftheFiveFlights-40431"
 value: {
  dps: 7146.57869
  tps: 5462.81983
 }
}
dps_results: {
 key: "TestFeral-AllItems-FuturesightRune-38763"
 value: {
  dps: 6993.59382
  tps: 5345.772
 }
}
dps_results: {
 key: "TestFeral-AllItems-Gladiator'sSanctuary"
 value: {
  dps: 7014.07412
  tps: 5354.87909
 }
}
dps_results: {
 key: "TestFeral-AllItems-Gladiator'sWildhide"
 value: {
  dps: 5635.92676
  tps: 4295.20361
 }
}
dps_results: {
 key: "TestFeral-AllItems-HatefulGladiator'sIdolofResolve-42587"
 value: {
  dps: 7164.33631
  tps: 5471.85409
 }
}
dps_results: {
 key: "TestFeral-AllItems-IdoloftheCorruptor-45509"
 value: {
  dps: 7205.47905
  tps: 5493.74436
 }
}
dps_results: {
 key: "TestFeral-AllItems-IdoloftheLunarEclipse-50457"
 value: {
  dps: 7153.94074
  tps: 5463.99798
 }
}
dps_results: {
 key: "TestFeral-AllItems-IdoloftheRavenGoddess-32387"
 value: {
  dps: 7148.18394
  tps: 5449.89706
 }
}
dps_results: {
 key: "TestFeral-AllItems-IdoloftheWhiteStag-32257"
 value: {
  dps: 7120.32089
  tps: 5439.60983
 }
}
dps_results: {
 key: "TestFeral-AllItems-IllustrationoftheDragonSoul-40432"
 value: {
  dps: 6993.59382
  tps: 5345.77418
 }
}
dps_results: {
 key: "TestFeral-AllItems-ImpassiveSkyflareDiamond"
 value: {
  dps: 7177.77667
  tps: 5498.30831
 }
}
dps_results: {
 key: "TestFeral-AllItems-ImpassiveStarflareDiamond"
 value: {
  dps: 7179.66661
  tps: 5499.33807
 }
}
dps_results: {
 key: "TestFeral-AllItems-IncisorFragment-37723"
 value: {
  dps: 7131.89026
  tps: 5448.14495
 }
}
dps_results: {
 key: "TestFeral-AllItems-InsightfulEarthsiegeDiamond"
 value: {
  dps: 7134.07442
  tps: 5451.08795
 }
}
dps_results: {
 key: "TestFeral-AllItems-InvigoratingEarthsiegeDiamond"
 value: {
  dps: 7144.14043
  tps: 5468.58568
 }
}
dps_results: {
 key: "TestFeral-AllItems-LasherweaveBattlegear"
 value: {
  dps: 7694.40918
  tps: 5829.93855
 }
}
dps_results: {
 key: "TestFeral-AllItems-LasherweaveRegalia"
 value: {
  dps: 5844.25564
  tps: 4492.46586
 }
}
dps_results: {
 key: "TestFeral-AllItems-Lavanthor'sTalisman-37872"
 value: {
  dps: 6993.59382
  tps: 5345.77418
 }
}
dps_results: {
 key: "TestFeral-AllItems-MajesticDragonFigurine-40430"
 value: {
  dps: 6993.59382
  tps: 5345.75923
 }
}
dps_results: {
 key: "TestFeral-AllItems-Malfurion'sBattlegear"
 value: {
  dps: 7112.27608
  tps: 5428.38607
 }
}
dps_results: {
 key: "TestFeral-AllItems-Malfurion'sRegalia"
 value: {
  dps: 5561.53933
  tps: 4286.02891
 }
}
dps_results: {
 key: "TestFeral-AllItems-MeteoriteWhetstone-37390"
 value: {
  dps: 7177.39231
  tps: 5483.86277
 }
}
dps_results: {
 key: "TestFeral-AllItems-NightsongBattlegear"
 value: {
  dps: 6641.21541
  tps: 5061.69093
 }
}
dps_results: {
 key: "TestFeral-AllItems-NightsongGarb"
 value: {
  dps: 5486.06409
  tps: 4198.62509
 }
}
dps_results: {
 key: "TestFeral-AllItems-OfferingofSacrifice-37638"
 value: {
  dps: 6993.59382
  tps: 5345.77418
 }
}
dps_results: {
 key: "TestFeral-AllItems-PersistentEarthshatterDiamond"
 value: {
  dps: 7138.32703
  tps: 5467.10574
 }
}
dps_results: {
 key: "TestFeral-AllItems-PersistentEarthsiegeDiamond"
 value: {
  dps: 7144.14043
  tps: 5468.58568
 }
}
dps_results: {
 key: "TestFeral-AllItems-PowerfulEarthshatterDiamond"
 value: {
  dps: 7134.07442
  tps: 5450.81409
 }
}
dps_results: {
 key: "TestFeral-AllItems-PowerfulEarthsiegeDiamond"
 value: {
  dps: 7134.07442
  tps: 5450.81409
 }
}
dps_results: {
 key: "TestFeral-AllItems-PurifiedShardoftheGods"
 value: {
  dps: 6993.59382
  tps: 5345.77418
 }
}
dps_results: {
 key: "TestFeral-AllItems-ReignoftheDead-47316"
 value: {
  dps: 6993.59382
  tps: 5345.77418
 }
}
dps_results: {
 key: "TestFeral-AllItems-ReignoftheDead-47477"
 value: {
  dps: 6993.59382
  tps: 5345.77418
 }
}
dps_results: {
 key: "TestFeral-AllItems-RelentlessEarthsiegeDiamond"
 value: {
  dps: 7309.1189
  tps: 5586.58299
 }
}
dps_results: {
 key: "TestFeral-AllItems-RevitalizingSkyflareDiamond"
 value: {
  dps: 7134.07442
  tps: 5450.29628
 }
}
dps_results: {
 key: "TestFeral-AllItems-RuneofRepulsion-40372"
 value: {
  dps: 6993.59382
  tps: 5345.77418
 }
}
dps_results: {
 key: "TestFeral-AllItems-Runetotem'sBattlegear"
 value: {
  dps: 7112.27608
  tps: 5428.38607
 }
}
dps_results: {
 key: "TestFeral-AllItems-Runetotem'sRegalia"
 value: {
  dps: 5561.53933
  tps: 4286.02891
 }
}
dps_results: {
 key: "TestFeral-AllItems-SavageGladiator'sIdolofResolve-42574"
 value: {
  dps: 7163.15945
  tps: 5470.96472
 }
}
dps_results: {
 key: "TestFeral-AllItems-SealofthePantheon-36993"
 value: {
  dps: 6993.59382
  tps: 5345.77418
 }
}
dps_results: {
 key: "TestFeral-AllItems-ShinyShardoftheGods"
 value: {
  dps: 6993.59382
  tps: 5345.77418
 }
}
dps_results: {
 key: "TestFeral-AllItems-Sindragosa'sFlawlessFang-50361"
 value: {
  dps: 6993.59382
  tps: 5345.77418
 }
}
dps_results: {
 key: "TestFeral-AllItems-SparkofLife-37657"
 value: {
  dps: 7061.23027
  tps: 5399.90282
 }
}
dps_results: {
 key: "TestFeral-AllItems-StormshroudArmor"
 value: {
<<<<<<< HEAD
  dps: 5705.12721
  tps: 4319.54594
=======
  dps: 5686.23521
  tps: 4310.15137
>>>>>>> 4b9debac
 }
}
dps_results: {
 key: "TestFeral-AllItems-SwiftSkyflareDiamond"
 value: {
  dps: 7144.14043
  tps: 5468.58568
 }
}
dps_results: {
 key: "TestFeral-AllItems-SwiftStarflareDiamond"
 value: {
  dps: 7138.32703
  tps: 5467.10574
 }
}
dps_results: {
 key: "TestFeral-AllItems-SwiftWindfireDiamond"
 value: {
  dps: 7128.62341
  tps: 5445.2901
 }
}
dps_results: {
 key: "TestFeral-AllItems-ThunderheartHarness"
 value: {
  dps: 5460.26792
  tps: 4150.54654
 }
}
dps_results: {
 key: "TestFeral-AllItems-ThunderheartRegalia"
 value: {
  dps: 4746.2741
  tps: 3615.9698
 }
}
dps_results: {
 key: "TestFeral-AllItems-ThunderingSkyflareDiamond"
 value: {
  dps: 7134.00819
  tps: 5463.06732
 }
}
dps_results: {
 key: "TestFeral-AllItems-TinyAbominationinaJar-50351"
 value: {
  dps: 7237.50712
  tps: 5544.73389
 }
}
dps_results: {
 key: "TestFeral-AllItems-TinyAbominationinaJar-50706"
 value: {
  dps: 7278.12446
  tps: 5577.49408
 }
}
dps_results: {
 key: "TestFeral-AllItems-TirelessSkyflareDiamond"
 value: {
  dps: 7134.07442
  tps: 5450.81409
 }
}
dps_results: {
 key: "TestFeral-AllItems-TirelessStarflareDiamond"
 value: {
  dps: 7134.07442
  tps: 5450.81409
 }
}
dps_results: {
 key: "TestFeral-AllItems-TrenchantEarthshatterDiamond"
 value: {
  dps: 7134.07442
  tps: 5450.81409
 }
}
dps_results: {
 key: "TestFeral-AllItems-TrenchantEarthsiegeDiamond"
 value: {
  dps: 7134.07442
  tps: 5450.81409
 }
}
dps_results: {
 key: "TestFeral-AllItems-UndeadSlayer'sBlessedArmor"
 value: {
  dps: 5869.78819
  tps: 4475.01868
 }
}
dps_results: {
 key: "TestFeral-Average-Default"
 value: {
  dps: 7250.79995
  tps: 5539.95473
 }
}
dps_results: {
 key: "TestFeral-Settings-Tauren-P1-Default-FullBuffs-LongMultiTarget"
 value: {
  dps: 6734.4888
  tps: 5781.30275
 }
}
dps_results: {
 key: "TestFeral-Settings-Tauren-P1-Default-FullBuffs-LongSingleTarget"
 value: {
  dps: 6734.4888
  tps: 5145.40537
 }
}
dps_results: {
 key: "TestFeral-Settings-Tauren-P1-Default-FullBuffs-ShortSingleTarget"
 value: {
  dps: 7496.6052
  tps: 5689.51793
 }
}
dps_results: {
 key: "TestFeral-Settings-Tauren-P1-Default-NoBuffs-LongMultiTarget"
 value: {
  dps: 4379.70391
  tps: 3998.25372
 }
}
dps_results: {
 key: "TestFeral-Settings-Tauren-P1-Default-NoBuffs-LongSingleTarget"
 value: {
  dps: 4379.70391
  tps: 3328.54645
 }
}
dps_results: {
 key: "TestFeral-Settings-Tauren-P1-Default-NoBuffs-ShortSingleTarget"
 value: {
  dps: 4468.2671
  tps: 3377.8366
 }
}
dps_results: {
 key: "TestFeral-SwitchInFrontOfTarget-Default"
 value: {
  dps: 6187.02524
  tps: 4693.84589
 }
}<|MERGE_RESOLUTION|>--- conflicted
+++ resolved
@@ -528,13 +528,8 @@
 dps_results: {
  key: "TestFeral-AllItems-StormshroudArmor"
  value: {
-<<<<<<< HEAD
-  dps: 5705.12721
-  tps: 4319.54594
-=======
   dps: 5686.23521
-  tps: 4310.15137
->>>>>>> 4b9debac
+  tps: 4311.2692
  }
 }
 dps_results: {
