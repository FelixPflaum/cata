--- conflicted
+++ resolved
@@ -39,2102 +39,1227 @@
 dps_results: {
  key: "TestFeral-AllItems-AgileShadowspiritDiamond"
  value: {
-<<<<<<< HEAD
-  dps: 23917.35786
-  tps: 32925.56559
-=======
-  dps: 23865.3319
-  tps: 32077.82412
->>>>>>> 265593ad
+  dps: 24013.0727
+  tps: 33397.77089
  }
 }
 dps_results: {
  key: "TestFeral-AllItems-Althor'sAbacus-50366"
  value: {
-<<<<<<< HEAD
-  dps: 22373.17863
-  tps: 30679.65065
-=======
-  dps: 22401.88346
-  tps: 29823.1373
->>>>>>> 265593ad
+  dps: 22495.98553
+  tps: 30821.27137
  }
 }
 dps_results: {
  key: "TestFeral-AllItems-Anhuur'sHymnal-55889"
  value: {
-<<<<<<< HEAD
-  dps: 22749.77231
-  tps: 31668.37008
-=======
-  dps: 22730.68723
-  tps: 31537.9112
->>>>>>> 265593ad
+  dps: 22768.15405
+  tps: 32252.55013
  }
 }
 dps_results: {
  key: "TestFeral-AllItems-Anhuur'sHymnal-56407"
  value: {
-<<<<<<< HEAD
-  dps: 22749.77231
-  tps: 31668.37008
-=======
-  dps: 22730.68723
-  tps: 31537.9112
->>>>>>> 265593ad
+  dps: 22768.15405
+  tps: 32252.55013
  }
 }
 dps_results: {
  key: "TestFeral-AllItems-AustereShadowspiritDiamond"
  value: {
-<<<<<<< HEAD
-  dps: 23270.68202
-  tps: 32010.996
-=======
-  dps: 23266.91619
-  tps: 31313.71699
->>>>>>> 265593ad
+  dps: 23420.58236
+  tps: 32451.9762
  }
 }
 dps_results: {
  key: "TestFeral-AllItems-BaubleofTrueBlood-50726"
  value: {
-<<<<<<< HEAD
-  dps: 22368.78908
-  tps: 30599.11933
-=======
-  dps: 22401.88346
-  tps: 29823.32993
->>>>>>> 265593ad
+  dps: 22495.48934
+  tps: 30819.00088
   hps: 84.91645
  }
 }
 dps_results: {
  key: "TestFeral-AllItems-BedrockTalisman-58182"
  value: {
-<<<<<<< HEAD
-  dps: 22368.78908
-  tps: 30599.11933
-=======
-  dps: 22401.88346
-  tps: 29823.32993
->>>>>>> 265593ad
+  dps: 22495.48934
+  tps: 30819.00088
  }
 }
 dps_results: {
  key: "TestFeral-AllItems-BellofEnragingResonance-59326"
  value: {
-<<<<<<< HEAD
-  dps: 22769.11577
-  tps: 31476.57194
-=======
-  dps: 22694.99975
-  tps: 30607.65254
->>>>>>> 265593ad
+  dps: 22852.86331
+  tps: 31747.44871
  }
 }
 dps_results: {
  key: "TestFeral-AllItems-BellofEnragingResonance-65053"
  value: {
-<<<<<<< HEAD
-  dps: 22820.99622
-  tps: 31560.06017
-=======
-  dps: 22744.28753
-  tps: 30698.3006
->>>>>>> 265593ad
+  dps: 22918.32788
+  tps: 32084.69957
  }
 }
 dps_results: {
  key: "TestFeral-AllItems-BindingPromise-67037"
  value: {
-<<<<<<< HEAD
-  dps: 22368.78908
-  tps: 30599.11933
-=======
-  dps: 22401.88346
-  tps: 29823.32993
->>>>>>> 265593ad
+  dps: 22495.48934
+  tps: 30819.00088
  }
 }
 dps_results: {
  key: "TestFeral-AllItems-Blood-SoakedAleMug-63843"
  value: {
-<<<<<<< HEAD
-  dps: 23597.35566
-  tps: 32036.4241
-=======
-  dps: 23607.83385
-  tps: 31537.5829
->>>>>>> 265593ad
+  dps: 23676.13958
+  tps: 32262.96544
  }
 }
 dps_results: {
  key: "TestFeral-AllItems-BloodofIsiset-55995"
  value: {
-<<<<<<< HEAD
-  dps: 22624.98572
-  tps: 30994.03126
-=======
-  dps: 22658.1733
-  tps: 30205.12795
->>>>>>> 265593ad
+  dps: 22751.5682
+  tps: 31215.99419
  }
 }
 dps_results: {
  key: "TestFeral-AllItems-BloodofIsiset-56414"
  value: {
-<<<<<<< HEAD
-  dps: 22658.53528
-  tps: 31045.74592
-=======
-  dps: 22691.73507
-  tps: 30255.12531
->>>>>>> 265593ad
+  dps: 22785.10233
+  tps: 31267.98141
  }
 }
 dps_results: {
  key: "TestFeral-AllItems-BloodthirstyGladiator'sBadgeofConquest-64687"
  value: {
-<<<<<<< HEAD
-  dps: 24023.1757
-  tps: 32520.02459
-=======
-  dps: 24061.90098
-  tps: 32101.49337
->>>>>>> 265593ad
+  dps: 24115.95256
+  tps: 32617.23727
  }
 }
 dps_results: {
  key: "TestFeral-AllItems-BloodthirstyGladiator'sBadgeofDominance-64688"
  value: {
-<<<<<<< HEAD
-  dps: 22368.78908
-  tps: 30599.11933
-=======
-  dps: 22401.88346
-  tps: 29823.32993
->>>>>>> 265593ad
+  dps: 22495.48934
+  tps: 30819.00088
  }
 }
 dps_results: {
  key: "TestFeral-AllItems-BloodthirstyGladiator'sBadgeofVictory-64689"
  value: {
-<<<<<<< HEAD
-  dps: 22848.86044
-  tps: 31184.56708
-=======
-  dps: 22873.87462
-  tps: 30381.98554
->>>>>>> 265593ad
+  dps: 22967.49905
+  tps: 31392.32172
  }
 }
 dps_results: {
  key: "TestFeral-AllItems-BloodthirstyGladiator'sEmblemofCruelty-64740"
  value: {
-<<<<<<< HEAD
-  dps: 22747.99612
-  tps: 31490.9778
-=======
-  dps: 22676.67789
-  tps: 30578.43791
->>>>>>> 265593ad
+  dps: 22830.74331
+  tps: 31713.11608
  }
 }
 dps_results: {
  key: "TestFeral-AllItems-BloodthirstyGladiator'sEmblemofMeditation-64741"
  value: {
-<<<<<<< HEAD
-  dps: 22368.78908
-  tps: 30599.11933
-=======
-  dps: 22401.88346
-  tps: 29823.32993
->>>>>>> 265593ad
+  dps: 22495.48934
+  tps: 30819.00088
  }
 }
 dps_results: {
  key: "TestFeral-AllItems-BloodthirstyGladiator'sEmblemofTenacity-64742"
  value: {
-<<<<<<< HEAD
-  dps: 22368.78908
-  tps: 30599.11933
-=======
-  dps: 22401.88346
-  tps: 29823.32993
->>>>>>> 265593ad
+  dps: 22495.48934
+  tps: 30819.00088
  }
 }
 dps_results: {
  key: "TestFeral-AllItems-BloodthirstyGladiator'sInsigniaofConquest-64761"
  value: {
-<<<<<<< HEAD
-  dps: 23576.86146
-  tps: 32190.66543
-=======
-  dps: 23576.35585
-  tps: 31330.82803
->>>>>>> 265593ad
+  dps: 23661.99981
+  tps: 32243.01281
  }
 }
 dps_results: {
  key: "TestFeral-AllItems-BloodthirstyGladiator'sInsigniaofDominance-64762"
  value: {
-<<<<<<< HEAD
-  dps: 22368.78908
-  tps: 30599.11933
-=======
-  dps: 22401.88346
-  tps: 29823.32993
->>>>>>> 265593ad
+  dps: 22495.48934
+  tps: 30819.00088
  }
 }
 dps_results: {
  key: "TestFeral-AllItems-BloodthirstyGladiator'sInsigniaofVictory-64763"
  value: {
-<<<<<<< HEAD
-  dps: 22800.99983
-  tps: 31147.01961
-=======
-  dps: 22837.00383
-  tps: 30357.87902
->>>>>>> 265593ad
+  dps: 22930.34665
+  tps: 31359.69874
  }
 }
 dps_results: {
  key: "TestFeral-AllItems-BottledLightning-66879"
  value: {
-<<<<<<< HEAD
-  dps: 22486.7287
-  tps: 30769.45319
-=======
-  dps: 22534.72345
-  tps: 30436.34744
->>>>>>> 265593ad
+  dps: 22596.52202
+  tps: 30888.46881
  }
 }
 dps_results: {
  key: "TestFeral-AllItems-BracingShadowspiritDiamond"
  value: {
-<<<<<<< HEAD
-  dps: 23275.95988
-  tps: 31455.0793
-=======
-  dps: 23266.91619
-  tps: 30687.59665
->>>>>>> 265593ad
+  dps: 23423.34446
+  tps: 31810.83041
  }
 }
 dps_results: {
  key: "TestFeral-AllItems-BurningShadowspiritDiamond"
  value: {
-<<<<<<< HEAD
-  dps: 23654.80824
-  tps: 32603.24924
-=======
-  dps: 23648.15205
-  tps: 31808.12007
->>>>>>> 265593ad
+  dps: 23806.08429
+  tps: 32969.5394
  }
 }
 dps_results: {
  key: "TestFeral-AllItems-ChaoticShadowspiritDiamond"
  value: {
-<<<<<<< HEAD
-  dps: 23783.87245
-  tps: 32829.54144
-=======
-  dps: 23734.58933
-  tps: 31931.74017
->>>>>>> 265593ad
+  dps: 23877.25643
+  tps: 33223.86435
  }
 }
 dps_results: {
  key: "TestFeral-AllItems-CoreofRipeness-58184"
  value: {
-<<<<<<< HEAD
-  dps: 22374.20254
-  tps: 30684.62312
-=======
-  dps: 22402.87584
-  tps: 29827.9407
->>>>>>> 265593ad
+  dps: 22497.00945
+  tps: 30826.21333
  }
 }
 dps_results: {
  key: "TestFeral-AllItems-CorpseTongueCoin-50349"
  value: {
-<<<<<<< HEAD
-  dps: 22368.78908
-  tps: 30599.11933
-=======
-  dps: 22401.88346
-  tps: 29823.32993
->>>>>>> 265593ad
+  dps: 22495.48934
+  tps: 30819.00088
  }
 }
 dps_results: {
  key: "TestFeral-AllItems-CrushingWeight-59506"
  value: {
-<<<<<<< HEAD
-  dps: 23208.6018
-  tps: 30682.38861
-=======
-  dps: 23236.9751
-  tps: 30506.68572
->>>>>>> 265593ad
+  dps: 23294.65469
+  tps: 31568.23218
  }
 }
 dps_results: {
  key: "TestFeral-AllItems-CrushingWeight-65118"
  value: {
-<<<<<<< HEAD
-  dps: 23352.76007
-  tps: 30804.62893
-=======
-  dps: 23393.26855
-  tps: 30831.49998
->>>>>>> 265593ad
+  dps: 23430.75734
+  tps: 31063.76316
  }
 }
 dps_results: {
  key: "TestFeral-AllItems-DarkmoonCard:Earthquake-62048"
  value: {
-<<<<<<< HEAD
-  dps: 22368.78908
-  tps: 30599.11933
-=======
-  dps: 22401.88346
-  tps: 29823.32993
->>>>>>> 265593ad
+  dps: 22495.48934
+  tps: 30819.00088
  }
 }
 dps_results: {
  key: "TestFeral-AllItems-DarkmoonCard:Hurricane-62049"
  value: {
-<<<<<<< HEAD
-  dps: 23229.63651
-  tps: 32864.53056
-=======
-  dps: 23123.86982
-  tps: 31622.99429
->>>>>>> 265593ad
+  dps: 23277.55473
+  tps: 32400.04054
  }
 }
 dps_results: {
  key: "TestFeral-AllItems-DarkmoonCard:Hurricane-62051"
  value: {
-<<<<<<< HEAD
-  dps: 23885.52085
-  tps: 33745.81273
-=======
-  dps: 23771.6119
-  tps: 32308.74412
->>>>>>> 265593ad
+  dps: 23889.85215
+  tps: 33565.78154
  }
 }
 dps_results: {
  key: "TestFeral-AllItems-DarkmoonCard:Tsunami-62050"
  value: {
-<<<<<<< HEAD
-  dps: 22374.20254
-  tps: 30684.62312
-=======
-  dps: 22402.87584
-  tps: 29827.9407
->>>>>>> 265593ad
+  dps: 22497.00945
+  tps: 30826.21333
  }
 }
 dps_results: {
  key: "TestFeral-AllItems-DarkmoonCard:Volcano-62047"
  value: {
-<<<<<<< HEAD
-  dps: 22712.59698
-  tps: 31165.4779
-=======
-  dps: 22736.184
-  tps: 30306.95525
->>>>>>> 265593ad
+  dps: 22893.84259
+  tps: 31569.68233
  }
 }
 dps_results: {
  key: "TestFeral-AllItems-Deathbringer'sWill-50363"
  value: {
-<<<<<<< HEAD
-  dps: 23140.52637
-  tps: 32008.24791
-=======
-  dps: 23086.62258
-  tps: 30836.49533
->>>>>>> 265593ad
+  dps: 23260.22345
+  tps: 31923.34166
  }
 }
 dps_results: {
  key: "TestFeral-AllItems-DestructiveShadowspiritDiamond"
  value: {
-<<<<<<< HEAD
-  dps: 23398.63919
-  tps: 32312.72101
-=======
-  dps: 23349.30955
-  tps: 31431.18242
->>>>>>> 265593ad
+  dps: 23490.77825
+  tps: 32707.41544
  }
 }
 dps_results: {
  key: "TestFeral-AllItems-DislodgedForeignObject-50348"
  value: {
-<<<<<<< HEAD
-  dps: 22631.29565
-  tps: 31045.55258
-=======
-  dps: 22652.68845
-  tps: 29977.1198
->>>>>>> 265593ad
+  dps: 22725.41535
+  tps: 31344.20686
  }
 }
 dps_results: {
  key: "TestFeral-AllItems-EffulgentShadowspiritDiamond"
  value: {
-<<<<<<< HEAD
-  dps: 23270.68202
-  tps: 32010.996
-=======
-  dps: 23266.91619
-  tps: 31313.71699
->>>>>>> 265593ad
+  dps: 23420.58236
+  tps: 32451.9762
  }
 }
 dps_results: {
  key: "TestFeral-AllItems-ElectrosparkHeartstarter-67118"
  value: {
-<<<<<<< HEAD
-  dps: 22368.78908
-  tps: 30628.89195
-=======
-  dps: 22402.87584
-  tps: 29858.26457
->>>>>>> 265593ad
+  dps: 22495.48934
+  tps: 30849.20801
  }
 }
 dps_results: {
  key: "TestFeral-AllItems-EmberShadowspiritDiamond"
  value: {
-<<<<<<< HEAD
-  dps: 23275.95988
-  tps: 32096.77227
-=======
-  dps: 23266.91619
-  tps: 31313.62185
->>>>>>> 265593ad
+  dps: 23423.34446
+  tps: 32459.7565
  }
 }
 dps_results: {
  key: "TestFeral-AllItems-EnigmaticShadowspiritDiamond"
  value: {
-<<<<<<< HEAD
-  dps: 23398.63919
-  tps: 32312.72101
-=======
-  dps: 23349.30955
-  tps: 31431.18242
->>>>>>> 265593ad
+  dps: 23490.77825
+  tps: 32707.41544
  }
 }
 dps_results: {
  key: "TestFeral-AllItems-EssenceoftheCyclone-59473"
  value: {
-<<<<<<< HEAD
-  dps: 24046.78241
-  tps: 33243.80816
-=======
-  dps: 24013.50809
-  tps: 32595.73901
->>>>>>> 265593ad
+  dps: 24064.72558
+  tps: 33313.69754
  }
 }
 dps_results: {
  key: "TestFeral-AllItems-EssenceoftheCyclone-65140"
  value: {
-<<<<<<< HEAD
-  dps: 24111.96365
-  tps: 33100.60362
-=======
-  dps: 24209.18036
-  tps: 32877.82582
->>>>>>> 265593ad
+  dps: 24275.25286
+  tps: 33293.67871
  }
 }
 dps_results: {
  key: "TestFeral-AllItems-EternalShadowspiritDiamond"
  value: {
-<<<<<<< HEAD
-  dps: 23270.68202
-  tps: 32010.996
-=======
-  dps: 23266.91619
-  tps: 31313.71699
->>>>>>> 265593ad
+  dps: 23420.58236
+  tps: 32451.9762
  }
 }
 dps_results: {
  key: "TestFeral-AllItems-FallofMortality-59500"
  value: {
-<<<<<<< HEAD
-  dps: 22374.20254
-  tps: 30684.62312
-=======
-  dps: 22402.87584
-  tps: 29827.9407
->>>>>>> 265593ad
+  dps: 22497.00945
+  tps: 30826.21333
  }
 }
 dps_results: {
  key: "TestFeral-AllItems-FallofMortality-65124"
  value: {
-<<<<<<< HEAD
-  dps: 22374.20254
-  tps: 30684.57931
-=======
-  dps: 22402.87584
-  tps: 29827.89366
->>>>>>> 265593ad
+  dps: 22497.00945
+  tps: 30826.16092
  }
 }
 dps_results: {
  key: "TestFeral-AllItems-Figurine-DemonPanther-52199"
  value: {
-<<<<<<< HEAD
-  dps: 24354.87303
-  tps: 33640.00205
-=======
-  dps: 24266.60036
-  tps: 33242.70148
->>>>>>> 265593ad
+  dps: 24320.04191
+  tps: 33922.84884
  }
 }
 dps_results: {
  key: "TestFeral-AllItems-Figurine-DreamOwl-52354"
  value: {
-<<<<<<< HEAD
-  dps: 22374.20254
-  tps: 30684.66067
-=======
-  dps: 22402.87584
-  tps: 29827.98102
->>>>>>> 265593ad
+  dps: 22497.00945
+  tps: 30826.25826
  }
 }
 dps_results: {
  key: "TestFeral-AllItems-Figurine-EarthenGuardian-52352"
  value: {
-<<<<<<< HEAD
-  dps: 22368.78908
-  tps: 30599.11933
-=======
-  dps: 22401.88346
-  tps: 29823.32993
->>>>>>> 265593ad
+  dps: 22495.48934
+  tps: 30819.00088
  }
 }
 dps_results: {
  key: "TestFeral-AllItems-Figurine-JeweledSerpent-52353"
  value: {
-<<<<<<< HEAD
-  dps: 22374.20254
-  tps: 30684.66067
-=======
-  dps: 22402.87584
-  tps: 29827.98102
->>>>>>> 265593ad
+  dps: 22497.00945
+  tps: 30826.25826
  }
 }
 dps_results: {
  key: "TestFeral-AllItems-Figurine-KingofBoars-52351"
  value: {
-<<<<<<< HEAD
-  dps: 23114.71009
-  tps: 31603.15646
-=======
-  dps: 23140.05184
-  tps: 30786.85036
->>>>>>> 265593ad
+  dps: 23233.39938
+  tps: 31813.91019
  }
 }
 dps_results: {
  key: "TestFeral-AllItems-FleetShadowspiritDiamond"
  value: {
-<<<<<<< HEAD
-  dps: 23327.22852
-  tps: 32098.48543
-=======
-  dps: 23323.2809
-  tps: 31399.38722
->>>>>>> 265593ad
+  dps: 23476.91437
+  tps: 32540.69972
  }
 }
 dps_results: {
  key: "TestFeral-AllItems-FluidDeath-58181"
  value: {
-<<<<<<< HEAD
-  dps: 24084.50629
-  tps: 33091.78097
-=======
-  dps: 24087.51449
-  tps: 33346.94755
->>>>>>> 265593ad
+  dps: 24147.5122
+  tps: 34004.99418
  }
 }
 dps_results: {
  key: "TestFeral-AllItems-ForlornShadowspiritDiamond"
  value: {
-<<<<<<< HEAD
-  dps: 23275.95988
-  tps: 32096.80127
-=======
-  dps: 23266.91619
-  tps: 31313.65513
->>>>>>> 265593ad
+  dps: 23423.34446
+  tps: 32459.7935
  }
 }
 dps_results: {
  key: "TestFeral-AllItems-FuryofAngerforge-59461"
  value: {
-<<<<<<< HEAD
-  dps: 23347.52315
-  tps: 32186.75333
-=======
-  dps: 23283.69686
-  tps: 31344.10689
->>>>>>> 265593ad
+  dps: 23443.7547
+  tps: 32512.42499
  }
 }
 dps_results: {
  key: "TestFeral-AllItems-GaleofShadows-56138"
  value: {
-<<<<<<< HEAD
-  dps: 22690.6563
-  tps: 31019.48204
-=======
-  dps: 22618.42246
-  tps: 30475.26761
->>>>>>> 265593ad
+  dps: 22669.43096
+  tps: 31378.80463
  }
 }
 dps_results: {
  key: "TestFeral-AllItems-GaleofShadows-56462"
  value: {
-<<<<<<< HEAD
-  dps: 22780.89166
-  tps: 31156.62129
-=======
-  dps: 22765.54716
-  tps: 30599.24141
->>>>>>> 265593ad
+  dps: 22876.06461
+  tps: 30957.48481
  }
 }
 dps_results: {
  key: "TestFeral-AllItems-GearDetector-61462"
  value: {
-<<<<<<< HEAD
-  dps: 23186.47966
-  tps: 32170.35433
-=======
-  dps: 23208.20973
-  tps: 30971.51236
->>>>>>> 265593ad
+  dps: 23322.40165
+  tps: 31804.28751
  }
 }
 dps_results: {
  key: "TestFeral-AllItems-GlowingTwilightScale-54589"
  value: {
-<<<<<<< HEAD
-  dps: 22373.17863
-  tps: 30679.63813
-=======
-  dps: 22401.88346
-  tps: 29823.12386
->>>>>>> 265593ad
+  dps: 22495.98553
+  tps: 30821.25639
  }
 }
 dps_results: {
  key: "TestFeral-AllItems-GraceoftheHerald-55266"
  value: {
-<<<<<<< HEAD
-  dps: 23225.8881
-  tps: 31858.19258
-=======
-  dps: 23260.86605
-  tps: 31378.43174
->>>>>>> 265593ad
+  dps: 23315.06145
+  tps: 32193.42344
  }
 }
 dps_results: {
  key: "TestFeral-AllItems-GraceoftheHerald-56295"
  value: {
-<<<<<<< HEAD
-  dps: 23660.42274
-  tps: 32755.12399
-=======
-  dps: 23573.92226
-  tps: 31518.41932
->>>>>>> 265593ad
+  dps: 23779.85163
+  tps: 32981.19524
  }
 }
 dps_results: {
  key: "TestFeral-AllItems-HarmlightToken-63839"
  value: {
-<<<<<<< HEAD
-  dps: 22393.32533
-  tps: 30799.90259
-=======
-  dps: 22417.76245
-  tps: 29952.24954
->>>>>>> 265593ad
+  dps: 22532.6487
+  tps: 30908.63431
  }
 }
 dps_results: {
  key: "TestFeral-AllItems-Harrison'sInsigniaofPanache-65803"
  value: {
-<<<<<<< HEAD
-  dps: 22888.38886
-  tps: 31300.43934
-=======
-  dps: 22927.4489
-  tps: 30518.78177
->>>>>>> 265593ad
+  dps: 23010.0625
+  tps: 31512.07897
  }
 }
 dps_results: {
  key: "TestFeral-AllItems-HeartofIgnacious-59514"
  value: {
-<<<<<<< HEAD
-  dps: 22368.78908
-  tps: 30599.11933
-=======
-  dps: 22401.88346
-  tps: 29823.32993
->>>>>>> 265593ad
+  dps: 22495.48934
+  tps: 30819.00088
  }
 }
 dps_results: {
  key: "TestFeral-AllItems-HeartofIgnacious-65110"
  value: {
-<<<<<<< HEAD
-  dps: 22368.78908
-  tps: 30599.11933
-=======
-  dps: 22401.88346
-  tps: 29823.32993
->>>>>>> 265593ad
+  dps: 22495.48934
+  tps: 30819.00088
  }
 }
 dps_results: {
  key: "TestFeral-AllItems-HeartofRage-59224"
  value: {
-<<<<<<< HEAD
-  dps: 23437.36903
-  tps: 32529.30017
-=======
-  dps: 23446.13559
-  tps: 32138.03586
->>>>>>> 265593ad
+  dps: 23457.92394
+  tps: 33115.2538
  }
 }
 dps_results: {
  key: "TestFeral-AllItems-HeartofRage-65072"
  value: {
-<<<<<<< HEAD
-  dps: 23540.60099
-  tps: 32802.57932
-=======
-  dps: 23529.22986
-  tps: 32373.81628
->>>>>>> 265593ad
+  dps: 23581.52894
+  tps: 33275.37089
  }
 }
 dps_results: {
  key: "TestFeral-AllItems-HeartofSolace-55868"
  value: {
-<<<<<<< HEAD
-  dps: 22690.6563
-  tps: 31019.48204
-=======
-  dps: 22618.42246
-  tps: 30475.26761
->>>>>>> 265593ad
+  dps: 22669.43096
+  tps: 31378.80463
  }
 }
 dps_results: {
  key: "TestFeral-AllItems-HeartofSolace-56393"
  value: {
-<<<<<<< HEAD
-  dps: 23262.43467
-  tps: 31754.53824
-=======
-  dps: 23253.09907
-  tps: 31194.78389
->>>>>>> 265593ad
+  dps: 23364.74035
+  tps: 31543.3994
  }
 }
 dps_results: {
  key: "TestFeral-AllItems-HeartofThunder-55845"
  value: {
-<<<<<<< HEAD
-  dps: 22368.78908
-  tps: 30599.11933
-=======
-  dps: 22401.88346
-  tps: 29823.32993
->>>>>>> 265593ad
+  dps: 22495.48934
+  tps: 30819.00088
  }
 }
 dps_results: {
  key: "TestFeral-AllItems-HeartofThunder-56370"
  value: {
-<<<<<<< HEAD
-  dps: 22368.78908
-  tps: 30599.11933
-=======
-  dps: 22401.88346
-  tps: 29823.32993
->>>>>>> 265593ad
+  dps: 22495.48934
+  tps: 30819.00088
  }
 }
 dps_results: {
  key: "TestFeral-AllItems-HeartoftheVile-66969"
  value: {
-<<<<<<< HEAD
-  dps: 23359.52254
-  tps: 32342.24251
-=======
-  dps: 23311.00952
-  tps: 31410.39743
->>>>>>> 265593ad
+  dps: 23443.40443
+  tps: 32357.03201
  }
 }
 dps_results: {
  key: "TestFeral-AllItems-Heartpierce-50641"
  value: {
-<<<<<<< HEAD
-  dps: 24349.65627
-  tps: 32828.81539
-=======
-  dps: 24483.04462
-  tps: 32371.55983
->>>>>>> 265593ad
+  dps: 24448.65631
+  tps: 32725.50527
  }
 }
 dps_results: {
  key: "TestFeral-AllItems-ImpassiveShadowspiritDiamond"
  value: {
-<<<<<<< HEAD
-  dps: 23398.63919
-  tps: 32312.72101
-=======
-  dps: 23349.30955
-  tps: 31431.18242
->>>>>>> 265593ad
+  dps: 23490.77825
+  tps: 32707.41544
  }
 }
 dps_results: {
  key: "TestFeral-AllItems-ImpatienceofYouth-62464"
  value: {
-<<<<<<< HEAD
-  dps: 23209.80067
-  tps: 31731.19909
-=======
-  dps: 23234.1229
-  tps: 30909.6943
->>>>>>> 265593ad
+  dps: 23327.43253
+  tps: 31940.78379
  }
 }
 dps_results: {
  key: "TestFeral-AllItems-ImpatienceofYouth-62469"
  value: {
-<<<<<<< HEAD
-  dps: 23209.80067
-  tps: 31731.19909
-=======
-  dps: 23234.1229
-  tps: 30909.6943
->>>>>>> 265593ad
+  dps: 23327.43253
+  tps: 31940.78379
  }
 }
 dps_results: {
  key: "TestFeral-AllItems-ImpetuousQuery-55881"
  value: {
-<<<<<<< HEAD
-  dps: 22624.98572
-  tps: 30994.03126
-=======
-  dps: 22658.1733
-  tps: 30205.12795
->>>>>>> 265593ad
+  dps: 22751.5682
+  tps: 31215.99419
  }
 }
 dps_results: {
  key: "TestFeral-AllItems-ImpetuousQuery-56406"
  value: {
-<<<<<<< HEAD
-  dps: 22658.53528
-  tps: 31045.74592
-=======
-  dps: 22691.73507
-  tps: 30255.12531
->>>>>>> 265593ad
+  dps: 22785.10233
+  tps: 31267.98141
  }
 }
 dps_results: {
  key: "TestFeral-AllItems-InsigniaofDiplomacy-61433"
  value: {
-<<<<<<< HEAD
-  dps: 22368.78908
-  tps: 30599.11933
-=======
-  dps: 22401.88346
-  tps: 29823.32993
->>>>>>> 265593ad
+  dps: 22495.48934
+  tps: 30819.00088
  }
 }
 dps_results: {
  key: "TestFeral-AllItems-InsigniaoftheEarthenLord-61429"
  value: {
-<<<<<<< HEAD
-  dps: 22566.01983
-  tps: 30903.13883
-=======
-  dps: 22599.18596
-  tps: 30117.2538
->>>>>>> 265593ad
+  dps: 22692.62941
+  tps: 31124.62272
  }
 }
 dps_results: {
  key: "TestFeral-AllItems-JarofAncientRemedies-59354"
  value: {
-<<<<<<< HEAD
-  dps: 22368.78908
-  tps: 30599.19719
-=======
-  dps: 22401.88346
-  tps: 29823.3633
->>>>>>> 265593ad
+  dps: 22495.48934
+  tps: 30819.09625
  }
 }
 dps_results: {
  key: "TestFeral-AllItems-JarofAncientRemedies-65029"
  value: {
-<<<<<<< HEAD
-  dps: 22368.78908
-  tps: 30599.19719
-=======
-  dps: 22401.88346
-  tps: 29823.3633
->>>>>>> 265593ad
+  dps: 22495.48934
+  tps: 30819.09625
  }
 }
 dps_results: {
  key: "TestFeral-AllItems-JujuofNimbleness-63840"
  value: {
-<<<<<<< HEAD
-  dps: 23597.35566
-  tps: 32036.4241
-=======
-  dps: 23607.83385
-  tps: 31537.5829
->>>>>>> 265593ad
+  dps: 23676.13958
+  tps: 32262.96544
  }
 }
 dps_results: {
  key: "TestFeral-AllItems-KeytotheEndlessChamber-55795"
  value: {
-<<<<<<< HEAD
-  dps: 23692.49157
-  tps: 32965.33523
-=======
-  dps: 23694.77719
-  tps: 32661.67418
->>>>>>> 265593ad
+  dps: 23805.26858
+  tps: 33635.55493
  }
 }
 dps_results: {
  key: "TestFeral-AllItems-KeytotheEndlessChamber-56328"
  value: {
-<<<<<<< HEAD
-  dps: 24129.29077
-  tps: 33331.22884
-=======
-  dps: 24112.25871
-  tps: 33205.84396
->>>>>>> 265593ad
+  dps: 24126.25168
+  tps: 33944.6319
  }
 }
 dps_results: {
  key: "TestFeral-AllItems-KvaldirBattleStandard-59685"
  value: {
-<<<<<<< HEAD
-  dps: 22778.16144
-  tps: 31263.37411
-=======
-  dps: 22782.43023
-  tps: 29799.70881
->>>>>>> 265593ad
+  dps: 22917.56343
+  tps: 31324.6221
  }
 }
 dps_results: {
  key: "TestFeral-AllItems-KvaldirBattleStandard-59689"
  value: {
-<<<<<<< HEAD
-  dps: 22778.16144
-  tps: 31263.37411
-=======
-  dps: 22782.43023
-  tps: 29799.70881
->>>>>>> 265593ad
+  dps: 22917.56343
+  tps: 31324.6221
  }
 }
 dps_results: {
  key: "TestFeral-AllItems-LadyLa-La'sSingingShell-67152"
  value: {
-<<<<<<< HEAD
-  dps: 22583.56194
-  tps: 31501.50409
-=======
-  dps: 22585.38506
-  tps: 31019.51809
->>>>>>> 265593ad
+  dps: 22619.34753
+  tps: 31188.43508
  }
 }
 dps_results: {
  key: "TestFeral-AllItems-LastWord-50708"
  value: {
-<<<<<<< HEAD
-  dps: 24074.36854
-  tps: 33140.23166
-=======
-  dps: 24022.20139
-  tps: 32287.85317
->>>>>>> 265593ad
+  dps: 24170.66658
+  tps: 33615.92884
  }
 }
 dps_results: {
  key: "TestFeral-AllItems-LeadenDespair-55816"
  value: {
-<<<<<<< HEAD
-  dps: 22368.78908
-  tps: 30599.11933
-=======
-  dps: 22401.88346
-  tps: 29823.32993
->>>>>>> 265593ad
+  dps: 22495.48934
+  tps: 30819.00088
  }
 }
 dps_results: {
  key: "TestFeral-AllItems-LeadenDespair-56347"
  value: {
-<<<<<<< HEAD
-  dps: 22368.78908
-  tps: 30599.11933
-=======
-  dps: 22401.88346
-  tps: 29823.32993
->>>>>>> 265593ad
+  dps: 22495.48934
+  tps: 30819.00088
  }
 }
 dps_results: {
  key: "TestFeral-AllItems-LeftEyeofRajh-56102"
  value: {
-<<<<<<< HEAD
-  dps: 23830.04918
-  tps: 33174.89526
-=======
-  dps: 23795.20522
-  tps: 33381.72804
->>>>>>> 265593ad
+  dps: 23909.13095
+  tps: 33819.14107
  }
 }
 dps_results: {
  key: "TestFeral-AllItems-LeftEyeofRajh-56427"
  value: {
-<<<<<<< HEAD
-  dps: 24106.69377
-  tps: 33179.72152
-=======
-  dps: 24065.08916
-  tps: 33402.67632
->>>>>>> 265593ad
+  dps: 24188.27408
+  tps: 33847.9896
  }
 }
 dps_results: {
  key: "TestFeral-AllItems-LicensetoSlay-58180"
  value: {
-<<<<<<< HEAD
-  dps: 23261.26685
-  tps: 32380.8258
-=======
-  dps: 23242.34376
-  tps: 32249.15911
->>>>>>> 265593ad
+  dps: 23288.45264
+  tps: 33100.18857
  }
 }
 dps_results: {
  key: "TestFeral-AllItems-MagnetiteMirror-55814"
  value: {
-<<<<<<< HEAD
-  dps: 23053.03619
-  tps: 32096.79577
-=======
-  dps: 23051.50569
-  tps: 31518.33756
->>>>>>> 265593ad
+  dps: 23039.20998
+  tps: 32090.37214
  }
 }
 dps_results: {
  key: "TestFeral-AllItems-MagnetiteMirror-56345"
  value: {
-<<<<<<< HEAD
-  dps: 23338.47573
-  tps: 31954.38333
-=======
-  dps: 23254.96075
-  tps: 32404.15688
->>>>>>> 265593ad
+  dps: 23327.98764
+  tps: 32535.86999
  }
 }
 dps_results: {
  key: "TestFeral-AllItems-MandalaofStirringPatterns-62467"
  value: {
-<<<<<<< HEAD
-  dps: 22368.78908
-  tps: 30599.11933
-=======
-  dps: 22401.88346
-  tps: 29823.32993
->>>>>>> 265593ad
+  dps: 22495.48934
+  tps: 30819.00088
  }
 }
 dps_results: {
  key: "TestFeral-AllItems-MandalaofStirringPatterns-62472"
  value: {
-<<<<<<< HEAD
-  dps: 22368.78908
-  tps: 30599.11933
-=======
-  dps: 22401.88346
-  tps: 29823.32993
->>>>>>> 265593ad
+  dps: 22495.48934
+  tps: 30819.00088
  }
 }
 dps_results: {
  key: "TestFeral-AllItems-MarkofKhardros-56132"
  value: {
-<<<<<<< HEAD
-  dps: 23044.11364
-  tps: 31476.63241
-=======
-  dps: 23079.08889
-  tps: 30685.4087
->>>>>>> 265593ad
+  dps: 23188.00219
+  tps: 31754.26895
  }
 }
 dps_results: {
  key: "TestFeral-AllItems-MarkofKhardros-56458"
  value: {
-<<<<<<< HEAD
-  dps: 23133.32718
-  tps: 31592.54177
-=======
-  dps: 23168.5495
-  tps: 30799.28354
->>>>>>> 265593ad
+  dps: 23279.50126
+  tps: 31877.8566
  }
 }
 dps_results: {
  key: "TestFeral-AllItems-MightoftheOcean-55251"
  value: {
-<<<<<<< HEAD
-  dps: 22949.90258
-  tps: 32458.14766
-=======
-  dps: 23037.50406
-  tps: 31286.54093
->>>>>>> 265593ad
+  dps: 23022.8626
+  tps: 31683.64925
  }
 }
 dps_results: {
  key: "TestFeral-AllItems-MightoftheOcean-56285"
  value: {
-<<<<<<< HEAD
-  dps: 23233.14911
-  tps: 32215.58222
-=======
-  dps: 23218.40383
-  tps: 32118.39913
->>>>>>> 265593ad
+  dps: 23265.41178
+  tps: 32834.25951
  }
 }
 dps_results: {
  key: "TestFeral-AllItems-MirrorofBrokenImages-62466"
  value: {
-<<<<<<< HEAD
-  dps: 22695.1348
-  tps: 31102.16191
-=======
-  dps: 22728.3479
-  tps: 30309.66788
->>>>>>> 265593ad
+  dps: 22821.68503
+  tps: 31324.69474
  }
 }
 dps_results: {
  key: "TestFeral-AllItems-MirrorofBrokenImages-62471"
  value: {
-<<<<<<< HEAD
-  dps: 22695.1348
-  tps: 31102.16191
-=======
-  dps: 22728.3479
-  tps: 30309.66788
->>>>>>> 265593ad
+  dps: 22821.68503
+  tps: 31324.69474
  }
 }
 dps_results: {
  key: "TestFeral-AllItems-MoonwellChalice-70142"
  value: {
-<<<<<<< HEAD
-  dps: 22785.58889
-  tps: 31256.47868
-=======
-  dps: 22790.46979
-  tps: 30344.73466
->>>>>>> 265593ad
+  dps: 22887.29299
+  tps: 31376.37829
  }
 }
 dps_results: {
  key: "TestFeral-AllItems-Oremantle'sFavor-61448"
  value: {
-<<<<<<< HEAD
-  dps: 22934.0473
-  tps: 31550.86101
-=======
-  dps: 22924.65235
-  tps: 30983.6847
->>>>>>> 265593ad
+  dps: 22991.94868
+  tps: 31190.80001
  }
 }
 dps_results: {
  key: "TestFeral-AllItems-PetrifiedTwilightScale-54591"
  value: {
-<<<<<<< HEAD
-  dps: 22368.78908
-  tps: 30599.11933
-=======
-  dps: 22401.88346
-  tps: 29823.32993
->>>>>>> 265593ad
+  dps: 22495.48934
+  tps: 30819.00088
  }
 }
 dps_results: {
  key: "TestFeral-AllItems-PhylacteryoftheNamelessLich-50365"
  value: {
-<<<<<<< HEAD
-  dps: 22553.28086
-  tps: 31053.77783
-=======
-  dps: 22545.9358
-  tps: 30289.8881
->>>>>>> 265593ad
+  dps: 22700.82942
+  tps: 31401.81167
  }
 }
 dps_results: {
  key: "TestFeral-AllItems-PorcelainCrab-55237"
  value: {
-<<<<<<< HEAD
-  dps: 22561.29423
-  tps: 30867.23714
-=======
-  dps: 22596.25147
-  tps: 30083.76932
->>>>>>> 265593ad
+  dps: 22676.23365
+  tps: 31063.46922
  }
 }
 dps_results: {
  key: "TestFeral-AllItems-PorcelainCrab-56280"
  value: {
-<<<<<<< HEAD
-  dps: 22734.14818
-  tps: 31125.60477
-=======
-  dps: 22789.34102
-  tps: 30350.552
->>>>>>> 265593ad
+  dps: 22857.96635
+  tps: 31302.02367
  }
 }
 dps_results: {
  key: "TestFeral-AllItems-PowerfulShadowspiritDiamond"
  value: {
-<<<<<<< HEAD
-  dps: 23270.68202
-  tps: 32010.996
-=======
-  dps: 23266.91619
-  tps: 31313.71699
->>>>>>> 265593ad
+  dps: 23420.58236
+  tps: 32451.9762
  }
 }
 dps_results: {
  key: "TestFeral-AllItems-Prestor'sTalismanofMachination-59441"
  value: {
-<<<<<<< HEAD
-  dps: 23921.79743
-  tps: 32324.00883
-=======
-  dps: 23978.52634
-  tps: 31734.38326
->>>>>>> 265593ad
+  dps: 24007.90019
+  tps: 32424.08716
  }
 }
 dps_results: {
  key: "TestFeral-AllItems-Prestor'sTalismanofMachination-65026"
  value: {
-<<<<<<< HEAD
-  dps: 24207.40321
-  tps: 32141.23983
-=======
-  dps: 24015.95951
-  tps: 31426.71528
->>>>>>> 265593ad
+  dps: 24180.51029
+  tps: 32544.24561
  }
 }
 dps_results: {
  key: "TestFeral-AllItems-Rainsong-55854"
  value: {
-<<<<<<< HEAD
-  dps: 22368.78908
-  tps: 30599.11933
-=======
-  dps: 22401.88346
-  tps: 29823.32993
->>>>>>> 265593ad
+  dps: 22495.48934
+  tps: 30819.00088
  }
 }
 dps_results: {
  key: "TestFeral-AllItems-Rainsong-56377"
  value: {
-<<<<<<< HEAD
-  dps: 22368.78908
-  tps: 30599.11933
-=======
-  dps: 22401.88346
-  tps: 29823.32993
->>>>>>> 265593ad
+  dps: 22495.48934
+  tps: 30819.00088
  }
 }
 dps_results: {
  key: "TestFeral-AllItems-ReverberatingShadowspiritDiamond"
  value: {
-<<<<<<< HEAD
-  dps: 23723.39646
-  tps: 32617.41955
-=======
-  dps: 23722.31783
-  tps: 31907.09941
->>>>>>> 265593ad
+  dps: 23877.71011
+  tps: 33063.73678
  }
 }
 dps_results: {
  key: "TestFeral-AllItems-RevitalizingShadowspiritDiamond"
  value: {
-<<<<<<< HEAD
-  dps: 23649.3312
-  tps: 32516.68586
-=======
-  dps: 23648.15205
-  tps: 31808.18193
->>>>>>> 265593ad
+  dps: 23803.19415
+  tps: 32961.45195
  }
 }
 dps_results: {
  key: "TestFeral-AllItems-RightEyeofRajh-56100"
  value: {
-<<<<<<< HEAD
-  dps: 23161.8079
-  tps: 32216.22121
-=======
-  dps: 23148.85146
-  tps: 32097.77478
->>>>>>> 265593ad
+  dps: 23186.48236
+  tps: 32831.13592
  }
 }
 dps_results: {
  key: "TestFeral-AllItems-RightEyeofRajh-56431"
  value: {
-<<<<<<< HEAD
-  dps: 23221.33353
-  tps: 32269.68047
-=======
-  dps: 23201.57609
-  tps: 32158.83268
->>>>>>> 265593ad
+  dps: 23244.16799
+  tps: 32896.77463
  }
 }
 dps_results: {
  key: "TestFeral-AllItems-Schnottz'sMedallionofCommand-65805"
  value: {
-<<<<<<< HEAD
-  dps: 23411.81439
-  tps: 32198.01795
-=======
-  dps: 23388.8513
-  tps: 31384.35206
->>>>>>> 265593ad
+  dps: 23540.15241
+  tps: 32534.40273
  }
 }
 dps_results: {
  key: "TestFeral-AllItems-SeaStar-55256"
  value: {
-<<<<<<< HEAD
-  dps: 22368.78908
-  tps: 30599.11933
-=======
-  dps: 22401.88346
-  tps: 29823.32993
->>>>>>> 265593ad
+  dps: 22495.48934
+  tps: 30819.00088
  }
 }
 dps_results: {
  key: "TestFeral-AllItems-SeaStar-56290"
  value: {
-<<<<<<< HEAD
-  dps: 22368.78908
-  tps: 30599.11933
-=======
-  dps: 22401.88346
-  tps: 29823.32993
->>>>>>> 265593ad
+  dps: 22495.48934
+  tps: 30819.00088
  }
 }
 dps_results: {
  key: "TestFeral-AllItems-ShardofWoe-60233"
  value: {
-<<<<<<< HEAD
-  dps: 22868.28176
-  tps: 31486.55148
-=======
-  dps: 22794.24648
-  tps: 31203.19611
->>>>>>> 265593ad
+  dps: 22892.79739
+  tps: 31583.74302
  }
 }
 dps_results: {
  key: "TestFeral-AllItems-Shrine-CleansingPurifier-63838"
  value: {
-<<<<<<< HEAD
-  dps: 23026.34612
-  tps: 31692.39566
-=======
-  dps: 23038.984
-  tps: 31470.69542
->>>>>>> 265593ad
+  dps: 23138.75593
+  tps: 31023.62187
  }
 }
 dps_results: {
  key: "TestFeral-AllItems-Sindragosa'sFlawlessFang-50364"
  value: {
-<<<<<<< HEAD
-  dps: 22368.78908
-  tps: 30599.11933
-=======
-  dps: 22401.88346
-  tps: 29823.32993
->>>>>>> 265593ad
+  dps: 22495.48934
+  tps: 30819.00088
  }
 }
 dps_results: {
  key: "TestFeral-AllItems-Skardyn'sGrace-56115"
  value: {
-<<<<<<< HEAD
-  dps: 23575.89343
-  tps: 32394.22274
-=======
-  dps: 23543.47666
-  tps: 31615.8719
->>>>>>> 265593ad
+  dps: 23692.10363
+  tps: 32759.75393
  }
 }
 dps_results: {
  key: "TestFeral-AllItems-Skardyn'sGrace-56440"
  value: {
-<<<<<<< HEAD
-  dps: 23724.93276
-  tps: 32559.21741
-=======
-  dps: 23700.65101
-  tps: 31828.23476
->>>>>>> 265593ad
+  dps: 23850.31803
+  tps: 32960.50638
  }
 }
 dps_results: {
  key: "TestFeral-AllItems-Sorrowsong-55879"
  value: {
-<<<<<<< HEAD
-  dps: 22624.98572
-  tps: 30994.03126
-=======
-  dps: 22658.1733
-  tps: 30205.12795
->>>>>>> 265593ad
+  dps: 22751.5682
+  tps: 31215.99419
  }
 }
 dps_results: {
  key: "TestFeral-AllItems-Sorrowsong-56400"
  value: {
-<<<<<<< HEAD
-  dps: 22658.53528
-  tps: 31045.74592
-=======
-  dps: 22691.73507
-  tps: 30255.12531
->>>>>>> 265593ad
+  dps: 22785.10233
+  tps: 31267.98141
  }
 }
 dps_results: {
  key: "TestFeral-AllItems-Soul'sAnguish-66994"
  value: {
-<<<<<<< HEAD
-  dps: 23009.26933
-  tps: 31962.13659
-=======
-  dps: 22992.51404
-  tps: 31849.54156
->>>>>>> 265593ad
+  dps: 23035.10294
+  tps: 32564.83622
  }
 }
 dps_results: {
  key: "TestFeral-AllItems-SoulCasket-58183"
  value: {
-<<<<<<< HEAD
-  dps: 22695.1348
-  tps: 31102.16191
-=======
-  dps: 22728.3479
-  tps: 30309.66788
->>>>>>> 265593ad
+  dps: 22821.68503
+  tps: 31324.69474
  }
 }
 dps_results: {
  key: "TestFeral-AllItems-Stonemother'sKiss-61411"
  value: {
-<<<<<<< HEAD
-  dps: 22398.62758
-  tps: 30702.71904
-=======
-  dps: 22419.5476
-  tps: 29826.05704
->>>>>>> 265593ad
+  dps: 22519.50295
+  tps: 30861.72316
  }
 }
 dps_results: {
  key: "TestFeral-AllItems-Stormrider'sBattlegarb"
  value: {
-<<<<<<< HEAD
-  dps: 23097.51034
-  tps: 31933.96175
-=======
-  dps: 23046.33778
-  tps: 31255.42796
->>>>>>> 265593ad
+  dps: 23065.47927
+  tps: 31476.95616
  }
 }
 dps_results: {
  key: "TestFeral-AllItems-StumpofTime-62465"
  value: {
-<<<<<<< HEAD
-  dps: 22750.68276
-  tps: 31673.44898
-=======
-  dps: 22731.59768
-  tps: 31542.99011
->>>>>>> 265593ad
+  dps: 22777.5423
+  tps: 32376.08119
  }
 }
 dps_results: {
  key: "TestFeral-AllItems-StumpofTime-62470"
  value: {
-<<<<<<< HEAD
-  dps: 22750.68276
-  tps: 31673.44898
-=======
-  dps: 22731.59768
-  tps: 31542.99011
->>>>>>> 265593ad
+  dps: 22777.5423
+  tps: 32376.08119
  }
 }
 dps_results: {
  key: "TestFeral-AllItems-SymbioticWorm-59332"
  value: {
-<<<<<<< HEAD
-  dps: 22368.78908
-  tps: 30599.11933
-=======
-  dps: 22401.88346
-  tps: 29823.32993
->>>>>>> 265593ad
+  dps: 22495.48934
+  tps: 30819.00088
  }
 }
 dps_results: {
  key: "TestFeral-AllItems-SymbioticWorm-65048"
  value: {
-<<<<<<< HEAD
-  dps: 22368.78908
-  tps: 30599.11933
-=======
-  dps: 22401.88346
-  tps: 29823.32993
->>>>>>> 265593ad
+  dps: 22495.48934
+  tps: 30819.00088
  }
 }
 dps_results: {
  key: "TestFeral-AllItems-TalismanofSinisterOrder-65804"
  value: {
-<<<<<<< HEAD
-  dps: 22404.40593
-  tps: 30736.41225
-=======
-  dps: 22420.98395
-  tps: 29847.10767
->>>>>>> 265593ad
+  dps: 22520.0988
+  tps: 30867.02071
  }
 }
 dps_results: {
  key: "TestFeral-AllItems-Tank-CommanderInsignia-63841"
  value: {
-<<<<<<< HEAD
-  dps: 23033.24363
-  tps: 31654.4055
-=======
-  dps: 23073.95967
-  tps: 31718.39339
->>>>>>> 265593ad
+  dps: 23101.8354
+  tps: 31369.16925
  }
 }
 dps_results: {
  key: "TestFeral-AllItems-TearofBlood-55819"
  value: {
-<<<<<<< HEAD
-  dps: 22374.20254
-  tps: 30684.7337
-=======
-  dps: 22402.87584
-  tps: 29828.05941
->>>>>>> 265593ad
+  dps: 22497.00945
+  tps: 30826.34561
  }
 }
 dps_results: {
  key: "TestFeral-AllItems-TearofBlood-56351"
  value: {
-<<<<<<< HEAD
-  dps: 22374.20254
-  tps: 30684.66067
-=======
-  dps: 22402.87584
-  tps: 29827.98102
->>>>>>> 265593ad
+  dps: 22497.00945
+  tps: 30826.25826
  }
 }
 dps_results: {
  key: "TestFeral-AllItems-TendrilsofBurrowingDark-55810"
  value: {
-<<<<<<< HEAD
-  dps: 22587.36955
-  tps: 30936.04816
-=======
-  dps: 22620.54344
-  tps: 30149.0703
->>>>>>> 265593ad
+  dps: 22713.96932
+  tps: 31157.70549
  }
 }
 dps_results: {
  key: "TestFeral-AllItems-TendrilsofBurrowingDark-56339"
  value: {
-<<<<<<< HEAD
-  dps: 22658.53528
-  tps: 31045.74592
-=======
-  dps: 22691.73507
-  tps: 30255.12531
->>>>>>> 265593ad
+  dps: 22785.10233
+  tps: 31267.98141
  }
 }
 dps_results: {
  key: "TestFeral-AllItems-Theralion'sMirror-59519"
  value: {
-<<<<<<< HEAD
-  dps: 22403.4737
-  tps: 30731.13314
-=======
-  dps: 22432.07718
-  tps: 29870.2386
->>>>>>> 265593ad
+  dps: 22536.085
+  tps: 30887.14194
  }
 }
 dps_results: {
  key: "TestFeral-AllItems-Theralion'sMirror-65105"
  value: {
-<<<<<<< HEAD
-  dps: 22423.6674
-  tps: 30778.49819
-=======
-  dps: 22443.80215
-  tps: 29889.10736
->>>>>>> 265593ad
+  dps: 22533.20235
+  tps: 30895.60414
  }
 }
 dps_results: {
  key: "TestFeral-AllItems-Throngus'sFinger-56121"
  value: {
-<<<<<<< HEAD
-  dps: 22368.78908
-  tps: 30599.11933
-=======
-  dps: 22401.88346
-  tps: 29823.32993
->>>>>>> 265593ad
+  dps: 22495.48934
+  tps: 30819.00088
  }
 }
 dps_results: {
  key: "TestFeral-AllItems-Throngus'sFinger-56449"
  value: {
-<<<<<<< HEAD
-  dps: 22368.78908
-  tps: 30599.11933
-=======
-  dps: 22401.88346
-  tps: 29823.32993
->>>>>>> 265593ad
+  dps: 22495.48934
+  tps: 30819.00088
  }
 }
 dps_results: {
  key: "TestFeral-AllItems-Tia'sGrace-55874"
  value: {
-<<<<<<< HEAD
-  dps: 23675.56689
-  tps: 32581.80842
-=======
-  dps: 23660.93547
-  tps: 31813.53716
->>>>>>> 265593ad
+  dps: 23819.84212
+  tps: 32972.0202
  }
 }
 dps_results: {
  key: "TestFeral-AllItems-TinyAbominationinaJar-50706"
  value: {
-<<<<<<< HEAD
-  dps: 22756.74029
-  tps: 31934.63989
-=======
-  dps: 22878.25686
-  tps: 31860.61568
->>>>>>> 265593ad
+  dps: 22834.71883
+  tps: 32374.28446
  }
 }
 dps_results: {
  key: "TestFeral-AllItems-Tyrande'sFavoriteDoll-64645"
  value: {
-<<<<<<< HEAD
-  dps: 22449.05913
-  tps: 30917.27374
-=======
-  dps: 22487.17267
-  tps: 30106.28368
->>>>>>> 265593ad
+  dps: 22621.10427
+  tps: 30991.99665
  }
 }
 dps_results: {
  key: "TestFeral-AllItems-UnquenchableFlame-67101"
  value: {
-<<<<<<< HEAD
-  dps: 22368.78908
-  tps: 30599.11933
-=======
-  dps: 22401.88346
-  tps: 29823.32993
->>>>>>> 265593ad
+  dps: 22495.48934
+  tps: 30819.00088
  }
 }
 dps_results: {
  key: "TestFeral-AllItems-UnsolvableRiddle-62468"
  value: {
-<<<<<<< HEAD
-  dps: 24128.46319
-  tps: 33097.5381
-=======
-  dps: 24108.91336
-  tps: 32454.35193
->>>>>>> 265593ad
+  dps: 24152.76074
+  tps: 32638.27121
  }
 }
 dps_results: {
  key: "TestFeral-AllItems-UnsolvableRiddle-68709"
  value: {
-<<<<<<< HEAD
-  dps: 24128.46319
-  tps: 33097.5381
-=======
-  dps: 24108.91336
-  tps: 32454.35193
->>>>>>> 265593ad
+  dps: 24152.76074
+  tps: 32638.27121
  }
 }
 dps_results: {
  key: "TestFeral-AllItems-Val'anyr,HammerofAncientKings-46017"
  value: {
-<<<<<<< HEAD
-  dps: 20337.12571
-  tps: 28404.12187
-=======
-  dps: 20384.43889
-  tps: 27565.83942
->>>>>>> 265593ad
+  dps: 20351.01301
+  tps: 28316.19415
  }
 }
 dps_results: {
  key: "TestFeral-AllItems-VialofStolenMemories-59515"
  value: {
-<<<<<<< HEAD
-  dps: 22368.78908
-  tps: 30599.11933
-=======
-  dps: 22401.88346
-  tps: 29823.32993
->>>>>>> 265593ad
+  dps: 22495.48934
+  tps: 30819.00088
  }
 }
 dps_results: {
  key: "TestFeral-AllItems-VialofStolenMemories-65109"
  value: {
-<<<<<<< HEAD
-  dps: 22368.78908
-  tps: 30599.11933
-=======
-  dps: 22401.88346
-  tps: 29823.32993
->>>>>>> 265593ad
+  dps: 22495.48934
+  tps: 30819.00088
  }
 }
 dps_results: {
  key: "TestFeral-AllItems-ViciousGladiator'sBadgeofConquest-61033"
  value: {
-<<<<<<< HEAD
-  dps: 23781.8661
-  tps: 32559.49528
-=======
-  dps: 23762.20907
-  tps: 31929.16556
->>>>>>> 265593ad
+  dps: 23807.21353
+  tps: 32112.51881
  }
 }
 dps_results: {
  key: "TestFeral-AllItems-ViciousGladiator'sBadgeofDominance-61035"
  value: {
-<<<<<<< HEAD
-  dps: 22368.78908
-  tps: 30599.11933
-=======
-  dps: 22401.88346
-  tps: 29823.32993
->>>>>>> 265593ad
+  dps: 22495.48934
+  tps: 30819.00088
  }
 }
 dps_results: {
  key: "TestFeral-AllItems-ViciousGladiator'sBadgeofVictory-61034"
  value: {
-<<<<<<< HEAD
-  dps: 22875.70653
-  tps: 31217.30594
-=======
-  dps: 22900.26886
-  tps: 30413.22615
->>>>>>> 265593ad
+  dps: 22993.89433
+  tps: 31424.38242
  }
 }
 dps_results: {
  key: "TestFeral-AllItems-ViciousGladiator'sEmblemofAccuracy-61027"
  value: {
-<<<<<<< HEAD
-  dps: 22751.59321
-  tps: 31678.52789
-=======
-  dps: 22732.50813
-  tps: 31548.06901
->>>>>>> 265593ad
+  dps: 22778.51059
+  tps: 32381.44933
  }
 }
 dps_results: {
  key: "TestFeral-AllItems-ViciousGladiator'sEmblemofAlacrity-61028"
  value: {
-<<<<<<< HEAD
-  dps: 22769.92292
-  tps: 31196.30276
-=======
-  dps: 22778.08079
-  tps: 30780.09694
->>>>>>> 265593ad
+  dps: 22783.29231
+  tps: 30482.80347
  }
 }
 dps_results: {
  key: "TestFeral-AllItems-ViciousGladiator'sEmblemofCruelty-61026"
  value: {
-<<<<<<< HEAD
-  dps: 22786.65968
-  tps: 31502.76695
-=======
-  dps: 22711.42173
-  tps: 30625.42302
->>>>>>> 265593ad
+  dps: 22884.62475
+  tps: 31944.74865
  }
 }
 dps_results: {
  key: "TestFeral-AllItems-ViciousGladiator'sEmblemofProficiency-61030"
  value: {
-<<<<<<< HEAD
-  dps: 22930.20572
-  tps: 31788.76174
-=======
-  dps: 22897.83871
-  tps: 31107.83361
->>>>>>> 265593ad
+  dps: 22882.44444
+  tps: 32166.13283
  }
 }
 dps_results: {
  key: "TestFeral-AllItems-ViciousGladiator'sEmblemofProwess-61029"
  value: {
-<<<<<<< HEAD
-  dps: 22714.45121
-  tps: 31131.93702
-=======
-  dps: 22747.67135
-  tps: 30338.45424
->>>>>>> 265593ad
+  dps: 22840.99256
+  tps: 31354.62678
  }
 }
 dps_results: {
  key: "TestFeral-AllItems-ViciousGladiator'sEmblemofTenacity-61032"
  value: {
-<<<<<<< HEAD
-  dps: 22368.78908
-  tps: 30599.11933
-=======
-  dps: 22401.88346
-  tps: 29823.32993
->>>>>>> 265593ad
+  dps: 22495.48934
+  tps: 30819.00088
  }
 }
 dps_results: {
  key: "TestFeral-AllItems-ViciousGladiator'sInsigniaofConquest-61047"
  value: {
-<<<<<<< HEAD
-  dps: 23692.07642
-  tps: 32440.43286
-=======
-  dps: 23697.94892
-  tps: 31475.72531
->>>>>>> 265593ad
+  dps: 23742.24487
+  tps: 32242.56894
  }
 }
 dps_results: {
  key: "TestFeral-AllItems-ViciousGladiator'sInsigniaofDominance-61045"
  value: {
-<<<<<<< HEAD
-  dps: 22368.78908
-  tps: 30599.11933
-=======
-  dps: 22401.88346
-  tps: 29823.32993
->>>>>>> 265593ad
+  dps: 22495.48934
+  tps: 30819.00088
  }
 }
 dps_results: {
  key: "TestFeral-AllItems-ViciousGladiator'sInsigniaofVictory-61046"
  value: {
-<<<<<<< HEAD
-  dps: 22851.46199
-  tps: 31190.70229
-=======
-  dps: 22873.13918
-  tps: 30379.87409
->>>>>>> 265593ad
+  dps: 22970.53651
+  tps: 31384.86769
  }
 }
 dps_results: {
  key: "TestFeral-AllItems-WitchingHourglass-55787"
  value: {
-<<<<<<< HEAD
-  dps: 22429.53634
-  tps: 30834.57607
-=======
-  dps: 22469.18651
-  tps: 29938.72874
->>>>>>> 265593ad
+  dps: 22495.28088
+  tps: 30699.2281
  }
 }
 dps_results: {
  key: "TestFeral-AllItems-WitchingHourglass-56320"
  value: {
-<<<<<<< HEAD
-  dps: 22426.55493
-  tps: 30830.32483
-=======
-  dps: 22494.93078
-  tps: 30277.04293
->>>>>>> 265593ad
+  dps: 22550.34735
+  tps: 30894.63831
  }
 }
 dps_results: {
  key: "TestFeral-AllItems-World-QuellerFocus-63842"
  value: {
-<<<<<<< HEAD
-  dps: 22591.43616
-  tps: 30942.3166
-=======
-  dps: 22624.61154
-  tps: 30155.13059
->>>>>>> 265593ad
+  dps: 22718.03406
+  tps: 31164.00697
  }
 }
 dps_results: {
  key: "TestFeral-AllItems-Za'brox'sLuckyTooth-63742"
  value: {
-<<<<<<< HEAD
-  dps: 22657.37081
-  tps: 30958.81303
-=======
-  dps: 22691.40815
-  tps: 30178.48234
->>>>>>> 265593ad
+  dps: 22797.18295
+  tps: 31224.52727
  }
 }
 dps_results: {
  key: "TestFeral-AllItems-Za'brox'sLuckyTooth-63745"
  value: {
-<<<<<<< HEAD
-  dps: 22657.37081
-  tps: 30958.81303
-=======
-  dps: 22691.40815
-  tps: 30178.48234
->>>>>>> 265593ad
+  dps: 22797.18295
+  tps: 31224.52727
  }
 }
 dps_results: {
  key: "TestFeral-Average-Default"
  value: {
-<<<<<<< HEAD
-  dps: 24113.22434
-  tps: 33075.83954
-=======
-  dps: 24125.05245
-  tps: 32698.72942
->>>>>>> 265593ad
+  dps: 24199.5671
+  tps: 33536.65382
  }
 }
 dps_results: {
@@ -2182,85 +1307,50 @@
 dps_results: {
  key: "TestFeral-Settings-Tauren-p1-DefaultTalents-ExternalBleed-default-FullBuffs-25.0yards-LongMultiTarget"
  value: {
-<<<<<<< HEAD
-  dps: 32266.03991
-  tps: 47699.61168
-=======
-  dps: 31474.66587
-  tps: 45120.73834
->>>>>>> 265593ad
+  dps: 31483.97814
+  tps: 45420.62787
  }
 }
 dps_results: {
  key: "TestFeral-Settings-Tauren-p1-DefaultTalents-ExternalBleed-default-FullBuffs-25.0yards-LongSingleTarget"
  value: {
-<<<<<<< HEAD
-  dps: 28751.01016
-  tps: 39914.11496
-=======
-  dps: 28663.94838
-  tps: 38972.26625
->>>>>>> 265593ad
+  dps: 28877.81553
+  tps: 40468.67696
  }
 }
 dps_results: {
  key: "TestFeral-Settings-Tauren-p1-DefaultTalents-ExternalBleed-default-FullBuffs-25.0yards-ShortSingleTarget"
  value: {
-<<<<<<< HEAD
-  dps: 35396.857
-  tps: 35522.31268
-=======
   dps: 35487.81906
   tps: 34266.85469
->>>>>>> 265593ad
  }
 }
 dps_results: {
  key: "TestFeral-Settings-Tauren-p1-DefaultTalents-ExternalBleed-default-NoBuffs-25.0yards-LongMultiTarget"
  value: {
-<<<<<<< HEAD
-  dps: 21535.81205
-  tps: 32332.73044
-=======
-  dps: 20963.96481
-  tps: 31071.97603
->>>>>>> 265593ad
+  dps: 21095.5793
+  tps: 31943.7748
  }
 }
 dps_results: {
  key: "TestFeral-Settings-Tauren-p1-DefaultTalents-ExternalBleed-default-NoBuffs-25.0yards-LongSingleTarget"
  value: {
-<<<<<<< HEAD
-  dps: 19100.68703
-  tps: 27335.93343
-=======
-  dps: 19057.03903
-  tps: 27094.44013
->>>>>>> 265593ad
+  dps: 19132.344
+  tps: 27303.5099
  }
 }
 dps_results: {
  key: "TestFeral-Settings-Tauren-p1-DefaultTalents-ExternalBleed-default-NoBuffs-25.0yards-ShortSingleTarget"
  value: {
-<<<<<<< HEAD
-  dps: 20861.85584
-  tps: 23422.16531
-=======
   dps: 20829.89388
   tps: 22595.24165
->>>>>>> 265593ad
  }
 }
 dps_results: {
  key: "TestFeral-Settings-Tauren-p1-DefaultTalents-ExternalBleed-monocat-FullBuffs-25.0yards-LongMultiTarget"
  value: {
-<<<<<<< HEAD
-  dps: 27952.14246
-  tps: 19875.41231
-=======
   dps: 27930.53871
   tps: 19860.07365
->>>>>>> 265593ad
  }
 }
 dps_results: {
@@ -2280,13 +1370,8 @@
 dps_results: {
  key: "TestFeral-Settings-Tauren-p1-DefaultTalents-ExternalBleed-monocat-NoBuffs-25.0yards-LongMultiTarget"
  value: {
-<<<<<<< HEAD
-  dps: 18312.9346
-  tps: 13033.14525
-=======
   dps: 18312.50521
   tps: 13032.91517
->>>>>>> 265593ad
  }
 }
 dps_results: {
@@ -2348,85 +1433,50 @@
 dps_results: {
  key: "TestFeral-Settings-Tauren-p1-HybridTalents-ExternalBleed-default-FullBuffs-25.0yards-LongMultiTarget"
  value: {
-<<<<<<< HEAD
-  dps: 31712.74099
-  tps: 48118.38397
-=======
-  dps: 30917.08553
-  tps: 45873.90795
->>>>>>> 265593ad
+  dps: 31028.04058
+  tps: 46375.73806
  }
 }
 dps_results: {
  key: "TestFeral-Settings-Tauren-p1-HybridTalents-ExternalBleed-default-FullBuffs-25.0yards-LongSingleTarget"
  value: {
-<<<<<<< HEAD
-  dps: 27991.29615
-  tps: 37892.06745
-=======
-  dps: 27992.89473
-  tps: 37548.50127
->>>>>>> 265593ad
+  dps: 28002.39495
+  tps: 38664.06963
  }
 }
 dps_results: {
  key: "TestFeral-Settings-Tauren-p1-HybridTalents-ExternalBleed-default-FullBuffs-25.0yards-ShortSingleTarget"
  value: {
-<<<<<<< HEAD
-  dps: 34797.98891
-  tps: 33758.14119
-=======
   dps: 34805.2882
   tps: 32995.49653
->>>>>>> 265593ad
  }
 }
 dps_results: {
  key: "TestFeral-Settings-Tauren-p1-HybridTalents-ExternalBleed-default-NoBuffs-25.0yards-LongMultiTarget"
  value: {
-<<<<<<< HEAD
-  dps: 21017.23676
-  tps: 31903.42382
-=======
-  dps: 20151.66723
-  tps: 29012.03179
->>>>>>> 265593ad
+  dps: 20482.25237
+  tps: 30890.65142
  }
 }
 dps_results: {
  key: "TestFeral-Settings-Tauren-p1-HybridTalents-ExternalBleed-default-NoBuffs-25.0yards-LongSingleTarget"
  value: {
-<<<<<<< HEAD
-  dps: 18476.22342
-  tps: 26240.05597
-=======
-  dps: 18538.04284
-  tps: 26495.35887
->>>>>>> 265593ad
+  dps: 18527.52153
+  tps: 27080.91369
  }
 }
 dps_results: {
  key: "TestFeral-Settings-Tauren-p1-HybridTalents-ExternalBleed-default-NoBuffs-25.0yards-ShortSingleTarget"
  value: {
-<<<<<<< HEAD
-  dps: 19957.41536
-  tps: 23759.07611
-=======
   dps: 20030.29086
   tps: 23028.43565
->>>>>>> 265593ad
  }
 }
 dps_results: {
  key: "TestFeral-Settings-Tauren-p1-HybridTalents-ExternalBleed-monocat-FullBuffs-25.0yards-LongMultiTarget"
  value: {
-<<<<<<< HEAD
-  dps: 27163.5492
-  tps: 19315.58588
-=======
   dps: 27165.05286
   tps: 19316.65348
->>>>>>> 265593ad
  }
 }
 dps_results: {
@@ -2509,85 +1559,50 @@
 dps_results: {
  key: "TestFeral-Settings-Tauren-preraid-DefaultTalents-ExternalBleed-default-FullBuffs-25.0yards-LongMultiTarget"
  value: {
-<<<<<<< HEAD
-  dps: 27048.07782
-  tps: 39841.06464
-=======
-  dps: 26611.50884
-  tps: 38641.26239
->>>>>>> 265593ad
+  dps: 27076.97388
+  tps: 41079.77912
  }
 }
 dps_results: {
  key: "TestFeral-Settings-Tauren-preraid-DefaultTalents-ExternalBleed-default-FullBuffs-25.0yards-LongSingleTarget"
  value: {
-<<<<<<< HEAD
-  dps: 23917.35786
-  tps: 32925.56559
-=======
-  dps: 23865.3319
-  tps: 32077.82412
->>>>>>> 265593ad
+  dps: 24013.0727
+  tps: 33397.77089
  }
 }
 dps_results: {
  key: "TestFeral-Settings-Tauren-preraid-DefaultTalents-ExternalBleed-default-FullBuffs-25.0yards-ShortSingleTarget"
  value: {
-<<<<<<< HEAD
-  dps: 29510.2437
-  tps: 29093.45863
-=======
   dps: 29427.88893
   tps: 28326.85903
->>>>>>> 265593ad
  }
 }
 dps_results: {
  key: "TestFeral-Settings-Tauren-preraid-DefaultTalents-ExternalBleed-default-NoBuffs-25.0yards-LongMultiTarget"
  value: {
-<<<<<<< HEAD
-  dps: 17738.58943
-  tps: 27116.41386
-=======
-  dps: 17027.97798
-  tps: 24963.40476
->>>>>>> 265593ad
+  dps: 17422.25991
+  tps: 26681.65021
  }
 }
 dps_results: {
  key: "TestFeral-Settings-Tauren-preraid-DefaultTalents-ExternalBleed-default-NoBuffs-25.0yards-LongSingleTarget"
  value: {
-<<<<<<< HEAD
-  dps: 15544.82918
-  tps: 22598.73399
-=======
-  dps: 15587.28701
-  tps: 22122.16797
->>>>>>> 265593ad
+  dps: 15610.39121
+  tps: 22524.54074
  }
 }
 dps_results: {
  key: "TestFeral-Settings-Tauren-preraid-DefaultTalents-ExternalBleed-default-NoBuffs-25.0yards-ShortSingleTarget"
  value: {
-<<<<<<< HEAD
-  dps: 16794.55507
-  tps: 20209.56619
-=======
-  dps: 16815.49159
-  tps: 19589.23018
->>>>>>> 265593ad
+  dps: 16848.92545
+  tps: 19623.27961
  }
 }
 dps_results: {
  key: "TestFeral-Settings-Tauren-preraid-DefaultTalents-ExternalBleed-monocat-FullBuffs-25.0yards-LongMultiTarget"
  value: {
-<<<<<<< HEAD
-  dps: 23047.42726
-  tps: 16393.21409
-=======
   dps: 23075.25495
   tps: 16412.97175
->>>>>>> 265593ad
  }
 }
 dps_results: {
@@ -2607,13 +1622,8 @@
 dps_results: {
  key: "TestFeral-Settings-Tauren-preraid-DefaultTalents-ExternalBleed-monocat-NoBuffs-25.0yards-LongMultiTarget"
  value: {
-<<<<<<< HEAD
-  dps: 14906.98238
-  tps: 10614.7696
-=======
   dps: 14914.65132
   tps: 10620.13976
->>>>>>> 265593ad
  }
 }
 dps_results: {
@@ -2675,85 +1685,50 @@
 dps_results: {
  key: "TestFeral-Settings-Tauren-preraid-HybridTalents-ExternalBleed-default-FullBuffs-25.0yards-LongMultiTarget"
  value: {
-<<<<<<< HEAD
-  dps: 26305.25698
-  tps: 39687.66412
-=======
-  dps: 25699.19542
-  tps: 38375.48231
->>>>>>> 265593ad
+  dps: 25773.87401
+  tps: 38210.32201
  }
 }
 dps_results: {
  key: "TestFeral-Settings-Tauren-preraid-HybridTalents-ExternalBleed-default-FullBuffs-25.0yards-LongSingleTarget"
  value: {
-<<<<<<< HEAD
-  dps: 23231.08004
-  tps: 32160.20778
-=======
-  dps: 23335.06526
-  tps: 32036.60109
->>>>>>> 265593ad
+  dps: 23323.1762
+  tps: 32062.31946
  }
 }
 dps_results: {
  key: "TestFeral-Settings-Tauren-preraid-HybridTalents-ExternalBleed-default-FullBuffs-25.0yards-ShortSingleTarget"
  value: {
-<<<<<<< HEAD
-  dps: 28807.15468
-  tps: 26963.99052
-=======
   dps: 28813.46189
   tps: 26815.99131
->>>>>>> 265593ad
  }
 }
 dps_results: {
  key: "TestFeral-Settings-Tauren-preraid-HybridTalents-ExternalBleed-default-NoBuffs-25.0yards-LongMultiTarget"
  value: {
-<<<<<<< HEAD
-  dps: 17135.18688
-  tps: 26541.55286
-=======
-  dps: 16373.07645
-  tps: 23757.43367
->>>>>>> 265593ad
+  dps: 16702.34827
+  tps: 25645.38635
  }
 }
 dps_results: {
  key: "TestFeral-Settings-Tauren-preraid-HybridTalents-ExternalBleed-default-NoBuffs-25.0yards-LongSingleTarget"
  value: {
-<<<<<<< HEAD
-  dps: 15011.37707
-  tps: 21664.43005
-=======
-  dps: 15084.18822
-  tps: 21835.69338
->>>>>>> 265593ad
+  dps: 15135.0395
+  tps: 22606.34702
  }
 }
 dps_results: {
  key: "TestFeral-Settings-Tauren-preraid-HybridTalents-ExternalBleed-default-NoBuffs-25.0yards-ShortSingleTarget"
  value: {
-<<<<<<< HEAD
-  dps: 16123.18826
-  tps: 18972.24315
-=======
   dps: 16217.64763
   tps: 18384.1111
->>>>>>> 265593ad
  }
 }
 dps_results: {
  key: "TestFeral-Settings-Tauren-preraid-HybridTalents-ExternalBleed-monocat-FullBuffs-25.0yards-LongMultiTarget"
  value: {
-<<<<<<< HEAD
-  dps: 22484.90223
-  tps: 15993.67174
-=======
   dps: 22506.75029
   tps: 16009.18387
->>>>>>> 265593ad
  }
 }
 dps_results: {
@@ -2773,13 +1748,8 @@
 dps_results: {
  key: "TestFeral-Settings-Tauren-preraid-HybridTalents-ExternalBleed-monocat-NoBuffs-25.0yards-LongMultiTarget"
  value: {
-<<<<<<< HEAD
-  dps: 14414.47718
-  tps: 10265.01612
-=======
   dps: 14431.01226
   tps: 10276.60645
->>>>>>> 265593ad
  }
 }
 dps_results: {
@@ -2799,12 +1769,7 @@
 dps_results: {
  key: "TestFeral-SwitchInFrontOfTarget-Default"
  value: {
-<<<<<<< HEAD
-  dps: 20567.36595
-  tps: 27733.76161
-=======
-  dps: 20538.20799
-  tps: 27730.17883
->>>>>>> 265593ad
+  dps: 20565.54738
+  tps: 28671.29477
  }
 }