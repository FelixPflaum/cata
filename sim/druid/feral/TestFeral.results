--- conflicted
+++ resolved
@@ -372,13 +372,8 @@
 dps_results: {
  key: "TestFeral-AllItems-DarkmoonCard:Volcano-62047"
  value: {
-<<<<<<< HEAD
   dps: 21430.18245
-  tps: 15218.62582
-=======
-  dps: 15439.12271
-  tps: 10965.35838
->>>>>>> fb182066
+  tps: 15219.0108
  }
 }
 dps_results: {
@@ -461,13 +456,8 @@
 dps_results: {
  key: "TestFeral-AllItems-ElectrosparkHeartstarter-67118"
  value: {
-<<<<<<< HEAD
-  dps: 21110.67205
-  tps: 15019.7588
-=======
-  dps: 15202.56313
-  tps: 10832.97221
->>>>>>> fb182066
+  dps: 21110.67205
+  tps: 15026.37718
  }
 }
 dps_results: {
