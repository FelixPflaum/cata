--- conflicted
+++ resolved
@@ -437,22 +437,13 @@
 dps_results: {
  key: "TestFeral-AllItems-ReignoftheDead-47316"
  value: {
-<<<<<<< HEAD
-  dps: 1435.11088
-  tps: 1048.91283
-=======
   dps: 7171.30163
   tps: 5487.38854
->>>>>>> 4ab195a9
  }
 }
 dps_results: {
  key: "TestFeral-AllItems-ReignoftheDead-47477"
  value: {
-<<<<<<< HEAD
-  dps: 1435.11088
-  tps: 1048.91283
-=======
   dps: 7194.99505
   tps: 5505.88219
  }
@@ -469,7 +460,6 @@
  value: {
   dps: 7079.54578
   tps: 5418.17772
->>>>>>> 4ab195a9
  }
 }
 dps_results: {
