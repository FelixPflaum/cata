character_stats_results: {
 key: "TestFeral-CharacterStats-Default"
 value: {
  final_stats: 732.3225
  final_stats: 5823.90113
  final_stats: 5991.72
  final_stats: 191.436
  final_stats: 195
  final_stats: 199.5796
  final_stats: 1257.75
  final_stats: 734
  final_stats: 2236.81817
  final_stats: 1407.8358
  final_stats: 0
  final_stats: 20885.49334
  final_stats: 734
  final_stats: 7147.4669
  final_stats: 2084.6716
  final_stats: 0
  final_stats: 162
  final_stats: 26855.421
  final_stats: 10019
  final_stats: 209
  final_stats: 0
  final_stats: 0
  final_stats: 0
  final_stats: 0
  final_stats: 0
  final_stats: 125133.73
  final_stats: 0
  final_stats: 42
  final_stats: 42
  final_stats: 42
  final_stats: 42
  final_stats: 0
  final_stats: 2142
 }
}
dps_results: {
 key: "TestFeral-AllItems-AgileShadowspiritDiamond"
 value: {
  dps: 22691.02705
  tps: 16111.90058
 }
}
dps_results: {
 key: "TestFeral-AllItems-Althor'sAbacus-50359"
 value: {
  dps: 21256.24749
  tps: 15093.20709
 }
}
dps_results: {
 key: "TestFeral-AllItems-Althor'sAbacus-50366"
 value: {
  dps: 21256.24749
  tps: 15093.20709
 }
}
dps_results: {
 key: "TestFeral-AllItems-Anhuur'sHymnal-55889"
 value: {
  dps: 21498.87688
  tps: 15265.54874
 }
}
dps_results: {
 key: "TestFeral-AllItems-Anhuur'sHymnal-56407"
 value: {
  dps: 21498.87688
  tps: 15265.54874
 }
}
dps_results: {
 key: "TestFeral-AllItems-AustereEarthsiegeDiamond"
 value: {
  dps: 22132.90478
  tps: 15715.63377
 }
}
dps_results: {
 key: "TestFeral-AllItems-AustereShadowspiritDiamond"
 value: {
  dps: 22132.90478
  tps: 15715.63377
 }
}
dps_results: {
 key: "TestFeral-AllItems-Bandit'sInsignia-40371"
 value: {
  dps: 21534.89859
  tps: 15291.12416
 }
}
dps_results: {
 key: "TestFeral-AllItems-BaubleofTrueBlood-50354"
 value: {
  dps: 21256.24749
  tps: 15093.20709
  hps: 84.91645
 }
}
dps_results: {
 key: "TestFeral-AllItems-BaubleofTrueBlood-50726"
 value: {
  dps: 21256.24749
  tps: 15093.20709
  hps: 84.91645
 }
}
dps_results: {
 key: "TestFeral-AllItems-BeamingEarthsiegeDiamond"
 value: {
  dps: 22161.82853
  tps: 15736.16963
 }
}
dps_results: {
 key: "TestFeral-AllItems-BedrockTalisman-58182"
 value: {
  dps: 21256.24749
  tps: 15093.20709
 }
}
dps_results: {
 key: "TestFeral-AllItems-BellofEnragingResonance-59326"
 value: {
  dps: 21545.15274
  tps: 15298.32982
 }
}
dps_results: {
 key: "TestFeral-AllItems-BellofEnragingResonance-65053"
 value: {
  dps: 21581.06895
  tps: 15323.83032
 }
}
dps_results: {
 key: "TestFeral-AllItems-BindingPromise-67037"
 value: {
  dps: 21256.24749
  tps: 15093.20709
 }
}
dps_results: {
 key: "TestFeral-AllItems-BlessedRegaliaofUndeadCleansing"
 value: {
  dps: 16424.52139
  tps: 11662.68156
 }
}
dps_results: {
 key: "TestFeral-AllItems-Blood-SoakedAleMug-63843"
 value: {
  dps: 22405.23571
  tps: 15908.98873
 }
}
dps_results: {
 key: "TestFeral-AllItems-BloodofIsiset-55995"
 value: {
  dps: 21514.00123
  tps: 15276.21225
 }
}
dps_results: {
 key: "TestFeral-AllItems-BloodofIsiset-56414"
 value: {
  dps: 21547.75469
  tps: 15300.17721
 }
}
dps_results: {
 key: "TestFeral-AllItems-BloodthirstyGladiator'sBadgeofConquest-64687"
 value: {
  dps: 22769.88769
  tps: 16167.89163
 }
}
dps_results: {
 key: "TestFeral-AllItems-BloodthirstyGladiator'sBadgeofDominance-64688"
 value: {
  dps: 21256.24749
  tps: 15093.20709
 }
}
dps_results: {
 key: "TestFeral-AllItems-BloodthirstyGladiator'sBadgeofVictory-64689"
 value: {
  dps: 21719.6551
  tps: 15422.22649
 }
}
dps_results: {
 key: "TestFeral-AllItems-BloodthirstyGladiator'sEmblemofCruelty-64740"
 value: {
  dps: 21530.56053
  tps: 15287.96935
 }
}
dps_results: {
 key: "TestFeral-AllItems-BloodthirstyGladiator'sEmblemofMeditation-64741"
 value: {
  dps: 21256.24749
  tps: 15093.20709
 }
}
dps_results: {
 key: "TestFeral-AllItems-BloodthirstyGladiator'sEmblemofTenacity-64742"
 value: {
  dps: 21256.24749
  tps: 15093.20709
 }
}
dps_results: {
 key: "TestFeral-AllItems-BloodthirstyGladiator'sInsigniaofConquest-64761"
 value: {
  dps: 22314.96483
  tps: 15844.8964
 }
}
dps_results: {
 key: "TestFeral-AllItems-BloodthirstyGladiator'sInsigniaofDominance-64762"
 value: {
  dps: 21256.24749
  tps: 15093.20709
 }
}
dps_results: {
 key: "TestFeral-AllItems-BloodthirstyGladiator'sInsigniaofVictory-64763"
 value: {
  dps: 21672.29443
  tps: 15388.60042
 }
}
dps_results: {
 key: "TestFeral-AllItems-BottledLightning-66879"
 value: {
  dps: 21376.14075
  tps: 15178.33131
 }
}
dps_results: {
 key: "TestFeral-AllItems-BracingEarthsiegeDiamond"
 value: {
  dps: 22132.90478
  tps: 15401.32109
 }
}
dps_results: {
 key: "TestFeral-AllItems-BracingShadowspiritDiamond"
 value: {
  dps: 22132.90478
  tps: 15401.32109
 }
}
dps_results: {
 key: "TestFeral-AllItems-BurningShadowspiritDiamond"
 value: {
  dps: 22499.69487
  tps: 15976.05473
 }
}
dps_results: {
 key: "TestFeral-AllItems-ChaoticShadowspiritDiamond"
 value: {
  dps: 22558.57901
  tps: 16017.86247
 }
}
dps_results: {
 key: "TestFeral-AllItems-ChaoticSkyflareDiamond"
 value: {
  dps: 22530.00609
  tps: 15997.57569
 }
}
dps_results: {
 key: "TestFeral-AllItems-CoreofRipeness-58184"
 value: {
  dps: 21256.24749
  tps: 15093.20709
 }
}
dps_results: {
 key: "TestFeral-AllItems-CorpseTongueCoin-50349"
 value: {
  dps: 21256.24749
  tps: 15093.20709
 }
}
dps_results: {
 key: "TestFeral-AllItems-CorpseTongueCoin-50352"
 value: {
  dps: 21256.24749
  tps: 15093.20709
 }
}
dps_results: {
 key: "TestFeral-AllItems-CorrodedSkeletonKey-50356"
 value: {
  dps: 21256.24749
  tps: 15093.20709
  hps: 64
 }
}
dps_results: {
 key: "TestFeral-AllItems-CrushingWeight-59506"
 value: {
  dps: 22057.7503
  tps: 15662.27408
 }
}
dps_results: {
 key: "TestFeral-AllItems-CrushingWeight-65118"
 value: {
  dps: 22161.00275
  tps: 15735.58332
 }
}
dps_results: {
 key: "TestFeral-AllItems-DarkmoonCard:Berserker!-42989"
 value: {
  dps: 21365.3597
  tps: 15170.67676
 }
}
dps_results: {
 key: "TestFeral-AllItems-DarkmoonCard:Death-42990"
 value: {
  dps: 21395.29032
  tps: 15192.07708
 }
}
dps_results: {
 key: "TestFeral-AllItems-DarkmoonCard:Earthquake-62048"
 value: {
  dps: 21256.24749
  tps: 15093.20709
 }
}
dps_results: {
 key: "TestFeral-AllItems-DarkmoonCard:Greatness-44255"
 value: {
  dps: 21628.21144
  tps: 15357.30149
 }
}
dps_results: {
 key: "TestFeral-AllItems-DarkmoonCard:Hurricane-62049"
 value: {
  dps: 21968.34387
  tps: 15598.79552
 }
}
dps_results: {
 key: "TestFeral-AllItems-DarkmoonCard:Hurricane-62051"
 value: {
  dps: 22629.31279
  tps: 16068.08346
 }
}
dps_results: {
 key: "TestFeral-AllItems-DarkmoonCard:Tsunami-62050"
 value: {
  dps: 21256.24749
  tps: 15093.20709
 }
}
dps_results: {
 key: "TestFeral-AllItems-DarkmoonCard:Volcano-62047"
 value: {
<<<<<<< HEAD
  dps: 21585.62734
  tps: 15329.36975
=======
  dps: 21527.60911
  tps: 15288.10203
>>>>>>> fe755382
 }
}
dps_results: {
 key: "TestFeral-AllItems-Death'sChoice-47464"
 value: {
  dps: 22226.81094
  tps: 15782.30714
 }
}
dps_results: {
 key: "TestFeral-AllItems-DeathKnight'sAnguish-38212"
 value: {
  dps: 21355.94084
  tps: 15163.98937
 }
}
dps_results: {
 key: "TestFeral-AllItems-Deathbringer'sWill-50362"
 value: {
  dps: 21804.27768
  tps: 15482.30853
 }
}
dps_results: {
 key: "TestFeral-AllItems-Deathbringer'sWill-50363"
 value: {
  dps: 21966.04741
  tps: 15597.16504
 }
}
dps_results: {
 key: "TestFeral-AllItems-Defender'sCode-40257"
 value: {
  dps: 21256.24749
  tps: 15093.20709
 }
}
dps_results: {
 key: "TestFeral-AllItems-DestructiveShadowspiritDiamond"
 value: {
  dps: 22188.78412
  tps: 15755.3081
 }
}
dps_results: {
 key: "TestFeral-AllItems-DestructiveSkyflareDiamond"
 value: {
  dps: 22164.29631
  tps: 15737.92175
 }
}
dps_results: {
 key: "TestFeral-AllItems-DislodgedForeignObject-50348"
 value: {
  dps: 21426.57073
  tps: 15214.13659
 }
}
dps_results: {
 key: "TestFeral-AllItems-DislodgedForeignObject-50353"
 value: {
  dps: 21426.25302
  tps: 15213.91102
 }
}
dps_results: {
 key: "TestFeral-AllItems-EffulgentShadowspiritDiamond"
 value: {
  dps: 22132.90478
  tps: 15715.63377
 }
}
dps_results: {
 key: "TestFeral-AllItems-ElectrosparkHeartstarter-67118"
 value: {
  dps: 21256.24749
  tps: 15123.39355
 }
}
dps_results: {
 key: "TestFeral-AllItems-EmberShadowspiritDiamond"
 value: {
  dps: 22132.90478
  tps: 15715.63377
 }
}
dps_results: {
 key: "TestFeral-AllItems-EmberSkyflareDiamond"
 value: {
  dps: 22132.90478
  tps: 15715.63377
 }
}
dps_results: {
 key: "TestFeral-AllItems-EnigmaticShadowspiritDiamond"
 value: {
  dps: 22188.78412
  tps: 15755.3081
 }
}
dps_results: {
 key: "TestFeral-AllItems-EnigmaticSkyflareDiamond"
 value: {
  dps: 22161.82853
  tps: 15736.16963
 }
}
dps_results: {
 key: "TestFeral-AllItems-EnigmaticStarflareDiamond"
 value: {
  dps: 22152.19363
  tps: 15729.32885
 }
}
dps_results: {
 key: "TestFeral-AllItems-EphemeralSnowflake-50260"
 value: {
  dps: 21361.29393
  tps: 15167.79007
 }
}
dps_results: {
 key: "TestFeral-AllItems-EssenceofGossamer-37220"
 value: {
  dps: 21256.24749
  tps: 15093.20709
 }
}
dps_results: {
 key: "TestFeral-AllItems-EssenceoftheCyclone-59473"
 value: {
  dps: 22749.92993
  tps: 16153.72162
 }
}
dps_results: {
 key: "TestFeral-AllItems-EssenceoftheCyclone-65140"
 value: {
  dps: 22944.50531
  tps: 16291.87015
 }
}
dps_results: {
 key: "TestFeral-AllItems-EternalEarthsiegeDiamond"
 value: {
  dps: 22132.90478
  tps: 15715.63377
 }
}
dps_results: {
 key: "TestFeral-AllItems-EternalShadowspiritDiamond"
 value: {
  dps: 22132.90478
  tps: 15715.63377
 }
}
dps_results: {
 key: "TestFeral-AllItems-ExtractofNecromanticPower-40373"
 value: {
  dps: 21395.33168
  tps: 15191.95686
 }
}
dps_results: {
 key: "TestFeral-AllItems-EyeoftheBroodmother-45308"
 value: {
  dps: 21349.9058
  tps: 15159.70449
 }
}
dps_results: {
 key: "TestFeral-AllItems-FallofMortality-59500"
 value: {
  dps: 21256.24749
  tps: 15093.20709
 }
}
dps_results: {
 key: "TestFeral-AllItems-FallofMortality-65124"
 value: {
  dps: 21256.24749
  tps: 15093.20709
 }
}
dps_results: {
 key: "TestFeral-AllItems-Figurine-DemonPanther-52199"
 value: {
  dps: 22960.22703
  tps: 16303.10735
 }
}
dps_results: {
 key: "TestFeral-AllItems-Figurine-DreamOwl-52354"
 value: {
  dps: 21256.24749
  tps: 15093.20709
 }
}
dps_results: {
 key: "TestFeral-AllItems-Figurine-EarthenGuardian-52352"
 value: {
  dps: 21256.24749
  tps: 15093.20709
 }
}
dps_results: {
 key: "TestFeral-AllItems-Figurine-JeweledSerpent-52353"
 value: {
  dps: 21256.24749
  tps: 15093.20709
 }
}
dps_results: {
 key: "TestFeral-AllItems-Figurine-KingofBoars-52351"
 value: {
  dps: 21988.5468
  tps: 15613.1396
 }
}
dps_results: {
 key: "TestFeral-AllItems-Figurine-SapphireOwl-42413"
 value: {
  dps: 21256.24749
  tps: 15093.20709
 }
}
dps_results: {
 key: "TestFeral-AllItems-FleetShadowspiritDiamond"
 value: {
  dps: 22189.76092
  tps: 15756.00163
 }
}
dps_results: {
 key: "TestFeral-AllItems-FluidDeath-58181"
 value: {
  dps: 22751.60939
  tps: 16155.06361
 }
}
dps_results: {
 key: "TestFeral-AllItems-ForethoughtTalisman-40258"
 value: {
  dps: 21256.24749
  tps: 15093.20709
 }
}
dps_results: {
 key: "TestFeral-AllItems-ForgeEmber-37660"
 value: {
  dps: 21336.84695
  tps: 15150.43271
 }
}
dps_results: {
 key: "TestFeral-AllItems-ForlornShadowspiritDiamond"
 value: {
  dps: 22132.90478
  tps: 15715.63377
 }
}
dps_results: {
 key: "TestFeral-AllItems-ForlornSkyflareDiamond"
 value: {
  dps: 22132.90478
  tps: 15715.63377
 }
}
dps_results: {
 key: "TestFeral-AllItems-ForlornStarflareDiamond"
 value: {
  dps: 22132.90478
  tps: 15715.63377
 }
}
dps_results: {
 key: "TestFeral-AllItems-FuryofAngerforge-59461"
 value: {
  dps: 22078.83965
  tps: 15677.24753
 }
}
dps_results: {
 key: "TestFeral-AllItems-FuryoftheFiveFlights-40431"
 value: {
  dps: 21640.51442
  tps: 15366.03661
 }
}
dps_results: {
 key: "TestFeral-AllItems-FuturesightRune-38763"
 value: {
  dps: 21256.24749
  tps: 15093.20709
 }
}
dps_results: {
 key: "TestFeral-AllItems-GaleofShadows-56138"
 value: {
  dps: 21592.41205
  tps: 15331.88393
 }
}
dps_results: {
 key: "TestFeral-AllItems-GaleofShadows-56462"
 value: {
  dps: 21529.24639
  tps: 15287.03631
 }
}
dps_results: {
 key: "TestFeral-AllItems-GearDetector-61462"
 value: {
  dps: 22034.42912
  tps: 15645.71605
 }
}
dps_results: {
 key: "TestFeral-AllItems-GlowingTwilightScale-54573"
 value: {
  dps: 21256.24749
  tps: 15093.20709
 }
}
dps_results: {
 key: "TestFeral-AllItems-GlowingTwilightScale-54589"
 value: {
  dps: 21256.24749
  tps: 15093.20709
 }
}
dps_results: {
 key: "TestFeral-AllItems-GnomishLightningGenerator-41121"
 value: {
  dps: 21375.64671
  tps: 15178.13011
 }
}
dps_results: {
 key: "TestFeral-AllItems-GraceoftheHerald-55266"
 value: {
  dps: 22045.45281
  tps: 15653.54287
 }
}
dps_results: {
 key: "TestFeral-AllItems-GraceoftheHerald-56295"
 value: {
  dps: 22406.27391
  tps: 15909.72585
 }
}
dps_results: {
 key: "TestFeral-AllItems-HarmlightToken-63839"
 value: {
  dps: 21261.75967
  tps: 15097.12074
 }
}
dps_results: {
 key: "TestFeral-AllItems-Harrison'sInsigniaofPanache-65803"
 value: {
  dps: 21763.60114
  tps: 15453.42818
 }
}
dps_results: {
 key: "TestFeral-AllItems-HeartofIgnacious-59514"
 value: {
  dps: 21256.24749
  tps: 15093.20709
 }
}
dps_results: {
 key: "TestFeral-AllItems-HeartofIgnacious-65110"
 value: {
  dps: 21256.24749
  tps: 15093.20709
 }
}
dps_results: {
 key: "TestFeral-AllItems-HeartofRage-59224"
 value: {
  dps: 22118.11768
  tps: 15705.13492
 }
}
dps_results: {
 key: "TestFeral-AllItems-HeartofRage-65072"
 value: {
  dps: 22319.45434
  tps: 15848.08396
 }
}
dps_results: {
 key: "TestFeral-AllItems-HeartofSolace-55868"
 value: {
  dps: 21592.41205
  tps: 15331.88393
 }
}
dps_results: {
 key: "TestFeral-AllItems-HeartofSolace-56393"
 value: {
  dps: 22009.29431
  tps: 15627.87034
 }
}
dps_results: {
 key: "TestFeral-AllItems-HeartofThunder-55845"
 value: {
  dps: 21256.24749
  tps: 15093.20709
 }
}
dps_results: {
 key: "TestFeral-AllItems-HeartofThunder-56370"
 value: {
  dps: 21256.24749
  tps: 15093.20709
 }
}
dps_results: {
 key: "TestFeral-AllItems-HeartoftheVile-66969"
 value: {
  dps: 22165.95291
  tps: 15739.09794
 }
}
dps_results: {
 key: "TestFeral-AllItems-Heartpierce-49982"
 value: {
  dps: 23108.96276
  tps: 16408.63493
 }
}
dps_results: {
 key: "TestFeral-AllItems-Heartpierce-50641"
 value: {
  dps: 23172.1669
  tps: 16453.50987
 }
}
dps_results: {
 key: "TestFeral-AllItems-IllustrationoftheDragonSoul-40432"
 value: {
  dps: 21256.24749
  tps: 15093.20709
 }
}
dps_results: {
 key: "TestFeral-AllItems-ImpassiveShadowspiritDiamond"
 value: {
  dps: 22188.78412
  tps: 15755.3081
 }
}
dps_results: {
 key: "TestFeral-AllItems-ImpassiveSkyflareDiamond"
 value: {
  dps: 22161.82853
  tps: 15736.16963
 }
}
dps_results: {
 key: "TestFeral-AllItems-ImpassiveStarflareDiamond"
 value: {
  dps: 22152.19363
  tps: 15729.32885
 }
}
dps_results: {
 key: "TestFeral-AllItems-ImpatienceofYouth-62464"
 value: {
  dps: 22081.95082
  tps: 15679.45646
 }
}
dps_results: {
 key: "TestFeral-AllItems-ImpatienceofYouth-62469"
 value: {
  dps: 22081.95082
  tps: 15679.45646
 }
}
dps_results: {
 key: "TestFeral-AllItems-ImpetuousQuery-55881"
 value: {
  dps: 21514.00123
  tps: 15276.21225
 }
}
dps_results: {
 key: "TestFeral-AllItems-ImpetuousQuery-56406"
 value: {
  dps: 21547.75469
  tps: 15300.17721
 }
}
dps_results: {
 key: "TestFeral-AllItems-IncisorFragment-37723"
 value: {
  dps: 21631.71821
  tps: 15359.7913
 }
}
dps_results: {
 key: "TestFeral-AllItems-InsightfulEarthsiegeDiamond"
 value: {
  dps: 22132.90478
  tps: 15715.63377
 }
}
dps_results: {
 key: "TestFeral-AllItems-InsigniaofDiplomacy-61433"
 value: {
  dps: 21256.24749
  tps: 15093.20709
 }
}
dps_results: {
 key: "TestFeral-AllItems-InsigniaoftheEarthenLord-61429"
 value: {
  dps: 21454.67696
  tps: 15234.09201
 }
}
dps_results: {
 key: "TestFeral-AllItems-InvigoratingEarthsiegeDiamond"
 value: {
  dps: 22245.05551
  tps: 15795.26079
  hps: 60.89842
 }
}
dps_results: {
 key: "TestFeral-AllItems-JarofAncientRemedies-59354"
 value: {
  dps: 21256.24749
  tps: 15093.20709
 }
}
dps_results: {
 key: "TestFeral-AllItems-JarofAncientRemedies-65029"
 value: {
  dps: 21256.24749
  tps: 15093.20709
 }
}
dps_results: {
 key: "TestFeral-AllItems-JujuofNimbleness-63840"
 value: {
  dps: 22405.23571
  tps: 15908.98873
 }
}
dps_results: {
 key: "TestFeral-AllItems-KeytotheEndlessChamber-55795"
 value: {
  dps: 22459.75416
  tps: 15947.77162
 }
}
dps_results: {
 key: "TestFeral-AllItems-KeytotheEndlessChamber-56328"
 value: {
  dps: 22798.87404
  tps: 16188.54673
 }
}
dps_results: {
 key: "TestFeral-AllItems-KvaldirBattleStandard-59685"
 value: {
  dps: 21676.77554
  tps: 15391.78201
 }
}
dps_results: {
 key: "TestFeral-AllItems-KvaldirBattleStandard-59689"
 value: {
  dps: 21676.77554
  tps: 15391.78201
 }
}
dps_results: {
 key: "TestFeral-AllItems-LadyLa-La'sSingingShell-67152"
 value: {
  dps: 21412.76733
  tps: 15204.33618
 }
}
dps_results: {
 key: "TestFeral-AllItems-LastWord-50179"
 value: {
  dps: 22822.4153
  tps: 16205.18623
 }
}
dps_results: {
 key: "TestFeral-AllItems-LastWord-50708"
 value: {
  dps: 22842.03952
  tps: 16219.11943
 }
}
dps_results: {
 key: "TestFeral-AllItems-Lavanthor'sTalisman-37872"
 value: {
  dps: 21256.24749
  tps: 15093.20709
 }
}
dps_results: {
 key: "TestFeral-AllItems-LeadenDespair-55816"
 value: {
  dps: 21256.24749
  tps: 15093.20709
 }
}
dps_results: {
 key: "TestFeral-AllItems-LeadenDespair-56347"
 value: {
  dps: 21256.24749
  tps: 15093.20709
 }
}
dps_results: {
 key: "TestFeral-AllItems-LeftEyeofRajh-56102"
 value: {
  dps: 22539.17648
  tps: 16004.08668
 }
}
dps_results: {
 key: "TestFeral-AllItems-LeftEyeofRajh-56427"
 value: {
  dps: 22678.72762
  tps: 16103.16798
 }
}
dps_results: {
 key: "TestFeral-AllItems-LicensetoSlay-58180"
 value: {
  dps: 21988.62148
  tps: 15613.3422
 }
}
dps_results: {
 key: "TestFeral-AllItems-MagnetiteMirror-55814"
 value: {
  dps: 21827.02477
  tps: 15498.45896
 }
}
dps_results: {
 key: "TestFeral-AllItems-MagnetiteMirror-56345"
 value: {
  dps: 21928.3641
  tps: 15570.40988
 }
}
dps_results: {
 key: "TestFeral-AllItems-MajesticDragonFigurine-40430"
 value: {
  dps: 21256.24749
  tps: 15093.20709
 }
}
dps_results: {
 key: "TestFeral-AllItems-MandalaofStirringPatterns-62467"
 value: {
  dps: 21256.24749
  tps: 15093.20709
 }
}
dps_results: {
 key: "TestFeral-AllItems-MandalaofStirringPatterns-62472"
 value: {
  dps: 21256.24749
  tps: 15093.20709
 }
}
dps_results: {
 key: "TestFeral-AllItems-MarkofKhardros-56132"
 value: {
  dps: 21938.41185
  tps: 15577.54378
 }
}
dps_results: {
 key: "TestFeral-AllItems-MarkofKhardros-56458"
 value: {
  dps: 22028.57262
  tps: 15641.55793
 }
}
dps_results: {
 key: "TestFeral-AllItems-MeteoriteWhetstone-37390"
 value: {
  dps: 21464.59803
  tps: 15241.13598
 }
}
dps_results: {
 key: "TestFeral-AllItems-MightoftheOcean-55251"
 value: {
  dps: 21696.73442
  tps: 15406.0276
 }
}
dps_results: {
 key: "TestFeral-AllItems-MightoftheOcean-56285"
 value: {
  dps: 21962.70076
  tps: 15594.8637
 }
}
dps_results: {
 key: "TestFeral-AllItems-MirrorofBrokenImages-62466"
 value: {
  dps: 21584.57666
  tps: 15326.3208
 }
}
dps_results: {
 key: "TestFeral-AllItems-MirrorofBrokenImages-62471"
 value: {
  dps: 21584.57666
  tps: 15326.3208
 }
}
dps_results: {
 key: "TestFeral-AllItems-MoonwellChalice-70142"
 value: {
  dps: 21678.92023
  tps: 15393.30474
 }
}
dps_results: {
 key: "TestFeral-AllItems-NevermeltingIceCrystal-50259"
 value: {
  dps: 21399.84415
  tps: 15195.16072
 }
}
dps_results: {
 key: "TestFeral-AllItems-OfferingofSacrifice-37638"
 value: {
  dps: 21256.24749
  tps: 15093.20709
 }
}
dps_results: {
 key: "TestFeral-AllItems-Oremantle'sFavor-61448"
 value: {
  dps: 21768.69064
  tps: 15457.04173
 }
}
dps_results: {
 key: "TestFeral-AllItems-PersistentEarthshatterDiamond"
 value: {
  dps: 22152.19363
  tps: 15729.32885
 }
}
dps_results: {
 key: "TestFeral-AllItems-PersistentEarthsiegeDiamond"
 value: {
  dps: 22161.82853
  tps: 15736.16963
 }
}
dps_results: {
 key: "TestFeral-AllItems-PetrifiedScarab-21685"
 value: {
  dps: 21256.24749
  tps: 15093.20709
 }
}
dps_results: {
 key: "TestFeral-AllItems-PetrifiedTwilightScale-54571"
 value: {
  dps: 21256.24749
  tps: 15093.20709
 }
}
dps_results: {
 key: "TestFeral-AllItems-PetrifiedTwilightScale-54591"
 value: {
  dps: 21256.24749
  tps: 15093.20709
 }
}
dps_results: {
 key: "TestFeral-AllItems-PorcelainCrab-55237"
 value: {
  dps: 21462.70575
  tps: 15239.79246
 }
}
dps_results: {
 key: "TestFeral-AllItems-PorcelainCrab-56280"
 value: {
  dps: 21621.73294
  tps: 15352.70176
 }
}
dps_results: {
 key: "TestFeral-AllItems-PowerfulEarthshatterDiamond"
 value: {
  dps: 22132.90478
  tps: 15715.63377
 }
}
dps_results: {
 key: "TestFeral-AllItems-PowerfulEarthsiegeDiamond"
 value: {
  dps: 22132.90478
  tps: 15715.63377
 }
}
dps_results: {
 key: "TestFeral-AllItems-PowerfulShadowspiritDiamond"
 value: {
  dps: 22132.90478
  tps: 15715.63377
 }
}
dps_results: {
 key: "TestFeral-AllItems-Prestor'sTalismanofMachination-59441"
 value: {
  dps: 22829.77494
  tps: 16210.41158
 }
}
dps_results: {
 key: "TestFeral-AllItems-Prestor'sTalismanofMachination-65026"
 value: {
  dps: 22924.02811
  tps: 16277.33133
 }
}
dps_results: {
 key: "TestFeral-AllItems-PurifiedShardoftheGods"
 value: {
  dps: 21256.24749
  tps: 15093.20709
 }
}
dps_results: {
 key: "TestFeral-AllItems-Rainsong-55854"
 value: {
  dps: 21256.24749
  tps: 15093.20709
 }
}
dps_results: {
 key: "TestFeral-AllItems-Rainsong-56377"
 value: {
  dps: 21256.24749
  tps: 15093.20709
 }
}
dps_results: {
 key: "TestFeral-AllItems-ReignoftheDead-47316"
 value: {
  dps: 21256.24749
  tps: 15093.20709
 }
}
dps_results: {
 key: "TestFeral-AllItems-ReignoftheDead-47477"
 value: {
  dps: 21256.24749
  tps: 15093.20709
 }
}
dps_results: {
 key: "TestFeral-AllItems-RelentlessEarthsiegeDiamond"
 value: {
  dps: 22565.96993
  tps: 16023.11002
 }
}
dps_results: {
 key: "TestFeral-AllItems-ReverberatingShadowspiritDiamond"
 value: {
  dps: 22570.77056
  tps: 16026.51847
 }
}
dps_results: {
 key: "TestFeral-AllItems-RevitalizingShadowspiritDiamond"
 value: {
  dps: 22499.69487
  tps: 15976.05473
 }
}
dps_results: {
 key: "TestFeral-AllItems-RevitalizingSkyflareDiamond"
 value: {
  dps: 22132.90478
  tps: 15715.63377
 }
}
dps_results: {
 key: "TestFeral-AllItems-RightEyeofRajh-56100"
 value: {
  dps: 21903.20506
  tps: 15552.62175
 }
}
dps_results: {
 key: "TestFeral-AllItems-RightEyeofRajh-56431"
 value: {
  dps: 21955.61329
  tps: 15589.83159
 }
}
dps_results: {
 key: "TestFeral-AllItems-RuneofRepulsion-40372"
 value: {
  dps: 21256.24749
  tps: 15093.20709
 }
}
dps_results: {
 key: "TestFeral-AllItems-Schnottz'sMedallionofCommand-65805"
 value: {
  dps: 22249.05738
  tps: 15798.10211
 }
}
dps_results: {
 key: "TestFeral-AllItems-SeaStar-55256"
 value: {
  dps: 21256.24749
  tps: 15093.20709
 }
}
dps_results: {
 key: "TestFeral-AllItems-SeaStar-56290"
 value: {
  dps: 21256.24749
  tps: 15093.20709
 }
}
dps_results: {
 key: "TestFeral-AllItems-SealofthePantheon-36993"
 value: {
  dps: 21256.24749
  tps: 15093.20709
 }
}
dps_results: {
 key: "TestFeral-AllItems-ShieldedSkyflareDiamond"
 value: {
  dps: 22132.90478
  tps: 15715.63377
 }
}
dps_results: {
 key: "TestFeral-AllItems-ShinyShardoftheGods"
 value: {
  dps: 21256.24749
  tps: 15093.20709
 }
}
dps_results: {
 key: "TestFeral-AllItems-Shrine-CleansingPurifier-63838"
 value: {
  dps: 21848.15057
  tps: 15513.45828
 }
}
dps_results: {
 key: "TestFeral-AllItems-Sindragosa'sFlawlessFang-50361"
 value: {
  dps: 21256.24749
  tps: 15093.20709
 }
}
dps_results: {
 key: "TestFeral-AllItems-Skardyn'sGrace-56115"
 value: {
  dps: 22417.15158
  tps: 15917.449
 }
}
dps_results: {
 key: "TestFeral-AllItems-Skardyn'sGrace-56440"
 value: {
  dps: 22570.34806
  tps: 16026.21849
 }
}
dps_results: {
 key: "TestFeral-AllItems-SliverofPureIce-50339"
 value: {
  dps: 21256.24749
  tps: 15093.20709
 }
}
dps_results: {
 key: "TestFeral-AllItems-SliverofPureIce-50346"
 value: {
  dps: 21256.24749
  tps: 15093.20709
 }
}
dps_results: {
 key: "TestFeral-AllItems-Sorrowsong-55879"
 value: {
  dps: 21514.00123
  tps: 15276.21225
 }
}
dps_results: {
 key: "TestFeral-AllItems-Sorrowsong-56400"
 value: {
  dps: 21547.75469
  tps: 15300.17721
 }
}
dps_results: {
 key: "TestFeral-AllItems-Soul'sAnguish-66994"
 value: {
  dps: 21747.87707
  tps: 15442.33888
 }
}
dps_results: {
 key: "TestFeral-AllItems-SoulCasket-58183"
 value: {
  dps: 21584.57666
  tps: 15326.3208
 }
}
dps_results: {
 key: "TestFeral-AllItems-SoulPreserver-37111"
 value: {
  dps: 21256.24749
  tps: 15093.20709
 }
}
dps_results: {
 key: "TestFeral-AllItems-SouloftheDead-40382"
 value: {
  dps: 21354.05714
  tps: 15162.65194
 }
}
dps_results: {
 key: "TestFeral-AllItems-SparkofLife-37657"
 value: {
  dps: 21389.92277
  tps: 15188.11654
 }
}
dps_results: {
 key: "TestFeral-AllItems-SphereofRedDragon'sBlood-37166"
 value: {
  dps: 21542.51564
  tps: 15296.53226
 }
}
dps_results: {
 key: "TestFeral-AllItems-Stonemother'sKiss-61411"
 value: {
  dps: 21266.79674
  tps: 15100.69706
 }
}
dps_results: {
 key: "TestFeral-AllItems-Stormrider'sBattlegarb"
 value: {
  dps: 21964.03757
  tps: 15595.81284
 }
}
dps_results: {
 key: "TestFeral-AllItems-StumpofTime-62465"
 value: {
  dps: 21498.92006
  tps: 15265.65419
 }
}
dps_results: {
 key: "TestFeral-AllItems-StumpofTime-62470"
 value: {
  dps: 21498.92006
  tps: 15265.65419
 }
}
dps_results: {
 key: "TestFeral-AllItems-SwiftSkyflareDiamond"
 value: {
  dps: 22161.82853
  tps: 15736.16963
 }
}
dps_results: {
 key: "TestFeral-AllItems-SwiftStarflareDiamond"
 value: {
  dps: 22152.19363
  tps: 15729.32885
 }
}
dps_results: {
 key: "TestFeral-AllItems-SwiftWindfireDiamond"
 value: {
  dps: 22138.88901
  tps: 15719.88257
 }
}
dps_results: {
 key: "TestFeral-AllItems-SymbioticWorm-59332"
 value: {
  dps: 21256.24749
  tps: 15093.20709
 }
}
dps_results: {
 key: "TestFeral-AllItems-SymbioticWorm-65048"
 value: {
  dps: 21256.24749
  tps: 15093.20709
 }
}
dps_results: {
 key: "TestFeral-AllItems-TalismanofSinisterOrder-65804"
 value: {
  dps: 21265.88178
  tps: 15100.04744
 }
}
dps_results: {
 key: "TestFeral-AllItems-TalismanofTrollDivinity-37734"
 value: {
  dps: 21256.24749
  tps: 15093.20709
 }
}
dps_results: {
 key: "TestFeral-AllItems-Tank-CommanderInsignia-63841"
 value: {
  dps: 21923.24248
  tps: 15566.77354
 }
}
dps_results: {
 key: "TestFeral-AllItems-TearofBlood-55819"
 value: {
  dps: 21256.24749
  tps: 15093.20709
 }
}
dps_results: {
 key: "TestFeral-AllItems-TearofBlood-56351"
 value: {
  dps: 21256.24749
  tps: 15093.20709
 }
}
dps_results: {
 key: "TestFeral-AllItems-TearsoftheVanquished-47215"
 value: {
  dps: 21256.24749
  tps: 15093.20709
 }
}
dps_results: {
 key: "TestFeral-AllItems-TendrilsofBurrowingDark-55810"
 value: {
  dps: 21476.15643
  tps: 15249.34244
 }
}
dps_results: {
 key: "TestFeral-AllItems-TendrilsofBurrowingDark-56339"
 value: {
  dps: 21547.75469
  tps: 15300.17721
 }
}
dps_results: {
 key: "TestFeral-AllItems-TheGeneral'sHeart-45507"
 value: {
  dps: 21256.24749
  tps: 15093.20709
 }
}
dps_results: {
 key: "TestFeral-AllItems-Theralion'sMirror-59519"
 value: {
  dps: 21256.24749
  tps: 15093.20709
 }
}
dps_results: {
 key: "TestFeral-AllItems-Theralion'sMirror-65105"
 value: {
  dps: 21278.39497
  tps: 15108.93181
 }
}
dps_results: {
 key: "TestFeral-AllItems-Throngus'sFinger-56121"
 value: {
  dps: 21256.24749
  tps: 15093.20709
 }
}
dps_results: {
 key: "TestFeral-AllItems-Throngus'sFinger-56449"
 value: {
  dps: 21256.24749
  tps: 15093.20709
 }
}
dps_results: {
 key: "TestFeral-AllItems-ThunderingSkyflareDiamond"
 value: {
  dps: 22236.70449
  tps: 15789.33156
 }
}
dps_results: {
 key: "TestFeral-AllItems-Tia'sGrace-55874"
 value: {
  dps: 22508.44238
  tps: 15982.26546
 }
}
dps_results: {
 key: "TestFeral-AllItems-TinyAbominationinaJar-50351"
 value: {
  dps: 21441.85318
  tps: 15225.06191
 }
}
dps_results: {
 key: "TestFeral-AllItems-TinyAbominationinaJar-50706"
 value: {
  dps: 21472.60057
  tps: 15246.89256
 }
}
dps_results: {
 key: "TestFeral-AllItems-TirelessSkyflareDiamond"
 value: {
  dps: 22132.90478
  tps: 15715.63377
 }
}
dps_results: {
 key: "TestFeral-AllItems-TirelessStarflareDiamond"
 value: {
  dps: 22132.90478
  tps: 15715.63377
 }
}
dps_results: {
 key: "TestFeral-AllItems-TomeofArcanePhenomena-36972"
 value: {
  dps: 21372.97579
  tps: 15176.08418
 }
}
dps_results: {
 key: "TestFeral-AllItems-TrenchantEarthshatterDiamond"
 value: {
  dps: 22132.90478
  tps: 15715.63377
 }
}
dps_results: {
 key: "TestFeral-AllItems-TrenchantEarthsiegeDiamond"
 value: {
  dps: 22132.90478
  tps: 15715.63377
 }
}
dps_results: {
 key: "TestFeral-AllItems-Tyrande'sFavoriteDoll-64645"
 value: {
<<<<<<< HEAD
  dps: 21328.29866
  tps: 15144.513
=======
  dps: 21210.40527
  tps: 15060.7339
>>>>>>> fe755382
 }
}
dps_results: {
 key: "TestFeral-AllItems-UndeadSlayer'sBlessedArmor"
 value: {
  dps: 17381.6484
  tps: 12342.24174
 }
}
dps_results: {
 key: "TestFeral-AllItems-UnquenchableFlame-67101"
 value: {
  dps: 21256.24749
  tps: 15093.20709
 }
}
dps_results: {
 key: "TestFeral-AllItems-UnsolvableRiddle-62468"
 value: {
  dps: 22935.73047
  tps: 16285.64001
 }
}
dps_results: {
 key: "TestFeral-AllItems-UnsolvableRiddle-68709"
 value: {
  dps: 22935.73047
  tps: 16285.64001
 }
}
dps_results: {
 key: "TestFeral-AllItems-Val'anyr,HammerofAncientKings-46017"
 value: {
  dps: 19197.82019
  tps: 13631.72371
 }
}
dps_results: {
 key: "TestFeral-AllItems-VialofStolenMemories-59515"
 value: {
  dps: 21256.24749
  tps: 15093.20709
 }
}
dps_results: {
 key: "TestFeral-AllItems-VialofStolenMemories-65109"
 value: {
  dps: 21256.24749
  tps: 15093.20709
 }
}
dps_results: {
 key: "TestFeral-AllItems-ViciousGladiator'sBadgeofConquest-61033"
 value: {
  dps: 22586.9656
  tps: 16038.01695
 }
}
dps_results: {
 key: "TestFeral-AllItems-ViciousGladiator'sBadgeofDominance-61035"
 value: {
  dps: 21256.24749
  tps: 15093.20709
 }
}
dps_results: {
 key: "TestFeral-AllItems-ViciousGladiator'sBadgeofVictory-61034"
 value: {
  dps: 21745.56934
  tps: 15440.6256
 }
}
dps_results: {
 key: "TestFeral-AllItems-ViciousGladiator'sEmblemofAccuracy-61027"
 value: {
  dps: 21498.92006
  tps: 15265.65419
 }
}
dps_results: {
 key: "TestFeral-AllItems-ViciousGladiator'sEmblemofAlacrity-61028"
 value: {
  dps: 21575.00213
  tps: 15319.52288
 }
}
dps_results: {
 key: "TestFeral-AllItems-ViciousGladiator'sEmblemofCruelty-61026"
 value: {
  dps: 21555.38214
  tps: 15305.59269
 }
}
dps_results: {
 key: "TestFeral-AllItems-ViciousGladiator'sEmblemofProficiency-61030"
 value: {
  dps: 21640.64334
  tps: 15366.12814
 }
}
dps_results: {
 key: "TestFeral-AllItems-ViciousGladiator'sEmblemofProwess-61029"
 value: {
  dps: 21604.01047
  tps: 15340.11881
 }
}
dps_results: {
 key: "TestFeral-AllItems-ViciousGladiator'sEmblemofTenacity-61032"
 value: {
  dps: 21256.24749
  tps: 15093.20709
 }
}
dps_results: {
 key: "TestFeral-AllItems-ViciousGladiator'sInsigniaofConquest-61047"
 value: {
  dps: 22470.32097
  tps: 15955.19926
 }
}
dps_results: {
 key: "TestFeral-AllItems-ViciousGladiator'sInsigniaofDominance-61045"
 value: {
  dps: 21256.24749
  tps: 15093.20709
 }
}
dps_results: {
 key: "TestFeral-AllItems-ViciousGladiator'sInsigniaofVictory-61046"
 value: {
  dps: 21721.61154
  tps: 15423.61556
 }
}
dps_results: {
 key: "TestFeral-AllItems-WingedTalisman-37844"
 value: {
  dps: 21256.24749
  tps: 15093.20709
 }
}
dps_results: {
 key: "TestFeral-AllItems-WitchingHourglass-55787"
 value: {
  dps: 21256.24749
  tps: 15093.20709
 }
}
dps_results: {
 key: "TestFeral-AllItems-WitchingHourglass-56320"
 value: {
  dps: 21256.24749
  tps: 15093.20709
 }
}
dps_results: {
 key: "TestFeral-AllItems-World-QuellerFocus-63842"
 value: {
  dps: 21480.24776
  tps: 15252.24729
 }
}
dps_results: {
 key: "TestFeral-AllItems-Za'brox'sLuckyTooth-63742"
 value: {
  dps: 21562.33102
  tps: 15310.5264
 }
}
dps_results: {
 key: "TestFeral-AllItems-Za'brox'sLuckyTooth-63745"
 value: {
  dps: 21562.33102
  tps: 15310.5264
 }
}
dps_results: {
 key: "TestFeral-Average-Default"
 value: {
  dps: 22882.52867
  tps: 16247.94784
 }
}
dps_results: {
 key: "TestFeral-Settings-Tauren-p1-ExternalBleed-aoe-FullBuffs-25.0yards-LongMultiTarget"
 value: {
  dps: 57404.94179
  tps: 40787.19898
 }
}
dps_results: {
 key: "TestFeral-Settings-Tauren-p1-ExternalBleed-aoe-FullBuffs-25.0yards-LongSingleTarget"
 value: {
  dps: 16241.73405
  tps: 11531.63118
 }
}
dps_results: {
 key: "TestFeral-Settings-Tauren-p1-ExternalBleed-aoe-FullBuffs-25.0yards-ShortSingleTarget"
 value: {
  dps: 18431.28546
  tps: 13086.21267
 }
}
dps_results: {
 key: "TestFeral-Settings-Tauren-p1-ExternalBleed-aoe-FullBuffs-5.0yards-LongMultiTarget"
 value: {
  dps: 57916.43002
  tps: 41150.43041
 }
}
dps_results: {
 key: "TestFeral-Settings-Tauren-p1-ExternalBleed-aoe-FullBuffs-5.0yards-LongSingleTarget"
 value: {
  dps: 16339.73436
  tps: 11602.55756
 }
}
dps_results: {
 key: "TestFeral-Settings-Tauren-p1-ExternalBleed-aoe-FullBuffs-5.0yards-ShortSingleTarget"
 value: {
  dps: 18748.03791
  tps: 13317.83771
 }
}
dps_results: {
 key: "TestFeral-Settings-Tauren-p1-ExternalBleed-aoe-NoBuffs-25.0yards-LongMultiTarget"
 value: {
  dps: 38729.55851
  tps: 27529.02301
 }
}
dps_results: {
 key: "TestFeral-Settings-Tauren-p1-ExternalBleed-aoe-NoBuffs-25.0yards-LongSingleTarget"
 value: {
  dps: 10539.9596
  tps: 7486.06364
 }
}
dps_results: {
 key: "TestFeral-Settings-Tauren-p1-ExternalBleed-aoe-NoBuffs-25.0yards-ShortSingleTarget"
 value: {
  dps: 10329.83115
  tps: 7341.65878
 }
}
dps_results: {
 key: "TestFeral-Settings-Tauren-p1-ExternalBleed-aoe-NoBuffs-5.0yards-LongMultiTarget"
 value: {
  dps: 38888.19446
  tps: 27641.43018
 }
}
dps_results: {
 key: "TestFeral-Settings-Tauren-p1-ExternalBleed-aoe-NoBuffs-5.0yards-LongSingleTarget"
 value: {
  dps: 10572.30027
  tps: 7508.72637
 }
}
dps_results: {
 key: "TestFeral-Settings-Tauren-p1-ExternalBleed-aoe-NoBuffs-5.0yards-ShortSingleTarget"
 value: {
  dps: 10559.50023
  tps: 7504.72383
 }
}
dps_results: {
 key: "TestFeral-Settings-Tauren-p1-ExternalBleed-default-FullBuffs-25.0yards-LongMultiTarget"
 value: {
  dps: 27318.55597
  tps: 19425.79026
 }
}
dps_results: {
 key: "TestFeral-Settings-Tauren-p1-ExternalBleed-default-FullBuffs-25.0yards-LongSingleTarget"
 value: {
  dps: 27523.56792
  tps: 19541.73322
 }
}
dps_results: {
 key: "TestFeral-Settings-Tauren-p1-ExternalBleed-default-FullBuffs-25.0yards-ShortSingleTarget"
 value: {
  dps: 33552.46263
  tps: 23822.24846
 }
}
dps_results: {
 key: "TestFeral-Settings-Tauren-p1-ExternalBleed-default-FullBuffs-5.0yards-LongMultiTarget"
 value: {
  dps: 27357.51558
  tps: 19453.60115
 }
}
dps_results: {
 key: "TestFeral-Settings-Tauren-p1-ExternalBleed-default-FullBuffs-5.0yards-LongSingleTarget"
 value: {
  dps: 27556.46647
  tps: 19566.43735
 }
}
dps_results: {
 key: "TestFeral-Settings-Tauren-p1-ExternalBleed-default-FullBuffs-5.0yards-ShortSingleTarget"
 value: {
  dps: 34190.0455
  tps: 24281.6631
 }
}
dps_results: {
 key: "TestFeral-Settings-Tauren-p1-ExternalBleed-default-NoBuffs-25.0yards-LongMultiTarget"
 value: {
  dps: 17945.36697
  tps: 12772.24702
 }
}
dps_results: {
 key: "TestFeral-Settings-Tauren-p1-ExternalBleed-default-NoBuffs-25.0yards-LongSingleTarget"
 value: {
  dps: 17986.91133
  tps: 12773.39936
 }
}
dps_results: {
 key: "TestFeral-Settings-Tauren-p1-ExternalBleed-default-NoBuffs-25.0yards-ShortSingleTarget"
 value: {
  dps: 19595.13593
  tps: 13920.02518
 }
}
dps_results: {
 key: "TestFeral-Settings-Tauren-p1-ExternalBleed-default-NoBuffs-5.0yards-LongMultiTarget"
 value: {
  dps: 17935.5354
  tps: 12765.04224
 }
}
dps_results: {
 key: "TestFeral-Settings-Tauren-p1-ExternalBleed-default-NoBuffs-5.0yards-LongSingleTarget"
 value: {
  dps: 18094.88954
  tps: 12849.98911
 }
}
dps_results: {
 key: "TestFeral-Settings-Tauren-p1-ExternalBleed-default-NoBuffs-5.0yards-ShortSingleTarget"
 value: {
  dps: 19952.01828
  tps: 14173.41165
 }
}
dps_results: {
 key: "TestFeral-Settings-Tauren-preraid-ExternalBleed-aoe-FullBuffs-25.0yards-LongMultiTarget"
 value: {
  dps: 45329.88383
  tps: 32213.83304
 }
}
dps_results: {
 key: "TestFeral-Settings-Tauren-preraid-ExternalBleed-aoe-FullBuffs-25.0yards-LongSingleTarget"
 value: {
  dps: 13025.94915
  tps: 9248.4239
 }
}
dps_results: {
 key: "TestFeral-Settings-Tauren-preraid-ExternalBleed-aoe-FullBuffs-25.0yards-ShortSingleTarget"
 value: {
  dps: 14646.05559
  tps: 10398.69947
 }
}
dps_results: {
 key: "TestFeral-Settings-Tauren-preraid-ExternalBleed-aoe-FullBuffs-5.0yards-LongMultiTarget"
 value: {
  dps: 45479.18845
  tps: 32319.91411
 }
}
dps_results: {
 key: "TestFeral-Settings-Tauren-preraid-ExternalBleed-aoe-FullBuffs-5.0yards-LongSingleTarget"
 value: {
  dps: 13068.72398
  tps: 9280.0654
 }
}
dps_results: {
 key: "TestFeral-Settings-Tauren-preraid-ExternalBleed-aoe-FullBuffs-5.0yards-ShortSingleTarget"
 value: {
  dps: 14984.35301
  tps: 10645.2475
 }
}
dps_results: {
 key: "TestFeral-Settings-Tauren-preraid-ExternalBleed-aoe-NoBuffs-25.0yards-LongMultiTarget"
 value: {
  dps: 29903.61053
  tps: 21262.37558
 }
}
dps_results: {
 key: "TestFeral-Settings-Tauren-preraid-ExternalBleed-aoe-NoBuffs-25.0yards-LongSingleTarget"
 value: {
  dps: 8170.09556
  tps: 5803.3106
 }
}
dps_results: {
 key: "TestFeral-Settings-Tauren-preraid-ExternalBleed-aoe-NoBuffs-25.0yards-ShortSingleTarget"
 value: {
  dps: 7932.83234
  tps: 5639.78963
 }
}
dps_results: {
 key: "TestFeral-Settings-Tauren-preraid-ExternalBleed-aoe-NoBuffs-5.0yards-LongMultiTarget"
 value: {
  dps: 29998.57568
  tps: 21329.95041
 }
}
dps_results: {
 key: "TestFeral-Settings-Tauren-preraid-ExternalBleed-aoe-NoBuffs-5.0yards-LongSingleTarget"
 value: {
  dps: 8204.23261
  tps: 5827.24875
 }
}
dps_results: {
 key: "TestFeral-Settings-Tauren-preraid-ExternalBleed-aoe-NoBuffs-5.0yards-ShortSingleTarget"
 value: {
  dps: 8118.4119
  tps: 5771.55111
 }
}
dps_results: {
 key: "TestFeral-Settings-Tauren-preraid-ExternalBleed-default-FullBuffs-25.0yards-LongMultiTarget"
 value: {
  dps: 22497.21032
  tps: 16002.41049
 }
}
dps_results: {
 key: "TestFeral-Settings-Tauren-preraid-ExternalBleed-default-FullBuffs-25.0yards-LongSingleTarget"
 value: {
  dps: 22744.6389
  tps: 16148.69362
 }
}
dps_results: {
 key: "TestFeral-Settings-Tauren-preraid-ExternalBleed-default-FullBuffs-25.0yards-ShortSingleTarget"
 value: {
  dps: 27699.39426
  tps: 19666.56992
 }
}
dps_results: {
 key: "TestFeral-Settings-Tauren-preraid-ExternalBleed-default-FullBuffs-5.0yards-LongMultiTarget"
 value: {
  dps: 22618.26301
  tps: 16088.65705
 }
}
dps_results: {
 key: "TestFeral-Settings-Tauren-preraid-ExternalBleed-default-FullBuffs-5.0yards-LongSingleTarget"
 value: {
  dps: 22691.02705
  tps: 16111.90058
 }
}
dps_results: {
 key: "TestFeral-Settings-Tauren-preraid-ExternalBleed-default-FullBuffs-5.0yards-ShortSingleTarget"
 value: {
  dps: 28162.12407
  tps: 20001.46496
 }
}
dps_results: {
 key: "TestFeral-Settings-Tauren-preraid-ExternalBleed-default-NoBuffs-25.0yards-LongMultiTarget"
 value: {
  dps: 14507.9091
  tps: 10331.57714
 }
}
dps_results: {
 key: "TestFeral-Settings-Tauren-preraid-ExternalBleed-default-NoBuffs-25.0yards-LongSingleTarget"
 value: {
  dps: 14540.56004
  tps: 10326.26559
 }
}
dps_results: {
 key: "TestFeral-Settings-Tauren-preraid-ExternalBleed-default-NoBuffs-25.0yards-ShortSingleTarget"
 value: {
  dps: 15681.73044
  tps: 11141.50728
 }
}
dps_results: {
 key: "TestFeral-Settings-Tauren-preraid-ExternalBleed-default-NoBuffs-5.0yards-LongMultiTarget"
 value: {
  dps: 14539.62274
  tps: 10353.57032
 }
}
dps_results: {
 key: "TestFeral-Settings-Tauren-preraid-ExternalBleed-default-NoBuffs-5.0yards-LongSingleTarget"
 value: {
  dps: 14637.71164
  tps: 10395.09365
 }
}
dps_results: {
 key: "TestFeral-Settings-Tauren-preraid-ExternalBleed-default-NoBuffs-5.0yards-ShortSingleTarget"
 value: {
  dps: 16106.65588
  tps: 11443.20434
 }
}
dps_results: {
 key: "TestFeral-SwitchInFrontOfTarget-Default"
 value: {
  dps: 19495.05197
  tps: 13842.75827
 }
}<|MERGE_RESOLUTION|>--- conflicted
+++ resolved
@@ -371,13 +371,8 @@
 dps_results: {
  key: "TestFeral-AllItems-DarkmoonCard:Volcano-62047"
  value: {
-<<<<<<< HEAD
-  dps: 21585.62734
-  tps: 15329.36975
-=======
-  dps: 21527.60911
-  tps: 15288.10203
->>>>>>> fe755382
+  dps: 21585.64865
+  tps: 15329.38489
  }
 }
 dps_results: {
@@ -1665,13 +1660,8 @@
 dps_results: {
  key: "TestFeral-AllItems-Tyrande'sFavoriteDoll-64645"
  value: {
-<<<<<<< HEAD
-  dps: 21328.29866
-  tps: 15144.513
-=======
-  dps: 21210.40527
-  tps: 15060.7339
->>>>>>> fe755382
+  dps: 21266.13729
+  tps: 15100.37842
  }
 }
 dps_results: {
