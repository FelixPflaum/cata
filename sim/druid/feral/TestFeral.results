--- conflicted
+++ resolved
@@ -37,2138 +37,1248 @@
 dps_results: {
  key: "TestFeral-AllItems-AgileShadowspiritDiamond"
  value: {
-<<<<<<< HEAD
-  dps: 25524.31085
-  tps: 34505.7403
-=======
-  dps: 26653.66462
-  tps: 37037.20172
->>>>>>> f91f2fe3
+  dps: 26652.26756
+  tps: 37015.87216
  }
 }
 dps_results: {
  key: "TestFeral-AllItems-Althor'sAbacus-50366"
  value: {
-<<<<<<< HEAD
-  dps: 23844.87908
-  tps: 32602.26271
-=======
-  dps: 24977.3284
-  tps: 35212.52937
->>>>>>> f91f2fe3
+  dps: 24977.32702
+  tps: 35212.5284
  }
 }
 dps_results: {
  key: "TestFeral-AllItems-Anhuur'sHymnal-55889"
  value: {
-<<<<<<< HEAD
-  dps: 23942.78381
-  tps: 33203.80617
-=======
-  dps: 24978.26492
-  tps: 35221.67672
->>>>>>> f91f2fe3
+  dps: 24978.26354
+  tps: 35221.67574
  }
 }
 dps_results: {
  key: "TestFeral-AllItems-Anhuur'sHymnal-56407"
  value: {
-<<<<<<< HEAD
-  dps: 23944.21927
-  tps: 33211.02764
-=======
-  dps: 24978.26492
-  tps: 35221.67672
->>>>>>> f91f2fe3
+  dps: 24978.26354
+  tps: 35221.67574
  }
 }
 dps_results: {
  key: "TestFeral-AllItems-AustereShadowspiritDiamond"
  value: {
-<<<<<<< HEAD
-  dps: 24892.76536
-  tps: 33688.25962
-=======
-  dps: 26003.37097
-  tps: 36148.28128
->>>>>>> f91f2fe3
+  dps: 26002.8633
+  tps: 36128.41473
  }
 }
 dps_results: {
  key: "TestFeral-AllItems-BaubleofTrueBlood-50726"
  value: {
-<<<<<<< HEAD
-  dps: 23844.87908
-  tps: 32602.55166
-  hps: 100.57767
-=======
-  dps: 24976.79848
-  tps: 35210.11948
+  dps: 24976.7971
+  tps: 35210.11851
   hps: 99.1151
->>>>>>> f91f2fe3
  }
 }
 dps_results: {
  key: "TestFeral-AllItems-BedrockTalisman-58182"
  value: {
-<<<<<<< HEAD
-  dps: 23844.87908
-  tps: 32602.55166
-=======
-  dps: 24976.79848
-  tps: 35210.11948
->>>>>>> f91f2fe3
+  dps: 24976.7971
+  tps: 35210.11851
  }
 }
 dps_results: {
  key: "TestFeral-AllItems-BellofEnragingResonance-59326"
  value: {
-<<<<<<< HEAD
-  dps: 24170.54259
-  tps: 32712.7065
-=======
-  dps: 25323.26959
-  tps: 35651.54696
->>>>>>> f91f2fe3
+  dps: 25323.26818
+  tps: 35651.54596
  }
 }
 dps_results: {
  key: "TestFeral-AllItems-BellofEnragingResonance-65053"
  value: {
-<<<<<<< HEAD
-  dps: 24179.59975
-  tps: 32673.21138
-=======
-  dps: 25364.70171
-  tps: 35695.48625
->>>>>>> f91f2fe3
+  dps: 25364.7003
+  tps: 35695.48525
  }
 }
 dps_results: {
  key: "TestFeral-AllItems-BindingPromise-67037"
  value: {
-<<<<<<< HEAD
-  dps: 23844.87908
-  tps: 32602.55166
-=======
-  dps: 24976.79848
-  tps: 35210.11948
->>>>>>> f91f2fe3
+  dps: 24976.7971
+  tps: 35210.11851
  }
 }
 dps_results: {
  key: "TestFeral-AllItems-Blood-SoakedAleMug-63843"
  value: {
-<<<<<<< HEAD
-  dps: 24865.05983
-  tps: 33838.80186
-=======
-  dps: 26264.39922
-  tps: 37029.86563
->>>>>>> f91f2fe3
+  dps: 26264.39744
+  tps: 37029.86437
  }
 }
 dps_results: {
  key: "TestFeral-AllItems-BloodofIsiset-55995"
  value: {
-<<<<<<< HEAD
-  dps: 24116.6458
-  tps: 33023.4071
-=======
-  dps: 25269.42125
-  tps: 35683.70028
->>>>>>> f91f2fe3
+  dps: 25269.41988
+  tps: 35683.6993
  }
 }
 dps_results: {
  key: "TestFeral-AllItems-BloodofIsiset-56414"
  value: {
-<<<<<<< HEAD
-  dps: 24152.2343
-  tps: 33078.51912
-=======
-  dps: 25307.7409
-  tps: 35745.71681
->>>>>>> f91f2fe3
+  dps: 25307.73952
+  tps: 35745.71584
  }
 }
 dps_results: {
  key: "TestFeral-AllItems-BloodthirstyGladiator'sBadgeofConquest-64687"
  value: {
-<<<<<<< HEAD
-  dps: 25114.85246
-  tps: 34186.49541
-=======
-  dps: 26765.81856
-  tps: 37499.27113
->>>>>>> f91f2fe3
+  dps: 26765.81677
+  tps: 37499.26986
  }
 }
 dps_results: {
  key: "TestFeral-AllItems-BloodthirstyGladiator'sBadgeofDominance-64688"
  value: {
-<<<<<<< HEAD
-  dps: 23844.87908
-  tps: 32602.55166
-=======
-  dps: 24976.79848
-  tps: 35210.11948
->>>>>>> f91f2fe3
+  dps: 24976.7971
+  tps: 35210.11851
  }
 }
 dps_results: {
  key: "TestFeral-AllItems-BloodthirstyGladiator'sBadgeofVictory-64689"
  value: {
-<<<<<<< HEAD
-  dps: 24266.85014
-  tps: 33104.87873
-=======
-  dps: 25481.4879
-  tps: 35856.38395
->>>>>>> f91f2fe3
+  dps: 25481.48658
+  tps: 35856.38301
  }
 }
 dps_results: {
  key: "TestFeral-AllItems-BloodthirstyGladiator'sEmblemofCruelty-64740"
  value: {
-<<<<<<< HEAD
-  dps: 24159.25275
-  tps: 32741.95092
-=======
-  dps: 25293.65108
-  tps: 35542.53353
->>>>>>> f91f2fe3
+  dps: 25293.64967
+  tps: 35542.53253
  }
 }
 dps_results: {
  key: "TestFeral-AllItems-BloodthirstyGladiator'sEmblemofMeditation-64741"
  value: {
-<<<<<<< HEAD
-  dps: 23844.87908
-  tps: 32602.55166
-=======
-  dps: 24976.79848
-  tps: 35210.11948
->>>>>>> f91f2fe3
+  dps: 24976.7971
+  tps: 35210.11851
  }
 }
 dps_results: {
  key: "TestFeral-AllItems-BloodthirstyGladiator'sEmblemofTenacity-64742"
  value: {
-<<<<<<< HEAD
-  dps: 23844.87908
-  tps: 32602.55166
-=======
-  dps: 24976.79848
-  tps: 35210.11948
->>>>>>> f91f2fe3
+  dps: 24976.7971
+  tps: 35210.11851
  }
 }
 dps_results: {
  key: "TestFeral-AllItems-BloodthirstyGladiator'sInsigniaofConquest-64761"
  value: {
-<<<<<<< HEAD
-  dps: 25080.88685
-  tps: 34033.69512
-=======
-  dps: 26277.91351
-  tps: 36492.96781
->>>>>>> f91f2fe3
+  dps: 26277.91219
+  tps: 36492.96688
  }
 }
 dps_results: {
  key: "TestFeral-AllItems-BloodthirstyGladiator'sInsigniaofDominance-64762"
  value: {
-<<<<<<< HEAD
-  dps: 23844.87908
-  tps: 32602.55166
-=======
-  dps: 24976.79848
-  tps: 35210.11948
->>>>>>> f91f2fe3
+  dps: 24976.7971
+  tps: 35210.11851
  }
 }
 dps_results: {
  key: "TestFeral-AllItems-BloodthirstyGladiator'sInsigniaofVictory-64763"
  value: {
-<<<<<<< HEAD
-  dps: 24316.19764
-  tps: 33184.00318
-=======
-  dps: 25449.23858
-  tps: 35817.55926
->>>>>>> f91f2fe3
+  dps: 25449.23726
+  tps: 35817.55832
  }
 }
 dps_results: {
  key: "TestFeral-AllItems-BottledLightning-66879"
  value: {
-<<<<<<< HEAD
-  dps: 23970.17849
-  tps: 32748.99629
-=======
-  dps: 25157.56186
-  tps: 35481.08265
->>>>>>> f91f2fe3
+  dps: 25157.56049
+  tps: 35481.08167
  }
 }
 dps_results: {
  key: "TestFeral-AllItems-BracingShadowspiritDiamond"
  value: {
-<<<<<<< HEAD
-  dps: 24893.7306
-  tps: 33015.32529
-=======
-  dps: 26003.37097
-  tps: 35425.48233
->>>>>>> f91f2fe3
+  dps: 26002.8633
+  tps: 35406.01157
  }
 }
 dps_results: {
  key: "TestFeral-AllItems-BurningShadowspiritDiamond"
  value: {
-<<<<<<< HEAD
-  dps: 25334.24028
-  tps: 34250.13854
-=======
-  dps: 26452.65443
-  tps: 36747.58937
->>>>>>> f91f2fe3
+  dps: 26452.05872
+  tps: 36726.89352
  }
 }
 dps_results: {
  key: "TestFeral-AllItems-ChaoticShadowspiritDiamond"
  value: {
-<<<<<<< HEAD
-  dps: 25326.46574
-  tps: 34113.62881
-=======
-  dps: 26531.00678
-  tps: 36854.6161
->>>>>>> f91f2fe3
+  dps: 26509.65726
+  tps: 36743.1624
  }
 }
 dps_results: {
  key: "TestFeral-AllItems-CoreofRipeness-58184"
  value: {
-<<<<<<< HEAD
-  dps: 23846.80956
-  tps: 32607.52807
-=======
-  dps: 24977.3284
-  tps: 35212.31811
->>>>>>> f91f2fe3
+  dps: 24977.32702
+  tps: 35212.31713
  }
 }
 dps_results: {
  key: "TestFeral-AllItems-CorpseTongueCoin-50349"
  value: {
-<<<<<<< HEAD
-  dps: 23844.87908
-  tps: 32602.55166
-=======
-  dps: 24976.79848
-  tps: 35210.11948
->>>>>>> f91f2fe3
+  dps: 24976.7971
+  tps: 35210.11851
  }
 }
 dps_results: {
  key: "TestFeral-AllItems-CrushingWeight-59506"
  value: {
-<<<<<<< HEAD
-  dps: 24632.95895
-  tps: 33800.48967
-=======
-  dps: 25951.19483
-  tps: 34352.63413
->>>>>>> f91f2fe3
+  dps: 25951.19468
+  tps: 34352.63402
  }
 }
 dps_results: {
  key: "TestFeral-AllItems-CrushingWeight-65118"
  value: {
-<<<<<<< HEAD
-  dps: 24863.53545
-  tps: 33602.53637
-=======
-  dps: 25861.37139
-  tps: 34816.38742
->>>>>>> f91f2fe3
+  dps: 25861.37103
+  tps: 34816.38717
  }
 }
 dps_results: {
  key: "TestFeral-AllItems-DarkmoonCard:Earthquake-62048"
  value: {
-<<<<<<< HEAD
-  dps: 23844.87908
-  tps: 32602.55166
-=======
-  dps: 24976.79848
-  tps: 35210.11948
->>>>>>> f91f2fe3
+  dps: 24976.7971
+  tps: 35210.11851
  }
 }
 dps_results: {
  key: "TestFeral-AllItems-DarkmoonCard:Hurricane-62049"
  value: {
-<<<<<<< HEAD
-  dps: 24355.09483
-  tps: 33739.78803
-=======
-  dps: 25593.11827
-  tps: 35191.25407
->>>>>>> f91f2fe3
+  dps: 25593.11862
+  tps: 35191.25431
  }
 }
 dps_results: {
  key: "TestFeral-AllItems-DarkmoonCard:Hurricane-62051"
  value: {
-<<<<<<< HEAD
-  dps: 25067.85691
-  tps: 34228.94101
-=======
-  dps: 26335.12268
-  tps: 36194.04933
->>>>>>> f91f2fe3
+  dps: 26335.12267
+  tps: 36194.04932
  }
 }
 dps_results: {
  key: "TestFeral-AllItems-DarkmoonCard:Tsunami-62050"
  value: {
-<<<<<<< HEAD
-  dps: 23846.80956
-  tps: 32607.52807
-=======
-  dps: 24977.3284
-  tps: 35212.31811
->>>>>>> f91f2fe3
+  dps: 24977.32702
+  tps: 35212.31713
  }
 }
 dps_results: {
  key: "TestFeral-AllItems-DarkmoonCard:Volcano-62047"
  value: {
-<<<<<<< HEAD
-  dps: 24217.69628
-  tps: 33560.63008
-=======
-  dps: 25334.22964
-  tps: 35789.97224
->>>>>>> f91f2fe3
+  dps: 25334.22827
+  tps: 35789.97127
  }
 }
 dps_results: {
  key: "TestFeral-AllItems-Deathbringer'sWill-50363"
  value: {
-<<<<<<< HEAD
-  dps: 24519.45242
-  tps: 33161.08891
-=======
-  dps: 25692.11592
-  tps: 35781.71524
->>>>>>> f91f2fe3
+  dps: 25692.11563
+  tps: 35781.71503
  }
 }
 dps_results: {
  key: "TestFeral-AllItems-DestructiveShadowspiritDiamond"
  value: {
-<<<<<<< HEAD
-  dps: 24885.72661
-  tps: 33554.8484
-=======
-  dps: 26077.94766
-  tps: 36249.47775
->>>>>>> f91f2fe3
+  dps: 26056.92063
+  tps: 36140.32661
  }
 }
 dps_results: {
  key: "TestFeral-AllItems-DislodgedForeignObject-50348"
  value: {
-<<<<<<< HEAD
-  dps: 23916.59802
-  tps: 32641.5228
-=======
-  dps: 25125.09254
-  tps: 34442.28182
->>>>>>> f91f2fe3
+  dps: 25116.45377
+  tps: 34385.38511
  }
 }
 dps_results: {
  key: "TestFeral-AllItems-EffulgentShadowspiritDiamond"
  value: {
-<<<<<<< HEAD
-  dps: 24892.76536
-  tps: 33688.25962
-=======
-  dps: 26003.37097
-  tps: 36148.28128
->>>>>>> f91f2fe3
+  dps: 26002.8633
+  tps: 36128.41473
  }
 }
 dps_results: {
  key: "TestFeral-AllItems-ElectrosparkHeartstarter-67118"
  value: {
-<<<<<<< HEAD
-  dps: 23845.38544
-  tps: 32639.47575
-=======
-  dps: 24976.79848
-  tps: 35243.70546
->>>>>>> f91f2fe3
+  dps: 24976.7971
+  tps: 35243.70448
  }
 }
 dps_results: {
  key: "TestFeral-AllItems-EmberShadowspiritDiamond"
  value: {
-<<<<<<< HEAD
-  dps: 24893.7306
-  tps: 33688.82498
-=======
-  dps: 26003.37097
-  tps: 36148.14756
->>>>>>> f91f2fe3
+  dps: 26002.8633
+  tps: 36128.28047
  }
 }
 dps_results: {
  key: "TestFeral-AllItems-EnigmaticShadowspiritDiamond"
  value: {
-<<<<<<< HEAD
-  dps: 24885.72661
-  tps: 33554.8484
-=======
-  dps: 26077.94766
-  tps: 36249.47775
->>>>>>> f91f2fe3
+  dps: 26056.92063
+  tps: 36140.32661
  }
 }
 dps_results: {
  key: "TestFeral-AllItems-EssenceoftheCyclone-59473"
  value: {
-<<<<<<< HEAD
-  dps: 25389.65365
-  tps: 34282.61772
-=======
-  dps: 26646.95875
-  tps: 37400.91923
->>>>>>> f91f2fe3
+  dps: 26646.95752
+  tps: 37400.91836
  }
 }
 dps_results: {
  key: "TestFeral-AllItems-EssenceoftheCyclone-65140"
  value: {
-<<<<<<< HEAD
-  dps: 25552.985
-  tps: 34328.41288
-=======
-  dps: 26793.69674
-  tps: 37378.41184
->>>>>>> f91f2fe3
+  dps: 26793.6978
+  tps: 37378.41259
  }
 }
 dps_results: {
  key: "TestFeral-AllItems-EternalShadowspiritDiamond"
  value: {
-<<<<<<< HEAD
-  dps: 24892.76536
-  tps: 33688.25962
-=======
-  dps: 26003.37097
-  tps: 36148.28128
->>>>>>> f91f2fe3
+  dps: 26002.8633
+  tps: 36128.41473
  }
 }
 dps_results: {
  key: "TestFeral-AllItems-FallofMortality-59500"
  value: {
-<<<<<<< HEAD
-  dps: 23846.80956
-  tps: 32607.52807
-=======
-  dps: 24977.3284
-  tps: 35212.31811
->>>>>>> f91f2fe3
+  dps: 24977.32702
+  tps: 35212.31713
  }
 }
 dps_results: {
  key: "TestFeral-AllItems-FallofMortality-65124"
  value: {
-<<<<<<< HEAD
-  dps: 23846.80956
-  tps: 32607.45751
-=======
-  dps: 24977.3284
-  tps: 35212.25856
->>>>>>> f91f2fe3
+  dps: 24977.32702
+  tps: 35212.25758
  }
 }
 dps_results: {
  key: "TestFeral-AllItems-Figurine-DemonPanther-52199"
  value: {
-<<<<<<< HEAD
-  dps: 24947.77976
-  tps: 33997.08662
-=======
-  dps: 26273.13945
-  tps: 36938.37185
->>>>>>> f91f2fe3
+  dps: 26273.13818
+  tps: 36938.37094
  }
 }
 dps_results: {
  key: "TestFeral-AllItems-Figurine-DreamOwl-52354"
  value: {
-<<<<<<< HEAD
-  dps: 23846.80956
-  tps: 32607.58855
-=======
-  dps: 24977.3284
-  tps: 35212.36915
->>>>>>> f91f2fe3
+  dps: 24977.32702
+  tps: 35212.36818
  }
 }
 dps_results: {
  key: "TestFeral-AllItems-Figurine-EarthenGuardian-52352"
  value: {
-<<<<<<< HEAD
-  dps: 23844.87908
-  tps: 32602.55166
-=======
-  dps: 24976.79848
-  tps: 35210.11948
->>>>>>> f91f2fe3
+  dps: 24976.7971
+  tps: 35210.11851
  }
 }
 dps_results: {
  key: "TestFeral-AllItems-Figurine-JeweledSerpent-52353"
  value: {
-<<<<<<< HEAD
-  dps: 23846.80956
-  tps: 32607.58855
-=======
-  dps: 24977.3284
-  tps: 35212.36915
->>>>>>> f91f2fe3
+  dps: 24977.32702
+  tps: 35212.36818
  }
 }
 dps_results: {
  key: "TestFeral-AllItems-Figurine-KingofBoars-52351"
  value: {
-<<<<<<< HEAD
-  dps: 24552.54907
-  tps: 33556.24555
-=======
-  dps: 25787.52789
-  tps: 36361.90335
->>>>>>> f91f2fe3
+  dps: 25787.52656
+  tps: 36361.90241
  }
 }
 dps_results: {
  key: "TestFeral-AllItems-FleetShadowspiritDiamond"
  value: {
-<<<<<<< HEAD
-  dps: 24953.57134
-  tps: 33782.70113
- }
-}
-dps_results: {
- key: "TestFeral-AllItems-FluidDeath-58181"
- value: {
-  dps: 25265.69489
-  tps: 35025.39003
-=======
-  dps: 26068.33435
-  tps: 36250.85837
->>>>>>> f91f2fe3
+  dps: 26067.86897
+  tps: 36230.95158
  }
 }
 dps_results: {
  key: "TestFeral-AllItems-ForlornShadowspiritDiamond"
  value: {
-<<<<<<< HEAD
-  dps: 24893.7306
-  tps: 33688.86584
-=======
-  dps: 26003.37097
-  tps: 36148.1931
->>>>>>> f91f2fe3
+  dps: 26002.8633
+  tps: 36128.32619
  }
 }
 dps_results: {
  key: "TestFeral-AllItems-FuryofAngerforge-59461"
  value: {
-<<<<<<< HEAD
-  dps: 24790.7722
-  tps: 33490.8158
-=======
-  dps: 25951.67284
-  tps: 36510.49436
->>>>>>> f91f2fe3
+  dps: 25951.6714
+  tps: 36510.49335
  }
 }
 dps_results: {
  key: "TestFeral-AllItems-GaleofShadows-56138"
  value: {
-<<<<<<< HEAD
-  dps: 24134.89531
-  tps: 33578.95024
-=======
-  dps: 25274.08753
-  tps: 34278.17861
->>>>>>> f91f2fe3
+  dps: 25276.01981
+  tps: 34287.83226
  }
 }
 dps_results: {
  key: "TestFeral-AllItems-GaleofShadows-56462"
  value: {
-<<<<<<< HEAD
-  dps: 24132.31143
-  tps: 33034.5799
-=======
-  dps: 25244.99062
-  tps: 34225.25779
->>>>>>> f91f2fe3
+  dps: 25244.98931
+  tps: 34225.25685
  }
 }
 dps_results: {
  key: "TestFeral-AllItems-GearDetector-61462"
  value: {
-<<<<<<< HEAD
-  dps: 24578.79394
-  tps: 33396.9403
-=======
-  dps: 26003.51527
-  tps: 35554.19202
->>>>>>> f91f2fe3
+  dps: 26009.15856
+  tps: 35542.25642
  }
 }
 dps_results: {
  key: "TestFeral-AllItems-Gladiator'sSanctuary"
  value: {
-<<<<<<< HEAD
-  dps: 22408.56628
-  tps: 30379.27523
-=======
-  dps: 22844.44596
-  tps: 31773.21919
->>>>>>> f91f2fe3
+  dps: 22840.48558
+  tps: 31730.44626
  }
 }
 dps_results: {
  key: "TestFeral-AllItems-GlowingTwilightScale-54589"
  value: {
-<<<<<<< HEAD
-  dps: 23844.87908
-  tps: 32602.24255
-=======
-  dps: 24977.3284
-  tps: 35212.51236
->>>>>>> f91f2fe3
+  dps: 24977.32702
+  tps: 35212.51138
  }
 }
 dps_results: {
  key: "TestFeral-AllItems-GraceoftheHerald-55266"
  value: {
-<<<<<<< HEAD
-  dps: 24623.33194
-  tps: 33548.33023
-=======
-  dps: 25763.45554
-  tps: 36281.16316
->>>>>>> f91f2fe3
+  dps: 25763.45412
+  tps: 36281.16216
  }
 }
 dps_results: {
  key: "TestFeral-AllItems-GraceoftheHerald-56295"
  value: {
-<<<<<<< HEAD
-  dps: 25093.66844
-  tps: 33820.03017
-=======
-  dps: 26212.48921
-  tps: 36685.63983
->>>>>>> f91f2fe3
+  dps: 26212.48771
+  tps: 36685.63877
  }
 }
 dps_results: {
  key: "TestFeral-AllItems-HarmlightToken-63839"
  value: {
-<<<<<<< HEAD
-  dps: 23880.32348
-  tps: 32863.92532
-=======
-  dps: 24988.14762
-  tps: 35130.07858
->>>>>>> f91f2fe3
+  dps: 24988.14624
+  tps: 35130.0776
  }
 }
 dps_results: {
  key: "TestFeral-AllItems-Harrison'sInsigniaofPanache-65803"
  value: {
-<<<<<<< HEAD
-  dps: 24408.97216
-  tps: 33358.17044
-=======
-  dps: 25534.38552
-  tps: 35997.19284
->>>>>>> f91f2fe3
+  dps: 25534.38412
+  tps: 35997.19185
  }
 }
 dps_results: {
  key: "TestFeral-AllItems-HeartofIgnacious-59514"
  value: {
-<<<<<<< HEAD
-  dps: 23844.87908
-  tps: 32602.55166
-=======
-  dps: 24976.79848
-  tps: 35210.11948
->>>>>>> f91f2fe3
+  dps: 24976.7971
+  tps: 35210.11851
  }
 }
 dps_results: {
  key: "TestFeral-AllItems-HeartofIgnacious-65110"
  value: {
-<<<<<<< HEAD
-  dps: 23844.87908
-  tps: 32602.55166
-=======
-  dps: 24976.79848
-  tps: 35210.11948
->>>>>>> f91f2fe3
+  dps: 24976.7971
+  tps: 35210.11851
  }
 }
 dps_results: {
  key: "TestFeral-AllItems-HeartofRage-59224"
  value: {
-<<<<<<< HEAD
-  dps: 24429.86724
-  tps: 33275.80802
-=======
-  dps: 25672.79499
-  tps: 35482.67179
->>>>>>> f91f2fe3
+  dps: 25667.46545
+  tps: 35462.98947
  }
 }
 dps_results: {
  key: "TestFeral-AllItems-HeartofRage-65072"
  value: {
-<<<<<<< HEAD
-  dps: 24523.38778
-  tps: 33373.96487
-=======
-  dps: 25761.76659
-  tps: 35568.86781
->>>>>>> f91f2fe3
+  dps: 25756.46892
+  tps: 35549.20811
  }
 }
 dps_results: {
  key: "TestFeral-AllItems-HeartofSolace-55868"
  value: {
-<<<<<<< HEAD
-  dps: 24134.89531
-  tps: 33578.95024
-=======
-  dps: 25274.08753
-  tps: 34278.17861
->>>>>>> f91f2fe3
+  dps: 25276.01981
+  tps: 34287.83226
  }
 }
 dps_results: {
  key: "TestFeral-AllItems-HeartofSolace-56393"
  value: {
-<<<<<<< HEAD
-  dps: 24671.40211
-  tps: 33667.78735
-=======
-  dps: 25773.09596
-  tps: 34845.33488
->>>>>>> f91f2fe3
+  dps: 25773.09407
+  tps: 34845.33354
  }
 }
 dps_results: {
  key: "TestFeral-AllItems-HeartofThunder-55845"
  value: {
-<<<<<<< HEAD
-  dps: 23844.87908
-  tps: 32602.55166
-=======
-  dps: 24976.79848
-  tps: 35210.11948
->>>>>>> f91f2fe3
+  dps: 24976.7971
+  tps: 35210.11851
  }
 }
 dps_results: {
  key: "TestFeral-AllItems-HeartofThunder-56370"
  value: {
-<<<<<<< HEAD
-  dps: 23844.87908
-  tps: 32602.55166
-=======
-  dps: 24976.79848
-  tps: 35210.11948
->>>>>>> f91f2fe3
+  dps: 24976.7971
+  tps: 35210.11851
  }
 }
 dps_results: {
  key: "TestFeral-AllItems-HeartoftheVile-66969"
  value: {
-<<<<<<< HEAD
-  dps: 24754.05917
-  tps: 33575.7887
-=======
-  dps: 25913.56782
-  tps: 36532.80025
->>>>>>> f91f2fe3
+  dps: 25913.5664
+  tps: 36532.79924
  }
 }
 dps_results: {
  key: "TestFeral-AllItems-Heartpierce-50641"
  value: {
-<<<<<<< HEAD
-  dps: 25999.42933
-  tps: 36261.96551
-=======
-  dps: 27142.68715
-  tps: 37603.54952
->>>>>>> f91f2fe3
+  dps: 27142.68725
+  tps: 37603.54959
  }
 }
 dps_results: {
  key: "TestFeral-AllItems-ImpassiveShadowspiritDiamond"
  value: {
-<<<<<<< HEAD
-  dps: 24885.72661
-  tps: 33554.8484
-=======
-  dps: 26077.94766
-  tps: 36249.47775
->>>>>>> f91f2fe3
+  dps: 26056.92063
+  tps: 36140.32661
  }
 }
 dps_results: {
  key: "TestFeral-AllItems-ImpatienceofYouth-62464"
  value: {
-<<<<<<< HEAD
-  dps: 24642.61005
-  tps: 33677.67885
-=======
-  dps: 25890.88059
-  tps: 36508.85917
->>>>>>> f91f2fe3
+  dps: 25890.87927
+  tps: 36508.85823
  }
 }
 dps_results: {
  key: "TestFeral-AllItems-ImpatienceofYouth-62469"
  value: {
-<<<<<<< HEAD
-  dps: 24642.61005
-  tps: 33677.67885
-=======
-  dps: 25890.88059
-  tps: 36508.85917
->>>>>>> f91f2fe3
+  dps: 25890.87927
+  tps: 36508.85823
  }
 }
 dps_results: {
  key: "TestFeral-AllItems-ImpetuousQuery-55881"
  value: {
-<<<<<<< HEAD
-  dps: 24091.83925
-  tps: 32901.89467
-=======
-  dps: 25269.42125
-  tps: 35683.70028
->>>>>>> f91f2fe3
+  dps: 25269.41988
+  tps: 35683.6993
  }
 }
 dps_results: {
  key: "TestFeral-AllItems-ImpetuousQuery-56406"
  value: {
-<<<<<<< HEAD
-  dps: 24127.4146
-  tps: 32956.83555
-=======
-  dps: 25307.7409
-  tps: 35745.71681
->>>>>>> f91f2fe3
+  dps: 25307.73952
+  tps: 35745.71584
  }
 }
 dps_results: {
  key: "TestFeral-AllItems-InsigniaofDiplomacy-61433"
  value: {
-<<<<<<< HEAD
-  dps: 23844.87908
-  tps: 32602.55166
-=======
-  dps: 24976.79848
-  tps: 35210.11948
->>>>>>> f91f2fe3
+  dps: 24976.7971
+  tps: 35210.11851
  }
 }
 dps_results: {
  key: "TestFeral-AllItems-InsigniaoftheEarthenLord-61429"
  value: {
-<<<<<<< HEAD
-  dps: 24100.5982
-  tps: 33042.38813
-=======
-  dps: 25202.07157
-  tps: 35574.70153
->>>>>>> f91f2fe3
+  dps: 25202.07019
+  tps: 35574.70055
  }
 }
 dps_results: {
  key: "TestFeral-AllItems-JarofAncientRemedies-59354"
  value: {
-<<<<<<< HEAD
-  dps: 23844.87908
-  tps: 32602.66234
-=======
-  dps: 24976.79848
-  tps: 35210.4383
->>>>>>> f91f2fe3
+  dps: 24976.7971
+  tps: 35210.43732
  }
 }
 dps_results: {
  key: "TestFeral-AllItems-JarofAncientRemedies-65029"
  value: {
-<<<<<<< HEAD
-  dps: 23844.87908
-  tps: 32602.66234
-=======
-  dps: 24976.79848
-  tps: 35210.4383
->>>>>>> f91f2fe3
+  dps: 24976.7971
+  tps: 35210.43732
  }
 }
 dps_results: {
  key: "TestFeral-AllItems-JujuofNimbleness-63840"
  value: {
-<<<<<<< HEAD
-  dps: 24865.05983
-  tps: 33838.80186
-=======
-  dps: 26264.39922
-  tps: 37029.86563
->>>>>>> f91f2fe3
+  dps: 26264.39744
+  tps: 37029.86437
  }
 }
 dps_results: {
  key: "TestFeral-AllItems-KeytotheEndlessChamber-55795"
  value: {
-<<<<<<< HEAD
-  dps: 24996.88664
-  tps: 34009.28908
-=======
-  dps: 26052.18454
-  tps: 36887.95124
+  dps: 26052.18281
+  tps: 36887.95002
  }
 }
 dps_results: {
  key: "TestFeral-AllItems-KeytotheEndlessChamber-56328"
  value: {
-  dps: 26429.60009
-  tps: 37069.77678
->>>>>>> f91f2fe3
+  dps: 26429.59848
+  tps: 37069.77564
  }
 }
 dps_results: {
  key: "TestFeral-AllItems-KvaldirBattleStandard-59685"
  value: {
-<<<<<<< HEAD
-  dps: 24107.05588
-  tps: 32999.36475
-=======
-  dps: 25373.9338
-  tps: 34843.72304
->>>>>>> f91f2fe3
+  dps: 25378.26468
+  tps: 34931.69075
  }
 }
 dps_results: {
  key: "TestFeral-AllItems-KvaldirBattleStandard-59689"
  value: {
-<<<<<<< HEAD
-  dps: 24107.05588
-  tps: 32999.36475
-=======
-  dps: 25373.9338
-  tps: 34843.72304
->>>>>>> f91f2fe3
+  dps: 25378.26468
+  tps: 34931.69075
  }
 }
 dps_results: {
  key: "TestFeral-AllItems-LadyLa-La'sSingingShell-67152"
  value: {
-<<<<<<< HEAD
-  dps: 23880.32086
-  tps: 32716.11343
-=======
-  dps: 25091.41339
-  tps: 34596.27192
->>>>>>> f91f2fe3
+  dps: 25091.2852
+  tps: 34596.18091
  }
 }
 dps_results: {
  key: "TestFeral-AllItems-LastWord-50708"
  value: {
-<<<<<<< HEAD
-  dps: 25690.45725
-  tps: 34731.82076
-=======
-  dps: 26820.08243
-  tps: 37268.67906
->>>>>>> f91f2fe3
+  dps: 26818.64589
+  tps: 37247.20129
  }
 }
 dps_results: {
  key: "TestFeral-AllItems-LeadenDespair-55816"
  value: {
-<<<<<<< HEAD
-  dps: 23844.87908
-  tps: 32602.55166
-=======
-  dps: 24976.79848
-  tps: 35210.11948
->>>>>>> f91f2fe3
+  dps: 24976.7971
+  tps: 35210.11851
  }
 }
 dps_results: {
  key: "TestFeral-AllItems-LeadenDespair-56347"
  value: {
-<<<<<<< HEAD
-  dps: 23844.87908
-  tps: 32602.55166
-=======
-  dps: 24976.79848
-  tps: 35210.11948
->>>>>>> f91f2fe3
+  dps: 24976.7971
+  tps: 35210.11851
  }
 }
 dps_results: {
  key: "TestFeral-AllItems-LeftEyeofRajh-56102"
  value: {
-<<<<<<< HEAD
-  dps: 25021.14728
-  tps: 34018.63804
- }
-}
-dps_results: {
- key: "TestFeral-AllItems-LeftEyeofRajh-56427"
- value: {
-  dps: 25146.31572
-  tps: 34359.73786
-=======
-  dps: 26358.66296
-  tps: 36428.90505
->>>>>>> f91f2fe3
+  dps: 26353.69723
+  tps: 36409.8597
  }
 }
 dps_results: {
  key: "TestFeral-AllItems-LicensetoSlay-58180"
  value: {
-<<<<<<< HEAD
-  dps: 24483.91525
-  tps: 33965.21967
-=======
-  dps: 25514.54449
-  tps: 35982.98943
->>>>>>> f91f2fe3
+  dps: 25514.54308
+  tps: 35982.98843
  }
 }
 dps_results: {
  key: "TestFeral-AllItems-MagnetiteMirror-55814"
  value: {
-<<<<<<< HEAD
-  dps: 24130.80584
-  tps: 32834.5253
-=======
-  dps: 25474.47193
-  tps: 35235.90759
->>>>>>> f91f2fe3
+  dps: 25470.00179
+  tps: 35215.91952
  }
 }
 dps_results: {
  key: "TestFeral-AllItems-MagnetiteMirror-56345"
  value: {
-<<<<<<< HEAD
-  dps: 24220.16734
-  tps: 32929.72413
-=======
-  dps: 25603.07047
-  tps: 35383.35079
->>>>>>> f91f2fe3
+  dps: 25598.86976
+  tps: 35363.25581
  }
 }
 dps_results: {
  key: "TestFeral-AllItems-MandalaofStirringPatterns-62467"
  value: {
-<<<<<<< HEAD
-  dps: 23844.87908
-  tps: 32602.55166
-=======
-  dps: 24976.79848
-  tps: 35210.11948
->>>>>>> f91f2fe3
+  dps: 24976.7971
+  tps: 35210.11851
  }
 }
 dps_results: {
  key: "TestFeral-AllItems-MandalaofStirringPatterns-62472"
  value: {
-<<<<<<< HEAD
-  dps: 23844.87908
-  tps: 32602.55166
-=======
-  dps: 24976.79848
-  tps: 35210.11948
->>>>>>> f91f2fe3
+  dps: 24976.7971
+  tps: 35210.11851
  }
 }
 dps_results: {
  key: "TestFeral-AllItems-MarkofKhardros-56132"
  value: {
-<<<<<<< HEAD
-  dps: 24478.5001
-  tps: 33480.49745
-=======
-  dps: 25719.52281
-  tps: 36215.01217
->>>>>>> f91f2fe3
+  dps: 25719.52142
+  tps: 36215.01118
  }
 }
 dps_results: {
  key: "TestFeral-AllItems-MarkofKhardros-56458"
  value: {
-<<<<<<< HEAD
-  dps: 24556.07596
-  tps: 33581.3565
-=======
-  dps: 25817.66073
-  tps: 36347.76854
->>>>>>> f91f2fe3
+  dps: 25817.65932
+  tps: 36347.76755
  }
 }
 dps_results: {
  key: "TestFeral-AllItems-MightoftheOcean-55251"
  value: {
-<<<<<<< HEAD
-  dps: 24159.48827
-  tps: 33504.03866
-=======
-  dps: 25255.91555
-  tps: 35533.23587
->>>>>>> f91f2fe3
+  dps: 25255.91418
+  tps: 35533.2349
  }
 }
 dps_results: {
  key: "TestFeral-AllItems-MightoftheOcean-56285"
  value: {
-<<<<<<< HEAD
-  dps: 24325.6929
-  tps: 33684.46154
-=======
-  dps: 25495.45727
-  tps: 35802.03199
->>>>>>> f91f2fe3
+  dps: 25495.45591
+  tps: 35802.03103
  }
 }
 dps_results: {
  key: "TestFeral-AllItems-MirrorofBrokenImages-62466"
  value: {
-<<<<<<< HEAD
-  dps: 24166.22407
-  tps: 33016.77105
-=======
-  dps: 25349.54415
-  tps: 35813.37121
->>>>>>> f91f2fe3
+  dps: 25349.54278
+  tps: 35813.37024
  }
 }
 dps_results: {
  key: "TestFeral-AllItems-MirrorofBrokenImages-62471"
  value: {
-<<<<<<< HEAD
-  dps: 24166.22407
-  tps: 33016.77105
-=======
-  dps: 25349.54415
-  tps: 35813.37121
->>>>>>> f91f2fe3
+  dps: 25349.54278
+  tps: 35813.37024
  }
 }
 dps_results: {
  key: "TestFeral-AllItems-MoonwellChalice-70142"
  value: {
-<<<<<<< HEAD
-  dps: 24126.13073
-  tps: 33017.36848
-=======
-  dps: 25430.74135
-  tps: 35902.35135
->>>>>>> f91f2fe3
+  dps: 25430.73997
+  tps: 35902.35037
  }
 }
 dps_results: {
  key: "TestFeral-AllItems-Oremantle'sFavor-61448"
  value: {
-<<<<<<< HEAD
-  dps: 24333.24116
-  tps: 33486.67537
-=======
-  dps: 25548.99903
-  tps: 36042.78804
->>>>>>> f91f2fe3
+  dps: 25548.99764
+  tps: 36042.78705
  }
 }
 dps_results: {
  key: "TestFeral-AllItems-PetrifiedTwilightScale-54591"
  value: {
-<<<<<<< HEAD
-  dps: 23844.87908
-  tps: 32602.55166
-=======
-  dps: 24976.79848
-  tps: 35210.11948
->>>>>>> f91f2fe3
+  dps: 24976.7971
+  tps: 35210.11851
  }
 }
 dps_results: {
  key: "TestFeral-AllItems-PhylacteryoftheNamelessLich-50365"
  value: {
-<<<<<<< HEAD
-  dps: 23996.57308
-  tps: 32482.29937
-=======
-  dps: 25154.4888
-  tps: 35367.77387
->>>>>>> f91f2fe3
+  dps: 25154.48739
+  tps: 35367.77287
  }
 }
 dps_results: {
  key: "TestFeral-AllItems-PorcelainCrab-55237"
  value: {
-<<<<<<< HEAD
-  dps: 24038.42301
-  tps: 32863.95726
-=======
-  dps: 25181.32054
-  tps: 35518.55162
->>>>>>> f91f2fe3
+  dps: 25181.31917
+  tps: 35518.55065
  }
 }
 dps_results: {
  key: "TestFeral-AllItems-PorcelainCrab-56280"
  value: {
-<<<<<<< HEAD
-  dps: 24242.07087
-  tps: 33156.7094
-=======
-  dps: 25374.79101
-  tps: 35798.59658
->>>>>>> f91f2fe3
+  dps: 25374.78963
+  tps: 35798.5956
  }
 }
 dps_results: {
  key: "TestFeral-AllItems-PowerfulShadowspiritDiamond"
  value: {
-<<<<<<< HEAD
-  dps: 24892.76536
-  tps: 33688.25962
-=======
-  dps: 26003.37097
-  tps: 36148.28128
->>>>>>> f91f2fe3
+  dps: 26002.8633
+  tps: 36128.41473
  }
 }
 dps_results: {
  key: "TestFeral-AllItems-Prestor'sTalismanofMachination-59441"
  value: {
-<<<<<<< HEAD
-  dps: 25392.69731
-  tps: 33755.49335
-=======
-  dps: 26618.72422
-  tps: 35959.8458
->>>>>>> f91f2fe3
+  dps: 26614.34692
+  tps: 35927.7421
  }
 }
 dps_results: {
  key: "TestFeral-AllItems-Prestor'sTalismanofMachination-65026"
  value: {
-<<<<<<< HEAD
-  dps: 25560.80295
-  tps: 34080.88388
-=======
-  dps: 26815.90229
-  tps: 36858.14523
->>>>>>> f91f2fe3
+  dps: 26808.67006
+  tps: 36765.26337
  }
 }
 dps_results: {
  key: "TestFeral-AllItems-Rainsong-55854"
  value: {
-<<<<<<< HEAD
-  dps: 23844.87908
-  tps: 32602.55166
-=======
-  dps: 24976.79848
-  tps: 35210.11948
->>>>>>> f91f2fe3
+  dps: 24976.7971
+  tps: 35210.11851
  }
 }
 dps_results: {
  key: "TestFeral-AllItems-Rainsong-56377"
  value: {
-<<<<<<< HEAD
-  dps: 23844.87908
-  tps: 32602.55166
-=======
-  dps: 24976.79848
-  tps: 35210.11948
->>>>>>> f91f2fe3
+  dps: 24976.7971
+  tps: 35210.11851
  }
 }
 dps_results: {
  key: "TestFeral-AllItems-ReverberatingShadowspiritDiamond"
  value: {
-<<<<<<< HEAD
-  dps: 25411.94908
-  tps: 34356.11298
-=======
-  dps: 26531.46873
-  tps: 36856.84086
->>>>>>> f91f2fe3
+  dps: 26530.8561
+  tps: 36836.07693
  }
 }
 dps_results: {
  key: "TestFeral-AllItems-RevitalizingShadowspiritDiamond"
  value: {
-<<<<<<< HEAD
-  dps: 25333.27504
-  tps: 34249.53232
-=======
-  dps: 26452.65443
-  tps: 36747.67755
->>>>>>> f91f2fe3
+  dps: 26452.05872
+  tps: 36726.98206
  }
 }
 dps_results: {
  key: "TestFeral-AllItems-RightEyeofRajh-56100"
  value: {
-<<<<<<< HEAD
-  dps: 24389.41905
-  tps: 33808.13043
-=======
-  dps: 25417.87208
-  tps: 35828.76112
->>>>>>> f91f2fe3
+  dps: 25417.87071
+  tps: 35828.76014
  }
 }
 dps_results: {
  key: "TestFeral-AllItems-RightEyeofRajh-56431"
  value: {
-<<<<<<< HEAD
-  dps: 24460.28195
-  tps: 33901.76045
-=======
-  dps: 25488.34929
-  tps: 35906.43349
->>>>>>> f91f2fe3
+  dps: 25488.34794
+  tps: 35906.43253
  }
 }
 dps_results: {
  key: "TestFeral-AllItems-Schnottz'sMedallionofCommand-65805"
  value: {
-<<<<<<< HEAD
-  dps: 24912.44381
-  tps: 33706.17371
-=======
-  dps: 26054.97007
-  tps: 36747.80771
->>>>>>> f91f2fe3
+  dps: 26054.96865
+  tps: 36747.8067
  }
 }
 dps_results: {
  key: "TestFeral-AllItems-SeaStar-55256"
  value: {
-<<<<<<< HEAD
-  dps: 23844.87908
-  tps: 32602.55166
-=======
-  dps: 24976.79848
-  tps: 35210.11948
->>>>>>> f91f2fe3
+  dps: 24976.7971
+  tps: 35210.11851
  }
 }
 dps_results: {
  key: "TestFeral-AllItems-SeaStar-56290"
  value: {
-<<<<<<< HEAD
-  dps: 23844.87908
-  tps: 32602.55166
-=======
-  dps: 24976.79848
-  tps: 35210.11948
->>>>>>> f91f2fe3
+  dps: 24976.7971
+  tps: 35210.11851
  }
 }
 dps_results: {
  key: "TestFeral-AllItems-ShardofWoe-60233"
  value: {
-<<<<<<< HEAD
-  dps: 24125.58492
-  tps: 32840.62302
-=======
-  dps: 25244.63948
-  tps: 34536.24695
->>>>>>> f91f2fe3
+  dps: 25336.94391
+  tps: 34858.40274
  }
 }
 dps_results: {
  key: "TestFeral-AllItems-Shrine-CleansingPurifier-63838"
  value: {
-<<<<<<< HEAD
-  dps: 24542.46229
-  tps: 33830.00205
-=======
-  dps: 25708.92427
-  tps: 35101.211
->>>>>>> f91f2fe3
+  dps: 25708.92185
+  tps: 35101.20928
  }
 }
 dps_results: {
  key: "TestFeral-AllItems-Sindragosa'sFlawlessFang-50364"
  value: {
-<<<<<<< HEAD
-  dps: 23820.17293
-  tps: 32482.34614
-=======
-  dps: 24976.79848
-  tps: 35210.11948
->>>>>>> f91f2fe3
+  dps: 24976.7971
+  tps: 35210.11851
  }
 }
 dps_results: {
  key: "TestFeral-AllItems-Skardyn'sGrace-56115"
  value: {
-<<<<<<< HEAD
-  dps: 24954.8069
-  tps: 33781.51576
-=======
-  dps: 26227.44724
-  tps: 37033.01936
->>>>>>> f91f2fe3
+  dps: 26227.44582
+  tps: 37033.01835
  }
 }
 dps_results: {
  key: "TestFeral-AllItems-Skardyn'sGrace-56440"
  value: {
-<<<<<<< HEAD
-  dps: 25100.91336
-  tps: 33974.33098
-=======
-  dps: 26410.14996
-  tps: 37155.27937
->>>>>>> f91f2fe3
+  dps: 26410.1485
+  tps: 37155.27833
  }
 }
 dps_results: {
  key: "TestFeral-AllItems-Sorrowsong-55879"
  value: {
-<<<<<<< HEAD
-  dps: 24116.6458
-  tps: 33023.4071
-=======
-  dps: 25269.42125
-  tps: 35683.70028
->>>>>>> f91f2fe3
+  dps: 25269.41988
+  tps: 35683.6993
  }
 }
 dps_results: {
  key: "TestFeral-AllItems-Sorrowsong-56400"
  value: {
-<<<<<<< HEAD
-  dps: 24152.2343
-  tps: 33078.51912
-=======
-  dps: 25307.7409
-  tps: 35745.71681
->>>>>>> f91f2fe3
+  dps: 25307.73952
+  tps: 35745.71584
  }
 }
 dps_results: {
  key: "TestFeral-AllItems-Soul'sAnguish-66994"
  value: {
-<<<<<<< HEAD
-  dps: 24160.46485
-  tps: 33513.11078
-=======
-  dps: 25255.91555
-  tps: 35533.23587
->>>>>>> f91f2fe3
+  dps: 25255.91418
+  tps: 35533.2349
  }
 }
 dps_results: {
  key: "TestFeral-AllItems-SoulCasket-58183"
  value: {
-<<<<<<< HEAD
-  dps: 24191.05812
-  tps: 33138.64133
-=======
-  dps: 25349.54415
-  tps: 35813.37121
->>>>>>> f91f2fe3
+  dps: 25349.54278
+  tps: 35813.37024
  }
 }
 dps_results: {
  key: "TestFeral-AllItems-Stonemother'sKiss-61411"
  value: {
-<<<<<<< HEAD
-  dps: 23889.0773
-  tps: 32707.80573
-=======
-  dps: 25015.64682
-  tps: 35420.01775
->>>>>>> f91f2fe3
+  dps: 25015.64547
+  tps: 35420.01679
  }
 }
 dps_results: {
  key: "TestFeral-AllItems-Stormrider'sBattlegarb"
  value: {
-  dps: 24552.15911
-  tps: 33758.66407
+  dps: 24552.14319
+  tps: 33758.65277
  }
 }
 dps_results: {
  key: "TestFeral-AllItems-Stormrider'sRegalia"
  value: {
-<<<<<<< HEAD
-  dps: 18657.01275
-  tps: 24927.65688
-=======
-  dps: 19046.292
-  tps: 25686.91791
->>>>>>> f91f2fe3
+  dps: 19046.29308
+  tps: 25686.91867
  }
 }
 dps_results: {
  key: "TestFeral-AllItems-StumpofTime-62465"
  value: {
-<<<<<<< HEAD
-  dps: 23945.65473
-  tps: 33218.24911
-=======
-  dps: 24979.23725
-  tps: 35226.57836
->>>>>>> f91f2fe3
+  dps: 24979.23587
+  tps: 35226.57738
  }
 }
 dps_results: {
  key: "TestFeral-AllItems-StumpofTime-62470"
  value: {
-<<<<<<< HEAD
-  dps: 23945.65473
-  tps: 33218.24911
-=======
-  dps: 24979.23725
-  tps: 35226.57836
->>>>>>> f91f2fe3
+  dps: 24979.23587
+  tps: 35226.57738
  }
 }
 dps_results: {
  key: "TestFeral-AllItems-SymbioticWorm-59332"
  value: {
-<<<<<<< HEAD
-  dps: 23844.87908
-  tps: 32602.55166
-=======
-  dps: 24976.79848
-  tps: 35210.11948
->>>>>>> f91f2fe3
+  dps: 24976.7971
+  tps: 35210.11851
  }
 }
 dps_results: {
  key: "TestFeral-AllItems-SymbioticWorm-65048"
  value: {
-<<<<<<< HEAD
-  dps: 23844.87908
-  tps: 32602.55166
-=======
-  dps: 24976.79848
-  tps: 35210.11948
->>>>>>> f91f2fe3
+  dps: 24976.7971
+  tps: 35210.11851
  }
 }
 dps_results: {
  key: "TestFeral-AllItems-TalismanofSinisterOrder-65804"
  value: {
-<<<<<<< HEAD
-  dps: 23868.71754
-  tps: 32637.96088
-=======
-  dps: 24996.01583
-  tps: 35243.78694
->>>>>>> f91f2fe3
+  dps: 24996.01445
+  tps: 35243.78596
  }
 }
 dps_results: {
  key: "TestFeral-AllItems-Tank-CommanderInsignia-63841"
  value: {
-<<<<<<< HEAD
-  dps: 24521.54271
-  tps: 33871.39281
-=======
-  dps: 25701.10218
-  tps: 35139.97145
->>>>>>> f91f2fe3
+  dps: 25700.44474
+  tps: 35064.88926
  }
 }
 dps_results: {
  key: "TestFeral-AllItems-TearofBlood-55819"
  value: {
-<<<<<<< HEAD
-  dps: 23845.84432
-  tps: 32602.87579
-=======
-  dps: 24977.3284
-  tps: 35212.4684
->>>>>>> f91f2fe3
+  dps: 24977.32702
+  tps: 35212.46743
  }
 }
 dps_results: {
  key: "TestFeral-AllItems-TearofBlood-56351"
  value: {
-<<<<<<< HEAD
-  dps: 23846.80956
-  tps: 32607.58855
-=======
-  dps: 24977.3284
-  tps: 35212.36915
->>>>>>> f91f2fe3
+  dps: 24977.32702
+  tps: 35212.36818
  }
 }
 dps_results: {
  key: "TestFeral-AllItems-TendrilsofBurrowingDark-55810"
  value: {
-<<<<<<< HEAD
-  dps: 24076.74355
-  tps: 32961.61483
-=======
-  dps: 25226.4568
-  tps: 35614.16659
->>>>>>> f91f2fe3
+  dps: 25226.45542
+  tps: 35614.16561
  }
 }
 dps_results: {
  key: "TestFeral-AllItems-TendrilsofBurrowingDark-56339"
  value: {
-<<<<<<< HEAD
-  dps: 24152.2343
-  tps: 33078.51912
-=======
-  dps: 25307.7409
-  tps: 35745.71681
->>>>>>> f91f2fe3
+  dps: 25307.73952
+  tps: 35745.71584
  }
 }
 dps_results: {
  key: "TestFeral-AllItems-Theralion'sMirror-59519"
  value: {
-<<<<<<< HEAD
-  dps: 23873.79552
-  tps: 32639.46689
-=======
-  dps: 25020.36798
-  tps: 35280.38321
->>>>>>> f91f2fe3
+  dps: 25020.36661
+  tps: 35280.38224
  }
 }
 dps_results: {
  key: "TestFeral-AllItems-Theralion'sMirror-65105"
  value: {
-<<<<<<< HEAD
-  dps: 23896.78146
-  tps: 32682.39553
-=======
-  dps: 25021.80518
-  tps: 35273.94504
->>>>>>> f91f2fe3
+  dps: 25021.8038
+  tps: 35273.94407
  }
 }
 dps_results: {
  key: "TestFeral-AllItems-Throngus'sFinger-56121"
  value: {
-<<<<<<< HEAD
-  dps: 23844.87908
-  tps: 32602.55166
-=======
-  dps: 24976.79848
-  tps: 35210.11948
->>>>>>> f91f2fe3
+  dps: 24976.7971
+  tps: 35210.11851
  }
 }
 dps_results: {
  key: "TestFeral-AllItems-Throngus'sFinger-56449"
  value: {
-<<<<<<< HEAD
-  dps: 23844.87908
-  tps: 32602.55166
-=======
-  dps: 24976.79848
-  tps: 35210.11948
->>>>>>> f91f2fe3
+  dps: 24976.7971
+  tps: 35210.11851
  }
 }
 dps_results: {
  key: "TestFeral-AllItems-Tia'sGrace-55874"
  value: {
-<<<<<<< HEAD
-  dps: 25188.19527
-  tps: 34125.50142
-=======
-  dps: 26354.24793
-  tps: 37064.03691
->>>>>>> f91f2fe3
+  dps: 26354.24646
+  tps: 37064.03587
  }
 }
 dps_results: {
  key: "TestFeral-AllItems-Tia'sGrace-56394"
  value: {
-<<<<<<< HEAD
-  dps: 25380.45846
-  tps: 34336.1038
-=======
-  dps: 26531.32349
-  tps: 37318.26966
->>>>>>> f91f2fe3
+  dps: 26531.32202
+  tps: 37318.26862
  }
 }
 dps_results: {
  key: "TestFeral-AllItems-TinyAbominationinaJar-50706"
  value: {
-<<<<<<< HEAD
-  dps: 24057.42102
-  tps: 33237.3314
-=======
-  dps: 25201.50984
-  tps: 35300.59495
->>>>>>> f91f2fe3
+  dps: 25201.91906
+  tps: 35328.24439
  }
 }
 dps_results: {
  key: "TestFeral-AllItems-Tyrande'sFavoriteDoll-64645"
  value: {
-<<<<<<< HEAD
-  dps: 23072.69965
-  tps: 31584.05055
-=======
-  dps: 25027.6214
-  tps: 35433.29305
->>>>>>> f91f2fe3
+  dps: 25032.34934
+  tps: 35391.24122
  }
 }
 dps_results: {
  key: "TestFeral-AllItems-UnheededWarning-59520"
  value: {
-<<<<<<< HEAD
-  dps: 25561.67035
-  tps: 34486.25329
-=======
-  dps: 26682.2587
-  tps: 37401.97029
->>>>>>> f91f2fe3
+  dps: 26682.25728
+  tps: 37401.96928
  }
 }
 dps_results: {
  key: "TestFeral-AllItems-UnquenchableFlame-67101"
  value: {
-<<<<<<< HEAD
-  dps: 23844.87908
-  tps: 32602.55166
-=======
-  dps: 24976.79848
-  tps: 35210.11948
->>>>>>> f91f2fe3
+  dps: 24976.7971
+  tps: 35210.11851
  }
 }
 dps_results: {
  key: "TestFeral-AllItems-UnsolvableRiddle-62463"
  value: {
-<<<<<<< HEAD
-  dps: 25390.35655
-  tps: 34799.18356
-=======
-  dps: 26825.18216
-  tps: 37756.52224
+  dps: 26825.18091
+  tps: 37756.52135
  }
 }
 dps_results: {
  key: "TestFeral-AllItems-UnsolvableRiddle-62468"
  value: {
-  dps: 26825.18216
-  tps: 37756.52224
->>>>>>> f91f2fe3
+  dps: 26825.18091
+  tps: 37756.52135
  }
 }
 dps_results: {
  key: "TestFeral-AllItems-UnsolvableRiddle-68709"
  value: {
-<<<<<<< HEAD
-  dps: 25390.35655
-  tps: 34799.18356
-=======
-  dps: 26825.18216
-  tps: 37756.52224
->>>>>>> f91f2fe3
+  dps: 26825.18091
+  tps: 37756.52135
  }
 }
 dps_results: {
  key: "TestFeral-AllItems-Val'anyr,HammerofAncientKings-46017"
  value: {
-<<<<<<< HEAD
-  dps: 21568.43398
-  tps: 29846.99274
-=======
-  dps: 22253.96468
-  tps: 31156.3609
->>>>>>> f91f2fe3
+  dps: 22252.04024
+  tps: 31154.99455
  }
 }
 dps_results: {
  key: "TestFeral-AllItems-VialofStolenMemories-59515"
  value: {
-<<<<<<< HEAD
-  dps: 23844.87908
-  tps: 32602.55166
-=======
-  dps: 24976.79848
-  tps: 35210.11948
->>>>>>> f91f2fe3
+  dps: 24976.7971
+  tps: 35210.11851
  }
 }
 dps_results: {
  key: "TestFeral-AllItems-VialofStolenMemories-65109"
  value: {
-<<<<<<< HEAD
-  dps: 23844.87908
-  tps: 32602.55166
-=======
-  dps: 24976.79848
-  tps: 35210.11948
->>>>>>> f91f2fe3
+  dps: 24976.7971
+  tps: 35210.11851
  }
 }
 dps_results: {
  key: "TestFeral-AllItems-ViciousGladiator'sBadgeofConquest-61033"
  value: {
-<<<<<<< HEAD
-  dps: 25029.86837
-  tps: 34237.23794
-=======
-  dps: 26431.23939
-  tps: 37118.69913
->>>>>>> f91f2fe3
+  dps: 26431.23813
+  tps: 37118.69824
  }
 }
 dps_results: {
  key: "TestFeral-AllItems-ViciousGladiator'sBadgeofDominance-61035"
  value: {
-<<<<<<< HEAD
-  dps: 23844.87908
-  tps: 32602.55166
-=======
-  dps: 24976.79848
-  tps: 35210.11948
->>>>>>> f91f2fe3
+  dps: 24976.7971
+  tps: 35210.11851
  }
 }
 dps_results: {
  key: "TestFeral-AllItems-ViciousGladiator'sBadgeofVictory-61034"
  value: {
-<<<<<<< HEAD
-  dps: 24290.44721
-  tps: 33132.96939
-=======
-  dps: 25509.71066
-  tps: 35892.52374
->>>>>>> f91f2fe3
+  dps: 25509.70935
+  tps: 35892.5228
  }
 }
 dps_results: {
  key: "TestFeral-AllItems-ViciousGladiator'sEmblemofAccuracy-61027"
  value: {
-<<<<<<< HEAD
-  dps: 23945.65473
-  tps: 33218.24911
-=======
-  dps: 24979.23725
-  tps: 35226.57836
->>>>>>> f91f2fe3
+  dps: 24979.23587
+  tps: 35226.57738
  }
 }
 dps_results: {
  key: "TestFeral-AllItems-ViciousGladiator'sEmblemofAlacrity-61028"
  value: {
-<<<<<<< HEAD
-  dps: 24104.956
-  tps: 32563.45519
-=======
-  dps: 25378.20185
-  tps: 34448.2115
->>>>>>> f91f2fe3
+  dps: 25380.69806
+  tps: 34458.26971
  }
 }
 dps_results: {
  key: "TestFeral-AllItems-ViciousGladiator'sEmblemofCruelty-61026"
  value: {
-<<<<<<< HEAD
-  dps: 24194.3766
-  tps: 32742.52075
-=======
-  dps: 25336.18048
-  tps: 35669.90361
->>>>>>> f91f2fe3
+  dps: 25336.17907
+  tps: 35669.90261
  }
 }
 dps_results: {
  key: "TestFeral-AllItems-ViciousGladiator'sEmblemofProficiency-61030"
  value: {
-<<<<<<< HEAD
-  dps: 23831.82245
-  tps: 32557.38294
-=======
-  dps: 25079.4907
-  tps: 34783.04633
->>>>>>> f91f2fe3
+  dps: 25074.19302
+  tps: 34763.38663
  }
 }
 dps_results: {
  key: "TestFeral-AllItems-ViciousGladiator'sEmblemofProwess-61029"
  value: {
-<<<<<<< HEAD
-  dps: 24211.54847
-  tps: 33170.37249
-=======
-  dps: 25371.60698
-  tps: 35849.0777
->>>>>>> f91f2fe3
+  dps: 25371.60561
+  tps: 35849.07672
  }
 }
 dps_results: {
  key: "TestFeral-AllItems-ViciousGladiator'sEmblemofTenacity-61032"
  value: {
-<<<<<<< HEAD
-  dps: 23844.87908
-  tps: 32602.55166
-=======
-  dps: 24976.79848
-  tps: 35210.11948
->>>>>>> f91f2fe3
+  dps: 24976.7971
+  tps: 35210.11851
  }
 }
 dps_results: {
  key: "TestFeral-AllItems-ViciousGladiator'sInsigniaofConquest-61047"
  value: {
-<<<<<<< HEAD
-  dps: 25192.86149
-  tps: 33819.77105
-=======
-  dps: 26373.98288
-  tps: 36723.92684
->>>>>>> f91f2fe3
+  dps: 26373.98164
+  tps: 36723.92596
  }
 }
 dps_results: {
  key: "TestFeral-AllItems-ViciousGladiator'sInsigniaofDominance-61045"
  value: {
-<<<<<<< HEAD
-  dps: 23844.87908
-  tps: 32602.55166
-=======
-  dps: 24976.79848
-  tps: 35210.11948
->>>>>>> f91f2fe3
+  dps: 24976.7971
+  tps: 35210.11851
  }
 }
 dps_results: {
  key: "TestFeral-AllItems-ViciousGladiator'sInsigniaofVictory-61046"
  value: {
-<<<<<<< HEAD
-  dps: 24356.56603
-  tps: 33216.16179
-=======
-  dps: 25485.65682
-  tps: 35860.89371
->>>>>>> f91f2fe3
+  dps: 25485.65543
+  tps: 35860.89272
  }
 }
 dps_results: {
  key: "TestFeral-AllItems-WitchingHourglass-55787"
  value: {
-<<<<<<< HEAD
-  dps: 23864.19772
-  tps: 32574.95599
-=======
-  dps: 24926.59255
-  tps: 34665.60368
->>>>>>> f91f2fe3
+  dps: 24926.59118
+  tps: 34665.6027
  }
 }
 dps_results: {
  key: "TestFeral-AllItems-WitchingHourglass-56320"
  value: {
-<<<<<<< HEAD
-  dps: 23819.59939
-  tps: 32344.6379
-=======
-  dps: 24964.37224
-  tps: 34780.52782
->>>>>>> f91f2fe3
+  dps: 24966.94609
+  tps: 34750.23947
  }
 }
 dps_results: {
  key: "TestFeral-AllItems-World-QuellerFocus-63842"
  value: {
-<<<<<<< HEAD
-  dps: 24081.05731
-  tps: 32968.29508
-=======
-  dps: 25231.1016
-  tps: 35621.68375
->>>>>>> f91f2fe3
+  dps: 25231.10023
+  tps: 35621.68277
  }
 }
 dps_results: {
  key: "TestFeral-AllItems-Za'brox'sLuckyTooth-63742"
  value: {
-<<<<<<< HEAD
-  dps: 24084.20876
-  tps: 32947.63421
-=======
-  dps: 25304.30528
-  tps: 35637.71239
->>>>>>> f91f2fe3
+  dps: 25304.3039
+  tps: 35637.71142
  }
 }
 dps_results: {
  key: "TestFeral-AllItems-Za'brox'sLuckyTooth-63745"
  value: {
-<<<<<<< HEAD
-  dps: 24084.20876
-  tps: 32947.63421
-=======
-  dps: 25304.30528
-  tps: 35637.71239
->>>>>>> f91f2fe3
+  dps: 25304.3039
+  tps: 35637.71142
  }
 }
 dps_results: {
  key: "TestFeral-Average-Default"
  value: {
-<<<<<<< HEAD
-  dps: 25726.97919
-  tps: 34958.25987
-=======
-  dps: 26888.38211
-  tps: 36726.01777
->>>>>>> f91f2fe3
+  dps: 26887.40868
+  tps: 36713.62138
  }
 }
 dps_results: {
@@ -2181,13 +1291,8 @@
 dps_results: {
  key: "TestFeral-Settings-Tauren-p1-DefaultTalents-ExternalBleed-aoe-FullBuffs-25.0yards-LongSingleTarget"
  value: {
-<<<<<<< HEAD
-  dps: 17414.14679
-  tps: 29927.49008
-=======
   dps: 17479.02565
   tps: 30906.67902
->>>>>>> f91f2fe3
  }
 }
 dps_results: {
@@ -2221,25 +1326,15 @@
 dps_results: {
  key: "TestFeral-Settings-Tauren-p1-DefaultTalents-ExternalBleed-default-FullBuffs-25.0yards-LongMultiTarget"
  value: {
-<<<<<<< HEAD
-  dps: 33827.41038
-  tps: 50127.50989
-=======
-  dps: 33965.00704
-  tps: 50869.23276
->>>>>>> f91f2fe3
+  dps: 33964.40564
+  tps: 50958.75763
  }
 }
 dps_results: {
  key: "TestFeral-Settings-Tauren-p1-DefaultTalents-ExternalBleed-default-FullBuffs-25.0yards-LongSingleTarget"
  value: {
-<<<<<<< HEAD
-  dps: 30558.14351
-  tps: 41133.51617
-=======
-  dps: 30590.17301
-  tps: 41376.91184
->>>>>>> f91f2fe3
+  dps: 30589.61417
+  tps: 41376.51506
  }
 }
 dps_results: {
@@ -2252,8 +1347,8 @@
 dps_results: {
  key: "TestFeral-Settings-Tauren-p1-DefaultTalents-ExternalBleed-default-NoBuffs-25.0yards-LongMultiTarget"
  value: {
-  dps: 21300.84544
-  tps: 33197.42003
+  dps: 21299.19922
+  tps: 33127.29001
  }
 }
 dps_results: {
@@ -2273,25 +1368,15 @@
 dps_results: {
  key: "TestFeral-Settings-Tauren-p1-DefaultTalents-ExternalBleed-monocat-FullBuffs-25.0yards-LongMultiTarget"
  value: {
-<<<<<<< HEAD
-  dps: 30290.17656
-  tps: 21508.286
-=======
-  dps: 30264.90098
-  tps: 21490.34033
->>>>>>> f91f2fe3
+  dps: 30261.94939
+  tps: 21488.24471
  }
 }
 dps_results: {
  key: "TestFeral-Settings-Tauren-p1-DefaultTalents-ExternalBleed-monocat-FullBuffs-25.0yards-LongSingleTarget"
  value: {
-<<<<<<< HEAD
-  dps: 29703.57216
-  tps: 21089.53623
-=======
-  dps: 29595.59027
-  tps: 21012.8691
->>>>>>> f91f2fe3
+  dps: 29594.82731
+  tps: 21012.32739
  }
 }
 dps_results: {
@@ -2304,13 +1389,8 @@
 dps_results: {
  key: "TestFeral-Settings-Tauren-p1-DefaultTalents-ExternalBleed-monocat-NoBuffs-25.0yards-LongMultiTarget"
  value: {
-<<<<<<< HEAD
-  dps: 18617.57605
-  tps: 13220.84188
-=======
-  dps: 18433.19991
-  tps: 13089.93482
->>>>>>> f91f2fe3
+  dps: 18451.75584
+  tps: 13103.10953
  }
 }
 dps_results: {
@@ -2330,13 +1410,8 @@
 dps_results: {
  key: "TestFeral-Settings-Tauren-p1-HybridTalents-ExternalBleed-aoe-FullBuffs-25.0yards-LongMultiTarget"
  value: {
-<<<<<<< HEAD
-  dps: 73782.91366
-  tps: 104938.611
-=======
-  dps: 73758.14713
-  tps: 104834.02045
->>>>>>> f91f2fe3
+  dps: 73777.93448
+  tps: 104928.73304
  }
 }
 dps_results: {
@@ -2377,25 +1452,15 @@
 dps_results: {
  key: "TestFeral-Settings-Tauren-p1-HybridTalents-ExternalBleed-default-FullBuffs-25.0yards-LongMultiTarget"
  value: {
-<<<<<<< HEAD
-  dps: 33147.13883
-  tps: 49359.05739
-=======
-  dps: 33143.15308
-  tps: 49346.80782
->>>>>>> f91f2fe3
+  dps: 33144.60943
+  tps: 49353.47144
  }
 }
 dps_results: {
  key: "TestFeral-Settings-Tauren-p1-HybridTalents-ExternalBleed-default-FullBuffs-25.0yards-LongSingleTarget"
  value: {
-<<<<<<< HEAD
-  dps: 29692.53568
-  tps: 40181.88873
-=======
-  dps: 29690.62992
-  tps: 40179.33637
->>>>>>> f91f2fe3
+  dps: 29690.63001
+  tps: 40179.33643
  }
 }
 dps_results: {
@@ -2408,13 +1473,8 @@
 dps_results: {
  key: "TestFeral-Settings-Tauren-p1-HybridTalents-ExternalBleed-default-NoBuffs-25.0yards-LongMultiTarget"
  value: {
-<<<<<<< HEAD
-  dps: 20715.92099
-  tps: 31102.38202
-=======
-  dps: 20732.18405
-  tps: 31209.42609
->>>>>>> f91f2fe3
+  dps: 20714.47355
+  tps: 31100.26605
  }
 }
 dps_results: {
@@ -2434,25 +1494,15 @@
 dps_results: {
  key: "TestFeral-Settings-Tauren-p1-HybridTalents-ExternalBleed-monocat-FullBuffs-25.0yards-LongMultiTarget"
  value: {
-<<<<<<< HEAD
-  dps: 29485.64763
-  tps: 20937.07046
-=======
-  dps: 29477.20855
-  tps: 20931.07871
->>>>>>> f91f2fe3
+  dps: 29483.79817
+  tps: 20935.75734
  }
 }
 dps_results: {
  key: "TestFeral-Settings-Tauren-p1-HybridTalents-ExternalBleed-monocat-FullBuffs-25.0yards-LongSingleTarget"
  value: {
-<<<<<<< HEAD
-  dps: 28825.23474
-  tps: 20465.91667
-=======
-  dps: 28823.77628
-  tps: 20464.88116
->>>>>>> f91f2fe3
+  dps: 28823.36639
+  tps: 20464.59014
  }
 }
 dps_results: {
@@ -2465,13 +1515,8 @@
 dps_results: {
  key: "TestFeral-Settings-Tauren-p1-HybridTalents-ExternalBleed-monocat-NoBuffs-25.0yards-LongMultiTarget"
  value: {
-<<<<<<< HEAD
-  dps: 17984.2683
-  tps: 12771.19337
-=======
-  dps: 17994.69821
-  tps: 12778.59861
->>>>>>> f91f2fe3
+  dps: 17982.94423
+  tps: 12770.25329
  }
 }
 dps_results: {
@@ -2498,13 +1543,8 @@
 dps_results: {
  key: "TestFeral-Settings-Tauren-preraid-DefaultTalents-ExternalBleed-aoe-FullBuffs-25.0yards-LongSingleTarget"
  value: {
-<<<<<<< HEAD
-  dps: 14365.61995
-  tps: 25968.03275
-=======
-  dps: 15087.43419
-  tps: 27664.08646
->>>>>>> f91f2fe3
+  dps: 15088.39943
+  tps: 27668.92371
  }
 }
 dps_results: {
@@ -2538,25 +1578,15 @@
 dps_results: {
  key: "TestFeral-Settings-Tauren-preraid-DefaultTalents-ExternalBleed-default-FullBuffs-25.0yards-LongMultiTarget"
  value: {
-<<<<<<< HEAD
-  dps: 28729.26669
-  tps: 43881.74735
-=======
-  dps: 30050.48376
-  tps: 45178.45182
->>>>>>> f91f2fe3
+  dps: 30061.16479
+  tps: 45215.74259
  }
 }
 dps_results: {
  key: "TestFeral-Settings-Tauren-preraid-DefaultTalents-ExternalBleed-default-FullBuffs-25.0yards-LongSingleTarget"
  value: {
-<<<<<<< HEAD
-  dps: 25524.31085
-  tps: 34505.7403
-=======
-  dps: 26653.66462
-  tps: 37037.20172
->>>>>>> f91f2fe3
+  dps: 26652.26756
+  tps: 37015.87216
  }
 }
 dps_results: {
@@ -2590,25 +1620,15 @@
 dps_results: {
  key: "TestFeral-Settings-Tauren-preraid-DefaultTalents-ExternalBleed-monocat-FullBuffs-25.0yards-LongMultiTarget"
  value: {
-<<<<<<< HEAD
-  dps: 25444.06222
-  tps: 18067.54482
-=======
-  dps: 26520.9337
-  tps: 18832.12357
->>>>>>> f91f2fe3
+  dps: 26518.24763
+  tps: 18830.21646
  }
 }
 dps_results: {
  key: "TestFeral-Settings-Tauren-preraid-DefaultTalents-ExternalBleed-monocat-FullBuffs-25.0yards-LongSingleTarget"
  value: {
-<<<<<<< HEAD
-  dps: 24751.33926
-  tps: 17573.45087
-=======
-  dps: 25829.40403
-  tps: 18338.87686
->>>>>>> f91f2fe3
+  dps: 25830.7184
+  tps: 18339.81006
  }
 }
 dps_results: {
@@ -2642,25 +1662,15 @@
 dps_results: {
  key: "TestFeral-Settings-Tauren-preraid-HybridTalents-ExternalBleed-aoe-FullBuffs-25.0yards-LongMultiTarget"
  value: {
-<<<<<<< HEAD
-  dps: 62607.59612
-  tps: 93084.4666
-=======
   dps: 66389.89408
   tps: 97607.53135
->>>>>>> f91f2fe3
  }
 }
 dps_results: {
  key: "TestFeral-Settings-Tauren-preraid-HybridTalents-ExternalBleed-aoe-FullBuffs-25.0yards-LongSingleTarget"
  value: {
-<<<<<<< HEAD
-  dps: 14111.57778
-  tps: 25451.22448
-=======
-  dps: 14883.79813
-  tps: 27492.384
->>>>>>> f91f2fe3
+  dps: 14884.76337
+  tps: 27497.21019
  }
 }
 dps_results: {
@@ -2694,25 +1704,15 @@
 dps_results: {
  key: "TestFeral-Settings-Tauren-preraid-HybridTalents-ExternalBleed-default-FullBuffs-25.0yards-LongMultiTarget"
  value: {
-<<<<<<< HEAD
-  dps: 28433.94779
-  tps: 44790.20677
-=======
-  dps: 29588.95484
-  tps: 45025.28456
->>>>>>> f91f2fe3
+  dps: 29727.91054
+  tps: 45543.11931
  }
 }
 dps_results: {
  key: "TestFeral-Settings-Tauren-preraid-HybridTalents-ExternalBleed-default-FullBuffs-25.0yards-LongSingleTarget"
  value: {
-<<<<<<< HEAD
-  dps: 24749.30406
-  tps: 34342.39227
-=======
   dps: 25914.55946
   tps: 35104.11738
->>>>>>> f91f2fe3
  }
 }
 dps_results: {
@@ -2725,13 +1725,8 @@
 dps_results: {
  key: "TestFeral-Settings-Tauren-preraid-HybridTalents-ExternalBleed-default-NoBuffs-25.0yards-LongMultiTarget"
  value: {
-<<<<<<< HEAD
-  dps: 17409.40887
-  tps: 27941.71597
-=======
-  dps: 18430.30399
-  tps: 29448.2106
->>>>>>> f91f2fe3
+  dps: 18426.89788
+  tps: 29538.04974
  }
 }
 dps_results: {
@@ -2751,25 +1746,15 @@
 dps_results: {
  key: "TestFeral-Settings-Tauren-preraid-HybridTalents-ExternalBleed-monocat-FullBuffs-25.0yards-LongMultiTarget"
  value: {
-<<<<<<< HEAD
-  dps: 24692.49627
-  tps: 17533.93299
-=======
-  dps: 25760.21103
-  tps: 18292.01047
->>>>>>> f91f2fe3
+  dps: 25753.87608
+  tps: 18287.51266
  }
 }
 dps_results: {
  key: "TestFeral-Settings-Tauren-preraid-HybridTalents-ExternalBleed-monocat-FullBuffs-25.0yards-LongSingleTarget"
  value: {
-<<<<<<< HEAD
-  dps: 24026.84421
-  tps: 17059.05939
-=======
-  dps: 25184.95426
-  tps: 17881.31753
->>>>>>> f91f2fe3
+  dps: 25185.7838
+  tps: 17881.9065
  }
 }
 dps_results: {
@@ -2782,8 +1767,8 @@
 dps_results: {
  key: "TestFeral-Settings-Tauren-preraid-HybridTalents-ExternalBleed-monocat-NoBuffs-25.0yards-LongMultiTarget"
  value: {
-  dps: 15468.43653
-  tps: 10984.95282
+  dps: 15472.91914
+  tps: 10988.13547
  }
 }
 dps_results: {
@@ -2803,12 +1788,7 @@
 dps_results: {
  key: "TestFeral-SwitchInFrontOfTarget-Default"
  value: {
-<<<<<<< HEAD
-  dps: 22557.61612
-  tps: 32002.65595
-=======
-  dps: 23429.41532
-  tps: 32857.12813
->>>>>>> f91f2fe3
+  dps: 23430.76191
+  tps: 32950.00374
  }
 }