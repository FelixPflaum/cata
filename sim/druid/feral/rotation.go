package feral

import (
	"math"
	"time"

	"github.com/wowsims/cata/sim/core"
	"github.com/wowsims/cata/sim/core/proto"
	"github.com/wowsims/cata/sim/druid"
)

func (cat *FeralDruid) OnGCDReady(sim *core.Simulation) {
	if !cat.usingHardcodedAPL {
		return
	}

	if !cat.GCD.IsReady(sim) {
		return
	}

	cat.bleedAura = cat.CurrentTarget.GetExclusiveEffectCategory(core.BleedEffectCategory).GetActiveAura()

	if cat.preRotationCleanup(sim) {
		valid := false
		nextAction := time.Duration(0)
		if cat.Rotation.RotationType == proto.FeralDruid_Rotation_SingleTarget {
			valid, nextAction = cat.doRotation(sim)
		} else {
			valid, nextAction = cat.doAoeRotation(sim)
		}
		if valid {
			cat.postRotation(sim, nextAction)
		}
	}
}

func (cat *FeralDruid) NextRotationAction(sim *core.Simulation, kickAt time.Duration) {
	if cat.rotationAction != nil {
		cat.rotationAction.Cancel(sim)
	}

	cat.rotationAction = &core.PendingAction{
		Priority:     core.ActionPriorityGCD,
		OnAction:     cat.OnGCDReady,
		NextActionAt: kickAt,
	}

	sim.AddPendingAction(cat.rotationAction)
}

func (cat *FeralDruid) checkReplaceMaul(sim *core.Simulation, mhSwingSpell *core.Spell) *core.Spell {
	return mhSwingSpell
}

func (cat *FeralDruid) shiftBearCat(sim *core.Simulation, powershift bool) bool {
	cat.waitingForTick = false

	// If we have just now decided to shift, then we do not execute the
	// shift immediately, but instead trigger an input delay for realism.
	if !cat.readyToShift {
		cat.readyToShift = true
		return false
	}
	cat.readyToShift = false

	toCat := !cat.InForm(druid.Cat)
	if powershift {
		toCat = !toCat
	}

	cat.lastShift = sim.CurrentTime
	if toCat {
		return cat.CatForm.Cast(sim, nil)
	} else {
		cat.BearForm.Cast(sim, nil)
		// Bundle Enrage if available
		if cat.Enrage.IsReady(sim) {
			cat.Enrage.Cast(sim, nil)
		}
		return true
	}
}

func (cat *FeralDruid) canBite(sim *core.Simulation, isExecutePhase bool) bool {
	if cat.SavageRoarAura.RemainingDuration(sim) < cat.Rotation.BiteTime {
		return false
	}

	if isExecutePhase {
		return true
	}

	return cat.Rip.CurDot().RemainingDuration(sim) >= cat.Rotation.BiteTime
}

func (cat *FeralDruid) berserkExpectedAt(sim *core.Simulation, futureTime time.Duration) bool {
	if cat.BerserkAura.IsActive() {
		return futureTime < cat.BerserkAura.ExpiresAt() || futureTime > cat.Berserk.ReadyAt()
	}
	if cat.Berserk.IsReady(sim) {
		return futureTime > sim.CurrentTime+cat.Berserk.CD.Duration
	}
	if cat.TigersFuryAura.IsActive() && cat.Talents.Berserk {
		return futureTime > cat.TigersFuryAura.ExpiresAt()
	}
	return false
}

func (cat *FeralDruid) calcBuilderDpe(sim *core.Simulation) (float64, float64) {
	// Calculate current damage-per-Energy of Rake vs. Shred. Used to
	// determine whether Rake is worth casting when player stats change upon a
	// dynamic proc occurring
	shredDpc := cat.Shred.ExpectedInitialDamage(sim, cat.CurrentTarget)
	potentialRakeTicks := min(cat.Rake.CurDot().NumberOfTicks, int32(sim.GetRemainingDuration()/time.Second*3))
	rakeDpc := cat.Rake.ExpectedInitialDamage(sim, cat.CurrentTarget) + cat.Rake.ExpectedTickDamage(sim, cat.CurrentTarget)*float64(potentialRakeTicks)
	return rakeDpc / cat.Rake.DefaultCast.Cost, shredDpc / cat.Shred.DefaultCast.Cost
}

func (cat *FeralDruid) calcRipEndThresh(sim *core.Simulation) time.Duration {
	// Use cached value when below 5 CP
	if cat.ComboPoints() < 5 {
		return cat.cachedRipEndThresh
	}

	// Calculate the minimum DoT duration at which a Rip cast will provide higher DPE than a Bite cast
	expectedBiteDPE := cat.FerociousBite.ExpectedInitialDamage(sim, cat.CurrentTarget) / cat.FerociousBite.DefaultCast.Cost
	expectedRipTickDPE := cat.Rip.ExpectedTickDamage(sim, cat.CurrentTarget) / cat.Rip.DefaultCast.Cost
	numTicksToBreakEven := 1 + int32(expectedBiteDPE / expectedRipTickDPE)

	if sim.Log != nil {
		cat.Log(sim, "Bite Break-Even Point = %d Rip ticks", numTicksToBreakEven)
	}

	ripDot := cat.Rip.CurDot()
	endThresh := time.Duration(numTicksToBreakEven) * ripDot.TickLength

	// Store the result so we can keep using it even when not at 5 CP
	cat.cachedRipEndThresh = endThresh

	return endThresh
}

func (cat *FeralDruid) clipRoar(sim *core.Simulation, isExecutePhase bool) bool {
	ripDot := cat.Rip.CurDot()
	ripdotRemaining := ripDot.RemainingDuration(sim)
	simTimeRemaining := sim.GetRemainingDuration()

	if !ripDot.IsActive() || (simTimeRemaining-ripdotRemaining < cat.cachedRipEndThresh) {
		return false
	}

	// Project Rip end time assuming full Glyph of Shred extensions
	remainingExtensions := cat.maxRipTicks - ripDot.NumberOfTicks
	ripDur := ripdotRemaining + time.Duration(remainingExtensions)*ripDot.TickLength
	roarDur := cat.SavageRoarAura.RemainingDuration(sim)

	if roarDur > (ripDur + cat.Rotation.RipLeeway) {
		return false
	}

	if roarDur >= simTimeRemaining {
		return false
	}

	// Calculate when roar would end if casted now
	newRoarDur := cat.SavageRoarDurationTable[cat.ComboPoints()]

	// If a fresh Roar cast now would cover us to end of fight, then clip now for maximum CP efficiency.
	if newRoarDur >= simTimeRemaining {
		return true
	}

	// If waiting another GCD to build an additional CP would lower our total Roar casts for the fight, then force a wait.
	if newRoarDur + time.Second + core.TernaryDuration(cat.ComboPoints() < 5, time.Second * 5, 0) >= simTimeRemaining {
		return false
	}

	// Clip as soon as we have enough CPs for the new roar to expire well
	// after the current rip
	if !isExecutePhase {
		return newRoarDur >= (ripDur + cat.Rotation.MinRoarOffset)
	}

	// Under Execute conditions, ignore the offset rule and instead optimize for as few Roar casts as possible.
	if cat.ComboPoints() < 5 {
		return false
	}

	minRoarsPossible := (simTimeRemaining - roarDur) / newRoarDur
	projectedRoarCasts := simTimeRemaining / newRoarDur
	return projectedRoarCasts == minRoarsPossible
}

func (cat *FeralDruid) tfExpectedBefore(sim *core.Simulation, futureTime time.Duration) bool {
	if !cat.TigersFury.IsReady(sim) {
		return cat.TigersFury.ReadyAt() < futureTime
	}
	if cat.BerserkAura.IsActive() {
		return cat.BerserkAura.ExpiresAt() < futureTime
	}
	return true
}

func (cat *FeralDruid) TryTigersFury(sim *core.Simulation) {
	// Handle tigers fury
	if !cat.TigersFury.IsReady(sim) {
		return
	}

	gcdTimeToRdy := cat.GCD.TimeToReady(sim)
	leewayTime := max(gcdTimeToRdy, cat.ReactionTime)
	tfEnergyThresh := 40.0 - 10.0*(leewayTime+core.Ternary(cat.ClearcastingAura.IsActive(), 1*time.Second, 0)).Seconds()
	tfNow := (cat.CurrentEnergy() < tfEnergyThresh) && !cat.BerserkAura.IsActive()

	// If Lacerateweaving, then delay Tiger's Fury if Lacerate is due to
	// expire within 3 GCDs (two cat specials + shapeshift), since we
	// won't be able to spend down our Energy fast enough to avoid
	// Energy capping otherwise.
	lacerateDot := cat.Lacerate.CurDot()
	if cat.Rotation.BearweaveType == proto.FeralDruid_Rotation_Lacerate {
		nextPossibleLac := sim.CurrentTime + leewayTime + cat.ReactionTime + time.Duration(3.5*float64(time.Second))
		tfNow = tfNow && (!lacerateDot.IsActive() || (lacerateDot.ExpiresAt() > nextPossibleLac) || (lacerateDot.RemainingDuration(sim) > sim.GetRemainingDuration()))
	}

	if tfNow {
		cat.TigersFury.Cast(sim, nil)
		// Kick gcd loop, also need to account for any gcd 'left'
		// otherwise it breaks gcd logic
		cat.NextRotationAction(sim, sim.CurrentTime+leewayTime)
	}
}

func (cat *FeralDruid) TryBerserk(sim *core.Simulation) {
	// Berserk algorithm: time Berserk for just after a Tiger's Fury
	// *unless* we'll lose Berserk uptime by waiting for Tiger's Fury to
	// come off cooldown. The latter exception is necessary for
	// Lacerateweave rotation since TF timings can drift over time.
	simTimeRemain := sim.GetRemainingDuration()
	waitForTf := cat.Talents.Berserk && (cat.TigersFury.ReadyAt() <= cat.BerserkAura.Duration) && (cat.TigersFury.ReadyAt()+cat.ReactionTime < simTimeRemain-cat.BerserkAura.Duration)
	isClearcast := cat.ClearcastingAura.IsActive()
	berserkNow := cat.Berserk.IsReady(sim) && !waitForTf && !isClearcast

	// Additionally, for Lacerateweave rotation, postpone the final Berserk
	// of the fight to as late as possible so as to minimize the impact of
	// dropping Lacerate stacks during the Berserk window. Rationale for the
	// 3 second additional leeway given beyond just berserk_dur in the below
	// expression is to be able to fit in a final TF and dump the Energy
	// from it in cases where Berserk and TF CDs are desynced due to drift.
	if berserkNow && cat.Rotation.BearweaveType == proto.FeralDruid_Rotation_Lacerate && cat.berserkUsed && simTimeRemain < cat.Berserk.CD.Duration {
		berserkNow = simTimeRemain < cat.BerserkAura.Duration+(3*time.Second)
	}

	if berserkNow {
		cat.Berserk.Cast(sim, nil)
		cat.UpdateMajorCooldowns()

		// Kick gcd loop, also need to account for any gcd 'left'
		// otherwise it breaks gcd logic
		gcdTimeToRdy := cat.GCD.TimeToReady(sim)
		leewayTime := max(gcdTimeToRdy, cat.ReactionTime)
		cat.NextRotationAction(sim, sim.CurrentTime+leewayTime)
	}
}

func (cat *FeralDruid) preRotationCleanup(sim *core.Simulation) bool {
	if cat.BerserkAura.IsActive() {
		cat.berserkUsed = true
	}

	// If we previously decided to shift, then execute the shift now once
	// the input delay is over.
	if cat.readyToShift {
		cat.shiftBearCat(sim, false)
		// Reset swing timer from snek (or idol/weapon swap) when going into cat
		if cat.InForm(druid.Cat) && cat.Rotation.SnekWeave {
			cat.AutoAttacks.StopMeleeUntil(sim, sim.CurrentTime, false)
		}
		return false
	}

	return true
}

func (cat *FeralDruid) postRotation(sim *core.Simulation, nextAction time.Duration) {
	// Also schedule an action right at Energy cap to make sure we never
	// accidentally over-cap while waiting on other timers.
	timeToCap := core.DurationFromSeconds((cat.MaximumEnergy() - cat.CurrentEnergy()) / cat.EnergyRegenPerSecond())
	nextAction = min(nextAction, sim.CurrentTime+timeToCap)

	nextAction += cat.ReactionTime

	if nextAction <= sim.CurrentTime {
		panic("nextaction in the past")
	} else {
		cat.NextRotationAction(sim, nextAction)
	}
}

func (cat *FeralDruid) doRotation(sim *core.Simulation) (bool, time.Duration) {
	// Store state variables for re-use
	rotation := &cat.Rotation
	curEnergy := cat.CurrentEnergy()
	curRage := cat.CurrentRage()
	curCp := cat.ComboPoints()
	isClearcast := cat.ClearcastingAura.IsActive()
	simTimeRemain := sim.GetRemainingDuration()
	shiftCost := cat.CatForm.DefaultCast.Cost
	rakeDot := cat.Rake.CurDot()
	ripDot := cat.Rip.CurDot()
	lacerateDot := cat.Lacerate.CurDot()
	isBleedActive := cat.AssumeBleedActive || ripDot.IsActive() || rakeDot.IsActive() || lacerateDot.IsActive()
	regenRate := cat.EnergyRegenPerSecond()
	isExecutePhase := rotation.BiteDuringExecute && sim.IsExecutePhase25()

	// Prioritize using Rip with omen procs if bleed isnt active
	ripCcCheck := core.Ternary(isBleedActive, !isClearcast, true)

	// Allow Clearcast Rakes if we will lose Rake uptime by Shredding first
	rakeCcCheck := !isClearcast || !rakeDot.IsActive() || (rakeDot.RemainingDuration(sim) < time.Second)

	// Use DPE calculation for deciding the end-of-fight breakpoint for Rip vs. Bite usage
	baseEndThresh := cat.calcRipEndThresh(sim)
	endThreshForClip := baseEndThresh + core.TernaryDuration(ripDot.IsActive(), ripDot.TimeUntilNextTick(sim), 0)
	ripNow := (curCp >= rotation.MinCombosForRip) && (!ripDot.IsActive() || ((ripDot.RemainingDuration(sim) < ripDot.TickLength) && !isExecutePhase)) && (simTimeRemain >= endThreshForClip) && ripCcCheck
	biteAtEnd := (curCp >= rotation.MinCombosForBite) && ((simTimeRemain < endThreshForClip) || (ripDot.IsActive() && (simTimeRemain-ripDot.RemainingDuration(sim) < baseEndThresh)))

	// Clip Mangle if it won't change the total number of Mangles we have to
	// cast before the fight ends.
	mangleRefreshNow := !cat.bleedAura.IsActive() && simTimeRemain > time.Second
	mangleRefreshPending := cat.bleedAura.IsActive() && cat.bleedAura.RemainingDuration(sim) < (simTimeRemain-time.Second)
	clipMangle := false

	if mangleRefreshPending {
		numManglesRemaining := 1 + int32((sim.Duration - time.Second - cat.bleedAura.ExpiresAt()) / time.Minute)
		earliestMangle := sim.Duration - time.Duration(numManglesRemaining) * time.Minute
		clipMangle = sim.CurrentTime >= earliestMangle
	}

	mangleNow := !ripNow && cat.MangleCat != nil && (mangleRefreshNow || clipMangle)

	biteBeforeRip := (curCp >= rotation.MinCombosForBite) && ripDot.IsActive() && cat.SavageRoarAura.IsActive() && (rotation.UseBite || isExecutePhase) && cat.canBite(sim, isExecutePhase)
	biteNow := (biteBeforeRip || biteAtEnd) && !isClearcast

	// During Berserk, we additionally add an Energy constraint on Bite
	// usage to maximize the total Energy expenditure we can get.
	if biteNow && cat.BerserkAura.IsActive() {
		biteNow = curEnergy <= rotation.BerserkBiteThresh
	}

	// Ignore minimum CP enforcement during Execute phase if Rip is about to fall off
	emergencyBiteNow := isExecutePhase && ripDot.IsActive() && (ripDot.RemainingDuration(sim) < ripDot.TickLength) && (curCp >= 1)
	biteNow = biteNow || emergencyBiteNow

	rakeNow := rotation.UseRake && (!rakeDot.IsActive() || (rakeDot.RemainingDuration(sim) < rakeDot.TickLength)) && (simTimeRemain > rakeDot.TickLength) && rakeCcCheck

	// Additionally, don't Rake if the current Shred DPE is higher due to
	// trinket procs etc.
	if rotation.RakeDpeCheck && rakeNow {
		rakeDpe, shredDpe := cat.calcBuilderDpe(sim)
		rakeNow = (rakeDpe > shredDpe)
	}

	// Additionally, don't Rake if there is insufficient time to max out
	// our available glyph of shred extensions before rip falls off
	if rakeNow && ripDot.IsActive() {
		remainingExt := cat.maxRipTicks - ripDot.NumberOfTicks
		remainingRipDur := ripDot.RemainingDuration(sim) + time.Duration(remainingExt)*ripDot.TickLength
		energyForShreds := curEnergy - cat.CurrentRakeCost() - cat.Rip.DefaultCast.Cost + remainingRipDur.Seconds()*regenRate + core.Ternary(cat.tfExpectedBefore(sim, sim.CurrentTime+remainingRipDur), 60.0, 0.0)
		maxShredsPossible := min(energyForShreds/cat.Shred.DefaultCast.Cost, (ripDot.ExpiresAt() - (sim.CurrentTime + time.Second)).Seconds())
		rakeNow = remainingExt == 0 || (maxShredsPossible > float64(remainingExt))
	}

	// Disable Energy pooling for Rake in weaving rotations, since these
	// rotations prioritize weave cpm over Rake uptime.
	poolForRake := (rotation.BearweaveType == proto.FeralDruid_Rotation_None)

	roarNow := curCp >= 1 && (!cat.SavageRoarAura.IsActive() || cat.clipRoar(sim, isExecutePhase))

	// Keep up Sunder debuff if not provided externally
	ffNow := rotation.MaintainFaerieFire && cat.ShouldFaerieFire(sim, cat.CurrentTarget)

	// Pooling calcs
<<<<<<< HEAD
	ripRefreshPending := ripDot.IsActive() && (ripDot.RemainingDuration(sim) < simTimeRemain-endThresh) && (curCp >= core.TernaryInt32(isExecutePhase, 1, rotation.MinCombosForRip))
	rakeRefreshPending := rakeDot.IsActive() && (rakeDot.RemainingDuration(sim) < simTimeRemain-rakeDot.Duration)
=======
	ripRefreshPending := ripDot.IsActive() && (ripDot.RemainingDuration(sim) < simTimeRemain - baseEndThresh) && (curCp >= core.TernaryInt32(isExecutePhase, 1, rotation.MinCombosForRip))
	rakeRefreshPending := rakeDot.IsActive() && (rakeDot.RemainingDuration(sim) < simTimeRemain - rakeDot.TickLength)
	roarRefreshPending := cat.SavageRoarAura.IsActive() && (cat.SavageRoarAura.RemainingDuration(sim) < simTimeRemain - cat.ReactionTime) && (curCp >= 1)
>>>>>>> bc571657
	pendingPool := PoolingActions{}
	pendingPool.create(4)

	if ripRefreshPending && (ripDot.RemainingDuration(sim) > ripDot.TickLength) {
		ripRefreshTime := ripDot.ExpiresAt() - ripDot.TickLength
		baseCost := core.Ternary(isExecutePhase, cat.FerociousBite.DefaultCast.Cost, cat.Rip.DefaultCast.Cost)
		refreshCost := core.Ternary(cat.berserkExpectedAt(sim, ripRefreshTime), baseCost*0.5, baseCost)
		pendingPool.addAction(ripRefreshTime, refreshCost)
	}
	if poolForRake && rakeRefreshPending && (rakeDot.RemainingDuration(sim) > rakeDot.TickLength) {
		rakeRefreshTime := rakeDot.ExpiresAt() - rakeDot.TickLength
		rakeCost := core.Ternary(cat.berserkExpectedAt(sim, rakeRefreshTime), cat.Rake.DefaultCast.Cost*0.5, cat.Rake.DefaultCast.Cost)
		pendingPool.addAction(rakeRefreshTime, rakeCost)
	}
	if mangleRefreshPending {
		mangleCost := core.Ternary(cat.berserkExpectedAt(sim, cat.bleedAura.ExpiresAt()), cat.MangleCat.DefaultCast.Cost*0.5, cat.MangleCat.DefaultCast.Cost)
		pendingPool.addAction(cat.bleedAura.ExpiresAt(), mangleCost)
	}
	if roarRefreshPending {
		roarCost := core.Ternary(cat.berserkExpectedAt(sim, cat.SavageRoarAura.ExpiresAt()), cat.SavageRoar.DefaultCast.Cost*0.5, cat.SavageRoar.DefaultCast.Cost)
		pendingPool.addAction(cat.SavageRoarAura.ExpiresAt(), roarCost)
	}

	pendingPool.sort()
	floatingEnergy := pendingPool.calcFloatingEnergy(cat, sim)
	excessE := curEnergy - floatingEnergy
	latencySecs := cat.ReactionTime.Seconds()

	// Allow for bearweaving if the next pending action is >= 4.5s away
	furorCap := min(100.0*float64(cat.Talents.Furor)/3.0, 85)
	weaveEnergy := furorCap - 30 - 20*latencySecs

	// With 3/3 Furor, force 2-GCD bearweaves whenever possible
	if cat.Talents.Furor == 3 {
		weaveEnergy -= 15.0

		// Force a 3-GCD weave when stacking Lacerates for the first time
		if rotation.BearweaveType == proto.FeralDruid_Rotation_Lacerate && !lacerateDot.IsActive() {
			weaveEnergy -= 15.0
		}
	}

	weaveEnd := time.Duration(float64(sim.CurrentTime) + (4.5+2*latencySecs)*float64(time.Second))
	bearweaveNow := rotation.BearweaveType != proto.FeralDruid_Rotation_None && curEnergy <= weaveEnergy && !isClearcast && (ripRefreshPending || ripDot.ExpiresAt() >= weaveEnd) && !cat.BerserkAura.IsActive()

	if bearweaveNow && rotation.BearweaveType != proto.FeralDruid_Rotation_Lacerate {
		bearweaveNow = !cat.tfExpectedBefore(sim, weaveEnd)
	}

	// Also add an end of fight condition to make sure we can spend down our
	// Energy post-bearweave before the encounter ends. Time to spend is
	// given by weave_end plus 1 second per 42 Energy that we have at
	// weave_end.
	if bearweaveNow {
		energyToDump := curEnergy + ((weaveEnd - sim.CurrentTime).Seconds() * 10)
		bearweaveNow = weaveEnd+time.Duration(math.Floor(energyToDump/42)*float64(time.Second)) < sim.CurrentTime+simTimeRemain
	}

	// If we're maintaining Lacerate, then allow for emergency bearweaves
	// if Lacerate is about to fall off even if the above conditions do not
	// apply.
	lacRemain := core.Ternary(lacerateDot.IsActive(), lacerateDot.RemainingDuration(sim), time.Duration(0))
	emergencyBearweave := rotation.BearweaveType == proto.FeralDruid_Rotation_Lacerate && lacerateDot.IsActive() && (float64(lacRemain) < (2.5+latencySecs)*float64(time.Second)) && (lacRemain < simTimeRemain) && !cat.BerserkAura.IsActive()

	if bearweaveNow || emergencyBearweave {
		// oom check, if we arent able to shift into bear and back
		// then abandon bearweave
		if cat.CurrentMana() < shiftCost*2.0 {
			bearweaveNow = false
			emergencyBearweave = false
			cat.Metrics.MarkOOM(sim)
		}
	}

	// Main  decision tree starts here
	timeToNextAction := time.Duration(0)

	if !cat.CatFormAura.IsActive() {
		// Shift back into Cat Form if (a) our first bear auto procced
		// Clearcasting, or (b) our first bear auto didn't generate enough
		// Rage to Mangle or Maul, or (c) we don't have enough time or
		// Energy leeway to spend an additional GCD in Dire Bear Form.
		shiftNow := (curEnergy+15.0+(10.0*latencySecs) > furorCap) || (ripRefreshPending && (ripDot.RemainingDuration(sim) < (3.0 * time.Second))) || cat.BerserkAura.IsActive()
		shiftNext := (curEnergy+30.0+(10.0*latencySecs) > furorCap) || (ripRefreshPending && (ripDot.RemainingDuration(sim) < time.Duration(4500*time.Millisecond))) || cat.BerserkAura.IsActive()

		var powerbearNow bool
		if rotation.Powerbear {
			powerbearNow = !shiftNow && curRage < 10
		} else {
			powerbearNow = false
			shiftNow = shiftNow || curRage < 10
		}

		buildLacerate := !lacerateDot.IsActive() || lacerateDot.GetStacks() < 5
		maintainLacerate := !buildLacerate && (lacRemain <= rotation.LacerateTime) && (curRage < 38 || shiftNext) && (lacRemain < simTimeRemain)

		lacerateNow := rotation.BearweaveType == proto.FeralDruid_Rotation_Lacerate && (buildLacerate || maintainLacerate)
		emergencyLacerate := rotation.BearweaveType == proto.FeralDruid_Rotation_Lacerate && lacerateDot.IsActive() && (lacRemain < 3*time.Second+2*cat.ReactionTime) && lacRemain < simTimeRemain

		if (rotation.BearweaveType != proto.FeralDruid_Rotation_Lacerate) || !lacerateNow {
			shiftNow = shiftNow || isClearcast
		}

		// Also add an end of fight condition to prevent extending a weave
		// if we don't have enough time to spend the pooled Energy thus far.
		if !shiftNow {
			energyToDump := curEnergy + 30 + 10*latencySecs
			timeToDump := (3 * time.Second) + cat.ReactionTime + time.Duration(math.Floor(energyToDump/42)*float64(time.Second))
			shiftNow = timeToDump >= simTimeRemain
		}

		nextSwing := cat.AutoAttacks.NextAttackAt()

		if emergencyLacerate && cat.Lacerate.CanCast(sim, cat.CurrentTarget) {
			cat.Lacerate.Cast(sim, cat.CurrentTarget)
			return false, 0
		} else if shiftNow {
			// If we are resetting our swing timer using Albino Snake or a
			// duplicate weapon swap, then do an additional check here to
			// see whether we can delay the shift until the next bear swing
			// goes out in order to maximize the gains from the reset.
			projectedDelay := nextSwing + 2*cat.ReactionTime - sim.CurrentTime
			ripConflict := ripRefreshPending && (ripDot.ExpiresAt() < sim.CurrentTime+projectedDelay+(1500*time.Millisecond))
			nextCatSwing := sim.CurrentTime + cat.ReactionTime + time.Duration(float64(cat.AutoAttacks.MainhandSwingSpeed())/float64(2500*time.Millisecond))
			canDelayShift := !ripConflict && cat.Rotation.SnekWeave && (curEnergy+10*projectedDelay.Seconds() <= furorCap) && (nextSwing < nextCatSwing)

			if canDelayShift {
				timeToNextAction = nextSwing - sim.CurrentTime
			} else {
				cat.readyToShift = true
			}
		} else if powerbearNow {
			cat.shiftBearCat(sim, true)
		} else if lacerateNow && cat.Lacerate.CanCast(sim, cat.CurrentTarget) {
			cat.Lacerate.Cast(sim, cat.CurrentTarget)
			return false, 0
		} else if cat.MangleBear.CanCast(sim, cat.CurrentTarget) {
			cat.MangleBear.Cast(sim, cat.CurrentTarget)
			return false, 0
		} else if cat.Lacerate.CanCast(sim, cat.CurrentTarget) {
			cat.Lacerate.Cast(sim, cat.CurrentTarget)
			return false, 0
		} else {
			timeToNextAction = nextSwing - sim.CurrentTime
		}
	} else if emergencyBearweave {
		cat.readyToShift = true
	} else if ffNow {
		cat.FaerieFire.Cast(sim, cat.CurrentTarget)
		return false, 0
	} else if ripNow {
		if cat.Rip.CanCast(sim, cat.CurrentTarget) {
			cat.Rip.Cast(sim, cat.CurrentTarget)
			return false, 0
		}
		timeToNextAction = core.DurationFromSeconds((cat.CurrentRipCost() - curEnergy) / regenRate)
	} else if roarNow {
		if cat.SavageRoar.CanCast(sim, cat.CurrentTarget) {
			cat.SavageRoar.Cast(sim, nil)
			return false, 0
		}
		timeToNextAction = core.DurationFromSeconds((cat.CurrentSavageRoarCost() - curEnergy) / regenRate)
	} else if biteNow {
		if cat.FerociousBite.CanCast(sim, cat.CurrentTarget) {
			cat.FerociousBite.Cast(sim, cat.CurrentTarget)
			return false, 0
		}
		timeToNextAction = core.DurationFromSeconds((cat.CurrentFerociousBiteCost() - curEnergy) / regenRate)
	} else if mangleNow {
		if cat.MangleCat.CanCast(sim, cat.CurrentTarget) {
			cat.MangleCat.Cast(sim, cat.CurrentTarget)
			return false, 0
		}
		timeToNextAction = core.DurationFromSeconds((cat.CurrentMangleCatCost() - curEnergy) / regenRate)
	} else if rakeNow {
		if cat.Rake.CanCast(sim, cat.CurrentTarget) {
			cat.Rake.Cast(sim, cat.CurrentTarget)
			return false, 0
		}
		timeToNextAction = core.DurationFromSeconds((cat.CurrentRakeCost() - curEnergy) / regenRate)
	} else if bearweaveNow {
		cat.readyToShift = true
	} else if (rotation.MangleSpam && !isClearcast) || cat.PseudoStats.InFrontOfTarget {
		if cat.MangleCat != nil && excessE >= cat.CurrentMangleCatCost() {
			cat.MangleCat.Cast(sim, cat.CurrentTarget)
			return false, 0
		}
		timeToNextAction = core.DurationFromSeconds((cat.CurrentMangleCatCost() - excessE) / regenRate)
	} else {
		if excessE >= cat.CurrentShredCost() || isClearcast {
			cat.Shred.Cast(sim, cat.CurrentTarget)
			return false, 0
		}
		// Also Shred if we're about to cap on Energy. Catches some edge
		// cases where floating_energy > 100 due to too many synced timers.
		if curEnergy > cat.MaximumEnergy()-regenRate*latencySecs {
			cat.Shred.Cast(sim, cat.CurrentTarget)
			return false, 0
		}

		timeToNextAction = core.DurationFromSeconds((cat.CurrentShredCost() - excessE) / regenRate)

		// When Lacerateweaving, there are scenarios where Lacerate is
		// synced with other pending actions. When this happens, pooling for
		// the pending action will inevitably lead to capping on Energy,
		// since we will be forced to shift into Dire Bear Form immediately
		// after pooling in order to save the Lacerate. Instead, it is
		// preferable to just Shred and bearweave early.
		nextCastEnd := sim.CurrentTime + timeToNextAction + cat.ReactionTime + time.Second*2
		ignorePooling := cat.BerserkAura.IsActive() || (rotation.BearweaveType == proto.FeralDruid_Rotation_Lacerate && lacerateDot.IsActive() && (lacerateDot.ExpiresAt().Seconds()-1.5-latencySecs <= nextCastEnd.Seconds()))

		if ignorePooling {
			if curEnergy >= cat.CurrentShredCost() {
				cat.Shred.Cast(sim, cat.CurrentTarget)
				return false, 0
			}
			timeToNextAction = core.DurationFromSeconds((cat.CurrentShredCost() - curEnergy) / regenRate)
		}
	}

	// Model in latency when waiting on Energy for our next action
	nextAction := sim.CurrentTime + timeToNextAction
	paValid, rt := pendingPool.nextRefreshTime()
	if paValid {
		nextAction = min(nextAction, rt)
	}

	// If Lacerateweaving, then also schedule an action just before Lacerate
	// expires to ensure we can save it in time.
	lacRefreshTime := lacerateDot.ExpiresAt() - (1500 * time.Millisecond) - (3 * cat.ReactionTime)
	if rotation.BearweaveType == proto.FeralDruid_Rotation_Lacerate && lacerateDot.IsActive() && lacerateDot.RemainingDuration(sim) < simTimeRemain && (sim.CurrentTime < lacRefreshTime) {
		nextAction = min(nextAction, lacRefreshTime)
	}

	return true, nextAction
}

type FeralDruidRotation struct {
	RotationType proto.FeralDruid_Rotation_AplType

	BearweaveType      proto.FeralDruid_Rotation_BearweaveType
	MaintainFaerieFire bool
	MinCombosForRip    int32
	UseRake            bool
	UseBite            bool
	BiteTime           time.Duration
	BiteDuringExecute  bool
	MinCombosForBite   int32
	MangleSpam         bool
	BerserkBiteThresh  float64
	Powerbear          bool
	MinRoarOffset      time.Duration
	RipLeeway          time.Duration
	LacerateTime       time.Duration
	SnekWeave          bool
	RakeDpeCheck       bool

	AoeMangleBuilder bool
}

func (cat *FeralDruid) setupRotation(rotation *proto.FeralDruid_Rotation) {
	// Force reset params that aren't customizable, or removed from ui
	rotation.BerserkBiteThresh = 25
	rotation.BearWeaveType = proto.FeralDruid_Rotation_None

	equipedIdol := cat.Ranged().ID

	cat.Rotation = FeralDruidRotation{
		RotationType:       rotation.RotationType,
		BearweaveType:      rotation.BearWeaveType,
		MaintainFaerieFire: rotation.MaintainFaerieFire,
		MinCombosForRip:    5,
		UseRake:            rotation.UseRake,
		UseBite:            rotation.UseBite,
		BiteTime:           time.Duration(float64(rotation.BiteTime) * float64(time.Second)),
		BiteDuringExecute:  core.Ternary(cat.Talents.BloodInTheWater > 0, rotation.BiteDuringExecute, false),
		MinCombosForBite:   5,
		MangleSpam:         rotation.MangleSpam,
		BerserkBiteThresh:  float64(rotation.BerserkBiteThresh),
		Powerbear:          rotation.Powerbear,
		MinRoarOffset:      time.Duration(float64(rotation.MinRoarOffset) * float64(time.Second)),
		RipLeeway:          time.Duration(float64(rotation.RipLeeway) * float64(time.Second)),
		LacerateTime:       8.0 * time.Second,
		SnekWeave:          core.Ternary(rotation.BearWeaveType == proto.FeralDruid_Rotation_None, false, rotation.SnekWeave),
		// Use mangle if idol of corruptor or mutilation equipped
		AoeMangleBuilder: equipedIdol == 45509 || equipedIdol == 47668,
		RakeDpeCheck:     equipedIdol != 50456,
	}

	// Use automatic values unless specified
	if rotation.ManualParams {
		return
	}

	cat.Rotation.UseRake = true
	cat.Rotation.UseBite = true
	cat.Rotation.BiteDuringExecute = (cat.Talents.BloodInTheWater == 2)

	cat.Rotation.RipLeeway = 4 * time.Second
	cat.Rotation.MinRoarOffset = 12 * time.Second
	cat.Rotation.BiteTime = 10 * time.Second
}<|MERGE_RESOLUTION|>--- conflicted
+++ resolved
@@ -125,7 +125,7 @@
 	// Calculate the minimum DoT duration at which a Rip cast will provide higher DPE than a Bite cast
 	expectedBiteDPE := cat.FerociousBite.ExpectedInitialDamage(sim, cat.CurrentTarget) / cat.FerociousBite.DefaultCast.Cost
 	expectedRipTickDPE := cat.Rip.ExpectedTickDamage(sim, cat.CurrentTarget) / cat.Rip.DefaultCast.Cost
-	numTicksToBreakEven := 1 + int32(expectedBiteDPE / expectedRipTickDPE)
+	numTicksToBreakEven := 1 + int32(expectedBiteDPE/expectedRipTickDPE)
 
 	if sim.Log != nil {
 		cat.Log(sim, "Bite Break-Even Point = %d Rip ticks", numTicksToBreakEven)
@@ -171,7 +171,7 @@
 	}
 
 	// If waiting another GCD to build an additional CP would lower our total Roar casts for the fight, then force a wait.
-	if newRoarDur + time.Second + core.TernaryDuration(cat.ComboPoints() < 5, time.Second * 5, 0) >= simTimeRemaining {
+	if newRoarDur+time.Second+core.TernaryDuration(cat.ComboPoints() < 5, time.Second*5, 0) >= simTimeRemaining {
 		return false
 	}
 
@@ -331,8 +331,8 @@
 	clipMangle := false
 
 	if mangleRefreshPending {
-		numManglesRemaining := 1 + int32((sim.Duration - time.Second - cat.bleedAura.ExpiresAt()) / time.Minute)
-		earliestMangle := sim.Duration - time.Duration(numManglesRemaining) * time.Minute
+		numManglesRemaining := 1 + int32((sim.Duration-time.Second-cat.bleedAura.ExpiresAt())/time.Minute)
+		earliestMangle := sim.Duration - time.Duration(numManglesRemaining)*time.Minute
 		clipMangle = sim.CurrentTime >= earliestMangle
 	}
 
@@ -380,14 +380,9 @@
 	ffNow := rotation.MaintainFaerieFire && cat.ShouldFaerieFire(sim, cat.CurrentTarget)
 
 	// Pooling calcs
-<<<<<<< HEAD
-	ripRefreshPending := ripDot.IsActive() && (ripDot.RemainingDuration(sim) < simTimeRemain-endThresh) && (curCp >= core.TernaryInt32(isExecutePhase, 1, rotation.MinCombosForRip))
-	rakeRefreshPending := rakeDot.IsActive() && (rakeDot.RemainingDuration(sim) < simTimeRemain-rakeDot.Duration)
-=======
-	ripRefreshPending := ripDot.IsActive() && (ripDot.RemainingDuration(sim) < simTimeRemain - baseEndThresh) && (curCp >= core.TernaryInt32(isExecutePhase, 1, rotation.MinCombosForRip))
-	rakeRefreshPending := rakeDot.IsActive() && (rakeDot.RemainingDuration(sim) < simTimeRemain - rakeDot.TickLength)
-	roarRefreshPending := cat.SavageRoarAura.IsActive() && (cat.SavageRoarAura.RemainingDuration(sim) < simTimeRemain - cat.ReactionTime) && (curCp >= 1)
->>>>>>> bc571657
+	ripRefreshPending := ripDot.IsActive() && (ripDot.RemainingDuration(sim) < simTimeRemain-baseEndThresh) && (curCp >= core.TernaryInt32(isExecutePhase, 1, rotation.MinCombosForRip))
+	rakeRefreshPending := rakeDot.IsActive() && (rakeDot.RemainingDuration(sim) < simTimeRemain-rakeDot.TickLength)
+	roarRefreshPending := cat.SavageRoarAura.IsActive() && (cat.SavageRoarAura.RemainingDuration(sim) < simTimeRemain-cat.ReactionTime) && (curCp >= 1)
 	pendingPool := PoolingActions{}
 	pendingPool.create(4)
 
