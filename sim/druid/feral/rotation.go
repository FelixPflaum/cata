package feral

import (
	"math"
	"time"

	"github.com/wowsims/cata/sim/core"
	"github.com/wowsims/cata/sim/core/proto"
	"github.com/wowsims/cata/sim/druid"
)

func (cat *FeralDruid) OnGCDReady(sim *core.Simulation) {
	if !cat.usingHardcodedAPL {
		return
	}

	if !cat.GCD.IsReady(sim) {
		return
	}

	cat.bleedAura = cat.CurrentTarget.GetExclusiveEffectCategory(core.BleedEffectCategory).GetActiveAura()

	if cat.preRotationCleanup(sim) {
		valid := false
		nextAction := time.Duration(0)
		if cat.Rotation.RotationType == proto.FeralDruid_Rotation_SingleTarget {
			valid, nextAction = cat.doRotation(sim)
		} else {
			valid, nextAction = cat.doAoeRotation(sim)
		}
		if valid {
			cat.postRotation(sim, nextAction)
		}
	}

	// Check for an opportunity to cancel Primal Madness if we just casted a spell
	if !cat.GCD.IsReady(sim) && cat.PrimalMadnessAura.IsActive() && (cat.CurrentEnergy() < 10.0*float64(cat.Talents.PrimalMadness)) {
		cat.PrimalMadnessAura.Deactivate(sim)
	}
}

func (cat *FeralDruid) NextRotationAction(sim *core.Simulation, kickAt time.Duration) {
	cat.nextActionAt = kickAt
	cat.WaitUntil(sim, kickAt)
}

func (cat *FeralDruid) shiftBearCat(sim *core.Simulation, powershift bool) bool {
	cat.waitingForTick = false

	// If we have just now decided to shift, then we do not execute the
	// shift immediately, but instead trigger an input delay for realism.
	if !cat.readyToShift {
		cat.readyToShift = true
		return false
	}
	cat.readyToShift = false

	toCat := !cat.InForm(druid.Cat)
	if powershift {
		toCat = !toCat
	}

	cat.lastShift = sim.CurrentTime
	if toCat {
		return cat.CatForm.Cast(sim, nil)
	} else {
		cat.BearForm.Cast(sim, nil)
		// Bundle Enrage if available
		if cat.Enrage.IsReady(sim) {
			cat.Enrage.Cast(sim, nil)
		}
		return true
	}
}

func (cat *FeralDruid) canBite(sim *core.Simulation, isExecutePhase bool) bool {
	if cat.TigersFuryAura.IsActive() && isExecutePhase {
		return true
	}

	if cat.SavageRoarAura.RemainingDuration(sim) < cat.Rotation.BiteTime {
		return false
	}

	if isExecutePhase {
		return !cat.RipTfSnapshot
	}

	return cat.Rip.CurDot().RemainingDuration(sim) >= cat.Rotation.BiteTime
}

func (cat *FeralDruid) berserkExpectedAt(sim *core.Simulation, futureTime time.Duration) bool {
	if cat.BerserkAura.IsActive() {
		return futureTime < cat.BerserkAura.ExpiresAt()
	}

	if !cat.Talents.Berserk {
		return false
	}

	if cat.Berserk.IsReady(sim) {
		return cat.TigersFuryAura.IsActive() || cat.tfExpectedBefore(sim, futureTime)
	}

	return futureTime > cat.Berserk.ReadyAt()
}

func (cat *FeralDruid) calcBuilderDpe(sim *core.Simulation) (float64, float64) {
	// Calculate current damage-per-Energy of Rake vs. Shred. Used to
	// determine whether Rake is worth casting when player stats change upon a
	// dynamic proc occurring
	shredDpc := cat.Shred.ExpectedInitialDamage(sim, cat.CurrentTarget)
	potentialRakeTicks := min(cat.Rake.CurDot().NumberOfTicks, int32(sim.GetRemainingDuration()/time.Second*3))
	rakeDpc := cat.Rake.ExpectedInitialDamage(sim, cat.CurrentTarget) + cat.Rake.ExpectedTickDamage(sim, cat.CurrentTarget)*float64(potentialRakeTicks)
	return rakeDpc / cat.Rake.DefaultCast.Cost, shredDpc / cat.Shred.DefaultCast.Cost
}

func (cat *FeralDruid) calcRipEndThresh(sim *core.Simulation) time.Duration {
	// Use cached value when below 5 CP
	if cat.ComboPoints() < 5 {
		return cat.cachedRipEndThresh
	}

	// Calculate the minimum DoT duration at which a Rip cast will provide higher DPE than a Bite cast
	expectedBiteDPE := cat.FerociousBite.ExpectedInitialDamage(sim, cat.CurrentTarget) / cat.FerociousBite.DefaultCast.Cost
	expectedRipTickDPE := cat.Rip.ExpectedTickDamage(sim, cat.CurrentTarget) / cat.Rip.DefaultCast.Cost
	numTicksToBreakEven := 1 + int32(expectedBiteDPE/expectedRipTickDPE)

	if sim.Log != nil {
		cat.Log(sim, "Bite Break-Even Point = %d Rip ticks", numTicksToBreakEven)
	}

	ripDot := cat.Rip.CurDot()
	endThresh := time.Duration(numTicksToBreakEven) * ripDot.TickLength

	// Store the result so we can keep using it even when not at 5 CP
	cat.cachedRipEndThresh = endThresh

	return endThresh
}

func (cat *FeralDruid) clipRoar(sim *core.Simulation, isExecutePhase bool) bool {
	ripDot := cat.Rip.CurDot()
	ripdotRemaining := ripDot.RemainingDuration(sim)
	simTimeRemaining := sim.GetRemainingDuration()

	if !ripDot.IsActive() || (simTimeRemaining-ripdotRemaining < cat.cachedRipEndThresh) {
		return false
	}

	// Project Rip end time assuming full Glyph of Shred extensions
	remainingExtensions := cat.maxRipTicks - ripDot.NumberOfTicks
	ripDur := ripdotRemaining + time.Duration(remainingExtensions)*ripDot.TickLength
	roarDur := cat.SavageRoarAura.RemainingDuration(sim)

	if roarDur > (ripDur + cat.Rotation.RipLeeway) {
		return false
	}

	if roarDur >= simTimeRemaining {
		return false
	}

	// Calculate when roar would end if casted now
	newRoarDur := cat.SavageRoarDurationTable[cat.ComboPoints()]

	// If a fresh Roar cast now would cover us to end of fight, then clip now for maximum CP efficiency.
	if newRoarDur >= simTimeRemaining {
		return true
	}

	// If waiting another GCD to build an additional CP would lower our total Roar casts for the fight, then force a wait.
	if newRoarDur+time.Second+core.TernaryDuration(cat.ComboPoints() < 5, time.Second*5, 0) >= simTimeRemaining {
		return false
	}

	// Clip as soon as we have enough CPs for the new roar to expire well
	// after the current rip
	if !isExecutePhase {
		return newRoarDur >= (ripDur + cat.Rotation.MinRoarOffset)
	}

	// Under Execute conditions, ignore the offset rule and instead optimize for as few Roar casts as possible.
	if cat.ComboPoints() < 5 {
		return false
	}

	minRoarsPossible := (simTimeRemaining - roarDur) / newRoarDur
	projectedRoarCasts := simTimeRemaining / newRoarDur
	return projectedRoarCasts == minRoarsPossible
}

func (cat *FeralDruid) tfExpectedBefore(sim *core.Simulation, futureTime time.Duration) bool {
	if !cat.TigersFury.IsReady(sim) {
		return cat.TigersFury.ReadyAt() < futureTime
	}
	if cat.BerserkAura.IsActive() {
		return cat.BerserkAura.ExpiresAt() < futureTime
	}
	return true
}

func (cat *FeralDruid) calcTfEnergyThresh(leewayTime time.Duration) float64 {
	delayTime := leewayTime + core.TernaryDuration(cat.ClearcastingAura.IsActive(), time.Second, 0) + core.TernaryDuration(cat.StampedeCatAura.IsActive(), time.Second, 0)
	return 40.0 - delayTime.Seconds()*cat.EnergyRegenPerSecond()
}

func (cat *FeralDruid) TryTigersFury(sim *core.Simulation) {
	// Handle tigers fury
	if !cat.TigersFury.IsReady(sim) {
		return
	}

	gcdTimeToRdy := cat.GCD.TimeToReady(sim)
	leewayTime := max(gcdTimeToRdy, cat.ReactionTime)
	tfEnergyThresh := cat.calcTfEnergyThresh(leewayTime)
	tfNow := (cat.CurrentEnergy() < tfEnergyThresh) && !cat.BerserkAura.IsActive()

	if tfNow {
		cat.TigersFury.Cast(sim, nil)
		// Kick gcd loop, also need to account for any gcd 'left'
		// otherwise it breaks gcd logic
		cat.NextRotationAction(sim, sim.CurrentTime+leewayTime)
	}
}

func (cat *FeralDruid) TryBerserk(sim *core.Simulation) {
	// Berserk algorithm: time Berserk for just after a Tiger's Fury
	// *unless* we'll lose Berserk uptime by waiting for Tiger's Fury to
	// come off cooldown. The latter exception is necessary for
	// Lacerateweave rotation since TF timings can drift over time.
	simTimeRemain := sim.GetRemainingDuration()
	waitForTf := cat.Talents.Berserk && (cat.TigersFury.ReadyAt() <= cat.BerserkAura.Duration) && (cat.TigersFury.ReadyAt()+cat.ReactionTime < simTimeRemain-cat.BerserkAura.Duration)
	isClearcast := cat.ClearcastingAura.IsActive()
	berserkNow := cat.Rotation.UseBerserk && cat.Berserk.IsReady(sim) && !waitForTf && !isClearcast

	if berserkNow {
		cat.Berserk.Cast(sim, nil)
		cat.UpdateMajorCooldowns()

		// Kick gcd loop, also need to account for any gcd 'left'
		// otherwise it breaks gcd logic
		gcdTimeToRdy := cat.GCD.TimeToReady(sim)
		leewayTime := max(gcdTimeToRdy, cat.ReactionTime)
		cat.NextRotationAction(sim, sim.CurrentTime+leewayTime)
	}
}

func (cat *FeralDruid) preRotationCleanup(sim *core.Simulation) bool {
	if cat.BerserkAura.IsActive() {
		cat.berserkUsed = true
	}

	// If we previously decided to shift, then execute the shift now once
	// the input delay is over.
	if cat.readyToShift {
		cat.shiftBearCat(sim, false)

		// Reset swing timer from snek (or idol/weapon swap) when going into cat
		if cat.InForm(druid.Cat) && cat.Rotation.SnekWeave {
			cat.AutoAttacks.StopMeleeUntil(sim, sim.CurrentTime, false)
		}

		// Bundle a leave-weave with the Cat Form GCD if possible
		if cat.InForm(druid.Cat) && cat.Rotation.MeleeWeave {
			timeToMove := core.DurationFromSeconds((cat.CatCharge.MinRange + 1 - cat.DistanceFromTarget) / cat.GetMovementSpeed()) + cat.ReactionTime

			if cat.CatCharge.TimeToReady(sim) < timeToMove {
				cat.MoveTo(cat.CatCharge.MinRange + 1, sim)
				cat.NextRotationAction(sim, sim.CurrentTime + cat.ReactionTime)
			}
		}

		// To prep for the above, pre-position to max melee range during Bear Form GCD
		if cat.InForm(druid.Bear) {
			cat.MoveTo(core.MaxMeleeRange - 1, sim)
			cat.NextRotationAction(sim, sim.CurrentTime + cat.ReactionTime)
		}

		return false
	}

	return true
}

func (cat *FeralDruid) postRotation(sim *core.Simulation, nextAction time.Duration) {
	// Also schedule an action right at Energy cap to make sure we never
	// accidentally over-cap while waiting on other timers.
	timeToCap := core.DurationFromSeconds((cat.MaximumEnergy() - cat.CurrentEnergy()) / cat.EnergyRegenPerSecond())
	nextAction = min(nextAction, sim.CurrentTime+timeToCap)

	nextAction += cat.ReactionTime

	if nextAction <= sim.CurrentTime {
		panic("nextaction in the past")
	} else {
		cat.NextRotationAction(sim, nextAction)
	}
}

func (cat *FeralDruid) calcRipRefreshTime(sim *core.Simulation, ripDot *core.Dot, isExecutePhase bool) time.Duration {
	if !ripDot.IsActive() {
		return sim.CurrentTime - cat.ReactionTime
	}

	// If we're not gaining a new Tiger's Fury snapshot, then use the standard 1 tick refresh window
	standardRefreshTime := ripDot.ExpiresAt() - ripDot.TickLength

	if !cat.TigersFuryAura.IsActive() || isExecutePhase || (cat.ComboPoints() < cat.Rotation.MinCombosForRip) {
		return standardRefreshTime
	}

	// Likewise, if the existing TF buff will still be up at the start of the normal window, then don't clip unnecessarily
	tfEnd := cat.TigersFuryAura.ExpiresAt()

	if tfEnd > standardRefreshTime+cat.ReactionTime {
		return standardRefreshTime
	}

	// Potential clips for a TF snapshot should be done as late as possible
	latestPossibleSnapshot := tfEnd - cat.ReactionTime*time.Duration(2)

	// Determine if an early clip would cost us an extra Rip cast over the course of the fight
	maxRipDur := time.Duration(cat.maxRipTicks) * ripDot.TickLength
	finalPossibleRipCast := core.TernaryDuration(cat.Rotation.BiteDuringExecute, core.DurationFromSeconds(0.75*sim.Duration.Seconds())-cat.ReactionTime, sim.Duration-cat.cachedRipEndThresh)
	minRipsPossible := (finalPossibleRipCast - standardRefreshTime) / maxRipDur
	projectedRipCasts := (finalPossibleRipCast - latestPossibleSnapshot) / maxRipDur

	// If the clip is free, then always allow it
	if projectedRipCasts == minRipsPossible {
		return latestPossibleSnapshot
	}

	// If the clip costs us a Rip cast (30 Energy), then we need to determine whether the damage gain is worth the spend.
	// First calculate the maximum number of buffed Rip ticks we can get out before the fight ends.
	buffedTickCount := min(cat.maxRipTicks+1, int32((sim.Duration-latestPossibleSnapshot)/ripDot.TickLength))

	// Subtract out any ticks that would already be buffed by an existing snapshot
	if cat.RipTfSnapshot {
		buffedTickCount -= ripDot.NumTicksRemaining(sim)
	}

	// Perform a DPE comparison vs. Shred
	expectedDamageGain := cat.Rip.ExpectedTickDamage(sim, cat.CurrentTarget) * (1.0 - 1.0/1.15) * float64(buffedTickCount)
	energyEquivalent := expectedDamageGain / cat.Shred.ExpectedInitialDamage(sim, cat.CurrentTarget) * cat.Shred.DefaultCast.Cost

	if sim.Log != nil {
		cat.Log(sim, "Rip TF snapshot is worth %.1f Energy", energyEquivalent)
	}

	return core.TernaryDuration(energyEquivalent > cat.Rip.DefaultCast.Cost, latestPossibleSnapshot, standardRefreshTime)
}

func (cat *FeralDruid) canMeleeWeave(sim *core.Simulation, regenRate float64, currentEnergy float64, isClearcast bool, upcomingTimers *PoolingActions) bool {
	if !cat.Rotation.MeleeWeave || !cat.CatCharge.IsReady(sim) || isClearcast || cat.BerserkAura.IsActive() {
		return false
	}

	// Estimate time to run out and charge back in
	runOutTime := core.DurationFromSeconds((cat.CatCharge.MinRange+1-cat.DistanceFromTarget)/cat.GetMovementSpeed()) + cat.ReactionTime
	chargeInTime := core.DurationFromSeconds((cat.CatCharge.MinRange+1)/80) + cat.ReactionTime
	weaveDuration := runOutTime + chargeInTime
	weaveEnergy := 100.0 - weaveDuration.Seconds()*regenRate

	if currentEnergy > weaveEnergy {
		return false
	}

	// Prioritize all timers over weaving
	weaveEnd := sim.CurrentTime + weaveDuration
	isPooling, nextRefresh := upcomingTimers.nextRefreshTime()

	if (isPooling && (nextRefresh < weaveEnd)) || cat.tfExpectedBefore(sim, weaveEnd) {
		return false
	}

	// Also add an end-of-fight condition to make sure we can spend down our Energy
	// post-weave before the encounter ends.
	energyToDump := currentEnergy + weaveDuration.Seconds()*regenRate
	timeToDump := core.DurationFromSeconds(math.Floor(energyToDump / cat.Shred.DefaultCast.Cost))
	return weaveEnd+timeToDump < sim.Duration
}

func (cat *FeralDruid) canBearWeave(sim *core.Simulation, furorCap float64, regenRate float64, currentEnergy float64, upcomingTimers *PoolingActions, shiftCost float64) bool {
	if !cat.Rotation.BearWeave || cat.ClearcastingAura.IsActive() || cat.BerserkAura.IsActive() || cat.StampedeCatAura.IsActive() {
		return false
	}

	// Calculate effective Energy cap for out-of-form pooling
	targetWeaveDuration := core.GCDDefault * 2 + cat.ReactionTime * 2

	if cat.Talents.Furor == 3 {
		targetWeaveDuration += core.GCDDefault
	}

	weaveEnergy := furorCap - targetWeaveDuration.Seconds() * regenRate

	if (currentEnergy > weaveEnergy) {
		return false
	}

	// Prioritize all timers over weaving
	earliestWeaveEnd := sim.CurrentTime + core.GCDDefault * 3 + cat.ReactionTime * 2
	isPooling, nextRefresh := upcomingTimers.nextRefreshTime()

	if isPooling && (nextRefresh < earliestWeaveEnd) {
		return false
	}

	// Mana check
	if cat.CurrentMana() < shiftCost * 2 {
		cat.Metrics.MarkOOM(sim)
		return false
	}

	// Also add a condition to make sure we can spend down our Energy post-weave before
	// the encounter ends or TF is ready.
	energyToDump := currentEnergy + (earliestWeaveEnd - sim.CurrentTime).Seconds() * regenRate
	timeToDump := earliestWeaveEnd + core.DurationFromSeconds(math.Floor(energyToDump / cat.Shred.DefaultCast.Cost))
	return (timeToDump < sim.Duration) && !cat.tfExpectedBefore(sim, timeToDump)
}

func (cat *FeralDruid) terminateBearWeave(sim *core.Simulation, isClearcast bool, currentEnergy float64, furorCap float64, regenRate float64, upcomingTimers *PoolingActions) bool {
	// Shift back early if a bear auto resulted in an Omen proc
	if isClearcast {
		return true
	}

	// Check Energy pooling leeway
	nextGCDLength := core.TernaryDuration(cat.Thrash.CanCast(sim, cat.CurrentTarget) || cat.MangleBear.CanCast(sim, cat.CurrentTarget), core.GCDDefault, core.GCDMin)
	smallestWeaveExtension := nextGCDLength + cat.ReactionTime
	finalEnergy := currentEnergy + smallestWeaveExtension.Seconds() * regenRate

	if finalEnergy > furorCap {
		return true
	}

	// Check timer leeway
	earliestWeaveEnd := sim.CurrentTime + smallestWeaveExtension + core.GCDDefault
	isPooling, nextRefresh := upcomingTimers.nextRefreshTime()

	if isPooling && (nextRefresh < earliestWeaveEnd) {
		return true
	}

	// Also add a condition to prevent extending a weave if we don't have enough time
	// to spend the pooled Energy thus far.
	energyToDump := finalEnergy + 1.5 * regenRate // need to include Cat Form GCD here
	timeToDump := earliestWeaveEnd + core.DurationFromSeconds(math.Floor(energyToDump / cat.Shred.DefaultCast.Cost))
	return (timeToDump >= sim.Duration) || cat.tfExpectedBefore(sim, timeToDump)
}

func (cat *FeralDruid) doRotation(sim *core.Simulation) (bool, time.Duration) {
	// Store state variables for re-use
	rotation := &cat.Rotation
	curEnergy := cat.CurrentEnergy()
	curCp := cat.ComboPoints()
	isClearcast := cat.ClearcastingAura.IsActive()
	simTimeRemain := sim.GetRemainingDuration()
	shiftCost := cat.CatForm.DefaultCast.Cost
	rakeDot := cat.Rake.CurDot()
	ripDot := cat.Rip.CurDot()
	lacerateDot := cat.Lacerate.CurDot()
	isBleedActive := cat.AssumeBleedActive || ripDot.IsActive() || rakeDot.IsActive() || lacerateDot.IsActive()
	regenRate := cat.EnergyRegenPerSecond()
	isExecutePhase := rotation.BiteDuringExecute && sim.IsExecutePhase25()
	tfActive := cat.TigersFuryAura.IsActive()
	t11Active := cat.StrengthOfThePantherAura.IsActive()

	// Prioritize using Rip with omen procs if bleed isnt active
	ripCcCheck := core.Ternary(isBleedActive, !isClearcast, true)

	// Allow Clearcast Rakes if we will lose Rake uptime by Shredding first
	rakeCcCheck := !isClearcast || !rakeDot.IsActive() || (rakeDot.RemainingDuration(sim) < time.Second)

	// Use DPE calculation for deciding the end-of-fight breakpoint for Rip vs. Bite usage
	baseEndThresh := cat.calcRipEndThresh(sim)
	finalTickLeeway := core.TernaryDuration(ripDot.IsActive(), ripDot.TimeUntilNextTick(sim), 0)
	endThreshForClip := baseEndThresh + finalTickLeeway
	ripRefreshTime := cat.calcRipRefreshTime(sim, ripDot, isExecutePhase)
	ripNow := (curCp >= rotation.MinCombosForRip) && (!ripDot.IsActive() || ((sim.CurrentTime > ripRefreshTime) && !isExecutePhase)) && (simTimeRemain >= endThreshForClip) && ripCcCheck
	biteAtEnd := (curCp >= rotation.MinCombosForBite) && ((simTimeRemain < endThreshForClip) || (ripDot.IsActive() && (simTimeRemain-ripDot.RemainingDuration(sim) < baseEndThresh)))

	// Delay Rip refreshes if Tiger's Fury will be usable soon enough for the snapshot to outweigh the lost Rip ticks from waiting
	if ripNow && !tfActive {
		buffedTickCount := min(cat.maxRipTicks, int32((simTimeRemain-finalTickLeeway)/ripDot.TickLength))
		delayBreakpoint := finalTickLeeway + core.DurationFromSeconds(0.15*float64(buffedTickCount)*ripDot.TickLength.Seconds())

		if cat.tfExpectedBefore(sim, sim.CurrentTime+delayBreakpoint) {
			delaySeconds := delayBreakpoint.Seconds()
			energyToDump := curEnergy + delaySeconds*regenRate - cat.calcTfEnergyThresh(cat.ReactionTime)
			secondsToDump := math.Ceil(energyToDump / cat.Shred.DefaultCast.Cost)

			if secondsToDump < delaySeconds {
				ripNow = false
			}
		}
	}

	// Clip Mangle if it won't change the total number of Mangles we have to
	// cast before the fight ends.
	t11BuildNow := (cat.StrengthOfThePantherAura != nil) && (cat.StrengthOfThePantherAura.GetStacks() < 3) && !rotation.BearWeave
	t11RefreshNow := t11Active && (cat.StrengthOfThePantherAura.RemainingDuration(sim) < time.Second+cat.ReactionTime) && (simTimeRemain > time.Second)
	t11RefreshNext := t11Active && (cat.StrengthOfThePantherAura.RemainingDuration(sim) < time.Second*2+cat.ReactionTime) && (simTimeRemain > time.Second*2)
	mangleRefreshNow := !cat.bleedAura.IsActive() && (simTimeRemain > time.Second)
	mangleRefreshPending := (!t11RefreshNow && !mangleRefreshNow) && ((cat.bleedAura.IsActive() && cat.bleedAura.RemainingDuration(sim) < (simTimeRemain-time.Second)) || (t11Active && (cat.StrengthOfThePantherAura.GetStacks() == 3) && (cat.StrengthOfThePantherAura.RemainingDuration(sim) < simTimeRemain-time.Second)))
	clipMangle := false

	if mangleRefreshPending && !t11Active {
		numManglesRemaining := 1 + int32((sim.Duration-time.Second-cat.bleedAura.ExpiresAt())/time.Minute)
		earliestMangle := sim.Duration - time.Duration(numManglesRemaining)*time.Minute
		clipMangle = (sim.CurrentTime >= earliestMangle) && !isClearcast
	}

	mangleNow := cat.MangleCat != nil && (mangleRefreshNow || clipMangle)

	biteBeforeRip := (curCp >= rotation.MinCombosForBite) && ripDot.IsActive() && cat.SavageRoarAura.IsActive() && (rotation.UseBite || isExecutePhase) && cat.canBite(sim, isExecutePhase)
	biteNow := (biteBeforeRip || biteAtEnd) && !isClearcast

	// Ignore minimum CP enforcement during Execute phase if Rip is about to fall off
	emergencyBiteNow := isExecutePhase && ripDot.IsActive() && (ripDot.RemainingDuration(sim) < ripDot.TickLength) && (curCp >= 1)
	biteNow = (biteNow || emergencyBiteNow) && !t11RefreshNext

	// Rake calcs
	rakeNow := rotation.UseRake && (!rakeDot.IsActive() || (rakeDot.RemainingDuration(sim) < rakeDot.TickLength)) && (simTimeRemain > rakeDot.TickLength) && rakeCcCheck

	// Additionally, don't Rake if the current Shred DPE is higher due to
	// trinket procs etc.
	if rotation.RakeDpeCheck && rakeNow {
		rakeDpe, shredDpe := cat.calcBuilderDpe(sim)
		rakeNow = (rakeDpe > shredDpe)
	}

	// Additionally, don't Rake if there is insufficient time to max out
	// our available glyph of shred extensions before rip falls off
	if rakeNow && ripDot.IsActive() {
		remainingExt := cat.maxRipTicks - ripDot.NumberOfTicks
		remainingRipDur := ripDot.RemainingDuration(sim) + time.Duration(remainingExt)*ripDot.TickLength
		energyForShreds := curEnergy - cat.CurrentRakeCost() - cat.Rip.DefaultCast.Cost + remainingRipDur.Seconds()*regenRate + core.Ternary(cat.tfExpectedBefore(sim, sim.CurrentTime+remainingRipDur), 60.0, 0.0)
		maxShredsPossible := min(energyForShreds/cat.Shred.DefaultCast.Cost, (ripDot.ExpiresAt() - (sim.CurrentTime + time.Second)).Seconds())
		rakeNow = remainingExt == 0 || (maxShredsPossible > float64(remainingExt))
	}

	// Apply same TF Rip delay logic to Rake as well
	if rakeNow && !tfActive {
		finalRakeTickLeeway := core.TernaryDuration(rakeDot.IsActive(), rakeDot.TimeUntilNextTick(sim), 0)
		buffedTickCount := min(rakeDot.NumberOfTicks, int32((simTimeRemain-finalRakeTickLeeway)/rakeDot.TickLength))
		delayBreakpoint := finalRakeTickLeeway + core.DurationFromSeconds(0.15*float64(buffedTickCount)*rakeDot.TickLength.Seconds())

		if cat.tfExpectedBefore(sim, sim.CurrentTime+delayBreakpoint) {
			delaySeconds := delayBreakpoint.Seconds()
			energyToDump := curEnergy + delaySeconds*regenRate - cat.calcTfEnergyThresh(cat.ReactionTime)
			secondsToDump := math.Ceil(energyToDump / cat.Shred.DefaultCast.Cost)

			if secondsToDump < delaySeconds {
				rakeNow = false
			}
		}
	}

	// Roar calcs
	roarNow := curCp >= 1 && (!cat.SavageRoarAura.IsActive() || cat.clipRoar(sim, isExecutePhase))

	// Ravage calc
	ravageNow := cat.Ravage.CanCast(sim, cat.CurrentTarget) && !isClearcast && (curEnergy + regenRate < cat.MaximumEnergy())

	// Pooling calcs
	ripRefreshPending := ripDot.IsActive() && (ripDot.RemainingDuration(sim) < simTimeRemain-baseEndThresh) && (curCp >= core.TernaryInt32(isExecutePhase, 1, rotation.MinCombosForRip))
	rakeRefreshPending := rakeDot.IsActive() && (rakeDot.RemainingDuration(sim) < simTimeRemain-rakeDot.TickLength)
	roarRefreshPending := cat.SavageRoarAura.IsActive() && (cat.SavageRoarAura.RemainingDuration(sim) < simTimeRemain-cat.ReactionTime) && (curCp >= 1)
	pendingPool := &PoolingActions{}
	pendingPool.create(4)

	if ripRefreshPending && (sim.CurrentTime < ripRefreshTime) {
		baseCost := core.Ternary(isExecutePhase, cat.FerociousBite.DefaultCast.Cost, cat.Rip.DefaultCast.Cost)
		refreshCost := core.Ternary(cat.berserkExpectedAt(sim, ripRefreshTime), baseCost*0.5, baseCost)
		pendingPool.addAction(ripRefreshTime, refreshCost)
	}
	if rakeRefreshPending && (rakeDot.RemainingDuration(sim) > rakeDot.TickLength) {
		rakeRefreshTime := rakeDot.ExpiresAt() - rakeDot.TickLength
		rakeCost := core.Ternary(cat.berserkExpectedAt(sim, rakeRefreshTime), cat.Rake.DefaultCast.Cost*0.5, cat.Rake.DefaultCast.Cost)
		pendingPool.addAction(rakeRefreshTime, rakeCost)
	}
	if mangleRefreshPending {
		mangleRefreshTime := cat.bleedAura.ExpiresAt()
		if t11Active {
			mangleRefreshTime = cat.StrengthOfThePantherAura.ExpiresAt() - cat.ReactionTime*2
		}
		mangleCost := core.Ternary(cat.berserkExpectedAt(sim, mangleRefreshTime), cat.MangleCat.DefaultCast.Cost*0.5, cat.MangleCat.DefaultCast.Cost)
		pendingPool.addAction(mangleRefreshTime, mangleCost)
	}
	if roarRefreshPending {
		roarCost := core.Ternary(cat.berserkExpectedAt(sim, cat.SavageRoarAura.ExpiresAt()), cat.SavageRoar.DefaultCast.Cost*0.5, cat.SavageRoar.DefaultCast.Cost)
		pendingPool.addAction(cat.SavageRoarAura.ExpiresAt(), roarCost)
	}

	pendingPool.sort()
	floatingEnergy := pendingPool.calcFloatingEnergy(cat, sim)
	excessE := curEnergy - floatingEnergy
	latencySecs := cat.ReactionTime.Seconds()

	// Check melee-weaving conditions
	meleeWeaveNow := cat.canMeleeWeave(sim, regenRate, curEnergy, isClearcast, pendingPool)

	// Check bear-weaving conditions
	furorCap := min(float64(100 * cat.Talents.Furor) / 3.0, 100.0 - 1.5 * regenRate)
	bearWeaveNow := cat.canBearWeave(sim, furorCap,regenRate, curEnergy, pendingPool, shiftCost)
	// Main  decision tree starts here
	timeToNextAction := time.Duration(0)

	if !cat.CatFormAura.IsActive() {
		// First determine what we want to do with the next GCD.
		if cat.terminateBearWeave(sim, isClearcast, curEnergy, furorCap, regenRate, pendingPool) {
			cat.readyToShift = true
		} else if cat.MangleBear.CanCast(sim, cat.CurrentTarget) {
			cat.MangleBear.Cast(sim, cat.CurrentTarget)
		} else if cat.Thrash.CanCast(sim, cat.CurrentTarget) {
			cat.Thrash.Cast(sim, cat.CurrentTarget)
		} else if cat.FaerieFire.CanCast(sim, cat.CurrentTarget) {
			cat.FaerieFire.Cast(sim, cat.CurrentTarget)
		} else {
			cat.readyToShift = true
		}

		// Then Maul if we still have Rage leftover.
		if cat.Maul.CanCast(sim, cat.CurrentTarget) && !isClearcast {
			cat.Maul.Cast(sim, cat.CurrentTarget)
		}

		if !cat.readyToShift {
			return false, 0
		}
	} else if t11RefreshNow {
		if cat.MangleCat.CanCast(sim, cat.CurrentTarget) {
			cat.MangleCat.Cast(sim, cat.CurrentTarget)
			return false, 0
		}
		timeToNextAction = core.DurationFromSeconds((cat.CurrentMangleCatCost() - curEnergy) / regenRate)
	} else if ripNow {
		if cat.Rip.CanCast(sim, cat.CurrentTarget) {
			cat.Rip.Cast(sim, cat.CurrentTarget)
			return false, 0
		}
		timeToNextAction = core.DurationFromSeconds((cat.CurrentRipCost() - curEnergy) / regenRate)
	} else if roarNow {
		if cat.SavageRoar.CanCast(sim, cat.CurrentTarget) {
			cat.SavageRoar.Cast(sim, nil)
			return false, 0
		}
		timeToNextAction = core.DurationFromSeconds((cat.CurrentSavageRoarCost() - curEnergy) / regenRate)
	} else if biteNow && ((curEnergy >= cat.CurrentFerociousBiteCost()) || !bearWeaveNow) {
		if cat.FerociousBite.CanCast(sim, cat.CurrentTarget) {
			cat.FerociousBite.Cast(sim, cat.CurrentTarget)
			return false, 0
		}
		timeToNextAction = core.DurationFromSeconds((cat.CurrentFerociousBiteCost() - curEnergy) / regenRate)
	} else if mangleNow {
		if cat.MangleCat.CanCast(sim, cat.CurrentTarget) {
			cat.MangleCat.Cast(sim, cat.CurrentTarget)
			return false, 0
		}
		timeToNextAction = core.DurationFromSeconds((cat.CurrentMangleCatCost() - curEnergy) / regenRate)
	} else if rakeNow {
		if cat.Rake.CanCast(sim, cat.CurrentTarget) {
			cat.Rake.Cast(sim, cat.CurrentTarget)
			return false, 0
		}
		timeToNextAction = core.DurationFromSeconds((cat.CurrentRakeCost() - curEnergy) / regenRate)
	} else if t11BuildNow {
		if cat.MangleCat.CanCast(sim, cat.CurrentTarget) {
			cat.MangleCat.Cast(sim, cat.CurrentTarget)
			return false, 0
		}
		timeToNextAction = core.DurationFromSeconds((cat.CurrentMangleCatCost() - curEnergy) / regenRate)
	} else if bearWeaveNow {
		cat.readyToShift = true
<<<<<<< HEAD
	} else if meleeWeaveNow {
		cat.MoveTo(cat.CatCharge.MinRange + 1, sim)
=======
>>>>>>> 265593ad
	} else if ravageNow {
		cat.Ravage.Cast(sim, cat.CurrentTarget)
		return false, 0
	} else if (rotation.MangleSpam && !isClearcast) || cat.PseudoStats.InFrontOfTarget {
		if cat.MangleCat != nil && excessE >= cat.CurrentMangleCatCost() {
			cat.MangleCat.Cast(sim, cat.CurrentTarget)
			return false, 0
		}
		timeToNextAction = core.DurationFromSeconds((cat.CurrentMangleCatCost() - excessE) / regenRate)
	} else {
		if excessE >= cat.CurrentShredCost() || isClearcast {
			cat.Shred.Cast(sim, cat.CurrentTarget)
			return false, 0
		}
		// Also Shred if we're about to cap on Energy. Catches some edge
		// cases where floating_energy > 100 due to too many synced timers.
		if curEnergy > cat.MaximumEnergy()-regenRate*latencySecs {
			cat.Shred.Cast(sim, cat.CurrentTarget)
			return false, 0
		}

		timeToNextAction = core.DurationFromSeconds((cat.CurrentShredCost() - excessE) / regenRate)

		if cat.BerserkAura.IsActive() {
			if curEnergy >= cat.CurrentShredCost() {
				cat.Shred.Cast(sim, cat.CurrentTarget)
				return false, 0
			}
			timeToNextAction = core.DurationFromSeconds((cat.CurrentShredCost() - curEnergy) / regenRate)
		}
	}

	// Model in latency when waiting on Energy for our next action
	nextAction := sim.CurrentTime + timeToNextAction
	paValid, rt := pendingPool.nextRefreshTime()
	if paValid {
		nextAction = min(nextAction, rt)
	}

	return true, nextAction
}

type FeralDruidRotation struct {
	RotationType proto.FeralDruid_Rotation_AplType

	BearWeave          bool
	MaintainFaerieFire bool
	MinCombosForRip    int32
	UseRake            bool
	UseBite            bool
	BiteTime           time.Duration
	BiteDuringExecute  bool
	MinCombosForBite   int32
	MangleSpam         bool
	MinRoarOffset      time.Duration
	RipLeeway          time.Duration
	SnekWeave          bool
	RakeDpeCheck       bool
	UseBerserk         bool
	MeleeWeave         bool
}

func (cat *FeralDruid) setupRotation(rotation *proto.FeralDruid_Rotation) {
	cat.Rotation = FeralDruidRotation{
		RotationType:       rotation.RotationType,
		BearWeave:          rotation.BearWeave,
		MaintainFaerieFire: rotation.MaintainFaerieFire,
		MinCombosForRip:    5,
		UseRake:            rotation.UseRake,
		UseBite:            rotation.UseBite,
		BiteTime:           time.Duration(float64(rotation.BiteTime) * float64(time.Second)),
		BiteDuringExecute:  core.Ternary(cat.Talents.BloodInTheWater > 0, rotation.BiteDuringExecute, false),
		MinCombosForBite:   5,
		MangleSpam:         rotation.MangleSpam,
		MinRoarOffset:      time.Duration(float64(rotation.MinRoarOffset) * float64(time.Second)),
		RipLeeway:          time.Duration(float64(rotation.RipLeeway) * float64(time.Second)),
		SnekWeave:          rotation.SnekWeave,
		RakeDpeCheck:       true,
		UseBerserk:         cat.Talents.Berserk && ((rotation.RotationType == proto.FeralDruid_Rotation_SingleTarget) || rotation.AllowAoeBerserk),
		MeleeWeave:         rotation.MeleeWeave && (cat.Talents.Stampede > 0),
	}

	// Use automatic values unless specified
	if rotation.ManualParams {
		return
	}

	cat.Rotation.UseRake = true
	cat.Rotation.UseBite = true
	cat.Rotation.BiteDuringExecute = (cat.Talents.BloodInTheWater == 2)

	cat.Rotation.RipLeeway = 1 * time.Second
	cat.Rotation.MinRoarOffset = 29 * time.Second
	cat.Rotation.BiteTime = 11 * time.Second
}<|MERGE_RESOLUTION|>--- conflicted
+++ resolved
@@ -674,11 +674,8 @@
 		timeToNextAction = core.DurationFromSeconds((cat.CurrentMangleCatCost() - curEnergy) / regenRate)
 	} else if bearWeaveNow {
 		cat.readyToShift = true
-<<<<<<< HEAD
 	} else if meleeWeaveNow {
 		cat.MoveTo(cat.CatCharge.MinRange + 1, sim)
-=======
->>>>>>> 265593ad
 	} else if ravageNow {
 		cat.Ravage.Cast(sim, cat.CurrentTarget)
 		return false, 0
