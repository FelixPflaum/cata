package druid

import (
	//"math"

	"github.com/wowsims/cata/sim/core"
	//"github.com/wowsims/cata/sim/core/proto"
	"github.com/wowsims/cata/sim/core/stats"
)

type DruidForm uint8

const (
	Humanoid DruidForm = 1 << iota
	Bear
	Cat
	Moonkin
	Tree
	Any = Humanoid | Bear | Cat | Moonkin | Tree
)

// Converts from 0.009327 to 0.0085
const AnimalSpiritRegenSuppression = 0.911337

func (form DruidForm) Matches(other DruidForm) bool {
	return (form & other) != 0
}

// func (druid *Druid) GetForm() DruidForm {
// 	return druid.form
// }

func (druid *Druid) InForm(form DruidForm) bool {
	return druid.form.Matches(form)
}

func (druid *Druid) ClearForm(sim *core.Simulation) {
	if druid.InForm(Cat) {
		druid.CatFormAura.Deactivate(sim)
	} else if druid.InForm(Bear) {
		druid.BearFormAura.Deactivate(sim)
	} else if druid.InForm(Moonkin) {
		panic("cant clear moonkin form")
	}
	druid.form = Humanoid
	druid.SetCurrentPowerBar(core.ManaBar)
}

func (druid *Druid) GetCatWeapon() core.Weapon {
	unscaledWeapon := druid.WeaponFromMainHand(0)
	return core.Weapon{
		BaseDamageMin:        unscaledWeapon.BaseDamageMin / unscaledWeapon.SwingSpeed,
		BaseDamageMax:        unscaledWeapon.BaseDamageMax / unscaledWeapon.SwingSpeed,
		SwingSpeed:           1.0,
		NormalizedSwingSpeed: 1.0,
		CritMultiplier:       druid.MeleeCritMultiplier(1.0, 0.0),
		AttackPowerPerDPS:    core.DefaultAttackPowerPerDPS,
	}
}

// func (druid *Druid) GetBearWeapon() core.Weapon {
// 	return core.Weapon{
// 		BaseDamageMin:        109,
// 		BaseDamageMax:        165,
// 		SwingSpeed:           2.5,
// 		NormalizedSwingSpeed: 2.5,
// 		CritMultiplier:       druid.MeleeCritMultiplier(Bear),
// 		AttackPowerPerDPS:    core.DefaultAttackPowerPerDPS,
// 	}
// }

func (druid *Druid) registerCatFormSpell() {
	actionID := core.ActionID{SpellID: 768}

	srm := druid.getSavageRoarMultiplier()

	statBonus := stats.Stats{
<<<<<<< HEAD
		stats.MeleeCrit: core.TernaryFloat64(druid.Talents.MasterShapeshifter, 4.0*core.CritRatingPerCritChance, 0.0),
=======
		stats.AttackPower: -20, // This offset is needed because the first 10 points of Agility do not contribute any Attack Power.
		stats.MeleeCrit:   core.TernaryFloat64(druid.Talents.MasterShapeshifter, 4.0 * core.CritRatingPerCritChance, 0.0),
>>>>>>> e458b23b
	}

	agiApDep := druid.NewDynamicStatDependency(stats.Agility, stats.AttackPower, 2)

	var hotwDep *stats.StatDependency
	if druid.Talents.HeartOfTheWild > 0 {
		hotwDep = druid.NewDynamicMultiplyStat(stats.AttackPower, 1.0+0.02*float64(druid.Talents.HeartOfTheWild))
	}

	clawWeapon := druid.GetCatWeapon()

	druid.CatFormAura = druid.RegisterAura(core.Aura{
		Label:      "Cat Form",
		ActionID:   actionID,
		Duration:   core.NeverExpires,
		BuildPhase: core.Ternary(druid.StartingForm.Matches(Cat), core.CharacterBuildPhaseBase, core.CharacterBuildPhaseNone),
		OnGain: func(aura *core.Aura, sim *core.Simulation) {
			if !druid.Env.MeasuringStats && druid.form != Humanoid {
				druid.ClearForm(sim)
			}
			druid.form = Cat
			druid.SetCurrentPowerBar(core.EnergyBar)

			druid.AutoAttacks.SetMH(clawWeapon)

			druid.PseudoStats.ThreatMultiplier *= 0.71
			druid.PseudoStats.SpiritRegenMultiplier *= AnimalSpiritRegenSuppression
			druid.PseudoStats.BaseDodge += 0.02 * float64(druid.Talents.FeralSwiftness)

			druid.AddStatsDynamic(sim, statBonus)
			druid.EnableDynamicStatDep(sim, agiApDep)
			if hotwDep != nil {
				druid.EnableDynamicStatDep(sim, hotwDep)
			}

			if !druid.Env.MeasuringStats {
				druid.AutoAttacks.SetReplaceMHSwing(nil)
				druid.AutoAttacks.EnableAutoSwing(sim)
				druid.UpdateManaRegenRates()

				// These buffs stay up, but corresponding changes don't
				if druid.SavageRoarAura.IsActive() {
					druid.PseudoStats.SchoolDamageDealtMultiplier[stats.SchoolIndexPhysical] *= srm
				}

				if druid.PredatoryInstinctsAura != nil {
					druid.PredatoryInstinctsAura.Activate(sim)
				}
			}
		},
		OnExpire: func(aura *core.Aura, sim *core.Simulation) {
			druid.form = Humanoid

			druid.AutoAttacks.SetMH(druid.WeaponFromMainHand(druid.MeleeCritMultiplier(1.0, 0.0)))

			druid.PseudoStats.ThreatMultiplier /= 0.71
			druid.PseudoStats.SpiritRegenMultiplier /= AnimalSpiritRegenSuppression
			druid.PseudoStats.BaseDodge -= 0.02 * float64(druid.Talents.FeralSwiftness)

			druid.AddStatsDynamic(sim, statBonus.Invert())
			druid.DisableDynamicStatDep(sim, agiApDep)
			if hotwDep != nil {
				druid.DisableDynamicStatDep(sim, hotwDep)
			}

			if !druid.Env.MeasuringStats {
				druid.AutoAttacks.SetReplaceMHSwing(nil)
				druid.AutoAttacks.EnableAutoSwing(sim)
				druid.UpdateManaRegenRates()

				druid.TigersFuryAura.Deactivate(sim)

				// These buffs stay up, but corresponding changes don't
				if druid.SavageRoarAura.IsActive() {
					druid.PseudoStats.SchoolDamageDealtMultiplier[stats.SchoolIndexPhysical] /= srm
				}

				if druid.PredatoryInstinctsAura != nil {
					druid.PredatoryInstinctsAura.Deactivate(sim)
				}
			}
		},
	})

	energyMetrics := druid.NewEnergyMetrics(actionID)

	druid.CatForm = druid.RegisterSpell(Any, core.SpellConfig{
		ActionID: actionID,
		Flags:    core.SpellFlagNoOnCastComplete | core.SpellFlagAPL,

		ManaCost: core.ManaCostOptions{
			BaseCost:   0.35,
			Multiplier: (1 - 0.2*float64(druid.Talents.KingOfTheJungle)) * (1 - 0.1*float64(druid.Talents.NaturalShapeshifter)),
		},
		Cast: core.CastConfig{
			DefaultCast: core.Cast{
				GCD: core.GCDDefault,
			},
			IgnoreHaste: true,
		},

		ApplyEffects: func(sim *core.Simulation, _ *core.Unit, spell *core.Spell) {
			maxShiftEnergy := float64(20 * druid.Talents.Furor)

			energyDelta := maxShiftEnergy - druid.CurrentEnergy()

			if energyDelta < 0 {
				druid.SpendEnergy(sim, -energyDelta, energyMetrics)
			}
			druid.CatFormAura.Activate(sim)
		},
	})
}

// func (druid *Druid) registerBearFormSpell() {
// 	actionID := core.ActionID{SpellID: 9634}
// 	healthMetrics := druid.NewHealthMetrics(actionID)

// 	statBonus := druid.GetFormShiftStats().Add(stats.Stats{
// 		stats.AttackPower: 3 * float64(druid.Level),
// 	})

// 	stamDep := druid.NewDynamicMultiplyStat(stats.Stamina, 1.25)

// 	var potpDep *stats.StatDependency
// 	if druid.Talents.ProtectorOfThePack > 0 {
// 		potpDep = druid.NewDynamicMultiplyStat(stats.AttackPower, 1.0+0.02*float64(druid.Talents.ProtectorOfThePack))
// 	}

// 	var hotwDep *stats.StatDependency
// 	if druid.Talents.HeartOfTheWild > 0 {
// 		hotwDep = druid.NewDynamicMultiplyStat(stats.Stamina, 1.0+0.02*float64(druid.Talents.HeartOfTheWild))
// 	}

// 	potpdtm := 1 - 0.04*float64(druid.Talents.ProtectorOfThePack)

// 	clawWeapon := druid.GetBearWeapon()
// 	predBonus := stats.Stats{}

// 	druid.BearFormAura = druid.RegisterAura(core.Aura{
// 		Label:      "Bear Form",
// 		ActionID:   actionID,
// 		Duration:   core.NeverExpires,
// 		BuildPhase: core.Ternary(druid.StartingForm.Matches(Bear), core.CharacterBuildPhaseBase, core.CharacterBuildPhaseNone),
// 		OnGain: func(aura *core.Aura, sim *core.Simulation) {
// 			if !druid.Env.MeasuringStats && druid.form != Humanoid {
// 				druid.ClearForm(sim)
// 			}
// 			druid.form = Bear
// 			druid.SetCurrentPowerBar(core.RageBar)

// 			druid.AutoAttacks.SetMH(clawWeapon)

// 			druid.PseudoStats.ThreatMultiplier *= 2.1021
// 			druid.PseudoStats.SchoolDamageDealtMultiplier[stats.SchoolIndexPhysical] *= 1.0 + 0.02*float64(druid.Talents.MasterShapeshifter)
// 			druid.PseudoStats.DamageTakenMultiplier *= potpdtm
// 			druid.PseudoStats.SpiritRegenMultiplier *= AnimalSpiritRegenSuppression
// 			druid.PseudoStats.BaseDodge += 0.02 * float64(druid.Talents.FeralSwiftness+druid.Talents.NaturalReaction)

// 			predBonus = druid.GetDynamicPredStrikeStats()
// 			druid.AddStatsDynamic(sim, predBonus)
// 			druid.AddStatsDynamic(sim, statBonus)
// 			druid.ApplyDynamicEquipScaling(sim, stats.Armor, druid.BearArmorMultiplier())
// 			if potpDep != nil {
// 				druid.EnableDynamicStatDep(sim, potpDep)
// 			}

// 			// Preserve fraction of max health when shifting
// 			healthFrac := druid.CurrentHealth() / druid.MaxHealth()
// 			druid.EnableDynamicStatDep(sim, stamDep)
// 			if hotwDep != nil {
// 				druid.EnableDynamicStatDep(sim, hotwDep)
// 			}
// 			druid.GainHealth(sim, healthFrac*druid.MaxHealth()-druid.CurrentHealth(), healthMetrics)

// 			if !druid.Env.MeasuringStats {
// 				druid.AutoAttacks.SetReplaceMHSwing(druid.ReplaceBearMHFunc)
// 				druid.AutoAttacks.EnableAutoSwing(sim)

// 				druid.manageCooldownsEnabled()
// 				druid.UpdateManaRegenRates()
// 			}
// 		},
// 		OnExpire: func(aura *core.Aura, sim *core.Simulation) {
// 			druid.form = Humanoid
// 			druid.AutoAttacks.SetMH(druid.WeaponFromMainHand(druid.MeleeCritMultiplier(Humanoid)))

// 			druid.PseudoStats.ThreatMultiplier /= 2.1021
// 			druid.PseudoStats.SchoolDamageDealtMultiplier[stats.SchoolIndexPhysical] /= 1.0 + 0.02*float64(druid.Talents.MasterShapeshifter)
// 			druid.PseudoStats.DamageTakenMultiplier /= potpdtm
// 			druid.PseudoStats.SpiritRegenMultiplier /= AnimalSpiritRegenSuppression
// 			druid.PseudoStats.BaseDodge -= 0.02 * float64(druid.Talents.FeralSwiftness+druid.Talents.NaturalReaction)

// 			druid.AddStatsDynamic(sim, predBonus.Invert())
// 			druid.AddStatsDynamic(sim, statBonus.Invert())
// 			druid.RemoveDynamicEquipScaling(sim, stats.Armor, druid.BearArmorMultiplier())
// 			if potpDep != nil {
// 				druid.DisableDynamicStatDep(sim, potpDep)
// 			}

// 			healthFrac := druid.CurrentHealth() / druid.MaxHealth()
// 			druid.DisableDynamicStatDep(sim, stamDep)
// 			if hotwDep != nil {
// 				druid.DisableDynamicStatDep(sim, hotwDep)
// 			}
// 			druid.RemoveHealth(sim, druid.CurrentHealth()-healthFrac*druid.MaxHealth())

// 			if !druid.Env.MeasuringStats {
// 				druid.AutoAttacks.SetReplaceMHSwing(nil)
// 				druid.AutoAttacks.EnableAutoSwing(sim)

// 				druid.manageCooldownsEnabled()
// 				druid.UpdateManaRegenRates()
// 				druid.EnrageAura.Deactivate(sim)
// 				druid.MaulQueueAura.Deactivate(sim)
// 			}
// 		},
// 	})

// 	rageMetrics := druid.NewRageMetrics(actionID)

// 	furorProcChance := []float64{0, 0.2, 0.4, 0.6, 0.8, 1}[druid.Talents.Furor]

// 	druid.BearForm = druid.RegisterSpell(Any, core.SpellConfig{
// 		ActionID: actionID,
// 		Flags:    core.SpellFlagNoOnCastComplete | core.SpellFlagAPL,

// 		ManaCost: core.ManaCostOptions{
// 			BaseCost:   0.35,
// 			Multiplier: (1 - 0.2*float64(druid.Talents.KingOfTheJungle)) * (1 - 0.1*float64(druid.Talents.NaturalShapeshifter)),
// 		},
// 		Cast: core.CastConfig{
// 			DefaultCast: core.Cast{
// 				GCD: core.GCDDefault,
// 			},
// 			IgnoreHaste: true,
// 		},

// 		ApplyEffects: func(sim *core.Simulation, _ *core.Unit, spell *core.Spell) {
// 			rageDelta := 0 - druid.CurrentRage()
// 			if sim.Proc(furorProcChance, "Furor") {
// 				rageDelta += 10
// 			}
// 			if rageDelta > 0 {
// 				druid.AddRage(sim, rageDelta, rageMetrics)
// 			} else if rageDelta < 0 {
// 				druid.SpendRage(sim, -rageDelta, rageMetrics)
// 			}
// 			druid.BearFormAura.Activate(sim)
// 		},
// 	})
// }

// func (druid *Druid) applyMoonkinForm() {
// 	if !druid.InForm(Moonkin) || !druid.Talents.MoonkinForm {
// 		return
// 	}

// 	druid.MultiplyStat(stats.Intellect, 1+(0.02*float64(druid.Talents.Furor)))
// 	druid.PseudoStats.DamageDealtMultiplier *= 1 + (float64(druid.Talents.MasterShapeshifter) * 0.02)
// 	if druid.Talents.ImprovedMoonkinForm > 0 {
// 		druid.AddStatDependency(stats.Spirit, stats.SpellPower, 0.1*float64(druid.Talents.ImprovedMoonkinForm))
// 	}

// 	manaMetrics := druid.NewManaMetrics(core.ActionID{SpellID: 24858})
// 	druid.RegisterAura(core.Aura{
// 		Label:    "Moonkin Form",
// 		Duration: core.NeverExpires,
// 		OnReset: func(aura *core.Aura, sim *core.Simulation) {
// 			aura.Activate(sim)
// 		},
// 		OnSpellHitDealt: func(aura *core.Aura, sim *core.Simulation, spell *core.Spell, result *core.SpellResult) {
// 			if result.DidCrit() {
// 				if druid.Moonfire.IsEqual(spell) || druid.Starfire.IsEqual(spell) || druid.Wrath.IsEqual(spell) {
// 					druid.AddMana(sim, 0.02*druid.MaxMana(), manaMetrics)
// 				}
// 			}
// 		},
// 	})
// }<|MERGE_RESOLUTION|>--- conflicted
+++ resolved
@@ -75,12 +75,8 @@
 	srm := druid.getSavageRoarMultiplier()
 
 	statBonus := stats.Stats{
-<<<<<<< HEAD
-		stats.MeleeCrit: core.TernaryFloat64(druid.Talents.MasterShapeshifter, 4.0*core.CritRatingPerCritChance, 0.0),
-=======
 		stats.AttackPower: -20, // This offset is needed because the first 10 points of Agility do not contribute any Attack Power.
-		stats.MeleeCrit:   core.TernaryFloat64(druid.Talents.MasterShapeshifter, 4.0 * core.CritRatingPerCritChance, 0.0),
->>>>>>> e458b23b
+		stats.MeleeCrit:   core.TernaryFloat64(druid.Talents.MasterShapeshifter, 4.0*core.CritRatingPerCritChance, 0.0),
 	}
 
 	agiApDep := druid.NewDynamicStatDependency(stats.Agility, stats.AttackPower, 2)
