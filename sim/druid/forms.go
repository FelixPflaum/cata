package druid

import (
	"math"
	"time"

	"github.com/wowsims/wotlk/sim/core"
	"github.com/wowsims/wotlk/sim/core/stats"
)

type DruidForm uint8

const (
	Humanoid DruidForm = 1 << iota
	Bear
	Cat
	Moonkin
)

// Converts from 0.009327 to 0.0085
const AnimalSpiritRegenSuppression = 0.911337

func (form DruidForm) Matches(other DruidForm) bool {
	return (form & other) != 0
}

func (druid *Druid) GetForm() DruidForm {
	return druid.form
}

func (druid *Druid) InForm(form DruidForm) bool {
	return druid.form.Matches(form)
}

func (druid *Druid) ClearForm(sim *core.Simulation) {
	if druid.InForm(Cat) {
		druid.CatFormAura.Deactivate(sim)
	} else if druid.InForm(Bear) {
		druid.BearFormAura.Deactivate(sim)
	} else if druid.InForm(Moonkin) {
		panic("cant clear moonkin form")
	}
	druid.form = Humanoid
	druid.SetCurrentPowerBar(core.ManaBar)
}

// Bonus stats for both cat and bear.
func (druid *Druid) GetFormShiftStats() stats.Stats {
	s := stats.Stats{
		stats.AttackPower: float64(druid.Talents.PredatoryStrikes) * 0.5 * float64(core.CharacterLevel),
		stats.MeleeCrit:   float64(druid.Talents.SharpenedClaws) * 2 * core.CritRatingPerCritChance,
	}

	if weapon := druid.GetMHWeapon(); weapon != nil {
		dps := (weapon.WeaponDamageMax + weapon.WeaponDamageMin) / 2.0 / weapon.SwingSpeed
		weapAp := weapon.Stats[stats.AttackPower] + weapon.Enchant.Stats[stats.AttackPower]
		fap := math.Floor((dps - 54.8) * 14)

		s[stats.AttackPower] += fap
		s[stats.AttackPower] += (fap + weapAp) * ((0.2 / 3) * float64(druid.Talents.PredatoryStrikes))
	}

	return s
}

func (druid *Druid) registerCatFormSpell() {
	actionID := core.ActionID{SpellID: 768}
	baseCost := druid.BaseMana * 0.35

	srm := druid.getSavageRoarMultiplier()

	statBonus := druid.GetFormShiftStats().Add(stats.Stats{
		stats.AttackPower: float64(druid.Level) * 2,
		stats.MeleeCrit:   2 * float64(druid.Talents.MasterShapeshifter) * core.CritRatingPerCritChance,
	})

	agiApDep := druid.NewDynamicStatDependency(stats.Agility, stats.AttackPower, 1)

	var hotwDep *stats.StatDependency
	if druid.Talents.HeartOfTheWild > 0 {
		hotwDep = druid.NewDynamicMultiplyStat(stats.AttackPower, 1.0+0.02*float64(druid.Talents.HeartOfTheWild))
	}

	regWeapon := druid.WeaponFromMainHand(druid.MeleeCritMultiplier(Humanoid))
	clawWeapon := core.Weapon{
		BaseDamageMin:              43,
		BaseDamageMax:              66,
		SwingSpeed:                 1.0,
		NormalizedSwingSpeed:       1.0,
		SwingDuration:              time.Second,
		CritMultiplier:             druid.MeleeCritMultiplier(Cat),
		MeleeAttackRatingPerDamage: core.MeleeAttackRatingPerDamage,
	}

	druid.CatFormAura = druid.RegisterAura(core.Aura{
		Label:      "Cat Form",
		ActionID:   actionID,
		Duration:   core.NeverExpires,
		BuildPhase: core.Ternary(druid.StartingForm.Matches(Cat), core.CharacterBuildPhaseBase, core.CharacterBuildPhaseNone),
		OnGain: func(aura *core.Aura, sim *core.Simulation) {
			if !druid.Env.MeasuringStats && druid.form != Humanoid {
				druid.ClearForm(sim)
			}
			druid.form = Cat
			druid.SetCurrentPowerBar(core.EnergyBar)

<<<<<<< HEAD
			druid.AutoAttacks.MH = clawWeapon
=======
			druid.AutoAttacks.MH = core.Weapon{
				BaseDamageMin:              43,
				BaseDamageMax:              66,
				SwingSpeed:                 1.0,
				NormalizedSwingSpeed:       1.0,
				SwingDuration:              time.Second,
				CritMultiplier:             catCritMult,
				MeleeAttackRatingPerDamage: core.MeleeAttackRatingPerDamage,
			}

			druid.PseudoStats.ThreatMultiplier *= 0.71
>>>>>>> c2cebe73
			druid.PseudoStats.SpiritRegenMultiplier *= AnimalSpiritRegenSuppression
			druid.PseudoStats.BaseDodge += 0.02 * float64(druid.Talents.FeralSwiftness)
			druid.AddStatsDynamic(sim, statBonus)
			druid.EnableDynamicStatDep(sim, agiApDep)
			if hotwDep != nil {
				druid.EnableDynamicStatDep(sim, hotwDep)
			}

			if !druid.Env.MeasuringStats {
				druid.AutoAttacks.ReplaceMHSwing = nil
				druid.AutoAttacks.EnableAutoSwing(sim)
				druid.manageCooldownsEnabled()
				druid.UpdateManaRegenRates()

				// These buffs stay up, but corresponding changes don't
				if druid.SavageRoarAura.IsActive() {
					druid.PseudoStats.SchoolDamageDealtMultiplier[stats.SchoolIndexPhysical] *= srm
				}
				if druid.BerserkAura.IsActive() {
					druid.PseudoStats.CostMultiplier /= 2.0
				}

				if druid.PredatoryInstinctsAura != nil {
					druid.PredatoryInstinctsAura.Activate(sim)
				}
			}
		},
		OnExpire: func(aura *core.Aura, sim *core.Simulation) {
			druid.form = Humanoid
			druid.AutoAttacks.MH = regWeapon

			druid.PseudoStats.ThreatMultiplier /= 0.71
			druid.PseudoStats.SpiritRegenMultiplier /= AnimalSpiritRegenSuppression
			druid.PseudoStats.BaseDodge -= 0.02 * float64(druid.Talents.FeralSwiftness)
			druid.AddStatsDynamic(sim, statBonus.Multiply(-1))
			druid.DisableDynamicStatDep(sim, agiApDep)
			if hotwDep != nil {
				druid.DisableDynamicStatDep(sim, hotwDep)
			}

			if !druid.Env.MeasuringStats {
				druid.AutoAttacks.ReplaceMHSwing = nil
				druid.AutoAttacks.EnableAutoSwing(sim)
				druid.manageCooldownsEnabled()
				druid.UpdateManaRegenRates()

				druid.TigersFuryAura.Deactivate(sim)

				// These buffs stay up, but corresponding changes don't
				if druid.SavageRoarAura.IsActive() {
					druid.PseudoStats.SchoolDamageDealtMultiplier[stats.SchoolIndexPhysical] /= srm
				}
				if druid.BerserkAura.IsActive() {
					druid.PseudoStats.CostMultiplier *= 2.0
				}

				if druid.PredatoryInstinctsAura != nil {
					druid.PredatoryInstinctsAura.Deactivate(sim)
				}
			}
		},
	})

	energyMetrics := druid.NewEnergyMetrics(actionID)

	druid.CatForm = druid.RegisterSpell(core.SpellConfig{
		ActionID: actionID,
		Flags:    core.SpellFlagNoOnCastComplete,

		ResourceType: stats.Mana,
		BaseCost:     baseCost,

		Cast: core.CastConfig{
			DefaultCast: core.Cast{
				Cost: baseCost * (1 - 0.2*float64(druid.Talents.KingOfTheJungle)) * (1 - 0.1*float64(druid.Talents.NaturalShapeshifter)),
				GCD:  core.GCDDefault,
			},
			IgnoreHaste: true,
		},

		ApplyEffects: func(sim *core.Simulation, _ *core.Unit, spell *core.Spell) {
			maxShiftEnergy := float64(20 * druid.Talents.Furor)

			energyDelta := maxShiftEnergy - druid.CurrentEnergy()

			if energyDelta < 0 {
				druid.SpendEnergy(sim, -energyDelta, energyMetrics)
			}
			druid.CatFormAura.Activate(sim)
		},
	})
}

func (druid *Druid) calcArmorBonus() float64 {
	// Armor calculation: Dire Bear Form, Thick Hide, and Survival of the Fittest
	// scale multiplicatively with each other. But part of the Thick Hide
	// contribution was already calculated in ApplyTalents(), so we need to subtract
	// that part out from the overall scaling factor given to ScaleBaseArmor().
	sotfMulti := 1.0 + 0.33/3.0*float64(druid.Talents.SurvivalOfTheFittest)
	thickHideMulti := 1.0

	if druid.Talents.ThickHide > 0 {
		thickHideMulti += 0.04 + 0.03*float64(druid.Talents.ThickHide-1)
	}

	totalBearMulti := 4.7 * sotfMulti * thickHideMulti
	return druid.ScaleBaseArmor(totalBearMulti - thickHideMulti)
}

func (druid *Druid) registerBearFormSpell() {
	actionID := core.ActionID{SpellID: 9634}
	baseCost := druid.BaseMana * 0.35

	statBonus := druid.GetFormShiftStats().Add(stats.Stats{
		stats.Armor:       druid.calcArmorBonus(),
		stats.AttackPower: 3 * float64(core.CharacterLevel),
	})

	stamDep := druid.NewDynamicMultiplyStat(stats.Stamina, 1.25)

	var potpDep *stats.StatDependency
	if druid.Talents.ProtectorOfThePack > 0 {
		potpDep = druid.NewDynamicMultiplyStat(stats.AttackPower, 1.0+0.02*float64(druid.Talents.ProtectorOfThePack))
	}

	var hotwDep *stats.StatDependency
	if druid.Talents.HeartOfTheWild > 0 {
		hotwDep = druid.NewDynamicMultiplyStat(stats.Stamina, 1.0+0.02*float64(druid.Talents.HeartOfTheWild))
	}

	potpdtm := 1 - 0.04*float64(druid.Talents.ProtectorOfThePack)

	regWeapon := druid.WeaponFromMainHand(druid.MeleeCritMultiplier(Humanoid))
	clawWeapon := core.Weapon{
		BaseDamageMin:              109,
		BaseDamageMax:              165,
		SwingSpeed:                 2.5,
		NormalizedSwingSpeed:       2.5,
		SwingDuration:              time.Millisecond * 2500,
		CritMultiplier:             druid.MeleeCritMultiplier(Bear),
		MeleeAttackRatingPerDamage: core.MeleeAttackRatingPerDamage,
	}

	druid.BearFormAura = druid.RegisterAura(core.Aura{
		Label:      "Bear Form",
		ActionID:   actionID,
		Duration:   core.NeverExpires,
		BuildPhase: core.Ternary(druid.StartingForm.Matches(Bear), core.CharacterBuildPhaseBase, core.CharacterBuildPhaseNone),
		OnGain: func(aura *core.Aura, sim *core.Simulation) {
			if !druid.Env.MeasuringStats && druid.form != Humanoid {
				druid.ClearForm(sim)
			}
			druid.form = Bear
			druid.SetCurrentPowerBar(core.RageBar)

<<<<<<< HEAD
			druid.AutoAttacks.MH = clawWeapon
			druid.PseudoStats.ThreatMultiplier *= 1.3
=======
			druid.AutoAttacks.MH = core.Weapon{
				BaseDamageMin:              109,
				BaseDamageMax:              165,
				SwingSpeed:                 2.5,
				NormalizedSwingSpeed:       2.5,
				SwingDuration:              time.Millisecond * 2500,
				CritMultiplier:             bearCritMult,
				MeleeAttackRatingPerDamage: core.MeleeAttackRatingPerDamage,
			}

			druid.PseudoStats.ThreatMultiplier *= 29. / 14.
>>>>>>> c2cebe73
			druid.PseudoStats.DamageDealtMultiplier *= 1.0 + 0.02*float64(druid.Talents.MasterShapeshifter)
			druid.PseudoStats.DamageTakenMultiplier *= potpdtm
			druid.PseudoStats.SpiritRegenMultiplier *= AnimalSpiritRegenSuppression
			druid.PseudoStats.BaseDodge += 0.02 * float64(druid.Talents.FeralSwiftness+druid.Talents.NaturalReaction)
			druid.AddStatsDynamic(sim, statBonus)
			druid.EnableDynamicStatDep(sim, stamDep)
			if potpDep != nil {
				druid.EnableDynamicStatDep(sim, potpDep)
			}
			if hotwDep != nil {
				druid.EnableDynamicStatDep(sim, hotwDep)
			}

			if !druid.Env.MeasuringStats {
				druid.AutoAttacks.ReplaceMHSwing = func(sim *core.Simulation, mhSwingSpell *core.Spell) *core.Spell {
					return druid.TryMaul(sim, mhSwingSpell)
				}
				druid.AutoAttacks.EnableAutoSwing(sim)

				druid.manageCooldownsEnabled()
				druid.UpdateManaRegenRates()
			}
		},
		OnExpire: func(aura *core.Aura, sim *core.Simulation) {
			druid.form = Humanoid
			druid.AutoAttacks.MH = regWeapon

			druid.PseudoStats.ThreatMultiplier /= 29. / 14.
			druid.PseudoStats.DamageDealtMultiplier /= 1.0 + 0.02*float64(druid.Talents.MasterShapeshifter)
			druid.PseudoStats.DamageTakenMultiplier /= potpdtm
			druid.PseudoStats.SpiritRegenMultiplier /= AnimalSpiritRegenSuppression
			druid.PseudoStats.BaseDodge -= 0.02 * float64(druid.Talents.FeralSwiftness+druid.Talents.NaturalReaction)
			druid.AddStatsDynamic(sim, statBonus.Multiply(-1))
			druid.DisableDynamicStatDep(sim, stamDep)
			if potpDep != nil {
				druid.DisableDynamicStatDep(sim, potpDep)
			}
			if hotwDep != nil {
				druid.DisableDynamicStatDep(sim, hotwDep)
			}

			if !druid.Env.MeasuringStats {
				druid.AutoAttacks.ReplaceMHSwing = nil
				druid.AutoAttacks.EnableAutoSwing(sim)

				druid.manageCooldownsEnabled()
				druid.UpdateManaRegenRates()
				druid.EnrageAura.Deactivate(sim)
				druid.MaulQueueAura.Deactivate(sim)
			}
		},
	})

	rageMetrics := druid.NewRageMetrics(actionID)

	furorProcChance := []float64{0, 0.2, 0.4, 0.6, 0.8, 1}[druid.Talents.Furor]

	druid.BearForm = druid.RegisterSpell(core.SpellConfig{
		ActionID: actionID,
		Flags:    core.SpellFlagNoOnCastComplete,

		ResourceType: stats.Mana,
		BaseCost:     baseCost,

		Cast: core.CastConfig{
			DefaultCast: core.Cast{
				Cost: baseCost * (1 - 0.2*float64(druid.Talents.KingOfTheJungle)) * (1 - 0.1*float64(druid.Talents.NaturalShapeshifter)),
				GCD:  core.GCDDefault,
			},
			IgnoreHaste: true,
		},

		ApplyEffects: func(sim *core.Simulation, _ *core.Unit, spell *core.Spell) {
			rageDelta := 0 - druid.CurrentRage()
			if sim.Proc(furorProcChance, "Furor") {
				rageDelta += 10
			}
			if rageDelta > 0 {
				druid.AddRage(sim, rageDelta, rageMetrics)
			} else if rageDelta < 0 {
				druid.SpendRage(sim, -rageDelta, rageMetrics)
			}
			druid.BearFormAura.Activate(sim)
		},
	})
}

func (druid *Druid) manageCooldownsEnabled() {
	// Disable cooldowns not usable in form and/or delay others
	if druid.StartingForm.Matches(Cat | Bear) {
		for _, mcd := range druid.disabledMCDs {
			mcd.Enable()
		}
		druid.disabledMCDs = nil

		if druid.InForm(Humanoid) {
			// Disable cooldown that incurs a gcd, so we dont get stuck out of form when we dont need to (Greater Drums)
			for _, mcd := range druid.GetMajorCooldowns() {
				if mcd.Spell.DefaultCast.GCD > 0 {
					mcd.Disable()
					druid.disabledMCDs = append(druid.disabledMCDs, mcd)
				}
			}
		}
	}
}

func (druid *Druid) applyMoonkinForm() {
	if !druid.InForm(Moonkin) || !druid.Talents.MoonkinForm {
		return
	}

	druid.MultiplyStat(stats.Intellect, 1+(0.02*float64(druid.Talents.Furor)))
	druid.PseudoStats.DamageDealtMultiplier *= 1 + (float64(druid.Talents.MasterShapeshifter) * 0.02)
	if druid.Talents.ImprovedMoonkinForm > 0 {
		druid.AddStatDependency(stats.Spirit, stats.SpellPower, 0.1*float64(druid.Talents.ImprovedMoonkinForm))
	}

	manaMetrics := druid.NewManaMetrics(core.ActionID{SpellID: 24858})
	druid.RegisterAura(core.Aura{
		Label:    "Moonkin Form",
		Duration: core.NeverExpires,
		OnReset: func(aura *core.Aura, sim *core.Simulation) {
			aura.Activate(sim)
		},
		OnSpellHitDealt: func(aura *core.Aura, sim *core.Simulation, spell *core.Spell, result *core.SpellResult) {
			if result.DidCrit() {
				if spell == druid.Moonfire || spell == druid.Starfire || spell == druid.Wrath {
					druid.AddMana(sim, 0.02*druid.MaxMana(), manaMetrics, false)
				}
			}
		},
	})
}<|MERGE_RESOLUTION|>--- conflicted
+++ resolved
@@ -104,21 +104,9 @@
 			druid.form = Cat
 			druid.SetCurrentPowerBar(core.EnergyBar)
 
-<<<<<<< HEAD
 			druid.AutoAttacks.MH = clawWeapon
-=======
-			druid.AutoAttacks.MH = core.Weapon{
-				BaseDamageMin:              43,
-				BaseDamageMax:              66,
-				SwingSpeed:                 1.0,
-				NormalizedSwingSpeed:       1.0,
-				SwingDuration:              time.Second,
-				CritMultiplier:             catCritMult,
-				MeleeAttackRatingPerDamage: core.MeleeAttackRatingPerDamage,
-			}
 
 			druid.PseudoStats.ThreatMultiplier *= 0.71
->>>>>>> c2cebe73
 			druid.PseudoStats.SpiritRegenMultiplier *= AnimalSpiritRegenSuppression
 			druid.PseudoStats.BaseDodge += 0.02 * float64(druid.Talents.FeralSwiftness)
 			druid.AddStatsDynamic(sim, statBonus)
@@ -274,22 +262,8 @@
 			druid.form = Bear
 			druid.SetCurrentPowerBar(core.RageBar)
 
-<<<<<<< HEAD
 			druid.AutoAttacks.MH = clawWeapon
-			druid.PseudoStats.ThreatMultiplier *= 1.3
-=======
-			druid.AutoAttacks.MH = core.Weapon{
-				BaseDamageMin:              109,
-				BaseDamageMax:              165,
-				SwingSpeed:                 2.5,
-				NormalizedSwingSpeed:       2.5,
-				SwingDuration:              time.Millisecond * 2500,
-				CritMultiplier:             bearCritMult,
-				MeleeAttackRatingPerDamage: core.MeleeAttackRatingPerDamage,
-			}
-
 			druid.PseudoStats.ThreatMultiplier *= 29. / 14.
->>>>>>> c2cebe73
 			druid.PseudoStats.DamageDealtMultiplier *= 1.0 + 0.02*float64(druid.Talents.MasterShapeshifter)
 			druid.PseudoStats.DamageTakenMultiplier *= potpdtm
 			druid.PseudoStats.SpiritRegenMultiplier *= AnimalSpiritRegenSuppression
