package main

import (
	"bufio"
	"encoding/json"
	"flag"
	"fmt"
	"io"
	"log"
	"net/http"
	_ "net/http/pprof"
	"os"
	"os/signal"
	"runtime/pprof"
	"strings"
	"sync"
	"sync/atomic"
	"syscall"
	"time"

	uuid "github.com/google/uuid"
	"github.com/pkg/browser"
	dist "github.com/wowsims/cata/binary_dist"
	"github.com/wowsims/cata/sim"
	"github.com/wowsims/cata/sim/core"
	proto "github.com/wowsims/cata/sim/core/proto"
	"github.com/wowsims/cata/sim/core/simsignals"

	googleProto "google.golang.org/protobuf/proto"
)

func init() {
	sim.RegisterAll()
}

var (
	Version  string
	outdated int
)

func main() {
	if Version == "" {
		Version = "development"
	}
	var useFS = flag.Bool("usefs", false, "Use local file system for client files. Set to true during development.")
	var wasm = flag.Bool("wasm", false, "Use wasm for sim instead of web server apis. Can only be used with usefs=true")
	var simName = flag.String("sim", "", "Name of simulator to launch (ex: balance_druid, elemental_shaman, etc)")
	var host = flag.String("host", "localhost:3333", "URL to host the interface on.")
	var launch = flag.Bool("launch", true, "auto launch browser")
	var skipVersionCheck = flag.Bool("nvc", false, "set true to skip version check")

	flag.Parse()

	fmt.Printf("Version: %s\n", Version)
	if !*skipVersionCheck && Version != "development" {
		go func() {
			resp, err := http.Get("https://api.github.com/repos/wowsims/cata/releases/latest")
			if err != nil {
				return
			}

			body, err := io.ReadAll(resp.Body)
			if err != nil {
				return
			}

			result := struct {
				Tag  string `json:"tag_name"`
				URL  string `json:"html_url"`
				Name string `json:"name"`
			}{}
			if err := json.Unmarshal(body, &result); err != nil {
				return
			}

			if result.Tag != Version {
				outdated = 2
				fmt.Printf("New version of simulator available: %s\n\tDownload at: %s\n", result.Name, result.URL)
			} else {
				outdated = 1
			}
		}()
	}

	s := &server{
		progMut:         sync.RWMutex{},
		asyncProgresses: map[string]*asyncProgress{},
	}
	s.runServer(*useFS, *host, *launch, *simName, *wasm, bufio.NewReader(os.Stdin))
}

// Handlers to decode and handle each proto function
var handlers = map[string]apiHandler{
	"/raidSim": {msg: func() googleProto.Message { return &proto.RaidSimRequest{} }, handle: func(msg googleProto.Message) googleProto.Message {
		return core.RunRaidSim(msg.(*proto.RaidSimRequest))
	}},
	"/statWeights": {msg: func() googleProto.Message { return &proto.StatWeightsRequest{} }, handle: func(msg googleProto.Message) googleProto.Message {
		return core.StatWeights(msg.(*proto.StatWeightsRequest))
	}},
	"/statWeightRequests": {msg: func() googleProto.Message { return &proto.StatWeightsRequest{} }, handle: func(msg googleProto.Message) googleProto.Message {
		return core.StatWeightRequests(msg.(*proto.StatWeightsRequest))
	}},
	"/statWeightCompute": {msg: func() googleProto.Message { return &proto.StatWeightsCalcRequest{} }, handle: func(msg googleProto.Message) googleProto.Message {
		return core.StatWeightCompute(msg.(*proto.StatWeightsCalcRequest))
	}},
	"/computeStats": {msg: func() googleProto.Message { return &proto.ComputeStatsRequest{} }, handle: func(msg googleProto.Message) googleProto.Message {
		return core.ComputeStats(msg.(*proto.ComputeStatsRequest))
	}},
<<<<<<< HEAD
	"/abortById": {msg: func() googleProto.Message { return &proto.AbortRequest{} }, handle: func(msg googleProto.Message) googleProto.Message {
		requestId := msg.(*proto.AbortRequest).RequestId
		triggered := simsignals.AbortById(requestId)
		return &proto.AbortResponse{RequestId: requestId, WasTriggered: triggered}
	}},
}
=======
	"/bulkSimCombos": {msg: func() googleProto.Message { return &proto.BulkSimCombosRequest{} }, handle: func(msg googleProto.Message) googleProto.Message {
		// TODO: we can use context's to cancel stuff.
		// We should have all the async APIs take in context and let it be cancelled via its async ID.
		return core.RunBulkCombos(context.Background(), msg.(*proto.BulkSimCombosRequest))
	},
	}}
>>>>>>> 8e9e74b9

var asyncAPIHandlers = map[string]asyncAPIHandler{
	"/raidSimAsync": {msg: func() googleProto.Message { return &proto.RaidSimRequest{} }, handle: func(msg googleProto.Message, reporter chan *proto.ProgressMetrics) {
		core.RunRaidSimConcurrentAsync(msg.(*proto.RaidSimRequest), reporter)
	}},
	"/statWeightsAsync": {msg: func() googleProto.Message { return &proto.StatWeightsRequest{} }, handle: func(msg googleProto.Message, reporter chan *proto.ProgressMetrics) {
		core.StatWeightsAsync(msg.(*proto.StatWeightsRequest), reporter)
	}},
	"/bulkSimAsync": {msg: func() googleProto.Message { return &proto.BulkSimRequest{} }, handle: func(msg googleProto.Message, reporter chan *proto.ProgressMetrics) {
		core.RunBulkSimAsync(msg.(*proto.BulkSimRequest), reporter)
	}},
}

type server struct {
	progMut         sync.RWMutex
	asyncProgresses map[string]*asyncProgress
}

type apiHandler struct {
	msg    func() googleProto.Message
	handle func(googleProto.Message) googleProto.Message
}
type asyncAPIHandler struct {
	msg    func() googleProto.Message
	handle func(googleProto.Message, chan *proto.ProgressMetrics)
}

type asyncProgress struct {
	id             string
	latestProgress atomic.Value
}

func (s *server) addNewSim() *asyncProgress {
	newID := uuid.NewString()
	simProgress := &asyncProgress{
		id: newID,
	}
	simProgress.latestProgress.Store(&proto.ProgressMetrics{})

	s.progMut.Lock()
	s.asyncProgresses[newID] = simProgress
	s.progMut.Unlock()

	return simProgress
}

func (s *server) handleAsyncAPI(w http.ResponseWriter, r *http.Request) {
	body, err := io.ReadAll(r.Body)
	if err != nil {
		return
	}
	endpoint := r.URL.Path
	handler, ok := asyncAPIHandlers[endpoint]
	if !ok {
		log.Printf("Invalid Endpoint: %s", endpoint)
		w.WriteHeader(http.StatusNotFound)
		return
	}

	msg := handler.msg()
	if err := googleProto.Unmarshal(body, msg); err != nil {
		log.Printf("Failed to parse request: %s", err.Error())
		w.WriteHeader(http.StatusInternalServerError)
		return
	}

	// reporter channel is handed into the core simulation.
	//  as the simulation advances it will push changes to the channel
	//  these changes will be consumed by the goroutine below so the asyncProgress endpoint can fetch the results.
	reporter := make(chan *proto.ProgressMetrics, 100)
	handler.handle(msg, reporter)

	// Generate a new async simulation
	simProgress := s.addNewSim()

	// Now launch a background process that pulls progress reports off the reporter channel
	// and pushes it into the async progress cache.
	go func() {
		for {
			select {
			case <-time.After(time.Minute * 10):
				// if we get no progress after 10 minutes, delete the pending sim and exit.
				s.progMut.Lock()
				delete(s.asyncProgresses, simProgress.id)
				s.progMut.Unlock()
				return
			case progMetric := <-reporter:
				if progMetric == nil {
					return
				}
				simProgress.latestProgress.Store(progMetric)
				if progMetric.FinalRaidResult != nil || progMetric.FinalWeightResult != nil || progMetric.FinalBulkResult != nil {
					return
				}
			}
		}
	}()

	protoResult := &proto.AsyncAPIResult{
		ProgressId: simProgress.id,
	}

	outbytes, err := googleProto.Marshal(protoResult)
	if err != nil {
		log.Printf("[ERROR] Failed to marshal result: %s", err.Error())
		w.WriteHeader(http.StatusInternalServerError)
		return
	}

	w.Header().Add("Content-Type", "application/x-protobuf")
	w.Write(outbytes)
}

func (s *server) setupAsyncServer() {
	// All async handlers here will call the addNewSim, generating a new UUID and cached progress state.
	for route := range asyncAPIHandlers {
		http.Handle(route, corsMiddleware(http.HandlerFunc(s.handleAsyncAPI)))
	}

	// asyncProgress will fetch the current progress of a simulation by its UUID.
	http.Handle("/asyncProgress", corsMiddleware(http.HandlerFunc(func(w http.ResponseWriter, r *http.Request) {
		body, err := io.ReadAll(r.Body)
		if err != nil {
			return
		}
		msg := &proto.AsyncAPIResult{}
		if err := googleProto.Unmarshal(body, msg); err != nil {
			log.Printf("Failed to parse request: %s", err.Error())
			w.WriteHeader(http.StatusInternalServerError)
			return
		}

		// Read lock the map of all progress statuses, fetching current one.
		s.progMut.RLock()
		progress, ok := s.asyncProgresses[msg.ProgressId]
		s.progMut.RUnlock()
		if !ok {
			w.WriteHeader(http.StatusNoContent)
			return
		}
		latest := progress.latestProgress.Load().(*proto.ProgressMetrics)
		outbytes, err := googleProto.Marshal(latest)
		if err != nil {
			log.Printf("[ERROR] Failed to marshal result: %s", err.Error())
			w.WriteHeader(http.StatusInternalServerError)
			return
		}

		// If this was the last result, delete the cache for this simulation.
		if latest.FinalRaidResult != nil || latest.FinalWeightResult != nil || latest.FinalBulkResult != nil {
			s.progMut.Lock()
			delete(s.asyncProgresses, msg.ProgressId)
			s.progMut.Unlock()
		}
		w.Header().Add("Content-Type", "application/x-protobuf")
		w.Write(outbytes)
	})))
}
func corsMiddleware(next http.Handler) http.Handler {
	return http.HandlerFunc(func(w http.ResponseWriter, r *http.Request) {
		w.Header().Set("Access-Control-Allow-Origin", "*")
		w.Header().Set("Access-Control-Allow-Methods", "POST, GET, OPTIONS, PUT, DELETE")
		w.Header().Set("Access-Control-Allow-Headers", "Accept, Content-Type, Content-Length, Accept-Encoding, X-CSRF-Token, Authorization")
		if r.Method == "OPTIONS" {
			w.WriteHeader(http.StatusOK)
			return
		}
		next.ServeHTTP(w, r)
	})
}
func (s *server) runServer(useFS bool, host string, launchBrowser bool, simName string, wasm bool, inputReader *bufio.Reader) {
	s.setupAsyncServer()

	var fs http.Handler
	if useFS {
		log.Printf("Using local file system for development.")
		fs = http.FileServer(http.Dir("./dist"))
	} else {
		log.Printf("Embedded file server running.")
		fs = http.FileServer(http.FS(dist.FS))
	}

	for route := range handlers {
		http.Handle(route, corsMiddleware(http.HandlerFunc(handleAPI)))
	}

	http.HandleFunc("/version", func(resp http.ResponseWriter, req *http.Request) {
		msg := fmt.Sprintf(`{"version": "%s", "outdated": %d}`, Version, outdated)
		resp.Write([]byte(msg))
	})
	http.HandleFunc("/", func(resp http.ResponseWriter, req *http.Request) {
		if req.URL.Path == "/" {
			http.Redirect(resp, req, "/cata/", http.StatusPermanentRedirect)
			return
		}
		resp.Header().Add("Cache-Control", "no-cache")
		if strings.HasSuffix(req.URL.Path, ".wasm") {
			resp.Header().Set("Content-Type", "application/wasm")
		}
		if strings.HasSuffix(req.URL.Path, ".js") {
			resp.Header().Set("Content-Type", "application/javascript")
		}
		if !useFS || (useFS && !wasm) {
			if strings.HasSuffix(req.URL.Path, "sim_worker.js") {
				req.URL.Path = strings.Replace(req.URL.Path, "sim_worker.js", "net_worker.js", 1)
			}
		}
		fs.ServeHTTP(resp, req)
	})

	if launchBrowser {
		if strings.HasPrefix(host, ":") {
			host = "localhost" + host
		}
		url := fmt.Sprintf("http://%s/cata/%s", host, simName)
		log.Printf("Launching interface on %s", url)
		go func() {
			err := browser.OpenURL(url)
			if err != nil {
				fmt.Printf("Error launching browser: %#v\n", err.Error())
				fmt.Printf("You will need to manually open your web browser to %s\n", url)
			}
		}()
	}

	go func() {
		// Launch server!
		if err := http.ListenAndServe(host, nil); err != nil {
			log.Printf("Failed to shutdown server: %s", err)
			os.Exit(1)
		}
		log.Printf("Server shutdown successfully.")
		os.Exit(0)
	}()

	// used to read a CTRL+C
	c := make(chan os.Signal, 10)
	signal.Notify(c, syscall.SIGINT)

	go func() {
		<-c
		log.Printf("Shutting down")
		os.Exit(0)
	}()
	fmt.Printf("Enter Command... '?' for list\n")
	for {
		fmt.Printf("> ")
		text, err := inputReader.ReadString('\n')
		if err != nil {
			// block forever
			<-c
			os.Exit(-1)
		}
		if len(text) == 0 {
			continue
		}
		command := strings.TrimSpace(text)
		switch command {
		case "profile":
			filename := fmt.Sprintf("profile_%d.cpu", time.Now().Unix())
			fmt.Printf("Running profiling for 15 seconds, output to %s\n", filename)
			f, err := os.Create(filename)
			if err != nil {
				log.Fatal("could not create CPU profile: ", err)
			}
			if err := pprof.StartCPUProfile(f); err != nil {
				log.Fatal("could not start CPU profile: ", err)
			}
			go func() {
				time.Sleep(time.Second * 15)
				pprof.StopCPUProfile()
				f.Close()
				fmt.Printf("Profiling complete.\n> ")
			}()
		case "sims":
			s.progMut.RLock()
			fmt.Printf("Total Sims Running: %d\n", len(s.asyncProgresses))
			for _, v := range s.asyncProgresses {
				latest := (v.latestProgress.Load()).(*proto.ProgressMetrics)
				fmt.Printf("Process: %s (%d sims)\n\t  Progress: %d/%d\n", v.id, latest.TotalSims, latest.CompletedIterations, latest.TotalIterations)
			}
			s.progMut.RUnlock()
		case "quit":
			os.Exit(1)
		case "?":
			fmt.Printf("Commands:\n\tsims - Lists all active async sims running currently.\n\tprofile - start a CPU profile for debugging performance\n\tquit - exits\n\n")
		case "":
			// nothing.
		default:
			fmt.Printf("Unknown command: '%s'", command)
		}
	}
}

// handleAPI is generic handler for any api function using protos.
func handleAPI(w http.ResponseWriter, r *http.Request) {
	endpoint := r.URL.Path

	body, err := io.ReadAll(r.Body)
	if err != nil {
		return
	}
	handler, ok := handlers[endpoint]
	if !ok {
		log.Printf("Invalid Endpoint: %s", endpoint)
		w.WriteHeader(http.StatusNotFound)
		return
	}

	msg := handler.msg()
	if err := googleProto.Unmarshal(body, msg); err != nil {
		log.Printf("Failed to parse request: %s", err.Error())
		w.WriteHeader(http.StatusInternalServerError)
		return
	}

	if googleProto.Equal(msg, msg.ProtoReflect().New().Interface()) {
		log.Printf("Request is empty")
		w.WriteHeader(http.StatusBadRequest)
		return
	}

	result := handler.handle(msg)

	outbytes, err := googleProto.Marshal(result)
	if err != nil {
		log.Printf("[ERROR] Failed to marshal result: %s", err.Error())
		w.WriteHeader(http.StatusInternalServerError)
		return
	}

	w.Header().Add("Content-Type", "application/x-protobuf")
	w.Write(outbytes)
}<|MERGE_RESOLUTION|>--- conflicted
+++ resolved
@@ -106,21 +106,17 @@
 	"/computeStats": {msg: func() googleProto.Message { return &proto.ComputeStatsRequest{} }, handle: func(msg googleProto.Message) googleProto.Message {
 		return core.ComputeStats(msg.(*proto.ComputeStatsRequest))
 	}},
-<<<<<<< HEAD
 	"/abortById": {msg: func() googleProto.Message { return &proto.AbortRequest{} }, handle: func(msg googleProto.Message) googleProto.Message {
 		requestId := msg.(*proto.AbortRequest).RequestId
 		triggered := simsignals.AbortById(requestId)
 		return &proto.AbortResponse{RequestId: requestId, WasTriggered: triggered}
 	}},
-}
-=======
 	"/bulkSimCombos": {msg: func() googleProto.Message { return &proto.BulkSimCombosRequest{} }, handle: func(msg googleProto.Message) googleProto.Message {
 		// TODO: we can use context's to cancel stuff.
 		// We should have all the async APIs take in context and let it be cancelled via its async ID.
-		return core.RunBulkCombos(context.Background(), msg.(*proto.BulkSimCombosRequest))
-	},
-	}}
->>>>>>> 8e9e74b9
+		return core.RunBulkCombos(simsignals.CreateSignals(), msg.(*proto.BulkSimCombosRequest))
+	}},
+}
 
 var asyncAPIHandlers = map[string]asyncAPIHandler{
 	"/raidSimAsync": {msg: func() googleProto.Message { return &proto.RaidSimRequest{} }, handle: func(msg googleProto.Message, reporter chan *proto.ProgressMetrics) {
