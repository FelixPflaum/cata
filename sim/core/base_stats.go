package core

import (
	"github.com/wowsims/cata/sim/core/proto"
	"github.com/wowsims/cata/sim/core/stats"
)

type BaseStatsKey struct {
	Race  proto.Race
	Class proto.Class
}

var BaseStats = map[BaseStatsKey]stats.Stats{}

// To calculate base stats, get a naked level 70 of the race/class you want, ideally without any talents to mess up base stats.
//  Basic stats are as-shown (str/agi/stm/int/spirit)

// Base Spell Crit is calculated by
//   1. Take as-shown value (troll shaman have 3.5%)
//   2. Calculate the bonus from int (for troll shaman that would be 104/78.1=1.331% crit)
//   3. Subtract as-shown from int bouns (3.5-1.331=2.169)
//   4. 2.169*22.08 (rating per crit percent) = 47.89 crit rating.

// Base mana can be looked up here: https://wowwiki-archive.fandom.com/wiki/Base_mana

// These are also scattered in various dbc/casc files,
// `octbasempbyclass.txt`, `combatratings.txt`, `chancetospellcritbase.txt`, etc.

// TODO: Cata - Update race base stats
var RaceOffsets = map[proto.Race]stats.Stats{
	proto.Race_RaceUnknown: stats.Stats{},
	proto.Race_RaceHuman:   stats.Stats{},
	proto.Race_RaceOrc: {
		stats.Agility:   -3,
		stats.Strength:  3,
		stats.Intellect: -3,
		stats.Spirit:    2,
		stats.Stamina:   1,
	},
	proto.Race_RaceDwarf: {
		stats.Agility:   -4,
		stats.Strength:  5,
		stats.Intellect: -1,
		stats.Spirit:    -1,
		stats.Stamina:   1,
	},
	proto.Race_RaceNightElf: {
		stats.Agility:   4,
		stats.Strength:  -4,
		stats.Intellect: 0,
		stats.Spirit:    0,
		stats.Stamina:   0,
	},
	proto.Race_RaceUndead: {
		stats.Agility:   -2,
		stats.Strength:  -1,
		stats.Intellect: -2,
		stats.Spirit:    5,
		stats.Stamina:   0,
	},
	proto.Race_RaceTauren: {
		stats.Agility:   -4,
		stats.Strength:  5,
		stats.Intellect: -4,
		stats.Spirit:    2,
		stats.Stamina:   1,
	},
	proto.Race_RaceGnome: {
		stats.Agility:   2,
		stats.Strength:  -5,
		stats.Intellect: 3,
		stats.Spirit:    0,
		stats.Stamina:   0,
	},
	proto.Race_RaceTroll: {
		stats.Agility:   2,
		stats.Strength:  1,
		stats.Intellect: -4,
		stats.Spirit:    1,
		stats.Stamina:   0,
	},
	proto.Race_RaceBloodElf: {
		stats.Agility:   2,
		stats.Strength:  -3,
		stats.Intellect: 3,
		stats.Spirit:    -2,
		stats.Stamina:   0,
	},
	proto.Race_RaceDraenei: {
		stats.Agility:   -3,
		stats.Strength:  1,
		stats.Intellect: 0,
		stats.Spirit:    2,
		stats.Stamina:   0,
	},
<<<<<<< HEAD
	proto.Race_RaceWorgen: {
		stats.Agility:   -3,
		stats.Strength:  1,
		stats.Intellect: 0,
		stats.Spirit:    2,
		stats.Stamina:   0,
	},
	proto.Race_RaceGoblin: {
		stats.Agility:   -3,
		stats.Strength:  1,
		stats.Intellect: 0,
		stats.Spirit:    2,
=======
	proto.Race_RaceGoblin: {
		stats.Agility:   2,
		stats.Strength:  -3,
		stats.Intellect: 3,
		stats.Spirit:    -2,
		stats.Stamina:   0,
	},
	proto.Race_RaceWorgen: {
		stats.Agility:   2,
		stats.Strength:  3,
		stats.Intellect: -4,
		stats.Spirit:    -1,
>>>>>>> 819f817c
		stats.Stamina:   0,
	},
}

var ClassBaseStats = map[proto.Class]stats.Stats{
	proto.Class_ClassUnknown: {},
	proto.Class_ClassWarrior: {
		stats.Health:      43285,
		stats.Agility:     123,
		stats.Strength:    189,
		stats.Intellect:   37,
		stats.Spirit:      63,
		stats.Stamina:     173,
		stats.AttackPower: float64(CharacterLevel)*3.0 - 20,
	},
	proto.Class_ClassPaladin: {
		stats.Health:      43285,
		stats.Agility:     97,
		stats.Strength:    164,
		stats.Intellect:   106,
		stats.Spirit:      117,
		stats.Stamina:     156,
		stats.AttackPower: float64(CharacterLevel)*3.0 - 20,
	},
	proto.Class_ClassHunter: {
		stats.Health:            39037,
		stats.Agility:           198,
		stats.Strength:          80,
		stats.Intellect:         105,
		stats.Spirit:            97,
		stats.Stamina:           138,
		stats.AttackPower:       float64(CharacterLevel)*2.0 - 20,
		stats.RangedAttackPower: float64(CharacterLevel)*2.0 - 10,
	},
	proto.Class_ClassRogue: {
		stats.Health:      40529,
		stats.Agility:     206,
		stats.Strength:    122,
		stats.Intellect:   46,
		stats.Spirit:      71,
		stats.Stamina:     114,
		stats.AttackPower: float64(CharacterLevel)*2.0 - 20,
	},
	proto.Class_ClassPriest: {
		stats.Health:    43285,
		stats.Agility:   54,
		stats.Strength:  46,
		stats.Intellect: 190,
		stats.Spirit:    198,
		stats.Stamina:   71,
	},
	proto.Class_ClassDeathKnight: {
		stats.Health:      43285,
		stats.Agility:     121,
		stats.Strength:    191,
		stats.Intellect:   36,
		stats.Spirit:      63,
		stats.Stamina:     174,
		stats.AttackPower: float64(CharacterLevel)*3.0 - 20,
	},
	proto.Class_ClassShaman: {
		stats.Health:      37097,
		stats.Agility:     80,
		stats.Strength:    131,
		stats.Intellect:   139,
		stats.Spirit:      156,
		stats.Stamina:     158,
		stats.AttackPower: float64(CharacterLevel)*2.0 - 20,
	},
	proto.Class_ClassMage: {
		stats.Health:    37113,
		stats.Agility:   46,
		stats.Strength:  37,
		stats.Intellect: 198,
		stats.Spirit:    190,
		stats.Stamina:   63,
	},
	proto.Class_ClassWarlock: {
		stats.Health:      38184,
		stats.Agility:     71,
		stats.Strength:    63,
		stats.Intellect:   173,
		stats.Spirit:      161,
		stats.Stamina:     96,
		stats.AttackPower: -10,
	},
	proto.Class_ClassDruid: {
		stats.Health:      39533,
		stats.Agility:     89,
		stats.Strength:    96,
		stats.Intellect:   165,
		stats.Spirit:      173,
		stats.Stamina:     106,
		stats.AttackPower: -20,
	},
}

func AddBaseStatsCombo(r proto.Race, c proto.Class) {
	BaseStats[BaseStatsKey{Race: r, Class: c}] = ClassBaseStats[c].Add(RaceOffsets[r]).Add(ExtraClassBaseStats[c])
}

func init() {
	AddBaseStatsCombo(proto.Race_RaceTauren, proto.Class_ClassDruid)
	AddBaseStatsCombo(proto.Race_RaceNightElf, proto.Class_ClassDruid)
	AddBaseStatsCombo(proto.Race_RaceTroll, proto.Class_ClassDruid)
	AddBaseStatsCombo(proto.Race_RaceWorgen, proto.Class_ClassDruid)

	AddBaseStatsCombo(proto.Race_RaceDraenei, proto.Class_ClassDeathKnight)
	AddBaseStatsCombo(proto.Race_RaceDwarf, proto.Class_ClassDeathKnight)
	AddBaseStatsCombo(proto.Race_RaceGnome, proto.Class_ClassDeathKnight)
	AddBaseStatsCombo(proto.Race_RaceHuman, proto.Class_ClassDeathKnight)
	AddBaseStatsCombo(proto.Race_RaceNightElf, proto.Class_ClassDeathKnight)
	AddBaseStatsCombo(proto.Race_RaceOrc, proto.Class_ClassDeathKnight)
	AddBaseStatsCombo(proto.Race_RaceTauren, proto.Class_ClassDeathKnight)
	AddBaseStatsCombo(proto.Race_RaceTroll, proto.Class_ClassDeathKnight)
	AddBaseStatsCombo(proto.Race_RaceUndead, proto.Class_ClassDeathKnight)
	AddBaseStatsCombo(proto.Race_RaceBloodElf, proto.Class_ClassDeathKnight)
	AddBaseStatsCombo(proto.Race_RaceGoblin, proto.Class_ClassDeathKnight)
	AddBaseStatsCombo(proto.Race_RaceWorgen, proto.Class_ClassDeathKnight)

	AddBaseStatsCombo(proto.Race_RaceBloodElf, proto.Class_ClassHunter)
	AddBaseStatsCombo(proto.Race_RaceDraenei, proto.Class_ClassHunter)
	AddBaseStatsCombo(proto.Race_RaceDwarf, proto.Class_ClassHunter)
	AddBaseStatsCombo(proto.Race_RaceNightElf, proto.Class_ClassHunter)
	AddBaseStatsCombo(proto.Race_RaceOrc, proto.Class_ClassHunter)
	AddBaseStatsCombo(proto.Race_RaceTauren, proto.Class_ClassHunter)
	AddBaseStatsCombo(proto.Race_RaceTroll, proto.Class_ClassHunter)
	AddBaseStatsCombo(proto.Race_RaceGoblin, proto.Class_ClassHunter)
	AddBaseStatsCombo(proto.Race_RaceWorgen, proto.Class_ClassHunter)
	AddBaseStatsCombo(proto.Race_RaceUndead, proto.Class_ClassHunter)

	AddBaseStatsCombo(proto.Race_RaceBloodElf, proto.Class_ClassMage)
	AddBaseStatsCombo(proto.Race_RaceDraenei, proto.Class_ClassMage)
	AddBaseStatsCombo(proto.Race_RaceGnome, proto.Class_ClassMage)
	AddBaseStatsCombo(proto.Race_RaceHuman, proto.Class_ClassMage)
	AddBaseStatsCombo(proto.Race_RaceTroll, proto.Class_ClassMage)
	AddBaseStatsCombo(proto.Race_RaceUndead, proto.Class_ClassMage)
	AddBaseStatsCombo(proto.Race_RaceGoblin, proto.Class_ClassMage)
	AddBaseStatsCombo(proto.Race_RaceWorgen, proto.Class_ClassMage)
	AddBaseStatsCombo(proto.Race_RaceDwarf, proto.Class_ClassMage)
	AddBaseStatsCombo(proto.Race_RaceNightElf, proto.Class_ClassMage)
	AddBaseStatsCombo(proto.Race_RaceOrc, proto.Class_ClassMage)

	AddBaseStatsCombo(proto.Race_RaceBloodElf, proto.Class_ClassPaladin)
	AddBaseStatsCombo(proto.Race_RaceDraenei, proto.Class_ClassPaladin)
	AddBaseStatsCombo(proto.Race_RaceHuman, proto.Class_ClassPaladin)
	AddBaseStatsCombo(proto.Race_RaceDwarf, proto.Class_ClassPaladin)
	AddBaseStatsCombo(proto.Race_RaceTauren, proto.Class_ClassPaladin)

	AddBaseStatsCombo(proto.Race_RaceHuman, proto.Class_ClassPriest)
	AddBaseStatsCombo(proto.Race_RaceDwarf, proto.Class_ClassPriest)
	AddBaseStatsCombo(proto.Race_RaceGnome, proto.Class_ClassPriest)
	AddBaseStatsCombo(proto.Race_RaceNightElf, proto.Class_ClassPriest)
	AddBaseStatsCombo(proto.Race_RaceDraenei, proto.Class_ClassPriest)
	AddBaseStatsCombo(proto.Race_RaceUndead, proto.Class_ClassPriest)
	AddBaseStatsCombo(proto.Race_RaceTroll, proto.Class_ClassPriest)
	AddBaseStatsCombo(proto.Race_RaceBloodElf, proto.Class_ClassPriest)
	AddBaseStatsCombo(proto.Race_RaceGoblin, proto.Class_ClassPriest)
	AddBaseStatsCombo(proto.Race_RaceWorgen, proto.Class_ClassPriest)
	AddBaseStatsCombo(proto.Race_RaceTauren, proto.Class_ClassPriest)

	AddBaseStatsCombo(proto.Race_RaceBloodElf, proto.Class_ClassRogue)
	AddBaseStatsCombo(proto.Race_RaceDwarf, proto.Class_ClassRogue)
	AddBaseStatsCombo(proto.Race_RaceGnome, proto.Class_ClassRogue)
	AddBaseStatsCombo(proto.Race_RaceHuman, proto.Class_ClassRogue)
	AddBaseStatsCombo(proto.Race_RaceNightElf, proto.Class_ClassRogue)
	AddBaseStatsCombo(proto.Race_RaceOrc, proto.Class_ClassRogue)
	AddBaseStatsCombo(proto.Race_RaceTroll, proto.Class_ClassRogue)
	AddBaseStatsCombo(proto.Race_RaceUndead, proto.Class_ClassRogue)
	AddBaseStatsCombo(proto.Race_RaceGoblin, proto.Class_ClassRogue)
	AddBaseStatsCombo(proto.Race_RaceWorgen, proto.Class_ClassRogue)

	AddBaseStatsCombo(proto.Race_RaceDraenei, proto.Class_ClassShaman)
	AddBaseStatsCombo(proto.Race_RaceOrc, proto.Class_ClassShaman)
	AddBaseStatsCombo(proto.Race_RaceTauren, proto.Class_ClassShaman)
	AddBaseStatsCombo(proto.Race_RaceTroll, proto.Class_ClassShaman)
	AddBaseStatsCombo(proto.Race_RaceGoblin, proto.Class_ClassShaman)
	AddBaseStatsCombo(proto.Race_RaceDwarf, proto.Class_ClassShaman)

	AddBaseStatsCombo(proto.Race_RaceBloodElf, proto.Class_ClassWarlock)
	AddBaseStatsCombo(proto.Race_RaceOrc, proto.Class_ClassWarlock)
	AddBaseStatsCombo(proto.Race_RaceUndead, proto.Class_ClassWarlock)
	AddBaseStatsCombo(proto.Race_RaceHuman, proto.Class_ClassWarlock)
	AddBaseStatsCombo(proto.Race_RaceGnome, proto.Class_ClassWarlock)
	AddBaseStatsCombo(proto.Race_RaceGoblin, proto.Class_ClassWarlock)
	AddBaseStatsCombo(proto.Race_RaceWorgen, proto.Class_ClassWarlock)
	AddBaseStatsCombo(proto.Race_RaceDwarf, proto.Class_ClassWarlock)
	AddBaseStatsCombo(proto.Race_RaceTroll, proto.Class_ClassWarlock)

	AddBaseStatsCombo(proto.Race_RaceDraenei, proto.Class_ClassWarrior)
	AddBaseStatsCombo(proto.Race_RaceDwarf, proto.Class_ClassWarrior)
	AddBaseStatsCombo(proto.Race_RaceGnome, proto.Class_ClassWarrior)
	AddBaseStatsCombo(proto.Race_RaceHuman, proto.Class_ClassWarrior)
	AddBaseStatsCombo(proto.Race_RaceNightElf, proto.Class_ClassWarrior)
	AddBaseStatsCombo(proto.Race_RaceOrc, proto.Class_ClassWarrior)
	AddBaseStatsCombo(proto.Race_RaceTauren, proto.Class_ClassWarrior)
	AddBaseStatsCombo(proto.Race_RaceTroll, proto.Class_ClassWarrior)
	AddBaseStatsCombo(proto.Race_RaceUndead, proto.Class_ClassWarrior)
	AddBaseStatsCombo(proto.Race_RaceGoblin, proto.Class_ClassWarrior)
	AddBaseStatsCombo(proto.Race_RaceWorgen, proto.Class_ClassWarrior)
	AddBaseStatsCombo(proto.Race_RaceBloodElf, proto.Class_ClassWarrior)
}<|MERGE_RESOLUTION|>--- conflicted
+++ resolved
@@ -26,7 +26,6 @@
 // These are also scattered in various dbc/casc files,
 // `octbasempbyclass.txt`, `combatratings.txt`, `chancetospellcritbase.txt`, etc.
 
-// TODO: Cata - Update race base stats
 var RaceOffsets = map[proto.Race]stats.Stats{
 	proto.Race_RaceUnknown: stats.Stats{},
 	proto.Race_RaceHuman:   stats.Stats{},
@@ -93,20 +92,6 @@
 		stats.Spirit:    2,
 		stats.Stamina:   0,
 	},
-<<<<<<< HEAD
-	proto.Race_RaceWorgen: {
-		stats.Agility:   -3,
-		stats.Strength:  1,
-		stats.Intellect: 0,
-		stats.Spirit:    2,
-		stats.Stamina:   0,
-	},
-	proto.Race_RaceGoblin: {
-		stats.Agility:   -3,
-		stats.Strength:  1,
-		stats.Intellect: 0,
-		stats.Spirit:    2,
-=======
 	proto.Race_RaceGoblin: {
 		stats.Agility:   2,
 		stats.Strength:  -3,
@@ -119,7 +104,6 @@
 		stats.Strength:  3,
 		stats.Intellect: -4,
 		stats.Spirit:    -1,
->>>>>>> 819f817c
 		stats.Stamina:   0,
 	},
 }
