--- conflicted
+++ resolved
@@ -508,13 +508,8 @@
 	})
 }
 
-<<<<<<< HEAD
 func CurseOfWeaknessAura(target *Unit) *Aura {
 	bonus := stats.Stats{stats.Armor: -800, stats.AttackPower: 135}
-=======
-func CurseOfRecklessnessAura(target *Unit) *Aura {
-	bonus := stats.Stats{stats.AttackPower: 135}
->>>>>>> 9b889982
 
 	return target.GetOrRegisterAura(Aura{
 		Label:    "Curse of Weakness",
