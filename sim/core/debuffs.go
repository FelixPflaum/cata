package core

import (
	"strconv"
	"time"

	"github.com/wowsims/cata/sim/core/proto"
	"github.com/wowsims/cata/sim/core/stats"
)

func applyDebuffEffects(target *Unit, targetIdx int, debuffs *proto.Debuffs, raid *proto.Raid) {
<<<<<<< HEAD
	// if debuffs.Misery && targetIdx == 0 {
	// 	MakePermanent(MiseryAura(target, 3))
	// }

	// if debuffs.JudgementOfWisdom && targetIdx == 0 {
	// 	MakePermanent(JudgementOfWisdomAura(target))
	// }
	// if debuffs.JudgementOfLight && targetIdx == 0 {
	// 	MakePermanent(JudgementOfLightAura(target))
	// }

	// if debuffs.CurseOfElements {
	// 	MakePermanent(CurseOfElementsAura(target))
	// }
	// if debuffs.EbonPlaguebringer {
	// 	MakePermanent(EbonPlaguebringerOrCryptFeverAura(nil, target, 2, 3, 3))
	// }
	// if debuffs.EarthAndMoon && targetIdx == 0 {
	// 	MakePermanent(EarthAndMoonAura(target, 3))
	// }

	// if debuffs.ShadowMastery && targetIdx == 0 {
	// 	MakePermanent(ShadowMasteryAura(target))
	// }

	// if debuffs.ImprovedScorch && targetIdx == 0 {
	// 	MakePermanent(ImprovedScorchAura(target))
	// }

	// if debuffs.WintersChill && targetIdx == 0 {
	// 	MakePermanent(WintersChillAura(target, 5))
	// }

	// if debuffs.BloodFrenzy && targetIdx < 4 {
	// 	MakePermanent(BloodFrenzyAura(target, 2))
	// }
	// if debuffs.SavageCombat {
	// 	MakePermanent(SavageCombatAura(target, 2))
	// }

	// if debuffs.GiftOfArthas {
	// 	MakePermanent(GiftOfArthasAura(target))
	// }

	// if debuffs.SporeCloud {
	// 	MakePermanent(SporeCloudAura(target))
	// }

	// if debuffs.CrystalYield {
	// 	MakePermanent(CrystalYieldAura(target))
	// }

	// if debuffs.Mangle && targetIdx == 0 {
	// 	MakePermanent(MangleAura(target))
	// } else if debuffs.Trauma && targetIdx == 0 {
	// 	MakePermanent(TraumaAura(target, 2))
	// } else if debuffs.Stampede && targetIdx == 0 {
	// 	stampedeAura := StampedeAura(target)
	// 	target.RegisterResetEffect(func(sim *Simulation) {
	// 		StartPeriodicAction(sim, PeriodicActionOptions{
	// 			Period: time.Second * 60,
	// 			OnAction: func(sim *Simulation) {
	// 				stampedeAura.Activate(sim)
	// 			},
	// 		})
	// 	})
	// }
=======
	if debuffs.Misery && targetIdx == 0 {
		MakePermanent(MiseryAura(target, 3))
	}

	if debuffs.JudgementOfWisdom && targetIdx == 0 {
		MakePermanent(JudgementOfWisdomAura(target))
	}
	if debuffs.JudgementOfLight && targetIdx == 0 {
		MakePermanent(JudgementOfLightAura(target))
	}

	if debuffs.CurseOfElements {
		MakePermanent(CurseOfElementsAura(target))
	}
	if debuffs.EbonPlaguebringer {
		MakePermanent(EbonPlaguebringerAura(nil, target, 2, 3))
	}
	if debuffs.EarthAndMoon && targetIdx == 0 {
		MakePermanent(EarthAndMoonAura(target, 3))
	}

	if debuffs.ShadowMastery && targetIdx == 0 {
		MakePermanent(ShadowMasteryAura(target))
	}

	if debuffs.ImprovedScorch && targetIdx == 0 {
		MakePermanent(ImprovedScorchAura(target))
	}

	if debuffs.WintersChill && targetIdx == 0 {
		MakePermanent(WintersChillAura(target, 5))
	}

	if debuffs.BloodFrenzy && targetIdx < 4 {
		MakePermanent(BloodFrenzyAura(target, 2))
	}
	if debuffs.SavageCombat {
		MakePermanent(SavageCombatAura(target, 2))
	}

	if debuffs.GiftOfArthas {
		MakePermanent(GiftOfArthasAura(target))
	}

	if debuffs.SporeCloud {
		MakePermanent(SporeCloudAura(target))
	}

	if debuffs.CrystalYield {
		MakePermanent(CrystalYieldAura(target))
	}

	if debuffs.Mangle && targetIdx == 0 {
		MakePermanent(MangleAura(target))
	} else if debuffs.Trauma && targetIdx == 0 {
		MakePermanent(TraumaAura(target, 2))
	} else if debuffs.Stampede && targetIdx == 0 {
		stampedeAura := StampedeAura(target)
		target.RegisterResetEffect(func(sim *Simulation) {
			StartPeriodicAction(sim, PeriodicActionOptions{
				Period: time.Second * 60,
				OnAction: func(sim *Simulation) {
					stampedeAura.Activate(sim)
				},
			})
		})
	}
>>>>>>> 819f817c

	if debuffs.ExposeArmor && targetIdx == 0 {
		aura := ExposeArmorAura(target, false)
		ScheduledMajorArmorAura(aura, PeriodicActionOptions{
			Period:   time.Second * 3,
			NumTicks: 1,
			OnAction: func(sim *Simulation) {
				aura.Activate(sim)
			},
		}, raid)
	}

	if debuffs.SunderArmor && targetIdx == 0 {
		aura := SunderArmorAura(target)
		ScheduledMajorArmorAura(aura, PeriodicActionOptions{
			Period:          time.Millisecond * 1500,
			NumTicks:        5,
			TickImmediately: true,
			Priority:        ActionPriorityDOT, // High prio so it comes before actual warrior sunders.
			OnAction: func(sim *Simulation) {
				aura.Activate(sim)
				if aura.IsActive() {
					aura.AddStack(sim)
				}
			},
		}, raid)
	}

<<<<<<< HEAD
	// if debuffs.AcidSpit && targetIdx == 0 {
	// 	aura := AcidSpitAura(target)
	// 	ScheduledMajorArmorAura(aura, PeriodicActionOptions{
	// 		Period:          time.Second * 10,
	// 		NumTicks:        2,
	// 		TickImmediately: true,
	// 		OnAction: func(sim *Simulation) {
	// 			aura.Activate(sim)
	// 			if aura.IsActive() {
	// 				aura.AddStack(sim)
	// 			}
	// 		},
	// 	}, raid)
	// }

	// if debuffs.CurseOfWeakness != proto.TristateEffect_TristateEffectMissing {
	// 	MakePermanent(CurseOfWeaknessAura(target, GetTristateValueInt32(debuffs.CurseOfWeakness, 1, 2)))
	// }
	// if debuffs.Sting && targetIdx == 0 {
	// 	MakePermanent(StingAura(target))
	// }

	// if debuffs.FaerieFire != proto.TristateEffect_TristateEffectMissing {
	// 	MakePermanent(FaerieFireAura(target, GetTristateValueInt32(debuffs.FaerieFire, 0, 3)))
	// }

	// if debuffs.DemoralizingRoar != proto.TristateEffect_TristateEffectMissing {
	// 	MakePermanent(DemoralizingRoarAura(target, GetTristateValueInt32(debuffs.DemoralizingRoar, 0, 5)))
	// }
	// if debuffs.DemoralizingShout != proto.TristateEffect_TristateEffectMissing {
	// 	MakePermanent(DemoralizingShoutAura(target, 0, GetTristateValueInt32(debuffs.DemoralizingShout, 0, 5)))
	// }
	// if debuffs.Vindication && targetIdx == 0 {
	// 	MakePermanent(VindicationAura(target, 2))
	// }
	// if debuffs.DemoralizingScreech {
	// 	MakePermanent(DemoralizingScreechAura(target))
	// }

	// // Atk spd reduction
	// if debuffs.ThunderClap != proto.TristateEffect_TristateEffectMissing {
	// 	MakePermanent(ThunderClapAura(target, GetTristateValueInt32(debuffs.ThunderClap, 0, 3)))
	// }
	// if debuffs.FrostFever != proto.TristateEffect_TristateEffectMissing {
	// 	MakePermanent(FrostFeverAura(target, GetTristateValueInt32(debuffs.FrostFever, 0, 3), 0))
	// }
	// if debuffs.InfectedWounds && targetIdx == 0 {
	// 	MakePermanent(InfectedWoundsAura(target, 3))
	// }
	// if debuffs.JudgementsOfTheJust && targetIdx == 0 {
	// 	MakePermanent(JudgementsOfTheJustAura(target, 2))
	// }

	// // Miss
	// if debuffs.InsectSwarm && targetIdx == 0 {
	// 	MakePermanent(InsectSwarmAura(target))
	// }

	// if debuffs.TotemOfWrath {
	// 	MakePermanent(TotemOfWrathDebuff(target))
	// }

	// if debuffs.MasterPoisoner {
	// 	MakePermanent(MasterPoisonerDebuff(target, 3))
	// }

	// if debuffs.HeartOfTheCrusader && targetIdx == 0 {
	// 	MakePermanent(HeartOfTheCrusaderDebuff(target, 3))
	// }

	// if debuffs.HuntersMark > 0 && targetIdx == 0 {
	// 	MakePermanent(HuntersMarkAura(target))
	// }
=======
	if debuffs.AcidSpit && targetIdx == 0 {
		aura := AcidSpitAura(target)
		ScheduledMajorArmorAura(aura, PeriodicActionOptions{
			Period:          time.Second * 10,
			NumTicks:        2,
			TickImmediately: true,
			OnAction: func(sim *Simulation) {
				aura.Activate(sim)
				if aura.IsActive() {
					aura.AddStack(sim)
				}
			},
		}, raid)
	}

	if debuffs.CurseOfWeakness != proto.TristateEffect_TristateEffectMissing {
		MakePermanent(CurseOfWeaknessAura(target, GetTristateValueInt32(debuffs.CurseOfWeakness, 1, 2)))
	}
	if debuffs.Sting && targetIdx == 0 {
		MakePermanent(StingAura(target))
	}

	if debuffs.FaerieFire != proto.TristateEffect_TristateEffectMissing {
		MakePermanent(FaerieFireAura(target, GetTristateValueInt32(debuffs.FaerieFire, 0, 3)))
	}

	if debuffs.DemoralizingRoar != proto.TristateEffect_TristateEffectMissing {
		MakePermanent(DemoralizingRoarAura(target, GetTristateValueInt32(debuffs.DemoralizingRoar, 0, 5)))
	}
	if debuffs.DemoralizingShout {
		MakePermanent(DemoralizingShoutAura(target, false))
	}
	if debuffs.Vindication && targetIdx == 0 {
		MakePermanent(VindicationAura(target, 2))
	}
	if debuffs.DemoralizingScreech {
		MakePermanent(DemoralizingScreechAura(target))
	}

	// Atk spd reduction
	if debuffs.ThunderClap != proto.TristateEffect_TristateEffectMissing {
		MakePermanent(ThunderClapAura(target))
	}
	if debuffs.FrostFever != proto.TristateEffect_TristateEffectMissing {
		MakePermanent(FrostFeverAura(nil, target, GetTristateValueInt32(debuffs.FrostFever, 0, 3)))
	}
	if debuffs.InfectedWounds && targetIdx == 0 {
		MakePermanent(InfectedWoundsAura(target, 3))
	}
	if debuffs.JudgementsOfTheJust && targetIdx == 0 {
		MakePermanent(JudgementsOfTheJustAura(target, 2))
	}

	// Miss
	if debuffs.InsectSwarm && targetIdx == 0 {
		MakePermanent(InsectSwarmAura(target))
	}

	if debuffs.TotemOfWrath {
		MakePermanent(TotemOfWrathDebuff(target))
	}

	if debuffs.MasterPoisoner {
		MakePermanent(MasterPoisonerDebuff(target, 3))
	}

	if debuffs.HeartOfTheCrusader && targetIdx == 0 {
		MakePermanent(HeartOfTheCrusaderDebuff(target, 3))
	}

	if debuffs.HuntersMark > 0 && targetIdx == 0 {
		MakePermanent(HuntersMarkAura(target))
	}
>>>>>>> 819f817c
}

func ScheduledMajorArmorAura(aura *Aura, options PeriodicActionOptions, raid *proto.Raid) {
	aura.OnReset = func(aura *Aura, sim *Simulation) {
		aura.Duration = NeverExpires
		StartPeriodicAction(sim, options)
	}
}

var JudgementOfWisdomAuraLabel = "Judgement of Wisdom"

func JudgementOfWisdomAura(target *Unit) *Aura {
	actionID := ActionID{SpellID: 53408}

	return target.GetOrRegisterAura(Aura{
		Label:    JudgementOfWisdomAuraLabel,
		ActionID: actionID,
		Duration: time.Second * 20,
		OnSpellHitTaken: func(aura *Aura, sim *Simulation, spell *Spell, result *SpellResult) {
			unit := spell.Unit
			if !unit.HasManaBar() {
				return
			}

			if spell.ProcMask.Matches(ProcMaskEmpty | ProcMaskProc | ProcMaskWeaponProc) {
				return // Phantom spells (Romulo's, Lightning Capacitor, etc.) don't proc JoW.
			}

			if spell.ProcMask.Matches(ProcMaskWhiteHit | ProcMaskRanged) {
				// Apparently ranged/melee can still proc on miss
				if !unit.AutoAttacks.PPMProc(sim, 15, ProcMaskWhiteHit|ProcMaskRanged, "jow", spell) {
					return
				}
			} else { // spell casting
				if !result.Landed() {
					return
				}

				ct := spell.CurCast.CastTime.Seconds()
				if ct == 0 {
					// Current theory is that insta-cast is treated as min GCD from retail.
					// Perhaps this is a bug introduced in classic when converting JoW to wotlk.
					ct = 0.75
				}
				procChance := ct * 0.25 // ct / 60.0 * 15.0PPM (algebra) = ct*0.25
				if sim.RandomFloat("jow") > procChance {
					return
				}
			}

			if unit.JowManaMetrics == nil {
				unit.JowManaMetrics = unit.NewManaMetrics(actionID)
			}
			// JoW returns 2% of base mana 50% of the time.
			unit.AddMana(sim, unit.BaseMana*0.02, unit.JowManaMetrics)
		},
	})
}

var JudgementOfLightAuraLabel = "Judgement of Light"

func JudgementOfLightAura(target *Unit) *Aura {
	actionID := ActionID{SpellID: 20271}

	return target.GetOrRegisterAura(Aura{
		Label:    JudgementOfLightAuraLabel,
		ActionID: actionID,
		Duration: time.Second * 20,
		OnSpellHitTaken: func(aura *Aura, sim *Simulation, spell *Spell, result *SpellResult) {
			if !spell.ProcMask.Matches(ProcMaskMelee) || !result.Landed() {
				return
			}
		},
	})
}

func CurseOfElementsAura(target *Unit) *Aura {
	aura := target.GetOrRegisterAura(Aura{
		Label:    "Curse of Elements",
		ActionID: ActionID{SpellID: 47865},
		Duration: time.Minute * 5,
		OnGain: func(aura *Aura, sim *Simulation) {
			aura.Unit.AddStatsDynamic(sim, stats.Stats{stats.ArcaneResistance: -165, stats.FireResistance: -165, stats.FrostResistance: -165, stats.ShadowResistance: -165, stats.NatureResistance: -165})
		},
		OnExpire: func(aura *Aura, sim *Simulation) {
			aura.Unit.AddStatsDynamic(sim, stats.Stats{stats.ArcaneResistance: 165, stats.FireResistance: 165, stats.FrostResistance: 165, stats.ShadowResistance: 165, stats.NatureResistance: 165})
		},
	})
	spellDamageEffect(aura, 1.13)
	return aura
}

func EarthAndMoonAura(target *Unit, points int32) *Aura {
	aura := target.GetOrRegisterAura(Aura{
		Label:    "Earth And Moon" + strconv.Itoa(int(points)),
		ActionID: ActionID{SpellID: 48511},
		Duration: time.Second * 12,
	})
	spellDamageEffect(aura, []float64{1, 1.04, 1.09, 1.13}[points])
	return aura
}

func EbonPlaguebringerAura(caster *Character, target *Unit, epidemicPoints int32, ebonPlaguebringerPoints int32) *Aura {
	// On application, Ebon Plaguebringer trigger extra 'ghost' procs.
	var ghostSpell *Spell
	label := "External"
	if caster != nil {
		label = caster.Label
		ghostSpell = caster.RegisterSpell(SpellConfig{
			ActionID:    ActionID{SpellID: 52789},
			SpellSchool: SpellSchoolShadow,
			ProcMask:    ProcMaskSpellDamage,
			Flags:       SpellFlagNoLogs | SpellFlagNoMetrics | SpellFlagNoOnCastComplete | SpellFlagIgnoreModifiers,

			DamageMultiplier: 1,
			ThreatMultiplier: 0,

			ApplyEffects: func(sim *Simulation, target *Unit, spell *Spell) {
				// Just deal 0 damage as the "Harmful Spell" is implemented on spell damage
				spell.CalcAndDealOutcome(sim, target, spell.OutcomeAlwaysHit)
			},
		})
	}

	aura := target.GetOrRegisterAura(Aura{
		Label:    "EbonPlaguebringer" + label, // Support multiple DKs having their EP up
		Tag:      "EbonPlaguebringer",
		ActionID: ActionID{SpellID: 65142},
		Duration: time.Second * (21 + []time.Duration{0, 4, 8, 12}[epidemicPoints]),
		OnGain: func(aura *Aura, sim *Simulation) {
			if ghostSpell != nil {
				ghostSpell.Cast(sim, aura.Unit)
			}
		},
	})

	if ebonPlaguebringerPoints > 0 {
		spellDamageEffect(aura, 1.08)
	}
	return aura
}

func spellDamageEffect(aura *Aura, multiplier float64) *ExclusiveEffect {
	return aura.NewExclusiveEffect("spellDamage", false, ExclusiveEffect{
		Priority: multiplier,
		OnGain: func(ee *ExclusiveEffect, sim *Simulation) {
			ee.Aura.Unit.PseudoStats.SchoolDamageTakenMultiplier[stats.SchoolIndexArcane] *= multiplier
			ee.Aura.Unit.PseudoStats.SchoolDamageTakenMultiplier[stats.SchoolIndexFire] *= multiplier
			ee.Aura.Unit.PseudoStats.SchoolDamageTakenMultiplier[stats.SchoolIndexFrost] *= multiplier
			ee.Aura.Unit.PseudoStats.SchoolDamageTakenMultiplier[stats.SchoolIndexShadow] *= multiplier
			ee.Aura.Unit.PseudoStats.SchoolDamageTakenMultiplier[stats.SchoolIndexNature] *= multiplier
			ee.Aura.Unit.PseudoStats.SchoolDamageTakenMultiplier[stats.SchoolIndexHoly] *= multiplier
		},
		OnExpire: func(ee *ExclusiveEffect, sim *Simulation) {
			ee.Aura.Unit.PseudoStats.SchoolDamageTakenMultiplier[stats.SchoolIndexArcane] /= multiplier
			ee.Aura.Unit.PseudoStats.SchoolDamageTakenMultiplier[stats.SchoolIndexFire] /= multiplier
			ee.Aura.Unit.PseudoStats.SchoolDamageTakenMultiplier[stats.SchoolIndexFrost] /= multiplier
			ee.Aura.Unit.PseudoStats.SchoolDamageTakenMultiplier[stats.SchoolIndexShadow] /= multiplier
			ee.Aura.Unit.PseudoStats.SchoolDamageTakenMultiplier[stats.SchoolIndexNature] /= multiplier
			ee.Aura.Unit.PseudoStats.SchoolDamageTakenMultiplier[stats.SchoolIndexHoly] /= multiplier
		},
	})
}

func BloodFrenzyAura(target *Unit, points int32) *Aura {
	return bloodFrenzySavageCombatAura(target, "Blood Frenzy", ActionID{SpellID: 29859}, points)
}
func SavageCombatAura(target *Unit, points int32) *Aura {
	return bloodFrenzySavageCombatAura(target, "Savage Combat", ActionID{SpellID: 58413}, points)
}

func bloodFrenzySavageCombatAura(target *Unit, label string, id ActionID, points int32) *Aura {
	aura := target.GetOrRegisterAura(Aura{
		Label:    label + "-" + strconv.Itoa(int(points)),
		ActionID: id,
		// No fixed duration, lasts as long as the bleed that activates it.
		Duration: NeverExpires,
	})

	multiplier := 1 + 0.02*float64(points)
	PhysDamageTakenEffect(aura, multiplier)
	return aura
}

func GiftOfArthasAura(target *Unit) *Aura {
	return target.GetOrRegisterAura(Aura{
		Label:    "Gift of Arthas",
		ActionID: ActionID{SpellID: 11374},
		Duration: time.Minute * 3,
		OnGain: func(aura *Aura, sim *Simulation) {
			aura.Unit.PseudoStats.BonusPhysicalDamageTaken += 8
		},
		OnExpire: func(aura *Aura, sim *Simulation) {
			aura.Unit.PseudoStats.BonusPhysicalDamageTaken -= 8
		},
	})
}

func MangleAura(target *Unit) *Aura {
	return bleedDamageAura(target, Aura{
		Label:    "Mangle",
		ActionID: ActionID{SpellID: 48566},
		Duration: time.Minute,
	}, 1.3)
}

func TraumaAura(target *Unit, points int) *Aura {
	return bleedDamageAura(target, Aura{
		Label:    "Trauma",
		ActionID: ActionID{SpellID: 46855},
		Duration: time.Second * 60,
	}, 1+0.15*float64(points))
}

func HemorrhageAura(target *Unit) *Aura {
	return bleedDamageAura(target, Aura{
		Label:    "Hemorrhage",
		ActionID: ActionID{SpellID: 16511},
		Duration: time.Minute,
	}, 1.3)
}

func StampedeAura(target *Unit) *Aura {
	return bleedDamageAura(target, Aura{
		Label:    "Stampede",
		ActionID: ActionID{SpellID: 57393},
		Duration: time.Second * 12,
	}, 1.25)
}

// Bleed Damage Multiplier category
const BleedEffectCategory = "BleedDamage"

func bleedDamageAura(target *Unit, config Aura, multiplier float64) *Aura {
	aura := target.GetOrRegisterAura(config)
	aura.NewExclusiveEffect(BleedEffectCategory, true, ExclusiveEffect{
		Priority: multiplier,
		OnGain: func(ee *ExclusiveEffect, sim *Simulation) {
			ee.Aura.Unit.PseudoStats.PeriodicPhysicalDamageTakenMultiplier *= multiplier
		},
		OnExpire: func(ee *ExclusiveEffect, sim *Simulation) {
			ee.Aura.Unit.PseudoStats.PeriodicPhysicalDamageTakenMultiplier /= multiplier
		},
	})
	return aura
}

func ShadowMasteryAura(target *Unit) *Aura {
	return majorSpellCritDebuffAura(target, "Shadow Mastery", ActionID{SpellID: 17800}, 5)
}

func ImprovedScorchAura(target *Unit) *Aura {
	return majorSpellCritDebuffAura(target, "Improved Scorch", ActionID{SpellID: 12873}, 5)
}

const SpellCritEffectCategory = "spellcritdebuff"

func WintersChillAura(target *Unit, startingStacks int32) *Aura {
	var effect *ExclusiveEffect
	aura := target.GetOrRegisterAura(Aura{
		Label:     "Winter's Chill",
		ActionID:  ActionID{SpellID: 28593},
		Duration:  time.Second * 15,
		MaxStacks: 5,
		OnGain: func(aura *Aura, sim *Simulation) {
			aura.SetStacks(sim, startingStacks)
		},
		OnStacksChange: func(aura *Aura, sim *Simulation, oldStacks, newStacks int32) {
			effect.SetPriority(sim, float64(newStacks))
		},
	})

	effect = aura.NewExclusiveEffect(SpellCritEffectCategory, true, ExclusiveEffect{
		Priority: 0,
		OnGain: func(ee *ExclusiveEffect, sim *Simulation) {
			ee.Aura.Unit.PseudoStats.BonusSpellCritRatingTaken += ee.Priority * CritRatingPerCritChance
		},
		OnExpire: func(ee *ExclusiveEffect, sim *Simulation) {
			ee.Aura.Unit.PseudoStats.BonusSpellCritRatingTaken -= ee.Priority * CritRatingPerCritChance
		},
	})
	return aura
}

func majorSpellCritDebuffAura(target *Unit, label string, actionID ActionID, percent float64) *Aura {
	aura := target.GetOrRegisterAura(Aura{
		Label:    label,
		ActionID: actionID,
		Duration: time.Second * 30,
	})

	bonusSpellCrit := percent * CritRatingPerCritChance
	aura.NewExclusiveEffect(SpellCritEffectCategory, true, ExclusiveEffect{
		Priority: percent,
		OnGain: func(ee *ExclusiveEffect, sim *Simulation) {
			ee.Aura.Unit.PseudoStats.BonusSpellCritRatingTaken += bonusSpellCrit
		},
		OnExpire: func(ee *ExclusiveEffect, sim *Simulation) {
			ee.Aura.Unit.PseudoStats.BonusSpellCritRatingTaken -= bonusSpellCrit
		},
	})
	return aura
}

func MiseryAura(target *Unit, points int32) *Aura {
	aura := target.GetOrRegisterAura(Aura{
		Label:    "Misery",
		ActionID: ActionID{SpellID: 33198},
		Duration: time.Second * 24,
	})
	spellHitBonusEffect(aura, float64(points)*SpellHitRatingPerHitChance)
	return aura
}

var FaerieFireAuraTag = "Faerie Fire"

func FaerieFireAura(target *Unit, points int32) *Aura {
	aura := target.GetOrRegisterAura(Aura{
		Label:    "Faerie Fire" + strconv.Itoa(int(points)),
		Tag:      FaerieFireAuraTag,
		ActionID: ActionID{SpellID: 770},
		Duration: time.Minute * 5,
	})

	minorArmorReductionEffect(aura, 0.05)

	if points > 0 {
		spellHitBonusEffect(aura, float64(points)*SpellHitRatingPerHitChance)
	}

	return aura
}

func spellHitBonusEffect(aura *Aura, spellHitBonus float64) *ExclusiveEffect {
	return aura.NewExclusiveEffect("BonusSpellHit", false, ExclusiveEffect{
		Priority: spellHitBonus,
		OnGain: func(ee *ExclusiveEffect, sim *Simulation) {
			ee.Aura.Unit.PseudoStats.BonusSpellHitRatingTaken += spellHitBonus
		},
		OnExpire: func(ee *ExclusiveEffect, sim *Simulation) {
			ee.Aura.Unit.PseudoStats.BonusSpellHitRatingTaken -= spellHitBonus
		},
	})
}

var majorArmorReductionEffectCategory = "MajorArmorReduction"

func SunderArmorAura(target *Unit) *Aura {
	var effect *ExclusiveEffect
	aura := target.GetOrRegisterAura(Aura{
		Label:     "Sunder Armor",
		ActionID:  ActionID{SpellID: 58567},
		Duration:  time.Second * 30,
		MaxStacks: 3,
		OnStacksChange: func(aura *Aura, sim *Simulation, oldStacks int32, newStacks int32) {
			effect.SetPriority(sim, 0.04*float64(newStacks))
		},
	})

	effect = aura.NewExclusiveEffect(majorArmorReductionEffectCategory, true, ExclusiveEffect{
		Priority: 0,
		OnGain: func(ee *ExclusiveEffect, sim *Simulation) {
			ee.Aura.Unit.PseudoStats.ArmorMultiplier *= 1 - ee.Priority
		},
		OnExpire: func(ee *ExclusiveEffect, sim *Simulation) {
			ee.Aura.Unit.PseudoStats.ArmorMultiplier /= 1 - ee.Priority
		},
	})

	return aura
}

func AcidSpitAura(target *Unit) *Aura {
	var effect *ExclusiveEffect
	aura := target.GetOrRegisterAura(Aura{
		Label:     "Acid Spit",
		ActionID:  ActionID{SpellID: 55754},
		Duration:  time.Second * 10,
		MaxStacks: 2,
		OnStacksChange: func(aura *Aura, sim *Simulation, oldStacks int32, newStacks int32) {
			effect.SetPriority(sim, 0.1*float64(newStacks))
		},
	})

	effect = aura.NewExclusiveEffect(majorArmorReductionEffectCategory, true, ExclusiveEffect{
		Priority: 0,
		OnGain: func(ee *ExclusiveEffect, sim *Simulation) {
			ee.Aura.Unit.PseudoStats.ArmorMultiplier *= 1 - ee.Priority
		},
		OnExpire: func(ee *ExclusiveEffect, sim *Simulation) {
			ee.Aura.Unit.PseudoStats.ArmorMultiplier /= 1 - ee.Priority
		},
	})

	return aura
}

func ExposeArmorAura(target *Unit, hasGlyph bool) *Aura {
	const armorReduction = 0.2
	aura := target.GetOrRegisterAura(Aura{
		Label:    "ExposeArmor",
		ActionID: ActionID{SpellID: 8647},
		Duration: time.Second * TernaryDuration(hasGlyph, 42, 30),
	})

	aura.NewExclusiveEffect(majorArmorReductionEffectCategory, true, ExclusiveEffect{
		Priority: armorReduction,
		OnGain: func(ee *ExclusiveEffect, sim *Simulation) {
			ee.Aura.Unit.PseudoStats.ArmorMultiplier *= 1 - armorReduction
		},
		OnExpire: func(ee *ExclusiveEffect, sim *Simulation) {
			ee.Aura.Unit.PseudoStats.ArmorMultiplier /= 1 - armorReduction
		},
	})

	return aura
}

func CurseOfWeaknessAura(target *Unit, points int32) *Aura {
	aura := target.GetOrRegisterAura(Aura{
		Label:    "Curse of Weakness" + strconv.Itoa(int(points)),
		ActionID: ActionID{SpellID: 50511},
		Duration: time.Minute * 2,
	})
	minorArmorReductionEffect(aura, 0.05)
	apReductionEffect(aura, 478*(1+0.1*float64(points)))
	return aura
}

func StingAura(target *Unit) *Aura {
	aura := target.GetOrRegisterAura(Aura{
		Label:    "Sting",
		ActionID: ActionID{SpellID: 56631},
		Duration: time.Second * 20,
	})
	minorArmorReductionEffect(aura, 0.05)
	return aura
}

func SporeCloudAura(target *Unit) *Aura {
	aura := target.GetOrRegisterAura(Aura{
		Label:    "Spore Cloud",
		ActionID: ActionID{SpellID: 53598},
		Duration: time.Second * 9,
	})
	minorArmorReductionEffect(aura, 0.03)
	return aura
}

func minorArmorReductionEffect(aura *Aura, reduction float64) *ExclusiveEffect {
	multiplier := 1 - reduction
	return aura.NewExclusiveEffect("MinorArmorReduction", false, ExclusiveEffect{
		Priority: reduction,
		OnGain: func(ee *ExclusiveEffect, sim *Simulation) {
			ee.Aura.Unit.PseudoStats.ArmorMultiplier *= multiplier
		},
		OnExpire: func(ee *ExclusiveEffect, sim *Simulation) {
			ee.Aura.Unit.PseudoStats.ArmorMultiplier /= multiplier
		},
	})
}

var ShatteringThrowAuraTag = "ShatteringThrow"

var ShatteringThrowDuration = time.Second * 10

func ShatteringThrowAura(target *Unit) *Aura {
	armorReduction := 0.2

	return target.GetOrRegisterAura(Aura{
		Label:    "Shattering Throw",
		Tag:      ShatteringThrowAuraTag,
		ActionID: ActionID{SpellID: 64382},
		Duration: ShatteringThrowDuration,
		OnGain: func(aura *Aura, sim *Simulation) {
			aura.Unit.PseudoStats.ArmorMultiplier *= (1.0 - armorReduction)
		},
		OnExpire: func(aura *Aura, sim *Simulation) {
			aura.Unit.PseudoStats.ArmorMultiplier *= (1.0 / (1.0 - armorReduction))
		},
	})
}

const HuntersMarkAuraTag = "HuntersMark"

func HuntersMarkAura(target *Unit) *Aura {
	bonus := 1772.0 // 443.000000 * 4 @ VoraciousGhost - Hunters Mark and Hawk uses the Unknown class in the SpellScaling
	//Todo: Validate calculation

	aura := target.GetOrRegisterAura(Aura{
		Label:    "HuntersMark",
		Tag:      HuntersMarkAuraTag,
		ActionID: ActionID{SpellID: 1130},
		Duration: NeverExpires,
	})

	aura.NewExclusiveEffect("HuntersMark", true, ExclusiveEffect{
		Priority: bonus,
		OnGain: func(ee *ExclusiveEffect, sim *Simulation) {
			ee.Aura.Unit.PseudoStats.BonusRangedAttackPowerTaken += bonus
		},
		OnExpire: func(ee *ExclusiveEffect, sim *Simulation) {
			ee.Aura.Unit.PseudoStats.BonusRangedAttackPowerTaken -= bonus
		},
	})

	return aura
}

func DemoralizingRoarAura(target *Unit, points int32) *Aura {
	aura := target.GetOrRegisterAura(Aura{
		Label:    "DemoralizingRoar-" + strconv.Itoa(int(points)),
		ActionID: ActionID{SpellID: 48560},
		Duration: time.Second * 30,
	})
	apReductionEffect(aura, 411*(1+0.08*float64(points)))
	return aura
}

func DemoralizingShoutAura(target *Unit, glyph bool) *Aura {
	aura := target.GetOrRegisterAura(Aura{
		Label:    "DemoralizingShout",
		ActionID: ActionID{SpellID: 1160},
		Duration: time.Second*30 + TernaryDuration(glyph, time.Second*15, 0),
	})
	PhysDamageReductionEffect(aura, 0.1)
	return aura
}

func VindicationAura(target *Unit, points int32) *Aura {
	aura := target.GetOrRegisterAura(Aura{
		Label:    "Vindication",
		ActionID: ActionID{SpellID: 26016},
		Duration: time.Second * 10,
	})
	apReductionEffect(aura, 287*float64(points))
	return aura
}

func DemoralizingScreechAura(target *Unit) *Aura {
	aura := target.GetOrRegisterAura(Aura{
		Label:    "DemoralizingScreech",
		ActionID: ActionID{SpellID: 55487},
		Duration: time.Second * 4,
	})
	apReductionEffect(aura, 576)
	return aura
}

func PhysDamageTakenEffect(aura *Aura, multiplier float64) *ExclusiveEffect {
	return aura.NewExclusiveEffect("PhysicalDmg", false, ExclusiveEffect{
		Priority: multiplier,
		OnGain: func(ee *ExclusiveEffect, sim *Simulation) {
			ee.Aura.Unit.PseudoStats.SchoolDamageTakenMultiplier[stats.SchoolIndexPhysical] *= multiplier
		},
		OnExpire: func(ee *ExclusiveEffect, sim *Simulation) {
			ee.Aura.Unit.PseudoStats.SchoolDamageTakenMultiplier[stats.SchoolIndexPhysical] /= multiplier
		},
	})

}

func PhysDamageReductionEffect(aura *Aura, dmgReduction float64) *ExclusiveEffect {
	reductionMult := 1.0 - dmgReduction
	return aura.NewExclusiveEffect("PhysDamageReduction", false, ExclusiveEffect{
		Priority: dmgReduction,
		OnGain: func(ee *ExclusiveEffect, sim *Simulation) {
			ee.Aura.Unit.PseudoStats.SchoolDamageDealtMultiplier[SpellSchoolPhysical] *= reductionMult
		},
		OnExpire: func(ee *ExclusiveEffect, sim *Simulation) {
			ee.Aura.Unit.PseudoStats.SchoolDamageDealtMultiplier[SpellSchoolPhysical] /= reductionMult
		},
	})
}

func apReductionEffect(aura *Aura, apReduction float64) *ExclusiveEffect {
	statReduction := stats.Stats{stats.AttackPower: -apReduction}
	return aura.NewExclusiveEffect("APReduction", false, ExclusiveEffect{
		Priority: apReduction,
		OnGain: func(ee *ExclusiveEffect, sim *Simulation) {
			ee.Aura.Unit.AddStatsDynamic(sim, statReduction)
		},
		OnExpire: func(ee *ExclusiveEffect, sim *Simulation) {
			ee.Aura.Unit.AddStatsDynamic(sim, statReduction.Invert())
		},
	})
}

func ThunderClapAura(target *Unit) *Aura {
	aura := target.GetOrRegisterAura(Aura{
		Label:    "ThunderClap",
		ActionID: ActionID{SpellID: 6343},
		Duration: time.Second * 30,
	})
	AtkSpeedReductionEffect(aura, 1.2)
	return aura
}

func InfectedWoundsAura(target *Unit, points int32) *Aura {
	aura := target.GetOrRegisterAura(Aura{
		Label:    "InfectedWounds-" + strconv.Itoa(int(points)),
		ActionID: ActionID{SpellID: 48485},
		Duration: time.Second * 12,
	})
	AtkSpeedReductionEffect(aura, []float64{1.0, 1.06, 1.14, 1.20}[points])
	return aura
}

// Note: Paladin code might apply this as part of their judgement auras instead
// of using another separate aura.
func JudgementsOfTheJustAura(target *Unit, points int32) *Aura {
	aura := target.GetOrRegisterAura(Aura{
		Label:    "JudgementsOfTheJust-" + strconv.Itoa(int(points)),
		ActionID: ActionID{SpellID: 53696},
		Duration: time.Second * 30,
	})
	AtkSpeedReductionEffect(aura, 1.0+0.1*float64(points))
	return aura
}

func FrostFeverAura(caster *Unit, target *Unit, britleBones int32) *Aura {
	label := "External"
	if caster != nil {
		label = caster.Label
	}
	aura := target.GetOrRegisterAura(Aura{
		Label:    "FrostFeverDebuff" + label,
		ActionID: ActionID{SpellID: 55095},
		Duration: NeverExpires,
	})
	AtkSpeedReductionEffect(aura, 1.2)
	PhysDamageTakenEffect(aura, 1+0.02*float64(britleBones))
	return aura
}

func AtkSpeedReductionEffect(aura *Aura, speedMultiplier float64) *ExclusiveEffect {
	return aura.NewExclusiveEffect("AtkSpdReduction", false, ExclusiveEffect{
		Priority: speedMultiplier,
		OnGain: func(ee *ExclusiveEffect, sim *Simulation) {
			ee.Aura.Unit.MultiplyAttackSpeed(sim, 1/speedMultiplier)
		},
		OnExpire: func(ee *ExclusiveEffect, sim *Simulation) {
			ee.Aura.Unit.MultiplyAttackSpeed(sim, speedMultiplier)
		},
	})
}

func MarkOfBloodAura(target *Unit) *Aura {
	actionId := ActionID{SpellID: 49005}

	var healthMetrics *ResourceMetrics
	aura := target.GetOrRegisterAura(Aura{
		Label:     "MarkOfBlood",
		ActionID:  actionId,
		Duration:  20 * time.Second,
		MaxStacks: 20,
		OnGain: func(aura *Aura, sim *Simulation) {
			aura.SetStacks(sim, aura.MaxStacks)

			target := aura.Unit.CurrentTarget

			if healthMetrics == nil && target != nil {
				healthMetrics = target.NewHealthMetrics(actionId)
			}
		},
		OnSpellHitDealt: func(aura *Aura, sim *Simulation, spell *Spell, result *SpellResult) {
			target := aura.Unit.CurrentTarget

			if target != nil && result.Landed() {
				// Vampiric Blood bonus max health is ignored in MoB calculation (maybe other Max health effects as well?)
				targetHealth := target.MaxHealth()
				if target.HasActiveAura("Vampiric Blood") {
					targetHealth /= 1.15
				}
				// Current testing shows 5% healing instead of 4% as stated in the tooltip
				target.GainHealth(sim, targetHealth*0.05*target.PseudoStats.HealingTakenMultiplier, healthMetrics)
				aura.RemoveStack(sim)

				if aura.GetStacks() == 0 {
					aura.Deactivate(sim)
				}
			}
		},
	})
	return aura
}

func RuneOfRazoriceVulnerabilityAura(target *Unit) *Aura {
	frostVulnPerStack := 0.02
	aura := target.GetOrRegisterAura(Aura{
		Label:     "RuneOfRazoriceVulnerability",
		ActionID:  ActionID{SpellID: 50401},
		Duration:  NeverExpires,
		MaxStacks: 5,
		OnStacksChange: func(aura *Aura, sim *Simulation, oldStacks int32, newStacks int32) {
			oldMultiplier := 1.0 + float64(oldStacks)*frostVulnPerStack
			newMultiplier := 1.0 + float64(newStacks)*frostVulnPerStack
			aura.Unit.PseudoStats.SchoolDamageTakenMultiplier[stats.SchoolIndexFrost] *= newMultiplier / oldMultiplier
		},
	})
	return aura
}

func InsectSwarmAura(target *Unit) *Aura {
	aura := target.GetOrRegisterAura(Aura{
		Label:    "InsectSwarmMiss",
		ActionID: ActionID{SpellID: 27013},
		Duration: time.Second * 12,
	})
	increasedMissEffect(aura, 0.03)
	return aura
}

func increasedMissEffect(aura *Aura, increasedMissChance float64) *ExclusiveEffect {
	return aura.NewExclusiveEffect("IncreasedMiss", false, ExclusiveEffect{
		Priority: increasedMissChance,
		OnGain: func(ee *ExclusiveEffect, sim *Simulation) {
			ee.Aura.Unit.PseudoStats.IncreasedMissChance += increasedMissChance
		},
		OnExpire: func(ee *ExclusiveEffect, sim *Simulation) {
			ee.Aura.Unit.PseudoStats.IncreasedMissChance -= increasedMissChance
		},
	})
}

func TotemOfWrathDebuff(target *Unit) *Aura {
	return minorCritDebuffAura(target, "Totem of Wrath Debuff", ActionID{SpellID: 30708}, time.Minute*5, 3*CritRatingPerCritChance)
}

func MasterPoisonerDebuff(target *Unit, points int32) *Aura {
	return minorCritDebuffAura(target, "Master Poisoner", ActionID{SpellID: 58410}, time.Second*20, float64(points)*CritRatingPerCritChance)
}

func HeartOfTheCrusaderDebuff(target *Unit, points int32) *Aura {
	return minorCritDebuffAura(target, "Heart of the Crusader", ActionID{SpellID: 20337}, time.Second*20, float64(points)*CritRatingPerCritChance)
}

func minorCritDebuffAura(target *Unit, label string, actionID ActionID, duration time.Duration, critBonus float64) *Aura {
	aura := target.GetOrRegisterAura(Aura{
		Label:    label,
		ActionID: actionID,
		Duration: duration,
	})
	critBonusEffect(aura, critBonus)
	return aura
}

func critBonusEffect(aura *Aura, critBonus float64) *ExclusiveEffect {
	return aura.NewExclusiveEffect("CritBonus", false, ExclusiveEffect{
		Priority: critBonus,
		OnGain: func(ee *ExclusiveEffect, sim *Simulation) {
			ee.Aura.Unit.PseudoStats.BonusCritRatingTaken += critBonus
		},
		OnExpire: func(ee *ExclusiveEffect, sim *Simulation) {
			ee.Aura.Unit.PseudoStats.BonusCritRatingTaken -= critBonus
		},
	})
}

func CrystalYieldAura(target *Unit) *Aura {
	return target.GetOrRegisterAura(Aura{
		Label:    "Crystal Yield",
		ActionID: ActionID{SpellID: 15235},
		Duration: 2 * time.Minute,
		OnGain: func(aura *Aura, sim *Simulation) {
			aura.Unit.stats[stats.Armor] -= 200
		},
		OnExpire: func(aura *Aura, sim *Simulation) {
			aura.Unit.stats[stats.Armor] += 200
		},
	})
}<|MERGE_RESOLUTION|>--- conflicted
+++ resolved
@@ -9,7 +9,6 @@
 )
 
 func applyDebuffEffects(target *Unit, targetIdx int, debuffs *proto.Debuffs, raid *proto.Raid) {
-<<<<<<< HEAD
 	// if debuffs.Misery && targetIdx == 0 {
 	// 	MakePermanent(MiseryAura(target, 3))
 	// }
@@ -77,75 +76,6 @@
 	// 		})
 	// 	})
 	// }
-=======
-	if debuffs.Misery && targetIdx == 0 {
-		MakePermanent(MiseryAura(target, 3))
-	}
-
-	if debuffs.JudgementOfWisdom && targetIdx == 0 {
-		MakePermanent(JudgementOfWisdomAura(target))
-	}
-	if debuffs.JudgementOfLight && targetIdx == 0 {
-		MakePermanent(JudgementOfLightAura(target))
-	}
-
-	if debuffs.CurseOfElements {
-		MakePermanent(CurseOfElementsAura(target))
-	}
-	if debuffs.EbonPlaguebringer {
-		MakePermanent(EbonPlaguebringerAura(nil, target, 2, 3))
-	}
-	if debuffs.EarthAndMoon && targetIdx == 0 {
-		MakePermanent(EarthAndMoonAura(target, 3))
-	}
-
-	if debuffs.ShadowMastery && targetIdx == 0 {
-		MakePermanent(ShadowMasteryAura(target))
-	}
-
-	if debuffs.ImprovedScorch && targetIdx == 0 {
-		MakePermanent(ImprovedScorchAura(target))
-	}
-
-	if debuffs.WintersChill && targetIdx == 0 {
-		MakePermanent(WintersChillAura(target, 5))
-	}
-
-	if debuffs.BloodFrenzy && targetIdx < 4 {
-		MakePermanent(BloodFrenzyAura(target, 2))
-	}
-	if debuffs.SavageCombat {
-		MakePermanent(SavageCombatAura(target, 2))
-	}
-
-	if debuffs.GiftOfArthas {
-		MakePermanent(GiftOfArthasAura(target))
-	}
-
-	if debuffs.SporeCloud {
-		MakePermanent(SporeCloudAura(target))
-	}
-
-	if debuffs.CrystalYield {
-		MakePermanent(CrystalYieldAura(target))
-	}
-
-	if debuffs.Mangle && targetIdx == 0 {
-		MakePermanent(MangleAura(target))
-	} else if debuffs.Trauma && targetIdx == 0 {
-		MakePermanent(TraumaAura(target, 2))
-	} else if debuffs.Stampede && targetIdx == 0 {
-		stampedeAura := StampedeAura(target)
-		target.RegisterResetEffect(func(sim *Simulation) {
-			StartPeriodicAction(sim, PeriodicActionOptions{
-				Period: time.Second * 60,
-				OnAction: func(sim *Simulation) {
-					stampedeAura.Activate(sim)
-				},
-			})
-		})
-	}
->>>>>>> 819f817c
 
 	if debuffs.ExposeArmor && targetIdx == 0 {
 		aura := ExposeArmorAura(target, false)
@@ -174,7 +104,6 @@
 		}, raid)
 	}
 
-<<<<<<< HEAD
 	// if debuffs.AcidSpit && targetIdx == 0 {
 	// 	aura := AcidSpitAura(target)
 	// 	ScheduledMajorArmorAura(aura, PeriodicActionOptions{
@@ -248,81 +177,6 @@
 	// if debuffs.HuntersMark > 0 && targetIdx == 0 {
 	// 	MakePermanent(HuntersMarkAura(target))
 	// }
-=======
-	if debuffs.AcidSpit && targetIdx == 0 {
-		aura := AcidSpitAura(target)
-		ScheduledMajorArmorAura(aura, PeriodicActionOptions{
-			Period:          time.Second * 10,
-			NumTicks:        2,
-			TickImmediately: true,
-			OnAction: func(sim *Simulation) {
-				aura.Activate(sim)
-				if aura.IsActive() {
-					aura.AddStack(sim)
-				}
-			},
-		}, raid)
-	}
-
-	if debuffs.CurseOfWeakness != proto.TristateEffect_TristateEffectMissing {
-		MakePermanent(CurseOfWeaknessAura(target, GetTristateValueInt32(debuffs.CurseOfWeakness, 1, 2)))
-	}
-	if debuffs.Sting && targetIdx == 0 {
-		MakePermanent(StingAura(target))
-	}
-
-	if debuffs.FaerieFire != proto.TristateEffect_TristateEffectMissing {
-		MakePermanent(FaerieFireAura(target, GetTristateValueInt32(debuffs.FaerieFire, 0, 3)))
-	}
-
-	if debuffs.DemoralizingRoar != proto.TristateEffect_TristateEffectMissing {
-		MakePermanent(DemoralizingRoarAura(target, GetTristateValueInt32(debuffs.DemoralizingRoar, 0, 5)))
-	}
-	if debuffs.DemoralizingShout {
-		MakePermanent(DemoralizingShoutAura(target, false))
-	}
-	if debuffs.Vindication && targetIdx == 0 {
-		MakePermanent(VindicationAura(target, 2))
-	}
-	if debuffs.DemoralizingScreech {
-		MakePermanent(DemoralizingScreechAura(target))
-	}
-
-	// Atk spd reduction
-	if debuffs.ThunderClap != proto.TristateEffect_TristateEffectMissing {
-		MakePermanent(ThunderClapAura(target))
-	}
-	if debuffs.FrostFever != proto.TristateEffect_TristateEffectMissing {
-		MakePermanent(FrostFeverAura(nil, target, GetTristateValueInt32(debuffs.FrostFever, 0, 3)))
-	}
-	if debuffs.InfectedWounds && targetIdx == 0 {
-		MakePermanent(InfectedWoundsAura(target, 3))
-	}
-	if debuffs.JudgementsOfTheJust && targetIdx == 0 {
-		MakePermanent(JudgementsOfTheJustAura(target, 2))
-	}
-
-	// Miss
-	if debuffs.InsectSwarm && targetIdx == 0 {
-		MakePermanent(InsectSwarmAura(target))
-	}
-
-	if debuffs.TotemOfWrath {
-		MakePermanent(TotemOfWrathDebuff(target))
-	}
-
-	if debuffs.MasterPoisoner {
-		MakePermanent(MasterPoisonerDebuff(target, 3))
-	}
-
-	if debuffs.HeartOfTheCrusader && targetIdx == 0 {
-		MakePermanent(HeartOfTheCrusaderDebuff(target, 3))
-	}
-
-	if debuffs.HuntersMark > 0 && targetIdx == 0 {
-		MakePermanent(HuntersMarkAura(target))
-	}
->>>>>>> 819f817c
 }
 
 func ScheduledMajorArmorAura(aura *Aura, options PeriodicActionOptions, raid *proto.Raid) {
