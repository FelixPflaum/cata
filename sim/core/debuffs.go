package core

import (
	"strconv"
	"time"

	"github.com/wowsims/wotlk/sim/core/proto"
	"github.com/wowsims/wotlk/sim/core/stats"
)

func applyDebuffEffects(target *Unit, debuffs proto.Debuffs) {
	if debuffs.Misery {
		MakePermanent(MiseryAura(target))
	}

	if debuffs.JudgementOfWisdom {
		MakePermanent(JudgementOfWisdomAura(target))
	}
	if debuffs.JudgementOfLight {
		MakePermanent(JudgementOfLightAura(target))
	}

	if debuffs.CurseOfElements {
		MakePermanent(CurseOfElementsAura(target))
	}
	if debuffs.EbonPlaguebringer {
		MakePermanent(EbonPlaguebringerAura(target))
	}
	if debuffs.EarthAndMoon {
		MakePermanent(EarthAndMoonAura(target))
	}

	if debuffs.ImprovedShadowBolt {
		MakePermanent(ImprovedShadowBoltAura(target))
	}

	if debuffs.ImprovedScorch {
		MakePermanent(ImprovedScorchAura(target, 5))
	}

	if debuffs.WintersChill {
		MakePermanent(WintersChillAura(target, 5))
	}

	if debuffs.BloodFrenzy {
		MakePermanent(BloodFrenzyAura(target, 2))
	}
	if debuffs.SavageCombat {
		MakePermanent(SavageCombatAura(target, 2))
	}

	if debuffs.GiftOfArthas {
		MakePermanent(GiftOfArthasAura(target))
	}

	if debuffs.Mangle {
		MakePermanent(MangleAura(target))
	}

	if debuffs.ExposeArmor != proto.TristateEffect_TristateEffectMissing {
		exposeArmorAura := ExposeArmorAura(target, false) // TODO: check glyph
		ScheduledAura(exposeArmorAura, false, PeriodicActionOptions{
			Period:   time.Duration(10.0 * float64(time.Second)),
			NumTicks: 1,
			OnAction: func(sim *Simulation) {
				exposeArmorAura.Activate(sim)
			},
		})
	}

	if debuffs.CurseOfWeakness != proto.TristateEffect_TristateEffectMissing {
		MakePermanent(CurseOfWeaknessAura(target, 2))
	}

	if debuffs.SunderArmor {
		sunderArmorAura := SunderArmorAura(target, 1)
		ScheduledAura(sunderArmorAura, true, PeriodicActionOptions{
			Period:   time.Duration(1.5 * float64(time.Second)),
			NumTicks: 4,
			Priority: ActionPriorityDOT, // High prio so it comes before actual warrior sunders.
			OnAction: func(sim *Simulation) {
				if sunderArmorAura.IsActive() {
					sunderArmorAura.AddStack(sim)
				}
			},
		})
	}

	if debuffs.FaerieFire != proto.TristateEffect_TristateEffectMissing {
		MakePermanent(FaerieFireAura(target, debuffs.FaerieFire == proto.TristateEffect_TristateEffectImproved))
	}

	if debuffs.HuntersMark != proto.TristateEffect_TristateEffectMissing {
		if debuffs.HuntersMark == proto.TristateEffect_TristateEffectImproved {
			MakePermanent(HuntersMarkAura(target, 3, true))
		} else {
			MakePermanent(HuntersMarkAura(target, 0, false))
		}
	}

	if debuffs.DemoralizingRoar != proto.TristateEffect_TristateEffectMissing {
		MakePermanent(DemoralizingRoarAura(target, GetTristateValueInt32(debuffs.DemoralizingRoar, 0, 5)))
	}
	if debuffs.DemoralizingShout != proto.TristateEffect_TristateEffectMissing {
		MakePermanent(DemoralizingShoutAura(target, 0, GetTristateValueInt32(debuffs.DemoralizingShout, 0, 5)))
	}
	if debuffs.ThunderClap != proto.TristateEffect_TristateEffectMissing {
		MakePermanent(ThunderClapAura(target, GetTristateValueInt32(debuffs.ThunderClap, 0, 3)))
	}
	if debuffs.InsectSwarm {
		MakePermanent(InsectSwarmAura(target))
	}
	if debuffs.ScorpidSting {
		MakePermanent(ScorpidStingAura(target))
	}

	if debuffs.Screech {
		MakePermanent(ScreechAura(target))
	}
}

func ScheduledAura(aura *Aura, preActivate bool, options PeriodicActionOptions) *Aura {
	aura.Duration = NeverExpires
	aura.OnReset = func(aura *Aura, sim *Simulation) {
		if preActivate {
			aura.Activate(sim)
		}
		StartPeriodicAction(sim, options)
	}
	return aura
}

func MiseryAura(target *Unit) *Aura {
	return target.GetOrRegisterAura(Aura{
		Label:    "Misery",
		Tag:      "Misery",
		ActionID: ActionID{SpellID: 33198},
		Duration: time.Second * 24,
		OnGain: func(aura *Aura, sim *Simulation) {
			if !target.HasActiveAura("Improved Faerie Fire") {
				target.PseudoStats.BonusSpellHitRating += 3 * SpellHitRatingPerHitChance
			}
		},
		OnExpire: func(aura *Aura, sim *Simulation) {
			if !target.HasActiveAura("Improved Faerie Fire") {
				target.PseudoStats.BonusSpellHitRating -= 3 * SpellHitRatingPerHitChance
			}
		},
	})
}

var JudgementOfWisdomAuraLabel = "Judgement of Wisdom"

func JudgementOfWisdomAura(target *Unit) *Aura {
	actionID := ActionID{SpellID: 53408}

	return target.GetOrRegisterAura(Aura{
		Label:    JudgementOfWisdomAuraLabel,
		ActionID: actionID,
		Duration: time.Second * 20,
		OnSpellHitTaken: func(aura *Aura, sim *Simulation, spell *Spell, spellEffect *SpellEffect) {
			if spellEffect.ProcMask.Matches(ProcMaskEmpty) {
				return // Phantom spells (Romulo's, Lightning Capacitor, etc) don't proc JoW.
			}

			// Melee claim that wisdom can proc on misses.
			if !spellEffect.ProcMask.Matches(ProcMaskMeleeOrRanged) && !spellEffect.Landed() {
				return
			}

			unit := spell.Unit
			if unit.HasManaBar() && sim.RandomFloat("jow") > 0.5 {
				if unit.JowManaMetrics == nil {
					unit.JowManaMetrics = unit.NewManaMetrics(actionID)
				}
				// JoW returns 2% of base mana 50% of the time.
				unit.AddMana(sim, unit.BaseMana*0.02, unit.JowManaMetrics, false)
			}

			if spell.ActionID.SpellID == 35395 { // Crusader strike
				aura.Refresh(sim)
			}
		},
	})
}

var JudgementOfLightAuraLabel = "Judgement of Light"

func JudgementOfLightAura(target *Unit) *Aura {
	actionID := ActionID{SpellID: 27163}

	return target.GetOrRegisterAura(Aura{
		Label:    JudgementOfLightAuraLabel,
		ActionID: actionID,
		Duration: time.Second * 20,
		OnSpellHitTaken: func(aura *Aura, sim *Simulation, spell *Spell, spellEffect *SpellEffect) {
			if !spellEffect.ProcMask.Matches(ProcMaskMelee) || !spellEffect.Landed() {
				return
			}

			if spell.ActionID.SpellID == 35395 {
				aura.Refresh(sim)
			}
		},
	})
}

func JudgementOfTheCrusaderAura(target *Unit, level int32, flatBonus float64, percentBonus float64) *Aura {
	bonusCrit := float64(level) * CritRatingPerCritChance

	totalSP := 219*percentBonus + flatBonus
	return target.GetOrRegisterAura(Aura{
		Label:    "Judgement of the Crusader-" + strconv.Itoa(int(level)),
		Tag:      "Judgement of the Crusader",
		ActionID: ActionID{SpellID: 27159},
		Duration: time.Second * 20,
		Priority: float64(level),
		OnGain: func(aura *Aura, sim *Simulation) {
			aura.Unit.PseudoStats.BonusHolyDamageTaken += totalSP
			aura.Unit.PseudoStats.BonusCritRating += bonusCrit
		},
		OnExpire: func(aura *Aura, sim *Simulation) {
			aura.Unit.PseudoStats.BonusHolyDamageTaken -= totalSP
			aura.Unit.PseudoStats.BonusCritRating -= bonusCrit
		},
		OnSpellHitTaken: func(aura *Aura, sim *Simulation, spell *Spell, spellEffect *SpellEffect) {
			if spell.ActionID.SpellID == 35395 {
				aura.Refresh(sim)
			}
		},
	})
}

const spelldmgtag = `13%dmg`

func CurseOfElementsAura(target *Unit) *Aura {
	multiplier := 1.13

	return target.GetOrRegisterAura(Aura{
		Label:    "Curse of Elements",
		Tag:      spelldmgtag,
		ActionID: ActionID{SpellID: 47865},
		OnGain: func(aura *Aura, sim *Simulation) {
			if !target.HasActiveAuraWithTag(spelldmgtag) {
				aura.Unit.PseudoStats.ArcaneDamageTakenMultiplier *= multiplier
				aura.Unit.PseudoStats.FireDamageTakenMultiplier *= multiplier
				aura.Unit.PseudoStats.FrostDamageTakenMultiplier *= multiplier
				aura.Unit.PseudoStats.ShadowDamageTakenMultiplier *= multiplier
				aura.Unit.PseudoStats.NatureDamageTakenMultiplier *= multiplier
			}
			aura.Unit.AddStatsDynamic(sim, stats.Stats{stats.ArcaneResistance: -165, stats.FireResistance: -165, stats.FrostResistance: -165, stats.ShadowResistance: -165, stats.NatureResistance: -165})
		},
		OnExpire: func(aura *Aura, sim *Simulation) {
			if !target.HasActiveAuraWithTag(spelldmgtag) {
				aura.Unit.PseudoStats.ArcaneDamageTakenMultiplier /= multiplier
				aura.Unit.PseudoStats.FireDamageTakenMultiplier /= multiplier
				aura.Unit.PseudoStats.FrostDamageTakenMultiplier /= multiplier
				aura.Unit.PseudoStats.ShadowDamageTakenMultiplier /= multiplier
				aura.Unit.PseudoStats.NatureDamageTakenMultiplier /= multiplier
			}
			aura.Unit.AddStatsDynamic(sim, stats.Stats{stats.ArcaneResistance: 165, stats.FireResistance: 165, stats.FrostResistance: 165, stats.ShadowResistance: 165, stats.NatureResistance: 165})
		},
	})
}

func EarthAndMoonAura(target *Unit) *Aura {
	return earthMoonEbonPlaguebringerAura(target, "Earth And Moon", 48511)
}

func EbonPlaguebringerAura(target *Unit) *Aura {
	return earthMoonEbonPlaguebringerAura(target, "Ebon Plaguebringer", 51161)
}

func earthMoonEbonPlaguebringerAura(target *Unit, label string, id int32) *Aura {
	multiplier := 1.13

	return target.GetOrRegisterAura(Aura{
		Label:    label,
		Tag:      spelldmgtag,
		ActionID: ActionID{SpellID: id},
		OnGain: func(aura *Aura, sim *Simulation) {
			if !target.HasActiveAuraWithTag(spelldmgtag) {
				aura.Unit.PseudoStats.ArcaneDamageTakenMultiplier *= multiplier
				aura.Unit.PseudoStats.FireDamageTakenMultiplier *= multiplier
				aura.Unit.PseudoStats.FrostDamageTakenMultiplier *= multiplier
				aura.Unit.PseudoStats.ShadowDamageTakenMultiplier *= multiplier
				aura.Unit.PseudoStats.NatureDamageTakenMultiplier *= multiplier
			}
		},
		OnExpire: func(aura *Aura, sim *Simulation) {
			if !target.HasActiveAuraWithTag(spelldmgtag) {
				aura.Unit.PseudoStats.ArcaneDamageTakenMultiplier /= multiplier
				aura.Unit.PseudoStats.FireDamageTakenMultiplier /= multiplier
				aura.Unit.PseudoStats.FrostDamageTakenMultiplier /= multiplier
				aura.Unit.PseudoStats.ShadowDamageTakenMultiplier /= multiplier
				aura.Unit.PseudoStats.NatureDamageTakenMultiplier /= multiplier
			}
		},
	})
}

func ImprovedShadowBoltAura(target *Unit) *Aura {
	bonusSpellCrit := 5.0 * CritRatingPerCritChance
	config := Aura{
		Label:    "ImprovedShadowBolt",
		Tag:      "ImprovedShadowBolt",
		ActionID: ActionID{SpellID: 17800},
		Duration: time.Second * 30,
		OnGain: func(aura *Aura, sim *Simulation) {
			aura.Unit.PseudoStats.BonusCritRating += bonusSpellCrit
		},
		OnExpire: func(aura *Aura, sim *Simulation) {
			aura.Unit.PseudoStats.BonusCritRating -= bonusSpellCrit
		},
	}

	return target.GetOrRegisterAura(config)
}

var BloodFrenzyActionID = ActionID{SpellID: 29859}
var phyDmgDebuff = `4%phydmg`

func BloodFrenzyAura(target *Unit, points int32) *Aura {
	return bloodFrenzySavageCombatAura(target, "Blood Frenzy", BloodFrenzyActionID, float64(points))
}
func SavageCombatAura(target *Unit, points int32) *Aura {
	return bloodFrenzySavageCombatAura(target, "Savage Combat", ActionID{SpellID: 58413}, float64(points))
}

func bloodFrenzySavageCombatAura(target *Unit, label string, id ActionID, points float64) *Aura {
	multiplier := 1 + 0.02*points
	return target.GetOrRegisterAura(Aura{
		Label:    label + "-" + strconv.Itoa(int(points)),
		Tag:      phyDmgDebuff,
		ActionID: id,
		// No fixed duration, lasts as long as the bleed that activates it.
		OnGain: func(aura *Aura, sim *Simulation) {
			if oAura := target.GetActiveAuraWithTag(phyDmgDebuff); oAura == nil {
				aura.Unit.PseudoStats.PhysicalDamageTakenMultiplier *= multiplier
			} else if oAura.Priority < points {
				// remove weaker debuff
				aura.Unit.PseudoStats.PhysicalDamageTakenMultiplier /= 1.0 + (0.02 * oAura.Priority)
				aura.Unit.PseudoStats.PhysicalDamageTakenMultiplier *= multiplier
			}
		},
		OnExpire: func(aura *Aura, sim *Simulation) {
			if oAura := target.GetActiveAuraWithTag(phyDmgDebuff); oAura == nil {
				aura.Unit.PseudoStats.PhysicalDamageTakenMultiplier /= multiplier
			} else if oAura.Priority < points {
				aura.Unit.PseudoStats.PhysicalDamageTakenMultiplier /= multiplier
				aura.Unit.PseudoStats.PhysicalDamageTakenMultiplier *= 1.0 + (0.02 * oAura.Priority)
			}
		},
	})
}

func GiftOfArthasAura(target *Unit) *Aura {
	return target.GetOrRegisterAura(Aura{
		Label:    "Gift of Arthas",
		ActionID: ActionID{SpellID: 11374},
		Duration: time.Minute * 3,
		OnGain: func(aura *Aura, sim *Simulation) {
			aura.Unit.PseudoStats.BonusPhysicalDamageTaken += 8
		},
		OnExpire: func(aura *Aura, sim *Simulation) {
			aura.Unit.PseudoStats.BonusPhysicalDamageTaken -= 8
		},
	})
}

func MangleAura(target *Unit) *Aura {
	return target.GetOrRegisterAura(Aura{
		Label:    "Mangle",
		ActionID: ActionID{SpellID: 33876},
		Duration: time.Second * 12,
		OnGain: func(aura *Aura, sim *Simulation) {
			aura.Unit.PseudoStats.PeriodicPhysicalDamageTakenMultiplier *= 1.3
		},
		OnExpire: func(aura *Aura, sim *Simulation) {
			aura.Unit.PseudoStats.PeriodicPhysicalDamageTakenMultiplier /= 1.3
		},
	})
}

var ImprovedScorchAuraLabel = "Improved Scorch"

func ImprovedScorchAura(target *Unit, startingStacks int32) *Aura {
	return target.GetOrRegisterAura(Aura{
		Label:     ImprovedScorchAuraLabel,
		ActionID:  ActionID{SpellID: 12873},
		Duration:  time.Second * 30,
		MaxStacks: 5,
		OnGain: func(aura *Aura, sim *Simulation) {
			aura.SetStacks(sim, startingStacks)
		},
		OnStacksChange: func(aura *Aura, sim *Simulation, oldStacks int32, newStacks int32) {
			aura.Unit.PseudoStats.FireDamageTakenMultiplier /= 1.0 + 0.03*float64(oldStacks)
			aura.Unit.PseudoStats.FireDamageTakenMultiplier *= 1.0 + 0.03*float64(newStacks)
		},
	})
}

var WintersChillAuraLabel = "Winter's Chill"

func WintersChillAura(target *Unit, startingStacks int32) *Aura {
	return target.GetOrRegisterAura(Aura{
		Label:     WintersChillAuraLabel,
		ActionID:  ActionID{SpellID: 28595},
		Duration:  time.Second * 15,
		MaxStacks: 5,
		OnGain: func(aura *Aura, sim *Simulation) {
			aura.SetStacks(sim, startingStacks)
		},
		OnStacksChange: func(aura *Aura, sim *Simulation, oldStacks int32, newStacks int32) {
			aura.Unit.PseudoStats.BonusFrostCritRating += 2 * CritRatingPerCritChance * float64(newStacks-oldStacks)
		},
	})
}

var MinorArmorReductionAuraTag = "MinorArmorReductionAura"

func FaerieFireAura(target *Unit, imp bool) *Aura {
	const armorReduction = 0.05

	label := "Faerie Fire"
	if imp {
		label = "Improved " + label
	}
	return target.GetOrRegisterAura(Aura{
		Label:    label,
		Tag:      MinorArmorReductionAuraTag,
		ActionID: ActionID{SpellID: 770},
		Duration: time.Second * 40,
		OnGain: func(aura *Aura, sim *Simulation) {
<<<<<<< HEAD
			if !target.HasActiveAuraWithTag(MinorArmorReductionAuraTag) {
				aura.Unit.PseudoStats.ArmorMultiplier *= (1.0 - armorReduction)
			}
			if imp && !target.HasActiveAuraWithTag("Misery") {
				aura.Unit.PseudoStats.BonusSpellHitRating += 3 * SpellHitRatingPerHitChance
			}
		},
		OnExpire: func(aura *Aura, sim *Simulation) {
			if !target.HasActiveAuraWithTag(MinorArmorReductionAuraTag) {
				aura.Unit.PseudoStats.ArmorMultiplier *= (1.0 / (1.0 - armorReduction))
			}
			if imp && !target.HasActiveAuraWithTag("Misery") {
				aura.Unit.PseudoStats.BonusSpellHitRating -= 3 * SpellHitRatingPerHitChance
			}
=======
			aura.Unit.PseudoStats.ArmorMultiplier *= (1.0 - armorReduction)
			aura.Unit.updateArmor()
			aura.Unit.PseudoStats.BonusSpellHitRating += float64(level) * SpellHitRatingPerHitChance
			aura.Unit.PseudoStats.BonusCritRating += float64(level) * CritRatingPerCritChance
		},
		OnExpire: func(aura *Aura, sim *Simulation) {
			aura.Unit.PseudoStats.ArmorMultiplier *= (1.0 / (1.0 - armorReduction))
			aura.Unit.updateArmor()
			aura.Unit.PseudoStats.BonusSpellHitRating -= float64(level) * SpellHitRatingPerHitChance
			aura.Unit.PseudoStats.BonusCritRating += float64(level) * CritRatingPerCritChance
>>>>>>> d0c24a42
		},
	})
}

var SunderArmorAuraLabel = "Sunder Armor"
var MajorArmorReductionTag = "MajorArmorReductionAura"

func SunderArmorAura(target *Unit, startingStacks int32) *Aura {
	armorReductionPerStack := 0.04

	return target.GetOrRegisterAura(Aura{
		Label:     SunderArmorAuraLabel,
		Tag:       MajorArmorReductionTag,
		ActionID:  ActionID{SpellID: 47467},
		Duration:  time.Second * 30,
		MaxStacks: 5,
		Priority:  armorReductionPerStack * 5,
		OnGain: func(aura *Aura, sim *Simulation) {
			aura.SetStacks(sim, startingStacks)
		},
		OnStacksChange: func(aura *Aura, sim *Simulation, oldStacks int32, newStacks int32) {
			oldMultiplier := 1.0 - float64(oldStacks)*armorReductionPerStack
			newMultiplier := 1.0 - float64(newStacks)*armorReductionPerStack
			aura.Unit.PseudoStats.ArmorMultiplier *= newMultiplier / oldMultiplier
			aura.Unit.updateArmor()
		},
	})
}

var AcidSpitAuraLabel = "Acid Spit"

func AcidSpitAura(target *Unit, startingStacks int32) *Aura {
	armorReductionPerStack := 0.1

	return target.GetOrRegisterAura(Aura{
		Label:     AcidSpitAuraLabel,
		Tag:       MajorArmorReductionTag,
		ActionID:  ActionID{SpellID: 55754},
		Duration:  time.Second * 10,
		MaxStacks: 2,
		Priority:  armorReductionPerStack * 2,
		OnGain: func(aura *Aura, sim *Simulation) {
			aura.SetStacks(sim, startingStacks)
		},
		OnStacksChange: func(aura *Aura, sim *Simulation, oldStacks int32, newStacks int32) {
			oldMultiplier := (1.0 - float64(oldStacks)*armorReductionPerStack)
			newMultiplier := (1.0 - float64(newStacks)*armorReductionPerStack)
			aura.Unit.PseudoStats.ArmorMultiplier *= (newMultiplier / oldMultiplier)
			aura.Unit.updateArmor()
		},
	})
}

func ExposeArmorAura(target *Unit, hasGlyph bool) *Aura {
	armorReduction := 0.2
	duration := time.Second * 30
	if hasGlyph {
		duration += 12
	}
	return target.GetOrRegisterAura(Aura{
		Label:    "ExposeArmor",
		Tag:      MajorArmorReductionTag,
		ActionID: ActionID{SpellID: 48669},
		Duration: duration,
		Priority: armorReduction,
		OnGain: func(aura *Aura, sim *Simulation) {
			aura.Unit.PseudoStats.ArmorMultiplier *= (1.0 - armorReduction)
			aura.Unit.updateArmor()
		},
		OnExpire: func(aura *Aura, sim *Simulation) {
			aura.Unit.PseudoStats.ArmorMultiplier *= (1.0 / (1.0 - armorReduction))
			aura.Unit.updateArmor()
		},
	})
}

func CurseOfWeaknessAura(target *Unit, points int32) *Aura {
	APReduction := 478 * (1 + 0.1 * float64(points))
	bonus := stats.Stats{stats.AttackPower: -APReduction}
	armorReduction := 0.05

	return target.GetOrRegisterAura(Aura{
		Label:    "Curse of Weakness",
		Tag:      MinorArmorReductionAuraTag,
		ActionID: ActionID{SpellID: 50511},
		Duration: time.Minute * 2,
		OnGain: func(aura *Aura, sim *Simulation) {
			aura.Unit.AddStatsDynamic(sim, bonus)
			aura.Unit.PseudoStats.ArmorMultiplier *= (1.0 - armorReduction)
			aura.Unit.updateArmor()
		},
		OnExpire: func(aura *Aura, sim *Simulation) {
			aura.Unit.AddStatsDynamic(sim, bonus.Multiply(-1))
			aura.Unit.PseudoStats.ArmorMultiplier *= (1.0 / (1.0 - armorReduction))
			aura.Unit.updateArmor()
		},
	})
}

func StingAura(target *Unit) *Aura {
	armorReduction := 0.05

	return target.GetOrRegisterAura(Aura{
		Label:    "Sting",
		Tag:      MinorArmorReductionAuraTag,
		ActionID: ActionID{SpellID: 56631},
		Duration: time.Second * 20,
		OnGain: func(aura *Aura, sim *Simulation) {
			aura.Unit.PseudoStats.ArmorMultiplier *= (1.0 - armorReduction)
			aura.Unit.updateArmor()
		},
		OnExpire: func(aura *Aura, sim *Simulation) {
			aura.Unit.PseudoStats.ArmorMultiplier *= (1.0 / (1.0 - armorReduction))
			aura.Unit.updateArmor()
		},
	})
}

func SporeCloudAura(target *Unit) *Aura {
	armorReduction := 0.03

	return target.GetOrRegisterAura(Aura{
		Label:    "Spore Cloud",
		ActionID: ActionID{SpellID: 53598},
		Duration: time.Second * 9,
		OnGain: func(aura *Aura, sim *Simulation) {
			aura.Unit.PseudoStats.ArmorMultiplier *= (1.0 - armorReduction)
			aura.Unit.updateArmor()
		},
		OnExpire: func(aura *Aura, sim *Simulation) {
			aura.Unit.PseudoStats.ArmorMultiplier *= (1.0 / (1.0 - armorReduction))
			aura.Unit.updateArmor()
		},
	})
}

func ShatteringThrowAura(target *Unit) *Aura {
	armorReduction := 0.2

	return target.GetOrRegisterAura(Aura{
		Label:    "Shattering Throw",
		ActionID: ActionID{SpellID: 64382},
		Duration: time.Second * 10,
		OnGain: func(aura *Aura, sim *Simulation) {
			aura.Unit.PseudoStats.ArmorMultiplier *= (1.0 - armorReduction)
			aura.Unit.updateArmor()
		},
		OnExpire: func(aura *Aura, sim *Simulation) {
			aura.Unit.PseudoStats.ArmorMultiplier *= (1.0 / (1.0 - armorReduction))
			aura.Unit.updateArmor()
		},
	})
}

func HuntersMarkAura(target *Unit, points int32, glyphed bool) *Aura {
	bonus := 500.0 * (1 + 0.1*float64(points))
	priority := float64(points)

	if glyphed {
		bonus += 500.0 * 0.2
		priority += 2
	}

	return target.GetOrRegisterAura(Aura{
		Label:    "HuntersMark-" + strconv.Itoa(int(priority)),
		Tag:      "HuntersMark",
		ActionID: ActionID{SpellID: 53338},
		Duration: NeverExpires,
		Priority: priority,
		OnGain: func(aura *Aura, sim *Simulation) {
			aura.Unit.PseudoStats.BonusRangedAttackPower += bonus
		},
		OnExpire: func(aura *Aura, sim *Simulation) {
			aura.Unit.PseudoStats.BonusRangedAttackPower -= bonus
		},
	})
}

const APReductionAuraTag = "APReduction"

func DemoralizingRoarAura(target *Unit, points int32) *Aura {
	apReduction := 248 * (1 + 0.08*float64(points))

	return target.GetOrRegisterAura(Aura{
		Label:    "DemoralizingRoar-" + strconv.Itoa(int(points)),
		Tag:      APReductionAuraTag,
		ActionID: ActionID{SpellID: 26998},
		Duration: time.Second * 30,
		Priority: apReduction,
		OnGain: func(aura *Aura, sim *Simulation) {
			aura.Unit.AddStatDynamic(sim, stats.AttackPower, -apReduction)
		},
		OnExpire: func(aura *Aura, sim *Simulation) {
			aura.Unit.AddStatDynamic(sim, stats.AttackPower, apReduction)
		},
	})
}

func DemoralizingShoutAura(target *Unit, boomingVoicePts int32, impDemoShoutPts int32) *Aura {
	duration := time.Duration(float64(time.Second*30) * (1 + 0.1*float64(boomingVoicePts)))
	apReduction := 300 * (1 + 0.08*float64(impDemoShoutPts))

	return target.GetOrRegisterAura(Aura{
		Label:    "DemoralizingShout-" + strconv.Itoa(int(impDemoShoutPts)),
		Tag:      APReductionAuraTag,
		ActionID: ActionID{SpellID: 25203},
		Duration: duration,
		Priority: apReduction,
		OnGain: func(aura *Aura, sim *Simulation) {
			aura.Unit.AddStatDynamic(sim, stats.AttackPower, -apReduction)
		},
		OnExpire: func(aura *Aura, sim *Simulation) {
			aura.Unit.AddStatDynamic(sim, stats.AttackPower, apReduction)
		},
	})
}

func ScreechAura(target *Unit) *Aura {
	const apReduction = 210.0

	return target.GetOrRegisterAura(Aura{
		Label:    "Screech",
		ActionID: ActionID{SpellID: 27051},
		Duration: time.Second * 4,
		OnGain: func(aura *Aura, sim *Simulation) {
			aura.Unit.AddStatDynamic(sim, stats.AttackPower, -apReduction)
		},
		OnExpire: func(aura *Aura, sim *Simulation) {
			aura.Unit.AddStatDynamic(sim, stats.AttackPower, apReduction)
		},
	})
}

const ThunderClapAuraTag = "ThunderClap"

func ThunderClapAura(target *Unit, points int32) *Aura {
	speedMultiplier := 0.9
	if points == 1 {
		speedMultiplier = 0.86
	} else if points == 2 {
		speedMultiplier = 0.83
	} else if points == 3 {
		speedMultiplier = 0.8
	}
	inverseMult := 1 / speedMultiplier

	return target.GetOrRegisterAura(Aura{
		Label:    "ThunderClap-" + strconv.Itoa(int(points)),
		Tag:      ThunderClapAuraTag,
		ActionID: ActionID{SpellID: 25264},
		Duration: time.Second * 30,
		Priority: inverseMult,
		OnGain: func(aura *Aura, sim *Simulation) {
			aura.Unit.MultiplyAttackSpeed(sim, speedMultiplier)
		},
		OnExpire: func(aura *Aura, sim *Simulation) {
			aura.Unit.MultiplyAttackSpeed(sim, inverseMult)
		},
	})
}

func InsectSwarmAura(target *Unit) *Aura {
	return target.GetOrRegisterAura(Aura{
		Label:    "InsectSwarmMiss",
		ActionID: ActionID{SpellID: 27013},
		Duration: time.Second * 12,
		OnGain: func(aura *Aura, sim *Simulation) {
			if !aura.Unit.HasActiveAura("ScorpidSting") {
				aura.Unit.PseudoStats.IncreasedMissChance += 0.02
			}
		},
		OnExpire: func(aura *Aura, sim *Simulation) {
			if !aura.Unit.HasActiveAura("ScorpidSting") {
				aura.Unit.PseudoStats.IncreasedMissChance -= 0.02
			}
		},
	})
}

func ScorpidStingAura(target *Unit) *Aura {
	return target.GetOrRegisterAura(Aura{
		Label:    "Scorpid Sting",
		ActionID: ActionID{SpellID: 3043},
		Duration: time.Second * 20,
		OnGain: func(aura *Aura, sim *Simulation) {
			aura.Unit.PseudoStats.IncreasedMissChance += 0.05
			if aura.Unit.HasActiveAura("InsectSwarmMiss") {
				aura.Unit.PseudoStats.IncreasedMissChance -= 0.02
			}
		},
		OnExpire: func(aura *Aura, sim *Simulation) {
			aura.Unit.PseudoStats.IncreasedMissChance -= 0.05
			if aura.Unit.HasActiveAura("InsectSwarmMiss") {
				aura.Unit.PseudoStats.IncreasedMissChance += 0.02
			}
		},
	})
}<|MERGE_RESOLUTION|>--- conflicted
+++ resolved
@@ -432,9 +432,9 @@
 		ActionID: ActionID{SpellID: 770},
 		Duration: time.Second * 40,
 		OnGain: func(aura *Aura, sim *Simulation) {
-<<<<<<< HEAD
 			if !target.HasActiveAuraWithTag(MinorArmorReductionAuraTag) {
 				aura.Unit.PseudoStats.ArmorMultiplier *= (1.0 - armorReduction)
+				aura.Unit.updateArmor()
 			}
 			if imp && !target.HasActiveAuraWithTag("Misery") {
 				aura.Unit.PseudoStats.BonusSpellHitRating += 3 * SpellHitRatingPerHitChance
@@ -443,22 +443,11 @@
 		OnExpire: func(aura *Aura, sim *Simulation) {
 			if !target.HasActiveAuraWithTag(MinorArmorReductionAuraTag) {
 				aura.Unit.PseudoStats.ArmorMultiplier *= (1.0 / (1.0 - armorReduction))
+				aura.Unit.updateArmor()
 			}
 			if imp && !target.HasActiveAuraWithTag("Misery") {
 				aura.Unit.PseudoStats.BonusSpellHitRating -= 3 * SpellHitRatingPerHitChance
 			}
-=======
-			aura.Unit.PseudoStats.ArmorMultiplier *= (1.0 - armorReduction)
-			aura.Unit.updateArmor()
-			aura.Unit.PseudoStats.BonusSpellHitRating += float64(level) * SpellHitRatingPerHitChance
-			aura.Unit.PseudoStats.BonusCritRating += float64(level) * CritRatingPerCritChance
-		},
-		OnExpire: func(aura *Aura, sim *Simulation) {
-			aura.Unit.PseudoStats.ArmorMultiplier *= (1.0 / (1.0 - armorReduction))
-			aura.Unit.updateArmor()
-			aura.Unit.PseudoStats.BonusSpellHitRating -= float64(level) * SpellHitRatingPerHitChance
-			aura.Unit.PseudoStats.BonusCritRating += float64(level) * CritRatingPerCritChance
->>>>>>> d0c24a42
 		},
 	})
 }
@@ -536,7 +525,7 @@
 }
 
 func CurseOfWeaknessAura(target *Unit, points int32) *Aura {
-	APReduction := 478 * (1 + 0.1 * float64(points))
+	APReduction := 478 * (1 + 0.1*float64(points))
 	bonus := stats.Stats{stats.AttackPower: -APReduction}
 	armorReduction := 0.05
 
