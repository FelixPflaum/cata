--- conflicted
+++ resolved
@@ -48,7 +48,6 @@
 }
 
 var FullRaidBuffs = &proto.RaidBuffs{
-<<<<<<< HEAD
 	BlessingOfKings:      true,
 	PowerWordFortitude:   true,
 	BlessingOfMight:      true,
@@ -61,34 +60,6 @@
 	Bloodlust:            true,
 	Communion:            true,
 	ShadowForm:           true,
-=======
-	AbominationsMight:     true,
-	ArcaneBrilliance:      true,
-	ArcaneEmpowerment:     true,
-	BattleShout:           true,
-	Bloodlust:             true,
-	DemonicPactSp:         500,
-	DevotionAura:          proto.TristateEffect_TristateEffectImproved,
-	DivineSpirit:          true,
-	ElementalOath:         true,
-	FerociousInspiration:  true,
-	GiftOfTheWild:         proto.TristateEffect_TristateEffectImproved,
-	IcyTalons:             true,
-	LeaderOfThePack:       proto.TristateEffect_TristateEffectImproved,
-	ManaSpringTotem:       true,
-	MoonkinAura:           true,
-	PowerWordFortitude:    proto.TristateEffect_TristateEffectImproved,
-	SanctifiedRetribution: true,
-	ShadowProtection:      true,
-	StrengthOfEarthTotem:  true,
-	SwiftRetribution:      true,
-	Thorns:                proto.TristateEffect_TristateEffectImproved,
-	TotemicWrath:          true,
-	TrueshotAura:          true,
-	UnleashedRage:         true,
-	WindfuryTotem:         true,
-	WrathOfAirTotem:       true,
->>>>>>> e458b23b
 }
 var FullPartyBuffs = &proto.PartyBuffs{
 	//BraidedEterniumChain: true,
@@ -103,7 +74,6 @@
 }
 
 var FullDebuffs = &proto.Debuffs{
-<<<<<<< HEAD
 	BloodFrenzy:       true,
 	CurseOfElements:   true,
 	CurseOfWeakness:   true,
@@ -119,29 +89,6 @@
 	MasterPoisoner:    true,
 	CriticalMass:      true,
 	DemoralizingRoar:  true,
-=======
-	BloodFrenzy:        true,
-	CurseOfElements:    true,
-	CurseOfWeakness:    proto.TristateEffect_TristateEffectImproved,
-	EarthAndMoon:       true,
-	EbonPlaguebringer:  true,
-	ExposeArmor:        true,
-	FaerieFire:         proto.TristateEffect_TristateEffectImproved,
-	GiftOfArthas:       true,
-	HeartOfTheCrusader: true,
-	ImprovedScorch:     true,
-	InsectSwarm:        true,
-	JudgementOfLight:   true,
-	JudgementOfWisdom:  true,
-	Mangle:             true,
-	Misery:             true,
-	ScorpidSting:       true,
-	ShadowEmbrace:      true,
-	ShadowMastery:      true,
-	SunderArmor:        true,
-	ThunderClap:        proto.TristateEffect_TristateEffectImproved,
-	Vindication:        true,
->>>>>>> e458b23b
 }
 
 func NewDefaultTarget() *proto.Target {
