package core

import (
	"fmt"
	"math"
	"runtime"
	"runtime/debug"
	"sort"
	"strings"
	"sync/atomic"
	"time"

	goproto "google.golang.org/protobuf/proto"

	"github.com/wowsims/cata/sim/core/proto"
	"github.com/wowsims/cata/sim/core/simsignals"
)

const (
	defaultIterationsPerCombo = 1000
)

// raidSimRunner runs a standard raid simulation.
type raidSimRunner func(*proto.RaidSimRequest, chan *proto.ProgressMetrics, bool, simsignals.Signals) *proto.RaidSimResult

// bulkSimRunner runs a bulk simulation.
type bulkSimRunner struct {
	// SingleRaidSimRunner used to run one simulation of the bulk.
	SingleRaidSimRunner raidSimRunner
	// Request used for this bulk simulation.
	Request *proto.BulkSimRequest
}

func BulkSim(signals simsignals.Signals, request *proto.BulkSimRequest, progress chan *proto.ProgressMetrics) *proto.BulkSimResult {
	bulk := &bulkSimRunner{
		SingleRaidSimRunner: runSim,
		Request:             request,
	}

	result := bulk.Run(signals, progress)

	if progress != nil {
		progress <- &proto.ProgressMetrics{
			FinalBulkResult: result,
		}
		close(progress)
	}

	return result
}

func BulkSimCombos(ctx context.Context, req *proto.BulkSimCombosRequest) *proto.BulkSimCombosResult {
	// Bulk simming is only supported for the single-player use (i.e. not whole raid-wide simming).
	// Verify that we have exactly 1 player.
	var playerCount int
	var player *proto.Player
	for _, p := range req.BaseSettings.GetRaid().GetParties() {
		for _, pl := range p.GetPlayers() {
			// TODO(Riotdog-GehennasEU): Better way to check if a player is valid/set?
			if pl.Name != "" {
				player = pl
				playerCount++
			}
		}
	}
	if playerCount != 1 || player == nil {
		return &proto.BulkSimCombosResult{
			ErrorResult: fmt.Sprintf("bulksim: expected exactly 1 player, found %d", playerCount),
		}
	}

	if player.GetDatabase() != nil {
		addToDatabase(player.GetDatabase())
	}
	// reduce to just base party.
	req.BaseSettings.Raid.Parties = []*proto.Party{req.BaseSettings.Raid.Parties[0]}
	// clean to reduce memory
	player.Database = nil

	validCombos, iterations, err := buildCombos(ctx, req.BaseSettings, req.BulkSettings, player)
	if err != nil {
		return &proto.BulkSimCombosResult{
			ErrorResult: err.Error(),
		}
	}

	result := &proto.BulkSimCombosResult{
		NumCombinations: int32(len(validCombos)),
		NumIterations:   int32(len(validCombos)) * iterations,
	}

	return result
}

type singleBulkSim struct {
	req *proto.RaidSimRequest
	cl  *raidSimRequestChangeLog
	eq  *equipmentSubstitution
}

func (b *bulkSimRunner) Run(signals simsignals.Signals, progress chan *proto.ProgressMetrics) (result *proto.BulkSimResult) {
	defer func() {
		if err := recover(); err != nil {
			result = &proto.BulkSimResult{
				Error: &proto.ErrorOutcome{
					Message: fmt.Sprintf("%v\nStack Trace:\n%s", err, string(debug.Stack())),
				},
			}
		}
		signals.Abort.Trigger()
	}()

	// Bulk simming is only supported for the single-player use (i.e. not whole raid-wide simming).
	// Verify that we have exactly 1 player.
	var playerCount int
	var player *proto.Player
	for _, p := range b.Request.GetBaseSettings().GetRaid().GetParties() {
		for _, pl := range p.GetPlayers() {
			// TODO(Riotdog-GehennasEU): Better way to check if a player is valid/set?
			if pl.Name != "" {
				player = pl
				playerCount++
			}
		}
	}
	if playerCount != 1 || player == nil {
		return &proto.BulkSimResult{
			Error: &proto.ErrorOutcome{
				Message: fmt.Sprintf("bulksim: expected exactly 1 player, found %d", playerCount),
			},
		}
	}
	if player.GetDatabase() != nil {
		addToDatabase(player.GetDatabase())
	}
	// reduce to just base party.
	b.Request.BaseSettings.Raid.Parties = []*proto.Party{b.Request.BaseSettings.Raid.Parties[0]}
	// clean to reduce memory
	player.Database = nil

	originalIterations := b.Request.BulkSettings.GetIterationsPerCombo()
	if originalIterations <= 0 {
		originalIterations = defaultIterationsPerCombo
	}

<<<<<<< HEAD
	iterations := b.Request.GetBulkSettings().GetIterationsPerCombo()
	if iterations <= 0 {
		iterations = defaultIterationsPerCombo
	}

	items := b.Request.GetBulkSettings().GetItems()
	// numItems := len(items)
	// if b.Request.BulkSettings.Combinations && numItems > maxItemCount {
	// 	return nil, fmt.Errorf("too many items specified (%d > %d), not computationally feasible", numItems, maxItemCount)
	// }

	// Create all distinct combinations of (item, slot). For example, let's say the only item we
	// want to bulk sim is a one-handed item that can be worn both as an off-hand or a main-hand weapon.
	// For each slot, we will create one itemWithSlot pair, so (item, off-hand) and (item, main-hand).
	// We verify later that we are not emitting any invalid equipment set.
	var distinctItemSlotCombos []*itemWithSlot
	for index, is := range items {
		item, ok := ItemsByID[is.Id]
		if !ok {
			return &proto.BulkSimResult{
				Error: &proto.ErrorOutcome{
					Message: fmt.Sprintf("unknown item with id %d in bulk settings", is.Id),
				},
			}
		}
		for _, slot := range eligibleSlotsForItem(item) {
			distinctItemSlotCombos = append(distinctItemSlotCombos, &itemWithSlot{
				Item:  is,
				Slot:  slot,
				Index: index,
			})
		}
	}
	baseItems := player.Equipment.Items

	allCombos := generateAllEquipmentSubstitutions(signals, baseItems, b.Request.BulkSettings.Combinations, distinctItemSlotCombos)

	var validCombos []singleBulkSim
	count := 0
	for sub := range allCombos {
		count++
		if count > 1000000 {
			panic("over 1 million combos, abandoning attempt")
		}
		substitutedRequest, changeLog := createNewRequestWithSubstitution(b.Request.BaseSettings, sub, b.Request.BulkSettings.AutoEnchant)
		if isValidEquipment(substitutedRequest.Raid.Parties[0].Players[0].Equipment) {
			// Need to sim base dps of gear loudout
			validCombos = append(validCombos, singleBulkSim{req: substitutedRequest, cl: changeLog, eq: sub})
			// Todo(Netzone-GehennasEU): Make this its own step?
			if !b.Request.BulkSettings.SimTalents {

			} else {
				var talentsToSim = b.Request.BulkSettings.GetTalentsToSim()

				if len(talentsToSim) > 0 {
					for _, talent := range talentsToSim {
						sr := goproto.Clone(substitutedRequest).(*proto.RaidSimRequest)
						cl := *changeLog
						if sr.Raid.Parties[0].Players[0].TalentsString == talent.TalentsString && goproto.Equal(talent.Glyphs, sr.Raid.Parties[0].Players[0].Glyphs) {
							continue
						}

						sr.Raid.Parties[0].Players[0].TalentsString = talent.TalentsString
						sr.Raid.Parties[0].Players[0].Glyphs = talent.Glyphs
						cl.TalentLoadout = talent
						validCombos = append(validCombos, singleBulkSim{req: sr, cl: &cl, eq: sub})
					}
				}
			}
		}
=======
	validCombos, newIters, err := buildCombos(ctx, b.Request.BaseSettings, b.Request.BulkSettings, player)
	if err != nil {
		return nil, err
>>>>>>> 8e9e74b9
	}

	// TODO(Riotdog-GehennasEU): Make this configurable?
	maxResults := 30

	var rankedResults []*itemSubstitutionSimResult
	var baseResult *itemSubstitutionSimResult
<<<<<<< HEAD
	newIters := int64(iterations)
	if b.Request.BulkSettings.FastMode {
		newIters /= 100

		// In fast mode try to keep starting iterations between 50 and 1000.
		if newIters < 50 {
			newIters = 50
		}
		if newIters > 1000 {
			newIters = 1000
		}
	}

	maxIterations := newIters * int64(len(validCombos))
	if maxIterations > math.MaxInt32 {
		return &proto.BulkSimResult{
			Error: &proto.ErrorOutcome{
				Message: fmt.Sprintf("number of total iterations %d too large", maxIterations),
			},
		}
	}
=======
>>>>>>> 8e9e74b9

	for {
		var tempBase *itemSubstitutionSimResult
		var errorOutcome *proto.ErrorOutcome
		// TODO: we could theoretically make getRankedResults accept a channel of validCombos that stream in to it and launches sims as it gets them...
		rankedResults, tempBase, errorOutcome = b.getRankedResults(signals, validCombos, newIters, progress)

		if errorOutcome != nil {
			return &proto.BulkSimResult{Error: errorOutcome}
		}
		// keep replacing the base result with more refined base until we don't have base in the ranked results anymore.
		if tempBase != nil {
			baseResult = tempBase
		}

		// If we aren't doing fast mode, or if halving our results will be less than the maxResults, be done.
		if !b.Request.BulkSettings.FastMode || len(rankedResults) <= maxResults*2 {
			break
		}

		// we have reached max accuracy now
		if newIters >= originalIterations {
			break
		}

		// Increase accuracy
		newIters *= 2
		newNumCombos := len(rankedResults) / 2
		validCombos = validCombos[:newNumCombos]
		rankedResults = rankedResults[:newNumCombos]
		for i, comb := range rankedResults {
			validCombos[i] = singleBulkSim{
				req: comb.Request,
				cl:  comb.ChangeLog,
				eq:  comb.Substitution,
			}
		}
	}

	if baseResult == nil {
		return &proto.BulkSimResult{
			Error: &proto.ErrorOutcome{
				Message: fmt.Sprintf("no base result for equipped gear found in bulk sim"),
			},
		}
	}

	if len(rankedResults) > maxResults {
		rankedResults = rankedResults[:maxResults]
	}

	bum := baseResult.Result.GetRaidMetrics().GetParties()[0].GetPlayers()[0]
	bum.Actions = nil
	bum.Auras = nil
	bum.Resources = nil
	bum.Pets = nil

	result = &proto.BulkSimResult{
		EquippedGearResult: &proto.BulkComboResult{
			UnitMetrics: bum,
		},
	}

	for _, r := range rankedResults {
		um := r.Result.GetRaidMetrics().GetParties()[0].GetPlayers()[0]
		um.Actions = nil
		um.Auras = nil
		um.Resources = nil
		um.Pets = nil
		result.Results = append(result.Results, &proto.BulkComboResult{
			ItemsAdded:    r.ChangeLog.AddedItems,
			UnitMetrics:   um,
			TalentLoadout: r.ChangeLog.TalentLoadout,
		})
	}

	if progress != nil {
		progress <- &proto.ProgressMetrics{
			FinalBulkResult: result,
		}
	}

	return result
}

<<<<<<< HEAD
func (b *bulkSimRunner) getRankedResults(signals simsignals.Signals, validCombos []singleBulkSim, iterations int64, progress chan *proto.ProgressMetrics) ([]*itemSubstitutionSimResult, *itemSubstitutionSimResult, *proto.ErrorOutcome) {
=======
func (b *bulkSimRunner) getRankedResults(pctx context.Context, validCombos []singleBulkSim, iterations int32, progress chan *proto.ProgressMetrics) ([]*itemSubstitutionSimResult, *itemSubstitutionSimResult, error) {
>>>>>>> 8e9e74b9
	concurrency := runtime.NumCPU() + 1
	if concurrency <= 0 {
		concurrency = 2
	}

	tickets := make(chan struct{}, concurrency)
	for i := 0; i < concurrency; i++ {
		tickets <- struct{}{}
	}

	results := make(chan *itemSubstitutionSimResult, 10)

	numCombinations := int32(len(validCombos))
	totalIterationsUpperBound := numCombinations * iterations

	var totalCompletedIterations int32
	var totalCompletedSims int32

	// reporter for all sims combined.
	go func() {
		for !signals.Abort.IsTriggered() {
			complIters := atomic.LoadInt32(&totalCompletedIterations)
			complSims := atomic.LoadInt32(&totalCompletedSims)

			// stop reporting
			if complIters == int32(totalIterationsUpperBound) || numCombinations == complSims {
				return
			}

			progress <- &proto.ProgressMetrics{
				TotalSims:           numCombinations,
				CompletedSims:       complSims,
				CompletedIterations: complIters,
				TotalIterations:     int32(totalIterationsUpperBound),
			}
			time.Sleep(time.Second)
		}
	}()

	// launcher for all combos (limited by concurrency max)
	go func() {
		for _, singleCombo := range validCombos {
			<-tickets
			singleSimProgress := make(chan *proto.ProgressMetrics)

			// watches this progress and pushes up to main reporter.
			go func(prog chan *proto.ProgressMetrics) {
				var prevDone int32
				for p := range singleSimProgress {
					delta := p.CompletedIterations - prevDone
					atomic.AddInt32(&totalCompletedIterations, delta)
					prevDone = p.CompletedIterations
					if p.FinalRaidResult != nil {
						break
					}
				}
			}(singleSimProgress)
			// actually run the sim in here.
			go func(sub singleBulkSim) {
				// overwrite the requests iterations with the input for this function.
				sub.req.SimOptions.Iterations = int32(iterations)
				results <- &itemSubstitutionSimResult{
					Request:      sub.req,
					Result:       b.SingleRaidSimRunner(sub.req, singleSimProgress, false, signals),
					Substitution: sub.eq,
					ChangeLog:    sub.cl,
				}
				atomic.AddInt32(&totalCompletedSims, 1)
				tickets <- struct{}{} // when done, allow for new sim to be launched.
			}(singleCombo)
		}
	}()

	rankedResults := make([]*itemSubstitutionSimResult, numCombinations)
	var baseResult *itemSubstitutionSimResult

	for i := range rankedResults {
		result := <-results
		if result.Result == nil || result.Result.Error != nil {
			signals.Abort.Trigger() // cancel reporter
			return nil, nil, result.Result.Error
		}
		if !result.Substitution.HasItemReplacements() && result.ChangeLog.TalentLoadout == nil {
			baseResult = result
		}
		rankedResults[i] = result
	}
	signals.Abort.Trigger() // cancel reporter

	sort.Slice(rankedResults, func(i, j int) bool {
		return rankedResults[i].Score() > rankedResults[j].Score()
	})
	return rankedResults, baseResult, nil
}

func buildCombos(ctx context.Context, baseSettings *proto.RaidSimRequest, bulkSettings *proto.BulkSettings, player *proto.Player) ([]singleBulkSim, int32, error) {
	// Gemming for now can happen before slots are decided.
	// We might have to add logic after slot decisions if we want to enforce keeping meta gem active.
	if bulkSettings.AutoGem {
		for _, replaceItem := range bulkSettings.Items {
			itemData := ItemsByID[replaceItem.Id]
			if len(itemData.GemSockets) == 0 && itemData.Type != proto.ItemType_ItemTypeWaist {
				continue
			}

			sockets := make([]int32, len(itemData.GemSockets))
			if len(sockets) < len(replaceItem.Gems) {
				// this means the extra gem was specified, just add an extra element
				sockets = append(sockets, 0)
			}
			// now copy over what we have from inputs.
			copy(sockets, replaceItem.Gems)
			if itemData.Type == proto.ItemType_ItemTypeWaist {
				// Assume waist always has the eternal belt buckle and add extra red gem.
				// TODO: is there a better way to do this?
				// Should we have a 'prismatic' standard gem in the defaults?
				if len(sockets) == len(itemData.GemSockets) {
					sockets = append(sockets, bulkSettings.DefaultRedGem)
				} else if len(sockets) > len(itemData.GemSockets) && sockets[len(sockets)-1] == 0 {
					sockets[len(sockets)-1] = bulkSettings.DefaultRedGem
				}
			}

			for i, color := range itemData.GemSockets {
				if sockets[i] > 0 {
					// This means gem was already specified, skip autogem
					continue
				}
				if ColorIntersects(color, proto.GemColor_GemColorRed) {
					sockets[i] = bulkSettings.DefaultRedGem
				} else if ColorIntersects(color, proto.GemColor_GemColorYellow) {
					sockets[i] = bulkSettings.DefaultYellowGem
				} else if ColorIntersects(color, proto.GemColor_GemColorBlue) {
					sockets[i] = bulkSettings.DefaultBlueGem
				} else if ColorIntersects(color, proto.GemColor_GemColorMeta) {
					sockets[i] = bulkSettings.DefaultMetaGem
				}
			}
			replaceItem.Gems = sockets
		}
	}

	iterations := bulkSettings.GetIterationsPerCombo()
	if iterations <= 0 {
		iterations = defaultIterationsPerCombo
	}

	items := bulkSettings.GetItems()
	isFuryWarrior := player.GetFuryWarrior() != nil
	// numItems := len(items)
	// if b.Request.BulkSettings.Combinations && numItems > maxItemCount {
	// 	return nil, fmt.Errorf("too many items specified (%d > %d), not computationally feasible", numItems, maxItemCount)
	// }

	// Create all distinct combinations of (item, slot). For example, let's say the only item we
	// want to bulk sim is a one-handed item that can be worn both as an off-hand or a main-hand weapon.
	// For each slot, we will create one itemWithSlot pair, so (item, off-hand) and (item, main-hand).
	// We verify later that we are not emitting any invalid equipment set.
	var distinctItemSlotCombos []*itemWithSlot
	for index, is := range items {
		item, ok := ItemsByID[is.Id]
		if !ok {
			return nil, 0, fmt.Errorf("unknown item with id %d in bulk settings", is.Id)
		}
		for _, slot := range eligibleSlotsForItem(item, isFuryWarrior) {
			distinctItemSlotCombos = append(distinctItemSlotCombos, &itemWithSlot{
				Item:  is,
				Slot:  slot,
				Index: index,
			})
		}
	}
	baseItems := player.Equipment.Items

	allCombos := generateAllEquipmentSubstitutions(ctx, baseItems, bulkSettings.Combinations, distinctItemSlotCombos, isFuryWarrior)

	var validCombos []singleBulkSim
	count := 0
	for sub := range allCombos {
		count++
		if count > 1000000 {
			panic("over 1 million combos, abandoning attempt")
		}

		substitutedRequest, changeLog := createNewRequestWithSubstitution(baseSettings, sub, bulkSettings.AutoEnchant, isFuryWarrior)
		if isValidEquipment(substitutedRequest.Raid.Parties[0].Players[0].Equipment, isFuryWarrior) {
			// Need to sim base dps of gear loudout
			validCombos = append(validCombos, singleBulkSim{req: substitutedRequest, cl: changeLog, eq: sub})
			// Todo(Netzone-GehennasEU): Make this its own step?
			if !bulkSettings.SimTalents {

			} else {
				var talentsToSim = bulkSettings.GetTalentsToSim()

				if len(talentsToSim) > 0 {
					for _, talent := range talentsToSim {
						sr := goproto.Clone(substitutedRequest).(*proto.RaidSimRequest)
						cl := *changeLog
						if sr.Raid.Parties[0].Players[0].TalentsString == talent.TalentsString && goproto.Equal(talent.Glyphs, sr.Raid.Parties[0].Players[0].Glyphs) {
							continue
						}

						sr.Raid.Parties[0].Players[0].TalentsString = talent.TalentsString
						sr.Raid.Parties[0].Players[0].Glyphs = talent.Glyphs
						cl.TalentLoadout = talent
						validCombos = append(validCombos, singleBulkSim{req: sr, cl: &cl, eq: sub})
					}
				}
			}
		}
	}

	// In fast mode try to keep starting iterations between 1000 and 2000
	if bulkSettings.FastMode {
		iterations /= 10

		if iterations < 1000 {
			iterations = 1000
		} else if iterations > 2000 {
			iterations = 2000
		}
	}

	maxIterations := int64(iterations) * int64(len(validCombos))
	if maxIterations > math.MaxInt32 {
		return nil, 0, fmt.Errorf("number of total iterations %d too large", maxIterations)
	}

	return validCombos, iterations, nil
}

// itemSubstitutionSimResult stores the request and response of a simulation, along with the used
// equipment susbstitution and a changelog of which items were added and removed from the base
// equipment set.
type itemSubstitutionSimResult struct {
	Request      *proto.RaidSimRequest
	Result       *proto.RaidSimResult
	Substitution *equipmentSubstitution
	ChangeLog    *raidSimRequestChangeLog
}

// Score used to rank results.
func (r *itemSubstitutionSimResult) Score() float64 {
	if r.Result == nil || r.Result.Error != nil {
		return 0
	}
	return r.Result.RaidMetrics.Dps.Avg
}

// equipmentSubstitution specifies all items to be used as replacements for the equipped gear.
type equipmentSubstitution struct {
	Items []*itemWithSlot
}

// HasChanges returns true if the equipment substitution has any item replacmenets.
func (es *equipmentSubstitution) HasItemReplacements() bool {
	return len(es.Items) > 0
}

func (es *equipmentSubstitution) CanonicalHash() string {
	slotToID := map[proto.ItemSlot]int32{}
	for _, repl := range es.Items {
		slotToID[repl.Slot] = repl.Item.Id
	}

	// Canonical representation always has the ring or trinket with smaller item ID in slot1
	// if the equipment substitution mentions two rings or trinkets.
	if ring1, ok := slotToID[proto.ItemSlot_ItemSlotFinger1]; ok {
		if ring2, ok := slotToID[proto.ItemSlot_ItemSlotFinger2]; ok {
			if ring1 == ring2 {
				return ""
			}
			if ring1 > ring2 {
				slotToID[proto.ItemSlot_ItemSlotFinger1], slotToID[proto.ItemSlot_ItemSlotFinger2] = ring2, ring1
			}
		}
	}
	if trink1, ok := slotToID[proto.ItemSlot_ItemSlotTrinket1]; ok {
		if trink2, ok := slotToID[proto.ItemSlot_ItemSlotTrinket2]; ok {
			if trink1 == trink2 {
				return ""
			}
			if trink1 > trink2 {
				slotToID[proto.ItemSlot_ItemSlotTrinket1], slotToID[proto.ItemSlot_ItemSlotTrinket2] = trink2, trink1
			}
		}
	}

	parts := make([]string, 0, len(proto.ItemSlot_name))
	for i := 0; i < len(proto.ItemSlot_name); i++ {
		if id, ok := slotToID[proto.ItemSlot(i)]; ok {
			parts = append(parts, fmt.Sprintf("%d=%d", i, id))
		}
	}

	return strings.Join(parts, ":")
}

// isValidEquipment returns true if the specified equipment spec is valid.
// An equipment spec is valid if:
// - The main-hand is not empty.
// - The off-hand is not a two-hander, unless the player is a Fury Warrior.
// - The off-hand is not empty, unless the main-hand is a two-hander and the player is not a Fury Warrior.
// - Two distinct trinkets are used
func isValidEquipment(equipment *proto.EquipmentSpec, isFuryWarrior bool) bool {
	// Don't allow empty main-hands
	if equipment.Items[proto.ItemSlot_ItemSlotMainHand] == nil {
		return false
	}

	var usesTwoHander bool
	if knownItem, ok := ItemsByID[equipment.Items[proto.ItemSlot_ItemSlotMainHand].Id]; ok {
		usesTwoHander = knownItem.HandType == proto.HandType_HandTypeTwoHand
	}

	usesOffHand := equipment.Items[proto.ItemSlot_ItemSlotOffHand].Id != 0

	// Don't allow a two-hander with off-hand combination unless the player is a Fury warrior
	if usesTwoHander && usesOffHand && !isFuryWarrior {
		return false
	}

	// Validate trinkets for duplicate IDs
	if equipment.Items[proto.ItemSlot_ItemSlotTrinket1].Id == equipment.Items[proto.ItemSlot_ItemSlotTrinket2].Id && equipment.Items[proto.ItemSlot_ItemSlotTrinket1].Id != 0 {
		return false
	}

	return true
}

// generateAllEquipmentSubstitutions generates all possible valid equipment substitutions for the
// given bulk sim request. Also returns the unchanged equipment ("base equipment set") set as the
// first result. This ensures that simming over all possible equipment substitutions includes the
// base case as well.
<<<<<<< HEAD
func generateAllEquipmentSubstitutions(signals simsignals.Signals, baseItems []*proto.ItemSpec, combinations bool, distinctItemSlotCombos []*itemWithSlot) chan *equipmentSubstitution {
=======
func generateAllEquipmentSubstitutions(_ context.Context, baseItems []*proto.ItemSpec, combinations bool, distinctItemSlotCombos []*itemWithSlot, isFuryWarrior bool) chan *equipmentSubstitution {
>>>>>>> 8e9e74b9
	results := make(chan *equipmentSubstitution)
	go func() {
		defer close(results)

		// No substitutions (base case).
		results <- &equipmentSubstitution{}

		// Organize everything by slot.
		itemsBySlot := make([][]*proto.ItemSpec, 17)
		for _, spec := range distinctItemSlotCombos {
			itemsBySlot[spec.Slot] = append(itemsBySlot[spec.Slot], spec.Item)
		}

		if !combinations {
			// seenCombos lets us deduplicate trinket/ring combos.
			comboChecker := ItemComboChecker{}

			// Pre-seed the existing item combos
			comboChecker.HasCombo(baseItems[proto.ItemSlot_ItemSlotFinger1].Id, baseItems[proto.ItemSlot_ItemSlotFinger2].Id)
			comboChecker.HasCombo(baseItems[proto.ItemSlot_ItemSlotTrinket1].Id, baseItems[proto.ItemSlot_ItemSlotTrinket2].Id)

			for slotid, slot := range itemsBySlot {
				for _, item := range slot {
					sub := equipmentSubstitution{
						Items: []*itemWithSlot{{Item: item, Slot: proto.ItemSlot(slotid)}},
					}
					// Handle finger/trinket specially to generate combos
					switch slotid {
					case int(proto.ItemSlot_ItemSlotFinger1), int(proto.ItemSlot_ItemSlotTrinket1):
						if !comboChecker.HasCombo(item.Id, baseItems[slotid+1].Id) {
							results <- &sub
						}
						// Generate extra combos
						subslot := slotid + 1
						for _, subitem := range itemsBySlot[subslot] {
							if shouldSkipCombo(baseItems, subitem, proto.ItemSlot(subslot), comboChecker, sub) {
								continue
							}
							miniCombo := createReplacement(sub, &itemWithSlot{Item: subitem, Slot: proto.ItemSlot(subslot)})
							results <- &miniCombo
						}
					case int(proto.ItemSlot_ItemSlotFinger2), int(proto.ItemSlot_ItemSlotTrinket2):
						// Ensure we don't have this combo with the base equipment.
						if !comboChecker.HasCombo(item.Id, baseItems[slotid-1].Id) {
							results <- &sub
						}
					default:
						results <- &sub
					}
				}
			}
			return
		}

		// Simming all combinations of items. This is useful to find the e.g.
		// the best set of items in your bags.
		subComboChecker := SubstitutionComboChecker{}
		for i := 0; i < len(itemsBySlot); i++ {
			genSlotCombos(proto.ItemSlot(i), baseItems, equipmentSubstitution{}, itemsBySlot, subComboChecker, results, isFuryWarrior)
		}
	}()

	return results
}

func createReplacement(repl equipmentSubstitution, item *itemWithSlot) equipmentSubstitution {
	newItems := make([]*itemWithSlot, len(repl.Items))
	copy(newItems, repl.Items)
	newItems = append(newItems, item)
	repl.Items = newItems
	return repl
}

func shouldSkipCombo(baseItems []*proto.ItemSpec, item *proto.ItemSpec, slot proto.ItemSlot, comboChecker ItemComboChecker, replacements equipmentSubstitution) bool {
	switch slot {
	case proto.ItemSlot_ItemSlotFinger1, proto.ItemSlot_ItemSlotTrinket1:
		return comboChecker.HasCombo(item.Id, baseItems[slot+1].Id)
	case proto.ItemSlot_ItemSlotFinger2, proto.ItemSlot_ItemSlotTrinket2:
		for _, repl := range replacements.Items {
			if slot == proto.ItemSlot_ItemSlotFinger2 && repl.Slot == proto.ItemSlot_ItemSlotFinger1 ||
				slot == proto.ItemSlot_ItemSlotTrinket2 && repl.Slot == proto.ItemSlot_ItemSlotTrinket1 {
				return comboChecker.HasCombo(repl.Item.Id, item.Id)
			}
		}
		// Since we didn't find an item in the opposite slot, check against base items.
		return comboChecker.HasCombo(item.Id, baseItems[slot-1].Id)
	}
	return false
}

func genSlotCombos(slot proto.ItemSlot, baseItems []*proto.ItemSpec, baseRepl equipmentSubstitution, replaceBySlot [][]*proto.ItemSpec, comboChecker SubstitutionComboChecker, results chan *equipmentSubstitution, isFuryWarrior bool) {
	// Iterate all items in this slot, add to the baseRepl, then descend to add all other item combos.
	for _, item := range replaceBySlot[slot] {
		// Create a new equipment substitution from the current replacements plus the new item.
		combo := createReplacement(baseRepl, &itemWithSlot{Slot: slot, Item: item})

		// Determine if an invalid weapon combo was created
		hasMainHand, hasOffHand, mhIs2H := false, false, false
		for _, i := range combo.Items {
			if i.Slot == proto.ItemSlot_ItemSlotMainHand {
				hasMainHand = true
				if ItemsByID[i.Item.Id].HandType == proto.HandType_HandTypeTwoHand {
					mhIs2H = true
				}
			} else if i.Slot == proto.ItemSlot_ItemSlotOffHand {
				hasOffHand = true
			}
		}

		// If the combo has already been generated,
		// or if the combo uses a two weapons, the main-hand is a two-hander, and the player is not a fury warrior, skip the combo
		if comboChecker.HasCombo(combo) || (hasMainHand && hasOffHand && mhIs2H && !isFuryWarrior) {
			continue
		}
		results <- &combo

		// Now descend to each other slot to pair with this combo.
		for j := slot + 1; int(j) < len(replaceBySlot); j++ {
			genSlotCombos(j, baseItems, combo, replaceBySlot, comboChecker, results, isFuryWarrior)
		}
	}
}

// itemWithSlot pairs an item with its fixed item slot.
type itemWithSlot struct {
	Item *proto.ItemSpec
	Slot proto.ItemSlot

	// This index refers to the item's position in the BulkEquipmentSpec of the player and serves as
	// a unique item ID. It is used to verify that a valid equipmentSubstitution only references an
	// item once.
	Index int
}

// raidSimRequestChangeLog stores a change log of which items were added and removed from the base
// equipment set.
type raidSimRequestChangeLog struct {
	AddedItems    []*proto.ItemSpecWithSlot
	TalentLoadout *proto.TalentLoadout
}

// createNewRequestWithSubstitution creates a copy of the input RaidSimRequest and applis the given
// equipment susbstitution to the player's equipment. Copies enchant if specified and possible.
func createNewRequestWithSubstitution(readonlyInputRequest *proto.RaidSimRequest, substitution *equipmentSubstitution, autoEnchant bool, isFuryWarrior bool) (*proto.RaidSimRequest, *raidSimRequestChangeLog) {
	request := goproto.Clone(readonlyInputRequest).(*proto.RaidSimRequest)
	changeLog := &raidSimRequestChangeLog{}
	player := request.Raid.Parties[0].Players[0]
	equipment := player.Equipment

	// Do a first pass to determine whether we have any missing paired slots (Weapon, Finger, Trinket)
	hasMainHand, hasOffHand, hasFinger1, hasFinger2, hasTrinket1, hasTrinket2 := false, false, false, false, false, false
	for _, is := range substitution.Items {
		switch is.Slot {
		case proto.ItemSlot_ItemSlotMainHand:
			hasMainHand = true
		case proto.ItemSlot_ItemSlotOffHand:
			hasOffHand = true
		case proto.ItemSlot_ItemSlotFinger1:
			hasFinger1 = true
		case proto.ItemSlot_ItemSlotFinger2:
			hasFinger2 = true
		case proto.ItemSlot_ItemSlotTrinket1:
			hasTrinket1 = true
		case proto.ItemSlot_ItemSlotTrinket2:
			hasTrinket2 = true
		}
	}

	// Record whether or not we have each item in a paired slot
	for _, is := range substitution.Items {
		oldItem := equipment.Items[is.Slot]
		newItem := is.Item
		if autoEnchant && oldItem.Enchant > 0 && is.Item.Enchant == 0 {
			equipment.Items[is.Slot] = goproto.Clone(is.Item).(*proto.ItemSpec)
			equipment.Items[is.Slot].Enchant = oldItem.Enchant
			// TODO: logic to decide if the enchant can be applied to the new item...
			// Specifically, offhand shouldn't get shield enchant
			// Main/One hand shouldn't get staff enchant
			// Later: replace normal enchant if replacement is staff.

			newItem = equipment.Items[is.Slot]
		} else {
			equipment.Items[is.Slot] = is.Item
		}

		// If the item is an off-hand and the combo doesn't have a main-hand, insert a main-hand before
		if is.Slot == proto.ItemSlot_ItemSlotOffHand && !hasMainHand {
			equipment.Items[proto.ItemSlot_ItemSlotMainHand] = player.Equipment.Items[proto.ItemSlot_ItemSlotMainHand]
			changeLog.AddedItems = append(changeLog.AddedItems, &proto.ItemSpecWithSlot{
				Item: player.Equipment.Items[proto.ItemSlot_ItemSlotMainHand],
				Slot: proto.ItemSlot_ItemSlotMainHand,
			})
		}

		// If the item is a finger-2 and the combo doesn't have a finger-1, insert the equipped finger-1 before
		if is.Slot == proto.ItemSlot_ItemSlotFinger2 && !hasFinger1 {
			equipment.Items[proto.ItemSlot_ItemSlotFinger1] = player.Equipment.Items[proto.ItemSlot_ItemSlotFinger1]
			changeLog.AddedItems = append(changeLog.AddedItems, &proto.ItemSpecWithSlot{
				Item: player.Equipment.Items[proto.ItemSlot_ItemSlotFinger1],
				Slot: proto.ItemSlot_ItemSlotFinger1,
			})
		}

		// If the item is a trinket-2 and the combo doesn't have a trinket-1, insert the equipped trinket-1 before
		if is.Slot == proto.ItemSlot_ItemSlotTrinket2 && !hasTrinket1 {
			equipment.Items[proto.ItemSlot_ItemSlotTrinket1] = player.Equipment.Items[proto.ItemSlot_ItemSlotTrinket1]
			changeLog.AddedItems = append(changeLog.AddedItems, &proto.ItemSpecWithSlot{
				Item: player.Equipment.Items[proto.ItemSlot_ItemSlotTrinket1],
				Slot: proto.ItemSlot_ItemSlotTrinket1,
			})
		}

		changeLog.AddedItems = append(changeLog.AddedItems, &proto.ItemSpecWithSlot{
			Item: newItem,
			Slot: is.Slot,
		})

		// If the item is a main-hand and the combo doesn't have an off-hand, insert an off-hand after
		if is.Slot == proto.ItemSlot_ItemSlotMainHand && !hasOffHand {
			equipment.Items[proto.ItemSlot_ItemSlotOffHand] = player.Equipment.Items[proto.ItemSlot_ItemSlotOffHand]
			changeLog.AddedItems = append(changeLog.AddedItems, &proto.ItemSpecWithSlot{
				Item: player.Equipment.Items[proto.ItemSlot_ItemSlotOffHand],
				Slot: proto.ItemSlot_ItemSlotOffHand,
			})
		}

		// If the item is a finger-1 and the combo doesn't have a finger-2, insert an finger-2 after
		if is.Slot == proto.ItemSlot_ItemSlotFinger1 && !hasFinger2 {
			equipment.Items[proto.ItemSlot_ItemSlotFinger2] = player.Equipment.Items[proto.ItemSlot_ItemSlotFinger2]
			changeLog.AddedItems = append(changeLog.AddedItems, &proto.ItemSpecWithSlot{
				Item: player.Equipment.Items[proto.ItemSlot_ItemSlotFinger2],
				Slot: proto.ItemSlot_ItemSlotFinger2,
			})
		}

		// If the item is a trinket-1 and the combo doesn't have a trinket-2, insert an trinket-2 after
		if is.Slot == proto.ItemSlot_ItemSlotTrinket1 && !hasTrinket2 {
			equipment.Items[proto.ItemSlot_ItemSlotTrinket2] = player.Equipment.Items[proto.ItemSlot_ItemSlotTrinket2]
			changeLog.AddedItems = append(changeLog.AddedItems, &proto.ItemSpecWithSlot{
				Item: player.Equipment.Items[proto.ItemSlot_ItemSlotTrinket2],
				Slot: proto.ItemSlot_ItemSlotTrinket2,
			})
		}
	}

	// If the main-hand is a two-hander and the player is not a fury warrior, remove the off-hand
	if equipment.Items[proto.ItemSlot_ItemSlotMainHand].Id != 0 && ItemsByID[equipment.Items[proto.ItemSlot_ItemSlotMainHand].Id].HandType == proto.HandType_HandTypeTwoHand && !isFuryWarrior {
		equipment.Items[proto.ItemSlot_ItemSlotOffHand] = &proto.ItemSpec{}
		for _, item := range changeLog.AddedItems {
			if item.Slot == proto.ItemSlot_ItemSlotOffHand {
				item.Item = nil
			}
		}
	}

	return request, changeLog
}

type ItemComboChecker map[int64]struct{}

func (ic *ItemComboChecker) HasCombo(itema int32, itemb int32) bool {
	if itema == itemb {
		return true
	}
	key := ic.generateComboKey(itema, itemb)
	if _, ok := (*ic)[key]; ok {
		return true
	} else {
		(*ic)[key] = struct{}{}
	}
	return false
}

// put this function on ic just so it isn't in global namespace
func (ic *ItemComboChecker) generateComboKey(itemA int32, itemB int32) int64 {
	if itemA > itemB {
		return int64(itemA) + int64(itemB)<<4
	}
	return int64(itemB) + int64(itemA)<<4
}

type SubstitutionComboChecker map[string]struct{}

func (ic *SubstitutionComboChecker) HasCombo(replacements equipmentSubstitution) bool {
	key := replacements.CanonicalHash()
	if key == "" {
		// Invalid combo.
		return true
	}
	if _, ok := (*ic)[key]; ok {
		return true
	}
	(*ic)[key] = struct{}{}
	return false
}<|MERGE_RESOLUTION|>--- conflicted
+++ resolved
@@ -49,7 +49,7 @@
 	return result
 }
 
-func BulkSimCombos(ctx context.Context, req *proto.BulkSimCombosRequest) *proto.BulkSimCombosResult {
+func BulkSimCombos(signals simsignals.Signals, req *proto.BulkSimCombosRequest) *proto.BulkSimCombosResult {
 	// Bulk simming is only supported for the single-player use (i.e. not whole raid-wide simming).
 	// Verify that we have exactly 1 player.
 	var playerCount int
@@ -77,7 +77,7 @@
 	// clean to reduce memory
 	player.Database = nil
 
-	validCombos, iterations, err := buildCombos(ctx, req.BaseSettings, req.BulkSettings, player)
+	validCombos, iterations, err := buildCombos(signals, req.BaseSettings, req.BulkSettings, player)
 	if err != nil {
 		return &proto.BulkSimCombosResult{
 			ErrorResult: err.Error(),
@@ -143,82 +143,9 @@
 		originalIterations = defaultIterationsPerCombo
 	}
 
-<<<<<<< HEAD
-	iterations := b.Request.GetBulkSettings().GetIterationsPerCombo()
-	if iterations <= 0 {
-		iterations = defaultIterationsPerCombo
-	}
-
-	items := b.Request.GetBulkSettings().GetItems()
-	// numItems := len(items)
-	// if b.Request.BulkSettings.Combinations && numItems > maxItemCount {
-	// 	return nil, fmt.Errorf("too many items specified (%d > %d), not computationally feasible", numItems, maxItemCount)
-	// }
-
-	// Create all distinct combinations of (item, slot). For example, let's say the only item we
-	// want to bulk sim is a one-handed item that can be worn both as an off-hand or a main-hand weapon.
-	// For each slot, we will create one itemWithSlot pair, so (item, off-hand) and (item, main-hand).
-	// We verify later that we are not emitting any invalid equipment set.
-	var distinctItemSlotCombos []*itemWithSlot
-	for index, is := range items {
-		item, ok := ItemsByID[is.Id]
-		if !ok {
-			return &proto.BulkSimResult{
-				Error: &proto.ErrorOutcome{
-					Message: fmt.Sprintf("unknown item with id %d in bulk settings", is.Id),
-				},
-			}
-		}
-		for _, slot := range eligibleSlotsForItem(item) {
-			distinctItemSlotCombos = append(distinctItemSlotCombos, &itemWithSlot{
-				Item:  is,
-				Slot:  slot,
-				Index: index,
-			})
-		}
-	}
-	baseItems := player.Equipment.Items
-
-	allCombos := generateAllEquipmentSubstitutions(signals, baseItems, b.Request.BulkSettings.Combinations, distinctItemSlotCombos)
-
-	var validCombos []singleBulkSim
-	count := 0
-	for sub := range allCombos {
-		count++
-		if count > 1000000 {
-			panic("over 1 million combos, abandoning attempt")
-		}
-		substitutedRequest, changeLog := createNewRequestWithSubstitution(b.Request.BaseSettings, sub, b.Request.BulkSettings.AutoEnchant)
-		if isValidEquipment(substitutedRequest.Raid.Parties[0].Players[0].Equipment) {
-			// Need to sim base dps of gear loudout
-			validCombos = append(validCombos, singleBulkSim{req: substitutedRequest, cl: changeLog, eq: sub})
-			// Todo(Netzone-GehennasEU): Make this its own step?
-			if !b.Request.BulkSettings.SimTalents {
-
-			} else {
-				var talentsToSim = b.Request.BulkSettings.GetTalentsToSim()
-
-				if len(talentsToSim) > 0 {
-					for _, talent := range talentsToSim {
-						sr := goproto.Clone(substitutedRequest).(*proto.RaidSimRequest)
-						cl := *changeLog
-						if sr.Raid.Parties[0].Players[0].TalentsString == talent.TalentsString && goproto.Equal(talent.Glyphs, sr.Raid.Parties[0].Players[0].Glyphs) {
-							continue
-						}
-
-						sr.Raid.Parties[0].Players[0].TalentsString = talent.TalentsString
-						sr.Raid.Parties[0].Players[0].Glyphs = talent.Glyphs
-						cl.TalentLoadout = talent
-						validCombos = append(validCombos, singleBulkSim{req: sr, cl: &cl, eq: sub})
-					}
-				}
-			}
-		}
-=======
-	validCombos, newIters, err := buildCombos(ctx, b.Request.BaseSettings, b.Request.BulkSettings, player)
+	validCombos, newIters, err := buildCombos(signals, b.Request.BaseSettings, b.Request.BulkSettings, player)
 	if err != nil {
 		return nil, err
->>>>>>> 8e9e74b9
 	}
 
 	// TODO(Riotdog-GehennasEU): Make this configurable?
@@ -226,30 +153,6 @@
 
 	var rankedResults []*itemSubstitutionSimResult
 	var baseResult *itemSubstitutionSimResult
-<<<<<<< HEAD
-	newIters := int64(iterations)
-	if b.Request.BulkSettings.FastMode {
-		newIters /= 100
-
-		// In fast mode try to keep starting iterations between 50 and 1000.
-		if newIters < 50 {
-			newIters = 50
-		}
-		if newIters > 1000 {
-			newIters = 1000
-		}
-	}
-
-	maxIterations := newIters * int64(len(validCombos))
-	if maxIterations > math.MaxInt32 {
-		return &proto.BulkSimResult{
-			Error: &proto.ErrorOutcome{
-				Message: fmt.Sprintf("number of total iterations %d too large", maxIterations),
-			},
-		}
-	}
-=======
->>>>>>> 8e9e74b9
 
 	for {
 		var tempBase *itemSubstitutionSimResult
@@ -335,11 +238,7 @@
 	return result
 }
 
-<<<<<<< HEAD
-func (b *bulkSimRunner) getRankedResults(signals simsignals.Signals, validCombos []singleBulkSim, iterations int64, progress chan *proto.ProgressMetrics) ([]*itemSubstitutionSimResult, *itemSubstitutionSimResult, *proto.ErrorOutcome) {
-=======
-func (b *bulkSimRunner) getRankedResults(pctx context.Context, validCombos []singleBulkSim, iterations int32, progress chan *proto.ProgressMetrics) ([]*itemSubstitutionSimResult, *itemSubstitutionSimResult, error) {
->>>>>>> 8e9e74b9
+func (b *bulkSimRunner) getRankedResults(signals simsignals.Signals, validCombos []singleBulkSim, iterations int32, progress chan *proto.ProgressMetrics) ([]*itemSubstitutionSimResult, *itemSubstitutionSimResult, *proto.ErrorOutcome) {
 	concurrency := runtime.NumCPU() + 1
 	if concurrency <= 0 {
 		concurrency = 2
@@ -435,7 +334,7 @@
 	return rankedResults, baseResult, nil
 }
 
-func buildCombos(ctx context.Context, baseSettings *proto.RaidSimRequest, bulkSettings *proto.BulkSettings, player *proto.Player) ([]singleBulkSim, int32, error) {
+func buildCombos(signals simsignals.Signals, baseSettings *proto.RaidSimRequest, bulkSettings *proto.BulkSettings, player *proto.Player) ([]singleBulkSim, int32, error) {
 	// Gemming for now can happen before slots are decided.
 	// We might have to add logic after slot decisions if we want to enforce keeping meta gem active.
 	if bulkSettings.AutoGem {
@@ -514,7 +413,7 @@
 	}
 	baseItems := player.Equipment.Items
 
-	allCombos := generateAllEquipmentSubstitutions(ctx, baseItems, bulkSettings.Combinations, distinctItemSlotCombos, isFuryWarrior)
+	allCombos := generateAllEquipmentSubstitutions(signals, baseItems, bulkSettings.Combinations, distinctItemSlotCombos, isFuryWarrior)
 
 	var validCombos []singleBulkSim
 	count := 0
@@ -674,11 +573,7 @@
 // given bulk sim request. Also returns the unchanged equipment ("base equipment set") set as the
 // first result. This ensures that simming over all possible equipment substitutions includes the
 // base case as well.
-<<<<<<< HEAD
-func generateAllEquipmentSubstitutions(signals simsignals.Signals, baseItems []*proto.ItemSpec, combinations bool, distinctItemSlotCombos []*itemWithSlot) chan *equipmentSubstitution {
-=======
-func generateAllEquipmentSubstitutions(_ context.Context, baseItems []*proto.ItemSpec, combinations bool, distinctItemSlotCombos []*itemWithSlot, isFuryWarrior bool) chan *equipmentSubstitution {
->>>>>>> 8e9e74b9
+func generateAllEquipmentSubstitutions(signals simsignals.Signals, baseItems []*proto.ItemSpec, combinations bool, distinctItemSlotCombos []*itemWithSlot, isFuryWarrior bool) chan *equipmentSubstitution {
 	results := make(chan *equipmentSubstitution)
 	go func() {
 		defer close(results)
