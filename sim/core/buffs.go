--- conflicted
+++ resolved
@@ -65,11 +65,7 @@
 		ThornsAura(character, 0)
 	}
 
-<<<<<<< HEAD
 	if raidBuffs.ElementalOath == proto.TristateEffect_TristateEffectImproved {
-=======
-	if raidBuffs.ElementalOath {
->>>>>>> 03bd7fba
 		character.AddStat(stats.SpellCrit, 5*CritRatingPerCritChance)
 	} else if raidBuffs.ElementalOath == proto.TristateEffect_TristateEffectRegular {
 		character.AddStat(stats.SpellCrit, 3*CritRatingPerCritChance)
@@ -102,20 +98,8 @@
 		character.PseudoStats.DamageDealtMultiplier *= 1.03
 	}
 
-<<<<<<< HEAD
-	if raidBuffs.CommandingShout > 0 {
-		MakePermanent(CommandingShoutAura(&character.Unit, GetTristateValueInt32(raidBuffs.CommandingShout, 0, 5), 0, false))
-=======
-	if partyBuffs.HeroicPresence {
-		character.AddStats(stats.Stats{
-			stats.MeleeHit: 1 * MeleeHitRatingPerHitChance,
-			stats.SpellHit: 1 * SpellHitRatingPerHitChance,
-		})
-	}
-
 	if raidBuffs.CommandingShout {
 		MakePermanent(CommandingShoutAura(&character.Unit, false))
->>>>>>> 03bd7fba
 	}
 	if raidBuffs.BloodPact > 0 {
 		MakePermanent(BloodPactAura(&character.Unit, GetTristateValueInt32(raidBuffs.BloodPact, 0, 3)))
@@ -225,19 +209,15 @@
 	if raidBuffs.FlametongueTotem {
 		MakePermanent(FlametongueTotemAura(character))
 	}
-<<<<<<< HEAD
-	if raidBuffs.TotemicWrath {
-		MakePermanent(TotemicWrathAura(character))
-=======
 
 	// 5% haste buffs
 	if raidBuffs.MoonkinAura {
 		MakePermanent(MoonkinAura(character))
 	}
 
-	if raidBuffs.TotemOfWrath {
-		MakePermanent(TotemOfWrathAura(character))
->>>>>>> 03bd7fba
+	if raidBuffs.TotemicWrath {
+		MakePermanent(TotemicWrathAura(character))
+
 	}
 
 	if raidBuffs.MindQuickening {
