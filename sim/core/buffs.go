package core

import (
	"math"
	"time"

	"github.com/wowsims/wotlk/sim/core/proto"
	"github.com/wowsims/wotlk/sim/core/stats"
)

// Applies buffs that affect individual players.
func applyBuffEffects(agent Agent, raidBuffs proto.RaidBuffs, partyBuffs proto.PartyBuffs, individualBuffs proto.IndividualBuffs) {
	character := agent.GetCharacter()

	if raidBuffs.ArcaneBrilliance {
		character.AddStats(stats.Stats{
			stats.Intellect: 40,
		})
	}

	gotwAmount := GetTristateValueFloat(raidBuffs.GiftOfTheWild, 14.0, 18.0)
	character.AddStats(stats.Stats{
		stats.Armor:     GetTristateValueFloat(raidBuffs.GiftOfTheWild, 340, 459),
		stats.Stamina:   gotwAmount,
		stats.Agility:   gotwAmount,
		stats.Strength:  gotwAmount,
		stats.Intellect: gotwAmount,
		stats.Spirit:    gotwAmount,
	})

	if raidBuffs.Thorns == proto.TristateEffect_TristateEffectImproved {
		ThornsAura(character, 3)
	} else if raidBuffs.Thorns == proto.TristateEffect_TristateEffectRegular {
		ThornsAura(character, 0)
	}

	if raidBuffs.MoonkinAura > 0 || raidBuffs.ElementalOath {
		character.AddStat(stats.SpellCrit, 5*CritRatingPerCritChance)
	}

	character.AddStats(stats.Stats{
		stats.MeleeCrit: GetTristateValueFloat(raidBuffs.LeaderOfThePack, 5*CritRatingPerCritChance, 5*CritRatingPerCritChance+20),
	})

	if raidBuffs.TrueshotAura || raidBuffs.AbominationsMight || raidBuffs.UnleashedRage {
		// Increases AP by 10%
		character.AddStatDependency(stats.StatDependency{
			SourceStat:   stats.AttackPower,
			ModifiedStat: stats.AttackPower,
			Modifier: func(ap float64, _ float64) float64 {
				return ap * 1.1
			},
		})
	}

<<<<<<< HEAD
	if raidBuffs.FerociousInspiration || raidBuffs.SanctifiedRetribution || raidBuffs.ArcaneEmpowerment {
=======
	if raidBuffs.ArcaneEmpowerment || raidBuffs.FerociousInspiration || raidBuffs.SanctifiedRetribution {
>>>>>>> 978230f6
		character.PseudoStats.DamageDealtMultiplier *= 1.03
	}

	if partyBuffs.HeroicPresence {
		character.AddStats(stats.Stats{
			stats.MeleeHit: 1 * MeleeHitRatingPerHitChance,
			stats.SpellHit: 1 * SpellHitRatingPerHitChance,
		})
	}

	// character.AddStats(stats.Stats{
	// 	stats.Stamina: GetTristateValueFloat(partyBuffs.BloodPact, 70, 91),
	// })
	character.AddStats(stats.Stats{
		stats.Stamina: GetTristateValueFloat(raidBuffs.PowerWordFortitude, 79, 102),
	})
	if raidBuffs.ShadowProtection {
		character.AddStats(stats.Stats{
			stats.ShadowResistance: 70,
		})
	}
	if raidBuffs.DivineSpirit {
		character.AddStats(stats.Stats{
			stats.Spirit: 80,
		})
	}

	if individualBuffs.Replenishment {
		character.AddStatDependency(stats.StatDependency{
			SourceStat:   stats.Mana,
			ModifiedStat: stats.MP5,
			Modifier: func(mana float64, mp5 float64) float64 {
				return mp5 + mana*0.01 // adds 1% of max mana to mp5
			},
		})
	}

	character.AddStats(stats.Stats{
		stats.MP5: GetTristateValueFloat(individualBuffs.BlessingOfWisdom, 42.0, 50.0),
	})

	character.AddStats(stats.Stats{
		stats.AttackPower:       GetTristateValueFloat(individualBuffs.BlessingOfMight, 220, 264),
		stats.RangedAttackPower: GetTristateValueFloat(individualBuffs.BlessingOfMight, 220, 264),
	})

	if individualBuffs.BlessingOfKings {
		bokStats := [5]stats.Stat{
			stats.Agility,
			stats.Strength,
			stats.Stamina,
			stats.Intellect,
			stats.Spirit,
		}

		for _, stat := range bokStats {
			character.AddStatDependency(stats.StatDependency{
				SourceStat:   stat,
				ModifiedStat: stat,
				Modifier: func(curValue float64, _ float64) float64 {
					return curValue * 1.1
				},
			})
		}
	}

	if individualBuffs.BlessingOfSanctuary {
		character.PseudoStats.BonusDamageTaken -= 80
		BlessingOfSanctuaryAura(character)
	}

	character.AddStats(stats.Stats{
		stats.Armor: GetTristateValueFloat(raidBuffs.DevotionAura, 861, 1205),
	})
	if raidBuffs.RetributionAura == proto.TristateEffect_TristateEffectImproved {
		RetributionAura(character, 2)
	} else if raidBuffs.RetributionAura == proto.TristateEffect_TristateEffectRegular {
		RetributionAura(character, 0)
	}

	if raidBuffs.BattleShout != proto.TristateEffect_TristateEffectMissing {
		talentMultiplier := GetTristateValueFloat(raidBuffs.BattleShout, 1, 1.25)

		battleShoutAP := 306 * talentMultiplier
		character.AddStats(stats.Stats{
			stats.AttackPower: math.Floor(battleShoutAP),
		})
	}
	character.AddStats(stats.Stats{
		stats.Health: GetTristateValueFloat(raidBuffs.CommandingShout, 1080, 1080*1.25),
	})

	if raidBuffs.TotemOfWrath {
		character.AddStats(stats.Stats{
			stats.SpellCrit:    3 * CritRatingPerCritChance,
			stats.MeleeCrit:    3 * CritRatingPerCritChance,
			stats.SpellPower:   280,
			stats.HealingPower: 280,
		})
	}
	if raidBuffs.WrathOfAirTotem {
		character.PseudoStats.CastSpeedMultiplier *= 1.05
	}
	if raidBuffs.StrengthOfEarthTotem > 0 {
		// TODO: Check for Horn of Winter (larger of the two is applied)
		// Pretty sure we don't need to deal with any flat increases (like from t4)
		bonus := GetTristateValueFloat(raidBuffs.StrengthOfEarthTotem, 155, 155*1.15)
		character.AddStats(stats.Stats{
			stats.Strength: bonus,
			stats.Agility:  bonus,
		})
	}
	character.AddStats(stats.Stats{
		stats.MP5: GetTristateValueFloat(raidBuffs.ManaSpringTotem, 91, 91*1.2),
	})

	character.PseudoStats.MeleeSpeedMultiplier *= 1.0 + GetTristateValueFloat(raidBuffs.WindfuryTotem, 0.16, 0.2)

	if raidBuffs.Bloodlust {
		registerBloodlustCD(agent)
	}

	registerPowerInfusionCD(agent, individualBuffs.PowerInfusions)
	registerManaTideTotemCD(agent, partyBuffs.ManaTideTotems)
	registerInnervateCD(agent, individualBuffs.Innervates)

	character.AddStats(stats.Stats{
		stats.SpellCrit: 28 * float64(partyBuffs.AtieshMage),
	})
	character.AddStats(stats.Stats{
		stats.SpellPower:   33 * float64(partyBuffs.AtieshWarlock),
		stats.HealingPower: 33 * float64(partyBuffs.AtieshWarlock),
	})

	if partyBuffs.BraidedEterniumChain {
		character.AddStats(stats.Stats{stats.MeleeCrit: 28})
	}
	if partyBuffs.EyeOfTheNight {
		character.AddStats(stats.Stats{stats.SpellPower: 34})
	}
	if partyBuffs.ChainOfTheTwilightOwl {
		character.AddStats(stats.Stats{stats.SpellCrit: 2 * CritRatingPerCritChance})
	}
}

// Applies buffs to pets.
func applyPetBuffEffects(petAgent PetAgent, raidBuffs proto.RaidBuffs, partyBuffs proto.PartyBuffs, individualBuffs proto.IndividualBuffs) {
	// Summoned pets, like Mage Water Elemental, aren't around to receive raid buffs.
	if !petAgent.GetPet().initialEnabled {
		return
	}

	// We need to modify the buffs a bit because some things are applied to pets by
	// the owner during combat (Bloodlust) or don't make sense for a pet.
	raidBuffs.Bloodlust = false
	individualBuffs.Innervates = 0
	individualBuffs.PowerInfusions = 0

	// For some reason pets don't benefit from buffs that are ratings, e.g. crit rating or haste rating.
	partyBuffs.BraidedEterniumChain = false

	applyBuffEffects(petAgent, raidBuffs, partyBuffs, individualBuffs)
}

func applyInspiration(character *Character, uptime float64) {
	if uptime <= 0 {
		return
	}
	uptime = MinFloat(1, uptime)

	var curBonus stats.Stats
	inspirationAura := character.RegisterAura(Aura{
		Label:    "Inspiration",
		ActionID: ActionID{SpellID: 15363},
		Duration: time.Second * 15,
		OnGain: func(aura *Aura, sim *Simulation) {
			curBonus = character.ApplyStatDependencies(stats.Stats{stats.Armor: character.GetStat(stats.Armor) * 0.25})
			aura.Unit.AddStatsDynamic(sim, curBonus)
		},
		OnExpire: func(aura *Aura, sim *Simulation) {
			aura.Unit.AddStatsDynamic(sim, curBonus.Multiply(-1))
		},
	})

	auraDuration := time.Second * 15
	tickLength := time.Millisecond * 2500
	ticksPerAura := float64(auraDuration) / float64(tickLength)
	chancePerTick := TernaryFloat64(uptime == 1, 1, 1.0-math.Pow(1-uptime, 1/ticksPerAura))

	character.RegisterResetEffect(func(sim *Simulation) {
		StartPeriodicAction(sim, PeriodicActionOptions{
			Period: tickLength,
			OnAction: func(sim *Simulation) {
				if sim.RandomFloat("Inspiration") < chancePerTick {
					inspirationAura.Activate(sim)
				}
			},
		})

		// Also try once at the start.
		StartPeriodicAction(sim, PeriodicActionOptions{
			Period:   1,
			NumTicks: 1,
			OnAction: func(sim *Simulation) {
				if sim.RandomFloat("Inspiration") < uptime {
					// Use random duration to compensate for increased chance collapsed into single tick.
					randomDur := tickLength + time.Duration(float64(auraDuration-tickLength)*sim.RandomFloat("InspirationDur"))
					inspirationAura.Duration = randomDur
					inspirationAura.Activate(sim)
					inspirationAura.Duration = time.Second * 15
				}
			},
		})
	})
}

func SnapshotImprovedStrengthOfEarthTotemAura(character *Character) *Aura {
	return character.NewTemporaryStatsAuraWrapped("Strength of Earth Totem Snapshot", ActionID{SpellID: 37223}, stats.Stats{stats.Strength: 12}, time.Second*110, func(config *Aura) {
		config.OnReset = func(aura *Aura, sim *Simulation) {
			aura.Activate(sim)
		}
	})
}

func SnapshotImprovedWrathOfAirTotemAura(character *Character) *Aura {
	return character.NewTemporaryStatsAuraWrapped("Wrath of Air Totem Snapshot", ActionID{SpellID: 37212}, stats.Stats{stats.SpellPower: 20}, time.Second*110, func(config *Aura) {
		config.OnReset = func(aura *Aura, sim *Simulation) {
			aura.Activate(sim)
		}
	})
}

var SnapshotBattleShoutAuraLabel = "Battle Shout Snapshot"

func SnapshotBattleShoutAura(character *Character, snapshotAp float64, boomingVoiceRank int32) *Aura {
	shoutDuration := time.Duration(float64(time.Minute*2)*(1+0.1*float64(boomingVoiceRank))) - time.Second*10
	return character.NewTemporaryStatsAuraWrapped(SnapshotBattleShoutAuraLabel, ActionID{SpellID: 2048, Tag: 1}, stats.Stats{stats.AttackPower: snapshotAp}, shoutDuration, func(config *Aura) {
		config.OnReset = func(aura *Aura, sim *Simulation) {
			aura.Activate(sim)
		}
	})
}

func RetributionAura(character *Character, points int32) *Aura {
	actionID := ActionID{SpellID: 27150}

	procSpell := character.RegisterSpell(SpellConfig{
		ActionID:    actionID,
		SpellSchool: SpellSchoolHoly,
		Flags:       SpellFlagBinary,

		ApplyEffects: ApplyEffectFuncDirectDamage(SpellEffect{
			ProcMask:         ProcMaskEmpty,
			DamageMultiplier: 1,
			ThreatMultiplier: 1,

			BaseDamage:     BaseDamageConfigFlat(26 * (1 + 0.25*float64(points))),
			OutcomeApplier: character.OutcomeFuncMagicHitBinary(),
		}),
	})

	return character.RegisterAura(Aura{
		Label:    "Retribution Aura",
		ActionID: actionID,
		Duration: NeverExpires,
		OnReset: func(aura *Aura, sim *Simulation) {
			aura.Activate(sim)
		},
		OnSpellHitTaken: func(aura *Aura, sim *Simulation, spell *Spell, spellEffect *SpellEffect) {
			if spellEffect.Landed() && spell.SpellSchool == SpellSchoolPhysical {
				procSpell.Cast(sim, spell.Unit)
			}
		},
	})
}

func ThornsAura(character *Character, points int32) *Aura {
	actionID := ActionID{SpellID: 26992}

	procSpell := character.RegisterSpell(SpellConfig{
		ActionID:    actionID,
		SpellSchool: SpellSchoolNature,
		Flags:       SpellFlagBinary,

		ApplyEffects: ApplyEffectFuncDirectDamage(SpellEffect{
			ProcMask:         ProcMaskEmpty,
			DamageMultiplier: 1,
			ThreatMultiplier: 1,

			BaseDamage:     BaseDamageConfigFlat(25 * (1 + 0.25*float64(points))),
			OutcomeApplier: character.OutcomeFuncMagicHitBinary(),
		}),
	})

	return character.RegisterAura(Aura{
		Label:    "Thorns",
		ActionID: actionID,
		Duration: NeverExpires,
		OnReset: func(aura *Aura, sim *Simulation) {
			aura.Activate(sim)
		},
		OnSpellHitTaken: func(aura *Aura, sim *Simulation, spell *Spell, spellEffect *SpellEffect) {
			if spellEffect.Landed() && spell.SpellSchool == SpellSchoolPhysical {
				procSpell.Cast(sim, spell.Unit)
			}
		},
	})
}

func BlessingOfSanctuaryAura(character *Character) *Aura {
	actionID := ActionID{SpellID: 27169}

	procSpell := character.RegisterSpell(SpellConfig{
		ActionID:    actionID,
		SpellSchool: SpellSchoolHoly,
		Flags:       SpellFlagBinary,

		ApplyEffects: ApplyEffectFuncDirectDamage(SpellEffect{
			ProcMask:         ProcMaskEmpty,
			DamageMultiplier: 1,
			ThreatMultiplier: 1,

			BaseDamage:     BaseDamageConfigFlat(46),
			OutcomeApplier: character.OutcomeFuncMagicHitBinary(),
		}),
	})

	return character.RegisterAura(Aura{
		Label:    "Blessing of Sanctuary",
		ActionID: actionID,
		Duration: NeverExpires,
		OnReset: func(aura *Aura, sim *Simulation) {
			aura.Activate(sim)
		},
		OnSpellHitTaken: func(aura *Aura, sim *Simulation, spell *Spell, spellEffect *SpellEffect) {
			if spellEffect.Outcome.Matches(OutcomeBlock) {
				procSpell.Cast(sim, spell.Unit)
			}
		},
	})
}

var (
	WindfuryTotemSpellRanks = []int32{
		8512,
		10613,
		10614,
		25585,
		25587,
	}

	windfuryBuffSpellRanks = []int32{
		8516,
		10608,
		10610,
		25583,
		25584,
	}

	windfuryAPBonuses = []float64{
		122,
		229,
		315,
		375,
		445,
	}
)

func IsEligibleForWindfuryTotem(character *Character) bool {
	return character.AutoAttacks.IsEnabled() &&
		character.HasMHWeapon() &&
		!character.HasMHWeaponImbue
}

var WindfuryTotemAuraLabel = "Windfury Totem"

func WindfuryTotemAura(character *Character, rank int32, iwtTalentPoints int32) *Aura {
	buffActionID := ActionID{SpellID: windfuryBuffSpellRanks[rank-1]}
	apBonus := windfuryAPBonuses[rank-1]
	apBonus *= 1 + 0.15*float64(iwtTalentPoints)

	var charges int32

	wfBuffAura := character.NewTemporaryStatsAuraWrapped("Windfury Buff", buffActionID, stats.Stats{stats.AttackPower: apBonus}, time.Millisecond*1500, func(config *Aura) {
		config.OnSpellHitDealt = func(aura *Aura, sim *Simulation, spell *Spell, spellEffect *SpellEffect) {
			// *Special Case* Windfury should not proc on Seal of Command
			if spell.ActionID.SpellID == 20424 {
				return
			}
			if !spellEffect.ProcMask.Matches(ProcMaskMeleeWhiteHit) || spellEffect.ProcMask.Matches(ProcMaskMeleeSpecial) {
				return
			}
			charges--
			if charges == 0 {
				aura.Deactivate(sim)
			}
		}
	})

	var wfSpell *Spell
	icd := Cooldown{
		Timer:    character.NewTimer(),
		Duration: 1,
	}
	const procChance = 0.2

	return character.RegisterAura(Aura{
		Label:    WindfuryTotemAuraLabel,
		Duration: NeverExpires,
		OnInit: func(aura *Aura, sim *Simulation) {
			wfSpell = character.GetOrRegisterSpell(SpellConfig{
				ActionID:    buffActionID, // temporary buff ("Windfury Attack") spell id
				SpellSchool: SpellSchoolPhysical,
				Flags:       SpellFlagMeleeMetrics | SpellFlagNoOnCastComplete,

				ApplyEffects: ApplyEffectFuncDirectDamage(character.AutoAttacks.MHEffect),
			})
		},
		OnReset: func(aura *Aura, sim *Simulation) {
			aura.Activate(sim)
		},
		OnSpellHitDealt: func(aura *Aura, sim *Simulation, spell *Spell, spellEffect *SpellEffect) {
			// *Special Case* Windfury should not proc on Seal of Command
			if spell.ActionID.SpellID == 20424 {
				return
			}
			if !spellEffect.Landed() || !spellEffect.ProcMask.Matches(ProcMaskMeleeMHAuto) {
				return
			}

			if wfBuffAura.IsActive() {
				return
			}
			if !icd.IsReady(sim) {
				// Checking for WF buff aura isn't quite enough now that we refactored auras.
				// TODO: Clean this up to remove the need for an instant ICD.
				return
			}

			if sim.RandomFloat("Windfury Totem") > procChance {
				return
			}

			// TODO: the current proc system adds auras after cast and damage, in game they're added after cast
			startCharges := int32(2)
			if !spellEffect.ProcMask.Matches(ProcMaskMeleeMHSpecial) {
				startCharges--
			}
			charges = startCharges
			wfBuffAura.Activate(sim)
			icd.Use(sim)

			aura.Unit.AutoAttacks.MaybeReplaceMHSwing(sim, wfSpell).Cast(sim, spellEffect.Target)
		},
	})
}

// Used for approximating cooldowns applied by other players to you, such as
// bloodlust, innervate, power infusion, etc. This is specifically for buffs
// which can be consecutively applied multiple times to a single player.
type externalConsecutiveCDApproximation struct {
	ActionID         ActionID
	AuraTag          string
	CooldownPriority float64
	Type             CooldownType
	AuraDuration     time.Duration
	AuraCD           time.Duration

	// Callback for extra activation conditions.
	ShouldActivate CooldownActivationCondition

	// Applies the buff.
	AddAura CooldownActivation
}

// numSources is the number of other players assigned to apply the buff to this player.
// E.g. the number of other shaman in the group using bloodlust.
func registerExternalConsecutiveCDApproximation(agent Agent, config externalConsecutiveCDApproximation, numSources int32) {
	if numSources == 0 {
		panic("Need at least 1 source!")
	}
	character := agent.GetCharacter()

	var nextExternalIndex int

	externalTimers := make([]*Timer, numSources)
	for i := 0; i < int(numSources); i++ {
		externalTimers[i] = character.NewTimer()
	}
	sharedTimer := character.NewTimer()

	spell := character.RegisterSpell(SpellConfig{
		ActionID: config.ActionID,
		Flags:    SpellFlagNoOnCastComplete | SpellFlagNoMetrics | SpellFlagNoLogs,

		Cast: CastConfig{
			CD: Cooldown{
				Timer:    sharedTimer,
				Duration: config.AuraDuration, // Assumes that multiple buffs are different sources.
			},
		},

		ApplyEffects: func(sim *Simulation, _ *Unit, _ *Spell) {
			config.AddAura(sim, character)
			externalTimers[nextExternalIndex].Set(sim.CurrentTime + config.AuraCD)

			nextExternalIndex = (nextExternalIndex + 1) % len(externalTimers)

			if externalTimers[nextExternalIndex].IsReady(sim) {
				sharedTimer.Set(sim.CurrentTime + config.AuraDuration)
			} else {
				sharedTimer.Set(sim.CurrentTime + externalTimers[nextExternalIndex].TimeToReady(sim))
			}
		},
	})

	character.AddMajorCooldown(MajorCooldown{
		Spell:    spell,
		Priority: config.CooldownPriority,
		Type:     config.Type,

		CanActivate: func(sim *Simulation, character *Character) bool {
			if !externalTimers[nextExternalIndex].IsReady(sim) {
				return false
			}

			if character.HasActiveAuraWithTag(config.AuraTag) {
				return false
			}

			return true
		},
		ShouldActivate: config.ShouldActivate,
	})
}

const BloodlustAuraTag = "Bloodlust"

const BloodlustDuration = time.Second * 40
const BloodlustCD = time.Minute * 10

func registerBloodlustCD(agent Agent) {
	bloodlustAura := BloodlustAura(agent.GetCharacter(), -1)

	// TODO: do we need consecutive CDs
	registerExternalConsecutiveCDApproximation(
		agent,
		externalConsecutiveCDApproximation{
			ActionID:         ActionID{SpellID: 2825, Tag: -1},
			AuraTag:          BloodlustAuraTag,
			CooldownPriority: CooldownPriorityBloodlust,
			AuraDuration:     BloodlustDuration,
			AuraCD:           BloodlustCD,
			Type:             CooldownTypeDPS | CooldownTypeUsableShapeShifted,

			ShouldActivate: func(sim *Simulation, character *Character) bool {
				// Haste portion doesn't stack with Power Infusion, so prefer to wait.
				return !character.HasActiveAuraWithTag(PowerInfusionAuraTag)
			},
			AddAura: func(sim *Simulation, character *Character) { bloodlustAura.Activate(sim) },
		}, 1)
}

func BloodlustAura(character *Character, actionTag int32) *Aura {
	const bonus = 1.3
	const inverseBonus = 1 / bonus
	actionID := ActionID{SpellID: 2825, Tag: actionTag}

	return character.GetOrRegisterAura(Aura{
		Label:    "Bloodlust-" + actionID.String(),
		Tag:      BloodlustAuraTag,
		ActionID: actionID,
		Duration: BloodlustDuration,
		OnGain: func(aura *Aura, sim *Simulation) {
			if character.HasActiveAuraWithTag(PowerInfusionAuraTag) {
				character.MultiplyCastSpeed(1 / 1.2)
			}
			character.MultiplyCastSpeed(bonus)
			character.MultiplyAttackSpeed(sim, bonus)

			if len(character.Pets) > 0 {
				for _, petAgent := range character.Pets {
					pet := petAgent.GetPet()
					if pet.IsEnabled() {
						BloodlustAura(&pet.Character, actionTag).Activate(sim)
					}
				}
			}
		},
		OnExpire: func(aura *Aura, sim *Simulation) {
			if character.HasActiveAuraWithTag(PowerInfusionAuraTag) {
				character.MultiplyCastSpeed(1.2)
			}
			character.MultiplyCastSpeed(inverseBonus)
			character.MultiplyAttackSpeed(sim, inverseBonus)
		},
	})
}

var PowerInfusionAuraTag = "PowerInfusion"

const PowerInfusionDuration = time.Second * 15
const PowerInfusionCD = time.Minute * 3

func registerPowerInfusionCD(agent Agent, numPowerInfusions int32) {
	if numPowerInfusions == 0 {
		return
	}

	piAura := PowerInfusionAura(agent.GetCharacter(), -1)

	registerExternalConsecutiveCDApproximation(
		agent,
		externalConsecutiveCDApproximation{
			ActionID:         ActionID{SpellID: 10060, Tag: -1},
			AuraTag:          PowerInfusionAuraTag,
			CooldownPriority: CooldownPriorityDefault,
			AuraDuration:     PowerInfusionDuration,
			AuraCD:           PowerInfusionCD,
			Type:             CooldownTypeDPS | CooldownTypeUsableShapeShifted,

			ShouldActivate: func(sim *Simulation, character *Character) bool {
				// Haste portion doesn't stack with Bloodlust, so prefer to wait.
				return !character.HasActiveAuraWithTag(BloodlustAuraTag)
			},
			AddAura: func(sim *Simulation, character *Character) { piAura.Activate(sim) },
		},
		numPowerInfusions)
}

func PowerInfusionAura(character *Character, actionTag int32) *Aura {
	actionID := ActionID{SpellID: 10060, Tag: actionTag}

	return character.GetOrRegisterAura(Aura{
		Label:    "PowerInfusion-" + actionID.String(),
		Tag:      PowerInfusionAuraTag,
		ActionID: actionID,
		Duration: PowerInfusionDuration,
		OnGain: func(aura *Aura, sim *Simulation) {
			if character.HasManaBar() {
				// TODO: Double-check this is how the calculation works.
				character.PseudoStats.CostMultiplier *= 0.8
			}
			if !character.HasActiveAuraWithTag(BloodlustAuraTag) {
				character.MultiplyCastSpeed(1.2)
			}
		},
		OnExpire: func(aura *Aura, sim *Simulation) {
			if character.HasManaBar() {
				character.PseudoStats.CostMultiplier /= 0.8
			}
			if !character.HasActiveAuraWithTag(BloodlustAuraTag) {
				character.MultiplyCastSpeed(1 / 1.2)
			}
		},
	})
}

var InnervateAuraTag = "Innervate"

const InnervateDuration = time.Second * 20
const InnervateCD = time.Minute * 6

func InnervateManaThreshold(character *Character) float64 {
	if character.Class == proto.Class_ClassMage {
		// Mages burn mana really fast so they need a higher threshold.
		return character.MaxMana() * 0.7
	} else {
		return 1000
	}
}

func registerInnervateCD(agent Agent, numInnervates int32) {
	if numInnervates == 0 {
		return
	}

	innervateThreshold := 0.0
	expectedManaPerInnervate := 0.0
	remainingInnervateUsages := 0
	var innervateAura *Aura

	character := agent.GetCharacter()
	character.Env.RegisterPostFinalizeEffect(func() {
		innervateThreshold = InnervateManaThreshold(character)
		expectedManaPerInnervate = character.SpiritManaRegenPerSecond() * 5 * 20
		remainingInnervateUsages = int(1 + (MaxDuration(0, character.Env.BaseDuration))/InnervateCD)
		character.ExpectedBonusMana += expectedManaPerInnervate * float64(remainingInnervateUsages)
		innervateAura = InnervateAura(character, expectedManaPerInnervate, -1)
	})

	registerExternalConsecutiveCDApproximation(
		agent,
		externalConsecutiveCDApproximation{
			ActionID:         ActionID{SpellID: 29166, Tag: -1},
			AuraTag:          InnervateAuraTag,
			CooldownPriority: CooldownPriorityDefault,
			AuraDuration:     InnervateDuration,
			AuraCD:           InnervateCD,
			Type:             CooldownTypeMana | CooldownTypeUsableShapeShifted,
			ShouldActivate: func(sim *Simulation, character *Character) bool {
				// Only cast innervate when very low on mana, to make sure all other mana CDs are prioritized.
				if character.CurrentMana() > innervateThreshold {
					return false
				}
				return true
			},
			AddAura: func(sim *Simulation, character *Character) {
				innervateAura.Activate(sim)

				newRemainingUsages := int(sim.GetRemainingDuration() / InnervateCD)
				// AddInnervateAura already accounts for 1 usage, which is why we subtract 1 less.
				character.ExpectedBonusMana -= expectedManaPerInnervate * MaxFloat(0, float64(remainingInnervateUsages-newRemainingUsages-1))
				remainingInnervateUsages = newRemainingUsages
			},
		},
		numInnervates)
}

func InnervateAura(character *Character, expectedBonusManaReduction float64, actionTag int32) *Aura {
	actionID := ActionID{SpellID: 29166, Tag: actionTag}
	return character.GetOrRegisterAura(Aura{
		Label:    "Innervate-" + actionID.String(),
		Tag:      InnervateAuraTag,
		ActionID: actionID,
		Duration: InnervateDuration,
		OnGain: func(aura *Aura, sim *Simulation) {
			character.PseudoStats.ForceFullSpiritRegen = true
			character.PseudoStats.SpiritRegenMultiplier *= 5.0
			character.UpdateManaRegenRates()

			expectedBonusManaPerTick := expectedBonusManaReduction / 10
			StartPeriodicAction(sim, PeriodicActionOptions{
				Period:   InnervateDuration / 10,
				NumTicks: 10,
				OnAction: func(sim *Simulation) {
					character.ExpectedBonusMana -= expectedBonusManaPerTick
					character.Metrics.BonusManaGained += expectedBonusManaPerTick
				},
			})
		},
		OnExpire: func(aura *Aura, sim *Simulation) {
			character.PseudoStats.ForceFullSpiritRegen = false
			character.PseudoStats.SpiritRegenMultiplier /= 5.0
			character.UpdateManaRegenRates()
		},
	})
}

var ManaTideTotemAuraTag = "ManaTideTotem"

const ManaTideTotemDuration = time.Second * 12
const ManaTideTotemCD = time.Minute * 5

func ManaTideTotemAmount(character *Character) float64 {
	// Subtract 120 mana to simulate the loss of mana spring while MTT is active.
	// This isn't correct for multi-resto shaman groups, but that isnt a common case.
	return character.MaxMana()*0.24 - 120
}

func registerManaTideTotemCD(agent Agent, numManaTideTotems int32) {
	if numManaTideTotems == 0 {
		return
	}

	expectedManaPerManaTideTotem := 0.0
	remainingManaTideTotemUsages := 0
	initialDelay := time.Duration(0)
	var mttAura *Aura

	character := agent.GetCharacter()
	character.Env.RegisterPostFinalizeEffect(func() {
		// Use first MTT at 60s, or halfway through the fight, whichever comes first.
		initialDelay = MinDuration(character.Env.BaseDuration/2, time.Second*60)

		expectedManaPerManaTideTotem = ManaTideTotemAmount(character)
		remainingManaTideTotemUsages = int(1 + MaxDuration(0, character.Env.BaseDuration-initialDelay)/ManaTideTotemCD)
		character.ExpectedBonusMana += expectedManaPerManaTideTotem * float64(remainingManaTideTotemUsages)
		mttAura = ManaTideTotemAura(character, -1)
	})

	registerExternalConsecutiveCDApproximation(
		agent,
		externalConsecutiveCDApproximation{
			ActionID:         ActionID{SpellID: 16190, Tag: -1},
			AuraTag:          ManaTideTotemAuraTag,
			CooldownPriority: CooldownPriorityDefault,
			AuraDuration:     ManaTideTotemDuration,
			AuraCD:           ManaTideTotemCD,
			Type:             CooldownTypeMana | CooldownTypeUsableShapeShifted,
			ShouldActivate: func(sim *Simulation, character *Character) bool {
				// A normal resto shaman would wait to use MTT.
				if sim.CurrentTime < initialDelay {
					return false
				}
				return true
			},
			AddAura: func(sim *Simulation, character *Character) {
				mttAura.Activate(sim)

				newRemainingUsages := int(sim.GetRemainingDuration() / ManaTideTotemCD)
				// AddManaTideTotemAura already accounts for 1 usage, which is why we subtract 1 less.
				character.ExpectedBonusMana -= expectedManaPerManaTideTotem * MaxFloat(0, float64(remainingManaTideTotemUsages-newRemainingUsages-1))
				remainingManaTideTotemUsages = newRemainingUsages
			},
		},
		numManaTideTotems)
}

func ManaTideTotemAura(character *Character, actionTag int32) *Aura {
	actionID := ActionID{SpellID: 16190, Tag: actionTag}

	var metrics *ResourceMetrics
	if character.HasManaBar() {
		metrics = character.NewManaMetrics(actionID)
	}

	return character.GetOrRegisterAura(Aura{
		Label:    "ManaTideTotem-" + actionID.String(),
		Tag:      ManaTideTotemAuraTag,
		ActionID: actionID,
		Duration: ManaTideTotemDuration,
		OnGain: func(aura *Aura, sim *Simulation) {
			if character.HasManaBar() {
				manaPerTick := ManaTideTotemAmount(character) / 4
				StartPeriodicAction(sim, PeriodicActionOptions{
					Period:   ManaTideTotemDuration / 4,
					NumTicks: 4,
					OnAction: func(sim *Simulation) {
						if metrics != nil {
							character.AddMana(sim, manaPerTick, metrics, true)
							character.ExpectedBonusMana -= manaPerTick
						}
					},
				})
			}
		},
	})
}<|MERGE_RESOLUTION|>--- conflicted
+++ resolved
@@ -53,11 +53,7 @@
 		})
 	}
 
-<<<<<<< HEAD
-	if raidBuffs.FerociousInspiration || raidBuffs.SanctifiedRetribution || raidBuffs.ArcaneEmpowerment {
-=======
 	if raidBuffs.ArcaneEmpowerment || raidBuffs.FerociousInspiration || raidBuffs.SanctifiedRetribution {
->>>>>>> 978230f6
 		character.PseudoStats.DamageDealtMultiplier *= 1.03
 	}
 
