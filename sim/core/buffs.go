package core

import (
	"math"
	"time"

	"github.com/wowsims/wotlk/sim/core/proto"
	"github.com/wowsims/wotlk/sim/core/stats"
)

// Applies buffs that affect individual players.
func applyBuffEffects(agent Agent, raidBuffs proto.RaidBuffs, partyBuffs proto.PartyBuffs, individualBuffs proto.IndividualBuffs) {
	character := agent.GetCharacter()

	if raidBuffs.ArcaneBrilliance || raidBuffs.FelIntelligence > 0 {
		val := GetTristateValueFloat(raidBuffs.FelIntelligence, 48.0, 48.0*1.1)
		if raidBuffs.ArcaneBrilliance {
			val = 60.0
		}
		character.AddStat(stats.Intellect, val)
	} else if raidBuffs.ScrollOfIntellect {
		character.AddStats(stats.Stats{
			stats.Intellect: 48,
		})
	}

	gotwAmount := GetTristateValueFloat(raidBuffs.GiftOfTheWild, 54, 75)
	if gotwAmount > 0 {
		character.AddStats(stats.Stats{
			stats.Armor:     GetTristateValueFloat(raidBuffs.GiftOfTheWild, 750, 1050),
			stats.Stamina:   gotwAmount,
			stats.Agility:   gotwAmount,
			stats.Strength:  gotwAmount,
			stats.Intellect: gotwAmount,
			stats.Spirit:    gotwAmount,
		})
	} else if raidBuffs.DrumsOfTheWild {
		character.AddStats(stats.Stats{
			stats.Armor:     750,
			stats.Stamina:   37,
			stats.Agility:   37,
			stats.Strength:  37,
			stats.Intellect: 37,
			stats.Spirit:    37,
		})
	}

	if raidBuffs.Thorns == proto.TristateEffect_TristateEffectImproved {
		ThornsAura(character, 3)
	} else if raidBuffs.Thorns == proto.TristateEffect_TristateEffectRegular {
		ThornsAura(character, 0)
	}

	if raidBuffs.MoonkinAura > 0 || raidBuffs.ElementalOath {
		character.AddStat(stats.SpellCrit, 5*CritRatingPerCritChance)
	}
	if raidBuffs.MoonkinAura == proto.TristateEffect_TristateEffectImproved || raidBuffs.SwiftRetribution {
		character.PseudoStats.CastSpeedMultiplier *= 1.03
		character.PseudoStats.MeleeSpeedMultiplier *= 1.03
		character.PseudoStats.RangedSpeedMultiplier *= 1.03
	}

	if raidBuffs.LeaderOfThePack > 0 || raidBuffs.Rampage {
		character.AddStats(stats.Stats{
			stats.MeleeCrit: 5 * CritRatingPerCritChance,
		})
		if raidBuffs.LeaderOfThePack == proto.TristateEffect_TristateEffectImproved {
			// TODO: healing aura from imp LotP
		}
	}

	if raidBuffs.TrueshotAura || raidBuffs.AbominationsMight || raidBuffs.UnleashedRage {
		// Increases AP by 10%
		character.AddStatDependency(stats.AttackPower, stats.AttackPower, 0.1)
	}

	if raidBuffs.ArcaneEmpowerment || raidBuffs.FerociousInspiration || raidBuffs.SanctifiedRetribution {
		character.PseudoStats.DamageDealtMultiplier *= 1.03
	}

	if partyBuffs.HeroicPresence {
		character.AddStats(stats.Stats{
			stats.MeleeHit: 1 * MeleeHitRatingPerHitChance,
			stats.SpellHit: 1 * SpellHitRatingPerHitChance,
		})
	}

	if raidBuffs.BloodPact > 0 || raidBuffs.CommandingShout > 0 {
		health := GetTristateValueFloat(raidBuffs.BloodPact, 1330, 1330*1.3)
		health2 := GetTristateValueFloat(raidBuffs.CommandingShout, 2255, 2255*1.25)
		character.AddStat(stats.Health, MaxFloat(health, health2))
	}

	if raidBuffs.PowerWordFortitude != proto.TristateEffect_TristateEffectMissing {
		character.AddStats(stats.Stats{
			stats.Stamina: GetTristateValueFloat(raidBuffs.PowerWordFortitude, 165, 165*1.3),
		})
	} else if raidBuffs.ScrollOfStamina {
		character.AddStats(stats.Stats{
			stats.Stamina: 132,
		})
	}
	if raidBuffs.ShadowProtection {
		character.AddStats(stats.Stats{
			stats.ShadowResistance: 130,
		})
	}
	if raidBuffs.DivineSpirit || raidBuffs.FelIntelligence > 0 {
		v := GetTristateValueFloat(raidBuffs.FelIntelligence, 64.0, 64.0*1.1)
		if raidBuffs.DivineSpirit {
			v = 80.0
		}
		character.AddStats(stats.Stats{
			stats.Spirit: v,
		})
	} else if raidBuffs.ScrollOfSpirit {
		character.AddStats(stats.Stats{
			stats.Spirit: 64,
		})
	}

	// TODO: convert this to a real mana replenishment aura we can use in raid sim.
<<<<<<< HEAD
	if individualBuffs.Replenishment {
		character.AddStatDependency(stats.Mana, stats.MP5, 0.01)
	}

	character.AddStats(stats.Stats{
		stats.MP5: GetTristateValueFloat(individualBuffs.BlessingOfWisdom, 42.0, 50.0),
	})

	character.AddStats(stats.Stats{
		stats.AttackPower:       GetTristateValueFloat(individualBuffs.BlessingOfMight, 220, 264),
		stats.RangedAttackPower: GetTristateValueFloat(individualBuffs.BlessingOfMight, 220, 264),
	})

	kingsAgiIntSpiAmount := 0.0
	kingsStrStamAmount := 0.0
=======
	if individualBuffs.VampiricTouch ||
		individualBuffs.HuntingParty ||
		individualBuffs.JudgementsOfTheWise ||
		individualBuffs.ImprovedSoulLeech ||
		individualBuffs.EnduringWinter {
		character.AddStatDependency(stats.StatDependency{
			SourceStat:   stats.Mana,
			ModifiedStat: stats.MP5,
			Modifier: func(mana float64, mp5 float64) float64 {
				return mp5 + mana*0.01 // adds 1% of max mana to mp5
			},
		})
	}

	kingsAgiIntSpiAmount := 1.0
	kingsStrStamAmount := 1.0
>>>>>>> 8ce35d3e
	if individualBuffs.BlessingOfSanctuary {
		kingsStrStamAmount = 0.1
	}
	if individualBuffs.BlessingOfKings {
		kingsAgiIntSpiAmount = 0.1
		kingsStrStamAmount = 0.1
	} else if raidBuffs.DrumsOfForgottenKings {
		kingsAgiIntSpiAmount = 0.08
		kingsStrStamAmount = MaxFloat(kingsStrStamAmount, 0.08)
	}
	if kingsStrStamAmount > 0 {
		character.AddStatDependency(stats.Strength, stats.Strength, kingsStrStamAmount)
		character.AddStatDependency(stats.Stamina, stats.Stamina, kingsStrStamAmount)
	}
	if kingsAgiIntSpiAmount > 0 {
		character.AddStatDependency(stats.Agility, stats.Agility, kingsAgiIntSpiAmount)
		character.AddStatDependency(stats.Intellect, stats.Intellect, kingsAgiIntSpiAmount)
		character.AddStatDependency(stats.Spirit, stats.Spirit, kingsAgiIntSpiAmount)
	}

	if individualBuffs.BlessingOfSanctuary {
		character.PseudoStats.DamageTakenMultiplier *= 0.97
		BlessingOfSanctuaryAura(character)
	} else if individualBuffs.Vigilance || individualBuffs.RenewedHope {
		character.PseudoStats.DamageTakenMultiplier *= 0.97
	}

	if raidBuffs.DevotionAura != proto.TristateEffect_TristateEffectMissing {
		character.AddStats(stats.Stats{
			stats.Armor: GetTristateValueFloat(raidBuffs.DevotionAura, 861, 1205),
		})
	} else if raidBuffs.ScrollOfProtection {
		character.AddStats(stats.Stats{
			stats.Armor: 750,
		})
	}
	if raidBuffs.RetributionAura {
		RetributionAura(character, raidBuffs.SanctifiedRetribution)
	}

	if raidBuffs.BattleShout > 0 || individualBuffs.BlessingOfMight > 0 {
		bonusAP := 550 * GetTristateValueFloat(raidBuffs.BattleShout, 1, 1.25)
		bomAP := 550 * GetTristateValueFloat(individualBuffs.BlessingOfMight, 1, 1.25)
		if bomAP > bonusAP {
			bonusAP = bomAP
		}
		character.AddStats(stats.Stats{
			stats.AttackPower: math.Floor(bomAP),
		})
	}
	character.AddStats(stats.Stats{
		stats.Health: GetTristateValueFloat(raidBuffs.CommandingShout, 1080, 1080*1.25),
	})

	spBonus := float64(raidBuffs.DemonicPact)
	if raidBuffs.TotemOfWrath {
		spBonus = MaxFloat(spBonus, 280)
	} else if raidBuffs.FlametongueTotem {
		spBonus = MaxFloat(spBonus, 144)
	}
	if spBonus > 0 {
		character.AddStats(stats.Stats{
			stats.SpellPower:   spBonus,
			stats.HealingPower: spBonus,
		})
	}
	if raidBuffs.WrathOfAirTotem {
		character.PseudoStats.CastSpeedMultiplier *= 1.05
	}
	if raidBuffs.StrengthOfEarthTotem > 0 || raidBuffs.HornOfWinter {
		val := MaxTristate(proto.TristateEffect_TristateEffectRegular, raidBuffs.StrengthOfEarthTotem)
		bonus := GetTristateValueFloat(val, 155, 186)
		character.AddStats(stats.Stats{
			stats.Strength: bonus,
			stats.Agility:  bonus,
		})
	} else {
		if raidBuffs.ScrollOfStrength {
			character.AddStats(stats.Stats{
				stats.Strength: 30,
			})
		}
		if raidBuffs.ScrollOfAgility {
			character.AddStats(stats.Stats{
				stats.Agility: 30,
			})
		}
	}

	if individualBuffs.BlessingOfWisdom > 0 || raidBuffs.ManaSpringTotem > 0 {
		character.AddStats(stats.Stats{
			stats.MP5: GetTristateValueFloat(MaxTristate(individualBuffs.BlessingOfWisdom, raidBuffs.ManaSpringTotem), 91, 109),
		})
	}

	if raidBuffs.IcyTalons {
		character.PseudoStats.MeleeSpeedMultiplier *= 1.2
	} else if raidBuffs.WindfuryTotem > 0 {
		character.PseudoStats.MeleeSpeedMultiplier *= GetTristateValueFloat(raidBuffs.WindfuryTotem, 1.16, 1.2)
	}

	if raidBuffs.Bloodlust {
		registerBloodlustCD(agent)
	}

	registerPowerInfusionCD(agent, individualBuffs.PowerInfusions)
	registerManaTideTotemCD(agent, partyBuffs.ManaTideTotems)
	registerInnervateCD(agent, individualBuffs.Innervates)

	character.AddStats(stats.Stats{
		stats.SpellCrit: 28 * float64(partyBuffs.AtieshMage),
	})
	character.AddStats(stats.Stats{
		stats.SpellPower:   33 * float64(partyBuffs.AtieshWarlock),
		stats.HealingPower: 33 * float64(partyBuffs.AtieshWarlock),
	})

	if partyBuffs.BraidedEterniumChain {
		character.AddStats(stats.Stats{stats.MeleeCrit: 28})
	}
	if partyBuffs.EyeOfTheNight {
		character.AddStats(stats.Stats{stats.SpellPower: 34})
	}
	if partyBuffs.ChainOfTheTwilightOwl {
		character.AddStats(stats.Stats{stats.SpellCrit: 2 * CritRatingPerCritChance})
	}
}

// Applies buffs to pets.
func applyPetBuffEffects(petAgent PetAgent, raidBuffs proto.RaidBuffs, partyBuffs proto.PartyBuffs, individualBuffs proto.IndividualBuffs) {
	// Summoned pets, like Mage Water Elemental, aren't around to receive raid buffs.
	if !petAgent.GetPet().initialEnabled {
		return
	}

	// We need to modify the buffs a bit because some things are applied to pets by
	// the owner during combat (Bloodlust) or don't make sense for a pet.
	raidBuffs.Bloodlust = false
	individualBuffs.Innervates = 0
	individualBuffs.PowerInfusions = 0

	// For some reason pets don't benefit from buffs that are ratings, e.g. crit rating or haste rating.
	partyBuffs.BraidedEterniumChain = false

	applyBuffEffects(petAgent, raidBuffs, partyBuffs, individualBuffs)
}

func applyInspiration(character *Character, uptime float64) {
	if uptime <= 0 {
		return
	}
	uptime = MinFloat(1, uptime)

	var curBonus stats.Stats
	inspirationAura := character.RegisterAura(Aura{
		Label:    "Inspiration",
		ActionID: ActionID{SpellID: 15363},
		Duration: time.Second * 15,
		OnGain: func(aura *Aura, sim *Simulation) {
			curBonus = stats.Stats{stats.Armor: character.GetStat(stats.Armor) * 0.25}
			aura.Unit.AddStatsDynamic(sim, curBonus)
		},
		OnExpire: func(aura *Aura, sim *Simulation) {
			aura.Unit.AddStatsDynamic(sim, curBonus.Multiply(-1))
		},
	})

	auraDuration := time.Second * 15
	tickLength := time.Millisecond * 2500
	ticksPerAura := float64(auraDuration) / float64(tickLength)
	chancePerTick := TernaryFloat64(uptime == 1, 1, 1.0-math.Pow(1-uptime, 1/ticksPerAura))

	character.RegisterResetEffect(func(sim *Simulation) {
		StartPeriodicAction(sim, PeriodicActionOptions{
			Period: tickLength,
			OnAction: func(sim *Simulation) {
				if sim.RandomFloat("Inspiration") < chancePerTick {
					inspirationAura.Activate(sim)
				}
			},
		})

		// Also try once at the start.
		StartPeriodicAction(sim, PeriodicActionOptions{
			Period:   1,
			NumTicks: 1,
			OnAction: func(sim *Simulation) {
				if sim.RandomFloat("Inspiration") < uptime {
					// Use random duration to compensate for increased chance collapsed into single tick.
					randomDur := tickLength + time.Duration(float64(auraDuration-tickLength)*sim.RandomFloat("InspirationDur"))
					inspirationAura.Duration = randomDur
					inspirationAura.Activate(sim)
					inspirationAura.Duration = time.Second * 15
				}
			},
		})
	})
}

func RetributionAura(character *Character, sanctifiedRetribution bool) *Aura {
	actionID := ActionID{SpellID: 54043}

	damage := 112.0
	if sanctifiedRetribution {
		damage *= 1.5
	}

	procSpell := character.RegisterSpell(SpellConfig{
		ActionID:    actionID,
		SpellSchool: SpellSchoolHoly,
		Flags:       SpellFlagBinary,

		ApplyEffects: ApplyEffectFuncDirectDamage(SpellEffect{
			ProcMask:         ProcMaskEmpty,
			DamageMultiplier: 1,
			ThreatMultiplier: 1,

			BaseDamage:     BaseDamageConfigFlat(damage),
			OutcomeApplier: character.OutcomeFuncMagicHitBinary(),
		}),
	})

	return character.RegisterAura(Aura{
		Label:    "Retribution Aura",
		ActionID: actionID,
		Duration: NeverExpires,
		OnReset: func(aura *Aura, sim *Simulation) {
			aura.Activate(sim)
		},
		OnSpellHitTaken: func(aura *Aura, sim *Simulation, spell *Spell, spellEffect *SpellEffect) {
			if spellEffect.Landed() && spell.SpellSchool == SpellSchoolPhysical {
				procSpell.Cast(sim, spell.Unit)
			}
		},
	})
}

func ThornsAura(character *Character, points int32) *Aura {
	actionID := ActionID{SpellID: 53307}

	procSpell := character.RegisterSpell(SpellConfig{
		ActionID:    actionID,
		SpellSchool: SpellSchoolNature,
		Flags:       SpellFlagBinary,

		ApplyEffects: ApplyEffectFuncDirectDamage(SpellEffect{
			ProcMask:         ProcMaskEmpty,
			DamageMultiplier: 1,
			ThreatMultiplier: 1,

			BaseDamage:     BaseDamageConfigFlat(73 * (1 + 0.25*float64(points))),
			OutcomeApplier: character.OutcomeFuncMagicHitBinary(),
		}),
	})

	return character.RegisterAura(Aura{
		Label:    "Thorns",
		ActionID: actionID,
		Duration: NeverExpires,
		OnReset: func(aura *Aura, sim *Simulation) {
			aura.Activate(sim)
		},
		OnSpellHitTaken: func(aura *Aura, sim *Simulation, spell *Spell, spellEffect *SpellEffect) {
			if spellEffect.Landed() && spell.SpellSchool == SpellSchoolPhysical {
				procSpell.Cast(sim, spell.Unit)
			}
		},
	})
}

func BlessingOfSanctuaryAura(character *Character) {
	if !character.HasManaBar() {
		return
	}
	actionID := ActionID{SpellID: 25899}
	manaMetrics := character.NewManaMetrics(actionID)

	character.RegisterAura(Aura{
		Label:    "Blessing of Sanctuary",
		ActionID: actionID,
		Duration: NeverExpires,
		OnReset: func(aura *Aura, sim *Simulation) {
			aura.Activate(sim)
		},
		OnSpellHitTaken: func(aura *Aura, sim *Simulation, spell *Spell, spellEffect *SpellEffect) {
			if spellEffect.Outcome.Matches(OutcomeBlock | OutcomeDodge | OutcomeParry) {
				character.AddMana(sim, 0.02*character.MaxMana(), manaMetrics, false)
			}
		},
	})
}

var (
	WindfuryTotemSpellRanks = []int32{
		8512,
		10613,
		10614,
		25585,
		25587,
	}

	windfuryBuffSpellRanks = []int32{
		8516,
		10608,
		10610,
		25583,
		25584,
	}

	windfuryAPBonuses = []float64{
		122,
		229,
		315,
		375,
		445,
	}
)

func IsEligibleForWindfuryTotem(character *Character) bool {
	return character.AutoAttacks.IsEnabled() &&
		character.HasMHWeapon() &&
		!character.HasMHWeaponImbue
}

var WindfuryTotemAuraLabel = "Windfury Totem"

func WindfuryTotemAura(character *Character, rank int32, iwtTalentPoints int32) *Aura {
	buffActionID := ActionID{SpellID: windfuryBuffSpellRanks[rank-1]}
	apBonus := windfuryAPBonuses[rank-1]
	apBonus *= 1 + 0.15*float64(iwtTalentPoints)

	var charges int32

	wfBuffAura := character.NewTemporaryStatsAuraWrapped("Windfury Buff", buffActionID, stats.Stats{stats.AttackPower: apBonus}, time.Millisecond*1500, func(config *Aura) {
		config.OnSpellHitDealt = func(aura *Aura, sim *Simulation, spell *Spell, spellEffect *SpellEffect) {
			// *Special Case* Windfury should not proc on Seal of Command
			if spell.ActionID.SpellID == 20424 {
				return
			}
			if !spellEffect.ProcMask.Matches(ProcMaskMeleeWhiteHit) || spellEffect.ProcMask.Matches(ProcMaskMeleeSpecial) {
				return
			}
			charges--
			if charges == 0 {
				aura.Deactivate(sim)
			}
		}
	})

	var wfSpell *Spell
	icd := Cooldown{
		Timer:    character.NewTimer(),
		Duration: 1,
	}
	const procChance = 0.2

	return character.RegisterAura(Aura{
		Label:    WindfuryTotemAuraLabel,
		Duration: NeverExpires,
		OnInit: func(aura *Aura, sim *Simulation) {
			wfSpell = character.GetOrRegisterSpell(SpellConfig{
				ActionID:    buffActionID, // temporary buff ("Windfury Attack") spell id
				SpellSchool: SpellSchoolPhysical,
				Flags:       SpellFlagMeleeMetrics | SpellFlagNoOnCastComplete,

				ApplyEffects: ApplyEffectFuncDirectDamage(character.AutoAttacks.MHEffect),
			})
		},
		OnReset: func(aura *Aura, sim *Simulation) {
			aura.Activate(sim)
		},
		OnSpellHitDealt: func(aura *Aura, sim *Simulation, spell *Spell, spellEffect *SpellEffect) {
			// *Special Case* Windfury should not proc on Seal of Command
			if spell.ActionID.SpellID == 20424 {
				return
			}
			if !spellEffect.Landed() || !spellEffect.ProcMask.Matches(ProcMaskMeleeMHAuto) {
				return
			}

			if wfBuffAura.IsActive() {
				return
			}
			if !icd.IsReady(sim) {
				// Checking for WF buff aura isn't quite enough now that we refactored auras.
				// TODO: Clean this up to remove the need for an instant ICD.
				return
			}

			if sim.RandomFloat("Windfury Totem") > procChance {
				return
			}

			// TODO: the current proc system adds auras after cast and damage, in game they're added after cast
			startCharges := int32(2)
			if !spellEffect.ProcMask.Matches(ProcMaskMeleeMHSpecial) {
				startCharges--
			}
			charges = startCharges
			wfBuffAura.Activate(sim)
			icd.Use(sim)

			aura.Unit.AutoAttacks.MaybeReplaceMHSwing(sim, wfSpell).Cast(sim, spellEffect.Target)
		},
	})
}

// Used for approximating cooldowns applied by other players to you, such as
// bloodlust, innervate, power infusion, etc. This is specifically for buffs
// which can be consecutively applied multiple times to a single player.
type externalConsecutiveCDApproximation struct {
	ActionID         ActionID
	AuraTag          string
	CooldownPriority float64
	Type             CooldownType
	AuraDuration     time.Duration
	AuraCD           time.Duration

	// Callback for extra activation conditions.
	ShouldActivate CooldownActivationCondition

	// Applies the buff.
	AddAura CooldownActivation
}

// numSources is the number of other players assigned to apply the buff to this player.
// E.g. the number of other shaman in the group using bloodlust.
func registerExternalConsecutiveCDApproximation(agent Agent, config externalConsecutiveCDApproximation, numSources int32) {
	if numSources == 0 {
		panic("Need at least 1 source!")
	}
	character := agent.GetCharacter()

	var nextExternalIndex int

	externalTimers := make([]*Timer, numSources)
	for i := 0; i < int(numSources); i++ {
		externalTimers[i] = character.NewTimer()
	}
	sharedTimer := character.NewTimer()

	spell := character.RegisterSpell(SpellConfig{
		ActionID: config.ActionID,
		Flags:    SpellFlagNoOnCastComplete | SpellFlagNoMetrics | SpellFlagNoLogs,

		Cast: CastConfig{
			CD: Cooldown{
				Timer:    sharedTimer,
				Duration: config.AuraDuration, // Assumes that multiple buffs are different sources.
			},
		},

		ApplyEffects: func(sim *Simulation, _ *Unit, _ *Spell) {
			config.AddAura(sim, character)
			externalTimers[nextExternalIndex].Set(sim.CurrentTime + config.AuraCD)

			nextExternalIndex = (nextExternalIndex + 1) % len(externalTimers)

			if externalTimers[nextExternalIndex].IsReady(sim) {
				sharedTimer.Set(sim.CurrentTime + config.AuraDuration)
			} else {
				sharedTimer.Set(sim.CurrentTime + externalTimers[nextExternalIndex].TimeToReady(sim))
			}
		},
	})

	character.AddMajorCooldown(MajorCooldown{
		Spell:    spell,
		Priority: config.CooldownPriority,
		Type:     config.Type,

		CanActivate: func(sim *Simulation, character *Character) bool {
			if !externalTimers[nextExternalIndex].IsReady(sim) {
				return false
			}

			if character.HasActiveAuraWithTag(config.AuraTag) {
				return false
			}

			return true
		},
		ShouldActivate: config.ShouldActivate,
	})
}

const BloodlustAuraTag = "Bloodlust"

const BloodlustDuration = time.Second * 40
const BloodlustCD = time.Minute * 10

func registerBloodlustCD(agent Agent) {
	bloodlustAura := BloodlustAura(agent.GetCharacter(), -1)

	// TODO: do we need consecutive CDs
	registerExternalConsecutiveCDApproximation(
		agent,
		externalConsecutiveCDApproximation{
			ActionID:         ActionID{SpellID: 2825, Tag: -1},
			AuraTag:          BloodlustAuraTag,
			CooldownPriority: CooldownPriorityBloodlust,
			AuraDuration:     BloodlustDuration,
			AuraCD:           BloodlustCD,
			Type:             CooldownTypeDPS | CooldownTypeUsableShapeShifted,

			ShouldActivate: func(sim *Simulation, character *Character) bool {
				// Haste portion doesn't stack with Power Infusion, so prefer to wait.
				return !character.HasActiveAuraWithTag(PowerInfusionAuraTag)
			},
			AddAura: func(sim *Simulation, character *Character) { bloodlustAura.Activate(sim) },
		}, 1)
}

func BloodlustAura(character *Character, actionTag int32) *Aura {
	const bonus = 1.3
	const inverseBonus = 1 / bonus
	actionID := ActionID{SpellID: 2825, Tag: actionTag}

	return character.GetOrRegisterAura(Aura{
		Label:    "Bloodlust-" + actionID.String(),
		Tag:      BloodlustAuraTag,
		ActionID: actionID,
		Duration: BloodlustDuration,
		OnGain: func(aura *Aura, sim *Simulation) {
			if character.HasActiveAuraWithTag(PowerInfusionAuraTag) {
				character.MultiplyCastSpeed(1 / 1.2)
			}
			character.MultiplyCastSpeed(bonus)
			character.MultiplyAttackSpeed(sim, bonus)

			if len(character.Pets) > 0 {
				for _, petAgent := range character.Pets {
					pet := petAgent.GetPet()
					if pet.IsEnabled() {
						BloodlustAura(&pet.Character, actionTag).Activate(sim)
					}
				}
			}
		},
		OnExpire: func(aura *Aura, sim *Simulation) {
			if character.HasActiveAuraWithTag(PowerInfusionAuraTag) {
				character.MultiplyCastSpeed(1.2)
			}
			character.MultiplyCastSpeed(inverseBonus)
			character.MultiplyAttackSpeed(sim, inverseBonus)
		},
	})
}

var PowerInfusionAuraTag = "PowerInfusion"

const PowerInfusionDuration = time.Second * 15
const PowerInfusionCD = time.Minute * 3

func registerPowerInfusionCD(agent Agent, numPowerInfusions int32) {
	if numPowerInfusions == 0 {
		return
	}

	piAura := PowerInfusionAura(agent.GetCharacter(), -1)

	registerExternalConsecutiveCDApproximation(
		agent,
		externalConsecutiveCDApproximation{
			ActionID:         ActionID{SpellID: 10060, Tag: -1},
			AuraTag:          PowerInfusionAuraTag,
			CooldownPriority: CooldownPriorityDefault,
			AuraDuration:     PowerInfusionDuration,
			AuraCD:           PowerInfusionCD,
			Type:             CooldownTypeDPS | CooldownTypeUsableShapeShifted,

			ShouldActivate: func(sim *Simulation, character *Character) bool {
				// Haste portion doesn't stack with Bloodlust, so prefer to wait.
				return !character.HasActiveAuraWithTag(BloodlustAuraTag)
			},
			AddAura: func(sim *Simulation, character *Character) { piAura.Activate(sim) },
		},
		numPowerInfusions)
}

func PowerInfusionAura(character *Character, actionTag int32) *Aura {
	actionID := ActionID{SpellID: 10060, Tag: actionTag}

	return character.GetOrRegisterAura(Aura{
		Label:    "PowerInfusion-" + actionID.String(),
		Tag:      PowerInfusionAuraTag,
		ActionID: actionID,
		Duration: PowerInfusionDuration,
		OnGain: func(aura *Aura, sim *Simulation) {
			if character.HasManaBar() {
				// TODO: Double-check this is how the calculation works.
				character.PseudoStats.CostMultiplier *= 0.8
			}
			if !character.HasActiveAuraWithTag(BloodlustAuraTag) {
				character.MultiplyCastSpeed(1.2)
			}
		},
		OnExpire: func(aura *Aura, sim *Simulation) {
			if character.HasManaBar() {
				character.PseudoStats.CostMultiplier /= 0.8
			}
			if !character.HasActiveAuraWithTag(BloodlustAuraTag) {
				character.MultiplyCastSpeed(1 / 1.2)
			}
		},
	})
}

var InnervateAuraTag = "Innervate"

const InnervateDuration = time.Second * 20
const InnervateCD = time.Minute * 6

func InnervateManaThreshold(character *Character) float64 {
	if character.Class == proto.Class_ClassMage {
		// Mages burn mana really fast so they need a higher threshold.
		return character.MaxMana() * 0.7
	} else {
		return 1000
	}
}

func registerInnervateCD(agent Agent, numInnervates int32) {
	if numInnervates == 0 {
		return
	}

	innervateThreshold := 0.0
	expectedManaPerInnervate := 0.0
	remainingInnervateUsages := 0
	var innervateAura *Aura

	character := agent.GetCharacter()
	character.Env.RegisterPostFinalizeEffect(func() {
		innervateThreshold = InnervateManaThreshold(character)
		expectedManaPerInnervate = character.SpiritManaRegenPerSecond() * 5 * 20
		remainingInnervateUsages = int(1 + (MaxDuration(0, character.Env.BaseDuration))/InnervateCD)
		character.ExpectedBonusMana += expectedManaPerInnervate * float64(remainingInnervateUsages)
		innervateAura = InnervateAura(character, expectedManaPerInnervate, -1)
	})

	registerExternalConsecutiveCDApproximation(
		agent,
		externalConsecutiveCDApproximation{
			ActionID:         ActionID{SpellID: 29166, Tag: -1},
			AuraTag:          InnervateAuraTag,
			CooldownPriority: CooldownPriorityDefault,
			AuraDuration:     InnervateDuration,
			AuraCD:           InnervateCD,
			Type:             CooldownTypeMana | CooldownTypeUsableShapeShifted,
			ShouldActivate: func(sim *Simulation, character *Character) bool {
				// Only cast innervate when very low on mana, to make sure all other mana CDs are prioritized.
				if character.CurrentMana() > innervateThreshold {
					return false
				}
				return true
			},
			AddAura: func(sim *Simulation, character *Character) {
				innervateAura.Activate(sim)

				newRemainingUsages := int(sim.GetRemainingDuration() / InnervateCD)
				// AddInnervateAura already accounts for 1 usage, which is why we subtract 1 less.
				character.ExpectedBonusMana -= expectedManaPerInnervate * MaxFloat(0, float64(remainingInnervateUsages-newRemainingUsages-1))
				remainingInnervateUsages = newRemainingUsages
			},
		},
		numInnervates)
}

func InnervateAura(character *Character, expectedBonusManaReduction float64, actionTag int32) *Aura {
	actionID := ActionID{SpellID: 29166, Tag: actionTag}
	return character.GetOrRegisterAura(Aura{
		Label:    "Innervate-" + actionID.String(),
		Tag:      InnervateAuraTag,
		ActionID: actionID,
		Duration: InnervateDuration,
		OnGain: func(aura *Aura, sim *Simulation) {
			character.PseudoStats.ForceFullSpiritRegen = true
			character.PseudoStats.SpiritRegenMultiplier *= 5.0
			character.UpdateManaRegenRates()

			expectedBonusManaPerTick := expectedBonusManaReduction / 10
			StartPeriodicAction(sim, PeriodicActionOptions{
				Period:   InnervateDuration / 10,
				NumTicks: 10,
				OnAction: func(sim *Simulation) {
					character.ExpectedBonusMana -= expectedBonusManaPerTick
					character.Metrics.BonusManaGained += expectedBonusManaPerTick
				},
			})
		},
		OnExpire: func(aura *Aura, sim *Simulation) {
			character.PseudoStats.ForceFullSpiritRegen = false
			character.PseudoStats.SpiritRegenMultiplier /= 5.0
			character.UpdateManaRegenRates()
		},
	})
}

var ManaTideTotemAuraTag = "ManaTideTotem"

const ManaTideTotemDuration = time.Second * 12
const ManaTideTotemCD = time.Minute * 5

func ManaTideTotemAmount(character *Character) float64 {
	// Subtract 120 mana to simulate the loss of mana spring while MTT is active.
	// This isn't correct for multi-resto shaman groups, but that isnt a common case.
	return character.MaxMana()*0.24 - 120
}

func registerManaTideTotemCD(agent Agent, numManaTideTotems int32) {
	if numManaTideTotems == 0 {
		return
	}

	expectedManaPerManaTideTotem := 0.0
	remainingManaTideTotemUsages := 0
	initialDelay := time.Duration(0)
	var mttAura *Aura

	character := agent.GetCharacter()
	character.Env.RegisterPostFinalizeEffect(func() {
		// Use first MTT at 60s, or halfway through the fight, whichever comes first.
		initialDelay = MinDuration(character.Env.BaseDuration/2, time.Second*60)

		expectedManaPerManaTideTotem = ManaTideTotemAmount(character)
		remainingManaTideTotemUsages = int(1 + MaxDuration(0, character.Env.BaseDuration-initialDelay)/ManaTideTotemCD)
		character.ExpectedBonusMana += expectedManaPerManaTideTotem * float64(remainingManaTideTotemUsages)
		mttAura = ManaTideTotemAura(character, -1)
	})

	registerExternalConsecutiveCDApproximation(
		agent,
		externalConsecutiveCDApproximation{
			ActionID:         ActionID{SpellID: 16190, Tag: -1},
			AuraTag:          ManaTideTotemAuraTag,
			CooldownPriority: CooldownPriorityDefault,
			AuraDuration:     ManaTideTotemDuration,
			AuraCD:           ManaTideTotemCD,
			Type:             CooldownTypeMana | CooldownTypeUsableShapeShifted,
			ShouldActivate: func(sim *Simulation, character *Character) bool {
				// A normal resto shaman would wait to use MTT.
				if sim.CurrentTime < initialDelay {
					return false
				}
				return true
			},
			AddAura: func(sim *Simulation, character *Character) {
				mttAura.Activate(sim)

				newRemainingUsages := int(sim.GetRemainingDuration() / ManaTideTotemCD)
				// AddManaTideTotemAura already accounts for 1 usage, which is why we subtract 1 less.
				character.ExpectedBonusMana -= expectedManaPerManaTideTotem * MaxFloat(0, float64(remainingManaTideTotemUsages-newRemainingUsages-1))
				remainingManaTideTotemUsages = newRemainingUsages
			},
		},
		numManaTideTotems)
}

func ManaTideTotemAura(character *Character, actionTag int32) *Aura {
	actionID := ActionID{SpellID: 16190, Tag: actionTag}

	var metrics *ResourceMetrics
	if character.HasManaBar() {
		metrics = character.NewManaMetrics(actionID)
	}

	return character.GetOrRegisterAura(Aura{
		Label:    "ManaTideTotem-" + actionID.String(),
		Tag:      ManaTideTotemAuraTag,
		ActionID: actionID,
		Duration: ManaTideTotemDuration,
		OnGain: func(aura *Aura, sim *Simulation) {
			if character.HasManaBar() {
				manaPerTick := ManaTideTotemAmount(character) / 4
				StartPeriodicAction(sim, PeriodicActionOptions{
					Period:   ManaTideTotemDuration / 4,
					NumTicks: 4,
					OnAction: func(sim *Simulation) {
						if metrics != nil {
							character.AddMana(sim, manaPerTick, metrics, true)
							character.ExpectedBonusMana -= manaPerTick
						}
					},
				})
			}
		},
	})
}<|MERGE_RESOLUTION|>--- conflicted
+++ resolved
@@ -120,40 +120,16 @@
 	}
 
 	// TODO: convert this to a real mana replenishment aura we can use in raid sim.
-<<<<<<< HEAD
-	if individualBuffs.Replenishment {
-		character.AddStatDependency(stats.Mana, stats.MP5, 0.01)
-	}
-
-	character.AddStats(stats.Stats{
-		stats.MP5: GetTristateValueFloat(individualBuffs.BlessingOfWisdom, 42.0, 50.0),
-	})
-
-	character.AddStats(stats.Stats{
-		stats.AttackPower:       GetTristateValueFloat(individualBuffs.BlessingOfMight, 220, 264),
-		stats.RangedAttackPower: GetTristateValueFloat(individualBuffs.BlessingOfMight, 220, 264),
-	})
-
-	kingsAgiIntSpiAmount := 0.0
-	kingsStrStamAmount := 0.0
-=======
 	if individualBuffs.VampiricTouch ||
 		individualBuffs.HuntingParty ||
 		individualBuffs.JudgementsOfTheWise ||
 		individualBuffs.ImprovedSoulLeech ||
 		individualBuffs.EnduringWinter {
-		character.AddStatDependency(stats.StatDependency{
-			SourceStat:   stats.Mana,
-			ModifiedStat: stats.MP5,
-			Modifier: func(mana float64, mp5 float64) float64 {
-				return mp5 + mana*0.01 // adds 1% of max mana to mp5
-			},
-		})
-	}
-
-	kingsAgiIntSpiAmount := 1.0
-	kingsStrStamAmount := 1.0
->>>>>>> 8ce35d3e
+		character.AddStatDependency(stats.Mana, stats.MP5, 0.01)
+	}
+
+	kingsAgiIntSpiAmount := 0.0
+	kingsStrStamAmount := 0.0
 	if individualBuffs.BlessingOfSanctuary {
 		kingsStrStamAmount = 0.1
 	}
