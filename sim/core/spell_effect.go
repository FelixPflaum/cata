package core

import (
	"fmt"
	"math"
	"time"

	"github.com/wowsims/wotlk/sim/core/stats"
)

// Callback for after a spell hits the target and after damage is calculated. Use it for proc effects
// or anything that comes from the final result of the spell.
type OnSpellHit func(aura *Aura, sim *Simulation, spell *Spell, spellEffect *SpellEffect)
type EffectOnSpellHitDealt func(sim *Simulation, spell *Spell, spellEffect *SpellEffect)

// OnPeriodicDamage is called when dots tick, after damage is calculated. Use it for proc effects
// or anything that comes from the final result of a tick.
type OnPeriodicDamage func(aura *Aura, sim *Simulation, spell *Spell, spellEffect *SpellEffect)
type EffectOnPeriodicDamageDealt func(sim *Simulation, spell *Spell, spellEffect *SpellEffect)

type SpellEffect struct {
	// Target of the spell.
	Target *Unit

	BaseDamage     BaseDamageConfig // Callback for calculating base damage.
	OutcomeApplier OutcomeApplier   // Callback for determining outcome.

	// Used only for dot snapshotting. Internal-only.
	snapshotDamageMultiplier float64
	snapshotMeleeCritRating  float64
	snapshotSpellCritRating  float64

	// Use snapshotted values for crit/damage rather than recomputing them.
	isSnapshot bool

	// Used in determining snapshot based damage from effect details (e.g. snapshot crit and % damage modifiers)
	IsPeriodic bool

	// Callbacks for providing additional custom behavior.
	OnSpellHitDealt       EffectOnSpellHitDealt
	OnPeriodicDamageDealt EffectOnPeriodicDamageDealt

	// Results
	Outcome HitOutcome
	Damage  float64 // Damage done by this cast.

	ResistanceMultiplier float64 // Partial Resists / Armor multiplier
	PreOutcomeDamage     float64 // Damage done by this cast before Outcome is applied
}

func (spellEffect *SpellEffect) Validate() {
	//if spell.ProcMask == ProcMaskUnknown {
	//	panic("SpellEffects must set a ProcMask!")
	//}
	//if spell.ProcMask.Matches(ProcMaskEmpty) && spell.ProcMask != ProcMaskEmpty {
	//	panic("ProcMaskEmpty must be exclusive!")
	//}
}

func (spellEffect *SpellEffect) Landed() bool {
	return spellEffect.Outcome.Matches(OutcomeLanded)
}

func (spellEffect *SpellEffect) DidCrit() bool {
	return spellEffect.Outcome.Matches(OutcomeCrit)
}

func (spellEffect *SpellEffect) calcThreat(spell *Spell) float64 {
	if spellEffect.Landed() {
		flatBonus := spell.FlatThreatBonus
		if spell.DynamicThreatBonus != nil {
			flatBonus += spell.DynamicThreatBonus(spellEffect, spell)
		}

		dynamicMultiplier := 1.0
		if spell.DynamicThreatMultiplier != nil {
			dynamicMultiplier = spell.DynamicThreatMultiplier(spellEffect, spell)
		}

		return (spellEffect.Damage*spell.ThreatMultiplier*dynamicMultiplier + flatBonus) * spell.Unit.PseudoStats.ThreatMultiplier
	} else {
		return 0
	}
}

func (spell *Spell) MeleeAttackPower() float64 {
	return spell.Unit.stats[stats.AttackPower] + spell.Unit.PseudoStats.MobTypeAttackPower
}

func (spell *Spell) RangedAttackPower(target *Unit) float64 {
	return spell.Unit.stats[stats.RangedAttackPower] +
		spell.Unit.PseudoStats.MobTypeAttackPower +
		target.PseudoStats.BonusRangedAttackPowerTaken
}

func (spell *Spell) BonusWeaponDamage() float64 {
	return spell.Unit.PseudoStats.BonusDamage
}

func (spell *Spell) ExpertisePercentage() float64 {
	expertiseRating := spell.Unit.stats[stats.Expertise] + spell.BonusExpertiseRating
	return math.Floor(expertiseRating/ExpertisePerQuarterPercentReduction) / 400
}

func (spell *Spell) PhysicalHitChance(target *Unit) float64 {
	hitRating := spell.Unit.stats[stats.MeleeHit] +
		spell.BonusHitRating +
		target.PseudoStats.BonusMeleeHitRatingTaken
	return hitRating / (MeleeHitRatingPerHitChance * 100)
}

func (spellEffect *SpellEffect) PhysicalCritChance(spell *Spell, attackTable *AttackTable) float64 {
	critRating := 0.0
	if spellEffect.isSnapshot {
		// periodic spells apply crit from snapshot at time of initial cast if capable of a crit
		// ignoring units real time crit in this case
		critRating = spellEffect.snapshotMeleeCritRating
	} else {
		critRating = spell.physicalCritRating(spellEffect.Target)
	}

	return (critRating / (CritRatingPerCritChance * 100)) - attackTable.CritSuppression
}
func (spell *Spell) physicalCritRating(target *Unit) float64 {
	return spell.Unit.stats[stats.MeleeCrit] +
		spell.BonusCritRating +
		target.PseudoStats.BonusCritRatingTaken
}

func (spell *Spell) SpellPower() float64 {
	return spell.Unit.GetStat(stats.SpellPower) +
		spell.BonusSpellPower +
		spell.Unit.PseudoStats.MobTypeSpellPower
}

func (spell *Spell) SpellHitChance(target *Unit) float64 {
	hitRating := spell.Unit.stats[stats.SpellHit] +
		spell.BonusHitRating +
		target.PseudoStats.BonusSpellHitRatingTaken

	return hitRating / (SpellHitRatingPerHitChance * 100)
}

func (spellEffect *SpellEffect) SpellCritChance(spell *Spell) float64 {
	critRating := 0.0
	if spellEffect.isSnapshot {
		// periodic spells apply crit from snapshot at time of initial cast if capable of a crit
		// ignoring units real time crit in this case
		critRating = spellEffect.snapshotSpellCritRating
	} else {
		critRating = spell.spellCritRating(spellEffect.Target)
	}

	return critRating / (CritRatingPerCritChance * 100)
}
func (spell *Spell) spellCritRating(target *Unit) float64 {
	return spell.Unit.stats[stats.SpellCrit] +
		spell.BonusCritRating +
		target.PseudoStats.BonusCritRatingTaken +
		target.PseudoStats.BonusSpellCritRatingTaken
}
func (spell *Spell) SpellCritChance(target *Unit) float64 {
	return spell.spellCritRating(target) / (CritRatingPerCritChance * 100)
}

func (spell *Spell) HealingPower() float64 {
	return spell.SpellPower()
}
func (spellEffect *SpellEffect) HealingCritChance(spell *Spell) float64 {
	critRating := 0.0
	if spellEffect.isSnapshot {
		// periodic spells apply crit from snapshot at time of initial cast if capable of a crit
		// ignoring units real time crit in this case
		critRating = spellEffect.snapshotSpellCritRating
	} else {
		critRating = spell.healingCritRating()
	}

	return critRating / (CritRatingPerCritChance * 100)
}
func (spell *Spell) healingCritRating() float64 {
	return spell.Unit.GetStat(stats.SpellCrit) + spell.BonusCritRating
}

func (spell *Spell) ApplyPostOutcomeDamageModifiers(sim *Simulation, result *SpellEffect) {
	for i := range result.Target.DynamicDamageTakenModifiers {
		result.Target.DynamicDamageTakenModifiers[i](sim, spell, result)
	}
	result.Damage = MaxFloat(0, result.Damage)
}

// For spells that do no damage but still have a hit/miss check.
func (spell *Spell) CalcOutcome(sim *Simulation, target *Unit, outcomeApplier NewOutcomeApplier) SpellEffect {
	attackTable := spell.Unit.AttackTables[target.UnitIndex]
	result := SpellEffect{
		Target: target,
		Damage: 0,
	}
	outcomeApplier(sim, &result, attackTable)
	return result
}

func (spell *Spell) calcDamageInternal(sim *Simulation, target *Unit, baseDamage float64, attackerMultiplier float64, isPeriodic bool, outcomeApplier NewOutcomeApplier) SpellEffect {
	attackTable := spell.Unit.AttackTables[target.UnitIndex]
	result := SpellEffect{
		Target: target,
		Damage: baseDamage,
	}

	if sim.Log == nil {
		result.applyAttackerModifiers(spell, attackTable)
		result.applyTargetModifiers(spell, attackTable, isPeriodic)
		result.applyResistances(sim, spell, attackTable)
		outcomeApplier(sim, &result, attackTable)
		spell.ApplyPostOutcomeDamageModifiers(sim, &result)
	} else {
		result.applyAttackerModifiers(spell, attackTable)
		afterAttackMods := result.Damage
		result.applyTargetModifiers(spell, attackTable, isPeriodic)
		afterTargetMods := result.Damage
		result.applyResistances(sim, spell, attackTable)
		afterResistances := result.Damage
		outcomeApplier(sim, &result, attackTable)
		afterOutcome := result.Damage
		spell.ApplyPostOutcomeDamageModifiers(sim, &result)
		afterPostOutcome := result.Damage

		spell.Unit.Log(
			sim,
			"%s %s [DEBUG] MAP: %0.01f, RAP: %0.01f, SP: %0.01f, BaseDamage:%0.01f, AfterAttackerMods:%0.01f, AfterTargetMods:%0.01f, AfterResistances:%0.01f, AfterOutcome:%0.01f, AfterPostOutcome:%0.01f",
			target.LogLabel(), spell.ActionID, spell.Unit.GetStat(stats.AttackPower), spell.Unit.GetStat(stats.RangedAttackPower), spell.Unit.GetStat(stats.SpellPower), baseDamage, afterAttackMods, afterTargetMods, afterResistances, afterOutcome, afterPostOutcome)
	}

	return result
}
func (spell *Spell) CalcDamage(sim *Simulation, target *Unit, baseDamage float64, outcomeApplier NewOutcomeApplier) SpellEffect {
	attackerMultiplier := spell.AttackerDamageMultiplier(spell.Unit.AttackTables[target.UnitIndex])
	return spell.calcDamageInternal(sim, target, baseDamage, attackerMultiplier, false, outcomeApplier)
}
func (spell *Spell) CalcPeriodicDamage(sim *Simulation, target *Unit, baseDamage float64, outcomeApplier NewOutcomeApplier) SpellEffect {
	attackerMultiplier := spell.AttackerDamageMultiplier(spell.Unit.AttackTables[target.UnitIndex])
	return spell.calcDamageInternal(sim, target, baseDamage, attackerMultiplier, true, outcomeApplier)
}
func (dot *Dot) CalcSnapshotDamage(sim *Simulation, target *Unit, outcomeApplier NewOutcomeApplier) SpellEffect {
<<<<<<< HEAD
	spell := dot.Spell
	attackTable := spell.Unit.AttackTables[target.UnitIndex]
	result := SpellEffect{
		Target: target,
		Damage: dot.SnapshotBaseDamage,
	}

	if sim.Log == nil {
		result.Damage *= dot.SnapshotAttackerMultiplier
		result.applyTargetModifiers(spell, attackTable, true)
		result.applyResistances(sim, spell, attackTable)
		outcomeApplier(sim, &result, attackTable)
		spell.ApplyPostOutcomeDamageModifiers(sim, &result)
	} else {
		result.Damage *= dot.SnapshotAttackerMultiplier
		afterAttackMods := result.Damage
		result.applyTargetModifiers(spell, attackTable, true)
		afterTargetMods := result.Damage
		result.applyResistances(sim, spell, attackTable)
		afterResistances := result.Damage
		outcomeApplier(sim, &result, attackTable)
		afterOutcome := result.Damage
		spell.ApplyPostOutcomeDamageModifiers(sim, &result)
		afterPostOutcome := result.Damage

		spell.Unit.Log(
			sim,
			"%s %s [DEBUG] MAP: %0.01f, RAP: %0.01f, SP: %0.01f, BaseDamage:%0.01f, AfterAttackerMods:%0.01f, AfterResistances:%0.01f, AfterTargetMods:%0.01f, AfterOutcome:%0.01f, AfterPostOutcome:%0.01f",
			target.LogLabel(), spell.ActionID, spell.Unit.GetStat(stats.AttackPower), spell.Unit.GetStat(stats.RangedAttackPower), spell.Unit.GetStat(stats.SpellPower), dot.SnapshotBaseDamage, afterAttackMods, afterResistances, afterTargetMods, afterOutcome, afterPostOutcome)
	}

	return result
=======
	return dot.Spell.calcDamageInternal(sim, target, dot.SnapshotBaseDamage, dot.SnapshotAttackerMultiplier, true, outcomeApplier)
>>>>>>> 1bfec2e4
}

func (spell *Spell) DealOutcome(sim *Simulation, result *SpellEffect) {
	spell.DealDamage(sim, result)
}

// Applies the fully computed spell result to the sim.
func (spell *Spell) dealDamageInternal(sim *Simulation, isPeriodic bool, result *SpellEffect) {
	spell.SpellMetrics[result.Target.UnitIndex].TotalDamage += result.Damage
	spell.SpellMetrics[result.Target.UnitIndex].TotalThreat += result.calcThreat(spell)

	// Mark total damage done in raid so far for health based fights.
	// Don't include damage done by EnemyUnits to Players
	if result.Target.Type == EnemyUnit {
		sim.Encounter.DamageTaken += result.Damage
	}

	if sim.Log != nil {
		if isPeriodic {
			spell.Unit.Log(sim, "%s %s tick %s. (Threat: %0.3f)", result.Target.LogLabel(), spell.ActionID, result.DamageString(), result.calcThreat(spell))
		} else {
			spell.Unit.Log(sim, "%s %s %s. (Threat: %0.3f)", result.Target.LogLabel(), spell.ActionID, result.DamageString(), result.calcThreat(spell))
		}
	}

	if isPeriodic {
		spell.Unit.OnPeriodicDamageDealt(sim, spell, result)
		result.Target.OnPeriodicDamageTaken(sim, spell, result)
	} else {
		spell.Unit.OnSpellHitDealt(sim, spell, result)
		result.Target.OnSpellHitTaken(sim, spell, result)
	}
}
func (spell *Spell) DealDamage(sim *Simulation, result *SpellEffect) {
	spell.dealDamageInternal(sim, false, result)
}
func (spell *Spell) DealPeriodicDamage(sim *Simulation, result *SpellEffect) {
	spell.dealDamageInternal(sim, true, result)
}

func (spell *Spell) CalcAndDealDamage(sim *Simulation, target *Unit, baseDamage float64, outcomeApplier NewOutcomeApplier) SpellEffect {
	result := spell.CalcDamage(sim, target, baseDamage, outcomeApplier)
	spell.DealDamage(sim, &result)
	return result
}
func (spell *Spell) CalcAndDealPeriodicDamage(sim *Simulation, target *Unit, baseDamage float64, outcomeApplier NewOutcomeApplier) SpellEffect {
	result := spell.CalcPeriodicDamage(sim, target, baseDamage, outcomeApplier)
	spell.DealPeriodicDamage(sim, &result)
	return result
}
func (dot *Dot) CalcAndDealPeriodicSnapshotDamage(sim *Simulation, target *Unit, outcomeApplier NewOutcomeApplier) SpellEffect {
	result := dot.CalcSnapshotDamage(sim, target, outcomeApplier)
	dot.Spell.DealPeriodicDamage(sim, &result)
	return result
}

func (spell *Spell) calcHealingInternal(sim *Simulation, target *Unit, baseHealing float64, casterMultiplier float64, outcomeApplier NewOutcomeApplier) SpellEffect {
	attackTable := spell.Unit.AttackTables[target.UnitIndex]
	result := SpellEffect{
		Target: target,
		Damage: baseHealing,
	}

	if sim.Log == nil {
		result.Damage *= casterMultiplier
		result.Damage = spell.applyTargetHealingModifiers(result.Damage, attackTable)
		outcomeApplier(sim, &result, attackTable)
	} else {
		result.Damage *= casterMultiplier
		afterCasterMods := result.Damage
		result.Damage = spell.applyTargetHealingModifiers(result.Damage, attackTable)
		afterTargetMods := result.Damage
		outcomeApplier(sim, &result, attackTable)
		afterOutcome := result.Damage

		spell.Unit.Log(
			sim,
			"%s %s [DEBUG] HealingPower: %0.01f, BaseHealing:%0.01f, AfterCasterMods:%0.01f, AfterTargetMods:%0.01f, AfterOutcome:%0.01f",
			target.LogLabel(), spell.ActionID, spell.HealingPower(), baseHealing, afterCasterMods, afterTargetMods, afterOutcome)
	}

	return result
}
func (spell *Spell) CalcHealing(sim *Simulation, target *Unit, baseHealing float64, outcomeApplier NewOutcomeApplier) SpellEffect {
	return spell.calcHealingInternal(sim, target, baseHealing, spell.CasterHealingMultiplier(), outcomeApplier)
}
func (dot *Dot) CalcSnapshotHealing(sim *Simulation, target *Unit, outcomeApplier NewOutcomeApplier) SpellEffect {
	return dot.Spell.calcHealingInternal(sim, target, dot.SnapshotBaseDamage, dot.SnapshotAttackerMultiplier, outcomeApplier)
}

// Applies the fully computed spell result to the sim.
func (spell *Spell) dealHealingInternal(sim *Simulation, isPeriodic bool, result *SpellEffect) {
	spell.SpellMetrics[result.Target.UnitIndex].TotalHealing += result.Damage
	spell.SpellMetrics[result.Target.UnitIndex].TotalThreat += result.calcThreat(spell)
	if result.Target.HasHealthBar() {
		result.Target.GainHealth(sim, result.Damage, spell.HealthMetrics(result.Target))
	}

	if sim.Log != nil {
		if isPeriodic {
			spell.Unit.Log(sim, "%s %s tick %s. (Threat: %0.3f)", result.Target.LogLabel(), spell.ActionID, result.HealingString(), result.calcThreat(spell))
		} else {
			spell.Unit.Log(sim, "%s %s %s. (Threat: %0.3f)", result.Target.LogLabel(), spell.ActionID, result.HealingString(), result.calcThreat(spell))
		}
	}

	if isPeriodic {
		spell.Unit.OnPeriodicHealDealt(sim, spell, result)
		result.Target.OnPeriodicHealTaken(sim, spell, result)
	} else {
		spell.Unit.OnHealDealt(sim, spell, result)
		result.Target.OnHealTaken(sim, spell, result)
	}
}
func (spell *Spell) DealHealing(sim *Simulation, result *SpellEffect) {
	spell.dealHealingInternal(sim, false, result)
}
func (spell *Spell) DealPeriodicHealing(sim *Simulation, result *SpellEffect) {
	spell.dealHealingInternal(sim, true, result)
}

func (spell *Spell) CalcAndDealHealing(sim *Simulation, target *Unit, baseHealing float64, outcomeApplier NewOutcomeApplier) SpellEffect {
	result := spell.CalcHealing(sim, target, baseHealing, outcomeApplier)
	spell.DealHealing(sim, &result)
	return result
}
func (spell *Spell) CalcAndDealPeriodicHealing(sim *Simulation, target *Unit, baseHealing float64, outcomeApplier NewOutcomeApplier) SpellEffect {
	// This is currently identical to CalcAndDealHealing, but keeping it separate in case they become different in the future.
	return spell.CalcAndDealHealing(sim, target, baseHealing, outcomeApplier)
}
func (dot *Dot) CalcAndDealPeriodicSnapshotHealing(sim *Simulation, target *Unit, outcomeApplier NewOutcomeApplier) SpellEffect {
	result := dot.CalcSnapshotHealing(sim, target, outcomeApplier)
	dot.Spell.DealPeriodicHealing(sim, &result)
	return result
}

func (spell *Spell) WaitTravelTime(sim *Simulation, callback func(*Simulation)) {
	travelTime := time.Duration(float64(time.Second) * spell.Unit.DistanceFromTarget / spell.MissileSpeed)
	StartDelayedAction(sim, DelayedActionOptions{
		DoAt:     sim.CurrentTime + travelTime,
		OnAction: callback,
	})
}

func (spellEffect *SpellEffect) calculateBaseDamage(sim *Simulation, spell *Spell) float64 {
	if spellEffect.BaseDamage.Calculator == nil {
		return 0
	} else {
		return spellEffect.BaseDamage.Calculator(sim, spellEffect, spell)
	}
}

func (spellEffect *SpellEffect) calcDamageSingle(sim *Simulation, spell *Spell, attackTable *AttackTable) {
	if sim.Log != nil {
		baseDmg := spellEffect.Damage
		spellEffect.applyAttackerModifiers(spell, attackTable)
		afterAttackMods := spellEffect.Damage
		spellEffect.applyTargetModifiers(spell, attackTable, spellEffect.IsPeriodic)
		afterTargetMods := spellEffect.Damage
		spellEffect.applyResistances(sim, spell, attackTable)
		afterResistances := spellEffect.Damage
		spellEffect.OutcomeApplier(sim, spell, spellEffect, attackTable)
		afterOutcome := spellEffect.Damage
		spell.Unit.Log(
			sim,
			"%s %s [DEBUG] MAP: %0.01f, RAP: %0.01f, SP: %0.01f, BaseDamage:%0.01f, AfterAttackerMods:%0.01f, AfterResistances:%0.01f, AfterTargetMods:%0.01f, AfterOutcome:%0.01f",
			spellEffect.Target.LogLabel(), spell.ActionID, spell.Unit.GetStat(stats.AttackPower), spell.Unit.GetStat(stats.RangedAttackPower), spell.Unit.GetStat(stats.SpellPower), baseDmg, afterAttackMods, afterResistances, afterTargetMods, afterOutcome)
	} else {
		spellEffect.applyAttackerModifiers(spell, attackTable)
		spellEffect.applyTargetModifiers(spell, attackTable, spellEffect.IsPeriodic)
		spellEffect.applyResistances(sim, spell, attackTable)
		spellEffect.OutcomeApplier(sim, spell, spellEffect, attackTable)
	}
}
func (spellEffect *SpellEffect) calcDamageTargetOnly(sim *Simulation, spell *Spell, attackTable *AttackTable) {
	spellEffect.applyTargetModifiers(spell, attackTable, spellEffect.IsPeriodic)
	spellEffect.applyResistances(sim, spell, attackTable)
	spellEffect.OutcomeApplier(sim, spell, spellEffect, attackTable)
}

func (spellEffect *SpellEffect) finalize(sim *Simulation, spell *Spell) {
	if spell.MissileSpeed == 0 {
		spellEffect.finalizeInternal(sim, spell)
	} else {
		travelTime := time.Duration(float64(time.Second) * spell.Unit.DistanceFromTarget / spell.MissileSpeed)

		// We need to make a copy of this SpellEffect because some spells re-use the effect objects.
		effectCopy := *spellEffect

		StartDelayedAction(sim, DelayedActionOptions{
			DoAt: sim.CurrentTime + travelTime,
			OnAction: func(sim *Simulation) {
				effectCopy.finalizeInternal(sim, spell)
			},
		})
	}
}

// Applies the fully computed results from this SpellEffect to the sim.
func (spellEffect *SpellEffect) finalizeInternal(sim *Simulation, spell *Spell) {
	spell.ApplyPostOutcomeDamageModifiers(sim, spellEffect)

	spell.SpellMetrics[spellEffect.Target.UnitIndex].TotalDamage += spellEffect.Damage
	spell.SpellMetrics[spellEffect.Target.UnitIndex].TotalThreat += spellEffect.calcThreat(spell)

	// Mark total damage done in raid so far for health based fights.
	// Don't include damage done by EnemyUnits to Players
	if spellEffect.Target.Type == EnemyUnit {
		sim.Encounter.DamageTaken += spellEffect.Damage
	}

	if sim.Log != nil {
		if spellEffect.IsPeriodic {
			spell.Unit.Log(sim, "%s %s tick %s. (Threat: %0.3f)", spellEffect.Target.LogLabel(), spell.ActionID, spellEffect, spellEffect.calcThreat(spell))
		} else {
			spell.Unit.Log(sim, "%s %s %s. (Threat: %0.3f)", spellEffect.Target.LogLabel(), spell.ActionID, spellEffect, spellEffect.calcThreat(spell))
		}
	}

	if !spellEffect.IsPeriodic {
		if spellEffect.OnSpellHitDealt != nil {
			spellEffect.OnSpellHitDealt(sim, spell, spellEffect)
		}
		spell.Unit.OnSpellHitDealt(sim, spell, spellEffect)
		spellEffect.Target.OnSpellHitTaken(sim, spell, spellEffect)
	} else {
		if spellEffect.OnPeriodicDamageDealt != nil {
			spellEffect.OnPeriodicDamageDealt(sim, spell, spellEffect)
		}
		spell.Unit.OnPeriodicDamageDealt(sim, spell, spellEffect)
		spellEffect.Target.OnPeriodicDamageTaken(sim, spell, spellEffect)
	}
}

func (spellEffect *SpellEffect) DamageString() string {
	outcomeStr := spellEffect.Outcome.String()
	if !spellEffect.Landed() {
		return outcomeStr
	}
	return fmt.Sprintf("%s for %0.3f damage", outcomeStr, spellEffect.Damage)
}
func (spellEffect *SpellEffect) HealingString() string {
	return fmt.Sprintf("%s for %0.3f healing", spellEffect.Outcome.String(), spellEffect.Damage)
}

func (spellEffect *SpellEffect) applyAttackerModifiers(spell *Spell, attackTable *AttackTable) {
	// For dot snapshots, everything has already been stored in spellEffect.snapshotDamageMultiplier.
	if spellEffect.isSnapshot {
		spellEffect.Damage *= spellEffect.snapshotDamageMultiplier
		return
	}

	spellEffect.Damage *= spell.AttackerDamageMultiplier(attackTable)
}

// Returns the combined attacker modifiers. For snapshot dots, these are precomputed and stored.
func (spell *Spell) AttackerDamageMultiplier(attackTable *AttackTable) float64 {
	// Even when ignoring attacker multipliers we still apply this one, because its specific to the spell.
	multiplier := spell.DamageMultiplier * spell.DamageMultiplierAdditive

	if spell.Flags.Matches(SpellFlagIgnoreAttackerModifiers) {
		return multiplier
	}

	ps := spell.Unit.PseudoStats

	multiplier *= ps.DamageDealtMultiplier * attackTable.DamageDealtMultiplier

	switch {
	case spell.SpellSchool.Matches(SpellSchoolPhysical):
		multiplier *= ps.PhysicalDamageDealtMultiplier
	case spell.SpellSchool.Matches(SpellSchoolArcane):
		multiplier *= ps.ArcaneDamageDealtMultiplier
	case spell.SpellSchool.Matches(SpellSchoolFire):
		multiplier *= ps.FireDamageDealtMultiplier
	case spell.SpellSchool.Matches(SpellSchoolFrost):
		multiplier *= ps.FrostDamageDealtMultiplier
	case spell.SpellSchool.Matches(SpellSchoolHoly):
		multiplier *= ps.HolyDamageDealtMultiplier
	case spell.SpellSchool.Matches(SpellSchoolNature):
		multiplier *= ps.NatureDamageDealtMultiplier
	case spell.SpellSchool.Matches(SpellSchoolShadow):
		multiplier *= ps.ShadowDamageDealtMultiplier
	}

	return multiplier
}

func (spellEffect *SpellEffect) applyTargetModifiers(spell *Spell, attackTable *AttackTable, isPeriodic bool) {
	if spell.Flags.Matches(SpellFlagIgnoreTargetModifiers) {
		return
	}

	if spell.SpellSchool.Matches(SpellSchoolPhysical) && spell.Flags.Matches(SpellFlagIncludeTargetBonusDamage) {
		spellEffect.Damage += attackTable.Defender.PseudoStats.BonusPhysicalDamageTaken
	}

	spellEffect.Damage *= spell.TargetDamageMultiplier(attackTable, isPeriodic)
}
func (spell *Spell) TargetDamageMultiplier(attackTable *AttackTable, isPeriodic bool) float64 {
	multiplier := 1.0

	if spell.Flags.Matches(SpellFlagIgnoreTargetModifiers) {
		return multiplier
	}

	ps := attackTable.Defender.PseudoStats

	multiplier *= attackTable.DamageTakenMultiplier
	multiplier *= ps.DamageTakenMultiplier

	if spell.Flags.Matches(SpellFlagDisease) {
		multiplier *= ps.DiseaseDamageTakenMultiplier
	}

	switch {
	case spell.SpellSchool.Matches(SpellSchoolPhysical):
		multiplier *= ps.PhysicalDamageTakenMultiplier
		if isPeriodic {
			multiplier *= ps.PeriodicPhysicalDamageTakenMultiplier
		}
	case spell.SpellSchool.Matches(SpellSchoolArcane):
		multiplier *= ps.ArcaneDamageTakenMultiplier
	case spell.SpellSchool.Matches(SpellSchoolFire):
		multiplier *= ps.FireDamageTakenMultiplier
	case spell.SpellSchool.Matches(SpellSchoolFrost):
		multiplier *= ps.FrostDamageTakenMultiplier
	case spell.SpellSchool.Matches(SpellSchoolHoly):
		multiplier *= ps.HolyDamageTakenMultiplier
	case spell.SpellSchool.Matches(SpellSchoolNature):
		multiplier *= ps.NatureDamageTakenMultiplier
		multiplier *= attackTable.NatureDamageTakenMultiplier
	case spell.SpellSchool.Matches(SpellSchoolShadow):
		multiplier *= ps.ShadowDamageTakenMultiplier
		if isPeriodic {
			multiplier *= attackTable.PeriodicShadowDamageTakenMultiplier
		}
	}

	return multiplier
}

func (spell *Spell) CasterHealingMultiplier() float64 {
	if spell.Flags.Matches(SpellFlagIgnoreAttackerModifiers) {
		return 1
	}

	return spell.Unit.PseudoStats.HealingDealtMultiplier *
		spell.DamageMultiplier *
		spell.DamageMultiplierAdditive
}
func (spell *Spell) applyTargetHealingModifiers(damage float64, attackTable *AttackTable) float64 {
	if spell.Flags.Matches(SpellFlagIgnoreTargetModifiers) {
		return damage
	}

	return damage *
		attackTable.Defender.PseudoStats.HealingTakenMultiplier *
		attackTable.HealingDealtMultiplier
}<|MERGE_RESOLUTION|>--- conflicted
+++ resolved
@@ -242,42 +242,7 @@
 	return spell.calcDamageInternal(sim, target, baseDamage, attackerMultiplier, true, outcomeApplier)
 }
 func (dot *Dot) CalcSnapshotDamage(sim *Simulation, target *Unit, outcomeApplier NewOutcomeApplier) SpellEffect {
-<<<<<<< HEAD
-	spell := dot.Spell
-	attackTable := spell.Unit.AttackTables[target.UnitIndex]
-	result := SpellEffect{
-		Target: target,
-		Damage: dot.SnapshotBaseDamage,
-	}
-
-	if sim.Log == nil {
-		result.Damage *= dot.SnapshotAttackerMultiplier
-		result.applyTargetModifiers(spell, attackTable, true)
-		result.applyResistances(sim, spell, attackTable)
-		outcomeApplier(sim, &result, attackTable)
-		spell.ApplyPostOutcomeDamageModifiers(sim, &result)
-	} else {
-		result.Damage *= dot.SnapshotAttackerMultiplier
-		afterAttackMods := result.Damage
-		result.applyTargetModifiers(spell, attackTable, true)
-		afterTargetMods := result.Damage
-		result.applyResistances(sim, spell, attackTable)
-		afterResistances := result.Damage
-		outcomeApplier(sim, &result, attackTable)
-		afterOutcome := result.Damage
-		spell.ApplyPostOutcomeDamageModifiers(sim, &result)
-		afterPostOutcome := result.Damage
-
-		spell.Unit.Log(
-			sim,
-			"%s %s [DEBUG] MAP: %0.01f, RAP: %0.01f, SP: %0.01f, BaseDamage:%0.01f, AfterAttackerMods:%0.01f, AfterResistances:%0.01f, AfterTargetMods:%0.01f, AfterOutcome:%0.01f, AfterPostOutcome:%0.01f",
-			target.LogLabel(), spell.ActionID, spell.Unit.GetStat(stats.AttackPower), spell.Unit.GetStat(stats.RangedAttackPower), spell.Unit.GetStat(stats.SpellPower), dot.SnapshotBaseDamage, afterAttackMods, afterResistances, afterTargetMods, afterOutcome, afterPostOutcome)
-	}
-
-	return result
-=======
 	return dot.Spell.calcDamageInternal(sim, target, dot.SnapshotBaseDamage, dot.SnapshotAttackerMultiplier, true, outcomeApplier)
->>>>>>> 1bfec2e4
 }
 
 func (spell *Spell) DealOutcome(sim *Simulation, result *SpellEffect) {
