package core

import (
	"fmt"
	"golang.org/x/exp/slices"
	"strconv"
	"strings"
	"time"

	"github.com/wowsims/wotlk/sim/core/proto"
	"github.com/wowsims/wotlk/sim/core/stats"
	"google.golang.org/protobuf/encoding/protowire"
	"google.golang.org/protobuf/reflect/protoreflect"
)

type CharacterBuildPhase uint8

func (cbp CharacterBuildPhase) Matches(other CharacterBuildPhase) bool {
	return (cbp & other) != 0
}

const (
	CharacterBuildPhaseNone CharacterBuildPhase = 0
	CharacterBuildPhaseBase CharacterBuildPhase = 1 << iota
	CharacterBuildPhaseGear
	CharacterBuildPhaseTalents
	CharacterBuildPhaseBuffs
	CharacterBuildPhaseConsumes
)

const CharacterBuildPhaseAll = CharacterBuildPhaseBase | CharacterBuildPhaseGear | CharacterBuildPhaseTalents | CharacterBuildPhaseBuffs | CharacterBuildPhaseConsumes

// Character is a data structure to hold all the shared values that all
// class logic shares.
// All players have stats, equipment, auras, etc
type Character struct {
	Unit

	Name  string // Different from Label, needed for returned results.
	Race  proto.Race
	Class proto.Class
	Spec  proto.Spec

	// Current gear.
	Equipment
	//Item Swap Handler
	ItemSwap ItemSwap

	// Consumables this Character will be using.
	Consumes *proto.Consumes

	// Base stats for this Character.
	baseStats stats.Stats

	// Handles scaling that only affects stats from items
	itemStatMultipliers stats.Stats
	// Used to track if we need to separately apply multipliers, because
	// equipment was already applied
	equipStatsApplied bool

	// Bonus stats for this Character, specified in the UI and/or EP
	// calculator
	bonusStats     stats.Stats
	bonusMHDps     float64
	bonusOHDps     float64
	bonusRangedDps float64

	professions [2]proto.Profession

	glyphs            [6]int32
	PrimaryTalentTree uint8

	// Provides major cooldown management behavior.
	majorCooldownManager

	// Up reference to this Character's Party.
	Party *Party

	// This character's index within its party [0-4].
	PartyIndex int

	defensiveTrinketCD *Timer
	offensiveTrinketCD *Timer
	conjuredCD         *Timer
}

func NewCharacter(party *Party, partyIndex int, player *proto.Player) Character {
	if player.Database != nil {
		addToDatabase(player.Database)
	}

	character := Character{
		Unit: Unit{
			Type:        PlayerUnit,
			Index:       int32(party.Index*5 + partyIndex),
			Level:       CharacterLevel,
			auraTracker: newAuraTracker(),
			PseudoStats: stats.NewPseudoStats(),
			Metrics:     NewUnitMetrics(),

			StatDependencyManager: stats.NewStatDependencyManager(),

			ReactionTime:       time.Duration(player.ReactionTimeMs) * time.Millisecond,
			DistanceFromTarget: player.DistanceFromTarget,
			IsUsingAPL:         player.Rotation != nil && player.Rotation.Enabled,
		},

		Name:  player.Name,
		Race:  player.Race,
		Class: player.Class,
<<<<<<< HEAD

		Equipment: ProtoToEquipment(player.Equipment),

=======
		Spec:  PlayerProtoToSpec(player),
		Equip: ProtoToEquipment(player.Equipment),
>>>>>>> b4c8381e
		professions: [2]proto.Profession{
			player.Profession1,
			player.Profession2,
		},

		Party:      party,
		PartyIndex: partyIndex,

		majorCooldownManager: newMajorCooldownManager(player.Cooldowns),
	}

	character.GCD = character.NewTimer()

	character.Label = fmt.Sprintf("%s (#%d)", character.Name, character.Index+1)

	if player.Glyphs != nil {
		character.glyphs = [6]int32{
			player.Glyphs.Major1,
			player.Glyphs.Major2,
			player.Glyphs.Major3,
			player.Glyphs.Minor1,
			player.Glyphs.Minor2,
			player.Glyphs.Minor3,
		}
	}
	character.PrimaryTalentTree = GetPrimaryTalentTreeIndex(player.TalentsString)

	character.Consumes = &proto.Consumes{}
	if player.Consumes != nil {
		character.Consumes = player.Consumes
	}

	character.baseStats = BaseStats[BaseStatsKey{Race: character.Race, Class: character.Class}]

	character.AddStats(character.baseStats)
	character.addUniversalStatDependencies()
	for i := range character.itemStatMultipliers {
		character.itemStatMultipliers[i] = 1
	}

	if player.BonusStats != nil {
		if player.BonusStats.Stats != nil {
			character.bonusStats = stats.FromFloatArray(player.BonusStats.Stats)
		}
		if player.BonusStats.PseudoStats != nil {
			ps := player.BonusStats.PseudoStats
			character.bonusMHDps = ps[proto.PseudoStat_PseudoStatMainHandDps]
			character.bonusOHDps = ps[proto.PseudoStat_PseudoStatOffHandDps]
			character.bonusRangedDps = ps[proto.PseudoStat_PseudoStatRangedDps]
			character.PseudoStats.BonusMHDps += character.bonusMHDps
			character.PseudoStats.BonusOHDps += character.bonusOHDps
			character.PseudoStats.BonusRangedDps += character.bonusRangedDps
		}
	}

	if weapon := character.OffHand(); weapon.ID != 0 {
		if weapon.WeaponType == proto.WeaponType_WeaponTypeShield {
			character.PseudoStats.CanBlock = true
		}
	}
	character.PseudoStats.InFrontOfTarget = player.InFrontOfTarget

	return character
}

func (character *Character) applyEquipScaling(stat stats.Stat, multiplier float64) float64 {
	var oldValue = character.EquipStats()[stat]
	character.itemStatMultipliers[stat] *= multiplier
	var newValue = character.EquipStats()[stat]
	return newValue - oldValue
}

func (character *Character) ApplyEquipScaling(stat stats.Stat, multiplier float64) {
	var statDiff stats.Stats
	statDiff[stat] = character.applyEquipScaling(stat, multiplier)
	// Equipment stats already applied, so need to manually at the bonus to
	// the character now to ensure correct values
	if character.equipStatsApplied {
		character.AddStats(statDiff)
	}
}

func (character *Character) ApplyDynamicEquipScaling(sim *Simulation, stat stats.Stat, multiplier float64) {
	statDiff := character.applyEquipScaling(stat, multiplier)
	character.AddStatDynamic(sim, stat, statDiff)
}

func (character *Character) RemoveEquipScaling(stat stats.Stat, multiplier float64) {
	var statDiff stats.Stats
	statDiff[stat] = character.applyEquipScaling(stat, 1/multiplier)
	// Equipment stats already applied, so need to manually at the bonus to
	// the character now to ensure correct values
	if character.equipStatsApplied {
		character.AddStats(statDiff)
	}
}

func (character *Character) RemoveDynamicEquipScaling(sim *Simulation, stat stats.Stat, multiplier float64) {
	statDiff := character.applyEquipScaling(stat, 1/multiplier)
	character.AddStatDynamic(sim, stat, statDiff)
}

func (character *Character) EquipStats() stats.Stats {
	var baseEquipStats = character.Equipment.Stats()
	var bonusEquipStats = baseEquipStats.Add(character.bonusStats)
	return bonusEquipStats.DotProduct(character.itemStatMultipliers)
}

func (character *Character) applyEquipment() {
	if character.equipStatsApplied {
		panic("Equipment stats already applied to character!")
	}
	character.AddStats(character.EquipStats())
	character.equipStatsApplied = true
}

func (character *Character) addUniversalStatDependencies() {
	character.AddStat(stats.Health, 20-10*20)
	character.AddStatDependency(stats.Stamina, stats.Health, 10)
	character.AddStatDependency(stats.Agility, stats.Armor, 2)
}

// Returns a partially-filled PlayerStats proto for use in the CharacterStats api call.
func (character *Character) applyAllEffects(agent Agent, raidBuffs *proto.RaidBuffs, partyBuffs *proto.PartyBuffs, individualBuffs *proto.IndividualBuffs) *proto.PlayerStats {
	playerStats := &proto.PlayerStats{}

	measureStats := func() *proto.UnitStats {
		return &proto.UnitStats{
			Stats:       character.SortAndApplyStatDependencies(character.stats).ToFloatArray(),
			PseudoStats: character.GetPseudoStatsProto(),
		}
	}

	applyRaceEffects(agent)
	character.applyProfessionEffects()
	character.applyBuildPhaseAuras(CharacterBuildPhaseBase)
	playerStats.BaseStats = measureStats()

	character.applyEquipment()
	character.applyItemEffects(agent)
	character.applyItemSetBonusEffects(agent)
	character.applyBuildPhaseAuras(CharacterBuildPhaseGear)
	playerStats.GearStats = measureStats()

	agent.ApplyTalents()
	character.applyBuildPhaseAuras(CharacterBuildPhaseTalents)
	playerStats.TalentsStats = measureStats()

	applyBuffEffects(agent, raidBuffs, partyBuffs, individualBuffs)
	character.applyBuildPhaseAuras(CharacterBuildPhaseBuffs)
	playerStats.BuffsStats = measureStats()

	applyConsumeEffects(agent)
	character.applyBuildPhaseAuras(CharacterBuildPhaseConsumes)
	playerStats.ConsumesStats = measureStats()
	character.clearBuildPhaseAuras(CharacterBuildPhaseAll)

	for _, petAgent := range character.Pets {
		applyPetBuffEffects(petAgent, raidBuffs, partyBuffs, individualBuffs)
	}

	return playerStats
}
func (character *Character) applyBuildPhaseAuras(phase CharacterBuildPhase) {
	sim := Simulation{}
	character.Env.MeasuringStats = true
	for _, aura := range character.auras {
		if aura.BuildPhase.Matches(phase) {
			aura.Activate(&sim)
		}
	}
	character.Env.MeasuringStats = false
}
func (character *Character) clearBuildPhaseAuras(phase CharacterBuildPhase) {
	sim := Simulation{}
	character.Env.MeasuringStats = true
	for _, aura := range character.auras {
		if aura.BuildPhase.Matches(phase) {
			aura.Deactivate(&sim)
		}
	}
	character.Env.MeasuringStats = false
}

// Apply effects from all equipped core.
func (character *Character) applyItemEffects(agent Agent) {
	for slot, eq := range character.Equipment {
		if applyItemEffect, ok := itemEffects[eq.ID]; ok {
			applyItemEffect(agent)
		}

		for _, g := range eq.Gems {
			if applyGemEffect, ok := itemEffects[g.ID]; ok {
				applyGemEffect(agent)
			}
		}

		// TODO: should we use eq.Enchant.EffectID because some enchants use a spellID instead of itemID?
		if applyEnchantEffect, ok := enchantEffects[eq.Enchant.EffectID]; ok {
			applyEnchantEffect(agent)
		}

		if applyWeaponEffect, ok := weaponEffects[eq.Enchant.EffectID]; ok {
			applyWeaponEffect(agent, proto.ItemSlot(slot))
		}
	}

	if character.ItemSwap.IsEnabled() {
		offset := int(proto.ItemSlot_ItemSlotMainHand)
		for i, item := range character.ItemSwap.unEquippedItems {
			if applyEnchantEffect, ok := enchantEffects[item.Enchant.EffectID]; ok {
				applyEnchantEffect(agent)
			}

			if applyWeaponEffect, ok := weaponEffects[item.Enchant.EffectID]; ok {
				applyWeaponEffect(agent, proto.ItemSlot(offset+i))
			}
		}
	}
}

func (character *Character) AddPet(pet PetAgent) {
	if character.Env != nil {
		panic("Pets must be added during construction!")
	}

	character.Pets = append(character.Pets, pet)
}

func (character *Character) GetPet(name string) PetAgent {
	for _, petAgent := range character.Pets {
		if petAgent.GetPet().Name == name {
			return petAgent
		}
	}
	panic(character.Name + " has no pet with name " + name)
}

func (character *Character) MultiplyMeleeSpeed(sim *Simulation, amount float64) {
	character.Unit.MultiplyMeleeSpeed(sim, amount)

	if len(character.Pets) > 0 {
		for _, petAgent := range character.Pets {
			petAgent.OwnerAttackSpeedChanged(sim)
		}
	}
}

func (character *Character) MultiplyRangedSpeed(sim *Simulation, amount float64) {
	character.Unit.MultiplyRangedSpeed(sim, amount)

	if len(character.Pets) > 0 {
		for _, petAgent := range character.Pets {
			petAgent.OwnerAttackSpeedChanged(sim)
		}
	}
}

func (character *Character) MultiplyAttackSpeed(sim *Simulation, amount float64) {
	character.Unit.MultiplyAttackSpeed(sim, amount)

	if len(character.Pets) > 0 {
		for _, petAgent := range character.Pets {
			petAgent.OwnerAttackSpeedChanged(sim)
		}
	}
}

func (character *Character) GetBaseStats() stats.Stats {
	return character.baseStats
}

// Returns the crit multiplier for a spell.
// https://web.archive.org/web/20081014064638/http://elitistjerks.com/f31/t12595-relentless_earthstorm_diamond_-_melee_only/p4/
// https://github.com/TheGroxEmpire/TBC_DPS_Warrior_Sim/issues/30
func (character *Character) calculateCritMultiplier(normalCritDamage float64, primaryModifiers float64, secondaryModifiers float64) float64 {
	if character.HasMetaGemEquipped(34220) ||
		character.HasMetaGemEquipped(32409) ||
		character.HasMetaGemEquipped(41285) ||
		character.HasMetaGemEquipped(41398) {
		primaryModifiers *= 1.03
	}
	return 1.0 + (normalCritDamage*primaryModifiers-1.0)*(1.0+secondaryModifiers)
}
func (character *Character) calculateHealingCritMultiplier(normalCritDamage float64, primaryModifiers float64, secondaryModifiers float64) float64 {
	if character.HasMetaGemEquipped(41376) {
		primaryModifiers *= 1.03
	}
	return 1.0 + (normalCritDamage*primaryModifiers-1.0)*(1.0+secondaryModifiers)
}
func (character *Character) SpellCritMultiplier(primaryModifiers float64, secondaryModifiers float64) float64 {
	return character.calculateCritMultiplier(1.5, primaryModifiers, secondaryModifiers)
}
func (character *Character) MeleeCritMultiplier(primaryModifiers float64, secondaryModifiers float64) float64 {
	return character.calculateCritMultiplier(2.0, primaryModifiers, secondaryModifiers)
}
func (character *Character) HealingCritMultiplier(primaryModifiers float64, secondaryModifiers float64) float64 {
	return character.calculateHealingCritMultiplier(1.5, primaryModifiers, secondaryModifiers)
}
func (character *Character) DefaultSpellCritMultiplier() float64 {
	return character.SpellCritMultiplier(1, 0)
}
func (character *Character) DefaultMeleeCritMultiplier() float64 {
	return character.MeleeCritMultiplier(1, 0)
}
func (character *Character) DefaultHealingCritMultiplier() float64 {
	return character.HealingCritMultiplier(1, 0)
}

func (character *Character) AddRaidBuffs(_ *proto.RaidBuffs) {
}
func (character *Character) AddPartyBuffs(partyBuffs *proto.PartyBuffs) {
	if character.Race == proto.Race_RaceDraenei {
		partyBuffs.HeroicPresence = true
	}

	switch character.MainHand().ID {
	case ItemIDAtieshMage:
		partyBuffs.AtieshMage += 1
	case ItemIDAtieshWarlock:
		partyBuffs.AtieshWarlock += 1
	}

	switch character.Neck().ID {
	case ItemIDBraidedEterniumChain:
		partyBuffs.BraidedEterniumChain = true
	case ItemIDChainOfTheTwilightOwl:
		partyBuffs.ChainOfTheTwilightOwl = true
	case ItemIDEyeOfTheNight:
		partyBuffs.EyeOfTheNight = true
	}
}

func (character *Character) initialize(agent Agent) {
	character.majorCooldownManager.initialize(character)
	if !character.IsUsingAPL {
		character.DesyncTrinketProcs()
	}

	character.gcdAction = &PendingAction{
		Priority: ActionPriorityGCD,
		OnAction: func(sim *Simulation) {
			if sim.CurrentTime < 0 {
				return
			}

			if sim.Options.Interactive {
				if character.GCD.IsReady(sim) {
					sim.NeedsInput = true
					character.doNothing = false
				}
				return
			}

			if character.Rotation != nil {
				character.Rotation.DoNextAction(sim)
				return
			}

			character.TryUseCooldowns(sim)
			if character.GCD.IsReady(sim) {
				agent.OnGCDReady(sim)

				if !character.doNothing && character.GCD.IsReady(sim) && (!character.IsWaiting() && !character.IsWaitingForMana()) {
					msg := fmt.Sprintf("Character `%s` did not perform any actions. Either this is a bug or agent should use 'WaitUntil' or 'WaitForMana' to explicitly wait.\n\tIf character has no action to perform use 'DoNothing'.", character.Label)
					panic(msg)
				}
				character.doNothing = false
			}
		},
	}
}

func (character *Character) Finalize() {
	if character.Env.IsFinalized() {
		return
	}

	character.PseudoStats.ParryHaste = character.PseudoStats.CanParry

	character.Unit.finalize()

	character.majorCooldownManager.finalize()
	character.ItemSwap.finalize()
}

func (character *Character) FillPlayerStats(playerStats *proto.PlayerStats) {
	if playerStats == nil {
		return
	}

	character.applyBuildPhaseAuras(CharacterBuildPhaseAll)
	playerStats.FinalStats = &proto.UnitStats{
		Stats:       character.GetStats().ToFloatArray(),
		PseudoStats: character.GetPseudoStatsProto(),
	}
	character.clearBuildPhaseAuras(CharacterBuildPhaseAll)
	playerStats.Sets = character.GetActiveSetBonusNames()

	playerStats.Metadata = character.GetMetadata()
	for _, petAgent := range character.Pets {
		playerStats.Pets = append(playerStats.Pets, &proto.PetStats{
			Metadata: petAgent.GetPet().GetMetadata(),
		})
	}

	if character.Rotation != nil {
		playerStats.RotationStats = character.Rotation.getStats()
	}
}

func (character *Character) init(sim *Simulation, _ Agent) {
	character.Unit.init(sim)
}

func (character *Character) reset(sim *Simulation, agent Agent) {
	character.Unit.reset(sim, agent)
	character.majorCooldownManager.reset(sim)
	character.ItemSwap.reset(sim)
	character.CurrentTarget = character.defaultTarget

	agent.Reset(sim)

	for _, petAgent := range character.Pets {
		petAgent.GetPet().reset(sim, petAgent)
	}
}

// Advance moves time forward counting down auras, CDs, mana regen, etc
func (character *Character) advance(sim *Simulation, elapsedTime time.Duration) {
	character.Unit.advance(sim, elapsedTime)

	if len(character.Pets) > 0 {
		for _, petAgent := range character.Pets {
			if !petAgent.GetPet().enabled {
				continue
			}
			petAgent.GetPet().advance(sim, elapsedTime)
		}
	}
}

func (character *Character) HasProfession(prof proto.Profession) bool {
	return prof == character.professions[0] || prof == character.professions[1]
}

func (character *Character) HasGlyph(glyphID int32) bool {
	for _, g := range character.glyphs {
		if g == glyphID {
			return true
		}
	}
	return false
}

func (character *Character) HasTrinketEquipped(itemID int32) bool {
	return character.Trinket1().ID == itemID ||
		character.Trinket2().ID == itemID
}

func (character *Character) HasRingEquipped(itemID int32) bool {
	return character.Finger1().ID == itemID || character.Finger2().ID == itemID
}

func (character *Character) HasMetaGemEquipped(gemID int32) bool {
	for _, gem := range character.Head().Gems {
		if gem.ID == gemID {
			return true
		}
	}
	return false
}

// Returns the MH weapon if one is equipped, and null otherwise.
func (character *Character) GetMHWeapon() *Item {
	weapon := character.MainHand()
	if weapon.ID == 0 {
		return nil
	}
	return weapon
}
func (character *Character) HasMHWeapon() bool {
	return character.GetMHWeapon() != nil
}

// Returns the OH weapon if one is equipped, and null otherwise. Note that
// shields / Held-in-off-hand items are NOT counted as weapons in this function.
func (character *Character) GetOHWeapon() *Item {
	weapon := character.OffHand()
	if weapon.ID == 0 ||
		weapon.WeaponType == proto.WeaponType_WeaponTypeShield ||
		weapon.WeaponType == proto.WeaponType_WeaponTypeOffHand {
		return nil
	} else {
		return weapon
	}
}
func (character *Character) HasOHWeapon() bool {
	return character.GetOHWeapon() != nil
}

// Returns the ranged weapon if one is equipped, and null otherwise.
func (character *Character) GetRangedWeapon() *Item {
	weapon := character.Ranged()
	if weapon.ID == 0 ||
		weapon.RangedWeaponType == proto.RangedWeaponType_RangedWeaponTypeIdol ||
		weapon.RangedWeaponType == proto.RangedWeaponType_RangedWeaponTypeLibram ||
		weapon.RangedWeaponType == proto.RangedWeaponType_RangedWeaponTypeTotem {
		return nil
	} else {
		return weapon
	}
}
func (character *Character) HasRangedWeapon() bool {
	return character.GetRangedWeapon() != nil
}

func (character *Character) GetProcMaskForEnchant(effectID int32) ProcMask {
	return character.getProcMaskFor(func(weapon *Item) bool {
		return weapon.Enchant.EffectID == effectID
	})
}

func (character *Character) GetProcMaskForItem(itemID int32) ProcMask {
	return character.getProcMaskFor(func(weapon *Item) bool {
		return weapon.ID == itemID
	})
}

func (character *Character) GetProcMaskForTypes(weaponTypes ...proto.WeaponType) ProcMask {
	return character.getProcMaskFor(func(weapon *Item) bool {
		return slices.Contains(weaponTypes, weapon.WeaponType)
	})
}

func (character *Character) getProcMaskFor(pred func(weapon *Item) bool) ProcMask {
	mask := ProcMaskUnknown
	if pred(character.MainHand()) {
		mask |= ProcMaskMeleeMH
	}
	if pred(character.OffHand()) {
		mask |= ProcMaskMeleeOH
	}
	return mask
}

func (character *Character) doneIteration(sim *Simulation) {
	// Need to do pets first, so we can add their results to the owners.
	if len(character.Pets) > 0 {
		for _, petAgent := range character.Pets {
			pet := petAgent.GetPet()
			pet.doneIteration(sim)
			character.Metrics.AddFinalPetMetrics(&pet.Metrics)
		}
	}

	character.Unit.doneIteration(sim)
}

func (character *Character) GetPseudoStatsProto() []float64 {
	vals := make([]float64, stats.PseudoStatsLen)
	vals[proto.PseudoStat_PseudoStatMainHandDps] = character.WeaponFromMainHand(0).DPS()
	vals[proto.PseudoStat_PseudoStatOffHandDps] = character.WeaponFromOffHand(0).DPS()
	vals[proto.PseudoStat_PseudoStatRangedDps] = character.WeaponFromRanged(0).DPS()
	vals[proto.PseudoStat_PseudoStatBlockValueMultiplier] = character.PseudoStats.BlockValueMultiplier
	// Base values are modified by Enemy attackTables, but we display for LVL 80 enemy as paperdoll default
	vals[proto.PseudoStat_PseudoStatDodge] = character.PseudoStats.BaseDodge + character.GetDiminishedDodgeChance()
	vals[proto.PseudoStat_PseudoStatParry] = character.PseudoStats.BaseParry + character.GetDiminishedParryChance()
	//vals[proto.PseudoStat_PseudoStatMiss] = 0.05 + character.GetDiminishedMissChance() + character.PseudoStats.ReducedPhysicalHitTakenChance
	return vals
}

func (character *Character) GetMetricsProto() *proto.UnitMetrics {
	metrics := character.Metrics.ToProto()
	metrics.Name = character.Name
	metrics.UnitIndex = character.UnitIndex
	metrics.Auras = character.auraTracker.GetMetricsProto()

	metrics.Pets = []*proto.UnitMetrics{}
	for _, petAgent := range character.Pets {
		metrics.Pets = append(metrics.Pets, petAgent.GetPet().GetMetricsProto())
	}

	return metrics
}

func (character *Character) GetDefensiveTrinketCD() *Timer {
	return character.GetOrInitTimer(&character.defensiveTrinketCD)
}
func (character *Character) GetOffensiveTrinketCD() *Timer {
	return character.GetOrInitTimer(&character.offensiveTrinketCD)
}
func (character *Character) GetConjuredCD() *Timer {
	return character.GetOrInitTimer(&character.conjuredCD)
}

// Returns the talent tree (0, 1, or 2) of the tree with the most points.
//
// talentStr is expected to be a wowhead-formatted talent string, e.g.
// "12123131-123123123-123123213"
func GetPrimaryTalentTreeIndex(talentStr string) uint8 {
	trees := strings.Split(talentStr, "-")
	bestTree := 0
	bestTreePoints := 0

	for treeIdx, treeStr := range trees {
		points := 0
		for talentIdx := 0; talentIdx < len(treeStr); talentIdx++ {
			v, _ := strconv.Atoi(string(treeStr[talentIdx]))
			points += v
		}

		if points > bestTreePoints {
			bestTreePoints = points
			bestTree = treeIdx
		}
	}

	return uint8(bestTree)
}

// Uses proto reflection to set fields in a talents proto (e.g. MageTalents,
// WarriorTalents) based on a talentsStr. treeSizes should contain the number
// of talents in each tree, usually around 30. This is needed because talent
// strings truncate 0's at the end of each tree, so we can't infer the start index
// of the tree from the string.
func FillTalentsProto(data protoreflect.Message, talentsStr string, treeSizes [3]int) {
	treeStrs := strings.Split(talentsStr, "-")
	fieldDescriptors := data.Descriptor().Fields()

	var offset int
	for treeIdx, treeStr := range treeStrs {
		for talentIdx, talentValStr := range treeStr {
			talentVal, _ := strconv.Atoi(string(talentValStr))
			fd := fieldDescriptors.ByNumber(protowire.Number(offset + talentIdx + 1))
			if fd.Kind() == protoreflect.BoolKind {
				data.Set(fd, protoreflect.ValueOfBool(talentVal == 1))
			} else { // Int32Kind
				data.Set(fd, protoreflect.ValueOfInt32(int32(talentVal)))
			}
		}
		offset += treeSizes[treeIdx]
	}
}<|MERGE_RESOLUTION|>--- conflicted
+++ resolved
@@ -108,14 +108,10 @@
 		Name:  player.Name,
 		Race:  player.Race,
 		Class: player.Class,
-<<<<<<< HEAD
+		Spec:  PlayerProtoToSpec(player),
 
 		Equipment: ProtoToEquipment(player.Equipment),
 
-=======
-		Spec:  PlayerProtoToSpec(player),
-		Equip: ProtoToEquipment(player.Equipment),
->>>>>>> b4c8381e
 		professions: [2]proto.Profession{
 			player.Profession1,
 			player.Profession2,
