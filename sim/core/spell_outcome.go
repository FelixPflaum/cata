--- conflicted
+++ resolved
@@ -540,11 +540,7 @@
 		return false
 	}
 
-<<<<<<< HEAD
-	*chance = result.Target.GetTotalDodgeChanceAsDefender(attackTable) - spell.Unit.PseudoStats.DodgeReduction
-=======
 	*chance = max(result.Target.GetTotalDodgeChanceAsDefender(attackTable)-spell.Unit.PseudoStats.DodgeReduction, 0.0)
->>>>>>> e814bd15
 
 	if roll < *chance {
 		result.Outcome = OutcomeDodge
