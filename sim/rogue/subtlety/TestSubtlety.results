character_stats_results: {
 key: "TestSubtlety-CharacterStats-Default"
 value: {
  final_stats: 754.3725
  final_stats: 8241.48841
  final_stats: 6768.76085
  final_stats: 69.3
  final_stats: 93.73
  final_stats: 0
  final_stats: 326
  final_stats: 1461.78296
  final_stats: 2401.5285
  final_stats: 2735.17052
  final_stats: 0
  final_stats: 20601.35439
  final_stats: 1532.4352
  final_stats: 6928.99744
  final_stats: 3475.21273
  final_stats: 0
  final_stats: 586
  final_stats: 2126
  final_stats: 10857
  final_stats: 209
  final_stats: 0
  final_stats: 0
  final_stats: 0
  final_stats: 0
  final_stats: 0
  final_stats: 0
  final_stats: 135031.65183
  final_stats: 0
  final_stats: 0
  final_stats: 0
  final_stats: 0
  final_stats: 0
  final_stats: 0
  final_stats: 292
 }
}
dps_results: {
 key: "TestSubtlety-AllItems-AgileShadowspiritDiamond"
 value: {
<<<<<<< HEAD
  dps: 23365.12632
  tps: 16589.23969
=======
  dps: 23939.86724
  tps: 16997.30574
>>>>>>> b4cd731d
 }
}
dps_results: {
 key: "TestSubtlety-AllItems-Althor'sAbacus-50359"
 value: {
<<<<<<< HEAD
  dps: 22216.86188
  tps: 15773.97193
  hps: 117.99769
=======
  dps: 21867.19274
  tps: 15525.70685
  hps: 119.03946
>>>>>>> b4cd731d
 }
}
dps_results: {
 key: "TestSubtlety-AllItems-Althor'sAbacus-50366"
 value: {
<<<<<<< HEAD
  dps: 22216.86188
  tps: 15773.97193
  hps: 133.51442
=======
  dps: 21867.19274
  tps: 15525.70685
  hps: 134.69317
>>>>>>> b4cd731d
 }
}
dps_results: {
 key: "TestSubtlety-AllItems-Anhuur'sHymnal-55889"
 value: {
<<<<<<< HEAD
  dps: 22790.42647
  tps: 16181.20279
=======
  dps: 22891.9177
  tps: 16253.26157
>>>>>>> b4cd731d
 }
}
dps_results: {
 key: "TestSubtlety-AllItems-Anhuur'sHymnal-56407"
 value: {
<<<<<<< HEAD
  dps: 22460.22174
  tps: 15946.75743
=======
  dps: 23168.00869
  tps: 16449.28617
>>>>>>> b4cd731d
 }
}
dps_results: {
 key: "TestSubtlety-AllItems-AshtongueTalismanofLethality-32492"
 value: {
<<<<<<< HEAD
  dps: 22217.46438
  tps: 15774.39971
=======
  dps: 21868.33427
  tps: 15526.51734
>>>>>>> b4cd731d
 }
}
dps_results: {
 key: "TestSubtlety-AllItems-AustereEarthsiegeDiamond"
 value: {
<<<<<<< HEAD
  dps: 22599.87415
  tps: 16045.91064
=======
  dps: 23228.67648
  tps: 16492.3603
>>>>>>> b4cd731d
 }
}
dps_results: {
 key: "TestSubtlety-AllItems-AustereShadowspiritDiamond"
 value: {
<<<<<<< HEAD
  dps: 22599.87415
  tps: 16045.91064
=======
  dps: 23228.67648
  tps: 16492.3603
>>>>>>> b4cd731d
 }
}
dps_results: {
 key: "TestSubtlety-AllItems-Bandit'sInsignia-40371"
 value: {
<<<<<<< HEAD
  dps: 22440.53889
  tps: 15932.78261
=======
  dps: 22682.11699
  tps: 16104.30307
>>>>>>> b4cd731d
 }
}
dps_results: {
 key: "TestSubtlety-AllItems-BaubleofTrueBlood-50354"
 value: {
<<<<<<< HEAD
  dps: 22216.86188
  tps: 15773.97193
=======
  dps: 21867.19274
  tps: 15525.70685
>>>>>>> b4cd731d
  hps: 86.32308
 }
}
dps_results: {
 key: "TestSubtlety-AllItems-BaubleofTrueBlood-50726"
 value: {
<<<<<<< HEAD
  dps: 22216.86188
  tps: 15773.97193
=======
  dps: 21867.19274
  tps: 15525.70685
>>>>>>> b4cd731d
  hps: 86.32308
 }
}
dps_results: {
 key: "TestSubtlety-AllItems-BeamingEarthsiegeDiamond"
 value: {
<<<<<<< HEAD
  dps: 22739.31091
  tps: 16144.91075
=======
  dps: 23285.47187
  tps: 16532.68503
>>>>>>> b4cd731d
 }
}
dps_results: {
 key: "TestSubtlety-AllItems-BedrockTalisman-58182"
 value: {
<<<<<<< HEAD
  dps: 22216.86188
  tps: 15773.97193
=======
  dps: 21867.19274
  tps: 15525.70685
>>>>>>> b4cd731d
 }
}
dps_results: {
 key: "TestSubtlety-AllItems-BellofEnragingResonance-59326"
 value: {
<<<<<<< HEAD
  dps: 22905.48277
  tps: 16262.89277
=======
  dps: 22726.17087
  tps: 16135.58132
>>>>>>> b4cd731d
 }
}
dps_results: {
 key: "TestSubtlety-AllItems-BellofEnragingResonance-65053"
 value: {
<<<<<<< HEAD
  dps: 22791.77285
  tps: 16182.15872
=======
  dps: 22588.11504
  tps: 16037.56168
>>>>>>> b4cd731d
 }
}
dps_results: {
 key: "TestSubtlety-AllItems-BindingPromise-67037"
 value: {
<<<<<<< HEAD
  dps: 22216.86188
  tps: 15773.97193
=======
  dps: 21867.19274
  tps: 15525.70685
>>>>>>> b4cd731d
 }
}
dps_results: {
 key: "TestSubtlety-AllItems-BlessedRegaliaofUndeadCleansing"
 value: {
<<<<<<< HEAD
  dps: 14407.10357
  tps: 10229.04354
=======
  dps: 14630.3349
  tps: 10387.53778
>>>>>>> b4cd731d
 }
}
dps_results: {
 key: "TestSubtlety-AllItems-Blood-SoakedAleMug-63843"
 value: {
<<<<<<< HEAD
  dps: 23567.30784
  tps: 16732.78857
=======
  dps: 22935.68382
  tps: 16284.33551
>>>>>>> b4cd731d
 }
}
dps_results: {
 key: "TestSubtlety-AllItems-BloodofIsiset-55995"
 value: {
<<<<<<< HEAD
  dps: 22224.96158
  tps: 15779.72272
=======
  dps: 21898.48813
  tps: 15547.92657
>>>>>>> b4cd731d
 }
}
dps_results: {
 key: "TestSubtlety-AllItems-BloodofIsiset-56414"
 value: {
<<<<<<< HEAD
  dps: 21994.87836
  tps: 15616.36364
=======
  dps: 22025.20686
  tps: 15637.89687
>>>>>>> b4cd731d
 }
}
dps_results: {
 key: "TestSubtlety-AllItems-BloodthirstyGladiator'sBadgeofConquest-64687"
 value: {
<<<<<<< HEAD
  dps: 23857.09818
  tps: 16938.53971
=======
  dps: 23278.88432
  tps: 16528.00787
>>>>>>> b4cd731d
 }
}
dps_results: {
 key: "TestSubtlety-AllItems-BloodthirstyGladiator'sBadgeofDominance-64688"
 value: {
<<<<<<< HEAD
  dps: 22216.86188
  tps: 15773.97193
=======
  dps: 21867.19274
  tps: 15525.70685
>>>>>>> b4cd731d
 }
}
dps_results: {
 key: "TestSubtlety-AllItems-BloodthirstyGladiator'sBadgeofVictory-64689"
 value: {
<<<<<<< HEAD
  dps: 22536.86141
  tps: 16001.1716
=======
  dps: 22179.35906
  tps: 15747.34493
>>>>>>> b4cd731d
 }
}
dps_results: {
 key: "TestSubtlety-AllItems-BloodthirstyGladiator'sEmblemofCruelty-64740"
 value: {
<<<<<<< HEAD
  dps: 22869.21867
  tps: 16237.14525
=======
  dps: 22700.67772
  tps: 16117.48118
>>>>>>> b4cd731d
 }
}
dps_results: {
 key: "TestSubtlety-AllItems-BloodthirstyGladiator'sEmblemofMeditation-64741"
 value: {
<<<<<<< HEAD
  dps: 22216.86188
  tps: 15773.97193
=======
  dps: 21867.19274
  tps: 15525.70685
>>>>>>> b4cd731d
 }
}
dps_results: {
 key: "TestSubtlety-AllItems-BloodthirstyGladiator'sEmblemofTenacity-64742"
 value: {
<<<<<<< HEAD
  dps: 22216.86188
  tps: 15773.97193
=======
  dps: 21867.19274
  tps: 15525.70685
>>>>>>> b4cd731d
 }
}
dps_results: {
 key: "TestSubtlety-AllItems-BloodthirstyGladiator'sInsigniaofConquest-64761"
 value: {
<<<<<<< HEAD
  dps: 23081.69713
  tps: 16388.00496
=======
  dps: 22987.82684
  tps: 16321.35705
>>>>>>> b4cd731d
 }
}
dps_results: {
 key: "TestSubtlety-AllItems-BloodthirstyGladiator'sInsigniaofDominance-64762"
 value: {
<<<<<<< HEAD
  dps: 22216.86188
  tps: 15773.97193
=======
  dps: 21867.19274
  tps: 15525.70685
>>>>>>> b4cd731d
 }
}
dps_results: {
 key: "TestSubtlety-AllItems-BloodthirstyGladiator'sInsigniaofVictory-64763"
 value: {
<<<<<<< HEAD
  dps: 22502.89905
  tps: 15977.05833
=======
  dps: 22151.23482
  tps: 15727.37672
>>>>>>> b4cd731d
 }
}
dps_results: {
 key: "TestSubtlety-AllItems-BonescytheBattlegear"
 value: {
<<<<<<< HEAD
  dps: 15578.89643
  tps: 11061.01647
=======
  dps: 15215.67678
  tps: 10803.13051
>>>>>>> b4cd731d
 }
}
dps_results: {
 key: "TestSubtlety-AllItems-BottledLightning-66879"
 value: {
<<<<<<< HEAD
  dps: 22384.12051
  tps: 15892.72556
=======
  dps: 22325.07034
  tps: 15850.79994
>>>>>>> b4cd731d
 }
}
dps_results: {
 key: "TestSubtlety-AllItems-BracingEarthsiegeDiamond"
 value: {
<<<<<<< HEAD
  dps: 22599.87415
  tps: 15724.99243
=======
  dps: 23228.67648
  tps: 16162.51309
>>>>>>> b4cd731d
 }
}
dps_results: {
 key: "TestSubtlety-AllItems-BracingShadowspiritDiamond"
 value: {
<<<<<<< HEAD
  dps: 22599.87415
  tps: 15724.99243
=======
  dps: 23228.67648
  tps: 16162.51309
>>>>>>> b4cd731d
 }
}
dps_results: {
 key: "TestSubtlety-AllItems-BurningShadowspiritDiamond"
 value: {
<<<<<<< HEAD
  dps: 23059.59584
  tps: 16372.31305
=======
  dps: 23705.02132
  tps: 16830.56514
>>>>>>> b4cd731d
 }
}
dps_results: {
 key: "TestSubtlety-AllItems-ChaoticShadowspiritDiamond"
 value: {
<<<<<<< HEAD
  dps: 23264.61854
  tps: 16517.87916
=======
  dps: 23751.0649
  tps: 16863.25608
>>>>>>> b4cd731d
 }
}
dps_results: {
 key: "TestSubtlety-AllItems-ChaoticSkyflareDiamond"
 value: {
<<<<<<< HEAD
  dps: 23202.7056
  tps: 16473.92098
=======
  dps: 23763.50143
  tps: 16872.08601
>>>>>>> b4cd731d
 }
}
dps_results: {
 key: "TestSubtlety-AllItems-CoreofRipeness-58184"
 value: {
<<<<<<< HEAD
  dps: 22216.86188
  tps: 15773.97193
=======
  dps: 21867.19274
  tps: 15525.70685
>>>>>>> b4cd731d
 }
}
dps_results: {
 key: "TestSubtlety-AllItems-CorpseTongueCoin-50349"
 value: {
<<<<<<< HEAD
  dps: 22216.86188
  tps: 15773.97193
=======
  dps: 21867.19274
  tps: 15525.70685
>>>>>>> b4cd731d
 }
}
dps_results: {
 key: "TestSubtlety-AllItems-CorpseTongueCoin-50352"
 value: {
<<<<<<< HEAD
  dps: 22216.86188
  tps: 15773.97193
=======
  dps: 21867.19274
  tps: 15525.70685
>>>>>>> b4cd731d
 }
}
dps_results: {
 key: "TestSubtlety-AllItems-CorrodedSkeletonKey-50356"
 value: {
<<<<<<< HEAD
  dps: 22216.86188
  tps: 15773.97193
=======
  dps: 21867.19274
  tps: 15525.70685
>>>>>>> b4cd731d
  hps: 64
 }
}
dps_results: {
 key: "TestSubtlety-AllItems-CrushingWeight-59506"
 value: {
<<<<<<< HEAD
  dps: 22889.64956
  tps: 16251.65119
=======
  dps: 23354.69524
  tps: 16581.83362
>>>>>>> b4cd731d
 }
}
dps_results: {
 key: "TestSubtlety-AllItems-CrushingWeight-65118"
 value: {
<<<<<<< HEAD
  dps: 22848.53105
  tps: 16222.45704
=======
  dps: 22789.54725
  tps: 16180.57855
>>>>>>> b4cd731d
 }
}
dps_results: {
 key: "TestSubtlety-AllItems-DarkmoonCard:Berserker!-42989"
 value: {
<<<<<<< HEAD
  dps: 22238.20569
  tps: 15789.12604
=======
  dps: 22296.54082
  tps: 15830.54398
>>>>>>> b4cd731d
 }
}
dps_results: {
 key: "TestSubtlety-AllItems-DarkmoonCard:Death-42990"
 value: {
<<<<<<< HEAD
  dps: 22196.01654
  tps: 15759.17174
=======
  dps: 22945.48443
  tps: 16291.29395
>>>>>>> b4cd731d
 }
}
dps_results: {
 key: "TestSubtlety-AllItems-DarkmoonCard:Earthquake-62048"
 value: {
<<<<<<< HEAD
  dps: 22216.86188
  tps: 15773.97193
=======
  dps: 21867.19274
  tps: 15525.70685
>>>>>>> b4cd731d
 }
}
dps_results: {
 key: "TestSubtlety-AllItems-DarkmoonCard:Greatness-44255"
 value: {
<<<<<<< HEAD
  dps: 22520.09299
  tps: 15989.26602
=======
  dps: 22141.94165
  tps: 15720.77857
>>>>>>> b4cd731d
 }
}
dps_results: {
 key: "TestSubtlety-AllItems-DarkmoonCard:Hurricane-62049"
 value: {
<<<<<<< HEAD
  dps: 23130.64875
  tps: 16422.76061
=======
  dps: 23097.78063
  tps: 16399.42425
>>>>>>> b4cd731d
 }
}
dps_results: {
 key: "TestSubtlety-AllItems-DarkmoonCard:Hurricane-62051"
 value: {
<<<<<<< HEAD
  dps: 23983.59622
  tps: 17028.35332
=======
  dps: 23689.33898
  tps: 16819.43068
>>>>>>> b4cd731d
 }
}
dps_results: {
 key: "TestSubtlety-AllItems-DarkmoonCard:Tsunami-62050"
 value: {
<<<<<<< HEAD
  dps: 22216.86188
  tps: 15773.97193
=======
  dps: 21867.19274
  tps: 15525.70685
>>>>>>> b4cd731d
 }
}
dps_results: {
 key: "TestSubtlety-AllItems-DarkmoonCard:Volcano-62047"
 value: {
<<<<<<< HEAD
  dps: 22205.35616
  tps: 15765.80287
=======
  dps: 22437.10711
  tps: 15930.34605
>>>>>>> b4cd731d
 }
}
dps_results: {
 key: "TestSubtlety-AllItems-Death'sChoice-47464"
 value: {
<<<<<<< HEAD
  dps: 22838.2374
  tps: 16215.14855
=======
  dps: 22525.14525
  tps: 15992.85313
>>>>>>> b4cd731d
 }
}
dps_results: {
 key: "TestSubtlety-AllItems-DeathKnight'sAnguish-38212"
 value: {
<<<<<<< HEAD
  dps: 22483.61722
  tps: 15963.36822
=======
  dps: 22121.65743
  tps: 15706.37678
>>>>>>> b4cd731d
 }
}
dps_results: {
 key: "TestSubtlety-AllItems-Deathbringer'sWill-50362"
 value: {
<<<<<<< HEAD
  dps: 23203.85091
  tps: 16474.73415
=======
  dps: 23152.57618
  tps: 16438.32909
>>>>>>> b4cd731d
 }
}
dps_results: {
 key: "TestSubtlety-AllItems-Deathbringer'sWill-50363"
 value: {
<<<<<<< HEAD
  dps: 23030.21844
  tps: 16351.45509
=======
  dps: 22763.25861
  tps: 16161.91362
>>>>>>> b4cd731d
 }
}
dps_results: {
 key: "TestSubtlety-AllItems-Defender'sCode-40257"
 value: {
<<<<<<< HEAD
  dps: 22216.86188
  tps: 15773.97193
=======
  dps: 21867.19274
  tps: 15525.70685
>>>>>>> b4cd731d
 }
}
dps_results: {
 key: "TestSubtlety-AllItems-DestructiveShadowspiritDiamond"
 value: {
<<<<<<< HEAD
  dps: 22798.99719
  tps: 16187.288
=======
  dps: 23271.14481
  tps: 16522.51281
>>>>>>> b4cd731d
 }
}
dps_results: {
 key: "TestSubtlety-AllItems-DestructiveSkyflareDiamond"
 value: {
<<<<<<< HEAD
  dps: 22735.50789
  tps: 16142.2106
=======
  dps: 23264.93189
  tps: 16518.10164
>>>>>>> b4cd731d
 }
}
dps_results: {
 key: "TestSubtlety-AllItems-DislodgedForeignObject-50348"
 value: {
<<<<<<< HEAD
  dps: 22330.85753
  tps: 15854.90884
=======
  dps: 22048.81828
  tps: 15654.66098
>>>>>>> b4cd731d
 }
}
dps_results: {
 key: "TestSubtlety-AllItems-DislodgedForeignObject-50353"
 value: {
<<<<<<< HEAD
  dps: 22148.0197
  tps: 15725.09399
=======
  dps: 22357.87742
  tps: 15874.09297
>>>>>>> b4cd731d
 }
}
dps_results: {
 key: "TestSubtlety-AllItems-EffulgentShadowspiritDiamond"
 value: {
<<<<<<< HEAD
  dps: 22599.87415
  tps: 16045.91064
=======
  dps: 23228.67648
  tps: 16492.3603
>>>>>>> b4cd731d
 }
}
dps_results: {
 key: "TestSubtlety-AllItems-ElectrosparkHeartstarter-67118"
 value: {
<<<<<<< HEAD
  dps: 22216.86188
  tps: 15773.97193
=======
  dps: 21867.19274
  tps: 15525.70685
>>>>>>> b4cd731d
 }
}
dps_results: {
 key: "TestSubtlety-AllItems-EmberShadowspiritDiamond"
 value: {
<<<<<<< HEAD
  dps: 22599.87415
  tps: 16045.91064
=======
  dps: 23228.67648
  tps: 16492.3603
>>>>>>> b4cd731d
 }
}
dps_results: {
 key: "TestSubtlety-AllItems-EmberSkyflareDiamond"
 value: {
<<<<<<< HEAD
  dps: 22599.87415
  tps: 16045.91064
=======
  dps: 23228.67648
  tps: 16492.3603
>>>>>>> b4cd731d
 }
}
dps_results: {
 key: "TestSubtlety-AllItems-EnigmaticShadowspiritDiamond"
 value: {
<<<<<<< HEAD
  dps: 22798.99719
  tps: 16187.288
=======
  dps: 23271.14481
  tps: 16522.51281
>>>>>>> b4cd731d
 }
}
dps_results: {
 key: "TestSubtlety-AllItems-EnigmaticSkyflareDiamond"
 value: {
<<<<<<< HEAD
  dps: 22739.31091
  tps: 16144.91075
=======
  dps: 23285.47187
  tps: 16532.68503
>>>>>>> b4cd731d
 }
}
dps_results: {
 key: "TestSubtlety-AllItems-EnigmaticStarflareDiamond"
 value: {
<<<<<<< HEAD
  dps: 22699.82973
  tps: 16116.87911
=======
  dps: 23267.00614
  tps: 16519.57436
>>>>>>> b4cd731d
 }
}
dps_results: {
 key: "TestSubtlety-AllItems-EphemeralSnowflake-50260"
 value: {
<<<<<<< HEAD
  dps: 22428.69922
  tps: 15924.37645
=======
  dps: 22697.69694
  tps: 16115.36482
>>>>>>> b4cd731d
 }
}
dps_results: {
 key: "TestSubtlety-AllItems-EssenceofGossamer-37220"
 value: {
<<<<<<< HEAD
  dps: 22216.86188
  tps: 15773.97193
=======
  dps: 21867.19274
  tps: 15525.70685
>>>>>>> b4cd731d
 }
}
dps_results: {
 key: "TestSubtlety-AllItems-EssenceoftheCyclone-59473"
 value: {
<<<<<<< HEAD
  dps: 24317.36238
  tps: 17265.32729
=======
  dps: 24144.29115
  tps: 17142.44671
>>>>>>> b4cd731d
 }
}
dps_results: {
 key: "TestSubtlety-AllItems-EssenceoftheCyclone-65140"
 value: {
<<<<<<< HEAD
  dps: 24510.58648
  tps: 17402.5164
=======
  dps: 25059.02459
  tps: 17791.90746
>>>>>>> b4cd731d
 }
}
dps_results: {
 key: "TestSubtlety-AllItems-EternalEarthsiegeDiamond"
 value: {
<<<<<<< HEAD
  dps: 22599.87415
  tps: 16045.91064
=======
  dps: 23228.67648
  tps: 16492.3603
>>>>>>> b4cd731d
 }
}
dps_results: {
 key: "TestSubtlety-AllItems-EternalShadowspiritDiamond"
 value: {
<<<<<<< HEAD
  dps: 22599.87415
  tps: 16045.91064
=======
  dps: 23228.67648
  tps: 16492.3603
>>>>>>> b4cd731d
 }
}
dps_results: {
 key: "TestSubtlety-AllItems-ExtractofNecromanticPower-40373"
 value: {
<<<<<<< HEAD
  dps: 22281.212
  tps: 15819.66052
=======
  dps: 22484.16431
  tps: 15963.75666
>>>>>>> b4cd731d
 }
}
dps_results: {
 key: "TestSubtlety-AllItems-EyeoftheBroodmother-45308"
 value: {
<<<<<<< HEAD
  dps: 22234.12058
  tps: 15786.22561
=======
  dps: 22247.65225
  tps: 15795.8331
>>>>>>> b4cd731d
 }
}
dps_results: {
 key: "TestSubtlety-AllItems-FallofMortality-59500"
 value: {
<<<<<<< HEAD
  dps: 22216.86188
  tps: 15773.97193
=======
  dps: 21867.19274
  tps: 15525.70685
>>>>>>> b4cd731d
 }
}
dps_results: {
 key: "TestSubtlety-AllItems-FallofMortality-65124"
 value: {
<<<<<<< HEAD
  dps: 22216.86188
  tps: 15773.97193
=======
  dps: 21867.19274
  tps: 15525.70685
>>>>>>> b4cd731d
 }
}
dps_results: {
 key: "TestSubtlety-AllItems-Figurine-DemonPanther-52199"
 value: {
<<<<<<< HEAD
  dps: 23893.55098
  tps: 16964.4212
=======
  dps: 24359.35308
  tps: 17295.14069
>>>>>>> b4cd731d
 }
}
dps_results: {
 key: "TestSubtlety-AllItems-Figurine-DreamOwl-52354"
 value: {
<<<<<<< HEAD
  dps: 22216.86188
  tps: 15773.97193
=======
  dps: 21867.19274
  tps: 15525.70685
>>>>>>> b4cd731d
 }
}
dps_results: {
 key: "TestSubtlety-AllItems-Figurine-EarthenGuardian-52352"
 value: {
<<<<<<< HEAD
  dps: 22216.86188
  tps: 15773.97193
=======
  dps: 21867.19274
  tps: 15525.70685
>>>>>>> b4cd731d
 }
}
dps_results: {
 key: "TestSubtlety-AllItems-Figurine-JeweledSerpent-52353"
 value: {
<<<<<<< HEAD
  dps: 22216.86188
  tps: 15773.97193
=======
  dps: 21867.19274
  tps: 15525.70685
>>>>>>> b4cd731d
 }
}
dps_results: {
 key: "TestSubtlety-AllItems-Figurine-KingofBoars-52351"
 value: {
<<<<<<< HEAD
  dps: 22281.85868
  tps: 15820.11966
=======
  dps: 22319.73824
  tps: 15847.01415
>>>>>>> b4cd731d
 }
}
dps_results: {
 key: "TestSubtlety-AllItems-Figurine-SapphireOwl-42413"
 value: {
<<<<<<< HEAD
  dps: 22216.86188
  tps: 15773.97193
=======
  dps: 21867.19274
  tps: 15525.70685
>>>>>>> b4cd731d
 }
}
dps_results: {
 key: "TestSubtlety-AllItems-FleetShadowspiritDiamond"
 value: {
<<<<<<< HEAD
  dps: 22845.63049
  tps: 16220.39765
=======
  dps: 23184.73309
  tps: 16461.16049
>>>>>>> b4cd731d
 }
}
dps_results: {
 key: "TestSubtlety-AllItems-ForethoughtTalisman-40258"
 value: {
<<<<<<< HEAD
  dps: 22216.86188
  tps: 15773.97193
=======
  dps: 21867.19274
  tps: 15525.70685
>>>>>>> b4cd731d
 }
}
dps_results: {
 key: "TestSubtlety-AllItems-ForgeEmber-37660"
 value: {
<<<<<<< HEAD
  dps: 22237.86987
  tps: 15788.88761
=======
  dps: 22148.05705
  tps: 15725.12051
>>>>>>> b4cd731d
 }
}
dps_results: {
 key: "TestSubtlety-AllItems-ForlornShadowspiritDiamond"
 value: {
<<<<<<< HEAD
  dps: 22599.87415
  tps: 16045.91064
=======
  dps: 23228.67648
  tps: 16492.3603
>>>>>>> b4cd731d
 }
}
dps_results: {
 key: "TestSubtlety-AllItems-ForlornSkyflareDiamond"
 value: {
<<<<<<< HEAD
  dps: 22599.87415
  tps: 16045.91064
=======
  dps: 23228.67648
  tps: 16492.3603
>>>>>>> b4cd731d
 }
}
dps_results: {
 key: "TestSubtlety-AllItems-ForlornStarflareDiamond"
 value: {
<<<<<<< HEAD
  dps: 22599.87415
  tps: 16045.91064
=======
  dps: 23228.67648
  tps: 16492.3603
>>>>>>> b4cd731d
 }
}
dps_results: {
 key: "TestSubtlety-AllItems-FuryofAngerforge-59461"
 value: {
<<<<<<< HEAD
  dps: 23298.40425
  tps: 16541.86702
=======
  dps: 23108.67418
  tps: 16407.15867
>>>>>>> b4cd731d
 }
}
dps_results: {
 key: "TestSubtlety-AllItems-FuryoftheFiveFlights-40431"
 value: {
<<<<<<< HEAD
  dps: 22500.40844
  tps: 15975.29
=======
  dps: 22146.02608
  tps: 15723.67852
>>>>>>> b4cd731d
 }
}
dps_results: {
 key: "TestSubtlety-AllItems-FuturesightRune-38763"
 value: {
<<<<<<< HEAD
  dps: 22216.86188
  tps: 15773.97193
=======
  dps: 21867.19274
  tps: 15525.70685
>>>>>>> b4cd731d
 }
}
dps_results: {
 key: "TestSubtlety-AllItems-GaleofShadows-56138"
 value: {
<<<<<<< HEAD
  dps: 22496.27887
  tps: 15972.358
=======
  dps: 22297.62912
  tps: 15831.31668
>>>>>>> b4cd731d
 }
}
dps_results: {
 key: "TestSubtlety-AllItems-GaleofShadows-56462"
 value: {
<<<<<<< HEAD
  dps: 22280.60447
  tps: 15819.22917
=======
  dps: 22683.11819
  tps: 16105.01391
>>>>>>> b4cd731d
 }
}
dps_results: {
 key: "TestSubtlety-AllItems-GearDetector-61462"
 value: {
<<<<<<< HEAD
  dps: 23045.65227
  tps: 16362.41311
=======
  dps: 22765.32347
  tps: 16163.37966
>>>>>>> b4cd731d
 }
}
dps_results: {
 key: "TestSubtlety-AllItems-Gladiator'sVestments"
 value: {
<<<<<<< HEAD
  dps: 17858.7968
  tps: 12679.74573
=======
  dps: 18080.90686
  tps: 12837.44387
>>>>>>> b4cd731d
 }
}
dps_results: {
 key: "TestSubtlety-AllItems-GlowingTwilightScale-54573"
 value: {
<<<<<<< HEAD
  dps: 22216.86188
  tps: 15773.97193
  hps: 46.69533
=======
  dps: 21867.19274
  tps: 15525.70685
  hps: 45.924
>>>>>>> b4cd731d
 }
}
dps_results: {
 key: "TestSubtlety-AllItems-GlowingTwilightScale-54589"
 value: {
<<<<<<< HEAD
  dps: 22216.86188
  tps: 15773.97193
  hps: 52.729
=======
  dps: 21867.19274
  tps: 15525.70685
  hps: 51.858
>>>>>>> b4cd731d
 }
}
dps_results: {
 key: "TestSubtlety-AllItems-GnomishLightningGenerator-41121"
 value: {
<<<<<<< HEAD
  dps: 22706.37069
  tps: 16121.52319
=======
  dps: 22568.27507
  tps: 16023.4753
>>>>>>> b4cd731d
 }
}
dps_results: {
 key: "TestSubtlety-AllItems-GraceoftheHerald-55266"
 value: {
<<<<<<< HEAD
  dps: 23115.24654
  tps: 16411.82504
=======
  dps: 23395.6178
  tps: 16610.88864
>>>>>>> b4cd731d
 }
}
dps_results: {
 key: "TestSubtlety-AllItems-GraceoftheHerald-56295"
 value: {
<<<<<<< HEAD
  dps: 23403.30532
  tps: 16616.34678
=======
  dps: 23441.80438
  tps: 16643.68111
>>>>>>> b4cd731d
 }
}
dps_results: {
 key: "TestSubtlety-AllItems-HarmlightToken-63839"
 value: {
<<<<<<< HEAD
  dps: 22216.86188
  tps: 15773.97193
=======
  dps: 21867.19274
  tps: 15525.70685
>>>>>>> b4cd731d
 }
}
dps_results: {
 key: "TestSubtlety-AllItems-Harrison'sInsigniaofPanache-65803"
 value: {
<<<<<<< HEAD
  dps: 22373.55381
  tps: 15885.22321
=======
  dps: 22060.84289
  tps: 15663.19845
>>>>>>> b4cd731d
 }
}
dps_results: {
 key: "TestSubtlety-AllItems-HeartofIgnacious-59514"
 value: {
<<<<<<< HEAD
  dps: 22216.86188
  tps: 15773.97193
=======
  dps: 21867.19274
  tps: 15525.70685
>>>>>>> b4cd731d
 }
}
dps_results: {
 key: "TestSubtlety-AllItems-HeartofIgnacious-65110"
 value: {
<<<<<<< HEAD
  dps: 22216.86188
  tps: 15773.97193
=======
  dps: 21867.19274
  tps: 15525.70685
>>>>>>> b4cd731d
 }
}
dps_results: {
 key: "TestSubtlety-AllItems-HeartofRage-59224"
 value: {
<<<<<<< HEAD
  dps: 22540.87578
  tps: 16004.0218
=======
  dps: 22605.06645
  tps: 16049.59718
>>>>>>> b4cd731d
 }
}
dps_results: {
 key: "TestSubtlety-AllItems-HeartofRage-65072"
 value: {
<<<<<<< HEAD
  dps: 22596.05493
  tps: 16043.199
=======
  dps: 22652.35224
  tps: 16083.17009
>>>>>>> b4cd731d
 }
}
dps_results: {
 key: "TestSubtlety-AllItems-HeartofSolace-55868"
 value: {
<<<<<<< HEAD
  dps: 22496.27887
  tps: 15972.358
=======
  dps: 22297.62912
  tps: 15831.31668
>>>>>>> b4cd731d
 }
}
dps_results: {
 key: "TestSubtlety-AllItems-HeartofSolace-56393"
 value: {
<<<<<<< HEAD
  dps: 22627.29297
  tps: 16065.37801
=======
  dps: 23027.86564
  tps: 16349.7846
>>>>>>> b4cd731d
 }
}
dps_results: {
 key: "TestSubtlety-AllItems-HeartofThunder-55845"
 value: {
<<<<<<< HEAD
  dps: 22216.86188
  tps: 15773.97193
=======
  dps: 21867.19274
  tps: 15525.70685
>>>>>>> b4cd731d
 }
}
dps_results: {
 key: "TestSubtlety-AllItems-HeartofThunder-56370"
 value: {
<<<<<<< HEAD
  dps: 22216.86188
  tps: 15773.97193
=======
  dps: 21867.19274
  tps: 15525.70685
>>>>>>> b4cd731d
 }
}
dps_results: {
 key: "TestSubtlety-AllItems-HeartoftheVile-66969"
 value: {
<<<<<<< HEAD
  dps: 23321.71382
  tps: 16558.41681
=======
  dps: 23227.60367
  tps: 16491.59861
>>>>>>> b4cd731d
 }
}
dps_results: {
 key: "TestSubtlety-AllItems-Heartpierce-49982"
 value: {
<<<<<<< HEAD
  dps: 23365.12632
  tps: 16589.23969
=======
  dps: 23939.86724
  tps: 16997.30574
>>>>>>> b4cd731d
 }
}
dps_results: {
 key: "TestSubtlety-AllItems-Heartpierce-50641"
 value: {
<<<<<<< HEAD
  dps: 23365.12632
  tps: 16589.23969
=======
  dps: 23939.86724
  tps: 16997.30574
>>>>>>> b4cd731d
 }
}
dps_results: {
 key: "TestSubtlety-AllItems-IllustrationoftheDragonSoul-40432"
 value: {
<<<<<<< HEAD
  dps: 22216.86188
  tps: 15773.97193
=======
  dps: 21867.19274
  tps: 15525.70685
>>>>>>> b4cd731d
 }
}
dps_results: {
 key: "TestSubtlety-AllItems-ImpassiveShadowspiritDiamond"
 value: {
<<<<<<< HEAD
  dps: 22798.99719
  tps: 16187.288
=======
  dps: 23271.14481
  tps: 16522.51281
>>>>>>> b4cd731d
 }
}
dps_results: {
 key: "TestSubtlety-AllItems-ImpassiveSkyflareDiamond"
 value: {
<<<<<<< HEAD
  dps: 22739.31091
  tps: 16144.91075
=======
  dps: 23285.47187
  tps: 16532.68503
>>>>>>> b4cd731d
 }
}
dps_results: {
 key: "TestSubtlety-AllItems-ImpassiveStarflareDiamond"
 value: {
<<<<<<< HEAD
  dps: 22699.82973
  tps: 16116.87911
=======
  dps: 23267.00614
  tps: 16519.57436
>>>>>>> b4cd731d
 }
}
dps_results: {
 key: "TestSubtlety-AllItems-ImpatienceofYouth-62464"
 value: {
<<<<<<< HEAD
  dps: 22538.59193
  tps: 16002.40027
=======
  dps: 22777.92324
  tps: 16172.3255
>>>>>>> b4cd731d
 }
}
dps_results: {
 key: "TestSubtlety-AllItems-ImpatienceofYouth-62469"
 value: {
<<<<<<< HEAD
  dps: 22538.59193
  tps: 16002.40027
=======
  dps: 22777.92324
  tps: 16172.3255
>>>>>>> b4cd731d
 }
}
dps_results: {
 key: "TestSubtlety-AllItems-ImpetuousQuery-55881"
 value: {
<<<<<<< HEAD
  dps: 22224.96158
  tps: 15779.72272
=======
  dps: 21898.48813
  tps: 15547.92657
>>>>>>> b4cd731d
 }
}
dps_results: {
 key: "TestSubtlety-AllItems-ImpetuousQuery-56406"
 value: {
<<<<<<< HEAD
  dps: 21994.87836
  tps: 15616.36364
=======
  dps: 22025.20686
  tps: 15637.89687
>>>>>>> b4cd731d
 }
}
dps_results: {
 key: "TestSubtlety-AllItems-IncisorFragment-37723"
 value: {
<<<<<<< HEAD
  dps: 22516.59719
  tps: 15986.784
=======
  dps: 22153.81284
  tps: 15729.20712
>>>>>>> b4cd731d
 }
}
dps_results: {
 key: "TestSubtlety-AllItems-InsightfulEarthsiegeDiamond"
 value: {
<<<<<<< HEAD
  dps: 22599.87415
  tps: 16045.91064
=======
  dps: 23228.67648
  tps: 16492.3603
>>>>>>> b4cd731d
 }
}
dps_results: {
 key: "TestSubtlety-AllItems-InsigniaofDiplomacy-61433"
 value: {
<<<<<<< HEAD
  dps: 22216.86188
  tps: 15773.97193
=======
  dps: 21867.19274
  tps: 15525.70685
>>>>>>> b4cd731d
 }
}
dps_results: {
 key: "TestSubtlety-AllItems-InsigniaoftheEarthenLord-61429"
 value: {
<<<<<<< HEAD
  dps: 22395.89721
  tps: 15901.08702
=======
  dps: 22096.05507
  tps: 15688.1991
>>>>>>> b4cd731d
 }
}
dps_results: {
 key: "TestSubtlety-AllItems-InvigoratingEarthsiegeDiamond"
 value: {
<<<<<<< HEAD
  dps: 23214.35759
  tps: 16482.19389
=======
  dps: 23349.11113
  tps: 16577.8689
>>>>>>> b4cd731d
  hps: 66.16551
 }
}
dps_results: {
 key: "TestSubtlety-AllItems-JarofAncientRemedies-59354"
 value: {
<<<<<<< HEAD
  dps: 22216.86188
  tps: 15773.97193
=======
  dps: 21867.19274
  tps: 15525.70685
>>>>>>> b4cd731d
 }
}
dps_results: {
 key: "TestSubtlety-AllItems-JarofAncientRemedies-65029"
 value: {
<<<<<<< HEAD
  dps: 22216.86188
  tps: 15773.97193
=======
  dps: 21867.19274
  tps: 15525.70685
>>>>>>> b4cd731d
 }
}
dps_results: {
 key: "TestSubtlety-AllItems-JujuofNimbleness-63840"
 value: {
<<<<<<< HEAD
  dps: 23567.30784
  tps: 16732.78857
=======
  dps: 22935.68382
  tps: 16284.33551
>>>>>>> b4cd731d
 }
}
dps_results: {
 key: "TestSubtlety-AllItems-KeytotheEndlessChamber-55795"
 value: {
<<<<<<< HEAD
  dps: 23494.01181
  tps: 16680.74838
=======
  dps: 23455.37533
  tps: 16653.31648
>>>>>>> b4cd731d
 }
}
dps_results: {
 key: "TestSubtlety-AllItems-KeytotheEndlessChamber-56328"
 value: {
<<<<<<< HEAD
  dps: 23951.83454
  tps: 17005.80252
=======
  dps: 24520.15849
  tps: 17409.31253
>>>>>>> b4cd731d
 }
}
dps_results: {
 key: "TestSubtlety-AllItems-KvaldirBattleStandard-59685"
 value: {
<<<<<<< HEAD
  dps: 22442.53352
  tps: 15934.1988
=======
  dps: 22407.38614
  tps: 15909.24416
>>>>>>> b4cd731d
 }
}
dps_results: {
 key: "TestSubtlety-AllItems-KvaldirBattleStandard-59689"
 value: {
<<<<<<< HEAD
  dps: 22442.53352
  tps: 15934.1988
=======
  dps: 22407.38614
  tps: 15909.24416
>>>>>>> b4cd731d
 }
}
dps_results: {
 key: "TestSubtlety-AllItems-LadyLa-La'sSingingShell-67152"
 value: {
<<<<<<< HEAD
  dps: 22299.93392
  tps: 15832.95309
=======
  dps: 22409.12403
  tps: 15910.47806
>>>>>>> b4cd731d
 }
}
dps_results: {
 key: "TestSubtlety-AllItems-Lavanthor'sTalisman-37872"
 value: {
<<<<<<< HEAD
  dps: 22216.86188
  tps: 15773.97193
=======
  dps: 21867.19274
  tps: 15525.70685
>>>>>>> b4cd731d
 }
}
dps_results: {
 key: "TestSubtlety-AllItems-LeadenDespair-55816"
 value: {
<<<<<<< HEAD
  dps: 22216.86188
  tps: 15773.97193
=======
  dps: 21867.19274
  tps: 15525.70685
>>>>>>> b4cd731d
 }
}
dps_results: {
 key: "TestSubtlety-AllItems-LeadenDespair-56347"
 value: {
<<<<<<< HEAD
  dps: 22216.86188
  tps: 15773.97193
=======
  dps: 21867.19274
  tps: 15525.70685
>>>>>>> b4cd731d
 }
}
dps_results: {
 key: "TestSubtlety-AllItems-LeftEyeofRajh-56102"
 value: {
<<<<<<< HEAD
  dps: 23671.46494
  tps: 16806.74011
=======
  dps: 23546.90215
  tps: 16718.30052
>>>>>>> b4cd731d
 }
}
dps_results: {
 key: "TestSubtlety-AllItems-LeftEyeofRajh-56427"
 value: {
<<<<<<< HEAD
  dps: 23730.68894
  tps: 16848.78915
=======
  dps: 23747.89104
  tps: 16861.00264
>>>>>>> b4cd731d
 }
}
dps_results: {
 key: "TestSubtlety-AllItems-LicensetoSlay-58180"
 value: {
<<<<<<< HEAD
  dps: 23049.41901
  tps: 16365.08749
=======
  dps: 23454.21527
  tps: 16652.49284
>>>>>>> b4cd731d
 }
}
dps_results: {
 key: "TestSubtlety-AllItems-MagnetiteMirror-55814"
 value: {
<<<<<<< HEAD
  dps: 22371.59294
  tps: 15883.83099
=======
  dps: 22430.09507
  tps: 15925.3675
>>>>>>> b4cd731d
 }
}
dps_results: {
 key: "TestSubtlety-AllItems-MagnetiteMirror-56345"
 value: {
<<<<<<< HEAD
  dps: 22441.10866
  tps: 15933.18715
=======
  dps: 22499.38567
  tps: 15974.56383
>>>>>>> b4cd731d
 }
}
dps_results: {
 key: "TestSubtlety-AllItems-MajesticDragonFigurine-40430"
 value: {
<<<<<<< HEAD
  dps: 22216.86188
  tps: 15773.97193
=======
  dps: 21867.19274
  tps: 15525.70685
>>>>>>> b4cd731d
 }
}
dps_results: {
 key: "TestSubtlety-AllItems-MandalaofStirringPatterns-62467"
 value: {
<<<<<<< HEAD
  dps: 22216.86188
  tps: 15773.97193
=======
  dps: 21867.19274
  tps: 15525.70685
>>>>>>> b4cd731d
 }
}
dps_results: {
 key: "TestSubtlety-AllItems-MandalaofStirringPatterns-62472"
 value: {
<<<<<<< HEAD
  dps: 22216.86188
  tps: 15773.97193
=======
  dps: 21867.19274
  tps: 15525.70685
>>>>>>> b4cd731d
 }
}
dps_results: {
 key: "TestSubtlety-AllItems-MarkofKhardros-56132"
 value: {
<<<<<<< HEAD
  dps: 22677.30039
  tps: 16100.88328
=======
  dps: 22289.02816
  tps: 15825.21
>>>>>>> b4cd731d
 }
}
dps_results: {
 key: "TestSubtlety-AllItems-MarkofKhardros-56458"
 value: {
<<<<<<< HEAD
  dps: 22858.85935
  tps: 16229.79014
=======
  dps: 22333.31644
  tps: 15856.65467
>>>>>>> b4cd731d
 }
}
dps_results: {
 key: "TestSubtlety-AllItems-MeteoriteWhetstone-37390"
 value: {
<<<<<<< HEAD
  dps: 22295.74113
  tps: 15829.9762
=======
  dps: 22809.15362
  tps: 16194.49907
>>>>>>> b4cd731d
 }
}
dps_results: {
 key: "TestSubtlety-AllItems-MightoftheOcean-55251"
 value: {
<<<<<<< HEAD
  dps: 22589.3996
  tps: 16038.47371
=======
  dps: 22362.94828
  tps: 15877.69328
>>>>>>> b4cd731d
 }
}
dps_results: {
 key: "TestSubtlety-AllItems-MightoftheOcean-56285"
 value: {
<<<<<<< HEAD
  dps: 22755.57204
  tps: 16156.45615
=======
  dps: 23472.71269
  tps: 16665.62601
>>>>>>> b4cd731d
 }
}
dps_results: {
 key: "TestSubtlety-AllItems-MirrorofBrokenImages-62466"
 value: {
<<<<<<< HEAD
  dps: 22205.35616
  tps: 15765.80287
=======
  dps: 22437.10711
  tps: 15930.34605
>>>>>>> b4cd731d
 }
}
dps_results: {
 key: "TestSubtlety-AllItems-MirrorofBrokenImages-62471"
 value: {
<<<<<<< HEAD
  dps: 22205.35616
  tps: 15765.80287
=======
  dps: 22437.10711
  tps: 15930.34605
>>>>>>> b4cd731d
 }
}
dps_results: {
 key: "TestSubtlety-AllItems-MoonwellChalice-70142"
 value: {
<<<<<<< HEAD
  dps: 22450.90387
  tps: 15940.14175
=======
  dps: 21982.46933
  tps: 15607.55323
>>>>>>> b4cd731d
 }
}
dps_results: {
 key: "TestSubtlety-AllItems-NevermeltingIceCrystal-50259"
 value: {
<<<<<<< HEAD
  dps: 22446.25793
  tps: 15936.84313
=======
  dps: 22399.69841
  tps: 15903.78587
>>>>>>> b4cd731d
 }
}
dps_results: {
 key: "TestSubtlety-AllItems-OfferingofSacrifice-37638"
 value: {
<<<<<<< HEAD
  dps: 22216.86188
  tps: 15773.97193
=======
  dps: 21867.19274
  tps: 15525.70685
>>>>>>> b4cd731d
 }
}
dps_results: {
 key: "TestSubtlety-AllItems-Oremantle'sFavor-61448"
 value: {
<<<<<<< HEAD
  dps: 22941.92094
  tps: 16288.76387
=======
  dps: 22905.36778
  tps: 16262.81112
>>>>>>> b4cd731d
 }
}
dps_results: {
 key: "TestSubtlety-AllItems-PersistentEarthshatterDiamond"
 value: {
<<<<<<< HEAD
  dps: 22699.82973
  tps: 16116.87911
=======
  dps: 23267.00614
  tps: 16519.57436
>>>>>>> b4cd731d
 }
}
dps_results: {
 key: "TestSubtlety-AllItems-PersistentEarthsiegeDiamond"
 value: {
<<<<<<< HEAD
  dps: 22739.31091
  tps: 16144.91075
=======
  dps: 23285.47187
  tps: 16532.68503
>>>>>>> b4cd731d
 }
}
dps_results: {
 key: "TestSubtlety-AllItems-PetrifiedScarab-21685"
 value: {
<<<<<<< HEAD
  dps: 22216.86188
  tps: 15773.97193
=======
  dps: 21867.19274
  tps: 15525.70685
>>>>>>> b4cd731d
 }
}
dps_results: {
 key: "TestSubtlety-AllItems-PetrifiedTwilightScale-54571"
 value: {
<<<<<<< HEAD
  dps: 22216.86188
  tps: 15773.97193
=======
  dps: 21867.19274
  tps: 15525.70685
>>>>>>> b4cd731d
 }
}
dps_results: {
 key: "TestSubtlety-AllItems-PetrifiedTwilightScale-54591"
 value: {
<<<<<<< HEAD
  dps: 22216.86188
  tps: 15773.97193
=======
  dps: 21867.19274
  tps: 15525.70685
>>>>>>> b4cd731d
 }
}
dps_results: {
 key: "TestSubtlety-AllItems-PorcelainCrab-55237"
 value: {
<<<<<<< HEAD
  dps: 22098.85518
  tps: 15690.18718
=======
  dps: 21897.1956
  tps: 15547.00887
>>>>>>> b4cd731d
 }
}
dps_results: {
 key: "TestSubtlety-AllItems-PorcelainCrab-56280"
 value: {
<<<<<<< HEAD
  dps: 21975.85534
  tps: 15602.85729
=======
  dps: 22265.72023
  tps: 15808.66137
>>>>>>> b4cd731d
 }
}
dps_results: {
 key: "TestSubtlety-AllItems-PowerfulEarthshatterDiamond"
 value: {
<<<<<<< HEAD
  dps: 22599.87415
  tps: 16045.91064
=======
  dps: 23228.67648
  tps: 16492.3603
>>>>>>> b4cd731d
 }
}
dps_results: {
 key: "TestSubtlety-AllItems-PowerfulEarthsiegeDiamond"
 value: {
<<<<<<< HEAD
  dps: 22599.87415
  tps: 16045.91064
=======
  dps: 23228.67648
  tps: 16492.3603
>>>>>>> b4cd731d
 }
}
dps_results: {
 key: "TestSubtlety-AllItems-PowerfulShadowspiritDiamond"
 value: {
<<<<<<< HEAD
  dps: 22599.87415
  tps: 16045.91064
=======
  dps: 23228.67648
  tps: 16492.3603
>>>>>>> b4cd731d
 }
}
dps_results: {
 key: "TestSubtlety-AllItems-Prestor'sTalismanofMachination-59441"
 value: {
<<<<<<< HEAD
  dps: 23994.88515
  tps: 17036.36845
=======
  dps: 23825.91006
  tps: 16916.39615
>>>>>>> b4cd731d
 }
}
dps_results: {
 key: "TestSubtlety-AllItems-PurifiedShardoftheGods"
 value: {
<<<<<<< HEAD
  dps: 22216.86188
  tps: 15773.97193
=======
  dps: 21867.19274
  tps: 15525.70685
>>>>>>> b4cd731d
 }
}
dps_results: {
 key: "TestSubtlety-AllItems-Rainsong-55854"
 value: {
<<<<<<< HEAD
  dps: 22216.86188
  tps: 15773.97193
=======
  dps: 21867.19274
  tps: 15525.70685
>>>>>>> b4cd731d
 }
}
dps_results: {
 key: "TestSubtlety-AllItems-Rainsong-56377"
 value: {
<<<<<<< HEAD
  dps: 22216.86188
  tps: 15773.97193
=======
  dps: 21867.19274
  tps: 15525.70685
>>>>>>> b4cd731d
 }
}
dps_results: {
 key: "TestSubtlety-AllItems-ReignoftheDead-47316"
 value: {
<<<<<<< HEAD
  dps: 22048.54859
  tps: 15654.4695
=======
  dps: 22079.71428
  tps: 15676.59714
>>>>>>> b4cd731d
 }
}
dps_results: {
 key: "TestSubtlety-AllItems-ReignoftheDead-47477"
 value: {
<<<<<<< HEAD
  dps: 22059.85387
  tps: 15662.49625
=======
  dps: 22090.83634
  tps: 15684.4938
>>>>>>> b4cd731d
 }
}
dps_results: {
 key: "TestSubtlety-AllItems-RelentlessEarthsiegeDiamond"
 value: {
<<<<<<< HEAD
  dps: 23209.20088
  tps: 16478.53263
=======
  dps: 23768.08564
  tps: 16875.3408
>>>>>>> b4cd731d
 }
}
dps_results: {
 key: "TestSubtlety-AllItems-ReverberatingShadowspiritDiamond"
 value: {
<<<<<<< HEAD
  dps: 23110.61055
  tps: 16408.53349
=======
  dps: 23757.38297
  tps: 16867.74191
>>>>>>> b4cd731d
 }
}
dps_results: {
 key: "TestSubtlety-AllItems-RevitalizingShadowspiritDiamond"
 value: {
<<<<<<< HEAD
  dps: 23059.59584
  tps: 16372.31305
=======
  dps: 23705.02132
  tps: 16830.56514
>>>>>>> b4cd731d
 }
}
dps_results: {
 key: "TestSubtlety-AllItems-RevitalizingSkyflareDiamond"
 value: {
<<<<<<< HEAD
  dps: 22599.87415
  tps: 16045.91064
=======
  dps: 23228.67648
  tps: 16492.3603
>>>>>>> b4cd731d
 }
}
dps_results: {
 key: "TestSubtlety-AllItems-RightEyeofRajh-56100"
 value: {
<<<<<<< HEAD
  dps: 23089.373
  tps: 16393.45483
=======
  dps: 23198.59708
  tps: 16471.00392
>>>>>>> b4cd731d
 }
}
dps_results: {
 key: "TestSubtlety-AllItems-RightEyeofRajh-56431"
 value: {
<<<<<<< HEAD
  dps: 22796.32557
  tps: 16185.39115
=======
  dps: 23502.74924
  tps: 16686.95196
>>>>>>> b4cd731d
 }
}
dps_results: {
 key: "TestSubtlety-AllItems-RuneofRepulsion-40372"
 value: {
<<<<<<< HEAD
  dps: 22216.86188
  tps: 15773.97193
=======
  dps: 21867.19274
  tps: 15525.70685
>>>>>>> b4cd731d
 }
}
dps_results: {
 key: "TestSubtlety-AllItems-Schnottz'sMedallionofCommand-65805"
 value: {
<<<<<<< HEAD
  dps: 23142.18226
  tps: 16430.9494
=======
  dps: 22602.76788
  tps: 16047.9652
>>>>>>> b4cd731d
 }
}
dps_results: {
 key: "TestSubtlety-AllItems-SeaStar-55256"
 value: {
<<<<<<< HEAD
  dps: 22216.86188
  tps: 15773.97193
=======
  dps: 21867.19274
  tps: 15525.70685
>>>>>>> b4cd731d
 }
}
dps_results: {
 key: "TestSubtlety-AllItems-SeaStar-56290"
 value: {
<<<<<<< HEAD
  dps: 22216.86188
  tps: 15773.97193
=======
  dps: 21867.19274
  tps: 15525.70685
>>>>>>> b4cd731d
 }
}
dps_results: {
 key: "TestSubtlety-AllItems-SealofthePantheon-36993"
 value: {
<<<<<<< HEAD
  dps: 22216.86188
  tps: 15773.97193
=======
  dps: 21867.19274
  tps: 15525.70685
>>>>>>> b4cd731d
 }
}
dps_results: {
 key: "TestSubtlety-AllItems-Shadowblade'sBattlegear"
 value: {
<<<<<<< HEAD
  dps: 16969.55235
  tps: 12048.38217
=======
  dps: 17514.78351
  tps: 12435.49629
>>>>>>> b4cd731d
 }
}
dps_results: {
 key: "TestSubtlety-AllItems-ShieldedSkyflareDiamond"
 value: {
<<<<<<< HEAD
  dps: 22599.87415
  tps: 16045.91064
=======
  dps: 23228.67648
  tps: 16492.3603
>>>>>>> b4cd731d
 }
}
dps_results: {
 key: "TestSubtlety-AllItems-ShinyShardoftheGods"
 value: {
<<<<<<< HEAD
  dps: 22216.86188
  tps: 15773.97193
=======
  dps: 21867.19274
  tps: 15525.70685
>>>>>>> b4cd731d
 }
}
dps_results: {
 key: "TestSubtlety-AllItems-Shrine-CleansingPurifier-63838"
 value: {
<<<<<<< HEAD
  dps: 22396.07918
  tps: 15901.21622
=======
  dps: 22745.73744
  tps: 16149.47358
>>>>>>> b4cd731d
 }
}
dps_results: {
 key: "TestSubtlety-AllItems-Sindragosa'sFlawlessFang-50361"
 value: {
<<<<<<< HEAD
  dps: 22216.86188
  tps: 15773.97193
=======
  dps: 21867.19274
  tps: 15525.70685
>>>>>>> b4cd731d
 }
}
dps_results: {
 key: "TestSubtlety-AllItems-Skardyn'sGrace-56115"
 value: {
<<<<<<< HEAD
  dps: 23419.60198
  tps: 16627.91741
=======
  dps: 23005.26935
  tps: 16333.74124
>>>>>>> b4cd731d
 }
}
dps_results: {
 key: "TestSubtlety-AllItems-Skardyn'sGrace-56440"
 value: {
<<<<<<< HEAD
  dps: 23413.43898
  tps: 16623.54168
=======
  dps: 23073.58866
  tps: 16382.24795
>>>>>>> b4cd731d
 }
}
dps_results: {
 key: "TestSubtlety-AllItems-Slayer'sArmor"
 value: {
<<<<<<< HEAD
  dps: 10411.3671
  tps: 7392.07064
=======
  dps: 10435.11081
  tps: 7408.92867
>>>>>>> b4cd731d
 }
}
dps_results: {
 key: "TestSubtlety-AllItems-SliverofPureIce-50339"
 value: {
<<<<<<< HEAD
  dps: 22216.86188
  tps: 15773.97193
=======
  dps: 21867.19274
  tps: 15525.70685
>>>>>>> b4cd731d
 }
}
dps_results: {
 key: "TestSubtlety-AllItems-SliverofPureIce-50346"
 value: {
<<<<<<< HEAD
  dps: 22216.86188
  tps: 15773.97193
=======
  dps: 21867.19274
  tps: 15525.70685
>>>>>>> b4cd731d
 }
}
dps_results: {
 key: "TestSubtlety-AllItems-Sorrowsong-55879"
 value: {
<<<<<<< HEAD
  dps: 22224.96158
  tps: 15779.72272
=======
  dps: 21898.48813
  tps: 15547.92657
>>>>>>> b4cd731d
 }
}
dps_results: {
 key: "TestSubtlety-AllItems-Sorrowsong-56400"
 value: {
<<<<<<< HEAD
  dps: 21994.87836
  tps: 15616.36364
=======
  dps: 22025.20686
  tps: 15637.89687
>>>>>>> b4cd731d
 }
}
dps_results: {
 key: "TestSubtlety-AllItems-Soul'sAnguish-66994"
 value: {
<<<<<<< HEAD
  dps: 22946.32982
  tps: 16291.89417
=======
  dps: 23048.20655
  tps: 16364.22665
>>>>>>> b4cd731d
 }
}
dps_results: {
 key: "TestSubtlety-AllItems-SoulCasket-58183"
 value: {
<<<<<<< HEAD
  dps: 22205.35616
  tps: 15765.80287
=======
  dps: 22437.10711
  tps: 15930.34605
>>>>>>> b4cd731d
 }
}
dps_results: {
 key: "TestSubtlety-AllItems-SoulPreserver-37111"
 value: {
<<<<<<< HEAD
  dps: 22216.86188
  tps: 15773.97193
=======
  dps: 21867.19274
  tps: 15525.70685
>>>>>>> b4cd731d
 }
}
dps_results: {
 key: "TestSubtlety-AllItems-SouloftheDead-40382"
 value: {
<<<<<<< HEAD
  dps: 22252.76587
  tps: 15799.46377
=======
  dps: 22250.703
  tps: 15797.99913
>>>>>>> b4cd731d
 }
}
dps_results: {
 key: "TestSubtlety-AllItems-SparkofLife-37657"
 value: {
<<<<<<< HEAD
  dps: 21751.28899
  tps: 15443.41518
=======
  dps: 22599.59041
  tps: 16045.70919
>>>>>>> b4cd731d
 }
}
dps_results: {
 key: "TestSubtlety-AllItems-SphereofRedDragon'sBlood-37166"
 value: {
<<<<<<< HEAD
  dps: 22659.64245
  tps: 16088.34614
=======
  dps: 22319.23277
  tps: 15846.65527
>>>>>>> b4cd731d
 }
}
dps_results: {
 key: "TestSubtlety-AllItems-Stonemother'sKiss-61411"
 value: {
<<<<<<< HEAD
  dps: 22216.86188
  tps: 15773.97193
=======
  dps: 21867.19274
  tps: 15525.70685
>>>>>>> b4cd731d
 }
}
dps_results: {
 key: "TestSubtlety-AllItems-StumpofTime-62465"
 value: {
<<<<<<< HEAD
  dps: 22685.15958
  tps: 16106.4633
=======
  dps: 23083.67076
  tps: 16389.40624
>>>>>>> b4cd731d
 }
}
dps_results: {
 key: "TestSubtlety-AllItems-StumpofTime-62470"
 value: {
<<<<<<< HEAD
  dps: 22685.15958
  tps: 16106.4633
=======
  dps: 23083.67076
  tps: 16389.40624
>>>>>>> b4cd731d
 }
}
dps_results: {
 key: "TestSubtlety-AllItems-SwiftSkyflareDiamond"
 value: {
<<<<<<< HEAD
  dps: 22739.31091
  tps: 16144.91075
=======
  dps: 23285.47187
  tps: 16532.68503
>>>>>>> b4cd731d
 }
}
dps_results: {
 key: "TestSubtlety-AllItems-SwiftStarflareDiamond"
 value: {
<<<<<<< HEAD
  dps: 22699.82973
  tps: 16116.87911
=======
  dps: 23267.00614
  tps: 16519.57436
>>>>>>> b4cd731d
 }
}
dps_results: {
 key: "TestSubtlety-AllItems-SwiftWindfireDiamond"
 value: {
<<<<<<< HEAD
  dps: 22653.85359
  tps: 16084.23605
=======
  dps: 23231.69296
  tps: 16494.502
>>>>>>> b4cd731d
 }
}
dps_results: {
 key: "TestSubtlety-AllItems-SymbioticWorm-59332"
 value: {
<<<<<<< HEAD
  dps: 22216.86188
  tps: 15773.97193
=======
  dps: 21867.19274
  tps: 15525.70685
>>>>>>> b4cd731d
 }
}
dps_results: {
 key: "TestSubtlety-AllItems-SymbioticWorm-65048"
 value: {
<<<<<<< HEAD
  dps: 22216.86188
  tps: 15773.97193
=======
  dps: 21867.19274
  tps: 15525.70685
>>>>>>> b4cd731d
 }
}
dps_results: {
 key: "TestSubtlety-AllItems-TalismanofSinisterOrder-65804"
 value: {
<<<<<<< HEAD
  dps: 22216.86188
  tps: 15773.97193
=======
  dps: 21867.19274
  tps: 15525.70685
>>>>>>> b4cd731d
 }
}
dps_results: {
 key: "TestSubtlety-AllItems-TalismanofTrollDivinity-37734"
 value: {
<<<<<<< HEAD
  dps: 22216.86188
  tps: 15773.97193
=======
  dps: 21867.19274
  tps: 15525.70685
>>>>>>> b4cd731d
 }
}
dps_results: {
 key: "TestSubtlety-AllItems-Tank-CommanderInsignia-63841"
 value: {
<<<<<<< HEAD
  dps: 22653.81004
  tps: 16084.20513
=======
  dps: 23075.03551
  tps: 16383.27521
>>>>>>> b4cd731d
 }
}
dps_results: {
 key: "TestSubtlety-AllItems-TearofBlood-55819"
 value: {
<<<<<<< HEAD
  dps: 22216.86188
  tps: 15773.97193
=======
  dps: 21867.19274
  tps: 15525.70685
>>>>>>> b4cd731d
 }
}
dps_results: {
 key: "TestSubtlety-AllItems-TearofBlood-56351"
 value: {
<<<<<<< HEAD
  dps: 22216.86188
  tps: 15773.97193
=======
  dps: 21867.19274
  tps: 15525.70685
>>>>>>> b4cd731d
 }
}
dps_results: {
 key: "TestSubtlety-AllItems-TearsoftheVanquished-47215"
 value: {
<<<<<<< HEAD
  dps: 22216.86188
  tps: 15773.97193
=======
  dps: 21867.19274
  tps: 15525.70685
>>>>>>> b4cd731d
 }
}
dps_results: {
 key: "TestSubtlety-AllItems-TendrilsofBurrowingDark-55810"
 value: {
<<<<<<< HEAD
  dps: 22216.97642
  tps: 15774.05326
=======
  dps: 21661.16397
  tps: 15379.42642
>>>>>>> b4cd731d
 }
}
dps_results: {
 key: "TestSubtlety-AllItems-TendrilsofBurrowingDark-56339"
 value: {
<<<<<<< HEAD
  dps: 21994.87836
  tps: 15616.36364
=======
  dps: 22025.20686
  tps: 15637.89687
>>>>>>> b4cd731d
 }
}
dps_results: {
 key: "TestSubtlety-AllItems-TerrorbladeBattlegear"
 value: {
<<<<<<< HEAD
  dps: 15560.76024
  tps: 11048.13977
=======
  dps: 15289.54371
  tps: 10855.57603
>>>>>>> b4cd731d
 }
}
dps_results: {
 key: "TestSubtlety-AllItems-TheGeneral'sHeart-45507"
 value: {
<<<<<<< HEAD
  dps: 22216.86188
  tps: 15773.97193
=======
  dps: 21867.19274
  tps: 15525.70685
>>>>>>> b4cd731d
 }
}
dps_results: {
 key: "TestSubtlety-AllItems-Theralion'sMirror-59519"
 value: {
<<<<<<< HEAD
  dps: 22216.86188
  tps: 15773.97193
=======
  dps: 21867.19274
  tps: 15525.70685
>>>>>>> b4cd731d
 }
}
dps_results: {
 key: "TestSubtlety-AllItems-Theralion'sMirror-65105"
 value: {
<<<<<<< HEAD
  dps: 22216.86188
  tps: 15773.97193
=======
  dps: 21867.19274
  tps: 15525.70685
>>>>>>> b4cd731d
 }
}
dps_results: {
 key: "TestSubtlety-AllItems-Throngus'sFinger-56121"
 value: {
<<<<<<< HEAD
  dps: 22216.86188
  tps: 15773.97193
=======
  dps: 21867.19274
  tps: 15525.70685
>>>>>>> b4cd731d
 }
}
dps_results: {
 key: "TestSubtlety-AllItems-Throngus'sFinger-56449"
 value: {
<<<<<<< HEAD
  dps: 22216.86188
  tps: 15773.97193
=======
  dps: 21867.19274
  tps: 15525.70685
>>>>>>> b4cd731d
 }
}
dps_results: {
 key: "TestSubtlety-AllItems-ThunderingSkyflareDiamond"
 value: {
<<<<<<< HEAD
  dps: 23128.46698
  tps: 16421.21156
=======
  dps: 23472.95089
  tps: 16665.79513
>>>>>>> b4cd731d
 }
}
dps_results: {
 key: "TestSubtlety-AllItems-Tia'sGrace-55874"
 value: {
<<<<<<< HEAD
  dps: 23445.35877
  tps: 16646.20473
=======
  dps: 23187.07087
  tps: 16462.82032
>>>>>>> b4cd731d
 }
}
dps_results: {
 key: "TestSubtlety-AllItems-Tia'sGrace-56394"
 value: {
<<<<<<< HEAD
  dps: 23423.69711
  tps: 16630.82494
=======
  dps: 23666.22535
  tps: 16803.02
>>>>>>> b4cd731d
 }
}
dps_results: {
 key: "TestSubtlety-AllItems-TinyAbominationinaJar-50351"
 value: {
<<<<<<< HEAD
  dps: 23228.76802
  tps: 16492.4253
=======
  dps: 23443.54134
  tps: 16644.91435
>>>>>>> b4cd731d
 }
}
dps_results: {
 key: "TestSubtlety-AllItems-TinyAbominationinaJar-50706"
 value: {
<<<<<<< HEAD
  dps: 24126.24273
  tps: 17129.63234
=======
  dps: 23494.90689
  tps: 16681.38389
>>>>>>> b4cd731d
 }
}
dps_results: {
 key: "TestSubtlety-AllItems-TirelessSkyflareDiamond"
 value: {
<<<<<<< HEAD
  dps: 22599.87415
  tps: 16045.91064
=======
  dps: 23228.67648
  tps: 16492.3603
>>>>>>> b4cd731d
 }
}
dps_results: {
 key: "TestSubtlety-AllItems-TirelessStarflareDiamond"
 value: {
<<<<<<< HEAD
  dps: 22599.87415
  tps: 16045.91064
=======
  dps: 23228.67648
  tps: 16492.3603
>>>>>>> b4cd731d
 }
}
dps_results: {
 key: "TestSubtlety-AllItems-TomeofArcanePhenomena-36972"
 value: {
<<<<<<< HEAD
  dps: 21914.36233
  tps: 15559.19725
=======
  dps: 22364.68413
  tps: 15878.92573
>>>>>>> b4cd731d
 }
}
dps_results: {
 key: "TestSubtlety-AllItems-TrenchantEarthshatterDiamond"
 value: {
<<<<<<< HEAD
  dps: 22599.87415
  tps: 16045.91064
=======
  dps: 23228.67648
  tps: 16492.3603
>>>>>>> b4cd731d
 }
}
dps_results: {
 key: "TestSubtlety-AllItems-TrenchantEarthsiegeDiamond"
 value: {
<<<<<<< HEAD
  dps: 22599.87415
  tps: 16045.91064
=======
  dps: 23228.67648
  tps: 16492.3603
>>>>>>> b4cd731d
 }
}
dps_results: {
 key: "TestSubtlety-AllItems-Tyrande'sFavoriteDoll-64645"
 value: {
<<<<<<< HEAD
  dps: 22536.56616
  tps: 16000.96197
=======
  dps: 22330.4114
  tps: 15854.5921
>>>>>>> b4cd731d
 }
}
dps_results: {
 key: "TestSubtlety-AllItems-UndeadSlayer'sBlessedArmor"
 value: {
<<<<<<< HEAD
  dps: 15651.60832
  tps: 11112.64191
=======
  dps: 15784.45785
  tps: 11206.96508
>>>>>>> b4cd731d
 }
}
dps_results: {
 key: "TestSubtlety-AllItems-UnheededWarning-59520"
 value: {
<<<<<<< HEAD
  dps: 23757.49822
  tps: 16867.82374
=======
  dps: 23110.29348
  tps: 16408.30837
>>>>>>> b4cd731d
 }
}
dps_results: {
 key: "TestSubtlety-AllItems-UnquenchableFlame-67101"
 value: {
<<<<<<< HEAD
  dps: 22216.86188
  tps: 15773.97193
=======
  dps: 21867.19274
  tps: 15525.70685
>>>>>>> b4cd731d
 }
}
dps_results: {
 key: "TestSubtlety-AllItems-UnsolvableRiddle-62468"
 value: {
<<<<<<< HEAD
  dps: 23296.69782
  tps: 16540.65545
=======
  dps: 23661.41528
  tps: 16799.60485
>>>>>>> b4cd731d
 }
}
dps_results: {
 key: "TestSubtlety-AllItems-UnsolvableRiddle-68709"
 value: {
<<<<<<< HEAD
  dps: 23296.69782
  tps: 16540.65545
=======
  dps: 23661.41528
  tps: 16799.60485
>>>>>>> b4cd731d
 }
}
dps_results: {
 key: "TestSubtlety-AllItems-VanCleef'sBattlegear"
 value: {
<<<<<<< HEAD
  dps: 15680.54851
  tps: 11133.18944
=======
  dps: 15975.96941
  tps: 11342.93828
>>>>>>> b4cd731d
 }
}
dps_results: {
 key: "TestSubtlety-AllItems-VialofStolenMemories-59515"
 value: {
<<<<<<< HEAD
  dps: 22216.86188
  tps: 15773.97193
=======
  dps: 21867.19274
  tps: 15525.70685
>>>>>>> b4cd731d
 }
}
dps_results: {
 key: "TestSubtlety-AllItems-VialofStolenMemories-65109"
 value: {
<<<<<<< HEAD
  dps: 22216.86188
  tps: 15773.97193
=======
  dps: 21867.19274
  tps: 15525.70685
>>>>>>> b4cd731d
 }
}
dps_results: {
 key: "TestSubtlety-AllItems-ViciousGladiator'sBadgeofConquest-61033"
 value: {
<<<<<<< HEAD
  dps: 23336.54379
  tps: 16568.94609
=======
  dps: 23232.07578
  tps: 16494.7738
>>>>>>> b4cd731d
 }
}
dps_results: {
 key: "TestSubtlety-AllItems-ViciousGladiator'sBadgeofDominance-61035"
 value: {
<<<<<<< HEAD
  dps: 22216.86188
  tps: 15773.97193
=======
  dps: 21867.19274
  tps: 15525.70685
>>>>>>> b4cd731d
 }
}
dps_results: {
 key: "TestSubtlety-AllItems-ViciousGladiator'sBadgeofVictory-61034"
 value: {
<<<<<<< HEAD
  dps: 22554.75612
  tps: 16013.87684
=======
  dps: 22196.81573
  tps: 15759.73917
>>>>>>> b4cd731d
 }
}
dps_results: {
 key: "TestSubtlety-AllItems-ViciousGladiator'sEmblemofAccuracy-61027"
 value: {
<<<<<<< HEAD
  dps: 22759.78625
  tps: 16159.44824
=======
  dps: 23020.8403
  tps: 16344.79661
>>>>>>> b4cd731d
 }
}
dps_results: {
 key: "TestSubtlety-AllItems-ViciousGladiator'sEmblemofAlacrity-61028"
 value: {
<<<<<<< HEAD
  dps: 22615.89923
  tps: 16057.28845
=======
  dps: 22342.58549
  tps: 15863.2357
>>>>>>> b4cd731d
 }
}
dps_results: {
 key: "TestSubtlety-AllItems-ViciousGladiator'sEmblemofCruelty-61026"
 value: {
<<<<<<< HEAD
  dps: 22838.63045
  tps: 16215.42762
=======
  dps: 22636.97343
  tps: 16072.25113
>>>>>>> b4cd731d
 }
}
dps_results: {
 key: "TestSubtlety-AllItems-ViciousGladiator'sEmblemofProficiency-61030"
 value: {
<<<<<<< HEAD
  dps: 22158.08036
  tps: 15732.23705
=======
  dps: 22217.27394
  tps: 15774.2645
>>>>>>> b4cd731d
 }
}
dps_results: {
 key: "TestSubtlety-AllItems-ViciousGladiator'sEmblemofProwess-61029"
 value: {
<<<<<<< HEAD
  dps: 21907.2989
  tps: 15554.18222
=======
  dps: 22310.94575
  tps: 15840.77148
>>>>>>> b4cd731d
 }
}
dps_results: {
 key: "TestSubtlety-AllItems-ViciousGladiator'sEmblemofTenacity-61032"
 value: {
<<<<<<< HEAD
  dps: 22216.86188
  tps: 15773.97193
=======
  dps: 21867.19274
  tps: 15525.70685
>>>>>>> b4cd731d
 }
}
dps_results: {
 key: "TestSubtlety-AllItems-ViciousGladiator'sInsigniaofConquest-61047"
 value: {
<<<<<<< HEAD
  dps: 23672.6334
  tps: 16807.56971
=======
  dps: 23321.80668
  tps: 16558.48274
>>>>>>> b4cd731d
 }
}
dps_results: {
 key: "TestSubtlety-AllItems-ViciousGladiator'sInsigniaofDominance-61045"
 value: {
<<<<<<< HEAD
  dps: 22216.86188
  tps: 15773.97193
=======
  dps: 21867.19274
  tps: 15525.70685
>>>>>>> b4cd731d
 }
}
dps_results: {
 key: "TestSubtlety-AllItems-ViciousGladiator'sInsigniaofVictory-61046"
 value: {
<<<<<<< HEAD
  dps: 22552.18121
  tps: 16012.04866
=======
  dps: 22196.21623
  tps: 15759.31352
>>>>>>> b4cd731d
 }
}
dps_results: {
 key: "TestSubtlety-AllItems-WindDancer'sRegalia"
 value: {
<<<<<<< HEAD
  dps: 21687.59169
  tps: 15398.1901
=======
  dps: 21292.09736
  tps: 15117.38913
>>>>>>> b4cd731d
 }
}
dps_results: {
 key: "TestSubtlety-AllItems-WingedTalisman-37844"
 value: {
<<<<<<< HEAD
  dps: 22216.86188
  tps: 15773.97193
=======
  dps: 21867.19274
  tps: 15525.70685
>>>>>>> b4cd731d
 }
}
dps_results: {
 key: "TestSubtlety-AllItems-WitchingHourglass-55787"
 value: {
<<<<<<< HEAD
  dps: 22216.86188
  tps: 15773.97193
=======
  dps: 21867.19274
  tps: 15525.70685
>>>>>>> b4cd731d
 }
}
dps_results: {
 key: "TestSubtlety-AllItems-WitchingHourglass-56320"
 value: {
<<<<<<< HEAD
  dps: 22216.86188
  tps: 15773.97193
=======
  dps: 21867.19274
  tps: 15525.70685
>>>>>>> b4cd731d
 }
}
dps_results: {
 key: "TestSubtlety-AllItems-World-QuellerFocus-63842"
 value: {
<<<<<<< HEAD
  dps: 22400.127
  tps: 15904.09017
=======
  dps: 22160.48249
  tps: 15733.94257
>>>>>>> b4cd731d
 }
}
dps_results: {
 key: "TestSubtlety-AllItems-Za'brox'sLuckyTooth-63742"
 value: {
<<<<<<< HEAD
  dps: 22354.32644
  tps: 15871.57177
=======
  dps: 22104.96282
  tps: 15694.5236
>>>>>>> b4cd731d
 }
}
dps_results: {
 key: "TestSubtlety-AllItems-Za'brox'sLuckyTooth-63745"
 value: {
<<<<<<< HEAD
  dps: 22354.32644
  tps: 15871.57177
=======
  dps: 22104.96282
  tps: 15694.5236
>>>>>>> b4cd731d
 }
}
dps_results: {
 key: "TestSubtlety-Average-Default"
 value: {
<<<<<<< HEAD
  dps: 24161.33192
  tps: 17154.54566
=======
  dps: 24300.79608
  tps: 17253.56522
>>>>>>> b4cd731d
 }
}
dps_results: {
 key: "TestSubtlety-Settings-Human-p1_subtlety_test-MH Deadly OH Deadly-subtlety-FullBuffs-LongMultiTarget"
 value: {
<<<<<<< HEAD
  dps: 21032.31885
  tps: 14932.94638
=======
  dps: 21640.61925
  tps: 15364.83967
>>>>>>> b4cd731d
 }
}
dps_results: {
 key: "TestSubtlety-Settings-Human-p1_subtlety_test-MH Deadly OH Deadly-subtlety-FullBuffs-LongSingleTarget"
 value: {
<<<<<<< HEAD
  dps: 21032.31885
  tps: 14932.94638
=======
  dps: 21640.61925
  tps: 15364.83967
>>>>>>> b4cd731d
 }
}
dps_results: {
 key: "TestSubtlety-Settings-Human-p1_subtlety_test-MH Deadly OH Deadly-subtlety-FullBuffs-ShortSingleTarget"
 value: {
<<<<<<< HEAD
  dps: 26031.60162
  tps: 18482.43715
=======
  dps: 27204.58777
  tps: 19315.25731
>>>>>>> b4cd731d
 }
}
dps_results: {
 key: "TestSubtlety-Settings-Human-p1_subtlety_test-MH Deadly OH Deadly-subtlety-NoBuffs-LongMultiTarget"
 value: {
<<<<<<< HEAD
  dps: 9216.39763
  tps: 6543.64232
=======
  dps: 9162.42494
  tps: 6505.32171
>>>>>>> b4cd731d
 }
}
dps_results: {
 key: "TestSubtlety-Settings-Human-p1_subtlety_test-MH Deadly OH Deadly-subtlety-NoBuffs-LongSingleTarget"
 value: {
<<<<<<< HEAD
  dps: 9216.39763
  tps: 6543.64232
=======
  dps: 9162.42494
  tps: 6505.32171
>>>>>>> b4cd731d
 }
}
dps_results: {
 key: "TestSubtlety-Settings-Human-p1_subtlety_test-MH Deadly OH Deadly-subtlety-NoBuffs-ShortSingleTarget"
 value: {
<<<<<<< HEAD
  dps: 9457.4383
  tps: 6714.7812
=======
  dps: 9068.99396
  tps: 6438.98571
>>>>>>> b4cd731d
 }
}
dps_results: {
 key: "TestSubtlety-Settings-Human-p1_subtlety_test-MH Deadly OH Instant-subtlety-FullBuffs-LongMultiTarget"
 value: {
<<<<<<< HEAD
  dps: 23588.14443
  tps: 16747.58254
=======
  dps: 23327.56299
  tps: 16562.56972
>>>>>>> b4cd731d
 }
}
dps_results: {
 key: "TestSubtlety-Settings-Human-p1_subtlety_test-MH Deadly OH Instant-subtlety-FullBuffs-LongSingleTarget"
 value: {
<<<<<<< HEAD
  dps: 23588.14443
  tps: 16747.58254
=======
  dps: 23327.56299
  tps: 16562.56972
>>>>>>> b4cd731d
 }
}
dps_results: {
 key: "TestSubtlety-Settings-Human-p1_subtlety_test-MH Deadly OH Instant-subtlety-FullBuffs-ShortSingleTarget"
 value: {
<<<<<<< HEAD
  dps: 28595.21579
  tps: 20302.60321
=======
  dps: 29012.1726
  tps: 20598.64254
>>>>>>> b4cd731d
 }
}
dps_results: {
 key: "TestSubtlety-Settings-Human-p1_subtlety_test-MH Deadly OH Instant-subtlety-NoBuffs-LongMultiTarget"
 value: {
<<<<<<< HEAD
  dps: 9704.97242
  tps: 6890.53042
=======
  dps: 9286.19249
  tps: 6593.19667
>>>>>>> b4cd731d
 }
}
dps_results: {
 key: "TestSubtlety-Settings-Human-p1_subtlety_test-MH Deadly OH Instant-subtlety-NoBuffs-LongSingleTarget"
 value: {
<<<<<<< HEAD
  dps: 9704.97242
  tps: 6890.53042
=======
  dps: 9286.19249
  tps: 6593.19667
>>>>>>> b4cd731d
 }
}
dps_results: {
 key: "TestSubtlety-Settings-Human-p1_subtlety_test-MH Deadly OH Instant-subtlety-NoBuffs-ShortSingleTarget"
 value: {
<<<<<<< HEAD
  dps: 10167.27384
  tps: 7218.76442
=======
  dps: 9836.33018
  tps: 6983.79443
>>>>>>> b4cd731d
 }
}
dps_results: {
 key: "TestSubtlety-Settings-Human-p1_subtlety_test-MH Instant OH Instant-subtlety-FullBuffs-LongMultiTarget"
 value: {
<<<<<<< HEAD
  dps: 17754.555
  tps: 12605.73405
=======
  dps: 18298.52009
  tps: 12991.94926
>>>>>>> b4cd731d
 }
}
dps_results: {
 key: "TestSubtlety-Settings-Human-p1_subtlety_test-MH Instant OH Instant-subtlety-FullBuffs-LongSingleTarget"
 value: {
<<<<<<< HEAD
  dps: 17754.555
  tps: 12605.73405
=======
  dps: 18298.52009
  tps: 12991.94926
>>>>>>> b4cd731d
 }
}
dps_results: {
 key: "TestSubtlety-Settings-Human-p1_subtlety_test-MH Instant OH Instant-subtlety-FullBuffs-ShortSingleTarget"
 value: {
<<<<<<< HEAD
  dps: 23982.30675
  tps: 17027.43779
=======
  dps: 24407.13656
  tps: 17329.06695
>>>>>>> b4cd731d
 }
}
dps_results: {
 key: "TestSubtlety-Settings-Human-p1_subtlety_test-MH Instant OH Instant-subtlety-NoBuffs-LongMultiTarget"
 value: {
<<<<<<< HEAD
  dps: 5730.95128
  tps: 4068.97541
=======
  dps: 5900.27762
  tps: 4189.19711
>>>>>>> b4cd731d
 }
}
dps_results: {
 key: "TestSubtlety-Settings-Human-p1_subtlety_test-MH Instant OH Instant-subtlety-NoBuffs-LongSingleTarget"
 value: {
<<<<<<< HEAD
  dps: 5730.95128
  tps: 4068.97541
=======
  dps: 5900.27762
  tps: 4189.19711
>>>>>>> b4cd731d
 }
}
dps_results: {
 key: "TestSubtlety-Settings-Human-p1_subtlety_test-MH Instant OH Instant-subtlety-NoBuffs-ShortSingleTarget"
 value: {
<<<<<<< HEAD
  dps: 6704.13368
  tps: 4759.93491
=======
  dps: 6858.91691
  tps: 4869.831
>>>>>>> b4cd731d
 }
}
dps_results: {
 key: "TestSubtlety-Settings-Human-p1_subtlety_test-Subtlety-subtlety-FullBuffs-LongMultiTarget"
 value: {
<<<<<<< HEAD
  dps: 23365.12632
  tps: 16589.23969
=======
  dps: 23939.86724
  tps: 16997.30574
>>>>>>> b4cd731d
 }
}
dps_results: {
 key: "TestSubtlety-Settings-Human-p1_subtlety_test-Subtlety-subtlety-FullBuffs-LongSingleTarget"
 value: {
<<<<<<< HEAD
  dps: 23365.12632
  tps: 16589.23969
=======
  dps: 23939.86724
  tps: 16997.30574
>>>>>>> b4cd731d
 }
}
dps_results: {
 key: "TestSubtlety-Settings-Human-p1_subtlety_test-Subtlety-subtlety-FullBuffs-ShortSingleTarget"
 value: {
<<<<<<< HEAD
  dps: 29309.42352
  tps: 20809.6907
=======
  dps: 31046.64268
  tps: 22043.1163
>>>>>>> b4cd731d
 }
}
dps_results: {
 key: "TestSubtlety-Settings-Human-p1_subtlety_test-Subtlety-subtlety-NoBuffs-LongMultiTarget"
 value: {
<<<<<<< HEAD
  dps: 9739.53611
  tps: 6915.07064
=======
  dps: 10013.50584
  tps: 7109.58914
>>>>>>> b4cd731d
 }
}
dps_results: {
 key: "TestSubtlety-Settings-Human-p1_subtlety_test-Subtlety-subtlety-NoBuffs-LongSingleTarget"
 value: {
<<<<<<< HEAD
  dps: 9739.53611
  tps: 6915.07064
=======
  dps: 10013.50584
  tps: 7109.58914
>>>>>>> b4cd731d
 }
}
dps_results: {
 key: "TestSubtlety-Settings-Human-p1_subtlety_test-Subtlety-subtlety-NoBuffs-ShortSingleTarget"
 value: {
<<<<<<< HEAD
  dps: 10359.87144
  tps: 7355.50872
=======
  dps: 10698.2362
  tps: 7595.7477
>>>>>>> b4cd731d
 }
}
dps_results: {
 key: "TestSubtlety-Settings-Orc-p1_subtlety_test-MH Deadly OH Deadly-subtlety-FullBuffs-LongMultiTarget"
 value: {
<<<<<<< HEAD
  dps: 21215.17555
  tps: 15062.77464
=======
  dps: 21776.6263
  tps: 15461.40467
>>>>>>> b4cd731d
 }
}
dps_results: {
 key: "TestSubtlety-Settings-Orc-p1_subtlety_test-MH Deadly OH Deadly-subtlety-FullBuffs-LongSingleTarget"
 value: {
<<<<<<< HEAD
  dps: 21215.17555
  tps: 15062.77464
=======
  dps: 21776.6263
  tps: 15461.40467
>>>>>>> b4cd731d
 }
}
dps_results: {
 key: "TestSubtlety-Settings-Orc-p1_subtlety_test-MH Deadly OH Deadly-subtlety-FullBuffs-ShortSingleTarget"
 value: {
<<<<<<< HEAD
  dps: 26340.70968
  tps: 18701.90387
=======
  dps: 27525.31128
  tps: 19542.97101
>>>>>>> b4cd731d
 }
}
dps_results: {
 key: "TestSubtlety-Settings-Orc-p1_subtlety_test-MH Deadly OH Deadly-subtlety-NoBuffs-LongMultiTarget"
 value: {
<<<<<<< HEAD
  dps: 9306.20884
  tps: 6607.40828
=======
  dps: 9320.06325
  tps: 6617.24491
>>>>>>> b4cd731d
 }
}
dps_results: {
 key: "TestSubtlety-Settings-Orc-p1_subtlety_test-MH Deadly OH Deadly-subtlety-NoBuffs-LongSingleTarget"
 value: {
<<<<<<< HEAD
  dps: 9306.20884
  tps: 6607.40828
=======
  dps: 9320.06325
  tps: 6617.24491
>>>>>>> b4cd731d
 }
}
dps_results: {
 key: "TestSubtlety-Settings-Orc-p1_subtlety_test-MH Deadly OH Deadly-subtlety-NoBuffs-ShortSingleTarget"
 value: {
<<<<<<< HEAD
  dps: 9586.19342
  tps: 6806.19733
=======
  dps: 9192.46544
  tps: 6526.65047
>>>>>>> b4cd731d
 }
}
dps_results: {
 key: "TestSubtlety-Settings-Orc-p1_subtlety_test-MH Deadly OH Instant-subtlety-FullBuffs-LongMultiTarget"
 value: {
<<<<<<< HEAD
  dps: 23756.68948
  tps: 16867.24953
=======
  dps: 23487.23984
  tps: 16675.94028
>>>>>>> b4cd731d
 }
}
dps_results: {
 key: "TestSubtlety-Settings-Orc-p1_subtlety_test-MH Deadly OH Instant-subtlety-FullBuffs-LongSingleTarget"
 value: {
<<<<<<< HEAD
  dps: 23756.68948
  tps: 16867.24953
=======
  dps: 23487.23984
  tps: 16675.94028
>>>>>>> b4cd731d
 }
}
dps_results: {
 key: "TestSubtlety-Settings-Orc-p1_subtlety_test-MH Deadly OH Instant-subtlety-FullBuffs-ShortSingleTarget"
 value: {
<<<<<<< HEAD
  dps: 28924.82155
  tps: 20536.6233
=======
  dps: 29337.59841
  tps: 20829.69487
>>>>>>> b4cd731d
 }
}
dps_results: {
 key: "TestSubtlety-Settings-Orc-p1_subtlety_test-MH Deadly OH Instant-subtlety-NoBuffs-LongMultiTarget"
 value: {
<<<<<<< HEAD
  dps: 9696.72877
  tps: 6884.67743
=======
  dps: 9457.78107
  tps: 6715.02456
>>>>>>> b4cd731d
 }
}
dps_results: {
 key: "TestSubtlety-Settings-Orc-p1_subtlety_test-MH Deadly OH Instant-subtlety-NoBuffs-LongSingleTarget"
 value: {
<<<<<<< HEAD
  dps: 9696.72877
  tps: 6884.67743
=======
  dps: 9457.78107
  tps: 6715.02456
>>>>>>> b4cd731d
 }
}
dps_results: {
 key: "TestSubtlety-Settings-Orc-p1_subtlety_test-MH Deadly OH Instant-subtlety-NoBuffs-ShortSingleTarget"
 value: {
<<<<<<< HEAD
  dps: 10052.86021
  tps: 7137.53075
=======
  dps: 9698.63417
  tps: 6886.03026
>>>>>>> b4cd731d
 }
}
dps_results: {
 key: "TestSubtlety-Settings-Orc-p1_subtlety_test-MH Instant OH Instant-subtlety-FullBuffs-LongMultiTarget"
 value: {
<<<<<<< HEAD
  dps: 17882.29683
  tps: 12696.43075
=======
  dps: 18431.18784
  tps: 13086.14337
>>>>>>> b4cd731d
 }
}
dps_results: {
 key: "TestSubtlety-Settings-Orc-p1_subtlety_test-MH Instant OH Instant-subtlety-FullBuffs-LongSingleTarget"
 value: {
<<<<<<< HEAD
  dps: 17882.29683
  tps: 12696.43075
=======
  dps: 18431.18784
  tps: 13086.14337
>>>>>>> b4cd731d
 }
}
dps_results: {
 key: "TestSubtlety-Settings-Orc-p1_subtlety_test-MH Instant OH Instant-subtlety-FullBuffs-ShortSingleTarget"
 value: {
<<<<<<< HEAD
  dps: 24268.15627
  tps: 17230.39095
=======
  dps: 24691.48765
  tps: 17530.95623
>>>>>>> b4cd731d
 }
}
dps_results: {
 key: "TestSubtlety-Settings-Orc-p1_subtlety_test-MH Instant OH Instant-subtlety-NoBuffs-LongMultiTarget"
 value: {
<<<<<<< HEAD
  dps: 5781.94875
  tps: 4105.18361
=======
  dps: 5949.72405
  tps: 4224.30408
>>>>>>> b4cd731d
 }
}
dps_results: {
 key: "TestSubtlety-Settings-Orc-p1_subtlety_test-MH Instant OH Instant-subtlety-NoBuffs-LongSingleTarget"
 value: {
<<<<<<< HEAD
  dps: 5781.94875
  tps: 4105.18361
=======
  dps: 5949.72405
  tps: 4224.30408
>>>>>>> b4cd731d
 }
}
dps_results: {
 key: "TestSubtlety-Settings-Orc-p1_subtlety_test-MH Instant OH Instant-subtlety-NoBuffs-ShortSingleTarget"
 value: {
<<<<<<< HEAD
  dps: 6806.69044
  tps: 4832.75021
=======
  dps: 6961.40051
  tps: 4942.59436
>>>>>>> b4cd731d
 }
}
dps_results: {
 key: "TestSubtlety-Settings-Orc-p1_subtlety_test-Subtlety-subtlety-FullBuffs-LongMultiTarget"
 value: {
<<<<<<< HEAD
  dps: 23537.15787
  tps: 16711.38208
=======
  dps: 24114.7622
  tps: 17121.48116
>>>>>>> b4cd731d
 }
}
dps_results: {
 key: "TestSubtlety-Settings-Orc-p1_subtlety_test-Subtlety-subtlety-FullBuffs-LongSingleTarget"
 value: {
<<<<<<< HEAD
  dps: 23537.15787
  tps: 16711.38208
=======
  dps: 24114.7622
  tps: 17121.48116
>>>>>>> b4cd731d
 }
}
dps_results: {
 key: "TestSubtlety-Settings-Orc-p1_subtlety_test-Subtlety-subtlety-FullBuffs-ShortSingleTarget"
 value: {
<<<<<<< HEAD
  dps: 29654.26473
  tps: 21054.52795
=======
  dps: 31410.51882
  tps: 22301.46836
>>>>>>> b4cd731d
 }
}
dps_results: {
 key: "TestSubtlety-Settings-Orc-p1_subtlety_test-Subtlety-subtlety-NoBuffs-LongMultiTarget"
 value: {
<<<<<<< HEAD
  dps: 9811.95983
  tps: 6966.49148
=======
  dps: 10086.38119
  tps: 7161.33065
>>>>>>> b4cd731d
 }
}
dps_results: {
 key: "TestSubtlety-Settings-Orc-p1_subtlety_test-Subtlety-subtlety-NoBuffs-LongSingleTarget"
 value: {
<<<<<<< HEAD
  dps: 9811.95983
  tps: 6966.49148
=======
  dps: 10086.38119
  tps: 7161.33065
>>>>>>> b4cd731d
 }
}
dps_results: {
 key: "TestSubtlety-Settings-Orc-p1_subtlety_test-Subtlety-subtlety-NoBuffs-ShortSingleTarget"
 value: {
<<<<<<< HEAD
  dps: 10490.9661
  tps: 7448.58593
=======
  dps: 10828.46757
  tps: 7688.21197
>>>>>>> b4cd731d
 }
}
dps_results: {
 key: "TestSubtlety-SwitchInFrontOfTarget-Default"
 value: {
<<<<<<< HEAD
  dps: 1448.60531
  tps: 1028.50977
=======
  dps: 1446.90126
  tps: 1027.29989
>>>>>>> b4cd731d
 }
}<|MERGE_RESOLUTION|>--- conflicted
+++ resolved
@@ -40,3744 +40,2185 @@
 dps_results: {
  key: "TestSubtlety-AllItems-AgileShadowspiritDiamond"
  value: {
-<<<<<<< HEAD
-  dps: 23365.12632
-  tps: 16589.23969
-=======
-  dps: 23939.86724
-  tps: 16997.30574
->>>>>>> b4cd731d
+  dps: 23365.12366
+  tps: 16589.2378
  }
 }
 dps_results: {
  key: "TestSubtlety-AllItems-Althor'sAbacus-50359"
  value: {
-<<<<<<< HEAD
-  dps: 22216.86188
-  tps: 15773.97193
+  dps: 22216.85922
+  tps: 15773.97005
   hps: 117.99769
-=======
-  dps: 21867.19274
-  tps: 15525.70685
-  hps: 119.03946
->>>>>>> b4cd731d
  }
 }
 dps_results: {
  key: "TestSubtlety-AllItems-Althor'sAbacus-50366"
  value: {
-<<<<<<< HEAD
-  dps: 22216.86188
-  tps: 15773.97193
+  dps: 22216.85922
+  tps: 15773.97005
   hps: 133.51442
-=======
-  dps: 21867.19274
-  tps: 15525.70685
-  hps: 134.69317
->>>>>>> b4cd731d
  }
 }
 dps_results: {
  key: "TestSubtlety-AllItems-Anhuur'sHymnal-55889"
  value: {
-<<<<<<< HEAD
-  dps: 22790.42647
-  tps: 16181.20279
-=======
-  dps: 22891.9177
-  tps: 16253.26157
->>>>>>> b4cd731d
+  dps: 22790.42374
+  tps: 16181.20085
  }
 }
 dps_results: {
  key: "TestSubtlety-AllItems-Anhuur'sHymnal-56407"
  value: {
-<<<<<<< HEAD
-  dps: 22460.22174
-  tps: 15946.75743
-=======
-  dps: 23168.00869
-  tps: 16449.28617
->>>>>>> b4cd731d
+  dps: 22460.21904
+  tps: 15946.75552
  }
 }
 dps_results: {
  key: "TestSubtlety-AllItems-AshtongueTalismanofLethality-32492"
  value: {
-<<<<<<< HEAD
-  dps: 22217.46438
-  tps: 15774.39971
-=======
-  dps: 21868.33427
-  tps: 15526.51734
->>>>>>> b4cd731d
+  dps: 22217.46173
+  tps: 15774.39783
  }
 }
 dps_results: {
  key: "TestSubtlety-AllItems-AustereEarthsiegeDiamond"
  value: {
-<<<<<<< HEAD
-  dps: 22599.87415
-  tps: 16045.91064
-=======
-  dps: 23228.67648
-  tps: 16492.3603
->>>>>>> b4cd731d
+  dps: 22599.87157
+  tps: 16045.90882
  }
 }
 dps_results: {
  key: "TestSubtlety-AllItems-AustereShadowspiritDiamond"
  value: {
-<<<<<<< HEAD
-  dps: 22599.87415
-  tps: 16045.91064
-=======
-  dps: 23228.67648
-  tps: 16492.3603
->>>>>>> b4cd731d
+  dps: 22599.87157
+  tps: 16045.90882
  }
 }
 dps_results: {
  key: "TestSubtlety-AllItems-Bandit'sInsignia-40371"
  value: {
-<<<<<<< HEAD
-  dps: 22440.53889
-  tps: 15932.78261
-=======
-  dps: 22682.11699
-  tps: 16104.30307
->>>>>>> b4cd731d
+  dps: 22440.53624
+  tps: 15932.78073
  }
 }
 dps_results: {
  key: "TestSubtlety-AllItems-BaubleofTrueBlood-50354"
  value: {
-<<<<<<< HEAD
-  dps: 22216.86188
-  tps: 15773.97193
-=======
-  dps: 21867.19274
-  tps: 15525.70685
->>>>>>> b4cd731d
+  dps: 22216.85922
+  tps: 15773.97005
   hps: 86.32308
  }
 }
 dps_results: {
  key: "TestSubtlety-AllItems-BaubleofTrueBlood-50726"
  value: {
-<<<<<<< HEAD
-  dps: 22216.86188
-  tps: 15773.97193
-=======
-  dps: 21867.19274
-  tps: 15525.70685
->>>>>>> b4cd731d
+  dps: 22216.85922
+  tps: 15773.97005
   hps: 86.32308
  }
 }
 dps_results: {
  key: "TestSubtlety-AllItems-BeamingEarthsiegeDiamond"
  value: {
-<<<<<<< HEAD
-  dps: 22739.31091
-  tps: 16144.91075
-=======
-  dps: 23285.47187
-  tps: 16532.68503
->>>>>>> b4cd731d
+  dps: 22739.30832
+  tps: 16144.9089
  }
 }
 dps_results: {
  key: "TestSubtlety-AllItems-BedrockTalisman-58182"
  value: {
-<<<<<<< HEAD
-  dps: 22216.86188
-  tps: 15773.97193
-=======
-  dps: 21867.19274
-  tps: 15525.70685
->>>>>>> b4cd731d
+  dps: 22216.85922
+  tps: 15773.97005
  }
 }
 dps_results: {
  key: "TestSubtlety-AllItems-BellofEnragingResonance-59326"
  value: {
-<<<<<<< HEAD
-  dps: 22905.48277
-  tps: 16262.89277
-=======
-  dps: 22726.17087
-  tps: 16135.58132
->>>>>>> b4cd731d
+  dps: 22905.48004
+  tps: 16262.89083
  }
 }
 dps_results: {
  key: "TestSubtlety-AllItems-BellofEnragingResonance-65053"
  value: {
-<<<<<<< HEAD
-  dps: 22791.77285
-  tps: 16182.15872
-=======
-  dps: 22588.11504
-  tps: 16037.56168
->>>>>>> b4cd731d
+  dps: 22791.77012
+  tps: 16182.15679
  }
 }
 dps_results: {
  key: "TestSubtlety-AllItems-BindingPromise-67037"
  value: {
-<<<<<<< HEAD
-  dps: 22216.86188
-  tps: 15773.97193
-=======
-  dps: 21867.19274
-  tps: 15525.70685
->>>>>>> b4cd731d
+  dps: 22216.85922
+  tps: 15773.97005
  }
 }
 dps_results: {
  key: "TestSubtlety-AllItems-BlessedRegaliaofUndeadCleansing"
  value: {
-<<<<<<< HEAD
-  dps: 14407.10357
-  tps: 10229.04354
-=======
-  dps: 14630.3349
-  tps: 10387.53778
->>>>>>> b4cd731d
+  dps: 14407.10152
+  tps: 10229.04208
  }
 }
 dps_results: {
  key: "TestSubtlety-AllItems-Blood-SoakedAleMug-63843"
  value: {
-<<<<<<< HEAD
-  dps: 23567.30784
-  tps: 16732.78857
-=======
-  dps: 22935.68382
-  tps: 16284.33551
->>>>>>> b4cd731d
+  dps: 23567.30513
+  tps: 16732.78664
  }
 }
 dps_results: {
  key: "TestSubtlety-AllItems-BloodofIsiset-55995"
  value: {
-<<<<<<< HEAD
-  dps: 22224.96158
-  tps: 15779.72272
-=======
-  dps: 21898.48813
-  tps: 15547.92657
->>>>>>> b4cd731d
+  dps: 22224.95893
+  tps: 15779.72084
  }
 }
 dps_results: {
  key: "TestSubtlety-AllItems-BloodofIsiset-56414"
  value: {
-<<<<<<< HEAD
-  dps: 21994.87836
-  tps: 15616.36364
-=======
-  dps: 22025.20686
-  tps: 15637.89687
->>>>>>> b4cd731d
+  dps: 21994.87576
+  tps: 15616.36179
  }
 }
 dps_results: {
  key: "TestSubtlety-AllItems-BloodthirstyGladiator'sBadgeofConquest-64687"
  value: {
-<<<<<<< HEAD
-  dps: 23857.09818
-  tps: 16938.53971
-=======
-  dps: 23278.88432
-  tps: 16528.00787
->>>>>>> b4cd731d
+  dps: 23857.09547
+  tps: 16938.53778
  }
 }
 dps_results: {
  key: "TestSubtlety-AllItems-BloodthirstyGladiator'sBadgeofDominance-64688"
  value: {
-<<<<<<< HEAD
-  dps: 22216.86188
-  tps: 15773.97193
-=======
-  dps: 21867.19274
-  tps: 15525.70685
->>>>>>> b4cd731d
+  dps: 22216.85922
+  tps: 15773.97005
  }
 }
 dps_results: {
  key: "TestSubtlety-AllItems-BloodthirstyGladiator'sBadgeofVictory-64689"
  value: {
-<<<<<<< HEAD
-  dps: 22536.86141
-  tps: 16001.1716
-=======
-  dps: 22179.35906
-  tps: 15747.34493
->>>>>>> b4cd731d
+  dps: 22536.85875
+  tps: 16001.16971
  }
 }
 dps_results: {
  key: "TestSubtlety-AllItems-BloodthirstyGladiator'sEmblemofCruelty-64740"
  value: {
-<<<<<<< HEAD
-  dps: 22869.21867
-  tps: 16237.14525
-=======
-  dps: 22700.67772
-  tps: 16117.48118
->>>>>>> b4cd731d
+  dps: 22869.21594
+  tps: 16237.14331
  }
 }
 dps_results: {
  key: "TestSubtlety-AllItems-BloodthirstyGladiator'sEmblemofMeditation-64741"
  value: {
-<<<<<<< HEAD
-  dps: 22216.86188
-  tps: 15773.97193
-=======
-  dps: 21867.19274
-  tps: 15525.70685
->>>>>>> b4cd731d
+  dps: 22216.85922
+  tps: 15773.97005
  }
 }
 dps_results: {
  key: "TestSubtlety-AllItems-BloodthirstyGladiator'sEmblemofTenacity-64742"
  value: {
-<<<<<<< HEAD
-  dps: 22216.86188
-  tps: 15773.97193
-=======
-  dps: 21867.19274
-  tps: 15525.70685
->>>>>>> b4cd731d
+  dps: 22216.85922
+  tps: 15773.97005
  }
 }
 dps_results: {
  key: "TestSubtlety-AllItems-BloodthirstyGladiator'sInsigniaofConquest-64761"
  value: {
-<<<<<<< HEAD
-  dps: 23081.69713
-  tps: 16388.00496
-=======
-  dps: 22987.82684
-  tps: 16321.35705
->>>>>>> b4cd731d
+  dps: 23081.69446
+  tps: 16388.00307
  }
 }
 dps_results: {
  key: "TestSubtlety-AllItems-BloodthirstyGladiator'sInsigniaofDominance-64762"
  value: {
-<<<<<<< HEAD
-  dps: 22216.86188
-  tps: 15773.97193
-=======
-  dps: 21867.19274
-  tps: 15525.70685
->>>>>>> b4cd731d
+  dps: 22216.85922
+  tps: 15773.97005
  }
 }
 dps_results: {
  key: "TestSubtlety-AllItems-BloodthirstyGladiator'sInsigniaofVictory-64763"
  value: {
-<<<<<<< HEAD
-  dps: 22502.89905
-  tps: 15977.05833
-=======
-  dps: 22151.23482
-  tps: 15727.37672
->>>>>>> b4cd731d
+  dps: 22502.8964
+  tps: 15977.05644
  }
 }
 dps_results: {
  key: "TestSubtlety-AllItems-BonescytheBattlegear"
  value: {
-<<<<<<< HEAD
-  dps: 15578.89643
-  tps: 11061.01647
-=======
-  dps: 15215.67678
-  tps: 10803.13051
->>>>>>> b4cd731d
+  dps: 15578.89422
+  tps: 11061.0149
  }
 }
 dps_results: {
  key: "TestSubtlety-AllItems-BottledLightning-66879"
  value: {
-<<<<<<< HEAD
-  dps: 22384.12051
-  tps: 15892.72556
-=======
-  dps: 22325.07034
-  tps: 15850.79994
->>>>>>> b4cd731d
+  dps: 22384.11783
+  tps: 15892.72366
  }
 }
 dps_results: {
  key: "TestSubtlety-AllItems-BracingEarthsiegeDiamond"
  value: {
-<<<<<<< HEAD
-  dps: 22599.87415
-  tps: 15724.99243
-=======
-  dps: 23228.67648
-  tps: 16162.51309
->>>>>>> b4cd731d
+  dps: 22599.87157
+  tps: 15724.99064
  }
 }
 dps_results: {
  key: "TestSubtlety-AllItems-BracingShadowspiritDiamond"
  value: {
-<<<<<<< HEAD
-  dps: 22599.87415
-  tps: 15724.99243
-=======
-  dps: 23228.67648
-  tps: 16162.51309
->>>>>>> b4cd731d
+  dps: 22599.87157
+  tps: 15724.99064
  }
 }
 dps_results: {
  key: "TestSubtlety-AllItems-BurningShadowspiritDiamond"
  value: {
-<<<<<<< HEAD
-  dps: 23059.59584
-  tps: 16372.31305
-=======
-  dps: 23705.02132
-  tps: 16830.56514
->>>>>>> b4cd731d
+  dps: 23059.5932
+  tps: 16372.31118
  }
 }
 dps_results: {
  key: "TestSubtlety-AllItems-ChaoticShadowspiritDiamond"
  value: {
-<<<<<<< HEAD
-  dps: 23264.61854
-  tps: 16517.87916
-=======
-  dps: 23751.0649
-  tps: 16863.25608
->>>>>>> b4cd731d
+  dps: 23264.61588
+  tps: 16517.87727
  }
 }
 dps_results: {
  key: "TestSubtlety-AllItems-ChaoticSkyflareDiamond"
  value: {
-<<<<<<< HEAD
-  dps: 23202.7056
-  tps: 16473.92098
-=======
-  dps: 23763.50143
-  tps: 16872.08601
->>>>>>> b4cd731d
+  dps: 23202.70294
+  tps: 16473.91909
  }
 }
 dps_results: {
  key: "TestSubtlety-AllItems-CoreofRipeness-58184"
  value: {
-<<<<<<< HEAD
-  dps: 22216.86188
-  tps: 15773.97193
-=======
-  dps: 21867.19274
-  tps: 15525.70685
->>>>>>> b4cd731d
+  dps: 22216.85922
+  tps: 15773.97005
  }
 }
 dps_results: {
  key: "TestSubtlety-AllItems-CorpseTongueCoin-50349"
  value: {
-<<<<<<< HEAD
-  dps: 22216.86188
-  tps: 15773.97193
-=======
-  dps: 21867.19274
-  tps: 15525.70685
->>>>>>> b4cd731d
+  dps: 22216.85922
+  tps: 15773.97005
  }
 }
 dps_results: {
  key: "TestSubtlety-AllItems-CorpseTongueCoin-50352"
  value: {
-<<<<<<< HEAD
-  dps: 22216.86188
-  tps: 15773.97193
-=======
-  dps: 21867.19274
-  tps: 15525.70685
->>>>>>> b4cd731d
+  dps: 22216.85922
+  tps: 15773.97005
  }
 }
 dps_results: {
  key: "TestSubtlety-AllItems-CorrodedSkeletonKey-50356"
  value: {
-<<<<<<< HEAD
-  dps: 22216.86188
-  tps: 15773.97193
-=======
-  dps: 21867.19274
-  tps: 15525.70685
->>>>>>> b4cd731d
+  dps: 22216.85922
+  tps: 15773.97005
   hps: 64
  }
 }
 dps_results: {
  key: "TestSubtlety-AllItems-CrushingWeight-59506"
  value: {
-<<<<<<< HEAD
-  dps: 22889.64956
-  tps: 16251.65119
-=======
-  dps: 23354.69524
-  tps: 16581.83362
->>>>>>> b4cd731d
+  dps: 22889.64688
+  tps: 16251.64928
  }
 }
 dps_results: {
  key: "TestSubtlety-AllItems-CrushingWeight-65118"
  value: {
-<<<<<<< HEAD
-  dps: 22848.53105
-  tps: 16222.45704
-=======
-  dps: 22789.54725
-  tps: 16180.57855
->>>>>>> b4cd731d
+  dps: 22848.52838
+  tps: 16222.45515
  }
 }
 dps_results: {
  key: "TestSubtlety-AllItems-DarkmoonCard:Berserker!-42989"
  value: {
-<<<<<<< HEAD
-  dps: 22238.20569
-  tps: 15789.12604
-=======
-  dps: 22296.54082
-  tps: 15830.54398
->>>>>>> b4cd731d
+  dps: 22238.20302
+  tps: 15789.12415
  }
 }
 dps_results: {
  key: "TestSubtlety-AllItems-DarkmoonCard:Death-42990"
  value: {
-<<<<<<< HEAD
-  dps: 22196.01654
-  tps: 15759.17174
-=======
-  dps: 22945.48443
-  tps: 16291.29395
->>>>>>> b4cd731d
+  dps: 22196.01388
+  tps: 15759.16986
  }
 }
 dps_results: {
  key: "TestSubtlety-AllItems-DarkmoonCard:Earthquake-62048"
  value: {
-<<<<<<< HEAD
-  dps: 22216.86188
-  tps: 15773.97193
-=======
-  dps: 21867.19274
-  tps: 15525.70685
->>>>>>> b4cd731d
+  dps: 22216.85922
+  tps: 15773.97005
  }
 }
 dps_results: {
  key: "TestSubtlety-AllItems-DarkmoonCard:Greatness-44255"
  value: {
-<<<<<<< HEAD
-  dps: 22520.09299
-  tps: 15989.26602
-=======
-  dps: 22141.94165
-  tps: 15720.77857
->>>>>>> b4cd731d
+  dps: 22520.09033
+  tps: 15989.26414
  }
 }
 dps_results: {
  key: "TestSubtlety-AllItems-DarkmoonCard:Hurricane-62049"
  value: {
-<<<<<<< HEAD
-  dps: 23130.64875
-  tps: 16422.76061
-=======
-  dps: 23097.78063
-  tps: 16399.42425
->>>>>>> b4cd731d
+  dps: 23130.64608
+  tps: 16422.75872
  }
 }
 dps_results: {
  key: "TestSubtlety-AllItems-DarkmoonCard:Hurricane-62051"
  value: {
-<<<<<<< HEAD
-  dps: 23983.59622
-  tps: 17028.35332
-=======
-  dps: 23689.33898
-  tps: 16819.43068
->>>>>>> b4cd731d
+  dps: 23983.59352
+  tps: 17028.3514
  }
 }
 dps_results: {
  key: "TestSubtlety-AllItems-DarkmoonCard:Tsunami-62050"
  value: {
-<<<<<<< HEAD
-  dps: 22216.86188
-  tps: 15773.97193
-=======
-  dps: 21867.19274
-  tps: 15525.70685
->>>>>>> b4cd731d
+  dps: 22216.85922
+  tps: 15773.97005
  }
 }
 dps_results: {
  key: "TestSubtlety-AllItems-DarkmoonCard:Volcano-62047"
  value: {
-<<<<<<< HEAD
-  dps: 22205.35616
-  tps: 15765.80287
-=======
-  dps: 22437.10711
-  tps: 15930.34605
->>>>>>> b4cd731d
+  dps: 22205.35353
+  tps: 15765.80101
  }
 }
 dps_results: {
  key: "TestSubtlety-AllItems-Death'sChoice-47464"
  value: {
-<<<<<<< HEAD
-  dps: 22838.2374
-  tps: 16215.14855
-=======
-  dps: 22525.14525
-  tps: 15992.85313
->>>>>>> b4cd731d
+  dps: 22838.23476
+  tps: 16215.14668
  }
 }
 dps_results: {
  key: "TestSubtlety-AllItems-DeathKnight'sAnguish-38212"
  value: {
-<<<<<<< HEAD
-  dps: 22483.61722
-  tps: 15963.36822
-=======
-  dps: 22121.65743
-  tps: 15706.37678
->>>>>>> b4cd731d
+  dps: 22483.61453
+  tps: 15963.36631
  }
 }
 dps_results: {
  key: "TestSubtlety-AllItems-Deathbringer'sWill-50362"
  value: {
-<<<<<<< HEAD
-  dps: 23203.85091
-  tps: 16474.73415
-=======
-  dps: 23152.57618
-  tps: 16438.32909
->>>>>>> b4cd731d
+  dps: 23203.84817
+  tps: 16474.7322
  }
 }
 dps_results: {
  key: "TestSubtlety-AllItems-Deathbringer'sWill-50363"
  value: {
-<<<<<<< HEAD
-  dps: 23030.21844
-  tps: 16351.45509
-=======
-  dps: 22763.25861
-  tps: 16161.91362
->>>>>>> b4cd731d
+  dps: 23030.21571
+  tps: 16351.45316
  }
 }
 dps_results: {
  key: "TestSubtlety-AllItems-Defender'sCode-40257"
  value: {
-<<<<<<< HEAD
-  dps: 22216.86188
-  tps: 15773.97193
-=======
-  dps: 21867.19274
-  tps: 15525.70685
->>>>>>> b4cd731d
+  dps: 22216.85922
+  tps: 15773.97005
  }
 }
 dps_results: {
  key: "TestSubtlety-AllItems-DestructiveShadowspiritDiamond"
  value: {
-<<<<<<< HEAD
-  dps: 22798.99719
-  tps: 16187.288
-=======
-  dps: 23271.14481
-  tps: 16522.51281
->>>>>>> b4cd731d
+  dps: 22798.99458
+  tps: 16187.28616
  }
 }
 dps_results: {
  key: "TestSubtlety-AllItems-DestructiveSkyflareDiamond"
  value: {
-<<<<<<< HEAD
-  dps: 22735.50789
-  tps: 16142.2106
-=======
-  dps: 23264.93189
-  tps: 16518.10164
->>>>>>> b4cd731d
+  dps: 22735.50529
+  tps: 16142.20876
  }
 }
 dps_results: {
  key: "TestSubtlety-AllItems-DislodgedForeignObject-50348"
  value: {
-<<<<<<< HEAD
-  dps: 22330.85753
-  tps: 15854.90884
-=======
-  dps: 22048.81828
-  tps: 15654.66098
->>>>>>> b4cd731d
+  dps: 22330.85486
+  tps: 15854.90695
  }
 }
 dps_results: {
  key: "TestSubtlety-AllItems-DislodgedForeignObject-50353"
  value: {
-<<<<<<< HEAD
-  dps: 22148.0197
-  tps: 15725.09399
-=======
-  dps: 22357.87742
-  tps: 15874.09297
->>>>>>> b4cd731d
+  dps: 22148.01707
+  tps: 15725.09212
  }
 }
 dps_results: {
  key: "TestSubtlety-AllItems-EffulgentShadowspiritDiamond"
  value: {
-<<<<<<< HEAD
-  dps: 22599.87415
-  tps: 16045.91064
-=======
-  dps: 23228.67648
-  tps: 16492.3603
->>>>>>> b4cd731d
+  dps: 22599.87157
+  tps: 16045.90882
  }
 }
 dps_results: {
  key: "TestSubtlety-AllItems-ElectrosparkHeartstarter-67118"
  value: {
-<<<<<<< HEAD
-  dps: 22216.86188
-  tps: 15773.97193
-=======
-  dps: 21867.19274
-  tps: 15525.70685
->>>>>>> b4cd731d
+  dps: 22216.85922
+  tps: 15773.97005
  }
 }
 dps_results: {
  key: "TestSubtlety-AllItems-EmberShadowspiritDiamond"
  value: {
-<<<<<<< HEAD
-  dps: 22599.87415
-  tps: 16045.91064
-=======
-  dps: 23228.67648
-  tps: 16492.3603
->>>>>>> b4cd731d
+  dps: 22599.87157
+  tps: 16045.90882
  }
 }
 dps_results: {
  key: "TestSubtlety-AllItems-EmberSkyflareDiamond"
  value: {
-<<<<<<< HEAD
-  dps: 22599.87415
-  tps: 16045.91064
-=======
-  dps: 23228.67648
-  tps: 16492.3603
->>>>>>> b4cd731d
+  dps: 22599.87157
+  tps: 16045.90882
  }
 }
 dps_results: {
  key: "TestSubtlety-AllItems-EnigmaticShadowspiritDiamond"
  value: {
-<<<<<<< HEAD
-  dps: 22798.99719
-  tps: 16187.288
-=======
-  dps: 23271.14481
-  tps: 16522.51281
->>>>>>> b4cd731d
+  dps: 22798.99458
+  tps: 16187.28616
  }
 }
 dps_results: {
  key: "TestSubtlety-AllItems-EnigmaticSkyflareDiamond"
  value: {
-<<<<<<< HEAD
-  dps: 22739.31091
-  tps: 16144.91075
-=======
-  dps: 23285.47187
-  tps: 16532.68503
->>>>>>> b4cd731d
+  dps: 22739.30832
+  tps: 16144.9089
  }
 }
 dps_results: {
  key: "TestSubtlety-AllItems-EnigmaticStarflareDiamond"
  value: {
-<<<<<<< HEAD
-  dps: 22699.82973
-  tps: 16116.87911
-=======
-  dps: 23267.00614
-  tps: 16519.57436
->>>>>>> b4cd731d
+  dps: 22699.82714
+  tps: 16116.87727
  }
 }
 dps_results: {
  key: "TestSubtlety-AllItems-EphemeralSnowflake-50260"
  value: {
-<<<<<<< HEAD
-  dps: 22428.69922
-  tps: 15924.37645
-=======
-  dps: 22697.69694
-  tps: 16115.36482
->>>>>>> b4cd731d
+  dps: 22428.69654
+  tps: 15924.37455
  }
 }
 dps_results: {
  key: "TestSubtlety-AllItems-EssenceofGossamer-37220"
  value: {
-<<<<<<< HEAD
-  dps: 22216.86188
-  tps: 15773.97193
-=======
-  dps: 21867.19274
-  tps: 15525.70685
->>>>>>> b4cd731d
+  dps: 22216.85922
+  tps: 15773.97005
  }
 }
 dps_results: {
  key: "TestSubtlety-AllItems-EssenceoftheCyclone-59473"
  value: {
-<<<<<<< HEAD
-  dps: 24317.36238
-  tps: 17265.32729
-=======
-  dps: 24144.29115
-  tps: 17142.44671
->>>>>>> b4cd731d
+  dps: 24317.3596
+  tps: 17265.32531
  }
 }
 dps_results: {
  key: "TestSubtlety-AllItems-EssenceoftheCyclone-65140"
  value: {
-<<<<<<< HEAD
-  dps: 24510.58648
-  tps: 17402.5164
-=======
-  dps: 25059.02459
-  tps: 17791.90746
->>>>>>> b4cd731d
+  dps: 24510.58368
+  tps: 17402.51441
  }
 }
 dps_results: {
  key: "TestSubtlety-AllItems-EternalEarthsiegeDiamond"
  value: {
-<<<<<<< HEAD
-  dps: 22599.87415
-  tps: 16045.91064
-=======
-  dps: 23228.67648
-  tps: 16492.3603
->>>>>>> b4cd731d
+  dps: 22599.87157
+  tps: 16045.90882
  }
 }
 dps_results: {
  key: "TestSubtlety-AllItems-EternalShadowspiritDiamond"
  value: {
-<<<<<<< HEAD
-  dps: 22599.87415
-  tps: 16045.91064
-=======
-  dps: 23228.67648
-  tps: 16492.3603
->>>>>>> b4cd731d
+  dps: 22599.87157
+  tps: 16045.90882
  }
 }
 dps_results: {
  key: "TestSubtlety-AllItems-ExtractofNecromanticPower-40373"
  value: {
-<<<<<<< HEAD
-  dps: 22281.212
-  tps: 15819.66052
-=======
-  dps: 22484.16431
-  tps: 15963.75666
->>>>>>> b4cd731d
+  dps: 22281.20934
+  tps: 15819.65863
  }
 }
 dps_results: {
  key: "TestSubtlety-AllItems-EyeoftheBroodmother-45308"
  value: {
-<<<<<<< HEAD
-  dps: 22234.12058
-  tps: 15786.22561
-=======
-  dps: 22247.65225
-  tps: 15795.8331
->>>>>>> b4cd731d
+  dps: 22234.11792
+  tps: 15786.22372
  }
 }
 dps_results: {
  key: "TestSubtlety-AllItems-FallofMortality-59500"
  value: {
-<<<<<<< HEAD
-  dps: 22216.86188
-  tps: 15773.97193
-=======
-  dps: 21867.19274
-  tps: 15525.70685
->>>>>>> b4cd731d
+  dps: 22216.85922
+  tps: 15773.97005
  }
 }
 dps_results: {
  key: "TestSubtlety-AllItems-FallofMortality-65124"
  value: {
-<<<<<<< HEAD
-  dps: 22216.86188
-  tps: 15773.97193
-=======
-  dps: 21867.19274
-  tps: 15525.70685
->>>>>>> b4cd731d
+  dps: 22216.85922
+  tps: 15773.97005
  }
 }
 dps_results: {
  key: "TestSubtlety-AllItems-Figurine-DemonPanther-52199"
  value: {
-<<<<<<< HEAD
-  dps: 23893.55098
-  tps: 16964.4212
-=======
-  dps: 24359.35308
-  tps: 17295.14069
->>>>>>> b4cd731d
+  dps: 23893.54825
+  tps: 16964.41926
  }
 }
 dps_results: {
  key: "TestSubtlety-AllItems-Figurine-DreamOwl-52354"
  value: {
-<<<<<<< HEAD
-  dps: 22216.86188
-  tps: 15773.97193
-=======
-  dps: 21867.19274
-  tps: 15525.70685
->>>>>>> b4cd731d
+  dps: 22216.85922
+  tps: 15773.97005
  }
 }
 dps_results: {
  key: "TestSubtlety-AllItems-Figurine-EarthenGuardian-52352"
  value: {
-<<<<<<< HEAD
-  dps: 22216.86188
-  tps: 15773.97193
-=======
-  dps: 21867.19274
-  tps: 15525.70685
->>>>>>> b4cd731d
+  dps: 22216.85922
+  tps: 15773.97005
  }
 }
 dps_results: {
  key: "TestSubtlety-AllItems-Figurine-JeweledSerpent-52353"
  value: {
-<<<<<<< HEAD
-  dps: 22216.86188
-  tps: 15773.97193
-=======
-  dps: 21867.19274
-  tps: 15525.70685
->>>>>>> b4cd731d
+  dps: 22216.85922
+  tps: 15773.97005
  }
 }
 dps_results: {
  key: "TestSubtlety-AllItems-Figurine-KingofBoars-52351"
  value: {
-<<<<<<< HEAD
-  dps: 22281.85868
-  tps: 15820.11966
-=======
-  dps: 22319.73824
-  tps: 15847.01415
->>>>>>> b4cd731d
+  dps: 22281.85607
+  tps: 15820.11781
  }
 }
 dps_results: {
  key: "TestSubtlety-AllItems-Figurine-SapphireOwl-42413"
  value: {
-<<<<<<< HEAD
-  dps: 22216.86188
-  tps: 15773.97193
-=======
-  dps: 21867.19274
-  tps: 15525.70685
->>>>>>> b4cd731d
+  dps: 22216.85922
+  tps: 15773.97005
  }
 }
 dps_results: {
  key: "TestSubtlety-AllItems-FleetShadowspiritDiamond"
  value: {
-<<<<<<< HEAD
-  dps: 22845.63049
-  tps: 16220.39765
-=======
-  dps: 23184.73309
-  tps: 16461.16049
->>>>>>> b4cd731d
+  dps: 22845.62788
+  tps: 16220.3958
  }
 }
 dps_results: {
  key: "TestSubtlety-AllItems-ForethoughtTalisman-40258"
  value: {
-<<<<<<< HEAD
-  dps: 22216.86188
-  tps: 15773.97193
-=======
-  dps: 21867.19274
-  tps: 15525.70685
->>>>>>> b4cd731d
+  dps: 22216.85922
+  tps: 15773.97005
  }
 }
 dps_results: {
  key: "TestSubtlety-AllItems-ForgeEmber-37660"
  value: {
-<<<<<<< HEAD
-  dps: 22237.86987
-  tps: 15788.88761
-=======
-  dps: 22148.05705
-  tps: 15725.12051
->>>>>>> b4cd731d
+  dps: 22237.86722
+  tps: 15788.88572
  }
 }
 dps_results: {
  key: "TestSubtlety-AllItems-ForlornShadowspiritDiamond"
  value: {
-<<<<<<< HEAD
-  dps: 22599.87415
-  tps: 16045.91064
-=======
-  dps: 23228.67648
-  tps: 16492.3603
->>>>>>> b4cd731d
+  dps: 22599.87157
+  tps: 16045.90882
  }
 }
 dps_results: {
  key: "TestSubtlety-AllItems-ForlornSkyflareDiamond"
  value: {
-<<<<<<< HEAD
-  dps: 22599.87415
-  tps: 16045.91064
-=======
-  dps: 23228.67648
-  tps: 16492.3603
->>>>>>> b4cd731d
+  dps: 22599.87157
+  tps: 16045.90882
  }
 }
 dps_results: {
  key: "TestSubtlety-AllItems-ForlornStarflareDiamond"
  value: {
-<<<<<<< HEAD
-  dps: 22599.87415
-  tps: 16045.91064
-=======
-  dps: 23228.67648
-  tps: 16492.3603
->>>>>>> b4cd731d
+  dps: 22599.87157
+  tps: 16045.90882
  }
 }
 dps_results: {
  key: "TestSubtlety-AllItems-FuryofAngerforge-59461"
  value: {
-<<<<<<< HEAD
-  dps: 23298.40425
-  tps: 16541.86702
-=======
-  dps: 23108.67418
-  tps: 16407.15867
->>>>>>> b4cd731d
+  dps: 23298.40152
+  tps: 16541.86508
  }
 }
 dps_results: {
  key: "TestSubtlety-AllItems-FuryoftheFiveFlights-40431"
  value: {
-<<<<<<< HEAD
-  dps: 22500.40844
-  tps: 15975.29
-=======
-  dps: 22146.02608
-  tps: 15723.67852
->>>>>>> b4cd731d
+  dps: 22500.40579
+  tps: 15975.28811
  }
 }
 dps_results: {
  key: "TestSubtlety-AllItems-FuturesightRune-38763"
  value: {
-<<<<<<< HEAD
-  dps: 22216.86188
-  tps: 15773.97193
-=======
-  dps: 21867.19274
-  tps: 15525.70685
->>>>>>> b4cd731d
+  dps: 22216.85922
+  tps: 15773.97005
  }
 }
 dps_results: {
  key: "TestSubtlety-AllItems-GaleofShadows-56138"
  value: {
-<<<<<<< HEAD
-  dps: 22496.27887
-  tps: 15972.358
-=======
-  dps: 22297.62912
-  tps: 15831.31668
->>>>>>> b4cd731d
+  dps: 22496.27618
+  tps: 15972.35609
  }
 }
 dps_results: {
  key: "TestSubtlety-AllItems-GaleofShadows-56462"
  value: {
-<<<<<<< HEAD
-  dps: 22280.60447
-  tps: 15819.22917
-=======
-  dps: 22683.11819
-  tps: 16105.01391
->>>>>>> b4cd731d
+  dps: 22280.60181
+  tps: 15819.22729
  }
 }
 dps_results: {
  key: "TestSubtlety-AllItems-GearDetector-61462"
  value: {
-<<<<<<< HEAD
-  dps: 23045.65227
-  tps: 16362.41311
-=======
-  dps: 22765.32347
-  tps: 16163.37966
->>>>>>> b4cd731d
+  dps: 23045.64958
+  tps: 16362.41121
  }
 }
 dps_results: {
  key: "TestSubtlety-AllItems-Gladiator'sVestments"
  value: {
-<<<<<<< HEAD
-  dps: 17858.7968
-  tps: 12679.74573
-=======
-  dps: 18080.90686
-  tps: 12837.44387
->>>>>>> b4cd731d
+  dps: 17858.7946
+  tps: 12679.74416
  }
 }
 dps_results: {
  key: "TestSubtlety-AllItems-GlowingTwilightScale-54573"
  value: {
-<<<<<<< HEAD
-  dps: 22216.86188
-  tps: 15773.97193
+  dps: 22216.85922
+  tps: 15773.97005
   hps: 46.69533
-=======
-  dps: 21867.19274
-  tps: 15525.70685
-  hps: 45.924
->>>>>>> b4cd731d
  }
 }
 dps_results: {
  key: "TestSubtlety-AllItems-GlowingTwilightScale-54589"
  value: {
-<<<<<<< HEAD
-  dps: 22216.86188
-  tps: 15773.97193
+  dps: 22216.85922
+  tps: 15773.97005
   hps: 52.729
-=======
-  dps: 21867.19274
-  tps: 15525.70685
-  hps: 51.858
->>>>>>> b4cd731d
  }
 }
 dps_results: {
  key: "TestSubtlety-AllItems-GnomishLightningGenerator-41121"
  value: {
-<<<<<<< HEAD
-  dps: 22706.37069
-  tps: 16121.52319
-=======
-  dps: 22568.27507
-  tps: 16023.4753
->>>>>>> b4cd731d
+  dps: 22706.36798
+  tps: 16121.52127
  }
 }
 dps_results: {
  key: "TestSubtlety-AllItems-GraceoftheHerald-55266"
  value: {
-<<<<<<< HEAD
-  dps: 23115.24654
-  tps: 16411.82504
-=======
-  dps: 23395.6178
-  tps: 16610.88864
->>>>>>> b4cd731d
+  dps: 23115.24384
+  tps: 16411.82313
  }
 }
 dps_results: {
  key: "TestSubtlety-AllItems-GraceoftheHerald-56295"
  value: {
-<<<<<<< HEAD
-  dps: 23403.30532
-  tps: 16616.34678
-=======
-  dps: 23441.80438
-  tps: 16643.68111
->>>>>>> b4cd731d
+  dps: 23403.30263
+  tps: 16616.34487
  }
 }
 dps_results: {
  key: "TestSubtlety-AllItems-HarmlightToken-63839"
  value: {
-<<<<<<< HEAD
-  dps: 22216.86188
-  tps: 15773.97193
-=======
-  dps: 21867.19274
-  tps: 15525.70685
->>>>>>> b4cd731d
+  dps: 22216.85922
+  tps: 15773.97005
  }
 }
 dps_results: {
  key: "TestSubtlety-AllItems-Harrison'sInsigniaofPanache-65803"
  value: {
-<<<<<<< HEAD
-  dps: 22373.55381
-  tps: 15885.22321
-=======
-  dps: 22060.84289
-  tps: 15663.19845
->>>>>>> b4cd731d
+  dps: 22373.55118
+  tps: 15885.22134
  }
 }
 dps_results: {
  key: "TestSubtlety-AllItems-HeartofIgnacious-59514"
  value: {
-<<<<<<< HEAD
-  dps: 22216.86188
-  tps: 15773.97193
-=======
-  dps: 21867.19274
-  tps: 15525.70685
->>>>>>> b4cd731d
+  dps: 22216.85922
+  tps: 15773.97005
  }
 }
 dps_results: {
  key: "TestSubtlety-AllItems-HeartofIgnacious-65110"
  value: {
-<<<<<<< HEAD
-  dps: 22216.86188
-  tps: 15773.97193
-=======
-  dps: 21867.19274
-  tps: 15525.70685
->>>>>>> b4cd731d
+  dps: 22216.85922
+  tps: 15773.97005
  }
 }
 dps_results: {
  key: "TestSubtlety-AllItems-HeartofRage-59224"
  value: {
-<<<<<<< HEAD
-  dps: 22540.87578
-  tps: 16004.0218
-=======
-  dps: 22605.06645
-  tps: 16049.59718
->>>>>>> b4cd731d
+  dps: 22540.87314
+  tps: 16004.01993
  }
 }
 dps_results: {
  key: "TestSubtlety-AllItems-HeartofRage-65072"
  value: {
-<<<<<<< HEAD
-  dps: 22596.05493
-  tps: 16043.199
-=======
-  dps: 22652.35224
-  tps: 16083.17009
->>>>>>> b4cd731d
+  dps: 22596.05229
+  tps: 16043.19713
  }
 }
 dps_results: {
  key: "TestSubtlety-AllItems-HeartofSolace-55868"
  value: {
-<<<<<<< HEAD
-  dps: 22496.27887
-  tps: 15972.358
-=======
-  dps: 22297.62912
-  tps: 15831.31668
->>>>>>> b4cd731d
+  dps: 22496.27618
+  tps: 15972.35609
  }
 }
 dps_results: {
  key: "TestSubtlety-AllItems-HeartofSolace-56393"
  value: {
-<<<<<<< HEAD
-  dps: 22627.29297
-  tps: 16065.37801
-=======
-  dps: 23027.86564
-  tps: 16349.7846
->>>>>>> b4cd731d
+  dps: 22627.29031
+  tps: 16065.37612
  }
 }
 dps_results: {
  key: "TestSubtlety-AllItems-HeartofThunder-55845"
  value: {
-<<<<<<< HEAD
-  dps: 22216.86188
-  tps: 15773.97193
-=======
-  dps: 21867.19274
-  tps: 15525.70685
->>>>>>> b4cd731d
+  dps: 22216.85922
+  tps: 15773.97005
  }
 }
 dps_results: {
  key: "TestSubtlety-AllItems-HeartofThunder-56370"
  value: {
-<<<<<<< HEAD
-  dps: 22216.86188
-  tps: 15773.97193
-=======
-  dps: 21867.19274
-  tps: 15525.70685
->>>>>>> b4cd731d
+  dps: 22216.85922
+  tps: 15773.97005
  }
 }
 dps_results: {
  key: "TestSubtlety-AllItems-HeartoftheVile-66969"
  value: {
-<<<<<<< HEAD
-  dps: 23321.71382
-  tps: 16558.41681
-=======
-  dps: 23227.60367
-  tps: 16491.59861
->>>>>>> b4cd731d
+  dps: 23321.71111
+  tps: 16558.41489
  }
 }
 dps_results: {
  key: "TestSubtlety-AllItems-Heartpierce-49982"
  value: {
-<<<<<<< HEAD
-  dps: 23365.12632
-  tps: 16589.23969
-=======
-  dps: 23939.86724
-  tps: 16997.30574
->>>>>>> b4cd731d
+  dps: 23365.12366
+  tps: 16589.2378
  }
 }
 dps_results: {
  key: "TestSubtlety-AllItems-Heartpierce-50641"
  value: {
-<<<<<<< HEAD
-  dps: 23365.12632
-  tps: 16589.23969
-=======
-  dps: 23939.86724
-  tps: 16997.30574
->>>>>>> b4cd731d
+  dps: 23365.12366
+  tps: 16589.2378
  }
 }
 dps_results: {
  key: "TestSubtlety-AllItems-IllustrationoftheDragonSoul-40432"
  value: {
-<<<<<<< HEAD
-  dps: 22216.86188
-  tps: 15773.97193
-=======
-  dps: 21867.19274
-  tps: 15525.70685
->>>>>>> b4cd731d
+  dps: 22216.85922
+  tps: 15773.97005
  }
 }
 dps_results: {
  key: "TestSubtlety-AllItems-ImpassiveShadowspiritDiamond"
  value: {
-<<<<<<< HEAD
-  dps: 22798.99719
-  tps: 16187.288
-=======
-  dps: 23271.14481
-  tps: 16522.51281
->>>>>>> b4cd731d
+  dps: 22798.99458
+  tps: 16187.28616
  }
 }
 dps_results: {
  key: "TestSubtlety-AllItems-ImpassiveSkyflareDiamond"
  value: {
-<<<<<<< HEAD
-  dps: 22739.31091
-  tps: 16144.91075
-=======
-  dps: 23285.47187
-  tps: 16532.68503
->>>>>>> b4cd731d
+  dps: 22739.30832
+  tps: 16144.9089
  }
 }
 dps_results: {
  key: "TestSubtlety-AllItems-ImpassiveStarflareDiamond"
  value: {
-<<<<<<< HEAD
-  dps: 22699.82973
-  tps: 16116.87911
-=======
-  dps: 23267.00614
-  tps: 16519.57436
->>>>>>> b4cd731d
+  dps: 22699.82714
+  tps: 16116.87727
  }
 }
 dps_results: {
  key: "TestSubtlety-AllItems-ImpatienceofYouth-62464"
  value: {
-<<<<<<< HEAD
-  dps: 22538.59193
-  tps: 16002.40027
-=======
-  dps: 22777.92324
-  tps: 16172.3255
->>>>>>> b4cd731d
+  dps: 22538.5893
+  tps: 16002.3984
  }
 }
 dps_results: {
  key: "TestSubtlety-AllItems-ImpatienceofYouth-62469"
  value: {
-<<<<<<< HEAD
-  dps: 22538.59193
-  tps: 16002.40027
-=======
-  dps: 22777.92324
-  tps: 16172.3255
->>>>>>> b4cd731d
+  dps: 22538.5893
+  tps: 16002.3984
  }
 }
 dps_results: {
  key: "TestSubtlety-AllItems-ImpetuousQuery-55881"
  value: {
-<<<<<<< HEAD
-  dps: 22224.96158
-  tps: 15779.72272
-=======
-  dps: 21898.48813
-  tps: 15547.92657
->>>>>>> b4cd731d
+  dps: 22224.95893
+  tps: 15779.72084
  }
 }
 dps_results: {
  key: "TestSubtlety-AllItems-ImpetuousQuery-56406"
  value: {
-<<<<<<< HEAD
-  dps: 21994.87836
-  tps: 15616.36364
-=======
-  dps: 22025.20686
-  tps: 15637.89687
->>>>>>> b4cd731d
+  dps: 21994.87576
+  tps: 15616.36179
  }
 }
 dps_results: {
  key: "TestSubtlety-AllItems-IncisorFragment-37723"
  value: {
-<<<<<<< HEAD
-  dps: 22516.59719
-  tps: 15986.784
-=======
-  dps: 22153.81284
-  tps: 15729.20712
->>>>>>> b4cd731d
+  dps: 22516.59451
+  tps: 15986.7821
  }
 }
 dps_results: {
  key: "TestSubtlety-AllItems-InsightfulEarthsiegeDiamond"
  value: {
-<<<<<<< HEAD
-  dps: 22599.87415
-  tps: 16045.91064
-=======
-  dps: 23228.67648
-  tps: 16492.3603
->>>>>>> b4cd731d
+  dps: 22599.87157
+  tps: 16045.90882
  }
 }
 dps_results: {
  key: "TestSubtlety-AllItems-InsigniaofDiplomacy-61433"
  value: {
-<<<<<<< HEAD
-  dps: 22216.86188
-  tps: 15773.97193
-=======
-  dps: 21867.19274
-  tps: 15525.70685
->>>>>>> b4cd731d
+  dps: 22216.85922
+  tps: 15773.97005
  }
 }
 dps_results: {
  key: "TestSubtlety-AllItems-InsigniaoftheEarthenLord-61429"
  value: {
-<<<<<<< HEAD
-  dps: 22395.89721
-  tps: 15901.08702
-=======
-  dps: 22096.05507
-  tps: 15688.1991
->>>>>>> b4cd731d
+  dps: 22395.89454
+  tps: 15901.08513
  }
 }
 dps_results: {
  key: "TestSubtlety-AllItems-InvigoratingEarthsiegeDiamond"
  value: {
-<<<<<<< HEAD
-  dps: 23214.35759
-  tps: 16482.19389
-=======
-  dps: 23349.11113
-  tps: 16577.8689
->>>>>>> b4cd731d
+  dps: 23214.35493
+  tps: 16482.192
   hps: 66.16551
  }
 }
 dps_results: {
  key: "TestSubtlety-AllItems-JarofAncientRemedies-59354"
  value: {
-<<<<<<< HEAD
-  dps: 22216.86188
-  tps: 15773.97193
-=======
-  dps: 21867.19274
-  tps: 15525.70685
->>>>>>> b4cd731d
+  dps: 22216.85922
+  tps: 15773.97005
  }
 }
 dps_results: {
  key: "TestSubtlety-AllItems-JarofAncientRemedies-65029"
  value: {
-<<<<<<< HEAD
-  dps: 22216.86188
-  tps: 15773.97193
-=======
-  dps: 21867.19274
-  tps: 15525.70685
->>>>>>> b4cd731d
+  dps: 22216.85922
+  tps: 15773.97005
  }
 }
 dps_results: {
  key: "TestSubtlety-AllItems-JujuofNimbleness-63840"
  value: {
-<<<<<<< HEAD
-  dps: 23567.30784
-  tps: 16732.78857
-=======
-  dps: 22935.68382
-  tps: 16284.33551
->>>>>>> b4cd731d
+  dps: 23567.30513
+  tps: 16732.78664
  }
 }
 dps_results: {
  key: "TestSubtlety-AllItems-KeytotheEndlessChamber-55795"
  value: {
-<<<<<<< HEAD
-  dps: 23494.01181
-  tps: 16680.74838
-=======
-  dps: 23455.37533
-  tps: 16653.31648
->>>>>>> b4cd731d
+  dps: 23494.00907
+  tps: 16680.74644
  }
 }
 dps_results: {
  key: "TestSubtlety-AllItems-KeytotheEndlessChamber-56328"
  value: {
-<<<<<<< HEAD
-  dps: 23951.83454
-  tps: 17005.80252
-=======
-  dps: 24520.15849
-  tps: 17409.31253
->>>>>>> b4cd731d
+  dps: 23951.83178
+  tps: 17005.80056
  }
 }
 dps_results: {
  key: "TestSubtlety-AllItems-KvaldirBattleStandard-59685"
  value: {
-<<<<<<< HEAD
-  dps: 22442.53352
-  tps: 15934.1988
-=======
-  dps: 22407.38614
-  tps: 15909.24416
->>>>>>> b4cd731d
+  dps: 22442.53087
+  tps: 15934.19692
  }
 }
 dps_results: {
  key: "TestSubtlety-AllItems-KvaldirBattleStandard-59689"
  value: {
-<<<<<<< HEAD
-  dps: 22442.53352
-  tps: 15934.1988
-=======
-  dps: 22407.38614
-  tps: 15909.24416
->>>>>>> b4cd731d
+  dps: 22442.53087
+  tps: 15934.19692
  }
 }
 dps_results: {
  key: "TestSubtlety-AllItems-LadyLa-La'sSingingShell-67152"
  value: {
-<<<<<<< HEAD
-  dps: 22299.93392
-  tps: 15832.95309
-=======
-  dps: 22409.12403
-  tps: 15910.47806
->>>>>>> b4cd731d
+  dps: 22299.93127
+  tps: 15832.9512
  }
 }
 dps_results: {
  key: "TestSubtlety-AllItems-Lavanthor'sTalisman-37872"
  value: {
-<<<<<<< HEAD
-  dps: 22216.86188
-  tps: 15773.97193
-=======
-  dps: 21867.19274
-  tps: 15525.70685
->>>>>>> b4cd731d
+  dps: 22216.85922
+  tps: 15773.97005
  }
 }
 dps_results: {
  key: "TestSubtlety-AllItems-LeadenDespair-55816"
  value: {
-<<<<<<< HEAD
-  dps: 22216.86188
-  tps: 15773.97193
-=======
-  dps: 21867.19274
-  tps: 15525.70685
->>>>>>> b4cd731d
+  dps: 22216.85922
+  tps: 15773.97005
  }
 }
 dps_results: {
  key: "TestSubtlety-AllItems-LeadenDespair-56347"
  value: {
-<<<<<<< HEAD
-  dps: 22216.86188
-  tps: 15773.97193
-=======
-  dps: 21867.19274
-  tps: 15525.70685
->>>>>>> b4cd731d
+  dps: 22216.85922
+  tps: 15773.97005
  }
 }
 dps_results: {
  key: "TestSubtlety-AllItems-LeftEyeofRajh-56102"
  value: {
-<<<<<<< HEAD
-  dps: 23671.46494
-  tps: 16806.74011
-=======
-  dps: 23546.90215
-  tps: 16718.30052
->>>>>>> b4cd731d
+  dps: 23671.46223
+  tps: 16806.73818
  }
 }
 dps_results: {
  key: "TestSubtlety-AllItems-LeftEyeofRajh-56427"
  value: {
-<<<<<<< HEAD
-  dps: 23730.68894
-  tps: 16848.78915
-=======
-  dps: 23747.89104
-  tps: 16861.00264
->>>>>>> b4cd731d
+  dps: 23730.68623
+  tps: 16848.78722
  }
 }
 dps_results: {
  key: "TestSubtlety-AllItems-LicensetoSlay-58180"
  value: {
-<<<<<<< HEAD
-  dps: 23049.41901
-  tps: 16365.08749
-=======
-  dps: 23454.21527
-  tps: 16652.49284
->>>>>>> b4cd731d
+  dps: 23049.41628
+  tps: 16365.08556
  }
 }
 dps_results: {
  key: "TestSubtlety-AllItems-MagnetiteMirror-55814"
  value: {
-<<<<<<< HEAD
-  dps: 22371.59294
-  tps: 15883.83099
-=======
-  dps: 22430.09507
-  tps: 15925.3675
->>>>>>> b4cd731d
+  dps: 22371.5903
+  tps: 15883.82911
  }
 }
 dps_results: {
  key: "TestSubtlety-AllItems-MagnetiteMirror-56345"
  value: {
-<<<<<<< HEAD
-  dps: 22441.10866
-  tps: 15933.18715
-=======
-  dps: 22499.38567
-  tps: 15974.56383
->>>>>>> b4cd731d
+  dps: 22441.10602
+  tps: 15933.18528
  }
 }
 dps_results: {
  key: "TestSubtlety-AllItems-MajesticDragonFigurine-40430"
  value: {
-<<<<<<< HEAD
-  dps: 22216.86188
-  tps: 15773.97193
-=======
-  dps: 21867.19274
-  tps: 15525.70685
->>>>>>> b4cd731d
+  dps: 22216.85922
+  tps: 15773.97005
  }
 }
 dps_results: {
  key: "TestSubtlety-AllItems-MandalaofStirringPatterns-62467"
  value: {
-<<<<<<< HEAD
-  dps: 22216.86188
-  tps: 15773.97193
-=======
-  dps: 21867.19274
-  tps: 15525.70685
->>>>>>> b4cd731d
+  dps: 22216.85922
+  tps: 15773.97005
  }
 }
 dps_results: {
  key: "TestSubtlety-AllItems-MandalaofStirringPatterns-62472"
  value: {
-<<<<<<< HEAD
-  dps: 22216.86188
-  tps: 15773.97193
-=======
-  dps: 21867.19274
-  tps: 15525.70685
->>>>>>> b4cd731d
+  dps: 22216.85922
+  tps: 15773.97005
  }
 }
 dps_results: {
  key: "TestSubtlety-AllItems-MarkofKhardros-56132"
  value: {
-<<<<<<< HEAD
-  dps: 22677.30039
-  tps: 16100.88328
-=======
-  dps: 22289.02816
-  tps: 15825.21
->>>>>>> b4cd731d
+  dps: 22677.29772
+  tps: 16100.88138
  }
 }
 dps_results: {
  key: "TestSubtlety-AllItems-MarkofKhardros-56458"
  value: {
-<<<<<<< HEAD
-  dps: 22858.85935
-  tps: 16229.79014
-=======
-  dps: 22333.31644
-  tps: 15856.65467
->>>>>>> b4cd731d
+  dps: 22858.85666
+  tps: 16229.78823
  }
 }
 dps_results: {
  key: "TestSubtlety-AllItems-MeteoriteWhetstone-37390"
  value: {
-<<<<<<< HEAD
-  dps: 22295.74113
-  tps: 15829.9762
-=======
-  dps: 22809.15362
-  tps: 16194.49907
->>>>>>> b4cd731d
+  dps: 22295.73847
+  tps: 15829.97432
  }
 }
 dps_results: {
  key: "TestSubtlety-AllItems-MightoftheOcean-55251"
  value: {
-<<<<<<< HEAD
-  dps: 22589.3996
-  tps: 16038.47371
-=======
-  dps: 22362.94828
-  tps: 15877.69328
->>>>>>> b4cd731d
+  dps: 22589.3969
+  tps: 16038.4718
  }
 }
 dps_results: {
  key: "TestSubtlety-AllItems-MightoftheOcean-56285"
  value: {
-<<<<<<< HEAD
-  dps: 22755.57204
-  tps: 16156.45615
-=======
-  dps: 23472.71269
-  tps: 16665.62601
->>>>>>> b4cd731d
+  dps: 22755.56934
+  tps: 16156.45423
  }
 }
 dps_results: {
  key: "TestSubtlety-AllItems-MirrorofBrokenImages-62466"
  value: {
-<<<<<<< HEAD
-  dps: 22205.35616
-  tps: 15765.80287
-=======
-  dps: 22437.10711
-  tps: 15930.34605
->>>>>>> b4cd731d
+  dps: 22205.35353
+  tps: 15765.80101
  }
 }
 dps_results: {
  key: "TestSubtlety-AllItems-MirrorofBrokenImages-62471"
  value: {
-<<<<<<< HEAD
-  dps: 22205.35616
-  tps: 15765.80287
-=======
-  dps: 22437.10711
-  tps: 15930.34605
->>>>>>> b4cd731d
+  dps: 22205.35353
+  tps: 15765.80101
  }
 }
 dps_results: {
  key: "TestSubtlety-AllItems-MoonwellChalice-70142"
  value: {
-<<<<<<< HEAD
-  dps: 22450.90387
-  tps: 15940.14175
-=======
-  dps: 21982.46933
-  tps: 15607.55323
->>>>>>> b4cd731d
+  dps: 22450.90121
+  tps: 15940.13986
  }
 }
 dps_results: {
  key: "TestSubtlety-AllItems-NevermeltingIceCrystal-50259"
  value: {
-<<<<<<< HEAD
-  dps: 22446.25793
-  tps: 15936.84313
-=======
-  dps: 22399.69841
-  tps: 15903.78587
->>>>>>> b4cd731d
+  dps: 22446.25523
+  tps: 15936.84122
  }
 }
 dps_results: {
  key: "TestSubtlety-AllItems-OfferingofSacrifice-37638"
  value: {
-<<<<<<< HEAD
-  dps: 22216.86188
-  tps: 15773.97193
-=======
-  dps: 21867.19274
-  tps: 15525.70685
->>>>>>> b4cd731d
+  dps: 22216.85922
+  tps: 15773.97005
  }
 }
 dps_results: {
  key: "TestSubtlety-AllItems-Oremantle'sFavor-61448"
  value: {
-<<<<<<< HEAD
-  dps: 22941.92094
-  tps: 16288.76387
-=======
-  dps: 22905.36778
-  tps: 16262.81112
->>>>>>> b4cd731d
+  dps: 22941.91823
+  tps: 16288.76194
  }
 }
 dps_results: {
  key: "TestSubtlety-AllItems-PersistentEarthshatterDiamond"
  value: {
-<<<<<<< HEAD
-  dps: 22699.82973
-  tps: 16116.87911
-=======
-  dps: 23267.00614
-  tps: 16519.57436
->>>>>>> b4cd731d
+  dps: 22699.82714
+  tps: 16116.87727
  }
 }
 dps_results: {
  key: "TestSubtlety-AllItems-PersistentEarthsiegeDiamond"
  value: {
-<<<<<<< HEAD
-  dps: 22739.31091
-  tps: 16144.91075
-=======
-  dps: 23285.47187
-  tps: 16532.68503
->>>>>>> b4cd731d
+  dps: 22739.30832
+  tps: 16144.9089
  }
 }
 dps_results: {
  key: "TestSubtlety-AllItems-PetrifiedScarab-21685"
  value: {
-<<<<<<< HEAD
-  dps: 22216.86188
-  tps: 15773.97193
-=======
-  dps: 21867.19274
-  tps: 15525.70685
->>>>>>> b4cd731d
+  dps: 22216.85922
+  tps: 15773.97005
  }
 }
 dps_results: {
  key: "TestSubtlety-AllItems-PetrifiedTwilightScale-54571"
  value: {
-<<<<<<< HEAD
-  dps: 22216.86188
-  tps: 15773.97193
-=======
-  dps: 21867.19274
-  tps: 15525.70685
->>>>>>> b4cd731d
+  dps: 22216.85922
+  tps: 15773.97005
  }
 }
 dps_results: {
  key: "TestSubtlety-AllItems-PetrifiedTwilightScale-54591"
  value: {
-<<<<<<< HEAD
-  dps: 22216.86188
-  tps: 15773.97193
-=======
-  dps: 21867.19274
-  tps: 15525.70685
->>>>>>> b4cd731d
+  dps: 22216.85922
+  tps: 15773.97005
  }
 }
 dps_results: {
  key: "TestSubtlety-AllItems-PorcelainCrab-55237"
  value: {
-<<<<<<< HEAD
-  dps: 22098.85518
-  tps: 15690.18718
-=======
-  dps: 21897.1956
-  tps: 15547.00887
->>>>>>> b4cd731d
+  dps: 22098.85255
+  tps: 15690.18531
  }
 }
 dps_results: {
  key: "TestSubtlety-AllItems-PorcelainCrab-56280"
  value: {
-<<<<<<< HEAD
-  dps: 21975.85534
-  tps: 15602.85729
-=======
-  dps: 22265.72023
-  tps: 15808.66137
->>>>>>> b4cd731d
+  dps: 21975.85274
+  tps: 15602.85544
  }
 }
 dps_results: {
  key: "TestSubtlety-AllItems-PowerfulEarthshatterDiamond"
  value: {
-<<<<<<< HEAD
-  dps: 22599.87415
-  tps: 16045.91064
-=======
-  dps: 23228.67648
-  tps: 16492.3603
->>>>>>> b4cd731d
+  dps: 22599.87157
+  tps: 16045.90882
  }
 }
 dps_results: {
  key: "TestSubtlety-AllItems-PowerfulEarthsiegeDiamond"
  value: {
-<<<<<<< HEAD
-  dps: 22599.87415
-  tps: 16045.91064
-=======
-  dps: 23228.67648
-  tps: 16492.3603
->>>>>>> b4cd731d
+  dps: 22599.87157
+  tps: 16045.90882
  }
 }
 dps_results: {
  key: "TestSubtlety-AllItems-PowerfulShadowspiritDiamond"
  value: {
-<<<<<<< HEAD
-  dps: 22599.87415
-  tps: 16045.91064
-=======
-  dps: 23228.67648
-  tps: 16492.3603
->>>>>>> b4cd731d
+  dps: 22599.87157
+  tps: 16045.90882
  }
 }
 dps_results: {
  key: "TestSubtlety-AllItems-Prestor'sTalismanofMachination-59441"
  value: {
-<<<<<<< HEAD
-  dps: 23994.88515
-  tps: 17036.36845
-=======
-  dps: 23825.91006
-  tps: 16916.39615
->>>>>>> b4cd731d
+  dps: 23994.88238
+  tps: 17036.36649
  }
 }
 dps_results: {
  key: "TestSubtlety-AllItems-PurifiedShardoftheGods"
  value: {
-<<<<<<< HEAD
-  dps: 22216.86188
-  tps: 15773.97193
-=======
-  dps: 21867.19274
-  tps: 15525.70685
->>>>>>> b4cd731d
+  dps: 22216.85922
+  tps: 15773.97005
  }
 }
 dps_results: {
  key: "TestSubtlety-AllItems-Rainsong-55854"
  value: {
-<<<<<<< HEAD
-  dps: 22216.86188
-  tps: 15773.97193
-=======
-  dps: 21867.19274
-  tps: 15525.70685
->>>>>>> b4cd731d
+  dps: 22216.85922
+  tps: 15773.97005
  }
 }
 dps_results: {
  key: "TestSubtlety-AllItems-Rainsong-56377"
  value: {
-<<<<<<< HEAD
-  dps: 22216.86188
-  tps: 15773.97193
-=======
-  dps: 21867.19274
-  tps: 15525.70685
->>>>>>> b4cd731d
+  dps: 22216.85922
+  tps: 15773.97005
  }
 }
 dps_results: {
  key: "TestSubtlety-AllItems-ReignoftheDead-47316"
  value: {
-<<<<<<< HEAD
-  dps: 22048.54859
-  tps: 15654.4695
-=======
-  dps: 22079.71428
-  tps: 15676.59714
->>>>>>> b4cd731d
+  dps: 22048.54597
+  tps: 15654.46764
  }
 }
 dps_results: {
  key: "TestSubtlety-AllItems-ReignoftheDead-47477"
  value: {
-<<<<<<< HEAD
-  dps: 22059.85387
-  tps: 15662.49625
-=======
-  dps: 22090.83634
-  tps: 15684.4938
->>>>>>> b4cd731d
+  dps: 22059.85125
+  tps: 15662.49439
  }
 }
 dps_results: {
  key: "TestSubtlety-AllItems-RelentlessEarthsiegeDiamond"
  value: {
-<<<<<<< HEAD
-  dps: 23209.20088
-  tps: 16478.53263
-=======
-  dps: 23768.08564
-  tps: 16875.3408
->>>>>>> b4cd731d
+  dps: 23209.19823
+  tps: 16478.53074
  }
 }
 dps_results: {
  key: "TestSubtlety-AllItems-ReverberatingShadowspiritDiamond"
  value: {
-<<<<<<< HEAD
-  dps: 23110.61055
-  tps: 16408.53349
-=======
-  dps: 23757.38297
-  tps: 16867.74191
->>>>>>> b4cd731d
+  dps: 23110.60791
+  tps: 16408.53162
  }
 }
 dps_results: {
  key: "TestSubtlety-AllItems-RevitalizingShadowspiritDiamond"
  value: {
-<<<<<<< HEAD
-  dps: 23059.59584
-  tps: 16372.31305
-=======
-  dps: 23705.02132
-  tps: 16830.56514
->>>>>>> b4cd731d
+  dps: 23059.5932
+  tps: 16372.31118
  }
 }
 dps_results: {
  key: "TestSubtlety-AllItems-RevitalizingSkyflareDiamond"
  value: {
-<<<<<<< HEAD
-  dps: 22599.87415
-  tps: 16045.91064
-=======
-  dps: 23228.67648
-  tps: 16492.3603
->>>>>>> b4cd731d
+  dps: 22599.87157
+  tps: 16045.90882
  }
 }
 dps_results: {
  key: "TestSubtlety-AllItems-RightEyeofRajh-56100"
  value: {
-<<<<<<< HEAD
-  dps: 23089.373
-  tps: 16393.45483
-=======
-  dps: 23198.59708
-  tps: 16471.00392
->>>>>>> b4cd731d
+  dps: 23089.37027
+  tps: 16393.45289
  }
 }
 dps_results: {
  key: "TestSubtlety-AllItems-RightEyeofRajh-56431"
  value: {
-<<<<<<< HEAD
-  dps: 22796.32557
-  tps: 16185.39115
-=======
-  dps: 23502.74924
-  tps: 16686.95196
->>>>>>> b4cd731d
+  dps: 22796.32287
+  tps: 16185.38923
  }
 }
 dps_results: {
  key: "TestSubtlety-AllItems-RuneofRepulsion-40372"
  value: {
-<<<<<<< HEAD
-  dps: 22216.86188
-  tps: 15773.97193
-=======
-  dps: 21867.19274
-  tps: 15525.70685
->>>>>>> b4cd731d
+  dps: 22216.85922
+  tps: 15773.97005
  }
 }
 dps_results: {
  key: "TestSubtlety-AllItems-Schnottz'sMedallionofCommand-65805"
  value: {
-<<<<<<< HEAD
-  dps: 23142.18226
-  tps: 16430.9494
-=======
-  dps: 22602.76788
-  tps: 16047.9652
->>>>>>> b4cd731d
+  dps: 23142.17958
+  tps: 16430.9475
  }
 }
 dps_results: {
  key: "TestSubtlety-AllItems-SeaStar-55256"
  value: {
-<<<<<<< HEAD
-  dps: 22216.86188
-  tps: 15773.97193
-=======
-  dps: 21867.19274
-  tps: 15525.70685
->>>>>>> b4cd731d
+  dps: 22216.85922
+  tps: 15773.97005
  }
 }
 dps_results: {
  key: "TestSubtlety-AllItems-SeaStar-56290"
  value: {
-<<<<<<< HEAD
-  dps: 22216.86188
-  tps: 15773.97193
-=======
-  dps: 21867.19274
-  tps: 15525.70685
->>>>>>> b4cd731d
+  dps: 22216.85922
+  tps: 15773.97005
  }
 }
 dps_results: {
  key: "TestSubtlety-AllItems-SealofthePantheon-36993"
  value: {
-<<<<<<< HEAD
-  dps: 22216.86188
-  tps: 15773.97193
-=======
-  dps: 21867.19274
-  tps: 15525.70685
->>>>>>> b4cd731d
+  dps: 22216.85922
+  tps: 15773.97005
  }
 }
 dps_results: {
  key: "TestSubtlety-AllItems-Shadowblade'sBattlegear"
  value: {
-<<<<<<< HEAD
-  dps: 16969.55235
-  tps: 12048.38217
-=======
-  dps: 17514.78351
-  tps: 12435.49629
->>>>>>> b4cd731d
+  dps: 16969.55014
+  tps: 12048.3806
  }
 }
 dps_results: {
  key: "TestSubtlety-AllItems-ShieldedSkyflareDiamond"
  value: {
-<<<<<<< HEAD
-  dps: 22599.87415
-  tps: 16045.91064
-=======
-  dps: 23228.67648
-  tps: 16492.3603
->>>>>>> b4cd731d
+  dps: 22599.87157
+  tps: 16045.90882
  }
 }
 dps_results: {
  key: "TestSubtlety-AllItems-ShinyShardoftheGods"
  value: {
-<<<<<<< HEAD
-  dps: 22216.86188
-  tps: 15773.97193
-=======
-  dps: 21867.19274
-  tps: 15525.70685
->>>>>>> b4cd731d
+  dps: 22216.85922
+  tps: 15773.97005
  }
 }
 dps_results: {
  key: "TestSubtlety-AllItems-Shrine-CleansingPurifier-63838"
  value: {
-<<<<<<< HEAD
-  dps: 22396.07918
-  tps: 15901.21622
-=======
-  dps: 22745.73744
-  tps: 16149.47358
->>>>>>> b4cd731d
+  dps: 22396.07655
+  tps: 15901.21435
  }
 }
 dps_results: {
  key: "TestSubtlety-AllItems-Sindragosa'sFlawlessFang-50361"
  value: {
-<<<<<<< HEAD
-  dps: 22216.86188
-  tps: 15773.97193
-=======
-  dps: 21867.19274
-  tps: 15525.70685
->>>>>>> b4cd731d
+  dps: 22216.85922
+  tps: 15773.97005
  }
 }
 dps_results: {
  key: "TestSubtlety-AllItems-Skardyn'sGrace-56115"
  value: {
-<<<<<<< HEAD
-  dps: 23419.60198
-  tps: 16627.91741
-=======
-  dps: 23005.26935
-  tps: 16333.74124
->>>>>>> b4cd731d
+  dps: 23419.59926
+  tps: 16627.91548
  }
 }
 dps_results: {
  key: "TestSubtlety-AllItems-Skardyn'sGrace-56440"
  value: {
-<<<<<<< HEAD
-  dps: 23413.43898
-  tps: 16623.54168
-=======
-  dps: 23073.58866
-  tps: 16382.24795
->>>>>>> b4cd731d
+  dps: 23413.43629
+  tps: 16623.53977
  }
 }
 dps_results: {
  key: "TestSubtlety-AllItems-Slayer'sArmor"
  value: {
-<<<<<<< HEAD
-  dps: 10411.3671
-  tps: 7392.07064
-=======
-  dps: 10435.11081
-  tps: 7408.92867
->>>>>>> b4cd731d
+  dps: 10411.36541
+  tps: 7392.06944
  }
 }
 dps_results: {
  key: "TestSubtlety-AllItems-SliverofPureIce-50339"
  value: {
-<<<<<<< HEAD
-  dps: 22216.86188
-  tps: 15773.97193
-=======
-  dps: 21867.19274
-  tps: 15525.70685
->>>>>>> b4cd731d
+  dps: 22216.85922
+  tps: 15773.97005
  }
 }
 dps_results: {
  key: "TestSubtlety-AllItems-SliverofPureIce-50346"
  value: {
-<<<<<<< HEAD
-  dps: 22216.86188
-  tps: 15773.97193
-=======
-  dps: 21867.19274
-  tps: 15525.70685
->>>>>>> b4cd731d
+  dps: 22216.85922
+  tps: 15773.97005
  }
 }
 dps_results: {
  key: "TestSubtlety-AllItems-Sorrowsong-55879"
  value: {
-<<<<<<< HEAD
-  dps: 22224.96158
-  tps: 15779.72272
-=======
-  dps: 21898.48813
-  tps: 15547.92657
->>>>>>> b4cd731d
+  dps: 22224.95893
+  tps: 15779.72084
  }
 }
 dps_results: {
  key: "TestSubtlety-AllItems-Sorrowsong-56400"
  value: {
-<<<<<<< HEAD
-  dps: 21994.87836
-  tps: 15616.36364
-=======
-  dps: 22025.20686
-  tps: 15637.89687
->>>>>>> b4cd731d
+  dps: 21994.87576
+  tps: 15616.36179
  }
 }
 dps_results: {
  key: "TestSubtlety-AllItems-Soul'sAnguish-66994"
  value: {
-<<<<<<< HEAD
-  dps: 22946.32982
-  tps: 16291.89417
-=======
-  dps: 23048.20655
-  tps: 16364.22665
->>>>>>> b4cd731d
+  dps: 22946.32709
+  tps: 16291.89223
  }
 }
 dps_results: {
  key: "TestSubtlety-AllItems-SoulCasket-58183"
  value: {
-<<<<<<< HEAD
-  dps: 22205.35616
-  tps: 15765.80287
-=======
-  dps: 22437.10711
-  tps: 15930.34605
->>>>>>> b4cd731d
+  dps: 22205.35353
+  tps: 15765.80101
  }
 }
 dps_results: {
  key: "TestSubtlety-AllItems-SoulPreserver-37111"
  value: {
-<<<<<<< HEAD
-  dps: 22216.86188
-  tps: 15773.97193
-=======
-  dps: 21867.19274
-  tps: 15525.70685
->>>>>>> b4cd731d
+  dps: 22216.85922
+  tps: 15773.97005
  }
 }
 dps_results: {
  key: "TestSubtlety-AllItems-SouloftheDead-40382"
  value: {
-<<<<<<< HEAD
-  dps: 22252.76587
-  tps: 15799.46377
-=======
-  dps: 22250.703
-  tps: 15797.99913
->>>>>>> b4cd731d
+  dps: 22252.76321
+  tps: 15799.46188
  }
 }
 dps_results: {
  key: "TestSubtlety-AllItems-SparkofLife-37657"
  value: {
-<<<<<<< HEAD
-  dps: 21751.28899
-  tps: 15443.41518
-=======
-  dps: 22599.59041
-  tps: 16045.70919
->>>>>>> b4cd731d
+  dps: 21751.2864
+  tps: 15443.41335
  }
 }
 dps_results: {
  key: "TestSubtlety-AllItems-SphereofRedDragon'sBlood-37166"
  value: {
-<<<<<<< HEAD
-  dps: 22659.64245
-  tps: 16088.34614
-=======
-  dps: 22319.23277
-  tps: 15846.65527
->>>>>>> b4cd731d
+  dps: 22659.63976
+  tps: 16088.34423
  }
 }
 dps_results: {
  key: "TestSubtlety-AllItems-Stonemother'sKiss-61411"
  value: {
-<<<<<<< HEAD
-  dps: 22216.86188
-  tps: 15773.97193
-=======
-  dps: 21867.19274
-  tps: 15525.70685
->>>>>>> b4cd731d
+  dps: 22216.85922
+  tps: 15773.97005
  }
 }
 dps_results: {
  key: "TestSubtlety-AllItems-StumpofTime-62465"
  value: {
-<<<<<<< HEAD
-  dps: 22685.15958
-  tps: 16106.4633
-=======
-  dps: 23083.67076
-  tps: 16389.40624
->>>>>>> b4cd731d
+  dps: 22685.15685
+  tps: 16106.46137
  }
 }
 dps_results: {
  key: "TestSubtlety-AllItems-StumpofTime-62470"
  value: {
-<<<<<<< HEAD
-  dps: 22685.15958
-  tps: 16106.4633
-=======
-  dps: 23083.67076
-  tps: 16389.40624
->>>>>>> b4cd731d
+  dps: 22685.15685
+  tps: 16106.46137
  }
 }
 dps_results: {
  key: "TestSubtlety-AllItems-SwiftSkyflareDiamond"
  value: {
-<<<<<<< HEAD
-  dps: 22739.31091
-  tps: 16144.91075
-=======
-  dps: 23285.47187
-  tps: 16532.68503
->>>>>>> b4cd731d
+  dps: 22739.30832
+  tps: 16144.9089
  }
 }
 dps_results: {
  key: "TestSubtlety-AllItems-SwiftStarflareDiamond"
  value: {
-<<<<<<< HEAD
-  dps: 22699.82973
-  tps: 16116.87911
-=======
-  dps: 23267.00614
-  tps: 16519.57436
->>>>>>> b4cd731d
+  dps: 22699.82714
+  tps: 16116.87727
  }
 }
 dps_results: {
  key: "TestSubtlety-AllItems-SwiftWindfireDiamond"
  value: {
-<<<<<<< HEAD
-  dps: 22653.85359
-  tps: 16084.23605
-=======
-  dps: 23231.69296
-  tps: 16494.502
->>>>>>> b4cd731d
+  dps: 22653.85101
+  tps: 16084.23422
  }
 }
 dps_results: {
  key: "TestSubtlety-AllItems-SymbioticWorm-59332"
  value: {
-<<<<<<< HEAD
-  dps: 22216.86188
-  tps: 15773.97193
-=======
-  dps: 21867.19274
-  tps: 15525.70685
->>>>>>> b4cd731d
+  dps: 22216.85922
+  tps: 15773.97005
  }
 }
 dps_results: {
  key: "TestSubtlety-AllItems-SymbioticWorm-65048"
  value: {
-<<<<<<< HEAD
-  dps: 22216.86188
-  tps: 15773.97193
-=======
-  dps: 21867.19274
-  tps: 15525.70685
->>>>>>> b4cd731d
+  dps: 22216.85922
+  tps: 15773.97005
  }
 }
 dps_results: {
  key: "TestSubtlety-AllItems-TalismanofSinisterOrder-65804"
  value: {
-<<<<<<< HEAD
-  dps: 22216.86188
-  tps: 15773.97193
-=======
-  dps: 21867.19274
-  tps: 15525.70685
->>>>>>> b4cd731d
+  dps: 22216.85922
+  tps: 15773.97005
  }
 }
 dps_results: {
  key: "TestSubtlety-AllItems-TalismanofTrollDivinity-37734"
  value: {
-<<<<<<< HEAD
-  dps: 22216.86188
-  tps: 15773.97193
-=======
-  dps: 21867.19274
-  tps: 15525.70685
->>>>>>> b4cd731d
+  dps: 22216.85922
+  tps: 15773.97005
  }
 }
 dps_results: {
  key: "TestSubtlety-AllItems-Tank-CommanderInsignia-63841"
  value: {
-<<<<<<< HEAD
-  dps: 22653.81004
-  tps: 16084.20513
-=======
-  dps: 23075.03551
-  tps: 16383.27521
->>>>>>> b4cd731d
+  dps: 22653.80736
+  tps: 16084.20322
  }
 }
 dps_results: {
  key: "TestSubtlety-AllItems-TearofBlood-55819"
  value: {
-<<<<<<< HEAD
-  dps: 22216.86188
-  tps: 15773.97193
-=======
-  dps: 21867.19274
-  tps: 15525.70685
->>>>>>> b4cd731d
+  dps: 22216.85922
+  tps: 15773.97005
  }
 }
 dps_results: {
  key: "TestSubtlety-AllItems-TearofBlood-56351"
  value: {
-<<<<<<< HEAD
-  dps: 22216.86188
-  tps: 15773.97193
-=======
-  dps: 21867.19274
-  tps: 15525.70685
->>>>>>> b4cd731d
+  dps: 22216.85922
+  tps: 15773.97005
  }
 }
 dps_results: {
  key: "TestSubtlety-AllItems-TearsoftheVanquished-47215"
  value: {
-<<<<<<< HEAD
-  dps: 22216.86188
-  tps: 15773.97193
-=======
-  dps: 21867.19274
-  tps: 15525.70685
->>>>>>> b4cd731d
+  dps: 22216.85922
+  tps: 15773.97005
  }
 }
 dps_results: {
  key: "TestSubtlety-AllItems-TendrilsofBurrowingDark-55810"
  value: {
-<<<<<<< HEAD
-  dps: 22216.97642
-  tps: 15774.05326
-=======
-  dps: 21661.16397
-  tps: 15379.42642
->>>>>>> b4cd731d
+  dps: 22216.97379
+  tps: 15774.05139
  }
 }
 dps_results: {
  key: "TestSubtlety-AllItems-TendrilsofBurrowingDark-56339"
  value: {
-<<<<<<< HEAD
-  dps: 21994.87836
-  tps: 15616.36364
-=======
-  dps: 22025.20686
-  tps: 15637.89687
->>>>>>> b4cd731d
+  dps: 21994.87576
+  tps: 15616.36179
  }
 }
 dps_results: {
  key: "TestSubtlety-AllItems-TerrorbladeBattlegear"
  value: {
-<<<<<<< HEAD
-  dps: 15560.76024
-  tps: 11048.13977
-=======
-  dps: 15289.54371
-  tps: 10855.57603
->>>>>>> b4cd731d
+  dps: 15560.75809
+  tps: 11048.13824
  }
 }
 dps_results: {
  key: "TestSubtlety-AllItems-TheGeneral'sHeart-45507"
  value: {
-<<<<<<< HEAD
-  dps: 22216.86188
-  tps: 15773.97193
-=======
-  dps: 21867.19274
-  tps: 15525.70685
->>>>>>> b4cd731d
+  dps: 22216.85922
+  tps: 15773.97005
  }
 }
 dps_results: {
  key: "TestSubtlety-AllItems-Theralion'sMirror-59519"
  value: {
-<<<<<<< HEAD
-  dps: 22216.86188
-  tps: 15773.97193
-=======
-  dps: 21867.19274
-  tps: 15525.70685
->>>>>>> b4cd731d
+  dps: 22216.85922
+  tps: 15773.97005
  }
 }
 dps_results: {
  key: "TestSubtlety-AllItems-Theralion'sMirror-65105"
  value: {
-<<<<<<< HEAD
-  dps: 22216.86188
-  tps: 15773.97193
-=======
-  dps: 21867.19274
-  tps: 15525.70685
->>>>>>> b4cd731d
+  dps: 22216.85922
+  tps: 15773.97005
  }
 }
 dps_results: {
  key: "TestSubtlety-AllItems-Throngus'sFinger-56121"
  value: {
-<<<<<<< HEAD
-  dps: 22216.86188
-  tps: 15773.97193
-=======
-  dps: 21867.19274
-  tps: 15525.70685
->>>>>>> b4cd731d
+  dps: 22216.85922
+  tps: 15773.97005
  }
 }
 dps_results: {
  key: "TestSubtlety-AllItems-Throngus'sFinger-56449"
  value: {
-<<<<<<< HEAD
-  dps: 22216.86188
-  tps: 15773.97193
-=======
-  dps: 21867.19274
-  tps: 15525.70685
->>>>>>> b4cd731d
+  dps: 22216.85922
+  tps: 15773.97005
  }
 }
 dps_results: {
  key: "TestSubtlety-AllItems-ThunderingSkyflareDiamond"
  value: {
-<<<<<<< HEAD
-  dps: 23128.46698
-  tps: 16421.21156
-=======
-  dps: 23472.95089
-  tps: 16665.79513
->>>>>>> b4cd731d
+  dps: 23128.46433
+  tps: 16421.20967
  }
 }
 dps_results: {
  key: "TestSubtlety-AllItems-Tia'sGrace-55874"
  value: {
-<<<<<<< HEAD
-  dps: 23445.35877
-  tps: 16646.20473
-=======
-  dps: 23187.07087
-  tps: 16462.82032
->>>>>>> b4cd731d
+  dps: 23445.35608
+  tps: 16646.20281
  }
 }
 dps_results: {
  key: "TestSubtlety-AllItems-Tia'sGrace-56394"
  value: {
-<<<<<<< HEAD
-  dps: 23423.69711
-  tps: 16630.82494
-=======
-  dps: 23666.22535
-  tps: 16803.02
->>>>>>> b4cd731d
+  dps: 23423.69444
+  tps: 16630.82305
  }
 }
 dps_results: {
  key: "TestSubtlety-AllItems-TinyAbominationinaJar-50351"
  value: {
-<<<<<<< HEAD
-  dps: 23228.76802
-  tps: 16492.4253
-=======
-  dps: 23443.54134
-  tps: 16644.91435
->>>>>>> b4cd731d
+  dps: 23228.76525
+  tps: 16492.42332
  }
 }
 dps_results: {
  key: "TestSubtlety-AllItems-TinyAbominationinaJar-50706"
  value: {
-<<<<<<< HEAD
-  dps: 24126.24273
-  tps: 17129.63234
-=======
-  dps: 23494.90689
-  tps: 16681.38389
->>>>>>> b4cd731d
+  dps: 24126.23984
+  tps: 17129.63028
  }
 }
 dps_results: {
  key: "TestSubtlety-AllItems-TirelessSkyflareDiamond"
  value: {
-<<<<<<< HEAD
-  dps: 22599.87415
-  tps: 16045.91064
-=======
-  dps: 23228.67648
-  tps: 16492.3603
->>>>>>> b4cd731d
+  dps: 22599.87157
+  tps: 16045.90882
  }
 }
 dps_results: {
  key: "TestSubtlety-AllItems-TirelessStarflareDiamond"
  value: {
-<<<<<<< HEAD
-  dps: 22599.87415
-  tps: 16045.91064
-=======
-  dps: 23228.67648
-  tps: 16492.3603
->>>>>>> b4cd731d
+  dps: 22599.87157
+  tps: 16045.90882
  }
 }
 dps_results: {
  key: "TestSubtlety-AllItems-TomeofArcanePhenomena-36972"
  value: {
-<<<<<<< HEAD
-  dps: 21914.36233
-  tps: 15559.19725
-=======
-  dps: 22364.68413
-  tps: 15878.92573
->>>>>>> b4cd731d
+  dps: 21914.35972
+  tps: 15559.1954
  }
 }
 dps_results: {
  key: "TestSubtlety-AllItems-TrenchantEarthshatterDiamond"
  value: {
-<<<<<<< HEAD
-  dps: 22599.87415
-  tps: 16045.91064
-=======
-  dps: 23228.67648
-  tps: 16492.3603
->>>>>>> b4cd731d
+  dps: 22599.87157
+  tps: 16045.90882
  }
 }
 dps_results: {
  key: "TestSubtlety-AllItems-TrenchantEarthsiegeDiamond"
  value: {
-<<<<<<< HEAD
-  dps: 22599.87415
-  tps: 16045.91064
-=======
-  dps: 23228.67648
-  tps: 16492.3603
->>>>>>> b4cd731d
+  dps: 22599.87157
+  tps: 16045.90882
  }
 }
 dps_results: {
  key: "TestSubtlety-AllItems-Tyrande'sFavoriteDoll-64645"
  value: {
-<<<<<<< HEAD
-  dps: 22536.56616
-  tps: 16000.96197
-=======
-  dps: 22330.4114
-  tps: 15854.5921
->>>>>>> b4cd731d
+  dps: 22536.56345
+  tps: 16000.96005
  }
 }
 dps_results: {
  key: "TestSubtlety-AllItems-UndeadSlayer'sBlessedArmor"
  value: {
-<<<<<<< HEAD
-  dps: 15651.60832
-  tps: 11112.64191
-=======
-  dps: 15784.45785
-  tps: 11206.96508
->>>>>>> b4cd731d
+  dps: 15651.60619
+  tps: 11112.6404
  }
 }
 dps_results: {
  key: "TestSubtlety-AllItems-UnheededWarning-59520"
  value: {
-<<<<<<< HEAD
-  dps: 23757.49822
-  tps: 16867.82374
-=======
-  dps: 23110.29348
-  tps: 16408.30837
->>>>>>> b4cd731d
+  dps: 23757.49553
+  tps: 16867.82183
  }
 }
 dps_results: {
  key: "TestSubtlety-AllItems-UnquenchableFlame-67101"
  value: {
-<<<<<<< HEAD
-  dps: 22216.86188
-  tps: 15773.97193
-=======
-  dps: 21867.19274
-  tps: 15525.70685
->>>>>>> b4cd731d
+  dps: 22216.85922
+  tps: 15773.97005
  }
 }
 dps_results: {
  key: "TestSubtlety-AllItems-UnsolvableRiddle-62468"
  value: {
-<<<<<<< HEAD
-  dps: 23296.69782
-  tps: 16540.65545
-=======
-  dps: 23661.41528
-  tps: 16799.60485
->>>>>>> b4cd731d
+  dps: 23296.69518
+  tps: 16540.65358
  }
 }
 dps_results: {
  key: "TestSubtlety-AllItems-UnsolvableRiddle-68709"
  value: {
-<<<<<<< HEAD
-  dps: 23296.69782
-  tps: 16540.65545
-=======
-  dps: 23661.41528
-  tps: 16799.60485
->>>>>>> b4cd731d
+  dps: 23296.69518
+  tps: 16540.65358
  }
 }
 dps_results: {
  key: "TestSubtlety-AllItems-VanCleef'sBattlegear"
  value: {
-<<<<<<< HEAD
-  dps: 15680.54851
-  tps: 11133.18944
-=======
-  dps: 15975.96941
-  tps: 11342.93828
->>>>>>> b4cd731d
+  dps: 15680.54633
+  tps: 11133.18789
  }
 }
 dps_results: {
  key: "TestSubtlety-AllItems-VialofStolenMemories-59515"
  value: {
-<<<<<<< HEAD
-  dps: 22216.86188
-  tps: 15773.97193
-=======
-  dps: 21867.19274
-  tps: 15525.70685
->>>>>>> b4cd731d
+  dps: 22216.85922
+  tps: 15773.97005
  }
 }
 dps_results: {
  key: "TestSubtlety-AllItems-VialofStolenMemories-65109"
  value: {
-<<<<<<< HEAD
-  dps: 22216.86188
-  tps: 15773.97193
-=======
-  dps: 21867.19274
-  tps: 15525.70685
->>>>>>> b4cd731d
+  dps: 22216.85922
+  tps: 15773.97005
  }
 }
 dps_results: {
  key: "TestSubtlety-AllItems-ViciousGladiator'sBadgeofConquest-61033"
  value: {
-<<<<<<< HEAD
-  dps: 23336.54379
-  tps: 16568.94609
-=======
-  dps: 23232.07578
-  tps: 16494.7738
->>>>>>> b4cd731d
+  dps: 23336.54112
+  tps: 16568.9442
  }
 }
 dps_results: {
  key: "TestSubtlety-AllItems-ViciousGladiator'sBadgeofDominance-61035"
  value: {
-<<<<<<< HEAD
-  dps: 22216.86188
-  tps: 15773.97193
-=======
-  dps: 21867.19274
-  tps: 15525.70685
->>>>>>> b4cd731d
+  dps: 22216.85922
+  tps: 15773.97005
  }
 }
 dps_results: {
  key: "TestSubtlety-AllItems-ViciousGladiator'sBadgeofVictory-61034"
  value: {
-<<<<<<< HEAD
-  dps: 22554.75612
-  tps: 16013.87684
-=======
-  dps: 22196.81573
-  tps: 15759.73917
->>>>>>> b4cd731d
+  dps: 22554.75346
+  tps: 16013.87496
  }
 }
 dps_results: {
  key: "TestSubtlety-AllItems-ViciousGladiator'sEmblemofAccuracy-61027"
  value: {
-<<<<<<< HEAD
-  dps: 22759.78625
-  tps: 16159.44824
-=======
-  dps: 23020.8403
-  tps: 16344.79661
->>>>>>> b4cd731d
+  dps: 22759.78353
+  tps: 16159.4463
  }
 }
 dps_results: {
  key: "TestSubtlety-AllItems-ViciousGladiator'sEmblemofAlacrity-61028"
  value: {
-<<<<<<< HEAD
-  dps: 22615.89923
-  tps: 16057.28845
-=======
-  dps: 22342.58549
-  tps: 15863.2357
->>>>>>> b4cd731d
+  dps: 22615.89653
+  tps: 16057.28653
  }
 }
 dps_results: {
  key: "TestSubtlety-AllItems-ViciousGladiator'sEmblemofCruelty-61026"
  value: {
-<<<<<<< HEAD
-  dps: 22838.63045
-  tps: 16215.42762
-=======
-  dps: 22636.97343
-  tps: 16072.25113
->>>>>>> b4cd731d
+  dps: 22838.62772
+  tps: 16215.42568
  }
 }
 dps_results: {
  key: "TestSubtlety-AllItems-ViciousGladiator'sEmblemofProficiency-61030"
  value: {
-<<<<<<< HEAD
-  dps: 22158.08036
-  tps: 15732.23705
-=======
-  dps: 22217.27394
-  tps: 15774.2645
->>>>>>> b4cd731d
+  dps: 22158.07772
+  tps: 15732.23518
  }
 }
 dps_results: {
  key: "TestSubtlety-AllItems-ViciousGladiator'sEmblemofProwess-61029"
  value: {
-<<<<<<< HEAD
-  dps: 21907.2989
-  tps: 15554.18222
-=======
-  dps: 22310.94575
-  tps: 15840.77148
->>>>>>> b4cd731d
+  dps: 21907.2963
+  tps: 15554.18038
  }
 }
 dps_results: {
  key: "TestSubtlety-AllItems-ViciousGladiator'sEmblemofTenacity-61032"
  value: {
-<<<<<<< HEAD
-  dps: 22216.86188
-  tps: 15773.97193
-=======
-  dps: 21867.19274
-  tps: 15525.70685
->>>>>>> b4cd731d
+  dps: 22216.85922
+  tps: 15773.97005
  }
 }
 dps_results: {
  key: "TestSubtlety-AllItems-ViciousGladiator'sInsigniaofConquest-61047"
  value: {
-<<<<<<< HEAD
-  dps: 23672.6334
-  tps: 16807.56971
-=======
-  dps: 23321.80668
-  tps: 16558.48274
->>>>>>> b4cd731d
+  dps: 23672.63068
+  tps: 16807.56778
  }
 }
 dps_results: {
  key: "TestSubtlety-AllItems-ViciousGladiator'sInsigniaofDominance-61045"
  value: {
-<<<<<<< HEAD
-  dps: 22216.86188
-  tps: 15773.97193
-=======
-  dps: 21867.19274
-  tps: 15525.70685
->>>>>>> b4cd731d
+  dps: 22216.85922
+  tps: 15773.97005
  }
 }
 dps_results: {
  key: "TestSubtlety-AllItems-ViciousGladiator'sInsigniaofVictory-61046"
  value: {
-<<<<<<< HEAD
-  dps: 22552.18121
-  tps: 16012.04866
-=======
-  dps: 22196.21623
-  tps: 15759.31352
->>>>>>> b4cd731d
+  dps: 22552.17855
+  tps: 16012.04677
  }
 }
 dps_results: {
  key: "TestSubtlety-AllItems-WindDancer'sRegalia"
  value: {
-<<<<<<< HEAD
-  dps: 21687.59169
-  tps: 15398.1901
-=======
-  dps: 21292.09736
-  tps: 15117.38913
->>>>>>> b4cd731d
+  dps: 21687.58905
+  tps: 15398.18823
  }
 }
 dps_results: {
  key: "TestSubtlety-AllItems-WingedTalisman-37844"
  value: {
-<<<<<<< HEAD
-  dps: 22216.86188
-  tps: 15773.97193
-=======
-  dps: 21867.19274
-  tps: 15525.70685
->>>>>>> b4cd731d
+  dps: 22216.85922
+  tps: 15773.97005
  }
 }
 dps_results: {
  key: "TestSubtlety-AllItems-WitchingHourglass-55787"
  value: {
-<<<<<<< HEAD
-  dps: 22216.86188
-  tps: 15773.97193
-=======
-  dps: 21867.19274
-  tps: 15525.70685
->>>>>>> b4cd731d
+  dps: 22216.85922
+  tps: 15773.97005
  }
 }
 dps_results: {
  key: "TestSubtlety-AllItems-WitchingHourglass-56320"
  value: {
-<<<<<<< HEAD
-  dps: 22216.86188
-  tps: 15773.97193
-=======
-  dps: 21867.19274
-  tps: 15525.70685
->>>>>>> b4cd731d
+  dps: 22216.85922
+  tps: 15773.97005
  }
 }
 dps_results: {
  key: "TestSubtlety-AllItems-World-QuellerFocus-63842"
  value: {
-<<<<<<< HEAD
-  dps: 22400.127
-  tps: 15904.09017
-=======
-  dps: 22160.48249
-  tps: 15733.94257
->>>>>>> b4cd731d
+  dps: 22400.12434
+  tps: 15904.08828
  }
 }
 dps_results: {
  key: "TestSubtlety-AllItems-Za'brox'sLuckyTooth-63742"
  value: {
-<<<<<<< HEAD
-  dps: 22354.32644
-  tps: 15871.57177
-=======
-  dps: 22104.96282
-  tps: 15694.5236
->>>>>>> b4cd731d
+  dps: 22354.32379
+  tps: 15871.56989
  }
 }
 dps_results: {
  key: "TestSubtlety-AllItems-Za'brox'sLuckyTooth-63745"
  value: {
-<<<<<<< HEAD
-  dps: 22354.32644
-  tps: 15871.57177
-=======
-  dps: 22104.96282
-  tps: 15694.5236
->>>>>>> b4cd731d
+  dps: 22354.32379
+  tps: 15871.56989
  }
 }
 dps_results: {
  key: "TestSubtlety-Average-Default"
  value: {
-<<<<<<< HEAD
-  dps: 24161.33192
-  tps: 17154.54566
-=======
-  dps: 24300.79608
-  tps: 17253.56522
->>>>>>> b4cd731d
+  dps: 24161.32917
+  tps: 17154.54371
  }
 }
 dps_results: {
  key: "TestSubtlety-Settings-Human-p1_subtlety_test-MH Deadly OH Deadly-subtlety-FullBuffs-LongMultiTarget"
  value: {
-<<<<<<< HEAD
-  dps: 21032.31885
-  tps: 14932.94638
-=======
-  dps: 21640.61925
-  tps: 15364.83967
->>>>>>> b4cd731d
+  dps: 21032.31694
+  tps: 14932.94502
  }
 }
 dps_results: {
  key: "TestSubtlety-Settings-Human-p1_subtlety_test-MH Deadly OH Deadly-subtlety-FullBuffs-LongSingleTarget"
  value: {
-<<<<<<< HEAD
-  dps: 21032.31885
-  tps: 14932.94638
-=======
-  dps: 21640.61925
-  tps: 15364.83967
->>>>>>> b4cd731d
+  dps: 21032.31694
+  tps: 14932.94502
  }
 }
 dps_results: {
  key: "TestSubtlety-Settings-Human-p1_subtlety_test-MH Deadly OH Deadly-subtlety-FullBuffs-ShortSingleTarget"
  value: {
-<<<<<<< HEAD
-  dps: 26031.60162
-  tps: 18482.43715
-=======
-  dps: 27204.58777
-  tps: 19315.25731
->>>>>>> b4cd731d
+  dps: 26031.59935
+  tps: 18482.43554
  }
 }
 dps_results: {
  key: "TestSubtlety-Settings-Human-p1_subtlety_test-MH Deadly OH Deadly-subtlety-NoBuffs-LongMultiTarget"
  value: {
-<<<<<<< HEAD
-  dps: 9216.39763
-  tps: 6543.64232
-=======
-  dps: 9162.42494
-  tps: 6505.32171
->>>>>>> b4cd731d
+  dps: 9216.39659
+  tps: 6543.64158
  }
 }
 dps_results: {
  key: "TestSubtlety-Settings-Human-p1_subtlety_test-MH Deadly OH Deadly-subtlety-NoBuffs-LongSingleTarget"
  value: {
-<<<<<<< HEAD
-  dps: 9216.39763
-  tps: 6543.64232
-=======
-  dps: 9162.42494
-  tps: 6505.32171
->>>>>>> b4cd731d
+  dps: 9216.39659
+  tps: 6543.64158
  }
 }
 dps_results: {
  key: "TestSubtlety-Settings-Human-p1_subtlety_test-MH Deadly OH Deadly-subtlety-NoBuffs-ShortSingleTarget"
  value: {
-<<<<<<< HEAD
-  dps: 9457.4383
-  tps: 6714.7812
-=======
-  dps: 9068.99396
-  tps: 6438.98571
->>>>>>> b4cd731d
+  dps: 9457.43721
+  tps: 6714.78042
  }
 }
 dps_results: {
  key: "TestSubtlety-Settings-Human-p1_subtlety_test-MH Deadly OH Instant-subtlety-FullBuffs-LongMultiTarget"
  value: {
-<<<<<<< HEAD
-  dps: 23588.14443
-  tps: 16747.58254
-=======
-  dps: 23327.56299
-  tps: 16562.56972
->>>>>>> b4cd731d
+  dps: 23588.14178
+  tps: 16747.58066
  }
 }
 dps_results: {
  key: "TestSubtlety-Settings-Human-p1_subtlety_test-MH Deadly OH Instant-subtlety-FullBuffs-LongSingleTarget"
  value: {
-<<<<<<< HEAD
-  dps: 23588.14443
-  tps: 16747.58254
-=======
-  dps: 23327.56299
-  tps: 16562.56972
->>>>>>> b4cd731d
+  dps: 23588.14178
+  tps: 16747.58066
  }
 }
 dps_results: {
  key: "TestSubtlety-Settings-Human-p1_subtlety_test-MH Deadly OH Instant-subtlety-FullBuffs-ShortSingleTarget"
  value: {
-<<<<<<< HEAD
-  dps: 28595.21579
-  tps: 20302.60321
-=======
-  dps: 29012.1726
-  tps: 20598.64254
->>>>>>> b4cd731d
+  dps: 28595.21279
+  tps: 20302.60108
  }
 }
 dps_results: {
  key: "TestSubtlety-Settings-Human-p1_subtlety_test-MH Deadly OH Instant-subtlety-NoBuffs-LongMultiTarget"
  value: {
-<<<<<<< HEAD
-  dps: 9704.97242
-  tps: 6890.53042
-=======
-  dps: 9286.19249
-  tps: 6593.19667
->>>>>>> b4cd731d
+  dps: 9704.97104
+  tps: 6890.52944
  }
 }
 dps_results: {
  key: "TestSubtlety-Settings-Human-p1_subtlety_test-MH Deadly OH Instant-subtlety-NoBuffs-LongSingleTarget"
  value: {
-<<<<<<< HEAD
-  dps: 9704.97242
-  tps: 6890.53042
-=======
-  dps: 9286.19249
-  tps: 6593.19667
->>>>>>> b4cd731d
+  dps: 9704.97104
+  tps: 6890.52944
  }
 }
 dps_results: {
  key: "TestSubtlety-Settings-Human-p1_subtlety_test-MH Deadly OH Instant-subtlety-NoBuffs-ShortSingleTarget"
  value: {
-<<<<<<< HEAD
-  dps: 10167.27384
-  tps: 7218.76442
-=======
-  dps: 9836.33018
-  tps: 6983.79443
->>>>>>> b4cd731d
+  dps: 10167.27238
+  tps: 7218.76339
  }
 }
 dps_results: {
  key: "TestSubtlety-Settings-Human-p1_subtlety_test-MH Instant OH Instant-subtlety-FullBuffs-LongMultiTarget"
  value: {
-<<<<<<< HEAD
-  dps: 17754.555
-  tps: 12605.73405
-=======
-  dps: 18298.52009
-  tps: 12991.94926
->>>>>>> b4cd731d
+  dps: 17754.55288
+  tps: 12605.73255
  }
 }
 dps_results: {
  key: "TestSubtlety-Settings-Human-p1_subtlety_test-MH Instant OH Instant-subtlety-FullBuffs-LongSingleTarget"
  value: {
-<<<<<<< HEAD
-  dps: 17754.555
-  tps: 12605.73405
-=======
-  dps: 18298.52009
-  tps: 12991.94926
->>>>>>> b4cd731d
+  dps: 17754.55288
+  tps: 12605.73255
  }
 }
 dps_results: {
  key: "TestSubtlety-Settings-Human-p1_subtlety_test-MH Instant OH Instant-subtlety-FullBuffs-ShortSingleTarget"
  value: {
-<<<<<<< HEAD
-  dps: 23982.30675
-  tps: 17027.43779
-=======
-  dps: 24407.13656
-  tps: 17329.06695
->>>>>>> b4cd731d
+  dps: 23982.30408
+  tps: 17027.4359
  }
 }
 dps_results: {
  key: "TestSubtlety-Settings-Human-p1_subtlety_test-MH Instant OH Instant-subtlety-NoBuffs-LongMultiTarget"
  value: {
-<<<<<<< HEAD
-  dps: 5730.95128
-  tps: 4068.97541
-=======
-  dps: 5900.27762
-  tps: 4189.19711
->>>>>>> b4cd731d
+  dps: 5730.95045
+  tps: 4068.97482
  }
 }
 dps_results: {
  key: "TestSubtlety-Settings-Human-p1_subtlety_test-MH Instant OH Instant-subtlety-NoBuffs-LongSingleTarget"
  value: {
-<<<<<<< HEAD
-  dps: 5730.95128
-  tps: 4068.97541
-=======
-  dps: 5900.27762
-  tps: 4189.19711
->>>>>>> b4cd731d
+  dps: 5730.95045
+  tps: 4068.97482
  }
 }
 dps_results: {
  key: "TestSubtlety-Settings-Human-p1_subtlety_test-MH Instant OH Instant-subtlety-NoBuffs-ShortSingleTarget"
  value: {
-<<<<<<< HEAD
-  dps: 6704.13368
-  tps: 4759.93491
-=======
-  dps: 6858.91691
-  tps: 4869.831
->>>>>>> b4cd731d
+  dps: 6704.13268
+  tps: 4759.93421
  }
 }
 dps_results: {
  key: "TestSubtlety-Settings-Human-p1_subtlety_test-Subtlety-subtlety-FullBuffs-LongMultiTarget"
  value: {
-<<<<<<< HEAD
-  dps: 23365.12632
-  tps: 16589.23969
-=======
-  dps: 23939.86724
-  tps: 16997.30574
->>>>>>> b4cd731d
+  dps: 23365.12366
+  tps: 16589.2378
  }
 }
 dps_results: {
  key: "TestSubtlety-Settings-Human-p1_subtlety_test-Subtlety-subtlety-FullBuffs-LongSingleTarget"
  value: {
-<<<<<<< HEAD
-  dps: 23365.12632
-  tps: 16589.23969
-=======
-  dps: 23939.86724
-  tps: 16997.30574
->>>>>>> b4cd731d
+  dps: 23365.12366
+  tps: 16589.2378
  }
 }
 dps_results: {
  key: "TestSubtlety-Settings-Human-p1_subtlety_test-Subtlety-subtlety-FullBuffs-ShortSingleTarget"
  value: {
-<<<<<<< HEAD
-  dps: 29309.42352
-  tps: 20809.6907
-=======
-  dps: 31046.64268
-  tps: 22043.1163
->>>>>>> b4cd731d
+  dps: 29309.42036
+  tps: 20809.68846
  }
 }
 dps_results: {
  key: "TestSubtlety-Settings-Human-p1_subtlety_test-Subtlety-subtlety-NoBuffs-LongMultiTarget"
  value: {
-<<<<<<< HEAD
-  dps: 9739.53611
-  tps: 6915.07064
-=======
-  dps: 10013.50584
-  tps: 7109.58914
->>>>>>> b4cd731d
+  dps: 9739.53468
+  tps: 6915.06962
  }
 }
 dps_results: {
  key: "TestSubtlety-Settings-Human-p1_subtlety_test-Subtlety-subtlety-NoBuffs-LongSingleTarget"
  value: {
-<<<<<<< HEAD
-  dps: 9739.53611
-  tps: 6915.07064
-=======
-  dps: 10013.50584
-  tps: 7109.58914
->>>>>>> b4cd731d
+  dps: 9739.53468
+  tps: 6915.06962
  }
 }
 dps_results: {
  key: "TestSubtlety-Settings-Human-p1_subtlety_test-Subtlety-subtlety-NoBuffs-ShortSingleTarget"
  value: {
-<<<<<<< HEAD
-  dps: 10359.87144
-  tps: 7355.50872
-=======
-  dps: 10698.2362
-  tps: 7595.7477
->>>>>>> b4cd731d
+  dps: 10359.8699
+  tps: 7355.50763
  }
 }
 dps_results: {
  key: "TestSubtlety-Settings-Orc-p1_subtlety_test-MH Deadly OH Deadly-subtlety-FullBuffs-LongMultiTarget"
  value: {
-<<<<<<< HEAD
-  dps: 21215.17555
-  tps: 15062.77464
-=======
-  dps: 21776.6263
-  tps: 15461.40467
->>>>>>> b4cd731d
+  dps: 21215.17363
+  tps: 15062.77328
  }
 }
 dps_results: {
  key: "TestSubtlety-Settings-Orc-p1_subtlety_test-MH Deadly OH Deadly-subtlety-FullBuffs-LongSingleTarget"
  value: {
-<<<<<<< HEAD
-  dps: 21215.17555
-  tps: 15062.77464
-=======
-  dps: 21776.6263
-  tps: 15461.40467
->>>>>>> b4cd731d
+  dps: 21215.17363
+  tps: 15062.77328
  }
 }
 dps_results: {
  key: "TestSubtlety-Settings-Orc-p1_subtlety_test-MH Deadly OH Deadly-subtlety-FullBuffs-ShortSingleTarget"
  value: {
-<<<<<<< HEAD
-  dps: 26340.70968
-  tps: 18701.90387
-=======
-  dps: 27525.31128
-  tps: 19542.97101
->>>>>>> b4cd731d
+  dps: 26340.70741
+  tps: 18701.90226
  }
 }
 dps_results: {
  key: "TestSubtlety-Settings-Orc-p1_subtlety_test-MH Deadly OH Deadly-subtlety-NoBuffs-LongMultiTarget"
  value: {
-<<<<<<< HEAD
-  dps: 9306.20884
-  tps: 6607.40828
-=======
-  dps: 9320.06325
-  tps: 6617.24491
->>>>>>> b4cd731d
+  dps: 9306.2078
+  tps: 6607.40754
  }
 }
 dps_results: {
  key: "TestSubtlety-Settings-Orc-p1_subtlety_test-MH Deadly OH Deadly-subtlety-NoBuffs-LongSingleTarget"
  value: {
-<<<<<<< HEAD
-  dps: 9306.20884
-  tps: 6607.40828
-=======
-  dps: 9320.06325
-  tps: 6617.24491
->>>>>>> b4cd731d
+  dps: 9306.2078
+  tps: 6607.40754
  }
 }
 dps_results: {
  key: "TestSubtlety-Settings-Orc-p1_subtlety_test-MH Deadly OH Deadly-subtlety-NoBuffs-ShortSingleTarget"
  value: {
-<<<<<<< HEAD
-  dps: 9586.19342
-  tps: 6806.19733
-=======
-  dps: 9192.46544
-  tps: 6526.65047
->>>>>>> b4cd731d
+  dps: 9586.19233
+  tps: 6806.19655
  }
 }
 dps_results: {
  key: "TestSubtlety-Settings-Orc-p1_subtlety_test-MH Deadly OH Instant-subtlety-FullBuffs-LongMultiTarget"
  value: {
-<<<<<<< HEAD
-  dps: 23756.68948
-  tps: 16867.24953
-=======
-  dps: 23487.23984
-  tps: 16675.94028
->>>>>>> b4cd731d
+  dps: 23756.68683
+  tps: 16867.24765
  }
 }
 dps_results: {
  key: "TestSubtlety-Settings-Orc-p1_subtlety_test-MH Deadly OH Instant-subtlety-FullBuffs-LongSingleTarget"
  value: {
-<<<<<<< HEAD
-  dps: 23756.68948
-  tps: 16867.24953
-=======
-  dps: 23487.23984
-  tps: 16675.94028
->>>>>>> b4cd731d
+  dps: 23756.68683
+  tps: 16867.24765
  }
 }
 dps_results: {
  key: "TestSubtlety-Settings-Orc-p1_subtlety_test-MH Deadly OH Instant-subtlety-FullBuffs-ShortSingleTarget"
  value: {
-<<<<<<< HEAD
-  dps: 28924.82155
-  tps: 20536.6233
-=======
-  dps: 29337.59841
-  tps: 20829.69487
->>>>>>> b4cd731d
+  dps: 28924.81855
+  tps: 20536.62117
  }
 }
 dps_results: {
  key: "TestSubtlety-Settings-Orc-p1_subtlety_test-MH Deadly OH Instant-subtlety-NoBuffs-LongMultiTarget"
  value: {
-<<<<<<< HEAD
-  dps: 9696.72877
-  tps: 6884.67743
-=======
-  dps: 9457.78107
-  tps: 6715.02456
->>>>>>> b4cd731d
+  dps: 9696.72741
+  tps: 6884.67646
  }
 }
 dps_results: {
  key: "TestSubtlety-Settings-Orc-p1_subtlety_test-MH Deadly OH Instant-subtlety-NoBuffs-LongSingleTarget"
  value: {
-<<<<<<< HEAD
-  dps: 9696.72877
-  tps: 6884.67743
-=======
-  dps: 9457.78107
-  tps: 6715.02456
->>>>>>> b4cd731d
+  dps: 9696.72741
+  tps: 6884.67646
  }
 }
 dps_results: {
  key: "TestSubtlety-Settings-Orc-p1_subtlety_test-MH Deadly OH Instant-subtlety-NoBuffs-ShortSingleTarget"
  value: {
-<<<<<<< HEAD
-  dps: 10052.86021
-  tps: 7137.53075
-=======
-  dps: 9698.63417
-  tps: 6886.03026
->>>>>>> b4cd731d
+  dps: 10052.8588
+  tps: 7137.52975
  }
 }
 dps_results: {
  key: "TestSubtlety-Settings-Orc-p1_subtlety_test-MH Instant OH Instant-subtlety-FullBuffs-LongMultiTarget"
  value: {
-<<<<<<< HEAD
-  dps: 17882.29683
-  tps: 12696.43075
-=======
-  dps: 18431.18784
-  tps: 13086.14337
->>>>>>> b4cd731d
+  dps: 17882.29471
+  tps: 12696.42925
  }
 }
 dps_results: {
  key: "TestSubtlety-Settings-Orc-p1_subtlety_test-MH Instant OH Instant-subtlety-FullBuffs-LongSingleTarget"
  value: {
-<<<<<<< HEAD
-  dps: 17882.29683
-  tps: 12696.43075
-=======
-  dps: 18431.18784
-  tps: 13086.14337
->>>>>>> b4cd731d
+  dps: 17882.29471
+  tps: 12696.42925
  }
 }
 dps_results: {
  key: "TestSubtlety-Settings-Orc-p1_subtlety_test-MH Instant OH Instant-subtlety-FullBuffs-ShortSingleTarget"
  value: {
-<<<<<<< HEAD
-  dps: 24268.15627
-  tps: 17230.39095
-=======
-  dps: 24691.48765
-  tps: 17530.95623
->>>>>>> b4cd731d
+  dps: 24268.1536
+  tps: 17230.38906
  }
 }
 dps_results: {
  key: "TestSubtlety-Settings-Orc-p1_subtlety_test-MH Instant OH Instant-subtlety-NoBuffs-LongMultiTarget"
  value: {
-<<<<<<< HEAD
-  dps: 5781.94875
-  tps: 4105.18361
-=======
-  dps: 5949.72405
-  tps: 4224.30408
->>>>>>> b4cd731d
+  dps: 5781.94791
+  tps: 4105.18302
  }
 }
 dps_results: {
  key: "TestSubtlety-Settings-Orc-p1_subtlety_test-MH Instant OH Instant-subtlety-NoBuffs-LongSingleTarget"
  value: {
-<<<<<<< HEAD
-  dps: 5781.94875
-  tps: 4105.18361
-=======
-  dps: 5949.72405
-  tps: 4224.30408
->>>>>>> b4cd731d
+  dps: 5781.94791
+  tps: 4105.18302
  }
 }
 dps_results: {
  key: "TestSubtlety-Settings-Orc-p1_subtlety_test-MH Instant OH Instant-subtlety-NoBuffs-ShortSingleTarget"
  value: {
-<<<<<<< HEAD
-  dps: 6806.69044
-  tps: 4832.75021
-=======
-  dps: 6961.40051
-  tps: 4942.59436
->>>>>>> b4cd731d
+  dps: 6806.68944
+  tps: 4832.7495
  }
 }
 dps_results: {
  key: "TestSubtlety-Settings-Orc-p1_subtlety_test-Subtlety-subtlety-FullBuffs-LongMultiTarget"
  value: {
-<<<<<<< HEAD
-  dps: 23537.15787
-  tps: 16711.38208
-=======
-  dps: 24114.7622
-  tps: 17121.48116
->>>>>>> b4cd731d
+  dps: 23537.15521
+  tps: 16711.3802
  }
 }
 dps_results: {
  key: "TestSubtlety-Settings-Orc-p1_subtlety_test-Subtlety-subtlety-FullBuffs-LongSingleTarget"
  value: {
-<<<<<<< HEAD
-  dps: 23537.15787
-  tps: 16711.38208
-=======
-  dps: 24114.7622
-  tps: 17121.48116
->>>>>>> b4cd731d
+  dps: 23537.15521
+  tps: 16711.3802
  }
 }
 dps_results: {
  key: "TestSubtlety-Settings-Orc-p1_subtlety_test-Subtlety-subtlety-FullBuffs-ShortSingleTarget"
  value: {
-<<<<<<< HEAD
-  dps: 29654.26473
-  tps: 21054.52795
-=======
-  dps: 31410.51882
-  tps: 22301.46836
->>>>>>> b4cd731d
+  dps: 29654.26156
+  tps: 21054.52571
  }
 }
 dps_results: {
  key: "TestSubtlety-Settings-Orc-p1_subtlety_test-Subtlety-subtlety-NoBuffs-LongMultiTarget"
  value: {
-<<<<<<< HEAD
-  dps: 9811.95983
-  tps: 6966.49148
-=======
-  dps: 10086.38119
-  tps: 7161.33065
->>>>>>> b4cd731d
+  dps: 9811.9584
+  tps: 6966.49047
  }
 }
 dps_results: {
  key: "TestSubtlety-Settings-Orc-p1_subtlety_test-Subtlety-subtlety-NoBuffs-LongSingleTarget"
  value: {
-<<<<<<< HEAD
-  dps: 9811.95983
-  tps: 6966.49148
-=======
-  dps: 10086.38119
-  tps: 7161.33065
->>>>>>> b4cd731d
+  dps: 9811.9584
+  tps: 6966.49047
  }
 }
 dps_results: {
  key: "TestSubtlety-Settings-Orc-p1_subtlety_test-Subtlety-subtlety-NoBuffs-ShortSingleTarget"
  value: {
-<<<<<<< HEAD
-  dps: 10490.9661
-  tps: 7448.58593
-=======
-  dps: 10828.46757
-  tps: 7688.21197
->>>>>>> b4cd731d
+  dps: 10490.96456
+  tps: 7448.58483
  }
 }
 dps_results: {
  key: "TestSubtlety-SwitchInFrontOfTarget-Default"
  value: {
-<<<<<<< HEAD
-  dps: 1448.60531
-  tps: 1028.50977
-=======
-  dps: 1446.90126
-  tps: 1027.29989
->>>>>>> b4cd731d
+  dps: 1448.60525
+  tps: 1028.50973
  }
 }