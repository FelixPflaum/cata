--- conflicted
+++ resolved
@@ -40,3736 +40,2181 @@
 dps_results: {
  key: "TestAssassination-AllItems-AgileShadowspiritDiamond"
  value: {
-<<<<<<< HEAD
-  dps: 28908.30656
-  tps: 20524.89766
-=======
-  dps: 28928.02112
-  tps: 20538.895
->>>>>>> b4cd731d
+  dps: 28908.30221
+  tps: 20524.89457
  }
 }
 dps_results: {
  key: "TestAssassination-AllItems-Althor'sAbacus-50359"
  value: {
-<<<<<<< HEAD
-  dps: 26508.89392
-  tps: 18821.31468
-=======
-  dps: 26661.01377
-  tps: 18929.31977
->>>>>>> b4cd731d
+  dps: 26508.88986
+  tps: 18821.3118
  }
 }
 dps_results: {
  key: "TestAssassination-AllItems-Althor'sAbacus-50366"
  value: {
-<<<<<<< HEAD
-  dps: 26508.89392
-  tps: 18821.31468
-=======
-  dps: 26661.01377
-  tps: 18929.31977
->>>>>>> b4cd731d
+  dps: 26508.88986
+  tps: 18821.3118
  }
 }
 dps_results: {
  key: "TestAssassination-AllItems-Anhuur'sHymnal-55889"
  value: {
-<<<<<<< HEAD
-  dps: 27269.97602
-  tps: 19361.68298
-=======
-  dps: 27342.10796
-  tps: 19412.89665
->>>>>>> b4cd731d
+  dps: 27269.97173
+  tps: 19361.67993
  }
 }
 dps_results: {
  key: "TestAssassination-AllItems-Anhuur'sHymnal-56407"
  value: {
-<<<<<<< HEAD
-  dps: 27366.18449
-  tps: 19429.99099
-=======
-  dps: 27505.72095
-  tps: 19529.06188
->>>>>>> b4cd731d
+  dps: 27366.18019
+  tps: 19429.98794
  }
 }
 dps_results: {
  key: "TestAssassination-AllItems-AshtongueTalismanofLethality-32492"
  value: {
-<<<<<<< HEAD
-  dps: 26547.74865
-  tps: 18848.90154
-=======
-  dps: 26693.42827
-  tps: 18952.33407
->>>>>>> b4cd731d
+  dps: 26547.74459
+  tps: 18848.89866
  }
 }
 dps_results: {
  key: "TestAssassination-AllItems-AustereEarthsiegeDiamond"
  value: {
-<<<<<<< HEAD
-  dps: 28392.5734
-  tps: 20158.72711
-=======
-  dps: 28402.66659
-  tps: 20165.89328
->>>>>>> b4cd731d
+  dps: 28392.56909
+  tps: 20158.72405
  }
 }
 dps_results: {
  key: "TestAssassination-AllItems-AustereShadowspiritDiamond"
  value: {
-<<<<<<< HEAD
-  dps: 28392.5734
-  tps: 20158.72711
-=======
-  dps: 28402.66659
-  tps: 20165.89328
->>>>>>> b4cd731d
+  dps: 28392.56909
+  tps: 20158.72405
  }
 }
 dps_results: {
  key: "TestAssassination-AllItems-Bandit'sInsignia-40371"
  value: {
-<<<<<<< HEAD
-  dps: 26924.75221
-  tps: 19116.57407
-=======
-  dps: 26967.916
-  tps: 19147.22036
->>>>>>> b4cd731d
+  dps: 26924.74811
+  tps: 19116.57116
  }
 }
 dps_results: {
  key: "TestAssassination-AllItems-BaubleofTrueBlood-50354"
  value: {
-<<<<<<< HEAD
-  dps: 26508.89392
-  tps: 18821.31468
-=======
-  dps: 26661.01377
-  tps: 18929.31977
->>>>>>> b4cd731d
+  dps: 26508.88986
+  tps: 18821.3118
   hps: 82.64541
  }
 }
 dps_results: {
  key: "TestAssassination-AllItems-BaubleofTrueBlood-50726"
  value: {
-<<<<<<< HEAD
-  dps: 26508.89392
-  tps: 18821.31468
-=======
-  dps: 26661.01377
-  tps: 18929.31977
->>>>>>> b4cd731d
+  dps: 26508.88986
+  tps: 18821.3118
   hps: 82.64541
  }
 }
 dps_results: {
  key: "TestAssassination-AllItems-BeamingEarthsiegeDiamond"
  value: {
-<<<<<<< HEAD
-  dps: 28405.92796
-  tps: 20168.20885
-=======
-  dps: 28427.78788
-  tps: 20183.7294
->>>>>>> b4cd731d
+  dps: 28405.92365
+  tps: 20168.20579
  }
 }
 dps_results: {
  key: "TestAssassination-AllItems-BedrockTalisman-58182"
  value: {
-<<<<<<< HEAD
-  dps: 26508.89392
-  tps: 18821.31468
-=======
-  dps: 26661.01377
-  tps: 18929.31977
->>>>>>> b4cd731d
+  dps: 26508.88986
+  tps: 18821.3118
  }
 }
 dps_results: {
  key: "TestAssassination-AllItems-BellofEnragingResonance-59326"
  value: {
-<<<<<<< HEAD
-  dps: 26938.0451
-  tps: 19126.01202
-=======
-  dps: 27085.95847
-  tps: 19231.03051
->>>>>>> b4cd731d
+  dps: 26938.04098
+  tps: 19126.0091
  }
 }
 dps_results: {
  key: "TestAssassination-AllItems-BellofEnragingResonance-65053"
  value: {
-<<<<<<< HEAD
-  dps: 26980.35557
-  tps: 19156.05246
-=======
-  dps: 27161.17339
-  tps: 19284.43311
->>>>>>> b4cd731d
+  dps: 26980.35144
+  tps: 19156.04952
  }
 }
 dps_results: {
  key: "TestAssassination-AllItems-BindingPromise-67037"
  value: {
-<<<<<<< HEAD
-  dps: 26508.89392
-  tps: 18821.31468
-=======
-  dps: 26661.01377
-  tps: 18929.31977
->>>>>>> b4cd731d
+  dps: 26508.88986
+  tps: 18821.3118
  }
 }
 dps_results: {
  key: "TestAssassination-AllItems-BlessedRegaliaofUndeadCleansing"
  value: {
-<<<<<<< HEAD
-  dps: 19536.75437
-  tps: 13871.09561
-=======
-  dps: 19597.92983
-  tps: 13914.53018
->>>>>>> b4cd731d
+  dps: 19536.75074
+  tps: 13871.09302
  }
 }
 dps_results: {
  key: "TestAssassination-AllItems-Blood-SoakedAleMug-63843"
  value: {
-<<<<<<< HEAD
-  dps: 27689.57868
-  tps: 19659.60086
-=======
-  dps: 27900.07304
-  tps: 19809.05186
->>>>>>> b4cd731d
+  dps: 27689.57456
+  tps: 19659.59794
  }
 }
 dps_results: {
  key: "TestAssassination-AllItems-BloodofIsiset-55995"
  value: {
-<<<<<<< HEAD
-  dps: 26897.8959
-  tps: 19097.50609
-=======
-  dps: 27053.6465
-  tps: 19208.08902
->>>>>>> b4cd731d
+  dps: 26897.89177
+  tps: 19097.50316
  }
 }
 dps_results: {
  key: "TestAssassination-AllItems-BloodofIsiset-56414"
  value: {
-<<<<<<< HEAD
-  dps: 26948.83664
-  tps: 19133.67401
-=======
-  dps: 27105.0627
-  tps: 19244.59451
->>>>>>> b4cd731d
+  dps: 26948.8325
+  tps: 19133.67107
  }
 }
 dps_results: {
  key: "TestAssassination-AllItems-BloodthirstyGladiator'sBadgeofConquest-64687"
  value: {
-<<<<<<< HEAD
-  dps: 28056.38494
-  tps: 19920.0333
-=======
-  dps: 28281.28842
-  tps: 20079.71478
->>>>>>> b4cd731d
+  dps: 28056.38087
+  tps: 19920.03042
  }
 }
 dps_results: {
  key: "TestAssassination-AllItems-BloodthirstyGladiator'sBadgeofDominance-64688"
  value: {
-<<<<<<< HEAD
-  dps: 26508.89392
-  tps: 18821.31468
-=======
-  dps: 26661.01377
-  tps: 18929.31977
->>>>>>> b4cd731d
+  dps: 26508.88986
+  tps: 18821.3118
  }
 }
 dps_results: {
  key: "TestAssassination-AllItems-BloodthirstyGladiator'sBadgeofVictory-64689"
  value: {
-<<<<<<< HEAD
-  dps: 27048.39574
-  tps: 19204.36098
-=======
-  dps: 27193.88729
-  tps: 19307.65998
->>>>>>> b4cd731d
+  dps: 27048.39169
+  tps: 19204.3581
  }
 }
 dps_results: {
  key: "TestAssassination-AllItems-BloodthirstyGladiator'sEmblemofCruelty-64740"
  value: {
-<<<<<<< HEAD
-  dps: 26914.51791
-  tps: 19109.30771
-=======
-  dps: 27060.75802
-  tps: 19213.1382
->>>>>>> b4cd731d
+  dps: 26914.51379
+  tps: 19109.30479
  }
 }
 dps_results: {
  key: "TestAssassination-AllItems-BloodthirstyGladiator'sEmblemofMeditation-64741"
  value: {
-<<<<<<< HEAD
-  dps: 26508.89392
-  tps: 18821.31468
-=======
-  dps: 26661.01377
-  tps: 18929.31977
->>>>>>> b4cd731d
+  dps: 26508.88986
+  tps: 18821.3118
  }
 }
 dps_results: {
  key: "TestAssassination-AllItems-BloodthirstyGladiator'sEmblemofTenacity-64742"
  value: {
-<<<<<<< HEAD
-  dps: 26508.89392
-  tps: 18821.31468
-=======
-  dps: 26661.01377
-  tps: 18929.31977
->>>>>>> b4cd731d
+  dps: 26508.88986
+  tps: 18821.3118
  }
 }
 dps_results: {
  key: "TestAssassination-AllItems-BloodthirstyGladiator'sInsigniaofConquest-64761"
  value: {
-<<<<<<< HEAD
-  dps: 27765.76453
-  tps: 19713.69282
-=======
-  dps: 27920.03814
-  tps: 19823.22708
->>>>>>> b4cd731d
+  dps: 27765.76047
+  tps: 19713.68993
  }
 }
 dps_results: {
  key: "TestAssassination-AllItems-BloodthirstyGladiator'sInsigniaofDominance-64762"
  value: {
-<<<<<<< HEAD
-  dps: 26508.89392
-  tps: 18821.31468
-=======
-  dps: 26661.01377
-  tps: 18929.31977
->>>>>>> b4cd731d
+  dps: 26508.88986
+  tps: 18821.3118
  }
 }
 dps_results: {
  key: "TestAssassination-AllItems-BloodthirstyGladiator'sInsigniaofVictory-64763"
  value: {
-<<<<<<< HEAD
-  dps: 27007.11982
-  tps: 19175.05507
-=======
-  dps: 27156.28449
-  tps: 19280.96199
->>>>>>> b4cd731d
+  dps: 27007.11576
+  tps: 19175.05219
  }
 }
 dps_results: {
  key: "TestAssassination-AllItems-BonescytheBattlegear"
  value: {
-<<<<<<< HEAD
-  dps: 20088.63089
-  tps: 14262.92793
-=======
-  dps: 20168.88975
-  tps: 14319.91172
->>>>>>> b4cd731d
+  dps: 20088.62722
+  tps: 14262.92533
  }
 }
 dps_results: {
  key: "TestAssassination-AllItems-BottledLightning-66879"
  value: {
-<<<<<<< HEAD
-  dps: 26732.24484
-  tps: 18979.89384
-=======
-  dps: 26806.18393
-  tps: 19032.39059
->>>>>>> b4cd731d
+  dps: 26732.24076
+  tps: 18979.89094
  }
 }
 dps_results: {
  key: "TestAssassination-AllItems-BracingEarthsiegeDiamond"
  value: {
-<<<<<<< HEAD
-  dps: 28392.5734
-  tps: 19755.55257
-=======
-  dps: 28402.66659
-  tps: 19762.57542
->>>>>>> b4cd731d
+  dps: 28392.56909
+  tps: 19755.54957
  }
 }
 dps_results: {
  key: "TestAssassination-AllItems-BracingShadowspiritDiamond"
  value: {
-<<<<<<< HEAD
-  dps: 28392.5734
-  tps: 19755.55257
-=======
-  dps: 28402.66659
-  tps: 19762.57542
->>>>>>> b4cd731d
+  dps: 28392.56909
+  tps: 19755.54957
  }
 }
 dps_results: {
  key: "TestAssassination-AllItems-BurningShadowspiritDiamond"
  value: {
-<<<<<<< HEAD
-  dps: 28714.28031
-  tps: 20387.13902
-=======
-  dps: 28723.76432
-  tps: 20393.87267
->>>>>>> b4cd731d
+  dps: 28714.27596
+  tps: 20387.13593
  }
 }
 dps_results: {
  key: "TestAssassination-AllItems-ChaoticShadowspiritDiamond"
  value: {
-<<<<<<< HEAD
-  dps: 28757.29501
-  tps: 20417.67946
-=======
-  dps: 28783.20516
-  tps: 20436.07566
->>>>>>> b4cd731d
+  dps: 28757.29065
+  tps: 20417.67636
  }
 }
 dps_results: {
  key: "TestAssassination-AllItems-ChaoticSkyflareDiamond"
  value: {
-<<<<<<< HEAD
-  dps: 28728.26151
-  tps: 20397.06567
-=======
-  dps: 28751.34549
-  tps: 20413.45529
->>>>>>> b4cd731d
+  dps: 28728.25716
+  tps: 20397.06258
  }
 }
 dps_results: {
  key: "TestAssassination-AllItems-CoreofRipeness-58184"
  value: {
-<<<<<<< HEAD
-  dps: 26508.89392
-  tps: 18821.31468
-=======
-  dps: 26661.01377
-  tps: 18929.31977
->>>>>>> b4cd731d
+  dps: 26508.88986
+  tps: 18821.3118
  }
 }
 dps_results: {
  key: "TestAssassination-AllItems-CorpseTongueCoin-50349"
  value: {
-<<<<<<< HEAD
-  dps: 26508.89392
-  tps: 18821.31468
-=======
-  dps: 26661.01377
-  tps: 18929.31977
->>>>>>> b4cd731d
+  dps: 26508.88986
+  tps: 18821.3118
  }
 }
 dps_results: {
  key: "TestAssassination-AllItems-CorpseTongueCoin-50352"
  value: {
-<<<<<<< HEAD
-  dps: 26508.89392
-  tps: 18821.31468
-=======
-  dps: 26661.01377
-  tps: 18929.31977
->>>>>>> b4cd731d
+  dps: 26508.88986
+  tps: 18821.3118
  }
 }
 dps_results: {
  key: "TestAssassination-AllItems-CorrodedSkeletonKey-50356"
  value: {
-<<<<<<< HEAD
-  dps: 26508.89392
-  tps: 18821.31468
-=======
-  dps: 26661.01377
-  tps: 18929.31977
->>>>>>> b4cd731d
+  dps: 26508.88986
+  tps: 18821.3118
   hps: 64
  }
 }
 dps_results: {
  key: "TestAssassination-AllItems-CrushingWeight-59506"
  value: {
-<<<<<<< HEAD
-  dps: 27585.11427
-  tps: 19585.43113
-=======
-  dps: 27775.14487
-  tps: 19720.35286
->>>>>>> b4cd731d
+  dps: 27585.11009
+  tps: 19585.42817
  }
 }
 dps_results: {
  key: "TestAssassination-AllItems-CrushingWeight-65118"
  value: {
-<<<<<<< HEAD
-  dps: 27762.90591
-  tps: 19711.6632
-=======
-  dps: 27922.86604
-  tps: 19825.23489
->>>>>>> b4cd731d
+  dps: 27762.90171
+  tps: 19711.66021
  }
 }
 dps_results: {
  key: "TestAssassination-AllItems-DarkmoonCard:Berserker!-42989"
  value: {
-<<<<<<< HEAD
-  dps: 26690.78084
-  tps: 18950.4544
-=======
-  dps: 26836.93523
-  tps: 19054.22402
->>>>>>> b4cd731d
+  dps: 26690.77676
+  tps: 18950.4515
  }
 }
 dps_results: {
  key: "TestAssassination-AllItems-DarkmoonCard:Death-42990"
  value: {
-<<<<<<< HEAD
-  dps: 26763.59361
-  tps: 19002.15146
-=======
-  dps: 26800.04173
-  tps: 19028.02963
->>>>>>> b4cd731d
+  dps: 26763.58948
+  tps: 19002.14853
  }
 }
 dps_results: {
  key: "TestAssassination-AllItems-DarkmoonCard:Earthquake-62048"
  value: {
-<<<<<<< HEAD
-  dps: 26508.89392
-  tps: 18821.31468
-=======
-  dps: 26661.01377
-  tps: 18929.31977
->>>>>>> b4cd731d
+  dps: 26508.88986
+  tps: 18821.3118
  }
 }
 dps_results: {
  key: "TestAssassination-AllItems-DarkmoonCard:Greatness-44255"
  value: {
-<<<<<<< HEAD
-  dps: 26899.08678
-  tps: 19098.35161
-=======
-  dps: 27033.88086
-  tps: 19194.05541
->>>>>>> b4cd731d
+  dps: 26899.08272
+  tps: 19098.34873
  }
 }
 dps_results: {
  key: "TestAssassination-AllItems-DarkmoonCard:Hurricane-62049"
  value: {
-<<<<<<< HEAD
-  dps: 27482.14503
-  tps: 19512.32297
-=======
-  dps: 27657.87501
-  tps: 19637.09126
->>>>>>> b4cd731d
+  dps: 27482.14095
+  tps: 19512.32008
  }
 }
 dps_results: {
  key: "TestAssassination-AllItems-DarkmoonCard:Hurricane-62051"
  value: {
-<<<<<<< HEAD
-  dps: 28186.60404
-  tps: 20012.48887
-=======
-  dps: 28413.00564
-  tps: 20173.23401
->>>>>>> b4cd731d
+  dps: 28186.59993
+  tps: 20012.48595
  }
 }
 dps_results: {
  key: "TestAssassination-AllItems-DarkmoonCard:Tsunami-62050"
  value: {
-<<<<<<< HEAD
-  dps: 26508.89392
-  tps: 18821.31468
-=======
-  dps: 26661.01377
-  tps: 18929.31977
->>>>>>> b4cd731d
+  dps: 26508.88986
+  tps: 18821.3118
  }
 }
 dps_results: {
  key: "TestAssassination-AllItems-DarkmoonCard:Volcano-62047"
  value: {
-<<<<<<< HEAD
-  dps: 27025.51861
-  tps: 19188.11821
-=======
-  dps: 27146.05132
-  tps: 19273.69644
->>>>>>> b4cd731d
+  dps: 27025.51446
+  tps: 19188.11527
  }
 }
 dps_results: {
  key: "TestAssassination-AllItems-Death'sChoice-47464"
  value: {
-<<<<<<< HEAD
-  dps: 27579.51485
-  tps: 19581.45554
-=======
-  dps: 27716.67401
-  tps: 19678.83855
->>>>>>> b4cd731d
+  dps: 27579.51078
+  tps: 19581.45265
  }
 }
 dps_results: {
  key: "TestAssassination-AllItems-DeathKnight'sAnguish-38212"
  value: {
-<<<<<<< HEAD
-  dps: 26613.34016
-  tps: 18895.47151
-=======
-  dps: 26810.02287
-  tps: 19035.11624
->>>>>>> b4cd731d
+  dps: 26613.33609
+  tps: 18895.46862
  }
 }
 dps_results: {
  key: "TestAssassination-AllItems-Deathbringer'sWill-50362"
  value: {
-<<<<<<< HEAD
-  dps: 27320.78631
-  tps: 19397.75828
-=======
-  dps: 27338.92379
-  tps: 19410.63589
->>>>>>> b4cd731d
+  dps: 27320.78218
+  tps: 19397.75535
  }
 }
 dps_results: {
  key: "TestAssassination-AllItems-Deathbringer'sWill-50363"
  value: {
-<<<<<<< HEAD
-  dps: 27433.9084
-  tps: 19478.07497
-=======
-  dps: 27504.52975
-  tps: 19528.21612
->>>>>>> b4cd731d
+  dps: 27433.90427
+  tps: 19478.07203
  }
 }
 dps_results: {
  key: "TestAssassination-AllItems-Defender'sCode-40257"
  value: {
-<<<<<<< HEAD
-  dps: 26508.89392
-  tps: 18821.31468
-=======
-  dps: 26661.01377
-  tps: 18929.31977
->>>>>>> b4cd731d
+  dps: 26508.88986
+  tps: 18821.3118
  }
 }
 dps_results: {
  key: "TestAssassination-AllItems-DestructiveShadowspiritDiamond"
  value: {
-<<<<<<< HEAD
-  dps: 28433.2737
-  tps: 20187.62433
-=======
-  dps: 28458.22848
-  tps: 20205.34222
->>>>>>> b4cd731d
+  dps: 28433.26939
+  tps: 20187.62127
  }
 }
 dps_results: {
  key: "TestAssassination-AllItems-DestructiveSkyflareDiamond"
  value: {
-<<<<<<< HEAD
-  dps: 28409.58791
-  tps: 20170.80742
-=======
-  dps: 28431.27829
-  tps: 20186.20758
->>>>>>> b4cd731d
+  dps: 28409.5836
+  tps: 20170.80436
  }
 }
 dps_results: {
  key: "TestAssassination-AllItems-DislodgedForeignObject-50348"
  value: {
-<<<<<<< HEAD
-  dps: 26823.86751
-  tps: 19044.94593
-=======
-  dps: 26860.18987
-  tps: 19070.73481
->>>>>>> b4cd731d
+  dps: 26823.86337
+  tps: 19044.943
  }
 }
 dps_results: {
  key: "TestAssassination-AllItems-DislodgedForeignObject-50353"
  value: {
-<<<<<<< HEAD
-  dps: 26887.31792
-  tps: 19089.99572
-=======
-  dps: 26858.01555
-  tps: 19069.19104
->>>>>>> b4cd731d
+  dps: 26887.31379
+  tps: 19089.99279
  }
 }
 dps_results: {
  key: "TestAssassination-AllItems-EffulgentShadowspiritDiamond"
  value: {
-<<<<<<< HEAD
-  dps: 28392.5734
-  tps: 20158.72711
-=======
-  dps: 28402.66659
-  tps: 20165.89328
->>>>>>> b4cd731d
+  dps: 28392.56909
+  tps: 20158.72405
  }
 }
 dps_results: {
  key: "TestAssassination-AllItems-ElectrosparkHeartstarter-67118"
  value: {
-<<<<<<< HEAD
-  dps: 26508.89392
-  tps: 18821.31468
-=======
-  dps: 26661.01377
-  tps: 18929.31977
->>>>>>> b4cd731d
+  dps: 26508.88986
+  tps: 18821.3118
  }
 }
 dps_results: {
  key: "TestAssassination-AllItems-EmberShadowspiritDiamond"
  value: {
-<<<<<<< HEAD
-  dps: 28392.5734
-  tps: 20158.72711
-=======
-  dps: 28402.66659
-  tps: 20165.89328
->>>>>>> b4cd731d
+  dps: 28392.56909
+  tps: 20158.72405
  }
 }
 dps_results: {
  key: "TestAssassination-AllItems-EmberSkyflareDiamond"
  value: {
-<<<<<<< HEAD
-  dps: 28392.5734
-  tps: 20158.72711
-=======
-  dps: 28402.66659
-  tps: 20165.89328
->>>>>>> b4cd731d
+  dps: 28392.56909
+  tps: 20158.72405
  }
 }
 dps_results: {
  key: "TestAssassination-AllItems-EnigmaticShadowspiritDiamond"
  value: {
-<<<<<<< HEAD
-  dps: 28433.2737
-  tps: 20187.62433
-=======
-  dps: 28458.22848
-  tps: 20205.34222
->>>>>>> b4cd731d
+  dps: 28433.26939
+  tps: 20187.62127
  }
 }
 dps_results: {
  key: "TestAssassination-AllItems-EnigmaticSkyflareDiamond"
  value: {
-<<<<<<< HEAD
-  dps: 28405.92796
-  tps: 20168.20885
-=======
-  dps: 28427.78788
-  tps: 20183.7294
->>>>>>> b4cd731d
+  dps: 28405.92365
+  tps: 20168.20579
  }
 }
 dps_results: {
  key: "TestAssassination-AllItems-EnigmaticStarflareDiamond"
  value: {
-<<<<<<< HEAD
-  dps: 28397.35428
-  tps: 20162.12154
-=======
-  dps: 28422.29035
-  tps: 20179.82615
->>>>>>> b4cd731d
+  dps: 28397.34997
+  tps: 20162.11848
  }
 }
 dps_results: {
  key: "TestAssassination-AllItems-EphemeralSnowflake-50260"
  value: {
-<<<<<<< HEAD
-  dps: 26833.68758
-  tps: 19051.91818
-=======
-  dps: 26870.67291
-  tps: 19078.17776
->>>>>>> b4cd731d
+  dps: 26833.68346
+  tps: 19051.91526
  }
 }
 dps_results: {
  key: "TestAssassination-AllItems-EssenceofGossamer-37220"
  value: {
-<<<<<<< HEAD
-  dps: 26508.89392
-  tps: 18821.31468
-=======
-  dps: 26661.01377
-  tps: 18929.31977
->>>>>>> b4cd731d
+  dps: 26508.88986
+  tps: 18821.3118
  }
 }
 dps_results: {
  key: "TestAssassination-AllItems-EssenceoftheCyclone-59473"
  value: {
-<<<<<<< HEAD
-  dps: 28090.90473
-  tps: 19944.54236
-=======
-  dps: 28333.68787
-  tps: 20116.91839
->>>>>>> b4cd731d
+  dps: 28090.90061
+  tps: 19944.53943
  }
 }
 dps_results: {
  key: "TestAssassination-AllItems-EssenceoftheCyclone-65140"
  value: {
-<<<<<<< HEAD
-  dps: 28361.13629
-  tps: 20136.40677
-=======
-  dps: 28527.98677
-  tps: 20254.8706
->>>>>>> b4cd731d
+  dps: 28361.13213
+  tps: 20136.40381
  }
 }
 dps_results: {
  key: "TestAssassination-AllItems-EternalEarthsiegeDiamond"
  value: {
-<<<<<<< HEAD
-  dps: 28392.5734
-  tps: 20158.72711
-=======
-  dps: 28402.66659
-  tps: 20165.89328
->>>>>>> b4cd731d
+  dps: 28392.56909
+  tps: 20158.72405
  }
 }
 dps_results: {
  key: "TestAssassination-AllItems-EternalShadowspiritDiamond"
  value: {
-<<<<<<< HEAD
-  dps: 28392.5734
-  tps: 20158.72711
-=======
-  dps: 28402.66659
-  tps: 20165.89328
->>>>>>> b4cd731d
+  dps: 28392.56909
+  tps: 20158.72405
  }
 }
 dps_results: {
  key: "TestAssassination-AllItems-ExtractofNecromanticPower-40373"
  value: {
-<<<<<<< HEAD
-  dps: 26746.21493
-  tps: 18989.8126
-=======
-  dps: 26772.88788
-  tps: 19008.7504
->>>>>>> b4cd731d
+  dps: 26746.21083
+  tps: 18989.80969
  }
 }
 dps_results: {
  key: "TestAssassination-AllItems-EyeoftheBroodmother-45308"
  value: {
-<<<<<<< HEAD
-  dps: 26675.82001
-  tps: 18939.83221
-=======
-  dps: 26807.66415
-  tps: 19033.44154
->>>>>>> b4cd731d
+  dps: 26675.81593
+  tps: 18939.82931
  }
 }
 dps_results: {
  key: "TestAssassination-AllItems-FallofMortality-59500"
  value: {
-<<<<<<< HEAD
-  dps: 26508.89392
-  tps: 18821.31468
-=======
-  dps: 26661.01377
-  tps: 18929.31977
->>>>>>> b4cd731d
+  dps: 26508.88986
+  tps: 18821.3118
  }
 }
 dps_results: {
  key: "TestAssassination-AllItems-FallofMortality-65124"
  value: {
-<<<<<<< HEAD
-  dps: 26508.89392
-  tps: 18821.31468
-=======
-  dps: 26661.01377
-  tps: 18929.31977
->>>>>>> b4cd731d
+  dps: 26508.88986
+  tps: 18821.3118
  }
 }
 dps_results: {
  key: "TestAssassination-AllItems-Figurine-DemonPanther-52199"
  value: {
-<<<<<<< HEAD
-  dps: 28889.98213
-  tps: 20511.88732
-=======
-  dps: 29021.59892
-  tps: 20605.33523
->>>>>>> b4cd731d
+  dps: 28889.97781
+  tps: 20511.88425
  }
 }
 dps_results: {
  key: "TestAssassination-AllItems-Figurine-DreamOwl-52354"
  value: {
-<<<<<<< HEAD
-  dps: 26508.89392
-  tps: 18821.31468
-=======
-  dps: 26661.01377
-  tps: 18929.31977
->>>>>>> b4cd731d
+  dps: 26508.88986
+  tps: 18821.3118
  }
 }
 dps_results: {
  key: "TestAssassination-AllItems-Figurine-EarthenGuardian-52352"
  value: {
-<<<<<<< HEAD
-  dps: 26508.89392
-  tps: 18821.31468
-=======
-  dps: 26661.01377
-  tps: 18929.31977
->>>>>>> b4cd731d
+  dps: 26508.88986
+  tps: 18821.3118
  }
 }
 dps_results: {
  key: "TestAssassination-AllItems-Figurine-JeweledSerpent-52353"
  value: {
-<<<<<<< HEAD
-  dps: 26508.89392
-  tps: 18821.31468
-=======
-  dps: 26661.01377
-  tps: 18929.31977
->>>>>>> b4cd731d
+  dps: 26508.88986
+  tps: 18821.3118
  }
 }
 dps_results: {
  key: "TestAssassination-AllItems-Figurine-KingofBoars-52351"
  value: {
-<<<<<<< HEAD
-  dps: 27463.38273
-  tps: 19499.00174
-=======
-  dps: 27613.27036
-  tps: 19605.42196
->>>>>>> b4cd731d
+  dps: 27463.3786
+  tps: 19498.9988
  }
 }
 dps_results: {
  key: "TestAssassination-AllItems-Figurine-SapphireOwl-42413"
  value: {
-<<<<<<< HEAD
-  dps: 26508.89392
-  tps: 18821.31468
-=======
-  dps: 26661.01377
-  tps: 18929.31977
->>>>>>> b4cd731d
+  dps: 26508.88986
+  tps: 18821.3118
  }
 }
 dps_results: {
  key: "TestAssassination-AllItems-FleetShadowspiritDiamond"
  value: {
-<<<<<<< HEAD
-  dps: 28483.30781
-  tps: 20223.14854
-=======
-  dps: 28493.40271
-  tps: 20230.31592
->>>>>>> b4cd731d
+  dps: 28483.30349
+  tps: 20223.14547
  }
 }
 dps_results: {
  key: "TestAssassination-AllItems-ForethoughtTalisman-40258"
  value: {
-<<<<<<< HEAD
-  dps: 26508.89392
-  tps: 18821.31468
-=======
-  dps: 26661.01377
-  tps: 18929.31977
->>>>>>> b4cd731d
+  dps: 26508.88986
+  tps: 18821.3118
  }
 }
 dps_results: {
  key: "TestAssassination-AllItems-ForgeEmber-37660"
  value: {
-<<<<<<< HEAD
-  dps: 26645.65808
-  tps: 18918.41724
-=======
-  dps: 26761.1691
-  tps: 19000.43006
->>>>>>> b4cd731d
+  dps: 26645.654
+  tps: 18918.41434
  }
 }
 dps_results: {
  key: "TestAssassination-AllItems-ForlornShadowspiritDiamond"
  value: {
-<<<<<<< HEAD
-  dps: 28392.5734
-  tps: 20158.72711
-=======
-  dps: 28402.66659
-  tps: 20165.89328
->>>>>>> b4cd731d
+  dps: 28392.56909
+  tps: 20158.72405
  }
 }
 dps_results: {
  key: "TestAssassination-AllItems-ForlornSkyflareDiamond"
  value: {
-<<<<<<< HEAD
-  dps: 28392.5734
-  tps: 20158.72711
-=======
-  dps: 28402.66659
-  tps: 20165.89328
->>>>>>> b4cd731d
+  dps: 28392.56909
+  tps: 20158.72405
  }
 }
 dps_results: {
  key: "TestAssassination-AllItems-ForlornStarflareDiamond"
  value: {
-<<<<<<< HEAD
-  dps: 28392.5734
-  tps: 20158.72711
-=======
-  dps: 28402.66659
-  tps: 20165.89328
->>>>>>> b4cd731d
+  dps: 28392.56909
+  tps: 20158.72405
  }
 }
 dps_results: {
  key: "TestAssassination-AllItems-FuryofAngerforge-59461"
  value: {
-<<<<<<< HEAD
-  dps: 27575.26879
-  tps: 19578.44084
-=======
-  dps: 27736.25329
-  tps: 19692.73984
->>>>>>> b4cd731d
+  dps: 27575.26466
+  tps: 19578.43791
  }
 }
 dps_results: {
  key: "TestAssassination-AllItems-FuryoftheFiveFlights-40431"
  value: {
-<<<<<<< HEAD
-  dps: 26955.31056
-  tps: 19138.2705
-=======
-  dps: 27110.64782
-  tps: 19248.55996
->>>>>>> b4cd731d
+  dps: 26955.30651
+  tps: 19138.26762
  }
 }
 dps_results: {
  key: "TestAssassination-AllItems-FuturesightRune-38763"
  value: {
-<<<<<<< HEAD
-  dps: 26508.89392
-  tps: 18821.31468
-=======
-  dps: 26661.01377
-  tps: 18929.31977
->>>>>>> b4cd731d
+  dps: 26508.88986
+  tps: 18821.3118
  }
 }
 dps_results: {
  key: "TestAssassination-AllItems-GaleofShadows-56138"
  value: {
-<<<<<<< HEAD
-  dps: 27002.59574
-  tps: 19171.84297
-=======
-  dps: 26917.75385
-  tps: 19111.60524
->>>>>>> b4cd731d
+  dps: 27002.59159
+  tps: 19171.84003
  }
 }
 dps_results: {
  key: "TestAssassination-AllItems-GaleofShadows-56462"
  value: {
-<<<<<<< HEAD
-  dps: 27039.2453
-  tps: 19197.86416
-=======
-  dps: 27102.06673
-  tps: 19242.46738
->>>>>>> b4cd731d
+  dps: 27039.24114
+  tps: 19197.86121
  }
 }
 dps_results: {
  key: "TestAssassination-AllItems-GearDetector-61462"
  value: {
-<<<<<<< HEAD
-  dps: 27631.37519
-  tps: 19618.27639
-=======
-  dps: 27688.16579
-  tps: 19658.59771
->>>>>>> b4cd731d
+  dps: 27631.37104
+  tps: 19618.27344
  }
 }
 dps_results: {
  key: "TestAssassination-AllItems-Gladiator'sVestments"
  value: {
-<<<<<<< HEAD
-  dps: 23025.37052
-  tps: 16348.01307
-=======
-  dps: 22944.88314
-  tps: 16290.86703
->>>>>>> b4cd731d
+  dps: 23025.36685
+  tps: 16348.01047
  }
 }
 dps_results: {
  key: "TestAssassination-AllItems-GlowingTwilightScale-54573"
  value: {
-<<<<<<< HEAD
-  dps: 26508.89392
-  tps: 18821.31468
-=======
-  dps: 26661.01377
-  tps: 18929.31977
->>>>>>> b4cd731d
+  dps: 26508.88986
+  tps: 18821.3118
  }
 }
 dps_results: {
  key: "TestAssassination-AllItems-GlowingTwilightScale-54589"
  value: {
-<<<<<<< HEAD
-  dps: 26508.89392
-  tps: 18821.31468
-=======
-  dps: 26661.01377
-  tps: 18929.31977
->>>>>>> b4cd731d
+  dps: 26508.88986
+  tps: 18821.3118
  }
 }
 dps_results: {
  key: "TestAssassination-AllItems-GnomishLightningGenerator-41121"
  value: {
-<<<<<<< HEAD
-  dps: 26730.65504
-  tps: 18978.76508
-=======
-  dps: 26857.90571
-  tps: 19069.11305
->>>>>>> b4cd731d
+  dps: 26730.65092
+  tps: 18978.76215
  }
 }
 dps_results: {
  key: "TestAssassination-AllItems-GraceoftheHerald-55266"
  value: {
-<<<<<<< HEAD
-  dps: 27433.21634
-  tps: 19477.5836
-=======
-  dps: 27619.4896
-  tps: 19609.83761
->>>>>>> b4cd731d
+  dps: 27433.21225
+  tps: 19477.5807
  }
 }
 dps_results: {
  key: "TestAssassination-AllItems-GraceoftheHerald-56295"
  value: {
-<<<<<<< HEAD
-  dps: 27833.3918
-  tps: 19761.70818
-=======
-  dps: 27942.0949
-  tps: 19838.88738
->>>>>>> b4cd731d
+  dps: 27833.38769
+  tps: 19761.70526
  }
 }
 dps_results: {
  key: "TestAssassination-AllItems-HarmlightToken-63839"
  value: {
-<<<<<<< HEAD
-  dps: 26636.5092
-  tps: 18911.92153
-=======
-  dps: 26781.68098
-  tps: 19014.99349
->>>>>>> b4cd731d
+  dps: 26636.50514
+  tps: 18911.91865
  }
 }
 dps_results: {
  key: "TestAssassination-AllItems-Harrison'sInsigniaofPanache-65803"
  value: {
-<<<<<<< HEAD
-  dps: 27198.89264
-  tps: 19311.21378
-=======
-  dps: 27354.55348
-  tps: 19421.73297
->>>>>>> b4cd731d
+  dps: 27198.88853
+  tps: 19311.21086
  }
 }
 dps_results: {
  key: "TestAssassination-AllItems-HeartofIgnacious-59514"
  value: {
-<<<<<<< HEAD
-  dps: 27122.13712
-  tps: 19256.71736
-=======
-  dps: 27287.19824
-  tps: 19373.91075
->>>>>>> b4cd731d
+  dps: 27122.13292
+  tps: 19256.71437
  }
 }
 dps_results: {
  key: "TestAssassination-AllItems-HeartofIgnacious-65110"
  value: {
-<<<<<<< HEAD
-  dps: 27243.34029
-  tps: 19342.77161
-=======
-  dps: 27259.51874
-  tps: 19354.2583
->>>>>>> b4cd731d
+  dps: 27243.33607
+  tps: 19342.76861
  }
 }
 dps_results: {
  key: "TestAssassination-AllItems-HeartofRage-59224"
  value: {
-<<<<<<< HEAD
-  dps: 27775.61723
-  tps: 19720.68823
-=======
-  dps: 27799.13212
-  tps: 19737.3838
->>>>>>> b4cd731d
+  dps: 27775.61303
+  tps: 19720.68525
  }
 }
 dps_results: {
  key: "TestAssassination-AllItems-HeartofRage-65072"
  value: {
-<<<<<<< HEAD
-  dps: 27924.30512
-  tps: 19826.25663
-=======
-  dps: 27956.36046
-  tps: 19849.01593
->>>>>>> b4cd731d
+  dps: 27924.30093
+  tps: 19826.25366
  }
 }
 dps_results: {
  key: "TestAssassination-AllItems-HeartofSolace-55868"
  value: {
-<<<<<<< HEAD
-  dps: 27002.59574
-  tps: 19171.84297
-=======
-  dps: 26917.75385
-  tps: 19111.60524
->>>>>>> b4cd731d
+  dps: 27002.59159
+  tps: 19171.84003
  }
 }
 dps_results: {
  key: "TestAssassination-AllItems-HeartofSolace-56393"
  value: {
-<<<<<<< HEAD
-  dps: 27625.17432
-  tps: 19613.87376
-=======
-  dps: 27690.59484
-  tps: 19660.32233
->>>>>>> b4cd731d
+  dps: 27625.17016
+  tps: 19613.87081
  }
 }
 dps_results: {
  key: "TestAssassination-AllItems-HeartofThunder-55845"
  value: {
-<<<<<<< HEAD
-  dps: 26508.89392
-  tps: 18821.31468
-=======
-  dps: 26661.01377
-  tps: 18929.31977
->>>>>>> b4cd731d
+  dps: 26508.88986
+  tps: 18821.3118
  }
 }
 dps_results: {
  key: "TestAssassination-AllItems-HeartofThunder-56370"
  value: {
-<<<<<<< HEAD
-  dps: 26508.89392
-  tps: 18821.31468
-=======
-  dps: 26661.01377
-  tps: 18929.31977
->>>>>>> b4cd731d
+  dps: 26508.88986
+  tps: 18821.3118
  }
 }
 dps_results: {
  key: "TestAssassination-AllItems-HeartoftheVile-66969"
  value: {
-<<<<<<< HEAD
-  dps: 27554.10197
-  tps: 19563.4124
-=======
-  dps: 27734.54179
-  tps: 19691.52467
->>>>>>> b4cd731d
+  dps: 27554.09788
+  tps: 19563.40949
  }
 }
 dps_results: {
  key: "TestAssassination-AllItems-Heartpierce-49982"
  value: {
-<<<<<<< HEAD
-  dps: 28908.30656
-  tps: 20524.89766
-=======
-  dps: 28928.02112
-  tps: 20538.895
->>>>>>> b4cd731d
+  dps: 28908.30221
+  tps: 20524.89457
  }
 }
 dps_results: {
  key: "TestAssassination-AllItems-Heartpierce-50641"
  value: {
-<<<<<<< HEAD
-  dps: 28908.30656
-  tps: 20524.89766
-=======
-  dps: 28928.02112
-  tps: 20538.895
->>>>>>> b4cd731d
+  dps: 28908.30221
+  tps: 20524.89457
  }
 }
 dps_results: {
  key: "TestAssassination-AllItems-IllustrationoftheDragonSoul-40432"
  value: {
-<<<<<<< HEAD
-  dps: 26508.89392
-  tps: 18821.31468
-=======
-  dps: 26661.01377
-  tps: 18929.31977
->>>>>>> b4cd731d
+  dps: 26508.88986
+  tps: 18821.3118
  }
 }
 dps_results: {
  key: "TestAssassination-AllItems-ImpassiveShadowspiritDiamond"
  value: {
-<<<<<<< HEAD
-  dps: 28433.2737
-  tps: 20187.62433
-=======
-  dps: 28458.22848
-  tps: 20205.34222
->>>>>>> b4cd731d
+  dps: 28433.26939
+  tps: 20187.62127
  }
 }
 dps_results: {
  key: "TestAssassination-AllItems-ImpassiveSkyflareDiamond"
  value: {
-<<<<<<< HEAD
-  dps: 28405.92796
-  tps: 20168.20885
-=======
-  dps: 28427.78788
-  tps: 20183.7294
->>>>>>> b4cd731d
+  dps: 28405.92365
+  tps: 20168.20579
  }
 }
 dps_results: {
  key: "TestAssassination-AllItems-ImpassiveStarflareDiamond"
  value: {
-<<<<<<< HEAD
-  dps: 28397.35428
-  tps: 20162.12154
-=======
-  dps: 28422.29035
-  tps: 20179.82615
->>>>>>> b4cd731d
+  dps: 28397.34997
+  tps: 20162.11848
  }
 }
 dps_results: {
  key: "TestAssassination-AllItems-ImpatienceofYouth-62464"
  value: {
-<<<<<<< HEAD
-  dps: 27585.19649
-  tps: 19585.4895
-=======
-  dps: 27734.78445
-  tps: 19691.69696
->>>>>>> b4cd731d
+  dps: 27585.19234
+  tps: 19585.48656
  }
 }
 dps_results: {
  key: "TestAssassination-AllItems-ImpatienceofYouth-62469"
  value: {
-<<<<<<< HEAD
-  dps: 27585.19649
-  tps: 19585.4895
-=======
-  dps: 27734.78445
-  tps: 19691.69696
->>>>>>> b4cd731d
+  dps: 27585.19234
+  tps: 19585.48656
  }
 }
 dps_results: {
  key: "TestAssassination-AllItems-ImpetuousQuery-55881"
  value: {
-<<<<<<< HEAD
-  dps: 26897.8959
-  tps: 19097.50609
-=======
-  dps: 27053.6465
-  tps: 19208.08902
->>>>>>> b4cd731d
+  dps: 26897.89177
+  tps: 19097.50316
  }
 }
 dps_results: {
  key: "TestAssassination-AllItems-ImpetuousQuery-56406"
  value: {
-<<<<<<< HEAD
-  dps: 26948.83664
-  tps: 19133.67401
-=======
-  dps: 27105.0627
-  tps: 19244.59451
->>>>>>> b4cd731d
+  dps: 26948.8325
+  tps: 19133.67107
  }
 }
 dps_results: {
  key: "TestAssassination-AllItems-IncisorFragment-37723"
  value: {
-<<<<<<< HEAD
-  dps: 26873.48339
-  tps: 19080.17321
-=======
-  dps: 27024.9389
-  tps: 19187.70662
->>>>>>> b4cd731d
+  dps: 26873.47932
+  tps: 19080.17031
  }
 }
 dps_results: {
  key: "TestAssassination-AllItems-InsightfulEarthsiegeDiamond"
  value: {
-<<<<<<< HEAD
-  dps: 28392.5734
-  tps: 20158.72711
-=======
-  dps: 28402.66659
-  tps: 20165.89328
->>>>>>> b4cd731d
+  dps: 28392.56909
+  tps: 20158.72405
  }
 }
 dps_results: {
  key: "TestAssassination-AllItems-InsigniaofDiplomacy-61433"
  value: {
-<<<<<<< HEAD
-  dps: 26508.89392
-  tps: 18821.31468
-=======
-  dps: 26661.01377
-  tps: 18929.31977
->>>>>>> b4cd731d
+  dps: 26508.88986
+  tps: 18821.3118
  }
 }
 dps_results: {
  key: "TestAssassination-AllItems-InsigniaoftheEarthenLord-61429"
  value: {
-<<<<<<< HEAD
-  dps: 26808.3637
-  tps: 19033.93823
-=======
-  dps: 26963.27865
-  tps: 19143.92784
->>>>>>> b4cd731d
+  dps: 26808.35959
+  tps: 19033.93531
  }
 }
 dps_results: {
  key: "TestAssassination-AllItems-InvigoratingEarthsiegeDiamond"
  value: {
-<<<<<<< HEAD
-  dps: 28355.31451
-  tps: 20132.2733
-=======
-  dps: 28444.52931
-  tps: 20195.61581
->>>>>>> b4cd731d
+  dps: 28355.31019
+  tps: 20132.27024
   hps: 65.01959
  }
 }
 dps_results: {
  key: "TestAssassination-AllItems-JarofAncientRemedies-59354"
  value: {
-<<<<<<< HEAD
-  dps: 26508.89392
-  tps: 18821.31468
-=======
-  dps: 26661.01377
-  tps: 18929.31977
->>>>>>> b4cd731d
+  dps: 26508.88986
+  tps: 18821.3118
  }
 }
 dps_results: {
  key: "TestAssassination-AllItems-JarofAncientRemedies-65029"
  value: {
-<<<<<<< HEAD
-  dps: 26508.89392
-  tps: 18821.31468
-=======
-  dps: 26661.01377
-  tps: 18929.31977
->>>>>>> b4cd731d
+  dps: 26508.88986
+  tps: 18821.3118
  }
 }
 dps_results: {
  key: "TestAssassination-AllItems-JujuofNimbleness-63840"
  value: {
-<<<<<<< HEAD
-  dps: 27689.57868
-  tps: 19659.60086
-=======
-  dps: 27900.07304
-  tps: 19809.05186
->>>>>>> b4cd731d
+  dps: 27689.57456
+  tps: 19659.59794
  }
 }
 dps_results: {
  key: "TestAssassination-AllItems-KeytotheEndlessChamber-55795"
  value: {
-<<<<<<< HEAD
-  dps: 28293.57926
-  tps: 20088.44127
-=======
-  dps: 28354.98202
-  tps: 20132.03724
->>>>>>> b4cd731d
+  dps: 28293.57498
+  tps: 20088.43824
  }
 }
 dps_results: {
  key: "TestAssassination-AllItems-KeytotheEndlessChamber-56328"
  value: {
-<<<<<<< HEAD
-  dps: 28787.19925
-  tps: 20438.91147
-=======
-  dps: 28930.96179
-  tps: 20540.98287
->>>>>>> b4cd731d
+  dps: 28787.19492
+  tps: 20438.90839
  }
 }
 dps_results: {
  key: "TestAssassination-AllItems-KvaldirBattleStandard-59685"
  value: {
-<<<<<<< HEAD
-  dps: 27078.22392
-  tps: 19225.53898
-=======
-  dps: 27074.64291
-  tps: 19222.99647
->>>>>>> b4cd731d
+  dps: 27078.21977
+  tps: 19225.53604
  }
 }
 dps_results: {
  key: "TestAssassination-AllItems-KvaldirBattleStandard-59689"
  value: {
-<<<<<<< HEAD
-  dps: 27078.22392
-  tps: 19225.53898
-=======
-  dps: 27074.64291
-  tps: 19222.99647
->>>>>>> b4cd731d
+  dps: 27078.21977
+  tps: 19225.53604
  }
 }
 dps_results: {
  key: "TestAssassination-AllItems-LadyLa-La'sSingingShell-67152"
  value: {
-<<<<<<< HEAD
-  dps: 26795.16022
-  tps: 19024.56376
-=======
-  dps: 26794.58493
-  tps: 19024.1553
->>>>>>> b4cd731d
+  dps: 26795.1561
+  tps: 19024.56083
  }
 }
 dps_results: {
  key: "TestAssassination-AllItems-Lavanthor'sTalisman-37872"
  value: {
-<<<<<<< HEAD
-  dps: 26508.89392
-  tps: 18821.31468
-=======
-  dps: 26661.01377
-  tps: 18929.31977
->>>>>>> b4cd731d
+  dps: 26508.88986
+  tps: 18821.3118
  }
 }
 dps_results: {
  key: "TestAssassination-AllItems-LeadenDespair-55816"
  value: {
-<<<<<<< HEAD
-  dps: 26508.89392
-  tps: 18821.31468
-=======
-  dps: 26661.01377
-  tps: 18929.31977
->>>>>>> b4cd731d
+  dps: 26508.88986
+  tps: 18821.3118
  }
 }
 dps_results: {
  key: "TestAssassination-AllItems-LeadenDespair-56347"
  value: {
-<<<<<<< HEAD
-  dps: 26508.89392
-  tps: 18821.31468
-=======
-  dps: 26661.01377
-  tps: 18929.31977
->>>>>>> b4cd731d
+  dps: 26508.88986
+  tps: 18821.3118
  }
 }
 dps_results: {
  key: "TestAssassination-AllItems-LeftEyeofRajh-56102"
  value: {
-<<<<<<< HEAD
-  dps: 28120.43797
-  tps: 19965.51096
-=======
-  dps: 28221.68392
-  tps: 20037.39558
->>>>>>> b4cd731d
+  dps: 28120.43379
+  tps: 19965.50799
  }
 }
 dps_results: {
  key: "TestAssassination-AllItems-LeftEyeofRajh-56427"
  value: {
-<<<<<<< HEAD
-  dps: 28366.63286
-  tps: 20140.30933
-=======
-  dps: 28338.57576
-  tps: 20120.38879
->>>>>>> b4cd731d
+  dps: 28366.62868
+  tps: 20140.30637
  }
 }
 dps_results: {
  key: "TestAssassination-AllItems-LicensetoSlay-58180"
  value: {
-<<<<<<< HEAD
-  dps: 28127.37013
-  tps: 19970.43279
-=======
-  dps: 28077.36311
-  tps: 19934.92781
->>>>>>> b4cd731d
+  dps: 28127.36579
+  tps: 19970.42971
  }
 }
 dps_results: {
  key: "TestAssassination-AllItems-MagnetiteMirror-55814"
  value: {
-<<<<<<< HEAD
-  dps: 27244.84605
-  tps: 19343.8407
-=======
-  dps: 27325.5547
-  tps: 19401.14384
->>>>>>> b4cd731d
+  dps: 27244.8419
+  tps: 19343.83775
  }
 }
 dps_results: {
  key: "TestAssassination-AllItems-MagnetiteMirror-56345"
  value: {
-<<<<<<< HEAD
-  dps: 27502.03056
-  tps: 19526.4417
-=======
-  dps: 27474.85846
-  tps: 19507.1495
->>>>>>> b4cd731d
+  dps: 27502.0264
+  tps: 19526.43875
  }
 }
 dps_results: {
  key: "TestAssassination-AllItems-MajesticDragonFigurine-40430"
  value: {
-<<<<<<< HEAD
-  dps: 26508.89392
-  tps: 18821.31468
-=======
-  dps: 26661.01377
-  tps: 18929.31977
->>>>>>> b4cd731d
+  dps: 26508.88986
+  tps: 18821.3118
  }
 }
 dps_results: {
  key: "TestAssassination-AllItems-MandalaofStirringPatterns-62467"
  value: {
-<<<<<<< HEAD
-  dps: 26508.89392
-  tps: 18821.31468
-=======
-  dps: 26661.01377
-  tps: 18929.31977
->>>>>>> b4cd731d
+  dps: 26508.88986
+  tps: 18821.3118
  }
 }
 dps_results: {
  key: "TestAssassination-AllItems-MandalaofStirringPatterns-62472"
  value: {
-<<<<<<< HEAD
-  dps: 26508.89392
-  tps: 18821.31468
-=======
-  dps: 26661.01377
-  tps: 18929.31977
->>>>>>> b4cd731d
+  dps: 26508.88986
+  tps: 18821.3118
  }
 }
 dps_results: {
  key: "TestAssassination-AllItems-MarkofKhardros-56132"
  value: {
-<<<<<<< HEAD
-  dps: 27296.60712
-  tps: 19380.59106
-=======
-  dps: 27455.43377
-  tps: 19493.35798
->>>>>>> b4cd731d
+  dps: 27296.603
+  tps: 19380.58813
  }
 }
 dps_results: {
  key: "TestAssassination-AllItems-MarkofKhardros-56458"
  value: {
-<<<<<<< HEAD
-  dps: 27400.64517
-  tps: 19454.45807
-=======
-  dps: 27560.36076
-  tps: 19567.85614
->>>>>>> b4cd731d
+  dps: 27400.64103
+  tps: 19454.45513
  }
 }
 dps_results: {
  key: "TestAssassination-AllItems-MeteoriteWhetstone-37390"
  value: {
-<<<<<<< HEAD
-  dps: 26816.97274
-  tps: 19040.05065
-=======
-  dps: 26942.32424
-  tps: 19129.05021
->>>>>>> b4cd731d
+  dps: 26816.96863
+  tps: 19040.04773
  }
 }
 dps_results: {
  key: "TestAssassination-AllItems-MightoftheOcean-55251"
  value: {
-<<<<<<< HEAD
-  dps: 27487.32849
-  tps: 19516.00323
-=======
-  dps: 27483.23732
-  tps: 19513.09849
->>>>>>> b4cd731d
+  dps: 27487.32422
+  tps: 19516.0002
  }
 }
 dps_results: {
  key: "TestAssassination-AllItems-MightoftheOcean-56285"
  value: {
-<<<<<<< HEAD
-  dps: 27813.05263
-  tps: 19747.26737
-=======
-  dps: 27960.28393
-  tps: 19851.80159
->>>>>>> b4cd731d
+  dps: 27813.04833
+  tps: 19747.26432
  }
 }
 dps_results: {
  key: "TestAssassination-AllItems-MirrorofBrokenImages-62466"
  value: {
-<<<<<<< HEAD
-  dps: 27004.40835
-  tps: 19173.12993
-=======
-  dps: 27161.15309
-  tps: 19284.41869
->>>>>>> b4cd731d
+  dps: 27004.4042
+  tps: 19173.12698
  }
 }
 dps_results: {
  key: "TestAssassination-AllItems-MirrorofBrokenImages-62471"
  value: {
-<<<<<<< HEAD
-  dps: 27004.40835
-  tps: 19173.12993
-=======
-  dps: 27161.15309
-  tps: 19284.41869
->>>>>>> b4cd731d
+  dps: 27004.4042
+  tps: 19173.12698
  }
 }
 dps_results: {
  key: "TestAssassination-AllItems-MoonwellChalice-70142"
  value: {
-<<<<<<< HEAD
-  dps: 27147.877
-  tps: 19274.99267
-=======
-  dps: 27290.94736
-  tps: 19376.57262
->>>>>>> b4cd731d
+  dps: 27147.87283
+  tps: 19274.98971
  }
 }
 dps_results: {
  key: "TestAssassination-AllItems-NevermeltingIceCrystal-50259"
  value: {
-<<<<<<< HEAD
-  dps: 26545.77711
-  tps: 18847.50175
-=======
-  dps: 26735.91397
-  tps: 18982.49892
->>>>>>> b4cd731d
+  dps: 26545.77306
+  tps: 18847.49887
  }
 }
 dps_results: {
  key: "TestAssassination-AllItems-OfferingofSacrifice-37638"
  value: {
-<<<<<<< HEAD
-  dps: 26508.89392
-  tps: 18821.31468
-=======
-  dps: 26661.01377
-  tps: 18929.31977
->>>>>>> b4cd731d
+  dps: 26508.88986
+  tps: 18821.3118
  }
 }
 dps_results: {
  key: "TestAssassination-AllItems-Oremantle'sFavor-61448"
  value: {
-<<<<<<< HEAD
-  dps: 27170.02861
-  tps: 19290.72032
-=======
-  dps: 27221.90428
-  tps: 19327.55204
->>>>>>> b4cd731d
+  dps: 27170.02451
+  tps: 19290.71741
  }
 }
 dps_results: {
  key: "TestAssassination-AllItems-PersistentEarthshatterDiamond"
  value: {
-<<<<<<< HEAD
-  dps: 28397.35428
-  tps: 20162.12154
-=======
-  dps: 28422.29035
-  tps: 20179.82615
->>>>>>> b4cd731d
+  dps: 28397.34997
+  tps: 20162.11848
  }
 }
 dps_results: {
  key: "TestAssassination-AllItems-PersistentEarthsiegeDiamond"
  value: {
-<<<<<<< HEAD
-  dps: 28405.92796
-  tps: 20168.20885
-=======
-  dps: 28427.78788
-  tps: 20183.7294
->>>>>>> b4cd731d
+  dps: 28405.92365
+  tps: 20168.20579
  }
 }
 dps_results: {
  key: "TestAssassination-AllItems-PetrifiedScarab-21685"
  value: {
-<<<<<<< HEAD
-  dps: 26508.89392
-  tps: 18821.31468
-=======
-  dps: 26661.01377
-  tps: 18929.31977
->>>>>>> b4cd731d
+  dps: 26508.88986
+  tps: 18821.3118
  }
 }
 dps_results: {
  key: "TestAssassination-AllItems-PetrifiedTwilightScale-54571"
  value: {
-<<<<<<< HEAD
-  dps: 26508.89392
-  tps: 18821.31468
-=======
-  dps: 26661.01377
-  tps: 18929.31977
->>>>>>> b4cd731d
+  dps: 26508.88986
+  tps: 18821.3118
  }
 }
 dps_results: {
  key: "TestAssassination-AllItems-PetrifiedTwilightScale-54591"
  value: {
-<<<<<<< HEAD
-  dps: 26508.89392
-  tps: 18821.31468
-=======
-  dps: 26661.01377
-  tps: 18929.31977
->>>>>>> b4cd731d
+  dps: 26508.88986
+  tps: 18821.3118
  }
 }
 dps_results: {
  key: "TestAssassination-AllItems-PorcelainCrab-55237"
  value: {
-<<<<<<< HEAD
-  dps: 26844.39775
-  tps: 19059.5224
-=======
-  dps: 27004.66468
-  tps: 19173.31192
->>>>>>> b4cd731d
+  dps: 26844.39363
+  tps: 19059.51948
  }
 }
 dps_results: {
  key: "TestAssassination-AllItems-PorcelainCrab-56280"
  value: {
-<<<<<<< HEAD
-  dps: 27148.69088
-  tps: 19275.57053
-=======
-  dps: 27297.82208
-  tps: 19381.45368
->>>>>>> b4cd731d
+  dps: 27148.68672
+  tps: 19275.56757
  }
 }
 dps_results: {
  key: "TestAssassination-AllItems-PowerfulEarthshatterDiamond"
  value: {
-<<<<<<< HEAD
-  dps: 28392.5734
-  tps: 20158.72711
-=======
-  dps: 28402.66659
-  tps: 20165.89328
->>>>>>> b4cd731d
+  dps: 28392.56909
+  tps: 20158.72405
  }
 }
 dps_results: {
  key: "TestAssassination-AllItems-PowerfulEarthsiegeDiamond"
  value: {
-<<<<<<< HEAD
-  dps: 28392.5734
-  tps: 20158.72711
-=======
-  dps: 28402.66659
-  tps: 20165.89328
->>>>>>> b4cd731d
+  dps: 28392.56909
+  tps: 20158.72405
  }
 }
 dps_results: {
  key: "TestAssassination-AllItems-PowerfulShadowspiritDiamond"
  value: {
-<<<<<<< HEAD
-  dps: 28392.5734
-  tps: 20158.72711
-=======
-  dps: 28402.66659
-  tps: 20165.89328
->>>>>>> b4cd731d
+  dps: 28392.56909
+  tps: 20158.72405
  }
 }
 dps_results: {
  key: "TestAssassination-AllItems-Prestor'sTalismanofMachination-59441"
  value: {
-<<<<<<< HEAD
-  dps: 28328.51554
-  tps: 20113.24603
-=======
-  dps: 28555.46758
-  tps: 20274.38198
->>>>>>> b4cd731d
+  dps: 28328.51136
+  tps: 20113.24306
  }
 }
 dps_results: {
  key: "TestAssassination-AllItems-PurifiedShardoftheGods"
  value: {
-<<<<<<< HEAD
-  dps: 26508.89392
-  tps: 18821.31468
-=======
-  dps: 26661.01377
-  tps: 18929.31977
->>>>>>> b4cd731d
+  dps: 26508.88986
+  tps: 18821.3118
  }
 }
 dps_results: {
  key: "TestAssassination-AllItems-Rainsong-55854"
  value: {
-<<<<<<< HEAD
-  dps: 26508.89392
-  tps: 18821.31468
-=======
-  dps: 26661.01377
-  tps: 18929.31977
->>>>>>> b4cd731d
+  dps: 26508.88986
+  tps: 18821.3118
  }
 }
 dps_results: {
  key: "TestAssassination-AllItems-Rainsong-56377"
  value: {
-<<<<<<< HEAD
-  dps: 26508.89392
-  tps: 18821.31468
-=======
-  dps: 26661.01377
-  tps: 18929.31977
->>>>>>> b4cd731d
+  dps: 26508.88986
+  tps: 18821.3118
  }
 }
 dps_results: {
  key: "TestAssassination-AllItems-ReignoftheDead-47316"
  value: {
-<<<<<<< HEAD
-  dps: 26782.00232
-  tps: 19015.22165
-=======
-  dps: 26738.05817
-  tps: 18984.0213
->>>>>>> b4cd731d
+  dps: 26781.99823
+  tps: 19015.21874
  }
 }
 dps_results: {
  key: "TestAssassination-AllItems-ReignoftheDead-47477"
  value: {
-<<<<<<< HEAD
-  dps: 26800.35075
-  tps: 19028.24903
-=======
-  dps: 26756.86182
-  tps: 18997.37189
->>>>>>> b4cd731d
+  dps: 26800.34666
+  tps: 19028.24613
  }
 }
 dps_results: {
  key: "TestAssassination-AllItems-RelentlessEarthsiegeDiamond"
  value: {
-<<<<<<< HEAD
-  dps: 28789.15996
-  tps: 20440.30357
-=======
-  dps: 28812.64923
-  tps: 20456.98095
->>>>>>> b4cd731d
+  dps: 28789.15561
+  tps: 20440.30048
  }
 }
 dps_results: {
  key: "TestAssassination-AllItems-ReverberatingShadowspiritDiamond"
  value: {
-<<<<<<< HEAD
-  dps: 28797.81517
-  tps: 20446.44877
-=======
-  dps: 28807.36175
-  tps: 20453.22684
->>>>>>> b4cd731d
+  dps: 28797.81082
+  tps: 20446.44568
  }
 }
 dps_results: {
  key: "TestAssassination-AllItems-RevitalizingShadowspiritDiamond"
  value: {
-<<<<<<< HEAD
-  dps: 28714.28031
-  tps: 20387.13902
-=======
-  dps: 28723.76432
-  tps: 20393.87267
->>>>>>> b4cd731d
+  dps: 28714.27596
+  tps: 20387.13593
  }
 }
 dps_results: {
  key: "TestAssassination-AllItems-RevitalizingSkyflareDiamond"
  value: {
-<<<<<<< HEAD
-  dps: 28392.5734
-  tps: 20158.72711
-=======
-  dps: 28402.66659
-  tps: 20165.89328
->>>>>>> b4cd731d
+  dps: 28392.56909
+  tps: 20158.72405
  }
 }
 dps_results: {
  key: "TestAssassination-AllItems-RightEyeofRajh-56100"
  value: {
-<<<<<<< HEAD
-  dps: 27744.31543
-  tps: 19698.46396
-=======
-  dps: 27822.3148
-  tps: 19753.8435
->>>>>>> b4cd731d
+  dps: 27744.31114
+  tps: 19698.46091
  }
 }
 dps_results: {
  key: "TestAssassination-AllItems-RightEyeofRajh-56431"
  value: {
-<<<<<<< HEAD
-  dps: 27897.80721
-  tps: 19807.44312
-=======
-  dps: 28044.78886
-  tps: 19911.80009
->>>>>>> b4cd731d
+  dps: 27897.80291
+  tps: 19807.44007
  }
 }
 dps_results: {
  key: "TestAssassination-AllItems-RuneofRepulsion-40372"
  value: {
-<<<<<<< HEAD
-  dps: 26508.89392
-  tps: 18821.31468
-=======
-  dps: 26661.01377
-  tps: 18929.31977
->>>>>>> b4cd731d
+  dps: 26508.88986
+  tps: 18821.3118
  }
 }
 dps_results: {
  key: "TestAssassination-AllItems-Schnottz'sMedallionofCommand-65805"
  value: {
-<<<<<<< HEAD
-  dps: 27773.01055
-  tps: 19718.83749
-=======
-  dps: 27923.52817
-  tps: 19825.705
->>>>>>> b4cd731d
+  dps: 27773.00641
+  tps: 19718.83455
  }
 }
 dps_results: {
  key: "TestAssassination-AllItems-SeaStar-55256"
  value: {
-<<<<<<< HEAD
-  dps: 26508.89392
-  tps: 18821.31468
-=======
-  dps: 26661.01377
-  tps: 18929.31977
->>>>>>> b4cd731d
+  dps: 26508.88986
+  tps: 18821.3118
  }
 }
 dps_results: {
  key: "TestAssassination-AllItems-SeaStar-56290"
  value: {
-<<<<<<< HEAD
-  dps: 26508.89392
-  tps: 18821.31468
-=======
-  dps: 26661.01377
-  tps: 18929.31977
->>>>>>> b4cd731d
+  dps: 26508.88986
+  tps: 18821.3118
  }
 }
 dps_results: {
  key: "TestAssassination-AllItems-SealofthePantheon-36993"
  value: {
-<<<<<<< HEAD
-  dps: 26508.89392
-  tps: 18821.31468
-=======
-  dps: 26661.01377
-  tps: 18929.31977
->>>>>>> b4cd731d
+  dps: 26508.88986
+  tps: 18821.3118
  }
 }
 dps_results: {
  key: "TestAssassination-AllItems-Shadowblade'sBattlegear"
  value: {
-<<<<<<< HEAD
-  dps: 21713.82092
-  tps: 15416.81285
-=======
-  dps: 21697.49241
-  tps: 15405.21961
->>>>>>> b4cd731d
+  dps: 21713.81728
+  tps: 15416.81027
  }
 }
 dps_results: {
  key: "TestAssassination-AllItems-ShieldedSkyflareDiamond"
  value: {
-<<<<<<< HEAD
-  dps: 28392.5734
-  tps: 20158.72711
-=======
-  dps: 28402.66659
-  tps: 20165.89328
->>>>>>> b4cd731d
+  dps: 28392.56909
+  tps: 20158.72405
  }
 }
 dps_results: {
  key: "TestAssassination-AllItems-ShinyShardoftheGods"
  value: {
-<<<<<<< HEAD
-  dps: 26508.89392
-  tps: 18821.31468
-=======
-  dps: 26661.01377
-  tps: 18929.31977
->>>>>>> b4cd731d
+  dps: 26508.88986
+  tps: 18821.3118
  }
 }
 dps_results: {
  key: "TestAssassination-AllItems-Shrine-CleansingPurifier-63838"
  value: {
-<<<<<<< HEAD
-  dps: 27332.74479
-  tps: 19406.2488
-=======
-  dps: 27428.0297
-  tps: 19473.90108
->>>>>>> b4cd731d
+  dps: 27332.74062
+  tps: 19406.24584
  }
 }
 dps_results: {
  key: "TestAssassination-AllItems-Sindragosa'sFlawlessFang-50361"
  value: {
-<<<<<<< HEAD
-  dps: 26508.89392
-  tps: 18821.31468
-=======
-  dps: 26661.01377
-  tps: 18929.31977
->>>>>>> b4cd731d
+  dps: 26508.88986
+  tps: 18821.3118
  }
 }
 dps_results: {
  key: "TestAssassination-AllItems-Skardyn'sGrace-56115"
  value: {
-<<<<<<< HEAD
-  dps: 27973.34169
-  tps: 19861.0726
-=======
-  dps: 28120.00161
-  tps: 19965.20114
->>>>>>> b4cd731d
+  dps: 27973.33753
+  tps: 19861.06965
  }
 }
 dps_results: {
  key: "TestAssassination-AllItems-Skardyn'sGrace-56440"
  value: {
-<<<<<<< HEAD
-  dps: 28133.05579
-  tps: 19974.46961
-=======
-  dps: 28297.84241
-  tps: 20091.46811
->>>>>>> b4cd731d
+  dps: 28133.05162
+  tps: 19974.46665
  }
 }
 dps_results: {
  key: "TestAssassination-AllItems-Slayer'sArmor"
  value: {
-<<<<<<< HEAD
-  dps: 15048.63147
-  tps: 10684.52834
-=======
-  dps: 15134.71424
-  tps: 10745.64711
->>>>>>> b4cd731d
+  dps: 15048.62832
+  tps: 10684.52611
  }
 }
 dps_results: {
  key: "TestAssassination-AllItems-SliverofPureIce-50339"
  value: {
-<<<<<<< HEAD
-  dps: 26508.89392
-  tps: 18821.31468
-=======
-  dps: 26661.01377
-  tps: 18929.31977
->>>>>>> b4cd731d
+  dps: 26508.88986
+  tps: 18821.3118
  }
 }
 dps_results: {
  key: "TestAssassination-AllItems-SliverofPureIce-50346"
  value: {
-<<<<<<< HEAD
-  dps: 26508.89392
-  tps: 18821.31468
-=======
-  dps: 26661.01377
-  tps: 18929.31977
->>>>>>> b4cd731d
+  dps: 26508.88986
+  tps: 18821.3118
  }
 }
 dps_results: {
  key: "TestAssassination-AllItems-Sorrowsong-55879"
  value: {
-<<<<<<< HEAD
-  dps: 26897.8959
-  tps: 19097.50609
-=======
-  dps: 27053.6465
-  tps: 19208.08902
->>>>>>> b4cd731d
+  dps: 26897.89177
+  tps: 19097.50316
  }
 }
 dps_results: {
  key: "TestAssassination-AllItems-Sorrowsong-56400"
  value: {
-<<<<<<< HEAD
-  dps: 26948.83664
-  tps: 19133.67401
-=======
-  dps: 27105.0627
-  tps: 19244.59451
->>>>>>> b4cd731d
+  dps: 26948.8325
+  tps: 19133.67107
  }
 }
 dps_results: {
  key: "TestAssassination-AllItems-Soul'sAnguish-66994"
  value: {
-<<<<<<< HEAD
-  dps: 27507.849
-  tps: 19530.57279
-=======
-  dps: 27584.81536
-  tps: 19585.2189
->>>>>>> b4cd731d
+  dps: 27507.8447
+  tps: 19530.56974
  }
 }
 dps_results: {
  key: "TestAssassination-AllItems-SoulCasket-58183"
  value: {
-<<<<<<< HEAD
-  dps: 27004.40835
-  tps: 19173.12993
-=======
-  dps: 27161.15309
-  tps: 19284.41869
->>>>>>> b4cd731d
+  dps: 27004.4042
+  tps: 19173.12698
  }
 }
 dps_results: {
  key: "TestAssassination-AllItems-SoulPreserver-37111"
  value: {
-<<<<<<< HEAD
-  dps: 26508.89392
-  tps: 18821.31468
-=======
-  dps: 26661.01377
-  tps: 18929.31977
->>>>>>> b4cd731d
+  dps: 26508.88986
+  tps: 18821.3118
  }
 }
 dps_results: {
  key: "TestAssassination-AllItems-SouloftheDead-40382"
  value: {
-<<<<<<< HEAD
-  dps: 26676.10066
-  tps: 18940.03147
-=======
-  dps: 26807.9444
-  tps: 19033.64052
->>>>>>> b4cd731d
+  dps: 26676.09657
+  tps: 18940.02857
  }
 }
 dps_results: {
  key: "TestAssassination-AllItems-SparkofLife-37657"
  value: {
-<<<<<<< HEAD
-  dps: 26793.05026
-  tps: 19023.06568
-=======
-  dps: 26699.66461
-  tps: 18956.76187
->>>>>>> b4cd731d
+  dps: 26793.04615
+  tps: 19023.06277
  }
 }
 dps_results: {
  key: "TestAssassination-AllItems-SphereofRedDragon'sBlood-37166"
  value: {
-<<<<<<< HEAD
-  dps: 27026.75132
-  tps: 19188.99344
-=======
-  dps: 27017.51828
-  tps: 19182.43798
->>>>>>> b4cd731d
+  dps: 27026.74719
+  tps: 19188.99051
  }
 }
 dps_results: {
  key: "TestAssassination-AllItems-Stonemother'sKiss-61411"
  value: {
-<<<<<<< HEAD
-  dps: 26774.67422
-  tps: 19010.0187
-=======
-  dps: 26910.0199
-  tps: 19106.11413
->>>>>>> b4cd731d
+  dps: 26774.67013
+  tps: 19010.01579
  }
 }
 dps_results: {
  key: "TestAssassination-AllItems-StumpofTime-62465"
  value: {
-<<<<<<< HEAD
-  dps: 27545.37099
-  tps: 19557.21341
-=======
-  dps: 27495.4539
-  tps: 19521.77227
->>>>>>> b4cd731d
+  dps: 27545.36665
+  tps: 19557.21032
  }
 }
 dps_results: {
  key: "TestAssassination-AllItems-StumpofTime-62470"
  value: {
-<<<<<<< HEAD
-  dps: 27545.37099
-  tps: 19557.21341
-=======
-  dps: 27495.4539
-  tps: 19521.77227
->>>>>>> b4cd731d
+  dps: 27545.36665
+  tps: 19557.21032
  }
 }
 dps_results: {
  key: "TestAssassination-AllItems-SwiftSkyflareDiamond"
  value: {
-<<<<<<< HEAD
-  dps: 28405.92796
-  tps: 20168.20885
-=======
-  dps: 28427.78788
-  tps: 20183.7294
->>>>>>> b4cd731d
+  dps: 28405.92365
+  tps: 20168.20579
  }
 }
 dps_results: {
  key: "TestAssassination-AllItems-SwiftStarflareDiamond"
  value: {
-<<<<<<< HEAD
-  dps: 28397.35428
-  tps: 20162.12154
-=======
-  dps: 28422.29035
-  tps: 20179.82615
->>>>>>> b4cd731d
+  dps: 28397.34997
+  tps: 20162.11848
  }
 }
 dps_results: {
  key: "TestAssassination-AllItems-SwiftWindfireDiamond"
  value: {
-<<<<<<< HEAD
-  dps: 28397.81129
-  tps: 20162.44602
-=======
-  dps: 28413.49472
-  tps: 20173.58125
->>>>>>> b4cd731d
+  dps: 28397.80698
+  tps: 20162.44296
  }
 }
 dps_results: {
  key: "TestAssassination-AllItems-SymbioticWorm-59332"
  value: {
-<<<<<<< HEAD
-  dps: 26508.89392
-  tps: 18821.31468
-=======
-  dps: 26661.01377
-  tps: 18929.31977
->>>>>>> b4cd731d
+  dps: 26508.88986
+  tps: 18821.3118
  }
 }
 dps_results: {
  key: "TestAssassination-AllItems-SymbioticWorm-65048"
  value: {
-<<<<<<< HEAD
-  dps: 26508.89392
-  tps: 18821.31468
-=======
-  dps: 26661.01377
-  tps: 18929.31977
->>>>>>> b4cd731d
+  dps: 26508.88986
+  tps: 18821.3118
  }
 }
 dps_results: {
  key: "TestAssassination-AllItems-TalismanofSinisterOrder-65804"
  value: {
-<<<<<<< HEAD
-  dps: 26770.87679
-  tps: 19007.32252
-=======
-  dps: 26926.687
-  tps: 19117.94777
->>>>>>> b4cd731d
+  dps: 26770.87268
+  tps: 19007.3196
  }
 }
 dps_results: {
  key: "TestAssassination-AllItems-TalismanofTrollDivinity-37734"
  value: {
-<<<<<<< HEAD
-  dps: 26508.89392
-  tps: 18821.31468
-=======
-  dps: 26661.01377
-  tps: 18929.31977
->>>>>>> b4cd731d
+  dps: 26508.88986
+  tps: 18821.3118
  }
 }
 dps_results: {
  key: "TestAssassination-AllItems-Tank-CommanderInsignia-63841"
  value: {
-<<<<<<< HEAD
-  dps: 27390.58575
-  tps: 19447.31589
-=======
-  dps: 27357.42483
-  tps: 19423.77163
->>>>>>> b4cd731d
+  dps: 27390.58159
+  tps: 19447.31293
  }
 }
 dps_results: {
  key: "TestAssassination-AllItems-TearofBlood-55819"
  value: {
-<<<<<<< HEAD
-  dps: 26508.89392
-  tps: 18821.31468
-=======
-  dps: 26661.01377
-  tps: 18929.31977
->>>>>>> b4cd731d
+  dps: 26508.88986
+  tps: 18821.3118
  }
 }
 dps_results: {
  key: "TestAssassination-AllItems-TearofBlood-56351"
  value: {
-<<<<<<< HEAD
-  dps: 26508.89392
-  tps: 18821.31468
-=======
-  dps: 26661.01377
-  tps: 18929.31977
->>>>>>> b4cd731d
+  dps: 26508.88986
+  tps: 18821.3118
  }
 }
 dps_results: {
  key: "TestAssassination-AllItems-TearsoftheVanquished-47215"
  value: {
-<<<<<<< HEAD
-  dps: 26508.89392
-  tps: 18821.31468
-=======
-  dps: 26661.01377
-  tps: 18929.31977
->>>>>>> b4cd731d
+  dps: 26508.88986
+  tps: 18821.3118
  }
 }
 dps_results: {
  key: "TestAssassination-AllItems-TendrilsofBurrowingDark-55810"
  value: {
-<<<<<<< HEAD
-  dps: 26840.78053
-  tps: 19056.95418
-=======
-  dps: 26995.99805
-  tps: 19167.15861
->>>>>>> b4cd731d
+  dps: 26840.77641
+  tps: 19056.95125
  }
 }
 dps_results: {
  key: "TestAssassination-AllItems-TendrilsofBurrowingDark-56339"
  value: {
-<<<<<<< HEAD
-  dps: 26948.83664
-  tps: 19133.67401
-=======
-  dps: 27105.0627
-  tps: 19244.59451
->>>>>>> b4cd731d
+  dps: 26948.8325
+  tps: 19133.67107
  }
 }
 dps_results: {
  key: "TestAssassination-AllItems-TerrorbladeBattlegear"
  value: {
-<<<<<<< HEAD
-  dps: 20083.09115
-  tps: 14258.99472
-=======
-  dps: 20022.45388
-  tps: 14215.94225
->>>>>>> b4cd731d
+  dps: 20083.08757
+  tps: 14258.99218
  }
 }
 dps_results: {
  key: "TestAssassination-AllItems-TheGeneral'sHeart-45507"
  value: {
-<<<<<<< HEAD
-  dps: 26508.89392
-  tps: 18821.31468
-=======
-  dps: 26661.01377
-  tps: 18929.31977
->>>>>>> b4cd731d
+  dps: 26508.88986
+  tps: 18821.3118
  }
 }
 dps_results: {
  key: "TestAssassination-AllItems-Theralion'sMirror-59519"
  value: {
-<<<<<<< HEAD
-  dps: 27021.87865
-  tps: 19185.53384
-=======
-  dps: 27185.30539
-  tps: 19301.56683
->>>>>>> b4cd731d
+  dps: 27021.8745
+  tps: 19185.5309
  }
 }
 dps_results: {
  key: "TestAssassination-AllItems-Theralion'sMirror-65105"
  value: {
-<<<<<<< HEAD
-  dps: 27128.5487
-  tps: 19261.26958
-=======
-  dps: 27274.75711
-  tps: 19365.07755
->>>>>>> b4cd731d
+  dps: 27128.54452
+  tps: 19261.26661
  }
 }
 dps_results: {
  key: "TestAssassination-AllItems-Throngus'sFinger-56121"
  value: {
-<<<<<<< HEAD
-  dps: 26508.89392
-  tps: 18821.31468
-=======
-  dps: 26661.01377
-  tps: 18929.31977
->>>>>>> b4cd731d
+  dps: 26508.88986
+  tps: 18821.3118
  }
 }
 dps_results: {
  key: "TestAssassination-AllItems-Throngus'sFinger-56449"
  value: {
-<<<<<<< HEAD
-  dps: 26508.89392
-  tps: 18821.31468
-=======
-  dps: 26661.01377
-  tps: 18929.31977
->>>>>>> b4cd731d
+  dps: 26508.88986
+  tps: 18821.3118
  }
 }
 dps_results: {
  key: "TestAssassination-AllItems-ThunderingSkyflareDiamond"
  value: {
-<<<<<<< HEAD
-  dps: 28472.61735
-  tps: 20215.55832
-=======
-  dps: 28540.73223
-  tps: 20263.91988
->>>>>>> b4cd731d
+  dps: 28472.61301
+  tps: 20215.55524
  }
 }
 dps_results: {
  key: "TestAssassination-AllItems-Tia'sGrace-55874"
  value: {
-<<<<<<< HEAD
-  dps: 28053.67082
-  tps: 19918.10628
-=======
-  dps: 28201.86998
-  tps: 20023.32769
->>>>>>> b4cd731d
+  dps: 28053.66667
+  tps: 19918.10334
  }
 }
 dps_results: {
  key: "TestAssassination-AllItems-Tia'sGrace-56394"
  value: {
-<<<<<<< HEAD
-  dps: 28258.52003
-  tps: 20063.54922
-=======
-  dps: 28409.50864
-  tps: 20170.75113
->>>>>>> b4cd731d
+  dps: 28258.51587
+  tps: 20063.54627
  }
 }
 dps_results: {
  key: "TestAssassination-AllItems-TinyAbominationinaJar-50351"
  value: {
-<<<<<<< HEAD
-  dps: 27630.7732
-  tps: 19617.84897
-=======
-  dps: 27710.81238
-  tps: 19674.67679
->>>>>>> b4cd731d
+  dps: 27630.76887
+  tps: 19617.8459
  }
 }
 dps_results: {
  key: "TestAssassination-AllItems-TinyAbominationinaJar-50706"
  value: {
-<<<<<<< HEAD
-  dps: 27608.0942
-  tps: 19601.74688
-=======
-  dps: 27702.22337
-  tps: 19668.57859
->>>>>>> b4cd731d
+  dps: 27608.08984
+  tps: 19601.74379
  }
 }
 dps_results: {
  key: "TestAssassination-AllItems-TirelessSkyflareDiamond"
  value: {
-<<<<<<< HEAD
-  dps: 28392.5734
-  tps: 20158.72711
-=======
-  dps: 28402.66659
-  tps: 20165.89328
->>>>>>> b4cd731d
+  dps: 28392.56909
+  tps: 20158.72405
  }
 }
 dps_results: {
  key: "TestAssassination-AllItems-TirelessStarflareDiamond"
  value: {
-<<<<<<< HEAD
-  dps: 28392.5734
-  tps: 20158.72711
-=======
-  dps: 28402.66659
-  tps: 20165.89328
->>>>>>> b4cd731d
+  dps: 28392.56909
+  tps: 20158.72405
  }
 }
 dps_results: {
  key: "TestAssassination-AllItems-TomeofArcanePhenomena-36972"
  value: {
-<<<<<<< HEAD
-  dps: 26756.35559
-  tps: 18997.01247
-=======
-  dps: 26696.59124
-  tps: 18954.57978
->>>>>>> b4cd731d
+  dps: 26756.35149
+  tps: 18997.00956
  }
 }
 dps_results: {
  key: "TestAssassination-AllItems-TrenchantEarthshatterDiamond"
  value: {
-<<<<<<< HEAD
-  dps: 28392.5734
-  tps: 20158.72711
-=======
-  dps: 28402.66659
-  tps: 20165.89328
->>>>>>> b4cd731d
+  dps: 28392.56909
+  tps: 20158.72405
  }
 }
 dps_results: {
  key: "TestAssassination-AllItems-TrenchantEarthsiegeDiamond"
  value: {
-<<<<<<< HEAD
-  dps: 28392.5734
-  tps: 20158.72711
-=======
-  dps: 28402.66659
-  tps: 20165.89328
->>>>>>> b4cd731d
+  dps: 28392.56909
+  tps: 20158.72405
  }
 }
 dps_results: {
  key: "TestAssassination-AllItems-Tyrande'sFavoriteDoll-64645"
  value: {
-<<<<<<< HEAD
-  dps: 26540.0402
-  tps: 18843.42854
-=======
-  dps: 26690.05345
-  tps: 18949.93795
->>>>>>> b4cd731d
+  dps: 26540.0361
+  tps: 18843.42563
  }
 }
 dps_results: {
  key: "TestAssassination-AllItems-UndeadSlayer'sBlessedArmor"
  value: {
-<<<<<<< HEAD
-  dps: 20653.92308
-  tps: 14664.28539
-=======
-  dps: 20694.94684
-  tps: 14693.41226
->>>>>>> b4cd731d
+  dps: 20653.91942
+  tps: 14664.28279
  }
 }
 dps_results: {
  key: "TestAssassination-AllItems-UnheededWarning-59520"
  value: {
-<<<<<<< HEAD
-  dps: 28280.55662
-  tps: 20079.1952
-=======
-  dps: 28435.68146
-  tps: 20189.33384
->>>>>>> b4cd731d
+  dps: 28280.55255
+  tps: 20079.19231
  }
 }
 dps_results: {
  key: "TestAssassination-AllItems-UnquenchableFlame-67101"
  value: {
-<<<<<<< HEAD
-  dps: 26508.89392
-  tps: 18821.31468
-=======
-  dps: 26661.01377
-  tps: 18929.31977
->>>>>>> b4cd731d
+  dps: 26508.88986
+  tps: 18821.3118
  }
 }
 dps_results: {
  key: "TestAssassination-AllItems-UnsolvableRiddle-62468"
  value: {
-<<<<<<< HEAD
-  dps: 28556.1704
-  tps: 20274.88098
-=======
-  dps: 28614.76537
-  tps: 20316.48341
->>>>>>> b4cd731d
+  dps: 28556.16623
+  tps: 20274.87802
  }
 }
 dps_results: {
  key: "TestAssassination-AllItems-UnsolvableRiddle-68709"
  value: {
-<<<<<<< HEAD
-  dps: 28556.1704
-  tps: 20274.88098
-=======
-  dps: 28614.76537
-  tps: 20316.48341
->>>>>>> b4cd731d
+  dps: 28556.16623
+  tps: 20274.87802
  }
 }
 dps_results: {
  key: "TestAssassination-AllItems-VanCleef'sBattlegear"
  value: {
-<<<<<<< HEAD
-  dps: 20384.77703
-  tps: 14473.19169
-=======
-  dps: 20282.74955
-  tps: 14400.75218
->>>>>>> b4cd731d
+  dps: 20384.77337
+  tps: 14473.1891
  }
 }
 dps_results: {
  key: "TestAssassination-AllItems-VialofStolenMemories-59515"
  value: {
-<<<<<<< HEAD
-  dps: 26508.89392
-  tps: 18821.31468
-=======
-  dps: 26661.01377
-  tps: 18929.31977
->>>>>>> b4cd731d
+  dps: 26508.88986
+  tps: 18821.3118
  }
 }
 dps_results: {
  key: "TestAssassination-AllItems-VialofStolenMemories-65109"
  value: {
-<<<<<<< HEAD
-  dps: 26508.89392
-  tps: 18821.31468
-=======
-  dps: 26661.01377
-  tps: 18929.31977
->>>>>>> b4cd731d
+  dps: 26508.88986
+  tps: 18821.3118
  }
 }
 dps_results: {
  key: "TestAssassination-AllItems-ViciousGladiator'sBadgeofConquest-61033"
  value: {
-<<<<<<< HEAD
-  dps: 28034.6917
-  tps: 19904.6311
-=======
-  dps: 28089.01948
-  tps: 19943.20383
->>>>>>> b4cd731d
+  dps: 28034.68761
+  tps: 19904.62821
  }
 }
 dps_results: {
  key: "TestAssassination-AllItems-ViciousGladiator'sBadgeofDominance-61035"
  value: {
-<<<<<<< HEAD
-  dps: 26508.89392
-  tps: 18821.31468
-=======
-  dps: 26661.01377
-  tps: 18929.31977
->>>>>>> b4cd731d
+  dps: 26508.88986
+  tps: 18821.3118
  }
 }
 dps_results: {
  key: "TestAssassination-AllItems-ViciousGladiator'sBadgeofVictory-61034"
  value: {
-<<<<<<< HEAD
-  dps: 27078.56525
-  tps: 19225.78133
-=======
-  dps: 27223.68614
-  tps: 19328.81716
->>>>>>> b4cd731d
+  dps: 27078.5612
+  tps: 19225.77845
  }
 }
 dps_results: {
  key: "TestAssassination-AllItems-ViciousGladiator'sEmblemofAccuracy-61027"
  value: {
-<<<<<<< HEAD
-  dps: 27484.54446
-  tps: 19514.02657
-=======
-  dps: 27613.48041
-  tps: 19605.57109
->>>>>>> b4cd731d
+  dps: 27484.54011
+  tps: 19514.02348
  }
 }
 dps_results: {
  key: "TestAssassination-AllItems-ViciousGladiator'sEmblemofAlacrity-61028"
  value: {
-<<<<<<< HEAD
-  dps: 27046.00883
-  tps: 19202.66627
-=======
-  dps: 27001.94421
-  tps: 19171.38039
->>>>>>> b4cd731d
+  dps: 27046.00467
+  tps: 19202.66331
  }
 }
 dps_results: {
  key: "TestAssassination-AllItems-ViciousGladiator'sEmblemofCruelty-61026"
  value: {
-<<<<<<< HEAD
-  dps: 26970.71083
-  tps: 19149.20469
-=======
-  dps: 27134.10972
-  tps: 19265.2179
->>>>>>> b4cd731d
+  dps: 26970.7067
+  tps: 19149.20176
  }
 }
 dps_results: {
  key: "TestAssassination-AllItems-ViciousGladiator'sEmblemofProficiency-61030"
  value: {
-<<<<<<< HEAD
-  dps: 27127.42796
-  tps: 19260.47385
-=======
-  dps: 27170.47944
-  tps: 19291.04041
->>>>>>> b4cd731d
+  dps: 27127.42378
+  tps: 19260.47088
  }
 }
 dps_results: {
  key: "TestAssassination-AllItems-ViciousGladiator'sEmblemofProwess-61029"
  value: {
-<<<<<<< HEAD
-  dps: 27033.73786
-  tps: 19193.95388
-=======
-  dps: 27190.75635
-  tps: 19305.43701
->>>>>>> b4cd731d
+  dps: 27033.73371
+  tps: 19193.95093
  }
 }
 dps_results: {
  key: "TestAssassination-AllItems-ViciousGladiator'sEmblemofTenacity-61032"
  value: {
-<<<<<<< HEAD
-  dps: 26508.89392
-  tps: 18821.31468
-=======
-  dps: 26661.01377
-  tps: 18929.31977
->>>>>>> b4cd731d
+  dps: 26508.88986
+  tps: 18821.3118
  }
 }
 dps_results: {
  key: "TestAssassination-AllItems-ViciousGladiator'sInsigniaofConquest-61047"
  value: {
-<<<<<<< HEAD
-  dps: 27907.04302
-  tps: 19814.00054
-=======
-  dps: 28001.72427
-  tps: 19881.22423
->>>>>>> b4cd731d
+  dps: 27907.03894
+  tps: 19813.99764
  }
 }
 dps_results: {
  key: "TestAssassination-AllItems-ViciousGladiator'sInsigniaofDominance-61045"
  value: {
-<<<<<<< HEAD
-  dps: 26508.89392
-  tps: 18821.31468
-=======
-  dps: 26661.01377
-  tps: 18929.31977
->>>>>>> b4cd731d
+  dps: 26508.88986
+  tps: 18821.3118
  }
 }
 dps_results: {
  key: "TestAssassination-AllItems-ViciousGladiator'sInsigniaofVictory-61046"
  value: {
-<<<<<<< HEAD
-  dps: 27049.50891
-  tps: 19205.15133
-=======
-  dps: 27203.7255
-  tps: 19314.6451
->>>>>>> b4cd731d
+  dps: 27049.50485
+  tps: 19205.14844
  }
 }
 dps_results: {
  key: "TestAssassination-AllItems-WindDancer'sRegalia"
  value: {
-<<<<<<< HEAD
-  dps: 26099.49378
-  tps: 18530.64058
-=======
-  dps: 26220.48699
-  tps: 18616.54576
->>>>>>> b4cd731d
+  dps: 26099.48964
+  tps: 18530.63764
  }
 }
 dps_results: {
  key: "TestAssassination-AllItems-WingedTalisman-37844"
  value: {
-<<<<<<< HEAD
-  dps: 26508.89392
-  tps: 18821.31468
-=======
-  dps: 26661.01377
-  tps: 18929.31977
->>>>>>> b4cd731d
+  dps: 26508.88986
+  tps: 18821.3118
  }
 }
 dps_results: {
  key: "TestAssassination-AllItems-WitchingHourglass-55787"
  value: {
-<<<<<<< HEAD
-  dps: 26823.63532
-  tps: 19044.78108
-=======
-  dps: 26847.9255
-  tps: 19062.0271
->>>>>>> b4cd731d
+  dps: 26823.6312
+  tps: 19044.77815
  }
 }
 dps_results: {
  key: "TestAssassination-AllItems-WitchingHourglass-56320"
  value: {
-<<<<<<< HEAD
-  dps: 27068.13216
-  tps: 19218.37383
-=======
-  dps: 27015.62671
-  tps: 19181.09496
->>>>>>> b4cd731d
+  dps: 27068.12799
+  tps: 19218.37087
  }
 }
 dps_results: {
  key: "TestAssassination-AllItems-World-QuellerFocus-63842"
  value: {
-<<<<<<< HEAD
-  dps: 26846.95517
-  tps: 19061.33817
-=======
-  dps: 27002.23031
-  tps: 19171.58352
->>>>>>> b4cd731d
+  dps: 26846.95105
+  tps: 19061.33524
  }
 }
 dps_results: {
  key: "TestAssassination-AllItems-Za'brox'sLuckyTooth-63742"
  value: {
-<<<<<<< HEAD
-  dps: 26863.38369
-  tps: 19073.00242
-=======
-  dps: 27018.9377
-  tps: 19183.44577
->>>>>>> b4cd731d
+  dps: 26863.37957
+  tps: 19072.99949
  }
 }
 dps_results: {
  key: "TestAssassination-AllItems-Za'brox'sLuckyTooth-63745"
  value: {
-<<<<<<< HEAD
-  dps: 26863.38369
-  tps: 19073.00242
-=======
-  dps: 27018.9377
-  tps: 19183.44577
->>>>>>> b4cd731d
+  dps: 26863.37957
+  tps: 19072.99949
  }
 }
 dps_results: {
  key: "TestAssassination-Average-Default"
  value: {
-<<<<<<< HEAD
-  dps: 28972.1782
-  tps: 20570.24652
-=======
-  dps: 29048.28218
-  tps: 20624.28035
->>>>>>> b4cd731d
+  dps: 28972.17384
+  tps: 20570.24343
  }
 }
 dps_results: {
  key: "TestAssassination-Settings-Human-p1_assassination_test-Assassination-mutilate-FullBuffs-LongMultiTarget"
  value: {
-<<<<<<< HEAD
-  dps: 28908.30656
-  tps: 20524.89766
-=======
-  dps: 28928.02112
-  tps: 20538.895
->>>>>>> b4cd731d
+  dps: 28908.30221
+  tps: 20524.89457
  }
 }
 dps_results: {
  key: "TestAssassination-Settings-Human-p1_assassination_test-Assassination-mutilate-FullBuffs-LongSingleTarget"
  value: {
-<<<<<<< HEAD
-  dps: 28908.30656
-  tps: 20524.89766
-=======
-  dps: 28928.02112
-  tps: 20538.895
->>>>>>> b4cd731d
+  dps: 28908.30221
+  tps: 20524.89457
  }
 }
 dps_results: {
  key: "TestAssassination-Settings-Human-p1_assassination_test-Assassination-mutilate-FullBuffs-ShortSingleTarget"
  value: {
-<<<<<<< HEAD
-  dps: 37939.56433
-  tps: 26937.09067
-=======
-  dps: 38256.63083
-  tps: 27162.20789
->>>>>>> b4cd731d
+  dps: 37939.5589
+  tps: 26937.08682
  }
 }
 dps_results: {
  key: "TestAssassination-Settings-Human-p1_assassination_test-Assassination-mutilate-NoBuffs-LongMultiTarget"
  value: {
-<<<<<<< HEAD
-  dps: 17432.13505
-  tps: 12376.81588
-=======
-  dps: 17462.04145
-  tps: 12398.04943
->>>>>>> b4cd731d
+  dps: 17432.13147
+  tps: 12376.81334
  }
 }
 dps_results: {
  key: "TestAssassination-Settings-Human-p1_assassination_test-Assassination-mutilate-NoBuffs-LongSingleTarget"
  value: {
-<<<<<<< HEAD
-  dps: 17432.13505
-  tps: 12376.81588
-=======
-  dps: 17462.04145
-  tps: 12398.04943
->>>>>>> b4cd731d
+  dps: 17432.13147
+  tps: 12376.81334
  }
 }
 dps_results: {
  key: "TestAssassination-Settings-Human-p1_assassination_test-Assassination-mutilate-NoBuffs-ShortSingleTarget"
  value: {
-<<<<<<< HEAD
-  dps: 19213.29265
-  tps: 13641.43778
-=======
-  dps: 19273.16688
-  tps: 13683.94849
->>>>>>> b4cd731d
+  dps: 19213.28887
+  tps: 13641.4351
  }
 }
 dps_results: {
  key: "TestAssassination-Settings-Human-p1_assassination_test-MH Deadly OH Deadly-mutilate-FullBuffs-LongMultiTarget"
  value: {
-<<<<<<< HEAD
-  dps: 20955.42829
-  tps: 14878.35408
-=======
-  dps: 21079.13345
-  tps: 14966.18475
->>>>>>> b4cd731d
+  dps: 20955.42713
+  tps: 14878.35326
  }
 }
 dps_results: {
  key: "TestAssassination-Settings-Human-p1_assassination_test-MH Deadly OH Deadly-mutilate-FullBuffs-LongSingleTarget"
  value: {
-<<<<<<< HEAD
-  dps: 20955.42829
-  tps: 14878.35408
-=======
-  dps: 21079.13345
-  tps: 14966.18475
->>>>>>> b4cd731d
+  dps: 20955.42713
+  tps: 14878.35326
  }
 }
 dps_results: {
  key: "TestAssassination-Settings-Human-p1_assassination_test-MH Deadly OH Deadly-mutilate-FullBuffs-ShortSingleTarget"
  value: {
-<<<<<<< HEAD
-  dps: 27626.01513
-  tps: 19614.47074
-=======
-  dps: 27833.8694
-  tps: 19762.04727
->>>>>>> b4cd731d
+  dps: 27626.01365
+  tps: 19614.46969
  }
 }
 dps_results: {
  key: "TestAssassination-Settings-Human-p1_assassination_test-MH Deadly OH Deadly-mutilate-NoBuffs-LongMultiTarget"
  value: {
-<<<<<<< HEAD
-  dps: 12826.27577
-  tps: 9106.6558
-=======
-  dps: 12783.23626
-  tps: 9076.09774
->>>>>>> b4cd731d
+  dps: 12826.27481
+  tps: 9106.65512
  }
 }
 dps_results: {
  key: "TestAssassination-Settings-Human-p1_assassination_test-MH Deadly OH Deadly-mutilate-NoBuffs-LongSingleTarget"
  value: {
-<<<<<<< HEAD
-  dps: 12826.27577
-  tps: 9106.6558
-=======
-  dps: 12783.23626
-  tps: 9076.09774
->>>>>>> b4cd731d
+  dps: 12826.27481
+  tps: 9106.65512
  }
 }
 dps_results: {
  key: "TestAssassination-Settings-Human-p1_assassination_test-MH Deadly OH Deadly-mutilate-NoBuffs-ShortSingleTarget"
  value: {
-<<<<<<< HEAD
-  dps: 14430.90738
-  tps: 10245.94424
-=======
-  dps: 14456.69098
-  tps: 10264.2506
->>>>>>> b4cd731d
+  dps: 14430.90633
+  tps: 10245.94349
  }
 }
 dps_results: {
  key: "TestAssassination-Settings-Human-p1_assassination_test-MH Instant OH Deadly-mutilate-FullBuffs-LongMultiTarget"
  value: {
-<<<<<<< HEAD
-  dps: 27502.29972
-  tps: 19526.6328
-=======
-  dps: 27539.25893
-  tps: 19552.87384
->>>>>>> b4cd731d
+  dps: 27502.29591
+  tps: 19526.63009
  }
 }
 dps_results: {
  key: "TestAssassination-Settings-Human-p1_assassination_test-MH Instant OH Deadly-mutilate-FullBuffs-LongSingleTarget"
  value: {
-<<<<<<< HEAD
-  dps: 27502.29972
-  tps: 19526.6328
-=======
-  dps: 27539.25893
-  tps: 19552.87384
->>>>>>> b4cd731d
+  dps: 27502.29591
+  tps: 19526.63009
  }
 }
 dps_results: {
  key: "TestAssassination-Settings-Human-p1_assassination_test-MH Instant OH Deadly-mutilate-FullBuffs-ShortSingleTarget"
  value: {
-<<<<<<< HEAD
-  dps: 35805.39433
-  tps: 25421.82998
-=======
-  dps: 36183.13242
-  tps: 25690.02402
->>>>>>> b4cd731d
+  dps: 35805.3896
+  tps: 25421.82662
  }
 }
 dps_results: {
  key: "TestAssassination-Settings-Human-p1_assassination_test-MH Instant OH Deadly-mutilate-NoBuffs-LongMultiTarget"
  value: {
-<<<<<<< HEAD
-  dps: 16656.9917
-  tps: 11826.46411
-=======
-  dps: 16610.97901
-  tps: 11793.7951
->>>>>>> b4cd731d
+  dps: 16656.98857
+  tps: 11826.46189
  }
 }
 dps_results: {
  key: "TestAssassination-Settings-Human-p1_assassination_test-MH Instant OH Deadly-mutilate-NoBuffs-LongSingleTarget"
  value: {
-<<<<<<< HEAD
-  dps: 16656.9917
-  tps: 11826.46411
-=======
-  dps: 16610.97901
-  tps: 11793.7951
->>>>>>> b4cd731d
+  dps: 16656.98857
+  tps: 11826.46189
  }
 }
 dps_results: {
  key: "TestAssassination-Settings-Human-p1_assassination_test-MH Instant OH Deadly-mutilate-NoBuffs-ShortSingleTarget"
  value: {
-<<<<<<< HEAD
-  dps: 18155.76325
-  tps: 12890.59191
-=======
-  dps: 18130.61779
-  tps: 12872.73863
->>>>>>> b4cd731d
+  dps: 18155.76002
+  tps: 12890.58961
  }
 }
 dps_results: {
  key: "TestAssassination-Settings-Human-p1_assassination_test-MH Instant OH Instant-mutilate-FullBuffs-LongMultiTarget"
  value: {
-<<<<<<< HEAD
-  dps: 16314.40129
-  tps: 11583.22492
-=======
-  dps: 16319.60711
-  tps: 11586.92105
->>>>>>> b4cd731d
+  dps: 16314.39891
+  tps: 11583.22323
  }
 }
 dps_results: {
  key: "TestAssassination-Settings-Human-p1_assassination_test-MH Instant OH Instant-mutilate-FullBuffs-LongSingleTarget"
  value: {
-<<<<<<< HEAD
-  dps: 16314.40129
-  tps: 11583.22492
-=======
-  dps: 16319.60711
-  tps: 11586.92105
->>>>>>> b4cd731d
+  dps: 16314.39891
+  tps: 11583.22323
  }
 }
 dps_results: {
  key: "TestAssassination-Settings-Human-p1_assassination_test-MH Instant OH Instant-mutilate-FullBuffs-ShortSingleTarget"
  value: {
-<<<<<<< HEAD
-  dps: 20785.58932
-  tps: 14757.76842
-=======
-  dps: 20549.1948
-  tps: 14589.92831
->>>>>>> b4cd731d
+  dps: 20785.58653
+  tps: 14757.76643
  }
 }
 dps_results: {
  key: "TestAssassination-Settings-Human-p1_assassination_test-MH Instant OH Instant-mutilate-NoBuffs-LongMultiTarget"
  value: {
-<<<<<<< HEAD
-  dps: 9613.81845
-  tps: 6825.8111
-=======
-  dps: 9584.65047
-  tps: 6805.10183
->>>>>>> b4cd731d
+  dps: 9613.81651
+  tps: 6825.80973
  }
 }
 dps_results: {
  key: "TestAssassination-Settings-Human-p1_assassination_test-MH Instant OH Instant-mutilate-NoBuffs-LongSingleTarget"
  value: {
-<<<<<<< HEAD
-  dps: 9613.81845
-  tps: 6825.8111
-=======
-  dps: 9584.65047
-  tps: 6805.10183
->>>>>>> b4cd731d
+  dps: 9613.81651
+  tps: 6825.80973
  }
 }
 dps_results: {
  key: "TestAssassination-Settings-Human-p1_assassination_test-MH Instant OH Instant-mutilate-NoBuffs-ShortSingleTarget"
  value: {
-<<<<<<< HEAD
-  dps: 10656.5229
-  tps: 7566.13126
-=======
-  dps: 10660.25544
-  tps: 7568.78136
->>>>>>> b4cd731d
+  dps: 10656.52085
+  tps: 7566.12981
  }
 }
 dps_results: {
  key: "TestAssassination-Settings-Orc-p1_assassination_test-Assassination-mutilate-FullBuffs-LongMultiTarget"
  value: {
-<<<<<<< HEAD
-  dps: 29202.4569
-  tps: 20733.7444
-=======
-  dps: 29223.99983
-  tps: 20749.03988
->>>>>>> b4cd731d
+  dps: 29202.45255
+  tps: 20733.74131
  }
 }
 dps_results: {
  key: "TestAssassination-Settings-Orc-p1_assassination_test-Assassination-mutilate-FullBuffs-LongSingleTarget"
  value: {
-<<<<<<< HEAD
-  dps: 29202.4569
-  tps: 20733.7444
-=======
-  dps: 29223.99983
-  tps: 20749.03988
->>>>>>> b4cd731d
+  dps: 29202.45255
+  tps: 20733.74131
  }
 }
 dps_results: {
  key: "TestAssassination-Settings-Orc-p1_assassination_test-Assassination-mutilate-FullBuffs-ShortSingleTarget"
  value: {
-<<<<<<< HEAD
-  dps: 38562.91268
-  tps: 27379.668
-=======
-  dps: 38885.87601
-  tps: 27608.97196
->>>>>>> b4cd731d
+  dps: 38562.90725
+  tps: 27379.66415
  }
 }
 dps_results: {
  key: "TestAssassination-Settings-Orc-p1_assassination_test-Assassination-mutilate-NoBuffs-LongMultiTarget"
  value: {
-<<<<<<< HEAD
-  dps: 17618.27244
-  tps: 12508.97343
-=======
-  dps: 17651.36453
-  tps: 12532.46882
->>>>>>> b4cd731d
+  dps: 17618.26887
+  tps: 12508.9709
  }
 }
 dps_results: {
  key: "TestAssassination-Settings-Orc-p1_assassination_test-Assassination-mutilate-NoBuffs-LongSingleTarget"
  value: {
-<<<<<<< HEAD
-  dps: 17618.27244
-  tps: 12508.97343
-=======
-  dps: 17651.36453
-  tps: 12532.46882
->>>>>>> b4cd731d
+  dps: 17618.26887
+  tps: 12508.9709
  }
 }
 dps_results: {
  key: "TestAssassination-Settings-Orc-p1_assassination_test-Assassination-mutilate-NoBuffs-ShortSingleTarget"
  value: {
-<<<<<<< HEAD
-  dps: 19554.54717
-  tps: 13883.72849
-=======
-  dps: 19620.24263
-  tps: 13930.37227
->>>>>>> b4cd731d
+  dps: 19554.54339
+  tps: 13883.72581
  }
 }
 dps_results: {
  key: "TestAssassination-Settings-Orc-p1_assassination_test-MH Deadly OH Deadly-mutilate-FullBuffs-LongMultiTarget"
  value: {
-<<<<<<< HEAD
-  dps: 21166.83358
-  tps: 15028.45184
-=======
-  dps: 21291.51367
-  tps: 15116.97471
->>>>>>> b4cd731d
+  dps: 21166.83242
+  tps: 15028.45102
  }
 }
 dps_results: {
  key: "TestAssassination-Settings-Orc-p1_assassination_test-MH Deadly OH Deadly-mutilate-FullBuffs-LongSingleTarget"
  value: {
-<<<<<<< HEAD
-  dps: 21166.83358
-  tps: 15028.45184
-=======
-  dps: 21291.51367
-  tps: 15116.97471
->>>>>>> b4cd731d
+  dps: 21166.83242
+  tps: 15028.45102
  }
 }
 dps_results: {
  key: "TestAssassination-Settings-Orc-p1_assassination_test-MH Deadly OH Deadly-mutilate-FullBuffs-ShortSingleTarget"
  value: {
-<<<<<<< HEAD
-  dps: 28085.84101
-  tps: 19940.94712
-=======
-  dps: 28298.83288
-  tps: 20092.17135
->>>>>>> b4cd731d
+  dps: 28085.83953
+  tps: 19940.94606
  }
 }
 dps_results: {
  key: "TestAssassination-Settings-Orc-p1_assassination_test-MH Deadly OH Deadly-mutilate-NoBuffs-LongMultiTarget"
  value: {
-<<<<<<< HEAD
-  dps: 12963.56127
-  tps: 9204.1285
-=======
-  dps: 12920.62094
-  tps: 9173.64087
->>>>>>> b4cd731d
+  dps: 12963.56031
+  tps: 9204.12782
  }
 }
 dps_results: {
  key: "TestAssassination-Settings-Orc-p1_assassination_test-MH Deadly OH Deadly-mutilate-NoBuffs-LongSingleTarget"
  value: {
-<<<<<<< HEAD
-  dps: 12963.56127
-  tps: 9204.1285
-=======
-  dps: 12920.62094
-  tps: 9173.64087
->>>>>>> b4cd731d
+  dps: 12963.56031
+  tps: 9204.12782
  }
 }
 dps_results: {
  key: "TestAssassination-Settings-Orc-p1_assassination_test-MH Deadly OH Deadly-mutilate-NoBuffs-ShortSingleTarget"
  value: {
-<<<<<<< HEAD
-  dps: 14691.95835
-  tps: 10431.29043
-=======
-  dps: 14721.0823
-  tps: 10451.96843
->>>>>>> b4cd731d
+  dps: 14691.95731
+  tps: 10431.28969
  }
 }
 dps_results: {
  key: "TestAssassination-Settings-Orc-p1_assassination_test-MH Instant OH Deadly-mutilate-FullBuffs-LongMultiTarget"
  value: {
-<<<<<<< HEAD
-  dps: 27781.21796
-  tps: 19724.66475
-=======
-  dps: 27818.90348
-  tps: 19751.42147
->>>>>>> b4cd731d
+  dps: 27781.21415
+  tps: 19724.66204
  }
 }
 dps_results: {
  key: "TestAssassination-Settings-Orc-p1_assassination_test-MH Instant OH Deadly-mutilate-FullBuffs-LongSingleTarget"
  value: {
-<<<<<<< HEAD
-  dps: 27781.21796
-  tps: 19724.66475
-=======
-  dps: 27818.90348
-  tps: 19751.42147
->>>>>>> b4cd731d
+  dps: 27781.21415
+  tps: 19724.66204
  }
 }
 dps_results: {
  key: "TestAssassination-Settings-Orc-p1_assassination_test-MH Instant OH Deadly-mutilate-FullBuffs-ShortSingleTarget"
  value: {
-<<<<<<< HEAD
-  dps: 36387.964
-  tps: 25835.45444
-=======
-  dps: 36770.29692
-  tps: 26106.91081
->>>>>>> b4cd731d
+  dps: 36387.95927
+  tps: 25835.45108
  }
 }
 dps_results: {
  key: "TestAssassination-Settings-Orc-p1_assassination_test-MH Instant OH Deadly-mutilate-NoBuffs-LongMultiTarget"
  value: {
-<<<<<<< HEAD
-  dps: 16835.0733
-  tps: 11952.90204
-=======
-  dps: 16786.93471
-  tps: 11918.72364
->>>>>>> b4cd731d
+  dps: 16835.07017
+  tps: 11952.89982
  }
 }
 dps_results: {
  key: "TestAssassination-Settings-Orc-p1_assassination_test-MH Instant OH Deadly-mutilate-NoBuffs-LongSingleTarget"
  value: {
-<<<<<<< HEAD
-  dps: 16835.0733
-  tps: 11952.90204
-=======
-  dps: 16786.93471
-  tps: 11918.72364
->>>>>>> b4cd731d
+  dps: 16835.07017
+  tps: 11952.89982
  }
 }
 dps_results: {
  key: "TestAssassination-Settings-Orc-p1_assassination_test-MH Instant OH Deadly-mutilate-NoBuffs-ShortSingleTarget"
  value: {
-<<<<<<< HEAD
-  dps: 18472.11508
-  tps: 13115.20171
-=======
-  dps: 18450.16092
-  tps: 13099.61425
->>>>>>> b4cd731d
+  dps: 18472.11185
+  tps: 13115.19941
  }
 }
 dps_results: {
  key: "TestAssassination-Settings-Orc-p1_assassination_test-MH Instant OH Instant-mutilate-FullBuffs-LongMultiTarget"
  value: {
-<<<<<<< HEAD
-  dps: 16473.2986
-  tps: 11696.04201
-=======
-  dps: 16476.76502
-  tps: 11698.50316
->>>>>>> b4cd731d
+  dps: 16473.29622
+  tps: 11696.04031
  }
 }
 dps_results: {
  key: "TestAssassination-Settings-Orc-p1_assassination_test-MH Instant OH Instant-mutilate-FullBuffs-LongSingleTarget"
  value: {
-<<<<<<< HEAD
-  dps: 16473.2986
-  tps: 11696.04201
-=======
-  dps: 16476.76502
-  tps: 11698.50316
->>>>>>> b4cd731d
+  dps: 16473.29622
+  tps: 11696.04031
  }
 }
 dps_results: {
  key: "TestAssassination-Settings-Orc-p1_assassination_test-MH Instant OH Instant-mutilate-FullBuffs-ShortSingleTarget"
  value: {
-<<<<<<< HEAD
-  dps: 21134.95959
-  tps: 15005.82131
-=======
-  dps: 20889.67048
-  tps: 14831.66604
->>>>>>> b4cd731d
+  dps: 21134.95679
+  tps: 15005.81932
  }
 }
 dps_results: {
  key: "TestAssassination-Settings-Orc-p1_assassination_test-MH Instant OH Instant-mutilate-NoBuffs-LongMultiTarget"
  value: {
-<<<<<<< HEAD
-  dps: 9716.67208
-  tps: 6898.83718
-=======
-  dps: 9689.2924
-  tps: 6879.3976
->>>>>>> b4cd731d
+  dps: 9716.67015
+  tps: 6898.83581
  }
 }
 dps_results: {
  key: "TestAssassination-Settings-Orc-p1_assassination_test-MH Instant OH Instant-mutilate-NoBuffs-LongSingleTarget"
  value: {
-<<<<<<< HEAD
-  dps: 9716.67208
-  tps: 6898.83718
-=======
-  dps: 9689.2924
-  tps: 6879.3976
->>>>>>> b4cd731d
+  dps: 9716.67015
+  tps: 6898.83581
  }
 }
 dps_results: {
  key: "TestAssassination-Settings-Orc-p1_assassination_test-MH Instant OH Instant-mutilate-NoBuffs-ShortSingleTarget"
  value: {
-<<<<<<< HEAD
-  dps: 10854.95657
-  tps: 7707.01917
-=======
-  dps: 10858.47638
-  tps: 7709.51823
->>>>>>> b4cd731d
+  dps: 10854.95453
+  tps: 7707.01771
  }
 }
 dps_results: {
  key: "TestAssassination-SwitchInFrontOfTarget-Default"
  value: {
-<<<<<<< HEAD
-  dps: 19309.4505
-  tps: 13709.70986
-=======
-  dps: 19069.62661
-  tps: 13539.43489
->>>>>>> b4cd731d
+  dps: 19309.4478
+  tps: 13709.70794
  }
 }