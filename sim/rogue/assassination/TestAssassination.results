--- conflicted
+++ resolved
@@ -154,13 +154,8 @@
 dps_results: {
  key: "TestAssassination-AllItems-BlessedRegaliaofUndeadCleansing"
  value: {
-<<<<<<< HEAD
-  dps: 19603.15145
-  tps: 13918.23753
-=======
   dps: 20297.80013
   tps: 14411.43809
->>>>>>> 8aae9ab6
  }
 }
 dps_results: {
