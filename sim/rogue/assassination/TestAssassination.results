character_stats_results: {
 key: "TestAssassination-CharacterStats-Default"
 value: {
  final_stats: 754.3725
  final_stats: 6385.65795
  final_stats: 6799.17641
  final_stats: 69.3
  final_stats: 93.73
  final_stats: 0
  final_stats: 326
  final_stats: 1684.78296
  final_stats: 1756.4002
  final_stats: 1923.48524
  final_stats: 0
  final_stats: 16230.37008
  final_stats: 1755.4352
  final_stats: 5252.45773
  final_stats: 2624.87577
  final_stats: 0
  final_stats: 66
  final_stats: 2126
  final_stats: 10889
  final_stats: 209
  final_stats: 0
  final_stats: 0
  final_stats: 0
  final_stats: 0
  final_stats: 0
  final_stats: 0
  final_stats: 135457.46967
  final_stats: 0
  final_stats: 0
  final_stats: 0
  final_stats: 0
  final_stats: 0
  final_stats: 0
  final_stats: 2048.0947
 }
}
dps_results: {
 key: "TestAssassination-AllItems-AgileShadowspiritDiamond"
 value: {
<<<<<<< HEAD
  dps: 28957.49672
  tps: 20559.82267
=======
  dps: 28928.02547
  tps: 20538.89809
>>>>>>> 8aae9ab6
 }
}
dps_results: {
 key: "TestAssassination-AllItems-Althor'sAbacus-50359"
 value: {
<<<<<<< HEAD
  dps: 26676.5705
  tps: 18940.36506
=======
  dps: 26661.01784
  tps: 18929.32267
>>>>>>> 8aae9ab6
 }
}
dps_results: {
 key: "TestAssassination-AllItems-Althor'sAbacus-50366"
 value: {
<<<<<<< HEAD
  dps: 26676.5705
  tps: 18940.36506
=======
  dps: 26661.01784
  tps: 18929.32267
>>>>>>> 8aae9ab6
 }
}
dps_results: {
 key: "TestAssassination-AllItems-Anhuur'sHymnal-55889"
 value: {
<<<<<<< HEAD
  dps: 27310.57226
  tps: 19390.5063
=======
  dps: 27342.11226
  tps: 19412.8997
>>>>>>> 8aae9ab6
 }
}
dps_results: {
 key: "TestAssassination-AllItems-Anhuur'sHymnal-56407"
 value: {
<<<<<<< HEAD
  dps: 27387.83272
  tps: 19445.36123
=======
  dps: 27505.72529
  tps: 19529.06495
>>>>>>> 8aae9ab6
 }
}
dps_results: {
 key: "TestAssassination-AllItems-AshtongueTalismanofLethality-32492"
 value: {
<<<<<<< HEAD
  dps: 26704.30715
  tps: 18960.05807
=======
  dps: 26693.43235
  tps: 18952.33697
>>>>>>> 8aae9ab6
 }
}
dps_results: {
 key: "TestAssassination-AllItems-AustereEarthsiegeDiamond"
 value: {
<<<<<<< HEAD
  dps: 28437.94674
  tps: 20190.94218
=======
  dps: 28402.67091
  tps: 20165.89634
>>>>>>> 8aae9ab6
 }
}
dps_results: {
 key: "TestAssassination-AllItems-AustereShadowspiritDiamond"
 value: {
<<<<<<< HEAD
  dps: 28437.94674
  tps: 20190.94218
=======
  dps: 28402.67091
  tps: 20165.89634
>>>>>>> 8aae9ab6
 }
}
dps_results: {
 key: "TestAssassination-AllItems-Bandit'sInsignia-40371"
 value: {
<<<<<<< HEAD
  dps: 26968.52505
  tps: 19147.65279
=======
  dps: 26967.92009
  tps: 19147.22327
>>>>>>> 8aae9ab6
 }
}
dps_results: {
 key: "TestAssassination-AllItems-BaubleofTrueBlood-50354"
 value: {
<<<<<<< HEAD
  dps: 26676.5705
  tps: 18940.36506
=======
  dps: 26661.01784
  tps: 18929.32267
>>>>>>> 8aae9ab6
  hps: 82.64541
 }
}
dps_results: {
 key: "TestAssassination-AllItems-BaubleofTrueBlood-50726"
 value: {
<<<<<<< HEAD
  dps: 26676.5705
  tps: 18940.36506
=======
  dps: 26661.01784
  tps: 18929.32267
>>>>>>> 8aae9ab6
  hps: 82.64541
 }
}
dps_results: {
 key: "TestAssassination-AllItems-BeamingEarthsiegeDiamond"
 value: {
<<<<<<< HEAD
  dps: 28446.86523
  tps: 20197.27431
=======
  dps: 28427.79219
  tps: 20183.73245
>>>>>>> 8aae9ab6
 }
}
dps_results: {
 key: "TestAssassination-AllItems-BedrockTalisman-58182"
 value: {
<<<<<<< HEAD
  dps: 26676.5705
  tps: 18940.36506
=======
  dps: 26661.01784
  tps: 18929.32267
>>>>>>> 8aae9ab6
 }
}
dps_results: {
 key: "TestAssassination-AllItems-BellofEnragingResonance-59326"
 value: {
<<<<<<< HEAD
  dps: 26990.70973
  tps: 19163.40391
=======
  dps: 27085.9626
  tps: 19231.03345
>>>>>>> 8aae9ab6
 }
}
dps_results: {
 key: "TestAssassination-AllItems-BellofEnragingResonance-65053"
 value: {
<<<<<<< HEAD
  dps: 27061.3791
  tps: 19213.57916
=======
  dps: 27161.17754
  tps: 19284.43606
>>>>>>> 8aae9ab6
 }
}
dps_results: {
 key: "TestAssassination-AllItems-BindingPromise-67037"
 value: {
<<<<<<< HEAD
  dps: 26676.5705
  tps: 18940.36506
=======
  dps: 26661.01784
  tps: 18929.32267
>>>>>>> 8aae9ab6
 }
}
dps_results: {
 key: "TestAssassination-AllItems-BlessedRegaliaofUndeadCleansing"
 value: {
<<<<<<< HEAD
  dps: 20305.18236
  tps: 14416.67948
=======
  dps: 20297.80013
  tps: 14411.43809
>>>>>>> 8aae9ab6
 }
}
dps_results: {
 key: "TestAssassination-AllItems-Blood-SoakedAleMug-63843"
 value: {
<<<<<<< HEAD
  dps: 27818.13882
  tps: 19750.87856
=======
  dps: 27900.07718
  tps: 19809.0548
>>>>>>> 8aae9ab6
 }
}
dps_results: {
 key: "TestAssassination-AllItems-BloodofIsiset-55995"
 value: {
<<<<<<< HEAD
  dps: 27068.42819
  tps: 19218.58402
=======
  dps: 27053.65065
  tps: 19208.09196
>>>>>>> 8aae9ab6
 }
}
dps_results: {
 key: "TestAssassination-AllItems-BloodofIsiset-56414"
 value: {
<<<<<<< HEAD
  dps: 27119.74289
  tps: 19255.01745
=======
  dps: 27105.06685
  tps: 19244.59746
>>>>>>> 8aae9ab6
 }
}
dps_results: {
 key: "TestAssassination-AllItems-BloodthirstyGladiator'sBadgeofConquest-64687"
 value: {
<<<<<<< HEAD
  dps: 28173.90257
  tps: 20003.47083
=======
  dps: 28281.29251
  tps: 20079.71768
>>>>>>> 8aae9ab6
 }
}
dps_results: {
 key: "TestAssassination-AllItems-BloodthirstyGladiator'sBadgeofDominance-64688"
 value: {
<<<<<<< HEAD
  dps: 26676.5705
  tps: 18940.36506
=======
  dps: 26661.01784
  tps: 18929.32267
>>>>>>> 8aae9ab6
 }
}
dps_results: {
 key: "TestAssassination-AllItems-BloodthirstyGladiator'sBadgeofVictory-64689"
 value: {
<<<<<<< HEAD
  dps: 27214.12154
  tps: 19322.02629
=======
  dps: 27193.89137
  tps: 19307.66287
>>>>>>> 8aae9ab6
 }
}
dps_results: {
 key: "TestAssassination-AllItems-BloodthirstyGladiator'sEmblemofCruelty-64740"
 value: {
<<<<<<< HEAD
  dps: 26972.69094
  tps: 19150.61057
=======
  dps: 27060.76216
  tps: 19213.14113
>>>>>>> 8aae9ab6
 }
}
dps_results: {
 key: "TestAssassination-AllItems-BloodthirstyGladiator'sEmblemofMeditation-64741"
 value: {
<<<<<<< HEAD
  dps: 26676.5705
  tps: 18940.36506
=======
  dps: 26661.01784
  tps: 18929.32267
>>>>>>> 8aae9ab6
 }
}
dps_results: {
 key: "TestAssassination-AllItems-BloodthirstyGladiator'sEmblemofTenacity-64742"
 value: {
<<<<<<< HEAD
  dps: 26676.5705
  tps: 18940.36506
=======
  dps: 26661.01784
  tps: 18929.32267
>>>>>>> 8aae9ab6
 }
}
dps_results: {
 key: "TestAssassination-AllItems-BloodthirstyGladiator'sInsigniaofConquest-64761"
 value: {
<<<<<<< HEAD
  dps: 27840.85853
  tps: 19767.00956
=======
  dps: 27920.04224
  tps: 19823.22999
>>>>>>> 8aae9ab6
 }
}
dps_results: {
 key: "TestAssassination-AllItems-BloodthirstyGladiator'sInsigniaofDominance-64762"
 value: {
<<<<<<< HEAD
  dps: 26676.5705
  tps: 18940.36506
=======
  dps: 26661.01784
  tps: 18929.32267
>>>>>>> 8aae9ab6
 }
}
dps_results: {
 key: "TestAssassination-AllItems-BloodthirstyGladiator'sInsigniaofVictory-64763"
 value: {
<<<<<<< HEAD
  dps: 27172.41751
  tps: 19292.41643
=======
  dps: 27156.28857
  tps: 19280.96488
>>>>>>> 8aae9ab6
 }
}
dps_results: {
 key: "TestAssassination-AllItems-BonescytheBattlegear"
 value: {
<<<<<<< HEAD
  dps: 20178.8166
  tps: 14326.95979
=======
  dps: 20168.89343
  tps: 14319.91434
>>>>>>> 8aae9ab6
 }
}
dps_results: {
 key: "TestAssassination-AllItems-BottledLightning-66879"
 value: {
<<<<<<< HEAD
  dps: 26754.26827
  tps: 18995.53047
=======
  dps: 26806.18803
  tps: 19032.3935
>>>>>>> 8aae9ab6
 }
}
dps_results: {
 key: "TestAssassination-AllItems-BracingEarthsiegeDiamond"
 value: {
<<<<<<< HEAD
  dps: 28437.94674
  tps: 19787.12334
=======
  dps: 28402.67091
  tps: 19762.57842
>>>>>>> 8aae9ab6
 }
}
dps_results: {
 key: "TestAssassination-AllItems-BracingShadowspiritDiamond"
 value: {
<<<<<<< HEAD
  dps: 28437.94674
  tps: 19787.12334
=======
  dps: 28402.67091
  tps: 19762.57842
>>>>>>> 8aae9ab6
 }
}
dps_results: {
 key: "TestAssassination-AllItems-BurningShadowspiritDiamond"
 value: {
<<<<<<< HEAD
  dps: 28761.9878
  tps: 20421.01134
=======
  dps: 28723.76868
  tps: 20393.87576
>>>>>>> 8aae9ab6
 }
}
dps_results: {
 key: "TestAssassination-AllItems-ChaoticShadowspiritDiamond"
 value: {
<<<<<<< HEAD
  dps: 28806.70234
  tps: 20452.75866
=======
  dps: 28783.20951
  tps: 20436.07876
>>>>>>> 8aae9ab6
 }
}
dps_results: {
 key: "TestAssassination-AllItems-ChaoticSkyflareDiamond"
 value: {
<<<<<<< HEAD
  dps: 28772.10722
  tps: 20428.19613
=======
  dps: 28751.34984
  tps: 20413.45838
>>>>>>> 8aae9ab6
 }
}
dps_results: {
 key: "TestAssassination-AllItems-CoreofRipeness-58184"
 value: {
<<<<<<< HEAD
  dps: 26676.5705
  tps: 18940.36506
=======
  dps: 26661.01784
  tps: 18929.32267
>>>>>>> 8aae9ab6
 }
}
dps_results: {
 key: "TestAssassination-AllItems-CorpseTongueCoin-50349"
 value: {
<<<<<<< HEAD
  dps: 26676.5705
  tps: 18940.36506
=======
  dps: 26661.01784
  tps: 18929.32267
>>>>>>> 8aae9ab6
 }
}
dps_results: {
 key: "TestAssassination-AllItems-CorpseTongueCoin-50352"
 value: {
<<<<<<< HEAD
  dps: 26676.5705
  tps: 18940.36506
=======
  dps: 26661.01784
  tps: 18929.32267
>>>>>>> 8aae9ab6
 }
}
dps_results: {
 key: "TestAssassination-AllItems-CorrodedSkeletonKey-50356"
 value: {
<<<<<<< HEAD
  dps: 26676.5705
  tps: 18940.36506
=======
  dps: 26661.01784
  tps: 18929.32267
>>>>>>> 8aae9ab6
  hps: 64
 }
}
dps_results: {
 key: "TestAssassination-AllItems-CrushingWeight-59506"
 value: {
<<<<<<< HEAD
  dps: 27741.37683
  tps: 19696.37755
=======
  dps: 27775.14906
  tps: 19720.35583
>>>>>>> 8aae9ab6
 }
}
dps_results: {
 key: "TestAssassination-AllItems-CrushingWeight-65118"
 value: {
<<<<<<< HEAD
  dps: 27817.21591
  tps: 19750.2233
=======
  dps: 27922.87026
  tps: 19825.23789
>>>>>>> 8aae9ab6
 }
}
dps_results: {
 key: "TestAssassination-AllItems-DarkmoonCard:Berserker!-42989"
 value: {
<<<<<<< HEAD
  dps: 26807.70705
  tps: 19033.472
=======
  dps: 26836.93935
  tps: 19054.22694
>>>>>>> 8aae9ab6
 }
}
dps_results: {
 key: "TestAssassination-AllItems-DarkmoonCard:Death-42990"
 value: {
<<<<<<< HEAD
  dps: 26844.69425
  tps: 19059.73292
=======
  dps: 26800.04584
  tps: 19028.03255
>>>>>>> 8aae9ab6
 }
}
dps_results: {
 key: "TestAssassination-AllItems-DarkmoonCard:Earthquake-62048"
 value: {
<<<<<<< HEAD
  dps: 26676.5705
  tps: 18940.36506
=======
  dps: 26661.01784
  tps: 18929.32267
>>>>>>> 8aae9ab6
 }
}
dps_results: {
 key: "TestAssassination-AllItems-DarkmoonCard:Greatness-44255"
 value: {
<<<<<<< HEAD
  dps: 27030.55284
  tps: 19191.69252
=======
  dps: 27033.88494
  tps: 19194.05831
>>>>>>> 8aae9ab6
 }
}
dps_results: {
 key: "TestAssassination-AllItems-DarkmoonCard:Hurricane-62049"
 value: {
<<<<<<< HEAD
  dps: 27637.3372
  tps: 19622.50941
=======
  dps: 27657.87911
  tps: 19637.09417
>>>>>>> 8aae9ab6
 }
}
dps_results: {
 key: "TestAssassination-AllItems-DarkmoonCard:Hurricane-62051"
 value: {
<<<<<<< HEAD
  dps: 27826.73192
  tps: 19756.97966
=======
  dps: 28413.00975
  tps: 20173.23692
>>>>>>> 8aae9ab6
 }
}
dps_results: {
 key: "TestAssassination-AllItems-DarkmoonCard:Tsunami-62050"
 value: {
<<<<<<< HEAD
  dps: 26676.5705
  tps: 18940.36506
=======
  dps: 26661.01784
  tps: 18929.32267
>>>>>>> 8aae9ab6
 }
}
dps_results: {
 key: "TestAssassination-AllItems-DarkmoonCard:Volcano-62047"
 value: {
<<<<<<< HEAD
  dps: 27204.41979
  tps: 19315.13805
=======
  dps: 27146.05548
  tps: 19273.69939
>>>>>>> 8aae9ab6
 }
}
dps_results: {
 key: "TestAssassination-AllItems-Death'sChoice-47464"
 value: {
<<<<<<< HEAD
  dps: 27688.87626
  tps: 19659.10214
=======
  dps: 27716.67809
  tps: 19678.84144
>>>>>>> 8aae9ab6
 }
}
dps_results: {
 key: "TestAssassination-AllItems-DeathKnight'sAnguish-38212"
 value: {
<<<<<<< HEAD
  dps: 26793.21271
  tps: 19023.18102
=======
  dps: 26810.02697
  tps: 19035.11915
>>>>>>> 8aae9ab6
 }
}
dps_results: {
 key: "TestAssassination-AllItems-Deathbringer'sWill-50362"
 value: {
<<<<<<< HEAD
  dps: 27357.78749
  tps: 19424.02911
=======
  dps: 27338.92791
  tps: 19410.63882
>>>>>>> 8aae9ab6
 }
}
dps_results: {
 key: "TestAssassination-AllItems-Deathbringer'sWill-50363"
 value: {
<<<<<<< HEAD
  dps: 27513.32098
  tps: 19534.45789
=======
  dps: 27504.5339
  tps: 19528.21907
>>>>>>> 8aae9ab6
 }
}
dps_results: {
 key: "TestAssassination-AllItems-Defender'sCode-40257"
 value: {
<<<<<<< HEAD
  dps: 26676.5705
  tps: 18940.36506
=======
  dps: 26661.01784
  tps: 18929.32267
>>>>>>> 8aae9ab6
 }
}
dps_results: {
 key: "TestAssassination-AllItems-DestructiveShadowspiritDiamond"
 value: {
<<<<<<< HEAD
  dps: 28479.71496
  tps: 20220.59762
=======
  dps: 28458.23279
  tps: 20205.34528
>>>>>>> 8aae9ab6
 }
}
dps_results: {
 key: "TestAssassination-AllItems-DestructiveSkyflareDiamond"
 value: {
<<<<<<< HEAD
  dps: 28455.10083
  tps: 20203.12159
=======
  dps: 28431.28259
  tps: 20186.21064
>>>>>>> 8aae9ab6
 }
}
dps_results: {
 key: "TestAssassination-AllItems-DislodgedForeignObject-50348"
 value: {
<<<<<<< HEAD
  dps: 26906.63178
  tps: 19103.70857
=======
  dps: 26860.194
  tps: 19070.73774
>>>>>>> 8aae9ab6
 }
}
dps_results: {
 key: "TestAssassination-AllItems-DislodgedForeignObject-50353"
 value: {
<<<<<<< HEAD
  dps: 26900.70673
  tps: 19099.50178
=======
  dps: 26858.01965
  tps: 19069.19395
>>>>>>> 8aae9ab6
 }
}
dps_results: {
 key: "TestAssassination-AllItems-EffulgentShadowspiritDiamond"
 value: {
<<<<<<< HEAD
  dps: 28437.94674
  tps: 20190.94218
=======
  dps: 28402.67091
  tps: 20165.89634
>>>>>>> 8aae9ab6
 }
}
dps_results: {
 key: "TestAssassination-AllItems-ElectrosparkHeartstarter-67118"
 value: {
<<<<<<< HEAD
  dps: 26676.5705
  tps: 18940.36506
=======
  dps: 26661.01784
  tps: 18929.32267
>>>>>>> 8aae9ab6
 }
}
dps_results: {
 key: "TestAssassination-AllItems-EmberShadowspiritDiamond"
 value: {
<<<<<<< HEAD
  dps: 28437.94674
  tps: 20190.94218
=======
  dps: 28402.67091
  tps: 20165.89634
>>>>>>> 8aae9ab6
 }
}
dps_results: {
 key: "TestAssassination-AllItems-EmberSkyflareDiamond"
 value: {
<<<<<<< HEAD
  dps: 28437.94674
  tps: 20190.94218
=======
  dps: 28402.67091
  tps: 20165.89634
>>>>>>> 8aae9ab6
 }
}
dps_results: {
 key: "TestAssassination-AllItems-EnigmaticShadowspiritDiamond"
 value: {
<<<<<<< HEAD
  dps: 28479.71496
  tps: 20220.59762
=======
  dps: 28458.23279
  tps: 20205.34528
>>>>>>> 8aae9ab6
 }
}
dps_results: {
 key: "TestAssassination-AllItems-EnigmaticSkyflareDiamond"
 value: {
<<<<<<< HEAD
  dps: 28446.86523
  tps: 20197.27431
=======
  dps: 28427.79219
  tps: 20183.73245
>>>>>>> 8aae9ab6
 }
}
dps_results: {
 key: "TestAssassination-AllItems-EnigmaticStarflareDiamond"
 value: {
<<<<<<< HEAD
  dps: 28443.66716
  tps: 20195.00369
=======
  dps: 28422.29465
  tps: 20179.8292
>>>>>>> 8aae9ab6
 }
}
dps_results: {
 key: "TestAssassination-AllItems-EphemeralSnowflake-50260"
 value: {
<<<<<<< HEAD
  dps: 26831.88535
  tps: 19050.6386
=======
  dps: 26870.67702
  tps: 19078.18068
>>>>>>> 8aae9ab6
 }
}
dps_results: {
 key: "TestAssassination-AllItems-EssenceofGossamer-37220"
 value: {
<<<<<<< HEAD
  dps: 26676.5705
  tps: 18940.36506
=======
  dps: 26661.01784
  tps: 18929.32267
>>>>>>> 8aae9ab6
 }
}
dps_results: {
 key: "TestAssassination-AllItems-EssenceoftheCyclone-59473"
 value: {
<<<<<<< HEAD
  dps: 28273.83323
  tps: 20074.42159
=======
  dps: 28333.69202
  tps: 20116.92133
>>>>>>> 8aae9ab6
 }
}
dps_results: {
 key: "TestAssassination-AllItems-EssenceoftheCyclone-65140"
 value: {
<<<<<<< HEAD
  dps: 28590.43888
  tps: 20299.21161
=======
  dps: 28527.99093
  tps: 20254.87356
>>>>>>> 8aae9ab6
 }
}
dps_results: {
 key: "TestAssassination-AllItems-EternalEarthsiegeDiamond"
 value: {
<<<<<<< HEAD
  dps: 28437.94674
  tps: 20190.94218
=======
  dps: 28402.67091
  tps: 20165.89634
>>>>>>> 8aae9ab6
 }
}
dps_results: {
 key: "TestAssassination-AllItems-EternalShadowspiritDiamond"
 value: {
<<<<<<< HEAD
  dps: 28437.94674
  tps: 20190.94218
=======
  dps: 28402.67091
  tps: 20165.89634
>>>>>>> 8aae9ab6
 }
}
dps_results: {
 key: "TestAssassination-AllItems-ExtractofNecromanticPower-40373"
 value: {
<<<<<<< HEAD
  dps: 26830.39171
  tps: 19049.57812
=======
  dps: 26772.89199
  tps: 19008.75331
>>>>>>> 8aae9ab6
 }
}
dps_results: {
 key: "TestAssassination-AllItems-EyeoftheBroodmother-45308"
 value: {
<<<<<<< HEAD
  dps: 26791.58499
  tps: 19022.02535
=======
  dps: 26807.66825
  tps: 19033.44446
>>>>>>> 8aae9ab6
 }
}
dps_results: {
 key: "TestAssassination-AllItems-FallofMortality-59500"
 value: {
<<<<<<< HEAD
  dps: 26676.5705
  tps: 18940.36506
=======
  dps: 26661.01784
  tps: 18929.32267
>>>>>>> 8aae9ab6
 }
}
dps_results: {
 key: "TestAssassination-AllItems-FallofMortality-65124"
 value: {
<<<<<<< HEAD
  dps: 26676.5705
  tps: 18940.36506
=======
  dps: 26661.01784
  tps: 18929.32267
>>>>>>> 8aae9ab6
 }
}
dps_results: {
 key: "TestAssassination-AllItems-Figurine-DemonPanther-52199"
 value: {
<<<<<<< HEAD
  dps: 28925.97459
  tps: 20537.44196
=======
  dps: 29021.60328
  tps: 20605.33833
>>>>>>> 8aae9ab6
 }
}
dps_results: {
 key: "TestAssassination-AllItems-Figurine-DreamOwl-52354"
 value: {
<<<<<<< HEAD
  dps: 26676.5705
  tps: 18940.36506
=======
  dps: 26661.01784
  tps: 18929.32267
>>>>>>> 8aae9ab6
 }
}
dps_results: {
 key: "TestAssassination-AllItems-Figurine-EarthenGuardian-52352"
 value: {
<<<<<<< HEAD
  dps: 26676.5705
  tps: 18940.36506
=======
  dps: 26661.01784
  tps: 18929.32267
>>>>>>> 8aae9ab6
 }
}
dps_results: {
 key: "TestAssassination-AllItems-Figurine-JeweledSerpent-52353"
 value: {
<<<<<<< HEAD
  dps: 26676.5705
  tps: 18940.36506
=======
  dps: 26661.01784
  tps: 18929.32267
>>>>>>> 8aae9ab6
 }
}
dps_results: {
 key: "TestAssassination-AllItems-Figurine-KingofBoars-52351"
 value: {
<<<<<<< HEAD
  dps: 27632.39986
  tps: 19619.0039
=======
  dps: 27613.27452
  tps: 19605.42491
>>>>>>> 8aae9ab6
 }
}
dps_results: {
 key: "TestAssassination-AllItems-Figurine-SapphireOwl-42413"
 value: {
<<<<<<< HEAD
  dps: 26676.5705
  tps: 18940.36506
=======
  dps: 26661.01784
  tps: 18929.32267
>>>>>>> 8aae9ab6
 }
}
dps_results: {
 key: "TestAssassination-AllItems-FleetShadowspiritDiamond"
 value: {
<<<<<<< HEAD
  dps: 28529.23165
  tps: 20255.75447
=======
  dps: 28493.40704
  tps: 20230.319
>>>>>>> 8aae9ab6
 }
}
dps_results: {
 key: "TestAssassination-AllItems-ForethoughtTalisman-40258"
 value: {
<<<<<<< HEAD
  dps: 26676.5705
  tps: 18940.36506
=======
  dps: 26661.01784
  tps: 18929.32267
>>>>>>> 8aae9ab6
 }
}
dps_results: {
 key: "TestAssassination-AllItems-ForgeEmber-37660"
 value: {
<<<<<<< HEAD
  dps: 26774.24589
  tps: 19009.71458
=======
  dps: 26761.17319
  tps: 19000.43297
>>>>>>> 8aae9ab6
 }
}
dps_results: {
 key: "TestAssassination-AllItems-ForlornShadowspiritDiamond"
 value: {
<<<<<<< HEAD
  dps: 28437.94674
  tps: 20190.94218
=======
  dps: 28402.67091
  tps: 20165.89634
>>>>>>> 8aae9ab6
 }
}
dps_results: {
 key: "TestAssassination-AllItems-ForlornSkyflareDiamond"
 value: {
<<<<<<< HEAD
  dps: 28437.94674
  tps: 20190.94218
=======
  dps: 28402.67091
  tps: 20165.89634
>>>>>>> 8aae9ab6
 }
}
dps_results: {
 key: "TestAssassination-AllItems-ForlornStarflareDiamond"
 value: {
<<<<<<< HEAD
  dps: 28437.94674
  tps: 20190.94218
=======
  dps: 28402.67091
  tps: 20165.89634
>>>>>>> 8aae9ab6
 }
}
dps_results: {
 key: "TestAssassination-AllItems-FuryofAngerforge-59461"
 value: {
<<<<<<< HEAD
  dps: 27632.20612
  tps: 19618.86635
=======
  dps: 27736.25743
  tps: 19692.74277
>>>>>>> 8aae9ab6
 }
}
dps_results: {
 key: "TestAssassination-AllItems-FuryoftheFiveFlights-40431"
 value: {
<<<<<<< HEAD
  dps: 27126.36315
  tps: 19259.71784
=======
  dps: 27110.6519
  tps: 19248.56285
>>>>>>> 8aae9ab6
 }
}
dps_results: {
 key: "TestAssassination-AllItems-FuturesightRune-38763"
 value: {
<<<<<<< HEAD
  dps: 26676.5705
  tps: 18940.36506
=======
  dps: 26661.01784
  tps: 18929.32267
>>>>>>> 8aae9ab6
 }
}
dps_results: {
 key: "TestAssassination-AllItems-GaleofShadows-56138"
 value: {
<<<<<<< HEAD
  dps: 27054.16272
  tps: 19208.45553
=======
  dps: 26917.75799
  tps: 19111.60818
>>>>>>> 8aae9ab6
 }
}
dps_results: {
 key: "TestAssassination-AllItems-GaleofShadows-56462"
 value: {
<<<<<<< HEAD
  dps: 27034.8893
  tps: 19194.7714
=======
  dps: 27102.07091
  tps: 19242.47034
>>>>>>> 8aae9ab6
 }
}
dps_results: {
 key: "TestAssassination-AllItems-GearDetector-61462"
 value: {
<<<<<<< HEAD
  dps: 27603.01341
  tps: 19598.13952
=======
  dps: 27688.16995
  tps: 19658.60066
>>>>>>> 8aae9ab6
 }
}
dps_results: {
 key: "TestAssassination-AllItems-Gladiator'sVestments"
 value: {
<<<<<<< HEAD
  dps: 22948.65781
  tps: 16293.54705
=======
  dps: 22944.8868
  tps: 16290.86962
>>>>>>> 8aae9ab6
 }
}
dps_results: {
 key: "TestAssassination-AllItems-GlowingTwilightScale-54573"
 value: {
<<<<<<< HEAD
  dps: 26676.5705
  tps: 18940.36506
=======
  dps: 26661.01784
  tps: 18929.32267
>>>>>>> 8aae9ab6
 }
}
dps_results: {
 key: "TestAssassination-AllItems-GlowingTwilightScale-54589"
 value: {
<<<<<<< HEAD
  dps: 26676.5705
  tps: 18940.36506
=======
  dps: 26661.01784
  tps: 18929.32267
>>>>>>> 8aae9ab6
 }
}
dps_results: {
 key: "TestAssassination-AllItems-GnomishLightningGenerator-41121"
 value: {
<<<<<<< HEAD
  dps: 26777.96789
  tps: 19012.3572
=======
  dps: 26857.90983
  tps: 19069.11598
>>>>>>> 8aae9ab6
 }
}
dps_results: {
 key: "TestAssassination-AllItems-GraceoftheHerald-55266"
 value: {
<<<<<<< HEAD
  dps: 27498.84409
  tps: 19524.1793
=======
  dps: 27619.49371
  tps: 19609.84054
>>>>>>> 8aae9ab6
 }
}
dps_results: {
 key: "TestAssassination-AllItems-GraceoftheHerald-56295"
 value: {
<<<<<<< HEAD
  dps: 27970.11978
  tps: 19858.78504
=======
  dps: 27942.09901
  tps: 19838.8903
>>>>>>> 8aae9ab6
 }
}
dps_results: {
 key: "TestAssassination-AllItems-HarmlightToken-63839"
 value: {
<<<<<<< HEAD
  dps: 26796.18043
  tps: 19025.2881
=======
  dps: 26781.68505
  tps: 19014.99639
>>>>>>> 8aae9ab6
 }
}
dps_results: {
 key: "TestAssassination-AllItems-Harrison'sInsigniaofPanache-65803"
 value: {
<<<<<<< HEAD
  dps: 27370.69518
  tps: 19433.19358
=======
  dps: 27354.55761
  tps: 19421.7359
>>>>>>> 8aae9ab6
 }
}
dps_results: {
 key: "TestAssassination-AllItems-HeartofIgnacious-59514"
 value: {
<<<<<<< HEAD
  dps: 27243.1664
  tps: 19342.64814
=======
  dps: 27287.20246
  tps: 19373.91375
>>>>>>> 8aae9ab6
 }
}
dps_results: {
 key: "TestAssassination-AllItems-HeartofIgnacious-65110"
 value: {
<<<<<<< HEAD
  dps: 27314.99479
  tps: 19393.6463
=======
  dps: 27259.52295
  tps: 19354.2613
>>>>>>> 8aae9ab6
 }
}
dps_results: {
 key: "TestAssassination-AllItems-HeartofRage-59224"
 value: {
<<<<<<< HEAD
  dps: 27806.21479
  tps: 19742.4125
=======
  dps: 27799.13628
  tps: 19737.38676
>>>>>>> 8aae9ab6
 }
}
dps_results: {
 key: "TestAssassination-AllItems-HeartofRage-65072"
 value: {
<<<<<<< HEAD
  dps: 27910.77748
  tps: 19816.65201
=======
  dps: 27956.36464
  tps: 19849.0189
>>>>>>> 8aae9ab6
 }
}
dps_results: {
 key: "TestAssassination-AllItems-HeartofSolace-55868"
 value: {
<<<<<<< HEAD
  dps: 27054.16272
  tps: 19208.45553
=======
  dps: 26917.75799
  tps: 19111.60818
>>>>>>> 8aae9ab6
 }
}
dps_results: {
 key: "TestAssassination-AllItems-HeartofSolace-56393"
 value: {
<<<<<<< HEAD
  dps: 27622.04067
  tps: 19611.64887
=======
  dps: 27690.59901
  tps: 19660.3253
>>>>>>> 8aae9ab6
 }
}
dps_results: {
 key: "TestAssassination-AllItems-HeartofThunder-55845"
 value: {
<<<<<<< HEAD
  dps: 26676.5705
  tps: 18940.36506
=======
  dps: 26661.01784
  tps: 18929.32267
>>>>>>> 8aae9ab6
 }
}
dps_results: {
 key: "TestAssassination-AllItems-HeartofThunder-56370"
 value: {
<<<<<<< HEAD
  dps: 26676.5705
  tps: 18940.36506
=======
  dps: 26661.01784
  tps: 18929.32267
>>>>>>> 8aae9ab6
 }
}
dps_results: {
 key: "TestAssassination-AllItems-HeartoftheVile-66969"
 value: {
<<<<<<< HEAD
  dps: 27638.43741
  tps: 19623.29056
=======
  dps: 27734.54592
  tps: 19691.5276
>>>>>>> 8aae9ab6
 }
}
dps_results: {
 key: "TestAssassination-AllItems-Heartpierce-49982"
 value: {
<<<<<<< HEAD
  dps: 28957.49672
  tps: 20559.82267
=======
  dps: 28928.02547
  tps: 20538.89809
>>>>>>> 8aae9ab6
 }
}
dps_results: {
 key: "TestAssassination-AllItems-Heartpierce-50641"
 value: {
<<<<<<< HEAD
  dps: 28957.49672
  tps: 20559.82267
=======
  dps: 28928.02547
  tps: 20538.89809
>>>>>>> 8aae9ab6
 }
}
dps_results: {
 key: "TestAssassination-AllItems-IllustrationoftheDragonSoul-40432"
 value: {
<<<<<<< HEAD
  dps: 26676.5705
  tps: 18940.36506
=======
  dps: 26661.01784
  tps: 18929.32267
>>>>>>> 8aae9ab6
 }
}
dps_results: {
 key: "TestAssassination-AllItems-ImpassiveShadowspiritDiamond"
 value: {
<<<<<<< HEAD
  dps: 28479.71496
  tps: 20220.59762
=======
  dps: 28458.23279
  tps: 20205.34528
>>>>>>> 8aae9ab6
 }
}
dps_results: {
 key: "TestAssassination-AllItems-ImpassiveSkyflareDiamond"
 value: {
<<<<<<< HEAD
  dps: 28446.86523
  tps: 20197.27431
=======
  dps: 28427.79219
  tps: 20183.73245
>>>>>>> 8aae9ab6
 }
}
dps_results: {
 key: "TestAssassination-AllItems-ImpassiveStarflareDiamond"
 value: {
<<<<<<< HEAD
  dps: 28443.66716
  tps: 20195.00369
=======
  dps: 28422.29465
  tps: 20179.8292
>>>>>>> 8aae9ab6
 }
}
dps_results: {
 key: "TestAssassination-AllItems-ImpatienceofYouth-62464"
 value: {
<<<<<<< HEAD
  dps: 27754.37437
  tps: 19705.6058
=======
  dps: 27734.78862
  tps: 19691.69992
>>>>>>> 8aae9ab6
 }
}
dps_results: {
 key: "TestAssassination-AllItems-ImpatienceofYouth-62469"
 value: {
<<<<<<< HEAD
  dps: 27754.37437
  tps: 19705.6058
=======
  dps: 27734.78862
  tps: 19691.69992
>>>>>>> 8aae9ab6
 }
}
dps_results: {
 key: "TestAssassination-AllItems-ImpetuousQuery-55881"
 value: {
<<<<<<< HEAD
  dps: 27068.42819
  tps: 19218.58402
=======
  dps: 27053.65065
  tps: 19208.09196
>>>>>>> 8aae9ab6
 }
}
dps_results: {
 key: "TestAssassination-AllItems-ImpetuousQuery-56406"
 value: {
<<<<<<< HEAD
  dps: 27119.74289
  tps: 19255.01745
=======
  dps: 27105.06685
  tps: 19244.59746
>>>>>>> 8aae9ab6
 }
}
dps_results: {
 key: "TestAssassination-AllItems-IncisorFragment-37723"
 value: {
<<<<<<< HEAD
  dps: 27042.32514
  tps: 19200.05085
=======
  dps: 27024.94299
  tps: 19187.70952
>>>>>>> 8aae9ab6
 }
}
dps_results: {
 key: "TestAssassination-AllItems-InsightfulEarthsiegeDiamond"
 value: {
<<<<<<< HEAD
  dps: 28437.94674
  tps: 20190.94218
=======
  dps: 28402.67091
  tps: 20165.89634
>>>>>>> 8aae9ab6
 }
}
dps_results: {
 key: "TestAssassination-AllItems-InsigniaofDiplomacy-61433"
 value: {
<<<<<<< HEAD
  dps: 26676.5705
  tps: 18940.36506
=======
  dps: 26661.01784
  tps: 18929.32267
>>>>>>> 8aae9ab6
 }
}
dps_results: {
 key: "TestAssassination-AllItems-InsigniaoftheEarthenLord-61429"
 value: {
<<<<<<< HEAD
  dps: 26978.23872
  tps: 19154.54949
=======
  dps: 26963.28278
  tps: 19143.93077
>>>>>>> 8aae9ab6
 }
}
dps_results: {
 key: "TestAssassination-AllItems-InvigoratingEarthsiegeDiamond"
 value: {
<<<<<<< HEAD
  dps: 28558.31776
  tps: 20276.40561
=======
  dps: 28444.53364
  tps: 20195.61888
>>>>>>> 8aae9ab6
  hps: 65.01959
 }
}
dps_results: {
 key: "TestAssassination-AllItems-JarofAncientRemedies-59354"
 value: {
<<<<<<< HEAD
  dps: 26676.5705
  tps: 18940.36506
=======
  dps: 26661.01784
  tps: 18929.32267
>>>>>>> 8aae9ab6
 }
}
dps_results: {
 key: "TestAssassination-AllItems-JarofAncientRemedies-65029"
 value: {
<<<<<<< HEAD
  dps: 26676.5705
  tps: 18940.36506
=======
  dps: 26661.01784
  tps: 18929.32267
>>>>>>> 8aae9ab6
 }
}
dps_results: {
 key: "TestAssassination-AllItems-JujuofNimbleness-63840"
 value: {
<<<<<<< HEAD
  dps: 27818.13882
  tps: 19750.87856
=======
  dps: 27900.07718
  tps: 19809.0548
>>>>>>> 8aae9ab6
 }
}
dps_results: {
 key: "TestAssassination-AllItems-KeytotheEndlessChamber-55795"
 value: {
<<<<<<< HEAD
  dps: 28322.11611
  tps: 20108.70243
=======
  dps: 28354.9863
  tps: 20132.04027
>>>>>>> 8aae9ab6
 }
}
dps_results: {
 key: "TestAssassination-AllItems-KeytotheEndlessChamber-56328"
 value: {
<<<<<<< HEAD
  dps: 28750.22027
  tps: 20412.65639
=======
  dps: 28930.96614
  tps: 20540.98596
>>>>>>> 8aae9ab6
 }
}
dps_results: {
 key: "TestAssassination-AllItems-KvaldirBattleStandard-59685"
 value: {
<<<<<<< HEAD
  dps: 27086.34087
  tps: 19231.30202
=======
  dps: 27074.64704
  tps: 19222.9994
>>>>>>> 8aae9ab6
 }
}
dps_results: {
 key: "TestAssassination-AllItems-KvaldirBattleStandard-59689"
 value: {
<<<<<<< HEAD
  dps: 27086.34087
  tps: 19231.30202
=======
  dps: 27074.64704
  tps: 19222.9994
>>>>>>> 8aae9ab6
 }
}
dps_results: {
 key: "TestAssassination-AllItems-LadyLa-La'sSingingShell-67152"
 value: {
<<<<<<< HEAD
  dps: 26988.5011
  tps: 19161.83578
=======
  dps: 26794.58904
  tps: 19024.15822
>>>>>>> 8aae9ab6
 }
}
dps_results: {
 key: "TestAssassination-AllItems-Lavanthor'sTalisman-37872"
 value: {
<<<<<<< HEAD
  dps: 26676.5705
  tps: 18940.36506
=======
  dps: 26661.01784
  tps: 18929.32267
>>>>>>> 8aae9ab6
 }
}
dps_results: {
 key: "TestAssassination-AllItems-LeadenDespair-55816"
 value: {
<<<<<<< HEAD
  dps: 26676.5705
  tps: 18940.36506
=======
  dps: 26661.01784
  tps: 18929.32267
>>>>>>> 8aae9ab6
 }
}
dps_results: {
 key: "TestAssassination-AllItems-LeadenDespair-56347"
 value: {
<<<<<<< HEAD
  dps: 26676.5705
  tps: 18940.36506
=======
  dps: 26661.01784
  tps: 18929.32267
>>>>>>> 8aae9ab6
 }
}
dps_results: {
 key: "TestAssassination-AllItems-LeftEyeofRajh-56102"
 value: {
<<<<<<< HEAD
  dps: 28172.15364
  tps: 20002.22909
=======
  dps: 28221.6881
  tps: 20037.39855
>>>>>>> 8aae9ab6
 }
}
dps_results: {
 key: "TestAssassination-AllItems-LeftEyeofRajh-56427"
 value: {
<<<<<<< HEAD
  dps: 28363.5881
  tps: 20138.14755
=======
  dps: 28338.57994
  tps: 20120.39176
>>>>>>> 8aae9ab6
 }
}
dps_results: {
 key: "TestAssassination-AllItems-LicensetoSlay-58180"
 value: {
<<<<<<< HEAD
  dps: 28054.03544
  tps: 19918.36516
=======
  dps: 28077.36746
  tps: 19934.9309
>>>>>>> 8aae9ab6
 }
}
dps_results: {
 key: "TestAssassination-AllItems-MagnetiteMirror-55814"
 value: {
<<<<<<< HEAD
  dps: 27326.05282
  tps: 19401.4975
=======
  dps: 27325.55885
  tps: 19401.14679
>>>>>>> 8aae9ab6
 }
}
dps_results: {
 key: "TestAssassination-AllItems-MagnetiteMirror-56345"
 value: {
<<<<<<< HEAD
  dps: 27537.80458
  tps: 19551.84125
=======
  dps: 27474.86264
  tps: 19507.15247
>>>>>>> 8aae9ab6
 }
}
dps_results: {
 key: "TestAssassination-AllItems-MajesticDragonFigurine-40430"
 value: {
<<<<<<< HEAD
  dps: 26676.5705
  tps: 18940.36506
=======
  dps: 26661.01784
  tps: 18929.32267
>>>>>>> 8aae9ab6
 }
}
dps_results: {
 key: "TestAssassination-AllItems-MandalaofStirringPatterns-62467"
 value: {
<<<<<<< HEAD
  dps: 26676.5705
  tps: 18940.36506
=======
  dps: 26661.01784
  tps: 18929.32267
>>>>>>> 8aae9ab6
 }
}
dps_results: {
 key: "TestAssassination-AllItems-MandalaofStirringPatterns-62472"
 value: {
<<<<<<< HEAD
  dps: 26676.5705
  tps: 18940.36506
=======
  dps: 26661.01784
  tps: 18929.32267
>>>>>>> 8aae9ab6
 }
}
dps_results: {
 key: "TestAssassination-AllItems-MarkofKhardros-56132"
 value: {
<<<<<<< HEAD
  dps: 27469.18359
  tps: 19503.12035
=======
  dps: 27455.43792
  tps: 19493.36092
>>>>>>> 8aae9ab6
 }
}
dps_results: {
 key: "TestAssassination-AllItems-MarkofKhardros-56458"
 value: {
<<<<<<< HEAD
  dps: 27573.86883
  tps: 19577.44687
=======
  dps: 27560.36492
  tps: 19567.85909
>>>>>>> 8aae9ab6
 }
}
dps_results: {
 key: "TestAssassination-AllItems-MeteoriteWhetstone-37390"
 value: {
<<<<<<< HEAD
  dps: 26953.11341
  tps: 19136.71052
=======
  dps: 26942.32838
  tps: 19129.05315
>>>>>>> 8aae9ab6
 }
}
dps_results: {
 key: "TestAssassination-AllItems-MightoftheOcean-55251"
 value: {
<<<<<<< HEAD
  dps: 27508.3971
  tps: 19530.96194
=======
  dps: 27483.24157
  tps: 19513.10151
>>>>>>> 8aae9ab6
 }
}
dps_results: {
 key: "TestAssassination-AllItems-MightoftheOcean-56285"
 value: {
<<<<<<< HEAD
  dps: 27835.61201
  tps: 19763.28453
=======
  dps: 27960.28826
  tps: 19851.80467
>>>>>>> 8aae9ab6
 }
}
dps_results: {
 key: "TestAssassination-AllItems-MirrorofBrokenImages-62466"
 value: {
<<<<<<< HEAD
  dps: 27175.72256
  tps: 19294.76302
=======
  dps: 27161.15725
  tps: 19284.42165
>>>>>>> 8aae9ab6
 }
}
dps_results: {
 key: "TestAssassination-AllItems-MirrorofBrokenImages-62471"
 value: {
<<<<<<< HEAD
  dps: 27175.72256
  tps: 19294.76302
=======
  dps: 27161.15725
  tps: 19284.42165
>>>>>>> 8aae9ab6
 }
}
dps_results: {
 key: "TestAssassination-AllItems-MoonwellChalice-70142"
 value: {
<<<<<<< HEAD
  dps: 27310.60886
  tps: 19390.53229
=======
  dps: 27290.95154
  tps: 19376.5756
>>>>>>> 8aae9ab6
 }
}
dps_results: {
 key: "TestAssassination-AllItems-NevermeltingIceCrystal-50259"
 value: {
<<<<<<< HEAD
  dps: 26727.05076
  tps: 18976.20604
=======
  dps: 26735.91804
  tps: 18982.50181
>>>>>>> 8aae9ab6
 }
}
dps_results: {
 key: "TestAssassination-AllItems-OfferingofSacrifice-37638"
 value: {
<<<<<<< HEAD
  dps: 26676.5705
  tps: 18940.36506
=======
  dps: 26661.01784
  tps: 18929.32267
>>>>>>> 8aae9ab6
 }
}
dps_results: {
 key: "TestAssassination-AllItems-Oremantle'sFavor-61448"
 value: {
<<<<<<< HEAD
  dps: 27153.74758
  tps: 19279.16078
=======
  dps: 27221.90841
  tps: 19327.55497
>>>>>>> 8aae9ab6
 }
}
dps_results: {
 key: "TestAssassination-AllItems-PersistentEarthshatterDiamond"
 value: {
<<<<<<< HEAD
  dps: 28443.66716
  tps: 20195.00369
=======
  dps: 28422.29465
  tps: 20179.8292
>>>>>>> 8aae9ab6
 }
}
dps_results: {
 key: "TestAssassination-AllItems-PersistentEarthsiegeDiamond"
 value: {
<<<<<<< HEAD
  dps: 28446.86523
  tps: 20197.27431
=======
  dps: 28427.79219
  tps: 20183.73245
>>>>>>> 8aae9ab6
 }
}
dps_results: {
 key: "TestAssassination-AllItems-PetrifiedScarab-21685"
 value: {
<<<<<<< HEAD
  dps: 26676.5705
  tps: 18940.36506
=======
  dps: 26661.01784
  tps: 18929.32267
>>>>>>> 8aae9ab6
 }
}
dps_results: {
 key: "TestAssassination-AllItems-PetrifiedTwilightScale-54571"
 value: {
<<<<<<< HEAD
  dps: 26676.5705
  tps: 18940.36506
=======
  dps: 26661.01784
  tps: 18929.32267
>>>>>>> 8aae9ab6
 }
}
dps_results: {
 key: "TestAssassination-AllItems-PetrifiedTwilightScale-54591"
 value: {
<<<<<<< HEAD
  dps: 26676.5705
  tps: 18940.36506
=======
  dps: 26661.01784
  tps: 18929.32267
>>>>>>> 8aae9ab6
 }
}
dps_results: {
 key: "TestAssassination-AllItems-PorcelainCrab-55237"
 value: {
<<<<<<< HEAD
  dps: 27019.00426
  tps: 19183.49302
=======
  dps: 27004.66881
  tps: 19173.31486
>>>>>>> 8aae9ab6
 }
}
dps_results: {
 key: "TestAssassination-AllItems-PorcelainCrab-56280"
 value: {
<<<<<<< HEAD
  dps: 27314.80158
  tps: 19393.50912
=======
  dps: 27297.82627
  tps: 19381.45665
>>>>>>> 8aae9ab6
 }
}
dps_results: {
 key: "TestAssassination-AllItems-PowerfulEarthshatterDiamond"
 value: {
<<<<<<< HEAD
  dps: 28437.94674
  tps: 20190.94218
=======
  dps: 28402.67091
  tps: 20165.89634
>>>>>>> 8aae9ab6
 }
}
dps_results: {
 key: "TestAssassination-AllItems-PowerfulEarthsiegeDiamond"
 value: {
<<<<<<< HEAD
  dps: 28437.94674
  tps: 20190.94218
=======
  dps: 28402.67091
  tps: 20165.89634
>>>>>>> 8aae9ab6
 }
}
dps_results: {
 key: "TestAssassination-AllItems-PowerfulShadowspiritDiamond"
 value: {
<<<<<<< HEAD
  dps: 28437.94674
  tps: 20190.94218
=======
  dps: 28402.67091
  tps: 20165.89634
>>>>>>> 8aae9ab6
 }
}
dps_results: {
 key: "TestAssassination-AllItems-Prestor'sTalismanofMachination-59441"
 value: {
<<<<<<< HEAD
  dps: 28518.37409
  tps: 20248.04561
=======
  dps: 28555.47181
  tps: 20274.38499
>>>>>>> 8aae9ab6
 }
}
dps_results: {
 key: "TestAssassination-AllItems-PurifiedShardoftheGods"
 value: {
<<<<<<< HEAD
  dps: 26676.5705
  tps: 18940.36506
=======
  dps: 26661.01784
  tps: 18929.32267
>>>>>>> 8aae9ab6
 }
}
dps_results: {
 key: "TestAssassination-AllItems-Rainsong-55854"
 value: {
<<<<<<< HEAD
  dps: 26676.5705
  tps: 18940.36506
=======
  dps: 26661.01784
  tps: 18929.32267
>>>>>>> 8aae9ab6
 }
}
dps_results: {
 key: "TestAssassination-AllItems-Rainsong-56377"
 value: {
<<<<<<< HEAD
  dps: 26676.5705
  tps: 18940.36506
=======
  dps: 26661.01784
  tps: 18929.32267
>>>>>>> 8aae9ab6
 }
}
dps_results: {
 key: "TestAssassination-AllItems-ReignoftheDead-47316"
 value: {
<<<<<<< HEAD
  dps: 26764.04098
  tps: 19002.4691
=======
  dps: 26738.06225
  tps: 18984.0242
>>>>>>> 8aae9ab6
 }
}
dps_results: {
 key: "TestAssassination-AllItems-ReignoftheDead-47477"
 value: {
<<<<<<< HEAD
  dps: 26782.45628
  tps: 19015.54396
=======
  dps: 26756.8659
  tps: 18997.37479
>>>>>>> 8aae9ab6
 }
}
dps_results: {
 key: "TestAssassination-AllItems-RelentlessEarthsiegeDiamond"
 value: {
<<<<<<< HEAD
  dps: 28837.21537
  tps: 20474.42291
=======
  dps: 28812.65359
  tps: 20456.98405
>>>>>>> 8aae9ab6
 }
}
dps_results: {
 key: "TestAssassination-AllItems-ReverberatingShadowspiritDiamond"
 value: {
<<<<<<< HEAD
  dps: 28845.80088
  tps: 20480.51863
=======
  dps: 28807.3661
  tps: 20453.22993
>>>>>>> 8aae9ab6
 }
}
dps_results: {
 key: "TestAssassination-AllItems-RevitalizingShadowspiritDiamond"
 value: {
<<<<<<< HEAD
  dps: 28761.9878
  tps: 20421.01134
=======
  dps: 28723.76868
  tps: 20393.87576
>>>>>>> 8aae9ab6
 }
}
dps_results: {
 key: "TestAssassination-AllItems-RevitalizingSkyflareDiamond"
 value: {
<<<<<<< HEAD
  dps: 28437.94674
  tps: 20190.94218
=======
  dps: 28402.67091
  tps: 20165.89634
>>>>>>> 8aae9ab6
 }
}
dps_results: {
 key: "TestAssassination-AllItems-RightEyeofRajh-56100"
 value: {
<<<<<<< HEAD
  dps: 27786.81589
  tps: 19728.63928
=======
  dps: 27822.31909
  tps: 19753.84656
>>>>>>> 8aae9ab6
 }
}
dps_results: {
 key: "TestAssassination-AllItems-RightEyeofRajh-56431"
 value: {
<<<<<<< HEAD
  dps: 27921.48894
  tps: 19824.25715
=======
  dps: 28044.79319
  tps: 19911.80317
>>>>>>> 8aae9ab6
 }
}
dps_results: {
 key: "TestAssassination-AllItems-RuneofRepulsion-40372"
 value: {
<<<<<<< HEAD
  dps: 26676.5705
  tps: 18940.36506
=======
  dps: 26661.01784
  tps: 18929.32267
>>>>>>> 8aae9ab6
 }
}
dps_results: {
 key: "TestAssassination-AllItems-Schnottz'sMedallionofCommand-65805"
 value: {
<<<<<<< HEAD
  dps: 27891.21854
  tps: 19802.76516
=======
  dps: 27923.53233
  tps: 19825.70796
>>>>>>> 8aae9ab6
 }
}
dps_results: {
 key: "TestAssassination-AllItems-SeaStar-55256"
 value: {
<<<<<<< HEAD
  dps: 26676.5705
  tps: 18940.36506
=======
  dps: 26661.01784
  tps: 18929.32267
>>>>>>> 8aae9ab6
 }
}
dps_results: {
 key: "TestAssassination-AllItems-SeaStar-56290"
 value: {
<<<<<<< HEAD
  dps: 26676.5705
  tps: 18940.36506
=======
  dps: 26661.01784
  tps: 18929.32267
>>>>>>> 8aae9ab6
 }
}
dps_results: {
 key: "TestAssassination-AllItems-SealofthePantheon-36993"
 value: {
<<<<<<< HEAD
  dps: 26676.5705
  tps: 18940.36506
=======
  dps: 26661.01784
  tps: 18929.32267
>>>>>>> 8aae9ab6
 }
}
dps_results: {
 key: "TestAssassination-AllItems-Shadowblade'sBattlegear"
 value: {
<<<<<<< HEAD
  dps: 21773.20242
  tps: 15458.97372
=======
  dps: 21697.49606
  tps: 15405.2222
>>>>>>> 8aae9ab6
 }
}
dps_results: {
 key: "TestAssassination-AllItems-ShieldedSkyflareDiamond"
 value: {
<<<<<<< HEAD
  dps: 28437.94674
  tps: 20190.94218
=======
  dps: 28402.67091
  tps: 20165.89634
>>>>>>> 8aae9ab6
 }
}
dps_results: {
 key: "TestAssassination-AllItems-ShinyShardoftheGods"
 value: {
<<<<<<< HEAD
  dps: 26676.5705
  tps: 18940.36506
=======
  dps: 26661.01784
  tps: 18929.32267
>>>>>>> 8aae9ab6
 }
}
dps_results: {
 key: "TestAssassination-AllItems-Shrine-CleansingPurifier-63838"
 value: {
<<<<<<< HEAD
  dps: 27413.2714
  tps: 19463.42269
=======
  dps: 27428.03386
  tps: 19473.90404
>>>>>>> 8aae9ab6
 }
}
dps_results: {
 key: "TestAssassination-AllItems-Sindragosa'sFlawlessFang-50361"
 value: {
<<<<<<< HEAD
  dps: 26676.5705
  tps: 18940.36506
=======
  dps: 26661.01784
  tps: 18929.32267
>>>>>>> 8aae9ab6
 }
}
dps_results: {
 key: "TestAssassination-AllItems-Skardyn'sGrace-56115"
 value: {
<<<<<<< HEAD
  dps: 28087.2246
  tps: 19941.92947
=======
  dps: 28120.0058
  tps: 19965.20412
>>>>>>> 8aae9ab6
 }
}
dps_results: {
 key: "TestAssassination-AllItems-Skardyn'sGrace-56440"
 value: {
<<<<<<< HEAD
  dps: 28269.12659
  tps: 20071.07988
=======
  dps: 28297.84662
  tps: 20091.4711
>>>>>>> 8aae9ab6
 }
}
dps_results: {
 key: "TestAssassination-AllItems-Slayer'sArmor"
 value: {
<<<<<<< HEAD
  dps: 15111.30292
  tps: 10729.02507
=======
  dps: 15134.7174
  tps: 10745.64936
>>>>>>> 8aae9ab6
 }
}
dps_results: {
 key: "TestAssassination-AllItems-SliverofPureIce-50339"
 value: {
<<<<<<< HEAD
  dps: 26676.5705
  tps: 18940.36506
=======
  dps: 26661.01784
  tps: 18929.32267
>>>>>>> 8aae9ab6
 }
}
dps_results: {
 key: "TestAssassination-AllItems-SliverofPureIce-50346"
 value: {
<<<<<<< HEAD
  dps: 26676.5705
  tps: 18940.36506
=======
  dps: 26661.01784
  tps: 18929.32267
>>>>>>> 8aae9ab6
 }
}
dps_results: {
 key: "TestAssassination-AllItems-Sorrowsong-55879"
 value: {
<<<<<<< HEAD
  dps: 27068.42819
  tps: 19218.58402
=======
  dps: 27053.65065
  tps: 19208.09196
>>>>>>> 8aae9ab6
 }
}
dps_results: {
 key: "TestAssassination-AllItems-Sorrowsong-56400"
 value: {
<<<<<<< HEAD
  dps: 27119.74289
  tps: 19255.01745
=======
  dps: 27105.06685
  tps: 19244.59746
>>>>>>> 8aae9ab6
 }
}
dps_results: {
 key: "TestAssassination-AllItems-Soul'sAnguish-66994"
 value: {
<<<<<<< HEAD
  dps: 27549.84175
  tps: 19560.38764
=======
  dps: 27584.81965
  tps: 19585.22195
>>>>>>> 8aae9ab6
 }
}
dps_results: {
 key: "TestAssassination-AllItems-SoulCasket-58183"
 value: {
<<<<<<< HEAD
  dps: 27175.72256
  tps: 19294.76302
=======
  dps: 27161.15725
  tps: 19284.42165
>>>>>>> 8aae9ab6
 }
}
dps_results: {
 key: "TestAssassination-AllItems-SoulPreserver-37111"
 value: {
<<<<<<< HEAD
  dps: 26676.5705
  tps: 18940.36506
=======
  dps: 26661.01784
  tps: 18929.32267
>>>>>>> 8aae9ab6
 }
}
dps_results: {
 key: "TestAssassination-AllItems-SouloftheDead-40382"
 value: {
<<<<<<< HEAD
  dps: 26792.47717
  tps: 19022.65879
=======
  dps: 26807.94851
  tps: 19033.64344
>>>>>>> 8aae9ab6
 }
}
dps_results: {
 key: "TestAssassination-AllItems-SparkofLife-37657"
 value: {
<<<<<<< HEAD
  dps: 26784.30852
  tps: 19016.85905
=======
  dps: 26699.66872
  tps: 18956.76479
>>>>>>> 8aae9ab6
 }
}
dps_results: {
 key: "TestAssassination-AllItems-SphereofRedDragon'sBlood-37166"
 value: {
<<<<<<< HEAD
  dps: 26949.47973
  tps: 19134.13061
=======
  dps: 27017.52243
  tps: 19182.44092
>>>>>>> 8aae9ab6
 }
}
dps_results: {
 key: "TestAssassination-AllItems-Stonemother'sKiss-61411"
 value: {
<<<<<<< HEAD
  dps: 26897.50079
  tps: 19097.22556
=======
  dps: 26910.02402
  tps: 19106.11705
>>>>>>> 8aae9ab6
 }
}
dps_results: {
 key: "TestAssassination-AllItems-StumpofTime-62465"
 value: {
<<<<<<< HEAD
  dps: 27471.39162
  tps: 19504.68805
=======
  dps: 27495.45825
  tps: 19521.77536
>>>>>>> 8aae9ab6
 }
}
dps_results: {
 key: "TestAssassination-AllItems-StumpofTime-62470"
 value: {
<<<<<<< HEAD
  dps: 27471.39162
  tps: 19504.68805
=======
  dps: 27495.45825
  tps: 19521.77536
>>>>>>> 8aae9ab6
 }
}
dps_results: {
 key: "TestAssassination-AllItems-SwiftSkyflareDiamond"
 value: {
<<<<<<< HEAD
  dps: 28446.86523
  tps: 20197.27431
=======
  dps: 28427.79219
  tps: 20183.73245
>>>>>>> 8aae9ab6
 }
}
dps_results: {
 key: "TestAssassination-AllItems-SwiftStarflareDiamond"
 value: {
<<<<<<< HEAD
  dps: 28443.66716
  tps: 20195.00369
=======
  dps: 28422.29465
  tps: 20179.8292
>>>>>>> 8aae9ab6
 }
}
dps_results: {
 key: "TestAssassination-AllItems-SwiftWindfireDiamond"
 value: {
<<<<<<< HEAD
  dps: 28443.80787
  tps: 20195.10359
=======
  dps: 28413.49903
  tps: 20173.58431
>>>>>>> 8aae9ab6
 }
}
dps_results: {
 key: "TestAssassination-AllItems-SymbioticWorm-59332"
 value: {
<<<<<<< HEAD
  dps: 26676.5705
  tps: 18940.36506
=======
  dps: 26661.01784
  tps: 18929.32267
>>>>>>> 8aae9ab6
 }
}
dps_results: {
 key: "TestAssassination-AllItems-SymbioticWorm-65048"
 value: {
<<<<<<< HEAD
  dps: 26676.5705
  tps: 18940.36506
=======
  dps: 26661.01784
  tps: 18929.32267
>>>>>>> 8aae9ab6
 }
}
dps_results: {
 key: "TestAssassination-AllItems-TalismanofSinisterOrder-65804"
 value: {
<<<<<<< HEAD
  dps: 26941.89918
  tps: 19128.74842
=======
  dps: 26926.69113
  tps: 19117.9507
>>>>>>> 8aae9ab6
 }
}
dps_results: {
 key: "TestAssassination-AllItems-TalismanofTrollDivinity-37734"
 value: {
<<<<<<< HEAD
  dps: 26676.5705
  tps: 18940.36506
=======
  dps: 26661.01784
  tps: 18929.32267
>>>>>>> 8aae9ab6
 }
}
dps_results: {
 key: "TestAssassination-AllItems-Tank-CommanderInsignia-63841"
 value: {
<<<<<<< HEAD
  dps: 27390.50768
  tps: 19447.26046
=======
  dps: 27357.42899
  tps: 19423.77459
>>>>>>> 8aae9ab6
 }
}
dps_results: {
 key: "TestAssassination-AllItems-TearofBlood-55819"
 value: {
<<<<<<< HEAD
  dps: 26676.5705
  tps: 18940.36506
=======
  dps: 26661.01784
  tps: 18929.32267
>>>>>>> 8aae9ab6
 }
}
dps_results: {
 key: "TestAssassination-AllItems-TearofBlood-56351"
 value: {
<<<<<<< HEAD
  dps: 26676.5705
  tps: 18940.36506
=======
  dps: 26661.01784
  tps: 18929.32267
>>>>>>> 8aae9ab6
 }
}
dps_results: {
 key: "TestAssassination-AllItems-TearsoftheVanquished-47215"
 value: {
<<<<<<< HEAD
  dps: 26676.5705
  tps: 18940.36506
=======
  dps: 26661.01784
  tps: 18929.32267
>>>>>>> 8aae9ab6
 }
}
dps_results: {
 key: "TestAssassination-AllItems-TendrilsofBurrowingDark-55810"
 value: {
<<<<<<< HEAD
  dps: 27010.89353
  tps: 19177.73441
=======
  dps: 26996.00218
  tps: 19167.16155
>>>>>>> 8aae9ab6
 }
}
dps_results: {
 key: "TestAssassination-AllItems-TendrilsofBurrowingDark-56339"
 value: {
<<<<<<< HEAD
  dps: 27119.74289
  tps: 19255.01745
=======
  dps: 27105.06685
  tps: 19244.59746
>>>>>>> 8aae9ab6
 }
}
dps_results: {
 key: "TestAssassination-AllItems-TerrorbladeBattlegear"
 value: {
<<<<<<< HEAD
  dps: 20060.50292
  tps: 14242.95707
=======
  dps: 20022.45744
  tps: 14215.94478
>>>>>>> 8aae9ab6
 }
}
dps_results: {
 key: "TestAssassination-AllItems-TheGeneral'sHeart-45507"
 value: {
<<<<<<< HEAD
  dps: 26676.5705
  tps: 18940.36506
=======
  dps: 26661.01784
  tps: 18929.32267
>>>>>>> 8aae9ab6
 }
}
dps_results: {
 key: "TestAssassination-AllItems-Theralion'sMirror-59519"
 value: {
<<<<<<< HEAD
  dps: 27204.73476
  tps: 19315.36168
=======
  dps: 27185.30956
  tps: 19301.56979
>>>>>>> 8aae9ab6
 }
}
dps_results: {
 key: "TestAssassination-AllItems-Theralion'sMirror-65105"
 value: {
<<<<<<< HEAD
  dps: 27297.17514
  tps: 19380.99435
=======
  dps: 27274.7613
  tps: 19365.08053
>>>>>>> 8aae9ab6
 }
}
dps_results: {
 key: "TestAssassination-AllItems-Throngus'sFinger-56121"
 value: {
<<<<<<< HEAD
  dps: 26676.5705
  tps: 18940.36506
=======
  dps: 26661.01784
  tps: 18929.32267
>>>>>>> 8aae9ab6
 }
}
dps_results: {
 key: "TestAssassination-AllItems-Throngus'sFinger-56449"
 value: {
<<<<<<< HEAD
  dps: 26676.5705
  tps: 18940.36506
=======
  dps: 26661.01784
  tps: 18929.32267
>>>>>>> 8aae9ab6
 }
}
dps_results: {
 key: "TestAssassination-AllItems-ThunderingSkyflareDiamond"
 value: {
<<<<<<< HEAD
  dps: 28617.07633
  tps: 20318.1242
=======
  dps: 28540.73656
  tps: 20263.92296
>>>>>>> 8aae9ab6
 }
}
dps_results: {
 key: "TestAssassination-AllItems-Tia'sGrace-55874"
 value: {
<<<<<<< HEAD
  dps: 28169.95335
  tps: 20000.66688
=======
  dps: 28201.87416
  tps: 20023.33066
>>>>>>> 8aae9ab6
 }
}
dps_results: {
 key: "TestAssassination-AllItems-Tia'sGrace-56394"
 value: {
<<<<<<< HEAD
  dps: 28348.38138
  tps: 20127.35078
=======
  dps: 28409.51282
  tps: 20170.7541
>>>>>>> 8aae9ab6
 }
}
dps_results: {
 key: "TestAssassination-AllItems-TinyAbominationinaJar-50351"
 value: {
<<<<<<< HEAD
  dps: 27661.08939
  tps: 19639.37346
=======
  dps: 27710.81674
  tps: 19674.67989
>>>>>>> 8aae9ab6
 }
}
dps_results: {
 key: "TestAssassination-AllItems-TinyAbominationinaJar-50706"
 value: {
<<<<<<< HEAD
  dps: 27795.64264
  tps: 19734.90628
=======
  dps: 27702.22774
  tps: 19668.58169
>>>>>>> 8aae9ab6
 }
}
dps_results: {
 key: "TestAssassination-AllItems-TirelessSkyflareDiamond"
 value: {
<<<<<<< HEAD
  dps: 28437.94674
  tps: 20190.94218
=======
  dps: 28402.67091
  tps: 20165.89634
>>>>>>> 8aae9ab6
 }
}
dps_results: {
 key: "TestAssassination-AllItems-TirelessStarflareDiamond"
 value: {
<<<<<<< HEAD
  dps: 28437.94674
  tps: 20190.94218
=======
  dps: 28402.67091
  tps: 20165.89634
>>>>>>> 8aae9ab6
 }
}
dps_results: {
 key: "TestAssassination-AllItems-TomeofArcanePhenomena-36972"
 value: {
<<<<<<< HEAD
  dps: 26778.17666
  tps: 19012.50543
=======
  dps: 26696.59533
  tps: 18954.58268
>>>>>>> 8aae9ab6
 }
}
dps_results: {
 key: "TestAssassination-AllItems-TrenchantEarthshatterDiamond"
 value: {
<<<<<<< HEAD
  dps: 28437.94674
  tps: 20190.94218
=======
  dps: 28402.67091
  tps: 20165.89634
>>>>>>> 8aae9ab6
 }
}
dps_results: {
 key: "TestAssassination-AllItems-TrenchantEarthsiegeDiamond"
 value: {
<<<<<<< HEAD
  dps: 28437.94674
  tps: 20190.94218
=======
  dps: 28402.67091
  tps: 20165.89634
>>>>>>> 8aae9ab6
 }
}
dps_results: {
 key: "TestAssassination-AllItems-Tyrande'sFavoriteDoll-64645"
 value: {
<<<<<<< HEAD
  dps: 26586.56495
  tps: 18876.46111
=======
  dps: 26690.05755
  tps: 18949.94086
>>>>>>> 8aae9ab6
 }
}
dps_results: {
 key: "TestAssassination-AllItems-UndeadSlayer'sBlessedArmor"
 value: {
<<<<<<< HEAD
  dps: 20838.13231
  tps: 14795.07394
=======
  dps: 20694.9505
  tps: 14693.41486
>>>>>>> 8aae9ab6
 }
}
dps_results: {
 key: "TestAssassination-AllItems-UnheededWarning-59520"
 value: {
<<<<<<< HEAD
  dps: 28376.6614
  tps: 20147.42959
=======
  dps: 28435.68557
  tps: 20189.33675
>>>>>>> 8aae9ab6
 }
}
dps_results: {
 key: "TestAssassination-AllItems-UnquenchableFlame-67101"
 value: {
<<<<<<< HEAD
  dps: 26676.5705
  tps: 18940.36506
=======
  dps: 26661.01784
  tps: 18929.32267
>>>>>>> 8aae9ab6
 }
}
dps_results: {
 key: "TestAssassination-AllItems-UnsolvableRiddle-62468"
 value: {
<<<<<<< HEAD
  dps: 28547.01524
  tps: 20268.38082
=======
  dps: 28614.76957
  tps: 20316.48639
>>>>>>> 8aae9ab6
 }
}
dps_results: {
 key: "TestAssassination-AllItems-UnsolvableRiddle-68709"
 value: {
<<<<<<< HEAD
  dps: 28547.01524
  tps: 20268.38082
=======
  dps: 28614.76957
  tps: 20316.48639
>>>>>>> 8aae9ab6
 }
}
dps_results: {
 key: "TestAssassination-AllItems-VanCleef'sBattlegear"
 value: {
<<<<<<< HEAD
  dps: 20317.84088
  tps: 14425.66702
=======
  dps: 20282.7532
  tps: 14400.75477
>>>>>>> 8aae9ab6
 }
}
dps_results: {
 key: "TestAssassination-AllItems-VialofStolenMemories-59515"
 value: {
<<<<<<< HEAD
  dps: 26676.5705
  tps: 18940.36506
=======
  dps: 26661.01784
  tps: 18929.32267
>>>>>>> 8aae9ab6
 }
}
dps_results: {
 key: "TestAssassination-AllItems-VialofStolenMemories-65109"
 value: {
<<<<<<< HEAD
  dps: 26676.5705
  tps: 18940.36506
=======
  dps: 26661.01784
  tps: 18929.32267
>>>>>>> 8aae9ab6
 }
}
dps_results: {
 key: "TestAssassination-AllItems-ViciousGladiator'sBadgeofConquest-61033"
 value: {
<<<<<<< HEAD
  dps: 28022.51169
  tps: 19895.9833
=======
  dps: 28089.02358
  tps: 19943.20674
>>>>>>> 8aae9ab6
 }
}
dps_results: {
 key: "TestAssassination-AllItems-ViciousGladiator'sBadgeofDominance-61035"
 value: {
<<<<<<< HEAD
  dps: 26676.5705
  tps: 18940.36506
=======
  dps: 26661.01784
  tps: 18929.32267
>>>>>>> 8aae9ab6
 }
}
dps_results: {
 key: "TestAssassination-AllItems-ViciousGladiator'sBadgeofVictory-61034"
 value: {
<<<<<<< HEAD
  dps: 27244.18196
  tps: 19343.36919
=======
  dps: 27223.69022
  tps: 19328.82005
>>>>>>> 8aae9ab6
 }
}
dps_results: {
 key: "TestAssassination-AllItems-ViciousGladiator'sEmblemofAccuracy-61027"
 value: {
<<<<<<< HEAD
  dps: 27488.95018
  tps: 19517.15463
=======
  dps: 27613.48478
  tps: 19605.57419
>>>>>>> 8aae9ab6
 }
}
dps_results: {
 key: "TestAssassination-AllItems-ViciousGladiator'sEmblemofAlacrity-61028"
 value: {
<<<<<<< HEAD
  dps: 27240.98031
  tps: 19341.09602
=======
  dps: 27001.94839
  tps: 19171.38336
>>>>>>> 8aae9ab6
 }
}
dps_results: {
 key: "TestAssassination-AllItems-ViciousGladiator'sEmblemofCruelty-61026"
 value: {
<<<<<<< HEAD
  dps: 27002.9099
  tps: 19172.06603
=======
  dps: 27134.11387
  tps: 19265.22085
>>>>>>> 8aae9ab6
 }
}
dps_results: {
 key: "TestAssassination-AllItems-ViciousGladiator'sEmblemofProficiency-61030"
 value: {
<<<<<<< HEAD
  dps: 27188.14877
  tps: 19303.58563
=======
  dps: 27170.48363
  tps: 19291.04337
>>>>>>> 8aae9ab6
 }
}
dps_results: {
 key: "TestAssassination-AllItems-ViciousGladiator'sEmblemofProwess-61029"
 value: {
<<<<<<< HEAD
  dps: 27205.26739
  tps: 19315.73985
=======
  dps: 27190.76052
  tps: 19305.43997
>>>>>>> 8aae9ab6
 }
}
dps_results: {
 key: "TestAssassination-AllItems-ViciousGladiator'sEmblemofTenacity-61032"
 value: {
<<<<<<< HEAD
  dps: 26676.5705
  tps: 18940.36506
=======
  dps: 26661.01784
  tps: 18929.32267
>>>>>>> 8aae9ab6
 }
}
dps_results: {
 key: "TestAssassination-AllItems-ViciousGladiator'sInsigniaofConquest-61047"
 value: {
<<<<<<< HEAD
  dps: 27979.5819
  tps: 19865.50315
=======
  dps: 28001.72836
  tps: 19881.22714
>>>>>>> 8aae9ab6
 }
}
dps_results: {
 key: "TestAssassination-AllItems-ViciousGladiator'sInsigniaofDominance-61045"
 value: {
<<<<<<< HEAD
  dps: 26676.5705
  tps: 18940.36506
=======
  dps: 26661.01784
  tps: 18929.32267
>>>>>>> 8aae9ab6
 }
}
dps_results: {
 key: "TestAssassination-AllItems-ViciousGladiator'sInsigniaofVictory-61046"
 value: {
<<<<<<< HEAD
  dps: 27217.85352
  tps: 19324.676
=======
  dps: 27203.72957
  tps: 19314.648
>>>>>>> 8aae9ab6
 }
}
dps_results: {
 key: "TestAssassination-AllItems-WindDancer'sRegalia"
 value: {
<<<<<<< HEAD
  dps: 26131.32453
  tps: 18553.24041
=======
  dps: 26220.49111
  tps: 18616.54869
>>>>>>> 8aae9ab6
 }
}
dps_results: {
 key: "TestAssassination-AllItems-WingedTalisman-37844"
 value: {
<<<<<<< HEAD
  dps: 26676.5705
  tps: 18940.36506
=======
  dps: 26661.01784
  tps: 18929.32267
>>>>>>> 8aae9ab6
 }
}
dps_results: {
 key: "TestAssassination-AllItems-WitchingHourglass-55787"
 value: {
<<<<<<< HEAD
  dps: 26861.51721
  tps: 19071.67722
=======
  dps: 26847.92963
  tps: 19062.03004
>>>>>>> 8aae9ab6
 }
}
dps_results: {
 key: "TestAssassination-AllItems-WitchingHourglass-56320"
 value: {
<<<<<<< HEAD
  dps: 27107.07464
  tps: 19246.02299
=======
  dps: 27015.63088
  tps: 19181.09793
>>>>>>> 8aae9ab6
 }
}
dps_results: {
 key: "TestAssassination-AllItems-World-QuellerFocus-63842"
 value: {
<<<<<<< HEAD
  dps: 27017.1135
  tps: 19182.15058
=======
  dps: 27002.23445
  tps: 19171.58646
>>>>>>> 8aae9ab6
 }
}
dps_results: {
 key: "TestAssassination-AllItems-Za'brox'sLuckyTooth-63742"
 value: {
<<<<<<< HEAD
  dps: 27032.87511
  tps: 19193.34133
=======
  dps: 27018.94184
  tps: 19183.44871
>>>>>>> 8aae9ab6
 }
}
dps_results: {
 key: "TestAssassination-AllItems-Za'brox'sLuckyTooth-63745"
 value: {
<<<<<<< HEAD
  dps: 27032.87511
  tps: 19193.34133
=======
  dps: 27018.94184
  tps: 19183.44871
>>>>>>> 8aae9ab6
 }
}
dps_results: {
 key: "TestAssassination-Average-Default"
 value: {
<<<<<<< HEAD
  dps: 29051.84148
  tps: 20626.80745
=======
  dps: 29048.28655
  tps: 20624.28345
>>>>>>> 8aae9ab6
 }
}
dps_results: {
 key: "TestAssassination-Settings-Human-p1_assassination_test-Assassination-mutilate-FullBuffs-LongMultiTarget"
 value: {
<<<<<<< HEAD
  dps: 28957.49672
  tps: 20559.82267
=======
  dps: 28928.02547
  tps: 20538.89809
>>>>>>> 8aae9ab6
 }
}
dps_results: {
 key: "TestAssassination-Settings-Human-p1_assassination_test-Assassination-mutilate-FullBuffs-LongSingleTarget"
 value: {
<<<<<<< HEAD
  dps: 28957.49672
  tps: 20559.82267
=======
  dps: 28928.02547
  tps: 20538.89809
>>>>>>> 8aae9ab6
 }
}
dps_results: {
 key: "TestAssassination-Settings-Human-p1_assassination_test-Assassination-mutilate-FullBuffs-ShortSingleTarget"
 value: {
<<<<<<< HEAD
  dps: 38204.33352
  tps: 27125.0768
=======
  dps: 38256.63627
  tps: 27162.21175
>>>>>>> 8aae9ab6
 }
}
dps_results: {
 key: "TestAssassination-Settings-Human-p1_assassination_test-Assassination-mutilate-NoBuffs-LongMultiTarget"
 value: {
<<<<<<< HEAD
  dps: 17452.34122
  tps: 12391.16227
=======
  dps: 17462.04502
  tps: 12398.05196
>>>>>>> 8aae9ab6
 }
}
dps_results: {
 key: "TestAssassination-Settings-Human-p1_assassination_test-Assassination-mutilate-NoBuffs-LongSingleTarget"
 value: {
<<<<<<< HEAD
  dps: 17452.34122
  tps: 12391.16227
=======
  dps: 17462.04502
  tps: 12398.05196
>>>>>>> 8aae9ab6
 }
}
dps_results: {
 key: "TestAssassination-Settings-Human-p1_assassination_test-Assassination-mutilate-NoBuffs-ShortSingleTarget"
 value: {
<<<<<<< HEAD
  dps: 19259.8569
  tps: 13674.4984
=======
  dps: 19273.17067
  tps: 13683.95118
>>>>>>> 8aae9ab6
 }
}
dps_results: {
 key: "TestAssassination-Settings-Human-p1_assassination_test-MH Deadly OH Deadly-mutilate-FullBuffs-LongMultiTarget"
 value: {
<<<<<<< HEAD
  dps: 21034.66211
  tps: 14934.6101
=======
  dps: 21079.1346
  tps: 14966.18556
>>>>>>> 8aae9ab6
 }
}
dps_results: {
 key: "TestAssassination-Settings-Human-p1_assassination_test-MH Deadly OH Deadly-mutilate-FullBuffs-LongSingleTarget"
 value: {
<<<<<<< HEAD
  dps: 21034.66211
  tps: 14934.6101
=======
  dps: 21079.1346
  tps: 14966.18556
>>>>>>> 8aae9ab6
 }
}
dps_results: {
 key: "TestAssassination-Settings-Human-p1_assassination_test-MH Deadly OH Deadly-mutilate-FullBuffs-ShortSingleTarget"
 value: {
<<<<<<< HEAD
  dps: 27737.48862
  tps: 19693.61692
=======
  dps: 27833.87085
  tps: 19762.0483
>>>>>>> 8aae9ab6
 }
}
dps_results: {
 key: "TestAssassination-Settings-Human-p1_assassination_test-MH Deadly OH Deadly-mutilate-NoBuffs-LongMultiTarget"
 value: {
<<<<<<< HEAD
  dps: 12823.26492
  tps: 9104.51809
=======
  dps: 12783.23721
  tps: 9076.09842
>>>>>>> 8aae9ab6
 }
}
dps_results: {
 key: "TestAssassination-Settings-Human-p1_assassination_test-MH Deadly OH Deadly-mutilate-NoBuffs-LongSingleTarget"
 value: {
<<<<<<< HEAD
  dps: 12823.26492
  tps: 9104.51809
=======
  dps: 12783.23721
  tps: 9076.09842
>>>>>>> 8aae9ab6
 }
}
dps_results: {
 key: "TestAssassination-Settings-Human-p1_assassination_test-MH Deadly OH Deadly-mutilate-NoBuffs-ShortSingleTarget"
 value: {
<<<<<<< HEAD
  dps: 14470.74087
  tps: 10274.22602
=======
  dps: 14456.69203
  tps: 10264.25134
>>>>>>> 8aae9ab6
 }
}
dps_results: {
 key: "TestAssassination-Settings-Human-p1_assassination_test-MH Instant OH Deadly-mutilate-FullBuffs-LongMultiTarget"
 value: {
<<<<<<< HEAD
  dps: 27506.17006
  tps: 19529.38074
=======
  dps: 27539.26274
  tps: 19552.87654
>>>>>>> 8aae9ab6
 }
}
dps_results: {
 key: "TestAssassination-Settings-Human-p1_assassination_test-MH Instant OH Deadly-mutilate-FullBuffs-LongSingleTarget"
 value: {
<<<<<<< HEAD
  dps: 27506.17006
  tps: 19529.38074
=======
  dps: 27539.26274
  tps: 19552.87654
>>>>>>> 8aae9ab6
 }
}
dps_results: {
 key: "TestAssassination-Settings-Human-p1_assassination_test-MH Instant OH Deadly-mutilate-FullBuffs-ShortSingleTarget"
 value: {
<<<<<<< HEAD
  dps: 36130.48421
  tps: 25652.64379
=======
  dps: 36183.13714
  tps: 25690.02737
>>>>>>> 8aae9ab6
 }
}
dps_results: {
 key: "TestAssassination-Settings-Human-p1_assassination_test-MH Instant OH Deadly-mutilate-NoBuffs-LongMultiTarget"
 value: {
<<<<<<< HEAD
  dps: 16645.91934
  tps: 11818.60273
=======
  dps: 16610.98213
  tps: 11793.79731
>>>>>>> 8aae9ab6
 }
}
dps_results: {
 key: "TestAssassination-Settings-Human-p1_assassination_test-MH Instant OH Deadly-mutilate-NoBuffs-LongSingleTarget"
 value: {
<<<<<<< HEAD
  dps: 16645.91934
  tps: 11818.60273
=======
  dps: 16610.98213
  tps: 11793.79731
>>>>>>> 8aae9ab6
 }
}
dps_results: {
 key: "TestAssassination-Settings-Human-p1_assassination_test-MH Instant OH Deadly-mutilate-NoBuffs-ShortSingleTarget"
 value: {
<<<<<<< HEAD
  dps: 18222.66864
  tps: 12938.09473
=======
  dps: 18130.62102
  tps: 12872.74092
>>>>>>> 8aae9ab6
 }
}
dps_results: {
 key: "TestAssassination-Settings-Human-p1_assassination_test-MH Instant OH Instant-mutilate-FullBuffs-LongMultiTarget"
 value: {
<<<<<<< HEAD
  dps: 16314.7906
  tps: 11583.50133
=======
  dps: 16319.60949
  tps: 11586.92274
>>>>>>> 8aae9ab6
 }
}
dps_results: {
 key: "TestAssassination-Settings-Human-p1_assassination_test-MH Instant OH Instant-mutilate-FullBuffs-LongSingleTarget"
 value: {
<<<<<<< HEAD
  dps: 16314.7906
  tps: 11583.50133
=======
  dps: 16319.60949
  tps: 11586.92274
>>>>>>> 8aae9ab6
 }
}
dps_results: {
 key: "TestAssassination-Settings-Human-p1_assassination_test-MH Instant OH Instant-mutilate-FullBuffs-ShortSingleTarget"
 value: {
<<<<<<< HEAD
  dps: 20753.1182
  tps: 14734.71392
=======
  dps: 20549.19754
  tps: 14589.93025
>>>>>>> 8aae9ab6
 }
}
dps_results: {
 key: "TestAssassination-Settings-Human-p1_assassination_test-MH Instant OH Instant-mutilate-NoBuffs-LongMultiTarget"
 value: {
<<<<<<< HEAD
  dps: 9628.06781
  tps: 6835.92815
=======
  dps: 9584.6524
  tps: 6805.1032
>>>>>>> 8aae9ab6
 }
}
dps_results: {
 key: "TestAssassination-Settings-Human-p1_assassination_test-MH Instant OH Instant-mutilate-NoBuffs-LongSingleTarget"
 value: {
<<<<<<< HEAD
  dps: 9628.06781
  tps: 6835.92815
=======
  dps: 9584.6524
  tps: 6805.1032
>>>>>>> 8aae9ab6
 }
}
dps_results: {
 key: "TestAssassination-Settings-Human-p1_assassination_test-MH Instant OH Instant-mutilate-NoBuffs-ShortSingleTarget"
 value: {
<<<<<<< HEAD
  dps: 10706.06064
  tps: 7601.30306
=======
  dps: 10660.25749
  tps: 7568.78282
>>>>>>> 8aae9ab6
 }
}
dps_results: {
 key: "TestAssassination-Settings-Orc-p1_assassination_test-Assassination-mutilate-FullBuffs-LongMultiTarget"
 value: {
<<<<<<< HEAD
  dps: 29251.37486
  tps: 20768.47615
=======
  dps: 29224.00418
  tps: 20749.04297
>>>>>>> 8aae9ab6
 }
}
dps_results: {
 key: "TestAssassination-Settings-Orc-p1_assassination_test-Assassination-mutilate-FullBuffs-LongSingleTarget"
 value: {
<<<<<<< HEAD
  dps: 29251.37486
  tps: 20768.47615
=======
  dps: 29224.00418
  tps: 20749.04297
>>>>>>> 8aae9ab6
 }
}
dps_results: {
 key: "TestAssassination-Settings-Orc-p1_assassination_test-Assassination-mutilate-FullBuffs-ShortSingleTarget"
 value: {
<<<<<<< HEAD
  dps: 38828.96601
  tps: 27568.56587
=======
  dps: 38885.88144
  tps: 27608.97582
>>>>>>> 8aae9ab6
 }
}
dps_results: {
 key: "TestAssassination-Settings-Orc-p1_assassination_test-Assassination-mutilate-NoBuffs-LongMultiTarget"
 value: {
<<<<<<< HEAD
  dps: 17636.59352
  tps: 12521.9814
=======
  dps: 17651.36809
  tps: 12532.47135
>>>>>>> 8aae9ab6
 }
}
dps_results: {
 key: "TestAssassination-Settings-Orc-p1_assassination_test-Assassination-mutilate-NoBuffs-LongSingleTarget"
 value: {
<<<<<<< HEAD
  dps: 17636.59352
  tps: 12521.9814
=======
  dps: 17651.36809
  tps: 12532.47135
>>>>>>> 8aae9ab6
 }
}
dps_results: {
 key: "TestAssassination-Settings-Orc-p1_assassination_test-Assassination-mutilate-NoBuffs-ShortSingleTarget"
 value: {
<<<<<<< HEAD
  dps: 19588.97757
  tps: 13908.17408
=======
  dps: 19620.24643
  tps: 13930.37496
>>>>>>> 8aae9ab6
 }
}
dps_results: {
 key: "TestAssassination-Settings-Orc-p1_assassination_test-MH Deadly OH Deadly-mutilate-FullBuffs-LongMultiTarget"
 value: {
<<<<<<< HEAD
  dps: 21245.04152
  tps: 15083.97948
=======
  dps: 21291.51482
  tps: 15116.97552
>>>>>>> 8aae9ab6
 }
}
dps_results: {
 key: "TestAssassination-Settings-Orc-p1_assassination_test-MH Deadly OH Deadly-mutilate-FullBuffs-LongSingleTarget"
 value: {
<<<<<<< HEAD
  dps: 21245.04152
  tps: 15083.97948
=======
  dps: 21291.51482
  tps: 15116.97552
>>>>>>> 8aae9ab6
 }
}
dps_results: {
 key: "TestAssassination-Settings-Orc-p1_assassination_test-MH Deadly OH Deadly-mutilate-FullBuffs-ShortSingleTarget"
 value: {
<<<<<<< HEAD
  dps: 28197.33761
  tps: 20020.1097
=======
  dps: 28298.83434
  tps: 20092.17238
>>>>>>> 8aae9ab6
 }
}
dps_results: {
 key: "TestAssassination-Settings-Orc-p1_assassination_test-MH Deadly OH Deadly-mutilate-NoBuffs-LongMultiTarget"
 value: {
<<<<<<< HEAD
  dps: 12959.83512
  tps: 9201.48294
=======
  dps: 12920.62189
  tps: 9173.64155
>>>>>>> 8aae9ab6
 }
}
dps_results: {
 key: "TestAssassination-Settings-Orc-p1_assassination_test-MH Deadly OH Deadly-mutilate-NoBuffs-LongSingleTarget"
 value: {
<<<<<<< HEAD
  dps: 12959.83512
  tps: 9201.48294
=======
  dps: 12920.62189
  tps: 9173.64155
>>>>>>> 8aae9ab6
 }
}
dps_results: {
 key: "TestAssassination-Settings-Orc-p1_assassination_test-MH Deadly OH Deadly-mutilate-NoBuffs-ShortSingleTarget"
 value: {
<<<<<<< HEAD
  dps: 14722.77824
  tps: 10453.17255
=======
  dps: 14721.08335
  tps: 10451.96918
>>>>>>> 8aae9ab6
 }
}
dps_results: {
 key: "TestAssassination-Settings-Orc-p1_assassination_test-MH Instant OH Deadly-mutilate-FullBuffs-LongMultiTarget"
 value: {
<<<<<<< HEAD
  dps: 27779.22757
  tps: 19723.25157
=======
  dps: 27818.90729
  tps: 19751.42417
>>>>>>> 8aae9ab6
 }
}
dps_results: {
 key: "TestAssassination-Settings-Orc-p1_assassination_test-MH Instant OH Deadly-mutilate-FullBuffs-LongSingleTarget"
 value: {
<<<<<<< HEAD
  dps: 27779.22757
  tps: 19723.25157
=======
  dps: 27818.90729
  tps: 19751.42417
>>>>>>> 8aae9ab6
 }
}
dps_results: {
 key: "TestAssassination-Settings-Orc-p1_assassination_test-MH Instant OH Deadly-mutilate-FullBuffs-ShortSingleTarget"
 value: {
<<<<<<< HEAD
  dps: 36714.97415
  tps: 26067.63164
=======
  dps: 36770.30164
  tps: 26106.91417
>>>>>>> 8aae9ab6
 }
}
dps_results: {
 key: "TestAssassination-Settings-Orc-p1_assassination_test-MH Instant OH Deadly-mutilate-NoBuffs-LongMultiTarget"
 value: {
<<<<<<< HEAD
  dps: 16821.1792
  tps: 11943.03723
=======
  dps: 16786.93782
  tps: 11918.72585
>>>>>>> 8aae9ab6
 }
}
dps_results: {
 key: "TestAssassination-Settings-Orc-p1_assassination_test-MH Instant OH Deadly-mutilate-NoBuffs-LongSingleTarget"
 value: {
<<<<<<< HEAD
  dps: 16821.1792
  tps: 11943.03723
=======
  dps: 16786.93782
  tps: 11918.72585
>>>>>>> 8aae9ab6
 }
}
dps_results: {
 key: "TestAssassination-Settings-Orc-p1_assassination_test-MH Instant OH Deadly-mutilate-NoBuffs-ShortSingleTarget"
 value: {
<<<<<<< HEAD
  dps: 18528.71862
  tps: 13155.39022
=======
  dps: 18450.16414
  tps: 13099.61654
>>>>>>> 8aae9ab6
 }
}
dps_results: {
 key: "TestAssassination-Settings-Orc-p1_assassination_test-MH Instant OH Instant-mutilate-FullBuffs-LongMultiTarget"
 value: {
<<<<<<< HEAD
  dps: 16472.01094
  tps: 11695.12777
=======
  dps: 16476.7674
  tps: 11698.50485
>>>>>>> 8aae9ab6
 }
}
dps_results: {
 key: "TestAssassination-Settings-Orc-p1_assassination_test-MH Instant OH Instant-mutilate-FullBuffs-LongSingleTarget"
 value: {
<<<<<<< HEAD
  dps: 16472.01094
  tps: 11695.12777
=======
  dps: 16476.7674
  tps: 11698.50485
>>>>>>> 8aae9ab6
 }
}
dps_results: {
 key: "TestAssassination-Settings-Orc-p1_assassination_test-MH Instant OH Instant-mutilate-FullBuffs-ShortSingleTarget"
 value: {
<<<<<<< HEAD
  dps: 21094.97847
  tps: 14977.43471
=======
  dps: 20889.67322
  tps: 14831.66798
>>>>>>> 8aae9ab6
 }
}
dps_results: {
 key: "TestAssassination-Settings-Orc-p1_assassination_test-MH Instant OH Instant-mutilate-NoBuffs-LongMultiTarget"
 value: {
<<<<<<< HEAD
  dps: 9731.27445
  tps: 6909.20486
=======
  dps: 9689.29432
  tps: 6879.39897
>>>>>>> 8aae9ab6
 }
}
dps_results: {
 key: "TestAssassination-Settings-Orc-p1_assassination_test-MH Instant OH Instant-mutilate-NoBuffs-LongSingleTarget"
 value: {
<<<<<<< HEAD
  dps: 9731.27445
  tps: 6909.20486
=======
  dps: 9689.29432
  tps: 6879.39897
>>>>>>> 8aae9ab6
 }
}
dps_results: {
 key: "TestAssassination-Settings-Orc-p1_assassination_test-MH Instant OH Instant-mutilate-NoBuffs-ShortSingleTarget"
 value: {
<<<<<<< HEAD
  dps: 10904.66412
  tps: 7742.31153
=======
  dps: 10858.47843
  tps: 7709.51968
>>>>>>> 8aae9ab6
 }
}
dps_results: {
 key: "TestAssassination-SwitchInFrontOfTarget-Default"
 value: {
<<<<<<< HEAD
  dps: 18755.11949
  tps: 13316.13484
=======
  dps: 19069.62929
  tps: 13539.4368
>>>>>>> 8aae9ab6
 }
}<|MERGE_RESOLUTION|>--- conflicted
+++ resolved
@@ -40,3736 +40,2181 @@
 dps_results: {
  key: "TestAssassination-AllItems-AgileShadowspiritDiamond"
  value: {
-<<<<<<< HEAD
-  dps: 28957.49672
-  tps: 20559.82267
-=======
-  dps: 28928.02547
-  tps: 20538.89809
->>>>>>> 8aae9ab6
+  dps: 28929.33436
+  tps: 20539.8274
  }
 }
 dps_results: {
  key: "TestAssassination-AllItems-Althor'sAbacus-50359"
  value: {
-<<<<<<< HEAD
-  dps: 26676.5705
-  tps: 18940.36506
-=======
-  dps: 26661.01784
-  tps: 18929.32267
->>>>>>> 8aae9ab6
+  dps: 26784.67098
+  tps: 19017.1164
  }
 }
 dps_results: {
  key: "TestAssassination-AllItems-Althor'sAbacus-50366"
  value: {
-<<<<<<< HEAD
-  dps: 26676.5705
-  tps: 18940.36506
-=======
-  dps: 26661.01784
-  tps: 18929.32267
->>>>>>> 8aae9ab6
+  dps: 26784.67098
+  tps: 19017.1164
  }
 }
 dps_results: {
  key: "TestAssassination-AllItems-Anhuur'sHymnal-55889"
  value: {
-<<<<<<< HEAD
-  dps: 27310.57226
-  tps: 19390.5063
-=======
-  dps: 27342.11226
-  tps: 19412.8997
->>>>>>> 8aae9ab6
+  dps: 27308.24285
+  tps: 19388.85242
  }
 }
 dps_results: {
  key: "TestAssassination-AllItems-Anhuur'sHymnal-56407"
  value: {
-<<<<<<< HEAD
-  dps: 27387.83272
-  tps: 19445.36123
-=======
-  dps: 27505.72529
-  tps: 19529.06495
->>>>>>> 8aae9ab6
+  dps: 27424.07438
+  tps: 19471.09281
  }
 }
 dps_results: {
  key: "TestAssassination-AllItems-AshtongueTalismanofLethality-32492"
  value: {
-<<<<<<< HEAD
-  dps: 26704.30715
-  tps: 18960.05807
-=======
-  dps: 26693.43235
-  tps: 18952.33697
->>>>>>> 8aae9ab6
+  dps: 26788.03024
+  tps: 19019.50147
  }
 }
 dps_results: {
  key: "TestAssassination-AllItems-AustereEarthsiegeDiamond"
  value: {
-<<<<<<< HEAD
-  dps: 28437.94674
-  tps: 20190.94218
-=======
-  dps: 28402.67091
-  tps: 20165.89634
->>>>>>> 8aae9ab6
+  dps: 28422.52818
+  tps: 20179.99501
  }
 }
 dps_results: {
  key: "TestAssassination-AllItems-AustereShadowspiritDiamond"
  value: {
-<<<<<<< HEAD
-  dps: 28437.94674
-  tps: 20190.94218
-=======
-  dps: 28402.67091
-  tps: 20165.89634
->>>>>>> 8aae9ab6
+  dps: 28422.52818
+  tps: 20179.99501
  }
 }
 dps_results: {
  key: "TestAssassination-AllItems-Bandit'sInsignia-40371"
  value: {
-<<<<<<< HEAD
-  dps: 26968.52505
-  tps: 19147.65279
-=======
-  dps: 26967.92009
-  tps: 19147.22327
->>>>>>> 8aae9ab6
+  dps: 26961.67261
+  tps: 19142.78755
  }
 }
 dps_results: {
  key: "TestAssassination-AllItems-BaubleofTrueBlood-50354"
  value: {
-<<<<<<< HEAD
-  dps: 26676.5705
-  tps: 18940.36506
-=======
-  dps: 26661.01784
-  tps: 18929.32267
->>>>>>> 8aae9ab6
+  dps: 26784.67098
+  tps: 19017.1164
   hps: 82.64541
  }
 }
 dps_results: {
  key: "TestAssassination-AllItems-BaubleofTrueBlood-50726"
  value: {
-<<<<<<< HEAD
-  dps: 26676.5705
-  tps: 18940.36506
-=======
-  dps: 26661.01784
-  tps: 18929.32267
->>>>>>> 8aae9ab6
+  dps: 26784.67098
+  tps: 19017.1164
   hps: 82.64541
  }
 }
 dps_results: {
  key: "TestAssassination-AllItems-BeamingEarthsiegeDiamond"
  value: {
-<<<<<<< HEAD
-  dps: 28446.86523
-  tps: 20197.27431
-=======
-  dps: 28427.79219
-  tps: 20183.73245
->>>>>>> 8aae9ab6
+  dps: 28436.50938
+  tps: 20189.92166
  }
 }
 dps_results: {
  key: "TestAssassination-AllItems-BedrockTalisman-58182"
  value: {
-<<<<<<< HEAD
-  dps: 26676.5705
-  tps: 18940.36506
-=======
-  dps: 26661.01784
-  tps: 18929.32267
->>>>>>> 8aae9ab6
+  dps: 26784.67098
+  tps: 19017.1164
  }
 }
 dps_results: {
  key: "TestAssassination-AllItems-BellofEnragingResonance-59326"
  value: {
-<<<<<<< HEAD
-  dps: 26990.70973
-  tps: 19163.40391
-=======
-  dps: 27085.9626
-  tps: 19231.03345
->>>>>>> 8aae9ab6
+  dps: 27126.72701
+  tps: 19259.97618
  }
 }
 dps_results: {
  key: "TestAssassination-AllItems-BellofEnragingResonance-65053"
  value: {
-<<<<<<< HEAD
-  dps: 27061.3791
-  tps: 19213.57916
-=======
-  dps: 27161.17754
-  tps: 19284.43606
->>>>>>> 8aae9ab6
+  dps: 27170.99672
+  tps: 19291.40767
  }
 }
 dps_results: {
  key: "TestAssassination-AllItems-BindingPromise-67037"
  value: {
-<<<<<<< HEAD
-  dps: 26676.5705
-  tps: 18940.36506
-=======
-  dps: 26661.01784
-  tps: 18929.32267
->>>>>>> 8aae9ab6
+  dps: 26784.67098
+  tps: 19017.1164
  }
 }
 dps_results: {
  key: "TestAssassination-AllItems-BlessedRegaliaofUndeadCleansing"
  value: {
-<<<<<<< HEAD
-  dps: 20305.18236
-  tps: 14416.67948
-=======
-  dps: 20297.80013
-  tps: 14411.43809
->>>>>>> 8aae9ab6
+  dps: 20265.0414
+  tps: 14388.17939
  }
 }
 dps_results: {
  key: "TestAssassination-AllItems-Blood-SoakedAleMug-63843"
  value: {
-<<<<<<< HEAD
-  dps: 27818.13882
-  tps: 19750.87856
-=======
-  dps: 27900.07718
-  tps: 19809.0548
->>>>>>> 8aae9ab6
+  dps: 27999.47777
+  tps: 19879.62921
  }
 }
 dps_results: {
  key: "TestAssassination-AllItems-BloodofIsiset-55995"
  value: {
-<<<<<<< HEAD
-  dps: 27068.42819
-  tps: 19218.58402
-=======
-  dps: 27053.65065
-  tps: 19208.09196
->>>>>>> 8aae9ab6
+  dps: 27178.33705
+  tps: 19296.6193
  }
 }
 dps_results: {
  key: "TestAssassination-AllItems-BloodofIsiset-56414"
  value: {
-<<<<<<< HEAD
-  dps: 27119.74289
-  tps: 19255.01745
-=======
-  dps: 27105.06685
-  tps: 19244.59746
->>>>>>> 8aae9ab6
+  dps: 27229.88856
+  tps: 19333.22088
  }
 }
 dps_results: {
  key: "TestAssassination-AllItems-BloodthirstyGladiator'sBadgeofConquest-64687"
  value: {
-<<<<<<< HEAD
-  dps: 28173.90257
-  tps: 20003.47083
-=======
-  dps: 28281.29251
-  tps: 20079.71768
->>>>>>> 8aae9ab6
+  dps: 28352.25289
+  tps: 20130.09955
  }
 }
 dps_results: {
  key: "TestAssassination-AllItems-BloodthirstyGladiator'sBadgeofDominance-64688"
  value: {
-<<<<<<< HEAD
-  dps: 26676.5705
-  tps: 18940.36506
-=======
-  dps: 26661.01784
-  tps: 18929.32267
->>>>>>> 8aae9ab6
+  dps: 26784.67098
+  tps: 19017.1164
  }
 }
 dps_results: {
  key: "TestAssassination-AllItems-BloodthirstyGladiator'sBadgeofVictory-64689"
  value: {
-<<<<<<< HEAD
-  dps: 27214.12154
-  tps: 19322.02629
-=======
-  dps: 27193.89137
-  tps: 19307.66287
->>>>>>> 8aae9ab6
+  dps: 27319.51092
+  tps: 19396.85276
  }
 }
 dps_results: {
  key: "TestAssassination-AllItems-BloodthirstyGladiator'sEmblemofCruelty-64740"
  value: {
-<<<<<<< HEAD
-  dps: 26972.69094
-  tps: 19150.61057
-=======
-  dps: 27060.76216
-  tps: 19213.14113
->>>>>>> 8aae9ab6
+  dps: 27136.43152
+  tps: 19266.86638
  }
 }
 dps_results: {
  key: "TestAssassination-AllItems-BloodthirstyGladiator'sEmblemofMeditation-64741"
  value: {
-<<<<<<< HEAD
-  dps: 26676.5705
-  tps: 18940.36506
-=======
-  dps: 26661.01784
-  tps: 18929.32267
->>>>>>> 8aae9ab6
+  dps: 26784.67098
+  tps: 19017.1164
  }
 }
 dps_results: {
  key: "TestAssassination-AllItems-BloodthirstyGladiator'sEmblemofTenacity-64742"
  value: {
-<<<<<<< HEAD
-  dps: 26676.5705
-  tps: 18940.36506
-=======
-  dps: 26661.01784
-  tps: 18929.32267
->>>>>>> 8aae9ab6
+  dps: 26784.67098
+  tps: 19017.1164
  }
 }
 dps_results: {
  key: "TestAssassination-AllItems-BloodthirstyGladiator'sInsigniaofConquest-64761"
  value: {
-<<<<<<< HEAD
-  dps: 27840.85853
-  tps: 19767.00956
-=======
-  dps: 27920.04224
-  tps: 19823.22999
->>>>>>> 8aae9ab6
+  dps: 28009.92735
+  tps: 19887.04842
  }
 }
 dps_results: {
  key: "TestAssassination-AllItems-BloodthirstyGladiator'sInsigniaofDominance-64762"
  value: {
-<<<<<<< HEAD
-  dps: 26676.5705
-  tps: 18940.36506
-=======
-  dps: 26661.01784
-  tps: 18929.32267
->>>>>>> 8aae9ab6
+  dps: 26784.67098
+  tps: 19017.1164
  }
 }
 dps_results: {
  key: "TestAssassination-AllItems-BloodthirstyGladiator'sInsigniaofVictory-64763"
  value: {
-<<<<<<< HEAD
-  dps: 27172.41751
-  tps: 19292.41643
-=======
-  dps: 27156.28857
-  tps: 19280.96488
->>>>>>> 8aae9ab6
+  dps: 27283.3948
+  tps: 19371.21031
  }
 }
 dps_results: {
  key: "TestAssassination-AllItems-BonescytheBattlegear"
  value: {
-<<<<<<< HEAD
-  dps: 20178.8166
-  tps: 14326.95979
-=======
-  dps: 20168.89343
-  tps: 14319.91434
->>>>>>> 8aae9ab6
+  dps: 20213.2809
+  tps: 14351.42944
  }
 }
 dps_results: {
  key: "TestAssassination-AllItems-BottledLightning-66879"
  value: {
-<<<<<<< HEAD
-  dps: 26754.26827
-  tps: 18995.53047
-=======
-  dps: 26806.18803
-  tps: 19032.3935
->>>>>>> 8aae9ab6
+  dps: 26949.9995
+  tps: 19134.49964
  }
 }
 dps_results: {
  key: "TestAssassination-AllItems-BracingEarthsiegeDiamond"
  value: {
-<<<<<<< HEAD
-  dps: 28437.94674
-  tps: 19787.12334
-=======
-  dps: 28402.67091
-  tps: 19762.57842
->>>>>>> 8aae9ab6
+  dps: 28422.52818
+  tps: 19776.39511
  }
 }
 dps_results: {
  key: "TestAssassination-AllItems-BracingShadowspiritDiamond"
  value: {
-<<<<<<< HEAD
-  dps: 28437.94674
-  tps: 19787.12334
-=======
-  dps: 28402.67091
-  tps: 19762.57842
->>>>>>> 8aae9ab6
+  dps: 28422.52818
+  tps: 19776.39511
  }
 }
 dps_results: {
  key: "TestAssassination-AllItems-BurningShadowspiritDiamond"
  value: {
-<<<<<<< HEAD
-  dps: 28761.9878
-  tps: 20421.01134
-=======
-  dps: 28723.76868
-  tps: 20393.87576
->>>>>>> 8aae9ab6
+  dps: 28744.26321
+  tps: 20408.42688
  }
 }
 dps_results: {
  key: "TestAssassination-AllItems-ChaoticShadowspiritDiamond"
  value: {
-<<<<<<< HEAD
-  dps: 28806.70234
-  tps: 20452.75866
-=======
-  dps: 28783.20951
-  tps: 20436.07876
->>>>>>> 8aae9ab6
+  dps: 28780.9984
+  tps: 20434.50886
  }
 }
 dps_results: {
  key: "TestAssassination-AllItems-ChaoticSkyflareDiamond"
  value: {
-<<<<<<< HEAD
-  dps: 28772.10722
-  tps: 20428.19613
-=======
-  dps: 28751.34984
-  tps: 20413.45838
->>>>>>> 8aae9ab6
+  dps: 28759.69589
+  tps: 20419.38408
  }
 }
 dps_results: {
  key: "TestAssassination-AllItems-CoreofRipeness-58184"
  value: {
-<<<<<<< HEAD
-  dps: 26676.5705
-  tps: 18940.36506
-=======
-  dps: 26661.01784
-  tps: 18929.32267
->>>>>>> 8aae9ab6
+  dps: 26784.67098
+  tps: 19017.1164
  }
 }
 dps_results: {
  key: "TestAssassination-AllItems-CorpseTongueCoin-50349"
  value: {
-<<<<<<< HEAD
-  dps: 26676.5705
-  tps: 18940.36506
-=======
-  dps: 26661.01784
-  tps: 18929.32267
->>>>>>> 8aae9ab6
+  dps: 26784.67098
+  tps: 19017.1164
  }
 }
 dps_results: {
  key: "TestAssassination-AllItems-CorpseTongueCoin-50352"
  value: {
-<<<<<<< HEAD
-  dps: 26676.5705
-  tps: 18940.36506
-=======
-  dps: 26661.01784
-  tps: 18929.32267
->>>>>>> 8aae9ab6
+  dps: 26784.67098
+  tps: 19017.1164
  }
 }
 dps_results: {
  key: "TestAssassination-AllItems-CorrodedSkeletonKey-50356"
  value: {
-<<<<<<< HEAD
-  dps: 26676.5705
-  tps: 18940.36506
-=======
-  dps: 26661.01784
-  tps: 18929.32267
->>>>>>> 8aae9ab6
+  dps: 26784.67098
+  tps: 19017.1164
   hps: 64
  }
 }
 dps_results: {
  key: "TestAssassination-AllItems-CrushingWeight-59506"
  value: {
-<<<<<<< HEAD
-  dps: 27741.37683
-  tps: 19696.37755
-=======
-  dps: 27775.14906
-  tps: 19720.35583
->>>>>>> 8aae9ab6
+  dps: 27694.58664
+  tps: 19663.15652
  }
 }
 dps_results: {
  key: "TestAssassination-AllItems-CrushingWeight-65118"
  value: {
-<<<<<<< HEAD
-  dps: 27817.21591
-  tps: 19750.2233
-=======
-  dps: 27922.87026
-  tps: 19825.23789
->>>>>>> 8aae9ab6
+  dps: 27798.51239
+  tps: 19736.94379
  }
 }
 dps_results: {
  key: "TestAssassination-AllItems-DarkmoonCard:Berserker!-42989"
  value: {
-<<<<<<< HEAD
-  dps: 26807.70705
-  tps: 19033.472
-=======
-  dps: 26836.93935
-  tps: 19054.22694
->>>>>>> 8aae9ab6
+  dps: 26874.77842
+  tps: 19081.09268
  }
 }
 dps_results: {
  key: "TestAssassination-AllItems-DarkmoonCard:Death-42990"
  value: {
-<<<<<<< HEAD
-  dps: 26844.69425
-  tps: 19059.73292
-=======
-  dps: 26800.04584
-  tps: 19028.03255
->>>>>>> 8aae9ab6
+  dps: 26745.19813
+  tps: 18989.09067
  }
 }
 dps_results: {
  key: "TestAssassination-AllItems-DarkmoonCard:Earthquake-62048"
  value: {
-<<<<<<< HEAD
-  dps: 26676.5705
-  tps: 18940.36506
-=======
-  dps: 26661.01784
-  tps: 18929.32267
->>>>>>> 8aae9ab6
+  dps: 26784.67098
+  tps: 19017.1164
  }
 }
 dps_results: {
  key: "TestAssassination-AllItems-DarkmoonCard:Greatness-44255"
  value: {
-<<<<<<< HEAD
-  dps: 27030.55284
-  tps: 19191.69252
-=======
-  dps: 27033.88494
-  tps: 19194.05831
->>>>>>> 8aae9ab6
+  dps: 27115.03232
+  tps: 19251.67295
  }
 }
 dps_results: {
  key: "TestAssassination-AllItems-DarkmoonCard:Hurricane-62049"
  value: {
-<<<<<<< HEAD
-  dps: 27637.3372
-  tps: 19622.50941
-=======
-  dps: 27657.87911
-  tps: 19637.09417
->>>>>>> 8aae9ab6
+  dps: 27633.25207
+  tps: 19619.60897
  }
 }
 dps_results: {
  key: "TestAssassination-AllItems-DarkmoonCard:Hurricane-62051"
  value: {
-<<<<<<< HEAD
-  dps: 27826.73192
-  tps: 19756.97966
-=======
-  dps: 28413.00975
-  tps: 20173.23692
->>>>>>> 8aae9ab6
+  dps: 28363.30161
+  tps: 20137.94414
  }
 }
 dps_results: {
  key: "TestAssassination-AllItems-DarkmoonCard:Tsunami-62050"
  value: {
-<<<<<<< HEAD
-  dps: 26676.5705
-  tps: 18940.36506
-=======
-  dps: 26661.01784
-  tps: 18929.32267
->>>>>>> 8aae9ab6
+  dps: 26784.67098
+  tps: 19017.1164
  }
 }
 dps_results: {
  key: "TestAssassination-AllItems-DarkmoonCard:Volcano-62047"
  value: {
-<<<<<<< HEAD
-  dps: 27204.41979
-  tps: 19315.13805
-=======
-  dps: 27146.05548
-  tps: 19273.69939
->>>>>>> 8aae9ab6
+  dps: 27278.87572
+  tps: 19368.00176
  }
 }
 dps_results: {
  key: "TestAssassination-AllItems-Death'sChoice-47464"
  value: {
-<<<<<<< HEAD
-  dps: 27688.87626
-  tps: 19659.10214
-=======
-  dps: 27716.67809
-  tps: 19678.84144
->>>>>>> 8aae9ab6
+  dps: 27796.63753
+  tps: 19735.61265
  }
 }
 dps_results: {
  key: "TestAssassination-AllItems-DeathKnight'sAnguish-38212"
  value: {
-<<<<<<< HEAD
-  dps: 26793.21271
-  tps: 19023.18102
-=======
-  dps: 26810.02697
-  tps: 19035.11915
->>>>>>> 8aae9ab6
+  dps: 26871.79783
+  tps: 19078.97646
  }
 }
 dps_results: {
  key: "TestAssassination-AllItems-Deathbringer'sWill-50362"
  value: {
-<<<<<<< HEAD
-  dps: 27357.78749
-  tps: 19424.02911
-=======
-  dps: 27338.92791
-  tps: 19410.63882
->>>>>>> 8aae9ab6
+  dps: 27376.81758
+  tps: 19437.54048
  }
 }
 dps_results: {
  key: "TestAssassination-AllItems-Deathbringer'sWill-50363"
  value: {
-<<<<<<< HEAD
-  dps: 27513.32098
-  tps: 19534.45789
-=======
-  dps: 27504.5339
-  tps: 19528.21907
->>>>>>> 8aae9ab6
+  dps: 27535.32828
+  tps: 19550.08308
  }
 }
 dps_results: {
  key: "TestAssassination-AllItems-Defender'sCode-40257"
  value: {
-<<<<<<< HEAD
-  dps: 26676.5705
-  tps: 18940.36506
-=======
-  dps: 26661.01784
-  tps: 18929.32267
->>>>>>> 8aae9ab6
+  dps: 26784.67098
+  tps: 19017.1164
  }
 }
 dps_results: {
  key: "TestAssassination-AllItems-DestructiveShadowspiritDiamond"
  value: {
-<<<<<<< HEAD
-  dps: 28479.71496
-  tps: 20220.59762
-=======
-  dps: 28458.23279
-  tps: 20205.34528
->>>>>>> 8aae9ab6
+  dps: 28456.64994
+  tps: 20204.22146
  }
 }
 dps_results: {
  key: "TestAssassination-AllItems-DestructiveSkyflareDiamond"
  value: {
-<<<<<<< HEAD
-  dps: 28455.10083
-  tps: 20203.12159
-=======
-  dps: 28431.28259
-  tps: 20186.21064
->>>>>>> 8aae9ab6
+  dps: 28432.77262
+  tps: 20187.26856
  }
 }
 dps_results: {
  key: "TestAssassination-AllItems-DislodgedForeignObject-50348"
  value: {
-<<<<<<< HEAD
-  dps: 26906.63178
-  tps: 19103.70857
-=======
-  dps: 26860.194
-  tps: 19070.73774
->>>>>>> 8aae9ab6
+  dps: 26924.39393
+  tps: 19116.31969
  }
 }
 dps_results: {
  key: "TestAssassination-AllItems-DislodgedForeignObject-50353"
  value: {
-<<<<<<< HEAD
-  dps: 26900.70673
-  tps: 19099.50178
-=======
-  dps: 26858.01965
-  tps: 19069.19395
->>>>>>> 8aae9ab6
+  dps: 26916.40456
+  tps: 19110.64724
  }
 }
 dps_results: {
  key: "TestAssassination-AllItems-EffulgentShadowspiritDiamond"
  value: {
-<<<<<<< HEAD
-  dps: 28437.94674
-  tps: 20190.94218
-=======
-  dps: 28402.67091
-  tps: 20165.89634
->>>>>>> 8aae9ab6
+  dps: 28422.52818
+  tps: 20179.99501
  }
 }
 dps_results: {
  key: "TestAssassination-AllItems-ElectrosparkHeartstarter-67118"
  value: {
-<<<<<<< HEAD
-  dps: 26676.5705
-  tps: 18940.36506
-=======
-  dps: 26661.01784
-  tps: 18929.32267
->>>>>>> 8aae9ab6
+  dps: 26784.67098
+  tps: 19017.1164
  }
 }
 dps_results: {
  key: "TestAssassination-AllItems-EmberShadowspiritDiamond"
  value: {
-<<<<<<< HEAD
-  dps: 28437.94674
-  tps: 20190.94218
-=======
-  dps: 28402.67091
-  tps: 20165.89634
->>>>>>> 8aae9ab6
+  dps: 28422.52818
+  tps: 20179.99501
  }
 }
 dps_results: {
  key: "TestAssassination-AllItems-EmberSkyflareDiamond"
  value: {
-<<<<<<< HEAD
-  dps: 28437.94674
-  tps: 20190.94218
-=======
-  dps: 28402.67091
-  tps: 20165.89634
->>>>>>> 8aae9ab6
+  dps: 28422.52818
+  tps: 20179.99501
  }
 }
 dps_results: {
  key: "TestAssassination-AllItems-EnigmaticShadowspiritDiamond"
  value: {
-<<<<<<< HEAD
-  dps: 28479.71496
-  tps: 20220.59762
-=======
-  dps: 28458.23279
-  tps: 20205.34528
->>>>>>> 8aae9ab6
+  dps: 28456.64994
+  tps: 20204.22146
  }
 }
 dps_results: {
  key: "TestAssassination-AllItems-EnigmaticSkyflareDiamond"
  value: {
-<<<<<<< HEAD
-  dps: 28446.86523
-  tps: 20197.27431
-=======
-  dps: 28427.79219
-  tps: 20183.73245
->>>>>>> 8aae9ab6
+  dps: 28436.50938
+  tps: 20189.92166
  }
 }
 dps_results: {
  key: "TestAssassination-AllItems-EnigmaticStarflareDiamond"
  value: {
-<<<<<<< HEAD
-  dps: 28443.66716
-  tps: 20195.00369
-=======
-  dps: 28422.29465
-  tps: 20179.8292
->>>>>>> 8aae9ab6
+  dps: 28432.08767
+  tps: 20186.78225
  }
 }
 dps_results: {
  key: "TestAssassination-AllItems-EphemeralSnowflake-50260"
  value: {
-<<<<<<< HEAD
-  dps: 26831.88535
-  tps: 19050.6386
-=======
-  dps: 26870.67702
-  tps: 19078.18068
->>>>>>> 8aae9ab6
+  dps: 26866.24484
+  tps: 19075.03383
  }
 }
 dps_results: {
  key: "TestAssassination-AllItems-EssenceofGossamer-37220"
  value: {
-<<<<<<< HEAD
-  dps: 26676.5705
-  tps: 18940.36506
-=======
-  dps: 26661.01784
-  tps: 18929.32267
->>>>>>> 8aae9ab6
+  dps: 26784.67098
+  tps: 19017.1164
  }
 }
 dps_results: {
  key: "TestAssassination-AllItems-EssenceoftheCyclone-59473"
  value: {
-<<<<<<< HEAD
-  dps: 28273.83323
-  tps: 20074.42159
-=======
-  dps: 28333.69202
-  tps: 20116.92133
->>>>>>> 8aae9ab6
+  dps: 28277.75939
+  tps: 20077.20916
  }
 }
 dps_results: {
  key: "TestAssassination-AllItems-EssenceoftheCyclone-65140"
  value: {
-<<<<<<< HEAD
-  dps: 28590.43888
-  tps: 20299.21161
-=======
-  dps: 28527.99093
-  tps: 20254.87356
->>>>>>> 8aae9ab6
+  dps: 28553.53394
+  tps: 20273.0091
  }
 }
 dps_results: {
  key: "TestAssassination-AllItems-EternalEarthsiegeDiamond"
  value: {
-<<<<<<< HEAD
-  dps: 28437.94674
-  tps: 20190.94218
-=======
-  dps: 28402.67091
-  tps: 20165.89634
->>>>>>> 8aae9ab6
+  dps: 28422.52818
+  tps: 20179.99501
  }
 }
 dps_results: {
  key: "TestAssassination-AllItems-EternalShadowspiritDiamond"
  value: {
-<<<<<<< HEAD
-  dps: 28437.94674
-  tps: 20190.94218
-=======
-  dps: 28402.67091
-  tps: 20165.89634
->>>>>>> 8aae9ab6
+  dps: 28422.52818
+  tps: 20179.99501
  }
 }
 dps_results: {
  key: "TestAssassination-AllItems-ExtractofNecromanticPower-40373"
  value: {
-<<<<<<< HEAD
-  dps: 26830.39171
-  tps: 19049.57812
-=======
-  dps: 26772.89199
-  tps: 19008.75331
->>>>>>> 8aae9ab6
+  dps: 26746.57738
+  tps: 18990.06994
  }
 }
 dps_results: {
  key: "TestAssassination-AllItems-EyeoftheBroodmother-45308"
  value: {
-<<<<<<< HEAD
-  dps: 26791.58499
-  tps: 19022.02535
-=======
-  dps: 26807.66825
-  tps: 19033.44446
->>>>>>> 8aae9ab6
+  dps: 26859.88351
+  tps: 19070.51729
  }
 }
 dps_results: {
  key: "TestAssassination-AllItems-FallofMortality-59500"
  value: {
-<<<<<<< HEAD
-  dps: 26676.5705
-  tps: 18940.36506
-=======
-  dps: 26661.01784
-  tps: 18929.32267
->>>>>>> 8aae9ab6
+  dps: 26784.67098
+  tps: 19017.1164
  }
 }
 dps_results: {
  key: "TestAssassination-AllItems-FallofMortality-65124"
  value: {
-<<<<<<< HEAD
-  dps: 26676.5705
-  tps: 18940.36506
-=======
-  dps: 26661.01784
-  tps: 18929.32267
->>>>>>> 8aae9ab6
+  dps: 26784.67098
+  tps: 19017.1164
  }
 }
 dps_results: {
  key: "TestAssassination-AllItems-Figurine-DemonPanther-52199"
  value: {
-<<<<<<< HEAD
-  dps: 28925.97459
-  tps: 20537.44196
-=======
-  dps: 29021.60328
-  tps: 20605.33833
->>>>>>> 8aae9ab6
+  dps: 28936.50073
+  tps: 20544.91552
  }
 }
 dps_results: {
  key: "TestAssassination-AllItems-Figurine-DreamOwl-52354"
  value: {
-<<<<<<< HEAD
-  dps: 26676.5705
-  tps: 18940.36506
-=======
-  dps: 26661.01784
-  tps: 18929.32267
->>>>>>> 8aae9ab6
+  dps: 26784.67098
+  tps: 19017.1164
  }
 }
 dps_results: {
  key: "TestAssassination-AllItems-Figurine-EarthenGuardian-52352"
  value: {
-<<<<<<< HEAD
-  dps: 26676.5705
-  tps: 18940.36506
-=======
-  dps: 26661.01784
-  tps: 18929.32267
->>>>>>> 8aae9ab6
+  dps: 26784.67098
+  tps: 19017.1164
  }
 }
 dps_results: {
  key: "TestAssassination-AllItems-Figurine-JeweledSerpent-52353"
  value: {
-<<<<<<< HEAD
-  dps: 26676.5705
-  tps: 18940.36506
-=======
-  dps: 26661.01784
-  tps: 18929.32267
->>>>>>> 8aae9ab6
+  dps: 26784.67098
+  tps: 19017.1164
  }
 }
 dps_results: {
  key: "TestAssassination-AllItems-Figurine-KingofBoars-52351"
  value: {
-<<<<<<< HEAD
-  dps: 27632.39986
-  tps: 19619.0039
-=======
-  dps: 27613.27452
-  tps: 19605.42491
->>>>>>> 8aae9ab6
+  dps: 27739.96565
+  tps: 19695.37561
  }
 }
 dps_results: {
  key: "TestAssassination-AllItems-Figurine-SapphireOwl-42413"
  value: {
-<<<<<<< HEAD
-  dps: 26676.5705
-  tps: 18940.36506
-=======
-  dps: 26661.01784
-  tps: 18929.32267
->>>>>>> 8aae9ab6
+  dps: 26784.67098
+  tps: 19017.1164
  }
 }
 dps_results: {
  key: "TestAssassination-AllItems-FleetShadowspiritDiamond"
  value: {
-<<<<<<< HEAD
-  dps: 28529.23165
-  tps: 20255.75447
-=======
-  dps: 28493.40704
-  tps: 20230.319
->>>>>>> 8aae9ab6
+  dps: 28513.40445
+  tps: 20244.51716
  }
 }
 dps_results: {
  key: "TestAssassination-AllItems-ForethoughtTalisman-40258"
  value: {
-<<<<<<< HEAD
-  dps: 26676.5705
-  tps: 18940.36506
-=======
-  dps: 26661.01784
-  tps: 18929.32267
->>>>>>> 8aae9ab6
+  dps: 26784.67098
+  tps: 19017.1164
  }
 }
 dps_results: {
  key: "TestAssassination-AllItems-ForgeEmber-37660"
  value: {
-<<<<<<< HEAD
-  dps: 26774.24589
-  tps: 19009.71458
-=======
-  dps: 26761.17319
-  tps: 19000.43297
->>>>>>> 8aae9ab6
+  dps: 26869.77991
+  tps: 19077.54374
  }
 }
 dps_results: {
  key: "TestAssassination-AllItems-ForlornShadowspiritDiamond"
  value: {
-<<<<<<< HEAD
-  dps: 28437.94674
-  tps: 20190.94218
-=======
-  dps: 28402.67091
-  tps: 20165.89634
->>>>>>> 8aae9ab6
+  dps: 28422.52818
+  tps: 20179.99501
  }
 }
 dps_results: {
  key: "TestAssassination-AllItems-ForlornSkyflareDiamond"
  value: {
-<<<<<<< HEAD
-  dps: 28437.94674
-  tps: 20190.94218
-=======
-  dps: 28402.67091
-  tps: 20165.89634
->>>>>>> 8aae9ab6
+  dps: 28422.52818
+  tps: 20179.99501
  }
 }
 dps_results: {
  key: "TestAssassination-AllItems-ForlornStarflareDiamond"
  value: {
-<<<<<<< HEAD
-  dps: 28437.94674
-  tps: 20190.94218
-=======
-  dps: 28402.67091
-  tps: 20165.89634
->>>>>>> 8aae9ab6
+  dps: 28422.52818
+  tps: 20179.99501
  }
 }
 dps_results: {
  key: "TestAssassination-AllItems-FuryofAngerforge-59461"
  value: {
-<<<<<<< HEAD
-  dps: 27632.20612
-  tps: 19618.86635
-=======
-  dps: 27736.25743
-  tps: 19692.74277
->>>>>>> 8aae9ab6
+  dps: 27771.87818
+  tps: 19718.03351
  }
 }
 dps_results: {
  key: "TestAssassination-AllItems-FuryoftheFiveFlights-40431"
  value: {
-<<<<<<< HEAD
-  dps: 27126.36315
-  tps: 19259.71784
-=======
-  dps: 27110.6519
-  tps: 19248.56285
->>>>>>> 8aae9ab6
+  dps: 27235.82485
+  tps: 19337.43564
  }
 }
 dps_results: {
  key: "TestAssassination-AllItems-FuturesightRune-38763"
  value: {
-<<<<<<< HEAD
-  dps: 26676.5705
-  tps: 18940.36506
-=======
-  dps: 26661.01784
-  tps: 18929.32267
->>>>>>> 8aae9ab6
+  dps: 26784.67098
+  tps: 19017.1164
  }
 }
 dps_results: {
  key: "TestAssassination-AllItems-GaleofShadows-56138"
  value: {
-<<<<<<< HEAD
-  dps: 27054.16272
-  tps: 19208.45553
-=======
-  dps: 26917.75799
-  tps: 19111.60818
->>>>>>> 8aae9ab6
+  dps: 26976.24173
+  tps: 19153.13163
  }
 }
 dps_results: {
  key: "TestAssassination-AllItems-GaleofShadows-56462"
  value: {
-<<<<<<< HEAD
-  dps: 27034.8893
-  tps: 19194.7714
-=======
-  dps: 27102.07091
-  tps: 19242.47034
->>>>>>> 8aae9ab6
+  dps: 27039.88863
+  tps: 19198.32093
  }
 }
 dps_results: {
  key: "TestAssassination-AllItems-GearDetector-61462"
  value: {
-<<<<<<< HEAD
-  dps: 27603.01341
-  tps: 19598.13952
-=======
-  dps: 27688.16995
-  tps: 19658.60066
->>>>>>> 8aae9ab6
+  dps: 27572.37609
+  tps: 19576.38702
  }
 }
 dps_results: {
  key: "TestAssassination-AllItems-Gladiator'sVestments"
  value: {
-<<<<<<< HEAD
-  dps: 22948.65781
-  tps: 16293.54705
-=======
-  dps: 22944.8868
-  tps: 16290.86962
->>>>>>> 8aae9ab6
+  dps: 22959.9026
+  tps: 16301.53084
  }
 }
 dps_results: {
  key: "TestAssassination-AllItems-GlowingTwilightScale-54573"
  value: {
-<<<<<<< HEAD
-  dps: 26676.5705
-  tps: 18940.36506
-=======
-  dps: 26661.01784
-  tps: 18929.32267
->>>>>>> 8aae9ab6
+  dps: 26784.67098
+  tps: 19017.1164
  }
 }
 dps_results: {
  key: "TestAssassination-AllItems-GlowingTwilightScale-54589"
  value: {
-<<<<<<< HEAD
-  dps: 26676.5705
-  tps: 18940.36506
-=======
-  dps: 26661.01784
-  tps: 18929.32267
->>>>>>> 8aae9ab6
+  dps: 26784.67098
+  tps: 19017.1164
  }
 }
 dps_results: {
  key: "TestAssassination-AllItems-GnomishLightningGenerator-41121"
  value: {
-<<<<<<< HEAD
-  dps: 26777.96789
-  tps: 19012.3572
-=======
-  dps: 26857.90983
-  tps: 19069.11598
->>>>>>> 8aae9ab6
+  dps: 26792.37366
+  tps: 19022.5853
  }
 }
 dps_results: {
  key: "TestAssassination-AllItems-GraceoftheHerald-55266"
  value: {
-<<<<<<< HEAD
-  dps: 27498.84409
-  tps: 19524.1793
-=======
-  dps: 27619.49371
-  tps: 19609.84054
->>>>>>> 8aae9ab6
+  dps: 27629.13811
+  tps: 19616.68806
  }
 }
 dps_results: {
  key: "TestAssassination-AllItems-GraceoftheHerald-56295"
  value: {
-<<<<<<< HEAD
-  dps: 27970.11978
-  tps: 19858.78504
-=======
-  dps: 27942.09901
-  tps: 19838.8903
->>>>>>> 8aae9ab6
+  dps: 27956.78727
+  tps: 19849.31896
  }
 }
 dps_results: {
  key: "TestAssassination-AllItems-HarmlightToken-63839"
  value: {
-<<<<<<< HEAD
-  dps: 26796.18043
-  tps: 19025.2881
-=======
-  dps: 26781.68505
-  tps: 19014.99639
->>>>>>> 8aae9ab6
+  dps: 26902.09951
+  tps: 19100.49065
  }
 }
 dps_results: {
  key: "TestAssassination-AllItems-Harrison'sInsigniaofPanache-65803"
  value: {
-<<<<<<< HEAD
-  dps: 27370.69518
-  tps: 19433.19358
-=======
-  dps: 27354.55761
-  tps: 19421.7359
->>>>>>> 8aae9ab6
+  dps: 27481.37708
+  tps: 19511.77773
  }
 }
 dps_results: {
  key: "TestAssassination-AllItems-HeartofIgnacious-59514"
  value: {
-<<<<<<< HEAD
-  dps: 27243.1664
-  tps: 19342.64814
-=======
-  dps: 27287.20246
-  tps: 19373.91375
->>>>>>> 8aae9ab6
+  dps: 27236.5094
+  tps: 19337.92167
  }
 }
 dps_results: {
  key: "TestAssassination-AllItems-HeartofIgnacious-65110"
  value: {
-<<<<<<< HEAD
-  dps: 27314.99479
-  tps: 19393.6463
-=======
-  dps: 27259.52295
-  tps: 19354.2613
->>>>>>> 8aae9ab6
+  dps: 27182.72149
+  tps: 19299.73226
  }
 }
 dps_results: {
  key: "TestAssassination-AllItems-HeartofRage-59224"
  value: {
-<<<<<<< HEAD
-  dps: 27806.21479
-  tps: 19742.4125
-=======
-  dps: 27799.13628
-  tps: 19737.38676
->>>>>>> 8aae9ab6
+  dps: 27700.00062
+  tps: 19667.00044
  }
 }
 dps_results: {
  key: "TestAssassination-AllItems-HeartofRage-65072"
  value: {
-<<<<<<< HEAD
-  dps: 27910.77748
-  tps: 19816.65201
-=======
-  dps: 27956.36464
-  tps: 19849.0189
->>>>>>> 8aae9ab6
+  dps: 27919.61744
+  tps: 19822.92838
  }
 }
 dps_results: {
  key: "TestAssassination-AllItems-HeartofSolace-55868"
  value: {
-<<<<<<< HEAD
-  dps: 27054.16272
-  tps: 19208.45553
-=======
-  dps: 26917.75799
-  tps: 19111.60818
->>>>>>> 8aae9ab6
+  dps: 26976.24173
+  tps: 19153.13163
  }
 }
 dps_results: {
  key: "TestAssassination-AllItems-HeartofSolace-56393"
  value: {
-<<<<<<< HEAD
-  dps: 27622.04067
-  tps: 19611.64887
-=======
-  dps: 27690.59901
-  tps: 19660.3253
->>>>>>> 8aae9ab6
+  dps: 27627.72063
+  tps: 19615.68165
  }
 }
 dps_results: {
  key: "TestAssassination-AllItems-HeartofThunder-55845"
  value: {
-<<<<<<< HEAD
-  dps: 26676.5705
-  tps: 18940.36506
-=======
-  dps: 26661.01784
-  tps: 18929.32267
->>>>>>> 8aae9ab6
+  dps: 26784.67098
+  tps: 19017.1164
  }
 }
 dps_results: {
  key: "TestAssassination-AllItems-HeartofThunder-56370"
  value: {
-<<<<<<< HEAD
-  dps: 26676.5705
-  tps: 18940.36506
-=======
-  dps: 26661.01784
-  tps: 18929.32267
->>>>>>> 8aae9ab6
+  dps: 26784.67098
+  tps: 19017.1164
  }
 }
 dps_results: {
  key: "TestAssassination-AllItems-HeartoftheVile-66969"
  value: {
-<<<<<<< HEAD
-  dps: 27638.43741
-  tps: 19623.29056
-=======
-  dps: 27734.54592
-  tps: 19691.5276
->>>>>>> 8aae9ab6
+  dps: 27742.48841
+  tps: 19697.16677
  }
 }
 dps_results: {
  key: "TestAssassination-AllItems-Heartpierce-49982"
  value: {
-<<<<<<< HEAD
-  dps: 28957.49672
-  tps: 20559.82267
-=======
-  dps: 28928.02547
-  tps: 20538.89809
->>>>>>> 8aae9ab6
+  dps: 28929.33436
+  tps: 20539.8274
  }
 }
 dps_results: {
  key: "TestAssassination-AllItems-Heartpierce-50641"
  value: {
-<<<<<<< HEAD
-  dps: 28957.49672
-  tps: 20559.82267
-=======
-  dps: 28928.02547
-  tps: 20538.89809
->>>>>>> 8aae9ab6
+  dps: 28929.33436
+  tps: 20539.8274
  }
 }
 dps_results: {
  key: "TestAssassination-AllItems-IllustrationoftheDragonSoul-40432"
  value: {
-<<<<<<< HEAD
-  dps: 26676.5705
-  tps: 18940.36506
-=======
-  dps: 26661.01784
-  tps: 18929.32267
->>>>>>> 8aae9ab6
+  dps: 26784.67098
+  tps: 19017.1164
  }
 }
 dps_results: {
  key: "TestAssassination-AllItems-ImpassiveShadowspiritDiamond"
  value: {
-<<<<<<< HEAD
-  dps: 28479.71496
-  tps: 20220.59762
-=======
-  dps: 28458.23279
-  tps: 20205.34528
->>>>>>> 8aae9ab6
+  dps: 28456.64994
+  tps: 20204.22146
  }
 }
 dps_results: {
  key: "TestAssassination-AllItems-ImpassiveSkyflareDiamond"
  value: {
-<<<<<<< HEAD
-  dps: 28446.86523
-  tps: 20197.27431
-=======
-  dps: 28427.79219
-  tps: 20183.73245
->>>>>>> 8aae9ab6
+  dps: 28436.50938
+  tps: 20189.92166
  }
 }
 dps_results: {
  key: "TestAssassination-AllItems-ImpassiveStarflareDiamond"
  value: {
-<<<<<<< HEAD
-  dps: 28443.66716
-  tps: 20195.00369
-=======
-  dps: 28422.29465
-  tps: 20179.8292
->>>>>>> 8aae9ab6
+  dps: 28432.08767
+  tps: 20186.78225
  }
 }
 dps_results: {
  key: "TestAssassination-AllItems-ImpatienceofYouth-62464"
  value: {
-<<<<<<< HEAD
-  dps: 27754.37437
-  tps: 19705.6058
-=======
-  dps: 27734.78862
-  tps: 19691.69992
->>>>>>> 8aae9ab6
+  dps: 27861.86718
+  tps: 19781.9257
  }
 }
 dps_results: {
  key: "TestAssassination-AllItems-ImpatienceofYouth-62469"
  value: {
-<<<<<<< HEAD
-  dps: 27754.37437
-  tps: 19705.6058
-=======
-  dps: 27734.78862
-  tps: 19691.69992
->>>>>>> 8aae9ab6
+  dps: 27861.86718
+  tps: 19781.9257
  }
 }
 dps_results: {
  key: "TestAssassination-AllItems-ImpetuousQuery-55881"
  value: {
-<<<<<<< HEAD
-  dps: 27068.42819
-  tps: 19218.58402
-=======
-  dps: 27053.65065
-  tps: 19208.09196
->>>>>>> 8aae9ab6
+  dps: 27178.33705
+  tps: 19296.6193
  }
 }
 dps_results: {
  key: "TestAssassination-AllItems-ImpetuousQuery-56406"
  value: {
-<<<<<<< HEAD
-  dps: 27119.74289
-  tps: 19255.01745
-=======
-  dps: 27105.06685
-  tps: 19244.59746
->>>>>>> 8aae9ab6
+  dps: 27229.88856
+  tps: 19333.22088
  }
 }
 dps_results: {
  key: "TestAssassination-AllItems-IncisorFragment-37723"
  value: {
-<<<<<<< HEAD
-  dps: 27042.32514
-  tps: 19200.05085
-=======
-  dps: 27024.94299
-  tps: 19187.70952
->>>>>>> 8aae9ab6
+  dps: 27149.97013
+  tps: 19276.47879
  }
 }
 dps_results: {
  key: "TestAssassination-AllItems-InsightfulEarthsiegeDiamond"
  value: {
-<<<<<<< HEAD
-  dps: 28437.94674
-  tps: 20190.94218
-=======
-  dps: 28402.67091
-  tps: 20165.89634
->>>>>>> 8aae9ab6
+  dps: 28422.52818
+  tps: 20179.99501
  }
 }
 dps_results: {
  key: "TestAssassination-AllItems-InsigniaofDiplomacy-61433"
  value: {
-<<<<<<< HEAD
-  dps: 26676.5705
-  tps: 18940.36506
-=======
-  dps: 26661.01784
-  tps: 18929.32267
->>>>>>> 8aae9ab6
+  dps: 26784.67098
+  tps: 19017.1164
  }
 }
 dps_results: {
  key: "TestAssassination-AllItems-InsigniaoftheEarthenLord-61429"
  value: {
-<<<<<<< HEAD
-  dps: 26978.23872
-  tps: 19154.54949
-=======
-  dps: 26963.28278
-  tps: 19143.93077
->>>>>>> 8aae9ab6
+  dps: 27087.73137
+  tps: 19232.28927
  }
 }
 dps_results: {
  key: "TestAssassination-AllItems-InvigoratingEarthsiegeDiamond"
  value: {
-<<<<<<< HEAD
-  dps: 28558.31776
-  tps: 20276.40561
-=======
-  dps: 28444.53364
-  tps: 20195.61888
->>>>>>> 8aae9ab6
+  dps: 28425.41576
+  tps: 20182.04519
   hps: 65.01959
  }
 }
 dps_results: {
  key: "TestAssassination-AllItems-JarofAncientRemedies-59354"
  value: {
-<<<<<<< HEAD
-  dps: 26676.5705
-  tps: 18940.36506
-=======
-  dps: 26661.01784
-  tps: 18929.32267
->>>>>>> 8aae9ab6
+  dps: 26784.67098
+  tps: 19017.1164
  }
 }
 dps_results: {
  key: "TestAssassination-AllItems-JarofAncientRemedies-65029"
  value: {
-<<<<<<< HEAD
-  dps: 26676.5705
-  tps: 18940.36506
-=======
-  dps: 26661.01784
-  tps: 18929.32267
->>>>>>> 8aae9ab6
+  dps: 26784.67098
+  tps: 19017.1164
  }
 }
 dps_results: {
  key: "TestAssassination-AllItems-JujuofNimbleness-63840"
  value: {
-<<<<<<< HEAD
-  dps: 27818.13882
-  tps: 19750.87856
-=======
-  dps: 27900.07718
-  tps: 19809.0548
->>>>>>> 8aae9ab6
+  dps: 27999.47777
+  tps: 19879.62921
  }
 }
 dps_results: {
  key: "TestAssassination-AllItems-KeytotheEndlessChamber-55795"
  value: {
-<<<<<<< HEAD
-  dps: 28322.11611
-  tps: 20108.70243
-=======
-  dps: 28354.9863
-  tps: 20132.04027
->>>>>>> 8aae9ab6
+  dps: 28262.9437
+  tps: 20066.69003
  }
 }
 dps_results: {
  key: "TestAssassination-AllItems-KeytotheEndlessChamber-56328"
  value: {
-<<<<<<< HEAD
-  dps: 28750.22027
-  tps: 20412.65639
-=======
-  dps: 28930.96614
-  tps: 20540.98596
->>>>>>> 8aae9ab6
+  dps: 28840.20948
+  tps: 20476.54873
  }
 }
 dps_results: {
  key: "TestAssassination-AllItems-KvaldirBattleStandard-59685"
  value: {
-<<<<<<< HEAD
-  dps: 27086.34087
-  tps: 19231.30202
-=======
-  dps: 27074.64704
-  tps: 19222.9994
->>>>>>> 8aae9ab6
+  dps: 27099.72068
+  tps: 19240.80168
  }
 }
 dps_results: {
  key: "TestAssassination-AllItems-KvaldirBattleStandard-59689"
  value: {
-<<<<<<< HEAD
-  dps: 27086.34087
-  tps: 19231.30202
-=======
-  dps: 27074.64704
-  tps: 19222.9994
->>>>>>> 8aae9ab6
+  dps: 27099.72068
+  tps: 19240.80168
  }
 }
 dps_results: {
  key: "TestAssassination-AllItems-LadyLa-La'sSingingShell-67152"
  value: {
-<<<<<<< HEAD
-  dps: 26988.5011
-  tps: 19161.83578
-=======
-  dps: 26794.58904
-  tps: 19024.15822
->>>>>>> 8aae9ab6
+  dps: 26912.9926
+  tps: 19108.22474
  }
 }
 dps_results: {
  key: "TestAssassination-AllItems-Lavanthor'sTalisman-37872"
  value: {
-<<<<<<< HEAD
-  dps: 26676.5705
-  tps: 18940.36506
-=======
-  dps: 26661.01784
-  tps: 18929.32267
->>>>>>> 8aae9ab6
+  dps: 26784.67098
+  tps: 19017.1164
  }
 }
 dps_results: {
  key: "TestAssassination-AllItems-LeadenDespair-55816"
  value: {
-<<<<<<< HEAD
-  dps: 26676.5705
-  tps: 18940.36506
-=======
-  dps: 26661.01784
-  tps: 18929.32267
->>>>>>> 8aae9ab6
+  dps: 26784.67098
+  tps: 19017.1164
  }
 }
 dps_results: {
  key: "TestAssassination-AllItems-LeadenDespair-56347"
  value: {
-<<<<<<< HEAD
-  dps: 26676.5705
-  tps: 18940.36506
-=======
-  dps: 26661.01784
-  tps: 18929.32267
->>>>>>> 8aae9ab6
+  dps: 26784.67098
+  tps: 19017.1164
  }
 }
 dps_results: {
  key: "TestAssassination-AllItems-LeftEyeofRajh-56102"
  value: {
-<<<<<<< HEAD
-  dps: 28172.15364
-  tps: 20002.22909
-=======
-  dps: 28221.6881
-  tps: 20037.39855
->>>>>>> 8aae9ab6
+  dps: 28267.28415
+  tps: 20069.77174
  }
 }
 dps_results: {
  key: "TestAssassination-AllItems-LeftEyeofRajh-56427"
  value: {
-<<<<<<< HEAD
-  dps: 28363.5881
-  tps: 20138.14755
-=======
-  dps: 28338.57994
-  tps: 20120.39176
->>>>>>> 8aae9ab6
+  dps: 28334.73412
+  tps: 20117.66123
  }
 }
 dps_results: {
  key: "TestAssassination-AllItems-LicensetoSlay-58180"
  value: {
-<<<<<<< HEAD
-  dps: 28054.03544
-  tps: 19918.36516
-=======
-  dps: 28077.36746
-  tps: 19934.9309
->>>>>>> 8aae9ab6
+  dps: 27997.78782
+  tps: 19878.42935
  }
 }
 dps_results: {
  key: "TestAssassination-AllItems-MagnetiteMirror-55814"
  value: {
-<<<<<<< HEAD
-  dps: 27326.05282
-  tps: 19401.4975
-=======
-  dps: 27325.55885
-  tps: 19401.14679
->>>>>>> 8aae9ab6
+  dps: 27311.44554
+  tps: 19391.12633
  }
 }
 dps_results: {
  key: "TestAssassination-AllItems-MagnetiteMirror-56345"
  value: {
-<<<<<<< HEAD
-  dps: 27537.80458
-  tps: 19551.84125
-=======
-  dps: 27474.86264
-  tps: 19507.15247
->>>>>>> 8aae9ab6
+  dps: 27434.26952
+  tps: 19478.33136
  }
 }
 dps_results: {
  key: "TestAssassination-AllItems-MajesticDragonFigurine-40430"
  value: {
-<<<<<<< HEAD
-  dps: 26676.5705
-  tps: 18940.36506
-=======
-  dps: 26661.01784
-  tps: 18929.32267
->>>>>>> 8aae9ab6
+  dps: 26784.67098
+  tps: 19017.1164
  }
 }
 dps_results: {
  key: "TestAssassination-AllItems-MandalaofStirringPatterns-62467"
  value: {
-<<<<<<< HEAD
-  dps: 26676.5705
-  tps: 18940.36506
-=======
-  dps: 26661.01784
-  tps: 18929.32267
->>>>>>> 8aae9ab6
+  dps: 26784.67098
+  tps: 19017.1164
  }
 }
 dps_results: {
  key: "TestAssassination-AllItems-MandalaofStirringPatterns-62472"
  value: {
-<<<<<<< HEAD
-  dps: 26676.5705
-  tps: 18940.36506
-=======
-  dps: 26661.01784
-  tps: 18929.32267
->>>>>>> 8aae9ab6
+  dps: 26784.67098
+  tps: 19017.1164
  }
 }
 dps_results: {
  key: "TestAssassination-AllItems-MarkofKhardros-56132"
  value: {
-<<<<<<< HEAD
-  dps: 27469.18359
-  tps: 19503.12035
-=======
-  dps: 27455.43792
-  tps: 19493.36092
->>>>>>> 8aae9ab6
+  dps: 27580.93495
+  tps: 19582.46382
  }
 }
 dps_results: {
  key: "TestAssassination-AllItems-MarkofKhardros-56458"
  value: {
-<<<<<<< HEAD
-  dps: 27573.86883
-  tps: 19577.44687
-=======
-  dps: 27560.36492
-  tps: 19567.85909
->>>>>>> 8aae9ab6
+  dps: 27686.10372
+  tps: 19657.13364
  }
 }
 dps_results: {
  key: "TestAssassination-AllItems-MeteoriteWhetstone-37390"
  value: {
-<<<<<<< HEAD
-  dps: 26953.11341
-  tps: 19136.71052
-=======
-  dps: 26942.32838
-  tps: 19129.05315
->>>>>>> 8aae9ab6
+  dps: 26893.24725
+  tps: 19094.20555
  }
 }
 dps_results: {
  key: "TestAssassination-AllItems-MightoftheOcean-55251"
  value: {
-<<<<<<< HEAD
-  dps: 27508.3971
-  tps: 19530.96194
-=======
-  dps: 27483.24157
-  tps: 19513.10151
->>>>>>> 8aae9ab6
+  dps: 27400.15956
+  tps: 19454.11329
  }
 }
 dps_results: {
  key: "TestAssassination-AllItems-MightoftheOcean-56285"
  value: {
-<<<<<<< HEAD
-  dps: 27835.61201
-  tps: 19763.28453
-=======
-  dps: 27960.28826
-  tps: 19851.80467
->>>>>>> 8aae9ab6
+  dps: 27877.8746
+  tps: 19793.29097
  }
 }
 dps_results: {
  key: "TestAssassination-AllItems-MirrorofBrokenImages-62466"
  value: {
-<<<<<<< HEAD
-  dps: 27175.72256
-  tps: 19294.76302
-=======
-  dps: 27161.15725
-  tps: 19284.42165
->>>>>>> 8aae9ab6
+  dps: 27286.12657
+  tps: 19373.14986
  }
 }
 dps_results: {
  key: "TestAssassination-AllItems-MirrorofBrokenImages-62471"
  value: {
-<<<<<<< HEAD
-  dps: 27175.72256
-  tps: 19294.76302
-=======
-  dps: 27161.15725
-  tps: 19284.42165
->>>>>>> 8aae9ab6
+  dps: 27286.12657
+  tps: 19373.14986
  }
 }
 dps_results: {
  key: "TestAssassination-AllItems-MoonwellChalice-70142"
  value: {
-<<<<<<< HEAD
-  dps: 27310.60886
-  tps: 19390.53229
-=======
-  dps: 27290.95154
-  tps: 19376.5756
->>>>>>> 8aae9ab6
+  dps: 27417.16654
+  tps: 19466.18824
  }
 }
 dps_results: {
  key: "TestAssassination-AllItems-NevermeltingIceCrystal-50259"
  value: {
-<<<<<<< HEAD
-  dps: 26727.05076
-  tps: 18976.20604
-=======
-  dps: 26735.91804
-  tps: 18982.50181
->>>>>>> 8aae9ab6
+  dps: 26857.54665
+  tps: 19068.85812
  }
 }
 dps_results: {
  key: "TestAssassination-AllItems-OfferingofSacrifice-37638"
  value: {
-<<<<<<< HEAD
-  dps: 26676.5705
-  tps: 18940.36506
-=======
-  dps: 26661.01784
-  tps: 18929.32267
->>>>>>> 8aae9ab6
+  dps: 26784.67098
+  tps: 19017.1164
  }
 }
 dps_results: {
  key: "TestAssassination-AllItems-Oremantle'sFavor-61448"
  value: {
-<<<<<<< HEAD
-  dps: 27153.74758
-  tps: 19279.16078
-=======
-  dps: 27221.90841
-  tps: 19327.55497
->>>>>>> 8aae9ab6
+  dps: 27330.62472
+  tps: 19404.74355
  }
 }
 dps_results: {
  key: "TestAssassination-AllItems-PersistentEarthshatterDiamond"
  value: {
-<<<<<<< HEAD
-  dps: 28443.66716
-  tps: 20195.00369
-=======
-  dps: 28422.29465
-  tps: 20179.8292
->>>>>>> 8aae9ab6
+  dps: 28432.08767
+  tps: 20186.78225
  }
 }
 dps_results: {
  key: "TestAssassination-AllItems-PersistentEarthsiegeDiamond"
  value: {
-<<<<<<< HEAD
-  dps: 28446.86523
-  tps: 20197.27431
-=======
-  dps: 28427.79219
-  tps: 20183.73245
->>>>>>> 8aae9ab6
+  dps: 28436.50938
+  tps: 20189.92166
  }
 }
 dps_results: {
  key: "TestAssassination-AllItems-PetrifiedScarab-21685"
  value: {
-<<<<<<< HEAD
-  dps: 26676.5705
-  tps: 18940.36506
-=======
-  dps: 26661.01784
-  tps: 18929.32267
->>>>>>> 8aae9ab6
+  dps: 26784.67098
+  tps: 19017.1164
  }
 }
 dps_results: {
  key: "TestAssassination-AllItems-PetrifiedTwilightScale-54571"
  value: {
-<<<<<<< HEAD
-  dps: 26676.5705
-  tps: 18940.36506
-=======
-  dps: 26661.01784
-  tps: 18929.32267
->>>>>>> 8aae9ab6
+  dps: 26784.67098
+  tps: 19017.1164
  }
 }
 dps_results: {
  key: "TestAssassination-AllItems-PetrifiedTwilightScale-54591"
  value: {
-<<<<<<< HEAD
-  dps: 26676.5705
-  tps: 18940.36506
-=======
-  dps: 26661.01784
-  tps: 18929.32267
->>>>>>> 8aae9ab6
+  dps: 26784.67098
+  tps: 19017.1164
  }
 }
 dps_results: {
  key: "TestAssassination-AllItems-PorcelainCrab-55237"
  value: {
-<<<<<<< HEAD
-  dps: 27019.00426
-  tps: 19183.49302
-=======
-  dps: 27004.66881
-  tps: 19173.31486
->>>>>>> 8aae9ab6
+  dps: 27128.17284
+  tps: 19261.00272
  }
 }
 dps_results: {
  key: "TestAssassination-AllItems-PorcelainCrab-56280"
  value: {
-<<<<<<< HEAD
-  dps: 27314.80158
-  tps: 19393.50912
-=======
-  dps: 27297.82627
-  tps: 19381.45665
->>>>>>> 8aae9ab6
+  dps: 27425.64128
+  tps: 19472.20531
  }
 }
 dps_results: {
  key: "TestAssassination-AllItems-PowerfulEarthshatterDiamond"
  value: {
-<<<<<<< HEAD
-  dps: 28437.94674
-  tps: 20190.94218
-=======
-  dps: 28402.67091
-  tps: 20165.89634
->>>>>>> 8aae9ab6
+  dps: 28422.52818
+  tps: 20179.99501
  }
 }
 dps_results: {
  key: "TestAssassination-AllItems-PowerfulEarthsiegeDiamond"
  value: {
-<<<<<<< HEAD
-  dps: 28437.94674
-  tps: 20190.94218
-=======
-  dps: 28402.67091
-  tps: 20165.89634
->>>>>>> 8aae9ab6
+  dps: 28422.52818
+  tps: 20179.99501
  }
 }
 dps_results: {
  key: "TestAssassination-AllItems-PowerfulShadowspiritDiamond"
  value: {
-<<<<<<< HEAD
-  dps: 28437.94674
-  tps: 20190.94218
-=======
-  dps: 28402.67091
-  tps: 20165.89634
->>>>>>> 8aae9ab6
+  dps: 28422.52818
+  tps: 20179.99501
  }
 }
 dps_results: {
  key: "TestAssassination-AllItems-Prestor'sTalismanofMachination-59441"
  value: {
-<<<<<<< HEAD
-  dps: 28518.37409
-  tps: 20248.04561
-=======
-  dps: 28555.47181
-  tps: 20274.38499
->>>>>>> 8aae9ab6
+  dps: 28506.7178
+  tps: 20239.76964
  }
 }
 dps_results: {
  key: "TestAssassination-AllItems-PurifiedShardoftheGods"
  value: {
-<<<<<<< HEAD
-  dps: 26676.5705
-  tps: 18940.36506
-=======
-  dps: 26661.01784
-  tps: 18929.32267
->>>>>>> 8aae9ab6
+  dps: 26784.67098
+  tps: 19017.1164
  }
 }
 dps_results: {
  key: "TestAssassination-AllItems-Rainsong-55854"
  value: {
-<<<<<<< HEAD
-  dps: 26676.5705
-  tps: 18940.36506
-=======
-  dps: 26661.01784
-  tps: 18929.32267
->>>>>>> 8aae9ab6
+  dps: 26784.67098
+  tps: 19017.1164
  }
 }
 dps_results: {
  key: "TestAssassination-AllItems-Rainsong-56377"
  value: {
-<<<<<<< HEAD
-  dps: 26676.5705
-  tps: 18940.36506
-=======
-  dps: 26661.01784
-  tps: 18929.32267
->>>>>>> 8aae9ab6
+  dps: 26784.67098
+  tps: 19017.1164
  }
 }
 dps_results: {
  key: "TestAssassination-AllItems-ReignoftheDead-47316"
  value: {
-<<<<<<< HEAD
-  dps: 26764.04098
-  tps: 19002.4691
-=======
-  dps: 26738.06225
-  tps: 18984.0242
->>>>>>> 8aae9ab6
+  dps: 26788.78998
+  tps: 19020.04089
  }
 }
 dps_results: {
  key: "TestAssassination-AllItems-ReignoftheDead-47477"
  value: {
-<<<<<<< HEAD
-  dps: 26782.45628
-  tps: 19015.54396
-=======
-  dps: 26756.8659
-  tps: 18997.37479
->>>>>>> 8aae9ab6
+  dps: 26807.39401
+  tps: 19033.24975
  }
 }
 dps_results: {
  key: "TestAssassination-AllItems-RelentlessEarthsiegeDiamond"
  value: {
-<<<<<<< HEAD
-  dps: 28837.21537
-  tps: 20474.42291
-=======
-  dps: 28812.65359
-  tps: 20456.98405
->>>>>>> 8aae9ab6
+  dps: 28820.65575
+  tps: 20462.66558
  }
 }
 dps_results: {
  key: "TestAssassination-AllItems-ReverberatingShadowspiritDiamond"
  value: {
-<<<<<<< HEAD
-  dps: 28845.80088
-  tps: 20480.51863
-=======
-  dps: 28807.3661
-  tps: 20453.22993
->>>>>>> 8aae9ab6
+  dps: 28827.92753
+  tps: 20467.82854
  }
 }
 dps_results: {
  key: "TestAssassination-AllItems-RevitalizingShadowspiritDiamond"
  value: {
-<<<<<<< HEAD
-  dps: 28761.9878
-  tps: 20421.01134
-=======
-  dps: 28723.76868
-  tps: 20393.87576
->>>>>>> 8aae9ab6
+  dps: 28744.26321
+  tps: 20408.42688
  }
 }
 dps_results: {
  key: "TestAssassination-AllItems-RevitalizingSkyflareDiamond"
  value: {
-<<<<<<< HEAD
-  dps: 28437.94674
-  tps: 20190.94218
-=======
-  dps: 28402.67091
-  tps: 20165.89634
->>>>>>> 8aae9ab6
+  dps: 28422.52818
+  tps: 20179.99501
  }
 }
 dps_results: {
  key: "TestAssassination-AllItems-RightEyeofRajh-56100"
  value: {
-<<<<<<< HEAD
-  dps: 27786.81589
-  tps: 19728.63928
-=======
-  dps: 27822.31909
-  tps: 19753.84656
->>>>>>> 8aae9ab6
+  dps: 27787.90178
+  tps: 19729.41026
  }
 }
 dps_results: {
  key: "TestAssassination-AllItems-RightEyeofRajh-56431"
  value: {
-<<<<<<< HEAD
-  dps: 27921.48894
-  tps: 19824.25715
-=======
-  dps: 28044.79319
-  tps: 19911.80317
->>>>>>> 8aae9ab6
+  dps: 27958.11245
+  tps: 19850.25984
  }
 }
 dps_results: {
  key: "TestAssassination-AllItems-RuneofRepulsion-40372"
  value: {
-<<<<<<< HEAD
-  dps: 26676.5705
-  tps: 18940.36506
-=======
-  dps: 26661.01784
-  tps: 18929.32267
->>>>>>> 8aae9ab6
+  dps: 26784.67098
+  tps: 19017.1164
  }
 }
 dps_results: {
  key: "TestAssassination-AllItems-Schnottz'sMedallionofCommand-65805"
  value: {
-<<<<<<< HEAD
-  dps: 27891.21854
-  tps: 19802.76516
-=======
-  dps: 27923.53233
-  tps: 19825.70796
->>>>>>> 8aae9ab6
+  dps: 27975.42475
+  tps: 19862.55157
  }
 }
 dps_results: {
  key: "TestAssassination-AllItems-SeaStar-55256"
  value: {
-<<<<<<< HEAD
-  dps: 26676.5705
-  tps: 18940.36506
-=======
-  dps: 26661.01784
-  tps: 18929.32267
->>>>>>> 8aae9ab6
+  dps: 26784.67098
+  tps: 19017.1164
  }
 }
 dps_results: {
  key: "TestAssassination-AllItems-SeaStar-56290"
  value: {
-<<<<<<< HEAD
-  dps: 26676.5705
-  tps: 18940.36506
-=======
-  dps: 26661.01784
-  tps: 18929.32267
->>>>>>> 8aae9ab6
+  dps: 26784.67098
+  tps: 19017.1164
  }
 }
 dps_results: {
  key: "TestAssassination-AllItems-SealofthePantheon-36993"
  value: {
-<<<<<<< HEAD
-  dps: 26676.5705
-  tps: 18940.36506
-=======
-  dps: 26661.01784
-  tps: 18929.32267
->>>>>>> 8aae9ab6
+  dps: 26784.67098
+  tps: 19017.1164
  }
 }
 dps_results: {
  key: "TestAssassination-AllItems-Shadowblade'sBattlegear"
  value: {
-<<<<<<< HEAD
-  dps: 21773.20242
-  tps: 15458.97372
-=======
-  dps: 21697.49606
-  tps: 15405.2222
->>>>>>> 8aae9ab6
+  dps: 21699.61194
+  tps: 15406.72448
  }
 }
 dps_results: {
  key: "TestAssassination-AllItems-ShieldedSkyflareDiamond"
  value: {
-<<<<<<< HEAD
-  dps: 28437.94674
-  tps: 20190.94218
-=======
-  dps: 28402.67091
-  tps: 20165.89634
->>>>>>> 8aae9ab6
+  dps: 28422.52818
+  tps: 20179.99501
  }
 }
 dps_results: {
  key: "TestAssassination-AllItems-ShinyShardoftheGods"
  value: {
-<<<<<<< HEAD
-  dps: 26676.5705
-  tps: 18940.36506
-=======
-  dps: 26661.01784
-  tps: 18929.32267
->>>>>>> 8aae9ab6
+  dps: 26784.67098
+  tps: 19017.1164
  }
 }
 dps_results: {
  key: "TestAssassination-AllItems-Shrine-CleansingPurifier-63838"
  value: {
-<<<<<<< HEAD
-  dps: 27413.2714
-  tps: 19463.42269
-=======
-  dps: 27428.03386
-  tps: 19473.90404
->>>>>>> 8aae9ab6
+  dps: 27400.81922
+  tps: 19454.58164
  }
 }
 dps_results: {
  key: "TestAssassination-AllItems-Sindragosa'sFlawlessFang-50361"
  value: {
-<<<<<<< HEAD
-  dps: 26676.5705
-  tps: 18940.36506
-=======
-  dps: 26661.01784
-  tps: 18929.32267
->>>>>>> 8aae9ab6
+  dps: 26784.67098
+  tps: 19017.1164
  }
 }
 dps_results: {
  key: "TestAssassination-AllItems-Skardyn'sGrace-56115"
  value: {
-<<<<<<< HEAD
-  dps: 28087.2246
-  tps: 19941.92947
-=======
-  dps: 28120.0058
-  tps: 19965.20412
->>>>>>> 8aae9ab6
+  dps: 28169.0849
+  tps: 20000.05028
  }
 }
 dps_results: {
  key: "TestAssassination-AllItems-Skardyn'sGrace-56440"
  value: {
-<<<<<<< HEAD
-  dps: 28269.12659
-  tps: 20071.07988
-=======
-  dps: 28297.84662
-  tps: 20091.4711
->>>>>>> 8aae9ab6
+  dps: 28354.1138
+  tps: 20131.4208
  }
 }
 dps_results: {
  key: "TestAssassination-AllItems-Slayer'sArmor"
  value: {
-<<<<<<< HEAD
-  dps: 15111.30292
-  tps: 10729.02507
-=======
-  dps: 15134.7174
-  tps: 10745.64936
->>>>>>> 8aae9ab6
+  dps: 15149.27818
+  tps: 10755.98751
  }
 }
 dps_results: {
  key: "TestAssassination-AllItems-SliverofPureIce-50339"
  value: {
-<<<<<<< HEAD
-  dps: 26676.5705
-  tps: 18940.36506
-=======
-  dps: 26661.01784
-  tps: 18929.32267
->>>>>>> 8aae9ab6
+  dps: 26784.67098
+  tps: 19017.1164
  }
 }
 dps_results: {
  key: "TestAssassination-AllItems-SliverofPureIce-50346"
  value: {
-<<<<<<< HEAD
-  dps: 26676.5705
-  tps: 18940.36506
-=======
-  dps: 26661.01784
-  tps: 18929.32267
->>>>>>> 8aae9ab6
+  dps: 26784.67098
+  tps: 19017.1164
  }
 }
 dps_results: {
  key: "TestAssassination-AllItems-Sorrowsong-55879"
  value: {
-<<<<<<< HEAD
-  dps: 27068.42819
-  tps: 19218.58402
-=======
-  dps: 27053.65065
-  tps: 19208.09196
->>>>>>> 8aae9ab6
+  dps: 27178.33705
+  tps: 19296.6193
  }
 }
 dps_results: {
  key: "TestAssassination-AllItems-Sorrowsong-56400"
  value: {
-<<<<<<< HEAD
-  dps: 27119.74289
-  tps: 19255.01745
-=======
-  dps: 27105.06685
-  tps: 19244.59746
->>>>>>> 8aae9ab6
+  dps: 27229.88856
+  tps: 19333.22088
  }
 }
 dps_results: {
  key: "TestAssassination-AllItems-Soul'sAnguish-66994"
  value: {
-<<<<<<< HEAD
-  dps: 27549.84175
-  tps: 19560.38764
-=======
-  dps: 27584.81965
-  tps: 19585.22195
->>>>>>> 8aae9ab6
+  dps: 27548.38638
+  tps: 19559.35433
  }
 }
 dps_results: {
  key: "TestAssassination-AllItems-SoulCasket-58183"
  value: {
-<<<<<<< HEAD
-  dps: 27175.72256
-  tps: 19294.76302
-=======
-  dps: 27161.15725
-  tps: 19284.42165
->>>>>>> 8aae9ab6
+  dps: 27286.12657
+  tps: 19373.14986
  }
 }
 dps_results: {
  key: "TestAssassination-AllItems-SoulPreserver-37111"
  value: {
-<<<<<<< HEAD
-  dps: 26676.5705
-  tps: 18940.36506
-=======
-  dps: 26661.01784
-  tps: 18929.32267
->>>>>>> 8aae9ab6
+  dps: 26784.67098
+  tps: 19017.1164
  }
 }
 dps_results: {
  key: "TestAssassination-AllItems-SouloftheDead-40382"
  value: {
-<<<<<<< HEAD
-  dps: 26792.47717
-  tps: 19022.65879
-=======
-  dps: 26807.94851
-  tps: 19033.64344
->>>>>>> 8aae9ab6
+  dps: 26860.16376
+  tps: 19070.71627
  }
 }
 dps_results: {
  key: "TestAssassination-AllItems-SparkofLife-37657"
  value: {
-<<<<<<< HEAD
-  dps: 26784.30852
-  tps: 19016.85905
-=======
-  dps: 26699.66872
-  tps: 18956.76479
->>>>>>> 8aae9ab6
+  dps: 26799.49519
+  tps: 19027.64159
  }
 }
 dps_results: {
  key: "TestAssassination-AllItems-SphereofRedDragon'sBlood-37166"
  value: {
-<<<<<<< HEAD
-  dps: 26949.47973
-  tps: 19134.13061
-=======
-  dps: 27017.52243
-  tps: 19182.44092
->>>>>>> 8aae9ab6
+  dps: 27049.31702
+  tps: 19205.01508
  }
 }
 dps_results: {
  key: "TestAssassination-AllItems-Stonemother'sKiss-61411"
  value: {
-<<<<<<< HEAD
-  dps: 26897.50079
-  tps: 19097.22556
-=======
-  dps: 26910.02402
-  tps: 19106.11705
->>>>>>> 8aae9ab6
+  dps: 27008.025
+  tps: 19175.69775
  }
 }
 dps_results: {
  key: "TestAssassination-AllItems-StumpofTime-62465"
  value: {
-<<<<<<< HEAD
-  dps: 27471.39162
-  tps: 19504.68805
-=======
-  dps: 27495.45825
-  tps: 19521.77536
->>>>>>> 8aae9ab6
+  dps: 27417.7406
+  tps: 19466.59583
  }
 }
 dps_results: {
  key: "TestAssassination-AllItems-StumpofTime-62470"
  value: {
-<<<<<<< HEAD
-  dps: 27471.39162
-  tps: 19504.68805
-=======
-  dps: 27495.45825
-  tps: 19521.77536
->>>>>>> 8aae9ab6
+  dps: 27417.7406
+  tps: 19466.59583
  }
 }
 dps_results: {
  key: "TestAssassination-AllItems-SwiftSkyflareDiamond"
  value: {
-<<<<<<< HEAD
-  dps: 28446.86523
-  tps: 20197.27431
-=======
-  dps: 28427.79219
-  tps: 20183.73245
->>>>>>> 8aae9ab6
+  dps: 28436.50938
+  tps: 20189.92166
  }
 }
 dps_results: {
  key: "TestAssassination-AllItems-SwiftStarflareDiamond"
  value: {
-<<<<<<< HEAD
-  dps: 28443.66716
-  tps: 20195.00369
-=======
-  dps: 28422.29465
-  tps: 20179.8292
->>>>>>> 8aae9ab6
+  dps: 28432.08767
+  tps: 20186.78225
  }
 }
 dps_results: {
  key: "TestAssassination-AllItems-SwiftWindfireDiamond"
  value: {
-<<<<<<< HEAD
-  dps: 28443.80787
-  tps: 20195.10359
-=======
-  dps: 28413.49903
-  tps: 20173.58431
->>>>>>> 8aae9ab6
+  dps: 28428.81973
+  tps: 20184.46201
  }
 }
 dps_results: {
  key: "TestAssassination-AllItems-SymbioticWorm-59332"
  value: {
-<<<<<<< HEAD
-  dps: 26676.5705
-  tps: 18940.36506
-=======
-  dps: 26661.01784
-  tps: 18929.32267
->>>>>>> 8aae9ab6
+  dps: 26784.67098
+  tps: 19017.1164
  }
 }
 dps_results: {
  key: "TestAssassination-AllItems-SymbioticWorm-65048"
  value: {
-<<<<<<< HEAD
-  dps: 26676.5705
-  tps: 18940.36506
-=======
-  dps: 26661.01784
-  tps: 18929.32267
->>>>>>> 8aae9ab6
+  dps: 26784.67098
+  tps: 19017.1164
  }
 }
 dps_results: {
  key: "TestAssassination-AllItems-TalismanofSinisterOrder-65804"
  value: {
-<<<<<<< HEAD
-  dps: 26941.89918
-  tps: 19128.74842
-=======
-  dps: 26926.69113
-  tps: 19117.9507
->>>>>>> 8aae9ab6
+  dps: 27047.24093
+  tps: 19203.54106
  }
 }
 dps_results: {
  key: "TestAssassination-AllItems-TalismanofTrollDivinity-37734"
  value: {
-<<<<<<< HEAD
-  dps: 26676.5705
-  tps: 18940.36506
-=======
-  dps: 26661.01784
-  tps: 18929.32267
->>>>>>> 8aae9ab6
+  dps: 26784.67098
+  tps: 19017.1164
  }
 }
 dps_results: {
  key: "TestAssassination-AllItems-Tank-CommanderInsignia-63841"
  value: {
-<<<<<<< HEAD
-  dps: 27390.50768
-  tps: 19447.26046
-=======
-  dps: 27357.42899
-  tps: 19423.77459
->>>>>>> 8aae9ab6
+  dps: 27380.47349
+  tps: 19440.13618
  }
 }
 dps_results: {
  key: "TestAssassination-AllItems-TearofBlood-55819"
  value: {
-<<<<<<< HEAD
-  dps: 26676.5705
-  tps: 18940.36506
-=======
-  dps: 26661.01784
-  tps: 18929.32267
->>>>>>> 8aae9ab6
+  dps: 26784.67098
+  tps: 19017.1164
  }
 }
 dps_results: {
  key: "TestAssassination-AllItems-TearofBlood-56351"
  value: {
-<<<<<<< HEAD
-  dps: 26676.5705
-  tps: 18940.36506
-=======
-  dps: 26661.01784
-  tps: 18929.32267
->>>>>>> 8aae9ab6
+  dps: 26784.67098
+  tps: 19017.1164
  }
 }
 dps_results: {
  key: "TestAssassination-AllItems-TearsoftheVanquished-47215"
  value: {
-<<<<<<< HEAD
-  dps: 26676.5705
-  tps: 18940.36506
-=======
-  dps: 26661.01784
-  tps: 18929.32267
->>>>>>> 8aae9ab6
+  dps: 26784.67098
+  tps: 19017.1164
  }
 }
 dps_results: {
  key: "TestAssassination-AllItems-TendrilsofBurrowingDark-55810"
  value: {
-<<<<<<< HEAD
-  dps: 27010.89353
-  tps: 19177.73441
-=======
-  dps: 26996.00218
-  tps: 19167.16155
->>>>>>> 8aae9ab6
+  dps: 27120.53687
+  tps: 19255.58118
  }
 }
 dps_results: {
  key: "TestAssassination-AllItems-TendrilsofBurrowingDark-56339"
  value: {
-<<<<<<< HEAD
-  dps: 27119.74289
-  tps: 19255.01745
-=======
-  dps: 27105.06685
-  tps: 19244.59746
->>>>>>> 8aae9ab6
+  dps: 27229.88856
+  tps: 19333.22088
  }
 }
 dps_results: {
  key: "TestAssassination-AllItems-TerrorbladeBattlegear"
  value: {
-<<<<<<< HEAD
-  dps: 20060.50292
-  tps: 14242.95707
-=======
-  dps: 20022.45744
-  tps: 14215.94478
->>>>>>> 8aae9ab6
+  dps: 20041.48375
+  tps: 14229.45346
  }
 }
 dps_results: {
  key: "TestAssassination-AllItems-TheGeneral'sHeart-45507"
  value: {
-<<<<<<< HEAD
-  dps: 26676.5705
-  tps: 18940.36506
-=======
-  dps: 26661.01784
-  tps: 18929.32267
->>>>>>> 8aae9ab6
+  dps: 26784.67098
+  tps: 19017.1164
  }
 }
 dps_results: {
  key: "TestAssassination-AllItems-Theralion'sMirror-59519"
  value: {
-<<<<<<< HEAD
-  dps: 27204.73476
-  tps: 19315.36168
-=======
-  dps: 27185.30956
-  tps: 19301.56979
->>>>>>> 8aae9ab6
+  dps: 27300.60996
+  tps: 19383.43307
  }
 }
 dps_results: {
  key: "TestAssassination-AllItems-Theralion'sMirror-65105"
  value: {
-<<<<<<< HEAD
-  dps: 27297.17514
-  tps: 19380.99435
-=======
-  dps: 27274.7613
-  tps: 19365.08053
->>>>>>> 8aae9ab6
+  dps: 27407.54193
+  tps: 19459.35477
  }
 }
 dps_results: {
  key: "TestAssassination-AllItems-Throngus'sFinger-56121"
  value: {
-<<<<<<< HEAD
-  dps: 26676.5705
-  tps: 18940.36506
-=======
-  dps: 26661.01784
-  tps: 18929.32267
->>>>>>> 8aae9ab6
+  dps: 26784.67098
+  tps: 19017.1164
  }
 }
 dps_results: {
  key: "TestAssassination-AllItems-Throngus'sFinger-56449"
  value: {
-<<<<<<< HEAD
-  dps: 26676.5705
-  tps: 18940.36506
-=======
-  dps: 26661.01784
-  tps: 18929.32267
->>>>>>> 8aae9ab6
+  dps: 26784.67098
+  tps: 19017.1164
  }
 }
 dps_results: {
  key: "TestAssassination-AllItems-ThunderingSkyflareDiamond"
  value: {
-<<<<<<< HEAD
-  dps: 28617.07633
-  tps: 20318.1242
-=======
-  dps: 28540.73656
-  tps: 20263.92296
->>>>>>> 8aae9ab6
+  dps: 28564.59435
+  tps: 20280.86199
  }
 }
 dps_results: {
  key: "TestAssassination-AllItems-Tia'sGrace-55874"
  value: {
-<<<<<<< HEAD
-  dps: 28169.95335
-  tps: 20000.66688
-=======
-  dps: 28201.87416
-  tps: 20023.33066
->>>>>>> 8aae9ab6
+  dps: 28262.7325
+  tps: 20066.54007
  }
 }
 dps_results: {
  key: "TestAssassination-AllItems-Tia'sGrace-56394"
  value: {
-<<<<<<< HEAD
-  dps: 28348.38138
-  tps: 20127.35078
-=======
-  dps: 28409.51282
-  tps: 20170.7541
->>>>>>> 8aae9ab6
+  dps: 28452.50838
+  tps: 20201.28095
  }
 }
 dps_results: {
  key: "TestAssassination-AllItems-TinyAbominationinaJar-50351"
  value: {
-<<<<<<< HEAD
-  dps: 27661.08939
-  tps: 19639.37346
-=======
-  dps: 27710.81674
-  tps: 19674.67989
->>>>>>> 8aae9ab6
+  dps: 27690.53132
+  tps: 19660.27723
  }
 }
 dps_results: {
  key: "TestAssassination-AllItems-TinyAbominationinaJar-50706"
  value: {
-<<<<<<< HEAD
-  dps: 27795.64264
-  tps: 19734.90628
-=======
-  dps: 27702.22774
-  tps: 19668.58169
->>>>>>> 8aae9ab6
+  dps: 27713.502
+  tps: 19676.58642
  }
 }
 dps_results: {
  key: "TestAssassination-AllItems-TirelessSkyflareDiamond"
  value: {
-<<<<<<< HEAD
-  dps: 28437.94674
-  tps: 20190.94218
-=======
-  dps: 28402.67091
-  tps: 20165.89634
->>>>>>> 8aae9ab6
+  dps: 28422.52818
+  tps: 20179.99501
  }
 }
 dps_results: {
  key: "TestAssassination-AllItems-TirelessStarflareDiamond"
  value: {
-<<<<<<< HEAD
-  dps: 28437.94674
-  tps: 20190.94218
-=======
-  dps: 28402.67091
-  tps: 20165.89634
->>>>>>> 8aae9ab6
+  dps: 28422.52818
+  tps: 20179.99501
  }
 }
 dps_results: {
  key: "TestAssassination-AllItems-TomeofArcanePhenomena-36972"
  value: {
-<<<<<<< HEAD
-  dps: 26778.17666
-  tps: 19012.50543
-=======
-  dps: 26696.59533
-  tps: 18954.58268
->>>>>>> 8aae9ab6
+  dps: 26677.76343
+  tps: 18941.21204
  }
 }
 dps_results: {
  key: "TestAssassination-AllItems-TrenchantEarthshatterDiamond"
  value: {
-<<<<<<< HEAD
-  dps: 28437.94674
-  tps: 20190.94218
-=======
-  dps: 28402.67091
-  tps: 20165.89634
->>>>>>> 8aae9ab6
+  dps: 28422.52818
+  tps: 20179.99501
  }
 }
 dps_results: {
  key: "TestAssassination-AllItems-TrenchantEarthsiegeDiamond"
  value: {
-<<<<<<< HEAD
-  dps: 28437.94674
-  tps: 20190.94218
-=======
-  dps: 28402.67091
-  tps: 20165.89634
->>>>>>> 8aae9ab6
+  dps: 28422.52818
+  tps: 20179.99501
  }
 }
 dps_results: {
  key: "TestAssassination-AllItems-Tyrande'sFavoriteDoll-64645"
  value: {
-<<<<<<< HEAD
-  dps: 26586.56495
-  tps: 18876.46111
-=======
-  dps: 26690.05755
-  tps: 18949.94086
->>>>>>> 8aae9ab6
+  dps: 26674.42821
+  tps: 18938.84403
  }
 }
 dps_results: {
  key: "TestAssassination-AllItems-UndeadSlayer'sBlessedArmor"
  value: {
-<<<<<<< HEAD
-  dps: 20838.13231
-  tps: 14795.07394
-=======
-  dps: 20694.9505
-  tps: 14693.41486
->>>>>>> 8aae9ab6
+  dps: 20710.34646
+  tps: 14704.34599
  }
 }
 dps_results: {
  key: "TestAssassination-AllItems-UnheededWarning-59520"
  value: {
-<<<<<<< HEAD
-  dps: 28376.6614
-  tps: 20147.42959
-=======
-  dps: 28435.68557
-  tps: 20189.33675
->>>>>>> 8aae9ab6
+  dps: 28471.11196
+  tps: 20214.48949
  }
 }
 dps_results: {
  key: "TestAssassination-AllItems-UnquenchableFlame-67101"
  value: {
-<<<<<<< HEAD
-  dps: 26676.5705
-  tps: 18940.36506
-=======
-  dps: 26661.01784
-  tps: 18929.32267
->>>>>>> 8aae9ab6
+  dps: 26784.67098
+  tps: 19017.1164
  }
 }
 dps_results: {
  key: "TestAssassination-AllItems-UnsolvableRiddle-62468"
  value: {
-<<<<<<< HEAD
-  dps: 28547.01524
-  tps: 20268.38082
-=======
-  dps: 28614.76957
-  tps: 20316.48639
->>>>>>> 8aae9ab6
+  dps: 28720.87539
+  tps: 20391.82153
  }
 }
 dps_results: {
  key: "TestAssassination-AllItems-UnsolvableRiddle-68709"
  value: {
-<<<<<<< HEAD
-  dps: 28547.01524
-  tps: 20268.38082
-=======
-  dps: 28614.76957
-  tps: 20316.48639
->>>>>>> 8aae9ab6
+  dps: 28720.87539
+  tps: 20391.82153
  }
 }
 dps_results: {
  key: "TestAssassination-AllItems-VanCleef'sBattlegear"
  value: {
-<<<<<<< HEAD
-  dps: 20317.84088
-  tps: 14425.66702
-=======
-  dps: 20282.7532
-  tps: 14400.75477
->>>>>>> 8aae9ab6
+  dps: 20252.62558
+  tps: 14379.36416
  }
 }
 dps_results: {
  key: "TestAssassination-AllItems-VialofStolenMemories-59515"
  value: {
-<<<<<<< HEAD
-  dps: 26676.5705
-  tps: 18940.36506
-=======
-  dps: 26661.01784
-  tps: 18929.32267
->>>>>>> 8aae9ab6
+  dps: 26784.67098
+  tps: 19017.1164
  }
 }
 dps_results: {
  key: "TestAssassination-AllItems-VialofStolenMemories-65109"
  value: {
-<<<<<<< HEAD
-  dps: 26676.5705
-  tps: 18940.36506
-=======
-  dps: 26661.01784
-  tps: 18929.32267
->>>>>>> 8aae9ab6
+  dps: 26784.67098
+  tps: 19017.1164
  }
 }
 dps_results: {
  key: "TestAssassination-AllItems-ViciousGladiator'sBadgeofConquest-61033"
  value: {
-<<<<<<< HEAD
-  dps: 28022.51169
-  tps: 19895.9833
-=======
-  dps: 28089.02358
-  tps: 19943.20674
->>>>>>> 8aae9ab6
+  dps: 28194.43996
+  tps: 20018.05237
  }
 }
 dps_results: {
  key: "TestAssassination-AllItems-ViciousGladiator'sBadgeofDominance-61035"
  value: {
-<<<<<<< HEAD
-  dps: 26676.5705
-  tps: 18940.36506
-=======
-  dps: 26661.01784
-  tps: 18929.32267
->>>>>>> 8aae9ab6
+  dps: 26784.67098
+  tps: 19017.1164
  }
 }
 dps_results: {
  key: "TestAssassination-AllItems-ViciousGladiator'sBadgeofVictory-61034"
  value: {
-<<<<<<< HEAD
-  dps: 27244.18196
-  tps: 19343.36919
-=======
-  dps: 27223.69022
-  tps: 19328.82005
->>>>>>> 8aae9ab6
+  dps: 27349.41974
+  tps: 19418.08801
  }
 }
 dps_results: {
  key: "TestAssassination-AllItems-ViciousGladiator'sEmblemofAccuracy-61027"
  value: {
-<<<<<<< HEAD
-  dps: 27488.95018
-  tps: 19517.15463
-=======
-  dps: 27613.48478
-  tps: 19605.57419
->>>>>>> 8aae9ab6
+  dps: 27578.40522
+  tps: 19580.6677
  }
 }
 dps_results: {
  key: "TestAssassination-AllItems-ViciousGladiator'sEmblemofAlacrity-61028"
  value: {
-<<<<<<< HEAD
-  dps: 27240.98031
-  tps: 19341.09602
-=======
-  dps: 27001.94839
-  tps: 19171.38336
->>>>>>> 8aae9ab6
+  dps: 27103.2878
+  tps: 19243.33434
  }
 }
 dps_results: {
  key: "TestAssassination-AllItems-ViciousGladiator'sEmblemofCruelty-61026"
  value: {
-<<<<<<< HEAD
-  dps: 27002.9099
-  tps: 19172.06603
-=======
-  dps: 27134.11387
-  tps: 19265.22085
->>>>>>> 8aae9ab6
+  dps: 27146.17992
+  tps: 19273.78774
  }
 }
 dps_results: {
  key: "TestAssassination-AllItems-ViciousGladiator'sEmblemofProficiency-61030"
  value: {
-<<<<<<< HEAD
-  dps: 27188.14877
-  tps: 19303.58563
-=======
-  dps: 27170.48363
-  tps: 19291.04337
->>>>>>> 8aae9ab6
+  dps: 27126.18007
+  tps: 19259.58785
  }
 }
 dps_results: {
  key: "TestAssassination-AllItems-ViciousGladiator'sEmblemofProwess-61029"
  value: {
-<<<<<<< HEAD
-  dps: 27205.26739
-  tps: 19315.73985
-=======
-  dps: 27190.76052
-  tps: 19305.43997
->>>>>>> 8aae9ab6
+  dps: 27315.80774
+  tps: 19394.22349
  }
 }
 dps_results: {
  key: "TestAssassination-AllItems-ViciousGladiator'sEmblemofTenacity-61032"
  value: {
-<<<<<<< HEAD
-  dps: 26676.5705
-  tps: 18940.36506
-=======
-  dps: 26661.01784
-  tps: 18929.32267
->>>>>>> 8aae9ab6
+  dps: 26784.67098
+  tps: 19017.1164
  }
 }
 dps_results: {
  key: "TestAssassination-AllItems-ViciousGladiator'sInsigniaofConquest-61047"
  value: {
-<<<<<<< HEAD
-  dps: 27979.5819
-  tps: 19865.50315
-=======
-  dps: 28001.72836
-  tps: 19881.22714
->>>>>>> 8aae9ab6
+  dps: 28129.0389
+  tps: 19971.61762
  }
 }
 dps_results: {
  key: "TestAssassination-AllItems-ViciousGladiator'sInsigniaofDominance-61045"
  value: {
-<<<<<<< HEAD
-  dps: 26676.5705
-  tps: 18940.36506
-=======
-  dps: 26661.01784
-  tps: 18929.32267
->>>>>>> 8aae9ab6
+  dps: 26784.67098
+  tps: 19017.1164
  }
 }
 dps_results: {
  key: "TestAssassination-AllItems-ViciousGladiator'sInsigniaofVictory-61046"
  value: {
-<<<<<<< HEAD
-  dps: 27217.85352
-  tps: 19324.676
-=======
-  dps: 27203.72957
-  tps: 19314.648
->>>>>>> 8aae9ab6
+  dps: 27329.72441
+  tps: 19404.10433
  }
 }
 dps_results: {
  key: "TestAssassination-AllItems-WindDancer'sRegalia"
  value: {
-<<<<<<< HEAD
-  dps: 26131.32453
-  tps: 18553.24041
-=======
-  dps: 26220.49111
-  tps: 18616.54869
->>>>>>> 8aae9ab6
+  dps: 26146.60541
+  tps: 18564.08984
  }
 }
 dps_results: {
  key: "TestAssassination-AllItems-WingedTalisman-37844"
  value: {
-<<<<<<< HEAD
-  dps: 26676.5705
-  tps: 18940.36506
-=======
-  dps: 26661.01784
-  tps: 18929.32267
->>>>>>> 8aae9ab6
+  dps: 26784.67098
+  tps: 19017.1164
  }
 }
 dps_results: {
  key: "TestAssassination-AllItems-WitchingHourglass-55787"
  value: {
-<<<<<<< HEAD
-  dps: 26861.51721
-  tps: 19071.67722
-=======
-  dps: 26847.92963
-  tps: 19062.03004
->>>>>>> 8aae9ab6
+  dps: 26882.28688
+  tps: 19086.42368
  }
 }
 dps_results: {
  key: "TestAssassination-AllItems-WitchingHourglass-56320"
  value: {
-<<<<<<< HEAD
-  dps: 27107.07464
-  tps: 19246.02299
-=======
-  dps: 27015.63088
-  tps: 19181.09793
->>>>>>> 8aae9ab6
+  dps: 27074.02435
+  tps: 19222.55729
  }
 }
 dps_results: {
  key: "TestAssassination-AllItems-World-QuellerFocus-63842"
  value: {
-<<<<<<< HEAD
-  dps: 27017.1135
-  tps: 19182.15058
-=======
-  dps: 27002.23445
-  tps: 19171.58646
->>>>>>> 8aae9ab6
+  dps: 27126.78554
+  tps: 19260.01773
  }
 }
 dps_results: {
  key: "TestAssassination-AllItems-Za'brox'sLuckyTooth-63742"
  value: {
-<<<<<<< HEAD
-  dps: 27032.87511
-  tps: 19193.34133
-=======
-  dps: 27018.94184
-  tps: 19183.44871
->>>>>>> 8aae9ab6
+  dps: 27143.13832
+  tps: 19271.62821
  }
 }
 dps_results: {
  key: "TestAssassination-AllItems-Za'brox'sLuckyTooth-63745"
  value: {
-<<<<<<< HEAD
-  dps: 27032.87511
-  tps: 19193.34133
-=======
-  dps: 27018.94184
-  tps: 19183.44871
->>>>>>> 8aae9ab6
+  dps: 27143.13832
+  tps: 19271.62821
  }
 }
 dps_results: {
  key: "TestAssassination-Average-Default"
  value: {
-<<<<<<< HEAD
-  dps: 29051.84148
-  tps: 20626.80745
-=======
-  dps: 29048.28655
-  tps: 20624.28345
->>>>>>> 8aae9ab6
+  dps: 29036.61053
+  tps: 20615.99348
  }
 }
 dps_results: {
  key: "TestAssassination-Settings-Human-p1_assassination_test-Assassination-mutilate-FullBuffs-LongMultiTarget"
  value: {
-<<<<<<< HEAD
-  dps: 28957.49672
-  tps: 20559.82267
-=======
-  dps: 28928.02547
-  tps: 20538.89809
->>>>>>> 8aae9ab6
+  dps: 28929.33436
+  tps: 20539.8274
  }
 }
 dps_results: {
  key: "TestAssassination-Settings-Human-p1_assassination_test-Assassination-mutilate-FullBuffs-LongSingleTarget"
  value: {
-<<<<<<< HEAD
-  dps: 28957.49672
-  tps: 20559.82267
-=======
-  dps: 28928.02547
-  tps: 20538.89809
->>>>>>> 8aae9ab6
+  dps: 28929.33436
+  tps: 20539.8274
  }
 }
 dps_results: {
  key: "TestAssassination-Settings-Human-p1_assassination_test-Assassination-mutilate-FullBuffs-ShortSingleTarget"
  value: {
-<<<<<<< HEAD
-  dps: 38204.33352
-  tps: 27125.0768
-=======
-  dps: 38256.63627
-  tps: 27162.21175
->>>>>>> 8aae9ab6
+  dps: 38302.06081
+  tps: 27194.46318
  }
 }
 dps_results: {
  key: "TestAssassination-Settings-Human-p1_assassination_test-Assassination-mutilate-NoBuffs-LongMultiTarget"
  value: {
-<<<<<<< HEAD
-  dps: 17452.34122
-  tps: 12391.16227
-=======
-  dps: 17462.04502
-  tps: 12398.05196
->>>>>>> 8aae9ab6
+  dps: 17405.02719
+  tps: 12357.5693
  }
 }
 dps_results: {
  key: "TestAssassination-Settings-Human-p1_assassination_test-Assassination-mutilate-NoBuffs-LongSingleTarget"
  value: {
-<<<<<<< HEAD
-  dps: 17452.34122
-  tps: 12391.16227
-=======
-  dps: 17462.04502
-  tps: 12398.05196
->>>>>>> 8aae9ab6
+  dps: 17405.02719
+  tps: 12357.5693
  }
 }
 dps_results: {
  key: "TestAssassination-Settings-Human-p1_assassination_test-Assassination-mutilate-NoBuffs-ShortSingleTarget"
  value: {
-<<<<<<< HEAD
-  dps: 19259.8569
-  tps: 13674.4984
-=======
-  dps: 19273.17067
-  tps: 13683.95118
->>>>>>> 8aae9ab6
+  dps: 19259.71812
+  tps: 13674.39987
  }
 }
 dps_results: {
  key: "TestAssassination-Settings-Human-p1_assassination_test-MH Deadly OH Deadly-mutilate-FullBuffs-LongMultiTarget"
  value: {
-<<<<<<< HEAD
-  dps: 21034.66211
-  tps: 14934.6101
-=======
-  dps: 21079.1346
-  tps: 14966.18556
->>>>>>> 8aae9ab6
+  dps: 21037.2788
+  tps: 14936.46795
  }
 }
 dps_results: {
  key: "TestAssassination-Settings-Human-p1_assassination_test-MH Deadly OH Deadly-mutilate-FullBuffs-LongSingleTarget"
  value: {
-<<<<<<< HEAD
-  dps: 21034.66211
-  tps: 14934.6101
-=======
-  dps: 21079.1346
-  tps: 14966.18556
->>>>>>> 8aae9ab6
+  dps: 21037.2788
+  tps: 14936.46795
  }
 }
 dps_results: {
  key: "TestAssassination-Settings-Human-p1_assassination_test-MH Deadly OH Deadly-mutilate-FullBuffs-ShortSingleTarget"
  value: {
-<<<<<<< HEAD
-  dps: 27737.48862
-  tps: 19693.61692
-=======
-  dps: 27833.87085
-  tps: 19762.0483
->>>>>>> 8aae9ab6
+  dps: 27770.59091
+  tps: 19717.11955
  }
 }
 dps_results: {
  key: "TestAssassination-Settings-Human-p1_assassination_test-MH Deadly OH Deadly-mutilate-NoBuffs-LongMultiTarget"
  value: {
-<<<<<<< HEAD
-  dps: 12823.26492
-  tps: 9104.51809
-=======
-  dps: 12783.23721
-  tps: 9076.09842
->>>>>>> 8aae9ab6
+  dps: 12787.19831
+  tps: 9078.9108
  }
 }
 dps_results: {
  key: "TestAssassination-Settings-Human-p1_assassination_test-MH Deadly OH Deadly-mutilate-NoBuffs-LongSingleTarget"
  value: {
-<<<<<<< HEAD
-  dps: 12823.26492
-  tps: 9104.51809
-=======
-  dps: 12783.23721
-  tps: 9076.09842
->>>>>>> 8aae9ab6
+  dps: 12787.19831
+  tps: 9078.9108
  }
 }
 dps_results: {
  key: "TestAssassination-Settings-Human-p1_assassination_test-MH Deadly OH Deadly-mutilate-NoBuffs-ShortSingleTarget"
  value: {
-<<<<<<< HEAD
-  dps: 14470.74087
-  tps: 10274.22602
-=======
-  dps: 14456.69203
-  tps: 10264.25134
->>>>>>> 8aae9ab6
+  dps: 14421.75941
+  tps: 10239.44918
  }
 }
 dps_results: {
  key: "TestAssassination-Settings-Human-p1_assassination_test-MH Instant OH Deadly-mutilate-FullBuffs-LongMultiTarget"
  value: {
-<<<<<<< HEAD
-  dps: 27506.17006
-  tps: 19529.38074
-=======
-  dps: 27539.26274
-  tps: 19552.87654
->>>>>>> 8aae9ab6
+  dps: 27499.4641
+  tps: 19524.61951
  }
 }
 dps_results: {
  key: "TestAssassination-Settings-Human-p1_assassination_test-MH Instant OH Deadly-mutilate-FullBuffs-LongSingleTarget"
  value: {
-<<<<<<< HEAD
-  dps: 27506.17006
-  tps: 19529.38074
-=======
-  dps: 27539.26274
-  tps: 19552.87654
->>>>>>> 8aae9ab6
+  dps: 27499.4641
+  tps: 19524.61951
  }
 }
 dps_results: {
  key: "TestAssassination-Settings-Human-p1_assassination_test-MH Instant OH Deadly-mutilate-FullBuffs-ShortSingleTarget"
  value: {
-<<<<<<< HEAD
-  dps: 36130.48421
-  tps: 25652.64379
-=======
-  dps: 36183.13714
-  tps: 25690.02737
->>>>>>> 8aae9ab6
+  dps: 36075.67732
+  tps: 25613.7309
  }
 }
 dps_results: {
  key: "TestAssassination-Settings-Human-p1_assassination_test-MH Instant OH Deadly-mutilate-NoBuffs-LongMultiTarget"
  value: {
-<<<<<<< HEAD
-  dps: 16645.91934
-  tps: 11818.60273
-=======
-  dps: 16610.98213
-  tps: 11793.79731
->>>>>>> 8aae9ab6
+  dps: 16602.75593
+  tps: 11787.95671
  }
 }
 dps_results: {
  key: "TestAssassination-Settings-Human-p1_assassination_test-MH Instant OH Deadly-mutilate-NoBuffs-LongSingleTarget"
  value: {
-<<<<<<< HEAD
-  dps: 16645.91934
-  tps: 11818.60273
-=======
-  dps: 16610.98213
-  tps: 11793.79731
->>>>>>> 8aae9ab6
+  dps: 16602.75593
+  tps: 11787.95671
  }
 }
 dps_results: {
  key: "TestAssassination-Settings-Human-p1_assassination_test-MH Instant OH Deadly-mutilate-NoBuffs-ShortSingleTarget"
  value: {
-<<<<<<< HEAD
-  dps: 18222.66864
-  tps: 12938.09473
-=======
-  dps: 18130.62102
-  tps: 12872.74092
->>>>>>> 8aae9ab6
+  dps: 18176.27991
+  tps: 12905.15874
  }
 }
 dps_results: {
  key: "TestAssassination-Settings-Human-p1_assassination_test-MH Instant OH Instant-mutilate-FullBuffs-LongMultiTarget"
  value: {
-<<<<<<< HEAD
-  dps: 16314.7906
-  tps: 11583.50133
-=======
-  dps: 16319.60949
-  tps: 11586.92274
->>>>>>> 8aae9ab6
+  dps: 16271.51271
+  tps: 11552.77403
  }
 }
 dps_results: {
  key: "TestAssassination-Settings-Human-p1_assassination_test-MH Instant OH Instant-mutilate-FullBuffs-LongSingleTarget"
  value: {
-<<<<<<< HEAD
-  dps: 16314.7906
-  tps: 11583.50133
-=======
-  dps: 16319.60949
-  tps: 11586.92274
->>>>>>> 8aae9ab6
+  dps: 16271.51271
+  tps: 11552.77403
  }
 }
 dps_results: {
  key: "TestAssassination-Settings-Human-p1_assassination_test-MH Instant OH Instant-mutilate-FullBuffs-ShortSingleTarget"
  value: {
-<<<<<<< HEAD
-  dps: 20753.1182
-  tps: 14734.71392
-=======
-  dps: 20549.19754
-  tps: 14589.93025
->>>>>>> 8aae9ab6
+  dps: 20613.39205
+  tps: 14635.50835
  }
 }
 dps_results: {
  key: "TestAssassination-Settings-Human-p1_assassination_test-MH Instant OH Instant-mutilate-NoBuffs-LongMultiTarget"
  value: {
-<<<<<<< HEAD
-  dps: 9628.06781
-  tps: 6835.92815
-=======
-  dps: 9584.6524
-  tps: 6805.1032
->>>>>>> 8aae9ab6
+  dps: 9603.73474
+  tps: 6818.65166
  }
 }
 dps_results: {
  key: "TestAssassination-Settings-Human-p1_assassination_test-MH Instant OH Instant-mutilate-NoBuffs-LongSingleTarget"
  value: {
-<<<<<<< HEAD
-  dps: 9628.06781
-  tps: 6835.92815
-=======
-  dps: 9584.6524
-  tps: 6805.1032
->>>>>>> 8aae9ab6
+  dps: 9603.73474
+  tps: 6818.65166
  }
 }
 dps_results: {
  key: "TestAssassination-Settings-Human-p1_assassination_test-MH Instant OH Instant-mutilate-NoBuffs-ShortSingleTarget"
  value: {
-<<<<<<< HEAD
-  dps: 10706.06064
-  tps: 7601.30306
-=======
-  dps: 10660.25749
-  tps: 7568.78282
->>>>>>> 8aae9ab6
+  dps: 10687.84739
+  tps: 7588.37165
  }
 }
 dps_results: {
  key: "TestAssassination-Settings-Orc-p1_assassination_test-Assassination-mutilate-FullBuffs-LongMultiTarget"
  value: {
-<<<<<<< HEAD
-  dps: 29251.37486
-  tps: 20768.47615
-=======
-  dps: 29224.00418
-  tps: 20749.04297
->>>>>>> 8aae9ab6
+  dps: 29224.68964
+  tps: 20749.52964
  }
 }
 dps_results: {
  key: "TestAssassination-Settings-Orc-p1_assassination_test-Assassination-mutilate-FullBuffs-LongSingleTarget"
  value: {
-<<<<<<< HEAD
-  dps: 29251.37486
-  tps: 20768.47615
-=======
-  dps: 29224.00418
-  tps: 20749.04297
->>>>>>> 8aae9ab6
+  dps: 29224.68964
+  tps: 20749.52964
  }
 }
 dps_results: {
  key: "TestAssassination-Settings-Orc-p1_assassination_test-Assassination-mutilate-FullBuffs-ShortSingleTarget"
  value: {
-<<<<<<< HEAD
-  dps: 38828.96601
-  tps: 27568.56587
-=======
-  dps: 38885.88144
-  tps: 27608.97582
->>>>>>> 8aae9ab6
+  dps: 38930.90966
+  tps: 27640.94586
  }
 }
 dps_results: {
  key: "TestAssassination-Settings-Orc-p1_assassination_test-Assassination-mutilate-NoBuffs-LongMultiTarget"
  value: {
-<<<<<<< HEAD
-  dps: 17636.59352
-  tps: 12521.9814
-=======
-  dps: 17651.36809
-  tps: 12532.47135
->>>>>>> 8aae9ab6
+  dps: 17591.99937
+  tps: 12490.31955
  }
 }
 dps_results: {
  key: "TestAssassination-Settings-Orc-p1_assassination_test-Assassination-mutilate-NoBuffs-LongSingleTarget"
  value: {
-<<<<<<< HEAD
-  dps: 17636.59352
-  tps: 12521.9814
-=======
-  dps: 17651.36809
-  tps: 12532.47135
->>>>>>> 8aae9ab6
+  dps: 17591.99937
+  tps: 12490.31955
  }
 }
 dps_results: {
  key: "TestAssassination-Settings-Orc-p1_assassination_test-Assassination-mutilate-NoBuffs-ShortSingleTarget"
  value: {
-<<<<<<< HEAD
-  dps: 19588.97757
-  tps: 13908.17408
-=======
-  dps: 19620.24643
-  tps: 13930.37496
->>>>>>> 8aae9ab6
+  dps: 19607.321
+  tps: 13921.19791
  }
 }
 dps_results: {
  key: "TestAssassination-Settings-Orc-p1_assassination_test-MH Deadly OH Deadly-mutilate-FullBuffs-LongMultiTarget"
  value: {
-<<<<<<< HEAD
-  dps: 21245.04152
-  tps: 15083.97948
-=======
-  dps: 21291.51482
-  tps: 15116.97552
->>>>>>> 8aae9ab6
+  dps: 21249.03845
+  tps: 15086.8173
  }
 }
 dps_results: {
  key: "TestAssassination-Settings-Orc-p1_assassination_test-MH Deadly OH Deadly-mutilate-FullBuffs-LongSingleTarget"
  value: {
-<<<<<<< HEAD
-  dps: 21245.04152
-  tps: 15083.97948
-=======
-  dps: 21291.51482
-  tps: 15116.97552
->>>>>>> 8aae9ab6
+  dps: 21249.03845
+  tps: 15086.8173
  }
 }
 dps_results: {
  key: "TestAssassination-Settings-Orc-p1_assassination_test-MH Deadly OH Deadly-mutilate-FullBuffs-ShortSingleTarget"
  value: {
-<<<<<<< HEAD
-  dps: 28197.33761
-  tps: 20020.1097
-=======
-  dps: 28298.83434
-  tps: 20092.17238
->>>>>>> 8aae9ab6
+  dps: 28233.36408
+  tps: 20045.6885
  }
 }
 dps_results: {
  key: "TestAssassination-Settings-Orc-p1_assassination_test-MH Deadly OH Deadly-mutilate-NoBuffs-LongMultiTarget"
  value: {
-<<<<<<< HEAD
-  dps: 12959.83512
-  tps: 9201.48294
-=======
-  dps: 12920.62189
-  tps: 9173.64155
->>>>>>> 8aae9ab6
+  dps: 12923.95564
+  tps: 9176.0085
  }
 }
 dps_results: {
  key: "TestAssassination-Settings-Orc-p1_assassination_test-MH Deadly OH Deadly-mutilate-NoBuffs-LongSingleTarget"
  value: {
-<<<<<<< HEAD
-  dps: 12959.83512
-  tps: 9201.48294
-=======
-  dps: 12920.62189
-  tps: 9173.64155
->>>>>>> 8aae9ab6
+  dps: 12923.95564
+  tps: 9176.0085
  }
 }
 dps_results: {
  key: "TestAssassination-Settings-Orc-p1_assassination_test-MH Deadly OH Deadly-mutilate-NoBuffs-ShortSingleTarget"
  value: {
-<<<<<<< HEAD
-  dps: 14722.77824
-  tps: 10453.17255
-=======
-  dps: 14721.08335
-  tps: 10451.96918
->>>>>>> 8aae9ab6
+  dps: 14686.4579
+  tps: 10427.38511
  }
 }
 dps_results: {
  key: "TestAssassination-Settings-Orc-p1_assassination_test-MH Instant OH Deadly-mutilate-FullBuffs-LongMultiTarget"
  value: {
-<<<<<<< HEAD
-  dps: 27779.22757
-  tps: 19723.25157
-=======
-  dps: 27818.90729
-  tps: 19751.42417
->>>>>>> 8aae9ab6
+  dps: 27773.39426
+  tps: 19719.10992
  }
 }
 dps_results: {
  key: "TestAssassination-Settings-Orc-p1_assassination_test-MH Instant OH Deadly-mutilate-FullBuffs-LongSingleTarget"
  value: {
-<<<<<<< HEAD
-  dps: 27779.22757
-  tps: 19723.25157
-=======
-  dps: 27818.90729
-  tps: 19751.42417
->>>>>>> 8aae9ab6
+  dps: 27773.39426
+  tps: 19719.10992
  }
 }
 dps_results: {
  key: "TestAssassination-Settings-Orc-p1_assassination_test-MH Instant OH Deadly-mutilate-FullBuffs-ShortSingleTarget"
  value: {
-<<<<<<< HEAD
-  dps: 36714.97415
-  tps: 26067.63164
-=======
-  dps: 36770.30164
-  tps: 26106.91417
->>>>>>> 8aae9ab6
+  dps: 36662.58072
+  tps: 26030.43231
  }
 }
 dps_results: {
  key: "TestAssassination-Settings-Orc-p1_assassination_test-MH Instant OH Deadly-mutilate-NoBuffs-LongMultiTarget"
  value: {
-<<<<<<< HEAD
-  dps: 16821.1792
-  tps: 11943.03723
-=======
-  dps: 16786.93782
-  tps: 11918.72585
->>>>>>> 8aae9ab6
+  dps: 16776.67151
+  tps: 11911.43677
  }
 }
 dps_results: {
  key: "TestAssassination-Settings-Orc-p1_assassination_test-MH Instant OH Deadly-mutilate-NoBuffs-LongSingleTarget"
  value: {
-<<<<<<< HEAD
-  dps: 16821.1792
-  tps: 11943.03723
-=======
-  dps: 16786.93782
-  tps: 11918.72585
->>>>>>> 8aae9ab6
+  dps: 16776.67151
+  tps: 11911.43677
  }
 }
 dps_results: {
  key: "TestAssassination-Settings-Orc-p1_assassination_test-MH Instant OH Deadly-mutilate-NoBuffs-ShortSingleTarget"
  value: {
-<<<<<<< HEAD
-  dps: 18528.71862
-  tps: 13155.39022
-=======
-  dps: 18450.16414
-  tps: 13099.61654
->>>>>>> 8aae9ab6
+  dps: 18495.90498
+  tps: 13132.09254
  }
 }
 dps_results: {
  key: "TestAssassination-Settings-Orc-p1_assassination_test-MH Instant OH Instant-mutilate-FullBuffs-LongMultiTarget"
  value: {
-<<<<<<< HEAD
-  dps: 16472.01094
-  tps: 11695.12777
-=======
-  dps: 16476.7674
-  tps: 11698.50485
->>>>>>> 8aae9ab6
+  dps: 16428.29588
+  tps: 11664.09007
  }
 }
 dps_results: {
  key: "TestAssassination-Settings-Orc-p1_assassination_test-MH Instant OH Instant-mutilate-FullBuffs-LongSingleTarget"
  value: {
-<<<<<<< HEAD
-  dps: 16472.01094
-  tps: 11695.12777
-=======
-  dps: 16476.7674
-  tps: 11698.50485
->>>>>>> 8aae9ab6
+  dps: 16428.29588
+  tps: 11664.09007
  }
 }
 dps_results: {
  key: "TestAssassination-Settings-Orc-p1_assassination_test-MH Instant OH Instant-mutilate-FullBuffs-ShortSingleTarget"
  value: {
-<<<<<<< HEAD
-  dps: 21094.97847
-  tps: 14977.43471
-=======
-  dps: 20889.67322
-  tps: 14831.66798
->>>>>>> 8aae9ab6
+  dps: 20955.16461
+  tps: 14878.16687
  }
 }
 dps_results: {
  key: "TestAssassination-Settings-Orc-p1_assassination_test-MH Instant OH Instant-mutilate-NoBuffs-LongMultiTarget"
  value: {
-<<<<<<< HEAD
-  dps: 9731.27445
-  tps: 6909.20486
-=======
-  dps: 9689.29432
-  tps: 6879.39897
->>>>>>> 8aae9ab6
+  dps: 9708.28744
+  tps: 6892.88408
  }
 }
 dps_results: {
  key: "TestAssassination-Settings-Orc-p1_assassination_test-MH Instant OH Instant-mutilate-NoBuffs-LongSingleTarget"
  value: {
-<<<<<<< HEAD
-  dps: 9731.27445
-  tps: 6909.20486
-=======
-  dps: 9689.29432
-  tps: 6879.39897
->>>>>>> 8aae9ab6
+  dps: 9708.28744
+  tps: 6892.88408
  }
 }
 dps_results: {
  key: "TestAssassination-Settings-Orc-p1_assassination_test-MH Instant OH Instant-mutilate-NoBuffs-ShortSingleTarget"
  value: {
-<<<<<<< HEAD
-  dps: 10904.66412
-  tps: 7742.31153
-=======
-  dps: 10858.47843
-  tps: 7709.51968
->>>>>>> 8aae9ab6
+  dps: 10886.66248
+  tps: 7729.53036
  }
 }
 dps_results: {
  key: "TestAssassination-SwitchInFrontOfTarget-Default"
  value: {
-<<<<<<< HEAD
-  dps: 18755.11949
-  tps: 13316.13484
-=======
-  dps: 19069.62929
-  tps: 13539.4368
->>>>>>> 8aae9ab6
+  dps: 19140.55105
+  tps: 13589.79125
  }
 }