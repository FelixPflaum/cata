--- conflicted
+++ resolved
@@ -52,13 +52,8 @@
 dps_results: {
  key: "TestCombat-AllItems-AshtongueTalismanofLethality-32492"
  value: {
-<<<<<<< HEAD
-  dps: 6201.33672
-  tps: 4402.94907
-=======
-  dps: 6299.77565
-  tps: 4472.84071
->>>>>>> 102eec7c
+  dps: 6177.99125
+  tps: 4386.37378
  }
 }
 dps_results: {
@@ -71,145 +66,85 @@
 dps_results: {
  key: "TestCombat-AllItems-AustereEarthsiegeDiamond"
  value: {
-<<<<<<< HEAD
-  dps: 6242.65618
-  tps: 4432.28589
-=======
-  dps: 6335.97035
-  tps: 4498.53895
->>>>>>> 102eec7c
+  dps: 6215.67732
+  tps: 4413.1309
  }
 }
 dps_results: {
  key: "TestCombat-AllItems-Bandit'sInsignia-40371"
  value: {
-<<<<<<< HEAD
-  dps: 6322.16904
-  tps: 4488.74002
-=======
-  dps: 6413.77642
-  tps: 4553.78126
->>>>>>> 102eec7c
+  dps: 6293.1002
+  tps: 4468.10114
  }
 }
 dps_results: {
  key: "TestCombat-AllItems-BeamingEarthsiegeDiamond"
  value: {
-<<<<<<< HEAD
-  dps: 6268.30667
-  tps: 4450.49773
-=======
-  dps: 6360.59734
-  tps: 4516.02411
->>>>>>> 102eec7c
+  dps: 6242.04165
+  tps: 4431.84957
  }
 }
 dps_results: {
  key: "TestCombat-AllItems-BonescytheBattlegear"
  value: {
-<<<<<<< HEAD
-  dps: 5717.55347
-  tps: 4059.46296
-=======
-  dps: 5863.20616
-  tps: 4162.87637
->>>>>>> 102eec7c
+  dps: 5666.61565
+  tps: 4023.29711
  }
 }
 dps_results: {
  key: "TestCombat-AllItems-BracingEarthsiegeDiamond"
  value: {
-<<<<<<< HEAD
-  dps: 6242.65618
-  tps: 4343.64017
-=======
-  dps: 6335.97035
-  tps: 4408.56817
->>>>>>> 102eec7c
+  dps: 6215.67732
+  tps: 4324.86828
  }
 }
 dps_results: {
  key: "TestCombat-AllItems-Braxley'sBackyardMoonshine-35937"
  value: {
-<<<<<<< HEAD
-  dps: 6240.79923
-  tps: 4430.96745
-=======
-  dps: 6291.19973
-  tps: 4466.75181
->>>>>>> 102eec7c
+  dps: 6174.23694
+  tps: 4383.70823
  }
 }
 dps_results: {
  key: "TestCombat-AllItems-ChaoticSkyflareDiamond"
  value: {
-<<<<<<< HEAD
-  dps: 6380.63469
-  tps: 4530.25063
-=======
-  dps: 6475.13812
-  tps: 4597.34807
->>>>>>> 102eec7c
+  dps: 6353.91648
+  tps: 4511.2807
  }
 }
 dps_results: {
  key: "TestCombat-AllItems-DarkmoonCard:Berserker!-42989"
  value: {
-<<<<<<< HEAD
-  dps: 6239.7462
-  tps: 4430.2198
-=======
-  dps: 6333.41644
-  tps: 4496.72567
->>>>>>> 102eec7c
+  dps: 6214.94834
+  tps: 4412.61332
  }
 }
 dps_results: {
  key: "TestCombat-AllItems-DarkmoonCard:Death-42990"
  value: {
-<<<<<<< HEAD
-  dps: 6280.61057
-  tps: 4459.23351
-=======
-  dps: 6367.49921
-  tps: 4520.92444
->>>>>>> 102eec7c
+  dps: 6253.97114
+  tps: 4440.31951
  }
 }
 dps_results: {
  key: "TestCombat-AllItems-DarkmoonCard:Greatness-42987"
  value: {
-<<<<<<< HEAD
-  dps: 6331.60462
-  tps: 4495.43928
-=======
-  dps: 6427.29472
-  tps: 4563.37925
->>>>>>> 102eec7c
+  dps: 6304.67438
+  tps: 4476.31881
  }
 }
 dps_results: {
  key: "TestCombat-AllItems-DarkmoonCard:Greatness-44254"
  value: {
-<<<<<<< HEAD
-  dps: 6255.88912
-  tps: 4441.68128
-=======
-  dps: 6350.63368
-  tps: 4508.94991
->>>>>>> 102eec7c
+  dps: 6229.26343
+  tps: 4422.77704
  }
 }
 dps_results: {
  key: "TestCombat-AllItems-DeathKnight'sAnguish-38212"
  value: {
-<<<<<<< HEAD
-  dps: 6217.4869
-  tps: 4414.4157
-=======
-  dps: 6309.11736
-  tps: 4479.47332
->>>>>>> 102eec7c
+  dps: 6193.28239
+  tps: 4397.2305
  }
 }
 dps_results: {
@@ -222,289 +157,169 @@
 dps_results: {
  key: "TestCombat-AllItems-Defender'sCode-40257"
  value: {
-<<<<<<< HEAD
-  dps: 6122.70442
-  tps: 4347.12014
-=======
-  dps: 6214.53092
-  tps: 4412.31695
->>>>>>> 102eec7c
+  dps: 6093.96733
+  tps: 4326.71681
  }
 }
 dps_results: {
  key: "TestCombat-AllItems-DestructiveSkyflareDiamond"
  value: {
-<<<<<<< HEAD
-  dps: 6271.32296
-  tps: 4452.6393
-=======
-  dps: 6365.55156
-  tps: 4519.5416
->>>>>>> 102eec7c
+  dps: 6245.93344
+  tps: 4434.61274
  }
 }
 dps_results: {
  key: "TestCombat-AllItems-EffulgentSkyflareDiamond"
  value: {
-<<<<<<< HEAD
-  dps: 6242.65618
-  tps: 4432.28589
-=======
-  dps: 6335.97035
-  tps: 4498.53895
->>>>>>> 102eec7c
+  dps: 6215.67732
+  tps: 4413.1309
  }
 }
 dps_results: {
  key: "TestCombat-AllItems-EmberSkyflareDiamond"
  value: {
-<<<<<<< HEAD
-  dps: 6242.65618
-  tps: 4432.28589
-=======
-  dps: 6335.97035
-  tps: 4498.53895
->>>>>>> 102eec7c
+  dps: 6215.67732
+  tps: 4413.1309
  }
 }
 dps_results: {
  key: "TestCombat-AllItems-EnigmaticSkyflareDiamond"
  value: {
-<<<<<<< HEAD
-  dps: 6268.30667
-  tps: 4450.49773
-=======
-  dps: 6360.59734
-  tps: 4516.02411
->>>>>>> 102eec7c
+  dps: 6242.04165
+  tps: 4431.84957
  }
 }
 dps_results: {
  key: "TestCombat-AllItems-EnigmaticStarflareDiamond"
  value: {
-<<<<<<< HEAD
-  dps: 6264.1882
-  tps: 4447.57362
-=======
-  dps: 6355.98786
-  tps: 4512.75138
->>>>>>> 102eec7c
+  dps: 6236.29982
+  tps: 4427.77287
  }
 }
 dps_results: {
  key: "TestCombat-AllItems-EternalEarthsiegeDiamond"
  value: {
-<<<<<<< HEAD
-  dps: 6242.65618
-  tps: 4432.28589
-=======
-  dps: 6335.97035
-  tps: 4498.53895
->>>>>>> 102eec7c
+  dps: 6215.67732
+  tps: 4413.1309
  }
 }
 dps_results: {
  key: "TestCombat-AllItems-ExtractofNecromanticPower-40373"
  value: {
-<<<<<<< HEAD
-  dps: 6268.5739
-  tps: 4450.68747
-=======
-  dps: 6355.48659
-  tps: 4512.39548
->>>>>>> 102eec7c
+  dps: 6240.09978
+  tps: 4430.47085
  }
 }
 dps_results: {
  key: "TestCombat-AllItems-EyeoftheBroodmother-45308"
  value: {
-<<<<<<< HEAD
-  dps: 6222.49185
-  tps: 4417.96922
-=======
-  dps: 6312.88878
-  tps: 4482.15103
->>>>>>> 102eec7c
+  dps: 6196.81929
+  tps: 4399.7417
  }
 }
 dps_results: {
  key: "TestCombat-AllItems-ForgeEmber-37660"
  value: {
-<<<<<<< HEAD
-  dps: 6204.34308
-  tps: 4405.08359
-=======
-  dps: 6295.19524
-  tps: 4469.58862
->>>>>>> 102eec7c
+  dps: 6179.12029
+  tps: 4387.17541
  }
 }
 dps_results: {
  key: "TestCombat-AllItems-ForlornSkyflareDiamond"
  value: {
-<<<<<<< HEAD
-  dps: 6242.65618
-  tps: 4432.28589
-=======
-  dps: 6335.97035
-  tps: 4498.53895
->>>>>>> 102eec7c
+  dps: 6215.67732
+  tps: 4413.1309
  }
 }
 dps_results: {
  key: "TestCombat-AllItems-ForlornStarflareDiamond"
  value: {
-<<<<<<< HEAD
-  dps: 6242.65618
-  tps: 4432.28589
-=======
-  dps: 6335.97035
-  tps: 4498.53895
->>>>>>> 102eec7c
+  dps: 6215.67732
+  tps: 4413.1309
  }
 }
 dps_results: {
  key: "TestCombat-AllItems-FuryoftheFiveFlights-40431"
  value: {
-<<<<<<< HEAD
-  dps: 6363.22154
-  tps: 4517.88729
-=======
-  dps: 6458.0559
-  tps: 4585.21969
->>>>>>> 102eec7c
+  dps: 6333.42884
+  tps: 4496.73447
  }
 }
 dps_results: {
  key: "TestCombat-AllItems-FuturesightRune-38763"
  value: {
-<<<<<<< HEAD
-  dps: 6122.70442
-  tps: 4347.12014
-=======
-  dps: 6214.53092
-  tps: 4412.31695
->>>>>>> 102eec7c
+  dps: 6093.96733
+  tps: 4326.71681
  }
 }
 dps_results: {
  key: "TestCombat-AllItems-Gladiator'sVestments"
  value: {
-<<<<<<< HEAD
-  dps: 4883.47339
-  tps: 3467.26611
-=======
-  dps: 6447.21753
-  tps: 4577.52444
->>>>>>> 102eec7c
+  dps: 4833.88738
+  tps: 3432.06004
  }
 }
 dps_results: {
  key: "TestCombat-AllItems-IllustrationoftheDragonSoul-40432"
  value: {
-<<<<<<< HEAD
-  dps: 6122.70442
-  tps: 4347.12014
-=======
-  dps: 6214.53092
-  tps: 4412.31695
->>>>>>> 102eec7c
+  dps: 6093.96733
+  tps: 4326.71681
  }
 }
 dps_results: {
  key: "TestCombat-AllItems-ImpassiveSkyflareDiamond"
  value: {
-<<<<<<< HEAD
-  dps: 6268.30667
-  tps: 4450.49773
-=======
-  dps: 6360.59734
-  tps: 4516.02411
->>>>>>> 102eec7c
+  dps: 6242.04165
+  tps: 4431.84957
  }
 }
 dps_results: {
  key: "TestCombat-AllItems-ImpassiveStarflareDiamond"
  value: {
-<<<<<<< HEAD
-  dps: 6264.1882
-  tps: 4447.57362
-=======
-  dps: 6355.98786
-  tps: 4512.75138
->>>>>>> 102eec7c
+  dps: 6236.29982
+  tps: 4427.77287
  }
 }
 dps_results: {
  key: "TestCombat-AllItems-IncisorFragment-37723"
  value: {
-<<<<<<< HEAD
-  dps: 6307.63193
-  tps: 4478.41867
-=======
-  dps: 6370.87128
-  tps: 4523.31861
->>>>>>> 102eec7c
+  dps: 6259.4248
+  tps: 4444.19161
  }
 }
 dps_results: {
  key: "TestCombat-AllItems-InfusedColdstoneRune-35935"
  value: {
-<<<<<<< HEAD
-  dps: 6164.13263
-  tps: 4376.53417
-=======
-  dps: 6221.35456
-  tps: 4417.16174
->>>>>>> 102eec7c
+  dps: 6116.21255
+  tps: 4342.51091
  }
 }
 dps_results: {
  key: "TestCombat-AllItems-InsightfulEarthsiegeDiamond"
  value: {
-<<<<<<< HEAD
-  dps: 6242.65618
-  tps: 4432.28589
-=======
-  dps: 6335.97035
-  tps: 4498.53895
->>>>>>> 102eec7c
+  dps: 6215.67732
+  tps: 4413.1309
  }
 }
 dps_results: {
  key: "TestCombat-AllItems-InvigoratingEarthsiegeDiamond"
  value: {
-<<<<<<< HEAD
-  dps: 6274.4133
-  tps: 4454.83344
-=======
-  dps: 6368.12076
-  tps: 4521.36574
->>>>>>> 102eec7c
+  dps: 6247.30672
+  tps: 4435.58777
  }
 }
 dps_results: {
  key: "TestCombat-AllItems-Lavanthor'sTalisman-37872"
  value: {
-<<<<<<< HEAD
-  dps: 6122.70442
-  tps: 4347.12014
-=======
-  dps: 6214.53092
-  tps: 4412.31695
->>>>>>> 102eec7c
+  dps: 6093.96733
+  tps: 4326.71681
  }
 }
 dps_results: {
  key: "TestCombat-AllItems-MajesticDragonFigurine-40430"
  value: {
-<<<<<<< HEAD
-  dps: 6122.70442
-  tps: 4347.12014
-=======
-  dps: 6214.53092
-  tps: 4412.31695
->>>>>>> 102eec7c
+  dps: 6093.96733
+  tps: 4326.71681
  }
 }
 dps_results: {
@@ -517,13 +332,8 @@
 dps_results: {
  key: "TestCombat-AllItems-MeteoriteWhetstone-37390"
  value: {
-<<<<<<< HEAD
-  dps: 6351.64218
-  tps: 4509.66595
-=======
-  dps: 6407.86378
-  tps: 4549.58328
->>>>>>> 102eec7c
+  dps: 6301.62282
+  tps: 4474.1522
  }
 }
 dps_results: {
@@ -536,205 +346,120 @@
 dps_results: {
  key: "TestCombat-AllItems-OfferingofSacrifice-37638"
  value: {
-<<<<<<< HEAD
-  dps: 6122.70442
-  tps: 4347.12014
-=======
-  dps: 6214.53092
-  tps: 4412.31695
->>>>>>> 102eec7c
+  dps: 6093.96733
+  tps: 4326.71681
  }
 }
 dps_results: {
  key: "TestCombat-AllItems-PersistentEarthshatterDiamond"
  value: {
-<<<<<<< HEAD
-  dps: 6268.36432
-  tps: 4450.53867
-=======
-  dps: 6361.99688
-  tps: 4517.01778
->>>>>>> 102eec7c
+  dps: 6241.28207
+  tps: 4431.31027
  }
 }
 dps_results: {
  key: "TestCombat-AllItems-PersistentEarthsiegeDiamond"
  value: {
-<<<<<<< HEAD
-  dps: 6274.4133
-  tps: 4454.83344
-=======
-  dps: 6368.12076
-  tps: 4521.36574
->>>>>>> 102eec7c
+  dps: 6247.30672
+  tps: 4435.58777
  }
 }
 dps_results: {
  key: "TestCombat-AllItems-PowerfulEarthshatterDiamond"
  value: {
-<<<<<<< HEAD
-  dps: 6242.65618
-  tps: 4432.28589
-=======
-  dps: 6335.97035
-  tps: 4498.53895
->>>>>>> 102eec7c
+  dps: 6215.67732
+  tps: 4413.1309
  }
 }
 dps_results: {
  key: "TestCombat-AllItems-PowerfulEarthsiegeDiamond"
  value: {
-<<<<<<< HEAD
-  dps: 6242.65618
-  tps: 4432.28589
-=======
-  dps: 6335.97035
-  tps: 4498.53895
->>>>>>> 102eec7c
+  dps: 6215.67732
+  tps: 4413.1309
  }
 }
 dps_results: {
  key: "TestCombat-AllItems-PrimalIntent"
  value: {
-<<<<<<< HEAD
-  dps: 5788.83374
-  tps: 4110.07195
-=======
-  dps: 5849.11512
-  tps: 4152.87174
->>>>>>> 102eec7c
+  dps: 5740.4671
+  tps: 4075.73164
  }
 }
 dps_results: {
  key: "TestCombat-AllItems-PurifiedShardoftheGods"
  value: {
-<<<<<<< HEAD
-  dps: 6122.70442
-  tps: 4347.12014
-=======
-  dps: 6214.53092
-  tps: 4412.31695
->>>>>>> 102eec7c
+  dps: 6093.96733
+  tps: 4326.71681
  }
 }
 dps_results: {
  key: "TestCombat-AllItems-ReignoftheDead-47316"
  value: {
-<<<<<<< HEAD
-  dps: 6432.41464
-  tps: 4567.01439
-=======
-  dps: 6526.83102
-  tps: 4634.05002
->>>>>>> 102eec7c
+  dps: 6402.0359
+  tps: 4545.44549
  }
 }
 dps_results: {
  key: "TestCombat-AllItems-ReignoftheDead-47477"
  value: {
-<<<<<<< HEAD
-  dps: 6471.20581
-  tps: 4594.55612
-=======
-  dps: 6565.37973
-  tps: 4661.41961
->>>>>>> 102eec7c
+  dps: 6440.66151
+  tps: 4572.86967
  }
 }
 dps_results: {
  key: "TestCombat-AllItems-RelentlessEarthsiegeDiamond"
  value: {
-<<<<<<< HEAD
-  dps: 6382.691
-  tps: 4531.71061
-=======
-  dps: 6477.13841
-  tps: 4598.76827
->>>>>>> 102eec7c
+  dps: 6353.33991
+  tps: 4510.87134
  }
 }
 dps_results: {
  key: "TestCombat-AllItems-RevitalizingSkyflareDiamond"
  value: {
-<<<<<<< HEAD
-  dps: 6242.65618
-  tps: 4432.28589
-=======
-  dps: 6335.97035
-  tps: 4498.53895
->>>>>>> 102eec7c
+  dps: 6215.67732
+  tps: 4413.1309
  }
 }
 dps_results: {
  key: "TestCombat-AllItems-RuneofRepulsion-40372"
  value: {
-<<<<<<< HEAD
-  dps: 6122.70442
-  tps: 4347.12014
-=======
-  dps: 6214.53092
-  tps: 4412.31695
->>>>>>> 102eec7c
+  dps: 6093.96733
+  tps: 4326.71681
  }
 }
 dps_results: {
  key: "TestCombat-AllItems-SealofthePantheon-36993"
  value: {
-<<<<<<< HEAD
-  dps: 6122.70442
-  tps: 4347.12014
-=======
-  dps: 6214.53092
-  tps: 4412.31695
->>>>>>> 102eec7c
+  dps: 6093.96733
+  tps: 4326.71681
  }
 }
 dps_results: {
  key: "TestCombat-AllItems-Serrah'sStar-37559"
  value: {
-<<<<<<< HEAD
-  dps: 6168.78517
-  tps: 4379.83747
-=======
-  dps: 6260.58857
-  tps: 4445.01788
->>>>>>> 102eec7c
+  dps: 6139.91888
+  tps: 4359.34241
  }
 }
 dps_results: {
  key: "TestCombat-AllItems-Shadowblade'sBattlegear"
  value: {
-<<<<<<< HEAD
-  dps: 6712.74418
-  tps: 4766.04837
-=======
-  dps: 5977.1235
-  tps: 4243.75769
->>>>>>> 102eec7c
+  dps: 6682.96704
+  tps: 4744.9066
  }
 }
 dps_results: {
  key: "TestCombat-AllItems-ShinyShardoftheGods"
  value: {
-<<<<<<< HEAD
-  dps: 6122.70442
-  tps: 4347.12014
-=======
-  dps: 6214.53092
-  tps: 4412.31695
->>>>>>> 102eec7c
+  dps: 6093.96733
+  tps: 4326.71681
  }
 }
 dps_results: {
  key: "TestCombat-AllItems-Sindragosa'sFlawlessFang-50361"
  value: {
-<<<<<<< HEAD
-  dps: 6122.70442
-  tps: 4347.12014
-=======
-  dps: 6214.53092
-  tps: 4412.31695
->>>>>>> 102eec7c
+  dps: 6093.96733
+  tps: 4326.71681
  }
 }
 dps_results: {
@@ -747,241 +472,141 @@
 dps_results: {
  key: "TestCombat-AllItems-SparkofLife-37657"
  value: {
-<<<<<<< HEAD
-  dps: 6220.46085
-  tps: 4416.5272
-=======
-  dps: 6294.01198
-  tps: 4468.7485
->>>>>>> 102eec7c
+  dps: 6185.17698
+  tps: 4391.47565
  }
 }
 dps_results: {
  key: "TestCombat-AllItems-SpellstrikeInfusion"
  value: {
-<<<<<<< HEAD
-  dps: 5566.79718
-  tps: 3952.426
-=======
-  dps: 5581.00208
-  tps: 3962.51148
->>>>>>> 102eec7c
+  dps: 5545.3279
+  tps: 3937.18281
  }
 }
 dps_results: {
  key: "TestCombat-AllItems-StormshroudArmor"
  value: {
-<<<<<<< HEAD
-  dps: 5001.68343
-  tps: 3548.65851
-=======
-  dps: 5032.21552
-  tps: 3570.34172
->>>>>>> 102eec7c
+  dps: 4992.88653
+  tps: 3542.41814
  }
 }
 dps_results: {
  key: "TestCombat-AllItems-StrengthoftheClefthoof"
  value: {
-<<<<<<< HEAD
-  dps: 5230.19156
-  tps: 3713.43601
-=======
-  dps: 5207.84867
-  tps: 3697.57255
->>>>>>> 102eec7c
+  dps: 5173.60412
+  tps: 3673.25893
  }
 }
 dps_results: {
  key: "TestCombat-AllItems-SwiftSkyflareDiamond"
  value: {
-<<<<<<< HEAD
-  dps: 6274.4133
-  tps: 4454.83344
-=======
-  dps: 6368.12076
-  tps: 4521.36574
->>>>>>> 102eec7c
+  dps: 6247.30672
+  tps: 4435.58777
  }
 }
 dps_results: {
  key: "TestCombat-AllItems-SwiftStarflareDiamond"
  value: {
-<<<<<<< HEAD
-  dps: 6268.36432
-  tps: 4450.53867
-=======
-  dps: 6361.99688
-  tps: 4517.01778
->>>>>>> 102eec7c
+  dps: 6241.28207
+  tps: 4431.31027
  }
 }
 dps_results: {
  key: "TestCombat-AllItems-SwiftWindfireDiamond"
  value: {
-<<<<<<< HEAD
-  dps: 6257.77862
-  tps: 4443.02282
-=======
-  dps: 6351.28007
-  tps: 4509.40885
->>>>>>> 102eec7c
+  dps: 6230.73894
+  tps: 4423.82465
  }
 }
 dps_results: {
  key: "TestCombat-AllItems-TerrorbladeBattlegear"
  value: {
-<<<<<<< HEAD
-  dps: 6011.20335
-  tps: 4267.95438
-=======
-  dps: 6110.67486
-  tps: 4338.57915
->>>>>>> 102eec7c
+  dps: 5948.38198
+  tps: 4223.3512
  }
 }
 dps_results: {
  key: "TestCombat-AllItems-TheFistsofFury"
  value: {
-<<<<<<< HEAD
-  dps: 5553.29024
-  tps: 3942.83607
-=======
-  dps: 5640.10024
-  tps: 4004.47117
->>>>>>> 102eec7c
+  dps: 5521.92338
+  tps: 3920.5656
  }
 }
 dps_results: {
  key: "TestCombat-AllItems-TheTwinBladesofAzzinoth"
  value: {
-<<<<<<< HEAD
-  dps: 5694.91806
-  tps: 4043.39182
-=======
-  dps: 5759.14758
-  tps: 4088.99478
->>>>>>> 102eec7c
+  dps: 5673.91583
+  tps: 4028.48024
  }
 }
 dps_results: {
  key: "TestCombat-AllItems-TheTwinStars"
  value: {
-<<<<<<< HEAD
-  dps: 5962.66472
-  tps: 4233.49195
-=======
-  dps: 6009.62638
-  tps: 4266.83473
->>>>>>> 102eec7c
+  dps: 5923.50449
+  tps: 4205.68819
  }
 }
 dps_results: {
  key: "TestCombat-AllItems-ThunderingSkyflareDiamond"
  value: {
-<<<<<<< HEAD
-  dps: 6323.83135
-  tps: 4489.92026
-=======
-  dps: 6371.50927
-  tps: 4523.77158
->>>>>>> 102eec7c
+  dps: 6276.56139
+  tps: 4456.35858
  }
 }
 dps_results: {
  key: "TestCombat-AllItems-TinyAbominationinaJar-50351"
  value: {
-<<<<<<< HEAD
-  dps: 6451.17064
-  tps: 4580.33115
-=======
-  dps: 6473.96028
-  tps: 4596.5118
->>>>>>> 102eec7c
+  dps: 6373.73609
+  tps: 4525.35262
  }
 }
 dps_results: {
  key: "TestCombat-AllItems-TinyAbominationinaJar-50706"
  value: {
-<<<<<<< HEAD
-  dps: 6468.72714
-  tps: 4592.79627
-=======
-  dps: 6524.85915
-  tps: 4632.65
->>>>>>> 102eec7c
+  dps: 6425.23131
+  tps: 4561.91423
  }
 }
 dps_results: {
  key: "TestCombat-AllItems-TirelessSkyflareDiamond"
  value: {
-<<<<<<< HEAD
-  dps: 6242.65618
-  tps: 4432.28589
-=======
-  dps: 6335.97035
-  tps: 4498.53895
->>>>>>> 102eec7c
+  dps: 6215.67732
+  tps: 4413.1309
  }
 }
 dps_results: {
  key: "TestCombat-AllItems-TirelessStarflareDiamond"
  value: {
-<<<<<<< HEAD
-  dps: 6242.65618
-  tps: 4432.28589
-=======
-  dps: 6335.97035
-  tps: 4498.53895
->>>>>>> 102eec7c
+  dps: 6215.67732
+  tps: 4413.1309
  }
 }
 dps_results: {
  key: "TestCombat-AllItems-TrenchantEarthshatterDiamond"
  value: {
-<<<<<<< HEAD
-  dps: 6242.65618
-  tps: 4432.28589
-=======
-  dps: 6335.97035
-  tps: 4498.53895
->>>>>>> 102eec7c
+  dps: 6215.67732
+  tps: 4413.1309
  }
 }
 dps_results: {
  key: "TestCombat-AllItems-TrenchantEarthsiegeDiamond"
  value: {
-<<<<<<< HEAD
-  dps: 6242.65618
-  tps: 4432.28589
-=======
-  dps: 6335.97035
-  tps: 4498.53895
->>>>>>> 102eec7c
+  dps: 6215.67732
+  tps: 4413.1309
  }
 }
 dps_results: {
  key: "TestCombat-AllItems-VanCleef'sBattlegear"
  value: {
-<<<<<<< HEAD
-  dps: 6237.1487
-  tps: 4428.37558
-=======
-  dps: 5543.44657
-  tps: 3935.84707
->>>>>>> 102eec7c
+  dps: 6187.45607
+  tps: 4393.09381
  }
 }
 dps_results: {
  key: "TestCombat-AllItems-Warp-SpringCoil-30450"
  value: {
-<<<<<<< HEAD
-  dps: 6610.26955
-  tps: 4693.29138
-=======
-  dps: 6665.80295
-  tps: 4732.7201
->>>>>>> 102eec7c
+  dps: 6562.45162
+  tps: 4659.34065
  }
 }
 dps_results: {
@@ -994,624 +619,364 @@
 dps_results: {
  key: "TestCombat-AllItems-WindhawkArmor"
  value: {
-<<<<<<< HEAD
-  dps: 5491.21358
-  tps: 3898.76164
-=======
-  dps: 5562.77005
-  tps: 3949.56673
->>>>>>> 102eec7c
+  dps: 5459.80581
+  tps: 3876.46212
  }
 }
 dps_results: {
  key: "TestCombat-AllItems-WrathofSpellfire"
  value: {
-<<<<<<< HEAD
-  dps: 5375.39228
-  tps: 3816.52852
-=======
-  dps: 5379.46792
-  tps: 3819.42222
->>>>>>> 102eec7c
+  dps: 5343.31121
+  tps: 3793.75096
  }
 }
 dps_results: {
  key: "TestCombat-Average-Default"
  value: {
-<<<<<<< HEAD
-  dps: 6328.58856
-  tps: 4493.29788
-=======
-  dps: 6383.97946
-  tps: 4532.62542
->>>>>>> 102eec7c
+  dps: 6284.62851
+  tps: 4462.08624
  }
 }
 dps_results: {
  key: "TestCombat-Settings-Human-P1-MH Deadly OH Deadly-FullBuffs-LongMultiTarget"
  value: {
-<<<<<<< HEAD
-  dps: 14267.24
-  tps: 10129.7404
-=======
-  dps: 14241.67959
-  tps: 10111.59251
->>>>>>> 102eec7c
+  dps: 14237.26962
+  tps: 10108.46143
  }
 }
 dps_results: {
  key: "TestCombat-Settings-Human-P1-MH Deadly OH Deadly-FullBuffs-LongSingleTarget"
  value: {
-<<<<<<< HEAD
-  dps: 5405.13896
-  tps: 3837.64866
-=======
-  dps: 5484.33322
-  tps: 3893.87658
->>>>>>> 102eec7c
+  dps: 5368.80383
+  tps: 3811.85072
  }
 }
 dps_results: {
  key: "TestCombat-Settings-Human-P1-MH Deadly OH Deadly-FullBuffs-ShortSingleTarget"
  value: {
-<<<<<<< HEAD
-  dps: 6514.4602
-  tps: 4625.26674
-=======
-  dps: 6693.72588
-  tps: 4752.54537
->>>>>>> 102eec7c
+  dps: 6540.12196
+  tps: 4643.48659
  }
 }
 dps_results: {
  key: "TestCombat-Settings-Human-P1-MH Deadly OH Deadly-NoBuffs-LongMultiTarget"
  value: {
-<<<<<<< HEAD
-  dps: 8717.34849
-  tps: 6189.31743
-=======
-  dps: 8739.4939
-  tps: 6205.04067
->>>>>>> 102eec7c
+  dps: 8736.76256
+  tps: 6203.10141
  }
 }
 dps_results: {
  key: "TestCombat-Settings-Human-P1-MH Deadly OH Deadly-NoBuffs-LongSingleTarget"
  value: {
-<<<<<<< HEAD
-  dps: 2488.49259
-  tps: 1766.82974
-=======
-  dps: 2538.87257
-  tps: 1802.59952
->>>>>>> 102eec7c
+  dps: 2485.07764
+  tps: 1764.40513
  }
 }
 dps_results: {
  key: "TestCombat-Settings-Human-P1-MH Deadly OH Deadly-NoBuffs-ShortSingleTarget"
  value: {
-<<<<<<< HEAD
-  dps: 2689.81455
-  tps: 1909.76833
-=======
-  dps: 2761.92665
-  tps: 1960.96792
->>>>>>> 102eec7c
+  dps: 2686.31451
+  tps: 1907.2833
  }
 }
 dps_results: {
  key: "TestCombat-Settings-Human-P1-MH Deadly OH Instant-FullBuffs-LongMultiTarget"
  value: {
-<<<<<<< HEAD
-  dps: 19465.08427
-  tps: 13820.20983
-=======
-  dps: 19465.16128
-  tps: 13820.26451
->>>>>>> 102eec7c
+  dps: 19387.93664
+  tps: 13765.43502
  }
 }
 dps_results: {
  key: "TestCombat-Settings-Human-P1-MH Deadly OH Instant-FullBuffs-LongSingleTarget"
  value: {
-<<<<<<< HEAD
-  dps: 6382.691
-  tps: 4531.71061
-=======
-  dps: 6477.13841
-  tps: 4598.76827
->>>>>>> 102eec7c
+  dps: 6353.33991
+  tps: 4510.87134
  }
 }
 dps_results: {
  key: "TestCombat-Settings-Human-P1-MH Deadly OH Instant-FullBuffs-ShortSingleTarget"
  value: {
-<<<<<<< HEAD
-  dps: 7459.99489
-  tps: 5296.59637
-=======
-  dps: 7598.90089
-  tps: 5395.21963
->>>>>>> 102eec7c
+  dps: 7480.1593
+  tps: 5310.9131
  }
 }
 dps_results: {
  key: "TestCombat-Settings-Human-P1-MH Deadly OH Instant-NoBuffs-LongMultiTarget"
  value: {
-<<<<<<< HEAD
-  dps: 12253.59085
-  tps: 8700.0495
-=======
-  dps: 12332.09703
-  tps: 8755.78889
->>>>>>> 102eec7c
+  dps: 12322.81918
+  tps: 8749.20162
  }
 }
 dps_results: {
  key: "TestCombat-Settings-Human-P1-MH Deadly OH Instant-NoBuffs-LongSingleTarget"
  value: {
-<<<<<<< HEAD
-  dps: 3132.89544
-  tps: 2224.35576
-=======
-  dps: 3184.6709
-  tps: 2261.11634
->>>>>>> 102eec7c
+  dps: 3123.615
+  tps: 2217.76665
  }
 }
 dps_results: {
  key: "TestCombat-Settings-Human-P1-MH Deadly OH Instant-NoBuffs-ShortSingleTarget"
  value: {
-<<<<<<< HEAD
-  dps: 3292.80669
-  tps: 2337.89275
-=======
-  dps: 3364.24631
-  tps: 2388.61488
->>>>>>> 102eec7c
+  dps: 3283.74687
+  tps: 2331.46028
  }
 }
 dps_results: {
  key: "TestCombat-Settings-Human-P1-MH Instant OH Deadly-FullBuffs-LongMultiTarget"
  value: {
-<<<<<<< HEAD
-  dps: 19465.08427
-  tps: 13820.20983
-=======
-  dps: 19465.16128
-  tps: 13820.26451
->>>>>>> 102eec7c
+  dps: 19387.93664
+  tps: 13765.43502
  }
 }
 dps_results: {
  key: "TestCombat-Settings-Human-P1-MH Instant OH Deadly-FullBuffs-LongSingleTarget"
  value: {
-<<<<<<< HEAD
-  dps: 6382.691
-  tps: 4531.71061
-=======
-  dps: 6477.13841
-  tps: 4598.76827
->>>>>>> 102eec7c
+  dps: 6353.33991
+  tps: 4510.87134
  }
 }
 dps_results: {
  key: "TestCombat-Settings-Human-P1-MH Instant OH Deadly-FullBuffs-ShortSingleTarget"
  value: {
-<<<<<<< HEAD
-  dps: 7459.99489
-  tps: 5296.59637
-=======
-  dps: 7598.90089
-  tps: 5395.21963
->>>>>>> 102eec7c
+  dps: 7480.1593
+  tps: 5310.9131
  }
 }
 dps_results: {
  key: "TestCombat-Settings-Human-P1-MH Instant OH Deadly-NoBuffs-LongMultiTarget"
  value: {
-<<<<<<< HEAD
-  dps: 12253.59085
-  tps: 8700.0495
-=======
-  dps: 12332.09703
-  tps: 8755.78889
->>>>>>> 102eec7c
+  dps: 12322.81918
+  tps: 8749.20162
  }
 }
 dps_results: {
  key: "TestCombat-Settings-Human-P1-MH Instant OH Deadly-NoBuffs-LongSingleTarget"
  value: {
-<<<<<<< HEAD
-  dps: 3132.89544
-  tps: 2224.35576
-=======
-  dps: 3184.6709
-  tps: 2261.11634
->>>>>>> 102eec7c
+  dps: 3123.615
+  tps: 2217.76665
  }
 }
 dps_results: {
  key: "TestCombat-Settings-Human-P1-MH Instant OH Deadly-NoBuffs-ShortSingleTarget"
  value: {
-<<<<<<< HEAD
-  dps: 3292.80669
-  tps: 2337.89275
-=======
-  dps: 3364.24631
-  tps: 2388.61488
->>>>>>> 102eec7c
+  dps: 3283.74687
+  tps: 2331.46028
  }
 }
 dps_results: {
  key: "TestCombat-Settings-Human-P1-MH Instant OH Instant-FullBuffs-LongMultiTarget"
  value: {
-<<<<<<< HEAD
-  dps: 18163.76556
-  tps: 12896.27355
-=======
-  dps: 18224.65557
-  tps: 12939.50545
->>>>>>> 102eec7c
+  dps: 18148.10849
+  tps: 12885.15703
  }
 }
 dps_results: {
  key: "TestCombat-Settings-Human-P1-MH Instant OH Instant-FullBuffs-LongSingleTarget"
  value: {
-<<<<<<< HEAD
-  dps: 4701.55946
-  tps: 3338.10722
-=======
-  dps: 4766.98996
-  tps: 3384.56287
->>>>>>> 102eec7c
+  dps: 4657.1424
+  tps: 3306.5711
  }
 }
 dps_results: {
  key: "TestCombat-Settings-Human-P1-MH Instant OH Instant-FullBuffs-ShortSingleTarget"
  value: {
-<<<<<<< HEAD
-  dps: 5454.97349
-  tps: 3873.03117
-=======
-  dps: 5591.85331
-  tps: 3970.21585
->>>>>>> 102eec7c
+  dps: 5466.67618
+  tps: 3881.34009
  }
 }
 dps_results: {
  key: "TestCombat-Settings-Human-P1-MH Instant OH Instant-NoBuffs-LongMultiTarget"
  value: {
-<<<<<<< HEAD
-  dps: 11952.34111
-  tps: 8486.16219
-=======
-  dps: 12033.49015
-  tps: 8543.77801
->>>>>>> 102eec7c
+  dps: 12023.87769
+  tps: 8536.95316
  }
 }
 dps_results: {
  key: "TestCombat-Settings-Human-P1-MH Instant OH Instant-NoBuffs-LongSingleTarget"
  value: {
-<<<<<<< HEAD
-  dps: 2322.12253
-  tps: 1648.707
-=======
-  dps: 2363.07548
-  tps: 1677.78359
->>>>>>> 102eec7c
+  dps: 2309.40325
+  tps: 1639.67631
  }
 }
 dps_results: {
  key: "TestCombat-Settings-Human-P1-MH Instant OH Instant-NoBuffs-ShortSingleTarget"
  value: {
-<<<<<<< HEAD
-  dps: 2471.79021
-  tps: 1754.97105
-=======
-  dps: 2533.58473
-  tps: 1798.84516
->>>>>>> 102eec7c
+  dps: 2462.41171
+  tps: 1748.31232
  }
 }
 dps_results: {
  key: "TestCombat-Settings-Orc-P1-MH Deadly OH Deadly-FullBuffs-LongMultiTarget"
  value: {
-<<<<<<< HEAD
-  dps: 14394.29665
-  tps: 10219.95062
-=======
-  dps: 14369.10508
-  tps: 10202.0646
->>>>>>> 102eec7c
+  dps: 14361.6574
+  tps: 10196.77676
  }
 }
 dps_results: {
  key: "TestCombat-Settings-Orc-P1-MH Deadly OH Deadly-FullBuffs-LongSingleTarget"
  value: {
-<<<<<<< HEAD
-  dps: 5447.44069
-  tps: 3867.68289
-=======
-  dps: 5529.92158
-  tps: 3926.24432
->>>>>>> 102eec7c
+  dps: 5412.2837
+  tps: 3842.72143
  }
 }
 dps_results: {
  key: "TestCombat-Settings-Orc-P1-MH Deadly OH Deadly-FullBuffs-ShortSingleTarget"
  value: {
-<<<<<<< HEAD
-  dps: 6599.82168
-  tps: 4685.87339
-=======
-  dps: 6784.006
-  tps: 4816.64426
->>>>>>> 102eec7c
+  dps: 6629.15057
+  tps: 4706.69691
  }
 }
 dps_results: {
  key: "TestCombat-Settings-Orc-P1-MH Deadly OH Deadly-NoBuffs-LongMultiTarget"
  value: {
-<<<<<<< HEAD
-  dps: 8805.508
-  tps: 6251.91068
-=======
-  dps: 8827.10756
-  tps: 6267.24637
->>>>>>> 102eec7c
+  dps: 8823.52766
+  tps: 6264.70464
  }
 }
 dps_results: {
  key: "TestCombat-Settings-Orc-P1-MH Deadly OH Deadly-NoBuffs-LongSingleTarget"
  value: {
-<<<<<<< HEAD
-  dps: 2511.99401
-  tps: 1783.51575
-=======
-  dps: 2563.50964
-  tps: 1820.09185
->>>>>>> 102eec7c
+  dps: 2506.95971
+  tps: 1779.94139
  }
 }
 dps_results: {
  key: "TestCombat-Settings-Orc-P1-MH Deadly OH Deadly-NoBuffs-ShortSingleTarget"
  value: {
-<<<<<<< HEAD
-  dps: 2730.36456
-  tps: 1938.55884
-=======
-  dps: 2804.37214
-  tps: 1991.10422
->>>>>>> 102eec7c
+  dps: 2728.65249
+  tps: 1937.34327
  }
 }
 dps_results: {
  key: "TestCombat-Settings-Orc-P1-MH Deadly OH Instant-FullBuffs-LongMultiTarget"
  value: {
-<<<<<<< HEAD
-  dps: 19617.67195
-  tps: 13928.54708
-=======
-  dps: 19619.02937
-  tps: 13929.51085
->>>>>>> 102eec7c
+  dps: 19539.22165
+  tps: 13872.84737
  }
 }
 dps_results: {
  key: "TestCombat-Settings-Orc-P1-MH Deadly OH Instant-FullBuffs-LongSingleTarget"
  value: {
-<<<<<<< HEAD
-  dps: 6432.29093
-  tps: 4566.92656
-=======
-  dps: 6529.51206
-  tps: 4635.95356
->>>>>>> 102eec7c
+  dps: 6404.51052
+  tps: 4547.20247
  }
 }
 dps_results: {
  key: "TestCombat-Settings-Orc-P1-MH Deadly OH Instant-FullBuffs-ShortSingleTarget"
  value: {
-<<<<<<< HEAD
-  dps: 7556.83419
-  tps: 5365.35227
-=======
-  dps: 7702.57305
-  tps: 5468.82687
->>>>>>> 102eec7c
+  dps: 7582.56442
+  tps: 5383.62074
  }
 }
 dps_results: {
  key: "TestCombat-Settings-Orc-P1-MH Deadly OH Instant-NoBuffs-LongMultiTarget"
  value: {
-<<<<<<< HEAD
-  dps: 12363.16383
-  tps: 8777.84632
-=======
-  dps: 12442.79819
-  tps: 8834.38672
->>>>>>> 102eec7c
+  dps: 12431.60146
+  tps: 8826.43703
  }
 }
 dps_results: {
  key: "TestCombat-Settings-Orc-P1-MH Deadly OH Instant-NoBuffs-LongSingleTarget"
  value: {
-<<<<<<< HEAD
-  dps: 3161.79279
-  tps: 2244.87288
-=======
-  dps: 3214.60039
-  tps: 2282.36628
->>>>>>> 102eec7c
+  dps: 3149.16216
+  tps: 2235.90513
  }
 }
 dps_results: {
  key: "TestCombat-Settings-Orc-P1-MH Deadly OH Instant-NoBuffs-ShortSingleTarget"
  value: {
-<<<<<<< HEAD
-  dps: 3342.22469
-  tps: 2372.97953
-=======
-  dps: 3414.39318
-  tps: 2424.21916
->>>>>>> 102eec7c
+  dps: 3334.76283
+  tps: 2367.68161
  }
 }
 dps_results: {
  key: "TestCombat-Settings-Orc-P1-MH Instant OH Deadly-FullBuffs-LongMultiTarget"
  value: {
-<<<<<<< HEAD
-  dps: 19617.67195
-  tps: 13928.54708
-=======
-  dps: 19619.02937
-  tps: 13929.51085
->>>>>>> 102eec7c
+  dps: 19539.22165
+  tps: 13872.84737
  }
 }
 dps_results: {
  key: "TestCombat-Settings-Orc-P1-MH Instant OH Deadly-FullBuffs-LongSingleTarget"
  value: {
-<<<<<<< HEAD
-  dps: 6432.29093
-  tps: 4566.92656
-=======
-  dps: 6529.51206
-  tps: 4635.95356
->>>>>>> 102eec7c
+  dps: 6404.51052
+  tps: 4547.20247
  }
 }
 dps_results: {
  key: "TestCombat-Settings-Orc-P1-MH Instant OH Deadly-FullBuffs-ShortSingleTarget"
  value: {
-<<<<<<< HEAD
-  dps: 7556.83419
-  tps: 5365.35227
-=======
-  dps: 7702.57305
-  tps: 5468.82687
->>>>>>> 102eec7c
+  dps: 7582.56442
+  tps: 5383.62074
  }
 }
 dps_results: {
  key: "TestCombat-Settings-Orc-P1-MH Instant OH Deadly-NoBuffs-LongMultiTarget"
  value: {
-<<<<<<< HEAD
-  dps: 12363.16383
-  tps: 8777.84632
-=======
-  dps: 12442.79819
-  tps: 8834.38672
->>>>>>> 102eec7c
+  dps: 12431.60146
+  tps: 8826.43703
  }
 }
 dps_results: {
  key: "TestCombat-Settings-Orc-P1-MH Instant OH Deadly-NoBuffs-LongSingleTarget"
  value: {
-<<<<<<< HEAD
-  dps: 3161.79279
-  tps: 2244.87288
-=======
-  dps: 3214.60039
-  tps: 2282.36628
->>>>>>> 102eec7c
+  dps: 3149.16216
+  tps: 2235.90513
  }
 }
 dps_results: {
  key: "TestCombat-Settings-Orc-P1-MH Instant OH Deadly-NoBuffs-ShortSingleTarget"
  value: {
-<<<<<<< HEAD
-  dps: 3342.22469
-  tps: 2372.97953
-=======
-  dps: 3414.39318
-  tps: 2424.21916
->>>>>>> 102eec7c
+  dps: 3334.76283
+  tps: 2367.68161
  }
 }
 dps_results: {
  key: "TestCombat-Settings-Orc-P1-MH Instant OH Instant-FullBuffs-LongMultiTarget"
  value: {
-<<<<<<< HEAD
-  dps: 18304.47951
-  tps: 12996.18045
-=======
-  dps: 18366.35061
-  tps: 13040.10893
->>>>>>> 102eec7c
+  dps: 18288.43626
+  tps: 12984.78974
  }
 }
 dps_results: {
  key: "TestCombat-Settings-Orc-P1-MH Instant OH Instant-FullBuffs-LongSingleTarget"
  value: {
-<<<<<<< HEAD
-  dps: 4736.49319
-  tps: 3362.91017
-=======
-  dps: 4804.11618
-  tps: 3410.92249
->>>>>>> 102eec7c
+  dps: 4693.31552
+  tps: 3332.25402
  }
 }
 dps_results: {
  key: "TestCombat-Settings-Orc-P1-MH Instant OH Instant-FullBuffs-ShortSingleTarget"
  value: {
-<<<<<<< HEAD
-  dps: 5523.95744
-  tps: 3922.00978
-=======
-  dps: 5664.73195
-  tps: 4021.95969
->>>>>>> 102eec7c
+  dps: 5539.18426
+  tps: 3932.82083
  }
 }
 dps_results: {
  key: "TestCombat-Settings-Orc-P1-MH Instant OH Instant-NoBuffs-LongMultiTarget"
  value: {
-<<<<<<< HEAD
-  dps: 12056.30204
-  tps: 8559.97445
-=======
-  dps: 12139.13112
-  tps: 8618.7831
->>>>>>> 102eec7c
+  dps: 12128.86072
+  tps: 8611.49111
  }
 }
 dps_results: {
  key: "TestCombat-Settings-Orc-P1-MH Instant OH Instant-NoBuffs-LongSingleTarget"
  value: {
-<<<<<<< HEAD
-  dps: 2342.94508
-  tps: 1663.491
-=======
-  dps: 2384.69404
-  tps: 1693.13277
->>>>>>> 102eec7c
+  dps: 2328.78938
+  tps: 1653.44046
  }
 }
 dps_results: {
  key: "TestCombat-Settings-Orc-P1-MH Instant OH Instant-NoBuffs-ShortSingleTarget"
  value: {
-<<<<<<< HEAD
-  dps: 2507.23895
-  tps: 1780.13965
-=======
-  dps: 2570.05938
-  tps: 1824.74216
->>>>>>> 102eec7c
+  dps: 2499.28432
+  tps: 1774.49187
  }
 }
 dps_results: {
  key: "TestCombat-SwitchInFrontOfTarget-Default"
  value: {
-<<<<<<< HEAD
-  dps: 6118.57563
-  tps: 4344.18869
-=======
-  dps: 6182.80232
-  tps: 4389.78965
->>>>>>> 102eec7c
+  dps: 6084.54553
+  tps: 4320.02733
  }
 }