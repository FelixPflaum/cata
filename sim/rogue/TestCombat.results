character_stats_results: {
 key: "TestCombat-CharacterStats-Default"
 value: {
  final_stats: 393.8
  final_stats: 1502.6
  final_stats: 1443.75
  final_stats: 187
  final_stats: 242.462
  final_stats: 500
  final_stats: 109
  final_stats: 437.15997
  final_stats: 891.52994
  final_stats: 221
  final_stats: 0
  final_stats: 5725.0336
  final_stats: 469.94995
  final_stats: 2164.78757
  final_stats: 221
  final_stats: 94
  final_stats: 302.97496
  final_stats: 0
  final_stats: 0
  final_stats: 0
  final_stats: 9358.7
  final_stats: 3264.8
  final_stats: 0
  final_stats: 0
  final_stats: 0
  final_stats: 271.50112
  final_stats: 0
  final_stats: 0
  final_stats: 21861.5
  final_stats: 75
  final_stats: 75
  final_stats: 75
  final_stats: 75
  final_stats: 130
  final_stats: 0
  final_stats: 0
  final_stats: 0
  final_stats: 0
  final_stats: 0
  final_stats: 0
 }
}
dps_results: {
 key: "TestCombat-AllItems-Althor'sAbacus-50359"
 value: {
  dps: 5964.05736
  tps: 4234.48073
 }
}
dps_results: {
 key: "TestCombat-AllItems-Althor'sAbacus-50366"
 value: {
  dps: 5964.05736
  tps: 4234.48073
 }
}
dps_results: {
 key: "TestCombat-AllItems-AshtongueTalismanofLethality-32492"
 value: {
  dps: 5980.04856
  tps: 4245.83448
 }
}
dps_results: {
 key: "TestCombat-AllItems-AustereEarthsiegeDiamond"
 value: {
  dps: 6091.40777
  tps: 4324.89952
 }
}
dps_results: {
 key: "TestCombat-AllItems-Bandit'sInsignia-40371"
 value: {
  dps: 6154.4256
  tps: 4369.64218
 }
}
dps_results: {
 key: "TestCombat-AllItems-BaubleofTrueBlood-50354"
 value: {
  dps: 5964.49491
  tps: 4234.79139
  hps: 88.5158
 }
}
dps_results: {
 key: "TestCombat-AllItems-BaubleofTrueBlood-50726"
 value: {
  dps: 5964.49491
  tps: 4234.79139
  hps: 88.5158
 }
}
dps_results: {
 key: "TestCombat-AllItems-BeamingEarthsiegeDiamond"
 value: {
  dps: 6116.44661
  tps: 4342.6771
 }
}
dps_results: {
 key: "TestCombat-AllItems-BlackBruise-50035"
 value: {
  dps: 6440.75543
  tps: 4572.93636
 }
}
dps_results: {
 key: "TestCombat-AllItems-BlackBruise-50692"
 value: {
  dps: 6549.95423
  tps: 4650.4675
 }
}
dps_results: {
 key: "TestCombat-AllItems-BlessedRegaliaofUndeadCleansing"
 value: {
  dps: 4794.49835
  tps: 3404.09383
 }
}
dps_results: {
 key: "TestCombat-AllItems-BonescytheBattlegear"
 value: {
  dps: 5711.16732
  tps: 4054.9288
 }
}
dps_results: {
 key: "TestCombat-AllItems-BracingEarthsiegeDiamond"
 value: {
  dps: 6091.40777
  tps: 4238.40153
 }
}
dps_results: {
 key: "TestCombat-AllItems-Bryntroll,theBoneArbiter-50415"
 value: {
  dps: 6227.96766
  tps: 4421.85704
 }
}
dps_results: {
 key: "TestCombat-AllItems-Bryntroll,theBoneArbiter-50709"
 value: {
  dps: 6227.96766
  tps: 4421.85704
 }
}
dps_results: {
 key: "TestCombat-AllItems-ChaoticSkyflareDiamond"
 value: {
  dps: 6223.76325
  tps: 4418.87191
 }
}
dps_results: {
 key: "TestCombat-AllItems-CorpseTongueCoin-50349"
 value: {
  dps: 5964.05736
  tps: 4234.48073
 }
}
dps_results: {
 key: "TestCombat-AllItems-CorpseTongueCoin-50352"
 value: {
  dps: 5964.05736
  tps: 4234.48073
 }
}
dps_results: {
 key: "TestCombat-AllItems-CorrodedSkeletonKey-50356"
 value: {
  dps: 5964.05736
  tps: 4234.48073
  hps: 64
 }
}
dps_results: {
 key: "TestCombat-AllItems-DarkmoonCard:Berserker!-42989"
 value: {
  dps: 6084.69178
  tps: 4320.13116
 }
}
dps_results: {
 key: "TestCombat-AllItems-DarkmoonCard:Death-42990"
 value: {
  dps: 6117.2246
  tps: 4343.22947
 }
}
dps_results: {
 key: "TestCombat-AllItems-DarkmoonCard:Greatness-44255"
 value: {
  dps: 6104.51486
  tps: 4334.20555
 }
}
dps_results: {
 key: "TestCombat-AllItems-Death'sChoice-47464"
 value: {
  dps: 6417.69162
  tps: 4556.56105
 }
}
dps_results: {
 key: "TestCombat-AllItems-DeathKnight'sAnguish-38212"
 value: {
  dps: 6064.99629
  tps: 4306.14737
 }
}
dps_results: {
 key: "TestCombat-AllItems-Deathbringer'sWill-50362"
 value: {
  dps: 6394.11953
  tps: 4539.82486
 }
}
dps_results: {
 key: "TestCombat-AllItems-Deathbringer'sWill-50363"
 value: {
  dps: 6437.02963
  tps: 4570.29104
 }
}
dps_results: {
 key: "TestCombat-AllItems-Defender'sCode-40257"
 value: {
  dps: 5964.05736
  tps: 4234.48073
 }
}
dps_results: {
 key: "TestCombat-AllItems-DestructiveSkyflareDiamond"
 value: {
  dps: 6119.27158
  tps: 4344.68282
 }
}
dps_results: {
 key: "TestCombat-AllItems-DislodgedForeignObject-50348"
 value: {
  dps: 6194.50841
  tps: 4398.10097
 }
}
dps_results: {
 key: "TestCombat-AllItems-DislodgedForeignObject-50353"
 value: {
  dps: 6180.09722
  tps: 4387.86903
 }
}
dps_results: {
 key: "TestCombat-AllItems-EffulgentSkyflareDiamond"
 value: {
  dps: 6091.40777
  tps: 4324.89952
 }
}
dps_results: {
 key: "TestCombat-AllItems-EmberSkyflareDiamond"
 value: {
  dps: 6091.40777
  tps: 4324.89952
 }
}
dps_results: {
 key: "TestCombat-AllItems-EnigmaticSkyflareDiamond"
 value: {
  dps: 6116.44661
  tps: 4342.6771
 }
}
dps_results: {
 key: "TestCombat-AllItems-EnigmaticStarflareDiamond"
 value: {
  dps: 6112.3249
  tps: 4339.75068
 }
}
dps_results: {
 key: "TestCombat-AllItems-EphemeralSnowflake-50260"
 value: {
  dps: 6106.5534
  tps: 4335.65291
 }
}
dps_results: {
 key: "TestCombat-AllItems-EssenceofGossamer-37220"
 value: {
  dps: 5964.05736
  tps: 4234.48073
 }
}
dps_results: {
 key: "TestCombat-AllItems-EternalEarthsiegeDiamond"
 value: {
  dps: 6091.40777
  tps: 4324.89952
 }
}
dps_results: {
 key: "TestCombat-AllItems-ExtractofNecromanticPower-40373"
 value: {
  dps: 6110.91917
  tps: 4338.75261
 }
}
dps_results: {
 key: "TestCombat-AllItems-EyeoftheBroodmother-45308"
 value: {
  dps: 6069.43732
  tps: 4309.3005
 }
}
dps_results: {
 key: "TestCombat-AllItems-Figurine-SapphireOwl-42413"
 value: {
  dps: 5964.05736
  tps: 4234.48073
 }
}
dps_results: {
 key: "TestCombat-AllItems-ForethoughtTalisman-40258"
 value: {
  dps: 5964.05736
  tps: 4234.48073
 }
}
dps_results: {
 key: "TestCombat-AllItems-ForgeEmber-37660"
 value: {
  dps: 6046.9351
  tps: 4293.32392
 }
}
dps_results: {
 key: "TestCombat-AllItems-ForlornSkyflareDiamond"
 value: {
  dps: 6091.40777
  tps: 4324.89952
 }
}
dps_results: {
 key: "TestCombat-AllItems-ForlornStarflareDiamond"
 value: {
  dps: 6091.40777
  tps: 4324.89952
 }
}
dps_results: {
 key: "TestCombat-AllItems-FuryoftheFiveFlights-40431"
 value: {
  dps: 6196.43371
  tps: 4399.46793
 }
}
dps_results: {
 key: "TestCombat-AllItems-FuturesightRune-38763"
 value: {
  dps: 5964.05736
  tps: 4234.48073
 }
}
dps_results: {
 key: "TestCombat-AllItems-Gladiator'sVestments"
 value: {
  dps: 6110.07225
  tps: 4338.1513
 }
}
dps_results: {
 key: "TestCombat-AllItems-GlowingTwilightScale-54573"
 value: {
  dps: 5964.05736
  tps: 4234.48073
 }
}
dps_results: {
 key: "TestCombat-AllItems-GlowingTwilightScale-54589"
 value: {
  dps: 5964.05736
  tps: 4234.48073
 }
}
dps_results: {
 key: "TestCombat-AllItems-GnomishLightningGenerator-41121"
 value: {
  dps: 6093.23012
  tps: 4326.19339
 }
}
dps_results: {
 key: "TestCombat-AllItems-Heartpierce-49982"
 value: {
  dps: 6227.96766
  tps: 4421.85704
 }
}
dps_results: {
 key: "TestCombat-AllItems-Heartpierce-50641"
 value: {
  dps: 6227.96766
  tps: 4421.85704
 }
}
dps_results: {
 key: "TestCombat-AllItems-IllustrationoftheDragonSoul-40432"
 value: {
  dps: 5964.05736
  tps: 4234.48073
 }
}
dps_results: {
 key: "TestCombat-AllItems-ImpassiveSkyflareDiamond"
 value: {
  dps: 6116.44661
  tps: 4342.6771
 }
}
dps_results: {
 key: "TestCombat-AllItems-ImpassiveStarflareDiamond"
 value: {
  dps: 6112.3249
  tps: 4339.75068
 }
}
dps_results: {
 key: "TestCombat-AllItems-IncisorFragment-37723"
 value: {
  dps: 6137.71051
  tps: 4357.77446
 }
}
dps_results: {
 key: "TestCombat-AllItems-InsightfulEarthsiegeDiamond"
 value: {
  dps: 6091.40777
  tps: 4324.89952
 }
}
dps_results: {
 key: "TestCombat-AllItems-InvigoratingEarthsiegeDiamond"
 value: {
  dps: 6122.24393
  tps: 4346.79319
  hps: 11.11293
 }
}
dps_results: {
 key: "TestCombat-AllItems-LastWord-50179"
 value: {
  dps: 6227.96766
  tps: 4421.85704
 }
}
dps_results: {
 key: "TestCombat-AllItems-LastWord-50708"
 value: {
  dps: 6227.96766
  tps: 4421.85704
 }
}
dps_results: {
 key: "TestCombat-AllItems-Lavanthor'sTalisman-37872"
 value: {
  dps: 5964.05736
  tps: 4234.48073
 }
}
dps_results: {
 key: "TestCombat-AllItems-MajesticDragonFigurine-40430"
 value: {
  dps: 5964.05736
  tps: 4234.48073
 }
}
dps_results: {
 key: "TestCombat-AllItems-MeteoriteWhetstone-37390"
 value: {
  dps: 6200.02666
  tps: 4402.01893
 }
}
dps_results: {
 key: "TestCombat-AllItems-NevermeltingIceCrystal-50259"
 value: {
  dps: 6013.47625
  tps: 4269.56813
 }
}
dps_results: {
 key: "TestCombat-AllItems-Nibelung-49992"
 value: {
  dps: 6227.96766
  tps: 4421.85704
 }
}
dps_results: {
 key: "TestCombat-AllItems-Nibelung-50648"
 value: {
  dps: 6227.96766
  tps: 4421.85704
 }
}
dps_results: {
 key: "TestCombat-AllItems-OfferingofSacrifice-37638"
 value: {
  dps: 5964.05736
  tps: 4234.48073
 }
}
dps_results: {
 key: "TestCombat-AllItems-PersistentEarthshatterDiamond"
 value: {
  dps: 6116.24628
  tps: 4342.53486
 }
}
dps_results: {
 key: "TestCombat-AllItems-PersistentEarthsiegeDiamond"
 value: {
  dps: 6122.09064
  tps: 4346.68436
 }
}
dps_results: {
 key: "TestCombat-AllItems-PetrifiedScarab-21685"
 value: {
  dps: 5964.05736
  tps: 4234.48073
 }
}
dps_results: {
 key: "TestCombat-AllItems-PetrifiedTwilightScale-54571"
 value: {
  dps: 5964.05736
  tps: 4234.48073
 }
}
dps_results: {
 key: "TestCombat-AllItems-PetrifiedTwilightScale-54591"
 value: {
  dps: 5964.05736
  tps: 4234.48073
 }
}
dps_results: {
 key: "TestCombat-AllItems-PowerfulEarthshatterDiamond"
 value: {
  dps: 6091.40777
  tps: 4324.89952
 }
}
dps_results: {
 key: "TestCombat-AllItems-PowerfulEarthsiegeDiamond"
 value: {
  dps: 6091.40777
  tps: 4324.89952
 }
}
dps_results: {
 key: "TestCombat-AllItems-PurifiedShardoftheGods"
 value: {
  dps: 5964.05736
  tps: 4234.48073
 }
}
dps_results: {
 key: "TestCombat-AllItems-ReignoftheDead-47316"
 value: {
  dps: 6104.19175
  tps: 4333.97615
 }
}
dps_results: {
 key: "TestCombat-AllItems-ReignoftheDead-47477"
 value: {
  dps: 6122.10954
  tps: 4346.69778
 }
}
dps_results: {
 key: "TestCombat-AllItems-RelentlessEarthsiegeDiamond"
 value: {
  dps: 6227.96766
  tps: 4421.85704
 }
}
dps_results: {
 key: "TestCombat-AllItems-RevitalizingSkyflareDiamond"
 value: {
  dps: 6091.40777
  tps: 4324.89952
 }
}
dps_results: {
 key: "TestCombat-AllItems-RuneofRepulsion-40372"
 value: {
  dps: 5964.05736
  tps: 4234.48073
 }
}
dps_results: {
 key: "TestCombat-AllItems-SealofthePantheon-36993"
 value: {
  dps: 5964.05736
  tps: 4234.48073
 }
}
dps_results: {
 key: "TestCombat-AllItems-Shadowblade'sBattlegear"
 value: {
  dps: 7090.93664
  tps: 5034.56501
 }
}
dps_results: {
 key: "TestCombat-AllItems-Shadowmourne-49623"
 value: {
  dps: 6227.96766
  tps: 4421.85704
 }
}
dps_results: {
 key: "TestCombat-AllItems-ShinyShardoftheGods"
 value: {
  dps: 5964.05736
  tps: 4234.48073
 }
}
dps_results: {
 key: "TestCombat-AllItems-Sindragosa'sFlawlessFang-50361"
 value: {
  dps: 5964.05736
  tps: 4234.48073
 }
}
dps_results: {
 key: "TestCombat-AllItems-Slayer'sArmor"
 value: {
  dps: 4710.36223
  tps: 3344.35718
 }
}
dps_results: {
 key: "TestCombat-AllItems-SliverofPureIce-50339"
 value: {
  dps: 5964.05736
  tps: 4234.48073
 }
}
dps_results: {
 key: "TestCombat-AllItems-SliverofPureIce-50346"
 value: {
  dps: 5964.05736
  tps: 4234.48073
 }
}
dps_results: {
 key: "TestCombat-AllItems-SoulPreserver-37111"
 value: {
  dps: 5964.05736
  tps: 4234.48073
 }
}
dps_results: {
 key: "TestCombat-AllItems-SouloftheDead-40382"
 value: {
  dps: 6074.17267
  tps: 4312.66259
 }
}
dps_results: {
 key: "TestCombat-AllItems-SparkofLife-37657"
 value: {
  dps: 6057.79922
  tps: 4301.03744
 }
}
dps_results: {
 key: "TestCombat-AllItems-SphereofRedDragon'sBlood-37166"
 value: {
  dps: 6138.33411
  tps: 4358.21722
 }
}
dps_results: {
 key: "TestCombat-AllItems-StormshroudArmor"
 value: {
  dps: 4867.27457
  tps: 3455.76495
 }
}
dps_results: {
 key: "TestCombat-AllItems-SwiftSkyflareDiamond"
 value: {
  dps: 6122.09064
  tps: 4346.68436
 }
}
dps_results: {
 key: "TestCombat-AllItems-SwiftStarflareDiamond"
 value: {
  dps: 6116.24628
  tps: 4342.53486
 }
}
dps_results: {
 key: "TestCombat-AllItems-SwiftWindfireDiamond"
 value: {
  dps: 6106.01866
  tps: 4335.27325
 }
}
dps_results: {
 key: "TestCombat-AllItems-TalismanofTrollDivinity-37734"
 value: {
  dps: 5964.05736
  tps: 4234.48073
 }
}
dps_results: {
 key: "TestCombat-AllItems-TearsoftheVanquished-47215"
 value: {
  dps: 5964.05736
  tps: 4234.48073
 }
}
dps_results: {
 key: "TestCombat-AllItems-TerrorbladeBattlegear"
 value: {
  dps: 6095.90125
  tps: 4328.08989
 }
}
dps_results: {
 key: "TestCombat-AllItems-TheFistsofFury"
 value: {
  dps: 5487.45993
  tps: 3896.09655
 }
}
dps_results: {
 key: "TestCombat-AllItems-TheGeneral'sHeart-45507"
 value: {
  dps: 5964.05736
  tps: 4234.48073
 }
}
dps_results: {
 key: "TestCombat-AllItems-TheTwinBladesofAzzinoth"
 value: {
  dps: 5588.53003
  tps: 3967.85632
 }
}
dps_results: {
 key: "TestCombat-AllItems-ThunderingSkyflareDiamond"
 value: {
  dps: 6201.53836
  tps: 4403.09223
 }
}
dps_results: {
 key: "TestCombat-AllItems-TinyAbominationinaJar-50351"
 value: {
  dps: 6281.47972
  tps: 4459.8506
 }
}
dps_results: {
 key: "TestCombat-AllItems-TinyAbominationinaJar-50706"
 value: {
  dps: 6325.03978
  tps: 4490.77824
 }
}
dps_results: {
 key: "TestCombat-AllItems-TirelessSkyflareDiamond"
 value: {
  dps: 6091.40777
  tps: 4324.89952
 }
}
dps_results: {
 key: "TestCombat-AllItems-TirelessStarflareDiamond"
 value: {
  dps: 6091.40777
  tps: 4324.89952
 }
}
dps_results: {
 key: "TestCombat-AllItems-TomeofArcanePhenomena-36972"
 value: {
  dps: 6058.62848
  tps: 4301.62622
 }
}
dps_results: {
 key: "TestCombat-AllItems-TrenchantEarthshatterDiamond"
 value: {
  dps: 6091.40777
  tps: 4324.89952
 }
}
dps_results: {
 key: "TestCombat-AllItems-TrenchantEarthsiegeDiamond"
 value: {
  dps: 6091.40777
  tps: 4324.89952
 }
}
dps_results: {
 key: "TestCombat-AllItems-UndeadSlayer'sBlessedArmor"
 value: {
  dps: 5087.62149
  tps: 3612.21126
 }
}
dps_results: {
 key: "TestCombat-AllItems-Val'anyr,HammerofAncientKings-46017"
 value: {
  dps: 5866.81869
  tps: 4165.44127
 }
}
dps_results: {
 key: "TestCombat-AllItems-VanCleef'sBattlegear"
 value: {
  dps: 5865.16238
  tps: 4164.26529
 }
}
dps_results: {
 key: "TestCombat-AllItems-WingedTalisman-37844"
 value: {
  dps: 5964.05736
  tps: 4234.48073
 }
}
dps_results: {
 key: "TestCombat-Average-Default"
 value: {
<<<<<<< HEAD
  dps: 6248.52893
  tps: 4436.45554
=======
  dps: 6249.08938
  tps: 4436.85346
>>>>>>> 8aae2622
 }
}
dps_results: {
 key: "TestCombat-Settings-Human-P1-MH Deadly OH Deadly-combat_cleave_snd-FullBuffs-LongMultiTarget"
 value: {
  dps: 18653.81221
  tps: 13244.20667
 }
}
dps_results: {
 key: "TestCombat-Settings-Human-P1-MH Deadly OH Deadly-combat_cleave_snd-FullBuffs-LongSingleTarget"
 value: {
  dps: 4042.32795
  tps: 2870.05284
 }
}
dps_results: {
 key: "TestCombat-Settings-Human-P1-MH Deadly OH Deadly-combat_cleave_snd-FullBuffs-ShortSingleTarget"
 value: {
  dps: 4903.05138
  tps: 3481.16648
 }
}
dps_results: {
 key: "TestCombat-Settings-Human-P1-MH Deadly OH Deadly-combat_cleave_snd-NoBuffs-LongMultiTarget"
 value: {
  dps: 11008.13308
  tps: 7815.77448
 }
}
dps_results: {
 key: "TestCombat-Settings-Human-P1-MH Deadly OH Deadly-combat_cleave_snd-NoBuffs-LongSingleTarget"
 value: {
  dps: 1966.16922
  tps: 1395.98015
 }
}
dps_results: {
 key: "TestCombat-Settings-Human-P1-MH Deadly OH Deadly-combat_cleave_snd-NoBuffs-ShortSingleTarget"
 value: {
  dps: 2063.866
  tps: 1465.34486
 }
}
dps_results: {
 key: "TestCombat-Settings-Human-P1-MH Deadly OH Deadly-combat_cleave_snd_expose-FullBuffs-LongMultiTarget"
 value: {
  dps: 10918.07377
  tps: 7751.83238
 }
}
dps_results: {
 key: "TestCombat-Settings-Human-P1-MH Deadly OH Deadly-combat_cleave_snd_expose-FullBuffs-LongSingleTarget"
 value: {
  dps: 3811.79648
  tps: 2706.3755
 }
}
dps_results: {
 key: "TestCombat-Settings-Human-P1-MH Deadly OH Deadly-combat_cleave_snd_expose-FullBuffs-ShortSingleTarget"
 value: {
  dps: 4659.99321
  tps: 3308.59518
 }
}
dps_results: {
 key: "TestCombat-Settings-Human-P1-MH Deadly OH Deadly-combat_cleave_snd_expose-NoBuffs-LongMultiTarget"
 value: {
  dps: 5894.30736
  tps: 4184.95822
 }
}
dps_results: {
 key: "TestCombat-Settings-Human-P1-MH Deadly OH Deadly-combat_cleave_snd_expose-NoBuffs-LongSingleTarget"
 value: {
  dps: 1976.38927
  tps: 1403.23638
 }
}
dps_results: {
 key: "TestCombat-Settings-Human-P1-MH Deadly OH Deadly-combat_cleave_snd_expose-NoBuffs-ShortSingleTarget"
 value: {
  dps: 2093.36862
  tps: 1486.29172
 }
}
dps_results: {
 key: "TestCombat-Settings-Human-P1-MH Deadly OH Deadly-combat_expose-FullBuffs-LongMultiTarget"
 value: {
  dps: 5296.0679
  tps: 3760.20821
 }
}
dps_results: {
 key: "TestCombat-Settings-Human-P1-MH Deadly OH Deadly-combat_expose-FullBuffs-LongSingleTarget"
 value: {
  dps: 4549.76627
  tps: 3230.33405
 }
}
dps_results: {
 key: "TestCombat-Settings-Human-P1-MH Deadly OH Deadly-combat_expose-FullBuffs-ShortSingleTarget"
 value: {
  dps: 5381.8298
  tps: 3821.09916
 }
}
dps_results: {
 key: "TestCombat-Settings-Human-P1-MH Deadly OH Deadly-combat_expose-NoBuffs-LongMultiTarget"
 value: {
  dps: 2645.95372
  tps: 1878.62714
 }
}
dps_results: {
 key: "TestCombat-Settings-Human-P1-MH Deadly OH Deadly-combat_expose-NoBuffs-LongSingleTarget"
 value: {
  dps: 2308.0424
  tps: 1638.7101
 }
}
dps_results: {
 key: "TestCombat-Settings-Human-P1-MH Deadly OH Deadly-combat_expose-NoBuffs-ShortSingleTarget"
 value: {
  dps: 2416.10562
  tps: 1715.43499
 }
}
dps_results: {
 key: "TestCombat-Settings-Human-P1-MH Deadly OH Deadly-fan_aoe-FullBuffs-LongMultiTarget"
 value: {
  dps: 20000.09021
  tps: 14200.06405
 }
}
dps_results: {
 key: "TestCombat-Settings-Human-P1-MH Deadly OH Deadly-fan_aoe-FullBuffs-LongSingleTarget"
 value: {
  dps: 3315.35283
  tps: 2353.90051
 }
}
dps_results: {
 key: "TestCombat-Settings-Human-P1-MH Deadly OH Deadly-fan_aoe-FullBuffs-ShortSingleTarget"
 value: {
  dps: 3992.55227
  tps: 2834.71211
 }
}
dps_results: {
 key: "TestCombat-Settings-Human-P1-MH Deadly OH Deadly-fan_aoe-NoBuffs-LongMultiTarget"
 value: {
  dps: 12264.27889
  tps: 8707.63801
 }
}
dps_results: {
 key: "TestCombat-Settings-Human-P1-MH Deadly OH Deadly-fan_aoe-NoBuffs-LongSingleTarget"
 value: {
  dps: 1650.83705
  tps: 1172.09431
 }
}
dps_results: {
 key: "TestCombat-Settings-Human-P1-MH Deadly OH Deadly-fan_aoe-NoBuffs-ShortSingleTarget"
 value: {
  dps: 1769.32634
  tps: 1256.2217
 }
}
dps_results: {
 key: "TestCombat-Settings-Human-P1-MH Deadly OH Instant-combat_cleave_snd-FullBuffs-LongMultiTarget"
 value: {
  dps: 19796.54458
  tps: 14055.54665
 }
}
dps_results: {
 key: "TestCombat-Settings-Human-P1-MH Deadly OH Instant-combat_cleave_snd-FullBuffs-LongSingleTarget"
 value: {
  dps: 5780.8216
  tps: 4104.38334
 }
}
dps_results: {
 key: "TestCombat-Settings-Human-P1-MH Deadly OH Instant-combat_cleave_snd-FullBuffs-ShortSingleTarget"
 value: {
  dps: 6964.09698
  tps: 4944.50885
 }
}
dps_results: {
 key: "TestCombat-Settings-Human-P1-MH Deadly OH Instant-combat_cleave_snd-NoBuffs-LongMultiTarget"
 value: {
  dps: 11161.65058
  tps: 7924.77191
 }
}
dps_results: {
 key: "TestCombat-Settings-Human-P1-MH Deadly OH Instant-combat_cleave_snd-NoBuffs-LongSingleTarget"
 value: {
  dps: 2819.5967
  tps: 2001.91366
 }
}
dps_results: {
 key: "TestCombat-Settings-Human-P1-MH Deadly OH Instant-combat_cleave_snd-NoBuffs-ShortSingleTarget"
 value: {
  dps: 2905.77072
  tps: 2063.09721
 }
}
dps_results: {
 key: "TestCombat-Settings-Human-P1-MH Deadly OH Instant-combat_cleave_snd_expose-FullBuffs-LongMultiTarget"
 value: {
  dps: 11711.59594
  tps: 8315.23312
 }
}
dps_results: {
 key: "TestCombat-Settings-Human-P1-MH Deadly OH Instant-combat_cleave_snd_expose-FullBuffs-LongSingleTarget"
 value: {
  dps: 5506.55713
  tps: 3909.65556
 }
}
dps_results: {
 key: "TestCombat-Settings-Human-P1-MH Deadly OH Instant-combat_cleave_snd_expose-FullBuffs-ShortSingleTarget"
 value: {
  dps: 6678.10578
  tps: 4741.45511
 }
}
dps_results: {
 key: "TestCombat-Settings-Human-P1-MH Deadly OH Instant-combat_cleave_snd_expose-NoBuffs-LongMultiTarget"
 value: {
  dps: 6167.67915
  tps: 4379.0522
 }
}
dps_results: {
 key: "TestCombat-Settings-Human-P1-MH Deadly OH Instant-combat_cleave_snd_expose-NoBuffs-LongSingleTarget"
 value: {
  dps: 2809.02744
  tps: 1994.40948
 }
}
dps_results: {
 key: "TestCombat-Settings-Human-P1-MH Deadly OH Instant-combat_cleave_snd_expose-NoBuffs-ShortSingleTarget"
 value: {
  dps: 2923.10688
  tps: 2075.40589
 }
}
dps_results: {
 key: "TestCombat-Settings-Human-P1-MH Deadly OH Instant-combat_expose-FullBuffs-LongMultiTarget"
 value: {
  dps: 6891.62361
  tps: 4893.05276
 }
}
dps_results: {
 key: "TestCombat-Settings-Human-P1-MH Deadly OH Instant-combat_expose-FullBuffs-LongSingleTarget"
 value: {
  dps: 6227.96766
  tps: 4421.85704
 }
}
dps_results: {
 key: "TestCombat-Settings-Human-P1-MH Deadly OH Instant-combat_expose-FullBuffs-ShortSingleTarget"
 value: {
  dps: 7376.9425
  tps: 5237.62917
 }
}
dps_results: {
 key: "TestCombat-Settings-Human-P1-MH Deadly OH Instant-combat_expose-NoBuffs-LongMultiTarget"
 value: {
  dps: 3414.37041
  tps: 2424.20299
 }
}
dps_results: {
 key: "TestCombat-Settings-Human-P1-MH Deadly OH Instant-combat_expose-NoBuffs-LongSingleTarget"
 value: {
  dps: 3129.30768
  tps: 2221.80845
 }
}
dps_results: {
 key: "TestCombat-Settings-Human-P1-MH Deadly OH Instant-combat_expose-NoBuffs-ShortSingleTarget"
 value: {
  dps: 3227.18466
  tps: 2291.30111
 }
}
dps_results: {
 key: "TestCombat-Settings-Human-P1-MH Deadly OH Instant-fan_aoe-FullBuffs-LongMultiTarget"
 value: {
  dps: 22113.30181
  tps: 15700.44428
 }
}
dps_results: {
 key: "TestCombat-Settings-Human-P1-MH Deadly OH Instant-fan_aoe-FullBuffs-LongSingleTarget"
 value: {
  dps: 4698.76526
  tps: 3336.12334
 }
}
dps_results: {
 key: "TestCombat-Settings-Human-P1-MH Deadly OH Instant-fan_aoe-FullBuffs-ShortSingleTarget"
 value: {
  dps: 5613.68598
  tps: 3985.71704
 }
}
dps_results: {
 key: "TestCombat-Settings-Human-P1-MH Deadly OH Instant-fan_aoe-NoBuffs-LongMultiTarget"
 value: {
  dps: 13061.42303
  tps: 9273.61035
 }
}
dps_results: {
 key: "TestCombat-Settings-Human-P1-MH Deadly OH Instant-fan_aoe-NoBuffs-LongSingleTarget"
 value: {
  dps: 2344.02115
  tps: 1664.25501
 }
}
dps_results: {
 key: "TestCombat-Settings-Human-P1-MH Deadly OH Instant-fan_aoe-NoBuffs-ShortSingleTarget"
 value: {
  dps: 2454.73594
  tps: 1742.86251
 }
}
dps_results: {
 key: "TestCombat-Settings-Human-P1-MH Instant OH Deadly-combat_cleave_snd-FullBuffs-LongMultiTarget"
 value: {
<<<<<<< HEAD
  dps: 19039.56129
  tps: 13518.08852
=======
  dps: 19073.0606
  tps: 13541.87303
>>>>>>> 8aae2622
 }
}
dps_results: {
 key: "TestCombat-Settings-Human-P1-MH Instant OH Deadly-combat_cleave_snd-FullBuffs-LongSingleTarget"
 value: {
  dps: 5529.73724
  tps: 3926.11344
 }
}
dps_results: {
 key: "TestCombat-Settings-Human-P1-MH Instant OH Deadly-combat_cleave_snd-FullBuffs-ShortSingleTarget"
 value: {
  dps: 6654.15627
  tps: 4724.45095
 }
}
dps_results: {
 key: "TestCombat-Settings-Human-P1-MH Instant OH Deadly-combat_cleave_snd-NoBuffs-LongMultiTarget"
 value: {
  dps: 10697.79583
  tps: 7595.43504
 }
}
dps_results: {
 key: "TestCombat-Settings-Human-P1-MH Instant OH Deadly-combat_cleave_snd-NoBuffs-LongSingleTarget"
 value: {
  dps: 2705.95959
  tps: 1921.23131
 }
}
dps_results: {
 key: "TestCombat-Settings-Human-P1-MH Instant OH Deadly-combat_cleave_snd-NoBuffs-ShortSingleTarget"
 value: {
  dps: 2783.07219
  tps: 1975.98125
 }
}
dps_results: {
 key: "TestCombat-Settings-Human-P1-MH Instant OH Deadly-combat_cleave_snd_expose-FullBuffs-LongMultiTarget"
 value: {
  dps: 11158.97419
  tps: 7922.87168
 }
}
dps_results: {
 key: "TestCombat-Settings-Human-P1-MH Instant OH Deadly-combat_cleave_snd_expose-FullBuffs-LongSingleTarget"
 value: {
  dps: 5237.94409
  tps: 3718.94031
 }
}
dps_results: {
 key: "TestCombat-Settings-Human-P1-MH Instant OH Deadly-combat_cleave_snd_expose-FullBuffs-ShortSingleTarget"
 value: {
  dps: 6300.6523
  tps: 4473.46314
 }
}
dps_results: {
 key: "TestCombat-Settings-Human-P1-MH Instant OH Deadly-combat_cleave_snd_expose-NoBuffs-LongMultiTarget"
 value: {
  dps: 5857.92234
  tps: 4159.12486
 }
}
dps_results: {
 key: "TestCombat-Settings-Human-P1-MH Instant OH Deadly-combat_cleave_snd_expose-NoBuffs-LongSingleTarget"
 value: {
  dps: 2665.595
  tps: 1892.57245
 }
}
dps_results: {
 key: "TestCombat-Settings-Human-P1-MH Instant OH Deadly-combat_cleave_snd_expose-NoBuffs-ShortSingleTarget"
 value: {
  dps: 2773.09037
  tps: 1968.89416
 }
}
dps_results: {
 key: "TestCombat-Settings-Human-P1-MH Instant OH Deadly-combat_expose-FullBuffs-LongMultiTarget"
 value: {
  dps: 6587.26736
  tps: 4676.95982
 }
}
dps_results: {
 key: "TestCombat-Settings-Human-P1-MH Instant OH Deadly-combat_expose-FullBuffs-LongSingleTarget"
 value: {
  dps: 5925.92281
  tps: 4207.40519
 }
}
dps_results: {
 key: "TestCombat-Settings-Human-P1-MH Instant OH Deadly-combat_expose-FullBuffs-ShortSingleTarget"
 value: {
  dps: 6966.43499
  tps: 4946.16885
 }
}
dps_results: {
 key: "TestCombat-Settings-Human-P1-MH Instant OH Deadly-combat_expose-NoBuffs-LongMultiTarget"
 value: {
  dps: 3258.96445
  tps: 2313.86476
 }
}
dps_results: {
 key: "TestCombat-Settings-Human-P1-MH Instant OH Deadly-combat_expose-NoBuffs-LongSingleTarget"
 value: {
  dps: 2977.63206
  tps: 2114.11877
 }
}
dps_results: {
 key: "TestCombat-Settings-Human-P1-MH Instant OH Deadly-combat_expose-NoBuffs-ShortSingleTarget"
 value: {
  dps: 3052.64574
  tps: 2167.37848
 }
}
dps_results: {
 key: "TestCombat-Settings-Human-P1-MH Instant OH Deadly-fan_aoe-FullBuffs-LongMultiTarget"
 value: {
<<<<<<< HEAD
  dps: 21268.81092
  tps: 15100.85576
=======
  dps: 21279.95781
  tps: 15108.77004
>>>>>>> 8aae2622
 }
}
dps_results: {
 key: "TestCombat-Settings-Human-P1-MH Instant OH Deadly-fan_aoe-FullBuffs-LongSingleTarget"
 value: {
  dps: 4516.55192
  tps: 3206.75186
 }
}
dps_results: {
 key: "TestCombat-Settings-Human-P1-MH Instant OH Deadly-fan_aoe-FullBuffs-ShortSingleTarget"
 value: {
  dps: 5378.97181
  tps: 3819.06998
 }
}
dps_results: {
 key: "TestCombat-Settings-Human-P1-MH Instant OH Deadly-fan_aoe-NoBuffs-LongMultiTarget"
 value: {
  dps: 12538.76464
  tps: 8902.5229
 }
}
dps_results: {
 key: "TestCombat-Settings-Human-P1-MH Instant OH Deadly-fan_aoe-NoBuffs-LongSingleTarget"
 value: {
  dps: 2249.27403
  tps: 1596.98456
 }
}
dps_results: {
 key: "TestCombat-Settings-Human-P1-MH Instant OH Deadly-fan_aoe-NoBuffs-ShortSingleTarget"
 value: {
  dps: 2353.16729
  tps: 1670.74877
 }
}
dps_results: {
 key: "TestCombat-Settings-Human-P1-MH Instant OH Instant-combat_cleave_snd-FullBuffs-LongMultiTarget"
 value: {
  dps: 15229.76771
  tps: 10813.13508
 }
}
dps_results: {
 key: "TestCombat-Settings-Human-P1-MH Instant OH Instant-combat_cleave_snd-FullBuffs-LongSingleTarget"
 value: {
  dps: 4863.39577
  tps: 3453.011
 }
}
dps_results: {
 key: "TestCombat-Settings-Human-P1-MH Instant OH Instant-combat_cleave_snd-FullBuffs-ShortSingleTarget"
 value: {
  dps: 6061.98204
  tps: 4304.00725
 }
}
dps_results: {
 key: "TestCombat-Settings-Human-P1-MH Instant OH Instant-combat_cleave_snd-NoBuffs-LongMultiTarget"
 value: {
  dps: 8332.39082
  tps: 5915.99748
 }
}
dps_results: {
 key: "TestCombat-Settings-Human-P1-MH Instant OH Instant-combat_cleave_snd-NoBuffs-LongSingleTarget"
 value: {
  dps: 2233.17267
  tps: 1585.5526
 }
}
dps_results: {
 key: "TestCombat-Settings-Human-P1-MH Instant OH Instant-combat_cleave_snd-NoBuffs-ShortSingleTarget"
 value: {
  dps: 2394.31531
  tps: 1699.96387
 }
}
dps_results: {
 key: "TestCombat-Settings-Human-P1-MH Instant OH Instant-combat_cleave_snd_expose-FullBuffs-LongMultiTarget"
 value: {
  dps: 9813.07382
  tps: 6967.28241
 }
}
dps_results: {
 key: "TestCombat-Settings-Human-P1-MH Instant OH Instant-combat_cleave_snd_expose-FullBuffs-LongSingleTarget"
 value: {
  dps: 4592.18607
  tps: 3260.45211
 }
}
dps_results: {
 key: "TestCombat-Settings-Human-P1-MH Instant OH Instant-combat_cleave_snd_expose-FullBuffs-ShortSingleTarget"
 value: {
  dps: 5775.77696
  tps: 4100.80164
 }
}
dps_results: {
 key: "TestCombat-Settings-Human-P1-MH Instant OH Instant-combat_cleave_snd_expose-NoBuffs-LongMultiTarget"
 value: {
  dps: 5044.97728
  tps: 3581.93387
 }
}
dps_results: {
 key: "TestCombat-Settings-Human-P1-MH Instant OH Instant-combat_cleave_snd_expose-NoBuffs-LongSingleTarget"
 value: {
  dps: 2209.23487
  tps: 1568.55676
 }
}
dps_results: {
 key: "TestCombat-Settings-Human-P1-MH Instant OH Instant-combat_cleave_snd_expose-NoBuffs-ShortSingleTarget"
 value: {
  dps: 2378.18651
  tps: 1688.51242
 }
}
dps_results: {
 key: "TestCombat-Settings-Human-P1-MH Instant OH Instant-combat_expose-FullBuffs-LongMultiTarget"
 value: {
  dps: 5965.86102
  tps: 4235.76132
 }
}
dps_results: {
 key: "TestCombat-Settings-Human-P1-MH Instant OH Instant-combat_expose-FullBuffs-LongSingleTarget"
 value: {
  dps: 5303.08218
  tps: 3765.18835
 }
}
dps_results: {
 key: "TestCombat-Settings-Human-P1-MH Instant OH Instant-combat_expose-FullBuffs-ShortSingleTarget"
 value: {
  dps: 6426.47778
  tps: 4562.79922
 }
}
dps_results: {
 key: "TestCombat-Settings-Human-P1-MH Instant OH Instant-combat_expose-NoBuffs-LongMultiTarget"
 value: {
  dps: 2789.97701
  tps: 1980.88368
 }
}
dps_results: {
 key: "TestCombat-Settings-Human-P1-MH Instant OH Instant-combat_expose-NoBuffs-LongSingleTarget"
 value: {
  dps: 2510.95335
  tps: 1782.77688
 }
}
dps_results: {
 key: "TestCombat-Settings-Human-P1-MH Instant OH Instant-combat_expose-NoBuffs-ShortSingleTarget"
 value: {
  dps: 2665.61088
  tps: 1892.58373
 }
}
dps_results: {
 key: "TestCombat-Settings-Human-P1-MH Instant OH Instant-fan_aoe-FullBuffs-LongMultiTarget"
 value: {
  dps: 16166.79398
  tps: 11478.42372
 }
}
dps_results: {
 key: "TestCombat-Settings-Human-P1-MH Instant OH Instant-fan_aoe-FullBuffs-LongSingleTarget"
 value: {
  dps: 3880.10548
  tps: 2754.87489
 }
}
dps_results: {
 key: "TestCombat-Settings-Human-P1-MH Instant OH Instant-fan_aoe-FullBuffs-ShortSingleTarget"
 value: {
  dps: 4825.7742
  tps: 3426.29968
 }
}
dps_results: {
 key: "TestCombat-Settings-Human-P1-MH Instant OH Instant-fan_aoe-NoBuffs-LongMultiTarget"
 value: {
  dps: 9289.01742
  tps: 6595.20237
 }
}
dps_results: {
 key: "TestCombat-Settings-Human-P1-MH Instant OH Instant-fan_aoe-NoBuffs-LongSingleTarget"
 value: {
  dps: 1816.84627
  tps: 1289.96085
 }
}
dps_results: {
 key: "TestCombat-Settings-Human-P1-MH Instant OH Instant-fan_aoe-NoBuffs-ShortSingleTarget"
 value: {
  dps: 1976.96021
  tps: 1403.64175
 }
}
dps_results: {
 key: "TestCombat-Settings-Orc-P1-MH Deadly OH Deadly-combat_cleave_snd-FullBuffs-LongMultiTarget"
 value: {
  dps: 18785.44697
  tps: 13337.66735
 }
}
dps_results: {
 key: "TestCombat-Settings-Orc-P1-MH Deadly OH Deadly-combat_cleave_snd-FullBuffs-LongSingleTarget"
 value: {
  dps: 4071.90171
  tps: 2891.05021
 }
}
dps_results: {
 key: "TestCombat-Settings-Orc-P1-MH Deadly OH Deadly-combat_cleave_snd-FullBuffs-ShortSingleTarget"
 value: {
  dps: 4972.46876
  tps: 3530.45282
 }
}
dps_results: {
 key: "TestCombat-Settings-Orc-P1-MH Deadly OH Deadly-combat_cleave_snd-NoBuffs-LongMultiTarget"
 value: {
  dps: 11093.00227
  tps: 7876.03161
 }
}
dps_results: {
 key: "TestCombat-Settings-Orc-P1-MH Deadly OH Deadly-combat_cleave_snd-NoBuffs-LongSingleTarget"
 value: {
  dps: 1982.38699
  tps: 1407.49476
 }
}
dps_results: {
 key: "TestCombat-Settings-Orc-P1-MH Deadly OH Deadly-combat_cleave_snd-NoBuffs-ShortSingleTarget"
 value: {
  dps: 2098.48842
  tps: 1489.92678
 }
}
dps_results: {
 key: "TestCombat-Settings-Orc-P1-MH Deadly OH Deadly-combat_cleave_snd_expose-FullBuffs-LongMultiTarget"
 value: {
  dps: 11001.079
  tps: 7810.76609
 }
}
dps_results: {
 key: "TestCombat-Settings-Orc-P1-MH Deadly OH Deadly-combat_cleave_snd_expose-FullBuffs-LongSingleTarget"
 value: {
  dps: 3838.40213
  tps: 2725.26551
 }
}
dps_results: {
 key: "TestCombat-Settings-Orc-P1-MH Deadly OH Deadly-combat_cleave_snd_expose-FullBuffs-ShortSingleTarget"
 value: {
  dps: 4724.40643
  tps: 3354.32857
 }
}
dps_results: {
 key: "TestCombat-Settings-Orc-P1-MH Deadly OH Deadly-combat_cleave_snd_expose-NoBuffs-LongMultiTarget"
 value: {
  dps: 5941.57068
  tps: 4218.51518
 }
}
dps_results: {
 key: "TestCombat-Settings-Orc-P1-MH Deadly OH Deadly-combat_cleave_snd_expose-NoBuffs-LongSingleTarget"
 value: {
  dps: 1992.01883
  tps: 1414.33337
 }
}
dps_results: {
 key: "TestCombat-Settings-Orc-P1-MH Deadly OH Deadly-combat_cleave_snd_expose-NoBuffs-ShortSingleTarget"
 value: {
  dps: 2127.48402
  tps: 1510.51365
 }
}
dps_results: {
 key: "TestCombat-Settings-Orc-P1-MH Deadly OH Deadly-combat_expose-FullBuffs-LongMultiTarget"
 value: {
  dps: 5346.66142
  tps: 3796.12961
 }
}
dps_results: {
 key: "TestCombat-Settings-Orc-P1-MH Deadly OH Deadly-combat_expose-FullBuffs-LongSingleTarget"
 value: {
  dps: 4579.6421
  tps: 3251.54589
 }
}
dps_results: {
 key: "TestCombat-Settings-Orc-P1-MH Deadly OH Deadly-combat_expose-FullBuffs-ShortSingleTarget"
 value: {
  dps: 5449.69381
  tps: 3869.28261
 }
}
dps_results: {
 key: "TestCombat-Settings-Orc-P1-MH Deadly OH Deadly-combat_expose-NoBuffs-LongMultiTarget"
 value: {
  dps: 2673.14441
  tps: 1897.93253
 }
}
dps_results: {
 key: "TestCombat-Settings-Orc-P1-MH Deadly OH Deadly-combat_expose-NoBuffs-LongSingleTarget"
 value: {
  dps: 2324.80101
  tps: 1650.60872
 }
}
dps_results: {
 key: "TestCombat-Settings-Orc-P1-MH Deadly OH Deadly-combat_expose-NoBuffs-ShortSingleTarget"
 value: {
  dps: 2450.94583
  tps: 1740.17154
 }
}
dps_results: {
 key: "TestCombat-Settings-Orc-P1-MH Deadly OH Deadly-fan_aoe-FullBuffs-LongMultiTarget"
 value: {
  dps: 20155.75687
  tps: 14310.58738
 }
}
dps_results: {
 key: "TestCombat-Settings-Orc-P1-MH Deadly OH Deadly-fan_aoe-FullBuffs-LongSingleTarget"
 value: {
  dps: 3340.23866
  tps: 2371.56945
 }
}
dps_results: {
 key: "TestCombat-Settings-Orc-P1-MH Deadly OH Deadly-fan_aoe-FullBuffs-ShortSingleTarget"
 value: {
  dps: 4052.23705
  tps: 2877.0883
 }
}
dps_results: {
 key: "TestCombat-Settings-Orc-P1-MH Deadly OH Deadly-fan_aoe-NoBuffs-LongMultiTarget"
 value: {
  dps: 12374.9067
  tps: 8786.18376
 }
}
dps_results: {
 key: "TestCombat-Settings-Orc-P1-MH Deadly OH Deadly-fan_aoe-NoBuffs-LongSingleTarget"
 value: {
  dps: 1665.57417
  tps: 1182.55766
 }
}
dps_results: {
 key: "TestCombat-Settings-Orc-P1-MH Deadly OH Deadly-fan_aoe-NoBuffs-ShortSingleTarget"
 value: {
  dps: 1802.18088
  tps: 1279.54842
 }
}
dps_results: {
 key: "TestCombat-Settings-Orc-P1-MH Deadly OH Instant-combat_cleave_snd-FullBuffs-LongMultiTarget"
 value: {
  dps: 19933.30844
  tps: 14152.64899
 }
}
dps_results: {
 key: "TestCombat-Settings-Orc-P1-MH Deadly OH Instant-combat_cleave_snd-FullBuffs-LongSingleTarget"
 value: {
  dps: 5821.42478
  tps: 4133.21159
 }
}
dps_results: {
 key: "TestCombat-Settings-Orc-P1-MH Deadly OH Instant-combat_cleave_snd-FullBuffs-ShortSingleTarget"
 value: {
  dps: 7057.38538
  tps: 5010.74362
 }
}
dps_results: {
 key: "TestCombat-Settings-Orc-P1-MH Deadly OH Instant-combat_cleave_snd-NoBuffs-LongMultiTarget"
 value: {
  dps: 11245.88248
  tps: 7984.57656
 }
}
dps_results: {
 key: "TestCombat-Settings-Orc-P1-MH Deadly OH Instant-combat_cleave_snd-NoBuffs-LongSingleTarget"
 value: {
  dps: 2841.32422
  tps: 2017.34019
 }
}
dps_results: {
 key: "TestCombat-Settings-Orc-P1-MH Deadly OH Instant-combat_cleave_snd-NoBuffs-ShortSingleTarget"
 value: {
  dps: 2950.39788
  tps: 2094.7825
 }
}
dps_results: {
 key: "TestCombat-Settings-Orc-P1-MH Deadly OH Instant-combat_cleave_snd_expose-FullBuffs-LongMultiTarget"
 value: {
  dps: 11801.91203
  tps: 8379.35754
 }
}
dps_results: {
 key: "TestCombat-Settings-Orc-P1-MH Deadly OH Instant-combat_cleave_snd_expose-FullBuffs-LongSingleTarget"
 value: {
  dps: 5543.88579
  tps: 3936.15891
 }
}
dps_results: {
 key: "TestCombat-Settings-Orc-P1-MH Deadly OH Instant-combat_cleave_snd_expose-FullBuffs-ShortSingleTarget"
 value: {
  dps: 6765.2165
  tps: 4803.30371
 }
}
dps_results: {
 key: "TestCombat-Settings-Orc-P1-MH Deadly OH Instant-combat_cleave_snd_expose-NoBuffs-LongMultiTarget"
 value: {
  dps: 6218.09838
  tps: 4414.84985
 }
}
dps_results: {
 key: "TestCombat-Settings-Orc-P1-MH Deadly OH Instant-combat_cleave_snd_expose-NoBuffs-LongSingleTarget"
 value: {
  dps: 2829.88608
  tps: 2009.21911
 }
}
dps_results: {
 key: "TestCombat-Settings-Orc-P1-MH Deadly OH Instant-combat_cleave_snd_expose-NoBuffs-ShortSingleTarget"
 value: {
  dps: 2967.04573
  tps: 2106.60247
 }
}
dps_results: {
 key: "TestCombat-Settings-Orc-P1-MH Deadly OH Instant-combat_expose-FullBuffs-LongMultiTarget"
 value: {
  dps: 6952.04558
  tps: 4935.95236
 }
}
dps_results: {
 key: "TestCombat-Settings-Orc-P1-MH Deadly OH Instant-combat_expose-FullBuffs-LongSingleTarget"
 value: {
  dps: 6268.13941
  tps: 4450.37898
 }
}
dps_results: {
 key: "TestCombat-Settings-Orc-P1-MH Deadly OH Instant-combat_expose-FullBuffs-ShortSingleTarget"
 value: {
  dps: 7467.12964
  tps: 5301.66205
 }
}
dps_results: {
 key: "TestCombat-Settings-Orc-P1-MH Deadly OH Instant-combat_expose-NoBuffs-LongMultiTarget"
 value: {
  dps: 3446.27251
  tps: 2446.85349
 }
}
dps_results: {
 key: "TestCombat-Settings-Orc-P1-MH Deadly OH Instant-combat_expose-NoBuffs-LongSingleTarget"
 value: {
  dps: 3151.36119
  tps: 2237.46644
 }
}
dps_results: {
 key: "TestCombat-Settings-Orc-P1-MH Deadly OH Instant-combat_expose-NoBuffs-ShortSingleTarget"
 value: {
  dps: 3271.31422
  tps: 2322.6331
 }
}
dps_results: {
 key: "TestCombat-Settings-Orc-P1-MH Deadly OH Instant-fan_aoe-FullBuffs-LongMultiTarget"
 value: {
  dps: 22282.56638
  tps: 15820.62213
 }
}
dps_results: {
 key: "TestCombat-Settings-Orc-P1-MH Deadly OH Instant-fan_aoe-FullBuffs-LongSingleTarget"
 value: {
  dps: 4732.59433
  tps: 3360.14198
 }
}
dps_results: {
 key: "TestCombat-Settings-Orc-P1-MH Deadly OH Instant-fan_aoe-FullBuffs-ShortSingleTarget"
 value: {
  dps: 5693.49379
  tps: 4042.38059
 }
}
dps_results: {
 key: "TestCombat-Settings-Orc-P1-MH Deadly OH Instant-fan_aoe-NoBuffs-LongMultiTarget"
 value: {
  dps: 13176.90168
  tps: 9355.60019
 }
}
dps_results: {
 key: "TestCombat-Settings-Orc-P1-MH Deadly OH Instant-fan_aoe-NoBuffs-LongSingleTarget"
 value: {
  dps: 2363.40856
  tps: 1678.02008
 }
}
dps_results: {
 key: "TestCombat-Settings-Orc-P1-MH Deadly OH Instant-fan_aoe-NoBuffs-ShortSingleTarget"
 value: {
  dps: 2496.28549
  tps: 1772.3627
 }
}
dps_results: {
 key: "TestCombat-Settings-Orc-P1-MH Instant OH Deadly-combat_cleave_snd-FullBuffs-LongMultiTarget"
 value: {
<<<<<<< HEAD
  dps: 19173.13668
  tps: 13612.92704
=======
  dps: 19208.77464
  tps: 13638.23
>>>>>>> 8aae2622
 }
}
dps_results: {
 key: "TestCombat-Settings-Orc-P1-MH Instant OH Deadly-combat_cleave_snd-FullBuffs-LongSingleTarget"
 value: {
  dps: 5568.43972
  tps: 3953.5922
 }
}
dps_results: {
 key: "TestCombat-Settings-Orc-P1-MH Instant OH Deadly-combat_cleave_snd-FullBuffs-ShortSingleTarget"
 value: {
  dps: 6743.34758
  tps: 4787.77679
 }
}
dps_results: {
 key: "TestCombat-Settings-Orc-P1-MH Instant OH Deadly-combat_cleave_snd-NoBuffs-LongMultiTarget"
 value: {
  dps: 10779.85863
  tps: 7653.69963
 }
}
dps_results: {
 key: "TestCombat-Settings-Orc-P1-MH Instant OH Deadly-combat_cleave_snd-NoBuffs-LongSingleTarget"
 value: {
  dps: 2726.84854
  tps: 1936.06246
 }
}
dps_results: {
 key: "TestCombat-Settings-Orc-P1-MH Instant OH Deadly-combat_cleave_snd-NoBuffs-ShortSingleTarget"
 value: {
  dps: 2825.4876
  tps: 2006.09619
 }
}
dps_results: {
 key: "TestCombat-Settings-Orc-P1-MH Instant OH Deadly-combat_cleave_snd_expose-FullBuffs-LongMultiTarget"
 value: {
  dps: 11247.33795
  tps: 7985.60995
 }
}
dps_results: {
 key: "TestCombat-Settings-Orc-P1-MH Instant OH Deadly-combat_cleave_snd_expose-FullBuffs-LongSingleTarget"
 value: {
  dps: 5273.16937
  tps: 3743.95025
 }
}
dps_results: {
 key: "TestCombat-Settings-Orc-P1-MH Instant OH Deadly-combat_cleave_snd_expose-FullBuffs-ShortSingleTarget"
 value: {
  dps: 6382.81105
  tps: 4531.79585
 }
}
dps_results: {
 key: "TestCombat-Settings-Orc-P1-MH Instant OH Deadly-combat_cleave_snd_expose-NoBuffs-LongMultiTarget"
 value: {
  dps: 5906.57677
  tps: 4193.66951
 }
}
dps_results: {
 key: "TestCombat-Settings-Orc-P1-MH Instant OH Deadly-combat_cleave_snd_expose-NoBuffs-LongSingleTarget"
 value: {
  dps: 2685.55464
  tps: 1906.74379
 }
}
dps_results: {
 key: "TestCombat-Settings-Orc-P1-MH Instant OH Deadly-combat_cleave_snd_expose-NoBuffs-ShortSingleTarget"
 value: {
  dps: 2814.13476
  tps: 1998.03568
 }
}
dps_results: {
 key: "TestCombat-Settings-Orc-P1-MH Instant OH Deadly-combat_expose-FullBuffs-LongMultiTarget"
 value: {
  dps: 6646.17456
  tps: 4718.78394
 }
}
dps_results: {
 key: "TestCombat-Settings-Orc-P1-MH Instant OH Deadly-combat_expose-FullBuffs-LongSingleTarget"
 value: {
  dps: 5964.65142
  tps: 4234.90251
 }
}
dps_results: {
 key: "TestCombat-Settings-Orc-P1-MH Instant OH Deadly-combat_expose-FullBuffs-ShortSingleTarget"
 value: {
  dps: 7051.63039
  tps: 5006.65758
 }
}
dps_results: {
 key: "TestCombat-Settings-Orc-P1-MH Instant OH Deadly-combat_expose-NoBuffs-LongMultiTarget"
 value: {
  dps: 3289.5761
  tps: 2335.59903
 }
}
dps_results: {
 key: "TestCombat-Settings-Orc-P1-MH Instant OH Deadly-combat_expose-NoBuffs-LongSingleTarget"
 value: {
  dps: 2998.51438
  tps: 2128.94521
 }
}
dps_results: {
 key: "TestCombat-Settings-Orc-P1-MH Instant OH Deadly-combat_expose-NoBuffs-ShortSingleTarget"
 value: {
  dps: 3093.90739
  tps: 2196.67425
 }
}
dps_results: {
 key: "TestCombat-Settings-Orc-P1-MH Instant OH Deadly-fan_aoe-FullBuffs-LongMultiTarget"
 value: {
<<<<<<< HEAD
  dps: 21433.21219
  tps: 15217.58066
=======
  dps: 21444.63148
  tps: 15225.68835
>>>>>>> 8aae2622
 }
}
dps_results: {
 key: "TestCombat-Settings-Orc-P1-MH Instant OH Deadly-fan_aoe-FullBuffs-LongSingleTarget"
 value: {
  dps: 4549.57409
  tps: 3230.1976
 }
}
dps_results: {
 key: "TestCombat-Settings-Orc-P1-MH Instant OH Deadly-fan_aoe-FullBuffs-ShortSingleTarget"
 value: {
  dps: 5455.13612
  tps: 3873.14664
 }
}
dps_results: {
 key: "TestCombat-Settings-Orc-P1-MH Instant OH Deadly-fan_aoe-NoBuffs-LongMultiTarget"
 value: {
  dps: 12650.36922
  tps: 8981.76215
 }
}
dps_results: {
 key: "TestCombat-Settings-Orc-P1-MH Instant OH Deadly-fan_aoe-NoBuffs-LongSingleTarget"
 value: {
  dps: 2268.41897
  tps: 1610.57747
 }
}
dps_results: {
 key: "TestCombat-Settings-Orc-P1-MH Instant OH Deadly-fan_aoe-NoBuffs-ShortSingleTarget"
 value: {
  dps: 2393.60129
  tps: 1699.45691
 }
}
dps_results: {
 key: "TestCombat-Settings-Orc-P1-MH Instant OH Instant-combat_cleave_snd-FullBuffs-LongMultiTarget"
 value: {
  dps: 15349.34025
  tps: 10898.03158
 }
}
dps_results: {
 key: "TestCombat-Settings-Orc-P1-MH Instant OH Instant-combat_cleave_snd-FullBuffs-LongSingleTarget"
 value: {
  dps: 4898.82391
  tps: 3478.16498
 }
}
dps_results: {
 key: "TestCombat-Settings-Orc-P1-MH Instant OH Instant-combat_cleave_snd-FullBuffs-ShortSingleTarget"
 value: {
  dps: 6147.87321
  tps: 4364.98998
 }
}
dps_results: {
 key: "TestCombat-Settings-Orc-P1-MH Instant OH Instant-combat_cleave_snd-NoBuffs-LongMultiTarget"
 value: {
  dps: 8403.32068
  tps: 5966.35768
 }
}
dps_results: {
 key: "TestCombat-Settings-Orc-P1-MH Instant OH Instant-combat_cleave_snd-NoBuffs-LongSingleTarget"
 value: {
  dps: 2251.48885
  tps: 1598.55709
 }
}
dps_results: {
 key: "TestCombat-Settings-Orc-P1-MH Instant OH Instant-combat_cleave_snd-NoBuffs-ShortSingleTarget"
 value: {
  dps: 2434.15573
  tps: 1728.25057
 }
}
dps_results: {
 key: "TestCombat-Settings-Orc-P1-MH Instant OH Instant-combat_cleave_snd_expose-FullBuffs-LongMultiTarget"
 value: {
  dps: 9894.53117
  tps: 7025.11713
 }
}
dps_results: {
 key: "TestCombat-Settings-Orc-P1-MH Instant OH Instant-combat_cleave_snd_expose-FullBuffs-LongSingleTarget"
 value: {
  dps: 4624.02506
  tps: 3283.05779
 }
}
dps_results: {
 key: "TestCombat-Settings-Orc-P1-MH Instant OH Instant-combat_cleave_snd_expose-FullBuffs-ShortSingleTarget"
 value: {
  dps: 5855.32517
  tps: 4157.28087
 }
}
dps_results: {
 key: "TestCombat-Settings-Orc-P1-MH Instant OH Instant-combat_cleave_snd_expose-NoBuffs-LongMultiTarget"
 value: {
  dps: 5089.38352
  tps: 3613.4623
 }
}
dps_results: {
 key: "TestCombat-Settings-Orc-P1-MH Instant OH Instant-combat_cleave_snd_expose-NoBuffs-LongSingleTarget"
 value: {
  dps: 2226.63788
  tps: 1580.9129
 }
}
dps_results: {
 key: "TestCombat-Settings-Orc-P1-MH Instant OH Instant-combat_cleave_snd_expose-NoBuffs-ShortSingleTarget"
 value: {
  dps: 2416.85583
  tps: 1715.96764
 }
}
dps_results: {
 key: "TestCombat-Settings-Orc-P1-MH Instant OH Instant-combat_expose-FullBuffs-LongMultiTarget"
 value: {
  dps: 6021.31929
  tps: 4275.1367
 }
}
dps_results: {
 key: "TestCombat-Settings-Orc-P1-MH Instant OH Instant-combat_expose-FullBuffs-LongSingleTarget"
 value: {
  dps: 5338.21889
  tps: 3790.13541
 }
}
dps_results: {
 key: "TestCombat-Settings-Orc-P1-MH Instant OH Instant-combat_expose-FullBuffs-ShortSingleTarget"
 value: {
  dps: 6508.43234
  tps: 4620.98696
 }
}
dps_results: {
 key: "TestCombat-Settings-Orc-P1-MH Instant OH Instant-combat_expose-NoBuffs-LongMultiTarget"
 value: {
  dps: 2817.69847
  tps: 2000.56591
 }
}
dps_results: {
 key: "TestCombat-Settings-Orc-P1-MH Instant OH Instant-combat_expose-NoBuffs-LongSingleTarget"
 value: {
  dps: 2529.16082
  tps: 1795.70418
 }
}
dps_results: {
 key: "TestCombat-Settings-Orc-P1-MH Instant OH Instant-combat_expose-NoBuffs-ShortSingleTarget"
 value: {
  dps: 2704.37852
  tps: 1920.10875
 }
}
dps_results: {
 key: "TestCombat-Settings-Orc-P1-MH Instant OH Instant-fan_aoe-FullBuffs-LongMultiTarget"
 value: {
  dps: 16308.63411
  tps: 11579.13022
 }
}
dps_results: {
 key: "TestCombat-Settings-Orc-P1-MH Instant OH Instant-fan_aoe-FullBuffs-LongSingleTarget"
 value: {
  dps: 3909.70953
  tps: 2775.89376
 }
}
dps_results: {
 key: "TestCombat-Settings-Orc-P1-MH Instant OH Instant-fan_aoe-FullBuffs-ShortSingleTarget"
 value: {
  dps: 4898.23674
  tps: 3477.74809
 }
}
dps_results: {
 key: "TestCombat-Settings-Orc-P1-MH Instant OH Instant-fan_aoe-NoBuffs-LongMultiTarget"
 value: {
  dps: 9382.1937
  tps: 6661.35753
 }
}
dps_results: {
 key: "TestCombat-Settings-Orc-P1-MH Instant OH Instant-fan_aoe-NoBuffs-LongSingleTarget"
 value: {
  dps: 1833.07174
  tps: 1301.48093
 }
}
dps_results: {
 key: "TestCombat-Settings-Orc-P1-MH Instant OH Instant-fan_aoe-NoBuffs-ShortSingleTarget"
 value: {
  dps: 2014.00189
  tps: 1429.94134
 }
}
dps_results: {
 key: "TestCombat-SwitchInFrontOfTarget-Default"
 value: {
  dps: 6017.74792
  tps: 4272.60102
 }
}<|MERGE_RESOLUTION|>--- conflicted
+++ resolved
@@ -13,7 +13,7 @@
   final_stats: 221
   final_stats: 0
   final_stats: 5725.0336
-  final_stats: 469.94995
+  final_stats: 469.94994
   final_stats: 2164.78757
   final_stats: 221
   final_stats: 94
@@ -848,13 +848,8 @@
 dps_results: {
  key: "TestCombat-Average-Default"
  value: {
-<<<<<<< HEAD
-  dps: 6248.52893
-  tps: 4436.45554
-=======
-  dps: 6249.08938
-  tps: 4436.85346
->>>>>>> 8aae2622
+  dps: 6248.52854
+  tps: 4436.45526
  }
 }
 dps_results: {
@@ -1196,13 +1191,8 @@
 dps_results: {
  key: "TestCombat-Settings-Human-P1-MH Instant OH Deadly-combat_cleave_snd-FullBuffs-LongMultiTarget"
  value: {
-<<<<<<< HEAD
   dps: 19039.56129
   tps: 13518.08852
-=======
-  dps: 19073.0606
-  tps: 13541.87303
->>>>>>> 8aae2622
  }
 }
 dps_results: {
@@ -1327,13 +1317,8 @@
 dps_results: {
  key: "TestCombat-Settings-Human-P1-MH Instant OH Deadly-fan_aoe-FullBuffs-LongMultiTarget"
  value: {
-<<<<<<< HEAD
-  dps: 21268.81092
-  tps: 15100.85576
-=======
-  dps: 21279.95781
-  tps: 15108.77004
->>>>>>> 8aae2622
+  dps: 21268.80436
+  tps: 15100.85109
  }
 }
 dps_results: {
@@ -1878,13 +1863,8 @@
 dps_results: {
  key: "TestCombat-Settings-Orc-P1-MH Instant OH Deadly-combat_cleave_snd-FullBuffs-LongMultiTarget"
  value: {
-<<<<<<< HEAD
   dps: 19173.13668
   tps: 13612.92704
-=======
-  dps: 19208.77464
-  tps: 13638.23
->>>>>>> 8aae2622
  }
 }
 dps_results: {
@@ -2009,13 +1989,8 @@
 dps_results: {
  key: "TestCombat-Settings-Orc-P1-MH Instant OH Deadly-fan_aoe-FullBuffs-LongMultiTarget"
  value: {
-<<<<<<< HEAD
-  dps: 21433.21219
-  tps: 15217.58066
-=======
-  dps: 21444.63148
-  tps: 15225.68835
->>>>>>> 8aae2622
+  dps: 21433.20562
+  tps: 15217.57599
  }
 }
 dps_results: {
