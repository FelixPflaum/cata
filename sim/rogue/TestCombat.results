--- conflicted
+++ resolved
@@ -878,12 +878,7 @@
 dps_results: {
  key: "TestCombat-SwitchInFrontOfTarget-Default"
  value: {
-<<<<<<< HEAD
-  dps: 6253.62601
-  tps: 4440.07447
-=======
-  dps: 6224.24769
-  tps: 4419.21586
->>>>>>> bf2495b4
+  dps: 6224.48107
+  tps: 4419.38156
  }
 }