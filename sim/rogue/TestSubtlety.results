character_stats_results: {
 key: "TestSubtlety-CharacterStats-Default"
 value: {
  final_stats: 394.9
  final_stats: 2528.735
  final_stats: 1650.55
  final_stats: 194.7
  final_stats: 237.6
  final_stats: 500
  final_stats: 109
  final_stats: 384
  final_stats: 995.777
  final_stats: 288
  final_stats: 0
  final_stats: 7547.53835
  final_stats: 384
  final_stats: 2621.52933
  final_stats: 288
  final_stats: 304.91
  final_stats: 214
  final_stats: 0
  final_stats: 0
  final_stats: 0
  final_stats: 11629.97
  final_stats: 3491.4
  final_stats: 0
  final_stats: 0
  final_stats: 0
  final_stats: 0
  final_stats: 0
  final_stats: 0
  final_stats: 23929.5
  final_stats: 75
  final_stats: 75
  final_stats: 75
  final_stats: 75
  final_stats: 130
  final_stats: 0
  final_stats: 0
  final_stats: 0
  final_stats: 0
  final_stats: 0
  final_stats: 0
 }
}
dps_results: {
 key: "TestSubtlety-AllItems-Althor'sAbacus-50359"
 value: {
  dps: 7920.81441
  tps: 5622.56649
 }
}
dps_results: {
 key: "TestSubtlety-AllItems-Althor'sAbacus-50366"
 value: {
  dps: 7920.81441
  tps: 5622.56649
 }
}
dps_results: {
 key: "TestSubtlety-AllItems-AshtongueTalismanofLethality-32492"
 value: {
  dps: 7961.44959
  tps: 5651.01392
 }
}
dps_results: {
 key: "TestSubtlety-AllItems-AustereEarthsiegeDiamond"
 value: {
  dps: 8203.77866
  tps: 5821.84646
 }
}
dps_results: {
 key: "TestSubtlety-AllItems-Bandit'sInsignia-40371"
 value: {
  dps: 8168.98563
  tps: 5797.59156
 }
}
dps_results: {
 key: "TestSubtlety-AllItems-BaubleofTrueBlood-50354"
 value: {
  dps: 7921.17361
  tps: 5622.82153
  hps: 88.07802
 }
}
dps_results: {
 key: "TestSubtlety-AllItems-BaubleofTrueBlood-50726"
 value: {
  dps: 7921.17361
  tps: 5622.82153
  hps: 88.07802
 }
}
dps_results: {
 key: "TestSubtlety-AllItems-BeamingEarthsiegeDiamond"
 value: {
  dps: 8248.41701
  tps: 5854.62437
 }
}
dps_results: {
 key: "TestSubtlety-AllItems-BlackBruise-50035"
 value: {
  dps: 8182.34918
  tps: 5806.12356
 }
}
dps_results: {
 key: "TestSubtlety-AllItems-BlackBruise-50692"
 value: {
  dps: 8281.87735
  tps: 5876.79486
 }
}
dps_results: {
 key: "TestSubtlety-AllItems-BlessedRegaliaofUndeadCleansing"
 value: {
  dps: 5870.79898
  tps: 4164.56174
 }
}
dps_results: {
 key: "TestSubtlety-AllItems-BonescytheBattlegear"
 value: {
  dps: 6983.05933
  tps: 4955.83753
 }
}
dps_results: {
 key: "TestSubtlety-AllItems-BracingEarthsiegeDiamond"
 value: {
  dps: 8203.77866
  tps: 5705.40953
 }
}
dps_results: {
 key: "TestSubtlety-AllItems-ChaoticSkyflareDiamond"
 value: {
  dps: 8399.96107
  tps: 5962.19096
 }
}
dps_results: {
 key: "TestSubtlety-AllItems-CorpseTongueCoin-50349"
 value: {
  dps: 7920.81441
  tps: 5622.56649
 }
}
dps_results: {
 key: "TestSubtlety-AllItems-CorpseTongueCoin-50352"
 value: {
  dps: 7920.81441
  tps: 5622.56649
 }
}
dps_results: {
 key: "TestSubtlety-AllItems-CorrodedSkeletonKey-50356"
 value: {
  dps: 7920.81441
  tps: 5622.56649
  hps: 64
 }
}
dps_results: {
 key: "TestSubtlety-AllItems-DarkmoonCard:Berserker!-42989"
 value: {
  dps: 8131.85584
  tps: 5771.18937
 }
}
dps_results: {
 key: "TestSubtlety-AllItems-DarkmoonCard:Death-42990"
 value: {
  dps: 8133.4162
  tps: 5771.90014
 }
}
dps_results: {
 key: "TestSubtlety-AllItems-DarkmoonCard:Greatness-44255"
 value: {
  dps: 8166.7816
  tps: 5792.88573
 }
}
dps_results: {
 key: "TestSubtlety-AllItems-Death'sChoice-47464"
 value: {
  dps: 8540.99493
  tps: 6061.66048
 }
}
dps_results: {
 key: "TestSubtlety-AllItems-DeathKnight'sAnguish-38212"
 value: {
  dps: 8113.41153
  tps: 5757.76174
 }
}
dps_results: {
 key: "TestSubtlety-AllItems-Deathbringer'sWill-50362"
 value: {
  dps: 8411.88743
  tps: 5971.64246
 }
}
dps_results: {
 key: "TestSubtlety-AllItems-Deathbringer'sWill-50363"
 value: {
  dps: 8507.14504
  tps: 6036.4196
 }
}
dps_results: {
 key: "TestSubtlety-AllItems-Defender'sCode-40257"
 value: {
  dps: 7920.81441
  tps: 5622.56649
 }
}
dps_results: {
 key: "TestSubtlety-AllItems-DestructiveSkyflareDiamond"
 value: {
  dps: 8252.56189
  tps: 5855.3313
 }
}
dps_results: {
 key: "TestSubtlety-AllItems-DislodgedForeignObject-50348"
 value: {
  dps: 8161.5097
  tps: 5791.08839
 }
}
dps_results: {
 key: "TestSubtlety-AllItems-DislodgedForeignObject-50353"
 value: {
  dps: 8144.94034
  tps: 5781.30147
 }
}
dps_results: {
 key: "TestSubtlety-AllItems-EffulgentSkyflareDiamond"
 value: {
  dps: 8203.77866
  tps: 5821.84646
 }
}
dps_results: {
 key: "TestSubtlety-AllItems-EmberSkyflareDiamond"
 value: {
  dps: 8203.77866
  tps: 5821.84646
 }
}
dps_results: {
 key: "TestSubtlety-AllItems-EnigmaticSkyflareDiamond"
 value: {
  dps: 8248.41701
  tps: 5854.62437
 }
}
dps_results: {
 key: "TestSubtlety-AllItems-EnigmaticStarflareDiamond"
 value: {
  dps: 8233.59423
  tps: 5843.13738
 }
}
dps_results: {
 key: "TestSubtlety-AllItems-EphemeralSnowflake-50260"
 value: {
  dps: 8069.9147
  tps: 5728.04472
 }
}
dps_results: {
 key: "TestSubtlety-AllItems-EssenceofGossamer-37220"
 value: {
  dps: 7920.81441
  tps: 5622.56649
 }
}
dps_results: {
 key: "TestSubtlety-AllItems-EternalEarthsiegeDiamond"
 value: {
  dps: 8203.77866
  tps: 5821.84646
 }
}
dps_results: {
 key: "TestSubtlety-AllItems-ExtractofNecromanticPower-40373"
 value: {
  dps: 8144.41029
  tps: 5778.26518
 }
}
dps_results: {
 key: "TestSubtlety-AllItems-EyeoftheBroodmother-45308"
 value: {
  dps: 8105.02817
  tps: 5753.8076
 }
}
dps_results: {
 key: "TestSubtlety-AllItems-Figurine-SapphireOwl-42413"
 value: {
  dps: 7920.81441
  tps: 5622.56649
 }
}
dps_results: {
 key: "TestSubtlety-AllItems-ForethoughtTalisman-40258"
 value: {
  dps: 7920.81441
  tps: 5622.56649
 }
}
dps_results: {
 key: "TestSubtlety-AllItems-ForgeEmber-37660"
 value: {
  dps: 8070.79371
  tps: 5730.26353
 }
}
dps_results: {
 key: "TestSubtlety-AllItems-ForlornSkyflareDiamond"
 value: {
  dps: 8203.77866
  tps: 5821.84646
 }
}
dps_results: {
 key: "TestSubtlety-AllItems-ForlornStarflareDiamond"
 value: {
  dps: 8203.77866
  tps: 5821.84646
 }
}
dps_results: {
 key: "TestSubtlety-AllItems-FuryoftheFiveFlights-40431"
 value: {
  dps: 8179.02755
  tps: 5805.86487
 }
}
dps_results: {
 key: "TestSubtlety-AllItems-FuturesightRune-38763"
 value: {
  dps: 7920.81441
  tps: 5622.56649
 }
}
dps_results: {
 key: "TestSubtlety-AllItems-Gladiator'sVestments"
 value: {
  dps: 7398.10825
  tps: 5249.68414
 }
}
dps_results: {
 key: "TestSubtlety-AllItems-GlowingTwilightScale-54573"
 value: {
  dps: 7920.81441
  tps: 5622.56649
 }
}
dps_results: {
 key: "TestSubtlety-AllItems-GlowingTwilightScale-54589"
 value: {
  dps: 7920.81441
  tps: 5622.56649
 }
}
dps_results: {
 key: "TestSubtlety-AllItems-GnomishLightningGenerator-41121"
 value: {
  dps: 8098.49616
  tps: 5747.97538
 }
}
dps_results: {
 key: "TestSubtlety-AllItems-Heartpierce-49982"
 value: {
  dps: 8374.27708
  tps: 5941.33334
 }
}
dps_results: {
 key: "TestSubtlety-AllItems-Heartpierce-50641"
 value: {
  dps: 8374.27708
  tps: 5941.33334
 }
}
dps_results: {
 key: "TestSubtlety-AllItems-IllustrationoftheDragonSoul-40432"
 value: {
  dps: 7920.81441
  tps: 5622.56649
 }
}
dps_results: {
 key: "TestSubtlety-AllItems-ImpassiveSkyflareDiamond"
 value: {
  dps: 8248.41701
  tps: 5854.62437
 }
}
dps_results: {
 key: "TestSubtlety-AllItems-ImpassiveStarflareDiamond"
 value: {
  dps: 8233.59423
  tps: 5843.13738
 }
}
dps_results: {
 key: "TestSubtlety-AllItems-IncisorFragment-37723"
 value: {
  dps: 8120.52428
  tps: 5764.34527
 }
}
dps_results: {
 key: "TestSubtlety-AllItems-InsightfulEarthsiegeDiamond"
 value: {
  dps: 8203.77866
  tps: 5821.84646
 }
}
dps_results: {
 key: "TestSubtlety-AllItems-InvigoratingEarthsiegeDiamond"
 value: {
<<<<<<< HEAD
  dps: 8239.53037
  tps: 5847.21967
  hps: 10.24843
=======
  dps: 8335.55854
  tps: 5914.85086
  hps: 12.24393
>>>>>>> 4ecd2362
 }
}
dps_results: {
 key: "TestSubtlety-AllItems-Lavanthor'sTalisman-37872"
 value: {
  dps: 7920.81441
  tps: 5622.56649
 }
}
dps_results: {
 key: "TestSubtlety-AllItems-MajesticDragonFigurine-40430"
 value: {
  dps: 7920.81441
  tps: 5622.56649
 }
}
dps_results: {
 key: "TestSubtlety-AllItems-MeteoriteWhetstone-37390"
 value: {
  dps: 8155.23215
  tps: 5788.55588
 }
}
dps_results: {
 key: "TestSubtlety-AllItems-NevermeltingIceCrystal-50259"
 value: {
  dps: 8070.83672
  tps: 5727.88783
 }
}
dps_results: {
 key: "TestSubtlety-AllItems-OfferingofSacrifice-37638"
 value: {
  dps: 7920.81441
  tps: 5622.56649
 }
}
dps_results: {
 key: "TestSubtlety-AllItems-PersistentEarthshatterDiamond"
 value: {
  dps: 8232.72052
  tps: 5842.38668
 }
}
dps_results: {
 key: "TestSubtlety-AllItems-PersistentEarthsiegeDiamond"
 value: {
  dps: 8239.53037
  tps: 5847.21967
 }
}
dps_results: {
 key: "TestSubtlety-AllItems-PetrifiedScarab-21685"
 value: {
  dps: 7920.81441
  tps: 5622.56649
 }
}
dps_results: {
 key: "TestSubtlety-AllItems-PetrifiedTwilightScale-54571"
 value: {
  dps: 7920.81441
  tps: 5622.56649
 }
}
dps_results: {
 key: "TestSubtlety-AllItems-PetrifiedTwilightScale-54591"
 value: {
  dps: 7920.81441
  tps: 5622.56649
 }
}
dps_results: {
 key: "TestSubtlety-AllItems-PowerfulEarthshatterDiamond"
 value: {
  dps: 8203.77866
  tps: 5821.84646
 }
}
dps_results: {
 key: "TestSubtlety-AllItems-PowerfulEarthsiegeDiamond"
 value: {
  dps: 8203.77866
  tps: 5821.84646
 }
}
dps_results: {
 key: "TestSubtlety-AllItems-PurifiedShardoftheGods"
 value: {
  dps: 7920.81441
  tps: 5622.56649
 }
}
dps_results: {
 key: "TestSubtlety-AllItems-ReignoftheDead-47316"
 value: {
  dps: 8114.85464
  tps: 5758.77882
 }
}
dps_results: {
 key: "TestSubtlety-AllItems-ReignoftheDead-47477"
 value: {
  dps: 8134.73208
  tps: 5772.8918
 }
}
dps_results: {
 key: "TestSubtlety-AllItems-RelentlessEarthsiegeDiamond"
 value: {
  dps: 8374.27708
  tps: 5941.33334
 }
}
dps_results: {
 key: "TestSubtlety-AllItems-RevitalizingSkyflareDiamond"
 value: {
  dps: 8203.77866
  tps: 5821.84646
 }
}
dps_results: {
 key: "TestSubtlety-AllItems-RuneofRepulsion-40372"
 value: {
  dps: 7920.81441
  tps: 5622.56649
 }
}
dps_results: {
 key: "TestSubtlety-AllItems-SealofthePantheon-36993"
 value: {
  dps: 7920.81441
  tps: 5622.56649
 }
}
dps_results: {
 key: "TestSubtlety-AllItems-Shadowblade'sBattlegear"
 value: {
  dps: 7816.93838
  tps: 5546.76374
 }
}
dps_results: {
 key: "TestSubtlety-AllItems-ShinyShardoftheGods"
 value: {
  dps: 7920.81441
  tps: 5622.56649
 }
}
dps_results: {
 key: "TestSubtlety-AllItems-Sindragosa'sFlawlessFang-50361"
 value: {
  dps: 7920.81441
  tps: 5622.56649
 }
}
dps_results: {
 key: "TestSubtlety-AllItems-Slayer'sArmor"
 value: {
  dps: 5421.81941
  tps: 3848.74309
 }
}
dps_results: {
 key: "TestSubtlety-AllItems-SliverofPureIce-50339"
 value: {
  dps: 7920.81441
  tps: 5622.56649
 }
}
dps_results: {
 key: "TestSubtlety-AllItems-SliverofPureIce-50346"
 value: {
  dps: 7920.81441
  tps: 5622.56649
 }
}
dps_results: {
 key: "TestSubtlety-AllItems-SoulPreserver-37111"
 value: {
  dps: 7920.81441
  tps: 5622.56649
 }
}
dps_results: {
 key: "TestSubtlety-AllItems-SouloftheDead-40382"
 value: {
  dps: 8115.49651
  tps: 5760.84032
 }
}
dps_results: {
 key: "TestSubtlety-AllItems-SparkofLife-37657"
 value: {
  dps: 8013.37065
  tps: 5686.65617
 }
}
dps_results: {
 key: "TestSubtlety-AllItems-SphereofRedDragon'sBlood-37166"
 value: {
  dps: 8174.61262
  tps: 5802.29754
 }
}
dps_results: {
 key: "TestSubtlety-AllItems-StormshroudArmor"
 value: {
  dps: 6047.30294
  tps: 4292.85886
 }
}
dps_results: {
 key: "TestSubtlety-AllItems-SwiftSkyflareDiamond"
 value: {
  dps: 8239.53037
  tps: 5847.21967
 }
}
dps_results: {
 key: "TestSubtlety-AllItems-SwiftStarflareDiamond"
 value: {
  dps: 8232.72052
  tps: 5842.38668
 }
}
dps_results: {
 key: "TestSubtlety-AllItems-SwiftWindfireDiamond"
 value: {
  dps: 8220.80328
  tps: 5833.92894
 }
}
dps_results: {
 key: "TestSubtlety-AllItems-TalismanofTrollDivinity-37734"
 value: {
  dps: 7920.81441
  tps: 5622.56649
 }
}
dps_results: {
 key: "TestSubtlety-AllItems-TearsoftheVanquished-47215"
 value: {
  dps: 7920.81441
  tps: 5622.56649
 }
}
dps_results: {
 key: "TestSubtlety-AllItems-TerrorbladeBattlegear"
 value: {
  dps: 7513.95567
  tps: 5333.31196
 }
}
dps_results: {
 key: "TestSubtlety-AllItems-TheFistsofFury"
 value: {
  dps: 7027.30685
  tps: 4986.15771
 }
}
dps_results: {
 key: "TestSubtlety-AllItems-TheGeneral'sHeart-45507"
 value: {
  dps: 7920.81441
  tps: 5622.56649
 }
}
dps_results: {
 key: "TestSubtlety-AllItems-ThunderingSkyflareDiamond"
 value: {
  dps: 8223.25977
  tps: 5837.18439
 }
}
dps_results: {
 key: "TestSubtlety-AllItems-TinyAbominationinaJar-50351"
 value: {
  dps: 8396.09243
  tps: 5958.39466
 }
}
dps_results: {
 key: "TestSubtlety-AllItems-TinyAbominationinaJar-50706"
 value: {
  dps: 8384.96601
  tps: 5952.54743
 }
}
dps_results: {
 key: "TestSubtlety-AllItems-TirelessSkyflareDiamond"
 value: {
  dps: 8203.77866
  tps: 5821.84646
 }
}
dps_results: {
 key: "TestSubtlety-AllItems-TirelessStarflareDiamond"
 value: {
  dps: 8203.77866
  tps: 5821.84646
 }
}
dps_results: {
 key: "TestSubtlety-AllItems-TomeofArcanePhenomena-36972"
 value: {
  dps: 8025.42748
  tps: 5695.68379
 }
}
dps_results: {
 key: "TestSubtlety-AllItems-TrenchantEarthshatterDiamond"
 value: {
  dps: 8203.77866
  tps: 5821.84646
 }
}
dps_results: {
 key: "TestSubtlety-AllItems-TrenchantEarthsiegeDiamond"
 value: {
  dps: 8203.77866
  tps: 5821.84646
 }
}
dps_results: {
 key: "TestSubtlety-AllItems-UndeadSlayer'sBlessedArmor"
 value: {
  dps: 6261.15558
  tps: 4443.26182
 }
}
dps_results: {
 key: "TestSubtlety-AllItems-VanCleef'sBattlegear"
 value: {
  dps: 7229.5706
  tps: 5130.07485
 }
}
dps_results: {
 key: "TestSubtlety-AllItems-WingedTalisman-37844"
 value: {
  dps: 7920.81441
  tps: 5622.56649
 }
}
dps_results: {
 key: "TestSubtlety-Average-Default"
 value: {
  dps: 8398.72746
  tps: 5960.34181
 }
}
dps_results: {
 key: "TestSubtlety-Settings-BloodElf-P2 Subtlety-Subtlety-FullBuffs-LongMultiTarget"
 value: {
  dps: 31066.97726
  tps: 22057.55386
 }
}
dps_results: {
 key: "TestSubtlety-Settings-BloodElf-P2 Subtlety-Subtlety-FullBuffs-LongSingleTarget"
 value: {
  dps: 8374.27708
  tps: 5941.33334
 }
}
dps_results: {
 key: "TestSubtlety-Settings-BloodElf-P2 Subtlety-Subtlety-FullBuffs-ShortSingleTarget"
 value: {
  dps: 9489.36667
  tps: 6712.65504
 }
}
dps_results: {
 key: "TestSubtlety-Settings-BloodElf-P2 Subtlety-Subtlety-NoBuffs-LongMultiTarget"
 value: {
  dps: 19293.29756
  tps: 13698.24127
 }
}
dps_results: {
 key: "TestSubtlety-Settings-BloodElf-P2 Subtlety-Subtlety-NoBuffs-LongSingleTarget"
 value: {
  dps: 4156.13046
  tps: 2950.85262
 }
}
dps_results: {
 key: "TestSubtlety-Settings-BloodElf-P2 Subtlety-Subtlety-NoBuffs-ShortSingleTarget"
 value: {
  dps: 4168.37492
  tps: 2942.76293
 }
}
dps_results: {
 key: "TestSubtlety-Settings-Orc-P2 Subtlety-Subtlety-FullBuffs-LongMultiTarget"
 value: {
  dps: 30773.39401
  tps: 21849.10975
 }
}
dps_results: {
 key: "TestSubtlety-Settings-Orc-P2 Subtlety-Subtlety-FullBuffs-LongSingleTarget"
 value: {
  dps: 8395.65986
  tps: 5958.16134
 }
}
dps_results: {
 key: "TestSubtlety-Settings-Orc-P2 Subtlety-Subtlety-FullBuffs-ShortSingleTarget"
 value: {
  dps: 9484.60638
  tps: 6707.53384
 }
}
dps_results: {
 key: "TestSubtlety-Settings-Orc-P2 Subtlety-Subtlety-NoBuffs-LongMultiTarget"
 value: {
  dps: 19136.52551
  tps: 13586.93311
 }
}
dps_results: {
 key: "TestSubtlety-Settings-Orc-P2 Subtlety-Subtlety-NoBuffs-LongSingleTarget"
 value: {
  dps: 4132.65393
  tps: 2932.69764
 }
}
dps_results: {
 key: "TestSubtlety-Settings-Orc-P2 Subtlety-Subtlety-NoBuffs-ShortSingleTarget"
 value: {
  dps: 4197.34639
  tps: 2973.35405
 }
}
dps_results: {
 key: "TestSubtlety-SwitchInFrontOfTarget-Default"
 value: {
  dps: 7630.9406
  tps: 5415.71472
 }
}<|MERGE_RESOLUTION|>--- conflicted
+++ resolved
@@ -434,15 +434,9 @@
 dps_results: {
  key: "TestSubtlety-AllItems-InvigoratingEarthsiegeDiamond"
  value: {
-<<<<<<< HEAD
-  dps: 8239.53037
-  tps: 5847.21967
-  hps: 10.24843
-=======
   dps: 8335.55854
   tps: 5914.85086
   hps: 12.24393
->>>>>>> 4ecd2362
  }
 }
 dps_results: {
