--- conflicted
+++ resolved
@@ -22,7 +22,7 @@
   final_stats: 2775.7
   final_stats: 470.95
   final_stats: 1327.856025
-  final_stats: 655.8
+  final_stats: 0
   final_stats: 0
   final_stats: 0
   final_stats: 0
@@ -52,1153 +52,673 @@
 dps_results: {
  key: "TestMutilate-AllItems-AshtongueTalismanofLethality-32492"
  value: {
-<<<<<<< HEAD
-  dps: 1962.819544418352
-  tps: 1382.026584888276
-=======
   dps: 1975.774961810668
   tps: 1391.153942711318
->>>>>>> 75e8d02b
  }
 }
 dps_results: {
  key: "TestMutilate-AllItems-AssassinationArmor"
  value: {
-<<<<<<< HEAD
-  dps: 1751.1997262194457
-  tps: 1231.743193859942
-=======
   dps: 1769.2841003094902
   tps: 1244.5507696245988
->>>>>>> 75e8d02b
  }
 }
 dps_results: {
  key: "TestMutilate-AllItems-AustereEarthsiegeDiamond"
  value: {
-<<<<<<< HEAD
-  dps: 1959.648733623966
-  tps: 1379.699164012684
-=======
-  dps: 1981.565371879605
-  tps: 1395.2675679601484
->>>>>>> 75e8d02b
+  dps: 1981.565371879605
+  tps: 1395.2675679601484
  }
 }
 dps_results: {
  key: "TestMutilate-AllItems-Bandit'sInsignia-40371"
  value: {
-<<<<<<< HEAD
-  dps: 1978.0618580321698
-  tps: 1392.7297833338546
-=======
   dps: 1999.266559643247
   tps: 1407.773838938478
->>>>>>> 75e8d02b
  }
 }
 dps_results: {
  key: "TestMutilate-AllItems-BeamingEarthsiegeDiamond"
  value: {
-<<<<<<< HEAD
-  dps: 1963.2638873891265
-  tps: 1382.2975253979039
-=======
   dps: 1984.4934061122462
   tps: 1397.3203694794947
->>>>>>> 75e8d02b
  }
 }
 dps_results: {
  key: "TestMutilate-AllItems-BracingEarthsiegeDiamond"
  value: {
-<<<<<<< HEAD
-  dps: 1959.648733623966
-  tps: 1352.1051807324297
-=======
   dps: 1981.565371879605
   tps: 1367.3622166009457
->>>>>>> 75e8d02b
  }
 }
 dps_results: {
  key: "TestMutilate-AllItems-BracingEarthstormDiamond"
  value: {
-<<<<<<< HEAD
-  dps: 1959.648733623966
-  tps: 1379.699164012684
-=======
-  dps: 1981.565371879605
-  tps: 1395.2675679601484
->>>>>>> 75e8d02b
+  dps: 1981.565371879605
+  tps: 1395.2675679601484
  }
 }
 dps_results: {
  key: "TestMutilate-AllItems-Braxley'sBackyardMoonshine-35937"
  value: {
-<<<<<<< HEAD
-  dps: 1982.0915347976872
-  tps: 1395.700951243508
-=======
   dps: 1993.8073268230635
   tps: 1403.9922578629996
->>>>>>> 75e8d02b
  }
 }
 dps_results: {
  key: "TestMutilate-AllItems-BrutalEarthstormDiamond"
  value: {
-<<<<<<< HEAD
-  dps: 1964.469410252598
-  tps: 1383.121844419012
-=======
   dps: 1986.48853751141
   tps: 1398.7630155587299
->>>>>>> 75e8d02b
  }
 }
 dps_results: {
  key: "TestMutilate-AllItems-ChaoticSkyfireDiamond"
  value: {
-<<<<<<< HEAD
-  dps: 1974.1686386247688
-  tps: 1390.041866973504
-=======
   dps: 1998.2069942605508
   tps: 1407.057017064791
->>>>>>> 75e8d02b
  }
 }
 dps_results: {
  key: "TestMutilate-AllItems-ChaoticSkyflareDiamond"
  value: {
-<<<<<<< HEAD
-  dps: 1979.0921652147692
-  tps: 1393.5356026541108
-=======
   dps: 2000.6093517160234
   tps: 1408.7626908581763
->>>>>>> 75e8d02b
  }
 }
 dps_results: {
  key: "TestMutilate-AllItems-DarkmoonCard:Berserker!-42989"
  value: {
-<<<<<<< HEAD
-  dps: 1967.9202046731234
-  tps: 1385.5996549039578
-=======
   dps: 1980.5012935154778
   tps: 1394.534987641565
->>>>>>> 75e8d02b
  }
 }
 dps_results: {
  key: "TestMutilate-AllItems-DarkmoonCard:Death-42990"
  value: {
-<<<<<<< HEAD
-  dps: 2004.8591945521807
-  tps: 1411.8042926760518
-=======
   dps: 2019.1414462950838
   tps: 1421.9575132279479
->>>>>>> 75e8d02b
  }
 }
 dps_results: {
  key: "TestMutilate-AllItems-DarkmoonCard:Greatness-42987"
  value: {
-<<<<<<< HEAD
-  dps: 2067.0054223348457
-  tps: 1455.9009450420263
-=======
   dps: 2084.0796410183743
   tps: 1468.156068358086
->>>>>>> 75e8d02b
  }
 }
 dps_results: {
  key: "TestMutilate-AllItems-DarkmoonCard:Greatness-44253"
  value: {
-<<<<<<< HEAD
-  dps: 2086.448256193928
-  tps: 1469.7634256057631
-=======
   dps: 2103.6019878833117
   tps: 1481.933956121796
->>>>>>> 75e8d02b
  }
 }
 dps_results: {
  key: "TestMutilate-AllItems-DarkmoonCard:Greatness-44254"
  value: {
-<<<<<<< HEAD
-  dps: 2020.6583204265098
-  tps: 1422.9945026871073
-=======
   dps: 2037.3822578037775
   tps: 1435.0009262757221
->>>>>>> 75e8d02b
  }
 }
 dps_results: {
  key: "TestMutilate-AllItems-DeathKnight'sAnguish-38212"
  value: {
-<<<<<<< HEAD
-  dps: 1965.8479845208456
-  tps: 1384.1383113743473
-=======
   dps: 1977.333406046638
   tps: 1392.3014804130944
->>>>>>> 75e8d02b
  }
 }
 dps_results: {
  key: "TestMutilate-AllItems-Deathmantle"
  value: {
-<<<<<<< HEAD
-  dps: 1913.434780973316
-  tps: 1346.7799239289102
-=======
   dps: 1937.247228435204
   tps: 1363.773053650004
->>>>>>> 75e8d02b
  }
 }
 dps_results: {
  key: "TestMutilate-AllItems-Defender'sCode-40257"
  value: {
-<<<<<<< HEAD
-  dps: 1944.2987675661054
-  tps: 1368.8708587457106
-=======
-  dps: 1960.8740554296799
-  tps: 1380.6449028908673
->>>>>>> 75e8d02b
+  dps: 1960.8740554296799
+  tps: 1380.6449028908673
  }
 }
 dps_results: {
  key: "TestMutilate-AllItems-DestructiveSkyfireDiamond"
  value: {
-<<<<<<< HEAD
-  dps: 1958.8901123625096
-  tps: 1379.1941133272996
-=======
   dps: 1982.8826260350784
   tps: 1396.1767156247051
->>>>>>> 75e8d02b
  }
 }
 dps_results: {
  key: "TestMutilate-AllItems-DestructiveSkyflareDiamond"
  value: {
-<<<<<<< HEAD
-  dps: 1964.4034281517906
-  tps: 1383.1069827854526
-=======
   dps: 1985.450117622203
   tps: 1398.0045298439748
->>>>>>> 75e8d02b
  }
 }
 dps_results: {
  key: "TestMutilate-AllItems-EffulgentSkyflareDiamond"
  value: {
-<<<<<<< HEAD
-  dps: 1959.648733623966
-  tps: 1379.699164012684
-=======
-  dps: 1981.565371879605
-  tps: 1395.2675679601484
->>>>>>> 75e8d02b
+  dps: 1981.565371879605
+  tps: 1395.2675679601484
  }
 }
 dps_results: {
  key: "TestMutilate-AllItems-EmberSkyfireDiamond"
  value: {
-<<<<<<< HEAD
-  dps: 1959.648733623966
-  tps: 1379.699164012684
-=======
-  dps: 1981.565371879605
-  tps: 1395.2675679601484
->>>>>>> 75e8d02b
+  dps: 1981.565371879605
+  tps: 1395.2675679601484
  }
 }
 dps_results: {
  key: "TestMutilate-AllItems-EmberSkyflareDiamond"
  value: {
-<<<<<<< HEAD
-  dps: 1959.648733623966
-  tps: 1379.699164012684
-=======
-  dps: 1981.565371879605
-  tps: 1395.2675679601484
->>>>>>> 75e8d02b
+  dps: 1981.565371879605
+  tps: 1395.2675679601484
  }
 }
 dps_results: {
  key: "TestMutilate-AllItems-EnigmaticSkyfireDiamond"
  value: {
-<<<<<<< HEAD
-  dps: 1958.4813177602184
-  tps: 1378.9038691596736
-=======
   dps: 1982.243205048548
   tps: 1395.7227267242683
->>>>>>> 75e8d02b
  }
 }
 dps_results: {
  key: "TestMutilate-AllItems-EnigmaticSkyflareDiamond"
  value: {
-<<<<<<< HEAD
-  dps: 1963.2638873891265
-  tps: 1382.2975253979039
-=======
   dps: 1984.4934061122462
   tps: 1397.3203694794947
->>>>>>> 75e8d02b
  }
 }
 dps_results: {
  key: "TestMutilate-AllItems-EnigmaticStarflareDiamond"
  value: {
-<<<<<<< HEAD
-  dps: 1959.5655557422551
-  tps: 1379.67367812692
-=======
   dps: 1983.6624078945797
   tps: 1396.7303607449514
->>>>>>> 75e8d02b
  }
 }
 dps_results: {
  key: "TestMutilate-AllItems-EternalEarthsiegeDiamond"
  value: {
-<<<<<<< HEAD
-  dps: 1959.648733623966
-  tps: 1379.699164012684
-=======
-  dps: 1981.565371879605
-  tps: 1395.2675679601484
->>>>>>> 75e8d02b
+  dps: 1981.565371879605
+  tps: 1395.2675679601484
  }
 }
 dps_results: {
  key: "TestMutilate-AllItems-EternalEarthstormDiamond"
  value: {
-<<<<<<< HEAD
-  dps: 1959.648733623966
-  tps: 1379.699164012684
-=======
-  dps: 1981.565371879605
-  tps: 1395.2675679601484
->>>>>>> 75e8d02b
+  dps: 1981.565371879605
+  tps: 1395.2675679601484
  }
 }
 dps_results: {
  key: "TestMutilate-AllItems-ExtractofNecromanticPower-40373"
  value: {
-<<<<<<< HEAD
-  dps: 1986.801787996597
-  tps: 1398.9395564528913
-=======
   dps: 2001.3933758573105
   tps: 1409.282071022607
->>>>>>> 75e8d02b
  }
 }
 dps_results: {
  key: "TestMutilate-AllItems-ForgeEmber-37660"
  value: {
-<<<<<<< HEAD
-  dps: 1957.5525997519271
-  tps: 1378.235597350484
-=======
   dps: 1975.8490432374272
   tps: 1391.2856177054134
->>>>>>> 75e8d02b
  }
 }
 dps_results: {
  key: "TestMutilate-AllItems-ForlornSkyflareDiamond"
  value: {
-<<<<<<< HEAD
-  dps: 1959.648733623966
-  tps: 1379.699164012684
-=======
-  dps: 1981.565371879605
-  tps: 1395.2675679601484
->>>>>>> 75e8d02b
+  dps: 1981.565371879605
+  tps: 1395.2675679601484
  }
 }
 dps_results: {
  key: "TestMutilate-AllItems-ForlornStarflareDiamond"
  value: {
-<<<<<<< HEAD
-  dps: 1959.648733623966
-  tps: 1379.699164012684
-=======
-  dps: 1981.565371879605
-  tps: 1395.2675679601484
->>>>>>> 75e8d02b
+  dps: 1981.565371879605
+  tps: 1395.2675679601484
  }
 }
 dps_results: {
  key: "TestMutilate-AllItems-FuryoftheFiveFlights-40431"
  value: {
-<<<<<<< HEAD
-  dps: 2090.7911053568578
-  tps: 1472.8804185771448
-=======
   dps: 2108.171539824562
   tps: 1485.2261168112339
->>>>>>> 75e8d02b
  }
 }
 dps_results: {
  key: "TestMutilate-AllItems-IllustrationoftheDragonSoul-40432"
  value: {
-<<<<<<< HEAD
-  dps: 1944.2987675661054
-  tps: 1368.8708587457106
-=======
-  dps: 1960.8740554296799
-  tps: 1380.6449028908673
->>>>>>> 75e8d02b
+  dps: 1960.8740554296799
+  tps: 1380.6449028908673
  }
 }
 dps_results: {
  key: "TestMutilate-AllItems-ImbuedUnstableDiamond"
  value: {
-<<<<<<< HEAD
-  dps: 1959.648733623966
-  tps: 1379.699164012684
-=======
-  dps: 1981.565371879605
-  tps: 1395.2675679601484
->>>>>>> 75e8d02b
+  dps: 1981.565371879605
+  tps: 1395.2675679601484
  }
 }
 dps_results: {
  key: "TestMutilate-AllItems-ImpassiveSkyflareDiamond"
  value: {
-<<<<<<< HEAD
-  dps: 1963.2638873891265
-  tps: 1382.2975253979039
-=======
   dps: 1984.4934061122462
   tps: 1397.3203694794947
->>>>>>> 75e8d02b
  }
 }
 dps_results: {
  key: "TestMutilate-AllItems-ImpassiveStarflareDiamond"
  value: {
-<<<<<<< HEAD
-  dps: 1959.5655557422551
-  tps: 1379.67367812692
-=======
   dps: 1983.6624078945797
   tps: 1396.7303607449514
->>>>>>> 75e8d02b
  }
 }
 dps_results: {
  key: "TestMutilate-AllItems-IncisorFragment-37723"
  value: {
-<<<<<<< HEAD
-  dps: 1957.7664205560934
-  tps: 1378.4328923686023
-=======
   dps: 1974.6461598786377
   tps: 1390.423097049628
->>>>>>> 75e8d02b
  }
 }
 dps_results: {
  key: "TestMutilate-AllItems-InfusedColdstoneRune-35935"
  value: {
-<<<<<<< HEAD
-  dps: 1947.2398718452416
-  tps: 1370.9859719950018
-=======
   dps: 1964.6723635696628
   tps: 1383.3191516344734
->>>>>>> 75e8d02b
  }
 }
 dps_results: {
  key: "TestMutilate-AllItems-InsightfulEarthsiegeDiamond"
  value: {
-<<<<<<< HEAD
-  dps: 1959.648733623966
-  tps: 1379.699164012684
-=======
-  dps: 1981.565371879605
-  tps: 1395.2675679601484
->>>>>>> 75e8d02b
+  dps: 1981.565371879605
+  tps: 1395.2675679601484
  }
 }
 dps_results: {
  key: "TestMutilate-AllItems-InsightfulEarthstormDiamond"
  value: {
-<<<<<<< HEAD
-  dps: 1959.648733623966
-  tps: 1379.699164012684
-=======
-  dps: 1981.565371879605
-  tps: 1395.2675679601484
->>>>>>> 75e8d02b
+  dps: 1981.565371879605
+  tps: 1395.2675679601484
  }
 }
 dps_results: {
  key: "TestMutilate-AllItems-InvigoratingEarthsiegeDiamond"
  value: {
-<<<<<<< HEAD
-  dps: 1979.1120743878505
-  tps: 1393.5181359550425
-=======
   dps: 2001.226115858246
   tps: 1409.2266961849846
->>>>>>> 75e8d02b
  }
 }
 dps_results: {
  key: "TestMutilate-AllItems-Lavanthor'sTalisman-37872"
  value: {
-<<<<<<< HEAD
-  dps: 1944.2987675663596
-  tps: 1368.8708587458896
-=======
-  dps: 1960.8740554296799
-  tps: 1380.6449028908673
->>>>>>> 75e8d02b
+  dps: 1960.8740554296799
+  tps: 1380.6449028908673
  }
 }
 dps_results: {
  key: "TestMutilate-AllItems-MajesticDragonFigurine-40430"
  value: {
-<<<<<<< HEAD
-  dps: 1944.2987675661054
-  tps: 1368.8708587457106
-=======
-  dps: 1960.8740554296799
-  tps: 1380.6449028908673
->>>>>>> 75e8d02b
+  dps: 1960.8740554296799
+  tps: 1380.6449028908673
  }
 }
 dps_results: {
  key: "TestMutilate-AllItems-Mana-EtchedRegalia"
  value: {
-<<<<<<< HEAD
-  dps: 1555.133005282559
-  tps: 1092.4740538193964
-=======
   dps: 1561.868392296733
   tps: 1097.2671116653592
->>>>>>> 75e8d02b
  }
 }
 dps_results: {
  key: "TestMutilate-AllItems-MeteoriteWhetstone-37390"
  value: {
-<<<<<<< HEAD
-  dps: 1990.4435311174657
-  tps: 1401.6688491857249
-=======
   dps: 2004.2510935672676
   tps: 1411.3480707552867
->>>>>>> 75e8d02b
  }
 }
 dps_results: {
  key: "TestMutilate-AllItems-MysticalSkyfireDiamond"
  value: {
-<<<<<<< HEAD
-  dps: 1959.648733623966
-  tps: 1379.699164012684
-=======
-  dps: 1981.565371879605
-  tps: 1395.2675679601484
->>>>>>> 75e8d02b
+  dps: 1981.565371879605
+  tps: 1395.2675679601484
  }
 }
 dps_results: {
  key: "TestMutilate-AllItems-Netherblade"
  value: {
-<<<<<<< HEAD
-  dps: 1853.9611408496794
-  tps: 1304.665454940593
-=======
   dps: 1863.1489172154998
   tps: 1311.2575085410226
->>>>>>> 75e8d02b
  }
 }
 dps_results: {
  key: "TestMutilate-AllItems-OfferingofSacrifice-37638"
  value: {
-<<<<<<< HEAD
-  dps: 1944.2987675661054
-  tps: 1368.8708587457106
-=======
-  dps: 1960.8740554296799
-  tps: 1380.6449028908673
->>>>>>> 75e8d02b
+  dps: 1960.8740554296799
+  tps: 1380.6449028908673
  }
 }
 dps_results: {
  key: "TestMutilate-AllItems-PersistentEarthshatterDiamond"
  value: {
-<<<<<<< HEAD
-  dps: 1975.404771385207
-  tps: 1390.885950823165
-=======
   dps: 1997.4812122432675
   tps: 1406.5678146183498
->>>>>>> 75e8d02b
  }
 }
 dps_results: {
  key: "TestMutilate-AllItems-PersistentEarthsiegeDiamond"
  value: {
-<<<<<<< HEAD
-  dps: 1979.1120743878505
-  tps: 1393.5181359550425
-=======
   dps: 2001.226115858246
   tps: 1409.2266961849846
->>>>>>> 75e8d02b
  }
 }
 dps_results: {
  key: "TestMutilate-AllItems-PotentUnstableDiamond"
  value: {
-<<<<<<< HEAD
-  dps: 1970.770642631901
-  tps: 1387.595719408316
-=======
   dps: 1992.8000827245435
   tps: 1403.244212660054
->>>>>>> 75e8d02b
  }
 }
 dps_results: {
  key: "TestMutilate-AllItems-PowerfulEarthshatterDiamond"
  value: {
-<<<<<<< HEAD
-  dps: 1959.648733623966
-  tps: 1379.699164012684
-=======
-  dps: 1981.565371879605
-  tps: 1395.2675679601484
->>>>>>> 75e8d02b
+  dps: 1981.565371879605
+  tps: 1395.2675679601484
  }
 }
 dps_results: {
  key: "TestMutilate-AllItems-PowerfulEarthsiegeDiamond"
  value: {
-<<<<<<< HEAD
-  dps: 1959.648733623966
-  tps: 1379.699164012684
-=======
-  dps: 1981.565371879605
-  tps: 1395.2675679601484
->>>>>>> 75e8d02b
+  dps: 1981.565371879605
+  tps: 1395.2675679601484
  }
 }
 dps_results: {
  key: "TestMutilate-AllItems-PowerfulEarthstormDiamond"
  value: {
-<<<<<<< HEAD
-  dps: 1959.648733623966
-  tps: 1379.699164012684
-=======
-  dps: 1981.565371879605
-  tps: 1395.2675679601484
->>>>>>> 75e8d02b
+  dps: 1981.565371879605
+  tps: 1395.2675679601484
  }
 }
 dps_results: {
  key: "TestMutilate-AllItems-PrimalIntent"
  value: {
-<<<<<<< HEAD
-  dps: 1954.5786385979754
-  tps: 1376.110105408344
-=======
   dps: 1973.0583921320087
   tps: 1389.259388440921
->>>>>>> 75e8d02b
  }
 }
 dps_results: {
  key: "TestMutilate-AllItems-PurifiedShardoftheGods"
  value: {
-<<<<<<< HEAD
-  dps: 1944.2987675661054
-  tps: 1368.8708587457106
-=======
-  dps: 1960.8740554296799
-  tps: 1380.6449028908673
->>>>>>> 75e8d02b
+  dps: 1960.8740554296799
+  tps: 1380.6449028908673
  }
 }
 dps_results: {
  key: "TestMutilate-AllItems-ReignoftheDead-47316"
  value: {
-<<<<<<< HEAD
-  dps: 2108.77211727089
-  tps: 1485.5273707431115
-=======
   dps: 2123.625646232469
   tps: 1496.1058785059315
->>>>>>> 75e8d02b
  }
 }
 dps_results: {
  key: "TestMutilate-AllItems-ReignoftheDead-47477"
  value: {
-<<<<<<< HEAD
-  dps: 2129.6318181268875
-  tps: 1500.3377583508698
-=======
   dps: 2143.874095540637
   tps: 1510.4822775147302
->>>>>>> 75e8d02b
  }
 }
 dps_results: {
  key: "TestMutilate-AllItems-RelentlessEarthsiegeDiamond"
  value: {
-<<<<<<< HEAD
-  dps: 1990.0325264645905
-  tps: 1401.3284795736067
-=======
   dps: 2011.4433161065085
   tps: 1416.4597007678333
->>>>>>> 75e8d02b
  }
 }
 dps_results: {
  key: "TestMutilate-AllItems-RelentlessEarthstormDiamond"
  value: {
-<<<<<<< HEAD
-  dps: 1980.2319907910291
-  tps: 1394.3468470115474
-=======
   dps: 2004.545126991951
   tps: 1411.5570913040833
->>>>>>> 75e8d02b
  }
 }
 dps_results: {
  key: "TestMutilate-AllItems-RevitalizingSkyflareDiamond"
  value: {
-<<<<<<< HEAD
-  dps: 1959.648733623966
-  tps: 1379.699164012684
-=======
-  dps: 1981.565371879605
-  tps: 1395.2675679601484
->>>>>>> 75e8d02b
+  dps: 1981.565371879605
+  tps: 1395.2675679601484
  }
 }
 dps_results: {
  key: "TestMutilate-AllItems-RuneofRepulsion-40372"
  value: {
-<<<<<<< HEAD
-  dps: 1944.2987675661054
-  tps: 1368.8708587457106
-=======
-  dps: 1960.8740554296799
-  tps: 1380.6449028908673
->>>>>>> 75e8d02b
+  dps: 1960.8740554296799
+  tps: 1380.6449028908673
  }
 }
 dps_results: {
  key: "TestMutilate-AllItems-SealofthePantheon-36993"
  value: {
-<<<<<<< HEAD
-  dps: 1944.2987675661054
-  tps: 1368.8708587457106
-=======
-  dps: 1960.8740554296799
-  tps: 1380.6449028908673
->>>>>>> 75e8d02b
+  dps: 1960.8740554296799
+  tps: 1380.6449028908673
  }
 }
 dps_results: {
  key: "TestMutilate-AllItems-Serrah'sStar-37559"
  value: {
-<<<<<<< HEAD
-  dps: 1948.8442178385965
-  tps: 1372.1250576502832
-=======
   dps: 1968.1898656615867
   tps: 1385.806080056079
->>>>>>> 75e8d02b
  }
 }
 dps_results: {
  key: "TestMutilate-AllItems-ShinyShardoftheGods"
  value: {
-<<<<<<< HEAD
-  dps: 1944.2987675661054
-  tps: 1368.8708587457106
-=======
-  dps: 1960.8740554296799
-  tps: 1380.6449028908673
->>>>>>> 75e8d02b
+  dps: 1960.8740554296799
+  tps: 1380.6449028908673
  }
 }
 dps_results: {
  key: "TestMutilate-AllItems-Sindragosa'sFlawlessFang-50361"
  value: {
-<<<<<<< HEAD
-  dps: 1944.2987675661054
-  tps: 1368.8708587457106
-=======
-  dps: 1960.8740554296799
-  tps: 1380.6449028908673
->>>>>>> 75e8d02b
+  dps: 1960.8740554296799
+  tps: 1380.6449028908673
  }
 }
 dps_results: {
  key: "TestMutilate-AllItems-Slayer'sArmor"
  value: {
-<<<<<<< HEAD
-  dps: 2027.198702988667
-  tps: 1427.704203995644
-=======
   dps: 2051.245741494715
   tps: 1444.7698110190454
->>>>>>> 75e8d02b
  }
 }
 dps_results: {
  key: "TestMutilate-AllItems-SparkofLife-37657"
  value: {
-<<<<<<< HEAD
-  dps: 1961.7628883187529
-  tps: 1381.23780741608
-=======
   dps: 1975.351028880598
   tps: 1390.769211367341
->>>>>>> 75e8d02b
  }
 }
 dps_results: {
  key: "TestMutilate-AllItems-SpellstrikeInfusion"
  value: {
-<<<<<<< HEAD
-  dps: 1763.6353860502902
-  tps: 1240.4393269552838
-=======
   dps: 1776.0567492849348
   tps: 1249.3877879220165
->>>>>>> 75e8d02b
  }
 }
 dps_results: {
  key: "TestMutilate-AllItems-Spirit-WorldGlass-39388"
  value: {
-<<<<<<< HEAD
-  dps: 1944.2987675661054
-  tps: 1368.8708587457106
-=======
-  dps: 1960.8740554296799
-  tps: 1380.6449028908673
->>>>>>> 75e8d02b
+  dps: 1960.8740554296799
+  tps: 1380.6449028908673
  }
 }
 dps_results: {
  key: "TestMutilate-AllItems-StrengthoftheClefthoof"
  value: {
-<<<<<<< HEAD
-  dps: 1717.3986211698939
-  tps: 1207.6880974271348
-=======
   dps: 1733.2118851378357
   tps: 1218.8896905032127
->>>>>>> 75e8d02b
  }
 }
 dps_results: {
  key: "TestMutilate-AllItems-SwiftSkyfireDiamond"
  value: {
-<<<<<<< HEAD
-  dps: 1970.770642631901
-  tps: 1387.595719408316
-=======
   dps: 1992.8000827245435
   tps: 1403.244212660054
->>>>>>> 75e8d02b
  }
 }
 dps_results: {
  key: "TestMutilate-AllItems-SwiftSkyflareDiamond"
  value: {
-<<<<<<< HEAD
-  dps: 1979.1120743878505
-  tps: 1393.5181359550425
-=======
   dps: 2001.226115858246
   tps: 1409.2266961849846
->>>>>>> 75e8d02b
  }
 }
 dps_results: {
  key: "TestMutilate-AllItems-SwiftStarfireDiamond"
  value: {
-<<<<<<< HEAD
-  dps: 1959.648733623966
-  tps: 1379.699164012684
-=======
-  dps: 1981.565371879605
-  tps: 1395.2675679601484
->>>>>>> 75e8d02b
+  dps: 1981.565371879605
+  tps: 1395.2675679601484
  }
 }
 dps_results: {
  key: "TestMutilate-AllItems-SwiftStarflareDiamond"
  value: {
-<<<<<<< HEAD
-  dps: 1975.404771385207
-  tps: 1390.885950823165
-=======
   dps: 1997.4812122432675
   tps: 1406.5678146183498
->>>>>>> 75e8d02b
  }
 }
 dps_results: {
  key: "TestMutilate-AllItems-SwiftWindfireDiamond"
  value: {
-<<<<<<< HEAD
-  dps: 1968.9169911305785
-  tps: 1386.2796268423779
-=======
   dps: 1990.927630917053
   tps: 1401.9147718767358
->>>>>>> 75e8d02b
  }
 }
 dps_results: {
  key: "TestMutilate-AllItems-TenaciousEarthstormDiamond"
  value: {
-<<<<<<< HEAD
-  dps: 1959.648733623966
-  tps: 1379.699164012684
-=======
-  dps: 1981.565371879605
-  tps: 1395.2675679601484
->>>>>>> 75e8d02b
+  dps: 1981.565371879605
+  tps: 1395.2675679601484
  }
 }
 dps_results: {
  key: "TestMutilate-AllItems-TheTwinStars"
  value: {
-<<<<<<< HEAD
-  dps: 1904.231536425981
-  tps: 1340.3374547383967
-=======
   dps: 1922.6276444012597
   tps: 1353.4342813235116
->>>>>>> 75e8d02b
  }
 }
 dps_results: {
  key: "TestMutilate-AllItems-ThunderingSkyfireDiamond"
  value: {
-<<<<<<< HEAD
-  dps: 1966.6307976800933
-  tps: 1384.628056236388
-=======
   dps: 1986.8208667006434
   tps: 1398.9713869771135
->>>>>>> 75e8d02b
  }
 }
 dps_results: {
  key: "TestMutilate-AllItems-ThunderingSkyflareDiamond"
  value: {
-<<<<<<< HEAD
-  dps: 1977.7280764173674
-  tps: 1392.5316778862282
-=======
   dps: 1994.5331105641123
   tps: 1404.4700737641726
->>>>>>> 75e8d02b
  }
 }
 dps_results: {
  key: "TestMutilate-AllItems-TinyAbominationinaJar-50351"
  value: {
-<<<<<<< HEAD
-  dps: 2015.6098777135485
-  tps: 1419.4197583198995
-=======
   dps: 2023.4878462819222
   tps: 1425.0240615191415
->>>>>>> 75e8d02b
  }
 }
 dps_results: {
  key: "TestMutilate-AllItems-TinyAbominationinaJar-50706"
  value: {
-<<<<<<< HEAD
-  dps: 2025.1504855340102
-  tps: 1426.2175896977396
-=======
   dps: 2039.8968902469276
   tps: 1436.7736937057603
->>>>>>> 75e8d02b
  }
 }
 dps_results: {
  key: "TestMutilate-AllItems-TirelessSkyflareDiamond"
  value: {
-<<<<<<< HEAD
-  dps: 1959.648733623966
-  tps: 1379.699164012684
-=======
-  dps: 1981.565371879605
-  tps: 1395.2675679601484
->>>>>>> 75e8d02b
+  dps: 1981.565371879605
+  tps: 1395.2675679601484
  }
 }
 dps_results: {
  key: "TestMutilate-AllItems-TirelessStarflareDiamond"
  value: {
-<<<<<<< HEAD
-  dps: 1959.648733623966
-  tps: 1379.699164012684
-=======
-  dps: 1981.565371879605
-  tps: 1395.2675679601484
->>>>>>> 75e8d02b
+  dps: 1981.565371879605
+  tps: 1395.2675679601484
  }
 }
 dps_results: {
  key: "TestMutilate-AllItems-TrenchantEarthshatterDiamond"
  value: {
-<<<<<<< HEAD
-  dps: 1959.648733623966
-  tps: 1379.699164012684
-=======
-  dps: 1981.565371879605
-  tps: 1395.2675679601484
->>>>>>> 75e8d02b
+  dps: 1981.565371879605
+  tps: 1395.2675679601484
  }
 }
 dps_results: {
  key: "TestMutilate-AllItems-TrenchantEarthsiegeDiamond"
  value: {
-<<<<<<< HEAD
-  dps: 1959.648733623966
-  tps: 1379.699164012684
-=======
-  dps: 1981.565371879605
-  tps: 1395.2675679601484
->>>>>>> 75e8d02b
+  dps: 1981.565371879605
+  tps: 1395.2675679601484
  }
 }
 dps_results: {
  key: "TestMutilate-AllItems-Warp-SpringCoil-30450"
  value: {
-<<<<<<< HEAD
-  dps: 2063.5740814637825
-  tps: 1453.4843788457927
-=======
   dps: 2075.617245375806
   tps: 1462.0142629391914
->>>>>>> 75e8d02b
  }
 }
 dps_results: {
  key: "TestMutilate-AllItems-WastewalkerArmor"
  value: {
-<<<<<<< HEAD
-  dps: 1758.0172753869776
-  tps: 1236.5405500587053
-=======
   dps: 1776.5662338873944
   tps: 1249.7354222105382
->>>>>>> 75e8d02b
  }
 }
 dps_results: {
  key: "TestMutilate-AllItems-WindhawkArmor"
  value: {
-<<<<<<< HEAD
-  dps: 1770.4854798559484
-  tps: 1245.4056574546162
-=======
   dps: 1786.5839053602729
   tps: 1256.8807477964428
->>>>>>> 75e8d02b
  }
 }
 dps_results: {
  key: "TestMutilate-AllItems-WrathofSpellfire"
  value: {
-<<<<<<< HEAD
-  dps: 1763.9143379960876
-  tps: 1240.7612389410272
-=======
   dps: 1778.261946918712
   tps: 1250.8847338337569
->>>>>>> 75e8d02b
  }
 }
 dps_results: {
  key: "TestMutilate-Average-Default"
  value: {
-<<<<<<< HEAD
-  dps: 1974.029841889192
-  tps: 1389.9568873152816
-=======
   dps: 1992.0785806021615
   tps: 1402.7785195951437
->>>>>>> 75e8d02b
  }
 }
 dps_results: {
  key: "TestMutilate-Settings-BloodElf-P1 Mutilate-Mutilate-FullBuffs-LongMultiTarget"
  value: {
-<<<<<<< HEAD
-  dps: 2052.807082741576
-  tps: 1445.8031695752354
-=======
   dps: 2074.8625290348355
   tps: 1461.5022912964705
->>>>>>> 75e8d02b
  }
 }
 dps_results: {
  key: "TestMutilate-Settings-BloodElf-P1 Mutilate-Mutilate-FullBuffs-LongSingleTarget"
  value: {
-<<<<<<< HEAD
-  dps: 1980.2120783545263
-  tps: 1394.3327091816318
-=======
   dps: 2004.583874677815
   tps: 1411.584602161048
->>>>>>> 75e8d02b
  }
 }
 dps_results: {
  key: "TestMutilate-Settings-BloodElf-P1 Mutilate-Mutilate-FullBuffs-ShortSingleTarget"
  value: {
-<<<<<<< HEAD
-  dps: 2210.5760768907267
-  tps: 1569.5090145924164
-=======
   dps: 2224.3330622544445
   tps: 1579.276474200655
->>>>>>> 75e8d02b
  }
 }
 dps_results: {
@@ -1225,37 +745,22 @@
 dps_results: {
  key: "TestMutilate-Settings-Human-P1 Mutilate-Mutilate-FullBuffs-LongMultiTarget"
  value: {
-<<<<<<< HEAD
-  dps: 2052.8272295093066
-  tps: 1445.817473780323
-=======
   dps: 2074.8230496022347
   tps: 1461.4742608993233
->>>>>>> 75e8d02b
  }
 }
 dps_results: {
  key: "TestMutilate-Settings-Human-P1 Mutilate-Mutilate-FullBuffs-LongSingleTarget"
  value: {
-<<<<<<< HEAD
-  dps: 1980.2319907910291
-  tps: 1394.3468470115474
-=======
   dps: 2004.545126991951
   tps: 1411.5570913040833
->>>>>>> 75e8d02b
  }
 }
 dps_results: {
  key: "TestMutilate-Settings-Human-P1 Mutilate-Mutilate-FullBuffs-ShortSingleTarget"
  value: {
-<<<<<<< HEAD
-  dps: 2211.032333949176
-  tps: 1569.8329571039153
-=======
   dps: 2224.2322995949958
   tps: 1579.2049327124469
->>>>>>> 75e8d02b
  }
 }
 dps_results: {
@@ -1282,12 +787,7 @@
 dps_results: {
  key: "TestMutilate-SwitchInFrontOfTarget-Default"
  value: {
-<<<<<<< HEAD
-  dps: 1793.5953175853824
-  tps: 1261.8645857260171
-=======
   dps: 1808.9504926274471
   tps: 1272.7065772042206
->>>>>>> 75e8d02b
  }
 }