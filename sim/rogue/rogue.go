--- conflicted
+++ resolved
@@ -209,12 +209,8 @@
 		maxEnergy += 10
 	}
 	if rogue.Spec == proto.Spec_SpecAssassinationRogue &&
-<<<<<<< HEAD
-		rogue.GetMHWeapon() != nil && rogue.GetMHWeapon().WeaponType == proto.WeaponType_WeaponTypeDagger {
-=======
 		rogue.GetMHWeapon() != nil &&
 		rogue.GetMHWeapon().WeaponType == proto.WeaponType_WeaponTypeDagger {
->>>>>>> d452c213
 		maxEnergy += 20
 	}
 	rogue.EnableEnergyBar(maxEnergy)
