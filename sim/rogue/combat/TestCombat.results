--- conflicted
+++ resolved
@@ -39,1871 +39,1092 @@
 dps_results: {
  key: "TestCombat-AllItems-AgileShadowspiritDiamond"
  value: {
-<<<<<<< HEAD
-  dps: 29346.66171
-  tps: 20836.12981
-=======
   dps: 29050.22796
   tps: 20625.66185
->>>>>>> 555cc6d2
  }
 }
 dps_results: {
  key: "TestCombat-AllItems-Althor'sAbacus-50366"
  value: {
-<<<<<<< HEAD
-  dps: 27226.13249
-  tps: 19330.55407
-=======
-  dps: 26989.86783
-  tps: 19162.80616
->>>>>>> 555cc6d2
+  dps: 26989.86783
+  tps: 19162.80616
  }
 }
 dps_results: {
  key: "TestCombat-AllItems-Anhuur'sHymnal-55889"
  value: {
-<<<<<<< HEAD
-  dps: 27742.19277
-  tps: 19696.95687
-=======
   dps: 27517.27881
   tps: 19537.26796
->>>>>>> 555cc6d2
  }
 }
 dps_results: {
  key: "TestCombat-AllItems-Anhuur'sHymnal-56407"
  value: {
-<<<<<<< HEAD
-  dps: 27859.54153
-  tps: 19780.27449
-=======
   dps: 27603.58753
   tps: 19598.54715
->>>>>>> 555cc6d2
  }
 }
 dps_results: {
  key: "TestCombat-AllItems-AustereShadowspiritDiamond"
  value: {
-<<<<<<< HEAD
-  dps: 28786.3154
-  tps: 20438.28394
-=======
   dps: 28490.70384
   tps: 20228.39973
->>>>>>> 555cc6d2
  }
 }
 dps_results: {
  key: "TestCombat-AllItems-BaubleofTrueBlood-50726"
  value: {
-<<<<<<< HEAD
-  dps: 27226.13249
-  tps: 19330.55407
-=======
-  dps: 26989.86783
-  tps: 19162.80616
->>>>>>> 555cc6d2
+  dps: 26989.86783
+  tps: 19162.80616
   hps: 81.89597
  }
 }
 dps_results: {
  key: "TestCombat-AllItems-BedrockTalisman-58182"
  value: {
-<<<<<<< HEAD
-  dps: 27226.13249
-  tps: 19330.55407
-=======
-  dps: 26989.86783
-  tps: 19162.80616
->>>>>>> 555cc6d2
+  dps: 26989.86783
+  tps: 19162.80616
  }
 }
 dps_results: {
  key: "TestCombat-AllItems-BellofEnragingResonance-59326"
  value: {
-<<<<<<< HEAD
-  dps: 27593.51646
-  tps: 19591.39669
-=======
   dps: 27354.2849
   tps: 19421.54228
->>>>>>> 555cc6d2
  }
 }
 dps_results: {
  key: "TestCombat-AllItems-BellofEnragingResonance-65053"
  value: {
-<<<<<<< HEAD
-  dps: 27638.31639
-  tps: 19623.20464
-=======
   dps: 27402.26726
   tps: 19455.60976
->>>>>>> 555cc6d2
  }
 }
 dps_results: {
  key: "TestCombat-AllItems-BindingPromise-67037"
  value: {
-<<<<<<< HEAD
-  dps: 27226.13249
-  tps: 19330.55407
-=======
-  dps: 26989.86783
-  tps: 19162.80616
->>>>>>> 555cc6d2
+  dps: 26989.86783
+  tps: 19162.80616
  }
 }
 dps_results: {
  key: "TestCombat-AllItems-BlackBruise-50692"
  value: {
-<<<<<<< HEAD
-  dps: 27125.18134
-  tps: 19258.87875
-=======
   dps: 26758.90388
   tps: 18998.82175
->>>>>>> 555cc6d2
  }
 }
 dps_results: {
  key: "TestCombat-AllItems-Blood-SoakedAleMug-63843"
  value: {
-<<<<<<< HEAD
-  dps: 28647.4692
-  tps: 20339.70313
-=======
   dps: 28450.33301
   tps: 20199.73644
->>>>>>> 555cc6d2
  }
 }
 dps_results: {
  key: "TestCombat-AllItems-BloodofIsiset-55995"
  value: {
-<<<<<<< HEAD
-  dps: 27645.43769
-  tps: 19628.26076
-=======
   dps: 27334.17154
   tps: 19407.26179
->>>>>>> 555cc6d2
  }
 }
 dps_results: {
  key: "TestCombat-AllItems-BloodofIsiset-56414"
  value: {
-<<<<<<< HEAD
-  dps: 27715.604
-  tps: 19678.07884
-=======
   dps: 27525.16603
   tps: 19542.86788
->>>>>>> 555cc6d2
  }
 }
 dps_results: {
  key: "TestCombat-AllItems-BloodthirstyGladiator'sBadgeofConquest-64687"
  value: {
-<<<<<<< HEAD
-  dps: 29141.95541
-  tps: 20690.78834
-=======
   dps: 28888.6769
   tps: 20510.9606
->>>>>>> 555cc6d2
  }
 }
 dps_results: {
  key: "TestCombat-AllItems-BloodthirstyGladiator'sBadgeofDominance-64688"
  value: {
-<<<<<<< HEAD
-  dps: 27226.13249
-  tps: 19330.55407
-=======
-  dps: 26989.86783
-  tps: 19162.80616
->>>>>>> 555cc6d2
+  dps: 26989.86783
+  tps: 19162.80616
  }
 }
 dps_results: {
  key: "TestCombat-AllItems-BloodthirstyGladiator'sBadgeofVictory-64689"
  value: {
-<<<<<<< HEAD
-  dps: 27705.57555
-  tps: 19670.95864
-=======
   dps: 27477.52312
   tps: 19509.04142
->>>>>>> 555cc6d2
  }
 }
 dps_results: {
  key: "TestCombat-AllItems-BloodthirstyGladiator'sEmblemofCruelty-64740"
  value: {
-<<<<<<< HEAD
-  dps: 27572.08149
-  tps: 19576.17786
-=======
   dps: 27324.9187
   tps: 19400.69227
->>>>>>> 555cc6d2
  }
 }
 dps_results: {
  key: "TestCombat-AllItems-BloodthirstyGladiator'sEmblemofMeditation-64741"
  value: {
-<<<<<<< HEAD
-  dps: 27226.13249
-  tps: 19330.55407
-=======
-  dps: 26989.86783
-  tps: 19162.80616
->>>>>>> 555cc6d2
+  dps: 26989.86783
+  tps: 19162.80616
  }
 }
 dps_results: {
  key: "TestCombat-AllItems-BloodthirstyGladiator'sEmblemofTenacity-64742"
  value: {
-<<<<<<< HEAD
-  dps: 27226.13249
-  tps: 19330.55407
-=======
-  dps: 26989.86783
-  tps: 19162.80616
->>>>>>> 555cc6d2
+  dps: 26989.86783
+  tps: 19162.80616
  }
 }
 dps_results: {
  key: "TestCombat-AllItems-BloodthirstyGladiator'sInsigniaofConquest-64761"
  value: {
-<<<<<<< HEAD
-  dps: 28540.46842
-  tps: 20263.73258
-=======
   dps: 28295.97514
   tps: 20090.14235
->>>>>>> 555cc6d2
  }
 }
 dps_results: {
  key: "TestCombat-AllItems-BloodthirstyGladiator'sInsigniaofDominance-64762"
  value: {
-<<<<<<< HEAD
-  dps: 27226.13249
-  tps: 19330.55407
-=======
-  dps: 26989.86783
-  tps: 19162.80616
->>>>>>> 555cc6d2
+  dps: 26989.86783
+  tps: 19162.80616
  }
 }
 dps_results: {
  key: "TestCombat-AllItems-BloodthirstyGladiator'sInsigniaofVictory-64763"
  value: {
-<<<<<<< HEAD
-  dps: 27734.32077
-  tps: 19691.36775
-=======
   dps: 27500.97365
   tps: 19525.69129
->>>>>>> 555cc6d2
  }
 }
 dps_results: {
  key: "TestCombat-AllItems-BottledLightning-66879"
  value: {
-<<<<<<< HEAD
-  dps: 27369.89245
-  tps: 19432.62364
-=======
   dps: 27128.08911
   tps: 19260.94327
->>>>>>> 555cc6d2
  }
 }
 dps_results: {
  key: "TestCombat-AllItems-BracingShadowspiritDiamond"
  value: {
-<<<<<<< HEAD
-  dps: 28786.3154
-  tps: 20029.51826
-=======
   dps: 28490.70384
   tps: 19823.83173
->>>>>>> 555cc6d2
  }
 }
 dps_results: {
  key: "TestCombat-AllItems-Bryntroll,theBoneArbiter-50709"
  value: {
-<<<<<<< HEAD
-  dps: 29346.66171
-  tps: 20836.12981
-=======
   dps: 29050.22796
   tps: 20625.66185
->>>>>>> 555cc6d2
  }
 }
 dps_results: {
  key: "TestCombat-AllItems-BurningShadowspiritDiamond"
  value: {
-<<<<<<< HEAD
-  dps: 29125.28427
-  tps: 20678.95183
-=======
   dps: 28823.36546
   tps: 20464.58948
->>>>>>> 555cc6d2
  }
 }
 dps_results: {
  key: "TestCombat-AllItems-ChaoticShadowspiritDiamond"
  value: {
-<<<<<<< HEAD
-  dps: 29204.97134
-  tps: 20735.52965
-=======
   dps: 28899.14986
   tps: 20518.3964
->>>>>>> 555cc6d2
  }
 }
 dps_results: {
  key: "TestCombat-AllItems-CoreofRipeness-58184"
  value: {
-<<<<<<< HEAD
-  dps: 27226.13249
-  tps: 19330.55407
-=======
-  dps: 26989.86783
-  tps: 19162.80616
->>>>>>> 555cc6d2
+  dps: 26989.86783
+  tps: 19162.80616
  }
 }
 dps_results: {
  key: "TestCombat-AllItems-CorpseTongueCoin-50349"
  value: {
-<<<<<<< HEAD
-  dps: 27226.13249
-  tps: 19330.55407
-=======
-  dps: 26989.86783
-  tps: 19162.80616
->>>>>>> 555cc6d2
+  dps: 26989.86783
+  tps: 19162.80616
  }
 }
 dps_results: {
  key: "TestCombat-AllItems-CrushingWeight-59506"
  value: {
-<<<<<<< HEAD
-  dps: 28432.69401
-  tps: 20187.21275
-=======
   dps: 28186.062
   tps: 20012.10402
->>>>>>> 555cc6d2
  }
 }
 dps_results: {
  key: "TestCombat-AllItems-CrushingWeight-65118"
  value: {
-<<<<<<< HEAD
-  dps: 28453.94056
-  tps: 20202.2978
-=======
   dps: 28257.92062
   tps: 20063.12364
->>>>>>> 555cc6d2
  }
 }
 dps_results: {
  key: "TestCombat-AllItems-DarkmoonCard:Earthquake-62048"
  value: {
-<<<<<<< HEAD
-  dps: 27226.13249
-  tps: 19330.55407
-=======
-  dps: 26989.86783
-  tps: 19162.80616
->>>>>>> 555cc6d2
+  dps: 26989.86783
+  tps: 19162.80616
  }
 }
 dps_results: {
  key: "TestCombat-AllItems-DarkmoonCard:Hurricane-62049"
  value: {
-<<<<<<< HEAD
-  dps: 28422.01768
-  tps: 20179.63255
-=======
   dps: 28171.6819
   tps: 20001.89415
->>>>>>> 555cc6d2
  }
 }
 dps_results: {
  key: "TestCombat-AllItems-DarkmoonCard:Hurricane-62051"
  value: {
-<<<<<<< HEAD
-  dps: 29151.47733
-  tps: 20697.5489
-=======
   dps: 28898.7383
   tps: 20518.1042
->>>>>>> 555cc6d2
  }
 }
 dps_results: {
  key: "TestCombat-AllItems-DarkmoonCard:Tsunami-62050"
  value: {
-<<<<<<< HEAD
-  dps: 27226.13249
-  tps: 19330.55407
-=======
-  dps: 26989.86783
-  tps: 19162.80616
->>>>>>> 555cc6d2
+  dps: 26989.86783
+  tps: 19162.80616
  }
 }
 dps_results: {
  key: "TestCombat-AllItems-DarkmoonCard:Volcano-62047"
  value: {
-<<<<<<< HEAD
-  dps: 27809.44883
-  tps: 19744.70867
-=======
   dps: 27534.96426
   tps: 19549.82462
->>>>>>> 555cc6d2
  }
 }
 dps_results: {
  key: "TestCombat-AllItems-Deathbringer'sWill-50363"
  value: {
-<<<<<<< HEAD
-  dps: 28081.3093
-  tps: 19937.7296
-=======
   dps: 27734.38665
   tps: 19691.41452
->>>>>>> 555cc6d2
  }
 }
 dps_results: {
  key: "TestCombat-AllItems-DestructiveShadowspiritDiamond"
  value: {
-<<<<<<< HEAD
-  dps: 28861.34542
-  tps: 20491.55525
-=======
   dps: 28562.0743
   tps: 20279.07275
->>>>>>> 555cc6d2
  }
 }
 dps_results: {
  key: "TestCombat-AllItems-DislodgedForeignObject-50348"
  value: {
-<<<<<<< HEAD
-  dps: 27559.11044
-  tps: 19566.96841
-=======
   dps: 27235.51157
   tps: 19337.21321
->>>>>>> 555cc6d2
  }
 }
 dps_results: {
  key: "TestCombat-AllItems-EffulgentShadowspiritDiamond"
  value: {
-<<<<<<< HEAD
-  dps: 28786.3154
-  tps: 20438.28394
-=======
   dps: 28490.70384
   tps: 20228.39973
->>>>>>> 555cc6d2
  }
 }
 dps_results: {
  key: "TestCombat-AllItems-ElectrosparkHeartstarter-67118"
  value: {
-<<<<<<< HEAD
-  dps: 27226.13249
-  tps: 19330.55407
-=======
-  dps: 26989.86783
-  tps: 19162.80616
->>>>>>> 555cc6d2
+  dps: 26989.86783
+  tps: 19162.80616
  }
 }
 dps_results: {
  key: "TestCombat-AllItems-EmberShadowspiritDiamond"
  value: {
-<<<<<<< HEAD
-  dps: 28786.3154
-  tps: 20438.28394
-=======
   dps: 28490.70384
   tps: 20228.39973
->>>>>>> 555cc6d2
  }
 }
 dps_results: {
  key: "TestCombat-AllItems-EnigmaticShadowspiritDiamond"
  value: {
-<<<<<<< HEAD
-  dps: 28861.34542
-  tps: 20491.55525
-=======
   dps: 28562.0743
   tps: 20279.07275
->>>>>>> 555cc6d2
  }
 }
 dps_results: {
  key: "TestCombat-AllItems-EssenceoftheCyclone-59473"
  value: {
-<<<<<<< HEAD
-  dps: 28941.96856
-  tps: 20548.79768
-=======
   dps: 28722.30092
   tps: 20392.83365
->>>>>>> 555cc6d2
  }
 }
 dps_results: {
  key: "TestCombat-AllItems-EssenceoftheCyclone-65140"
  value: {
-<<<<<<< HEAD
-  dps: 29191.58896
-  tps: 20726.02816
-=======
   dps: 28942.02137
   tps: 20548.83517
->>>>>>> 555cc6d2
  }
 }
 dps_results: {
  key: "TestCombat-AllItems-EternalShadowspiritDiamond"
  value: {
-<<<<<<< HEAD
-  dps: 28786.3154
-  tps: 20438.28394
-=======
   dps: 28490.70384
   tps: 20228.39973
->>>>>>> 555cc6d2
  }
 }
 dps_results: {
  key: "TestCombat-AllItems-FallofMortality-59500"
  value: {
-<<<<<<< HEAD
-  dps: 27226.13249
-  tps: 19330.55407
-=======
-  dps: 26989.86783
-  tps: 19162.80616
->>>>>>> 555cc6d2
+  dps: 26989.86783
+  tps: 19162.80616
  }
 }
 dps_results: {
  key: "TestCombat-AllItems-FallofMortality-65124"
  value: {
-<<<<<<< HEAD
-  dps: 27226.13249
-  tps: 19330.55407
-=======
-  dps: 26989.86783
-  tps: 19162.80616
->>>>>>> 555cc6d2
+  dps: 26989.86783
+  tps: 19162.80616
  }
 }
 dps_results: {
  key: "TestCombat-AllItems-Figurine-DemonPanther-52199"
  value: {
-<<<<<<< HEAD
-  dps: 29625.19378
-  tps: 21033.88758
-=======
   dps: 29412.34248
   tps: 20882.76316
->>>>>>> 555cc6d2
  }
 }
 dps_results: {
  key: "TestCombat-AllItems-Figurine-DreamOwl-52354"
  value: {
-<<<<<<< HEAD
-  dps: 27226.13249
-  tps: 19330.55407
-=======
-  dps: 26989.86783
-  tps: 19162.80616
->>>>>>> 555cc6d2
+  dps: 26989.86783
+  tps: 19162.80616
  }
 }
 dps_results: {
  key: "TestCombat-AllItems-Figurine-EarthenGuardian-52352"
  value: {
-<<<<<<< HEAD
-  dps: 27226.13249
-  tps: 19330.55407
-=======
-  dps: 26989.86783
-  tps: 19162.80616
->>>>>>> 555cc6d2
+  dps: 26989.86783
+  tps: 19162.80616
  }
 }
 dps_results: {
  key: "TestCombat-AllItems-Figurine-JeweledSerpent-52353"
  value: {
-<<<<<<< HEAD
-  dps: 27226.13249
-  tps: 19330.55407
-=======
-  dps: 26989.86783
-  tps: 19162.80616
->>>>>>> 555cc6d2
+  dps: 26989.86783
+  tps: 19162.80616
  }
 }
 dps_results: {
  key: "TestCombat-AllItems-Figurine-KingofBoars-52351"
  value: {
-<<<<<<< HEAD
-  dps: 28173.60327
-  tps: 20003.25832
-=======
   dps: 27981.32321
   tps: 19866.73948
->>>>>>> 555cc6d2
  }
 }
 dps_results: {
  key: "TestCombat-AllItems-FleetShadowspiritDiamond"
  value: {
-<<<<<<< HEAD
-  dps: 28845.85401
-  tps: 20480.55634
-=======
   dps: 28535.88607
   tps: 20260.47911
->>>>>>> 555cc6d2
  }
 }
 dps_results: {
  key: "TestCombat-AllItems-ForlornShadowspiritDiamond"
  value: {
-<<<<<<< HEAD
-  dps: 28786.3154
-  tps: 20438.28394
-=======
   dps: 28490.70384
   tps: 20228.39973
->>>>>>> 555cc6d2
  }
 }
 dps_results: {
  key: "TestCombat-AllItems-FuryofAngerforge-59461"
  value: {
-<<<<<<< HEAD
-  dps: 28181.26968
-  tps: 20008.70147
-=======
   dps: 27941.7134
   tps: 19838.61651
->>>>>>> 555cc6d2
  }
 }
 dps_results: {
  key: "TestCombat-AllItems-GaleofShadows-56138"
  value: {
-<<<<<<< HEAD
-  dps: 27755.77155
-  tps: 19706.5978
-=======
   dps: 27257.52103
   tps: 19352.83993
->>>>>>> 555cc6d2
  }
 }
 dps_results: {
  key: "TestCombat-AllItems-GaleofShadows-56462"
  value: {
-<<<<<<< HEAD
-  dps: 27812.04517
-  tps: 19746.55207
-=======
   dps: 27441.46334
   tps: 19483.43897
->>>>>>> 555cc6d2
  }
 }
 dps_results: {
  key: "TestCombat-AllItems-GearDetector-61462"
  value: {
-<<<<<<< HEAD
-  dps: 28241.6288
-  tps: 20051.55645
-=======
   dps: 27913.32675
   tps: 19818.46199
->>>>>>> 555cc6d2
  }
 }
 dps_results: {
  key: "TestCombat-AllItems-Gladiator'sVestments"
  value: {
-<<<<<<< HEAD
-  dps: 23438.96164
-  tps: 16641.66276
-=======
   dps: 23145.73858
   tps: 16433.47439
->>>>>>> 555cc6d2
  }
 }
 dps_results: {
  key: "TestCombat-AllItems-GlowingTwilightScale-54589"
  value: {
-<<<<<<< HEAD
-  dps: 27226.13249
-  tps: 19330.55407
-=======
-  dps: 26989.86783
-  tps: 19162.80616
->>>>>>> 555cc6d2
+  dps: 26989.86783
+  tps: 19162.80616
  }
 }
 dps_results: {
  key: "TestCombat-AllItems-GraceoftheHerald-55266"
  value: {
-<<<<<<< HEAD
-  dps: 28121.7692
-  tps: 19966.45613
-=======
   dps: 27876.34078
   tps: 19792.20195
->>>>>>> 555cc6d2
  }
 }
 dps_results: {
  key: "TestCombat-AllItems-GraceoftheHerald-56295"
  value: {
-<<<<<<< HEAD
-  dps: 28532.727
-  tps: 20258.23617
-=======
   dps: 28291.85674
   tps: 20087.21829
->>>>>>> 555cc6d2
  }
 }
 dps_results: {
  key: "TestCombat-AllItems-HarmlightToken-63839"
  value: {
-<<<<<<< HEAD
-  dps: 27226.13249
-  tps: 19330.55407
-=======
-  dps: 26989.86783
-  tps: 19162.80616
->>>>>>> 555cc6d2
+  dps: 26989.86783
+  tps: 19162.80616
  }
 }
 dps_results: {
  key: "TestCombat-AllItems-Harrison'sInsigniaofPanache-65803"
  value: {
-<<<<<<< HEAD
-  dps: 27975.49674
-  tps: 19862.60268
-=======
   dps: 27658.94392
   tps: 19637.85018
->>>>>>> 555cc6d2
  }
 }
 dps_results: {
  key: "TestCombat-AllItems-HeartofIgnacious-59514"
  value: {
-<<<<<<< HEAD
-  dps: 27226.13249
-  tps: 19330.55407
-=======
-  dps: 26989.86783
-  tps: 19162.80616
->>>>>>> 555cc6d2
+  dps: 26989.86783
+  tps: 19162.80616
  }
 }
 dps_results: {
  key: "TestCombat-AllItems-HeartofIgnacious-65110"
  value: {
-<<<<<<< HEAD
-  dps: 27226.13249
-  tps: 19330.55407
-=======
-  dps: 26989.86783
-  tps: 19162.80616
->>>>>>> 555cc6d2
+  dps: 26989.86783
+  tps: 19162.80616
  }
 }
 dps_results: {
  key: "TestCombat-AllItems-HeartofRage-59224"
  value: {
-<<<<<<< HEAD
-  dps: 27848.06007
-  tps: 19772.12265
-=======
   dps: 27624.38648
   tps: 19613.3144
->>>>>>> 555cc6d2
  }
 }
 dps_results: {
  key: "TestCombat-AllItems-HeartofRage-65072"
  value: {
-<<<<<<< HEAD
-  dps: 27938.96345
-  tps: 19836.66405
-=======
   dps: 27705.4764
   tps: 19670.88824
->>>>>>> 555cc6d2
  }
 }
 dps_results: {
  key: "TestCombat-AllItems-HeartofSolace-55868"
  value: {
-<<<<<<< HEAD
-  dps: 27755.77155
-  tps: 19706.5978
-=======
   dps: 27257.52103
   tps: 19352.83993
->>>>>>> 555cc6d2
  }
 }
 dps_results: {
  key: "TestCombat-AllItems-HeartofSolace-56393"
  value: {
-<<<<<<< HEAD
-  dps: 28369.28335
-  tps: 20142.19118
-=======
   dps: 28004.51798
   tps: 19883.20777
->>>>>>> 555cc6d2
  }
 }
 dps_results: {
  key: "TestCombat-AllItems-HeartofThunder-55845"
  value: {
-<<<<<<< HEAD
-  dps: 27226.13249
-  tps: 19330.55407
-=======
-  dps: 26989.86783
-  tps: 19162.80616
->>>>>>> 555cc6d2
+  dps: 26989.86783
+  tps: 19162.80616
  }
 }
 dps_results: {
  key: "TestCombat-AllItems-HeartofThunder-56370"
  value: {
-<<<<<<< HEAD
-  dps: 27226.13249
-  tps: 19330.55407
-=======
-  dps: 26989.86783
-  tps: 19162.80616
->>>>>>> 555cc6d2
+  dps: 26989.86783
+  tps: 19162.80616
  }
 }
 dps_results: {
  key: "TestCombat-AllItems-HeartoftheVile-66969"
  value: {
-<<<<<<< HEAD
-  dps: 28245.32969
-  tps: 20054.18408
-=======
   dps: 28008.33752
   tps: 19885.91964
->>>>>>> 555cc6d2
  }
 }
 dps_results: {
  key: "TestCombat-AllItems-Heartpierce-50641"
  value: {
-<<<<<<< HEAD
-  dps: 29346.66171
-  tps: 20836.12981
-=======
   dps: 29050.22796
   tps: 20625.66185
->>>>>>> 555cc6d2
  }
 }
 dps_results: {
  key: "TestCombat-AllItems-ImpassiveShadowspiritDiamond"
  value: {
-<<<<<<< HEAD
-  dps: 28861.34542
-  tps: 20491.55525
-=======
   dps: 28562.0743
   tps: 20279.07275
->>>>>>> 555cc6d2
  }
 }
 dps_results: {
  key: "TestCombat-AllItems-ImpatienceofYouth-62464"
  value: {
-<<<<<<< HEAD
-  dps: 28329.54816
-  tps: 20113.9792
-=======
   dps: 28046.51524
   tps: 19913.02582
->>>>>>> 555cc6d2
  }
 }
 dps_results: {
  key: "TestCombat-AllItems-ImpatienceofYouth-62469"
  value: {
-<<<<<<< HEAD
-  dps: 28329.54816
-  tps: 20113.9792
-=======
   dps: 28046.51524
   tps: 19913.02582
->>>>>>> 555cc6d2
  }
 }
 dps_results: {
  key: "TestCombat-AllItems-ImpetuousQuery-55881"
  value: {
-<<<<<<< HEAD
-  dps: 27645.43769
-  tps: 19628.26076
-=======
   dps: 27334.17154
   tps: 19407.26179
->>>>>>> 555cc6d2
  }
 }
 dps_results: {
  key: "TestCombat-AllItems-ImpetuousQuery-56406"
  value: {
-<<<<<<< HEAD
-  dps: 27715.604
-  tps: 19678.07884
-=======
   dps: 27525.16603
   tps: 19542.86788
->>>>>>> 555cc6d2
  }
 }
 dps_results: {
  key: "TestCombat-AllItems-InsigniaofDiplomacy-61433"
  value: {
-<<<<<<< HEAD
-  dps: 27226.13249
-  tps: 19330.55407
-=======
-  dps: 26989.86783
-  tps: 19162.80616
->>>>>>> 555cc6d2
+  dps: 26989.86783
+  tps: 19162.80616
  }
 }
 dps_results: {
  key: "TestCombat-AllItems-InsigniaoftheEarthenLord-61429"
  value: {
-<<<<<<< HEAD
-  dps: 27602.19111
-  tps: 19597.55569
-=======
   dps: 27339.6291
   tps: 19411.13666
->>>>>>> 555cc6d2
  }
 }
 dps_results: {
  key: "TestCombat-AllItems-JarofAncientRemedies-59354"
  value: {
-<<<<<<< HEAD
-  dps: 27226.13249
-  tps: 19330.55407
-=======
-  dps: 26989.86783
-  tps: 19162.80616
->>>>>>> 555cc6d2
+  dps: 26989.86783
+  tps: 19162.80616
  }
 }
 dps_results: {
  key: "TestCombat-AllItems-JarofAncientRemedies-65029"
  value: {
-<<<<<<< HEAD
-  dps: 27226.13249
-  tps: 19330.55407
-=======
-  dps: 26989.86783
-  tps: 19162.80616
->>>>>>> 555cc6d2
+  dps: 26989.86783
+  tps: 19162.80616
  }
 }
 dps_results: {
  key: "TestCombat-AllItems-JujuofNimbleness-63840"
  value: {
-<<<<<<< HEAD
-  dps: 28647.4692
-  tps: 20339.70313
-=======
   dps: 28450.33301
   tps: 20199.73644
->>>>>>> 555cc6d2
  }
 }
 dps_results: {
  key: "TestCombat-AllItems-KeytotheEndlessChamber-55795"
  value: {
-<<<<<<< HEAD
-  dps: 28806.73133
-  tps: 20452.77924
-=======
   dps: 28565.83433
   tps: 20281.74237
->>>>>>> 555cc6d2
  }
 }
 dps_results: {
  key: "TestCombat-AllItems-KeytotheEndlessChamber-56328"
  value: {
-<<<<<<< HEAD
-  dps: 29380.22627
-  tps: 20859.96065
-=======
   dps: 29118.41801
   tps: 20674.07679
->>>>>>> 555cc6d2
  }
 }
 dps_results: {
  key: "TestCombat-AllItems-KvaldirBattleStandard-59685"
  value: {
-<<<<<<< HEAD
-  dps: 27727.1547
-  tps: 19686.27984
-=======
   dps: 27429.96919
   tps: 19475.27813
->>>>>>> 555cc6d2
  }
 }
 dps_results: {
  key: "TestCombat-AllItems-KvaldirBattleStandard-59689"
  value: {
-<<<<<<< HEAD
-  dps: 27727.1547
-  tps: 19686.27984
-=======
   dps: 27429.96919
   tps: 19475.27813
->>>>>>> 555cc6d2
  }
 }
 dps_results: {
  key: "TestCombat-AllItems-LadyLa-La'sSingingShell-67152"
  value: {
-<<<<<<< HEAD
-  dps: 27463.98941
-  tps: 19499.43248
-=======
   dps: 27149.66617
   tps: 19276.26298
->>>>>>> 555cc6d2
  }
 }
 dps_results: {
  key: "TestCombat-AllItems-LastWord-50708"
  value: {
-<<<<<<< HEAD
-  dps: 29346.66171
-  tps: 20836.12981
-=======
   dps: 29050.22796
   tps: 20625.66185
->>>>>>> 555cc6d2
  }
 }
 dps_results: {
  key: "TestCombat-AllItems-LeadenDespair-55816"
  value: {
-<<<<<<< HEAD
-  dps: 27226.13249
-  tps: 19330.55407
-=======
-  dps: 26989.86783
-  tps: 19162.80616
->>>>>>> 555cc6d2
+  dps: 26989.86783
+  tps: 19162.80616
  }
 }
 dps_results: {
  key: "TestCombat-AllItems-LeadenDespair-56347"
  value: {
-<<<<<<< HEAD
-  dps: 27226.13249
-  tps: 19330.55407
-=======
-  dps: 26989.86783
-  tps: 19162.80616
->>>>>>> 555cc6d2
+  dps: 26989.86783
+  tps: 19162.80616
  }
 }
 dps_results: {
  key: "TestCombat-AllItems-LeftEyeofRajh-56102"
  value: {
-<<<<<<< HEAD
-  dps: 28457.49812
-  tps: 20204.82366
-=======
   dps: 28204.08577
   tps: 20024.9009
->>>>>>> 555cc6d2
  }
 }
 dps_results: {
  key: "TestCombat-AllItems-LeftEyeofRajh-56427"
  value: {
-<<<<<<< HEAD
-  dps: 28596.1944
-  tps: 20303.29802
-=======
   dps: 28387.63392
   tps: 20155.22008
->>>>>>> 555cc6d2
  }
 }
 dps_results: {
  key: "TestCombat-AllItems-LicensetoSlay-58180"
  value: {
-<<<<<<< HEAD
-  dps: 28454.23845
-  tps: 20202.5093
-=======
   dps: 28158.86446
   tps: 19992.79376
->>>>>>> 555cc6d2
  }
 }
 dps_results: {
  key: "TestCombat-AllItems-MagnetiteMirror-55814"
  value: {
-<<<<<<< HEAD
-  dps: 27614.47849
-  tps: 19606.27973
-=======
   dps: 27377.28659
   tps: 19437.87348
->>>>>>> 555cc6d2
  }
 }
 dps_results: {
  key: "TestCombat-AllItems-MagnetiteMirror-56345"
  value: {
-<<<<<<< HEAD
-  dps: 27740.91672
-  tps: 19696.05087
-=======
   dps: 27503.42293
   tps: 19527.43028
->>>>>>> 555cc6d2
  }
 }
 dps_results: {
  key: "TestCombat-AllItems-MandalaofStirringPatterns-62467"
  value: {
-<<<<<<< HEAD
-  dps: 27226.13249
-  tps: 19330.55407
-=======
-  dps: 26989.86783
-  tps: 19162.80616
->>>>>>> 555cc6d2
+  dps: 26989.86783
+  tps: 19162.80616
  }
 }
 dps_results: {
  key: "TestCombat-AllItems-MandalaofStirringPatterns-62472"
  value: {
-<<<<<<< HEAD
-  dps: 27226.13249
-  tps: 19330.55407
-=======
-  dps: 26989.86783
-  tps: 19162.80616
->>>>>>> 555cc6d2
+  dps: 26989.86783
+  tps: 19162.80616
  }
 }
 dps_results: {
  key: "TestCombat-AllItems-MarkofKhardros-56132"
  value: {
-<<<<<<< HEAD
-  dps: 28159.49159
-  tps: 19993.23903
-=======
   dps: 27834.05025
   tps: 19762.17567
->>>>>>> 555cc6d2
  }
 }
 dps_results: {
  key: "TestCombat-AllItems-MarkofKhardros-56458"
  value: {
-<<<<<<< HEAD
-  dps: 28297.08131
-  tps: 20090.92773
-=======
   dps: 27998.75534
   tps: 19879.11629
->>>>>>> 555cc6d2
  }
 }
 dps_results: {
  key: "TestCombat-AllItems-MightoftheOcean-55251"
  value: {
-<<<<<<< HEAD
-  dps: 27951.43523
-  tps: 19845.51901
-=======
   dps: 27668.57508
   tps: 19644.6883
->>>>>>> 555cc6d2
  }
 }
 dps_results: {
  key: "TestCombat-AllItems-MightoftheOcean-56285"
  value: {
-<<<<<<< HEAD
-  dps: 28385.89003
-  tps: 20153.98192
-=======
   dps: 28127.64251
   tps: 19970.62618
->>>>>>> 555cc6d2
  }
 }
 dps_results: {
  key: "TestCombat-AllItems-MirrorofBrokenImages-62466"
  value: {
-<<<<<<< HEAD
-  dps: 27809.44883
-  tps: 19744.70867
-=======
   dps: 27534.96426
   tps: 19549.82462
->>>>>>> 555cc6d2
  }
 }
 dps_results: {
  key: "TestCombat-AllItems-MirrorofBrokenImages-62471"
  value: {
-<<<<<<< HEAD
-  dps: 27809.44883
-  tps: 19744.70867
-=======
   dps: 27534.96426
   tps: 19549.82462
->>>>>>> 555cc6d2
  }
 }
 dps_results: {
  key: "TestCombat-AllItems-MoonwellChalice-70142"
  value: {
-<<<<<<< HEAD
-  dps: 27835.85123
-  tps: 19763.45438
-=======
   dps: 27456.19386
   tps: 19493.89764
->>>>>>> 555cc6d2
  }
 }
 dps_results: {
  key: "TestCombat-AllItems-Oremantle'sFavor-61448"
  value: {
-<<<<<<< HEAD
-  dps: 27773.95505
-  tps: 19719.50809
-=======
   dps: 27546.98775
   tps: 19558.3613
->>>>>>> 555cc6d2
  }
 }
 dps_results: {
  key: "TestCombat-AllItems-PetrifiedTwilightScale-54591"
  value: {
-<<<<<<< HEAD
-  dps: 27226.13249
-  tps: 19330.55407
-=======
-  dps: 26989.86783
-  tps: 19162.80616
->>>>>>> 555cc6d2
+  dps: 26989.86783
+  tps: 19162.80616
  }
 }
 dps_results: {
  key: "TestCombat-AllItems-PhylacteryoftheNamelessLich-50365"
  value: {
-<<<<<<< HEAD
-  dps: 27409.48442
-  tps: 19460.73394
-=======
   dps: 27163.94334
   tps: 19286.39977
->>>>>>> 555cc6d2
  }
 }
 dps_results: {
  key: "TestCombat-AllItems-PorcelainCrab-55237"
  value: {
-<<<<<<< HEAD
-  dps: 27631.29581
-  tps: 19618.22003
-=======
   dps: 27323.70064
   tps: 19399.82745
->>>>>>> 555cc6d2
  }
 }
 dps_results: {
  key: "TestCombat-AllItems-PorcelainCrab-56280"
  value: {
-<<<<<<< HEAD
-  dps: 27932.98781
-  tps: 19832.42135
-=======
   dps: 27583.11017
   tps: 19584.00822
->>>>>>> 555cc6d2
  }
 }
 dps_results: {
  key: "TestCombat-AllItems-PowerfulShadowspiritDiamond"
  value: {
-<<<<<<< HEAD
-  dps: 28786.3154
-  tps: 20438.28394
-=======
   dps: 28490.70384
   tps: 20228.39973
->>>>>>> 555cc6d2
  }
 }
 dps_results: {
  key: "TestCombat-AllItems-Prestor'sTalismanofMachination-59441"
  value: {
-<<<<<<< HEAD
-  dps: 29119.38323
-  tps: 20674.76209
-=======
   dps: 28818.41404
   tps: 20461.07397
->>>>>>> 555cc6d2
  }
 }
 dps_results: {
  key: "TestCombat-AllItems-Rainsong-55854"
  value: {
-<<<<<<< HEAD
-  dps: 27226.13249
-  tps: 19330.55407
-=======
-  dps: 26989.86783
-  tps: 19162.80616
->>>>>>> 555cc6d2
+  dps: 26989.86783
+  tps: 19162.80616
  }
 }
 dps_results: {
  key: "TestCombat-AllItems-Rainsong-56377"
  value: {
-<<<<<<< HEAD
-  dps: 27226.13249
-  tps: 19330.55407
-=======
-  dps: 26989.86783
-  tps: 19162.80616
->>>>>>> 555cc6d2
+  dps: 26989.86783
+  tps: 19162.80616
  }
 }
 dps_results: {
  key: "TestCombat-AllItems-ReverberatingShadowspiritDiamond"
  value: {
-<<<<<<< HEAD
-  dps: 29209.1666
-  tps: 20738.50828
-=======
   dps: 28907.45337
   tps: 20524.29189
->>>>>>> 555cc6d2
  }
 }
 dps_results: {
  key: "TestCombat-AllItems-RevitalizingShadowspiritDiamond"
  value: {
-<<<<<<< HEAD
-  dps: 29125.28427
-  tps: 20678.95183
-=======
   dps: 28823.36546
   tps: 20464.58948
->>>>>>> 555cc6d2
  }
 }
 dps_results: {
  key: "TestCombat-AllItems-RightEyeofRajh-56100"
  value: {
-<<<<<<< HEAD
-  dps: 28218.56912
-  tps: 20035.18407
-=======
   dps: 27992.33574
   tps: 19874.55838
->>>>>>> 555cc6d2
  }
 }
 dps_results: {
  key: "TestCombat-AllItems-RightEyeofRajh-56431"
  value: {
-<<<<<<< HEAD
-  dps: 28404.99624
-  tps: 20167.54733
-=======
   dps: 28154.3693
   tps: 19989.6022
->>>>>>> 555cc6d2
  }
 }
 dps_results: {
  key: "TestCombat-AllItems-Schnottz'sMedallionofCommand-65805"
  value: {
-<<<<<<< HEAD
-  dps: 28519.55514
-  tps: 20248.88415
-=======
   dps: 28180.73858
   tps: 20008.32439
->>>>>>> 555cc6d2
  }
 }
 dps_results: {
  key: "TestCombat-AllItems-SeaStar-55256"
  value: {
-<<<<<<< HEAD
-  dps: 27226.13249
-  tps: 19330.55407
-=======
-  dps: 26989.86783
-  tps: 19162.80616
->>>>>>> 555cc6d2
+  dps: 26989.86783
+  tps: 19162.80616
  }
 }
 dps_results: {
  key: "TestCombat-AllItems-SeaStar-56290"
  value: {
-<<<<<<< HEAD
-  dps: 27226.13249
-  tps: 19330.55407
-=======
-  dps: 26989.86783
-  tps: 19162.80616
->>>>>>> 555cc6d2
+  dps: 26989.86783
+  tps: 19162.80616
  }
 }
 dps_results: {
  key: "TestCombat-AllItems-Shadowblade'sBattlegear"
  value: {
-<<<<<<< HEAD
-  dps: 22170.98673
-  tps: 15741.40058
-=======
   dps: 21988.94181
   tps: 15612.14868
->>>>>>> 555cc6d2
  }
 }
 dps_results: {
  key: "TestCombat-AllItems-Shadowmourne-49623"
  value: {
-<<<<<<< HEAD
-  dps: 29346.66171
-  tps: 20836.12981
-=======
   dps: 29050.22796
   tps: 20625.66185
->>>>>>> 555cc6d2
  }
 }
 dps_results: {
  key: "TestCombat-AllItems-ShardofWoe-60233"
  value: {
-<<<<<<< HEAD
-  dps: 27822.05267
-  tps: 19753.6574
-=======
   dps: 27486.21733
   tps: 19515.21431
->>>>>>> 555cc6d2
  }
 }
 dps_results: {
  key: "TestCombat-AllItems-Shrine-CleansingPurifier-63838"
  value: {
-<<<<<<< HEAD
-  dps: 28161.86326
-  tps: 19994.92291
-=======
   dps: 27680.04851
   tps: 19652.83444
->>>>>>> 555cc6d2
  }
 }
 dps_results: {
  key: "TestCombat-AllItems-Sindragosa'sFlawlessFang-50364"
  value: {
-<<<<<<< HEAD
-  dps: 27226.13249
-  tps: 19330.55407
-=======
-  dps: 26989.86783
-  tps: 19162.80616
->>>>>>> 555cc6d2
+  dps: 26989.86783
+  tps: 19162.80616
  }
 }
 dps_results: {
  key: "TestCombat-AllItems-Skardyn'sGrace-56115"
  value: {
-<<<<<<< HEAD
-  dps: 28717.45887
-  tps: 20389.3958
-=======
   dps: 28347.83162
   tps: 20126.96045
->>>>>>> 555cc6d2
  }
 }
 dps_results: {
  key: "TestCombat-AllItems-Skardyn'sGrace-56440"
  value: {
-<<<<<<< HEAD
-  dps: 28827.74647
-  tps: 20467.7
-=======
   dps: 28468.63184
   tps: 20212.72861
->>>>>>> 555cc6d2
  }
 }
 dps_results: {
  key: "TestCombat-AllItems-Sorrowsong-55879"
  value: {
-<<<<<<< HEAD
-  dps: 27645.43769
-  tps: 19628.26076
-=======
   dps: 27334.17154
   tps: 19407.26179
->>>>>>> 555cc6d2
  }
 }
 dps_results: {
  key: "TestCombat-AllItems-Sorrowsong-56400"
  value: {
-<<<<<<< HEAD
-  dps: 27715.604
-  tps: 19678.07884
-=======
   dps: 27525.16603
   tps: 19542.86788
->>>>>>> 555cc6d2
  }
 }
 dps_results: {
  key: "TestCombat-AllItems-Soul'sAnguish-66994"
  value: {
-<<<<<<< HEAD
-  dps: 28021.53197
-  tps: 19895.2877
-=======
   dps: 27799.20222
   tps: 19737.43358
->>>>>>> 555cc6d2
  }
 }
 dps_results: {
  key: "TestCombat-AllItems-SoulCasket-58183"
  value: {
-<<<<<<< HEAD
-  dps: 27809.44883
-  tps: 19744.70867
-=======
   dps: 27534.96426
   tps: 19549.82462
->>>>>>> 555cc6d2
  }
 }
 dps_results: {
  key: "TestCombat-AllItems-Stonemother'sKiss-61411"
  value: {
-<<<<<<< HEAD
-  dps: 27226.13249
-  tps: 19330.55407
-=======
-  dps: 26989.86783
-  tps: 19162.80616
->>>>>>> 555cc6d2
+  dps: 26989.86783
+  tps: 19162.80616
  }
 }
 dps_results: {
  key: "TestCombat-AllItems-StumpofTime-62465"
  value: {
-<<<<<<< HEAD
-  dps: 27869.79599
-  tps: 19787.55515
-=======
   dps: 27572.86289
   tps: 19576.73265
->>>>>>> 555cc6d2
  }
 }
 dps_results: {
  key: "TestCombat-AllItems-StumpofTime-62470"
  value: {
-<<<<<<< HEAD
-  dps: 27869.79599
-  tps: 19787.55515
-=======
   dps: 27572.86289
   tps: 19576.73265
->>>>>>> 555cc6d2
  }
 }
 dps_results: {
  key: "TestCombat-AllItems-SymbioticWorm-59332"
  value: {
-<<<<<<< HEAD
-  dps: 27226.13249
-  tps: 19330.55407
-=======
-  dps: 26989.86783
-  tps: 19162.80616
->>>>>>> 555cc6d2
+  dps: 26989.86783
+  tps: 19162.80616
  }
 }
 dps_results: {
  key: "TestCombat-AllItems-SymbioticWorm-65048"
  value: {
-<<<<<<< HEAD
-  dps: 27226.13249
-  tps: 19330.55407
-=======
-  dps: 26989.86783
-  tps: 19162.80616
->>>>>>> 555cc6d2
+  dps: 26989.86783
+  tps: 19162.80616
  }
 }
 dps_results: {
  key: "TestCombat-AllItems-TalismanofSinisterOrder-65804"
  value: {
-<<<<<<< HEAD
-  dps: 27226.13249
-  tps: 19330.55407
-=======
-  dps: 26989.86783
-  tps: 19162.80616
->>>>>>> 555cc6d2
+  dps: 26989.86783
+  tps: 19162.80616
  }
 }
 dps_results: {
  key: "TestCombat-AllItems-Tank-CommanderInsignia-63841"
  value: {
-<<<<<<< HEAD
-  dps: 27894.36261
-  tps: 19804.99745
-=======
   dps: 27747.02928
   tps: 19700.39079
->>>>>>> 555cc6d2
  }
 }
 dps_results: {
  key: "TestCombat-AllItems-TearofBlood-55819"
  value: {
-<<<<<<< HEAD
-  dps: 27226.13249
-  tps: 19330.55407
-=======
-  dps: 26989.86783
-  tps: 19162.80616
->>>>>>> 555cc6d2
+  dps: 26989.86783
+  tps: 19162.80616
  }
 }
 dps_results: {
  key: "TestCombat-AllItems-TearofBlood-56351"
  value: {
-<<<<<<< HEAD
-  dps: 27226.13249
-  tps: 19330.55407
-=======
-  dps: 26989.86783
-  tps: 19162.80616
->>>>>>> 555cc6d2
+  dps: 26989.86783
+  tps: 19162.80616
  }
 }
 dps_results: {
  key: "TestCombat-AllItems-TendrilsofBurrowingDark-55810"
  value: {
-<<<<<<< HEAD
-  dps: 27632.61789
-  tps: 19619.15871
-=======
   dps: 27376.65478
   tps: 19437.42489
->>>>>>> 555cc6d2
  }
 }
 dps_results: {
  key: "TestCombat-AllItems-TendrilsofBurrowingDark-56339"
  value: {
-<<<<<<< HEAD
-  dps: 27715.604
-  tps: 19678.07884
-=======
   dps: 27525.16603
   tps: 19542.86788
->>>>>>> 555cc6d2
  }
 }
 dps_results: {
  key: "TestCombat-AllItems-Theralion'sMirror-59519"
  value: {
-<<<<<<< HEAD
-  dps: 27226.13249
-  tps: 19330.55407
-=======
-  dps: 26989.86783
-  tps: 19162.80616
->>>>>>> 555cc6d2
+  dps: 26989.86783
+  tps: 19162.80616
  }
 }
 dps_results: {
  key: "TestCombat-AllItems-Theralion'sMirror-65105"
  value: {
-<<<<<<< HEAD
-  dps: 27226.13249
-  tps: 19330.55407
-=======
-  dps: 26989.86783
-  tps: 19162.80616
->>>>>>> 555cc6d2
+  dps: 26989.86783
+  tps: 19162.80616
  }
 }
 dps_results: {
  key: "TestCombat-AllItems-Throngus'sFinger-56121"
  value: {
-<<<<<<< HEAD
-  dps: 27226.13249
-  tps: 19330.55407
-=======
-  dps: 26989.86783
-  tps: 19162.80616
->>>>>>> 555cc6d2
+  dps: 26989.86783
+  tps: 19162.80616
  }
 }
 dps_results: {
  key: "TestCombat-AllItems-Throngus'sFinger-56449"
  value: {
-<<<<<<< HEAD
-  dps: 27226.13249
-  tps: 19330.55407
-=======
-  dps: 26989.86783
-  tps: 19162.80616
->>>>>>> 555cc6d2
+  dps: 26989.86783
+  tps: 19162.80616
  }
 }
 dps_results: {
  key: "TestCombat-AllItems-Tia'sGrace-55874"
  value: {
-<<<<<<< HEAD
-  dps: 28781.52493
-  tps: 20434.8827
-=======
   dps: 28476.81961
   tps: 20218.54193
->>>>>>> 555cc6d2
  }
 }
 dps_results: {
  key: "TestCombat-AllItems-Tia'sGrace-56394"
  value: {
-<<<<<<< HEAD
-  dps: 29023.5127
-  tps: 20606.69402
-=======
   dps: 28841.88244
   tps: 20477.73653
->>>>>>> 555cc6d2
  }
 }
 dps_results: {
  key: "TestCombat-AllItems-TinyAbominationinaJar-50706"
  value: {
-<<<<<<< HEAD
-  dps: 28768.38685
-  tps: 20425.55467
-=======
   dps: 28627.95802
   tps: 20325.8502
->>>>>>> 555cc6d2
  }
 }
 dps_results: {
  key: "TestCombat-AllItems-Tyrande'sFavoriteDoll-64645"
  value: {
-<<<<<<< HEAD
-  dps: 27212.56901
-  tps: 19320.924
-=======
   dps: 26985.83277
   tps: 19159.94127
->>>>>>> 555cc6d2
  }
 }
 dps_results: {
  key: "TestCombat-AllItems-UnheededWarning-59520"
  value: {
-<<<<<<< HEAD
-  dps: 29024.27085
-  tps: 20607.23231
-=======
   dps: 28792.22682
   tps: 20442.48105
->>>>>>> 555cc6d2
  }
 }
 dps_results: {
  key: "TestCombat-AllItems-UnquenchableFlame-67101"
  value: {
-<<<<<<< HEAD
-  dps: 27226.13249
-  tps: 19330.55407
-=======
   dps: 26989.86783
   tps: 19162.80616
  }
@@ -1913,331 +1134,195 @@
  value: {
   dps: 28905.09746
   tps: 20522.61919
->>>>>>> 555cc6d2
  }
 }
 dps_results: {
  key: "TestCombat-AllItems-UnsolvableRiddle-62468"
  value: {
-<<<<<<< HEAD
-  dps: 29164.1263
-  tps: 20706.52968
-=======
   dps: 28905.09746
   tps: 20522.61919
->>>>>>> 555cc6d2
  }
 }
 dps_results: {
  key: "TestCombat-AllItems-UnsolvableRiddle-68709"
  value: {
-<<<<<<< HEAD
-  dps: 29164.1263
-  tps: 20706.52968
-=======
   dps: 28905.09746
   tps: 20522.61919
->>>>>>> 555cc6d2
  }
 }
 dps_results: {
  key: "TestCombat-AllItems-Val'anyr,HammerofAncientKings-46017"
  value: {
-<<<<<<< HEAD
-  dps: 25743.15044
-  tps: 18277.63681
-=======
   dps: 25442.9032
   tps: 18064.46127
->>>>>>> 555cc6d2
  }
 }
 dps_results: {
  key: "TestCombat-AllItems-VialofStolenMemories-59515"
  value: {
-<<<<<<< HEAD
-  dps: 27226.13249
-  tps: 19330.55407
-=======
-  dps: 26989.86783
-  tps: 19162.80616
->>>>>>> 555cc6d2
+  dps: 26989.86783
+  tps: 19162.80616
  }
 }
 dps_results: {
  key: "TestCombat-AllItems-VialofStolenMemories-65109"
  value: {
-<<<<<<< HEAD
-  dps: 27226.13249
-  tps: 19330.55407
-=======
-  dps: 26989.86783
-  tps: 19162.80616
->>>>>>> 555cc6d2
+  dps: 26989.86783
+  tps: 19162.80616
  }
 }
 dps_results: {
  key: "TestCombat-AllItems-ViciousGladiator'sBadgeofConquest-61033"
  value: {
-<<<<<<< HEAD
-  dps: 28567.57825
-  tps: 20282.98056
-=======
   dps: 28355.29242
   tps: 20132.25761
->>>>>>> 555cc6d2
  }
 }
 dps_results: {
  key: "TestCombat-AllItems-ViciousGladiator'sBadgeofDominance-61035"
  value: {
-<<<<<<< HEAD
-  dps: 27226.13249
-  tps: 19330.55407
-=======
-  dps: 26989.86783
-  tps: 19162.80616
->>>>>>> 555cc6d2
+  dps: 26989.86783
+  tps: 19162.80616
  }
 }
 dps_results: {
  key: "TestCombat-AllItems-ViciousGladiator'sBadgeofVictory-61034"
  value: {
-<<<<<<< HEAD
-  dps: 27732.38652
-  tps: 19689.99443
-=======
   dps: 27504.79332
   tps: 19528.40326
->>>>>>> 555cc6d2
  }
 }
 dps_results: {
  key: "TestCombat-AllItems-ViciousGladiator'sEmblemofAccuracy-61027"
  value: {
-<<<<<<< HEAD
-  dps: 27970.80444
-  tps: 19859.27115
-=======
   dps: 27562.43258
   tps: 19569.32713
->>>>>>> 555cc6d2
  }
 }
 dps_results: {
  key: "TestCombat-AllItems-ViciousGladiator'sEmblemofAlacrity-61028"
  value: {
-<<<<<<< HEAD
-  dps: 27842.0425
-  tps: 19767.85018
-=======
   dps: 27616.26333
   tps: 19607.54696
->>>>>>> 555cc6d2
  }
 }
 dps_results: {
  key: "TestCombat-AllItems-ViciousGladiator'sEmblemofCruelty-61026"
  value: {
-<<<<<<< HEAD
-  dps: 27615.18644
-  tps: 19606.78237
-=======
   dps: 27376.44138
   tps: 19437.27338
->>>>>>> 555cc6d2
  }
 }
 dps_results: {
  key: "TestCombat-AllItems-ViciousGladiator'sEmblemofProficiency-61030"
  value: {
-<<<<<<< HEAD
-  dps: 27226.13249
-  tps: 19330.55407
-=======
-  dps: 26989.86783
-  tps: 19162.80616
->>>>>>> 555cc6d2
+  dps: 26989.86783
+  tps: 19162.80616
  }
 }
 dps_results: {
  key: "TestCombat-AllItems-ViciousGladiator'sEmblemofProwess-61029"
  value: {
-<<<<<<< HEAD
-  dps: 27814.12417
-  tps: 19748.02816
-=======
   dps: 27677.9726
   tps: 19651.36055
->>>>>>> 555cc6d2
  }
 }
 dps_results: {
  key: "TestCombat-AllItems-ViciousGladiator'sEmblemofTenacity-61032"
  value: {
-<<<<<<< HEAD
-  dps: 27226.13249
-  tps: 19330.55407
-=======
-  dps: 26989.86783
-  tps: 19162.80616
->>>>>>> 555cc6d2
+  dps: 26989.86783
+  tps: 19162.80616
  }
 }
 dps_results: {
  key: "TestCombat-AllItems-ViciousGladiator'sInsigniaofConquest-61047"
  value: {
-<<<<<<< HEAD
-  dps: 28717.18348
-  tps: 20389.20027
-=======
   dps: 28479.82481
   tps: 20220.67562
->>>>>>> 555cc6d2
  }
 }
 dps_results: {
  key: "TestCombat-AllItems-ViciousGladiator'sInsigniaofDominance-61045"
  value: {
-<<<<<<< HEAD
-  dps: 27226.13249
-  tps: 19330.55407
-=======
-  dps: 26989.86783
-  tps: 19162.80616
->>>>>>> 555cc6d2
+  dps: 26989.86783
+  tps: 19162.80616
  }
 }
 dps_results: {
  key: "TestCombat-AllItems-ViciousGladiator'sInsigniaofVictory-61046"
  value: {
-<<<<<<< HEAD
-  dps: 27809.29074
-  tps: 19744.59643
-=======
   dps: 27569.07214
   tps: 19574.04122
->>>>>>> 555cc6d2
  }
 }
 dps_results: {
  key: "TestCombat-AllItems-WindDancer'sRegalia"
  value: {
-<<<<<<< HEAD
-  dps: 26500.50533
-  tps: 18815.35878
-=======
   dps: 26308.92357
   tps: 18679.33574
->>>>>>> 555cc6d2
  }
 }
 dps_results: {
  key: "TestCombat-AllItems-WitchingHourglass-55787"
  value: {
-<<<<<<< HEAD
-  dps: 27226.13249
-  tps: 19330.55407
-=======
-  dps: 26989.86783
-  tps: 19162.80616
->>>>>>> 555cc6d2
+  dps: 26989.86783
+  tps: 19162.80616
  }
 }
 dps_results: {
  key: "TestCombat-AllItems-WitchingHourglass-56320"
  value: {
-<<<<<<< HEAD
-  dps: 27226.13249
-  tps: 19330.55407
-=======
-  dps: 26989.86783
-  tps: 19162.80616
->>>>>>> 555cc6d2
+  dps: 26989.86783
+  tps: 19162.80616
  }
 }
 dps_results: {
  key: "TestCombat-AllItems-World-QuellerFocus-63842"
  value: {
-<<<<<<< HEAD
-  dps: 27608.72719
-  tps: 19602.19631
-=======
   dps: 27385.38515
   tps: 19443.62345
->>>>>>> 555cc6d2
  }
 }
 dps_results: {
  key: "TestCombat-AllItems-Za'brox'sLuckyTooth-63742"
  value: {
-<<<<<<< HEAD
-  dps: 27671.39981
-  tps: 19646.69387
-=======
   dps: 27304.54813
   tps: 19386.22917
->>>>>>> 555cc6d2
  }
 }
 dps_results: {
  key: "TestCombat-AllItems-Za'brox'sLuckyTooth-63745"
  value: {
-<<<<<<< HEAD
-  dps: 27671.39981
-  tps: 19646.69387
-=======
   dps: 27304.54813
   tps: 19386.22917
->>>>>>> 555cc6d2
  }
 }
 dps_results: {
  key: "TestCombat-Average-Default"
  value: {
-<<<<<<< HEAD
-  dps: 29329.60861
-  tps: 20824.02211
-=======
   dps: 29042.73498
   tps: 20620.34184
->>>>>>> 555cc6d2
  }
 }
 dps_results: {
  key: "TestCombat-Settings-Human-p1_combat_test-Combat-combat-FullBuffs-0.0yards-LongMultiTarget"
  value: {
-<<<<<<< HEAD
-  dps: 29009.00682
-  tps: 20596.39484
-=======
   dps: 28741.32101
   tps: 20406.33792
->>>>>>> 555cc6d2
  }
 }
 dps_results: {
  key: "TestCombat-Settings-Human-p1_combat_test-Combat-combat-FullBuffs-0.0yards-LongSingleTarget"
  value: {
-<<<<<<< HEAD
-  dps: 29346.66171
-  tps: 20836.12981
-=======
   dps: 29050.22796
   tps: 20625.66185
->>>>>>> 555cc6d2
  }
 }
 dps_results: {
  key: "TestCombat-Settings-Human-p1_combat_test-Combat-combat-FullBuffs-0.0yards-ShortSingleTarget"
  value: {
-<<<<<<< HEAD
-  dps: 35299.50706
-  tps: 25062.65001
-=======
   dps: 34894.46092
   tps: 24775.06725
->>>>>>> 555cc6d2
  }
 }
 dps_results: {
@@ -2264,37 +1349,22 @@
 dps_results: {
  key: "TestCombat-Settings-Human-p1_combat_test-MH Deadly OH Deadly-combat-FullBuffs-0.0yards-LongMultiTarget"
  value: {
-<<<<<<< HEAD
-  dps: 25229.21143
-  tps: 17912.74011
-=======
   dps: 25000.71761
   tps: 17750.5095
->>>>>>> 555cc6d2
  }
 }
 dps_results: {
  key: "TestCombat-Settings-Human-p1_combat_test-MH Deadly OH Deadly-combat-FullBuffs-0.0yards-LongSingleTarget"
  value: {
-<<<<<<< HEAD
-  dps: 25186.1292
-  tps: 17882.15173
-=======
   dps: 24941.14342
   tps: 17708.21183
->>>>>>> 555cc6d2
  }
 }
 dps_results: {
  key: "TestCombat-Settings-Human-p1_combat_test-MH Deadly OH Deadly-combat-FullBuffs-0.0yards-ShortSingleTarget"
  value: {
-<<<<<<< HEAD
-  dps: 30339.21755
-  tps: 21540.84446
-=======
   dps: 30042.22492
   tps: 21329.97969
->>>>>>> 555cc6d2
  }
 }
 dps_results: {
@@ -2321,37 +1391,22 @@
 dps_results: {
  key: "TestCombat-Settings-Human-p1_combat_test-MH Deadly OH Instant-combat-FullBuffs-0.0yards-LongMultiTarget"
  value: {
-<<<<<<< HEAD
-  dps: 28084.9649
-  tps: 19940.32508
-=======
   dps: 27810.15062
   tps: 19745.20694
->>>>>>> 555cc6d2
  }
 }
 dps_results: {
  key: "TestCombat-Settings-Human-p1_combat_test-MH Deadly OH Instant-combat-FullBuffs-0.0yards-LongSingleTarget"
  value: {
-<<<<<<< HEAD
-  dps: 28352.44676
-  tps: 20130.2372
-=======
   dps: 28084.06777
   tps: 19939.68812
->>>>>>> 555cc6d2
  }
 }
 dps_results: {
  key: "TestCombat-Settings-Human-p1_combat_test-MH Deadly OH Instant-combat-FullBuffs-0.0yards-ShortSingleTarget"
  value: {
-<<<<<<< HEAD
-  dps: 34047.17172
-  tps: 24173.49192
-=======
   dps: 33716.16309
   tps: 23938.47579
->>>>>>> 555cc6d2
  }
 }
 dps_results: {
@@ -2378,37 +1433,22 @@
 dps_results: {
  key: "TestCombat-Settings-Human-p1_combat_test-MH Instant OH Instant-combat-FullBuffs-0.0yards-LongMultiTarget"
  value: {
-<<<<<<< HEAD
-  dps: 25500.93105
-  tps: 18105.66105
-=======
   dps: 25320.20909
   tps: 17977.34845
->>>>>>> 555cc6d2
  }
 }
 dps_results: {
  key: "TestCombat-Settings-Human-p1_combat_test-MH Instant OH Instant-combat-FullBuffs-0.0yards-LongSingleTarget"
  value: {
-<<<<<<< HEAD
-  dps: 25781.87115
-  tps: 18305.12851
-=======
   dps: 25599.9338
   tps: 18175.953
->>>>>>> 555cc6d2
  }
 }
 dps_results: {
  key: "TestCombat-Settings-Human-p1_combat_test-MH Instant OH Instant-combat-FullBuffs-0.0yards-ShortSingleTarget"
  value: {
-<<<<<<< HEAD
-  dps: 31661.79451
-  tps: 22479.8741
-=======
   dps: 31398.12016
   tps: 22292.66532
->>>>>>> 555cc6d2
  }
 }
 dps_results: {
@@ -2435,37 +1475,22 @@
 dps_results: {
  key: "TestCombat-Settings-Orc-p1_combat_test-Combat-combat-FullBuffs-0.0yards-LongMultiTarget"
  value: {
-<<<<<<< HEAD
-  dps: 29269.86738
-  tps: 20781.60584
-=======
   dps: 29002.70124
   tps: 20591.91788
->>>>>>> 555cc6d2
  }
 }
 dps_results: {
  key: "TestCombat-Settings-Orc-p1_combat_test-Combat-combat-FullBuffs-0.0yards-LongSingleTarget"
  value: {
-<<<<<<< HEAD
-  dps: 29610.9894
-  tps: 21023.80248
-=======
   dps: 29315.0951
   tps: 20813.71752
->>>>>>> 555cc6d2
  }
 }
 dps_results: {
  key: "TestCombat-Settings-Orc-p1_combat_test-Combat-combat-FullBuffs-0.0yards-ShortSingleTarget"
  value: {
-<<<<<<< HEAD
-  dps: 35844.81506
-  tps: 25449.81869
-=======
   dps: 35439.55737
   tps: 25162.08573
->>>>>>> 555cc6d2
  }
 }
 dps_results: {
@@ -2492,37 +1517,22 @@
 dps_results: {
  key: "TestCombat-Settings-Orc-p1_combat_test-MH Deadly OH Deadly-combat-FullBuffs-0.0yards-LongMultiTarget"
  value: {
-<<<<<<< HEAD
-  dps: 25458.11892
-  tps: 18075.26443
-=======
   dps: 25228.95717
   tps: 17912.55959
->>>>>>> 555cc6d2
  }
 }
 dps_results: {
  key: "TestCombat-Settings-Orc-p1_combat_test-MH Deadly OH Deadly-combat-FullBuffs-0.0yards-LongSingleTarget"
  value: {
-<<<<<<< HEAD
-  dps: 25413.29241
-  tps: 18043.43761
-=======
   dps: 25167.5658
   tps: 17868.97172
->>>>>>> 555cc6d2
  }
 }
 dps_results: {
  key: "TestCombat-Settings-Orc-p1_combat_test-MH Deadly OH Deadly-combat-FullBuffs-0.0yards-ShortSingleTarget"
  value: {
-<<<<<<< HEAD
-  dps: 30811.66378
-  tps: 21876.28128
-=======
   dps: 30515.82719
   tps: 21666.2373
->>>>>>> 555cc6d2
  }
 }
 dps_results: {
@@ -2549,37 +1559,22 @@
 dps_results: {
  key: "TestCombat-Settings-Orc-p1_combat_test-MH Deadly OH Instant-combat-FullBuffs-0.0yards-LongMultiTarget"
  value: {
-<<<<<<< HEAD
-  dps: 28338.16222
-  tps: 20120.09518
-=======
   dps: 28064.31277
   tps: 19925.66206
->>>>>>> 555cc6d2
  }
 }
 dps_results: {
  key: "TestCombat-Settings-Orc-p1_combat_test-MH Deadly OH Instant-combat-FullBuffs-0.0yards-LongSingleTarget"
  value: {
-<<<<<<< HEAD
-  dps: 28608.20323
-  tps: 20311.8243
-=======
   dps: 28340.60686
   tps: 20121.83087
->>>>>>> 555cc6d2
  }
 }
 dps_results: {
  key: "TestCombat-Settings-Orc-p1_combat_test-MH Deadly OH Instant-combat-FullBuffs-0.0yards-ShortSingleTarget"
  value: {
-<<<<<<< HEAD
-  dps: 34574.58738
-  tps: 24547.95704
-=======
   dps: 34246.46133
   tps: 24314.98754
->>>>>>> 555cc6d2
  }
 }
 dps_results: {
@@ -2606,37 +1601,22 @@
 dps_results: {
  key: "TestCombat-Settings-Orc-p1_combat_test-MH Instant OH Instant-combat-FullBuffs-0.0yards-LongMultiTarget"
  value: {
-<<<<<<< HEAD
-  dps: 25733.09666
-  tps: 18270.49863
-=======
   dps: 25553.14634
   tps: 18142.7339
->>>>>>> 555cc6d2
  }
 }
 dps_results: {
  key: "TestCombat-Settings-Orc-p1_combat_test-MH Instant OH Instant-combat-FullBuffs-0.0yards-LongSingleTarget"
  value: {
-<<<<<<< HEAD
-  dps: 26017.06203
-  tps: 18472.11404
-=======
   dps: 25835.97967
   tps: 18343.54556
->>>>>>> 555cc6d2
  }
 }
 dps_results: {
  key: "TestCombat-Settings-Orc-p1_combat_test-MH Instant OH Instant-combat-FullBuffs-0.0yards-ShortSingleTarget"
  value: {
-<<<<<<< HEAD
-  dps: 32169.87311
-  tps: 22840.60991
-=======
   dps: 31907.94969
   tps: 22654.64428
->>>>>>> 555cc6d2
  }
 }
 dps_results: {
@@ -2663,12 +1643,7 @@
 dps_results: {
  key: "TestCombat-SwitchInFrontOfTarget-Default"
  value: {
-<<<<<<< HEAD
-  dps: 27874.9014
-  tps: 19791.17999
-=======
   dps: 27508.95543
   tps: 19531.35835
->>>>>>> 555cc6d2
  }
 }