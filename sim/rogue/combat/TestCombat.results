--- conflicted
+++ resolved
@@ -168,13 +168,8 @@
 dps_results: {
  key: "TestCombat-AllItems-BlessedRegaliaofUndeadCleansing"
  value: {
-<<<<<<< HEAD
-  dps: 20000.95412
-  tps: 14200.67742
-=======
-  dps: 19306.42171
-  tps: 13707.55941
->>>>>>> baaf3bb4
+  dps: 19266.60668
+  tps: 13679.29074
  }
 }
 dps_results: {
