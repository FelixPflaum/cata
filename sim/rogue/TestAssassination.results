--- conflicted
+++ resolved
@@ -339,25 +339,15 @@
 dps_results: {
  key: "TestAssassination-AllItems-ReignoftheDead-47316"
  value: {
-<<<<<<< HEAD
-  dps: 6986.14741
-  tps: 4960.16466
-=======
   dps: 7360.25811
   tps: 5225.78326
->>>>>>> 4ab195a9
  }
 }
 dps_results: {
  key: "TestAssassination-AllItems-ReignoftheDead-47477"
  value: {
-<<<<<<< HEAD
-  dps: 6986.14741
-  tps: 4960.16466
-=======
   dps: 7400.5616
   tps: 5254.39873
->>>>>>> 4ab195a9
  }
 }
 dps_results: {
