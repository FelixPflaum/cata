--- conflicted
+++ resolved
@@ -66,13 +66,8 @@
 dps_results: {
  key: "TestAssassination-AllItems-AustereEarthsiegeDiamond"
  value: {
-<<<<<<< HEAD
-  dps: 7265.4864786806
-  tps: 5158.4953998632
-=======
-  dps: 7218.8997456229
-  tps: 5125.4188193923
->>>>>>> ca43516b
+  dps: 7265.4864786806
+  tps: 5158.4953998632
  }
 }
 dps_results: {
@@ -99,13 +94,8 @@
 dps_results: {
  key: "TestAssassination-AllItems-BracingEarthsiegeDiamond"
  value: {
-<<<<<<< HEAD
   dps: 7265.4864786806
   tps: 5055.325491866
-=======
-  dps: 7218.8997456229
-  tps: 5022.9104430044
->>>>>>> ca43516b
  }
 }
 dps_results: {
@@ -181,25 +171,15 @@
 dps_results: {
  key: "TestAssassination-AllItems-EffulgentSkyflareDiamond"
  value: {
-<<<<<<< HEAD
-  dps: 7265.4864786806
-  tps: 5158.4953998632
-=======
-  dps: 7218.8997456229
-  tps: 5125.4188193923
->>>>>>> ca43516b
+  dps: 7265.4864786806
+  tps: 5158.4953998632
  }
 }
 dps_results: {
  key: "TestAssassination-AllItems-EmberSkyflareDiamond"
  value: {
-<<<<<<< HEAD
-  dps: 7265.4864786806
-  tps: 5158.4953998632
-=======
-  dps: 7218.8997456229
-  tps: 5125.4188193923
->>>>>>> ca43516b
+  dps: 7265.4864786806
+  tps: 5158.4953998632
  }
 }
 dps_results: {
@@ -219,13 +199,8 @@
 dps_results: {
  key: "TestAssassination-AllItems-EternalEarthsiegeDiamond"
  value: {
-<<<<<<< HEAD
-  dps: 7265.4864786806
-  tps: 5158.4953998632
-=======
-  dps: 7218.8997456229
-  tps: 5125.4188193923
->>>>>>> ca43516b
+  dps: 7265.4864786806
+  tps: 5158.4953998632
  }
 }
 dps_results: {
@@ -252,25 +227,15 @@
 dps_results: {
  key: "TestAssassination-AllItems-ForlornSkyflareDiamond"
  value: {
-<<<<<<< HEAD
-  dps: 7265.4864786806
-  tps: 5158.4953998632
-=======
-  dps: 7218.8997456229
-  tps: 5125.4188193923
->>>>>>> ca43516b
+  dps: 7265.4864786806
+  tps: 5158.4953998632
  }
 }
 dps_results: {
  key: "TestAssassination-AllItems-ForlornStarflareDiamond"
  value: {
-<<<<<<< HEAD
-  dps: 7265.4864786806
-  tps: 5158.4953998632
-=======
-  dps: 7218.8997456229
-  tps: 5125.4188193923
->>>>>>> ca43516b
+  dps: 7265.4864786806
+  tps: 5158.4953998632
  }
 }
 dps_results: {
@@ -332,13 +297,8 @@
 dps_results: {
  key: "TestAssassination-AllItems-InsightfulEarthsiegeDiamond"
  value: {
-<<<<<<< HEAD
-  dps: 7265.4864786806
-  tps: 5158.4953998632
-=======
-  dps: 7218.8997456229
-  tps: 5125.4188193923
->>>>>>> ca43516b
+  dps: 7265.4864786806
+  tps: 5158.4953998632
  }
 }
 dps_results: {
@@ -407,25 +367,15 @@
 dps_results: {
  key: "TestAssassination-AllItems-PowerfulEarthshatterDiamond"
  value: {
-<<<<<<< HEAD
-  dps: 7265.4864786806
-  tps: 5158.4953998632
-=======
-  dps: 7218.8997456229
-  tps: 5125.4188193923
->>>>>>> ca43516b
+  dps: 7265.4864786806
+  tps: 5158.4953998632
  }
 }
 dps_results: {
  key: "TestAssassination-AllItems-PowerfulEarthsiegeDiamond"
  value: {
-<<<<<<< HEAD
-  dps: 7265.4864786806
-  tps: 5158.4953998632
-=======
-  dps: 7218.8997456229
-  tps: 5125.4188193923
->>>>>>> ca43516b
+  dps: 7265.4864786806
+  tps: 5158.4953998632
  }
 }
 dps_results: {
@@ -466,13 +416,8 @@
 dps_results: {
  key: "TestAssassination-AllItems-RevitalizingSkyflareDiamond"
  value: {
-<<<<<<< HEAD
-  dps: 7265.4864786806
-  tps: 5158.4953998632
-=======
-  dps: 7218.8997456229
-  tps: 5125.4188193923
->>>>>>> ca43516b
+  dps: 7265.4864786806
+  tps: 5158.4953998632
  }
 }
 dps_results: {
@@ -611,49 +556,29 @@
 dps_results: {
  key: "TestAssassination-AllItems-TirelessSkyflareDiamond"
  value: {
-<<<<<<< HEAD
-  dps: 7265.4864786806
-  tps: 5158.4953998632
-=======
-  dps: 7218.8997456229
-  tps: 5125.4188193923
->>>>>>> ca43516b
+  dps: 7265.4864786806
+  tps: 5158.4953998632
  }
 }
 dps_results: {
  key: "TestAssassination-AllItems-TirelessStarflareDiamond"
  value: {
-<<<<<<< HEAD
-  dps: 7265.4864786806
-  tps: 5158.4953998632
-=======
-  dps: 7218.8997456229
-  tps: 5125.4188193923
->>>>>>> ca43516b
+  dps: 7265.4864786806
+  tps: 5158.4953998632
  }
 }
 dps_results: {
  key: "TestAssassination-AllItems-TrenchantEarthshatterDiamond"
  value: {
-<<<<<<< HEAD
-  dps: 7265.4864786806
-  tps: 5158.4953998632
-=======
-  dps: 7218.8997456229
-  tps: 5125.4188193923
->>>>>>> ca43516b
+  dps: 7265.4864786806
+  tps: 5158.4953998632
  }
 }
 dps_results: {
  key: "TestAssassination-AllItems-TrenchantEarthsiegeDiamond"
  value: {
-<<<<<<< HEAD
-  dps: 7265.4864786806
-  tps: 5158.4953998632
-=======
-  dps: 7218.8997456229
-  tps: 5125.4188193923
->>>>>>> ca43516b
+  dps: 7265.4864786806
+  tps: 5158.4953998632
  }
 }
 dps_results: {
@@ -701,13 +626,8 @@
 dps_results: {
  key: "TestAssassination-Settings-Human-P1 Assassination-Assassination-FullBuffs-LongMultiTarget"
  value: {
-<<<<<<< HEAD
-  dps: 27360.6472907441
-  tps: 19426.0595764283
-=======
-  dps: 29042.0918800505
-  tps: 20619.8852348359
->>>>>>> ca43516b
+  dps: 28872.5958901508
+  tps: 20499.5430820071
  }
 }
 dps_results: {
@@ -727,13 +647,8 @@
 dps_results: {
  key: "TestAssassination-Settings-Human-P1 Assassination-Assassination-NoBuffs-LongMultiTarget"
  value: {
-<<<<<<< HEAD
   dps: 15920.2542231177
   tps: 11303.3804984136
-=======
-  dps: 16021.822539097
-  tps: 11375.4940027589
->>>>>>> ca43516b
  }
 }
 dps_results: {
@@ -795,13 +710,8 @@
 dps_results: {
  key: "TestAssassination-Settings-Human-P1 Assassination-MH Instant OH Deadly-FullBuffs-LongMultiTarget"
  value: {
-<<<<<<< HEAD
-  dps: 27360.6472907441
-  tps: 19426.0595764283
-=======
-  dps: 29042.0918800505
-  tps: 20619.8852348359
->>>>>>> ca43516b
+  dps: 28872.5958901508
+  tps: 20499.5430820071
  }
 }
 dps_results: {
@@ -821,13 +731,8 @@
 dps_results: {
  key: "TestAssassination-Settings-Human-P1 Assassination-MH Instant OH Deadly-NoBuffs-LongMultiTarget"
  value: {
-<<<<<<< HEAD
   dps: 15920.2542231177
   tps: 11303.3804984136
-=======
-  dps: 16021.822539097
-  tps: 11375.4940027589
->>>>>>> ca43516b
  }
 }
 dps_results: {
@@ -847,13 +752,8 @@
 dps_results: {
  key: "TestAssassination-Settings-Human-P1 Assassination-MH Instant OH Instant-FullBuffs-LongMultiTarget"
  value: {
-<<<<<<< HEAD
-  dps: 21793.9412917572
-  tps: 15473.6983171476
-=======
-  dps: 23705.9428465276
-  tps: 16831.2194210347
->>>>>>> ca43516b
+  dps: 23702.3210216301
+  tps: 16828.6479253574
  }
 }
 dps_results: {
@@ -873,13 +773,8 @@
 dps_results: {
  key: "TestAssassination-Settings-Human-P1 Assassination-MH Instant OH Instant-NoBuffs-LongMultiTarget"
  value: {
-<<<<<<< HEAD
-  dps: 13925.8615027601
+  dps: 13925.8615027602
   tps: 9887.3616669597
-=======
-  dps: 13933.7733042315
-  tps: 9892.9790460044
->>>>>>> ca43516b
  }
 }
 dps_results: {
@@ -899,13 +794,8 @@
 dps_results: {
  key: "TestAssassination-Settings-Orc-P1 Assassination-Assassination-FullBuffs-LongMultiTarget"
  value: {
-<<<<<<< HEAD
-  dps: 27589.8077876956
-  tps: 19588.7635292639
-=======
-  dps: 28887.7939056357
-  tps: 20510.3336730014
->>>>>>> ca43516b
+  dps: 29111.1221997233
+  tps: 20668.8967618036
  }
 }
 dps_results: {
@@ -925,13 +815,8 @@
 dps_results: {
  key: "TestAssassination-Settings-Orc-P1 Assassination-Assassination-NoBuffs-LongMultiTarget"
  value: {
-<<<<<<< HEAD
-  dps: 16081.2332714526
-  tps: 11417.6756227313
-=======
-  dps: 16090.1964713129
-  tps: 11424.0394946322
->>>>>>> ca43516b
+  dps: 16081.1170074752
+  tps: 11417.5930753074
  }
 }
 dps_results: {
@@ -993,13 +878,8 @@
 dps_results: {
  key: "TestAssassination-Settings-Orc-P1 Assassination-MH Instant OH Deadly-FullBuffs-LongMultiTarget"
  value: {
-<<<<<<< HEAD
-  dps: 27589.8077876956
-  tps: 19588.7635292639
-=======
-  dps: 28887.7939056357
-  tps: 20510.3336730014
->>>>>>> ca43516b
+  dps: 29111.1221997233
+  tps: 20668.8967618036
  }
 }
 dps_results: {
@@ -1019,13 +899,8 @@
 dps_results: {
  key: "TestAssassination-Settings-Orc-P1 Assassination-MH Instant OH Deadly-NoBuffs-LongMultiTarget"
  value: {
-<<<<<<< HEAD
-  dps: 16081.2332714526
-  tps: 11417.6756227313
-=======
-  dps: 16090.1964713129
-  tps: 11424.0394946322
->>>>>>> ca43516b
+  dps: 16081.1170074752
+  tps: 11417.5930753074
  }
 }
 dps_results: {
@@ -1045,13 +920,8 @@
 dps_results: {
  key: "TestAssassination-Settings-Orc-P1 Assassination-MH Instant OH Instant-FullBuffs-LongMultiTarget"
  value: {
-<<<<<<< HEAD
-  dps: 21922.1069507912
-  tps: 15564.6959350617
-=======
-  dps: 23872.3334679144
-  tps: 16949.3567622194
->>>>>>> ca43516b
+  dps: 23847.2126464417
+  tps: 16931.5209789737
  }
 }
 dps_results: {
