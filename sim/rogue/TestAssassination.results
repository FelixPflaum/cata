--- conflicted
+++ resolved
@@ -52,822 +52,812 @@
 dps_results: {
  key: "TestAssassination-AllItems-AshtongueTalismanofLethality-32492"
  value: {
-  dps: 7125.84957
-  tps: 5059.35319
+  dps: 7179.55411
+  tps: 5097.48342
  }
 }
 dps_results: {
  key: "TestAssassination-AllItems-AustereEarthsiegeDiamond"
  value: {
-  dps: 7135.14799
-  tps: 5065.95507
+  dps: 7186.32552
+  tps: 5102.29112
  }
 }
 dps_results: {
  key: "TestAssassination-AllItems-Bandit'sInsignia-40371"
  value: {
-  dps: 7206.6514
-  tps: 5116.72249
+  dps: 7258.24175
+  tps: 5153.35164
  }
 }
 dps_results: {
  key: "TestAssassination-AllItems-BeamingEarthsiegeDiamond"
  value: {
-  dps: 7162.13665
-  tps: 5085.11702
+  dps: 7214.16976
+  tps: 5122.06053
  }
 }
 dps_results: {
  key: "TestAssassination-AllItems-BonescytheBattlegear"
  value: {
-  dps: 6225.35189
-  tps: 4419.99984
+  dps: 6273.21436
+  tps: 4453.9822
  }
 }
 dps_results: {
  key: "TestAssassination-AllItems-BracingEarthsiegeDiamond"
  value: {
-  dps: 7135.14799
-  tps: 4964.63597
+  dps: 7186.32552
+  tps: 5000.2453
  }
 }
 dps_results: {
  key: "TestAssassination-AllItems-ChaoticSkyflareDiamond"
  value: {
-  dps: 7276.89724
-  tps: 5166.59704
+  dps: 7330.31206
+  tps: 5204.52156
  }
 }
 dps_results: {
  key: "TestAssassination-AllItems-DarkmoonCard:Berserker!-42989"
  value: {
-  dps: 7109.53264
-  tps: 5047.76817
+  dps: 7162.8277
+  tps: 5085.60766
  }
 }
 dps_results: {
  key: "TestAssassination-AllItems-DarkmoonCard:Death-42990"
  value: {
-  dps: 7140.33986
-  tps: 5069.6413
+  dps: 7193.51766
+  tps: 5107.39754
  }
 }
 dps_results: {
  key: "TestAssassination-AllItems-DarkmoonCard:Greatness-42987"
  value: {
-  dps: 7231.00807
-  tps: 5134.01573
+  dps: 7282.94836
+  tps: 5170.89333
  }
 }
 dps_results: {
  key: "TestAssassination-AllItems-DarkmoonCard:Greatness-44254"
  value: {
-  dps: 7144.17643
-  tps: 5072.36527
+  dps: 7196.11672
+  tps: 5109.24287
  }
 }
 dps_results: {
  key: "TestAssassination-AllItems-Defender'sCode-40257"
  value: {
-  dps: 6989.87703
-  tps: 4962.81269
+  dps: 7041.46738
+  tps: 4999.44184
  }
 }
 dps_results: {
  key: "TestAssassination-AllItems-DestructiveSkyflareDiamond"
  value: {
-  dps: 7177.90562
-  tps: 5096.31299
+  dps: 7230.82861
+  tps: 5133.88832
  }
 }
 dps_results: {
  key: "TestAssassination-AllItems-EffulgentSkyflareDiamond"
  value: {
-  dps: 7135.14799
-  tps: 5065.95507
+  dps: 7186.32552
+  tps: 5102.29112
  }
 }
 dps_results: {
  key: "TestAssassination-AllItems-EmberSkyflareDiamond"
  value: {
-  dps: 7135.14799
-  tps: 5065.95507
+  dps: 7186.32552
+  tps: 5102.29112
  }
 }
 dps_results: {
  key: "TestAssassination-AllItems-EnigmaticSkyflareDiamond"
  value: {
-  dps: 7162.13665
-  tps: 5085.11702
+  dps: 7214.16976
+  tps: 5122.06053
  }
 }
 dps_results: {
  key: "TestAssassination-AllItems-EnigmaticStarflareDiamond"
  value: {
-  dps: 7167.84438
-  tps: 5089.16951
+  dps: 7220.53019
+  tps: 5126.57643
  }
 }
 dps_results: {
  key: "TestAssassination-AllItems-EternalEarthsiegeDiamond"
  value: {
-  dps: 7135.14799
-  tps: 5065.95507
+  dps: 7186.32552
+  tps: 5102.29112
  }
 }
 dps_results: {
  key: "TestAssassination-AllItems-ExtractofNecromanticPower-40373"
  value: {
-  dps: 7125.81456
-  tps: 5059.32834
+  dps: 7178.38781
+  tps: 5096.65535
  }
 }
 dps_results: {
  key: "TestAssassination-AllItems-EyeoftheBroodmother-45308"
  value: {
-  dps: 7102.77925
-  tps: 5042.97327
+  dps: 7155.78613
+  tps: 5080.60815
  }
 }
 dps_results: {
  key: "TestAssassination-AllItems-ForgeEmber-37660"
  value: {
-  dps: 7079.44035
-  tps: 5026.40265
+  dps: 7132.03563
+  tps: 5063.7453
  }
 }
 dps_results: {
  key: "TestAssassination-AllItems-ForlornSkyflareDiamond"
  value: {
-  dps: 7135.14799
-  tps: 5065.95507
+  dps: 7186.32552
+  tps: 5102.29112
  }
 }
 dps_results: {
  key: "TestAssassination-AllItems-ForlornStarflareDiamond"
  value: {
-  dps: 7135.14799
-  tps: 5065.95507
+  dps: 7186.32552
+  tps: 5102.29112
  }
 }
 dps_results: {
  key: "TestAssassination-AllItems-FuryoftheFiveFlights-40431"
  value: {
-  dps: 7265.85719
-  tps: 5158.75861
+  dps: 7317.44754
+  tps: 5195.38776
  }
 }
 dps_results: {
  key: "TestAssassination-AllItems-FuturesightRune-38763"
  value: {
-  dps: 6989.87703
-  tps: 4962.81269
+  dps: 7041.46738
+  tps: 4999.44184
  }
 }
 dps_results: {
  key: "TestAssassination-AllItems-Gladiator'sVestments"
  value: {
-  dps: 7064.25212
-  tps: 5015.61901
+  dps: 7115.16104
+  tps: 5051.76434
  }
 }
 dps_results: {
  key: "TestAssassination-AllItems-IllustrationoftheDragonSoul-40432"
  value: {
-  dps: 6989.87703
-  tps: 4962.81269
+  dps: 7041.46738
+  tps: 4999.44184
  }
 }
 dps_results: {
  key: "TestAssassination-AllItems-ImpassiveSkyflareDiamond"
  value: {
-  dps: 7162.13665
-  tps: 5085.11702
+  dps: 7214.16976
+  tps: 5122.06053
  }
 }
 dps_results: {
  key: "TestAssassination-AllItems-ImpassiveStarflareDiamond"
  value: {
-  dps: 7167.84438
-  tps: 5089.16951
+  dps: 7220.53019
+  tps: 5126.57643
  }
 }
 dps_results: {
  key: "TestAssassination-AllItems-IncisorFragment-37723"
  value: {
-  dps: 7172.78142
-  tps: 5092.67481
+  dps: 7225.46251
+  tps: 5130.07838
  }
 }
 dps_results: {
  key: "TestAssassination-AllItems-InsightfulEarthsiegeDiamond"
  value: {
-  dps: 7135.14799
-  tps: 5065.95507
+  dps: 7186.32552
+  tps: 5102.29112
  }
 }
 dps_results: {
  key: "TestAssassination-AllItems-InvigoratingEarthsiegeDiamond"
  value: {
-  dps: 7171.59168
-  tps: 5091.83009
+  dps: 7222.76921
+  tps: 5128.16614
  }
 }
 dps_results: {
  key: "TestAssassination-AllItems-Lavanthor'sTalisman-37872"
  value: {
-  dps: 6989.87703
-  tps: 4962.81269
+  dps: 7041.46738
+  tps: 4999.44184
  }
 }
 dps_results: {
  key: "TestAssassination-AllItems-MajesticDragonFigurine-40430"
  value: {
-  dps: 6989.87703
-  tps: 4962.81269
+  dps: 7041.46738
+  tps: 4999.44184
  }
 }
 dps_results: {
  key: "TestAssassination-AllItems-MeteoriteWhetstone-37390"
  value: {
-  dps: 7212.76631
-  tps: 5121.06408
+  dps: 7265.71727
+  tps: 5158.65926
  }
 }
 dps_results: {
  key: "TestAssassination-AllItems-OfferingofSacrifice-37638"
  value: {
-  dps: 6989.87703
-  tps: 4962.81269
+  dps: 7041.46738
+  tps: 4999.44184
  }
 }
 dps_results: {
  key: "TestAssassination-AllItems-PersistentEarthshatterDiamond"
  value: {
-  dps: 7164.65002
-  tps: 5086.90151
+  dps: 7215.82756
+  tps: 5123.23757
  }
 }
 dps_results: {
  key: "TestAssassination-AllItems-PersistentEarthsiegeDiamond"
  value: {
-  dps: 7171.59168
-  tps: 5091.83009
+  dps: 7222.76921
+  tps: 5128.16614
  }
 }
 dps_results: {
  key: "TestAssassination-AllItems-PowerfulEarthshatterDiamond"
  value: {
-  dps: 7135.14799
-  tps: 5065.95507
+  dps: 7186.32552
+  tps: 5102.29112
  }
 }
 dps_results: {
  key: "TestAssassination-AllItems-PowerfulEarthsiegeDiamond"
  value: {
-  dps: 7135.14799
-  tps: 5065.95507
+  dps: 7186.32552
+  tps: 5102.29112
  }
 }
 dps_results: {
  key: "TestAssassination-AllItems-PurifiedShardoftheGods"
  value: {
-  dps: 6989.87703
-  tps: 4962.81269
+  dps: 7041.46738
+  tps: 4999.44184
  }
 }
 dps_results: {
  key: "TestAssassination-AllItems-ReignoftheDead-47316"
  value: {
-<<<<<<< HEAD
-  dps: 7308.66776
-  tps: 5189.15411
-=======
-  dps: 7041.46738
-  tps: 4999.44184
->>>>>>> 2e60224e
+  dps: 7041.46738
+  tps: 4999.44184
  }
 }
 dps_results: {
  key: "TestAssassination-AllItems-ReignoftheDead-47477"
  value: {
-<<<<<<< HEAD
-  dps: 7348.97124
-  tps: 5217.76958
-=======
-  dps: 7041.46738
-  tps: 4999.44184
->>>>>>> 2e60224e
+  dps: 7041.46738
+  tps: 4999.44184
  }
 }
 dps_results: {
  key: "TestAssassination-AllItems-RelentlessEarthsiegeDiamond"
  value: {
-  dps: 7325.10211
-  tps: 5200.8225
+  dps: 7378.86717
+  tps: 5238.99569
  }
 }
 dps_results: {
  key: "TestAssassination-AllItems-RevitalizingSkyflareDiamond"
  value: {
-  dps: 7135.14799
-  tps: 5065.95507
+  dps: 7186.32552
+  tps: 5102.29112
  }
 }
 dps_results: {
  key: "TestAssassination-AllItems-RuneofRepulsion-40372"
  value: {
-  dps: 6989.87703
-  tps: 4962.81269
+  dps: 7041.46738
+  tps: 4999.44184
  }
 }
 dps_results: {
  key: "TestAssassination-AllItems-SealofthePantheon-36993"
  value: {
-  dps: 6989.87703
-  tps: 4962.81269
+  dps: 7041.46738
+  tps: 4999.44184
  }
 }
 dps_results: {
  key: "TestAssassination-AllItems-Shadowblade'sBattlegear"
  value: {
-  dps: 7559.2548
-  tps: 5367.07091
+  dps: 7616.46148
+  tps: 5407.68765
  }
 }
 dps_results: {
  key: "TestAssassination-AllItems-ShinyShardoftheGods"
  value: {
-  dps: 6989.87703
-  tps: 4962.81269
+  dps: 7041.46738
+  tps: 4999.44184
  }
 }
 dps_results: {
  key: "TestAssassination-AllItems-Sindragosa'sFlawlessFang-50361"
  value: {
-  dps: 6989.87703
-  tps: 4962.81269
+  dps: 7041.46738
+  tps: 4999.44184
  }
 }
 dps_results: {
  key: "TestAssassination-AllItems-Slayer'sArmor"
  value: {
-  dps: 5277.88765
-  tps: 3747.30023
+  dps: 5320.00633
+  tps: 3777.2045
  }
 }
 dps_results: {
  key: "TestAssassination-AllItems-SparkofLife-37657"
  value: {
-  dps: 7102.08317
-  tps: 5042.47905
+  dps: 7153.40875
+  tps: 5078.92021
  }
 }
 dps_results: {
  key: "TestAssassination-AllItems-StormshroudArmor"
  value: {
-  dps: 5593.74974
-  tps: 3968.95528
+  dps: 5643.67346
+  tps: 4004.40112
  }
 }
 dps_results: {
  key: "TestAssassination-AllItems-SwiftSkyflareDiamond"
  value: {
-  dps: 7171.59168
-  tps: 5091.83009
+  dps: 7222.76921
+  tps: 5128.16614
  }
 }
 dps_results: {
  key: "TestAssassination-AllItems-SwiftStarflareDiamond"
  value: {
-  dps: 7164.65002
-  tps: 5086.90151
+  dps: 7215.82756
+  tps: 5123.23757
  }
 }
 dps_results: {
  key: "TestAssassination-AllItems-SwiftWindfireDiamond"
  value: {
-  dps: 7152.50212
-  tps: 5078.27651
+  dps: 7203.67966
+  tps: 5114.61256
  }
 }
 dps_results: {
  key: "TestAssassination-AllItems-TerrorbladeBattlegear"
  value: {
-  dps: 6518.75971
-  tps: 4628.31939
+  dps: 6566.03944
+  tps: 4661.888
  }
 }
 dps_results: {
  key: "TestAssassination-AllItems-TheFistsofFury"
  value: {
-  dps: 6050.53449
-  tps: 4295.87949
+  dps: 6102.14543
+  tps: 4332.52326
  }
 }
 dps_results: {
  key: "TestAssassination-AllItems-ThunderingSkyflareDiamond"
  value: {
-  dps: 7199.49036
-  tps: 5111.63815
+  dps: 7251.96433
+  tps: 5148.89467
  }
 }
 dps_results: {
  key: "TestAssassination-AllItems-TinyAbominationinaJar-50351"
  value: {
-  dps: 7345.30127
-  tps: 5215.1639
+  dps: 7398.17016
+  tps: 5252.70082
  }
 }
 dps_results: {
  key: "TestAssassination-AllItems-TinyAbominationinaJar-50706"
  value: {
-  dps: 7366.47905
-  tps: 5230.20013
+  dps: 7419.15581
+  tps: 5267.60062
  }
 }
 dps_results: {
  key: "TestAssassination-AllItems-TirelessSkyflareDiamond"
  value: {
-  dps: 7135.14799
-  tps: 5065.95507
+  dps: 7186.32552
+  tps: 5102.29112
  }
 }
 dps_results: {
  key: "TestAssassination-AllItems-TirelessStarflareDiamond"
  value: {
-  dps: 7135.14799
-  tps: 5065.95507
+  dps: 7186.32552
+  tps: 5102.29112
  }
 }
 dps_results: {
  key: "TestAssassination-AllItems-TrenchantEarthshatterDiamond"
  value: {
-  dps: 7135.14799
-  tps: 5065.95507
+  dps: 7186.32552
+  tps: 5102.29112
  }
 }
 dps_results: {
  key: "TestAssassination-AllItems-TrenchantEarthsiegeDiamond"
  value: {
-  dps: 7135.14799
-  tps: 5065.95507
+  dps: 7186.32552
+  tps: 5102.29112
  }
 }
 dps_results: {
  key: "TestAssassination-AllItems-VanCleef'sBattlegear"
  value: {
-  dps: 6910.37181
-  tps: 4906.36399
+  dps: 6963.28344
+  tps: 4943.93124
  }
 }
 dps_results: {
  key: "TestAssassination-Average-Default"
  value: {
-  dps: 7243.63952
-  tps: 5142.98406
+  dps: 7296.65715
+  tps: 5180.62658
  }
 }
 dps_results: {
  key: "TestAssassination-Settings-Human-P1 Assassination-Assassination-FullBuffs-LongMultiTarget"
  value: {
-  dps: 26065.319
-  tps: 18506.37649
+  dps: 26067.00569
+  tps: 18507.57404
  }
 }
 dps_results: {
  key: "TestAssassination-Settings-Human-P1 Assassination-Assassination-FullBuffs-LongSingleTarget"
  value: {
-  dps: 7325.10211
-  tps: 5200.8225
+  dps: 7378.86717
+  tps: 5238.99569
  }
 }
 dps_results: {
  key: "TestAssassination-Settings-Human-P1 Assassination-Assassination-FullBuffs-ShortSingleTarget"
  value: {
-  dps: 8280.46792
-  tps: 5879.13222
+  dps: 8341.97129
+  tps: 5922.79962
  }
 }
 dps_results: {
  key: "TestAssassination-Settings-Human-P1 Assassination-Assassination-NoBuffs-LongMultiTarget"
  value: {
-  dps: 15276.06015
-  tps: 10846.00271
+  dps: 15277.54622
+  tps: 10847.05782
  }
 }
 dps_results: {
  key: "TestAssassination-Settings-Human-P1 Assassination-Assassination-NoBuffs-LongSingleTarget"
  value: {
-  dps: 3705.25653
-  tps: 2630.73214
+  dps: 3743.65213
+  tps: 2657.99301
  }
 }
 dps_results: {
  key: "TestAssassination-Settings-Human-P1 Assassination-Assassination-NoBuffs-ShortSingleTarget"
  value: {
-  dps: 3689.71871
-  tps: 2619.70029
+  dps: 3733.16769
+  tps: 2650.54906
  }
 }
 dps_results: {
  key: "TestAssassination-Settings-Human-P1 Assassination-MH Deadly OH Deadly-FullBuffs-LongMultiTarget"
  value: {
-  dps: 15870.72186
-  tps: 11268.21252
+  dps: 15872.25513
+  tps: 11269.30115
  }
 }
 dps_results: {
  key: "TestAssassination-Settings-Human-P1 Assassination-MH Deadly OH Deadly-FullBuffs-LongSingleTarget"
  value: {
-  dps: 4494.269
-  tps: 3190.93099
+  dps: 4538.88797
+  tps: 3222.61046
  }
 }
 dps_results: {
  key: "TestAssassination-Settings-Human-P1 Assassination-MH Deadly OH Deadly-FullBuffs-ShortSingleTarget"
  value: {
-  dps: 5325.98792
-  tps: 3781.45143
+  dps: 5376.31274
+  tps: 3817.18204
  }
 }
 dps_results: {
  key: "TestAssassination-Settings-Human-P1 Assassination-MH Deadly OH Deadly-NoBuffs-LongMultiTarget"
  value: {
-  dps: 9005.33529
-  tps: 6393.78806
+  dps: 9006.59082
+  tps: 6394.67948
  }
 }
 dps_results: {
  key: "TestAssassination-Settings-Human-P1 Assassination-MH Deadly OH Deadly-NoBuffs-LongSingleTarget"
  value: {
-  dps: 2126.47455
-  tps: 1509.79693
+  dps: 2157.23231
+  tps: 1531.63494
  }
 }
 dps_results: {
  key: "TestAssassination-Settings-Human-P1 Assassination-MH Deadly OH Deadly-NoBuffs-ShortSingleTarget"
  value: {
-  dps: 2190.99455
-  tps: 1555.60613
+  dps: 2225.45413
+  tps: 1580.07243
  }
 }
 dps_results: {
  key: "TestAssassination-Settings-Human-P1 Assassination-MH Instant OH Deadly-FullBuffs-LongMultiTarget"
  value: {
-  dps: 26065.319
-  tps: 18506.37649
+  dps: 26067.00569
+  tps: 18507.57404
  }
 }
 dps_results: {
  key: "TestAssassination-Settings-Human-P1 Assassination-MH Instant OH Deadly-FullBuffs-LongSingleTarget"
  value: {
-  dps: 7325.10211
-  tps: 5200.8225
+  dps: 7378.86717
+  tps: 5238.99569
  }
 }
 dps_results: {
  key: "TestAssassination-Settings-Human-P1 Assassination-MH Instant OH Deadly-FullBuffs-ShortSingleTarget"
  value: {
-  dps: 8280.46792
-  tps: 5879.13222
+  dps: 8341.97129
+  tps: 5922.79962
  }
 }
 dps_results: {
  key: "TestAssassination-Settings-Human-P1 Assassination-MH Instant OH Deadly-NoBuffs-LongMultiTarget"
  value: {
-  dps: 15276.06015
-  tps: 10846.00271
+  dps: 15277.54622
+  tps: 10847.05782
  }
 }
 dps_results: {
  key: "TestAssassination-Settings-Human-P1 Assassination-MH Instant OH Deadly-NoBuffs-LongSingleTarget"
  value: {
-  dps: 3705.25653
-  tps: 2630.73214
+  dps: 3743.65213
+  tps: 2657.99301
  }
 }
 dps_results: {
  key: "TestAssassination-Settings-Human-P1 Assassination-MH Instant OH Deadly-NoBuffs-ShortSingleTarget"
  value: {
-  dps: 3689.71871
-  tps: 2619.70029
+  dps: 3733.16769
+  tps: 2650.54906
  }
 }
 dps_results: {
  key: "TestAssassination-Settings-Human-P1 Assassination-MH Instant OH Instant-FullBuffs-LongMultiTarget"
  value: {
-  dps: 20129.96483
-  tps: 14292.27503
+  dps: 20131.64263
+  tps: 14293.46627
  }
 }
 dps_results: {
  key: "TestAssassination-Settings-Human-P1 Assassination-MH Instant OH Instant-FullBuffs-LongSingleTarget"
  value: {
-  dps: 4725.1286
-  tps: 3354.84131
+  dps: 4779.03701
+  tps: 3393.11628
  }
 }
 dps_results: {
  key: "TestAssassination-Settings-Human-P1 Assassination-MH Instant OH Instant-FullBuffs-ShortSingleTarget"
  value: {
-  dps: 5356.56196
-  tps: 3803.15899
+  dps: 5418.11795
+  tps: 3846.86374
  }
 }
 dps_results: {
  key: "TestAssassination-Settings-Human-P1 Assassination-MH Instant OH Instant-NoBuffs-LongMultiTarget"
  value: {
-  dps: 12950.66682
-  tps: 9194.97344
+  dps: 12952.02881
+  tps: 9195.94046
  }
 }
 dps_results: {
  key: "TestAssassination-Settings-Human-P1 Assassination-MH Instant OH Instant-NoBuffs-LongSingleTarget"
  value: {
-  dps: 2429.58335
-  tps: 1725.00418
+  dps: 2467.78067
+  tps: 1752.12428
  }
 }
 dps_results: {
  key: "TestAssassination-Settings-Human-P1 Assassination-MH Instant OH Instant-NoBuffs-ShortSingleTarget"
  value: {
-  dps: 2466.57551
-  tps: 1751.26861
+  dps: 2510.06158
+  tps: 1782.14372
  }
 }
 dps_results: {
  key: "TestAssassination-Settings-Orc-P1 Assassination-Assassination-FullBuffs-LongMultiTarget"
  value: {
-  dps: 26216.02168
-  tps: 18613.37539
+  dps: 26217.71688
+  tps: 18614.57899
  }
 }
 dps_results: {
  key: "TestAssassination-Settings-Orc-P1 Assassination-Assassination-FullBuffs-LongSingleTarget"
  value: {
-  dps: 7355.41613
-  tps: 5222.34545
+  dps: 7409.14435
+  tps: 5260.49249
  }
 }
 dps_results: {
  key: "TestAssassination-Settings-Orc-P1 Assassination-Assassination-FullBuffs-ShortSingleTarget"
  value: {
-  dps: 8379.34814
-  tps: 5949.33718
+  dps: 8440.85151
+  tps: 5993.00457
  }
 }
 dps_results: {
  key: "TestAssassination-Settings-Orc-P1 Assassination-Assassination-NoBuffs-LongMultiTarget"
  value: {
-  dps: 15302.15043
-  tps: 10864.52681
+  dps: 15303.68517
+  tps: 10865.61647
  }
 }
 dps_results: {
  key: "TestAssassination-Settings-Orc-P1 Assassination-Assassination-NoBuffs-LongSingleTarget"
  value: {
-  dps: 3729.17402
-  tps: 2647.71355
+  dps: 3767.93617
+  tps: 2675.23468
  }
 }
 dps_results: {
  key: "TestAssassination-Settings-Orc-P1 Assassination-Assassination-NoBuffs-ShortSingleTarget"
  value: {
-  dps: 3747.12966
-  tps: 2660.46206
+  dps: 3790.87945
+  tps: 2691.52441
  }
 }
 dps_results: {
  key: "TestAssassination-Settings-Orc-P1 Assassination-MH Deadly OH Deadly-FullBuffs-LongMultiTarget"
  value: {
-  dps: 15947.28992
-  tps: 11322.57585
+  dps: 15948.84943
+  tps: 11323.68309
  }
 }
 dps_results: {
  key: "TestAssassination-Settings-Orc-P1 Assassination-MH Deadly OH Deadly-FullBuffs-LongSingleTarget"
  value: {
-  dps: 4511.74785
-  tps: 3203.34097
+  dps: 4556.36682
+  tps: 3235.02044
  }
 }
 dps_results: {
  key: "TestAssassination-Settings-Orc-P1 Assassination-MH Deadly OH Deadly-FullBuffs-ShortSingleTarget"
  value: {
-  dps: 5389.98442
-  tps: 3826.88894
+  dps: 5440.30924
+  tps: 3862.61956
  }
 }
 dps_results: {
  key: "TestAssassination-Settings-Orc-P1 Assassination-MH Deadly OH Deadly-NoBuffs-LongMultiTarget"
  value: {
-  dps: 9041.06798
-  tps: 6419.15827
+  dps: 9042.42193
+  tps: 6420.11957
  }
 }
 dps_results: {
  key: "TestAssassination-Settings-Orc-P1 Assassination-MH Deadly OH Deadly-NoBuffs-LongSingleTarget"
  value: {
-  dps: 2140.21882
-  tps: 1519.55536
+  dps: 2170.88612
+  tps: 1541.32914
  }
 }
 dps_results: {
  key: "TestAssassination-Settings-Orc-P1 Assassination-MH Deadly OH Deadly-NoBuffs-ShortSingleTarget"
  value: {
-  dps: 2224.64154
-  tps: 1579.49549
+  dps: 2259.10111
+  tps: 1603.96179
  }
 }
 dps_results: {
  key: "TestAssassination-Settings-Orc-P1 Assassination-MH Instant OH Deadly-FullBuffs-LongMultiTarget"
  value: {
-  dps: 26216.02168
-  tps: 18613.37539
+  dps: 26217.71688
+  tps: 18614.57899
  }
 }
 dps_results: {
  key: "TestAssassination-Settings-Orc-P1 Assassination-MH Instant OH Deadly-FullBuffs-LongSingleTarget"
  value: {
-  dps: 7355.41613
-  tps: 5222.34545
+  dps: 7409.14435
+  tps: 5260.49249
  }
 }
 dps_results: {
  key: "TestAssassination-Settings-Orc-P1 Assassination-MH Instant OH Deadly-FullBuffs-ShortSingleTarget"
  value: {
-  dps: 8379.34814
-  tps: 5949.33718
+  dps: 8440.85151
+  tps: 5993.00457
  }
 }
 dps_results: {
  key: "TestAssassination-Settings-Orc-P1 Assassination-MH Instant OH Deadly-NoBuffs-LongMultiTarget"
  value: {
-  dps: 15302.15043
-  tps: 10864.52681
+  dps: 15303.68517
+  tps: 10865.61647
  }
 }
 dps_results: {
  key: "TestAssassination-Settings-Orc-P1 Assassination-MH Instant OH Deadly-NoBuffs-LongSingleTarget"
  value: {
-  dps: 3729.17402
-  tps: 2647.71355
+  dps: 3767.93617
+  tps: 2675.23468
  }
 }
 dps_results: {
  key: "TestAssassination-Settings-Orc-P1 Assassination-MH Instant OH Deadly-NoBuffs-ShortSingleTarget"
  value: {
-  dps: 3747.12966
-  tps: 2660.46206
+  dps: 3790.87945
+  tps: 2691.52441
  }
 }
 dps_results: {
  key: "TestAssassination-Settings-Orc-P1 Assassination-MH Instant OH Instant-FullBuffs-LongMultiTarget"
  value: {
-  dps: 20214.28442
-  tps: 14352.14194
+  dps: 20215.98849
+  tps: 14353.35183
  }
 }
 dps_results: {
  key: "TestAssassination-Settings-Orc-P1 Assassination-MH Instant OH Instant-FullBuffs-LongSingleTarget"
  value: {
-  dps: 4749.60119
-  tps: 3372.21684
+  dps: 4803.48648
+  tps: 3410.4754
  }
 }
 dps_results: {
  key: "TestAssassination-Settings-Orc-P1 Assassination-MH Instant OH Instant-FullBuffs-ShortSingleTarget"
  value: {
-  dps: 5419.08343
-  tps: 3847.54923
+  dps: 5480.63941
+  tps: 3891.25398
  }
 }
 dps_results: {
  key: "TestAssassination-Settings-Orc-P1 Assassination-MH Instant OH Instant-NoBuffs-LongMultiTarget"
  value: {
-  dps: 13015.05579
-  tps: 9240.68961
+  dps: 13016.45802
+  tps: 9241.68519
  }
 }
 dps_results: {
  key: "TestAssassination-Settings-Orc-P1 Assassination-MH Instant OH Instant-NoBuffs-LongSingleTarget"
  value: {
-  dps: 2449.0615
-  tps: 1738.83367
+  dps: 2488.18842
+  tps: 1766.61378
  }
 }
 dps_results: {
  key: "TestAssassination-Settings-Orc-P1 Assassination-MH Instant OH Instant-NoBuffs-ShortSingleTarget"
  value: {
-  dps: 2520.52965
-  tps: 1789.57605
+  dps: 2564.20764
+  tps: 1820.58743
  }
 }
 dps_results: {
  key: "TestAssassination-SwitchInFrontOfTarget-Default"
  value: {
-  dps: 6778.29406
-  tps: 4812.58878
+  dps: 6826.77123
+  tps: 4847.00757
  }
 }