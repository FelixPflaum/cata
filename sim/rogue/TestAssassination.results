--- conflicted
+++ resolved
@@ -395,25 +395,15 @@
 dps_results: {
  key: "TestAssassination-AllItems-ReignoftheDead-47316"
  value: {
-<<<<<<< HEAD
-  dps: 6970.738444527
-  tps: 4949.2242956142
-=======
-  dps: 7309.09479
-  tps: 5189.4573
->>>>>>> 657a93b8
+  dps: 6986.14741
+  tps: 4960.16466
  }
 }
 dps_results: {
  key: "TestAssassination-AllItems-ReignoftheDead-47477"
  value: {
-<<<<<<< HEAD
-  dps: 6970.738444527
-  tps: 4949.2242956142
-=======
-  dps: 7348.87414
-  tps: 5217.70064
->>>>>>> 657a93b8
+  dps: 6986.14741
+  tps: 4960.16466
  }
 }
 dps_results: {
