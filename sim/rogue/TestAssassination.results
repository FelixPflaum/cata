character_stats_results: {
 key: "TestAssassination-CharacterStats-Default"
 value: {
  final_stats: 396
  final_stats: 1519.1
  final_stats: 1426.15
  final_stats: 182.6
  final_stats: 232.265
  final_stats: 280
  final_stats: 109
  final_stats: 437.16
  final_stats: 877.777
  final_stats: 221
  final_stats: 0
  final_stats: 5657.41
  final_stats: 469.95
  final_stats: 1946.07482
  final_stats: 221
  final_stats: 94
  final_stats: 215
  final_stats: 0
  final_stats: 0
  final_stats: 0
  final_stats: 9412.7
  final_stats: 3396.8
  final_stats: 0
  final_stats: 0
  final_stats: 0
  final_stats: 0
  final_stats: 0
  final_stats: 0
  final_stats: 17785.5
  final_stats: 75
  final_stats: 75
  final_stats: 75
  final_stats: 75
  final_stats: 130
  final_stats: 0
  final_stats: 0
  final_stats: 0
  final_stats: 0
  final_stats: 0
 }
}
dps_results: {
 key: "TestAssassination-AllItems-AshtongueTalismanofLethality-32492"
 value: {
  dps: 7120.79232
  tps: 5055.76254
 }
}
dps_results: {
 key: "TestAssassination-AllItems-AustereEarthsiegeDiamond"
 value: {
  dps: 7196.89865
  tps: 5109.79804
 }
}
dps_results: {
 key: "TestAssassination-AllItems-Bandit'sInsignia-40371"
 value: {
  dps: 7235.12007
  tps: 5136.93525
 }
}
dps_results: {
 key: "TestAssassination-AllItems-BeamingEarthsiegeDiamond"
 value: {
  dps: 7199.12944
  tps: 5111.38191
 }
}
dps_results: {
 key: "TestAssassination-AllItems-BlessedRegaliaofUndeadCleansing"
 value: {
  dps: 5414.06382
  tps: 3843.98531
 }
}
dps_results: {
 key: "TestAssassination-AllItems-BonescytheBattlegear"
 value: {
  dps: 6275.27982
  tps: 4455.44867
 }
}
dps_results: {
 key: "TestAssassination-AllItems-BracingEarthsiegeDiamond"
 value: {
  dps: 7196.89865
  tps: 5007.60208
 }
}
dps_results: {
 key: "TestAssassination-AllItems-ChaoticSkyflareDiamond"
 value: {
  dps: 7315.24998
  tps: 5193.82749
 }
}
dps_results: {
 key: "TestAssassination-AllItems-DarkmoonCard:Berserker!-42989"
 value: {
  dps: 7161.76189
  tps: 5084.85094
 }
}
dps_results: {
 key: "TestAssassination-AllItems-DarkmoonCard:Death-42990"
 value: {
  dps: 7193.74174
  tps: 5107.55664
 }
}
dps_results: {
 key: "TestAssassination-AllItems-DarkmoonCard:Greatness-42987"
 value: {
  dps: 7256.6654
  tps: 5152.23243
 }
}
dps_results: {
 key: "TestAssassination-AllItems-DarkmoonCard:Greatness-44254"
 value: {
  dps: 7170.24111
  tps: 5090.87119
 }
}
dps_results: {
 key: "TestAssassination-AllItems-DeathKnight'sAnguish-38212"
 value: {
  dps: 7126.22537
  tps: 5059.62001
 }
}
dps_results: {
 key: "TestAssassination-AllItems-Defender'sCode-40257"
 value: {
  dps: 7009.91432
  tps: 4977.03917
 }
}
dps_results: {
 key: "TestAssassination-AllItems-DestructiveSkyflareDiamond"
 value: {
  dps: 7189.89564
  tps: 5104.8259
 }
}
dps_results: {
 key: "TestAssassination-AllItems-EffulgentSkyflareDiamond"
 value: {
  dps: 7196.89865
  tps: 5109.79804
 }
}
dps_results: {
 key: "TestAssassination-AllItems-EmberSkyflareDiamond"
 value: {
  dps: 7196.89865
  tps: 5109.79804
 }
}
dps_results: {
 key: "TestAssassination-AllItems-EnigmaticSkyflareDiamond"
 value: {
  dps: 7199.12944
  tps: 5111.38191
 }
}
dps_results: {
 key: "TestAssassination-AllItems-EnigmaticStarflareDiamond"
 value: {
  dps: 7186.04936
  tps: 5102.09504
 }
}
dps_results: {
 key: "TestAssassination-AllItems-EternalEarthsiegeDiamond"
 value: {
  dps: 7196.89865
  tps: 5109.79804
 }
}
dps_results: {
 key: "TestAssassination-AllItems-ExtractofNecromanticPower-40373"
 value: {
  dps: 7126.77123
  tps: 5060.00758
 }
}
dps_results: {
 key: "TestAssassination-AllItems-EyeoftheBroodmother-45308"
 value: {
  dps: 7106.13301
  tps: 5045.35443
 }
}
dps_results: {
 key: "TestAssassination-AllItems-ForgeEmber-37660"
 value: {
  dps: 7095.28777
  tps: 5037.65431
 }
}
dps_results: {
 key: "TestAssassination-AllItems-ForlornSkyflareDiamond"
 value: {
  dps: 7196.89865
  tps: 5109.79804
 }
}
dps_results: {
 key: "TestAssassination-AllItems-ForlornStarflareDiamond"
 value: {
  dps: 7196.89865
  tps: 5109.79804
 }
}
dps_results: {
 key: "TestAssassination-AllItems-FuryoftheFiveFlights-40431"
 value: {
  dps: 7284.44498
  tps: 5171.95594
 }
}
dps_results: {
 key: "TestAssassination-AllItems-FuturesightRune-38763"
 value: {
  dps: 7009.91432
  tps: 4977.03917
 }
}
dps_results: {
 key: "TestAssassination-AllItems-Gladiator'sVestments"
 value: {
  dps: 7025.39051
  tps: 4988.02727
 }
}
dps_results: {
 key: "TestAssassination-AllItems-IllustrationoftheDragonSoul-40432"
 value: {
  dps: 7009.91432
  tps: 4977.03917
 }
}
dps_results: {
 key: "TestAssassination-AllItems-ImpassiveSkyflareDiamond"
 value: {
  dps: 7199.12944
  tps: 5111.38191
 }
}
dps_results: {
 key: "TestAssassination-AllItems-ImpassiveStarflareDiamond"
 value: {
  dps: 7186.04936
  tps: 5102.09504
 }
}
dps_results: {
 key: "TestAssassination-AllItems-IncisorFragment-37723"
 value: {
  dps: 7187.87184
  tps: 5103.389
 }
}
dps_results: {
 key: "TestAssassination-AllItems-InsightfulEarthsiegeDiamond"
 value: {
  dps: 7196.89865
  tps: 5109.79804
 }
}
dps_results: {
 key: "TestAssassination-AllItems-InvigoratingEarthsiegeDiamond"
 value: {
  dps: 7233.27403
  tps: 5135.62456
 }
}
dps_results: {
 key: "TestAssassination-AllItems-Lavanthor'sTalisman-37872"
 value: {
  dps: 7009.91432
  tps: 4977.03917
 }
}
dps_results: {
 key: "TestAssassination-AllItems-MajesticDragonFigurine-40430"
 value: {
  dps: 7009.91432
  tps: 4977.03917
 }
}
dps_results: {
 key: "TestAssassination-AllItems-MeteoriteWhetstone-37390"
 value: {
  dps: 7210.05316
  tps: 5119.13775
 }
}
dps_results: {
 key: "TestAssassination-AllItems-OfferingofSacrifice-37638"
 value: {
  dps: 7009.91432
  tps: 4977.03917
 }
}
dps_results: {
 key: "TestAssassination-AllItems-PersistentEarthshatterDiamond"
 value: {
  dps: 7226.34539
  tps: 5130.70522
 }
}
dps_results: {
 key: "TestAssassination-AllItems-PersistentEarthsiegeDiamond"
 value: {
  dps: 7233.27403
  tps: 5135.62456
 }
}
dps_results: {
 key: "TestAssassination-AllItems-PowerfulEarthshatterDiamond"
 value: {
  dps: 7196.89865
  tps: 5109.79804
 }
}
dps_results: {
 key: "TestAssassination-AllItems-PowerfulEarthsiegeDiamond"
 value: {
  dps: 7196.89865
  tps: 5109.79804
 }
}
dps_results: {
 key: "TestAssassination-AllItems-PurifiedShardoftheGods"
 value: {
  dps: 7009.91432
  tps: 4977.03917
 }
}
dps_results: {
 key: "TestAssassination-AllItems-ReignoftheDead-47316"
 value: {
  dps: 7217.64431
  tps: 5124.52746
 }
}
dps_results: {
 key: "TestAssassination-AllItems-ReignoftheDead-47477"
 value: {
  dps: 7243.21763
  tps: 5142.68452
 }
}
dps_results: {
 key: "TestAssassination-AllItems-RelentlessEarthsiegeDiamond"
 value: {
  dps: 7300.42374
  tps: 5183.30085
 }
}
dps_results: {
 key: "TestAssassination-AllItems-RevitalizingSkyflareDiamond"
 value: {
  dps: 7196.89865
  tps: 5109.79804
 }
}
dps_results: {
 key: "TestAssassination-AllItems-RuneofRepulsion-40372"
 value: {
  dps: 7009.91432
  tps: 4977.03917
 }
}
dps_results: {
 key: "TestAssassination-AllItems-SealofthePantheon-36993"
 value: {
  dps: 7009.91432
  tps: 4977.03917
 }
}
dps_results: {
 key: "TestAssassination-AllItems-Shadowblade'sBattlegear"
 value: {
  dps: 7453.96345
  tps: 5292.31405
 }
}
dps_results: {
 key: "TestAssassination-AllItems-ShinyShardoftheGods"
 value: {
  dps: 7009.91432
  tps: 4977.03917
 }
}
dps_results: {
 key: "TestAssassination-AllItems-Sindragosa'sFlawlessFang-50361"
 value: {
  dps: 7009.91432
  tps: 4977.03917
 }
}
dps_results: {
 key: "TestAssassination-AllItems-Slayer'sArmor"
 value: {
  dps: 5348.40041
  tps: 3797.36429
 }
}
dps_results: {
 key: "TestAssassination-AllItems-SparkofLife-37657"
 value: {
  dps: 7097.37559
  tps: 5039.13667
 }
}
dps_results: {
 key: "TestAssassination-AllItems-StormshroudArmor"
 value: {
  dps: 5644.93194
  tps: 4007.90168
 }
}
dps_results: {
 key: "TestAssassination-AllItems-SwiftSkyflareDiamond"
 value: {
  dps: 7233.27403
  tps: 5135.62456
 }
}
dps_results: {
 key: "TestAssassination-AllItems-SwiftStarflareDiamond"
 value: {
  dps: 7226.34539
  tps: 5130.70522
 }
}
dps_results: {
 key: "TestAssassination-AllItems-SwiftWindfireDiamond"
 value: {
  dps: 7214.22026
  tps: 5122.09638
 }
}
dps_results: {
 key: "TestAssassination-AllItems-TerrorbladeBattlegear"
 value: {
  dps: 6563.97563
  tps: 4660.4227
 }
}
dps_results: {
 key: "TestAssassination-AllItems-TheFistsofFury"
 value: {
  dps: 6094.39465
  tps: 4327.0202
 }
}
dps_results: {
 key: "TestAssassination-AllItems-ThunderingSkyflareDiamond"
 value: {
  dps: 7236.69011
  tps: 5138.04998
 }
}
dps_results: {
 key: "TestAssassination-AllItems-TinyAbominationinaJar-50351"
 value: {
  dps: 7389.57777
  tps: 5246.60022
 }
}
dps_results: {
 key: "TestAssassination-AllItems-TinyAbominationinaJar-50706"
 value: {
  dps: 7388.34075
  tps: 5245.72194
 }
}
dps_results: {
 key: "TestAssassination-AllItems-TirelessSkyflareDiamond"
 value: {
  dps: 7196.89865
  tps: 5109.79804
 }
}
dps_results: {
 key: "TestAssassination-AllItems-TirelessStarflareDiamond"
 value: {
  dps: 7196.89865
  tps: 5109.79804
 }
}
dps_results: {
 key: "TestAssassination-AllItems-TrenchantEarthshatterDiamond"
 value: {
  dps: 7196.89865
  tps: 5109.79804
 }
}
dps_results: {
 key: "TestAssassination-AllItems-TrenchantEarthsiegeDiamond"
 value: {
  dps: 7196.89865
  tps: 5109.79804
 }
}
dps_results: {
 key: "TestAssassination-AllItems-UndeadSlayer'sBlessedArmor"
 value: {
  dps: 5759.83407
  tps: 4089.48219
 }
}
dps_results: {
 key: "TestAssassination-AllItems-VanCleef'sBattlegear"
 value: {
  dps: 6710.48592
  tps: 4764.445
 }
}
dps_results: {
 key: "TestAssassination-Average-Default"
 value: {
  dps: 7269.69781
  tps: 5161.48545
 }
}
dps_results: {
 key: "TestAssassination-Settings-Human-P1 Assassination-Assassination-FullBuffs-LongMultiTarget"
 value: {
  dps: 25707.42562
  tps: 18252.27219
 }
}
dps_results: {
 key: "TestAssassination-Settings-Human-P1 Assassination-Assassination-FullBuffs-LongSingleTarget"
 value: {
  dps: 7300.42374
  tps: 5183.30085
 }
}
dps_results: {
 key: "TestAssassination-Settings-Human-P1 Assassination-Assassination-FullBuffs-ShortSingleTarget"
 value: {
  dps: 8300.53677
  tps: 5893.38111
 }
}
dps_results: {
 key: "TestAssassination-Settings-Human-P1 Assassination-Assassination-NoBuffs-LongMultiTarget"
 value: {
  dps: 15165.72209
  tps: 10767.66268
 }
}
dps_results: {
 key: "TestAssassination-Settings-Human-P1 Assassination-Assassination-NoBuffs-LongSingleTarget"
 value: {
  dps: 2086.14494
  tps: 1481.16291
 }
}
dps_results: {
 key: "TestAssassination-Settings-Human-P1 Assassination-Assassination-NoBuffs-ShortSingleTarget"
 value: {
  dps: 2048.0745
  tps: 1454.13289
 }
}
dps_results: {
 key: "TestAssassination-Settings-Human-P1 Assassination-MH Deadly OH Deadly-FullBuffs-LongMultiTarget"
 value: {
  dps: 15830.85204
  tps: 11239.90495
 }
}
dps_results: {
 key: "TestAssassination-Settings-Human-P1 Assassination-MH Deadly OH Deadly-FullBuffs-LongSingleTarget"
 value: {
  dps: 5724.80678
  tps: 4064.61281
 }
}
dps_results: {
 key: "TestAssassination-Settings-Human-P1 Assassination-MH Deadly OH Deadly-FullBuffs-ShortSingleTarget"
 value: {
  dps: 6725.47192
  tps: 4775.08506
 }
}
dps_results: {
 key: "TestAssassination-Settings-Human-P1 Assassination-MH Deadly OH Deadly-NoBuffs-LongMultiTarget"
 value: {
  dps: 8998.68534
  tps: 6389.06659
 }
}
dps_results: {
 key: "TestAssassination-Settings-Human-P1 Assassination-MH Deadly OH Deadly-NoBuffs-LongSingleTarget"
 value: {
  dps: 1483.70878
  tps: 1053.43324
 }
}
dps_results: {
 key: "TestAssassination-Settings-Human-P1 Assassination-MH Deadly OH Deadly-NoBuffs-ShortSingleTarget"
 value: {
  dps: 1502.52467
  tps: 1066.79252
 }
}
dps_results: {
 key: "TestAssassination-Settings-Human-P1 Assassination-MH Instant OH Deadly-FullBuffs-LongMultiTarget"
 value: {
  dps: 25707.42562
  tps: 18252.27219
 }
}
dps_results: {
 key: "TestAssassination-Settings-Human-P1 Assassination-MH Instant OH Deadly-FullBuffs-LongSingleTarget"
 value: {
  dps: 7300.42374
  tps: 5183.30085
 }
}
dps_results: {
 key: "TestAssassination-Settings-Human-P1 Assassination-MH Instant OH Deadly-FullBuffs-ShortSingleTarget"
 value: {
  dps: 8300.53677
  tps: 5893.38111
 }
}
dps_results: {
 key: "TestAssassination-Settings-Human-P1 Assassination-MH Instant OH Deadly-NoBuffs-LongMultiTarget"
 value: {
  dps: 15165.72209
  tps: 10767.66268
 }
}
dps_results: {
 key: "TestAssassination-Settings-Human-P1 Assassination-MH Instant OH Deadly-NoBuffs-LongSingleTarget"
 value: {
  dps: 2086.14494
  tps: 1481.16291
 }
}
dps_results: {
 key: "TestAssassination-Settings-Human-P1 Assassination-MH Instant OH Deadly-NoBuffs-ShortSingleTarget"
 value: {
  dps: 2048.0745
  tps: 1454.13289
 }
}
dps_results: {
 key: "TestAssassination-Settings-Human-P1 Assassination-MH Instant OH Instant-FullBuffs-LongMultiTarget"
 value: {
  dps: 20007.19675
  tps: 14205.10969
 }
}
dps_results: {
 key: "TestAssassination-Settings-Human-P1 Assassination-MH Instant OH Instant-FullBuffs-LongSingleTarget"
 value: {
  dps: 4754.8496
  tps: 3375.94321
 }
}
dps_results: {
 key: "TestAssassination-Settings-Human-P1 Assassination-MH Instant OH Instant-FullBuffs-ShortSingleTarget"
 value: {
  dps: 5412.61854
  tps: 3842.95916
 }
}
dps_results: {
 key: "TestAssassination-Settings-Human-P1 Assassination-MH Instant OH Instant-NoBuffs-LongMultiTarget"
 value: {
  dps: 12967.76594
  tps: 9207.11381
 }
}
dps_results: {
 key: "TestAssassination-Settings-Human-P1 Assassination-MH Instant OH Instant-NoBuffs-LongSingleTarget"
 value: {
  dps: 1379.18154
  tps: 979.21889
 }
}
dps_results: {
 key: "TestAssassination-Settings-Human-P1 Assassination-MH Instant OH Instant-NoBuffs-ShortSingleTarget"
 value: {
  dps: 1397.3231
  tps: 992.0994
 }
}
dps_results: {
 key: "TestAssassination-Settings-Orc-P1 Assassination-Assassination-FullBuffs-LongMultiTarget"
 value: {
  dps: 25946.06123
  tps: 18421.70348
 }
}
dps_results: {
 key: "TestAssassination-Settings-Orc-P1 Assassination-Assassination-FullBuffs-LongSingleTarget"
 value: {
  dps: 7366.26808
  tps: 5230.05034
 }
}
dps_results: {
 key: "TestAssassination-Settings-Orc-P1 Assassination-Assassination-FullBuffs-ShortSingleTarget"
 value: {
  dps: 8399.6482
  tps: 5963.75022
 }
}
dps_results: {
 key: "TestAssassination-Settings-Orc-P1 Assassination-Assassination-NoBuffs-LongMultiTarget"
 value: {
  dps: 15338.651
  tps: 10890.44221
 }
}
dps_results: {
 key: "TestAssassination-Settings-Orc-P1 Assassination-Assassination-NoBuffs-LongSingleTarget"
 value: {
  dps: 2082.29951
  tps: 1478.43265
 }
}
dps_results: {
 key: "TestAssassination-Settings-Orc-P1 Assassination-Assassination-NoBuffs-ShortSingleTarget"
 value: {
  dps: 2048.0745
  tps: 1454.13289
 }
}
dps_results: {
 key: "TestAssassination-Settings-Orc-P1 Assassination-MH Deadly OH Deadly-FullBuffs-LongMultiTarget"
 value: {
  dps: 15928.67622
  tps: 11309.36012
 }
}
dps_results: {
 key: "TestAssassination-Settings-Orc-P1 Assassination-MH Deadly OH Deadly-FullBuffs-LongSingleTarget"
 value: {
  dps: 5775.64818
  tps: 4100.71021
 }
}
dps_results: {
 key: "TestAssassination-Settings-Orc-P1 Assassination-MH Deadly OH Deadly-FullBuffs-ShortSingleTarget"
 value: {
  dps: 6810.96209
  tps: 4835.78309
 }
}
dps_results: {
 key: "TestAssassination-Settings-Orc-P1 Assassination-MH Deadly OH Deadly-NoBuffs-LongMultiTarget"
 value: {
  dps: 9043.77525
  tps: 6421.08043
 }
}
dps_results: {
 key: "TestAssassination-Settings-Orc-P1 Assassination-MH Deadly OH Deadly-NoBuffs-LongSingleTarget"
 value: {
  dps: 1483.54304
  tps: 1053.31556
 }
}
dps_results: {
 key: "TestAssassination-Settings-Orc-P1 Assassination-MH Deadly OH Deadly-NoBuffs-ShortSingleTarget"
 value: {
  dps: 1502.53357
  tps: 1066.79883
 }
}
dps_results: {
 key: "TestAssassination-Settings-Orc-P1 Assassination-MH Instant OH Deadly-FullBuffs-LongMultiTarget"
 value: {
  dps: 25946.06123
  tps: 18421.70348
 }
}
dps_results: {
 key: "TestAssassination-Settings-Orc-P1 Assassination-MH Instant OH Deadly-FullBuffs-LongSingleTarget"
 value: {
  dps: 7366.26808
  tps: 5230.05034
 }
}
dps_results: {
 key: "TestAssassination-Settings-Orc-P1 Assassination-MH Instant OH Deadly-FullBuffs-ShortSingleTarget"
 value: {
  dps: 8399.6482
  tps: 5963.75022
 }
}
dps_results: {
 key: "TestAssassination-Settings-Orc-P1 Assassination-MH Instant OH Deadly-NoBuffs-LongMultiTarget"
 value: {
  dps: 15338.651
  tps: 10890.44221
 }
}
dps_results: {
 key: "TestAssassination-Settings-Orc-P1 Assassination-MH Instant OH Deadly-NoBuffs-LongSingleTarget"
 value: {
  dps: 2082.29951
  tps: 1478.43265
 }
}
dps_results: {
 key: "TestAssassination-Settings-Orc-P1 Assassination-MH Instant OH Deadly-NoBuffs-ShortSingleTarget"
 value: {
  dps: 2048.0745
  tps: 1454.13289
 }
}
dps_results: {
 key: "TestAssassination-Settings-Orc-P1 Assassination-MH Instant OH Instant-FullBuffs-LongMultiTarget"
 value: {
  dps: 20125.73625
  tps: 14289.27274
 }
}
dps_results: {
 key: "TestAssassination-Settings-Orc-P1 Assassination-MH Instant OH Instant-FullBuffs-LongSingleTarget"
 value: {
  dps: 4801.66733
  tps: 3409.18381
 }
}
dps_results: {
 key: "TestAssassination-Settings-Orc-P1 Assassination-MH Instant OH Instant-FullBuffs-ShortSingleTarget"
 value: {
  dps: 5475.94171
  tps: 3887.91861
 }
}
dps_results: {
 key: "TestAssassination-Settings-Orc-P1 Assassination-MH Instant OH Instant-NoBuffs-LongMultiTarget"
 value: {
  dps: 13046.98063
  tps: 9263.35625
 }
}
dps_results: {
 key: "TestAssassination-Settings-Orc-P1 Assassination-MH Instant OH Instant-NoBuffs-LongSingleTarget"
 value: {
  dps: 1376.08631
  tps: 977.02128
 }
}
dps_results: {
 key: "TestAssassination-Settings-Orc-P1 Assassination-MH Instant OH Instant-NoBuffs-ShortSingleTarget"
 value: {
  dps: 1397.3231
  tps: 992.0994
 }
}
dps_results: {
 key: "TestAssassination-SwitchInFrontOfTarget-Default"
 value: {
<<<<<<< HEAD
  dps: 6863.17973
  tps: 4872.85761
=======
  dps: 6825.94499
  tps: 4846.42094
>>>>>>> bf2495b4
 }
}<|MERGE_RESOLUTION|>--- conflicted
+++ resolved
@@ -871,12 +871,7 @@
 dps_results: {
  key: "TestAssassination-SwitchInFrontOfTarget-Default"
  value: {
-<<<<<<< HEAD
-  dps: 6863.17973
-  tps: 4872.85761
-=======
-  dps: 6825.94499
-  tps: 4846.42094
->>>>>>> bf2495b4
+  dps: 6815.11372
+  tps: 4838.73074
  }
 }