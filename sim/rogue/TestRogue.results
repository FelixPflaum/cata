--- conflicted
+++ resolved
@@ -255,8 +255,8 @@
 dps_results: {
  key: "TestRogue-AllItems-CloakofDarkness-33122"
  value: {
-  dps: 2137.862888149181
-  tps: 1506.3438675714674
+  dps: 2137.8628881491804
+  tps: 1506.3438675714672
  }
 }
 dps_results: {
@@ -654,13 +654,8 @@
 dps_results: {
  key: "TestRogue-AllItems-ManualCrowdPummeler-9449"
  value: {
-<<<<<<< HEAD
-  dps: 883.070724562463
-  tps: 615.2513048868111
-=======
   dps: 827.5445078373514
   tps: 575.8276910119818
->>>>>>> 8ce35d3e
  }
 }
 dps_results: {
@@ -988,13 +983,8 @@
 dps_results: {
  key: "TestRogue-AllItems-TheBladefist-29348"
  value: {
-<<<<<<< HEAD
-  dps: 2184.7602966235663
-  tps: 1539.5716673925217
-=======
   dps: 2050.2657942871315
   tps: 1444.080570733652
->>>>>>> 8ce35d3e
  }
 }
 dps_results: {
