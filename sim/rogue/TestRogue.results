--- conflicted
+++ resolved
@@ -22,7 +22,7 @@
   final_stats: 2784.5
   final_stats: 455.95
   final_stats: 1337.956225
-  final_stats: 655.8
+  final_stats: 0
   final_stats: 0
   final_stats: 120.5525
   final_stats: 0
@@ -52,1177 +52,687 @@
 dps_results: {
  key: "TestRogue-AllItems-AshtongueTalismanofLethality-32492"
  value: {
-<<<<<<< HEAD
-  dps: 2111.6382768696303
-  tps: 1487.6362140190388
-=======
   dps: 2117.9606591074335
   tps: 1492.157396143025
->>>>>>> 75e8d02b
  }
 }
 dps_results: {
  key: "TestRogue-AllItems-AssassinationArmor"
  value: {
-<<<<<<< HEAD
-  dps: 1899.2312006268319
-  tps: 1336.8600601759254
-=======
   dps: 1912.4309850998407
   tps: 1346.1902379330224
->>>>>>> 75e8d02b
  }
 }
 dps_results: {
  key: "TestRogue-AllItems-AustereEarthsiegeDiamond"
  value: {
-<<<<<<< HEAD
-  dps: 2102.1100211833104
-  tps: 1480.8314433072064
-=======
-  dps: 2137.5521618682506
-  tps: 1506.0258761231005
->>>>>>> 75e8d02b
+  dps: 2137.5521618682506
+  tps: 1506.0258761231005
  }
 }
 dps_results: {
  key: "TestRogue-AllItems-Bandit'sInsignia-40371"
  value: {
-<<<<<<< HEAD
-  dps: 2126.9717296229765
-  tps: 1498.5385886762385
-=======
   dps: 2135.687413423386
   tps: 1504.7454696688617
->>>>>>> 75e8d02b
  }
 }
 dps_results: {
  key: "TestRogue-AllItems-BeamingEarthsiegeDiamond"
  value: {
-<<<<<<< HEAD
-  dps: 2108.0272153651244
-  tps: 1485.0326511762944
-=======
   dps: 2142.9966250332886
   tps: 1509.891444970278
->>>>>>> 75e8d02b
  }
 }
 dps_results: {
  key: "TestRogue-AllItems-BracingEarthsiegeDiamond"
  value: {
-<<<<<<< HEAD
-  dps: 2102.1100211833104
-  tps: 1451.2148144410612
-=======
   dps: 2137.5521618682506
   tps: 1475.9053586006373
->>>>>>> 75e8d02b
  }
 }
 dps_results: {
  key: "TestRogue-AllItems-BracingEarthstormDiamond"
  value: {
-<<<<<<< HEAD
-  dps: 2102.1100211833104
-  tps: 1480.8314433072064
-=======
-  dps: 2137.5521618682506
-  tps: 1506.0258761231005
->>>>>>> 75e8d02b
+  dps: 2137.5521618682506
+  tps: 1506.0258761231005
  }
 }
 dps_results: {
  key: "TestRogue-AllItems-Braxley'sBackyardMoonshine-35937"
  value: {
-<<<<<<< HEAD
-  dps: 2122.3023512663217
-  tps: 1495.2095894222186
-=======
   dps: 2146.337433779277
   tps: 1512.234339077888
->>>>>>> 75e8d02b
  }
 }
 dps_results: {
  key: "TestRogue-AllItems-BrutalEarthstormDiamond"
  value: {
-<<<<<<< HEAD
-  dps: 2108.7269556553438
-  tps: 1485.5294667823505
-=======
   dps: 2144.2901418491415
   tps: 1510.809841909534
->>>>>>> 75e8d02b
  }
 }
 dps_results: {
  key: "TestRogue-AllItems-ChaoticSkyfireDiamond"
  value: {
-<<<<<<< HEAD
-  dps: 2121.1992002754773
-  tps: 1494.3847604626453
-=======
   dps: 2156.946470853071
   tps: 1519.7958355023238
->>>>>>> 75e8d02b
  }
 }
 dps_results: {
  key: "TestRogue-AllItems-ChaoticSkyflareDiamond"
  value: {
-<<<<<<< HEAD
-  dps: 2124.214675752136
-  tps: 1496.525748051073
-=======
   dps: 2159.506940084981
   tps: 1521.6137686569796
->>>>>>> 75e8d02b
  }
 }
 dps_results: {
  key: "TestRogue-AllItems-DarkmoonCard:Berserker!-42989"
  value: {
-<<<<<<< HEAD
-  dps: 2116.5666498639
-  tps: 1491.1353588449701
-=======
   dps: 2122.9519329588015
   tps: 1495.7012005774957
->>>>>>> 75e8d02b
  }
 }
 dps_results: {
  key: "TestRogue-AllItems-DarkmoonCard:Death-42990"
  value: {
-<<<<<<< HEAD
-  dps: 2153.866656702156
-  tps: 1517.5889613665943
-=======
   dps: 2161.804785990559
   tps: 1523.2272956728825
->>>>>>> 75e8d02b
  }
 }
 dps_results: {
  key: "TestRogue-AllItems-DarkmoonCard:Greatness-42987"
  value: {
-<<<<<<< HEAD
-  dps: 2225.229043848591
-  tps: 1568.2856585740997
-=======
   dps: 2231.640886909759
   tps: 1572.8703578826755
->>>>>>> 75e8d02b
  }
 }
 dps_results: {
  key: "TestRogue-AllItems-DarkmoonCard:Greatness-44253"
  value: {
-<<<<<<< HEAD
-  dps: 2252.976328523825
-  tps: 1587.9862306935156
-=======
   dps: 2257.9805096029795
   tps: 1591.5714899948614
->>>>>>> 75e8d02b
  }
 }
 dps_results: {
  key: "TestRogue-AllItems-DarkmoonCard:Greatness-44254"
  value: {
-<<<<<<< HEAD
-  dps: 2174.508271363226
-  tps: 1532.2739101094908
-=======
   dps: 2180.807948644249
   tps: 1536.7789717141627
->>>>>>> 75e8d02b
  }
 }
 dps_results: {
  key: "TestRogue-AllItems-DeathKnight'sAnguish-38212"
  value: {
-<<<<<<< HEAD
-  dps: 2111.8302403647945
-  tps: 1487.7725081006038
-=======
   dps: 2117.697650126905
   tps: 1491.9706597668496
->>>>>>> 75e8d02b
  }
 }
 dps_results: {
  key: "TestRogue-AllItems-Deathmantle"
  value: {
-<<<<<<< HEAD
-  dps: 2070.6347946367077
-  tps: 1458.4909186921057
-=======
   dps: 2079.8967543712997
   tps: 1465.0878747209435
->>>>>>> 75e8d02b
  }
 }
 dps_results: {
  key: "TestRogue-AllItems-Defender'sCode-40257"
  value: {
-<<<<<<< HEAD
-  dps: 2086.826068369496
-  tps: 1470.0195459839438
-=======
-  dps: 2095.1081629116798
-  tps: 1475.9321238440398
->>>>>>> 75e8d02b
+  dps: 2095.1081629116798
+  tps: 1475.9321238440398
  }
 }
 dps_results: {
  key: "TestRogue-AllItems-DestructiveSkyfireDiamond"
  value: {
-<<<<<<< HEAD
-  dps: 2105.9092709235
-  tps: 1483.5289106227408
-=======
   dps: 2141.109950855572
   tps: 1508.5519063040986
->>>>>>> 75e8d02b
  }
 }
 dps_results: {
  key: "TestRogue-AllItems-DestructiveSkyflareDiamond"
  value: {
-<<<<<<< HEAD
-  dps: 2108.789257991567
-  tps: 1485.5737014410688
-=======
   dps: 2143.7762050949123
   tps: 1510.44494681403
->>>>>>> 75e8d02b
  }
 }
 dps_results: {
  key: "TestRogue-AllItems-EffulgentSkyflareDiamond"
  value: {
-<<<<<<< HEAD
-  dps: 2102.1100211833104
-  tps: 1480.8314433072064
-=======
-  dps: 2137.5521618682506
-  tps: 1506.0258761231005
->>>>>>> 75e8d02b
+  dps: 2137.5521618682506
+  tps: 1506.0258761231005
  }
 }
 dps_results: {
  key: "TestRogue-AllItems-EmberSkyfireDiamond"
  value: {
-<<<<<<< HEAD
-  dps: 2102.1100211833104
-  tps: 1480.8314433072064
-=======
-  dps: 2137.5521618682506
-  tps: 1506.0258761231005
->>>>>>> 75e8d02b
+  dps: 2137.5521618682506
+  tps: 1506.0258761231005
  }
 }
 dps_results: {
  key: "TestRogue-AllItems-EmberSkyflareDiamond"
  value: {
-<<<<<<< HEAD
-  dps: 2102.1100211833104
-  tps: 1480.8314433072064
-=======
-  dps: 2137.5521618682506
-  tps: 1506.0258761231005
->>>>>>> 75e8d02b
+  dps: 2137.5521618682506
+  tps: 1506.0258761231005
  }
 }
 dps_results: {
  key: "TestRogue-AllItems-EnigmaticSkyfireDiamond"
  value: {
-<<<<<<< HEAD
-  dps: 2105.198101678309
-  tps: 1483.023980458655
-=======
   dps: 2140.59768204138
   tps: 1508.1881954460218
->>>>>>> 75e8d02b
  }
 }
 dps_results: {
  key: "TestRogue-AllItems-EnigmaticSkyflareDiamond"
  value: {
-<<<<<<< HEAD
-  dps: 2108.0272153651244
-  tps: 1485.0326511762944
-=======
   dps: 2142.9966250332886
   tps: 1509.891444970278
->>>>>>> 75e8d02b
  }
 }
 dps_results: {
  key: "TestRogue-AllItems-EnigmaticStarflareDiamond"
  value: {
-<<<<<<< HEAD
-  dps: 2106.5118596814623
-  tps: 1483.9567486408941
-=======
   dps: 2141.6939395293753
   tps: 1508.9665382624987
->>>>>>> 75e8d02b
  }
 }
 dps_results: {
  key: "TestRogue-AllItems-EternalEarthsiegeDiamond"
  value: {
-<<<<<<< HEAD
-  dps: 2102.1100211833104
-  tps: 1480.8314433072064
-=======
-  dps: 2137.5521618682506
-  tps: 1506.0258761231005
->>>>>>> 75e8d02b
+  dps: 2137.5521618682506
+  tps: 1506.0258761231005
  }
 }
 dps_results: {
  key: "TestRogue-AllItems-EternalEarthstormDiamond"
  value: {
-<<<<<<< HEAD
-  dps: 2102.1100211833104
-  tps: 1480.8314433072064
-=======
-  dps: 2137.5521618682506
-  tps: 1506.0258761231005
->>>>>>> 75e8d02b
+  dps: 2137.5521618682506
+  tps: 1506.0258761231005
  }
 }
 dps_results: {
  key: "TestRogue-AllItems-ExtractofNecromanticPower-40373"
  value: {
-<<<<<<< HEAD
-  dps: 2139.451659346053
-  tps: 1507.3527455233516
-=======
   dps: 2144.3066198406
   tps: 1510.8039902490482
->>>>>>> 75e8d02b
  }
 }
 dps_results: {
  key: "TestRogue-AllItems-ForgeEmber-37660"
  value: {
-<<<<<<< HEAD
-  dps: 2107.782485236011
-  tps: 1484.8986019591687
-=======
   dps: 2113.6427513012686
   tps: 1489.091681600648
->>>>>>> 75e8d02b
  }
 }
 dps_results: {
  key: "TestRogue-AllItems-ForlornSkyflareDiamond"
  value: {
-<<<<<<< HEAD
-  dps: 2102.1100211833104
-  tps: 1480.8314433072064
-=======
-  dps: 2137.5521618682506
-  tps: 1506.0258761231005
->>>>>>> 75e8d02b
+  dps: 2137.5521618682506
+  tps: 1506.0258761231005
  }
 }
 dps_results: {
  key: "TestRogue-AllItems-ForlornStarflareDiamond"
  value: {
-<<<<<<< HEAD
-  dps: 2102.1100211833104
-  tps: 1480.8314433072064
-=======
-  dps: 2137.5521618682506
-  tps: 1506.0258761231005
->>>>>>> 75e8d02b
+  dps: 2137.5521618682506
+  tps: 1506.0258761231005
  }
 }
 dps_results: {
  key: "TestRogue-AllItems-FuryoftheFiveFlights-40431"
  value: {
-<<<<<<< HEAD
-  dps: 2246.7865969679474
-  tps: 1583.591521288845
-=======
   dps: 2255.5644775439127
   tps: 1589.8561072329258
->>>>>>> 75e8d02b
  }
 }
 dps_results: {
  key: "TestRogue-AllItems-IllustrationoftheDragonSoul-40432"
  value: {
-<<<<<<< HEAD
-  dps: 2086.826068369496
-  tps: 1470.0195459839438
-=======
-  dps: 2095.1081629116798
-  tps: 1475.9321238440398
->>>>>>> 75e8d02b
+  dps: 2095.1081629116798
+  tps: 1475.9321238440398
  }
 }
 dps_results: {
  key: "TestRogue-AllItems-ImbuedUnstableDiamond"
  value: {
-<<<<<<< HEAD
-  dps: 2102.1100211833104
-  tps: 1480.8314433072064
-=======
-  dps: 2137.5521618682506
-  tps: 1506.0258761231005
->>>>>>> 75e8d02b
+  dps: 2137.5521618682506
+  tps: 1506.0258761231005
  }
 }
 dps_results: {
  key: "TestRogue-AllItems-ImpassiveSkyflareDiamond"
  value: {
-<<<<<<< HEAD
-  dps: 2108.0272153651244
-  tps: 1485.0326511762944
-=======
   dps: 2142.9966250332886
   tps: 1509.891444970278
->>>>>>> 75e8d02b
  }
 }
 dps_results: {
  key: "TestRogue-AllItems-ImpassiveStarflareDiamond"
  value: {
-<<<<<<< HEAD
-  dps: 2106.5118596814623
-  tps: 1483.9567486408941
-=======
   dps: 2141.6939395293753
   tps: 1508.9665382624987
->>>>>>> 75e8d02b
  }
 }
 dps_results: {
  key: "TestRogue-AllItems-IncisorFragment-37723"
  value: {
-<<<<<<< HEAD
-  dps: 2101.9982224318055
-  tps: 1480.7917753681825
-=======
   dps: 2110.4936594678084
   tps: 1486.8558263988903
->>>>>>> 75e8d02b
  }
 }
 dps_results: {
  key: "TestRogue-AllItems-InfusedColdstoneRune-35935"
  value: {
-<<<<<<< HEAD
-  dps: 2095.1217013399073
-  tps: 1475.9094453929354
-=======
   dps: 2102.8116480023605
   tps: 1481.4015982584224
->>>>>>> 75e8d02b
  }
 }
 dps_results: {
  key: "TestRogue-AllItems-InsightfulEarthsiegeDiamond"
  value: {
-<<<<<<< HEAD
-  dps: 2102.1100211833104
-  tps: 1480.8314433072064
-=======
-  dps: 2137.5521618682506
-  tps: 1506.0258761231005
->>>>>>> 75e8d02b
+  dps: 2137.5521618682506
+  tps: 1506.0258761231005
  }
 }
 dps_results: {
  key: "TestRogue-AllItems-InsightfulEarthstormDiamond"
  value: {
-<<<<<<< HEAD
-  dps: 2102.1100211833104
-  tps: 1480.8314433072064
-=======
-  dps: 2137.5521618682506
-  tps: 1506.0258761231005
->>>>>>> 75e8d02b
+  dps: 2137.5521618682506
+  tps: 1506.0258761231005
  }
 }
 dps_results: {
  key: "TestRogue-AllItems-InvigoratingEarthsiegeDiamond"
  value: {
-<<<<<<< HEAD
-  dps: 2123.3802630501264
-  tps: 1495.9333150326443
-=======
   dps: 2159.1112296527035
   tps: 1521.3328142500611
->>>>>>> 75e8d02b
  }
 }
 dps_results: {
  key: "TestRogue-AllItems-Lavanthor'sTalisman-37872"
  value: {
-<<<<<<< HEAD
-  dps: 2086.826068369496
-  tps: 1470.0195459839438
-=======
   dps: 2095.108162911944
   tps: 1475.932123844226
->>>>>>> 75e8d02b
  }
 }
 dps_results: {
  key: "TestRogue-AllItems-MajesticDragonFigurine-40430"
  value: {
-<<<<<<< HEAD
-  dps: 2086.826068369496
-  tps: 1470.0195459839438
-=======
-  dps: 2095.1081629116798
-  tps: 1475.9321238440398
->>>>>>> 75e8d02b
+  dps: 2095.1081629116798
+  tps: 1475.9321238440398
  }
 }
 dps_results: {
  key: "TestRogue-AllItems-Mana-EtchedRegalia"
  value: {
-<<<<<<< HEAD
-  dps: 1674.6594071811355
-  tps: 1177.3578976736685
-=======
   dps: 1700.6197433752116
   tps: 1195.7740899142964
->>>>>>> 75e8d02b
  }
 }
 dps_results: {
  key: "TestRogue-AllItems-MeteoriteWhetstone-37390"
  value: {
-<<<<<<< HEAD
-  dps: 2136.8360231781385
-  tps: 1505.4397500657144
-=======
   dps: 2160.373320593895
   tps: 1522.1240505059736
->>>>>>> 75e8d02b
  }
 }
 dps_results: {
  key: "TestRogue-AllItems-MysticalSkyfireDiamond"
  value: {
-<<<<<<< HEAD
-  dps: 2102.1100211833104
-  tps: 1480.8314433072064
-=======
-  dps: 2137.5521618682506
-  tps: 1506.0258761231005
->>>>>>> 75e8d02b
+  dps: 2137.5521618682506
+  tps: 1506.0258761231005
  }
 }
 dps_results: {
  key: "TestRogue-AllItems-Netherblade"
  value: {
-<<<<<<< HEAD
-  dps: 1981.2396202675961
-  tps: 1395.0419495404963
-=======
   dps: 2007.4068472241354
   tps: 1413.595682451231
->>>>>>> 75e8d02b
  }
 }
 dps_results: {
  key: "TestRogue-AllItems-OfferingofSacrifice-37638"
  value: {
-<<<<<<< HEAD
-  dps: 2086.826068369496
-  tps: 1470.0195459839438
-=======
-  dps: 2095.1081629116798
-  tps: 1475.9321238440398
->>>>>>> 75e8d02b
+  dps: 2095.1081629116798
+  tps: 1475.9321238440398
  }
 }
 dps_results: {
  key: "TestRogue-AllItems-PersistentEarthshatterDiamond"
  value: {
-<<<<<<< HEAD
-  dps: 2119.3287884088263
-  tps: 1493.0567680373229
-=======
   dps: 2155.0047405509013
   tps: 1518.417206987784
->>>>>>> 75e8d02b
  }
 }
 dps_results: {
  key: "TestRogue-AllItems-PersistentEarthsiegeDiamond"
  value: {
-<<<<<<< HEAD
-  dps: 2123.3802630501264
-  tps: 1495.9333150326443
-=======
   dps: 2159.1112296527035
   tps: 1521.3328142500611
->>>>>>> 75e8d02b
  }
 }
 dps_results: {
  key: "TestRogue-AllItems-PotentUnstableDiamond"
  value: {
-<<<<<<< HEAD
-  dps: 2114.2644451072033
-  tps: 1489.4610842931713
-=======
   dps: 2149.8716291736514
   tps: 1514.7726979099357
->>>>>>> 75e8d02b
  }
 }
 dps_results: {
  key: "TestRogue-AllItems-PowerfulEarthshatterDiamond"
  value: {
-<<<<<<< HEAD
-  dps: 2102.1100211833104
-  tps: 1480.8314433072064
-=======
-  dps: 2137.5521618682506
-  tps: 1506.0258761231005
->>>>>>> 75e8d02b
+  dps: 2137.5521618682506
+  tps: 1506.0258761231005
  }
 }
 dps_results: {
  key: "TestRogue-AllItems-PowerfulEarthsiegeDiamond"
  value: {
-<<<<<<< HEAD
-  dps: 2102.1100211833104
-  tps: 1480.8314433072064
-=======
-  dps: 2137.5521618682506
-  tps: 1506.0258761231005
->>>>>>> 75e8d02b
+  dps: 2137.5521618682506
+  tps: 1506.0258761231005
  }
 }
 dps_results: {
  key: "TestRogue-AllItems-PowerfulEarthstormDiamond"
  value: {
-<<<<<<< HEAD
-  dps: 2102.1100211833104
-  tps: 1480.8314433072064
-=======
-  dps: 2137.5521618682506
-  tps: 1506.0258761231005
->>>>>>> 75e8d02b
+  dps: 2137.5521618682506
+  tps: 1506.0258761231005
  }
 }
 dps_results: {
  key: "TestRogue-AllItems-PrimalIntent"
  value: {
-<<<<<<< HEAD
-  dps: 2117.620587868878
-  tps: 1491.8689275117783
-=======
   dps: 2154.813893401376
   tps: 1518.3305072166831
->>>>>>> 75e8d02b
  }
 }
 dps_results: {
  key: "TestRogue-AllItems-PurifiedShardoftheGods"
  value: {
-<<<<<<< HEAD
-  dps: 2086.826068369496
-  tps: 1470.0195459839438
-=======
-  dps: 2095.1081629116798
-  tps: 1475.9321238440398
->>>>>>> 75e8d02b
+  dps: 2095.1081629116798
+  tps: 1475.9321238440398
  }
 }
 dps_results: {
  key: "TestRogue-AllItems-ReignoftheDead-47316"
  value: {
-<<<<<<< HEAD
-  dps: 2245.1435679205347
-  tps: 1582.4179836952271
-=======
   dps: 2256.890853948709
   tps: 1590.7466481478068
->>>>>>> 75e8d02b
  }
 }
 dps_results: {
  key: "TestRogue-AllItems-ReignoftheDead-47477"
  value: {
-<<<<<<< HEAD
-  dps: 2264.662674390254
-  tps: 1596.2765492887274
-=======
   dps: 2276.987181724986
   tps: 1605.0150408689633
->>>>>>> 75e8d02b
  }
 }
 dps_results: {
  key: "TestRogue-AllItems-RelentlessEarthsiegeDiamond"
  value: {
-<<<<<<< HEAD
-  dps: 2135.741278225369
-  tps: 1504.7096358070676
-=======
   dps: 2171.140792741522
   tps: 1529.873804043123
->>>>>>> 75e8d02b
  }
 }
 dps_results: {
  key: "TestRogue-AllItems-RelentlessEarthstormDiamond"
  value: {
-<<<<<<< HEAD
-  dps: 2128.0404104309496
-  tps: 1499.2420196730307
-=======
   dps: 2163.7803009336926
   tps: 1524.6478548595637
->>>>>>> 75e8d02b
  }
 }
 dps_results: {
  key: "TestRogue-AllItems-RevitalizingSkyflareDiamond"
  value: {
-<<<<<<< HEAD
-  dps: 2102.1100211833104
-  tps: 1480.8314433072064
-=======
-  dps: 2137.5521618682506
-  tps: 1506.0258761231005
->>>>>>> 75e8d02b
+  dps: 2137.5521618682506
+  tps: 1506.0258761231005
  }
 }
 dps_results: {
  key: "TestRogue-AllItems-RuneofRepulsion-40372"
  value: {
-<<<<<<< HEAD
-  dps: 2086.826068369496
-  tps: 1470.0195459839438
-=======
-  dps: 2095.1081629116798
-  tps: 1475.9321238440398
->>>>>>> 75e8d02b
+  dps: 2095.1081629116798
+  tps: 1475.9321238440398
  }
 }
 dps_results: {
  key: "TestRogue-AllItems-SealofthePantheon-36993"
  value: {
-<<<<<<< HEAD
-  dps: 2086.826068369496
-  tps: 1470.0195459839438
-=======
-  dps: 2095.1081629116798
-  tps: 1475.9321238440398
->>>>>>> 75e8d02b
+  dps: 2095.1081629116798
+  tps: 1475.9321238440398
  }
 }
 dps_results: {
  key: "TestRogue-AllItems-Serrah'sStar-37559"
  value: {
-<<<<<<< HEAD
-  dps: 2097.5242469393115
-  tps: 1477.6152527685124
-=======
   dps: 2104.890959635715
   tps: 1482.877909518104
->>>>>>> 75e8d02b
  }
 }
 dps_results: {
  key: "TestRogue-AllItems-ShinyShardoftheGods"
  value: {
-<<<<<<< HEAD
-  dps: 2086.826068369496
-  tps: 1470.0195459839438
-=======
-  dps: 2095.1081629116798
-  tps: 1475.9321238440398
->>>>>>> 75e8d02b
+  dps: 2095.1081629116798
+  tps: 1475.9321238440398
  }
 }
 dps_results: {
  key: "TestRogue-AllItems-Sindragosa'sFlawlessFang-50361"
  value: {
-<<<<<<< HEAD
-  dps: 2086.826068369496
-  tps: 1470.0195459839438
-=======
-  dps: 2095.1081629116798
-  tps: 1475.9321238440398
->>>>>>> 75e8d02b
+  dps: 2095.1081629116798
+  tps: 1475.9321238440398
  }
 }
 dps_results: {
  key: "TestRogue-AllItems-Slayer'sArmor"
  value: {
-<<<<<<< HEAD
-  dps: 2225.950852146533
-  tps: 1568.819419799243
-=======
   dps: 2248.345858408621
   tps: 1584.6488297328622
->>>>>>> 75e8d02b
  }
 }
 dps_results: {
  key: "TestRogue-AllItems-SparkofLife-37657"
  value: {
-<<<<<<< HEAD
-  dps: 2112.819011201676
-  tps: 1488.5041710127143
-=======
   dps: 2133.7171055154126
   tps: 1503.3206610727866
->>>>>>> 75e8d02b
  }
 }
 dps_results: {
  key: "TestRogue-AllItems-SpellstrikeInfusion"
  value: {
-<<<<<<< HEAD
-  dps: 1912.4662898762926
-  tps: 1346.1448147071903
-=======
   dps: 1937.0711211902706
   tps: 1363.6812740854614
->>>>>>> 75e8d02b
  }
 }
 dps_results: {
  key: "TestRogue-AllItems-Spirit-WorldGlass-39388"
  value: {
-<<<<<<< HEAD
-  dps: 2086.826068369496
-  tps: 1470.0195459839438
-=======
-  dps: 2095.1081629116798
-  tps: 1475.9321238440398
->>>>>>> 75e8d02b
+  dps: 2095.1081629116798
+  tps: 1475.9321238440398
  }
 }
 dps_results: {
  key: "TestRogue-AllItems-StrengthoftheClefthoof"
  value: {
-<<<<<<< HEAD
-  dps: 1862.1724917490362
-  tps: 1310.4393348077401
-=======
   dps: 1880.1021337016125
   tps: 1323.198980027264
->>>>>>> 75e8d02b
  }
 }
 dps_results: {
  key: "TestRogue-AllItems-SwiftSkyfireDiamond"
  value: {
-<<<<<<< HEAD
-  dps: 2114.2644451072033
-  tps: 1489.4610842931713
-=======
   dps: 2149.8716291736514
   tps: 1514.7726979099357
->>>>>>> 75e8d02b
  }
 }
 dps_results: {
  key: "TestRogue-AllItems-SwiftSkyflareDiamond"
  value: {
-<<<<<<< HEAD
-  dps: 2123.3802630501264
-  tps: 1495.9333150326443
-=======
   dps: 2159.1112296527035
   tps: 1521.3328142500611
->>>>>>> 75e8d02b
  }
 }
 dps_results: {
  key: "TestRogue-AllItems-SwiftStarfireDiamond"
  value: {
-<<<<<<< HEAD
-  dps: 2102.1100211833104
-  tps: 1480.8314433072064
-=======
-  dps: 2137.5521618682506
-  tps: 1506.0258761231005
->>>>>>> 75e8d02b
+  dps: 2137.5521618682506
+  tps: 1506.0258761231005
  }
 }
 dps_results: {
  key: "TestRogue-AllItems-SwiftStarflareDiamond"
  value: {
-<<<<<<< HEAD
-  dps: 2119.3287884088263
-  tps: 1493.0567680373229
-=======
   dps: 2155.0047405509013
   tps: 1518.417206987784
->>>>>>> 75e8d02b
  }
 }
 dps_results: {
  key: "TestRogue-AllItems-SwiftWindfireDiamond"
  value: {
-<<<<<<< HEAD
-  dps: 2112.238707786554
-  tps: 1488.0228107955104
-=======
   dps: 2147.8183846227507
   tps: 1513.314894278796
->>>>>>> 75e8d02b
  }
 }
 dps_results: {
  key: "TestRogue-AllItems-TenaciousEarthstormDiamond"
  value: {
-<<<<<<< HEAD
-  dps: 2102.1100211833104
-  tps: 1480.8314433072064
-=======
-  dps: 2137.5521618682506
-  tps: 1506.0258761231005
->>>>>>> 75e8d02b
+  dps: 2137.5521618682506
+  tps: 1506.0258761231005
  }
 }
 dps_results: {
  key: "TestRogue-AllItems-TheFistsofFury"
  value: {
-<<<<<<< HEAD
-  dps: 2003.703574956236
-  tps: 1410.9946314193562
-=======
   dps: 2019.9774817612683
   tps: 1422.5948270537815
->>>>>>> 75e8d02b
  }
 }
 dps_results: {
  key: "TestRogue-AllItems-TheTwinBladesofAzzinoth"
  value: {
-<<<<<<< HEAD
-  dps: 2293.3914654165405
-  tps: 1616.7255458103873
-=======
   dps: 2324.015885992761
   tps: 1638.3723780635348
->>>>>>> 75e8d02b
  }
 }
 dps_results: {
  key: "TestRogue-AllItems-TheTwinStars"
  value: {
-<<<<<<< HEAD
-  dps: 2043.382615349211
-  tps: 1439.1952754378906
-=======
   dps: 2066.8603905317404
   tps: 1455.81870772162
->>>>>>> 75e8d02b
  }
 }
 dps_results: {
  key: "TestRogue-AllItems-ThunderingSkyfireDiamond"
  value: {
-<<<<<<< HEAD
-  dps: 2111.9902983517286
-  tps: 1487.7858447598035
-=======
   dps: 2150.6980150868335
   tps: 1515.3297883019134
->>>>>>> 75e8d02b
  }
 }
 dps_results: {
  key: "TestRogue-AllItems-ThunderingSkyflareDiamond"
  value: {
-<<<<<<< HEAD
-  dps: 2130.586383657387
-  tps: 1501.0584192573858
-=======
   dps: 2157.891587189523
   tps: 1520.468998650706
->>>>>>> 75e8d02b
  }
 }
 dps_results: {
  key: "TestRogue-AllItems-TinyAbominationinaJar-50351"
  value: {
-<<<<<<< HEAD
-  dps: 2181.146517408005
-  tps: 1536.9497940049002
-=======
   dps: 2202.5697443503855
   tps: 1552.248161536875
->>>>>>> 75e8d02b
  }
 }
 dps_results: {
  key: "TestRogue-AllItems-TinyAbominationinaJar-50706"
  value: {
-<<<<<<< HEAD
-  dps: 2191.336552072718
-  tps: 1544.2222281979284
-=======
   dps: 2219.451936891902
   tps: 1564.160537119747
->>>>>>> 75e8d02b
  }
 }
 dps_results: {
  key: "TestRogue-AllItems-TirelessSkyflareDiamond"
  value: {
-<<<<<<< HEAD
-  dps: 2102.1100211833104
-  tps: 1480.8314433072064
-=======
-  dps: 2137.5521618682506
-  tps: 1506.0258761231005
->>>>>>> 75e8d02b
+  dps: 2137.5521618682506
+  tps: 1506.0258761231005
  }
 }
 dps_results: {
  key: "TestRogue-AllItems-TirelessStarflareDiamond"
  value: {
-<<<<<<< HEAD
-  dps: 2102.1100211833104
-  tps: 1480.8314433072064
-=======
-  dps: 2137.5521618682506
-  tps: 1506.0258761231005
->>>>>>> 75e8d02b
+  dps: 2137.5521618682506
+  tps: 1506.0258761231005
  }
 }
 dps_results: {
  key: "TestRogue-AllItems-TrenchantEarthshatterDiamond"
  value: {
-<<<<<<< HEAD
-  dps: 2102.1100211833104
-  tps: 1480.8314433072064
-=======
-  dps: 2137.5521618682506
-  tps: 1506.0258761231005
->>>>>>> 75e8d02b
+  dps: 2137.5521618682506
+  tps: 1506.0258761231005
  }
 }
 dps_results: {
  key: "TestRogue-AllItems-TrenchantEarthsiegeDiamond"
  value: {
-<<<<<<< HEAD
-  dps: 2102.1100211833104
-  tps: 1480.8314433072064
-=======
-  dps: 2137.5521618682506
-  tps: 1506.0258761231005
->>>>>>> 75e8d02b
+  dps: 2137.5521618682506
+  tps: 1506.0258761231005
  }
 }
 dps_results: {
  key: "TestRogue-AllItems-Warp-SpringCoil-30450"
  value: {
-<<<<<<< HEAD
-  dps: 2219.258035143046
-  tps: 1564.0421948096953
-=======
   dps: 2224.961799272452
   tps: 1568.0637727540668
->>>>>>> 75e8d02b
  }
 }
 dps_results: {
  key: "TestRogue-AllItems-WastewalkerArmor"
  value: {
-<<<<<<< HEAD
-  dps: 1904.0450275329367
-  tps: 1340.2518339403582
-=======
   dps: 1932.5745382550804
   tps: 1360.471953166285
->>>>>>> 75e8d02b
  }
 }
 dps_results: {
  key: "TestRogue-AllItems-WindhawkArmor"
  value: {
-<<<<<<< HEAD
-  dps: 1931.2752346277114
-  tps: 1359.5121084674945
-=======
   dps: 1942.1243308833555
   tps: 1367.1948558252254
->>>>>>> 75e8d02b
  }
 }
 dps_results: {
  key: "TestRogue-AllItems-WrathofSpellfire"
  value: {
-<<<<<<< HEAD
-  dps: 1912.1607866874392
-  tps: 1345.8910981881354
-=======
   dps: 1935.44571212662
   tps: 1362.563966074303
->>>>>>> 75e8d02b
  }
 }
 dps_results: {
  key: "TestRogue-Average-Default"
  value: {
-<<<<<<< HEAD
-  dps: 2132.070809219207
-  tps: 1502.1783589699096
-=======
   dps: 2155.4067020996577
   tps: 1518.753654270675
->>>>>>> 75e8d02b
  }
 }
 dps_results: {
  key: "TestRogue-Settings-BloodElf-P1-Basic-FullBuffs-LongMultiTarget"
  value: {
-<<<<<<< HEAD
-  dps: 2381.949697993267
-  tps: 1679.511774632787
-=======
   dps: 2414.396819095081
   tps: 1702.5788713426466
->>>>>>> 75e8d02b
  }
 }
 dps_results: {
  key: "TestRogue-Settings-BloodElf-P1-Basic-FullBuffs-LongSingleTarget"
  value: {
-<<<<<<< HEAD
-  dps: 2120.976634674311
-  tps: 1494.263466862244
-=======
   dps: 2144.029387921452
   tps: 1510.6336727586358
->>>>>>> 75e8d02b
  }
 }
 dps_results: {
  key: "TestRogue-Settings-BloodElf-P1-Basic-FullBuffs-ShortSingleTarget"
  value: {
-<<<<<<< HEAD
-  dps: 2471.140308175063
-  tps: 1754.5096188042946
-=======
   dps: 2498.058365805095
   tps: 1773.621439721617
->>>>>>> 75e8d02b
  }
 }
 dps_results: {
@@ -1249,37 +759,22 @@
 dps_results: {
  key: "TestRogue-Settings-BloodElf-P1-Hemo-FullBuffs-LongMultiTarget"
  value: {
-<<<<<<< HEAD
-  dps: 2406.701608241522
-  tps: 1697.0595766925594
-=======
   dps: 2438.1340418749796
   tps: 1719.474805661187
->>>>>>> 75e8d02b
  }
 }
 dps_results: {
  key: "TestRogue-Settings-BloodElf-P1-Hemo-FullBuffs-LongSingleTarget"
  value: {
-<<<<<<< HEAD
-  dps: 2152.623796156893
-  tps: 1516.745523622584
-=======
   dps: 2175.510922510809
   tps: 1532.860544907742
->>>>>>> 75e8d02b
  }
 }
 dps_results: {
  key: "TestRogue-Settings-BloodElf-P1-Hemo-FullBuffs-ShortSingleTarget"
  value: {
-<<<<<<< HEAD
-  dps: 2422.7779018925125
-  tps: 1720.1723103436843
-=======
   dps: 2452.5761259542614
   tps: 1741.3290494275248
->>>>>>> 75e8d02b
  }
 }
 dps_results: {
@@ -1306,37 +801,22 @@
 dps_results: {
  key: "TestRogue-Settings-Human-P1-Basic-FullBuffs-LongMultiTarget"
  value: {
-<<<<<<< HEAD
-  dps: 2387.79614019588
-  tps: 1683.71177405264
-=======
   dps: 2423.3297074716675
   tps: 1708.9670850442935
->>>>>>> 75e8d02b
  }
 }
 dps_results: {
  key: "TestRogue-Settings-Human-P1-Basic-FullBuffs-LongSingleTarget"
  value: {
-<<<<<<< HEAD
-  dps: 2128.0404104309496
-  tps: 1499.2420196730307
-=======
   dps: 2163.7803009336926
   tps: 1524.6478548595637
->>>>>>> 75e8d02b
  }
 }
 dps_results: {
  key: "TestRogue-Settings-Human-P1-Basic-FullBuffs-ShortSingleTarget"
  value: {
-<<<<<<< HEAD
-  dps: 2485.9979332328403
-  tps: 1765.0585325953166
-=======
   dps: 2533.153094456057
   tps: 1798.5386970638003
->>>>>>> 75e8d02b
  }
 }
 dps_results: {
@@ -1363,37 +843,22 @@
 dps_results: {
  key: "TestRogue-Settings-Human-P1-Hemo-FullBuffs-LongMultiTarget"
  value: {
-<<<<<<< HEAD
-  dps: 2415.4279356591705
-  tps: 1703.3420243625555
-=======
   dps: 2449.453271328151
   tps: 1727.545215378183
->>>>>>> 75e8d02b
  }
 }
 dps_results: {
  key: "TestRogue-Settings-Human-P1-Hemo-FullBuffs-LongSingleTarget"
  value: {
-<<<<<<< HEAD
-  dps: 2164.605048894228
-  tps: 1525.145212597195
-=======
   dps: 2196.626068030456
   tps: 1547.9472354888721
->>>>>>> 75e8d02b
  }
 }
 dps_results: {
  key: "TestRogue-Settings-Human-P1-Hemo-FullBuffs-ShortSingleTarget"
  value: {
-<<<<<<< HEAD
-  dps: 2445.0630625851495
-  tps: 1735.9947744354563
-=======
   dps: 2491.4421768472107
   tps: 1768.923945561519
->>>>>>> 75e8d02b
  }
 }
 dps_results: {
@@ -1420,12 +885,7 @@
 dps_results: {
  key: "TestRogue-SwitchInFrontOfTarget-Default"
  value: {
-<<<<<<< HEAD
-  dps: 1943.9837462953594
-  tps: 1368.6362527700892
-=======
   dps: 1969.515492324438
   tps: 1386.6072688994307
->>>>>>> 75e8d02b
  }
 }