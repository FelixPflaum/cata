--- conflicted
+++ resolved
@@ -28,13 +28,8 @@
   final_stats: 0
   final_stats: 0
   final_stats: 0
-<<<<<<< HEAD
   final_stats: 4585.76
-  final_stats: 1048
-=======
-  final_stats: 4636.8
   final_stats: 1735
->>>>>>> 3671c74e
   final_stats: 0
   final_stats: 0
   final_stats: 0
