--- conflicted
+++ resolved
@@ -49,17 +49,6 @@
 			},
 			NumberOfTicks: 5,
 			TickLength:    time.Second * 3,
-<<<<<<< HEAD
-
-			OnSnapshot: func(sim *core.Simulation, target *core.Unit, dot *core.Dot, isRollover bool) {
-				dot.SnapshotBaseDamage = 460 + 0.08*dot.Spell.RangedAttackPower(target)
-				attackTable := dot.Spell.Unit.AttackTables[target.UnitIndex]
-				dot.SnapshotCritChance = dot.Spell.PhysicalCritChance(attackTable)
-				dot.SnapshotAttackerMultiplier = dot.Spell.AttackerDamageMultiplier(attackTable, true)
-
-			},
-=======
->>>>>>> e826321c
 			OnTick: func(sim *core.Simulation, target *core.Unit, dot *core.Dot) {
 				baseDmg := 460 + 0.08*dot.Spell.RangedAttackPower(target)
 				dot.Spell.CalcAndDealPeriodicDamage(sim, target, baseDmg, dot.OutcomeTickPhysicalCrit)
