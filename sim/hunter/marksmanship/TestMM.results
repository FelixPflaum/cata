--- conflicted
+++ resolved
@@ -40,3559 +40,2076 @@
 dps_results: {
  key: "TestMM-AllItems-AgileShadowspiritDiamond"
  value: {
-<<<<<<< HEAD
-  dps: 21233.30234
-  tps: 19180.82186
-=======
-  dps: 21090.13399
-  tps: 18981.37708
->>>>>>> 8aae9ab6
+  dps: 20279.70399
+  tps: 18169.24917
  }
 }
 dps_results: {
  key: "TestMM-AllItems-Ahn'KaharBloodHunter'sBattlegear"
  value: {
-<<<<<<< HEAD
-  dps: 17948.40426
-  tps: 16205.69278
-=======
-  dps: 18228.51025
-  tps: 16449.81346
->>>>>>> 8aae9ab6
+  dps: 17593.36875
+  tps: 15799.05862
  }
 }
 dps_results: {
  key: "TestMM-AllItems-Althor'sAbacus-50359"
  value: {
-<<<<<<< HEAD
-  dps: 19564.10972
-  tps: 17635.30124
-=======
-  dps: 19679.52504
-  tps: 17728.48867
->>>>>>> 8aae9ab6
+  dps: 18846.1628
+  tps: 16897.16635
  }
 }
 dps_results: {
  key: "TestMM-AllItems-Althor'sAbacus-50366"
  value: {
-<<<<<<< HEAD
-  dps: 19564.10972
-  tps: 17635.30124
-=======
-  dps: 19679.52504
-  tps: 17728.48867
->>>>>>> 8aae9ab6
+  dps: 18846.1628
+  tps: 16897.16635
  }
 }
 dps_results: {
  key: "TestMM-AllItems-Anhuur'sHymnal-55889"
  value: {
-<<<<<<< HEAD
-  dps: 20074.42262
-  tps: 18117.70266
-=======
-  dps: 20118.51055
-  tps: 18125.66604
->>>>>>> 8aae9ab6
+  dps: 19149.87393
+  tps: 17149.81086
  }
 }
 dps_results: {
  key: "TestMM-AllItems-Anhuur'sHymnal-56407"
  value: {
-<<<<<<< HEAD
-  dps: 20153.92409
-  tps: 18206.47347
-=======
-  dps: 20054.46708
-  tps: 18058.56215
->>>>>>> 8aae9ab6
+  dps: 19306.14591
+  tps: 17304.46948
  }
 }
 dps_results: {
  key: "TestMM-AllItems-AustereEarthsiegeDiamond"
  value: {
-<<<<<<< HEAD
-  dps: 20769.80805
-  tps: 18732.1907
-=======
-  dps: 20653.37105
-  tps: 18560.29347
->>>>>>> 8aae9ab6
+  dps: 19850.82374
+  tps: 17754.72736
  }
 }
 dps_results: {
  key: "TestMM-AllItems-AustereShadowspiritDiamond"
  value: {
-<<<<<<< HEAD
-  dps: 20769.80805
-  tps: 18732.1907
-=======
-  dps: 20653.37105
-  tps: 18560.29347
->>>>>>> 8aae9ab6
+  dps: 19850.82374
+  tps: 17754.72736
  }
 }
 dps_results: {
  key: "TestMM-AllItems-Bandit'sInsignia-40371"
  value: {
-<<<<<<< HEAD
-  dps: 19772.99077
-  tps: 17825.80303
-=======
-  dps: 19889.24905
-  tps: 17919.6292
->>>>>>> 8aae9ab6
+  dps: 19048.61084
+  tps: 17080.74308
  }
 }
 dps_results: {
  key: "TestMM-AllItems-BaubleofTrueBlood-50354"
  value: {
-<<<<<<< HEAD
-  dps: 19564.09041
-  tps: 17635.3174
-  hps: 87.84539
-=======
-  dps: 19679.47691
-  tps: 17728.57564
-  hps: 87.11964
->>>>>>> 8aae9ab6
+  dps: 18846.35553
+  tps: 16897.27576
+  hps: 86.8776
  }
 }
 dps_results: {
  key: "TestMM-AllItems-BaubleofTrueBlood-50726"
  value: {
-<<<<<<< HEAD
-  dps: 19564.09041
-  tps: 17635.3174
-  hps: 87.84539
-=======
-  dps: 19679.47691
-  tps: 17728.57564
-  hps: 87.11964
->>>>>>> 8aae9ab6
+  dps: 18846.35553
+  tps: 16897.27576
+  hps: 86.8776
  }
 }
 dps_results: {
  key: "TestMM-AllItems-BeamingEarthsiegeDiamond"
  value: {
-<<<<<<< HEAD
-  dps: 20801.94289
-  tps: 18763.19277
-=======
-  dps: 20666.7112
-  tps: 18571.97804
->>>>>>> 8aae9ab6
+  dps: 19869.5307
+  tps: 17772.35401
  }
 }
 dps_results: {
  key: "TestMM-AllItems-BedrockTalisman-58182"
  value: {
-<<<<<<< HEAD
-  dps: 19564.10972
-  tps: 17635.30124
-=======
-  dps: 19679.52504
-  tps: 17728.48867
->>>>>>> 8aae9ab6
+  dps: 18846.1628
+  tps: 16897.16635
  }
 }
 dps_results: {
  key: "TestMM-AllItems-BellofEnragingResonance-59326"
  value: {
-<<<<<<< HEAD
-  dps: 19958.18547
-  tps: 18004.3987
-=======
-  dps: 20073.06587
-  tps: 18099.6963
->>>>>>> 8aae9ab6
+  dps: 19240.02341
+  tps: 17267.05222
  }
 }
 dps_results: {
  key: "TestMM-AllItems-BellofEnragingResonance-65053"
  value: {
-<<<<<<< HEAD
-  dps: 20003.40705
-  tps: 18045.58092
-=======
-  dps: 20115.29274
-  tps: 18137.01798
->>>>>>> 8aae9ab6
+  dps: 19277.09342
+  tps: 17301.30396
  }
 }
 dps_results: {
  key: "TestMM-AllItems-BindingPromise-67037"
  value: {
-<<<<<<< HEAD
-  dps: 19564.10972
-  tps: 17635.30124
-=======
-  dps: 19679.52504
-  tps: 17728.48867
->>>>>>> 8aae9ab6
+  dps: 18846.1628
+  tps: 16897.16635
  }
 }
 dps_results: {
  key: "TestMM-AllItems-BlackBruise-50035"
  value: {
-<<<<<<< HEAD
-  dps: 19308.20011
-  tps: 17380.37617
-=======
-  dps: 19431.69527
-  tps: 17454.23674
->>>>>>> 8aae9ab6
+  dps: 18620.52085
+  tps: 16642.46185
  }
 }
 dps_results: {
  key: "TestMM-AllItems-BlackBruise-50692"
  value: {
-<<<<<<< HEAD
-  dps: 19290.4227
-  tps: 17364.62819
-=======
-  dps: 19413.77222
-  tps: 17438.42734
->>>>>>> 8aae9ab6
+  dps: 18603.44773
+  tps: 16627.50344
  }
 }
 dps_results: {
  key: "TestMM-AllItems-BlessedGarboftheUndeadSlayer"
  value: {
-<<<<<<< HEAD
-  dps: 16595.39134
-  tps: 14971.9622
-=======
-  dps: 16674.41778
-  tps: 15015.23036
->>>>>>> 8aae9ab6
+  dps: 16145.2305
+  tps: 14501.61905
  }
 }
 dps_results: {
  key: "TestMM-AllItems-BlessedRegaliaofUndeadCleansing"
  value: {
-<<<<<<< HEAD
-  dps: 15772.98897
-  tps: 14227.96474
-=======
-  dps: 15734.6264
-  tps: 14170.97463
->>>>>>> 8aae9ab6
+  dps: 15299.74076
+  tps: 13742.32715
  }
 }
 dps_results: {
  key: "TestMM-AllItems-Blood-SoakedAleMug-63843"
  value: {
-<<<<<<< HEAD
-  dps: 20838.53219
-  tps: 18866.60915
-=======
-  dps: 20777.33545
-  tps: 18765.53061
->>>>>>> 8aae9ab6
+  dps: 19916.11373
+  tps: 17885.15888
  }
 }
 dps_results: {
  key: "TestMM-AllItems-BloodofIsiset-55995"
  value: {
-<<<<<<< HEAD
-  dps: 20247.85379
-  tps: 18329.48734
-=======
-  dps: 20139.22233
-  tps: 18179.81984
->>>>>>> 8aae9ab6
+  dps: 19417.51319
+  tps: 17447.09624
  }
 }
 dps_results: {
  key: "TestMM-AllItems-BloodofIsiset-56414"
  value: {
-<<<<<<< HEAD
-  dps: 20329.17756
-  tps: 18406.50836
-=======
-  dps: 20164.99817
-  tps: 18190.14743
->>>>>>> 8aae9ab6
+  dps: 19404.21232
+  tps: 17444.09859
  }
 }
 dps_results: {
  key: "TestMM-AllItems-BloodthirstyGladiator'sBadgeofConquest-64687"
  value: {
-<<<<<<< HEAD
-  dps: 20734.31012
-  tps: 18706.71005
-=======
-  dps: 20853.5437
-  tps: 18799.34734
->>>>>>> 8aae9ab6
+  dps: 20014.01421
+  tps: 17962.89143
  }
 }
 dps_results: {
  key: "TestMM-AllItems-BloodthirstyGladiator'sBadgeofDominance-64688"
  value: {
-<<<<<<< HEAD
-  dps: 19775.93201
-  tps: 17847.12353
-=======
-  dps: 19897.38864
-  tps: 17946.35227
->>>>>>> 8aae9ab6
+  dps: 19059.2746
+  tps: 17110.27814
  }
 }
 dps_results: {
  key: "TestMM-AllItems-BloodthirstyGladiator'sBadgeofVictory-64689"
  value: {
-<<<<<<< HEAD
-  dps: 19564.10972
-  tps: 17635.30124
-=======
-  dps: 19679.52504
-  tps: 17728.48867
->>>>>>> 8aae9ab6
+  dps: 18846.1628
+  tps: 16897.16635
  }
 }
 dps_results: {
  key: "TestMM-AllItems-BloodthirstyGladiator'sEmblemofCruelty-64740"
  value: {
-<<<<<<< HEAD
-  dps: 19858.65137
-  tps: 17906.03958
-=======
-  dps: 19983.07053
-  tps: 18010.91887
->>>>>>> 8aae9ab6
+  dps: 19147.17965
+  tps: 17174.80438
  }
 }
 dps_results: {
  key: "TestMM-AllItems-BloodthirstyGladiator'sEmblemofMeditation-64741"
  value: {
-<<<<<<< HEAD
-  dps: 19564.10972
-  tps: 17635.30124
-=======
-  dps: 19679.52504
-  tps: 17728.48867
->>>>>>> 8aae9ab6
+  dps: 18846.1628
+  tps: 16897.16635
  }
 }
 dps_results: {
  key: "TestMM-AllItems-BloodthirstyGladiator'sEmblemofTenacity-64742"
  value: {
-<<<<<<< HEAD
-  dps: 19564.10972
-  tps: 17635.30124
-=======
-  dps: 19679.52504
-  tps: 17728.48867
->>>>>>> 8aae9ab6
+  dps: 18846.1628
+  tps: 16897.16635
  }
 }
 dps_results: {
  key: "TestMM-AllItems-BloodthirstyGladiator'sInsigniaofConquest-64761"
  value: {
-<<<<<<< HEAD
-  dps: 20360.96769
-  tps: 18344.21006
-=======
-  dps: 20518.35675
-  tps: 18476.43741
->>>>>>> 8aae9ab6
+  dps: 19613.83197
+  tps: 17576.19809
  }
 }
 dps_results: {
  key: "TestMM-AllItems-BloodthirstyGladiator'sInsigniaofDominance-64762"
  value: {
-<<<<<<< HEAD
-  dps: 19590.856
-  tps: 17662.04752
-=======
-  dps: 19706.34735
-  tps: 17755.31099
->>>>>>> 8aae9ab6
+  dps: 18872.98512
+  tps: 16923.98866
  }
 }
 dps_results: {
  key: "TestMM-AllItems-BloodthirstyGladiator'sInsigniaofVictory-64763"
  value: {
-<<<<<<< HEAD
-  dps: 19564.10972
-  tps: 17635.30124
-=======
-  dps: 19679.52504
-  tps: 17728.48867
->>>>>>> 8aae9ab6
+  dps: 18846.1628
+  tps: 16897.16635
  }
 }
 dps_results: {
  key: "TestMM-AllItems-BottledLightning-66879"
  value: {
-<<<<<<< HEAD
-  dps: 19704.16949
-  tps: 17765.96897
-=======
-  dps: 19791.41181
-  tps: 17831.27717
->>>>>>> 8aae9ab6
+  dps: 18960.52922
+  tps: 17005.76646
  }
 }
 dps_results: {
  key: "TestMM-AllItems-BracingEarthsiegeDiamond"
  value: {
-<<<<<<< HEAD
-  dps: 20769.80805
-  tps: 18357.54689
-=======
-  dps: 20653.37105
-  tps: 18189.0876
->>>>>>> 8aae9ab6
+  dps: 19850.82374
+  tps: 17399.63281
  }
 }
 dps_results: {
  key: "TestMM-AllItems-BracingShadowspiritDiamond"
  value: {
-<<<<<<< HEAD
-  dps: 20769.80805
-  tps: 18357.54689
-=======
-  dps: 20653.37105
-  tps: 18189.0876
->>>>>>> 8aae9ab6
+  dps: 19850.82374
+  tps: 17399.63281
  }
 }
 dps_results: {
  key: "TestMM-AllItems-Bryntroll,theBoneArbiter-50415"
  value: {
-<<<<<<< HEAD
-  dps: 21233.30234
-  tps: 19180.82186
-=======
-  dps: 21090.13399
-  tps: 18981.37708
->>>>>>> 8aae9ab6
+  dps: 20279.70399
+  tps: 18169.24917
  }
 }
 dps_results: {
  key: "TestMM-AllItems-Bryntroll,theBoneArbiter-50709"
  value: {
-<<<<<<< HEAD
-  dps: 21233.30234
-  tps: 19180.82186
-=======
-  dps: 21090.13399
-  tps: 18981.37708
->>>>>>> 8aae9ab6
+  dps: 20279.70399
+  tps: 18169.24917
  }
 }
 dps_results: {
  key: "TestMM-AllItems-BurningShadowspiritDiamond"
  value: {
-<<<<<<< HEAD
-  dps: 21074.89803
-  tps: 19037.28068
-=======
-  dps: 20951.94478
-  tps: 18858.8672
->>>>>>> 8aae9ab6
+  dps: 20138.87122
+  tps: 18042.77485
  }
 }
 dps_results: {
  key: "TestMM-AllItems-ChaoticShadowspiritDiamond"
  value: {
-<<<<<<< HEAD
-  dps: 21163.20211
-  tps: 19120.50432
-=======
-  dps: 21005.76309
-  tps: 18908.15436
->>>>>>> 8aae9ab6
+  dps: 20202.85889
+  tps: 18103.33903
  }
 }
 dps_results: {
  key: "TestMM-AllItems-ChaoticSkyflareDiamond"
  value: {
-<<<<<<< HEAD
-  dps: 21108.61565
-  tps: 19069.86553
-=======
-  dps: 20965.916
-  tps: 18871.18284
->>>>>>> 8aae9ab6
+  dps: 20158.53799
+  tps: 18061.3613
  }
 }
 dps_results: {
  key: "TestMM-AllItems-CoreofRipeness-58184"
  value: {
-<<<<<<< HEAD
-  dps: 19564.10972
-  tps: 17635.30124
-=======
-  dps: 19679.52504
-  tps: 17728.48867
->>>>>>> 8aae9ab6
+  dps: 18846.1628
+  tps: 16897.16635
  }
 }
 dps_results: {
  key: "TestMM-AllItems-CorpseTongueCoin-50349"
  value: {
-<<<<<<< HEAD
-  dps: 19564.10972
-  tps: 17635.30124
-=======
-  dps: 19679.52504
-  tps: 17728.48867
->>>>>>> 8aae9ab6
+  dps: 18846.1628
+  tps: 16897.16635
  }
 }
 dps_results: {
  key: "TestMM-AllItems-CorpseTongueCoin-50352"
  value: {
-<<<<<<< HEAD
-  dps: 19564.10972
-  tps: 17635.30124
-=======
-  dps: 19679.52504
-  tps: 17728.48867
->>>>>>> 8aae9ab6
+  dps: 18846.1628
+  tps: 16897.16635
  }
 }
 dps_results: {
  key: "TestMM-AllItems-CorrodedSkeletonKey-50356"
  value: {
-<<<<<<< HEAD
-  dps: 19564.10972
-  tps: 17635.30124
-=======
-  dps: 19679.52504
-  tps: 17728.48867
->>>>>>> 8aae9ab6
+  dps: 18846.1628
+  tps: 16897.16635
   hps: 64
  }
 }
 dps_results: {
  key: "TestMM-AllItems-CrushingWeight-59506"
  value: {
-<<<<<<< HEAD
-  dps: 19564.10972
-  tps: 17635.30124
-=======
-  dps: 19679.52504
-  tps: 17728.48867
->>>>>>> 8aae9ab6
+  dps: 18846.1628
+  tps: 16897.16635
  }
 }
 dps_results: {
  key: "TestMM-AllItems-CrushingWeight-65118"
  value: {
-<<<<<<< HEAD
-  dps: 19564.10972
-  tps: 17635.30124
-=======
-  dps: 19679.52504
-  tps: 17728.48867
->>>>>>> 8aae9ab6
+  dps: 18846.1628
+  tps: 16897.16635
  }
 }
 dps_results: {
  key: "TestMM-AllItems-CryptstalkerBattlegear"
  value: {
-<<<<<<< HEAD
-  dps: 16238.67634
-  tps: 14559.7737
-=======
-  dps: 16150.60879
-  tps: 14447.16401
->>>>>>> 8aae9ab6
+  dps: 15747.91543
+  tps: 14039.3326
  }
 }
 dps_results: {
  key: "TestMM-AllItems-DarkmoonCard:Berserker!-42989"
  value: {
-<<<<<<< HEAD
-  dps: 19679.52794
-  tps: 17741.50232
-=======
-  dps: 19769.98299
-  tps: 17813.20565
->>>>>>> 8aae9ab6
+  dps: 18967.37103
+  tps: 17010.46348
  }
 }
 dps_results: {
  key: "TestMM-AllItems-DarkmoonCard:Death-42990"
  value: {
-<<<<<<< HEAD
-  dps: 19711.55187
-  tps: 17775.67111
-=======
-  dps: 19812.77982
-  tps: 17856.87299
->>>>>>> 8aae9ab6
+  dps: 19000.35099
+  tps: 17044.16163
  }
 }
 dps_results: {
  key: "TestMM-AllItems-DarkmoonCard:Earthquake-62048"
  value: {
-<<<<<<< HEAD
-  dps: 19564.10972
-  tps: 17635.30124
-=======
-  dps: 19679.52504
-  tps: 17728.48867
->>>>>>> 8aae9ab6
+  dps: 18846.1628
+  tps: 16897.16635
  }
 }
 dps_results: {
  key: "TestMM-AllItems-DarkmoonCard:Greatness-44255"
  value: {
-<<<<<<< HEAD
-  dps: 19838.75603
-  tps: 17882.78494
-=======
-  dps: 19963.15059
-  tps: 17984.8675
->>>>>>> 8aae9ab6
+  dps: 19116.10917
+  tps: 17139.89437
  }
 }
 dps_results: {
  key: "TestMM-AllItems-DarkmoonCard:Hurricane-62049"
  value: {
-<<<<<<< HEAD
-  dps: 20174.99754
-  tps: 18256.07996
-=======
-  dps: 20127.42146
-  tps: 18170.70171
->>>>>>> 8aae9ab6
+  dps: 19404.04133
+  tps: 17443.00933
  }
 }
 dps_results: {
  key: "TestMM-AllItems-DarkmoonCard:Hurricane-62051"
  value: {
-<<<<<<< HEAD
-  dps: 20374.4814
-  tps: 18360.36137
-=======
-  dps: 20929.9425
-  tps: 18886.87321
->>>>>>> 8aae9ab6
+  dps: 20183.40036
+  tps: 18134.43096
  }
 }
 dps_results: {
  key: "TestMM-AllItems-DarkmoonCard:Tsunami-62050"
  value: {
-<<<<<<< HEAD
-  dps: 19564.10972
-  tps: 17635.30124
-=======
-  dps: 19679.52504
-  tps: 17728.48867
->>>>>>> 8aae9ab6
+  dps: 18846.1628
+  tps: 16897.16635
  }
 }
 dps_results: {
  key: "TestMM-AllItems-DarkmoonCard:Volcano-62047"
  value: {
-<<<<<<< HEAD
-  dps: 20466.96518
-  tps: 18557.15557
-=======
-  dps: 20315.64575
-  tps: 18367.60716
->>>>>>> 8aae9ab6
+  dps: 19484.60709
+  tps: 17523.09825
  }
 }
 dps_results: {
  key: "TestMM-AllItems-Death'sChoice-47464"
  value: {
-<<<<<<< HEAD
-  dps: 20263.9905
-  tps: 18261.87643
-=======
-  dps: 20413.43282
-  tps: 18388.16047
->>>>>>> 8aae9ab6
+  dps: 19549.18272
+  tps: 17525.83571
  }
 }
 dps_results: {
  key: "TestMM-AllItems-DeathKnight'sAnguish-38212"
  value: {
-<<<<<<< HEAD
-  dps: 19647.60922
-  tps: 17712.20455
-=======
-  dps: 19777.62458
-  tps: 17819.99999
->>>>>>> 8aae9ab6
+  dps: 18930.65815
+  tps: 16975.80188
  }
 }
 dps_results: {
  key: "TestMM-AllItems-Deathbringer'sWill-50362"
  value: {
-<<<<<<< HEAD
-  dps: 20095.87081
-  tps: 18114.31877
-=======
-  dps: 20180.12276
-  tps: 18180.89923
->>>>>>> 8aae9ab6
+  dps: 19353.34489
+  tps: 17355.21449
  }
 }
 dps_results: {
  key: "TestMM-AllItems-Deathbringer'sWill-50363"
  value: {
-<<<<<<< HEAD
-  dps: 20108.92142
-  tps: 18122.47463
-=======
-  dps: 20196.15634
-  tps: 18192.63815
->>>>>>> 8aae9ab6
+  dps: 19389.11951
+  tps: 17386.56938
  }
 }
 dps_results: {
  key: "TestMM-AllItems-Defender'sCode-40257"
  value: {
-<<<<<<< HEAD
-  dps: 19564.10972
-  tps: 17635.30124
-=======
-  dps: 19679.52504
-  tps: 17728.48867
->>>>>>> 8aae9ab6
+  dps: 18846.1628
+  tps: 16897.16635
  }
 }
 dps_results: {
  key: "TestMM-AllItems-DestructiveShadowspiritDiamond"
  value: {
-<<<<<<< HEAD
-  dps: 20854.18674
-  tps: 18811.48895
-=======
-  dps: 20704.77234
-  tps: 18607.1636
->>>>>>> 8aae9ab6
+  dps: 19911.78952
+  tps: 17812.26967
  }
 }
 dps_results: {
  key: "TestMM-AllItems-DestructiveSkyflareDiamond"
  value: {
-<<<<<<< HEAD
-  dps: 20811.79496
-  tps: 18773.04484
-=======
-  dps: 20677.09144
-  tps: 18582.35829
->>>>>>> 8aae9ab6
+  dps: 19881.7964
+  tps: 17784.61971
  }
 }
 dps_results: {
  key: "TestMM-AllItems-DislodgedForeignObject-50348"
  value: {
-<<<<<<< HEAD
-  dps: 19940.12698
-  tps: 18006.25118
-=======
-  dps: 19937.94045
-  tps: 17978.28844
->>>>>>> 8aae9ab6
+  dps: 18950.96898
+  tps: 16971.2901
  }
 }
 dps_results: {
  key: "TestMM-AllItems-DislodgedForeignObject-50353"
  value: {
-<<<<<<< HEAD
-  dps: 19722.3625
-  tps: 17786.03724
-=======
-  dps: 19905.10614
-  tps: 17930.0124
->>>>>>> 8aae9ab6
+  dps: 18873.02655
+  tps: 16917.97184
  }
 }
 dps_results: {
  key: "TestMM-AllItems-EffulgentShadowspiritDiamond"
  value: {
-<<<<<<< HEAD
-  dps: 20769.80805
-  tps: 18732.1907
-=======
-  dps: 20653.37105
-  tps: 18560.29347
->>>>>>> 8aae9ab6
+  dps: 19850.82374
+  tps: 17754.72736
  }
 }
 dps_results: {
  key: "TestMM-AllItems-ElectrosparkHeartstarter-67118"
  value: {
-<<<<<<< HEAD
-  dps: 19564.10972
-  tps: 17635.30124
-=======
-  dps: 19679.52504
-  tps: 17728.48867
->>>>>>> 8aae9ab6
+  dps: 18846.1628
+  tps: 16897.16635
  }
 }
 dps_results: {
  key: "TestMM-AllItems-EmberShadowspiritDiamond"
  value: {
-<<<<<<< HEAD
-  dps: 20769.80805
-  tps: 18732.1907
-=======
-  dps: 20653.37105
-  tps: 18560.29347
->>>>>>> 8aae9ab6
+  dps: 19850.82374
+  tps: 17754.72736
  }
 }
 dps_results: {
  key: "TestMM-AllItems-EmberSkyflareDiamond"
  value: {
-<<<<<<< HEAD
-  dps: 20769.80805
-  tps: 18732.1907
-=======
-  dps: 20653.37105
-  tps: 18560.29347
->>>>>>> 8aae9ab6
+  dps: 19850.82374
+  tps: 17754.72736
  }
 }
 dps_results: {
  key: "TestMM-AllItems-EnigmaticShadowspiritDiamond"
  value: {
-<<<<<<< HEAD
-  dps: 20854.18674
-  tps: 18811.48895
-=======
-  dps: 20704.77234
-  tps: 18607.1636
->>>>>>> 8aae9ab6
+  dps: 19911.78952
+  tps: 17812.26967
  }
 }
 dps_results: {
  key: "TestMM-AllItems-EnigmaticSkyflareDiamond"
  value: {
-<<<<<<< HEAD
-  dps: 20801.94289
-  tps: 18763.19277
-=======
-  dps: 20666.7112
-  tps: 18571.97804
->>>>>>> 8aae9ab6
+  dps: 19869.5307
+  tps: 17772.35401
  }
 }
 dps_results: {
  key: "TestMM-AllItems-EnigmaticStarflareDiamond"
  value: {
-<<<<<<< HEAD
-  dps: 20798.70722
-  tps: 18759.9571
-=======
-  dps: 20663.77517
-  tps: 18569.04201
->>>>>>> 8aae9ab6
+  dps: 19865.79342
+  tps: 17768.61673
  }
 }
 dps_results: {
  key: "TestMM-AllItems-EphemeralSnowflake-50260"
  value: {
-<<<<<<< HEAD
-  dps: 19614.77064
-  tps: 17685.33777
-=======
-  dps: 19561.89682
-  tps: 17599.42914
->>>>>>> 8aae9ab6
+  dps: 18842.98739
+  tps: 16884.4393
  }
 }
 dps_results: {
  key: "TestMM-AllItems-EssenceofGossamer-37220"
  value: {
-<<<<<<< HEAD
-  dps: 19564.10972
-  tps: 17635.30124
-=======
-  dps: 19679.52504
-  tps: 17728.48867
->>>>>>> 8aae9ab6
+  dps: 18846.1628
+  tps: 16897.16635
  }
 }
 dps_results: {
  key: "TestMM-AllItems-EssenceoftheCyclone-59473"
  value: {
-<<<<<<< HEAD
-  dps: 20813.49653
-  tps: 18768.81086
-=======
-  dps: 20875.1131
-  tps: 18810.25313
->>>>>>> 8aae9ab6
+  dps: 19952.05487
+  tps: 17883.43863
  }
 }
 dps_results: {
  key: "TestMM-AllItems-EssenceoftheCyclone-65140"
  value: {
-<<<<<<< HEAD
-  dps: 20907.56971
-  tps: 18844.56256
-=======
-  dps: 20986.59804
-  tps: 18901.56487
->>>>>>> 8aae9ab6
+  dps: 20061.86357
+  tps: 17974.1067
  }
 }
 dps_results: {
  key: "TestMM-AllItems-EternalEarthsiegeDiamond"
  value: {
-<<<<<<< HEAD
-  dps: 20769.80805
-  tps: 18732.1907
-=======
-  dps: 20653.37105
-  tps: 18560.29347
->>>>>>> 8aae9ab6
+  dps: 19850.82374
+  tps: 17754.72736
  }
 }
 dps_results: {
  key: "TestMM-AllItems-EternalShadowspiritDiamond"
  value: {
-<<<<<<< HEAD
-  dps: 20769.80805
-  tps: 18732.1907
-=======
-  dps: 20653.37105
-  tps: 18560.29347
->>>>>>> 8aae9ab6
+  dps: 19850.82374
+  tps: 17754.72736
  }
 }
 dps_results: {
  key: "TestMM-AllItems-ExtractofNecromanticPower-40373"
  value: {
-<<<<<<< HEAD
-  dps: 19711.00074
-  tps: 17773.97864
-=======
-  dps: 19810.34564
-  tps: 17854.37091
->>>>>>> 8aae9ab6
+  dps: 18999.0397
+  tps: 17042.18575
  }
 }
 dps_results: {
  key: "TestMM-AllItems-EyeoftheBroodmother-45308"
  value: {
-<<<<<<< HEAD
-  dps: 19754.56319
-  tps: 17817.91149
-=======
-  dps: 19854.71088
-  tps: 17898.63945
->>>>>>> 8aae9ab6
+  dps: 19041.19727
+  tps: 17084.68533
  }
 }
 dps_results: {
  key: "TestMM-AllItems-FallofMortality-59500"
  value: {
-<<<<<<< HEAD
-  dps: 19564.10972
-  tps: 17635.30124
-=======
-  dps: 19679.52504
-  tps: 17728.48867
->>>>>>> 8aae9ab6
+  dps: 18846.1628
+  tps: 16897.16635
  }
 }
 dps_results: {
  key: "TestMM-AllItems-FallofMortality-65124"
  value: {
-<<<<<<< HEAD
-  dps: 19564.10972
-  tps: 17635.30124
-=======
-  dps: 19679.52504
-  tps: 17728.48867
->>>>>>> 8aae9ab6
+  dps: 18846.1628
+  tps: 16897.16635
  }
 }
 dps_results: {
  key: "TestMM-AllItems-Figurine-DemonPanther-52199"
  value: {
-<<<<<<< HEAD
-  dps: 21283.33469
-  tps: 19241.08048
-=======
-  dps: 21154.78677
-  tps: 19059.23974
->>>>>>> 8aae9ab6
+  dps: 20395.38376
+  tps: 18293.93106
  }
 }
 dps_results: {
  key: "TestMM-AllItems-Figurine-DreamOwl-52354"
  value: {
-<<<<<<< HEAD
-  dps: 19564.10972
-  tps: 17635.30124
-=======
-  dps: 19679.52504
-  tps: 17728.48867
->>>>>>> 8aae9ab6
+  dps: 18846.1628
+  tps: 16897.16635
  }
 }
 dps_results: {
  key: "TestMM-AllItems-Figurine-EarthenGuardian-52352"
  value: {
-<<<<<<< HEAD
-  dps: 19564.10972
-  tps: 17635.30124
-=======
-  dps: 19679.52504
-  tps: 17728.48867
->>>>>>> 8aae9ab6
+  dps: 18846.1628
+  tps: 16897.16635
  }
 }
 dps_results: {
  key: "TestMM-AllItems-Figurine-JeweledSerpent-52353"
  value: {
-<<<<<<< HEAD
-  dps: 19762.69311
-  tps: 17833.88464
-=======
-  dps: 19883.77216
-  tps: 17932.7358
->>>>>>> 8aae9ab6
+  dps: 19045.95511
+  tps: 17096.95866
  }
 }
 dps_results: {
  key: "TestMM-AllItems-Figurine-KingofBoars-52351"
  value: {
-<<<<<<< HEAD
-  dps: 20329.17756
-  tps: 18406.50836
-=======
-  dps: 20164.99817
-  tps: 18190.14743
->>>>>>> 8aae9ab6
+  dps: 19404.21232
+  tps: 17444.09859
  }
 }
 dps_results: {
  key: "TestMM-AllItems-Figurine-SapphireOwl-42413"
  value: {
-<<<<<<< HEAD
-  dps: 19564.10972
-  tps: 17635.30124
-=======
-  dps: 19679.52504
-  tps: 17728.48867
->>>>>>> 8aae9ab6
+  dps: 18846.1628
+  tps: 16897.16635
  }
 }
 dps_results: {
  key: "TestMM-AllItems-FleetShadowspiritDiamond"
  value: {
-<<<<<<< HEAD
-  dps: 20966.6351
-  tps: 18934.54581
-=======
-  dps: 20751.90583
-  tps: 18663.85045
->>>>>>> 8aae9ab6
+  dps: 19925.68488
+  tps: 17844.23715
  }
 }
 dps_results: {
  key: "TestMM-AllItems-FluidDeath-58181"
  value: {
-<<<<<<< HEAD
-  dps: 21080.16201
-  tps: 19019.55278
-=======
-  dps: 21015.88184
-  tps: 18904.00079
->>>>>>> 8aae9ab6
+  dps: 20137.53191
+  tps: 18027.25594
  }
 }
 dps_results: {
  key: "TestMM-AllItems-ForethoughtTalisman-40258"
  value: {
-<<<<<<< HEAD
-  dps: 19564.10972
-  tps: 17635.30124
-=======
-  dps: 19679.52504
-  tps: 17728.48867
->>>>>>> 8aae9ab6
+  dps: 18846.1628
+  tps: 16897.16635
  }
 }
 dps_results: {
  key: "TestMM-AllItems-ForgeEmber-37660"
  value: {
-<<<<<<< HEAD
-  dps: 19645.23435
-  tps: 17711.71551
-=======
-  dps: 19748.23228
-  tps: 17793.19317
->>>>>>> 8aae9ab6
+  dps: 18934.43924
+  tps: 16979.01528
  }
 }
 dps_results: {
  key: "TestMM-AllItems-ForlornShadowspiritDiamond"
  value: {
-<<<<<<< HEAD
-  dps: 20769.80805
-  tps: 18732.1907
-=======
-  dps: 20653.37105
-  tps: 18560.29347
->>>>>>> 8aae9ab6
+  dps: 19850.82374
+  tps: 17754.72736
  }
 }
 dps_results: {
  key: "TestMM-AllItems-ForlornSkyflareDiamond"
  value: {
-<<<<<<< HEAD
-  dps: 20769.80805
-  tps: 18732.1907
-=======
-  dps: 20653.37105
-  tps: 18560.29347
->>>>>>> 8aae9ab6
+  dps: 19850.82374
+  tps: 17754.72736
  }
 }
 dps_results: {
  key: "TestMM-AllItems-ForlornStarflareDiamond"
  value: {
-<<<<<<< HEAD
-  dps: 20769.80805
-  tps: 18732.1907
-=======
-  dps: 20653.37105
-  tps: 18560.29347
->>>>>>> 8aae9ab6
+  dps: 19850.82374
+  tps: 17754.72736
  }
 }
 dps_results: {
  key: "TestMM-AllItems-FuryofAngerforge-59461"
  value: {
-<<<<<<< HEAD
-  dps: 19877.30788
-  tps: 17923.52111
-=======
-  dps: 19992.28424
-  tps: 18018.91467
->>>>>>> 8aae9ab6
+  dps: 19159.24178
+  tps: 17186.2706
  }
 }
 dps_results: {
  key: "TestMM-AllItems-FuryoftheFiveFlights-40431"
  value: {
-<<<<<<< HEAD
-  dps: 19825.92658
-  tps: 17867.41616
-=======
-  dps: 19943.48717
-  tps: 17962.00674
->>>>>>> 8aae9ab6
+  dps: 19096.82284
+  tps: 17117.41652
  }
 }
 dps_results: {
  key: "TestMM-AllItems-FuturesightRune-38763"
  value: {
-<<<<<<< HEAD
-  dps: 19564.10972
-  tps: 17635.30124
-=======
-  dps: 19679.52504
-  tps: 17728.48867
->>>>>>> 8aae9ab6
+  dps: 18846.1628
+  tps: 16897.16635
  }
 }
 dps_results: {
  key: "TestMM-AllItems-GaleofShadows-56138"
  value: {
-<<<<<<< HEAD
-  dps: 19874.61529
-  tps: 17923.87371
-=======
-  dps: 19930.56493
-  tps: 17947.17105
->>>>>>> 8aae9ab6
+  dps: 19239.52239
+  tps: 17246.75798
  }
 }
 dps_results: {
  key: "TestMM-AllItems-GaleofShadows-56462"
  value: {
-<<<<<<< HEAD
-  dps: 19864.39185
-  tps: 17921.55453
-=======
-  dps: 19994.21315
-  tps: 17992.51194
->>>>>>> 8aae9ab6
+  dps: 19201.6521
+  tps: 17195.51208
  }
 }
 dps_results: {
  key: "TestMM-AllItems-GearDetector-61462"
  value: {
-<<<<<<< HEAD
-  dps: 20306.96029
-  tps: 18323.91497
-=======
-  dps: 20397.83986
-  tps: 18355.91401
->>>>>>> 8aae9ab6
+  dps: 19476.95598
+  tps: 17463.81854
  }
 }
 dps_results: {
  key: "TestMM-AllItems-Gladiator'sPursuit"
  value: {
-<<<<<<< HEAD
-  dps: 18643.845
-  tps: 16811.69404
-=======
-  dps: 18580.25489
-  tps: 16727.18491
->>>>>>> 8aae9ab6
+  dps: 18205.17617
+  tps: 16348.53225
  }
 }
 dps_results: {
  key: "TestMM-AllItems-GlowingTwilightScale-54573"
  value: {
-<<<<<<< HEAD
-  dps: 19564.10972
-  tps: 17635.30124
-=======
-  dps: 19679.52504
-  tps: 17728.48867
->>>>>>> 8aae9ab6
+  dps: 18846.1628
+  tps: 16897.16635
  }
 }
 dps_results: {
  key: "TestMM-AllItems-GlowingTwilightScale-54589"
  value: {
-<<<<<<< HEAD
-  dps: 19564.10972
-  tps: 17635.30124
-=======
-  dps: 19679.52504
-  tps: 17728.48867
->>>>>>> 8aae9ab6
+  dps: 18846.1628
+  tps: 16897.16635
  }
 }
 dps_results: {
  key: "TestMM-AllItems-GnomishLightningGenerator-41121"
  value: {
-<<<<<<< HEAD
-  dps: 19690.76257
-  tps: 17755.316
-=======
-  dps: 19792.75824
-  tps: 17836.95491
->>>>>>> 8aae9ab6
+  dps: 18980.00114
+  tps: 17023.91064
  }
 }
 dps_results: {
  key: "TestMM-AllItems-GraceoftheHerald-55266"
  value: {
-<<<<<<< HEAD
-  dps: 20168.69903
-  tps: 18178.14394
-=======
-  dps: 20284.61515
-  tps: 18273.68265
->>>>>>> 8aae9ab6
+  dps: 19453.52772
+  tps: 17442.66014
  }
 }
 dps_results: {
  key: "TestMM-AllItems-GraceoftheHerald-56295"
  value: {
-<<<<<<< HEAD
-  dps: 20451.02266
-  tps: 18429.15316
-=======
-  dps: 20553.64187
-  tps: 18506.64673
->>>>>>> 8aae9ab6
+  dps: 19720.90532
+  tps: 17678.93382
  }
 }
 dps_results: {
  key: "TestMM-AllItems-HarmlightToken-63839"
  value: {
-<<<<<<< HEAD
-  dps: 19570.0239
-  tps: 17641.20861
-=======
-  dps: 19685.44963
-  tps: 17734.40889
->>>>>>> 8aae9ab6
+  dps: 18852.10273
+  tps: 16903.08991
  }
 }
 dps_results: {
  key: "TestMM-AllItems-Harrison'sInsigniaofPanache-65803"
  value: {
-<<<<<<< HEAD
-  dps: 19564.10972
-  tps: 17635.30124
-=======
-  dps: 19679.52504
-  tps: 17728.48867
->>>>>>> 8aae9ab6
+  dps: 18846.1628
+  tps: 16897.16635
  }
 }
 dps_results: {
  key: "TestMM-AllItems-HeartofIgnacious-59514"
  value: {
-<<<<<<< HEAD
-  dps: 19566.47337
-  tps: 17637.66489
-=======
-  dps: 19681.89895
-  tps: 17730.86258
->>>>>>> 8aae9ab6
+  dps: 18848.53671
+  tps: 16899.54026
  }
 }
 dps_results: {
  key: "TestMM-AllItems-HeartofIgnacious-65110"
  value: {
-<<<<<<< HEAD
-  dps: 19566.78034
-  tps: 17637.97186
-=======
-  dps: 19682.20725
-  tps: 17731.17088
->>>>>>> 8aae9ab6
+  dps: 18848.84501
+  tps: 16899.84856
  }
 }
 dps_results: {
  key: "TestMM-AllItems-HeartofRage-59224"
  value: {
-<<<<<<< HEAD
-  dps: 19564.10972
-  tps: 17635.30124
-=======
-  dps: 19679.52504
-  tps: 17728.48867
->>>>>>> 8aae9ab6
+  dps: 18846.1628
+  tps: 16897.16635
  }
 }
 dps_results: {
  key: "TestMM-AllItems-HeartofRage-65072"
  value: {
-<<<<<<< HEAD
-  dps: 19564.10972
-  tps: 17635.30124
-=======
-  dps: 19679.52504
-  tps: 17728.48867
->>>>>>> 8aae9ab6
+  dps: 18846.1628
+  tps: 16897.16635
  }
 }
 dps_results: {
  key: "TestMM-AllItems-HeartofSolace-55868"
  value: {
-<<<<<<< HEAD
-  dps: 19867.55473
-  tps: 17916.81315
-=======
-  dps: 19923.44134
-  tps: 17940.04746
->>>>>>> 8aae9ab6
+  dps: 19232.3988
+  tps: 17239.6344
  }
 }
 dps_results: {
  key: "TestMM-AllItems-HeartofSolace-56393"
  value: {
-<<<<<<< HEAD
-  dps: 19856.4284
-  tps: 17913.59108
-=======
-  dps: 19986.11608
-  tps: 17984.41487
->>>>>>> 8aae9ab6
+  dps: 19193.55503
+  tps: 17187.41501
  }
 }
 dps_results: {
  key: "TestMM-AllItems-HeartofThunder-55845"
  value: {
-<<<<<<< HEAD
-  dps: 19564.10972
-  tps: 17635.30124
-=======
-  dps: 19679.52504
-  tps: 17728.48867
->>>>>>> 8aae9ab6
+  dps: 18846.1628
+  tps: 16897.16635
  }
 }
 dps_results: {
  key: "TestMM-AllItems-HeartofThunder-56370"
  value: {
-<<<<<<< HEAD
-  dps: 19564.10972
-  tps: 17635.30124
-=======
-  dps: 19679.52504
-  tps: 17728.48867
->>>>>>> 8aae9ab6
+  dps: 18846.1628
+  tps: 16897.16635
  }
 }
 dps_results: {
  key: "TestMM-AllItems-HeartoftheVile-66969"
  value: {
-<<<<<<< HEAD
-  dps: 20257.4009
-  tps: 18257.37331
-=======
-  dps: 20367.09838
-  tps: 18348.65751
->>>>>>> 8aae9ab6
+  dps: 19549.09071
+  tps: 17531.6141
  }
 }
 dps_results: {
  key: "TestMM-AllItems-Heartpierce-49982"
  value: {
-<<<<<<< HEAD
-  dps: 21369.85805
-  tps: 19304.94537
-=======
-  dps: 21214.43101
-  tps: 19093.50693
->>>>>>> 8aae9ab6
+  dps: 20398.32022
+  tps: 18275.05763
  }
 }
 dps_results: {
  key: "TestMM-AllItems-Heartpierce-50641"
  value: {
-<<<<<<< HEAD
-  dps: 21371.83893
-  tps: 19306.70835
-=======
-  dps: 21216.40102
-  tps: 19095.25015
->>>>>>> 8aae9ab6
+  dps: 20400.20564
+  tps: 18276.71603
  }
 }
 dps_results: {
  key: "TestMM-AllItems-IllustrationoftheDragonSoul-40432"
  value: {
-<<<<<<< HEAD
-  dps: 19564.10972
-  tps: 17635.30124
-=======
-  dps: 19679.52504
-  tps: 17728.48867
->>>>>>> 8aae9ab6
+  dps: 18846.1628
+  tps: 16897.16635
  }
 }
 dps_results: {
  key: "TestMM-AllItems-ImpassiveShadowspiritDiamond"
  value: {
-<<<<<<< HEAD
-  dps: 20854.18674
-  tps: 18811.48895
-=======
-  dps: 20704.77234
-  tps: 18607.1636
->>>>>>> 8aae9ab6
+  dps: 19911.78952
+  tps: 17812.26967
  }
 }
 dps_results: {
  key: "TestMM-AllItems-ImpassiveSkyflareDiamond"
  value: {
-<<<<<<< HEAD
-  dps: 20801.94289
-  tps: 18763.19277
-=======
-  dps: 20666.7112
-  tps: 18571.97804
->>>>>>> 8aae9ab6
+  dps: 19869.5307
+  tps: 17772.35401
  }
 }
 dps_results: {
  key: "TestMM-AllItems-ImpassiveStarflareDiamond"
  value: {
-<<<<<<< HEAD
-  dps: 20798.70722
-  tps: 18759.9571
-=======
-  dps: 20663.77517
-  tps: 18569.04201
->>>>>>> 8aae9ab6
+  dps: 19865.79342
+  tps: 17768.61673
  }
 }
 dps_results: {
  key: "TestMM-AllItems-ImpatienceofYouth-62464"
  value: {
-<<<<<<< HEAD
-  dps: 20462.53547
-  tps: 18552.7118
-=======
-  dps: 20311.14566
-  tps: 18362.96567
->>>>>>> 8aae9ab6
+  dps: 19480.19583
+  tps: 17518.64836
  }
 }
 dps_results: {
  key: "TestMM-AllItems-ImpatienceofYouth-62469"
  value: {
-<<<<<<< HEAD
-  dps: 20462.53547
-  tps: 18552.7118
-=======
-  dps: 20311.14566
-  tps: 18362.96567
->>>>>>> 8aae9ab6
+  dps: 19480.19583
+  tps: 17518.64836
  }
 }
 dps_results: {
  key: "TestMM-AllItems-ImpetuousQuery-55881"
  value: {
-<<<<<<< HEAD
-  dps: 20247.85379
-  tps: 18329.48734
-=======
-  dps: 20139.22233
-  tps: 18179.81984
->>>>>>> 8aae9ab6
+  dps: 19417.51319
+  tps: 17447.09624
  }
 }
 dps_results: {
  key: "TestMM-AllItems-ImpetuousQuery-56406"
  value: {
-<<<<<<< HEAD
-  dps: 20329.17756
-  tps: 18406.50836
-=======
-  dps: 20164.99817
-  tps: 18190.14743
->>>>>>> 8aae9ab6
+  dps: 19404.21232
+  tps: 17444.09859
  }
 }
 dps_results: {
  key: "TestMM-AllItems-IncisorFragment-37723"
  value: {
-<<<<<<< HEAD
-  dps: 19872.94773
-  tps: 17929.81092
-=======
-  dps: 19988.84918
-  tps: 18023.10337
->>>>>>> 8aae9ab6
+  dps: 19149.3118
+  tps: 17185.62172
  }
 }
 dps_results: {
  key: "TestMM-AllItems-InsightfulEarthsiegeDiamond"
  value: {
-<<<<<<< HEAD
-  dps: 20769.80805
-  tps: 18732.1907
-=======
-  dps: 20653.37105
-  tps: 18560.29347
->>>>>>> 8aae9ab6
+  dps: 19850.82374
+  tps: 17754.72736
  }
 }
 dps_results: {
  key: "TestMM-AllItems-InsigniaofDiplomacy-61433"
  value: {
-<<<<<<< HEAD
-  dps: 19564.10972
-  tps: 17635.30124
-=======
-  dps: 19679.52504
-  tps: 17728.48867
->>>>>>> 8aae9ab6
+  dps: 18846.1628
+  tps: 16897.16635
  }
 }
 dps_results: {
  key: "TestMM-AllItems-InsigniaoftheEarthenLord-61429"
  value: {
-<<<<<<< HEAD
-  dps: 20216.05407
-  tps: 18299.02735
-=======
-  dps: 20193.93496
-  tps: 18244.84756
->>>>>>> 8aae9ab6
+  dps: 19495.98366
+  tps: 17536.34717
  }
 }
 dps_results: {
  key: "TestMM-AllItems-InvigoratingEarthsiegeDiamond"
  value: {
-<<<<<<< HEAD
-  dps: 20760.38356
-  tps: 18728.05183
+  dps: 19903.79116
+  tps: 17806.80624
   hps: 56.66891
-=======
-  dps: 20648.72458
-  tps: 18550.9045
-  hps: 56.274
->>>>>>> 8aae9ab6
  }
 }
 dps_results: {
  key: "TestMM-AllItems-JarofAncientRemedies-59354"
  value: {
-<<<<<<< HEAD
-  dps: 19564.10972
-  tps: 17635.30124
-=======
-  dps: 19679.52504
-  tps: 17728.48867
->>>>>>> 8aae9ab6
+  dps: 18846.1628
+  tps: 16897.16635
  }
 }
 dps_results: {
  key: "TestMM-AllItems-JarofAncientRemedies-65029"
  value: {
-<<<<<<< HEAD
-  dps: 19564.10972
-  tps: 17635.30124
-=======
-  dps: 19679.52504
-  tps: 17728.48867
->>>>>>> 8aae9ab6
+  dps: 18846.1628
+  tps: 16897.16635
  }
 }
 dps_results: {
  key: "TestMM-AllItems-JujuofNimbleness-63840"
  value: {
-<<<<<<< HEAD
-  dps: 20838.53219
-  tps: 18866.60915
-=======
-  dps: 20777.33545
-  tps: 18765.53061
->>>>>>> 8aae9ab6
+  dps: 19916.11373
+  tps: 17885.15888
  }
 }
 dps_results: {
  key: "TestMM-AllItems-KeytotheEndlessChamber-55795"
  value: {
-<<<<<<< HEAD
-  dps: 20733.86628
-  tps: 18702.55515
-=======
-  dps: 20801.45926
-  tps: 18738.80345
->>>>>>> 8aae9ab6
+  dps: 19995.15822
+  tps: 17927.67797
  }
 }
 dps_results: {
  key: "TestMM-AllItems-KvaldirBattleStandard-59685"
  value: {
-<<<<<<< HEAD
-  dps: 20007.5923
-  tps: 18070.28954
-=======
-  dps: 19915.24601
-  tps: 17947.75151
->>>>>>> 8aae9ab6
+  dps: 18831.74541
+  tps: 16866.4826
  }
 }
 dps_results: {
  key: "TestMM-AllItems-KvaldirBattleStandard-59689"
  value: {
-<<<<<<< HEAD
-  dps: 20007.5923
-  tps: 18070.28954
-=======
-  dps: 19915.24601
-  tps: 17947.75151
->>>>>>> 8aae9ab6
+  dps: 18831.74541
+  tps: 16866.4826
  }
 }
 dps_results: {
  key: "TestMM-AllItems-LadyLa-La'sSingingShell-67152"
  value: {
-<<<<<<< HEAD
-  dps: 19857.28827
-  tps: 17916.60676
-=======
-  dps: 19783.4525
-  tps: 17812.17914
->>>>>>> 8aae9ab6
+  dps: 19134.00918
+  tps: 17176.05997
  }
 }
 dps_results: {
  key: "TestMM-AllItems-LastWord-50179"
  value: {
-<<<<<<< HEAD
-  dps: 21233.30234
-  tps: 19180.82186
-=======
-  dps: 21090.13399
-  tps: 18981.37708
->>>>>>> 8aae9ab6
+  dps: 20279.70399
+  tps: 18169.24917
  }
 }
 dps_results: {
  key: "TestMM-AllItems-LastWord-50708"
  value: {
-<<<<<<< HEAD
-  dps: 21233.30234
-  tps: 19180.82186
-=======
-  dps: 21090.13399
-  tps: 18981.37708
->>>>>>> 8aae9ab6
+  dps: 20279.70399
+  tps: 18169.24917
  }
 }
 dps_results: {
  key: "TestMM-AllItems-Lavanthor'sTalisman-37872"
  value: {
-<<<<<<< HEAD
-  dps: 19564.10972
-  tps: 17635.30124
-=======
-  dps: 19679.52504
-  tps: 17728.48867
->>>>>>> 8aae9ab6
+  dps: 18846.1628
+  tps: 16897.16635
  }
 }
 dps_results: {
  key: "TestMM-AllItems-LeadenDespair-55816"
  value: {
-<<<<<<< HEAD
-  dps: 19564.10972
-  tps: 17635.30124
-=======
-  dps: 19679.52504
-  tps: 17728.48867
->>>>>>> 8aae9ab6
+  dps: 18846.1628
+  tps: 16897.16635
  }
 }
 dps_results: {
  key: "TestMM-AllItems-LeadenDespair-56347"
  value: {
-<<<<<<< HEAD
-  dps: 19564.10972
-  tps: 17635.30124
-=======
-  dps: 19679.52504
-  tps: 17728.48867
->>>>>>> 8aae9ab6
+  dps: 18846.1628
+  tps: 16897.16635
  }
 }
 dps_results: {
  key: "TestMM-AllItems-LeftEyeofRajh-56102"
  value: {
-<<<<<<< HEAD
-  dps: 20349.12016
-  tps: 18338.95103
-=======
-  dps: 20504.56562
-  tps: 18470.35793
->>>>>>> 8aae9ab6
+  dps: 19613.13477
+  tps: 17577.19388
  }
 }
 dps_results: {
  key: "TestMM-AllItems-LeftEyeofRajh-56427"
  value: {
-<<<<<<< HEAD
-  dps: 20490.70966
-  tps: 18471.31364
-=======
-  dps: 20619.89157
-  tps: 18571.13522
->>>>>>> 8aae9ab6
+  dps: 19740.69015
+  tps: 17692.96807
  }
 }
 dps_results: {
  key: "TestMM-AllItems-LicensetoSlay-58180"
  value: {
-<<<<<<< HEAD
-  dps: 20129.28943
-  tps: 18166.20634
-=======
-  dps: 20077.8237
-  tps: 18066.37388
->>>>>>> 8aae9ab6
+  dps: 19237.66232
+  tps: 17228.59454
  }
 }
 dps_results: {
  key: "TestMM-AllItems-Lightning-ChargedBattlegear"
  value: {
-<<<<<<< HEAD
-  dps: 21695.73682
-  tps: 19751.776
-=======
-  dps: 22031.02148
-  tps: 20031.64562
->>>>>>> 8aae9ab6
+  dps: 21359.53787
+  tps: 19348.28643
  }
 }
 dps_results: {
  key: "TestMM-AllItems-MagnetiteMirror-55814"
  value: {
-<<<<<<< HEAD
-  dps: 19564.10972
-  tps: 17635.30124
-=======
-  dps: 19679.52504
-  tps: 17728.48867
->>>>>>> 8aae9ab6
+  dps: 18846.1628
+  tps: 16897.16635
  }
 }
 dps_results: {
  key: "TestMM-AllItems-MagnetiteMirror-56345"
  value: {
-<<<<<<< HEAD
-  dps: 19564.10972
-  tps: 17635.30124
-=======
-  dps: 19679.52504
-  tps: 17728.48867
->>>>>>> 8aae9ab6
+  dps: 18846.1628
+  tps: 16897.16635
  }
 }
 dps_results: {
  key: "TestMM-AllItems-MajesticDragonFigurine-40430"
  value: {
-<<<<<<< HEAD
-  dps: 19564.10972
-  tps: 17635.30124
-=======
-  dps: 19679.52504
-  tps: 17728.48867
->>>>>>> 8aae9ab6
+  dps: 18846.1628
+  tps: 16897.16635
  }
 }
 dps_results: {
  key: "TestMM-AllItems-MandalaofStirringPatterns-62467"
  value: {
-<<<<<<< HEAD
-  dps: 19564.10972
-  tps: 17635.30124
-=======
-  dps: 19679.52504
-  tps: 17728.48867
->>>>>>> 8aae9ab6
+  dps: 18846.1628
+  tps: 16897.16635
  }
 }
 dps_results: {
  key: "TestMM-AllItems-MandalaofStirringPatterns-62472"
  value: {
-<<<<<<< HEAD
-  dps: 19564.10972
-  tps: 17635.30124
-=======
-  dps: 19679.52504
-  tps: 17728.48867
->>>>>>> 8aae9ab6
+  dps: 18846.1628
+  tps: 16897.16635
  }
 }
 dps_results: {
  key: "TestMM-AllItems-MarkofKhardros-56132"
  value: {
-<<<<<<< HEAD
-  dps: 20278.95511
-  tps: 18364.43633
-=======
-  dps: 20292.84857
-  tps: 18341.19727
->>>>>>> 8aae9ab6
+  dps: 19436.83612
+  tps: 17493.57851
  }
 }
 dps_results: {
  key: "TestMM-AllItems-MarkofKhardros-56458"
  value: {
-<<<<<<< HEAD
-  dps: 20297.68588
-  tps: 18379.18005
-=======
-  dps: 20335.23347
-  tps: 18384.63053
->>>>>>> 8aae9ab6
+  dps: 19519.40013
+  tps: 17576.56839
  }
 }
 dps_results: {
  key: "TestMM-AllItems-MeteoriteWhetstone-37390"
  value: {
-<<<<<<< HEAD
-  dps: 19758.45225
-  tps: 17806.27897
-=======
-  dps: 19857.84415
-  tps: 17886.53358
->>>>>>> 8aae9ab6
+  dps: 18992.32991
+  tps: 17024.66978
  }
 }
 dps_results: {
  key: "TestMM-AllItems-MightoftheOcean-55251"
  value: {
-<<<<<<< HEAD
-  dps: 19960.12516
-  tps: 18012.25325
-=======
-  dps: 19992.97068
-  tps: 18013.0376
->>>>>>> 8aae9ab6
+  dps: 19278.96043
+  tps: 17297.64025
  }
 }
 dps_results: {
  key: "TestMM-AllItems-MightoftheOcean-56285"
  value: {
-<<<<<<< HEAD
-  dps: 20153.92409
-  tps: 18206.47347
-=======
-  dps: 20054.46708
-  tps: 18058.56215
->>>>>>> 8aae9ab6
+  dps: 19306.14591
+  tps: 17304.46948
  }
 }
 dps_results: {
  key: "TestMM-AllItems-MirrorofBrokenImages-62466"
  value: {
-<<<<<<< HEAD
-  dps: 20462.53547
-  tps: 18552.7118
-=======
-  dps: 20311.14566
-  tps: 18362.96567
->>>>>>> 8aae9ab6
+  dps: 19480.19583
+  tps: 17518.64836
  }
 }
 dps_results: {
  key: "TestMM-AllItems-MirrorofBrokenImages-62471"
  value: {
-<<<<<<< HEAD
-  dps: 20462.53547
-  tps: 18552.7118
-=======
-  dps: 20311.14566
-  tps: 18362.96567
->>>>>>> 8aae9ab6
+  dps: 19480.19583
+  tps: 17518.64836
  }
 }
 dps_results: {
  key: "TestMM-AllItems-MoonwellChalice-70142"
  value: {
-<<<<<<< HEAD
-  dps: 20597.9122
-  tps: 18674.90578
-=======
-  dps: 20651.56308
-  tps: 18707.28397
->>>>>>> 8aae9ab6
+  dps: 19614.35403
+  tps: 17670.12215
  }
 }
 dps_results: {
  key: "TestMM-AllItems-NevermeltingIceCrystal-50259"
  value: {
-<<<<<<< HEAD
-  dps: 19697.96107
-  tps: 17761.31682
-=======
-  dps: 19821.74824
-  tps: 17860.45133
->>>>>>> 8aae9ab6
+  dps: 18998.80507
+  tps: 17039.52682
  }
 }
 dps_results: {
  key: "TestMM-AllItems-OfferingofSacrifice-37638"
  value: {
-<<<<<<< HEAD
-  dps: 19564.10972
-  tps: 17635.30124
-=======
-  dps: 19679.52504
-  tps: 17728.48867
->>>>>>> 8aae9ab6
+  dps: 18846.1628
+  tps: 16897.16635
  }
 }
 dps_results: {
  key: "TestMM-AllItems-Oremantle'sFavor-61448"
  value: {
-<<<<<<< HEAD
-  dps: 19826.71933
-  tps: 17877.74713
-=======
-  dps: 19889.21294
-  tps: 17919.67801
->>>>>>> 8aae9ab6
+  dps: 19083.29809
+  tps: 17117.45142
  }
 }
 dps_results: {
  key: "TestMM-AllItems-PersistentEarthshatterDiamond"
  value: {
-<<<<<<< HEAD
-  dps: 20798.70722
-  tps: 18759.9571
-=======
-  dps: 20663.77517
-  tps: 18569.04201
->>>>>>> 8aae9ab6
+  dps: 19865.79342
+  tps: 17768.61673
  }
 }
 dps_results: {
  key: "TestMM-AllItems-PersistentEarthsiegeDiamond"
  value: {
-<<<<<<< HEAD
-  dps: 20801.94289
-  tps: 18763.19277
-=======
-  dps: 20666.7112
-  tps: 18571.97804
->>>>>>> 8aae9ab6
+  dps: 19869.5307
+  tps: 17772.35401
  }
 }
 dps_results: {
  key: "TestMM-AllItems-PetrifiedScarab-21685"
  value: {
-<<<<<<< HEAD
-  dps: 19564.10972
-  tps: 17635.30124
-=======
-  dps: 19679.52504
-  tps: 17728.48867
->>>>>>> 8aae9ab6
+  dps: 18846.1628
+  tps: 16897.16635
  }
 }
 dps_results: {
  key: "TestMM-AllItems-PetrifiedTwilightScale-54571"
  value: {
-<<<<<<< HEAD
-  dps: 19564.10972
-  tps: 17635.30124
-=======
-  dps: 19679.52504
-  tps: 17728.48867
->>>>>>> 8aae9ab6
+  dps: 18846.1628
+  tps: 16897.16635
  }
 }
 dps_results: {
  key: "TestMM-AllItems-PetrifiedTwilightScale-54591"
  value: {
-<<<<<<< HEAD
-  dps: 19564.10972
-  tps: 17635.30124
-=======
-  dps: 19679.52504
-  tps: 17728.48867
->>>>>>> 8aae9ab6
+  dps: 18846.1628
+  tps: 16897.16635
  }
 }
 dps_results: {
  key: "TestMM-AllItems-PorcelainCrab-55237"
  value: {
-<<<<<<< HEAD
-  dps: 19564.10972
-  tps: 17635.30124
-=======
-  dps: 19679.52504
-  tps: 17728.48867
->>>>>>> 8aae9ab6
+  dps: 18846.1628
+  tps: 16897.16635
  }
 }
 dps_results: {
  key: "TestMM-AllItems-PorcelainCrab-56280"
  value: {
-<<<<<<< HEAD
-  dps: 19564.10972
-  tps: 17635.30124
-=======
-  dps: 19679.52504
-  tps: 17728.48867
->>>>>>> 8aae9ab6
+  dps: 18846.1628
+  tps: 16897.16635
  }
 }
 dps_results: {
  key: "TestMM-AllItems-PowerfulEarthshatterDiamond"
  value: {
-<<<<<<< HEAD
-  dps: 20769.80805
-  tps: 18732.1907
-=======
-  dps: 20653.37105
-  tps: 18560.29347
->>>>>>> 8aae9ab6
+  dps: 19850.82374
+  tps: 17754.72736
  }
 }
 dps_results: {
  key: "TestMM-AllItems-PowerfulEarthsiegeDiamond"
  value: {
-<<<<<<< HEAD
-  dps: 20769.80805
-  tps: 18732.1907
-=======
-  dps: 20653.37105
-  tps: 18560.29347
->>>>>>> 8aae9ab6
+  dps: 19850.82374
+  tps: 17754.72736
  }
 }
 dps_results: {
  key: "TestMM-AllItems-PowerfulShadowspiritDiamond"
  value: {
-<<<<<<< HEAD
-  dps: 20769.80805
-  tps: 18732.1907
-=======
-  dps: 20653.37105
-  tps: 18560.29347
->>>>>>> 8aae9ab6
+  dps: 19850.82374
+  tps: 17754.72736
  }
 }
 dps_results: {
  key: "TestMM-AllItems-Prestor'sTalismanofMachination-59441"
  value: {
-<<<<<<< HEAD
-  dps: 20956.61044
-  tps: 18926.06632
-=======
-  dps: 20962.77702
-  tps: 18880.31793
->>>>>>> 8aae9ab6
+  dps: 20118.42416
+  tps: 18039.00278
  }
 }
 dps_results: {
  key: "TestMM-AllItems-Prestor'sTalismanofMachination-65026"
  value: {
-<<<<<<< HEAD
-  dps: 21164.04766
-  tps: 19117.64993
-=======
-  dps: 21035.21761
-  tps: 18933.04177
->>>>>>> 8aae9ab6
+  dps: 20365.27753
+  tps: 18270.11177
  }
 }
 dps_results: {
  key: "TestMM-AllItems-PurifiedShardoftheGods"
  value: {
-<<<<<<< HEAD
-  dps: 19564.10972
-  tps: 17635.30124
-=======
-  dps: 19679.52504
-  tps: 17728.48867
->>>>>>> 8aae9ab6
+  dps: 18846.1628
+  tps: 16897.16635
  }
 }
 dps_results: {
  key: "TestMM-AllItems-Rainsong-55854"
  value: {
-<<<<<<< HEAD
-  dps: 19564.10972
-  tps: 17635.30124
-=======
-  dps: 19679.52504
-  tps: 17728.48867
->>>>>>> 8aae9ab6
+  dps: 18846.1628
+  tps: 16897.16635
  }
 }
 dps_results: {
  key: "TestMM-AllItems-Rainsong-56377"
  value: {
-<<<<<<< HEAD
-  dps: 19564.10972
-  tps: 17635.30124
-=======
-  dps: 19679.52504
-  tps: 17728.48867
->>>>>>> 8aae9ab6
+  dps: 18846.1628
+  tps: 16897.16635
  }
 }
 dps_results: {
  key: "TestMM-AllItems-ReignoftheDead-47316"
  value: {
-<<<<<<< HEAD
-  dps: 19564.10972
-  tps: 17635.30124
-=======
-  dps: 19679.52504
-  tps: 17728.48867
->>>>>>> 8aae9ab6
+  dps: 18846.1628
+  tps: 16897.16635
  }
 }
 dps_results: {
  key: "TestMM-AllItems-ReignoftheDead-47477"
  value: {
-<<<<<<< HEAD
-  dps: 19564.10972
-  tps: 17635.30124
-=======
-  dps: 19679.52504
-  tps: 17728.48867
->>>>>>> 8aae9ab6
+  dps: 18846.1628
+  tps: 16897.16635
  }
 }
 dps_results: {
  key: "TestMM-AllItems-RelentlessEarthsiegeDiamond"
  value: {
-<<<<<<< HEAD
-  dps: 21146.2588
-  tps: 19103.17513
-=======
-  dps: 21002.57358
-  tps: 18903.31845
->>>>>>> 8aae9ab6
+  dps: 20191.72199
+  tps: 18090.01809
  }
 }
 dps_results: {
  key: "TestMM-AllItems-ReverberatingShadowspiritDiamond"
  value: {
-<<<<<<< HEAD
-  dps: 21074.89803
-  tps: 19037.28068
-=======
-  dps: 20951.94478
-  tps: 18858.8672
->>>>>>> 8aae9ab6
+  dps: 20138.87122
+  tps: 18042.77485
  }
 }
 dps_results: {
  key: "TestMM-AllItems-RevitalizingShadowspiritDiamond"
  value: {
-<<<<<<< HEAD
-  dps: 21074.89803
-  tps: 19037.28068
-=======
-  dps: 20951.94478
-  tps: 18858.8672
->>>>>>> 8aae9ab6
+  dps: 20138.87122
+  tps: 18042.77485
  }
 }
 dps_results: {
  key: "TestMM-AllItems-RevitalizingSkyflareDiamond"
  value: {
-<<<<<<< HEAD
-  dps: 20769.80805
-  tps: 18732.1907
-=======
-  dps: 20653.37105
-  tps: 18560.29347
->>>>>>> 8aae9ab6
+  dps: 19850.82374
+  tps: 17754.72736
  }
 }
 dps_results: {
  key: "TestMM-AllItems-RightEyeofRajh-56100"
  value: {
-<<<<<<< HEAD
-  dps: 20074.42262
-  tps: 18117.70266
-=======
-  dps: 20118.51055
-  tps: 18125.66604
->>>>>>> 8aae9ab6
+  dps: 19149.87393
+  tps: 17149.81086
  }
 }
 dps_results: {
  key: "TestMM-AllItems-RightEyeofRajh-56431"
  value: {
-<<<<<<< HEAD
-  dps: 20153.92409
-  tps: 18206.47347
-=======
-  dps: 20054.46708
-  tps: 18058.56215
->>>>>>> 8aae9ab6
+  dps: 19306.14591
+  tps: 17304.46948
  }
 }
 dps_results: {
  key: "TestMM-AllItems-RuneofRepulsion-40372"
  value: {
-<<<<<<< HEAD
-  dps: 19564.10972
-  tps: 17635.30124
-=======
-  dps: 19679.52504
-  tps: 17728.48867
->>>>>>> 8aae9ab6
+  dps: 18846.1628
+  tps: 16897.16635
  }
 }
 dps_results: {
  key: "TestMM-AllItems-Schnottz'sMedallionofCommand-65805"
  value: {
-<<<<<<< HEAD
-  dps: 20156.95533
-  tps: 18166.48499
-=======
-  dps: 20269.98928
-  tps: 18259.17826
->>>>>>> 8aae9ab6
+  dps: 19432.82992
+  tps: 17420.6375
  }
 }
 dps_results: {
  key: "TestMM-AllItems-ScourgestalkerBattlegear"
  value: {
-<<<<<<< HEAD
-  dps: 16522.39361
-  tps: 14888.95598
-=======
-  dps: 16492.42844
-  tps: 14820.8618
->>>>>>> 8aae9ab6
+  dps: 16075.248
+  tps: 14391.43707
  }
 }
 dps_results: {
  key: "TestMM-AllItems-SeaStar-55256"
  value: {
-<<<<<<< HEAD
-  dps: 19670.71765
-  tps: 17741.90917
-=======
-  dps: 19789.17349
-  tps: 17838.13713
->>>>>>> 8aae9ab6
+  dps: 18953.41973
+  tps: 17004.42327
  }
 }
 dps_results: {
  key: "TestMM-AllItems-SeaStar-56290"
  value: {
-<<<<<<< HEAD
-  dps: 19762.69311
-  tps: 17833.88464
-=======
-  dps: 19883.77216
-  tps: 17932.7358
->>>>>>> 8aae9ab6
+  dps: 19045.95511
+  tps: 17096.95866
  }
 }
 dps_results: {
  key: "TestMM-AllItems-SealofthePantheon-36993"
  value: {
-<<<<<<< HEAD
-  dps: 19564.10972
-  tps: 17635.30124
-=======
-  dps: 19679.52504
-  tps: 17728.48867
->>>>>>> 8aae9ab6
+  dps: 18846.1628
+  tps: 16897.16635
  }
 }
 dps_results: {
  key: "TestMM-AllItems-Shadowmourne-49623"
  value: {
-<<<<<<< HEAD
-  dps: 21256.37624
-  tps: 19176.36914
-=======
-  dps: 21454.65403
-  tps: 19323.1441
->>>>>>> 8aae9ab6
+  dps: 20507.74088
+  tps: 18373.29655
  }
 }
 dps_results: {
  key: "TestMM-AllItems-ShieldedSkyflareDiamond"
  value: {
-<<<<<<< HEAD
-  dps: 20769.80805
-  tps: 18732.1907
-=======
-  dps: 20653.37105
-  tps: 18560.29347
->>>>>>> 8aae9ab6
+  dps: 19850.82374
+  tps: 17754.72736
  }
 }
 dps_results: {
  key: "TestMM-AllItems-ShinyShardoftheGods"
  value: {
-<<<<<<< HEAD
-  dps: 19564.10972
-  tps: 17635.30124
-=======
-  dps: 19679.52504
-  tps: 17728.48867
->>>>>>> 8aae9ab6
+  dps: 18846.1628
+  tps: 16897.16635
  }
 }
 dps_results: {
  key: "TestMM-AllItems-Shrine-CleansingPurifier-63838"
  value: {
-<<<<<<< HEAD
-  dps: 19564.10972
-  tps: 17635.30124
-=======
-  dps: 19679.52504
-  tps: 17728.48867
->>>>>>> 8aae9ab6
+  dps: 18846.1628
+  tps: 16897.16635
  }
 }
 dps_results: {
  key: "TestMM-AllItems-Sindragosa'sFlawlessFang-50361"
  value: {
-<<<<<<< HEAD
-  dps: 19564.10972
-  tps: 17635.30124
-=======
-  dps: 19679.52504
-  tps: 17728.48867
->>>>>>> 8aae9ab6
+  dps: 18846.1628
+  tps: 16897.16635
  }
 }
 dps_results: {
  key: "TestMM-AllItems-Skardyn'sGrace-56115"
  value: {
-<<<<<<< HEAD
-  dps: 21011.51138
-  tps: 19032.0065
-=======
-  dps: 21001.50509
-  tps: 18972.98514
->>>>>>> 8aae9ab6
+  dps: 19983.80612
+  tps: 17959.92163
  }
 }
 dps_results: {
  key: "TestMM-AllItems-Skardyn'sGrace-56440"
  value: {
-<<<<<<< HEAD
-  dps: 21167.25456
-  tps: 19196.29699
-=======
-  dps: 21156.65684
-  tps: 19135.75633
->>>>>>> 8aae9ab6
+  dps: 20244.0736
+  tps: 18207.38518
  }
 }
 dps_results: {
  key: "TestMM-AllItems-SliverofPureIce-50339"
  value: {
-<<<<<<< HEAD
-  dps: 19564.10972
-  tps: 17635.30124
-=======
-  dps: 19679.52504
-  tps: 17728.48867
->>>>>>> 8aae9ab6
+  dps: 18846.1628
+  tps: 16897.16635
  }
 }
 dps_results: {
  key: "TestMM-AllItems-SliverofPureIce-50346"
  value: {
-<<<<<<< HEAD
-  dps: 19564.10972
-  tps: 17635.30124
-=======
-  dps: 19679.52504
-  tps: 17728.48867
->>>>>>> 8aae9ab6
+  dps: 18846.1628
+  tps: 16897.16635
  }
 }
 dps_results: {
  key: "TestMM-AllItems-Sorrowsong-55879"
  value: {
-<<<<<<< HEAD
-  dps: 20247.85379
-  tps: 18329.48734
-=======
-  dps: 20139.22233
-  tps: 18179.81984
->>>>>>> 8aae9ab6
+  dps: 19417.51319
+  tps: 17447.09624
  }
 }
 dps_results: {
  key: "TestMM-AllItems-Sorrowsong-56400"
  value: {
-<<<<<<< HEAD
-  dps: 20329.17756
-  tps: 18406.50836
-=======
-  dps: 20164.99817
-  tps: 18190.14743
->>>>>>> 8aae9ab6
+  dps: 19404.21232
+  tps: 17444.09859
  }
 }
 dps_results: {
  key: "TestMM-AllItems-Soul'sAnguish-66994"
  value: {
-<<<<<<< HEAD
-  dps: 20074.42262
-  tps: 18117.70266
-=======
-  dps: 20118.51055
-  tps: 18125.66604
->>>>>>> 8aae9ab6
+  dps: 19149.87393
+  tps: 17149.81086
  }
 }
 dps_results: {
  key: "TestMM-AllItems-SoulCasket-58183"
  value: {
-<<<<<<< HEAD
-  dps: 20786.33883
-  tps: 18876.51515
-=======
-  dps: 20640.6985
-  tps: 18692.5185
->>>>>>> 8aae9ab6
+  dps: 19800.84456
+  tps: 17839.29708
  }
 }
 dps_results: {
  key: "TestMM-AllItems-SoulPreserver-37111"
  value: {
-<<<<<<< HEAD
-  dps: 19564.10972
-  tps: 17635.30124
-=======
-  dps: 19679.52504
-  tps: 17728.48867
->>>>>>> 8aae9ab6
+  dps: 18846.1628
+  tps: 16897.16635
  }
 }
 dps_results: {
  key: "TestMM-AllItems-SouloftheDead-40382"
  value: {
-<<<<<<< HEAD
-  dps: 19664.92348
-  tps: 17727.89532
-=======
-  dps: 19764.17358
-  tps: 17808.10216
->>>>>>> 8aae9ab6
+  dps: 18953.20111
+  tps: 16996.29356
  }
 }
 dps_results: {
  key: "TestMM-AllItems-SparkofLife-37657"
  value: {
-<<<<<<< HEAD
-  dps: 19665.79042
-  tps: 17733.49311
-=======
-  dps: 19670.19687
-  tps: 17689.34826
->>>>>>> 8aae9ab6
+  dps: 18827.54593
+  tps: 16858.54801
  }
 }
 dps_results: {
  key: "TestMM-AllItems-SphereofRedDragon'sBlood-37166"
  value: {
-<<<<<<< HEAD
-  dps: 19711.93692
-  tps: 17756.13819
-=======
-  dps: 19842.73273
-  tps: 17855.58578
->>>>>>> 8aae9ab6
+  dps: 19158.83911
+  tps: 17184.22742
  }
 }
 dps_results: {
  key: "TestMM-AllItems-Stonemother'sKiss-61411"
  value: {
-<<<<<<< HEAD
-  dps: 19583.54822
-  tps: 17653.64727
-=======
-  dps: 19699.71719
-  tps: 17746.98308
->>>>>>> 8aae9ab6
+  dps: 18866.35495
+  tps: 16915.66076
  }
 }
 dps_results: {
  key: "TestMM-AllItems-StumpofTime-62465"
  value: {
-<<<<<<< HEAD
-  dps: 20152.83694
-  tps: 18189.75385
-=======
-  dps: 20100.96158
-  tps: 18089.51176
->>>>>>> 8aae9ab6
+  dps: 19260.80019
+  tps: 17251.73242
  }
 }
 dps_results: {
  key: "TestMM-AllItems-StumpofTime-62470"
  value: {
-<<<<<<< HEAD
-  dps: 20172.57654
-  tps: 18209.49345
-=======
-  dps: 20120.6629
-  tps: 18109.21308
->>>>>>> 8aae9ab6
+  dps: 19280.50152
+  tps: 17271.43375
  }
 }
 dps_results: {
  key: "TestMM-AllItems-SwiftSkyflareDiamond"
  value: {
-<<<<<<< HEAD
-  dps: 20801.94289
-  tps: 18763.19277
-=======
-  dps: 20666.7112
-  tps: 18571.97804
->>>>>>> 8aae9ab6
+  dps: 19869.5307
+  tps: 17772.35401
  }
 }
 dps_results: {
  key: "TestMM-AllItems-SwiftStarflareDiamond"
  value: {
-<<<<<<< HEAD
-  dps: 20798.70722
-  tps: 18759.9571
-=======
-  dps: 20663.77517
-  tps: 18569.04201
->>>>>>> 8aae9ab6
+  dps: 19865.79342
+  tps: 17768.61673
  }
 }
 dps_results: {
  key: "TestMM-AllItems-SwiftWindfireDiamond"
  value: {
-<<<<<<< HEAD
-  dps: 20796.70566
-  tps: 18758.18824
-=======
-  dps: 20660.10625
-  tps: 18566.01024
->>>>>>> 8aae9ab6
+  dps: 19862.10417
+  tps: 17765.80193
  }
 }
 dps_results: {
  key: "TestMM-AllItems-SymbioticWorm-59332"
  value: {
-<<<<<<< HEAD
-  dps: 19564.10972
-  tps: 17635.30124
-=======
-  dps: 19679.52504
-  tps: 17728.48867
->>>>>>> 8aae9ab6
+  dps: 18846.1628
+  tps: 16897.16635
  }
 }
 dps_results: {
  key: "TestMM-AllItems-SymbioticWorm-65048"
  value: {
-<<<<<<< HEAD
-  dps: 19564.10972
-  tps: 17635.30124
-=======
-  dps: 19679.52504
-  tps: 17728.48867
->>>>>>> 8aae9ab6
+  dps: 18846.1628
+  tps: 16897.16635
  }
 }
 dps_results: {
  key: "TestMM-AllItems-TalismanofSinisterOrder-65804"
  value: {
-<<<<<<< HEAD
-  dps: 19766.31305
-  tps: 17858.88331
-=======
-  dps: 19898.9062
-  tps: 17971.57674
->>>>>>> 8aae9ab6
+  dps: 18938.34859
+  tps: 16976.15621
  }
 }
 dps_results: {
  key: "TestMM-AllItems-TalismanofTrollDivinity-37734"
  value: {
-<<<<<<< HEAD
-  dps: 19564.10972
-  tps: 17635.30124
-=======
-  dps: 19679.52504
-  tps: 17728.48867
->>>>>>> 8aae9ab6
+  dps: 18846.1628
+  tps: 16897.16635
  }
 }
 dps_results: {
  key: "TestMM-AllItems-Tank-CommanderInsignia-63841"
  value: {
-<<<<<<< HEAD
-  dps: 19564.10972
-  tps: 17635.30124
-=======
-  dps: 19679.52504
-  tps: 17728.48867
->>>>>>> 8aae9ab6
+  dps: 18846.1628
+  tps: 16897.16635
  }
 }
 dps_results: {
  key: "TestMM-AllItems-TearofBlood-55819"
  value: {
-<<<<<<< HEAD
-  dps: 19564.10972
-  tps: 17635.30124
-=======
-  dps: 19679.52504
-  tps: 17728.48867
->>>>>>> 8aae9ab6
+  dps: 18846.1628
+  tps: 16897.16635
  }
 }
 dps_results: {
  key: "TestMM-AllItems-TearofBlood-56351"
  value: {
-<<<<<<< HEAD
-  dps: 19564.10972
-  tps: 17635.30124
-=======
-  dps: 19679.52504
-  tps: 17728.48867
->>>>>>> 8aae9ab6
+  dps: 18846.1628
+  tps: 16897.16635
  }
 }
 dps_results: {
  key: "TestMM-AllItems-TearsoftheVanquished-47215"
  value: {
-<<<<<<< HEAD
-  dps: 19564.10972
-  tps: 17635.30124
-=======
-  dps: 19679.52504
-  tps: 17728.48867
->>>>>>> 8aae9ab6
+  dps: 18846.1628
+  tps: 16897.16635
  }
 }
 dps_results: {
  key: "TestMM-AllItems-TendrilsofBurrowingDark-55810"
  value: {
-<<<<<<< HEAD
-  dps: 20171.49168
-  tps: 18255.17823
-=======
-  dps: 20108.10505
-  tps: 18161.7825
->>>>>>> 8aae9ab6
+  dps: 19242.06876
+  tps: 17273.6678
  }
 }
 dps_results: {
  key: "TestMM-AllItems-TendrilsofBurrowingDark-56339"
  value: {
-<<<<<<< HEAD
-  dps: 20335.60292
-  tps: 18412.93372
-=======
-  dps: 20171.42353
-  tps: 18196.5728
->>>>>>> 8aae9ab6
+  dps: 19410.63768
+  tps: 17450.52395
  }
 }
 dps_results: {
  key: "TestMM-AllItems-TheGeneral'sHeart-45507"
  value: {
-<<<<<<< HEAD
-  dps: 19564.10972
-  tps: 17635.30124
-=======
-  dps: 19679.52504
-  tps: 17728.48867
->>>>>>> 8aae9ab6
+  dps: 18846.1628
+  tps: 16897.16635
  }
 }
 dps_results: {
  key: "TestMM-AllItems-Theralion'sMirror-59519"
  value: {
-<<<<<<< HEAD
-  dps: 19564.10972
-  tps: 17635.30124
-=======
-  dps: 19679.52504
-  tps: 17728.48867
->>>>>>> 8aae9ab6
+  dps: 18846.1628
+  tps: 16897.16635
  }
 }
 dps_results: {
  key: "TestMM-AllItems-Theralion'sMirror-65105"
  value: {
-<<<<<<< HEAD
-  dps: 19676.58498
-  tps: 17754.9555
-=======
-  dps: 19734.95862
-  tps: 17782.42272
->>>>>>> 8aae9ab6
+  dps: 18878.40279
+  tps: 16921.9884
  }
 }
 dps_results: {
  key: "TestMM-AllItems-Throngus'sFinger-56121"
  value: {
-<<<<<<< HEAD
-  dps: 19564.10972
-  tps: 17635.30124
-=======
-  dps: 19679.52504
-  tps: 17728.48867
->>>>>>> 8aae9ab6
+  dps: 18846.1628
+  tps: 16897.16635
  }
 }
 dps_results: {
  key: "TestMM-AllItems-Throngus'sFinger-56449"
  value: {
-<<<<<<< HEAD
-  dps: 19564.10972
-  tps: 17635.30124
-=======
-  dps: 19679.52504
-  tps: 17728.48867
->>>>>>> 8aae9ab6
+  dps: 18846.1628
+  tps: 16897.16635
  }
 }
 dps_results: {
  key: "TestMM-AllItems-ThunderingSkyflareDiamond"
  value: {
-<<<<<<< HEAD
-  dps: 20728.71662
-  tps: 18677.61593
-=======
-  dps: 20745.08331
-  tps: 18653.20916
->>>>>>> 8aae9ab6
+  dps: 19954.11661
+  tps: 17859.05975
  }
 }
 dps_results: {
  key: "TestMM-AllItems-Tia'sGrace-55874"
  value: {
-<<<<<<< HEAD
-  dps: 20986.70191
-  tps: 18990.51562
-=======
-  dps: 20906.34712
-  tps: 18865.47417
->>>>>>> 8aae9ab6
+  dps: 20155.2317
+  tps: 18105.61334
  }
 }
 dps_results: {
  key: "TestMM-AllItems-TinyAbominationinaJar-50351"
  value: {
-<<<<<<< HEAD
-  dps: 19774.56392
-  tps: 17841.95157
-=======
-  dps: 19749.69885
-  tps: 17793.52383
->>>>>>> 8aae9ab6
+  dps: 19018.60626
+  tps: 17062.55993
  }
 }
 dps_results: {
  key: "TestMM-AllItems-TinyAbominationinaJar-50706"
  value: {
-<<<<<<< HEAD
-  dps: 19774.56392
-  tps: 17841.95157
-=======
-  dps: 19749.69885
-  tps: 17793.52383
->>>>>>> 8aae9ab6
+  dps: 19018.60626
+  tps: 17062.55993
  }
 }
 dps_results: {
  key: "TestMM-AllItems-TirelessSkyflareDiamond"
  value: {
-<<<<<<< HEAD
-  dps: 20769.80805
-  tps: 18732.1907
-=======
-  dps: 20653.37105
-  tps: 18560.29347
->>>>>>> 8aae9ab6
+  dps: 19850.82374
+  tps: 17754.72736
  }
 }
 dps_results: {
  key: "TestMM-AllItems-TirelessStarflareDiamond"
  value: {
-<<<<<<< HEAD
-  dps: 20769.80805
-  tps: 18732.1907
-=======
-  dps: 20653.37105
-  tps: 18560.29347
->>>>>>> 8aae9ab6
+  dps: 19850.82374
+  tps: 17754.72736
  }
 }
 dps_results: {
  key: "TestMM-AllItems-TomeofArcanePhenomena-36972"
  value: {
-<<<<<<< HEAD
-  dps: 19676.87579
-  tps: 17751.18008
-=======
-  dps: 19903.17035
-  tps: 17933.38994
->>>>>>> 8aae9ab6
+  dps: 18839.57335
+  tps: 16862.5852
  }
 }
 dps_results: {
  key: "TestMM-AllItems-TrenchantEarthshatterDiamond"
  value: {
-<<<<<<< HEAD
-  dps: 20769.80805
-  tps: 18732.1907
-=======
-  dps: 20653.37105
-  tps: 18560.29347
->>>>>>> 8aae9ab6
+  dps: 19850.82374
+  tps: 17754.72736
  }
 }
 dps_results: {
  key: "TestMM-AllItems-TrenchantEarthsiegeDiamond"
  value: {
-<<<<<<< HEAD
-  dps: 20769.80805
-  tps: 18732.1907
-=======
-  dps: 20653.37105
-  tps: 18560.29347
->>>>>>> 8aae9ab6
+  dps: 19850.82374
+  tps: 17754.72736
  }
 }
 dps_results: {
  key: "TestMM-AllItems-Tyrande'sFavoriteDoll-64645"
  value: {
-<<<<<<< HEAD
-  dps: 19564.10972
-  tps: 17635.30124
-=======
-  dps: 19679.52504
-  tps: 17728.48867
->>>>>>> 8aae9ab6
+  dps: 18846.1628
+  tps: 16897.16635
  }
 }
 dps_results: {
  key: "TestMM-AllItems-UndeadSlayer'sBlessedArmor"
  value: {
-<<<<<<< HEAD
-  dps: 16101.25467
-  tps: 14527.88678
-=======
-  dps: 16092.45586
-  tps: 14493.84521
->>>>>>> 8aae9ab6
+  dps: 15547.2316
+  tps: 13959.76391
  }
 }
 dps_results: {
  key: "TestMM-AllItems-UnheededWarning-59520"
  value: {
-<<<<<<< HEAD
-  dps: 20374.4814
-  tps: 18360.36137
-=======
-  dps: 20493.85738
-  tps: 18457.75006
->>>>>>> 8aae9ab6
+  dps: 19632.1589
+  tps: 17596.23465
  }
 }
 dps_results: {
  key: "TestMM-AllItems-UnquenchableFlame-67101"
  value: {
-<<<<<<< HEAD
-  dps: 19564.10972
-  tps: 17635.30124
-=======
-  dps: 19679.52504
-  tps: 17728.48867
->>>>>>> 8aae9ab6
+  dps: 18846.1628
+  tps: 16897.16635
  }
 }
 dps_results: {
  key: "TestMM-AllItems-UnsolvableRiddle-62468"
  value: {
-<<<<<<< HEAD
-  dps: 21511.49028
-  tps: 19502.10125
-=======
-  dps: 21363.43596
-  tps: 19305.75862
->>>>>>> 8aae9ab6
+  dps: 20501.83557
+  tps: 18432.65794
  }
 }
 dps_results: {
  key: "TestMM-AllItems-UnsolvableRiddle-68709"
  value: {
-<<<<<<< HEAD
-  dps: 21511.49028
-  tps: 19502.10125
-=======
-  dps: 21363.43596
-  tps: 19305.75862
->>>>>>> 8aae9ab6
+  dps: 20501.83557
+  tps: 18432.65794
  }
 }
 dps_results: {
  key: "TestMM-AllItems-Val'anyr,HammerofAncientKings-46017"
  value: {
-<<<<<<< HEAD
-  dps: 19926.5531
-  tps: 17984.29787
-=======
-  dps: 19891.67917
-  tps: 17912.97323
->>>>>>> 8aae9ab6
+  dps: 19255.59891
+  tps: 17291.34217
  }
 }
 dps_results: {
  key: "TestMM-AllItems-VialofStolenMemories-59515"
  value: {
-<<<<<<< HEAD
-  dps: 19564.10972
-  tps: 17635.30124
-=======
-  dps: 19679.52504
-  tps: 17728.48867
->>>>>>> 8aae9ab6
+  dps: 18846.1628
+  tps: 16897.16635
  }
 }
 dps_results: {
  key: "TestMM-AllItems-VialofStolenMemories-65109"
  value: {
-<<<<<<< HEAD
-  dps: 19564.10972
-  tps: 17635.30124
-=======
-  dps: 19679.52504
-  tps: 17728.48867
->>>>>>> 8aae9ab6
+  dps: 18846.1628
+  tps: 16897.16635
  }
 }
 dps_results: {
  key: "TestMM-AllItems-ViciousGladiator'sBadgeofConquest-61033"
  value: {
-<<<<<<< HEAD
-  dps: 20620.93615
-  tps: 18583.7149
-=======
-  dps: 20680.93984
-  tps: 18621.99553
->>>>>>> 8aae9ab6
+  dps: 19855.31536
+  tps: 17799.90899
  }
 }
 dps_results: {
  key: "TestMM-AllItems-ViciousGladiator'sBadgeofDominance-61035"
  value: {
-<<<<<<< HEAD
-  dps: 19787.77733
-  tps: 17858.96886
-=======
-  dps: 19909.5718
-  tps: 17958.53543
->>>>>>> 8aae9ab6
+  dps: 19071.19203
+  tps: 17122.19558
  }
 }
 dps_results: {
  key: "TestMM-AllItems-ViciousGladiator'sBadgeofVictory-61034"
  value: {
-<<<<<<< HEAD
-  dps: 19564.10972
-  tps: 17635.30124
-=======
-  dps: 19679.52504
-  tps: 17728.48867
->>>>>>> 8aae9ab6
+  dps: 18846.1628
+  tps: 16897.16635
  }
 }
 dps_results: {
  key: "TestMM-AllItems-ViciousGladiator'sEmblemofAccuracy-61027"
  value: {
-<<<<<<< HEAD
-  dps: 20157.1474
-  tps: 18204.9181
-=======
-  dps: 20175.8333
-  tps: 18165.80604
->>>>>>> 8aae9ab6
+  dps: 19371.06033
+  tps: 17353.84237
  }
 }
 dps_results: {
  key: "TestMM-AllItems-ViciousGladiator'sEmblemofAlacrity-61028"
  value: {
-<<<<<<< HEAD
-  dps: 19850.53237
-  tps: 17892.36637
-=======
-  dps: 20008.83066
-  tps: 17998.1849
->>>>>>> 8aae9ab6
+  dps: 19148.32931
+  tps: 17160.94065
  }
 }
 dps_results: {
  key: "TestMM-AllItems-ViciousGladiator'sEmblemofCruelty-61026"
  value: {
-<<<<<<< HEAD
-  dps: 19894.74902
-  tps: 17938.82937
-=======
-  dps: 20012.35809
-  tps: 18036.2691
->>>>>>> 8aae9ab6
+  dps: 19179.53543
+  tps: 17206.122
  }
 }
 dps_results: {
  key: "TestMM-AllItems-ViciousGladiator'sEmblemofProficiency-61030"
  value: {
-<<<<<<< HEAD
-  dps: 19564.10972
-  tps: 17635.30124
-=======
-  dps: 19679.52504
-  tps: 17728.48867
->>>>>>> 8aae9ab6
+  dps: 18846.1628
+  tps: 16897.16635
  }
 }
 dps_results: {
  key: "TestMM-AllItems-ViciousGladiator'sEmblemofProwess-61029"
  value: {
-<<<<<<< HEAD
-  dps: 20462.51612
-  tps: 18556.30106
-=======
-  dps: 20422.29038
-  tps: 18472.58048
->>>>>>> 8aae9ab6
+  dps: 19500.93944
+  tps: 17545.61493
  }
 }
 dps_results: {
  key: "TestMM-AllItems-ViciousGladiator'sEmblemofTenacity-61032"
  value: {
-<<<<<<< HEAD
-  dps: 19564.10972
-  tps: 17635.30124
-=======
-  dps: 19679.52504
-  tps: 17728.48867
->>>>>>> 8aae9ab6
+  dps: 18846.1628
+  tps: 16897.16635
  }
 }
 dps_results: {
  key: "TestMM-AllItems-ViciousGladiator'sInsigniaofConquest-61047"
  value: {
-<<<<<<< HEAD
-  dps: 20483.35702
-  tps: 18456.32887
-=======
-  dps: 20594.12155
-  tps: 18543.27024
->>>>>>> 8aae9ab6
+  dps: 19731.97433
+  tps: 17685.35641
  }
 }
 dps_results: {
  key: "TestMM-AllItems-ViciousGladiator'sInsigniaofDominance-61045"
  value: {
-<<<<<<< HEAD
-  dps: 19573.84999
-  tps: 17645.04151
-=======
-  dps: 19688.91309
-  tps: 17737.87672
->>>>>>> 8aae9ab6
+  dps: 18855.55086
+  tps: 16906.5544
  }
 }
 dps_results: {
  key: "TestMM-AllItems-ViciousGladiator'sInsigniaofVictory-61046"
  value: {
-<<<<<<< HEAD
-  dps: 19564.10972
-  tps: 17635.30124
-=======
-  dps: 19679.52504
-  tps: 17728.48867
->>>>>>> 8aae9ab6
+  dps: 18846.1628
+  tps: 16897.16635
  }
 }
 dps_results: {
  key: "TestMM-AllItems-Windrunner'sPursuit"
  value: {
-<<<<<<< HEAD
-  dps: 16593.42522
-  tps: 14940.27051
-=======
-  dps: 16491.94486
-  tps: 14783.57692
->>>>>>> 8aae9ab6
+  dps: 15989.37119
+  tps: 14292.2751
  }
 }
 dps_results: {
  key: "TestMM-AllItems-WingedTalisman-37844"
  value: {
-<<<<<<< HEAD
-  dps: 19612.32716
-  tps: 17683.51868
-=======
-  dps: 19729.11767
-  tps: 17778.08131
->>>>>>> 8aae9ab6
+  dps: 18894.67378
+  tps: 16945.67732
  }
 }
 dps_results: {
  key: "TestMM-AllItems-WitchingHourglass-55787"
  value: {
-<<<<<<< HEAD
-  dps: 19564.10972
-  tps: 17635.30124
-=======
-  dps: 19679.52504
-  tps: 17728.48867
->>>>>>> 8aae9ab6
+  dps: 18846.1628
+  tps: 16897.16635
  }
 }
 dps_results: {
  key: "TestMM-AllItems-WitchingHourglass-56320"
  value: {
-<<<<<<< HEAD
-  dps: 19564.10972
-  tps: 17635.30124
-=======
-  dps: 19679.52504
-  tps: 17728.48867
->>>>>>> 8aae9ab6
+  dps: 18846.1628
+  tps: 16897.16635
  }
 }
 dps_results: {
  key: "TestMM-AllItems-World-QuellerFocus-63842"
  value: {
-<<<<<<< HEAD
-  dps: 20200.77898
-  tps: 18281.76835
-=======
-  dps: 20152.83035
-  tps: 18194.36416
->>>>>>> 8aae9ab6
+  dps: 19319.0005
+  tps: 17342.50327
  }
 }
 dps_results: {
  key: "TestMM-AllItems-Za'brox'sLuckyTooth-63742"
  value: {
-<<<<<<< HEAD
-  dps: 20219.57291
-  tps: 18315.2808
-=======
-  dps: 20164.75666
-  tps: 18224.36792
->>>>>>> 8aae9ab6
+  dps: 19376.55837
+  tps: 17431.35558
  }
 }
 dps_results: {
  key: "TestMM-AllItems-Za'brox'sLuckyTooth-63745"
  value: {
-<<<<<<< HEAD
-  dps: 20219.57291
-  tps: 18315.2808
-=======
-  dps: 20164.75666
-  tps: 18224.36792
->>>>>>> 8aae9ab6
+  dps: 19376.55837
+  tps: 17431.35558
  }
 }
 dps_results: {
  key: "TestMM-AllItems-Zod'sRepeatingLongbow-50034"
  value: {
-<<<<<<< HEAD
-  dps: 19186.34285
-  tps: 17180.77882
-=======
-  dps: 19394.7401
-  tps: 17332.37437
->>>>>>> 8aae9ab6
+  dps: 18742.38692
+  tps: 16674.27841
  }
 }
 dps_results: {
  key: "TestMM-AllItems-Zod'sRepeatingLongbow-50638"
  value: {
-<<<<<<< HEAD
-  dps: 19414.5762
-  tps: 17410.95251
-=======
-  dps: 19607.31664
-  tps: 17547.97869
->>>>>>> 8aae9ab6
+  dps: 18997.81843
+  tps: 16929.22295
  }
 }
 dps_results: {
  key: "TestMM-Average-Default"
  value: {
-<<<<<<< HEAD
-  dps: 21033.6487
-  tps: 18971.92397
-=======
-  dps: 21077.10129
-  tps: 18971.11871
->>>>>>> 8aae9ab6
+  dps: 20166.65957
+  tps: 18059.16365
  }
 }
 dps_results: {
  key: "TestMM-Settings-Dwarf-preraid_mm-Basic-mm-FullBuffs-LongMultiTarget"
  value: {
-<<<<<<< HEAD
-  dps: 21958.88475
-  tps: 20004.85506
-=======
-  dps: 21866.09894
-  tps: 19891.08847
->>>>>>> 8aae9ab6
+  dps: 20960.47345
+  tps: 18984.06744
  }
 }
 dps_results: {
  key: "TestMM-Settings-Dwarf-preraid_mm-Basic-mm-FullBuffs-LongSingleTarget"
  value: {
-<<<<<<< HEAD
-  dps: 20934.6955
-  tps: 19000.60081
-=======
-  dps: 20793.59041
-  tps: 18807.35616
->>>>>>> 8aae9ab6
+  dps: 19992.46972
+  tps: 18004.38047
  }
 }
 dps_results: {
  key: "TestMM-Settings-Dwarf-preraid_mm-Basic-mm-FullBuffs-ShortSingleTarget"
  value: {
-<<<<<<< HEAD
-  dps: 23220.56454
-  tps: 20813.76572
-=======
-  dps: 22803.09569
-  tps: 20283.42247
->>>>>>> 8aae9ab6
+  dps: 23251.40747
+  tps: 20695.16136
  }
 }
 dps_results: {
  key: "TestMM-Settings-Dwarf-preraid_mm-Basic-mm-NoBuffs-LongMultiTarget"
  value: {
-<<<<<<< HEAD
-  dps: 14695.57216
-  tps: 13291.32836
-=======
-  dps: 14825.03782
-  tps: 13392.82953
->>>>>>> 8aae9ab6
+  dps: 14525.36109
+  tps: 13110.87783
  }
 }
 dps_results: {
  key: "TestMM-Settings-Dwarf-preraid_mm-Basic-mm-NoBuffs-LongSingleTarget"
  value: {
-<<<<<<< HEAD
-  dps: 14047.10145
-  tps: 12664.75021
-=======
-  dps: 14000.14718
-  tps: 12577.57001
->>>>>>> 8aae9ab6
+  dps: 13761.54107
+  tps: 12339.77658
  }
 }
 dps_results: {
  key: "TestMM-Settings-Dwarf-preraid_mm-Basic-mm-NoBuffs-ShortSingleTarget"
  value: {
-<<<<<<< HEAD
-  dps: 14851.89251
-  tps: 13373.81452
-=======
-  dps: 15012.14815
-  tps: 13531.14722
->>>>>>> 8aae9ab6
+  dps: 14914.84677
+  tps: 13433.84584
  }
 }
 dps_results: {
  key: "TestMM-Settings-Dwarf-preraid_mm-Basic-mm_advanced-FullBuffs-LongMultiTarget"
  value: {
-<<<<<<< HEAD
-  dps: 21958.88475
-  tps: 20004.85506
-=======
-  dps: 21866.09894
-  tps: 19891.08847
->>>>>>> 8aae9ab6
+  dps: 20960.47345
+  tps: 18984.06744
  }
 }
 dps_results: {
  key: "TestMM-Settings-Dwarf-preraid_mm-Basic-mm_advanced-FullBuffs-LongSingleTarget"
  value: {
-<<<<<<< HEAD
-  dps: 20934.6955
-  tps: 19000.60081
-=======
-  dps: 20793.59041
-  tps: 18807.35616
->>>>>>> 8aae9ab6
+  dps: 19992.46972
+  tps: 18004.38047
  }
 }
 dps_results: {
  key: "TestMM-Settings-Dwarf-preraid_mm-Basic-mm_advanced-FullBuffs-ShortSingleTarget"
  value: {
-<<<<<<< HEAD
-  dps: 23220.56454
-  tps: 20813.76572
-=======
-  dps: 22803.09569
-  tps: 20283.42247
->>>>>>> 8aae9ab6
+  dps: 23251.40747
+  tps: 20695.16136
  }
 }
 dps_results: {
  key: "TestMM-Settings-Dwarf-preraid_mm-Basic-mm_advanced-NoBuffs-LongMultiTarget"
  value: {
-<<<<<<< HEAD
-  dps: 14695.57216
-  tps: 13291.32836
-=======
-  dps: 14825.03782
-  tps: 13392.82953
->>>>>>> 8aae9ab6
+  dps: 14525.36109
+  tps: 13110.87783
  }
 }
 dps_results: {
  key: "TestMM-Settings-Dwarf-preraid_mm-Basic-mm_advanced-NoBuffs-LongSingleTarget"
  value: {
-<<<<<<< HEAD
-  dps: 14047.10145
-  tps: 12664.75021
-=======
-  dps: 14000.14718
-  tps: 12577.57001
->>>>>>> 8aae9ab6
+  dps: 13761.54107
+  tps: 12339.77658
  }
 }
 dps_results: {
  key: "TestMM-Settings-Dwarf-preraid_mm-Basic-mm_advanced-NoBuffs-ShortSingleTarget"
  value: {
-<<<<<<< HEAD
-  dps: 14851.89251
-  tps: 13373.81452
-=======
-  dps: 15012.14815
-  tps: 13531.14722
->>>>>>> 8aae9ab6
+  dps: 14914.84677
+  tps: 13433.84584
  }
 }
 dps_results: {
  key: "TestMM-Settings-Orc-preraid_mm-Basic-mm-FullBuffs-LongMultiTarget"
  value: {
-<<<<<<< HEAD
-  dps: 22304.4423
-  tps: 20230.32245
-=======
-  dps: 22206.19294
-  tps: 20109.59578
->>>>>>> 8aae9ab6
+  dps: 21293.22945
+  tps: 19194.86299
  }
 }
 dps_results: {
  key: "TestMM-Settings-Orc-preraid_mm-Basic-mm-FullBuffs-LongSingleTarget"
  value: {
-<<<<<<< HEAD
-  dps: 21233.30234
-  tps: 19180.82186
-=======
-  dps: 21090.13399
-  tps: 18981.37708
->>>>>>> 8aae9ab6
+  dps: 20279.70399
+  tps: 18169.24917
  }
 }
 dps_results: {
  key: "TestMM-Settings-Orc-preraid_mm-Basic-mm-FullBuffs-ShortSingleTarget"
  value: {
-<<<<<<< HEAD
-  dps: 23745.08517
-  tps: 21170.44299
-=======
-  dps: 23328.59635
-  tps: 20632.92491
->>>>>>> 8aae9ab6
+  dps: 23787.6004
+  tps: 21051.48429
  }
 }
 dps_results: {
  key: "TestMM-Settings-Orc-preraid_mm-Basic-mm-NoBuffs-LongMultiTarget"
  value: {
-<<<<<<< HEAD
-  dps: 14945.97161
-  tps: 13454.40762
-=======
-  dps: 15078.1428
-  tps: 13556.79453
->>>>>>> 8aae9ab6
+  dps: 14774.63305
+  tps: 13272.22911
  }
 }
 dps_results: {
  key: "TestMM-Settings-Orc-preraid_mm-Basic-mm-NoBuffs-LongSingleTarget"
  value: {
-<<<<<<< HEAD
-  dps: 14254.94594
-  tps: 12786.94478
-=======
-  dps: 14209.69449
-  tps: 12698.83548
->>>>>>> 8aae9ab6
+  dps: 13970.19332
+  tps: 12459.83282
  }
 }
 dps_results: {
  key: "TestMM-Settings-Orc-preraid_mm-Basic-mm-NoBuffs-ShortSingleTarget"
  value: {
-<<<<<<< HEAD
-  dps: 15175.76664
-  tps: 13594.94138
-=======
-  dps: 15343.13731
-  tps: 13756.72779
->>>>>>> 8aae9ab6
+  dps: 15245.82335
+  tps: 13659.41383
  }
 }
 dps_results: {
  key: "TestMM-Settings-Orc-preraid_mm-Basic-mm_advanced-FullBuffs-LongMultiTarget"
  value: {
-<<<<<<< HEAD
-  dps: 22304.4423
-  tps: 20230.32245
-=======
-  dps: 22206.19294
-  tps: 20109.59578
->>>>>>> 8aae9ab6
+  dps: 21293.22945
+  tps: 19194.86299
  }
 }
 dps_results: {
  key: "TestMM-Settings-Orc-preraid_mm-Basic-mm_advanced-FullBuffs-LongSingleTarget"
  value: {
-<<<<<<< HEAD
-  dps: 21233.30234
-  tps: 19180.82186
-=======
-  dps: 21090.13399
-  tps: 18981.37708
->>>>>>> 8aae9ab6
+  dps: 20279.70399
+  tps: 18169.24917
  }
 }
 dps_results: {
  key: "TestMM-Settings-Orc-preraid_mm-Basic-mm_advanced-FullBuffs-ShortSingleTarget"
  value: {
-<<<<<<< HEAD
-  dps: 23745.08517
-  tps: 21170.44299
-=======
-  dps: 23328.59635
-  tps: 20632.92491
->>>>>>> 8aae9ab6
+  dps: 23787.6004
+  tps: 21051.48429
  }
 }
 dps_results: {
  key: "TestMM-Settings-Orc-preraid_mm-Basic-mm_advanced-NoBuffs-LongMultiTarget"
  value: {
-<<<<<<< HEAD
-  dps: 14945.97161
-  tps: 13454.40762
-=======
-  dps: 15078.1428
-  tps: 13556.79453
->>>>>>> 8aae9ab6
+  dps: 14774.63305
+  tps: 13272.22911
  }
 }
 dps_results: {
  key: "TestMM-Settings-Orc-preraid_mm-Basic-mm_advanced-NoBuffs-LongSingleTarget"
  value: {
-<<<<<<< HEAD
-  dps: 14254.94594
-  tps: 12786.94478
-=======
-  dps: 14209.69449
-  tps: 12698.83548
->>>>>>> 8aae9ab6
+  dps: 13970.19332
+  tps: 12459.83282
  }
 }
 dps_results: {
  key: "TestMM-Settings-Orc-preraid_mm-Basic-mm_advanced-NoBuffs-ShortSingleTarget"
  value: {
-<<<<<<< HEAD
-  dps: 15175.76664
-  tps: 13594.94138
-=======
-  dps: 15343.13731
-  tps: 13756.72779
->>>>>>> 8aae9ab6
+  dps: 15245.82335
+  tps: 13659.41383
  }
 }
 dps_results: {
  key: "TestMM-SwitchInFrontOfTarget-Default"
  value: {
-<<<<<<< HEAD
-  dps: 21230.33744
-  tps: 19175.60618
-=======
-  dps: 21082.52477
-  tps: 18976.14538
->>>>>>> 8aae9ab6
+  dps: 20272.28042
+  tps: 18164.33256
  }
 }