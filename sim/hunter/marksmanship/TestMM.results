character_stats_results: {
 key: "TestMM-CharacterStats-Default"
 value: {
  final_stats: 684.6
  final_stats: 5420.9925
  final_stats: 5701.5
  final_stats: 128.1
  final_stats: 119
  final_stats: 0
  final_stats: 326
  final_stats: 868
  final_stats: 2661.4002
  final_stats: 1473.9858
  final_stats: 0
  final_stats: 13418.382
  final_stats: 868
  final_stats: 5399.55801
  final_stats: 2153.9716
  final_stats: 0
  final_stats: 90.08159
  final_stats: 0
  final_stats: 14071
  final_stats: 12311.1835
  final_stats: 0
  final_stats: 0
  final_stats: 0
  final_stats: 0
  final_stats: 0
  final_stats: 118598
  final_stats: 0
  final_stats: 0
  final_stats: 0
  final_stats: 0
  final_stats: 0
  final_stats: 0
  final_stats: 1204
 }
}
dps_results: {
 key: "TestMM-AllItems-AgileShadowspiritDiamond"
 value: {
  dps: 21348.12648
  tps: 19249.08801
 }
}
dps_results: {
 key: "TestMM-AllItems-Ahn'KaharBloodHunter'sBattlegear"
 value: {
  dps: 18411.00312
  tps: 16631.10321
 }
}
dps_results: {
 key: "TestMM-AllItems-Althor'sAbacus-50366"
 value: {
  dps: 19852.10916
  tps: 17909.18476
 }
}
dps_results: {
 key: "TestMM-AllItems-Anhuur'sHymnal-55889"
 value: {
  dps: 20283.24402
  tps: 18303.96573
 }
}
dps_results: {
 key: "TestMM-AllItems-Anhuur'sHymnal-56407"
 value: {
  dps: 20333.32945
  tps: 18341.52037
 }
}
dps_results: {
 key: "TestMM-AllItems-AustereShadowspiritDiamond"
 value: {
  dps: 20914.80003
  tps: 18831.0536
 }
}
dps_results: {
 key: "TestMM-AllItems-BaubleofTrueBlood-50726"
 value: {
  dps: 19852.08257
  tps: 17908.98562
  hps: 88.0591
 }
}
dps_results: {
 key: "TestMM-AllItems-BedrockTalisman-58182"
 value: {
  dps: 19852.10916
  tps: 17909.18476
 }
}
dps_results: {
 key: "TestMM-AllItems-BellofEnragingResonance-59326"
 value: {
  dps: 20295.98411
  tps: 18327.8573
 }
}
dps_results: {
 key: "TestMM-AllItems-BellofEnragingResonance-65053"
 value: {
  dps: 20340.94257
  tps: 18369.76214
 }
}
dps_results: {
 key: "TestMM-AllItems-BindingPromise-67037"
 value: {
  dps: 19852.10916
  tps: 17909.18476
 }
}
dps_results: {
 key: "TestMM-AllItems-BlackBruise-50692"
 value: {
  dps: 19753.84532
  tps: 17776.52843
 }
}
dps_results: {
 key: "TestMM-AllItems-Blood-SoakedAleMug-63843"
 value: {
  dps: 21134.33402
  tps: 19114.75649
 }
}
dps_results: {
 key: "TestMM-AllItems-BloodofIsiset-55995"
 value: {
  dps: 20433.76214
  tps: 18474.93946
 }
}
dps_results: {
 key: "TestMM-AllItems-BloodofIsiset-56414"
 value: {
  dps: 20405.57464
  tps: 18449.70649
 }
}
dps_results: {
 key: "TestMM-AllItems-BloodthirstyGladiator'sBadgeofConquest-64687"
 value: {
  dps: 21030.63536
  tps: 18984.93539
 }
}
dps_results: {
 key: "TestMM-AllItems-BloodthirstyGladiator'sBadgeofDominance-64688"
 value: {
  dps: 20078.23567
  tps: 18135.31127
 }
}
dps_results: {
 key: "TestMM-AllItems-BloodthirstyGladiator'sBadgeofVictory-64689"
 value: {
  dps: 19852.10916
  tps: 17909.18476
 }
}
dps_results: {
 key: "TestMM-AllItems-BloodthirstyGladiator'sEmblemofCruelty-64740"
 value: {
  dps: 20186.21991
  tps: 18219.41686
 }
}
dps_results: {
 key: "TestMM-AllItems-BloodthirstyGladiator'sEmblemofMeditation-64741"
 value: {
  dps: 19852.10916
  tps: 17909.18476
 }
}
dps_results: {
 key: "TestMM-AllItems-BloodthirstyGladiator'sEmblemofTenacity-64742"
 value: {
  dps: 19852.10916
  tps: 17909.18476
 }
}
dps_results: {
 key: "TestMM-AllItems-BloodthirstyGladiator'sInsigniaofConquest-64761"
 value: {
  dps: 20650.22206
  tps: 18614.80987
 }
}
dps_results: {
 key: "TestMM-AllItems-BloodthirstyGladiator'sInsigniaofDominance-64762"
 value: {
  dps: 19877.89976
  tps: 17934.97536
 }
}
dps_results: {
 key: "TestMM-AllItems-BloodthirstyGladiator'sInsigniaofVictory-64763"
 value: {
  dps: 19852.10916
  tps: 17909.18476
 }
}
dps_results: {
 key: "TestMM-AllItems-BloodthirstyGladiator'sPursuit"
 value: {
  dps: 19078.90834
  tps: 17205.44848
 }
}
dps_results: {
 key: "TestMM-AllItems-BottledLightning-66879"
 value: {
  dps: 19958.27425
  tps: 18004.21804
 }
}
dps_results: {
 key: "TestMM-AllItems-BracingShadowspiritDiamond"
 value: {
  dps: 20914.80003
  tps: 18454.43253
 }
}
dps_results: {
 key: "TestMM-AllItems-Bryntroll,theBoneArbiter-50709"
 value: {
  dps: 21348.12648
  tps: 19249.08801
 }
}
dps_results: {
 key: "TestMM-AllItems-BurningShadowspiritDiamond"
 value: {
  dps: 21213.41415
  tps: 19129.66772
 }
}
dps_results: {
 key: "TestMM-AllItems-ChaoticShadowspiritDiamond"
 value: {
  dps: 21264.71998
  tps: 19176.67274
 }
}
dps_results: {
 key: "TestMM-AllItems-CoreofRipeness-58184"
 value: {
  dps: 19852.10916
  tps: 17909.18476
 }
}
dps_results: {
 key: "TestMM-AllItems-CorpseTongueCoin-50349"
 value: {
  dps: 19852.10916
  tps: 17909.18476
 }
}
dps_results: {
 key: "TestMM-AllItems-CrushingWeight-59506"
 value: {
  dps: 19852.10916
  tps: 17909.18476
 }
}
dps_results: {
 key: "TestMM-AllItems-CrushingWeight-65118"
 value: {
  dps: 19852.10916
  tps: 17909.18476
 }
}
dps_results: {
 key: "TestMM-AllItems-DarkmoonCard:Earthquake-62048"
 value: {
  dps: 19852.10916
  tps: 17909.18476
 }
}
dps_results: {
 key: "TestMM-AllItems-DarkmoonCard:Hurricane-62049"
 value: {
  dps: 20467.99848
  tps: 18507.60297
 }
}
dps_results: {
 key: "TestMM-AllItems-DarkmoonCard:Hurricane-62051"
 value: {
  dps: 21263.01453
  tps: 19213.81696
 }
}
dps_results: {
 key: "TestMM-AllItems-DarkmoonCard:Tsunami-62050"
 value: {
  dps: 19852.10916
  tps: 17909.18476
 }
}
dps_results: {
 key: "TestMM-AllItems-DarkmoonCard:Volcano-62047"
 value: {
  dps: 20516.23978
  tps: 18572.27293
 }
}
dps_results: {
 key: "TestMM-AllItems-Deathbringer'sWill-50363"
 value: {
  dps: 20397.61018
  tps: 18401.14451
 }
}
dps_results: {
 key: "TestMM-AllItems-DestructiveShadowspiritDiamond"
 value: {
  dps: 20963.75078
  tps: 18875.70354
 }
}
dps_results: {
 key: "TestMM-AllItems-DislodgedForeignObject-50348"
 value: {
  dps: 20179.44555
  tps: 18182.85967
 }
}
dps_results: {
 key: "TestMM-AllItems-EffulgentShadowspiritDiamond"
 value: {
  dps: 20914.80003
  tps: 18831.0536
 }
}
dps_results: {
 key: "TestMM-AllItems-ElectrosparkHeartstarter-67118"
 value: {
  dps: 19852.10916
  tps: 17909.18476
 }
}
dps_results: {
 key: "TestMM-AllItems-EmberShadowspiritDiamond"
 value: {
  dps: 20914.80003
  tps: 18831.0536
 }
}
dps_results: {
 key: "TestMM-AllItems-EnigmaticShadowspiritDiamond"
 value: {
  dps: 20963.75078
  tps: 18875.70354
 }
}
dps_results: {
 key: "TestMM-AllItems-EssenceoftheCyclone-59473"
 value: {
  dps: 21075.16704
  tps: 19013.69664
 }
}
dps_results: {
 key: "TestMM-AllItems-EssenceoftheCyclone-65140"
 value: {
  dps: 21159.13448
  tps: 19082.15663
 }
}
dps_results: {
 key: "TestMM-AllItems-EternalShadowspiritDiamond"
 value: {
  dps: 20914.80003
  tps: 18831.0536
 }
}
dps_results: {
 key: "TestMM-AllItems-FallofMortality-59500"
 value: {
  dps: 19852.10916
  tps: 17909.18476
 }
}
dps_results: {
 key: "TestMM-AllItems-FallofMortality-65124"
 value: {
  dps: 19852.10916
  tps: 17909.18476
 }
}
dps_results: {
 key: "TestMM-AllItems-Figurine-DemonPanther-52199"
 value: {
  dps: 21429.29922
  tps: 19336.38946
 }
}
dps_results: {
 key: "TestMM-AllItems-Figurine-DreamOwl-52354"
 value: {
  dps: 19852.10916
  tps: 17909.18476
 }
}
dps_results: {
 key: "TestMM-AllItems-Figurine-EarthenGuardian-52352"
 value: {
  dps: 19852.10916
  tps: 17909.18476
 }
}
dps_results: {
 key: "TestMM-AllItems-Figurine-JeweledSerpent-52353"
 value: {
  dps: 20064.10276
  tps: 18121.17836
 }
}
dps_results: {
 key: "TestMM-AllItems-Figurine-KingofBoars-52351"
 value: {
  dps: 20405.57464
  tps: 18449.70649
 }
}
dps_results: {
 key: "TestMM-AllItems-FleetShadowspiritDiamond"
 value: {
  dps: 21036.45008
  tps: 18965.41042
 }
}
dps_results: {
 key: "TestMM-AllItems-FluidDeath-58181"
 value: {
  dps: 21369.15514
  tps: 19274.41125
 }
}
dps_results: {
 key: "TestMM-AllItems-ForlornShadowspiritDiamond"
 value: {
  dps: 20914.80003
  tps: 18831.0536
 }
}
dps_results: {
 key: "TestMM-AllItems-FuryofAngerforge-59461"
 value: {
  dps: 20212.82728
  tps: 18244.70046
 }
}
dps_results: {
 key: "TestMM-AllItems-GaleofShadows-56138"
 value: {
  dps: 20135.32226
  tps: 18151.01084
 }
}
dps_results: {
 key: "TestMM-AllItems-GaleofShadows-56462"
 value: {
  dps: 20105.2181
  tps: 18122.12844
 }
}
dps_results: {
 key: "TestMM-AllItems-GearDetector-61462"
 value: {
  dps: 20594.00867
  tps: 18558.48312
 }
}
dps_results: {
 key: "TestMM-AllItems-Gladiator'sPursuit"
 value: {
  dps: 18775.83566
  tps: 16897.38633
 }
}
dps_results: {
 key: "TestMM-AllItems-GlowingTwilightScale-54589"
 value: {
  dps: 19852.10916
  tps: 17909.18476
 }
}
dps_results: {
 key: "TestMM-AllItems-GraceoftheHerald-55266"
 value: {
  dps: 20484.65594
  tps: 18477.59685
 }
}
dps_results: {
 key: "TestMM-AllItems-GraceoftheHerald-56295"
 value: {
  dps: 20728.14852
  tps: 18692.80297
 }
}
dps_results: {
 key: "TestMM-AllItems-HarmlightToken-63839"
 value: {
  dps: 19857.99653
  tps: 17915.09183
 }
}
dps_results: {
 key: "TestMM-AllItems-Harrison'sInsigniaofPanache-65803"
 value: {
  dps: 19852.10916
  tps: 17909.18476
 }
}
dps_results: {
 key: "TestMM-AllItems-HeartofIgnacious-59514"
 value: {
  dps: 19854.58698
  tps: 17911.66258
 }
}
dps_results: {
 key: "TestMM-AllItems-HeartofIgnacious-65110"
 value: {
  dps: 19854.90878
  tps: 17911.98438
 }
}
dps_results: {
 key: "TestMM-AllItems-HeartofRage-59224"
 value: {
  dps: 19852.10916
  tps: 17909.18476
 }
}
dps_results: {
 key: "TestMM-AllItems-HeartofRage-65072"
 value: {
  dps: 19852.10916
  tps: 17909.18476
 }
}
dps_results: {
 key: "TestMM-AllItems-HeartofSolace-55868"
 value: {
  dps: 20127.97769
  tps: 18143.66627
 }
}
dps_results: {
 key: "TestMM-AllItems-HeartofSolace-56393"
 value: {
  dps: 20096.88444
  tps: 18113.79478
 }
}
dps_results: {
 key: "TestMM-AllItems-HeartofThunder-55845"
 value: {
  dps: 19852.10916
  tps: 17909.18476
 }
}
dps_results: {
 key: "TestMM-AllItems-HeartofThunder-56370"
 value: {
  dps: 19852.10916
  tps: 17909.18476
 }
}
dps_results: {
 key: "TestMM-AllItems-HeartoftheVile-66969"
 value: {
  dps: 20544.0117
  tps: 18529.51547
 }
}
dps_results: {
 key: "TestMM-AllItems-Heartpierce-50641"
 value: {
  dps: 21478.37958
  tps: 19366.84412
 }
}
dps_results: {
 key: "TestMM-AllItems-ImpassiveShadowspiritDiamond"
 value: {
  dps: 20963.75078
  tps: 18875.70354
 }
}
dps_results: {
 key: "TestMM-AllItems-ImpatienceofYouth-62464"
 value: {
  dps: 20511.64674
  tps: 18567.7433
 }
}
dps_results: {
 key: "TestMM-AllItems-ImpatienceofYouth-62469"
 value: {
  dps: 20511.64674
  tps: 18567.7433
 }
}
dps_results: {
 key: "TestMM-AllItems-ImpetuousQuery-55881"
 value: {
  dps: 20433.76214
  tps: 18474.93946
 }
}
dps_results: {
 key: "TestMM-AllItems-ImpetuousQuery-56406"
 value: {
  dps: 20405.57464
  tps: 18449.70649
 }
}
dps_results: {
 key: "TestMM-AllItems-InsigniaofDiplomacy-61433"
 value: {
  dps: 19852.10916
  tps: 17909.18476
 }
}
dps_results: {
 key: "TestMM-AllItems-InsigniaoftheEarthenLord-61429"
 value: {
  dps: 20515.89553
  tps: 18556.85539
 }
}
dps_results: {
 key: "TestMM-AllItems-JarofAncientRemedies-59354"
 value: {
  dps: 19852.10916
  tps: 17909.18476
 }
}
dps_results: {
 key: "TestMM-AllItems-JarofAncientRemedies-65029"
 value: {
  dps: 19852.10916
  tps: 17909.18476
 }
}
dps_results: {
 key: "TestMM-AllItems-JujuofNimbleness-63840"
 value: {
  dps: 21134.33402
  tps: 19114.75649
 }
}
dps_results: {
 key: "TestMM-AllItems-KeytotheEndlessChamber-55795"
 value: {
  dps: 21055.71196
  tps: 18999.68781
 }
}
dps_results: {
 key: "TestMM-AllItems-KvaldirBattleStandard-59685"
 value: {
  dps: 20213.92834
  tps: 18207.28729
 }
}
dps_results: {
 key: "TestMM-AllItems-KvaldirBattleStandard-59689"
 value: {
  dps: 20213.92834
  tps: 18207.28729
 }
}
dps_results: {
 key: "TestMM-AllItems-LadyLa-La'sSingingShell-67152"
 value: {
  dps: 20020.61743
  tps: 18036.24502
 }
}
dps_results: {
 key: "TestMM-AllItems-LastWord-50708"
 value: {
  dps: 21348.12648
  tps: 19249.08801
 }
}
dps_results: {
 key: "TestMM-AllItems-LeadenDespair-55816"
 value: {
  dps: 19852.10916
  tps: 17909.18476
 }
}
dps_results: {
 key: "TestMM-AllItems-LeadenDespair-56347"
 value: {
  dps: 19852.10916
  tps: 17909.18476
 }
}
dps_results: {
 key: "TestMM-AllItems-LeftEyeofRajh-56102"
 value: {
  dps: 20689.09732
  tps: 18663.6807
 }
}
dps_results: {
 key: "TestMM-AllItems-LeftEyeofRajh-56427"
 value: {
  dps: 20792.1971
  tps: 18752.38496
 }
}
dps_results: {
 key: "TestMM-AllItems-LicensetoSlay-58180"
 value: {
  dps: 20407.7893
  tps: 18414.32403
 }
}
dps_results: {
 key: "TestMM-AllItems-Lightning-ChargedBattlegear"
 value: {
  dps: 21976.85368
  tps: 19970.28827
 }
}
dps_results: {
 key: "TestMM-AllItems-MagnetiteMirror-55814"
 value: {
  dps: 19852.10916
  tps: 17909.18476
 }
}
dps_results: {
 key: "TestMM-AllItems-MagnetiteMirror-56345"
 value: {
  dps: 19852.10916
  tps: 17909.18476
 }
}
dps_results: {
 key: "TestMM-AllItems-MandalaofStirringPatterns-62467"
 value: {
  dps: 19852.10916
  tps: 17909.18476
 }
}
dps_results: {
 key: "TestMM-AllItems-MandalaofStirringPatterns-62472"
 value: {
  dps: 19852.10916
  tps: 17909.18476
 }
}
dps_results: {
 key: "TestMM-AllItems-MarkofKhardros-56132"
 value: {
  dps: 20619.41657
  tps: 18654.23056
 }
}
dps_results: {
 key: "TestMM-AllItems-MarkofKhardros-56458"
 value: {
  dps: 20672.12749
  tps: 18694.10064
 }
}
dps_results: {
 key: "TestMM-AllItems-MightoftheOcean-55251"
 value: {
  dps: 20399.66003
  tps: 18435.31065
 }
}
dps_results: {
 key: "TestMM-AllItems-MightoftheOcean-56285"
 value: {
  dps: 20333.32945
  tps: 18341.52037
 }
}
dps_results: {
 key: "TestMM-AllItems-MirrorofBrokenImages-62466"
 value: {
  dps: 20511.64674
  tps: 18567.7433
 }
}
dps_results: {
 key: "TestMM-AllItems-MirrorofBrokenImages-62471"
 value: {
  dps: 20511.64674
  tps: 18567.7433
 }
}
dps_results: {
 key: "TestMM-AllItems-MoonwellChalice-70142"
 value: {
  dps: 21018.33885
  tps: 19045.62773
 }
}
dps_results: {
 key: "TestMM-AllItems-Oremantle'sFavor-61448"
 value: {
  dps: 20067.63335
  tps: 18105.38547
 }
}
dps_results: {
 key: "TestMM-AllItems-PetrifiedTwilightScale-54591"
 value: {
  dps: 19852.10916
  tps: 17909.18476
 }
}
dps_results: {
 key: "TestMM-AllItems-PhylacteryoftheNamelessLich-50365"
 value: {
  dps: 20074.94873
  tps: 18118.50724
 }
}
dps_results: {
 key: "TestMM-AllItems-PorcelainCrab-55237"
 value: {
  dps: 19852.10916
  tps: 17909.18476
 }
}
dps_results: {
 key: "TestMM-AllItems-PorcelainCrab-56280"
 value: {
  dps: 19852.10916
  tps: 17909.18476
 }
}
dps_results: {
 key: "TestMM-AllItems-PowerfulShadowspiritDiamond"
 value: {
  dps: 20914.80003
  tps: 18831.0536
 }
}
dps_results: {
 key: "TestMM-AllItems-Prestor'sTalismanofMachination-59441"
 value: {
  dps: 21157.05843
  tps: 19080.95663
 }
}
dps_results: {
 key: "TestMM-AllItems-Prestor'sTalismanofMachination-65026"
 value: {
<<<<<<< HEAD
  dps: 21318.50693
  tps: 19209.20877
=======
  dps: 21453.43348
  tps: 19367.4871
>>>>>>> 555cc6d2
 }
}
dps_results: {
 key: "TestMM-AllItems-Rainsong-55854"
 value: {
  dps: 19852.10916
  tps: 17909.18476
 }
}
dps_results: {
 key: "TestMM-AllItems-Rainsong-56377"
 value: {
  dps: 19852.10916
  tps: 17909.18476
 }
}
dps_results: {
 key: "TestMM-AllItems-ReverberatingShadowspiritDiamond"
 value: {
  dps: 21213.41415
  tps: 19129.66772
 }
}
dps_results: {
 key: "TestMM-AllItems-RevitalizingShadowspiritDiamond"
 value: {
  dps: 21213.41415
  tps: 19129.66772
 }
}
dps_results: {
 key: "TestMM-AllItems-RightEyeofRajh-56100"
 value: {
  dps: 20283.24402
  tps: 18303.96573
 }
}
dps_results: {
 key: "TestMM-AllItems-RightEyeofRajh-56431"
 value: {
  dps: 20333.32945
  tps: 18341.52037
 }
}
dps_results: {
 key: "TestMM-AllItems-Schnottz'sMedallionofCommand-65805"
 value: {
  dps: 20444.8501
  tps: 18440.1969
 }
}
dps_results: {
 key: "TestMM-AllItems-SeaStar-55256"
 value: {
  dps: 19965.91625
  tps: 18022.99185
 }
}
dps_results: {
 key: "TestMM-AllItems-SeaStar-56290"
 value: {
  dps: 20064.10276
  tps: 18121.17836
 }
}
dps_results: {
 key: "TestMM-AllItems-Shadowmourne-49623"
 value: {
  dps: 21585.95652
  tps: 19460.5876
 }
}
dps_results: {
 key: "TestMM-AllItems-ShardofWoe-60233"
 value: {
  dps: 20222.39039
  tps: 18222.522
 }
}
dps_results: {
 key: "TestMM-AllItems-Shrine-CleansingPurifier-63838"
 value: {
  dps: 19852.10916
  tps: 17909.18476
 }
}
dps_results: {
 key: "TestMM-AllItems-Sindragosa'sFlawlessFang-50364"
 value: {
  dps: 19852.10916
  tps: 17909.18476
 }
}
dps_results: {
 key: "TestMM-AllItems-Skardyn'sGrace-56115"
 value: {
  dps: 21106.72906
  tps: 19093.28606
 }
}
dps_results: {
 key: "TestMM-AllItems-Skardyn'sGrace-56440"
 value: {
  dps: 21388.9394
  tps: 19348.2864
 }
}
dps_results: {
 key: "TestMM-AllItems-Sorrowsong-55879"
 value: {
  dps: 20433.76214
  tps: 18474.93946
 }
}
dps_results: {
 key: "TestMM-AllItems-Sorrowsong-56400"
 value: {
  dps: 20405.57464
  tps: 18449.70649
 }
}
dps_results: {
 key: "TestMM-AllItems-Soul'sAnguish-66994"
 value: {
  dps: 20283.24402
  tps: 18303.96573
 }
}
dps_results: {
 key: "TestMM-AllItems-SoulCasket-58183"
 value: {
  dps: 20847.88464
  tps: 18903.9812
 }
}
dps_results: {
 key: "TestMM-AllItems-Stonemother'sKiss-61411"
 value: {
  dps: 19864.93916
  tps: 17921.16238
 }
}
dps_results: {
 key: "TestMM-AllItems-StumpofTime-62465"
 value: {
  dps: 20432.84028
  tps: 18439.37501
 }
}
dps_results: {
 key: "TestMM-AllItems-StumpofTime-62470"
 value: {
  dps: 20451.87544
  tps: 18458.41017
 }
}
dps_results: {
 key: "TestMM-AllItems-SymbioticWorm-59332"
 value: {
  dps: 19852.10916
  tps: 17909.18476
 }
}
dps_results: {
 key: "TestMM-AllItems-SymbioticWorm-65048"
 value: {
  dps: 19852.10916
  tps: 17909.18476
 }
}
dps_results: {
 key: "TestMM-AllItems-TalismanofSinisterOrder-65804"
 value: {
  dps: 20044.14829
  tps: 18091.77922
 }
}
dps_results: {
 key: "TestMM-AllItems-Tank-CommanderInsignia-63841"
 value: {
  dps: 19852.10916
  tps: 17909.18476
 }
}
dps_results: {
 key: "TestMM-AllItems-TearofBlood-55819"
 value: {
  dps: 19852.10916
  tps: 17909.18476
 }
}
dps_results: {
 key: "TestMM-AllItems-TearofBlood-56351"
 value: {
  dps: 19852.10916
  tps: 17909.18476
 }
}
dps_results: {
 key: "TestMM-AllItems-TendrilsofBurrowingDark-55810"
 value: {
  dps: 20485.02205
  tps: 18528.93114
 }
}
dps_results: {
 key: "TestMM-AllItems-TendrilsofBurrowingDark-56339"
 value: {
  dps: 20411.36569
  tps: 18455.49754
 }
}
dps_results: {
 key: "TestMM-AllItems-Theralion'sMirror-59519"
 value: {
  dps: 19852.10916
  tps: 17909.18476
 }
}
dps_results: {
 key: "TestMM-AllItems-Theralion'sMirror-65105"
 value: {
  dps: 19902.72568
  tps: 17948.98962
 }
}
dps_results: {
 key: "TestMM-AllItems-Throngus'sFinger-56121"
 value: {
  dps: 19852.10916
  tps: 17909.18476
 }
}
dps_results: {
 key: "TestMM-AllItems-Throngus'sFinger-56449"
 value: {
  dps: 19852.10916
  tps: 17909.18476
 }
}
dps_results: {
 key: "TestMM-AllItems-Tia'sGrace-55874"
 value: {
  dps: 21194.42393
  tps: 19155.78114
 }
}
dps_results: {
 key: "TestMM-AllItems-TinyAbominationinaJar-50706"
 value: {
  dps: 20096.69016
  tps: 18157.93511
 }
}
dps_results: {
 key: "TestMM-AllItems-Tyrande'sFavoriteDoll-64645"
 value: {
  dps: 19852.10916
  tps: 17909.18476
 }
}
dps_results: {
 key: "TestMM-AllItems-UnheededWarning-59520"
 value: {
  dps: 20672.70074
  tps: 18643.44964
 }
}
dps_results: {
 key: "TestMM-AllItems-UnquenchableFlame-67101"
 value: {
  dps: 19852.10916
  tps: 17909.18476
 }
}
dps_results: {
 key: "TestMM-AllItems-UnsolvableRiddle-62463"
 value: {
  dps: 21557.9965
  tps: 19511.15701
 }
}
dps_results: {
 key: "TestMM-AllItems-UnsolvableRiddle-62468"
 value: {
  dps: 21564.74553
  tps: 19514.47073
 }
}
dps_results: {
 key: "TestMM-AllItems-UnsolvableRiddle-68709"
 value: {
  dps: 21564.74553
  tps: 19514.47073
 }
}
dps_results: {
 key: "TestMM-AllItems-Val'anyr,HammerofAncientKings-46017"
 value: {
  dps: 20176.49923
  tps: 18192.27508
 }
}
dps_results: {
 key: "TestMM-AllItems-VialofStolenMemories-59515"
 value: {
  dps: 19852.10916
  tps: 17909.18476
 }
}
dps_results: {
 key: "TestMM-AllItems-VialofStolenMemories-65109"
 value: {
  dps: 19852.10916
  tps: 17909.18476
 }
}
dps_results: {
 key: "TestMM-AllItems-ViciousGladiator'sBadgeofConquest-61033"
 value: {
  dps: 20871.83035
  tps: 18818.79281
 }
}
dps_results: {
 key: "TestMM-AllItems-ViciousGladiator'sBadgeofDominance-61035"
 value: {
  dps: 20090.8809
  tps: 18147.9565
 }
}
dps_results: {
 key: "TestMM-AllItems-ViciousGladiator'sBadgeofVictory-61034"
 value: {
  dps: 19852.10916
  tps: 17909.18476
 }
}
dps_results: {
 key: "TestMM-AllItems-ViciousGladiator'sEmblemofAccuracy-61027"
 value: {
  dps: 20452.73582
  tps: 18455.4223
 }
}
dps_results: {
 key: "TestMM-AllItems-ViciousGladiator'sEmblemofAlacrity-61028"
 value: {
  dps: 19943.03415
  tps: 17949.85728
 }
}
dps_results: {
 key: "TestMM-AllItems-ViciousGladiator'sEmblemofCruelty-61026"
 value: {
  dps: 20236.7481
  tps: 18267.78987
 }
}
dps_results: {
 key: "TestMM-AllItems-ViciousGladiator'sEmblemofProficiency-61030"
 value: {
  dps: 19852.10916
  tps: 17909.18476
 }
}
dps_results: {
 key: "TestMM-AllItems-ViciousGladiator'sEmblemofProwess-61029"
 value: {
  dps: 20548.49467
  tps: 18595.7556
 }
}
dps_results: {
 key: "TestMM-AllItems-ViciousGladiator'sEmblemofTenacity-61032"
 value: {
  dps: 19852.10916
  tps: 17909.18476
 }
}
dps_results: {
 key: "TestMM-AllItems-ViciousGladiator'sInsigniaofConquest-61047"
 value: {
  dps: 20756.23635
  tps: 18714.18407
 }
}
dps_results: {
 key: "TestMM-AllItems-ViciousGladiator'sInsigniaofDominance-61045"
 value: {
  dps: 19862.03539
  tps: 17919.11099
 }
}
dps_results: {
 key: "TestMM-AllItems-ViciousGladiator'sInsigniaofVictory-61046"
 value: {
  dps: 19852.10916
  tps: 17909.18476
 }
}
dps_results: {
 key: "TestMM-AllItems-WitchingHourglass-55787"
 value: {
  dps: 19852.10916
  tps: 17909.18476
 }
}
dps_results: {
 key: "TestMM-AllItems-WitchingHourglass-56320"
 value: {
  dps: 19852.10916
  tps: 17909.18476
 }
}
dps_results: {
 key: "TestMM-AllItems-World-QuellerFocus-63842"
 value: {
  dps: 20501.27502
  tps: 18538.24902
 }
}
dps_results: {
 key: "TestMM-AllItems-Za'brox'sLuckyTooth-63742"
 value: {
  dps: 20586.99958
  tps: 18642.88554
 }
}
dps_results: {
 key: "TestMM-AllItems-Za'brox'sLuckyTooth-63745"
 value: {
  dps: 20586.99958
  tps: 18642.88554
 }
}
dps_results: {
 key: "TestMM-AllItems-Zod'sRepeatingLongbow-50638"
 value: {
  dps: 19755.49652
  tps: 17691.98854
 }
}
dps_results: {
 key: "TestMM-Average-Default"
 value: {
  dps: 21267.72339
  tps: 19166.36633
 }
}
dps_results: {
 key: "TestMM-Settings-Dwarf-preraid_mm-Basic-mm-FullBuffs-5.1yards-LongMultiTarget"
 value: {
  dps: 22226.28893
  tps: 20228.03169
 }
}
dps_results: {
 key: "TestMM-Settings-Dwarf-preraid_mm-Basic-mm-FullBuffs-5.1yards-LongSingleTarget"
 value: {
  dps: 21048.47022
  tps: 19071.57366
 }
}
dps_results: {
 key: "TestMM-Settings-Dwarf-preraid_mm-Basic-mm-FullBuffs-5.1yards-ShortSingleTarget"
 value: {
  dps: 25868.95909
  tps: 23368.01392
 }
}
dps_results: {
 key: "TestMM-Settings-Dwarf-preraid_mm-Basic-mm-NoBuffs-5.1yards-LongMultiTarget"
 value: {
  dps: 15645.02014
  tps: 14173.80269
 }
}
dps_results: {
 key: "TestMM-Settings-Dwarf-preraid_mm-Basic-mm-NoBuffs-5.1yards-LongSingleTarget"
 value: {
  dps: 14870.09074
  tps: 13395.72777
 }
}
dps_results: {
 key: "TestMM-Settings-Dwarf-preraid_mm-Basic-mm-NoBuffs-5.1yards-ShortSingleTarget"
 value: {
  dps: 15802.70412
  tps: 14248.86652
 }
}
dps_results: {
 key: "TestMM-Settings-Dwarf-preraid_mm-Basic-mm_advanced-FullBuffs-5.1yards-LongMultiTarget"
 value: {
  dps: 22226.28893
  tps: 20228.03169
 }
}
dps_results: {
 key: "TestMM-Settings-Dwarf-preraid_mm-Basic-mm_advanced-FullBuffs-5.1yards-LongSingleTarget"
 value: {
  dps: 21048.47022
  tps: 19071.57366
 }
}
dps_results: {
 key: "TestMM-Settings-Dwarf-preraid_mm-Basic-mm_advanced-FullBuffs-5.1yards-ShortSingleTarget"
 value: {
  dps: 25868.95909
  tps: 23368.01392
 }
}
dps_results: {
 key: "TestMM-Settings-Dwarf-preraid_mm-Basic-mm_advanced-NoBuffs-5.1yards-LongMultiTarget"
 value: {
  dps: 15645.02014
  tps: 14173.80269
 }
}
dps_results: {
 key: "TestMM-Settings-Dwarf-preraid_mm-Basic-mm_advanced-NoBuffs-5.1yards-LongSingleTarget"
 value: {
  dps: 14870.09074
  tps: 13395.72777
 }
}
dps_results: {
 key: "TestMM-Settings-Dwarf-preraid_mm-Basic-mm_advanced-NoBuffs-5.1yards-ShortSingleTarget"
 value: {
  dps: 15802.70412
  tps: 14248.86652
 }
}
dps_results: {
 key: "TestMM-Settings-Orc-preraid_mm-Basic-mm-FullBuffs-5.1yards-LongMultiTarget"
 value: {
  dps: 22574.67483
  tps: 20453.64173
 }
}
dps_results: {
 key: "TestMM-Settings-Orc-preraid_mm-Basic-mm-FullBuffs-5.1yards-LongSingleTarget"
 value: {
  dps: 21348.12648
  tps: 19249.08801
 }
}
dps_results: {
 key: "TestMM-Settings-Orc-preraid_mm-Basic-mm-FullBuffs-5.1yards-ShortSingleTarget"
 value: {
  dps: 26412.81413
  tps: 23733.80764
 }
}
dps_results: {
 key: "TestMM-Settings-Orc-preraid_mm-Basic-mm-NoBuffs-5.1yards-LongMultiTarget"
 value: {
  dps: 15914.39725
  tps: 14351.94999
 }
}
dps_results: {
 key: "TestMM-Settings-Orc-preraid_mm-Basic-mm-NoBuffs-5.1yards-LongSingleTarget"
 value: {
  dps: 15094.80814
  tps: 13528.92545
 }
}
dps_results: {
 key: "TestMM-Settings-Orc-preraid_mm-Basic-mm-NoBuffs-5.1yards-ShortSingleTarget"
 value: {
  dps: 16145.50028
  tps: 14481.04909
 }
}
dps_results: {
 key: "TestMM-Settings-Orc-preraid_mm-Basic-mm_advanced-FullBuffs-5.1yards-LongMultiTarget"
 value: {
  dps: 22574.67483
  tps: 20453.64173
 }
}
dps_results: {
 key: "TestMM-Settings-Orc-preraid_mm-Basic-mm_advanced-FullBuffs-5.1yards-LongSingleTarget"
 value: {
  dps: 21348.12648
  tps: 19249.08801
 }
}
dps_results: {
 key: "TestMM-Settings-Orc-preraid_mm-Basic-mm_advanced-FullBuffs-5.1yards-ShortSingleTarget"
 value: {
  dps: 26412.81413
  tps: 23733.80764
 }
}
dps_results: {
 key: "TestMM-Settings-Orc-preraid_mm-Basic-mm_advanced-NoBuffs-5.1yards-LongMultiTarget"
 value: {
  dps: 15914.39725
  tps: 14351.94999
 }
}
dps_results: {
 key: "TestMM-Settings-Orc-preraid_mm-Basic-mm_advanced-NoBuffs-5.1yards-LongSingleTarget"
 value: {
  dps: 15094.80814
  tps: 13528.92545
 }
}
dps_results: {
 key: "TestMM-Settings-Orc-preraid_mm-Basic-mm_advanced-NoBuffs-5.1yards-ShortSingleTarget"
 value: {
  dps: 16145.50028
  tps: 14481.04909
 }
}
dps_results: {
 key: "TestMM-SwitchInFrontOfTarget-Default"
 value: {
  dps: 21077.60323
  tps: 18996.44074
 }
}<|MERGE_RESOLUTION|>--- conflicted
+++ resolved
@@ -866,13 +866,8 @@
 dps_results: {
  key: "TestMM-AllItems-Prestor'sTalismanofMachination-65026"
  value: {
-<<<<<<< HEAD
-  dps: 21318.50693
-  tps: 19209.20877
-=======
   dps: 21453.43348
   tps: 19367.4871
->>>>>>> 555cc6d2
  }
 }
 dps_results: {
