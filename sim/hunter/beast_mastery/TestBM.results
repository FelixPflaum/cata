character_stats_results: {
 key: "TestBM-CharacterStats-Default"
 value: {
  final_stats: 713.4225
  final_stats: 5463.79431
  final_stats: 5692.47
  final_stats: 128.1
  final_stats: 119
  final_stats: 0
  final_stats: 326
  final_stats: 868
  final_stats: 2661.4002
  final_stats: 1473.9858
  final_stats: 0
  final_stats: 17217.73344
  final_stats: 868
  final_stats: 5423.34589
  final_stats: 2153.9716
  final_stats: 0
  final_stats: 150.13599
  final_stats: 2126
  final_stats: 14071
  final_stats: 12278.52847
  final_stats: 0
  final_stats: 0
  final_stats: 0
  final_stats: 0
  final_stats: 0
  final_stats: 0
  final_stats: 118471.58
  final_stats: 0
  final_stats: 0
  final_stats: 0
  final_stats: 0
  final_stats: 0
  final_stats: 0
  final_stats: 1204
 }
}
dps_results: {
 key: "TestBM-AllItems-AgileShadowspiritDiamond"
 value: {
<<<<<<< HEAD
  dps: 20141.91239
  tps: 17038.75322
=======
  dps: 20169.42355
  tps: 17003.74669
>>>>>>> c0f92716
 }
}
dps_results: {
 key: "TestBM-AllItems-Ahn'KaharBloodHunter'sBattlegear"
 value: {
<<<<<<< HEAD
  dps: 17487.2132
  tps: 14837.6072
=======
  dps: 17507.90338
  tps: 14813.16347
>>>>>>> c0f92716
 }
}
dps_results: {
 key: "TestBM-AllItems-Althor'sAbacus-50359"
 value: {
<<<<<<< HEAD
  dps: 18886.86366
  tps: 15971.29208
=======
  dps: 18777.21084
  tps: 15838.48621
>>>>>>> c0f92716
 }
}
dps_results: {
 key: "TestBM-AllItems-Althor'sAbacus-50366"
 value: {
<<<<<<< HEAD
  dps: 18886.86366
  tps: 15971.29208
=======
  dps: 18777.21084
  tps: 15838.48621
>>>>>>> c0f92716
 }
}
dps_results: {
 key: "TestBM-AllItems-Anhuur'sHymnal-55889"
 value: {
<<<<<<< HEAD
  dps: 19123.92375
  tps: 16167.75419
=======
  dps: 19244.39174
  tps: 16232.47038
>>>>>>> c0f92716
 }
}
dps_results: {
 key: "TestBM-AllItems-Anhuur'sHymnal-56407"
 value: {
<<<<<<< HEAD
  dps: 19188.34638
  tps: 16231.26022
=======
  dps: 19307.60586
  tps: 16300.99523
>>>>>>> c0f92716
 }
}
dps_results: {
 key: "TestBM-AllItems-AustereEarthsiegeDiamond"
 value: {
<<<<<<< HEAD
  dps: 19789.44972
  tps: 16704.52015
=======
  dps: 19820.64005
  tps: 16675.49892
>>>>>>> c0f92716
 }
}
dps_results: {
 key: "TestBM-AllItems-AustereShadowspiritDiamond"
 value: {
<<<<<<< HEAD
  dps: 19789.44972
  tps: 16704.52015
=======
  dps: 19820.64005
  tps: 16675.49892
>>>>>>> c0f92716
 }
}
dps_results: {
 key: "TestBM-AllItems-Bandit'sInsignia-40371"
 value: {
<<<<<<< HEAD
  dps: 19097.59892
  tps: 16154.06832
=======
  dps: 18988.94183
  tps: 16021.50733
>>>>>>> c0f92716
 }
}
dps_results: {
 key: "TestBM-AllItems-BaubleofTrueBlood-50354"
 value: {
<<<<<<< HEAD
  dps: 18886.87454
  tps: 15971.29208
  hps: 96.97008
=======
  dps: 18777.20029
  tps: 15838.48621
  hps: 97.4201
>>>>>>> c0f92716
 }
}
dps_results: {
 key: "TestBM-AllItems-BaubleofTrueBlood-50726"
 value: {
<<<<<<< HEAD
  dps: 18886.87454
  tps: 15971.29208
  hps: 96.97008
=======
  dps: 18777.20029
  tps: 15838.48621
  hps: 97.4201
>>>>>>> c0f92716
 }
}
dps_results: {
 key: "TestBM-AllItems-BeamingEarthsiegeDiamond"
 value: {
<<<<<<< HEAD
  dps: 19811.05825
  tps: 16725.37054
=======
  dps: 19832.26034
  tps: 16685.79658
>>>>>>> c0f92716
 }
}
dps_results: {
 key: "TestBM-AllItems-BedrockTalisman-58182"
 value: {
<<<<<<< HEAD
  dps: 18886.86366
  tps: 15971.29208
=======
  dps: 18777.21084
  tps: 15838.48621
>>>>>>> c0f92716
 }
}
dps_results: {
 key: "TestBM-AllItems-BellofEnragingResonance-59326"
 value: {
<<<<<<< HEAD
  dps: 19163.69402
  tps: 16240.02249
=======
  dps: 19097.67316
  tps: 16121.01007
>>>>>>> c0f92716
 }
}
dps_results: {
 key: "TestBM-AllItems-BellofEnragingResonance-65053"
 value: {
<<<<<<< HEAD
  dps: 19262.26344
  tps: 16332.76488
=======
  dps: 19105.63743
  tps: 16122.81353
>>>>>>> c0f92716
 }
}
dps_results: {
 key: "TestBM-AllItems-BindingPromise-67037"
 value: {
<<<<<<< HEAD
  dps: 18886.86366
  tps: 15971.29208
=======
  dps: 18777.21084
  tps: 15838.48621
>>>>>>> c0f92716
 }
}
dps_results: {
 key: "TestBM-AllItems-BlackBruise-50035"
 value: {
<<<<<<< HEAD
  dps: 18958.81312
  tps: 16070.70617
=======
  dps: 18946.50215
  tps: 16013.32914
>>>>>>> c0f92716
 }
}
dps_results: {
 key: "TestBM-AllItems-BlackBruise-50692"
 value: {
<<<<<<< HEAD
  dps: 18941.7866
  tps: 16056.74444
=======
  dps: 18930.27124
  tps: 16000.25982
>>>>>>> c0f92716
 }
}
dps_results: {
 key: "TestBM-AllItems-BlessedGarboftheUndeadSlayer"
 value: {
<<<<<<< HEAD
  dps: 15917.20229
  tps: 13475.47458
=======
  dps: 15998.73149
  tps: 13497.77126
>>>>>>> c0f92716
 }
}
dps_results: {
 key: "TestBM-AllItems-BlessedRegaliaofUndeadCleansing"
 value: {
<<<<<<< HEAD
  dps: 15166.93816
  tps: 12850.85277
=======
  dps: 15098.60106
  tps: 12768.38423
>>>>>>> c0f92716
 }
}
dps_results: {
 key: "TestBM-AllItems-Blood-SoakedAleMug-63843"
 value: {
<<<<<<< HEAD
  dps: 19542.08915
  tps: 16494.13027
=======
  dps: 19453.99292
  tps: 16371.76991
>>>>>>> c0f92716
 }
}
dps_results: {
 key: "TestBM-AllItems-BloodofIsiset-55995"
 value: {
<<<<<<< HEAD
  dps: 18982.25085
  tps: 16011.75839
=======
  dps: 18871.7965
  tps: 15877.71486
>>>>>>> c0f92716
 }
}
dps_results: {
 key: "TestBM-AllItems-BloodofIsiset-56414"
 value: {
<<<<<<< HEAD
  dps: 18994.74203
  tps: 16017.05755
=======
  dps: 18884.18272
  tps: 15882.85195
>>>>>>> c0f92716
 }
}
dps_results: {
 key: "TestBM-AllItems-BloodthirstyGladiator'sBadgeofConquest-64687"
 value: {
<<<<<<< HEAD
  dps: 19922.31337
  tps: 16850.20706
=======
  dps: 19866.12212
  tps: 16752.61719
>>>>>>> c0f92716
 }
}
dps_results: {
 key: "TestBM-AllItems-BloodthirstyGladiator'sBadgeofDominance-64688"
 value: {
<<<<<<< HEAD
  dps: 18886.86366
  tps: 15971.29208
=======
  dps: 18777.21084
  tps: 15838.48621
>>>>>>> c0f92716
 }
}
dps_results: {
 key: "TestBM-AllItems-BloodthirstyGladiator'sBadgeofVictory-64689"
 value: {
<<<<<<< HEAD
  dps: 18886.86366
  tps: 15971.29208
=======
  dps: 18777.21084
  tps: 15838.48621
>>>>>>> c0f92716
 }
}
dps_results: {
 key: "TestBM-AllItems-BloodthirstyGladiator'sEmblemofCruelty-64740"
 value: {
<<<<<<< HEAD
  dps: 19147.53104
  tps: 16225.20102
=======
  dps: 19084.06659
  tps: 16108.56494
>>>>>>> c0f92716
 }
}
dps_results: {
 key: "TestBM-AllItems-BloodthirstyGladiator'sEmblemofMeditation-64741"
 value: {
<<<<<<< HEAD
  dps: 18886.86366
  tps: 15971.29208
=======
  dps: 18777.21084
  tps: 15838.48621
>>>>>>> c0f92716
 }
}
dps_results: {
 key: "TestBM-AllItems-BloodthirstyGladiator'sEmblemofTenacity-64742"
 value: {
<<<<<<< HEAD
  dps: 18886.86366
  tps: 15971.29208
=======
  dps: 18777.21084
  tps: 15838.48621
>>>>>>> c0f92716
 }
}
dps_results: {
 key: "TestBM-AllItems-BloodthirstyGladiator'sInsigniaofConquest-64761"
 value: {
<<<<<<< HEAD
  dps: 19658.74723
  tps: 16639.84202
=======
  dps: 19535.11129
  tps: 16458.91051
>>>>>>> c0f92716
 }
}
dps_results: {
 key: "TestBM-AllItems-BloodthirstyGladiator'sInsigniaofDominance-64762"
 value: {
<<<<<<< HEAD
  dps: 18886.86366
  tps: 15971.29208
=======
  dps: 18777.21084
  tps: 15838.48621
>>>>>>> c0f92716
 }
}
dps_results: {
 key: "TestBM-AllItems-BloodthirstyGladiator'sInsigniaofVictory-64763"
 value: {
<<<<<<< HEAD
  dps: 18886.86366
  tps: 15971.29208
=======
  dps: 18777.21084
  tps: 15838.48621
>>>>>>> c0f92716
 }
}
dps_results: {
 key: "TestBM-AllItems-BottledLightning-66879"
 value: {
<<<<<<< HEAD
  dps: 18952.87665
  tps: 16037.30059
=======
  dps: 18941.21605
  tps: 15996.88115
>>>>>>> c0f92716
 }
}
dps_results: {
 key: "TestBM-AllItems-BracingEarthsiegeDiamond"
 value: {
<<<<<<< HEAD
  dps: 19789.44972
  tps: 16370.42975
=======
  dps: 19820.64005
  tps: 16341.98894
>>>>>>> c0f92716
 }
}
dps_results: {
 key: "TestBM-AllItems-BracingShadowspiritDiamond"
 value: {
<<<<<<< HEAD
  dps: 19789.44972
  tps: 16370.42975
=======
  dps: 19820.64005
  tps: 16341.98894
>>>>>>> c0f92716
 }
}
dps_results: {
 key: "TestBM-AllItems-Bryntroll,theBoneArbiter-50415"
 value: {
<<<<<<< HEAD
  dps: 20186.78418
  tps: 17083.62877
=======
  dps: 20213.48464
  tps: 17047.67802
>>>>>>> c0f92716
 }
}
dps_results: {
 key: "TestBM-AllItems-Bryntroll,theBoneArbiter-50709"
 value: {
<<<<<<< HEAD
  dps: 20195.09486
  tps: 17091.95714
=======
  dps: 20222.47553
  tps: 17056.71666
>>>>>>> c0f92716
 }
}
dps_results: {
 key: "TestBM-AllItems-BurningShadowspiritDiamond"
 value: {
<<<<<<< HEAD
  dps: 20008.67556
  tps: 16923.74599
=======
  dps: 20040.17148
  tps: 16895.03034
>>>>>>> c0f92716
 }
}
dps_results: {
 key: "TestBM-AllItems-ChaoticShadowspiritDiamond"
 value: {
<<<<<<< HEAD
  dps: 20075.91881
  tps: 16986.39795
=======
  dps: 20080.91095
  tps: 16933.25523
>>>>>>> c0f92716
 }
}
dps_results: {
 key: "TestBM-AllItems-ChaoticSkyflareDiamond"
 value: {
<<<<<<< HEAD
  dps: 20031.30505
  tps: 16945.61734
=======
  dps: 20052.5481
  tps: 16906.08434
>>>>>>> c0f92716
 }
}
dps_results: {
 key: "TestBM-AllItems-CoreofRipeness-58184"
 value: {
<<<<<<< HEAD
  dps: 18886.86366
  tps: 15971.29208
=======
  dps: 18777.21084
  tps: 15838.48621
>>>>>>> c0f92716
 }
}
dps_results: {
 key: "TestBM-AllItems-CorpseTongueCoin-50349"
 value: {
<<<<<<< HEAD
  dps: 18886.86366
  tps: 15971.29208
=======
  dps: 18777.21084
  tps: 15838.48621
>>>>>>> c0f92716
 }
}
dps_results: {
 key: "TestBM-AllItems-CorpseTongueCoin-50352"
 value: {
<<<<<<< HEAD
  dps: 18886.86366
  tps: 15971.29208
=======
  dps: 18777.21084
  tps: 15838.48621
>>>>>>> c0f92716
 }
}
dps_results: {
 key: "TestBM-AllItems-CorrodedSkeletonKey-50356"
 value: {
<<<<<<< HEAD
  dps: 18886.86366
  tps: 15971.29208
=======
  dps: 18777.21084
  tps: 15838.48621
>>>>>>> c0f92716
  hps: 64
 }
}
dps_results: {
 key: "TestBM-AllItems-CrushingWeight-59506"
 value: {
<<<<<<< HEAD
  dps: 19062.11383
  tps: 16143.6259
=======
  dps: 19063.03178
  tps: 16090.35165
>>>>>>> c0f92716
 }
}
dps_results: {
 key: "TestBM-AllItems-CrushingWeight-65118"
 value: {
<<<<<<< HEAD
  dps: 18864.14749
  tps: 15912.81467
=======
  dps: 18909.75242
  tps: 15934.49052
>>>>>>> c0f92716
 }
}
dps_results: {
 key: "TestBM-AllItems-CryptstalkerBattlegear"
 value: {
<<<<<<< HEAD
  dps: 15692.89069
  tps: 13169.0509
=======
  dps: 15561.67952
  tps: 13039.00073
>>>>>>> c0f92716
 }
}
dps_results: {
 key: "TestBM-AllItems-DarkmoonCard:Berserker!-42989"
 value: {
<<<<<<< HEAD
  dps: 18938.86153
  tps: 16018.35165
=======
  dps: 18926.08004
  tps: 15974.00318
>>>>>>> c0f92716
 }
}
dps_results: {
 key: "TestBM-AllItems-DarkmoonCard:Death-42990"
 value: {
<<<<<<< HEAD
  dps: 18970.59838
  tps: 16046.55748
=======
  dps: 18942.86784
  tps: 15993.01069
>>>>>>> c0f92716
 }
}
dps_results: {
 key: "TestBM-AllItems-DarkmoonCard:Earthquake-62048"
 value: {
<<<<<<< HEAD
  dps: 18886.86366
  tps: 15971.29208
=======
  dps: 18777.21084
  tps: 15838.48621
>>>>>>> c0f92716
 }
}
dps_results: {
 key: "TestBM-AllItems-DarkmoonCard:Greatness-44255"
 value: {
<<<<<<< HEAD
  dps: 19129.34347
  tps: 16179.36541
=======
  dps: 19059.03872
  tps: 16077.29768
>>>>>>> c0f92716
 }
}
dps_results: {
 key: "TestBM-AllItems-DarkmoonCard:Hurricane-62049"
 value: {
<<<<<<< HEAD
  dps: 19310.74646
  tps: 16406.30132
=======
  dps: 19299.34182
  tps: 16327.97781
>>>>>>> c0f92716
 }
}
dps_results: {
 key: "TestBM-AllItems-DarkmoonCard:Hurricane-62051"
 value: {
<<<<<<< HEAD
  dps: 20058.02549
  tps: 17005.40276
=======
  dps: 20110.5518
  tps: 17018.35723
>>>>>>> c0f92716
 }
}
dps_results: {
 key: "TestBM-AllItems-DarkmoonCard:Tsunami-62050"
 value: {
<<<<<<< HEAD
  dps: 18886.86366
  tps: 15971.29208
=======
  dps: 18777.21084
  tps: 15838.48621
>>>>>>> c0f92716
 }
}
dps_results: {
 key: "TestBM-AllItems-DarkmoonCard:Volcano-62047"
 value: {
<<<<<<< HEAD
  dps: 19008.36877
  tps: 16022.83845
=======
  dps: 18897.69495
  tps: 15888.45604
>>>>>>> c0f92716
 }
}
dps_results: {
 key: "TestBM-AllItems-Death'sChoice-47464"
 value: {
<<<<<<< HEAD
  dps: 19599.54109
  tps: 16584.47211
=======
  dps: 19521.42926
  tps: 16466.93281
>>>>>>> c0f92716
 }
}
dps_results: {
 key: "TestBM-AllItems-DeathKnight'sAnguish-38212"
 value: {
<<<<<<< HEAD
  dps: 18944.96437
  tps: 16029.30583
=======
  dps: 18877.50313
  tps: 15929.27681
>>>>>>> c0f92716
 }
}
dps_results: {
 key: "TestBM-AllItems-Deathbringer'sWill-50362"
 value: {
<<<<<<< HEAD
  dps: 19278.25738
  tps: 16313.55449
=======
  dps: 19273.11342
  tps: 16262.34564
>>>>>>> c0f92716
 }
}
dps_results: {
 key: "TestBM-AllItems-Deathbringer'sWill-50363"
 value: {
<<<<<<< HEAD
  dps: 19281.3521
  tps: 16294.48348
=======
  dps: 19349.49077
  tps: 16326.53601
>>>>>>> c0f92716
 }
}
dps_results: {
 key: "TestBM-AllItems-Defender'sCode-40257"
 value: {
<<<<<<< HEAD
  dps: 18886.86366
  tps: 15971.29208
=======
  dps: 18777.21084
  tps: 15838.48621
>>>>>>> c0f92716
 }
}
dps_results: {
 key: "TestBM-AllItems-DestructiveShadowspiritDiamond"
 value: {
<<<<<<< HEAD
  dps: 19853.43282
  tps: 16763.91196
=======
  dps: 19859.07339
  tps: 16711.41767
>>>>>>> c0f92716
 }
}
dps_results: {
 key: "TestBM-AllItems-DestructiveSkyflareDiamond"
 value: {
<<<<<<< HEAD
  dps: 19815.3531
  tps: 16730.08772
=======
  dps: 19835.04471
  tps: 16688.58095
>>>>>>> c0f92716
 }
}
dps_results: {
 key: "TestBM-AllItems-DislodgedForeignObject-50348"
 value: {
<<<<<<< HEAD
  dps: 18873.89135
  tps: 15944.69063
=======
  dps: 18978.93663
  tps: 16015.21676
>>>>>>> c0f92716
 }
}
dps_results: {
 key: "TestBM-AllItems-DislodgedForeignObject-50353"
 value: {
<<<<<<< HEAD
  dps: 18950.93088
  tps: 16009.68162
=======
  dps: 18903.2517
  tps: 15967.01142
>>>>>>> c0f92716
 }
}
dps_results: {
 key: "TestBM-AllItems-EffulgentShadowspiritDiamond"
 value: {
<<<<<<< HEAD
  dps: 19789.44972
  tps: 16704.52015
=======
  dps: 19820.64005
  tps: 16675.49892
>>>>>>> c0f92716
 }
}
dps_results: {
 key: "TestBM-AllItems-ElectrosparkHeartstarter-67118"
 value: {
<<<<<<< HEAD
  dps: 18886.86366
  tps: 15971.29208
=======
  dps: 18777.21084
  tps: 15838.48621
>>>>>>> c0f92716
 }
}
dps_results: {
 key: "TestBM-AllItems-EmberShadowspiritDiamond"
 value: {
<<<<<<< HEAD
  dps: 19789.44972
  tps: 16704.52015
=======
  dps: 19820.64005
  tps: 16675.49892
>>>>>>> c0f92716
 }
}
dps_results: {
 key: "TestBM-AllItems-EmberSkyflareDiamond"
 value: {
<<<<<<< HEAD
  dps: 19789.44972
  tps: 16704.52015
=======
  dps: 19820.64005
  tps: 16675.49892
>>>>>>> c0f92716
 }
}
dps_results: {
 key: "TestBM-AllItems-EnigmaticShadowspiritDiamond"
 value: {
<<<<<<< HEAD
  dps: 19853.43282
  tps: 16763.91196
=======
  dps: 19859.07339
  tps: 16711.41767
>>>>>>> c0f92716
 }
}
dps_results: {
 key: "TestBM-AllItems-EnigmaticSkyflareDiamond"
 value: {
<<<<<<< HEAD
  dps: 19811.05825
  tps: 16725.37054
=======
  dps: 19832.26034
  tps: 16685.79658
>>>>>>> c0f92716
 }
}
dps_results: {
 key: "TestBM-AllItems-EnigmaticStarflareDiamond"
 value: {
<<<<<<< HEAD
  dps: 19795.38512
  tps: 16709.55307
=======
  dps: 19824.14861
  tps: 16677.98401
>>>>>>> c0f92716
 }
}
dps_results: {
 key: "TestBM-AllItems-EphemeralSnowflake-50260"
 value: {
<<<<<<< HEAD
  dps: 18847.81008
  tps: 15941.30493
=======
  dps: 18835.17056
  tps: 15898.71348
>>>>>>> c0f92716
 }
}
dps_results: {
 key: "TestBM-AllItems-EssenceofGossamer-37220"
 value: {
<<<<<<< HEAD
  dps: 18886.86366
  tps: 15971.29208
=======
  dps: 18777.21084
  tps: 15838.48621
>>>>>>> c0f92716
 }
}
dps_results: {
 key: "TestBM-AllItems-EssenceoftheCyclone-59473"
 value: {
<<<<<<< HEAD
  dps: 20034.55707
  tps: 16973.49004
=======
  dps: 19990.54491
  tps: 16870.25866
>>>>>>> c0f92716
 }
}
dps_results: {
 key: "TestBM-AllItems-EssenceoftheCyclone-65140"
 value: {
<<<<<<< HEAD
  dps: 20072.79183
  tps: 16982.00763
=======
  dps: 20138.08304
  tps: 17010.07357
>>>>>>> c0f92716
 }
}
dps_results: {
 key: "TestBM-AllItems-EternalEarthsiegeDiamond"
 value: {
<<<<<<< HEAD
  dps: 19789.44972
  tps: 16704.52015
=======
  dps: 19820.64005
  tps: 16675.49892
>>>>>>> c0f92716
 }
}
dps_results: {
 key: "TestBM-AllItems-EternalShadowspiritDiamond"
 value: {
<<<<<<< HEAD
  dps: 19789.44972
  tps: 16704.52015
=======
  dps: 19820.64005
  tps: 16675.49892
>>>>>>> c0f92716
 }
}
dps_results: {
 key: "TestBM-AllItems-ExtractofNecromanticPower-40373"
 value: {
<<<<<<< HEAD
  dps: 18934.99996
  tps: 16013.47977
=======
  dps: 18916.45031
  tps: 15965.46464
>>>>>>> c0f92716
 }
}
dps_results: {
 key: "TestBM-AllItems-EyeoftheBroodmother-45308"
 value: {
<<<<<<< HEAD
  dps: 18914.64858
  tps: 15990.65195
=======
  dps: 18886.84289
  tps: 15936.18746
>>>>>>> c0f92716
 }
}
dps_results: {
 key: "TestBM-AllItems-FallofMortality-59500"
 value: {
<<<<<<< HEAD
  dps: 18886.86366
  tps: 15971.29208
=======
  dps: 18777.21084
  tps: 15838.48621
>>>>>>> c0f92716
 }
}
dps_results: {
 key: "TestBM-AllItems-FallofMortality-65124"
 value: {
<<<<<<< HEAD
  dps: 18886.86366
  tps: 15971.29208
=======
  dps: 18777.21084
  tps: 15838.48621
>>>>>>> c0f92716
 }
}
dps_results: {
 key: "TestBM-AllItems-Figurine-DemonPanther-52199"
 value: {
<<<<<<< HEAD
  dps: 20208.39299
  tps: 17090.17594
=======
  dps: 20283.72226
  tps: 17099.25917
>>>>>>> c0f92716
 }
}
dps_results: {
 key: "TestBM-AllItems-Figurine-DreamOwl-52354"
 value: {
<<<<<<< HEAD
  dps: 18886.86366
  tps: 15971.29208
=======
  dps: 18777.21084
  tps: 15838.48621
>>>>>>> c0f92716
 }
}
dps_results: {
 key: "TestBM-AllItems-Figurine-EarthenGuardian-52352"
 value: {
<<<<<<< HEAD
  dps: 18886.86366
  tps: 15971.29208
=======
  dps: 18777.21084
  tps: 15838.48621
>>>>>>> c0f92716
 }
}
dps_results: {
 key: "TestBM-AllItems-Figurine-JeweledSerpent-52353"
 value: {
<<<<<<< HEAD
  dps: 18886.86366
  tps: 15971.29208
=======
  dps: 18777.21084
  tps: 15838.48621
>>>>>>> c0f92716
 }
}
dps_results: {
 key: "TestBM-AllItems-Figurine-KingofBoars-52351"
 value: {
<<<<<<< HEAD
  dps: 18994.74203
  tps: 16017.05755
=======
  dps: 18884.18272
  tps: 15882.85195
>>>>>>> c0f92716
 }
}
dps_results: {
 key: "TestBM-AllItems-Figurine-SapphireOwl-42413"
 value: {
<<<<<<< HEAD
  dps: 18886.86366
  tps: 15971.29208
=======
  dps: 18777.21084
  tps: 15838.48621
>>>>>>> c0f92716
 }
}
dps_results: {
 key: "TestBM-AllItems-FleetShadowspiritDiamond"
 value: {
<<<<<<< HEAD
  dps: 19810.93752
  tps: 16713.55558
=======
  dps: 19842.46793
  tps: 16684.63137
>>>>>>> c0f92716
 }
}
dps_results: {
 key: "TestBM-AllItems-FluidDeath-58181"
 value: {
<<<<<<< HEAD
  dps: 20123.01004
  tps: 17017.37181
=======
  dps: 20213.86857
  tps: 17041.92099
>>>>>>> c0f92716
 }
}
dps_results: {
 key: "TestBM-AllItems-ForethoughtTalisman-40258"
 value: {
<<<<<<< HEAD
  dps: 18886.86366
  tps: 15971.29208
=======
  dps: 18777.21084
  tps: 15838.48621
>>>>>>> c0f92716
 }
}
dps_results: {
 key: "TestBM-AllItems-ForgeEmber-37660"
 value: {
<<<<<<< HEAD
  dps: 18931.4332
  tps: 16006.3952
=======
  dps: 18859.28238
  tps: 15912.83554
>>>>>>> c0f92716
 }
}
dps_results: {
 key: "TestBM-AllItems-ForlornShadowspiritDiamond"
 value: {
<<<<<<< HEAD
  dps: 19789.44972
  tps: 16704.52015
=======
  dps: 19820.64005
  tps: 16675.49892
>>>>>>> c0f92716
 }
}
dps_results: {
 key: "TestBM-AllItems-ForlornSkyflareDiamond"
 value: {
<<<<<<< HEAD
  dps: 19789.44972
  tps: 16704.52015
=======
  dps: 19820.64005
  tps: 16675.49892
>>>>>>> c0f92716
 }
}
dps_results: {
 key: "TestBM-AllItems-ForlornStarflareDiamond"
 value: {
<<<<<<< HEAD
  dps: 19789.44972
  tps: 16704.52015
=======
  dps: 19820.64005
  tps: 16675.49892
>>>>>>> c0f92716
 }
}
dps_results: {
 key: "TestBM-AllItems-FuryofAngerforge-59461"
 value: {
<<<<<<< HEAD
  dps: 19163.69402
  tps: 16240.02249
=======
  dps: 19097.67316
  tps: 16121.01007
>>>>>>> c0f92716
 }
}
dps_results: {
 key: "TestBM-AllItems-FuryoftheFiveFlights-40431"
 value: {
<<<<<<< HEAD
  dps: 19147.78248
  tps: 16186.959
=======
  dps: 19036.85782
  tps: 16051.92167
>>>>>>> c0f92716
 }
}
dps_results: {
 key: "TestBM-AllItems-FuturesightRune-38763"
 value: {
<<<<<<< HEAD
  dps: 18886.86366
  tps: 15971.29208
=======
  dps: 18777.21084
  tps: 15838.48621
>>>>>>> c0f92716
 }
}
dps_results: {
 key: "TestBM-AllItems-GaleofShadows-56138"
 value: {
<<<<<<< HEAD
  dps: 19001.24057
  tps: 16060.10753
=======
  dps: 18946.1131
  tps: 16028.6689
>>>>>>> c0f92716
 }
}
dps_results: {
 key: "TestBM-AllItems-GaleofShadows-56462"
 value: {
<<<<<<< HEAD
  dps: 18977.15193
  tps: 16038.30667
=======
  dps: 19047.35514
  tps: 16045.23104
>>>>>>> c0f92716
 }
}
dps_results: {
 key: "TestBM-AllItems-GearDetector-61462"
 value: {
<<<<<<< HEAD
  dps: 19297.13459
  tps: 16324.73078
=======
  dps: 19435.38005
  tps: 16412.14757
>>>>>>> c0f92716
 }
}
dps_results: {
 key: "TestBM-AllItems-Gladiator'sPursuit"
 value: {
<<<<<<< HEAD
  dps: 17744.57662
  tps: 14955.37164
=======
  dps: 17667.29728
  tps: 14879.00317
>>>>>>> c0f92716
 }
}
dps_results: {
 key: "TestBM-AllItems-GlowingTwilightScale-54573"
 value: {
<<<<<<< HEAD
  dps: 18886.86366
  tps: 15971.29208
=======
  dps: 18777.21084
  tps: 15838.48621
>>>>>>> c0f92716
 }
}
dps_results: {
 key: "TestBM-AllItems-GlowingTwilightScale-54589"
 value: {
<<<<<<< HEAD
  dps: 18886.86366
  tps: 15971.29208
=======
  dps: 18777.21084
  tps: 15838.48621
>>>>>>> c0f92716
 }
}
dps_results: {
 key: "TestBM-AllItems-GnomishLightningGenerator-41121"
 value: {
<<<<<<< HEAD
  dps: 18947.1982
  tps: 16023.51791
=======
  dps: 18917.42118
  tps: 15965.41599
>>>>>>> c0f92716
 }
}
dps_results: {
 key: "TestBM-AllItems-GraceoftheHerald-55266"
 value: {
<<<<<<< HEAD
  dps: 19378.86374
  tps: 16382.76798
=======
  dps: 19418.07367
  tps: 16378.14824
>>>>>>> c0f92716
 }
}
dps_results: {
 key: "TestBM-AllItems-GraceoftheHerald-56295"
 value: {
<<<<<<< HEAD
  dps: 19684.88283
  tps: 16640.72339
=======
  dps: 19715.88164
  tps: 16647.89499
>>>>>>> c0f92716
 }
}
dps_results: {
 key: "TestBM-AllItems-HarmlightToken-63839"
 value: {
<<<<<<< HEAD
  dps: 18886.86366
  tps: 15971.29208
=======
  dps: 18777.21084
  tps: 15838.48621
>>>>>>> c0f92716
 }
}
dps_results: {
 key: "TestBM-AllItems-Harrison'sInsigniaofPanache-65803"
 value: {
<<<<<<< HEAD
  dps: 19045.49737
  tps: 16100.0693
=======
  dps: 18930.94405
  tps: 15961.99345
>>>>>>> c0f92716
 }
}
dps_results: {
 key: "TestBM-AllItems-HeartofIgnacious-59514"
 value: {
<<<<<<< HEAD
  dps: 18886.86366
  tps: 15971.29208
=======
  dps: 18777.21084
  tps: 15838.48621
>>>>>>> c0f92716
 }
}
dps_results: {
 key: "TestBM-AllItems-HeartofIgnacious-65110"
 value: {
<<<<<<< HEAD
  dps: 18886.86366
  tps: 15971.29208
=======
  dps: 18777.21084
  tps: 15838.48621
>>>>>>> c0f92716
 }
}
dps_results: {
 key: "TestBM-AllItems-HeartofRage-59224"
 value: {
<<<<<<< HEAD
  dps: 18886.86366
  tps: 15971.29208
=======
  dps: 18777.21084
  tps: 15838.48621
>>>>>>> c0f92716
 }
}
dps_results: {
 key: "TestBM-AllItems-HeartofRage-65072"
 value: {
<<<<<<< HEAD
  dps: 18886.86366
  tps: 15971.29208
=======
  dps: 18777.21084
  tps: 15838.48621
>>>>>>> c0f92716
 }
}
dps_results: {
 key: "TestBM-AllItems-HeartofSolace-55868"
 value: {
<<<<<<< HEAD
  dps: 19001.24057
  tps: 16060.10753
=======
  dps: 18946.1131
  tps: 16028.6689
>>>>>>> c0f92716
 }
}
dps_results: {
 key: "TestBM-AllItems-HeartofSolace-56393"
 value: {
<<<<<<< HEAD
  dps: 18977.15193
  tps: 16038.30667
=======
  dps: 19047.35514
  tps: 16045.23104
>>>>>>> c0f92716
 }
}
dps_results: {
 key: "TestBM-AllItems-HeartofThunder-55845"
 value: {
<<<<<<< HEAD
  dps: 18886.86366
  tps: 15971.29208
=======
  dps: 18777.21084
  tps: 15838.48621
>>>>>>> c0f92716
 }
}
dps_results: {
 key: "TestBM-AllItems-HeartofThunder-56370"
 value: {
<<<<<<< HEAD
  dps: 18886.86366
  tps: 15971.29208
=======
  dps: 18777.21084
  tps: 15838.48621
>>>>>>> c0f92716
 }
}
dps_results: {
 key: "TestBM-AllItems-HeartoftheVile-66969"
 value: {
<<<<<<< HEAD
  dps: 19482.01912
  tps: 16472.82621
=======
  dps: 19462.61108
  tps: 16405.3151
>>>>>>> c0f92716
 }
}
dps_results: {
 key: "TestBM-AllItems-Heartpierce-49982"
 value: {
<<<<<<< HEAD
  dps: 20289.08341
  tps: 17162.02032
=======
  dps: 20294.68584
  tps: 17109.97068
>>>>>>> c0f92716
 }
}
dps_results: {
 key: "TestBM-AllItems-Heartpierce-50641"
 value: {
<<<<<<< HEAD
  dps: 20291.0055
  tps: 17163.61018
=======
  dps: 20296.61403
  tps: 17111.55518
>>>>>>> c0f92716
 }
}
dps_results: {
 key: "TestBM-AllItems-IllustrationoftheDragonSoul-40432"
 value: {
<<<<<<< HEAD
  dps: 18886.86366
  tps: 15971.29208
=======
  dps: 18777.21084
  tps: 15838.48621
>>>>>>> c0f92716
 }
}
dps_results: {
 key: "TestBM-AllItems-ImpassiveShadowspiritDiamond"
 value: {
<<<<<<< HEAD
  dps: 19853.43282
  tps: 16763.91196
=======
  dps: 19859.07339
  tps: 16711.41767
>>>>>>> c0f92716
 }
}
dps_results: {
 key: "TestBM-AllItems-ImpassiveSkyflareDiamond"
 value: {
<<<<<<< HEAD
  dps: 19811.05825
  tps: 16725.37054
=======
  dps: 19832.26034
  tps: 16685.79658
>>>>>>> c0f92716
 }
}
dps_results: {
 key: "TestBM-AllItems-ImpassiveStarflareDiamond"
 value: {
<<<<<<< HEAD
  dps: 19795.38512
  tps: 16709.55307
=======
  dps: 19824.14861
  tps: 16677.98401
>>>>>>> c0f92716
 }
}
dps_results: {
 key: "TestBM-AllItems-ImpatienceofYouth-62464"
 value: {
<<<<<<< HEAD
  dps: 19008.36877
  tps: 16022.83845
=======
  dps: 18897.69495
  tps: 15888.45604
>>>>>>> c0f92716
 }
}
dps_results: {
 key: "TestBM-AllItems-ImpatienceofYouth-62469"
 value: {
<<<<<<< HEAD
  dps: 19008.36877
  tps: 16022.83845
=======
  dps: 18897.69495
  tps: 15888.45604
>>>>>>> c0f92716
 }
}
dps_results: {
 key: "TestBM-AllItems-ImpetuousQuery-55881"
 value: {
<<<<<<< HEAD
  dps: 18982.25085
  tps: 16011.75839
=======
  dps: 18871.7965
  tps: 15877.71486
>>>>>>> c0f92716
 }
}
dps_results: {
 key: "TestBM-AllItems-ImpetuousQuery-56406"
 value: {
<<<<<<< HEAD
  dps: 18994.74203
  tps: 16017.05755
=======
  dps: 18884.18272
  tps: 15882.85195
>>>>>>> c0f92716
 }
}
dps_results: {
 key: "TestBM-AllItems-IncisorFragment-37723"
 value: {
<<<<<<< HEAD
  dps: 19145.07961
  tps: 16207.75477
=======
  dps: 19030.95989
  tps: 16069.96739
>>>>>>> c0f92716
 }
}
dps_results: {
 key: "TestBM-AllItems-InsightfulEarthsiegeDiamond"
 value: {
<<<<<<< HEAD
  dps: 19789.44972
  tps: 16704.52015
=======
  dps: 19820.64005
  tps: 16675.49892
>>>>>>> c0f92716
 }
}
dps_results: {
 key: "TestBM-AllItems-InsigniaofDiplomacy-61433"
 value: {
<<<<<<< HEAD
  dps: 18886.86366
  tps: 15971.29208
=======
  dps: 18777.21084
  tps: 15838.48621
>>>>>>> c0f92716
 }
}
dps_results: {
 key: "TestBM-AllItems-InsigniaoftheEarthenLord-61429"
 value: {
<<<<<<< HEAD
  dps: 18960.29665
  tps: 16002.44472
=======
  dps: 18850.02678
  tps: 15868.68605
>>>>>>> c0f92716
 }
}
dps_results: {
 key: "TestBM-AllItems-InvigoratingEarthsiegeDiamond"
 value: {
<<<<<<< HEAD
  dps: 19683.75712
  tps: 16598.77609
  hps: 59.51222
=======
  dps: 19754.42279
  tps: 16615.20242
  hps: 58.64343
>>>>>>> c0f92716
 }
}
dps_results: {
 key: "TestBM-AllItems-JarofAncientRemedies-59354"
 value: {
<<<<<<< HEAD
  dps: 18886.86366
  tps: 15971.29208
=======
  dps: 18777.21084
  tps: 15838.48621
>>>>>>> c0f92716
 }
}
dps_results: {
 key: "TestBM-AllItems-JarofAncientRemedies-65029"
 value: {
<<<<<<< HEAD
  dps: 18886.86366
  tps: 15971.29208
=======
  dps: 18777.21084
  tps: 15838.48621
>>>>>>> c0f92716
 }
}
dps_results: {
 key: "TestBM-AllItems-JujuofNimbleness-63840"
 value: {
<<<<<<< HEAD
  dps: 19542.08915
  tps: 16494.13027
=======
  dps: 19453.99292
  tps: 16371.76991
>>>>>>> c0f92716
 }
}
dps_results: {
 key: "TestBM-AllItems-KeytotheEndlessChamber-55795"
 value: {
<<<<<<< HEAD
  dps: 19767.68753
  tps: 16724.91157
=======
  dps: 19856.94248
  tps: 16750.31654
>>>>>>> c0f92716
 }
}
dps_results: {
 key: "TestBM-AllItems-KvaldirBattleStandard-59685"
 value: {
<<<<<<< HEAD
  dps: 18898.11339
  tps: 15964.79207
=======
  dps: 18974.61074
  tps: 16012.01056
>>>>>>> c0f92716
 }
}
dps_results: {
 key: "TestBM-AllItems-KvaldirBattleStandard-59689"
 value: {
<<<<<<< HEAD
  dps: 18898.11339
  tps: 15964.79207
=======
  dps: 18974.61074
  tps: 16012.01056
>>>>>>> c0f92716
 }
}
dps_results: {
 key: "TestBM-AllItems-LadyLa-La'sSingingShell-67152"
 value: {
<<<<<<< HEAD
  dps: 18958.62469
  tps: 16032.76728
=======
  dps: 18939.54895
  tps: 15972.06918
>>>>>>> c0f92716
 }
}
dps_results: {
 key: "TestBM-AllItems-LastWord-50179"
 value: {
<<<<<<< HEAD
  dps: 20141.91239
  tps: 17038.75322
=======
  dps: 20169.42355
  tps: 17003.74669
>>>>>>> c0f92716
 }
}
dps_results: {
 key: "TestBM-AllItems-LastWord-50708"
 value: {
<<<<<<< HEAD
  dps: 20141.91239
  tps: 17038.75322
=======
  dps: 20169.42355
  tps: 17003.74669
>>>>>>> c0f92716
 }
}
dps_results: {
 key: "TestBM-AllItems-Lavanthor'sTalisman-37872"
 value: {
<<<<<<< HEAD
  dps: 18886.86366
  tps: 15971.29208
=======
  dps: 18777.21084
  tps: 15838.48621
>>>>>>> c0f92716
 }
}
dps_results: {
 key: "TestBM-AllItems-LeadenDespair-55816"
 value: {
<<<<<<< HEAD
  dps: 18886.86366
  tps: 15971.29208
=======
  dps: 18777.21084
  tps: 15838.48621
>>>>>>> c0f92716
 }
}
dps_results: {
 key: "TestBM-AllItems-LeadenDespair-56347"
 value: {
<<<<<<< HEAD
  dps: 18886.86366
  tps: 15971.29208
=======
  dps: 18777.21084
  tps: 15838.48621
>>>>>>> c0f92716
 }
}
dps_results: {
 key: "TestBM-AllItems-LeftEyeofRajh-56102"
 value: {
<<<<<<< HEAD
  dps: 19593.91382
  tps: 16577.19194
=======
  dps: 19610.29564
  tps: 16540.27364
>>>>>>> c0f92716
 }
}
dps_results: {
 key: "TestBM-AllItems-LeftEyeofRajh-56427"
 value: {
<<<<<<< HEAD
  dps: 19718.03865
  tps: 16677.05221
=======
  dps: 19751.95932
  tps: 16656.49262
>>>>>>> c0f92716
 }
}
dps_results: {
 key: "TestBM-AllItems-LicensetoSlay-58180"
 value: {
<<<<<<< HEAD
  dps: 19207.14572
  tps: 16245.70776
=======
  dps: 19328.67831
  tps: 16307.13386
>>>>>>> c0f92716
 }
}
dps_results: {
 key: "TestBM-AllItems-Lightning-ChargedBattlegear"
 value: {
<<<<<<< HEAD
  dps: 19656.28131
  tps: 16567.60584
=======
  dps: 19664.32048
  tps: 16520.22488
>>>>>>> c0f92716
 }
}
dps_results: {
 key: "TestBM-AllItems-MagnetiteMirror-55814"
 value: {
<<<<<<< HEAD
  dps: 18886.86366
  tps: 15971.29208
=======
  dps: 18777.21084
  tps: 15838.48621
>>>>>>> c0f92716
 }
}
dps_results: {
 key: "TestBM-AllItems-MagnetiteMirror-56345"
 value: {
<<<<<<< HEAD
  dps: 18886.86366
  tps: 15971.29208
=======
  dps: 18777.21084
  tps: 15838.48621
>>>>>>> c0f92716
 }
}
dps_results: {
 key: "TestBM-AllItems-MajesticDragonFigurine-40430"
 value: {
<<<<<<< HEAD
  dps: 18886.86366
  tps: 15971.29208
=======
  dps: 18777.21084
  tps: 15838.48621
>>>>>>> c0f92716
 }
}
dps_results: {
 key: "TestBM-AllItems-MandalaofStirringPatterns-62467"
 value: {
<<<<<<< HEAD
  dps: 18886.86366
  tps: 15971.29208
=======
  dps: 18777.21084
  tps: 15838.48621
>>>>>>> c0f92716
 }
}
dps_results: {
 key: "TestBM-AllItems-MandalaofStirringPatterns-62472"
 value: {
<<<<<<< HEAD
  dps: 18886.86366
  tps: 15971.29208
=======
  dps: 18777.21084
  tps: 15838.48621
>>>>>>> c0f92716
 }
}
dps_results: {
 key: "TestBM-AllItems-MarkofKhardros-56132"
 value: {
<<<<<<< HEAD
  dps: 19100.8161
  tps: 16123.89989
=======
  dps: 18986.61775
  tps: 15985.32425
>>>>>>> c0f92716
 }
}
dps_results: {
 key: "TestBM-AllItems-MarkofKhardros-56458"
 value: {
<<<<<<< HEAD
  dps: 19128.83368
  tps: 16143.88424
=======
  dps: 19014.04009
  tps: 16004.55304
>>>>>>> c0f92716
 }
}
dps_results: {
 key: "TestBM-AllItems-MeteoriteWhetstone-37390"
 value: {
<<<<<<< HEAD
  dps: 18982.16396
  tps: 16060.69374
=======
  dps: 19062.68937
  tps: 16095.73065
>>>>>>> c0f92716
 }
}
dps_results: {
 key: "TestBM-AllItems-MightoftheOcean-55251"
 value: {
<<<<<<< HEAD
  dps: 19141.54478
  tps: 16214.49626
=======
  dps: 19147.18887
  tps: 16135.20976
>>>>>>> c0f92716
 }
}
dps_results: {
 key: "TestBM-AllItems-MightoftheOcean-56285"
 value: {
<<<<<<< HEAD
  dps: 19188.34638
  tps: 16231.26022
=======
  dps: 19307.60586
  tps: 16300.99523
>>>>>>> c0f92716
 }
}
dps_results: {
 key: "TestBM-AllItems-MirrorofBrokenImages-62466"
 value: {
<<<<<<< HEAD
  dps: 19008.36877
  tps: 16022.83845
=======
  dps: 18897.69495
  tps: 15888.45604
>>>>>>> c0f92716
 }
}
dps_results: {
 key: "TestBM-AllItems-MirrorofBrokenImages-62471"
 value: {
<<<<<<< HEAD
  dps: 19008.36877
  tps: 16022.83845
=======
  dps: 18897.69495
  tps: 15888.45604
>>>>>>> c0f92716
 }
}
dps_results: {
 key: "TestBM-AllItems-MoonwellChalice-70142"
 value: {
<<<<<<< HEAD
  dps: 19171.85796
  tps: 16171.40388
=======
  dps: 19060.23728
  tps: 16033.7517
>>>>>>> c0f92716
 }
}
dps_results: {
 key: "TestBM-AllItems-NevermeltingIceCrystal-50259"
 value: {
<<<<<<< HEAD
  dps: 18971.39124
  tps: 16044.58961
=======
  dps: 18968.52565
  tps: 16017.6186
>>>>>>> c0f92716
 }
}
dps_results: {
 key: "TestBM-AllItems-OfferingofSacrifice-37638"
 value: {
<<<<<<< HEAD
  dps: 18886.86366
  tps: 15971.29208
=======
  dps: 18777.21084
  tps: 15838.48621
>>>>>>> c0f92716
 }
}
dps_results: {
 key: "TestBM-AllItems-Oremantle'sFavor-61448"
 value: {
<<<<<<< HEAD
  dps: 19081.4849
  tps: 16146.29823
=======
  dps: 19050.09491
  tps: 16100.19332
>>>>>>> c0f92716
 }
}
dps_results: {
 key: "TestBM-AllItems-PersistentEarthshatterDiamond"
 value: {
<<<<<<< HEAD
  dps: 19795.38512
  tps: 16709.55307
=======
  dps: 19824.14861
  tps: 16677.98401
>>>>>>> c0f92716
 }
}
dps_results: {
 key: "TestBM-AllItems-PersistentEarthsiegeDiamond"
 value: {
<<<<<<< HEAD
  dps: 19811.05825
  tps: 16725.37054
=======
  dps: 19832.26034
  tps: 16685.79658
>>>>>>> c0f92716
 }
}
dps_results: {
 key: "TestBM-AllItems-PetrifiedScarab-21685"
 value: {
<<<<<<< HEAD
  dps: 18886.86366
  tps: 15971.29208
=======
  dps: 18777.21084
  tps: 15838.48621
>>>>>>> c0f92716
 }
}
dps_results: {
 key: "TestBM-AllItems-PetrifiedTwilightScale-54571"
 value: {
<<<<<<< HEAD
  dps: 18886.86366
  tps: 15971.29208
=======
  dps: 18777.21084
  tps: 15838.48621
>>>>>>> c0f92716
 }
}
dps_results: {
 key: "TestBM-AllItems-PetrifiedTwilightScale-54591"
 value: {
<<<<<<< HEAD
  dps: 18886.86366
  tps: 15971.29208
=======
  dps: 18777.21084
  tps: 15838.48621
>>>>>>> c0f92716
 }
}
dps_results: {
 key: "TestBM-AllItems-PorcelainCrab-55237"
 value: {
<<<<<<< HEAD
  dps: 19041.06244
  tps: 16098.86529
=======
  dps: 18930.42347
  tps: 15964.84139
>>>>>>> c0f92716
 }
}
dps_results: {
 key: "TestBM-AllItems-PorcelainCrab-56280"
 value: {
<<<<<<< HEAD
  dps: 19176.67898
  tps: 16214.02553
=======
  dps: 19059.22979
  tps: 16072.31051
>>>>>>> c0f92716
 }
}
dps_results: {
 key: "TestBM-AllItems-PowerfulEarthshatterDiamond"
 value: {
<<<<<<< HEAD
  dps: 19789.44972
  tps: 16704.52015
=======
  dps: 19820.64005
  tps: 16675.49892
>>>>>>> c0f92716
 }
}
dps_results: {
 key: "TestBM-AllItems-PowerfulEarthsiegeDiamond"
 value: {
<<<<<<< HEAD
  dps: 19789.44972
  tps: 16704.52015
=======
  dps: 19820.64005
  tps: 16675.49892
>>>>>>> c0f92716
 }
}
dps_results: {
 key: "TestBM-AllItems-PowerfulShadowspiritDiamond"
 value: {
<<<<<<< HEAD
  dps: 19789.44972
  tps: 16704.52015
=======
  dps: 19820.64005
  tps: 16675.49892
>>>>>>> c0f92716
 }
}
dps_results: {
 key: "TestBM-AllItems-Prestor'sTalismanofMachination-59441"
 value: {
<<<<<<< HEAD
  dps: 19924.22783
  tps: 16838.74833
=======
  dps: 19876.48366
  tps: 16743.96139
>>>>>>> c0f92716
 }
}
dps_results: {
 key: "TestBM-AllItems-Prestor'sTalismanofMachination-65026"
 value: {
<<<<<<< HEAD
  dps: 19993.34453
  tps: 16910.34915
=======
  dps: 20081.44304
  tps: 16917.86926
>>>>>>> c0f92716
 }
}
dps_results: {
 key: "TestBM-AllItems-PurifiedShardoftheGods"
 value: {
<<<<<<< HEAD
  dps: 18886.86366
  tps: 15971.29208
=======
  dps: 18777.21084
  tps: 15838.48621
>>>>>>> c0f92716
 }
}
dps_results: {
 key: "TestBM-AllItems-Rainsong-55854"
 value: {
<<<<<<< HEAD
  dps: 18886.86366
  tps: 15971.29208
=======
  dps: 18777.21084
  tps: 15838.48621
>>>>>>> c0f92716
 }
}
dps_results: {
 key: "TestBM-AllItems-Rainsong-56377"
 value: {
<<<<<<< HEAD
  dps: 18886.86366
  tps: 15971.29208
=======
  dps: 18777.21084
  tps: 15838.48621
>>>>>>> c0f92716
 }
}
dps_results: {
 key: "TestBM-AllItems-ReignoftheDead-47316"
 value: {
<<<<<<< HEAD
  dps: 18886.86366
  tps: 15971.29208
=======
  dps: 18777.21084
  tps: 15838.48621
>>>>>>> c0f92716
 }
}
dps_results: {
 key: "TestBM-AllItems-ReignoftheDead-47477"
 value: {
<<<<<<< HEAD
  dps: 18886.86366
  tps: 15971.29208
=======
  dps: 18777.21084
  tps: 15838.48621
>>>>>>> c0f92716
 }
}
dps_results: {
 key: "TestBM-AllItems-RelentlessEarthsiegeDiamond"
 value: {
<<<<<<< HEAD
  dps: 20055.10768
  tps: 16962.31542
=======
  dps: 20085.74259
  tps: 16932.6406
>>>>>>> c0f92716
 }
}
dps_results: {
 key: "TestBM-AllItems-ReverberatingShadowspiritDiamond"
 value: {
<<<<<<< HEAD
  dps: 20008.67556
  tps: 16923.74599
=======
  dps: 20040.17148
  tps: 16895.03034
>>>>>>> c0f92716
 }
}
dps_results: {
 key: "TestBM-AllItems-RevitalizingShadowspiritDiamond"
 value: {
<<<<<<< HEAD
  dps: 20008.67556
  tps: 16923.74599
=======
  dps: 20040.17148
  tps: 16895.03034
>>>>>>> c0f92716
 }
}
dps_results: {
 key: "TestBM-AllItems-RevitalizingSkyflareDiamond"
 value: {
<<<<<<< HEAD
  dps: 19789.44972
  tps: 16704.52015
=======
  dps: 19820.64005
  tps: 16675.49892
>>>>>>> c0f92716
 }
}
dps_results: {
 key: "TestBM-AllItems-RightEyeofRajh-56100"
 value: {
<<<<<<< HEAD
  dps: 19123.92375
  tps: 16167.75419
=======
  dps: 19244.39174
  tps: 16232.47038
>>>>>>> c0f92716
 }
}
dps_results: {
 key: "TestBM-AllItems-RightEyeofRajh-56431"
 value: {
<<<<<<< HEAD
  dps: 19188.34638
  tps: 16231.26022
=======
  dps: 19307.60586
  tps: 16300.99523
>>>>>>> c0f92716
 }
}
dps_results: {
 key: "TestBM-AllItems-RuneofRepulsion-40372"
 value: {
<<<<<<< HEAD
  dps: 18886.86366
  tps: 15971.29208
=======
  dps: 18777.21084
  tps: 15838.48621
>>>>>>> c0f92716
 }
}
dps_results: {
 key: "TestBM-AllItems-Schnottz'sMedallionofCommand-65805"
 value: {
<<<<<<< HEAD
  dps: 19560.16443
  tps: 16531.24167
=======
  dps: 19531.52098
  tps: 16461.93889
>>>>>>> c0f92716
 }
}
dps_results: {
 key: "TestBM-AllItems-ScourgestalkerBattlegear"
 value: {
<<<<<<< HEAD
  dps: 15843.70233
  tps: 13406.69304
=======
  dps: 15740.29631
  tps: 13273.63399
>>>>>>> c0f92716
 }
}
dps_results: {
 key: "TestBM-AllItems-SeaStar-55256"
 value: {
<<<<<<< HEAD
  dps: 18886.86366
  tps: 15971.29208
=======
  dps: 18777.21084
  tps: 15838.48621
>>>>>>> c0f92716
 }
}
dps_results: {
 key: "TestBM-AllItems-SeaStar-56290"
 value: {
<<<<<<< HEAD
  dps: 18886.86366
  tps: 15971.29208
=======
  dps: 18777.21084
  tps: 15838.48621
>>>>>>> c0f92716
 }
}
dps_results: {
 key: "TestBM-AllItems-SealofthePantheon-36993"
 value: {
<<<<<<< HEAD
  dps: 18886.86366
  tps: 15971.29208
=======
  dps: 18777.21084
  tps: 15838.48621
>>>>>>> c0f92716
 }
}
dps_results: {
 key: "TestBM-AllItems-Shadowmourne-49623"
 value: {
<<<<<<< HEAD
  dps: 20232.81564
  tps: 17096.48576
=======
  dps: 20383.33133
  tps: 17148.76108
>>>>>>> c0f92716
 }
}
dps_results: {
 key: "TestBM-AllItems-ShieldedSkyflareDiamond"
 value: {
<<<<<<< HEAD
  dps: 19789.44972
  tps: 16704.52015
=======
  dps: 19820.64005
  tps: 16675.49892
>>>>>>> c0f92716
 }
}
dps_results: {
 key: "TestBM-AllItems-ShinyShardoftheGods"
 value: {
<<<<<<< HEAD
  dps: 18886.86366
  tps: 15971.29208
=======
  dps: 18777.21084
  tps: 15838.48621
>>>>>>> c0f92716
 }
}
dps_results: {
 key: "TestBM-AllItems-Shrine-CleansingPurifier-63838"
 value: {
<<<<<<< HEAD
  dps: 18869.59845
  tps: 15967.25582
=======
  dps: 19025.32654
  tps: 16058.44695
>>>>>>> c0f92716
 }
}
dps_results: {
 key: "TestBM-AllItems-Sindragosa'sFlawlessFang-50361"
 value: {
<<<<<<< HEAD
  dps: 18886.86366
  tps: 15971.29208
=======
  dps: 18777.21084
  tps: 15838.48621
>>>>>>> c0f92716
 }
}
dps_results: {
 key: "TestBM-AllItems-Skardyn'sGrace-56115"
 value: {
<<<<<<< HEAD
  dps: 19657.83875
  tps: 16587.1751
=======
  dps: 19632.57487
  tps: 16519.83476
>>>>>>> c0f92716
 }
}
dps_results: {
 key: "TestBM-AllItems-Skardyn'sGrace-56440"
 value: {
<<<<<<< HEAD
  dps: 19768.19009
  tps: 16676.14737
=======
  dps: 19764.85645
  tps: 16624.90245
>>>>>>> c0f92716
 }
}
dps_results: {
 key: "TestBM-AllItems-SliverofPureIce-50339"
 value: {
<<<<<<< HEAD
  dps: 18886.86366
  tps: 15971.29208
=======
  dps: 18777.21084
  tps: 15838.48621
>>>>>>> c0f92716
 }
}
dps_results: {
 key: "TestBM-AllItems-SliverofPureIce-50346"
 value: {
<<<<<<< HEAD
  dps: 18886.86366
  tps: 15971.29208
=======
  dps: 18777.21084
  tps: 15838.48621
>>>>>>> c0f92716
 }
}
dps_results: {
 key: "TestBM-AllItems-Sorrowsong-55879"
 value: {
<<<<<<< HEAD
  dps: 18982.25085
  tps: 16011.75839
=======
  dps: 18871.7965
  tps: 15877.71486
>>>>>>> c0f92716
 }
}
dps_results: {
 key: "TestBM-AllItems-Sorrowsong-56400"
 value: {
<<<<<<< HEAD
  dps: 18994.74203
  tps: 16017.05755
=======
  dps: 18884.18272
  tps: 15882.85195
>>>>>>> c0f92716
 }
}
dps_results: {
 key: "TestBM-AllItems-Soul'sAnguish-66994"
 value: {
<<<<<<< HEAD
  dps: 19123.92375
  tps: 16167.75419
=======
  dps: 19244.39174
  tps: 16232.47038
>>>>>>> c0f92716
 }
}
dps_results: {
 key: "TestBM-AllItems-SoulCasket-58183"
 value: {
<<<<<<< HEAD
  dps: 19008.36877
  tps: 16022.83845
=======
  dps: 18897.69495
  tps: 15888.45604
>>>>>>> c0f92716
 }
}
dps_results: {
 key: "TestBM-AllItems-SoulPreserver-37111"
 value: {
<<<<<<< HEAD
  dps: 18886.86366
  tps: 15971.29208
=======
  dps: 18777.21084
  tps: 15838.48621
>>>>>>> c0f92716
 }
}
dps_results: {
 key: "TestBM-AllItems-SouloftheDead-40382"
 value: {
<<<<<<< HEAD
  dps: 18906.64611
  tps: 15985.10065
=======
  dps: 18888.75285
  tps: 15937.84842
>>>>>>> c0f92716
 }
}
dps_results: {
 key: "TestBM-AllItems-SparkofLife-37657"
 value: {
<<<<<<< HEAD
  dps: 18869.72254
  tps: 15940.24782
=======
  dps: 18742.20887
  tps: 15789.76778
>>>>>>> c0f92716
 }
}
dps_results: {
 key: "TestBM-AllItems-SphereofRedDragon'sBlood-37166"
 value: {
<<<<<<< HEAD
  dps: 18988.51608
  tps: 16055.59902
=======
  dps: 19083.25741
  tps: 16097.42244
>>>>>>> c0f92716
 }
}
dps_results: {
 key: "TestBM-AllItems-Stonemother'sKiss-61411"
 value: {
<<<<<<< HEAD
  dps: 18886.86366
  tps: 15971.29208
=======
  dps: 18777.21084
  tps: 15838.48621
>>>>>>> c0f92716
 }
}
dps_results: {
 key: "TestBM-AllItems-StumpofTime-62465"
 value: {
<<<<<<< HEAD
  dps: 19207.14572
  tps: 16245.70776
=======
  dps: 19328.67831
  tps: 16307.13386
>>>>>>> c0f92716
 }
}
dps_results: {
 key: "TestBM-AllItems-StumpofTime-62470"
 value: {
<<<<<<< HEAD
  dps: 19207.14572
  tps: 16245.70776
=======
  dps: 19328.67831
  tps: 16307.13386
>>>>>>> c0f92716
 }
}
dps_results: {
 key: "TestBM-AllItems-SwiftSkyflareDiamond"
 value: {
<<<<<<< HEAD
  dps: 19811.05825
  tps: 16725.37054
=======
  dps: 19832.26034
  tps: 16685.79658
>>>>>>> c0f92716
 }
}
dps_results: {
 key: "TestBM-AllItems-SwiftStarflareDiamond"
 value: {
<<<<<<< HEAD
  dps: 19795.38512
  tps: 16709.55307
=======
  dps: 19824.14861
  tps: 16677.98401
>>>>>>> c0f92716
 }
}
dps_results: {
 key: "TestBM-AllItems-SwiftWindfireDiamond"
 value: {
<<<<<<< HEAD
  dps: 19795.38512
  tps: 16709.55307
=======
  dps: 19825.46127
  tps: 16679.56596
>>>>>>> c0f92716
 }
}
dps_results: {
 key: "TestBM-AllItems-SymbioticWorm-59332"
 value: {
<<<<<<< HEAD
  dps: 18886.86366
  tps: 15971.29208
=======
  dps: 18777.21084
  tps: 15838.48621
>>>>>>> c0f92716
 }
}
dps_results: {
 key: "TestBM-AllItems-SymbioticWorm-65048"
 value: {
<<<<<<< HEAD
  dps: 18886.86366
  tps: 15971.29208
=======
  dps: 18777.21084
  tps: 15838.48621
>>>>>>> c0f92716
 }
}
dps_results: {
 key: "TestBM-AllItems-TalismanofSinisterOrder-65804"
 value: {
<<<<<<< HEAD
  dps: 18886.86366
  tps: 15971.29208
=======
  dps: 18777.21084
  tps: 15838.48621
>>>>>>> c0f92716
 }
}
dps_results: {
 key: "TestBM-AllItems-TalismanofTrollDivinity-37734"
 value: {
<<<<<<< HEAD
  dps: 18886.86366
  tps: 15971.29208
=======
  dps: 18777.21084
  tps: 15838.48621
>>>>>>> c0f92716
 }
}
dps_results: {
 key: "TestBM-AllItems-Tank-CommanderInsignia-63841"
 value: {
<<<<<<< HEAD
  dps: 18797.38224
  tps: 15914.77666
=======
  dps: 19010.85457
  tps: 16071.25525
>>>>>>> c0f92716
 }
}
dps_results: {
 key: "TestBM-AllItems-TearofBlood-55819"
 value: {
<<<<<<< HEAD
  dps: 18886.86366
  tps: 15971.29208
=======
  dps: 18777.21084
  tps: 15838.48621
>>>>>>> c0f92716
 }
}
dps_results: {
 key: "TestBM-AllItems-TearofBlood-56351"
 value: {
<<<<<<< HEAD
  dps: 18886.86366
  tps: 15971.29208
=======
  dps: 18777.21084
  tps: 15838.48621
>>>>>>> c0f92716
 }
}
dps_results: {
 key: "TestBM-AllItems-TearsoftheVanquished-47215"
 value: {
<<<<<<< HEAD
  dps: 18886.86366
  tps: 15971.29208
=======
  dps: 18777.21084
  tps: 15838.48621
>>>>>>> c0f92716
 }
}
dps_results: {
 key: "TestBM-AllItems-TendrilsofBurrowingDark-55810"
 value: {
<<<<<<< HEAD
  dps: 18968.24559
  tps: 16005.81691
=======
  dps: 18857.90892
  tps: 15871.9551
>>>>>>> c0f92716
 }
}
dps_results: {
 key: "TestBM-AllItems-TendrilsofBurrowingDark-56339"
 value: {
<<<<<<< HEAD
  dps: 18994.74203
  tps: 16017.05755
=======
  dps: 18884.18272
  tps: 15882.85195
>>>>>>> c0f92716
 }
}
dps_results: {
 key: "TestBM-AllItems-TheGeneral'sHeart-45507"
 value: {
<<<<<<< HEAD
  dps: 18886.86366
  tps: 15971.29208
=======
  dps: 18777.21084
  tps: 15838.48621
>>>>>>> c0f92716
 }
}
dps_results: {
 key: "TestBM-AllItems-Theralion'sMirror-59519"
 value: {
<<<<<<< HEAD
  dps: 18886.86366
  tps: 15971.29208
=======
  dps: 18777.21084
  tps: 15838.48621
>>>>>>> c0f92716
 }
}
dps_results: {
 key: "TestBM-AllItems-Theralion'sMirror-65105"
 value: {
<<<<<<< HEAD
  dps: 18886.86366
  tps: 15971.29208
=======
  dps: 18777.21084
  tps: 15838.48621
>>>>>>> c0f92716
 }
}
dps_results: {
 key: "TestBM-AllItems-Throngus'sFinger-56121"
 value: {
<<<<<<< HEAD
  dps: 18886.86366
  tps: 15971.29208
=======
  dps: 18777.21084
  tps: 15838.48621
>>>>>>> c0f92716
 }
}
dps_results: {
 key: "TestBM-AllItems-Throngus'sFinger-56449"
 value: {
<<<<<<< HEAD
  dps: 18886.86366
  tps: 15971.29208
=======
  dps: 18777.21084
  tps: 15838.48621
>>>>>>> c0f92716
 }
}
dps_results: {
 key: "TestBM-AllItems-ThunderingSkyflareDiamond"
 value: {
<<<<<<< HEAD
  dps: 19882.27774
  tps: 16774.52213
=======
  dps: 19839.77342
  tps: 16684.83956
>>>>>>> c0f92716
 }
}
dps_results: {
 key: "TestBM-AllItems-Tia'sGrace-55874"
 value: {
<<<<<<< HEAD
  dps: 19657.6397
  tps: 16576.47733
=======
  dps: 19643.56846
  tps: 16518.78246
>>>>>>> c0f92716
 }
}
dps_results: {
 key: "TestBM-AllItems-TinyAbominationinaJar-50351"
 value: {
<<<<<<< HEAD
  dps: 18936.67961
  tps: 16022.08055
=======
  dps: 19039.2275
  tps: 16078.12876
>>>>>>> c0f92716
 }
}
dps_results: {
 key: "TestBM-AllItems-TinyAbominationinaJar-50706"
 value: {
<<<<<<< HEAD
  dps: 18936.67961
  tps: 16022.08055
=======
  dps: 19039.2275
  tps: 16078.12876
>>>>>>> c0f92716
 }
}
dps_results: {
 key: "TestBM-AllItems-TirelessSkyflareDiamond"
 value: {
<<<<<<< HEAD
  dps: 19789.44972
  tps: 16704.52015
=======
  dps: 19820.64005
  tps: 16675.49892
>>>>>>> c0f92716
 }
}
dps_results: {
 key: "TestBM-AllItems-TirelessStarflareDiamond"
 value: {
<<<<<<< HEAD
  dps: 19789.44972
  tps: 16704.52015
=======
  dps: 19820.64005
  tps: 16675.49892
>>>>>>> c0f92716
 }
}
dps_results: {
 key: "TestBM-AllItems-TomeofArcanePhenomena-36972"
 value: {
<<<<<<< HEAD
  dps: 18894.64529
  tps: 15983.96752
=======
  dps: 19011.24482
  tps: 16047.686
>>>>>>> c0f92716
 }
}
dps_results: {
 key: "TestBM-AllItems-TrenchantEarthshatterDiamond"
 value: {
<<<<<<< HEAD
  dps: 19789.44972
  tps: 16704.52015
=======
  dps: 19820.64005
  tps: 16675.49892
>>>>>>> c0f92716
 }
}
dps_results: {
 key: "TestBM-AllItems-TrenchantEarthsiegeDiamond"
 value: {
<<<<<<< HEAD
  dps: 19789.44972
  tps: 16704.52015
=======
  dps: 19820.64005
  tps: 16675.49892
>>>>>>> c0f92716
 }
}
dps_results: {
 key: "TestBM-AllItems-Tyrande'sFavoriteDoll-64645"
 value: {
<<<<<<< HEAD
  dps: 18886.86366
  tps: 15971.29208
=======
  dps: 18777.21084
  tps: 15838.48621
>>>>>>> c0f92716
 }
}
dps_results: {
 key: "TestBM-AllItems-UndeadSlayer'sBlessedArmor"
 value: {
<<<<<<< HEAD
  dps: 15495.78258
  tps: 13133.93653
=======
  dps: 15370.29619
  tps: 12968.24965
>>>>>>> c0f92716
 }
}
dps_results: {
 key: "TestBM-AllItems-UnheededWarning-59520"
 value: {
<<<<<<< HEAD
  dps: 19747.00666
  tps: 16683.2942
=======
  dps: 19739.59236
  tps: 16634.44183
>>>>>>> c0f92716
 }
}
dps_results: {
 key: "TestBM-AllItems-UnquenchableFlame-67101"
 value: {
<<<<<<< HEAD
  dps: 18886.86366
  tps: 15971.29208
=======
  dps: 18777.21084
  tps: 15838.48621
>>>>>>> c0f92716
 }
}
dps_results: {
 key: "TestBM-AllItems-UnsolvableRiddle-62468"
 value: {
<<<<<<< HEAD
  dps: 19931.90071
  tps: 16809.1964
=======
  dps: 19877.68243
  tps: 16734.52151
>>>>>>> c0f92716
 }
}
dps_results: {
 key: "TestBM-AllItems-UnsolvableRiddle-68709"
 value: {
<<<<<<< HEAD
  dps: 19931.90071
  tps: 16809.1964
=======
  dps: 19877.68243
  tps: 16734.52151
>>>>>>> c0f92716
 }
}
dps_results: {
 key: "TestBM-AllItems-Val'anyr,HammerofAncientKings-46017"
 value: {
<<<<<<< HEAD
  dps: 18842.21589
  tps: 15972.1787
=======
  dps: 18893.37616
  tps: 15938.6452
>>>>>>> c0f92716
 }
}
dps_results: {
 key: "TestBM-AllItems-VialofStolenMemories-59515"
 value: {
<<<<<<< HEAD
  dps: 18886.86366
  tps: 15971.29208
=======
  dps: 18777.21084
  tps: 15838.48621
>>>>>>> c0f92716
 }
}
dps_results: {
 key: "TestBM-AllItems-VialofStolenMemories-65109"
 value: {
<<<<<<< HEAD
  dps: 18886.86366
  tps: 15971.29208
=======
  dps: 18777.21084
  tps: 15838.48621
>>>>>>> c0f92716
 }
}
dps_results: {
 key: "TestBM-AllItems-ViciousGladiator'sBadgeofConquest-61033"
 value: {
<<<<<<< HEAD
  dps: 19803.63777
  tps: 16754.10652
=======
  dps: 19750.1218
  tps: 16680.6133
>>>>>>> c0f92716
 }
}
dps_results: {
 key: "TestBM-AllItems-ViciousGladiator'sBadgeofDominance-61035"
 value: {
<<<<<<< HEAD
  dps: 18886.86366
  tps: 15971.29208
=======
  dps: 18777.21084
  tps: 15838.48621
>>>>>>> c0f92716
 }
}
dps_results: {
 key: "TestBM-AllItems-ViciousGladiator'sBadgeofVictory-61034"
 value: {
<<<<<<< HEAD
  dps: 18886.86366
  tps: 15971.29208
=======
  dps: 18777.21084
  tps: 15838.48621
>>>>>>> c0f92716
 }
}
dps_results: {
 key: "TestBM-AllItems-ViciousGladiator'sEmblemofAccuracy-61027"
 value: {
<<<<<<< HEAD
  dps: 19249.52341
  tps: 16284.66745
=======
  dps: 19392.6395
  tps: 16363.40235
>>>>>>> c0f92716
 }
}
dps_results: {
 key: "TestBM-AllItems-ViciousGladiator'sEmblemofAlacrity-61028"
 value: {
<<<<<<< HEAD
  dps: 19128.53036
  tps: 16173.50467
=======
  dps: 19078.91321
  tps: 16054.12627
>>>>>>> c0f92716
 }
}
dps_results: {
 key: "TestBM-AllItems-ViciousGladiator'sEmblemofCruelty-61026"
 value: {
<<<<<<< HEAD
  dps: 19211.44745
  tps: 16278.09146
=======
  dps: 19093.74019
  tps: 16110.3422
>>>>>>> c0f92716
 }
}
dps_results: {
 key: "TestBM-AllItems-ViciousGladiator'sEmblemofProficiency-61030"
 value: {
<<<<<<< HEAD
  dps: 18886.86366
  tps: 15971.29208
=======
  dps: 18777.21084
  tps: 15838.48621
>>>>>>> c0f92716
 }
}
dps_results: {
 key: "TestBM-AllItems-ViciousGladiator'sEmblemofProwess-61029"
 value: {
<<<<<<< HEAD
  dps: 19015.56066
  tps: 16025.88948
=======
  dps: 18904.82641
  tps: 15891.41376
>>>>>>> c0f92716
 }
}
dps_results: {
 key: "TestBM-AllItems-ViciousGladiator'sEmblemofTenacity-61032"
 value: {
<<<<<<< HEAD
  dps: 18886.86366
  tps: 15971.29208
=======
  dps: 18777.21084
  tps: 15838.48621
>>>>>>> c0f92716
 }
}
dps_results: {
 key: "TestBM-AllItems-ViciousGladiator'sInsigniaofConquest-61047"
 value: {
<<<<<<< HEAD
  dps: 19685.94326
  tps: 16652.35003
=======
  dps: 19664.14329
  tps: 16596.61345
>>>>>>> c0f92716
 }
}
dps_results: {
 key: "TestBM-AllItems-ViciousGladiator'sInsigniaofDominance-61045"
 value: {
<<<<<<< HEAD
  dps: 18886.86366
  tps: 15971.29208
=======
  dps: 18777.21084
  tps: 15838.48621
>>>>>>> c0f92716
 }
}
dps_results: {
 key: "TestBM-AllItems-ViciousGladiator'sInsigniaofVictory-61046"
 value: {
<<<<<<< HEAD
  dps: 18886.86366
  tps: 15971.29208
=======
  dps: 18777.21084
  tps: 15838.48621
>>>>>>> c0f92716
 }
}
dps_results: {
 key: "TestBM-AllItems-Windrunner'sPursuit"
 value: {
<<<<<<< HEAD
  dps: 15858.98399
  tps: 13367.511
=======
  dps: 15913.01726
  tps: 13353.59057
>>>>>>> c0f92716
 }
}
dps_results: {
 key: "TestBM-AllItems-WingedTalisman-37844"
 value: {
<<<<<<< HEAD
  dps: 18886.86366
  tps: 15971.29208
=======
  dps: 18777.21084
  tps: 15838.48621
>>>>>>> c0f92716
 }
}
dps_results: {
 key: "TestBM-AllItems-WitchingHourglass-55787"
 value: {
<<<<<<< HEAD
  dps: 18886.86366
  tps: 15971.29208
=======
  dps: 18777.21084
  tps: 15838.48621
>>>>>>> c0f92716
 }
}
dps_results: {
 key: "TestBM-AllItems-WitchingHourglass-56320"
 value: {
<<<<<<< HEAD
  dps: 18886.86366
  tps: 15971.29208
=======
  dps: 18777.21084
  tps: 15838.48621
>>>>>>> c0f92716
 }
}
dps_results: {
 key: "TestBM-AllItems-World-QuellerFocus-63842"
 value: {
<<<<<<< HEAD
  dps: 18969.75967
  tps: 16006.45923
=======
  dps: 18859.41028
  tps: 15872.57778
>>>>>>> c0f92716
 }
}
dps_results: {
 key: "TestBM-AllItems-Za'brox'sLuckyTooth-63742"
 value: {
<<<<<<< HEAD
  dps: 19072.79852
  tps: 16103.91553
=======
  dps: 18959.19542
  tps: 15966.09546
>>>>>>> c0f92716
 }
}
dps_results: {
 key: "TestBM-AllItems-Za'brox'sLuckyTooth-63745"
 value: {
<<<<<<< HEAD
  dps: 19072.79852
  tps: 16103.91553
=======
  dps: 18959.19542
  tps: 15966.09546
>>>>>>> c0f92716
 }
}
dps_results: {
 key: "TestBM-AllItems-Zod'sRepeatingLongbow-50034"
 value: {
<<<<<<< HEAD
  dps: 18484.56913
  tps: 15436.35054
=======
  dps: 18551.47604
  tps: 15483.48808
>>>>>>> c0f92716
 }
}
dps_results: {
 key: "TestBM-AllItems-Zod'sRepeatingLongbow-50638"
 value: {
<<<<<<< HEAD
  dps: 18704.96091
  tps: 15668.34164
=======
  dps: 18680.79217
  tps: 15620.376
>>>>>>> c0f92716
 }
}
dps_results: {
 key: "TestBM-Average-Default"
 value: {
<<<<<<< HEAD
  dps: 20062.45816
  tps: 16974.65981
=======
  dps: 20097.50942
  tps: 16958.74742
>>>>>>> c0f92716
 }
}
dps_results: {
 key: "TestBM-Settings-Dwarf-preraid_bm-Basic-bm-FullBuffs-LongMultiTarget"
 value: {
<<<<<<< HEAD
  dps: 19817.25049
  tps: 16890.09126
=======
  dps: 19839.3185
  tps: 16853.87023
>>>>>>> c0f92716
 }
}
dps_results: {
 key: "TestBM-Settings-Dwarf-preraid_bm-Basic-bm-FullBuffs-LongSingleTarget"
 value: {
<<<<<<< HEAD
  dps: 19817.25049
  tps: 16890.09126
=======
  dps: 19839.3185
  tps: 16853.87023
>>>>>>> c0f92716
 }
}
dps_results: {
 key: "TestBM-Settings-Dwarf-preraid_bm-Basic-bm-FullBuffs-ShortSingleTarget"
 value: {
<<<<<<< HEAD
  dps: 23338.94625
  tps: 19746.11724
=======
  dps: 23475.75354
  tps: 19711.98887
>>>>>>> c0f92716
 }
}
dps_results: {
 key: "TestBM-Settings-Dwarf-preraid_bm-Basic-bm-NoBuffs-LongMultiTarget"
 value: {
<<<<<<< HEAD
  dps: 13445.3917
  tps: 11467.30344
=======
  dps: 13462.32286
  tps: 11474.87564
>>>>>>> c0f92716
 }
}
dps_results: {
 key: "TestBM-Settings-Dwarf-preraid_bm-Basic-bm-NoBuffs-LongSingleTarget"
 value: {
<<<<<<< HEAD
  dps: 13445.3917
  tps: 11467.30344
=======
  dps: 13462.32286
  tps: 11474.87564
>>>>>>> c0f92716
 }
}
dps_results: {
 key: "TestBM-Settings-Dwarf-preraid_bm-Basic-bm-NoBuffs-ShortSingleTarget"
 value: {
<<<<<<< HEAD
  dps: 13954.40119
  tps: 11905.23242
=======
  dps: 14096.07063
  tps: 11951.45838
>>>>>>> c0f92716
 }
}
dps_results: {
 key: "TestBM-Settings-Dwarf-preraid_bm-Basic-bm_advanced-FullBuffs-LongMultiTarget"
 value: {
<<<<<<< HEAD
  dps: 19817.25049
  tps: 16890.09126
=======
  dps: 19839.3185
  tps: 16853.87023
>>>>>>> c0f92716
 }
}
dps_results: {
 key: "TestBM-Settings-Dwarf-preraid_bm-Basic-bm_advanced-FullBuffs-LongSingleTarget"
 value: {
<<<<<<< HEAD
  dps: 19817.25049
  tps: 16890.09126
=======
  dps: 19839.3185
  tps: 16853.87023
>>>>>>> c0f92716
 }
}
dps_results: {
 key: "TestBM-Settings-Dwarf-preraid_bm-Basic-bm_advanced-FullBuffs-ShortSingleTarget"
 value: {
<<<<<<< HEAD
  dps: 23338.94625
  tps: 19746.11724
=======
  dps: 23475.75354
  tps: 19711.98887
>>>>>>> c0f92716
 }
}
dps_results: {
 key: "TestBM-Settings-Dwarf-preraid_bm-Basic-bm_advanced-NoBuffs-LongMultiTarget"
 value: {
<<<<<<< HEAD
  dps: 13445.3917
  tps: 11467.30344
=======
  dps: 13462.32286
  tps: 11474.87564
>>>>>>> c0f92716
 }
}
dps_results: {
 key: "TestBM-Settings-Dwarf-preraid_bm-Basic-bm_advanced-NoBuffs-LongSingleTarget"
 value: {
<<<<<<< HEAD
  dps: 13445.3917
  tps: 11467.30344
=======
  dps: 13462.32286
  tps: 11474.87564
>>>>>>> c0f92716
 }
}
dps_results: {
 key: "TestBM-Settings-Dwarf-preraid_bm-Basic-bm_advanced-NoBuffs-ShortSingleTarget"
 value: {
<<<<<<< HEAD
  dps: 13954.40119
  tps: 11905.23242
=======
  dps: 14096.07063
  tps: 11951.45838
>>>>>>> c0f92716
 }
}
dps_results: {
 key: "TestBM-Settings-Orc-preraid_bm-Basic-bm-FullBuffs-LongMultiTarget"
 value: {
<<<<<<< HEAD
  dps: 20141.91239
  tps: 17038.75322
=======
  dps: 20169.42355
  tps: 17003.74669
>>>>>>> c0f92716
 }
}
dps_results: {
 key: "TestBM-Settings-Orc-preraid_bm-Basic-bm-FullBuffs-LongSingleTarget"
 value: {
<<<<<<< HEAD
  dps: 20141.91239
  tps: 17038.75322
=======
  dps: 20169.42355
  tps: 17003.74669
>>>>>>> c0f92716
 }
}
dps_results: {
 key: "TestBM-Settings-Orc-preraid_bm-Basic-bm-FullBuffs-ShortSingleTarget"
 value: {
<<<<<<< HEAD
  dps: 23888.07754
  tps: 20046.24155
=======
  dps: 24039.78432
  tps: 20012.11043
>>>>>>> c0f92716
 }
}
dps_results: {
 key: "TestBM-Settings-Orc-preraid_bm-Basic-bm-NoBuffs-LongMultiTarget"
 value: {
<<<<<<< HEAD
  dps: 13677.84409
  tps: 11580.31654
=======
  dps: 13696.9864
  tps: 11588.14642
>>>>>>> c0f92716
 }
}
dps_results: {
 key: "TestBM-Settings-Orc-preraid_bm-Basic-bm-NoBuffs-LongSingleTarget"
 value: {
<<<<<<< HEAD
  dps: 13677.84409
  tps: 11580.31654
=======
  dps: 13696.9864
  tps: 11588.14642
>>>>>>> c0f92716
 }
}
dps_results: {
 key: "TestBM-Settings-Orc-preraid_bm-Basic-bm-NoBuffs-ShortSingleTarget"
 value: {
<<<<<<< HEAD
  dps: 14309.26148
  tps: 12116.62213
=======
  dps: 14460.25259
  tps: 12164.05994
>>>>>>> c0f92716
 }
}
dps_results: {
 key: "TestBM-Settings-Orc-preraid_bm-Basic-bm_advanced-FullBuffs-LongMultiTarget"
 value: {
<<<<<<< HEAD
  dps: 20141.91239
  tps: 17038.75322
=======
  dps: 20169.42355
  tps: 17003.74669
>>>>>>> c0f92716
 }
}
dps_results: {
 key: "TestBM-Settings-Orc-preraid_bm-Basic-bm_advanced-FullBuffs-LongSingleTarget"
 value: {
<<<<<<< HEAD
  dps: 20141.91239
  tps: 17038.75322
=======
  dps: 20169.42355
  tps: 17003.74669
>>>>>>> c0f92716
 }
}
dps_results: {
 key: "TestBM-Settings-Orc-preraid_bm-Basic-bm_advanced-FullBuffs-ShortSingleTarget"
 value: {
<<<<<<< HEAD
  dps: 23888.07754
  tps: 20046.24155
=======
  dps: 24039.78432
  tps: 20012.11043
>>>>>>> c0f92716
 }
}
dps_results: {
 key: "TestBM-Settings-Orc-preraid_bm-Basic-bm_advanced-NoBuffs-LongMultiTarget"
 value: {
<<<<<<< HEAD
  dps: 13677.84409
  tps: 11580.31654
=======
  dps: 13696.9864
  tps: 11588.14642
>>>>>>> c0f92716
 }
}
dps_results: {
 key: "TestBM-Settings-Orc-preraid_bm-Basic-bm_advanced-NoBuffs-LongSingleTarget"
 value: {
<<<<<<< HEAD
  dps: 13677.84409
  tps: 11580.31654
=======
  dps: 13696.9864
  tps: 11588.14642
>>>>>>> c0f92716
 }
}
dps_results: {
 key: "TestBM-Settings-Orc-preraid_bm-Basic-bm_advanced-NoBuffs-ShortSingleTarget"
 value: {
<<<<<<< HEAD
  dps: 14309.26148
  tps: 12116.62213
=======
  dps: 14460.25259
  tps: 12164.05994
>>>>>>> c0f92716
 }
}
dps_results: {
 key: "TestBM-SwitchInFrontOfTarget-Default"
 value: {
<<<<<<< HEAD
  dps: 20136.87963
  tps: 17035.25222
=======
  dps: 20165.3077
  tps: 17000.26369
>>>>>>> c0f92716
 }
}<|MERGE_RESOLUTION|>--- conflicted
+++ resolved
@@ -40,3559 +40,2076 @@
 dps_results: {
  key: "TestBM-AllItems-AgileShadowspiritDiamond"
  value: {
-<<<<<<< HEAD
-  dps: 20141.91239
-  tps: 17038.75322
-=======
-  dps: 20169.42355
-  tps: 17003.74669
->>>>>>> c0f92716
+  dps: 20212.50442
+  tps: 16967.32034
  }
 }
 dps_results: {
  key: "TestBM-AllItems-Ahn'KaharBloodHunter'sBattlegear"
  value: {
-<<<<<<< HEAD
-  dps: 17487.2132
-  tps: 14837.6072
-=======
-  dps: 17507.90338
-  tps: 14813.16347
->>>>>>> c0f92716
+  dps: 17663.01995
+  tps: 14888.21639
  }
 }
 dps_results: {
  key: "TestBM-AllItems-Althor'sAbacus-50359"
  value: {
-<<<<<<< HEAD
-  dps: 18886.86366
-  tps: 15971.29208
-=======
-  dps: 18777.21084
-  tps: 15838.48621
->>>>>>> c0f92716
+  dps: 18904.12885
+  tps: 15867.32528
  }
 }
 dps_results: {
  key: "TestBM-AllItems-Althor'sAbacus-50366"
  value: {
-<<<<<<< HEAD
-  dps: 18886.86366
-  tps: 15971.29208
-=======
-  dps: 18777.21084
-  tps: 15838.48621
->>>>>>> c0f92716
+  dps: 18904.12885
+  tps: 15867.32528
  }
 }
 dps_results: {
  key: "TestBM-AllItems-Anhuur'sHymnal-55889"
  value: {
-<<<<<<< HEAD
-  dps: 19123.92375
-  tps: 16167.75419
-=======
-  dps: 19244.39174
-  tps: 16232.47038
->>>>>>> c0f92716
+  dps: 19322.60351
+  tps: 16226.59078
  }
 }
 dps_results: {
  key: "TestBM-AllItems-Anhuur'sHymnal-56407"
  value: {
-<<<<<<< HEAD
-  dps: 19188.34638
-  tps: 16231.26022
-=======
-  dps: 19307.60586
-  tps: 16300.99523
->>>>>>> c0f92716
+  dps: 19356.61009
+  tps: 16253.00603
  }
 }
 dps_results: {
  key: "TestBM-AllItems-AustereEarthsiegeDiamond"
  value: {
-<<<<<<< HEAD
-  dps: 19789.44972
-  tps: 16704.52015
-=======
-  dps: 19820.64005
-  tps: 16675.49892
->>>>>>> c0f92716
+  dps: 19867.91217
+  tps: 16647.6359
  }
 }
 dps_results: {
  key: "TestBM-AllItems-AustereShadowspiritDiamond"
  value: {
-<<<<<<< HEAD
-  dps: 19789.44972
-  tps: 16704.52015
-=======
-  dps: 19820.64005
-  tps: 16675.49892
->>>>>>> c0f92716
+  dps: 19867.91217
+  tps: 16647.6359
  }
 }
 dps_results: {
  key: "TestBM-AllItems-Bandit'sInsignia-40371"
  value: {
-<<<<<<< HEAD
-  dps: 19097.59892
-  tps: 16154.06832
-=======
-  dps: 18988.94183
-  tps: 16021.50733
->>>>>>> c0f92716
+  dps: 19116.11832
+  tps: 16049.93988
  }
 }
 dps_results: {
  key: "TestBM-AllItems-BaubleofTrueBlood-50354"
  value: {
-<<<<<<< HEAD
-  dps: 18886.87454
-  tps: 15971.29208
-  hps: 96.97008
-=======
-  dps: 18777.20029
-  tps: 15838.48621
-  hps: 97.4201
->>>>>>> c0f92716
+  dps: 18903.87011
+  tps: 15867.32528
+  hps: 97.54421
  }
 }
 dps_results: {
  key: "TestBM-AllItems-BaubleofTrueBlood-50726"
  value: {
-<<<<<<< HEAD
-  dps: 18886.87454
-  tps: 15971.29208
-  hps: 96.97008
-=======
-  dps: 18777.20029
-  tps: 15838.48621
-  hps: 97.4201
->>>>>>> c0f92716
+  dps: 18903.87011
+  tps: 15867.32528
+  hps: 97.54421
  }
 }
 dps_results: {
  key: "TestBM-AllItems-BeamingEarthsiegeDiamond"
  value: {
-<<<<<<< HEAD
-  dps: 19811.05825
-  tps: 16725.37054
-=======
-  dps: 19832.26034
-  tps: 16685.79658
->>>>>>> c0f92716
+  dps: 19871.84774
+  tps: 16648.81117
  }
 }
 dps_results: {
  key: "TestBM-AllItems-BedrockTalisman-58182"
  value: {
-<<<<<<< HEAD
-  dps: 18886.86366
-  tps: 15971.29208
-=======
-  dps: 18777.21084
-  tps: 15838.48621
->>>>>>> c0f92716
+  dps: 18904.12885
+  tps: 15867.32528
  }
 }
 dps_results: {
  key: "TestBM-AllItems-BellofEnragingResonance-59326"
  value: {
-<<<<<<< HEAD
-  dps: 19163.69402
-  tps: 16240.02249
-=======
-  dps: 19097.67316
-  tps: 16121.01007
->>>>>>> c0f92716
+  dps: 19242.80194
+  tps: 16172.59239
  }
 }
 dps_results: {
  key: "TestBM-AllItems-BellofEnragingResonance-65053"
  value: {
-<<<<<<< HEAD
-  dps: 19262.26344
-  tps: 16332.76488
-=======
-  dps: 19105.63743
-  tps: 16122.81353
->>>>>>> c0f92716
+  dps: 19242.35347
+  tps: 16170.04957
  }
 }
 dps_results: {
  key: "TestBM-AllItems-BindingPromise-67037"
  value: {
-<<<<<<< HEAD
-  dps: 18886.86366
-  tps: 15971.29208
-=======
-  dps: 18777.21084
-  tps: 15838.48621
->>>>>>> c0f92716
+  dps: 18904.12885
+  tps: 15867.32528
  }
 }
 dps_results: {
  key: "TestBM-AllItems-BlackBruise-50035"
  value: {
-<<<<<<< HEAD
-  dps: 18958.81312
-  tps: 16070.70617
-=======
-  dps: 18946.50215
-  tps: 16013.32914
->>>>>>> c0f92716
+  dps: 18956.93504
+  tps: 15954.84994
  }
 }
 dps_results: {
  key: "TestBM-AllItems-BlackBruise-50692"
  value: {
-<<<<<<< HEAD
-  dps: 18941.7866
-  tps: 16056.74444
-=======
-  dps: 18930.27124
-  tps: 16000.25982
->>>>>>> c0f92716
+  dps: 18939.56062
+  tps: 15940.71162
  }
 }
 dps_results: {
  key: "TestBM-AllItems-BlessedGarboftheUndeadSlayer"
  value: {
-<<<<<<< HEAD
-  dps: 15917.20229
-  tps: 13475.47458
-=======
-  dps: 15998.73149
-  tps: 13497.77126
->>>>>>> c0f92716
+  dps: 15990.55969
+  tps: 13440.46711
  }
 }
 dps_results: {
  key: "TestBM-AllItems-BlessedRegaliaofUndeadCleansing"
  value: {
-<<<<<<< HEAD
-  dps: 15166.93816
-  tps: 12850.85277
-=======
-  dps: 15098.60106
-  tps: 12768.38423
->>>>>>> c0f92716
+  dps: 15171.02602
+  tps: 12760.40506
  }
 }
 dps_results: {
  key: "TestBM-AllItems-Blood-SoakedAleMug-63843"
  value: {
-<<<<<<< HEAD
-  dps: 19542.08915
-  tps: 16494.13027
-=======
-  dps: 19453.99292
-  tps: 16371.76991
->>>>>>> c0f92716
+  dps: 19572.42686
+  tps: 16383.84531
  }
 }
 dps_results: {
  key: "TestBM-AllItems-BloodofIsiset-55995"
  value: {
-<<<<<<< HEAD
-  dps: 18982.25085
-  tps: 16011.75839
-=======
-  dps: 18871.7965
-  tps: 15877.71486
->>>>>>> c0f92716
+  dps: 19001.39123
+  tps: 15907.38314
  }
 }
 dps_results: {
  key: "TestBM-AllItems-BloodofIsiset-56414"
  value: {
-<<<<<<< HEAD
-  dps: 18994.74203
-  tps: 16017.05755
-=======
-  dps: 18884.18272
-  tps: 15882.85195
->>>>>>> c0f92716
+  dps: 19014.12798
+  tps: 15912.62881
  }
 }
 dps_results: {
  key: "TestBM-AllItems-BloodthirstyGladiator'sBadgeofConquest-64687"
  value: {
-<<<<<<< HEAD
-  dps: 19922.31337
-  tps: 16850.20706
-=======
-  dps: 19866.12212
-  tps: 16752.61719
->>>>>>> c0f92716
+  dps: 20017.50664
+  tps: 16811.74673
  }
 }
 dps_results: {
  key: "TestBM-AllItems-BloodthirstyGladiator'sBadgeofDominance-64688"
  value: {
-<<<<<<< HEAD
-  dps: 18886.86366
-  tps: 15971.29208
-=======
-  dps: 18777.21084
-  tps: 15838.48621
->>>>>>> c0f92716
+  dps: 18904.12885
+  tps: 15867.32528
  }
 }
 dps_results: {
  key: "TestBM-AllItems-BloodthirstyGladiator'sBadgeofVictory-64689"
  value: {
-<<<<<<< HEAD
-  dps: 18886.86366
-  tps: 15971.29208
-=======
-  dps: 18777.21084
-  tps: 15838.48621
->>>>>>> c0f92716
+  dps: 18904.12885
+  tps: 15867.32528
  }
 }
 dps_results: {
  key: "TestBM-AllItems-BloodthirstyGladiator'sEmblemofCruelty-64740"
  value: {
-<<<<<<< HEAD
-  dps: 19147.53104
-  tps: 16225.20102
-=======
-  dps: 19084.06659
-  tps: 16108.56494
->>>>>>> c0f92716
+  dps: 19232.2676
+  tps: 16165.02561
  }
 }
 dps_results: {
  key: "TestBM-AllItems-BloodthirstyGladiator'sEmblemofMeditation-64741"
  value: {
-<<<<<<< HEAD
-  dps: 18886.86366
-  tps: 15971.29208
-=======
-  dps: 18777.21084
-  tps: 15838.48621
->>>>>>> c0f92716
+  dps: 18904.12885
+  tps: 15867.32528
  }
 }
 dps_results: {
  key: "TestBM-AllItems-BloodthirstyGladiator'sEmblemofTenacity-64742"
  value: {
-<<<<<<< HEAD
-  dps: 18886.86366
-  tps: 15971.29208
-=======
-  dps: 18777.21084
-  tps: 15838.48621
->>>>>>> c0f92716
+  dps: 18904.12885
+  tps: 15867.32528
  }
 }
 dps_results: {
  key: "TestBM-AllItems-BloodthirstyGladiator'sInsigniaofConquest-64761"
  value: {
-<<<<<<< HEAD
-  dps: 19658.74723
-  tps: 16639.84202
-=======
-  dps: 19535.11129
-  tps: 16458.91051
->>>>>>> c0f92716
+  dps: 19636.04666
+  tps: 16471.45915
  }
 }
 dps_results: {
  key: "TestBM-AllItems-BloodthirstyGladiator'sInsigniaofDominance-64762"
  value: {
-<<<<<<< HEAD
-  dps: 18886.86366
-  tps: 15971.29208
-=======
-  dps: 18777.21084
-  tps: 15838.48621
->>>>>>> c0f92716
+  dps: 18904.12885
+  tps: 15867.32528
  }
 }
 dps_results: {
  key: "TestBM-AllItems-BloodthirstyGladiator'sInsigniaofVictory-64763"
  value: {
-<<<<<<< HEAD
-  dps: 18886.86366
-  tps: 15971.29208
-=======
-  dps: 18777.21084
-  tps: 15838.48621
->>>>>>> c0f92716
+  dps: 18904.12885
+  tps: 15867.32528
  }
 }
 dps_results: {
  key: "TestBM-AllItems-BottledLightning-66879"
  value: {
-<<<<<<< HEAD
-  dps: 18952.87665
-  tps: 16037.30059
-=======
-  dps: 18941.21605
-  tps: 15996.88115
->>>>>>> c0f92716
+  dps: 19000.28544
+  tps: 15960.81979
  }
 }
 dps_results: {
  key: "TestBM-AllItems-BracingEarthsiegeDiamond"
  value: {
-<<<<<<< HEAD
-  dps: 19789.44972
-  tps: 16370.42975
-=======
-  dps: 19820.64005
-  tps: 16341.98894
->>>>>>> c0f92716
+  dps: 19867.91217
+  tps: 16314.68318
  }
 }
 dps_results: {
  key: "TestBM-AllItems-BracingShadowspiritDiamond"
  value: {
-<<<<<<< HEAD
-  dps: 19789.44972
-  tps: 16370.42975
-=======
-  dps: 19820.64005
-  tps: 16341.98894
->>>>>>> c0f92716
+  dps: 19867.91217
+  tps: 16314.68318
  }
 }
 dps_results: {
  key: "TestBM-AllItems-Bryntroll,theBoneArbiter-50415"
  value: {
-<<<<<<< HEAD
-  dps: 20186.78418
-  tps: 17083.62877
-=======
-  dps: 20213.48464
-  tps: 17047.67802
->>>>>>> c0f92716
+  dps: 20257.52349
+  tps: 17012.3993
  }
 }
 dps_results: {
  key: "TestBM-AllItems-Bryntroll,theBoneArbiter-50709"
  value: {
-<<<<<<< HEAD
-  dps: 20195.09486
-  tps: 17091.95714
-=======
-  dps: 20222.47553
-  tps: 17056.71666
->>>>>>> c0f92716
+  dps: 20264.64353
+  tps: 17019.35964
  }
 }
 dps_results: {
  key: "TestBM-AllItems-BurningShadowspiritDiamond"
  value: {
-<<<<<<< HEAD
-  dps: 20008.67556
-  tps: 16923.74599
-=======
-  dps: 20040.17148
-  tps: 16895.03034
->>>>>>> c0f92716
+  dps: 20084.48116
+  tps: 16864.20489
  }
 }
 dps_results: {
  key: "TestBM-AllItems-ChaoticShadowspiritDiamond"
  value: {
-<<<<<<< HEAD
-  dps: 20075.91881
-  tps: 16986.39795
-=======
-  dps: 20080.91095
-  tps: 16933.25523
->>>>>>> c0f92716
+  dps: 20127.83389
+  tps: 16900.69354
  }
 }
 dps_results: {
  key: "TestBM-AllItems-ChaoticSkyflareDiamond"
  value: {
-<<<<<<< HEAD
-  dps: 20031.30505
-  tps: 16945.61734
-=======
-  dps: 20052.5481
-  tps: 16906.08434
->>>>>>> c0f92716
+  dps: 20088.51373
+  tps: 16865.47716
  }
 }
 dps_results: {
  key: "TestBM-AllItems-CoreofRipeness-58184"
  value: {
-<<<<<<< HEAD
-  dps: 18886.86366
-  tps: 15971.29208
-=======
-  dps: 18777.21084
-  tps: 15838.48621
->>>>>>> c0f92716
+  dps: 18904.12885
+  tps: 15867.32528
  }
 }
 dps_results: {
  key: "TestBM-AllItems-CorpseTongueCoin-50349"
  value: {
-<<<<<<< HEAD
-  dps: 18886.86366
-  tps: 15971.29208
-=======
-  dps: 18777.21084
-  tps: 15838.48621
->>>>>>> c0f92716
+  dps: 18904.12885
+  tps: 15867.32528
  }
 }
 dps_results: {
  key: "TestBM-AllItems-CorpseTongueCoin-50352"
  value: {
-<<<<<<< HEAD
-  dps: 18886.86366
-  tps: 15971.29208
-=======
-  dps: 18777.21084
-  tps: 15838.48621
->>>>>>> c0f92716
+  dps: 18904.12885
+  tps: 15867.32528
  }
 }
 dps_results: {
  key: "TestBM-AllItems-CorrodedSkeletonKey-50356"
  value: {
-<<<<<<< HEAD
-  dps: 18886.86366
-  tps: 15971.29208
-=======
-  dps: 18777.21084
-  tps: 15838.48621
->>>>>>> c0f92716
+  dps: 18904.12885
+  tps: 15867.32528
   hps: 64
  }
 }
 dps_results: {
  key: "TestBM-AllItems-CrushingWeight-59506"
  value: {
-<<<<<<< HEAD
-  dps: 19062.11383
-  tps: 16143.6259
-=======
-  dps: 19063.03178
-  tps: 16090.35165
->>>>>>> c0f92716
+  dps: 19135.75008
+  tps: 16081.55411
  }
 }
 dps_results: {
  key: "TestBM-AllItems-CrushingWeight-65118"
  value: {
-<<<<<<< HEAD
-  dps: 18864.14749
-  tps: 15912.81467
-=======
-  dps: 18909.75242
-  tps: 15934.49052
->>>>>>> c0f92716
+  dps: 19056.19668
+  tps: 15988.61671
  }
 }
 dps_results: {
  key: "TestBM-AllItems-CryptstalkerBattlegear"
  value: {
-<<<<<<< HEAD
-  dps: 15692.89069
-  tps: 13169.0509
-=======
-  dps: 15561.67952
-  tps: 13039.00073
->>>>>>> c0f92716
+  dps: 15829.1655
+  tps: 13194.90455
  }
 }
 dps_results: {
  key: "TestBM-AllItems-DarkmoonCard:Berserker!-42989"
  value: {
-<<<<<<< HEAD
-  dps: 18938.86153
-  tps: 16018.35165
-=======
-  dps: 18926.08004
-  tps: 15974.00318
->>>>>>> c0f92716
+  dps: 19014.10477
+  tps: 15964.05338
  }
 }
 dps_results: {
  key: "TestBM-AllItems-DarkmoonCard:Death-42990"
  value: {
-<<<<<<< HEAD
-  dps: 18970.59838
-  tps: 16046.55748
-=======
-  dps: 18942.86784
-  tps: 15993.01069
->>>>>>> c0f92716
+  dps: 19043.89346
+  tps: 16000.21861
  }
 }
 dps_results: {
  key: "TestBM-AllItems-DarkmoonCard:Earthquake-62048"
  value: {
-<<<<<<< HEAD
-  dps: 18886.86366
-  tps: 15971.29208
-=======
-  dps: 18777.21084
-  tps: 15838.48621
->>>>>>> c0f92716
+  dps: 18904.12885
+  tps: 15867.32528
  }
 }
 dps_results: {
  key: "TestBM-AllItems-DarkmoonCard:Greatness-44255"
  value: {
-<<<<<<< HEAD
-  dps: 19129.34347
-  tps: 16179.36541
-=======
-  dps: 19059.03872
-  tps: 16077.29768
->>>>>>> c0f92716
+  dps: 19155.4532
+  tps: 16077.60217
  }
 }
 dps_results: {
  key: "TestBM-AllItems-DarkmoonCard:Hurricane-62049"
  value: {
-<<<<<<< HEAD
-  dps: 19310.74646
-  tps: 16406.30132
-=======
-  dps: 19299.34182
-  tps: 16327.97781
->>>>>>> c0f92716
+  dps: 19433.37214
+  tps: 16406.31755
  }
 }
 dps_results: {
  key: "TestBM-AllItems-DarkmoonCard:Hurricane-62051"
  value: {
-<<<<<<< HEAD
-  dps: 20058.02549
-  tps: 17005.40276
-=======
-  dps: 20110.5518
-  tps: 17018.35723
->>>>>>> c0f92716
+  dps: 20158.37115
+  tps: 16991.25285
  }
 }
 dps_results: {
  key: "TestBM-AllItems-DarkmoonCard:Tsunami-62050"
  value: {
-<<<<<<< HEAD
-  dps: 18886.86366
-  tps: 15971.29208
-=======
-  dps: 18777.21084
-  tps: 15838.48621
->>>>>>> c0f92716
+  dps: 18904.12885
+  tps: 15867.32528
  }
 }
 dps_results: {
  key: "TestBM-AllItems-DarkmoonCard:Volcano-62047"
  value: {
-<<<<<<< HEAD
-  dps: 19008.36877
-  tps: 16022.83845
-=======
-  dps: 18897.69495
-  tps: 15888.45604
->>>>>>> c0f92716
+  dps: 19028.0226
+  tps: 15918.35136
  }
 }
 dps_results: {
  key: "TestBM-AllItems-Death'sChoice-47464"
  value: {
-<<<<<<< HEAD
-  dps: 19599.54109
-  tps: 16584.47211
-=======
-  dps: 19521.42926
-  tps: 16466.93281
->>>>>>> c0f92716
+  dps: 19590.73161
+  tps: 16439.1071
  }
 }
 dps_results: {
  key: "TestBM-AllItems-DeathKnight'sAnguish-38212"
  value: {
-<<<<<<< HEAD
-  dps: 18944.96437
-  tps: 16029.30583
-=======
-  dps: 18877.50313
-  tps: 15929.27681
->>>>>>> c0f92716
+  dps: 18945.73521
+  tps: 15905.89268
  }
 }
 dps_results: {
  key: "TestBM-AllItems-Deathbringer'sWill-50362"
  value: {
-<<<<<<< HEAD
-  dps: 19278.25738
-  tps: 16313.55449
-=======
-  dps: 19273.11342
-  tps: 16262.34564
->>>>>>> c0f92716
+  dps: 19327.58152
+  tps: 16233.00493
  }
 }
 dps_results: {
  key: "TestBM-AllItems-Deathbringer'sWill-50363"
  value: {
-<<<<<<< HEAD
-  dps: 19281.3521
-  tps: 16294.48348
-=======
-  dps: 19349.49077
-  tps: 16326.53601
->>>>>>> c0f92716
+  dps: 19327.34151
+  tps: 16225.78722
  }
 }
 dps_results: {
  key: "TestBM-AllItems-Defender'sCode-40257"
  value: {
-<<<<<<< HEAD
-  dps: 18886.86366
-  tps: 15971.29208
-=======
-  dps: 18777.21084
-  tps: 15838.48621
->>>>>>> c0f92716
+  dps: 18904.12885
+  tps: 15867.32528
  }
 }
 dps_results: {
  key: "TestBM-AllItems-DestructiveShadowspiritDiamond"
  value: {
-<<<<<<< HEAD
-  dps: 19853.43282
-  tps: 16763.91196
-=======
-  dps: 19859.07339
-  tps: 16711.41767
->>>>>>> c0f92716
+  dps: 19908.82008
+  tps: 16681.67973
  }
 }
 dps_results: {
  key: "TestBM-AllItems-DestructiveSkyflareDiamond"
  value: {
-<<<<<<< HEAD
-  dps: 19815.3531
-  tps: 16730.08772
-=======
-  dps: 19835.04471
-  tps: 16688.58095
->>>>>>> c0f92716
+  dps: 19872.05238
+  tps: 16649.01581
  }
 }
 dps_results: {
  key: "TestBM-AllItems-DislodgedForeignObject-50348"
  value: {
-<<<<<<< HEAD
-  dps: 18873.89135
-  tps: 15944.69063
-=======
-  dps: 18978.93663
-  tps: 16015.21676
->>>>>>> c0f92716
+  dps: 19051.80507
+  tps: 16031.75701
  }
 }
 dps_results: {
  key: "TestBM-AllItems-DislodgedForeignObject-50353"
  value: {
-<<<<<<< HEAD
-  dps: 18950.93088
-  tps: 16009.68162
-=======
-  dps: 18903.2517
-  tps: 15967.01142
->>>>>>> c0f92716
+  dps: 19030.11427
+  tps: 16013.80949
  }
 }
 dps_results: {
  key: "TestBM-AllItems-EffulgentShadowspiritDiamond"
  value: {
-<<<<<<< HEAD
-  dps: 19789.44972
-  tps: 16704.52015
-=======
-  dps: 19820.64005
-  tps: 16675.49892
->>>>>>> c0f92716
+  dps: 19867.91217
+  tps: 16647.6359
  }
 }
 dps_results: {
  key: "TestBM-AllItems-ElectrosparkHeartstarter-67118"
  value: {
-<<<<<<< HEAD
-  dps: 18886.86366
-  tps: 15971.29208
-=======
-  dps: 18777.21084
-  tps: 15838.48621
->>>>>>> c0f92716
+  dps: 18904.12885
+  tps: 15867.32528
  }
 }
 dps_results: {
  key: "TestBM-AllItems-EmberShadowspiritDiamond"
  value: {
-<<<<<<< HEAD
-  dps: 19789.44972
-  tps: 16704.52015
-=======
-  dps: 19820.64005
-  tps: 16675.49892
->>>>>>> c0f92716
+  dps: 19867.91217
+  tps: 16647.6359
  }
 }
 dps_results: {
  key: "TestBM-AllItems-EmberSkyflareDiamond"
  value: {
-<<<<<<< HEAD
-  dps: 19789.44972
-  tps: 16704.52015
-=======
-  dps: 19820.64005
-  tps: 16675.49892
->>>>>>> c0f92716
+  dps: 19867.91217
+  tps: 16647.6359
  }
 }
 dps_results: {
  key: "TestBM-AllItems-EnigmaticShadowspiritDiamond"
  value: {
-<<<<<<< HEAD
-  dps: 19853.43282
-  tps: 16763.91196
-=======
-  dps: 19859.07339
-  tps: 16711.41767
->>>>>>> c0f92716
+  dps: 19908.82008
+  tps: 16681.67973
  }
 }
 dps_results: {
  key: "TestBM-AllItems-EnigmaticSkyflareDiamond"
  value: {
-<<<<<<< HEAD
-  dps: 19811.05825
-  tps: 16725.37054
-=======
-  dps: 19832.26034
-  tps: 16685.79658
->>>>>>> c0f92716
+  dps: 19871.84774
+  tps: 16648.81117
  }
 }
 dps_results: {
  key: "TestBM-AllItems-EnigmaticStarflareDiamond"
  value: {
-<<<<<<< HEAD
-  dps: 19795.38512
-  tps: 16709.55307
-=======
-  dps: 19824.14861
-  tps: 16677.98401
->>>>>>> c0f92716
+  dps: 19865.02407
+  tps: 16641.9875
  }
 }
 dps_results: {
  key: "TestBM-AllItems-EphemeralSnowflake-50260"
  value: {
-<<<<<<< HEAD
-  dps: 18847.81008
-  tps: 15941.30493
-=======
-  dps: 18835.17056
-  tps: 15898.71348
->>>>>>> c0f92716
+  dps: 19033.98489
+  tps: 15997.62688
  }
 }
 dps_results: {
  key: "TestBM-AllItems-EssenceofGossamer-37220"
  value: {
-<<<<<<< HEAD
-  dps: 18886.86366
-  tps: 15971.29208
-=======
-  dps: 18777.21084
-  tps: 15838.48621
->>>>>>> c0f92716
+  dps: 18904.12885
+  tps: 15867.32528
  }
 }
 dps_results: {
  key: "TestBM-AllItems-EssenceoftheCyclone-59473"
  value: {
-<<<<<<< HEAD
-  dps: 20034.55707
-  tps: 16973.49004
-=======
-  dps: 19990.54491
-  tps: 16870.25866
->>>>>>> c0f92716
+  dps: 19959.13972
+  tps: 16733.75546
  }
 }
 dps_results: {
  key: "TestBM-AllItems-EssenceoftheCyclone-65140"
  value: {
-<<<<<<< HEAD
-  dps: 20072.79183
-  tps: 16982.00763
-=======
-  dps: 20138.08304
-  tps: 17010.07357
->>>>>>> c0f92716
+  dps: 20163.25295
+  tps: 16924.9989
  }
 }
 dps_results: {
  key: "TestBM-AllItems-EternalEarthsiegeDiamond"
  value: {
-<<<<<<< HEAD
-  dps: 19789.44972
-  tps: 16704.52015
-=======
-  dps: 19820.64005
-  tps: 16675.49892
->>>>>>> c0f92716
+  dps: 19867.91217
+  tps: 16647.6359
  }
 }
 dps_results: {
  key: "TestBM-AllItems-EternalShadowspiritDiamond"
  value: {
-<<<<<<< HEAD
-  dps: 19789.44972
-  tps: 16704.52015
-=======
-  dps: 19820.64005
-  tps: 16675.49892
->>>>>>> c0f92716
+  dps: 19867.91217
+  tps: 16647.6359
  }
 }
 dps_results: {
  key: "TestBM-AllItems-ExtractofNecromanticPower-40373"
  value: {
-<<<<<<< HEAD
-  dps: 18934.99996
-  tps: 16013.47977
-=======
-  dps: 18916.45031
-  tps: 15965.46464
->>>>>>> c0f92716
+  dps: 19034.14638
+  tps: 15987.83571
  }
 }
 dps_results: {
  key: "TestBM-AllItems-EyeoftheBroodmother-45308"
  value: {
-<<<<<<< HEAD
-  dps: 18914.64858
-  tps: 15990.65195
-=======
-  dps: 18886.84289
-  tps: 15936.18746
->>>>>>> c0f92716
+  dps: 19003.53116
+  tps: 15956.92995
  }
 }
 dps_results: {
  key: "TestBM-AllItems-FallofMortality-59500"
  value: {
-<<<<<<< HEAD
-  dps: 18886.86366
-  tps: 15971.29208
-=======
-  dps: 18777.21084
-  tps: 15838.48621
->>>>>>> c0f92716
+  dps: 18904.12885
+  tps: 15867.32528
  }
 }
 dps_results: {
  key: "TestBM-AllItems-FallofMortality-65124"
  value: {
-<<<<<<< HEAD
-  dps: 18886.86366
-  tps: 15971.29208
-=======
-  dps: 18777.21084
-  tps: 15838.48621
->>>>>>> c0f92716
+  dps: 18904.12885
+  tps: 15867.32528
  }
 }
 dps_results: {
  key: "TestBM-AllItems-Figurine-DemonPanther-52199"
  value: {
-<<<<<<< HEAD
-  dps: 20208.39299
-  tps: 17090.17594
-=======
-  dps: 20283.72226
-  tps: 17099.25917
->>>>>>> c0f92716
+  dps: 20328.18906
+  tps: 17060.46122
  }
 }
 dps_results: {
  key: "TestBM-AllItems-Figurine-DreamOwl-52354"
  value: {
-<<<<<<< HEAD
-  dps: 18886.86366
-  tps: 15971.29208
-=======
-  dps: 18777.21084
-  tps: 15838.48621
->>>>>>> c0f92716
+  dps: 18904.12885
+  tps: 15867.32528
  }
 }
 dps_results: {
  key: "TestBM-AllItems-Figurine-EarthenGuardian-52352"
  value: {
-<<<<<<< HEAD
-  dps: 18886.86366
-  tps: 15971.29208
-=======
-  dps: 18777.21084
-  tps: 15838.48621
->>>>>>> c0f92716
+  dps: 18904.12885
+  tps: 15867.32528
  }
 }
 dps_results: {
  key: "TestBM-AllItems-Figurine-JeweledSerpent-52353"
  value: {
-<<<<<<< HEAD
-  dps: 18886.86366
-  tps: 15971.29208
-=======
-  dps: 18777.21084
-  tps: 15838.48621
->>>>>>> c0f92716
+  dps: 18904.12885
+  tps: 15867.32528
  }
 }
 dps_results: {
  key: "TestBM-AllItems-Figurine-KingofBoars-52351"
  value: {
-<<<<<<< HEAD
-  dps: 18994.74203
-  tps: 16017.05755
-=======
-  dps: 18884.18272
-  tps: 15882.85195
->>>>>>> c0f92716
+  dps: 19014.12798
+  tps: 15912.62881
  }
 }
 dps_results: {
  key: "TestBM-AllItems-Figurine-SapphireOwl-42413"
  value: {
-<<<<<<< HEAD
-  dps: 18886.86366
-  tps: 15971.29208
-=======
-  dps: 18777.21084
-  tps: 15838.48621
->>>>>>> c0f92716
+  dps: 18904.12885
+  tps: 15867.32528
  }
 }
 dps_results: {
  key: "TestBM-AllItems-FleetShadowspiritDiamond"
  value: {
-<<<<<<< HEAD
-  dps: 19810.93752
-  tps: 16713.55558
-=======
-  dps: 19842.46793
-  tps: 16684.63137
->>>>>>> c0f92716
+  dps: 19889.82067
+  tps: 16656.5457
  }
 }
 dps_results: {
  key: "TestBM-AllItems-FluidDeath-58181"
  value: {
-<<<<<<< HEAD
-  dps: 20123.01004
-  tps: 17017.37181
-=======
-  dps: 20213.86857
-  tps: 17041.92099
->>>>>>> c0f92716
+  dps: 20361.82641
+  tps: 17116.47403
  }
 }
 dps_results: {
  key: "TestBM-AllItems-ForethoughtTalisman-40258"
  value: {
-<<<<<<< HEAD
-  dps: 18886.86366
-  tps: 15971.29208
-=======
-  dps: 18777.21084
-  tps: 15838.48621
->>>>>>> c0f92716
+  dps: 18904.12885
+  tps: 15867.32528
  }
 }
 dps_results: {
  key: "TestBM-AllItems-ForgeEmber-37660"
  value: {
-<<<<<<< HEAD
-  dps: 18931.4332
-  tps: 16006.3952
-=======
-  dps: 18859.28238
-  tps: 15912.83554
->>>>>>> c0f92716
+  dps: 18978.19124
+  tps: 15933.25682
  }
 }
 dps_results: {
  key: "TestBM-AllItems-ForlornShadowspiritDiamond"
  value: {
-<<<<<<< HEAD
-  dps: 19789.44972
-  tps: 16704.52015
-=======
-  dps: 19820.64005
-  tps: 16675.49892
->>>>>>> c0f92716
+  dps: 19867.91217
+  tps: 16647.6359
  }
 }
 dps_results: {
  key: "TestBM-AllItems-ForlornSkyflareDiamond"
  value: {
-<<<<<<< HEAD
-  dps: 19789.44972
-  tps: 16704.52015
-=======
-  dps: 19820.64005
-  tps: 16675.49892
->>>>>>> c0f92716
+  dps: 19867.91217
+  tps: 16647.6359
  }
 }
 dps_results: {
  key: "TestBM-AllItems-ForlornStarflareDiamond"
  value: {
-<<<<<<< HEAD
-  dps: 19789.44972
-  tps: 16704.52015
-=======
-  dps: 19820.64005
-  tps: 16675.49892
->>>>>>> c0f92716
+  dps: 19867.91217
+  tps: 16647.6359
  }
 }
 dps_results: {
  key: "TestBM-AllItems-FuryofAngerforge-59461"
  value: {
-<<<<<<< HEAD
-  dps: 19163.69402
-  tps: 16240.02249
-=======
-  dps: 19097.67316
-  tps: 16121.01007
->>>>>>> c0f92716
+  dps: 19242.80194
+  tps: 16172.59239
  }
 }
 dps_results: {
  key: "TestBM-AllItems-FuryoftheFiveFlights-40431"
  value: {
-<<<<<<< HEAD
-  dps: 19147.78248
-  tps: 16186.959
-=======
-  dps: 19036.85782
-  tps: 16051.92167
->>>>>>> c0f92716
+  dps: 19165.93328
+  tps: 16081.29716
  }
 }
 dps_results: {
  key: "TestBM-AllItems-FuturesightRune-38763"
  value: {
-<<<<<<< HEAD
-  dps: 18886.86366
-  tps: 15971.29208
-=======
-  dps: 18777.21084
-  tps: 15838.48621
->>>>>>> c0f92716
+  dps: 18904.12885
+  tps: 15867.32528
  }
 }
 dps_results: {
  key: "TestBM-AllItems-GaleofShadows-56138"
  value: {
-<<<<<<< HEAD
-  dps: 19001.24057
-  tps: 16060.10753
-=======
-  dps: 18946.1131
-  tps: 16028.6689
->>>>>>> c0f92716
+  dps: 19082.31398
+  tps: 16038.81459
  }
 }
 dps_results: {
  key: "TestBM-AllItems-GaleofShadows-56462"
  value: {
-<<<<<<< HEAD
-  dps: 18977.15193
-  tps: 16038.30667
-=======
-  dps: 19047.35514
-  tps: 16045.23104
->>>>>>> c0f92716
+  dps: 19054.68051
+  tps: 15997.63377
  }
 }
 dps_results: {
  key: "TestBM-AllItems-GearDetector-61462"
  value: {
-<<<<<<< HEAD
-  dps: 19297.13459
-  tps: 16324.73078
-=======
-  dps: 19435.38005
-  tps: 16412.14757
->>>>>>> c0f92716
+  dps: 19461.1962
+  tps: 16340.20702
  }
 }
 dps_results: {
  key: "TestBM-AllItems-Gladiator'sPursuit"
  value: {
-<<<<<<< HEAD
-  dps: 17744.57662
-  tps: 14955.37164
-=======
-  dps: 17667.29728
-  tps: 14879.00317
->>>>>>> c0f92716
+  dps: 17841.23579
+  tps: 14950.51203
  }
 }
 dps_results: {
  key: "TestBM-AllItems-GlowingTwilightScale-54573"
  value: {
-<<<<<<< HEAD
-  dps: 18886.86366
-  tps: 15971.29208
-=======
-  dps: 18777.21084
-  tps: 15838.48621
->>>>>>> c0f92716
+  dps: 18904.12885
+  tps: 15867.32528
  }
 }
 dps_results: {
  key: "TestBM-AllItems-GlowingTwilightScale-54589"
  value: {
-<<<<<<< HEAD
-  dps: 18886.86366
-  tps: 15971.29208
-=======
-  dps: 18777.21084
-  tps: 15838.48621
->>>>>>> c0f92716
+  dps: 18904.12885
+  tps: 15867.32528
  }
 }
 dps_results: {
  key: "TestBM-AllItems-GnomishLightningGenerator-41121"
  value: {
-<<<<<<< HEAD
-  dps: 18947.1982
-  tps: 16023.51791
-=======
-  dps: 18917.42118
-  tps: 15965.41599
->>>>>>> c0f92716
+  dps: 19020.77901
+  tps: 15977.03118
  }
 }
 dps_results: {
  key: "TestBM-AllItems-GraceoftheHerald-55266"
  value: {
-<<<<<<< HEAD
-  dps: 19378.86374
-  tps: 16382.76798
-=======
-  dps: 19418.07367
-  tps: 16378.14824
->>>>>>> c0f92716
+  dps: 19510.1335
+  tps: 16387.59447
  }
 }
 dps_results: {
  key: "TestBM-AllItems-GraceoftheHerald-56295"
  value: {
-<<<<<<< HEAD
-  dps: 19684.88283
-  tps: 16640.72339
-=======
-  dps: 19715.88164
-  tps: 16647.89499
->>>>>>> c0f92716
+  dps: 19758.26704
+  tps: 16594.8174
  }
 }
 dps_results: {
  key: "TestBM-AllItems-HarmlightToken-63839"
  value: {
-<<<<<<< HEAD
-  dps: 18886.86366
-  tps: 15971.29208
-=======
-  dps: 18777.21084
-  tps: 15838.48621
->>>>>>> c0f92716
+  dps: 18904.12885
+  tps: 15867.32528
  }
 }
 dps_results: {
  key: "TestBM-AllItems-Harrison'sInsigniaofPanache-65803"
  value: {
-<<<<<<< HEAD
-  dps: 19045.49737
-  tps: 16100.0693
-=======
-  dps: 18930.94405
-  tps: 15961.99345
->>>>>>> c0f92716
+  dps: 19063.68467
+  tps: 15995.06786
  }
 }
 dps_results: {
  key: "TestBM-AllItems-HeartofIgnacious-59514"
  value: {
-<<<<<<< HEAD
-  dps: 18886.86366
-  tps: 15971.29208
-=======
-  dps: 18777.21084
-  tps: 15838.48621
->>>>>>> c0f92716
+  dps: 18904.12885
+  tps: 15867.32528
  }
 }
 dps_results: {
  key: "TestBM-AllItems-HeartofIgnacious-65110"
  value: {
-<<<<<<< HEAD
-  dps: 18886.86366
-  tps: 15971.29208
-=======
-  dps: 18777.21084
-  tps: 15838.48621
->>>>>>> c0f92716
+  dps: 18904.12885
+  tps: 15867.32528
  }
 }
 dps_results: {
  key: "TestBM-AllItems-HeartofRage-59224"
  value: {
-<<<<<<< HEAD
-  dps: 18886.86366
-  tps: 15971.29208
-=======
-  dps: 18777.21084
-  tps: 15838.48621
->>>>>>> c0f92716
+  dps: 18904.12885
+  tps: 15867.32528
  }
 }
 dps_results: {
  key: "TestBM-AllItems-HeartofRage-65072"
  value: {
-<<<<<<< HEAD
-  dps: 18886.86366
-  tps: 15971.29208
-=======
-  dps: 18777.21084
-  tps: 15838.48621
->>>>>>> c0f92716
+  dps: 18904.12885
+  tps: 15867.32528
  }
 }
 dps_results: {
  key: "TestBM-AllItems-HeartofSolace-55868"
  value: {
-<<<<<<< HEAD
-  dps: 19001.24057
-  tps: 16060.10753
-=======
-  dps: 18946.1131
-  tps: 16028.6689
->>>>>>> c0f92716
+  dps: 19082.31398
+  tps: 16038.81459
  }
 }
 dps_results: {
  key: "TestBM-AllItems-HeartofSolace-56393"
  value: {
-<<<<<<< HEAD
-  dps: 18977.15193
-  tps: 16038.30667
-=======
-  dps: 19047.35514
-  tps: 16045.23104
->>>>>>> c0f92716
+  dps: 19054.68051
+  tps: 15997.63377
  }
 }
 dps_results: {
  key: "TestBM-AllItems-HeartofThunder-55845"
  value: {
-<<<<<<< HEAD
-  dps: 18886.86366
-  tps: 15971.29208
-=======
-  dps: 18777.21084
-  tps: 15838.48621
->>>>>>> c0f92716
+  dps: 18904.12885
+  tps: 15867.32528
  }
 }
 dps_results: {
  key: "TestBM-AllItems-HeartofThunder-56370"
  value: {
-<<<<<<< HEAD
-  dps: 18886.86366
-  tps: 15971.29208
-=======
-  dps: 18777.21084
-  tps: 15838.48621
->>>>>>> c0f92716
+  dps: 18904.12885
+  tps: 15867.32528
  }
 }
 dps_results: {
  key: "TestBM-AllItems-HeartoftheVile-66969"
  value: {
-<<<<<<< HEAD
-  dps: 19482.01912
-  tps: 16472.82621
-=======
-  dps: 19462.61108
-  tps: 16405.3151
->>>>>>> c0f92716
+  dps: 19509.04694
+  tps: 16373.1055
  }
 }
 dps_results: {
  key: "TestBM-AllItems-Heartpierce-49982"
  value: {
-<<<<<<< HEAD
-  dps: 20289.08341
-  tps: 17162.02032
-=======
-  dps: 20294.68584
-  tps: 17109.97068
->>>>>>> c0f92716
+  dps: 20342.02669
+  tps: 17073.87412
  }
 }
 dps_results: {
  key: "TestBM-AllItems-Heartpierce-50641"
  value: {
-<<<<<<< HEAD
-  dps: 20291.0055
-  tps: 17163.61018
-=======
-  dps: 20296.61403
-  tps: 17111.55518
->>>>>>> c0f92716
+  dps: 20344.93926
+  tps: 17076.43408
  }
 }
 dps_results: {
  key: "TestBM-AllItems-IllustrationoftheDragonSoul-40432"
  value: {
-<<<<<<< HEAD
-  dps: 18886.86366
-  tps: 15971.29208
-=======
-  dps: 18777.21084
-  tps: 15838.48621
->>>>>>> c0f92716
+  dps: 18904.12885
+  tps: 15867.32528
  }
 }
 dps_results: {
  key: "TestBM-AllItems-ImpassiveShadowspiritDiamond"
  value: {
-<<<<<<< HEAD
-  dps: 19853.43282
-  tps: 16763.91196
-=======
-  dps: 19859.07339
-  tps: 16711.41767
->>>>>>> c0f92716
+  dps: 19908.82008
+  tps: 16681.67973
  }
 }
 dps_results: {
  key: "TestBM-AllItems-ImpassiveSkyflareDiamond"
  value: {
-<<<<<<< HEAD
-  dps: 19811.05825
-  tps: 16725.37054
-=======
-  dps: 19832.26034
-  tps: 16685.79658
->>>>>>> c0f92716
+  dps: 19871.84774
+  tps: 16648.81117
  }
 }
 dps_results: {
  key: "TestBM-AllItems-ImpassiveStarflareDiamond"
  value: {
-<<<<<<< HEAD
-  dps: 19795.38512
-  tps: 16709.55307
-=======
-  dps: 19824.14861
-  tps: 16677.98401
->>>>>>> c0f92716
+  dps: 19865.02407
+  tps: 16641.9875
  }
 }
 dps_results: {
  key: "TestBM-AllItems-ImpatienceofYouth-62464"
  value: {
-<<<<<<< HEAD
-  dps: 19008.36877
-  tps: 16022.83845
-=======
-  dps: 18897.69495
-  tps: 15888.45604
->>>>>>> c0f92716
+  dps: 19028.0226
+  tps: 15918.35136
  }
 }
 dps_results: {
  key: "TestBM-AllItems-ImpatienceofYouth-62469"
  value: {
-<<<<<<< HEAD
-  dps: 19008.36877
-  tps: 16022.83845
-=======
-  dps: 18897.69495
-  tps: 15888.45604
->>>>>>> c0f92716
+  dps: 19028.0226
+  tps: 15918.35136
  }
 }
 dps_results: {
  key: "TestBM-AllItems-ImpetuousQuery-55881"
  value: {
-<<<<<<< HEAD
-  dps: 18982.25085
-  tps: 16011.75839
-=======
-  dps: 18871.7965
-  tps: 15877.71486
->>>>>>> c0f92716
+  dps: 19001.39123
+  tps: 15907.38314
  }
 }
 dps_results: {
  key: "TestBM-AllItems-ImpetuousQuery-56406"
  value: {
-<<<<<<< HEAD
-  dps: 18994.74203
-  tps: 16017.05755
-=======
-  dps: 18884.18272
-  tps: 15882.85195
->>>>>>> c0f92716
+  dps: 19014.12798
+  tps: 15912.62881
  }
 }
 dps_results: {
  key: "TestBM-AllItems-IncisorFragment-37723"
  value: {
-<<<<<<< HEAD
-  dps: 19145.07961
-  tps: 16207.75477
-=======
-  dps: 19030.95989
-  tps: 16069.96739
->>>>>>> c0f92716
+  dps: 19159.45085
+  tps: 16099.62968
  }
 }
 dps_results: {
  key: "TestBM-AllItems-InsightfulEarthsiegeDiamond"
  value: {
-<<<<<<< HEAD
-  dps: 19789.44972
-  tps: 16704.52015
-=======
-  dps: 19820.64005
-  tps: 16675.49892
->>>>>>> c0f92716
+  dps: 19867.91217
+  tps: 16647.6359
  }
 }
 dps_results: {
  key: "TestBM-AllItems-InsigniaofDiplomacy-61433"
  value: {
-<<<<<<< HEAD
-  dps: 18886.86366
-  tps: 15971.29208
-=======
-  dps: 18777.21084
-  tps: 15838.48621
->>>>>>> c0f92716
+  dps: 18904.12885
+  tps: 15867.32528
  }
 }
 dps_results: {
  key: "TestBM-AllItems-InsigniaoftheEarthenLord-61429"
  value: {
-<<<<<<< HEAD
-  dps: 18960.29665
-  tps: 16002.44472
-=======
-  dps: 18850.02678
-  tps: 15868.68605
->>>>>>> c0f92716
+  dps: 18979.00545
+  tps: 15898.16347
  }
 }
 dps_results: {
  key: "TestBM-AllItems-InvigoratingEarthsiegeDiamond"
  value: {
-<<<<<<< HEAD
-  dps: 19683.75712
-  tps: 16598.77609
-  hps: 59.51222
-=======
-  dps: 19754.42279
-  tps: 16615.20242
-  hps: 58.64343
->>>>>>> c0f92716
+  dps: 19882.13918
+  tps: 16663.85018
+  hps: 59.94662
  }
 }
 dps_results: {
  key: "TestBM-AllItems-JarofAncientRemedies-59354"
  value: {
-<<<<<<< HEAD
-  dps: 18886.86366
-  tps: 15971.29208
-=======
-  dps: 18777.21084
-  tps: 15838.48621
->>>>>>> c0f92716
+  dps: 18904.12885
+  tps: 15867.32528
  }
 }
 dps_results: {
  key: "TestBM-AllItems-JarofAncientRemedies-65029"
  value: {
-<<<<<<< HEAD
-  dps: 18886.86366
-  tps: 15971.29208
-=======
-  dps: 18777.21084
-  tps: 15838.48621
->>>>>>> c0f92716
+  dps: 18904.12885
+  tps: 15867.32528
  }
 }
 dps_results: {
  key: "TestBM-AllItems-JujuofNimbleness-63840"
  value: {
-<<<<<<< HEAD
-  dps: 19542.08915
-  tps: 16494.13027
-=======
-  dps: 19453.99292
-  tps: 16371.76991
->>>>>>> c0f92716
+  dps: 19572.42686
+  tps: 16383.84531
  }
 }
 dps_results: {
  key: "TestBM-AllItems-KeytotheEndlessChamber-55795"
  value: {
-<<<<<<< HEAD
-  dps: 19767.68753
-  tps: 16724.91157
-=======
-  dps: 19856.94248
-  tps: 16750.31654
->>>>>>> c0f92716
+  dps: 19906.98378
+  tps: 16726.58485
  }
 }
 dps_results: {
  key: "TestBM-AllItems-KvaldirBattleStandard-59685"
  value: {
-<<<<<<< HEAD
-  dps: 18898.11339
-  tps: 15964.79207
-=======
-  dps: 18974.61074
-  tps: 16012.01056
->>>>>>> c0f92716
+  dps: 19029.50545
+  tps: 16008.74856
  }
 }
 dps_results: {
  key: "TestBM-AllItems-KvaldirBattleStandard-59689"
  value: {
-<<<<<<< HEAD
-  dps: 18898.11339
-  tps: 15964.79207
-=======
-  dps: 18974.61074
-  tps: 16012.01056
->>>>>>> c0f92716
+  dps: 19029.50545
+  tps: 16008.74856
  }
 }
 dps_results: {
  key: "TestBM-AllItems-LadyLa-La'sSingingShell-67152"
  value: {
-<<<<<<< HEAD
-  dps: 18958.62469
-  tps: 16032.76728
-=======
-  dps: 18939.54895
-  tps: 15972.06918
->>>>>>> c0f92716
+  dps: 18942.07836
+  tps: 15922.89891
  }
 }
 dps_results: {
  key: "TestBM-AllItems-LastWord-50179"
  value: {
-<<<<<<< HEAD
-  dps: 20141.91239
-  tps: 17038.75322
-=======
-  dps: 20169.42355
-  tps: 17003.74669
->>>>>>> c0f92716
+  dps: 20212.50442
+  tps: 16967.32034
  }
 }
 dps_results: {
  key: "TestBM-AllItems-LastWord-50708"
  value: {
-<<<<<<< HEAD
-  dps: 20141.91239
-  tps: 17038.75322
-=======
-  dps: 20169.42355
-  tps: 17003.74669
->>>>>>> c0f92716
+  dps: 20212.50442
+  tps: 16967.32034
  }
 }
 dps_results: {
  key: "TestBM-AllItems-Lavanthor'sTalisman-37872"
  value: {
-<<<<<<< HEAD
-  dps: 18886.86366
-  tps: 15971.29208
-=======
-  dps: 18777.21084
-  tps: 15838.48621
->>>>>>> c0f92716
+  dps: 18904.12885
+  tps: 15867.32528
  }
 }
 dps_results: {
  key: "TestBM-AllItems-LeadenDespair-55816"
  value: {
-<<<<<<< HEAD
-  dps: 18886.86366
-  tps: 15971.29208
-=======
-  dps: 18777.21084
-  tps: 15838.48621
->>>>>>> c0f92716
+  dps: 18904.12885
+  tps: 15867.32528
  }
 }
 dps_results: {
  key: "TestBM-AllItems-LeadenDespair-56347"
  value: {
-<<<<<<< HEAD
-  dps: 18886.86366
-  tps: 15971.29208
-=======
-  dps: 18777.21084
-  tps: 15838.48621
->>>>>>> c0f92716
+  dps: 18904.12885
+  tps: 15867.32528
  }
 }
 dps_results: {
  key: "TestBM-AllItems-LeftEyeofRajh-56102"
  value: {
-<<<<<<< HEAD
-  dps: 19593.91382
-  tps: 16577.19194
-=======
-  dps: 19610.29564
-  tps: 16540.27364
->>>>>>> c0f92716
+  dps: 19678.09119
+  tps: 16502.70433
  }
 }
 dps_results: {
  key: "TestBM-AllItems-LeftEyeofRajh-56427"
  value: {
-<<<<<<< HEAD
-  dps: 19718.03865
-  tps: 16677.05221
-=======
-  dps: 19751.95932
-  tps: 16656.49262
->>>>>>> c0f92716
+  dps: 19910.48891
+  tps: 16728.06302
  }
 }
 dps_results: {
  key: "TestBM-AllItems-LicensetoSlay-58180"
  value: {
-<<<<<<< HEAD
-  dps: 19207.14572
-  tps: 16245.70776
-=======
-  dps: 19328.67831
-  tps: 16307.13386
->>>>>>> c0f92716
+  dps: 19396.96971
+  tps: 16303.17182
  }
 }
 dps_results: {
  key: "TestBM-AllItems-Lightning-ChargedBattlegear"
  value: {
-<<<<<<< HEAD
-  dps: 19656.28131
-  tps: 16567.60584
-=======
-  dps: 19664.32048
-  tps: 16520.22488
->>>>>>> c0f92716
+  dps: 19712.88918
+  tps: 16500.31835
  }
 }
 dps_results: {
  key: "TestBM-AllItems-MagnetiteMirror-55814"
  value: {
-<<<<<<< HEAD
-  dps: 18886.86366
-  tps: 15971.29208
-=======
-  dps: 18777.21084
-  tps: 15838.48621
->>>>>>> c0f92716
+  dps: 18904.12885
+  tps: 15867.32528
  }
 }
 dps_results: {
  key: "TestBM-AllItems-MagnetiteMirror-56345"
  value: {
-<<<<<<< HEAD
-  dps: 18886.86366
-  tps: 15971.29208
-=======
-  dps: 18777.21084
-  tps: 15838.48621
->>>>>>> c0f92716
+  dps: 18904.12885
+  tps: 15867.32528
  }
 }
 dps_results: {
  key: "TestBM-AllItems-MajesticDragonFigurine-40430"
  value: {
-<<<<<<< HEAD
-  dps: 18886.86366
-  tps: 15971.29208
-=======
-  dps: 18777.21084
-  tps: 15838.48621
->>>>>>> c0f92716
+  dps: 18904.12885
+  tps: 15867.32528
  }
 }
 dps_results: {
  key: "TestBM-AllItems-MandalaofStirringPatterns-62467"
  value: {
-<<<<<<< HEAD
-  dps: 18886.86366
-  tps: 15971.29208
-=======
-  dps: 18777.21084
-  tps: 15838.48621
->>>>>>> c0f92716
+  dps: 18904.12885
+  tps: 15867.32528
  }
 }
 dps_results: {
  key: "TestBM-AllItems-MandalaofStirringPatterns-62472"
  value: {
-<<<<<<< HEAD
-  dps: 18886.86366
-  tps: 15971.29208
-=======
-  dps: 18777.21084
-  tps: 15838.48621
->>>>>>> c0f92716
+  dps: 18904.12885
+  tps: 15867.32528
  }
 }
 dps_results: {
  key: "TestBM-AllItems-MarkofKhardros-56132"
  value: {
-<<<<<<< HEAD
-  dps: 19100.8161
-  tps: 16123.89989
-=======
-  dps: 18986.61775
-  tps: 15985.32425
->>>>>>> c0f92716
+  dps: 19121.23762
+  tps: 16018.43663
  }
 }
 dps_results: {
  key: "TestBM-AllItems-MarkofKhardros-56458"
  value: {
-<<<<<<< HEAD
-  dps: 19128.83368
-  tps: 16143.88424
-=======
-  dps: 19014.04009
-  tps: 16004.55304
->>>>>>> c0f92716
+  dps: 19149.66853
+  tps: 16038.22502
  }
 }
 dps_results: {
  key: "TestBM-AllItems-MeteoriteWhetstone-37390"
  value: {
-<<<<<<< HEAD
-  dps: 18982.16396
-  tps: 16060.69374
-=======
-  dps: 19062.68937
-  tps: 16095.73065
->>>>>>> c0f92716
+  dps: 19163.53191
+  tps: 16134.47538
  }
 }
 dps_results: {
  key: "TestBM-AllItems-MightoftheOcean-55251"
  value: {
-<<<<<<< HEAD
-  dps: 19141.54478
-  tps: 16214.49626
-=======
-  dps: 19147.18887
-  tps: 16135.20976
->>>>>>> c0f92716
+  dps: 19246.16927
+  tps: 16182.77187
  }
 }
 dps_results: {
  key: "TestBM-AllItems-MightoftheOcean-56285"
  value: {
-<<<<<<< HEAD
-  dps: 19188.34638
-  tps: 16231.26022
-=======
-  dps: 19307.60586
-  tps: 16300.99523
->>>>>>> c0f92716
+  dps: 19356.61009
+  tps: 16253.00603
  }
 }
 dps_results: {
  key: "TestBM-AllItems-MirrorofBrokenImages-62466"
  value: {
-<<<<<<< HEAD
-  dps: 19008.36877
-  tps: 16022.83845
-=======
-  dps: 18897.69495
-  tps: 15888.45604
->>>>>>> c0f92716
+  dps: 19028.0226
+  tps: 15918.35136
  }
 }
 dps_results: {
  key: "TestBM-AllItems-MirrorofBrokenImages-62471"
  value: {
-<<<<<<< HEAD
-  dps: 19008.36877
-  tps: 16022.83845
-=======
-  dps: 18897.69495
-  tps: 15888.45604
->>>>>>> c0f92716
+  dps: 19028.0226
+  tps: 15918.35136
  }
 }
 dps_results: {
  key: "TestBM-AllItems-MoonwellChalice-70142"
  value: {
-<<<<<<< HEAD
-  dps: 19171.85796
-  tps: 16171.40388
-=======
-  dps: 19060.23728
-  tps: 16033.7517
->>>>>>> c0f92716
+  dps: 19193.8913
+  tps: 16067.90051
  }
 }
 dps_results: {
  key: "TestBM-AllItems-NevermeltingIceCrystal-50259"
  value: {
-<<<<<<< HEAD
-  dps: 18971.39124
-  tps: 16044.58961
-=======
-  dps: 18968.52565
-  tps: 16017.6186
->>>>>>> c0f92716
+  dps: 19032.65439
+  tps: 15983.70794
  }
 }
 dps_results: {
  key: "TestBM-AllItems-OfferingofSacrifice-37638"
  value: {
-<<<<<<< HEAD
-  dps: 18886.86366
-  tps: 15971.29208
-=======
-  dps: 18777.21084
-  tps: 15838.48621
->>>>>>> c0f92716
+  dps: 18904.12885
+  tps: 15867.32528
  }
 }
 dps_results: {
  key: "TestBM-AllItems-Oremantle'sFavor-61448"
  value: {
-<<<<<<< HEAD
-  dps: 19081.4849
-  tps: 16146.29823
-=======
-  dps: 19050.09491
-  tps: 16100.19332
->>>>>>> c0f92716
+  dps: 19080.68477
+  tps: 16023.3989
  }
 }
 dps_results: {
  key: "TestBM-AllItems-PersistentEarthshatterDiamond"
  value: {
-<<<<<<< HEAD
-  dps: 19795.38512
-  tps: 16709.55307
-=======
-  dps: 19824.14861
-  tps: 16677.98401
->>>>>>> c0f92716
+  dps: 19865.02407
+  tps: 16641.9875
  }
 }
 dps_results: {
  key: "TestBM-AllItems-PersistentEarthsiegeDiamond"
  value: {
-<<<<<<< HEAD
-  dps: 19811.05825
-  tps: 16725.37054
-=======
-  dps: 19832.26034
-  tps: 16685.79658
->>>>>>> c0f92716
+  dps: 19871.84774
+  tps: 16648.81117
  }
 }
 dps_results: {
  key: "TestBM-AllItems-PetrifiedScarab-21685"
  value: {
-<<<<<<< HEAD
-  dps: 18886.86366
-  tps: 15971.29208
-=======
-  dps: 18777.21084
-  tps: 15838.48621
->>>>>>> c0f92716
+  dps: 18904.12885
+  tps: 15867.32528
  }
 }
 dps_results: {
  key: "TestBM-AllItems-PetrifiedTwilightScale-54571"
  value: {
-<<<<<<< HEAD
-  dps: 18886.86366
-  tps: 15971.29208
-=======
-  dps: 18777.21084
-  tps: 15838.48621
->>>>>>> c0f92716
+  dps: 18904.12885
+  tps: 15867.32528
  }
 }
 dps_results: {
  key: "TestBM-AllItems-PetrifiedTwilightScale-54591"
  value: {
-<<<<<<< HEAD
-  dps: 18886.86366
-  tps: 15971.29208
-=======
-  dps: 18777.21084
-  tps: 15838.48621
->>>>>>> c0f92716
+  dps: 18904.12885
+  tps: 15867.32528
  }
 }
 dps_results: {
  key: "TestBM-AllItems-PorcelainCrab-55237"
  value: {
-<<<<<<< HEAD
-  dps: 19041.06244
-  tps: 16098.86529
-=======
-  dps: 18930.42347
-  tps: 15964.84139
->>>>>>> c0f92716
+  dps: 19057.62454
+  tps: 15993.90991
  }
 }
 dps_results: {
  key: "TestBM-AllItems-PorcelainCrab-56280"
  value: {
-<<<<<<< HEAD
-  dps: 19176.67898
-  tps: 16214.02553
-=======
-  dps: 19059.22979
-  tps: 16072.31051
->>>>>>> c0f92716
+  dps: 19191.23569
+  tps: 16106.98875
  }
 }
 dps_results: {
  key: "TestBM-AllItems-PowerfulEarthshatterDiamond"
  value: {
-<<<<<<< HEAD
-  dps: 19789.44972
-  tps: 16704.52015
-=======
-  dps: 19820.64005
-  tps: 16675.49892
->>>>>>> c0f92716
+  dps: 19867.91217
+  tps: 16647.6359
  }
 }
 dps_results: {
  key: "TestBM-AllItems-PowerfulEarthsiegeDiamond"
  value: {
-<<<<<<< HEAD
-  dps: 19789.44972
-  tps: 16704.52015
-=======
-  dps: 19820.64005
-  tps: 16675.49892
->>>>>>> c0f92716
+  dps: 19867.91217
+  tps: 16647.6359
  }
 }
 dps_results: {
  key: "TestBM-AllItems-PowerfulShadowspiritDiamond"
  value: {
-<<<<<<< HEAD
-  dps: 19789.44972
-  tps: 16704.52015
-=======
-  dps: 19820.64005
-  tps: 16675.49892
->>>>>>> c0f92716
+  dps: 19867.91217
+  tps: 16647.6359
  }
 }
 dps_results: {
  key: "TestBM-AllItems-Prestor'sTalismanofMachination-59441"
  value: {
-<<<<<<< HEAD
-  dps: 19924.22783
-  tps: 16838.74833
-=======
-  dps: 19876.48366
-  tps: 16743.96139
->>>>>>> c0f92716
+  dps: 20026.53239
+  tps: 16828.35256
  }
 }
 dps_results: {
  key: "TestBM-AllItems-Prestor'sTalismanofMachination-65026"
  value: {
-<<<<<<< HEAD
-  dps: 19993.34453
-  tps: 16910.34915
-=======
-  dps: 20081.44304
-  tps: 16917.86926
->>>>>>> c0f92716
+  dps: 20105.55694
+  tps: 16886.52015
  }
 }
 dps_results: {
  key: "TestBM-AllItems-PurifiedShardoftheGods"
  value: {
-<<<<<<< HEAD
-  dps: 18886.86366
-  tps: 15971.29208
-=======
-  dps: 18777.21084
-  tps: 15838.48621
->>>>>>> c0f92716
+  dps: 18904.12885
+  tps: 15867.32528
  }
 }
 dps_results: {
  key: "TestBM-AllItems-Rainsong-55854"
  value: {
-<<<<<<< HEAD
-  dps: 18886.86366
-  tps: 15971.29208
-=======
-  dps: 18777.21084
-  tps: 15838.48621
->>>>>>> c0f92716
+  dps: 18904.12885
+  tps: 15867.32528
  }
 }
 dps_results: {
  key: "TestBM-AllItems-Rainsong-56377"
  value: {
-<<<<<<< HEAD
-  dps: 18886.86366
-  tps: 15971.29208
-=======
-  dps: 18777.21084
-  tps: 15838.48621
->>>>>>> c0f92716
+  dps: 18904.12885
+  tps: 15867.32528
  }
 }
 dps_results: {
  key: "TestBM-AllItems-ReignoftheDead-47316"
  value: {
-<<<<<<< HEAD
-  dps: 18886.86366
-  tps: 15971.29208
-=======
-  dps: 18777.21084
-  tps: 15838.48621
->>>>>>> c0f92716
+  dps: 18904.12885
+  tps: 15867.32528
  }
 }
 dps_results: {
  key: "TestBM-AllItems-ReignoftheDead-47477"
  value: {
-<<<<<<< HEAD
-  dps: 18886.86366
-  tps: 15971.29208
-=======
-  dps: 18777.21084
-  tps: 15838.48621
->>>>>>> c0f92716
+  dps: 18904.12885
+  tps: 15867.32528
  }
 }
 dps_results: {
  key: "TestBM-AllItems-RelentlessEarthsiegeDiamond"
  value: {
-<<<<<<< HEAD
-  dps: 20055.10768
-  tps: 16962.31542
-=======
-  dps: 20085.74259
-  tps: 16932.6406
->>>>>>> c0f92716
+  dps: 20127.47184
+  tps: 16898.79429
  }
 }
 dps_results: {
  key: "TestBM-AllItems-ReverberatingShadowspiritDiamond"
  value: {
-<<<<<<< HEAD
-  dps: 20008.67556
-  tps: 16923.74599
-=======
-  dps: 20040.17148
-  tps: 16895.03034
->>>>>>> c0f92716
+  dps: 20084.48116
+  tps: 16864.20489
  }
 }
 dps_results: {
  key: "TestBM-AllItems-RevitalizingShadowspiritDiamond"
  value: {
-<<<<<<< HEAD
-  dps: 20008.67556
-  tps: 16923.74599
-=======
-  dps: 20040.17148
-  tps: 16895.03034
->>>>>>> c0f92716
+  dps: 20084.48116
+  tps: 16864.20489
  }
 }
 dps_results: {
  key: "TestBM-AllItems-RevitalizingSkyflareDiamond"
  value: {
-<<<<<<< HEAD
-  dps: 19789.44972
-  tps: 16704.52015
-=======
-  dps: 19820.64005
-  tps: 16675.49892
->>>>>>> c0f92716
+  dps: 19867.91217
+  tps: 16647.6359
  }
 }
 dps_results: {
  key: "TestBM-AllItems-RightEyeofRajh-56100"
  value: {
-<<<<<<< HEAD
-  dps: 19123.92375
-  tps: 16167.75419
-=======
-  dps: 19244.39174
-  tps: 16232.47038
->>>>>>> c0f92716
+  dps: 19322.60351
+  tps: 16226.59078
  }
 }
 dps_results: {
  key: "TestBM-AllItems-RightEyeofRajh-56431"
  value: {
-<<<<<<< HEAD
-  dps: 19188.34638
-  tps: 16231.26022
-=======
-  dps: 19307.60586
-  tps: 16300.99523
->>>>>>> c0f92716
+  dps: 19356.61009
+  tps: 16253.00603
  }
 }
 dps_results: {
  key: "TestBM-AllItems-RuneofRepulsion-40372"
  value: {
-<<<<<<< HEAD
-  dps: 18886.86366
-  tps: 15971.29208
-=======
-  dps: 18777.21084
-  tps: 15838.48621
->>>>>>> c0f92716
+  dps: 18904.12885
+  tps: 15867.32528
  }
 }
 dps_results: {
  key: "TestBM-AllItems-Schnottz'sMedallionofCommand-65805"
  value: {
-<<<<<<< HEAD
-  dps: 19560.16443
-  tps: 16531.24167
-=======
-  dps: 19531.52098
-  tps: 16461.93889
->>>>>>> c0f92716
+  dps: 19641.23326
+  tps: 16480.08104
  }
 }
 dps_results: {
  key: "TestBM-AllItems-ScourgestalkerBattlegear"
  value: {
-<<<<<<< HEAD
-  dps: 15843.70233
-  tps: 13406.69304
-=======
-  dps: 15740.29631
-  tps: 13273.63399
->>>>>>> c0f92716
+  dps: 15843.17966
+  tps: 13322.87977
  }
 }
 dps_results: {
  key: "TestBM-AllItems-SeaStar-55256"
  value: {
-<<<<<<< HEAD
-  dps: 18886.86366
-  tps: 15971.29208
-=======
-  dps: 18777.21084
-  tps: 15838.48621
->>>>>>> c0f92716
+  dps: 18904.12885
+  tps: 15867.32528
  }
 }
 dps_results: {
  key: "TestBM-AllItems-SeaStar-56290"
  value: {
-<<<<<<< HEAD
-  dps: 18886.86366
-  tps: 15971.29208
-=======
-  dps: 18777.21084
-  tps: 15838.48621
->>>>>>> c0f92716
+  dps: 18904.12885
+  tps: 15867.32528
  }
 }
 dps_results: {
  key: "TestBM-AllItems-SealofthePantheon-36993"
  value: {
-<<<<<<< HEAD
-  dps: 18886.86366
-  tps: 15971.29208
-=======
-  dps: 18777.21084
-  tps: 15838.48621
->>>>>>> c0f92716
+  dps: 18904.12885
+  tps: 15867.32528
  }
 }
 dps_results: {
  key: "TestBM-AllItems-Shadowmourne-49623"
  value: {
-<<<<<<< HEAD
-  dps: 20232.81564
-  tps: 17096.48576
-=======
-  dps: 20383.33133
-  tps: 17148.76108
->>>>>>> c0f92716
+  dps: 20380.23886
+  tps: 17131.39776
  }
 }
 dps_results: {
  key: "TestBM-AllItems-ShieldedSkyflareDiamond"
  value: {
-<<<<<<< HEAD
-  dps: 19789.44972
-  tps: 16704.52015
-=======
-  dps: 19820.64005
-  tps: 16675.49892
->>>>>>> c0f92716
+  dps: 19867.91217
+  tps: 16647.6359
  }
 }
 dps_results: {
  key: "TestBM-AllItems-ShinyShardoftheGods"
  value: {
-<<<<<<< HEAD
-  dps: 18886.86366
-  tps: 15971.29208
-=======
-  dps: 18777.21084
-  tps: 15838.48621
->>>>>>> c0f92716
+  dps: 18904.12885
+  tps: 15867.32528
  }
 }
 dps_results: {
  key: "TestBM-AllItems-Shrine-CleansingPurifier-63838"
  value: {
-<<<<<<< HEAD
-  dps: 18869.59845
-  tps: 15967.25582
-=======
-  dps: 19025.32654
-  tps: 16058.44695
->>>>>>> c0f92716
+  dps: 18986.99424
+  tps: 15960.0398
  }
 }
 dps_results: {
  key: "TestBM-AllItems-Sindragosa'sFlawlessFang-50361"
  value: {
-<<<<<<< HEAD
-  dps: 18886.86366
-  tps: 15971.29208
-=======
-  dps: 18777.21084
-  tps: 15838.48621
->>>>>>> c0f92716
+  dps: 18904.12885
+  tps: 15867.32528
  }
 }
 dps_results: {
  key: "TestBM-AllItems-Skardyn'sGrace-56115"
  value: {
-<<<<<<< HEAD
-  dps: 19657.83875
-  tps: 16587.1751
-=======
-  dps: 19632.57487
-  tps: 16519.83476
->>>>>>> c0f92716
+  dps: 19742.29761
+  tps: 16535.64237
  }
 }
 dps_results: {
  key: "TestBM-AllItems-Skardyn'sGrace-56440"
  value: {
-<<<<<<< HEAD
-  dps: 19768.19009
-  tps: 16676.14737
-=======
-  dps: 19764.85645
-  tps: 16624.90245
->>>>>>> c0f92716
+  dps: 19841.72291
+  tps: 16618.47747
  }
 }
 dps_results: {
  key: "TestBM-AllItems-SliverofPureIce-50339"
  value: {
-<<<<<<< HEAD
-  dps: 18886.86366
-  tps: 15971.29208
-=======
-  dps: 18777.21084
-  tps: 15838.48621
->>>>>>> c0f92716
+  dps: 18904.12885
+  tps: 15867.32528
  }
 }
 dps_results: {
  key: "TestBM-AllItems-SliverofPureIce-50346"
  value: {
-<<<<<<< HEAD
-  dps: 18886.86366
-  tps: 15971.29208
-=======
-  dps: 18777.21084
-  tps: 15838.48621
->>>>>>> c0f92716
+  dps: 18904.12885
+  tps: 15867.32528
  }
 }
 dps_results: {
  key: "TestBM-AllItems-Sorrowsong-55879"
  value: {
-<<<<<<< HEAD
-  dps: 18982.25085
-  tps: 16011.75839
-=======
-  dps: 18871.7965
-  tps: 15877.71486
->>>>>>> c0f92716
+  dps: 19001.39123
+  tps: 15907.38314
  }
 }
 dps_results: {
  key: "TestBM-AllItems-Sorrowsong-56400"
  value: {
-<<<<<<< HEAD
-  dps: 18994.74203
-  tps: 16017.05755
-=======
-  dps: 18884.18272
-  tps: 15882.85195
->>>>>>> c0f92716
+  dps: 19014.12798
+  tps: 15912.62881
  }
 }
 dps_results: {
  key: "TestBM-AllItems-Soul'sAnguish-66994"
  value: {
-<<<<<<< HEAD
-  dps: 19123.92375
-  tps: 16167.75419
-=======
-  dps: 19244.39174
-  tps: 16232.47038
->>>>>>> c0f92716
+  dps: 19322.60351
+  tps: 16226.59078
  }
 }
 dps_results: {
  key: "TestBM-AllItems-SoulCasket-58183"
  value: {
-<<<<<<< HEAD
-  dps: 19008.36877
-  tps: 16022.83845
-=======
-  dps: 18897.69495
-  tps: 15888.45604
->>>>>>> c0f92716
+  dps: 19028.0226
+  tps: 15918.35136
  }
 }
 dps_results: {
  key: "TestBM-AllItems-SoulPreserver-37111"
  value: {
-<<<<<<< HEAD
-  dps: 18886.86366
-  tps: 15971.29208
-=======
-  dps: 18777.21084
-  tps: 15838.48621
->>>>>>> c0f92716
+  dps: 18904.12885
+  tps: 15867.32528
  }
 }
 dps_results: {
  key: "TestBM-AllItems-SouloftheDead-40382"
  value: {
-<<<<<<< HEAD
-  dps: 18906.64611
-  tps: 15985.10065
-=======
-  dps: 18888.75285
-  tps: 15937.84842
->>>>>>> c0f92716
+  dps: 19006.22436
+  tps: 15959.62315
  }
 }
 dps_results: {
  key: "TestBM-AllItems-SparkofLife-37657"
  value: {
-<<<<<<< HEAD
-  dps: 18869.72254
-  tps: 15940.24782
-=======
-  dps: 18742.20887
-  tps: 15789.76778
->>>>>>> c0f92716
+  dps: 18932.15841
+  tps: 15900.92696
  }
 }
 dps_results: {
  key: "TestBM-AllItems-SphereofRedDragon'sBlood-37166"
  value: {
-<<<<<<< HEAD
-  dps: 18988.51608
-  tps: 16055.59902
-=======
-  dps: 19083.25741
-  tps: 16097.42244
->>>>>>> c0f92716
+  dps: 19110.37654
+  tps: 16041.74234
  }
 }
 dps_results: {
  key: "TestBM-AllItems-Stonemother'sKiss-61411"
  value: {
-<<<<<<< HEAD
-  dps: 18886.86366
-  tps: 15971.29208
-=======
-  dps: 18777.21084
-  tps: 15838.48621
->>>>>>> c0f92716
+  dps: 18904.12885
+  tps: 15867.32528
  }
 }
 dps_results: {
  key: "TestBM-AllItems-StumpofTime-62465"
  value: {
-<<<<<<< HEAD
-  dps: 19207.14572
-  tps: 16245.70776
-=======
-  dps: 19328.67831
-  tps: 16307.13386
->>>>>>> c0f92716
+  dps: 19396.96971
+  tps: 16303.17182
  }
 }
 dps_results: {
  key: "TestBM-AllItems-StumpofTime-62470"
  value: {
-<<<<<<< HEAD
-  dps: 19207.14572
-  tps: 16245.70776
-=======
-  dps: 19328.67831
-  tps: 16307.13386
->>>>>>> c0f92716
+  dps: 19396.96971
+  tps: 16303.17182
  }
 }
 dps_results: {
  key: "TestBM-AllItems-SwiftSkyflareDiamond"
  value: {
-<<<<<<< HEAD
-  dps: 19811.05825
-  tps: 16725.37054
-=======
-  dps: 19832.26034
-  tps: 16685.79658
->>>>>>> c0f92716
+  dps: 19871.84774
+  tps: 16648.81117
  }
 }
 dps_results: {
  key: "TestBM-AllItems-SwiftStarflareDiamond"
  value: {
-<<<<<<< HEAD
-  dps: 19795.38512
-  tps: 16709.55307
-=======
-  dps: 19824.14861
-  tps: 16677.98401
->>>>>>> c0f92716
+  dps: 19865.02407
+  tps: 16641.9875
  }
 }
 dps_results: {
  key: "TestBM-AllItems-SwiftWindfireDiamond"
  value: {
-<<<<<<< HEAD
-  dps: 19795.38512
-  tps: 16709.55307
-=======
-  dps: 19825.46127
-  tps: 16679.56596
->>>>>>> c0f92716
+  dps: 19870.34835
+  tps: 16649.0511
  }
 }
 dps_results: {
  key: "TestBM-AllItems-SymbioticWorm-59332"
  value: {
-<<<<<<< HEAD
-  dps: 18886.86366
-  tps: 15971.29208
-=======
-  dps: 18777.21084
-  tps: 15838.48621
->>>>>>> c0f92716
+  dps: 18904.12885
+  tps: 15867.32528
  }
 }
 dps_results: {
  key: "TestBM-AllItems-SymbioticWorm-65048"
  value: {
-<<<<<<< HEAD
-  dps: 18886.86366
-  tps: 15971.29208
-=======
-  dps: 18777.21084
-  tps: 15838.48621
->>>>>>> c0f92716
+  dps: 18904.12885
+  tps: 15867.32528
  }
 }
 dps_results: {
  key: "TestBM-AllItems-TalismanofSinisterOrder-65804"
  value: {
-<<<<<<< HEAD
-  dps: 18886.86366
-  tps: 15971.29208
-=======
-  dps: 18777.21084
-  tps: 15838.48621
->>>>>>> c0f92716
+  dps: 18904.12885
+  tps: 15867.32528
  }
 }
 dps_results: {
  key: "TestBM-AllItems-TalismanofTrollDivinity-37734"
  value: {
-<<<<<<< HEAD
-  dps: 18886.86366
-  tps: 15971.29208
-=======
-  dps: 18777.21084
-  tps: 15838.48621
->>>>>>> c0f92716
+  dps: 18904.12885
+  tps: 15867.32528
  }
 }
 dps_results: {
  key: "TestBM-AllItems-Tank-CommanderInsignia-63841"
  value: {
-<<<<<<< HEAD
-  dps: 18797.38224
-  tps: 15914.77666
-=======
-  dps: 19010.85457
-  tps: 16071.25525
->>>>>>> c0f92716
+  dps: 19006.3508
+  tps: 15964.55621
  }
 }
 dps_results: {
  key: "TestBM-AllItems-TearofBlood-55819"
  value: {
-<<<<<<< HEAD
-  dps: 18886.86366
-  tps: 15971.29208
-=======
-  dps: 18777.21084
-  tps: 15838.48621
->>>>>>> c0f92716
+  dps: 18904.12885
+  tps: 15867.32528
  }
 }
 dps_results: {
  key: "TestBM-AllItems-TearofBlood-56351"
  value: {
-<<<<<<< HEAD
-  dps: 18886.86366
-  tps: 15971.29208
-=======
-  dps: 18777.21084
-  tps: 15838.48621
->>>>>>> c0f92716
+  dps: 18904.12885
+  tps: 15867.32528
  }
 }
 dps_results: {
  key: "TestBM-AllItems-TearsoftheVanquished-47215"
  value: {
-<<<<<<< HEAD
-  dps: 18886.86366
-  tps: 15971.29208
-=======
-  dps: 18777.21084
-  tps: 15838.48621
->>>>>>> c0f92716
+  dps: 18904.12885
+  tps: 15867.32528
  }
 }
 dps_results: {
  key: "TestBM-AllItems-TendrilsofBurrowingDark-55810"
  value: {
-<<<<<<< HEAD
-  dps: 18968.24559
-  tps: 16005.81691
-=======
-  dps: 18857.90892
-  tps: 15871.9551
->>>>>>> c0f92716
+  dps: 18987.11065
+  tps: 15901.50163
  }
 }
 dps_results: {
  key: "TestBM-AllItems-TendrilsofBurrowingDark-56339"
  value: {
-<<<<<<< HEAD
-  dps: 18994.74203
-  tps: 16017.05755
-=======
-  dps: 18884.18272
-  tps: 15882.85195
->>>>>>> c0f92716
+  dps: 19014.12798
+  tps: 15912.62881
  }
 }
 dps_results: {
  key: "TestBM-AllItems-TheGeneral'sHeart-45507"
  value: {
-<<<<<<< HEAD
-  dps: 18886.86366
-  tps: 15971.29208
-=======
-  dps: 18777.21084
-  tps: 15838.48621
->>>>>>> c0f92716
+  dps: 18904.12885
+  tps: 15867.32528
  }
 }
 dps_results: {
  key: "TestBM-AllItems-Theralion'sMirror-59519"
  value: {
-<<<<<<< HEAD
-  dps: 18886.86366
-  tps: 15971.29208
-=======
-  dps: 18777.21084
-  tps: 15838.48621
->>>>>>> c0f92716
+  dps: 18904.12885
+  tps: 15867.32528
  }
 }
 dps_results: {
  key: "TestBM-AllItems-Theralion'sMirror-65105"
  value: {
-<<<<<<< HEAD
-  dps: 18886.86366
-  tps: 15971.29208
-=======
-  dps: 18777.21084
-  tps: 15838.48621
->>>>>>> c0f92716
+  dps: 18904.12885
+  tps: 15867.32528
  }
 }
 dps_results: {
  key: "TestBM-AllItems-Throngus'sFinger-56121"
  value: {
-<<<<<<< HEAD
-  dps: 18886.86366
-  tps: 15971.29208
-=======
-  dps: 18777.21084
-  tps: 15838.48621
->>>>>>> c0f92716
+  dps: 18904.12885
+  tps: 15867.32528
  }
 }
 dps_results: {
  key: "TestBM-AllItems-Throngus'sFinger-56449"
  value: {
-<<<<<<< HEAD
-  dps: 18886.86366
-  tps: 15971.29208
-=======
-  dps: 18777.21084
-  tps: 15838.48621
->>>>>>> c0f92716
+  dps: 18904.12885
+  tps: 15867.32528
  }
 }
 dps_results: {
  key: "TestBM-AllItems-ThunderingSkyflareDiamond"
  value: {
-<<<<<<< HEAD
-  dps: 19882.27774
-  tps: 16774.52213
-=======
-  dps: 19839.77342
-  tps: 16684.83956
->>>>>>> c0f92716
+  dps: 19905.15398
+  tps: 16675.26387
  }
 }
 dps_results: {
  key: "TestBM-AllItems-Tia'sGrace-55874"
  value: {
-<<<<<<< HEAD
-  dps: 19657.6397
-  tps: 16576.47733
-=======
-  dps: 19643.56846
-  tps: 16518.78246
->>>>>>> c0f92716
+  dps: 19714.87551
+  tps: 16506.35707
  }
 }
 dps_results: {
  key: "TestBM-AllItems-TinyAbominationinaJar-50351"
  value: {
-<<<<<<< HEAD
-  dps: 18936.67961
-  tps: 16022.08055
-=======
-  dps: 19039.2275
-  tps: 16078.12876
->>>>>>> c0f92716
+  dps: 19013.60103
+  tps: 15962.96802
  }
 }
 dps_results: {
  key: "TestBM-AllItems-TinyAbominationinaJar-50706"
  value: {
-<<<<<<< HEAD
-  dps: 18936.67961
-  tps: 16022.08055
-=======
-  dps: 19039.2275
-  tps: 16078.12876
->>>>>>> c0f92716
+  dps: 19013.60103
+  tps: 15962.96802
  }
 }
 dps_results: {
  key: "TestBM-AllItems-TirelessSkyflareDiamond"
  value: {
-<<<<<<< HEAD
-  dps: 19789.44972
-  tps: 16704.52015
-=======
-  dps: 19820.64005
-  tps: 16675.49892
->>>>>>> c0f92716
+  dps: 19867.91217
+  tps: 16647.6359
  }
 }
 dps_results: {
  key: "TestBM-AllItems-TirelessStarflareDiamond"
  value: {
-<<<<<<< HEAD
-  dps: 19789.44972
-  tps: 16704.52015
-=======
-  dps: 19820.64005
-  tps: 16675.49892
->>>>>>> c0f92716
+  dps: 19867.91217
+  tps: 16647.6359
  }
 }
 dps_results: {
  key: "TestBM-AllItems-TomeofArcanePhenomena-36972"
  value: {
-<<<<<<< HEAD
-  dps: 18894.64529
-  tps: 15983.96752
-=======
-  dps: 19011.24482
-  tps: 16047.686
->>>>>>> c0f92716
+  dps: 18964.60605
+  tps: 15951.69877
  }
 }
 dps_results: {
  key: "TestBM-AllItems-TrenchantEarthshatterDiamond"
  value: {
-<<<<<<< HEAD
-  dps: 19789.44972
-  tps: 16704.52015
-=======
-  dps: 19820.64005
-  tps: 16675.49892
->>>>>>> c0f92716
+  dps: 19867.91217
+  tps: 16647.6359
  }
 }
 dps_results: {
  key: "TestBM-AllItems-TrenchantEarthsiegeDiamond"
  value: {
-<<<<<<< HEAD
-  dps: 19789.44972
-  tps: 16704.52015
-=======
-  dps: 19820.64005
-  tps: 16675.49892
->>>>>>> c0f92716
+  dps: 19867.91217
+  tps: 16647.6359
  }
 }
 dps_results: {
  key: "TestBM-AllItems-Tyrande'sFavoriteDoll-64645"
  value: {
-<<<<<<< HEAD
-  dps: 18886.86366
-  tps: 15971.29208
-=======
-  dps: 18777.21084
-  tps: 15838.48621
->>>>>>> c0f92716
+  dps: 18904.12885
+  tps: 15867.32528
  }
 }
 dps_results: {
  key: "TestBM-AllItems-UndeadSlayer'sBlessedArmor"
  value: {
-<<<<<<< HEAD
-  dps: 15495.78258
-  tps: 13133.93653
-=======
-  dps: 15370.29619
-  tps: 12968.24965
->>>>>>> c0f92716
+  dps: 15509.08426
+  tps: 13056.50939
  }
 }
 dps_results: {
  key: "TestBM-AllItems-UnheededWarning-59520"
  value: {
-<<<<<<< HEAD
-  dps: 19747.00666
-  tps: 16683.2942
-=======
-  dps: 19739.59236
-  tps: 16634.44183
->>>>>>> c0f92716
+  dps: 19809.56509
+  tps: 16623.74981
  }
 }
 dps_results: {
  key: "TestBM-AllItems-UnquenchableFlame-67101"
  value: {
-<<<<<<< HEAD
-  dps: 18886.86366
-  tps: 15971.29208
-=======
-  dps: 18777.21084
-  tps: 15838.48621
->>>>>>> c0f92716
+  dps: 18904.12885
+  tps: 15867.32528
  }
 }
 dps_results: {
  key: "TestBM-AllItems-UnsolvableRiddle-62468"
  value: {
-<<<<<<< HEAD
-  dps: 19931.90071
-  tps: 16809.1964
-=======
-  dps: 19877.68243
-  tps: 16734.52151
->>>>>>> c0f92716
+  dps: 19908.07685
+  tps: 16654.64275
  }
 }
 dps_results: {
  key: "TestBM-AllItems-UnsolvableRiddle-68709"
  value: {
-<<<<<<< HEAD
-  dps: 19931.90071
-  tps: 16809.1964
-=======
-  dps: 19877.68243
-  tps: 16734.52151
->>>>>>> c0f92716
+  dps: 19908.07685
+  tps: 16654.64275
  }
 }
 dps_results: {
  key: "TestBM-AllItems-Val'anyr,HammerofAncientKings-46017"
  value: {
-<<<<<<< HEAD
-  dps: 18842.21589
-  tps: 15972.1787
-=======
-  dps: 18893.37616
-  tps: 15938.6452
->>>>>>> c0f92716
+  dps: 19032.03745
+  tps: 16021.87546
  }
 }
 dps_results: {
  key: "TestBM-AllItems-VialofStolenMemories-59515"
  value: {
-<<<<<<< HEAD
-  dps: 18886.86366
-  tps: 15971.29208
-=======
-  dps: 18777.21084
-  tps: 15838.48621
->>>>>>> c0f92716
+  dps: 18904.12885
+  tps: 15867.32528
  }
 }
 dps_results: {
  key: "TestBM-AllItems-VialofStolenMemories-65109"
  value: {
-<<<<<<< HEAD
-  dps: 18886.86366
-  tps: 15971.29208
-=======
-  dps: 18777.21084
-  tps: 15838.48621
->>>>>>> c0f92716
+  dps: 18904.12885
+  tps: 15867.32528
  }
 }
 dps_results: {
  key: "TestBM-AllItems-ViciousGladiator'sBadgeofConquest-61033"
  value: {
-<<<<<<< HEAD
-  dps: 19803.63777
-  tps: 16754.10652
-=======
-  dps: 19750.1218
-  tps: 16680.6133
->>>>>>> c0f92716
+  dps: 19778.0267
+  tps: 16600.82901
  }
 }
 dps_results: {
  key: "TestBM-AllItems-ViciousGladiator'sBadgeofDominance-61035"
  value: {
-<<<<<<< HEAD
-  dps: 18886.86366
-  tps: 15971.29208
-=======
-  dps: 18777.21084
-  tps: 15838.48621
->>>>>>> c0f92716
+  dps: 18904.12885
+  tps: 15867.32528
  }
 }
 dps_results: {
  key: "TestBM-AllItems-ViciousGladiator'sBadgeofVictory-61034"
  value: {
-<<<<<<< HEAD
-  dps: 18886.86366
-  tps: 15971.29208
-=======
-  dps: 18777.21084
-  tps: 15838.48621
->>>>>>> c0f92716
+  dps: 18904.12885
+  tps: 15867.32528
  }
 }
 dps_results: {
  key: "TestBM-AllItems-ViciousGladiator'sEmblemofAccuracy-61027"
  value: {
-<<<<<<< HEAD
-  dps: 19249.52341
-  tps: 16284.66745
-=======
-  dps: 19392.6395
-  tps: 16363.40235
->>>>>>> c0f92716
+  dps: 19363.58335
+  tps: 16274.4663
  }
 }
 dps_results: {
  key: "TestBM-AllItems-ViciousGladiator'sEmblemofAlacrity-61028"
  value: {
-<<<<<<< HEAD
-  dps: 19128.53036
-  tps: 16173.50467
-=======
-  dps: 19078.91321
-  tps: 16054.12627
->>>>>>> c0f92716
+  dps: 19224.89873
+  tps: 16163.90552
  }
 }
 dps_results: {
  key: "TestBM-AllItems-ViciousGladiator'sEmblemofCruelty-61026"
  value: {
-<<<<<<< HEAD
-  dps: 19211.44745
-  tps: 16278.09146
-=======
-  dps: 19093.74019
-  tps: 16110.3422
->>>>>>> c0f92716
+  dps: 19257.14935
+  tps: 16183.88402
  }
 }
 dps_results: {
  key: "TestBM-AllItems-ViciousGladiator'sEmblemofProficiency-61030"
  value: {
-<<<<<<< HEAD
-  dps: 18886.86366
-  tps: 15971.29208
-=======
-  dps: 18777.21084
-  tps: 15838.48621
->>>>>>> c0f92716
+  dps: 18904.12885
+  tps: 15867.32528
  }
 }
 dps_results: {
  key: "TestBM-AllItems-ViciousGladiator'sEmblemofProwess-61029"
  value: {
-<<<<<<< HEAD
-  dps: 19015.56066
-  tps: 16025.88948
-=======
-  dps: 18904.82641
-  tps: 15891.41376
->>>>>>> c0f92716
+  dps: 19035.35588
+  tps: 15921.37159
  }
 }
 dps_results: {
  key: "TestBM-AllItems-ViciousGladiator'sEmblemofTenacity-61032"
  value: {
-<<<<<<< HEAD
-  dps: 18886.86366
-  tps: 15971.29208
-=======
-  dps: 18777.21084
-  tps: 15838.48621
->>>>>>> c0f92716
+  dps: 18904.12885
+  tps: 15867.32528
  }
 }
 dps_results: {
  key: "TestBM-AllItems-ViciousGladiator'sInsigniaofConquest-61047"
  value: {
-<<<<<<< HEAD
-  dps: 19685.94326
-  tps: 16652.35003
-=======
-  dps: 19664.14329
-  tps: 16596.61345
->>>>>>> c0f92716
+  dps: 19732.88006
+  tps: 16568.39471
  }
 }
 dps_results: {
  key: "TestBM-AllItems-ViciousGladiator'sInsigniaofDominance-61045"
  value: {
-<<<<<<< HEAD
-  dps: 18886.86366
-  tps: 15971.29208
-=======
-  dps: 18777.21084
-  tps: 15838.48621
->>>>>>> c0f92716
+  dps: 18904.12885
+  tps: 15867.32528
  }
 }
 dps_results: {
  key: "TestBM-AllItems-ViciousGladiator'sInsigniaofVictory-61046"
  value: {
-<<<<<<< HEAD
-  dps: 18886.86366
-  tps: 15971.29208
-=======
-  dps: 18777.21084
-  tps: 15838.48621
->>>>>>> c0f92716
+  dps: 18904.12885
+  tps: 15867.32528
  }
 }
 dps_results: {
  key: "TestBM-AllItems-Windrunner'sPursuit"
  value: {
-<<<<<<< HEAD
-  dps: 15858.98399
-  tps: 13367.511
-=======
-  dps: 15913.01726
-  tps: 13353.59057
->>>>>>> c0f92716
+  dps: 16069.12175
+  tps: 13458.95938
  }
 }
 dps_results: {
  key: "TestBM-AllItems-WingedTalisman-37844"
  value: {
-<<<<<<< HEAD
-  dps: 18886.86366
-  tps: 15971.29208
-=======
-  dps: 18777.21084
-  tps: 15838.48621
->>>>>>> c0f92716
+  dps: 18904.12885
+  tps: 15867.32528
  }
 }
 dps_results: {
  key: "TestBM-AllItems-WitchingHourglass-55787"
  value: {
-<<<<<<< HEAD
-  dps: 18886.86366
-  tps: 15971.29208
-=======
-  dps: 18777.21084
-  tps: 15838.48621
->>>>>>> c0f92716
+  dps: 18904.12885
+  tps: 15867.32528
  }
 }
 dps_results: {
  key: "TestBM-AllItems-WitchingHourglass-56320"
  value: {
-<<<<<<< HEAD
-  dps: 18886.86366
-  tps: 15971.29208
-=======
-  dps: 18777.21084
-  tps: 15838.48621
->>>>>>> c0f92716
+  dps: 18904.12885
+  tps: 15867.32528
  }
 }
 dps_results: {
  key: "TestBM-AllItems-World-QuellerFocus-63842"
  value: {
-<<<<<<< HEAD
-  dps: 18969.75967
-  tps: 16006.45923
-=======
-  dps: 18859.41028
-  tps: 15872.57778
->>>>>>> c0f92716
+  dps: 18988.65449
+  tps: 15902.13747
  }
 }
 dps_results: {
  key: "TestBM-AllItems-Za'brox'sLuckyTooth-63742"
  value: {
-<<<<<<< HEAD
-  dps: 19072.79852
-  tps: 16103.91553
-=======
-  dps: 18959.19542
-  tps: 15966.09546
->>>>>>> c0f92716
+  dps: 19092.80671
+  tps: 15998.64824
  }
 }
 dps_results: {
  key: "TestBM-AllItems-Za'brox'sLuckyTooth-63745"
  value: {
-<<<<<<< HEAD
-  dps: 19072.79852
-  tps: 16103.91553
-=======
-  dps: 18959.19542
-  tps: 15966.09546
->>>>>>> c0f92716
+  dps: 19092.80671
+  tps: 15998.64824
  }
 }
 dps_results: {
  key: "TestBM-AllItems-Zod'sRepeatingLongbow-50034"
  value: {
-<<<<<<< HEAD
-  dps: 18484.56913
-  tps: 15436.35054
-=======
-  dps: 18551.47604
-  tps: 15483.48808
->>>>>>> c0f92716
+  dps: 18539.29664
+  tps: 15359.16571
  }
 }
 dps_results: {
  key: "TestBM-AllItems-Zod'sRepeatingLongbow-50638"
  value: {
-<<<<<<< HEAD
-  dps: 18704.96091
-  tps: 15668.34164
-=======
-  dps: 18680.79217
-  tps: 15620.376
->>>>>>> c0f92716
+  dps: 18736.26446
+  tps: 15564.09222
  }
 }
 dps_results: {
  key: "TestBM-Average-Default"
  value: {
-<<<<<<< HEAD
-  dps: 20062.45816
-  tps: 16974.65981
-=======
-  dps: 20097.50942
-  tps: 16958.74742
->>>>>>> c0f92716
+  dps: 20186.8345
+  tps: 16976.75481
  }
 }
 dps_results: {
  key: "TestBM-Settings-Dwarf-preraid_bm-Basic-bm-FullBuffs-LongMultiTarget"
  value: {
-<<<<<<< HEAD
-  dps: 19817.25049
-  tps: 16890.09126
-=======
-  dps: 19839.3185
-  tps: 16853.87023
->>>>>>> c0f92716
+  dps: 19866.87621
+  tps: 16809.53597
  }
 }
 dps_results: {
  key: "TestBM-Settings-Dwarf-preraid_bm-Basic-bm-FullBuffs-LongSingleTarget"
  value: {
-<<<<<<< HEAD
-  dps: 19817.25049
-  tps: 16890.09126
-=======
-  dps: 19839.3185
-  tps: 16853.87023
->>>>>>> c0f92716
+  dps: 19866.87621
+  tps: 16809.53597
  }
 }
 dps_results: {
  key: "TestBM-Settings-Dwarf-preraid_bm-Basic-bm-FullBuffs-ShortSingleTarget"
  value: {
-<<<<<<< HEAD
-  dps: 23338.94625
-  tps: 19746.11724
-=======
-  dps: 23475.75354
-  tps: 19711.98887
->>>>>>> c0f92716
+  dps: 23497.6643
+  tps: 19707.63897
  }
 }
 dps_results: {
  key: "TestBM-Settings-Dwarf-preraid_bm-Basic-bm-NoBuffs-LongMultiTarget"
  value: {
-<<<<<<< HEAD
-  dps: 13445.3917
-  tps: 11467.30344
-=======
-  dps: 13462.32286
-  tps: 11474.87564
->>>>>>> c0f92716
+  dps: 13521.8005
+  tps: 11453.44037
  }
 }
 dps_results: {
  key: "TestBM-Settings-Dwarf-preraid_bm-Basic-bm-NoBuffs-LongSingleTarget"
  value: {
-<<<<<<< HEAD
-  dps: 13445.3917
-  tps: 11467.30344
-=======
-  dps: 13462.32286
-  tps: 11474.87564
->>>>>>> c0f92716
+  dps: 13521.8005
+  tps: 11453.44037
  }
 }
 dps_results: {
  key: "TestBM-Settings-Dwarf-preraid_bm-Basic-bm-NoBuffs-ShortSingleTarget"
  value: {
-<<<<<<< HEAD
-  dps: 13954.40119
-  tps: 11905.23242
-=======
-  dps: 14096.07063
-  tps: 11951.45838
->>>>>>> c0f92716
+  dps: 14044.45581
+  tps: 11894.49929
  }
 }
 dps_results: {
  key: "TestBM-Settings-Dwarf-preraid_bm-Basic-bm_advanced-FullBuffs-LongMultiTarget"
  value: {
-<<<<<<< HEAD
-  dps: 19817.25049
-  tps: 16890.09126
-=======
-  dps: 19839.3185
-  tps: 16853.87023
->>>>>>> c0f92716
+  dps: 19866.87621
+  tps: 16809.53597
  }
 }
 dps_results: {
  key: "TestBM-Settings-Dwarf-preraid_bm-Basic-bm_advanced-FullBuffs-LongSingleTarget"
  value: {
-<<<<<<< HEAD
-  dps: 19817.25049
-  tps: 16890.09126
-=======
-  dps: 19839.3185
-  tps: 16853.87023
->>>>>>> c0f92716
+  dps: 19866.87621
+  tps: 16809.53597
  }
 }
 dps_results: {
  key: "TestBM-Settings-Dwarf-preraid_bm-Basic-bm_advanced-FullBuffs-ShortSingleTarget"
  value: {
-<<<<<<< HEAD
-  dps: 23338.94625
-  tps: 19746.11724
-=======
-  dps: 23475.75354
-  tps: 19711.98887
->>>>>>> c0f92716
+  dps: 23497.6643
+  tps: 19707.63897
  }
 }
 dps_results: {
  key: "TestBM-Settings-Dwarf-preraid_bm-Basic-bm_advanced-NoBuffs-LongMultiTarget"
  value: {
-<<<<<<< HEAD
-  dps: 13445.3917
-  tps: 11467.30344
-=======
-  dps: 13462.32286
-  tps: 11474.87564
->>>>>>> c0f92716
+  dps: 13521.8005
+  tps: 11453.44037
  }
 }
 dps_results: {
  key: "TestBM-Settings-Dwarf-preraid_bm-Basic-bm_advanced-NoBuffs-LongSingleTarget"
  value: {
-<<<<<<< HEAD
-  dps: 13445.3917
-  tps: 11467.30344
-=======
-  dps: 13462.32286
-  tps: 11474.87564
->>>>>>> c0f92716
+  dps: 13521.8005
+  tps: 11453.44037
  }
 }
 dps_results: {
  key: "TestBM-Settings-Dwarf-preraid_bm-Basic-bm_advanced-NoBuffs-ShortSingleTarget"
  value: {
-<<<<<<< HEAD
-  dps: 13954.40119
-  tps: 11905.23242
-=======
-  dps: 14096.07063
-  tps: 11951.45838
->>>>>>> c0f92716
+  dps: 14044.45581
+  tps: 11894.49929
  }
 }
 dps_results: {
  key: "TestBM-Settings-Orc-preraid_bm-Basic-bm-FullBuffs-LongMultiTarget"
  value: {
-<<<<<<< HEAD
-  dps: 20141.91239
-  tps: 17038.75322
-=======
-  dps: 20169.42355
-  tps: 17003.74669
->>>>>>> c0f92716
+  dps: 20212.50442
+  tps: 16967.32034
  }
 }
 dps_results: {
  key: "TestBM-Settings-Orc-preraid_bm-Basic-bm-FullBuffs-LongSingleTarget"
  value: {
-<<<<<<< HEAD
-  dps: 20141.91239
-  tps: 17038.75322
-=======
-  dps: 20169.42355
-  tps: 17003.74669
->>>>>>> c0f92716
+  dps: 20212.50442
+  tps: 16967.32034
  }
 }
 dps_results: {
  key: "TestBM-Settings-Orc-preraid_bm-Basic-bm-FullBuffs-ShortSingleTarget"
  value: {
-<<<<<<< HEAD
-  dps: 23888.07754
-  tps: 20046.24155
-=======
-  dps: 24039.78432
-  tps: 20012.11043
->>>>>>> c0f92716
+  dps: 24063.01015
+  tps: 20007.75958
  }
 }
 dps_results: {
  key: "TestBM-Settings-Orc-preraid_bm-Basic-bm-NoBuffs-LongMultiTarget"
  value: {
-<<<<<<< HEAD
-  dps: 13677.84409
-  tps: 11580.31654
-=======
-  dps: 13696.9864
-  tps: 11588.14642
->>>>>>> c0f92716
+  dps: 13759.46534
+  tps: 11565.73766
  }
 }
 dps_results: {
  key: "TestBM-Settings-Orc-preraid_bm-Basic-bm-NoBuffs-LongSingleTarget"
  value: {
-<<<<<<< HEAD
-  dps: 13677.84409
-  tps: 11580.31654
-=======
-  dps: 13696.9864
-  tps: 11588.14642
->>>>>>> c0f92716
+  dps: 13759.46534
+  tps: 11565.73766
  }
 }
 dps_results: {
  key: "TestBM-Settings-Orc-preraid_bm-Basic-bm-NoBuffs-ShortSingleTarget"
  value: {
-<<<<<<< HEAD
-  dps: 14309.26148
-  tps: 12116.62213
-=======
-  dps: 14460.25259
-  tps: 12164.05994
->>>>>>> c0f92716
+  dps: 14408.44771
+  tps: 12105.88806
  }
 }
 dps_results: {
  key: "TestBM-Settings-Orc-preraid_bm-Basic-bm_advanced-FullBuffs-LongMultiTarget"
  value: {
-<<<<<<< HEAD
-  dps: 20141.91239
-  tps: 17038.75322
-=======
-  dps: 20169.42355
-  tps: 17003.74669
->>>>>>> c0f92716
+  dps: 20212.50442
+  tps: 16967.32034
  }
 }
 dps_results: {
  key: "TestBM-Settings-Orc-preraid_bm-Basic-bm_advanced-FullBuffs-LongSingleTarget"
  value: {
-<<<<<<< HEAD
-  dps: 20141.91239
-  tps: 17038.75322
-=======
-  dps: 20169.42355
-  tps: 17003.74669
->>>>>>> c0f92716
+  dps: 20212.50442
+  tps: 16967.32034
  }
 }
 dps_results: {
  key: "TestBM-Settings-Orc-preraid_bm-Basic-bm_advanced-FullBuffs-ShortSingleTarget"
  value: {
-<<<<<<< HEAD
-  dps: 23888.07754
-  tps: 20046.24155
-=======
-  dps: 24039.78432
-  tps: 20012.11043
->>>>>>> c0f92716
+  dps: 24063.01015
+  tps: 20007.75958
  }
 }
 dps_results: {
  key: "TestBM-Settings-Orc-preraid_bm-Basic-bm_advanced-NoBuffs-LongMultiTarget"
  value: {
-<<<<<<< HEAD
-  dps: 13677.84409
-  tps: 11580.31654
-=======
-  dps: 13696.9864
-  tps: 11588.14642
->>>>>>> c0f92716
+  dps: 13759.46534
+  tps: 11565.73766
  }
 }
 dps_results: {
  key: "TestBM-Settings-Orc-preraid_bm-Basic-bm_advanced-NoBuffs-LongSingleTarget"
  value: {
-<<<<<<< HEAD
-  dps: 13677.84409
-  tps: 11580.31654
-=======
-  dps: 13696.9864
-  tps: 11588.14642
->>>>>>> c0f92716
+  dps: 13759.46534
+  tps: 11565.73766
  }
 }
 dps_results: {
  key: "TestBM-Settings-Orc-preraid_bm-Basic-bm_advanced-NoBuffs-ShortSingleTarget"
  value: {
-<<<<<<< HEAD
-  dps: 14309.26148
-  tps: 12116.62213
-=======
-  dps: 14460.25259
-  tps: 12164.05994
->>>>>>> c0f92716
+  dps: 14408.44771
+  tps: 12105.88806
  }
 }
 dps_results: {
  key: "TestBM-SwitchInFrontOfTarget-Default"
  value: {
-<<<<<<< HEAD
-  dps: 20136.87963
-  tps: 17035.25222
-=======
-  dps: 20165.3077
-  tps: 17000.26369
->>>>>>> c0f92716
+  dps: 20203.54824
+  tps: 16963.90034
  }
 }