character_stats_results: {
 key: "TestBM-CharacterStats-Default"
 value: {
  final_stats: 684.6
  final_stats: 5420.9925
  final_stats: 5701.5
  final_stats: 128.1
  final_stats: 119
  final_stats: 0
  final_stats: 326
  final_stats: 868
  final_stats: 2661.4002
  final_stats: 1473.9858
  final_stats: 0
  final_stats: 17443.8966
  final_stats: 868
  final_stats: 5399.55801
  final_stats: 2153.9716
  final_stats: 0
  final_stats: 90.08159
  final_stats: 0
  final_stats: 14071
  final_stats: 12311.1835
  final_stats: 0
  final_stats: 0
  final_stats: 0
  final_stats: 0
  final_stats: 0
  final_stats: 118598
  final_stats: 0
  final_stats: 0
  final_stats: 0
  final_stats: 0
  final_stats: 0
  final_stats: 0
  final_stats: 1204
 }
}
dps_results: {
 key: "TestBM-AllItems-AgileShadowspiritDiamond"
 value: {
  dps: 20836.9239
  tps: 17626.08496
 }
}
dps_results: {
 key: "TestBM-AllItems-Ahn'KaharBloodHunter'sBattlegear"
 value: {
  dps: 18128.39234
  tps: 15391.68435
 }
}
dps_results: {
 key: "TestBM-AllItems-Althor'sAbacus-50366"
 value: {
  dps: 19339.27697
  tps: 16335.85954
 }
}
dps_results: {
 key: "TestBM-AllItems-Anhuur'sHymnal-55889"
 value: {
  dps: 19809.99106
  tps: 16747.86364
 }
}
dps_results: {
 key: "TestBM-AllItems-Anhuur'sHymnal-56407"
 value: {
  dps: 19910.38009
  tps: 16854.13081
 }
}
dps_results: {
 key: "TestBM-AllItems-AustereShadowspiritDiamond"
 value: {
  dps: 20443.9633
  tps: 17256.80484
 }
}
dps_results: {
 key: "TestBM-AllItems-BaubleofTrueBlood-50726"
 value: {
  dps: 19339.22369
  tps: 16335.85954
  hps: 97.21407
 }
}
dps_results: {
 key: "TestBM-AllItems-BedrockTalisman-58182"
 value: {
  dps: 19339.27697
  tps: 16335.85954
 }
}
dps_results: {
 key: "TestBM-AllItems-BellofEnragingResonance-59326"
 value: {
  dps: 19586.44958
  tps: 16556.88437
 }
}
dps_results: {
 key: "TestBM-AllItems-BellofEnragingResonance-65053"
 value: {
  dps: 19676.06201
  tps: 16639.28072
 }
}
dps_results: {
 key: "TestBM-AllItems-BindingPromise-67037"
 value: {
  dps: 19339.27697
  tps: 16335.85954
 }
}
dps_results: {
 key: "TestBM-AllItems-BlackBruise-50692"
 value: {
  dps: 19545.44404
  tps: 16576.19984
 }
}
dps_results: {
 key: "TestBM-AllItems-Blood-SoakedAleMug-63843"
 value: {
  dps: 20024.8692
  tps: 16883.33306
 }
}
dps_results: {
 key: "TestBM-AllItems-BloodofIsiset-55995"
 value: {
  dps: 19441.22127
  tps: 16381.22821
 }
}
dps_results: {
 key: "TestBM-AllItems-BloodofIsiset-56414"
 value: {
  dps: 19454.57112
  tps: 16387.16934
 }
}
dps_results: {
 key: "TestBM-AllItems-BloodthirstyGladiator'sBadgeofConquest-64687"
 value: {
  dps: 20536.6773
  tps: 17365.66685
 }
}
dps_results: {
 key: "TestBM-AllItems-BloodthirstyGladiator'sBadgeofDominance-64688"
 value: {
  dps: 19339.27697
  tps: 16335.85954
 }
}
dps_results: {
 key: "TestBM-AllItems-BloodthirstyGladiator'sBadgeofVictory-64689"
 value: {
  dps: 19339.27697
  tps: 16335.85954
 }
}
dps_results: {
 key: "TestBM-AllItems-BloodthirstyGladiator'sEmblemofCruelty-64740"
 value: {
  dps: 19581.91499
  tps: 16551.39354
 }
}
dps_results: {
 key: "TestBM-AllItems-BloodthirstyGladiator'sEmblemofMeditation-64741"
 value: {
  dps: 19339.27697
  tps: 16335.85954
 }
}
dps_results: {
 key: "TestBM-AllItems-BloodthirstyGladiator'sEmblemofTenacity-64742"
 value: {
  dps: 19339.27697
  tps: 16335.85954
 }
}
dps_results: {
 key: "TestBM-AllItems-BloodthirstyGladiator'sInsigniaofConquest-64761"
 value: {
  dps: 20159.47575
  tps: 17034.19191
 }
}
dps_results: {
 key: "TestBM-AllItems-BloodthirstyGladiator'sInsigniaofDominance-64762"
 value: {
  dps: 19339.27697
  tps: 16335.85954
 }
}
dps_results: {
 key: "TestBM-AllItems-BloodthirstyGladiator'sInsigniaofVictory-64763"
 value: {
  dps: 19339.27697
  tps: 16335.85954
 }
}
dps_results: {
 key: "TestBM-AllItems-BloodthirstyGladiator'sPursuit"
 value: {
  dps: 18537.0558
  tps: 15605.75396
 }
}
dps_results: {
 key: "TestBM-AllItems-BottledLightning-66879"
 value: {
  dps: 19459.18461
  tps: 16459.97539
 }
}
dps_results: {
 key: "TestBM-AllItems-BracingShadowspiritDiamond"
 value: {
  dps: 20443.9633
  tps: 16911.66875
 }
}
dps_results: {
 key: "TestBM-AllItems-Bryntroll,theBoneArbiter-50709"
 value: {
  dps: 20894.48558
  tps: 17683.60094
 }
}
dps_results: {
 key: "TestBM-AllItems-BurningShadowspiritDiamond"
 value: {
  dps: 20687.66689
  tps: 17500.50843
 }
}
dps_results: {
 key: "TestBM-AllItems-ChaoticShadowspiritDiamond"
 value: {
  dps: 20800.78811
  tps: 17612.22874
 }
}
dps_results: {
 key: "TestBM-AllItems-CoreofRipeness-58184"
 value: {
  dps: 19339.27697
  tps: 16335.85954
 }
}
dps_results: {
 key: "TestBM-AllItems-CorpseTongueCoin-50349"
 value: {
  dps: 19339.27697
  tps: 16335.85954
 }
}
dps_results: {
 key: "TestBM-AllItems-CrushingWeight-59506"
 value: {
  dps: 19590.79045
  tps: 16570.85944
 }
}
dps_results: {
 key: "TestBM-AllItems-CrushingWeight-65118"
 value: {
  dps: 19595.57221
  tps: 16562.65895
 }
}
dps_results: {
 key: "TestBM-AllItems-DarkmoonCard:Earthquake-62048"
 value: {
  dps: 19339.27697
  tps: 16335.85954
 }
}
dps_results: {
 key: "TestBM-AllItems-DarkmoonCard:Hurricane-62049"
 value: {
  dps: 19885.64978
  tps: 16884.55195
 }
}
dps_results: {
 key: "TestBM-AllItems-DarkmoonCard:Hurricane-62051"
 value: {
  dps: 20691.22352
  tps: 17552.7409
 }
}
dps_results: {
 key: "TestBM-AllItems-DarkmoonCard:Tsunami-62050"
 value: {
  dps: 19339.27697
  tps: 16335.85954
 }
}
dps_results: {
 key: "TestBM-AllItems-DarkmoonCard:Volcano-62047"
 value: {
  dps: 19469.13459
  tps: 16393.65058
 }
}
dps_results: {
 key: "TestBM-AllItems-Deathbringer'sWill-50363"
 value: {
  dps: 19903.02617
  tps: 16845.83016
 }
}
dps_results: {
 key: "TestBM-AllItems-DestructiveShadowspiritDiamond"
 value: {
  dps: 20551.62302
  tps: 17363.06365
 }
}
dps_results: {
 key: "TestBM-AllItems-DislodgedForeignObject-50348"
 value: {
  dps: 19552.19031
  tps: 16511.66222
 }
}
dps_results: {
 key: "TestBM-AllItems-EffulgentShadowspiritDiamond"
 value: {
  dps: 20443.9633
  tps: 17256.80484
 }
}
dps_results: {
 key: "TestBM-AllItems-ElectrosparkHeartstarter-67118"
 value: {
  dps: 19339.27697
  tps: 16335.85954
 }
}
dps_results: {
 key: "TestBM-AllItems-EmberShadowspiritDiamond"
 value: {
  dps: 20443.9633
  tps: 17256.80484
 }
}
dps_results: {
 key: "TestBM-AllItems-EnigmaticShadowspiritDiamond"
 value: {
  dps: 20551.62302
  tps: 17363.06365
 }
}
dps_results: {
 key: "TestBM-AllItems-EssenceoftheCyclone-59473"
 value: {
  dps: 20500.68149
  tps: 17328.33966
 }
}
dps_results: {
 key: "TestBM-AllItems-EssenceoftheCyclone-65140"
 value: {
  dps: 20784.39974
  tps: 17605.68243
 }
}
dps_results: {
 key: "TestBM-AllItems-EternalShadowspiritDiamond"
 value: {
  dps: 20443.9633
  tps: 17256.80484
 }
}
dps_results: {
 key: "TestBM-AllItems-FallofMortality-59500"
 value: {
  dps: 19339.27697
  tps: 16335.85954
 }
}
dps_results: {
 key: "TestBM-AllItems-FallofMortality-65124"
 value: {
  dps: 19339.27697
  tps: 16335.85954
 }
}
dps_results: {
 key: "TestBM-AllItems-Figurine-DemonPanther-52199"
 value: {
  dps: 21007.86037
  tps: 17773.54133
 }
}
dps_results: {
 key: "TestBM-AllItems-Figurine-DreamOwl-52354"
 value: {
  dps: 19339.27697
  tps: 16335.85954
 }
}
dps_results: {
 key: "TestBM-AllItems-Figurine-EarthenGuardian-52352"
 value: {
  dps: 19339.27697
  tps: 16335.85954
 }
}
dps_results: {
 key: "TestBM-AllItems-Figurine-JeweledSerpent-52353"
 value: {
  dps: 19339.27697
  tps: 16335.85954
 }
}
dps_results: {
 key: "TestBM-AllItems-Figurine-KingofBoars-52351"
 value: {
  dps: 19454.57112
  tps: 16387.16934
 }
}
dps_results: {
 key: "TestBM-AllItems-FleetShadowspiritDiamond"
 value: {
  dps: 20467.45634
  tps: 17267.43286
 }
}
dps_results: {
 key: "TestBM-AllItems-FluidDeath-58181"
 value: {
  dps: 21007.89081
  tps: 17778.05442
 }
}
dps_results: {
 key: "TestBM-AllItems-ForlornShadowspiritDiamond"
 value: {
  dps: 20443.9633
  tps: 17256.80484
 }
}
dps_results: {
 key: "TestBM-AllItems-FuryofAngerforge-59461"
 value: {
  dps: 19586.44958
  tps: 16556.88437
 }
}
dps_results: {
 key: "TestBM-AllItems-GaleofShadows-56138"
 value: {
  dps: 19619.82912
  tps: 16578.92585
 }
}
dps_results: {
 key: "TestBM-AllItems-GaleofShadows-56462"
 value: {
  dps: 19601.27363
  tps: 16588.60278
 }
}
dps_results: {
 key: "TestBM-AllItems-GearDetector-61462"
 value: {
  dps: 20010.20826
  tps: 16923.9166
 }
}
dps_results: {
 key: "TestBM-AllItems-Gladiator'sPursuit"
 value: {
  dps: 18343.48288
  tps: 15453.95875
 }
}
dps_results: {
 key: "TestBM-AllItems-GlowingTwilightScale-54589"
 value: {
  dps: 19339.27697
  tps: 16335.85954
 }
}
dps_results: {
 key: "TestBM-AllItems-GraceoftheHerald-55266"
 value: {
  dps: 19954.38962
  tps: 16863.67133
 }
}
dps_results: {
 key: "TestBM-AllItems-GraceoftheHerald-56295"
 value: {
  dps: 20318.71692
  tps: 17181.99662
 }
}
dps_results: {
 key: "TestBM-AllItems-HarmlightToken-63839"
 value: {
  dps: 19339.27697
  tps: 16335.85954
 }
}
dps_results: {
 key: "TestBM-AllItems-Harrison'sInsigniaofPanache-65803"
 value: {
  dps: 19391.99601
  tps: 16356.82053
 }
}
dps_results: {
 key: "TestBM-AllItems-HeartofIgnacious-59514"
 value: {
  dps: 19339.27697
  tps: 16335.85954
 }
}
dps_results: {
 key: "TestBM-AllItems-HeartofIgnacious-65110"
 value: {
  dps: 19339.27697
  tps: 16335.85954
 }
}
dps_results: {
 key: "TestBM-AllItems-HeartofRage-59224"
 value: {
  dps: 19339.27697
  tps: 16335.85954
 }
}
dps_results: {
 key: "TestBM-AllItems-HeartofRage-65072"
 value: {
  dps: 19339.27697
  tps: 16335.85954
 }
}
dps_results: {
 key: "TestBM-AllItems-HeartofSolace-55868"
 value: {
  dps: 19619.82912
  tps: 16578.92585
 }
}
dps_results: {
 key: "TestBM-AllItems-HeartofSolace-56393"
 value: {
  dps: 19601.27363
  tps: 16588.60278
 }
}
dps_results: {
 key: "TestBM-AllItems-HeartofThunder-55845"
 value: {
  dps: 19339.27697
  tps: 16335.85954
 }
}
dps_results: {
 key: "TestBM-AllItems-HeartofThunder-56370"
 value: {
  dps: 19339.27697
  tps: 16335.85954
 }
}
dps_results: {
 key: "TestBM-AllItems-HeartoftheVile-66969"
 value: {
  dps: 20058.10701
  tps: 16949.81464
 }
}
dps_results: {
 key: "TestBM-AllItems-Heartpierce-50641"
 value: {
  dps: 21008.72643
  tps: 17781.74539
 }
}
dps_results: {
 key: "TestBM-AllItems-ImpassiveShadowspiritDiamond"
 value: {
  dps: 20551.62302
  tps: 17363.06365
 }
}
dps_results: {
 key: "TestBM-AllItems-ImpatienceofYouth-62464"
 value: {
  dps: 19469.13459
  tps: 16393.65058
 }
}
dps_results: {
 key: "TestBM-AllItems-ImpatienceofYouth-62469"
 value: {
  dps: 19469.13459
  tps: 16393.65058
 }
}
dps_results: {
 key: "TestBM-AllItems-ImpetuousQuery-55881"
 value: {
  dps: 19441.22127
  tps: 16381.22821
 }
}
dps_results: {
 key: "TestBM-AllItems-ImpetuousQuery-56406"
 value: {
  dps: 19454.57112
  tps: 16387.16934
 }
}
dps_results: {
 key: "TestBM-AllItems-InsigniaofDiplomacy-61433"
 value: {
  dps: 19339.27697
  tps: 16335.85954
 }
}
dps_results: {
 key: "TestBM-AllItems-InsigniaoftheEarthenLord-61429"
 value: {
  dps: 19417.7579
  tps: 16370.78621
 }
}
dps_results: {
 key: "TestBM-AllItems-JarofAncientRemedies-59354"
 value: {
  dps: 19339.27697
  tps: 16335.85954
 }
}
dps_results: {
 key: "TestBM-AllItems-JarofAncientRemedies-65029"
 value: {
  dps: 19339.27697
  tps: 16335.85954
 }
}
dps_results: {
 key: "TestBM-AllItems-JujuofNimbleness-63840"
 value: {
  dps: 20024.8692
  tps: 16883.33306
 }
}
dps_results: {
 key: "TestBM-AllItems-KeytotheEndlessChamber-55795"
 value: {
  dps: 20502.90412
  tps: 17332.72694
 }
}
dps_results: {
 key: "TestBM-AllItems-KvaldirBattleStandard-59685"
 value: {
  dps: 19609.13913
  tps: 16590.62463
 }
}
dps_results: {
 key: "TestBM-AllItems-KvaldirBattleStandard-59689"
 value: {
  dps: 19609.13913
  tps: 16590.62463
 }
}
dps_results: {
 key: "TestBM-AllItems-LadyLa-La'sSingingShell-67152"
 value: {
  dps: 19567.17918
  tps: 16570.32346
 }
}
dps_results: {
 key: "TestBM-AllItems-LastWord-50708"
 value: {
  dps: 20836.9239
  tps: 17626.08496
 }
}
dps_results: {
 key: "TestBM-AllItems-LeadenDespair-55816"
 value: {
  dps: 19339.27697
  tps: 16335.85954
 }
}
dps_results: {
 key: "TestBM-AllItems-LeadenDespair-56347"
 value: {
  dps: 19339.27697
  tps: 16335.85954
 }
}
dps_results: {
 key: "TestBM-AllItems-LeftEyeofRajh-56102"
 value: {
  dps: 20114.92278
  tps: 16983.84035
 }
}
dps_results: {
 key: "TestBM-AllItems-LeftEyeofRajh-56427"
 value: {
  dps: 20203.20257
  tps: 17056.81784
 }
}
dps_results: {
 key: "TestBM-AllItems-LicensetoSlay-58180"
 value: {
  dps: 19942.72184
  tps: 16856.49899
 }
}
dps_results: {
 key: "TestBM-AllItems-Lightning-ChargedBattlegear"
 value: {
  dps: 20154.98727
  tps: 16959.93156
 }
}
dps_results: {
 key: "TestBM-AllItems-MagnetiteMirror-55814"
 value: {
  dps: 19339.27697
  tps: 16335.85954
 }
}
dps_results: {
 key: "TestBM-AllItems-MagnetiteMirror-56345"
 value: {
  dps: 19339.27697
  tps: 16335.85954
 }
}
dps_results: {
 key: "TestBM-AllItems-MandalaofStirringPatterns-62467"
 value: {
  dps: 19339.27697
  tps: 16335.85954
 }
}
dps_results: {
 key: "TestBM-AllItems-MandalaofStirringPatterns-62472"
 value: {
  dps: 19339.27697
  tps: 16335.85954
 }
}
dps_results: {
 key: "TestBM-AllItems-MarkofKhardros-56132"
 value: {
  dps: 19453.47035
  tps: 16385.71227
 }
}
dps_results: {
 key: "TestBM-AllItems-MarkofKhardros-56458"
 value: {
  dps: 19468.42424
  tps: 16392.2406
 }
}
dps_results: {
 key: "TestBM-AllItems-MightoftheOcean-55251"
 value: {
  dps: 19647.37224
  tps: 16617.03092
 }
}
dps_results: {
 key: "TestBM-AllItems-MightoftheOcean-56285"
 value: {
  dps: 19910.38009
  tps: 16854.13081
 }
}
dps_results: {
 key: "TestBM-AllItems-MirrorofBrokenImages-62466"
 value: {
  dps: 19469.13459
  tps: 16393.65058
 }
}
dps_results: {
 key: "TestBM-AllItems-MirrorofBrokenImages-62471"
 value: {
  dps: 19469.13459
  tps: 16393.65058
 }
}
dps_results: {
 key: "TestBM-AllItems-MoonwellChalice-70142"
 value: {
  dps: 19506.96356
  tps: 16413.08273
 }
}
dps_results: {
 key: "TestBM-AllItems-Oremantle'sFavor-61448"
 value: {
  dps: 19568.74375
  tps: 16560.70152
 }
}
dps_results: {
 key: "TestBM-AllItems-PetrifiedTwilightScale-54591"
 value: {
  dps: 19339.27697
  tps: 16335.85954
 }
}
dps_results: {
 key: "TestBM-AllItems-PhylacteryoftheNamelessLich-50365"
 value: {
  dps: 19527.59097
  tps: 16504.36936
 }
}
dps_results: {
 key: "TestBM-AllItems-PorcelainCrab-55237"
 value: {
  dps: 19386.863
  tps: 16355.70197
 }
}
dps_results: {
 key: "TestBM-AllItems-PorcelainCrab-56280"
 value: {
  dps: 19423.39633
  tps: 16371.0661
 }
}
dps_results: {
 key: "TestBM-AllItems-PowerfulShadowspiritDiamond"
 value: {
  dps: 20443.9633
  tps: 17256.80484
 }
}
dps_results: {
 key: "TestBM-AllItems-Prestor'sTalismanofMachination-59441"
 value: {
  dps: 20618.51294
  tps: 17443.69742
 }
}
dps_results: {
 key: "TestBM-AllItems-Prestor'sTalismanofMachination-65026"
 value: {
<<<<<<< HEAD
  dps: 20536.15235
  tps: 17326.67366
=======
  dps: 20536.79485
  tps: 17287.00805
>>>>>>> 555cc6d2
 }
}
dps_results: {
 key: "TestBM-AllItems-Rainsong-55854"
 value: {
  dps: 19339.27697
  tps: 16335.85954
 }
}
dps_results: {
 key: "TestBM-AllItems-Rainsong-56377"
 value: {
  dps: 19339.27697
  tps: 16335.85954
 }
}
dps_results: {
 key: "TestBM-AllItems-ReverberatingShadowspiritDiamond"
 value: {
  dps: 20687.66689
  tps: 17500.50843
 }
}
dps_results: {
 key: "TestBM-AllItems-RevitalizingShadowspiritDiamond"
 value: {
  dps: 20687.66689
  tps: 17500.50843
 }
}
dps_results: {
 key: "TestBM-AllItems-RightEyeofRajh-56100"
 value: {
  dps: 19809.99106
  tps: 16747.86364
 }
}
dps_results: {
 key: "TestBM-AllItems-RightEyeofRajh-56431"
 value: {
  dps: 19910.38009
  tps: 16854.13081
 }
}
dps_results: {
 key: "TestBM-AllItems-Schnottz'sMedallionofCommand-65805"
 value: {
  dps: 20014.72925
  tps: 16879.63996
 }
}
dps_results: {
 key: "TestBM-AllItems-SeaStar-55256"
 value: {
  dps: 19339.27697
  tps: 16335.85954
 }
}
dps_results: {
 key: "TestBM-AllItems-SeaStar-56290"
 value: {
  dps: 19339.27697
  tps: 16335.85954
 }
}
dps_results: {
 key: "TestBM-AllItems-Shadowmourne-49623"
 value: {
  dps: 21032.57159
  tps: 17792.18645
 }
}
dps_results: {
 key: "TestBM-AllItems-ShardofWoe-60233"
 value: {
  dps: 19786.77361
  tps: 16711.2441
 }
}
dps_results: {
 key: "TestBM-AllItems-Shrine-CleansingPurifier-63838"
 value: {
  dps: 19436.23665
  tps: 16418.65681
 }
}
dps_results: {
 key: "TestBM-AllItems-Sindragosa'sFlawlessFang-50364"
 value: {
  dps: 19339.27697
  tps: 16335.85954
 }
}
dps_results: {
 key: "TestBM-AllItems-Skardyn'sGrace-56115"
 value: {
  dps: 20129.8612
  tps: 16951.84699
 }
}
dps_results: {
 key: "TestBM-AllItems-Skardyn'sGrace-56440"
 value: {
  dps: 20227.13286
  tps: 17028.51014
 }
}
dps_results: {
 key: "TestBM-AllItems-Sorrowsong-55879"
 value: {
  dps: 19441.22127
  tps: 16381.22821
 }
}
dps_results: {
 key: "TestBM-AllItems-Sorrowsong-56400"
 value: {
  dps: 19454.57112
  tps: 16387.16934
 }
}
dps_results: {
 key: "TestBM-AllItems-Soul'sAnguish-66994"
 value: {
  dps: 19809.99106
  tps: 16747.86364
 }
}
dps_results: {
 key: "TestBM-AllItems-SoulCasket-58183"
 value: {
  dps: 19469.13459
  tps: 16393.65058
 }
}
dps_results: {
 key: "TestBM-AllItems-Stonemother'sKiss-61411"
 value: {
  dps: 19339.27697
  tps: 16335.85954
 }
}
dps_results: {
 key: "TestBM-AllItems-StumpofTime-62465"
 value: {
  dps: 19942.72184
  tps: 16856.49899
 }
}
dps_results: {
 key: "TestBM-AllItems-StumpofTime-62470"
 value: {
  dps: 19942.72184
  tps: 16856.49899
 }
}
dps_results: {
 key: "TestBM-AllItems-SymbioticWorm-59332"
 value: {
  dps: 19339.27697
  tps: 16335.85954
 }
}
dps_results: {
 key: "TestBM-AllItems-SymbioticWorm-65048"
 value: {
  dps: 19339.27697
  tps: 16335.85954
 }
}
dps_results: {
 key: "TestBM-AllItems-TalismanofSinisterOrder-65804"
 value: {
  dps: 19339.27697
  tps: 16335.85954
 }
}
dps_results: {
 key: "TestBM-AllItems-Tank-CommanderInsignia-63841"
 value: {
  dps: 19446.19262
  tps: 16425.98678
 }
}
dps_results: {
 key: "TestBM-AllItems-TearofBlood-55819"
 value: {
  dps: 19339.27697
  tps: 16335.85954
 }
}
dps_results: {
 key: "TestBM-AllItems-TearofBlood-56351"
 value: {
  dps: 19339.27697
  tps: 16335.85954
 }
}
dps_results: {
 key: "TestBM-AllItems-TendrilsofBurrowingDark-55810"
 value: {
  dps: 19426.25326
  tps: 16374.56693
 }
}
dps_results: {
 key: "TestBM-AllItems-TendrilsofBurrowingDark-56339"
 value: {
  dps: 19454.57112
  tps: 16387.16934
 }
}
dps_results: {
 key: "TestBM-AllItems-Theralion'sMirror-59519"
 value: {
  dps: 19339.27697
  tps: 16335.85954
 }
}
dps_results: {
 key: "TestBM-AllItems-Theralion'sMirror-65105"
 value: {
  dps: 19339.27697
  tps: 16335.85954
 }
}
dps_results: {
 key: "TestBM-AllItems-Throngus'sFinger-56121"
 value: {
  dps: 19339.27697
  tps: 16335.85954
 }
}
dps_results: {
 key: "TestBM-AllItems-Throngus'sFinger-56449"
 value: {
  dps: 19339.27697
  tps: 16335.85954
 }
}
dps_results: {
 key: "TestBM-AllItems-Tia'sGrace-55874"
 value: {
  dps: 20210.27109
  tps: 17024.05835
 }
}
dps_results: {
 key: "TestBM-AllItems-TinyAbominationinaJar-50706"
 value: {
  dps: 19532.46961
  tps: 16524.69239
 }
}
dps_results: {
 key: "TestBM-AllItems-Tyrande'sFavoriteDoll-64645"
 value: {
  dps: 19339.27697
  tps: 16335.85954
 }
}
dps_results: {
 key: "TestBM-AllItems-UnheededWarning-59520"
 value: {
  dps: 20328.33423
  tps: 17171.35111
 }
}
dps_results: {
 key: "TestBM-AllItems-UnquenchableFlame-67101"
 value: {
  dps: 19339.27697
  tps: 16335.85954
 }
}
dps_results: {
 key: "TestBM-AllItems-UnsolvableRiddle-62463"
 value: {
  dps: 20398.57774
  tps: 17199.77026
 }
}
dps_results: {
 key: "TestBM-AllItems-UnsolvableRiddle-62468"
 value: {
  dps: 20442.75399
  tps: 17235.9472
 }
}
dps_results: {
 key: "TestBM-AllItems-UnsolvableRiddle-68709"
 value: {
  dps: 20442.75399
  tps: 17235.9472
 }
}
dps_results: {
 key: "TestBM-AllItems-Val'anyr,HammerofAncientKings-46017"
 value: {
  dps: 19563.67187
  tps: 16561.81945
 }
}
dps_results: {
 key: "TestBM-AllItems-VialofStolenMemories-59515"
 value: {
  dps: 19339.27697
  tps: 16335.85954
 }
}
dps_results: {
 key: "TestBM-AllItems-VialofStolenMemories-65109"
 value: {
  dps: 19339.27697
  tps: 16335.85954
 }
}
dps_results: {
 key: "TestBM-AllItems-ViciousGladiator'sBadgeofConquest-61033"
 value: {
  dps: 20306.64507
  tps: 17174.98209
 }
}
dps_results: {
 key: "TestBM-AllItems-ViciousGladiator'sBadgeofDominance-61035"
 value: {
  dps: 19339.27697
  tps: 16335.85954
 }
}
dps_results: {
 key: "TestBM-AllItems-ViciousGladiator'sBadgeofVictory-61034"
 value: {
  dps: 19339.27697
  tps: 16335.85954
 }
}
dps_results: {
 key: "TestBM-AllItems-ViciousGladiator'sEmblemofAccuracy-61027"
 value: {
  dps: 20021.07823
  tps: 16942.0274
 }
}
dps_results: {
 key: "TestBM-AllItems-ViciousGladiator'sEmblemofAlacrity-61028"
 value: {
  dps: 19672.87426
  tps: 16654.6557
 }
}
dps_results: {
 key: "TestBM-AllItems-ViciousGladiator'sEmblemofCruelty-61026"
 value: {
  dps: 19631.91152
  tps: 16598.54773
 }
}
dps_results: {
 key: "TestBM-AllItems-ViciousGladiator'sEmblemofProficiency-61030"
 value: {
  dps: 19339.27697
  tps: 16335.85954
 }
}
dps_results: {
 key: "TestBM-AllItems-ViciousGladiator'sEmblemofProwess-61029"
 value: {
  dps: 19476.82087
  tps: 16397.07123
 }
}
dps_results: {
 key: "TestBM-AllItems-ViciousGladiator'sEmblemofTenacity-61032"
 value: {
  dps: 19339.27697
  tps: 16335.85954
 }
}
dps_results: {
 key: "TestBM-AllItems-ViciousGladiator'sInsigniaofConquest-61047"
 value: {
  dps: 20206.77099
  tps: 17079.80219
 }
}
dps_results: {
 key: "TestBM-AllItems-ViciousGladiator'sInsigniaofDominance-61045"
 value: {
  dps: 19339.27697
  tps: 16335.85954
 }
}
dps_results: {
 key: "TestBM-AllItems-ViciousGladiator'sInsigniaofVictory-61046"
 value: {
  dps: 19339.27697
  tps: 16335.85954
 }
}
dps_results: {
 key: "TestBM-AllItems-WitchingHourglass-55787"
 value: {
  dps: 19339.27697
  tps: 16335.85954
 }
}
dps_results: {
 key: "TestBM-AllItems-WitchingHourglass-56320"
 value: {
  dps: 19339.27697
  tps: 16335.85954
 }
}
dps_results: {
 key: "TestBM-AllItems-World-QuellerFocus-63842"
 value: {
  dps: 19427.87142
  tps: 16375.28707
 }
}
dps_results: {
 key: "TestBM-AllItems-Za'brox'sLuckyTooth-63742"
 value: {
  dps: 19438.51645
  tps: 16379.18394
 }
}
dps_results: {
 key: "TestBM-AllItems-Za'brox'sLuckyTooth-63745"
 value: {
  dps: 19438.51645
  tps: 16379.18394
 }
}
dps_results: {
 key: "TestBM-AllItems-Zod'sRepeatingLongbow-50638"
 value: {
  dps: 19277.35897
  tps: 16121.72984
 }
}
dps_results: {
 key: "TestBM-Average-Default"
 value: {
  dps: 20710.18596
  tps: 17520.96414
 }
}
dps_results: {
 key: "TestBM-Settings-Dwarf-preraid_bm-Basic-bm-FullBuffs-5.1yards-LongMultiTarget"
 value: {
  dps: 20495.08053
  tps: 17467.58403
 }
}
dps_results: {
 key: "TestBM-Settings-Dwarf-preraid_bm-Basic-bm-FullBuffs-5.1yards-LongSingleTarget"
 value: {
  dps: 20495.08053
  tps: 17467.58403
 }
}
dps_results: {
 key: "TestBM-Settings-Dwarf-preraid_bm-Basic-bm-FullBuffs-5.1yards-ShortSingleTarget"
 value: {
  dps: 24656.47722
  tps: 20889.07485
 }
}
dps_results: {
 key: "TestBM-Settings-Dwarf-preraid_bm-Basic-bm-NoBuffs-5.1yards-LongMultiTarget"
 value: {
  dps: 14412.86465
  tps: 12334.58921
 }
}
dps_results: {
 key: "TestBM-Settings-Dwarf-preraid_bm-Basic-bm-NoBuffs-5.1yards-LongSingleTarget"
 value: {
  dps: 14412.86465
  tps: 12334.58921
 }
}
dps_results: {
 key: "TestBM-Settings-Dwarf-preraid_bm-Basic-bm-NoBuffs-5.1yards-ShortSingleTarget"
 value: {
  dps: 15188.89343
  tps: 13013.50466
 }
}
dps_results: {
 key: "TestBM-Settings-Dwarf-preraid_bm-Basic-bm_advanced-FullBuffs-5.1yards-LongMultiTarget"
 value: {
  dps: 20495.08053
  tps: 17467.58403
 }
}
dps_results: {
 key: "TestBM-Settings-Dwarf-preraid_bm-Basic-bm_advanced-FullBuffs-5.1yards-LongSingleTarget"
 value: {
  dps: 20495.08053
  tps: 17467.58403
 }
}
dps_results: {
 key: "TestBM-Settings-Dwarf-preraid_bm-Basic-bm_advanced-FullBuffs-5.1yards-ShortSingleTarget"
 value: {
  dps: 24656.47722
  tps: 20889.07485
 }
}
dps_results: {
 key: "TestBM-Settings-Dwarf-preraid_bm-Basic-bm_advanced-NoBuffs-5.1yards-LongMultiTarget"
 value: {
  dps: 14412.86465
  tps: 12334.58921
 }
}
dps_results: {
 key: "TestBM-Settings-Dwarf-preraid_bm-Basic-bm_advanced-NoBuffs-5.1yards-LongSingleTarget"
 value: {
  dps: 14412.86465
  tps: 12334.58921
 }
}
dps_results: {
 key: "TestBM-Settings-Dwarf-preraid_bm-Basic-bm_advanced-NoBuffs-5.1yards-ShortSingleTarget"
 value: {
  dps: 15188.89343
  tps: 13013.50466
 }
}
dps_results: {
 key: "TestBM-Settings-Orc-preraid_bm-Basic-bm-FullBuffs-5.1yards-LongMultiTarget"
 value: {
  dps: 20836.9239
  tps: 17626.08496
 }
}
dps_results: {
 key: "TestBM-Settings-Orc-preraid_bm-Basic-bm-FullBuffs-5.1yards-LongSingleTarget"
 value: {
  dps: 20836.9239
  tps: 17626.08496
 }
}
dps_results: {
 key: "TestBM-Settings-Orc-preraid_bm-Basic-bm-FullBuffs-5.1yards-ShortSingleTarget"
 value: {
  dps: 25239.58229
  tps: 21208.40878
 }
}
dps_results: {
 key: "TestBM-Settings-Orc-preraid_bm-Basic-bm-NoBuffs-5.1yards-LongMultiTarget"
 value: {
  dps: 14665.30191
  tps: 12460.66525
 }
}
dps_results: {
 key: "TestBM-Settings-Orc-preraid_bm-Basic-bm-NoBuffs-5.1yards-LongSingleTarget"
 value: {
  dps: 14665.30191
  tps: 12460.66525
 }
}
dps_results: {
 key: "TestBM-Settings-Orc-preraid_bm-Basic-bm-NoBuffs-5.1yards-ShortSingleTarget"
 value: {
  dps: 15565.01429
  tps: 13236.36597
 }
}
dps_results: {
 key: "TestBM-Settings-Orc-preraid_bm-Basic-bm_advanced-FullBuffs-5.1yards-LongMultiTarget"
 value: {
  dps: 20836.9239
  tps: 17626.08496
 }
}
dps_results: {
 key: "TestBM-Settings-Orc-preraid_bm-Basic-bm_advanced-FullBuffs-5.1yards-LongSingleTarget"
 value: {
  dps: 20836.9239
  tps: 17626.08496
 }
}
dps_results: {
 key: "TestBM-Settings-Orc-preraid_bm-Basic-bm_advanced-FullBuffs-5.1yards-ShortSingleTarget"
 value: {
  dps: 25239.58229
  tps: 21208.40878
 }
}
dps_results: {
 key: "TestBM-Settings-Orc-preraid_bm-Basic-bm_advanced-NoBuffs-5.1yards-LongMultiTarget"
 value: {
  dps: 14665.30191
  tps: 12460.66525
 }
}
dps_results: {
 key: "TestBM-Settings-Orc-preraid_bm-Basic-bm_advanced-NoBuffs-5.1yards-LongSingleTarget"
 value: {
  dps: 14665.30191
  tps: 12460.66525
 }
}
dps_results: {
 key: "TestBM-Settings-Orc-preraid_bm-Basic-bm_advanced-NoBuffs-5.1yards-ShortSingleTarget"
 value: {
  dps: 15565.01429
  tps: 13236.36597
 }
}
dps_results: {
 key: "TestBM-SwitchInFrontOfTarget-Default"
 value: {
  dps: 20553.71597
  tps: 17388.72142
 }
}<|MERGE_RESOLUTION|>--- conflicted
+++ resolved
@@ -866,13 +866,8 @@
 dps_results: {
  key: "TestBM-AllItems-Prestor'sTalismanofMachination-65026"
  value: {
-<<<<<<< HEAD
-  dps: 20536.15235
-  tps: 17326.67366
-=======
   dps: 20536.79485
   tps: 17287.00805
->>>>>>> 555cc6d2
  }
 }
 dps_results: {
