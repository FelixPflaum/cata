--- conflicted
+++ resolved
@@ -40,1580 +40,922 @@
 dps_results: {
  key: "TestSV-AllItems-AgileShadowspiritDiamond"
  value: {
-<<<<<<< HEAD
-  dps: 11357.02099
-  tps: 10228.24482
-=======
   dps: 11250.89307
   tps: 10135.24564
->>>>>>> c916d796
  }
 }
 dps_results: {
  key: "TestSV-AllItems-Ahn'KaharBloodHunter'sBattlegear"
  value: {
-<<<<<<< HEAD
-  dps: 12477.46009
-  tps: 11364.40235
-=======
   dps: 12352.83514
   tps: 11256.85294
->>>>>>> c916d796
  }
 }
 dps_results: {
  key: "TestSV-AllItems-Althor'sAbacus-50359"
  value: {
-<<<<<<< HEAD
-  dps: 10973.42882
-  tps: 9867.07666
-=======
-  dps: 10914.74801
-  tps: 9828.6988
->>>>>>> c916d796
+  dps: 10914.74801
+  tps: 9828.6988
  }
 }
 dps_results: {
  key: "TestSV-AllItems-Althor'sAbacus-50366"
  value: {
-<<<<<<< HEAD
-  dps: 10973.42882
-  tps: 9867.07666
-=======
-  dps: 10914.74801
-  tps: 9828.6988
->>>>>>> c916d796
+  dps: 10914.74801
+  tps: 9828.6988
  }
 }
 dps_results: {
  key: "TestSV-AllItems-AustereEarthsiegeDiamond"
  value: {
-<<<<<<< HEAD
-  dps: 11275.90902
-  tps: 10148.17531
-=======
   dps: 11153.69815
   tps: 10044.1158
->>>>>>> c916d796
  }
 }
 dps_results: {
  key: "TestSV-AllItems-AustereShadowspiritDiamond"
  value: {
-<<<<<<< HEAD
-  dps: 11278.02432
-  tps: 10148.17531
-=======
   dps: 11155.75516
   tps: 10044.1158
->>>>>>> c916d796
  }
 }
 dps_results: {
  key: "TestSV-AllItems-Bandit'sInsignia-40371"
  value: {
-<<<<<<< HEAD
-  dps: 11174.40183
-  tps: 10059.7921
-=======
   dps: 11109.87946
   tps: 10015.55265
->>>>>>> c916d796
  }
 }
 dps_results: {
  key: "TestSV-AllItems-BaubleofTrueBlood-50354"
  value: {
-<<<<<<< HEAD
-  dps: 10973.38808
-  tps: 9867.16658
-  hps: 82.10114
-=======
   dps: 10913.97414
   tps: 9827.56887
   hps: 82.64749
->>>>>>> c916d796
  }
 }
 dps_results: {
  key: "TestSV-AllItems-BaubleofTrueBlood-50726"
  value: {
-<<<<<<< HEAD
-  dps: 10973.38808
-  tps: 9867.16658
-  hps: 82.10114
-=======
   dps: 10913.97414
   tps: 9827.56887
   hps: 82.64749
->>>>>>> c916d796
  }
 }
 dps_results: {
  key: "TestSV-AllItems-BeamingEarthsiegeDiamond"
  value: {
-<<<<<<< HEAD
-  dps: 11259.46068
-  tps: 10135.82571
-=======
   dps: 11142.40727
   tps: 10031.88512
->>>>>>> c916d796
  }
 }
 dps_results: {
  key: "TestSV-AllItems-BlackBruise-50035"
  value: {
-<<<<<<< HEAD
-  dps: 10955.42703
-  tps: 9849.83281
-=======
   dps: 10898.44309
   tps: 9806.9088
->>>>>>> c916d796
  }
 }
 dps_results: {
  key: "TestSV-AllItems-BlackBruise-50692"
  value: {
-<<<<<<< HEAD
-  dps: 10940.26081
-  tps: 9835.1943
-=======
   dps: 10883.45857
   tps: 9792.43928
->>>>>>> c916d796
  }
 }
 dps_results: {
  key: "TestSV-AllItems-BlessedGarboftheUndeadSlayer"
  value: {
-<<<<<<< HEAD
-  dps: 10037.53064
-  tps: 9051.30789
-=======
   dps: 10062.06255
   tps: 9085.11918
->>>>>>> c916d796
  }
 }
 dps_results: {
  key: "TestSV-AllItems-BlessedRegaliaofUndeadCleansing"
  value: {
-<<<<<<< HEAD
-  dps: 9760.54759
-  tps: 8787.97536
-=======
   dps: 9734.21067
   tps: 8778.11915
->>>>>>> c916d796
  }
 }
 dps_results: {
  key: "TestSV-AllItems-BracingEarthsiegeDiamond"
  value: {
-<<<<<<< HEAD
-  dps: 11274.5276
-  tps: 9945.21181
-=======
   dps: 11152.35479
   tps: 9843.23348
->>>>>>> c916d796
  }
 }
 dps_results: {
  key: "TestSV-AllItems-BracingShadowspiritDiamond"
  value: {
-<<<<<<< HEAD
-  dps: 11274.5276
-  tps: 10148.17531
-=======
-  dps: 11152.35479
-  tps: 10044.1158
->>>>>>> c916d796
+  dps: 11152.35479
+  tps: 10044.1158
  }
 }
 dps_results: {
  key: "TestSV-AllItems-Bryntroll,theBoneArbiter-50415"
  value: {
-<<<<<<< HEAD
-  dps: 11401.74999
-  tps: 10268.04632
-=======
   dps: 11289.6508
   tps: 10172.02028
->>>>>>> c916d796
  }
 }
 dps_results: {
  key: "TestSV-AllItems-Bryntroll,theBoneArbiter-50709"
  value: {
-<<<<<<< HEAD
-  dps: 11402.26707
-  tps: 10268.04632
-=======
   dps: 11290.15485
   tps: 10172.02028
->>>>>>> c916d796
  }
 }
 dps_results: {
  key: "TestSV-AllItems-BurningShadowspiritDiamond"
  value: {
-<<<<<<< HEAD
-  dps: 11274.5276
-  tps: 10148.17531
-=======
-  dps: 11152.35479
-  tps: 10044.1158
->>>>>>> c916d796
+  dps: 11152.35479
+  tps: 10044.1158
  }
 }
 dps_results: {
  key: "TestSV-AllItems-ChaoticShadowspiritDiamond"
  value: {
-<<<<<<< HEAD
-  dps: 11285.36232
-  tps: 10160.69013
-=======
   dps: 11153.6577
   tps: 10040.8794
->>>>>>> c916d796
  }
 }
 dps_results: {
  key: "TestSV-AllItems-ChaoticSkyflareDiamond"
  value: {
-<<<<<<< HEAD
-  dps: 11358.57732
-  tps: 10234.94235
-=======
   dps: 11241.64667
   tps: 10131.12453
->>>>>>> c916d796
  }
 }
 dps_results: {
  key: "TestSV-AllItems-CorpseTongueCoin-50349"
  value: {
-<<<<<<< HEAD
-  dps: 10973.42882
-  tps: 9867.07666
-=======
-  dps: 10914.74801
-  tps: 9828.6988
->>>>>>> c916d796
+  dps: 10914.74801
+  tps: 9828.6988
  }
 }
 dps_results: {
  key: "TestSV-AllItems-CorpseTongueCoin-50352"
  value: {
-<<<<<<< HEAD
-  dps: 10973.42882
-  tps: 9867.07666
-=======
-  dps: 10914.74801
-  tps: 9828.6988
->>>>>>> c916d796
+  dps: 10914.74801
+  tps: 9828.6988
  }
 }
 dps_results: {
  key: "TestSV-AllItems-CorrodedSkeletonKey-50356"
  value: {
-<<<<<<< HEAD
-  dps: 10983.24849
-  tps: 9867.07666
-=======
   dps: 10924.27747
   tps: 9828.6988
->>>>>>> c916d796
   hps: 64
  }
 }
 dps_results: {
  key: "TestSV-AllItems-CryptstalkerBattlegear"
  value: {
-<<<<<<< HEAD
-  dps: 10579.33789
-  tps: 9502.03045
-=======
   dps: 10501.16436
   tps: 9442.44025
->>>>>>> c916d796
  }
 }
 dps_results: {
  key: "TestSV-AllItems-DarkmoonCard:Berserker!-42989"
  value: {
-<<<<<<< HEAD
-  dps: 11032.62109
-  tps: 9922.61802
-=======
   dps: 10895.57612
   tps: 9800.00986
->>>>>>> c916d796
  }
 }
 dps_results: {
  key: "TestSV-AllItems-DarkmoonCard:Death-42990"
  value: {
-<<<<<<< HEAD
-  dps: 11084.59279
-  tps: 9974.89412
-=======
   dps: 10956.57643
   tps: 9865.4649
->>>>>>> c916d796
  }
 }
 dps_results: {
  key: "TestSV-AllItems-DarkmoonCard:Greatness-44255"
  value: {
-<<<<<<< HEAD
-  dps: 11205.67657
-  tps: 10086.90204
-=======
   dps: 11102.29526
   tps: 10000.3169
->>>>>>> c916d796
  }
 }
 dps_results: {
  key: "TestSV-AllItems-Death'sChoice-47464"
  value: {
-<<<<<<< HEAD
-  dps: 11588.81558
-  tps: 10451.94587
-=======
   dps: 11463.15627
   tps: 10342.60935
->>>>>>> c916d796
  }
 }
 dps_results: {
  key: "TestSV-AllItems-DeathKnight'sAnguish-38212"
  value: {
-<<<<<<< HEAD
-  dps: 11044.69489
-  tps: 9935.7414
-=======
   dps: 10912.25393
   tps: 9821.87749
->>>>>>> c916d796
  }
 }
 dps_results: {
  key: "TestSV-AllItems-Deathbringer'sWill-50362"
  value: {
-<<<<<<< HEAD
-  dps: 11266.68089
-  tps: 10144.43379
-=======
   dps: 11217.62789
   tps: 10113.19392
->>>>>>> c916d796
  }
 }
 dps_results: {
  key: "TestSV-AllItems-Deathbringer'sWill-50363"
  value: {
-<<<<<<< HEAD
-  dps: 11376.30464
-  tps: 10254.74248
-=======
   dps: 11235.51875
   tps: 10130.24525
->>>>>>> c916d796
  }
 }
 dps_results: {
  key: "TestSV-AllItems-Defender'sCode-40257"
  value: {
-<<<<<<< HEAD
-  dps: 10973.42882
-  tps: 9867.07666
-=======
-  dps: 10914.74801
-  tps: 9828.6988
->>>>>>> c916d796
+  dps: 10914.74801
+  tps: 9828.6988
  }
 }
 dps_results: {
  key: "TestSV-AllItems-DestructiveShadowspiritDiamond"
  value: {
-<<<<<<< HEAD
-  dps: 11285.36232
-  tps: 10160.69013
-=======
   dps: 11153.6577
   tps: 10040.8794
->>>>>>> c916d796
  }
 }
 dps_results: {
  key: "TestSV-AllItems-DestructiveSkyflareDiamond"
  value: {
-<<<<<<< HEAD
-  dps: 11260.37201
-  tps: 10136.74003
-=======
   dps: 11159.24535
   tps: 10048.75319
->>>>>>> c916d796
  }
 }
 dps_results: {
  key: "TestSV-AllItems-DislodgedForeignObject-50348"
  value: {
-<<<<<<< HEAD
-  dps: 11063.33271
-  tps: 9961.81621
-=======
   dps: 10951.80952
   tps: 9871.32458
->>>>>>> c916d796
  }
 }
 dps_results: {
  key: "TestSV-AllItems-DislodgedForeignObject-50353"
  value: {
-<<<<<<< HEAD
-  dps: 11040.95355
-  tps: 9941.37259
-=======
   dps: 10896.28361
   tps: 9806.86357
->>>>>>> c916d796
  }
 }
 dps_results: {
  key: "TestSV-AllItems-EffulgentShadowspiritDiamond"
  value: {
-<<<<<<< HEAD
-  dps: 11278.02432
-  tps: 10148.17531
-=======
   dps: 11155.75516
   tps: 10044.1158
->>>>>>> c916d796
  }
 }
 dps_results: {
  key: "TestSV-AllItems-EffulgentSkyflareDiamond"
  value: {
-<<<<<<< HEAD
-  dps: 11275.90902
-  tps: 10148.17531
-=======
   dps: 11153.69815
   tps: 10044.1158
->>>>>>> c916d796
  }
 }
 dps_results: {
  key: "TestSV-AllItems-EmberShadowspiritDiamond"
  value: {
-<<<<<<< HEAD
-  dps: 11274.5276
-  tps: 10148.17531
-=======
-  dps: 11152.35479
-  tps: 10044.1158
->>>>>>> c916d796
+  dps: 11152.35479
+  tps: 10044.1158
  }
 }
 dps_results: {
  key: "TestSV-AllItems-EmberSkyflareDiamond"
  value: {
-<<<<<<< HEAD
-  dps: 11274.5276
-  tps: 10148.17531
-=======
-  dps: 11152.35479
-  tps: 10044.1158
->>>>>>> c916d796
+  dps: 11152.35479
+  tps: 10044.1158
  }
 }
 dps_results: {
  key: "TestSV-AllItems-EnigmaticShadowspiritDiamond"
  value: {
-<<<<<<< HEAD
-  dps: 11285.36232
-  tps: 10160.69013
-=======
   dps: 11153.6577
   tps: 10040.8794
->>>>>>> c916d796
  }
 }
 dps_results: {
  key: "TestSV-AllItems-EnigmaticSkyflareDiamond"
  value: {
-<<<<<<< HEAD
-  dps: 11259.46068
-  tps: 10135.82571
-=======
   dps: 11142.40727
   tps: 10031.88512
->>>>>>> c916d796
  }
 }
 dps_results: {
  key: "TestSV-AllItems-EnigmaticStarflareDiamond"
  value: {
-<<<<<<< HEAD
-  dps: 11265.51328
-  tps: 10141.95568
-=======
   dps: 11146.43843
   tps: 10037.07115
->>>>>>> c916d796
  }
 }
 dps_results: {
  key: "TestSV-AllItems-EphemeralSnowflake-50260"
  value: {
-<<<<<<< HEAD
-  dps: 11042.94547
-  tps: 9934.07983
-=======
   dps: 10944.83497
   tps: 9852.67888
->>>>>>> c916d796
  }
 }
 dps_results: {
  key: "TestSV-AllItems-EssenceofGossamer-37220"
  value: {
-<<<<<<< HEAD
-  dps: 10978.20945
-  tps: 9867.07666
-=======
   dps: 10919.38736
   tps: 9828.6988
->>>>>>> c916d796
  }
 }
 dps_results: {
  key: "TestSV-AllItems-EternalEarthsiegeDiamond"
  value: {
-<<<<<<< HEAD
-  dps: 11274.5276
-  tps: 10148.17531
-=======
-  dps: 11152.35479
-  tps: 10044.1158
->>>>>>> c916d796
+  dps: 11152.35479
+  tps: 10044.1158
  }
 }
 dps_results: {
  key: "TestSV-AllItems-EternalShadowspiritDiamond"
  value: {
-<<<<<<< HEAD
-  dps: 11278.02432
-  tps: 10148.17531
-=======
   dps: 11155.75516
   tps: 10044.1158
->>>>>>> c916d796
  }
 }
 dps_results: {
  key: "TestSV-AllItems-ExtractofNecromanticPower-40373"
  value: {
-<<<<<<< HEAD
-  dps: 11083.48101
-  tps: 9974.3193
-=======
   dps: 10969.50829
   tps: 9876.87016
->>>>>>> c916d796
  }
 }
 dps_results: {
  key: "TestSV-AllItems-EyeoftheBroodmother-45308"
  value: {
-<<<<<<< HEAD
-  dps: 11023.70511
-  tps: 9914.32612
-=======
   dps: 10897.80279
   tps: 9806.65173
->>>>>>> c916d796
  }
 }
 dps_results: {
  key: "TestSV-AllItems-Figurine-SapphireOwl-42413"
  value: {
-<<<<<<< HEAD
-  dps: 10973.42882
-  tps: 9867.07666
-=======
-  dps: 10914.74801
-  tps: 9828.6988
->>>>>>> c916d796
+  dps: 10914.74801
+  tps: 9828.6988
  }
 }
 dps_results: {
  key: "TestSV-AllItems-FleetShadowspiritDiamond"
  value: {
-<<<<<<< HEAD
-  dps: 11297.59508
-  tps: 10171.2428
-=======
   dps: 11175.20816
   tps: 10066.96916
->>>>>>> c916d796
  }
 }
 dps_results: {
  key: "TestSV-AllItems-ForethoughtTalisman-40258"
  value: {
-<<<<<<< HEAD
-  dps: 10973.42882
-  tps: 9867.07666
-=======
-  dps: 10914.74801
-  tps: 9828.6988
->>>>>>> c916d796
+  dps: 10914.74801
+  tps: 9828.6988
  }
 }
 dps_results: {
  key: "TestSV-AllItems-ForgeEmber-37660"
  value: {
-<<<<<<< HEAD
-  dps: 11022.84291
-  tps: 9913.30452
-=======
   dps: 10909.82857
   tps: 9818.73114
->>>>>>> c916d796
  }
 }
 dps_results: {
  key: "TestSV-AllItems-ForlornShadowspiritDiamond"
  value: {
-<<<<<<< HEAD
-  dps: 11274.5276
-  tps: 10148.17531
-=======
-  dps: 11152.35479
-  tps: 10044.1158
->>>>>>> c916d796
+  dps: 11152.35479
+  tps: 10044.1158
  }
 }
 dps_results: {
  key: "TestSV-AllItems-ForlornSkyflareDiamond"
  value: {
-<<<<<<< HEAD
-  dps: 11274.5276
-  tps: 10148.17531
-=======
-  dps: 11152.35479
-  tps: 10044.1158
->>>>>>> c916d796
+  dps: 11152.35479
+  tps: 10044.1158
  }
 }
 dps_results: {
  key: "TestSV-AllItems-ForlornStarflareDiamond"
  value: {
-<<<<<<< HEAD
-  dps: 11274.5276
-  tps: 10148.17531
-=======
-  dps: 11152.35479
-  tps: 10044.1158
->>>>>>> c916d796
+  dps: 11152.35479
+  tps: 10044.1158
  }
 }
 dps_results: {
  key: "TestSV-AllItems-FuryoftheFiveFlights-40431"
  value: {
-<<<<<<< HEAD
-  dps: 11199.19256
-  tps: 10079.64665
-=======
   dps: 11137.72607
   tps: 10038.89134
->>>>>>> c916d796
  }
 }
 dps_results: {
  key: "TestSV-AllItems-FuturesightRune-38763"
  value: {
-<<<<<<< HEAD
-  dps: 10973.42882
-  tps: 9867.07666
-=======
-  dps: 10914.74801
-  tps: 9828.6988
->>>>>>> c916d796
+  dps: 10914.74801
+  tps: 9828.6988
  }
 }
 dps_results: {
  key: "TestSV-AllItems-Gladiator'sPursuit"
  value: {
-<<<<<<< HEAD
-  dps: 12789.86573
-  tps: 11575.20613
-=======
   dps: 12698.35261
   tps: 11507.45799
->>>>>>> c916d796
  }
 }
 dps_results: {
  key: "TestSV-AllItems-GlowingTwilightScale-54573"
  value: {
-<<<<<<< HEAD
-  dps: 10973.42882
-  tps: 9867.07666
-=======
-  dps: 10914.74801
-  tps: 9828.6988
->>>>>>> c916d796
+  dps: 10914.74801
+  tps: 9828.6988
  }
 }
 dps_results: {
  key: "TestSV-AllItems-GlowingTwilightScale-54589"
  value: {
-<<<<<<< HEAD
-  dps: 10973.42882
-  tps: 9867.07666
-=======
-  dps: 10914.74801
-  tps: 9828.6988
->>>>>>> c916d796
+  dps: 10914.74801
+  tps: 9828.6988
  }
 }
 dps_results: {
  key: "TestSV-AllItems-GnomishLightningGenerator-41121"
  value: {
-<<<<<<< HEAD
-  dps: 11066.6863
-  tps: 9957.31956
-=======
   dps: 10932.44818
   tps: 9840.96646
->>>>>>> c916d796
  }
 }
 dps_results: {
  key: "TestSV-AllItems-Heartpierce-49982"
  value: {
-<<<<<<< HEAD
-  dps: 11467.37494
-  tps: 10333.58296
-=======
   dps: 11354.19917
   tps: 10236.48164
->>>>>>> c916d796
  }
 }
 dps_results: {
  key: "TestSV-AllItems-Heartpierce-50641"
  value: {
-<<<<<<< HEAD
-  dps: 11469.25929
-  tps: 10334.99235
-=======
   dps: 11356.04845
   tps: 10237.8679
->>>>>>> c916d796
  }
 }
 dps_results: {
  key: "TestSV-AllItems-IllustrationoftheDragonSoul-40432"
  value: {
-<<<<<<< HEAD
-  dps: 10973.42882
-  tps: 9867.07666
-=======
-  dps: 10914.74801
-  tps: 9828.6988
->>>>>>> c916d796
+  dps: 10914.74801
+  tps: 9828.6988
  }
 }
 dps_results: {
  key: "TestSV-AllItems-ImpassiveShadowspiritDiamond"
  value: {
-<<<<<<< HEAD
-  dps: 11285.36232
-  tps: 10160.69013
-=======
   dps: 11153.6577
   tps: 10040.8794
->>>>>>> c916d796
  }
 }
 dps_results: {
  key: "TestSV-AllItems-ImpassiveSkyflareDiamond"
  value: {
-<<<<<<< HEAD
-  dps: 11259.46068
-  tps: 10135.82571
-=======
   dps: 11142.40727
   tps: 10031.88512
->>>>>>> c916d796
  }
 }
 dps_results: {
  key: "TestSV-AllItems-ImpassiveStarflareDiamond"
  value: {
-<<<<<<< HEAD
-  dps: 11265.51328
-  tps: 10141.95568
-=======
   dps: 11146.43843
   tps: 10037.07115
->>>>>>> c916d796
  }
 }
 dps_results: {
  key: "TestSV-AllItems-IncisorFragment-37723"
  value: {
-<<<<<<< HEAD
-  dps: 11115.48162
-  tps: 10002.68324
-=======
   dps: 11055.35668
   tps: 9963.05007
->>>>>>> c916d796
  }
 }
 dps_results: {
  key: "TestSV-AllItems-InsightfulEarthsiegeDiamond"
  value: {
-<<<<<<< HEAD
-  dps: 11274.5276
-  tps: 10148.17531
-=======
-  dps: 11152.35479
-  tps: 10044.1158
->>>>>>> c916d796
+  dps: 11152.35479
+  tps: 10044.1158
  }
 }
 dps_results: {
  key: "TestSV-AllItems-InvigoratingEarthsiegeDiamond"
  value: {
-<<<<<<< HEAD
-  dps: 11305.61313
-  tps: 10177.44059
-  hps: 9.55711
-=======
   dps: 11183.36029
   tps: 10073.35162
   hps: 9.71126
->>>>>>> c916d796
  }
 }
 dps_results: {
  key: "TestSV-AllItems-LastWord-50179"
  value: {
-<<<<<<< HEAD
-  dps: 11399.29387
-  tps: 10268.04632
-=======
   dps: 11287.25654
   tps: 10172.02028
->>>>>>> c916d796
  }
 }
 dps_results: {
  key: "TestSV-AllItems-LastWord-50708"
  value: {
-<<<<<<< HEAD
-  dps: 11398.86297
-  tps: 10268.04632
-=======
   dps: 11286.83649
   tps: 10172.02028
->>>>>>> c916d796
  }
 }
 dps_results: {
  key: "TestSV-AllItems-Lavanthor'sTalisman-37872"
  value: {
-<<<<<<< HEAD
-  dps: 10973.42882
-  tps: 9867.07666
-=======
-  dps: 10914.74801
-  tps: 9828.6988
->>>>>>> c916d796
+  dps: 10914.74801
+  tps: 9828.6988
  }
 }
 dps_results: {
  key: "TestSV-AllItems-Lightning-ChargedBattlegear"
  value: {
-<<<<<<< HEAD
-  dps: 14205.95001
-  tps: 12931.95106
-=======
   dps: 14116.03093
   tps: 12865.79061
->>>>>>> c916d796
  }
 }
 dps_results: {
  key: "TestSV-AllItems-MajesticDragonFigurine-40430"
  value: {
-<<<<<<< HEAD
-  dps: 10973.42882
-  tps: 9867.07666
-=======
-  dps: 10914.74801
-  tps: 9828.6988
->>>>>>> c916d796
+  dps: 10914.74801
+  tps: 9828.6988
  }
 }
 dps_results: {
  key: "TestSV-AllItems-MeteoriteWhetstone-37390"
  value: {
-<<<<<<< HEAD
-  dps: 11025.11104
-  tps: 9920.49533
-=======
   dps: 10916.35749
   tps: 9825.32305
->>>>>>> c916d796
  }
 }
 dps_results: {
  key: "TestSV-AllItems-NevermeltingIceCrystal-50259"
  value: {
-<<<<<<< HEAD
-  dps: 11077.50031
-  tps: 9967.66687
-=======
   dps: 10990.78984
   tps: 9901.19098
->>>>>>> c916d796
  }
 }
 dps_results: {
  key: "TestSV-AllItems-OfferingofSacrifice-37638"
  value: {
-<<<<<<< HEAD
-  dps: 10973.42882
-  tps: 9867.07666
-=======
-  dps: 10914.74801
-  tps: 9828.6988
->>>>>>> c916d796
+  dps: 10914.74801
+  tps: 9828.6988
  }
 }
 dps_results: {
  key: "TestSV-AllItems-PersistentEarthshatterDiamond"
  value: {
-<<<<<<< HEAD
-  dps: 11299.77671
-  tps: 10171.94015
-=======
   dps: 11177.1488
   tps: 10067.46603
->>>>>>> c916d796
  }
 }
 dps_results: {
  key: "TestSV-AllItems-PersistentEarthsiegeDiamond"
  value: {
-<<<<<<< HEAD
-  dps: 11305.71767
-  tps: 10177.53188
-=======
   dps: 11182.98268
   tps: 10072.9602
->>>>>>> c916d796
  }
 }
 dps_results: {
  key: "TestSV-AllItems-PetrifiedScarab-21685"
  value: {
-<<<<<<< HEAD
-  dps: 10973.42882
-  tps: 9867.07666
-=======
-  dps: 10914.74801
-  tps: 9828.6988
->>>>>>> c916d796
+  dps: 10914.74801
+  tps: 9828.6988
  }
 }
 dps_results: {
  key: "TestSV-AllItems-PetrifiedTwilightScale-54571"
  value: {
-<<<<<<< HEAD
-  dps: 10973.42882
-  tps: 9867.07666
-=======
-  dps: 10914.74801
-  tps: 9828.6988
->>>>>>> c916d796
+  dps: 10914.74801
+  tps: 9828.6988
  }
 }
 dps_results: {
  key: "TestSV-AllItems-PetrifiedTwilightScale-54591"
  value: {
-<<<<<<< HEAD
-  dps: 10973.42882
-  tps: 9867.07666
-=======
-  dps: 10914.74801
-  tps: 9828.6988
->>>>>>> c916d796
+  dps: 10914.74801
+  tps: 9828.6988
  }
 }
 dps_results: {
  key: "TestSV-AllItems-PowerfulEarthshatterDiamond"
  value: {
-<<<<<<< HEAD
-  dps: 11275.65001
-  tps: 10148.17531
-=======
   dps: 11153.44627
   tps: 10044.1158
->>>>>>> c916d796
  }
 }
 dps_results: {
  key: "TestSV-AllItems-PowerfulEarthsiegeDiamond"
  value: {
-<<<<<<< HEAD
-  dps: 11275.90902
-  tps: 10148.17531
-=======
   dps: 11153.69815
   tps: 10044.1158
->>>>>>> c916d796
  }
 }
 dps_results: {
  key: "TestSV-AllItems-PowerfulShadowspiritDiamond"
  value: {
-<<<<<<< HEAD
-  dps: 11278.02432
-  tps: 10148.17531
-=======
   dps: 11155.75516
   tps: 10044.1158
->>>>>>> c916d796
  }
 }
 dps_results: {
  key: "TestSV-AllItems-PurifiedShardoftheGods"
  value: {
-<<<<<<< HEAD
-  dps: 10973.42882
-  tps: 9867.07666
-=======
-  dps: 10914.74801
-  tps: 9828.6988
->>>>>>> c916d796
+  dps: 10914.74801
+  tps: 9828.6988
  }
 }
 dps_results: {
  key: "TestSV-AllItems-ReignoftheDead-47316"
  value: {
-<<<<<<< HEAD
-  dps: 10973.42882
-  tps: 9867.07666
-=======
-  dps: 10914.74801
-  tps: 9828.6988
->>>>>>> c916d796
+  dps: 10914.74801
+  tps: 9828.6988
  }
 }
 dps_results: {
  key: "TestSV-AllItems-ReignoftheDead-47477"
  value: {
-<<<<<<< HEAD
-  dps: 10973.42882
-  tps: 9867.07666
-=======
-  dps: 10914.74801
-  tps: 9828.6988
->>>>>>> c916d796
+  dps: 10914.74801
+  tps: 9828.6988
  }
 }
 dps_results: {
  key: "TestSV-AllItems-RelentlessEarthsiegeDiamond"
  value: {
-<<<<<<< HEAD
-  dps: 11394.81251
-  tps: 10268.04632
-=======
   dps: 11282.88807
   tps: 10172.02028
->>>>>>> c916d796
  }
 }
 dps_results: {
  key: "TestSV-AllItems-ReverberatingShadowspiritDiamond"
  value: {
-<<<<<<< HEAD
-  dps: 11274.5276
-  tps: 10148.17531
-=======
-  dps: 11152.35479
-  tps: 10044.1158
->>>>>>> c916d796
+  dps: 11152.35479
+  tps: 10044.1158
  }
 }
 dps_results: {
  key: "TestSV-AllItems-RevitalizingShadowspiritDiamond"
  value: {
-<<<<<<< HEAD
-  dps: 11274.5276
-  tps: 10148.17531
-=======
-  dps: 11152.35479
-  tps: 10044.1158
->>>>>>> c916d796
+  dps: 11152.35479
+  tps: 10044.1158
  }
 }
 dps_results: {
  key: "TestSV-AllItems-RevitalizingSkyflareDiamond"
  value: {
-<<<<<<< HEAD
-  dps: 11274.5276
-  tps: 10148.17531
-=======
-  dps: 11152.35479
-  tps: 10044.1158
->>>>>>> c916d796
+  dps: 11152.35479
+  tps: 10044.1158
  }
 }
 dps_results: {
  key: "TestSV-AllItems-RuneofRepulsion-40372"
  value: {
-<<<<<<< HEAD
-  dps: 10973.42882
-  tps: 9867.07666
-=======
-  dps: 10914.74801
-  tps: 9828.6988
->>>>>>> c916d796
+  dps: 10914.74801
+  tps: 9828.6988
  }
 }
 dps_results: {
  key: "TestSV-AllItems-ScourgestalkerBattlegear"
  value: {
-<<<<<<< HEAD
-  dps: 11026.2447
-  tps: 9955.81708
-=======
   dps: 10948.47988
   tps: 9902.66091
->>>>>>> c916d796
  }
 }
 dps_results: {
  key: "TestSV-AllItems-SealofthePantheon-36993"
  value: {
-<<<<<<< HEAD
-  dps: 10973.42882
-  tps: 9867.07666
-=======
-  dps: 10914.74801
-  tps: 9828.6988
->>>>>>> c916d796
+  dps: 10914.74801
+  tps: 9828.6988
  }
 }
 dps_results: {
  key: "TestSV-AllItems-Shadowmourne-49623"
  value: {
-<<<<<<< HEAD
-  dps: 11494.46256
-  tps: 10355.85451
-=======
   dps: 11382.86402
   tps: 10259.25574
->>>>>>> c916d796
  }
 }
 dps_results: {
  key: "TestSV-AllItems-ShinyShardoftheGods"
  value: {
-<<<<<<< HEAD
-  dps: 10973.42882
-  tps: 9867.07666
-=======
-  dps: 10914.74801
-  tps: 9828.6988
->>>>>>> c916d796
+  dps: 10914.74801
+  tps: 9828.6988
  }
 }
 dps_results: {
  key: "TestSV-AllItems-Sindragosa'sFlawlessFang-50361"
  value: {
-<<<<<<< HEAD
-  dps: 10983.24849
-  tps: 9867.07666
-=======
   dps: 10924.27747
   tps: 9828.6988
->>>>>>> c916d796
  }
 }
 dps_results: {
  key: "TestSV-AllItems-SliverofPureIce-50339"
  value: {
-<<<<<<< HEAD
-  dps: 10973.42882
-  tps: 9867.07666
-=======
-  dps: 10914.74801
-  tps: 9828.6988
->>>>>>> c916d796
+  dps: 10914.74801
+  tps: 9828.6988
  }
 }
 dps_results: {
  key: "TestSV-AllItems-SliverofPureIce-50346"
  value: {
-<<<<<<< HEAD
-  dps: 10973.42882
-  tps: 9867.07666
-=======
-  dps: 10914.74801
-  tps: 9828.6988
->>>>>>> c916d796
+  dps: 10914.74801
+  tps: 9828.6988
  }
 }
 dps_results: {
  key: "TestSV-AllItems-SoulPreserver-37111"
  value: {
-<<<<<<< HEAD
-  dps: 10973.42882
-  tps: 9867.07666
-=======
-  dps: 10914.74801
-  tps: 9828.6988
->>>>>>> c916d796
+  dps: 10914.74801
+  tps: 9828.6988
  }
 }
 dps_results: {
  key: "TestSV-AllItems-SouloftheDead-40382"
  value: {
-<<<<<<< HEAD
-  dps: 11024.64807
-  tps: 9915.26909
-=======
   dps: 10904.37095
   tps: 9811.79743
->>>>>>> c916d796
  }
 }
 dps_results: {
  key: "TestSV-AllItems-SparkofLife-37657"
  value: {
-<<<<<<< HEAD
-  dps: 11005.61717
-  tps: 9909.66874
-=======
   dps: 10888.87199
   tps: 9810.20182
->>>>>>> c916d796
  }
 }
 dps_results: {
  key: "TestSV-AllItems-SphereofRedDragon'sBlood-37166"
  value: {
-<<<<<<< HEAD
-  dps: 11227.07953
-  tps: 10102.80277
-=======
   dps: 11100.67701
   tps: 9994.22707
->>>>>>> c916d796
  }
 }
 dps_results: {
  key: "TestSV-AllItems-SwiftSkyflareDiamond"
  value: {
-<<<<<<< HEAD
-  dps: 11305.71767
-  tps: 10177.53188
-=======
   dps: 11182.98268
   tps: 10072.9602
->>>>>>> c916d796
  }
 }
 dps_results: {
  key: "TestSV-AllItems-SwiftStarflareDiamond"
  value: {
-<<<<<<< HEAD
-  dps: 11299.77671
-  tps: 10171.94015
-=======
   dps: 11177.1488
   tps: 10067.46603
->>>>>>> c916d796
  }
 }
 dps_results: {
  key: "TestSV-AllItems-SwiftWindfireDiamond"
  value: {
-<<<<<<< HEAD
-  dps: 11289.38002
-  tps: 10162.15463
-=======
   dps: 11166.9395
   tps: 10057.85123
->>>>>>> c916d796
  }
 }
 dps_results: {
  key: "TestSV-AllItems-TalismanofTrollDivinity-37734"
  value: {
-<<<<<<< HEAD
-  dps: 10973.42882
-  tps: 9867.07666
-=======
-  dps: 10914.74801
-  tps: 9828.6988
->>>>>>> c916d796
+  dps: 10914.74801
+  tps: 9828.6988
  }
 }
 dps_results: {
  key: "TestSV-AllItems-TearsoftheVanquished-47215"
  value: {
-<<<<<<< HEAD
-  dps: 10973.42882
-  tps: 9867.07666
-=======
-  dps: 10914.74801
-  tps: 9828.6988
->>>>>>> c916d796
+  dps: 10914.74801
+  tps: 9828.6988
  }
 }
 dps_results: {
  key: "TestSV-AllItems-TheGeneral'sHeart-45507"
  value: {
-<<<<<<< HEAD
-  dps: 10973.42882
-  tps: 9867.07666
-=======
-  dps: 10914.74801
-  tps: 9828.6988
->>>>>>> c916d796
+  dps: 10914.74801
+  tps: 9828.6988
  }
 }
 dps_results: {
  key: "TestSV-AllItems-ThunderingSkyflareDiamond"
  value: {
-<<<<<<< HEAD
-  dps: 11248.89252
-  tps: 10126.0054
-=======
   dps: 11202.8138
   tps: 10099.74883
->>>>>>> c916d796
  }
 }
 dps_results: {
  key: "TestSV-AllItems-TinyAbominationinaJar-50351"
  value: {
-<<<<<<< HEAD
-  dps: 11102.59115
-  tps: 9976.33085
-=======
   dps: 11071.55494
   tps: 9970.27514
->>>>>>> c916d796
  }
 }
 dps_results: {
  key: "TestSV-AllItems-TinyAbominationinaJar-50706"
  value: {
-<<<<<<< HEAD
-  dps: 11102.59115
-  tps: 9976.33085
-=======
   dps: 11071.55494
   tps: 9970.27514
->>>>>>> c916d796
  }
 }
 dps_results: {
  key: "TestSV-AllItems-TirelessSkyflareDiamond"
  value: {
-<<<<<<< HEAD
-  dps: 11274.5276
-  tps: 10148.17531
-=======
-  dps: 11152.35479
-  tps: 10044.1158
->>>>>>> c916d796
+  dps: 11152.35479
+  tps: 10044.1158
  }
 }
 dps_results: {
  key: "TestSV-AllItems-TirelessStarflareDiamond"
  value: {
-<<<<<<< HEAD
-  dps: 11274.5276
-  tps: 10148.17531
-=======
-  dps: 11152.35479
-  tps: 10044.1158
->>>>>>> c916d796
+  dps: 11152.35479
+  tps: 10044.1158
  }
 }
 dps_results: {
  key: "TestSV-AllItems-TomeofArcanePhenomena-36972"
  value: {
-<<<<<<< HEAD
-  dps: 11022.64463
-  tps: 9917.97168
-=======
   dps: 10940.55033
   tps: 9857.35578
->>>>>>> c916d796
  }
 }
 dps_results: {
  key: "TestSV-AllItems-TrenchantEarthshatterDiamond"
  value: {
-<<<<<<< HEAD
-  dps: 11274.5276
-  tps: 10148.17531
-=======
-  dps: 11152.35479
-  tps: 10044.1158
->>>>>>> c916d796
+  dps: 11152.35479
+  tps: 10044.1158
  }
 }
 dps_results: {
  key: "TestSV-AllItems-TrenchantEarthsiegeDiamond"
  value: {
-<<<<<<< HEAD
-  dps: 11274.5276
-  tps: 10148.17531
-=======
-  dps: 11152.35479
-  tps: 10044.1158
->>>>>>> c916d796
+  dps: 11152.35479
+  tps: 10044.1158
  }
 }
 dps_results: {
  key: "TestSV-AllItems-UndeadSlayer'sBlessedArmor"
  value: {
-<<<<<<< HEAD
-  dps: 10152.58667
-  tps: 9151.09855
-=======
   dps: 10103.19449
   tps: 9129.22588
->>>>>>> c916d796
  }
 }
 dps_results: {
  key: "TestSV-AllItems-Val'anyr,HammerofAncientKings-46017"
  value: {
-<<<<<<< HEAD
-  dps: 10917.89181
-  tps: 9820.27013
-=======
   dps: 10824.83351
   tps: 9739.06569
->>>>>>> c916d796
  }
 }
 dps_results: {
  key: "TestSV-AllItems-Windrunner'sPursuit"
  value: {
-<<<<<<< HEAD
-  dps: 11105.47283
-  tps: 10006.62668
-=======
   dps: 10843.99837
   tps: 9771.4753
->>>>>>> c916d796
  }
 }
 dps_results: {
  key: "TestSV-AllItems-WingedTalisman-37844"
  value: {
-<<<<<<< HEAD
-  dps: 10973.42882
-  tps: 9867.07666
-=======
-  dps: 10914.74801
-  tps: 9828.6988
->>>>>>> c916d796
+  dps: 10914.74801
+  tps: 9828.6988
  }
 }
 dps_results: {
  key: "TestSV-AllItems-Zod'sRepeatingLongbow-50034"
  value: {
-<<<<<<< HEAD
-  dps: 11597.08404
-  tps: 10475.55766
-=======
   dps: 11578.13331
   tps: 10470.60278
->>>>>>> c916d796
  }
 }
 dps_results: {
  key: "TestSV-AllItems-Zod'sRepeatingLongbow-50638"
  value: {
-<<<<<<< HEAD
-  dps: 11694.65154
-  tps: 10572.84228
-=======
   dps: 11614.75366
   tps: 10508.69769
->>>>>>> c916d796
  }
 }
 dps_results: {
  key: "TestSV-Average-Default"
  value: {
-<<<<<<< HEAD
-  dps: 11286.71079
-  tps: 10161.16061
-=======
   dps: 11220.39118
   tps: 10115.86073
->>>>>>> c916d796
  }
 }
 dps_results: {
  key: "TestSV-Settings-Dwarf-p1_sv-Basic-aoe-FullBuffs-LongMultiTarget"
  value: {
-<<<<<<< HEAD
-  dps: 30740.62852
-  tps: 29767.04235
-=======
   dps: 30451.73652
   tps: 29504.39953
->>>>>>> c916d796
  }
 }
 dps_results: {
  key: "TestSV-Settings-Dwarf-p1_sv-Basic-aoe-FullBuffs-LongSingleTarget"
  value: {
-<<<<<<< HEAD
-  dps: 8076.37309
-  tps: 7116.0892
-=======
   dps: 8036.63819
   tps: 7096.52885
->>>>>>> c916d796
  }
 }
 dps_results: {
  key: "TestSV-Settings-Dwarf-p1_sv-Basic-aoe-FullBuffs-ShortSingleTarget"
  value: {
-<<<<<<< HEAD
-  dps: 9721.44159
-  tps: 8463.79437
-=======
   dps: 9737.0663
   tps: 8514.78564
->>>>>>> c916d796
  }
 }
 dps_results: {
@@ -1640,37 +982,22 @@
 dps_results: {
  key: "TestSV-Settings-Dwarf-p1_sv-Basic-sv-FullBuffs-LongMultiTarget"
  value: {
-<<<<<<< HEAD
-  dps: 13290.81481
-  tps: 12213.00029
-=======
   dps: 13283.58123
   tps: 12228.28792
->>>>>>> c916d796
  }
 }
 dps_results: {
  key: "TestSV-Settings-Dwarf-p1_sv-Basic-sv-FullBuffs-LongSingleTarget"
  value: {
-<<<<<<< HEAD
-  dps: 11328.00369
-  tps: 10253.69285
-=======
   dps: 11220.99205
   tps: 10158.56409
->>>>>>> c916d796
  }
 }
 dps_results: {
  key: "TestSV-Settings-Dwarf-p1_sv-Basic-sv-FullBuffs-ShortSingleTarget"
  value: {
-<<<<<<< HEAD
-  dps: 13824.34536
-  tps: 12420.95926
-=======
   dps: 13565.89481
   tps: 12173.19182
->>>>>>> c916d796
  }
 }
 dps_results: {
@@ -1697,37 +1024,22 @@
 dps_results: {
  key: "TestSV-Settings-Dwarf-p1_sv-Basic-sv_advanced-FullBuffs-LongMultiTarget"
  value: {
-<<<<<<< HEAD
-  dps: 13290.81481
-  tps: 12213.00029
-=======
   dps: 13283.58123
   tps: 12228.28792
->>>>>>> c916d796
  }
 }
 dps_results: {
  key: "TestSV-Settings-Dwarf-p1_sv-Basic-sv_advanced-FullBuffs-LongSingleTarget"
  value: {
-<<<<<<< HEAD
-  dps: 11328.00369
-  tps: 10253.69285
-=======
   dps: 11220.99205
   tps: 10158.56409
->>>>>>> c916d796
  }
 }
 dps_results: {
  key: "TestSV-Settings-Dwarf-p1_sv-Basic-sv_advanced-FullBuffs-ShortSingleTarget"
  value: {
-<<<<<<< HEAD
-  dps: 13824.34536
-  tps: 12420.95926
-=======
   dps: 13565.89481
   tps: 12173.19182
->>>>>>> c916d796
  }
 }
 dps_results: {
@@ -1754,37 +1066,22 @@
 dps_results: {
  key: "TestSV-Settings-Orc-p1_sv-Basic-aoe-FullBuffs-LongMultiTarget"
  value: {
-<<<<<<< HEAD
-  dps: 30801.70714
-  tps: 29781.10774
-=======
   dps: 30529.31964
   tps: 29526.38263
->>>>>>> c916d796
  }
 }
 dps_results: {
  key: "TestSV-Settings-Orc-p1_sv-Basic-aoe-FullBuffs-LongSingleTarget"
  value: {
-<<<<<<< HEAD
-  dps: 8149.48485
-  tps: 7146.7271
-=======
   dps: 8065.78919
   tps: 7073.13183
->>>>>>> c916d796
  }
 }
 dps_results: {
  key: "TestSV-Settings-Orc-p1_sv-Basic-aoe-FullBuffs-ShortSingleTarget"
  value: {
-<<<<<<< HEAD
-  dps: 9758.42165
-  tps: 8441.31782
-=======
   dps: 9735.69353
   tps: 8448.01564
->>>>>>> c916d796
  }
 }
 dps_results: {
@@ -1811,37 +1108,22 @@
 dps_results: {
  key: "TestSV-Settings-Orc-p1_sv-Basic-sv-FullBuffs-LongMultiTarget"
  value: {
-<<<<<<< HEAD
-  dps: 13428.82266
-  tps: 12301.11818
-=======
   dps: 13346.66283
   tps: 12234.2863
->>>>>>> c916d796
  }
 }
 dps_results: {
  key: "TestSV-Settings-Orc-p1_sv-Basic-sv-FullBuffs-LongSingleTarget"
  value: {
-<<<<<<< HEAD
-  dps: 11394.81251
-  tps: 10268.04632
-=======
   dps: 11282.88807
   tps: 10172.02028
->>>>>>> c916d796
  }
 }
 dps_results: {
  key: "TestSV-Settings-Orc-p1_sv-Basic-sv-FullBuffs-ShortSingleTarget"
  value: {
-<<<<<<< HEAD
-  dps: 13971.0333
-  tps: 12488.07761
-=======
   dps: 13637.83622
   tps: 12177.91867
->>>>>>> c916d796
  }
 }
 dps_results: {
@@ -1868,37 +1150,22 @@
 dps_results: {
  key: "TestSV-Settings-Orc-p1_sv-Basic-sv_advanced-FullBuffs-LongMultiTarget"
  value: {
-<<<<<<< HEAD
-  dps: 13428.82266
-  tps: 12301.11818
-=======
   dps: 13346.66283
   tps: 12234.2863
->>>>>>> c916d796
  }
 }
 dps_results: {
  key: "TestSV-Settings-Orc-p1_sv-Basic-sv_advanced-FullBuffs-LongSingleTarget"
  value: {
-<<<<<<< HEAD
-  dps: 11394.81251
-  tps: 10268.04632
-=======
   dps: 11282.88807
   tps: 10172.02028
->>>>>>> c916d796
  }
 }
 dps_results: {
  key: "TestSV-Settings-Orc-p1_sv-Basic-sv_advanced-FullBuffs-ShortSingleTarget"
  value: {
-<<<<<<< HEAD
-  dps: 13971.0333
-  tps: 12488.07761
-=======
   dps: 13637.83622
   tps: 12177.91867
->>>>>>> c916d796
  }
 }
 dps_results: {
@@ -1925,12 +1192,7 @@
 dps_results: {
  key: "TestSV-SwitchInFrontOfTarget-Default"
  value: {
-<<<<<<< HEAD
-  dps: 11185.26278
-  tps: 10290.45196
-=======
   dps: 11081.69109
   tps: 10185.36843
->>>>>>> c916d796
  }
 }