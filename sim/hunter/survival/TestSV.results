--- conflicted
+++ resolved
@@ -40,1894 +40,1159 @@
 dps_results: {
  key: "TestSV-AllItems-AgileShadowspiritDiamond"
  value: {
-<<<<<<< HEAD
-  dps: 11796.65674
-  tps: 10681.00931
-=======
   dps: 11253.76554
   tps: 10152.03089
->>>>>>> 4d2754af
  }
 }
 dps_results: {
  key: "TestSV-AllItems-Ahn'KaharBloodHunter'sBattlegear"
  value: {
-<<<<<<< HEAD
-  dps: 12945.25005
-  tps: 11849.26786
-=======
   dps: 12235.88815
   tps: 11150.45519
->>>>>>> 4d2754af
  }
 }
 dps_results: {
  key: "TestSV-AllItems-Althor'sAbacus-50359"
  value: {
-<<<<<<< HEAD
-  dps: 11443.72184
-  tps: 10357.67263
-=======
-  dps: 10829.17764
-  tps: 9755.31316
->>>>>>> 4d2754af
+  dps: 10829.17764
+  tps: 9755.31316
  }
 }
 dps_results: {
  key: "TestSV-AllItems-Althor'sAbacus-50366"
  value: {
-<<<<<<< HEAD
-  dps: 11443.72184
-  tps: 10357.67263
-=======
-  dps: 10829.17764
-  tps: 9755.31316
->>>>>>> 4d2754af
+  dps: 10829.17764
+  tps: 9755.31316
  }
 }
 dps_results: {
  key: "TestSV-AllItems-AustereEarthsiegeDiamond"
  value: {
-<<<<<<< HEAD
-  dps: 11695.47299
-  tps: 10585.89064
-=======
   dps: 11057.78
   tps: 9960.73309
->>>>>>> 4d2754af
  }
 }
 dps_results: {
  key: "TestSV-AllItems-AustereShadowspiritDiamond"
  value: {
-<<<<<<< HEAD
-  dps: 11697.53001
-  tps: 10585.89064
-=======
   dps: 11059.838
   tps: 9960.73309
->>>>>>> 4d2754af
  }
 }
 dps_results: {
  key: "TestSV-AllItems-Bandit'sInsignia-40371"
  value: {
-<<<<<<< HEAD
-  dps: 11642.0842
-  tps: 10547.7574
-=======
   dps: 11024.07079
   tps: 9941.93786
->>>>>>> 4d2754af
  }
 }
 dps_results: {
  key: "TestSV-AllItems-BaubleofTrueBlood-50354"
  value: {
-<<<<<<< HEAD
-  dps: 11442.89172
-  tps: 10356.48644
-=======
   dps: 10828.48108
   tps: 9754.27887
->>>>>>> 4d2754af
   hps: 82.64749
  }
 }
 dps_results: {
  key: "TestSV-AllItems-BaubleofTrueBlood-50726"
  value: {
-<<<<<<< HEAD
-  dps: 11442.89172
-  tps: 10356.48644
-=======
   dps: 10828.48108
   tps: 9754.27887
->>>>>>> 4d2754af
   hps: 82.64749
  }
 }
 dps_results: {
  key: "TestSV-AllItems-BeamingEarthsiegeDiamond"
  value: {
-<<<<<<< HEAD
-  dps: 11683.53843
-  tps: 10573.01628
-=======
   dps: 11048.7567
   tps: 9952.00251
->>>>>>> 4d2754af
  }
 }
 dps_results: {
  key: "TestSV-AllItems-BlackBruise-50035"
  value: {
-<<<<<<< HEAD
-  dps: 11417.17926
-  tps: 10325.64496
-=======
   dps: 10830.92331
   tps: 9753.14559
->>>>>>> 4d2754af
  }
 }
 dps_results: {
  key: "TestSV-AllItems-BlackBruise-50692"
  value: {
-<<<<<<< HEAD
-  dps: 11401.43549
-  tps: 10310.41619
-=======
   dps: 10815.92898
   tps: 9738.66571
->>>>>>> 4d2754af
  }
 }
 dps_results: {
  key: "TestSV-AllItems-BlessedGarboftheUndeadSlayer"
  value: {
-<<<<<<< HEAD
-  dps: 10542.55007
-  tps: 9565.6067
-=======
   dps: 9974.8561
   tps: 9009.28295
->>>>>>> 4d2754af
  }
 }
 dps_results: {
  key: "TestSV-AllItems-BlessedRegaliaofUndeadCleansing"
  value: {
-<<<<<<< HEAD
-  dps: 10201.39015
-  tps: 9245.29863
-=======
   dps: 9647.19412
   tps: 8702.50143
->>>>>>> 4d2754af
  }
 }
 dps_results: {
  key: "TestSV-AllItems-BracingEarthsiegeDiamond"
  value: {
-<<<<<<< HEAD
-  dps: 11694.12964
-  tps: 10374.17283
-=======
   dps: 11056.436
   tps: 9761.51843
->>>>>>> 4d2754af
  }
 }
 dps_results: {
  key: "TestSV-AllItems-BracingShadowspiritDiamond"
  value: {
-<<<<<<< HEAD
-  dps: 11694.12964
-  tps: 10585.89064
-=======
   dps: 11056.436
   tps: 9761.51843
->>>>>>> 4d2754af
  }
 }
 dps_results: {
  key: "TestSV-AllItems-Bryntroll,theBoneArbiter-50415"
  value: {
-<<<<<<< HEAD
-  dps: 11839.40897
-  tps: 10721.77845
-=======
   dps: 11186.42391
   tps: 10080.98645
->>>>>>> 4d2754af
  }
 }
 dps_results: {
  key: "TestSV-AllItems-Bryntroll,theBoneArbiter-50709"
  value: {
-<<<<<<< HEAD
-  dps: 11839.91303
-  tps: 10721.77845
-=======
   dps: 11186.9282
   tps: 10080.98645
->>>>>>> 4d2754af
  }
 }
 dps_results: {
  key: "TestSV-AllItems-BurningShadowspiritDiamond"
  value: {
-<<<<<<< HEAD
-  dps: 11694.12964
-  tps: 10585.89064
-=======
   dps: 11153.89517
   tps: 10058.19225
->>>>>>> 4d2754af
  }
 }
 dps_results: {
  key: "TestSV-AllItems-ChaoticShadowspiritDiamond"
  value: {
-<<<<<<< HEAD
-  dps: 11692.84788
-  tps: 10580.06957
-=======
   dps: 11188.24079
   tps: 10090.21815
->>>>>>> 4d2754af
  }
 }
 dps_results: {
  key: "TestSV-AllItems-ChaoticSkyflareDiamond"
  value: {
-<<<<<<< HEAD
-  dps: 11788.19166
-  tps: 10677.66952
-=======
   dps: 11146.6033
   tps: 10049.84911
->>>>>>> 4d2754af
  }
 }
 dps_results: {
  key: "TestSV-AllItems-CorpseTongueCoin-50349"
  value: {
-<<<<<<< HEAD
-  dps: 11443.72184
-  tps: 10357.67263
-=======
-  dps: 10829.17764
-  tps: 9755.31316
->>>>>>> 4d2754af
+  dps: 10829.17764
+  tps: 9755.31316
  }
 }
 dps_results: {
  key: "TestSV-AllItems-CorpseTongueCoin-50352"
  value: {
-<<<<<<< HEAD
-  dps: 11443.72184
-  tps: 10357.67263
-=======
-  dps: 10829.17764
-  tps: 9755.31316
->>>>>>> 4d2754af
+  dps: 10829.17764
+  tps: 9755.31316
  }
 }
 dps_results: {
  key: "TestSV-AllItems-CorrodedSkeletonKey-50356"
  value: {
-<<<<<<< HEAD
-  dps: 11453.25129
-  tps: 10357.67263
-=======
   dps: 10838.70827
   tps: 9755.31316
->>>>>>> 4d2754af
   hps: 64
  }
 }
 dps_results: {
  key: "TestSV-AllItems-CryptstalkerBattlegear"
  value: {
-<<<<<<< HEAD
-  dps: 11002.45388
-  tps: 9943.72978
-=======
   dps: 10457.03833
   tps: 9411.97738
->>>>>>> 4d2754af
  }
 }
 dps_results: {
  key: "TestSV-AllItems-DarkmoonCard:Berserker!-42989"
  value: {
-<<<<<<< HEAD
-  dps: 11422.3571
-  tps: 10326.79083
-=======
   dps: 10841.35446
   tps: 9762.70054
->>>>>>> 4d2754af
  }
 }
 dps_results: {
  key: "TestSV-AllItems-DarkmoonCard:Death-42990"
  value: {
-<<<<<<< HEAD
-  dps: 11481.05711
-  tps: 10389.94558
-=======
   dps: 10899.45325
   tps: 9821.45496
->>>>>>> 4d2754af
  }
 }
 dps_results: {
  key: "TestSV-AllItems-DarkmoonCard:Greatness-44255"
  value: {
-<<<<<<< HEAD
-  dps: 11640.81089
-  tps: 10538.83253
-=======
   dps: 11023.48493
   tps: 9934.258
->>>>>>> 4d2754af
  }
 }
 dps_results: {
  key: "TestSV-AllItems-Death'sChoice-47464"
  value: {
-<<<<<<< HEAD
-  dps: 12016.99814
-  tps: 10896.45122
-=======
   dps: 11376.55422
   tps: 10268.23192
->>>>>>> 4d2754af
  }
 }
 dps_results: {
  key: "TestSV-AllItems-DeathKnight'sAnguish-38212"
  value: {
-<<<<<<< HEAD
-  dps: 11440.29392
-  tps: 10349.91748
-=======
   dps: 10824.38259
   tps: 9745.92133
->>>>>>> 4d2754af
  }
 }
 dps_results: {
  key: "TestSV-AllItems-Deathbringer'sWill-50362"
  value: {
-<<<<<<< HEAD
-  dps: 11760.31008
-  tps: 10655.87612
-=======
   dps: 11130.48637
   tps: 10040.40328
->>>>>>> 4d2754af
  }
 }
 dps_results: {
  key: "TestSV-AllItems-Deathbringer'sWill-50363"
  value: {
-<<<<<<< HEAD
-  dps: 11775.74003
-  tps: 10670.46653
-=======
   dps: 11156.08809
   tps: 10063.47565
->>>>>>> 4d2754af
  }
 }
 dps_results: {
  key: "TestSV-AllItems-Defender'sCode-40257"
  value: {
-<<<<<<< HEAD
-  dps: 11443.72184
-  tps: 10357.67263
-=======
-  dps: 10829.17764
-  tps: 9755.31316
->>>>>>> 4d2754af
+  dps: 10829.17764
+  tps: 9755.31316
  }
 }
 dps_results: {
  key: "TestSV-AllItems-DestructiveShadowspiritDiamond"
  value: {
-<<<<<<< HEAD
-  dps: 11692.84788
-  tps: 10580.06957
-=======
   dps: 11088.92508
   tps: 9990.90244
->>>>>>> 4d2754af
  }
 }
 dps_results: {
  key: "TestSV-AllItems-DestructiveSkyflareDiamond"
  value: {
-<<<<<<< HEAD
-  dps: 11700.36602
-  tps: 10589.87386
-=======
   dps: 11080.58892
   tps: 9984.79615
->>>>>>> 4d2754af
  }
 }
 dps_results: {
  key: "TestSV-AllItems-DislodgedForeignObject-50348"
  value: {
-<<<<<<< HEAD
-  dps: 11474.0525
-  tps: 10393.56756
-=======
   dps: 10876.57605
   tps: 9807.58344
->>>>>>> 4d2754af
  }
 }
 dps_results: {
  key: "TestSV-AllItems-DislodgedForeignObject-50353"
  value: {
-<<<<<<< HEAD
-  dps: 11421.41594
-  tps: 10331.9959
-=======
   dps: 10835.03221
   tps: 9761.29518
->>>>>>> 4d2754af
  }
 }
 dps_results: {
  key: "TestSV-AllItems-EffulgentShadowspiritDiamond"
  value: {
-<<<<<<< HEAD
-  dps: 11697.53001
-  tps: 10585.89064
-=======
   dps: 11059.838
   tps: 9960.73309
->>>>>>> 4d2754af
  }
 }
 dps_results: {
  key: "TestSV-AllItems-EffulgentSkyflareDiamond"
  value: {
-<<<<<<< HEAD
-  dps: 11695.47299
-  tps: 10585.89064
-=======
   dps: 11057.78
   tps: 9960.73309
->>>>>>> 4d2754af
  }
 }
 dps_results: {
  key: "TestSV-AllItems-EmberShadowspiritDiamond"
  value: {
-<<<<<<< HEAD
-  dps: 11694.12964
-  tps: 10585.89064
-=======
-  dps: 11056.436
-  tps: 9960.73309
->>>>>>> 4d2754af
+  dps: 11056.436
+  tps: 9960.73309
  }
 }
 dps_results: {
  key: "TestSV-AllItems-EmberSkyflareDiamond"
  value: {
-<<<<<<< HEAD
-  dps: 11694.12964
-  tps: 10585.89064
-=======
-  dps: 11056.436
-  tps: 9960.73309
->>>>>>> 4d2754af
+  dps: 11056.436
+  tps: 9960.73309
  }
 }
 dps_results: {
  key: "TestSV-AllItems-EnigmaticShadowspiritDiamond"
  value: {
-<<<<<<< HEAD
-  dps: 11692.84788
-  tps: 10580.06957
-=======
   dps: 11088.92508
   tps: 9990.90244
->>>>>>> 4d2754af
  }
 }
 dps_results: {
  key: "TestSV-AllItems-EnigmaticSkyflareDiamond"
  value: {
-<<<<<<< HEAD
-  dps: 11683.53843
-  tps: 10573.01628
-=======
   dps: 11048.7567
   tps: 9952.00251
->>>>>>> 4d2754af
  }
 }
 dps_results: {
  key: "TestSV-AllItems-EnigmaticStarflareDiamond"
  value: {
-<<<<<<< HEAD
-  dps: 11687.95925
-  tps: 10578.59197
-=======
   dps: 11048.75243
   tps: 9951.99824
->>>>>>> 4d2754af
  }
 }
 dps_results: {
  key: "TestSV-AllItems-EphemeralSnowflake-50260"
  value: {
-<<<<<<< HEAD
-  dps: 11463.26256
-  tps: 10371.10647
-=======
   dps: 10860.26985
   tps: 9778.49207
->>>>>>> 4d2754af
  }
 }
 dps_results: {
  key: "TestSV-AllItems-EssenceofGossamer-37220"
  value: {
-<<<<<<< HEAD
-  dps: 11448.36118
-  tps: 10357.67263
-=======
   dps: 10833.81755
   tps: 9755.31316
->>>>>>> 4d2754af
  }
 }
 dps_results: {
  key: "TestSV-AllItems-EternalEarthsiegeDiamond"
  value: {
-<<<<<<< HEAD
-  dps: 11694.12964
-  tps: 10585.89064
-=======
-  dps: 11056.436
-  tps: 9960.73309
->>>>>>> 4d2754af
+  dps: 11056.436
+  tps: 9960.73309
  }
 }
 dps_results: {
  key: "TestSV-AllItems-EternalShadowspiritDiamond"
  value: {
-<<<<<<< HEAD
-  dps: 11697.53001
-  tps: 10585.89064
-=======
   dps: 11059.838
   tps: 9960.73309
->>>>>>> 4d2754af
  }
 }
 dps_results: {
  key: "TestSV-AllItems-ExtractofNecromanticPower-40373"
  value: {
-<<<<<<< HEAD
-  dps: 11488.47635
-  tps: 10395.83822
-=======
   dps: 10903.1185
   tps: 9824.44854
->>>>>>> 4d2754af
  }
 }
 dps_results: {
  key: "TestSV-AllItems-EyeoftheBroodmother-45308"
  value: {
-<<<<<<< HEAD
-  dps: 11423.16099
-  tps: 10332.00993
-=======
   dps: 10837.20681
   tps: 9758.56102
->>>>>>> 4d2754af
  }
 }
 dps_results: {
  key: "TestSV-AllItems-Figurine-SapphireOwl-42413"
  value: {
-<<<<<<< HEAD
-  dps: 11443.72184
-  tps: 10357.67263
-=======
-  dps: 10829.17764
-  tps: 9755.31316
->>>>>>> 4d2754af
+  dps: 10829.17764
+  tps: 9755.31316
  }
 }
 dps_results: {
  key: "TestSV-AllItems-FleetShadowspiritDiamond"
  value: {
-<<<<<<< HEAD
-  dps: 11718.49398
-  tps: 10610.25498
-=======
   dps: 11079.07712
   tps: 9983.37421
->>>>>>> 4d2754af
  }
 }
 dps_results: {
  key: "TestSV-AllItems-ForethoughtTalisman-40258"
  value: {
-<<<<<<< HEAD
-  dps: 11443.72184
-  tps: 10357.67263
-=======
-  dps: 10829.17764
-  tps: 9755.31316
->>>>>>> 4d2754af
+  dps: 10829.17764
+  tps: 9755.31316
  }
 }
 dps_results: {
  key: "TestSV-AllItems-ForgeEmber-37660"
  value: {
-<<<<<<< HEAD
-  dps: 11436.05562
-  tps: 10344.95818
-=======
   dps: 10855.40315
   tps: 9778.24825
->>>>>>> 4d2754af
  }
 }
 dps_results: {
  key: "TestSV-AllItems-ForlornShadowspiritDiamond"
  value: {
-<<<<<<< HEAD
-  dps: 11694.12964
-  tps: 10585.89064
-=======
-  dps: 11056.436
-  tps: 9960.73309
->>>>>>> 4d2754af
+  dps: 11056.436
+  tps: 9960.73309
  }
 }
 dps_results: {
  key: "TestSV-AllItems-ForlornSkyflareDiamond"
  value: {
-<<<<<<< HEAD
-  dps: 11694.12964
-  tps: 10585.89064
-=======
-  dps: 11056.436
-  tps: 9960.73309
->>>>>>> 4d2754af
+  dps: 11056.436
+  tps: 9960.73309
  }
 }
 dps_results: {
  key: "TestSV-AllItems-ForlornStarflareDiamond"
  value: {
-<<<<<<< HEAD
-  dps: 11694.12964
-  tps: 10585.89064
-=======
-  dps: 11056.436
-  tps: 9960.73309
->>>>>>> 4d2754af
+  dps: 11056.436
+  tps: 9960.73309
  }
 }
 dps_results: {
  key: "TestSV-AllItems-FuryoftheFiveFlights-40431"
  value: {
-<<<<<<< HEAD
-  dps: 11677.90569
-  tps: 10579.07097
-=======
   dps: 11051.82144
   tps: 9965.16981
->>>>>>> 4d2754af
  }
 }
 dps_results: {
  key: "TestSV-AllItems-FuturesightRune-38763"
  value: {
-<<<<<<< HEAD
-  dps: 11443.72184
-  tps: 10357.67263
-=======
-  dps: 10829.17764
-  tps: 9755.31316
->>>>>>> 4d2754af
+  dps: 10829.17764
+  tps: 9755.31316
  }
 }
 dps_results: {
  key: "TestSV-AllItems-Gladiator'sPursuit"
  value: {
-<<<<<<< HEAD
-  dps: 13311.64019
-  tps: 12120.74557
-=======
   dps: 12624.06192
   tps: 11445.66517
->>>>>>> 4d2754af
  }
 }
 dps_results: {
  key: "TestSV-AllItems-GlowingTwilightScale-54573"
  value: {
-<<<<<<< HEAD
-  dps: 11443.72184
-  tps: 10357.67263
-=======
-  dps: 10829.17764
-  tps: 9755.31316
->>>>>>> 4d2754af
+  dps: 10829.17764
+  tps: 9755.31316
  }
 }
 dps_results: {
  key: "TestSV-AllItems-GlowingTwilightScale-54589"
  value: {
-<<<<<<< HEAD
-  dps: 11443.72184
-  tps: 10357.67263
-=======
-  dps: 10829.17764
-  tps: 9755.31316
->>>>>>> 4d2754af
+  dps: 10829.17764
+  tps: 9755.31316
  }
 }
 dps_results: {
  key: "TestSV-AllItems-GnomishLightningGenerator-41121"
  value: {
-<<<<<<< HEAD
-  dps: 11455.95412
-  tps: 10364.4724
-=======
   dps: 10876.94599
   tps: 9798.54771
->>>>>>> 4d2754af
  }
 }
 dps_results: {
  key: "TestSV-AllItems-Heartpierce-49982"
  value: {
-<<<<<<< HEAD
-  dps: 11907.41954
-  tps: 10789.70201
-=======
   dps: 11250.77501
   tps: 10145.25052
->>>>>>> 4d2754af
  }
 }
 dps_results: {
  key: "TestSV-AllItems-Heartpierce-50641"
  value: {
-<<<<<<< HEAD
-  dps: 11909.34328
-  tps: 10791.16273
-=======
   dps: 11252.62026
   tps: 10146.63255
->>>>>>> 4d2754af
  }
 }
 dps_results: {
  key: "TestSV-AllItems-IllustrationoftheDragonSoul-40432"
  value: {
-<<<<<<< HEAD
-  dps: 11443.72184
-  tps: 10357.67263
-=======
-  dps: 10829.17764
-  tps: 9755.31316
->>>>>>> 4d2754af
+  dps: 10829.17764
+  tps: 9755.31316
  }
 }
 dps_results: {
  key: "TestSV-AllItems-ImpassiveShadowspiritDiamond"
  value: {
-<<<<<<< HEAD
-  dps: 11692.84788
-  tps: 10580.06957
-=======
   dps: 11088.92508
   tps: 9990.90244
->>>>>>> 4d2754af
  }
 }
 dps_results: {
  key: "TestSV-AllItems-ImpassiveSkyflareDiamond"
  value: {
-<<<<<<< HEAD
-  dps: 11683.53843
-  tps: 10573.01628
-=======
   dps: 11048.7567
   tps: 9952.00251
->>>>>>> 4d2754af
  }
 }
 dps_results: {
  key: "TestSV-AllItems-ImpassiveStarflareDiamond"
  value: {
-<<<<<<< HEAD
-  dps: 11687.95925
-  tps: 10578.59197
-=======
   dps: 11048.75243
   tps: 9951.99824
->>>>>>> 4d2754af
  }
 }
 dps_results: {
  key: "TestSV-AllItems-IncisorFragment-37723"
  value: {
-<<<<<<< HEAD
-  dps: 11589.7947
-  tps: 10497.48809
-=======
   dps: 10969.38097
   tps: 9889.25833
->>>>>>> 4d2754af
  }
 }
 dps_results: {
  key: "TestSV-AllItems-InsightfulEarthsiegeDiamond"
  value: {
-<<<<<<< HEAD
-  dps: 11694.12964
-  tps: 10585.89064
-=======
-  dps: 11056.436
-  tps: 9960.73309
->>>>>>> 4d2754af
+  dps: 11056.436
+  tps: 9960.73309
  }
 }
 dps_results: {
  key: "TestSV-AllItems-InvigoratingEarthsiegeDiamond"
  value: {
-<<<<<<< HEAD
-  dps: 11726.65241
-  tps: 10616.64374
-=======
   dps: 11087.37344
   tps: 9989.90002
->>>>>>> 4d2754af
   hps: 9.71126
  }
 }
 dps_results: {
  key: "TestSV-AllItems-LastWord-50179"
  value: {
-<<<<<<< HEAD
-  dps: 11837.01471
-  tps: 10721.77845
-=======
   dps: 11184.02857
   tps: 10080.98645
->>>>>>> 4d2754af
  }
 }
 dps_results: {
  key: "TestSV-AllItems-LastWord-50708"
  value: {
-<<<<<<< HEAD
-  dps: 11836.59467
-  tps: 10721.77845
-=======
   dps: 11183.60833
   tps: 10080.98645
->>>>>>> 4d2754af
  }
 }
 dps_results: {
  key: "TestSV-AllItems-Lavanthor'sTalisman-37872"
  value: {
-<<<<<<< HEAD
-  dps: 11443.72184
-  tps: 10357.67263
-=======
-  dps: 10829.17764
-  tps: 9755.31316
->>>>>>> 4d2754af
+  dps: 10829.17764
+  tps: 9755.31316
  }
 }
 dps_results: {
  key: "TestSV-AllItems-Lightning-ChargedBattlegear"
  value: {
-<<<<<<< HEAD
-  dps: 14800.10555
-  tps: 13549.86523
-=======
   dps: 14008.4992
   tps: 12769.38924
->>>>>>> 4d2754af
  }
 }
 dps_results: {
  key: "TestSV-AllItems-MajesticDragonFigurine-40430"
  value: {
-<<<<<<< HEAD
-  dps: 11443.72184
-  tps: 10357.67263
-=======
-  dps: 10829.17764
-  tps: 9755.31316
->>>>>>> 4d2754af
+  dps: 10829.17764
+  tps: 9755.31316
  }
 }
 dps_results: {
  key: "TestSV-AllItems-MeteoriteWhetstone-37390"
  value: {
-<<<<<<< HEAD
-  dps: 11440.84686
-  tps: 10349.81242
-=======
   dps: 10821.43873
   tps: 9742.40419
->>>>>>> 4d2754af
  }
 }
 dps_results: {
  key: "TestSV-AllItems-NevermeltingIceCrystal-50259"
  value: {
-<<<<<<< HEAD
-  dps: 11522.34977
-  tps: 10432.75091
-=======
   dps: 10910.65048
   tps: 9833.77281
->>>>>>> 4d2754af
  }
 }
 dps_results: {
  key: "TestSV-AllItems-OfferingofSacrifice-37638"
  value: {
-<<<<<<< HEAD
-  dps: 11443.72184
-  tps: 10357.67263
-=======
-  dps: 10829.17764
-  tps: 9755.31316
->>>>>>> 4d2754af
+  dps: 10829.17764
+  tps: 9755.31316
  }
 }
 dps_results: {
  key: "TestSV-AllItems-PersistentEarthshatterDiamond"
  value: {
-<<<<<<< HEAD
-  dps: 11720.17523
-  tps: 10610.49246
-=======
   dps: 11081.17681
   tps: 9984.02944
->>>>>>> 4d2754af
  }
 }
 dps_results: {
  key: "TestSV-AllItems-PersistentEarthsiegeDiamond"
  value: {
-<<<<<<< HEAD
-  dps: 11726.3036
-  tps: 10616.28112
-=======
   dps: 11086.99817
   tps: 9989.51094
->>>>>>> 4d2754af
  }
 }
 dps_results: {
  key: "TestSV-AllItems-PetrifiedScarab-21685"
  value: {
-<<<<<<< HEAD
-  dps: 11443.72184
-  tps: 10357.67263
-=======
-  dps: 10829.17764
-  tps: 9755.31316
->>>>>>> 4d2754af
+  dps: 10829.17764
+  tps: 9755.31316
  }
 }
 dps_results: {
  key: "TestSV-AllItems-PetrifiedTwilightScale-54571"
  value: {
-<<<<<<< HEAD
-  dps: 11443.72184
-  tps: 10357.67263
-=======
-  dps: 10829.17764
-  tps: 9755.31316
->>>>>>> 4d2754af
+  dps: 10829.17764
+  tps: 9755.31316
  }
 }
 dps_results: {
  key: "TestSV-AllItems-PetrifiedTwilightScale-54591"
  value: {
-<<<<<<< HEAD
-  dps: 11443.72184
-  tps: 10357.67263
-=======
-  dps: 10829.17764
-  tps: 9755.31316
->>>>>>> 4d2754af
+  dps: 10829.17764
+  tps: 9755.31316
  }
 }
 dps_results: {
  key: "TestSV-AllItems-PowerfulEarthshatterDiamond"
  value: {
-<<<<<<< HEAD
-  dps: 11695.22112
-  tps: 10585.89064
-=======
   dps: 11057.528
   tps: 9960.73309
->>>>>>> 4d2754af
  }
 }
 dps_results: {
  key: "TestSV-AllItems-PowerfulEarthsiegeDiamond"
  value: {
-<<<<<<< HEAD
-  dps: 11695.47299
-  tps: 10585.89064
-=======
   dps: 11057.78
   tps: 9960.73309
->>>>>>> 4d2754af
  }
 }
 dps_results: {
  key: "TestSV-AllItems-PowerfulShadowspiritDiamond"
  value: {
-<<<<<<< HEAD
-  dps: 11697.53001
-  tps: 10585.89064
-=======
   dps: 11059.838
   tps: 9960.73309
->>>>>>> 4d2754af
  }
 }
 dps_results: {
  key: "TestSV-AllItems-PurifiedShardoftheGods"
  value: {
-<<<<<<< HEAD
-  dps: 11443.72184
-  tps: 10357.67263
-=======
-  dps: 10829.17764
-  tps: 9755.31316
->>>>>>> 4d2754af
+  dps: 10829.17764
+  tps: 9755.31316
  }
 }
 dps_results: {
  key: "TestSV-AllItems-ReignoftheDead-47316"
  value: {
-<<<<<<< HEAD
-  dps: 11443.72184
-  tps: 10357.67263
-=======
-  dps: 10829.17764
-  tps: 9755.31316
->>>>>>> 4d2754af
+  dps: 10829.17764
+  tps: 9755.31316
  }
 }
 dps_results: {
  key: "TestSV-AllItems-ReignoftheDead-47477"
  value: {
-<<<<<<< HEAD
-  dps: 11443.72184
-  tps: 10357.67263
-=======
-  dps: 10829.17764
-  tps: 9755.31316
->>>>>>> 4d2754af
+  dps: 10829.17764
+  tps: 9755.31316
  }
 }
 dps_results: {
  key: "TestSV-AllItems-RelentlessEarthsiegeDiamond"
  value: {
-<<<<<<< HEAD
-  dps: 11832.64624
-  tps: 10721.77845
-=======
   dps: 11179.65812
   tps: 10080.98645
->>>>>>> 4d2754af
  }
 }
 dps_results: {
  key: "TestSV-AllItems-ReverberatingShadowspiritDiamond"
  value: {
-<<<<<<< HEAD
-  dps: 11694.12964
-  tps: 10585.89064
-=======
   dps: 11153.89517
   tps: 10058.19225
->>>>>>> 4d2754af
  }
 }
 dps_results: {
  key: "TestSV-AllItems-RevitalizingShadowspiritDiamond"
  value: {
-<<<<<<< HEAD
-  dps: 11694.12964
-  tps: 10585.89064
-=======
   dps: 11153.89517
   tps: 10058.19225
->>>>>>> 4d2754af
  }
 }
 dps_results: {
  key: "TestSV-AllItems-RevitalizingSkyflareDiamond"
  value: {
-<<<<<<< HEAD
-  dps: 11694.12964
-  tps: 10585.89064
-=======
-  dps: 11056.436
-  tps: 9960.73309
->>>>>>> 4d2754af
+  dps: 11056.436
+  tps: 9960.73309
  }
 }
 dps_results: {
  key: "TestSV-AllItems-RuneofRepulsion-40372"
  value: {
-<<<<<<< HEAD
-  dps: 11443.72184
-  tps: 10357.67263
-=======
-  dps: 10829.17764
-  tps: 9755.31316
->>>>>>> 4d2754af
+  dps: 10829.17764
+  tps: 9755.31316
  }
 }
 dps_results: {
  key: "TestSV-AllItems-ScourgestalkerBattlegear"
  value: {
-<<<<<<< HEAD
-  dps: 11469.21604
-  tps: 10423.39707
-=======
   dps: 10879.32161
   tps: 9847.24111
->>>>>>> 4d2754af
  }
 }
 dps_results: {
  key: "TestSV-AllItems-SealofthePantheon-36993"
  value: {
-<<<<<<< HEAD
-  dps: 11443.72184
-  tps: 10357.67263
-=======
-  dps: 10829.17764
-  tps: 9755.31316
->>>>>>> 4d2754af
+  dps: 10829.17764
+  tps: 9755.31316
  }
 }
 dps_results: {
  key: "TestSV-AllItems-Shadowmourne-49623"
  value: {
-<<<<<<< HEAD
-  dps: 11930.22201
-  tps: 10806.61372
-=======
   dps: 11299.99511
   tps: 10189.17697
->>>>>>> 4d2754af
  }
 }
 dps_results: {
  key: "TestSV-AllItems-ShinyShardoftheGods"
  value: {
-<<<<<<< HEAD
-  dps: 11443.72184
-  tps: 10357.67263
-=======
-  dps: 10829.17764
-  tps: 9755.31316
->>>>>>> 4d2754af
+  dps: 10829.17764
+  tps: 9755.31316
  }
 }
 dps_results: {
  key: "TestSV-AllItems-Sindragosa'sFlawlessFang-50361"
  value: {
-<<<<<<< HEAD
-  dps: 11453.25129
-  tps: 10357.67263
-=======
   dps: 10838.70827
   tps: 9755.31316
->>>>>>> 4d2754af
  }
 }
 dps_results: {
  key: "TestSV-AllItems-SliverofPureIce-50339"
  value: {
-<<<<<<< HEAD
-  dps: 11443.72184
-  tps: 10357.67263
-=======
-  dps: 10829.17764
-  tps: 9755.31316
->>>>>>> 4d2754af
+  dps: 10829.17764
+  tps: 9755.31316
  }
 }
 dps_results: {
  key: "TestSV-AllItems-SliverofPureIce-50346"
  value: {
-<<<<<<< HEAD
-  dps: 11443.72184
-  tps: 10357.67263
-=======
-  dps: 10829.17764
-  tps: 9755.31316
->>>>>>> 4d2754af
+  dps: 10829.17764
+  tps: 9755.31316
  }
 }
 dps_results: {
  key: "TestSV-AllItems-SoulPreserver-37111"
  value: {
-<<<<<<< HEAD
-  dps: 11443.72184
-  tps: 10357.67263
-=======
-  dps: 10829.17764
-  tps: 9755.31316
->>>>>>> 4d2754af
+  dps: 10829.17764
+  tps: 9755.31316
  }
 }
 dps_results: {
  key: "TestSV-AllItems-SouloftheDead-40382"
  value: {
-<<<<<<< HEAD
-  dps: 11429.24473
-  tps: 10336.67121
-=======
   dps: 10837.77355
   tps: 9759.11962
->>>>>>> 4d2754af
  }
 }
 dps_results: {
  key: "TestSV-AllItems-SparkofLife-37657"
  value: {
-<<<<<<< HEAD
-  dps: 11410.25467
-  tps: 10331.5845
-=======
   dps: 10829.94282
   tps: 9763.4963
->>>>>>> 4d2754af
  }
 }
 dps_results: {
  key: "TestSV-AllItems-SphereofRedDragon'sBlood-37166"
  value: {
-<<<<<<< HEAD
-  dps: 11631.02479
-  tps: 10524.57485
-=======
   dps: 10993.29565
   tps: 9899.31729
->>>>>>> 4d2754af
  }
 }
 dps_results: {
  key: "TestSV-AllItems-SwiftSkyflareDiamond"
  value: {
-<<<<<<< HEAD
-  dps: 11726.3036
-  tps: 10616.28112
-=======
   dps: 11086.99817
   tps: 9989.51094
->>>>>>> 4d2754af
  }
 }
 dps_results: {
  key: "TestSV-AllItems-SwiftStarflareDiamond"
  value: {
-<<<<<<< HEAD
-  dps: 11720.17523
-  tps: 10610.49246
-=======
   dps: 11081.17681
   tps: 9984.02944
->>>>>>> 4d2754af
  }
 }
 dps_results: {
  key: "TestSV-AllItems-SwiftWindfireDiamond"
  value: {
-<<<<<<< HEAD
-  dps: 11709.45057
-  tps: 10600.3623
-=======
   dps: 11070.98942
   tps: 9974.43683
->>>>>>> 4d2754af
  }
 }
 dps_results: {
  key: "TestSV-AllItems-TalismanofTrollDivinity-37734"
  value: {
-<<<<<<< HEAD
-  dps: 11443.72184
-  tps: 10357.67263
-=======
-  dps: 10829.17764
-  tps: 9755.31316
->>>>>>> 4d2754af
+  dps: 10829.17764
+  tps: 9755.31316
  }
 }
 dps_results: {
  key: "TestSV-AllItems-TearsoftheVanquished-47215"
  value: {
-<<<<<<< HEAD
-  dps: 11443.72184
-  tps: 10357.67263
-=======
-  dps: 10829.17764
-  tps: 9755.31316
->>>>>>> 4d2754af
+  dps: 10829.17764
+  tps: 9755.31316
  }
 }
 dps_results: {
  key: "TestSV-AllItems-TheGeneral'sHeart-45507"
  value: {
-<<<<<<< HEAD
-  dps: 11443.72184
-  tps: 10357.67263
-=======
-  dps: 10829.17764
-  tps: 9755.31316
->>>>>>> 4d2754af
+  dps: 10829.17764
+  tps: 9755.31316
  }
 }
 dps_results: {
  key: "TestSV-AllItems-ThunderingSkyflareDiamond"
  value: {
-<<<<<<< HEAD
-  dps: 11743.88447
-  tps: 10640.8195
-=======
   dps: 11142.6218
   tps: 10052.81894
->>>>>>> 4d2754af
  }
 }
 dps_results: {
  key: "TestSV-AllItems-TinyAbominationinaJar-50351"
  value: {
-<<<<<<< HEAD
-  dps: 11602.0717
-  tps: 10500.7919
-=======
   dps: 10976.80536
   tps: 9890.2956
->>>>>>> 4d2754af
  }
 }
 dps_results: {
  key: "TestSV-AllItems-TinyAbominationinaJar-50706"
  value: {
-<<<<<<< HEAD
-  dps: 11602.0717
-  tps: 10500.7919
-=======
   dps: 10976.80536
   tps: 9890.2956
->>>>>>> 4d2754af
  }
 }
 dps_results: {
  key: "TestSV-AllItems-TirelessSkyflareDiamond"
  value: {
-<<<<<<< HEAD
-  dps: 11694.12964
-  tps: 10585.89064
-=======
-  dps: 11056.436
-  tps: 9960.73309
->>>>>>> 4d2754af
+  dps: 11056.436
+  tps: 9960.73309
  }
 }
 dps_results: {
  key: "TestSV-AllItems-TirelessStarflareDiamond"
  value: {
-<<<<<<< HEAD
-  dps: 11694.12964
-  tps: 10585.89064
-=======
-  dps: 11056.436
-  tps: 9960.73309
->>>>>>> 4d2754af
+  dps: 11056.436
+  tps: 9960.73309
  }
 }
 dps_results: {
  key: "TestSV-AllItems-TomeofArcanePhenomena-36972"
  value: {
-<<<<<<< HEAD
-  dps: 11462.11749
-  tps: 10378.92295
-=======
   dps: 10854.78165
   tps: 9783.39101
->>>>>>> 4d2754af
  }
 }
 dps_results: {
  key: "TestSV-AllItems-TrenchantEarthshatterDiamond"
  value: {
-<<<<<<< HEAD
-  dps: 11694.12964
-  tps: 10585.89064
-=======
-  dps: 11056.436
-  tps: 9960.73309
->>>>>>> 4d2754af
+  dps: 11056.436
+  tps: 9960.73309
  }
 }
 dps_results: {
  key: "TestSV-AllItems-TrenchantEarthsiegeDiamond"
  value: {
-<<<<<<< HEAD
-  dps: 11694.12964
-  tps: 10585.89064
-=======
-  dps: 11056.436
-  tps: 9960.73309
->>>>>>> 4d2754af
+  dps: 11056.436
+  tps: 9960.73309
  }
 }
 dps_results: {
  key: "TestSV-AllItems-UndeadSlayer'sBlessedArmor"
  value: {
-<<<<<<< HEAD
-  dps: 10582.28077
-  tps: 9608.31215
-=======
   dps: 10030.28726
   tps: 9070.11746
->>>>>>> 4d2754af
  }
 }
 dps_results: {
  key: "TestSV-AllItems-Val'anyr,HammerofAncientKings-46017"
  value: {
-<<<<<<< HEAD
-  dps: 11340.52675
-  tps: 10254.75893
-=======
   dps: 10739.77366
   tps: 9665.82816
->>>>>>> 4d2754af
  }
 }
 dps_results: {
  key: "TestSV-AllItems-Windrunner'sPursuit"
  value: {
-<<<<<<< HEAD
-  dps: 11359.76514
-  tps: 10287.24207
-=======
   dps: 10749.38443
   tps: 9692.43329
->>>>>>> 4d2754af
  }
 }
 dps_results: {
  key: "TestSV-AllItems-WingedTalisman-37844"
  value: {
-<<<<<<< HEAD
-  dps: 11443.72184
-  tps: 10357.67263
-=======
-  dps: 10829.17764
-  tps: 9755.31316
->>>>>>> 4d2754af
+  dps: 10829.17764
+  tps: 9755.31316
  }
 }
 dps_results: {
  key: "TestSV-AllItems-Zod'sRepeatingLongbow-50034"
  value: {
-<<<<<<< HEAD
-  dps: 12119.5602
-  tps: 11012.02967
-=======
   dps: 11491.75282
   tps: 10398.13207
->>>>>>> 4d2754af
  }
 }
 dps_results: {
  key: "TestSV-AllItems-Zod'sRepeatingLongbow-50638"
  value: {
-<<<<<<< HEAD
-  dps: 12161.25943
-  tps: 11055.20346
-=======
   dps: 11551.74493
   tps: 10456.86355
->>>>>>> 4d2754af
  }
 }
 dps_results: {
  key: "TestSV-Average-Default"
  value: {
-<<<<<<< HEAD
-  dps: 11747.55213
-  tps: 10643.02169
-=======
   dps: 11134.5567
   tps: 10042.57333
->>>>>>> 4d2754af
  }
 }
 dps_results: {
  key: "TestSV-Settings-Dwarf-p1_sv-Basic-aoe-FullBuffs-LongMultiTarget"
  value: {
-<<<<<<< HEAD
-  dps: 31592.32775
-  tps: 30644.99076
-=======
   dps: 30146.33805
   tps: 29210.47978
->>>>>>> 4d2754af
  }
 }
 dps_results: {
  key: "TestSV-Settings-Dwarf-p1_sv-Basic-aoe-FullBuffs-LongSingleTarget"
  value: {
-<<<<<<< HEAD
-  dps: 8395.38527
-  tps: 7455.27593
-=======
   dps: 7972.00036
   tps: 7043.872
->>>>>>> 4d2754af
  }
 }
 dps_results: {
  key: "TestSV-Settings-Dwarf-p1_sv-Basic-aoe-FullBuffs-ShortSingleTarget"
  value: {
-<<<<<<< HEAD
-  dps: 10153.97339
-  tps: 8931.69273
-=======
   dps: 9583.38511
   tps: 8374.64151
->>>>>>> 4d2754af
  }
 }
 dps_results: {
  key: "TestSV-Settings-Dwarf-p1_sv-Basic-aoe-NoBuffs-LongMultiTarget"
  value: {
-  dps: 16521.19565
-  tps: 16143.90036
+  dps: 15918.27991
+  tps: 15540.98462
  }
 }
 dps_results: {
  key: "TestSV-Settings-Dwarf-p1_sv-Basic-aoe-NoBuffs-LongSingleTarget"
  value: {
-  dps: 4425.34287
-  tps: 4049.80911
+  dps: 4229.28587
+  tps: 3853.75211
  }
 }
 dps_results: {
  key: "TestSV-Settings-Dwarf-p1_sv-Basic-aoe-NoBuffs-ShortSingleTarget"
  value: {
-  dps: 4614.75307
-  tps: 4199.62965
+  dps: 4411.58671
+  tps: 3996.46329
  }
 }
 dps_results: {
  key: "TestSV-Settings-Dwarf-p1_sv-Basic-sv-FullBuffs-LongMultiTarget"
  value: {
-<<<<<<< HEAD
-  dps: 13939.51686
-  tps: 12884.22355
-=======
   dps: 13188.03489
   tps: 12144.11166
->>>>>>> 4d2754af
  }
 }
 dps_results: {
  key: "TestSV-Settings-Dwarf-p1_sv-Basic-sv-FullBuffs-LongSingleTarget"
  value: {
-<<<<<<< HEAD
-  dps: 11761.9677
-  tps: 10699.53974
-=======
   dps: 11147.19984
   tps: 10097.9079
->>>>>>> 4d2754af
  }
 }
 dps_results: {
  key: "TestSV-Settings-Dwarf-p1_sv-Basic-sv-FullBuffs-ShortSingleTarget"
  value: {
-<<<<<<< HEAD
-  dps: 14216.42449
-  tps: 12823.7215
-=======
   dps: 13444.49904
   tps: 12066.61307
->>>>>>> 4d2754af
  }
 }
 dps_results: {
  key: "TestSV-Settings-Dwarf-p1_sv-Basic-sv-NoBuffs-LongMultiTarget"
  value: {
-  dps: 7817.17979
-  tps: 7374.15857
+  dps: 7438.61644
+  tps: 6995.59522
  }
 }
 dps_results: {
  key: "TestSV-Settings-Dwarf-p1_sv-Basic-sv-NoBuffs-LongSingleTarget"
  value: {
-  dps: 6897.54194
-  tps: 6460.44443
+  dps: 6571.80211
+  tps: 6134.7046
  }
 }
 dps_results: {
  key: "TestSV-Settings-Dwarf-p1_sv-Basic-sv-NoBuffs-ShortSingleTarget"
  value: {
-  dps: 7489.47687
-  tps: 6998.87775
+  dps: 7133.79821
+  tps: 6643.19908
  }
 }
 dps_results: {
  key: "TestSV-Settings-Dwarf-p1_sv-Basic-sv_advanced-FullBuffs-LongMultiTarget"
  value: {
-<<<<<<< HEAD
-  dps: 13939.51686
-  tps: 12884.22355
-=======
   dps: 13188.03489
   tps: 12144.11166
->>>>>>> 4d2754af
  }
 }
 dps_results: {
  key: "TestSV-Settings-Dwarf-p1_sv-Basic-sv_advanced-FullBuffs-LongSingleTarget"
  value: {
-<<<<<<< HEAD
-  dps: 11761.9677
-  tps: 10699.53974
-=======
   dps: 11147.19984
   tps: 10097.9079
->>>>>>> 4d2754af
  }
 }
 dps_results: {
  key: "TestSV-Settings-Dwarf-p1_sv-Basic-sv_advanced-FullBuffs-ShortSingleTarget"
  value: {
-<<<<<<< HEAD
-  dps: 14216.42449
-  tps: 12823.7215
-=======
   dps: 13444.49904
   tps: 12066.61307
->>>>>>> 4d2754af
  }
 }
 dps_results: {
  key: "TestSV-Settings-Dwarf-p1_sv-Basic-sv_advanced-NoBuffs-LongMultiTarget"
  value: {
-  dps: 7817.17979
-  tps: 7374.15857
+  dps: 7438.61644
+  tps: 6995.59522
  }
 }
 dps_results: {
  key: "TestSV-Settings-Dwarf-p1_sv-Basic-sv_advanced-NoBuffs-LongSingleTarget"
  value: {
-  dps: 6897.54194
-  tps: 6460.44443
+  dps: 6571.80211
+  tps: 6134.7046
  }
 }
 dps_results: {
  key: "TestSV-Settings-Dwarf-p1_sv-Basic-sv_advanced-NoBuffs-ShortSingleTarget"
  value: {
-  dps: 7489.47687
-  tps: 6998.87775
+  dps: 7133.79821
+  tps: 6643.19908
  }
 }
 dps_results: {
  key: "TestSV-Settings-Orc-p1_sv-Basic-aoe-FullBuffs-LongMultiTarget"
  value: {
-<<<<<<< HEAD
-  dps: 31670.97853
-  tps: 30668.04152
-=======
   dps: 30219.02617
   tps: 29228.59041
->>>>>>> 4d2754af
  }
 }
 dps_results: {
  key: "TestSV-Settings-Orc-p1_sv-Basic-aoe-FullBuffs-LongSingleTarget"
  value: {
-<<<<<<< HEAD
-  dps: 8421.34223
-  tps: 7428.68488
-=======
   dps: 7982.31963
   tps: 7002.22244
->>>>>>> 4d2754af
  }
 }
 dps_results: {
  key: "TestSV-Settings-Orc-p1_sv-Basic-aoe-FullBuffs-ShortSingleTarget"
  value: {
-<<<<<<< HEAD
-  dps: 10147.85954
-  tps: 8860.18165
-=======
   dps: 9641.92366
   tps: 8369.67522
->>>>>>> 4d2754af
  }
 }
 dps_results: {
  key: "TestSV-Settings-Orc-p1_sv-Basic-aoe-NoBuffs-LongMultiTarget"
  value: {
-  dps: 16562.0823
-  tps: 16166.3276
+  dps: 15956.21219
+  tps: 15560.45749
  }
 }
 dps_results: {
  key: "TestSV-Settings-Orc-p1_sv-Basic-aoe-NoBuffs-LongSingleTarget"
  value: {
-  dps: 4443.495
-  tps: 4050.85565
+  dps: 4246.93716
+  tps: 3854.29782
  }
 }
 dps_results: {
  key: "TestSV-Settings-Orc-p1_sv-Basic-aoe-NoBuffs-ShortSingleTarget"
  value: {
-  dps: 4675.52066
-  tps: 4237.51444
+  dps: 4470.84451
+  tps: 4032.8383
  }
 }
 dps_results: {
  key: "TestSV-Settings-Orc-p1_sv-Basic-sv-FullBuffs-LongMultiTarget"
  value: {
-<<<<<<< HEAD
-  dps: 14003.81648
-  tps: 12891.43995
-=======
   dps: 13247.55311
   tps: 12147.84111
->>>>>>> 4d2754af
  }
 }
 dps_results: {
  key: "TestSV-Settings-Orc-p1_sv-Basic-sv-FullBuffs-LongSingleTarget"
  value: {
-<<<<<<< HEAD
-  dps: 11832.64624
-  tps: 10721.77845
-=======
   dps: 11179.65812
   tps: 10080.98645
->>>>>>> 4d2754af
  }
 }
 dps_results: {
  key: "TestSV-Settings-Orc-p1_sv-Basic-sv-FullBuffs-ShortSingleTarget"
  value: {
-<<<<<<< HEAD
-  dps: 14293.92072
-  tps: 12834.00317
-=======
   dps: 13554.52245
   tps: 12109.90164
->>>>>>> 4d2754af
  }
 }
 dps_results: {
  key: "TestSV-Settings-Orc-p1_sv-Basic-sv-NoBuffs-LongMultiTarget"
  value: {
-  dps: 7876.14459
-  tps: 7411.65739
+  dps: 7499.35289
+  tps: 7034.86569
  }
 }
 dps_results: {
  key: "TestSV-Settings-Orc-p1_sv-Basic-sv-NoBuffs-LongSingleTarget"
  value: {
-  dps: 6873.59986
-  tps: 6413.66929
+  dps: 6550.78232
+  tps: 6090.85175
  }
 }
 dps_results: {
  key: "TestSV-Settings-Orc-p1_sv-Basic-sv-NoBuffs-ShortSingleTarget"
  value: {
-  dps: 7515.87284
-  tps: 7001.82773
+  dps: 7160.11483
+  tps: 6646.06971
  }
 }
 dps_results: {
  key: "TestSV-Settings-Orc-p1_sv-Basic-sv_advanced-FullBuffs-LongMultiTarget"
  value: {
-<<<<<<< HEAD
-  dps: 14003.81648
-  tps: 12891.43995
-=======
   dps: 13247.55311
   tps: 12147.84111
->>>>>>> 4d2754af
  }
 }
 dps_results: {
  key: "TestSV-Settings-Orc-p1_sv-Basic-sv_advanced-FullBuffs-LongSingleTarget"
  value: {
-<<<<<<< HEAD
-  dps: 11832.64624
-  tps: 10721.77845
-=======
   dps: 11179.65812
   tps: 10080.98645
->>>>>>> 4d2754af
  }
 }
 dps_results: {
  key: "TestSV-Settings-Orc-p1_sv-Basic-sv_advanced-FullBuffs-ShortSingleTarget"
  value: {
-<<<<<<< HEAD
-  dps: 14293.92072
-  tps: 12834.00317
-=======
   dps: 13554.52245
   tps: 12109.90164
->>>>>>> 4d2754af
  }
 }
 dps_results: {
  key: "TestSV-Settings-Orc-p1_sv-Basic-sv_advanced-NoBuffs-LongMultiTarget"
  value: {
-  dps: 7876.14459
-  tps: 7411.65739
+  dps: 7499.35289
+  tps: 7034.86569
  }
 }
 dps_results: {
  key: "TestSV-Settings-Orc-p1_sv-Basic-sv_advanced-NoBuffs-LongSingleTarget"
  value: {
-  dps: 6873.59986
-  tps: 6413.66929
+  dps: 6550.78232
+  tps: 6090.85175
  }
 }
 dps_results: {
  key: "TestSV-Settings-Orc-p1_sv-Basic-sv_advanced-NoBuffs-ShortSingleTarget"
  value: {
-  dps: 7515.87284
-  tps: 7001.82773
+  dps: 7160.11483
+  tps: 6646.06971
  }
 }
 dps_results: {
  key: "TestSV-SwitchInFrontOfTarget-Default"
  value: {
-<<<<<<< HEAD
-  dps: 11625.04957
-  tps: 10728.72691
-=======
   dps: 10983.15351
   tps: 10095.13119
->>>>>>> 4d2754af
  }
 }