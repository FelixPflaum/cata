character_stats_results: {
 key: "TestSV-CharacterStats-Default"
 value: {
  final_stats: 713.4225
  final_stats: 6131.09028
  final_stats: 6264.8817
  final_stats: 128.1
  final_stats: 119
  final_stats: 0
  final_stats: 326
  final_stats: 868
  final_stats: 2661.4002
  final_stats: 1473.9858
  final_stats: 0
  final_stats: 14840.38676
  final_stats: 868
  final_stats: 5794.20772
  final_stats: 2153.9716
  final_stats: 0
  final_stats: 150.13599
  final_stats: 2126
  final_stats: 14071
  final_stats: 13744.04324
  final_stats: 0
  final_stats: 0
  final_stats: 0
  final_stats: 0
  final_stats: 0
  final_stats: 0
  final_stats: 126485.3438
  final_stats: 0
  final_stats: 0
  final_stats: 0
  final_stats: 0
  final_stats: 0
  final_stats: 0
  final_stats: 1204
 }
}
dps_results: {
 key: "TestSV-AllItems-AgileShadowspiritDiamond"
 value: {
<<<<<<< HEAD
  dps: 24581.46023
  tps: 22374.30753
=======
  dps: 24497.03362
  tps: 22301.36114
>>>>>>> c0f92716
 }
}
dps_results: {
 key: "TestSV-AllItems-Ahn'KaharBloodHunter'sBattlegear"
 value: {
<<<<<<< HEAD
  dps: 20694.50367
  tps: 18838.78757
=======
  dps: 20711.47019
  tps: 18880.07959
>>>>>>> c0f92716
 }
}
dps_results: {
 key: "TestSV-AllItems-Althor'sAbacus-50359"
 value: {
<<<<<<< HEAD
  dps: 22318.96667
  tps: 20263.18513
=======
  dps: 22491.45278
  tps: 20448.79531
>>>>>>> c0f92716
 }
}
dps_results: {
 key: "TestSV-AllItems-Althor'sAbacus-50366"
 value: {
<<<<<<< HEAD
  dps: 22318.96667
  tps: 20263.18513
=======
  dps: 22491.45278
  tps: 20448.79531
>>>>>>> c0f92716
 }
}
dps_results: {
 key: "TestSV-AllItems-Anhuur'sHymnal-55889"
 value: {
<<<<<<< HEAD
  dps: 23297.05683
  tps: 21210.58335
=======
  dps: 23198.25418
  tps: 21111.70157
>>>>>>> c0f92716
 }
}
dps_results: {
 key: "TestSV-AllItems-Anhuur'sHymnal-56407"
 value: {
<<<<<<< HEAD
  dps: 23365.34496
  tps: 21276.09902
=======
  dps: 23293.0832
  tps: 21215.08784
>>>>>>> c0f92716
 }
}
dps_results: {
 key: "TestSV-AllItems-AustereEarthsiegeDiamond"
 value: {
<<<<<<< HEAD
  dps: 24051.58328
  tps: 21861.46766
=======
  dps: 23957.59657
  tps: 21778.86121
>>>>>>> c0f92716
 }
}
dps_results: {
 key: "TestSV-AllItems-AustereShadowspiritDiamond"
 value: {
<<<<<<< HEAD
  dps: 24051.58328
  tps: 21861.46766
=======
  dps: 23957.59657
  tps: 21778.86121
>>>>>>> c0f92716
 }
}
dps_results: {
 key: "TestSV-AllItems-Bandit'sInsignia-40371"
 value: {
<<<<<<< HEAD
  dps: 22558.94869
  tps: 20484.91926
=======
  dps: 22731.23596
  tps: 20670.19328
>>>>>>> c0f92716
 }
}
dps_results: {
 key: "TestSV-AllItems-BaubleofTrueBlood-50354"
 value: {
<<<<<<< HEAD
  dps: 22319.40649
  tps: 20263.66711
  hps: 88.23177
=======
  dps: 22491.26677
  tps: 20448.60259
  hps: 87.54569
>>>>>>> c0f92716
 }
}
dps_results: {
 key: "TestSV-AllItems-BaubleofTrueBlood-50726"
 value: {
<<<<<<< HEAD
  dps: 22319.40649
  tps: 20263.66711
  hps: 88.23177
=======
  dps: 22491.26677
  tps: 20448.60259
  hps: 87.54569
>>>>>>> c0f92716
 }
}
dps_results: {
 key: "TestSV-AllItems-BeamingEarthsiegeDiamond"
 value: {
<<<<<<< HEAD
  dps: 24069.67348
  tps: 21877.60174
=======
  dps: 23982.3627
  tps: 21801.65568
>>>>>>> c0f92716
 }
}
dps_results: {
 key: "TestSV-AllItems-BedrockTalisman-58182"
 value: {
<<<<<<< HEAD
  dps: 22318.96667
  tps: 20263.18513
=======
  dps: 22491.45278
  tps: 20448.79531
>>>>>>> c0f92716
 }
}
dps_results: {
 key: "TestSV-AllItems-BellofEnragingResonance-59326"
 value: {
<<<<<<< HEAD
  dps: 22645.05188
  tps: 20563.76702
=======
  dps: 22785.70201
  tps: 20716.51444
>>>>>>> c0f92716
 }
}
dps_results: {
 key: "TestSV-AllItems-BellofEnragingResonance-65053"
 value: {
<<<<<<< HEAD
  dps: 22701.70641
  tps: 20617.99471
=======
  dps: 22833.32266
  tps: 20761.74517
>>>>>>> c0f92716
 }
}
dps_results: {
 key: "TestSV-AllItems-BindingPromise-67037"
 value: {
<<<<<<< HEAD
  dps: 22318.96667
  tps: 20263.18513
=======
  dps: 22491.45278
  tps: 20448.79531
>>>>>>> c0f92716
 }
}
dps_results: {
 key: "TestSV-AllItems-BlackBruise-50035"
 value: {
<<<<<<< HEAD
  dps: 22956.2372
  tps: 20887.56757
=======
  dps: 22864.86372
  tps: 20808.49643
>>>>>>> c0f92716
 }
}
dps_results: {
 key: "TestSV-AllItems-BlackBruise-50692"
 value: {
<<<<<<< HEAD
  dps: 22935.27795
  tps: 20868.64255
=======
  dps: 22843.967
  tps: 20789.64776
>>>>>>> c0f92716
 }
}
dps_results: {
 key: "TestSV-AllItems-BlessedGarboftheUndeadSlayer"
 value: {
<<<<<<< HEAD
  dps: 18708.89419
  tps: 17000.93732
=======
  dps: 18651.89083
  tps: 16992.58535
>>>>>>> c0f92716
 }
}
dps_results: {
 key: "TestSV-AllItems-BlessedRegaliaofUndeadCleansing"
 value: {
<<<<<<< HEAD
  dps: 17722.48534
  tps: 16103.97578
=======
  dps: 17867.57688
  tps: 16247.44767
>>>>>>> c0f92716
 }
}
dps_results: {
 key: "TestSV-AllItems-Blood-SoakedAleMug-63843"
 value: {
<<<<<<< HEAD
  dps: 23256.67332
  tps: 21143.54463
=======
  dps: 23425.76131
  tps: 21322.36637
>>>>>>> c0f92716
 }
}
dps_results: {
 key: "TestSV-AllItems-BloodofIsiset-55995"
 value: {
<<<<<<< HEAD
  dps: 22520.66914
  tps: 20464.8876
=======
  dps: 22694.65417
  tps: 20651.9967
>>>>>>> c0f92716
 }
}
dps_results: {
 key: "TestSV-AllItems-BloodofIsiset-56414"
 value: {
<<<<<<< HEAD
  dps: 22547.08255
  tps: 20491.30102
=======
  dps: 22721.26387
  tps: 20678.6064
>>>>>>> c0f92716
 }
}
dps_results: {
 key: "TestSV-AllItems-BloodthirstyGladiator'sBadgeofConquest-64687"
 value: {
<<<<<<< HEAD
  dps: 23708.284
  tps: 21536.13776
=======
  dps: 23863.89192
  tps: 21704.64735
>>>>>>> c0f92716
 }
}
dps_results: {
 key: "TestSV-AllItems-BloodthirstyGladiator'sBadgeofDominance-64688"
 value: {
<<<<<<< HEAD
  dps: 22318.96667
  tps: 20263.18513
=======
  dps: 22491.45278
  tps: 20448.79531
>>>>>>> c0f92716
 }
}
dps_results: {
 key: "TestSV-AllItems-BloodthirstyGladiator'sBadgeofVictory-64689"
 value: {
<<<<<<< HEAD
  dps: 22318.96667
  tps: 20263.18513
=======
  dps: 22491.45278
  tps: 20448.79531
>>>>>>> c0f92716
 }
}
dps_results: {
 key: "TestSV-AllItems-BloodthirstyGladiator'sEmblemofCruelty-64740"
 value: {
<<<<<<< HEAD
  dps: 22620.57148
  tps: 20540.47769
=======
  dps: 22771.01244
  tps: 20703.59012
>>>>>>> c0f92716
 }
}
dps_results: {
 key: "TestSV-AllItems-BloodthirstyGladiator'sEmblemofMeditation-64741"
 value: {
<<<<<<< HEAD
  dps: 22318.96667
  tps: 20263.18513
=======
  dps: 22491.45278
  tps: 20448.79531
>>>>>>> c0f92716
 }
}
dps_results: {
 key: "TestSV-AllItems-BloodthirstyGladiator'sEmblemofTenacity-64742"
 value: {
<<<<<<< HEAD
  dps: 22318.96667
  tps: 20263.18513
=======
  dps: 22491.45278
  tps: 20448.79531
>>>>>>> c0f92716
 }
}
dps_results: {
 key: "TestSV-AllItems-BloodthirstyGladiator'sInsigniaofConquest-64761"
 value: {
<<<<<<< HEAD
  dps: 23345.41153
  tps: 21187.34577
=======
  dps: 23531.04788
  tps: 21382.33339
>>>>>>> c0f92716
 }
}
dps_results: {
 key: "TestSV-AllItems-BloodthirstyGladiator'sInsigniaofDominance-64762"
 value: {
<<<<<<< HEAD
  dps: 22318.96667
  tps: 20263.18513
=======
  dps: 22491.45278
  tps: 20448.79531
>>>>>>> c0f92716
 }
}
dps_results: {
 key: "TestSV-AllItems-BloodthirstyGladiator'sInsigniaofVictory-64763"
 value: {
<<<<<<< HEAD
  dps: 22318.96667
  tps: 20263.18513
=======
  dps: 22491.45278
  tps: 20448.79531
>>>>>>> c0f92716
 }
}
dps_results: {
 key: "TestSV-AllItems-BottledLightning-66879"
 value: {
<<<<<<< HEAD
  dps: 22438.57588
  tps: 20375.06576
=======
  dps: 22603.98271
  tps: 20552.53092
>>>>>>> c0f92716
 }
}
dps_results: {
 key: "TestSV-AllItems-BracingEarthsiegeDiamond"
 value: {
<<<<<<< HEAD
  dps: 24051.58328
  tps: 21424.23831
=======
  dps: 23957.59657
  tps: 21343.28398
>>>>>>> c0f92716
 }
}
dps_results: {
 key: "TestSV-AllItems-BracingShadowspiritDiamond"
 value: {
<<<<<<< HEAD
  dps: 24051.58328
  tps: 21424.23831
=======
  dps: 23957.59657
  tps: 21343.28398
>>>>>>> c0f92716
 }
}
dps_results: {
 key: "TestSV-AllItems-Bryntroll,theBoneArbiter-50415"
 value: {
<<<<<<< HEAD
  dps: 24581.46023
  tps: 22374.30753
=======
  dps: 24497.03362
  tps: 22301.36114
>>>>>>> c0f92716
 }
}
dps_results: {
 key: "TestSV-AllItems-Bryntroll,theBoneArbiter-50709"
 value: {
<<<<<<< HEAD
  dps: 24581.46023
  tps: 22374.30753
=======
  dps: 24497.03362
  tps: 22301.36114
>>>>>>> c0f92716
 }
}
dps_results: {
 key: "TestSV-AllItems-BurningShadowspiritDiamond"
 value: {
<<<<<<< HEAD
  dps: 24411.17847
  tps: 22221.06286
=======
  dps: 24316.89225
  tps: 22138.15689
>>>>>>> c0f92716
 }
}
dps_results: {
 key: "TestSV-AllItems-ChaoticShadowspiritDiamond"
 value: {
<<<<<<< HEAD
  dps: 24460.28388
  tps: 22264.85177
=======
  dps: 24372.80779
  tps: 22189.99334
>>>>>>> c0f92716
 }
}
dps_results: {
 key: "TestSV-AllItems-ChaoticSkyflareDiamond"
 value: {
<<<<<<< HEAD
  dps: 24430.28164
  tps: 22238.2099
=======
  dps: 24343.04604
  tps: 22162.33902
>>>>>>> c0f92716
 }
}
dps_results: {
 key: "TestSV-AllItems-CoreofRipeness-58184"
 value: {
<<<<<<< HEAD
  dps: 22318.96667
  tps: 20263.18513
=======
  dps: 22491.45278
  tps: 20448.79531
>>>>>>> c0f92716
 }
}
dps_results: {
 key: "TestSV-AllItems-CorpseTongueCoin-50349"
 value: {
<<<<<<< HEAD
  dps: 22318.96667
  tps: 20263.18513
=======
  dps: 22491.45278
  tps: 20448.79531
>>>>>>> c0f92716
 }
}
dps_results: {
 key: "TestSV-AllItems-CorpseTongueCoin-50352"
 value: {
<<<<<<< HEAD
  dps: 22318.96667
  tps: 20263.18513
=======
  dps: 22491.45278
  tps: 20448.79531
>>>>>>> c0f92716
 }
}
dps_results: {
 key: "TestSV-AllItems-CorrodedSkeletonKey-50356"
 value: {
<<<<<<< HEAD
  dps: 22318.96667
  tps: 20263.18513
=======
  dps: 22491.45278
  tps: 20448.79531
>>>>>>> c0f92716
  hps: 64
 }
}
dps_results: {
 key: "TestSV-AllItems-CrushingWeight-59506"
 value: {
<<<<<<< HEAD
  dps: 22318.96667
  tps: 20263.18513
=======
  dps: 22491.45278
  tps: 20448.79531
>>>>>>> c0f92716
 }
}
dps_results: {
 key: "TestSV-AllItems-CrushingWeight-65118"
 value: {
<<<<<<< HEAD
  dps: 22318.96667
  tps: 20263.18513
=======
  dps: 22491.45278
  tps: 20448.79531
>>>>>>> c0f92716
 }
}
dps_results: {
 key: "TestSV-AllItems-CryptstalkerBattlegear"
 value: {
<<<<<<< HEAD
  dps: 18215.03993
  tps: 16481.1679
=======
  dps: 18359.89313
  tps: 16623.39107
>>>>>>> c0f92716
 }
}
dps_results: {
 key: "TestSV-AllItems-DarkmoonCard:Berserker!-42989"
 value: {
<<<<<<< HEAD
  dps: 22418.24161
  tps: 20355.23599
=======
  dps: 22573.01147
  tps: 20520.2446
>>>>>>> c0f92716
 }
}
dps_results: {
 key: "TestSV-AllItems-DarkmoonCard:Death-42990"
 value: {
<<<<<<< HEAD
  dps: 22465.10103
  tps: 20404.22482
=======
  dps: 22623.29125
  tps: 20572.06677
>>>>>>> c0f92716
 }
}
dps_results: {
 key: "TestSV-AllItems-DarkmoonCard:Earthquake-62048"
 value: {
<<<<<<< HEAD
  dps: 22318.96667
  tps: 20263.18513
=======
  dps: 22491.45278
  tps: 20448.79531
>>>>>>> c0f92716
 }
}
dps_results: {
 key: "TestSV-AllItems-DarkmoonCard:Greatness-44255"
 value: {
<<<<<<< HEAD
  dps: 22662.69345
  tps: 20577.66127
=======
  dps: 22818.78085
  tps: 20744.98111
>>>>>>> c0f92716
 }
}
dps_results: {
 key: "TestSV-AllItems-DarkmoonCard:Hurricane-62049"
 value: {
<<<<<<< HEAD
  dps: 22895.69146
  tps: 20851.59211
=======
  dps: 22850.83168
  tps: 20798.34277
>>>>>>> c0f92716
 }
}
dps_results: {
 key: "TestSV-AllItems-DarkmoonCard:Hurricane-62051"
 value: {
<<<<<<< HEAD
  dps: 23887.52506
  tps: 21756.9856
=======
  dps: 23832.75066
  tps: 21683.37467
>>>>>>> c0f92716
 }
}
dps_results: {
 key: "TestSV-AllItems-DarkmoonCard:Tsunami-62050"
 value: {
<<<<<<< HEAD
  dps: 22318.96667
  tps: 20263.18513
=======
  dps: 22491.45278
  tps: 20448.79531
>>>>>>> c0f92716
 }
}
dps_results: {
 key: "TestSV-AllItems-DarkmoonCard:Volcano-62047"
 value: {
<<<<<<< HEAD
  dps: 22581.48264
  tps: 20525.72164
=======
  dps: 22756.01178
  tps: 20713.41378
>>>>>>> c0f92716
 }
}
dps_results: {
 key: "TestSV-AllItems-Death'sChoice-47464"
 value: {
<<<<<<< HEAD
  dps: 23165.86317
  tps: 21030.86639
=======
  dps: 23335.43517
  tps: 21211.57207
>>>>>>> c0f92716
 }
}
dps_results: {
 key: "TestSV-AllItems-DeathKnight'sAnguish-38212"
 value: {
<<<<<<< HEAD
  dps: 22388.23797
  tps: 20326.93162
=======
  dps: 22562.84441
  tps: 20511.2326
>>>>>>> c0f92716
 }
}
dps_results: {
 key: "TestSV-AllItems-Deathbringer'sWill-50362"
 value: {
<<<<<<< HEAD
  dps: 22847.93429
  tps: 20744.67411
=======
  dps: 23005.24942
  tps: 20911.71052
>>>>>>> c0f92716
 }
}
dps_results: {
 key: "TestSV-AllItems-Deathbringer'sWill-50363"
 value: {
<<<<<<< HEAD
  dps: 22936.87617
  tps: 20829.42473
=======
  dps: 23113.0103
  tps: 21013.17349
>>>>>>> c0f92716
 }
}
dps_results: {
 key: "TestSV-AllItems-Defender'sCode-40257"
 value: {
<<<<<<< HEAD
  dps: 22318.96667
  tps: 20263.18513
=======
  dps: 22491.45278
  tps: 20448.79531
>>>>>>> c0f92716
 }
}
dps_results: {
 key: "TestSV-AllItems-DestructiveShadowspiritDiamond"
 value: {
<<<<<<< HEAD
  dps: 24098.14206
  tps: 21902.70994
=======
  dps: 24010.45104
  tps: 21827.63659
>>>>>>> c0f92716
 }
}
dps_results: {
 key: "TestSV-AllItems-DestructiveSkyflareDiamond"
 value: {
<<<<<<< HEAD
  dps: 24075.5097
  tps: 21882.73256
=======
  dps: 23988.39108
  tps: 21807.43776
>>>>>>> c0f92716
 }
}
dps_results: {
 key: "TestSV-AllItems-DislodgedForeignObject-50348"
 value: {
<<<<<<< HEAD
  dps: 22661.99459
  tps: 20603.22353
=======
  dps: 22577.3722
  tps: 20621.83071
>>>>>>> c0f92716
 }
}
dps_results: {
 key: "TestSV-AllItems-DislodgedForeignObject-50353"
 value: {
<<<<<<< HEAD
  dps: 22682.29836
  tps: 20619.83212
=======
  dps: 22439.9488
  tps: 20400.52239
>>>>>>> c0f92716
 }
}
dps_results: {
 key: "TestSV-AllItems-EffulgentShadowspiritDiamond"
 value: {
<<<<<<< HEAD
  dps: 24051.58328
  tps: 21861.46766
=======
  dps: 23957.59657
  tps: 21778.86121
>>>>>>> c0f92716
 }
}
dps_results: {
 key: "TestSV-AllItems-ElectrosparkHeartstarter-67118"
 value: {
<<<<<<< HEAD
  dps: 22318.96667
  tps: 20263.18513
=======
  dps: 22491.45278
  tps: 20448.79531
>>>>>>> c0f92716
 }
}
dps_results: {
 key: "TestSV-AllItems-EmberShadowspiritDiamond"
 value: {
<<<<<<< HEAD
  dps: 24051.58328
  tps: 21861.46766
=======
  dps: 23957.59657
  tps: 21778.86121
>>>>>>> c0f92716
 }
}
dps_results: {
 key: "TestSV-AllItems-EmberSkyflareDiamond"
 value: {
<<<<<<< HEAD
  dps: 24051.58328
  tps: 21861.46766
=======
  dps: 23957.59657
  tps: 21778.86121
>>>>>>> c0f92716
 }
}
dps_results: {
 key: "TestSV-AllItems-EnigmaticShadowspiritDiamond"
 value: {
<<<<<<< HEAD
  dps: 24098.14206
  tps: 21902.70994
=======
  dps: 24010.45104
  tps: 21827.63659
>>>>>>> c0f92716
 }
}
dps_results: {
 key: "TestSV-AllItems-EnigmaticSkyflareDiamond"
 value: {
<<<<<<< HEAD
  dps: 24069.67348
  tps: 21877.60174
=======
  dps: 23982.3627
  tps: 21801.65568
>>>>>>> c0f92716
 }
}
dps_results: {
 key: "TestSV-AllItems-EnigmaticStarflareDiamond"
 value: {
<<<<<<< HEAD
  dps: 24063.12407
  tps: 21872.04496
=======
  dps: 23976.94472
  tps: 21797.25992
>>>>>>> c0f92716
 }
}
dps_results: {
 key: "TestSV-AllItems-EphemeralSnowflake-50260"
 value: {
<<<<<<< HEAD
  dps: 22641.28846
  tps: 20576.40862
=======
  dps: 22584.92671
  tps: 20552.39638
>>>>>>> c0f92716
 }
}
dps_results: {
 key: "TestSV-AllItems-EssenceofGossamer-37220"
 value: {
<<<<<<< HEAD
  dps: 22318.96667
  tps: 20263.18513
=======
  dps: 22491.45278
  tps: 20448.79531
>>>>>>> c0f92716
 }
}
dps_results: {
 key: "TestSV-AllItems-EssenceoftheCyclone-59473"
 value: {
<<<<<<< HEAD
  dps: 23710.24945
  tps: 21525.4655
=======
  dps: 23854.91363
  tps: 21684.97059
>>>>>>> c0f92716
 }
}
dps_results: {
 key: "TestSV-AllItems-EssenceoftheCyclone-65140"
 value: {
<<<<<<< HEAD
  dps: 23890.08542
  tps: 21689.41697
=======
  dps: 24019.09715
  tps: 21828.21798
>>>>>>> c0f92716
 }
}
dps_results: {
 key: "TestSV-AllItems-EternalEarthsiegeDiamond"
 value: {
<<<<<<< HEAD
  dps: 24051.58328
  tps: 21861.46766
=======
  dps: 23957.59657
  tps: 21778.86121
>>>>>>> c0f92716
 }
}
dps_results: {
 key: "TestSV-AllItems-EternalShadowspiritDiamond"
 value: {
<<<<<<< HEAD
  dps: 24051.58328
  tps: 21861.46766
=======
  dps: 23957.59657
  tps: 21778.86121
>>>>>>> c0f92716
 }
}
dps_results: {
 key: "TestSV-AllItems-ExtractofNecromanticPower-40373"
 value: {
<<<<<<< HEAD
  dps: 22476.47234
  tps: 20414.27274
=======
  dps: 22629.58921
  tps: 20577.74776
>>>>>>> c0f92716
 }
}
dps_results: {
 key: "TestSV-AllItems-EyeoftheBroodmother-45308"
 value: {
<<<<<<< HEAD
  dps: 22409.23685
  tps: 20347.36784
=======
  dps: 22563.64821
  tps: 20512.02239
>>>>>>> c0f92716
 }
}
dps_results: {
 key: "TestSV-AllItems-FallofMortality-59500"
 value: {
<<<<<<< HEAD
  dps: 22318.96667
  tps: 20263.18513
=======
  dps: 22491.45278
  tps: 20448.79531
>>>>>>> c0f92716
 }
}
dps_results: {
 key: "TestSV-AllItems-FallofMortality-65124"
 value: {
<<<<<<< HEAD
  dps: 22318.96667
  tps: 20263.18513
=======
  dps: 22491.45278
  tps: 20448.79531
>>>>>>> c0f92716
 }
}
dps_results: {
 key: "TestSV-AllItems-Figurine-DemonPanther-52199"
 value: {
<<<<<<< HEAD
  dps: 24678.43724
  tps: 22479.94292
=======
  dps: 24625.79438
  tps: 22432.91715
>>>>>>> c0f92716
 }
}
dps_results: {
 key: "TestSV-AllItems-Figurine-DreamOwl-52354"
 value: {
<<<<<<< HEAD
  dps: 22318.96667
  tps: 20263.18513
=======
  dps: 22491.45278
  tps: 20448.79531
>>>>>>> c0f92716
 }
}
dps_results: {
 key: "TestSV-AllItems-Figurine-EarthenGuardian-52352"
 value: {
<<<<<<< HEAD
  dps: 22318.96667
  tps: 20263.18513
=======
  dps: 22491.45278
  tps: 20448.79531
>>>>>>> c0f92716
 }
}
dps_results: {
 key: "TestSV-AllItems-Figurine-JeweledSerpent-52353"
 value: {
<<<<<<< HEAD
  dps: 22318.96667
  tps: 20263.18513
=======
  dps: 22491.45278
  tps: 20448.79531
>>>>>>> c0f92716
 }
}
dps_results: {
 key: "TestSV-AllItems-Figurine-KingofBoars-52351"
 value: {
<<<<<<< HEAD
  dps: 22547.08255
  tps: 20491.30102
=======
  dps: 22721.26387
  tps: 20678.6064
>>>>>>> c0f92716
 }
}
dps_results: {
 key: "TestSV-AllItems-Figurine-SapphireOwl-42413"
 value: {
<<<<<<< HEAD
  dps: 22318.96667
  tps: 20263.18513
=======
  dps: 22491.45278
  tps: 20448.79531
>>>>>>> c0f92716
 }
}
dps_results: {
 key: "TestSV-AllItems-FleetShadowspiritDiamond"
 value: {
<<<<<<< HEAD
  dps: 24098.32623
  tps: 21908.21062
=======
  dps: 24004.18373
  tps: 21825.44837
>>>>>>> c0f92716
 }
}
dps_results: {
 key: "TestSV-AllItems-FluidDeath-58181"
 value: {
<<<<<<< HEAD
  dps: 24624.27784
  tps: 22410.02931
=======
  dps: 24665.97387
  tps: 22447.4753
>>>>>>> c0f92716
 }
}
dps_results: {
 key: "TestSV-AllItems-ForethoughtTalisman-40258"
 value: {
<<<<<<< HEAD
  dps: 22318.96667
  tps: 20263.18513
=======
  dps: 22491.45278
  tps: 20448.79531
>>>>>>> c0f92716
 }
}
dps_results: {
 key: "TestSV-AllItems-ForgeEmber-37660"
 value: {
<<<<<<< HEAD
  dps: 22380.69645
  tps: 20321.29269
=======
  dps: 22545.98491
  tps: 20495.01785
>>>>>>> c0f92716
 }
}
dps_results: {
 key: "TestSV-AllItems-ForlornShadowspiritDiamond"
 value: {
<<<<<<< HEAD
  dps: 24051.58328
  tps: 21861.46766
=======
  dps: 23957.59657
  tps: 21778.86121
>>>>>>> c0f92716
 }
}
dps_results: {
 key: "TestSV-AllItems-ForlornSkyflareDiamond"
 value: {
<<<<<<< HEAD
  dps: 24051.58328
  tps: 21861.46766
=======
  dps: 23957.59657
  tps: 21778.86121
>>>>>>> c0f92716
 }
}
dps_results: {
 key: "TestSV-AllItems-ForlornStarflareDiamond"
 value: {
<<<<<<< HEAD
  dps: 24051.58328
  tps: 21861.46766
=======
  dps: 23957.59657
  tps: 21778.86121
>>>>>>> c0f92716
 }
}
dps_results: {
 key: "TestSV-AllItems-FuryofAngerforge-59461"
 value: {
<<<<<<< HEAD
  dps: 22645.05188
  tps: 20563.76702
=======
  dps: 22785.70201
  tps: 20716.51444
>>>>>>> c0f92716
 }
}
dps_results: {
 key: "TestSV-AllItems-FuryoftheFiveFlights-40431"
 value: {
<<<<<<< HEAD
  dps: 22614.31649
  tps: 20529.15832
=======
  dps: 22789.69465
  tps: 20717.51966
>>>>>>> c0f92716
 }
}
dps_results: {
 key: "TestSV-AllItems-FuturesightRune-38763"
 value: {
<<<<<<< HEAD
  dps: 22318.96667
  tps: 20263.18513
=======
  dps: 22491.45278
  tps: 20448.79531
>>>>>>> c0f92716
 }
}
dps_results: {
 key: "TestSV-AllItems-GaleofShadows-56138"
 value: {
<<<<<<< HEAD
  dps: 22715.09134
  tps: 20639.33628
=======
  dps: 22667.56055
  tps: 20605.31269
>>>>>>> c0f92716
 }
}
dps_results: {
 key: "TestSV-AllItems-GaleofShadows-56462"
 value: {
<<<<<<< HEAD
  dps: 22687.27215
  tps: 20622.88232
=======
  dps: 22743.10554
  tps: 20708.05887
>>>>>>> c0f92716
 }
}
dps_results: {
 key: "TestSV-AllItems-GearDetector-61462"
 value: {
<<<<<<< HEAD
  dps: 23015.36675
  tps: 20917.31378
=======
  dps: 23141.5458
  tps: 21037.63635
>>>>>>> c0f92716
 }
}
dps_results: {
 key: "TestSV-AllItems-Gladiator'sPursuit"
 value: {
<<<<<<< HEAD
  dps: 21175.55181
  tps: 19216.66096
=======
  dps: 21186.58039
  tps: 19241.78746
>>>>>>> c0f92716
 }
}
dps_results: {
 key: "TestSV-AllItems-GlowingTwilightScale-54573"
 value: {
<<<<<<< HEAD
  dps: 22318.96667
  tps: 20263.18513
=======
  dps: 22491.45278
  tps: 20448.79531
>>>>>>> c0f92716
 }
}
dps_results: {
 key: "TestSV-AllItems-GlowingTwilightScale-54589"
 value: {
<<<<<<< HEAD
  dps: 22318.96667
  tps: 20263.18513
=======
  dps: 22491.45278
  tps: 20448.79531
>>>>>>> c0f92716
 }
}
dps_results: {
 key: "TestSV-AllItems-GnomishLightningGenerator-41121"
 value: {
<<<<<<< HEAD
  dps: 22437.17823
  tps: 20376.27746
=======
  dps: 22599.69387
  tps: 20548.69733
>>>>>>> c0f92716
 }
}
dps_results: {
 key: "TestSV-AllItems-GraceoftheHerald-55266"
 value: {
<<<<<<< HEAD
  dps: 23032.68244
  tps: 20910.87515
=======
  dps: 23199.56035
  tps: 21087.16763
>>>>>>> c0f92716
 }
}
dps_results: {
 key: "TestSV-AllItems-GraceoftheHerald-56295"
 value: {
<<<<<<< HEAD
  dps: 23405.23657
  tps: 21249.02419
=======
  dps: 23571.21797
  tps: 21425.00404
>>>>>>> c0f92716
 }
}
dps_results: {
 key: "TestSV-AllItems-HarmlightToken-63839"
 value: {
<<<<<<< HEAD
  dps: 22326.20122
  tps: 20270.44287
=======
  dps: 22498.42375
  tps: 20455.76882
>>>>>>> c0f92716
 }
}
dps_results: {
 key: "TestSV-AllItems-Harrison'sInsigniaofPanache-65803"
 value: {
<<<<<<< HEAD
  dps: 22318.96667
  tps: 20263.18513
=======
  dps: 22491.45278
  tps: 20448.79531
>>>>>>> c0f92716
 }
}
dps_results: {
 key: "TestSV-AllItems-HeartofIgnacious-59514"
 value: {
<<<<<<< HEAD
  dps: 22318.96667
  tps: 20263.18513
=======
  dps: 22491.45278
  tps: 20448.79531
>>>>>>> c0f92716
 }
}
dps_results: {
 key: "TestSV-AllItems-HeartofIgnacious-65110"
 value: {
<<<<<<< HEAD
  dps: 22318.96667
  tps: 20263.18513
=======
  dps: 22491.45278
  tps: 20448.79531
>>>>>>> c0f92716
 }
}
dps_results: {
 key: "TestSV-AllItems-HeartofRage-59224"
 value: {
<<<<<<< HEAD
  dps: 22318.96667
  tps: 20263.18513
=======
  dps: 22491.45278
  tps: 20448.79531
>>>>>>> c0f92716
 }
}
dps_results: {
 key: "TestSV-AllItems-HeartofRage-65072"
 value: {
<<<<<<< HEAD
  dps: 22318.96667
  tps: 20263.18513
=======
  dps: 22491.45278
  tps: 20448.79531
>>>>>>> c0f92716
 }
}
dps_results: {
 key: "TestSV-AllItems-HeartofSolace-55868"
 value: {
<<<<<<< HEAD
  dps: 22715.09134
  tps: 20639.33628
=======
  dps: 22667.56055
  tps: 20605.31269
>>>>>>> c0f92716
 }
}
dps_results: {
 key: "TestSV-AllItems-HeartofSolace-56393"
 value: {
<<<<<<< HEAD
  dps: 22687.27215
  tps: 20622.88232
=======
  dps: 22743.10554
  tps: 20708.05887
>>>>>>> c0f92716
 }
}
dps_results: {
 key: "TestSV-AllItems-HeartofThunder-55845"
 value: {
<<<<<<< HEAD
  dps: 22318.96667
  tps: 20263.18513
=======
  dps: 22491.45278
  tps: 20448.79531
>>>>>>> c0f92716
 }
}
dps_results: {
 key: "TestSV-AllItems-HeartofThunder-56370"
 value: {
<<<<<<< HEAD
  dps: 22318.96667
  tps: 20263.18513
=======
  dps: 22491.45278
  tps: 20448.79531
>>>>>>> c0f92716
 }
}
dps_results: {
 key: "TestSV-AllItems-HeartoftheVile-66969"
 value: {
<<<<<<< HEAD
  dps: 23152.83115
  tps: 21020.60281
=======
  dps: 23327.78264
  tps: 21202.06371
>>>>>>> c0f92716
 }
}
dps_results: {
 key: "TestSV-AllItems-Heartpierce-49982"
 value: {
<<<<<<< HEAD
  dps: 24728.64764
  tps: 22506.23594
=======
  dps: 24647.59074
  tps: 22437.15506
>>>>>>> c0f92716
 }
}
dps_results: {
 key: "TestSV-AllItems-Heartpierce-50641"
 value: {
<<<<<<< HEAD
  dps: 24731.18726
  tps: 22508.53062
=======
  dps: 24650.1243
  tps: 22439.44201
>>>>>>> c0f92716
 }
}
dps_results: {
 key: "TestSV-AllItems-IllustrationoftheDragonSoul-40432"
 value: {
<<<<<<< HEAD
  dps: 22318.96667
  tps: 20263.18513
=======
  dps: 22491.45278
  tps: 20448.79531
>>>>>>> c0f92716
 }
}
dps_results: {
 key: "TestSV-AllItems-ImpassiveShadowspiritDiamond"
 value: {
<<<<<<< HEAD
  dps: 24098.14206
  tps: 21902.70994
=======
  dps: 24010.45104
  tps: 21827.63659
>>>>>>> c0f92716
 }
}
dps_results: {
 key: "TestSV-AllItems-ImpassiveSkyflareDiamond"
 value: {
<<<<<<< HEAD
  dps: 24069.67348
  tps: 21877.60174
=======
  dps: 23982.3627
  tps: 21801.65568
>>>>>>> c0f92716
 }
}
dps_results: {
 key: "TestSV-AllItems-ImpassiveStarflareDiamond"
 value: {
<<<<<<< HEAD
  dps: 24063.12407
  tps: 21872.04496
=======
  dps: 23976.94472
  tps: 21797.25992
>>>>>>> c0f92716
 }
}
dps_results: {
 key: "TestSV-AllItems-ImpatienceofYouth-62464"
 value: {
<<<<<<< HEAD
  dps: 22575.89719
  tps: 20520.11566
=======
  dps: 22750.29264
  tps: 20707.63517
>>>>>>> c0f92716
 }
}
dps_results: {
 key: "TestSV-AllItems-ImpatienceofYouth-62469"
 value: {
<<<<<<< HEAD
  dps: 22575.89719
  tps: 20520.11566
=======
  dps: 22750.29264
  tps: 20707.63517
>>>>>>> c0f92716
 }
}
dps_results: {
 key: "TestSV-AllItems-ImpetuousQuery-55881"
 value: {
<<<<<<< HEAD
  dps: 22520.66914
  tps: 20464.8876
=======
  dps: 22694.65417
  tps: 20651.9967
>>>>>>> c0f92716
 }
}
dps_results: {
 key: "TestSV-AllItems-ImpetuousQuery-56406"
 value: {
<<<<<<< HEAD
  dps: 22547.08255
  tps: 20491.30102
=======
  dps: 22721.26387
  tps: 20678.6064
>>>>>>> c0f92716
 }
}
dps_results: {
 key: "TestSV-AllItems-IncisorFragment-37723"
 value: {
<<<<<<< HEAD
  dps: 22522.459
  tps: 20452.4463
=======
  dps: 22698.52077
  tps: 20641.52563
>>>>>>> c0f92716
 }
}
dps_results: {
 key: "TestSV-AllItems-InsightfulEarthsiegeDiamond"
 value: {
<<<<<<< HEAD
  dps: 24051.58328
  tps: 21861.46766
=======
  dps: 23957.59657
  tps: 21778.86121
>>>>>>> c0f92716
 }
}
dps_results: {
 key: "TestSV-AllItems-InsigniaofDiplomacy-61433"
 value: {
<<<<<<< HEAD
  dps: 22318.96667
  tps: 20263.18513
=======
  dps: 22491.45278
  tps: 20448.79531
>>>>>>> c0f92716
 }
}
dps_results: {
 key: "TestSV-AllItems-InsigniaoftheEarthenLord-61429"
 value: {
<<<<<<< HEAD
  dps: 22474.24555
  tps: 20418.46402
=======
  dps: 22647.88559
  tps: 20605.22812
>>>>>>> c0f92716
 }
}
dps_results: {
 key: "TestSV-AllItems-InvigoratingEarthsiegeDiamond"
 value: {
<<<<<<< HEAD
  dps: 24008.04907
  tps: 21810.71649
  hps: 60.92377
=======
  dps: 23876.43167
  tps: 21721.61124
  hps: 61.76701
>>>>>>> c0f92716
 }
}
dps_results: {
 key: "TestSV-AllItems-JarofAncientRemedies-59354"
 value: {
<<<<<<< HEAD
  dps: 22318.96667
  tps: 20263.18513
=======
  dps: 22491.45278
  tps: 20448.79531
>>>>>>> c0f92716
 }
}
dps_results: {
 key: "TestSV-AllItems-JarofAncientRemedies-65029"
 value: {
<<<<<<< HEAD
  dps: 22318.96667
  tps: 20263.18513
=======
  dps: 22491.45278
  tps: 20448.79531
>>>>>>> c0f92716
 }
}
dps_results: {
 key: "TestSV-AllItems-JujuofNimbleness-63840"
 value: {
<<<<<<< HEAD
  dps: 23256.67332
  tps: 21143.54463
=======
  dps: 23425.76131
  tps: 21322.36637
>>>>>>> c0f92716
 }
}
dps_results: {
 key: "TestSV-AllItems-KeytotheEndlessChamber-55795"
 value: {
<<<<<<< HEAD
  dps: 24096.97018
  tps: 21924.92548
=======
  dps: 23977.10832
  tps: 21803.99511
>>>>>>> c0f92716
 }
}
dps_results: {
 key: "TestSV-AllItems-KvaldirBattleStandard-59685"
 value: {
<<<<<<< HEAD
  dps: 22606.35515
  tps: 20554.77355
=======
  dps: 22553.37023
  tps: 20556.34608
>>>>>>> c0f92716
 }
}
dps_results: {
 key: "TestSV-AllItems-KvaldirBattleStandard-59689"
 value: {
<<<<<<< HEAD
  dps: 22606.35515
  tps: 20554.77355
=======
  dps: 22553.37023
  tps: 20556.34608
>>>>>>> c0f92716
 }
}
dps_results: {
 key: "TestSV-AllItems-LadyLa-La'sSingingShell-67152"
 value: {
<<<<<<< HEAD
  dps: 22577.10713
  tps: 20513.20826
=======
  dps: 22708.97077
  tps: 20636.41092
>>>>>>> c0f92716
 }
}
dps_results: {
 key: "TestSV-AllItems-LastWord-50179"
 value: {
<<<<<<< HEAD
  dps: 24581.46023
  tps: 22374.30753
=======
  dps: 24497.03362
  tps: 22301.36114
>>>>>>> c0f92716
 }
}
dps_results: {
 key: "TestSV-AllItems-LastWord-50708"
 value: {
<<<<<<< HEAD
  dps: 24581.46023
  tps: 22374.30753
=======
  dps: 24497.03362
  tps: 22301.36114
>>>>>>> c0f92716
 }
}
dps_results: {
 key: "TestSV-AllItems-Lavanthor'sTalisman-37872"
 value: {
<<<<<<< HEAD
  dps: 22318.96667
  tps: 20263.18513
=======
  dps: 22491.45278
  tps: 20448.79531
>>>>>>> c0f92716
 }
}
dps_results: {
 key: "TestSV-AllItems-LeadenDespair-55816"
 value: {
<<<<<<< HEAD
  dps: 22318.96667
  tps: 20263.18513
=======
  dps: 22491.45278
  tps: 20448.79531
>>>>>>> c0f92716
 }
}
dps_results: {
 key: "TestSV-AllItems-LeadenDespair-56347"
 value: {
<<<<<<< HEAD
  dps: 22318.96667
  tps: 20263.18513
=======
  dps: 22491.45278
  tps: 20448.79531
>>>>>>> c0f92716
 }
}
dps_results: {
 key: "TestSV-AllItems-LeftEyeofRajh-56102"
 value: {
<<<<<<< HEAD
  dps: 23333.0419
  tps: 21193.03508
=======
  dps: 23496.26624
  tps: 21364.19902
>>>>>>> c0f92716
 }
}
dps_results: {
 key: "TestSV-AllItems-LeftEyeofRajh-56427"
 value: {
<<<<<<< HEAD
  dps: 23465.77469
  tps: 21307.2774
=======
  dps: 23631.83384
  tps: 21487.03799
>>>>>>> c0f92716
 }
}
dps_results: {
 key: "TestSV-AllItems-LicensetoSlay-58180"
 value: {
<<<<<<< HEAD
  dps: 23449.66996
  tps: 21348.80412
=======
  dps: 23445.81205
  tps: 21345.63996
>>>>>>> c0f92716
 }
}
dps_results: {
 key: "TestSV-AllItems-Lightning-ChargedBattlegear"
 value: {
<<<<<<< HEAD
  dps: 23860.30021
  tps: 21781.10548
=======
  dps: 23788.85064
  tps: 21746.10242
>>>>>>> c0f92716
 }
}
dps_results: {
 key: "TestSV-AllItems-MagnetiteMirror-55814"
 value: {
<<<<<<< HEAD
  dps: 22318.96667
  tps: 20263.18513
=======
  dps: 22491.45278
  tps: 20448.79531
>>>>>>> c0f92716
 }
}
dps_results: {
 key: "TestSV-AllItems-MagnetiteMirror-56345"
 value: {
<<<<<<< HEAD
  dps: 22318.96667
  tps: 20263.18513
=======
  dps: 22491.45278
  tps: 20448.79531
>>>>>>> c0f92716
 }
}
dps_results: {
 key: "TestSV-AllItems-MajesticDragonFigurine-40430"
 value: {
<<<<<<< HEAD
  dps: 22318.96667
  tps: 20263.18513
=======
  dps: 22491.45278
  tps: 20448.79531
>>>>>>> c0f92716
 }
}
dps_results: {
 key: "TestSV-AllItems-MandalaofStirringPatterns-62467"
 value: {
<<<<<<< HEAD
  dps: 22318.96667
  tps: 20263.18513
=======
  dps: 22491.45278
  tps: 20448.79531
>>>>>>> c0f92716
 }
}
dps_results: {
 key: "TestSV-AllItems-MandalaofStirringPatterns-62472"
 value: {
<<<<<<< HEAD
  dps: 22318.96667
  tps: 20263.18513
=======
  dps: 22491.45278
  tps: 20448.79531
>>>>>>> c0f92716
 }
}
dps_results: {
 key: "TestSV-AllItems-MarkofKhardros-56132"
 value: {
<<<<<<< HEAD
  dps: 22543.08375
  tps: 20487.30222
=======
  dps: 22717.12062
  tps: 20674.46315
>>>>>>> c0f92716
 }
}
dps_results: {
 key: "TestSV-AllItems-MarkofKhardros-56458"
 value: {
<<<<<<< HEAD
  dps: 22572.43242
  tps: 20516.65088
=======
  dps: 22746.67236
  tps: 20704.01489
>>>>>>> c0f92716
 }
}
dps_results: {
 key: "TestSV-AllItems-MeteoriteWhetstone-37390"
 value: {
<<<<<<< HEAD
  dps: 22574.19631
  tps: 20498.08804
=======
  dps: 22666.24747
  tps: 20597.14646
>>>>>>> c0f92716
 }
}
dps_results: {
 key: "TestSV-AllItems-MightoftheOcean-55251"
 value: {
<<<<<<< HEAD
  dps: 23195.95249
  tps: 21108.91644
=======
  dps: 22977.69229
  tps: 20891.24728
>>>>>>> c0f92716
 }
}
dps_results: {
 key: "TestSV-AllItems-MightoftheOcean-56285"
 value: {
<<<<<<< HEAD
  dps: 23365.34496
  tps: 21276.09902
=======
  dps: 23293.0832
  tps: 21215.08784
>>>>>>> c0f92716
 }
}
dps_results: {
 key: "TestSV-AllItems-MirrorofBrokenImages-62466"
 value: {
<<<<<<< HEAD
  dps: 22575.89719
  tps: 20520.11566
=======
  dps: 22750.29264
  tps: 20707.63517
>>>>>>> c0f92716
 }
}
dps_results: {
 key: "TestSV-AllItems-MirrorofBrokenImages-62471"
 value: {
<<<<<<< HEAD
  dps: 22575.89719
  tps: 20520.11566
=======
  dps: 22750.29264
  tps: 20707.63517
>>>>>>> c0f92716
 }
}
dps_results: {
 key: "TestSV-AllItems-MoonwellChalice-70142"
 value: {
<<<<<<< HEAD
  dps: 22643.1328
  tps: 20587.35126
=======
  dps: 22816.19014
  tps: 20773.53267
>>>>>>> c0f92716
 }
}
dps_results: {
 key: "TestSV-AllItems-NevermeltingIceCrystal-50259"
 value: {
<<<<<<< HEAD
  dps: 22457.27314
  tps: 20388.30675
=======
  dps: 22631.2746
  tps: 20577.28883
>>>>>>> c0f92716
 }
}
dps_results: {
 key: "TestSV-AllItems-OfferingofSacrifice-37638"
 value: {
<<<<<<< HEAD
  dps: 22318.96667
  tps: 20263.18513
=======
  dps: 22491.45278
  tps: 20448.79531
>>>>>>> c0f92716
 }
}
dps_results: {
 key: "TestSV-AllItems-Oremantle'sFavor-61448"
 value: {
<<<<<<< HEAD
  dps: 22546.50881
  tps: 20476.12239
=======
  dps: 22724.91932
  tps: 20662.59958
>>>>>>> c0f92716
 }
}
dps_results: {
 key: "TestSV-AllItems-PersistentEarthshatterDiamond"
 value: {
<<<<<<< HEAD
  dps: 24063.12407
  tps: 21872.04496
=======
  dps: 23976.94472
  tps: 21797.25992
>>>>>>> c0f92716
 }
}
dps_results: {
 key: "TestSV-AllItems-PersistentEarthsiegeDiamond"
 value: {
<<<<<<< HEAD
  dps: 24069.67348
  tps: 21877.60174
=======
  dps: 23982.3627
  tps: 21801.65568
>>>>>>> c0f92716
 }
}
dps_results: {
 key: "TestSV-AllItems-PetrifiedScarab-21685"
 value: {
<<<<<<< HEAD
  dps: 22318.96667
  tps: 20263.18513
=======
  dps: 22491.45278
  tps: 20448.79531
>>>>>>> c0f92716
 }
}
dps_results: {
 key: "TestSV-AllItems-PetrifiedTwilightScale-54571"
 value: {
<<<<<<< HEAD
  dps: 22318.96667
  tps: 20263.18513
=======
  dps: 22491.45278
  tps: 20448.79531
>>>>>>> c0f92716
 }
}
dps_results: {
 key: "TestSV-AllItems-PetrifiedTwilightScale-54591"
 value: {
<<<<<<< HEAD
  dps: 22318.96667
  tps: 20263.18513
=======
  dps: 22491.45278
  tps: 20448.79531
>>>>>>> c0f92716
 }
}
dps_results: {
 key: "TestSV-AllItems-PorcelainCrab-55237"
 value: {
<<<<<<< HEAD
  dps: 22318.96667
  tps: 20263.18513
=======
  dps: 22491.45278
  tps: 20448.79531
>>>>>>> c0f92716
 }
}
dps_results: {
 key: "TestSV-AllItems-PorcelainCrab-56280"
 value: {
<<<<<<< HEAD
  dps: 22318.96667
  tps: 20263.18513
=======
  dps: 22491.45278
  tps: 20448.79531
>>>>>>> c0f92716
 }
}
dps_results: {
 key: "TestSV-AllItems-PowerfulEarthshatterDiamond"
 value: {
<<<<<<< HEAD
  dps: 24051.58328
  tps: 21861.46766
=======
  dps: 23957.59657
  tps: 21778.86121
>>>>>>> c0f92716
 }
}
dps_results: {
 key: "TestSV-AllItems-PowerfulEarthsiegeDiamond"
 value: {
<<<<<<< HEAD
  dps: 24051.58328
  tps: 21861.46766
=======
  dps: 23957.59657
  tps: 21778.86121
>>>>>>> c0f92716
 }
}
dps_results: {
 key: "TestSV-AllItems-PowerfulShadowspiritDiamond"
 value: {
<<<<<<< HEAD
  dps: 24051.58328
  tps: 21861.46766
=======
  dps: 23957.59657
  tps: 21778.86121
>>>>>>> c0f92716
 }
}
dps_results: {
 key: "TestSV-AllItems-Prestor'sTalismanofMachination-59441"
 value: {
<<<<<<< HEAD
  dps: 23857.21642
  tps: 21696.76073
=======
  dps: 23863.12619
  tps: 21681.2679
>>>>>>> c0f92716
 }
}
dps_results: {
 key: "TestSV-AllItems-Prestor'sTalismanofMachination-65026"
 value: {
<<<<<<< HEAD
  dps: 24006.04601
  tps: 21818.20662
=======
  dps: 23994.8013
  tps: 21796.30376
>>>>>>> c0f92716
 }
}
dps_results: {
 key: "TestSV-AllItems-PurifiedShardoftheGods"
 value: {
<<<<<<< HEAD
  dps: 22318.96667
  tps: 20263.18513
=======
  dps: 22491.45278
  tps: 20448.79531
>>>>>>> c0f92716
 }
}
dps_results: {
 key: "TestSV-AllItems-Rainsong-55854"
 value: {
<<<<<<< HEAD
  dps: 22318.96667
  tps: 20263.18513
=======
  dps: 22491.45278
  tps: 20448.79531
>>>>>>> c0f92716
 }
}
dps_results: {
 key: "TestSV-AllItems-Rainsong-56377"
 value: {
<<<<<<< HEAD
  dps: 22318.96667
  tps: 20263.18513
=======
  dps: 22491.45278
  tps: 20448.79531
>>>>>>> c0f92716
 }
}
dps_results: {
 key: "TestSV-AllItems-ReignoftheDead-47316"
 value: {
<<<<<<< HEAD
  dps: 22318.96667
  tps: 20263.18513
=======
  dps: 22491.45278
  tps: 20448.79531
>>>>>>> c0f92716
 }
}
dps_results: {
 key: "TestSV-AllItems-ReignoftheDead-47477"
 value: {
<<<<<<< HEAD
  dps: 22318.96667
  tps: 20263.18513
=======
  dps: 22491.45278
  tps: 20448.79531
>>>>>>> c0f92716
 }
}
dps_results: {
 key: "TestSV-AllItems-RelentlessEarthsiegeDiamond"
 value: {
<<<<<<< HEAD
  dps: 24476.43229
  tps: 22280.4352
=======
  dps: 24386.7603
  tps: 22202.13116
>>>>>>> c0f92716
 }
}
dps_results: {
 key: "TestSV-AllItems-ReverberatingShadowspiritDiamond"
 value: {
<<<<<<< HEAD
  dps: 24411.17847
  tps: 22221.06286
=======
  dps: 24316.89225
  tps: 22138.15689
>>>>>>> c0f92716
 }
}
dps_results: {
 key: "TestSV-AllItems-RevitalizingShadowspiritDiamond"
 value: {
<<<<<<< HEAD
  dps: 24411.17847
  tps: 22221.06286
=======
  dps: 24316.89225
  tps: 22138.15689
>>>>>>> c0f92716
 }
}
dps_results: {
 key: "TestSV-AllItems-RevitalizingSkyflareDiamond"
 value: {
<<<<<<< HEAD
  dps: 24051.58328
  tps: 21861.46766
=======
  dps: 23957.59657
  tps: 21778.86121
>>>>>>> c0f92716
 }
}
dps_results: {
 key: "TestSV-AllItems-RightEyeofRajh-56100"
 value: {
<<<<<<< HEAD
  dps: 23297.05683
  tps: 21210.58335
=======
  dps: 23198.25418
  tps: 21111.70157
>>>>>>> c0f92716
 }
}
dps_results: {
 key: "TestSV-AllItems-RightEyeofRajh-56431"
 value: {
<<<<<<< HEAD
  dps: 23365.34496
  tps: 21276.09902
=======
  dps: 23293.0832
  tps: 21215.08784
>>>>>>> c0f92716
 }
}
dps_results: {
 key: "TestSV-AllItems-RuneofRepulsion-40372"
 value: {
<<<<<<< HEAD
  dps: 22318.96667
  tps: 20263.18513
=======
  dps: 22491.45278
  tps: 20448.79531
>>>>>>> c0f92716
 }
}
dps_results: {
 key: "TestSV-AllItems-Schnottz'sMedallionofCommand-65805"
 value: {
<<<<<<< HEAD
  dps: 23041.45755
  tps: 20917.90696
=======
  dps: 23204.75117
  tps: 21089.77096
>>>>>>> c0f92716
 }
}
dps_results: {
 key: "TestSV-AllItems-ScourgestalkerBattlegear"
 value: {
<<<<<<< HEAD
  dps: 18716.30513
  tps: 17027.65026
=======
  dps: 18673.3191
  tps: 16995.71293
>>>>>>> c0f92716
 }
}
dps_results: {
 key: "TestSV-AllItems-SeaStar-55256"
 value: {
<<<<<<< HEAD
  dps: 22318.96667
  tps: 20263.18513
=======
  dps: 22491.45278
  tps: 20448.79531
>>>>>>> c0f92716
 }
}
dps_results: {
 key: "TestSV-AllItems-SeaStar-56290"
 value: {
<<<<<<< HEAD
  dps: 22318.96667
  tps: 20263.18513
=======
  dps: 22491.45278
  tps: 20448.79531
>>>>>>> c0f92716
 }
}
dps_results: {
 key: "TestSV-AllItems-SealofthePantheon-36993"
 value: {
<<<<<<< HEAD
  dps: 22318.96667
  tps: 20263.18513
=======
  dps: 22491.45278
  tps: 20448.79531
>>>>>>> c0f92716
 }
}
dps_results: {
 key: "TestSV-AllItems-Shadowmourne-49623"
 value: {
<<<<<<< HEAD
  dps: 24591.69091
  tps: 22408.62756
=======
  dps: 24588.94676
  tps: 22379.4409
>>>>>>> c0f92716
 }
}
dps_results: {
 key: "TestSV-AllItems-ShieldedSkyflareDiamond"
 value: {
<<<<<<< HEAD
  dps: 24051.58328
  tps: 21861.46766
=======
  dps: 23957.59657
  tps: 21778.86121
>>>>>>> c0f92716
 }
}
dps_results: {
 key: "TestSV-AllItems-ShinyShardoftheGods"
 value: {
<<<<<<< HEAD
  dps: 22318.96667
  tps: 20263.18513
=======
  dps: 22491.45278
  tps: 20448.79531
>>>>>>> c0f92716
 }
}
dps_results: {
 key: "TestSV-AllItems-Shrine-CleansingPurifier-63838"
 value: {
<<<<<<< HEAD
  dps: 22318.96667
  tps: 20263.18513
=======
  dps: 22491.45278
  tps: 20448.79531
>>>>>>> c0f92716
 }
}
dps_results: {
 key: "TestSV-AllItems-Sindragosa'sFlawlessFang-50361"
 value: {
<<<<<<< HEAD
  dps: 22318.96667
  tps: 20263.18513
=======
  dps: 22491.45278
  tps: 20448.79531
>>>>>>> c0f92716
 }
}
dps_results: {
 key: "TestSV-AllItems-Skardyn'sGrace-56115"
 value: {
<<<<<<< HEAD
  dps: 23342.87302
  tps: 21214.56696
=======
  dps: 23510.09868
  tps: 21389.88936
>>>>>>> c0f92716
 }
}
dps_results: {
 key: "TestSV-AllItems-Skardyn'sGrace-56440"
 value: {
<<<<<<< HEAD
  dps: 23481.01337
  tps: 21342.33088
=======
  dps: 23644.03305
  tps: 21514.35749
>>>>>>> c0f92716
 }
}
dps_results: {
 key: "TestSV-AllItems-SliverofPureIce-50339"
 value: {
<<<<<<< HEAD
  dps: 22318.96667
  tps: 20263.18513
=======
  dps: 22491.45278
  tps: 20448.79531
>>>>>>> c0f92716
 }
}
dps_results: {
 key: "TestSV-AllItems-SliverofPureIce-50346"
 value: {
<<<<<<< HEAD
  dps: 22318.96667
  tps: 20263.18513
=======
  dps: 22491.45278
  tps: 20448.79531
>>>>>>> c0f92716
 }
}
dps_results: {
 key: "TestSV-AllItems-Sorrowsong-55879"
 value: {
<<<<<<< HEAD
  dps: 22520.66914
  tps: 20464.8876
=======
  dps: 22694.65417
  tps: 20651.9967
>>>>>>> c0f92716
 }
}
dps_results: {
 key: "TestSV-AllItems-Sorrowsong-56400"
 value: {
<<<<<<< HEAD
  dps: 22547.08255
  tps: 20491.30102
=======
  dps: 22721.26387
  tps: 20678.6064
>>>>>>> c0f92716
 }
}
dps_results: {
 key: "TestSV-AllItems-Soul'sAnguish-66994"
 value: {
<<<<<<< HEAD
  dps: 23297.05683
  tps: 21210.58335
=======
  dps: 23198.25418
  tps: 21111.70157
>>>>>>> c0f92716
 }
}
dps_results: {
 key: "TestSV-AllItems-SoulCasket-58183"
 value: {
<<<<<<< HEAD
  dps: 22575.89719
  tps: 20520.11566
=======
  dps: 22750.29264
  tps: 20707.63517
>>>>>>> c0f92716
 }
}
dps_results: {
 key: "TestSV-AllItems-SoulPreserver-37111"
 value: {
<<<<<<< HEAD
  dps: 22318.96667
  tps: 20263.18513
=======
  dps: 22491.45278
  tps: 20448.79531
>>>>>>> c0f92716
 }
}
dps_results: {
 key: "TestSV-AllItems-SouloftheDead-40382"
 value: {
<<<<<<< HEAD
  dps: 22411.7492
  tps: 20349.53458
=======
  dps: 22564.56428
  tps: 20512.59285
>>>>>>> c0f92716
 }
}
dps_results: {
 key: "TestSV-AllItems-SparkofLife-37657"
 value: {
<<<<<<< HEAD
  dps: 22489.80686
  tps: 20463.51725
=======
  dps: 22536.98179
  tps: 20452.09996
>>>>>>> c0f92716
 }
}
dps_results: {
 key: "TestSV-AllItems-SphereofRedDragon'sBlood-37166"
 value: {
<<<<<<< HEAD
  dps: 22688.32975
  tps: 20605.76252
=======
  dps: 22708.63177
  tps: 20616.83487
>>>>>>> c0f92716
 }
}
dps_results: {
 key: "TestSV-AllItems-Stonemother'sKiss-61411"
 value: {
<<<<<<< HEAD
  dps: 22329.72496
  tps: 20273.03752
=======
  dps: 22502.32179
  tps: 20458.67611
>>>>>>> c0f92716
 }
}
dps_results: {
 key: "TestSV-AllItems-StumpofTime-62465"
 value: {
<<<<<<< HEAD
  dps: 23449.66996
  tps: 21348.80412
=======
  dps: 23445.81205
  tps: 21345.63996
>>>>>>> c0f92716
 }
}
dps_results: {
 key: "TestSV-AllItems-StumpofTime-62470"
 value: {
<<<<<<< HEAD
  dps: 23449.66996
  tps: 21348.80412
=======
  dps: 23445.81205
  tps: 21345.63996
>>>>>>> c0f92716
 }
}
dps_results: {
 key: "TestSV-AllItems-SwiftSkyflareDiamond"
 value: {
<<<<<<< HEAD
  dps: 24069.67348
  tps: 21877.60174
=======
  dps: 23982.3627
  tps: 21801.65568
>>>>>>> c0f92716
 }
}
dps_results: {
 key: "TestSV-AllItems-SwiftStarflareDiamond"
 value: {
<<<<<<< HEAD
  dps: 24063.12407
  tps: 21872.04496
=======
  dps: 23976.94472
  tps: 21797.25992
>>>>>>> c0f92716
 }
}
dps_results: {
 key: "TestSV-AllItems-SwiftWindfireDiamond"
 value: {
<<<<<<< HEAD
  dps: 24060.33173
  tps: 21869.99994
=======
  dps: 23970.48373
  tps: 21791.27729
>>>>>>> c0f92716
 }
}
dps_results: {
 key: "TestSV-AllItems-SymbioticWorm-59332"
 value: {
<<<<<<< HEAD
  dps: 22318.96667
  tps: 20263.18513
=======
  dps: 22491.45278
  tps: 20448.79531
>>>>>>> c0f92716
 }
}
dps_results: {
 key: "TestSV-AllItems-SymbioticWorm-65048"
 value: {
<<<<<<< HEAD
  dps: 22318.96667
  tps: 20263.18513
=======
  dps: 22491.45278
  tps: 20448.79531
>>>>>>> c0f92716
 }
}
dps_results: {
 key: "TestSV-AllItems-TalismanofSinisterOrder-65804"
 value: {
<<<<<<< HEAD
  dps: 22373.6687
  tps: 20317.88717
=======
  dps: 22546.09852
  tps: 20503.44105
>>>>>>> c0f92716
 }
}
dps_results: {
 key: "TestSV-AllItems-TalismanofTrollDivinity-37734"
 value: {
<<<<<<< HEAD
  dps: 22318.96667
  tps: 20263.18513
=======
  dps: 22491.45278
  tps: 20448.79531
>>>>>>> c0f92716
 }
}
dps_results: {
 key: "TestSV-AllItems-Tank-CommanderInsignia-63841"
 value: {
<<<<<<< HEAD
  dps: 22318.96667
  tps: 20263.18513
=======
  dps: 22491.45278
  tps: 20448.79531
>>>>>>> c0f92716
 }
}
dps_results: {
 key: "TestSV-AllItems-TearofBlood-55819"
 value: {
<<<<<<< HEAD
  dps: 22318.96667
  tps: 20263.18513
=======
  dps: 22491.45278
  tps: 20448.79531
>>>>>>> c0f92716
 }
}
dps_results: {
 key: "TestSV-AllItems-TearofBlood-56351"
 value: {
<<<<<<< HEAD
  dps: 22318.96667
  tps: 20263.18513
=======
  dps: 22491.45278
  tps: 20448.79531
>>>>>>> c0f92716
 }
}
dps_results: {
 key: "TestSV-AllItems-TearsoftheVanquished-47215"
 value: {
<<<<<<< HEAD
  dps: 22318.96667
  tps: 20263.18513
=======
  dps: 22491.45278
  tps: 20448.79531
>>>>>>> c0f92716
 }
}
dps_results: {
 key: "TestSV-AllItems-TendrilsofBurrowingDark-55810"
 value: {
<<<<<<< HEAD
  dps: 22491.05409
  tps: 20435.27256
=======
  dps: 22664.81904
  tps: 20622.16157
>>>>>>> c0f92716
 }
}
dps_results: {
 key: "TestSV-AllItems-TendrilsofBurrowingDark-56339"
 value: {
<<<<<<< HEAD
  dps: 22547.08255
  tps: 20491.30102
=======
  dps: 22721.26387
  tps: 20678.6064
>>>>>>> c0f92716
 }
}
dps_results: {
 key: "TestSV-AllItems-TheGeneral'sHeart-45507"
 value: {
<<<<<<< HEAD
  dps: 22318.96667
  tps: 20263.18513
=======
  dps: 22491.45278
  tps: 20448.79531
>>>>>>> c0f92716
 }
}
dps_results: {
 key: "TestSV-AllItems-Theralion'sMirror-59519"
 value: {
<<<<<<< HEAD
  dps: 22318.96667
  tps: 20263.18513
=======
  dps: 22491.45278
  tps: 20448.79531
>>>>>>> c0f92716
 }
}
dps_results: {
 key: "TestSV-AllItems-Theralion'sMirror-65105"
 value: {
<<<<<<< HEAD
  dps: 22348.40382
  tps: 20292.62228
=======
  dps: 22520.88993
  tps: 20478.23246
>>>>>>> c0f92716
 }
}
dps_results: {
 key: "TestSV-AllItems-Throngus'sFinger-56121"
 value: {
<<<<<<< HEAD
  dps: 22318.96667
  tps: 20263.18513
=======
  dps: 22491.45278
  tps: 20448.79531
>>>>>>> c0f92716
 }
}
dps_results: {
 key: "TestSV-AllItems-Throngus'sFinger-56449"
 value: {
<<<<<<< HEAD
  dps: 22318.96667
  tps: 20263.18513
=======
  dps: 22491.45278
  tps: 20448.79531
>>>>>>> c0f92716
 }
}
dps_results: {
 key: "TestSV-AllItems-ThunderingSkyflareDiamond"
 value: {
<<<<<<< HEAD
  dps: 23985.44484
  tps: 21789.80502
=======
  dps: 23888.85202
  tps: 21718.11072
>>>>>>> c0f92716
 }
}
dps_results: {
 key: "TestSV-AllItems-Tia'sGrace-55874"
 value: {
<<<<<<< HEAD
  dps: 23433.71067
  tps: 21291.97467
=======
  dps: 23601.22669
  tps: 21468.9863
>>>>>>> c0f92716
 }
}
dps_results: {
 key: "TestSV-AllItems-TinyAbominationinaJar-50351"
 value: {
<<<<<<< HEAD
  dps: 22604.67506
  tps: 20558.72804
=======
  dps: 22701.48335
  tps: 20630.16943
>>>>>>> c0f92716
 }
}
dps_results: {
 key: "TestSV-AllItems-TinyAbominationinaJar-50706"
 value: {
<<<<<<< HEAD
  dps: 22604.67506
  tps: 20558.72804
=======
  dps: 22701.48335
  tps: 20630.16943
>>>>>>> c0f92716
 }
}
dps_results: {
 key: "TestSV-AllItems-TirelessSkyflareDiamond"
 value: {
<<<<<<< HEAD
  dps: 24051.58328
  tps: 21861.46766
=======
  dps: 23957.59657
  tps: 21778.86121
>>>>>>> c0f92716
 }
}
dps_results: {
 key: "TestSV-AllItems-TirelessStarflareDiamond"
 value: {
<<<<<<< HEAD
  dps: 24051.58328
  tps: 21861.46766
=======
  dps: 23957.59657
  tps: 21778.86121
>>>>>>> c0f92716
 }
}
dps_results: {
 key: "TestSV-AllItems-TomeofArcanePhenomena-36972"
 value: {
<<<<<<< HEAD
  dps: 22428.54237
  tps: 20376.83729
=======
  dps: 22500.47219
  tps: 20446.42507
>>>>>>> c0f92716
 }
}
dps_results: {
 key: "TestSV-AllItems-TrenchantEarthshatterDiamond"
 value: {
<<<<<<< HEAD
  dps: 24051.58328
  tps: 21861.46766
=======
  dps: 23957.59657
  tps: 21778.86121
>>>>>>> c0f92716
 }
}
dps_results: {
 key: "TestSV-AllItems-TrenchantEarthsiegeDiamond"
 value: {
<<<<<<< HEAD
  dps: 24051.58328
  tps: 21861.46766
=======
  dps: 23957.59657
  tps: 21778.86121
>>>>>>> c0f92716
 }
}
dps_results: {
 key: "TestSV-AllItems-Tyrande'sFavoriteDoll-64645"
 value: {
<<<<<<< HEAD
  dps: 22318.96667
  tps: 20263.18513
=======
  dps: 22491.45278
  tps: 20448.79531
>>>>>>> c0f92716
 }
}
dps_results: {
 key: "TestSV-AllItems-UndeadSlayer'sBlessedArmor"
 value: {
<<<<<<< HEAD
  dps: 18051.27645
  tps: 16389.75494
=======
  dps: 18200.99237
  tps: 16547.13003
>>>>>>> c0f92716
 }
}
dps_results: {
 key: "TestSV-AllItems-UnheededWarning-59520"
 value: {
<<<<<<< HEAD
  dps: 23319.75698
  tps: 21169.76885
=======
  dps: 23480.14572
  tps: 21340.35412
>>>>>>> c0f92716
 }
}
dps_results: {
 key: "TestSV-AllItems-UnquenchableFlame-67101"
 value: {
<<<<<<< HEAD
  dps: 22318.96667
  tps: 20263.18513
=======
  dps: 22491.45278
  tps: 20448.79531
>>>>>>> c0f92716
 }
}
dps_results: {
 key: "TestSV-AllItems-UnsolvableRiddle-62468"
 value: {
<<<<<<< HEAD
  dps: 23763.68277
  tps: 21592.26723
=======
  dps: 23958.76459
  tps: 21793.6885
>>>>>>> c0f92716
 }
}
dps_results: {
 key: "TestSV-AllItems-UnsolvableRiddle-68709"
 value: {
<<<<<<< HEAD
  dps: 23763.68277
  tps: 21592.26723
=======
  dps: 23958.76459
  tps: 21793.6885
>>>>>>> c0f92716
 }
}
dps_results: {
 key: "TestSV-AllItems-Val'anyr,HammerofAncientKings-46017"
 value: {
<<<<<<< HEAD
  dps: 22899.20848
  tps: 20841.27727
=======
  dps: 22789.85064
  tps: 20742.39279
>>>>>>> c0f92716
 }
}
dps_results: {
 key: "TestSV-AllItems-VialofStolenMemories-59515"
 value: {
<<<<<<< HEAD
  dps: 22318.96667
  tps: 20263.18513
=======
  dps: 22491.45278
  tps: 20448.79531
>>>>>>> c0f92716
 }
}
dps_results: {
 key: "TestSV-AllItems-VialofStolenMemories-65109"
 value: {
<<<<<<< HEAD
  dps: 22318.96667
  tps: 20263.18513
=======
  dps: 22491.45278
  tps: 20448.79531
>>>>>>> c0f92716
 }
}
dps_results: {
 key: "TestSV-AllItems-ViciousGladiator'sBadgeofConquest-61033"
 value: {
<<<<<<< HEAD
  dps: 23493.3908
  tps: 21321.97527
=======
  dps: 23686.37914
  tps: 21521.30304
>>>>>>> c0f92716
 }
}
dps_results: {
 key: "TestSV-AllItems-ViciousGladiator'sBadgeofDominance-61035"
 value: {
<<<<<<< HEAD
  dps: 22318.96667
  tps: 20263.18513
=======
  dps: 22491.45278
  tps: 20448.79531
>>>>>>> c0f92716
 }
}
dps_results: {
 key: "TestSV-AllItems-ViciousGladiator'sBadgeofVictory-61034"
 value: {
<<<<<<< HEAD
  dps: 22318.96667
  tps: 20263.18513
=======
  dps: 22491.45278
  tps: 20448.79531
>>>>>>> c0f92716
 }
}
dps_results: {
 key: "TestSV-AllItems-ViciousGladiator'sEmblemofAccuracy-61027"
 value: {
<<<<<<< HEAD
  dps: 23465.58844
  tps: 21368.16104
=======
  dps: 23439.23352
  tps: 21335.71892
>>>>>>> c0f92716
 }
}
dps_results: {
 key: "TestSV-AllItems-ViciousGladiator'sEmblemofAlacrity-61028"
 value: {
<<<<<<< HEAD
  dps: 22777.65559
  tps: 20712.55639
=======
  dps: 22787.3389
  tps: 20724.14514
>>>>>>> c0f92716
 }
}
dps_results: {
 key: "TestSV-AllItems-ViciousGladiator'sEmblemofCruelty-61026"
 value: {
<<<<<<< HEAD
  dps: 22672.99788
  tps: 20590.83871
=======
  dps: 22809.38943
  tps: 20738.87224
>>>>>>> c0f92716
 }
}
dps_results: {
 key: "TestSV-AllItems-ViciousGladiator'sEmblemofProficiency-61030"
 value: {
<<<<<<< HEAD
  dps: 22318.96667
  tps: 20263.18513
=======
  dps: 22491.45278
  tps: 20448.79531
>>>>>>> c0f92716
 }
}
dps_results: {
 key: "TestSV-AllItems-ViciousGladiator'sEmblemofProwess-61029"
 value: {
<<<<<<< HEAD
  dps: 22591.10492
  tps: 20535.32338
=======
  dps: 22765.61338
  tps: 20722.95591
>>>>>>> c0f92716
 }
}
dps_results: {
 key: "TestSV-AllItems-ViciousGladiator'sEmblemofTenacity-61032"
 value: {
<<<<<<< HEAD
  dps: 22318.96667
  tps: 20263.18513
=======
  dps: 22491.45278
  tps: 20448.79531
>>>>>>> c0f92716
 }
}
dps_results: {
 key: "TestSV-AllItems-ViciousGladiator'sInsigniaofConquest-61047"
 value: {
<<<<<<< HEAD
  dps: 23416.90652
  tps: 21254.81129
=======
  dps: 23591.326
  tps: 21441.78389
>>>>>>> c0f92716
 }
}
dps_results: {
 key: "TestSV-AllItems-ViciousGladiator'sInsigniaofDominance-61045"
 value: {
<<<<<<< HEAD
  dps: 22318.96667
  tps: 20263.18513
=======
  dps: 22491.45278
  tps: 20448.79531
>>>>>>> c0f92716
 }
}
dps_results: {
 key: "TestSV-AllItems-ViciousGladiator'sInsigniaofVictory-61046"
 value: {
<<<<<<< HEAD
  dps: 22318.96667
  tps: 20263.18513
=======
  dps: 22491.45278
  tps: 20448.79531
>>>>>>> c0f92716
 }
}
dps_results: {
 key: "TestSV-AllItems-Windrunner'sPursuit"
 value: {
<<<<<<< HEAD
  dps: 18794.01123
  tps: 17075.18312
=======
  dps: 18709.34792
  tps: 16955.28184
>>>>>>> c0f92716
 }
}
dps_results: {
 key: "TestSV-AllItems-WingedTalisman-37844"
 value: {
<<<<<<< HEAD
  dps: 22318.96667
  tps: 20263.18513
=======
  dps: 22491.45278
  tps: 20448.79531
>>>>>>> c0f92716
 }
}
dps_results: {
 key: "TestSV-AllItems-WitchingHourglass-55787"
 value: {
<<<<<<< HEAD
  dps: 22318.96667
  tps: 20263.18513
=======
  dps: 22491.45278
  tps: 20448.79531
>>>>>>> c0f92716
 }
}
dps_results: {
 key: "TestSV-AllItems-WitchingHourglass-56320"
 value: {
<<<<<<< HEAD
  dps: 22318.96667
  tps: 20263.18513
=======
  dps: 22491.45278
  tps: 20448.79531
>>>>>>> c0f92716
 }
}
dps_results: {
 key: "TestSV-AllItems-World-QuellerFocus-63842"
 value: {
<<<<<<< HEAD
  dps: 22494.25572
  tps: 20438.47418
=======
  dps: 22668.04446
  tps: 20625.38699
>>>>>>> c0f92716
 }
}
dps_results: {
 key: "TestSV-AllItems-Za'brox'sLuckyTooth-63742"
 value: {
<<<<<<< HEAD
  dps: 22513.73509
  tps: 20457.95355
=======
  dps: 22687.56888
  tps: 20644.91141
>>>>>>> c0f92716
 }
}
dps_results: {
 key: "TestSV-AllItems-Za'brox'sLuckyTooth-63745"
 value: {
<<<<<<< HEAD
  dps: 22513.73509
  tps: 20457.95355
=======
  dps: 22687.56888
  tps: 20644.91141
>>>>>>> c0f92716
 }
}
dps_results: {
 key: "TestSV-AllItems-Zod'sRepeatingLongbow-50034"
 value: {
<<<<<<< HEAD
  dps: 22966.84674
  tps: 20810.33266
=======
  dps: 22999.97467
  tps: 20801.80382
>>>>>>> c0f92716
 }
}
dps_results: {
 key: "TestSV-AllItems-Zod'sRepeatingLongbow-50638"
 value: {
<<<<<<< HEAD
  dps: 23095.18199
  tps: 20960.53738
=======
  dps: 23164.38516
  tps: 21006.32321
>>>>>>> c0f92716
 }
}
dps_results: {
 key: "TestSV-Average-Default"
 value: {
<<<<<<< HEAD
  dps: 24375.2669
  tps: 22175.28931
=======
  dps: 24387.51911
  tps: 22168.34699
>>>>>>> c0f92716
 }
}
dps_results: {
 key: "TestSV-Settings-Dwarf-preraid_sv-Basic-aoe-FullBuffs-LongMultiTarget"
 value: {
<<<<<<< HEAD
  dps: 57932.98852
  tps: 56336.21605
=======
  dps: 58079.09394
  tps: 56334.84433
>>>>>>> c0f92716
 }
}
dps_results: {
 key: "TestSV-Settings-Dwarf-preraid_sv-Basic-aoe-FullBuffs-LongSingleTarget"
 value: {
<<<<<<< HEAD
  dps: 17540.96342
  tps: 15962.36099
=======
  dps: 17711.50147
  tps: 15968.21614
>>>>>>> c0f92716
 }
}
dps_results: {
 key: "TestSV-Settings-Dwarf-preraid_sv-Basic-aoe-FullBuffs-ShortSingleTarget"
 value: {
<<<<<<< HEAD
  dps: 21360.3503
  tps: 19286.34021
=======
  dps: 21546.27618
  tps: 19297.10741
>>>>>>> c0f92716
 }
}
dps_results: {
 key: "TestSV-Settings-Dwarf-preraid_sv-Basic-aoe-NoBuffs-LongMultiTarget"
 value: {
<<<<<<< HEAD
  dps: 37691.52267
  tps: 36639.20252
=======
  dps: 37848.02663
  tps: 36662.29095
>>>>>>> c0f92716
 }
}
dps_results: {
 key: "TestSV-Settings-Dwarf-preraid_sv-Basic-aoe-NoBuffs-LongSingleTarget"
 value: {
<<<<<<< HEAD
  dps: 11367.89183
  tps: 10316.28963
=======
  dps: 11501.34088
  tps: 10330.60452
>>>>>>> c0f92716
 }
}
dps_results: {
 key: "TestSV-Settings-Dwarf-preraid_sv-Basic-aoe-NoBuffs-ShortSingleTarget"
 value: {
<<<<<<< HEAD
  dps: 12110.06331
  tps: 10967.14964
=======
  dps: 12138.80399
  tps: 10867.84882
>>>>>>> c0f92716
 }
}
dps_results: {
 key: "TestSV-Settings-Dwarf-preraid_sv-Basic-sv-FullBuffs-LongMultiTarget"
 value: {
<<<<<<< HEAD
  dps: 26623.79518
  tps: 24555.62583
=======
  dps: 26629.44862
  tps: 24544.90264
>>>>>>> c0f92716
 }
}
dps_results: {
 key: "TestSV-Settings-Dwarf-preraid_sv-Basic-sv-FullBuffs-LongSingleTarget"
 value: {
<<<<<<< HEAD
  dps: 24264.67009
  tps: 22182.98174
=======
  dps: 24178.3198
  tps: 22107.53546
>>>>>>> c0f92716
 }
}
dps_results: {
 key: "TestSV-Settings-Dwarf-preraid_sv-Basic-sv-FullBuffs-ShortSingleTarget"
 value: {
<<<<<<< HEAD
  dps: 29798.32496
  tps: 27147.20436
=======
  dps: 29885.0621
  tps: 27196.27632
>>>>>>> c0f92716
 }
}
dps_results: {
 key: "TestSV-Settings-Dwarf-preraid_sv-Basic-sv-NoBuffs-LongMultiTarget"
 value: {
<<<<<<< HEAD
  dps: 17749.78021
  tps: 16317.18162
=======
  dps: 17685.16712
  tps: 16263.9817
>>>>>>> c0f92716
 }
}
dps_results: {
 key: "TestSV-Settings-Dwarf-preraid_sv-Basic-sv-NoBuffs-LongSingleTarget"
 value: {
<<<<<<< HEAD
  dps: 16265.02283
  tps: 14824.3249
=======
  dps: 16299.2902
  tps: 14860.96767
>>>>>>> c0f92716
 }
}
dps_results: {
 key: "TestSV-Settings-Dwarf-preraid_sv-Basic-sv-NoBuffs-ShortSingleTarget"
 value: {
<<<<<<< HEAD
  dps: 17760.7985
  tps: 16203.12362
=======
  dps: 17677.64931
  tps: 16118.38104
>>>>>>> c0f92716
 }
}
dps_results: {
 key: "TestSV-Settings-Dwarf-preraid_sv-Basic-sv_advanced-FullBuffs-LongMultiTarget"
 value: {
<<<<<<< HEAD
  dps: 26623.79518
  tps: 24555.62583
=======
  dps: 26629.44862
  tps: 24544.90264
>>>>>>> c0f92716
 }
}
dps_results: {
 key: "TestSV-Settings-Dwarf-preraid_sv-Basic-sv_advanced-FullBuffs-LongSingleTarget"
 value: {
<<<<<<< HEAD
  dps: 24264.67009
  tps: 22182.98174
=======
  dps: 24178.3198
  tps: 22107.53546
>>>>>>> c0f92716
 }
}
dps_results: {
 key: "TestSV-Settings-Dwarf-preraid_sv-Basic-sv_advanced-FullBuffs-ShortSingleTarget"
 value: {
<<<<<<< HEAD
  dps: 29798.32496
  tps: 27147.20436
=======
  dps: 29885.0621
  tps: 27196.27632
>>>>>>> c0f92716
 }
}
dps_results: {
 key: "TestSV-Settings-Dwarf-preraid_sv-Basic-sv_advanced-NoBuffs-LongMultiTarget"
 value: {
<<<<<<< HEAD
  dps: 17749.78021
  tps: 16317.18162
=======
  dps: 17685.16712
  tps: 16263.9817
>>>>>>> c0f92716
 }
}
dps_results: {
 key: "TestSV-Settings-Dwarf-preraid_sv-Basic-sv_advanced-NoBuffs-LongSingleTarget"
 value: {
<<<<<<< HEAD
  dps: 16265.02283
  tps: 14824.3249
=======
  dps: 16299.2902
  tps: 14860.96767
>>>>>>> c0f92716
 }
}
dps_results: {
 key: "TestSV-Settings-Dwarf-preraid_sv-Basic-sv_advanced-NoBuffs-ShortSingleTarget"
 value: {
<<<<<<< HEAD
  dps: 17760.7985
  tps: 16203.12362
=======
  dps: 17677.64931
  tps: 16118.38104
>>>>>>> c0f92716
 }
}
dps_results: {
 key: "TestSV-Settings-Orc-preraid_sv-Basic-aoe-FullBuffs-LongMultiTarget"
 value: {
<<<<<<< HEAD
  dps: 58637.11112
  tps: 56938.31093
=======
  dps: 58787.05489
  tps: 56934.73058
>>>>>>> c0f92716
 }
}
dps_results: {
 key: "TestSV-Settings-Orc-preraid_sv-Basic-aoe-FullBuffs-LongSingleTarget"
 value: {
<<<<<<< HEAD
  dps: 17813.49923
  tps: 16133.91367
=======
  dps: 17992.11472
  tps: 16140.02717
>>>>>>> c0f92716
 }
}
dps_results: {
 key: "TestSV-Settings-Orc-preraid_sv-Basic-aoe-FullBuffs-ShortSingleTarget"
 value: {
<<<<<<< HEAD
  dps: 21874.15132
  tps: 19651.11238
=======
  dps: 22067.17856
  tps: 19660.21162
>>>>>>> c0f92716
 }
}
dps_results: {
 key: "TestSV-Settings-Orc-preraid_sv-Basic-aoe-NoBuffs-LongMultiTarget"
 value: {
<<<<<<< HEAD
  dps: 38207.3175
  tps: 37085.21902
=======
  dps: 38370.10479
  tps: 37108.37395
>>>>>>> c0f92716
 }
}
dps_results: {
 key: "TestSV-Settings-Orc-preraid_sv-Basic-aoe-NoBuffs-LongSingleTarget"
 value: {
<<<<<<< HEAD
  dps: 11560.24158
  tps: 10440.07595
=======
  dps: 11697.92976
  tps: 10452.6086
>>>>>>> c0f92716
 }
}
dps_results: {
 key: "TestSV-Settings-Orc-preraid_sv-Basic-aoe-NoBuffs-ShortSingleTarget"
 value: {
<<<<<<< HEAD
  dps: 12434.24483
  tps: 11203.93494
=======
  dps: 12469.25721
  tps: 11104.69067
>>>>>>> c0f92716
 }
}
dps_results: {
 key: "TestSV-Settings-Orc-preraid_sv-Basic-sv-FullBuffs-LongMultiTarget"
 value: {
<<<<<<< HEAD
  dps: 27049.35406
  tps: 24856.37941
=======
  dps: 27053.88889
  tps: 24843.71903
>>>>>>> c0f92716
 }
}
dps_results: {
 key: "TestSV-Settings-Orc-preraid_sv-Basic-sv-FullBuffs-LongSingleTarget"
 value: {
<<<<<<< HEAD
  dps: 24581.46023
  tps: 22374.30753
=======
  dps: 24497.03362
  tps: 22301.36114
>>>>>>> c0f92716
 }
}
dps_results: {
 key: "TestSV-Settings-Orc-preraid_sv-Basic-sv-FullBuffs-ShortSingleTarget"
 value: {
<<<<<<< HEAD
  dps: 30383.41752
  tps: 27555.81475
=======
  dps: 30476.20716
  tps: 27606.12392
>>>>>>> c0f92716
 }
}
dps_results: {
 key: "TestSV-Settings-Orc-preraid_sv-Basic-sv-NoBuffs-LongMultiTarget"
 value: {
<<<<<<< HEAD
  dps: 18054.10912
  tps: 16534.03644
=======
  dps: 17991.24409
  tps: 16482.4889
>>>>>>> c0f92716
 }
}
dps_results: {
 key: "TestSV-Settings-Orc-preraid_sv-Basic-sv-NoBuffs-LongSingleTarget"
 value: {
<<<<<<< HEAD
  dps: 16491.61036
  tps: 14962.81327
=======
  dps: 16527.3869
  tps: 15000.2497
>>>>>>> c0f92716
 }
}
dps_results: {
 key: "TestSV-Settings-Orc-preraid_sv-Basic-sv-NoBuffs-ShortSingleTarget"
 value: {
<<<<<<< HEAD
  dps: 18140.66416
  tps: 16475.44184
=======
  dps: 18059.3029
  tps: 16389.58994
>>>>>>> c0f92716
 }
}
dps_results: {
 key: "TestSV-Settings-Orc-preraid_sv-Basic-sv_advanced-FullBuffs-LongMultiTarget"
 value: {
<<<<<<< HEAD
  dps: 27049.35406
  tps: 24856.37941
=======
  dps: 27053.88889
  tps: 24843.71903
>>>>>>> c0f92716
 }
}
dps_results: {
 key: "TestSV-Settings-Orc-preraid_sv-Basic-sv_advanced-FullBuffs-LongSingleTarget"
 value: {
<<<<<<< HEAD
  dps: 24581.46023
  tps: 22374.30753
=======
  dps: 24497.03362
  tps: 22301.36114
>>>>>>> c0f92716
 }
}
dps_results: {
 key: "TestSV-Settings-Orc-preraid_sv-Basic-sv_advanced-FullBuffs-ShortSingleTarget"
 value: {
<<<<<<< HEAD
  dps: 30383.41752
  tps: 27555.81475
=======
  dps: 30476.20716
  tps: 27606.12392
>>>>>>> c0f92716
 }
}
dps_results: {
 key: "TestSV-Settings-Orc-preraid_sv-Basic-sv_advanced-NoBuffs-LongMultiTarget"
 value: {
<<<<<<< HEAD
  dps: 18054.10912
  tps: 16534.03644
=======
  dps: 17991.24409
  tps: 16482.4889
>>>>>>> c0f92716
 }
}
dps_results: {
 key: "TestSV-Settings-Orc-preraid_sv-Basic-sv_advanced-NoBuffs-LongSingleTarget"
 value: {
<<<<<<< HEAD
  dps: 16491.61036
  tps: 14962.81327
=======
  dps: 16527.3869
  tps: 15000.2497
>>>>>>> c0f92716
 }
}
dps_results: {
 key: "TestSV-Settings-Orc-preraid_sv-Basic-sv_advanced-NoBuffs-ShortSingleTarget"
 value: {
<<<<<<< HEAD
  dps: 18140.66416
  tps: 16475.44184
=======
  dps: 18059.3029
  tps: 16389.58994
>>>>>>> c0f92716
 }
}
dps_results: {
 key: "TestSV-SwitchInFrontOfTarget-Default"
 value: {
<<<<<<< HEAD
  dps: 24568.11442
  tps: 22368.96153
=======
  dps: 24481.04357
  tps: 22296.15014
>>>>>>> c0f92716
 }
}<|MERGE_RESOLUTION|>--- conflicted
+++ resolved
@@ -40,3703 +40,2160 @@
 dps_results: {
  key: "TestSV-AllItems-AgileShadowspiritDiamond"
  value: {
-<<<<<<< HEAD
-  dps: 24581.46023
-  tps: 22374.30753
-=======
-  dps: 24497.03362
-  tps: 22301.36114
->>>>>>> c0f92716
+  dps: 24545.80978
+  tps: 22279.36537
  }
 }
 dps_results: {
  key: "TestSV-AllItems-Ahn'KaharBloodHunter'sBattlegear"
  value: {
-<<<<<<< HEAD
-  dps: 20694.50367
-  tps: 18838.78757
-=======
-  dps: 20711.47019
-  tps: 18880.07959
->>>>>>> c0f92716
+  dps: 20722.52
+  tps: 18821.41904
  }
 }
 dps_results: {
  key: "TestSV-AllItems-Althor'sAbacus-50359"
  value: {
-<<<<<<< HEAD
-  dps: 22318.96667
-  tps: 20263.18513
-=======
-  dps: 22491.45278
-  tps: 20448.79531
->>>>>>> c0f92716
+  dps: 22438.79468
+  tps: 20353.13972
  }
 }
 dps_results: {
  key: "TestSV-AllItems-Althor'sAbacus-50366"
  value: {
-<<<<<<< HEAD
-  dps: 22318.96667
-  tps: 20263.18513
-=======
-  dps: 22491.45278
-  tps: 20448.79531
->>>>>>> c0f92716
+  dps: 22438.79468
+  tps: 20353.13972
  }
 }
 dps_results: {
  key: "TestSV-AllItems-Anhuur'sHymnal-55889"
  value: {
-<<<<<<< HEAD
-  dps: 23297.05683
-  tps: 21210.58335
-=======
-  dps: 23198.25418
-  tps: 21111.70157
->>>>>>> c0f92716
+  dps: 23294.33457
+  tps: 21155.41768
  }
 }
 dps_results: {
  key: "TestSV-AllItems-Anhuur'sHymnal-56407"
  value: {
-<<<<<<< HEAD
-  dps: 23365.34496
-  tps: 21276.09902
-=======
-  dps: 23293.0832
-  tps: 21215.08784
->>>>>>> c0f92716
+  dps: 23350.65539
+  tps: 21202.40255
  }
 }
 dps_results: {
  key: "TestSV-AllItems-AustereEarthsiegeDiamond"
  value: {
-<<<<<<< HEAD
-  dps: 24051.58328
-  tps: 21861.46766
-=======
-  dps: 23957.59657
-  tps: 21778.86121
->>>>>>> c0f92716
+  dps: 24017.1265
+  tps: 21766.992
  }
 }
 dps_results: {
  key: "TestSV-AllItems-AustereShadowspiritDiamond"
  value: {
-<<<<<<< HEAD
-  dps: 24051.58328
-  tps: 21861.46766
-=======
-  dps: 23957.59657
-  tps: 21778.86121
->>>>>>> c0f92716
+  dps: 24017.1265
+  tps: 21766.992
  }
 }
 dps_results: {
  key: "TestSV-AllItems-Bandit'sInsignia-40371"
  value: {
-<<<<<<< HEAD
-  dps: 22558.94869
-  tps: 20484.91926
-=======
-  dps: 22731.23596
-  tps: 20670.19328
->>>>>>> c0f92716
+  dps: 22679.62537
+  tps: 20575.11555
  }
 }
 dps_results: {
  key: "TestSV-AllItems-BaubleofTrueBlood-50354"
  value: {
-<<<<<<< HEAD
-  dps: 22319.40649
-  tps: 20263.66711
-  hps: 88.23177
-=======
-  dps: 22491.26677
-  tps: 20448.60259
-  hps: 87.54569
->>>>>>> c0f92716
+  dps: 22439.88386
+  tps: 20354.34581
+  hps: 87.05831
  }
 }
 dps_results: {
  key: "TestSV-AllItems-BaubleofTrueBlood-50726"
  value: {
-<<<<<<< HEAD
-  dps: 22319.40649
-  tps: 20263.66711
-  hps: 88.23177
-=======
-  dps: 22491.26677
-  tps: 20448.60259
-  hps: 87.54569
->>>>>>> c0f92716
+  dps: 22439.88386
+  tps: 20354.34581
+  hps: 87.05831
  }
 }
 dps_results: {
  key: "TestSV-AllItems-BeamingEarthsiegeDiamond"
  value: {
-<<<<<<< HEAD
-  dps: 24069.67348
-  tps: 21877.60174
-=======
-  dps: 23982.3627
-  tps: 21801.65568
->>>>>>> c0f92716
+  dps: 24039.92762
+  tps: 21789.18733
  }
 }
 dps_results: {
  key: "TestSV-AllItems-BedrockTalisman-58182"
  value: {
-<<<<<<< HEAD
-  dps: 22318.96667
-  tps: 20263.18513
-=======
-  dps: 22491.45278
-  tps: 20448.79531
->>>>>>> c0f92716
+  dps: 22438.79468
+  tps: 20353.13972
  }
 }
 dps_results: {
  key: "TestSV-AllItems-BellofEnragingResonance-59326"
  value: {
-<<<<<<< HEAD
-  dps: 22645.05188
-  tps: 20563.76702
-=======
-  dps: 22785.70201
-  tps: 20716.51444
->>>>>>> c0f92716
+  dps: 22752.73536
+  tps: 20638.24028
  }
 }
 dps_results: {
  key: "TestSV-AllItems-BellofEnragingResonance-65053"
  value: {
-<<<<<<< HEAD
-  dps: 22701.70641
-  tps: 20617.99471
-=======
-  dps: 22833.32266
-  tps: 20761.74517
->>>>>>> c0f92716
+  dps: 22803.13426
+  tps: 20686.68645
  }
 }
 dps_results: {
  key: "TestSV-AllItems-BindingPromise-67037"
  value: {
-<<<<<<< HEAD
-  dps: 22318.96667
-  tps: 20263.18513
-=======
-  dps: 22491.45278
-  tps: 20448.79531
->>>>>>> c0f92716
+  dps: 22438.79468
+  tps: 20353.13972
  }
 }
 dps_results: {
  key: "TestSV-AllItems-BlackBruise-50035"
  value: {
-<<<<<<< HEAD
-  dps: 22956.2372
-  tps: 20887.56757
-=======
-  dps: 22864.86372
-  tps: 20808.49643
->>>>>>> c0f92716
+  dps: 22938.6756
+  tps: 20811.97406
  }
 }
 dps_results: {
  key: "TestSV-AllItems-BlackBruise-50692"
  value: {
-<<<<<<< HEAD
-  dps: 22935.27795
-  tps: 20868.64255
-=======
-  dps: 22843.967
-  tps: 20789.64776
->>>>>>> c0f92716
+  dps: 22917.69234
+  tps: 20793.11015
  }
 }
 dps_results: {
  key: "TestSV-AllItems-BlessedGarboftheUndeadSlayer"
  value: {
-<<<<<<< HEAD
-  dps: 18708.89419
-  tps: 17000.93732
-=======
-  dps: 18651.89083
-  tps: 16992.58535
->>>>>>> c0f92716
+  dps: 18831.67045
+  tps: 17080.19814
  }
 }
 dps_results: {
  key: "TestSV-AllItems-BlessedRegaliaofUndeadCleansing"
  value: {
-<<<<<<< HEAD
-  dps: 17722.48534
-  tps: 16103.97578
-=======
-  dps: 17867.57688
-  tps: 16247.44767
->>>>>>> c0f92716
+  dps: 17802.97748
+  tps: 16144.63199
  }
 }
 dps_results: {
  key: "TestSV-AllItems-Blood-SoakedAleMug-63843"
  value: {
-<<<<<<< HEAD
-  dps: 23256.67332
-  tps: 21143.54463
-=======
-  dps: 23425.76131
-  tps: 21322.36637
->>>>>>> c0f92716
+  dps: 23350.90718
+  tps: 21204.43979
  }
 }
 dps_results: {
  key: "TestSV-AllItems-BloodofIsiset-55995"
  value: {
-<<<<<<< HEAD
-  dps: 22520.66914
-  tps: 20464.8876
-=======
-  dps: 22694.65417
-  tps: 20651.9967
->>>>>>> c0f92716
+  dps: 22641.83025
+  tps: 20556.17529
  }
 }
 dps_results: {
  key: "TestSV-AllItems-BloodofIsiset-56414"
  value: {
-<<<<<<< HEAD
-  dps: 22547.08255
-  tps: 20491.30102
-=======
-  dps: 22721.26387
-  tps: 20678.6064
->>>>>>> c0f92716
+  dps: 22668.41824
+  tps: 20582.76328
  }
 }
 dps_results: {
  key: "TestSV-AllItems-BloodthirstyGladiator'sBadgeofConquest-64687"
  value: {
-<<<<<<< HEAD
-  dps: 23708.284
-  tps: 21536.13776
-=======
-  dps: 23863.89192
-  tps: 21704.64735
->>>>>>> c0f92716
+  dps: 23770.50239
+  tps: 21566.64779
  }
 }
 dps_results: {
  key: "TestSV-AllItems-BloodthirstyGladiator'sBadgeofDominance-64688"
  value: {
-<<<<<<< HEAD
-  dps: 22318.96667
-  tps: 20263.18513
-=======
-  dps: 22491.45278
-  tps: 20448.79531
->>>>>>> c0f92716
+  dps: 22438.79468
+  tps: 20353.13972
  }
 }
 dps_results: {
  key: "TestSV-AllItems-BloodthirstyGladiator'sBadgeofVictory-64689"
  value: {
-<<<<<<< HEAD
-  dps: 22318.96667
-  tps: 20263.18513
-=======
-  dps: 22491.45278
-  tps: 20448.79531
->>>>>>> c0f92716
+  dps: 22438.79468
+  tps: 20353.13972
  }
 }
 dps_results: {
  key: "TestSV-AllItems-BloodthirstyGladiator'sEmblemofCruelty-64740"
  value: {
-<<<<<<< HEAD
-  dps: 22620.57148
-  tps: 20540.47769
-=======
-  dps: 22771.01244
-  tps: 20703.59012
->>>>>>> c0f92716
+  dps: 22738.04186
+  tps: 20625.81423
  }
 }
 dps_results: {
  key: "TestSV-AllItems-BloodthirstyGladiator'sEmblemofMeditation-64741"
  value: {
-<<<<<<< HEAD
-  dps: 22318.96667
-  tps: 20263.18513
-=======
-  dps: 22491.45278
-  tps: 20448.79531
->>>>>>> c0f92716
+  dps: 22438.79468
+  tps: 20353.13972
  }
 }
 dps_results: {
  key: "TestSV-AllItems-BloodthirstyGladiator'sEmblemofTenacity-64742"
  value: {
-<<<<<<< HEAD
-  dps: 22318.96667
-  tps: 20263.18513
-=======
-  dps: 22491.45278
-  tps: 20448.79531
->>>>>>> c0f92716
+  dps: 22438.79468
+  tps: 20353.13972
  }
 }
 dps_results: {
  key: "TestSV-AllItems-BloodthirstyGladiator'sInsigniaofConquest-64761"
  value: {
-<<<<<<< HEAD
-  dps: 23345.41153
-  tps: 21187.34577
-=======
-  dps: 23531.04788
-  tps: 21382.33339
->>>>>>> c0f92716
+  dps: 23447.657
+  tps: 21257.17307
  }
 }
 dps_results: {
  key: "TestSV-AllItems-BloodthirstyGladiator'sInsigniaofDominance-64762"
  value: {
-<<<<<<< HEAD
-  dps: 22318.96667
-  tps: 20263.18513
-=======
-  dps: 22491.45278
-  tps: 20448.79531
->>>>>>> c0f92716
+  dps: 22438.79468
+  tps: 20353.13972
  }
 }
 dps_results: {
  key: "TestSV-AllItems-BloodthirstyGladiator'sInsigniaofVictory-64763"
  value: {
-<<<<<<< HEAD
-  dps: 22318.96667
-  tps: 20263.18513
-=======
-  dps: 22491.45278
-  tps: 20448.79531
->>>>>>> c0f92716
+  dps: 22438.79468
+  tps: 20353.13972
  }
 }
 dps_results: {
  key: "TestSV-AllItems-BottledLightning-66879"
  value: {
-<<<<<<< HEAD
-  dps: 22438.57588
-  tps: 20375.06576
-=======
-  dps: 22603.98271
-  tps: 20552.53092
->>>>>>> c0f92716
+  dps: 22554.55667
+  tps: 20460.82083
  }
 }
 dps_results: {
  key: "TestSV-AllItems-BracingEarthsiegeDiamond"
  value: {
-<<<<<<< HEAD
-  dps: 24051.58328
-  tps: 21424.23831
-=======
-  dps: 23957.59657
-  tps: 21343.28398
->>>>>>> c0f92716
+  dps: 24017.1265
+  tps: 21331.65216
  }
 }
 dps_results: {
  key: "TestSV-AllItems-BracingShadowspiritDiamond"
  value: {
-<<<<<<< HEAD
-  dps: 24051.58328
-  tps: 21424.23831
-=======
-  dps: 23957.59657
-  tps: 21343.28398
->>>>>>> c0f92716
+  dps: 24017.1265
+  tps: 21331.65216
  }
 }
 dps_results: {
  key: "TestSV-AllItems-Bryntroll,theBoneArbiter-50415"
  value: {
-<<<<<<< HEAD
-  dps: 24581.46023
-  tps: 22374.30753
-=======
-  dps: 24497.03362
-  tps: 22301.36114
->>>>>>> c0f92716
+  dps: 24545.80978
+  tps: 22279.36537
  }
 }
 dps_results: {
  key: "TestSV-AllItems-Bryntroll,theBoneArbiter-50709"
  value: {
-<<<<<<< HEAD
-  dps: 24581.46023
-  tps: 22374.30753
-=======
-  dps: 24497.03362
-  tps: 22301.36114
->>>>>>> c0f92716
+  dps: 24545.80978
+  tps: 22279.36537
  }
 }
 dps_results: {
  key: "TestSV-AllItems-BurningShadowspiritDiamond"
  value: {
-<<<<<<< HEAD
-  dps: 24411.17847
-  tps: 22221.06286
-=======
-  dps: 24316.89225
-  tps: 22138.15689
->>>>>>> c0f92716
+  dps: 24373.28338
+  tps: 22123.14887
  }
 }
 dps_results: {
  key: "TestSV-AllItems-ChaoticShadowspiritDiamond"
  value: {
-<<<<<<< HEAD
-  dps: 24460.28388
-  tps: 22264.85177
-=======
-  dps: 24372.80779
-  tps: 22189.99334
->>>>>>> c0f92716
+  dps: 24420.33096
+  tps: 22167.17898
  }
 }
 dps_results: {
  key: "TestSV-AllItems-ChaoticSkyflareDiamond"
  value: {
-<<<<<<< HEAD
-  dps: 24430.28164
-  tps: 22238.2099
-=======
-  dps: 24343.04604
-  tps: 22162.33902
->>>>>>> c0f92716
+  dps: 24397.4949
+  tps: 22146.75461
  }
 }
 dps_results: {
  key: "TestSV-AllItems-CoreofRipeness-58184"
  value: {
-<<<<<<< HEAD
-  dps: 22318.96667
-  tps: 20263.18513
-=======
-  dps: 22491.45278
-  tps: 20448.79531
->>>>>>> c0f92716
+  dps: 22438.79468
+  tps: 20353.13972
  }
 }
 dps_results: {
  key: "TestSV-AllItems-CorpseTongueCoin-50349"
  value: {
-<<<<<<< HEAD
-  dps: 22318.96667
-  tps: 20263.18513
-=======
-  dps: 22491.45278
-  tps: 20448.79531
->>>>>>> c0f92716
+  dps: 22438.79468
+  tps: 20353.13972
  }
 }
 dps_results: {
  key: "TestSV-AllItems-CorpseTongueCoin-50352"
  value: {
-<<<<<<< HEAD
-  dps: 22318.96667
-  tps: 20263.18513
-=======
-  dps: 22491.45278
-  tps: 20448.79531
->>>>>>> c0f92716
+  dps: 22438.79468
+  tps: 20353.13972
  }
 }
 dps_results: {
  key: "TestSV-AllItems-CorrodedSkeletonKey-50356"
  value: {
-<<<<<<< HEAD
-  dps: 22318.96667
-  tps: 20263.18513
-=======
-  dps: 22491.45278
-  tps: 20448.79531
->>>>>>> c0f92716
+  dps: 22438.79468
+  tps: 20353.13972
   hps: 64
  }
 }
 dps_results: {
  key: "TestSV-AllItems-CrushingWeight-59506"
  value: {
-<<<<<<< HEAD
-  dps: 22318.96667
-  tps: 20263.18513
-=======
-  dps: 22491.45278
-  tps: 20448.79531
->>>>>>> c0f92716
+  dps: 22438.79468
+  tps: 20353.13972
  }
 }
 dps_results: {
  key: "TestSV-AllItems-CrushingWeight-65118"
  value: {
-<<<<<<< HEAD
-  dps: 22318.96667
-  tps: 20263.18513
-=======
-  dps: 22491.45278
-  tps: 20448.79531
->>>>>>> c0f92716
+  dps: 22438.79468
+  tps: 20353.13972
  }
 }
 dps_results: {
  key: "TestSV-AllItems-CryptstalkerBattlegear"
  value: {
-<<<<<<< HEAD
-  dps: 18215.03993
+  dps: 18269.34305
   tps: 16481.1679
-=======
-  dps: 18359.89313
-  tps: 16623.39107
->>>>>>> c0f92716
  }
 }
 dps_results: {
  key: "TestSV-AllItems-DarkmoonCard:Berserker!-42989"
  value: {
-<<<<<<< HEAD
-  dps: 22418.24161
-  tps: 20355.23599
-=======
-  dps: 22573.01147
-  tps: 20520.2446
->>>>>>> c0f92716
+  dps: 22534.2368
+  tps: 20437.55091
  }
 }
 dps_results: {
  key: "TestSV-AllItems-DarkmoonCard:Death-42990"
  value: {
-<<<<<<< HEAD
-  dps: 22465.10103
-  tps: 20404.22482
-=======
-  dps: 22623.29125
-  tps: 20572.06677
->>>>>>> c0f92716
+  dps: 22584.59519
+  tps: 20489.1938
  }
 }
 dps_results: {
  key: "TestSV-AllItems-DarkmoonCard:Earthquake-62048"
  value: {
-<<<<<<< HEAD
-  dps: 22318.96667
-  tps: 20263.18513
-=======
-  dps: 22491.45278
-  tps: 20448.79531
->>>>>>> c0f92716
+  dps: 22438.79468
+  tps: 20353.13972
  }
 }
 dps_results: {
  key: "TestSV-AllItems-DarkmoonCard:Greatness-44255"
  value: {
-<<<<<<< HEAD
-  dps: 22662.69345
-  tps: 20577.66127
-=======
-  dps: 22818.78085
-  tps: 20744.98111
->>>>>>> c0f92716
+  dps: 22773.21184
+  tps: 20654.6054
  }
 }
 dps_results: {
  key: "TestSV-AllItems-DarkmoonCard:Hurricane-62049"
  value: {
-<<<<<<< HEAD
-  dps: 22895.69146
-  tps: 20851.59211
-=======
-  dps: 22850.83168
-  tps: 20798.34277
->>>>>>> c0f92716
+  dps: 22806.40268
+  tps: 20715.28807
  }
 }
 dps_results: {
  key: "TestSV-AllItems-DarkmoonCard:Hurricane-62051"
  value: {
-<<<<<<< HEAD
-  dps: 23887.52506
-  tps: 21756.9856
-=======
-  dps: 23832.75066
-  tps: 21683.37467
->>>>>>> c0f92716
+  dps: 23807.40806
+  tps: 21622.05841
  }
 }
 dps_results: {
  key: "TestSV-AllItems-DarkmoonCard:Tsunami-62050"
  value: {
-<<<<<<< HEAD
-  dps: 22318.96667
-  tps: 20263.18513
-=======
-  dps: 22491.45278
-  tps: 20448.79531
->>>>>>> c0f92716
+  dps: 22438.79468
+  tps: 20353.13972
  }
 }
 dps_results: {
  key: "TestSV-AllItems-DarkmoonCard:Volcano-62047"
  value: {
-<<<<<<< HEAD
-  dps: 22581.48264
-  tps: 20525.72164
-=======
-  dps: 22756.01178
-  tps: 20713.41378
->>>>>>> c0f92716
+  dps: 22702.82422
+  tps: 20617.1437
  }
 }
 dps_results: {
  key: "TestSV-AllItems-Death'sChoice-47464"
  value: {
-<<<<<<< HEAD
-  dps: 23165.86317
-  tps: 21030.86639
-=======
-  dps: 23335.43517
-  tps: 21211.57207
->>>>>>> c0f92716
+  dps: 23278.52597
+  tps: 21107.82574
  }
 }
 dps_results: {
  key: "TestSV-AllItems-DeathKnight'sAnguish-38212"
  value: {
-<<<<<<< HEAD
-  dps: 22388.23797
-  tps: 20326.93162
-=======
-  dps: 22562.84441
-  tps: 20511.2326
->>>>>>> c0f92716
+  dps: 22515.51474
+  tps: 20423.31056
  }
 }
 dps_results: {
  key: "TestSV-AllItems-Deathbringer'sWill-50362"
  value: {
-<<<<<<< HEAD
-  dps: 22847.93429
-  tps: 20744.67411
-=======
-  dps: 23005.24942
-  tps: 20911.71052
->>>>>>> c0f92716
+  dps: 22968.37081
+  tps: 20828.77197
  }
 }
 dps_results: {
  key: "TestSV-AllItems-Deathbringer'sWill-50363"
  value: {
-<<<<<<< HEAD
-  dps: 22936.87617
-  tps: 20829.42473
-=======
-  dps: 23113.0103
-  tps: 21013.17349
->>>>>>> c0f92716
+  dps: 23061.82407
+  tps: 20915.2206
  }
 }
 dps_results: {
  key: "TestSV-AllItems-Defender'sCode-40257"
  value: {
-<<<<<<< HEAD
-  dps: 22318.96667
-  tps: 20263.18513
-=======
-  dps: 22491.45278
-  tps: 20448.79531
->>>>>>> c0f92716
+  dps: 22438.79468
+  tps: 20353.13972
  }
 }
 dps_results: {
  key: "TestSV-AllItems-DestructiveShadowspiritDiamond"
  value: {
-<<<<<<< HEAD
-  dps: 24098.14206
-  tps: 21902.70994
-=======
-  dps: 24010.45104
-  tps: 21827.63659
->>>>>>> c0f92716
+  dps: 24061.54242
+  tps: 21808.39044
  }
 }
 dps_results: {
  key: "TestSV-AllItems-DestructiveSkyflareDiamond"
  value: {
-<<<<<<< HEAD
-  dps: 24075.5097
-  tps: 21882.73256
-=======
-  dps: 23988.39108
-  tps: 21807.43776
->>>>>>> c0f92716
+  dps: 24042.85333
+  tps: 21791.82684
  }
 }
 dps_results: {
  key: "TestSV-AllItems-DislodgedForeignObject-50348"
  value: {
-<<<<<<< HEAD
-  dps: 22661.99459
-  tps: 20603.22353
-=======
-  dps: 22577.3722
-  tps: 20621.83071
->>>>>>> c0f92716
+  dps: 22687.46709
+  tps: 20569.23688
  }
 }
 dps_results: {
  key: "TestSV-AllItems-DislodgedForeignObject-50353"
  value: {
-<<<<<<< HEAD
-  dps: 22682.29836
-  tps: 20619.83212
-=======
-  dps: 22439.9488
-  tps: 20400.52239
->>>>>>> c0f92716
+  dps: 22746.79492
+  tps: 20635.40731
  }
 }
 dps_results: {
  key: "TestSV-AllItems-EffulgentShadowspiritDiamond"
  value: {
-<<<<<<< HEAD
-  dps: 24051.58328
-  tps: 21861.46766
-=======
-  dps: 23957.59657
-  tps: 21778.86121
->>>>>>> c0f92716
+  dps: 24017.1265
+  tps: 21766.992
  }
 }
 dps_results: {
  key: "TestSV-AllItems-ElectrosparkHeartstarter-67118"
  value: {
-<<<<<<< HEAD
-  dps: 22318.96667
-  tps: 20263.18513
-=======
-  dps: 22491.45278
-  tps: 20448.79531
->>>>>>> c0f92716
+  dps: 22438.79468
+  tps: 20353.13972
  }
 }
 dps_results: {
  key: "TestSV-AllItems-EmberShadowspiritDiamond"
  value: {
-<<<<<<< HEAD
-  dps: 24051.58328
-  tps: 21861.46766
-=======
-  dps: 23957.59657
-  tps: 21778.86121
->>>>>>> c0f92716
+  dps: 24017.1265
+  tps: 21766.992
  }
 }
 dps_results: {
  key: "TestSV-AllItems-EmberSkyflareDiamond"
  value: {
-<<<<<<< HEAD
-  dps: 24051.58328
-  tps: 21861.46766
-=======
-  dps: 23957.59657
-  tps: 21778.86121
->>>>>>> c0f92716
+  dps: 24017.1265
+  tps: 21766.992
  }
 }
 dps_results: {
  key: "TestSV-AllItems-EnigmaticShadowspiritDiamond"
  value: {
-<<<<<<< HEAD
-  dps: 24098.14206
-  tps: 21902.70994
-=======
-  dps: 24010.45104
-  tps: 21827.63659
->>>>>>> c0f92716
+  dps: 24061.54242
+  tps: 21808.39044
  }
 }
 dps_results: {
  key: "TestSV-AllItems-EnigmaticSkyflareDiamond"
  value: {
-<<<<<<< HEAD
-  dps: 24069.67348
-  tps: 21877.60174
-=======
-  dps: 23982.3627
-  tps: 21801.65568
->>>>>>> c0f92716
+  dps: 24039.92762
+  tps: 21789.18733
  }
 }
 dps_results: {
  key: "TestSV-AllItems-EnigmaticStarflareDiamond"
  value: {
-<<<<<<< HEAD
-  dps: 24063.12407
-  tps: 21872.04496
-=======
-  dps: 23976.94472
-  tps: 21797.25992
->>>>>>> c0f92716
+  dps: 24038.14354
+  tps: 21787.74629
  }
 }
 dps_results: {
  key: "TestSV-AllItems-EphemeralSnowflake-50260"
  value: {
-<<<<<<< HEAD
-  dps: 22641.28846
-  tps: 20576.40862
-=======
-  dps: 22584.92671
-  tps: 20552.39638
->>>>>>> c0f92716
+  dps: 22628.65165
+  tps: 20515.64745
  }
 }
 dps_results: {
  key: "TestSV-AllItems-EssenceofGossamer-37220"
  value: {
-<<<<<<< HEAD
-  dps: 22318.96667
-  tps: 20263.18513
-=======
-  dps: 22491.45278
-  tps: 20448.79531
->>>>>>> c0f92716
+  dps: 22438.79468
+  tps: 20353.13972
  }
 }
 dps_results: {
  key: "TestSV-AllItems-EssenceoftheCyclone-59473"
  value: {
-<<<<<<< HEAD
-  dps: 23710.24945
-  tps: 21525.4655
-=======
-  dps: 23854.91363
-  tps: 21684.97059
->>>>>>> c0f92716
+  dps: 23806.25818
+  tps: 21590.45118
  }
 }
 dps_results: {
  key: "TestSV-AllItems-EssenceoftheCyclone-65140"
  value: {
-<<<<<<< HEAD
-  dps: 23890.08542
-  tps: 21689.41697
-=======
-  dps: 24019.09715
-  tps: 21828.21798
->>>>>>> c0f92716
+  dps: 23962.68397
+  tps: 21730.36204
  }
 }
 dps_results: {
  key: "TestSV-AllItems-EternalEarthsiegeDiamond"
  value: {
-<<<<<<< HEAD
-  dps: 24051.58328
-  tps: 21861.46766
-=======
-  dps: 23957.59657
-  tps: 21778.86121
->>>>>>> c0f92716
+  dps: 24017.1265
+  tps: 21766.992
  }
 }
 dps_results: {
  key: "TestSV-AllItems-EternalShadowspiritDiamond"
  value: {
-<<<<<<< HEAD
-  dps: 24051.58328
-  tps: 21861.46766
-=======
-  dps: 23957.59657
-  tps: 21778.86121
->>>>>>> c0f92716
+  dps: 24017.1265
+  tps: 21766.992
  }
 }
 dps_results: {
  key: "TestSV-AllItems-ExtractofNecromanticPower-40373"
  value: {
-<<<<<<< HEAD
-  dps: 22476.47234
-  tps: 20414.27274
-=======
-  dps: 22629.58921
-  tps: 20577.74776
->>>>>>> c0f92716
+  dps: 22592.4138
+  tps: 20496.07963
  }
 }
 dps_results: {
  key: "TestSV-AllItems-EyeoftheBroodmother-45308"
  value: {
-<<<<<<< HEAD
-  dps: 22409.23685
-  tps: 20347.36784
-=======
-  dps: 22563.64821
-  tps: 20512.02239
->>>>>>> c0f92716
+  dps: 22524.75234
+  tps: 20428.97434
  }
 }
 dps_results: {
  key: "TestSV-AllItems-FallofMortality-59500"
  value: {
-<<<<<<< HEAD
-  dps: 22318.96667
-  tps: 20263.18513
-=======
-  dps: 22491.45278
-  tps: 20448.79531
->>>>>>> c0f92716
+  dps: 22438.79468
+  tps: 20353.13972
  }
 }
 dps_results: {
  key: "TestSV-AllItems-FallofMortality-65124"
  value: {
-<<<<<<< HEAD
-  dps: 22318.96667
-  tps: 20263.18513
-=======
-  dps: 22491.45278
-  tps: 20448.79531
->>>>>>> c0f92716
+  dps: 22438.79468
+  tps: 20353.13972
  }
 }
 dps_results: {
  key: "TestSV-AllItems-Figurine-DemonPanther-52199"
  value: {
-<<<<<<< HEAD
-  dps: 24678.43724
-  tps: 22479.94292
-=======
-  dps: 24625.79438
-  tps: 22432.91715
->>>>>>> c0f92716
+  dps: 24652.33961
+  tps: 22389.34994
  }
 }
 dps_results: {
  key: "TestSV-AllItems-Figurine-DreamOwl-52354"
  value: {
-<<<<<<< HEAD
-  dps: 22318.96667
-  tps: 20263.18513
-=======
-  dps: 22491.45278
-  tps: 20448.79531
->>>>>>> c0f92716
+  dps: 22438.79468
+  tps: 20353.13972
  }
 }
 dps_results: {
  key: "TestSV-AllItems-Figurine-EarthenGuardian-52352"
  value: {
-<<<<<<< HEAD
-  dps: 22318.96667
-  tps: 20263.18513
-=======
-  dps: 22491.45278
-  tps: 20448.79531
->>>>>>> c0f92716
+  dps: 22438.79468
+  tps: 20353.13972
  }
 }
 dps_results: {
  key: "TestSV-AllItems-Figurine-JeweledSerpent-52353"
  value: {
-<<<<<<< HEAD
-  dps: 22318.96667
-  tps: 20263.18513
-=======
-  dps: 22491.45278
-  tps: 20448.79531
->>>>>>> c0f92716
+  dps: 22438.79468
+  tps: 20353.13972
  }
 }
 dps_results: {
  key: "TestSV-AllItems-Figurine-KingofBoars-52351"
  value: {
-<<<<<<< HEAD
-  dps: 22547.08255
-  tps: 20491.30102
-=======
-  dps: 22721.26387
-  tps: 20678.6064
->>>>>>> c0f92716
+  dps: 22668.41824
+  tps: 20582.76328
  }
 }
 dps_results: {
  key: "TestSV-AllItems-Figurine-SapphireOwl-42413"
  value: {
-<<<<<<< HEAD
-  dps: 22318.96667
-  tps: 20263.18513
-=======
-  dps: 22491.45278
-  tps: 20448.79531
->>>>>>> c0f92716
+  dps: 22438.79468
+  tps: 20353.13972
  }
 }
 dps_results: {
  key: "TestSV-AllItems-FleetShadowspiritDiamond"
  value: {
-<<<<<<< HEAD
-  dps: 24098.32623
-  tps: 21908.21062
-=======
-  dps: 24004.18373
-  tps: 21825.44837
->>>>>>> c0f92716
+  dps: 24063.71549
+  tps: 21813.58099
  }
 }
 dps_results: {
  key: "TestSV-AllItems-FluidDeath-58181"
  value: {
-<<<<<<< HEAD
-  dps: 24624.27784
-  tps: 22410.02931
-=======
-  dps: 24665.97387
-  tps: 22447.4753
->>>>>>> c0f92716
+  dps: 24633.46698
+  tps: 22365.09228
  }
 }
 dps_results: {
  key: "TestSV-AllItems-ForethoughtTalisman-40258"
  value: {
-<<<<<<< HEAD
-  dps: 22318.96667
-  tps: 20263.18513
-=======
-  dps: 22491.45278
-  tps: 20448.79531
->>>>>>> c0f92716
+  dps: 22438.79468
+  tps: 20353.13972
  }
 }
 dps_results: {
  key: "TestSV-AllItems-ForgeEmber-37660"
  value: {
-<<<<<<< HEAD
-  dps: 22380.69645
-  tps: 20321.29269
-=======
-  dps: 22545.98491
-  tps: 20495.01785
->>>>>>> c0f92716
+  dps: 22505.43283
+  tps: 20411.40014
  }
 }
 dps_results: {
  key: "TestSV-AllItems-ForlornShadowspiritDiamond"
  value: {
-<<<<<<< HEAD
-  dps: 24051.58328
-  tps: 21861.46766
-=======
-  dps: 23957.59657
-  tps: 21778.86121
->>>>>>> c0f92716
+  dps: 24017.1265
+  tps: 21766.992
  }
 }
 dps_results: {
  key: "TestSV-AllItems-ForlornSkyflareDiamond"
  value: {
-<<<<<<< HEAD
-  dps: 24051.58328
-  tps: 21861.46766
-=======
-  dps: 23957.59657
-  tps: 21778.86121
->>>>>>> c0f92716
+  dps: 24017.1265
+  tps: 21766.992
  }
 }
 dps_results: {
  key: "TestSV-AllItems-ForlornStarflareDiamond"
  value: {
-<<<<<<< HEAD
-  dps: 24051.58328
-  tps: 21861.46766
-=======
-  dps: 23957.59657
-  tps: 21778.86121
->>>>>>> c0f92716
+  dps: 24017.1265
+  tps: 21766.992
  }
 }
 dps_results: {
  key: "TestSV-AllItems-FuryofAngerforge-59461"
  value: {
-<<<<<<< HEAD
-  dps: 22645.05188
-  tps: 20563.76702
-=======
-  dps: 22785.70201
-  tps: 20716.51444
->>>>>>> c0f92716
+  dps: 22752.73536
+  tps: 20638.24028
  }
 }
 dps_results: {
  key: "TestSV-AllItems-FuryoftheFiveFlights-40431"
  value: {
-<<<<<<< HEAD
-  dps: 22614.31649
-  tps: 20529.15832
-=======
-  dps: 22789.69465
-  tps: 20717.51966
->>>>>>> c0f92716
+  dps: 22736.21421
+  tps: 20620.39424
  }
 }
 dps_results: {
  key: "TestSV-AllItems-FuturesightRune-38763"
  value: {
-<<<<<<< HEAD
-  dps: 22318.96667
-  tps: 20263.18513
-=======
-  dps: 22491.45278
-  tps: 20448.79531
->>>>>>> c0f92716
+  dps: 22438.79468
+  tps: 20353.13972
  }
 }
 dps_results: {
  key: "TestSV-AllItems-GaleofShadows-56138"
  value: {
-<<<<<<< HEAD
-  dps: 22715.09134
+  dps: 22781.31675
   tps: 20639.33628
-=======
-  dps: 22667.56055
-  tps: 20605.31269
->>>>>>> c0f92716
  }
 }
 dps_results: {
  key: "TestSV-AllItems-GaleofShadows-56462"
  value: {
-<<<<<<< HEAD
-  dps: 22687.27215
-  tps: 20622.88232
-=======
-  dps: 22743.10554
-  tps: 20708.05887
->>>>>>> c0f92716
+  dps: 22788.16025
+  tps: 20652.02054
  }
 }
 dps_results: {
  key: "TestSV-AllItems-GearDetector-61462"
  value: {
-<<<<<<< HEAD
-  dps: 23015.36675
-  tps: 20917.31378
-=======
-  dps: 23141.5458
-  tps: 21037.63635
->>>>>>> c0f92716
+  dps: 23226.50558
+  tps: 21049.25129
  }
 }
 dps_results: {
  key: "TestSV-AllItems-Gladiator'sPursuit"
  value: {
-<<<<<<< HEAD
-  dps: 21175.55181
-  tps: 19216.66096
-=======
-  dps: 21186.58039
-  tps: 19241.78746
->>>>>>> c0f92716
+  dps: 21265.33881
+  tps: 19257.53399
  }
 }
 dps_results: {
  key: "TestSV-AllItems-GlowingTwilightScale-54573"
  value: {
-<<<<<<< HEAD
-  dps: 22318.96667
-  tps: 20263.18513
-=======
-  dps: 22491.45278
-  tps: 20448.79531
->>>>>>> c0f92716
+  dps: 22438.79468
+  tps: 20353.13972
  }
 }
 dps_results: {
  key: "TestSV-AllItems-GlowingTwilightScale-54589"
  value: {
-<<<<<<< HEAD
-  dps: 22318.96667
-  tps: 20263.18513
-=======
-  dps: 22491.45278
-  tps: 20448.79531
->>>>>>> c0f92716
+  dps: 22438.79468
+  tps: 20353.13972
  }
 }
 dps_results: {
  key: "TestSV-AllItems-GnomishLightningGenerator-41121"
  value: {
-<<<<<<< HEAD
-  dps: 22437.17823
-  tps: 20376.27746
-=======
-  dps: 22599.69387
-  tps: 20548.69733
->>>>>>> c0f92716
+  dps: 22557.89566
+  tps: 20462.60738
  }
 }
 dps_results: {
  key: "TestSV-AllItems-GraceoftheHerald-55266"
  value: {
-<<<<<<< HEAD
-  dps: 23032.68244
-  tps: 20910.87515
-=======
-  dps: 23199.56035
-  tps: 21087.16763
->>>>>>> c0f92716
+  dps: 23146.21703
+  tps: 20990.92236
  }
 }
 dps_results: {
  key: "TestSV-AllItems-GraceoftheHerald-56295"
  value: {
-<<<<<<< HEAD
-  dps: 23405.23657
-  tps: 21249.02419
-=======
-  dps: 23571.21797
-  tps: 21425.00404
->>>>>>> c0f92716
+  dps: 23516.80154
+  tps: 21322.73084
  }
 }
 dps_results: {
  key: "TestSV-AllItems-HarmlightToken-63839"
  value: {
-<<<<<<< HEAD
-  dps: 22326.20122
-  tps: 20270.44287
-=======
-  dps: 22498.42375
-  tps: 20455.76882
->>>>>>> c0f92716
+  dps: 22445.67451
+  tps: 20360.03984
  }
 }
 dps_results: {
  key: "TestSV-AllItems-Harrison'sInsigniaofPanache-65803"
  value: {
-<<<<<<< HEAD
-  dps: 22318.96667
-  tps: 20263.18513
-=======
-  dps: 22491.45278
-  tps: 20448.79531
->>>>>>> c0f92716
+  dps: 22438.79468
+  tps: 20353.13972
  }
 }
 dps_results: {
  key: "TestSV-AllItems-HeartofIgnacious-59514"
  value: {
-<<<<<<< HEAD
-  dps: 22318.96667
-  tps: 20263.18513
-=======
-  dps: 22491.45278
-  tps: 20448.79531
->>>>>>> c0f92716
+  dps: 22438.79468
+  tps: 20353.13972
  }
 }
 dps_results: {
  key: "TestSV-AllItems-HeartofIgnacious-65110"
  value: {
-<<<<<<< HEAD
-  dps: 22318.96667
-  tps: 20263.18513
-=======
-  dps: 22491.45278
-  tps: 20448.79531
->>>>>>> c0f92716
+  dps: 22438.79468
+  tps: 20353.13972
  }
 }
 dps_results: {
  key: "TestSV-AllItems-HeartofRage-59224"
  value: {
-<<<<<<< HEAD
-  dps: 22318.96667
-  tps: 20263.18513
-=======
-  dps: 22491.45278
-  tps: 20448.79531
->>>>>>> c0f92716
+  dps: 22438.79468
+  tps: 20353.13972
  }
 }
 dps_results: {
  key: "TestSV-AllItems-HeartofRage-65072"
  value: {
-<<<<<<< HEAD
-  dps: 22318.96667
-  tps: 20263.18513
-=======
-  dps: 22491.45278
-  tps: 20448.79531
->>>>>>> c0f92716
+  dps: 22438.79468
+  tps: 20353.13972
  }
 }
 dps_results: {
  key: "TestSV-AllItems-HeartofSolace-55868"
  value: {
-<<<<<<< HEAD
-  dps: 22715.09134
+  dps: 22781.31675
   tps: 20639.33628
-=======
-  dps: 22667.56055
-  tps: 20605.31269
->>>>>>> c0f92716
  }
 }
 dps_results: {
  key: "TestSV-AllItems-HeartofSolace-56393"
  value: {
-<<<<<<< HEAD
-  dps: 22687.27215
-  tps: 20622.88232
-=======
-  dps: 22743.10554
-  tps: 20708.05887
->>>>>>> c0f92716
+  dps: 22788.16025
+  tps: 20652.02054
  }
 }
 dps_results: {
  key: "TestSV-AllItems-HeartofThunder-55845"
  value: {
-<<<<<<< HEAD
-  dps: 22318.96667
-  tps: 20263.18513
-=======
-  dps: 22491.45278
-  tps: 20448.79531
->>>>>>> c0f92716
+  dps: 22438.79468
+  tps: 20353.13972
  }
 }
 dps_results: {
  key: "TestSV-AllItems-HeartofThunder-56370"
  value: {
-<<<<<<< HEAD
-  dps: 22318.96667
-  tps: 20263.18513
-=======
-  dps: 22491.45278
-  tps: 20448.79531
->>>>>>> c0f92716
+  dps: 22438.79468
+  tps: 20353.13972
  }
 }
 dps_results: {
  key: "TestSV-AllItems-HeartoftheVile-66969"
  value: {
-<<<<<<< HEAD
-  dps: 23152.83115
-  tps: 21020.60281
-=======
-  dps: 23327.78264
-  tps: 21202.06371
->>>>>>> c0f92716
+  dps: 23273.59183
+  tps: 21105.61719
  }
 }
 dps_results: {
  key: "TestSV-AllItems-Heartpierce-49982"
  value: {
-<<<<<<< HEAD
-  dps: 24728.64764
-  tps: 22506.23594
-=======
-  dps: 24647.59074
-  tps: 22437.15506
->>>>>>> c0f92716
+  dps: 24688.76562
+  tps: 22407.96145
  }
 }
 dps_results: {
  key: "TestSV-AllItems-Heartpierce-50641"
  value: {
-<<<<<<< HEAD
-  dps: 24731.18726
-  tps: 22508.53062
-=======
-  dps: 24650.1243
-  tps: 22439.44201
->>>>>>> c0f92716
+  dps: 24691.30547
+  tps: 22410.2467
  }
 }
 dps_results: {
  key: "TestSV-AllItems-IllustrationoftheDragonSoul-40432"
  value: {
-<<<<<<< HEAD
-  dps: 22318.96667
-  tps: 20263.18513
-=======
-  dps: 22491.45278
-  tps: 20448.79531
->>>>>>> c0f92716
+  dps: 22438.79468
+  tps: 20353.13972
  }
 }
 dps_results: {
  key: "TestSV-AllItems-ImpassiveShadowspiritDiamond"
  value: {
-<<<<<<< HEAD
-  dps: 24098.14206
-  tps: 21902.70994
-=======
-  dps: 24010.45104
-  tps: 21827.63659
->>>>>>> c0f92716
+  dps: 24061.54242
+  tps: 21808.39044
  }
 }
 dps_results: {
  key: "TestSV-AllItems-ImpassiveSkyflareDiamond"
  value: {
-<<<<<<< HEAD
-  dps: 24069.67348
-  tps: 21877.60174
-=======
-  dps: 23982.3627
-  tps: 21801.65568
->>>>>>> c0f92716
+  dps: 24039.92762
+  tps: 21789.18733
  }
 }
 dps_results: {
  key: "TestSV-AllItems-ImpassiveStarflareDiamond"
  value: {
-<<<<<<< HEAD
-  dps: 24063.12407
-  tps: 21872.04496
-=======
-  dps: 23976.94472
-  tps: 21797.25992
->>>>>>> c0f92716
+  dps: 24038.14354
+  tps: 21787.74629
  }
 }
 dps_results: {
  key: "TestSV-AllItems-ImpatienceofYouth-62464"
  value: {
-<<<<<<< HEAD
-  dps: 22575.89719
-  tps: 20520.11566
-=======
-  dps: 22750.29264
-  tps: 20707.63517
->>>>>>> c0f92716
+  dps: 22697.42332
+  tps: 20611.76836
  }
 }
 dps_results: {
  key: "TestSV-AllItems-ImpatienceofYouth-62469"
  value: {
-<<<<<<< HEAD
-  dps: 22575.89719
-  tps: 20520.11566
-=======
-  dps: 22750.29264
-  tps: 20707.63517
->>>>>>> c0f92716
+  dps: 22697.42332
+  tps: 20611.76836
  }
 }
 dps_results: {
  key: "TestSV-AllItems-ImpetuousQuery-55881"
  value: {
-<<<<<<< HEAD
-  dps: 22520.66914
-  tps: 20464.8876
-=======
-  dps: 22694.65417
-  tps: 20651.9967
->>>>>>> c0f92716
+  dps: 22641.83025
+  tps: 20556.17529
  }
 }
 dps_results: {
  key: "TestSV-AllItems-ImpetuousQuery-56406"
  value: {
-<<<<<<< HEAD
-  dps: 22547.08255
-  tps: 20491.30102
-=======
-  dps: 22721.26387
-  tps: 20678.6064
->>>>>>> c0f92716
+  dps: 22668.41824
+  tps: 20582.76328
  }
 }
 dps_results: {
  key: "TestSV-AllItems-IncisorFragment-37723"
  value: {
-<<<<<<< HEAD
-  dps: 22522.459
-  tps: 20452.4463
-=======
-  dps: 22698.52077
-  tps: 20641.52563
->>>>>>> c0f92716
+  dps: 22643.86694
+  tps: 20543.57398
  }
 }
 dps_results: {
  key: "TestSV-AllItems-InsightfulEarthsiegeDiamond"
  value: {
-<<<<<<< HEAD
-  dps: 24051.58328
-  tps: 21861.46766
-=======
-  dps: 23957.59657
-  tps: 21778.86121
->>>>>>> c0f92716
+  dps: 24017.1265
+  tps: 21766.992
  }
 }
 dps_results: {
  key: "TestSV-AllItems-InsigniaofDiplomacy-61433"
  value: {
-<<<<<<< HEAD
-  dps: 22318.96667
-  tps: 20263.18513
-=======
-  dps: 22491.45278
-  tps: 20448.79531
->>>>>>> c0f92716
+  dps: 22438.79468
+  tps: 20353.13972
  }
 }
 dps_results: {
  key: "TestSV-AllItems-InsigniaoftheEarthenLord-61429"
  value: {
-<<<<<<< HEAD
-  dps: 22474.24555
-  tps: 20418.46402
-=======
-  dps: 22647.88559
-  tps: 20605.22812
->>>>>>> c0f92716
+  dps: 22595.09984
+  tps: 20509.44488
  }
 }
 dps_results: {
  key: "TestSV-AllItems-InvigoratingEarthsiegeDiamond"
  value: {
-<<<<<<< HEAD
-  dps: 24008.04907
-  tps: 21810.71649
-  hps: 60.92377
-=======
-  dps: 23876.43167
-  tps: 21721.61124
+  dps: 24023.466
+  tps: 21780.80847
   hps: 61.76701
->>>>>>> c0f92716
  }
 }
 dps_results: {
  key: "TestSV-AllItems-JarofAncientRemedies-59354"
  value: {
-<<<<<<< HEAD
-  dps: 22318.96667
-  tps: 20263.18513
-=======
-  dps: 22491.45278
-  tps: 20448.79531
->>>>>>> c0f92716
+  dps: 22438.79468
+  tps: 20353.13972
  }
 }
 dps_results: {
  key: "TestSV-AllItems-JarofAncientRemedies-65029"
  value: {
-<<<<<<< HEAD
-  dps: 22318.96667
-  tps: 20263.18513
-=======
-  dps: 22491.45278
-  tps: 20448.79531
->>>>>>> c0f92716
+  dps: 22438.79468
+  tps: 20353.13972
  }
 }
 dps_results: {
  key: "TestSV-AllItems-JujuofNimbleness-63840"
  value: {
-<<<<<<< HEAD
-  dps: 23256.67332
-  tps: 21143.54463
-=======
-  dps: 23425.76131
-  tps: 21322.36637
->>>>>>> c0f92716
+  dps: 23350.90718
+  tps: 21204.43979
  }
 }
 dps_results: {
  key: "TestSV-AllItems-KeytotheEndlessChamber-55795"
  value: {
-<<<<<<< HEAD
-  dps: 24096.97018
-  tps: 21924.92548
-=======
-  dps: 23977.10832
-  tps: 21803.99511
->>>>>>> c0f92716
+  dps: 24142.32276
+  tps: 21923.01079
  }
 }
 dps_results: {
  key: "TestSV-AllItems-KvaldirBattleStandard-59685"
  value: {
-<<<<<<< HEAD
-  dps: 22606.35515
-  tps: 20554.77355
-=======
-  dps: 22553.37023
-  tps: 20556.34608
->>>>>>> c0f92716
+  dps: 22654.57631
+  tps: 20536.579
  }
 }
 dps_results: {
  key: "TestSV-AllItems-KvaldirBattleStandard-59689"
  value: {
-<<<<<<< HEAD
-  dps: 22606.35515
-  tps: 20554.77355
-=======
-  dps: 22553.37023
-  tps: 20556.34608
->>>>>>> c0f92716
+  dps: 22654.57631
+  tps: 20536.579
  }
 }
 dps_results: {
  key: "TestSV-AllItems-LadyLa-La'sSingingShell-67152"
  value: {
-<<<<<<< HEAD
-  dps: 22577.10713
-  tps: 20513.20826
-=======
-  dps: 22708.97077
-  tps: 20636.41092
->>>>>>> c0f92716
+  dps: 22658.83883
+  tps: 20555.71277
  }
 }
 dps_results: {
  key: "TestSV-AllItems-LastWord-50179"
  value: {
-<<<<<<< HEAD
-  dps: 24581.46023
-  tps: 22374.30753
-=======
-  dps: 24497.03362
-  tps: 22301.36114
->>>>>>> c0f92716
+  dps: 24545.80978
+  tps: 22279.36537
  }
 }
 dps_results: {
  key: "TestSV-AllItems-LastWord-50708"
  value: {
-<<<<<<< HEAD
-  dps: 24581.46023
-  tps: 22374.30753
-=======
-  dps: 24497.03362
-  tps: 22301.36114
->>>>>>> c0f92716
+  dps: 24545.80978
+  tps: 22279.36537
  }
 }
 dps_results: {
  key: "TestSV-AllItems-Lavanthor'sTalisman-37872"
  value: {
-<<<<<<< HEAD
-  dps: 22318.96667
-  tps: 20263.18513
-=======
-  dps: 22491.45278
-  tps: 20448.79531
->>>>>>> c0f92716
+  dps: 22438.79468
+  tps: 20353.13972
  }
 }
 dps_results: {
  key: "TestSV-AllItems-LeadenDespair-55816"
  value: {
-<<<<<<< HEAD
-  dps: 22318.96667
-  tps: 20263.18513
-=======
-  dps: 22491.45278
-  tps: 20448.79531
->>>>>>> c0f92716
+  dps: 22438.79468
+  tps: 20353.13972
  }
 }
 dps_results: {
  key: "TestSV-AllItems-LeadenDespair-56347"
  value: {
-<<<<<<< HEAD
-  dps: 22318.96667
-  tps: 20263.18513
-=======
-  dps: 22491.45278
-  tps: 20448.79531
->>>>>>> c0f92716
+  dps: 22438.79468
+  tps: 20353.13972
  }
 }
 dps_results: {
  key: "TestSV-AllItems-LeftEyeofRajh-56102"
  value: {
-<<<<<<< HEAD
-  dps: 23333.0419
-  tps: 21193.03508
-=======
-  dps: 23496.26624
-  tps: 21364.19902
->>>>>>> c0f92716
+  dps: 23451.20186
+  tps: 21276.05211
  }
 }
 dps_results: {
  key: "TestSV-AllItems-LeftEyeofRajh-56427"
  value: {
-<<<<<<< HEAD
-  dps: 23465.77469
-  tps: 21307.2774
-=======
-  dps: 23631.83384
-  tps: 21487.03799
->>>>>>> c0f92716
+  dps: 23589.22436
+  tps: 21402.13273
  }
 }
 dps_results: {
  key: "TestSV-AllItems-LicensetoSlay-58180"
  value: {
-<<<<<<< HEAD
-  dps: 23449.66996
-  tps: 21348.80412
-=======
-  dps: 23445.81205
-  tps: 21345.63996
->>>>>>> c0f92716
+  dps: 23431.21057
+  tps: 21279.68691
  }
 }
 dps_results: {
  key: "TestSV-AllItems-Lightning-ChargedBattlegear"
  value: {
-<<<<<<< HEAD
-  dps: 23860.30021
-  tps: 21781.10548
-=======
-  dps: 23788.85064
-  tps: 21746.10242
->>>>>>> c0f92716
+  dps: 23961.11579
+  tps: 21823.98974
  }
 }
 dps_results: {
  key: "TestSV-AllItems-MagnetiteMirror-55814"
  value: {
-<<<<<<< HEAD
-  dps: 22318.96667
-  tps: 20263.18513
-=======
-  dps: 22491.45278
-  tps: 20448.79531
->>>>>>> c0f92716
+  dps: 22438.79468
+  tps: 20353.13972
  }
 }
 dps_results: {
  key: "TestSV-AllItems-MagnetiteMirror-56345"
  value: {
-<<<<<<< HEAD
-  dps: 22318.96667
-  tps: 20263.18513
-=======
-  dps: 22491.45278
-  tps: 20448.79531
->>>>>>> c0f92716
+  dps: 22438.79468
+  tps: 20353.13972
  }
 }
 dps_results: {
  key: "TestSV-AllItems-MajesticDragonFigurine-40430"
  value: {
-<<<<<<< HEAD
-  dps: 22318.96667
-  tps: 20263.18513
-=======
-  dps: 22491.45278
-  tps: 20448.79531
->>>>>>> c0f92716
+  dps: 22438.79468
+  tps: 20353.13972
  }
 }
 dps_results: {
  key: "TestSV-AllItems-MandalaofStirringPatterns-62467"
  value: {
-<<<<<<< HEAD
-  dps: 22318.96667
-  tps: 20263.18513
-=======
-  dps: 22491.45278
-  tps: 20448.79531
->>>>>>> c0f92716
+  dps: 22438.79468
+  tps: 20353.13972
  }
 }
 dps_results: {
  key: "TestSV-AllItems-MandalaofStirringPatterns-62472"
  value: {
-<<<<<<< HEAD
-  dps: 22318.96667
-  tps: 20263.18513
-=======
-  dps: 22491.45278
-  tps: 20448.79531
->>>>>>> c0f92716
+  dps: 22438.79468
+  tps: 20353.13972
  }
 }
 dps_results: {
  key: "TestSV-AllItems-MarkofKhardros-56132"
  value: {
-<<<<<<< HEAD
-  dps: 22543.08375
-  tps: 20487.30222
-=======
-  dps: 22717.12062
-  tps: 20674.46315
->>>>>>> c0f92716
+  dps: 22661.34574
+  tps: 20575.69079
  }
 }
 dps_results: {
  key: "TestSV-AllItems-MarkofKhardros-56458"
  value: {
-<<<<<<< HEAD
-  dps: 22572.43242
-  tps: 20516.65088
-=======
-  dps: 22746.67236
-  tps: 20704.01489
->>>>>>> c0f92716
+  dps: 22690.48933
+  tps: 20604.83438
  }
 }
 dps_results: {
  key: "TestSV-AllItems-MeteoriteWhetstone-37390"
  value: {
-<<<<<<< HEAD
-  dps: 22574.19631
-  tps: 20498.08804
-=======
-  dps: 22666.24747
-  tps: 20597.14646
->>>>>>> c0f92716
+  dps: 22703.15627
+  tps: 20591.6238
  }
 }
 dps_results: {
  key: "TestSV-AllItems-MightoftheOcean-55251"
  value: {
-<<<<<<< HEAD
-  dps: 23195.95249
-  tps: 21108.91644
-=======
-  dps: 22977.69229
-  tps: 20891.24728
->>>>>>> c0f92716
+  dps: 23159.7597
+  tps: 21023.49773
  }
 }
 dps_results: {
  key: "TestSV-AllItems-MightoftheOcean-56285"
  value: {
-<<<<<<< HEAD
-  dps: 23365.34496
-  tps: 21276.09902
-=======
-  dps: 23293.0832
-  tps: 21215.08784
->>>>>>> c0f92716
+  dps: 23350.65539
+  tps: 21202.40255
  }
 }
 dps_results: {
  key: "TestSV-AllItems-MirrorofBrokenImages-62466"
  value: {
-<<<<<<< HEAD
-  dps: 22575.89719
-  tps: 20520.11566
-=======
-  dps: 22750.29264
-  tps: 20707.63517
->>>>>>> c0f92716
+  dps: 22697.42332
+  tps: 20611.76836
  }
 }
 dps_results: {
  key: "TestSV-AllItems-MirrorofBrokenImages-62471"
  value: {
-<<<<<<< HEAD
-  dps: 22575.89719
-  tps: 20520.11566
-=======
-  dps: 22750.29264
-  tps: 20707.63517
->>>>>>> c0f92716
+  dps: 22697.42332
+  tps: 20611.76836
  }
 }
 dps_results: {
  key: "TestSV-AllItems-MoonwellChalice-70142"
  value: {
-<<<<<<< HEAD
-  dps: 22643.1328
-  tps: 20587.35126
-=======
-  dps: 22816.19014
-  tps: 20773.53267
->>>>>>> c0f92716
+  dps: 22760.01387
+  tps: 20674.35891
  }
 }
 dps_results: {
  key: "TestSV-AllItems-NevermeltingIceCrystal-50259"
  value: {
-<<<<<<< HEAD
-  dps: 22457.27314
-  tps: 20388.30675
-=======
-  dps: 22631.2746
-  tps: 20577.28883
->>>>>>> c0f92716
+  dps: 22564.54939
+  tps: 20469.93225
  }
 }
 dps_results: {
  key: "TestSV-AllItems-OfferingofSacrifice-37638"
  value: {
-<<<<<<< HEAD
-  dps: 22318.96667
-  tps: 20263.18513
-=======
-  dps: 22491.45278
-  tps: 20448.79531
->>>>>>> c0f92716
+  dps: 22438.79468
+  tps: 20353.13972
  }
 }
 dps_results: {
  key: "TestSV-AllItems-Oremantle'sFavor-61448"
  value: {
-<<<<<<< HEAD
-  dps: 22546.50881
-  tps: 20476.12239
-=======
-  dps: 22724.91932
-  tps: 20662.59958
->>>>>>> c0f92716
+  dps: 22656.23007
+  tps: 20553.69796
  }
 }
 dps_results: {
  key: "TestSV-AllItems-PersistentEarthshatterDiamond"
  value: {
-<<<<<<< HEAD
-  dps: 24063.12407
-  tps: 21872.04496
-=======
-  dps: 23976.94472
-  tps: 21797.25992
->>>>>>> c0f92716
+  dps: 24038.14354
+  tps: 21787.74629
  }
 }
 dps_results: {
  key: "TestSV-AllItems-PersistentEarthsiegeDiamond"
  value: {
-<<<<<<< HEAD
-  dps: 24069.67348
-  tps: 21877.60174
-=======
-  dps: 23982.3627
-  tps: 21801.65568
->>>>>>> c0f92716
+  dps: 24039.92762
+  tps: 21789.18733
  }
 }
 dps_results: {
  key: "TestSV-AllItems-PetrifiedScarab-21685"
  value: {
-<<<<<<< HEAD
-  dps: 22318.96667
-  tps: 20263.18513
-=======
-  dps: 22491.45278
-  tps: 20448.79531
->>>>>>> c0f92716
+  dps: 22438.79468
+  tps: 20353.13972
  }
 }
 dps_results: {
  key: "TestSV-AllItems-PetrifiedTwilightScale-54571"
  value: {
-<<<<<<< HEAD
-  dps: 22318.96667
-  tps: 20263.18513
-=======
-  dps: 22491.45278
-  tps: 20448.79531
->>>>>>> c0f92716
+  dps: 22438.79468
+  tps: 20353.13972
  }
 }
 dps_results: {
  key: "TestSV-AllItems-PetrifiedTwilightScale-54591"
  value: {
-<<<<<<< HEAD
-  dps: 22318.96667
-  tps: 20263.18513
-=======
-  dps: 22491.45278
-  tps: 20448.79531
->>>>>>> c0f92716
+  dps: 22438.79468
+  tps: 20353.13972
  }
 }
 dps_results: {
  key: "TestSV-AllItems-PorcelainCrab-55237"
  value: {
-<<<<<<< HEAD
-  dps: 22318.96667
-  tps: 20263.18513
-=======
-  dps: 22491.45278
-  tps: 20448.79531
->>>>>>> c0f92716
+  dps: 22438.79468
+  tps: 20353.13972
  }
 }
 dps_results: {
  key: "TestSV-AllItems-PorcelainCrab-56280"
  value: {
-<<<<<<< HEAD
-  dps: 22318.96667
-  tps: 20263.18513
-=======
-  dps: 22491.45278
-  tps: 20448.79531
->>>>>>> c0f92716
+  dps: 22438.79468
+  tps: 20353.13972
  }
 }
 dps_results: {
  key: "TestSV-AllItems-PowerfulEarthshatterDiamond"
  value: {
-<<<<<<< HEAD
-  dps: 24051.58328
-  tps: 21861.46766
-=======
-  dps: 23957.59657
-  tps: 21778.86121
->>>>>>> c0f92716
+  dps: 24017.1265
+  tps: 21766.992
  }
 }
 dps_results: {
  key: "TestSV-AllItems-PowerfulEarthsiegeDiamond"
  value: {
-<<<<<<< HEAD
-  dps: 24051.58328
-  tps: 21861.46766
-=======
-  dps: 23957.59657
-  tps: 21778.86121
->>>>>>> c0f92716
+  dps: 24017.1265
+  tps: 21766.992
  }
 }
 dps_results: {
  key: "TestSV-AllItems-PowerfulShadowspiritDiamond"
  value: {
-<<<<<<< HEAD
-  dps: 24051.58328
-  tps: 21861.46766
-=======
-  dps: 23957.59657
-  tps: 21778.86121
->>>>>>> c0f92716
+  dps: 24017.1265
+  tps: 21766.992
  }
 }
 dps_results: {
  key: "TestSV-AllItems-Prestor'sTalismanofMachination-59441"
  value: {
-<<<<<<< HEAD
-  dps: 23857.21642
-  tps: 21696.76073
-=======
-  dps: 23863.12619
-  tps: 21681.2679
->>>>>>> c0f92716
+  dps: 23880.05175
+  tps: 21673.35627
  }
 }
 dps_results: {
  key: "TestSV-AllItems-Prestor'sTalismanofMachination-65026"
  value: {
-<<<<<<< HEAD
-  dps: 24006.04601
-  tps: 21818.20662
-=======
-  dps: 23994.8013
-  tps: 21796.30376
->>>>>>> c0f92716
+  dps: 24224.34419
+  tps: 21948.05873
  }
 }
 dps_results: {
  key: "TestSV-AllItems-PurifiedShardoftheGods"
  value: {
-<<<<<<< HEAD
-  dps: 22318.96667
-  tps: 20263.18513
-=======
-  dps: 22491.45278
-  tps: 20448.79531
->>>>>>> c0f92716
+  dps: 22438.79468
+  tps: 20353.13972
  }
 }
 dps_results: {
  key: "TestSV-AllItems-Rainsong-55854"
  value: {
-<<<<<<< HEAD
-  dps: 22318.96667
-  tps: 20263.18513
-=======
-  dps: 22491.45278
-  tps: 20448.79531
->>>>>>> c0f92716
+  dps: 22438.79468
+  tps: 20353.13972
  }
 }
 dps_results: {
  key: "TestSV-AllItems-Rainsong-56377"
  value: {
-<<<<<<< HEAD
-  dps: 22318.96667
-  tps: 20263.18513
-=======
-  dps: 22491.45278
-  tps: 20448.79531
->>>>>>> c0f92716
+  dps: 22438.79468
+  tps: 20353.13972
  }
 }
 dps_results: {
  key: "TestSV-AllItems-ReignoftheDead-47316"
  value: {
-<<<<<<< HEAD
-  dps: 22318.96667
-  tps: 20263.18513
-=======
-  dps: 22491.45278
-  tps: 20448.79531
->>>>>>> c0f92716
+  dps: 22438.79468
+  tps: 20353.13972
  }
 }
 dps_results: {
  key: "TestSV-AllItems-ReignoftheDead-47477"
  value: {
-<<<<<<< HEAD
-  dps: 22318.96667
-  tps: 20263.18513
-=======
-  dps: 22491.45278
-  tps: 20448.79531
->>>>>>> c0f92716
+  dps: 22438.79468
+  tps: 20353.13972
  }
 }
 dps_results: {
  key: "TestSV-AllItems-RelentlessEarthsiegeDiamond"
  value: {
-<<<<<<< HEAD
-  dps: 24476.43229
-  tps: 22280.4352
-=======
-  dps: 24386.7603
-  tps: 22202.13116
->>>>>>> c0f92716
+  dps: 24448.88458
+  tps: 22193.15178
  }
 }
 dps_results: {
  key: "TestSV-AllItems-ReverberatingShadowspiritDiamond"
  value: {
-<<<<<<< HEAD
-  dps: 24411.17847
-  tps: 22221.06286
-=======
-  dps: 24316.89225
-  tps: 22138.15689
->>>>>>> c0f92716
+  dps: 24373.28338
+  tps: 22123.14887
  }
 }
 dps_results: {
  key: "TestSV-AllItems-RevitalizingShadowspiritDiamond"
  value: {
-<<<<<<< HEAD
-  dps: 24411.17847
-  tps: 22221.06286
-=======
-  dps: 24316.89225
-  tps: 22138.15689
->>>>>>> c0f92716
+  dps: 24373.28338
+  tps: 22123.14887
  }
 }
 dps_results: {
  key: "TestSV-AllItems-RevitalizingSkyflareDiamond"
  value: {
-<<<<<<< HEAD
-  dps: 24051.58328
-  tps: 21861.46766
-=======
-  dps: 23957.59657
-  tps: 21778.86121
->>>>>>> c0f92716
+  dps: 24017.1265
+  tps: 21766.992
  }
 }
 dps_results: {
  key: "TestSV-AllItems-RightEyeofRajh-56100"
  value: {
-<<<<<<< HEAD
-  dps: 23297.05683
-  tps: 21210.58335
-=======
-  dps: 23198.25418
-  tps: 21111.70157
->>>>>>> c0f92716
+  dps: 23294.33457
+  tps: 21155.41768
  }
 }
 dps_results: {
  key: "TestSV-AllItems-RightEyeofRajh-56431"
  value: {
-<<<<<<< HEAD
-  dps: 23365.34496
-  tps: 21276.09902
-=======
-  dps: 23293.0832
-  tps: 21215.08784
->>>>>>> c0f92716
+  dps: 23350.65539
+  tps: 21202.40255
  }
 }
 dps_results: {
  key: "TestSV-AllItems-RuneofRepulsion-40372"
  value: {
-<<<<<<< HEAD
-  dps: 22318.96667
-  tps: 20263.18513
-=======
-  dps: 22491.45278
-  tps: 20448.79531
->>>>>>> c0f92716
+  dps: 22438.79468
+  tps: 20353.13972
  }
 }
 dps_results: {
  key: "TestSV-AllItems-Schnottz'sMedallionofCommand-65805"
  value: {
-<<<<<<< HEAD
-  dps: 23041.45755
-  tps: 20917.90696
-=======
-  dps: 23204.75117
-  tps: 21089.77096
->>>>>>> c0f92716
+  dps: 23160.47934
+  tps: 21001.50284
  }
 }
 dps_results: {
  key: "TestSV-AllItems-ScourgestalkerBattlegear"
  value: {
-<<<<<<< HEAD
-  dps: 18716.30513
+  dps: 18770.11908
   tps: 17027.65026
-=======
-  dps: 18673.3191
-  tps: 16995.71293
->>>>>>> c0f92716
  }
 }
 dps_results: {
  key: "TestSV-AllItems-SeaStar-55256"
  value: {
-<<<<<<< HEAD
-  dps: 22318.96667
-  tps: 20263.18513
-=======
-  dps: 22491.45278
-  tps: 20448.79531
->>>>>>> c0f92716
+  dps: 22438.79468
+  tps: 20353.13972
  }
 }
 dps_results: {
  key: "TestSV-AllItems-SeaStar-56290"
  value: {
-<<<<<<< HEAD
-  dps: 22318.96667
-  tps: 20263.18513
-=======
-  dps: 22491.45278
-  tps: 20448.79531
->>>>>>> c0f92716
+  dps: 22438.79468
+  tps: 20353.13972
  }
 }
 dps_results: {
  key: "TestSV-AllItems-SealofthePantheon-36993"
  value: {
-<<<<<<< HEAD
-  dps: 22318.96667
-  tps: 20263.18513
-=======
-  dps: 22491.45278
-  tps: 20448.79531
->>>>>>> c0f92716
+  dps: 22438.79468
+  tps: 20353.13972
  }
 }
 dps_results: {
  key: "TestSV-AllItems-Shadowmourne-49623"
  value: {
-<<<<<<< HEAD
-  dps: 24591.69091
+  dps: 24665.44261
   tps: 22408.62756
-=======
-  dps: 24588.94676
-  tps: 22379.4409
->>>>>>> c0f92716
  }
 }
 dps_results: {
  key: "TestSV-AllItems-ShieldedSkyflareDiamond"
  value: {
-<<<<<<< HEAD
-  dps: 24051.58328
-  tps: 21861.46766
-=======
-  dps: 23957.59657
-  tps: 21778.86121
->>>>>>> c0f92716
+  dps: 24017.1265
+  tps: 21766.992
  }
 }
 dps_results: {
  key: "TestSV-AllItems-ShinyShardoftheGods"
  value: {
-<<<<<<< HEAD
-  dps: 22318.96667
-  tps: 20263.18513
-=======
-  dps: 22491.45278
-  tps: 20448.79531
->>>>>>> c0f92716
+  dps: 22438.79468
+  tps: 20353.13972
  }
 }
 dps_results: {
  key: "TestSV-AllItems-Shrine-CleansingPurifier-63838"
  value: {
-<<<<<<< HEAD
-  dps: 22318.96667
-  tps: 20263.18513
-=======
-  dps: 22491.45278
-  tps: 20448.79531
->>>>>>> c0f92716
+  dps: 22438.79468
+  tps: 20353.13972
  }
 }
 dps_results: {
  key: "TestSV-AllItems-Sindragosa'sFlawlessFang-50361"
  value: {
-<<<<<<< HEAD
-  dps: 22318.96667
-  tps: 20263.18513
-=======
-  dps: 22491.45278
-  tps: 20448.79531
->>>>>>> c0f92716
+  dps: 22438.79468
+  tps: 20353.13972
  }
 }
 dps_results: {
  key: "TestSV-AllItems-Skardyn'sGrace-56115"
  value: {
-<<<<<<< HEAD
-  dps: 23342.87302
-  tps: 21214.56696
-=======
-  dps: 23510.09868
-  tps: 21389.88936
->>>>>>> c0f92716
+  dps: 23461.03993
+  tps: 21297.1745
  }
 }
 dps_results: {
  key: "TestSV-AllItems-Skardyn'sGrace-56440"
  value: {
-<<<<<<< HEAD
-  dps: 23481.01337
-  tps: 21342.33088
-=======
-  dps: 23644.03305
-  tps: 21514.35749
->>>>>>> c0f92716
+  dps: 23594.2697
+  tps: 21420.72762
  }
 }
 dps_results: {
  key: "TestSV-AllItems-SliverofPureIce-50339"
  value: {
-<<<<<<< HEAD
-  dps: 22318.96667
-  tps: 20263.18513
-=======
-  dps: 22491.45278
-  tps: 20448.79531
->>>>>>> c0f92716
+  dps: 22438.79468
+  tps: 20353.13972
  }
 }
 dps_results: {
  key: "TestSV-AllItems-SliverofPureIce-50346"
  value: {
-<<<<<<< HEAD
-  dps: 22318.96667
-  tps: 20263.18513
-=======
-  dps: 22491.45278
-  tps: 20448.79531
->>>>>>> c0f92716
+  dps: 22438.79468
+  tps: 20353.13972
  }
 }
 dps_results: {
  key: "TestSV-AllItems-Sorrowsong-55879"
  value: {
-<<<<<<< HEAD
-  dps: 22520.66914
-  tps: 20464.8876
-=======
-  dps: 22694.65417
-  tps: 20651.9967
->>>>>>> c0f92716
+  dps: 22641.83025
+  tps: 20556.17529
  }
 }
 dps_results: {
  key: "TestSV-AllItems-Sorrowsong-56400"
  value: {
-<<<<<<< HEAD
-  dps: 22547.08255
-  tps: 20491.30102
-=======
-  dps: 22721.26387
-  tps: 20678.6064
->>>>>>> c0f92716
+  dps: 22668.41824
+  tps: 20582.76328
  }
 }
 dps_results: {
  key: "TestSV-AllItems-Soul'sAnguish-66994"
  value: {
-<<<<<<< HEAD
-  dps: 23297.05683
-  tps: 21210.58335
-=======
-  dps: 23198.25418
-  tps: 21111.70157
->>>>>>> c0f92716
+  dps: 23294.33457
+  tps: 21155.41768
  }
 }
 dps_results: {
  key: "TestSV-AllItems-SoulCasket-58183"
  value: {
-<<<<<<< HEAD
-  dps: 22575.89719
-  tps: 20520.11566
-=======
-  dps: 22750.29264
-  tps: 20707.63517
->>>>>>> c0f92716
+  dps: 22697.42332
+  tps: 20611.76836
  }
 }
 dps_results: {
  key: "TestSV-AllItems-SoulPreserver-37111"
  value: {
-<<<<<<< HEAD
-  dps: 22318.96667
-  tps: 20263.18513
-=======
-  dps: 22491.45278
-  tps: 20448.79531
->>>>>>> c0f92716
+  dps: 22438.79468
+  tps: 20353.13972
  }
 }
 dps_results: {
  key: "TestSV-AllItems-SouloftheDead-40382"
  value: {
-<<<<<<< HEAD
-  dps: 22411.7492
-  tps: 20349.53458
-=======
-  dps: 22564.56428
-  tps: 20512.59285
->>>>>>> c0f92716
+  dps: 22527.4746
+  tps: 20431.351
  }
 }
 dps_results: {
  key: "TestSV-AllItems-SparkofLife-37657"
  value: {
-<<<<<<< HEAD
-  dps: 22489.80686
+  dps: 22556.51839
   tps: 20463.51725
-=======
-  dps: 22536.98179
-  tps: 20452.09996
->>>>>>> c0f92716
  }
 }
 dps_results: {
  key: "TestSV-AllItems-SphereofRedDragon'sBlood-37166"
  value: {
-<<<<<<< HEAD
-  dps: 22688.32975
-  tps: 20605.76252
-=======
-  dps: 22708.63177
-  tps: 20616.83487
->>>>>>> c0f92716
+  dps: 22709.07436
+  tps: 20602.04585
  }
 }
 dps_results: {
  key: "TestSV-AllItems-Stonemother'sKiss-61411"
  value: {
-<<<<<<< HEAD
-  dps: 22329.72496
-  tps: 20273.03752
-=======
-  dps: 22502.32179
-  tps: 20458.67611
->>>>>>> c0f92716
+  dps: 22449.65142
+  tps: 20362.99211
  }
 }
 dps_results: {
  key: "TestSV-AllItems-StumpofTime-62465"
  value: {
-<<<<<<< HEAD
-  dps: 23449.66996
-  tps: 21348.80412
-=======
-  dps: 23445.81205
-  tps: 21345.63996
->>>>>>> c0f92716
+  dps: 23431.21057
+  tps: 21279.68691
  }
 }
 dps_results: {
  key: "TestSV-AllItems-StumpofTime-62470"
  value: {
-<<<<<<< HEAD
-  dps: 23449.66996
-  tps: 21348.80412
-=======
-  dps: 23445.81205
-  tps: 21345.63996
->>>>>>> c0f92716
+  dps: 23431.21057
+  tps: 21279.68691
  }
 }
 dps_results: {
  key: "TestSV-AllItems-SwiftSkyflareDiamond"
  value: {
-<<<<<<< HEAD
-  dps: 24069.67348
-  tps: 21877.60174
-=======
-  dps: 23982.3627
-  tps: 21801.65568
->>>>>>> c0f92716
+  dps: 24039.92762
+  tps: 21789.18733
  }
 }
 dps_results: {
  key: "TestSV-AllItems-SwiftStarflareDiamond"
  value: {
-<<<<<<< HEAD
-  dps: 24063.12407
-  tps: 21872.04496
-=======
-  dps: 23976.94472
-  tps: 21797.25992
->>>>>>> c0f92716
+  dps: 24038.14354
+  tps: 21787.74629
  }
 }
 dps_results: {
  key: "TestSV-AllItems-SwiftWindfireDiamond"
  value: {
-<<<<<<< HEAD
-  dps: 24060.33173
-  tps: 21869.99994
-=======
-  dps: 23970.48373
-  tps: 21791.27729
->>>>>>> c0f92716
+  dps: 24028.99546
+  tps: 21778.59821
  }
 }
 dps_results: {
  key: "TestSV-AllItems-SymbioticWorm-59332"
  value: {
-<<<<<<< HEAD
-  dps: 22318.96667
-  tps: 20263.18513
-=======
-  dps: 22491.45278
-  tps: 20448.79531
->>>>>>> c0f92716
+  dps: 22438.79468
+  tps: 20353.13972
  }
 }
 dps_results: {
  key: "TestSV-AllItems-SymbioticWorm-65048"
  value: {
-<<<<<<< HEAD
-  dps: 22318.96667
-  tps: 20263.18513
-=======
-  dps: 22491.45278
-  tps: 20448.79531
->>>>>>> c0f92716
+  dps: 22438.79468
+  tps: 20353.13972
  }
 }
 dps_results: {
  key: "TestSV-AllItems-TalismanofSinisterOrder-65804"
  value: {
-<<<<<<< HEAD
-  dps: 22373.6687
-  tps: 20317.88717
-=======
-  dps: 22546.09852
-  tps: 20503.44105
->>>>>>> c0f92716
+  dps: 22493.52164
+  tps: 20407.86668
  }
 }
 dps_results: {
  key: "TestSV-AllItems-TalismanofTrollDivinity-37734"
  value: {
-<<<<<<< HEAD
-  dps: 22318.96667
-  tps: 20263.18513
-=======
-  dps: 22491.45278
-  tps: 20448.79531
->>>>>>> c0f92716
+  dps: 22438.79468
+  tps: 20353.13972
  }
 }
 dps_results: {
  key: "TestSV-AllItems-Tank-CommanderInsignia-63841"
  value: {
-<<<<<<< HEAD
-  dps: 22318.96667
-  tps: 20263.18513
-=======
-  dps: 22491.45278
-  tps: 20448.79531
->>>>>>> c0f92716
+  dps: 22438.79468
+  tps: 20353.13972
  }
 }
 dps_results: {
  key: "TestSV-AllItems-TearofBlood-55819"
  value: {
-<<<<<<< HEAD
-  dps: 22318.96667
-  tps: 20263.18513
-=======
-  dps: 22491.45278
-  tps: 20448.79531
->>>>>>> c0f92716
+  dps: 22438.79468
+  tps: 20353.13972
  }
 }
 dps_results: {
  key: "TestSV-AllItems-TearofBlood-56351"
  value: {
-<<<<<<< HEAD
-  dps: 22318.96667
-  tps: 20263.18513
-=======
-  dps: 22491.45278
-  tps: 20448.79531
->>>>>>> c0f92716
+  dps: 22438.79468
+  tps: 20353.13972
  }
 }
 dps_results: {
  key: "TestSV-AllItems-TearsoftheVanquished-47215"
  value: {
-<<<<<<< HEAD
-  dps: 22318.96667
-  tps: 20263.18513
-=======
-  dps: 22491.45278
-  tps: 20448.79531
->>>>>>> c0f92716
+  dps: 22438.79468
+  tps: 20353.13972
  }
 }
 dps_results: {
  key: "TestSV-AllItems-TendrilsofBurrowingDark-55810"
  value: {
-<<<<<<< HEAD
-  dps: 22491.05409
-  tps: 20435.27256
-=======
-  dps: 22664.81904
-  tps: 20622.16157
->>>>>>> c0f92716
+  dps: 22612.01947
+  tps: 20526.36451
  }
 }
 dps_results: {
  key: "TestSV-AllItems-TendrilsofBurrowingDark-56339"
  value: {
-<<<<<<< HEAD
-  dps: 22547.08255
-  tps: 20491.30102
-=======
-  dps: 22721.26387
-  tps: 20678.6064
->>>>>>> c0f92716
+  dps: 22668.41824
+  tps: 20582.76328
  }
 }
 dps_results: {
  key: "TestSV-AllItems-TheGeneral'sHeart-45507"
  value: {
-<<<<<<< HEAD
-  dps: 22318.96667
-  tps: 20263.18513
-=======
-  dps: 22491.45278
-  tps: 20448.79531
->>>>>>> c0f92716
+  dps: 22438.79468
+  tps: 20353.13972
  }
 }
 dps_results: {
  key: "TestSV-AllItems-Theralion'sMirror-59519"
  value: {
-<<<<<<< HEAD
-  dps: 22318.96667
-  tps: 20263.18513
-=======
-  dps: 22491.45278
-  tps: 20448.79531
->>>>>>> c0f92716
+  dps: 22438.79468
+  tps: 20353.13972
  }
 }
 dps_results: {
  key: "TestSV-AllItems-Theralion'sMirror-65105"
  value: {
-<<<<<<< HEAD
-  dps: 22348.40382
-  tps: 20292.62228
-=======
-  dps: 22520.88993
-  tps: 20478.23246
->>>>>>> c0f92716
+  dps: 22468.23183
+  tps: 20382.57687
  }
 }
 dps_results: {
  key: "TestSV-AllItems-Throngus'sFinger-56121"
  value: {
-<<<<<<< HEAD
-  dps: 22318.96667
-  tps: 20263.18513
-=======
-  dps: 22491.45278
-  tps: 20448.79531
->>>>>>> c0f92716
+  dps: 22438.79468
+  tps: 20353.13972
  }
 }
 dps_results: {
  key: "TestSV-AllItems-Throngus'sFinger-56449"
  value: {
-<<<<<<< HEAD
-  dps: 22318.96667
-  tps: 20263.18513
-=======
-  dps: 22491.45278
-  tps: 20448.79531
->>>>>>> c0f92716
+  dps: 22438.79468
+  tps: 20353.13972
  }
 }
 dps_results: {
  key: "TestSV-AllItems-ThunderingSkyflareDiamond"
  value: {
-<<<<<<< HEAD
-  dps: 23985.44484
-  tps: 21789.80502
-=======
-  dps: 23888.85202
-  tps: 21718.11072
->>>>>>> c0f92716
+  dps: 23994.26706
+  tps: 21756.75865
  }
 }
 dps_results: {
  key: "TestSV-AllItems-Tia'sGrace-55874"
  value: {
-<<<<<<< HEAD
-  dps: 23433.71067
-  tps: 21291.97467
-=======
-  dps: 23601.22669
-  tps: 21468.9863
->>>>>>> c0f92716
+  dps: 23557.43744
+  tps: 21380.21429
  }
 }
 dps_results: {
  key: "TestSV-AllItems-TinyAbominationinaJar-50351"
  value: {
-<<<<<<< HEAD
-  dps: 22604.67506
-  tps: 20558.72804
-=======
-  dps: 22701.48335
-  tps: 20630.16943
->>>>>>> c0f92716
+  dps: 22691.46293
+  tps: 20600.54043
  }
 }
 dps_results: {
  key: "TestSV-AllItems-TinyAbominationinaJar-50706"
  value: {
-<<<<<<< HEAD
-  dps: 22604.67506
-  tps: 20558.72804
-=======
-  dps: 22701.48335
-  tps: 20630.16943
->>>>>>> c0f92716
+  dps: 22691.46293
+  tps: 20600.54043
  }
 }
 dps_results: {
  key: "TestSV-AllItems-TirelessSkyflareDiamond"
  value: {
-<<<<<<< HEAD
-  dps: 24051.58328
-  tps: 21861.46766
-=======
-  dps: 23957.59657
-  tps: 21778.86121
->>>>>>> c0f92716
+  dps: 24017.1265
+  tps: 21766.992
  }
 }
 dps_results: {
  key: "TestSV-AllItems-TirelessStarflareDiamond"
  value: {
-<<<<<<< HEAD
-  dps: 24051.58328
-  tps: 21861.46766
-=======
-  dps: 23957.59657
-  tps: 21778.86121
->>>>>>> c0f92716
+  dps: 24017.1265
+  tps: 21766.992
  }
 }
 dps_results: {
  key: "TestSV-AllItems-TomeofArcanePhenomena-36972"
  value: {
-<<<<<<< HEAD
-  dps: 22428.54237
-  tps: 20376.83729
-=======
-  dps: 22500.47219
-  tps: 20446.42507
->>>>>>> c0f92716
+  dps: 22520.96386
+  tps: 20428.7858
  }
 }
 dps_results: {
  key: "TestSV-AllItems-TrenchantEarthshatterDiamond"
  value: {
-<<<<<<< HEAD
-  dps: 24051.58328
-  tps: 21861.46766
-=======
-  dps: 23957.59657
-  tps: 21778.86121
->>>>>>> c0f92716
+  dps: 24017.1265
+  tps: 21766.992
  }
 }
 dps_results: {
  key: "TestSV-AllItems-TrenchantEarthsiegeDiamond"
  value: {
-<<<<<<< HEAD
-  dps: 24051.58328
-  tps: 21861.46766
-=======
-  dps: 23957.59657
-  tps: 21778.86121
->>>>>>> c0f92716
+  dps: 24017.1265
+  tps: 21766.992
  }
 }
 dps_results: {
  key: "TestSV-AllItems-Tyrande'sFavoriteDoll-64645"
  value: {
-<<<<<<< HEAD
-  dps: 22318.96667
-  tps: 20263.18513
-=======
-  dps: 22491.45278
-  tps: 20448.79531
->>>>>>> c0f92716
+  dps: 22438.79468
+  tps: 20353.13972
  }
 }
 dps_results: {
  key: "TestSV-AllItems-UndeadSlayer'sBlessedArmor"
  value: {
-<<<<<<< HEAD
-  dps: 18051.27645
-  tps: 16389.75494
-=======
-  dps: 18200.99237
-  tps: 16547.13003
->>>>>>> c0f92716
+  dps: 18150.66232
+  tps: 16456.96387
  }
 }
 dps_results: {
  key: "TestSV-AllItems-UnheededWarning-59520"
  value: {
-<<<<<<< HEAD
-  dps: 23319.75698
-  tps: 21169.76885
-=======
-  dps: 23480.14572
-  tps: 21340.35412
->>>>>>> c0f92716
+  dps: 23440.92218
+  tps: 21255.35923
  }
 }
 dps_results: {
  key: "TestSV-AllItems-UnquenchableFlame-67101"
  value: {
-<<<<<<< HEAD
-  dps: 22318.96667
-  tps: 20263.18513
-=======
-  dps: 22491.45278
-  tps: 20448.79531
->>>>>>> c0f92716
+  dps: 22438.79468
+  tps: 20353.13972
  }
 }
 dps_results: {
  key: "TestSV-AllItems-UnsolvableRiddle-62468"
  value: {
-<<<<<<< HEAD
-  dps: 23763.68277
-  tps: 21592.26723
-=======
-  dps: 23958.76459
-  tps: 21793.6885
->>>>>>> c0f92716
+  dps: 23879.88987
+  tps: 21672.85545
  }
 }
 dps_results: {
  key: "TestSV-AllItems-UnsolvableRiddle-68709"
  value: {
-<<<<<<< HEAD
-  dps: 23763.68277
-  tps: 21592.26723
-=======
-  dps: 23958.76459
-  tps: 21793.6885
->>>>>>> c0f92716
+  dps: 23879.88987
+  tps: 21672.85545
  }
 }
 dps_results: {
  key: "TestSV-AllItems-Val'anyr,HammerofAncientKings-46017"
  value: {
-<<<<<<< HEAD
-  dps: 22899.20848
-  tps: 20841.27727
-=======
-  dps: 22789.85064
-  tps: 20742.39279
->>>>>>> c0f92716
+  dps: 22862.55615
+  tps: 20751.39142
  }
 }
 dps_results: {
  key: "TestSV-AllItems-VialofStolenMemories-59515"
  value: {
-<<<<<<< HEAD
-  dps: 22318.96667
-  tps: 20263.18513
-=======
-  dps: 22491.45278
-  tps: 20448.79531
->>>>>>> c0f92716
+  dps: 22438.79468
+  tps: 20353.13972
  }
 }
 dps_results: {
  key: "TestSV-AllItems-VialofStolenMemories-65109"
  value: {
-<<<<<<< HEAD
-  dps: 22318.96667
-  tps: 20263.18513
-=======
-  dps: 22491.45278
-  tps: 20448.79531
->>>>>>> c0f92716
+  dps: 22438.79468
+  tps: 20353.13972
  }
 }
 dps_results: {
  key: "TestSV-AllItems-ViciousGladiator'sBadgeofConquest-61033"
  value: {
-<<<<<<< HEAD
-  dps: 23493.3908
-  tps: 21321.97527
-=======
-  dps: 23686.37914
-  tps: 21521.30304
->>>>>>> c0f92716
+  dps: 23607.93624
+  tps: 21400.90183
  }
 }
 dps_results: {
  key: "TestSV-AllItems-ViciousGladiator'sBadgeofDominance-61035"
  value: {
-<<<<<<< HEAD
-  dps: 22318.96667
-  tps: 20263.18513
-=======
-  dps: 22491.45278
-  tps: 20448.79531
->>>>>>> c0f92716
+  dps: 22438.79468
+  tps: 20353.13972
  }
 }
 dps_results: {
  key: "TestSV-AllItems-ViciousGladiator'sBadgeofVictory-61034"
  value: {
-<<<<<<< HEAD
-  dps: 22318.96667
-  tps: 20263.18513
-=======
-  dps: 22491.45278
-  tps: 20448.79531
->>>>>>> c0f92716
+  dps: 22438.79468
+  tps: 20353.13972
  }
 }
 dps_results: {
  key: "TestSV-AllItems-ViciousGladiator'sEmblemofAccuracy-61027"
  value: {
-<<<<<<< HEAD
-  dps: 23465.58844
-  tps: 21368.16104
-=======
-  dps: 23439.23352
-  tps: 21335.71892
->>>>>>> c0f92716
+  dps: 23467.69486
+  tps: 21311.60302
  }
 }
 dps_results: {
  key: "TestSV-AllItems-ViciousGladiator'sEmblemofAlacrity-61028"
  value: {
-<<<<<<< HEAD
-  dps: 22777.65559
-  tps: 20712.55639
-=======
-  dps: 22787.3389
-  tps: 20724.14514
->>>>>>> c0f92716
+  dps: 22854.8558
+  tps: 20731.37129
  }
 }
 dps_results: {
  key: "TestSV-AllItems-ViciousGladiator'sEmblemofCruelty-61026"
  value: {
-<<<<<<< HEAD
-  dps: 22672.99788
-  tps: 20590.83871
-=======
-  dps: 22809.38943
-  tps: 20738.87224
->>>>>>> c0f92716
+  dps: 22782.82396
+  tps: 20667.64043
  }
 }
 dps_results: {
  key: "TestSV-AllItems-ViciousGladiator'sEmblemofProficiency-61030"
  value: {
-<<<<<<< HEAD
-  dps: 22318.96667
-  tps: 20263.18513
-=======
-  dps: 22491.45278
-  tps: 20448.79531
->>>>>>> c0f92716
+  dps: 22438.79468
+  tps: 20353.13972
  }
 }
 dps_results: {
  key: "TestSV-AllItems-ViciousGladiator'sEmblemofProwess-61029"
  value: {
-<<<<<<< HEAD
-  dps: 22591.10492
-  tps: 20535.32338
-=======
-  dps: 22765.61338
-  tps: 20722.95591
->>>>>>> c0f92716
+  dps: 22712.73156
+  tps: 20627.0766
  }
 }
 dps_results: {
  key: "TestSV-AllItems-ViciousGladiator'sEmblemofTenacity-61032"
  value: {
-<<<<<<< HEAD
-  dps: 22318.96667
-  tps: 20263.18513
-=======
-  dps: 22491.45278
-  tps: 20448.79531
->>>>>>> c0f92716
+  dps: 22438.79468
+  tps: 20353.13972
  }
 }
 dps_results: {
  key: "TestSV-AllItems-ViciousGladiator'sInsigniaofConquest-61047"
  value: {
-<<<<<<< HEAD
-  dps: 23416.90652
-  tps: 21254.81129
-=======
-  dps: 23591.326
-  tps: 21441.78389
->>>>>>> c0f92716
+  dps: 23484.82629
+  tps: 21293.75098
  }
 }
 dps_results: {
  key: "TestSV-AllItems-ViciousGladiator'sInsigniaofDominance-61045"
  value: {
-<<<<<<< HEAD
-  dps: 22318.96667
-  tps: 20263.18513
-=======
-  dps: 22491.45278
-  tps: 20448.79531
->>>>>>> c0f92716
+  dps: 22438.79468
+  tps: 20353.13972
  }
 }
 dps_results: {
  key: "TestSV-AllItems-ViciousGladiator'sInsigniaofVictory-61046"
  value: {
-<<<<<<< HEAD
-  dps: 22318.96667
-  tps: 20263.18513
-=======
-  dps: 22491.45278
-  tps: 20448.79531
->>>>>>> c0f92716
+  dps: 22438.79468
+  tps: 20353.13972
  }
 }
 dps_results: {
  key: "TestSV-AllItems-Windrunner'sPursuit"
  value: {
-<<<<<<< HEAD
-  dps: 18794.01123
+  dps: 18865.52556
   tps: 17075.18312
-=======
-  dps: 18709.34792
-  tps: 16955.28184
->>>>>>> c0f92716
  }
 }
 dps_results: {
  key: "TestSV-AllItems-WingedTalisman-37844"
  value: {
-<<<<<<< HEAD
-  dps: 22318.96667
-  tps: 20263.18513
-=======
-  dps: 22491.45278
-  tps: 20448.79531
->>>>>>> c0f92716
+  dps: 22438.79468
+  tps: 20353.13972
  }
 }
 dps_results: {
  key: "TestSV-AllItems-WitchingHourglass-55787"
  value: {
-<<<<<<< HEAD
-  dps: 22318.96667
-  tps: 20263.18513
-=======
-  dps: 22491.45278
-  tps: 20448.79531
->>>>>>> c0f92716
+  dps: 22438.79468
+  tps: 20353.13972
  }
 }
 dps_results: {
  key: "TestSV-AllItems-WitchingHourglass-56320"
  value: {
-<<<<<<< HEAD
-  dps: 22318.96667
-  tps: 20263.18513
-=======
-  dps: 22491.45278
-  tps: 20448.79531
->>>>>>> c0f92716
+  dps: 22438.79468
+  tps: 20353.13972
  }
 }
 dps_results: {
  key: "TestSV-AllItems-World-QuellerFocus-63842"
  value: {
-<<<<<<< HEAD
-  dps: 22494.25572
-  tps: 20438.47418
-=======
-  dps: 22668.04446
-  tps: 20625.38699
->>>>>>> c0f92716
+  dps: 22615.24226
+  tps: 20529.5873
  }
 }
 dps_results: {
  key: "TestSV-AllItems-Za'brox'sLuckyTooth-63742"
  value: {
-<<<<<<< HEAD
-  dps: 22513.73509
-  tps: 20457.95355
-=======
-  dps: 22687.56888
-  tps: 20644.91141
->>>>>>> c0f92716
+  dps: 22632.20215
+  tps: 20546.5472
  }
 }
 dps_results: {
  key: "TestSV-AllItems-Za'brox'sLuckyTooth-63745"
  value: {
-<<<<<<< HEAD
-  dps: 22513.73509
-  tps: 20457.95355
-=======
-  dps: 22687.56888
-  tps: 20644.91141
->>>>>>> c0f92716
+  dps: 22632.20215
+  tps: 20546.5472
  }
 }
 dps_results: {
  key: "TestSV-AllItems-Zod'sRepeatingLongbow-50034"
  value: {
-<<<<<<< HEAD
-  dps: 22966.84674
-  tps: 20810.33266
-=======
-  dps: 22999.97467
-  tps: 20801.80382
->>>>>>> c0f92716
+  dps: 23063.87612
+  tps: 20860.15807
  }
 }
 dps_results: {
  key: "TestSV-AllItems-Zod'sRepeatingLongbow-50638"
  value: {
-<<<<<<< HEAD
-  dps: 23095.18199
-  tps: 20960.53738
-=======
-  dps: 23164.38516
-  tps: 21006.32321
->>>>>>> c0f92716
+  dps: 23178.27867
+  tps: 20990.62712
  }
 }
 dps_results: {
  key: "TestSV-Average-Default"
  value: {
-<<<<<<< HEAD
-  dps: 24375.2669
-  tps: 22175.28931
-=======
-  dps: 24387.51911
-  tps: 22168.34699
->>>>>>> c0f92716
+  dps: 24432.06705
+  tps: 22178.38598
  }
 }
 dps_results: {
  key: "TestSV-Settings-Dwarf-preraid_sv-Basic-aoe-FullBuffs-LongMultiTarget"
  value: {
-<<<<<<< HEAD
-  dps: 57932.98852
-  tps: 56336.21605
-=======
-  dps: 58079.09394
-  tps: 56334.84433
->>>>>>> c0f92716
+  dps: 58191.49012
+  tps: 56410.54514
  }
 }
 dps_results: {
  key: "TestSV-Settings-Dwarf-preraid_sv-Basic-aoe-FullBuffs-LongSingleTarget"
  value: {
-<<<<<<< HEAD
-  dps: 17540.96342
-  tps: 15962.36099
-=======
-  dps: 17711.50147
-  tps: 15968.21614
->>>>>>> c0f92716
+  dps: 17712.75464
+  tps: 15945.32346
  }
 }
 dps_results: {
  key: "TestSV-Settings-Dwarf-preraid_sv-Basic-aoe-FullBuffs-ShortSingleTarget"
  value: {
-<<<<<<< HEAD
-  dps: 21360.3503
-  tps: 19286.34021
-=======
-  dps: 21546.27618
-  tps: 19297.10741
->>>>>>> c0f92716
+  dps: 21552.26528
+  tps: 19293.72884
  }
 }
 dps_results: {
  key: "TestSV-Settings-Dwarf-preraid_sv-Basic-aoe-NoBuffs-LongMultiTarget"
  value: {
-<<<<<<< HEAD
-  dps: 37691.52267
-  tps: 36639.20252
-=======
-  dps: 37848.02663
-  tps: 36662.29095
->>>>>>> c0f92716
+  dps: 37865.54018
+  tps: 36660.29685
  }
 }
 dps_results: {
  key: "TestSV-Settings-Dwarf-preraid_sv-Basic-aoe-NoBuffs-LongSingleTarget"
  value: {
-<<<<<<< HEAD
-  dps: 11367.89183
-  tps: 10316.28963
-=======
-  dps: 11501.34088
-  tps: 10330.60452
->>>>>>> c0f92716
+  dps: 11530.23848
+  tps: 10318.97554
  }
 }
 dps_results: {
  key: "TestSV-Settings-Dwarf-preraid_sv-Basic-aoe-NoBuffs-ShortSingleTarget"
  value: {
-<<<<<<< HEAD
-  dps: 12110.06331
-  tps: 10967.14964
-=======
-  dps: 12138.80399
-  tps: 10867.84882
->>>>>>> c0f92716
+  dps: 12275.31049
+  tps: 10970.72592
  }
 }
 dps_results: {
  key: "TestSV-Settings-Dwarf-preraid_sv-Basic-sv-FullBuffs-LongMultiTarget"
  value: {
-<<<<<<< HEAD
-  dps: 26623.79518
-  tps: 24555.62583
-=======
-  dps: 26629.44862
-  tps: 24544.90264
->>>>>>> c0f92716
+  dps: 26600.58458
+  tps: 24487.32515
  }
 }
 dps_results: {
  key: "TestSV-Settings-Dwarf-preraid_sv-Basic-sv-FullBuffs-LongSingleTarget"
  value: {
-<<<<<<< HEAD
-  dps: 24264.67009
-  tps: 22182.98174
-=======
-  dps: 24178.3198
-  tps: 22107.53546
->>>>>>> c0f92716
+  dps: 24223.10691
+  tps: 22085.86204
  }
 }
 dps_results: {
  key: "TestSV-Settings-Dwarf-preraid_sv-Basic-sv-FullBuffs-ShortSingleTarget"
  value: {
-<<<<<<< HEAD
-  dps: 29798.32496
-  tps: 27147.20436
-=======
-  dps: 29885.0621
-  tps: 27196.27632
->>>>>>> c0f92716
+  dps: 29839.31775
+  tps: 27136.20717
  }
 }
 dps_results: {
  key: "TestSV-Settings-Dwarf-preraid_sv-Basic-sv-NoBuffs-LongMultiTarget"
  value: {
-<<<<<<< HEAD
-  dps: 17749.78021
-  tps: 16317.18162
-=======
-  dps: 17685.16712
-  tps: 16263.9817
->>>>>>> c0f92716
+  dps: 17749.50205
+  tps: 16281.11619
  }
 }
 dps_results: {
  key: "TestSV-Settings-Dwarf-preraid_sv-Basic-sv-NoBuffs-LongSingleTarget"
  value: {
-<<<<<<< HEAD
-  dps: 16265.02283
-  tps: 14824.3249
-=======
-  dps: 16299.2902
-  tps: 14860.96767
->>>>>>> c0f92716
+  dps: 16304.45101
+  tps: 14836.66053
  }
 }
 dps_results: {
  key: "TestSV-Settings-Dwarf-preraid_sv-Basic-sv-NoBuffs-ShortSingleTarget"
  value: {
-<<<<<<< HEAD
-  dps: 17760.7985
-  tps: 16203.12362
-=======
-  dps: 17677.64931
-  tps: 16118.38104
->>>>>>> c0f92716
+  dps: 17781.35182
+  tps: 16198.59275
  }
 }
 dps_results: {
  key: "TestSV-Settings-Dwarf-preraid_sv-Basic-sv_advanced-FullBuffs-LongMultiTarget"
  value: {
-<<<<<<< HEAD
-  dps: 26623.79518
-  tps: 24555.62583
-=======
-  dps: 26629.44862
-  tps: 24544.90264
->>>>>>> c0f92716
+  dps: 26600.58458
+  tps: 24487.32515
  }
 }
 dps_results: {
  key: "TestSV-Settings-Dwarf-preraid_sv-Basic-sv_advanced-FullBuffs-LongSingleTarget"
  value: {
-<<<<<<< HEAD
-  dps: 24264.67009
-  tps: 22182.98174
-=======
-  dps: 24178.3198
-  tps: 22107.53546
->>>>>>> c0f92716
+  dps: 24223.10691
+  tps: 22085.86204
  }
 }
 dps_results: {
  key: "TestSV-Settings-Dwarf-preraid_sv-Basic-sv_advanced-FullBuffs-ShortSingleTarget"
  value: {
-<<<<<<< HEAD
-  dps: 29798.32496
-  tps: 27147.20436
-=======
-  dps: 29885.0621
-  tps: 27196.27632
->>>>>>> c0f92716
+  dps: 29839.31775
+  tps: 27136.20717
  }
 }
 dps_results: {
  key: "TestSV-Settings-Dwarf-preraid_sv-Basic-sv_advanced-NoBuffs-LongMultiTarget"
  value: {
-<<<<<<< HEAD
-  dps: 17749.78021
-  tps: 16317.18162
-=======
-  dps: 17685.16712
-  tps: 16263.9817
->>>>>>> c0f92716
+  dps: 17749.50205
+  tps: 16281.11619
  }
 }
 dps_results: {
  key: "TestSV-Settings-Dwarf-preraid_sv-Basic-sv_advanced-NoBuffs-LongSingleTarget"
  value: {
-<<<<<<< HEAD
-  dps: 16265.02283
-  tps: 14824.3249
-=======
-  dps: 16299.2902
-  tps: 14860.96767
->>>>>>> c0f92716
+  dps: 16304.45101
+  tps: 14836.66053
  }
 }
 dps_results: {
  key: "TestSV-Settings-Dwarf-preraid_sv-Basic-sv_advanced-NoBuffs-ShortSingleTarget"
  value: {
-<<<<<<< HEAD
-  dps: 17760.7985
-  tps: 16203.12362
-=======
-  dps: 17677.64931
-  tps: 16118.38104
->>>>>>> c0f92716
+  dps: 17781.35182
+  tps: 16198.59275
  }
 }
 dps_results: {
  key: "TestSV-Settings-Orc-preraid_sv-Basic-aoe-FullBuffs-LongMultiTarget"
  value: {
-<<<<<<< HEAD
-  dps: 58637.11112
-  tps: 56938.31093
-=======
-  dps: 58787.05489
-  tps: 56934.73058
->>>>>>> c0f92716
+  dps: 58903.50542
+  tps: 57011.16797
  }
 }
 dps_results: {
  key: "TestSV-Settings-Orc-preraid_sv-Basic-aoe-FullBuffs-LongSingleTarget"
  value: {
-<<<<<<< HEAD
-  dps: 17813.49923
-  tps: 16133.91367
-=======
-  dps: 17992.11472
-  tps: 16140.02717
->>>>>>> c0f92716
+  dps: 17994.97793
+  tps: 16116.71043
  }
 }
 dps_results: {
  key: "TestSV-Settings-Orc-preraid_sv-Basic-aoe-FullBuffs-ShortSingleTarget"
  value: {
-<<<<<<< HEAD
-  dps: 21874.15132
-  tps: 19651.11238
-=======
-  dps: 22067.17856
-  tps: 19660.21162
->>>>>>> c0f92716
+  dps: 22079.60777
+  tps: 19658.50078
  }
 }
 dps_results: {
  key: "TestSV-Settings-Orc-preraid_sv-Basic-aoe-NoBuffs-LongMultiTarget"
  value: {
-<<<<<<< HEAD
-  dps: 38207.3175
-  tps: 37085.21902
-=======
-  dps: 38370.10479
-  tps: 37108.37395
->>>>>>> c0f92716
+  dps: 38387.63337
+  tps: 37105.68925
  }
 }
 dps_results: {
  key: "TestSV-Settings-Orc-preraid_sv-Basic-aoe-NoBuffs-LongSingleTarget"
  value: {
-<<<<<<< HEAD
-  dps: 11560.24158
-  tps: 10440.07595
-=======
-  dps: 11697.92976
-  tps: 10452.6086
->>>>>>> c0f92716
+  dps: 11730.95182
+  tps: 10442.49674
  }
 }
 dps_results: {
  key: "TestSV-Settings-Orc-preraid_sv-Basic-aoe-NoBuffs-ShortSingleTarget"
  value: {
-<<<<<<< HEAD
-  dps: 12434.24483
-  tps: 11203.93494
-=======
-  dps: 12469.25721
-  tps: 11104.69067
->>>>>>> c0f92716
+  dps: 12607.46593
+  tps: 11207.58299
  }
 }
 dps_results: {
  key: "TestSV-Settings-Orc-preraid_sv-Basic-sv-FullBuffs-LongMultiTarget"
  value: {
-<<<<<<< HEAD
-  dps: 27049.35406
-  tps: 24856.37941
-=======
-  dps: 27053.88889
-  tps: 24843.71903
->>>>>>> c0f92716
+  dps: 27028.59671
+  tps: 24787.70151
  }
 }
 dps_results: {
  key: "TestSV-Settings-Orc-preraid_sv-Basic-sv-FullBuffs-LongSingleTarget"
  value: {
-<<<<<<< HEAD
-  dps: 24581.46023
-  tps: 22374.30753
-=======
-  dps: 24497.03362
-  tps: 22301.36114
->>>>>>> c0f92716
+  dps: 24545.80978
+  tps: 22279.36537
  }
 }
 dps_results: {
  key: "TestSV-Settings-Orc-preraid_sv-Basic-sv-FullBuffs-ShortSingleTarget"
  value: {
-<<<<<<< HEAD
-  dps: 30383.41752
-  tps: 27555.81475
-=======
-  dps: 30476.20716
-  tps: 27606.12392
->>>>>>> c0f92716
+  dps: 30430.21228
+  tps: 27544.81646
  }
 }
 dps_results: {
  key: "TestSV-Settings-Orc-preraid_sv-Basic-sv-NoBuffs-LongMultiTarget"
  value: {
-<<<<<<< HEAD
-  dps: 18054.10912
-  tps: 16534.03644
-=======
-  dps: 17991.24409
-  tps: 16482.4889
->>>>>>> c0f92716
+  dps: 18058.30445
+  tps: 16500.19324
  }
 }
 dps_results: {
  key: "TestSV-Settings-Orc-preraid_sv-Basic-sv-NoBuffs-LongSingleTarget"
  value: {
-<<<<<<< HEAD
-  dps: 16491.61036
-  tps: 14962.81327
-=======
-  dps: 16527.3869
-  tps: 15000.2497
->>>>>>> c0f92716
+  dps: 16533.05071
+  tps: 14974.87626
  }
 }
 dps_results: {
  key: "TestSV-Settings-Orc-preraid_sv-Basic-sv-NoBuffs-ShortSingleTarget"
  value: {
-<<<<<<< HEAD
-  dps: 18140.66416
-  tps: 16475.44184
-=======
-  dps: 18059.3029
-  tps: 16389.58994
->>>>>>> c0f92716
+  dps: 18164.3103
+  tps: 16470.05747
  }
 }
 dps_results: {
  key: "TestSV-Settings-Orc-preraid_sv-Basic-sv_advanced-FullBuffs-LongMultiTarget"
  value: {
-<<<<<<< HEAD
-  dps: 27049.35406
-  tps: 24856.37941
-=======
-  dps: 27053.88889
-  tps: 24843.71903
->>>>>>> c0f92716
+  dps: 27028.59671
+  tps: 24787.70151
  }
 }
 dps_results: {
  key: "TestSV-Settings-Orc-preraid_sv-Basic-sv_advanced-FullBuffs-LongSingleTarget"
  value: {
-<<<<<<< HEAD
-  dps: 24581.46023
-  tps: 22374.30753
-=======
-  dps: 24497.03362
-  tps: 22301.36114
->>>>>>> c0f92716
+  dps: 24545.80978
+  tps: 22279.36537
  }
 }
 dps_results: {
  key: "TestSV-Settings-Orc-preraid_sv-Basic-sv_advanced-FullBuffs-ShortSingleTarget"
  value: {
-<<<<<<< HEAD
-  dps: 30383.41752
-  tps: 27555.81475
-=======
-  dps: 30476.20716
-  tps: 27606.12392
->>>>>>> c0f92716
+  dps: 30430.21228
+  tps: 27544.81646
  }
 }
 dps_results: {
  key: "TestSV-Settings-Orc-preraid_sv-Basic-sv_advanced-NoBuffs-LongMultiTarget"
  value: {
-<<<<<<< HEAD
-  dps: 18054.10912
-  tps: 16534.03644
-=======
-  dps: 17991.24409
-  tps: 16482.4889
->>>>>>> c0f92716
+  dps: 18058.30445
+  tps: 16500.19324
  }
 }
 dps_results: {
  key: "TestSV-Settings-Orc-preraid_sv-Basic-sv_advanced-NoBuffs-LongSingleTarget"
  value: {
-<<<<<<< HEAD
-  dps: 16491.61036
-  tps: 14962.81327
-=======
-  dps: 16527.3869
-  tps: 15000.2497
->>>>>>> c0f92716
+  dps: 16533.05071
+  tps: 14974.87626
  }
 }
 dps_results: {
  key: "TestSV-Settings-Orc-preraid_sv-Basic-sv_advanced-NoBuffs-ShortSingleTarget"
  value: {
-<<<<<<< HEAD
-  dps: 18140.66416
-  tps: 16475.44184
-=======
-  dps: 18059.3029
-  tps: 16389.58994
->>>>>>> c0f92716
+  dps: 18164.3103
+  tps: 16470.05747
  }
 }
 dps_results: {
  key: "TestSV-SwitchInFrontOfTarget-Default"
  value: {
-<<<<<<< HEAD
-  dps: 24568.11442
-  tps: 22368.96153
-=======
-  dps: 24481.04357
-  tps: 22296.15014
->>>>>>> c0f92716
+  dps: 24537.59128
+  tps: 22274.28937
  }
 }