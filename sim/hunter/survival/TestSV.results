character_stats_results: {
 key: "TestSV-CharacterStats-Default"
 value: {
  final_stats: 713.4225
  final_stats: 2412.96193
  final_stats: 1897.8267
  final_stats: 462
  final_stats: 119
  final_stats: 0
  final_stats: 326
  final_stats: 232
  final_stats: 1686.4002
  final_stats: 225
  final_stats: 0
  final_stats: 8240.31823
  final_stats: 232
  final_stats: 2752.7905
  final_stats: 225
  final_stats: 68
  final_stats: 0
  final_stats: 2126
  final_stats: 7135
  final_stats: 7687.82064
  final_stats: 0
  final_stats: 0
  final_stats: 0
  final_stats: 0
  final_stats: 0
  final_stats: 0
  final_stats: 65346.5738
  final_stats: 0
  final_stats: 0
  final_stats: 0
  final_stats: 0
  final_stats: 0
  final_stats: 0
  final_stats: 0
 }
}
dps_results: {
 key: "TestSV-AllItems-AgileShadowspiritDiamond"
 value: {
<<<<<<< HEAD
  dps: 11535.44842
  tps: 10459.02845
=======
  dps: 11327.25011
  tps: 10244.2753
>>>>>>> e898fc3e
 }
}
dps_results: {
 key: "TestSV-AllItems-Ahn'KaharBloodHunter'sBattlegear"
 value: {
<<<<<<< HEAD
  dps: 12605.9232
  tps: 11534.63328
=======
  dps: 12317.87723
  tps: 11254.58622
>>>>>>> e898fc3e
 }
}
dps_results: {
 key: "TestSV-AllItems-Althor'sAbacus-50359"
 value: {
<<<<<<< HEAD
  dps: 11083.72663
  tps: 10032.50179
=======
  dps: 10850.4224
  tps: 9789.97309
>>>>>>> e898fc3e
 }
}
dps_results: {
 key: "TestSV-AllItems-Althor'sAbacus-50366"
 value: {
<<<<<<< HEAD
  dps: 11083.72663
  tps: 10032.50179
=======
  dps: 10850.4224
  tps: 9789.97309
>>>>>>> e898fc3e
 }
}
dps_results: {
 key: "TestSV-AllItems-Anhuur'sHymnal-55889"
 value: {
<<<<<<< HEAD
  dps: 11485.16489
  tps: 10370.45965
=======
  dps: 11253.30412
  tps: 10139.24916
>>>>>>> e898fc3e
 }
}
dps_results: {
 key: "TestSV-AllItems-Anhuur'sHymnal-56407"
 value: {
<<<<<<< HEAD
  dps: 11632.69607
  tps: 10512.77443
=======
  dps: 11306.81645
  tps: 10188.73894
>>>>>>> e898fc3e
 }
}
dps_results: {
 key: "TestSV-AllItems-AustereEarthsiegeDiamond"
 value: {
<<<<<<< HEAD
  dps: 11361.66978
  tps: 10289.63351
=======
  dps: 11068.96214
  tps: 9991.93125
>>>>>>> e898fc3e
 }
}
dps_results: {
 key: "TestSV-AllItems-AustereShadowspiritDiamond"
 value: {
<<<<<<< HEAD
  dps: 11363.62545
  tps: 10289.63351
=======
  dps: 11070.92667
  tps: 9991.93125
>>>>>>> e898fc3e
 }
}
dps_results: {
 key: "TestSV-AllItems-Bandit'sInsignia-40371"
 value: {
<<<<<<< HEAD
  dps: 11278.1518
  tps: 10219.25587
=======
  dps: 11041.36294
  tps: 9973.11561
>>>>>>> e898fc3e
 }
}
dps_results: {
 key: "TestSV-AllItems-BaubleofTrueBlood-50354"
 value: {
<<<<<<< HEAD
  dps: 11084.16549
  tps: 10033.09096
  hps: 82.40622
=======
  dps: 10851.29302
  tps: 9790.95502
  hps: 82.34407
>>>>>>> e898fc3e
 }
}
dps_results: {
 key: "TestSV-AllItems-BaubleofTrueBlood-50726"
 value: {
<<<<<<< HEAD
  dps: 11084.16549
  tps: 10033.09096
  hps: 82.40622
=======
  dps: 10851.29302
  tps: 9790.95502
  hps: 82.34407
>>>>>>> e898fc3e
 }
}
dps_results: {
 key: "TestSV-AllItems-BeamingEarthsiegeDiamond"
 value: {
<<<<<<< HEAD
  dps: 11362.30807
  tps: 10292.03989
=======
  dps: 11079.34463
  tps: 10003.88059
>>>>>>> e898fc3e
 }
}
dps_results: {
 key: "TestSV-AllItems-BedrockTalisman-58182"
 value: {
<<<<<<< HEAD
  dps: 11083.72663
  tps: 10032.50179
=======
  dps: 10850.4224
  tps: 9789.97309
>>>>>>> e898fc3e
 }
}
dps_results: {
 key: "TestSV-AllItems-BellofEnragingResonance-59326"
 value: {
<<<<<<< HEAD
  dps: 11239.21592
  tps: 10180.78815
=======
  dps: 11081.74696
  tps: 10018.81425
>>>>>>> e898fc3e
 }
}
dps_results: {
 key: "TestSV-AllItems-BellofEnragingResonance-65053"
 value: {
<<<<<<< HEAD
  dps: 11262.52697
  tps: 10201.08093
=======
  dps: 11091.75044
  tps: 10031.19269
>>>>>>> e898fc3e
 }
}
dps_results: {
 key: "TestSV-AllItems-BindingPromise-67037"
 value: {
<<<<<<< HEAD
  dps: 11083.72663
  tps: 10032.50179
=======
  dps: 10850.4224
  tps: 9789.97309
>>>>>>> e898fc3e
 }
}
dps_results: {
 key: "TestSV-AllItems-BlackBruise-50035"
 value: {
<<<<<<< HEAD
  dps: 11131.46447
  tps: 10086.12572
=======
  dps: 10887.80512
  tps: 9827.28755
>>>>>>> e898fc3e
 }
}
dps_results: {
 key: "TestSV-AllItems-BlackBruise-50692"
 value: {
<<<<<<< HEAD
  dps: 11115.94371
  tps: 10071.12988
=======
  dps: 10872.67473
  tps: 9812.69005
>>>>>>> e898fc3e
 }
}
dps_results: {
 key: "TestSV-AllItems-BlessedGarboftheUndeadSlayer"
 value: {
<<<<<<< HEAD
  dps: 10150.62719
  tps: 9198.27135
=======
  dps: 10005.50892
  tps: 9057.51915
>>>>>>> e898fc3e
 }
}
dps_results: {
 key: "TestSV-AllItems-BlessedRegaliaofUndeadCleansing"
 value: {
<<<<<<< HEAD
  dps: 9825.72933
  tps: 8893.86663
=======
  dps: 9682.61749
  tps: 8757.10522
>>>>>>> e898fc3e
 }
}
dps_results: {
 key: "TestSV-AllItems-Blood-SoakedAleMug-63843"
 value: {
<<<<<<< HEAD
  dps: 11769.78775
  tps: 10698.30698
=======
  dps: 11460.60121
  tps: 10378.67131
>>>>>>> e898fc3e
 }
}
dps_results: {
 key: "TestSV-AllItems-BloodofIsiset-55995"
 value: {
<<<<<<< HEAD
  dps: 11191.81281
  tps: 10140.58797
=======
  dps: 10953.65588
  tps: 9893.20657
>>>>>>> e898fc3e
 }
}
dps_results: {
 key: "TestSV-AllItems-BloodofIsiset-56414"
 value: {
<<<<<<< HEAD
  dps: 11205.96695
  tps: 10154.74211
=======
  dps: 10967.17455
  tps: 9906.72524
>>>>>>> e898fc3e
 }
}
dps_results: {
 key: "TestSV-AllItems-BloodthirstyGladiator'sBadgeofConquest-64687"
 value: {
<<<<<<< HEAD
  dps: 12008.09821
  tps: 10917.61154
=======
  dps: 11732.1337
  tps: 10636.35798
>>>>>>> e898fc3e
 }
}
dps_results: {
 key: "TestSV-AllItems-BloodthirstyGladiator'sBadgeofDominance-64688"
 value: {
<<<<<<< HEAD
  dps: 11083.72663
  tps: 10032.50179
=======
  dps: 10850.4224
  tps: 9789.97309
>>>>>>> e898fc3e
 }
}
dps_results: {
 key: "TestSV-AllItems-BloodthirstyGladiator'sBadgeofVictory-64689"
 value: {
<<<<<<< HEAD
  dps: 11083.72663
  tps: 10032.50179
=======
  dps: 10850.4224
  tps: 9789.97309
>>>>>>> e898fc3e
 }
}
dps_results: {
 key: "TestSV-AllItems-BloodthirstyGladiator'sEmblemofCruelty-64740"
 value: {
<<<<<<< HEAD
  dps: 11219.41201
  tps: 10160.78793
=======
  dps: 11071.8618
  tps: 10008.72087
>>>>>>> e898fc3e
 }
}
dps_results: {
 key: "TestSV-AllItems-BloodthirstyGladiator'sEmblemofMeditation-64741"
 value: {
<<<<<<< HEAD
  dps: 11083.72663
  tps: 10032.50179
=======
  dps: 10850.4224
  tps: 9789.97309
>>>>>>> e898fc3e
 }
}
dps_results: {
 key: "TestSV-AllItems-BloodthirstyGladiator'sEmblemofTenacity-64742"
 value: {
<<<<<<< HEAD
  dps: 11083.72663
  tps: 10032.50179
=======
  dps: 10850.4224
  tps: 9789.97309
>>>>>>> e898fc3e
 }
}
dps_results: {
 key: "TestSV-AllItems-BloodthirstyGladiator'sInsigniaofConquest-64761"
 value: {
<<<<<<< HEAD
  dps: 11793.81882
  tps: 10706.19309
=======
  dps: 11568.16255
  tps: 10474.52016
>>>>>>> e898fc3e
 }
}
dps_results: {
 key: "TestSV-AllItems-BloodthirstyGladiator'sInsigniaofDominance-64762"
 value: {
<<<<<<< HEAD
  dps: 11083.72663
  tps: 10032.50179
=======
  dps: 10850.4224
  tps: 9789.97309
>>>>>>> e898fc3e
 }
}
dps_results: {
 key: "TestSV-AllItems-BloodthirstyGladiator'sInsigniaofVictory-64763"
 value: {
<<<<<<< HEAD
  dps: 11083.72663
  tps: 10032.50179
=======
  dps: 10850.4224
  tps: 9789.97309
>>>>>>> e898fc3e
 }
}
dps_results: {
 key: "TestSV-AllItems-BottledLightning-66879"
 value: {
<<<<<<< HEAD
  dps: 11210.12542
  tps: 10154.14715
=======
  dps: 10992.4468
  tps: 9933.86673
>>>>>>> e898fc3e
 }
}
dps_results: {
 key: "TestSV-AllItems-BracingEarthsiegeDiamond"
 value: {
<<<<<<< HEAD
  dps: 11360.39261
  tps: 10083.84084
=======
  dps: 11067.67918
  tps: 9792.09262
>>>>>>> e898fc3e
 }
}
dps_results: {
 key: "TestSV-AllItems-BracingShadowspiritDiamond"
 value: {
<<<<<<< HEAD
  dps: 11360.39261
  tps: 10083.84084
=======
  dps: 11067.67918
  tps: 9792.09262
>>>>>>> e898fc3e
 }
}
dps_results: {
 key: "TestSV-AllItems-Bryntroll,theBoneArbiter-50415"
 value: {
<<<<<<< HEAD
  dps: 11496.37492
  tps: 10417.39637
=======
  dps: 11191.98637
  tps: 10107.83174
>>>>>>> e898fc3e
 }
}
dps_results: {
 key: "TestSV-AllItems-Bryntroll,theBoneArbiter-50709"
 value: {
<<<<<<< HEAD
  dps: 11496.85378
  tps: 10417.39637
=======
  dps: 11192.4675
  tps: 10107.83174
>>>>>>> e898fc3e
 }
}
dps_results: {
 key: "TestSV-AllItems-BurningShadowspiritDiamond"
 value: {
<<<<<<< HEAD
  dps: 11450.16815
  tps: 10379.40906
=======
  dps: 11152.85255
  tps: 10077.10462
>>>>>>> e898fc3e
 }
}
dps_results: {
 key: "TestSV-AllItems-ChaoticShadowspiritDiamond"
 value: {
<<<<<<< HEAD
  dps: 11442.85065
  tps: 10371.72656
=======
  dps: 11237.76467
  tps: 10159.76924
>>>>>>> e898fc3e
 }
}
dps_results: {
 key: "TestSV-AllItems-ChaoticSkyflareDiamond"
 value: {
<<<<<<< HEAD
  dps: 11452.75496
  tps: 10382.48678
=======
  dps: 11165.06782
  tps: 10089.60378
>>>>>>> e898fc3e
 }
}
dps_results: {
 key: "TestSV-AllItems-CoreofRipeness-58184"
 value: {
<<<<<<< HEAD
  dps: 11083.72663
  tps: 10032.50179
=======
  dps: 10850.4224
  tps: 9789.97309
>>>>>>> e898fc3e
 }
}
dps_results: {
 key: "TestSV-AllItems-CorpseTongueCoin-50349"
 value: {
<<<<<<< HEAD
  dps: 11083.72663
  tps: 10032.50179
=======
  dps: 10850.4224
  tps: 9789.97309
>>>>>>> e898fc3e
 }
}
dps_results: {
 key: "TestSV-AllItems-CorpseTongueCoin-50352"
 value: {
<<<<<<< HEAD
  dps: 11083.72663
  tps: 10032.50179
=======
  dps: 10850.4224
  tps: 9789.97309
>>>>>>> e898fc3e
 }
}
dps_results: {
 key: "TestSV-AllItems-CorrodedSkeletonKey-50356"
 value: {
<<<<<<< HEAD
  dps: 11092.79819
  tps: 10032.50179
=======
  dps: 10859.57496
  tps: 9789.97309
>>>>>>> e898fc3e
  hps: 64
 }
}
dps_results: {
 key: "TestSV-AllItems-CrushingWeight-59506"
 value: {
<<<<<<< HEAD
  dps: 11083.72663
  tps: 10032.50179
=======
  dps: 10850.4224
  tps: 9789.97309
>>>>>>> e898fc3e
 }
}
dps_results: {
 key: "TestSV-AllItems-CrushingWeight-65118"
 value: {
<<<<<<< HEAD
  dps: 11083.72663
  tps: 10032.50179
=======
  dps: 10850.4224
  tps: 9789.97309
>>>>>>> e898fc3e
 }
}
dps_results: {
 key: "TestSV-AllItems-CryptstalkerBattlegear"
 value: {
<<<<<<< HEAD
  dps: 10691.12682
  tps: 9655.07767
=======
  dps: 10484.2049
  tps: 9452.97618
>>>>>>> e898fc3e
 }
}
dps_results: {
 key: "TestSV-AllItems-DarkmoonCard:Berserker!-42989"
 value: {
<<<<<<< HEAD
  dps: 11123.54037
  tps: 10070.65936
=======
  dps: 10891.88566
  tps: 9831.79452
>>>>>>> e898fc3e
 }
}
dps_results: {
 key: "TestSV-AllItems-DarkmoonCard:Death-42990"
 value: {
<<<<<<< HEAD
  dps: 11171.19152
  tps: 10118.5459
=======
  dps: 10943.6114
  tps: 9883.62371
>>>>>>> e898fc3e
 }
}
dps_results: {
 key: "TestSV-AllItems-DarkmoonCard:Earthquake-62048"
 value: {
<<<<<<< HEAD
  dps: 11083.72663
  tps: 10032.50179
=======
  dps: 10850.4224
  tps: 9789.97309
>>>>>>> e898fc3e
 }
}
dps_results: {
 key: "TestSV-AllItems-DarkmoonCard:Greatness-44255"
 value: {
<<<<<<< HEAD
  dps: 11313.29874
  tps: 10248.52239
=======
  dps: 11031.95268
  tps: 9962.77839
>>>>>>> e898fc3e
 }
}
dps_results: {
 key: "TestSV-AllItems-DarkmoonCard:Hurricane-62049"
 value: {
<<<<<<< HEAD
  dps: 11393.26098
  tps: 10342.25791
=======
  dps: 11174.92704
  tps: 10114.6325
>>>>>>> e898fc3e
 }
}
dps_results: {
 key: "TestSV-AllItems-DarkmoonCard:Hurricane-62051"
 value: {
<<<<<<< HEAD
  dps: 12015.84472
  tps: 10927.47457
=======
  dps: 11789.7637
  tps: 10698.47465
>>>>>>> e898fc3e
 }
}
dps_results: {
 key: "TestSV-AllItems-DarkmoonCard:Tsunami-62050"
 value: {
<<<<<<< HEAD
  dps: 11083.72663
  tps: 10032.50179
=======
  dps: 10850.4224
  tps: 9789.97309
>>>>>>> e898fc3e
 }
}
dps_results: {
 key: "TestSV-AllItems-DarkmoonCard:Volcano-62047"
 value: {
<<<<<<< HEAD
  dps: 11226.91408
  tps: 10175.61692
=======
  dps: 10980.62963
  tps: 9920.4373
>>>>>>> e898fc3e
 }
}
dps_results: {
 key: "TestSV-AllItems-Death'sChoice-47464"
 value: {
<<<<<<< HEAD
  dps: 11684.67011
  tps: 10600.54411
=======
  dps: 11453.32434
  tps: 10365.15002
>>>>>>> e898fc3e
 }
}
dps_results: {
 key: "TestSV-AllItems-DeathKnight'sAnguish-38212"
 value: {
<<<<<<< HEAD
  dps: 11155.90373
  tps: 10100.01537
=======
  dps: 10874.35129
  tps: 9814.02368
>>>>>>> e898fc3e
 }
}
dps_results: {
 key: "TestSV-AllItems-Deathbringer'sWill-50362"
 value: {
<<<<<<< HEAD
  dps: 11417.38517
  tps: 10355.25288
=======
  dps: 11184.22687
  tps: 10110.43372
>>>>>>> e898fc3e
 }
}
dps_results: {
 key: "TestSV-AllItems-Deathbringer'sWill-50363"
 value: {
<<<<<<< HEAD
  dps: 11460.8602
  tps: 10397.21945
=======
  dps: 11289.29812
  tps: 10216.60283
>>>>>>> e898fc3e
 }
}
dps_results: {
 key: "TestSV-AllItems-Defender'sCode-40257"
 value: {
<<<<<<< HEAD
  dps: 11083.72663
  tps: 10032.50179
=======
  dps: 10850.4224
  tps: 9789.97309
>>>>>>> e898fc3e
 }
}
dps_results: {
 key: "TestSV-AllItems-DestructiveShadowspiritDiamond"
 value: {
<<<<<<< HEAD
  dps: 11351.85969
  tps: 10280.73559
=======
  dps: 11148.34543
  tps: 10070.35
>>>>>>> e898fc3e
 }
}
dps_results: {
 key: "TestSV-AllItems-DestructiveSkyflareDiamond"
 value: {
<<<<<<< HEAD
  dps: 11353.85959
  tps: 10282.33323
=======
  dps: 11111.99154
  tps: 10033.89113
>>>>>>> e898fc3e
 }
}
dps_results: {
 key: "TestSV-AllItems-DislodgedForeignObject-50348"
 value: {
<<<<<<< HEAD
  dps: 11112.28682
  tps: 10063.71114
=======
  dps: 10920.93711
  tps: 9862.22846
>>>>>>> e898fc3e
 }
}
dps_results: {
 key: "TestSV-AllItems-DislodgedForeignObject-50353"
 value: {
<<<<<<< HEAD
  dps: 11134.84257
  tps: 10078.57533
=======
  dps: 10892.97471
  tps: 9831.65667
>>>>>>> e898fc3e
 }
}
dps_results: {
 key: "TestSV-AllItems-EffulgentShadowspiritDiamond"
 value: {
<<<<<<< HEAD
  dps: 11363.62545
  tps: 10289.63351
=======
  dps: 11070.92667
  tps: 9991.93125
>>>>>>> e898fc3e
 }
}
dps_results: {
 key: "TestSV-AllItems-EffulgentSkyflareDiamond"
 value: {
<<<<<<< HEAD
  dps: 11361.66978
  tps: 10289.63351
=======
  dps: 11068.96214
  tps: 9991.93125
>>>>>>> e898fc3e
 }
}
dps_results: {
 key: "TestSV-AllItems-ElectrosparkHeartstarter-67118"
 value: {
<<<<<<< HEAD
  dps: 11083.72663
  tps: 10032.50179
=======
  dps: 10850.4224
  tps: 9789.97309
>>>>>>> e898fc3e
 }
}
dps_results: {
 key: "TestSV-AllItems-EmberShadowspiritDiamond"
 value: {
<<<<<<< HEAD
  dps: 11360.39261
  tps: 10289.63351
=======
  dps: 11067.67918
  tps: 9991.93125
>>>>>>> e898fc3e
 }
}
dps_results: {
 key: "TestSV-AllItems-EmberSkyflareDiamond"
 value: {
<<<<<<< HEAD
  dps: 11360.39261
  tps: 10289.63351
=======
  dps: 11067.67918
  tps: 9991.93125
>>>>>>> e898fc3e
 }
}
dps_results: {
 key: "TestSV-AllItems-EnigmaticShadowspiritDiamond"
 value: {
<<<<<<< HEAD
  dps: 11351.85969
  tps: 10280.73559
=======
  dps: 11148.34543
  tps: 10070.35
>>>>>>> e898fc3e
 }
}
dps_results: {
 key: "TestSV-AllItems-EnigmaticSkyflareDiamond"
 value: {
<<<<<<< HEAD
  dps: 11362.30807
  tps: 10292.03989
=======
  dps: 11079.34463
  tps: 10003.88059
>>>>>>> e898fc3e
 }
}
dps_results: {
 key: "TestSV-AllItems-EnigmaticStarflareDiamond"
 value: {
<<<<<<< HEAD
  dps: 11359.62257
  tps: 10289.35439
=======
  dps: 11070.75196
  tps: 9994.96274
>>>>>>> e898fc3e
 }
}
dps_results: {
 key: "TestSV-AllItems-EphemeralSnowflake-50260"
 value: {
<<<<<<< HEAD
  dps: 11090.22419
  tps: 10041.18615
=======
  dps: 10910.95135
  tps: 9849.20301
>>>>>>> e898fc3e
 }
}
dps_results: {
 key: "TestSV-AllItems-EssenceofGossamer-37220"
 value: {
<<<<<<< HEAD
  dps: 11088.14305
  tps: 10032.50179
=======
  dps: 10854.87825
  tps: 9789.97309
>>>>>>> e898fc3e
 }
}
dps_results: {
 key: "TestSV-AllItems-EssenceoftheCyclone-59473"
 value: {
<<<<<<< HEAD
  dps: 11912.20327
  tps: 10825.9765
=======
  dps: 11638.14686
  tps: 10543.29478
>>>>>>> e898fc3e
 }
}
dps_results: {
 key: "TestSV-AllItems-EssenceoftheCyclone-65140"
 value: {
<<<<<<< HEAD
  dps: 11974.81979
  tps: 10874.05445
=======
  dps: 11761.28384
  tps: 10664.99987
>>>>>>> e898fc3e
 }
}
dps_results: {
 key: "TestSV-AllItems-EternalEarthsiegeDiamond"
 value: {
<<<<<<< HEAD
  dps: 11360.39261
  tps: 10289.63351
=======
  dps: 11067.67918
  tps: 9991.93125
>>>>>>> e898fc3e
 }
}
dps_results: {
 key: "TestSV-AllItems-EternalShadowspiritDiamond"
 value: {
<<<<<<< HEAD
  dps: 11363.62545
  tps: 10289.63351
=======
  dps: 11070.92667
  tps: 9991.93125
>>>>>>> e898fc3e
 }
}
dps_results: {
 key: "TestSV-AllItems-ExtractofNecromanticPower-40373"
 value: {
<<<<<<< HEAD
  dps: 11176.34222
  tps: 10123.43111
=======
  dps: 10940.08131
  tps: 9880.14535
>>>>>>> e898fc3e
 }
}
dps_results: {
 key: "TestSV-AllItems-EyeoftheBroodmother-45308"
 value: {
<<<<<<< HEAD
  dps: 11118.99441
  tps: 10066.19019
=======
  dps: 10891.88649
  tps: 9831.76746
>>>>>>> e898fc3e
 }
}
dps_results: {
 key: "TestSV-AllItems-FallofMortality-59500"
 value: {
<<<<<<< HEAD
  dps: 11083.72663
  tps: 10032.50179
=======
  dps: 10850.4224
  tps: 9789.97309
>>>>>>> e898fc3e
 }
}
dps_results: {
 key: "TestSV-AllItems-FallofMortality-65124"
 value: {
<<<<<<< HEAD
  dps: 11083.72663
  tps: 10032.50179
=======
  dps: 10850.4224
  tps: 9789.97309
>>>>>>> e898fc3e
 }
}
dps_results: {
 key: "TestSV-AllItems-Figurine-DemonPanther-52199"
 value: {
<<<<<<< HEAD
  dps: 12446.28259
  tps: 11283.47023
=======
  dps: 12105.93458
  tps: 10940.43283
>>>>>>> e898fc3e
 }
}
dps_results: {
 key: "TestSV-AllItems-Figurine-DreamOwl-52354"
 value: {
<<<<<<< HEAD
  dps: 11083.72663
  tps: 10032.50179
=======
  dps: 10850.4224
  tps: 9789.97309
>>>>>>> e898fc3e
 }
}
dps_results: {
 key: "TestSV-AllItems-Figurine-EarthenGuardian-52352"
 value: {
<<<<<<< HEAD
  dps: 11100.71592
  tps: 10032.50179
=======
  dps: 10867.56338
  tps: 9789.97309
>>>>>>> e898fc3e
 }
}
dps_results: {
 key: "TestSV-AllItems-Figurine-JeweledSerpent-52353"
 value: {
<<<<<<< HEAD
  dps: 11083.72663
  tps: 10032.50179
=======
  dps: 10850.4224
  tps: 9789.97309
>>>>>>> e898fc3e
 }
}
dps_results: {
 key: "TestSV-AllItems-Figurine-KingofBoars-52351"
 value: {
<<<<<<< HEAD
  dps: 11205.96695
  tps: 10154.74211
=======
  dps: 10967.17455
  tps: 9906.72524
>>>>>>> e898fc3e
 }
}
dps_results: {
 key: "TestSV-AllItems-Figurine-SapphireOwl-42413"
 value: {
<<<<<<< HEAD
  dps: 11083.72663
  tps: 10032.50179
=======
  dps: 10850.4224
  tps: 9789.97309
>>>>>>> e898fc3e
 }
}
dps_results: {
 key: "TestSV-AllItems-FleetShadowspiritDiamond"
 value: {
<<<<<<< HEAD
  dps: 11384.11225
  tps: 10313.35316
=======
  dps: 11090.30133
  tps: 10014.5534
>>>>>>> e898fc3e
 }
}
dps_results: {
 key: "TestSV-AllItems-FluidDeath-58181"
 value: {
<<<<<<< HEAD
  dps: 12135.62878
  tps: 10982.4137
=======
  dps: 11848.96201
  tps: 10694.532
>>>>>>> e898fc3e
 }
}
dps_results: {
 key: "TestSV-AllItems-ForethoughtTalisman-40258"
 value: {
<<<<<<< HEAD
  dps: 11083.72663
  tps: 10032.50179
=======
  dps: 10850.4224
  tps: 9789.97309
>>>>>>> e898fc3e
 }
}
dps_results: {
 key: "TestSV-AllItems-ForgeEmber-37660"
 value: {
<<<<<<< HEAD
  dps: 11125.38148
  tps: 10071.99921
=======
  dps: 10894.76246
  tps: 9834.67416
>>>>>>> e898fc3e
 }
}
dps_results: {
 key: "TestSV-AllItems-ForlornShadowspiritDiamond"
 value: {
<<<<<<< HEAD
  dps: 11360.39261
  tps: 10289.63351
=======
  dps: 11067.67918
  tps: 9991.93125
>>>>>>> e898fc3e
 }
}
dps_results: {
 key: "TestSV-AllItems-ForlornSkyflareDiamond"
 value: {
<<<<<<< HEAD
  dps: 11360.39261
  tps: 10289.63351
=======
  dps: 11067.67918
  tps: 9991.93125
>>>>>>> e898fc3e
 }
}
dps_results: {
 key: "TestSV-AllItems-ForlornStarflareDiamond"
 value: {
<<<<<<< HEAD
  dps: 11360.39261
  tps: 10289.63351
=======
  dps: 11067.67918
  tps: 9991.93125
>>>>>>> e898fc3e
 }
}
dps_results: {
 key: "TestSV-AllItems-FuryofAngerforge-59461"
 value: {
<<<<<<< HEAD
  dps: 11239.21592
  tps: 10180.78815
=======
  dps: 11081.74696
  tps: 10018.81425
>>>>>>> e898fc3e
 }
}
dps_results: {
 key: "TestSV-AllItems-FuryoftheFiveFlights-40431"
 value: {
<<<<<<< HEAD
  dps: 11312.65135
  tps: 10248.66897
=======
  dps: 11074.83112
  tps: 10001.48435
>>>>>>> e898fc3e
 }
}
dps_results: {
 key: "TestSV-AllItems-FuturesightRune-38763"
 value: {
<<<<<<< HEAD
  dps: 11083.72663
  tps: 10032.50179
=======
  dps: 10850.4224
  tps: 9789.97309
>>>>>>> e898fc3e
 }
}
dps_results: {
 key: "TestSV-AllItems-GaleofShadows-56138"
 value: {
<<<<<<< HEAD
  dps: 11160.17732
  tps: 10103.92868
=======
  dps: 10942.76676
  tps: 9880.87162
>>>>>>> e898fc3e
 }
}
dps_results: {
 key: "TestSV-AllItems-GaleofShadows-56462"
 value: {
<<<<<<< HEAD
  dps: 11174.06424
  tps: 10123.45107
=======
  dps: 10984.93676
  tps: 9927.39694
>>>>>>> e898fc3e
 }
}
dps_results: {
 key: "TestSV-AllItems-GearDetector-61462"
 value: {
<<<<<<< HEAD
  dps: 11421.2189
  tps: 10342.72
=======
  dps: 11266.4907
  tps: 10194.42548
>>>>>>> e898fc3e
 }
}
dps_results: {
 key: "TestSV-AllItems-Gladiator'sPursuit"
 value: {
<<<<<<< HEAD
  dps: 12768.71959
  tps: 11613.53691
=======
  dps: 12560.7451
  tps: 11410.84898
>>>>>>> e898fc3e
 }
}
dps_results: {
 key: "TestSV-AllItems-GlowingTwilightScale-54573"
 value: {
<<<<<<< HEAD
  dps: 11083.72663
  tps: 10032.50179
=======
  dps: 10850.4224
  tps: 9789.97309
>>>>>>> e898fc3e
 }
}
dps_results: {
 key: "TestSV-AllItems-GlowingTwilightScale-54589"
 value: {
<<<<<<< HEAD
  dps: 11083.72663
  tps: 10032.50179
=======
  dps: 10850.4224
  tps: 9789.97309
>>>>>>> e898fc3e
 }
}
dps_results: {
 key: "TestSV-AllItems-GnomishLightningGenerator-41121"
 value: {
<<<<<<< HEAD
  dps: 11152.83461
  tps: 10099.91501
=======
  dps: 10915.97311
  tps: 9855.94447
>>>>>>> e898fc3e
 }
}
dps_results: {
 key: "TestSV-AllItems-GraceoftheHerald-55266"
 value: {
<<<<<<< HEAD
  dps: 11553.91264
  tps: 10479.10803
=======
  dps: 11282.4506
  tps: 10204.65351
>>>>>>> e898fc3e
 }
}
dps_results: {
 key: "TestSV-AllItems-GraceoftheHerald-56295"
 value: {
<<<<<<< HEAD
  dps: 11745.26987
  tps: 10655.7283
=======
  dps: 11555.85447
  tps: 10477.03606
>>>>>>> e898fc3e
 }
}
dps_results: {
 key: "TestSV-AllItems-HarmlightToken-63839"
 value: {
<<<<<<< HEAD
  dps: 11088.14463
  tps: 10036.9355
=======
  dps: 10853.87781
  tps: 9793.43842
>>>>>>> e898fc3e
 }
}
dps_results: {
 key: "TestSV-AllItems-Harrison'sInsigniaofPanache-65803"
 value: {
<<<<<<< HEAD
  dps: 11083.72663
  tps: 10032.50179
=======
  dps: 10850.4224
  tps: 9789.97309
>>>>>>> e898fc3e
 }
}
dps_results: {
 key: "TestSV-AllItems-HeartofIgnacious-59514"
 value: {
<<<<<<< HEAD
  dps: 11083.72663
  tps: 10032.50179
=======
  dps: 10850.4224
  tps: 9789.97309
>>>>>>> e898fc3e
 }
}
dps_results: {
 key: "TestSV-AllItems-HeartofIgnacious-65110"
 value: {
<<<<<<< HEAD
  dps: 11083.72663
  tps: 10032.50179
=======
  dps: 10850.4224
  tps: 9789.97309
>>>>>>> e898fc3e
 }
}
dps_results: {
 key: "TestSV-AllItems-HeartofRage-59224"
 value: {
<<<<<<< HEAD
  dps: 11083.72663
  tps: 10032.50179
=======
  dps: 10850.4224
  tps: 9789.97309
>>>>>>> e898fc3e
 }
}
dps_results: {
 key: "TestSV-AllItems-HeartofRage-65072"
 value: {
<<<<<<< HEAD
  dps: 11083.72663
  tps: 10032.50179
=======
  dps: 10850.4224
  tps: 9789.97309
>>>>>>> e898fc3e
 }
}
dps_results: {
 key: "TestSV-AllItems-HeartofSolace-55868"
 value: {
<<<<<<< HEAD
  dps: 11160.17732
  tps: 10103.92868
=======
  dps: 10942.76676
  tps: 9880.87162
>>>>>>> e898fc3e
 }
}
dps_results: {
 key: "TestSV-AllItems-HeartofSolace-56393"
 value: {
<<<<<<< HEAD
  dps: 11174.06424
  tps: 10123.45107
=======
  dps: 10984.93676
  tps: 9927.39694
>>>>>>> e898fc3e
 }
}
dps_results: {
 key: "TestSV-AllItems-HeartofThunder-55845"
 value: {
<<<<<<< HEAD
  dps: 11083.72663
  tps: 10032.50179
=======
  dps: 10850.4224
  tps: 9789.97309
>>>>>>> e898fc3e
 }
}
dps_results: {
 key: "TestSV-AllItems-HeartofThunder-56370"
 value: {
<<<<<<< HEAD
  dps: 11083.72663
  tps: 10032.50179
=======
  dps: 10850.4224
  tps: 9789.97309
>>>>>>> e898fc3e
 }
}
dps_results: {
 key: "TestSV-AllItems-HeartoftheVile-66969"
 value: {
<<<<<<< HEAD
  dps: 11614.47442
  tps: 10530.54546
=======
  dps: 11367.89778
  tps: 10287.27057
>>>>>>> e898fc3e
 }
}
dps_results: {
 key: "TestSV-AllItems-Heartpierce-49982"
 value: {
<<<<<<< HEAD
  dps: 11563.14715
  tps: 10483.90859
=======
  dps: 11256.66602
  tps: 10172.25078
>>>>>>> e898fc3e
 }
}
dps_results: {
 key: "TestSV-AllItems-Heartpierce-50641"
 value: {
<<<<<<< HEAD
  dps: 11565.02121
  tps: 10485.33896
=======
  dps: 11258.49715
  tps: 10173.63614
>>>>>>> e898fc3e
 }
}
dps_results: {
 key: "TestSV-AllItems-IllustrationoftheDragonSoul-40432"
 value: {
<<<<<<< HEAD
  dps: 11083.72663
  tps: 10032.50179
=======
  dps: 10850.4224
  tps: 9789.97309
>>>>>>> e898fc3e
 }
}
dps_results: {
 key: "TestSV-AllItems-ImpassiveShadowspiritDiamond"
 value: {
<<<<<<< HEAD
  dps: 11351.85969
  tps: 10280.73559
=======
  dps: 11148.34543
  tps: 10070.35
>>>>>>> e898fc3e
 }
}
dps_results: {
 key: "TestSV-AllItems-ImpassiveSkyflareDiamond"
 value: {
<<<<<<< HEAD
  dps: 11362.30807
  tps: 10292.03989
=======
  dps: 11079.34463
  tps: 10003.88059
>>>>>>> e898fc3e
 }
}
dps_results: {
 key: "TestSV-AllItems-ImpassiveStarflareDiamond"
 value: {
<<<<<<< HEAD
  dps: 11359.62257
  tps: 10289.35439
=======
  dps: 11070.75196
  tps: 9994.96274
>>>>>>> e898fc3e
 }
}
dps_results: {
 key: "TestSV-AllItems-ImpatienceofYouth-62464"
 value: {
<<<<<<< HEAD
  dps: 11221.40784
  tps: 10170.183
=======
  dps: 10981.92219
  tps: 9921.47288
>>>>>>> e898fc3e
 }
}
dps_results: {
 key: "TestSV-AllItems-ImpatienceofYouth-62469"
 value: {
<<<<<<< HEAD
  dps: 11221.40784
  tps: 10170.183
=======
  dps: 10981.92219
  tps: 9921.47288
>>>>>>> e898fc3e
 }
}
dps_results: {
 key: "TestSV-AllItems-ImpetuousQuery-55881"
 value: {
<<<<<<< HEAD
  dps: 11191.81281
  tps: 10140.58797
=======
  dps: 10953.65588
  tps: 9893.20657
>>>>>>> e898fc3e
 }
}
dps_results: {
 key: "TestSV-AllItems-ImpetuousQuery-56406"
 value: {
<<<<<<< HEAD
  dps: 11205.96695
  tps: 10154.74211
=======
  dps: 10967.17455
  tps: 9906.72524
>>>>>>> e898fc3e
 }
}
dps_results: {
 key: "TestSV-AllItems-IncisorFragment-37723"
 value: {
<<<<<<< HEAD
  dps: 11225.52093
  tps: 10168.05823
=======
  dps: 10988.93787
  tps: 9922.19622
>>>>>>> e898fc3e
 }
}
dps_results: {
 key: "TestSV-AllItems-InsightfulEarthsiegeDiamond"
 value: {
<<<<<<< HEAD
  dps: 11360.39261
  tps: 10289.63351
=======
  dps: 11067.67918
  tps: 9991.93125
>>>>>>> e898fc3e
 }
}
dps_results: {
 key: "TestSV-AllItems-InsigniaofDiplomacy-61433"
 value: {
<<<<<<< HEAD
  dps: 11083.72663
  tps: 10032.50179
=======
  dps: 10850.4224
  tps: 9789.97309
>>>>>>> e898fc3e
 }
}
dps_results: {
 key: "TestSV-AllItems-InsigniaoftheEarthenLord-61429"
 value: {
<<<<<<< HEAD
  dps: 11166.93583
  tps: 10115.71099
=======
  dps: 10929.89579
  tps: 9869.44648
>>>>>>> e898fc3e
 }
}
dps_results: {
 key: "TestSV-AllItems-InvigoratingEarthsiegeDiamond"
 value: {
<<<<<<< HEAD
  dps: 11392.13637
  tps: 10319.61291
=======
  dps: 11098.55989
  tps: 10021.02692
>>>>>>> e898fc3e
  hps: 27.00992
 }
}
dps_results: {
 key: "TestSV-AllItems-JarofAncientRemedies-59354"
 value: {
<<<<<<< HEAD
  dps: 11083.72663
  tps: 10032.50179
=======
  dps: 10850.4224
  tps: 9789.97309
>>>>>>> e898fc3e
 }
}
dps_results: {
 key: "TestSV-AllItems-JarofAncientRemedies-65029"
 value: {
<<<<<<< HEAD
  dps: 11083.72663
  tps: 10032.50179
=======
  dps: 10850.4224
  tps: 9789.97309
>>>>>>> e898fc3e
 }
}
dps_results: {
 key: "TestSV-AllItems-JujuofNimbleness-63840"
 value: {
<<<<<<< HEAD
  dps: 11769.78775
  tps: 10698.30698
=======
  dps: 11460.60121
  tps: 10378.67131
>>>>>>> e898fc3e
 }
}
dps_results: {
 key: "TestSV-AllItems-KeytotheEndlessChamber-55795"
 value: {
<<<<<<< HEAD
  dps: 12023.16227
  tps: 10892.36284
=======
  dps: 11718.38822
  tps: 10577.30619
>>>>>>> e898fc3e
 }
}
dps_results: {
 key: "TestSV-AllItems-KeytotheEndlessChamber-56328"
 value: {
<<<<<<< HEAD
  dps: 12329.94925
  tps: 11168.45196
=======
  dps: 12045.08823
  tps: 10876.64609
>>>>>>> e898fc3e
 }
}
dps_results: {
 key: "TestSV-AllItems-KvaldirBattleStandard-59685"
 value: {
<<<<<<< HEAD
  dps: 11113.163
  tps: 10065.29127
=======
  dps: 10882.50673
  tps: 9827.03582
>>>>>>> e898fc3e
 }
}
dps_results: {
 key: "TestSV-AllItems-KvaldirBattleStandard-59689"
 value: {
<<<<<<< HEAD
  dps: 11113.163
  tps: 10065.29127
=======
  dps: 10882.50673
  tps: 9827.03582
>>>>>>> e898fc3e
 }
}
dps_results: {
 key: "TestSV-AllItems-LadyLa-La'sSingingShell-67152"
 value: {
<<<<<<< HEAD
  dps: 11042.43593
  tps: 9986.84234
=======
  dps: 10820.8968
  tps: 9761.04895
>>>>>>> e898fc3e
 }
}
dps_results: {
 key: "TestSV-AllItems-LastWord-50179"
 value: {
<<<<<<< HEAD
  dps: 11494.10031
  tps: 10417.39637
=======
  dps: 11189.70098
  tps: 10107.83174
>>>>>>> e898fc3e
 }
}
dps_results: {
 key: "TestSV-AllItems-LastWord-50708"
 value: {
<<<<<<< HEAD
  dps: 11493.70126
  tps: 10417.39637
=======
  dps: 11189.30004
  tps: 10107.83174
>>>>>>> e898fc3e
 }
}
dps_results: {
 key: "TestSV-AllItems-Lavanthor'sTalisman-37872"
 value: {
<<<<<<< HEAD
  dps: 11083.72663
  tps: 10032.50179
=======
  dps: 10850.4224
  tps: 9789.97309
>>>>>>> e898fc3e
 }
}
dps_results: {
 key: "TestSV-AllItems-LeadenDespair-55816"
 value: {
<<<<<<< HEAD
  dps: 11096.57801
  tps: 10032.50179
=======
  dps: 10863.38853
  tps: 9789.97309
>>>>>>> e898fc3e
 }
}
dps_results: {
 key: "TestSV-AllItems-LeadenDespair-56347"
 value: {
<<<<<<< HEAD
  dps: 11100.71592
  tps: 10032.50179
=======
  dps: 10867.56338
  tps: 9789.97309
>>>>>>> e898fc3e
 }
}
dps_results: {
 key: "TestSV-AllItems-LeftEyeofRajh-56102"
 value: {
<<<<<<< HEAD
  dps: 11638.5085
  tps: 10556.89895
=======
  dps: 11360.94987
  tps: 10276.148
>>>>>>> e898fc3e
 }
}
dps_results: {
 key: "TestSV-AllItems-LeftEyeofRajh-56427"
 value: {
<<<<<<< HEAD
  dps: 11669.12392
  tps: 10586.39874
=======
  dps: 11392.63136
  tps: 10303.68354
>>>>>>> e898fc3e
 }
}
dps_results: {
 key: "TestSV-AllItems-LicensetoSlay-58180"
 value: {
<<<<<<< HEAD
  dps: 11594.42069
  tps: 10468.9544
=======
  dps: 11285.75825
  tps: 10150.78664
>>>>>>> e898fc3e
 }
}
dps_results: {
 key: "TestSV-AllItems-Lightning-ChargedBattlegear"
 value: {
<<<<<<< HEAD
  dps: 14258.01765
  tps: 13045.85721
=======
  dps: 14227.19917
  tps: 13023.72676
>>>>>>> e898fc3e
 }
}
dps_results: {
 key: "TestSV-AllItems-MagnetiteMirror-55814"
 value: {
<<<<<<< HEAD
  dps: 11083.72663
  tps: 10032.50179
=======
  dps: 10850.4224
  tps: 9789.97309
>>>>>>> e898fc3e
 }
}
dps_results: {
 key: "TestSV-AllItems-MagnetiteMirror-56345"
 value: {
<<<<<<< HEAD
  dps: 11083.72663
  tps: 10032.50179
=======
  dps: 10850.4224
  tps: 9789.97309
>>>>>>> e898fc3e
 }
}
dps_results: {
 key: "TestSV-AllItems-MajesticDragonFigurine-40430"
 value: {
<<<<<<< HEAD
  dps: 11083.72663
  tps: 10032.50179
=======
  dps: 10850.4224
  tps: 9789.97309
>>>>>>> e898fc3e
 }
}
dps_results: {
 key: "TestSV-AllItems-MandalaofStirringPatterns-62467"
 value: {
<<<<<<< HEAD
  dps: 11083.72663
  tps: 10032.50179
=======
  dps: 10850.4224
  tps: 9789.97309
>>>>>>> e898fc3e
 }
}
dps_results: {
 key: "TestSV-AllItems-MandalaofStirringPatterns-62472"
 value: {
<<<<<<< HEAD
  dps: 11083.72663
  tps: 10032.50179
=======
  dps: 10850.4224
  tps: 9789.97309
>>>>>>> e898fc3e
 }
}
dps_results: {
 key: "TestSV-AllItems-MarkofKhardros-56132"
 value: {
<<<<<<< HEAD
  dps: 11210.49713
  tps: 10159.27229
=======
  dps: 10970.77306
  tps: 9910.32375
>>>>>>> e898fc3e
 }
}
dps_results: {
 key: "TestSV-AllItems-MarkofKhardros-56458"
 value: {
<<<<<<< HEAD
  dps: 11227.09803
  tps: 10175.87319
=======
  dps: 10986.53326
  tps: 9926.08396
>>>>>>> e898fc3e
 }
}
dps_results: {
 key: "TestSV-AllItems-MeteoriteWhetstone-37390"
 value: {
<<<<<<< HEAD
  dps: 11178.19174
  tps: 10121.78311
=======
  dps: 10987.21083
  tps: 9920.42988
>>>>>>> e898fc3e
 }
}
dps_results: {
 key: "TestSV-AllItems-MightoftheOcean-55251"
 value: {
<<<<<<< HEAD
  dps: 11384.12909
  tps: 10286.25506
=======
  dps: 11161.20828
  tps: 10051.31235
>>>>>>> e898fc3e
 }
}
dps_results: {
 key: "TestSV-AllItems-MightoftheOcean-56285"
 value: {
<<<<<<< HEAD
  dps: 11632.69607
  tps: 10512.77443
=======
  dps: 11306.81645
  tps: 10188.73894
>>>>>>> e898fc3e
 }
}
dps_results: {
 key: "TestSV-AllItems-MirrorofBrokenImages-62466"
 value: {
<<<<<<< HEAD
  dps: 11221.40784
  tps: 10170.183
=======
  dps: 10981.92219
  tps: 9921.47288
>>>>>>> e898fc3e
 }
}
dps_results: {
 key: "TestSV-AllItems-MirrorofBrokenImages-62471"
 value: {
<<<<<<< HEAD
  dps: 11221.40784
  tps: 10170.183
=======
  dps: 10981.92219
  tps: 9921.47288
>>>>>>> e898fc3e
 }
}
dps_results: {
 key: "TestSV-AllItems-MoonwellChalice-70142"
 value: {
<<<<<<< HEAD
  dps: 11264.39131
  tps: 10213.16647
=======
  dps: 11021.91157
  tps: 9961.46226
>>>>>>> e898fc3e
 }
}
dps_results: {
 key: "TestSV-AllItems-NevermeltingIceCrystal-50259"
 value: {
<<<<<<< HEAD
  dps: 11239.80269
  tps: 10185.41171
=======
  dps: 10971.19176
  tps: 9914.63813
>>>>>>> e898fc3e
 }
}
dps_results: {
 key: "TestSV-AllItems-OfferingofSacrifice-37638"
 value: {
<<<<<<< HEAD
  dps: 11083.72663
  tps: 10032.50179
=======
  dps: 10850.4224
  tps: 9789.97309
>>>>>>> e898fc3e
 }
}
dps_results: {
 key: "TestSV-AllItems-Oremantle'sFavor-61448"
 value: {
<<<<<<< HEAD
  dps: 11271.3982
  tps: 10209.48426
=======
  dps: 11018.51002
  tps: 9961.8509
>>>>>>> e898fc3e
 }
}
dps_results: {
 key: "TestSV-AllItems-PersistentEarthshatterDiamond"
 value: {
<<<<<<< HEAD
  dps: 11385.9226
  tps: 10313.72603
=======
  dps: 11092.47548
  tps: 10015.2838
>>>>>>> e898fc3e
 }
}
dps_results: {
 key: "TestSV-AllItems-PersistentEarthsiegeDiamond"
 value: {
<<<<<<< HEAD
  dps: 11391.92966
  tps: 10319.39486
=======
  dps: 11098.30991
  tps: 10020.77851
>>>>>>> e898fc3e
 }
}
dps_results: {
 key: "TestSV-AllItems-PetrifiedScarab-21685"
 value: {
<<<<<<< HEAD
  dps: 11083.72663
  tps: 10032.50179
=======
  dps: 10850.4224
  tps: 9789.97309
>>>>>>> e898fc3e
 }
}
dps_results: {
 key: "TestSV-AllItems-PetrifiedTwilightScale-54571"
 value: {
<<<<<<< HEAD
  dps: 11083.72663
  tps: 10032.50179
=======
  dps: 10850.4224
  tps: 9789.97309
>>>>>>> e898fc3e
 }
}
dps_results: {
 key: "TestSV-AllItems-PetrifiedTwilightScale-54591"
 value: {
<<<<<<< HEAD
  dps: 11083.72663
  tps: 10032.50179
=======
  dps: 10850.4224
  tps: 9789.97309
>>>>>>> e898fc3e
 }
}
dps_results: {
 key: "TestSV-AllItems-PorcelainCrab-55237"
 value: {
<<<<<<< HEAD
  dps: 11083.72663
  tps: 10032.50179
=======
  dps: 10850.4224
  tps: 9789.97309
>>>>>>> e898fc3e
 }
}
dps_results: {
 key: "TestSV-AllItems-PorcelainCrab-56280"
 value: {
<<<<<<< HEAD
  dps: 11083.72663
  tps: 10032.50179
=======
  dps: 10850.4224
  tps: 9789.97309
>>>>>>> e898fc3e
 }
}
dps_results: {
 key: "TestSV-AllItems-PowerfulEarthshatterDiamond"
 value: {
<<<<<<< HEAD
  dps: 11361.43031
  tps: 10289.63351
=======
  dps: 11068.72158
  tps: 9991.93125
>>>>>>> e898fc3e
 }
}
dps_results: {
 key: "TestSV-AllItems-PowerfulEarthsiegeDiamond"
 value: {
<<<<<<< HEAD
  dps: 11361.66978
  tps: 10289.63351
=======
  dps: 11068.96214
  tps: 9991.93125
>>>>>>> e898fc3e
 }
}
dps_results: {
 key: "TestSV-AllItems-PowerfulShadowspiritDiamond"
 value: {
<<<<<<< HEAD
  dps: 11363.62545
  tps: 10289.63351
=======
  dps: 11070.92667
  tps: 9991.93125
>>>>>>> e898fc3e
 }
}
dps_results: {
 key: "TestSV-AllItems-Prestor'sTalismanofMachination-59441"
 value: {
<<<<<<< HEAD
  dps: 11797.25111
  tps: 10710.69961
=======
  dps: 11578.80335
  tps: 10501.94303
>>>>>>> e898fc3e
 }
}
dps_results: {
 key: "TestSV-AllItems-Prestor'sTalismanofMachination-65026"
 value: {
<<<<<<< HEAD
  dps: 11948.33264
  tps: 10865.15644
=======
  dps: 11758.21352
  tps: 10660.11947
>>>>>>> e898fc3e
 }
}
dps_results: {
 key: "TestSV-AllItems-PurifiedShardoftheGods"
 value: {
<<<<<<< HEAD
  dps: 11083.72663
  tps: 10032.50179
=======
  dps: 10850.4224
  tps: 9789.97309
>>>>>>> e898fc3e
 }
}
dps_results: {
 key: "TestSV-AllItems-Rainsong-55854"
 value: {
<<<<<<< HEAD
  dps: 11083.72663
  tps: 10032.50179
=======
  dps: 10850.4224
  tps: 9789.97309
>>>>>>> e898fc3e
 }
}
dps_results: {
 key: "TestSV-AllItems-Rainsong-56377"
 value: {
<<<<<<< HEAD
  dps: 11083.72663
  tps: 10032.50179
=======
  dps: 10850.4224
  tps: 9789.97309
>>>>>>> e898fc3e
 }
}
dps_results: {
 key: "TestSV-AllItems-ReignoftheDead-47316"
 value: {
<<<<<<< HEAD
  dps: 11083.72663
  tps: 10032.50179
=======
  dps: 10850.4224
  tps: 9789.97309
>>>>>>> e898fc3e
 }
}
dps_results: {
 key: "TestSV-AllItems-ReignoftheDead-47477"
 value: {
<<<<<<< HEAD
  dps: 11083.72663
  tps: 10032.50179
=======
  dps: 10850.4224
  tps: 9789.97309
>>>>>>> e898fc3e
 }
}
dps_results: {
 key: "TestSV-AllItems-RelentlessEarthsiegeDiamond"
 value: {
<<<<<<< HEAD
  dps: 11489.95015
  tps: 10417.39637
=======
  dps: 11185.53115
  tps: 10107.83174
>>>>>>> e898fc3e
 }
}
dps_results: {
 key: "TestSV-AllItems-ReverberatingShadowspiritDiamond"
 value: {
<<<<<<< HEAD
  dps: 11450.16815
  tps: 10379.40906
=======
  dps: 11152.85255
  tps: 10077.10462
>>>>>>> e898fc3e
 }
}
dps_results: {
 key: "TestSV-AllItems-RevitalizingShadowspiritDiamond"
 value: {
<<<<<<< HEAD
  dps: 11450.16815
  tps: 10379.40906
=======
  dps: 11152.85255
  tps: 10077.10462
>>>>>>> e898fc3e
 }
}
dps_results: {
 key: "TestSV-AllItems-RevitalizingSkyflareDiamond"
 value: {
<<<<<<< HEAD
  dps: 11360.39261
  tps: 10289.63351
=======
  dps: 11067.67918
  tps: 9991.93125
>>>>>>> e898fc3e
 }
}
dps_results: {
 key: "TestSV-AllItems-RightEyeofRajh-56100"
 value: {
<<<<<<< HEAD
  dps: 11485.16489
  tps: 10370.45965
=======
  dps: 11253.30412
  tps: 10139.24916
>>>>>>> e898fc3e
 }
}
dps_results: {
 key: "TestSV-AllItems-RightEyeofRajh-56431"
 value: {
<<<<<<< HEAD
  dps: 11632.69607
  tps: 10512.77443
=======
  dps: 11306.81645
  tps: 10188.73894
>>>>>>> e898fc3e
 }
}
dps_results: {
 key: "TestSV-AllItems-RuneofRepulsion-40372"
 value: {
<<<<<<< HEAD
  dps: 11083.72663
  tps: 10032.50179
=======
  dps: 10850.4224
  tps: 9789.97309
>>>>>>> e898fc3e
 }
}
dps_results: {
 key: "TestSV-AllItems-Schnottz'sMedallionofCommand-65805"
 value: {
<<<<<<< HEAD
  dps: 11526.51242
  tps: 10449.64081
=======
  dps: 11270.18202
  tps: 10186.91689
>>>>>>> e898fc3e
 }
}
dps_results: {
 key: "TestSV-AllItems-ScourgestalkerBattlegear"
 value: {
<<<<<<< HEAD
  dps: 11085.05569
  tps: 10070.55116
=======
  dps: 10889.32313
  tps: 9867.78649
>>>>>>> e898fc3e
 }
}
dps_results: {
 key: "TestSV-AllItems-SeaStar-55256"
 value: {
<<<<<<< HEAD
  dps: 11083.72663
  tps: 10032.50179
=======
  dps: 10850.4224
  tps: 9789.97309
>>>>>>> e898fc3e
 }
}
dps_results: {
 key: "TestSV-AllItems-SeaStar-56290"
 value: {
<<<<<<< HEAD
  dps: 11083.72663
  tps: 10032.50179
=======
  dps: 10850.4224
  tps: 9789.97309
>>>>>>> e898fc3e
 }
}
dps_results: {
 key: "TestSV-AllItems-SealofthePantheon-36993"
 value: {
<<<<<<< HEAD
  dps: 11083.72663
  tps: 10032.50179
=======
  dps: 10850.4224
  tps: 9789.97309
>>>>>>> e898fc3e
 }
}
dps_results: {
 key: "TestSV-AllItems-Shadowmourne-49623"
 value: {
<<<<<<< HEAD
  dps: 11591.48372
  tps: 10504.38433
=======
  dps: 11344.15622
  tps: 10253.955
>>>>>>> e898fc3e
 }
}
dps_results: {
 key: "TestSV-AllItems-ShinyShardoftheGods"
 value: {
<<<<<<< HEAD
  dps: 11083.72663
  tps: 10032.50179
=======
  dps: 10850.4224
  tps: 9789.97309
>>>>>>> e898fc3e
 }
}
dps_results: {
 key: "TestSV-AllItems-Shrine-CleansingPurifier-63838"
 value: {
<<<<<<< HEAD
  dps: 11083.72663
  tps: 10032.50179
=======
  dps: 10850.4224
  tps: 9789.97309
>>>>>>> e898fc3e
 }
}
dps_results: {
 key: "TestSV-AllItems-Sindragosa'sFlawlessFang-50361"
 value: {
<<<<<<< HEAD
  dps: 11092.79819
  tps: 10032.50179
=======
  dps: 10859.57496
  tps: 9789.97309
>>>>>>> e898fc3e
 }
}
dps_results: {
 key: "TestSV-AllItems-Skardyn'sGrace-56115"
 value: {
<<<<<<< HEAD
  dps: 11702.94532
  tps: 10622.62792
=======
  dps: 11432.93775
  tps: 10346.78929
>>>>>>> e898fc3e
 }
}
dps_results: {
 key: "TestSV-AllItems-Skardyn'sGrace-56440"
 value: {
<<<<<<< HEAD
  dps: 11784.7385
  tps: 10699.58301
=======
  dps: 11543.89883
  tps: 10457.16249
>>>>>>> e898fc3e
 }
}
dps_results: {
 key: "TestSV-AllItems-SliverofPureIce-50339"
 value: {
<<<<<<< HEAD
  dps: 11083.72663
  tps: 10032.50179
=======
  dps: 10850.4224
  tps: 9789.97309
>>>>>>> e898fc3e
 }
}
dps_results: {
 key: "TestSV-AllItems-SliverofPureIce-50346"
 value: {
<<<<<<< HEAD
  dps: 11083.72663
  tps: 10032.50179
=======
  dps: 10850.4224
  tps: 9789.97309
>>>>>>> e898fc3e
 }
}
dps_results: {
 key: "TestSV-AllItems-Sorrowsong-55879"
 value: {
<<<<<<< HEAD
  dps: 11191.81281
  tps: 10140.58797
=======
  dps: 10953.65588
  tps: 9893.20657
>>>>>>> e898fc3e
 }
}
dps_results: {
 key: "TestSV-AllItems-Sorrowsong-56400"
 value: {
<<<<<<< HEAD
  dps: 11205.96695
  tps: 10154.74211
=======
  dps: 10967.17455
  tps: 9906.72524
>>>>>>> e898fc3e
 }
}
dps_results: {
 key: "TestSV-AllItems-Soul'sAnguish-66994"
 value: {
<<<<<<< HEAD
  dps: 11485.16489
  tps: 10370.45965
=======
  dps: 11253.30412
  tps: 10139.24916
>>>>>>> e898fc3e
 }
}
dps_results: {
 key: "TestSV-AllItems-SoulCasket-58183"
 value: {
<<<<<<< HEAD
  dps: 11221.40784
  tps: 10170.183
=======
  dps: 10981.92219
  tps: 9921.47288
>>>>>>> e898fc3e
 }
}
dps_results: {
 key: "TestSV-AllItems-SoulPreserver-37111"
 value: {
<<<<<<< HEAD
  dps: 11083.72663
  tps: 10032.50179
=======
  dps: 10850.4224
  tps: 9789.97309
>>>>>>> e898fc3e
 }
}
dps_results: {
 key: "TestSV-AllItems-SouloftheDead-40382"
 value: {
<<<<<<< HEAD
  dps: 11119.36361
  tps: 10066.55939
=======
  dps: 10893.19217
  tps: 9833.07315
>>>>>>> e898fc3e
 }
}
dps_results: {
 key: "TestSV-AllItems-SparkofLife-37657"
 value: {
<<<<<<< HEAD
  dps: 11095.65298
  tps: 10048.36035
=======
  dps: 10856.6878
  tps: 9800.20585
>>>>>>> e898fc3e
 }
}
dps_results: {
 key: "TestSV-AllItems-SphereofRedDragon'sBlood-37166"
 value: {
<<<<<<< HEAD
  dps: 11307.71046
  tps: 10235.74464
=======
  dps: 11074.53499
  tps: 10000.05962
>>>>>>> e898fc3e
 }
}
dps_results: {
 key: "TestSV-AllItems-Stonemother'sKiss-61411"
 value: {
<<<<<<< HEAD
  dps: 11089.4407
  tps: 10038.20617
=======
  dps: 10888.51603
  tps: 9826.38704
>>>>>>> e898fc3e
 }
}
dps_results: {
 key: "TestSV-AllItems-StumpofTime-62465"
 value: {
<<<<<<< HEAD
  dps: 11594.42069
  tps: 10468.9544
=======
  dps: 11285.75825
  tps: 10150.78664
>>>>>>> e898fc3e
 }
}
dps_results: {
 key: "TestSV-AllItems-StumpofTime-62470"
 value: {
<<<<<<< HEAD
  dps: 11594.42069
  tps: 10468.9544
=======
  dps: 11285.75825
  tps: 10150.78664
>>>>>>> e898fc3e
 }
}
dps_results: {
 key: "TestSV-AllItems-SwiftSkyflareDiamond"
 value: {
<<<<<<< HEAD
  dps: 11391.92966
  tps: 10319.39486
=======
  dps: 11098.30991
  tps: 10020.77851
>>>>>>> e898fc3e
 }
}
dps_results: {
 key: "TestSV-AllItems-SwiftStarflareDiamond"
 value: {
<<<<<<< HEAD
  dps: 11385.9226
  tps: 10313.72603
=======
  dps: 11092.47548
  tps: 10015.2838
>>>>>>> e898fc3e
 }
}
dps_results: {
 key: "TestSV-AllItems-SwiftWindfireDiamond"
 value: {
<<<<<<< HEAD
  dps: 11375.41025
  tps: 10303.80558
=======
  dps: 11082.26524
  tps: 10005.66804
>>>>>>> e898fc3e
 }
}
dps_results: {
 key: "TestSV-AllItems-SymbioticWorm-59332"
 value: {
<<<<<<< HEAD
  dps: 11102.90423
  tps: 10032.50179
=======
  dps: 10869.77124
  tps: 9789.97309
>>>>>>> e898fc3e
 }
}
dps_results: {
 key: "TestSV-AllItems-SymbioticWorm-65048"
 value: {
<<<<<<< HEAD
  dps: 11105.37106
  tps: 10032.50179
=======
  dps: 10872.26009
  tps: 9789.97309
>>>>>>> e898fc3e
 }
}
dps_results: {
 key: "TestSV-AllItems-TalismanofSinisterOrder-65804"
 value: {
<<<<<<< HEAD
  dps: 11112.75737
  tps: 10061.53253
=======
  dps: 10877.2379
  tps: 9816.78859
>>>>>>> e898fc3e
 }
}
dps_results: {
 key: "TestSV-AllItems-TalismanofTrollDivinity-37734"
 value: {
<<<<<<< HEAD
  dps: 11083.72663
  tps: 10032.50179
=======
  dps: 10850.4224
  tps: 9789.97309
>>>>>>> e898fc3e
 }
}
dps_results: {
 key: "TestSV-AllItems-Tank-CommanderInsignia-63841"
 value: {
<<<<<<< HEAD
  dps: 11083.72663
  tps: 10032.50179
=======
  dps: 10850.4224
  tps: 9789.97309
>>>>>>> e898fc3e
 }
}
dps_results: {
 key: "TestSV-AllItems-TearofBlood-55819"
 value: {
<<<<<<< HEAD
  dps: 11083.72663
  tps: 10032.50179
=======
  dps: 10850.4224
  tps: 9789.97309
>>>>>>> e898fc3e
 }
}
dps_results: {
 key: "TestSV-AllItems-TearofBlood-56351"
 value: {
<<<<<<< HEAD
  dps: 11083.72663
  tps: 10032.50179
=======
  dps: 10850.4224
  tps: 9789.97309
>>>>>>> e898fc3e
 }
}
dps_results: {
 key: "TestSV-AllItems-TearsoftheVanquished-47215"
 value: {
<<<<<<< HEAD
  dps: 11083.72663
  tps: 10032.50179
=======
  dps: 10850.4224
  tps: 9789.97309
>>>>>>> e898fc3e
 }
}
dps_results: {
 key: "TestSV-AllItems-TendrilsofBurrowingDark-55810"
 value: {
<<<<<<< HEAD
  dps: 11175.94301
  tps: 10124.71817
=======
  dps: 10938.49858
  tps: 9878.04927
>>>>>>> e898fc3e
 }
}
dps_results: {
 key: "TestSV-AllItems-TendrilsofBurrowingDark-56339"
 value: {
<<<<<<< HEAD
  dps: 11205.96695
  tps: 10154.74211
=======
  dps: 10967.17455
  tps: 9906.72524
>>>>>>> e898fc3e
 }
}
dps_results: {
 key: "TestSV-AllItems-TheGeneral'sHeart-45507"
 value: {
<<<<<<< HEAD
  dps: 11083.72663
  tps: 10032.50179
=======
  dps: 10850.4224
  tps: 9789.97309
>>>>>>> e898fc3e
 }
}
dps_results: {
 key: "TestSV-AllItems-Theralion'sMirror-59519"
 value: {
<<<<<<< HEAD
  dps: 11083.72663
  tps: 10032.50179
=======
  dps: 10850.4224
  tps: 9789.97309
>>>>>>> e898fc3e
 }
}
dps_results: {
 key: "TestSV-AllItems-Theralion'sMirror-65105"
 value: {
<<<<<<< HEAD
  dps: 11100.1548
  tps: 10048.92996
=======
  dps: 10866.69679
  tps: 9806.24748
>>>>>>> e898fc3e
 }
}
dps_results: {
 key: "TestSV-AllItems-Throngus'sFinger-56121"
 value: {
<<<<<<< HEAD
  dps: 11083.72663
  tps: 10032.50179
=======
  dps: 10850.4224
  tps: 9789.97309
>>>>>>> e898fc3e
 }
}
dps_results: {
 key: "TestSV-AllItems-Throngus'sFinger-56449"
 value: {
<<<<<<< HEAD
  dps: 11083.72663
  tps: 10032.50179
=======
  dps: 10850.4224
  tps: 9789.97309
>>>>>>> e898fc3e
 }
}
dps_results: {
 key: "TestSV-AllItems-ThunderingSkyflareDiamond"
 value: {
<<<<<<< HEAD
  dps: 11347.38888
  tps: 10272.76081
=======
  dps: 11120.95734
  tps: 10039.601
>>>>>>> e898fc3e
 }
}
dps_results: {
 key: "TestSV-AllItems-Tia'sGrace-55874"
 value: {
<<<<<<< HEAD
  dps: 11760.35299
  tps: 10674.42565
=======
  dps: 11502.9656
  tps: 10413.48821
>>>>>>> e898fc3e
 }
}
dps_results: {
 key: "TestSV-AllItems-Tia'sGrace-56394"
 value: {
<<<<<<< HEAD
  dps: 11874.12989
  tps: 10784.37282
=======
  dps: 11614.61729
  tps: 10522.82412
>>>>>>> e898fc3e
 }
}
dps_results: {
 key: "TestSV-AllItems-TinyAbominationinaJar-50351"
 value: {
<<<<<<< HEAD
  dps: 11220.70321
  tps: 10149.58729
=======
  dps: 10993.9234
  tps: 9920.35692
>>>>>>> e898fc3e
 }
}
dps_results: {
 key: "TestSV-AllItems-TinyAbominationinaJar-50706"
 value: {
<<<<<<< HEAD
  dps: 11220.70321
  tps: 10149.58729
=======
  dps: 10993.9234
  tps: 9920.35692
>>>>>>> e898fc3e
 }
}
dps_results: {
 key: "TestSV-AllItems-TirelessSkyflareDiamond"
 value: {
<<<<<<< HEAD
  dps: 11360.39261
  tps: 10289.63351
=======
  dps: 11067.67918
  tps: 9991.93125
>>>>>>> e898fc3e
 }
}
dps_results: {
 key: "TestSV-AllItems-TirelessStarflareDiamond"
 value: {
<<<<<<< HEAD
  dps: 11360.39261
  tps: 10289.63351
=======
  dps: 11067.67918
  tps: 9991.93125
>>>>>>> e898fc3e
 }
}
dps_results: {
 key: "TestSV-AllItems-TomeofArcanePhenomena-36972"
 value: {
<<<<<<< HEAD
  dps: 11030.28468
  tps: 9982.5588
=======
  dps: 10925.42497
  tps: 9862.62538
>>>>>>> e898fc3e
 }
}
dps_results: {
 key: "TestSV-AllItems-TrenchantEarthshatterDiamond"
 value: {
<<<<<<< HEAD
  dps: 11360.39261
  tps: 10289.63351
=======
  dps: 11067.67918
  tps: 9991.93125
>>>>>>> e898fc3e
 }
}
dps_results: {
 key: "TestSV-AllItems-TrenchantEarthsiegeDiamond"
 value: {
<<<<<<< HEAD
  dps: 11360.39261
  tps: 10289.63351
=======
  dps: 11067.67918
  tps: 9991.93125
>>>>>>> e898fc3e
 }
}
dps_results: {
 key: "TestSV-AllItems-Tyrande'sFavoriteDoll-64645"
 value: {
<<<<<<< HEAD
  dps: 11083.76415
  tps: 10032.53931
=======
  dps: 10846.26739
  tps: 9785.81808
>>>>>>> e898fc3e
 }
}
dps_results: {
 key: "TestSV-AllItems-UndeadSlayer'sBlessedArmor"
 value: {
<<<<<<< HEAD
  dps: 10252.26463
  tps: 9300.0775
=======
  dps: 10035.15871
  tps: 9087.08348
>>>>>>> e898fc3e
 }
}
dps_results: {
 key: "TestSV-AllItems-UnheededWarning-59520"
 value: {
<<<<<<< HEAD
  dps: 11704.24734
  tps: 10615.68887
=======
  dps: 11464.67385
  tps: 10373.28323
>>>>>>> e898fc3e
 }
}
dps_results: {
 key: "TestSV-AllItems-UnquenchableFlame-67101"
 value: {
<<<<<<< HEAD
  dps: 11083.72663
  tps: 10032.50179
=======
  dps: 10850.4224
  tps: 9789.97309
>>>>>>> e898fc3e
 }
}
dps_results: {
 key: "TestSV-AllItems-UnsolvableRiddle-62468"
 value: {
<<<<<<< HEAD
  dps: 12028.57497
  tps: 10928.56724
=======
  dps: 11765.92883
  tps: 10671.93547
>>>>>>> e898fc3e
 }
}
dps_results: {
 key: "TestSV-AllItems-UnsolvableRiddle-68709"
 value: {
<<<<<<< HEAD
  dps: 12028.57497
  tps: 10928.56724
=======
  dps: 11765.92883
  tps: 10671.93547
>>>>>>> e898fc3e
 }
}
dps_results: {
 key: "TestSV-AllItems-Val'anyr,HammerofAncientKings-46017"
 value: {
<<<<<<< HEAD
  dps: 11069.73686
  tps: 10022.78278
=======
  dps: 10842.75883
  tps: 9789.75582
>>>>>>> e898fc3e
 }
}
dps_results: {
 key: "TestSV-AllItems-VialofStolenMemories-59515"
 value: {
<<<<<<< HEAD
  dps: 11102.90423
  tps: 10032.50179
=======
  dps: 10869.77124
  tps: 9789.97309
>>>>>>> e898fc3e
 }
}
dps_results: {
 key: "TestSV-AllItems-VialofStolenMemories-65109"
 value: {
<<<<<<< HEAD
  dps: 11105.37106
  tps: 10032.50179
=======
  dps: 10872.26009
  tps: 9789.97309
>>>>>>> e898fc3e
 }
}
dps_results: {
 key: "TestSV-AllItems-ViciousGladiator'sBadgeofConquest-61033"
 value: {
<<<<<<< HEAD
  dps: 11881.41368
  tps: 10781.40595
=======
  dps: 11624.40201
  tps: 10530.40865
>>>>>>> e898fc3e
 }
}
dps_results: {
 key: "TestSV-AllItems-ViciousGladiator'sBadgeofDominance-61035"
 value: {
<<<<<<< HEAD
  dps: 11083.72663
  tps: 10032.50179
=======
  dps: 10850.4224
  tps: 9789.97309
>>>>>>> e898fc3e
 }
}
dps_results: {
 key: "TestSV-AllItems-ViciousGladiator'sBadgeofVictory-61034"
 value: {
<<<<<<< HEAD
  dps: 11083.72663
  tps: 10032.50179
=======
  dps: 10850.4224
  tps: 9789.97309
>>>>>>> e898fc3e
 }
}
dps_results: {
 key: "TestSV-AllItems-ViciousGladiator'sEmblemofAccuracy-61027"
 value: {
<<<<<<< HEAD
  dps: 11608.13771
  tps: 10480.16816
=======
  dps: 11321.32789
  tps: 10188.00001
>>>>>>> e898fc3e
 }
}
dps_results: {
 key: "TestSV-AllItems-ViciousGladiator'sEmblemofAlacrity-61028"
 value: {
<<<<<<< HEAD
  dps: 11222.0188
  tps: 10162.0549
=======
  dps: 11003.94704
  tps: 9945.79474
>>>>>>> e898fc3e
 }
}
dps_results: {
 key: "TestSV-AllItems-ViciousGladiator'sEmblemofCruelty-61026"
 value: {
<<<<<<< HEAD
  dps: 11244.57005
  tps: 10184.00343
=======
  dps: 11061.33753
  tps: 10000.40014
>>>>>>> e898fc3e
 }
}
dps_results: {
 key: "TestSV-AllItems-ViciousGladiator'sEmblemofProficiency-61030"
 value: {
<<<<<<< HEAD
  dps: 11083.72663
  tps: 10032.50179
=======
  dps: 10850.4224
  tps: 9789.97309
>>>>>>> e898fc3e
 }
}
dps_results: {
 key: "TestSV-AllItems-ViciousGladiator'sEmblemofProwess-61029"
 value: {
<<<<<<< HEAD
  dps: 11229.55719
  tps: 10178.33235
=======
  dps: 10989.70566
  tps: 9929.25636
>>>>>>> e898fc3e
 }
}
dps_results: {
 key: "TestSV-AllItems-ViciousGladiator'sEmblemofTenacity-61032"
 value: {
<<<<<<< HEAD
  dps: 11083.72663
  tps: 10032.50179
=======
  dps: 10850.4224
  tps: 9789.97309
>>>>>>> e898fc3e
 }
}
dps_results: {
 key: "TestSV-AllItems-ViciousGladiator'sInsigniaofConquest-61047"
 value: {
<<<<<<< HEAD
  dps: 11825.52319
  tps: 10731.26273
=======
  dps: 11632.84092
  tps: 10537.41253
>>>>>>> e898fc3e
 }
}
dps_results: {
 key: "TestSV-AllItems-ViciousGladiator'sInsigniaofDominance-61045"
 value: {
<<<<<<< HEAD
  dps: 11083.72663
  tps: 10032.50179
=======
  dps: 10850.4224
  tps: 9789.97309
>>>>>>> e898fc3e
 }
}
dps_results: {
 key: "TestSV-AllItems-ViciousGladiator'sInsigniaofVictory-61046"
 value: {
<<<<<<< HEAD
  dps: 11083.72663
  tps: 10032.50179
=======
  dps: 10850.4224
  tps: 9789.97309
>>>>>>> e898fc3e
 }
}
dps_results: {
 key: "TestSV-AllItems-Windrunner'sPursuit"
 value: {
<<<<<<< HEAD
  dps: 11118.51216
  tps: 10073.73981
=======
  dps: 10838.45527
  tps: 9796.11047
>>>>>>> e898fc3e
 }
}
dps_results: {
 key: "TestSV-AllItems-WingedTalisman-37844"
 value: {
<<<<<<< HEAD
  dps: 11083.72663
  tps: 10032.50179
=======
  dps: 10850.4224
  tps: 9789.97309
>>>>>>> e898fc3e
 }
}
dps_results: {
 key: "TestSV-AllItems-WitchingHourglass-55787"
 value: {
<<<<<<< HEAD
  dps: 11083.72663
  tps: 10032.50179
=======
  dps: 10850.4224
  tps: 9789.97309
>>>>>>> e898fc3e
 }
}
dps_results: {
 key: "TestSV-AllItems-WitchingHourglass-56320"
 value: {
<<<<<<< HEAD
  dps: 11083.72663
  tps: 10032.50179
=======
  dps: 10850.4224
  tps: 9789.97309
>>>>>>> e898fc3e
 }
}
dps_results: {
 key: "TestSV-AllItems-World-QuellerFocus-63842"
 value: {
<<<<<<< HEAD
  dps: 11177.65867
  tps: 10126.43383
=======
  dps: 10940.13721
  tps: 9879.6879
>>>>>>> e898fc3e
 }
}
dps_results: {
 key: "TestSV-AllItems-Za'brox'sLuckyTooth-63742"
 value: {
<<<<<<< HEAD
  dps: 11206.98634
  tps: 10142.67139
=======
  dps: 10968.21984
  tps: 9894.56354
>>>>>>> e898fc3e
 }
}
dps_results: {
 key: "TestSV-AllItems-Za'brox'sLuckyTooth-63745"
 value: {
<<<<<<< HEAD
  dps: 11206.98634
  tps: 10142.67139
=======
  dps: 10968.21984
  tps: 9894.56354
>>>>>>> e898fc3e
 }
}
dps_results: {
 key: "TestSV-AllItems-Zod'sRepeatingLongbow-50034"
 value: {
<<<<<<< HEAD
  dps: 11762.79987
  tps: 10695.26808
=======
  dps: 11535.20029
  tps: 10455.67583
>>>>>>> e898fc3e
 }
}
dps_results: {
 key: "TestSV-AllItems-Zod'sRepeatingLongbow-50638"
 value: {
<<<<<<< HEAD
  dps: 11824.01497
  tps: 10758.8793
=======
  dps: 11574.80362
  tps: 10499.85651
>>>>>>> e898fc3e
 }
}
dps_results: {
 key: "TestSV-Average-Default"
 value: {
<<<<<<< HEAD
  dps: 11381.69144
  tps: 10305.79004
=======
  dps: 11161.52637
  tps: 10084.16828
>>>>>>> e898fc3e
 }
}
dps_results: {
 key: "TestSV-Settings-Dwarf-p1_sv-Basic-aoe-FullBuffs-LongMultiTarget"
 value: {
<<<<<<< HEAD
  dps: 29015.88257
  tps: 28102.98315
=======
  dps: 28445.90321
  tps: 27534.37609
>>>>>>> e898fc3e
 }
}
dps_results: {
 key: "TestSV-Settings-Dwarf-p1_sv-Basic-aoe-FullBuffs-LongSingleTarget"
 value: {
<<<<<<< HEAD
  dps: 8096.69074
  tps: 7187.78892
=======
  dps: 7902.09721
  tps: 7002.26225
>>>>>>> e898fc3e
 }
}
dps_results: {
 key: "TestSV-Settings-Dwarf-p1_sv-Basic-aoe-FullBuffs-ShortSingleTarget"
 value: {
<<<<<<< HEAD
  dps: 9574.99844
  tps: 8425.02547
=======
  dps: 9290.53781
  tps: 8143.30941
>>>>>>> e898fc3e
 }
}
dps_results: {
 key: "TestSV-Settings-Dwarf-p1_sv-Basic-aoe-NoBuffs-LongMultiTarget"
 value: {
  dps: 16904.87188
  tps: 16489.20868
 }
}
dps_results: {
 key: "TestSV-Settings-Dwarf-p1_sv-Basic-aoe-NoBuffs-LongSingleTarget"
 value: {
  dps: 4556.5513
  tps: 4144.7146
 }
}
dps_results: {
 key: "TestSV-Settings-Dwarf-p1_sv-Basic-aoe-NoBuffs-ShortSingleTarget"
 value: {
  dps: 4697.64025
  tps: 4237.81479
 }
}
dps_results: {
 key: "TestSV-Settings-Dwarf-p1_sv-Basic-sv-FullBuffs-LongMultiTarget"
 value: {
<<<<<<< HEAD
  dps: 13260.73655
  tps: 12244.75111
=======
  dps: 12898.30624
  tps: 11879.65655
>>>>>>> e898fc3e
 }
}
dps_results: {
 key: "TestSV-Settings-Dwarf-p1_sv-Basic-sv-FullBuffs-LongSingleTarget"
 value: {
<<<<<<< HEAD
  dps: 11327.28334
  tps: 10308.85678
=======
  dps: 11138.66886
  tps: 10117.49931
>>>>>>> e898fc3e
 }
}
dps_results: {
 key: "TestSV-Settings-Dwarf-p1_sv-Basic-sv-FullBuffs-ShortSingleTarget"
 value: {
<<<<<<< HEAD
  dps: 13706.69976
  tps: 12414.84319
=======
  dps: 13375.47068
  tps: 12078.18273
>>>>>>> e898fc3e
 }
}
dps_results: {
 key: "TestSV-Settings-Dwarf-p1_sv-Basic-sv-NoBuffs-LongMultiTarget"
 value: {
  dps: 7985.6383
  tps: 7500.51185
 }
}
dps_results: {
 key: "TestSV-Settings-Dwarf-p1_sv-Basic-sv-NoBuffs-LongSingleTarget"
 value: {
  dps: 6971.75823
  tps: 6487.31671
 }
}
dps_results: {
 key: "TestSV-Settings-Dwarf-p1_sv-Basic-sv-NoBuffs-ShortSingleTarget"
 value: {
  dps: 7561.96748
  tps: 7021.69623
 }
}
dps_results: {
 key: "TestSV-Settings-Dwarf-p1_sv-Basic-sv_advanced-FullBuffs-LongMultiTarget"
 value: {
<<<<<<< HEAD
  dps: 13260.73655
  tps: 12244.75111
=======
  dps: 12898.30624
  tps: 11879.65655
>>>>>>> e898fc3e
 }
}
dps_results: {
 key: "TestSV-Settings-Dwarf-p1_sv-Basic-sv_advanced-FullBuffs-LongSingleTarget"
 value: {
<<<<<<< HEAD
  dps: 11327.28334
  tps: 10308.85678
=======
  dps: 11138.66886
  tps: 10117.49931
>>>>>>> e898fc3e
 }
}
dps_results: {
 key: "TestSV-Settings-Dwarf-p1_sv-Basic-sv_advanced-FullBuffs-ShortSingleTarget"
 value: {
<<<<<<< HEAD
  dps: 13706.69976
  tps: 12414.84319
=======
  dps: 13375.47068
  tps: 12078.18273
>>>>>>> e898fc3e
 }
}
dps_results: {
 key: "TestSV-Settings-Dwarf-p1_sv-Basic-sv_advanced-NoBuffs-LongMultiTarget"
 value: {
  dps: 7985.6383
  tps: 7500.51185
 }
}
dps_results: {
 key: "TestSV-Settings-Dwarf-p1_sv-Basic-sv_advanced-NoBuffs-LongSingleTarget"
 value: {
  dps: 6971.75823
  tps: 6487.31671
 }
}
dps_results: {
 key: "TestSV-Settings-Dwarf-p1_sv-Basic-sv_advanced-NoBuffs-ShortSingleTarget"
 value: {
  dps: 7561.96748
  tps: 7021.69623
 }
}
dps_results: {
 key: "TestSV-Settings-Orc-p1_sv-Basic-aoe-FullBuffs-LongMultiTarget"
 value: {
<<<<<<< HEAD
  dps: 29492.61968
  tps: 28529.02078
=======
  dps: 28883.14534
  tps: 27915.91681
>>>>>>> e898fc3e
 }
}
dps_results: {
 key: "TestSV-Settings-Orc-p1_sv-Basic-aoe-FullBuffs-LongSingleTarget"
 value: {
<<<<<<< HEAD
  dps: 8241.89534
  tps: 7283.48984
=======
  dps: 8072.35107
  tps: 7116.25739
>>>>>>> e898fc3e
 }
}
dps_results: {
 key: "TestSV-Settings-Orc-p1_sv-Basic-aoe-FullBuffs-ShortSingleTarget"
 value: {
<<<<<<< HEAD
  dps: 9858.88278
  tps: 8631.3428
=======
  dps: 9608.25409
  tps: 8381.2386
>>>>>>> e898fc3e
 }
}
dps_results: {
 key: "TestSV-Settings-Orc-p1_sv-Basic-aoe-NoBuffs-LongMultiTarget"
 value: {
  dps: 17229.68105
  tps: 16786.5436
 }
}
dps_results: {
 key: "TestSV-Settings-Orc-p1_sv-Basic-aoe-NoBuffs-LongSingleTarget"
 value: {
  dps: 4625.55427
  tps: 4188.78703
 }
}
dps_results: {
 key: "TestSV-Settings-Orc-p1_sv-Basic-aoe-NoBuffs-ShortSingleTarget"
 value: {
  dps: 4887.39256
  tps: 4395.18939
 }
}
dps_results: {
 key: "TestSV-Settings-Orc-p1_sv-Basic-sv-FullBuffs-LongMultiTarget"
 value: {
<<<<<<< HEAD
  dps: 13519.28395
  tps: 12436.12109
=======
  dps: 13143.3629
  tps: 12060.9117
>>>>>>> e898fc3e
 }
}
dps_results: {
 key: "TestSV-Settings-Orc-p1_sv-Basic-sv-FullBuffs-LongSingleTarget"
 value: {
<<<<<<< HEAD
  dps: 11489.95015
  tps: 10417.39637
=======
  dps: 11185.53115
  tps: 10107.83174
>>>>>>> e898fc3e
 }
}
dps_results: {
 key: "TestSV-Settings-Orc-p1_sv-Basic-sv-FullBuffs-ShortSingleTarget"
 value: {
<<<<<<< HEAD
  dps: 14069.51798
  tps: 12712.6071
=======
  dps: 13608.25197
  tps: 12229.15711
>>>>>>> e898fc3e
 }
}
dps_results: {
 key: "TestSV-Settings-Orc-p1_sv-Basic-sv-NoBuffs-LongMultiTarget"
 value: {
  dps: 8142.95481
  tps: 7630.59233
 }
}
dps_results: {
 key: "TestSV-Settings-Orc-p1_sv-Basic-sv-NoBuffs-LongSingleTarget"
 value: {
  dps: 7058.31439
  tps: 6546.65622
 }
}
dps_results: {
 key: "TestSV-Settings-Orc-p1_sv-Basic-sv-NoBuffs-ShortSingleTarget"
 value: {
  dps: 7677.87686
  tps: 7099.39246
 }
}
dps_results: {
 key: "TestSV-Settings-Orc-p1_sv-Basic-sv_advanced-FullBuffs-LongMultiTarget"
 value: {
<<<<<<< HEAD
  dps: 13519.28395
  tps: 12436.12109
=======
  dps: 13143.3629
  tps: 12060.9117
>>>>>>> e898fc3e
 }
}
dps_results: {
 key: "TestSV-Settings-Orc-p1_sv-Basic-sv_advanced-FullBuffs-LongSingleTarget"
 value: {
<<<<<<< HEAD
  dps: 11489.95015
  tps: 10417.39637
=======
  dps: 11185.53115
  tps: 10107.83174
>>>>>>> e898fc3e
 }
}
dps_results: {
 key: "TestSV-Settings-Orc-p1_sv-Basic-sv_advanced-FullBuffs-ShortSingleTarget"
 value: {
<<<<<<< HEAD
  dps: 14069.51798
  tps: 12712.6071
=======
  dps: 13608.25197
  tps: 12229.15711
>>>>>>> e898fc3e
 }
}
dps_results: {
 key: "TestSV-Settings-Orc-p1_sv-Basic-sv_advanced-NoBuffs-LongMultiTarget"
 value: {
  dps: 8142.95481
  tps: 7630.59233
 }
}
dps_results: {
 key: "TestSV-Settings-Orc-p1_sv-Basic-sv_advanced-NoBuffs-LongSingleTarget"
 value: {
  dps: 7058.31439
  tps: 6546.65622
 }
}
dps_results: {
 key: "TestSV-Settings-Orc-p1_sv-Basic-sv_advanced-NoBuffs-ShortSingleTarget"
 value: {
  dps: 7677.87686
  tps: 7099.39246
 }
}
dps_results: {
 key: "TestSV-SwitchInFrontOfTarget-Default"
 value: {
<<<<<<< HEAD
  dps: 11224.32956
  tps: 10360.39648
=======
  dps: 11030.57534
  tps: 10168.95795
>>>>>>> e898fc3e
 }
}<|MERGE_RESOLUTION|>--- conflicted
+++ resolved
@@ -40,3636 +40,2174 @@
 dps_results: {
  key: "TestSV-AllItems-AgileShadowspiritDiamond"
  value: {
-<<<<<<< HEAD
-  dps: 11535.44842
-  tps: 10459.02845
-=======
   dps: 11327.25011
   tps: 10244.2753
->>>>>>> e898fc3e
  }
 }
 dps_results: {
  key: "TestSV-AllItems-Ahn'KaharBloodHunter'sBattlegear"
  value: {
-<<<<<<< HEAD
-  dps: 12605.9232
-  tps: 11534.63328
-=======
   dps: 12317.87723
   tps: 11254.58622
->>>>>>> e898fc3e
  }
 }
 dps_results: {
  key: "TestSV-AllItems-Althor'sAbacus-50359"
  value: {
-<<<<<<< HEAD
-  dps: 11083.72663
-  tps: 10032.50179
-=======
-  dps: 10850.4224
-  tps: 9789.97309
->>>>>>> e898fc3e
+  dps: 10850.4224
+  tps: 9789.97309
  }
 }
 dps_results: {
  key: "TestSV-AllItems-Althor'sAbacus-50366"
  value: {
-<<<<<<< HEAD
-  dps: 11083.72663
-  tps: 10032.50179
-=======
-  dps: 10850.4224
-  tps: 9789.97309
->>>>>>> e898fc3e
+  dps: 10850.4224
+  tps: 9789.97309
  }
 }
 dps_results: {
  key: "TestSV-AllItems-Anhuur'sHymnal-55889"
  value: {
-<<<<<<< HEAD
-  dps: 11485.16489
-  tps: 10370.45965
-=======
   dps: 11253.30412
   tps: 10139.24916
->>>>>>> e898fc3e
  }
 }
 dps_results: {
  key: "TestSV-AllItems-Anhuur'sHymnal-56407"
  value: {
-<<<<<<< HEAD
-  dps: 11632.69607
-  tps: 10512.77443
-=======
   dps: 11306.81645
   tps: 10188.73894
->>>>>>> e898fc3e
  }
 }
 dps_results: {
  key: "TestSV-AllItems-AustereEarthsiegeDiamond"
  value: {
-<<<<<<< HEAD
-  dps: 11361.66978
-  tps: 10289.63351
-=======
   dps: 11068.96214
   tps: 9991.93125
->>>>>>> e898fc3e
  }
 }
 dps_results: {
  key: "TestSV-AllItems-AustereShadowspiritDiamond"
  value: {
-<<<<<<< HEAD
-  dps: 11363.62545
-  tps: 10289.63351
-=======
   dps: 11070.92667
   tps: 9991.93125
->>>>>>> e898fc3e
  }
 }
 dps_results: {
  key: "TestSV-AllItems-Bandit'sInsignia-40371"
  value: {
-<<<<<<< HEAD
-  dps: 11278.1518
-  tps: 10219.25587
-=======
   dps: 11041.36294
   tps: 9973.11561
->>>>>>> e898fc3e
  }
 }
 dps_results: {
  key: "TestSV-AllItems-BaubleofTrueBlood-50354"
  value: {
-<<<<<<< HEAD
-  dps: 11084.16549
-  tps: 10033.09096
-  hps: 82.40622
-=======
   dps: 10851.29302
   tps: 9790.95502
   hps: 82.34407
->>>>>>> e898fc3e
  }
 }
 dps_results: {
  key: "TestSV-AllItems-BaubleofTrueBlood-50726"
  value: {
-<<<<<<< HEAD
-  dps: 11084.16549
-  tps: 10033.09096
-  hps: 82.40622
-=======
   dps: 10851.29302
   tps: 9790.95502
   hps: 82.34407
->>>>>>> e898fc3e
  }
 }
 dps_results: {
  key: "TestSV-AllItems-BeamingEarthsiegeDiamond"
  value: {
-<<<<<<< HEAD
-  dps: 11362.30807
-  tps: 10292.03989
-=======
   dps: 11079.34463
   tps: 10003.88059
->>>>>>> e898fc3e
  }
 }
 dps_results: {
  key: "TestSV-AllItems-BedrockTalisman-58182"
  value: {
-<<<<<<< HEAD
-  dps: 11083.72663
-  tps: 10032.50179
-=======
-  dps: 10850.4224
-  tps: 9789.97309
->>>>>>> e898fc3e
+  dps: 10850.4224
+  tps: 9789.97309
  }
 }
 dps_results: {
  key: "TestSV-AllItems-BellofEnragingResonance-59326"
  value: {
-<<<<<<< HEAD
-  dps: 11239.21592
-  tps: 10180.78815
-=======
   dps: 11081.74696
   tps: 10018.81425
->>>>>>> e898fc3e
  }
 }
 dps_results: {
  key: "TestSV-AllItems-BellofEnragingResonance-65053"
  value: {
-<<<<<<< HEAD
-  dps: 11262.52697
-  tps: 10201.08093
-=======
   dps: 11091.75044
   tps: 10031.19269
->>>>>>> e898fc3e
  }
 }
 dps_results: {
  key: "TestSV-AllItems-BindingPromise-67037"
  value: {
-<<<<<<< HEAD
-  dps: 11083.72663
-  tps: 10032.50179
-=======
-  dps: 10850.4224
-  tps: 9789.97309
->>>>>>> e898fc3e
+  dps: 10850.4224
+  tps: 9789.97309
  }
 }
 dps_results: {
  key: "TestSV-AllItems-BlackBruise-50035"
  value: {
-<<<<<<< HEAD
-  dps: 11131.46447
-  tps: 10086.12572
-=======
   dps: 10887.80512
   tps: 9827.28755
->>>>>>> e898fc3e
  }
 }
 dps_results: {
  key: "TestSV-AllItems-BlackBruise-50692"
  value: {
-<<<<<<< HEAD
-  dps: 11115.94371
-  tps: 10071.12988
-=======
   dps: 10872.67473
   tps: 9812.69005
->>>>>>> e898fc3e
  }
 }
 dps_results: {
  key: "TestSV-AllItems-BlessedGarboftheUndeadSlayer"
  value: {
-<<<<<<< HEAD
-  dps: 10150.62719
-  tps: 9198.27135
-=======
   dps: 10005.50892
   tps: 9057.51915
->>>>>>> e898fc3e
  }
 }
 dps_results: {
  key: "TestSV-AllItems-BlessedRegaliaofUndeadCleansing"
  value: {
-<<<<<<< HEAD
-  dps: 9825.72933
-  tps: 8893.86663
-=======
   dps: 9682.61749
   tps: 8757.10522
->>>>>>> e898fc3e
  }
 }
 dps_results: {
  key: "TestSV-AllItems-Blood-SoakedAleMug-63843"
  value: {
-<<<<<<< HEAD
-  dps: 11769.78775
-  tps: 10698.30698
-=======
   dps: 11460.60121
   tps: 10378.67131
->>>>>>> e898fc3e
  }
 }
 dps_results: {
  key: "TestSV-AllItems-BloodofIsiset-55995"
  value: {
-<<<<<<< HEAD
-  dps: 11191.81281
-  tps: 10140.58797
-=======
   dps: 10953.65588
   tps: 9893.20657
->>>>>>> e898fc3e
  }
 }
 dps_results: {
  key: "TestSV-AllItems-BloodofIsiset-56414"
  value: {
-<<<<<<< HEAD
-  dps: 11205.96695
-  tps: 10154.74211
-=======
   dps: 10967.17455
   tps: 9906.72524
->>>>>>> e898fc3e
  }
 }
 dps_results: {
  key: "TestSV-AllItems-BloodthirstyGladiator'sBadgeofConquest-64687"
  value: {
-<<<<<<< HEAD
-  dps: 12008.09821
-  tps: 10917.61154
-=======
   dps: 11732.1337
   tps: 10636.35798
->>>>>>> e898fc3e
  }
 }
 dps_results: {
  key: "TestSV-AllItems-BloodthirstyGladiator'sBadgeofDominance-64688"
  value: {
-<<<<<<< HEAD
-  dps: 11083.72663
-  tps: 10032.50179
-=======
-  dps: 10850.4224
-  tps: 9789.97309
->>>>>>> e898fc3e
+  dps: 10850.4224
+  tps: 9789.97309
  }
 }
 dps_results: {
  key: "TestSV-AllItems-BloodthirstyGladiator'sBadgeofVictory-64689"
  value: {
-<<<<<<< HEAD
-  dps: 11083.72663
-  tps: 10032.50179
-=======
-  dps: 10850.4224
-  tps: 9789.97309
->>>>>>> e898fc3e
+  dps: 10850.4224
+  tps: 9789.97309
  }
 }
 dps_results: {
  key: "TestSV-AllItems-BloodthirstyGladiator'sEmblemofCruelty-64740"
  value: {
-<<<<<<< HEAD
-  dps: 11219.41201
-  tps: 10160.78793
-=======
   dps: 11071.8618
   tps: 10008.72087
->>>>>>> e898fc3e
  }
 }
 dps_results: {
  key: "TestSV-AllItems-BloodthirstyGladiator'sEmblemofMeditation-64741"
  value: {
-<<<<<<< HEAD
-  dps: 11083.72663
-  tps: 10032.50179
-=======
-  dps: 10850.4224
-  tps: 9789.97309
->>>>>>> e898fc3e
+  dps: 10850.4224
+  tps: 9789.97309
  }
 }
 dps_results: {
  key: "TestSV-AllItems-BloodthirstyGladiator'sEmblemofTenacity-64742"
  value: {
-<<<<<<< HEAD
-  dps: 11083.72663
-  tps: 10032.50179
-=======
-  dps: 10850.4224
-  tps: 9789.97309
->>>>>>> e898fc3e
+  dps: 10850.4224
+  tps: 9789.97309
  }
 }
 dps_results: {
  key: "TestSV-AllItems-BloodthirstyGladiator'sInsigniaofConquest-64761"
  value: {
-<<<<<<< HEAD
-  dps: 11793.81882
-  tps: 10706.19309
-=======
   dps: 11568.16255
   tps: 10474.52016
->>>>>>> e898fc3e
  }
 }
 dps_results: {
  key: "TestSV-AllItems-BloodthirstyGladiator'sInsigniaofDominance-64762"
  value: {
-<<<<<<< HEAD
-  dps: 11083.72663
-  tps: 10032.50179
-=======
-  dps: 10850.4224
-  tps: 9789.97309
->>>>>>> e898fc3e
+  dps: 10850.4224
+  tps: 9789.97309
  }
 }
 dps_results: {
  key: "TestSV-AllItems-BloodthirstyGladiator'sInsigniaofVictory-64763"
  value: {
-<<<<<<< HEAD
-  dps: 11083.72663
-  tps: 10032.50179
-=======
-  dps: 10850.4224
-  tps: 9789.97309
->>>>>>> e898fc3e
+  dps: 10850.4224
+  tps: 9789.97309
  }
 }
 dps_results: {
  key: "TestSV-AllItems-BottledLightning-66879"
  value: {
-<<<<<<< HEAD
-  dps: 11210.12542
-  tps: 10154.14715
-=======
   dps: 10992.4468
   tps: 9933.86673
->>>>>>> e898fc3e
  }
 }
 dps_results: {
  key: "TestSV-AllItems-BracingEarthsiegeDiamond"
  value: {
-<<<<<<< HEAD
-  dps: 11360.39261
-  tps: 10083.84084
-=======
   dps: 11067.67918
   tps: 9792.09262
->>>>>>> e898fc3e
  }
 }
 dps_results: {
  key: "TestSV-AllItems-BracingShadowspiritDiamond"
  value: {
-<<<<<<< HEAD
-  dps: 11360.39261
-  tps: 10083.84084
-=======
   dps: 11067.67918
   tps: 9792.09262
->>>>>>> e898fc3e
  }
 }
 dps_results: {
  key: "TestSV-AllItems-Bryntroll,theBoneArbiter-50415"
  value: {
-<<<<<<< HEAD
-  dps: 11496.37492
-  tps: 10417.39637
-=======
   dps: 11191.98637
   tps: 10107.83174
->>>>>>> e898fc3e
  }
 }
 dps_results: {
  key: "TestSV-AllItems-Bryntroll,theBoneArbiter-50709"
  value: {
-<<<<<<< HEAD
-  dps: 11496.85378
-  tps: 10417.39637
-=======
   dps: 11192.4675
   tps: 10107.83174
->>>>>>> e898fc3e
  }
 }
 dps_results: {
  key: "TestSV-AllItems-BurningShadowspiritDiamond"
  value: {
-<<<<<<< HEAD
-  dps: 11450.16815
-  tps: 10379.40906
-=======
   dps: 11152.85255
   tps: 10077.10462
->>>>>>> e898fc3e
  }
 }
 dps_results: {
  key: "TestSV-AllItems-ChaoticShadowspiritDiamond"
  value: {
-<<<<<<< HEAD
-  dps: 11442.85065
-  tps: 10371.72656
-=======
   dps: 11237.76467
   tps: 10159.76924
->>>>>>> e898fc3e
  }
 }
 dps_results: {
  key: "TestSV-AllItems-ChaoticSkyflareDiamond"
  value: {
-<<<<<<< HEAD
-  dps: 11452.75496
-  tps: 10382.48678
-=======
   dps: 11165.06782
   tps: 10089.60378
->>>>>>> e898fc3e
  }
 }
 dps_results: {
  key: "TestSV-AllItems-CoreofRipeness-58184"
  value: {
-<<<<<<< HEAD
-  dps: 11083.72663
-  tps: 10032.50179
-=======
-  dps: 10850.4224
-  tps: 9789.97309
->>>>>>> e898fc3e
+  dps: 10850.4224
+  tps: 9789.97309
  }
 }
 dps_results: {
  key: "TestSV-AllItems-CorpseTongueCoin-50349"
  value: {
-<<<<<<< HEAD
-  dps: 11083.72663
-  tps: 10032.50179
-=======
-  dps: 10850.4224
-  tps: 9789.97309
->>>>>>> e898fc3e
+  dps: 10850.4224
+  tps: 9789.97309
  }
 }
 dps_results: {
  key: "TestSV-AllItems-CorpseTongueCoin-50352"
  value: {
-<<<<<<< HEAD
-  dps: 11083.72663
-  tps: 10032.50179
-=======
-  dps: 10850.4224
-  tps: 9789.97309
->>>>>>> e898fc3e
+  dps: 10850.4224
+  tps: 9789.97309
  }
 }
 dps_results: {
  key: "TestSV-AllItems-CorrodedSkeletonKey-50356"
  value: {
-<<<<<<< HEAD
-  dps: 11092.79819
-  tps: 10032.50179
-=======
   dps: 10859.57496
   tps: 9789.97309
->>>>>>> e898fc3e
   hps: 64
  }
 }
 dps_results: {
  key: "TestSV-AllItems-CrushingWeight-59506"
  value: {
-<<<<<<< HEAD
-  dps: 11083.72663
-  tps: 10032.50179
-=======
-  dps: 10850.4224
-  tps: 9789.97309
->>>>>>> e898fc3e
+  dps: 10850.4224
+  tps: 9789.97309
  }
 }
 dps_results: {
  key: "TestSV-AllItems-CrushingWeight-65118"
  value: {
-<<<<<<< HEAD
-  dps: 11083.72663
-  tps: 10032.50179
-=======
-  dps: 10850.4224
-  tps: 9789.97309
->>>>>>> e898fc3e
+  dps: 10850.4224
+  tps: 9789.97309
  }
 }
 dps_results: {
  key: "TestSV-AllItems-CryptstalkerBattlegear"
  value: {
-<<<<<<< HEAD
-  dps: 10691.12682
-  tps: 9655.07767
-=======
   dps: 10484.2049
   tps: 9452.97618
->>>>>>> e898fc3e
  }
 }
 dps_results: {
  key: "TestSV-AllItems-DarkmoonCard:Berserker!-42989"
  value: {
-<<<<<<< HEAD
-  dps: 11123.54037
-  tps: 10070.65936
-=======
   dps: 10891.88566
   tps: 9831.79452
->>>>>>> e898fc3e
  }
 }
 dps_results: {
  key: "TestSV-AllItems-DarkmoonCard:Death-42990"
  value: {
-<<<<<<< HEAD
-  dps: 11171.19152
-  tps: 10118.5459
-=======
   dps: 10943.6114
   tps: 9883.62371
->>>>>>> e898fc3e
  }
 }
 dps_results: {
  key: "TestSV-AllItems-DarkmoonCard:Earthquake-62048"
  value: {
-<<<<<<< HEAD
-  dps: 11083.72663
-  tps: 10032.50179
-=======
-  dps: 10850.4224
-  tps: 9789.97309
->>>>>>> e898fc3e
+  dps: 10850.4224
+  tps: 9789.97309
  }
 }
 dps_results: {
  key: "TestSV-AllItems-DarkmoonCard:Greatness-44255"
  value: {
-<<<<<<< HEAD
-  dps: 11313.29874
-  tps: 10248.52239
-=======
   dps: 11031.95268
   tps: 9962.77839
->>>>>>> e898fc3e
  }
 }
 dps_results: {
  key: "TestSV-AllItems-DarkmoonCard:Hurricane-62049"
  value: {
-<<<<<<< HEAD
-  dps: 11393.26098
-  tps: 10342.25791
-=======
   dps: 11174.92704
   tps: 10114.6325
->>>>>>> e898fc3e
  }
 }
 dps_results: {
  key: "TestSV-AllItems-DarkmoonCard:Hurricane-62051"
  value: {
-<<<<<<< HEAD
-  dps: 12015.84472
-  tps: 10927.47457
-=======
   dps: 11789.7637
   tps: 10698.47465
->>>>>>> e898fc3e
  }
 }
 dps_results: {
  key: "TestSV-AllItems-DarkmoonCard:Tsunami-62050"
  value: {
-<<<<<<< HEAD
-  dps: 11083.72663
-  tps: 10032.50179
-=======
-  dps: 10850.4224
-  tps: 9789.97309
->>>>>>> e898fc3e
+  dps: 10850.4224
+  tps: 9789.97309
  }
 }
 dps_results: {
  key: "TestSV-AllItems-DarkmoonCard:Volcano-62047"
  value: {
-<<<<<<< HEAD
-  dps: 11226.91408
-  tps: 10175.61692
-=======
   dps: 10980.62963
   tps: 9920.4373
->>>>>>> e898fc3e
  }
 }
 dps_results: {
  key: "TestSV-AllItems-Death'sChoice-47464"
  value: {
-<<<<<<< HEAD
-  dps: 11684.67011
-  tps: 10600.54411
-=======
   dps: 11453.32434
   tps: 10365.15002
->>>>>>> e898fc3e
  }
 }
 dps_results: {
  key: "TestSV-AllItems-DeathKnight'sAnguish-38212"
  value: {
-<<<<<<< HEAD
-  dps: 11155.90373
-  tps: 10100.01537
-=======
   dps: 10874.35129
   tps: 9814.02368
->>>>>>> e898fc3e
  }
 }
 dps_results: {
  key: "TestSV-AllItems-Deathbringer'sWill-50362"
  value: {
-<<<<<<< HEAD
-  dps: 11417.38517
-  tps: 10355.25288
-=======
   dps: 11184.22687
   tps: 10110.43372
->>>>>>> e898fc3e
  }
 }
 dps_results: {
  key: "TestSV-AllItems-Deathbringer'sWill-50363"
  value: {
-<<<<<<< HEAD
-  dps: 11460.8602
-  tps: 10397.21945
-=======
   dps: 11289.29812
   tps: 10216.60283
->>>>>>> e898fc3e
  }
 }
 dps_results: {
  key: "TestSV-AllItems-Defender'sCode-40257"
  value: {
-<<<<<<< HEAD
-  dps: 11083.72663
-  tps: 10032.50179
-=======
-  dps: 10850.4224
-  tps: 9789.97309
->>>>>>> e898fc3e
+  dps: 10850.4224
+  tps: 9789.97309
  }
 }
 dps_results: {
  key: "TestSV-AllItems-DestructiveShadowspiritDiamond"
  value: {
-<<<<<<< HEAD
-  dps: 11351.85969
-  tps: 10280.73559
-=======
   dps: 11148.34543
   tps: 10070.35
->>>>>>> e898fc3e
  }
 }
 dps_results: {
  key: "TestSV-AllItems-DestructiveSkyflareDiamond"
  value: {
-<<<<<<< HEAD
-  dps: 11353.85959
-  tps: 10282.33323
-=======
   dps: 11111.99154
   tps: 10033.89113
->>>>>>> e898fc3e
  }
 }
 dps_results: {
  key: "TestSV-AllItems-DislodgedForeignObject-50348"
  value: {
-<<<<<<< HEAD
-  dps: 11112.28682
-  tps: 10063.71114
-=======
   dps: 10920.93711
   tps: 9862.22846
->>>>>>> e898fc3e
  }
 }
 dps_results: {
  key: "TestSV-AllItems-DislodgedForeignObject-50353"
  value: {
-<<<<<<< HEAD
-  dps: 11134.84257
-  tps: 10078.57533
-=======
   dps: 10892.97471
   tps: 9831.65667
->>>>>>> e898fc3e
  }
 }
 dps_results: {
  key: "TestSV-AllItems-EffulgentShadowspiritDiamond"
  value: {
-<<<<<<< HEAD
-  dps: 11363.62545
-  tps: 10289.63351
-=======
   dps: 11070.92667
   tps: 9991.93125
->>>>>>> e898fc3e
  }
 }
 dps_results: {
  key: "TestSV-AllItems-EffulgentSkyflareDiamond"
  value: {
-<<<<<<< HEAD
-  dps: 11361.66978
-  tps: 10289.63351
-=======
   dps: 11068.96214
   tps: 9991.93125
->>>>>>> e898fc3e
  }
 }
 dps_results: {
  key: "TestSV-AllItems-ElectrosparkHeartstarter-67118"
  value: {
-<<<<<<< HEAD
-  dps: 11083.72663
-  tps: 10032.50179
-=======
-  dps: 10850.4224
-  tps: 9789.97309
->>>>>>> e898fc3e
+  dps: 10850.4224
+  tps: 9789.97309
  }
 }
 dps_results: {
  key: "TestSV-AllItems-EmberShadowspiritDiamond"
  value: {
-<<<<<<< HEAD
-  dps: 11360.39261
-  tps: 10289.63351
-=======
   dps: 11067.67918
   tps: 9991.93125
->>>>>>> e898fc3e
  }
 }
 dps_results: {
  key: "TestSV-AllItems-EmberSkyflareDiamond"
  value: {
-<<<<<<< HEAD
-  dps: 11360.39261
-  tps: 10289.63351
-=======
   dps: 11067.67918
   tps: 9991.93125
->>>>>>> e898fc3e
  }
 }
 dps_results: {
  key: "TestSV-AllItems-EnigmaticShadowspiritDiamond"
  value: {
-<<<<<<< HEAD
-  dps: 11351.85969
-  tps: 10280.73559
-=======
   dps: 11148.34543
   tps: 10070.35
->>>>>>> e898fc3e
  }
 }
 dps_results: {
  key: "TestSV-AllItems-EnigmaticSkyflareDiamond"
  value: {
-<<<<<<< HEAD
-  dps: 11362.30807
-  tps: 10292.03989
-=======
   dps: 11079.34463
   tps: 10003.88059
->>>>>>> e898fc3e
  }
 }
 dps_results: {
  key: "TestSV-AllItems-EnigmaticStarflareDiamond"
  value: {
-<<<<<<< HEAD
-  dps: 11359.62257
-  tps: 10289.35439
-=======
   dps: 11070.75196
   tps: 9994.96274
->>>>>>> e898fc3e
  }
 }
 dps_results: {
  key: "TestSV-AllItems-EphemeralSnowflake-50260"
  value: {
-<<<<<<< HEAD
-  dps: 11090.22419
-  tps: 10041.18615
-=======
   dps: 10910.95135
   tps: 9849.20301
->>>>>>> e898fc3e
  }
 }
 dps_results: {
  key: "TestSV-AllItems-EssenceofGossamer-37220"
  value: {
-<<<<<<< HEAD
-  dps: 11088.14305
-  tps: 10032.50179
-=======
   dps: 10854.87825
   tps: 9789.97309
->>>>>>> e898fc3e
  }
 }
 dps_results: {
  key: "TestSV-AllItems-EssenceoftheCyclone-59473"
  value: {
-<<<<<<< HEAD
-  dps: 11912.20327
-  tps: 10825.9765
-=======
   dps: 11638.14686
   tps: 10543.29478
->>>>>>> e898fc3e
  }
 }
 dps_results: {
  key: "TestSV-AllItems-EssenceoftheCyclone-65140"
  value: {
-<<<<<<< HEAD
-  dps: 11974.81979
-  tps: 10874.05445
-=======
   dps: 11761.28384
   tps: 10664.99987
->>>>>>> e898fc3e
  }
 }
 dps_results: {
  key: "TestSV-AllItems-EternalEarthsiegeDiamond"
  value: {
-<<<<<<< HEAD
-  dps: 11360.39261
-  tps: 10289.63351
-=======
   dps: 11067.67918
   tps: 9991.93125
->>>>>>> e898fc3e
  }
 }
 dps_results: {
  key: "TestSV-AllItems-EternalShadowspiritDiamond"
  value: {
-<<<<<<< HEAD
-  dps: 11363.62545
-  tps: 10289.63351
-=======
   dps: 11070.92667
   tps: 9991.93125
->>>>>>> e898fc3e
  }
 }
 dps_results: {
  key: "TestSV-AllItems-ExtractofNecromanticPower-40373"
  value: {
-<<<<<<< HEAD
-  dps: 11176.34222
-  tps: 10123.43111
-=======
   dps: 10940.08131
   tps: 9880.14535
->>>>>>> e898fc3e
  }
 }
 dps_results: {
  key: "TestSV-AllItems-EyeoftheBroodmother-45308"
  value: {
-<<<<<<< HEAD
-  dps: 11118.99441
-  tps: 10066.19019
-=======
   dps: 10891.88649
   tps: 9831.76746
->>>>>>> e898fc3e
  }
 }
 dps_results: {
  key: "TestSV-AllItems-FallofMortality-59500"
  value: {
-<<<<<<< HEAD
-  dps: 11083.72663
-  tps: 10032.50179
-=======
-  dps: 10850.4224
-  tps: 9789.97309
->>>>>>> e898fc3e
+  dps: 10850.4224
+  tps: 9789.97309
  }
 }
 dps_results: {
  key: "TestSV-AllItems-FallofMortality-65124"
  value: {
-<<<<<<< HEAD
-  dps: 11083.72663
-  tps: 10032.50179
-=======
-  dps: 10850.4224
-  tps: 9789.97309
->>>>>>> e898fc3e
+  dps: 10850.4224
+  tps: 9789.97309
  }
 }
 dps_results: {
  key: "TestSV-AllItems-Figurine-DemonPanther-52199"
  value: {
-<<<<<<< HEAD
-  dps: 12446.28259
-  tps: 11283.47023
-=======
   dps: 12105.93458
   tps: 10940.43283
->>>>>>> e898fc3e
  }
 }
 dps_results: {
  key: "TestSV-AllItems-Figurine-DreamOwl-52354"
  value: {
-<<<<<<< HEAD
-  dps: 11083.72663
-  tps: 10032.50179
-=======
-  dps: 10850.4224
-  tps: 9789.97309
->>>>>>> e898fc3e
+  dps: 10850.4224
+  tps: 9789.97309
  }
 }
 dps_results: {
  key: "TestSV-AllItems-Figurine-EarthenGuardian-52352"
  value: {
-<<<<<<< HEAD
-  dps: 11100.71592
-  tps: 10032.50179
-=======
   dps: 10867.56338
   tps: 9789.97309
->>>>>>> e898fc3e
  }
 }
 dps_results: {
  key: "TestSV-AllItems-Figurine-JeweledSerpent-52353"
  value: {
-<<<<<<< HEAD
-  dps: 11083.72663
-  tps: 10032.50179
-=======
-  dps: 10850.4224
-  tps: 9789.97309
->>>>>>> e898fc3e
+  dps: 10850.4224
+  tps: 9789.97309
  }
 }
 dps_results: {
  key: "TestSV-AllItems-Figurine-KingofBoars-52351"
  value: {
-<<<<<<< HEAD
-  dps: 11205.96695
-  tps: 10154.74211
-=======
   dps: 10967.17455
   tps: 9906.72524
->>>>>>> e898fc3e
  }
 }
 dps_results: {
  key: "TestSV-AllItems-Figurine-SapphireOwl-42413"
  value: {
-<<<<<<< HEAD
-  dps: 11083.72663
-  tps: 10032.50179
-=======
-  dps: 10850.4224
-  tps: 9789.97309
->>>>>>> e898fc3e
+  dps: 10850.4224
+  tps: 9789.97309
  }
 }
 dps_results: {
  key: "TestSV-AllItems-FleetShadowspiritDiamond"
  value: {
-<<<<<<< HEAD
-  dps: 11384.11225
-  tps: 10313.35316
-=======
   dps: 11090.30133
   tps: 10014.5534
->>>>>>> e898fc3e
  }
 }
 dps_results: {
  key: "TestSV-AllItems-FluidDeath-58181"
  value: {
-<<<<<<< HEAD
-  dps: 12135.62878
-  tps: 10982.4137
-=======
   dps: 11848.96201
   tps: 10694.532
->>>>>>> e898fc3e
  }
 }
 dps_results: {
  key: "TestSV-AllItems-ForethoughtTalisman-40258"
  value: {
-<<<<<<< HEAD
-  dps: 11083.72663
-  tps: 10032.50179
-=======
-  dps: 10850.4224
-  tps: 9789.97309
->>>>>>> e898fc3e
+  dps: 10850.4224
+  tps: 9789.97309
  }
 }
 dps_results: {
  key: "TestSV-AllItems-ForgeEmber-37660"
  value: {
-<<<<<<< HEAD
-  dps: 11125.38148
-  tps: 10071.99921
-=======
   dps: 10894.76246
   tps: 9834.67416
->>>>>>> e898fc3e
  }
 }
 dps_results: {
  key: "TestSV-AllItems-ForlornShadowspiritDiamond"
  value: {
-<<<<<<< HEAD
-  dps: 11360.39261
-  tps: 10289.63351
-=======
   dps: 11067.67918
   tps: 9991.93125
->>>>>>> e898fc3e
  }
 }
 dps_results: {
  key: "TestSV-AllItems-ForlornSkyflareDiamond"
  value: {
-<<<<<<< HEAD
-  dps: 11360.39261
-  tps: 10289.63351
-=======
   dps: 11067.67918
   tps: 9991.93125
->>>>>>> e898fc3e
  }
 }
 dps_results: {
  key: "TestSV-AllItems-ForlornStarflareDiamond"
  value: {
-<<<<<<< HEAD
-  dps: 11360.39261
-  tps: 10289.63351
-=======
   dps: 11067.67918
   tps: 9991.93125
->>>>>>> e898fc3e
  }
 }
 dps_results: {
  key: "TestSV-AllItems-FuryofAngerforge-59461"
  value: {
-<<<<<<< HEAD
-  dps: 11239.21592
-  tps: 10180.78815
-=======
   dps: 11081.74696
   tps: 10018.81425
->>>>>>> e898fc3e
  }
 }
 dps_results: {
  key: "TestSV-AllItems-FuryoftheFiveFlights-40431"
  value: {
-<<<<<<< HEAD
-  dps: 11312.65135
-  tps: 10248.66897
-=======
   dps: 11074.83112
   tps: 10001.48435
->>>>>>> e898fc3e
  }
 }
 dps_results: {
  key: "TestSV-AllItems-FuturesightRune-38763"
  value: {
-<<<<<<< HEAD
-  dps: 11083.72663
-  tps: 10032.50179
-=======
-  dps: 10850.4224
-  tps: 9789.97309
->>>>>>> e898fc3e
+  dps: 10850.4224
+  tps: 9789.97309
  }
 }
 dps_results: {
  key: "TestSV-AllItems-GaleofShadows-56138"
  value: {
-<<<<<<< HEAD
-  dps: 11160.17732
-  tps: 10103.92868
-=======
   dps: 10942.76676
   tps: 9880.87162
->>>>>>> e898fc3e
  }
 }
 dps_results: {
  key: "TestSV-AllItems-GaleofShadows-56462"
  value: {
-<<<<<<< HEAD
-  dps: 11174.06424
-  tps: 10123.45107
-=======
   dps: 10984.93676
   tps: 9927.39694
->>>>>>> e898fc3e
  }
 }
 dps_results: {
  key: "TestSV-AllItems-GearDetector-61462"
  value: {
-<<<<<<< HEAD
-  dps: 11421.2189
-  tps: 10342.72
-=======
   dps: 11266.4907
   tps: 10194.42548
->>>>>>> e898fc3e
  }
 }
 dps_results: {
  key: "TestSV-AllItems-Gladiator'sPursuit"
  value: {
-<<<<<<< HEAD
-  dps: 12768.71959
-  tps: 11613.53691
-=======
   dps: 12560.7451
   tps: 11410.84898
->>>>>>> e898fc3e
  }
 }
 dps_results: {
  key: "TestSV-AllItems-GlowingTwilightScale-54573"
  value: {
-<<<<<<< HEAD
-  dps: 11083.72663
-  tps: 10032.50179
-=======
-  dps: 10850.4224
-  tps: 9789.97309
->>>>>>> e898fc3e
+  dps: 10850.4224
+  tps: 9789.97309
  }
 }
 dps_results: {
  key: "TestSV-AllItems-GlowingTwilightScale-54589"
  value: {
-<<<<<<< HEAD
-  dps: 11083.72663
-  tps: 10032.50179
-=======
-  dps: 10850.4224
-  tps: 9789.97309
->>>>>>> e898fc3e
+  dps: 10850.4224
+  tps: 9789.97309
  }
 }
 dps_results: {
  key: "TestSV-AllItems-GnomishLightningGenerator-41121"
  value: {
-<<<<<<< HEAD
-  dps: 11152.83461
-  tps: 10099.91501
-=======
   dps: 10915.97311
   tps: 9855.94447
->>>>>>> e898fc3e
  }
 }
 dps_results: {
  key: "TestSV-AllItems-GraceoftheHerald-55266"
  value: {
-<<<<<<< HEAD
-  dps: 11553.91264
-  tps: 10479.10803
-=======
   dps: 11282.4506
   tps: 10204.65351
->>>>>>> e898fc3e
  }
 }
 dps_results: {
  key: "TestSV-AllItems-GraceoftheHerald-56295"
  value: {
-<<<<<<< HEAD
-  dps: 11745.26987
-  tps: 10655.7283
-=======
   dps: 11555.85447
   tps: 10477.03606
->>>>>>> e898fc3e
  }
 }
 dps_results: {
  key: "TestSV-AllItems-HarmlightToken-63839"
  value: {
-<<<<<<< HEAD
-  dps: 11088.14463
-  tps: 10036.9355
-=======
   dps: 10853.87781
   tps: 9793.43842
->>>>>>> e898fc3e
  }
 }
 dps_results: {
  key: "TestSV-AllItems-Harrison'sInsigniaofPanache-65803"
  value: {
-<<<<<<< HEAD
-  dps: 11083.72663
-  tps: 10032.50179
-=======
-  dps: 10850.4224
-  tps: 9789.97309
->>>>>>> e898fc3e
+  dps: 10850.4224
+  tps: 9789.97309
  }
 }
 dps_results: {
  key: "TestSV-AllItems-HeartofIgnacious-59514"
  value: {
-<<<<<<< HEAD
-  dps: 11083.72663
-  tps: 10032.50179
-=======
-  dps: 10850.4224
-  tps: 9789.97309
->>>>>>> e898fc3e
+  dps: 10850.4224
+  tps: 9789.97309
  }
 }
 dps_results: {
  key: "TestSV-AllItems-HeartofIgnacious-65110"
  value: {
-<<<<<<< HEAD
-  dps: 11083.72663
-  tps: 10032.50179
-=======
-  dps: 10850.4224
-  tps: 9789.97309
->>>>>>> e898fc3e
+  dps: 10850.4224
+  tps: 9789.97309
  }
 }
 dps_results: {
  key: "TestSV-AllItems-HeartofRage-59224"
  value: {
-<<<<<<< HEAD
-  dps: 11083.72663
-  tps: 10032.50179
-=======
-  dps: 10850.4224
-  tps: 9789.97309
->>>>>>> e898fc3e
+  dps: 10850.4224
+  tps: 9789.97309
  }
 }
 dps_results: {
  key: "TestSV-AllItems-HeartofRage-65072"
  value: {
-<<<<<<< HEAD
-  dps: 11083.72663
-  tps: 10032.50179
-=======
-  dps: 10850.4224
-  tps: 9789.97309
->>>>>>> e898fc3e
+  dps: 10850.4224
+  tps: 9789.97309
  }
 }
 dps_results: {
  key: "TestSV-AllItems-HeartofSolace-55868"
  value: {
-<<<<<<< HEAD
-  dps: 11160.17732
-  tps: 10103.92868
-=======
   dps: 10942.76676
   tps: 9880.87162
->>>>>>> e898fc3e
  }
 }
 dps_results: {
  key: "TestSV-AllItems-HeartofSolace-56393"
  value: {
-<<<<<<< HEAD
-  dps: 11174.06424
-  tps: 10123.45107
-=======
   dps: 10984.93676
   tps: 9927.39694
->>>>>>> e898fc3e
  }
 }
 dps_results: {
  key: "TestSV-AllItems-HeartofThunder-55845"
  value: {
-<<<<<<< HEAD
-  dps: 11083.72663
-  tps: 10032.50179
-=======
-  dps: 10850.4224
-  tps: 9789.97309
->>>>>>> e898fc3e
+  dps: 10850.4224
+  tps: 9789.97309
  }
 }
 dps_results: {
  key: "TestSV-AllItems-HeartofThunder-56370"
  value: {
-<<<<<<< HEAD
-  dps: 11083.72663
-  tps: 10032.50179
-=======
-  dps: 10850.4224
-  tps: 9789.97309
->>>>>>> e898fc3e
+  dps: 10850.4224
+  tps: 9789.97309
  }
 }
 dps_results: {
  key: "TestSV-AllItems-HeartoftheVile-66969"
  value: {
-<<<<<<< HEAD
-  dps: 11614.47442
-  tps: 10530.54546
-=======
   dps: 11367.89778
   tps: 10287.27057
->>>>>>> e898fc3e
  }
 }
 dps_results: {
  key: "TestSV-AllItems-Heartpierce-49982"
  value: {
-<<<<<<< HEAD
-  dps: 11563.14715
-  tps: 10483.90859
-=======
   dps: 11256.66602
   tps: 10172.25078
->>>>>>> e898fc3e
  }
 }
 dps_results: {
  key: "TestSV-AllItems-Heartpierce-50641"
  value: {
-<<<<<<< HEAD
-  dps: 11565.02121
-  tps: 10485.33896
-=======
   dps: 11258.49715
   tps: 10173.63614
->>>>>>> e898fc3e
  }
 }
 dps_results: {
  key: "TestSV-AllItems-IllustrationoftheDragonSoul-40432"
  value: {
-<<<<<<< HEAD
-  dps: 11083.72663
-  tps: 10032.50179
-=======
-  dps: 10850.4224
-  tps: 9789.97309
->>>>>>> e898fc3e
+  dps: 10850.4224
+  tps: 9789.97309
  }
 }
 dps_results: {
  key: "TestSV-AllItems-ImpassiveShadowspiritDiamond"
  value: {
-<<<<<<< HEAD
-  dps: 11351.85969
-  tps: 10280.73559
-=======
   dps: 11148.34543
   tps: 10070.35
->>>>>>> e898fc3e
  }
 }
 dps_results: {
  key: "TestSV-AllItems-ImpassiveSkyflareDiamond"
  value: {
-<<<<<<< HEAD
-  dps: 11362.30807
-  tps: 10292.03989
-=======
   dps: 11079.34463
   tps: 10003.88059
->>>>>>> e898fc3e
  }
 }
 dps_results: {
  key: "TestSV-AllItems-ImpassiveStarflareDiamond"
  value: {
-<<<<<<< HEAD
-  dps: 11359.62257
-  tps: 10289.35439
-=======
   dps: 11070.75196
   tps: 9994.96274
->>>>>>> e898fc3e
  }
 }
 dps_results: {
  key: "TestSV-AllItems-ImpatienceofYouth-62464"
  value: {
-<<<<<<< HEAD
-  dps: 11221.40784
-  tps: 10170.183
-=======
   dps: 10981.92219
   tps: 9921.47288
->>>>>>> e898fc3e
  }
 }
 dps_results: {
  key: "TestSV-AllItems-ImpatienceofYouth-62469"
  value: {
-<<<<<<< HEAD
-  dps: 11221.40784
-  tps: 10170.183
-=======
   dps: 10981.92219
   tps: 9921.47288
->>>>>>> e898fc3e
  }
 }
 dps_results: {
  key: "TestSV-AllItems-ImpetuousQuery-55881"
  value: {
-<<<<<<< HEAD
-  dps: 11191.81281
-  tps: 10140.58797
-=======
   dps: 10953.65588
   tps: 9893.20657
->>>>>>> e898fc3e
  }
 }
 dps_results: {
  key: "TestSV-AllItems-ImpetuousQuery-56406"
  value: {
-<<<<<<< HEAD
-  dps: 11205.96695
-  tps: 10154.74211
-=======
   dps: 10967.17455
   tps: 9906.72524
->>>>>>> e898fc3e
  }
 }
 dps_results: {
  key: "TestSV-AllItems-IncisorFragment-37723"
  value: {
-<<<<<<< HEAD
-  dps: 11225.52093
-  tps: 10168.05823
-=======
   dps: 10988.93787
   tps: 9922.19622
->>>>>>> e898fc3e
  }
 }
 dps_results: {
  key: "TestSV-AllItems-InsightfulEarthsiegeDiamond"
  value: {
-<<<<<<< HEAD
-  dps: 11360.39261
-  tps: 10289.63351
-=======
   dps: 11067.67918
   tps: 9991.93125
->>>>>>> e898fc3e
  }
 }
 dps_results: {
  key: "TestSV-AllItems-InsigniaofDiplomacy-61433"
  value: {
-<<<<<<< HEAD
-  dps: 11083.72663
-  tps: 10032.50179
-=======
-  dps: 10850.4224
-  tps: 9789.97309
->>>>>>> e898fc3e
+  dps: 10850.4224
+  tps: 9789.97309
  }
 }
 dps_results: {
  key: "TestSV-AllItems-InsigniaoftheEarthenLord-61429"
  value: {
-<<<<<<< HEAD
-  dps: 11166.93583
-  tps: 10115.71099
-=======
   dps: 10929.89579
   tps: 9869.44648
->>>>>>> e898fc3e
  }
 }
 dps_results: {
  key: "TestSV-AllItems-InvigoratingEarthsiegeDiamond"
  value: {
-<<<<<<< HEAD
-  dps: 11392.13637
-  tps: 10319.61291
-=======
   dps: 11098.55989
   tps: 10021.02692
->>>>>>> e898fc3e
   hps: 27.00992
  }
 }
 dps_results: {
  key: "TestSV-AllItems-JarofAncientRemedies-59354"
  value: {
-<<<<<<< HEAD
-  dps: 11083.72663
-  tps: 10032.50179
-=======
-  dps: 10850.4224
-  tps: 9789.97309
->>>>>>> e898fc3e
+  dps: 10850.4224
+  tps: 9789.97309
  }
 }
 dps_results: {
  key: "TestSV-AllItems-JarofAncientRemedies-65029"
  value: {
-<<<<<<< HEAD
-  dps: 11083.72663
-  tps: 10032.50179
-=======
-  dps: 10850.4224
-  tps: 9789.97309
->>>>>>> e898fc3e
+  dps: 10850.4224
+  tps: 9789.97309
  }
 }
 dps_results: {
  key: "TestSV-AllItems-JujuofNimbleness-63840"
  value: {
-<<<<<<< HEAD
-  dps: 11769.78775
-  tps: 10698.30698
-=======
   dps: 11460.60121
   tps: 10378.67131
->>>>>>> e898fc3e
  }
 }
 dps_results: {
  key: "TestSV-AllItems-KeytotheEndlessChamber-55795"
  value: {
-<<<<<<< HEAD
-  dps: 12023.16227
-  tps: 10892.36284
-=======
   dps: 11718.38822
   tps: 10577.30619
->>>>>>> e898fc3e
  }
 }
 dps_results: {
  key: "TestSV-AllItems-KeytotheEndlessChamber-56328"
  value: {
-<<<<<<< HEAD
-  dps: 12329.94925
-  tps: 11168.45196
-=======
   dps: 12045.08823
   tps: 10876.64609
->>>>>>> e898fc3e
  }
 }
 dps_results: {
  key: "TestSV-AllItems-KvaldirBattleStandard-59685"
  value: {
-<<<<<<< HEAD
-  dps: 11113.163
-  tps: 10065.29127
-=======
   dps: 10882.50673
   tps: 9827.03582
->>>>>>> e898fc3e
  }
 }
 dps_results: {
  key: "TestSV-AllItems-KvaldirBattleStandard-59689"
  value: {
-<<<<<<< HEAD
-  dps: 11113.163
-  tps: 10065.29127
-=======
   dps: 10882.50673
   tps: 9827.03582
->>>>>>> e898fc3e
  }
 }
 dps_results: {
  key: "TestSV-AllItems-LadyLa-La'sSingingShell-67152"
  value: {
-<<<<<<< HEAD
-  dps: 11042.43593
-  tps: 9986.84234
-=======
   dps: 10820.8968
   tps: 9761.04895
->>>>>>> e898fc3e
  }
 }
 dps_results: {
  key: "TestSV-AllItems-LastWord-50179"
  value: {
-<<<<<<< HEAD
-  dps: 11494.10031
-  tps: 10417.39637
-=======
   dps: 11189.70098
   tps: 10107.83174
->>>>>>> e898fc3e
  }
 }
 dps_results: {
  key: "TestSV-AllItems-LastWord-50708"
  value: {
-<<<<<<< HEAD
-  dps: 11493.70126
-  tps: 10417.39637
-=======
   dps: 11189.30004
   tps: 10107.83174
->>>>>>> e898fc3e
  }
 }
 dps_results: {
  key: "TestSV-AllItems-Lavanthor'sTalisman-37872"
  value: {
-<<<<<<< HEAD
-  dps: 11083.72663
-  tps: 10032.50179
-=======
-  dps: 10850.4224
-  tps: 9789.97309
->>>>>>> e898fc3e
+  dps: 10850.4224
+  tps: 9789.97309
  }
 }
 dps_results: {
  key: "TestSV-AllItems-LeadenDespair-55816"
  value: {
-<<<<<<< HEAD
-  dps: 11096.57801
-  tps: 10032.50179
-=======
   dps: 10863.38853
   tps: 9789.97309
->>>>>>> e898fc3e
  }
 }
 dps_results: {
  key: "TestSV-AllItems-LeadenDespair-56347"
  value: {
-<<<<<<< HEAD
-  dps: 11100.71592
-  tps: 10032.50179
-=======
   dps: 10867.56338
   tps: 9789.97309
->>>>>>> e898fc3e
  }
 }
 dps_results: {
  key: "TestSV-AllItems-LeftEyeofRajh-56102"
  value: {
-<<<<<<< HEAD
-  dps: 11638.5085
-  tps: 10556.89895
-=======
   dps: 11360.94987
   tps: 10276.148
->>>>>>> e898fc3e
  }
 }
 dps_results: {
  key: "TestSV-AllItems-LeftEyeofRajh-56427"
  value: {
-<<<<<<< HEAD
-  dps: 11669.12392
-  tps: 10586.39874
-=======
   dps: 11392.63136
   tps: 10303.68354
->>>>>>> e898fc3e
  }
 }
 dps_results: {
  key: "TestSV-AllItems-LicensetoSlay-58180"
  value: {
-<<<<<<< HEAD
-  dps: 11594.42069
-  tps: 10468.9544
-=======
   dps: 11285.75825
   tps: 10150.78664
->>>>>>> e898fc3e
  }
 }
 dps_results: {
  key: "TestSV-AllItems-Lightning-ChargedBattlegear"
  value: {
-<<<<<<< HEAD
-  dps: 14258.01765
-  tps: 13045.85721
-=======
   dps: 14227.19917
   tps: 13023.72676
->>>>>>> e898fc3e
  }
 }
 dps_results: {
  key: "TestSV-AllItems-MagnetiteMirror-55814"
  value: {
-<<<<<<< HEAD
-  dps: 11083.72663
-  tps: 10032.50179
-=======
-  dps: 10850.4224
-  tps: 9789.97309
->>>>>>> e898fc3e
+  dps: 10850.4224
+  tps: 9789.97309
  }
 }
 dps_results: {
  key: "TestSV-AllItems-MagnetiteMirror-56345"
  value: {
-<<<<<<< HEAD
-  dps: 11083.72663
-  tps: 10032.50179
-=======
-  dps: 10850.4224
-  tps: 9789.97309
->>>>>>> e898fc3e
+  dps: 10850.4224
+  tps: 9789.97309
  }
 }
 dps_results: {
  key: "TestSV-AllItems-MajesticDragonFigurine-40430"
  value: {
-<<<<<<< HEAD
-  dps: 11083.72663
-  tps: 10032.50179
-=======
-  dps: 10850.4224
-  tps: 9789.97309
->>>>>>> e898fc3e
+  dps: 10850.4224
+  tps: 9789.97309
  }
 }
 dps_results: {
  key: "TestSV-AllItems-MandalaofStirringPatterns-62467"
  value: {
-<<<<<<< HEAD
-  dps: 11083.72663
-  tps: 10032.50179
-=======
-  dps: 10850.4224
-  tps: 9789.97309
->>>>>>> e898fc3e
+  dps: 10850.4224
+  tps: 9789.97309
  }
 }
 dps_results: {
  key: "TestSV-AllItems-MandalaofStirringPatterns-62472"
  value: {
-<<<<<<< HEAD
-  dps: 11083.72663
-  tps: 10032.50179
-=======
-  dps: 10850.4224
-  tps: 9789.97309
->>>>>>> e898fc3e
+  dps: 10850.4224
+  tps: 9789.97309
  }
 }
 dps_results: {
  key: "TestSV-AllItems-MarkofKhardros-56132"
  value: {
-<<<<<<< HEAD
-  dps: 11210.49713
-  tps: 10159.27229
-=======
   dps: 10970.77306
   tps: 9910.32375
->>>>>>> e898fc3e
  }
 }
 dps_results: {
  key: "TestSV-AllItems-MarkofKhardros-56458"
  value: {
-<<<<<<< HEAD
-  dps: 11227.09803
-  tps: 10175.87319
-=======
   dps: 10986.53326
   tps: 9926.08396
->>>>>>> e898fc3e
  }
 }
 dps_results: {
  key: "TestSV-AllItems-MeteoriteWhetstone-37390"
  value: {
-<<<<<<< HEAD
-  dps: 11178.19174
-  tps: 10121.78311
-=======
   dps: 10987.21083
   tps: 9920.42988
->>>>>>> e898fc3e
  }
 }
 dps_results: {
  key: "TestSV-AllItems-MightoftheOcean-55251"
  value: {
-<<<<<<< HEAD
-  dps: 11384.12909
-  tps: 10286.25506
-=======
   dps: 11161.20828
   tps: 10051.31235
->>>>>>> e898fc3e
  }
 }
 dps_results: {
  key: "TestSV-AllItems-MightoftheOcean-56285"
  value: {
-<<<<<<< HEAD
-  dps: 11632.69607
-  tps: 10512.77443
-=======
   dps: 11306.81645
   tps: 10188.73894
->>>>>>> e898fc3e
  }
 }
 dps_results: {
  key: "TestSV-AllItems-MirrorofBrokenImages-62466"
  value: {
-<<<<<<< HEAD
-  dps: 11221.40784
-  tps: 10170.183
-=======
   dps: 10981.92219
   tps: 9921.47288
->>>>>>> e898fc3e
  }
 }
 dps_results: {
  key: "TestSV-AllItems-MirrorofBrokenImages-62471"
  value: {
-<<<<<<< HEAD
-  dps: 11221.40784
-  tps: 10170.183
-=======
   dps: 10981.92219
   tps: 9921.47288
->>>>>>> e898fc3e
  }
 }
 dps_results: {
  key: "TestSV-AllItems-MoonwellChalice-70142"
  value: {
-<<<<<<< HEAD
-  dps: 11264.39131
-  tps: 10213.16647
-=======
   dps: 11021.91157
   tps: 9961.46226
->>>>>>> e898fc3e
  }
 }
 dps_results: {
  key: "TestSV-AllItems-NevermeltingIceCrystal-50259"
  value: {
-<<<<<<< HEAD
-  dps: 11239.80269
-  tps: 10185.41171
-=======
   dps: 10971.19176
   tps: 9914.63813
->>>>>>> e898fc3e
  }
 }
 dps_results: {
  key: "TestSV-AllItems-OfferingofSacrifice-37638"
  value: {
-<<<<<<< HEAD
-  dps: 11083.72663
-  tps: 10032.50179
-=======
-  dps: 10850.4224
-  tps: 9789.97309
->>>>>>> e898fc3e
+  dps: 10850.4224
+  tps: 9789.97309
  }
 }
 dps_results: {
  key: "TestSV-AllItems-Oremantle'sFavor-61448"
  value: {
-<<<<<<< HEAD
-  dps: 11271.3982
-  tps: 10209.48426
-=======
   dps: 11018.51002
   tps: 9961.8509
->>>>>>> e898fc3e
  }
 }
 dps_results: {
  key: "TestSV-AllItems-PersistentEarthshatterDiamond"
  value: {
-<<<<<<< HEAD
-  dps: 11385.9226
-  tps: 10313.72603
-=======
   dps: 11092.47548
   tps: 10015.2838
->>>>>>> e898fc3e
  }
 }
 dps_results: {
  key: "TestSV-AllItems-PersistentEarthsiegeDiamond"
  value: {
-<<<<<<< HEAD
-  dps: 11391.92966
-  tps: 10319.39486
-=======
   dps: 11098.30991
   tps: 10020.77851
->>>>>>> e898fc3e
  }
 }
 dps_results: {
  key: "TestSV-AllItems-PetrifiedScarab-21685"
  value: {
-<<<<<<< HEAD
-  dps: 11083.72663
-  tps: 10032.50179
-=======
-  dps: 10850.4224
-  tps: 9789.97309
->>>>>>> e898fc3e
+  dps: 10850.4224
+  tps: 9789.97309
  }
 }
 dps_results: {
  key: "TestSV-AllItems-PetrifiedTwilightScale-54571"
  value: {
-<<<<<<< HEAD
-  dps: 11083.72663
-  tps: 10032.50179
-=======
-  dps: 10850.4224
-  tps: 9789.97309
->>>>>>> e898fc3e
+  dps: 10850.4224
+  tps: 9789.97309
  }
 }
 dps_results: {
  key: "TestSV-AllItems-PetrifiedTwilightScale-54591"
  value: {
-<<<<<<< HEAD
-  dps: 11083.72663
-  tps: 10032.50179
-=======
-  dps: 10850.4224
-  tps: 9789.97309
->>>>>>> e898fc3e
+  dps: 10850.4224
+  tps: 9789.97309
  }
 }
 dps_results: {
  key: "TestSV-AllItems-PorcelainCrab-55237"
  value: {
-<<<<<<< HEAD
-  dps: 11083.72663
-  tps: 10032.50179
-=======
-  dps: 10850.4224
-  tps: 9789.97309
->>>>>>> e898fc3e
+  dps: 10850.4224
+  tps: 9789.97309
  }
 }
 dps_results: {
  key: "TestSV-AllItems-PorcelainCrab-56280"
  value: {
-<<<<<<< HEAD
-  dps: 11083.72663
-  tps: 10032.50179
-=======
-  dps: 10850.4224
-  tps: 9789.97309
->>>>>>> e898fc3e
+  dps: 10850.4224
+  tps: 9789.97309
  }
 }
 dps_results: {
  key: "TestSV-AllItems-PowerfulEarthshatterDiamond"
  value: {
-<<<<<<< HEAD
-  dps: 11361.43031
-  tps: 10289.63351
-=======
   dps: 11068.72158
   tps: 9991.93125
->>>>>>> e898fc3e
  }
 }
 dps_results: {
  key: "TestSV-AllItems-PowerfulEarthsiegeDiamond"
  value: {
-<<<<<<< HEAD
-  dps: 11361.66978
-  tps: 10289.63351
-=======
   dps: 11068.96214
   tps: 9991.93125
->>>>>>> e898fc3e
  }
 }
 dps_results: {
  key: "TestSV-AllItems-PowerfulShadowspiritDiamond"
  value: {
-<<<<<<< HEAD
-  dps: 11363.62545
-  tps: 10289.63351
-=======
   dps: 11070.92667
   tps: 9991.93125
->>>>>>> e898fc3e
  }
 }
 dps_results: {
  key: "TestSV-AllItems-Prestor'sTalismanofMachination-59441"
  value: {
-<<<<<<< HEAD
-  dps: 11797.25111
-  tps: 10710.69961
-=======
   dps: 11578.80335
   tps: 10501.94303
->>>>>>> e898fc3e
  }
 }
 dps_results: {
  key: "TestSV-AllItems-Prestor'sTalismanofMachination-65026"
  value: {
-<<<<<<< HEAD
-  dps: 11948.33264
-  tps: 10865.15644
-=======
   dps: 11758.21352
   tps: 10660.11947
->>>>>>> e898fc3e
  }
 }
 dps_results: {
  key: "TestSV-AllItems-PurifiedShardoftheGods"
  value: {
-<<<<<<< HEAD
-  dps: 11083.72663
-  tps: 10032.50179
-=======
-  dps: 10850.4224
-  tps: 9789.97309
->>>>>>> e898fc3e
+  dps: 10850.4224
+  tps: 9789.97309
  }
 }
 dps_results: {
  key: "TestSV-AllItems-Rainsong-55854"
  value: {
-<<<<<<< HEAD
-  dps: 11083.72663
-  tps: 10032.50179
-=======
-  dps: 10850.4224
-  tps: 9789.97309
->>>>>>> e898fc3e
+  dps: 10850.4224
+  tps: 9789.97309
  }
 }
 dps_results: {
  key: "TestSV-AllItems-Rainsong-56377"
  value: {
-<<<<<<< HEAD
-  dps: 11083.72663
-  tps: 10032.50179
-=======
-  dps: 10850.4224
-  tps: 9789.97309
->>>>>>> e898fc3e
+  dps: 10850.4224
+  tps: 9789.97309
  }
 }
 dps_results: {
  key: "TestSV-AllItems-ReignoftheDead-47316"
  value: {
-<<<<<<< HEAD
-  dps: 11083.72663
-  tps: 10032.50179
-=======
-  dps: 10850.4224
-  tps: 9789.97309
->>>>>>> e898fc3e
+  dps: 10850.4224
+  tps: 9789.97309
  }
 }
 dps_results: {
  key: "TestSV-AllItems-ReignoftheDead-47477"
  value: {
-<<<<<<< HEAD
-  dps: 11083.72663
-  tps: 10032.50179
-=======
-  dps: 10850.4224
-  tps: 9789.97309
->>>>>>> e898fc3e
+  dps: 10850.4224
+  tps: 9789.97309
  }
 }
 dps_results: {
  key: "TestSV-AllItems-RelentlessEarthsiegeDiamond"
  value: {
-<<<<<<< HEAD
-  dps: 11489.95015
-  tps: 10417.39637
-=======
   dps: 11185.53115
   tps: 10107.83174
->>>>>>> e898fc3e
  }
 }
 dps_results: {
  key: "TestSV-AllItems-ReverberatingShadowspiritDiamond"
  value: {
-<<<<<<< HEAD
-  dps: 11450.16815
-  tps: 10379.40906
-=======
   dps: 11152.85255
   tps: 10077.10462
->>>>>>> e898fc3e
  }
 }
 dps_results: {
  key: "TestSV-AllItems-RevitalizingShadowspiritDiamond"
  value: {
-<<<<<<< HEAD
-  dps: 11450.16815
-  tps: 10379.40906
-=======
   dps: 11152.85255
   tps: 10077.10462
->>>>>>> e898fc3e
  }
 }
 dps_results: {
  key: "TestSV-AllItems-RevitalizingSkyflareDiamond"
  value: {
-<<<<<<< HEAD
-  dps: 11360.39261
-  tps: 10289.63351
-=======
   dps: 11067.67918
   tps: 9991.93125
->>>>>>> e898fc3e
  }
 }
 dps_results: {
  key: "TestSV-AllItems-RightEyeofRajh-56100"
  value: {
-<<<<<<< HEAD
-  dps: 11485.16489
-  tps: 10370.45965
-=======
   dps: 11253.30412
   tps: 10139.24916
->>>>>>> e898fc3e
  }
 }
 dps_results: {
  key: "TestSV-AllItems-RightEyeofRajh-56431"
  value: {
-<<<<<<< HEAD
-  dps: 11632.69607
-  tps: 10512.77443
-=======
   dps: 11306.81645
   tps: 10188.73894
->>>>>>> e898fc3e
  }
 }
 dps_results: {
  key: "TestSV-AllItems-RuneofRepulsion-40372"
  value: {
-<<<<<<< HEAD
-  dps: 11083.72663
-  tps: 10032.50179
-=======
-  dps: 10850.4224
-  tps: 9789.97309
->>>>>>> e898fc3e
+  dps: 10850.4224
+  tps: 9789.97309
  }
 }
 dps_results: {
  key: "TestSV-AllItems-Schnottz'sMedallionofCommand-65805"
  value: {
-<<<<<<< HEAD
-  dps: 11526.51242
-  tps: 10449.64081
-=======
   dps: 11270.18202
   tps: 10186.91689
->>>>>>> e898fc3e
  }
 }
 dps_results: {
  key: "TestSV-AllItems-ScourgestalkerBattlegear"
  value: {
-<<<<<<< HEAD
-  dps: 11085.05569
-  tps: 10070.55116
-=======
   dps: 10889.32313
   tps: 9867.78649
->>>>>>> e898fc3e
  }
 }
 dps_results: {
  key: "TestSV-AllItems-SeaStar-55256"
  value: {
-<<<<<<< HEAD
-  dps: 11083.72663
-  tps: 10032.50179
-=======
-  dps: 10850.4224
-  tps: 9789.97309
->>>>>>> e898fc3e
+  dps: 10850.4224
+  tps: 9789.97309
  }
 }
 dps_results: {
  key: "TestSV-AllItems-SeaStar-56290"
  value: {
-<<<<<<< HEAD
-  dps: 11083.72663
-  tps: 10032.50179
-=======
-  dps: 10850.4224
-  tps: 9789.97309
->>>>>>> e898fc3e
+  dps: 10850.4224
+  tps: 9789.97309
  }
 }
 dps_results: {
  key: "TestSV-AllItems-SealofthePantheon-36993"
  value: {
-<<<<<<< HEAD
-  dps: 11083.72663
-  tps: 10032.50179
-=======
-  dps: 10850.4224
-  tps: 9789.97309
->>>>>>> e898fc3e
+  dps: 10850.4224
+  tps: 9789.97309
  }
 }
 dps_results: {
  key: "TestSV-AllItems-Shadowmourne-49623"
  value: {
-<<<<<<< HEAD
-  dps: 11591.48372
-  tps: 10504.38433
-=======
   dps: 11344.15622
   tps: 10253.955
->>>>>>> e898fc3e
  }
 }
 dps_results: {
  key: "TestSV-AllItems-ShinyShardoftheGods"
  value: {
-<<<<<<< HEAD
-  dps: 11083.72663
-  tps: 10032.50179
-=======
-  dps: 10850.4224
-  tps: 9789.97309
->>>>>>> e898fc3e
+  dps: 10850.4224
+  tps: 9789.97309
  }
 }
 dps_results: {
  key: "TestSV-AllItems-Shrine-CleansingPurifier-63838"
  value: {
-<<<<<<< HEAD
-  dps: 11083.72663
-  tps: 10032.50179
-=======
-  dps: 10850.4224
-  tps: 9789.97309
->>>>>>> e898fc3e
+  dps: 10850.4224
+  tps: 9789.97309
  }
 }
 dps_results: {
  key: "TestSV-AllItems-Sindragosa'sFlawlessFang-50361"
  value: {
-<<<<<<< HEAD
-  dps: 11092.79819
-  tps: 10032.50179
-=======
   dps: 10859.57496
   tps: 9789.97309
->>>>>>> e898fc3e
  }
 }
 dps_results: {
  key: "TestSV-AllItems-Skardyn'sGrace-56115"
  value: {
-<<<<<<< HEAD
-  dps: 11702.94532
-  tps: 10622.62792
-=======
   dps: 11432.93775
   tps: 10346.78929
->>>>>>> e898fc3e
  }
 }
 dps_results: {
  key: "TestSV-AllItems-Skardyn'sGrace-56440"
  value: {
-<<<<<<< HEAD
-  dps: 11784.7385
-  tps: 10699.58301
-=======
   dps: 11543.89883
   tps: 10457.16249
->>>>>>> e898fc3e
  }
 }
 dps_results: {
  key: "TestSV-AllItems-SliverofPureIce-50339"
  value: {
-<<<<<<< HEAD
-  dps: 11083.72663
-  tps: 10032.50179
-=======
-  dps: 10850.4224
-  tps: 9789.97309
->>>>>>> e898fc3e
+  dps: 10850.4224
+  tps: 9789.97309
  }
 }
 dps_results: {
  key: "TestSV-AllItems-SliverofPureIce-50346"
  value: {
-<<<<<<< HEAD
-  dps: 11083.72663
-  tps: 10032.50179
-=======
-  dps: 10850.4224
-  tps: 9789.97309
->>>>>>> e898fc3e
+  dps: 10850.4224
+  tps: 9789.97309
  }
 }
 dps_results: {
  key: "TestSV-AllItems-Sorrowsong-55879"
  value: {
-<<<<<<< HEAD
-  dps: 11191.81281
-  tps: 10140.58797
-=======
   dps: 10953.65588
   tps: 9893.20657
->>>>>>> e898fc3e
  }
 }
 dps_results: {
  key: "TestSV-AllItems-Sorrowsong-56400"
  value: {
-<<<<<<< HEAD
-  dps: 11205.96695
-  tps: 10154.74211
-=======
   dps: 10967.17455
   tps: 9906.72524
->>>>>>> e898fc3e
  }
 }
 dps_results: {
  key: "TestSV-AllItems-Soul'sAnguish-66994"
  value: {
-<<<<<<< HEAD
-  dps: 11485.16489
-  tps: 10370.45965
-=======
   dps: 11253.30412
   tps: 10139.24916
->>>>>>> e898fc3e
  }
 }
 dps_results: {
  key: "TestSV-AllItems-SoulCasket-58183"
  value: {
-<<<<<<< HEAD
-  dps: 11221.40784
-  tps: 10170.183
-=======
   dps: 10981.92219
   tps: 9921.47288
->>>>>>> e898fc3e
  }
 }
 dps_results: {
  key: "TestSV-AllItems-SoulPreserver-37111"
  value: {
-<<<<<<< HEAD
-  dps: 11083.72663
-  tps: 10032.50179
-=======
-  dps: 10850.4224
-  tps: 9789.97309
->>>>>>> e898fc3e
+  dps: 10850.4224
+  tps: 9789.97309
  }
 }
 dps_results: {
  key: "TestSV-AllItems-SouloftheDead-40382"
  value: {
-<<<<<<< HEAD
-  dps: 11119.36361
-  tps: 10066.55939
-=======
   dps: 10893.19217
   tps: 9833.07315
->>>>>>> e898fc3e
  }
 }
 dps_results: {
  key: "TestSV-AllItems-SparkofLife-37657"
  value: {
-<<<<<<< HEAD
-  dps: 11095.65298
-  tps: 10048.36035
-=======
   dps: 10856.6878
   tps: 9800.20585
->>>>>>> e898fc3e
  }
 }
 dps_results: {
  key: "TestSV-AllItems-SphereofRedDragon'sBlood-37166"
  value: {
-<<<<<<< HEAD
-  dps: 11307.71046
-  tps: 10235.74464
-=======
   dps: 11074.53499
   tps: 10000.05962
->>>>>>> e898fc3e
  }
 }
 dps_results: {
  key: "TestSV-AllItems-Stonemother'sKiss-61411"
  value: {
-<<<<<<< HEAD
-  dps: 11089.4407
-  tps: 10038.20617
-=======
   dps: 10888.51603
   tps: 9826.38704
->>>>>>> e898fc3e
  }
 }
 dps_results: {
  key: "TestSV-AllItems-StumpofTime-62465"
  value: {
-<<<<<<< HEAD
-  dps: 11594.42069
-  tps: 10468.9544
-=======
   dps: 11285.75825
   tps: 10150.78664
->>>>>>> e898fc3e
  }
 }
 dps_results: {
  key: "TestSV-AllItems-StumpofTime-62470"
  value: {
-<<<<<<< HEAD
-  dps: 11594.42069
-  tps: 10468.9544
-=======
   dps: 11285.75825
   tps: 10150.78664
->>>>>>> e898fc3e
  }
 }
 dps_results: {
  key: "TestSV-AllItems-SwiftSkyflareDiamond"
  value: {
-<<<<<<< HEAD
-  dps: 11391.92966
-  tps: 10319.39486
-=======
   dps: 11098.30991
   tps: 10020.77851
->>>>>>> e898fc3e
  }
 }
 dps_results: {
  key: "TestSV-AllItems-SwiftStarflareDiamond"
  value: {
-<<<<<<< HEAD
-  dps: 11385.9226
-  tps: 10313.72603
-=======
   dps: 11092.47548
   tps: 10015.2838
->>>>>>> e898fc3e
  }
 }
 dps_results: {
  key: "TestSV-AllItems-SwiftWindfireDiamond"
  value: {
-<<<<<<< HEAD
-  dps: 11375.41025
-  tps: 10303.80558
-=======
   dps: 11082.26524
   tps: 10005.66804
->>>>>>> e898fc3e
  }
 }
 dps_results: {
  key: "TestSV-AllItems-SymbioticWorm-59332"
  value: {
-<<<<<<< HEAD
-  dps: 11102.90423
-  tps: 10032.50179
-=======
   dps: 10869.77124
   tps: 9789.97309
->>>>>>> e898fc3e
  }
 }
 dps_results: {
  key: "TestSV-AllItems-SymbioticWorm-65048"
  value: {
-<<<<<<< HEAD
-  dps: 11105.37106
-  tps: 10032.50179
-=======
   dps: 10872.26009
   tps: 9789.97309
->>>>>>> e898fc3e
  }
 }
 dps_results: {
  key: "TestSV-AllItems-TalismanofSinisterOrder-65804"
  value: {
-<<<<<<< HEAD
-  dps: 11112.75737
-  tps: 10061.53253
-=======
   dps: 10877.2379
   tps: 9816.78859
->>>>>>> e898fc3e
  }
 }
 dps_results: {
  key: "TestSV-AllItems-TalismanofTrollDivinity-37734"
  value: {
-<<<<<<< HEAD
-  dps: 11083.72663
-  tps: 10032.50179
-=======
-  dps: 10850.4224
-  tps: 9789.97309
->>>>>>> e898fc3e
+  dps: 10850.4224
+  tps: 9789.97309
  }
 }
 dps_results: {
  key: "TestSV-AllItems-Tank-CommanderInsignia-63841"
  value: {
-<<<<<<< HEAD
-  dps: 11083.72663
-  tps: 10032.50179
-=======
-  dps: 10850.4224
-  tps: 9789.97309
->>>>>>> e898fc3e
+  dps: 10850.4224
+  tps: 9789.97309
  }
 }
 dps_results: {
  key: "TestSV-AllItems-TearofBlood-55819"
  value: {
-<<<<<<< HEAD
-  dps: 11083.72663
-  tps: 10032.50179
-=======
-  dps: 10850.4224
-  tps: 9789.97309
->>>>>>> e898fc3e
+  dps: 10850.4224
+  tps: 9789.97309
  }
 }
 dps_results: {
  key: "TestSV-AllItems-TearofBlood-56351"
  value: {
-<<<<<<< HEAD
-  dps: 11083.72663
-  tps: 10032.50179
-=======
-  dps: 10850.4224
-  tps: 9789.97309
->>>>>>> e898fc3e
+  dps: 10850.4224
+  tps: 9789.97309
  }
 }
 dps_results: {
  key: "TestSV-AllItems-TearsoftheVanquished-47215"
  value: {
-<<<<<<< HEAD
-  dps: 11083.72663
-  tps: 10032.50179
-=======
-  dps: 10850.4224
-  tps: 9789.97309
->>>>>>> e898fc3e
+  dps: 10850.4224
+  tps: 9789.97309
  }
 }
 dps_results: {
  key: "TestSV-AllItems-TendrilsofBurrowingDark-55810"
  value: {
-<<<<<<< HEAD
-  dps: 11175.94301
-  tps: 10124.71817
-=======
   dps: 10938.49858
   tps: 9878.04927
->>>>>>> e898fc3e
  }
 }
 dps_results: {
  key: "TestSV-AllItems-TendrilsofBurrowingDark-56339"
  value: {
-<<<<<<< HEAD
-  dps: 11205.96695
-  tps: 10154.74211
-=======
   dps: 10967.17455
   tps: 9906.72524
->>>>>>> e898fc3e
  }
 }
 dps_results: {
  key: "TestSV-AllItems-TheGeneral'sHeart-45507"
  value: {
-<<<<<<< HEAD
-  dps: 11083.72663
-  tps: 10032.50179
-=======
-  dps: 10850.4224
-  tps: 9789.97309
->>>>>>> e898fc3e
+  dps: 10850.4224
+  tps: 9789.97309
  }
 }
 dps_results: {
  key: "TestSV-AllItems-Theralion'sMirror-59519"
  value: {
-<<<<<<< HEAD
-  dps: 11083.72663
-  tps: 10032.50179
-=======
-  dps: 10850.4224
-  tps: 9789.97309
->>>>>>> e898fc3e
+  dps: 10850.4224
+  tps: 9789.97309
  }
 }
 dps_results: {
  key: "TestSV-AllItems-Theralion'sMirror-65105"
  value: {
-<<<<<<< HEAD
-  dps: 11100.1548
-  tps: 10048.92996
-=======
   dps: 10866.69679
   tps: 9806.24748
->>>>>>> e898fc3e
  }
 }
 dps_results: {
  key: "TestSV-AllItems-Throngus'sFinger-56121"
  value: {
-<<<<<<< HEAD
-  dps: 11083.72663
-  tps: 10032.50179
-=======
-  dps: 10850.4224
-  tps: 9789.97309
->>>>>>> e898fc3e
+  dps: 10850.4224
+  tps: 9789.97309
  }
 }
 dps_results: {
  key: "TestSV-AllItems-Throngus'sFinger-56449"
  value: {
-<<<<<<< HEAD
-  dps: 11083.72663
-  tps: 10032.50179
-=======
-  dps: 10850.4224
-  tps: 9789.97309
->>>>>>> e898fc3e
+  dps: 10850.4224
+  tps: 9789.97309
  }
 }
 dps_results: {
  key: "TestSV-AllItems-ThunderingSkyflareDiamond"
  value: {
-<<<<<<< HEAD
-  dps: 11347.38888
-  tps: 10272.76081
-=======
   dps: 11120.95734
   tps: 10039.601
->>>>>>> e898fc3e
  }
 }
 dps_results: {
  key: "TestSV-AllItems-Tia'sGrace-55874"
  value: {
-<<<<<<< HEAD
-  dps: 11760.35299
-  tps: 10674.42565
-=======
   dps: 11502.9656
   tps: 10413.48821
->>>>>>> e898fc3e
  }
 }
 dps_results: {
  key: "TestSV-AllItems-Tia'sGrace-56394"
  value: {
-<<<<<<< HEAD
-  dps: 11874.12989
-  tps: 10784.37282
-=======
   dps: 11614.61729
   tps: 10522.82412
->>>>>>> e898fc3e
  }
 }
 dps_results: {
  key: "TestSV-AllItems-TinyAbominationinaJar-50351"
  value: {
-<<<<<<< HEAD
-  dps: 11220.70321
-  tps: 10149.58729
-=======
   dps: 10993.9234
   tps: 9920.35692
->>>>>>> e898fc3e
  }
 }
 dps_results: {
  key: "TestSV-AllItems-TinyAbominationinaJar-50706"
  value: {
-<<<<<<< HEAD
-  dps: 11220.70321
-  tps: 10149.58729
-=======
   dps: 10993.9234
   tps: 9920.35692
->>>>>>> e898fc3e
  }
 }
 dps_results: {
  key: "TestSV-AllItems-TirelessSkyflareDiamond"
  value: {
-<<<<<<< HEAD
-  dps: 11360.39261
-  tps: 10289.63351
-=======
   dps: 11067.67918
   tps: 9991.93125
->>>>>>> e898fc3e
  }
 }
 dps_results: {
  key: "TestSV-AllItems-TirelessStarflareDiamond"
  value: {
-<<<<<<< HEAD
-  dps: 11360.39261
-  tps: 10289.63351
-=======
   dps: 11067.67918
   tps: 9991.93125
->>>>>>> e898fc3e
  }
 }
 dps_results: {
  key: "TestSV-AllItems-TomeofArcanePhenomena-36972"
  value: {
-<<<<<<< HEAD
-  dps: 11030.28468
-  tps: 9982.5588
-=======
   dps: 10925.42497
   tps: 9862.62538
->>>>>>> e898fc3e
  }
 }
 dps_results: {
  key: "TestSV-AllItems-TrenchantEarthshatterDiamond"
  value: {
-<<<<<<< HEAD
-  dps: 11360.39261
-  tps: 10289.63351
-=======
   dps: 11067.67918
   tps: 9991.93125
->>>>>>> e898fc3e
  }
 }
 dps_results: {
  key: "TestSV-AllItems-TrenchantEarthsiegeDiamond"
  value: {
-<<<<<<< HEAD
-  dps: 11360.39261
-  tps: 10289.63351
-=======
   dps: 11067.67918
   tps: 9991.93125
->>>>>>> e898fc3e
  }
 }
 dps_results: {
  key: "TestSV-AllItems-Tyrande'sFavoriteDoll-64645"
  value: {
-<<<<<<< HEAD
-  dps: 11083.76415
-  tps: 10032.53931
-=======
   dps: 10846.26739
   tps: 9785.81808
->>>>>>> e898fc3e
  }
 }
 dps_results: {
  key: "TestSV-AllItems-UndeadSlayer'sBlessedArmor"
  value: {
-<<<<<<< HEAD
-  dps: 10252.26463
-  tps: 9300.0775
-=======
   dps: 10035.15871
   tps: 9087.08348
->>>>>>> e898fc3e
  }
 }
 dps_results: {
  key: "TestSV-AllItems-UnheededWarning-59520"
  value: {
-<<<<<<< HEAD
-  dps: 11704.24734
-  tps: 10615.68887
-=======
   dps: 11464.67385
   tps: 10373.28323
->>>>>>> e898fc3e
  }
 }
 dps_results: {
  key: "TestSV-AllItems-UnquenchableFlame-67101"
  value: {
-<<<<<<< HEAD
-  dps: 11083.72663
-  tps: 10032.50179
-=======
-  dps: 10850.4224
-  tps: 9789.97309
->>>>>>> e898fc3e
+  dps: 10850.4224
+  tps: 9789.97309
  }
 }
 dps_results: {
  key: "TestSV-AllItems-UnsolvableRiddle-62468"
  value: {
-<<<<<<< HEAD
-  dps: 12028.57497
-  tps: 10928.56724
-=======
   dps: 11765.92883
   tps: 10671.93547
->>>>>>> e898fc3e
  }
 }
 dps_results: {
  key: "TestSV-AllItems-UnsolvableRiddle-68709"
  value: {
-<<<<<<< HEAD
-  dps: 12028.57497
-  tps: 10928.56724
-=======
   dps: 11765.92883
   tps: 10671.93547
->>>>>>> e898fc3e
  }
 }
 dps_results: {
  key: "TestSV-AllItems-Val'anyr,HammerofAncientKings-46017"
  value: {
-<<<<<<< HEAD
-  dps: 11069.73686
-  tps: 10022.78278
-=======
   dps: 10842.75883
   tps: 9789.75582
->>>>>>> e898fc3e
  }
 }
 dps_results: {
  key: "TestSV-AllItems-VialofStolenMemories-59515"
  value: {
-<<<<<<< HEAD
-  dps: 11102.90423
-  tps: 10032.50179
-=======
   dps: 10869.77124
   tps: 9789.97309
->>>>>>> e898fc3e
  }
 }
 dps_results: {
  key: "TestSV-AllItems-VialofStolenMemories-65109"
  value: {
-<<<<<<< HEAD
-  dps: 11105.37106
-  tps: 10032.50179
-=======
   dps: 10872.26009
   tps: 9789.97309
->>>>>>> e898fc3e
  }
 }
 dps_results: {
  key: "TestSV-AllItems-ViciousGladiator'sBadgeofConquest-61033"
  value: {
-<<<<<<< HEAD
-  dps: 11881.41368
-  tps: 10781.40595
-=======
   dps: 11624.40201
   tps: 10530.40865
->>>>>>> e898fc3e
  }
 }
 dps_results: {
  key: "TestSV-AllItems-ViciousGladiator'sBadgeofDominance-61035"
  value: {
-<<<<<<< HEAD
-  dps: 11083.72663
-  tps: 10032.50179
-=======
-  dps: 10850.4224
-  tps: 9789.97309
->>>>>>> e898fc3e
+  dps: 10850.4224
+  tps: 9789.97309
  }
 }
 dps_results: {
  key: "TestSV-AllItems-ViciousGladiator'sBadgeofVictory-61034"
  value: {
-<<<<<<< HEAD
-  dps: 11083.72663
-  tps: 10032.50179
-=======
-  dps: 10850.4224
-  tps: 9789.97309
->>>>>>> e898fc3e
+  dps: 10850.4224
+  tps: 9789.97309
  }
 }
 dps_results: {
  key: "TestSV-AllItems-ViciousGladiator'sEmblemofAccuracy-61027"
  value: {
-<<<<<<< HEAD
-  dps: 11608.13771
-  tps: 10480.16816
-=======
   dps: 11321.32789
   tps: 10188.00001
->>>>>>> e898fc3e
  }
 }
 dps_results: {
  key: "TestSV-AllItems-ViciousGladiator'sEmblemofAlacrity-61028"
  value: {
-<<<<<<< HEAD
-  dps: 11222.0188
-  tps: 10162.0549
-=======
   dps: 11003.94704
   tps: 9945.79474
->>>>>>> e898fc3e
  }
 }
 dps_results: {
  key: "TestSV-AllItems-ViciousGladiator'sEmblemofCruelty-61026"
  value: {
-<<<<<<< HEAD
-  dps: 11244.57005
-  tps: 10184.00343
-=======
   dps: 11061.33753
   tps: 10000.40014
->>>>>>> e898fc3e
  }
 }
 dps_results: {
  key: "TestSV-AllItems-ViciousGladiator'sEmblemofProficiency-61030"
  value: {
-<<<<<<< HEAD
-  dps: 11083.72663
-  tps: 10032.50179
-=======
-  dps: 10850.4224
-  tps: 9789.97309
->>>>>>> e898fc3e
+  dps: 10850.4224
+  tps: 9789.97309
  }
 }
 dps_results: {
  key: "TestSV-AllItems-ViciousGladiator'sEmblemofProwess-61029"
  value: {
-<<<<<<< HEAD
-  dps: 11229.55719
-  tps: 10178.33235
-=======
   dps: 10989.70566
   tps: 9929.25636
->>>>>>> e898fc3e
  }
 }
 dps_results: {
  key: "TestSV-AllItems-ViciousGladiator'sEmblemofTenacity-61032"
  value: {
-<<<<<<< HEAD
-  dps: 11083.72663
-  tps: 10032.50179
-=======
-  dps: 10850.4224
-  tps: 9789.97309
->>>>>>> e898fc3e
+  dps: 10850.4224
+  tps: 9789.97309
  }
 }
 dps_results: {
  key: "TestSV-AllItems-ViciousGladiator'sInsigniaofConquest-61047"
  value: {
-<<<<<<< HEAD
-  dps: 11825.52319
-  tps: 10731.26273
-=======
   dps: 11632.84092
   tps: 10537.41253
->>>>>>> e898fc3e
  }
 }
 dps_results: {
  key: "TestSV-AllItems-ViciousGladiator'sInsigniaofDominance-61045"
  value: {
-<<<<<<< HEAD
-  dps: 11083.72663
-  tps: 10032.50179
-=======
-  dps: 10850.4224
-  tps: 9789.97309
->>>>>>> e898fc3e
+  dps: 10850.4224
+  tps: 9789.97309
  }
 }
 dps_results: {
  key: "TestSV-AllItems-ViciousGladiator'sInsigniaofVictory-61046"
  value: {
-<<<<<<< HEAD
-  dps: 11083.72663
-  tps: 10032.50179
-=======
-  dps: 10850.4224
-  tps: 9789.97309
->>>>>>> e898fc3e
+  dps: 10850.4224
+  tps: 9789.97309
  }
 }
 dps_results: {
  key: "TestSV-AllItems-Windrunner'sPursuit"
  value: {
-<<<<<<< HEAD
-  dps: 11118.51216
-  tps: 10073.73981
-=======
   dps: 10838.45527
   tps: 9796.11047
->>>>>>> e898fc3e
  }
 }
 dps_results: {
  key: "TestSV-AllItems-WingedTalisman-37844"
  value: {
-<<<<<<< HEAD
-  dps: 11083.72663
-  tps: 10032.50179
-=======
-  dps: 10850.4224
-  tps: 9789.97309
->>>>>>> e898fc3e
+  dps: 10850.4224
+  tps: 9789.97309
  }
 }
 dps_results: {
  key: "TestSV-AllItems-WitchingHourglass-55787"
  value: {
-<<<<<<< HEAD
-  dps: 11083.72663
-  tps: 10032.50179
-=======
-  dps: 10850.4224
-  tps: 9789.97309
->>>>>>> e898fc3e
+  dps: 10850.4224
+  tps: 9789.97309
  }
 }
 dps_results: {
  key: "TestSV-AllItems-WitchingHourglass-56320"
  value: {
-<<<<<<< HEAD
-  dps: 11083.72663
-  tps: 10032.50179
-=======
-  dps: 10850.4224
-  tps: 9789.97309
->>>>>>> e898fc3e
+  dps: 10850.4224
+  tps: 9789.97309
  }
 }
 dps_results: {
  key: "TestSV-AllItems-World-QuellerFocus-63842"
  value: {
-<<<<<<< HEAD
-  dps: 11177.65867
-  tps: 10126.43383
-=======
   dps: 10940.13721
   tps: 9879.6879
->>>>>>> e898fc3e
  }
 }
 dps_results: {
  key: "TestSV-AllItems-Za'brox'sLuckyTooth-63742"
  value: {
-<<<<<<< HEAD
-  dps: 11206.98634
-  tps: 10142.67139
-=======
   dps: 10968.21984
   tps: 9894.56354
->>>>>>> e898fc3e
  }
 }
 dps_results: {
  key: "TestSV-AllItems-Za'brox'sLuckyTooth-63745"
  value: {
-<<<<<<< HEAD
-  dps: 11206.98634
-  tps: 10142.67139
-=======
   dps: 10968.21984
   tps: 9894.56354
->>>>>>> e898fc3e
  }
 }
 dps_results: {
  key: "TestSV-AllItems-Zod'sRepeatingLongbow-50034"
  value: {
-<<<<<<< HEAD
-  dps: 11762.79987
-  tps: 10695.26808
-=======
   dps: 11535.20029
   tps: 10455.67583
->>>>>>> e898fc3e
  }
 }
 dps_results: {
  key: "TestSV-AllItems-Zod'sRepeatingLongbow-50638"
  value: {
-<<<<<<< HEAD
-  dps: 11824.01497
-  tps: 10758.8793
-=======
   dps: 11574.80362
   tps: 10499.85651
->>>>>>> e898fc3e
  }
 }
 dps_results: {
  key: "TestSV-Average-Default"
  value: {
-<<<<<<< HEAD
-  dps: 11381.69144
-  tps: 10305.79004
-=======
   dps: 11161.52637
   tps: 10084.16828
->>>>>>> e898fc3e
  }
 }
 dps_results: {
  key: "TestSV-Settings-Dwarf-p1_sv-Basic-aoe-FullBuffs-LongMultiTarget"
  value: {
-<<<<<<< HEAD
-  dps: 29015.88257
-  tps: 28102.98315
-=======
   dps: 28445.90321
   tps: 27534.37609
->>>>>>> e898fc3e
  }
 }
 dps_results: {
  key: "TestSV-Settings-Dwarf-p1_sv-Basic-aoe-FullBuffs-LongSingleTarget"
  value: {
-<<<<<<< HEAD
-  dps: 8096.69074
-  tps: 7187.78892
-=======
   dps: 7902.09721
   tps: 7002.26225
->>>>>>> e898fc3e
  }
 }
 dps_results: {
  key: "TestSV-Settings-Dwarf-p1_sv-Basic-aoe-FullBuffs-ShortSingleTarget"
  value: {
-<<<<<<< HEAD
-  dps: 9574.99844
-  tps: 8425.02547
-=======
   dps: 9290.53781
   tps: 8143.30941
->>>>>>> e898fc3e
  }
 }
 dps_results: {
  key: "TestSV-Settings-Dwarf-p1_sv-Basic-aoe-NoBuffs-LongMultiTarget"
  value: {
-  dps: 16904.87188
-  tps: 16489.20868
+  dps: 16293.06361
+  tps: 15877.40041
  }
 }
 dps_results: {
  key: "TestSV-Settings-Dwarf-p1_sv-Basic-aoe-NoBuffs-LongSingleTarget"
  value: {
-  dps: 4556.5513
-  tps: 4144.7146
+  dps: 4359.46361
+  tps: 3947.62692
  }
 }
 dps_results: {
  key: "TestSV-Settings-Dwarf-p1_sv-Basic-aoe-NoBuffs-ShortSingleTarget"
  value: {
-  dps: 4697.64025
-  tps: 4237.81479
+  dps: 4495.12003
+  tps: 4035.29457
  }
 }
 dps_results: {
  key: "TestSV-Settings-Dwarf-p1_sv-Basic-sv-FullBuffs-LongMultiTarget"
  value: {
-<<<<<<< HEAD
-  dps: 13260.73655
-  tps: 12244.75111
-=======
   dps: 12898.30624
   tps: 11879.65655
->>>>>>> e898fc3e
  }
 }
 dps_results: {
  key: "TestSV-Settings-Dwarf-p1_sv-Basic-sv-FullBuffs-LongSingleTarget"
  value: {
-<<<<<<< HEAD
-  dps: 11327.28334
-  tps: 10308.85678
-=======
   dps: 11138.66886
   tps: 10117.49931
->>>>>>> e898fc3e
  }
 }
 dps_results: {
  key: "TestSV-Settings-Dwarf-p1_sv-Basic-sv-FullBuffs-ShortSingleTarget"
  value: {
-<<<<<<< HEAD
-  dps: 13706.69976
-  tps: 12414.84319
-=======
   dps: 13375.47068
   tps: 12078.18273
->>>>>>> e898fc3e
  }
 }
 dps_results: {
  key: "TestSV-Settings-Dwarf-p1_sv-Basic-sv-NoBuffs-LongMultiTarget"
  value: {
-  dps: 7985.6383
-  tps: 7500.51185
+  dps: 7609.00466
+  tps: 7123.8782
  }
 }
 dps_results: {
  key: "TestSV-Settings-Dwarf-p1_sv-Basic-sv-NoBuffs-LongSingleTarget"
  value: {
-  dps: 6971.75823
-  tps: 6487.31671
+  dps: 6650.83479
+  tps: 6166.39326
  }
 }
 dps_results: {
  key: "TestSV-Settings-Dwarf-p1_sv-Basic-sv-NoBuffs-ShortSingleTarget"
  value: {
-  dps: 7561.96748
-  tps: 7021.69623
+  dps: 7215.75229
+  tps: 6675.48104
  }
 }
 dps_results: {
  key: "TestSV-Settings-Dwarf-p1_sv-Basic-sv_advanced-FullBuffs-LongMultiTarget"
  value: {
-<<<<<<< HEAD
-  dps: 13260.73655
-  tps: 12244.75111
-=======
   dps: 12898.30624
   tps: 11879.65655
->>>>>>> e898fc3e
  }
 }
 dps_results: {
  key: "TestSV-Settings-Dwarf-p1_sv-Basic-sv_advanced-FullBuffs-LongSingleTarget"
  value: {
-<<<<<<< HEAD
-  dps: 11327.28334
-  tps: 10308.85678
-=======
   dps: 11138.66886
   tps: 10117.49931
->>>>>>> e898fc3e
  }
 }
 dps_results: {
  key: "TestSV-Settings-Dwarf-p1_sv-Basic-sv_advanced-FullBuffs-ShortSingleTarget"
  value: {
-<<<<<<< HEAD
-  dps: 13706.69976
-  tps: 12414.84319
-=======
   dps: 13375.47068
   tps: 12078.18273
->>>>>>> e898fc3e
  }
 }
 dps_results: {
  key: "TestSV-Settings-Dwarf-p1_sv-Basic-sv_advanced-NoBuffs-LongMultiTarget"
  value: {
-  dps: 7985.6383
-  tps: 7500.51185
+  dps: 7609.00466
+  tps: 7123.8782
  }
 }
 dps_results: {
  key: "TestSV-Settings-Dwarf-p1_sv-Basic-sv_advanced-NoBuffs-LongSingleTarget"
  value: {
-  dps: 6971.75823
-  tps: 6487.31671
+  dps: 6650.83479
+  tps: 6166.39326
  }
 }
 dps_results: {
  key: "TestSV-Settings-Dwarf-p1_sv-Basic-sv_advanced-NoBuffs-ShortSingleTarget"
  value: {
-  dps: 7561.96748
-  tps: 7021.69623
+  dps: 7215.75229
+  tps: 6675.48104
  }
 }
 dps_results: {
  key: "TestSV-Settings-Orc-p1_sv-Basic-aoe-FullBuffs-LongMultiTarget"
  value: {
-<<<<<<< HEAD
-  dps: 29492.61968
-  tps: 28529.02078
-=======
   dps: 28883.14534
   tps: 27915.91681
->>>>>>> e898fc3e
  }
 }
 dps_results: {
  key: "TestSV-Settings-Orc-p1_sv-Basic-aoe-FullBuffs-LongSingleTarget"
  value: {
-<<<<<<< HEAD
-  dps: 8241.89534
-  tps: 7283.48984
-=======
   dps: 8072.35107
   tps: 7116.25739
->>>>>>> e898fc3e
  }
 }
 dps_results: {
  key: "TestSV-Settings-Orc-p1_sv-Basic-aoe-FullBuffs-ShortSingleTarget"
  value: {
-<<<<<<< HEAD
-  dps: 9858.88278
-  tps: 8631.3428
-=======
   dps: 9608.25409
   tps: 8381.2386
->>>>>>> e898fc3e
  }
 }
 dps_results: {
  key: "TestSV-Settings-Orc-p1_sv-Basic-aoe-NoBuffs-LongMultiTarget"
  value: {
-  dps: 17229.68105
-  tps: 16786.5436
+  dps: 16605.56902
+  tps: 16162.43157
  }
 }
 dps_results: {
  key: "TestSV-Settings-Orc-p1_sv-Basic-aoe-NoBuffs-LongSingleTarget"
  value: {
-  dps: 4625.55427
-  tps: 4188.78703
+  dps: 4425.7098
+  tps: 3988.94257
  }
 }
 dps_results: {
  key: "TestSV-Settings-Orc-p1_sv-Basic-aoe-NoBuffs-ShortSingleTarget"
  value: {
-  dps: 4887.39256
-  tps: 4395.18939
+  dps: 4678.97703
+  tps: 4186.77386
  }
 }
 dps_results: {
  key: "TestSV-Settings-Orc-p1_sv-Basic-sv-FullBuffs-LongMultiTarget"
  value: {
-<<<<<<< HEAD
-  dps: 13519.28395
-  tps: 12436.12109
-=======
   dps: 13143.3629
   tps: 12060.9117
->>>>>>> e898fc3e
  }
 }
 dps_results: {
  key: "TestSV-Settings-Orc-p1_sv-Basic-sv-FullBuffs-LongSingleTarget"
  value: {
-<<<<<<< HEAD
-  dps: 11489.95015
-  tps: 10417.39637
-=======
   dps: 11185.53115
   tps: 10107.83174
->>>>>>> e898fc3e
  }
 }
 dps_results: {
  key: "TestSV-Settings-Orc-p1_sv-Basic-sv-FullBuffs-ShortSingleTarget"
  value: {
-<<<<<<< HEAD
-  dps: 14069.51798
-  tps: 12712.6071
-=======
   dps: 13608.25197
   tps: 12229.15711
->>>>>>> e898fc3e
  }
 }
 dps_results: {
  key: "TestSV-Settings-Orc-p1_sv-Basic-sv-NoBuffs-LongMultiTarget"
  value: {
-  dps: 8142.95481
-  tps: 7630.59233
+  dps: 7760.05988
+  tps: 7247.6974
  }
 }
 dps_results: {
  key: "TestSV-Settings-Orc-p1_sv-Basic-sv-NoBuffs-LongSingleTarget"
  value: {
-  dps: 7058.31439
-  tps: 6546.65622
+  dps: 6735.5605
+  tps: 6223.90233
  }
 }
 dps_results: {
  key: "TestSV-Settings-Orc-p1_sv-Basic-sv-NoBuffs-ShortSingleTarget"
  value: {
-  dps: 7677.87686
-  tps: 7099.39246
+  dps: 7328.80624
+  tps: 6750.32185
  }
 }
 dps_results: {
  key: "TestSV-Settings-Orc-p1_sv-Basic-sv_advanced-FullBuffs-LongMultiTarget"
  value: {
-<<<<<<< HEAD
-  dps: 13519.28395
-  tps: 12436.12109
-=======
   dps: 13143.3629
   tps: 12060.9117
->>>>>>> e898fc3e
  }
 }
 dps_results: {
  key: "TestSV-Settings-Orc-p1_sv-Basic-sv_advanced-FullBuffs-LongSingleTarget"
  value: {
-<<<<<<< HEAD
-  dps: 11489.95015
-  tps: 10417.39637
-=======
   dps: 11185.53115
   tps: 10107.83174
->>>>>>> e898fc3e
  }
 }
 dps_results: {
  key: "TestSV-Settings-Orc-p1_sv-Basic-sv_advanced-FullBuffs-ShortSingleTarget"
  value: {
-<<<<<<< HEAD
-  dps: 14069.51798
-  tps: 12712.6071
-=======
   dps: 13608.25197
   tps: 12229.15711
->>>>>>> e898fc3e
  }
 }
 dps_results: {
  key: "TestSV-Settings-Orc-p1_sv-Basic-sv_advanced-NoBuffs-LongMultiTarget"
  value: {
-  dps: 8142.95481
-  tps: 7630.59233
+  dps: 7760.05988
+  tps: 7247.6974
  }
 }
 dps_results: {
  key: "TestSV-Settings-Orc-p1_sv-Basic-sv_advanced-NoBuffs-LongSingleTarget"
  value: {
-  dps: 7058.31439
-  tps: 6546.65622
+  dps: 6735.5605
+  tps: 6223.90233
  }
 }
 dps_results: {
  key: "TestSV-Settings-Orc-p1_sv-Basic-sv_advanced-NoBuffs-ShortSingleTarget"
  value: {
-  dps: 7677.87686
-  tps: 7099.39246
+  dps: 7328.80624
+  tps: 6750.32185
  }
 }
 dps_results: {
  key: "TestSV-SwitchInFrontOfTarget-Default"
  value: {
-<<<<<<< HEAD
-  dps: 11224.32956
-  tps: 10360.39648
-=======
   dps: 11030.57534
   tps: 10168.95795
->>>>>>> e898fc3e
  }
 }