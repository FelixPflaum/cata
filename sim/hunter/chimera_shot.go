--- conflicted
+++ resolved
@@ -61,15 +61,8 @@
 				}
 
 				if hunter.SerpentStingDot.IsActive() {
-<<<<<<< HEAD
 					hunter.SerpentStingDot.Reapply(sim)
-					// SS has 5 ticks, so 2 ticks is 40%
-					hunter.SerpentStingDot.TickOnce()
-					hunter.SerpentStingDot.TickOnce()
-=======
-					hunter.SerpentStingDot.Refresh(sim)
 					ssProcSpell.Cast(sim, spellEffect.Target)
->>>>>>> e4edec37
 				} else if hunter.ScorpidStingAura.IsActive() {
 					hunter.ScorpidStingAura.Refresh(sim)
 				}
