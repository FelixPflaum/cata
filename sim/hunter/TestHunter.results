--- conflicted
+++ resolved
@@ -52,1273 +52,743 @@
 dps_results: {
  key: "TestHunter-AllItems-Ahn'KaharBloodHunter'sBattlegear"
  value: {
-<<<<<<< HEAD
-  dps: 4232.648733354137
-  tps: 3347.8995151359295
-=======
   dps: 4219.728148683349
   tps: 3334.9789304651426
->>>>>>> 2bb4507c
  }
 }
 dps_results: {
  key: "TestHunter-AllItems-AshtongueTalismanofSwiftness-32487"
  value: {
-<<<<<<< HEAD
-  dps: 4182.574453484642
-  tps: 3217.002562371715
-=======
   dps: 4175.693159217032
   tps: 3210.1212681041065
->>>>>>> 2bb4507c
  }
 }
 dps_results: {
  key: "TestHunter-AllItems-AustereEarthsiegeDiamond"
  value: {
-<<<<<<< HEAD
-  dps: 4221.761797450756
-  tps: 3263.1592287909584
-=======
-  dps: 4214.846961747721
-  tps: 3256.244393087924
->>>>>>> 2bb4507c
+  dps: 4214.846961747721
+  tps: 3256.244393087924
  }
 }
 dps_results: {
  key: "TestHunter-AllItems-Bandit'sInsignia-40371"
  value: {
-<<<<<<< HEAD
-  dps: 4200.83398309597
-  tps: 3237.901448456043
-=======
   dps: 4193.914496247105
   tps: 3230.9819616071786
->>>>>>> 2bb4507c
  }
 }
 dps_results: {
  key: "TestHunter-AllItems-BeamingEarthsiegeDiamond"
  value: {
-<<<<<<< HEAD
-  dps: 4258.736371487414
-  tps: 3296.7006477118516
-=======
   dps: 4250.442124765186
   tps: 3288.406400989623
->>>>>>> 2bb4507c
  }
 }
 dps_results: {
  key: "TestHunter-AllItems-Beast-tamer'sShoulders-30892"
  value: {
-<<<<<<< HEAD
-  dps: 4182.62931811676
-  tps: 3234.1622361205336
-=======
   dps: 4176.976134033795
   tps: 3228.5090520375684
->>>>>>> 2bb4507c
  }
 }
 dps_results: {
  key: "TestHunter-AllItems-BeastLordArmor"
  value: {
-<<<<<<< HEAD
-  dps: 3393.7576927671594
-  tps: 2616.1475046999976
-=======
   dps: 3389.3759940658347
   tps: 2611.765805998672
->>>>>>> 2bb4507c
  }
 }
 dps_results: {
  key: "TestHunter-AllItems-BlackBowoftheBetrayer-32336"
  value: {
-<<<<<<< HEAD
-  dps: 3956.8514969213156
-  tps: 3013.0390637990895
-=======
   dps: 3947.4267710484974
   tps: 3003.6143379262717
->>>>>>> 2bb4507c
  }
 }
 dps_results: {
  key: "TestHunter-AllItems-BracingEarthsiegeDiamond"
  value: {
-<<<<<<< HEAD
-  dps: 4221.761797450756
-  tps: 3198.811493785272
-=======
   dps: 4214.846961747721
   tps: 3192.034954796299
->>>>>>> 2bb4507c
  }
 }
 dps_results: {
  key: "TestHunter-AllItems-BracingEarthstormDiamond"
  value: {
-<<<<<<< HEAD
-  dps: 4221.761797450756
-  tps: 3263.1592287909584
-=======
-  dps: 4214.846961747721
-  tps: 3256.244393087924
->>>>>>> 2bb4507c
+  dps: 4214.846961747721
+  tps: 3256.244393087924
  }
 }
 dps_results: {
  key: "TestHunter-AllItems-Braxley'sBackyardMoonshine-35937"
  value: {
-<<<<<<< HEAD
-  dps: 4221.499127199069
-  tps: 3257.6067865532136
-=======
   dps: 4213.425590769159
   tps: 3249.5332501233033
->>>>>>> 2bb4507c
  }
 }
 dps_results: {
  key: "TestHunter-AllItems-BrutalEarthstormDiamond"
  value: {
-<<<<<<< HEAD
-  dps: 4225.045559987042
-  tps: 3266.4429913272434
-=======
   dps: 4218.1274660393865
   tps: 3259.524897379589
->>>>>>> 2bb4507c
  }
 }
 dps_results: {
  key: "TestHunter-AllItems-ChaoticSkyfireDiamond"
  value: {
-<<<<<<< HEAD
-  dps: 4312.988128372585
-  tps: 3353.9066627598077
-=======
   dps: 4304.943810190962
   tps: 3345.862344578187
->>>>>>> 2bb4507c
  }
 }
 dps_results: {
  key: "TestHunter-AllItems-ChaoticSkyflareDiamond"
  value: {
-<<<<<<< HEAD
-  dps: 4321.696767508229
-  tps: 3361.006180779455
-=======
   dps: 4313.521115847066
   tps: 3352.830529118291
->>>>>>> 2bb4507c
  }
 }
 dps_results: {
  key: "TestHunter-AllItems-CryptstalkerBattlegear"
  value: {
-<<<<<<< HEAD
-  dps: 4004.387406625723
-  tps: 3095.205423842009
-=======
   dps: 3998.14890463564
   tps: 3088.966921851928
->>>>>>> 2bb4507c
  }
 }
 dps_results: {
  key: "TestHunter-AllItems-DarkmoonCard:Berserker!-42989"
  value: {
-<<<<<<< HEAD
-  dps: 4245.101132190121
-  tps: 3282.960159323105
-=======
   dps: 4237.657181479107
   tps: 3275.5162086120918
->>>>>>> 2bb4507c
  }
 }
 dps_results: {
  key: "TestHunter-AllItems-DarkmoonCard:Death-42990"
  value: {
-<<<<<<< HEAD
-  dps: 4264.317463810275
-  tps: 3309.7892842924443
-=======
   dps: 4256.695380440553
   tps: 3302.167200922724
->>>>>>> 2bb4507c
  }
 }
 dps_results: {
  key: "TestHunter-AllItems-DarkmoonCard:Greatness-42987"
  value: {
-<<<<<<< HEAD
-  dps: 4240.8243774461125
-  tps: 3284.0434796408795
-=======
   dps: 4233.7620390006105
   tps: 3276.981141195375
->>>>>>> 2bb4507c
  }
 }
 dps_results: {
  key: "TestHunter-AllItems-DarkmoonCard:Greatness-44254"
  value: {
-<<<<<<< HEAD
-  dps: 4245.187260135781
-  tps: 3285.8938636230614
-=======
   dps: 4237.265620371131
   tps: 3277.9722238584127
->>>>>>> 2bb4507c
  }
 }
 dps_results: {
  key: "TestHunter-AllItems-DeathKnight'sAnguish-38212"
  value: {
-<<<<<<< HEAD
-  dps: 4199.699144663359
-  tps: 3245.5398778358053
-=======
   dps: 4192.838034681825
   tps: 3238.678767854271
->>>>>>> 2bb4507c
  }
 }
 dps_results: {
  key: "TestHunter-AllItems-Defender'sCode-40257"
  value: {
-<<<<<<< HEAD
-  dps: 4158.504211767886
-  tps: 3202.1509966611115
-=======
   dps: 4151.370203661191
   tps: 3195.0169885544165
->>>>>>> 2bb4507c
  }
 }
 dps_results: {
  key: "TestHunter-AllItems-DemonStalkerArmor"
  value: {
-<<<<<<< HEAD
-  dps: 3457.4517664249915
-  tps: 2659.2173942327618
-=======
   dps: 3452.5632482842966
   tps: 2654.3288760920677
->>>>>>> 2bb4507c
  }
 }
 dps_results: {
  key: "TestHunter-AllItems-DesolationBattlegear"
  value: {
-<<<<<<< HEAD
-  dps: 3444.8831943420214
-  tps: 2628.2265043257416
-=======
   dps: 3441.5582612393537
   tps: 2624.9015712230716
->>>>>>> 2bb4507c
  }
 }
 dps_results: {
  key: "TestHunter-AllItems-DestructiveSkyfireDiamond"
  value: {
-<<<<<<< HEAD
-  dps: 4238.591386245961
-  tps: 3279.5099206331856
-=======
   dps: 4230.67524874216
   tps: 3271.5937831293827
->>>>>>> 2bb4507c
  }
 }
 dps_results: {
  key: "TestHunter-AllItems-DestructiveSkyflareDiamond"
  value: {
-<<<<<<< HEAD
-  dps: 4257.333427853006
-  tps: 3291.5291143222184
-=======
   dps: 4249.632688692367
   tps: 3283.8283751615813
->>>>>>> 2bb4507c
  }
 }
 dps_results: {
  key: "TestHunter-AllItems-EffulgentSkyflareDiamond"
  value: {
-<<<<<<< HEAD
-  dps: 4221.761797450756
-  tps: 3263.1592287909584
-=======
-  dps: 4214.846961747721
-  tps: 3256.244393087924
->>>>>>> 2bb4507c
+  dps: 4214.846961747721
+  tps: 3256.244393087924
  }
 }
 dps_results: {
  key: "TestHunter-AllItems-EmberSkyfireDiamond"
  value: {
-<<<<<<< HEAD
-  dps: 4249.802507905125
-  tps: 3281.119090575927
-=======
   dps: 4241.599513176843
   tps: 3272.916095847646
->>>>>>> 2bb4507c
  }
 }
 dps_results: {
  key: "TestHunter-AllItems-EmberSkyflareDiamond"
  value: {
-<<<<<<< HEAD
-  dps: 4249.802507905125
-  tps: 3281.119090575927
-=======
   dps: 4241.599513176843
   tps: 3272.916095847646
->>>>>>> 2bb4507c
  }
 }
 dps_results: {
  key: "TestHunter-AllItems-EnigmaticSkyfireDiamond"
  value: {
-<<<<<<< HEAD
-  dps: 4237.728701416878
-  tps: 3278.647235804102
-=======
   dps: 4229.81013769301
   tps: 3270.7286720802326
->>>>>>> 2bb4507c
  }
 }
 dps_results: {
  key: "TestHunter-AllItems-EnigmaticSkyflareDiamond"
  value: {
-<<<<<<< HEAD
-  dps: 4246.123385864401
-  tps: 3285.432799135627
-=======
   dps: 4238.078835768371
   tps: 3277.388249039596
->>>>>>> 2bb4507c
  }
 }
 dps_results: {
  key: "TestHunter-AllItems-EnigmaticStarflareDiamond"
  value: {
-<<<<<<< HEAD
-  dps: 4245.642047589203
-  tps: 3284.156106772656
-=======
   dps: 4237.475032864077
   tps: 3275.9890920475286
->>>>>>> 2bb4507c
  }
 }
 dps_results: {
  key: "TestHunter-AllItems-EternalEarthsiegeDiamond"
  value: {
-<<<<<<< HEAD
-  dps: 4221.761797450756
-  tps: 3263.1592287909584
-=======
-  dps: 4214.846961747721
-  tps: 3256.244393087924
->>>>>>> 2bb4507c
+  dps: 4214.846961747721
+  tps: 3256.244393087924
  }
 }
 dps_results: {
  key: "TestHunter-AllItems-EternalEarthstormDiamond"
  value: {
-<<<<<<< HEAD
-  dps: 4221.761797450756
-  tps: 3263.1592287909584
-=======
-  dps: 4214.846961747721
-  tps: 3256.244393087924
->>>>>>> 2bb4507c
+  dps: 4214.846961747721
+  tps: 3256.244393087924
  }
 }
 dps_results: {
  key: "TestHunter-AllItems-ExtractofNecromanticPower-40373"
  value: {
-<<<<<<< HEAD
-  dps: 4284.34490120747
-  tps: 3324.313595056898
-=======
   dps: 4277.122590372508
   tps: 3317.0912842219363
->>>>>>> 2bb4507c
  }
 }
 dps_results: {
  key: "TestHunter-AllItems-EyeoftheBroodmother-45308"
  value: {
-<<<<<<< HEAD
-  dps: 4228.682073747056
-  tps: 3270.3212095797185
-=======
   dps: 4221.193282066579
   tps: 3262.8324178992443
->>>>>>> 2bb4507c
  }
 }
 dps_results: {
  key: "TestHunter-AllItems-FelstalkerArmor"
  value: {
-<<<<<<< HEAD
-  dps: 4025.811267819164
-  tps: 3100.644392175137
-=======
   dps: 4018.7451564870635
   tps: 3093.578280843036
->>>>>>> 2bb4507c
  }
 }
 dps_results: {
  key: "TestHunter-AllItems-ForgeEmber-37660"
  value: {
-<<<<<<< HEAD
-  dps: 4209.959197241642
-  tps: 3258.429675807189
-=======
   dps: 4202.196600151222
   tps: 3250.6670787167677
->>>>>>> 2bb4507c
  }
 }
 dps_results: {
  key: "TestHunter-AllItems-ForlornSkyflareDiamond"
  value: {
-<<<<<<< HEAD
-  dps: 4221.761797450756
-  tps: 3263.1592287909584
-=======
-  dps: 4214.846961747721
-  tps: 3256.244393087924
->>>>>>> 2bb4507c
+  dps: 4214.846961747721
+  tps: 3256.244393087924
  }
 }
 dps_results: {
  key: "TestHunter-AllItems-ForlornStarflareDiamond"
  value: {
-<<<<<<< HEAD
-  dps: 4221.761797450756
-  tps: 3263.1592287909584
-=======
-  dps: 4214.846961747721
-  tps: 3256.244393087924
->>>>>>> 2bb4507c
+  dps: 4214.846961747721
+  tps: 3256.244393087924
  }
 }
 dps_results: {
  key: "TestHunter-AllItems-FuturesightRune-38763"
  value: {
-<<<<<<< HEAD
-  dps: 4173.561858118137
-  tps: 3223.4509718302284
-=======
   dps: 4166.254542322366
   tps: 3216.1436560344578
->>>>>>> 2bb4507c
  }
 }
 dps_results: {
  key: "TestHunter-AllItems-Gladiator'sPursuit"
  value: {
-<<<<<<< HEAD
-  dps: 4250.35472139286
-  tps: 3353.401733398671
-=======
   dps: 4239.181119141975
   tps: 3342.228131147785
->>>>>>> 2bb4507c
  }
 }
 dps_results: {
  key: "TestHunter-AllItems-Gronnstalker'sArmor"
  value: {
-<<<<<<< HEAD
-  dps: 3330.610012735409
-  tps: 2579.1656858717065
-=======
   dps: 3327.5818582619995
   tps: 2576.1375313982976
->>>>>>> 2bb4507c
  }
 }
 dps_results: {
  key: "TestHunter-AllItems-IllustrationoftheDragonSoul-40432"
  value: {
-<<<<<<< HEAD
-  dps: 4165.011022790135
-  tps: 3201.735621745819
-=======
   dps: 4158.146848411005
   tps: 3194.8714473666896
->>>>>>> 2bb4507c
  }
 }
 dps_results: {
  key: "TestHunter-AllItems-ImbuedUnstableDiamond"
  value: {
-<<<<<<< HEAD
-  dps: 4221.761797450756
-  tps: 3263.1592287909584
-=======
-  dps: 4214.846961747721
-  tps: 3256.244393087924
->>>>>>> 2bb4507c
+  dps: 4214.846961747721
+  tps: 3256.244393087924
  }
 }
 dps_results: {
  key: "TestHunter-AllItems-ImpassiveSkyflareDiamond"
  value: {
-<<<<<<< HEAD
-  dps: 4246.123385864401
-  tps: 3285.432799135627
-=======
   dps: 4238.078835768371
   tps: 3277.388249039596
->>>>>>> 2bb4507c
  }
 }
 dps_results: {
  key: "TestHunter-AllItems-ImpassiveStarflareDiamond"
  value: {
-<<<<<<< HEAD
-  dps: 4245.642047589203
-  tps: 3284.156106772656
-=======
   dps: 4237.475032864077
   tps: 3275.9890920475286
->>>>>>> 2bb4507c
  }
 }
 dps_results: {
  key: "TestHunter-AllItems-IncisorFragment-37723"
  value: {
-<<<<<<< HEAD
-  dps: 4200.656531289984
-  tps: 3253.4805629100547
-=======
   dps: 4193.418432385268
   tps: 3246.242464005338
->>>>>>> 2bb4507c
  }
 }
 dps_results: {
  key: "TestHunter-AllItems-InfusedColdstoneRune-35935"
  value: {
-<<<<<<< HEAD
-  dps: 4209.606429649445
-  tps: 3255.725481980087
-=======
   dps: 4201.139954061643
   tps: 3247.259006392284
->>>>>>> 2bb4507c
  }
 }
 dps_results: {
  key: "TestHunter-AllItems-InsightfulEarthsiegeDiamond"
  value: {
-<<<<<<< HEAD
-  dps: 4304.804854434747
-  tps: 3343.4221061603325
-=======
   dps: 4289.859699076268
   tps: 3328.476950801856
->>>>>>> 2bb4507c
  }
 }
 dps_results: {
  key: "TestHunter-AllItems-InsightfulEarthstormDiamond"
  value: {
-<<<<<<< HEAD
-  dps: 4268.521478613048
-  tps: 3299.7202262579267
-=======
   dps: 4258.05278452343
   tps: 3289.2515321683077
->>>>>>> 2bb4507c
  }
 }
 dps_results: {
  key: "TestHunter-AllItems-InvigoratingEarthsiegeDiamond"
  value: {
-<<<<<<< HEAD
-  dps: 4238.724229440745
-  tps: 3277.340096971627
-=======
   dps: 4231.783140150688
   tps: 3270.3990076815717
->>>>>>> 2bb4507c
  }
 }
 dps_results: {
  key: "TestHunter-AllItems-Lavanthor'sTalisman-37872"
  value: {
-<<<<<<< HEAD
-  dps: 4158.499109949618
-  tps: 3202.1509966611115
-=======
   dps: 4151.365101842923
   tps: 3195.0169885544165
->>>>>>> 2bb4507c
  }
 }
 dps_results: {
  key: "TestHunter-AllItems-MajesticDragonFigurine-40430"
  value: {
-<<<<<<< HEAD
-  dps: 4162.237050317219
-  tps: 3219.7590022321006
-=======
   dps: 4153.604999971157
   tps: 3211.126951886038
->>>>>>> 2bb4507c
  }
 }
 dps_results: {
  key: "TestHunter-AllItems-Mana-EtchedRegalia"
  value: {
-<<<<<<< HEAD
-  dps: 3265.3594733541104
-  tps: 2502.923944040142
-=======
   dps: 3261.487598584696
   tps: 2499.052069270728
->>>>>>> 2bb4507c
  }
 }
 dps_results: {
  key: "TestHunter-AllItems-MeteoriteWhetstone-37390"
  value: {
-<<<<<<< HEAD
-  dps: 4268.664041973589
-  tps: 3300.1595047398623
-=======
   dps: 4261.240468136769
   tps: 3292.735930903044
->>>>>>> 2bb4507c
  }
 }
 dps_results: {
  key: "TestHunter-AllItems-MysticalSkyfireDiamond"
  value: {
-<<<<<<< HEAD
-  dps: 4222.066647087876
-  tps: 3263.1592287909584
-=======
   dps: 4215.151811384842
   tps: 3256.244393087924
->>>>>>> 2bb4507c
  }
 }
 dps_results: {
  key: "TestHunter-AllItems-NetherscaleArmor"
  value: {
-<<<<<<< HEAD
-  dps: 4004.039750075623
-  tps: 3079.1010428820773
-=======
   dps: 3997.531469511116
   tps: 3072.592762317568
->>>>>>> 2bb4507c
  }
 }
 dps_results: {
  key: "TestHunter-AllItems-NetherstrikeArmor"
  value: {
-<<<<<<< HEAD
-  dps: 3904.3787102786587
-  tps: 3013.8808059771945
-=======
   dps: 3896.17140974575
   tps: 3005.6735054442856
->>>>>>> 2bb4507c
  }
 }
 dps_results: {
  key: "TestHunter-AllItems-OfferingofSacrifice-37638"
  value: {
-<<<<<<< HEAD
-  dps: 4156.600182756558
-  tps: 3212.894921874426
-=======
   dps: 4147.675028172457
   tps: 3203.969767290324
->>>>>>> 2bb4507c
  }
 }
 dps_results: {
  key: "TestHunter-AllItems-PersistentEarthshatterDiamond"
  value: {
-<<<<<<< HEAD
-  dps: 4235.493290014079
-  tps: 3274.638979222929
-=======
   dps: 4228.557201407267
   tps: 3267.7028906161145
->>>>>>> 2bb4507c
  }
 }
 dps_results: {
  key: "TestHunter-AllItems-PersistentEarthsiegeDiamond"
  value: {
-<<<<<<< HEAD
-  dps: 4238.724229440745
-  tps: 3277.340096971627
-=======
   dps: 4231.783140150688
   tps: 3270.3990076815717
->>>>>>> 2bb4507c
  }
 }
 dps_results: {
  key: "TestHunter-AllItems-PotentUnstableDiamond"
  value: {
-<<<<<<< HEAD
-  dps: 4231.4546157307495
-  tps: 3271.262582037055
-=======
   dps: 4224.52477797799
   tps: 3264.3327442842938
->>>>>>> 2bb4507c
  }
 }
 dps_results: {
  key: "TestHunter-AllItems-PowerfulEarthshatterDiamond"
  value: {
-<<<<<<< HEAD
-  dps: 4221.761797450756
-  tps: 3263.1592287909584
-=======
-  dps: 4214.846961747721
-  tps: 3256.244393087924
->>>>>>> 2bb4507c
+  dps: 4214.846961747721
+  tps: 3256.244393087924
  }
 }
 dps_results: {
  key: "TestHunter-AllItems-PowerfulEarthsiegeDiamond"
  value: {
-<<<<<<< HEAD
-  dps: 4221.761797450756
-  tps: 3263.1592287909584
-=======
-  dps: 4214.846961747721
-  tps: 3256.244393087924
->>>>>>> 2bb4507c
+  dps: 4214.846961747721
+  tps: 3256.244393087924
  }
 }
 dps_results: {
  key: "TestHunter-AllItems-PowerfulEarthstormDiamond"
  value: {
-<<<<<<< HEAD
-  dps: 4221.761797450756
-  tps: 3263.1592287909584
-=======
-  dps: 4214.846961747721
-  tps: 3256.244393087924
->>>>>>> 2bb4507c
+  dps: 4214.846961747721
+  tps: 3256.244393087924
  }
 }
 dps_results: {
  key: "TestHunter-AllItems-PrimalIntent"
  value: {
-<<<<<<< HEAD
-  dps: 4000.508771882345
-  tps: 3092.148322605187
-=======
   dps: 3996.188830643687
   tps: 3087.8283813665307
->>>>>>> 2bb4507c
  }
 }
 dps_results: {
  key: "TestHunter-AllItems-PurifiedShardoftheGods"
  value: {
-<<<<<<< HEAD
-  dps: 4164.582491584468
-  tps: 3201.735621745819
-=======
   dps: 4157.718317205336
   tps: 3194.8714473666896
->>>>>>> 2bb4507c
  }
 }
 dps_results: {
  key: "TestHunter-AllItems-ReignoftheDead-47316"
  value: {
-<<<<<<< HEAD
-  dps: 4338.04700463322
-  tps: 3375.245842432036
-=======
   dps: 4331.253862711041
   tps: 3368.452700509859
->>>>>>> 2bb4507c
  }
 }
 dps_results: {
  key: "TestHunter-AllItems-ReignoftheDead-47477"
  value: {
-<<<<<<< HEAD
-  dps: 4359.934013253046
-  tps: 3397.1328510518647
-=======
   dps: 4353.14087133087
   tps: 3390.3397091296883
->>>>>>> 2bb4507c
  }
 }
 dps_results: {
  key: "TestHunter-AllItems-RelentlessEarthsiegeDiamond"
  value: {
-<<<<<<< HEAD
-  dps: 4323.361540307612
-  tps: 3362.686622205762
-=======
   dps: 4315.293585734356
   tps: 3354.618667632508
->>>>>>> 2bb4507c
  }
 }
 dps_results: {
  key: "TestHunter-AllItems-RelentlessEarthstormDiamond"
  value: {
-<<<<<<< HEAD
-  dps: 4315.720942450512
-  tps: 3355.779133502672
-=======
   dps: 4307.6935258998
   tps: 3347.7517169519565
->>>>>>> 2bb4507c
  }
 }
 dps_results: {
  key: "TestHunter-AllItems-RevitalizingSkyflareDiamond"
  value: {
-<<<<<<< HEAD
-  dps: 4253.36076117728
-  tps: 3291.0931471423482
-=======
   dps: 4244.23342760094
   tps: 3281.9658135660097
->>>>>>> 2bb4507c
  }
 }
 dps_results: {
  key: "TestHunter-AllItems-RiftStalkerArmor"
  value: {
-<<<<<<< HEAD
-  dps: 3599.096749872369
-  tps: 2752.2330371078115
-=======
   dps: 3593.0043897475016
   tps: 2746.1406769829464
->>>>>>> 2bb4507c
  }
 }
 dps_results: {
  key: "TestHunter-AllItems-RuneofRepulsion-40372"
  value: {
-<<<<<<< HEAD
-  dps: 4158.504211767886
-  tps: 3202.1509966611115
-=======
   dps: 4151.370203661191
   tps: 3195.0169885544165
->>>>>>> 2bb4507c
  }
 }
 dps_results: {
  key: "TestHunter-AllItems-ScourgestalkerBattlegear"
  value: {
-<<<<<<< HEAD
-  dps: 3919.8071096402605
-  tps: 3043.375988351237
-=======
   dps: 3911.268742747521
   tps: 3034.837621458497
->>>>>>> 2bb4507c
  }
 }
 dps_results: {
  key: "TestHunter-AllItems-SealofthePantheon-36993"
  value: {
-<<<<<<< HEAD
-  dps: 4158.504211767886
-  tps: 3202.1509966611115
-=======
   dps: 4151.370203661191
   tps: 3195.0169885544165
->>>>>>> 2bb4507c
  }
 }
 dps_results: {
  key: "TestHunter-AllItems-Serrah'sStar-37559"
  value: {
-<<<<<<< HEAD
-  dps: 4198.84255786255
-  tps: 3248.5543158372357
-=======
   dps: 4191.080928733745
   tps: 3240.792686708431
->>>>>>> 2bb4507c
  }
 }
 dps_results: {
  key: "TestHunter-AllItems-ShinyShardoftheGods"
  value: {
-<<<<<<< HEAD
-  dps: 4164.582491584468
-  tps: 3201.735621745819
-=======
   dps: 4157.718317205336
   tps: 3194.8714473666896
->>>>>>> 2bb4507c
  }
 }
 dps_results: {
  key: "TestHunter-AllItems-Sindragosa'sFlawlessFang-50361"
  value: {
-<<<<<<< HEAD
-  dps: 4162.983541018848
-  tps: 3220.2942109356723
-=======
   dps: 4153.7664136898675
   tps: 3211.0770836066927
->>>>>>> 2bb4507c
  }
 }
 dps_results: {
  key: "TestHunter-AllItems-SparkofLife-37657"
  value: {
-<<<<<<< HEAD
-  dps: 4233.296939305197
-  tps: 3275.9415933542455
-=======
   dps: 4221.915116441415
   tps: 3264.5597704904644
->>>>>>> 2bb4507c
  }
 }
 dps_results: {
  key: "TestHunter-AllItems-SpellstrikeInfusion"
  value: {
-<<<<<<< HEAD
-  dps: 3723.5524083680916
-  tps: 2879.130251799509
-=======
   dps: 3717.584971871152
   tps: 2873.162815302571
->>>>>>> 2bb4507c
  }
 }
 dps_results: {
  key: "TestHunter-AllItems-StrengthoftheClefthoof"
  value: {
-<<<<<<< HEAD
-  dps: 3673.4302459125133
-  tps: 2798.6137965806624
-=======
   dps: 3670.4901392637375
   tps: 2795.6736899318867
->>>>>>> 2bb4507c
  }
 }
 dps_results: {
  key: "TestHunter-AllItems-SwiftSkyfireDiamond"
  value: {
-<<<<<<< HEAD
-  dps: 4231.4546157307495
-  tps: 3271.262582037055
-=======
   dps: 4224.52477797799
   tps: 3264.3327442842938
->>>>>>> 2bb4507c
  }
 }
 dps_results: {
  key: "TestHunter-AllItems-SwiftSkyflareDiamond"
  value: {
-<<<<<<< HEAD
-  dps: 4238.724229440745
-  tps: 3277.340096971627
-=======
   dps: 4231.783140150688
   tps: 3270.3990076815717
->>>>>>> 2bb4507c
  }
 }
 dps_results: {
  key: "TestHunter-AllItems-SwiftStarfireDiamond"
  value: {
-<<<<<<< HEAD
-  dps: 4221.761797450756
-  tps: 3263.1592287909584
-=======
-  dps: 4214.846961747721
-  tps: 3256.244393087924
->>>>>>> 2bb4507c
+  dps: 4214.846961747721
+  tps: 3256.244393087924
  }
 }
 dps_results: {
  key: "TestHunter-AllItems-SwiftStarflareDiamond"
  value: {
-<<<<<<< HEAD
-  dps: 4235.493290014079
-  tps: 3274.638979222929
-=======
   dps: 4228.557201407267
   tps: 3267.7028906161145
->>>>>>> 2bb4507c
  }
 }
 dps_results: {
  key: "TestHunter-AllItems-SwiftWindfireDiamond"
  value: {
-<<<<<<< HEAD
-  dps: 4229.839146017416
-  tps: 3269.9120231627044
-=======
   dps: 4222.911808606278
   tps: 3262.984685751566
->>>>>>> 2bb4507c
  }
 }
 dps_results: {
  key: "TestHunter-AllItems-TalonofAl'ar-30448"
  value: {
-<<<<<<< HEAD
-  dps: 4182.705982104878
-  tps: 3219.859112266231
-=======
   dps: 4175.8240806938975
   tps: 3212.9772108552525
->>>>>>> 2bb4507c
  }
 }
 dps_results: {
  key: "TestHunter-AllItems-TenaciousEarthstormDiamond"
  value: {
-<<<<<<< HEAD
-  dps: 4221.761797450756
-  tps: 3263.1592287909584
-=======
-  dps: 4214.846961747721
-  tps: 3256.244393087924
->>>>>>> 2bb4507c
+  dps: 4214.846961747721
+  tps: 3256.244393087924
  }
 }
 dps_results: {
  key: "TestHunter-AllItems-TheFistsofFury"
  value: {
-<<<<<<< HEAD
-  dps: 4223.86743107416
-  tps: 3269.2176454818746
-=======
   dps: 4215.719093388349
   tps: 3261.069307796062
->>>>>>> 2bb4507c
  }
 }
 dps_results: {
  key: "TestHunter-AllItems-TheTwinStars"
  value: {
-<<<<<<< HEAD
-  dps: 4176.696661173072
-  tps: 3233.9096056288668
-=======
   dps: 4169.1986199148905
   tps: 3226.411564370682
->>>>>>> 2bb4507c
  }
 }
 dps_results: {
  key: "TestHunter-AllItems-ThunderingSkyfireDiamond"
  value: {
-<<<<<<< HEAD
-  dps: 4242.344131593206
-  tps: 3282.63099271226
-=======
   dps: 4235.46866612888
   tps: 3275.755527247934
->>>>>>> 2bb4507c
  }
 }
 dps_results: {
  key: "TestHunter-AllItems-ThunderingSkyflareDiamond"
  value: {
-<<<<<<< HEAD
-  dps: 4259.945328276072
-  tps: 3298.2567396973736
-=======
   dps: 4251.594782225641
   tps: 3289.906193646943
->>>>>>> 2bb4507c
  }
 }
 dps_results: {
  key: "TestHunter-AllItems-TinyAbominationinaJar-50351"
  value: {
-<<<<<<< HEAD
-  dps: 4164.697920894267
-  tps: 3201.851051055621
-=======
   dps: 4157.833746515136
   tps: 3194.9868766764903
->>>>>>> 2bb4507c
  }
 }
 dps_results: {
  key: "TestHunter-AllItems-TinyAbominationinaJar-50706"
  value: {
-<<<<<<< HEAD
-  dps: 4164.697920894267
-  tps: 3201.851051055621
-=======
   dps: 4157.833746515136
   tps: 3194.9868766764903
->>>>>>> 2bb4507c
  }
 }
 dps_results: {
  key: "TestHunter-AllItems-TirelessSkyflareDiamond"
  value: {
-<<<<<<< HEAD
-  dps: 4221.761797450756
-  tps: 3263.1592287909584
-=======
-  dps: 4214.846961747721
-  tps: 3256.244393087924
->>>>>>> 2bb4507c
+  dps: 4214.846961747721
+  tps: 3256.244393087924
  }
 }
 dps_results: {
  key: "TestHunter-AllItems-TirelessStarflareDiamond"
  value: {
-<<<<<<< HEAD
-  dps: 4221.761797450756
-  tps: 3263.1592287909584
-=======
-  dps: 4214.846961747721
-  tps: 3256.244393087924
->>>>>>> 2bb4507c
+  dps: 4214.846961747721
+  tps: 3256.244393087924
  }
 }
 dps_results: {
  key: "TestHunter-AllItems-TrenchantEarthshatterDiamond"
  value: {
-<<<<<<< HEAD
-  dps: 4221.761797450756
-  tps: 3263.1592287909584
-=======
-  dps: 4214.846961747721
-  tps: 3256.244393087924
->>>>>>> 2bb4507c
+  dps: 4214.846961747721
+  tps: 3256.244393087924
  }
 }
 dps_results: {
  key: "TestHunter-AllItems-TrenchantEarthsiegeDiamond"
  value: {
-<<<<<<< HEAD
-  dps: 4221.761797450756
-  tps: 3263.1592287909584
-=======
-  dps: 4214.846961747721
-  tps: 3256.244393087924
->>>>>>> 2bb4507c
+  dps: 4214.846961747721
+  tps: 3256.244393087924
  }
 }
 dps_results: {
  key: "TestHunter-AllItems-WastewalkerArmor"
  value: {
-<<<<<<< HEAD
-  dps: 3415.5768328280906
-  tps: 2602.517564018731
-=======
   dps: 3415.6823012401333
   tps: 2602.6230324307735
->>>>>>> 2bb4507c
  }
 }
 dps_results: {
  key: "TestHunter-AllItems-WindhawkArmor"
  value: {
-<<<<<<< HEAD
-  dps: 3882.7504976691307
-  tps: 2991.340616772074
-=======
   dps: 3875.222523756493
   tps: 2983.8126428594337
->>>>>>> 2bb4507c
  }
 }
 dps_results: {
  key: "TestHunter-AllItems-Windrunner'sPursuit"
  value: {
-<<<<<<< HEAD
-  dps: 4016.1485627769207
-  tps: 3104.0531912083798
-=======
   dps: 4012.51235613751
   tps: 3100.4169845689703
->>>>>>> 2bb4507c
  }
 }
 dps_results: {
  key: "TestHunter-AllItems-WrathofSpellfire"
  value: {
-<<<<<<< HEAD
-  dps: 3846.5451110204153
-  tps: 2958.079562705654
-=======
   dps: 3840.9411096070567
   tps: 2952.4755612922954
->>>>>>> 2bb4507c
  }
 }
 dps_results: {
  key: "TestHunter-AllItems-Zod'sRepeatingLongbow-50034"
  value: {
-<<<<<<< HEAD
-  dps: 4616.648641675776
-  tps: 3651.4450159397843
-=======
   dps: 4606.297554023995
   tps: 3641.0939282880013
->>>>>>> 2bb4507c
  }
 }
 dps_results: {
  key: "TestHunter-AllItems-Zod'sRepeatingLongbow-50638"
  value: {
-<<<<<<< HEAD
-  dps: 4783.545640961677
-  tps: 3816.1326875126474
-=======
   dps: 4772.917206903844
   tps: 3805.504253454816
->>>>>>> 2bb4507c
  }
 }
 dps_results: {
  key: "TestHunter-Average-Default"
  value: {
-<<<<<<< HEAD
-  dps: 4334.048004734431
-  tps: 3364.674130027058
-=======
   dps: 4326.261415115511
   tps: 3356.887540408142
->>>>>>> 2bb4507c
  }
 }
 dps_results: {
@@ -1366,73 +836,43 @@
 dps_results: {
  key: "TestHunter-Settings-Dwarf-P1-Marksman-FullBuffs-LongMultiTarget"
  value: {
-<<<<<<< HEAD
-  dps: 4147.318247884522
-  tps: 4091.159675055237
-=======
   dps: 4139.70155116342
   tps: 4083.542978334132
->>>>>>> 2bb4507c
  }
 }
 dps_results: {
  key: "TestHunter-Settings-Dwarf-P1-Marksman-FullBuffs-LongSingleTarget"
  value: {
-<<<<<<< HEAD
-  dps: 4147.318247884522
-  tps: 3228.6710657218373
-=======
   dps: 4139.70155116342
   tps: 3221.054369000733
->>>>>>> 2bb4507c
  }
 }
 dps_results: {
  key: "TestHunter-Settings-Dwarf-P1-Marksman-FullBuffs-ShortSingleTarget"
  value: {
-<<<<<<< HEAD
-  dps: 5148.244283511151
-  tps: 4032.648381645402
-=======
   dps: 5128.908936662199
   tps: 4013.3130347964516
->>>>>>> 2bb4507c
  }
 }
 dps_results: {
  key: "TestHunter-Settings-Dwarf-P1-Marksman-NoBuffs-LongMultiTarget"
  value: {
-<<<<<<< HEAD
-  dps: 2580.4539369419313
-  tps: 3453.353964760018
-=======
   dps: 2606.0923518216778
   tps: 3478.9923796397634
->>>>>>> 2bb4507c
  }
 }
 dps_results: {
  key: "TestHunter-Settings-Dwarf-P1-Marksman-NoBuffs-LongSingleTarget"
  value: {
-<<<<<<< HEAD
-  dps: 2580.4539369419313
-  tps: 2282.024662093287
-=======
   dps: 2606.0923518216778
   tps: 2307.663076973034
->>>>>>> 2bb4507c
  }
 }
 dps_results: {
  key: "TestHunter-Settings-Dwarf-P1-Marksman-NoBuffs-ShortSingleTarget"
  value: {
-<<<<<<< HEAD
-  dps: 3192.923123796099
-  tps: 2820.8411945685493
-=======
   dps: 3181.1860878206858
   tps: 2809.1041585931366
->>>>>>> 2bb4507c
  }
 }
 dps_results: {
@@ -1459,25 +899,15 @@
 dps_results: {
  key: "TestHunter-Settings-Dwarf-P1-SV-NoBuffs-LongMultiTarget"
  value: {
-<<<<<<< HEAD
-  dps: 2787.852446168595
-  tps: 3256.292433636124
-=======
   dps: 2873.949065245318
   tps: 3342.3890527128474
->>>>>>> 2bb4507c
  }
 }
 dps_results: {
  key: "TestHunter-Settings-Dwarf-P1-SV-NoBuffs-LongSingleTarget"
  value: {
-<<<<<<< HEAD
-  dps: 2787.852446168595
-  tps: 2458.4923339028182
-=======
   dps: 2873.949065245318
   tps: 2544.5889529795404
->>>>>>> 2bb4507c
  }
 }
 dps_results: {
@@ -1532,73 +962,43 @@
 dps_results: {
  key: "TestHunter-Settings-Orc-P1-Marksman-FullBuffs-LongMultiTarget"
  value: {
-<<<<<<< HEAD
-  dps: 4160.041782971859
-  tps: 4059.188283172571
-=======
   dps: 4152.040122852731
   tps: 4051.186623053442
->>>>>>> 2bb4507c
  }
 }
 dps_results: {
  key: "TestHunter-Settings-Orc-P1-Marksman-FullBuffs-LongSingleTarget"
  value: {
-<<<<<<< HEAD
-  dps: 4160.041782971859
-  tps: 3199.820842345834
-=======
   dps: 4152.040122852731
   tps: 3191.819182226704
->>>>>>> 2bb4507c
  }
 }
 dps_results: {
  key: "TestHunter-Settings-Orc-P1-Marksman-FullBuffs-ShortSingleTarget"
  value: {
-<<<<<<< HEAD
-  dps: 5216.085601701819
-  tps: 4041.284096157342
-=======
   dps: 5196.99654577729
   tps: 4022.1950402328157
->>>>>>> 2bb4507c
  }
 }
 dps_results: {
  key: "TestHunter-Settings-Orc-P1-Marksman-NoBuffs-LongMultiTarget"
  value: {
-<<<<<<< HEAD
-  dps: 2594.9315433786346
-  tps: 3445.6613712886956
-=======
   dps: 2618.3682338730687
   tps: 3469.0980617831283
->>>>>>> 2bb4507c
  }
 }
 dps_results: {
  key: "TestHunter-Settings-Orc-P1-Marksman-NoBuffs-LongSingleTarget"
  value: {
-<<<<<<< HEAD
-  dps: 2594.9315433786346
-  tps: 2280.538626355349
-=======
   dps: 2618.3682338730687
   tps: 2303.9753168497828
->>>>>>> 2bb4507c
  }
 }
 dps_results: {
  key: "TestHunter-Settings-Orc-P1-Marksman-NoBuffs-ShortSingleTarget"
  value: {
-<<<<<<< HEAD
-  dps: 3240.526643497988
-  tps: 2836.266863574608
-=======
   dps: 3228.7051689571813
   tps: 2824.445389033798
->>>>>>> 2bb4507c
  }
 }
 dps_results: {
@@ -1625,25 +1025,15 @@
 dps_results: {
  key: "TestHunter-Settings-Orc-P1-SV-NoBuffs-LongMultiTarget"
  value: {
-<<<<<<< HEAD
-  dps: 2790.167467223932
-  tps: 3246.6112443602965
-=======
   dps: 2876.4245251298507
   tps: 3332.8683022662135
->>>>>>> 2bb4507c
  }
 }
 dps_results: {
  key: "TestHunter-Settings-Orc-P1-SV-NoBuffs-LongSingleTarget"
  value: {
-<<<<<<< HEAD
-  dps: 2790.167467223932
-  tps: 2445.2182167603437
-=======
   dps: 2876.4245251298507
   tps: 2531.475274666261
->>>>>>> 2bb4507c
  }
 }
 dps_results: {
@@ -1656,12 +1046,7 @@
 dps_results: {
  key: "TestHunter-SwitchInFrontOfTarget-Default"
  value: {
-<<<<<<< HEAD
-  dps: 4254.637427385231
-  tps: 3361.420752633201
-=======
   dps: 4247.02725640994
   tps: 3353.81058165791
->>>>>>> 2bb4507c
  }
 }