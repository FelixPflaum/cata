character_stats_results: {
 key: "TestHunter-CharacterStats-Default"
 value: {
  final_stats: 345.4
  final_stats: 1713.712
  final_stats: 1270.5
  final_stats: 599.456
  final_stats: 174.9
  final_stats: 0
  final_stats: 0
  final_stats: 0
  final_stats: 0
  final_stats: 0
  final_stats: 0
  final_stats: 0
  final_stats: 0
  final_stats: 109
  final_stats: 238
  final_stats: 879.12615
  final_stats: 225
  final_stats: 0
  final_stats: 5610.1232
  final_stats: 336.37
  final_stats: 2047.01368
  final_stats: 225
  final_stats: 68
  final_stats: 0
  final_stats: 13757.84
  final_stats: 0
  final_stats: 0
  final_stats: 11633.424
  final_stats: 5900.5848
  final_stats: 0
  final_stats: 0
  final_stats: 0
  final_stats: 0
  final_stats: 0
  final_stats: 0
  final_stats: 20029
  final_stats: 75
  final_stats: 75
  final_stats: 75
  final_stats: 75
  final_stats: 75
  final_stats: 0
  final_stats: 0
  final_stats: 0
  final_stats: 0
  final_stats: 0
 }
}
dps_results: {
 key: "TestHunter-AllItems-Ahn'KaharBloodHunter'sBattlegear"
 value: {
  dps: 6380.5189
  tps: 5564.79681
 }
}
dps_results: {
 key: "TestHunter-AllItems-AshtongueTalismanofSwiftness-32487"
 value: {
  dps: 5607.93324
  tps: 4785.32714
 }
}
dps_results: {
 key: "TestHunter-AllItems-AustereEarthsiegeDiamond"
 value: {
  dps: 5653.86438
  tps: 4818.91764
 }
}
dps_results: {
 key: "TestHunter-AllItems-Bandit'sInsignia-40371"
 value: {
  dps: 5693.69469
  tps: 4865.00881
 }
}
dps_results: {
 key: "TestHunter-AllItems-BeamingEarthsiegeDiamond"
 value: {
  dps: 5689.90319
  tps: 4859.10585
 }
}
dps_results: {
 key: "TestHunter-AllItems-Beast-tamer'sShoulders-30892"
 value: {
  dps: 5613.82014
  tps: 4794.7261
 }
}
dps_results: {
 key: "TestHunter-AllItems-BeastLordArmor"
 value: {
  dps: 4438.69162
  tps: 3758.13246
 }
}
dps_results: {
 key: "TestHunter-AllItems-BlackBowoftheBetrayer-32336"
 value: {
  dps: 5293.28682
  tps: 4464.14528
 }
}
dps_results: {
 key: "TestHunter-AllItems-BracingEarthsiegeDiamond"
 value: {
  dps: 5653.86438
  tps: 4723.7895
 }
}
dps_results: {
 key: "TestHunter-AllItems-Braxley'sBackyardMoonshine-35937"
 value: {
  dps: 5605.5425
  tps: 4786.52822
 }
}
dps_results: {
 key: "TestHunter-AllItems-ChaoticSkyflareDiamond"
 value: {
  dps: 5773.25073
  tps: 4938.32104
 }
}
dps_results: {
 key: "TestHunter-AllItems-CryptstalkerBattlegear"
 value: {
  dps: 5218.88243
  tps: 4430.36738
 }
}
dps_results: {
 key: "TestHunter-AllItems-DarkmoonCard:Berserker!-42989"
 value: {
  dps: 5653.43499
  tps: 4828.52592
 }
}
dps_results: {
 key: "TestHunter-AllItems-DarkmoonCard:Death-42990"
 value: {
  dps: 5691.7203
  tps: 4870.56122
 }
}
dps_results: {
 key: "TestHunter-AllItems-DarkmoonCard:Greatness-42987"
 value: {
  dps: 5688.38944
  tps: 4861.478
 }
}
dps_results: {
 key: "TestHunter-AllItems-DarkmoonCard:Greatness-44254"
 value: {
  dps: 5688.38944
  tps: 4861.478
 }
}
dps_results: {
 key: "TestHunter-AllItems-DeathKnight'sAnguish-38212"
 value: {
  dps: 5611.9583
  tps: 4788.95051
 }
}
dps_results: {
 key: "TestHunter-AllItems-Defender'sCode-40257"
 value: {
  dps: 5567.33404
  tps: 4748.77913
 }
}
dps_results: {
 key: "TestHunter-AllItems-DemonStalkerArmor"
 value: {
  dps: 4551.2222
  tps: 3858.817
 }
}
dps_results: {
 key: "TestHunter-AllItems-DesolationBattlegear"
 value: {
  dps: 4503.11368
  tps: 3793.84859
 }
}
dps_results: {
 key: "TestHunter-AllItems-DestructiveSkyflareDiamond"
 value: {
  dps: 5670.20712
  tps: 4834.71712
 }
}
dps_results: {
 key: "TestHunter-AllItems-EffulgentSkyflareDiamond"
 value: {
  dps: 5653.86438
  tps: 4818.91764
 }
}
dps_results: {
 key: "TestHunter-AllItems-EmberSkyflareDiamond"
 value: {
<<<<<<< HEAD
  dps: 5625.42671
  tps: 4794.36245
=======
  dps: 5549.79733
  tps: 4718.73307
>>>>>>> 099a4776
 }
}
dps_results: {
 key: "TestHunter-AllItems-EnigmaticSkyflareDiamond"
 value: {
  dps: 5666.88526
  tps: 4831.95557
 }
}
dps_results: {
 key: "TestHunter-AllItems-EnigmaticStarflareDiamond"
 value: {
  dps: 5664.40803
  tps: 4829.47834
 }
}
dps_results: {
 key: "TestHunter-AllItems-EternalEarthsiegeDiamond"
 value: {
  dps: 5653.86438
  tps: 4818.91764
 }
}
dps_results: {
 key: "TestHunter-AllItems-ExtractofNecromanticPower-40373"
 value: {
  dps: 5700.90948
  tps: 4877.59973
 }
}
dps_results: {
 key: "TestHunter-AllItems-EyeoftheBroodmother-45308"
 value: {
  dps: 5649.67712
  tps: 4828.40394
 }
}
dps_results: {
 key: "TestHunter-AllItems-FelstalkerArmor"
 value: {
  dps: 5270.53999
  tps: 4472.71196
 }
}
dps_results: {
 key: "TestHunter-AllItems-ForgeEmber-37660"
 value: {
  dps: 5644.1425
  tps: 4822.72769
 }
}
dps_results: {
 key: "TestHunter-AllItems-ForlornSkyflareDiamond"
 value: {
  dps: 5653.86438
  tps: 4818.91764
 }
}
dps_results: {
 key: "TestHunter-AllItems-ForlornStarflareDiamond"
 value: {
  dps: 5653.86438
  tps: 4818.91764
 }
}
dps_results: {
 key: "TestHunter-AllItems-FuturesightRune-38763"
 value: {
  dps: 5567.33404
  tps: 4748.77913
 }
}
dps_results: {
 key: "TestHunter-AllItems-Gladiator'sPursuit"
 value: {
<<<<<<< HEAD
  dps: 4551.13971
  tps: 3858.04087
=======
  dps: 5885.37661
  tps: 5078.32322
>>>>>>> 099a4776
 }
}
dps_results: {
 key: "TestHunter-AllItems-Gronnstalker'sArmor"
 value: {
  dps: 4441.32904
  tps: 3776.46545
 }
}
dps_results: {
 key: "TestHunter-AllItems-IllustrationoftheDragonSoul-40432"
 value: {
  dps: 5567.33404
  tps: 4748.77913
 }
}
dps_results: {
 key: "TestHunter-AllItems-ImpassiveSkyflareDiamond"
 value: {
  dps: 5666.88526
  tps: 4831.95557
 }
}
dps_results: {
 key: "TestHunter-AllItems-ImpassiveStarflareDiamond"
 value: {
  dps: 5664.40803
  tps: 4829.47834
 }
}
dps_results: {
 key: "TestHunter-AllItems-IncisorFragment-37723"
 value: {
  dps: 5670.06866
  tps: 4846.11824
 }
}
dps_results: {
 key: "TestHunter-AllItems-InfusedColdstoneRune-35935"
 value: {
  dps: 5579.82019
  tps: 4761.32112
 }
}
dps_results: {
 key: "TestHunter-AllItems-InsightfulEarthsiegeDiamond"
 value: {
  dps: 5774.09888
  tps: 4940.47427
 }
}
dps_results: {
 key: "TestHunter-AllItems-InvigoratingEarthsiegeDiamond"
 value: {
  dps: 5674.43568
  tps: 4837.26454
 }
}
dps_results: {
 key: "TestHunter-AllItems-Lavanthor'sTalisman-37872"
 value: {
  dps: 5567.33404
  tps: 4748.77913
 }
}
dps_results: {
 key: "TestHunter-AllItems-MajesticDragonFigurine-40430"
 value: {
  dps: 5567.33404
  tps: 4748.77913
 }
}
dps_results: {
 key: "TestHunter-AllItems-Mana-EtchedRegalia"
 value: {
  dps: 4276.31465
  tps: 3610.39331
 }
}
dps_results: {
 key: "TestHunter-AllItems-MeteoriteWhetstone-37390"
 value: {
  dps: 5674.40909
  tps: 4840.92906
 }
}
dps_results: {
 key: "TestHunter-AllItems-NetherscaleArmor"
 value: {
  dps: 5319.48205
  tps: 4524.93464
 }
}
dps_results: {
 key: "TestHunter-AllItems-NetherstrikeArmor"
 value: {
  dps: 5189.03769
  tps: 4410.95698
 }
}
dps_results: {
 key: "TestHunter-AllItems-OfferingofSacrifice-37638"
 value: {
  dps: 5567.33404
  tps: 4748.77913
 }
}
dps_results: {
 key: "TestHunter-AllItems-PersistentEarthshatterDiamond"
 value: {
  dps: 5670.51734
  tps: 4833.7699
 }
}
dps_results: {
 key: "TestHunter-AllItems-PersistentEarthsiegeDiamond"
 value: {
  dps: 5674.43568
  tps: 4837.26454
 }
}
dps_results: {
 key: "TestHunter-AllItems-PowerfulEarthshatterDiamond"
 value: {
  dps: 5653.86438
  tps: 4818.91764
 }
}
dps_results: {
 key: "TestHunter-AllItems-PowerfulEarthsiegeDiamond"
 value: {
  dps: 5653.86438
  tps: 4818.91764
 }
}
dps_results: {
 key: "TestHunter-AllItems-PrimalIntent"
 value: {
  dps: 5261.57196
  tps: 4478.63182
 }
}
dps_results: {
 key: "TestHunter-AllItems-PurifiedShardoftheGods"
 value: {
  dps: 5567.33404
  tps: 4748.77913
 }
}
dps_results: {
 key: "TestHunter-AllItems-ReignoftheDead-47316"
 value: {
  dps: 5756.30483
  tps: 4937.71608
 }
}
dps_results: {
 key: "TestHunter-AllItems-ReignoftheDead-47477"
 value: {
  dps: 5780.39653
  tps: 4961.80778
 }
}
dps_results: {
 key: "TestHunter-AllItems-RelentlessEarthsiegeDiamond"
 value: {
  dps: 5777.76176
  tps: 4941.55993
 }
}
dps_results: {
 key: "TestHunter-AllItems-RevitalizingSkyflareDiamond"
 value: {
  dps: 5665.33914
  tps: 4833.99338
 }
}
dps_results: {
 key: "TestHunter-AllItems-RiftStalkerArmor"
 value: {
  dps: 4714.86668
  tps: 3984.14663
 }
}
dps_results: {
 key: "TestHunter-AllItems-RuneofRepulsion-40372"
 value: {
  dps: 5567.33404
  tps: 4748.77913
 }
}
dps_results: {
 key: "TestHunter-AllItems-ScourgestalkerBattlegear"
 value: {
  dps: 5495.06268
  tps: 4712.90136
 }
}
dps_results: {
 key: "TestHunter-AllItems-SealofthePantheon-36993"
 value: {
  dps: 5567.33404
  tps: 4748.77913
 }
}
dps_results: {
 key: "TestHunter-AllItems-Serrah'sStar-37559"
 value: {
  dps: 5584.37193
  tps: 4766.6212
 }
}
dps_results: {
 key: "TestHunter-AllItems-ShinyShardoftheGods"
 value: {
  dps: 5567.33404
  tps: 4748.77913
 }
}
dps_results: {
 key: "TestHunter-AllItems-Sindragosa'sFlawlessFang-50361"
 value: {
  dps: 5567.33404
  tps: 4748.77913
 }
}
dps_results: {
 key: "TestHunter-AllItems-SparkofLife-37657"
 value: {
  dps: 5653.82198
  tps: 4829.3195
 }
}
dps_results: {
 key: "TestHunter-AllItems-SpellstrikeInfusion"
 value: {
  dps: 5031.78837
  tps: 4290.53575
 }
}
dps_results: {
 key: "TestHunter-AllItems-StormshroudArmor"
 value: {
<<<<<<< HEAD
  dps: 4507.6659
  tps: 3831.11936
=======
  dps: 4440.26486
  tps: 3763.71831
>>>>>>> 099a4776
 }
}
dps_results: {
 key: "TestHunter-AllItems-StrengthoftheClefthoof"
 value: {
  dps: 4849.63723
  tps: 4080.45225
 }
}
dps_results: {
 key: "TestHunter-AllItems-SwiftSkyflareDiamond"
 value: {
  dps: 5674.43568
  tps: 4837.26454
 }
}
dps_results: {
 key: "TestHunter-AllItems-SwiftStarflareDiamond"
 value: {
  dps: 5670.51734
  tps: 4833.7699
 }
}
dps_results: {
 key: "TestHunter-AllItems-SwiftWindfireDiamond"
 value: {
  dps: 5663.66024
  tps: 4827.65426
 }
}
dps_results: {
 key: "TestHunter-AllItems-TheFistsofFury"
 value: {
  dps: 5539.14395
  tps: 4717.49734
 }
}
dps_results: {
 key: "TestHunter-AllItems-TheTwinStars"
 value: {
  dps: 5507.58041
  tps: 4689.1301
 }
}
dps_results: {
 key: "TestHunter-AllItems-ThunderingSkyflareDiamond"
 value: {
  dps: 5663.14157
  tps: 4829.5968
 }
}
dps_results: {
 key: "TestHunter-AllItems-TinyAbominationinaJar-50351"
 value: {
  dps: 5567.51623
  tps: 4748.96132
 }
}
dps_results: {
 key: "TestHunter-AllItems-TinyAbominationinaJar-50706"
 value: {
  dps: 5567.51623
  tps: 4748.96132
 }
}
dps_results: {
 key: "TestHunter-AllItems-TirelessSkyflareDiamond"
 value: {
  dps: 5653.86438
  tps: 4818.91764
 }
}
dps_results: {
 key: "TestHunter-AllItems-TirelessStarflareDiamond"
 value: {
  dps: 5653.86438
  tps: 4818.91764
 }
}
dps_results: {
 key: "TestHunter-AllItems-TrenchantEarthshatterDiamond"
 value: {
  dps: 5653.86438
  tps: 4818.91764
 }
}
dps_results: {
 key: "TestHunter-AllItems-TrenchantEarthsiegeDiamond"
 value: {
  dps: 5653.86438
  tps: 4818.91764
 }
}
dps_results: {
 key: "TestHunter-AllItems-WastewalkerArmor"
 value: {
<<<<<<< HEAD
  dps: 4447.35548
  tps: 3750.00749
=======
  dps: 4379.63542
  tps: 3682.28743
>>>>>>> 099a4776
 }
}
dps_results: {
 key: "TestHunter-AllItems-WindhawkArmor"
 value: {
  dps: 5165.1475
  tps: 4393.10115
 }
}
dps_results: {
 key: "TestHunter-AllItems-Windrunner'sPursuit"
 value: {
<<<<<<< HEAD
  dps: 5923.68076
  tps: 5083.12312
=======
  dps: 5815.81848
  tps: 4975.26084
>>>>>>> 099a4776
 }
}
dps_results: {
 key: "TestHunter-AllItems-WrathofSpellfire"
 value: {
  dps: 5000.37134
  tps: 4244.02619
 }
}
dps_results: {
 key: "TestHunter-AllItems-Zod'sRepeatingLongbow-50034"
 value: {
  dps: 6268.54602
  tps: 5436.58297
 }
}
dps_results: {
 key: "TestHunter-AllItems-Zod'sRepeatingLongbow-50638"
 value: {
  dps: 6473.23681
  tps: 5637.19695
 }
}
dps_results: {
 key: "TestHunter-Average-Default"
 value: {
<<<<<<< HEAD
  dps: 5739.3706
  tps: 4905.66678
=======
  dps: 5663.76737
  tps: 4830.06354
>>>>>>> 099a4776
 }
}
dps_results: {
 key: "TestHunter-Settings-Dwarf-P1-AOE-FullBuffs-LongMultiTarget"
 value: {
<<<<<<< HEAD
  dps: 17752.93704
  tps: 18116.91724
=======
  dps: 14367.56931
  tps: 14731.5495
>>>>>>> 099a4776
 }
}
dps_results: {
 key: "TestHunter-Settings-Dwarf-P1-AOE-FullBuffs-LongSingleTarget"
 value: {
<<<<<<< HEAD
  dps: 5653.30651
  tps: 4873.71339
=======
  dps: 5354.27209
  tps: 4574.67897
>>>>>>> 099a4776
 }
}
dps_results: {
 key: "TestHunter-Settings-Dwarf-P1-AOE-FullBuffs-ShortSingleTarget"
 value: {
<<<<<<< HEAD
  dps: 6478.92189
  tps: 5534.30803
=======
  dps: 6166.72642
  tps: 5222.11256
>>>>>>> 099a4776
 }
}
dps_results: {
 key: "TestHunter-Settings-Dwarf-P1-AOE-NoBuffs-LongMultiTarget"
 value: {
<<<<<<< HEAD
  dps: 12743.00959
  tps: 13847.03744
=======
  dps: 10214.84034
  tps: 11318.86819
>>>>>>> 099a4776
 }
}
dps_results: {
 key: "TestHunter-Settings-Dwarf-P1-AOE-NoBuffs-LongSingleTarget"
 value: {
<<<<<<< HEAD
  dps: 3668.44483
  tps: 3331.81547
=======
  dps: 3457.96318
  tps: 3121.33382
>>>>>>> 099a4776
 }
}
dps_results: {
 key: "TestHunter-Settings-Dwarf-P1-AOE-NoBuffs-ShortSingleTarget"
 value: {
<<<<<<< HEAD
  dps: 4426.11105
  tps: 4002.16429
=======
  dps: 4169.90987
  tps: 3745.96311
>>>>>>> 099a4776
 }
}
dps_results: {
 key: "TestHunter-Settings-Dwarf-P1-BM-FullBuffs-LongMultiTarget"
 value: {
  dps: 4959.73045
  tps: 4368.51191
 }
}
dps_results: {
 key: "TestHunter-Settings-Dwarf-P1-BM-FullBuffs-LongSingleTarget"
 value: {
  dps: 4959.73045
  tps: 3149.92435
 }
}
dps_results: {
 key: "TestHunter-Settings-Dwarf-P1-BM-FullBuffs-ShortSingleTarget"
 value: {
  dps: 6125.94359
  tps: 3874.71632
 }
}
dps_results: {
 key: "TestHunter-Settings-Dwarf-P1-BM-NoBuffs-LongMultiTarget"
 value: {
  dps: 2979.84928
  tps: 3682.54237
 }
}
dps_results: {
 key: "TestHunter-Settings-Dwarf-P1-BM-NoBuffs-LongSingleTarget"
 value: {
  dps: 2979.84928
  tps: 2173.84541
 }
}
dps_results: {
 key: "TestHunter-Settings-Dwarf-P1-BM-NoBuffs-ShortSingleTarget"
 value: {
  dps: 3531.17005
  tps: 2578.93297
 }
}
dps_results: {
 key: "TestHunter-Settings-Dwarf-P1-Marksman-FullBuffs-LongMultiTarget"
 value: {
  dps: 5516.23656
  tps: 5914.48104
 }
}
dps_results: {
 key: "TestHunter-Settings-Dwarf-P1-Marksman-FullBuffs-LongSingleTarget"
 value: {
  dps: 5516.23656
  tps: 4730.11993
 }
}
dps_results: {
 key: "TestHunter-Settings-Dwarf-P1-Marksman-FullBuffs-ShortSingleTarget"
 value: {
  dps: 6813.96556
  tps: 5811.97365
 }
}
dps_results: {
 key: "TestHunter-Settings-Dwarf-P1-Marksman-NoBuffs-LongMultiTarget"
 value: {
  dps: 3532.98608
  tps: 4676.6187
 }
}
dps_results: {
 key: "TestHunter-Settings-Dwarf-P1-Marksman-NoBuffs-LongSingleTarget"
 value: {
  dps: 3532.98608
  tps: 3202.77136
 }
}
dps_results: {
 key: "TestHunter-Settings-Dwarf-P1-Marksman-NoBuffs-ShortSingleTarget"
 value: {
  dps: 4292.1484
  tps: 3856.02919
 }
}
dps_results: {
 key: "TestHunter-Settings-Dwarf-P1-SV-FullBuffs-LongMultiTarget"
 value: {
<<<<<<< HEAD
  dps: 5504.23438
  tps: 5947.79098
=======
  dps: 5303.52859
  tps: 5747.08519
>>>>>>> 099a4776
 }
}
dps_results: {
 key: "TestHunter-Settings-Dwarf-P1-SV-FullBuffs-LongSingleTarget"
 value: {
<<<<<<< HEAD
  dps: 5504.23438
  tps: 4725.54423
=======
  dps: 5303.52859
  tps: 4524.83844
>>>>>>> 099a4776
 }
}
dps_results: {
 key: "TestHunter-Settings-Dwarf-P1-SV-FullBuffs-ShortSingleTarget"
 value: {
<<<<<<< HEAD
  dps: 6439.73622
  tps: 5476.65982
=======
  dps: 6235.30945
  tps: 5272.23305
>>>>>>> 099a4776
 }
}
dps_results: {
 key: "TestHunter-Settings-Dwarf-P1-SV-NoBuffs-LongMultiTarget"
 value: {
<<<<<<< HEAD
  dps: 3578.93972
  tps: 4756.90155
=======
  dps: 3429.96486
  tps: 4607.9267
>>>>>>> 099a4776
 }
}
dps_results: {
 key: "TestHunter-Settings-Dwarf-P1-SV-NoBuffs-LongSingleTarget"
 value: {
<<<<<<< HEAD
  dps: 3578.93972
  tps: 3245.23231
=======
  dps: 3429.96486
  tps: 3096.25746
>>>>>>> 099a4776
 }
}
dps_results: {
 key: "TestHunter-Settings-Dwarf-P1-SV-NoBuffs-ShortSingleTarget"
 value: {
<<<<<<< HEAD
  dps: 4290.07407
  tps: 3858.57609
=======
  dps: 4115.23921
  tps: 3683.74123
>>>>>>> 099a4776
 }
}
dps_results: {
 key: "TestHunter-Settings-Orc-P1-AOE-FullBuffs-LongMultiTarget"
 value: {
<<<<<<< HEAD
  dps: 17824.74825
  tps: 18146.05512
=======
  dps: 14424.87634
  tps: 14746.18321
>>>>>>> 099a4776
 }
}
dps_results: {
 key: "TestHunter-Settings-Orc-P1-AOE-FullBuffs-LongSingleTarget"
 value: {
<<<<<<< HEAD
  dps: 5683.31195
  tps: 4857.58128
=======
  dps: 5384.24625
  tps: 4558.51558
>>>>>>> 099a4776
 }
}
dps_results: {
 key: "TestHunter-Settings-Orc-P1-AOE-FullBuffs-ShortSingleTarget"
 value: {
<<<<<<< HEAD
  dps: 6576.36444
  tps: 5582.85105
=======
  dps: 6248.35138
  tps: 5254.83798
>>>>>>> 099a4776
 }
}
dps_results: {
 key: "TestHunter-Settings-Orc-P1-AOE-NoBuffs-LongMultiTarget"
 value: {
<<<<<<< HEAD
  dps: 12929.90685
  tps: 14009.04635
=======
  dps: 10362.37086
  tps: 11441.51035
>>>>>>> 099a4776
 }
}
dps_results: {
 key: "TestHunter-Settings-Orc-P1-AOE-NoBuffs-LongSingleTarget"
 value: {
<<<<<<< HEAD
  dps: 3651.30248
  tps: 3294.64904
=======
  dps: 3444.14416
  tps: 3087.49072
>>>>>>> 099a4776
 }
}
dps_results: {
 key: "TestHunter-Settings-Orc-P1-AOE-NoBuffs-ShortSingleTarget"
 value: {
<<<<<<< HEAD
  dps: 4491.76625
  tps: 4038.11264
=======
  dps: 4230.65895
  tps: 3777.00534
>>>>>>> 099a4776
 }
}
dps_results: {
 key: "TestHunter-Settings-Orc-P1-BM-FullBuffs-LongMultiTarget"
 value: {
  dps: 5055.1802
  tps: 4350.22917
 }
}
dps_results: {
 key: "TestHunter-Settings-Orc-P1-BM-FullBuffs-LongSingleTarget"
 value: {
  dps: 5055.1802
  tps: 3133.75711
 }
}
dps_results: {
 key: "TestHunter-Settings-Orc-P1-BM-FullBuffs-ShortSingleTarget"
 value: {
  dps: 6253.86694
  tps: 3885.03826
 }
}
dps_results: {
 key: "TestHunter-Settings-Orc-P1-BM-NoBuffs-LongMultiTarget"
 value: {
  dps: 3020.82837
  tps: 3673.92528
 }
}
dps_results: {
 key: "TestHunter-Settings-Orc-P1-BM-NoBuffs-LongSingleTarget"
 value: {
  dps: 3020.82837
  tps: 2166.57419
 }
}
dps_results: {
 key: "TestHunter-Settings-Orc-P1-BM-NoBuffs-ShortSingleTarget"
 value: {
  dps: 3645.30655
  tps: 2620.38351
 }
}
dps_results: {
 key: "TestHunter-Settings-Orc-P1-Marksman-FullBuffs-LongMultiTarget"
 value: {
  dps: 5529.76258
  tps: 5876.4236
 }
}
dps_results: {
 key: "TestHunter-Settings-Orc-P1-Marksman-FullBuffs-LongSingleTarget"
 value: {
  dps: 5529.76258
  tps: 4693.40635
 }
}
dps_results: {
 key: "TestHunter-Settings-Orc-P1-Marksman-FullBuffs-ShortSingleTarget"
 value: {
  dps: 6878.43863
  tps: 5827.29544
 }
}
dps_results: {
 key: "TestHunter-Settings-Orc-P1-Marksman-NoBuffs-LongMultiTarget"
 value: {
  dps: 3544.95924
  tps: 4668.42146
 }
}
dps_results: {
 key: "TestHunter-Settings-Orc-P1-Marksman-NoBuffs-LongSingleTarget"
 value: {
  dps: 3544.95924
  tps: 3192.41486
 }
}
dps_results: {
 key: "TestHunter-Settings-Orc-P1-Marksman-NoBuffs-ShortSingleTarget"
 value: {
  dps: 4341.24491
  tps: 3875.11098
 }
}
dps_results: {
 key: "TestHunter-Settings-Orc-P1-SV-FullBuffs-LongMultiTarget"
 value: {
<<<<<<< HEAD
  dps: 5530.38565
  tps: 5940.0602
=======
  dps: 5331.10776
  tps: 5740.78232
>>>>>>> 099a4776
 }
}
dps_results: {
 key: "TestHunter-Settings-Orc-P1-SV-FullBuffs-LongSingleTarget"
 value: {
<<<<<<< HEAD
  dps: 5530.38565
  tps: 4714.85398
=======
  dps: 5331.10776
  tps: 4515.57609
>>>>>>> 099a4776
 }
}
dps_results: {
 key: "TestHunter-Settings-Orc-P1-SV-FullBuffs-ShortSingleTarget"
 value: {
<<<<<<< HEAD
  dps: 6527.2407
  tps: 5504.91188
=======
  dps: 6320.66059
  tps: 5298.33177
>>>>>>> 099a4776
 }
}
dps_results: {
 key: "TestHunter-Settings-Orc-P1-SV-NoBuffs-LongMultiTarget"
 value: {
<<<<<<< HEAD
  dps: 3591.18331
  tps: 4750.01125
=======
  dps: 3443.89375
  tps: 4602.72169
>>>>>>> 099a4776
 }
}
dps_results: {
 key: "TestHunter-Settings-Orc-P1-SV-NoBuffs-LongSingleTarget"
 value: {
<<<<<<< HEAD
  dps: 3591.18331
  tps: 3236.94664
=======
  dps: 3443.89375
  tps: 3089.65709
>>>>>>> 099a4776
 }
}
dps_results: {
 key: "TestHunter-Settings-Orc-P1-SV-NoBuffs-ShortSingleTarget"
 value: {
<<<<<<< HEAD
  dps: 4364.91815
  tps: 3913.89999
=======
  dps: 4186.90054
  tps: 3735.88239
>>>>>>> 099a4776
 }
}
dps_results: {
 key: "TestHunter-SwitchInFrontOfTarget-Default"
 value: {
  dps: 5714.46762
  tps: 4930.15969
 }
}<|MERGE_RESOLUTION|>--- conflicted
+++ resolved
@@ -52,726 +52,666 @@
 dps_results: {
  key: "TestHunter-AllItems-Ahn'KaharBloodHunter'sBattlegear"
  value: {
-  dps: 6380.5189
-  tps: 5564.79681
+  dps: 6301.80358
+  tps: 5486.08149
  }
 }
 dps_results: {
  key: "TestHunter-AllItems-AshtongueTalismanofSwiftness-32487"
  value: {
-  dps: 5607.93324
-  tps: 4785.32714
+  dps: 5532.96843
+  tps: 4710.36233
  }
 }
 dps_results: {
  key: "TestHunter-AllItems-AustereEarthsiegeDiamond"
  value: {
-  dps: 5653.86438
-  tps: 4818.91764
+  dps: 5578.33968
+  tps: 4743.39294
  }
 }
 dps_results: {
  key: "TestHunter-AllItems-Bandit'sInsignia-40371"
  value: {
-  dps: 5693.69469
-  tps: 4865.00881
+  dps: 5618.17297
+  tps: 4789.48709
  }
 }
 dps_results: {
  key: "TestHunter-AllItems-BeamingEarthsiegeDiamond"
  value: {
-  dps: 5689.90319
-  tps: 4859.10585
+  dps: 5614.45973
+  tps: 4783.66239
  }
 }
 dps_results: {
  key: "TestHunter-AllItems-Beast-tamer'sShoulders-30892"
  value: {
-  dps: 5613.82014
-  tps: 4794.7261
+  dps: 5539.25201
+  tps: 4720.15798
  }
 }
 dps_results: {
  key: "TestHunter-AllItems-BeastLordArmor"
  value: {
-  dps: 4438.69162
-  tps: 3758.13246
+  dps: 4370.97383
+  tps: 3690.41467
  }
 }
 dps_results: {
  key: "TestHunter-AllItems-BlackBowoftheBetrayer-32336"
  value: {
-  dps: 5293.28682
-  tps: 4464.14528
+  dps: 5217.89824
+  tps: 4388.7567
  }
 }
 dps_results: {
  key: "TestHunter-AllItems-BracingEarthsiegeDiamond"
  value: {
-  dps: 5653.86438
-  tps: 4723.7895
+  dps: 5578.33968
+  tps: 4649.77529
  }
 }
 dps_results: {
  key: "TestHunter-AllItems-Braxley'sBackyardMoonshine-35937"
  value: {
-  dps: 5605.5425
-  tps: 4786.52822
+  dps: 5530.84031
+  tps: 4711.82604
  }
 }
 dps_results: {
  key: "TestHunter-AllItems-ChaoticSkyflareDiamond"
  value: {
-  dps: 5773.25073
-  tps: 4938.32104
+  dps: 5697.72182
+  tps: 4862.79213
  }
 }
 dps_results: {
  key: "TestHunter-AllItems-CryptstalkerBattlegear"
  value: {
-  dps: 5218.88243
-  tps: 4430.36738
+  dps: 5145.89787
+  tps: 4357.38282
  }
 }
 dps_results: {
  key: "TestHunter-AllItems-DarkmoonCard:Berserker!-42989"
  value: {
-  dps: 5653.43499
-  tps: 4828.52592
+  dps: 5579.20399
+  tps: 4754.29492
  }
 }
 dps_results: {
  key: "TestHunter-AllItems-DarkmoonCard:Death-42990"
  value: {
-  dps: 5691.7203
-  tps: 4870.56122
+  dps: 5617.60043
+  tps: 4796.44135
  }
 }
 dps_results: {
  key: "TestHunter-AllItems-DarkmoonCard:Greatness-42987"
  value: {
-  dps: 5688.38944
-  tps: 4861.478
+  dps: 5613.2345
+  tps: 4786.32306
  }
 }
 dps_results: {
  key: "TestHunter-AllItems-DarkmoonCard:Greatness-44254"
  value: {
-  dps: 5688.38944
-  tps: 4861.478
+  dps: 5613.2345
+  tps: 4786.32306
  }
 }
 dps_results: {
  key: "TestHunter-AllItems-DeathKnight'sAnguish-38212"
  value: {
-  dps: 5611.9583
-  tps: 4788.95051
+  dps: 5537.61638
+  tps: 4714.60859
  }
 }
 dps_results: {
  key: "TestHunter-AllItems-Defender'sCode-40257"
  value: {
-  dps: 5567.33404
-  tps: 4748.77913
+  dps: 5492.99205
+  tps: 4674.43713
  }
 }
 dps_results: {
  key: "TestHunter-AllItems-DemonStalkerArmor"
  value: {
-  dps: 4551.2222
-  tps: 3858.817
+  dps: 4481.79824
+  tps: 3789.39305
  }
 }
 dps_results: {
  key: "TestHunter-AllItems-DesolationBattlegear"
  value: {
-  dps: 4503.11368
-  tps: 3793.84859
+  dps: 4434.90701
+  tps: 3725.64193
  }
 }
 dps_results: {
  key: "TestHunter-AllItems-DestructiveSkyflareDiamond"
  value: {
-  dps: 5670.20712
-  tps: 4834.71712
+  dps: 5594.67821
+  tps: 4759.18821
  }
 }
 dps_results: {
  key: "TestHunter-AllItems-EffulgentSkyflareDiamond"
  value: {
-  dps: 5653.86438
-  tps: 4818.91764
+  dps: 5578.33968
+  tps: 4743.39294
  }
 }
 dps_results: {
  key: "TestHunter-AllItems-EmberSkyflareDiamond"
  value: {
-<<<<<<< HEAD
-  dps: 5625.42671
-  tps: 4794.36245
-=======
   dps: 5549.79733
   tps: 4718.73307
->>>>>>> 099a4776
  }
 }
 dps_results: {
  key: "TestHunter-AllItems-EnigmaticSkyflareDiamond"
  value: {
-  dps: 5666.88526
-  tps: 4831.95557
+  dps: 5591.35636
+  tps: 4756.42667
  }
 }
 dps_results: {
  key: "TestHunter-AllItems-EnigmaticStarflareDiamond"
  value: {
-  dps: 5664.40803
-  tps: 4829.47834
+  dps: 5588.87913
+  tps: 4753.94944
  }
 }
 dps_results: {
  key: "TestHunter-AllItems-EternalEarthsiegeDiamond"
  value: {
-  dps: 5653.86438
-  tps: 4818.91764
+  dps: 5578.33968
+  tps: 4743.39294
  }
 }
 dps_results: {
  key: "TestHunter-AllItems-ExtractofNecromanticPower-40373"
  value: {
-  dps: 5700.90948
-  tps: 4877.59973
+  dps: 5626.67848
+  tps: 4803.36873
  }
 }
 dps_results: {
  key: "TestHunter-AllItems-EyeoftheBroodmother-45308"
  value: {
-  dps: 5649.67712
-  tps: 4828.40394
+  dps: 5575.55725
+  tps: 4754.28407
  }
 }
 dps_results: {
  key: "TestHunter-AllItems-FelstalkerArmor"
  value: {
-  dps: 5270.53999
-  tps: 4472.71196
+  dps: 5198.04769
+  tps: 4400.21967
  }
 }
 dps_results: {
  key: "TestHunter-AllItems-ForgeEmber-37660"
  value: {
-  dps: 5644.1425
-  tps: 4822.72769
+  dps: 5570.02262
+  tps: 4748.60782
  }
 }
 dps_results: {
  key: "TestHunter-AllItems-ForlornSkyflareDiamond"
  value: {
-  dps: 5653.86438
-  tps: 4818.91764
+  dps: 5578.33968
+  tps: 4743.39294
  }
 }
 dps_results: {
  key: "TestHunter-AllItems-ForlornStarflareDiamond"
  value: {
-  dps: 5653.86438
-  tps: 4818.91764
+  dps: 5578.33968
+  tps: 4743.39294
  }
 }
 dps_results: {
  key: "TestHunter-AllItems-FuturesightRune-38763"
  value: {
-  dps: 5567.33404
-  tps: 4748.77913
+  dps: 5492.99205
+  tps: 4674.43713
  }
 }
 dps_results: {
  key: "TestHunter-AllItems-Gladiator'sPursuit"
  value: {
-<<<<<<< HEAD
-  dps: 4551.13971
-  tps: 3858.04087
-=======
   dps: 5885.37661
   tps: 5078.32322
->>>>>>> 099a4776
  }
 }
 dps_results: {
  key: "TestHunter-AllItems-Gronnstalker'sArmor"
  value: {
-  dps: 4441.32904
-  tps: 3776.46545
+  dps: 4373.30526
+  tps: 3708.44167
  }
 }
 dps_results: {
  key: "TestHunter-AllItems-IllustrationoftheDragonSoul-40432"
  value: {
-  dps: 5567.33404
-  tps: 4748.77913
+  dps: 5492.99205
+  tps: 4674.43713
  }
 }
 dps_results: {
  key: "TestHunter-AllItems-ImpassiveSkyflareDiamond"
  value: {
-  dps: 5666.88526
-  tps: 4831.95557
+  dps: 5591.35636
+  tps: 4756.42667
  }
 }
 dps_results: {
  key: "TestHunter-AllItems-ImpassiveStarflareDiamond"
  value: {
-  dps: 5664.40803
-  tps: 4829.47834
+  dps: 5588.87913
+  tps: 4753.94944
  }
 }
 dps_results: {
  key: "TestHunter-AllItems-IncisorFragment-37723"
  value: {
-  dps: 5670.06866
-  tps: 4846.11824
+  dps: 5594.91506
+  tps: 4770.96464
  }
 }
 dps_results: {
  key: "TestHunter-AllItems-InfusedColdstoneRune-35935"
  value: {
-  dps: 5579.82019
-  tps: 4761.32112
+  dps: 5505.25116
+  tps: 4686.75208
  }
 }
 dps_results: {
  key: "TestHunter-AllItems-InsightfulEarthsiegeDiamond"
  value: {
-  dps: 5774.09888
-  tps: 4940.47427
+  dps: 5698.63393
+  tps: 4865.00932
  }
 }
 dps_results: {
  key: "TestHunter-AllItems-InvigoratingEarthsiegeDiamond"
  value: {
-  dps: 5674.43568
-  tps: 4837.26454
+  dps: 5598.65059
+  tps: 4761.47945
  }
 }
 dps_results: {
  key: "TestHunter-AllItems-Lavanthor'sTalisman-37872"
  value: {
-  dps: 5567.33404
-  tps: 4748.77913
+  dps: 5492.99205
+  tps: 4674.43713
  }
 }
 dps_results: {
  key: "TestHunter-AllItems-MajesticDragonFigurine-40430"
  value: {
-  dps: 5567.33404
-  tps: 4748.77913
+  dps: 5492.99205
+  tps: 4674.43713
  }
 }
 dps_results: {
  key: "TestHunter-AllItems-Mana-EtchedRegalia"
  value: {
-  dps: 4276.31465
-  tps: 3610.39331
+  dps: 4211.05953
+  tps: 3545.13819
  }
 }
 dps_results: {
  key: "TestHunter-AllItems-MeteoriteWhetstone-37390"
  value: {
-  dps: 5674.40909
-  tps: 4840.92906
+  dps: 5599.79257
+  tps: 4766.31255
  }
 }
 dps_results: {
  key: "TestHunter-AllItems-NetherscaleArmor"
  value: {
-  dps: 5319.48205
-  tps: 4524.93464
+  dps: 5247.28434
+  tps: 4452.73693
  }
 }
 dps_results: {
  key: "TestHunter-AllItems-NetherstrikeArmor"
  value: {
-  dps: 5189.03769
-  tps: 4410.95698
+  dps: 5117.89498
+  tps: 4339.81426
  }
 }
 dps_results: {
  key: "TestHunter-AllItems-OfferingofSacrifice-37638"
  value: {
-  dps: 5567.33404
-  tps: 4748.77913
+  dps: 5492.99205
+  tps: 4674.43713
  }
 }
 dps_results: {
  key: "TestHunter-AllItems-PersistentEarthshatterDiamond"
  value: {
-  dps: 5670.51734
-  tps: 4833.7699
+  dps: 5594.78185
+  tps: 4758.0344
  }
 }
 dps_results: {
  key: "TestHunter-AllItems-PersistentEarthsiegeDiamond"
  value: {
-  dps: 5674.43568
-  tps: 4837.26454
+  dps: 5598.65059
+  tps: 4761.47945
  }
 }
 dps_results: {
  key: "TestHunter-AllItems-PowerfulEarthshatterDiamond"
  value: {
-  dps: 5653.86438
-  tps: 4818.91764
+  dps: 5578.33968
+  tps: 4743.39294
  }
 }
 dps_results: {
  key: "TestHunter-AllItems-PowerfulEarthsiegeDiamond"
  value: {
-  dps: 5653.86438
-  tps: 4818.91764
+  dps: 5578.33968
+  tps: 4743.39294
  }
 }
 dps_results: {
  key: "TestHunter-AllItems-PrimalIntent"
  value: {
-  dps: 5261.57196
-  tps: 4478.63182
+  dps: 5188.63339
+  tps: 4405.69325
  }
 }
 dps_results: {
  key: "TestHunter-AllItems-PurifiedShardoftheGods"
  value: {
-  dps: 5567.33404
-  tps: 4748.77913
+  dps: 5492.99205
+  tps: 4674.43713
  }
 }
 dps_results: {
  key: "TestHunter-AllItems-ReignoftheDead-47316"
  value: {
-  dps: 5756.30483
-  tps: 4937.71608
+  dps: 5681.96283
+  tps: 4863.37408
  }
 }
 dps_results: {
  key: "TestHunter-AllItems-ReignoftheDead-47477"
  value: {
-  dps: 5780.39653
-  tps: 4961.80778
+  dps: 5706.05453
+  tps: 4887.46578
  }
 }
 dps_results: {
  key: "TestHunter-AllItems-RelentlessEarthsiegeDiamond"
  value: {
-  dps: 5777.76176
-  tps: 4941.55993
+  dps: 5702.08391
+  tps: 4865.88208
  }
 }
 dps_results: {
  key: "TestHunter-AllItems-RevitalizingSkyflareDiamond"
  value: {
-  dps: 5665.33914
-  tps: 4833.99338
+  dps: 5589.78488
+  tps: 4758.43912
  }
 }
 dps_results: {
  key: "TestHunter-AllItems-RiftStalkerArmor"
  value: {
-  dps: 4714.86668
-  tps: 3984.14663
+  dps: 4645.06457
+  tps: 3914.34453
  }
 }
 dps_results: {
  key: "TestHunter-AllItems-RuneofRepulsion-40372"
  value: {
-  dps: 5567.33404
-  tps: 4748.77913
+  dps: 5492.99205
+  tps: 4674.43713
  }
 }
 dps_results: {
  key: "TestHunter-AllItems-ScourgestalkerBattlegear"
  value: {
-  dps: 5495.06268
-  tps: 4712.90136
+  dps: 5386.51782
+  tps: 4604.35649
  }
 }
 dps_results: {
  key: "TestHunter-AllItems-SealofthePantheon-36993"
  value: {
-  dps: 5567.33404
-  tps: 4748.77913
+  dps: 5492.99205
+  tps: 4674.43713
  }
 }
 dps_results: {
  key: "TestHunter-AllItems-Serrah'sStar-37559"
  value: {
-  dps: 5584.37193
-  tps: 4766.6212
+  dps: 5510.03013
+  tps: 4692.2794
  }
 }
 dps_results: {
  key: "TestHunter-AllItems-ShinyShardoftheGods"
  value: {
-  dps: 5567.33404
-  tps: 4748.77913
+  dps: 5492.99205
+  tps: 4674.43713
  }
 }
 dps_results: {
  key: "TestHunter-AllItems-Sindragosa'sFlawlessFang-50361"
  value: {
-  dps: 5567.33404
-  tps: 4748.77913
+  dps: 5492.99205
+  tps: 4674.43713
  }
 }
 dps_results: {
  key: "TestHunter-AllItems-SparkofLife-37657"
  value: {
-  dps: 5653.82198
-  tps: 4829.3195
+  dps: 5579.31491
+  tps: 4754.81243
  }
 }
 dps_results: {
  key: "TestHunter-AllItems-SpellstrikeInfusion"
  value: {
-  dps: 5031.78837
-  tps: 4290.53575
+  dps: 4960.46722
+  tps: 4219.2146
  }
 }
 dps_results: {
  key: "TestHunter-AllItems-StormshroudArmor"
  value: {
-<<<<<<< HEAD
-  dps: 4507.6659
-  tps: 3831.11936
-=======
   dps: 4440.26486
   tps: 3763.71831
->>>>>>> 099a4776
  }
 }
 dps_results: {
  key: "TestHunter-AllItems-StrengthoftheClefthoof"
  value: {
-  dps: 4849.63723
-  tps: 4080.45225
+  dps: 4779.91391
+  tps: 4010.72892
  }
 }
 dps_results: {
  key: "TestHunter-AllItems-SwiftSkyflareDiamond"
  value: {
-  dps: 5674.43568
-  tps: 4837.26454
+  dps: 5598.65059
+  tps: 4761.47945
  }
 }
 dps_results: {
  key: "TestHunter-AllItems-SwiftStarflareDiamond"
  value: {
-  dps: 5670.51734
-  tps: 4833.7699
+  dps: 5594.78185
+  tps: 4758.0344
  }
 }
 dps_results: {
  key: "TestHunter-AllItems-SwiftWindfireDiamond"
  value: {
-  dps: 5663.66024
-  tps: 4827.65426
+  dps: 5588.01154
+  tps: 4752.00556
  }
 }
 dps_results: {
  key: "TestHunter-AllItems-TheFistsofFury"
  value: {
-  dps: 5539.14395
-  tps: 4717.49734
+  dps: 5464.93044
+  tps: 4643.28383
  }
 }
 dps_results: {
  key: "TestHunter-AllItems-TheTwinStars"
  value: {
-  dps: 5507.58041
-  tps: 4689.1301
+  dps: 5433.61313
+  tps: 4615.16282
  }
 }
 dps_results: {
  key: "TestHunter-AllItems-ThunderingSkyflareDiamond"
  value: {
-  dps: 5663.14157
-  tps: 4829.5968
+  dps: 5587.38258
+  tps: 4753.8378
  }
 }
 dps_results: {
  key: "TestHunter-AllItems-TinyAbominationinaJar-50351"
  value: {
-  dps: 5567.51623
-  tps: 4748.96132
+  dps: 5493.17423
+  tps: 4674.61932
  }
 }
 dps_results: {
  key: "TestHunter-AllItems-TinyAbominationinaJar-50706"
  value: {
-  dps: 5567.51623
-  tps: 4748.96132
+  dps: 5493.17423
+  tps: 4674.61932
  }
 }
 dps_results: {
  key: "TestHunter-AllItems-TirelessSkyflareDiamond"
  value: {
-  dps: 5653.86438
-  tps: 4818.91764
+  dps: 5578.33968
+  tps: 4743.39294
  }
 }
 dps_results: {
  key: "TestHunter-AllItems-TirelessStarflareDiamond"
  value: {
-  dps: 5653.86438
-  tps: 4818.91764
+  dps: 5578.33968
+  tps: 4743.39294
  }
 }
 dps_results: {
  key: "TestHunter-AllItems-TrenchantEarthshatterDiamond"
  value: {
-  dps: 5653.86438
-  tps: 4818.91764
+  dps: 5578.33968
+  tps: 4743.39294
  }
 }
 dps_results: {
  key: "TestHunter-AllItems-TrenchantEarthsiegeDiamond"
  value: {
-  dps: 5653.86438
-  tps: 4818.91764
+  dps: 5578.33968
+  tps: 4743.39294
  }
 }
 dps_results: {
  key: "TestHunter-AllItems-WastewalkerArmor"
  value: {
-<<<<<<< HEAD
-  dps: 4447.35548
-  tps: 3750.00749
-=======
   dps: 4379.63542
   tps: 3682.28743
->>>>>>> 099a4776
  }
 }
 dps_results: {
  key: "TestHunter-AllItems-WindhawkArmor"
  value: {
-  dps: 5165.1475
-  tps: 4393.10115
+  dps: 5094.30477
+  tps: 4322.25842
  }
 }
 dps_results: {
  key: "TestHunter-AllItems-Windrunner'sPursuit"
  value: {
-<<<<<<< HEAD
-  dps: 5923.68076
-  tps: 5083.12312
-=======
   dps: 5815.81848
   tps: 4975.26084
->>>>>>> 099a4776
  }
 }
 dps_results: {
  key: "TestHunter-AllItems-WrathofSpellfire"
  value: {
-  dps: 5000.37134
-  tps: 4244.02619
+  dps: 4929.78489
+  tps: 4173.43974
  }
 }
 dps_results: {
  key: "TestHunter-AllItems-Zod'sRepeatingLongbow-50034"
  value: {
-  dps: 6268.54602
-  tps: 5436.58297
+  dps: 6192.43349
+  tps: 5360.47044
  }
 }
 dps_results: {
  key: "TestHunter-AllItems-Zod'sRepeatingLongbow-50638"
  value: {
-  dps: 6473.23681
-  tps: 5637.19695
+  dps: 6397.23363
+  tps: 5561.19377
  }
 }
 dps_results: {
  key: "TestHunter-Average-Default"
  value: {
-<<<<<<< HEAD
-  dps: 5739.3706
-  tps: 4905.66678
-=======
   dps: 5663.76737
   tps: 4830.06354
->>>>>>> 099a4776
  }
 }
 dps_results: {
  key: "TestHunter-Settings-Dwarf-P1-AOE-FullBuffs-LongMultiTarget"
  value: {
-<<<<<<< HEAD
-  dps: 17752.93704
-  tps: 18116.91724
-=======
-  dps: 14367.56931
-  tps: 14731.5495
->>>>>>> 099a4776
+  dps: 14523.95129
+  tps: 14887.93148
  }
 }
 dps_results: {
  key: "TestHunter-Settings-Dwarf-P1-AOE-FullBuffs-LongSingleTarget"
  value: {
-<<<<<<< HEAD
-  dps: 5653.30651
-  tps: 4873.71339
-=======
-  dps: 5354.27209
-  tps: 4574.67897
->>>>>>> 099a4776
+  dps: 5373.38605
+  tps: 4593.79293
  }
 }
 dps_results: {
  key: "TestHunter-Settings-Dwarf-P1-AOE-FullBuffs-ShortSingleTarget"
  value: {
-<<<<<<< HEAD
-  dps: 6478.92189
-  tps: 5534.30803
-=======
-  dps: 6166.72642
-  tps: 5222.11256
->>>>>>> 099a4776
+  dps: 6195.26193
+  tps: 5250.64807
  }
 }
 dps_results: {
  key: "TestHunter-Settings-Dwarf-P1-AOE-NoBuffs-LongMultiTarget"
  value: {
-<<<<<<< HEAD
-  dps: 12743.00959
-  tps: 13847.03744
-=======
-  dps: 10214.84034
-  tps: 11318.86819
->>>>>>> 099a4776
+  dps: 10332.26562
+  tps: 11436.29347
  }
 }
 dps_results: {
  key: "TestHunter-Settings-Dwarf-P1-AOE-NoBuffs-LongSingleTarget"
  value: {
-<<<<<<< HEAD
-  dps: 3668.44483
-  tps: 3331.81547
-=======
-  dps: 3457.96318
-  tps: 3121.33382
->>>>>>> 099a4776
+  dps: 3472.53529
+  tps: 3135.90593
  }
 }
 dps_results: {
  key: "TestHunter-Settings-Dwarf-P1-AOE-NoBuffs-ShortSingleTarget"
  value: {
-<<<<<<< HEAD
-  dps: 4426.11105
-  tps: 4002.16429
-=======
-  dps: 4169.90987
-  tps: 3745.96311
->>>>>>> 099a4776
+  dps: 4190.55555
+  tps: 3766.60879
  }
 }
 dps_results: {
@@ -819,187 +759,127 @@
 dps_results: {
  key: "TestHunter-Settings-Dwarf-P1-Marksman-FullBuffs-LongMultiTarget"
  value: {
-  dps: 5516.23656
-  tps: 5914.48104
+  dps: 5440.68814
+  tps: 5838.93263
  }
 }
 dps_results: {
  key: "TestHunter-Settings-Dwarf-P1-Marksman-FullBuffs-LongSingleTarget"
  value: {
-  dps: 5516.23656
-  tps: 4730.11993
+  dps: 5440.68814
+  tps: 4654.57152
  }
 }
 dps_results: {
  key: "TestHunter-Settings-Dwarf-P1-Marksman-FullBuffs-ShortSingleTarget"
  value: {
-  dps: 6813.96556
-  tps: 5811.97365
+  dps: 6737.1651
+  tps: 5735.1732
  }
 }
 dps_results: {
  key: "TestHunter-Settings-Dwarf-P1-Marksman-NoBuffs-LongMultiTarget"
  value: {
-  dps: 3532.98608
-  tps: 4676.6187
+  dps: 3466.67615
+  tps: 4610.30877
  }
 }
 dps_results: {
  key: "TestHunter-Settings-Dwarf-P1-Marksman-NoBuffs-LongSingleTarget"
  value: {
-  dps: 3532.98608
-  tps: 3202.77136
+  dps: 3466.67615
+  tps: 3136.46143
  }
 }
 dps_results: {
  key: "TestHunter-Settings-Dwarf-P1-Marksman-NoBuffs-ShortSingleTarget"
  value: {
-  dps: 4292.1484
-  tps: 3856.02919
+  dps: 4224.26919
+  tps: 3788.14998
  }
 }
 dps_results: {
  key: "TestHunter-Settings-Dwarf-P1-SV-FullBuffs-LongMultiTarget"
  value: {
-<<<<<<< HEAD
-  dps: 5504.23438
-  tps: 5947.79098
-=======
-  dps: 5303.52859
-  tps: 5747.08519
->>>>>>> 099a4776
+  dps: 5282.09338
+  tps: 5725.64998
  }
 }
 dps_results: {
  key: "TestHunter-Settings-Dwarf-P1-SV-FullBuffs-LongSingleTarget"
  value: {
-<<<<<<< HEAD
-  dps: 5504.23438
-  tps: 4725.54423
-=======
-  dps: 5303.52859
-  tps: 4524.83844
->>>>>>> 099a4776
+  dps: 5282.09338
+  tps: 4503.40323
  }
 }
 dps_results: {
  key: "TestHunter-Settings-Dwarf-P1-SV-FullBuffs-ShortSingleTarget"
  value: {
-<<<<<<< HEAD
-  dps: 6439.73622
-  tps: 5476.65982
-=======
-  dps: 6235.30945
-  tps: 5272.23305
->>>>>>> 099a4776
+  dps: 6214.78571
+  tps: 5251.70931
  }
 }
 dps_results: {
  key: "TestHunter-Settings-Dwarf-P1-SV-NoBuffs-LongMultiTarget"
  value: {
-<<<<<<< HEAD
-  dps: 3578.93972
-  tps: 4756.90155
-=======
-  dps: 3429.96486
-  tps: 4607.9267
->>>>>>> 099a4776
+  dps: 3412.8411
+  tps: 4590.80293
  }
 }
 dps_results: {
  key: "TestHunter-Settings-Dwarf-P1-SV-NoBuffs-LongSingleTarget"
  value: {
-<<<<<<< HEAD
-  dps: 3578.93972
-  tps: 3245.23231
-=======
-  dps: 3429.96486
-  tps: 3096.25746
->>>>>>> 099a4776
+  dps: 3412.8411
+  tps: 3079.13369
  }
 }
 dps_results: {
  key: "TestHunter-Settings-Dwarf-P1-SV-NoBuffs-ShortSingleTarget"
  value: {
-<<<<<<< HEAD
-  dps: 4290.07407
-  tps: 3858.57609
-=======
-  dps: 4115.23921
-  tps: 3683.74123
->>>>>>> 099a4776
+  dps: 4095.57329
+  tps: 3664.07531
  }
 }
 dps_results: {
  key: "TestHunter-Settings-Orc-P1-AOE-FullBuffs-LongMultiTarget"
  value: {
-<<<<<<< HEAD
-  dps: 17824.74825
-  tps: 18146.05512
-=======
-  dps: 14424.87634
-  tps: 14746.18321
->>>>>>> 099a4776
+  dps: 14582.08743
+  tps: 14903.3943
  }
 }
 dps_results: {
  key: "TestHunter-Settings-Orc-P1-AOE-FullBuffs-LongSingleTarget"
  value: {
-<<<<<<< HEAD
-  dps: 5683.31195
-  tps: 4857.58128
-=======
-  dps: 5384.24625
-  tps: 4558.51558
->>>>>>> 099a4776
+  dps: 5402.85452
+  tps: 4577.12384
  }
 }
 dps_results: {
  key: "TestHunter-Settings-Orc-P1-AOE-FullBuffs-ShortSingleTarget"
  value: {
-<<<<<<< HEAD
-  dps: 6576.36444
-  tps: 5582.85105
-=======
-  dps: 6248.35138
-  tps: 5254.83798
->>>>>>> 099a4776
+  dps: 6279.66461
+  tps: 5286.15122
  }
 }
 dps_results: {
  key: "TestHunter-Settings-Orc-P1-AOE-NoBuffs-LongMultiTarget"
  value: {
-<<<<<<< HEAD
-  dps: 12929.90685
-  tps: 14009.04635
-=======
-  dps: 10362.37086
-  tps: 11441.51035
->>>>>>> 099a4776
+  dps: 10481.45694
+  tps: 11560.59644
  }
 }
 dps_results: {
  key: "TestHunter-Settings-Orc-P1-AOE-NoBuffs-LongSingleTarget"
  value: {
-<<<<<<< HEAD
-  dps: 3651.30248
-  tps: 3294.64904
-=======
-  dps: 3444.14416
-  tps: 3087.49072
->>>>>>> 099a4776
+  dps: 3458.39392
+  tps: 3101.74048
  }
 }
 dps_results: {
  key: "TestHunter-Settings-Orc-P1-AOE-NoBuffs-ShortSingleTarget"
  value: {
-<<<<<<< HEAD
-  dps: 4491.76625
-  tps: 4038.11264
-=======
-  dps: 4230.65895
-  tps: 3777.00534
->>>>>>> 099a4776
+  dps: 4252.90457
+  tps: 3799.25096
  }
 }
 dps_results: {
@@ -1047,121 +927,91 @@
 dps_results: {
  key: "TestHunter-Settings-Orc-P1-Marksman-FullBuffs-LongMultiTarget"
  value: {
-  dps: 5529.76258
-  tps: 5876.4236
+  dps: 5453.41525
+  tps: 5800.07626
  }
 }
 dps_results: {
  key: "TestHunter-Settings-Orc-P1-Marksman-FullBuffs-LongSingleTarget"
  value: {
-  dps: 5529.76258
-  tps: 4693.40635
+  dps: 5453.41525
+  tps: 4617.05902
  }
 }
 dps_results: {
  key: "TestHunter-Settings-Orc-P1-Marksman-FullBuffs-ShortSingleTarget"
  value: {
-  dps: 6878.43863
-  tps: 5827.29544
+  dps: 6800.87108
+  tps: 5749.72789
  }
 }
 dps_results: {
  key: "TestHunter-Settings-Orc-P1-Marksman-NoBuffs-LongMultiTarget"
  value: {
-  dps: 3544.95924
-  tps: 4668.42146
+  dps: 3478.04346
+  tps: 4601.50568
  }
 }
 dps_results: {
  key: "TestHunter-Settings-Orc-P1-Marksman-NoBuffs-LongSingleTarget"
  value: {
-  dps: 3544.95924
-  tps: 3192.41486
+  dps: 3478.04346
+  tps: 3125.49908
  }
 }
 dps_results: {
  key: "TestHunter-Settings-Orc-P1-Marksman-NoBuffs-ShortSingleTarget"
  value: {
-  dps: 4341.24491
-  tps: 3875.11098
+  dps: 4272.72743
+  tps: 3806.5935
  }
 }
 dps_results: {
  key: "TestHunter-Settings-Orc-P1-SV-FullBuffs-LongMultiTarget"
  value: {
-<<<<<<< HEAD
-  dps: 5530.38565
-  tps: 5940.0602
-=======
-  dps: 5331.10776
-  tps: 5740.78232
->>>>>>> 099a4776
+  dps: 5310.21711
+  tps: 5719.89167
  }
 }
 dps_results: {
  key: "TestHunter-Settings-Orc-P1-SV-FullBuffs-LongSingleTarget"
  value: {
-<<<<<<< HEAD
-  dps: 5530.38565
-  tps: 4714.85398
-=======
-  dps: 5331.10776
-  tps: 4515.57609
->>>>>>> 099a4776
+  dps: 5310.21711
+  tps: 4494.68544
  }
 }
 dps_results: {
  key: "TestHunter-Settings-Orc-P1-SV-FullBuffs-ShortSingleTarget"
  value: {
-<<<<<<< HEAD
-  dps: 6527.2407
-  tps: 5504.91188
-=======
-  dps: 6320.66059
-  tps: 5298.33177
->>>>>>> 099a4776
+  dps: 6300.00714
+  tps: 5277.67832
  }
 }
 dps_results: {
  key: "TestHunter-Settings-Orc-P1-SV-NoBuffs-LongMultiTarget"
  value: {
-<<<<<<< HEAD
-  dps: 3591.18331
-  tps: 4750.01125
-=======
-  dps: 3443.89375
-  tps: 4602.72169
->>>>>>> 099a4776
+  dps: 3427.43812
+  tps: 4586.26606
  }
 }
 dps_results: {
  key: "TestHunter-Settings-Orc-P1-SV-NoBuffs-LongSingleTarget"
  value: {
-<<<<<<< HEAD
-  dps: 3591.18331
-  tps: 3236.94664
-=======
-  dps: 3443.89375
-  tps: 3089.65709
->>>>>>> 099a4776
+  dps: 3427.43812
+  tps: 3073.20145
  }
 }
 dps_results: {
  key: "TestHunter-Settings-Orc-P1-SV-NoBuffs-ShortSingleTarget"
  value: {
-<<<<<<< HEAD
-  dps: 4364.91815
-  tps: 3913.89999
-=======
-  dps: 4186.90054
-  tps: 3735.88239
->>>>>>> 099a4776
+  dps: 4167.04738
+  tps: 3716.02922
  }
 }
 dps_results: {
  key: "TestHunter-SwitchInFrontOfTarget-Default"
  value: {
-  dps: 5714.46762
-  tps: 4930.15969
+  dps: 5638.67308
+  tps: 4854.36515
  }
 }