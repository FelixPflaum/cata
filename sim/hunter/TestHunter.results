--- conflicted
+++ resolved
@@ -47,2012 +47,1170 @@
 dps_results: {
  key: "TestHunter-AllItems-AbacusofViolentOdds-28288"
  value: {
-<<<<<<< HEAD
-  dps: 520.8157675306622
-  tps: 284.47066042466884
-=======
-  dps: 932.0326127700829
-  tps: 686.3765838567223
->>>>>>> 7b210d6d
+  dps: 512.0503560577007
+  tps: 281.312384184747
  }
 }
 dps_results: {
  key: "TestHunter-AllItems-AdamantineFigurine-27891"
  value: {
-<<<<<<< HEAD
-  dps: 509.89518539596907
-  tps: 273.7884666489383
-=======
-  dps: 919.0704342172122
-  tps: 675.6699392505597
->>>>>>> 7b210d6d
+  dps: 492.72874065857087
+  tps: 263.285710510139
  }
 }
 dps_results: {
  key: "TestHunter-AllItems-Alchemist'sStone-13503"
  value: {
-<<<<<<< HEAD
-  dps: 510.24155857563943
-  tps: 274.2519516100611
-=======
-  dps: 924.080907897911
-  tps: 681.9155231064767
->>>>>>> 7b210d6d
+  dps: 494.40531884443567
+  tps: 263.47849537804404
  }
 }
 dps_results: {
  key: "TestHunter-AllItems-AncientAqirArtifact-33830"
  value: {
-<<<<<<< HEAD
-  dps: 509.89518539596907
-  tps: 273.7884666489383
-=======
-  dps: 919.0704342172122
-  tps: 675.6699392505597
->>>>>>> 7b210d6d
+  dps: 492.72874065857087
+  tps: 263.285710510139
  }
 }
 dps_results: {
  key: "TestHunter-AllItems-AshtongueTalismanofSwiftness-32487"
  value: {
-<<<<<<< HEAD
-  dps: 515.5538805776278
-  tps: 278.54215159660856
-=======
-  dps: 935.91048754724
-  tps: 690.0423072469422
->>>>>>> 7b210d6d
+  dps: 490.82409652716524
+  tps: 260.95923669861577
  }
 }
 dps_results: {
  key: "TestHunter-AllItems-Assassin'sAlchemistStone-35751"
  value: {
-<<<<<<< HEAD
-  dps: 517.1342673171303
-  tps: 278.67099141318613
-=======
-  dps: 934.6594439605434
-  tps: 688.9044392890853
->>>>>>> 7b210d6d
+  dps: 492.5197393970482
+  tps: 261.18749104512915
  }
 }
 dps_results: {
  key: "TestHunter-AllItems-AustereEarthsiegeDiamond"
  value: {
-<<<<<<< HEAD
-  dps: 506.41468928764317
-  tps: 269.11467592132965
-=======
-  dps: 927.6440142703987
-  tps: 682.728589526388
->>>>>>> 7b210d6d
+  dps: 496.0907864152082
+  tps: 266.22811249102494
  }
 }
 dps_results: {
  key: "TestHunter-AllItems-BadgeofTenacity-32658"
  value: {
-<<<<<<< HEAD
-  dps: 512.7953346313328
-  tps: 278.4155354359545
-=======
-  dps: 927.066371290329
-  tps: 682.9390366581251
->>>>>>> 7b210d6d
+  dps: 499.51478245123354
+  tps: 268.82239307038344
  }
 }
 dps_results: {
  key: "TestHunter-AllItems-BadgeoftheSwarmguard-21670"
  value: {
-<<<<<<< HEAD
-  dps: 420.4556820513283
-  tps: 184.34896330429765
-=======
-  dps: 771.0864273063529
-  tps: 527.6859323397008
->>>>>>> 7b210d6d
+  dps: 398.4915667675676
+  tps: 169.43832832397896
  }
 }
 dps_results: {
  key: "TestHunter-AllItems-BandoftheEternalChampion-29301"
  value: {
-<<<<<<< HEAD
-  dps: 523.2830346109872
-  tps: 284.3441343989436
-=======
-  dps: 944.1629243209438
-  tps: 697.0035750710183
->>>>>>> 7b210d6d
+  dps: 513.345412966171
+  tps: 281.49992044577385
  }
 }
 dps_results: {
  key: "TestHunter-AllItems-BandoftheEternalDefender-29297"
  value: {
-<<<<<<< HEAD
-  dps: 513.0847602755405
-  tps: 276.1714543439912
-=======
-  dps: 923.9258514277961
-  tps: 679.2901937283413
->>>>>>> 7b210d6d
+  dps: 497.29780489880375
+  tps: 268.377644391939
  }
 }
 dps_results: {
  key: "TestHunter-AllItems-BandoftheEternalSage-29305"
  value: {
-<<<<<<< HEAD
-  dps: 520.5485550378276
-  tps: 284.23650183842875
-=======
-  dps: 927.5571459713746
-  tps: 682.436963769165
->>>>>>> 7b210d6d
+  dps: 505.1289916640577
+  tps: 274.77099924871624
  }
 }
 dps_results: {
  key: "TestHunter-AllItems-BeamingEarthsiegeDiamond"
  value: {
-<<<<<<< HEAD
-  dps: 508.63956632494956
-  tps: 272.39571067610575
-=======
-  dps: 928.3698474240634
-  tps: 682.2264101940647
->>>>>>> 7b210d6d
+  dps: 501.9788454498326
+  tps: 269.23286888531493
  }
 }
 dps_results: {
  key: "TestHunter-AllItems-Beast-tamer'sShoulders-30892"
  value: {
-<<<<<<< HEAD
-  dps: 529.4433094312573
-  tps: 279.03883707359546
-=======
-  dps: 954.3379753103554
-  tps: 694.931764264541
->>>>>>> 7b210d6d
+  dps: 505.71851183681446
+  tps: 261.30625820907477
  }
 }
 dps_results: {
  key: "TestHunter-AllItems-BeastLordArmor"
  value: {
-<<<<<<< HEAD
-  dps: 490.6668614322479
-  tps: 259.2473465602008
-=======
-  dps: 863.2816806716254
-  tps: 624.6008556912865
->>>>>>> 7b210d6d
+  dps: 475.4669176758123
+  tps: 249.38861107753993
  }
 }
 dps_results: {
  key: "TestHunter-AllItems-Berserker'sCall-33831"
  value: {
-<<<<<<< HEAD
-  dps: 521.9107731856108
-  tps: 282.8782793095441
-=======
-  dps: 944.0617075934706
-  tps: 696.6330298284443
->>>>>>> 7b210d6d
+  dps: 504.15928484104086
+  tps: 271.9248215038863
  }
 }
 dps_results: {
  key: "TestHunter-AllItems-BlackBowoftheBetrayer-32336"
  value: {
-<<<<<<< HEAD
-  dps: 525.4781313997421
-  tps: 288.8105986615983
-=======
-  dps: 949.2109007234966
-  tps: 707.5436428541211
->>>>>>> 7b210d6d
+  dps: 509.08412532657405
+  tps: 279.9991685949415
  }
 }
 dps_results: {
  key: "TestHunter-AllItems-BlackenedNaaruSliver-34427"
  value: {
-<<<<<<< HEAD
-  dps: 528.4769816904075
-  tps: 290.6119681721617
-=======
-  dps: 936.9553362078607
-  tps: 691.8575486343849
->>>>>>> 7b210d6d
+  dps: 510.49996714245077
+  tps: 277.70666290744373
  }
 }
 dps_results: {
  key: "TestHunter-AllItems-BlackoutTruncheon-27901"
  value: {
-<<<<<<< HEAD
-  dps: 519.34146064096
-  tps: 280.920843387875
-=======
-  dps: 938.7301075870112
-  tps: 692.1644578088183
->>>>>>> 7b210d6d
+  dps: 501.7171184687211
+  tps: 270.06556711241427
  }
 }
 dps_results: {
  key: "TestHunter-AllItems-Bladefist'sBreadth-28041"
  value: {
-<<<<<<< HEAD
-  dps: 513.4962870642948
-  tps: 277.1386170797284
-=======
-  dps: 928.2227555193582
-  tps: 682.5501340307881
->>>>>>> 7b210d6d
+  dps: 508.0121068863826
+  tps: 277.7906019247235
  }
 }
 dps_results: {
  key: "TestHunter-AllItems-BladeofUnquenchedThirst-31193"
  value: {
-<<<<<<< HEAD
-  dps: 520.8160884397149
-  tps: 281.91543176577704
-=======
-  dps: 941.9056466088008
-  tps: 694.8603744833323
->>>>>>> 7b210d6d
+  dps: 503.13794517583426
+  tps: 271.02074650381644
  }
 }
 dps_results: {
  key: "TestHunter-AllItems-BlazefuryMedallion-17111"
  value: {
-<<<<<<< HEAD
-  dps: 509.87237785142787
-  tps: 273.61962868090524
-=======
-  dps: 922.3685924703169
-  tps: 677.1204283340564
->>>>>>> 7b210d6d
+  dps: 498.12407528661896
+  tps: 267.5971757889289
  }
 }
 dps_results: {
  key: "TestHunter-AllItems-Blinkstrike-31332"
  value: {
-<<<<<<< HEAD
-  dps: 519.34146064096
-  tps: 280.920843387875
-=======
-  dps: 938.7301075870112
-  tps: 692.1644578088183
->>>>>>> 7b210d6d
+  dps: 501.7171184687211
+  tps: 270.06556711241427
  }
 }
 dps_results: {
  key: "TestHunter-AllItems-BracingEarthsiegeDiamond"
  value: {
-<<<<<<< HEAD
-  dps: 506.41468928764317
-  tps: 264.03586730677813
-=======
-  dps: 927.6440142703987
-  tps: 669.4865430691934
->>>>>>> 7b210d6d
+  dps: 496.0907864152082
+  tps: 261.20928219881677
  }
 }
 dps_results: {
  key: "TestHunter-AllItems-BracingEarthstormDiamond"
  value: {
-<<<<<<< HEAD
-  dps: 506.41468928764317
-  tps: 269.11467592132965
-=======
-  dps: 927.6440142703987
-  tps: 682.728589526388
->>>>>>> 7b210d6d
+  dps: 496.0907864152082
+  tps: 266.22811249102494
  }
 }
 dps_results: {
  key: "TestHunter-AllItems-BraidedEterniumChain-24114"
  value: {
-<<<<<<< HEAD
-  dps: 519.0699423849962
-  tps: 283.23080955530145
-=======
-  dps: 932.9714454792072
-  tps: 687.3919992306194
->>>>>>> 7b210d6d
+  dps: 505.86347124948423
+  tps: 274.92894673009266
  }
 }
 dps_results: {
  key: "TestHunter-AllItems-BroochoftheImmortalKing-32534"
  value: {
-<<<<<<< HEAD
-  dps: 509.89518539596907
-  tps: 273.7884666489383
-=======
-  dps: 919.0704342172122
-  tps: 675.6699392505597
->>>>>>> 7b210d6d
+  dps: 492.72874065857087
+  tps: 263.285710510139
  }
 }
 dps_results: {
  key: "TestHunter-AllItems-BrutalEarthstormDiamond"
  value: {
-<<<<<<< HEAD
-  dps: 506.7490967177475
-  tps: 269.4490833514341
-=======
-  dps: 928.5409096670525
-  tps: 683.625484923042
->>>>>>> 7b210d6d
+  dps: 496.4196058802301
+  tps: 266.5569319560463
  }
 }
 dps_results: {
  key: "TestHunter-AllItems-ChaoticSkyfireDiamond"
  value: {
-<<<<<<< HEAD
-  dps: 518.3747973282666
-  tps: 280.24220372769304
-=======
-  dps: 937.4950171441325
-  tps: 690.8391626860673
->>>>>>> 7b210d6d
+  dps: 499.49333185802067
+  tps: 269.879546453333
  }
 }
 dps_results: {
  key: "TestHunter-AllItems-ChaoticSkyflareDiamond"
  value: {
-<<<<<<< HEAD
-  dps: 520.239234953619
-  tps: 282.07092075030874
-=======
-  dps: 937.4094355596958
-  tps: 691.2659983296976
->>>>>>> 7b210d6d
+  dps: 510.3188978988032
+  tps: 279.2152178499621
  }
 }
 dps_results: {
  key: "TestHunter-AllItems-CloakofDarkness-33122"
  value: {
-<<<<<<< HEAD
-  dps: 508.93844049993174
-  tps: 273.0606357444134
-=======
-  dps: 924.7273854266772
-  tps: 681.8475366178753
->>>>>>> 7b210d6d
+  dps: 497.4871246138337
+  tps: 267.76754669345615
  }
 }
 dps_results: {
  key: "TestHunter-AllItems-CommendationofKael'thas-34473"
  value: {
-<<<<<<< HEAD
-  dps: 509.89518539596907
-  tps: 273.7884666489383
-=======
-  dps: 919.0704342172122
-  tps: 675.6699392505597
->>>>>>> 7b210d6d
+  dps: 485.6730152522871
+  tps: 256.61977680869836
  }
 }
 dps_results: {
  key: "TestHunter-AllItems-Coren'sLuckyCoin-38289"
  value: {
-<<<<<<< HEAD
-  dps: 509.89518539596907
-  tps: 273.7884666489383
-=======
-  dps: 919.0704342172122
-  tps: 675.6699392505597
->>>>>>> 7b210d6d
+  dps: 492.72874065857087
+  tps: 263.285710510139
  }
 }
 dps_results: {
  key: "TestHunter-AllItems-CoreofAr'kelos-29776"
  value: {
-<<<<<<< HEAD
-  dps: 516.704569018384
-  tps: 278.92877969676084
-=======
-  dps: 933.2431603474175
-  tps: 687.5611840167649
->>>>>>> 7b210d6d
+  dps: 499.2082090464485
+  tps: 268.1720511079039
  }
 }
 dps_results: {
  key: "TestHunter-AllItems-CrystalforgedTrinket-32654"
  value: {
-<<<<<<< HEAD
-  dps: 513.7614067355264
-  tps: 277.16040322683773
-=======
-  dps: 927.1053065152723
-  tps: 682.687566225475
->>>>>>> 7b210d6d
+  dps: 496.48182696936715
+  tps: 266.56670712834523
  }
 }
 dps_results: {
  key: "TestHunter-AllItems-Dabiri'sEnigma-30300"
  value: {
-<<<<<<< HEAD
-  dps: 509.89518539596907
-  tps: 273.7884666489383
-=======
-  dps: 919.0704342172122
-  tps: 675.6699392505597
->>>>>>> 7b210d6d
+  dps: 492.72874065857087
+  tps: 263.285710510139
  }
 }
 dps_results: {
  key: "TestHunter-AllItems-DarkIronSmokingPipe-38290"
  value: {
-<<<<<<< HEAD
-  dps: 509.89518539596907
-  tps: 273.7884666489383
-=======
-  dps: 919.0704342172122
-  tps: 675.6699392505597
->>>>>>> 7b210d6d
+  dps: 492.72874065857087
+  tps: 263.285710510139
  }
 }
 dps_results: {
  key: "TestHunter-AllItems-DarkmoonCard:Crusade-31856"
  value: {
-<<<<<<< HEAD
-  dps: 515.7159214446167
-  tps: 278.640562855151
-=======
-  dps: 935.6724720048562
-  tps: 689.8740174428765
->>>>>>> 7b210d6d
+  dps: 491.04559218057824
+  tps: 261.11662428255175
  }
 }
 dps_results: {
  key: "TestHunter-AllItems-DarkmoonCard:Vengeance-31858"
  value: {
-<<<<<<< HEAD
-  dps: 509.89518539596907
-  tps: 273.7884666489383
-=======
-  dps: 919.0704342172122
-  tps: 675.6699392505597
->>>>>>> 7b210d6d
+  dps: 485.6730152522871
+  tps: 256.61977680869836
  }
 }
 dps_results: {
  key: "TestHunter-AllItems-DarkmoonCard:Wrath-31857"
  value: {
-<<<<<<< HEAD
-  dps: 505.0333492010591
-  tps: 269.7194588139511
-=======
-  dps: 919.3803324677039
-  tps: 677.2126279898133
->>>>>>> 7b210d6d
+  dps: 497.6824765701447
+  tps: 267.61962603181337
  }
 }
 dps_results: {
  key: "TestHunter-AllItems-DemonStalkerArmor"
  value: {
-<<<<<<< HEAD
-  dps: 522.078182949353
-  tps: 288.08731670690594
-=======
-  dps: 883.9027128001414
-  tps: 642.400271005095
->>>>>>> 7b210d6d
+  dps: 511.0624062856275
+  tps: 283.65911199757295
  }
 }
 dps_results: {
  key: "TestHunter-AllItems-DesolationBattlegear"
  value: {
-<<<<<<< HEAD
-  dps: 488.2069481030126
-  tps: 257.98032876492107
-=======
-  dps: 862.6842812516784
-  tps: 625.1950569014675
->>>>>>> 7b210d6d
+  dps: 471.0839319008799
+  tps: 247.56446832910942
  }
 }
 dps_results: {
  key: "TestHunter-AllItems-Despair-28573"
  value: {
-<<<<<<< HEAD
-  dps: 512.3240933168266
-  tps: 276.83603050146286
-=======
-  dps: 905.3959911097743
-  tps: 662.7326453886135
->>>>>>> 7b210d6d
+  dps: 500.21377637369244
+  tps: 271.7648298603938
  }
 }
 dps_results: {
  key: "TestHunter-AllItems-DestructiveSkyfireDiamond"
  value: {
-<<<<<<< HEAD
-  dps: 514.2420454773397
-  tps: 276.10945187676646
-=======
-  dps: 927.7566414106931
-  tps: 681.4787650408649
->>>>>>> 7b210d6d
+  dps: 500.8275711690342
+  tps: 268.35597705166606
  }
 }
 dps_results: {
  key: "TestHunter-AllItems-DestructiveSkyflareDiamond"
  value: {
-<<<<<<< HEAD
-  dps: 511.3694379476235
-  tps: 273.877664745499
-=======
-  dps: 931.084763848106
-  tps: 684.364260962322
->>>>>>> 7b210d6d
+  dps: 506.5941520247748
+  tps: 275.49047197593364
  }
 }
 dps_results: {
  key: "TestHunter-AllItems-Devastation-30316"
  value: {
-<<<<<<< HEAD
-  dps: 515.3173968920394
-  tps: 277.95592462160397
-=======
-  dps: 932.999422663272
-  tps: 687.0459246735113
->>>>>>> 7b210d6d
+  dps: 501.7450829861703
+  tps: 269.2936086166668
  }
 }
 dps_results: {
  key: "TestHunter-AllItems-Dragonmaw-28438"
  value: {
-<<<<<<< HEAD
-  dps: 519.34146064096
-  tps: 280.920843387875
-=======
-  dps: 938.7301075870112
-  tps: 692.1644578088183
->>>>>>> 7b210d6d
+  dps: 501.7171184687211
+  tps: 270.06556711241427
  }
 }
 dps_results: {
  key: "TestHunter-AllItems-Dragonstrike-28439"
  value: {
-<<<<<<< HEAD
-  dps: 519.34146064096
-  tps: 280.920843387875
-=======
-  dps: 938.7301075870112
-  tps: 692.1644578088183
->>>>>>> 7b210d6d
+  dps: 501.7171184687211
+  tps: 270.06556711241427
  }
 }
 dps_results: {
  key: "TestHunter-AllItems-DrakefistHammer-28437"
  value: {
-<<<<<<< HEAD
-  dps: 519.34146064096
-  tps: 280.920843387875
-=======
-  dps: 938.7301075870112
-  tps: 692.1644578088183
->>>>>>> 7b210d6d
+  dps: 501.7171184687211
+  tps: 270.06556711241427
  }
 }
 dps_results: {
  key: "TestHunter-AllItems-EffulgentSkyflareDiamond"
  value: {
-<<<<<<< HEAD
-  dps: 506.41468928764317
-  tps: 269.11467592132965
-=======
-  dps: 927.6440142703987
-  tps: 682.728589526388
->>>>>>> 7b210d6d
+  dps: 496.0907864152082
+  tps: 266.22811249102494
  }
 }
 dps_results: {
  key: "TestHunter-AllItems-EmberSkyfireDiamond"
  value: {
-<<<<<<< HEAD
-  dps: 509.1673902862316
-  tps: 272.7929560294906
-=======
-  dps: 927.6455551503988
-  tps: 682.730130406388
->>>>>>> 7b210d6d
+  dps: 505.0640876075439
+  tps: 273.75879290110134
  }
 }
 dps_results: {
  key: "TestHunter-AllItems-EmberSkyflareDiamond"
  value: {
-<<<<<<< HEAD
-  dps: 509.1673902862316
-  tps: 272.7929560294906
-=======
-  dps: 927.6455551503988
-  tps: 682.730130406388
->>>>>>> 7b210d6d
+  dps: 505.0640876075439
+  tps: 273.75879290110134
  }
 }
 dps_results: {
  key: "TestHunter-AllItems-EmptyMugofDirebrew-38287"
  value: {
-<<<<<<< HEAD
-  dps: 519.34146064096
-  tps: 280.920843387875
-=======
-  dps: 938.7301075870112
-  tps: 692.1644578088183
->>>>>>> 7b210d6d
+  dps: 501.7171184687211
+  tps: 270.06556711241427
  }
 }
 dps_results: {
  key: "TestHunter-AllItems-EmpyreanDemolisher-17112"
  value: {
-<<<<<<< HEAD
-  dps: 519.34146064096
-  tps: 280.920843387875
-=======
-  dps: 938.7301075870112
-  tps: 692.1644578088183
->>>>>>> 7b210d6d
+  dps: 501.7171184687211
+  tps: 270.06556711241427
  }
 }
 dps_results: {
  key: "TestHunter-AllItems-EnigmaticSkyfireDiamond"
  value: {
-<<<<<<< HEAD
-  dps: 514.1647939363581
-  tps: 276.032200335785
-=======
-  dps: 928.4889915950163
-  tps: 681.833137136951
->>>>>>> 7b210d6d
+  dps: 495.6238589107041
+  tps: 266.0100735060163
  }
 }
 dps_results: {
  key: "TestHunter-AllItems-EnigmaticSkyflareDiamond"
  value: {
-<<<<<<< HEAD
-  dps: 515.9718652135571
-  tps: 277.80355101024685
-=======
-  dps: 928.3698474240634
-  tps: 682.2264101940647
->>>>>>> 7b210d6d
+  dps: 506.32165843879324
+  tps: 275.21797838995207
  }
 }
 dps_results: {
  key: "TestHunter-AllItems-EnigmaticStarflareDiamond"
  value: {
-<<<<<<< HEAD
-  dps: 515.9703243335571
-  tps: 277.8020101302468
-=======
-  dps: 928.0212691048515
-  tps: 681.7433927350235
->>>>>>> 7b210d6d
+  dps: 506.33299826644543
+  tps: 275.1184093023779
  }
 }
 dps_results: {
  key: "TestHunter-AllItems-EssenceoftheMartyr-29376"
  value: {
-<<<<<<< HEAD
-  dps: 509.89518539596907
-  tps: 273.7884666489383
-=======
-  dps: 919.0704342172122
-  tps: 675.6699392505597
->>>>>>> 7b210d6d
+  dps: 492.72874065857087
+  tps: 263.285710510139
  }
 }
 dps_results: {
  key: "TestHunter-AllItems-EternalEarthsiegeDiamond"
  value: {
-<<<<<<< HEAD
-  dps: 506.41468928764317
-  tps: 269.11467592132965
-=======
-  dps: 927.6440142703987
-  tps: 682.728589526388
->>>>>>> 7b210d6d
+  dps: 496.0907864152082
+  tps: 266.22811249102494
  }
 }
 dps_results: {
  key: "TestHunter-AllItems-EternalEarthstormDiamond"
  value: {
-<<<<<<< HEAD
-  dps: 506.41468928764317
-  tps: 269.11467592132965
-=======
-  dps: 927.6440142703987
-  tps: 682.728589526388
->>>>>>> 7b210d6d
+  dps: 496.0907864152082
+  tps: 266.22811249102494
  }
 }
 dps_results: {
  key: "TestHunter-AllItems-EyeofMagtheridon-28789"
  value: {
-<<<<<<< HEAD
-  dps: 509.89518539596907
-  tps: 273.7884666489383
-=======
-  dps: 919.0704342172122
-  tps: 675.6699392505597
->>>>>>> 7b210d6d
+  dps: 485.6730152522871
+  tps: 256.61977680869836
  }
 }
 dps_results: {
  key: "TestHunter-AllItems-FelstalkerArmor"
  value: {
-<<<<<<< HEAD
-  dps: 516.6795383362187
-  tps: 280.33140592667365
-=======
-  dps: 930.3188430142151
-  tps: 685.6142110507287
->>>>>>> 7b210d6d
+  dps: 508.1278192696287
+  tps: 279.9547733817352
  }
 }
 dps_results: {
  key: "TestHunter-AllItems-Figurine-LivingRubySerpent-24126"
  value: {
-<<<<<<< HEAD
-  dps: 517.7434545487291
-  tps: 281.37948999243577
-=======
-  dps: 919.0751789719521
-  tps: 675.6746840052998
->>>>>>> 7b210d6d
+  dps: 500.4375660828214
+  tps: 271.60278364115317
  }
 }
 dps_results: {
  key: "TestHunter-AllItems-Figurine-NightseyePanther-24128"
  value: {
-<<<<<<< HEAD
-  dps: 516.7076801582102
-  tps: 278.9385078836045
-=======
-  dps: 931.8750731533006
-  tps: 686.5669613332594
->>>>>>> 7b210d6d
+  dps: 499.2986483645859
+  tps: 268.2388565354411
  }
 }
 dps_results: {
  key: "TestHunter-AllItems-Figurine-ShadowsongPanther-35702"
  value: {
-<<<<<<< HEAD
-  dps: 519.5274803039713
-  tps: 281.000326506947
-=======
-  dps: 940.7561083233747
-  tps: 694.3882861971842
->>>>>>> 7b210d6d
+  dps: 501.92931452836774
+  tps: 270.1691634574274
  }
 }
 dps_results: {
  key: "TestHunter-AllItems-ForlornSkyflareDiamond"
  value: {
-<<<<<<< HEAD
-  dps: 506.41468928764317
-  tps: 269.11467592132965
-=======
-  dps: 927.6440142703987
-  tps: 682.728589526388
->>>>>>> 7b210d6d
+  dps: 496.0907864152082
+  tps: 266.22811249102494
  }
 }
 dps_results: {
  key: "TestHunter-AllItems-ForlornStarflareDiamond"
  value: {
-<<<<<<< HEAD
-  dps: 506.41468928764317
-  tps: 269.11467592132965
-=======
-  dps: 927.6440142703987
-  tps: 682.728589526388
->>>>>>> 7b210d6d
+  dps: 496.0907864152082
+  tps: 266.22811249102494
  }
 }
 dps_results: {
  key: "TestHunter-AllItems-GlaiveofthePit-28774"
  value: {
-<<<<<<< HEAD
-  dps: 512.3240933168266
-  tps: 276.83603050146286
-=======
-  dps: 905.3959911097743
-  tps: 662.7326453886135
->>>>>>> 7b210d6d
+  dps: 500.21377637369244
+  tps: 271.7648298603938
  }
 }
 dps_results: {
  key: "TestHunter-AllItems-GnomereganAuto-Blocker600-29387"
  value: {
-<<<<<<< HEAD
-  dps: 509.89518539596907
-  tps: 273.7884666489383
-=======
-  dps: 919.0704342172122
-  tps: 675.6699392505597
->>>>>>> 7b210d6d
+  dps: 492.72874065857087
+  tps: 263.285710510139
  }
 }
 dps_results: {
  key: "TestHunter-AllItems-Gronnstalker'sArmor"
  value: {
-<<<<<<< HEAD
-  dps: 307.8503322100664
-  tps: 68.34119679178417
-=======
-  dps: 345.16392504260585
-  tps: 98.2945712094032
->>>>>>> 7b210d6d
+  dps: 300.81826835721535
+  tps: 66.77604112224444
  }
 }
 dps_results: {
  key: "TestHunter-AllItems-Guardian'sAlchemistStone-35748"
  value: {
-<<<<<<< HEAD
-  dps: 509.89518539596907
-  tps: 273.7884666489383
-=======
-  dps: 919.0704342172122
-  tps: 675.6699392505597
->>>>>>> 7b210d6d
+  dps: 485.6730152522871
+  tps: 256.61977680869836
  }
 }
 dps_results: {
  key: "TestHunter-AllItems-HandofJustice-11815"
  value: {
-<<<<<<< HEAD
-  dps: 511.2357561221103
-  tps: 274.69263790157686
-=======
-  dps: 921.9572878733848
-  tps: 678.1207725910276
->>>>>>> 7b210d6d
+  dps: 486.9409271309466
+  tps: 257.4656498154448
  }
 }
 dps_results: {
  key: "TestHunter-AllItems-Heartrazor-29962"
  value: {
-<<<<<<< HEAD
-  dps: 521.7524908763048
-  tps: 283.02178681938034
-=======
-  dps: 945.7250891024954
-  tps: 697.3178405042408
->>>>>>> 7b210d6d
+  dps: 516.1964476618216
+  tps: 283.657899428003
  }
 }
 dps_results: {
  key: "TestHunter-AllItems-HexShrunkenHead-33829"
  value: {
-<<<<<<< HEAD
-  dps: 509.89518539596907
-  tps: 273.7884666489383
-=======
-  dps: 919.0704342172122
-  tps: 675.6699392505597
->>>>>>> 7b210d6d
+  dps: 492.72874065857087
+  tps: 263.285710510139
  }
 }
 dps_results: {
  key: "TestHunter-AllItems-HourglassoftheUnraveller-28034"
  value: {
-<<<<<<< HEAD
-  dps: 513.6614625980005
-  tps: 277.30193399677836
-=======
-  dps: 929.4030869647878
-  tps: 683.7456400860178
->>>>>>> 7b210d6d
+  dps: 495.524537720943
+  tps: 265.53999085996276
  }
 }
 dps_results: {
  key: "TestHunter-AllItems-IconofUnyieldingCourage-28121"
  value: {
-<<<<<<< HEAD
-  dps: 442.082648419108
-  tps: 208.04885837794424
-=======
-  dps: 773.2834018651524
-  tps: 529.0722807825812
->>>>>>> 7b210d6d
+  dps: 423.7547217076571
+  tps: 196.64161841826922
  }
 }
 dps_results: {
  key: "TestHunter-AllItems-IconoftheSilverCrescent-29370"
  value: {
-<<<<<<< HEAD
-  dps: 509.89518539596907
-  tps: 273.7884666489383
-=======
-  dps: 919.0704342172122
-  tps: 675.6699392505597
->>>>>>> 7b210d6d
+  dps: 492.72874065857087
+  tps: 263.285710510139
  }
 }
 dps_results: {
  key: "TestHunter-AllItems-ImbuedUnstableDiamond"
  value: {
-<<<<<<< HEAD
-  dps: 506.41468928764317
-  tps: 269.11467592132965
-=======
-  dps: 927.6440142703987
-  tps: 682.728589526388
->>>>>>> 7b210d6d
+  dps: 496.0907864152082
+  tps: 266.22811249102494
  }
 }
 dps_results: {
  key: "TestHunter-AllItems-ImpassiveSkyflareDiamond"
  value: {
-<<<<<<< HEAD
-  dps: 515.9718652135571
-  tps: 277.80355101024685
-=======
-  dps: 928.3698474240634
-  tps: 682.2264101940647
->>>>>>> 7b210d6d
+  dps: 506.32165843879324
+  tps: 275.21797838995207
  }
 }
 dps_results: {
  key: "TestHunter-AllItems-ImpassiveStarflareDiamond"
  value: {
-<<<<<<< HEAD
-  dps: 515.9703243335571
-  tps: 277.8020101302468
-=======
-  dps: 928.0212691048515
-  tps: 681.7433927350235
->>>>>>> 7b210d6d
+  dps: 506.33299826644543
+  tps: 275.1184093023779
  }
 }
 dps_results: {
  key: "TestHunter-AllItems-IndestructibleAlchemist'sStone-44323"
  value: {
-<<<<<<< HEAD
-  dps: 509.89518539596907
-  tps: 273.7884666489383
-=======
-  dps: 919.0704342172122
-  tps: 675.6699392505597
->>>>>>> 7b210d6d
+  dps: 485.6730152522871
+  tps: 256.61977680869836
  }
 }
 dps_results: {
  key: "TestHunter-AllItems-InsightfulEarthsiegeDiamond"
  value: {
-<<<<<<< HEAD
-  dps: 582.641121570167
-  tps: 348.00885251167404
-=======
-  dps: 927.6482516903988
-  tps: 690.3484802797211
->>>>>>> 7b210d6d
+  dps: 562.4527972945532
+  tps: 334.21622435708304
  }
 }
 dps_results: {
  key: "TestHunter-AllItems-InsightfulEarthstormDiamond"
  value: {
-<<<<<<< HEAD
-  dps: 538.3000555972121
-  tps: 302.67255119106625
-=======
-  dps: 927.6455551503988
-  tps: 686.824283406388
->>>>>>> 7b210d6d
+  dps: 524.9809961470846
+  tps: 293.6486636381773
  }
 }
 dps_results: {
  key: "TestHunter-AllItems-InvigoratingEarthsiegeDiamond"
  value: {
-<<<<<<< HEAD
-  dps: 509.1481038539233
-  tps: 270.9385073795813
-=======
-  dps: 933.6425724404688
-  tps: 687.8157145214103
->>>>>>> 7b210d6d
+  dps: 498.7688411626507
+  tps: 268.02439368214795
  }
 }
 dps_results: {
  key: "TestHunter-AllItems-KhoriumChampion-23541"
  value: {
-<<<<<<< HEAD
-  dps: 510.9119705071824
-  tps: 274.8751779135622
-=======
-  dps: 916.5098555126542
-  tps: 673.4141974466786
->>>>>>> 7b210d6d
+  dps: 500.8704175874991
+  tps: 271.99517492067804
  }
 }
 dps_results: {
  key: "TestHunter-AllItems-KissoftheSpider-22954"
  value: {
-<<<<<<< HEAD
-  dps: 528.2693785681862
-  tps: 292.65343262332505
-=======
-  dps: 926.6092336999592
-  tps: 683.7919191940136
->>>>>>> 7b210d6d
+  dps: 512.8587915098652
+  tps: 286.3411157742838
  }
 }
 dps_results: {
  key: "TestHunter-AllItems-LionheartChampion-28429"
  value: {
-<<<<<<< HEAD
-  dps: 508.69486295216274
-  tps: 273.5342678772277
-=======
-  dps: 921.2022536162062
-  tps: 676.0597102294446
->>>>>>> 7b210d6d
+  dps: 496.2472101486379
+  tps: 266.6549423906837
  }
 }
 dps_results: {
  key: "TestHunter-AllItems-LionheartExecutioner-28430"
  value: {
-<<<<<<< HEAD
-  dps: 508.69486295216274
-  tps: 273.5342678772277
-=======
-  dps: 921.2022536162062
-  tps: 676.0597102294446
->>>>>>> 7b210d6d
+  dps: 496.2472101486379
+  tps: 266.6549423906837
  }
 }
 dps_results: {
  key: "TestHunter-AllItems-MadnessoftheBetrayer-32505"
  value: {
-<<<<<<< HEAD
-  dps: 427.1856393865522
-  tps: 190.75187521459463
-=======
-  dps: 701.5800794446127
-  tps: 456.3479829320615
->>>>>>> 7b210d6d
+  dps: 418.9939459904693
+  tps: 187.9339931116196
  }
 }
 dps_results: {
  key: "TestHunter-AllItems-Mana-EtchedRegalia"
  value: {
-<<<<<<< HEAD
-  dps: 455.87017455165335
-  tps: 231.41503632951287
-=======
-  dps: 806.3527021634915
-  tps: 574.0207970885805
->>>>>>> 7b210d6d
+  dps: 452.80162409904636
+  tps: 235.23039236643723
  }
 }
 dps_results: {
  key: "TestHunter-AllItems-ManualCrowdPummeler-9449"
  value: {
-<<<<<<< HEAD
-  dps: 636.4017009285426
-  tps: 408.5372675514401
-=======
-  dps: 971.5352321951752
-  tps: 730.9704366635297
->>>>>>> 7b210d6d
+  dps: 605.5470560791996
+  tps: 383.2132722510689
  }
 }
 dps_results: {
  key: "TestHunter-AllItems-MarkoftheChampion-23206"
  value: {
-<<<<<<< HEAD
-  dps: 516.6764697907577
-  tps: 280.5697510437268
-=======
-  dps: 937.4516842707202
-  tps: 694.0511893040676
->>>>>>> 7b210d6d
+  dps: 492.0170628028856
+  tps: 262.96382435929684
  }
 }
 dps_results: {
  key: "TestHunter-AllItems-MarkoftheChampion-23207"
  value: {
-<<<<<<< HEAD
-  dps: 509.89518539596907
-  tps: 273.7884666489383
-=======
-  dps: 919.0704342172122
-  tps: 675.6699392505597
->>>>>>> 7b210d6d
+  dps: 485.6730152522871
+  tps: 256.61977680869836
  }
 }
 dps_results: {
  key: "TestHunter-AllItems-MarkoftheWarPrisoner-37873"
  value: {
-<<<<<<< HEAD
-  dps: 520.0908782367721
-  tps: 285.9825721387175
-=======
-  dps: 935.7569490311247
-  tps: 693.1073002698931
->>>>>>> 7b210d6d
+  dps: 501.64928772569823
+  tps: 272.98892544219456
  }
 }
 dps_results: {
  key: "TestHunter-AllItems-MercurialAlchemistStone-44322"
  value: {
-<<<<<<< HEAD
-  dps: 522.4020953328502
-  tps: 286.68880819642976
-=======
-  dps: 920.8689845874192
-  tps: 679.3369349176423
->>>>>>> 7b210d6d
+  dps: 504.553962420534
+  tps: 274.6868280614343
  }
 }
 dps_results: {
  key: "TestHunter-AllItems-MightyAlchemist'sStone-44324"
  value: {
-<<<<<<< HEAD
-  dps: 503.5483579436893
-  tps: 268.9736703108429
-=======
-  dps: 924.3415463143468
-  tps: 681.3000097253608
->>>>>>> 7b210d6d
+  dps: 499.9425501447472
+  tps: 270.51687721801045
  }
 }
 dps_results: {
  key: "TestHunter-AllItems-Moroes'LuckyPocketWatch-28528"
  value: {
-<<<<<<< HEAD
-  dps: 509.89518539596907
-  tps: 273.7884666489383
-=======
-  dps: 919.0704342172122
-  tps: 675.6699392505597
->>>>>>> 7b210d6d
+  dps: 492.72874065857087
+  tps: 263.285710510139
  }
 }
 dps_results: {
  key: "TestHunter-AllItems-MysticalSkyfireDiamond"
  value: {
-<<<<<<< HEAD
-  dps: 506.41468928764317
-  tps: 269.11467592132965
-=======
-  dps: 927.6440142703987
-  tps: 682.728589526388
->>>>>>> 7b210d6d
+  dps: 496.0907864152082
+  tps: 266.22811249102494
  }
 }
 dps_results: {
  key: "TestHunter-AllItems-NetherscaleArmor"
  value: {
-<<<<<<< HEAD
-  dps: 520.952613608124
-  tps: 284.3996810880616
-=======
-  dps: 922.4623010461487
-  tps: 678.5871013994276
->>>>>>> 7b210d6d
+  dps: 509.80951505184703
+  tps: 280.4963591941553
  }
 }
 dps_results: {
  key: "TestHunter-AllItems-NetherstrikeArmor"
  value: {
-<<<<<<< HEAD
-  dps: 505.08468665301154
-  tps: 273.39165313724095
-=======
-  dps: 890.5305414171615
-  tps: 651.4975781452284
->>>>>>> 7b210d6d
+  dps: 502.1009516333061
+  tps: 275.59285791428215
  }
 }
 dps_results: {
  key: "TestHunter-AllItems-PersistentEarthshatterDiamond"
  value: {
-<<<<<<< HEAD
-  dps: 508.6274534603462
-  tps: 270.5911109113429
-=======
-  dps: 932.4999899318841
-  tps: 686.8467383318824
->>>>>>> 7b210d6d
+  dps: 498.2587354964711
+  tps: 267.68224488383885
  }
 }
 dps_results: {
  key: "TestHunter-AllItems-PersistentEarthsiegeDiamond"
  value: {
-<<<<<<< HEAD
-  dps: 509.1481038539233
-  tps: 270.9385073795813
-=======
-  dps: 933.6425724404688
-  tps: 687.8157145214103
->>>>>>> 7b210d6d
+  dps: 498.7688411626507
+  tps: 268.02439368214795
  }
 }
 dps_results: {
  key: "TestHunter-AllItems-PotentUnstableDiamond"
  value: {
-<<<<<<< HEAD
-  dps: 507.9766404683746
-  tps: 270.15686532604485
-=======
-  dps: 931.0717617961533
-  tps: 685.6355180949721
->>>>>>> 7b210d6d
+  dps: 497.6211034137469
+  tps: 267.25455888595224
  }
 }
 dps_results: {
  key: "TestHunter-AllItems-PowerfulEarthshatterDiamond"
  value: {
-<<<<<<< HEAD
-  dps: 506.41468928764317
-  tps: 269.11467592132965
-=======
-  dps: 927.6440142703987
-  tps: 682.728589526388
->>>>>>> 7b210d6d
+  dps: 496.0907864152082
+  tps: 266.22811249102494
  }
 }
 dps_results: {
  key: "TestHunter-AllItems-PowerfulEarthsiegeDiamond"
  value: {
-<<<<<<< HEAD
-  dps: 506.41468928764317
-  tps: 269.11467592132965
-=======
-  dps: 927.6440142703987
-  tps: 682.728589526388
->>>>>>> 7b210d6d
+  dps: 496.0907864152082
+  tps: 266.22811249102494
  }
 }
 dps_results: {
  key: "TestHunter-AllItems-PowerfulEarthstormDiamond"
  value: {
-<<<<<<< HEAD
-  dps: 506.41468928764317
-  tps: 269.11467592132965
-=======
-  dps: 927.6440142703987
-  tps: 682.728589526388
->>>>>>> 7b210d6d
+  dps: 496.0907864152082
+  tps: 266.22811249102494
  }
 }
 dps_results: {
  key: "TestHunter-AllItems-PrimalIntent"
  value: {
-<<<<<<< HEAD
-  dps: 516.0354244416088
-  tps: 274.90522052457715
-=======
-  dps: 952.74994859768
-  tps: 704.7560394813029
->>>>>>> 7b210d6d
+  dps: 495.9896790301436
+  tps: 261.703638599472
  }
 }
 dps_results: {
  key: "TestHunter-AllItems-Quagmirran'sEye-27683"
  value: {
-<<<<<<< HEAD
-  dps: 509.89518539596907
-  tps: 273.7884666489383
-=======
-  dps: 919.0704342172122
-  tps: 675.6699392505597
->>>>>>> 7b210d6d
+  dps: 485.6730152522871
+  tps: 256.61977680869836
  }
 }
 dps_results: {
  key: "TestHunter-AllItems-Redeemer'sAlchemistStone-35750"
  value: {
-<<<<<<< HEAD
-  dps: 509.89518539596907
-  tps: 273.7884666489383
-=======
-  dps: 919.0704342172122
-  tps: 675.6699392505597
->>>>>>> 7b210d6d
+  dps: 485.6730152522871
+  tps: 256.61977680869836
  }
 }
 dps_results: {
  key: "TestHunter-AllItems-RelentlessEarthsiegeDiamond"
  value: {
-<<<<<<< HEAD
-  dps: 517.1062960672406
-  tps: 279.1118982966971
-=======
-  dps: 943.6784068199044
-  tps: 696.4526646823764
->>>>>>> 7b210d6d
+  dps: 512.2168559946327
+  tps: 280.62395001938654
  }
 }
 dps_results: {
  key: "TestHunter-AllItems-RelentlessEarthstormDiamond"
  value: {
-<<<<<<< HEAD
-  dps: 519.34146064096
-  tps: 280.920843387875
-=======
-  dps: 938.7301075870112
-  tps: 692.1644578088183
->>>>>>> 7b210d6d
+  dps: 501.7171184687211
+  tps: 270.06556711241427
  }
 }
 dps_results: {
  key: "TestHunter-AllItems-RevitalizingSkyflareDiamond"
  value: {
-<<<<<<< HEAD
-  dps: 520.5490668782674
-  tps: 281.00045276395724
-=======
-  dps: 927.6440142703987
-  tps: 682.728589526388
->>>>>>> 7b210d6d
+  dps: 507.3519420147908
+  tps: 276.1316834598552
  }
 }
 dps_results: {
  key: "TestHunter-AllItems-RiftStalkerArmor"
  value: {
-<<<<<<< HEAD
-  dps: 534.6370840004691
-  tps: 298.03756405340374
-=======
-  dps: 931.7797666300767
-  tps: 685.9085496466776
->>>>>>> 7b210d6d
+  dps: 518.2499258268288
+  tps: 287.4427989260585
  }
 }
 dps_results: {
  key: "TestHunter-AllItems-RobeoftheElderScribes-28602"
  value: {
-<<<<<<< HEAD
-  dps: 500.87737534708816
-  tps: 265.19148658976314
-=======
-  dps: 918.7732662869951
-  tps: 674.732157105569
->>>>>>> 7b210d6d
+  dps: 492.80400505659037
+  tps: 263.09316978205663
  }
 }
 dps_results: {
  key: "TestHunter-AllItems-RodoftheSunKing-29996"
  value: {
-<<<<<<< HEAD
-  dps: 522.8269445289264
-  tps: 283.27168864473487
-=======
-  dps: 946.2359270930597
-  tps: 698.5366244940343
->>>>>>> 7b210d6d
+  dps: 505.07543614007886
+  tps: 272.3232638557283
  }
 }
 dps_results: {
  key: "TestHunter-AllItems-Romulo'sPoisonVial-28579"
  value: {
-<<<<<<< HEAD
-  dps: 508.230473798629
-  tps: 273.35252742496306
-=======
-  dps: 945.6070209178606
-  tps: 700.8882068747575
->>>>>>> 7b210d6d
+  dps: 497.3404726192255
+  tps: 269.0465110520964
  }
 }
 dps_results: {
  key: "TestHunter-AllItems-ScarabofDisplacement-30629"
  value: {
-<<<<<<< HEAD
-  dps: 505.8462393338626
-  tps: 270.34239343349344
-=======
-  dps: 912.6340142016334
-  tps: 670.1461743575488
->>>>>>> 7b210d6d
+  dps: 488.80236582461816
+  tps: 259.94433394095415
  }
 }
 dps_results: {
  key: "TestHunter-AllItems-Scryer'sBloodgem-29132"
  value: {
-<<<<<<< HEAD
-  dps: 510.2489730048066
-  tps: 274.59123596362673
-=======
-  dps: 928.6098037430888
-  tps: 685.7448960043331
->>>>>>> 7b210d6d
+  dps: 505.11253180699083
+  tps: 277.14437244466995
  }
 }
 dps_results: {
  key: "TestHunter-AllItems-SextantofUnstableCurrents-30626"
  value: {
-<<<<<<< HEAD
-  dps: 511.4359452123272
-  tps: 275.5165104834856
-=======
-  dps: 920.9970039735598
-  tps: 677.0249999745575
->>>>>>> 7b210d6d
+  dps: 499.5802871853294
+  tps: 270.1546142585926
  }
 }
 dps_results: {
  key: "TestHunter-AllItems-ShadowmoonInsignia-32501"
  value: {
-<<<<<<< HEAD
-  dps: 509.89518539596907
-  tps: 273.7884666489383
-=======
-  dps: 919.0704342172122
-  tps: 675.6699392505597
->>>>>>> 7b210d6d
+  dps: 492.72874065857087
+  tps: 263.285710510139
  }
 }
 dps_results: {
  key: "TestHunter-AllItems-ShardofContempt-34472"
  value: {
-<<<<<<< HEAD
-  dps: 515.4059871993422
-  tps: 278.40384668889095
-=======
-  dps: 931.6922268822309
-  tps: 686.4185065330619
->>>>>>> 7b210d6d
+  dps: 490.8780447449893
+  tps: 261.02315573100543
  }
 }
 dps_results: {
  key: "TestHunter-AllItems-ShatteredSunPendantofAcumen-34678"
  value: {
-<<<<<<< HEAD
-  dps: 513.637558619863
-  tps: 278.32142195353913
-=======
-  dps: 920.5287597056972
-  tps: 676.5624351109077
->>>>>>> 7b210d6d
+  dps: 506.77527680619175
+  tps: 278.11103677535345
  }
 }
 dps_results: {
  key: "TestHunter-AllItems-ShatteredSunPendantofMight-34679"
  value: {
-<<<<<<< HEAD
-  dps: 515.1567167984017
-  tps: 277.01178828965925
-=======
-  dps: 933.8586614137124
-  tps: 686.6516314723428
->>>>>>> 7b210d6d
+  dps: 502.6875416461457
+  tps: 270.2248572261036
  }
 }
 dps_results: {
  key: "TestHunter-AllItems-Shiffar'sNexus-Horn-28418"
  value: {
-<<<<<<< HEAD
-  dps: 510.92140225302194
-  tps: 275.0019675241805
-=======
-  dps: 923.5578891201485
-  tps: 678.7995082210276
->>>>>>> 7b210d6d
+  dps: 492.09030562132233
+  tps: 263.22722390311145
  }
 }
 dps_results: {
  key: "TestHunter-AllItems-ShiftingNaaruSliver-34429"
  value: {
-<<<<<<< HEAD
-  dps: 520.7059626740294
-  tps: 284.09228087430205
-=======
-  dps: 919.5194988958443
-  tps: 677.0361025789739
->>>>>>> 7b210d6d
+  dps: 511.01514527792426
+  tps: 281.47708355959946
  }
 }
 dps_results: {
  key: "TestHunter-AllItems-SingingCrystalAxe-31318"
  value: {
-<<<<<<< HEAD
-  dps: 512.3240933168266
-  tps: 276.83603050146286
-=======
-  dps: 905.3959911097743
-  tps: 662.7326453886135
->>>>>>> 7b210d6d
+  dps: 500.21377637369244
+  tps: 271.7648298603938
  }
 }
 dps_results: {
  key: "TestHunter-AllItems-Slayer'sCrest-23041"
  value: {
-<<<<<<< HEAD
-  dps: 518.5060813744029
-  tps: 280.30812278563286
-=======
-  dps: 936.975344528368
-  tps: 690.6874074453422
->>>>>>> 7b210d6d
+  dps: 500.9195506471023
+  tps: 269.48165120500386
  }
 }
 dps_results: {
  key: "TestHunter-AllItems-Sorcerer'sAlchemistStone-35749"
  value: {
-<<<<<<< HEAD
-  dps: 509.89518539596907
-  tps: 273.7884666489383
-=======
-  dps: 919.0704342172122
-  tps: 675.6699392505597
->>>>>>> 7b210d6d
+  dps: 485.6730152522871
+  tps: 256.61977680869836
  }
 }
 dps_results: {
  key: "TestHunter-AllItems-SpellstrikeInfusion"
  value: {
-<<<<<<< HEAD
-  dps: 489.31019940648474
-  tps: 259.3683485789368
-=======
-  dps: 874.6919445629843
-  tps: 636.8785326851696
->>>>>>> 7b210d6d
+  dps: 478.3619846645093
+  tps: 254.190836735259
  }
 }
 dps_results: {
  key: "TestHunter-AllItems-StormGauntlets-12632"
  value: {
-<<<<<<< HEAD
-  dps: 505.3071307673869
-  tps: 268.6049279934661
-=======
-  dps: 915.0293806824691
-  tps: 672.0297995726964
->>>>>>> 7b210d6d
+  dps: 493.24684474220413
+  tps: 263.3183981700057
  }
 }
 dps_results: {
  key: "TestHunter-AllItems-StrengthoftheClefthoof"
  value: {
-<<<<<<< HEAD
-  dps: 469.20680351543143
-  tps: 240.36475356361774
-=======
-  dps: 853.1164570733735
-  tps: 613.6571662508711
->>>>>>> 7b210d6d
+  dps: 452.1255752484036
+  tps: 230.23002881952553
  }
 }
 dps_results: {
  key: "TestHunter-AllItems-SundialoftheExiled-40682"
  value: {
-<<<<<<< HEAD
-  dps: 507.7018084854504
-  tps: 272.41982889614616
-=======
-  dps: 927.1187723494751
-  tps: 685.3192241448442
->>>>>>> 7b210d6d
+  dps: 502.77593279588365
+  tps: 275.5376979267314
  }
 }
 dps_results: {
  key: "TestHunter-AllItems-SwiftSkyfireDiamond"
  value: {
-<<<<<<< HEAD
-  dps: 507.9766404683746
-  tps: 270.15686532604485
-=======
-  dps: 931.0717617961533
-  tps: 685.6355180949721
->>>>>>> 7b210d6d
+  dps: 497.6211034137469
+  tps: 267.25455888595224
  }
 }
 dps_results: {
  key: "TestHunter-AllItems-SwiftSkyflareDiamond"
  value: {
-<<<<<<< HEAD
-  dps: 509.1481038539233
-  tps: 270.9385073795813
-=======
-  dps: 933.6425724404688
-  tps: 687.8157145214103
->>>>>>> 7b210d6d
+  dps: 498.7688411626507
+  tps: 268.02439368214795
  }
 }
 dps_results: {
  key: "TestHunter-AllItems-SwiftStarfireDiamond"
  value: {
-<<<<<<< HEAD
-  dps: 506.41468928764317
-  tps: 269.11467592132965
-=======
-  dps: 927.6440142703987
-  tps: 682.728589526388
->>>>>>> 7b210d6d
+  dps: 496.0907864152082
+  tps: 266.22811249102494
  }
 }
 dps_results: {
  key: "TestHunter-AllItems-SwiftStarflareDiamond"
  value: {
-<<<<<<< HEAD
-  dps: 508.6274534603462
-  tps: 270.5911109113429
-=======
-  dps: 932.4999899318841
-  tps: 686.8467383318824
->>>>>>> 7b210d6d
+  dps: 498.2587354964711
+  tps: 267.68224488383885
  }
 }
 dps_results: {
  key: "TestHunter-AllItems-SwiftWindfireDiamond"
  value: {
-<<<<<<< HEAD
-  dps: 507.71631527158604
-  tps: 269.9831670919257
-=======
-  dps: 930.500470541861
-  tps: 685.1510300002079
->>>>>>> 7b210d6d
+  dps: 497.3660505806572
+  tps: 267.0834844867977
  }
 }
 dps_results: {
  key: "TestHunter-AllItems-SyphonoftheNathrezim-32262"
  value: {
-<<<<<<< HEAD
-  dps: 522.6928874563126
-  tps: 283.18127151947095
-=======
-  dps: 945.9472417274424
-  tps: 698.2915411599872
->>>>>>> 7b210d6d
+  dps: 504.946270075796
+  tps: 272.2364293656008
  }
 }
 dps_results: {
  key: "TestHunter-AllItems-TalonofAl'ar-30448"
  value: {
-<<<<<<< HEAD
-  dps: 514.0372903071626
-  tps: 277.9305715601317
-=======
-  dps: 931.6447736466596
-  tps: 688.2442786800076
->>>>>>> 7b210d6d
+  dps: 489.46789087170856
+  tps: 260.4146524281199
  }
 }
 dps_results: {
  key: "TestHunter-AllItems-TenaciousEarthstormDiamond"
  value: {
-<<<<<<< HEAD
-  dps: 506.41468928764317
-  tps: 269.11467592132965
-=======
-  dps: 927.6440142703987
-  tps: 682.728589526388
->>>>>>> 7b210d6d
+  dps: 496.0907864152082
+  tps: 266.22811249102494
  }
 }
 dps_results: {
  key: "TestHunter-AllItems-TheBladefist-29348"
  value: {
-<<<<<<< HEAD
-  dps: 512.3240933168266
-  tps: 276.83603050146286
-=======
-  dps: 905.3959911097743
-  tps: 662.7326453886135
->>>>>>> 7b210d6d
+  dps: 500.21377637369244
+  tps: 271.7648298603938
  }
 }
 dps_results: {
  key: "TestHunter-AllItems-TheDecapitator-28767"
  value: {
-<<<<<<< HEAD
-  dps: 520.7193292959838
-  tps: 281.3853721552291
-=======
-  dps: 940.224943780501
-  tps: 695.1753811837053
->>>>>>> 7b210d6d
+  dps: 519.1095500771323
+  tps: 287.7623608280863
  }
 }
 dps_results: {
  key: "TestHunter-AllItems-TheFistsofFury"
  value: {
-<<<<<<< HEAD
-  dps: 513.3189838263489
-  tps: 276.60737686954565
-=======
-  dps: 928.7106942710227
-  tps: 683.4103903773238
->>>>>>> 7b210d6d
+  dps: 499.844363835131
+  tps: 268.029581833713
  }
 }
 dps_results: {
  key: "TestHunter-AllItems-TheLightningCapacitor-28785"
  value: {
-<<<<<<< HEAD
-  dps: 510.3598638015971
-  tps: 274.2658172418087
-=======
-  dps: 920.12302628013
-  tps: 676.7401237741334
->>>>>>> 7b210d6d
+  dps: 485.7928789039158
+  tps: 256.72111347480535
  }
 }
 dps_results: {
  key: "TestHunter-AllItems-TheNightBlade-31331"
  value: {
-<<<<<<< HEAD
-  dps: 519.34146064096
-  tps: 280.920843387875
-=======
-  dps: 938.7301075870112
-  tps: 692.1644578088183
->>>>>>> 7b210d6d
+  dps: 501.7171184687211
+  tps: 270.06556711241427
  }
 }
 dps_results: {
  key: "TestHunter-AllItems-TheRestrainedEssenceofSapphiron-23046"
  value: {
-<<<<<<< HEAD
-  dps: 509.89518539596907
-  tps: 273.7884666489383
-=======
-  dps: 919.0704342172122
-  tps: 675.6699392505597
->>>>>>> 7b210d6d
+  dps: 492.72874065857087
+  tps: 263.285710510139
  }
 }
 dps_results: {
  key: "TestHunter-AllItems-TheSkullofGul'dan-32483"
  value: {
-<<<<<<< HEAD
-  dps: 507.9401836983972
-  tps: 271.60977516936765
-=======
-  dps: 926.6237643812083
-  tps: 682.4400259789327
->>>>>>> 7b210d6d
+  dps: 499.154862898675
+  tps: 270.1320383222436
  }
 }
 dps_results: {
  key: "TestHunter-AllItems-TheTwinStars"
  value: {
-<<<<<<< HEAD
-  dps: 509.87394138838056
-  tps: 274.52637025498774
-=======
-  dps: 905.1373341243702
-  tps: 661.8323221254865
->>>>>>> 7b210d6d
+  dps: 497.0265435348885
+  tps: 269.5483545914967
  }
 }
 dps_results: {
  key: "TestHunter-AllItems-Thunderfury,BlessedBladeoftheWindseeker-19019"
  value: {
-<<<<<<< HEAD
-  dps: 521.4963173930591
-  tps: 282.9198602002099
-=======
-  dps: 940.2348432252433
-  tps: 693.6834324418464
->>>>>>> 7b210d6d
+  dps: 511.637588280672
+  tps: 280.13786819616945
  }
 }
 dps_results: {
  key: "TestHunter-AllItems-ThunderingSkyfireDiamond"
  value: {
-<<<<<<< HEAD
-  dps: 522.9126171887852
-  tps: 285.00809759064185
-=======
-  dps: 926.8289308614457
-  tps: 681.3851247567251
->>>>>>> 7b210d6d
+  dps: 507.3025001167924
+  tps: 274.91462359540475
  }
 }
 dps_results: {
  key: "TestHunter-AllItems-ThunderingSkyflareDiamond"
  value: {
-<<<<<<< HEAD
-  dps: 525.3303776482077
-  tps: 286.12551798408475
-=======
-  dps: 932.9670593333385
-  tps: 686.9673624870713
->>>>>>> 7b210d6d
+  dps: 499.5713461028356
+  tps: 269.29668698144286
  }
 }
 dps_results: {
  key: "TestHunter-AllItems-Timbal'sFocusingCrystal-34470"
  value: {
-<<<<<<< HEAD
-  dps: 512.8304563521332
-  tps: 276.8183893808004
-=======
-  dps: 928.0212475366982
-  tps: 684.6564329810807
->>>>>>> 7b210d6d
+  dps: 488.4331535895661
+  tps: 259.36368529659626
  }
 }
 dps_results: {
  key: "TestHunter-AllItems-TirelessSkyflareDiamond"
  value: {
-<<<<<<< HEAD
-  dps: 506.41468928764317
-  tps: 269.11467592132965
-=======
-  dps: 927.6440142703987
-  tps: 682.728589526388
->>>>>>> 7b210d6d
+  dps: 496.0907864152082
+  tps: 266.22811249102494
  }
 }
 dps_results: {
  key: "TestHunter-AllItems-TirelessStarflareDiamond"
  value: {
-<<<<<<< HEAD
-  dps: 506.41468928764317
-  tps: 269.11467592132965
-=======
-  dps: 927.6440142703987
-  tps: 682.728589526388
->>>>>>> 7b210d6d
+  dps: 496.0907864152082
+  tps: 266.22811249102494
  }
 }
 dps_results: {
  key: "TestHunter-AllItems-TrenchantEarthshatterDiamond"
  value: {
-<<<<<<< HEAD
-  dps: 506.41468928764317
-  tps: 269.11467592132965
-=======
-  dps: 927.6440142703987
-  tps: 682.728589526388
->>>>>>> 7b210d6d
+  dps: 496.0907864152082
+  tps: 266.22811249102494
  }
 }
 dps_results: {
  key: "TestHunter-AllItems-TrenchantEarthsiegeDiamond"
  value: {
-<<<<<<< HEAD
-  dps: 506.41468928764317
-  tps: 269.11467592132965
-=======
-  dps: 927.6440142703987
-  tps: 682.728589526388
->>>>>>> 7b210d6d
+  dps: 496.0907864152082
+  tps: 266.22811249102494
  }
 }
 dps_results: {
  key: "TestHunter-AllItems-TsunamiTalisman-30627"
  value: {
-<<<<<<< HEAD
-  dps: 519.1092616724833
-  tps: 284.11323123770705
-=======
-  dps: 934.2268081658344
-  tps: 689.1663387601939
->>>>>>> 7b210d6d
+  dps: 493.3178736243863
+  tps: 264.778905608373
  }
 }
 dps_results: {
  key: "TestHunter-AllItems-WarpSlicer-30311"
  value: {
-<<<<<<< HEAD
-  dps: 524.9874806021771
-  tps: 285.2142687983178
-=======
-  dps: 952.6960582234569
-  tps: 703.2363054944473
->>>>>>> 7b210d6d
+  dps: 519.3961697862135
+  tps: 285.8376893068055
  }
 }
 dps_results: {
  key: "TestHunter-AllItems-WastewalkerArmor"
  value: {
-<<<<<<< HEAD
-  dps: 545.7103213067189
-  tps: 323.6024281291959
-=======
-  dps: 888.056712620481
-  tps: 647.4645126280132
->>>>>>> 7b210d6d
+  dps: 486.16128585103667
+  tps: 266.7650260610836
  }
 }
 dps_results: {
  key: "TestHunter-AllItems-WindhawkArmor"
  value: {
-<<<<<<< HEAD
-  dps: 522.5872749960156
-  tps: 290.5851138933411
-=======
-  dps: 889.038415144988
-  tps: 649.144850360272
->>>>>>> 7b210d6d
+  dps: 504.10203515499916
+  tps: 278.6974793934598
  }
 }
 dps_results: {
  key: "TestHunter-AllItems-WorldBreaker-30090"
  value: {
-<<<<<<< HEAD
-  dps: 512.3240933168266
-  tps: 276.83603050146286
-=======
-  dps: 905.3959911097743
-  tps: 662.7326453886135
->>>>>>> 7b210d6d
+  dps: 500.21377637369244
+  tps: 271.7648298603938
  }
 }
 dps_results: {
  key: "TestHunter-AllItems-WrathofSpellfire"
  value: {
-<<<<<<< HEAD
-  dps: 500.95912801882406
-  tps: 268.07784831573935
-=======
-  dps: 890.1760004241993
-  tps: 651.3194430477379
->>>>>>> 7b210d6d
+  dps: 481.96364645174583
+  tps: 256.81414669796453
  }
 }
 dps_results: {
  key: "TestHunter-AllItems-Xi'ri'sGift-29179"
  value: {
-<<<<<<< HEAD
-  dps: 511.0032891627743
-  tps: 275.08385443393274
-=======
-  dps: 923.7097089167431
-  tps: 678.9513280176221
->>>>>>> 7b210d6d
+  dps: 505.9144937192808
+  tps: 276.0685952852419
  }
 }
 dps_results: {
  key: "TestHunter-Average-Default"
  value: {
-<<<<<<< HEAD
-  dps: 518.9814059220973
-  tps: 282.3387895109603
- }
-}
-dps_results: {
- key: "TestHunter-SelfDrums-DPS"
- value: {
-  dps: 534.5223912168397
-  tps: 296.29629054514476
-=======
-  dps: 935.8730091304584
-  tps: 690.9448399871344
->>>>>>> 7b210d6d
+  dps: 506.1451201313072
+  tps: 275.51042299288554
  }
 }
 dps_results: {
  key: "TestHunter-Settings-Dwarf-P1-Basic-FullBuffs-LongMultiTarget"
  value: {
-<<<<<<< HEAD
-  dps: 533.2645906239235
-  tps: 591.0229045183662
-=======
-  dps: 1014.8872257154301
-  tps: 1174.5486532978773
->>>>>>> 7b210d6d
+  dps: 531.2926143992875
+  tps: 622.3281643750389
  }
 }
 dps_results: {
  key: "TestHunter-Settings-Dwarf-P1-Basic-FullBuffs-LongSingleTarget"
  value: {
-<<<<<<< HEAD
-  dps: 491.1924038866701
-  tps: 267.2615627326565
-=======
-  dps: 918.3833272334471
-  tps: 685.611419184084
->>>>>>> 7b210d6d
+  dps: 492.0968504652637
+  tps: 272.3373611223267
  }
 }
 dps_results: {
  key: "TestHunter-Settings-Dwarf-P1-Basic-FullBuffs-ShortSingleTarget"
  value: {
-<<<<<<< HEAD
-  dps: 1253.7073607950258
-  tps: 959.4031655571433
-=======
-  dps: 1080.566534225633
-  tps: 799.6554862088055
->>>>>>> 7b210d6d
+  dps: 1226.0822457508732
+  tps: 941.692319613875
  }
 }
 dps_results: {
@@ -2079,37 +1237,22 @@
 dps_results: {
  key: "TestHunter-Settings-Dwarf-P1-French-FullBuffs-LongMultiTarget"
  value: {
-<<<<<<< HEAD
-  dps: 588.600736128729
-  tps: 671.536940151637
-=======
-  dps: 1111.504539078419
-  tps: 1243.0503919726432
->>>>>>> 7b210d6d
+  dps: 551.730522057504
+  tps: 620.4691785477611
  }
 }
 dps_results: {
  key: "TestHunter-Settings-Dwarf-P1-French-FullBuffs-LongSingleTarget"
  value: {
-<<<<<<< HEAD
-  dps: 535.492259025705
-  tps: 292.2544410165832
-=======
-  dps: 1010.0251998392421
-  tps: 741.8714441301778
->>>>>>> 7b210d6d
+  dps: 519.0362205031001
+  tps: 283.35812264696307
  }
 }
 dps_results: {
  key: "TestHunter-Settings-Dwarf-P1-French-FullBuffs-ShortSingleTarget"
  value: {
-<<<<<<< HEAD
-  dps: 1400.3155381680137
-  tps: 1064.7831844994732
-=======
-  dps: 1166.2515019249163
-  tps: 841.0712260783445
->>>>>>> 7b210d6d
+  dps: 1353.6068256812694
+  tps: 1032.0245913740803
  }
 }
 dps_results: {
@@ -2136,37 +1279,22 @@
 dps_results: {
  key: "TestHunter-Settings-Dwarf-P1-MeleeWeave-FullBuffs-LongMultiTarget"
  value: {
-<<<<<<< HEAD
-  dps: 598.4788031772113
-  tps: 666.2286226776569
-=======
-  dps: 1101.5918518047185
-  tps: 1232.940801915803
->>>>>>> 7b210d6d
+  dps: 577.695027660692
+  tps: 655.5416502726858
  }
 }
 dps_results: {
  key: "TestHunter-Settings-Dwarf-P1-MeleeWeave-FullBuffs-LongSingleTarget"
  value: {
-<<<<<<< HEAD
-  dps: 545.7803249253525
-  tps: 300.52396912006844
-=======
-  dps: 996.1742809386373
-  tps: 726.4189625702569
->>>>>>> 7b210d6d
+  dps: 527.4319334019287
+  tps: 290.08944201331235
  }
 }
 dps_results: {
  key: "TestHunter-Settings-Dwarf-P1-MeleeWeave-FullBuffs-ShortSingleTarget"
  value: {
-<<<<<<< HEAD
-  dps: 1370.5686844460727
-  tps: 1032.9511986382886
-=======
-  dps: 1179.768259315885
-  tps: 852.6802489970728
->>>>>>> 7b210d6d
+  dps: 1308.9149508703758
+  tps: 981.608561008613
  }
 }
 dps_results: {
@@ -2193,37 +1321,22 @@
 dps_results: {
  key: "TestHunter-Settings-Dwarf-P1-SV-FullBuffs-LongMultiTarget"
  value: {
-<<<<<<< HEAD
-  dps: 398.73099575428625
-  tps: 644.6694719468294
-=======
-  dps: 966.5035762247791
-  tps: 1351.4548440278363
->>>>>>> 7b210d6d
+  dps: 383.936780169857
+  tps: 631.6377088814304
  }
 }
 dps_results: {
  key: "TestHunter-Settings-Dwarf-P1-SV-FullBuffs-LongSingleTarget"
  value: {
-<<<<<<< HEAD
-  dps: 367.5025355163426
-  tps: 249.955731049271
-=======
-  dps: 858.5755196586224
-  tps: 713.0542719017058
->>>>>>> 7b210d6d
+  dps: 353.14820809203314
+  tps: 239.24938059924648
  }
 }
 dps_results: {
  key: "TestHunter-Settings-Dwarf-P1-SV-FullBuffs-ShortSingleTarget"
  value: {
-<<<<<<< HEAD
-  dps: 1090.2007489040752
-  tps: 919.1412136173391
-=======
-  dps: 1004.0951494811031
-  tps: 833.6087397229046
->>>>>>> 7b210d6d
+  dps: 1062.1425789074153
+  tps: 896.6313258692738
  }
 }
 dps_results: {
@@ -2250,37 +1363,22 @@
 dps_results: {
  key: "TestHunter-Settings-Orc-P1-Basic-FullBuffs-LongMultiTarget"
  value: {
-<<<<<<< HEAD
-  dps: 552.64095784129
-  tps: 607.6845892110537
-=======
-  dps: 1036.7343984591178
-  tps: 1182.2205482263576
->>>>>>> 7b210d6d
+  dps: 540.2908454508836
+  tps: 605.2279148595782
  }
 }
 dps_results: {
  key: "TestHunter-Settings-Orc-P1-Basic-FullBuffs-LongSingleTarget"
  value: {
-<<<<<<< HEAD
-  dps: 519.34146064096
-  tps: 280.920843387875
-=======
-  dps: 938.7301075870112
-  tps: 692.1644578088183
->>>>>>> 7b210d6d
+  dps: 501.7171184687211
+  tps: 270.06556711241427
  }
 }
 dps_results: {
  key: "TestHunter-Settings-Orc-P1-Basic-FullBuffs-ShortSingleTarget"
  value: {
-<<<<<<< HEAD
-  dps: 1303.5362376790745
-  tps: 988.4461014789749
-=======
-  dps: 1113.9990780031696
-  tps: 815.1039470118244
->>>>>>> 7b210d6d
+  dps: 1261.2430479385646
+  tps: 958.6524354708047
  }
 }
 dps_results: {
@@ -2307,37 +1405,22 @@
 dps_results: {
  key: "TestHunter-Settings-Orc-P1-French-FullBuffs-LongMultiTarget"
  value: {
-<<<<<<< HEAD
-  dps: 603.057315575679
-  tps: 664.8649458561378
-=======
-  dps: 1141.7548044647635
-  tps: 1254.918070078594
->>>>>>> 7b210d6d
+  dps: 574.7229040566481
+  tps: 631.731347664304
  }
 }
 dps_results: {
  key: "TestHunter-Settings-Orc-P1-French-FullBuffs-LongSingleTarget"
  value: {
-<<<<<<< HEAD
-  dps: 573.9671439521546
-  tps: 315.79471818563076
-=======
-  dps: 1039.2520474622133
-  tps: 753.420423254998
->>>>>>> 7b210d6d
+  dps: 542.3069887092049
+  tps: 293.2045440574533
  }
 }
 dps_results: {
  key: "TestHunter-Settings-Orc-P1-French-FullBuffs-ShortSingleTarget"
  value: {
-<<<<<<< HEAD
-  dps: 1448.0458051437124
-  tps: 1083.859481238112
-=======
-  dps: 1203.634134165738
-  tps: 857.5533422107038
->>>>>>> 7b210d6d
+  dps: 1393.1240543980168
+  tps: 1050.8311825284568
  }
 }
 dps_results: {
@@ -2364,37 +1447,22 @@
 dps_results: {
  key: "TestHunter-Settings-Orc-P1-MeleeWeave-FullBuffs-LongMultiTarget"
  value: {
-<<<<<<< HEAD
-  dps: 610.633628714112
-  tps: 656.7832429634688
-=======
-  dps: 1127.5625728393427
-  tps: 1242.5850144702663
->>>>>>> 7b210d6d
+  dps: 593.7453288948349
+  tps: 649.4269800114548
  }
 }
 dps_results: {
  key: "TestHunter-Settings-Orc-P1-MeleeWeave-FullBuffs-LongSingleTarget"
  value: {
-<<<<<<< HEAD
-  dps: 556.8164907524075
-  tps: 297.361411771332
-=======
-  dps: 1018.5732122327161
-  tps: 731.9615974320284
->>>>>>> 7b210d6d
+  dps: 544.2037571471706
+  tps: 291.5617014848135
  }
 }
 dps_results: {
  key: "TestHunter-Settings-Orc-P1-MeleeWeave-FullBuffs-ShortSingleTarget"
  value: {
-<<<<<<< HEAD
-  dps: 1403.94629718433
-  tps: 1039.7504271498444
-=======
-  dps: 1218.4161360938458
-  tps: 870.3476674600057
->>>>>>> 7b210d6d
+  dps: 1348.5588145117038
+  tps: 1000.1504394357218
  }
 }
 dps_results: {
@@ -2421,37 +1489,22 @@
 dps_results: {
  key: "TestHunter-Settings-Orc-P1-SV-FullBuffs-LongMultiTarget"
  value: {
-<<<<<<< HEAD
-  dps: 401.025383438514
-  tps: 628.4336027768941
-=======
-  dps: 984.3361645426847
-  tps: 1360.158811065324
->>>>>>> 7b210d6d
+  dps: 397.98341764094164
+  tps: 644.9753884510257
  }
 }
 dps_results: {
  key: "TestHunter-Settings-Orc-P1-SV-FullBuffs-LongSingleTarget"
  value: {
-<<<<<<< HEAD
-  dps: 365.9892112088312
-  tps: 240.87934194545988
-=======
-  dps: 875.521475810552
-  tps: 720.8733889896283
->>>>>>> 7b210d6d
+  dps: 346.61664127960046
+  tps: 225.64432551728652
  }
 }
 dps_results: {
  key: "TestHunter-Settings-Orc-P1-SV-FullBuffs-ShortSingleTarget"
  value: {
-<<<<<<< HEAD
-  dps: 1116.9901042279469
-  tps: 934.0518444695765
-=======
-  dps: 1029.8016150074377
-  tps: 847.7900124166425
->>>>>>> 7b210d6d
+  dps: 1086.92099832124
+  tps: 909.6948539596107
  }
 }
 dps_results: {
@@ -2478,12 +1531,7 @@
 dps_results: {
  key: "TestHunter-SwitchInFrontOfTarget-Default"
  value: {
-<<<<<<< HEAD
-  dps: 468.39455869732586
-  tps: 268.3989646050973
-=======
-  dps: 894.2685406515818
-  tps: 692.471557170237
->>>>>>> 7b210d6d
+  dps: 468.8133042334136
+  tps: 276.01894215236797
  }
 }