character_stats_results: {
 key: "TestHunter-CharacterStats-Default"
 value: {
  final_stats: 380.6
  final_stats: 1750.3200000000002
  final_stats: 1296.9
  final_stats: 626.912
  final_stats: 201.3
  final_stats: 0
  final_stats: 0
  final_stats: 0
  final_stats: 0
  final_stats: 0
  final_stats: 0
  final_stats: 0
  final_stats: 0
  final_stats: 109
  final_stats: 238
  final_stats: 887.2157554164661
  final_stats: 225
  final_stats: 0
  final_stats: 3741.76
  final_stats: 336.37
  final_stats: 2067.182567394696
  final_stats: 225
  final_stats: 37
  final_stats: 0
  final_stats: 14169.68
  final_stats: 0
  final_stats: 0
  final_stats: 11728.64
  final_stats: 4039.232
  final_stats: 0
  final_stats: 0
  final_stats: 0
  final_stats: 0
  final_stats: 0
  final_stats: 0
  final_stats: 20293
  final_stats: 0
  final_stats: 0
  final_stats: 0
  final_stats: 0
  final_stats: 0
  final_stats: 0
  final_stats: 0
  final_stats: 0
  final_stats: 0
  final_stats: 0
 }
}
dps_results: {
 key: "TestHunter-AllItems-Ahn'KaharBloodHunter'sBattlegear"
 value: {
<<<<<<< HEAD
  dps: 4074.1849198068176
  tps: 3177.830179159257
=======
  dps: 4232.648733354137
  tps: 3347.899515135931
>>>>>>> 9e8af1ea
 }
}
dps_results: {
 key: "TestHunter-AllItems-AshtongueTalismanofSwiftness-32487"
 value: {
<<<<<<< HEAD
  dps: 4000.928624597642
  tps: 3049.6702600207855
=======
  dps: 4182.574453484644
  tps: 3217.002562371715
>>>>>>> 9e8af1ea
 }
}
dps_results: {
 key: "TestHunter-AllItems-AustereEarthsiegeDiamond"
 value: {
<<<<<<< HEAD
  dps: 4047.642926310956
  tps: 3089.820211368678
=======
  dps: 4221.761797450756
  tps: 3263.1592287909593
>>>>>>> 9e8af1ea
 }
}
dps_results: {
 key: "TestHunter-AllItems-Bandit'sInsignia-40371"
 value: {
<<<<<<< HEAD
  dps: 4032.2358369212366
  tps: 3082.6733419420557
=======
  dps: 4200.83398309597
  tps: 3237.901448456044
>>>>>>> 9e8af1ea
 }
}
dps_results: {
 key: "TestHunter-AllItems-BeamingEarthsiegeDiamond"
 value: {
<<<<<<< HEAD
  dps: 4091.9035148577595
  tps: 3119.9998382675785
=======
  dps: 4258.736371487415
  tps: 3296.700647711852
>>>>>>> 9e8af1ea
 }
}
dps_results: {
 key: "TestHunter-AllItems-Beast-tamer'sShoulders-30892"
 value: {
<<<<<<< HEAD
  dps: 4001.143355308219
  tps: 3057.4654664005025
=======
  dps: 4182.62931811676
  tps: 3234.1622361205345
>>>>>>> 9e8af1ea
 }
}
dps_results: {
 key: "TestHunter-AllItems-BeastLordArmor"
 value: {
<<<<<<< HEAD
  dps: 3220.6352566918654
  tps: 2446.140858861241
=======
  dps: 3393.7576927671594
  tps: 2616.1475046999985
>>>>>>> 9e8af1ea
 }
}
dps_results: {
 key: "TestHunter-AllItems-BlackBowoftheBetrayer-32336"
 value: {
<<<<<<< HEAD
  dps: 3817.9527175470844
  tps: 2868.566452144595
=======
  dps: 3956.851496921316
  tps: 3013.0390637990904
>>>>>>> 9e8af1ea
 }
}
dps_results: {
 key: "TestHunter-AllItems-BracingEarthsiegeDiamond"
 value: {
<<<<<<< HEAD
  dps: 4047.642926310956
  tps: 3028.6368287621044
=======
  dps: 4221.761797450756
  tps: 3198.811493785273
>>>>>>> 9e8af1ea
 }
}
dps_results: {
 key: "TestHunter-AllItems-BracingEarthstormDiamond"
 value: {
<<<<<<< HEAD
  dps: 4047.642926310956
  tps: 3089.820211368678
=======
  dps: 4221.761797450756
  tps: 3263.1592287909593
>>>>>>> 9e8af1ea
 }
}
dps_results: {
 key: "TestHunter-AllItems-Braxley'sBackyardMoonshine-35937"
 value: {
<<<<<<< HEAD
  dps: 4031.0919996658054
  tps: 3075.3028735300413
=======
  dps: 4221.499127199069
  tps: 3257.6067865532154
>>>>>>> 9e8af1ea
 }
}
dps_results: {
 key: "TestHunter-AllItems-BrutalEarthstormDiamond"
 value: {
<<<<<<< HEAD
  dps: 4050.8873778718885
  tps: 3093.0646629296116
=======
  dps: 4225.045559987043
  tps: 3266.4429913272447
>>>>>>> 9e8af1ea
 }
}
dps_results: {
 key: "TestHunter-AllItems-ChaoticSkyfireDiamond"
 value: {
<<<<<<< HEAD
  dps: 4153.225014209347
  tps: 3183.6264975984323
=======
  dps: 4312.988128372587
  tps: 3353.9066627598095
>>>>>>> 9e8af1ea
 }
}
dps_results: {
 key: "TestHunter-AllItems-ChaoticSkyflareDiamond"
 value: {
<<<<<<< HEAD
  dps: 4160.076657153518
  tps: 3188.620074851262
=======
  dps: 4321.69676750823
  tps: 3361.006180779457
>>>>>>> 9e8af1ea
 }
}
dps_results: {
 key: "TestHunter-AllItems-CryptstalkerBattlegear"
 value: {
<<<<<<< HEAD
  dps: 3818.5620617800623
  tps: 2897.393831435059
=======
  dps: 4004.387406625723
  tps: 3095.2054238420096
>>>>>>> 9e8af1ea
 }
}
dps_results: {
 key: "TestHunter-AllItems-DarkmoonCard:Berserker!-42989"
 value: {
<<<<<<< HEAD
  dps: 4047.606566172019
  tps: 3086.8417773960514
=======
  dps: 4245.101132190122
  tps: 3282.9601593231055
>>>>>>> 9e8af1ea
 }
}
dps_results: {
 key: "TestHunter-AllItems-DarkmoonCard:Death-42990"
 value: {
<<<<<<< HEAD
  dps: 4084.933961592887
  tps: 3135.9104240139027
=======
  dps: 4264.3174638102755
  tps: 3309.7892842924457
>>>>>>> 9e8af1ea
 }
}
dps_results: {
 key: "TestHunter-AllItems-DarkmoonCard:Greatness-42987"
 value: {
<<<<<<< HEAD
  dps: 4061.2965657117034
  tps: 3106.323751114178
=======
  dps: 4240.824377446113
  tps: 3284.0434796408804
>>>>>>> 9e8af1ea
 }
}
dps_results: {
 key: "TestHunter-AllItems-DarkmoonCard:Greatness-44254"
 value: {
<<<<<<< HEAD
  dps: 4099.935546118947
  tps: 3138.7208769612084
=======
  dps: 4245.187260135782
  tps: 3285.893863623063
>>>>>>> 9e8af1ea
 }
}
dps_results: {
 key: "TestHunter-AllItems-DeathKnight'sAnguish-38212"
 value: {
<<<<<<< HEAD
  dps: 4033.383040118603
  tps: 3079.091278007871
=======
  dps: 4199.699144663361
  tps: 3245.5398778358067
>>>>>>> 9e8af1ea
 }
}
dps_results: {
 key: "TestHunter-AllItems-Defender'sCode-40257"
 value: {
<<<<<<< HEAD
  dps: 3994.0897140575894
  tps: 3037.4373293121666
=======
  dps: 4158.504211767887
  tps: 3202.1509966611125
>>>>>>> 9e8af1ea
 }
}
dps_results: {
 key: "TestHunter-AllItems-DemonStalkerArmor"
 value: {
<<<<<<< HEAD
  dps: 3296.2555022426004
  tps: 2510.263104296857
=======
  dps: 3457.4517664249934
  tps: 2659.2173942327627
>>>>>>> 9e8af1ea
 }
}
dps_results: {
 key: "TestHunter-AllItems-DesolationBattlegear"
 value: {
<<<<<<< HEAD
  dps: 3273.070073707449
  tps: 2464.712805209445
=======
  dps: 3444.8831943420228
  tps: 2628.2265043257416
>>>>>>> 9e8af1ea
 }
}
dps_results: {
 key: "TestHunter-AllItems-DestructiveSkyfireDiamond"
 value: {
<<<<<<< HEAD
  dps: 4085.203436648596
  tps: 3114.7820370498107
=======
  dps: 4238.591386245962
  tps: 3279.5099206331874
>>>>>>> 9e8af1ea
 }
}
dps_results: {
 key: "TestHunter-AllItems-DestructiveSkyflareDiamond"
 value: {
<<<<<<< HEAD
  dps: 4088.4759545695433
  tps: 3116.464235055277
=======
  dps: 4257.3334278530065
  tps: 3291.529114322219
>>>>>>> 9e8af1ea
 }
}
dps_results: {
 key: "TestHunter-AllItems-EffulgentSkyflareDiamond"
 value: {
<<<<<<< HEAD
  dps: 4047.642926310956
  tps: 3089.820211368678
=======
  dps: 4221.761797450756
  tps: 3263.1592287909593
>>>>>>> 9e8af1ea
 }
}
dps_results: {
 key: "TestHunter-AllItems-EmberSkyfireDiamond"
 value: {
<<<<<<< HEAD
  dps: 4085.9200284467634
  tps: 3114.6194054934
=======
  dps: 4249.802507905125
  tps: 3281.119090575928
>>>>>>> 9e8af1ea
 }
}
dps_results: {
 key: "TestHunter-AllItems-EmberSkyflareDiamond"
 value: {
<<<<<<< HEAD
  dps: 4085.9200284467634
  tps: 3114.6194054934
=======
  dps: 4249.802507905125
  tps: 3281.119090575928
>>>>>>> 9e8af1ea
 }
}
dps_results: {
 key: "TestHunter-AllItems-EnigmaticSkyfireDiamond"
 value: {
<<<<<<< HEAD
  dps: 4081.183633943365
  tps: 3111.5851173324504
=======
  dps: 4237.728701416879
  tps: 3278.647235804103
>>>>>>> 9e8af1ea
 }
}
dps_results: {
 key: "TestHunter-AllItems-EnigmaticSkyflareDiamond"
 value: {
<<<<<<< HEAD
  dps: 4087.800414026141
  tps: 3116.343831723884
=======
  dps: 4246.123385864402
  tps: 3285.432799135628
>>>>>>> 9e8af1ea
 }
}
dps_results: {
 key: "TestHunter-AllItems-EnigmaticStarflareDiamond"
 value: {
<<<<<<< HEAD
  dps: 4085.3831780350506
  tps: 3115.160319449712
=======
  dps: 4245.642047589203
  tps: 3284.1561067726566
>>>>>>> 9e8af1ea
 }
}
dps_results: {
 key: "TestHunter-AllItems-EternalEarthsiegeDiamond"
 value: {
<<<<<<< HEAD
  dps: 4047.642926310956
  tps: 3089.820211368678
=======
  dps: 4221.761797450756
  tps: 3263.1592287909593
>>>>>>> 9e8af1ea
 }
}
dps_results: {
 key: "TestHunter-AllItems-EternalEarthstormDiamond"
 value: {
<<<<<<< HEAD
  dps: 4047.642926310956
  tps: 3089.820211368678
=======
  dps: 4221.761797450756
  tps: 3263.1592287909593
>>>>>>> 9e8af1ea
 }
}
dps_results: {
 key: "TestHunter-AllItems-ExtractofNecromanticPower-40373"
 value: {
<<<<<<< HEAD
  dps: 4088.6027360041357
  tps: 3139.967498821901
=======
  dps: 4284.344901207472
  tps: 3324.313595056899
>>>>>>> 9e8af1ea
 }
}
dps_results: {
 key: "TestHunter-AllItems-EyeoftheBroodmother-45308"
 value: {
<<<<<<< HEAD
  dps: 4034.6188802531833
  tps: 3083.4655316402677
=======
  dps: 4228.682073747057
  tps: 3270.321209579719
>>>>>>> 9e8af1ea
 }
}
dps_results: {
 key: "TestHunter-AllItems-FelstalkerArmor"
 value: {
<<<<<<< HEAD
  dps: 3810.7209417148274
  tps: 2888.7269639989413
=======
  dps: 4025.8112678191646
  tps: 3100.644392175137
>>>>>>> 9e8af1ea
 }
}
dps_results: {
 key: "TestHunter-AllItems-ForgeEmber-37660"
 value: {
<<<<<<< HEAD
  dps: 4022.905473016113
  tps: 3077.207341892029
=======
  dps: 4209.959197241643
  tps: 3258.4296758071896
>>>>>>> 9e8af1ea
 }
}
dps_results: {
 key: "TestHunter-AllItems-ForlornSkyflareDiamond"
 value: {
<<<<<<< HEAD
  dps: 4047.642926310956
  tps: 3089.820211368678
=======
  dps: 4221.761797450756
  tps: 3263.1592287909593
>>>>>>> 9e8af1ea
 }
}
dps_results: {
 key: "TestHunter-AllItems-ForlornStarflareDiamond"
 value: {
<<<<<<< HEAD
  dps: 4047.642926310956
  tps: 3089.820211368678
=======
  dps: 4221.761797450756
  tps: 3263.1592287909593
>>>>>>> 9e8af1ea
 }
}
dps_results: {
 key: "TestHunter-AllItems-FuturesightRune-38763"
 value: {
<<<<<<< HEAD
  dps: 3977.5692834553734
  tps: 3030.699804395785
=======
  dps: 4173.561858118137
  tps: 3223.4509718302293
>>>>>>> 9e8af1ea
 }
}
dps_results: {
 key: "TestHunter-AllItems-Gladiator'sPursuit"
 value: {
<<<<<<< HEAD
  dps: 4064.1539698493802
  tps: 3161.926739173673
=======
  dps: 4250.3547213928605
  tps: 3353.401733398672
>>>>>>> 9e8af1ea
 }
}
dps_results: {
 key: "TestHunter-AllItems-Gronnstalker'sArmor"
 value: {
<<<<<<< HEAD
  dps: 3150.5697340369716
  tps: 2408.0453136329106
=======
  dps: 3330.6100127354102
  tps: 2579.165685871708
>>>>>>> 9e8af1ea
 }
}
dps_results: {
 key: "TestHunter-AllItems-IllustrationoftheDragonSoul-40432"
 value: {
<<<<<<< HEAD
  dps: 3989.7292010953056
  tps: 3039.8118977625245
=======
  dps: 4165.011022790136
  tps: 3201.735621745821
>>>>>>> 9e8af1ea
 }
}
dps_results: {
 key: "TestHunter-AllItems-ImbuedUnstableDiamond"
 value: {
<<<<<<< HEAD
  dps: 4047.642926310956
  tps: 3089.820211368678
=======
  dps: 4221.761797450756
  tps: 3263.1592287909593
>>>>>>> 9e8af1ea
 }
}
dps_results: {
 key: "TestHunter-AllItems-ImpassiveSkyflareDiamond"
 value: {
<<<<<<< HEAD
  dps: 4087.800414026141
  tps: 3116.343831723884
=======
  dps: 4246.123385864402
  tps: 3285.432799135628
>>>>>>> 9e8af1ea
 }
}
dps_results: {
 key: "TestHunter-AllItems-ImpassiveStarflareDiamond"
 value: {
<<<<<<< HEAD
  dps: 4085.3831780350506
  tps: 3115.160319449712
=======
  dps: 4245.642047589203
  tps: 3284.1561067726566
>>>>>>> 9e8af1ea
 }
}
dps_results: {
 key: "TestHunter-AllItems-IncisorFragment-37723"
 value: {
<<<<<<< HEAD
  dps: 4017.856026588494
  tps: 3070.696803343765
=======
  dps: 4200.656531289984
  tps: 3253.480562910055
>>>>>>> 9e8af1ea
 }
}
dps_results: {
 key: "TestHunter-AllItems-InfusedColdstoneRune-35935"
 value: {
<<<<<<< HEAD
  dps: 4006.067577018927
  tps: 3051.7176771699446
=======
  dps: 4209.606429649447
  tps: 3255.725481980088
>>>>>>> 9e8af1ea
 }
}
dps_results: {
 key: "TestHunter-AllItems-InsightfulEarthsiegeDiamond"
 value: {
<<<<<<< HEAD
  dps: 4144.5661363827185
  tps: 3175.474898892731
=======
  dps: 4304.804854434747
  tps: 3343.422106160333
>>>>>>> 9e8af1ea
 }
}
dps_results: {
 key: "TestHunter-AllItems-InsightfulEarthstormDiamond"
 value: {
<<<<<<< HEAD
  dps: 4108.574826406541
  tps: 3142.112010731412
=======
  dps: 4268.52147861305
  tps: 3299.7202262579285
>>>>>>> 9e8af1ea
 }
}
dps_results: {
 key: "TestHunter-AllItems-InvigoratingEarthsiegeDiamond"
 value: {
<<<<<<< HEAD
  dps: 4063.9851489011367
  tps: 3103.4105710530134
=======
  dps: 4238.724229440745
  tps: 3277.3400969716286
>>>>>>> 9e8af1ea
 }
}
dps_results: {
 key: "TestHunter-AllItems-Lavanthor'sTalisman-37872"
 value: {
<<<<<<< HEAD
  dps: 3994.084579429992
  tps: 3037.4373293121666
=======
  dps: 4158.499109949619
  tps: 3202.1509966611125
>>>>>>> 9e8af1ea
 }
}
dps_results: {
 key: "TestHunter-AllItems-MajesticDragonFigurine-40430"
 value: {
<<<<<<< HEAD
  dps: 4002.9315889539803
  tps: 3049.0552762431344
=======
  dps: 4162.237050317219
  tps: 3219.7590022321015
>>>>>>> 9e8af1ea
 }
}
dps_results: {
 key: "TestHunter-AllItems-Mana-EtchedRegalia"
 value: {
<<<<<<< HEAD
  dps: 3086.7555782483896
  tps: 2331.610687207623
=======
  dps: 3265.359473354111
  tps: 2502.923944040143
>>>>>>> 9e8af1ea
 }
}
dps_results: {
 key: "TestHunter-AllItems-MeteoriteWhetstone-37390"
 value: {
<<<<<<< HEAD
  dps: 4073.456594707319
  tps: 3124.2213432401168
=======
  dps: 4268.664041973589
  tps: 3300.1595047398628
>>>>>>> 9e8af1ea
 }
}
dps_results: {
 key: "TestHunter-AllItems-MysticalSkyfireDiamond"
 value: {
<<<<<<< HEAD
  dps: 4047.9398418407277
  tps: 3089.820211368678
=======
  dps: 4222.066647087877
  tps: 3263.1592287909593
>>>>>>> 9e8af1ea
 }
}
dps_results: {
 key: "TestHunter-AllItems-NetherscaleArmor"
 value: {
<<<<<<< HEAD
  dps: 3836.6030049355695
  tps: 2917.512038572833
=======
  dps: 4004.039750075624
  tps: 3079.1010428820778
>>>>>>> 9e8af1ea
 }
}
dps_results: {
 key: "TestHunter-AllItems-NetherstrikeArmor"
 value: {
<<<<<<< HEAD
  dps: 3727.083811796915
  tps: 2835.472268078724
=======
  dps: 3904.3787102786605
  tps: 3013.8808059771955
>>>>>>> 9e8af1ea
 }
}
dps_results: {
 key: "TestHunter-AllItems-OfferingofSacrifice-37638"
 value: {
<<<<<<< HEAD
  dps: 3987.205366764901
  tps: 3031.8669919197673
=======
  dps: 4156.60018275656
  tps: 3212.8949218744265
>>>>>>> 9e8af1ea
 }
}
dps_results: {
 key: "TestHunter-AllItems-PersistentEarthshatterDiamond"
 value: {
<<<<<<< HEAD
  dps: 4060.872344598245
  tps: 3100.8219311131415
=======
  dps: 4235.49329001408
  tps: 3274.6389792229293
>>>>>>> 9e8af1ea
 }
}
dps_results: {
 key: "TestHunter-AllItems-PersistentEarthsiegeDiamond"
 value: {
<<<<<<< HEAD
  dps: 4063.9851489011367
  tps: 3103.4105710530134
=======
  dps: 4238.724229440745
  tps: 3277.3400969716286
>>>>>>> 9e8af1ea
 }
}
dps_results: {
 key: "TestHunter-AllItems-PotentUnstableDiamond"
 value: {
<<<<<<< HEAD
  dps: 4056.9813392196315
  tps: 3097.586131188299
=======
  dps: 4231.45461573075
  tps: 3271.262582037055
>>>>>>> 9e8af1ea
 }
}
dps_results: {
 key: "TestHunter-AllItems-PowerfulEarthshatterDiamond"
 value: {
<<<<<<< HEAD
  dps: 4047.642926310956
  tps: 3089.820211368678
=======
  dps: 4221.761797450756
  tps: 3263.1592287909593
>>>>>>> 9e8af1ea
 }
}
dps_results: {
 key: "TestHunter-AllItems-PowerfulEarthsiegeDiamond"
 value: {
<<<<<<< HEAD
  dps: 4047.642926310956
  tps: 3089.820211368678
=======
  dps: 4221.761797450756
  tps: 3263.1592287909593
>>>>>>> 9e8af1ea
 }
}
dps_results: {
 key: "TestHunter-AllItems-PowerfulEarthstormDiamond"
 value: {
<<<<<<< HEAD
  dps: 4047.642926310956
  tps: 3089.820211368678
=======
  dps: 4221.761797450756
  tps: 3263.1592287909593
>>>>>>> 9e8af1ea
 }
}
dps_results: {
 key: "TestHunter-AllItems-PrimalIntent"
 value: {
<<<<<<< HEAD
  dps: 3826.7737880412856
  tps: 2918.4961783340204
=======
  dps: 4000.5087718823465
  tps: 3092.1483226051873
>>>>>>> 9e8af1ea
 }
}
dps_results: {
 key: "TestHunter-AllItems-PurifiedShardoftheGods"
 value: {
<<<<<<< HEAD
  dps: 3989.311270160464
  tps: 3039.8118977625245
=======
  dps: 4164.582491584468
  tps: 3201.735621745821
>>>>>>> 9e8af1ea
 }
}
dps_results: {
 key: "TestHunter-AllItems-ReignoftheDead-47316"
 value: {
<<<<<<< HEAD
  dps: 4166.193315887511
  tps: 3216.6229022375214
=======
  dps: 4338.04700463322
  tps: 3375.2458424320375
>>>>>>> 9e8af1ea
 }
}
dps_results: {
 key: "TestHunter-AllItems-ReignoftheDead-47477"
 value: {
<<<<<<< HEAD
  dps: 4187.639745704026
  tps: 3238.0693320540386
=======
  dps: 4359.934013253047
  tps: 3397.132851051865
>>>>>>> 9e8af1ea
 }
}
dps_results: {
 key: "TestHunter-AllItems-RelentlessEarthsiegeDiamond"
 value: {
<<<<<<< HEAD
  dps: 4167.039895999245
  tps: 3195.0198269550337
=======
  dps: 4323.361540307612
  tps: 3362.6866222057633
>>>>>>> 9e8af1ea
 }
}
dps_results: {
 key: "TestHunter-AllItems-RelentlessEarthstormDiamond"
 value: {
<<<<<<< HEAD
  dps: 4132.265464650693
  tps: 3168.083641734668
=======
  dps: 4315.720942450512
  tps: 3355.7791335026723
>>>>>>> 9e8af1ea
 }
}
dps_results: {
 key: "TestHunter-AllItems-RevitalizingSkyflareDiamond"
 value: {
<<<<<<< HEAD
  dps: 4088.356571995903
  tps: 3114.406172906919
=======
  dps: 4253.360761177282
  tps: 3291.093147142349
>>>>>>> 9e8af1ea
 }
}
dps_results: {
 key: "TestHunter-AllItems-RiftStalkerArmor"
 value: {
<<<<<<< HEAD
  dps: 3450.978382107492
  tps: 2609.270235359827
=======
  dps: 3599.09674987237
  tps: 2752.233037107812
>>>>>>> 9e8af1ea
 }
}
dps_results: {
 key: "TestHunter-AllItems-RuneofRepulsion-40372"
 value: {
<<<<<<< HEAD
  dps: 3994.0897140575894
  tps: 3037.4373293121666
=======
  dps: 4158.504211767887
  tps: 3202.1509966611125
>>>>>>> 9e8af1ea
 }
}
dps_results: {
 key: "TestHunter-AllItems-ScourgestalkerBattlegear"
 value: {
<<<<<<< HEAD
  dps: 3723.1267767506506
  tps: 2852.0442135923868
=======
  dps: 3919.8071096402605
  tps: 3043.375988351239
>>>>>>> 9e8af1ea
 }
}
dps_results: {
 key: "TestHunter-AllItems-SealofthePantheon-36993"
 value: {
<<<<<<< HEAD
  dps: 3994.0897140575894
  tps: 3037.4373293121666
=======
  dps: 4158.504211767887
  tps: 3202.1509966611125
>>>>>>> 9e8af1ea
 }
}
dps_results: {
 key: "TestHunter-AllItems-Serrah'sStar-37559"
 value: {
<<<<<<< HEAD
  dps: 4013.7612501327067
  tps: 3066.086477355441
=======
  dps: 4198.842557862552
  tps: 3248.554315837237
>>>>>>> 9e8af1ea
 }
}
dps_results: {
 key: "TestHunter-AllItems-ShinyShardoftheGods"
 value: {
<<<<<<< HEAD
  dps: 3989.311270160464
  tps: 3039.8118977625245
=======
  dps: 4164.582491584468
  tps: 3201.735621745821
>>>>>>> 9e8af1ea
 }
}
dps_results: {
 key: "TestHunter-AllItems-Sindragosa'sFlawlessFang-50361"
 value: {
<<<<<<< HEAD
  dps: 3990.969146137244
  tps: 3033.977293751201
=======
  dps: 4162.983541018849
  tps: 3220.2942109356727
>>>>>>> 9e8af1ea
 }
}
dps_results: {
 key: "TestHunter-AllItems-SparkofLife-37657"
 value: {
<<<<<<< HEAD
  dps: 4073.631483566612
  tps: 3114.0294764929263
=======
  dps: 4233.296939305197
  tps: 3275.941593354246
>>>>>>> 9e8af1ea
 }
}
dps_results: {
 key: "TestHunter-AllItems-SpellstrikeInfusion"
 value: {
<<<<<<< HEAD
  dps: 3549.622820189105
  tps: 2709.367607844241
=======
  dps: 3723.552408368092
  tps: 2879.1302517995105
>>>>>>> 9e8af1ea
 }
}
dps_results: {
 key: "TestHunter-AllItems-StrengthoftheClefthoof"
 value: {
<<<<<<< HEAD
  dps: 3509.3223807447894
  tps: 2643.011042666738
=======
  dps: 3673.4302459125147
  tps: 2798.6137965806624
>>>>>>> 9e8af1ea
 }
}
dps_results: {
 key: "TestHunter-AllItems-SwiftSkyfireDiamond"
 value: {
<<<<<<< HEAD
  dps: 4056.9813392196315
  tps: 3097.586131188299
=======
  dps: 4231.45461573075
  tps: 3271.262582037055
>>>>>>> 9e8af1ea
 }
}
dps_results: {
 key: "TestHunter-AllItems-SwiftSkyflareDiamond"
 value: {
<<<<<<< HEAD
  dps: 4063.9851489011367
  tps: 3103.4105710530134
=======
  dps: 4238.724229440745
  tps: 3277.3400969716286
>>>>>>> 9e8af1ea
 }
}
dps_results: {
 key: "TestHunter-AllItems-SwiftStarfireDiamond"
 value: {
<<<<<<< HEAD
  dps: 4047.642926310956
  tps: 3089.820211368678
=======
  dps: 4221.761797450756
  tps: 3263.1592287909593
>>>>>>> 9e8af1ea
 }
}
dps_results: {
 key: "TestHunter-AllItems-SwiftStarflareDiamond"
 value: {
<<<<<<< HEAD
  dps: 4060.872344598245
  tps: 3100.8219311131415
=======
  dps: 4235.49329001408
  tps: 3274.6389792229293
>>>>>>> 9e8af1ea
 }
}
dps_results: {
 key: "TestHunter-AllItems-SwiftWindfireDiamond"
 value: {
<<<<<<< HEAD
  dps: 4055.4249370681873
  tps: 3096.2918112183625
=======
  dps: 4229.839146017418
  tps: 3269.912023162705
>>>>>>> 9e8af1ea
 }
}
dps_results: {
 key: "TestHunter-AllItems-TalonofAl'ar-30448"
 value: {
<<<<<<< HEAD
  dps: 4007.395479807861
  tps: 3057.8961074099225
=======
  dps: 4182.705982104879
  tps: 3219.8591122662315
>>>>>>> 9e8af1ea
 }
}
dps_results: {
 key: "TestHunter-AllItems-TenaciousEarthstormDiamond"
 value: {
<<<<<<< HEAD
  dps: 4047.642926310956
  tps: 3089.820211368678
=======
  dps: 4221.761797450756
  tps: 3263.1592287909593
>>>>>>> 9e8af1ea
 }
}
dps_results: {
 key: "TestHunter-AllItems-TheFistsofFury"
 value: {
<<<<<<< HEAD
  dps: 4025.6241311035487
  tps: 3073.851204585788
=======
  dps: 4223.867431074162
  tps: 3269.217645481875
>>>>>>> 9e8af1ea
 }
}
dps_results: {
 key: "TestHunter-AllItems-TheTwinStars"
 value: {
<<<<<<< HEAD
  dps: 3993.3183246070876
  tps: 3042.6409876622256
=======
  dps: 4176.696661173072
  tps: 3233.9096056288677
>>>>>>> 9e8af1ea
 }
}
dps_results: {
 key: "TestHunter-AllItems-ThunderingSkyfireDiamond"
 value: {
<<<<<<< HEAD
  dps: 4088.8202406898286
  tps: 3117.495975566496
=======
  dps: 4242.344131593207
  tps: 3282.630992712261
>>>>>>> 9e8af1ea
 }
}
dps_results: {
 key: "TestHunter-AllItems-ThunderingSkyflareDiamond"
 value: {
<<<<<<< HEAD
  dps: 4081.161250621932
  tps: 3113.471265711647
=======
  dps: 4259.945328276073
  tps: 3298.256739697374
>>>>>>> 9e8af1ea
 }
}
dps_results: {
 key: "TestHunter-AllItems-TinyAbominationinaJar-50351"
 value: {
<<<<<<< HEAD
  dps: 3989.443535322514
  tps: 3039.9441629245744
=======
  dps: 4164.697920894268
  tps: 3201.851051055621
>>>>>>> 9e8af1ea
 }
}
dps_results: {
 key: "TestHunter-AllItems-TinyAbominationinaJar-50706"
 value: {
<<<<<<< HEAD
  dps: 3989.443535322514
  tps: 3039.9441629245744
=======
  dps: 4164.697920894268
  tps: 3201.851051055621
>>>>>>> 9e8af1ea
 }
}
dps_results: {
 key: "TestHunter-AllItems-TirelessSkyflareDiamond"
 value: {
<<<<<<< HEAD
  dps: 4047.642926310956
  tps: 3089.820211368678
=======
  dps: 4221.761797450756
  tps: 3263.1592287909593
>>>>>>> 9e8af1ea
 }
}
dps_results: {
 key: "TestHunter-AllItems-TirelessStarflareDiamond"
 value: {
<<<<<<< HEAD
  dps: 4047.642926310956
  tps: 3089.820211368678
=======
  dps: 4221.761797450756
  tps: 3263.1592287909593
>>>>>>> 9e8af1ea
 }
}
dps_results: {
 key: "TestHunter-AllItems-TrenchantEarthshatterDiamond"
 value: {
<<<<<<< HEAD
  dps: 4047.642926310956
  tps: 3089.820211368678
=======
  dps: 4221.761797450756
  tps: 3263.1592287909593
>>>>>>> 9e8af1ea
 }
}
dps_results: {
 key: "TestHunter-AllItems-TrenchantEarthsiegeDiamond"
 value: {
<<<<<<< HEAD
  dps: 4047.642926310956
  tps: 3089.820211368678
=======
  dps: 4221.761797450756
  tps: 3263.1592287909593
>>>>>>> 9e8af1ea
 }
}
dps_results: {
 key: "TestHunter-AllItems-WastewalkerArmor"
 value: {
<<<<<<< HEAD
  dps: 3249.017533187363
  tps: 2447.8657105919656
=======
  dps: 3415.576832828091
  tps: 2602.5175640187317
>>>>>>> 9e8af1ea
 }
}
dps_results: {
 key: "TestHunter-AllItems-WindhawkArmor"
 value: {
<<<<<<< HEAD
  dps: 3746.6720353866554
  tps: 2858.503409974362
=======
  dps: 3882.7504976691316
  tps: 2991.3406167720746
>>>>>>> 9e8af1ea
 }
}
dps_results: {
 key: "TestHunter-AllItems-Windrunner'sPursuit"
 value: {
<<<<<<< HEAD
  dps: 3847.0565383832204
  tps: 2939.630103364104
=======
  dps: 4016.148562776923
  tps: 3104.05319120838
>>>>>>> 9e8af1ea
 }
}
dps_results: {
 key: "TestHunter-AllItems-WrathofSpellfire"
 value: {
<<<<<<< HEAD
  dps: 3680.7549775026664
  tps: 2804.707632222844
=======
  dps: 3846.5451110204176
  tps: 2958.0795627056546
>>>>>>> 9e8af1ea
 }
}
dps_results: {
 key: "TestHunter-AllItems-Zod'sRepeatingLongbow-50034"
 value: {
<<<<<<< HEAD
  dps: 4410.160976140653
  tps: 3441.4049053168633
=======
  dps: 4616.648641675778
  tps: 3651.4450159397843
>>>>>>> 9e8af1ea
 }
}
dps_results: {
 key: "TestHunter-AllItems-Zod'sRepeatingLongbow-50638"
 value: {
<<<<<<< HEAD
  dps: 4545.405788420666
  tps: 3585.675532284652
=======
  dps: 4783.545640961677
  tps: 3816.1326875126488
>>>>>>> 9e8af1ea
 }
}
dps_results: {
 key: "TestHunter-Average-Default"
 value: {
<<<<<<< HEAD
  dps: 4152.623654358855
  tps: 3181.8488371631947
=======
  dps: 4334.048004734432
  tps: 3364.67413002706
>>>>>>> 9e8af1ea
 }
}
dps_results: {
 key: "TestHunter-Settings-Dwarf-P1-BM-FullBuffs-LongMultiTarget"
 value: {
<<<<<<< HEAD
  dps: 4434.6704951440925
  tps: 2888.604026987562
=======
  dps: 4553.227556589553
  tps: 3134.2825076512318
>>>>>>> 9e8af1ea
 }
}
dps_results: {
 key: "TestHunter-Settings-Dwarf-P1-BM-FullBuffs-LongSingleTarget"
 value: {
<<<<<<< HEAD
  dps: 4434.6704951440925
  tps: 2254.3319342828795
=======
  dps: 4553.227556589553
  tps: 2372.4462604798696
>>>>>>> 9e8af1ea
 }
}
dps_results: {
 key: "TestHunter-Settings-Dwarf-P1-BM-FullBuffs-ShortSingleTarget"
 value: {
<<<<<<< HEAD
  dps: 5717.552860095132
  tps: 2915.109088011404
=======
  dps: 5863.963148721856
  tps: 3042.143701825491
>>>>>>> 9e8af1ea
 }
}
dps_results: {
 key: "TestHunter-Settings-Dwarf-P1-BM-NoBuffs-LongMultiTarget"
 value: {
<<<<<<< HEAD
  dps: 2399.526223853802
  tps: 2568.7940064772924
=======
  dps: 2470.8460322118
  tps: 2759.6728462425444
>>>>>>> 9e8af1ea
 }
}
dps_results: {
 key: "TestHunter-Settings-Dwarf-P1-BM-NoBuffs-LongSingleTarget"
 value: {
<<<<<<< HEAD
  dps: 2399.526223853802
  tps: 1627.8277236773044
=======
  dps: 2470.8460322118
  tps: 1704.6768195758812
>>>>>>> 9e8af1ea
 }
}
dps_results: {
 key: "TestHunter-Settings-Dwarf-P1-BM-NoBuffs-ShortSingleTarget"
 value: {
<<<<<<< HEAD
  dps: 2837.169272892609
  tps: 1939.1413098545413
=======
  dps: 2934.060919351828
  tps: 2035.8365540630682
>>>>>>> 9e8af1ea
 }
}
dps_results: {
 key: "TestHunter-Settings-Dwarf-P1-Marksman-FullBuffs-LongMultiTarget"
 value: {
<<<<<<< HEAD
  dps: 3954.1325382070577
  tps: 3620.3347504883277
=======
  dps: 4147.318247884523
  tps: 4091.1596750552376
>>>>>>> 9e8af1ea
 }
}
dps_results: {
 key: "TestHunter-Settings-Dwarf-P1-Marksman-FullBuffs-LongSingleTarget"
 value: {
<<<<<<< HEAD
  dps: 3954.1325382070577
  tps: 3037.0720107549514
=======
  dps: 4147.318247884523
  tps: 3228.6710657218377
>>>>>>> 9e8af1ea
 }
}
dps_results: {
 key: "TestHunter-Settings-Dwarf-P1-Marksman-FullBuffs-ShortSingleTarget"
 value: {
<<<<<<< HEAD
  dps: 4963.267399902867
  tps: 3833.5158666248344
=======
  dps: 5148.244283511152
  tps: 4032.648381645404
>>>>>>> 9e8af1ea
 }
}
dps_results: {
 key: "TestHunter-Settings-Dwarf-P1-Marksman-NoBuffs-LongMultiTarget"
 value: {
<<<<<<< HEAD
  dps: 2486.2603109531206
  tps: 3097.508768102722
=======
  dps: 2580.4539369419317
  tps: 3453.353964760018
>>>>>>> 9e8af1ea
 }
}
dps_results: {
 key: "TestHunter-Settings-Dwarf-P1-Marksman-NoBuffs-LongSingleTarget"
 value: {
<<<<<<< HEAD
  dps: 2486.2603109531206
  tps: 2189.591561569383
=======
  dps: 2580.4539369419317
  tps: 2282.024662093288
>>>>>>> 9e8af1ea
 }
}
dps_results: {
 key: "TestHunter-Settings-Dwarf-P1-Marksman-NoBuffs-ShortSingleTarget"
 value: {
<<<<<<< HEAD
  dps: 3074.805828021052
  tps: 2709.830033320069
=======
  dps: 3192.9231237961
  tps: 2820.8411945685507
>>>>>>> 9e8af1ea
 }
}
dps_results: {
 key: "TestHunter-Settings-Dwarf-P1-SV-FullBuffs-LongMultiTarget"
 value: {
<<<<<<< HEAD
  dps: 4068.463175523818
  tps: 3742.3670371877365
=======
  dps: 4360.760374063978
  tps: 4093.4402668456473
>>>>>>> 9e8af1ea
 }
}
dps_results: {
 key: "TestHunter-Settings-Dwarf-P1-SV-FullBuffs-LongSingleTarget"
 value: {
<<<<<<< HEAD
  dps: 4068.463175523818
  tps: 3159.866900850151
=======
  dps: 4360.760374063978
  tps: 3440.401385436329
>>>>>>> 9e8af1ea
 }
}
dps_results: {
 key: "TestHunter-Settings-Dwarf-P1-SV-FullBuffs-ShortSingleTarget"
 value: {
<<<<<<< HEAD
  dps: 4896.59565166252
  tps: 3755.3417850942683
=======
  dps: 5199.915797882208
  tps: 4063.7080207290355
>>>>>>> 9e8af1ea
 }
}
dps_results: {
 key: "TestHunter-Settings-Dwarf-P1-SV-NoBuffs-LongMultiTarget"
 value: {
<<<<<<< HEAD
  dps: 2664.88542271389
  tps: 3029.8350334688607
=======
  dps: 2787.8524461685947
  tps: 3256.2924336361234
>>>>>>> 9e8af1ea
 }
}
dps_results: {
 key: "TestHunter-Settings-Dwarf-P1-SV-NoBuffs-LongSingleTarget"
 value: {
<<<<<<< HEAD
  dps: 2664.88542271389
  tps: 2338.651009335545
=======
  dps: 2787.8524461685947
  tps: 2458.492333902818
>>>>>>> 9e8af1ea
 }
}
dps_results: {
 key: "TestHunter-Settings-Dwarf-P1-SV-NoBuffs-ShortSingleTarget"
 value: {
<<<<<<< HEAD
  dps: 3038.1816686415495
  tps: 2655.5682355451536
=======
  dps: 3285.912198282641
  tps: 2908.1767613820844
>>>>>>> 9e8af1ea
 }
}
dps_results: {
 key: "TestHunter-Settings-Orc-P1-BM-FullBuffs-LongMultiTarget"
 value: {
<<<<<<< HEAD
  dps: 4564.178832711287
  tps: 2879.1765847072006
=======
  dps: 4674.451389908531
  tps: 3158.9864343147215
>>>>>>> 9e8af1ea
 }
}
dps_results: {
 key: "TestHunter-Settings-Orc-P1-BM-FullBuffs-LongSingleTarget"
 value: {
<<<<<<< HEAD
  dps: 4564.178832711287
  tps: 2250.5106798294833
=======
  dps: 4674.451389908531
  tps: 2376.695893903657
>>>>>>> 9e8af1ea
 }
}
dps_results: {
 key: "TestHunter-Settings-Orc-P1-BM-FullBuffs-ShortSingleTarget"
 value: {
<<<<<<< HEAD
  dps: 5907.969131241532
  tps: 2917.8954984365914
=======
  dps: 6036.275698081984
  tps: 3055.0722296422673
>>>>>>> 9e8af1ea
 }
}
dps_results: {
 key: "TestHunter-Settings-Orc-P1-BM-NoBuffs-LongMultiTarget"
 value: {
<<<<<<< HEAD
  dps: 2448.9320167212322
  tps: 2575.9945662127
=======
  dps: 2519.1442160769748
  tps: 2782.1411461739876
>>>>>>> 9e8af1ea
 }
}
dps_results: {
 key: "TestHunter-Settings-Orc-P1-BM-NoBuffs-LongSingleTarget"
 value: {
<<<<<<< HEAD
  dps: 2448.9320167212322
  tps: 1636.8344335460558
=======
  dps: 2519.1442160769748
  tps: 1710.211237773996
>>>>>>> 9e8af1ea
 }
}
dps_results: {
 key: "TestHunter-Settings-Orc-P1-BM-NoBuffs-ShortSingleTarget"
 value: {
<<<<<<< HEAD
  dps: 2906.151064681376
  tps: 1946.5576346936987
=======
  dps: 3027.771445087334
  tps: 2066.543378232025
>>>>>>> 9e8af1ea
 }
}
dps_results: {
 key: "TestHunter-Settings-Orc-P1-Marksman-FullBuffs-LongMultiTarget"
 value: {
<<<<<<< HEAD
  dps: 4016.8432335110742
  tps: 3631.6104458007867
=======
  dps: 4160.041782971861
  tps: 4059.1882831725725
>>>>>>> 9e8af1ea
 }
}
dps_results: {
 key: "TestHunter-Settings-Orc-P1-Marksman-FullBuffs-LongSingleTarget"
 value: {
<<<<<<< HEAD
  dps: 4016.8432335110742
  tps: 3044.3175162540742
=======
  dps: 4160.041782971861
  tps: 3199.8208423458354
>>>>>>> 9e8af1ea
 }
}
dps_results: {
 key: "TestHunter-Settings-Orc-P1-Marksman-FullBuffs-ShortSingleTarget"
 value: {
<<<<<<< HEAD
  dps: 5029.255577125104
  tps: 3846.80788369036
=======
  dps: 5216.0856017018195
  tps: 4041.2840961573424
>>>>>>> 9e8af1ea
 }
}
dps_results: {
 key: "TestHunter-Settings-Orc-P1-Marksman-NoBuffs-LongMultiTarget"
 value: {
<<<<<<< HEAD
  dps: 2504.723217651996
  tps: 3103.7078764326398
=======
  dps: 2594.931543378635
  tps: 3445.661371288696
>>>>>>> 9e8af1ea
 }
}
dps_results: {
 key: "TestHunter-Settings-Orc-P1-Marksman-NoBuffs-LongSingleTarget"
 value: {
<<<<<<< HEAD
  dps: 2504.723217651996
  tps: 2188.5651269659907
=======
  dps: 2594.931543378635
  tps: 2280.53862635535
>>>>>>> 9e8af1ea
 }
}
dps_results: {
 key: "TestHunter-Settings-Orc-P1-Marksman-NoBuffs-ShortSingleTarget"
 value: {
<<<<<<< HEAD
  dps: 3094.1757484274367
  tps: 2695.9257522066405
=======
  dps: 3240.526643497988
  tps: 2836.2668635746086
>>>>>>> 9e8af1ea
 }
}
dps_results: {
 key: "TestHunter-Settings-Orc-P1-SV-FullBuffs-LongMultiTarget"
 value: {
<<<<<<< HEAD
  dps: 4110.043270572289
  tps: 3734.501373741789
=======
  dps: 4401.990991473775
  tps: 4087.7417107201636
>>>>>>> 9e8af1ea
 }
}
dps_results: {
 key: "TestHunter-Settings-Orc-P1-SV-FullBuffs-LongSingleTarget"
 value: {
<<<<<<< HEAD
  dps: 4110.043270572289
  tps: 3154.104497664091
=======
  dps: 4401.990991473775
  tps: 3437.1991983201324
>>>>>>> 9e8af1ea
 }
}
dps_results: {
 key: "TestHunter-Settings-Orc-P1-SV-FullBuffs-ShortSingleTarget"
 value: {
<<<<<<< HEAD
  dps: 4965.813329628128
  tps: 3785.579138582448
=======
  dps: 5266.899867582264
  tps: 4079.711911860492
>>>>>>> 9e8af1ea
 }
}
dps_results: {
 key: "TestHunter-Settings-Orc-P1-SV-NoBuffs-LongMultiTarget"
 value: {
<<<<<<< HEAD
  dps: 2698.8110206378765
  tps: 3049.1525897519896
=======
  dps: 2790.167467223933
  tps: 3246.6112443602965
>>>>>>> 9e8af1ea
 }
}
dps_results: {
 key: "TestHunter-Settings-Orc-P1-SV-NoBuffs-LongSingleTarget"
 value: {
<<<<<<< HEAD
  dps: 2698.8110206378765
  tps: 2353.5425713520244
=======
  dps: 2790.167467223933
  tps: 2445.2182167603437
>>>>>>> 9e8af1ea
 }
}
dps_results: {
 key: "TestHunter-Settings-Orc-P1-SV-NoBuffs-ShortSingleTarget"
 value: {
<<<<<<< HEAD
  dps: 3044.873879669099
  tps: 2638.7969649048546
=======
  dps: 3337.644685236097
  tps: 2925.0245115716098
>>>>>>> 9e8af1ea
 }
}
dps_results: {
 key: "TestHunter-SwitchInFrontOfTarget-Default"
 value: {
<<<<<<< HEAD
  dps: 4076.1411093365705
  tps: 3183.7176163909894
=======
  dps: 4254.637427385231
  tps: 3361.4207526332016
>>>>>>> 9e8af1ea
 }
}<|MERGE_RESOLUTION|>--- conflicted
+++ resolved
@@ -52,1716 +52,1001 @@
 dps_results: {
  key: "TestHunter-AllItems-Ahn'KaharBloodHunter'sBattlegear"
  value: {
-<<<<<<< HEAD
-  dps: 4074.1849198068176
-  tps: 3177.830179159257
-=======
-  dps: 4232.648733354137
-  tps: 3347.899515135931
->>>>>>> 9e8af1ea
+  dps: 4219.728148683349
+  tps: 3334.9789304651426
  }
 }
 dps_results: {
  key: "TestHunter-AllItems-AshtongueTalismanofSwiftness-32487"
  value: {
-<<<<<<< HEAD
-  dps: 4000.928624597642
-  tps: 3049.6702600207855
-=======
-  dps: 4182.574453484644
-  tps: 3217.002562371715
->>>>>>> 9e8af1ea
+  dps: 4175.693159217032
+  tps: 3210.1212681041065
  }
 }
 dps_results: {
  key: "TestHunter-AllItems-AustereEarthsiegeDiamond"
  value: {
-<<<<<<< HEAD
-  dps: 4047.642926310956
-  tps: 3089.820211368678
-=======
-  dps: 4221.761797450756
-  tps: 3263.1592287909593
->>>>>>> 9e8af1ea
+  dps: 4214.846961747721
+  tps: 3256.244393087924
  }
 }
 dps_results: {
  key: "TestHunter-AllItems-Bandit'sInsignia-40371"
  value: {
-<<<<<<< HEAD
-  dps: 4032.2358369212366
-  tps: 3082.6733419420557
-=======
-  dps: 4200.83398309597
-  tps: 3237.901448456044
->>>>>>> 9e8af1ea
+  dps: 4193.914496247105
+  tps: 3230.9819616071786
  }
 }
 dps_results: {
  key: "TestHunter-AllItems-BeamingEarthsiegeDiamond"
  value: {
-<<<<<<< HEAD
-  dps: 4091.9035148577595
-  tps: 3119.9998382675785
-=======
-  dps: 4258.736371487415
-  tps: 3296.700647711852
->>>>>>> 9e8af1ea
+  dps: 4250.442124765186
+  tps: 3288.406400989623
  }
 }
 dps_results: {
  key: "TestHunter-AllItems-Beast-tamer'sShoulders-30892"
  value: {
-<<<<<<< HEAD
-  dps: 4001.143355308219
-  tps: 3057.4654664005025
-=======
-  dps: 4182.62931811676
-  tps: 3234.1622361205345
->>>>>>> 9e8af1ea
+  dps: 4176.976134033795
+  tps: 3228.5090520375684
  }
 }
 dps_results: {
  key: "TestHunter-AllItems-BeastLordArmor"
  value: {
-<<<<<<< HEAD
-  dps: 3220.6352566918654
-  tps: 2446.140858861241
-=======
-  dps: 3393.7576927671594
-  tps: 2616.1475046999985
->>>>>>> 9e8af1ea
+  dps: 3389.3759940658347
+  tps: 2611.765805998672
  }
 }
 dps_results: {
  key: "TestHunter-AllItems-BlackBowoftheBetrayer-32336"
  value: {
-<<<<<<< HEAD
-  dps: 3817.9527175470844
-  tps: 2868.566452144595
-=======
-  dps: 3956.851496921316
-  tps: 3013.0390637990904
->>>>>>> 9e8af1ea
+  dps: 3947.4267710484974
+  tps: 3003.6143379262717
  }
 }
 dps_results: {
  key: "TestHunter-AllItems-BracingEarthsiegeDiamond"
  value: {
-<<<<<<< HEAD
-  dps: 4047.642926310956
-  tps: 3028.6368287621044
-=======
-  dps: 4221.761797450756
-  tps: 3198.811493785273
->>>>>>> 9e8af1ea
+  dps: 4214.846961747721
+  tps: 3192.034954796299
  }
 }
 dps_results: {
  key: "TestHunter-AllItems-BracingEarthstormDiamond"
  value: {
-<<<<<<< HEAD
-  dps: 4047.642926310956
-  tps: 3089.820211368678
-=======
-  dps: 4221.761797450756
-  tps: 3263.1592287909593
->>>>>>> 9e8af1ea
+  dps: 4214.846961747721
+  tps: 3256.244393087924
  }
 }
 dps_results: {
  key: "TestHunter-AllItems-Braxley'sBackyardMoonshine-35937"
  value: {
-<<<<<<< HEAD
-  dps: 4031.0919996658054
-  tps: 3075.3028735300413
-=======
-  dps: 4221.499127199069
-  tps: 3257.6067865532154
->>>>>>> 9e8af1ea
+  dps: 4213.425590769159
+  tps: 3249.5332501233033
  }
 }
 dps_results: {
  key: "TestHunter-AllItems-BrutalEarthstormDiamond"
  value: {
-<<<<<<< HEAD
-  dps: 4050.8873778718885
-  tps: 3093.0646629296116
-=======
-  dps: 4225.045559987043
-  tps: 3266.4429913272447
->>>>>>> 9e8af1ea
+  dps: 4218.1274660393865
+  tps: 3259.524897379589
  }
 }
 dps_results: {
  key: "TestHunter-AllItems-ChaoticSkyfireDiamond"
  value: {
-<<<<<<< HEAD
-  dps: 4153.225014209347
-  tps: 3183.6264975984323
-=======
-  dps: 4312.988128372587
-  tps: 3353.9066627598095
->>>>>>> 9e8af1ea
+  dps: 4304.943810190962
+  tps: 3345.862344578187
  }
 }
 dps_results: {
  key: "TestHunter-AllItems-ChaoticSkyflareDiamond"
  value: {
-<<<<<<< HEAD
-  dps: 4160.076657153518
-  tps: 3188.620074851262
-=======
-  dps: 4321.69676750823
-  tps: 3361.006180779457
->>>>>>> 9e8af1ea
+  dps: 4313.521115847066
+  tps: 3352.830529118291
  }
 }
 dps_results: {
  key: "TestHunter-AllItems-CryptstalkerBattlegear"
  value: {
-<<<<<<< HEAD
-  dps: 3818.5620617800623
-  tps: 2897.393831435059
-=======
-  dps: 4004.387406625723
-  tps: 3095.2054238420096
->>>>>>> 9e8af1ea
+  dps: 3998.14890463564
+  tps: 3088.966921851928
  }
 }
 dps_results: {
  key: "TestHunter-AllItems-DarkmoonCard:Berserker!-42989"
  value: {
-<<<<<<< HEAD
-  dps: 4047.606566172019
-  tps: 3086.8417773960514
-=======
-  dps: 4245.101132190122
-  tps: 3282.9601593231055
->>>>>>> 9e8af1ea
+  dps: 4237.657181479107
+  tps: 3275.5162086120918
  }
 }
 dps_results: {
  key: "TestHunter-AllItems-DarkmoonCard:Death-42990"
  value: {
-<<<<<<< HEAD
-  dps: 4084.933961592887
-  tps: 3135.9104240139027
-=======
-  dps: 4264.3174638102755
-  tps: 3309.7892842924457
->>>>>>> 9e8af1ea
+  dps: 4256.695380440553
+  tps: 3302.167200922724
  }
 }
 dps_results: {
  key: "TestHunter-AllItems-DarkmoonCard:Greatness-42987"
  value: {
-<<<<<<< HEAD
-  dps: 4061.2965657117034
-  tps: 3106.323751114178
-=======
-  dps: 4240.824377446113
-  tps: 3284.0434796408804
->>>>>>> 9e8af1ea
+  dps: 4233.7620390006105
+  tps: 3276.981141195375
  }
 }
 dps_results: {
  key: "TestHunter-AllItems-DarkmoonCard:Greatness-44254"
  value: {
-<<<<<<< HEAD
-  dps: 4099.935546118947
-  tps: 3138.7208769612084
-=======
-  dps: 4245.187260135782
-  tps: 3285.893863623063
->>>>>>> 9e8af1ea
+  dps: 4237.265620371131
+  tps: 3277.9722238584127
  }
 }
 dps_results: {
  key: "TestHunter-AllItems-DeathKnight'sAnguish-38212"
  value: {
-<<<<<<< HEAD
-  dps: 4033.383040118603
-  tps: 3079.091278007871
-=======
-  dps: 4199.699144663361
-  tps: 3245.5398778358067
->>>>>>> 9e8af1ea
+  dps: 4192.838034681825
+  tps: 3238.678767854271
  }
 }
 dps_results: {
  key: "TestHunter-AllItems-Defender'sCode-40257"
  value: {
-<<<<<<< HEAD
-  dps: 3994.0897140575894
-  tps: 3037.4373293121666
-=======
-  dps: 4158.504211767887
-  tps: 3202.1509966611125
->>>>>>> 9e8af1ea
+  dps: 4151.370203661191
+  tps: 3195.0169885544165
  }
 }
 dps_results: {
  key: "TestHunter-AllItems-DemonStalkerArmor"
  value: {
-<<<<<<< HEAD
-  dps: 3296.2555022426004
-  tps: 2510.263104296857
-=======
-  dps: 3457.4517664249934
-  tps: 2659.2173942327627
->>>>>>> 9e8af1ea
+  dps: 3452.5632482842966
+  tps: 2654.3288760920677
  }
 }
 dps_results: {
  key: "TestHunter-AllItems-DesolationBattlegear"
  value: {
-<<<<<<< HEAD
-  dps: 3273.070073707449
-  tps: 2464.712805209445
-=======
-  dps: 3444.8831943420228
-  tps: 2628.2265043257416
->>>>>>> 9e8af1ea
+  dps: 3441.5582612393537
+  tps: 2624.9015712230716
  }
 }
 dps_results: {
  key: "TestHunter-AllItems-DestructiveSkyfireDiamond"
  value: {
-<<<<<<< HEAD
-  dps: 4085.203436648596
-  tps: 3114.7820370498107
-=======
-  dps: 4238.591386245962
-  tps: 3279.5099206331874
->>>>>>> 9e8af1ea
+  dps: 4230.67524874216
+  tps: 3271.5937831293827
  }
 }
 dps_results: {
  key: "TestHunter-AllItems-DestructiveSkyflareDiamond"
  value: {
-<<<<<<< HEAD
-  dps: 4088.4759545695433
-  tps: 3116.464235055277
-=======
-  dps: 4257.3334278530065
-  tps: 3291.529114322219
->>>>>>> 9e8af1ea
+  dps: 4249.632688692367
+  tps: 3283.8283751615813
  }
 }
 dps_results: {
  key: "TestHunter-AllItems-EffulgentSkyflareDiamond"
  value: {
-<<<<<<< HEAD
-  dps: 4047.642926310956
-  tps: 3089.820211368678
-=======
-  dps: 4221.761797450756
-  tps: 3263.1592287909593
->>>>>>> 9e8af1ea
+  dps: 4214.846961747721
+  tps: 3256.244393087924
  }
 }
 dps_results: {
  key: "TestHunter-AllItems-EmberSkyfireDiamond"
  value: {
-<<<<<<< HEAD
-  dps: 4085.9200284467634
-  tps: 3114.6194054934
-=======
-  dps: 4249.802507905125
-  tps: 3281.119090575928
->>>>>>> 9e8af1ea
+  dps: 4241.599513176843
+  tps: 3272.916095847646
  }
 }
 dps_results: {
  key: "TestHunter-AllItems-EmberSkyflareDiamond"
  value: {
-<<<<<<< HEAD
-  dps: 4085.9200284467634
-  tps: 3114.6194054934
-=======
-  dps: 4249.802507905125
-  tps: 3281.119090575928
->>>>>>> 9e8af1ea
+  dps: 4241.599513176843
+  tps: 3272.916095847646
  }
 }
 dps_results: {
  key: "TestHunter-AllItems-EnigmaticSkyfireDiamond"
  value: {
-<<<<<<< HEAD
-  dps: 4081.183633943365
-  tps: 3111.5851173324504
-=======
-  dps: 4237.728701416879
-  tps: 3278.647235804103
->>>>>>> 9e8af1ea
+  dps: 4229.81013769301
+  tps: 3270.7286720802326
  }
 }
 dps_results: {
  key: "TestHunter-AllItems-EnigmaticSkyflareDiamond"
  value: {
-<<<<<<< HEAD
-  dps: 4087.800414026141
-  tps: 3116.343831723884
-=======
-  dps: 4246.123385864402
-  tps: 3285.432799135628
->>>>>>> 9e8af1ea
+  dps: 4238.078835768371
+  tps: 3277.388249039596
  }
 }
 dps_results: {
  key: "TestHunter-AllItems-EnigmaticStarflareDiamond"
  value: {
-<<<<<<< HEAD
-  dps: 4085.3831780350506
-  tps: 3115.160319449712
-=======
-  dps: 4245.642047589203
-  tps: 3284.1561067726566
->>>>>>> 9e8af1ea
+  dps: 4237.475032864077
+  tps: 3275.9890920475286
  }
 }
 dps_results: {
  key: "TestHunter-AllItems-EternalEarthsiegeDiamond"
  value: {
-<<<<<<< HEAD
-  dps: 4047.642926310956
-  tps: 3089.820211368678
-=======
-  dps: 4221.761797450756
-  tps: 3263.1592287909593
->>>>>>> 9e8af1ea
+  dps: 4214.846961747721
+  tps: 3256.244393087924
  }
 }
 dps_results: {
  key: "TestHunter-AllItems-EternalEarthstormDiamond"
  value: {
-<<<<<<< HEAD
-  dps: 4047.642926310956
-  tps: 3089.820211368678
-=======
-  dps: 4221.761797450756
-  tps: 3263.1592287909593
->>>>>>> 9e8af1ea
+  dps: 4214.846961747721
+  tps: 3256.244393087924
  }
 }
 dps_results: {
  key: "TestHunter-AllItems-ExtractofNecromanticPower-40373"
  value: {
-<<<<<<< HEAD
-  dps: 4088.6027360041357
-  tps: 3139.967498821901
-=======
-  dps: 4284.344901207472
-  tps: 3324.313595056899
->>>>>>> 9e8af1ea
+  dps: 4277.122590372508
+  tps: 3317.0912842219363
  }
 }
 dps_results: {
  key: "TestHunter-AllItems-EyeoftheBroodmother-45308"
  value: {
-<<<<<<< HEAD
-  dps: 4034.6188802531833
-  tps: 3083.4655316402677
-=======
-  dps: 4228.682073747057
-  tps: 3270.321209579719
->>>>>>> 9e8af1ea
+  dps: 4221.193282066579
+  tps: 3262.8324178992443
  }
 }
 dps_results: {
  key: "TestHunter-AllItems-FelstalkerArmor"
  value: {
-<<<<<<< HEAD
-  dps: 3810.7209417148274
-  tps: 2888.7269639989413
-=======
-  dps: 4025.8112678191646
-  tps: 3100.644392175137
->>>>>>> 9e8af1ea
+  dps: 4018.7451564870635
+  tps: 3093.578280843036
  }
 }
 dps_results: {
  key: "TestHunter-AllItems-ForgeEmber-37660"
  value: {
-<<<<<<< HEAD
-  dps: 4022.905473016113
-  tps: 3077.207341892029
-=======
-  dps: 4209.959197241643
-  tps: 3258.4296758071896
->>>>>>> 9e8af1ea
+  dps: 4202.196600151222
+  tps: 3250.6670787167677
  }
 }
 dps_results: {
  key: "TestHunter-AllItems-ForlornSkyflareDiamond"
  value: {
-<<<<<<< HEAD
-  dps: 4047.642926310956
-  tps: 3089.820211368678
-=======
-  dps: 4221.761797450756
-  tps: 3263.1592287909593
->>>>>>> 9e8af1ea
+  dps: 4214.846961747721
+  tps: 3256.244393087924
  }
 }
 dps_results: {
  key: "TestHunter-AllItems-ForlornStarflareDiamond"
  value: {
-<<<<<<< HEAD
-  dps: 4047.642926310956
-  tps: 3089.820211368678
-=======
-  dps: 4221.761797450756
-  tps: 3263.1592287909593
->>>>>>> 9e8af1ea
+  dps: 4214.846961747721
+  tps: 3256.244393087924
  }
 }
 dps_results: {
  key: "TestHunter-AllItems-FuturesightRune-38763"
  value: {
-<<<<<<< HEAD
-  dps: 3977.5692834553734
-  tps: 3030.699804395785
-=======
-  dps: 4173.561858118137
-  tps: 3223.4509718302293
->>>>>>> 9e8af1ea
+  dps: 4166.254542322366
+  tps: 3216.1436560344578
  }
 }
 dps_results: {
  key: "TestHunter-AllItems-Gladiator'sPursuit"
  value: {
-<<<<<<< HEAD
-  dps: 4064.1539698493802
-  tps: 3161.926739173673
-=======
-  dps: 4250.3547213928605
-  tps: 3353.401733398672
->>>>>>> 9e8af1ea
+  dps: 4239.181119141975
+  tps: 3342.228131147785
  }
 }
 dps_results: {
  key: "TestHunter-AllItems-Gronnstalker'sArmor"
  value: {
-<<<<<<< HEAD
-  dps: 3150.5697340369716
-  tps: 2408.0453136329106
-=======
-  dps: 3330.6100127354102
-  tps: 2579.165685871708
->>>>>>> 9e8af1ea
+  dps: 3327.5818582619995
+  tps: 2576.1375313982976
  }
 }
 dps_results: {
  key: "TestHunter-AllItems-IllustrationoftheDragonSoul-40432"
  value: {
-<<<<<<< HEAD
-  dps: 3989.7292010953056
-  tps: 3039.8118977625245
-=======
-  dps: 4165.011022790136
-  tps: 3201.735621745821
->>>>>>> 9e8af1ea
+  dps: 4158.146848411005
+  tps: 3194.8714473666896
  }
 }
 dps_results: {
  key: "TestHunter-AllItems-ImbuedUnstableDiamond"
  value: {
-<<<<<<< HEAD
-  dps: 4047.642926310956
-  tps: 3089.820211368678
-=======
-  dps: 4221.761797450756
-  tps: 3263.1592287909593
->>>>>>> 9e8af1ea
+  dps: 4214.846961747721
+  tps: 3256.244393087924
  }
 }
 dps_results: {
  key: "TestHunter-AllItems-ImpassiveSkyflareDiamond"
  value: {
-<<<<<<< HEAD
-  dps: 4087.800414026141
-  tps: 3116.343831723884
-=======
-  dps: 4246.123385864402
-  tps: 3285.432799135628
->>>>>>> 9e8af1ea
+  dps: 4238.078835768371
+  tps: 3277.388249039596
  }
 }
 dps_results: {
  key: "TestHunter-AllItems-ImpassiveStarflareDiamond"
  value: {
-<<<<<<< HEAD
-  dps: 4085.3831780350506
-  tps: 3115.160319449712
-=======
-  dps: 4245.642047589203
-  tps: 3284.1561067726566
->>>>>>> 9e8af1ea
+  dps: 4237.475032864077
+  tps: 3275.9890920475286
  }
 }
 dps_results: {
  key: "TestHunter-AllItems-IncisorFragment-37723"
  value: {
-<<<<<<< HEAD
-  dps: 4017.856026588494
-  tps: 3070.696803343765
-=======
-  dps: 4200.656531289984
-  tps: 3253.480562910055
->>>>>>> 9e8af1ea
+  dps: 4193.418432385268
+  tps: 3246.242464005338
  }
 }
 dps_results: {
  key: "TestHunter-AllItems-InfusedColdstoneRune-35935"
  value: {
-<<<<<<< HEAD
-  dps: 4006.067577018927
-  tps: 3051.7176771699446
-=======
-  dps: 4209.606429649447
-  tps: 3255.725481980088
->>>>>>> 9e8af1ea
+  dps: 4201.139954061643
+  tps: 3247.259006392284
  }
 }
 dps_results: {
  key: "TestHunter-AllItems-InsightfulEarthsiegeDiamond"
  value: {
-<<<<<<< HEAD
-  dps: 4144.5661363827185
-  tps: 3175.474898892731
-=======
-  dps: 4304.804854434747
-  tps: 3343.422106160333
->>>>>>> 9e8af1ea
+  dps: 4289.859699076268
+  tps: 3328.476950801856
  }
 }
 dps_results: {
  key: "TestHunter-AllItems-InsightfulEarthstormDiamond"
  value: {
-<<<<<<< HEAD
-  dps: 4108.574826406541
-  tps: 3142.112010731412
-=======
-  dps: 4268.52147861305
-  tps: 3299.7202262579285
->>>>>>> 9e8af1ea
+  dps: 4258.05278452343
+  tps: 3289.2515321683077
  }
 }
 dps_results: {
  key: "TestHunter-AllItems-InvigoratingEarthsiegeDiamond"
  value: {
-<<<<<<< HEAD
-  dps: 4063.9851489011367
-  tps: 3103.4105710530134
-=======
-  dps: 4238.724229440745
-  tps: 3277.3400969716286
->>>>>>> 9e8af1ea
+  dps: 4231.783140150688
+  tps: 3270.3990076815717
  }
 }
 dps_results: {
  key: "TestHunter-AllItems-Lavanthor'sTalisman-37872"
  value: {
-<<<<<<< HEAD
-  dps: 3994.084579429992
-  tps: 3037.4373293121666
-=======
-  dps: 4158.499109949619
-  tps: 3202.1509966611125
->>>>>>> 9e8af1ea
+  dps: 4151.365101842923
+  tps: 3195.0169885544165
  }
 }
 dps_results: {
  key: "TestHunter-AllItems-MajesticDragonFigurine-40430"
  value: {
-<<<<<<< HEAD
-  dps: 4002.9315889539803
-  tps: 3049.0552762431344
-=======
-  dps: 4162.237050317219
-  tps: 3219.7590022321015
->>>>>>> 9e8af1ea
+  dps: 4153.604999971157
+  tps: 3211.126951886038
  }
 }
 dps_results: {
  key: "TestHunter-AllItems-Mana-EtchedRegalia"
  value: {
-<<<<<<< HEAD
-  dps: 3086.7555782483896
-  tps: 2331.610687207623
-=======
-  dps: 3265.359473354111
-  tps: 2502.923944040143
->>>>>>> 9e8af1ea
+  dps: 3261.487598584696
+  tps: 2499.052069270728
  }
 }
 dps_results: {
  key: "TestHunter-AllItems-MeteoriteWhetstone-37390"
  value: {
-<<<<<<< HEAD
-  dps: 4073.456594707319
-  tps: 3124.2213432401168
-=======
-  dps: 4268.664041973589
-  tps: 3300.1595047398628
->>>>>>> 9e8af1ea
+  dps: 4261.240468136769
+  tps: 3292.735930903044
  }
 }
 dps_results: {
  key: "TestHunter-AllItems-MysticalSkyfireDiamond"
  value: {
-<<<<<<< HEAD
-  dps: 4047.9398418407277
-  tps: 3089.820211368678
-=======
-  dps: 4222.066647087877
-  tps: 3263.1592287909593
->>>>>>> 9e8af1ea
+  dps: 4215.151811384842
+  tps: 3256.244393087924
  }
 }
 dps_results: {
  key: "TestHunter-AllItems-NetherscaleArmor"
  value: {
-<<<<<<< HEAD
-  dps: 3836.6030049355695
-  tps: 2917.512038572833
-=======
-  dps: 4004.039750075624
-  tps: 3079.1010428820778
->>>>>>> 9e8af1ea
+  dps: 3997.531469511116
+  tps: 3072.592762317568
  }
 }
 dps_results: {
  key: "TestHunter-AllItems-NetherstrikeArmor"
  value: {
-<<<<<<< HEAD
-  dps: 3727.083811796915
-  tps: 2835.472268078724
-=======
-  dps: 3904.3787102786605
-  tps: 3013.8808059771955
->>>>>>> 9e8af1ea
+  dps: 3896.17140974575
+  tps: 3005.6735054442856
  }
 }
 dps_results: {
  key: "TestHunter-AllItems-OfferingofSacrifice-37638"
  value: {
-<<<<<<< HEAD
-  dps: 3987.205366764901
-  tps: 3031.8669919197673
-=======
-  dps: 4156.60018275656
-  tps: 3212.8949218744265
->>>>>>> 9e8af1ea
+  dps: 4147.675028172457
+  tps: 3203.969767290324
  }
 }
 dps_results: {
  key: "TestHunter-AllItems-PersistentEarthshatterDiamond"
  value: {
-<<<<<<< HEAD
-  dps: 4060.872344598245
-  tps: 3100.8219311131415
-=======
-  dps: 4235.49329001408
-  tps: 3274.6389792229293
->>>>>>> 9e8af1ea
+  dps: 4228.557201407267
+  tps: 3267.7028906161145
  }
 }
 dps_results: {
  key: "TestHunter-AllItems-PersistentEarthsiegeDiamond"
  value: {
-<<<<<<< HEAD
-  dps: 4063.9851489011367
-  tps: 3103.4105710530134
-=======
-  dps: 4238.724229440745
-  tps: 3277.3400969716286
->>>>>>> 9e8af1ea
+  dps: 4231.783140150688
+  tps: 3270.3990076815717
  }
 }
 dps_results: {
  key: "TestHunter-AllItems-PotentUnstableDiamond"
  value: {
-<<<<<<< HEAD
-  dps: 4056.9813392196315
-  tps: 3097.586131188299
-=======
-  dps: 4231.45461573075
-  tps: 3271.262582037055
->>>>>>> 9e8af1ea
+  dps: 4224.52477797799
+  tps: 3264.3327442842938
  }
 }
 dps_results: {
  key: "TestHunter-AllItems-PowerfulEarthshatterDiamond"
  value: {
-<<<<<<< HEAD
-  dps: 4047.642926310956
-  tps: 3089.820211368678
-=======
-  dps: 4221.761797450756
-  tps: 3263.1592287909593
->>>>>>> 9e8af1ea
+  dps: 4214.846961747721
+  tps: 3256.244393087924
  }
 }
 dps_results: {
  key: "TestHunter-AllItems-PowerfulEarthsiegeDiamond"
  value: {
-<<<<<<< HEAD
-  dps: 4047.642926310956
-  tps: 3089.820211368678
-=======
-  dps: 4221.761797450756
-  tps: 3263.1592287909593
->>>>>>> 9e8af1ea
+  dps: 4214.846961747721
+  tps: 3256.244393087924
  }
 }
 dps_results: {
  key: "TestHunter-AllItems-PowerfulEarthstormDiamond"
  value: {
-<<<<<<< HEAD
-  dps: 4047.642926310956
-  tps: 3089.820211368678
-=======
-  dps: 4221.761797450756
-  tps: 3263.1592287909593
->>>>>>> 9e8af1ea
+  dps: 4214.846961747721
+  tps: 3256.244393087924
  }
 }
 dps_results: {
  key: "TestHunter-AllItems-PrimalIntent"
  value: {
-<<<<<<< HEAD
-  dps: 3826.7737880412856
-  tps: 2918.4961783340204
-=======
-  dps: 4000.5087718823465
-  tps: 3092.1483226051873
->>>>>>> 9e8af1ea
+  dps: 3996.188830643687
+  tps: 3087.8283813665307
  }
 }
 dps_results: {
  key: "TestHunter-AllItems-PurifiedShardoftheGods"
  value: {
-<<<<<<< HEAD
-  dps: 3989.311270160464
-  tps: 3039.8118977625245
-=======
-  dps: 4164.582491584468
-  tps: 3201.735621745821
->>>>>>> 9e8af1ea
+  dps: 4157.718317205336
+  tps: 3194.8714473666896
  }
 }
 dps_results: {
  key: "TestHunter-AllItems-ReignoftheDead-47316"
  value: {
-<<<<<<< HEAD
-  dps: 4166.193315887511
-  tps: 3216.6229022375214
-=======
-  dps: 4338.04700463322
-  tps: 3375.2458424320375
->>>>>>> 9e8af1ea
+  dps: 4331.253862711041
+  tps: 3368.452700509859
  }
 }
 dps_results: {
  key: "TestHunter-AllItems-ReignoftheDead-47477"
  value: {
-<<<<<<< HEAD
-  dps: 4187.639745704026
-  tps: 3238.0693320540386
-=======
-  dps: 4359.934013253047
-  tps: 3397.132851051865
->>>>>>> 9e8af1ea
+  dps: 4353.14087133087
+  tps: 3390.3397091296883
  }
 }
 dps_results: {
  key: "TestHunter-AllItems-RelentlessEarthsiegeDiamond"
  value: {
-<<<<<<< HEAD
-  dps: 4167.039895999245
-  tps: 3195.0198269550337
-=======
-  dps: 4323.361540307612
-  tps: 3362.6866222057633
->>>>>>> 9e8af1ea
+  dps: 4315.293585734356
+  tps: 3354.618667632508
  }
 }
 dps_results: {
  key: "TestHunter-AllItems-RelentlessEarthstormDiamond"
  value: {
-<<<<<<< HEAD
-  dps: 4132.265464650693
-  tps: 3168.083641734668
-=======
-  dps: 4315.720942450512
-  tps: 3355.7791335026723
->>>>>>> 9e8af1ea
+  dps: 4307.6935258998
+  tps: 3347.7517169519565
  }
 }
 dps_results: {
  key: "TestHunter-AllItems-RevitalizingSkyflareDiamond"
  value: {
-<<<<<<< HEAD
-  dps: 4088.356571995903
-  tps: 3114.406172906919
-=======
-  dps: 4253.360761177282
-  tps: 3291.093147142349
->>>>>>> 9e8af1ea
+  dps: 4244.23342760094
+  tps: 3281.9658135660097
  }
 }
 dps_results: {
  key: "TestHunter-AllItems-RiftStalkerArmor"
  value: {
-<<<<<<< HEAD
-  dps: 3450.978382107492
-  tps: 2609.270235359827
-=======
-  dps: 3599.09674987237
-  tps: 2752.233037107812
->>>>>>> 9e8af1ea
+  dps: 3593.0043897475016
+  tps: 2746.1406769829464
  }
 }
 dps_results: {
  key: "TestHunter-AllItems-RuneofRepulsion-40372"
  value: {
-<<<<<<< HEAD
-  dps: 3994.0897140575894
-  tps: 3037.4373293121666
-=======
-  dps: 4158.504211767887
-  tps: 3202.1509966611125
->>>>>>> 9e8af1ea
+  dps: 4151.370203661191
+  tps: 3195.0169885544165
  }
 }
 dps_results: {
  key: "TestHunter-AllItems-ScourgestalkerBattlegear"
  value: {
-<<<<<<< HEAD
-  dps: 3723.1267767506506
-  tps: 2852.0442135923868
-=======
-  dps: 3919.8071096402605
-  tps: 3043.375988351239
->>>>>>> 9e8af1ea
+  dps: 3911.268742747521
+  tps: 3034.837621458497
  }
 }
 dps_results: {
  key: "TestHunter-AllItems-SealofthePantheon-36993"
  value: {
-<<<<<<< HEAD
-  dps: 3994.0897140575894
-  tps: 3037.4373293121666
-=======
-  dps: 4158.504211767887
-  tps: 3202.1509966611125
->>>>>>> 9e8af1ea
+  dps: 4151.370203661191
+  tps: 3195.0169885544165
  }
 }
 dps_results: {
  key: "TestHunter-AllItems-Serrah'sStar-37559"
  value: {
-<<<<<<< HEAD
-  dps: 4013.7612501327067
-  tps: 3066.086477355441
-=======
-  dps: 4198.842557862552
-  tps: 3248.554315837237
->>>>>>> 9e8af1ea
+  dps: 4191.080928733745
+  tps: 3240.792686708431
  }
 }
 dps_results: {
  key: "TestHunter-AllItems-ShinyShardoftheGods"
  value: {
-<<<<<<< HEAD
-  dps: 3989.311270160464
-  tps: 3039.8118977625245
-=======
-  dps: 4164.582491584468
-  tps: 3201.735621745821
->>>>>>> 9e8af1ea
+  dps: 4157.718317205336
+  tps: 3194.8714473666896
  }
 }
 dps_results: {
  key: "TestHunter-AllItems-Sindragosa'sFlawlessFang-50361"
  value: {
-<<<<<<< HEAD
-  dps: 3990.969146137244
-  tps: 3033.977293751201
-=======
-  dps: 4162.983541018849
-  tps: 3220.2942109356727
->>>>>>> 9e8af1ea
+  dps: 4153.7664136898675
+  tps: 3211.0770836066927
  }
 }
 dps_results: {
  key: "TestHunter-AllItems-SparkofLife-37657"
  value: {
-<<<<<<< HEAD
-  dps: 4073.631483566612
-  tps: 3114.0294764929263
-=======
-  dps: 4233.296939305197
-  tps: 3275.941593354246
->>>>>>> 9e8af1ea
+  dps: 4221.915116441415
+  tps: 3264.5597704904644
  }
 }
 dps_results: {
  key: "TestHunter-AllItems-SpellstrikeInfusion"
  value: {
-<<<<<<< HEAD
-  dps: 3549.622820189105
-  tps: 2709.367607844241
-=======
-  dps: 3723.552408368092
-  tps: 2879.1302517995105
->>>>>>> 9e8af1ea
+  dps: 3717.584971871152
+  tps: 2873.162815302571
  }
 }
 dps_results: {
  key: "TestHunter-AllItems-StrengthoftheClefthoof"
  value: {
-<<<<<<< HEAD
-  dps: 3509.3223807447894
-  tps: 2643.011042666738
-=======
-  dps: 3673.4302459125147
-  tps: 2798.6137965806624
->>>>>>> 9e8af1ea
+  dps: 3670.4901392637375
+  tps: 2795.6736899318867
  }
 }
 dps_results: {
  key: "TestHunter-AllItems-SwiftSkyfireDiamond"
  value: {
-<<<<<<< HEAD
-  dps: 4056.9813392196315
-  tps: 3097.586131188299
-=======
-  dps: 4231.45461573075
-  tps: 3271.262582037055
->>>>>>> 9e8af1ea
+  dps: 4224.52477797799
+  tps: 3264.3327442842938
  }
 }
 dps_results: {
  key: "TestHunter-AllItems-SwiftSkyflareDiamond"
  value: {
-<<<<<<< HEAD
-  dps: 4063.9851489011367
-  tps: 3103.4105710530134
-=======
-  dps: 4238.724229440745
-  tps: 3277.3400969716286
->>>>>>> 9e8af1ea
+  dps: 4231.783140150688
+  tps: 3270.3990076815717
  }
 }
 dps_results: {
  key: "TestHunter-AllItems-SwiftStarfireDiamond"
  value: {
-<<<<<<< HEAD
-  dps: 4047.642926310956
-  tps: 3089.820211368678
-=======
-  dps: 4221.761797450756
-  tps: 3263.1592287909593
->>>>>>> 9e8af1ea
+  dps: 4214.846961747721
+  tps: 3256.244393087924
  }
 }
 dps_results: {
  key: "TestHunter-AllItems-SwiftStarflareDiamond"
  value: {
-<<<<<<< HEAD
-  dps: 4060.872344598245
-  tps: 3100.8219311131415
-=======
-  dps: 4235.49329001408
-  tps: 3274.6389792229293
->>>>>>> 9e8af1ea
+  dps: 4228.557201407267
+  tps: 3267.7028906161145
  }
 }
 dps_results: {
  key: "TestHunter-AllItems-SwiftWindfireDiamond"
  value: {
-<<<<<<< HEAD
-  dps: 4055.4249370681873
-  tps: 3096.2918112183625
-=======
-  dps: 4229.839146017418
-  tps: 3269.912023162705
->>>>>>> 9e8af1ea
+  dps: 4222.911808606278
+  tps: 3262.984685751566
  }
 }
 dps_results: {
  key: "TestHunter-AllItems-TalonofAl'ar-30448"
  value: {
-<<<<<<< HEAD
-  dps: 4007.395479807861
-  tps: 3057.8961074099225
-=======
-  dps: 4182.705982104879
-  tps: 3219.8591122662315
->>>>>>> 9e8af1ea
+  dps: 4175.8240806938975
+  tps: 3212.9772108552525
  }
 }
 dps_results: {
  key: "TestHunter-AllItems-TenaciousEarthstormDiamond"
  value: {
-<<<<<<< HEAD
-  dps: 4047.642926310956
-  tps: 3089.820211368678
-=======
-  dps: 4221.761797450756
-  tps: 3263.1592287909593
->>>>>>> 9e8af1ea
+  dps: 4214.846961747721
+  tps: 3256.244393087924
  }
 }
 dps_results: {
  key: "TestHunter-AllItems-TheFistsofFury"
  value: {
-<<<<<<< HEAD
-  dps: 4025.6241311035487
-  tps: 3073.851204585788
-=======
-  dps: 4223.867431074162
-  tps: 3269.217645481875
->>>>>>> 9e8af1ea
+  dps: 4215.719093388349
+  tps: 3261.069307796062
  }
 }
 dps_results: {
  key: "TestHunter-AllItems-TheTwinStars"
  value: {
-<<<<<<< HEAD
-  dps: 3993.3183246070876
-  tps: 3042.6409876622256
-=======
-  dps: 4176.696661173072
-  tps: 3233.9096056288677
->>>>>>> 9e8af1ea
+  dps: 4169.1986199148905
+  tps: 3226.411564370682
  }
 }
 dps_results: {
  key: "TestHunter-AllItems-ThunderingSkyfireDiamond"
  value: {
-<<<<<<< HEAD
-  dps: 4088.8202406898286
-  tps: 3117.495975566496
-=======
-  dps: 4242.344131593207
-  tps: 3282.630992712261
->>>>>>> 9e8af1ea
+  dps: 4235.46866612888
+  tps: 3275.755527247934
  }
 }
 dps_results: {
  key: "TestHunter-AllItems-ThunderingSkyflareDiamond"
  value: {
-<<<<<<< HEAD
-  dps: 4081.161250621932
-  tps: 3113.471265711647
-=======
-  dps: 4259.945328276073
-  tps: 3298.256739697374
->>>>>>> 9e8af1ea
+  dps: 4251.594782225641
+  tps: 3289.906193646943
  }
 }
 dps_results: {
  key: "TestHunter-AllItems-TinyAbominationinaJar-50351"
  value: {
-<<<<<<< HEAD
-  dps: 3989.443535322514
-  tps: 3039.9441629245744
-=======
-  dps: 4164.697920894268
-  tps: 3201.851051055621
->>>>>>> 9e8af1ea
+  dps: 4157.833746515136
+  tps: 3194.9868766764903
  }
 }
 dps_results: {
  key: "TestHunter-AllItems-TinyAbominationinaJar-50706"
  value: {
-<<<<<<< HEAD
-  dps: 3989.443535322514
-  tps: 3039.9441629245744
-=======
-  dps: 4164.697920894268
-  tps: 3201.851051055621
->>>>>>> 9e8af1ea
+  dps: 4157.833746515136
+  tps: 3194.9868766764903
  }
 }
 dps_results: {
  key: "TestHunter-AllItems-TirelessSkyflareDiamond"
  value: {
-<<<<<<< HEAD
-  dps: 4047.642926310956
-  tps: 3089.820211368678
-=======
-  dps: 4221.761797450756
-  tps: 3263.1592287909593
->>>>>>> 9e8af1ea
+  dps: 4214.846961747721
+  tps: 3256.244393087924
  }
 }
 dps_results: {
  key: "TestHunter-AllItems-TirelessStarflareDiamond"
  value: {
-<<<<<<< HEAD
-  dps: 4047.642926310956
-  tps: 3089.820211368678
-=======
-  dps: 4221.761797450756
-  tps: 3263.1592287909593
->>>>>>> 9e8af1ea
+  dps: 4214.846961747721
+  tps: 3256.244393087924
  }
 }
 dps_results: {
  key: "TestHunter-AllItems-TrenchantEarthshatterDiamond"
  value: {
-<<<<<<< HEAD
-  dps: 4047.642926310956
-  tps: 3089.820211368678
-=======
-  dps: 4221.761797450756
-  tps: 3263.1592287909593
->>>>>>> 9e8af1ea
+  dps: 4214.846961747721
+  tps: 3256.244393087924
  }
 }
 dps_results: {
  key: "TestHunter-AllItems-TrenchantEarthsiegeDiamond"
  value: {
-<<<<<<< HEAD
-  dps: 4047.642926310956
-  tps: 3089.820211368678
-=======
-  dps: 4221.761797450756
-  tps: 3263.1592287909593
->>>>>>> 9e8af1ea
+  dps: 4214.846961747721
+  tps: 3256.244393087924
  }
 }
 dps_results: {
  key: "TestHunter-AllItems-WastewalkerArmor"
  value: {
-<<<<<<< HEAD
-  dps: 3249.017533187363
-  tps: 2447.8657105919656
-=======
-  dps: 3415.576832828091
-  tps: 2602.5175640187317
->>>>>>> 9e8af1ea
+  dps: 3415.6823012401333
+  tps: 2602.6230324307735
  }
 }
 dps_results: {
  key: "TestHunter-AllItems-WindhawkArmor"
  value: {
-<<<<<<< HEAD
-  dps: 3746.6720353866554
-  tps: 2858.503409974362
-=======
-  dps: 3882.7504976691316
-  tps: 2991.3406167720746
->>>>>>> 9e8af1ea
+  dps: 3875.222523756493
+  tps: 2983.8126428594337
  }
 }
 dps_results: {
  key: "TestHunter-AllItems-Windrunner'sPursuit"
  value: {
-<<<<<<< HEAD
-  dps: 3847.0565383832204
-  tps: 2939.630103364104
-=======
-  dps: 4016.148562776923
-  tps: 3104.05319120838
->>>>>>> 9e8af1ea
+  dps: 4012.51235613751
+  tps: 3100.4169845689703
  }
 }
 dps_results: {
  key: "TestHunter-AllItems-WrathofSpellfire"
  value: {
-<<<<<<< HEAD
-  dps: 3680.7549775026664
-  tps: 2804.707632222844
-=======
-  dps: 3846.5451110204176
-  tps: 2958.0795627056546
->>>>>>> 9e8af1ea
+  dps: 3840.9411096070567
+  tps: 2952.4755612922954
  }
 }
 dps_results: {
  key: "TestHunter-AllItems-Zod'sRepeatingLongbow-50034"
  value: {
-<<<<<<< HEAD
-  dps: 4410.160976140653
-  tps: 3441.4049053168633
-=======
-  dps: 4616.648641675778
-  tps: 3651.4450159397843
->>>>>>> 9e8af1ea
+  dps: 4606.297554023995
+  tps: 3641.0939282880013
  }
 }
 dps_results: {
  key: "TestHunter-AllItems-Zod'sRepeatingLongbow-50638"
  value: {
-<<<<<<< HEAD
-  dps: 4545.405788420666
-  tps: 3585.675532284652
-=======
-  dps: 4783.545640961677
-  tps: 3816.1326875126488
->>>>>>> 9e8af1ea
+  dps: 4772.917206903844
+  tps: 3805.504253454816
  }
 }
 dps_results: {
  key: "TestHunter-Average-Default"
  value: {
-<<<<<<< HEAD
-  dps: 4152.623654358855
-  tps: 3181.8488371631947
-=======
-  dps: 4334.048004734432
-  tps: 3364.67413002706
->>>>>>> 9e8af1ea
+  dps: 4326.261415115511
+  tps: 3356.887540408142
  }
 }
 dps_results: {
  key: "TestHunter-Settings-Dwarf-P1-BM-FullBuffs-LongMultiTarget"
  value: {
-<<<<<<< HEAD
-  dps: 4434.6704951440925
-  tps: 2888.604026987562
-=======
-  dps: 4553.227556589553
-  tps: 3134.2825076512318
->>>>>>> 9e8af1ea
+  dps: 4525.4501551627545
+  tps: 3106.5051062244324
  }
 }
 dps_results: {
  key: "TestHunter-Settings-Dwarf-P1-BM-FullBuffs-LongSingleTarget"
  value: {
-<<<<<<< HEAD
-  dps: 4434.6704951440925
-  tps: 2254.3319342828795
-=======
-  dps: 4553.227556589553
-  tps: 2372.4462604798696
->>>>>>> 9e8af1ea
+  dps: 4525.4501551627545
+  tps: 2344.66885905307
  }
 }
 dps_results: {
  key: "TestHunter-Settings-Dwarf-P1-BM-FullBuffs-ShortSingleTarget"
  value: {
-<<<<<<< HEAD
-  dps: 5717.552860095132
-  tps: 2915.109088011404
-=======
-  dps: 5863.963148721856
-  tps: 3042.143701825491
->>>>>>> 9e8af1ea
+  dps: 5832.5461608021
+  tps: 3010.726713905735
  }
 }
 dps_results: {
  key: "TestHunter-Settings-Dwarf-P1-BM-NoBuffs-LongMultiTarget"
  value: {
-<<<<<<< HEAD
-  dps: 2399.526223853802
-  tps: 2568.7940064772924
-=======
-  dps: 2470.8460322118
-  tps: 2759.6728462425444
->>>>>>> 9e8af1ea
+  dps: 2455.386797594073
+  tps: 2744.213611624817
  }
 }
 dps_results: {
  key: "TestHunter-Settings-Dwarf-P1-BM-NoBuffs-LongSingleTarget"
  value: {
-<<<<<<< HEAD
-  dps: 2399.526223853802
-  tps: 1627.8277236773044
-=======
-  dps: 2470.8460322118
-  tps: 1704.6768195758812
->>>>>>> 9e8af1ea
+  dps: 2455.386797594073
+  tps: 1689.2175849581545
  }
 }
 dps_results: {
  key: "TestHunter-Settings-Dwarf-P1-BM-NoBuffs-ShortSingleTarget"
  value: {
-<<<<<<< HEAD
-  dps: 2837.169272892609
-  tps: 1939.1413098545413
-=======
-  dps: 2934.060919351828
-  tps: 2035.8365540630682
->>>>>>> 9e8af1ea
+  dps: 2904.874669310233
+  tps: 2006.6503040214727
  }
 }
 dps_results: {
  key: "TestHunter-Settings-Dwarf-P1-Marksman-FullBuffs-LongMultiTarget"
  value: {
-<<<<<<< HEAD
-  dps: 3954.1325382070577
-  tps: 3620.3347504883277
-=======
-  dps: 4147.318247884523
-  tps: 4091.1596750552376
->>>>>>> 9e8af1ea
+  dps: 4139.70155116342
+  tps: 4083.542978334132
  }
 }
 dps_results: {
  key: "TestHunter-Settings-Dwarf-P1-Marksman-FullBuffs-LongSingleTarget"
  value: {
-<<<<<<< HEAD
-  dps: 3954.1325382070577
-  tps: 3037.0720107549514
-=======
-  dps: 4147.318247884523
-  tps: 3228.6710657218377
->>>>>>> 9e8af1ea
+  dps: 4139.70155116342
+  tps: 3221.054369000733
  }
 }
 dps_results: {
  key: "TestHunter-Settings-Dwarf-P1-Marksman-FullBuffs-ShortSingleTarget"
  value: {
-<<<<<<< HEAD
-  dps: 4963.267399902867
-  tps: 3833.5158666248344
-=======
-  dps: 5148.244283511152
-  tps: 4032.648381645404
->>>>>>> 9e8af1ea
+  dps: 5128.908936662199
+  tps: 4013.3130347964516
  }
 }
 dps_results: {
  key: "TestHunter-Settings-Dwarf-P1-Marksman-NoBuffs-LongMultiTarget"
  value: {
-<<<<<<< HEAD
-  dps: 2486.2603109531206
-  tps: 3097.508768102722
-=======
-  dps: 2580.4539369419317
-  tps: 3453.353964760018
->>>>>>> 9e8af1ea
+  dps: 2606.0923518216778
+  tps: 3478.9923796397634
  }
 }
 dps_results: {
  key: "TestHunter-Settings-Dwarf-P1-Marksman-NoBuffs-LongSingleTarget"
  value: {
-<<<<<<< HEAD
-  dps: 2486.2603109531206
-  tps: 2189.591561569383
-=======
-  dps: 2580.4539369419317
-  tps: 2282.024662093288
->>>>>>> 9e8af1ea
+  dps: 2606.0923518216778
+  tps: 2307.663076973034
  }
 }
 dps_results: {
  key: "TestHunter-Settings-Dwarf-P1-Marksman-NoBuffs-ShortSingleTarget"
  value: {
-<<<<<<< HEAD
-  dps: 3074.805828021052
-  tps: 2709.830033320069
-=======
-  dps: 3192.9231237961
-  tps: 2820.8411945685507
->>>>>>> 9e8af1ea
+  dps: 3181.1860878206858
+  tps: 2809.1041585931366
  }
 }
 dps_results: {
  key: "TestHunter-Settings-Dwarf-P1-SV-FullBuffs-LongMultiTarget"
  value: {
-<<<<<<< HEAD
-  dps: 4068.463175523818
-  tps: 3742.3670371877365
-=======
-  dps: 4360.760374063978
-  tps: 4093.4402668456473
->>>>>>> 9e8af1ea
+  dps: 4335.93177457095
+  tps: 4068.6116673526203
  }
 }
 dps_results: {
  key: "TestHunter-Settings-Dwarf-P1-SV-FullBuffs-LongSingleTarget"
  value: {
-<<<<<<< HEAD
-  dps: 4068.463175523818
-  tps: 3159.866900850151
-=======
-  dps: 4360.760374063978
-  tps: 3440.401385436329
->>>>>>> 9e8af1ea
+  dps: 4335.93177457095
+  tps: 3415.572785943302
  }
 }
 dps_results: {
  key: "TestHunter-Settings-Dwarf-P1-SV-FullBuffs-ShortSingleTarget"
  value: {
-<<<<<<< HEAD
-  dps: 4896.59565166252
-  tps: 3755.3417850942683
-=======
-  dps: 5199.915797882208
-  tps: 4063.7080207290355
->>>>>>> 9e8af1ea
+  dps: 5170.847209090742
+  tps: 4034.6394319375704
  }
 }
 dps_results: {
  key: "TestHunter-Settings-Dwarf-P1-SV-NoBuffs-LongMultiTarget"
  value: {
-<<<<<<< HEAD
-  dps: 2664.88542271389
-  tps: 3029.8350334688607
-=======
-  dps: 2787.8524461685947
-  tps: 3256.2924336361234
->>>>>>> 9e8af1ea
+  dps: 2873.949065245318
+  tps: 3342.3890527128474
  }
 }
 dps_results: {
  key: "TestHunter-Settings-Dwarf-P1-SV-NoBuffs-LongSingleTarget"
  value: {
-<<<<<<< HEAD
-  dps: 2664.88542271389
-  tps: 2338.651009335545
-=======
-  dps: 2787.8524461685947
-  tps: 2458.492333902818
->>>>>>> 9e8af1ea
+  dps: 2873.949065245318
+  tps: 2544.5889529795404
  }
 }
 dps_results: {
  key: "TestHunter-Settings-Dwarf-P1-SV-NoBuffs-ShortSingleTarget"
  value: {
-<<<<<<< HEAD
-  dps: 3038.1816686415495
-  tps: 2655.5682355451536
-=======
-  dps: 3285.912198282641
-  tps: 2908.1767613820844
->>>>>>> 9e8af1ea
+  dps: 3269.9130585492426
+  tps: 2892.177621648686
  }
 }
 dps_results: {
  key: "TestHunter-Settings-Orc-P1-BM-FullBuffs-LongMultiTarget"
  value: {
-<<<<<<< HEAD
-  dps: 4564.178832711287
-  tps: 2879.1765847072006
-=======
-  dps: 4674.451389908531
-  tps: 3158.9864343147215
->>>>>>> 9e8af1ea
+  dps: 4647.103929102211
+  tps: 3131.6389735083985
  }
 }
 dps_results: {
  key: "TestHunter-Settings-Orc-P1-BM-FullBuffs-LongSingleTarget"
  value: {
-<<<<<<< HEAD
-  dps: 4564.178832711287
-  tps: 2250.5106798294833
-=======
-  dps: 4674.451389908531
-  tps: 2376.695893903657
->>>>>>> 9e8af1ea
+  dps: 4647.103929102211
+  tps: 2349.3484330973324
  }
 }
 dps_results: {
  key: "TestHunter-Settings-Orc-P1-BM-FullBuffs-ShortSingleTarget"
  value: {
-<<<<<<< HEAD
-  dps: 5907.969131241532
-  tps: 2917.8954984365914
-=======
-  dps: 6036.275698081984
-  tps: 3055.0722296422673
->>>>>>> 9e8af1ea
+  dps: 6004.449136319304
+  tps: 3023.245667879586
  }
 }
 dps_results: {
  key: "TestHunter-Settings-Orc-P1-BM-NoBuffs-LongMultiTarget"
  value: {
-<<<<<<< HEAD
-  dps: 2448.9320167212322
-  tps: 2575.9945662127
-=======
-  dps: 2519.1442160769748
-  tps: 2782.1411461739876
->>>>>>> 9e8af1ea
+  dps: 2501.3322315911632
+  tps: 2764.3291616881775
  }
 }
 dps_results: {
  key: "TestHunter-Settings-Orc-P1-BM-NoBuffs-LongSingleTarget"
  value: {
-<<<<<<< HEAD
-  dps: 2448.9320167212322
-  tps: 1636.8344335460558
-=======
-  dps: 2519.1442160769748
-  tps: 1710.211237773996
->>>>>>> 9e8af1ea
+  dps: 2501.3322315911632
+  tps: 1692.399253288185
  }
 }
 dps_results: {
  key: "TestHunter-Settings-Orc-P1-BM-NoBuffs-ShortSingleTarget"
  value: {
-<<<<<<< HEAD
-  dps: 2906.151064681376
-  tps: 1946.5576346936987
-=======
-  dps: 3027.771445087334
-  tps: 2066.543378232025
->>>>>>> 9e8af1ea
+  dps: 2998.3666502880633
+  tps: 2037.1385834327555
  }
 }
 dps_results: {
  key: "TestHunter-Settings-Orc-P1-Marksman-FullBuffs-LongMultiTarget"
  value: {
-<<<<<<< HEAD
-  dps: 4016.8432335110742
-  tps: 3631.6104458007867
-=======
-  dps: 4160.041782971861
-  tps: 4059.1882831725725
->>>>>>> 9e8af1ea
+  dps: 4152.040122852731
+  tps: 4051.186623053442
  }
 }
 dps_results: {
  key: "TestHunter-Settings-Orc-P1-Marksman-FullBuffs-LongSingleTarget"
  value: {
-<<<<<<< HEAD
-  dps: 4016.8432335110742
-  tps: 3044.3175162540742
-=======
-  dps: 4160.041782971861
-  tps: 3199.8208423458354
->>>>>>> 9e8af1ea
+  dps: 4152.040122852731
+  tps: 3191.819182226704
  }
 }
 dps_results: {
  key: "TestHunter-Settings-Orc-P1-Marksman-FullBuffs-ShortSingleTarget"
  value: {
-<<<<<<< HEAD
-  dps: 5029.255577125104
-  tps: 3846.80788369036
-=======
-  dps: 5216.0856017018195
-  tps: 4041.2840961573424
->>>>>>> 9e8af1ea
+  dps: 5196.99654577729
+  tps: 4022.1950402328157
  }
 }
 dps_results: {
  key: "TestHunter-Settings-Orc-P1-Marksman-NoBuffs-LongMultiTarget"
  value: {
-<<<<<<< HEAD
-  dps: 2504.723217651996
-  tps: 3103.7078764326398
-=======
-  dps: 2594.931543378635
-  tps: 3445.661371288696
->>>>>>> 9e8af1ea
+  dps: 2618.3682338730687
+  tps: 3469.0980617831283
  }
 }
 dps_results: {
  key: "TestHunter-Settings-Orc-P1-Marksman-NoBuffs-LongSingleTarget"
  value: {
-<<<<<<< HEAD
-  dps: 2504.723217651996
-  tps: 2188.5651269659907
-=======
-  dps: 2594.931543378635
-  tps: 2280.53862635535
->>>>>>> 9e8af1ea
+  dps: 2618.3682338730687
+  tps: 2303.9753168497828
  }
 }
 dps_results: {
  key: "TestHunter-Settings-Orc-P1-Marksman-NoBuffs-ShortSingleTarget"
  value: {
-<<<<<<< HEAD
-  dps: 3094.1757484274367
-  tps: 2695.9257522066405
-=======
-  dps: 3240.526643497988
-  tps: 2836.2668635746086
->>>>>>> 9e8af1ea
+  dps: 3228.7051689571813
+  tps: 2824.445389033798
  }
 }
 dps_results: {
  key: "TestHunter-Settings-Orc-P1-SV-FullBuffs-LongMultiTarget"
  value: {
-<<<<<<< HEAD
-  dps: 4110.043270572289
-  tps: 3734.501373741789
-=======
-  dps: 4401.990991473775
-  tps: 4087.7417107201636
->>>>>>> 9e8af1ea
+  dps: 4378.085423469384
+  tps: 4063.8361427157733
  }
 }
 dps_results: {
  key: "TestHunter-Settings-Orc-P1-SV-FullBuffs-LongSingleTarget"
  value: {
-<<<<<<< HEAD
-  dps: 4110.043270572289
-  tps: 3154.104497664091
-=======
-  dps: 4401.990991473775
-  tps: 3437.1991983201324
->>>>>>> 9e8af1ea
+  dps: 4378.085423469384
+  tps: 3413.2936303157417
  }
 }
 dps_results: {
  key: "TestHunter-Settings-Orc-P1-SV-FullBuffs-ShortSingleTarget"
  value: {
-<<<<<<< HEAD
-  dps: 4965.813329628128
-  tps: 3785.579138582448
-=======
-  dps: 5266.899867582264
-  tps: 4079.711911860492
->>>>>>> 9e8af1ea
+  dps: 5236.060362228258
+  tps: 4048.872406506486
  }
 }
 dps_results: {
  key: "TestHunter-Settings-Orc-P1-SV-NoBuffs-LongMultiTarget"
  value: {
-<<<<<<< HEAD
-  dps: 2698.8110206378765
-  tps: 3049.1525897519896
-=======
-  dps: 2790.167467223933
-  tps: 3246.6112443602965
->>>>>>> 9e8af1ea
+  dps: 2876.4245251298507
+  tps: 3332.8683022662135
  }
 }
 dps_results: {
  key: "TestHunter-Settings-Orc-P1-SV-NoBuffs-LongSingleTarget"
  value: {
-<<<<<<< HEAD
-  dps: 2698.8110206378765
-  tps: 2353.5425713520244
-=======
-  dps: 2790.167467223933
-  tps: 2445.2182167603437
->>>>>>> 9e8af1ea
+  dps: 2876.4245251298507
+  tps: 2531.475274666261
  }
 }
 dps_results: {
  key: "TestHunter-Settings-Orc-P1-SV-NoBuffs-ShortSingleTarget"
  value: {
-<<<<<<< HEAD
-  dps: 3044.873879669099
-  tps: 2638.7969649048546
-=======
-  dps: 3337.644685236097
-  tps: 2925.0245115716098
->>>>>>> 9e8af1ea
+  dps: 3321.9613392918163
+  tps: 2909.341165627328
  }
 }
 dps_results: {
  key: "TestHunter-SwitchInFrontOfTarget-Default"
  value: {
-<<<<<<< HEAD
-  dps: 4076.1411093365705
-  tps: 3183.7176163909894
-=======
-  dps: 4254.637427385231
-  tps: 3361.4207526332016
->>>>>>> 9e8af1ea
+  dps: 4247.02725640994
+  tps: 3353.81058165791
  }
 }