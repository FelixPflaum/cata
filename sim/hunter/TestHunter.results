character_stats_results: {
 key: "TestHunter-CharacterStats-Default"
 value: {
  final_stats: 345.4
  final_stats: 1713.712
  final_stats: 1270.5
  final_stats: 599.456
  final_stats: 174.9
  final_stats: 0
  final_stats: 0
  final_stats: 0
  final_stats: 0
  final_stats: 0
  final_stats: 0
  final_stats: 0
  final_stats: 0
  final_stats: 109
  final_stats: 238
  final_stats: 879.62966
  final_stats: 225
  final_stats: 0
  final_stats: 5610.1232
  final_stats: 336.37
  final_stats: 2047.01368
  final_stats: 225
  final_stats: 68
  final_stats: 0
  final_stats: 13757.84
  final_stats: 0
  final_stats: 0
  final_stats: 11633.424
  final_stats: 5900.5848
  final_stats: 0
  final_stats: 0
  final_stats: 0
  final_stats: 0
  final_stats: 0
  final_stats: 0
  final_stats: 20029
  final_stats: 75
  final_stats: 75
  final_stats: 75
  final_stats: 75
  final_stats: 75
  final_stats: 0
  final_stats: 0
  final_stats: 0
  final_stats: 0
  final_stats: 0
 }
}
dps_results: {
 key: "TestHunter-AllItems-Ahn'KaharBloodHunter'sBattlegear"
 value: {
<<<<<<< HEAD
  dps: 6225.49627
  tps: 5403.88516
=======
  dps: 5520.3355
  tps: 4771.37883
>>>>>>> 102eec7c
 }
}
dps_results: {
 key: "TestHunter-AllItems-AshtongueTalismanofSwiftness-32487"
 value: {
<<<<<<< HEAD
  dps: 5383.20302
  tps: 4603.52073
=======
  dps: 5532.96843
  tps: 4710.36233
>>>>>>> 102eec7c
 }
}
dps_results: {
 key: "TestHunter-AllItems-AustereEarthsiegeDiamond"
 value: {
<<<<<<< HEAD
  dps: 5474.4998
  tps: 4688.43483
=======
  dps: 5578.33968
  tps: 4743.39294
>>>>>>> 102eec7c
 }
}
dps_results: {
 key: "TestHunter-AllItems-Bandit'sInsignia-40371"
 value: {
<<<<<<< HEAD
  dps: 5476.97293
  tps: 4691.6801
=======
  dps: 5618.17297
  tps: 4789.48709
>>>>>>> 102eec7c
 }
}
dps_results: {
 key: "TestHunter-AllItems-BeamingEarthsiegeDiamond"
 value: {
<<<<<<< HEAD
  dps: 5481.82153
  tps: 4692.67166
=======
  dps: 5614.45973
  tps: 4783.66239
>>>>>>> 102eec7c
 }
}
dps_results: {
 key: "TestHunter-AllItems-Beast-tamer'sShoulders-30892"
 value: {
  dps: 5539.25201
  tps: 4720.15798
 }
}
dps_results: {
 key: "TestHunter-AllItems-BeastLordArmor"
 value: {
  dps: 4370.97383
  tps: 3690.41467
 }
}
dps_results: {
 key: "TestHunter-AllItems-BlackBowoftheBetrayer-32336"
 value: {
<<<<<<< HEAD
  dps: 5138.69861
  tps: 4356.36347
=======
  dps: 5217.89824
  tps: 4388.7567
>>>>>>> 102eec7c
 }
}
dps_results: {
 key: "TestHunter-AllItems-BracingEarthsiegeDiamond"
 value: {
<<<<<<< HEAD
  dps: 5474.4998
  tps: 4595.91078
=======
  dps: 5578.33968
  tps: 4649.77529
>>>>>>> 102eec7c
 }
}
dps_results: {
 key: "TestHunter-AllItems-Braxley'sBackyardMoonshine-35937"
 value: {
<<<<<<< HEAD
  dps: 5415.30806
  tps: 4636.57078
=======
  dps: 5530.84031
  tps: 4711.82604
>>>>>>> 102eec7c
 }
}
dps_results: {
 key: "TestHunter-AllItems-ChaoticSkyflareDiamond"
 value: {
<<<<<<< HEAD
  dps: 5605.35147
  tps: 4816.05315
=======
  dps: 5697.72182
  tps: 4862.79213
>>>>>>> 102eec7c
 }
}
dps_results: {
 key: "TestHunter-AllItems-CryptstalkerBattlegear"
 value: {
  dps: 5145.89787
  tps: 4357.38282
 }
}
dps_results: {
 key: "TestHunter-AllItems-DarkmoonCard:Berserker!-42989"
 value: {
<<<<<<< HEAD
  dps: 5480.97888
  tps: 4701.53794
=======
  dps: 5579.20399
  tps: 4754.29492
>>>>>>> 102eec7c
 }
}
dps_results: {
 key: "TestHunter-AllItems-DarkmoonCard:Death-42990"
 value: {
<<<<<<< HEAD
  dps: 5493.75075
  tps: 4719.55774
=======
  dps: 5617.60043
  tps: 4796.44135
>>>>>>> 102eec7c
 }
}
dps_results: {
 key: "TestHunter-AllItems-DarkmoonCard:Greatness-42987"
 value: {
<<<<<<< HEAD
  dps: 5512.73131
  tps: 4731.13242
=======
  dps: 5613.2345
  tps: 4786.32306
>>>>>>> 102eec7c
 }
}
dps_results: {
 key: "TestHunter-AllItems-DarkmoonCard:Greatness-44254"
 value: {
<<<<<<< HEAD
  dps: 5512.73131
  tps: 4731.13242
=======
  dps: 5613.2345
  tps: 4786.32306
>>>>>>> 102eec7c
 }
}
dps_results: {
 key: "TestHunter-AllItems-DeathKnight'sAnguish-38212"
 value: {
<<<<<<< HEAD
  dps: 5421.38784
  tps: 4644.06952
=======
  dps: 5537.61638
  tps: 4714.60859
>>>>>>> 102eec7c
 }
}
dps_results: {
 key: "TestHunter-AllItems-Defender'sCode-40257"
 value: {
<<<<<<< HEAD
  dps: 5343.91645
  tps: 4568.09664
=======
  dps: 5492.99205
  tps: 4674.43713
>>>>>>> 102eec7c
 }
}
dps_results: {
 key: "TestHunter-AllItems-DemonStalkerArmor"
 value: {
  dps: 4481.79824
  tps: 3789.39305
 }
}
dps_results: {
 key: "TestHunter-AllItems-DesolationBattlegear"
 value: {
  dps: 4434.90701
  tps: 3725.64193
 }
}
dps_results: {
 key: "TestHunter-AllItems-DestructiveSkyflareDiamond"
 value: {
<<<<<<< HEAD
  dps: 5502.03798
  tps: 4712.75244
=======
  dps: 5594.67821
  tps: 4759.18821
>>>>>>> 102eec7c
 }
}
dps_results: {
 key: "TestHunter-AllItems-EffulgentSkyflareDiamond"
 value: {
<<<<<<< HEAD
  dps: 5474.4998
  tps: 4688.43483
=======
  dps: 5578.33968
  tps: 4743.39294
>>>>>>> 102eec7c
 }
}
dps_results: {
 key: "TestHunter-AllItems-EmberSkyflareDiamond"
 value: {
<<<<<<< HEAD
  dps: 5474.09426
  tps: 4689.28973
=======
  dps: 5549.80101
  tps: 4718.73674
>>>>>>> 102eec7c
 }
}
dps_results: {
 key: "TestHunter-AllItems-EnigmaticSkyflareDiamond"
 value: {
<<<<<<< HEAD
  dps: 5499.51696
  tps: 4710.21863
=======
  dps: 5591.35636
  tps: 4756.42667
>>>>>>> 102eec7c
 }
}
dps_results: {
 key: "TestHunter-AllItems-EnigmaticStarflareDiamond"
 value: {
<<<<<<< HEAD
  dps: 5491.41399
  tps: 4703.8284
=======
  dps: 5588.87913
  tps: 4753.94944
>>>>>>> 102eec7c
 }
}
dps_results: {
 key: "TestHunter-AllItems-EternalEarthsiegeDiamond"
 value: {
<<<<<<< HEAD
  dps: 5474.4998
  tps: 4688.43483
=======
  dps: 5578.33968
  tps: 4743.39294
>>>>>>> 102eec7c
 }
}
dps_results: {
 key: "TestHunter-AllItems-ExtractofNecromanticPower-40373"
 value: {
<<<<<<< HEAD
  dps: 5498.7303
  tps: 4723.06574
=======
  dps: 5626.67848
  tps: 4803.36873
>>>>>>> 102eec7c
 }
}
dps_results: {
 key: "TestHunter-AllItems-EyeoftheBroodmother-45308"
 value: {
<<<<<<< HEAD
  dps: 5450.29021
  tps: 4675.43301
=======
  dps: 5575.55725
  tps: 4754.28407
>>>>>>> 102eec7c
 }
}
dps_results: {
 key: "TestHunter-AllItems-FelstalkerArmor"
 value: {
<<<<<<< HEAD
  dps: 5089.32294
  tps: 4334.47328
=======
  dps: 5198.04769
  tps: 4400.21967
>>>>>>> 102eec7c
 }
}
dps_results: {
 key: "TestHunter-AllItems-ForgeEmber-37660"
 value: {
<<<<<<< HEAD
  dps: 5443.90636
  tps: 4669.04344
=======
  dps: 5570.02262
  tps: 4748.60782
>>>>>>> 102eec7c
 }
}
dps_results: {
 key: "TestHunter-AllItems-ForlornSkyflareDiamond"
 value: {
<<<<<<< HEAD
  dps: 5474.4998
  tps: 4688.43483
=======
  dps: 5578.33968
  tps: 4743.39294
>>>>>>> 102eec7c
 }
}
dps_results: {
 key: "TestHunter-AllItems-ForlornStarflareDiamond"
 value: {
<<<<<<< HEAD
  dps: 5474.4998
  tps: 4688.43483
=======
  dps: 5578.33968
  tps: 4743.39294
>>>>>>> 102eec7c
 }
}
dps_results: {
 key: "TestHunter-AllItems-FuturesightRune-38763"
 value: {
<<<<<<< HEAD
  dps: 5343.91645
  tps: 4568.09664
=======
  dps: 5492.99205
  tps: 4674.43713
>>>>>>> 102eec7c
 }
}
dps_results: {
 key: "TestHunter-AllItems-Gladiator'sPursuit"
 value: {
<<<<<<< HEAD
  dps: 4420.75383
  tps: 3735.08854
=======
  dps: 5902.78946
  tps: 5097.22572
>>>>>>> 102eec7c
 }
}
dps_results: {
 key: "TestHunter-AllItems-Gronnstalker'sArmor"
 value: {
  dps: 4379.2287
  tps: 3714.36511
 }
}
dps_results: {
 key: "TestHunter-AllItems-IllustrationoftheDragonSoul-40432"
 value: {
<<<<<<< HEAD
  dps: 5343.91645
  tps: 4568.09664
=======
  dps: 5492.99205
  tps: 4674.43713
>>>>>>> 102eec7c
 }
}
dps_results: {
 key: "TestHunter-AllItems-ImpassiveSkyflareDiamond"
 value: {
<<<<<<< HEAD
  dps: 5499.51696
  tps: 4710.21863
=======
  dps: 5591.35636
  tps: 4756.42667
>>>>>>> 102eec7c
 }
}
dps_results: {
 key: "TestHunter-AllItems-ImpassiveStarflareDiamond"
 value: {
<<<<<<< HEAD
  dps: 5491.41399
  tps: 4703.8284
=======
  dps: 5588.87913
  tps: 4753.94944
>>>>>>> 102eec7c
 }
}
dps_results: {
 key: "TestHunter-AllItems-IncisorFragment-37723"
 value: {
<<<<<<< HEAD
  dps: 5487.88209
  tps: 4708.22836
=======
  dps: 5594.91506
  tps: 4770.96464
>>>>>>> 102eec7c
 }
}
dps_results: {
 key: "TestHunter-AllItems-InfusedColdstoneRune-35935"
 value: {
<<<<<<< HEAD
  dps: 5383.85438
  tps: 4605.35916
=======
  dps: 5505.25116
  tps: 4686.75208
>>>>>>> 102eec7c
 }
}
dps_results: {
 key: "TestHunter-AllItems-InsightfulEarthsiegeDiamond"
 value: {
<<<<<<< HEAD
  dps: 5585.04793
  tps: 4792.54354
=======
  dps: 5698.63393
  tps: 4865.00932
>>>>>>> 102eec7c
 }
}
dps_results: {
 key: "TestHunter-AllItems-InvigoratingEarthsiegeDiamond"
 value: {
<<<<<<< HEAD
  dps: 5494.46059
  tps: 4706.29443
=======
  dps: 5598.65059
  tps: 4761.47945
>>>>>>> 102eec7c
 }
}
dps_results: {
 key: "TestHunter-AllItems-Lavanthor'sTalisman-37872"
 value: {
<<<<<<< HEAD
  dps: 5343.91645
  tps: 4568.09664
=======
  dps: 5492.99205
  tps: 4674.43713
>>>>>>> 102eec7c
 }
}
dps_results: {
 key: "TestHunter-AllItems-MajesticDragonFigurine-40430"
 value: {
<<<<<<< HEAD
  dps: 5343.91645
  tps: 4568.09664
=======
  dps: 5492.99205
  tps: 4674.43713
>>>>>>> 102eec7c
 }
}
dps_results: {
 key: "TestHunter-AllItems-Mana-EtchedRegalia"
 value: {
  dps: 4211.05953
  tps: 3545.13819
 }
}
dps_results: {
 key: "TestHunter-AllItems-MeteoriteWhetstone-37390"
 value: {
<<<<<<< HEAD
  dps: 5508.58724
  tps: 4725.42727
=======
  dps: 5599.79257
  tps: 4766.31255
>>>>>>> 102eec7c
 }
}
dps_results: {
 key: "TestHunter-AllItems-NetherscaleArmor"
 value: {
<<<<<<< HEAD
  dps: 5126.70343
  tps: 4378.97253
=======
  dps: 5247.28434
  tps: 4452.73693
>>>>>>> 102eec7c
 }
}
dps_results: {
 key: "TestHunter-AllItems-NetherstrikeArmor"
 value: {
<<<<<<< HEAD
  dps: 5004.44838
  tps: 4268.3053
=======
  dps: 5117.89498
  tps: 4339.81426
>>>>>>> 102eec7c
 }
}
dps_results: {
 key: "TestHunter-AllItems-OfferingofSacrifice-37638"
 value: {
<<<<<<< HEAD
  dps: 5343.91645
  tps: 4568.09664
=======
  dps: 5492.99205
  tps: 4674.43713
>>>>>>> 102eec7c
 }
}
dps_results: {
 key: "TestHunter-AllItems-PersistentEarthshatterDiamond"
 value: {
<<<<<<< HEAD
  dps: 5490.65854
  tps: 4702.8926
=======
  dps: 5594.78185
  tps: 4758.0344
>>>>>>> 102eec7c
 }
}
dps_results: {
 key: "TestHunter-AllItems-PersistentEarthsiegeDiamond"
 value: {
<<<<<<< HEAD
  dps: 5494.46059
  tps: 4706.29443
=======
  dps: 5598.65059
  tps: 4761.47945
>>>>>>> 102eec7c
 }
}
dps_results: {
 key: "TestHunter-AllItems-PowerfulEarthshatterDiamond"
 value: {
<<<<<<< HEAD
  dps: 5474.4998
  tps: 4688.43483
=======
  dps: 5578.33968
  tps: 4743.39294
>>>>>>> 102eec7c
 }
}
dps_results: {
 key: "TestHunter-AllItems-PowerfulEarthsiegeDiamond"
 value: {
<<<<<<< HEAD
  dps: 5474.4998
  tps: 4688.43483
=======
  dps: 5578.33968
  tps: 4743.39294
>>>>>>> 102eec7c
 }
}
dps_results: {
 key: "TestHunter-AllItems-PrimalIntent"
 value: {
<<<<<<< HEAD
  dps: 5071.94404
  tps: 4326.9759
=======
  dps: 5188.63339
  tps: 4405.69325
>>>>>>> 102eec7c
 }
}
dps_results: {
 key: "TestHunter-AllItems-PurifiedShardoftheGods"
 value: {
<<<<<<< HEAD
  dps: 5343.91645
  tps: 4568.09664
=======
  dps: 5492.99205
  tps: 4674.43713
>>>>>>> 102eec7c
 }
}
dps_results: {
 key: "TestHunter-AllItems-ReignoftheDead-47316"
 value: {
<<<<<<< HEAD
  dps: 5531.54391
  tps: 4755.72485
=======
  dps: 5681.96283
  tps: 4863.37408
>>>>>>> 102eec7c
 }
}
dps_results: {
 key: "TestHunter-AllItems-ReignoftheDead-47477"
 value: {
<<<<<<< HEAD
  dps: 5554.96983
  tps: 4779.15077
=======
  dps: 5706.05453
  tps: 4887.46578
>>>>>>> 102eec7c
 }
}
dps_results: {
 key: "TestHunter-AllItems-RelentlessEarthsiegeDiamond"
 value: {
<<<<<<< HEAD
  dps: 5605.31547
  tps: 4816.52483
=======
  dps: 5702.08391
  tps: 4865.88208
>>>>>>> 102eec7c
 }
}
dps_results: {
 key: "TestHunter-AllItems-RevitalizingSkyflareDiamond"
 value: {
<<<<<<< HEAD
  dps: 5481.22171
  tps: 4692.98287
=======
  dps: 5589.78488
  tps: 4758.43912
>>>>>>> 102eec7c
 }
}
dps_results: {
 key: "TestHunter-AllItems-RiftStalkerArmor"
 value: {
  dps: 4645.06457
  tps: 3914.34453
 }
}
dps_results: {
 key: "TestHunter-AllItems-RuneofRepulsion-40372"
 value: {
<<<<<<< HEAD
  dps: 5343.91645
  tps: 4568.09664
=======
  dps: 5492.99205
  tps: 4674.43713
>>>>>>> 102eec7c
 }
}
dps_results: {
 key: "TestHunter-AllItems-ScourgestalkerBattlegear"
 value: {
<<<<<<< HEAD
  dps: 5367.59175
  tps: 4583.72354
=======
  dps: 5511.48083
  tps: 4717.62182
>>>>>>> 102eec7c
 }
}
dps_results: {
 key: "TestHunter-AllItems-SealofthePantheon-36993"
 value: {
<<<<<<< HEAD
  dps: 5343.91645
  tps: 4568.09664
=======
  dps: 5492.99205
  tps: 4674.43713
>>>>>>> 102eec7c
 }
}
dps_results: {
 key: "TestHunter-AllItems-Serrah'sStar-37559"
 value: {
<<<<<<< HEAD
  dps: 5390.57248
  tps: 4615.05173
=======
  dps: 5510.03013
  tps: 4692.2794
>>>>>>> 102eec7c
 }
}
dps_results: {
 key: "TestHunter-AllItems-ShinyShardoftheGods"
 value: {
<<<<<<< HEAD
  dps: 5343.91645
  tps: 4568.09664
=======
  dps: 5492.99205
  tps: 4674.43713
>>>>>>> 102eec7c
 }
}
dps_results: {
 key: "TestHunter-AllItems-Sindragosa'sFlawlessFang-50361"
 value: {
<<<<<<< HEAD
  dps: 5343.91645
  tps: 4568.09664
=======
  dps: 5492.99205
  tps: 4674.43713
>>>>>>> 102eec7c
 }
}
dps_results: {
 key: "TestHunter-AllItems-SparkofLife-37657"
 value: {
<<<<<<< HEAD
  dps: 5432.74603
  tps: 4643.00438
=======
  dps: 5579.31491
  tps: 4754.81243
>>>>>>> 102eec7c
 }
}
dps_results: {
 key: "TestHunter-AllItems-SpellstrikeInfusion"
 value: {
  dps: 4960.46722
  tps: 4219.2146
 }
}
dps_results: {
 key: "TestHunter-AllItems-StormshroudArmor"
 value: {
<<<<<<< HEAD
  dps: 4424.54575
  tps: 3746.67791
=======
  dps: 4464.44909
  tps: 3785.23806
>>>>>>> 102eec7c
 }
}
dps_results: {
 key: "TestHunter-AllItems-StrengthoftheClefthoof"
 value: {
<<<<<<< HEAD
  dps: 4725.87714
  tps: 4000.45151
=======
  dps: 4779.91391
  tps: 4010.72892
>>>>>>> 102eec7c
 }
}
dps_results: {
 key: "TestHunter-AllItems-SwiftSkyflareDiamond"
 value: {
<<<<<<< HEAD
  dps: 5494.46059
  tps: 4706.29443
=======
  dps: 5598.65059
  tps: 4761.47945
>>>>>>> 102eec7c
 }
}
dps_results: {
 key: "TestHunter-AllItems-SwiftStarflareDiamond"
 value: {
<<<<<<< HEAD
  dps: 5490.65854
  tps: 4702.8926
=======
  dps: 5594.78185
  tps: 4758.0344
>>>>>>> 102eec7c
 }
}
dps_results: {
 key: "TestHunter-AllItems-SwiftWindfireDiamond"
 value: {
<<<<<<< HEAD
  dps: 5484.00494
  tps: 4696.9394
=======
  dps: 5588.01154
  tps: 4752.00556
>>>>>>> 102eec7c
 }
}
dps_results: {
 key: "TestHunter-AllItems-TheFistsofFury"
 value: {
<<<<<<< HEAD
  dps: 5369.01969
  tps: 4600.88053
=======
  dps: 5464.93044
  tps: 4643.28383
>>>>>>> 102eec7c
 }
}
dps_results: {
 key: "TestHunter-AllItems-TheTwinBladesofAzzinoth"
 value: {
  dps: 5466.58988
  tps: 4694.25805
 }
}
dps_results: {
 key: "TestHunter-AllItems-TheTwinStars"
 value: {
<<<<<<< HEAD
  dps: 5296.848
  tps: 4518.58977
=======
  dps: 5433.61313
  tps: 4615.16282
>>>>>>> 102eec7c
 }
}
dps_results: {
 key: "TestHunter-AllItems-ThunderingSkyflareDiamond"
 value: {
<<<<<<< HEAD
  dps: 5522.34129
  tps: 4730.86658
=======
  dps: 5587.38258
  tps: 4753.8378
>>>>>>> 102eec7c
 }
}
dps_results: {
 key: "TestHunter-AllItems-TinyAbominationinaJar-50351"
 value: {
<<<<<<< HEAD
  dps: 5344.0675
  tps: 4568.24768
=======
  dps: 5493.17423
  tps: 4674.61932
>>>>>>> 102eec7c
 }
}
dps_results: {
 key: "TestHunter-AllItems-TinyAbominationinaJar-50706"
 value: {
<<<<<<< HEAD
  dps: 5344.0675
  tps: 4568.24768
=======
  dps: 5493.17423
  tps: 4674.61932
>>>>>>> 102eec7c
 }
}
dps_results: {
 key: "TestHunter-AllItems-TirelessSkyflareDiamond"
 value: {
<<<<<<< HEAD
  dps: 5474.4998
  tps: 4688.43483
=======
  dps: 5578.33968
  tps: 4743.39294
>>>>>>> 102eec7c
 }
}
dps_results: {
 key: "TestHunter-AllItems-TirelessStarflareDiamond"
 value: {
<<<<<<< HEAD
  dps: 5474.4998
  tps: 4688.43483
=======
  dps: 5578.33968
  tps: 4743.39294
>>>>>>> 102eec7c
 }
}
dps_results: {
 key: "TestHunter-AllItems-TrenchantEarthshatterDiamond"
 value: {
<<<<<<< HEAD
  dps: 5474.4998
  tps: 4688.43483
=======
  dps: 5578.33968
  tps: 4743.39294
>>>>>>> 102eec7c
 }
}
dps_results: {
 key: "TestHunter-AllItems-TrenchantEarthsiegeDiamond"
 value: {
<<<<<<< HEAD
  dps: 5474.4998
  tps: 4688.43483
=======
  dps: 5578.33968
  tps: 4743.39294
>>>>>>> 102eec7c
 }
}
dps_results: {
 key: "TestHunter-AllItems-WastewalkerArmor"
 value: {
  dps: 4379.6391
  tps: 3682.29111
 }
}
dps_results: {
 key: "TestHunter-AllItems-WindhawkArmor"
 value: {
<<<<<<< HEAD
  dps: 4983.95212
  tps: 4253.8934
=======
  dps: 5102.69095
  tps: 4326.99819
>>>>>>> 102eec7c
 }
}
dps_results: {
 key: "TestHunter-AllItems-Windrunner'sPursuit"
 value: {
<<<<<<< HEAD
  dps: 5820.42476
  tps: 4979.93001
=======
  dps: 5176.13346
  tps: 4407.38053
>>>>>>> 102eec7c
 }
}
dps_results: {
 key: "TestHunter-AllItems-WrathofSpellfire"
 value: {
<<<<<<< HEAD
  dps: 4828.5903
  tps: 4111.83396
=======
  dps: 4929.78489
  tps: 4173.43974
>>>>>>> 102eec7c
 }
}
dps_results: {
 key: "TestHunter-AllItems-Zod'sRepeatingLongbow-50034"
 value: {
<<<<<<< HEAD
  dps: 6097.43722
  tps: 5305.26376
=======
  dps: 6091.87812
  tps: 5258.58597
>>>>>>> 102eec7c
 }
}
dps_results: {
 key: "TestHunter-AllItems-Zod'sRepeatingLongbow-50638"
 value: {
<<<<<<< HEAD
  dps: 6291.48381
  tps: 5495.51292
=======
  dps: 6220.63888
  tps: 5382.21857
>>>>>>> 102eec7c
 }
}
dps_results: {
 key: "TestHunter-Average-Default"
 value: {
<<<<<<< HEAD
  dps: 5565.74011
  tps: 4776.41925
=======
  dps: 5663.76761
  tps: 4830.06378
>>>>>>> 102eec7c
 }
}
dps_results: {
 key: "TestHunter-Settings-Dwarf-P1-AOE-FullBuffs-LongMultiTarget"
 value: {
  dps: 14383.15719
  tps: 14787.36529
 }
}
dps_results: {
 key: "TestHunter-Settings-Dwarf-P1-AOE-FullBuffs-LongSingleTarget"
 value: {
  dps: 5368.72511
  tps: 4629.25228
 }
}
dps_results: {
 key: "TestHunter-Settings-Dwarf-P1-AOE-FullBuffs-ShortSingleTarget"
 value: {
  dps: 6177.67447
  tps: 5280.53519
 }
}
dps_results: {
 key: "TestHunter-Settings-Dwarf-P1-AOE-NoBuffs-LongMultiTarget"
 value: {
  dps: 10233.60466
  tps: 11357.31804
 }
}
dps_results: {
 key: "TestHunter-Settings-Dwarf-P1-AOE-NoBuffs-LongSingleTarget"
 value: {
  dps: 3475.48973
  tps: 3158.58701
 }
}
dps_results: {
 key: "TestHunter-Settings-Dwarf-P1-AOE-NoBuffs-ShortSingleTarget"
 value: {
  dps: 4195.17154
  tps: 3792.29797
 }
}
dps_results: {
 key: "TestHunter-Settings-Dwarf-P1-BM-FullBuffs-LongMultiTarget"
 value: {
  dps: 4870.4951
  tps: 4368.51191
 }
}
dps_results: {
 key: "TestHunter-Settings-Dwarf-P1-BM-FullBuffs-LongSingleTarget"
 value: {
  dps: 4870.4951
  tps: 3149.92435
 }
}
dps_results: {
 key: "TestHunter-Settings-Dwarf-P1-BM-FullBuffs-ShortSingleTarget"
 value: {
  dps: 6016.93014
  tps: 3874.71632
 }
}
dps_results: {
 key: "TestHunter-Settings-Dwarf-P1-BM-NoBuffs-LongMultiTarget"
 value: {
  dps: 2937.68695
  tps: 3682.54237
 }
}
dps_results: {
 key: "TestHunter-Settings-Dwarf-P1-BM-NoBuffs-LongSingleTarget"
 value: {
  dps: 2937.68695
  tps: 2173.84541
 }
}
dps_results: {
 key: "TestHunter-Settings-Dwarf-P1-BM-NoBuffs-ShortSingleTarget"
 value: {
  dps: 3485.21545
  tps: 2578.93297
 }
}
dps_results: {
 key: "TestHunter-Settings-Dwarf-P1-Marksman-FullBuffs-LongMultiTarget"
 value: {
<<<<<<< HEAD
  dps: 5341.4689
  tps: 5771.74002
=======
  dps: 5440.68814
  tps: 5838.93263
>>>>>>> 102eec7c
 }
}
dps_results: {
 key: "TestHunter-Settings-Dwarf-P1-Marksman-FullBuffs-LongSingleTarget"
 value: {
<<<<<<< HEAD
  dps: 5341.4689
  tps: 4594.46313
=======
  dps: 5440.68814
  tps: 4654.57152
>>>>>>> 102eec7c
 }
}
dps_results: {
 key: "TestHunter-Settings-Dwarf-P1-Marksman-FullBuffs-ShortSingleTarget"
 value: {
<<<<<<< HEAD
  dps: 6587.39788
  tps: 5652.97388
=======
  dps: 6737.1651
  tps: 5735.1732
>>>>>>> 102eec7c
 }
}
dps_results: {
 key: "TestHunter-Settings-Dwarf-P1-Marksman-NoBuffs-LongMultiTarget"
 value: {
<<<<<<< HEAD
  dps: 3392.84833
  tps: 4556.20482
=======
  dps: 3466.67615
  tps: 4610.30877
>>>>>>> 102eec7c
 }
}
dps_results: {
 key: "TestHunter-Settings-Dwarf-P1-Marksman-NoBuffs-LongSingleTarget"
 value: {
<<<<<<< HEAD
  dps: 3392.84833
  tps: 3080.9273
=======
  dps: 3466.67615
  tps: 3136.46143
>>>>>>> 102eec7c
 }
}
dps_results: {
 key: "TestHunter-Settings-Dwarf-P1-Marksman-NoBuffs-ShortSingleTarget"
 value: {
<<<<<<< HEAD
  dps: 4196.67964
  tps: 3783.25429
=======
  dps: 4224.26919
  tps: 3788.14998
>>>>>>> 102eec7c
 }
}
dps_results: {
 key: "TestHunter-Settings-Dwarf-P1-SV-FullBuffs-LongMultiTarget"
 value: {
  dps: 5328.70706
  tps: 5812.40741
 }
}
dps_results: {
 key: "TestHunter-Settings-Dwarf-P1-SV-FullBuffs-LongSingleTarget"
 value: {
  dps: 5328.70706
  tps: 4590.16066
 }
}
dps_results: {
 key: "TestHunter-Settings-Dwarf-P1-SV-FullBuffs-ShortSingleTarget"
 value: {
  dps: 6254.90748
  tps: 5340.15278
 }
}
dps_results: {
 key: "TestHunter-Settings-Dwarf-P1-SV-NoBuffs-LongMultiTarget"
 value: {
  dps: 3456.29348
  tps: 4653.93479
 }
}
dps_results: {
 key: "TestHunter-Settings-Dwarf-P1-SV-NoBuffs-LongSingleTarget"
 value: {
  dps: 3456.29348
  tps: 3142.26555
 }
}
dps_results: {
 key: "TestHunter-Settings-Dwarf-P1-SV-NoBuffs-ShortSingleTarget"
 value: {
  dps: 4147.66178
  tps: 3737.52048
 }
}
dps_results: {
 key: "TestHunter-Settings-Orc-P1-AOE-FullBuffs-LongMultiTarget"
 value: {
  dps: 14437.95177
  tps: 14801.08152
 }
}
dps_results: {
 key: "TestHunter-Settings-Orc-P1-AOE-FullBuffs-LongSingleTarget"
 value: {
  dps: 5396.72595
  tps: 4613.29875
 }
}
dps_results: {
 key: "TestHunter-Settings-Orc-P1-AOE-FullBuffs-ShortSingleTarget"
 value: {
  dps: 6262.83208
  tps: 5319.04852
 }
}
dps_results: {
 key: "TestHunter-Settings-Orc-P1-AOE-NoBuffs-LongMultiTarget"
 value: {
  dps: 10380.17501
  tps: 11480.08893
 }
}
dps_results: {
 key: "TestHunter-Settings-Orc-P1-AOE-NoBuffs-LongSingleTarget"
 value: {
  dps: 3460.97928
  tps: 3125.00954
 }
}
dps_results: {
 key: "TestHunter-Settings-Orc-P1-AOE-NoBuffs-ShortSingleTarget"
 value: {
  dps: 4254.42462
  tps: 3823.26041
 }
}
dps_results: {
 key: "TestHunter-Settings-Orc-P1-BM-FullBuffs-LongMultiTarget"
 value: {
  dps: 4960.63506
  tps: 4350.22917
 }
}
dps_results: {
 key: "TestHunter-Settings-Orc-P1-BM-FullBuffs-LongSingleTarget"
 value: {
  dps: 4960.63506
  tps: 3133.75711
 }
}
dps_results: {
 key: "TestHunter-Settings-Orc-P1-BM-FullBuffs-ShortSingleTarget"
 value: {
  dps: 6139.25342
  tps: 3885.03826
 }
}
dps_results: {
 key: "TestHunter-Settings-Orc-P1-BM-NoBuffs-LongMultiTarget"
 value: {
  dps: 2976.37178
  tps: 3673.92528
 }
}
dps_results: {
 key: "TestHunter-Settings-Orc-P1-BM-NoBuffs-LongSingleTarget"
 value: {
  dps: 2976.37178
  tps: 2166.57419
 }
}
dps_results: {
 key: "TestHunter-Settings-Orc-P1-BM-NoBuffs-ShortSingleTarget"
 value: {
  dps: 3595.89119
  tps: 2620.38351
 }
}
dps_results: {
 key: "TestHunter-Settings-Orc-P1-Marksman-FullBuffs-LongMultiTarget"
 value: {
<<<<<<< HEAD
  dps: 5373.35291
  tps: 5754.18971
=======
  dps: 5453.41525
  tps: 5800.07626
>>>>>>> 102eec7c
 }
}
dps_results: {
 key: "TestHunter-Settings-Orc-P1-Marksman-FullBuffs-LongSingleTarget"
 value: {
<<<<<<< HEAD
  dps: 5373.35291
  tps: 4575.27994
=======
  dps: 5453.41525
  tps: 4617.05902
>>>>>>> 102eec7c
 }
}
dps_results: {
 key: "TestHunter-Settings-Orc-P1-Marksman-FullBuffs-ShortSingleTarget"
 value: {
<<<<<<< HEAD
  dps: 6665.85974
  tps: 5658.58889
=======
  dps: 6800.87108
  tps: 5749.72789
>>>>>>> 102eec7c
 }
}
dps_results: {
 key: "TestHunter-Settings-Orc-P1-Marksman-NoBuffs-LongMultiTarget"
 value: {
<<<<<<< HEAD
  dps: 3413.73138
  tps: 4551.91216
=======
  dps: 3478.04346
  tps: 4601.50568
>>>>>>> 102eec7c
 }
}
dps_results: {
 key: "TestHunter-Settings-Orc-P1-Marksman-NoBuffs-LongSingleTarget"
 value: {
<<<<<<< HEAD
  dps: 3413.73138
  tps: 3081.0421
=======
  dps: 3478.04346
  tps: 3125.49908
>>>>>>> 102eec7c
 }
}
dps_results: {
 key: "TestHunter-Settings-Orc-P1-Marksman-NoBuffs-ShortSingleTarget"
 value: {
<<<<<<< HEAD
  dps: 4207.61721
  tps: 3763.53727
=======
  dps: 4272.72743
  tps: 3806.5935
>>>>>>> 102eec7c
 }
}
dps_results: {
 key: "TestHunter-Settings-Orc-P1-SV-FullBuffs-LongMultiTarget"
 value: {
  dps: 5354.43002
  tps: 5806.01011
 }
}
dps_results: {
 key: "TestHunter-Settings-Orc-P1-SV-FullBuffs-LongSingleTarget"
 value: {
  dps: 5354.43002
  tps: 4580.80388
 }
}
dps_results: {
 key: "TestHunter-Settings-Orc-P1-SV-FullBuffs-ShortSingleTarget"
 value: {
  dps: 6338.5181
  tps: 5367.35656
 }
}
dps_results: {
 key: "TestHunter-Settings-Orc-P1-SV-NoBuffs-LongMultiTarget"
 value: {
  dps: 3469.64186
  tps: 4649.13036
 }
}
dps_results: {
 key: "TestHunter-Settings-Orc-P1-SV-NoBuffs-LongSingleTarget"
 value: {
  dps: 3469.64186
  tps: 3136.06575
 }
}
dps_results: {
 key: "TestHunter-Settings-Orc-P1-SV-NoBuffs-ShortSingleTarget"
 value: {
  dps: 4219.69083
  tps: 3791.02657
 }
}
dps_results: {
 key: "TestHunter-SwitchInFrontOfTarget-Default"
 value: {
<<<<<<< HEAD
  dps: 5540.94141
  tps: 4797.44828
=======
  dps: 5638.67308
  tps: 4854.36515
>>>>>>> 102eec7c
 }
}<|MERGE_RESOLUTION|>--- conflicted
+++ resolved
@@ -52,61 +52,36 @@
 dps_results: {
  key: "TestHunter-AllItems-Ahn'KaharBloodHunter'sBattlegear"
  value: {
-<<<<<<< HEAD
-  dps: 6225.49627
-  tps: 5403.88516
-=======
-  dps: 5520.3355
-  tps: 4771.37883
->>>>>>> 102eec7c
+  dps: 6301.80358
+  tps: 5486.08149
  }
 }
 dps_results: {
  key: "TestHunter-AllItems-AshtongueTalismanofSwiftness-32487"
  value: {
-<<<<<<< HEAD
-  dps: 5383.20302
-  tps: 4603.52073
-=======
-  dps: 5532.96843
+  dps: 5490.82
   tps: 4710.36233
->>>>>>> 102eec7c
  }
 }
 dps_results: {
  key: "TestHunter-AllItems-AustereEarthsiegeDiamond"
  value: {
-<<<<<<< HEAD
-  dps: 5474.4998
-  tps: 4688.43483
-=======
-  dps: 5578.33968
+  dps: 5535.60361
   tps: 4743.39294
->>>>>>> 102eec7c
  }
 }
 dps_results: {
  key: "TestHunter-AllItems-Bandit'sInsignia-40371"
  value: {
-<<<<<<< HEAD
-  dps: 5476.97293
-  tps: 4691.6801
-=======
-  dps: 5618.17297
+  dps: 5575.73503
   tps: 4789.48709
->>>>>>> 102eec7c
  }
 }
 dps_results: {
  key: "TestHunter-AllItems-BeamingEarthsiegeDiamond"
  value: {
-<<<<<<< HEAD
-  dps: 5481.82153
-  tps: 4692.67166
-=======
-  dps: 5614.45973
+  dps: 5571.94012
   tps: 4783.66239
->>>>>>> 102eec7c
  }
 }
 dps_results: {
@@ -126,49 +101,29 @@
 dps_results: {
  key: "TestHunter-AllItems-BlackBowoftheBetrayer-32336"
  value: {
-<<<<<<< HEAD
-  dps: 5138.69861
-  tps: 4356.36347
-=======
-  dps: 5217.89824
+  dps: 5175.48081
   tps: 4388.7567
->>>>>>> 102eec7c
  }
 }
 dps_results: {
  key: "TestHunter-AllItems-BracingEarthsiegeDiamond"
  value: {
-<<<<<<< HEAD
-  dps: 5474.4998
-  tps: 4595.91078
-=======
-  dps: 5578.33968
+  dps: 5535.60361
   tps: 4649.77529
->>>>>>> 102eec7c
  }
 }
 dps_results: {
  key: "TestHunter-AllItems-Braxley'sBackyardMoonshine-35937"
  value: {
-<<<<<<< HEAD
-  dps: 5415.30806
-  tps: 4636.57078
-=======
-  dps: 5530.84031
+  dps: 5488.86112
   tps: 4711.82604
->>>>>>> 102eec7c
  }
 }
 dps_results: {
  key: "TestHunter-AllItems-ChaoticSkyflareDiamond"
  value: {
-<<<<<<< HEAD
-  dps: 5605.35147
-  tps: 4816.05315
-=======
-  dps: 5697.72182
+  dps: 5654.98656
   tps: 4862.79213
->>>>>>> 102eec7c
  }
 }
 dps_results: {
@@ -181,73 +136,43 @@
 dps_results: {
  key: "TestHunter-AllItems-DarkmoonCard:Berserker!-42989"
  value: {
-<<<<<<< HEAD
-  dps: 5480.97888
-  tps: 4701.53794
-=======
-  dps: 5579.20399
+  dps: 5536.9459
   tps: 4754.29492
->>>>>>> 102eec7c
  }
 }
 dps_results: {
  key: "TestHunter-AllItems-DarkmoonCard:Death-42990"
  value: {
-<<<<<<< HEAD
-  dps: 5493.75075
-  tps: 4719.55774
-=======
-  dps: 5617.60043
+  dps: 5575.5209
   tps: 4796.44135
->>>>>>> 102eec7c
  }
 }
 dps_results: {
  key: "TestHunter-AllItems-DarkmoonCard:Greatness-42987"
  value: {
-<<<<<<< HEAD
-  dps: 5512.73131
-  tps: 4731.13242
-=======
-  dps: 5613.2345
+  dps: 5570.88105
   tps: 4786.32306
->>>>>>> 102eec7c
  }
 }
 dps_results: {
  key: "TestHunter-AllItems-DarkmoonCard:Greatness-44254"
  value: {
-<<<<<<< HEAD
-  dps: 5512.73131
-  tps: 4731.13242
-=======
-  dps: 5613.2345
+  dps: 5570.88105
   tps: 4786.32306
->>>>>>> 102eec7c
  }
 }
 dps_results: {
  key: "TestHunter-AllItems-DeathKnight'sAnguish-38212"
  value: {
-<<<<<<< HEAD
-  dps: 5421.38784
-  tps: 4644.06952
-=======
-  dps: 5537.61638
+  dps: 5495.44882
   tps: 4714.60859
->>>>>>> 102eec7c
  }
 }
 dps_results: {
  key: "TestHunter-AllItems-Defender'sCode-40257"
  value: {
-<<<<<<< HEAD
-  dps: 5343.91645
-  tps: 4568.09664
-=======
-  dps: 5492.99205
+  dps: 5451.03653
   tps: 4674.43713
->>>>>>> 102eec7c
  }
 }
 dps_results: {
@@ -267,169 +192,99 @@
 dps_results: {
  key: "TestHunter-AllItems-DestructiveSkyflareDiamond"
  value: {
-<<<<<<< HEAD
-  dps: 5502.03798
-  tps: 4712.75244
-=======
-  dps: 5594.67821
+  dps: 5551.91627
   tps: 4759.18821
->>>>>>> 102eec7c
  }
 }
 dps_results: {
  key: "TestHunter-AllItems-EffulgentSkyflareDiamond"
  value: {
-<<<<<<< HEAD
-  dps: 5474.4998
-  tps: 4688.43483
-=======
-  dps: 5578.33968
+  dps: 5535.60361
   tps: 4743.39294
->>>>>>> 102eec7c
  }
 }
 dps_results: {
  key: "TestHunter-AllItems-EmberSkyflareDiamond"
  value: {
-<<<<<<< HEAD
-  dps: 5474.09426
-  tps: 4689.28973
-=======
-  dps: 5549.80101
+  dps: 5507.26607
   tps: 4718.73674
->>>>>>> 102eec7c
  }
 }
 dps_results: {
  key: "TestHunter-AllItems-EnigmaticSkyflareDiamond"
  value: {
-<<<<<<< HEAD
-  dps: 5499.51696
-  tps: 4710.21863
-=======
-  dps: 5591.35636
+  dps: 5548.62109
   tps: 4756.42667
->>>>>>> 102eec7c
  }
 }
 dps_results: {
  key: "TestHunter-AllItems-EnigmaticStarflareDiamond"
  value: {
-<<<<<<< HEAD
-  dps: 5491.41399
-  tps: 4703.8284
-=======
-  dps: 5588.87913
+  dps: 5546.14386
   tps: 4753.94944
->>>>>>> 102eec7c
  }
 }
 dps_results: {
  key: "TestHunter-AllItems-EternalEarthsiegeDiamond"
  value: {
-<<<<<<< HEAD
-  dps: 5474.4998
-  tps: 4688.43483
-=======
-  dps: 5578.33968
+  dps: 5535.60361
   tps: 4743.39294
->>>>>>> 102eec7c
  }
 }
 dps_results: {
  key: "TestHunter-AllItems-ExtractofNecromanticPower-40373"
  value: {
-<<<<<<< HEAD
-  dps: 5498.7303
-  tps: 4723.06574
-=======
-  dps: 5626.67848
+  dps: 5584.49655
   tps: 4803.36873
->>>>>>> 102eec7c
  }
 }
 dps_results: {
  key: "TestHunter-AllItems-EyeoftheBroodmother-45308"
  value: {
-<<<<<<< HEAD
-  dps: 5450.29021
-  tps: 4675.43301
-=======
-  dps: 5575.55725
+  dps: 5533.47229
   tps: 4754.28407
->>>>>>> 102eec7c
  }
 }
 dps_results: {
  key: "TestHunter-AllItems-FelstalkerArmor"
  value: {
-<<<<<<< HEAD
-  dps: 5089.32294
-  tps: 4334.47328
-=======
-  dps: 5198.04769
+  dps: 5156.9854
   tps: 4400.21967
->>>>>>> 102eec7c
  }
 }
 dps_results: {
  key: "TestHunter-AllItems-ForgeEmber-37660"
  value: {
-<<<<<<< HEAD
-  dps: 5443.90636
-  tps: 4669.04344
-=======
-  dps: 5570.02262
+  dps: 5527.93092
   tps: 4748.60782
->>>>>>> 102eec7c
  }
 }
 dps_results: {
  key: "TestHunter-AllItems-ForlornSkyflareDiamond"
  value: {
-<<<<<<< HEAD
-  dps: 5474.4998
-  tps: 4688.43483
-=======
-  dps: 5578.33968
+  dps: 5535.60361
   tps: 4743.39294
->>>>>>> 102eec7c
  }
 }
 dps_results: {
  key: "TestHunter-AllItems-ForlornStarflareDiamond"
  value: {
-<<<<<<< HEAD
-  dps: 5474.4998
-  tps: 4688.43483
-=======
-  dps: 5578.33968
+  dps: 5535.60361
   tps: 4743.39294
->>>>>>> 102eec7c
  }
 }
 dps_results: {
  key: "TestHunter-AllItems-FuturesightRune-38763"
  value: {
-<<<<<<< HEAD
-  dps: 5343.91645
-  tps: 4568.09664
-=======
-  dps: 5492.99205
+  dps: 5451.03653
   tps: 4674.43713
->>>>>>> 102eec7c
  }
 }
 dps_results: {
  key: "TestHunter-AllItems-Gladiator'sPursuit"
  value: {
-<<<<<<< HEAD
-  dps: 4420.75383
-  tps: 3735.08854
-=======
-  dps: 5902.78946
-  tps: 5097.22572
->>>>>>> 102eec7c
+  dps: 4482.14902
+  tps: 3789.05018
  }
 }
 dps_results: {
@@ -442,109 +297,64 @@
 dps_results: {
  key: "TestHunter-AllItems-IllustrationoftheDragonSoul-40432"
  value: {
-<<<<<<< HEAD
-  dps: 5343.91645
-  tps: 4568.09664
-=======
-  dps: 5492.99205
+  dps: 5451.03653
   tps: 4674.43713
->>>>>>> 102eec7c
  }
 }
 dps_results: {
  key: "TestHunter-AllItems-ImpassiveSkyflareDiamond"
  value: {
-<<<<<<< HEAD
-  dps: 5499.51696
-  tps: 4710.21863
-=======
-  dps: 5591.35636
+  dps: 5548.62109
   tps: 4756.42667
->>>>>>> 102eec7c
  }
 }
 dps_results: {
  key: "TestHunter-AllItems-ImpassiveStarflareDiamond"
  value: {
-<<<<<<< HEAD
-  dps: 5491.41399
-  tps: 4703.8284
-=======
-  dps: 5588.87913
+  dps: 5546.14386
   tps: 4753.94944
->>>>>>> 102eec7c
  }
 }
 dps_results: {
  key: "TestHunter-AllItems-IncisorFragment-37723"
  value: {
-<<<<<<< HEAD
-  dps: 5487.88209
-  tps: 4708.22836
-=======
-  dps: 5594.91506
+  dps: 5552.70102
   tps: 4770.96464
->>>>>>> 102eec7c
  }
 }
 dps_results: {
  key: "TestHunter-AllItems-InfusedColdstoneRune-35935"
  value: {
-<<<<<<< HEAD
-  dps: 5383.85438
-  tps: 4605.35916
-=======
-  dps: 5505.25116
+  dps: 5463.2967
   tps: 4686.75208
->>>>>>> 102eec7c
  }
 }
 dps_results: {
  key: "TestHunter-AllItems-InsightfulEarthsiegeDiamond"
  value: {
-<<<<<<< HEAD
-  dps: 5585.04793
-  tps: 4792.54354
-=======
-  dps: 5698.63393
+  dps: 5656.01645
   tps: 4865.00932
->>>>>>> 102eec7c
  }
 }
 dps_results: {
  key: "TestHunter-AllItems-InvigoratingEarthsiegeDiamond"
  value: {
-<<<<<<< HEAD
-  dps: 5494.46059
-  tps: 4706.29443
-=======
-  dps: 5598.65059
+  dps: 5555.80859
   tps: 4761.47945
->>>>>>> 102eec7c
  }
 }
 dps_results: {
  key: "TestHunter-AllItems-Lavanthor'sTalisman-37872"
  value: {
-<<<<<<< HEAD
-  dps: 5343.91645
-  tps: 4568.09664
-=======
-  dps: 5492.99205
+  dps: 5451.03653
   tps: 4674.43713
->>>>>>> 102eec7c
  }
 }
 dps_results: {
  key: "TestHunter-AllItems-MajesticDragonFigurine-40430"
  value: {
-<<<<<<< HEAD
-  dps: 5343.91645
-  tps: 4568.09664
-=======
-  dps: 5492.99205
+  dps: 5451.03653
   tps: 4674.43713
->>>>>>> 102eec7c
  }
 }
 dps_results: {
@@ -557,169 +367,99 @@
 dps_results: {
  key: "TestHunter-AllItems-MeteoriteWhetstone-37390"
  value: {
-<<<<<<< HEAD
-  dps: 5508.58724
-  tps: 4725.42727
-=======
-  dps: 5599.79257
+  dps: 5557.12688
   tps: 4766.31255
->>>>>>> 102eec7c
  }
 }
 dps_results: {
  key: "TestHunter-AllItems-NetherscaleArmor"
  value: {
-<<<<<<< HEAD
-  dps: 5126.70343
-  tps: 4378.97253
-=======
-  dps: 5247.28434
+  dps: 5206.47864
   tps: 4452.73693
->>>>>>> 102eec7c
  }
 }
 dps_results: {
  key: "TestHunter-AllItems-NetherstrikeArmor"
  value: {
-<<<<<<< HEAD
-  dps: 5004.44838
-  tps: 4268.3053
-=======
-  dps: 5117.89498
+  dps: 5077.87876
   tps: 4339.81426
->>>>>>> 102eec7c
  }
 }
 dps_results: {
  key: "TestHunter-AllItems-OfferingofSacrifice-37638"
  value: {
-<<<<<<< HEAD
-  dps: 5343.91645
-  tps: 4568.09664
-=======
-  dps: 5492.99205
+  dps: 5451.03653
   tps: 4674.43713
->>>>>>> 102eec7c
  }
 }
 dps_results: {
  key: "TestHunter-AllItems-PersistentEarthshatterDiamond"
  value: {
-<<<<<<< HEAD
-  dps: 5490.65854
-  tps: 4702.8926
-=======
-  dps: 5594.78185
+  dps: 5551.96002
   tps: 4758.0344
->>>>>>> 102eec7c
  }
 }
 dps_results: {
  key: "TestHunter-AllItems-PersistentEarthsiegeDiamond"
  value: {
-<<<<<<< HEAD
-  dps: 5494.46059
-  tps: 4706.29443
-=======
-  dps: 5598.65059
+  dps: 5555.80859
   tps: 4761.47945
->>>>>>> 102eec7c
  }
 }
 dps_results: {
  key: "TestHunter-AllItems-PowerfulEarthshatterDiamond"
  value: {
-<<<<<<< HEAD
-  dps: 5474.4998
-  tps: 4688.43483
-=======
-  dps: 5578.33968
+  dps: 5535.60361
   tps: 4743.39294
->>>>>>> 102eec7c
  }
 }
 dps_results: {
  key: "TestHunter-AllItems-PowerfulEarthsiegeDiamond"
  value: {
-<<<<<<< HEAD
-  dps: 5474.4998
-  tps: 4688.43483
-=======
-  dps: 5578.33968
+  dps: 5535.60361
   tps: 4743.39294
->>>>>>> 102eec7c
  }
 }
 dps_results: {
  key: "TestHunter-AllItems-PrimalIntent"
  value: {
-<<<<<<< HEAD
-  dps: 5071.94404
-  tps: 4326.9759
-=======
-  dps: 5188.63339
+  dps: 5148.19873
   tps: 4405.69325
->>>>>>> 102eec7c
  }
 }
 dps_results: {
  key: "TestHunter-AllItems-PurifiedShardoftheGods"
  value: {
-<<<<<<< HEAD
-  dps: 5343.91645
-  tps: 4568.09664
-=======
-  dps: 5492.99205
+  dps: 5451.03653
   tps: 4674.43713
->>>>>>> 102eec7c
  }
 }
 dps_results: {
  key: "TestHunter-AllItems-ReignoftheDead-47316"
  value: {
-<<<<<<< HEAD
-  dps: 5531.54391
-  tps: 4755.72485
-=======
-  dps: 5681.96283
+  dps: 5640.00571
   tps: 4863.37408
->>>>>>> 102eec7c
  }
 }
 dps_results: {
  key: "TestHunter-AllItems-ReignoftheDead-47477"
  value: {
-<<<<<<< HEAD
-  dps: 5554.96983
-  tps: 4779.15077
-=======
-  dps: 5706.05453
+  dps: 5664.09741
   tps: 4887.46578
->>>>>>> 102eec7c
  }
 }
 dps_results: {
  key: "TestHunter-AllItems-RelentlessEarthsiegeDiamond"
  value: {
-<<<<<<< HEAD
-  dps: 5605.31547
-  tps: 4816.52483
-=======
-  dps: 5702.08391
+  dps: 5659.28807
   tps: 4865.88208
->>>>>>> 102eec7c
  }
 }
 dps_results: {
  key: "TestHunter-AllItems-RevitalizingSkyflareDiamond"
  value: {
-<<<<<<< HEAD
-  dps: 5481.22171
-  tps: 4692.98287
-=======
-  dps: 5589.78488
+  dps: 5547.26588
   tps: 4758.43912
->>>>>>> 102eec7c
  }
 }
 dps_results: {
@@ -732,85 +472,50 @@
 dps_results: {
  key: "TestHunter-AllItems-RuneofRepulsion-40372"
  value: {
-<<<<<<< HEAD
-  dps: 5343.91645
-  tps: 4568.09664
-=======
-  dps: 5492.99205
+  dps: 5451.03653
   tps: 4674.43713
->>>>>>> 102eec7c
  }
 }
 dps_results: {
  key: "TestHunter-AllItems-ScourgestalkerBattlegear"
  value: {
-<<<<<<< HEAD
-  dps: 5367.59175
-  tps: 4583.72354
-=======
-  dps: 5511.48083
-  tps: 4717.62182
->>>>>>> 102eec7c
+  dps: 5399.82832
+  tps: 4617.66699
  }
 }
 dps_results: {
  key: "TestHunter-AllItems-SealofthePantheon-36993"
  value: {
-<<<<<<< HEAD
-  dps: 5343.91645
-  tps: 4568.09664
-=======
-  dps: 5492.99205
+  dps: 5451.03653
   tps: 4674.43713
->>>>>>> 102eec7c
  }
 }
 dps_results: {
  key: "TestHunter-AllItems-Serrah'sStar-37559"
  value: {
-<<<<<<< HEAD
-  dps: 5390.57248
-  tps: 4615.05173
-=======
-  dps: 5510.03013
+  dps: 5468.11291
   tps: 4692.2794
->>>>>>> 102eec7c
  }
 }
 dps_results: {
  key: "TestHunter-AllItems-ShinyShardoftheGods"
  value: {
-<<<<<<< HEAD
-  dps: 5343.91645
-  tps: 4568.09664
-=======
-  dps: 5492.99205
+  dps: 5451.03653
   tps: 4674.43713
->>>>>>> 102eec7c
  }
 }
 dps_results: {
  key: "TestHunter-AllItems-Sindragosa'sFlawlessFang-50361"
  value: {
-<<<<<<< HEAD
-  dps: 5343.91645
-  tps: 4568.09664
-=======
-  dps: 5492.99205
+  dps: 5451.03653
   tps: 4674.43713
->>>>>>> 102eec7c
  }
 }
 dps_results: {
  key: "TestHunter-AllItems-SparkofLife-37657"
  value: {
-<<<<<<< HEAD
-  dps: 5432.74603
-  tps: 4643.00438
-=======
-  dps: 5579.31491
+  dps: 5537.37084
   tps: 4754.81243
->>>>>>> 102eec7c
  }
 }
 dps_results: {
@@ -823,176 +528,106 @@
 dps_results: {
  key: "TestHunter-AllItems-StormshroudArmor"
  value: {
-<<<<<<< HEAD
-  dps: 4424.54575
-  tps: 3746.67791
-=======
-  dps: 4464.44909
-  tps: 3785.23806
->>>>>>> 102eec7c
+  dps: 4440.26786
+  tps: 3763.72132
  }
 }
 dps_results: {
  key: "TestHunter-AllItems-StrengthoftheClefthoof"
  value: {
-<<<<<<< HEAD
-  dps: 4725.87714
-  tps: 4000.45151
-=======
-  dps: 4779.91391
+  dps: 4740.07218
   tps: 4010.72892
->>>>>>> 102eec7c
  }
 }
 dps_results: {
  key: "TestHunter-AllItems-SwiftSkyflareDiamond"
  value: {
-<<<<<<< HEAD
-  dps: 5494.46059
-  tps: 4706.29443
-=======
-  dps: 5598.65059
+  dps: 5555.80859
   tps: 4761.47945
->>>>>>> 102eec7c
  }
 }
 dps_results: {
  key: "TestHunter-AllItems-SwiftStarflareDiamond"
  value: {
-<<<<<<< HEAD
-  dps: 5490.65854
-  tps: 4702.8926
-=======
-  dps: 5594.78185
+  dps: 5551.96002
   tps: 4758.0344
->>>>>>> 102eec7c
  }
 }
 dps_results: {
  key: "TestHunter-AllItems-SwiftWindfireDiamond"
  value: {
-<<<<<<< HEAD
-  dps: 5484.00494
-  tps: 4696.9394
-=======
-  dps: 5588.01154
+  dps: 5545.22503
   tps: 4752.00556
->>>>>>> 102eec7c
  }
 }
 dps_results: {
  key: "TestHunter-AllItems-TheFistsofFury"
  value: {
-<<<<<<< HEAD
-  dps: 5369.01969
-  tps: 4600.88053
-=======
-  dps: 5464.93044
+  dps: 5422.8564
   tps: 4643.28383
->>>>>>> 102eec7c
  }
 }
 dps_results: {
  key: "TestHunter-AllItems-TheTwinBladesofAzzinoth"
  value: {
-  dps: 5466.58988
-  tps: 4694.25805
+  dps: 5536.77625
+  tps: 4761.15607
  }
 }
 dps_results: {
  key: "TestHunter-AllItems-TheTwinStars"
  value: {
-<<<<<<< HEAD
-  dps: 5296.848
-  tps: 4518.58977
-=======
-  dps: 5433.61313
+  dps: 5391.69733
   tps: 4615.16282
->>>>>>> 102eec7c
  }
 }
 dps_results: {
  key: "TestHunter-AllItems-ThunderingSkyflareDiamond"
  value: {
-<<<<<<< HEAD
-  dps: 5522.34129
-  tps: 4730.86658
-=======
-  dps: 5587.38258
+  dps: 5544.72248
   tps: 4753.8378
->>>>>>> 102eec7c
  }
 }
 dps_results: {
  key: "TestHunter-AllItems-TinyAbominationinaJar-50351"
  value: {
-<<<<<<< HEAD
-  dps: 5344.0675
-  tps: 4568.24768
-=======
-  dps: 5493.17423
+  dps: 5451.21872
   tps: 4674.61932
->>>>>>> 102eec7c
  }
 }
 dps_results: {
  key: "TestHunter-AllItems-TinyAbominationinaJar-50706"
  value: {
-<<<<<<< HEAD
-  dps: 5344.0675
-  tps: 4568.24768
-=======
-  dps: 5493.17423
+  dps: 5451.21872
   tps: 4674.61932
->>>>>>> 102eec7c
  }
 }
 dps_results: {
  key: "TestHunter-AllItems-TirelessSkyflareDiamond"
  value: {
-<<<<<<< HEAD
-  dps: 5474.4998
-  tps: 4688.43483
-=======
-  dps: 5578.33968
+  dps: 5535.60361
   tps: 4743.39294
->>>>>>> 102eec7c
  }
 }
 dps_results: {
  key: "TestHunter-AllItems-TirelessStarflareDiamond"
  value: {
-<<<<<<< HEAD
-  dps: 5474.4998
-  tps: 4688.43483
-=======
-  dps: 5578.33968
+  dps: 5535.60361
   tps: 4743.39294
->>>>>>> 102eec7c
  }
 }
 dps_results: {
  key: "TestHunter-AllItems-TrenchantEarthshatterDiamond"
  value: {
-<<<<<<< HEAD
-  dps: 5474.4998
-  tps: 4688.43483
-=======
-  dps: 5578.33968
+  dps: 5535.60361
   tps: 4743.39294
->>>>>>> 102eec7c
  }
 }
 dps_results: {
  key: "TestHunter-AllItems-TrenchantEarthsiegeDiamond"
  value: {
-<<<<<<< HEAD
-  dps: 5474.4998
-  tps: 4688.43483
-=======
-  dps: 5578.33968
+  dps: 5535.60361
   tps: 4743.39294
->>>>>>> 102eec7c
  }
 }
 dps_results: {
@@ -1005,73 +640,43 @@
 dps_results: {
  key: "TestHunter-AllItems-WindhawkArmor"
  value: {
-<<<<<<< HEAD
-  dps: 4983.95212
-  tps: 4253.8934
-=======
-  dps: 5102.69095
-  tps: 4326.99819
->>>>>>> 102eec7c
+  dps: 5054.52702
+  tps: 4322.25842
  }
 }
 dps_results: {
  key: "TestHunter-AllItems-Windrunner'sPursuit"
  value: {
-<<<<<<< HEAD
-  dps: 5820.42476
-  tps: 4979.93001
-=======
-  dps: 5176.13346
-  tps: 4407.38053
->>>>>>> 102eec7c
+  dps: 5815.82573
+  tps: 4975.26808
  }
 }
 dps_results: {
  key: "TestHunter-AllItems-WrathofSpellfire"
  value: {
-<<<<<<< HEAD
-  dps: 4828.5903
-  tps: 4111.83396
-=======
-  dps: 4929.78489
+  dps: 4890.7274
   tps: 4173.43974
->>>>>>> 102eec7c
  }
 }
 dps_results: {
  key: "TestHunter-AllItems-Zod'sRepeatingLongbow-50034"
  value: {
-<<<<<<< HEAD
-  dps: 6097.43722
-  tps: 5305.26376
-=======
-  dps: 6091.87812
-  tps: 5258.58597
->>>>>>> 102eec7c
+  dps: 6149.87372
+  tps: 5360.47044
  }
 }
 dps_results: {
  key: "TestHunter-AllItems-Zod'sRepeatingLongbow-50638"
  value: {
-<<<<<<< HEAD
-  dps: 6291.48381
-  tps: 5495.51292
-=======
-  dps: 6220.63888
-  tps: 5382.21857
->>>>>>> 102eec7c
+  dps: 6354.46229
+  tps: 5561.19377
  }
 }
 dps_results: {
  key: "TestHunter-Average-Default"
  value: {
-<<<<<<< HEAD
-  dps: 5565.74011
-  tps: 4776.41925
-=======
-  dps: 5663.76761
+  dps: 5621.11131
   tps: 4830.06378
->>>>>>> 102eec7c
  }
 }
 dps_results: {
@@ -1161,73 +766,43 @@
 dps_results: {
  key: "TestHunter-Settings-Dwarf-P1-Marksman-FullBuffs-LongMultiTarget"
  value: {
-<<<<<<< HEAD
-  dps: 5341.4689
-  tps: 5771.74002
-=======
-  dps: 5440.68814
+  dps: 5400.28569
   tps: 5838.93263
->>>>>>> 102eec7c
  }
 }
 dps_results: {
  key: "TestHunter-Settings-Dwarf-P1-Marksman-FullBuffs-LongSingleTarget"
  value: {
-<<<<<<< HEAD
-  dps: 5341.4689
-  tps: 4594.46313
-=======
-  dps: 5440.68814
+  dps: 5400.28569
   tps: 4654.57152
->>>>>>> 102eec7c
  }
 }
 dps_results: {
  key: "TestHunter-Settings-Dwarf-P1-Marksman-FullBuffs-ShortSingleTarget"
  value: {
-<<<<<<< HEAD
-  dps: 6587.39788
-  tps: 5652.97388
-=======
-  dps: 6737.1651
+  dps: 6687.44482
   tps: 5735.1732
->>>>>>> 102eec7c
  }
 }
 dps_results: {
  key: "TestHunter-Settings-Dwarf-P1-Marksman-NoBuffs-LongMultiTarget"
  value: {
-<<<<<<< HEAD
-  dps: 3392.84833
-  tps: 4556.20482
-=======
-  dps: 3466.67615
+  dps: 3447.25778
   tps: 4610.30877
->>>>>>> 102eec7c
  }
 }
 dps_results: {
  key: "TestHunter-Settings-Dwarf-P1-Marksman-NoBuffs-LongSingleTarget"
  value: {
-<<<<<<< HEAD
-  dps: 3392.84833
-  tps: 3080.9273
-=======
-  dps: 3466.67615
+  dps: 3447.25778
   tps: 3136.46143
->>>>>>> 102eec7c
  }
 }
 dps_results: {
  key: "TestHunter-Settings-Dwarf-P1-Marksman-NoBuffs-ShortSingleTarget"
  value: {
-<<<<<<< HEAD
-  dps: 4196.67964
-  tps: 3783.25429
-=======
-  dps: 4224.26919
+  dps: 4202.74831
   tps: 3788.14998
->>>>>>> 102eec7c
  }
 }
 dps_results: {
@@ -1359,73 +934,43 @@
 dps_results: {
  key: "TestHunter-Settings-Orc-P1-Marksman-FullBuffs-LongMultiTarget"
  value: {
-<<<<<<< HEAD
-  dps: 5373.35291
-  tps: 5754.18971
-=======
-  dps: 5453.41525
+  dps: 5410.62381
   tps: 5800.07626
->>>>>>> 102eec7c
  }
 }
 dps_results: {
  key: "TestHunter-Settings-Orc-P1-Marksman-FullBuffs-LongSingleTarget"
  value: {
-<<<<<<< HEAD
-  dps: 5373.35291
-  tps: 4575.27994
-=======
-  dps: 5453.41525
+  dps: 5410.62381
   tps: 4617.05902
->>>>>>> 102eec7c
  }
 }
 dps_results: {
  key: "TestHunter-Settings-Orc-P1-Marksman-FullBuffs-ShortSingleTarget"
  value: {
-<<<<<<< HEAD
-  dps: 6665.85974
-  tps: 5658.58889
-=======
-  dps: 6800.87108
+  dps: 6748.81026
   tps: 5749.72789
->>>>>>> 102eec7c
  }
 }
 dps_results: {
  key: "TestHunter-Settings-Orc-P1-Marksman-NoBuffs-LongMultiTarget"
  value: {
-<<<<<<< HEAD
-  dps: 3413.73138
-  tps: 4551.91216
-=======
-  dps: 3478.04346
+  dps: 3457.55637
   tps: 4601.50568
->>>>>>> 102eec7c
  }
 }
 dps_results: {
  key: "TestHunter-Settings-Orc-P1-Marksman-NoBuffs-LongSingleTarget"
  value: {
-<<<<<<< HEAD
-  dps: 3413.73138
-  tps: 3081.0421
-=======
-  dps: 3478.04346
+  dps: 3457.55637
   tps: 3125.49908
->>>>>>> 102eec7c
  }
 }
 dps_results: {
  key: "TestHunter-Settings-Orc-P1-Marksman-NoBuffs-ShortSingleTarget"
  value: {
-<<<<<<< HEAD
-  dps: 4207.61721
-  tps: 3763.53727
-=======
-  dps: 4272.72743
+  dps: 4249.77778
   tps: 3806.5935
->>>>>>> 102eec7c
  }
 }
 dps_results: {
@@ -1473,12 +1018,7 @@
 dps_results: {
  key: "TestHunter-SwitchInFrontOfTarget-Default"
  value: {
-<<<<<<< HEAD
-  dps: 5540.94141
-  tps: 4797.44828
-=======
-  dps: 5638.67308
+  dps: 5598.19409
   tps: 4854.36515
->>>>>>> 102eec7c
  }
 }