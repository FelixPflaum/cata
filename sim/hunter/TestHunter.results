character_stats_results: {
 key: "TestHunter-CharacterStats-Default"
 value: {
  final_stats: 345.4
  final_stats: 1713.712
  final_stats: 1270.5
  final_stats: 599.456
  final_stats: 174.9
  final_stats: 0
  final_stats: 0
  final_stats: 0
  final_stats: 0
  final_stats: 0
  final_stats: 0
  final_stats: 0
  final_stats: 0
  final_stats: 109
  final_stats: 238
  final_stats: 879.12615
  final_stats: 225
  final_stats: 0
  final_stats: 5610.1232
  final_stats: 336.37
  final_stats: 2047.01368
  final_stats: 225
  final_stats: 68
  final_stats: 0
  final_stats: 13757.84
  final_stats: 0
  final_stats: 0
  final_stats: 11633.424
  final_stats: 5900.5848
  final_stats: 0
  final_stats: 0
  final_stats: 0
  final_stats: 0
  final_stats: 0
  final_stats: 0
  final_stats: 20029
  final_stats: 75
  final_stats: 75
  final_stats: 75
  final_stats: 75
  final_stats: 75
  final_stats: 0
  final_stats: 0
  final_stats: 0
  final_stats: 0
  final_stats: 0
 }
}
dps_results: {
 key: "TestHunter-AllItems-Ahn'KaharBloodHunter'sBattlegear"
 value: {
  dps: 6195.23075
  tps: 5367.1253
 }
}
dps_results: {
 key: "TestHunter-AllItems-AshtongueTalismanofSwiftness-32487"
 value: {
  dps: 5497.65617
  tps: 4667.82695
 }
}
dps_results: {
 key: "TestHunter-AllItems-AustereEarthsiegeDiamond"
 value: {
  dps: 5548.8964
  tps: 4712.52383
 }
}
dps_results: {
 key: "TestHunter-AllItems-Bandit'sInsignia-40371"
 value: {
  dps: 5584.51823
  tps: 4748.67585
 }
}
dps_results: {
 key: "TestHunter-AllItems-BeamingEarthsiegeDiamond"
 value: {
  dps: 5542.21379
  tps: 4704.71176
 }
}
dps_results: {
 key: "TestHunter-AllItems-Beast-tamer'sShoulders-30892"
 value: {
  dps: 5449.13824
  tps: 4613.38392
 }
}
dps_results: {
 key: "TestHunter-AllItems-BlackBowoftheBetrayer-32336"
 value: {
  dps: 5174.90067
  tps: 4337.77123
 }
}
dps_results: {
 key: "TestHunter-AllItems-BracingEarthsiegeDiamond"
 value: {
  dps: 5548.8964
  tps: 4619.52358
 }
}
dps_results: {
 key: "TestHunter-AllItems-ChaoticSkyflareDiamond"
 value: {
  dps: 5671.28329
  tps: 4834.91073
 }
}
dps_results: {
 key: "TestHunter-AllItems-CryptstalkerBattlegear"
 value: {
  dps: 5096.71163
  tps: 4295.72169
 }
}
dps_results: {
 key: "TestHunter-AllItems-DarkmoonCard:Berserker!-42989"
 value: {
  dps: 5550.97973
  tps: 4725.64595
 }
}
dps_results: {
 key: "TestHunter-AllItems-DarkmoonCard:Death-42990"
 value: {
  dps: 5585.54139
  tps: 4759.71949
 }
}
dps_results: {
 key: "TestHunter-AllItems-DarkmoonCard:Greatness-42987"
 value: {
  dps: 5578.41364
  tps: 4746.22867
 }
}
dps_results: {
 key: "TestHunter-AllItems-DarkmoonCard:Greatness-44254"
 value: {
  dps: 5578.41364
  tps: 4746.22867
 }
}
dps_results: {
 key: "TestHunter-AllItems-Defender'sCode-40257"
 value: {
  dps: 5457.71407
  tps: 4632.03151
 }
}
dps_results: {
 key: "TestHunter-AllItems-DestructiveSkyflareDiamond"
 value: {
  dps: 5570.19236
  tps: 4733.8198
 }
}
dps_results: {
 key: "TestHunter-AllItems-EffulgentSkyflareDiamond"
 value: {
  dps: 5548.8964
  tps: 4712.52383
 }
}
dps_results: {
 key: "TestHunter-AllItems-EmberSkyflareDiamond"
 value: {
  dps: 5488.60472
  tps: 4648.26675
 }
}
dps_results: {
 key: "TestHunter-AllItems-EnigmaticSkyflareDiamond"
 value: {
  dps: 5564.7027
  tps: 4728.33014
 }
}
dps_results: {
 key: "TestHunter-AllItems-EnigmaticStarflareDiamond"
 value: {
  dps: 5563.37999
  tps: 4727.00743
 }
}
dps_results: {
 key: "TestHunter-AllItems-EternalEarthsiegeDiamond"
 value: {
  dps: 5548.8964
  tps: 4712.52383
 }
}
dps_results: {
 key: "TestHunter-AllItems-ExtractofNecromanticPower-40373"
 value: {
  dps: 5590.17974
  tps: 4764.39527
 }
}
dps_results: {
 key: "TestHunter-AllItems-EyeoftheBroodmother-45308"
 value: {
  dps: 5535.65733
  tps: 4709.97477
 }
}
dps_results: {
 key: "TestHunter-AllItems-ForgeEmber-37660"
 value: {
  dps: 5522.59178
  tps: 4696.90922
 }
}
dps_results: {
 key: "TestHunter-AllItems-ForlornSkyflareDiamond"
 value: {
  dps: 5548.8964
  tps: 4712.52383
 }
}
dps_results: {
 key: "TestHunter-AllItems-ForlornStarflareDiamond"
 value: {
  dps: 5548.8964
  tps: 4712.52383
 }
}
dps_results: {
 key: "TestHunter-AllItems-FuturesightRune-38763"
 value: {
  dps: 5457.71407
  tps: 4632.03151
 }
}
dps_results: {
 key: "TestHunter-AllItems-Gladiator'sPursuit"
 value: {
  dps: 5787.68135
  tps: 4985.00485
 }
}
dps_results: {
 key: "TestHunter-AllItems-Gronnstalker'sArmor"
 value: {
  dps: 4384.84054
  tps: 3691.76602
 }
}
dps_results: {
 key: "TestHunter-AllItems-IllustrationoftheDragonSoul-40432"
 value: {
  dps: 5457.71407
  tps: 4632.03151
 }
}
dps_results: {
 key: "TestHunter-AllItems-ImpassiveSkyflareDiamond"
 value: {
  dps: 5564.7027
  tps: 4728.33014
 }
}
dps_results: {
 key: "TestHunter-AllItems-ImpassiveStarflareDiamond"
 value: {
  dps: 5563.37999
  tps: 4727.00743
 }
}
dps_results: {
 key: "TestHunter-AllItems-IncisorFragment-37723"
 value: {
  dps: 5567.29247
  tps: 4727.08949
 }
}
dps_results: {
 key: "TestHunter-AllItems-InsightfulEarthsiegeDiamond"
 value: {
  dps: 5630.04189
  tps: 4788.97062
 }
}
dps_results: {
 key: "TestHunter-AllItems-InvigoratingEarthsiegeDiamond"
 value: {
  dps: 5569.11278
  tps: 4730.5121
 }
}
dps_results: {
 key: "TestHunter-AllItems-Lavanthor'sTalisman-37872"
 value: {
  dps: 5457.71407
  tps: 4632.03151
 }
}
dps_results: {
 key: "TestHunter-AllItems-MajesticDragonFigurine-40430"
 value: {
  dps: 5457.71407
  tps: 4632.03151
 }
}
dps_results: {
 key: "TestHunter-AllItems-MeteoriteWhetstone-37390"
 value: {
  dps: 5548.72166
  tps: 4716.7819
 }
}
dps_results: {
 key: "TestHunter-AllItems-OfferingofSacrifice-37638"
 value: {
  dps: 5457.71407
  tps: 4632.03151
 }
}
dps_results: {
 key: "TestHunter-AllItems-PersistentEarthshatterDiamond"
 value: {
  dps: 5565.26204
  tps: 4727.08576
 }
}
dps_results: {
 key: "TestHunter-AllItems-PersistentEarthsiegeDiamond"
 value: {
  dps: 5569.11278
  tps: 4730.5121
 }
}
dps_results: {
 key: "TestHunter-AllItems-PowerfulEarthshatterDiamond"
 value: {
  dps: 5548.8964
  tps: 4712.52383
 }
}
dps_results: {
 key: "TestHunter-AllItems-PowerfulEarthsiegeDiamond"
 value: {
  dps: 5548.8964
  tps: 4712.52383
 }
}
dps_results: {
 key: "TestHunter-AllItems-PurifiedShardoftheGods"
 value: {
  dps: 5457.71407
  tps: 4632.03151
 }
}
dps_results: {
 key: "TestHunter-AllItems-ReignoftheDead-47316"
 value: {
<<<<<<< HEAD
  dps: 5492.99205
  tps: 4674.43713
=======
  dps: 5653.23352
  tps: 4827.36802
>>>>>>> 4ab195a9
 }
}
dps_results: {
 key: "TestHunter-AllItems-ReignoftheDead-47477"
 value: {
<<<<<<< HEAD
  dps: 5492.99205
  tps: 4674.43713
=======
  dps: 5677.51573
  tps: 4851.65022
>>>>>>> 4ab195a9
 }
}
dps_results: {
 key: "TestHunter-AllItems-RelentlessEarthsiegeDiamond"
 value: {
  dps: 5678.71261
  tps: 4841.06557
 }
}
dps_results: {
 key: "TestHunter-AllItems-RevitalizingSkyflareDiamond"
 value: {
  dps: 5540.46718
  tps: 4697.10713
 }
}
dps_results: {
 key: "TestHunter-AllItems-RuneofRepulsion-40372"
 value: {
  dps: 5457.71407
  tps: 4632.03151
 }
}
dps_results: {
 key: "TestHunter-AllItems-ScourgestalkerBattlegear"
 value: {
  dps: 5327.46528
  tps: 4531.05721
 }
}
dps_results: {
 key: "TestHunter-AllItems-SealofthePantheon-36993"
 value: {
  dps: 5457.71407
  tps: 4632.03151
 }
}
dps_results: {
 key: "TestHunter-AllItems-ShinyShardoftheGods"
 value: {
  dps: 5457.71407
  tps: 4632.03151
 }
}
dps_results: {
 key: "TestHunter-AllItems-Sindragosa'sFlawlessFang-50361"
 value: {
  dps: 5457.71407
  tps: 4632.03151
 }
}
dps_results: {
 key: "TestHunter-AllItems-SparkofLife-37657"
 value: {
  dps: 5528.70441
  tps: 4693.57761
 }
}
dps_results: {
 key: "TestHunter-AllItems-StormshroudArmor"
 value: {
  dps: 4425.70352
  tps: 3722.88791
 }
}
dps_results: {
 key: "TestHunter-AllItems-SwiftSkyflareDiamond"
 value: {
  dps: 5569.11278
  tps: 4730.5121
 }
}
dps_results: {
 key: "TestHunter-AllItems-SwiftStarflareDiamond"
 value: {
  dps: 5565.26204
  tps: 4727.08576
 }
}
dps_results: {
 key: "TestHunter-AllItems-SwiftWindfireDiamond"
 value: {
  dps: 5558.52324
  tps: 4721.08967
 }
}
dps_results: {
 key: "TestHunter-AllItems-TheFistsofFury"
 value: {
  dps: 5391.62825
  tps: 4560.55958
 }
}
dps_results: {
 key: "TestHunter-AllItems-ThunderingSkyflareDiamond"
 value: {
  dps: 5548.56056
  tps: 4705.64053
 }
}
dps_results: {
 key: "TestHunter-AllItems-TinyAbominationinaJar-50351"
 value: {
  dps: 5457.88725
  tps: 4632.20469
 }
}
dps_results: {
 key: "TestHunter-AllItems-TinyAbominationinaJar-50706"
 value: {
  dps: 5457.88725
  tps: 4632.20469
 }
}
dps_results: {
 key: "TestHunter-AllItems-TirelessSkyflareDiamond"
 value: {
  dps: 5548.8964
  tps: 4712.52383
 }
}
dps_results: {
 key: "TestHunter-AllItems-TirelessStarflareDiamond"
 value: {
  dps: 5548.8964
  tps: 4712.52383
 }
}
dps_results: {
 key: "TestHunter-AllItems-TrenchantEarthshatterDiamond"
 value: {
  dps: 5548.8964
  tps: 4712.52383
 }
}
dps_results: {
 key: "TestHunter-AllItems-TrenchantEarthsiegeDiamond"
 value: {
  dps: 5548.8964
  tps: 4712.52383
 }
}
dps_results: {
 key: "TestHunter-AllItems-Windrunner'sPursuit"
 value: {
  dps: 5797.97223
  tps: 4955.73364
 }
}
dps_results: {
 key: "TestHunter-AllItems-Zod'sRepeatingLongbow-50034"
 value: {
  dps: 6114.06536
  tps: 5268.49096
 }
}
dps_results: {
 key: "TestHunter-AllItems-Zod'sRepeatingLongbow-50638"
 value: {
  dps: 6308.83943
  tps: 5473.00609
 }
}
dps_results: {
 key: "TestHunter-Average-Default"
 value: {
  dps: 5597.29606
  tps: 4758.23974
 }
}
dps_results: {
 key: "TestHunter-Settings-Dwarf-P1-AOE-FullBuffs-LongMultiTarget"
 value: {
  dps: 14620.91351
  tps: 14981.32227
 }
}
dps_results: {
 key: "TestHunter-Settings-Dwarf-P1-AOE-FullBuffs-LongSingleTarget"
 value: {
  dps: 5331.1588
  tps: 4538.6077
 }
}
dps_results: {
 key: "TestHunter-Settings-Dwarf-P1-AOE-FullBuffs-ShortSingleTarget"
 value: {
  dps: 6224.96763
  tps: 5258.21792
 }
}
dps_results: {
 key: "TestHunter-Settings-Dwarf-P1-AOE-NoBuffs-LongMultiTarget"
 value: {
  dps: 10481.82315
  tps: 11561.09582
 }
}
dps_results: {
 key: "TestHunter-Settings-Dwarf-P1-AOE-NoBuffs-LongSingleTarget"
 value: {
  dps: 3455.03389
  tps: 3105.53589
 }
}
dps_results: {
 key: "TestHunter-Settings-Dwarf-P1-AOE-NoBuffs-ShortSingleTarget"
 value: {
  dps: 4193.51827
  tps: 3745.84702
 }
}
dps_results: {
 key: "TestHunter-Settings-Dwarf-P1-BM-FullBuffs-LongMultiTarget"
 value: {
  dps: 5062.1773
  tps: 4391.28523
 }
}
dps_results: {
 key: "TestHunter-Settings-Dwarf-P1-BM-FullBuffs-LongSingleTarget"
 value: {
  dps: 5062.1773
  tps: 3170.54977
 }
}
dps_results: {
 key: "TestHunter-Settings-Dwarf-P1-BM-FullBuffs-ShortSingleTarget"
 value: {
  dps: 6232.35807
  tps: 3869.31282
 }
}
dps_results: {
 key: "TestHunter-Settings-Dwarf-P1-BM-NoBuffs-LongMultiTarget"
 value: {
  dps: 3021.57162
  tps: 3686.71424
 }
}
dps_results: {
 key: "TestHunter-Settings-Dwarf-P1-BM-NoBuffs-LongSingleTarget"
 value: {
  dps: 3021.57162
  tps: 2178.47663
 }
}
dps_results: {
 key: "TestHunter-Settings-Dwarf-P1-BM-NoBuffs-ShortSingleTarget"
 value: {
  dps: 3566.40913
  tps: 2579.35086
 }
}
dps_results: {
 key: "TestHunter-Settings-Dwarf-P1-Marksman-FullBuffs-LongMultiTarget"
 value: {
  dps: 5364.81424
  tps: 5752.54547
 }
}
dps_results: {
 key: "TestHunter-Settings-Dwarf-P1-Marksman-FullBuffs-LongSingleTarget"
 value: {
  dps: 5364.81424
  tps: 4568.18436
 }
}
dps_results: {
 key: "TestHunter-Settings-Dwarf-P1-Marksman-FullBuffs-ShortSingleTarget"
 value: {
  dps: 6636.20056
  tps: 5639.22825
 }
}
dps_results: {
 key: "TestHunter-Settings-Dwarf-P1-Marksman-NoBuffs-LongMultiTarget"
 value: {
  dps: 3468.04403
  tps: 4601.83669
 }
}
dps_results: {
 key: "TestHunter-Settings-Dwarf-P1-Marksman-NoBuffs-LongSingleTarget"
 value: {
  dps: 3468.04403
  tps: 3127.98935
 }
}
dps_results: {
 key: "TestHunter-Settings-Dwarf-P1-Marksman-NoBuffs-ShortSingleTarget"
 value: {
  dps: 4229.40301
  tps: 3773.29936
 }
}
dps_results: {
 key: "TestHunter-Settings-Dwarf-P1-SV-FullBuffs-LongMultiTarget"
 value: {
  dps: 5256.45884
  tps: 5695.26076
 }
}
dps_results: {
 key: "TestHunter-Settings-Dwarf-P1-SV-FullBuffs-LongSingleTarget"
 value: {
  dps: 5256.45884
  tps: 4464.4336
 }
}
dps_results: {
 key: "TestHunter-Settings-Dwarf-P1-SV-FullBuffs-ShortSingleTarget"
 value: {
  dps: 6207.99338
  tps: 5247.5165
 }
}
dps_results: {
 key: "TestHunter-Settings-Dwarf-P1-SV-NoBuffs-LongMultiTarget"
 value: {
  dps: 3449.95147
  tps: 4606.56125
 }
}
dps_results: {
 key: "TestHunter-Settings-Dwarf-P1-SV-NoBuffs-LongSingleTarget"
 value: {
  dps: 3449.95147
  tps: 3097.94603
 }
}
dps_results: {
 key: "TestHunter-Settings-Dwarf-P1-SV-NoBuffs-ShortSingleTarget"
 value: {
  dps: 4157.21253
  tps: 3708.77818
 }
}
dps_results: {
 key: "TestHunter-Settings-Orc-P1-AOE-FullBuffs-LongMultiTarget"
 value: {
  dps: 14785.71997
  tps: 15105.22615
 }
}
dps_results: {
 key: "TestHunter-Settings-Orc-P1-AOE-FullBuffs-LongSingleTarget"
 value: {
  dps: 5405.32469
  tps: 4568.42094
 }
}
dps_results: {
 key: "TestHunter-Settings-Orc-P1-AOE-FullBuffs-ShortSingleTarget"
 value: {
  dps: 6304.22508
  tps: 5282.27189
 }
}
dps_results: {
 key: "TestHunter-Settings-Orc-P1-AOE-NoBuffs-LongMultiTarget"
 value: {
  dps: 10490.49379
  tps: 11552.37915
 }
}
dps_results: {
 key: "TestHunter-Settings-Orc-P1-AOE-NoBuffs-LongSingleTarget"
 value: {
  dps: 3478.21642
  tps: 3104.51337
 }
}
dps_results: {
 key: "TestHunter-Settings-Orc-P1-AOE-NoBuffs-ShortSingleTarget"
 value: {
  dps: 4190.44406
  tps: 3720.71031
 }
}
dps_results: {
 key: "TestHunter-Settings-Orc-P1-BM-FullBuffs-LongMultiTarget"
 value: {
  dps: 5148.59836
  tps: 4384.41789
 }
}
dps_results: {
 key: "TestHunter-Settings-Orc-P1-BM-FullBuffs-LongSingleTarget"
 value: {
  dps: 5148.59836
  tps: 3162.80134
 }
}
dps_results: {
 key: "TestHunter-Settings-Orc-P1-BM-FullBuffs-ShortSingleTarget"
 value: {
  dps: 6367.53667
  tps: 3883.7371
 }
}
dps_results: {
 key: "TestHunter-Settings-Orc-P1-BM-NoBuffs-LongMultiTarget"
 value: {
  dps: 3059.47289
  tps: 3681.13628
 }
}
dps_results: {
 key: "TestHunter-Settings-Orc-P1-BM-NoBuffs-LongSingleTarget"
 value: {
  dps: 3059.47289
  tps: 2174.24858
 }
}
dps_results: {
 key: "TestHunter-Settings-Orc-P1-BM-NoBuffs-ShortSingleTarget"
 value: {
  dps: 3637.22325
  tps: 2576.78658
 }
}
dps_results: {
 key: "TestHunter-Settings-Orc-P1-Marksman-FullBuffs-LongMultiTarget"
 value: {
  dps: 5398.13651
  tps: 5737.97118
 }
}
dps_results: {
 key: "TestHunter-Settings-Orc-P1-Marksman-FullBuffs-LongSingleTarget"
 value: {
  dps: 5398.13651
  tps: 4554.95394
 }
}
dps_results: {
 key: "TestHunter-Settings-Orc-P1-Marksman-FullBuffs-ShortSingleTarget"
 value: {
  dps: 6732.19467
  tps: 5675.55744
 }
}
dps_results: {
 key: "TestHunter-Settings-Orc-P1-Marksman-NoBuffs-LongMultiTarget"
 value: {
  dps: 3455.51886
  tps: 4568.11164
 }
}
dps_results: {
 key: "TestHunter-Settings-Orc-P1-Marksman-NoBuffs-LongSingleTarget"
 value: {
  dps: 3455.51886
  tps: 3092.10505
 }
}
dps_results: {
 key: "TestHunter-Settings-Orc-P1-Marksman-NoBuffs-ShortSingleTarget"
 value: {
  dps: 4271.03046
  tps: 3786.4796
 }
}
dps_results: {
 key: "TestHunter-Settings-Orc-P1-SV-FullBuffs-LongMultiTarget"
 value: {
  dps: 5287.15135
  tps: 5680.70463
 }
}
dps_results: {
 key: "TestHunter-Settings-Orc-P1-SV-FullBuffs-LongSingleTarget"
 value: {
  dps: 5287.15135
  tps: 4453.6768
 }
}
dps_results: {
 key: "TestHunter-Settings-Orc-P1-SV-FullBuffs-ShortSingleTarget"
 value: {
  dps: 6274.08903
  tps: 5256.87832
 }
}
dps_results: {
 key: "TestHunter-Settings-Orc-P1-SV-NoBuffs-LongMultiTarget"
 value: {
  dps: 3466.84042
  tps: 4603.44084
 }
}
dps_results: {
 key: "TestHunter-Settings-Orc-P1-SV-NoBuffs-LongSingleTarget"
 value: {
  dps: 3466.84042
  tps: 3095.02965
 }
}
dps_results: {
 key: "TestHunter-Settings-Orc-P1-SV-NoBuffs-ShortSingleTarget"
 value: {
  dps: 4226.23262
  tps: 3748.361
 }
}
dps_results: {
 key: "TestHunter-SwitchInFrontOfTarget-Default"
 value: {
  dps: 5621.18312
  tps: 4831.61182
 }
}<|MERGE_RESOLUTION|>--- conflicted
+++ resolved
@@ -360,25 +360,15 @@
 dps_results: {
  key: "TestHunter-AllItems-ReignoftheDead-47316"
  value: {
-<<<<<<< HEAD
-  dps: 5492.99205
-  tps: 4674.43713
-=======
   dps: 5653.23352
   tps: 4827.36802
->>>>>>> 4ab195a9
  }
 }
 dps_results: {
  key: "TestHunter-AllItems-ReignoftheDead-47477"
  value: {
-<<<<<<< HEAD
-  dps: 5492.99205
-  tps: 4674.43713
-=======
   dps: 5677.51573
   tps: 4851.65022
->>>>>>> 4ab195a9
  }
 }
 dps_results: {
