--- conflicted
+++ resolved
@@ -871,73 +871,43 @@
 dps_results: {
  key: "TestHunter-Settings-Dwarf-P1-SV-FullBuffs-LongMultiTarget"
  value: {
-<<<<<<< HEAD
-  dps: 4120.773721009011
-  tps: 3806.0194117151154
-=======
-  dps: 4144.492573891333
-  tps: 3818.396435555252
->>>>>>> 241fd153
+  dps: 4144.1652253915145
+  tps: 3818.0690870554326
  }
 }
 dps_results: {
  key: "TestHunter-Settings-Dwarf-P1-SV-FullBuffs-LongSingleTarget"
  value: {
-<<<<<<< HEAD
-  dps: 4120.773721009011
-  tps: 3223.51927537753
-=======
-  dps: 4144.492573891333
-  tps: 3235.8962992176657
->>>>>>> 241fd153
+  dps: 4144.1652253915145
+  tps: 3235.568950717847
  }
 }
 dps_results: {
  key: "TestHunter-Settings-Dwarf-P1-SV-FullBuffs-ShortSingleTarget"
  value: {
-<<<<<<< HEAD
-  dps: 4949.193767555396
-  tps: 3822.747006629296
-=======
-  dps: 4980.502748237009
-  tps: 3839.248881668756
->>>>>>> 241fd153
+  dps: 4978.474545548557
+  tps: 3837.220678980305
  }
 }
 dps_results: {
  key: "TestHunter-Settings-Dwarf-P1-SV-NoBuffs-LongMultiTarget"
  value: {
-<<<<<<< HEAD
-  dps: 2624.264016448653
-  tps: 2995.3528335953456
-=======
-  dps: 2643.824941441816
-  tps: 3008.774552196786
->>>>>>> 241fd153
+  dps: 2638.480760630376
+  tps: 3003.430371385347
  }
 }
 dps_results: {
  key: "TestHunter-Settings-Dwarf-P1-SV-NoBuffs-LongSingleTarget"
  value: {
-<<<<<<< HEAD
-  dps: 2624.264016448653
-  tps: 2304.1688094620313
-=======
-  dps: 2643.824941441816
-  tps: 2317.5905280634715
->>>>>>> 241fd153
+  dps: 2638.480760630376
+  tps: 2312.2463472520317
  }
 }
 dps_results: {
  key: "TestHunter-Settings-Dwarf-P1-SV-NoBuffs-ShortSingleTarget"
  value: {
-<<<<<<< HEAD
-  dps: 3079.712616403866
-  tps: 2703.921359662164
-=======
-  dps: 3097.294636749109
-  tps: 2714.681203652712
->>>>>>> 241fd153
+  dps: 3096.3555728453653
+  tps: 2713.7421397489693
  }
 }
 dps_results: {
@@ -1027,73 +997,43 @@
 dps_results: {
  key: "TestHunter-Settings-Orc-P1-SV-FullBuffs-LongMultiTarget"
  value: {
-<<<<<<< HEAD
-  dps: 4161.177723777491
-  tps: 3797.541499165543
-=======
-  dps: 4185.42782278826
-  tps: 3809.885925957762
->>>>>>> 241fd153
+  dps: 4185.047502122699
+  tps: 3809.5056052922014
  }
 }
 dps_results: {
  key: "TestHunter-Settings-Orc-P1-SV-FullBuffs-LongSingleTarget"
  value: {
-<<<<<<< HEAD
-  dps: 4161.177723777491
-  tps: 3217.1446230878437
-=======
-  dps: 4185.42782278826
-  tps: 3229.4890498800614
->>>>>>> 241fd153
+  dps: 4185.047502122699
+  tps: 3229.1087292145025
  }
 }
 dps_results: {
  key: "TestHunter-Settings-Orc-P1-SV-FullBuffs-ShortSingleTarget"
  value: {
-<<<<<<< HEAD
-  dps: 5018.006451239302
-  tps: 3853.0145301140037
-=======
-  dps: 5049.684445095393
-  tps: 3869.450254049715
->>>>>>> 241fd153
+  dps: 5047.721353693626
+  tps: 3867.487162647948
  }
 }
 dps_results: {
  key: "TestHunter-Settings-Orc-P1-SV-NoBuffs-LongMultiTarget"
  value: {
-<<<<<<< HEAD
-  dps: 2658.4133909801753
-  tps: 3015.1879965680837
-=======
-  dps: 2678.947858287908
-  tps: 3029.2894274020205
->>>>>>> 241fd153
+  dps: 2672.9223198284244
+  tps: 3023.2638889425375
  }
 }
 dps_results: {
  key: "TestHunter-Settings-Orc-P1-SV-NoBuffs-LongSingleTarget"
  value: {
-<<<<<<< HEAD
-  dps: 2658.4133909801753
-  tps: 2319.577978168118
-=======
-  dps: 2678.947858287908
-  tps: 2333.6794090020544
->>>>>>> 241fd153
+  dps: 2672.9223198284244
+  tps: 2327.653870542572
  }
 }
 dps_results: {
  key: "TestHunter-Settings-Orc-P1-SV-NoBuffs-ShortSingleTarget"
  value: {
-<<<<<<< HEAD
-  dps: 3086.162279275813
-  tps: 2687.21943813866
-=======
-  dps: 3104.2086594992534
-  tps: 2698.131744735009
->>>>>>> 241fd153
+  dps: 3102.959163005769
+  tps: 2696.882248241525
  }
 }
 dps_results: {
