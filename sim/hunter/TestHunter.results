character_stats_results: {
 key: "TestHunter-CharacterStats-Default"
 value: {
  final_stats: 378.40000000000003
  final_stats: 1007.8640000000001
  final_stats: 476.3
  final_stats: 346.63200000000006
  final_stats: 199.10000000000002
  final_stats: 0
  final_stats: 0
  final_stats: 0
  final_stats: 0
  final_stats: 0
  final_stats: 0
  final_stats: 0
  final_stats: 0
  final_stats: 122
  final_stats: 75
  final_stats: 229.77440491092926
  final_stats: 0
  final_stats: 0
  final_stats: 2630.5136
  final_stats: 169.696
  final_stats: 1701.6336060000006
  final_stats: 0
  final_stats: 0
  final_stats: 40.9875
  final_stats: 9965.480000000001
  final_stats: 0
  final_stats: 0
  final_stats: 6597.728
<<<<<<< HEAD
  final_stats: 2616.4985600000005
=======
  final_stats: 2341.93856
>>>>>>> 8ce35d3e
  final_stats: 0
  final_stats: 0
  final_stats: 0
  final_stats: 0
  final_stats: 0
  final_stats: 0
  final_stats: 12087
  final_stats: 0
  final_stats: 0
  final_stats: 0
  final_stats: 0
  final_stats: 0
  final_stats: 0
  final_stats: 0
  final_stats: 0
  final_stats: 0
  final_stats: 0
 }
}
dps_results: {
 key: "TestHunter-AllItems-AbacusofViolentOdds-28288"
 value: {
<<<<<<< HEAD
  dps: 2385.7381310863757
  tps: 1699.0736617195328
=======
  dps: 2197.0271546868667
  tps: 1607.7027076780723
>>>>>>> 8ce35d3e
 }
}
dps_results: {
 key: "TestHunter-AllItems-AdamantineFigurine-27891"
 value: {
<<<<<<< HEAD
  dps: 2357.1044447855
  tps: 1672.8915288616276
=======
  dps: 2171.299299906584
  tps: 1584.4086863766936
>>>>>>> 8ce35d3e
 }
}
dps_results: {
 key: "TestHunter-AllItems-Ahn'KaharBloodHunter'sBattlegear"
 value: {
<<<<<<< HEAD
  dps: 3042.0324395828275
  tps: 2269.679361454537
=======
  dps: 2830.6000627939416
  tps: 2160.043370280964
>>>>>>> 8ce35d3e
 }
}
dps_results: {
 key: "TestHunter-AllItems-Alchemist'sStone-13503"
 value: {
<<<<<<< HEAD
  dps: 2362.3765516116364
  tps: 1676.2069925853475
=======
  dps: 2176.1778944124662
  tps: 1593.9649718575718
>>>>>>> 8ce35d3e
 }
}
dps_results: {
 key: "TestHunter-AllItems-AncientAqirArtifact-33830"
 value: {
<<<<<<< HEAD
  dps: 2357.1044447855
  tps: 1672.8915288616276
=======
  dps: 2171.299299906584
  tps: 1584.4086863766936
>>>>>>> 8ce35d3e
 }
}
dps_results: {
 key: "TestHunter-AllItems-AshtongueTalismanofSwiftness-32487"
 value: {
<<<<<<< HEAD
  dps: 2352.231626581422
  tps: 1671.5577881268116
=======
  dps: 2166.6800084999145
  tps: 1583.2207679766186
>>>>>>> 8ce35d3e
 }
}
dps_results: {
 key: "TestHunter-AllItems-Assassin'sAlchemistStone-35751"
 value: {
<<<<<<< HEAD
  dps: 2376.952191311856
  tps: 1692.1520986876367
=======
  dps: 2191.2047943073176
  tps: 1603.6786916618114
>>>>>>> 8ce35d3e
 }
}
dps_results: {
 key: "TestHunter-AllItems-AustereEarthsiegeDiamond"
 value: {
<<<<<<< HEAD
  dps: 2354.029656214859
  tps: 1668.4044312399644
=======
  dps: 2177.325310031834
  tps: 1590.686641937332
>>>>>>> 8ce35d3e
 }
}
dps_results: {
 key: "TestHunter-AllItems-BadgeofTenacity-32658"
 value: {
<<<<<<< HEAD
  dps: 2388.7207843611527
  tps: 1695.695886650421
=======
  dps: 2184.161286146918
  tps: 1604.2175047048468
>>>>>>> 8ce35d3e
 }
}
dps_results: {
 key: "TestHunter-AllItems-BadgeoftheSwarmguard-21670"
 value: {
<<<<<<< HEAD
  dps: 2462.1334478622507
  tps: 1782.5788067429544
=======
  dps: 2272.710304407975
  tps: 1690.2841026711758
>>>>>>> 8ce35d3e
 }
}
dps_results: {
 key: "TestHunter-AllItems-BandoftheEternalChampion-29301"
 value: {
<<<<<<< HEAD
  dps: 2417.424385436186
  tps: 1717.159352230354
=======
  dps: 2226.1190435857493
  tps: 1633.2672453997022
>>>>>>> 8ce35d3e
 }
}
dps_results: {
 key: "TestHunter-AllItems-BandoftheEternalDefender-29297"
 value: {
<<<<<<< HEAD
  dps: 2364.809218375476
  tps: 1680.967061103486
=======
  dps: 2180.4512763315056
  tps: 1593.7150675907192
>>>>>>> 8ce35d3e
 }
}
dps_results: {
 key: "TestHunter-AllItems-BandoftheEternalSage-29305"
 value: {
<<<<<<< HEAD
  dps: 2374.914746470211
  tps: 1693.6607131791575
=======
  dps: 2192.5129310708794
  tps: 1609.2718054918753
>>>>>>> 8ce35d3e
 }
}
dps_results: {
 key: "TestHunter-AllItems-BeamingEarthsiegeDiamond"
 value: {
<<<<<<< HEAD
  dps: 2361.478930301373
  tps: 1679.0244622271164
=======
  dps: 2180.30396682282
  tps: 1592.1193529773768
>>>>>>> 8ce35d3e
 }
}
dps_results: {
 key: "TestHunter-AllItems-Beast-tamer'sShoulders-30892"
 value: {
<<<<<<< HEAD
  dps: 2423.0990850410394
  tps: 1708.1396265891447
=======
  dps: 2236.6326977240956
  tps: 1618.9179267249012
>>>>>>> 8ce35d3e
 }
}
dps_results: {
 key: "TestHunter-AllItems-BeastLordArmor"
 value: {
<<<<<<< HEAD
  dps: 2203.1110499757388
  tps: 1552.9391195361552
=======
  dps: 2030.23706058547
  tps: 1468.7896839494394
>>>>>>> 8ce35d3e
 }
}
dps_results: {
 key: "TestHunter-AllItems-Berserker'sCall-33831"
 value: {
<<<<<<< HEAD
  dps: 2418.780567537158
  tps: 1724.6732668066775
=======
  dps: 2233.092654425136
  tps: 1636.9335698392943
>>>>>>> 8ce35d3e
 }
}
dps_results: {
 key: "TestHunter-AllItems-BlackBowoftheBetrayer-32336"
 value: {
<<<<<<< HEAD
  dps: 2430.4263149570347
  tps: 1744.1436726891923
=======
  dps: 2238.829055246341
  tps: 1659.8961629226565
>>>>>>> 8ce35d3e
 }
}
dps_results: {
 key: "TestHunter-AllItems-BlackenedNaaruSliver-34427"
 value: {
<<<<<<< HEAD
  dps: 2398.975064002538
  tps: 1705.4981822545494
=======
  dps: 2210.046283174252
  tps: 1623.1529683020663
>>>>>>> 8ce35d3e
 }
}
dps_results: {
 key: "TestHunter-AllItems-BlackoutTruncheon-27901"
 value: {
<<<<<<< HEAD
  dps: 2405.498722721046
  tps: 1713.5164610591942
=======
  dps: 2219.7695932676243
  tps: 1625.597462787273
>>>>>>> 8ce35d3e
 }
}
dps_results: {
 key: "TestHunter-AllItems-Bladefist'sBreadth-28041"
 value: {
<<<<<<< HEAD
  dps: 2368.0588147549024
  tps: 1682.423662967115
=======
  dps: 2204.3683426212615
  tps: 1611.6112193662723
>>>>>>> 8ce35d3e
 }
}
dps_results: {
 key: "TestHunter-AllItems-BladeofUnquenchedThirst-31193"
 value: {
<<<<<<< HEAD
  dps: 2412.2448499436928
  tps: 1719.1301874289668
=======
  dps: 2226.3880012498103
  tps: 1631.1229315811831
>>>>>>> 8ce35d3e
 }
}
dps_results: {
 key: "TestHunter-AllItems-BlazefuryMedallion-17111"
 value: {
<<<<<<< HEAD
  dps: 2349.6601769956756
  tps: 1673.1073717812026
=======
  dps: 2181.1453108547853
  tps: 1595.3034217754328
>>>>>>> 8ce35d3e
 }
}
dps_results: {
 key: "TestHunter-AllItems-Blinkstrike-31332"
 value: {
<<<<<<< HEAD
  dps: 2405.498722721046
  tps: 1713.5164610591942
=======
  dps: 2219.7695932676243
  tps: 1625.597462787273
>>>>>>> 8ce35d3e
 }
}
dps_results: {
 key: "TestHunter-AllItems-BracingEarthsiegeDiamond"
 value: {
<<<<<<< HEAD
  dps: 2354.029656214859
  tps: 1635.6740000807652
=======
  dps: 2177.325310031834
  tps: 1559.6160132255181
>>>>>>> 8ce35d3e
 }
}
dps_results: {
 key: "TestHunter-AllItems-BracingEarthstormDiamond"
 value: {
<<<<<<< HEAD
  dps: 2354.029656214859
  tps: 1668.4044312399644
=======
  dps: 2177.325310031834
  tps: 1590.686641937332
>>>>>>> 8ce35d3e
 }
}
dps_results: {
 key: "TestHunter-AllItems-BraidedEterniumChain-24114"
 value: {
<<<<<<< HEAD
  dps: 2385.216178169604
  tps: 1700.0025694363246
=======
  dps: 2199.710506228936
  tps: 1609.605766722095
>>>>>>> 8ce35d3e
 }
}
dps_results: {
 key: "TestHunter-AllItems-BroochoftheImmortalKing-32534"
 value: {
<<<<<<< HEAD
  dps: 2362.5343222365227
  tps: 1676.6443399642958
=======
  dps: 2174.198237629839
  tps: 1586.997065957042
>>>>>>> 8ce35d3e
 }
}
dps_results: {
 key: "TestHunter-AllItems-BrutalEarthstormDiamond"
 value: {
<<<<<<< HEAD
  dps: 2356.269914962978
  tps: 1670.6446899880843
=======
  dps: 2179.5194539781783
  tps: 1592.880785883677
>>>>>>> 8ce35d3e
 }
}
dps_results: {
 key: "TestHunter-AllItems-ChaoticSkyfireDiamond"
 value: {
<<<<<<< HEAD
  dps: 2390.380263632208
  tps: 1706.8569901778437
=======
  dps: 2204.8206282568763
  tps: 1616.883583424337
>>>>>>> 8ce35d3e
 }
}
dps_results: {
 key: "TestHunter-AllItems-ChaoticSkyflareDiamond"
 value: {
<<<<<<< HEAD
  dps: 2395.80071599666
  tps: 1704.9110905328791
=======
  dps: 2207.749384857489
  tps: 1619.5157701990302
>>>>>>> 8ce35d3e
 }
}
dps_results: {
 key: "TestHunter-AllItems-CloakofDarkness-33122"
 value: {
<<<<<<< HEAD
  dps: 2372.5031564034525
  tps: 1687.9088098916775
=======
  dps: 2181.659750253791
  tps: 1598.9188707741166
>>>>>>> 8ce35d3e
 }
}
dps_results: {
 key: "TestHunter-AllItems-CommendationofKael'thas-34473"
 value: {
<<<<<<< HEAD
  dps: 2344.02982644713
  tps: 1664.740288873462
=======
  dps: 2158.8868334777126
  tps: 1576.690568819367
>>>>>>> 8ce35d3e
 }
}
dps_results: {
 key: "TestHunter-AllItems-Coren'sLuckyCoin-38289"
 value: {
<<<<<<< HEAD
  dps: 2357.1044447855
  tps: 1672.8915288616276
=======
  dps: 2171.299299906584
  tps: 1584.4086863766936
>>>>>>> 8ce35d3e
 }
}
dps_results: {
 key: "TestHunter-AllItems-CoreofAr'kelos-29776"
 value: {
<<<<<<< HEAD
  dps: 2391.982241718278
  tps: 1702.1694998142102
=======
  dps: 2206.230614758707
  tps: 1614.0914925341513
>>>>>>> 8ce35d3e
 }
}
dps_results: {
 key: "TestHunter-AllItems-CryptstalkerBattlegear"
 value: {
<<<<<<< HEAD
  dps: 3218.4352321509914
  tps: 2460.830876823558
=======
  dps: 3000.4031074927098
  tps: 2339.7533000216704
>>>>>>> 8ce35d3e
 }
}
dps_results: {
 key: "TestHunter-AllItems-CrystalforgedTrinket-32654"
 value: {
<<<<<<< HEAD
  dps: 2366.649470848939
  tps: 1689.3922713298668
=======
  dps: 2189.946674234858
  tps: 1596.7219047554186
>>>>>>> 8ce35d3e
 }
}
dps_results: {
 key: "TestHunter-AllItems-Dabiri'sEnigma-30300"
 value: {
<<<<<<< HEAD
  dps: 2335.4525916238185
  tps: 1663.3410974168041
=======
  dps: 2155.458838704049
  tps: 1566.4986729578138
>>>>>>> 8ce35d3e
 }
}
dps_results: {
 key: "TestHunter-AllItems-DarkIronSmokingPipe-38290"
 value: {
<<<<<<< HEAD
  dps: 2357.1044447855
  tps: 1672.8915288616276
=======
  dps: 2171.299299906584
  tps: 1584.4086863766936
>>>>>>> 8ce35d3e
 }
}
dps_results: {
 key: "TestHunter-AllItems-DarkmoonCard:Crusade-31856"
 value: {
<<<<<<< HEAD
  dps: 2375.656944121061
  tps: 1690.5540089827732
=======
  dps: 2189.6875504360505
  tps: 1602.2109134674276
>>>>>>> 8ce35d3e
 }
}
dps_results: {
 key: "TestHunter-AllItems-DarkmoonCard:Vengeance-31858"
 value: {
<<<<<<< HEAD
  dps: 2344.02982644713
  tps: 1664.740288873462
=======
  dps: 2158.8868334777126
  tps: 1576.690568819367
>>>>>>> 8ce35d3e
 }
}
dps_results: {
 key: "TestHunter-AllItems-DarkmoonCard:Wrath-31857"
 value: {
<<<<<<< HEAD
  dps: 2354.7299014949017
  tps: 1666.7073159795937
=======
  dps: 2184.019304843206
  tps: 1595.4440138346797
>>>>>>> 8ce35d3e
 }
}
dps_results: {
 key: "TestHunter-AllItems-DemonStalkerArmor"
 value: {
<<<<<<< HEAD
  dps: 2254.8500301175823
  tps: 1593.2952468974306
=======
  dps: 2092.563299008801
  tps: 1521.1552811860456
>>>>>>> 8ce35d3e
 }
}
dps_results: {
 key: "TestHunter-AllItems-DesolationBattlegear"
 value: {
<<<<<<< HEAD
  dps: 2203.836128603947
  tps: 1555.495679482969
=======
  dps: 2010.0468373624024
  tps: 1460.5685478973414
>>>>>>> 8ce35d3e
 }
}
dps_results: {
 key: "TestHunter-AllItems-Despair-28573"
 value: {
<<<<<<< HEAD
  dps: 2305.9434106407443
  tps: 1638.795183280512
=======
  dps: 2144.897280181549
  tps: 1572.4487974608303
>>>>>>> 8ce35d3e
 }
}
dps_results: {
 key: "TestHunter-AllItems-DestructiveSkyfireDiamond"
 value: {
<<<<<<< HEAD
  dps: 2360.161222519226
  tps: 1675.3071543666097
=======
  dps: 2179.1177816646546
  tps: 1591.2372504630487
>>>>>>> 8ce35d3e
 }
}
dps_results: {
 key: "TestHunter-AllItems-DestructiveSkyflareDiamond"
 value: {
<<<<<<< HEAD
  dps: 2369.4594826076022
  tps: 1684.2804979142695
=======
  dps: 2181.904680803138
  tps: 1592.8327477971516
>>>>>>> 8ce35d3e
 }
}
dps_results: {
 key: "TestHunter-AllItems-Devastation-30316"
 value: {
<<<<<<< HEAD
  dps: 2383.5198196317533
  tps: 1702.3147050029008
=======
  dps: 2200.416418456518
  tps: 1613.0486030407474
>>>>>>> 8ce35d3e
 }
}
dps_results: {
 key: "TestHunter-AllItems-Dragonmaw-28438"
 value: {
<<<<<<< HEAD
  dps: 2405.498722721046
  tps: 1713.5164610591942
=======
  dps: 2219.7695932676243
  tps: 1625.597462787273
>>>>>>> 8ce35d3e
 }
}
dps_results: {
 key: "TestHunter-AllItems-Dragonstrike-28439"
 value: {
<<<<<<< HEAD
  dps: 2405.498722721046
  tps: 1713.5164610591942
=======
  dps: 2219.7695932676243
  tps: 1625.597462787273
>>>>>>> 8ce35d3e
 }
}
dps_results: {
 key: "TestHunter-AllItems-DrakefistHammer-28437"
 value: {
<<<<<<< HEAD
  dps: 2405.498722721046
  tps: 1713.5164610591942
=======
  dps: 2219.7695932676243
  tps: 1625.597462787273
>>>>>>> 8ce35d3e
 }
}
dps_results: {
 key: "TestHunter-AllItems-EffulgentSkyflareDiamond"
 value: {
<<<<<<< HEAD
  dps: 2354.029656214859
  tps: 1668.4044312399644
=======
  dps: 2177.325310031834
  tps: 1590.686641937332
>>>>>>> 8ce35d3e
 }
}
dps_results: {
 key: "TestHunter-AllItems-EmberSkyfireDiamond"
 value: {
<<<<<<< HEAD
  dps: 2360.6667998431226
  tps: 1672.2130880913696
=======
  dps: 2183.153158383131
  tps: 1590.7696367296062
>>>>>>> 8ce35d3e
 }
}
dps_results: {
 key: "TestHunter-AllItems-EmberSkyflareDiamond"
 value: {
<<<<<<< HEAD
  dps: 2360.6667998431226
  tps: 1672.2130880913696
=======
  dps: 2183.153158383131
  tps: 1590.7696367296062
>>>>>>> 8ce35d3e
 }
}
dps_results: {
 key: "TestHunter-AllItems-EmptyMugofDirebrew-38287"
 value: {
<<<<<<< HEAD
  dps: 2405.498722721046
  tps: 1713.5164610591942
=======
  dps: 2219.7695932676243
  tps: 1625.597462787273
>>>>>>> 8ce35d3e
 }
}
dps_results: {
 key: "TestHunter-AllItems-EmpyreanDemolisher-17112"
 value: {
<<<<<<< HEAD
  dps: 2405.498722721046
  tps: 1713.5164610591942
=======
  dps: 2219.7695932676243
  tps: 1625.597462787273
>>>>>>> 8ce35d3e
 }
}
dps_results: {
 key: "TestHunter-AllItems-EnigmaticSkyfireDiamond"
 value: {
<<<<<<< HEAD
  dps: 2362.3891092550416
  tps: 1678.8658358006778
=======
  dps: 2178.4619377446697
  tps: 1590.5248929121306
>>>>>>> 8ce35d3e
 }
}
dps_results: {
 key: "TestHunter-AllItems-EnigmaticSkyflareDiamond"
 value: {
<<<<<<< HEAD
  dps: 2367.9147703113813
  tps: 1677.0251448476006
=======
  dps: 2181.2814108810135
  tps: 1593.047796222554
>>>>>>> 8ce35d3e
 }
}
dps_results: {
 key: "TestHunter-AllItems-EnigmaticStarflareDiamond"
 value: {
<<<<<<< HEAD
  dps: 2360.2449708726745
  tps: 1675.9907723386684
=======
  dps: 2194.765485387017
  tps: 1594.407995543351
>>>>>>> 8ce35d3e
 }
}
dps_results: {
 key: "TestHunter-AllItems-EssenceoftheMartyr-29376"
 value: {
<<<<<<< HEAD
  dps: 2357.1044447855
  tps: 1672.8915288616276
=======
  dps: 2171.299299906584
  tps: 1584.4086863766936
>>>>>>> 8ce35d3e
 }
}
dps_results: {
 key: "TestHunter-AllItems-EternalEarthsiegeDiamond"
 value: {
<<<<<<< HEAD
  dps: 2354.029656214859
  tps: 1668.4044312399644
=======
  dps: 2177.325310031834
  tps: 1590.686641937332
>>>>>>> 8ce35d3e
 }
}
dps_results: {
 key: "TestHunter-AllItems-EternalEarthstormDiamond"
 value: {
<<<<<<< HEAD
  dps: 2354.029656214859
  tps: 1668.4044312399644
=======
  dps: 2177.325310031834
  tps: 1590.686641937332
>>>>>>> 8ce35d3e
 }
}
dps_results: {
 key: "TestHunter-AllItems-EyeofMagtheridon-28789"
 value: {
<<<<<<< HEAD
  dps: 2344.02982644713
  tps: 1664.740288873462
=======
  dps: 2158.8868334777126
  tps: 1576.690568819367
>>>>>>> 8ce35d3e
 }
}
dps_results: {
 key: "TestHunter-AllItems-FelstalkerArmor"
 value: {
<<<<<<< HEAD
  dps: 2368.706687958689
  tps: 1689.0985362738336
=======
  dps: 2187.8852005723074
  tps: 1606.205626877542
>>>>>>> 8ce35d3e
 }
}
dps_results: {
 key: "TestHunter-AllItems-Figurine-LivingRubySerpent-24126"
 value: {
<<<<<<< HEAD
  dps: 2336.6515698532544
  tps: 1662.5764137295846
=======
  dps: 2168.257662660084
  tps: 1585.6290133297748
>>>>>>> 8ce35d3e
 }
}
dps_results: {
 key: "TestHunter-AllItems-Figurine-NightseyePanther-24128"
 value: {
<<<<<<< HEAD
  dps: 2399.7018263976374
  tps: 1707.5806178317266
=======
  dps: 2210.9629050990943
  tps: 1618.0490283914437
>>>>>>> 8ce35d3e
 }
}
dps_results: {
 key: "TestHunter-AllItems-Figurine-ShadowsongPanther-35702"
 value: {
<<<<<<< HEAD
  dps: 2390.6874008245923
  tps: 1709.7285666315522
=======
  dps: 2207.8827906258675
  tps: 1610.394675555054
>>>>>>> 8ce35d3e
 }
}
dps_results: {
 key: "TestHunter-AllItems-ForlornSkyflareDiamond"
 value: {
<<<<<<< HEAD
  dps: 2354.029656214859
  tps: 1668.4044312399644
=======
  dps: 2177.325310031834
  tps: 1590.686641937332
>>>>>>> 8ce35d3e
 }
}
dps_results: {
 key: "TestHunter-AllItems-ForlornStarflareDiamond"
 value: {
<<<<<<< HEAD
  dps: 2354.029656214859
  tps: 1668.4044312399644
=======
  dps: 2177.325310031834
  tps: 1590.686641937332
>>>>>>> 8ce35d3e
 }
}
dps_results: {
 key: "TestHunter-AllItems-Gladiator'sPursuit"
 value: {
<<<<<<< HEAD
  dps: 2771.5184217011033
  tps: 2005.9229428951026
=======
  dps: 2559.5666507305987
  tps: 1895.8081544587205
>>>>>>> 8ce35d3e
 }
}
dps_results: {
 key: "TestHunter-AllItems-GlaiveofthePit-28774"
 value: {
<<<<<<< HEAD
  dps: 2305.9434106407443
  tps: 1638.795183280512
=======
  dps: 2144.897280181549
  tps: 1572.4487974608303
>>>>>>> 8ce35d3e
 }
}
dps_results: {
 key: "TestHunter-AllItems-GnomereganAuto-Blocker600-29387"
 value: {
<<<<<<< HEAD
  dps: 2357.1044447855
  tps: 1672.8915288616276
=======
  dps: 2171.299299906584
  tps: 1584.4086863766936
>>>>>>> 8ce35d3e
 }
}
dps_results: {
 key: "TestHunter-AllItems-Gronnstalker'sArmor"
 value: {
<<<<<<< HEAD
  dps: 2939.092743175158
  tps: 2242.200702434899
=======
  dps: 2722.2905357477257
  tps: 2129.751220566523
>>>>>>> 8ce35d3e
 }
}
dps_results: {
 key: "TestHunter-AllItems-Guardian'sAlchemistStone-35748"
 value: {
<<<<<<< HEAD
  dps: 2344.02982644713
  tps: 1664.740288873462
=======
  dps: 2158.8868334777126
  tps: 1576.690568819367
>>>>>>> 8ce35d3e
 }
}
dps_results: {
 key: "TestHunter-AllItems-HandofJustice-11815"
 value: {
<<<<<<< HEAD
  dps: 2350.126560681338
  tps: 1669.8165499501608
=======
  dps: 2164.8716410387524
  tps: 1581.6883693457464
>>>>>>> 8ce35d3e
 }
}
dps_results: {
 key: "TestHunter-AllItems-Heartrazor-29962"
 value: {
<<<<<<< HEAD
  dps: 2408.0595953453194
  tps: 1715.5491917349134
=======
  dps: 2243.70825422335
  tps: 1644.4122915997534
>>>>>>> 8ce35d3e
 }
}
dps_results: {
 key: "TestHunter-AllItems-HexShrunkenHead-33829"
 value: {
<<<<<<< HEAD
  dps: 2357.1044447855
  tps: 1672.8915288616276
=======
  dps: 2171.299299906584
  tps: 1584.4086863766936
>>>>>>> 8ce35d3e
 }
}
dps_results: {
 key: "TestHunter-AllItems-HourglassoftheUnraveller-28034"
 value: {
<<<<<<< HEAD
  dps: 2363.2529221380664
  tps: 1681.0439923516599
=======
  dps: 2180.460922012656
  tps: 1593.0541170969989
>>>>>>> 8ce35d3e
 }
}
dps_results: {
 key: "TestHunter-AllItems-IconofUnyieldingCourage-28121"
 value: {
<<<<<<< HEAD
  dps: 2512.73559608145
  tps: 1827.0537741994076
=======
  dps: 2310.374827732892
  tps: 1726.9544285123934
>>>>>>> 8ce35d3e
 }
}
dps_results: {
 key: "TestHunter-AllItems-IconoftheSilverCrescent-29370"
 value: {
<<<<<<< HEAD
  dps: 2357.1044447855
  tps: 1672.8915288616276
=======
  dps: 2171.299299906584
  tps: 1584.4086863766936
>>>>>>> 8ce35d3e
 }
}
dps_results: {
 key: "TestHunter-AllItems-ImbuedUnstableDiamond"
 value: {
<<<<<<< HEAD
  dps: 2354.029656214859
  tps: 1668.4044312399644
=======
  dps: 2177.325310031834
  tps: 1590.686641937332
>>>>>>> 8ce35d3e
 }
}
dps_results: {
 key: "TestHunter-AllItems-ImpassiveSkyflareDiamond"
 value: {
<<<<<<< HEAD
  dps: 2367.9147703113813
  tps: 1677.0251448476006
=======
  dps: 2181.2814108810135
  tps: 1593.047796222554
>>>>>>> 8ce35d3e
 }
}
dps_results: {
 key: "TestHunter-AllItems-ImpassiveStarflareDiamond"
 value: {
<<<<<<< HEAD
  dps: 2360.2449708726745
  tps: 1675.9907723386684
=======
  dps: 2194.765485387017
  tps: 1594.407995543351
>>>>>>> 8ce35d3e
 }
}
dps_results: {
 key: "TestHunter-AllItems-IndestructibleAlchemist'sStone-44323"
 value: {
<<<<<<< HEAD
  dps: 2344.02982644713
  tps: 1664.740288873462
=======
  dps: 2158.8868334777126
  tps: 1576.690568819367
>>>>>>> 8ce35d3e
 }
}
dps_results: {
 key: "TestHunter-AllItems-InsightfulEarthsiegeDiamond"
 value: {
<<<<<<< HEAD
  dps: 2401.49744845637
  tps: 1710.4880031323494
=======
  dps: 2225.163840544168
  tps: 1630.0031864550153
>>>>>>> 8ce35d3e
 }
}
dps_results: {
 key: "TestHunter-AllItems-InsightfulEarthstormDiamond"
 value: {
<<<<<<< HEAD
  dps: 2389.0511235855433
  tps: 1701.7475194978022
=======
  dps: 2193.5334485845615
  tps: 1602.381381712407
>>>>>>> 8ce35d3e
 }
}
dps_results: {
 key: "TestHunter-AllItems-InvigoratingEarthsiegeDiamond"
 value: {
<<<<<<< HEAD
  dps: 2366.628835884354
  tps: 1678.8585831809519
=======
  dps: 2189.711719865055
  tps: 1601.0078919218565
>>>>>>> 8ce35d3e
 }
}
dps_results: {
 key: "TestHunter-AllItems-KhoriumChampion-23541"
 value: {
<<<<<<< HEAD
  dps: 2353.0708312536017
  tps: 1677.1401464459889
=======
  dps: 2157.7425754237624
  tps: 1581.9446950443535
>>>>>>> 8ce35d3e
 }
}
dps_results: {
 key: "TestHunter-AllItems-KissoftheSpider-22954"
 value: {
<<<<<<< HEAD
  dps: 2371.397648328008
  tps: 1687.5016237624438
=======
  dps: 2190.4437519910043
  tps: 1606.8623673503391
>>>>>>> 8ce35d3e
 }
}
dps_results: {
 key: "TestHunter-AllItems-LionheartChampion-28429"
 value: {
<<<<<<< HEAD
  dps: 2342.0098040084154
  tps: 1665.673755973437
=======
  dps: 2167.743431506784
  tps: 1582.7409037048776
>>>>>>> 8ce35d3e
 }
}
dps_results: {
 key: "TestHunter-AllItems-LionheartExecutioner-28430"
 value: {
<<<<<<< HEAD
  dps: 2342.0098040084154
  tps: 1665.673755973437
=======
  dps: 2167.743431506784
  tps: 1582.7409037048776
>>>>>>> 8ce35d3e
 }
}
dps_results: {
 key: "TestHunter-AllItems-MadnessoftheBetrayer-32505"
 value: {
<<<<<<< HEAD
  dps: 2540.147007244002
  tps: 1854.9933505213432
=======
  dps: 2353.2436362334543
  tps: 1764.7041076520702
>>>>>>> 8ce35d3e
 }
}
dps_results: {
 key: "TestHunter-AllItems-Mana-EtchedRegalia"
 value: {
<<<<<<< HEAD
  dps: 2068.6868497266555
  tps: 1440.038274770535
=======
  dps: 1895.3457563147092
  tps: 1363.5568379326362
>>>>>>> 8ce35d3e
 }
}
dps_results: {
 key: "TestHunter-AllItems-ManualCrowdPummeler-9449"
 value: {
<<<<<<< HEAD
  dps: 2444.412398237493
  tps: 1763.4487577851426
=======
  dps: 2271.7107405574184
  tps: 1681.3496787572
>>>>>>> 8ce35d3e
 }
}
dps_results: {
 key: "TestHunter-AllItems-MarkoftheChampion-23206"
 value: {
<<<<<<< HEAD
  dps: 2379.9347270558374
  tps: 1700.6451894821698
=======
  dps: 2194.274334707496
  tps: 1612.0780700491496
>>>>>>> 8ce35d3e
 }
}
dps_results: {
 key: "TestHunter-AllItems-MarkoftheChampion-23207"
 value: {
<<<<<<< HEAD
  dps: 2344.02982644713
  tps: 1664.740288873462
=======
  dps: 2158.8868334777126
  tps: 1576.690568819367
>>>>>>> 8ce35d3e
 }
}
dps_results: {
 key: "TestHunter-AllItems-MercurialAlchemistStone-44322"
 value: {
<<<<<<< HEAD
  dps: 2373.807413629367
  tps: 1689.8441242024105
=======
  dps: 2185.4432005181875
  tps: 1597.791694272633
>>>>>>> 8ce35d3e
 }
}
dps_results: {
 key: "TestHunter-AllItems-MightyAlchemist'sStone-44324"
 value: {
<<<<<<< HEAD
  dps: 2361.2148538138754
  tps: 1679.301103397447
=======
  dps: 2185.3389481951217
  tps: 1596.1775332966486
>>>>>>> 8ce35d3e
 }
}
dps_results: {
 key: "TestHunter-AllItems-Moroes'LuckyPocketWatch-28528"
 value: {
<<<<<<< HEAD
  dps: 2357.1084602116825
  tps: 1672.8915288616276
=======
  dps: 2171.302841597362
  tps: 1584.4086863766936
>>>>>>> 8ce35d3e
 }
}
dps_results: {
 key: "TestHunter-AllItems-MysticalSkyfireDiamond"
 value: {
<<<<<<< HEAD
  dps: 2354.247904244779
  tps: 1668.4044312399644
=======
  dps: 2177.5172127882265
  tps: 1590.686641937332
>>>>>>> 8ce35d3e
 }
}
dps_results: {
 key: "TestHunter-AllItems-NetherscaleArmor"
 value: {
<<<<<<< HEAD
  dps: 2363.327264622559
  tps: 1682.9605366374096
=======
  dps: 2187.6810098453843
  tps: 1602.803830562555
>>>>>>> 8ce35d3e
 }
}
dps_results: {
 key: "TestHunter-AllItems-NetherstrikeArmor"
 value: {
<<<<<<< HEAD
  dps: 2312.827583078101
  tps: 1639.709412041201
=======
  dps: 2124.432690401295
  tps: 1545.330427091204
>>>>>>> 8ce35d3e
 }
}
dps_results: {
 key: "TestHunter-AllItems-PersistentEarthshatterDiamond"
 value: {
<<<<<<< HEAD
  dps: 2364.2289921377833
  tps: 1676.8673161445734
=======
  dps: 2187.3524037063457
  tps: 1599.0419395438512
>>>>>>> 8ce35d3e
 }
}
dps_results: {
 key: "TestHunter-AllItems-PersistentEarthsiegeDiamond"
 value: {
<<<<<<< HEAD
  dps: 2366.628835884354
  tps: 1678.8585831809519
=======
  dps: 2189.711719865055
  tps: 1601.0078919218565
>>>>>>> 8ce35d3e
 }
}
dps_results: {
 key: "TestHunter-AllItems-PotentUnstableDiamond"
 value: {
<<<<<<< HEAD
  dps: 2361.2291874545695
  tps: 1674.3782323491
=======
  dps: 2184.403258507959
  tps: 1596.5844990713447
>>>>>>> 8ce35d3e
 }
}
dps_results: {
 key: "TestHunter-AllItems-PowerfulEarthshatterDiamond"
 value: {
<<<<<<< HEAD
  dps: 2354.029656214859
  tps: 1668.4044312399644
=======
  dps: 2177.325310031834
  tps: 1590.686641937332
>>>>>>> 8ce35d3e
 }
}
dps_results: {
 key: "TestHunter-AllItems-PowerfulEarthsiegeDiamond"
 value: {
<<<<<<< HEAD
  dps: 2354.029656214859
  tps: 1668.4044312399644
=======
  dps: 2177.325310031834
  tps: 1590.686641937332
>>>>>>> 8ce35d3e
 }
}
dps_results: {
 key: "TestHunter-AllItems-PowerfulEarthstormDiamond"
 value: {
<<<<<<< HEAD
  dps: 2354.029656214859
  tps: 1668.4044312399644
=======
  dps: 2177.325310031834
  tps: 1590.686641937332
>>>>>>> 8ce35d3e
 }
}
dps_results: {
 key: "TestHunter-AllItems-PrimalIntent"
 value: {
<<<<<<< HEAD
  dps: 2414.550366022923
  tps: 1725.6095692813478
=======
  dps: 2230.08961294574
  tps: 1640.86243693703
>>>>>>> 8ce35d3e
 }
}
dps_results: {
 key: "TestHunter-AllItems-PurifiedShardoftheGods"
 value: {
<<<<<<< HEAD
  dps: 2344.02982644713
  tps: 1664.740288873462
=======
  dps: 2158.8868334777126
  tps: 1576.690568819367
>>>>>>> 8ce35d3e
 }
}
dps_results: {
 key: "TestHunter-AllItems-Quagmirran'sEye-27683"
 value: {
<<<<<<< HEAD
  dps: 2344.1999400675427
  tps: 1664.740288873462
=======
  dps: 2159.0358585907707
  tps: 1576.690568819367
>>>>>>> 8ce35d3e
 }
}
dps_results: {
 key: "TestHunter-AllItems-Redeemer'sAlchemistStone-35750"
 value: {
<<<<<<< HEAD
  dps: 2344.02982644713
  tps: 1664.740288873462
=======
  dps: 2158.8868334777126
  tps: 1576.690568819367
>>>>>>> 8ce35d3e
 }
}
dps_results: {
 key: "TestHunter-AllItems-RelentlessEarthsiegeDiamond"
 value: {
<<<<<<< HEAD
  dps: 2402.8293297737246
  tps: 1714.671708774141
=======
  dps: 2215.284596773941
  tps: 1627.3354114567198
>>>>>>> 8ce35d3e
 }
}
dps_results: {
 key: "TestHunter-AllItems-RelentlessEarthstormDiamond"
 value: {
<<<<<<< HEAD
  dps: 2405.498722721046
  tps: 1713.5164610591942
=======
  dps: 2219.7695932676243
  tps: 1625.597462787273
>>>>>>> 8ce35d3e
 }
}
dps_results: {
 key: "TestHunter-AllItems-RevitalizingSkyflareDiamond"
 value: {
<<<<<<< HEAD
  dps: 2371.8429873031355
  tps: 1686.6934117701987
=======
  dps: 2184.63734540648
  tps: 1589.9118506622979
>>>>>>> 8ce35d3e
 }
}
dps_results: {
 key: "TestHunter-AllItems-RiftStalkerArmor"
 value: {
<<<<<<< HEAD
  dps: 2376.791324876133
  tps: 1688.8330815527102
=======
  dps: 2176.56013801186
  tps: 1583.9400153271604
>>>>>>> 8ce35d3e
 }
}
dps_results: {
 key: "TestHunter-AllItems-RobeoftheElderScribes-28602"
 value: {
<<<<<<< HEAD
  dps: 2341.483253338882
  tps: 1665.9212908047966
=======
  dps: 2172.4855707551505
  tps: 1591.569496760338
>>>>>>> 8ce35d3e
 }
}
dps_results: {
 key: "TestHunter-AllItems-RodoftheSunKing-29996"
 value: {
<<<<<<< HEAD
  dps: 2421.444114338212
  tps: 1726.785268842295
=======
  dps: 2235.4131030437024
  tps: 1638.6576617546996
>>>>>>> 8ce35d3e
 }
}
dps_results: {
 key: "TestHunter-AllItems-Romulo'sPoisonVial-28579"
 value: {
<<<<<<< HEAD
  dps: 2386.457730165946
  tps: 1706.935496178809
=======
  dps: 2198.8191257824174
  tps: 1618.2146024886104
>>>>>>> 8ce35d3e
 }
}
dps_results: {
 key: "TestHunter-AllItems-ScarabofDisplacement-30629"
 value: {
<<<<<<< HEAD
  dps: 2338.8371919827314
  tps: 1656.716086755179
=======
  dps: 2150.5392274487103
  tps: 1566.6776079861363
>>>>>>> 8ce35d3e
 }
}
dps_results: {
 key: "TestHunter-AllItems-ScourgestalkerBattlegear"
 value: {
<<<<<<< HEAD
  dps: 2584.40322386577
  tps: 1877.615165474201
=======
  dps: 2383.4967006903507
  tps: 1775.8866769530193
>>>>>>> 8ce35d3e
 }
}
dps_results: {
 key: "TestHunter-AllItems-Scryer'sBloodgem-29132"
 value: {
<<<<<<< HEAD
  dps: 2368.675661486451
  tps: 1692.5033900181556
=======
  dps: 2180.21187863051
  tps: 1599.1756840483024
>>>>>>> 8ce35d3e
 }
}
dps_results: {
 key: "TestHunter-AllItems-SextantofUnstableCurrents-30626"
 value: {
<<<<<<< HEAD
  dps: 2373.1719436839676
  tps: 1682.3095890862419
=======
  dps: 2176.4541567766337
  tps: 1594.2631784500245
>>>>>>> 8ce35d3e
 }
}
dps_results: {
 key: "TestHunter-AllItems-ShadowmoonInsignia-32501"
 value: {
<<<<<<< HEAD
  dps: 2362.5520246886763
  tps: 1676.6443399642958
=======
  dps: 2174.2131818758726
  tps: 1586.997065957042
>>>>>>> 8ce35d3e
 }
}
dps_results: {
 key: "TestHunter-AllItems-ShardofContempt-34472"
 value: {
<<<<<<< HEAD
  dps: 2366.585298872913
  tps: 1683.6102259868626
=======
  dps: 2181.16411793282
  tps: 1595.6338454937004
>>>>>>> 8ce35d3e
 }
}
dps_results: {
 key: "TestHunter-AllItems-ShatteredSunPendantofAcumen-34678"
 value: {
<<<<<<< HEAD
  dps: 2350.4213751706884
  tps: 1678.3440966637102
=======
  dps: 2166.042517492274
  tps: 1587.902226227442
>>>>>>> 8ce35d3e
 }
}
dps_results: {
 key: "TestHunter-AllItems-ShatteredSunPendantofMight-34679"
 value: {
<<<<<<< HEAD
  dps: 2384.2864179201247
  tps: 1701.247902979719
=======
  dps: 2205.4261591544537
  tps: 1617.5832248102618
>>>>>>> 8ce35d3e
 }
}
dps_results: {
 key: "TestHunter-AllItems-Shiffar'sNexus-Horn-28418"
 value: {
<<<<<<< HEAD
  dps: 2348.736348436925
  tps: 1663.234897302556
=======
  dps: 2161.183845141011
  tps: 1579.5424606465738
>>>>>>> 8ce35d3e
 }
}
dps_results: {
 key: "TestHunter-AllItems-ShiftingNaaruSliver-34429"
 value: {
<<<<<<< HEAD
  dps: 2380.3321692182503
  tps: 1691.231412636188
=======
  dps: 2181.851019371497
  tps: 1593.5818613479455
>>>>>>> 8ce35d3e
 }
}
dps_results: {
 key: "TestHunter-AllItems-ShinyShardoftheGods"
 value: {
<<<<<<< HEAD
  dps: 2344.02982644713
  tps: 1664.740288873462
=======
  dps: 2158.8868334777126
  tps: 1576.690568819367
>>>>>>> 8ce35d3e
 }
}
dps_results: {
 key: "TestHunter-AllItems-SingingCrystalAxe-31318"
 value: {
<<<<<<< HEAD
  dps: 2305.9434106407443
  tps: 1638.795183280512
=======
  dps: 2144.897280181549
  tps: 1572.4487974608303
>>>>>>> 8ce35d3e
 }
}
dps_results: {
 key: "TestHunter-AllItems-Slayer'sCrest-23041"
 value: {
<<<<<<< HEAD
  dps: 2401.341669070769
  tps: 1710.034281330386
=======
  dps: 2215.626996999075
  tps: 1622.0921667605662
>>>>>>> 8ce35d3e
 }
}
dps_results: {
 key: "TestHunter-AllItems-Sorcerer'sAlchemistStone-35749"
 value: {
<<<<<<< HEAD
  dps: 2344.02982644713
  tps: 1664.740288873462
=======
  dps: 2158.8868334777126
  tps: 1576.690568819367
>>>>>>> 8ce35d3e
 }
}
dps_results: {
 key: "TestHunter-AllItems-SpellstrikeInfusion"
 value: {
<<<<<<< HEAD
  dps: 2237.6099049375302
  tps: 1571.8536758044843
=======
  dps: 2062.2637857726136
  tps: 1494.6910058668925
>>>>>>> 8ce35d3e
 }
}
dps_results: {
 key: "TestHunter-AllItems-StormGauntlets-12632"
 value: {
<<<<<<< HEAD
  dps: 2349.8467401831613
  tps: 1671.462993941123
=======
  dps: 2157.376638357655
  tps: 1583.160705684524
>>>>>>> 8ce35d3e
 }
}
dps_results: {
 key: "TestHunter-AllItems-StrengthoftheClefthoof"
 value: {
<<<<<<< HEAD
  dps: 2176.2299766694537
  tps: 1535.1898607631424
=======
  dps: 1998.5873947816144
  tps: 1449.260205448627
>>>>>>> 8ce35d3e
 }
}
dps_results: {
 key: "TestHunter-AllItems-SwiftSkyfireDiamond"
 value: {
<<<<<<< HEAD
  dps: 2361.2291874545695
  tps: 1674.3782323491
=======
  dps: 2184.403258507959
  tps: 1596.5844990713447
>>>>>>> 8ce35d3e
 }
}
dps_results: {
 key: "TestHunter-AllItems-SwiftSkyflareDiamond"
 value: {
<<<<<<< HEAD
  dps: 2366.628835884354
  tps: 1678.8585831809519
=======
  dps: 2189.711719865055
  tps: 1601.0078919218565
>>>>>>> 8ce35d3e
 }
}
dps_results: {
 key: "TestHunter-AllItems-SwiftStarfireDiamond"
 value: {
<<<<<<< HEAD
  dps: 2354.029656214859
  tps: 1668.4044312399644
=======
  dps: 2177.325310031834
  tps: 1590.686641937332
>>>>>>> 8ce35d3e
 }
}
dps_results: {
 key: "TestHunter-AllItems-SwiftStarflareDiamond"
 value: {
<<<<<<< HEAD
  dps: 2364.2289921377833
  tps: 1676.8673161445734
=======
  dps: 2187.3524037063457
  tps: 1599.0419395438512
>>>>>>> 8ce35d3e
 }
}
dps_results: {
 key: "TestHunter-AllItems-SwiftWindfireDiamond"
 value: {
<<<<<<< HEAD
  dps: 2360.029265581286
  tps: 1673.3825988309122
=======
  dps: 2183.223600428604
  tps: 1595.6015228823433
>>>>>>> 8ce35d3e
 }
}
dps_results: {
 key: "TestHunter-AllItems-SyphonoftheNathrezim-32262"
 value: {
<<<<<<< HEAD
  dps: 2420.8308300452427
  tps: 1726.2749300814057
=======
  dps: 2234.8114295907762
  tps: 1638.1553464097992
>>>>>>> 8ce35d3e
 }
}
dps_results: {
 key: "TestHunter-AllItems-TalonofAl'ar-30448"
 value: {
<<<<<<< HEAD
  dps: 2359.13574736469
  tps: 1679.8462097910233
=======
  dps: 2173.6486745738716
  tps: 1591.4524099155249
>>>>>>> 8ce35d3e
 }
}
dps_results: {
 key: "TestHunter-AllItems-TenaciousEarthstormDiamond"
 value: {
<<<<<<< HEAD
  dps: 2354.029656214859
  tps: 1668.4044312399644
=======
  dps: 2177.325310031834
  tps: 1590.686641937332
>>>>>>> 8ce35d3e
 }
}
dps_results: {
 key: "TestHunter-AllItems-TheBladefist-29348"
 value: {
<<<<<<< HEAD
  dps: 2305.9434106407443
  tps: 1638.795183280512
=======
  dps: 2144.897280181549
  tps: 1572.4487974608303
>>>>>>> 8ce35d3e
 }
}
dps_results: {
 key: "TestHunter-AllItems-TheDecapitator-28767"
 value: {
<<<<<<< HEAD
  dps: 2401.670881957716
  tps: 1713.5219927049216
=======
  dps: 2231.6228275651615
  tps: 1641.998550859673
>>>>>>> 8ce35d3e
 }
}
dps_results: {
 key: "TestHunter-AllItems-TheFistsofFury"
 value: {
<<<<<<< HEAD
  dps: 2366.2386923915237
  tps: 1688.589161140925
=======
  dps: 2188.7743633014056
  tps: 1603.6173169079225
>>>>>>> 8ce35d3e
 }
}
dps_results: {
 key: "TestHunter-AllItems-TheLightningCapacitor-28785"
 value: {
<<<<<<< HEAD
  dps: 2343.7275793362032
  tps: 1664.5816909229513
=======
  dps: 2159.5328650111524
  tps: 1577.2602176886712
>>>>>>> 8ce35d3e
 }
}
dps_results: {
 key: "TestHunter-AllItems-TheNightBlade-31331"
 value: {
<<<<<<< HEAD
  dps: 2405.498722721046
  tps: 1713.5164610591942
=======
  dps: 2219.7695932676243
  tps: 1625.597462787273
>>>>>>> 8ce35d3e
 }
}
dps_results: {
 key: "TestHunter-AllItems-TheRestrainedEssenceofSapphiron-23046"
 value: {
<<<<<<< HEAD
  dps: 2357.1044447855
  tps: 1672.8915288616276
=======
  dps: 2171.299299906584
  tps: 1584.4086863766936
>>>>>>> 8ce35d3e
 }
}
dps_results: {
 key: "TestHunter-AllItems-TheSkullofGul'dan-32483"
 value: {
<<<<<<< HEAD
  dps: 2366.9125984524417
  tps: 1691.1720963434989
=======
  dps: 2174.3920202278473
  tps: 1598.2121152250224
>>>>>>> 8ce35d3e
 }
}
dps_results: {
 key: "TestHunter-AllItems-TheTwinStars"
 value: {
<<<<<<< HEAD
  dps: 2330.695982173036
  tps: 1654.76930651748
=======
  dps: 2130.132047037445
  tps: 1553.4126106028102
>>>>>>> 8ce35d3e
 }
}
dps_results: {
 key: "TestHunter-AllItems-Thunderfury,BlessedBladeoftheWindseeker-19019"
 value: {
<<<<<<< HEAD
  dps: 2410.20003913305
  tps: 1711.2645209064972
=======
  dps: 2219.072641251247
  tps: 1627.4473329116165
>>>>>>> 8ce35d3e
 }
}
dps_results: {
 key: "TestHunter-AllItems-ThunderingSkyfireDiamond"
 value: {
<<<<<<< HEAD
  dps: 2350.2919487598615
  tps: 1667.476144617277
=======
  dps: 2179.05129970457
  tps: 1591.1319830840685
>>>>>>> 8ce35d3e
 }
}
dps_results: {
 key: "TestHunter-AllItems-ThunderingSkyflareDiamond"
 value: {
<<<<<<< HEAD
  dps: 2372.008686068376
  tps: 1689.1971689305637
=======
  dps: 2189.841771913953
  tps: 1602.7183047875992
>>>>>>> 8ce35d3e
 }
}
dps_results: {
 key: "TestHunter-AllItems-Timbal'sFocusingCrystal-34470"
 value: {
<<<<<<< HEAD
  dps: 2359.1542877560255
  tps: 1679.9782035504313
=======
  dps: 2172.7170380320918
  tps: 1590.5758110560014
>>>>>>> 8ce35d3e
 }
}
dps_results: {
 key: "TestHunter-AllItems-TirelessSkyflareDiamond"
 value: {
<<<<<<< HEAD
  dps: 2354.029656214859
  tps: 1668.4044312399644
=======
  dps: 2177.325310031834
  tps: 1590.686641937332
>>>>>>> 8ce35d3e
 }
}
dps_results: {
 key: "TestHunter-AllItems-TirelessStarflareDiamond"
 value: {
<<<<<<< HEAD
  dps: 2354.029656214859
  tps: 1668.4044312399644
=======
  dps: 2177.325310031834
  tps: 1590.686641937332
>>>>>>> 8ce35d3e
 }
}
dps_results: {
 key: "TestHunter-AllItems-TrenchantEarthshatterDiamond"
 value: {
<<<<<<< HEAD
  dps: 2354.029656214859
  tps: 1668.4044312399644
=======
  dps: 2177.325310031834
  tps: 1590.686641937332
>>>>>>> 8ce35d3e
 }
}
dps_results: {
 key: "TestHunter-AllItems-TrenchantEarthsiegeDiamond"
 value: {
<<<<<<< HEAD
  dps: 2354.029656214859
  tps: 1668.4044312399644
=======
  dps: 2177.325310031834
  tps: 1590.686641937332
>>>>>>> 8ce35d3e
 }
}
dps_results: {
 key: "TestHunter-AllItems-TsunamiTalisman-30627"
 value: {
<<<<<<< HEAD
  dps: 2382.158612064601
  tps: 1696.6982348127533
=======
  dps: 2197.694909695631
  tps: 1610.744141773726
>>>>>>> 8ce35d3e
 }
}
dps_results: {
 key: "TestHunter-AllItems-WarpSlicer-30311"
 value: {
<<<<<<< HEAD
  dps: 2438.2398899170303
  tps: 1740.6371869864315
=======
  dps: 2258.0094689212697
  tps: 1656.3560453284776
>>>>>>> 8ce35d3e
 }
}
dps_results: {
 key: "TestHunter-AllItems-WastewalkerArmor"
 value: {
<<<<<<< HEAD
  dps: 2242.2735798185786
  tps: 1582.9440183611089
=======
  dps: 2048.1726822509304
  tps: 1497.0891586788741
>>>>>>> 8ce35d3e
 }
}
dps_results: {
 key: "TestHunter-AllItems-WindhawkArmor"
 value: {
<<<<<<< HEAD
  dps: 2304.369251312305
  tps: 1639.9968405755903
=======
  dps: 2130.1795805573133
  tps: 1554.9925563854385
>>>>>>> 8ce35d3e
 }
}
dps_results: {
 key: "TestHunter-AllItems-Windrunner'sPursuit"
 value: {
<<<<<<< HEAD
  dps: 2824.772400728804
  tps: 2065.1529077838777
=======
  dps: 2622.097992608456
  tps: 1966.1962626129791
>>>>>>> 8ce35d3e
 }
}
dps_results: {
 key: "TestHunter-AllItems-WorldBreaker-30090"
 value: {
<<<<<<< HEAD
  dps: 2305.9434106407443
  tps: 1638.795183280512
=======
  dps: 2144.897280181549
  tps: 1572.4487974608303
>>>>>>> 8ce35d3e
 }
}
dps_results: {
 key: "TestHunter-AllItems-WrathofSpellfire"
 value: {
<<<<<<< HEAD
  dps: 2277.973479605473
  tps: 1611.9209223343266
=======
  dps: 2097.9585919539954
  tps: 1526.7793837684728
>>>>>>> 8ce35d3e
 }
}
dps_results: {
 key: "TestHunter-AllItems-Xi'ri'sGift-29179"
 value: {
<<<<<<< HEAD
  dps: 2358.4260068868766
  tps: 1675.97836357722
=======
  dps: 2167.15112143737
  tps: 1588.3096781428706
>>>>>>> 8ce35d3e
 }
}
dps_results: {
 key: "TestHunter-AllItems-Zod'sRepeatingLongbow-50034"
 value: {
<<<<<<< HEAD
  dps: 2873.596736083708
  tps: 2182.443170198079
=======
  dps: 2679.361322335628
  tps: 2084.9603502100354
>>>>>>> 8ce35d3e
 }
}
dps_results: {
 key: "TestHunter-AllItems-Zod'sRepeatingLongbow-50638"
 value: {
<<<<<<< HEAD
  dps: 2942.2612147358886
  tps: 2254.4789918078895
=======
  dps: 2747.929637312511
  tps: 2159.039586125035
>>>>>>> 8ce35d3e
 }
}
dps_results: {
 key: "TestHunter-Average-Default"
 value: {
<<<<<<< HEAD
  dps: 2384.9187481975837
  tps: 1704.7562722732953
=======
  dps: 2202.2624456960793
  tps: 1618.28089773979
>>>>>>> 8ce35d3e
 }
}
dps_results: {
 key: "TestHunter-Settings-Dwarf-P1-BM-FullBuffs-LongMultiTarget"
 value: {
<<<<<<< HEAD
  dps: 2999.4677084790337
  tps: 1993.4404208116998
=======
  dps: 2711.2643714947358
  tps: 2020.2744262154458
>>>>>>> 8ce35d3e
 }
}
dps_results: {
 key: "TestHunter-Settings-Dwarf-P1-BM-FullBuffs-LongSingleTarget"
 value: {
<<<<<<< HEAD
  dps: 2999.4677084790337
  tps: 1318.6402315107136
=======
  dps: 2711.2643714947358
  tps: 1261.2367888820781
>>>>>>> 8ce35d3e
 }
}
dps_results: {
 key: "TestHunter-Settings-Dwarf-P1-BM-FullBuffs-ShortSingleTarget"
 value: {
<<<<<<< HEAD
  dps: 3845.8181323738345
  tps: 1664.1597020373156
=======
  dps: 3498.7033137390654
  tps: 1591.1002817964645
>>>>>>> 8ce35d3e
 }
}
dps_results: {
 key: "TestHunter-Settings-Dwarf-P1-BM-NoBuffs-LongMultiTarget"
 value: {
  dps: 1316.2394483198354
  tps: 1942.6853981717443
 }
}
dps_results: {
 key: "TestHunter-Settings-Dwarf-P1-BM-NoBuffs-LongSingleTarget"
 value: {
  dps: 1316.2394483198354
  tps: 871.9074015050825
 }
}
dps_results: {
 key: "TestHunter-Settings-Dwarf-P1-BM-NoBuffs-ShortSingleTarget"
 value: {
  dps: 1538.5207902736654
  tps: 1006.234900848242
 }
}
dps_results: {
 key: "TestHunter-Settings-Dwarf-P1-Marksman-FullBuffs-LongMultiTarget"
 value: {
<<<<<<< HEAD
  dps: 2322.8005458452353
  tps: 2273.167914674805
=======
  dps: 2150.067042869007
  tps: 2303.0804090257307
>>>>>>> 8ce35d3e
 }
}
dps_results: {
 key: "TestHunter-Settings-Dwarf-P1-Marksman-FullBuffs-LongSingleTarget"
 value: {
<<<<<<< HEAD
  dps: 2322.8005458452353
  tps: 1668.0991865414521
=======
  dps: 2150.067042869007
  tps: 1592.9108350257065
>>>>>>> 8ce35d3e
 }
}
dps_results: {
 key: "TestHunter-Settings-Dwarf-P1-Marksman-FullBuffs-ShortSingleTarget"
 value: {
<<<<<<< HEAD
  dps: 2936.226123210656
  tps: 2115.22942900357
=======
  dps: 2710.9510197434265
  tps: 2018.7410883590533
>>>>>>> 8ce35d3e
 }
}
dps_results: {
 key: "TestHunter-Settings-Dwarf-P1-Marksman-NoBuffs-LongMultiTarget"
 value: {
  dps: 1230.1901138219862
  tps: 2110.615709785755
 }
}
dps_results: {
 key: "TestHunter-Settings-Dwarf-P1-Marksman-NoBuffs-LongSingleTarget"
 value: {
  dps: 1230.1901138219862
  tps: 1097.5879648524283
 }
}
dps_results: {
 key: "TestHunter-Settings-Dwarf-P1-Marksman-NoBuffs-ShortSingleTarget"
 value: {
  dps: 1547.0768040998323
  tps: 1359.2589361638718
 }
}
dps_results: {
 key: "TestHunter-Settings-Dwarf-P1-SV-FullBuffs-LongMultiTarget"
 value: {
<<<<<<< HEAD
  dps: 2269.7669701601576
  tps: 2457.5394264350416
=======
  dps: 2267.0441710842515
  tps: 2601.5338297178596
>>>>>>> 8ce35d3e
 }
}
dps_results: {
 key: "TestHunter-Settings-Dwarf-P1-SV-FullBuffs-LongSingleTarget"
 value: {
<<<<<<< HEAD
  dps: 2269.7669701601576
  tps: 1691.3603832350293
=======
  dps: 2267.0441710842515
  tps: 1733.7735057178454
>>>>>>> 8ce35d3e
 }
}
dps_results: {
 key: "TestHunter-Settings-Dwarf-P1-SV-FullBuffs-ShortSingleTarget"
 value: {
<<<<<<< HEAD
  dps: 2861.779282538183
  tps: 2116.051646424524
=======
  dps: 2824.625699850548
  tps: 2142.8780638728576
>>>>>>> 8ce35d3e
 }
}
dps_results: {
 key: "TestHunter-Settings-Dwarf-P1-SV-NoBuffs-LongMultiTarget"
 value: {
  dps: 1193.2225677322267
  tps: 2252.146427733169
 }
}
dps_results: {
 key: "TestHunter-Settings-Dwarf-P1-SV-NoBuffs-LongSingleTarget"
 value: {
  dps: 1193.2225677322267
  tps: 1074.6170982665092
 }
}
dps_results: {
 key: "TestHunter-Settings-Dwarf-P1-SV-NoBuffs-ShortSingleTarget"
 value: {
  dps: 1524.9399485460453
  tps: 1345.3017153562987
 }
}
dps_results: {
 key: "TestHunter-Settings-Orc-P1-BM-FullBuffs-LongMultiTarget"
 value: {
<<<<<<< HEAD
  dps: 3115.365789087601
  tps: 1992.2378080080698
=======
  dps: 2795.7763675817605
  tps: 2033.1962071968894
>>>>>>> 8ce35d3e
 }
}
dps_results: {
 key: "TestHunter-Settings-Orc-P1-BM-FullBuffs-LongSingleTarget"
 value: {
<<<<<<< HEAD
  dps: 3115.365789087601
  tps: 1335.6696365460198
=======
  dps: 2795.7763675817605
  tps: 1266.037574334838
>>>>>>> 8ce35d3e
 }
}
dps_results: {
 key: "TestHunter-Settings-Orc-P1-BM-FullBuffs-ShortSingleTarget"
 value: {
<<<<<<< HEAD
  dps: 4018.5275452672504
  tps: 1693.8751951947522
=======
  dps: 3654.4258805916193
  tps: 1622.0221969528209
>>>>>>> 8ce35d3e
 }
}
dps_results: {
 key: "TestHunter-Settings-Orc-P1-BM-NoBuffs-LongMultiTarget"
 value: {
  dps: 1353.1733727244853
  tps: 1963.924156306322
 }
}
dps_results: {
 key: "TestHunter-Settings-Orc-P1-BM-NoBuffs-LongSingleTarget"
 value: {
  dps: 1353.1733727244853
  tps: 885.3905040396661
 }
}
dps_results: {
 key: "TestHunter-Settings-Orc-P1-BM-NoBuffs-ShortSingleTarget"
 value: {
  dps: 1574.3939986285673
  tps: 1010.5982117221148
 }
}
dps_results: {
 key: "TestHunter-Settings-Orc-P1-Marksman-FullBuffs-LongMultiTarget"
 value: {
<<<<<<< HEAD
  dps: 2387.7784526167957
  tps: 2308.056412932117
=======
  dps: 2202.9345141212225
  tps: 2319.323274724256
>>>>>>> 8ce35d3e
 }
}
dps_results: {
 key: "TestHunter-Settings-Orc-P1-Marksman-FullBuffs-LongSingleTarget"
 value: {
<<<<<<< HEAD
  dps: 2387.7784526167957
  tps: 1701.4126192520987
=======
  dps: 2202.9345141212225
  tps: 1611.664591764234
>>>>>>> 8ce35d3e
 }
}
dps_results: {
 key: "TestHunter-Settings-Orc-P1-Marksman-FullBuffs-ShortSingleTarget"
 value: {
<<<<<<< HEAD
  dps: 3033.684797921116
  tps: 2158.9667665867287
=======
  dps: 2798.8918074057424
  tps: 2061.4532910998614
>>>>>>> 8ce35d3e
 }
}
dps_results: {
 key: "TestHunter-Settings-Orc-P1-Marksman-NoBuffs-LongMultiTarget"
 value: {
  dps: 1267.7837646589144
  tps: 2132.845420251726
 }
}
dps_results: {
 key: "TestHunter-Settings-Orc-P1-Marksman-NoBuffs-LongSingleTarget"
 value: {
  dps: 1267.7837646589144
  tps: 1124.8564550517044
 }
}
dps_results: {
 key: "TestHunter-Settings-Orc-P1-Marksman-NoBuffs-ShortSingleTarget"
 value: {
  dps: 1597.0069308265222
  tps: 1398.870659398182
 }
}
dps_results: {
 key: "TestHunter-Settings-Orc-P1-SV-FullBuffs-LongMultiTarget"
 value: {
<<<<<<< HEAD
  dps: 2323.307451215816
  tps: 2484.4696643094094
=======
  dps: 2306.148758805472
  tps: 2616.4290292752617
>>>>>>> 8ce35d3e
 }
}
dps_results: {
 key: "TestHunter-Settings-Orc-P1-SV-FullBuffs-LongSingleTarget"
 value: {
<<<<<<< HEAD
  dps: 2323.307451215816
  tps: 1712.4327741760642
=======
  dps: 2306.148758805472
  tps: 1741.3471211419153
>>>>>>> 8ce35d3e
 }
}
dps_results: {
 key: "TestHunter-Settings-Orc-P1-SV-FullBuffs-ShortSingleTarget"
 value: {
<<<<<<< HEAD
  dps: 2940.4500656011037
  tps: 2146.4790970800987
=======
  dps: 2939.366274107046
  tps: 2197.8380771918614
>>>>>>> 8ce35d3e
 }
}
dps_results: {
 key: "TestHunter-Settings-Orc-P1-SV-NoBuffs-LongMultiTarget"
 value: {
  dps: 1214.9614527607296
  tps: 2249.2723237030114
 }
}
dps_results: {
 key: "TestHunter-Settings-Orc-P1-SV-NoBuffs-LongSingleTarget"
 value: {
  dps: 1214.9614527607296
  tps: 1084.5839618363598
 }
}
dps_results: {
 key: "TestHunter-Settings-Orc-P1-SV-NoBuffs-ShortSingleTarget"
 value: {
  dps: 1528.1597628148877
  tps: 1334.8429173969887
 }
}
dps_results: {
 key: "TestHunter-SwitchInFrontOfTarget-Default"
 value: {
<<<<<<< HEAD
  dps: 2268.3196464438333
  tps: 1704.531512400988
=======
  dps: 2091.9362643575896
  tps: 1614.3643325852502
>>>>>>> 8ce35d3e
 }
}<|MERGE_RESOLUTION|>--- conflicted
+++ resolved
@@ -29,11 +29,7 @@
   final_stats: 0
   final_stats: 0
   final_stats: 6597.728
-<<<<<<< HEAD
-  final_stats: 2616.4985600000005
-=======
-  final_stats: 2341.93856
->>>>>>> 8ce35d3e
+  final_stats: 2341.9385600000005
   final_stats: 0
   final_stats: 0
   final_stats: 0
@@ -56,2089 +52,1219 @@
 dps_results: {
  key: "TestHunter-AllItems-AbacusofViolentOdds-28288"
  value: {
-<<<<<<< HEAD
-  dps: 2385.7381310863757
-  tps: 1699.0736617195328
-=======
-  dps: 2197.0271546868667
-  tps: 1607.7027076780723
->>>>>>> 8ce35d3e
+  dps: 2215.194585839549
+  tps: 1606.1311993760903
  }
 }
 dps_results: {
  key: "TestHunter-AllItems-AdamantineFigurine-27891"
  value: {
-<<<<<<< HEAD
-  dps: 2357.1044447855
-  tps: 1672.8915288616276
-=======
-  dps: 2171.299299906584
-  tps: 1584.4086863766936
->>>>>>> 8ce35d3e
+  dps: 2172.2895105958764
+  tps: 1578.1012746350532
  }
 }
 dps_results: {
  key: "TestHunter-AllItems-Ahn'KaharBloodHunter'sBattlegear"
  value: {
-<<<<<<< HEAD
-  dps: 3042.0324395828275
-  tps: 2269.679361454537
-=======
-  dps: 2830.6000627939416
-  tps: 2160.043370280964
->>>>>>> 8ce35d3e
+  dps: 2857.255901585186
+  tps: 2164.39717006203
  }
 }
 dps_results: {
  key: "TestHunter-AllItems-Alchemist'sStone-13503"
  value: {
-<<<<<<< HEAD
-  dps: 2362.3765516116364
-  tps: 1676.2069925853475
-=======
-  dps: 2176.1778944124662
-  tps: 1593.9649718575718
->>>>>>> 8ce35d3e
+  dps: 2190.873301942804
+  tps: 1587.0155826525543
  }
 }
 dps_results: {
  key: "TestHunter-AllItems-AncientAqirArtifact-33830"
  value: {
-<<<<<<< HEAD
-  dps: 2357.1044447855
-  tps: 1672.8915288616276
-=======
-  dps: 2171.299299906584
-  tps: 1584.4086863766936
->>>>>>> 8ce35d3e
+  dps: 2172.2895105958764
+  tps: 1578.1012746350532
  }
 }
 dps_results: {
  key: "TestHunter-AllItems-AshtongueTalismanofSwiftness-32487"
  value: {
-<<<<<<< HEAD
-  dps: 2352.231626581422
-  tps: 1671.5577881268116
-=======
-  dps: 2166.6800084999145
-  tps: 1583.2207679766186
->>>>>>> 8ce35d3e
+  dps: 2196.684530632152
+  tps: 1589.486926583016
  }
 }
 dps_results: {
  key: "TestHunter-AllItems-Assassin'sAlchemistStone-35751"
  value: {
-<<<<<<< HEAD
-  dps: 2376.952191311856
-  tps: 1692.1520986876367
-=======
-  dps: 2191.2047943073176
-  tps: 1603.6786916618114
->>>>>>> 8ce35d3e
+  dps: 2221.039939341428
+  tps: 1609.7541538452951
  }
 }
 dps_results: {
  key: "TestHunter-AllItems-AustereEarthsiegeDiamond"
  value: {
-<<<<<<< HEAD
-  dps: 2354.029656214859
-  tps: 1668.4044312399644
-=======
-  dps: 2177.325310031834
-  tps: 1590.686641937332
->>>>>>> 8ce35d3e
+  dps: 2190.96012838279
+  tps: 1588.353304370242
  }
 }
 dps_results: {
  key: "TestHunter-AllItems-BadgeofTenacity-32658"
  value: {
-<<<<<<< HEAD
-  dps: 2388.7207843611527
-  tps: 1695.695886650421
-=======
-  dps: 2184.161286146918
-  tps: 1604.2175047048468
->>>>>>> 8ce35d3e
+  dps: 2213.723855951727
+  tps: 1607.7570931971661
  }
 }
 dps_results: {
  key: "TestHunter-AllItems-BadgeoftheSwarmguard-21670"
  value: {
-<<<<<<< HEAD
-  dps: 2462.1334478622507
-  tps: 1782.5788067429544
-=======
-  dps: 2272.710304407975
-  tps: 1690.2841026711758
->>>>>>> 8ce35d3e
+  dps: 2302.531126248075
+  tps: 1696.5356410845998
  }
 }
 dps_results: {
  key: "TestHunter-AllItems-BandoftheEternalChampion-29301"
  value: {
-<<<<<<< HEAD
-  dps: 2417.424385436186
-  tps: 1717.159352230354
-=======
-  dps: 2226.1190435857493
-  tps: 1633.2672453997022
->>>>>>> 8ce35d3e
+  dps: 2234.186806678599
+  tps: 1630.1319040641847
  }
 }
 dps_results: {
  key: "TestHunter-AllItems-BandoftheEternalDefender-29297"
  value: {
-<<<<<<< HEAD
-  dps: 2364.809218375476
-  tps: 1680.967061103486
-=======
-  dps: 2180.4512763315056
-  tps: 1593.7150675907192
->>>>>>> 8ce35d3e
+  dps: 2191.6883795912827
+  tps: 1591.718279618061
  }
 }
 dps_results: {
  key: "TestHunter-AllItems-BandoftheEternalSage-29305"
  value: {
-<<<<<<< HEAD
-  dps: 2374.914746470211
-  tps: 1693.6607131791575
-=======
-  dps: 2192.5129310708794
-  tps: 1609.2718054918753
->>>>>>> 8ce35d3e
+  dps: 2210.0265054702004
+  tps: 1600.979001721643
  }
 }
 dps_results: {
  key: "TestHunter-AllItems-BeamingEarthsiegeDiamond"
  value: {
-<<<<<<< HEAD
-  dps: 2361.478930301373
-  tps: 1679.0244622271164
-=======
-  dps: 2180.30396682282
-  tps: 1592.1193529773768
->>>>>>> 8ce35d3e
+  dps: 2199.61740265512
+  tps: 1592.8511272169917
  }
 }
 dps_results: {
  key: "TestHunter-AllItems-Beast-tamer'sShoulders-30892"
  value: {
-<<<<<<< HEAD
-  dps: 2423.0990850410394
-  tps: 1708.1396265891447
-=======
-  dps: 2236.6326977240956
-  tps: 1618.9179267249012
->>>>>>> 8ce35d3e
+  dps: 2265.705350313635
+  tps: 1621.758777299126
  }
 }
 dps_results: {
  key: "TestHunter-AllItems-BeastLordArmor"
  value: {
-<<<<<<< HEAD
-  dps: 2203.1110499757388
-  tps: 1552.9391195361552
-=======
-  dps: 2030.23706058547
-  tps: 1468.7896839494394
->>>>>>> 8ce35d3e
+  dps: 2045.2818309440488
+  tps: 1467.9999612478466
  }
 }
 dps_results: {
  key: "TestHunter-AllItems-Berserker'sCall-33831"
  value: {
-<<<<<<< HEAD
-  dps: 2418.780567537158
-  tps: 1724.6732668066775
-=======
-  dps: 2233.092654425136
-  tps: 1636.9335698392943
->>>>>>> 8ce35d3e
+  dps: 2234.0272241202906
+  tps: 1630.2336141676556
  }
 }
 dps_results: {
  key: "TestHunter-AllItems-BlackBowoftheBetrayer-32336"
  value: {
-<<<<<<< HEAD
-  dps: 2430.4263149570347
-  tps: 1744.1436726891923
-=======
-  dps: 2238.829055246341
-  tps: 1659.8961629226565
->>>>>>> 8ce35d3e
+  dps: 2263.729176653466
+  tps: 1654.622744046472
  }
 }
 dps_results: {
  key: "TestHunter-AllItems-BlackenedNaaruSliver-34427"
  value: {
-<<<<<<< HEAD
-  dps: 2398.975064002538
-  tps: 1705.4981822545494
-=======
-  dps: 2210.046283174252
-  tps: 1623.1529683020663
->>>>>>> 8ce35d3e
+  dps: 2236.4507103328324
+  tps: 1630.9690813660193
  }
 }
 dps_results: {
  key: "TestHunter-AllItems-BlackoutTruncheon-27901"
  value: {
-<<<<<<< HEAD
-  dps: 2405.498722721046
-  tps: 1713.5164610591942
-=======
-  dps: 2219.7695932676243
-  tps: 1625.597462787273
->>>>>>> 8ce35d3e
+  dps: 2220.715920830431
+  tps: 1618.9844387712146
  }
 }
 dps_results: {
  key: "TestHunter-AllItems-Bladefist'sBreadth-28041"
  value: {
-<<<<<<< HEAD
-  dps: 2368.0588147549024
-  tps: 1682.423662967115
-=======
-  dps: 2204.3683426212615
-  tps: 1611.6112193662723
->>>>>>> 8ce35d3e
+  dps: 2206.379287917119
+  tps: 1599.2090393990663
  }
 }
 dps_results: {
  key: "TestHunter-AllItems-BladeofUnquenchedThirst-31193"
  value: {
-<<<<<<< HEAD
-  dps: 2412.2448499436928
-  tps: 1719.1301874289668
-=======
-  dps: 2226.3880012498103
-  tps: 1631.1229315811831
->>>>>>> 8ce35d3e
+  dps: 2227.3262687663814
+  tps: 1624.4880736345535
  }
 }
 dps_results: {
  key: "TestHunter-AllItems-BlazefuryMedallion-17111"
  value: {
-<<<<<<< HEAD
-  dps: 2349.6601769956756
-  tps: 1673.1073717812026
-=======
-  dps: 2181.1453108547853
-  tps: 1595.3034217754328
->>>>>>> 8ce35d3e
+  dps: 2182.8018590236084
+  tps: 1588.4748620532832
  }
 }
 dps_results: {
  key: "TestHunter-AllItems-Blinkstrike-31332"
  value: {
-<<<<<<< HEAD
-  dps: 2405.498722721046
-  tps: 1713.5164610591942
-=======
-  dps: 2219.7695932676243
-  tps: 1625.597462787273
->>>>>>> 8ce35d3e
+  dps: 2220.715920830431
+  tps: 1618.9844387712146
  }
 }
 dps_results: {
  key: "TestHunter-AllItems-BracingEarthsiegeDiamond"
  value: {
-<<<<<<< HEAD
-  dps: 2354.029656214859
-  tps: 1635.6740000807652
-=======
-  dps: 2177.325310031834
-  tps: 1559.6160132255181
->>>>>>> 8ce35d3e
+  dps: 2190.96012838279
+  tps: 1557.3258574044382
  }
 }
 dps_results: {
  key: "TestHunter-AllItems-BracingEarthstormDiamond"
  value: {
-<<<<<<< HEAD
-  dps: 2354.029656214859
-  tps: 1668.4044312399644
-=======
-  dps: 2177.325310031834
-  tps: 1590.686641937332
->>>>>>> 8ce35d3e
+  dps: 2190.96012838279
+  tps: 1588.353304370242
  }
 }
 dps_results: {
  key: "TestHunter-AllItems-BraidedEterniumChain-24114"
  value: {
-<<<<<<< HEAD
-  dps: 2385.216178169604
-  tps: 1700.0025694363246
-=======
-  dps: 2199.710506228936
-  tps: 1609.605766722095
->>>>>>> 8ce35d3e
+  dps: 2208.156968801512
+  tps: 1613.8144273104472
  }
 }
 dps_results: {
  key: "TestHunter-AllItems-BroochoftheImmortalKing-32534"
  value: {
-<<<<<<< HEAD
-  dps: 2362.5343222365227
-  tps: 1676.6443399642958
-=======
-  dps: 2174.198237629839
-  tps: 1586.997065957042
->>>>>>> 8ce35d3e
+  dps: 2175.7492679208967
+  tps: 1575.835961510968
  }
 }
 dps_results: {
  key: "TestHunter-AllItems-BrutalEarthstormDiamond"
  value: {
-<<<<<<< HEAD
-  dps: 2356.269914962978
-  tps: 1670.6446899880843
-=======
-  dps: 2179.5194539781783
-  tps: 1592.880785883677
->>>>>>> 8ce35d3e
+  dps: 2193.166787028191
+  tps: 1590.5599630156437
  }
 }
 dps_results: {
  key: "TestHunter-AllItems-ChaoticSkyfireDiamond"
  value: {
-<<<<<<< HEAD
-  dps: 2390.380263632208
-  tps: 1706.8569901778437
-=======
-  dps: 2204.8206282568763
-  tps: 1616.883583424337
->>>>>>> 8ce35d3e
+  dps: 2225.0587401054195
+  tps: 1623.4090390324918
  }
 }
 dps_results: {
  key: "TestHunter-AllItems-ChaoticSkyflareDiamond"
  value: {
-<<<<<<< HEAD
-  dps: 2395.80071599666
-  tps: 1704.9110905328791
-=======
-  dps: 2207.749384857489
-  tps: 1619.5157701990302
->>>>>>> 8ce35d3e
+  dps: 2221.052253656175
+  tps: 1619.287448240285
  }
 }
 dps_results: {
  key: "TestHunter-AllItems-CloakofDarkness-33122"
  value: {
-<<<<<<< HEAD
-  dps: 2372.5031564034525
-  tps: 1687.9088098916775
-=======
-  dps: 2181.659750253791
-  tps: 1598.9188707741166
->>>>>>> 8ce35d3e
+  dps: 2202.3007940128596
+  tps: 1598.6531548830958
  }
 }
 dps_results: {
  key: "TestHunter-AllItems-CommendationofKael'thas-34473"
  value: {
-<<<<<<< HEAD
-  dps: 2344.02982644713
-  tps: 1664.740288873462
-=======
-  dps: 2158.8868334777126
-  tps: 1576.690568819367
->>>>>>> 8ce35d3e
+  dps: 2188.422959399069
+  tps: 1582.690521672471
  }
 }
 dps_results: {
  key: "TestHunter-AllItems-Coren'sLuckyCoin-38289"
  value: {
-<<<<<<< HEAD
-  dps: 2357.1044447855
-  tps: 1672.8915288616276
-=======
-  dps: 2171.299299906584
-  tps: 1584.4086863766936
->>>>>>> 8ce35d3e
+  dps: 2172.2895105958764
+  tps: 1578.1012746350532
  }
 }
 dps_results: {
  key: "TestHunter-AllItems-CoreofAr'kelos-29776"
  value: {
-<<<<<<< HEAD
-  dps: 2391.982241718278
-  tps: 1702.1694998142102
-=======
-  dps: 2206.230614758707
-  tps: 1614.0914925341513
->>>>>>> 8ce35d3e
+  dps: 2207.1891810531124
+  tps: 1607.5640159286206
  }
 }
 dps_results: {
  key: "TestHunter-AllItems-CryptstalkerBattlegear"
  value: {
-<<<<<<< HEAD
-  dps: 3218.4352321509914
-  tps: 2460.830876823558
-=======
-  dps: 3000.4031074927098
-  tps: 2339.7533000216704
->>>>>>> 8ce35d3e
+  dps: 3024.792675865465
+  tps: 2353.105402115476
  }
 }
 dps_results: {
  key: "TestHunter-AllItems-CrystalforgedTrinket-32654"
  value: {
-<<<<<<< HEAD
-  dps: 2366.649470848939
-  tps: 1689.3922713298668
-=======
-  dps: 2189.946674234858
-  tps: 1596.7219047554186
->>>>>>> 8ce35d3e
+  dps: 2208.875894429957
+  tps: 1606.7062763116278
  }
 }
 dps_results: {
  key: "TestHunter-AllItems-Dabiri'sEnigma-30300"
  value: {
-<<<<<<< HEAD
-  dps: 2335.4525916238185
-  tps: 1663.3410974168041
-=======
-  dps: 2155.458838704049
-  tps: 1566.4986729578138
->>>>>>> 8ce35d3e
+  dps: 2183.481423042316
+  tps: 1587.4379006942338
  }
 }
 dps_results: {
  key: "TestHunter-AllItems-DarkIronSmokingPipe-38290"
  value: {
-<<<<<<< HEAD
-  dps: 2357.1044447855
-  tps: 1672.8915288616276
-=======
-  dps: 2171.299299906584
-  tps: 1584.4086863766936
->>>>>>> 8ce35d3e
+  dps: 2172.2895105958764
+  tps: 1578.1012746350532
  }
 }
 dps_results: {
  key: "TestHunter-AllItems-DarkmoonCard:Crusade-31856"
  value: {
-<<<<<<< HEAD
-  dps: 2375.656944121061
-  tps: 1690.5540089827732
-=======
-  dps: 2189.6875504360505
-  tps: 1602.2109134674276
->>>>>>> 8ce35d3e
+  dps: 2219.657714113231
+  tps: 1608.105871344263
  }
 }
 dps_results: {
  key: "TestHunter-AllItems-DarkmoonCard:Vengeance-31858"
  value: {
-<<<<<<< HEAD
-  dps: 2344.02982644713
-  tps: 1664.740288873462
-=======
-  dps: 2158.8868334777126
-  tps: 1576.690568819367
->>>>>>> 8ce35d3e
+  dps: 2188.422959399069
+  tps: 1582.690521672471
  }
 }
 dps_results: {
  key: "TestHunter-AllItems-DarkmoonCard:Wrath-31857"
  value: {
-<<<<<<< HEAD
-  dps: 2354.7299014949017
-  tps: 1666.7073159795937
-=======
-  dps: 2184.019304843206
-  tps: 1595.4440138346797
->>>>>>> 8ce35d3e
+  dps: 2193.953055380486
+  tps: 1585.8218278525424
  }
 }
 dps_results: {
  key: "TestHunter-AllItems-DemonStalkerArmor"
  value: {
-<<<<<<< HEAD
-  dps: 2254.8500301175823
-  tps: 1593.2952468974306
-=======
-  dps: 2092.563299008801
-  tps: 1521.1552811860456
->>>>>>> 8ce35d3e
+  dps: 2104.831538716405
+  tps: 1518.7090844513443
  }
 }
 dps_results: {
  key: "TestHunter-AllItems-DesolationBattlegear"
  value: {
-<<<<<<< HEAD
-  dps: 2203.836128603947
-  tps: 1555.495679482969
-=======
-  dps: 2010.0468373624024
-  tps: 1460.5685478973414
->>>>>>> 8ce35d3e
+  dps: 2035.1978771258812
+  tps: 1463.5944899495082
  }
 }
 dps_results: {
  key: "TestHunter-AllItems-Despair-28573"
  value: {
-<<<<<<< HEAD
-  dps: 2305.9434106407443
-  tps: 1638.795183280512
-=======
-  dps: 2144.897280181549
-  tps: 1572.4487974608303
->>>>>>> 8ce35d3e
+  dps: 2150.046853324262
+  tps: 1558.5914595871864
  }
 }
 dps_results: {
  key: "TestHunter-AllItems-DestructiveSkyfireDiamond"
  value: {
-<<<<<<< HEAD
-  dps: 2360.161222519226
-  tps: 1675.3071543666097
-=======
-  dps: 2179.1177816646546
-  tps: 1591.2372504630487
->>>>>>> 8ce35d3e
+  dps: 2199.323321732064
+  tps: 1592.0343882914042
  }
 }
 dps_results: {
  key: "TestHunter-AllItems-DestructiveSkyflareDiamond"
  value: {
-<<<<<<< HEAD
-  dps: 2369.4594826076022
-  tps: 1684.2804979142695
-=======
-  dps: 2181.904680803138
-  tps: 1592.8327477971516
->>>>>>> 8ce35d3e
+  dps: 2203.134014607656
+  tps: 1599.7243858533404
  }
 }
 dps_results: {
  key: "TestHunter-AllItems-Devastation-30316"
  value: {
-<<<<<<< HEAD
-  dps: 2383.5198196317533
-  tps: 1702.3147050029008
-=======
-  dps: 2200.416418456518
-  tps: 1613.0486030407474
->>>>>>> 8ce35d3e
+  dps: 2219.1423663918927
+  tps: 1614.4707960657588
  }
 }
 dps_results: {
  key: "TestHunter-AllItems-Dragonmaw-28438"
  value: {
-<<<<<<< HEAD
-  dps: 2405.498722721046
-  tps: 1713.5164610591942
-=======
-  dps: 2219.7695932676243
-  tps: 1625.597462787273
->>>>>>> 8ce35d3e
+  dps: 2220.715920830431
+  tps: 1618.9844387712146
  }
 }
 dps_results: {
  key: "TestHunter-AllItems-Dragonstrike-28439"
  value: {
-<<<<<<< HEAD
-  dps: 2405.498722721046
-  tps: 1713.5164610591942
-=======
-  dps: 2219.7695932676243
-  tps: 1625.597462787273
->>>>>>> 8ce35d3e
+  dps: 2220.715920830431
+  tps: 1618.9844387712146
  }
 }
 dps_results: {
  key: "TestHunter-AllItems-DrakefistHammer-28437"
  value: {
-<<<<<<< HEAD
-  dps: 2405.498722721046
-  tps: 1713.5164610591942
-=======
-  dps: 2219.7695932676243
-  tps: 1625.597462787273
->>>>>>> 8ce35d3e
+  dps: 2220.715920830431
+  tps: 1618.9844387712146
  }
 }
 dps_results: {
  key: "TestHunter-AllItems-EffulgentSkyflareDiamond"
  value: {
-<<<<<<< HEAD
-  dps: 2354.029656214859
-  tps: 1668.4044312399644
-=======
-  dps: 2177.325310031834
-  tps: 1590.686641937332
->>>>>>> 8ce35d3e
+  dps: 2190.96012838279
+  tps: 1588.353304370242
  }
 }
 dps_results: {
  key: "TestHunter-AllItems-EmberSkyfireDiamond"
  value: {
-<<<<<<< HEAD
-  dps: 2360.6667998431226
-  tps: 1672.2130880913696
-=======
-  dps: 2183.153158383131
-  tps: 1590.7696367296062
->>>>>>> 8ce35d3e
+  dps: 2203.15332779697
+  tps: 1592.9819194901952
  }
 }
 dps_results: {
  key: "TestHunter-AllItems-EmberSkyflareDiamond"
  value: {
-<<<<<<< HEAD
-  dps: 2360.6667998431226
-  tps: 1672.2130880913696
-=======
-  dps: 2183.153158383131
-  tps: 1590.7696367296062
->>>>>>> 8ce35d3e
+  dps: 2203.15332779697
+  tps: 1592.9819194901952
  }
 }
 dps_results: {
  key: "TestHunter-AllItems-EmptyMugofDirebrew-38287"
  value: {
-<<<<<<< HEAD
-  dps: 2405.498722721046
-  tps: 1713.5164610591942
-=======
-  dps: 2219.7695932676243
-  tps: 1625.597462787273
->>>>>>> 8ce35d3e
+  dps: 2220.715920830431
+  tps: 1618.9844387712146
  }
 }
 dps_results: {
  key: "TestHunter-AllItems-EmpyreanDemolisher-17112"
  value: {
-<<<<<<< HEAD
-  dps: 2405.498722721046
-  tps: 1713.5164610591942
-=======
-  dps: 2219.7695932676243
-  tps: 1625.597462787273
->>>>>>> 8ce35d3e
+  dps: 2220.715920830431
+  tps: 1618.9844387712146
  }
 }
 dps_results: {
  key: "TestHunter-AllItems-EnigmaticSkyfireDiamond"
  value: {
-<<<<<<< HEAD
-  dps: 2362.3891092550416
-  tps: 1678.8658358006778
-=======
-  dps: 2178.4619377446697
-  tps: 1590.5248929121306
->>>>>>> 8ce35d3e
+  dps: 2198.69764458542
+  tps: 1597.0479435124917
  }
 }
 dps_results: {
  key: "TestHunter-AllItems-EnigmaticSkyflareDiamond"
  value: {
-<<<<<<< HEAD
-  dps: 2367.9147703113813
-  tps: 1677.0251448476006
-=======
-  dps: 2181.2814108810135
-  tps: 1593.047796222554
->>>>>>> 8ce35d3e
+  dps: 2194.6980679713
+  tps: 1592.9332625554111
  }
 }
 dps_results: {
  key: "TestHunter-AllItems-EnigmaticStarflareDiamond"
  value: {
-<<<<<<< HEAD
-  dps: 2360.2449708726745
-  tps: 1675.9907723386684
-=======
-  dps: 2194.765485387017
-  tps: 1594.407995543351
->>>>>>> 8ce35d3e
+  dps: 2193.7169970298773
+  tps: 1593.3099745025736
  }
 }
 dps_results: {
  key: "TestHunter-AllItems-EssenceoftheMartyr-29376"
  value: {
-<<<<<<< HEAD
-  dps: 2357.1044447855
-  tps: 1672.8915288616276
-=======
-  dps: 2171.299299906584
-  tps: 1584.4086863766936
->>>>>>> 8ce35d3e
+  dps: 2172.2895105958764
+  tps: 1578.1012746350532
  }
 }
 dps_results: {
  key: "TestHunter-AllItems-EternalEarthsiegeDiamond"
  value: {
-<<<<<<< HEAD
-  dps: 2354.029656214859
-  tps: 1668.4044312399644
-=======
-  dps: 2177.325310031834
-  tps: 1590.686641937332
->>>>>>> 8ce35d3e
+  dps: 2190.96012838279
+  tps: 1588.353304370242
  }
 }
 dps_results: {
  key: "TestHunter-AllItems-EternalEarthstormDiamond"
  value: {
-<<<<<<< HEAD
-  dps: 2354.029656214859
-  tps: 1668.4044312399644
-=======
-  dps: 2177.325310031834
-  tps: 1590.686641937332
->>>>>>> 8ce35d3e
+  dps: 2190.96012838279
+  tps: 1588.353304370242
  }
 }
 dps_results: {
  key: "TestHunter-AllItems-EyeofMagtheridon-28789"
  value: {
-<<<<<<< HEAD
-  dps: 2344.02982644713
-  tps: 1664.740288873462
-=======
-  dps: 2158.8868334777126
-  tps: 1576.690568819367
->>>>>>> 8ce35d3e
+  dps: 2188.422959399069
+  tps: 1582.690521672471
  }
 }
 dps_results: {
  key: "TestHunter-AllItems-FelstalkerArmor"
  value: {
-<<<<<<< HEAD
-  dps: 2368.706687958689
-  tps: 1689.0985362738336
-=======
-  dps: 2187.8852005723074
-  tps: 1606.205626877542
->>>>>>> 8ce35d3e
+  dps: 2205.017636678094
+  tps: 1604.304981842012
  }
 }
 dps_results: {
  key: "TestHunter-AllItems-Figurine-LivingRubySerpent-24126"
  value: {
-<<<<<<< HEAD
-  dps: 2336.6515698532544
-  tps: 1662.5764137295846
-=======
-  dps: 2168.257662660084
-  tps: 1585.6290133297748
->>>>>>> 8ce35d3e
+  dps: 2197.5320865186964
+  tps: 1596.4845034454222
  }
 }
 dps_results: {
  key: "TestHunter-AllItems-Figurine-NightseyePanther-24128"
  value: {
-<<<<<<< HEAD
-  dps: 2399.7018263976374
-  tps: 1707.5806178317266
-=======
-  dps: 2210.9629050990943
-  tps: 1618.0490283914437
->>>>>>> 8ce35d3e
+  dps: 2211.1050229207235
+  tps: 1605.017032879412
  }
 }
 dps_results: {
  key: "TestHunter-AllItems-Figurine-ShadowsongPanther-35702"
  value: {
-<<<<<<< HEAD
-  dps: 2390.6874008245923
-  tps: 1709.7285666315522
-=======
-  dps: 2207.8827906258675
-  tps: 1610.394675555054
->>>>>>> 8ce35d3e
+  dps: 2238.055453385315
+  tps: 1633.174660926419
  }
 }
 dps_results: {
  key: "TestHunter-AllItems-ForlornSkyflareDiamond"
  value: {
-<<<<<<< HEAD
-  dps: 2354.029656214859
-  tps: 1668.4044312399644
-=======
-  dps: 2177.325310031834
-  tps: 1590.686641937332
->>>>>>> 8ce35d3e
+  dps: 2190.96012838279
+  tps: 1588.353304370242
  }
 }
 dps_results: {
  key: "TestHunter-AllItems-ForlornStarflareDiamond"
  value: {
-<<<<<<< HEAD
-  dps: 2354.029656214859
-  tps: 1668.4044312399644
-=======
-  dps: 2177.325310031834
-  tps: 1590.686641937332
->>>>>>> 8ce35d3e
+  dps: 2190.96012838279
+  tps: 1588.353304370242
  }
 }
 dps_results: {
  key: "TestHunter-AllItems-Gladiator'sPursuit"
  value: {
-<<<<<<< HEAD
-  dps: 2771.5184217011033
-  tps: 2005.9229428951026
-=======
-  dps: 2559.5666507305987
-  tps: 1895.8081544587205
->>>>>>> 8ce35d3e
+  dps: 2576.234137852923
+  tps: 1902.149236918593
  }
 }
 dps_results: {
  key: "TestHunter-AllItems-GlaiveofthePit-28774"
  value: {
-<<<<<<< HEAD
-  dps: 2305.9434106407443
-  tps: 1638.795183280512
-=======
-  dps: 2144.897280181549
-  tps: 1572.4487974608303
->>>>>>> 8ce35d3e
+  dps: 2150.046853324262
+  tps: 1558.5914595871864
  }
 }
 dps_results: {
  key: "TestHunter-AllItems-GnomereganAuto-Blocker600-29387"
  value: {
-<<<<<<< HEAD
-  dps: 2357.1044447855
-  tps: 1672.8915288616276
-=======
-  dps: 2171.299299906584
-  tps: 1584.4086863766936
->>>>>>> 8ce35d3e
+  dps: 2172.2895105958764
+  tps: 1578.1012746350532
  }
 }
 dps_results: {
  key: "TestHunter-AllItems-Gronnstalker'sArmor"
  value: {
-<<<<<<< HEAD
-  dps: 2939.092743175158
-  tps: 2242.200702434899
-=======
-  dps: 2722.2905357477257
-  tps: 2129.751220566523
->>>>>>> 8ce35d3e
+  dps: 2736.2178609188563
+  tps: 2127.430645323466
  }
 }
 dps_results: {
  key: "TestHunter-AllItems-Guardian'sAlchemistStone-35748"
  value: {
-<<<<<<< HEAD
-  dps: 2344.02982644713
-  tps: 1664.740288873462
-=======
-  dps: 2158.8868334777126
-  tps: 1576.690568819367
->>>>>>> 8ce35d3e
+  dps: 2188.422959399069
+  tps: 1582.690521672471
  }
 }
 dps_results: {
  key: "TestHunter-AllItems-HandofJustice-11815"
  value: {
-<<<<<<< HEAD
-  dps: 2350.126560681338
-  tps: 1669.8165499501608
-=======
-  dps: 2164.8716410387524
-  tps: 1581.6883693457464
->>>>>>> 8ce35d3e
+  dps: 2194.4631408698765
+  tps: 1587.702305408179
  }
 }
 dps_results: {
  key: "TestHunter-AllItems-Heartrazor-29962"
  value: {
-<<<<<<< HEAD
-  dps: 2408.0595953453194
-  tps: 1715.5491917349134
-=======
-  dps: 2243.70825422335
-  tps: 1644.4122915997534
->>>>>>> 8ce35d3e
+  dps: 2245.8132099296713
+  tps: 1631.7453335228738
  }
 }
 dps_results: {
  key: "TestHunter-AllItems-HexShrunkenHead-33829"
  value: {
-<<<<<<< HEAD
-  dps: 2357.1044447855
-  tps: 1672.8915288616276
-=======
-  dps: 2171.299299906584
-  tps: 1584.4086863766936
->>>>>>> 8ce35d3e
+  dps: 2172.2895105958764
+  tps: 1578.1012746350532
  }
 }
 dps_results: {
  key: "TestHunter-AllItems-HourglassoftheUnraveller-28034"
  value: {
-<<<<<<< HEAD
-  dps: 2363.2529221380664
-  tps: 1681.0439923516599
-=======
-  dps: 2180.460922012656
-  tps: 1593.0541170969989
->>>>>>> 8ce35d3e
+  dps: 2214.0065600805565
+  tps: 1607.5858656367075
  }
 }
 dps_results: {
  key: "TestHunter-AllItems-IconofUnyieldingCourage-28121"
  value: {
-<<<<<<< HEAD
-  dps: 2512.73559608145
-  tps: 1827.0537741994076
-=======
-  dps: 2310.374827732892
-  tps: 1726.9544285123934
->>>>>>> 8ce35d3e
+  dps: 2332.961678246154
+  tps: 1721.4492651462192
  }
 }
 dps_results: {
  key: "TestHunter-AllItems-IconoftheSilverCrescent-29370"
  value: {
-<<<<<<< HEAD
-  dps: 2357.1044447855
-  tps: 1672.8915288616276
-=======
-  dps: 2171.299299906584
-  tps: 1584.4086863766936
->>>>>>> 8ce35d3e
+  dps: 2172.2895105958764
+  tps: 1578.1012746350532
  }
 }
 dps_results: {
  key: "TestHunter-AllItems-ImbuedUnstableDiamond"
  value: {
-<<<<<<< HEAD
-  dps: 2354.029656214859
-  tps: 1668.4044312399644
-=======
-  dps: 2177.325310031834
-  tps: 1590.686641937332
->>>>>>> 8ce35d3e
+  dps: 2190.96012838279
+  tps: 1588.353304370242
  }
 }
 dps_results: {
  key: "TestHunter-AllItems-ImpassiveSkyflareDiamond"
  value: {
-<<<<<<< HEAD
-  dps: 2367.9147703113813
-  tps: 1677.0251448476006
-=======
-  dps: 2181.2814108810135
-  tps: 1593.047796222554
->>>>>>> 8ce35d3e
+  dps: 2194.6980679713
+  tps: 1592.9332625554111
  }
 }
 dps_results: {
  key: "TestHunter-AllItems-ImpassiveStarflareDiamond"
  value: {
-<<<<<<< HEAD
-  dps: 2360.2449708726745
-  tps: 1675.9907723386684
-=======
-  dps: 2194.765485387017
-  tps: 1594.407995543351
->>>>>>> 8ce35d3e
+  dps: 2193.7169970298773
+  tps: 1593.3099745025736
  }
 }
 dps_results: {
  key: "TestHunter-AllItems-IndestructibleAlchemist'sStone-44323"
  value: {
-<<<<<<< HEAD
-  dps: 2344.02982644713
-  tps: 1664.740288873462
-=======
-  dps: 2158.8868334777126
-  tps: 1576.690568819367
->>>>>>> 8ce35d3e
+  dps: 2188.422959399069
+  tps: 1582.690521672471
  }
 }
 dps_results: {
  key: "TestHunter-AllItems-InsightfulEarthsiegeDiamond"
  value: {
-<<<<<<< HEAD
-  dps: 2401.49744845637
-  tps: 1710.4880031323494
-=======
-  dps: 2225.163840544168
-  tps: 1630.0031864550153
->>>>>>> 8ce35d3e
+  dps: 2236.8065792475822
+  tps: 1628.7108382766437
  }
 }
 dps_results: {
  key: "TestHunter-AllItems-InsightfulEarthstormDiamond"
  value: {
-<<<<<<< HEAD
-  dps: 2389.0511235855433
-  tps: 1701.7475194978022
-=======
-  dps: 2193.5334485845615
-  tps: 1602.381381712407
->>>>>>> 8ce35d3e
+  dps: 2227.905444179226
+  tps: 1612.8160031724663
  }
 }
 dps_results: {
  key: "TestHunter-AllItems-InvigoratingEarthsiegeDiamond"
  value: {
-<<<<<<< HEAD
-  dps: 2366.628835884354
-  tps: 1678.8585831809519
-=======
-  dps: 2189.711719865055
-  tps: 1601.0078919218565
->>>>>>> 8ce35d3e
+  dps: 2203.409122746278
+  tps: 1598.6798465404684
  }
 }
 dps_results: {
  key: "TestHunter-AllItems-KhoriumChampion-23541"
  value: {
-<<<<<<< HEAD
-  dps: 2353.0708312536017
-  tps: 1677.1401464459889
-=======
-  dps: 2157.7425754237624
-  tps: 1581.9446950443535
->>>>>>> 8ce35d3e
+  dps: 2179.402037074524
+  tps: 1584.2860107952001
  }
 }
 dps_results: {
  key: "TestHunter-AllItems-KissoftheSpider-22954"
  value: {
-<<<<<<< HEAD
-  dps: 2371.397648328008
-  tps: 1687.5016237624438
-=======
-  dps: 2190.4437519910043
-  tps: 1606.8623673503391
->>>>>>> 8ce35d3e
+  dps: 2212.141484719903
+  tps: 1599.205303102931
  }
 }
 dps_results: {
  key: "TestHunter-AllItems-LionheartChampion-28429"
  value: {
-<<<<<<< HEAD
-  dps: 2342.0098040084154
-  tps: 1665.673755973437
-=======
-  dps: 2167.743431506784
-  tps: 1582.7409037048776
->>>>>>> 8ce35d3e
+  dps: 2191.9904127885425
+  tps: 1588.567652554657
  }
 }
 dps_results: {
  key: "TestHunter-AllItems-LionheartExecutioner-28430"
  value: {
-<<<<<<< HEAD
-  dps: 2342.0098040084154
-  tps: 1665.673755973437
-=======
-  dps: 2167.743431506784
-  tps: 1582.7409037048776
->>>>>>> 8ce35d3e
+  dps: 2191.9904127885425
+  tps: 1588.567652554657
  }
 }
 dps_results: {
  key: "TestHunter-AllItems-MadnessoftheBetrayer-32505"
  value: {
-<<<<<<< HEAD
-  dps: 2540.147007244002
-  tps: 1854.9933505213432
-=======
-  dps: 2353.2436362334543
-  tps: 1764.7041076520702
->>>>>>> 8ce35d3e
+  dps: 2365.6962953206776
+  tps: 1757.5115907972336
  }
 }
 dps_results: {
  key: "TestHunter-AllItems-Mana-EtchedRegalia"
  value: {
-<<<<<<< HEAD
-  dps: 2068.6868497266555
-  tps: 1440.038274770535
-=======
-  dps: 1895.3457563147092
-  tps: 1363.5568379326362
->>>>>>> 8ce35d3e
+  dps: 1914.6993930987526
+  tps: 1363.007091850936
  }
 }
 dps_results: {
  key: "TestHunter-AllItems-ManualCrowdPummeler-9449"
  value: {
-<<<<<<< HEAD
-  dps: 2444.412398237493
-  tps: 1763.4487577851426
-=======
-  dps: 2271.7107405574184
-  tps: 1681.3496787572
->>>>>>> 8ce35d3e
+  dps: 2269.5014059134114
+  tps: 1664.0551890941542
  }
 }
 dps_results: {
  key: "TestHunter-AllItems-MarkoftheChampion-23206"
  value: {
-<<<<<<< HEAD
-  dps: 2379.9347270558374
-  tps: 1700.6451894821698
-=======
-  dps: 2194.274334707496
-  tps: 1612.0780700491496
->>>>>>> 8ce35d3e
+  dps: 2223.8662030418964
+  tps: 1618.1337653152982
  }
 }
 dps_results: {
  key: "TestHunter-AllItems-MarkoftheChampion-23207"
  value: {
-<<<<<<< HEAD
-  dps: 2344.02982644713
-  tps: 1664.740288873462
-=======
-  dps: 2158.8868334777126
-  tps: 1576.690568819367
->>>>>>> 8ce35d3e
+  dps: 2188.422959399069
+  tps: 1582.690521672471
  }
 }
 dps_results: {
  key: "TestHunter-AllItems-MercurialAlchemistStone-44322"
  value: {
-<<<<<<< HEAD
-  dps: 2373.807413629367
-  tps: 1689.8441242024105
-=======
-  dps: 2185.4432005181875
-  tps: 1597.791694272633
->>>>>>> 8ce35d3e
+  dps: 2201.6866376790813
+  tps: 1599.6770961738157
  }
 }
 dps_results: {
  key: "TestHunter-AllItems-MightyAlchemist'sStone-44324"
  value: {
-<<<<<<< HEAD
-  dps: 2361.2148538138754
-  tps: 1679.301103397447
-=======
-  dps: 2185.3389481951217
-  tps: 1596.1775332966486
->>>>>>> 8ce35d3e
+  dps: 2191.1540354339018
+  tps: 1588.8678681176614
  }
 }
 dps_results: {
  key: "TestHunter-AllItems-Moroes'LuckyPocketWatch-28528"
  value: {
-<<<<<<< HEAD
-  dps: 2357.1084602116825
-  tps: 1672.8915288616276
-=======
-  dps: 2171.302841597362
-  tps: 1584.4086863766936
->>>>>>> 8ce35d3e
+  dps: 2172.2937418491706
+  tps: 1578.1012746350532
  }
 }
 dps_results: {
  key: "TestHunter-AllItems-MysticalSkyfireDiamond"
  value: {
-<<<<<<< HEAD
-  dps: 2354.247904244779
-  tps: 1668.4044312399644
-=======
-  dps: 2177.5172127882265
-  tps: 1590.686641937332
->>>>>>> 8ce35d3e
+  dps: 2191.175500770754
+  tps: 1588.353304370242
  }
 }
 dps_results: {
  key: "TestHunter-AllItems-NetherscaleArmor"
  value: {
-<<<<<<< HEAD
-  dps: 2363.327264622559
-  tps: 1682.9605366374096
-=======
-  dps: 2187.6810098453843
-  tps: 1602.803830562555
->>>>>>> 8ce35d3e
+  dps: 2196.982119148575
+  tps: 1594.723140878025
  }
 }
 dps_results: {
  key: "TestHunter-AllItems-NetherstrikeArmor"
  value: {
-<<<<<<< HEAD
-  dps: 2312.827583078101
-  tps: 1639.709412041201
-=======
-  dps: 2124.432690401295
-  tps: 1545.330427091204
->>>>>>> 8ce35d3e
+  dps: 2137.0832036845186
+  tps: 1543.072209533519
  }
 }
 dps_results: {
  key: "TestHunter-AllItems-PersistentEarthshatterDiamond"
  value: {
-<<<<<<< HEAD
-  dps: 2364.2289921377833
-  tps: 1676.8673161445734
-=======
-  dps: 2187.3524037063457
-  tps: 1599.0419395438512
->>>>>>> 8ce35d3e
+  dps: 2201.0378857246606
+  tps: 1596.7128861270915
  }
 }
 dps_results: {
  key: "TestHunter-AllItems-PersistentEarthsiegeDiamond"
  value: {
-<<<<<<< HEAD
-  dps: 2366.628835884354
-  tps: 1678.8585831809519
-=======
-  dps: 2189.711719865055
-  tps: 1601.0078919218565
->>>>>>> 8ce35d3e
+  dps: 2203.409122746278
+  tps: 1598.6798465404684
  }
 }
 dps_results: {
  key: "TestHunter-AllItems-PotentUnstableDiamond"
  value: {
-<<<<<<< HEAD
-  dps: 2361.2291874545695
-  tps: 1674.3782323491
-=======
-  dps: 2184.403258507959
-  tps: 1596.5844990713447
->>>>>>> 8ce35d3e
+  dps: 2198.0738394476402
+  tps: 1594.2541856103717
  }
 }
 dps_results: {
  key: "TestHunter-AllItems-PowerfulEarthshatterDiamond"
  value: {
-<<<<<<< HEAD
-  dps: 2354.029656214859
-  tps: 1668.4044312399644
-=======
-  dps: 2177.325310031834
-  tps: 1590.686641937332
->>>>>>> 8ce35d3e
+  dps: 2190.96012838279
+  tps: 1588.353304370242
  }
 }
 dps_results: {
  key: "TestHunter-AllItems-PowerfulEarthsiegeDiamond"
  value: {
-<<<<<<< HEAD
-  dps: 2354.029656214859
-  tps: 1668.4044312399644
-=======
-  dps: 2177.325310031834
-  tps: 1590.686641937332
->>>>>>> 8ce35d3e
+  dps: 2190.96012838279
+  tps: 1588.353304370242
  }
 }
 dps_results: {
  key: "TestHunter-AllItems-PowerfulEarthstormDiamond"
  value: {
-<<<<<<< HEAD
-  dps: 2354.029656214859
-  tps: 1668.4044312399644
-=======
-  dps: 2177.325310031834
-  tps: 1590.686641937332
->>>>>>> 8ce35d3e
+  dps: 2190.96012838279
+  tps: 1588.353304370242
  }
 }
 dps_results: {
  key: "TestHunter-AllItems-PrimalIntent"
  value: {
-<<<<<<< HEAD
-  dps: 2414.550366022923
-  tps: 1725.6095692813478
-=======
-  dps: 2230.08961294574
-  tps: 1640.86243693703
->>>>>>> 8ce35d3e
+  dps: 2244.7556517165362
+  tps: 1645.481491655716
  }
 }
 dps_results: {
  key: "TestHunter-AllItems-PurifiedShardoftheGods"
  value: {
-<<<<<<< HEAD
-  dps: 2344.02982644713
-  tps: 1664.740288873462
-=======
-  dps: 2158.8868334777126
-  tps: 1576.690568819367
->>>>>>> 8ce35d3e
+  dps: 2188.422959399069
+  tps: 1582.690521672471
  }
 }
 dps_results: {
  key: "TestHunter-AllItems-Quagmirran'sEye-27683"
  value: {
-<<<<<<< HEAD
-  dps: 2344.1999400675427
-  tps: 1664.740288873462
-=======
-  dps: 2159.0358585907707
-  tps: 1576.690568819367
->>>>>>> 8ce35d3e
+  dps: 2188.5896563575807
+  tps: 1582.690521672471
  }
 }
 dps_results: {
  key: "TestHunter-AllItems-Redeemer'sAlchemistStone-35750"
  value: {
-<<<<<<< HEAD
-  dps: 2344.02982644713
-  tps: 1664.740288873462
-=======
-  dps: 2158.8868334777126
-  tps: 1576.690568819367
->>>>>>> 8ce35d3e
+  dps: 2188.422959399069
+  tps: 1582.690521672471
  }
 }
 dps_results: {
  key: "TestHunter-AllItems-RelentlessEarthsiegeDiamond"
  value: {
-<<<<<<< HEAD
-  dps: 2402.8293297737246
-  tps: 1714.671708774141
-=======
-  dps: 2215.284596773941
-  tps: 1627.3354114567198
->>>>>>> 8ce35d3e
+  dps: 2231.6830089446767
+  tps: 1622.994857377508
  }
 }
 dps_results: {
  key: "TestHunter-AllItems-RelentlessEarthstormDiamond"
  value: {
-<<<<<<< HEAD
-  dps: 2405.498722721046
-  tps: 1713.5164610591942
-=======
-  dps: 2219.7695932676243
-  tps: 1625.597462787273
->>>>>>> 8ce35d3e
+  dps: 2220.715920830431
+  tps: 1618.9844387712146
  }
 }
 dps_results: {
  key: "TestHunter-AllItems-RevitalizingSkyflareDiamond"
  value: {
-<<<<<<< HEAD
-  dps: 2371.8429873031355
-  tps: 1686.6934117701987
-=======
-  dps: 2184.63734540648
-  tps: 1589.9118506622979
->>>>>>> 8ce35d3e
+  dps: 2201.3833535647636
+  tps: 1589.8555202196283
  }
 }
 dps_results: {
  key: "TestHunter-AllItems-RiftStalkerArmor"
  value: {
-<<<<<<< HEAD
-  dps: 2376.791324876133
-  tps: 1688.8330815527102
-=======
-  dps: 2176.56013801186
-  tps: 1583.9400153271604
->>>>>>> 8ce35d3e
+  dps: 2188.272556637874
+  tps: 1587.4595031066199
  }
 }
 dps_results: {
  key: "TestHunter-AllItems-RobeoftheElderScribes-28602"
  value: {
-<<<<<<< HEAD
-  dps: 2341.483253338882
-  tps: 1665.9212908047966
-=======
-  dps: 2172.4855707551505
-  tps: 1591.569496760338
->>>>>>> 8ce35d3e
+  dps: 2178.6703564683085
+  tps: 1585.3313846138117
  }
 }
 dps_results: {
  key: "TestHunter-AllItems-RodoftheSunKing-29996"
  value: {
-<<<<<<< HEAD
-  dps: 2421.444114338212
-  tps: 1726.785268842295
-=======
-  dps: 2235.4131030437024
-  tps: 1638.6576617546996
->>>>>>> 8ce35d3e
+  dps: 2236.34037958813
+  tps: 1631.9930302663797
  }
 }
 dps_results: {
  key: "TestHunter-AllItems-Romulo'sPoisonVial-28579"
  value: {
-<<<<<<< HEAD
-  dps: 2386.457730165946
-  tps: 1706.935496178809
-=======
-  dps: 2198.8191257824174
-  tps: 1618.2146024886104
->>>>>>> 8ce35d3e
+  dps: 2211.2874205772355
+  tps: 1612.3470546121875
  }
 }
 dps_results: {
  key: "TestHunter-AllItems-ScarabofDisplacement-30629"
  value: {
-<<<<<<< HEAD
-  dps: 2338.8371919827314
-  tps: 1656.716086755179
-=======
-  dps: 2150.5392274487103
-  tps: 1566.6776079861363
->>>>>>> 8ce35d3e
+  dps: 2153.55639304143
+  tps: 1557.397571945849
  }
 }
 dps_results: {
  key: "TestHunter-AllItems-ScourgestalkerBattlegear"
  value: {
-<<<<<<< HEAD
-  dps: 2584.40322386577
-  tps: 1877.615165474201
-=======
-  dps: 2383.4967006903507
-  tps: 1775.8866769530193
->>>>>>> 8ce35d3e
+  dps: 2401.8146108056676
+  tps: 1774.8679609344551
  }
 }
 dps_results: {
  key: "TestHunter-AllItems-Scryer'sBloodgem-29132"
  value: {
-<<<<<<< HEAD
-  dps: 2368.675661486451
-  tps: 1692.5033900181556
-=======
-  dps: 2180.21187863051
-  tps: 1599.1756840483024
->>>>>>> 8ce35d3e
+  dps: 2204.2814521433884
+  tps: 1601.2815936079971
  }
 }
 dps_results: {
  key: "TestHunter-AllItems-SextantofUnstableCurrents-30626"
  value: {
-<<<<<<< HEAD
-  dps: 2373.1719436839676
-  tps: 1682.3095890862419
-=======
-  dps: 2176.4541567766337
-  tps: 1594.2631784500245
->>>>>>> 8ce35d3e
+  dps: 2200.2540174540923
+  tps: 1594.7665539254551
  }
 }
 dps_results: {
  key: "TestHunter-AllItems-ShadowmoonInsignia-32501"
  value: {
-<<<<<<< HEAD
-  dps: 2362.5520246886763
-  tps: 1676.6443399642958
-=======
-  dps: 2174.2131818758726
-  tps: 1586.997065957042
->>>>>>> 8ce35d3e
+  dps: 2175.7664509696274
+  tps: 1575.835961510968
  }
 }
 dps_results: {
  key: "TestHunter-AllItems-ShardofContempt-34472"
  value: {
-<<<<<<< HEAD
-  dps: 2366.585298872913
-  tps: 1683.6102259868626
-=======
-  dps: 2181.16411793282
-  tps: 1595.6338454937004
->>>>>>> 8ce35d3e
+  dps: 2210.6115579324432
+  tps: 1601.2948137249343
  }
 }
 dps_results: {
  key: "TestHunter-AllItems-ShatteredSunPendantofAcumen-34678"
  value: {
-<<<<<<< HEAD
-  dps: 2350.4213751706884
-  tps: 1678.3440966637102
-=======
-  dps: 2166.042517492274
-  tps: 1587.902226227442
->>>>>>> 8ce35d3e
+  dps: 2197.0619430332617
+  tps: 1593.8005401115142
  }
 }
 dps_results: {
  key: "TestHunter-AllItems-ShatteredSunPendantofMight-34679"
  value: {
-<<<<<<< HEAD
-  dps: 2384.2864179201247
-  tps: 1701.247902979719
-=======
-  dps: 2205.4261591544537
-  tps: 1617.5832248102618
->>>>>>> 8ce35d3e
+  dps: 2226.519597330283
+  tps: 1621.5239457520072
  }
 }
 dps_results: {
  key: "TestHunter-AllItems-Shiffar'sNexus-Horn-28418"
  value: {
-<<<<<<< HEAD
-  dps: 2348.736348436925
-  tps: 1663.234897302556
-=======
-  dps: 2161.183845141011
-  tps: 1579.5424606465738
->>>>>>> 8ce35d3e
+  dps: 2185.0492421896465
+  tps: 1582.695263186664
  }
 }
 dps_results: {
  key: "TestHunter-AllItems-ShiftingNaaruSliver-34429"
  value: {
-<<<<<<< HEAD
-  dps: 2380.3321692182503
-  tps: 1691.231412636188
-=======
-  dps: 2181.851019371497
-  tps: 1593.5818613479455
->>>>>>> 8ce35d3e
+  dps: 2201.8394999119787
+  tps: 1601.6808006728252
  }
 }
 dps_results: {
  key: "TestHunter-AllItems-ShinyShardoftheGods"
  value: {
-<<<<<<< HEAD
-  dps: 2344.02982644713
-  tps: 1664.740288873462
-=======
-  dps: 2158.8868334777126
-  tps: 1576.690568819367
->>>>>>> 8ce35d3e
+  dps: 2188.422959399069
+  tps: 1582.690521672471
  }
 }
 dps_results: {
  key: "TestHunter-AllItems-SingingCrystalAxe-31318"
  value: {
-<<<<<<< HEAD
-  dps: 2305.9434106407443
-  tps: 1638.795183280512
-=======
-  dps: 2144.897280181549
-  tps: 1572.4487974608303
->>>>>>> 8ce35d3e
+  dps: 2150.046853324262
+  tps: 1558.5914595871864
  }
 }
 dps_results: {
  key: "TestHunter-AllItems-Slayer'sCrest-23041"
  value: {
-<<<<<<< HEAD
-  dps: 2401.341669070769
-  tps: 1710.034281330386
-=======
-  dps: 2215.626996999075
-  tps: 1622.0921667605662
->>>>>>> 8ce35d3e
+  dps: 2216.5773888916738
+  tps: 1615.502243520871
  }
 }
 dps_results: {
  key: "TestHunter-AllItems-Sorcerer'sAlchemistStone-35749"
  value: {
-<<<<<<< HEAD
-  dps: 2344.02982644713
-  tps: 1664.740288873462
-=======
-  dps: 2158.8868334777126
-  tps: 1576.690568819367
->>>>>>> 8ce35d3e
+  dps: 2188.422959399069
+  tps: 1582.690521672471
  }
 }
 dps_results: {
  key: "TestHunter-AllItems-SpellstrikeInfusion"
  value: {
-<<<<<<< HEAD
-  dps: 2237.6099049375302
-  tps: 1571.8536758044843
-=======
-  dps: 2062.2637857726136
-  tps: 1494.6910058668925
->>>>>>> 8ce35d3e
+  dps: 2064.989328286008
+  tps: 1489.2469122760726
  }
 }
 dps_results: {
  key: "TestHunter-AllItems-StormGauntlets-12632"
  value: {
-<<<<<<< HEAD
-  dps: 2349.8467401831613
-  tps: 1671.462993941123
-=======
-  dps: 2157.376638357655
-  tps: 1583.160705684524
->>>>>>> 8ce35d3e
+  dps: 2188.557169452128
+  tps: 1591.7992569806822
  }
 }
 dps_results: {
  key: "TestHunter-AllItems-StrengthoftheClefthoof"
  value: {
-<<<<<<< HEAD
-  dps: 2176.2299766694537
-  tps: 1535.1898607631424
-=======
-  dps: 1998.5873947816144
-  tps: 1449.260205448627
->>>>>>> 8ce35d3e
+  dps: 2017.4576674814928
+  tps: 1453.9209660768029
  }
 }
 dps_results: {
  key: "TestHunter-AllItems-SwiftSkyfireDiamond"
  value: {
-<<<<<<< HEAD
-  dps: 2361.2291874545695
-  tps: 1674.3782323491
-=======
-  dps: 2184.403258507959
-  tps: 1596.5844990713447
->>>>>>> 8ce35d3e
+  dps: 2198.0738394476402
+  tps: 1594.2541856103717
  }
 }
 dps_results: {
  key: "TestHunter-AllItems-SwiftSkyflareDiamond"
  value: {
-<<<<<<< HEAD
-  dps: 2366.628835884354
-  tps: 1678.8585831809519
-=======
-  dps: 2189.711719865055
-  tps: 1601.0078919218565
->>>>>>> 8ce35d3e
+  dps: 2203.409122746278
+  tps: 1598.6798465404684
  }
 }
 dps_results: {
  key: "TestHunter-AllItems-SwiftStarfireDiamond"
  value: {
-<<<<<<< HEAD
-  dps: 2354.029656214859
-  tps: 1668.4044312399644
-=======
-  dps: 2177.325310031834
-  tps: 1590.686641937332
->>>>>>> 8ce35d3e
+  dps: 2190.96012838279
+  tps: 1588.353304370242
  }
 }
 dps_results: {
  key: "TestHunter-AllItems-SwiftStarflareDiamond"
  value: {
-<<<<<<< HEAD
-  dps: 2364.2289921377833
-  tps: 1676.8673161445734
-=======
-  dps: 2187.3524037063457
-  tps: 1599.0419395438512
->>>>>>> 8ce35d3e
+  dps: 2201.0378857246606
+  tps: 1596.7128861270915
  }
 }
 dps_results: {
  key: "TestHunter-AllItems-SwiftWindfireDiamond"
  value: {
-<<<<<<< HEAD
-  dps: 2360.029265581286
-  tps: 1673.3825988309122
-=======
-  dps: 2183.223600428604
-  tps: 1595.6015228823433
->>>>>>> 8ce35d3e
+  dps: 2196.888220936833
+  tps: 1593.270705403684
  }
 }
 dps_results: {
  key: "TestHunter-AllItems-SyphonoftheNathrezim-32262"
  value: {
-<<<<<<< HEAD
-  dps: 2420.8308300452427
-  tps: 1726.2749300814057
-=======
-  dps: 2234.8114295907762
-  tps: 1638.1553464097992
->>>>>>> 8ce35d3e
+  dps: 2235.739438866681
+  tps: 1631.4926998242577
  }
 }
 dps_results: {
  key: "TestHunter-AllItems-TalonofAl'ar-30448"
  value: {
-<<<<<<< HEAD
-  dps: 2359.13574736469
-  tps: 1679.8462097910233
-=======
-  dps: 2173.6486745738716
-  tps: 1591.4524099155249
->>>>>>> 8ce35d3e
+  dps: 2203.2873554583166
+  tps: 1597.5549177317191
  }
 }
 dps_results: {
  key: "TestHunter-AllItems-TenaciousEarthstormDiamond"
  value: {
-<<<<<<< HEAD
-  dps: 2354.029656214859
-  tps: 1668.4044312399644
-=======
-  dps: 2177.325310031834
-  tps: 1590.686641937332
->>>>>>> 8ce35d3e
+  dps: 2190.96012838279
+  tps: 1588.353304370242
  }
 }
 dps_results: {
  key: "TestHunter-AllItems-TheBladefist-29348"
  value: {
-<<<<<<< HEAD
-  dps: 2305.9434106407443
-  tps: 1638.795183280512
-=======
-  dps: 2144.897280181549
-  tps: 1572.4487974608303
->>>>>>> 8ce35d3e
+  dps: 2150.046853324262
+  tps: 1558.5914595871864
  }
 }
 dps_results: {
  key: "TestHunter-AllItems-TheDecapitator-28767"
  value: {
-<<<<<<< HEAD
-  dps: 2401.670881957716
-  tps: 1713.5219927049216
-=======
-  dps: 2231.6228275651615
-  tps: 1641.998550859673
->>>>>>> 8ce35d3e
+  dps: 2222.7560996793413
+  tps: 1622.751495651993
  }
 }
 dps_results: {
  key: "TestHunter-AllItems-TheFistsofFury"
  value: {
-<<<<<<< HEAD
-  dps: 2366.2386923915237
-  tps: 1688.589161140925
-=======
-  dps: 2188.7743633014056
-  tps: 1603.6173169079225
->>>>>>> 8ce35d3e
+  dps: 2203.140272502264
+  tps: 1602.167776045725
  }
 }
 dps_results: {
  key: "TestHunter-AllItems-TheLightningCapacitor-28785"
  value: {
-<<<<<<< HEAD
-  dps: 2343.7275793362032
-  tps: 1664.5816909229513
-=======
-  dps: 2159.5328650111524
-  tps: 1577.2602176886712
->>>>>>> 8ce35d3e
+  dps: 2187.1621526483864
+  tps: 1581.44287127175
  }
 }
 dps_results: {
  key: "TestHunter-AllItems-TheNightBlade-31331"
  value: {
-<<<<<<< HEAD
-  dps: 2405.498722721046
-  tps: 1713.5164610591942
-=======
-  dps: 2219.7695932676243
-  tps: 1625.597462787273
->>>>>>> 8ce35d3e
+  dps: 2220.715920830431
+  tps: 1618.9844387712146
  }
 }
 dps_results: {
  key: "TestHunter-AllItems-TheRestrainedEssenceofSapphiron-23046"
  value: {
-<<<<<<< HEAD
-  dps: 2357.1044447855
-  tps: 1672.8915288616276
-=======
-  dps: 2171.299299906584
-  tps: 1584.4086863766936
->>>>>>> 8ce35d3e
+  dps: 2172.2895105958764
+  tps: 1578.1012746350532
  }
 }
 dps_results: {
  key: "TestHunter-AllItems-TheSkullofGul'dan-32483"
  value: {
-<<<<<<< HEAD
-  dps: 2366.9125984524417
-  tps: 1691.1720963434989
-=======
-  dps: 2174.3920202278473
-  tps: 1598.2121152250224
->>>>>>> 8ce35d3e
+  dps: 2205.3656901095646
+  tps: 1598.1107071186418
  }
 }
 dps_results: {
  key: "TestHunter-AllItems-TheTwinStars"
  value: {
-<<<<<<< HEAD
-  dps: 2330.695982173036
-  tps: 1654.76930651748
-=======
-  dps: 2130.132047037445
-  tps: 1553.4126106028102
->>>>>>> 8ce35d3e
+  dps: 2164.706146810695
+  tps: 1571.5092426139784
  }
 }
 dps_results: {
  key: "TestHunter-AllItems-Thunderfury,BlessedBladeoftheWindseeker-19019"
  value: {
-<<<<<<< HEAD
-  dps: 2410.20003913305
-  tps: 1711.2645209064972
-=======
-  dps: 2219.072641251247
-  tps: 1627.4473329116165
->>>>>>> 8ce35d3e
+  dps: 2227.0960008892876
+  tps: 1624.3573156528819
  }
 }
 dps_results: {
  key: "TestHunter-AllItems-ThunderingSkyfireDiamond"
  value: {
-<<<<<<< HEAD
-  dps: 2350.2919487598615
-  tps: 1667.476144617277
-=======
-  dps: 2179.05129970457
-  tps: 1591.1319830840685
->>>>>>> 8ce35d3e
+  dps: 2203.8640693406796
+  tps: 1598.1703035994165
  }
 }
 dps_results: {
  key: "TestHunter-AllItems-ThunderingSkyflareDiamond"
  value: {
-<<<<<<< HEAD
-  dps: 2372.008686068376
-  tps: 1689.1971689305637
-=======
-  dps: 2189.841771913953
-  tps: 1602.7183047875992
->>>>>>> 8ce35d3e
+  dps: 2216.3599953497965
+  tps: 1605.7183393071318
  }
 }
 dps_results: {
  key: "TestHunter-AllItems-Timbal'sFocusingCrystal-34470"
  value: {
-<<<<<<< HEAD
-  dps: 2359.1542877560255
-  tps: 1679.9782035504313
-=======
-  dps: 2172.7170380320918
-  tps: 1590.5758110560014
->>>>>>> 8ce35d3e
+  dps: 2202.6818360592715
+  tps: 1596.9520277803108
  }
 }
 dps_results: {
  key: "TestHunter-AllItems-TirelessSkyflareDiamond"
  value: {
-<<<<<<< HEAD
-  dps: 2354.029656214859
-  tps: 1668.4044312399644
-=======
-  dps: 2177.325310031834
-  tps: 1590.686641937332
->>>>>>> 8ce35d3e
+  dps: 2190.96012838279
+  tps: 1588.353304370242
  }
 }
 dps_results: {
  key: "TestHunter-AllItems-TirelessStarflareDiamond"
  value: {
-<<<<<<< HEAD
-  dps: 2354.029656214859
-  tps: 1668.4044312399644
-=======
-  dps: 2177.325310031834
-  tps: 1590.686641937332
->>>>>>> 8ce35d3e
+  dps: 2190.96012838279
+  tps: 1588.353304370242
  }
 }
 dps_results: {
  key: "TestHunter-AllItems-TrenchantEarthshatterDiamond"
  value: {
-<<<<<<< HEAD
-  dps: 2354.029656214859
-  tps: 1668.4044312399644
-=======
-  dps: 2177.325310031834
-  tps: 1590.686641937332
->>>>>>> 8ce35d3e
+  dps: 2190.96012838279
+  tps: 1588.353304370242
  }
 }
 dps_results: {
  key: "TestHunter-AllItems-TrenchantEarthsiegeDiamond"
  value: {
-<<<<<<< HEAD
-  dps: 2354.029656214859
-  tps: 1668.4044312399644
-=======
-  dps: 2177.325310031834
-  tps: 1590.686641937332
->>>>>>> 8ce35d3e
+  dps: 2190.96012838279
+  tps: 1588.353304370242
  }
 }
 dps_results: {
  key: "TestHunter-AllItems-TsunamiTalisman-30627"
  value: {
-<<<<<<< HEAD
-  dps: 2382.158612064601
-  tps: 1696.6982348127533
-=======
-  dps: 2197.694909695631
-  tps: 1610.744141773726
->>>>>>> 8ce35d3e
+  dps: 2213.844596305961
+  tps: 1611.4416017005058
  }
 }
 dps_results: {
  key: "TestHunter-AllItems-WarpSlicer-30311"
  value: {
-<<<<<<< HEAD
-  dps: 2438.2398899170303
-  tps: 1740.6371869864315
-=======
-  dps: 2258.0094689212697
-  tps: 1656.3560453284776
->>>>>>> 8ce35d3e
+  dps: 2252.971382881376
+  tps: 1643.225841961386
  }
 }
 dps_results: {
  key: "TestHunter-AllItems-WastewalkerArmor"
  value: {
-<<<<<<< HEAD
-  dps: 2242.2735798185786
-  tps: 1582.9440183611089
-=======
-  dps: 2048.1726822509304
-  tps: 1497.0891586788741
->>>>>>> 8ce35d3e
+  dps: 2081.905541248902
+  tps: 1506.132842562862
  }
 }
 dps_results: {
  key: "TestHunter-AllItems-WindhawkArmor"
  value: {
-<<<<<<< HEAD
-  dps: 2304.369251312305
-  tps: 1639.9968405755903
-=======
-  dps: 2130.1795805573133
-  tps: 1554.9925563854385
->>>>>>> 8ce35d3e
+  dps: 2146.7878040427368
+  tps: 1555.2229444607885
  }
 }
 dps_results: {
  key: "TestHunter-AllItems-Windrunner'sPursuit"
  value: {
-<<<<<<< HEAD
-  dps: 2824.772400728804
-  tps: 2065.1529077838777
-=======
-  dps: 2622.097992608456
-  tps: 1966.1962626129791
->>>>>>> 8ce35d3e
+  dps: 2646.850405382242
+  tps: 1967.5049241078534
  }
 }
 dps_results: {
  key: "TestHunter-AllItems-WorldBreaker-30090"
  value: {
-<<<<<<< HEAD
-  dps: 2305.9434106407443
-  tps: 1638.795183280512
-=======
-  dps: 2144.897280181549
-  tps: 1572.4487974608303
->>>>>>> 8ce35d3e
+  dps: 2150.046853324262
+  tps: 1558.5914595871864
  }
 }
 dps_results: {
  key: "TestHunter-AllItems-WrathofSpellfire"
  value: {
-<<<<<<< HEAD
-  dps: 2277.973479605473
-  tps: 1611.9209223343266
-=======
-  dps: 2097.9585919539954
-  tps: 1526.7793837684728
->>>>>>> 8ce35d3e
+  dps: 2107.162342192742
+  tps: 1528.5754323225865
  }
 }
 dps_results: {
  key: "TestHunter-AllItems-Xi'ri'sGift-29179"
  value: {
-<<<<<<< HEAD
-  dps: 2358.4260068868766
-  tps: 1675.97836357722
-=======
-  dps: 2167.15112143737
-  tps: 1588.3096781428706
->>>>>>> 8ce35d3e
+  dps: 2188.178239862404
+  tps: 1585.3101194896537
  }
 }
 dps_results: {
  key: "TestHunter-AllItems-Zod'sRepeatingLongbow-50034"
  value: {
-<<<<<<< HEAD
-  dps: 2873.596736083708
-  tps: 2182.443170198079
-=======
-  dps: 2679.361322335628
-  tps: 2084.9603502100354
->>>>>>> 8ce35d3e
+  dps: 2678.2923795004886
+  tps: 2069.4086214789186
  }
 }
 dps_results: {
  key: "TestHunter-AllItems-Zod'sRepeatingLongbow-50638"
  value: {
-<<<<<<< HEAD
-  dps: 2942.2612147358886
-  tps: 2254.4789918078895
-=======
-  dps: 2747.929637312511
-  tps: 2159.039586125035
->>>>>>> 8ce35d3e
+  dps: 2776.257904403625
+  tps: 2163.3246468538446
  }
 }
 dps_results: {
  key: "TestHunter-Average-Default"
  value: {
-<<<<<<< HEAD
-  dps: 2384.9187481975837
-  tps: 1704.7562722732953
-=======
-  dps: 2202.2624456960793
-  tps: 1618.28089773979
->>>>>>> 8ce35d3e
+  dps: 2221.3117818981705
+  tps: 1618.6631648423336
  }
 }
 dps_results: {
  key: "TestHunter-Settings-Dwarf-P1-BM-FullBuffs-LongMultiTarget"
  value: {
-<<<<<<< HEAD
-  dps: 2999.4677084790337
-  tps: 1993.4404208116998
-=======
-  dps: 2711.2643714947358
-  tps: 2020.2744262154458
->>>>>>> 8ce35d3e
+  dps: 2759.7973567853337
+  tps: 2026.1334804566723
  }
 }
 dps_results: {
  key: "TestHunter-Settings-Dwarf-P1-BM-FullBuffs-LongSingleTarget"
  value: {
-<<<<<<< HEAD
-  dps: 2999.4677084790337
-  tps: 1318.6402315107136
-=======
-  dps: 2711.2643714947358
-  tps: 1261.2367888820781
->>>>>>> 8ce35d3e
+  dps: 2759.7973567853337
+  tps: 1262.923472121397
  }
 }
 dps_results: {
  key: "TestHunter-Settings-Dwarf-P1-BM-FullBuffs-ShortSingleTarget"
  value: {
-<<<<<<< HEAD
-  dps: 3845.8181323738345
-  tps: 1664.1597020373156
-=======
-  dps: 3498.7033137390654
-  tps: 1591.1002817964645
->>>>>>> 8ce35d3e
+  dps: 3543.793988894662
+  tps: 1597.2147562738232
  }
 }
 dps_results: {
@@ -2165,37 +1291,22 @@
 dps_results: {
  key: "TestHunter-Settings-Dwarf-P1-Marksman-FullBuffs-LongMultiTarget"
  value: {
-<<<<<<< HEAD
-  dps: 2322.8005458452353
-  tps: 2273.167914674805
-=======
-  dps: 2150.067042869007
-  tps: 2303.0804090257307
->>>>>>> 8ce35d3e
+  dps: 2171.685820678804
+  tps: 2305.234594085714
  }
 }
 dps_results: {
  key: "TestHunter-Settings-Dwarf-P1-Marksman-FullBuffs-LongSingleTarget"
  value: {
-<<<<<<< HEAD
-  dps: 2322.8005458452353
-  tps: 1668.0991865414521
-=======
-  dps: 2150.067042869007
-  tps: 1592.9108350257065
->>>>>>> 8ce35d3e
+  dps: 2171.685820678804
+  tps: 1594.5042794190233
  }
 }
 dps_results: {
  key: "TestHunter-Settings-Dwarf-P1-Marksman-FullBuffs-ShortSingleTarget"
  value: {
-<<<<<<< HEAD
-  dps: 2936.226123210656
-  tps: 2115.22942900357
-=======
-  dps: 2710.9510197434265
-  tps: 2018.7410883590533
->>>>>>> 8ce35d3e
+  dps: 2761.3061772457654
+  tps: 2028.5865945313965
  }
 }
 dps_results: {
@@ -2222,37 +1333,22 @@
 dps_results: {
  key: "TestHunter-Settings-Dwarf-P1-SV-FullBuffs-LongMultiTarget"
  value: {
-<<<<<<< HEAD
-  dps: 2269.7669701601576
-  tps: 2457.5394264350416
-=======
-  dps: 2267.0441710842515
-  tps: 2601.5338297178596
->>>>>>> 8ce35d3e
+  dps: 2134.4268657380007
+  tps: 2492.7292939176345
  }
 }
 dps_results: {
  key: "TestHunter-Settings-Dwarf-P1-SV-FullBuffs-LongSingleTarget"
  value: {
-<<<<<<< HEAD
-  dps: 2269.7669701601576
-  tps: 1691.3603832350293
-=======
-  dps: 2267.0441710842515
-  tps: 1733.7735057178454
->>>>>>> 8ce35d3e
+  dps: 2134.4268657380007
+  tps: 1618.8638189842873
  }
 }
 dps_results: {
  key: "TestHunter-Settings-Dwarf-P1-SV-FullBuffs-ShortSingleTarget"
  value: {
-<<<<<<< HEAD
-  dps: 2861.779282538183
-  tps: 2116.051646424524
-=======
-  dps: 2824.625699850548
-  tps: 2142.8780638728576
->>>>>>> 8ce35d3e
+  dps: 2707.443558732056
+  tps: 2036.983772596548
  }
 }
 dps_results: {
@@ -2279,37 +1375,22 @@
 dps_results: {
  key: "TestHunter-Settings-Orc-P1-BM-FullBuffs-LongMultiTarget"
  value: {
-<<<<<<< HEAD
-  dps: 3115.365789087601
-  tps: 1992.2378080080698
-=======
-  dps: 2795.7763675817605
-  tps: 2033.1962071968894
->>>>>>> 8ce35d3e
+  dps: 2852.5276906711206
+  tps: 2025.3005138760052
  }
 }
 dps_results: {
  key: "TestHunter-Settings-Orc-P1-BM-FullBuffs-LongSingleTarget"
  value: {
-<<<<<<< HEAD
-  dps: 3115.365789087601
-  tps: 1335.6696365460198
-=======
-  dps: 2795.7763675817605
-  tps: 1266.037574334838
->>>>>>> 8ce35d3e
+  dps: 2852.5276906711206
+  tps: 1276.289058027135
  }
 }
 dps_results: {
  key: "TestHunter-Settings-Orc-P1-BM-FullBuffs-ShortSingleTarget"
  value: {
-<<<<<<< HEAD
-  dps: 4018.5275452672504
-  tps: 1693.8751951947522
-=======
-  dps: 3654.4258805916193
-  tps: 1622.0221969528209
->>>>>>> 8ce35d3e
+  dps: 3704.753179100514
+  tps: 1626.9505238001825
  }
 }
 dps_results: {
@@ -2336,37 +1417,22 @@
 dps_results: {
  key: "TestHunter-Settings-Orc-P1-Marksman-FullBuffs-LongMultiTarget"
  value: {
-<<<<<<< HEAD
-  dps: 2387.7784526167957
-  tps: 2308.056412932117
-=======
-  dps: 2202.9345141212225
-  tps: 2319.323274724256
->>>>>>> 8ce35d3e
+  dps: 2225.3744691104694
+  tps: 2323.872071404783
  }
 }
 dps_results: {
  key: "TestHunter-Settings-Orc-P1-Marksman-FullBuffs-LongSingleTarget"
  value: {
-<<<<<<< HEAD
-  dps: 2387.7784526167957
-  tps: 1701.4126192520987
-=======
-  dps: 2202.9345141212225
-  tps: 1611.664591764234
->>>>>>> 8ce35d3e
+  dps: 2225.3744691104694
+  tps: 1610.8636567380943
  }
 }
 dps_results: {
  key: "TestHunter-Settings-Orc-P1-Marksman-FullBuffs-ShortSingleTarget"
  value: {
-<<<<<<< HEAD
-  dps: 3033.684797921116
-  tps: 2158.9667665867287
-=======
-  dps: 2798.8918074057424
-  tps: 2061.4532910998614
->>>>>>> 8ce35d3e
+  dps: 2854.350996381588
+  tps: 2072.3239321145547
  }
 }
 dps_results: {
@@ -2393,37 +1459,22 @@
 dps_results: {
  key: "TestHunter-Settings-Orc-P1-SV-FullBuffs-LongMultiTarget"
  value: {
-<<<<<<< HEAD
-  dps: 2323.307451215816
-  tps: 2484.4696643094094
-=======
-  dps: 2306.148758805472
-  tps: 2616.4290292752617
->>>>>>> 8ce35d3e
+  dps: 2173.8438591120243
+  tps: 2498.738118461674
  }
 }
 dps_results: {
  key: "TestHunter-Settings-Orc-P1-SV-FullBuffs-LongSingleTarget"
  value: {
-<<<<<<< HEAD
-  dps: 2323.307451215816
-  tps: 1712.4327741760642
-=======
-  dps: 2306.148758805472
-  tps: 1741.3471211419153
->>>>>>> 8ce35d3e
+  dps: 2173.8438591120243
+  tps: 1626.6128889949944
  }
 }
 dps_results: {
  key: "TestHunter-Settings-Orc-P1-SV-FullBuffs-ShortSingleTarget"
  value: {
-<<<<<<< HEAD
-  dps: 2940.4500656011037
-  tps: 2146.4790970800987
-=======
-  dps: 2939.366274107046
-  tps: 2197.8380771918614
->>>>>>> 8ce35d3e
+  dps: 2782.3509492960693
+  tps: 2067.4112232521234
  }
 }
 dps_results: {
@@ -2450,12 +1501,7 @@
 dps_results: {
  key: "TestHunter-SwitchInFrontOfTarget-Default"
  value: {
-<<<<<<< HEAD
-  dps: 2268.3196464438333
-  tps: 1704.531512400988
-=======
-  dps: 2091.9362643575896
-  tps: 1614.3643325852502
->>>>>>> 8ce35d3e
+  dps: 2116.908876016641
+  tps: 1627.0357910398577
  }
 }