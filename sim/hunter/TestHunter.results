character_stats_results: {
 key: "TestHunter-CharacterStats-Default"
 value: {
  final_stats: 345.4
  final_stats: 1713.712
  final_stats: 1270.5
  final_stats: 599.456
  final_stats: 174.9
  final_stats: 0
  final_stats: 0
  final_stats: 0
  final_stats: 0
  final_stats: 0
  final_stats: 0
  final_stats: 0
  final_stats: 0
  final_stats: 109
  final_stats: 238
  final_stats: 879.12615
  final_stats: 225
  final_stats: 0
  final_stats: 5610.1232
  final_stats: 336.37
  final_stats: 2047.01368
  final_stats: 225
  final_stats: 68
  final_stats: 0
  final_stats: 13757.84
  final_stats: 0
  final_stats: 0
  final_stats: 11633.424
  final_stats: 5900.5848
  final_stats: 0
  final_stats: 0
  final_stats: 0
  final_stats: 0
  final_stats: 0
  final_stats: 0
  final_stats: 20029
  final_stats: 75
  final_stats: 75
  final_stats: 75
  final_stats: 75
  final_stats: 75
  final_stats: 0
  final_stats: 0
  final_stats: 0
  final_stats: 0
  final_stats: 0
 }
}
dps_results: {
 key: "TestHunter-AllItems-Ahn'KaharBloodHunter'sBattlegear"
 value: {
  dps: 6301.80358
  tps: 5486.08149
 }
}
dps_results: {
 key: "TestHunter-AllItems-AshtongueTalismanofSwiftness-32487"
 value: {
  dps: 5532.96843
  tps: 4710.36233
 }
}
dps_results: {
 key: "TestHunter-AllItems-AustereEarthsiegeDiamond"
 value: {
  dps: 5578.33968
  tps: 4743.39294
 }
}
dps_results: {
 key: "TestHunter-AllItems-Bandit'sInsignia-40371"
 value: {
  dps: 5618.17297
  tps: 4789.48709
 }
}
dps_results: {
 key: "TestHunter-AllItems-BeamingEarthsiegeDiamond"
 value: {
  dps: 5614.45973
  tps: 4783.66239
 }
}
dps_results: {
 key: "TestHunter-AllItems-Beast-tamer'sShoulders-30892"
 value: {
  dps: 5539.25201
  tps: 4720.15798
 }
}
dps_results: {
 key: "TestHunter-AllItems-BeastLordArmor"
 value: {
  dps: 4370.97383
  tps: 3690.41467
 }
}
dps_results: {
 key: "TestHunter-AllItems-BlackBowoftheBetrayer-32336"
 value: {
  dps: 5217.89824
  tps: 4388.7567
 }
}
dps_results: {
 key: "TestHunter-AllItems-BracingEarthsiegeDiamond"
 value: {
  dps: 5578.33968
  tps: 4649.77529
 }
}
dps_results: {
 key: "TestHunter-AllItems-Braxley'sBackyardMoonshine-35937"
 value: {
  dps: 5530.84031
  tps: 4711.82604
 }
}
dps_results: {
 key: "TestHunter-AllItems-ChaoticSkyflareDiamond"
 value: {
  dps: 5697.72182
  tps: 4862.79213
 }
}
dps_results: {
 key: "TestHunter-AllItems-CryptstalkerBattlegear"
 value: {
  dps: 5145.89787
  tps: 4357.38282
 }
}
dps_results: {
 key: "TestHunter-AllItems-DarkmoonCard:Berserker!-42989"
 value: {
  dps: 5579.20399
  tps: 4754.29492
 }
}
dps_results: {
 key: "TestHunter-AllItems-DarkmoonCard:Death-42990"
 value: {
  dps: 5617.60043
  tps: 4796.44135
 }
}
dps_results: {
 key: "TestHunter-AllItems-DarkmoonCard:Greatness-42987"
 value: {
  dps: 5613.2345
  tps: 4786.32306
 }
}
dps_results: {
 key: "TestHunter-AllItems-DarkmoonCard:Greatness-44254"
 value: {
  dps: 5613.2345
  tps: 4786.32306
 }
}
dps_results: {
 key: "TestHunter-AllItems-DeathKnight'sAnguish-38212"
 value: {
  dps: 5537.61638
  tps: 4714.60859
 }
}
dps_results: {
 key: "TestHunter-AllItems-Defender'sCode-40257"
 value: {
  dps: 5492.99205
  tps: 4674.43713
 }
}
dps_results: {
 key: "TestHunter-AllItems-DemonStalkerArmor"
 value: {
  dps: 4481.79824
  tps: 3789.39305
 }
}
dps_results: {
 key: "TestHunter-AllItems-DesolationBattlegear"
 value: {
  dps: 4434.90701
  tps: 3725.64193
 }
}
dps_results: {
 key: "TestHunter-AllItems-DestructiveSkyflareDiamond"
 value: {
  dps: 5594.67821
  tps: 4759.18821
 }
}
dps_results: {
 key: "TestHunter-AllItems-EffulgentSkyflareDiamond"
 value: {
  dps: 5578.33968
  tps: 4743.39294
 }
}
dps_results: {
 key: "TestHunter-AllItems-EmberSkyflareDiamond"
 value: {
  dps: 5549.79733
  tps: 4718.73307
 }
}
dps_results: {
 key: "TestHunter-AllItems-EnigmaticSkyflareDiamond"
 value: {
  dps: 5591.35636
  tps: 4756.42667
 }
}
dps_results: {
 key: "TestHunter-AllItems-EnigmaticStarflareDiamond"
 value: {
  dps: 5588.87913
  tps: 4753.94944
 }
}
dps_results: {
 key: "TestHunter-AllItems-EternalEarthsiegeDiamond"
 value: {
  dps: 5578.33968
  tps: 4743.39294
 }
}
dps_results: {
 key: "TestHunter-AllItems-ExtractofNecromanticPower-40373"
 value: {
  dps: 5626.67848
  tps: 4803.36873
 }
}
dps_results: {
 key: "TestHunter-AllItems-EyeoftheBroodmother-45308"
 value: {
  dps: 5575.55725
  tps: 4754.28407
 }
}
dps_results: {
 key: "TestHunter-AllItems-FelstalkerArmor"
 value: {
  dps: 5198.04769
  tps: 4400.21967
 }
}
dps_results: {
 key: "TestHunter-AllItems-ForgeEmber-37660"
 value: {
  dps: 5570.02262
  tps: 4748.60782
 }
}
dps_results: {
 key: "TestHunter-AllItems-ForlornSkyflareDiamond"
 value: {
  dps: 5578.33968
  tps: 4743.39294
 }
}
dps_results: {
 key: "TestHunter-AllItems-ForlornStarflareDiamond"
 value: {
  dps: 5578.33968
  tps: 4743.39294
 }
}
dps_results: {
 key: "TestHunter-AllItems-FuturesightRune-38763"
 value: {
  dps: 5492.99205
  tps: 4674.43713
 }
}
dps_results: {
 key: "TestHunter-AllItems-Gladiator'sPursuit"
 value: {
  dps: 4482.14902
  tps: 3789.05018
 }
}
dps_results: {
 key: "TestHunter-AllItems-Gronnstalker'sArmor"
 value: {
  dps: 4379.2287
  tps: 3714.36511
 }
}
dps_results: {
 key: "TestHunter-AllItems-IllustrationoftheDragonSoul-40432"
 value: {
  dps: 5492.99205
  tps: 4674.43713
 }
}
dps_results: {
 key: "TestHunter-AllItems-ImpassiveSkyflareDiamond"
 value: {
  dps: 5591.35636
  tps: 4756.42667
 }
}
dps_results: {
 key: "TestHunter-AllItems-ImpassiveStarflareDiamond"
 value: {
  dps: 5588.87913
  tps: 4753.94944
 }
}
dps_results: {
 key: "TestHunter-AllItems-IncisorFragment-37723"
 value: {
  dps: 5594.91506
  tps: 4770.96464
 }
}
dps_results: {
 key: "TestHunter-AllItems-InfusedColdstoneRune-35935"
 value: {
  dps: 5505.25116
  tps: 4686.75208
 }
}
dps_results: {
 key: "TestHunter-AllItems-InsightfulEarthsiegeDiamond"
 value: {
  dps: 5698.63393
  tps: 4865.00932
 }
}
dps_results: {
 key: "TestHunter-AllItems-InvigoratingEarthsiegeDiamond"
 value: {
  dps: 5598.65059
  tps: 4761.47945
 }
}
dps_results: {
 key: "TestHunter-AllItems-Lavanthor'sTalisman-37872"
 value: {
  dps: 5492.99205
  tps: 4674.43713
 }
}
dps_results: {
 key: "TestHunter-AllItems-MajesticDragonFigurine-40430"
 value: {
  dps: 5492.99205
  tps: 4674.43713
 }
}
dps_results: {
 key: "TestHunter-AllItems-Mana-EtchedRegalia"
 value: {
  dps: 4211.05953
  tps: 3545.13819
 }
}
dps_results: {
 key: "TestHunter-AllItems-MeteoriteWhetstone-37390"
 value: {
  dps: 5599.79257
  tps: 4766.31255
 }
}
dps_results: {
 key: "TestHunter-AllItems-NetherscaleArmor"
 value: {
  dps: 5247.28434
  tps: 4452.73693
 }
}
dps_results: {
 key: "TestHunter-AllItems-NetherstrikeArmor"
 value: {
  dps: 5117.89498
  tps: 4339.81426
 }
}
dps_results: {
 key: "TestHunter-AllItems-OfferingofSacrifice-37638"
 value: {
  dps: 5492.99205
  tps: 4674.43713
 }
}
dps_results: {
 key: "TestHunter-AllItems-PersistentEarthshatterDiamond"
 value: {
  dps: 5594.78185
  tps: 4758.0344
 }
}
dps_results: {
 key: "TestHunter-AllItems-PersistentEarthsiegeDiamond"
 value: {
  dps: 5598.65059
  tps: 4761.47945
 }
}
dps_results: {
 key: "TestHunter-AllItems-PowerfulEarthshatterDiamond"
 value: {
  dps: 5578.33968
  tps: 4743.39294
 }
}
dps_results: {
 key: "TestHunter-AllItems-PowerfulEarthsiegeDiamond"
 value: {
  dps: 5578.33968
  tps: 4743.39294
 }
}
dps_results: {
 key: "TestHunter-AllItems-PrimalIntent"
 value: {
  dps: 5188.63339
  tps: 4405.69325
 }
}
dps_results: {
 key: "TestHunter-AllItems-PurifiedShardoftheGods"
 value: {
  dps: 5492.99205
  tps: 4674.43713
 }
}
dps_results: {
 key: "TestHunter-AllItems-ReignoftheDead-47316"
 value: {
<<<<<<< HEAD
  dps: 5384.3987671859
  tps: 4605.773741188
=======
  dps: 5681.96283
  tps: 4863.37408
>>>>>>> 657a93b8
 }
}
dps_results: {
 key: "TestHunter-AllItems-ReignoftheDead-47477"
 value: {
<<<<<<< HEAD
  dps: 5384.3987671859
  tps: 4605.773741188
=======
  dps: 5706.05453
  tps: 4887.46578
>>>>>>> 657a93b8
 }
}
dps_results: {
 key: "TestHunter-AllItems-RelentlessEarthsiegeDiamond"
 value: {
  dps: 5702.08391
  tps: 4865.88208
 }
}
dps_results: {
 key: "TestHunter-AllItems-RevitalizingSkyflareDiamond"
 value: {
  dps: 5589.78488
  tps: 4758.43912
 }
}
dps_results: {
 key: "TestHunter-AllItems-RiftStalkerArmor"
 value: {
  dps: 4645.06457
  tps: 3914.34453
 }
}
dps_results: {
 key: "TestHunter-AllItems-RuneofRepulsion-40372"
 value: {
  dps: 5492.99205
  tps: 4674.43713
 }
}
dps_results: {
 key: "TestHunter-AllItems-ScourgestalkerBattlegear"
 value: {
  dps: 5399.82832
  tps: 4617.66699
 }
}
dps_results: {
 key: "TestHunter-AllItems-SealofthePantheon-36993"
 value: {
  dps: 5492.99205
  tps: 4674.43713
 }
}
dps_results: {
 key: "TestHunter-AllItems-Serrah'sStar-37559"
 value: {
  dps: 5510.03013
  tps: 4692.2794
 }
}
dps_results: {
 key: "TestHunter-AllItems-ShinyShardoftheGods"
 value: {
  dps: 5492.99205
  tps: 4674.43713
 }
}
dps_results: {
 key: "TestHunter-AllItems-Sindragosa'sFlawlessFang-50361"
 value: {
  dps: 5492.99205
  tps: 4674.43713
 }
}
dps_results: {
 key: "TestHunter-AllItems-SparkofLife-37657"
 value: {
  dps: 5579.31491
  tps: 4754.81243
 }
}
dps_results: {
 key: "TestHunter-AllItems-SpellstrikeInfusion"
 value: {
  dps: 4960.46722
  tps: 4219.2146
 }
}
dps_results: {
 key: "TestHunter-AllItems-StormshroudArmor"
 value: {
  dps: 4440.26486
  tps: 3763.71831
 }
}
dps_results: {
 key: "TestHunter-AllItems-StrengthoftheClefthoof"
 value: {
  dps: 4779.91391
  tps: 4010.72892
 }
}
dps_results: {
 key: "TestHunter-AllItems-SwiftSkyflareDiamond"
 value: {
  dps: 5598.65059
  tps: 4761.47945
 }
}
dps_results: {
 key: "TestHunter-AllItems-SwiftStarflareDiamond"
 value: {
  dps: 5594.78185
  tps: 4758.0344
 }
}
dps_results: {
 key: "TestHunter-AllItems-SwiftWindfireDiamond"
 value: {
  dps: 5588.01154
  tps: 4752.00556
 }
}
dps_results: {
 key: "TestHunter-AllItems-TheFistsofFury"
 value: {
  dps: 5464.93044
  tps: 4643.28383
 }
}
dps_results: {
 key: "TestHunter-AllItems-TheTwinStars"
 value: {
  dps: 5433.61313
  tps: 4615.16282
 }
}
dps_results: {
 key: "TestHunter-AllItems-ThunderingSkyflareDiamond"
 value: {
  dps: 5587.38258
  tps: 4753.8378
 }
}
dps_results: {
 key: "TestHunter-AllItems-TinyAbominationinaJar-50351"
 value: {
  dps: 5493.17423
  tps: 4674.61932
 }
}
dps_results: {
 key: "TestHunter-AllItems-TinyAbominationinaJar-50706"
 value: {
  dps: 5493.17423
  tps: 4674.61932
 }
}
dps_results: {
 key: "TestHunter-AllItems-TirelessSkyflareDiamond"
 value: {
  dps: 5578.33968
  tps: 4743.39294
 }
}
dps_results: {
 key: "TestHunter-AllItems-TirelessStarflareDiamond"
 value: {
  dps: 5578.33968
  tps: 4743.39294
 }
}
dps_results: {
 key: "TestHunter-AllItems-TrenchantEarthshatterDiamond"
 value: {
  dps: 5578.33968
  tps: 4743.39294
 }
}
dps_results: {
 key: "TestHunter-AllItems-TrenchantEarthsiegeDiamond"
 value: {
  dps: 5578.33968
  tps: 4743.39294
 }
}
dps_results: {
 key: "TestHunter-AllItems-WastewalkerArmor"
 value: {
  dps: 4379.63542
  tps: 3682.28743
 }
}
dps_results: {
 key: "TestHunter-AllItems-WindhawkArmor"
 value: {
  dps: 5094.30477
  tps: 4322.25842
 }
}
dps_results: {
 key: "TestHunter-AllItems-Windrunner'sPursuit"
 value: {
  dps: 5815.81848
  tps: 4975.26084
 }
}
dps_results: {
 key: "TestHunter-AllItems-WrathofSpellfire"
 value: {
  dps: 4929.78489
  tps: 4173.43974
 }
}
dps_results: {
 key: "TestHunter-AllItems-Zod'sRepeatingLongbow-50034"
 value: {
  dps: 6192.43349
  tps: 5360.47044
 }
}
dps_results: {
 key: "TestHunter-AllItems-Zod'sRepeatingLongbow-50638"
 value: {
  dps: 6397.23363
  tps: 5561.19377
 }
}
dps_results: {
 key: "TestHunter-Average-Default"
 value: {
  dps: 5663.76737
  tps: 4830.06354
 }
}
dps_results: {
 key: "TestHunter-Settings-Dwarf-P1-AOE-FullBuffs-LongMultiTarget"
 value: {
  dps: 14423.3851
  tps: 14787.36529
 }
}
dps_results: {
 key: "TestHunter-Settings-Dwarf-P1-AOE-FullBuffs-LongSingleTarget"
 value: {
  dps: 5408.8454
  tps: 4629.25228
 }
}
dps_results: {
 key: "TestHunter-Settings-Dwarf-P1-AOE-FullBuffs-ShortSingleTarget"
 value: {
  dps: 6225.14905
  tps: 5280.53519
 }
}
dps_results: {
 key: "TestHunter-Settings-Dwarf-P1-AOE-NoBuffs-LongMultiTarget"
 value: {
  dps: 10253.2902
  tps: 11357.31804
 }
}
dps_results: {
 key: "TestHunter-Settings-Dwarf-P1-AOE-NoBuffs-LongSingleTarget"
 value: {
  dps: 3495.21637
  tps: 3158.58701
 }
}
dps_results: {
 key: "TestHunter-Settings-Dwarf-P1-AOE-NoBuffs-ShortSingleTarget"
 value: {
  dps: 4216.24474
  tps: 3792.29797
 }
}
dps_results: {
 key: "TestHunter-Settings-Dwarf-P1-BM-FullBuffs-LongMultiTarget"
 value: {
  dps: 4959.73045
  tps: 4368.51191
 }
}
dps_results: {
 key: "TestHunter-Settings-Dwarf-P1-BM-FullBuffs-LongSingleTarget"
 value: {
  dps: 4959.73045
  tps: 3149.92435
 }
}
dps_results: {
 key: "TestHunter-Settings-Dwarf-P1-BM-FullBuffs-ShortSingleTarget"
 value: {
  dps: 6125.94359
  tps: 3874.71632
 }
}
dps_results: {
 key: "TestHunter-Settings-Dwarf-P1-BM-NoBuffs-LongMultiTarget"
 value: {
  dps: 2979.84928
  tps: 3682.54237
 }
}
dps_results: {
 key: "TestHunter-Settings-Dwarf-P1-BM-NoBuffs-LongSingleTarget"
 value: {
  dps: 2979.84928
  tps: 2173.84541
 }
}
dps_results: {
 key: "TestHunter-Settings-Dwarf-P1-BM-NoBuffs-ShortSingleTarget"
 value: {
  dps: 3531.17005
  tps: 2578.93297
 }
}
dps_results: {
 key: "TestHunter-Settings-Dwarf-P1-Marksman-FullBuffs-LongMultiTarget"
 value: {
  dps: 5440.68814
  tps: 5838.93263
 }
}
dps_results: {
 key: "TestHunter-Settings-Dwarf-P1-Marksman-FullBuffs-LongSingleTarget"
 value: {
  dps: 5440.68814
  tps: 4654.57152
 }
}
dps_results: {
 key: "TestHunter-Settings-Dwarf-P1-Marksman-FullBuffs-ShortSingleTarget"
 value: {
  dps: 6737.1651
  tps: 5735.1732
 }
}
dps_results: {
 key: "TestHunter-Settings-Dwarf-P1-Marksman-NoBuffs-LongMultiTarget"
 value: {
  dps: 3466.67615
  tps: 4610.30877
 }
}
dps_results: {
 key: "TestHunter-Settings-Dwarf-P1-Marksman-NoBuffs-LongSingleTarget"
 value: {
  dps: 3466.67615
  tps: 3136.46143
 }
}
dps_results: {
 key: "TestHunter-Settings-Dwarf-P1-Marksman-NoBuffs-ShortSingleTarget"
 value: {
  dps: 4224.26919
  tps: 3788.14998
 }
}
dps_results: {
 key: "TestHunter-Settings-Dwarf-P1-SV-FullBuffs-LongMultiTarget"
 value: {
  dps: 5368.85081
  tps: 5812.40741
 }
}
dps_results: {
 key: "TestHunter-Settings-Dwarf-P1-SV-FullBuffs-LongSingleTarget"
 value: {
  dps: 5368.85081
  tps: 4590.16066
 }
}
dps_results: {
 key: "TestHunter-Settings-Dwarf-P1-SV-FullBuffs-ShortSingleTarget"
 value: {
  dps: 6303.22919
  tps: 5340.15278
 }
}
dps_results: {
 key: "TestHunter-Settings-Dwarf-P1-SV-NoBuffs-LongMultiTarget"
 value: {
  dps: 3475.97296
  tps: 4653.93479
 }
}
dps_results: {
 key: "TestHunter-Settings-Dwarf-P1-SV-NoBuffs-LongSingleTarget"
 value: {
  dps: 3475.97296
  tps: 3142.26555
 }
}
dps_results: {
 key: "TestHunter-Settings-Dwarf-P1-SV-NoBuffs-ShortSingleTarget"
 value: {
  dps: 4169.01846
  tps: 3737.52048
 }
}
dps_results: {
 key: "TestHunter-Settings-Orc-P1-AOE-FullBuffs-LongMultiTarget"
 value: {
  dps: 14479.77465
  tps: 14801.08152
 }
}
dps_results: {
 key: "TestHunter-Settings-Orc-P1-AOE-FullBuffs-LongSingleTarget"
 value: {
  dps: 5439.02943
  tps: 4613.29875
 }
}
dps_results: {
 key: "TestHunter-Settings-Orc-P1-AOE-FullBuffs-ShortSingleTarget"
 value: {
  dps: 6312.56192
  tps: 5319.04852
 }
}
dps_results: {
 key: "TestHunter-Settings-Orc-P1-AOE-NoBuffs-LongMultiTarget"
 value: {
  dps: 10400.94943
  tps: 11480.08893
 }
}
dps_results: {
 key: "TestHunter-Settings-Orc-P1-AOE-NoBuffs-LongSingleTarget"
 value: {
  dps: 3481.66298
  tps: 3125.00954
 }
}
dps_results: {
 key: "TestHunter-Settings-Orc-P1-AOE-NoBuffs-ShortSingleTarget"
 value: {
  dps: 4276.91402
  tps: 3823.26041
 }
}
dps_results: {
 key: "TestHunter-Settings-Orc-P1-BM-FullBuffs-LongMultiTarget"
 value: {
  dps: 5055.1802
  tps: 4350.22917
 }
}
dps_results: {
 key: "TestHunter-Settings-Orc-P1-BM-FullBuffs-LongSingleTarget"
 value: {
  dps: 5055.1802
  tps: 3133.75711
 }
}
dps_results: {
 key: "TestHunter-Settings-Orc-P1-BM-FullBuffs-ShortSingleTarget"
 value: {
  dps: 6253.86694
  tps: 3885.03826
 }
}
dps_results: {
 key: "TestHunter-Settings-Orc-P1-BM-NoBuffs-LongMultiTarget"
 value: {
  dps: 3020.82837
  tps: 3673.92528
 }
}
dps_results: {
 key: "TestHunter-Settings-Orc-P1-BM-NoBuffs-LongSingleTarget"
 value: {
  dps: 3020.82837
  tps: 2166.57419
 }
}
dps_results: {
 key: "TestHunter-Settings-Orc-P1-BM-NoBuffs-ShortSingleTarget"
 value: {
  dps: 3645.30655
  tps: 2620.38351
 }
}
dps_results: {
 key: "TestHunter-Settings-Orc-P1-Marksman-FullBuffs-LongMultiTarget"
 value: {
  dps: 5453.41525
  tps: 5800.07626
 }
}
dps_results: {
 key: "TestHunter-Settings-Orc-P1-Marksman-FullBuffs-LongSingleTarget"
 value: {
  dps: 5453.41525
  tps: 4617.05902
 }
}
dps_results: {
 key: "TestHunter-Settings-Orc-P1-Marksman-FullBuffs-ShortSingleTarget"
 value: {
  dps: 6800.87108
  tps: 5749.72789
 }
}
dps_results: {
 key: "TestHunter-Settings-Orc-P1-Marksman-NoBuffs-LongMultiTarget"
 value: {
  dps: 3478.04346
  tps: 4601.50568
 }
}
dps_results: {
 key: "TestHunter-Settings-Orc-P1-Marksman-NoBuffs-LongSingleTarget"
 value: {
  dps: 3478.04346
  tps: 3125.49908
 }
}
dps_results: {
 key: "TestHunter-Settings-Orc-P1-Marksman-NoBuffs-ShortSingleTarget"
 value: {
  dps: 4272.72743
  tps: 3806.5935
 }
}
dps_results: {
 key: "TestHunter-Settings-Orc-P1-SV-FullBuffs-LongMultiTarget"
 value: {
  dps: 5396.33555
  tps: 5806.01011
 }
}
dps_results: {
 key: "TestHunter-Settings-Orc-P1-SV-FullBuffs-LongSingleTarget"
 value: {
  dps: 5396.33555
  tps: 4580.80388
 }
}
dps_results: {
 key: "TestHunter-Settings-Orc-P1-SV-FullBuffs-ShortSingleTarget"
 value: {
  dps: 6389.68538
  tps: 5367.35656
 }
}
dps_results: {
 key: "TestHunter-Settings-Orc-P1-SV-NoBuffs-LongMultiTarget"
 value: {
  dps: 3490.30241
  tps: 4649.13036
 }
}
dps_results: {
 key: "TestHunter-Settings-Orc-P1-SV-NoBuffs-LongSingleTarget"
 value: {
  dps: 3490.30241
  tps: 3136.06575
 }
}
dps_results: {
 key: "TestHunter-Settings-Orc-P1-SV-NoBuffs-ShortSingleTarget"
 value: {
  dps: 4242.04473
  tps: 3791.02657
 }
}
dps_results: {
 key: "TestHunter-SwitchInFrontOfTarget-Default"
 value: {
  dps: 5638.67308
  tps: 4854.36515
 }
}<|MERGE_RESOLUTION|>--- conflicted
+++ resolved
@@ -437,25 +437,15 @@
 dps_results: {
  key: "TestHunter-AllItems-ReignoftheDead-47316"
  value: {
-<<<<<<< HEAD
-  dps: 5384.3987671859
-  tps: 4605.773741188
-=======
-  dps: 5681.96283
-  tps: 4863.37408
->>>>>>> 657a93b8
+  dps: 5492.99205
+  tps: 4674.43713
  }
 }
 dps_results: {
  key: "TestHunter-AllItems-ReignoftheDead-47477"
  value: {
-<<<<<<< HEAD
-  dps: 5384.3987671859
-  tps: 4605.773741188
-=======
-  dps: 5706.05453
-  tps: 4887.46578
->>>>>>> 657a93b8
+  dps: 5492.99205
+  tps: 4674.43713
  }
 }
 dps_results: {
