--- conflicted
+++ resolved
@@ -45,949 +45,554 @@
 dps_results: {
  key: "TestHunter-AllItems-Ahn'KaharBloodHunter'sBattlegear"
  value: {
-<<<<<<< HEAD
-  dps: 7387.62205
-  tps: 6416.09104
-=======
-  dps: 7421.83944
-  tps: 6433.61008
->>>>>>> a8980de5
+  dps: 7406.63406
+  tps: 6425.51546
  }
 }
 dps_results: {
  key: "TestHunter-AllItems-AshtongueTalismanofSwiftness-32487"
  value: {
-<<<<<<< HEAD
-  dps: 6556.69933
-  tps: 5562.80185
-=======
-  dps: 6638.95426
-  tps: 5634.86105
->>>>>>> a8980de5
+  dps: 6578.37464
+  tps: 5575.89637
  }
 }
 dps_results: {
  key: "TestHunter-AllItems-AustereEarthsiegeDiamond"
  value: {
-<<<<<<< HEAD
-  dps: 6594.77543
-  tps: 5588.96397
-=======
-  dps: 6653.82389
-  tps: 5642.95298
->>>>>>> a8980de5
+  dps: 6618.55462
+  tps: 5609.87287
  }
 }
 dps_results: {
  key: "TestHunter-AllItems-Bandit'sInsignia-40371"
  value: {
-<<<<<<< HEAD
-  dps: 6661.42578
-  tps: 5661.05954
-=======
-  dps: 6752.12712
-  tps: 5741.76843
->>>>>>> a8980de5
+  dps: 6687.09607
+  tps: 5678.19708
  }
 }
 dps_results: {
  key: "TestHunter-AllItems-BeamingEarthsiegeDiamond"
  value: {
-<<<<<<< HEAD
-  dps: 6610.46719
-  tps: 5614.63183
-=======
-  dps: 6666.59593
-  tps: 5654.70871
->>>>>>> a8980de5
+  dps: 6642.08376
+  tps: 5632.73914
  }
 }
 dps_results: {
  key: "TestHunter-AllItems-Beast-tamer'sShoulders-30892"
  value: {
-<<<<<<< HEAD
-  dps: 6510.58882
-  tps: 5525.15354
-=======
-  dps: 6581.43037
-  tps: 5585.099
->>>>>>> a8980de5
+  dps: 6544.44129
+  tps: 5549.77464
  }
 }
 dps_results: {
  key: "TestHunter-AllItems-BlackBowoftheBetrayer-32336"
  value: {
-<<<<<<< HEAD
-  dps: 6262.96558
-  tps: 5269.70736
-=======
-  dps: 6278.04371
-  tps: 5270.96255
->>>>>>> a8980de5
+  dps: 6236.52347
+  tps: 5229.53511
  }
 }
 dps_results: {
  key: "TestHunter-AllItems-BlessedGarboftheUndeadSlayer"
  value: {
-<<<<<<< HEAD
-  dps: 5619.89162
-  tps: 4752.36323
-=======
-  dps: 5666.23654
-  tps: 4796.43396
->>>>>>> a8980de5
+  dps: 5720.90955
+  tps: 4854.69939
  }
 }
 dps_results: {
  key: "TestHunter-AllItems-BlessedRegaliaofUndeadCleansing"
  value: {
-<<<<<<< HEAD
-  dps: 5387.16971
-  tps: 4542.41508
-=======
-  dps: 5494.31332
-  tps: 4648.21092
->>>>>>> a8980de5
+  dps: 5498.92071
+  tps: 4649.462
  }
 }
 dps_results: {
  key: "TestHunter-AllItems-BracingEarthsiegeDiamond"
  value: {
-<<<<<<< HEAD
-  dps: 6594.77543
-  tps: 5478.08102
-=======
-  dps: 6653.82389
-  tps: 5531.00677
->>>>>>> a8980de5
+  dps: 6618.55462
+  tps: 5498.56988
  }
 }
 dps_results: {
  key: "TestHunter-AllItems-ChaoticSkyflareDiamond"
  value: {
-<<<<<<< HEAD
-  dps: 6744.91952
-  tps: 5739.10807
-=======
-  dps: 6815.2905
-  tps: 5805.2066
->>>>>>> a8980de5
+  dps: 6773.05179
+  tps: 5764.47626
  }
 }
 dps_results: {
  key: "TestHunter-AllItems-CryptstalkerBattlegear"
  value: {
-<<<<<<< HEAD
-  dps: 6062.81228
-  tps: 5111.3572
-=======
-  dps: 6141.41072
-  tps: 5177.65164
->>>>>>> a8980de5
+  dps: 6172.55279
+  tps: 5208.84183
  }
 }
 dps_results: {
  key: "TestHunter-AllItems-DarkmoonCard:Berserker!-42989"
  value: {
-<<<<<<< HEAD
-  dps: 6598.81654
-  tps: 5608.952
-=======
-  dps: 6689.77674
-  tps: 5691.27906
->>>>>>> a8980de5
+  dps: 6633.47427
+  tps: 5636.80908
  }
 }
 dps_results: {
  key: "TestHunter-AllItems-DarkmoonCard:Death-42990"
  value: {
-<<<<<<< HEAD
-  dps: 6642.10155
-  tps: 5647.89558
-=======
-  dps: 6730.84281
-  tps: 5732.45337
->>>>>>> a8980de5
+  dps: 6675.27393
+  tps: 5678.86647
  }
 }
 dps_results: {
  key: "TestHunter-AllItems-DarkmoonCard:Greatness-42987"
  value: {
-<<<<<<< HEAD
-  dps: 6651.50104
-  tps: 5656.28891
-=======
-  dps: 6701.18292
-  tps: 5695.9238
->>>>>>> a8980de5
+  dps: 6655.04013
+  tps: 5651.31463
  }
 }
 dps_results: {
  key: "TestHunter-AllItems-DarkmoonCard:Greatness-44254"
  value: {
-<<<<<<< HEAD
-  dps: 6624.79899
-  tps: 5635.67224
-=======
-  dps: 6701.98513
-  tps: 5696.73443
->>>>>>> a8980de5
+  dps: 6657.86402
+  tps: 5654.14693
  }
 }
 dps_results: {
  key: "TestHunter-AllItems-DeathKnight'sAnguish-38212"
  value: {
-<<<<<<< HEAD
-  dps: 6587.43458
-  tps: 5594.48538
-=======
-  dps: 6669.92713
-  tps: 5671.42945
->>>>>>> a8980de5
+  dps: 6604.6343
+  tps: 5607.55474
  }
 }
 dps_results: {
  key: "TestHunter-AllItems-Defender'sCode-40257"
  value: {
-<<<<<<< HEAD
-  dps: 6505.32834
-  tps: 5516.75722
-=======
-  dps: 6587.56539
-  tps: 5588.96193
->>>>>>> a8980de5
+  dps: 6527.57723
+  tps: 5530.53909
  }
 }
 dps_results: {
  key: "TestHunter-AllItems-DestructiveSkyflareDiamond"
  value: {
-<<<<<<< HEAD
-  dps: 6619.08345
-  tps: 5613.272
-=======
-  dps: 6686.09652
-  tps: 5676.01262
->>>>>>> a8980de5
+  dps: 6648.94047
+  tps: 5640.36494
  }
 }
 dps_results: {
  key: "TestHunter-AllItems-EffulgentSkyflareDiamond"
  value: {
-<<<<<<< HEAD
-  dps: 6594.77543
-  tps: 5588.96397
-=======
-  dps: 6653.82389
-  tps: 5642.95298
->>>>>>> a8980de5
+  dps: 6618.55462
+  tps: 5609.87287
  }
 }
 dps_results: {
  key: "TestHunter-AllItems-EmberSkyflareDiamond"
  value: {
-<<<<<<< HEAD
-  dps: 6604.74554
-  tps: 5600.5906
-=======
-  dps: 6650.48839
-  tps: 5638.64398
->>>>>>> a8980de5
+  dps: 6619.75884
+  tps: 5609.27332
  }
 }
 dps_results: {
  key: "TestHunter-AllItems-EnigmaticSkyflareDiamond"
  value: {
-<<<<<<< HEAD
-  dps: 6615.7444
-  tps: 5609.93295
-=======
-  dps: 6683.31395
-  tps: 5673.23005
->>>>>>> a8980de5
+  dps: 6642.61618
+  tps: 5634.04065
  }
 }
 dps_results: {
  key: "TestHunter-AllItems-EnigmaticStarflareDiamond"
  value: {
-<<<<<<< HEAD
-  dps: 6613.31012
-  tps: 5607.49866
-=======
-  dps: 6676.79306
-  tps: 5666.70915
->>>>>>> a8980de5
+  dps: 6637.33805
+  tps: 5628.76251
  }
 }
 dps_results: {
  key: "TestHunter-AllItems-EternalEarthsiegeDiamond"
  value: {
-<<<<<<< HEAD
-  dps: 6594.77543
-  tps: 5588.96397
-=======
-  dps: 6653.82389
-  tps: 5642.95298
->>>>>>> a8980de5
+  dps: 6618.55462
+  tps: 5609.87287
  }
 }
 dps_results: {
  key: "TestHunter-AllItems-ExtractofNecromanticPower-40373"
  value: {
-<<<<<<< HEAD
-  dps: 6644.17626
-  tps: 5650.79352
-=======
-  dps: 6741.52991
-  tps: 5742.98135
->>>>>>> a8980de5
+  dps: 6678.60344
+  tps: 5682.28741
  }
 }
 dps_results: {
  key: "TestHunter-AllItems-EyeoftheBroodmother-45308"
  value: {
-<<<<<<< HEAD
-  dps: 6589.68263
-  tps: 5595.49394
-=======
-  dps: 6671.03542
-  tps: 5672.53774
->>>>>>> a8980de5
+  dps: 6615.14672
+  tps: 5618.84789
  }
 }
 dps_results: {
  key: "TestHunter-AllItems-ForgeEmber-37660"
  value: {
-<<<<<<< HEAD
-  dps: 6568.11113
-  tps: 5573.92243
-=======
-  dps: 6658.83574
-  tps: 5660.33806
->>>>>>> a8980de5
+  dps: 6604.70729
+  tps: 5607.7333
  }
 }
 dps_results: {
  key: "TestHunter-AllItems-ForlornSkyflareDiamond"
  value: {
-<<<<<<< HEAD
-  dps: 6594.77543
-  tps: 5588.96397
-=======
-  dps: 6653.82389
-  tps: 5642.95298
->>>>>>> a8980de5
+  dps: 6618.55462
+  tps: 5609.87287
  }
 }
 dps_results: {
  key: "TestHunter-AllItems-ForlornStarflareDiamond"
  value: {
-<<<<<<< HEAD
-  dps: 6594.77543
-  tps: 5588.96397
-=======
-  dps: 6653.82389
-  tps: 5642.95298
->>>>>>> a8980de5
+  dps: 6618.55462
+  tps: 5609.87287
  }
 }
 dps_results: {
  key: "TestHunter-AllItems-FuturesightRune-38763"
  value: {
-<<<<<<< HEAD
-  dps: 6505.32834
-  tps: 5516.75722
-=======
-  dps: 6587.56539
-  tps: 5588.96193
->>>>>>> a8980de5
+  dps: 6527.57723
+  tps: 5530.53909
  }
 }
 dps_results: {
  key: "TestHunter-AllItems-Gladiator'sPursuit"
  value: {
-<<<<<<< HEAD
-  dps: 6876.92859
-  tps: 5931.53206
-=======
-  dps: 6954.70088
-  tps: 6002.15002
->>>>>>> a8980de5
+  dps: 7014.93915
+  tps: 6059.45199
  }
 }
 dps_results: {
  key: "TestHunter-AllItems-Gronnstalker'sArmor"
  value: {
-<<<<<<< HEAD
-  dps: 5165.88051
-  tps: 4347.34238
-=======
-  dps: 5225.99018
-  tps: 4391.49784
->>>>>>> a8980de5
+  dps: 5227.06998
+  tps: 4395.24358
  }
 }
 dps_results: {
  key: "TestHunter-AllItems-IllustrationoftheDragonSoul-40432"
  value: {
-<<<<<<< HEAD
-  dps: 6505.32834
-  tps: 5516.75722
-=======
-  dps: 6587.56539
-  tps: 5588.96193
->>>>>>> a8980de5
+  dps: 6527.57723
+  tps: 5530.53909
  }
 }
 dps_results: {
  key: "TestHunter-AllItems-ImpassiveSkyflareDiamond"
  value: {
-<<<<<<< HEAD
-  dps: 6615.7444
-  tps: 5609.93295
-=======
-  dps: 6683.31395
-  tps: 5673.23005
->>>>>>> a8980de5
+  dps: 6642.61618
+  tps: 5634.04065
  }
 }
 dps_results: {
  key: "TestHunter-AllItems-ImpassiveStarflareDiamond"
  value: {
-<<<<<<< HEAD
-  dps: 6613.31012
-  tps: 5607.49866
-=======
-  dps: 6676.79306
-  tps: 5666.70915
->>>>>>> a8980de5
+  dps: 6637.33805
+  tps: 5628.76251
  }
 }
 dps_results: {
  key: "TestHunter-AllItems-IncisorFragment-37723"
  value: {
-<<<<<<< HEAD
-  dps: 6654.29759
-  tps: 5656.58581
-=======
-  dps: 6738.81489
-  tps: 5730.97645
->>>>>>> a8980de5
+  dps: 6678.09143
+  tps: 5671.8392
  }
 }
 dps_results: {
  key: "TestHunter-AllItems-InsightfulEarthsiegeDiamond"
  value: {
-<<<<<<< HEAD
-  dps: 6772.41923
-  tps: 5776.31035
-=======
-  dps: 6830.26365
-  tps: 5823.30514
->>>>>>> a8980de5
+  dps: 6815.36318
+  tps: 5813.59302
  }
 }
 dps_results: {
  key: "TestHunter-AllItems-InvigoratingEarthsiegeDiamond"
  value: {
-<<<<<<< HEAD
-  dps: 6618.74062
-  tps: 5610.32049
-=======
-  dps: 6678.03927
-  tps: 5664.5461
->>>>>>> a8980de5
+  dps: 6642.58865
+  tps: 5631.29185
  }
 }
 dps_results: {
  key: "TestHunter-AllItems-Lavanthor'sTalisman-37872"
  value: {
-<<<<<<< HEAD
-  dps: 6505.32834
-  tps: 5516.75722
-=======
-  dps: 6587.56539
-  tps: 5588.96193
->>>>>>> a8980de5
+  dps: 6527.57723
+  tps: 5530.53909
  }
 }
 dps_results: {
  key: "TestHunter-AllItems-MajesticDragonFigurine-40430"
  value: {
-<<<<<<< HEAD
-  dps: 6487.38181
-  tps: 5504.54175
-=======
-  dps: 6587.76989
-  tps: 5589.17485
->>>>>>> a8980de5
+  dps: 6531.53183
+  tps: 5534.5021
  }
 }
 dps_results: {
  key: "TestHunter-AllItems-MeteoriteWhetstone-37390"
  value: {
-<<<<<<< HEAD
-  dps: 6604.81855
-  tps: 5619.09299
-=======
-  dps: 6711.16863
-  tps: 5720.4912
->>>>>>> a8980de5
+  dps: 6661.79706
+  tps: 5664.23242
  }
 }
 dps_results: {
  key: "TestHunter-AllItems-OfferingofSacrifice-37638"
  value: {
-<<<<<<< HEAD
-  dps: 6505.32834
-  tps: 5516.75722
-=======
-  dps: 6587.56539
-  tps: 5588.96193
->>>>>>> a8980de5
+  dps: 6527.57723
+  tps: 5530.53909
  }
 }
 dps_results: {
  key: "TestHunter-AllItems-PersistentEarthshatterDiamond"
  value: {
-<<<<<<< HEAD
-  dps: 6614.17582
-  tps: 5606.25258
-=======
-  dps: 6673.42682
-  tps: 5660.43313
->>>>>>> a8980de5
+  dps: 6638.01074
+  tps: 5627.21204
  }
 }
 dps_results: {
  key: "TestHunter-AllItems-PersistentEarthsiegeDiamond"
  value: {
-<<<<<<< HEAD
-  dps: 6618.74062
-  tps: 5610.32049
-=======
-  dps: 6678.03927
-  tps: 5664.5461
->>>>>>> a8980de5
+  dps: 6642.58865
+  tps: 5631.29185
  }
 }
 dps_results: {
  key: "TestHunter-AllItems-PowerfulEarthshatterDiamond"
  value: {
-<<<<<<< HEAD
-  dps: 6594.77543
-  tps: 5588.96397
-=======
-  dps: 6653.82389
-  tps: 5642.95298
->>>>>>> a8980de5
+  dps: 6618.55462
+  tps: 5609.87287
  }
 }
 dps_results: {
  key: "TestHunter-AllItems-PowerfulEarthsiegeDiamond"
  value: {
-<<<<<<< HEAD
-  dps: 6594.77543
-  tps: 5588.96397
-=======
-  dps: 6653.82389
-  tps: 5642.95298
->>>>>>> a8980de5
+  dps: 6618.55462
+  tps: 5609.87287
  }
 }
 dps_results: {
  key: "TestHunter-AllItems-PurifiedShardoftheGods"
  value: {
-<<<<<<< HEAD
-  dps: 6505.32834
-  tps: 5516.75722
-=======
-  dps: 6587.56539
-  tps: 5588.96193
->>>>>>> a8980de5
+  dps: 6527.57723
+  tps: 5530.53909
  }
 }
 dps_results: {
  key: "TestHunter-AllItems-ReignoftheDead-47316"
  value: {
-<<<<<<< HEAD
-  dps: 6505.32834
-  tps: 5516.75722
-=======
-  dps: 6587.56539
-  tps: 5588.96193
->>>>>>> a8980de5
+  dps: 6527.57723
+  tps: 5530.53909
  }
 }
 dps_results: {
  key: "TestHunter-AllItems-ReignoftheDead-47477"
  value: {
-<<<<<<< HEAD
-  dps: 6505.32834
-  tps: 5516.75722
-=======
-  dps: 6587.56539
-  tps: 5588.96193
->>>>>>> a8980de5
+  dps: 6527.57723
+  tps: 5530.53909
  }
 }
 dps_results: {
  key: "TestHunter-AllItems-RelentlessEarthsiegeDiamond"
  value: {
-<<<<<<< HEAD
-  dps: 6750.40531
-  tps: 5743.10169
-=======
-  dps: 6814.45097
-  tps: 5802.08012
->>>>>>> a8980de5
+  dps: 6776.22908
+  tps: 5766.15793
  }
 }
 dps_results: {
  key: "TestHunter-AllItems-RevitalizingSkyflareDiamond"
  value: {
-<<<<<<< HEAD
-  dps: 6595.03115
-  tps: 5594.9884
-=======
-  dps: 6641.66964
-  tps: 5629.48147
->>>>>>> a8980de5
+  dps: 6606.63049
+  tps: 5597.28464
  }
 }
 dps_results: {
  key: "TestHunter-AllItems-RuneofRepulsion-40372"
  value: {
-<<<<<<< HEAD
-  dps: 6505.32834
-  tps: 5516.75722
-=======
-  dps: 6587.56539
-  tps: 5588.96193
->>>>>>> a8980de5
+  dps: 6527.57723
+  tps: 5530.53909
  }
 }
 dps_results: {
  key: "TestHunter-AllItems-ScourgestalkerBattlegear"
  value: {
-<<<<<<< HEAD
-  dps: 6398.77412
-  tps: 5451.8359
-=======
-  dps: 6449.14086
-  tps: 5491.75623
->>>>>>> a8980de5
+  dps: 6440.12973
+  tps: 5475.87281
  }
 }
 dps_results: {
  key: "TestHunter-AllItems-SealofthePantheon-36993"
  value: {
-<<<<<<< HEAD
-  dps: 6505.32834
-  tps: 5516.75722
-=======
-  dps: 6587.56539
-  tps: 5588.96193
->>>>>>> a8980de5
+  dps: 6527.57723
+  tps: 5530.53909
  }
 }
 dps_results: {
  key: "TestHunter-AllItems-ShinyShardoftheGods"
  value: {
-<<<<<<< HEAD
-  dps: 6505.32834
-  tps: 5516.75722
-=======
-  dps: 6587.56539
-  tps: 5588.96193
->>>>>>> a8980de5
+  dps: 6527.57723
+  tps: 5530.53909
  }
 }
 dps_results: {
  key: "TestHunter-AllItems-Sindragosa'sFlawlessFang-50361"
  value: {
-<<<<<<< HEAD
-  dps: 6505.32834
-  tps: 5516.75722
-=======
-  dps: 6587.56539
-  tps: 5588.96193
->>>>>>> a8980de5
+  dps: 6527.57723
+  tps: 5530.53909
  }
 }
 dps_results: {
  key: "TestHunter-AllItems-SparkofLife-37657"
  value: {
-<<<<<<< HEAD
-  dps: 6700.387
-  tps: 5708.30693
-=======
-  dps: 6768.51472
-  tps: 5771.84511
->>>>>>> a8980de5
+  dps: 6766.02999
+  tps: 5764.10408
  }
 }
 dps_results: {
  key: "TestHunter-AllItems-StormshroudArmor"
  value: {
-<<<<<<< HEAD
-  dps: 5280.48729
-  tps: 4448.5547
-=======
-  dps: 5330.5263
-  tps: 4491.24588
->>>>>>> a8980de5
+  dps: 5314.85239
+  tps: 4475.1672
  }
 }
 dps_results: {
  key: "TestHunter-AllItems-SwiftSkyflareDiamond"
  value: {
-<<<<<<< HEAD
-  dps: 6618.74062
-  tps: 5610.32049
-=======
-  dps: 6678.03927
-  tps: 5664.5461
->>>>>>> a8980de5
+  dps: 6642.58865
+  tps: 5631.29185
  }
 }
 dps_results: {
  key: "TestHunter-AllItems-SwiftStarflareDiamond"
  value: {
-<<<<<<< HEAD
-  dps: 6614.17582
-  tps: 5606.25258
-=======
-  dps: 6673.42682
-  tps: 5660.43313
->>>>>>> a8980de5
+  dps: 6638.01074
+  tps: 5627.21204
  }
 }
 dps_results: {
  key: "TestHunter-AllItems-SwiftWindfireDiamond"
  value: {
-<<<<<<< HEAD
-  dps: 6606.18742
-  tps: 5599.13374
-=======
-  dps: 6665.35502
-  tps: 5653.23542
->>>>>>> a8980de5
+  dps: 6629.9994
+  tps: 5620.07238
  }
 }
 dps_results: {
  key: "TestHunter-AllItems-TheFistsofFury"
  value: {
-<<<<<<< HEAD
-  dps: 6434.1702
-  tps: 5454.37686
-=======
-  dps: 6494.14898
-  tps: 5501.44718
->>>>>>> a8980de5
+  dps: 6463.72342
+  tps: 5473.57502
  }
 }
 dps_results: {
  key: "TestHunter-AllItems-ThunderingSkyflareDiamond"
  value: {
-<<<<<<< HEAD
-  dps: 6664.26647
-  tps: 5658.24859
-=======
-  dps: 6691.53684
-  tps: 5679.99814
->>>>>>> a8980de5
+  dps: 6683.4609
+  tps: 5673.95454
  }
 }
 dps_results: {
  key: "TestHunter-AllItems-TinyAbominationinaJar-50351"
  value: {
-<<<<<<< HEAD
-  dps: 6505.58383
-  tps: 5517.01271
-=======
-  dps: 6587.83178
-  tps: 5589.22832
->>>>>>> a8980de5
+  dps: 6527.83711
+  tps: 5530.79897
  }
 }
 dps_results: {
  key: "TestHunter-AllItems-TinyAbominationinaJar-50706"
  value: {
-<<<<<<< HEAD
-  dps: 6505.58383
-  tps: 5517.01271
-=======
-  dps: 6587.83178
-  tps: 5589.22832
->>>>>>> a8980de5
+  dps: 6527.83711
+  tps: 5530.79897
  }
 }
 dps_results: {
  key: "TestHunter-AllItems-TirelessSkyflareDiamond"
  value: {
-<<<<<<< HEAD
-  dps: 6594.77543
-  tps: 5588.96397
-=======
-  dps: 6653.82389
-  tps: 5642.95298
->>>>>>> a8980de5
+  dps: 6618.55462
+  tps: 5609.87287
  }
 }
 dps_results: {
  key: "TestHunter-AllItems-TirelessStarflareDiamond"
  value: {
-<<<<<<< HEAD
-  dps: 6594.77543
-  tps: 5588.96397
-=======
-  dps: 6653.82389
-  tps: 5642.95298
->>>>>>> a8980de5
+  dps: 6618.55462
+  tps: 5609.87287
  }
 }
 dps_results: {
  key: "TestHunter-AllItems-TrenchantEarthshatterDiamond"
  value: {
-<<<<<<< HEAD
-  dps: 6594.77543
-  tps: 5588.96397
-=======
-  dps: 6653.82389
-  tps: 5642.95298
->>>>>>> a8980de5
+  dps: 6618.55462
+  tps: 5609.87287
  }
 }
 dps_results: {
  key: "TestHunter-AllItems-TrenchantEarthsiegeDiamond"
  value: {
-<<<<<<< HEAD
-  dps: 6594.77543
-  tps: 5588.96397
-=======
-  dps: 6653.82389
-  tps: 5642.95298
->>>>>>> a8980de5
+  dps: 6618.55462
+  tps: 5609.87287
  }
 }
 dps_results: {
  key: "TestHunter-AllItems-UndeadSlayer'sBlessedArmor"
  value: {
-<<<<<<< HEAD
-  dps: 5594.15682
-  tps: 4736.72962
-=======
-  dps: 5663.95074
-  tps: 4803.11608
->>>>>>> a8980de5
+  dps: 5664.55858
+  tps: 4800.93584
  }
 }
 dps_results: {
  key: "TestHunter-AllItems-Windrunner'sPursuit"
  value: {
-<<<<<<< HEAD
-  dps: 6833.24686
-  tps: 5841.55858
-=======
-  dps: 6801.3099
-  tps: 5800.40836
->>>>>>> a8980de5
+  dps: 6843.5458
+  tps: 5847.33324
  }
 }
 dps_results: {
  key: "TestHunter-AllItems-Zod'sRepeatingLongbow-50034"
  value: {
-<<<<<<< HEAD
-  dps: 7171.20674
-  tps: 6172.76369
-=======
-  dps: 7268.94898
-  tps: 6269.22488
->>>>>>> a8980de5
+  dps: 7327.56223
+  tps: 6324.14594
  }
 }
 dps_results: {
  key: "TestHunter-AllItems-Zod'sRepeatingLongbow-50638"
  value: {
-<<<<<<< HEAD
-  dps: 7357.19131
-  tps: 6369.14234
-=======
-  dps: 7501.86268
-  tps: 6489.93706
->>>>>>> a8980de5
+  dps: 7518.16665
+  tps: 6510.49667
  }
 }
 dps_results: {
  key: "TestHunter-Average-Default"
  value: {
-<<<<<<< HEAD
-  dps: 6793.0731
-  tps: 5790.08888
-=======
-  dps: 6793.63295
-  tps: 5787.7802
->>>>>>> a8980de5
+  dps: 6787.4713
+  tps: 5783.82472
  }
 }
 dps_results: {
  key: "TestHunter-Settings-Dwarf-P1-AOE-FullBuffs-LongMultiTarget"
  value: {
-<<<<<<< HEAD
-  dps: 16714.32567
-  tps: 16646.25999
-=======
-  dps: 16709.26784
-  tps: 16626.73456
->>>>>>> a8980de5
+  dps: 16713.19161
+  tps: 16630.40237
  }
 }
 dps_results: {
  key: "TestHunter-Settings-Dwarf-P1-AOE-FullBuffs-LongSingleTarget"
  value: {
-<<<<<<< HEAD
-  dps: 6879.03082
-  tps: 5804.82524
-=======
-  dps: 6902.9246
-  tps: 5813.07165
->>>>>>> a8980de5
+  dps: 6895.21486
+  tps: 5808.56142
  }
 }
 dps_results: {
  key: "TestHunter-Settings-Dwarf-P1-AOE-FullBuffs-ShortSingleTarget"
  value: {
-<<<<<<< HEAD
-  dps: 7746.01677
-  tps: 6482.70801
-=======
   dps: 7683.84618
-  tps: 6420.77698
->>>>>>> a8980de5
+  tps: 6420.77234
  }
 }
 dps_results: {
  key: "TestHunter-Settings-Dwarf-P1-AOE-NoBuffs-LongMultiTarget"
  value: {
-<<<<<<< HEAD
-  dps: 9376.69822
-  tps: 10465.48295
-=======
-  dps: 9405.75314
-  tps: 10488.71298
->>>>>>> a8980de5
+  dps: 9396.397
+  tps: 10480.16967
  }
 }
 dps_results: {
  key: "TestHunter-Settings-Dwarf-P1-AOE-NoBuffs-LongSingleTarget"
  value: {
-<<<<<<< HEAD
-  dps: 3400.86781
-  tps: 3053.41803
-=======
-  dps: 3401.30018
-  tps: 3049.99671
->>>>>>> a8980de5
+  dps: 3397.76395
+  tps: 3046.44592
  }
 }
 dps_results: {
@@ -1000,164 +605,99 @@
 dps_results: {
  key: "TestHunter-Settings-Dwarf-P1-BM-FullBuffs-LongMultiTarget"
  value: {
-<<<<<<< HEAD
-  dps: 6162.41246
-  tps: 4676.29803
-=======
-  dps: 6207.61379
-  tps: 4726.18807
->>>>>>> a8980de5
+  dps: 6207.80676
+  tps: 4726.20029
  }
 }
 dps_results: {
  key: "TestHunter-Settings-Dwarf-P1-BM-FullBuffs-LongSingleTarget"
  value: {
-<<<<<<< HEAD
-  dps: 6162.41246
-  tps: 3755.39833
-=======
-  dps: 6207.61379
-  tps: 3792.95676
->>>>>>> a8980de5
+  dps: 6207.80676
+  tps: 3792.96898
  }
 }
 dps_results: {
  key: "TestHunter-Settings-Dwarf-P1-BM-FullBuffs-ShortSingleTarget"
  value: {
-  dps: 7584.47068
+  dps: 7584.47832
   tps: 4622.50714
  }
 }
 dps_results: {
  key: "TestHunter-Settings-Dwarf-P1-BM-NoBuffs-LongMultiTarget"
  value: {
-<<<<<<< HEAD
-  dps: 2986.71736
-  tps: 3665.68929
-=======
-  dps: 3003.54054
-  tps: 3674.30026
->>>>>>> a8980de5
+  dps: 3003.06865
+  tps: 3674.03065
  }
 }
 dps_results: {
  key: "TestHunter-Settings-Dwarf-P1-BM-NoBuffs-LongSingleTarget"
  value: {
-<<<<<<< HEAD
-  dps: 2986.71736
-  tps: 2162.29203
-=======
-  dps: 3003.54054
-  tps: 2172.29924
->>>>>>> a8980de5
+  dps: 3003.06865
+  tps: 2172.02963
  }
 }
 dps_results: {
  key: "TestHunter-Settings-Dwarf-P1-BM-NoBuffs-ShortSingleTarget"
  value: {
-<<<<<<< HEAD
-  dps: 3519.5974
-  tps: 2526.80732
-=======
-  dps: 3527.63418
-  tps: 2525.15327
->>>>>>> a8980de5
+  dps: 3527.96685
+  tps: 2525.11997
  }
 }
 dps_results: {
  key: "TestHunter-Settings-Dwarf-P1-Marksman-FullBuffs-LongMultiTarget"
  value: {
-<<<<<<< HEAD
-  dps: 6456.87866
-  tps: 6366.55662
-=======
-  dps: 6524.65789
-  tps: 6432.07399
->>>>>>> a8980de5
+  dps: 6460.18878
+  tps: 6353.68835
  }
 }
 dps_results: {
  key: "TestHunter-Settings-Dwarf-P1-Marksman-FullBuffs-LongSingleTarget"
  value: {
-<<<<<<< HEAD
-  dps: 6456.87866
-  tps: 5510.67268
-=======
-  dps: 6524.65789
-  tps: 5566.9756
->>>>>>> a8980de5
+  dps: 6460.18878
+  tps: 5503.38646
  }
 }
 dps_results: {
  key: "TestHunter-Settings-Dwarf-P1-Marksman-FullBuffs-ShortSingleTarget"
  value: {
-<<<<<<< HEAD
-  dps: 7543.43759
-  tps: 6438.58041
-=======
-  dps: 7677.77342
-  tps: 6572.05947
->>>>>>> a8980de5
+  dps: 7548.22389
+  tps: 6444.97564
  }
 }
 dps_results: {
  key: "TestHunter-Settings-Dwarf-P1-Marksman-NoBuffs-LongMultiTarget"
  value: {
-<<<<<<< HEAD
-  dps: 3415.39843
-  tps: 4544.68908
-=======
-  dps: 3429.79776
-  tps: 4563.7457
->>>>>>> a8980de5
+  dps: 3453.3293
+  tps: 4577.98552
  }
 }
 dps_results: {
  key: "TestHunter-Settings-Dwarf-P1-Marksman-NoBuffs-LongSingleTarget"
  value: {
-<<<<<<< HEAD
-  dps: 3415.39843
-  tps: 3080.72075
-=======
-  dps: 3429.79776
-  tps: 3095.32481
->>>>>>> a8980de5
+  dps: 3453.3293
+  tps: 3116.3677
  }
 }
 dps_results: {
  key: "TestHunter-Settings-Dwarf-P1-Marksman-NoBuffs-ShortSingleTarget"
  value: {
-<<<<<<< HEAD
-  dps: 4177.6123
-  tps: 3729.17555
-=======
-  dps: 4230.84079
-  tps: 3781.72456
->>>>>>> a8980de5
+  dps: 4239.25152
+  tps: 3789.44971
  }
 }
 dps_results: {
  key: "TestHunter-Settings-Dwarf-P1-SV-FullBuffs-LongMultiTarget"
  value: {
-<<<<<<< HEAD
-  dps: 6808.46694
-  tps: 6721.52793
-=======
-  dps: 6811.05105
-  tps: 6702.74571
->>>>>>> a8980de5
+  dps: 6831.29352
+  tps: 6725.38521
  }
 }
 dps_results: {
  key: "TestHunter-Settings-Dwarf-P1-SV-FullBuffs-LongSingleTarget"
  value: {
-<<<<<<< HEAD
-  dps: 6808.46694
-  tps: 5725.4697
-=======
-  dps: 6811.05105
-  tps: 5720.7089
->>>>>>> a8980de5
+  dps: 6831.29352
+  tps: 5738.99747
  }
 }
 dps_results: {
@@ -1170,25 +710,15 @@
 dps_results: {
  key: "TestHunter-Settings-Dwarf-P1-SV-NoBuffs-LongMultiTarget"
  value: {
-<<<<<<< HEAD
-  dps: 3367.60981
-  tps: 4521.16717
-=======
-  dps: 3380.32328
-  tps: 4541.13851
->>>>>>> a8980de5
+  dps: 3379.77993
+  tps: 4536.75906
  }
 }
 dps_results: {
  key: "TestHunter-Settings-Dwarf-P1-SV-NoBuffs-LongSingleTarget"
  value: {
-<<<<<<< HEAD
-  dps: 3367.60981
-  tps: 3017.36309
-=======
-  dps: 3380.32328
-  tps: 3030.87726
->>>>>>> a8980de5
+  dps: 3379.77993
+  tps: 3030.80186
  }
 }
 dps_results: {
@@ -1201,61 +731,36 @@
 dps_results: {
  key: "TestHunter-Settings-Orc-P1-AOE-FullBuffs-LongMultiTarget"
  value: {
-<<<<<<< HEAD
-  dps: 16814.8336
-  tps: 16689.24747
-=======
-  dps: 16795.84732
-  tps: 16646.88482
->>>>>>> a8980de5
+  dps: 16799.79672
+  tps: 16650.56581
  }
 }
 dps_results: {
  key: "TestHunter-Settings-Orc-P1-AOE-FullBuffs-LongSingleTarget"
  value: {
-<<<<<<< HEAD
-  dps: 6927.00802
-  tps: 5793.14142
-=======
-  dps: 6949.20622
-  tps: 5798.7501
->>>>>>> a8980de5
+  dps: 6946.48512
+  tps: 5799.14924
  }
 }
 dps_results: {
  key: "TestHunter-Settings-Orc-P1-AOE-FullBuffs-ShortSingleTarget"
  value: {
-<<<<<<< HEAD
-  dps: 7852.25882
-  tps: 6514.78485
-=======
   dps: 7787.50214
-  tps: 6450.24982
->>>>>>> a8980de5
+  tps: 6450.28878
  }
 }
 dps_results: {
  key: "TestHunter-Settings-Orc-P1-AOE-NoBuffs-LongMultiTarget"
  value: {
-<<<<<<< HEAD
-  dps: 9429.72943
-  tps: 10488.75086
-=======
-  dps: 9437.5907
-  tps: 10499.67938
->>>>>>> a8980de5
+  dps: 9441.30416
+  tps: 10504.07391
  }
 }
 dps_results: {
  key: "TestHunter-Settings-Orc-P1-AOE-NoBuffs-LongSingleTarget"
  value: {
-<<<<<<< HEAD
-  dps: 3404.42591
-  tps: 3031.00675
-=======
-  dps: 3415.50421
-  tps: 3041.22791
->>>>>>> a8980de5
+  dps: 3416.34046
+  tps: 3042.07056
  }
 }
 dps_results: {
@@ -1268,164 +773,99 @@
 dps_results: {
  key: "TestHunter-Settings-Orc-P1-BM-FullBuffs-LongMultiTarget"
  value: {
-<<<<<<< HEAD
-  dps: 6276.09007
-  tps: 4665.63388
-=======
-  dps: 6327.28163
-  tps: 4711.24749
->>>>>>> a8980de5
+  dps: 6327.32512
+  tps: 4711.2569
  }
 }
 dps_results: {
  key: "TestHunter-Settings-Orc-P1-BM-FullBuffs-LongSingleTarget"
  value: {
-<<<<<<< HEAD
-  dps: 6276.09007
-  tps: 3743.8519
-=======
-  dps: 6327.28163
-  tps: 3784.28906
->>>>>>> a8980de5
+  dps: 6327.32512
+  tps: 3784.29846
  }
 }
 dps_results: {
  key: "TestHunter-Settings-Orc-P1-BM-FullBuffs-ShortSingleTarget"
  value: {
-  dps: 7773.48453
+  dps: 7773.49255
   tps: 4638.67463
  }
 }
 dps_results: {
  key: "TestHunter-Settings-Orc-P1-BM-NoBuffs-LongMultiTarget"
  value: {
-<<<<<<< HEAD
-  dps: 2997.3582
-  tps: 3630.2702
-=======
-  dps: 3033.67236
-  tps: 3653.81659
->>>>>>> a8980de5
+  dps: 3031.39843
+  tps: 3651.77864
  }
 }
 dps_results: {
  key: "TestHunter-Settings-Orc-P1-BM-NoBuffs-LongSingleTarget"
  value: {
-<<<<<<< HEAD
-  dps: 2997.3582
-  tps: 2125.72259
-=======
-  dps: 3033.67236
-  tps: 2152.96899
->>>>>>> a8980de5
+  dps: 3031.39843
+  tps: 2150.93103
  }
 }
 dps_results: {
  key: "TestHunter-Settings-Orc-P1-BM-NoBuffs-ShortSingleTarget"
  value: {
-<<<<<<< HEAD
-  dps: 3558.91293
-  tps: 2524.55657
-=======
-  dps: 3588.925
-  tps: 2524.2226
->>>>>>> a8980de5
+  dps: 3589.27592
+  tps: 2524.1893
  }
 }
 dps_results: {
  key: "TestHunter-Settings-Orc-P1-Marksman-FullBuffs-LongMultiTarget"
  value: {
-<<<<<<< HEAD
-  dps: 6507.77549
-  tps: 6369.74502
-=======
-  dps: 6550.46051
-  tps: 6406.9876
->>>>>>> a8980de5
+  dps: 6509.32644
+  tps: 6349.58036
  }
 }
 dps_results: {
  key: "TestHunter-Settings-Orc-P1-Marksman-FullBuffs-LongSingleTarget"
  value: {
-<<<<<<< HEAD
-  dps: 6507.77549
-  tps: 5505.3677
-=======
-  dps: 6550.46051
-  tps: 5538.9802
->>>>>>> a8980de5
+  dps: 6509.32644
+  tps: 5499.19874
  }
 }
 dps_results: {
  key: "TestHunter-Settings-Orc-P1-Marksman-FullBuffs-ShortSingleTarget"
  value: {
-<<<<<<< HEAD
-  dps: 7633.42582
-  tps: 6462.2186
-=======
-  dps: 7769.6603
-  tps: 6597.5319
->>>>>>> a8980de5
+  dps: 7618.10893
+  tps: 6448.6512
  }
 }
 dps_results: {
  key: "TestHunter-Settings-Orc-P1-Marksman-NoBuffs-LongMultiTarget"
  value: {
-<<<<<<< HEAD
-  dps: 3422.80348
-  tps: 4531.95557
-=======
-  dps: 3426.13721
-  tps: 4543.19807
->>>>>>> a8980de5
+  dps: 3456.84873
+  tps: 4563.40803
  }
 }
 dps_results: {
  key: "TestHunter-Settings-Orc-P1-Marksman-NoBuffs-LongSingleTarget"
  value: {
-<<<<<<< HEAD
-  dps: 3422.80348
-  tps: 3064.34923
-=======
-  dps: 3426.13721
-  tps: 3069.16347
->>>>>>> a8980de5
+  dps: 3456.84873
+  tps: 3097.40875
  }
 }
 dps_results: {
  key: "TestHunter-Settings-Orc-P1-Marksman-NoBuffs-ShortSingleTarget"
  value: {
-<<<<<<< HEAD
-  dps: 4157.30374
-  tps: 3680.01906
-=======
-  dps: 4256.76364
-  tps: 3778.43105
->>>>>>> a8980de5
+  dps: 4267.75723
+  tps: 3789.82102
  }
 }
 dps_results: {
  key: "TestHunter-Settings-Orc-P1-SV-FullBuffs-LongMultiTarget"
  value: {
-<<<<<<< HEAD
-  dps: 6836.32231
-  tps: 6681.32809
-=======
-  dps: 6855.28679
-  tps: 6685.49813
->>>>>>> a8980de5
+  dps: 6866.20432
+  tps: 6698.34481
  }
 }
 dps_results: {
  key: "TestHunter-Settings-Orc-P1-SV-FullBuffs-LongSingleTarget"
  value: {
-<<<<<<< HEAD
-  dps: 6836.32231
-  tps: 5697.71597
-=======
-  dps: 6855.28679
-  tps: 5704.70813
->>>>>>> a8980de5
+  dps: 6866.20432
+  tps: 5713.54153
  }
 }
 dps_results: {
@@ -1438,25 +878,15 @@
 dps_results: {
  key: "TestHunter-Settings-Orc-P1-SV-NoBuffs-LongMultiTarget"
  value: {
-<<<<<<< HEAD
-  dps: 3365.86199
-  tps: 4502.14692
-=======
-  dps: 3394.68745
-  tps: 4533.09708
->>>>>>> a8980de5
+  dps: 3392.72053
+  tps: 4529.85616
  }
 }
 dps_results: {
  key: "TestHunter-Settings-Orc-P1-SV-NoBuffs-LongSingleTarget"
  value: {
-<<<<<<< HEAD
-  dps: 3365.86199
-  tps: 2995.66036
-=======
-  dps: 3394.68745
-  tps: 3022.17368
->>>>>>> a8980de5
+  dps: 3392.72053
+  tps: 3020.85735
  }
 }
 dps_results: {
@@ -1469,12 +899,7 @@
 dps_results: {
  key: "TestHunter-SwitchInFrontOfTarget-Default"
  value: {
-<<<<<<< HEAD
-  dps: 6674.08105
-  tps: 5736.04817
-=======
-  dps: 6741.52344
-  tps: 5786.03001
->>>>>>> a8980de5
+  dps: 6741.28956
+  tps: 5790.40447
  }
 }