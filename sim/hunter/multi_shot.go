package hunter

import (
	"time"

	"github.com/wowsims/cata/sim/core"
)

func (hunter *Hunter) registerMultiShotSpell() {

	hunter.MultiShot = hunter.RegisterSpell(core.SpellConfig{
		ActionID:    core.ActionID{SpellID: 2643},
		SpellSchool: core.SpellSchoolPhysical,
		ProcMask:    core.ProcMaskRangedSpecial,
		Flags:       core.SpellFlagMeleeMetrics | core.SpellFlagIncludeTargetBonusDamage | core.SpellFlagAPL,

		FocusCost: core.FocusCostOptions{
			Cost: 40,
		},
		Cast: core.CastConfig{
			DefaultCast: core.Cast{
				GCD: time.Second,
			},
		},

		BonusCritRating:          0,
		DamageMultiplierAdditive: 1,
		DamageMultiplier:         1.21,
		CritMultiplier:           hunter.CritMultiplier(true, false, false),
		ThreatMultiplier:         1,

		ApplyEffects: func(sim *core.Simulation, target *core.Unit, spell *core.Spell) {
<<<<<<< HEAD
			sharedDmg := hunter.AutoAttacks.Ranged().CalculateNormalizedWeaponDamage(sim, spell.RangedAttackPower(target))
=======
			numHits := hunter.Env.GetNumTargets() // Multi is uncapped in Cata

			sharedDmg := hunter.AutoAttacks.Ranged().BaseDamage(sim) +
				spell.BonusWeaponDamage() //
>>>>>>> 1b3a8869

			baseDamageArray := make([]*core.SpellResult, numHits)
			for hitIndex := int32(0); hitIndex < numHits; hitIndex++ {
				currentTarget := hunter.Env.GetTargetUnit(hitIndex)
				baseDamage := sharedDmg + 0.2*spell.RangedAttackPower(currentTarget)
				baseDamageArray[hitIndex] = spell.CalcDamage(sim, target, baseDamage, spell.OutcomeRangedHitAndCrit)

			}
			spell.WaitTravelTime(sim, func(sim *core.Simulation) {
				curTarget := target
				for hitIndex := int32(0); hitIndex < numHits; hitIndex++ {
					spell.DealDamage(sim, baseDamageArray[hitIndex])

					curTarget = sim.Environment.NextTargetUnit(curTarget)
				}
			})

		},
	})
}<|MERGE_RESOLUTION|>--- conflicted
+++ resolved
@@ -30,14 +30,10 @@
 		ThreatMultiplier:         1,
 
 		ApplyEffects: func(sim *core.Simulation, target *core.Unit, spell *core.Spell) {
-<<<<<<< HEAD
-			sharedDmg := hunter.AutoAttacks.Ranged().CalculateNormalizedWeaponDamage(sim, spell.RangedAttackPower(target))
-=======
 			numHits := hunter.Env.GetNumTargets() // Multi is uncapped in Cata
 
 			sharedDmg := hunter.AutoAttacks.Ranged().BaseDamage(sim) +
 				spell.BonusWeaponDamage() //
->>>>>>> 1b3a8869
 
 			baseDamageArray := make([]*core.SpellResult, numHits)
 			for hitIndex := int32(0); hitIndex < numHits; hitIndex++ {
