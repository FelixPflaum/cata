package hunter

import (
	"time"

	"github.com/wowsims/wotlk/sim/core"
	"github.com/wowsims/wotlk/sim/core/proto"
	"github.com/wowsims/wotlk/sim/core/stats"
)

const ThoridalTheStarsFuryItemID = 34334

func RegisterHunter() {
	core.RegisterAgentFactory(
		proto.Player_Hunter{},
		proto.Spec_SpecHunter,
		func(character core.Character, options proto.Player) core.Agent {
			return NewHunter(character, options)
		},
		func(player *proto.Player, spec interface{}) {
			playerSpec, ok := spec.(*proto.Player_Hunter)
			if !ok {
				panic("Invalid spec value for Hunter!")
			}
			player.Spec = playerSpec
		},
	)
}

type Hunter struct {
	core.Character

	Talents  proto.HunterTalents
	Options  proto.Hunter_Options
	Rotation proto.Hunter_Rotation

	pet *HunterPet

	AmmoDPS         float64
	AmmoDamageBonus float64

	hasGronnstalker2Pc bool
	currentAspect      *core.Aura

	latency     time.Duration
	timeToWeave time.Duration

	nextAction   int
	nextActionAt time.Duration

	// Expected single-cast damage values calculated by the presim, used for adaptive logic.
	avgShootDmg  float64
	avgWeaveDmg  float64
	avgSteadyDmg float64
	avgMultiDmg  float64
	avgArcaneDmg float64

	// Used for deciding when we can use hawk for the rest of the fight.
	manaSpentPerSecondAtFirstAspectSwap float64
	permaHawk                           bool

	// Cached values for adaptive rotation calcs.
	rangedSwingSpeed   float64
	rangedWindup       float64
	shootDPS           float64
	weaveDPS           float64
	steadyDPS          float64
	steadyShotCastTime float64
	multiShotCastTime  float64
	arcaneShotCastTime float64
	useMultiForCatchup bool

	AspectOfTheDragonhawk *core.Spell
	AspectOfTheViper      *core.Spell

	AimedShot    *core.Spell
	ArcaneShot   *core.Spell
	KillCommand  *core.Spell
	MultiShot    *core.Spell
	RapidFire    *core.Spell
	RaptorStrike *core.Spell
	ScorpidSting *core.Spell
	SerpentSting *core.Spell
	SteadyShot   *core.Spell

	SerpentStingDot *core.Dot

	AspectOfTheDragonhawkAura *core.Aura
	AspectOfTheViperAura      *core.Aura
	ScorpidStingAura          *core.Aura
	TalonOfAlarAura           *core.Aura

	hardcastOnComplete core.CastFunc
}

func (hunter *Hunter) GetCharacter() *core.Character {
	return &hunter.Character
}

func (hunter *Hunter) GetHunter() *Hunter {
	return hunter
}

func (hunter *Hunter) AddRaidBuffs(raidBuffs *proto.RaidBuffs) {
<<<<<<< HEAD
=======
	if hunter.Talents.FerociousInspiration == 3 && hunter.pet != nil {
		raidBuffs.FerociousInspiration = true
	}
}
func (hunter *Hunter) AddPartyBuffs(partyBuffs *proto.PartyBuffs) {
>>>>>>> 978230f6
	if hunter.Talents.TrueshotAura {
		raidBuffs.TrueshotAura = true
	}
}
func (hunter *Hunter) AddPartyBuffs(partyBuffs *proto.PartyBuffs) {
}

func (hunter *Hunter) Initialize() {
	// Update auto crit multipliers now that we have the targets.
	hunter.AutoAttacks.MHEffect.OutcomeApplier = hunter.OutcomeFuncMeleeWhite(hunter.critMultiplier(false, hunter.CurrentTarget))
	hunter.AutoAttacks.OHEffect.OutcomeApplier = hunter.OutcomeFuncMeleeWhite(hunter.critMultiplier(false, hunter.CurrentTarget))
	hunter.AutoAttacks.RangedEffect.OutcomeApplier = hunter.OutcomeFuncRangedHitAndCrit(hunter.critMultiplier(true, hunter.CurrentTarget))

	hunter.registerAspectOfTheDragonhawkSpell()
	hunter.registerAspectOfTheViperSpell()

	hunter.registerAimedShotSpell()
	hunter.registerArcaneShotSpell()
	hunter.registerMultiShotSpell()
	hunter.registerRaptorStrikeSpell()
	hunter.registerScorpidStingSpell()
	hunter.registerSerpentStingSpell()
	hunter.registerSteadyShotSpell()

	hunter.registerKillCommandCD()
	hunter.registerRapidFireCD()

	hunter.hardcastOnComplete = func(sim *core.Simulation, _ *core.Unit) {
		hunter.rotation(sim, false)
	}

	hunter.DelayDPSCooldownsForArmorDebuffs()
}

func (hunter *Hunter) Reset(sim *core.Simulation) {
	hunter.nextAction = OptionNone
	hunter.nextActionAt = 0
	hunter.rangedSwingSpeed = 0
	hunter.manaSpentPerSecondAtFirstAspectSwap = 0
	hunter.permaHawk = false

	huntersMarkAura := core.HuntersMarkAura(hunter.CurrentTarget, hunter.Talents.ImprovedHuntersMark, false)
	huntersMarkAura.Activate(sim)

	if sim.Log != nil && !hunter.Rotation.LazyRotation {
		hunter.Log(sim, "Average damage values for adaptive rotation: shoot=%0.02f, weave=%0.02f, steady=%0.02f, multi=%0.02f, arcane=%0.02f", hunter.avgShootDmg, hunter.avgWeaveDmg, hunter.avgSteadyDmg, hunter.avgMultiDmg, hunter.avgArcaneDmg)
	}
}

func NewHunter(character core.Character, options proto.Player) *Hunter {
	hunterOptions := options.GetHunter()

	hunter := &Hunter{
		Character: character,
		Talents:   *hunterOptions.Talents,
		Options:   *hunterOptions.Options,
		Rotation:  *hunterOptions.Rotation,

		latency:     time.Millisecond * time.Duration(hunterOptions.Options.LatencyMs),
		timeToWeave: time.Millisecond * time.Duration(hunterOptions.Rotation.TimeToWeaveMs+hunterOptions.Options.LatencyMs),

		hasGronnstalker2Pc: ItemSetGronnstalker.CharacterHasSetBonus(&character, 2),
	}
	hunter.EnableManaBar()

	if hunter.Rotation.PercentWeaved <= 0 {
		hunter.Rotation.Weave = proto.Hunter_Rotation_WeaveNone
	}
	if hunter.Rotation.Weave == proto.Hunter_Rotation_WeaveNone {
		// Forces override of WF. When not weaving we'll be standing far back so weapon
		// stone can be used.
		hunter.HasMHWeaponImbue = true
	}

	hunter.PseudoStats.CanParry = true

	rangedWeapon := hunter.WeaponFromRanged(0)
	hunter.PseudoStats.RangedSpeedMultiplier = 1

	// Passive bonus (used to be from quiver).
	hunter.PseudoStats.RangedSpeedMultiplier *= 1.15

	if hunter.HasRangedWeapon() && hunter.GetRangedWeapon().ID != ThoridalTheStarsFuryItemID {
		switch hunter.Options.Ammo {
		case proto.Hunter_Options_IcebladeArrow:
			hunter.AmmoDPS = 91.5
		case proto.Hunter_Options_SaroniteRazorheads:
			hunter.AmmoDPS = 67.5
		case proto.Hunter_Options_TerrorshaftArrow:
			hunter.AmmoDPS = 46.5
		case proto.Hunter_Options_TimelessArrow:
			hunter.AmmoDPS = 53
		case proto.Hunter_Options_MysteriousArrow:
			hunter.AmmoDPS = 46.5
		case proto.Hunter_Options_AdamantiteStinger:
			hunter.AmmoDPS = 43
		case proto.Hunter_Options_BlackflightArrow:
			hunter.AmmoDPS = 32
		}
		hunter.AmmoDamageBonus = hunter.AmmoDPS * rangedWeapon.SwingSpeed
	}

	hunter.EnableAutoAttacks(hunter, core.AutoAttackOptions{
		// We don't know crit multiplier until later when we see the target so just
		// use 0 for now.
		MainHand: hunter.WeaponFromMainHand(0),
		OffHand:  hunter.WeaponFromOffHand(0),
		Ranged:   rangedWeapon,
		ReplaceMHSwing: func(sim *core.Simulation, _ *core.Spell) *core.Spell {
			return hunter.TryRaptorStrike(sim)
		},
	})
	hunter.AutoAttacks.RangedEffect.BaseDamage.Calculator = core.BaseDamageFuncRangedWeapon(hunter.AmmoDamageBonus)

	if hunter.Options.RemoveRandomness {
		weaponAvg := (hunter.AutoAttacks.Ranged.BaseDamageMin + hunter.AutoAttacks.Ranged.BaseDamageMax) / 2
		hunter.AutoAttacks.Ranged.BaseDamageMin = weaponAvg
		hunter.AutoAttacks.Ranged.BaseDamageMax = weaponAvg

		hunter.AddStat(stats.MeleeHit, core.MeleeHitRatingPerHitChance*100)
		hunter.AddStat(stats.MeleeCrit, core.CritRatingPerCritChance*-100)
	}

	hunter.pet = hunter.NewHunterPet()

	hunter.AddStatDependency(stats.StatDependency{
		SourceStat:   stats.Strength,
		ModifiedStat: stats.AttackPower,
		Modifier: func(strength float64, attackPower float64) float64 {
			return attackPower + strength*1
		},
	})

	hunter.AddStatDependency(stats.StatDependency{
		SourceStat:   stats.Agility,
		ModifiedStat: stats.RangedAttackPower,
		Modifier: func(agility float64, rap float64) float64 {
			return rap + agility*1
		},
	})

	hunter.AddStatDependency(stats.StatDependency{
		SourceStat:   stats.Agility,
		ModifiedStat: stats.MeleeCrit,
		Modifier: func(agility float64, meleeCrit float64) float64 {
			return meleeCrit + (agility/40)*core.CritRatingPerCritChance
		},
	})

	return hunter
}

func init() {
	core.BaseStats[core.BaseStatsKey{Race: proto.Race_RaceBloodElf, Class: proto.Class_ClassHunter}] = stats.Stats{
		stats.Health:    7324,
		stats.Strength:  71,
		stats.Agility:   183,
		stats.Stamina:   126,
		stats.Intellect: 94,
		stats.Spirit:    96,
		stats.Mana:      5046,

		stats.AttackPower:       120,
		stats.RangedAttackPower: 130,
		stats.MeleeCrit:         -1.53 * core.CritRatingPerCritChance,
	}
	core.BaseStats[core.BaseStatsKey{Race: proto.Race_RaceDraenei, Class: proto.Class_ClassHunter}] = stats.Stats{
		stats.Health:    7324,
		stats.Strength:  75,
		stats.Agility:   178,
		stats.Stamina:   127,
		stats.Intellect: 91,
		stats.Spirit:    99,
		stats.Mana:      5046,

		stats.AttackPower:       120,
		stats.RangedAttackPower: 130,
		stats.MeleeCrit:         -1.53 * core.CritRatingPerCritChance,
	}
	core.BaseStats[core.BaseStatsKey{Race: proto.Race_RaceDwarf, Class: proto.Class_ClassHunter}] = stats.Stats{
		stats.Health:    7324,
		stats.Strength:  76,
		stats.Agility:   177,
		stats.Stamina:   131,
		stats.Intellect: 89,
		stats.Spirit:    96,
		stats.Mana:      5046,

		stats.AttackPower:       120,
		stats.RangedAttackPower: 130,
		stats.MeleeCrit:         -1.53 * core.CritRatingPerCritChance,
	}
	core.BaseStats[core.BaseStatsKey{Race: proto.Race_RaceNightElf, Class: proto.Class_ClassHunter}] = stats.Stats{
		stats.Health:    7324,
		stats.Strength:  71,
		stats.Agility:   193,
		stats.Stamina:   127,
		stats.Intellect: 93,
		stats.Spirit:    97,
		stats.Mana:      5046,

		stats.AttackPower:       120,
		stats.RangedAttackPower: 130,
		stats.MeleeCrit:         -1.53 * core.CritRatingPerCritChance,
	}
	core.BaseStats[core.BaseStatsKey{Race: proto.Race_RaceOrc, Class: proto.Class_ClassHunter}] = stats.Stats{
		stats.Health:    7324,
		stats.Strength:  77,
		stats.Agility:   178,
		stats.Stamina:   130,
		stats.Intellect: 87,
		stats.Spirit:    100,
		stats.Mana:      5046,

		stats.AttackPower:       120,
		stats.RangedAttackPower: 130,
		stats.MeleeCrit:         -1.53 * core.CritRatingPerCritChance,
	}
	core.BaseStats[core.BaseStatsKey{Race: proto.Race_RaceTauren, Class: proto.Class_ClassHunter}] = stats.Stats{
		stats.Health:    7324,
		stats.Strength:  79,
		stats.Agility:   183,
		stats.Stamina:   130,
		stats.Intellect: 88,
		stats.Spirit:    99,
		stats.Mana:      5046,

		stats.AttackPower:       120,
		stats.RangedAttackPower: 130,
		stats.MeleeCrit:         -1.53 * core.CritRatingPerCritChance,
	}
	core.BaseStats[core.BaseStatsKey{Race: proto.Race_RaceTroll, Class: proto.Class_ClassHunter}] = stats.Stats{
		stats.Health:    7324,
		stats.Strength:  75,
		stats.Agility:   190,
		stats.Stamina:   129,
		stats.Intellect: 89,
		stats.Spirit:    98,
		stats.Mana:      5046,

		stats.AttackPower:       120,
		stats.RangedAttackPower: 130,
		stats.MeleeCrit:         -1.53 * core.CritRatingPerCritChance,
	}
}

// Agent is a generic way to access underlying hunter on any of the agents.
type HunterAgent interface {
	GetHunter() *Hunter
}<|MERGE_RESOLUTION|>--- conflicted
+++ resolved
@@ -102,16 +102,11 @@
 }
 
 func (hunter *Hunter) AddRaidBuffs(raidBuffs *proto.RaidBuffs) {
-<<<<<<< HEAD
-=======
+	if hunter.Talents.TrueshotAura {
+		raidBuffs.TrueshotAura = true
+	}
 	if hunter.Talents.FerociousInspiration == 3 && hunter.pet != nil {
 		raidBuffs.FerociousInspiration = true
-	}
-}
-func (hunter *Hunter) AddPartyBuffs(partyBuffs *proto.PartyBuffs) {
->>>>>>> 978230f6
-	if hunter.Talents.TrueshotAura {
-		raidBuffs.TrueshotAura = true
 	}
 }
 func (hunter *Hunter) AddPartyBuffs(partyBuffs *proto.PartyBuffs) {
