--- conflicted
+++ resolved
@@ -46,13 +46,8 @@
 dps_results: {
  key: "TestMM-AllItems-Ahn'KaharBloodHunter'sBattlegear"
  value: {
-<<<<<<< HEAD
-  dps: 7766.81708
-  tps: 6877.6243
-=======
   dps: 8487.5486
-  tps: 7563.95413
->>>>>>> 086f3197
+  tps: 7563.95414
  }
 }
 dps_results: {
