package hunter

import (
	"github.com/wowsims/wotlk/sim/core"
	"github.com/wowsims/wotlk/sim/core/stats"
)

func (hunter *Hunter) registerScorpidStingSpell() {
	hunter.ScorpidStingAura = core.ScorpidStingAura(hunter.CurrentTarget)

<<<<<<< HEAD
	baseCost := hunter.BaseMana * 0.09
=======
	baseCost := 0.09 * hunter.BaseMana()
>>>>>>> 7d90d7cc

	hunter.ScorpidSting = hunter.RegisterSpell(core.SpellConfig{
		ActionID:    core.ActionID{SpellID: 3043},
		SpellSchool: core.SpellSchoolNature,

		ResourceType: stats.Mana,
		BaseCost:     baseCost,

		Cast: core.CastConfig{
			DefaultCast: core.Cast{
				Cost: baseCost * (1 - 0.03*float64(hunter.Talents.Efficiency)),
				GCD:  core.GCDDefault,
			},
			IgnoreHaste: true, // Hunter GCD is locked at 1.5s
		},

		ApplyEffects: core.ApplyEffectFuncDirectDamage(core.SpellEffect{
			ProcMask:         core.ProcMaskRangedSpecial,
			ThreatMultiplier: 1,
			OutcomeApplier:   hunter.OutcomeFuncRangedHit(),
			OnSpellHitDealt: func(sim *core.Simulation, spell *core.Spell, spellEffect *core.SpellEffect) {
				if spellEffect.Landed() {
					hunter.ScorpidStingAura.Activate(sim)
				}
			},
		}),
	})
}<|MERGE_RESOLUTION|>--- conflicted
+++ resolved
@@ -8,11 +8,7 @@
 func (hunter *Hunter) registerScorpidStingSpell() {
 	hunter.ScorpidStingAura = core.ScorpidStingAura(hunter.CurrentTarget)
 
-<<<<<<< HEAD
-	baseCost := hunter.BaseMana * 0.09
-=======
-	baseCost := 0.09 * hunter.BaseMana()
->>>>>>> 7d90d7cc
+	baseCost := 0.09 * hunter.BaseMana
 
 	hunter.ScorpidSting = hunter.RegisterSpell(core.SpellConfig{
 		ActionID:    core.ActionID{SpellID: 3043},
