--- conflicted
+++ resolved
@@ -52,1405 +52,820 @@
 dps_results: {
  key: "TestEnhancement-AllItems-AshtongueTalismanofVision-32491"
  value: {
-<<<<<<< HEAD
-  dps: 1993.328794193382
-  tps: 1560.4133253523044
-=======
-  dps: 2232.5832808036394
-  tps: 1542.9452021960742
->>>>>>> 9d475006
+  dps: 2230.2855458545023
+  tps: 1540.6474672469378
  }
 }
 dps_results: {
  key: "TestEnhancement-AllItems-AustereEarthsiegeDiamond"
  value: {
-<<<<<<< HEAD
-  dps: 1959.6804224119696
-  tps: 1536.2715745192802
-=======
-  dps: 2226.2557144049924
-  tps: 1537.0455970136363
->>>>>>> 9d475006
+  dps: 2223.972341636733
+  tps: 1534.7622242453767
  }
 }
 dps_results: {
  key: "TestEnhancement-AllItems-Bandit'sInsignia-40371"
  value: {
-<<<<<<< HEAD
-  dps: 2058.228617800766
-  tps: 1622.850978893737
-=======
-  dps: 2279.3863984342415
-  tps: 1590.7344817448381
->>>>>>> 9d475006
+  dps: 2277.169396207919
+  tps: 1588.5174795185155
  }
 }
 dps_results: {
  key: "TestEnhancement-AllItems-BeamingEarthsiegeDiamond"
  value: {
-<<<<<<< HEAD
-  dps: 1972.8211177475243
-  tps: 1547.3248307244314
-=======
-  dps: 2226.9150195200564
-  tps: 1537.9231194052743
->>>>>>> 9d475006
+  dps: 2224.6378573128104
+  tps: 1535.645957198027
  }
 }
 dps_results: {
  key: "TestEnhancement-AllItems-BracingEarthsiegeDiamond"
  value: {
-<<<<<<< HEAD
-  dps: 1968.0269717815827
-  tps: 1514.7431088161366
-=======
-  dps: 2234.5923278848422
-  tps: 1515.5132301231372
->>>>>>> 9d475006
+  dps: 2232.2874642415827
+  tps: 1513.254463752742
  }
 }
 dps_results: {
  key: "TestEnhancement-AllItems-BracingEarthstormDiamond"
  value: {
-<<<<<<< HEAD
-  dps: 1964.354490058953
-  tps: 1540.419610335813
-=======
-  dps: 2230.924217953709
-  tps: 1541.1912908088023
->>>>>>> 9d475006
+  dps: 2228.6288102954486
+  tps: 1538.8958831505424
  }
 }
 dps_results: {
  key: "TestEnhancement-AllItems-Braxley'sBackyardMoonshine-35937"
  value: {
-<<<<<<< HEAD
-  dps: 1978.0799538320007
-  tps: 1549.874833792416
-=======
-  dps: 2257.077278548185
-  tps: 1556.875209557556
->>>>>>> 9d475006
+  dps: 2254.7847789631514
+  tps: 1554.5827099725225
  }
 }
 dps_results: {
  key: "TestEnhancement-AllItems-BrutalEarthstormDiamond"
  value: {
-<<<<<<< HEAD
-  dps: 1963.3740543049541
-  tps: 1538.9651895943693
-=======
-  dps: 2229.9358735307005
-  tps: 1539.7276799516321
->>>>>>> 9d475006
+  dps: 2227.6525007624405
+  tps: 1537.444307183372
  }
 }
 dps_results: {
  key: "TestEnhancement-AllItems-CataclysmHarness"
  value: {
-<<<<<<< HEAD
-  dps: 1859.8901612378572
-  tps: 1455.0713464476407
-=======
-  dps: 2069.7443314170787
-  tps: 1420.739318460658
->>>>>>> 9d475006
+  dps: 2067.631994235324
+  tps: 1418.6269812789033
  }
 }
 dps_results: {
  key: "TestEnhancement-AllItems-CataclysmRegalia"
  value: {
-<<<<<<< HEAD
-  dps: 1782.6334010666894
-  tps: 1394.1391322904676
-=======
-  dps: 1986.0541290285591
-  tps: 1361.0480242371343
->>>>>>> 9d475006
+  dps: 1983.8434425839055
+  tps: 1358.8373377924802
  }
 }
 dps_results: {
  key: "TestEnhancement-AllItems-ChaoticSkyfireDiamond"
  value: {
-<<<<<<< HEAD
-  dps: 2003.2967147640957
-  tps: 1570.5191945715674
-=======
-  dps: 2230.057214841696
-  tps: 1540.7555123915306
->>>>>>> 9d475006
+  dps: 2227.839967553231
+  tps: 1538.5382651030661
  }
 }
 dps_results: {
  key: "TestEnhancement-AllItems-ChaoticSkyflareDiamond"
  value: {
-<<<<<<< HEAD
-  dps: 2008.8313722807586
-  tps: 1578.1227357863534
-=======
-  dps: 2259.9179612320568
-  tps: 1560.0611125313567
->>>>>>> 9d475006
+  dps: 2257.6303846935566
+  tps: 1557.7735359928558
  }
 }
 dps_results: {
  key: "TestEnhancement-AllItems-CycloneHarness"
  value: {
-<<<<<<< HEAD
-  dps: 1796.7757795539549
-  tps: 1405.834600287711
-=======
-  dps: 2035.6164006111699
-  tps: 1391.032297969295
->>>>>>> 9d475006
+  dps: 2033.522938533784
+  tps: 1388.9388358919077
  }
 }
 dps_results: {
  key: "TestEnhancement-AllItems-CycloneRegalia"
  value: {
-<<<<<<< HEAD
-  dps: 1728.7679429958703
-  tps: 1352.0315764707236
-=======
-  dps: 1937.1813870563522
-  tps: 1324.46170663132
->>>>>>> 9d475006
+  dps: 1935.095772759512
+  tps: 1322.3760923344796
  }
 }
 dps_results: {
  key: "TestEnhancement-AllItems-DarkmoonCard:Berserker!-42989"
  value: {
-<<<<<<< HEAD
-  dps: 2008.0095099518696
-  tps: 1571.6960251247324
-=======
-  dps: 2239.345243113156
-  tps: 1545.5414202219151
->>>>>>> 9d475006
+  dps: 2237.1021022834598
+  tps: 1543.2982793922188
  }
 }
 dps_results: {
  key: "TestEnhancement-AllItems-DarkmoonCard:Death-42990"
  value: {
-<<<<<<< HEAD
-  dps: 2037.3389918944536
-  tps: 1606.3396496972844
-=======
-  dps: 2277.2054094089517
-  tps: 1583.7819730185868
->>>>>>> 9d475006
+  dps: 2274.9356356912244
+  tps: 1581.5121993008581
  }
 }
 dps_results: {
  key: "TestEnhancement-AllItems-DarkmoonCard:Greatness-42987"
  value: {
-<<<<<<< HEAD
-  dps: 2044.2716782467446
-  tps: 1603.8607086182133
-=======
-  dps: 2252.623881944257
-  tps: 1556.0368724816176
->>>>>>> 9d475006
+  dps: 2250.3730642728733
+  tps: 1553.7860548102356
  }
 }
 dps_results: {
  key: "TestEnhancement-AllItems-DarkmoonCard:Greatness-44253"
  value: {
-<<<<<<< HEAD
-  dps: 2040.7023050368834
-  tps: 1598.7989017476555
-=======
-  dps: 2323.406040459822
-  tps: 1609.073275532192
->>>>>>> 9d475006
+  dps: 2321.071603061627
+  tps: 1606.738838133996
  }
 }
 dps_results: {
  key: "TestEnhancement-AllItems-DarkmoonCard:Greatness-44254"
  value: {
-<<<<<<< HEAD
-  dps: 2003.0731092450212
-  tps: 1570.0904962749355
-=======
-  dps: 2213.495507722386
-  tps: 1528.262660066515
->>>>>>> 9d475006
+  dps: 2211.2925181961978
+  tps: 1526.0596705403277
  }
 }
 dps_results: {
  key: "TestEnhancement-AllItems-DeathKnight'sAnguish-38212"
  value: {
-<<<<<<< HEAD
-  dps: 1996.9129816175755
-  tps: 1564.2900202626156
-=======
-  dps: 2224.806812185964
-  tps: 1533.68188861486
->>>>>>> 9d475006
+  dps: 2222.578371159971
+  tps: 1531.4534475888668
  }
 }
 dps_results: {
  key: "TestEnhancement-AllItems-Defender'sCode-40257"
  value: {
-<<<<<<< HEAD
-  dps: 1951.3170201013425
-  tps: 1529.149518827012
-=======
-  dps: 2155.5417773194436
-  tps: 1486.7766065744195
->>>>>>> 9d475006
+  dps: 2153.385919432194
+  tps: 1484.6207486871704
  }
 }
 dps_results: {
  key: "TestEnhancement-AllItems-DesolationBattlegear"
  value: {
-<<<<<<< HEAD
-  dps: 1744.0038546427088
-  tps: 1361.2350770898015
-=======
-  dps: 1924.7572167699955
-  tps: 1305.2382652100189
->>>>>>> 9d475006
+  dps: 1922.7886148219723
+  tps: 1303.269663261996
  }
 }
 dps_results: {
  key: "TestEnhancement-AllItems-DestructiveSkyfireDiamond"
  value: {
-<<<<<<< HEAD
-  dps: 1987.3255160405795
-  tps: 1561.8714802817851
-=======
-  dps: 2205.790810207429
-  tps: 1524.8858409750612
->>>>>>> 9d475006
+  dps: 2203.5567460188736
+  tps: 1522.6517767865053
  }
 }
 dps_results: {
  key: "TestEnhancement-AllItems-DestructiveSkyflareDiamond"
  value: {
-<<<<<<< HEAD
-  dps: 1976.9915919554658
-  tps: 1549.689531651397
-=======
-  dps: 2219.257804572775
-  tps: 1530.4174963144408
->>>>>>> 9d475006
+  dps: 2217.0076581242884
+  tps: 1528.1673498659545
  }
 }
 dps_results: {
  key: "TestEnhancement-AllItems-EarthshatterBattlegear"
  value: {
-<<<<<<< HEAD
-  dps: 2331.186983698855
-  tps: 1826.5042864066331
-=======
-  dps: 2596.257083808562
-  tps: 1815.1766855068909
->>>>>>> 9d475006
+  dps: 2593.7182327751357
+  tps: 1812.6378344734642
  }
 }
 dps_results: {
  key: "TestEnhancement-AllItems-EarthshatterGarb"
  value: {
-<<<<<<< HEAD
-  dps: 2075.0947911867174
-  tps: 1629.7667336319894
-=======
-  dps: 2295.719858716924
-  tps: 1593.7586058357442
->>>>>>> 9d475006
+  dps: 2293.097594942662
+  tps: 1591.1363420614819
  }
 }
 dps_results: {
  key: "TestEnhancement-AllItems-EffulgentSkyflareDiamond"
  value: {
-<<<<<<< HEAD
-  dps: 1959.6804224119696
-  tps: 1536.2715745192802
-=======
-  dps: 2226.2557144049924
-  tps: 1537.0455970136363
->>>>>>> 9d475006
+  dps: 2223.972341636733
+  tps: 1534.7622242453767
  }
 }
 dps_results: {
  key: "TestEnhancement-AllItems-EmberSkyfireDiamond"
  value: {
-<<<<<<< HEAD
-  dps: 1978.296619662999
-  tps: 1556.7809706806015
-=======
-  dps: 2224.6615251421013
-  tps: 1536.0420543656387
->>>>>>> 9d475006
+  dps: 2222.4112365133064
+  tps: 1533.7917657368446
  }
 }
 dps_results: {
  key: "TestEnhancement-AllItems-EmberSkyflareDiamond"
  value: {
-<<<<<<< HEAD
-  dps: 1982.017957981824
-  tps: 1560.0906569308518
-=======
-  dps: 2228.3130989714705
-  tps: 1539.2836493313912
->>>>>>> 9d475006
+  dps: 2226.0535507076756
+  tps: 1537.0241010675973
  }
 }
 dps_results: {
  key: "TestEnhancement-AllItems-EnigmaticSkyfireDiamond"
  value: {
-<<<<<<< HEAD
-  dps: 1978.3686628385328
-  tps: 1552.3049204802444
-=======
-  dps: 2205.6393013017573
-  tps: 1523.011851636949
->>>>>>> 9d475006
+  dps: 2203.44579517454
+  tps: 1520.8183455097321
  }
 }
 dps_results: {
  key: "TestEnhancement-AllItems-EnigmaticSkyflareDiamond"
  value: {
-<<<<<<< HEAD
-  dps: 1983.6971541571538
-  tps: 1559.6322317813776
-=======
-  dps: 2235.0604051543255
-  tps: 1541.881562656889
->>>>>>> 9d475006
+  dps: 2232.797890529015
+  tps: 1539.6190480315774
  }
 }
 dps_results: {
  key: "TestEnhancement-AllItems-EnigmaticStarflareDiamond"
  value: {
-<<<<<<< HEAD
-  dps: 1971.921672508839
-  tps: 1546.8775713755194
-=======
-  dps: 2222.757998112521
-  tps: 1538.4200493704682
->>>>>>> 9d475006
+  dps: 2220.533177108638
+  tps: 1536.1952283665844
  }
 }
 dps_results: {
  key: "TestEnhancement-AllItems-EternalEarthsiegeDiamond"
  value: {
-<<<<<<< HEAD
-  dps: 1959.6804224119696
-  tps: 1536.2715745192802
-=======
-  dps: 2226.2557144049924
-  tps: 1537.0455970136363
->>>>>>> 9d475006
+  dps: 2223.972341636733
+  tps: 1534.7622242453767
  }
 }
 dps_results: {
  key: "TestEnhancement-AllItems-EternalEarthstormDiamond"
  value: {
-<<<<<<< HEAD
-  dps: 1959.6804224119696
-  tps: 1536.2715745192802
-=======
-  dps: 2226.2557144049924
-  tps: 1537.0455970136363
->>>>>>> 9d475006
+  dps: 2223.972341636733
+  tps: 1534.7622242453767
  }
 }
 dps_results: {
  key: "TestEnhancement-AllItems-ExtractofNecromanticPower-40373"
  value: {
-<<<<<<< HEAD
-  dps: 2019.7108510463618
-  tps: 1584.8693470300716
-=======
-  dps: 2227.7188485923584
-  tps: 1541.429209513947
->>>>>>> 9d475006
+  dps: 2225.5400305512776
+  tps: 1539.2503914728666
  }
 }
 dps_results: {
  key: "TestEnhancement-AllItems-EyeoftheBroodmother-45308"
  value: {
-<<<<<<< HEAD
-  dps: 2073.2714363860773
-  tps: 1630.483117218909
-=======
-  dps: 2306.046334140395
-  tps: 1606.486375026479
->>>>>>> 9d475006
+  dps: 2303.6276063658775
+  tps: 1604.067647251962
  }
 }
 dps_results: {
  key: "TestEnhancement-AllItems-Fathom-BroochoftheTidewalker-30663"
  value: {
-<<<<<<< HEAD
-  dps: 1943.144251021013
-  tps: 1520.9051839752856
-=======
-  dps: 2177.874228398128
-  tps: 1499.3407132960053
->>>>>>> 9d475006
+  dps: 2175.698812268383
+  tps: 1497.1652971662604
  }
 }
 dps_results: {
  key: "TestEnhancement-AllItems-FelstalkerArmor"
  value: {
-<<<<<<< HEAD
-  dps: 1895.8983635454342
-  tps: 1485.0764798999987
-=======
-  dps: 2148.2455149295447
-  tps: 1475.311053970573
->>>>>>> 9d475006
+  dps: 2146.0230546807443
+  tps: 1473.0885937217722
  }
 }
 dps_results: {
  key: "TestEnhancement-AllItems-ForgeEmber-37660"
  value: {
-<<<<<<< HEAD
-  dps: 2009.6560546807552
-  tps: 1574.213976634052
-=======
-  dps: 2233.5344470862296
-  tps: 1540.5889562549228
->>>>>>> 9d475006
+  dps: 2231.2427776067457
+  tps: 1538.2972867754381
  }
 }
 dps_results: {
  key: "TestEnhancement-AllItems-ForlornSkyflareDiamond"
  value: {
-<<<<<<< HEAD
-  dps: 1968.0269717815827
-  tps: 1543.6787813345175
-=======
-  dps: 2234.5923278848422
-  tps: 1544.4486216478617
->>>>>>> 9d475006
+  dps: 2232.2874642415827
+  tps: 1542.1437580046018
  }
 }
 dps_results: {
  key: "TestEnhancement-AllItems-ForlornStarflareDiamond"
  value: {
-<<<<<<< HEAD
-  dps: 1966.3576619076603
-  tps: 1542.1973399714698
-=======
-  dps: 2232.9250051888725
-  tps: 1542.9680167210165
->>>>>>> 9d475006
+  dps: 2230.6244397206124
+  tps: 1540.6674512527563
  }
 }
 dps_results: {
  key: "TestEnhancement-AllItems-FrostWitch'sRegalia"
  value: {
-<<<<<<< HEAD
-  dps: 2298.7473271286854
-  tps: 1793.0287178604297
-=======
-  dps: 2527.3286606837414
-  tps: 1766.0828059316495
->>>>>>> 9d475006
+  dps: 2524.62763734169
+  tps: 1763.381782589599
  }
 }
 dps_results: {
  key: "TestEnhancement-AllItems-FuryoftheFiveFlights-40431"
  value: {
-<<<<<<< HEAD
-  dps: 2045.9706019538519
-  tps: 1604.5768129900432
-=======
-  dps: 2306.1089140929857
-  tps: 1597.4173686234315
->>>>>>> 9d475006
+  dps: 2303.790208232304
+  tps: 1595.0986627627492
  }
 }
 dps_results: {
  key: "TestEnhancement-AllItems-FuturesightRune-38763"
  value: {
-<<<<<<< HEAD
-  dps: 1958.2751839683808
-  tps: 1535.6045247321777
-=======
-  dps: 2153.1004098481158
-  tps: 1488.3203554240963
->>>>>>> 9d475006
+  dps: 2150.9155364635453
+  tps: 1486.1354820395263
  }
 }
 dps_results: {
  key: "TestEnhancement-AllItems-IllustrationoftheDragonSoul-40432"
  value: {
-<<<<<<< HEAD
-  dps: 2018.574151990926
-  tps: 1588.9136645914373
-=======
-  dps: 2221.0284607752583
-  tps: 1544.9424715367904
->>>>>>> 9d475006
+  dps: 2218.708384557508
+  tps: 1542.6223953190402
  }
 }
 dps_results: {
  key: "TestEnhancement-AllItems-ImbuedUnstableDiamond"
  value: {
-<<<<<<< HEAD
-  dps: 1964.354490058953
-  tps: 1540.419610335813
-=======
-  dps: 2230.924217953709
-  tps: 1541.1912908088023
->>>>>>> 9d475006
+  dps: 2228.6288102954486
+  tps: 1538.8958831505424
  }
 }
 dps_results: {
  key: "TestEnhancement-AllItems-ImpassiveSkyflareDiamond"
  value: {
-<<<<<<< HEAD
-  dps: 1983.6971541571538
-  tps: 1559.6322317813776
-=======
-  dps: 2235.0604051543255
-  tps: 1541.881562656889
->>>>>>> 9d475006
+  dps: 2232.797890529015
+  tps: 1539.6190480315774
  }
 }
 dps_results: {
  key: "TestEnhancement-AllItems-ImpassiveStarflareDiamond"
  value: {
-<<<<<<< HEAD
-  dps: 1971.921672508839
-  tps: 1546.8775713755194
-=======
-  dps: 2222.757998112521
-  tps: 1538.4200493704682
->>>>>>> 9d475006
+  dps: 2220.533177108638
+  tps: 1536.1952283665844
  }
 }
 dps_results: {
  key: "TestEnhancement-AllItems-IncisorFragment-37723"
  value: {
-<<<<<<< HEAD
-  dps: 2009.6370004379278
-  tps: 1575.467614040866
-=======
-  dps: 2268.36955767903
-  tps: 1566.6449374078622
->>>>>>> 9d475006
+  dps: 2266.072710864491
+  tps: 1564.348090593323
  }
 }
 dps_results: {
  key: "TestEnhancement-AllItems-InfusedColdstoneRune-35935"
  value: {
-<<<<<<< HEAD
-  dps: 1977.6487436506816
-  tps: 1549.1591092667004
-=======
-  dps: 2172.508246359602
-  tps: 1500.8042240826094
->>>>>>> 9d475006
+  dps: 2170.276016732649
+  tps: 1498.5719944556552
  }
 }
 dps_results: {
  key: "TestEnhancement-AllItems-InsightfulEarthsiegeDiamond"
  value: {
-<<<<<<< HEAD
-  dps: 1987.4145222146174
-  tps: 1562.3079674909611
-=======
-  dps: 2264.0150598952046
-  tps: 1567.791249049725
->>>>>>> 9d475006
+  dps: 2261.740043696892
+  tps: 1565.5162328514125
  }
 }
 dps_results: {
  key: "TestEnhancement-AllItems-InsightfulEarthstormDiamond"
  value: {
-<<<<<<< HEAD
-  dps: 1981.7384866653188
-  tps: 1556.4751235713954
-=======
-  dps: 2248.548997985492
-  tps: 1558.3363027791447
->>>>>>> 9d475006
+  dps: 2246.27317107382
+  tps: 1556.0604758674724
  }
 }
 dps_results: {
  key: "TestEnhancement-AllItems-InvigoratingEarthsiegeDiamond"
  value: {
-<<<<<<< HEAD
-  dps: 1977.0907192231844
-  tps: 1551.7951979824968
-=======
-  dps: 2222.7555367486734
-  tps: 1535.1680836492046
->>>>>>> 9d475006
+  dps: 2220.5059433058104
+  tps: 1532.9184902063414
  }
 }
 dps_results: {
  key: "TestEnhancement-AllItems-Lavanthor'sTalisman-37872"
  value: {
-<<<<<<< HEAD
-  dps: 1951.3170201013425
-  tps: 1529.149518827012
-=======
-  dps: 2155.5417773194436
-  tps: 1486.7766065744195
->>>>>>> 9d475006
+  dps: 2153.385919432194
+  tps: 1484.6207486871704
  }
 }
 dps_results: {
  key: "TestEnhancement-AllItems-MajesticDragonFigurine-40430"
  value: {
-<<<<<<< HEAD
-  dps: 1944.896500227868
-  tps: 1524.877566251024
-=======
-  dps: 2169.9851007939583
-  tps: 1494.4923711416798
->>>>>>> 9d475006
+  dps: 2167.8043938280084
+  tps: 1492.311664175729
  }
 }
 dps_results: {
  key: "TestEnhancement-AllItems-Mana-EtchedRegalia"
  value: {
-<<<<<<< HEAD
-  dps: 1688.6460907707349
-  tps: 1320.529971963421
-=======
-  dps: 1822.388125197077
-  tps: 1235.5563366371173
->>>>>>> 9d475006
+  dps: 1820.4125462871643
+  tps: 1233.580757727204
  }
 }
 dps_results: {
  key: "TestEnhancement-AllItems-MeteoriteWhetstone-37390"
  value: {
-<<<<<<< HEAD
-  dps: 2030.461914956971
-  tps: 1592.1945791845872
-=======
-  dps: 2287.486746680537
-  tps: 1583.5337251475805
->>>>>>> 9d475006
+  dps: 2285.097599817594
+  tps: 1581.144578284636
  }
 }
 dps_results: {
  key: "TestEnhancement-AllItems-MysticalSkyfireDiamond"
  value: {
-<<<<<<< HEAD
-  dps: 1974.9364520353186
-  tps: 1551.9135470605877
-=======
-  dps: 2215.206775045271
-  tps: 1531.8841286243705
->>>>>>> 9d475006
+  dps: 2212.904820224327
+  tps: 1529.5821738034263
  }
 }
 dps_results: {
  key: "TestEnhancement-AllItems-NaturalAlignmentCrystal-19344"
  value: {
-<<<<<<< HEAD
-  dps: 1938.0606497871674
-  tps: 1518.2728999827418
-=======
-  dps: 2209.2279695555267
-  tps: 1521.7820903427369
->>>>>>> 9d475006
+  dps: 2206.994396457485
+  tps: 1519.5485172446943
  }
 }
 dps_results: {
  key: "TestEnhancement-AllItems-NetherscaleArmor"
  value: {
-<<<<<<< HEAD
-  dps: 1933.990387769607
-  tps: 1512.4472300019552
-=======
-  dps: 2155.87063794838
-  tps: 1480.1517786145946
->>>>>>> 9d475006
+  dps: 2153.7113222423727
+  tps: 1477.992462908586
  }
 }
 dps_results: {
  key: "TestEnhancement-AllItems-NetherstrikeArmor"
  value: {
-<<<<<<< HEAD
-  dps: 1914.802559927586
-  tps: 1503.5784776429814
-=======
-  dps: 2096.8186145108607
-  tps: 1438.4485938489597
->>>>>>> 9d475006
+  dps: 2094.5918920345202
+  tps: 1436.2218713726188
  }
 }
 dps_results: {
  key: "TestEnhancement-AllItems-Nobundo'sRegalia"
  value: {
-<<<<<<< HEAD
-  dps: 2180.7444775449976
-  tps: 1708.0283817789302
-=======
-  dps: 2451.7573659038976
-  tps: 1715.8232975498834
->>>>>>> 9d475006
+  dps: 2448.8498664293984
+  tps: 1712.9157980753846
  }
 }
 dps_results: {
  key: "TestEnhancement-AllItems-OfferingofSacrifice-37638"
  value: {
-<<<<<<< HEAD
-  dps: 1951.3170201013425
-  tps: 1529.149518827012
-=======
-  dps: 2155.5417773194436
-  tps: 1486.7766065744195
->>>>>>> 9d475006
+  dps: 2153.385919432194
+  tps: 1484.6207486871704
  }
 }
 dps_results: {
  key: "TestEnhancement-AllItems-PersistentEarthshatterDiamond"
  value: {
-<<<<<<< HEAD
-  dps: 1978.4878367558924
-  tps: 1553.1500980550145
-=======
-  dps: 2224.207718391885
-  tps: 1532.2963998384848
->>>>>>> 9d475006
+  dps: 2221.9916738077873
+  tps: 1530.0803552543885
  }
 }
 dps_results: {
  key: "TestEnhancement-AllItems-PersistentEarthsiegeDiamond"
  value: {
-<<<<<<< HEAD
-  dps: 1977.0907192231844
-  tps: 1551.7951979824968
-=======
-  dps: 2222.7555367486734
-  tps: 1535.1680836492046
->>>>>>> 9d475006
+  dps: 2220.5059433058104
+  tps: 1532.9184902063414
  }
 }
 dps_results: {
  key: "TestEnhancement-AllItems-PotentUnstableDiamond"
  value: {
-<<<<<<< HEAD
-  dps: 1956.7443978291942
-  tps: 1535.2807793264667
-=======
-  dps: 2160.919811536379
-  tps: 1490.3404136351724
->>>>>>> 9d475006
+  dps: 2158.7016053729208
+  tps: 1488.122207471713
  }
 }
 dps_results: {
  key: "TestEnhancement-AllItems-PowerfulEarthshatterDiamond"
  value: {
-<<<<<<< HEAD
-  dps: 1959.6804224119696
-  tps: 1536.2715745192802
-=======
-  dps: 2226.2557144049924
-  tps: 1537.0455970136363
->>>>>>> 9d475006
+  dps: 2223.972341636733
+  tps: 1534.7622242453767
  }
 }
 dps_results: {
  key: "TestEnhancement-AllItems-PowerfulEarthsiegeDiamond"
  value: {
-<<<<<<< HEAD
-  dps: 1959.6804224119696
-  tps: 1536.2715745192802
-=======
-  dps: 2226.2557144049924
-  tps: 1537.0455970136363
->>>>>>> 9d475006
+  dps: 2223.972341636733
+  tps: 1534.7622242453767
  }
 }
 dps_results: {
  key: "TestEnhancement-AllItems-PowerfulEarthstormDiamond"
  value: {
-<<<<<<< HEAD
-  dps: 1959.6804224119696
-  tps: 1536.2715745192802
-=======
-  dps: 2226.2557144049924
-  tps: 1537.0455970136363
->>>>>>> 9d475006
+  dps: 2223.972341636733
+  tps: 1534.7622242453767
  }
 }
 dps_results: {
  key: "TestEnhancement-AllItems-PrimalIntent"
  value: {
-<<<<<<< HEAD
-  dps: 1940.7292255253403
-  tps: 1521.8081045392544
-=======
-  dps: 2187.8729102075026
-  tps: 1504.1585968063998
->>>>>>> 9d475006
+  dps: 2185.6651340401963
+  tps: 1501.9508206390947
  }
 }
 dps_results: {
  key: "TestEnhancement-AllItems-PurifiedShardoftheGods"
  value: {
-<<<<<<< HEAD
-  dps: 1951.3170201013425
-  tps: 1529.149518827012
-=======
-  dps: 2155.5417773194436
-  tps: 1486.7766065744195
->>>>>>> 9d475006
+  dps: 2153.385919432194
+  tps: 1484.6207486871704
  }
 }
 dps_results: {
  key: "TestEnhancement-AllItems-ReignoftheDead-47316"
  value: {
-<<<<<<< HEAD
-  dps: 2123.2074889541323
-  tps: 1696.5694092586375
-=======
-  dps: 2362.6154529452465
-  tps: 1680.4117987743139
->>>>>>> 9d475006
+  dps: 2360.27788001585
+  tps: 1678.0742258449163
  }
 }
 dps_results: {
  key: "TestEnhancement-AllItems-ReignoftheDead-47477"
  value: {
-<<<<<<< HEAD
-  dps: 2145.4476956030153
-  tps: 1718.1319681374794
-=======
-  dps: 2384.9331562839925
-  tps: 1702.0569067341933
->>>>>>> 9d475006
+  dps: 2382.5803911471444
+  tps: 1699.7041415973456
  }
 }
 dps_results: {
  key: "TestEnhancement-AllItems-RelentlessEarthsiegeDiamond"
  value: {
-<<<<<<< HEAD
-  dps: 1991.9850629019609
-  tps: 1562.3560642055586
-=======
-  dps: 2262.9618060981693
-  tps: 1564.8890077532158
->>>>>>> 9d475006
+  dps: 2260.624705888318
+  tps: 1562.551907543365
  }
 }
 dps_results: {
  key: "TestEnhancement-AllItems-RelentlessEarthstormDiamond"
  value: {
-<<<<<<< HEAD
-  dps: 1991.073738754142
-  tps: 1560.6293503857771
-=======
-  dps: 2242.0390384950047
-  tps: 1549.3643907939231
->>>>>>> 9d475006
+  dps: 2239.754764409682
+  tps: 1547.080116708601
  }
 }
 dps_results: {
  key: "TestEnhancement-AllItems-RevitalizingSkyflareDiamond"
  value: {
-<<<<<<< HEAD
-  dps: 1965.9429848647135
-  tps: 1544.549232907668
-=======
-  dps: 2174.643105826029
-  tps: 1500.20694857703
->>>>>>> 9d475006
+  dps: 2172.4522665738687
+  tps: 1498.01610932487
  }
 }
 dps_results: {
  key: "TestEnhancement-AllItems-RuneofRepulsion-40372"
  value: {
-<<<<<<< HEAD
-  dps: 1951.3170201013425
-  tps: 1529.149518827012
-=======
-  dps: 2155.5417773194436
-  tps: 1486.7766065744195
->>>>>>> 9d475006
+  dps: 2153.385919432194
+  tps: 1484.6207486871704
  }
 }
 dps_results: {
  key: "TestEnhancement-AllItems-SealofthePantheon-36993"
  value: {
-<<<<<<< HEAD
-  dps: 1951.3170201013425
-  tps: 1529.149518827012
-=======
-  dps: 2155.5417773194436
-  tps: 1486.7766065744195
->>>>>>> 9d475006
+  dps: 2153.385919432194
+  tps: 1484.6207486871704
  }
 }
 dps_results: {
  key: "TestEnhancement-AllItems-Serrah'sStar-37559"
  value: {
-<<<<<<< HEAD
-  dps: 1965.6137871447645
-  tps: 1536.0678756096352
-=======
-  dps: 2181.072583566468
-  tps: 1500.3681804379291
->>>>>>> 9d475006
+  dps: 2178.896598911096
+  tps: 1498.1921957825587
  }
 }
 dps_results: {
  key: "TestEnhancement-AllItems-ShinyShardoftheGods"
  value: {
-<<<<<<< HEAD
-  dps: 1951.3170201013425
-  tps: 1529.149518827012
-=======
-  dps: 2155.5417773194436
-  tps: 1486.7766065744195
->>>>>>> 9d475006
+  dps: 2153.385919432194
+  tps: 1484.6207486871704
  }
 }
 dps_results: {
  key: "TestEnhancement-AllItems-Sindragosa'sFlawlessFang-50361"
  value: {
-<<<<<<< HEAD
-  dps: 1951.3170201013425
-  tps: 1529.149518827012
-=======
-  dps: 2155.5417773194436
-  tps: 1486.7766065744195
->>>>>>> 9d475006
+  dps: 2153.385919432194
+  tps: 1484.6207486871704
  }
 }
 dps_results: {
  key: "TestEnhancement-AllItems-SkycallTotem-33506"
  value: {
-<<<<<<< HEAD
-  dps: 2010.2370034628416
-  tps: 1580.5694161290792
-=======
-  dps: 2224.2557025277715
-  tps: 1541.324372663804
->>>>>>> 9d475006
+  dps: 2221.9961680847464
+  tps: 1539.0648382207803
  }
 }
 dps_results: {
  key: "TestEnhancement-AllItems-SkyshatterHarness"
  value: {
-<<<<<<< HEAD
-  dps: 1986.680119379301
-  tps: 1551.3146072593986
-=======
-  dps: 2243.0643962387644
-  tps: 1539.693958443354
->>>>>>> 9d475006
+  dps: 2240.75749954905
+  tps: 1537.38706175364
  }
 }
 dps_results: {
  key: "TestEnhancement-AllItems-SkyshatterRegalia"
  value: {
-<<<<<<< HEAD
-  dps: 1906.5638695888954
-  tps: 1501.1140828872071
-=======
-  dps: 2120.3186531783745
-  tps: 1468.4504577783262
->>>>>>> 9d475006
+  dps: 2117.8104864888646
+  tps: 1465.942291088817
  }
 }
 dps_results: {
  key: "TestEnhancement-AllItems-SparkofLife-37657"
  value: {
-<<<<<<< HEAD
-  dps: 2001.519413819518
-  tps: 1568.2041678611613
-=======
-  dps: 2255.9026700560266
-  tps: 1556.19197609331
->>>>>>> 9d475006
+  dps: 2253.628964800171
+  tps: 1553.9182708374547
  }
 }
 dps_results: {
  key: "TestEnhancement-AllItems-SpellstrikeInfusion"
  value: {
-<<<<<<< HEAD
-  dps: 1875.5721977109142
-  tps: 1473.5537982780363
-=======
-  dps: 2083.3540176991937
-  tps: 1431.7477488150655
->>>>>>> 9d475006
+  dps: 2081.1718704215236
+  tps: 1429.5656015373947
  }
 }
 dps_results: {
  key: "TestEnhancement-AllItems-Stonebreaker'sTotem-33507"
  value: {
-<<<<<<< HEAD
-  dps: 1991.281099086484
-  tps: 1562.4699795850188
-=======
-  dps: 2217.946182231842
-  tps: 1530.4905546759726
->>>>>>> 9d475006
+  dps: 2215.696402916701
+  tps: 1528.240775360831
  }
 }
 dps_results: {
  key: "TestEnhancement-AllItems-StrengthoftheClefthoof"
  value: {
-<<<<<<< HEAD
-  dps: 1729.5189576995012
-  tps: 1354.1800241234223
-=======
-  dps: 1972.344121997469
-  tps: 1332.3598257371941
->>>>>>> 9d475006
+  dps: 1970.3569227992757
+  tps: 1330.3726265390023
  }
 }
 dps_results: {
  key: "TestEnhancement-AllItems-SwiftSkyfireDiamond"
  value: {
-<<<<<<< HEAD
-  dps: 1956.7443978291942
-  tps: 1535.2807793264667
-=======
-  dps: 2160.919811536379
-  tps: 1490.3404136351724
->>>>>>> 9d475006
+  dps: 2158.7016053729208
+  tps: 1488.122207471713
  }
 }
 dps_results: {
  key: "TestEnhancement-AllItems-SwiftSkyflareDiamond"
  value: {
-<<<<<<< HEAD
-  dps: 1977.0907192231844
-  tps: 1551.7951979824968
-=======
-  dps: 2222.7555367486734
-  tps: 1535.1680836492046
->>>>>>> 9d475006
+  dps: 2220.5059433058104
+  tps: 1532.9184902063414
  }
 }
 dps_results: {
  key: "TestEnhancement-AllItems-SwiftStarfireDiamond"
  value: {
-<<<<<<< HEAD
-  dps: 1963.6867661093843
-  tps: 1539.8270337905938
-=======
-  dps: 2230.2572888753207
-  tps: 1540.599048838065
->>>>>>> 9d475006
+  dps: 2227.96360048706
+  tps: 1538.3053604498045
  }
 }
 dps_results: {
  key: "TestEnhancement-AllItems-SwiftStarflareDiamond"
  value: {
-<<<<<<< HEAD
-  dps: 1978.4878367558924
-  tps: 1553.1500980550145
-=======
-  dps: 2224.207718391885
-  tps: 1532.2963998384848
->>>>>>> 9d475006
+  dps: 2221.9916738077873
+  tps: 1530.0803552543885
  }
 }
 dps_results: {
  key: "TestEnhancement-AllItems-SwiftWindfireDiamond"
  value: {
-<<<<<<< HEAD
-  dps: 1959.9239122243798
-  tps: 1537.5801318574877
-=======
-  dps: 2197.783167729844
-  tps: 1517.4556955860164
->>>>>>> 9d475006
+  dps: 2195.5763029083087
+  tps: 1515.2488307644815
  }
 }
 dps_results: {
  key: "TestEnhancement-AllItems-TenaciousEarthstormDiamond"
  value: {
-<<<<<<< HEAD
-  dps: 1959.6804224119696
-  tps: 1536.2715745192802
-=======
-  dps: 2226.2557144049924
-  tps: 1537.0455970136363
->>>>>>> 9d475006
+  dps: 2223.972341636733
+  tps: 1534.7622242453767
  }
 }
 dps_results: {
  key: "TestEnhancement-AllItems-TheFistsofFury"
  value: {
-<<<<<<< HEAD
-  dps: 1707.001979077877
-  tps: 1330.0202968502085
-=======
-  dps: 1852.2083925469667
-  tps: 1241.8892941072343
->>>>>>> 9d475006
+  dps: 1850.2413393616123
+  tps: 1239.92224092188
  }
 }
 dps_results: {
  key: "TestEnhancement-AllItems-TheTwinStars"
  value: {
-<<<<<<< HEAD
-  dps: 1933.0598745778907
-  tps: 1515.8595971656762
-=======
-  dps: 2171.1387457960386
-  tps: 1497.5309266134166
->>>>>>> 9d475006
+  dps: 2168.884753667321
+  tps: 1495.2769344846984
  }
 }
 dps_results: {
  key: "TestEnhancement-AllItems-Thrall'sRegalia"
  value: {
-<<<<<<< HEAD
-  dps: 2180.7444775449976
-  tps: 1708.0283817789302
-=======
-  dps: 2451.7573659038976
-  tps: 1715.8232975498834
->>>>>>> 9d475006
+  dps: 2448.8498664293984
+  tps: 1712.9157980753846
  }
 }
 dps_results: {
  key: "TestEnhancement-AllItems-ThunderingSkyfireDiamond"
  value: {
-<<<<<<< HEAD
-  dps: 1974.40980327503
-  tps: 1550.3106588099865
-=======
-  dps: 2224.139355923665
-  tps: 1535.4056889218211
->>>>>>> 9d475006
+  dps: 2221.894567246141
+  tps: 1533.1609002442974
  }
 }
 dps_results: {
  key: "TestEnhancement-AllItems-ThunderingSkyflareDiamond"
  value: {
-<<<<<<< HEAD
-  dps: 1987.926153242298
-  tps: 1563.0304259510885
-=======
-  dps: 2235.6242808354664
-  tps: 1548.7730969470588
->>>>>>> 9d475006
+  dps: 2233.3210377894666
+  tps: 1546.4698539010583
  }
 }
 dps_results: {
  key: "TestEnhancement-AllItems-TidefuryRaiment"
  value: {
-<<<<<<< HEAD
-  dps: 1649.9642441142853
-  tps: 1288.0059222225443
-=======
-  dps: 1846.0940527575942
-  tps: 1250.1109412958037
->>>>>>> 9d475006
+  dps: 1844.1102533175851
+  tps: 1248.1271418557935
  }
 }
 dps_results: {
  key: "TestEnhancement-AllItems-TinyAbominationinaJar-50351"
  value: {
-<<<<<<< HEAD
-  dps: 2065.6089919273345
-  tps: 1621.7935995938863
-=======
-  dps: 2290.2263197366983
-  tps: 1592.8942024359071
->>>>>>> 9d475006
+  dps: 2287.9472239527704
+  tps: 1590.6151066519774
  }
 }
 dps_results: {
  key: "TestEnhancement-AllItems-TinyAbominationinaJar-50706"
  value: {
-<<<<<<< HEAD
-  dps: 2073.7689480201498
-  tps: 1629.7490091309403
-=======
-  dps: 2294.2889202589645
-  tps: 1595.4863548248886
->>>>>>> 9d475006
+  dps: 2291.9824929268875
+  tps: 1593.1799274928123
  }
 }
 dps_results: {
  key: "TestEnhancement-AllItems-TirelessSkyflareDiamond"
  value: {
-<<<<<<< HEAD
-  dps: 1968.0269717815827
-  tps: 1543.6787813345175
-=======
-  dps: 2234.5923278848422
-  tps: 1544.4486216478617
->>>>>>> 9d475006
+  dps: 2232.2874642415827
+  tps: 1542.1437580046018
  }
 }
 dps_results: {
  key: "TestEnhancement-AllItems-TirelessStarflareDiamond"
  value: {
-<<<<<<< HEAD
-  dps: 1966.3576619076603
-  tps: 1542.1973399714698
-=======
-  dps: 2232.9250051888725
-  tps: 1542.9680167210165
->>>>>>> 9d475006
+  dps: 2230.6244397206124
+  tps: 1540.6674512527563
  }
 }
 dps_results: {
  key: "TestEnhancement-AllItems-TotemofElectrifyingWind-47666"
  value: {
-<<<<<<< HEAD
-  dps: 2073.5038866201426
-  tps: 1635.658469062919
-=======
-  dps: 2299.9229532136214
-  tps: 1609.3162851769866
->>>>>>> 9d475006
+  dps: 2297.5235285695935
+  tps: 1606.9168605329583
  }
 }
 dps_results: {
  key: "TestEnhancement-AllItems-TotemoftheElementalPlane-40708"
  value: {
-<<<<<<< HEAD
-  dps: 2001.5757939940086
-  tps: 1568.1902727183053
-=======
-  dps: 2253.976295729027
-  tps: 1558.6759930271376
->>>>>>> 9d475006
+  dps: 2251.656793908416
+  tps: 1556.3564912065278
  }
 }
 dps_results: {
  key: "TestEnhancement-AllItems-TotemofthePulsingEarth-29389"
  value: {
-<<<<<<< HEAD
-  dps: 1991.073738754142
-  tps: 1560.6293503857771
-=======
-  dps: 2242.0390384950047
-  tps: 1549.3643907939231
->>>>>>> 9d475006
+  dps: 2239.754764409682
+  tps: 1547.080116708601
  }
 }
 dps_results: {
  key: "TestEnhancement-AllItems-TrenchantEarthshatterDiamond"
  value: {
-<<<<<<< HEAD
-  dps: 1966.3576619076603
-  tps: 1542.1973399714698
-=======
-  dps: 2232.9250051888725
-  tps: 1542.9680167210165
->>>>>>> 9d475006
+  dps: 2230.6244397206124
+  tps: 1540.6674512527563
  }
 }
 dps_results: {
  key: "TestEnhancement-AllItems-TrenchantEarthsiegeDiamond"
  value: {
-<<<<<<< HEAD
-  dps: 1968.0269717815827
-  tps: 1543.6787813345175
-=======
-  dps: 2234.5923278848422
-  tps: 1544.4486216478617
->>>>>>> 9d475006
+  dps: 2232.2874642415827
+  tps: 1542.1437580046018
  }
 }
 dps_results: {
  key: "TestEnhancement-AllItems-WastewalkerArmor"
  value: {
-<<<<<<< HEAD
-  dps: 1723.533165749179
-  tps: 1347.5139979442795
-=======
-  dps: 1989.4226246744004
-  tps: 1350.6773227235522
->>>>>>> 9d475006
+  dps: 1987.3944051484307
+  tps: 1348.6491031975822
  }
 }
 dps_results: {
  key: "TestEnhancement-AllItems-WindhawkArmor"
  value: {
-<<<<<<< HEAD
-  dps: 1887.5628314885864
-  tps: 1479.5479505664143
-=======
-  dps: 2050.4644754239653
-  tps: 1412.354379015484
->>>>>>> 9d475006
+  dps: 2048.3093758371074
+  tps: 1410.1992794286268
  }
 }
 dps_results: {
  key: "TestEnhancement-AllItems-WorldbreakerGarb"
  value: {
-<<<<<<< HEAD
-  dps: 2313.5549979562416
-  tps: 1824.0881926128045
-=======
-  dps: 2533.3653852507723
-  tps: 1784.7184678915207
->>>>>>> 9d475006
+  dps: 2529.390250979953
+  tps: 1781.1885753009212
  }
 }
 dps_results: {
  key: "TestEnhancement-AllItems-WrathofSpellfire"
  value: {
-<<<<<<< HEAD
-  dps: 1852.9649589332985
-  tps: 1448.996236731074
-=======
-  dps: 2109.775154571029
-  tps: 1450.0311185592923
->>>>>>> 9d475006
+  dps: 2107.5506567295834
+  tps: 1447.8066207178463
  }
 }
 dps_results: {
  key: "TestEnhancement-Average-Default"
  value: {
-<<<<<<< HEAD
-  dps: 1979.6453509469166
-  tps: 1553.4709583552713
-=======
-  dps: 2218.822768114799
-  tps: 1531.0368687091993
->>>>>>> 9d475006
+  dps: 2216.5948846757697
+  tps: 1528.8089852701573
  }
 }
 dps_results: {
  key: "TestEnhancement-Settings-Orc-P2-Basic-FullBuffs-LongMultiTarget"
  value: {
-<<<<<<< HEAD
-  dps: 2560.5422004987813
-  tps: 3420.750903156218
-=======
-  dps: 2786.9881655552877
-  tps: 3335.427835750589
->>>>>>> 9d475006
+  dps: 2784.788544652928
+  tps: 3333.228214848232
  }
 }
 dps_results: {
  key: "TestEnhancement-Settings-Orc-P2-Basic-FullBuffs-LongSingleTarget"
  value: {
-<<<<<<< HEAD
-  dps: 1956.3771444704016
-  tps: 1531.3524460799918
-=======
-  dps: 2215.7500161690555
-  tps: 1512.7450352915714
->>>>>>> 9d475006
+  dps: 2213.6076029139235
+  tps: 1510.6026220364395
  }
 }
 dps_results: {
  key: "TestEnhancement-Settings-Orc-P2-Basic-FullBuffs-ShortSingleTarget"
  value: {
-<<<<<<< HEAD
-  dps: 2113.846841207577
-  tps: 1609.9126084953796
-=======
-  dps: 2936.1725763335503
-  tps: 1623.6520950505073
->>>>>>> 9d475006
+  dps: 2933.639096334612
+  tps: 1621.1186150515693
  }
 }
 dps_results: {
@@ -1477,37 +892,22 @@
 dps_results: {
  key: "TestEnhancement-Settings-Troll-P2-Basic-FullBuffs-LongMultiTarget"
  value: {
-<<<<<<< HEAD
-  dps: 2577.7335908559558
-  tps: 3413.488553162569
-=======
-  dps: 2751.1067157564335
-  tps: 3283.1414165369647
->>>>>>> 9d475006
+  dps: 2748.9179371969803
+  tps: 3280.952637977513
  }
 }
 dps_results: {
  key: "TestEnhancement-Settings-Troll-P2-Basic-FullBuffs-LongSingleTarget"
  value: {
-<<<<<<< HEAD
-  dps: 1991.073738754142
-  tps: 1560.6293503857771
-=======
-  dps: 2242.0390384950047
-  tps: 1549.3643907939231
->>>>>>> 9d475006
+  dps: 2239.754764409682
+  tps: 1547.080116708601
  }
 }
 dps_results: {
  key: "TestEnhancement-Settings-Troll-P2-Basic-FullBuffs-ShortSingleTarget"
  value: {
-<<<<<<< HEAD
-  dps: 2186.0000666620926
-  tps: 1667.3500010212692
-=======
-  dps: 2933.7170952047263
-  tps: 1660.933376184881
->>>>>>> 9d475006
+  dps: 2931.0683275449865
+  tps: 1658.284608525141
  }
 }
 dps_results: {
@@ -1534,12 +934,7 @@
 dps_results: {
  key: "TestEnhancement-SwitchInFrontOfTarget-Default"
  value: {
-<<<<<<< HEAD
-  dps: 1785.007510022489
-  tps: 1392.5795502160013
-=======
-  dps: 1971.5866654818903
-  tps: 1342.3293128318342
->>>>>>> 9d475006
+  dps: 1969.3793841247746
+  tps: 1340.122031474719
  }
 }