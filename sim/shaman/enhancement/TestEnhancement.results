--- conflicted
+++ resolved
@@ -6,7 +6,7 @@
   final_stats: 680.9000000000001
   final_stats: 476.74000000000007
   final_stats: 247.50000000000003
-  final_stats: 849.4200000000002
+  final_stats: 849.4200000000003
   final_stats: 0
   final_stats: 0
   final_stats: 0
@@ -19,7 +19,7 @@
   final_stats: 593.275239046702
   final_stats: 0
   final_stats: 0
-  final_stats: 2831.4
+  final_stats: 2831.4000000000005
   final_stats: 333.392
   final_stats: 1118.397464105642
   final_stats: 0
@@ -87,20 +87,15 @@
 dps_results: {
  key: "TestEnhancement-AllItems-Assassin'sAlchemistStone-35751"
  value: {
-<<<<<<< HEAD
-  dps: 3.012847532638291e+126
-  tps: 3.012847532638291e+126
-=======
   dps: 1.131431818253506e+121
   tps: 1.131431818253506e+121
->>>>>>> 8ce35d3e
  }
 }
 dps_results: {
  key: "TestEnhancement-AllItems-AustereEarthsiegeDiamond"
  value: {
-  dps: 2.23670173276018e+123
-  tps: 2.23670173276018e+123
+  dps: 2.2367017327601804e+123
+  tps: 2.2367017327601804e+123
  }
 }
 dps_results: {
@@ -190,7 +185,7 @@
 dps_results: {
  key: "TestEnhancement-AllItems-BracingEarthsiegeDiamond"
  value: {
-  dps: 2.2580391896341894e+123
+  dps: 2.25803918963419e+123
   tps: 2.212878405841506e+123
  }
 }
@@ -218,8 +213,8 @@
 dps_results: {
  key: "TestEnhancement-AllItems-BrutalEarthstormDiamond"
  value: {
-  dps: 2.23670173276018e+123
-  tps: 2.23670173276018e+123
+  dps: 2.2367017327601804e+123
+  tps: 2.2367017327601804e+123
  }
 }
 dps_results: {
@@ -253,8 +248,8 @@
 dps_results: {
  key: "TestEnhancement-AllItems-ChaoticSkyflareDiamond"
  value: {
-  dps: 5.9505210777029536e+122
-  tps: 5.9505210777029536e+122
+  dps: 5.950521077702954e+122
+  tps: 5.950521077702954e+122
  }
 }
 dps_results: {
@@ -295,8 +290,8 @@
 dps_results: {
  key: "TestEnhancement-AllItems-CycloneHarness"
  value: {
-  dps: 2.799225917987799e+118
-  tps: 2.799225917987799e+118
+  dps: 2.7992259179877997e+118
+  tps: 2.7992259179877997e+118
  }
 }
 dps_results: {
@@ -365,8 +360,8 @@
 dps_results: {
  key: "TestEnhancement-AllItems-Devastation-30316"
  value: {
-  dps: 5.666608461395399e+95
-  tps: 5.666608461395399e+95
+  dps: 5.666608461395397e+95
+  tps: 5.666608461395397e+95
  }
 }
 dps_results: {
@@ -393,15 +388,15 @@
 dps_results: {
  key: "TestEnhancement-AllItems-EffulgentSkyflareDiamond"
  value: {
-  dps: 2.23670173276018e+123
-  tps: 2.23670173276018e+123
+  dps: 2.2367017327601804e+123
+  tps: 2.2367017327601804e+123
  }
 }
 dps_results: {
  key: "TestEnhancement-AllItems-EmberSkyfireDiamond"
  value: {
-  dps: 5.941240693738702e+122
-  tps: 5.941240693738702e+122
+  dps: 5.941240693738703e+122
+  tps: 5.941240693738703e+122
  }
 }
 dps_results: {
@@ -435,8 +430,8 @@
 dps_results: {
  key: "TestEnhancement-AllItems-EnigmaticSkyflareDiamond"
  value: {
-  dps: 5.947049797242887e+122
-  tps: 5.947049797242887e+122
+  dps: 5.947049797242888e+122
+  tps: 5.947049797242888e+122
  }
 }
 dps_results: {
@@ -456,15 +451,15 @@
 dps_results: {
  key: "TestEnhancement-AllItems-EternalEarthsiegeDiamond"
  value: {
-  dps: 2.23670173276018e+123
-  tps: 2.23670173276018e+123
+  dps: 2.2367017327601804e+123
+  tps: 2.2367017327601804e+123
  }
 }
 dps_results: {
  key: "TestEnhancement-AllItems-EternalEarthstormDiamond"
  value: {
-  dps: 2.23670173276018e+123
-  tps: 2.23670173276018e+123
+  dps: 2.2367017327601804e+123
+  tps: 2.2367017327601804e+123
  }
 }
 dps_results: {
@@ -512,8 +507,8 @@
 dps_results: {
  key: "TestEnhancement-AllItems-ForlornSkyflareDiamond"
  value: {
-  dps: 2.2580391896341894e+123
-  tps: 2.2580391896341894e+123
+  dps: 2.25803918963419e+123
+  tps: 2.25803918963419e+123
  }
 }
 dps_results: {
@@ -589,8 +584,8 @@
 dps_results: {
  key: "TestEnhancement-AllItems-ImpassiveSkyflareDiamond"
  value: {
-  dps: 5.947049797242887e+122
-  tps: 5.947049797242887e+122
+  dps: 5.947049797242888e+122
+  tps: 5.947049797242888e+122
  }
 }
 dps_results: {
@@ -617,8 +612,8 @@
 dps_results: {
  key: "TestEnhancement-AllItems-InsightfulEarthstormDiamond"
  value: {
-  dps: 1.9047961172478868e+126
-  tps: 1.9047961172478868e+126
+  dps: 1.904796117247887e+126
+  tps: 1.904796117247887e+126
  }
 }
 dps_results: {
@@ -652,8 +647,8 @@
 dps_results: {
  key: "TestEnhancement-AllItems-ManualCrowdPummeler-9449"
  value: {
-  dps: 7.645318152075219e+107
-  tps: 7.645318152075219e+107
+  dps: 7.64531815207522e+107
+  tps: 7.64531815207522e+107
  }
 }
 dps_results: {
@@ -715,13 +710,8 @@
 dps_results: {
  key: "TestEnhancement-AllItems-NetherstrikeArmor"
  value: {
-<<<<<<< HEAD
-  dps: 8.591832063212419e+122
-  tps: 8.591832063212419e+122
-=======
   dps: 1.136506969018118e+121
   tps: 1.136506969018118e+121
->>>>>>> 8ce35d3e
  }
 }
 dps_results: {
@@ -748,29 +738,29 @@
 dps_results: {
  key: "TestEnhancement-AllItems-PowerfulEarthshatterDiamond"
  value: {
-  dps: 2.23670173276018e+123
-  tps: 2.23670173276018e+123
+  dps: 2.2367017327601804e+123
+  tps: 2.2367017327601804e+123
  }
 }
 dps_results: {
  key: "TestEnhancement-AllItems-PowerfulEarthsiegeDiamond"
  value: {
-  dps: 2.23670173276018e+123
-  tps: 2.23670173276018e+123
+  dps: 2.2367017327601804e+123
+  tps: 2.2367017327601804e+123
  }
 }
 dps_results: {
  key: "TestEnhancement-AllItems-PowerfulEarthstormDiamond"
  value: {
-  dps: 2.23670173276018e+123
-  tps: 2.23670173276018e+123
+  dps: 2.2367017327601804e+123
+  tps: 2.2367017327601804e+123
  }
 }
 dps_results: {
  key: "TestEnhancement-AllItems-PrimalIntent"
  value: {
-  dps: 1.1849279525041981e+122
-  tps: 1.1849279525041981e+122
+  dps: 1.1849279525041983e+122
+  tps: 1.1849279525041983e+122
  }
 }
 dps_results: {
@@ -811,8 +801,8 @@
 dps_results: {
  key: "TestEnhancement-AllItems-RevitalizingSkyflareDiamond"
  value: {
-  dps: 3.700880471149519e+123
-  tps: 3.700880471149519e+123
+  dps: 3.70088047114952e+123
+  tps: 3.70088047114952e+123
  }
 }
 dps_results: {
@@ -986,8 +976,8 @@
 dps_results: {
  key: "TestEnhancement-AllItems-SwiftStarfireDiamond"
  value: {
-  dps: 2.2469437120597043e+123
-  tps: 2.2469437120597043e+123
+  dps: 2.246943712059705e+123
+  tps: 2.246943712059705e+123
  }
 }
 dps_results: {
@@ -1014,8 +1004,8 @@
 dps_results: {
  key: "TestEnhancement-AllItems-TenaciousEarthstormDiamond"
  value: {
-  dps: 2.23670173276018e+123
-  tps: 2.23670173276018e+123
+  dps: 2.2367017327601804e+123
+  tps: 2.2367017327601804e+123
  }
 }
 dps_results: {
@@ -1077,8 +1067,8 @@
 dps_results: {
  key: "TestEnhancement-AllItems-ThunderingSkyfireDiamond"
  value: {
-  dps: 1.4820223915907652e+121
-  tps: 1.4820223915907652e+121
+  dps: 1.4820223915907654e+121
+  tps: 1.4820223915907654e+121
  }
 }
 dps_results: {
@@ -1091,8 +1081,8 @@
 dps_results: {
  key: "TestEnhancement-AllItems-TidefuryRaiment"
  value: {
-  dps: 2.3517086200517586e+116
-  tps: 2.3517086200517586e+116
+  dps: 2.351708620051759e+116
+  tps: 2.351708620051759e+116
  }
 }
 dps_results: {
@@ -1105,8 +1095,8 @@
 dps_results: {
  key: "TestEnhancement-AllItems-TirelessSkyflareDiamond"
  value: {
-  dps: 2.2580391896341894e+123
-  tps: 2.2580391896341894e+123
+  dps: 2.25803918963419e+123
+  tps: 2.25803918963419e+123
  }
 }
 dps_results: {
@@ -1140,8 +1130,8 @@
 dps_results: {
  key: "TestEnhancement-AllItems-TrenchantEarthsiegeDiamond"
  value: {
-  dps: 2.2580391896341894e+123
-  tps: 2.2580391896341894e+123
+  dps: 2.25803918963419e+123
+  tps: 2.25803918963419e+123
  }
 }
 dps_results: {
@@ -1238,8 +1228,8 @@
 dps_results: {
  key: "TestEnhancement-Settings-Troll-P2-Basic-FullBuffs-LongMultiTarget"
  value: {
-  dps: 1.7716793605520075e+120
-  tps: 1.7716793605520075e+120
+  dps: 1.7716793605520078e+120
+  tps: 1.7716793605520078e+120
  }
 }
 dps_results: {
