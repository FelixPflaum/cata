--- conflicted
+++ resolved
@@ -40,221 +40,129 @@
 dps_results: {
  key: "TestEnhancement-AllItems-AgileShadowspiritDiamond"
  value: {
-<<<<<<< HEAD
-  dps: 28458.54278
-  tps: 19569.59442
-=======
   dps: 27448.69041
   tps: 18912.67235
->>>>>>> 8aae9ab6
  }
 }
 dps_results: {
  key: "TestEnhancement-AllItems-Althor'sAbacus-50359"
  value: {
-<<<<<<< HEAD
-  dps: 26781.92337
-  tps: 18478.4285
-=======
   dps: 25871.99333
   tps: 17830.59263
->>>>>>> 8aae9ab6
  }
 }
 dps_results: {
  key: "TestEnhancement-AllItems-Althor'sAbacus-50366"
  value: {
-<<<<<<< HEAD
-  dps: 26782.09442
-  tps: 18478.28416
-=======
   dps: 25873.39009
   tps: 17830.99636
->>>>>>> 8aae9ab6
  }
 }
 dps_results: {
  key: "TestEnhancement-AllItems-Anhuur'sHymnal-55889"
  value: {
-<<<<<<< HEAD
-  dps: 26947.61985
-  tps: 18587.0902
-=======
   dps: 25884.83215
   tps: 17823.87155
->>>>>>> 8aae9ab6
  }
 }
 dps_results: {
  key: "TestEnhancement-AllItems-Anhuur'sHymnal-56407"
  value: {
-<<<<<<< HEAD
-  dps: 26876.75393
-  tps: 18545.98484
-=======
   dps: 25954.01376
   tps: 17900.2496
->>>>>>> 8aae9ab6
  }
 }
 dps_results: {
  key: "TestEnhancement-AllItems-AustereEarthsiegeDiamond"
  value: {
-<<<<<<< HEAD
-  dps: 27857.72747
-  tps: 19152.4473
-=======
   dps: 26879.10951
   tps: 18510.78328
->>>>>>> 8aae9ab6
  }
 }
 dps_results: {
  key: "TestEnhancement-AllItems-AustereShadowspiritDiamond"
  value: {
-<<<<<<< HEAD
-  dps: 27857.72747
-  tps: 19152.4473
-=======
   dps: 26879.10951
   tps: 18510.78328
->>>>>>> 8aae9ab6
  }
 }
 dps_results: {
  key: "TestEnhancement-AllItems-Bandit'sInsignia-40371"
  value: {
-<<<<<<< HEAD
-  dps: 26973.52876
-  tps: 18623.99689
-=======
   dps: 26214.29156
   tps: 18093.2348
->>>>>>> 8aae9ab6
  }
 }
 dps_results: {
  key: "TestEnhancement-AllItems-BaubleofTrueBlood-50354"
  value: {
-<<<<<<< HEAD
-  dps: 26756.45859
-  tps: 18462.91943
-  hps: 87.6739
-=======
   dps: 25856.03819
   tps: 17824.65586
   hps: 87.84262
->>>>>>> 8aae9ab6
  }
 }
 dps_results: {
  key: "TestEnhancement-AllItems-BaubleofTrueBlood-50726"
  value: {
-<<<<<<< HEAD
-  dps: 26756.45859
-  tps: 18462.91317
-  hps: 87.6739
-=======
   dps: 25856.03819
   tps: 17824.65001
   hps: 87.84262
->>>>>>> 8aae9ab6
  }
 }
 dps_results: {
  key: "TestEnhancement-AllItems-BeamingEarthsiegeDiamond"
  value: {
-<<<<<<< HEAD
-  dps: 27888.57612
-  tps: 19171.99728
-=======
   dps: 26906.26342
   tps: 18526.42423
->>>>>>> 8aae9ab6
  }
 }
 dps_results: {
  key: "TestEnhancement-AllItems-BedrockTalisman-58182"
  value: {
-<<<<<<< HEAD
-  dps: 26756.57082
-  tps: 18463.01761
-=======
-  dps: 25856.07473
-  tps: 17824.76599
->>>>>>> 8aae9ab6
+  dps: 25856.07473
+  tps: 17824.76599
  }
 }
 dps_results: {
  key: "TestEnhancement-AllItems-BellofEnragingResonance-59326"
  value: {
-<<<<<<< HEAD
-  dps: 27033.97783
-  tps: 18672.2665
-=======
   dps: 26127.38684
   tps: 18050.5617
->>>>>>> 8aae9ab6
  }
 }
 dps_results: {
  key: "TestEnhancement-AllItems-BellofEnragingResonance-65053"
  value: {
-<<<<<<< HEAD
-  dps: 27054.66895
-  tps: 18673.00432
-=======
   dps: 26215.73758
   tps: 18131.10268
->>>>>>> 8aae9ab6
  }
 }
 dps_results: {
  key: "TestEnhancement-AllItems-BindingPromise-67037"
  value: {
-<<<<<<< HEAD
-  dps: 26756.57082
-  tps: 18463.01761
-=======
-  dps: 25856.07473
-  tps: 17824.76599
->>>>>>> 8aae9ab6
+  dps: 25856.07473
+  tps: 17824.76599
  }
 }
 dps_results: {
  key: "TestEnhancement-AllItems-BlackBruise-50035"
  value: {
-<<<<<<< HEAD
-  dps: 26415.59377
-  tps: 18119.22329
-=======
   dps: 25400.90683
   tps: 17368.31963
->>>>>>> 8aae9ab6
  }
 }
 dps_results: {
  key: "TestEnhancement-AllItems-BlackBruise-50692"
  value: {
-<<<<<<< HEAD
-  dps: 26569.78332
-  tps: 18277.64729
-=======
   dps: 25537.97486
   tps: 17509.68233
->>>>>>> 8aae9ab6
  }
 }
 dps_results: {
  key: "TestEnhancement-AllItems-BlessedGarboftheUndeadSlayer"
  value: {
-<<<<<<< HEAD
-  dps: 20689.60882
-  tps: 14501.15895
-=======
   dps: 19872.30502
   tps: 13896.23967
->>>>>>> 8aae9ab6
  }
 }
 dps_results: {
@@ -267,2763 +175,1613 @@
 dps_results: {
  key: "TestEnhancement-AllItems-Blood-SoakedAleMug-63843"
  value: {
-<<<<<<< HEAD
-  dps: 28016.84644
-  tps: 19294.63922
-=======
   dps: 27010.034
   tps: 18558.38208
->>>>>>> 8aae9ab6
  }
 }
 dps_results: {
  key: "TestEnhancement-AllItems-BloodofIsiset-55995"
  value: {
-<<<<<<< HEAD
-  dps: 27192.72735
-  tps: 18706.07889
-=======
   dps: 26277.24101
   tps: 18059.14435
->>>>>>> 8aae9ab6
  }
 }
 dps_results: {
  key: "TestEnhancement-AllItems-BloodofIsiset-56414"
  value: {
-<<<<<<< HEAD
-  dps: 27249.9259
-  tps: 18737.99116
-=======
   dps: 26332.47315
   tps: 18089.91617
->>>>>>> 8aae9ab6
  }
 }
 dps_results: {
  key: "TestEnhancement-AllItems-BloodthirstyGladiator'sBadgeofConquest-64687"
  value: {
-<<<<<<< HEAD
-  dps: 28287.14833
-  tps: 19500.11756
-=======
   dps: 27235.60437
   tps: 18729.54035
->>>>>>> 8aae9ab6
  }
 }
 dps_results: {
  key: "TestEnhancement-AllItems-BloodthirstyGladiator'sBadgeofDominance-64688"
  value: {
-<<<<<<< HEAD
-  dps: 26756.57082
-  tps: 18463.01761
-=======
-  dps: 25856.07473
-  tps: 17824.76599
->>>>>>> 8aae9ab6
+  dps: 25856.07473
+  tps: 17824.76599
  }
 }
 dps_results: {
  key: "TestEnhancement-AllItems-BloodthirstyGladiator'sBadgeofVictory-64689"
  value: {
-<<<<<<< HEAD
-  dps: 27253.88549
-  tps: 18772.68129
-=======
   dps: 26344.77504
   tps: 18127.23043
->>>>>>> 8aae9ab6
  }
 }
 dps_results: {
  key: "TestEnhancement-AllItems-BloodthirstyGladiator'sEmblemofCruelty-64740"
  value: {
-<<<<<<< HEAD
-  dps: 27018.56398
-  tps: 18667.39232
-=======
   dps: 26126.19406
   tps: 18040.83608
->>>>>>> 8aae9ab6
  }
 }
 dps_results: {
  key: "TestEnhancement-AllItems-BloodthirstyGladiator'sEmblemofMeditation-64741"
  value: {
-<<<<<<< HEAD
-  dps: 26756.57082
-  tps: 18462.91729
-=======
   dps: 25856.07473
   tps: 17824.67217
->>>>>>> 8aae9ab6
  }
 }
 dps_results: {
  key: "TestEnhancement-AllItems-BloodthirstyGladiator'sEmblemofTenacity-64742"
  value: {
-<<<<<<< HEAD
-  dps: 26756.57082
-  tps: 18463.01761
-=======
-  dps: 25856.07473
-  tps: 17824.76599
->>>>>>> 8aae9ab6
+  dps: 25856.07473
+  tps: 17824.76599
  }
 }
 dps_results: {
  key: "TestEnhancement-AllItems-BloodthirstyGladiator'sInsigniaofConquest-64761"
  value: {
-<<<<<<< HEAD
-  dps: 27853.08548
-  tps: 19185.80186
-=======
   dps: 26950.99773
   tps: 18579.99725
->>>>>>> 8aae9ab6
  }
 }
 dps_results: {
  key: "TestEnhancement-AllItems-BloodthirstyGladiator'sInsigniaofDominance-64762"
  value: {
-<<<<<<< HEAD
-  dps: 26756.57082
-  tps: 18463.01761
-=======
-  dps: 25856.07473
-  tps: 17824.76599
->>>>>>> 8aae9ab6
+  dps: 25856.07473
+  tps: 17824.76599
  }
 }
 dps_results: {
  key: "TestEnhancement-AllItems-BloodthirstyGladiator'sInsigniaofVictory-64763"
  value: {
-<<<<<<< HEAD
-  dps: 27236.00407
-  tps: 18768.51221
-=======
   dps: 26328.81678
   tps: 18123.65055
->>>>>>> 8aae9ab6
  }
 }
 dps_results: {
  key: "TestEnhancement-AllItems-BottledLightning-66879"
  value: {
-<<<<<<< HEAD
-  dps: 26836.68271
-  tps: 18506.42991
-=======
   dps: 25997.49376
   tps: 17945.97049
->>>>>>> 8aae9ab6
  }
 }
 dps_results: {
  key: "TestEnhancement-AllItems-BracingEarthsiegeDiamond"
  value: {
-<<<<<<< HEAD
-  dps: 27859.13936
-  tps: 18774.25375
-=======
   dps: 26879.72735
   tps: 18145.68758
->>>>>>> 8aae9ab6
  }
 }
 dps_results: {
  key: "TestEnhancement-AllItems-BracingShadowspiritDiamond"
  value: {
-<<<<<<< HEAD
-  dps: 27877.09735
-  tps: 18792.45881
-=======
   dps: 26882.691
   tps: 18147.00288
->>>>>>> 8aae9ab6
  }
 }
 dps_results: {
  key: "TestEnhancement-AllItems-Bryntroll,theBoneArbiter-50415"
  value: {
-<<<<<<< HEAD
-  dps: 28321.37495
-  tps: 19481.28797
-=======
   dps: 27338.00823
   tps: 18837.49326
->>>>>>> 8aae9ab6
  }
 }
 dps_results: {
  key: "TestEnhancement-AllItems-Bryntroll,theBoneArbiter-50709"
  value: {
-<<<<<<< HEAD
-  dps: 28321.37495
-  tps: 19481.28797
-=======
   dps: 27338.00823
   tps: 18837.49326
->>>>>>> 8aae9ab6
  }
 }
 dps_results: {
  key: "TestEnhancement-AllItems-BurningShadowspiritDiamond"
  value: {
-<<<<<<< HEAD
-  dps: 28271.86288
-  tps: 19462.00269
-=======
   dps: 27262.27757
   tps: 18791.78036
->>>>>>> 8aae9ab6
  }
 }
 dps_results: {
  key: "TestEnhancement-AllItems-ChaoticShadowspiritDiamond"
  value: {
-<<<<<<< HEAD
-  dps: 28334.66498
-  tps: 19497.99436
-=======
   dps: 27346.77944
   tps: 18854.05624
->>>>>>> 8aae9ab6
  }
 }
 dps_results: {
  key: "TestEnhancement-AllItems-ChaoticSkyflareDiamond"
  value: {
-<<<<<<< HEAD
-  dps: 28284.53901
-  tps: 19463.6716
-=======
   dps: 27286.7991
   tps: 18806.96805
->>>>>>> 8aae9ab6
  }
 }
 dps_results: {
  key: "TestEnhancement-AllItems-CoreofRipeness-58184"
  value: {
-<<<<<<< HEAD
-  dps: 26795.53295
-  tps: 18482.89405
-=======
   dps: 25885.53882
   tps: 17834.97694
->>>>>>> 8aae9ab6
  }
 }
 dps_results: {
  key: "TestEnhancement-AllItems-CorpseTongueCoin-50349"
  value: {
-<<<<<<< HEAD
-  dps: 26756.57082
-  tps: 18463.01761
-=======
-  dps: 25856.07473
-  tps: 17824.76599
->>>>>>> 8aae9ab6
+  dps: 25856.07473
+  tps: 17824.76599
  }
 }
 dps_results: {
  key: "TestEnhancement-AllItems-CorpseTongueCoin-50352"
  value: {
-<<<<<<< HEAD
-  dps: 26756.57082
-  tps: 18463.01761
-=======
-  dps: 25856.07473
-  tps: 17824.76599
->>>>>>> 8aae9ab6
+  dps: 25856.07473
+  tps: 17824.76599
  }
 }
 dps_results: {
  key: "TestEnhancement-AllItems-CorrodedSkeletonKey-50356"
  value: {
-<<<<<<< HEAD
-  dps: 26756.57082
-  tps: 18463.01761
-=======
-  dps: 25856.07473
-  tps: 17824.76599
->>>>>>> 8aae9ab6
+  dps: 25856.07473
+  tps: 17824.76599
   hps: 64
  }
 }
 dps_results: {
  key: "TestEnhancement-AllItems-CrushingWeight-59506"
  value: {
-<<<<<<< HEAD
-  dps: 27646.30846
-  tps: 18969.33819
-=======
   dps: 26655.42856
   tps: 18347.68731
->>>>>>> 8aae9ab6
  }
 }
 dps_results: {
  key: "TestEnhancement-AllItems-CrushingWeight-65118"
  value: {
-<<<<<<< HEAD
-  dps: 27641.64262
-  tps: 19070.58057
-=======
   dps: 26628.95099
   tps: 18350.35233
->>>>>>> 8aae9ab6
  }
 }
 dps_results: {
  key: "TestEnhancement-AllItems-DarkmoonCard:Berserker!-42989"
  value: {
-<<<<<<< HEAD
-  dps: 26876.46204
-  tps: 18573.37004
-=======
   dps: 25943.93594
   tps: 17900.75355
->>>>>>> 8aae9ab6
  }
 }
 dps_results: {
  key: "TestEnhancement-AllItems-DarkmoonCard:Death-42990"
  value: {
-<<<<<<< HEAD
-  dps: 26840.56707
-  tps: 18540.46035
-=======
   dps: 26040.9676
   tps: 18002.41289
->>>>>>> 8aae9ab6
  }
 }
 dps_results: {
  key: "TestEnhancement-AllItems-DarkmoonCard:Earthquake-62048"
  value: {
-<<<<<<< HEAD
-  dps: 26756.57082
-  tps: 18463.01761
-=======
-  dps: 25856.07473
-  tps: 17824.76599
->>>>>>> 8aae9ab6
+  dps: 25856.07473
+  tps: 17824.76599
  }
 }
 dps_results: {
  key: "TestEnhancement-AllItems-DarkmoonCard:Greatness-44255"
  value: {
-<<<<<<< HEAD
-  dps: 27166.09456
-  tps: 18748.62321
-=======
   dps: 26184.91869
   tps: 18043.6634
->>>>>>> 8aae9ab6
  }
 }
 dps_results: {
  key: "TestEnhancement-AllItems-DarkmoonCard:Hurricane-62049"
  value: {
-<<<<<<< HEAD
-  dps: 27611.16115
-  tps: 19161.77242
-=======
   dps: 26739.66013
   tps: 18579.40287
->>>>>>> 8aae9ab6
  }
 }
 dps_results: {
  key: "TestEnhancement-AllItems-DarkmoonCard:Hurricane-62051"
  value: {
-<<<<<<< HEAD
-  dps: 28259.25072
-  tps: 19631.13427
-=======
   dps: 27362.13085
   tps: 19013.40885
->>>>>>> 8aae9ab6
  }
 }
 dps_results: {
  key: "TestEnhancement-AllItems-DarkmoonCard:Tsunami-62050"
  value: {
-<<<<<<< HEAD
-  dps: 26795.53295
-  tps: 18484.06253
-=======
   dps: 25885.53882
   tps: 17835.95062
->>>>>>> 8aae9ab6
  }
 }
 dps_results: {
  key: "TestEnhancement-AllItems-DarkmoonCard:Volcano-62047"
  value: {
-<<<<<<< HEAD
-  dps: 27375.12608
-  tps: 18901.04951
-=======
   dps: 26522.54144
   tps: 18310.3586
->>>>>>> 8aae9ab6
  }
 }
 dps_results: {
  key: "TestEnhancement-AllItems-DeadlyGladiator'sTotemofSurvival-42602"
  value: {
-<<<<<<< HEAD
-  dps: 27863.59191
-  tps: 19182.82061
-=======
   dps: 26761.03192
   tps: 18423.30393
->>>>>>> 8aae9ab6
  }
 }
 dps_results: {
  key: "TestEnhancement-AllItems-Death'sChoice-47464"
  value: {
-<<<<<<< HEAD
-  dps: 27827.04111
-  tps: 19183.12127
-=======
   dps: 26834.74143
   tps: 18473.50098
->>>>>>> 8aae9ab6
  }
 }
 dps_results: {
  key: "TestEnhancement-AllItems-DeathKnight'sAnguish-38212"
  value: {
-<<<<<<< HEAD
-  dps: 26835.56714
-  tps: 18526.29502
-=======
   dps: 25948.37877
   tps: 17903.56912
->>>>>>> 8aae9ab6
  }
 }
 dps_results: {
  key: "TestEnhancement-AllItems-Deathbringer'sWill-50362"
  value: {
-<<<<<<< HEAD
-  dps: 27239.69668
-  tps: 18745.19242
-=======
   dps: 26494.81434
   tps: 18258.55722
->>>>>>> 8aae9ab6
  }
 }
 dps_results: {
  key: "TestEnhancement-AllItems-Deathbringer'sWill-50363"
  value: {
-<<<<<<< HEAD
-  dps: 27523.39612
-  tps: 18971.53235
-=======
   dps: 26513.61023
   tps: 18280.4523
->>>>>>> 8aae9ab6
  }
 }
 dps_results: {
  key: "TestEnhancement-AllItems-Defender'sCode-40257"
  value: {
-<<<<<<< HEAD
-  dps: 26756.57082
-  tps: 18463.01761
-=======
-  dps: 25856.07473
-  tps: 17824.76599
->>>>>>> 8aae9ab6
+  dps: 25856.07473
+  tps: 17824.76599
  }
 }
 dps_results: {
  key: "TestEnhancement-AllItems-DestructiveShadowspiritDiamond"
  value: {
-<<<<<<< HEAD
-  dps: 27935.39496
-  tps: 19203.89381
-=======
   dps: 26964.01227
   tps: 18571.9169
->>>>>>> 8aae9ab6
  }
 }
 dps_results: {
  key: "TestEnhancement-AllItems-DestructiveSkyflareDiamond"
  value: {
-<<<<<<< HEAD
-  dps: 27908.94318
-  tps: 19184.1774
-=======
   dps: 26907.24144
   tps: 18527.26397
->>>>>>> 8aae9ab6
  }
 }
 dps_results: {
  key: "TestEnhancement-AllItems-DislodgedForeignObject-50348"
  value: {
-<<<<<<< HEAD
-  dps: 26918.4882
-  tps: 18591.39759
-=======
   dps: 25872.18189
   tps: 17850.05626
->>>>>>> 8aae9ab6
  }
 }
 dps_results: {
  key: "TestEnhancement-AllItems-DislodgedForeignObject-50353"
  value: {
-<<<<<<< HEAD
-  dps: 26959.07825
-  tps: 18630.97355
-=======
   dps: 25912.59668
   tps: 17886.35282
->>>>>>> 8aae9ab6
  }
 }
 dps_results: {
  key: "TestEnhancement-AllItems-EffulgentShadowspiritDiamond"
  value: {
-<<<<<<< HEAD
-  dps: 27857.72747
-  tps: 19152.4473
-=======
   dps: 26879.10951
   tps: 18510.78328
->>>>>>> 8aae9ab6
  }
 }
 dps_results: {
  key: "TestEnhancement-AllItems-ElectrosparkHeartstarter-67118"
  value: {
-<<<<<<< HEAD
-  dps: 26769.9181
-  tps: 18503.06001
-=======
   dps: 25874.53191
   tps: 17866.95403
->>>>>>> 8aae9ab6
  }
 }
 dps_results: {
  key: "TestEnhancement-AllItems-EmberShadowspiritDiamond"
  value: {
-<<<<<<< HEAD
-  dps: 27877.09735
-  tps: 19170.8844
-=======
   dps: 26882.691
   tps: 18512.16996
->>>>>>> 8aae9ab6
  }
 }
 dps_results: {
  key: "TestEnhancement-AllItems-EmberSkyflareDiamond"
  value: {
-<<<<<<< HEAD
-  dps: 27859.51752
-  tps: 19152.67591
-=======
   dps: 26879.94473
   tps: 18511.28412
->>>>>>> 8aae9ab6
  }
 }
 dps_results: {
  key: "TestEnhancement-AllItems-EnigmaticShadowspiritDiamond"
  value: {
-<<<<<<< HEAD
-  dps: 27935.39496
-  tps: 19203.89381
-=======
   dps: 26964.01227
   tps: 18571.9169
->>>>>>> 8aae9ab6
  }
 }
 dps_results: {
  key: "TestEnhancement-AllItems-EnigmaticSkyflareDiamond"
  value: {
-<<<<<<< HEAD
-  dps: 27888.57612
-  tps: 19172.25333
-=======
   dps: 26906.26342
   tps: 18526.6827
->>>>>>> 8aae9ab6
  }
 }
 dps_results: {
  key: "TestEnhancement-AllItems-EnigmaticStarflareDiamond"
  value: {
-<<<<<<< HEAD
-  dps: 27887.61803
-  tps: 19171.54045
-=======
   dps: 26901.61768
   tps: 18522.27264
->>>>>>> 8aae9ab6
  }
 }
 dps_results: {
  key: "TestEnhancement-AllItems-EphemeralSnowflake-50260"
  value: {
-<<<<<<< HEAD
-  dps: 26933.97876
-  tps: 18589.1883
-=======
   dps: 25951.77219
   tps: 17903.72934
->>>>>>> 8aae9ab6
  }
 }
 dps_results: {
  key: "TestEnhancement-AllItems-EssenceofGossamer-37220"
  value: {
-<<<<<<< HEAD
-  dps: 26756.57082
-  tps: 18463.01761
-=======
-  dps: 25856.07473
-  tps: 17824.76599
->>>>>>> 8aae9ab6
+  dps: 25856.07473
+  tps: 17824.76599
  }
 }
 dps_results: {
  key: "TestEnhancement-AllItems-EssenceoftheCyclone-59473"
  value: {
-<<<<<<< HEAD
-  dps: 28262.44467
-  tps: 19556.67001
-=======
   dps: 27321.36839
   tps: 18883.34365
->>>>>>> 8aae9ab6
  }
 }
 dps_results: {
  key: "TestEnhancement-AllItems-EternalEarthsiegeDiamond"
  value: {
-<<<<<<< HEAD
-  dps: 27857.72747
-  tps: 19152.4473
-=======
   dps: 26879.10951
   tps: 18510.78328
->>>>>>> 8aae9ab6
  }
 }
 dps_results: {
  key: "TestEnhancement-AllItems-EternalShadowspiritDiamond"
  value: {
-<<<<<<< HEAD
-  dps: 27857.72747
-  tps: 19152.4473
-=======
   dps: 26879.10951
   tps: 18510.78328
->>>>>>> 8aae9ab6
  }
 }
 dps_results: {
  key: "TestEnhancement-AllItems-ExtractofNecromanticPower-40373"
  value: {
-<<<<<<< HEAD
-  dps: 26842.97444
-  tps: 18574.00012
-=======
   dps: 26007.71468
   tps: 17965.27864
->>>>>>> 8aae9ab6
  }
 }
 dps_results: {
  key: "TestEnhancement-AllItems-EyeoftheBroodmother-45308"
  value: {
-<<<<<<< HEAD
-  dps: 26850.98706
-  tps: 18548.52709
-=======
   dps: 25950.51573
   tps: 17908.41498
->>>>>>> 8aae9ab6
  }
 }
 dps_results: {
  key: "TestEnhancement-AllItems-FallofMortality-59500"
  value: {
-<<<<<<< HEAD
-  dps: 26795.53295
-  tps: 18484.06253
-=======
   dps: 25885.53882
   tps: 17835.95062
->>>>>>> 8aae9ab6
  }
 }
 dps_results: {
  key: "TestEnhancement-AllItems-FallofMortality-65124"
  value: {
-<<<<<<< HEAD
-  dps: 26799.69081
-  tps: 18485.6498
-=======
   dps: 25891.74184
   tps: 17839.86618
->>>>>>> 8aae9ab6
  }
 }
 dps_results: {
  key: "TestEnhancement-AllItems-Figurine-DemonPanther-52199"
  value: {
-<<<<<<< HEAD
-  dps: 28364.85186
-  tps: 19573.36313
-=======
   dps: 27316.84857
   tps: 18863.85732
->>>>>>> 8aae9ab6
  }
 }
 dps_results: {
  key: "TestEnhancement-AllItems-Figurine-DreamOwl-52354"
  value: {
-<<<<<<< HEAD
-  dps: 26790.55142
-  tps: 18480.85284
-=======
   dps: 25881.91105
   tps: 17833.61201
->>>>>>> 8aae9ab6
  }
 }
 dps_results: {
  key: "TestEnhancement-AllItems-Figurine-EarthenGuardian-52352"
  value: {
-<<<<<<< HEAD
-  dps: 26756.57082
-  tps: 18463.01761
-=======
-  dps: 25856.07473
-  tps: 17824.76599
->>>>>>> 8aae9ab6
+  dps: 25856.07473
+  tps: 17824.76599
  }
 }
 dps_results: {
  key: "TestEnhancement-AllItems-Figurine-JeweledSerpent-52353"
  value: {
-<<<<<<< HEAD
-  dps: 26790.55142
-  tps: 18481.68373
-=======
   dps: 25881.91105
   tps: 17834.30974
->>>>>>> 8aae9ab6
  }
 }
 dps_results: {
  key: "TestEnhancement-AllItems-Figurine-KingofBoars-52351"
  value: {
-<<<<<<< HEAD
-  dps: 27725.09076
-  tps: 19033.05184
-=======
   dps: 26799.46873
   tps: 18378.17469
->>>>>>> 8aae9ab6
  }
 }
 dps_results: {
  key: "TestEnhancement-AllItems-Figurine-SapphireOwl-42413"
  value: {
-<<<<<<< HEAD
-  dps: 26763.09364
-  tps: 18465.18141
-=======
   dps: 25863.00851
   tps: 17827.53994
->>>>>>> 8aae9ab6
  }
 }
 dps_results: {
  key: "TestEnhancement-AllItems-FleetShadowspiritDiamond"
  value: {
-<<<<<<< HEAD
-  dps: 27954.86258
-  tps: 19206.28606
-=======
   dps: 26972.98
   tps: 18562.96408
->>>>>>> 8aae9ab6
  }
 }
 dps_results: {
  key: "TestEnhancement-AllItems-FluidDeath-58181"
  value: {
-<<<<<<< HEAD
-  dps: 28343.7268
-  tps: 19539.95405
-=======
   dps: 27287.38356
   tps: 18819.89763
->>>>>>> 8aae9ab6
  }
 }
 dps_results: {
  key: "TestEnhancement-AllItems-ForethoughtTalisman-40258"
  value: {
-<<<<<<< HEAD
-  dps: 26768.08932
-  tps: 18467.09463
-=======
   dps: 25867.02939
   tps: 17829.27308
->>>>>>> 8aae9ab6
  }
 }
 dps_results: {
  key: "TestEnhancement-AllItems-ForgeEmber-37660"
  value: {
-<<<<<<< HEAD
-  dps: 26830.71723
-  tps: 18521.39979
-=======
   dps: 25921.45061
   tps: 17888.63874
->>>>>>> 8aae9ab6
  }
 }
 dps_results: {
  key: "TestEnhancement-AllItems-ForlornShadowspiritDiamond"
  value: {
-<<<<<<< HEAD
-  dps: 27877.09735
-  tps: 19171.14949
-=======
   dps: 26882.691
   tps: 18512.4411
->>>>>>> 8aae9ab6
  }
 }
 dps_results: {
  key: "TestEnhancement-AllItems-ForlornSkyflareDiamond"
  value: {
-<<<<<<< HEAD
-  dps: 27859.13936
-  tps: 19152.56776
-=======
   dps: 26879.72735
   tps: 18511.09387
->>>>>>> 8aae9ab6
  }
 }
 dps_results: {
  key: "TestEnhancement-AllItems-ForlornStarflareDiamond"
  value: {
-<<<<<<< HEAD
-  dps: 27859.13936
-  tps: 19152.59711
-=======
   dps: 26879.72735
   tps: 18511.12401
->>>>>>> 8aae9ab6
  }
 }
 dps_results: {
  key: "TestEnhancement-AllItems-FuriousGladiator'sTotemofSurvival-42603"
  value: {
-<<<<<<< HEAD
-  dps: 27868.21239
-  tps: 19183.94483
-=======
   dps: 26779.57428
   tps: 18434.79912
->>>>>>> 8aae9ab6
  }
 }
 dps_results: {
  key: "TestEnhancement-AllItems-FuryofAngerforge-59461"
  value: {
-<<<<<<< HEAD
-  dps: 27637.52855
-  tps: 19059.91641
-=======
   dps: 26736.35902
   tps: 18441.27506
->>>>>>> 8aae9ab6
  }
 }
 dps_results: {
  key: "TestEnhancement-AllItems-FuryoftheFiveFlights-40431"
  value: {
-<<<<<<< HEAD
-  dps: 27204.35646
-  tps: 18752.0384
-=======
   dps: 26303.29353
   tps: 18112.4323
->>>>>>> 8aae9ab6
  }
 }
 dps_results: {
  key: "TestEnhancement-AllItems-FuturesightRune-38763"
  value: {
-<<<<<<< HEAD
-  dps: 26763.56954
-  tps: 18465.43824
-=======
   dps: 25863.70849
   tps: 17827.7923
->>>>>>> 8aae9ab6
  }
 }
 dps_results: {
  key: "TestEnhancement-AllItems-GaleofShadows-56138"
  value: {
-<<<<<<< HEAD
-  dps: 27122.99063
-  tps: 18700.88559
-=======
   dps: 26181.7152
   tps: 18070.57171
->>>>>>> 8aae9ab6
  }
 }
 dps_results: {
  key: "TestEnhancement-AllItems-GaleofShadows-56462"
  value: {
-<<<<<<< HEAD
-  dps: 27040.20454
-  tps: 18650.82904
-=======
   dps: 26111.532
   tps: 17980.14598
->>>>>>> 8aae9ab6
  }
 }
 dps_results: {
  key: "TestEnhancement-AllItems-GearDetector-61462"
  value: {
-<<<<<<< HEAD
-  dps: 27605.89342
-  tps: 18980.49908
-=======
   dps: 26539.16948
   tps: 18240.94654
->>>>>>> 8aae9ab6
  }
 }
 dps_results: {
  key: "TestEnhancement-AllItems-GlowingTwilightScale-54573"
  value: {
-<<<<<<< HEAD
-  dps: 26781.92337
-  tps: 18478.35244
-=======
   dps: 25873.23568
   tps: 17831.06297
->>>>>>> 8aae9ab6
  }
 }
 dps_results: {
  key: "TestEnhancement-AllItems-GlowingTwilightScale-54589"
  value: {
-<<<<<<< HEAD
-  dps: 26784.37173
-  tps: 18479.28818
-=======
   dps: 25875.89404
   tps: 17832.71355
->>>>>>> 8aae9ab6
  }
 }
 dps_results: {
  key: "TestEnhancement-AllItems-GnomishLightningGenerator-41121"
  value: {
-<<<<<<< HEAD
-  dps: 26788.87574
-  tps: 18496.43236
-=======
   dps: 26080.20909
   tps: 18047.20499
->>>>>>> 8aae9ab6
  }
 }
 dps_results: {
  key: "TestEnhancement-AllItems-GraceoftheHerald-55266"
  value: {
-<<<<<<< HEAD
-  dps: 27526.90587
-  tps: 18998.48175
-=======
   dps: 26666.84791
   tps: 18395.05772
->>>>>>> 8aae9ab6
  }
 }
 dps_results: {
  key: "TestEnhancement-AllItems-GraceoftheHerald-56295"
  value: {
-<<<<<<< HEAD
-  dps: 27937.88438
-  tps: 19268.43364
-=======
   dps: 26947.15955
   tps: 18569.79296
->>>>>>> 8aae9ab6
  }
 }
 dps_results: {
  key: "TestEnhancement-AllItems-HarmlightToken-63839"
  value: {
-<<<<<<< HEAD
-  dps: 26971.96096
-  tps: 18664.96018
-=======
   dps: 26063.89478
   tps: 18018.33069
->>>>>>> 8aae9ab6
  }
 }
 dps_results: {
  key: "TestEnhancement-AllItems-Harrison'sInsigniaofPanache-65803"
  value: {
-<<<<<<< HEAD
-  dps: 27442.3208
-  tps: 18874.59562
-=======
   dps: 26534.30147
   tps: 18232.45574
->>>>>>> 8aae9ab6
  }
 }
 dps_results: {
  key: "TestEnhancement-AllItems-HatefulGladiator'sTotemofSurvival-42601"
  value: {
-<<<<<<< HEAD
-  dps: 27861.72225
-  tps: 19181.15654
-=======
   dps: 26760.0396
   tps: 18422.34071
->>>>>>> 8aae9ab6
  }
 }
 dps_results: {
  key: "TestEnhancement-AllItems-HeartofIgnacious-59514"
  value: {
-<<<<<<< HEAD
-  dps: 27145.86265
-  tps: 18697.15621
-=======
   dps: 26077.35559
   tps: 17931.71315
->>>>>>> 8aae9ab6
  }
 }
 dps_results: {
  key: "TestEnhancement-AllItems-HeartofIgnacious-65110"
  value: {
-<<<<<<< HEAD
-  dps: 27124.37064
-  tps: 18633.46048
-=======
   dps: 26182.32113
   tps: 18056.39961
->>>>>>> 8aae9ab6
  }
 }
 dps_results: {
  key: "TestEnhancement-AllItems-HeartofRage-59224"
  value: {
-<<<<<<< HEAD
-  dps: 27345.89602
-  tps: 18832.77757
-=======
   dps: 26440.89051
   tps: 18193.56786
->>>>>>> 8aae9ab6
  }
 }
 dps_results: {
  key: "TestEnhancement-AllItems-HeartofRage-65072"
  value: {
-<<<<<<< HEAD
-  dps: 27424.12762
-  tps: 18885.79058
-=======
   dps: 26524.16802
   tps: 18249.10739
->>>>>>> 8aae9ab6
  }
 }
 dps_results: {
  key: "TestEnhancement-AllItems-HeartofSolace-55868"
  value: {
-<<<<<<< HEAD
-  dps: 27122.99063
-  tps: 18700.88559
-=======
   dps: 26181.7152
   tps: 18070.57171
->>>>>>> 8aae9ab6
  }
 }
 dps_results: {
  key: "TestEnhancement-AllItems-HeartofSolace-56393"
  value: {
-<<<<<<< HEAD
-  dps: 27562.97211
-  tps: 18980.30901
-=======
   dps: 26633.41528
   tps: 18304.14506
->>>>>>> 8aae9ab6
  }
 }
 dps_results: {
  key: "TestEnhancement-AllItems-HeartofThunder-55845"
  value: {
-<<<<<<< HEAD
-  dps: 26756.57082
-  tps: 18463.01761
-=======
-  dps: 25856.07473
-  tps: 17824.76599
->>>>>>> 8aae9ab6
+  dps: 25856.07473
+  tps: 17824.76599
  }
 }
 dps_results: {
  key: "TestEnhancement-AllItems-HeartofThunder-56370"
  value: {
-<<<<<<< HEAD
-  dps: 26756.57082
-  tps: 18463.01761
-=======
-  dps: 25856.07473
-  tps: 17824.76599
->>>>>>> 8aae9ab6
+  dps: 25856.07473
+  tps: 17824.76599
  }
 }
 dps_results: {
  key: "TestEnhancement-AllItems-HeartoftheVile-66969"
  value: {
-<<<<<<< HEAD
-  dps: 27650.86573
-  tps: 19074.29219
-=======
   dps: 26783.63255
   tps: 18468.64284
->>>>>>> 8aae9ab6
  }
 }
 dps_results: {
  key: "TestEnhancement-AllItems-Heartpierce-49982"
  value: {
-<<<<<<< HEAD
-  dps: 28321.37495
-  tps: 19481.28797
-=======
   dps: 27338.00823
   tps: 18837.49326
->>>>>>> 8aae9ab6
  }
 }
 dps_results: {
  key: "TestEnhancement-AllItems-Heartpierce-50641"
  value: {
-<<<<<<< HEAD
-  dps: 28321.37495
-  tps: 19481.28797
-=======
   dps: 27338.00823
   tps: 18837.49326
->>>>>>> 8aae9ab6
  }
 }
 dps_results: {
  key: "TestEnhancement-AllItems-IllustrationoftheDragonSoul-40432"
  value: {
-<<<<<<< HEAD
-  dps: 26756.57082
-  tps: 18463.01761
-=======
-  dps: 25856.07473
-  tps: 17824.76599
->>>>>>> 8aae9ab6
+  dps: 25856.07473
+  tps: 17824.76599
  }
 }
 dps_results: {
  key: "TestEnhancement-AllItems-ImpassiveShadowspiritDiamond"
  value: {
-<<<<<<< HEAD
-  dps: 27935.39496
-  tps: 19203.89381
-=======
   dps: 26964.01227
   tps: 18571.9169
->>>>>>> 8aae9ab6
  }
 }
 dps_results: {
  key: "TestEnhancement-AllItems-ImpassiveSkyflareDiamond"
  value: {
-<<<<<<< HEAD
-  dps: 27888.57612
-  tps: 19172.25333
-=======
   dps: 26906.26342
   tps: 18526.6827
->>>>>>> 8aae9ab6
  }
 }
 dps_results: {
  key: "TestEnhancement-AllItems-ImpassiveStarflareDiamond"
  value: {
-<<<<<<< HEAD
-  dps: 27887.61803
-  tps: 19171.54045
-=======
   dps: 26901.61768
   tps: 18522.27264
->>>>>>> 8aae9ab6
  }
 }
 dps_results: {
  key: "TestEnhancement-AllItems-ImpatienceofYouth-62464"
  value: {
-<<<<<<< HEAD
-  dps: 27848.80497
-  tps: 19105.83611
-=======
   dps: 26919.99166
   tps: 18448.84719
->>>>>>> 8aae9ab6
  }
 }
 dps_results: {
  key: "TestEnhancement-AllItems-ImpatienceofYouth-62469"
  value: {
-<<<<<<< HEAD
-  dps: 27848.80497
-  tps: 19105.83611
-=======
   dps: 26919.99166
   tps: 18448.84719
->>>>>>> 8aae9ab6
  }
 }
 dps_results: {
  key: "TestEnhancement-AllItems-ImpetuousQuery-55881"
  value: {
-<<<<<<< HEAD
-  dps: 27192.72735
-  tps: 18706.07889
-=======
   dps: 26277.24101
   tps: 18059.14435
->>>>>>> 8aae9ab6
  }
 }
 dps_results: {
  key: "TestEnhancement-AllItems-ImpetuousQuery-56406"
  value: {
-<<<<<<< HEAD
-  dps: 27249.9259
-  tps: 18737.99116
-=======
   dps: 26332.47315
   tps: 18089.91617
->>>>>>> 8aae9ab6
  }
 }
 dps_results: {
  key: "TestEnhancement-AllItems-IncisorFragment-37723"
  value: {
-<<<<<<< HEAD
-  dps: 27110.58793
-  tps: 18736.52397
-=======
   dps: 26201.14103
   tps: 18089.15687
->>>>>>> 8aae9ab6
  }
 }
 dps_results: {
  key: "TestEnhancement-AllItems-InsightfulEarthsiegeDiamond"
  value: {
-<<<<<<< HEAD
-  dps: 27859.13936
-  tps: 19153.36174
-=======
   dps: 26879.72735
   tps: 18512.01577
->>>>>>> 8aae9ab6
  }
 }
 dps_results: {
  key: "TestEnhancement-AllItems-InsigniaofDiplomacy-61433"
  value: {
-<<<<<<< HEAD
-  dps: 26756.57082
-  tps: 18463.01761
-=======
-  dps: 25856.07473
-  tps: 17824.76599
->>>>>>> 8aae9ab6
+  dps: 25856.07473
+  tps: 17824.76599
  }
 }
 dps_results: {
  key: "TestEnhancement-AllItems-InsigniaoftheEarthenLord-61429"
  value: {
-<<<<<<< HEAD
-  dps: 27092.24303
-  tps: 18650.03714
-=======
   dps: 26180.21091
   tps: 18005.10511
->>>>>>> 8aae9ab6
  }
 }
 dps_results: {
  key: "TestEnhancement-AllItems-InvigoratingEarthsiegeDiamond"
  value: {
-<<<<<<< HEAD
-  dps: 28021.609
-  tps: 19208.99025
-=======
   dps: 26901.4206
   tps: 18490.22174
->>>>>>> 8aae9ab6
   hps: 66.41437
  }
 }
 dps_results: {
  key: "TestEnhancement-AllItems-JarofAncientRemedies-59354"
  value: {
-<<<<<<< HEAD
-  dps: 26756.57082
-  tps: 18465.41216
-=======
   dps: 25856.07473
   tps: 17826.96625
->>>>>>> 8aae9ab6
  }
 }
 dps_results: {
  key: "TestEnhancement-AllItems-JarofAncientRemedies-65029"
  value: {
-<<<<<<< HEAD
-  dps: 26756.57082
-  tps: 18465.43023
-=======
   dps: 25856.07473
   tps: 17826.98431
->>>>>>> 8aae9ab6
  }
 }
 dps_results: {
  key: "TestEnhancement-AllItems-JujuofNimbleness-63840"
  value: {
-<<<<<<< HEAD
-  dps: 28016.84644
-  tps: 19294.63922
-=======
   dps: 27010.034
   tps: 18558.38208
->>>>>>> 8aae9ab6
  }
 }
 dps_results: {
  key: "TestEnhancement-AllItems-KeytotheEndlessChamber-55795"
  value: {
-<<<<<<< HEAD
-  dps: 27858.52994
-  tps: 19180.77632
-=======
   dps: 26837.35759
   tps: 18534.73162
->>>>>>> 8aae9ab6
  }
 }
 dps_results: {
  key: "TestEnhancement-AllItems-KeytotheEndlessChamber-56328"
  value: {
-<<<<<<< HEAD
-  dps: 28216.44389
-  tps: 19440.85429
-=======
   dps: 27120.49885
   tps: 18693.71604
->>>>>>> 8aae9ab6
  }
 }
 dps_results: {
  key: "TestEnhancement-AllItems-KvaldirBattleStandard-59685"
  value: {
-<<<<<<< HEAD
-  dps: 27140.84929
-  tps: 18738.60741
-=======
   dps: 26094.089
   tps: 18003.85044
->>>>>>> 8aae9ab6
  }
 }
 dps_results: {
  key: "TestEnhancement-AllItems-KvaldirBattleStandard-59689"
  value: {
-<<<<<<< HEAD
-  dps: 27140.84929
-  tps: 18738.60741
-=======
   dps: 26094.089
   tps: 18003.85044
->>>>>>> 8aae9ab6
  }
 }
 dps_results: {
  key: "TestEnhancement-AllItems-LadyLa-La'sSingingShell-67152"
  value: {
-<<<<<<< HEAD
-  dps: 26917.91844
-  tps: 18511.02989
-=======
   dps: 25983.16113
   tps: 17917.24088
->>>>>>> 8aae9ab6
  }
 }
 dps_results: {
  key: "TestEnhancement-AllItems-LastWord-50179"
  value: {
-<<<<<<< HEAD
-  dps: 28321.37495
-  tps: 19481.28797
-=======
   dps: 27338.00823
   tps: 18837.49326
->>>>>>> 8aae9ab6
  }
 }
 dps_results: {
  key: "TestEnhancement-AllItems-LastWord-50708"
  value: {
-<<<<<<< HEAD
-  dps: 28321.37495
-  tps: 19481.28797
-=======
   dps: 27338.00823
   tps: 18837.49326
->>>>>>> 8aae9ab6
  }
 }
 dps_results: {
  key: "TestEnhancement-AllItems-Lavanthor'sTalisman-37872"
  value: {
-<<<<<<< HEAD
-  dps: 26756.57082
-  tps: 18463.01761
-=======
-  dps: 25856.07473
-  tps: 17824.76599
->>>>>>> 8aae9ab6
+  dps: 25856.07473
+  tps: 17824.76599
  }
 }
 dps_results: {
  key: "TestEnhancement-AllItems-LeadenDespair-55816"
  value: {
-<<<<<<< HEAD
-  dps: 26756.57082
-  tps: 18463.01761
-=======
-  dps: 25856.07473
-  tps: 17824.76599
->>>>>>> 8aae9ab6
+  dps: 25856.07473
+  tps: 17824.76599
  }
 }
 dps_results: {
  key: "TestEnhancement-AllItems-LeadenDespair-56347"
  value: {
-<<<<<<< HEAD
-  dps: 26756.57082
-  tps: 18463.01761
-=======
-  dps: 25856.07473
-  tps: 17824.76599
->>>>>>> 8aae9ab6
+  dps: 25856.07473
+  tps: 17824.76599
  }
 }
 dps_results: {
  key: "TestEnhancement-AllItems-LeftEyeofRajh-56102"
  value: {
-<<<<<<< HEAD
-  dps: 27830.8619
-  tps: 19197.03826
-=======
   dps: 26915.27258
   tps: 18556.30936
->>>>>>> 8aae9ab6
  }
 }
 dps_results: {
  key: "TestEnhancement-AllItems-LeftEyeofRajh-56427"
  value: {
-<<<<<<< HEAD
-  dps: 27963.07575
-  tps: 19295.49382
-=======
   dps: 27063.41865
   tps: 18655.96084
->>>>>>> 8aae9ab6
  }
 }
 dps_results: {
  key: "TestEnhancement-AllItems-LicensetoSlay-58180"
  value: {
-<<<<<<< HEAD
-  dps: 27468.85973
-  tps: 18911.22009
-=======
   dps: 26515.42392
   tps: 18277.89656
->>>>>>> 8aae9ab6
  }
 }
 dps_results: {
  key: "TestEnhancement-AllItems-MagnetiteMirror-55814"
  value: {
-<<<<<<< HEAD
-  dps: 27092.45844
-  tps: 18681.7785
-=======
   dps: 26194.79588
   tps: 18043.24285
->>>>>>> 8aae9ab6
  }
 }
 dps_results: {
  key: "TestEnhancement-AllItems-MagnetiteMirror-56345"
  value: {
-<<<<<<< HEAD
-  dps: 27201.8172
-  tps: 18753.00298
-=======
   dps: 26305.07718
   tps: 18114.37485
->>>>>>> 8aae9ab6
  }
 }
 dps_results: {
  key: "TestEnhancement-AllItems-MajesticDragonFigurine-40430"
  value: {
-<<<<<<< HEAD
-  dps: 26756.57082
-  tps: 18462.96
-=======
   dps: 25856.07473
   tps: 17824.71227
->>>>>>> 8aae9ab6
  }
 }
 dps_results: {
  key: "TestEnhancement-AllItems-MandalaofStirringPatterns-62467"
  value: {
-<<<<<<< HEAD
-  dps: 26756.57082
-  tps: 18462.91023
-=======
   dps: 25856.07473
   tps: 17824.66555
->>>>>>> 8aae9ab6
  }
 }
 dps_results: {
  key: "TestEnhancement-AllItems-MandalaofStirringPatterns-62472"
  value: {
-<<<<<<< HEAD
-  dps: 26756.57082
-  tps: 18462.91023
-=======
   dps: 25856.07473
   tps: 17824.66555
->>>>>>> 8aae9ab6
  }
 }
 dps_results: {
  key: "TestEnhancement-AllItems-MarkofKhardros-56132"
  value: {
-<<<<<<< HEAD
-  dps: 27605.06596
-  tps: 18970.88662
-=======
   dps: 26693.94225
   tps: 18323.89373
->>>>>>> 8aae9ab6
  }
 }
 dps_results: {
  key: "TestEnhancement-AllItems-MarkofKhardros-56458"
  value: {
-<<<<<<< HEAD
-  dps: 27717.64371
-  tps: 19038.38621
-=======
   dps: 26805.1346
   tps: 18390.24341
->>>>>>> 8aae9ab6
  }
 }
 dps_results: {
  key: "TestEnhancement-AllItems-MeteoriteWhetstone-37390"
  value: {
-<<<<<<< HEAD
-  dps: 27030.19035
-  tps: 18645.10102
-=======
   dps: 26054.43943
   tps: 17956.65822
->>>>>>> 8aae9ab6
  }
 }
 dps_results: {
  key: "TestEnhancement-AllItems-MightoftheOcean-55251"
  value: {
-<<<<<<< HEAD
-  dps: 27151.66366
-  tps: 18671.99226
-=======
   dps: 26267.67488
   tps: 18151.30783
->>>>>>> 8aae9ab6
  }
 }
 dps_results: {
  key: "TestEnhancement-AllItems-MightoftheOcean-56285"
  value: {
-<<<<<<< HEAD
-  dps: 27325.88449
-  tps: 18840.25575
-=======
   dps: 26401.79915
   tps: 18190.17803
->>>>>>> 8aae9ab6
  }
 }
 dps_results: {
  key: "TestEnhancement-AllItems-MirrorofBrokenImages-62466"
  value: {
-<<<<<<< HEAD
-  dps: 27312.3462
-  tps: 18772.82642
-=======
   dps: 26392.74737
   tps: 18123.50639
->>>>>>> 8aae9ab6
  }
 }
 dps_results: {
  key: "TestEnhancement-AllItems-MirrorofBrokenImages-62471"
  value: {
-<<<<<<< HEAD
-  dps: 27312.3462
-  tps: 18772.82642
-=======
   dps: 26392.74737
   tps: 18123.50639
->>>>>>> 8aae9ab6
  }
 }
 dps_results: {
  key: "TestEnhancement-AllItems-MoonwellChalice-70142"
  value: {
-<<<<<<< HEAD
-  dps: 27444.27502
-  tps: 18841.56795
-=======
   dps: 26505.1539
   tps: 18177.91933
->>>>>>> 8aae9ab6
  }
 }
 dps_results: {
  key: "TestEnhancement-AllItems-NevermeltingIceCrystal-50259"
  value: {
-<<<<<<< HEAD
-  dps: 26857.62128
-  tps: 18550.98924
-=======
   dps: 25949.15069
   tps: 17900.86491
->>>>>>> 8aae9ab6
  }
 }
 dps_results: {
  key: "TestEnhancement-AllItems-OfferingofSacrifice-37638"
  value: {
-<<<<<<< HEAD
-  dps: 26756.57082
-  tps: 18463.01761
-=======
-  dps: 25856.07473
-  tps: 17824.76599
->>>>>>> 8aae9ab6
+  dps: 25856.07473
+  tps: 17824.76599
  }
 }
 dps_results: {
  key: "TestEnhancement-AllItems-Oremantle'sFavor-61448"
  value: {
-<<<<<<< HEAD
-  dps: 27230.11685
-  tps: 18761.73594
-=======
   dps: 26332.81543
   tps: 18179.87958
->>>>>>> 8aae9ab6
  }
 }
 dps_results: {
  key: "TestEnhancement-AllItems-PersistentEarthshatterDiamond"
  value: {
-<<<<<<< HEAD
-  dps: 27887.61803
-  tps: 19171.54045
-=======
   dps: 26901.61768
   tps: 18522.27264
->>>>>>> 8aae9ab6
  }
 }
 dps_results: {
  key: "TestEnhancement-AllItems-PersistentEarthsiegeDiamond"
  value: {
-<<<<<<< HEAD
-  dps: 27888.57612
-  tps: 19172.25333
-=======
   dps: 26906.26342
   tps: 18526.6827
->>>>>>> 8aae9ab6
  }
 }
 dps_results: {
  key: "TestEnhancement-AllItems-PetrifiedScarab-21685"
  value: {
-<<<<<<< HEAD
-  dps: 26756.57082
-  tps: 18463.01761
-=======
-  dps: 25856.07473
-  tps: 17824.76599
->>>>>>> 8aae9ab6
+  dps: 25856.07473
+  tps: 17824.76599
  }
 }
 dps_results: {
  key: "TestEnhancement-AllItems-PetrifiedTwilightScale-54571"
  value: {
-<<<<<<< HEAD
-  dps: 26756.57082
-  tps: 18463.01761
-=======
-  dps: 25856.07473
-  tps: 17824.76599
->>>>>>> 8aae9ab6
+  dps: 25856.07473
+  tps: 17824.76599
  }
 }
 dps_results: {
  key: "TestEnhancement-AllItems-PetrifiedTwilightScale-54591"
  value: {
-<<<<<<< HEAD
-  dps: 26756.57082
-  tps: 18463.01761
-=======
-  dps: 25856.07473
-  tps: 17824.76599
->>>>>>> 8aae9ab6
+  dps: 25856.07473
+  tps: 17824.76599
  }
 }
 dps_results: {
  key: "TestEnhancement-AllItems-PorcelainCrab-55237"
  value: {
-<<<<<<< HEAD
-  dps: 27084.68318
-  tps: 18643.87944
-=======
   dps: 26175.20141
   tps: 18000.84841
->>>>>>> 8aae9ab6
  }
 }
 dps_results: {
  key: "TestEnhancement-AllItems-PorcelainCrab-56280"
  value: {
-<<<<<<< HEAD
-  dps: 27365.9997
-  tps: 18799.63528
-=======
   dps: 26453.36644
   tps: 18157.64695
->>>>>>> 8aae9ab6
  }
 }
 dps_results: {
  key: "TestEnhancement-AllItems-PowerfulEarthshatterDiamond"
  value: {
-<<<<<<< HEAD
-  dps: 27857.72747
-  tps: 19152.4473
-=======
   dps: 26879.10951
   tps: 18510.78328
->>>>>>> 8aae9ab6
  }
 }
 dps_results: {
  key: "TestEnhancement-AllItems-PowerfulEarthsiegeDiamond"
  value: {
-<<<<<<< HEAD
-  dps: 27857.72747
-  tps: 19152.4473
-=======
   dps: 26879.10951
   tps: 18510.78328
->>>>>>> 8aae9ab6
  }
 }
 dps_results: {
  key: "TestEnhancement-AllItems-PowerfulShadowspiritDiamond"
  value: {
-<<<<<<< HEAD
-  dps: 27857.72747
-  tps: 19152.4473
-=======
   dps: 26879.10951
   tps: 18510.78328
->>>>>>> 8aae9ab6
  }
 }
 dps_results: {
  key: "TestEnhancement-AllItems-Prestor'sTalismanofMachination-59441"
  value: {
-<<<<<<< HEAD
-  dps: 28321.97076
-  tps: 19534.90307
-=======
   dps: 27221.99683
   tps: 18775.58694
->>>>>>> 8aae9ab6
  }
 }
 dps_results: {
  key: "TestEnhancement-AllItems-PurifiedShardoftheGods"
  value: {
-<<<<<<< HEAD
-  dps: 26756.57082
-  tps: 18463.01761
-=======
-  dps: 25856.07473
-  tps: 17824.76599
->>>>>>> 8aae9ab6
+  dps: 25856.07473
+  tps: 17824.76599
  }
 }
 dps_results: {
  key: "TestEnhancement-AllItems-Rainsong-55854"
  value: {
-<<<<<<< HEAD
-  dps: 26756.57082
-  tps: 18462.94764
-=======
   dps: 25856.07473
   tps: 17824.70067
->>>>>>> 8aae9ab6
  }
 }
 dps_results: {
  key: "TestEnhancement-AllItems-Rainsong-56377"
  value: {
-<<<<<<< HEAD
-  dps: 26756.57082
-  tps: 18462.92294
-=======
   dps: 25856.07473
   tps: 17824.67747
->>>>>>> 8aae9ab6
  }
 }
 dps_results: {
  key: "TestEnhancement-AllItems-RegaliaoftheRagingElements"
  value: {
-<<<<<<< HEAD
-  dps: 19529.7657
-  tps: 13673.78952
-=======
   dps: 19006.75465
   tps: 13301.18872
->>>>>>> 8aae9ab6
  }
 }
 dps_results: {
  key: "TestEnhancement-AllItems-ReignoftheDead-47316"
  value: {
-<<<<<<< HEAD
-  dps: 26955.63736
-  tps: 18669.0545
-=======
   dps: 26140.41163
   tps: 18115.55468
->>>>>>> 8aae9ab6
  }
 }
 dps_results: {
  key: "TestEnhancement-AllItems-ReignoftheDead-47477"
  value: {
-<<<<<<< HEAD
-  dps: 26986.3527
-  tps: 18699.12316
-=======
   dps: 26171.71217
   tps: 18146.78911
->>>>>>> 8aae9ab6
  }
 }
 dps_results: {
  key: "TestEnhancement-AllItems-RelentlessEarthsiegeDiamond"
  value: {
-<<<<<<< HEAD
-  dps: 28321.37495
-  tps: 19481.28797
-=======
   dps: 27338.00823
   tps: 18837.49326
->>>>>>> 8aae9ab6
  }
 }
 dps_results: {
  key: "TestEnhancement-AllItems-RelentlessGladiator'sTotemofSurvival-42604"
  value: {
-<<<<<<< HEAD
-  dps: 27871.92983
-  tps: 19185.9676
-=======
   dps: 26784.79639
   tps: 18438.33427
->>>>>>> 8aae9ab6
  }
 }
 dps_results: {
  key: "TestEnhancement-AllItems-ReverberatingShadowspiritDiamond"
  value: {
-<<<<<<< HEAD
-  dps: 28333.83701
-  tps: 19495.53068
-=======
   dps: 27340.18338
   tps: 18842.72332
->>>>>>> 8aae9ab6
  }
 }
 dps_results: {
  key: "TestEnhancement-AllItems-RevitalizingShadowspiritDiamond"
  value: {
-<<<<<<< HEAD
-  dps: 28251.87903
-  tps: 19442.61817
-=======
   dps: 27258.38194
   tps: 18789.92963
->>>>>>> 8aae9ab6
  }
 }
 dps_results: {
  key: "TestEnhancement-AllItems-RevitalizingSkyflareDiamond"
  value: {
-<<<<<<< HEAD
-  dps: 27857.72747
-  tps: 19152.44049
-=======
   dps: 26879.10951
   tps: 18510.7771
->>>>>>> 8aae9ab6
  }
 }
 dps_results: {
  key: "TestEnhancement-AllItems-RightEyeofRajh-56100"
  value: {
-<<<<<<< HEAD
-  dps: 27414.64513
-  tps: 18880.23753
-=======
   dps: 26351.36885
   tps: 18120.55801
->>>>>>> 8aae9ab6
  }
 }
 dps_results: {
  key: "TestEnhancement-AllItems-RightEyeofRajh-56431"
  value: {
-<<<<<<< HEAD
-  dps: 27392.01953
-  tps: 18869.99701
-=======
   dps: 26469.63753
   tps: 18224.68829
->>>>>>> 8aae9ab6
  }
 }
 dps_results: {
  key: "TestEnhancement-AllItems-RuneofRepulsion-40372"
  value: {
-<<<<<<< HEAD
-  dps: 26756.57082
-  tps: 18463.01761
-=======
-  dps: 25856.07473
-  tps: 17824.76599
->>>>>>> 8aae9ab6
+  dps: 25856.07473
+  tps: 17824.76599
  }
 }
 dps_results: {
  key: "TestEnhancement-AllItems-SavageGladiator'sTotemofSurvival-42594"
  value: {
-<<<<<<< HEAD
-  dps: 27860.49045
-  tps: 19179.95473
-=======
   dps: 26766.96945
   tps: 18430.7634
->>>>>>> 8aae9ab6
  }
 }
 dps_results: {
  key: "TestEnhancement-AllItems-Schnottz'sMedallionofCommand-65805"
  value: {
-<<<<<<< HEAD
-  dps: 27920.78128
-  tps: 19207.59287
-=======
   dps: 26948.21547
   tps: 18530.49954
->>>>>>> 8aae9ab6
  }
 }
 dps_results: {
  key: "TestEnhancement-AllItems-SeaStar-55256"
  value: {
-<<<<<<< HEAD
-  dps: 26756.57082
-  tps: 18462.95294
-=======
   dps: 25856.07473
   tps: 17824.70564
->>>>>>> 8aae9ab6
  }
 }
 dps_results: {
  key: "TestEnhancement-AllItems-SeaStar-56290"
  value: {
-<<<<<<< HEAD
-  dps: 26756.57082
-  tps: 18462.92294
-=======
   dps: 25856.07473
   tps: 17824.67747
->>>>>>> 8aae9ab6
  }
 }
 dps_results: {
  key: "TestEnhancement-AllItems-SealofthePantheon-36993"
  value: {
-<<<<<<< HEAD
-  dps: 26756.57082
-  tps: 18463.01761
-=======
-  dps: 25856.07473
-  tps: 17824.76599
->>>>>>> 8aae9ab6
+  dps: 25856.07473
+  tps: 17824.76599
  }
 }
 dps_results: {
  key: "TestEnhancement-AllItems-Shadowmourne-49623"
  value: {
-<<<<<<< HEAD
-  dps: 28321.37495
-  tps: 19481.28797
-=======
   dps: 27338.00823
   tps: 18837.49326
->>>>>>> 8aae9ab6
  }
 }
 dps_results: {
  key: "TestEnhancement-AllItems-ShieldedSkyflareDiamond"
  value: {
-<<<<<<< HEAD
-  dps: 27857.72747
-  tps: 19152.4473
-=======
   dps: 26879.10951
   tps: 18510.78328
->>>>>>> 8aae9ab6
  }
 }
 dps_results: {
  key: "TestEnhancement-AllItems-ShinyShardoftheGods"
  value: {
-<<<<<<< HEAD
-  dps: 26756.57082
-  tps: 18462.95576
-=======
   dps: 25856.07473
   tps: 17824.70829
->>>>>>> 8aae9ab6
  }
 }
 dps_results: {
  key: "TestEnhancement-AllItems-Shrine-CleansingPurifier-63838"
  value: {
-<<<<<<< HEAD
-  dps: 27478.48758
-  tps: 18932.93594
-=======
   dps: 26483.54049
   tps: 18253.52184
->>>>>>> 8aae9ab6
  }
 }
 dps_results: {
  key: "TestEnhancement-AllItems-Sindragosa'sFlawlessFang-50361"
  value: {
-<<<<<<< HEAD
-  dps: 26756.57082
-  tps: 18463.01761
-=======
-  dps: 25856.07473
-  tps: 17824.76599
->>>>>>> 8aae9ab6
+  dps: 25856.07473
+  tps: 17824.76599
  }
 }
 dps_results: {
  key: "TestEnhancement-AllItems-Skardyn'sGrace-56115"
  value: {
-<<<<<<< HEAD
-  dps: 28131.00312
-  tps: 19326.01641
-=======
   dps: 27149.21678
   tps: 18647.31775
->>>>>>> 8aae9ab6
  }
 }
 dps_results: {
  key: "TestEnhancement-AllItems-Skardyn'sGrace-56440"
  value: {
-<<<<<<< HEAD
-  dps: 28308.38905
-  tps: 19434.57759
-=======
   dps: 27334.82825
   tps: 18767.90496
->>>>>>> 8aae9ab6
  }
 }
 dps_results: {
  key: "TestEnhancement-AllItems-SkycallTotem-33506"
  value: {
-<<<<<<< HEAD
-  dps: 27667.16527
-  tps: 19042.73666
-=======
   dps: 26743.92344
   tps: 18447.43783
->>>>>>> 8aae9ab6
  }
 }
 dps_results: {
  key: "TestEnhancement-AllItems-SkyshatterHarness"
  value: {
-<<<<<<< HEAD
-  dps: 15680.14452
-  tps: 11109.43605
-=======
   dps: 15238.26348
   tps: 10831.8741
->>>>>>> 8aae9ab6
  }
 }
 dps_results: {
  key: "TestEnhancement-AllItems-SkyshatterRegalia"
  value: {
-<<<<<<< HEAD
-  dps: 14557.89284
-  tps: 10364.0302
-=======
   dps: 14149.31399
   tps: 10041.96157
->>>>>>> 8aae9ab6
  }
 }
 dps_results: {
  key: "TestEnhancement-AllItems-SliverofPureIce-50339"
  value: {
-<<<<<<< HEAD
-  dps: 26781.05568
-  tps: 18479.18637
-=======
   dps: 25870.2656
   tps: 17830.72236
->>>>>>> 8aae9ab6
  }
 }
 dps_results: {
  key: "TestEnhancement-AllItems-SliverofPureIce-50346"
  value: {
-<<<<<<< HEAD
-  dps: 26781.92337
-  tps: 18479.35252
-=======
   dps: 25871.99333
   tps: 17831.37187
->>>>>>> 8aae9ab6
  }
 }
 dps_results: {
  key: "TestEnhancement-AllItems-Sorrowsong-55879"
  value: {
-<<<<<<< HEAD
-  dps: 27192.72735
-  tps: 18706.07889
-=======
   dps: 26277.24101
   tps: 18059.14435
->>>>>>> 8aae9ab6
  }
 }
 dps_results: {
  key: "TestEnhancement-AllItems-Sorrowsong-56400"
  value: {
-<<<<<<< HEAD
-  dps: 27249.9259
-  tps: 18737.99116
-=======
   dps: 26332.47315
   tps: 18089.91617
->>>>>>> 8aae9ab6
  }
 }
 dps_results: {
  key: "TestEnhancement-AllItems-Soul'sAnguish-66994"
  value: {
-<<<<<<< HEAD
-  dps: 27189.27936
-  tps: 18744.53627
-=======
   dps: 26124.99398
   tps: 17980.22068
->>>>>>> 8aae9ab6
  }
 }
 dps_results: {
  key: "TestEnhancement-AllItems-SoulCasket-58183"
  value: {
-<<<<<<< HEAD
-  dps: 27312.3462
-  tps: 18772.82642
-=======
   dps: 26392.74737
   tps: 18123.50639
->>>>>>> 8aae9ab6
  }
 }
 dps_results: {
  key: "TestEnhancement-AllItems-SoulPreserver-37111"
  value: {
-<<<<<<< HEAD
-  dps: 26764.33037
-  tps: 18465.93646
-=======
   dps: 25864.44331
   tps: 17828.26677
->>>>>>> 8aae9ab6
  }
 }
 dps_results: {
  key: "TestEnhancement-AllItems-SouloftheDead-40382"
  value: {
-<<<<<<< HEAD
-  dps: 26851.50829
-  tps: 18549.3739
-=======
   dps: 25925.61541
   tps: 17887.14424
->>>>>>> 8aae9ab6
  }
 }
 dps_results: {
  key: "TestEnhancement-AllItems-SparkofLife-37657"
  value: {
-<<<<<<< HEAD
-  dps: 26875.77956
-  tps: 18520.56407
-=======
   dps: 25935.74682
   tps: 17862.75568
->>>>>>> 8aae9ab6
  }
 }
 dps_results: {
  key: "TestEnhancement-AllItems-SphereofRedDragon'sBlood-37166"
  value: {
-<<<<<<< HEAD
-  dps: 27106.40494
-  tps: 18675.7704
-=======
   dps: 26075.04774
   tps: 17991.91384
->>>>>>> 8aae9ab6
  }
 }
 dps_results: {
  key: "TestEnhancement-AllItems-Spiritwalker'sRegalia"
  value: {
-<<<<<<< HEAD
-  dps: 20079.64049
-  tps: 13792.85532
-=======
   dps: 19390.52832
   tps: 13340.54176
->>>>>>> 8aae9ab6
  }
 }
 dps_results: {
  key: "TestEnhancement-AllItems-Stonebreaker'sTotem-33507"
  value: {
-<<<<<<< HEAD
-  dps: 27993.81634
-  tps: 19289.07553
-=======
   dps: 26845.12125
   tps: 18481.27365
->>>>>>> 8aae9ab6
  }
 }
 dps_results: {
  key: "TestEnhancement-AllItems-Stonemother'sKiss-61411"
  value: {
-<<<<<<< HEAD
-  dps: 26938.02682
-  tps: 18587.86472
-=======
   dps: 26079.15484
   tps: 17978.64459
->>>>>>> 8aae9ab6
  }
 }
 dps_results: {
  key: "TestEnhancement-AllItems-StumpofTime-62465"
  value: {
-<<<<<<< HEAD
-  dps: 26901.93428
-  tps: 18545.59873
-=======
   dps: 25950.66717
   tps: 17914.18372
->>>>>>> 8aae9ab6
  }
 }
 dps_results: {
  key: "TestEnhancement-AllItems-StumpofTime-62470"
  value: {
-<<<<<<< HEAD
-  dps: 26901.93428
-  tps: 18545.59873
-=======
   dps: 25950.66717
   tps: 17914.18372
->>>>>>> 8aae9ab6
  }
 }
 dps_results: {
  key: "TestEnhancement-AllItems-SwiftSkyflareDiamond"
  value: {
-<<<<<<< HEAD
-  dps: 27888.57612
-  tps: 19172.25333
-=======
   dps: 26906.26342
   tps: 18526.6827
->>>>>>> 8aae9ab6
  }
 }
 dps_results: {
  key: "TestEnhancement-AllItems-SwiftStarflareDiamond"
  value: {
-<<<<<<< HEAD
-  dps: 27887.61803
-  tps: 19171.54045
-=======
   dps: 26901.61768
   tps: 18522.27264
->>>>>>> 8aae9ab6
  }
 }
 dps_results: {
  key: "TestEnhancement-AllItems-SwiftWindfireDiamond"
  value: {
-<<<<<<< HEAD
-  dps: 27863.93131
-  tps: 19156.96627
-=======
   dps: 26881.50819
   tps: 18512.01766
->>>>>>> 8aae9ab6
  }
 }
 dps_results: {
  key: "TestEnhancement-AllItems-SymbioticWorm-59332"
  value: {
-<<<<<<< HEAD
-  dps: 26756.57082
-  tps: 18463.01761
-=======
-  dps: 25856.07473
-  tps: 17824.76599
->>>>>>> 8aae9ab6
+  dps: 25856.07473
+  tps: 17824.76599
  }
 }
 dps_results: {
  key: "TestEnhancement-AllItems-SymbioticWorm-65048"
  value: {
-<<<<<<< HEAD
-  dps: 26756.57082
-  tps: 18463.01761
-=======
-  dps: 25856.07473
-  tps: 17824.76599
->>>>>>> 8aae9ab6
+  dps: 25856.07473
+  tps: 17824.76599
  }
 }
 dps_results: {
  key: "TestEnhancement-AllItems-TalismanofSinisterOrder-65804"
  value: {
-<<<<<<< HEAD
-  dps: 27109.94162
-  tps: 18660.5699
-=======
   dps: 26193.43406
   tps: 18010.05456
->>>>>>> 8aae9ab6
  }
 }
 dps_results: {
  key: "TestEnhancement-AllItems-TalismanofTrollDivinity-37734"
  value: {
-<<<<<<< HEAD
-  dps: 26756.57082
-  tps: 18462.99447
-=======
   dps: 25856.07473
   tps: 17824.74443
->>>>>>> 8aae9ab6
  }
 }
 dps_results: {
  key: "TestEnhancement-AllItems-Tank-CommanderInsignia-63841"
  value: {
-<<<<<<< HEAD
-  dps: 27416.13908
-  tps: 18896.37428
-=======
   dps: 26471.77448
   tps: 18259.28381
->>>>>>> 8aae9ab6
  }
 }
 dps_results: {
  key: "TestEnhancement-AllItems-TearofBlood-55819"
  value: {
-<<<<<<< HEAD
-  dps: 26787.30958
-  tps: 18480.76768
-=======
   dps: 25879.13908
   tps: 17833.54939
->>>>>>> 8aae9ab6
  }
 }
 dps_results: {
  key: "TestEnhancement-AllItems-TearofBlood-56351"
  value: {
-<<<<<<< HEAD
-  dps: 26790.55142
-  tps: 18481.68373
-=======
   dps: 25881.91105
   tps: 17834.30974
->>>>>>> 8aae9ab6
  }
 }
 dps_results: {
  key: "TestEnhancement-AllItems-TearsoftheVanquished-47215"
  value: {
-<<<<<<< HEAD
-  dps: 26764.83326
-  tps: 18466.01736
-=======
   dps: 25864.66965
   tps: 17828.34535
->>>>>>> 8aae9ab6
  }
 }
 dps_results: {
  key: "TestEnhancement-AllItems-TendrilsofBurrowingDark-55810"
  value: {
-<<<<<<< HEAD
-  dps: 27128.61844
-  tps: 18670.32128
-=======
   dps: 26215.33593
   tps: 18024.66448
->>>>>>> 8aae9ab6
  }
 }
 dps_results: {
  key: "TestEnhancement-AllItems-TendrilsofBurrowingDark-56339"
  value: {
-<<<<<<< HEAD
-  dps: 27249.9259
-  tps: 18737.99116
-=======
   dps: 26332.47315
   tps: 18089.91617
->>>>>>> 8aae9ab6
  }
 }
 dps_results: {
  key: "TestEnhancement-AllItems-TheGeneral'sHeart-45507"
  value: {
-<<<<<<< HEAD
-  dps: 26756.57082
-  tps: 18463.01761
-=======
-  dps: 25856.07473
-  tps: 17824.76599
->>>>>>> 8aae9ab6
+  dps: 25856.07473
+  tps: 17824.76599
  }
 }
 dps_results: {
  key: "TestEnhancement-AllItems-Theralion'sMirror-59519"
  value: {
-<<<<<<< HEAD
-  dps: 27430.51107
-  tps: 18840.65866
-=======
   dps: 26498.01281
   tps: 18182.94929
->>>>>>> 8aae9ab6
  }
 }
 dps_results: {
  key: "TestEnhancement-AllItems-Theralion'sMirror-65105"
  value: {
-<<<<<<< HEAD
-  dps: 27527.35103
-  tps: 18898.9067
-=======
   dps: 26589.9941
   tps: 18232.00788
->>>>>>> 8aae9ab6
  }
 }
 dps_results: {
  key: "TestEnhancement-AllItems-Throngus'sFinger-56121"
  value: {
-<<<<<<< HEAD
-  dps: 26756.57082
-  tps: 18463.01761
-=======
-  dps: 25856.07473
-  tps: 17824.76599
->>>>>>> 8aae9ab6
+  dps: 25856.07473
+  tps: 17824.76599
  }
 }
 dps_results: {
  key: "TestEnhancement-AllItems-Throngus'sFinger-56449"
  value: {
-<<<<<<< HEAD
-  dps: 26756.57082
-  tps: 18463.01761
-=======
-  dps: 25856.07473
-  tps: 17824.76599
->>>>>>> 8aae9ab6
+  dps: 25856.07473
+  tps: 17824.76599
  }
 }
 dps_results: {
  key: "TestEnhancement-AllItems-ThunderingSkyflareDiamond"
  value: {
-<<<<<<< HEAD
-  dps: 27963.54198
-  tps: 19261.1727
-=======
   dps: 26970.77135
   tps: 18570.98943
->>>>>>> 8aae9ab6
  }
 }
 dps_results: {
  key: "TestEnhancement-AllItems-Tia'sGrace-55874"
  value: {
-<<<<<<< HEAD
-  dps: 28251.99112
-  tps: 19420.22745
-=======
   dps: 27276.55423
   tps: 18743.2483
->>>>>>> 8aae9ab6
  }
 }
 dps_results: {
  key: "TestEnhancement-AllItems-Tia'sGrace-56394"
  value: {
-<<<<<<< HEAD
-  dps: 28450.42724
-  tps: 19547.51777
-=======
   dps: 27466.22884
   tps: 18864.42565
->>>>>>> 8aae9ab6
  }
 }
 dps_results: {
  key: "TestEnhancement-AllItems-TidefuryRaiment"
  value: {
-<<<<<<< HEAD
-  dps: 17821.1335
-  tps: 12560.47624
-=======
   dps: 17358.57705
   tps: 12237.98034
->>>>>>> 8aae9ab6
  }
 }
 dps_results: {
  key: "TestEnhancement-AllItems-TinyAbominationinaJar-50351"
  value: {
-<<<<<<< HEAD
-  dps: 27512.57317
-  tps: 19036.88599
-=======
   dps: 26507.13958
   tps: 18361.00449
->>>>>>> 8aae9ab6
  }
 }
 dps_results: {
  key: "TestEnhancement-AllItems-TinyAbominationinaJar-50706"
  value: {
-<<<<<<< HEAD
-  dps: 27602.04253
-  tps: 19120.39492
-=======
   dps: 26692.25496
   tps: 18538.07796
->>>>>>> 8aae9ab6
  }
 }
 dps_results: {
  key: "TestEnhancement-AllItems-TirelessSkyflareDiamond"
  value: {
-<<<<<<< HEAD
-  dps: 27859.13936
-  tps: 19152.56776
-=======
   dps: 26879.72735
   tps: 18511.09387
->>>>>>> 8aae9ab6
  }
 }
 dps_results: {
  key: "TestEnhancement-AllItems-TirelessStarflareDiamond"
  value: {
-<<<<<<< HEAD
-  dps: 27859.13936
-  tps: 19152.59711
-=======
   dps: 26879.72735
   tps: 18511.12401
->>>>>>> 8aae9ab6
  }
 }
 dps_results: {
  key: "TestEnhancement-AllItems-TomeofArcanePhenomena-36972"
  value: {
-<<<<<<< HEAD
-  dps: 26769.16549
-  tps: 18484.47588
-=======
   dps: 25873.33269
   tps: 17840.59047
->>>>>>> 8aae9ab6
  }
 }
 dps_results: {
  key: "TestEnhancement-AllItems-TotemofQuakingEarth-47667"
  value: {
-<<<<<<< HEAD
-  dps: 28238.89814
-  tps: 19474.20799
-=======
   dps: 27251.3967
   tps: 18728.87554
->>>>>>> 8aae9ab6
  }
 }
 dps_results: {
  key: "TestEnhancement-AllItems-TrenchantEarthshatterDiamond"
  value: {
-<<<<<<< HEAD
-  dps: 27859.13936
-  tps: 19152.59711
-=======
   dps: 26879.72735
   tps: 18511.12401
->>>>>>> 8aae9ab6
  }
 }
 dps_results: {
  key: "TestEnhancement-AllItems-TrenchantEarthsiegeDiamond"
  value: {
-<<<<<<< HEAD
-  dps: 27859.13936
-  tps: 19152.56776
-=======
   dps: 26879.72735
   tps: 18511.09387
->>>>>>> 8aae9ab6
  }
 }
 dps_results: {
  key: "TestEnhancement-AllItems-Tyrande'sFavoriteDoll-64645"
  value: {
-<<<<<<< HEAD
-  dps: 26817.10612
-  tps: 18493.31024
-=======
   dps: 26078.55764
   tps: 18044.01354
->>>>>>> 8aae9ab6
  }
 }
 dps_results: {
@@ -3036,564 +1794,329 @@
 dps_results: {
  key: "TestEnhancement-AllItems-UnheededWarning-59520"
  value: {
-<<<<<<< HEAD
-  dps: 28430.17971
-  tps: 19586.73886
-=======
   dps: 27470.84113
   tps: 18910.97055
->>>>>>> 8aae9ab6
  }
 }
 dps_results: {
  key: "TestEnhancement-AllItems-UnquenchableFlame-67101"
  value: {
-<<<<<<< HEAD
-  dps: 26756.57082
-  tps: 18462.76692
-=======
   dps: 25856.07473
   tps: 17824.54301
->>>>>>> 8aae9ab6
  }
 }
 dps_results: {
  key: "TestEnhancement-AllItems-UnsolvableRiddle-62468"
  value: {
-<<<<<<< HEAD
-  dps: 28543.48505
-  tps: 19550.36654
-=======
   dps: 27581.81187
   tps: 18922.99819
->>>>>>> 8aae9ab6
  }
 }
 dps_results: {
  key: "TestEnhancement-AllItems-UnsolvableRiddle-68709"
  value: {
-<<<<<<< HEAD
-  dps: 28543.48505
-  tps: 19550.36654
-=======
   dps: 27581.81187
   tps: 18922.99819
->>>>>>> 8aae9ab6
  }
 }
 dps_results: {
  key: "TestEnhancement-AllItems-Val'anyr,HammerofAncientKings-46017"
  value: {
-<<<<<<< HEAD
-  dps: 24414.92604
-  tps: 16537.88979
-=======
   dps: 23479.71138
   tps: 15914.83211
->>>>>>> 8aae9ab6
  }
 }
 dps_results: {
  key: "TestEnhancement-AllItems-VialofStolenMemories-59515"
  value: {
-<<<<<<< HEAD
-  dps: 26756.57082
-  tps: 18463.01761
-=======
-  dps: 25856.07473
-  tps: 17824.76599
->>>>>>> 8aae9ab6
+  dps: 25856.07473
+  tps: 17824.76599
  }
 }
 dps_results: {
  key: "TestEnhancement-AllItems-VialofStolenMemories-65109"
  value: {
-<<<<<<< HEAD
-  dps: 26756.57082
-  tps: 18463.01761
-=======
-  dps: 25856.07473
-  tps: 17824.76599
->>>>>>> 8aae9ab6
+  dps: 25856.07473
+  tps: 17824.76599
  }
 }
 dps_results: {
  key: "TestEnhancement-AllItems-ViciousGladiator'sBadgeofConquest-61033"
  value: {
-<<<<<<< HEAD
-  dps: 27963.965
-  tps: 19228.32624
-=======
   dps: 27022.57912
   tps: 18611.62501
->>>>>>> 8aae9ab6
  }
 }
 dps_results: {
  key: "TestEnhancement-AllItems-ViciousGladiator'sBadgeofDominance-61035"
  value: {
-<<<<<<< HEAD
-  dps: 26756.57082
-  tps: 18463.01761
-=======
-  dps: 25856.07473
-  tps: 17824.76599
->>>>>>> 8aae9ab6
+  dps: 25856.07473
+  tps: 17824.76599
  }
 }
 dps_results: {
  key: "TestEnhancement-AllItems-ViciousGladiator'sBadgeofVictory-61034"
  value: {
-<<<<<<< HEAD
-  dps: 27281.69585
-  tps: 18789.99801
-=======
   dps: 26372.10368
   tps: 18144.14456
->>>>>>> 8aae9ab6
  }
 }
 dps_results: {
  key: "TestEnhancement-AllItems-ViciousGladiator'sEmblemofAccuracy-61027"
  value: {
-<<<<<<< HEAD
-  dps: 27019.09139
-  tps: 18621.17045
-=======
   dps: 25988.17496
   tps: 17920.40217
->>>>>>> 8aae9ab6
  }
 }
 dps_results: {
  key: "TestEnhancement-AllItems-ViciousGladiator'sEmblemofAlacrity-61028"
  value: {
-<<<<<<< HEAD
-  dps: 27064.28479
-  tps: 18662.63951
-=======
   dps: 26146.14157
   tps: 18069.07739
->>>>>>> 8aae9ab6
  }
 }
 dps_results: {
  key: "TestEnhancement-AllItems-ViciousGladiator'sEmblemofCruelty-61026"
  value: {
-<<<<<<< HEAD
-  dps: 27050.16017
-  tps: 18684.99156
-=======
   dps: 26195.86073
   tps: 18116.28769
->>>>>>> 8aae9ab6
  }
 }
 dps_results: {
  key: "TestEnhancement-AllItems-ViciousGladiator'sEmblemofProficiency-61030"
  value: {
-<<<<<<< HEAD
-  dps: 26756.57082
-  tps: 18463.01761
-=======
-  dps: 25856.07473
-  tps: 17824.76599
->>>>>>> 8aae9ab6
+  dps: 25856.07473
+  tps: 17824.76599
  }
 }
 dps_results: {
  key: "TestEnhancement-AllItems-ViciousGladiator'sEmblemofProwess-61029"
  value: {
-<<<<<<< HEAD
-  dps: 27345.29944
-  tps: 18791.2209
-=======
   dps: 26424.56758
   tps: 18141.2434
->>>>>>> 8aae9ab6
  }
 }
 dps_results: {
  key: "TestEnhancement-AllItems-ViciousGladiator'sEmblemofTenacity-61032"
  value: {
-<<<<<<< HEAD
-  dps: 26756.57082
-  tps: 18463.01761
-=======
-  dps: 25856.07473
-  tps: 17824.76599
->>>>>>> 8aae9ab6
+  dps: 25856.07473
+  tps: 17824.76599
  }
 }
 dps_results: {
  key: "TestEnhancement-AllItems-ViciousGladiator'sInsigniaofConquest-61047"
  value: {
-<<<<<<< HEAD
-  dps: 27983.76218
-  tps: 19278.7521
-=======
   dps: 27059.3837
   tps: 18664.65863
->>>>>>> 8aae9ab6
  }
 }
 dps_results: {
  key: "TestEnhancement-AllItems-ViciousGladiator'sInsigniaofDominance-61045"
  value: {
-<<<<<<< HEAD
-  dps: 26756.57082
-  tps: 18463.01761
-=======
-  dps: 25856.07473
-  tps: 17824.76599
->>>>>>> 8aae9ab6
+  dps: 25856.07473
+  tps: 17824.76599
  }
 }
 dps_results: {
  key: "TestEnhancement-AllItems-ViciousGladiator'sInsigniaofVictory-61046"
  value: {
-<<<<<<< HEAD
-  dps: 27282.83229
-  tps: 18800.40133
-=======
   dps: 26382.44853
   tps: 18161.25814
->>>>>>> 8aae9ab6
  }
 }
 dps_results: {
  key: "TestEnhancement-AllItems-VolcanicRegalia"
  value: {
-<<<<<<< HEAD
-  dps: 19963.70977
-  tps: 13916.22038
-=======
   dps: 19293.34252
   tps: 13396.00577
->>>>>>> 8aae9ab6
  }
 }
 dps_results: {
  key: "TestEnhancement-AllItems-WingedTalisman-37844"
  value: {
-<<<<<<< HEAD
-  dps: 26756.57082
-  tps: 18462.99479
-=======
   dps: 25856.07473
   tps: 17824.74472
->>>>>>> 8aae9ab6
  }
 }
 dps_results: {
  key: "TestEnhancement-AllItems-WitchingHourglass-55787"
  value: {
-<<<<<<< HEAD
-  dps: 26889.97345
-  tps: 18476.34636
-=======
   dps: 26011.72261
   tps: 17946.31262
->>>>>>> 8aae9ab6
  }
 }
 dps_results: {
  key: "TestEnhancement-AllItems-WitchingHourglass-56320"
  value: {
-<<<<<<< HEAD
-  dps: 27076.78142
-  tps: 18651.98767
-=======
   dps: 26204.57058
   tps: 18047.72334
->>>>>>> 8aae9ab6
  }
 }
 dps_results: {
  key: "TestEnhancement-AllItems-World-QuellerFocus-63842"
  value: {
-<<<<<<< HEAD
-  dps: 27135.54797
-  tps: 18674.1858
-=======
   dps: 26222.02726
   tps: 18028.39092
->>>>>>> 8aae9ab6
  }
 }
 dps_results: {
  key: "TestEnhancement-AllItems-WrathfulGladiator'sTotemofSurvival-51513"
  value: {
-<<<<<<< HEAD
-  dps: 27885.26536
-  tps: 19196.24831
-=======
   dps: 26787.76876
   tps: 18440.82053
->>>>>>> 8aae9ab6
  }
 }
 dps_results: {
  key: "TestEnhancement-AllItems-Za'brox'sLuckyTooth-63742"
  value: {
-<<<<<<< HEAD
-  dps: 27159.88293
-  tps: 18689.2115
-=======
   dps: 26250.48017
   tps: 18044.32591
->>>>>>> 8aae9ab6
  }
 }
 dps_results: {
  key: "TestEnhancement-AllItems-Za'brox'sLuckyTooth-63745"
  value: {
-<<<<<<< HEAD
-  dps: 27159.88293
-  tps: 18689.2115
-=======
   dps: 26250.48017
   tps: 18044.32591
->>>>>>> 8aae9ab6
  }
 }
 dps_results: {
  key: "TestEnhancement-Average-Default"
  value: {
-<<<<<<< HEAD
-  dps: 28515.10344
-  tps: 19650.4597
-=======
   dps: 27496.60681
   tps: 18949.97019
->>>>>>> 8aae9ab6
  }
 }
 dps_results: {
  key: "TestEnhancement-Settings-Draenei-p1-Standard-default-FullBuffs-LongMultiTarget"
  value: {
-<<<<<<< HEAD
-  dps: 29003.83017
-  tps: 24727.49252
-=======
   dps: 28071.89931
   tps: 24025.39336
->>>>>>> 8aae9ab6
  }
 }
 dps_results: {
  key: "TestEnhancement-Settings-Draenei-p1-Standard-default-FullBuffs-LongSingleTarget"
  value: {
-<<<<<<< HEAD
-  dps: 28321.37495
-  tps: 19481.28797
-=======
   dps: 27338.00823
   tps: 18837.49326
->>>>>>> 8aae9ab6
  }
 }
 dps_results: {
  key: "TestEnhancement-Settings-Draenei-p1-Standard-default-FullBuffs-ShortSingleTarget"
  value: {
-<<<<<<< HEAD
-  dps: 32268.38587
-  tps: 22071.09384
-=======
   dps: 31035.38753
   tps: 21179.63238
->>>>>>> 8aae9ab6
  }
 }
 dps_results: {
  key: "TestEnhancement-Settings-Draenei-p1-Standard-default-NoBuffs-LongMultiTarget"
  value: {
-<<<<<<< HEAD
-  dps: 22162.33434
-  tps: 20282.90209
-=======
   dps: 21460.85636
   tps: 19862.89312
->>>>>>> 8aae9ab6
  }
 }
 dps_results: {
  key: "TestEnhancement-Settings-Draenei-p1-Standard-default-NoBuffs-LongSingleTarget"
  value: {
-<<<<<<< HEAD
-  dps: 21709.79676
-  tps: 15132.44041
-=======
   dps: 20983.00219
   tps: 14598.48485
->>>>>>> 8aae9ab6
  }
 }
 dps_results: {
  key: "TestEnhancement-Settings-Draenei-p1-Standard-default-NoBuffs-ShortSingleTarget"
  value: {
-<<<<<<< HEAD
-  dps: 23567.84579
-  tps: 16423.94247
-=======
   dps: 22771.0081
   tps: 15757.84652
->>>>>>> 8aae9ab6
  }
 }
 dps_results: {
  key: "TestEnhancement-Settings-Orc-p1-Standard-default-FullBuffs-LongMultiTarget"
  value: {
-<<<<<<< HEAD
-  dps: 29146.42313
-  tps: 24815.3873
-=======
   dps: 28163.13267
   tps: 24049.01909
->>>>>>> 8aae9ab6
  }
 }
 dps_results: {
  key: "TestEnhancement-Settings-Orc-p1-Standard-default-FullBuffs-LongSingleTarget"
  value: {
-<<<<<<< HEAD
-  dps: 28634.55691
-  tps: 19693.70557
-=======
   dps: 27530.14914
   tps: 18936.77899
->>>>>>> 8aae9ab6
  }
 }
 dps_results: {
  key: "TestEnhancement-Settings-Orc-p1-Standard-default-FullBuffs-ShortSingleTarget"
  value: {
-<<<<<<< HEAD
-  dps: 32604.90471
-  tps: 22253.80828
-=======
   dps: 31297.26131
   tps: 21305.82603
->>>>>>> 8aae9ab6
  }
 }
 dps_results: {
  key: "TestEnhancement-Settings-Orc-p1-Standard-default-NoBuffs-LongMultiTarget"
  value: {
-<<<<<<< HEAD
-  dps: 22363.52696
-  tps: 20414.63121
-=======
   dps: 21574.83141
   tps: 19909.50312
->>>>>>> 8aae9ab6
  }
 }
 dps_results: {
  key: "TestEnhancement-Settings-Orc-p1-Standard-default-NoBuffs-LongSingleTarget"
  value: {
-<<<<<<< HEAD
-  dps: 21786.84784
-  tps: 15171.56277
-=======
   dps: 21125.20048
   tps: 14739.37889
->>>>>>> 8aae9ab6
  }
 }
 dps_results: {
  key: "TestEnhancement-Settings-Orc-p1-Standard-default-NoBuffs-ShortSingleTarget"
  value: {
-<<<<<<< HEAD
-  dps: 23961.18477
-  tps: 16546.64423
-=======
   dps: 23220.89627
   tps: 16055.318
->>>>>>> 8aae9ab6
  }
 }
 dps_results: {
  key: "TestEnhancement-Settings-Troll-p1-Standard-default-FullBuffs-LongMultiTarget"
  value: {
-<<<<<<< HEAD
-  dps: 28993.98299
-  tps: 24705.99358
-=======
   dps: 27910.56052
   tps: 23985.08065
->>>>>>> 8aae9ab6
  }
 }
 dps_results: {
  key: "TestEnhancement-Settings-Troll-p1-Standard-default-FullBuffs-LongSingleTarget"
  value: {
-<<<<<<< HEAD
-  dps: 28493.92723
-  tps: 19594.58818
-=======
   dps: 27243.19575
   tps: 18771.87389
->>>>>>> 8aae9ab6
  }
 }
 dps_results: {
  key: "TestEnhancement-Settings-Troll-p1-Standard-default-FullBuffs-ShortSingleTarget"
  value: {
-<<<<<<< HEAD
-  dps: 32773.61305
-  tps: 22268.72376
-=======
   dps: 31468.22265
   tps: 21380.72984
->>>>>>> 8aae9ab6
  }
 }
 dps_results: {
  key: "TestEnhancement-Settings-Troll-p1-Standard-default-NoBuffs-LongMultiTarget"
  value: {
-<<<<<<< HEAD
-  dps: 22153.27834
-  tps: 20384.97264
-=======
   dps: 21433.74205
   tps: 19833.89439
->>>>>>> 8aae9ab6
  }
 }
 dps_results: {
  key: "TestEnhancement-Settings-Troll-p1-Standard-default-NoBuffs-LongSingleTarget"
  value: {
-<<<<<<< HEAD
-  dps: 21595.71514
-  tps: 15087.89465
-=======
   dps: 20860.42951
   tps: 14602.3579
->>>>>>> 8aae9ab6
  }
 }
 dps_results: {
  key: "TestEnhancement-Settings-Troll-p1-Standard-default-NoBuffs-ShortSingleTarget"
  value: {
-<<<<<<< HEAD
-  dps: 23805.59845
-  tps: 16568.02342
-=======
   dps: 22930.50417
   tps: 15888.28676
->>>>>>> 8aae9ab6
  }
 }
 dps_results: {
  key: "TestEnhancement-SwitchInFrontOfTarget-Default"
  value: {
-<<<<<<< HEAD
-  dps: 26820.06568
-  tps: 18136.21714
-=======
   dps: 25784.64904
   tps: 17445.91115
->>>>>>> 8aae9ab6
  }
 }