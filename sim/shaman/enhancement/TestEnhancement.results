character_stats_results: {
 key: "TestEnhancement-CharacterStats-Default"
 value: {
  final_stats: 482.90000000000003
  final_stats: 674.3000000000001
  final_stats: 654.5
  final_stats: 423.28000000000003
  final_stats: 221.10000000000002
  final_stats: 1155.8044317600004
  final_stats: 0
  final_stats: 0
  final_stats: 0
  final_stats: 0
  final_stats: 0
  final_stats: 0
  final_stats: 0
  final_stats: 109
  final_stats: 160
  final_stats: 578.5042436206066
  final_stats: 0
  final_stats: 0
  final_stats: 3852.6814392000006
  final_stats: 372.74
  final_stats: 1117.7912096038415
  final_stats: 0
  final_stats: 0
  final_stats: 108.7775
  final_stats: 10465.2
  final_stats: 0
  final_stats: 0
  final_stats: 6826.6
  final_stats: 2009.7000000000003
  final_stats: 0
  final_stats: 0
  final_stats: 0
  final_stats: 0
  final_stats: 0
  final_stats: 0
  final_stats: 9524
  final_stats: 75
  final_stats: 75
  final_stats: 75
  final_stats: 75
  final_stats: 75
  final_stats: 0
  final_stats: 0
  final_stats: 0
  final_stats: 0
  final_stats: 0
 }
}
dps_results: {
 key: "TestEnhancement-AllItems-AshtongueTalismanofVision-32491"
 value: {
<<<<<<< HEAD
  dps: 2224.267228941432
  tps: 1558.0426571110806
=======
  dps: 2209.2256805927404
  tps: 1542.9722950780297
>>>>>>> e4ea9e67
 }
}
dps_results: {
 key: "TestEnhancement-AllItems-AustereEarthsiegeDiamond"
 value: {
  dps: 2158.0886868766784
  tps: 1502.1172885778499
 }
}
dps_results: {
 key: "TestEnhancement-AllItems-Bandit'sInsignia-40371"
 value: {
  dps: 2294.5350087671895
  tps: 1629.439423894209
 }
}
dps_results: {
 key: "TestEnhancement-AllItems-BeamingEarthsiegeDiamond"
 value: {
  dps: 2202.4438545899498
  tps: 1541.8848816875186
 }
}
dps_results: {
 key: "TestEnhancement-AllItems-BracingEarthsiegeDiamond"
 value: {
  dps: 2165.484026299803
  tps: 1480.6262420525532
 }
}
dps_results: {
 key: "TestEnhancement-AllItems-Braxley'sBackyardMoonshine-35937"
 value: {
  dps: 2212.029830107821
  tps: 1546.2999600658322
 }
}
dps_results: {
 key: "TestEnhancement-AllItems-CataclysmHarness"
 value: {
  dps: 2048.396418469486
  tps: 1411.8447914197463
 }
}
dps_results: {
 key: "TestEnhancement-AllItems-CataclysmRegalia"
 value: {
  dps: 1991.216686032804
  tps: 1373.7696279413906
 }
}
dps_results: {
 key: "TestEnhancement-AllItems-ChaoticSkyflareDiamond"
 value: {
  dps: 2196.817164141225
  tps: 1527.1560812868333
 }
}
dps_results: {
 key: "TestEnhancement-AllItems-CycloneHarness"
 value: {
  dps: 1972.8316582509513
  tps: 1347.2438329596819
 }
}
dps_results: {
 key: "TestEnhancement-AllItems-CycloneRegalia"
 value: {
  dps: 1908.988571269651
  tps: 1300.1384580639594
 }
}
dps_results: {
 key: "TestEnhancement-AllItems-DarkmoonCard:Berserker!-42989"
 value: {
  dps: 2221.1443300486217
  tps: 1548.6938508944208
 }
}
dps_results: {
 key: "TestEnhancement-AllItems-DarkmoonCard:Death-42990"
 value: {
  dps: 2242.4737497325414
  tps: 1574.1135701015876
 }
}
dps_results: {
 key: "TestEnhancement-AllItems-DarkmoonCard:Greatness-42987"
 value: {
  dps: 2288.458918914103
  tps: 1612.0713548538922
 }
}
dps_results: {
 key: "TestEnhancement-AllItems-DarkmoonCard:Greatness-44253"
 value: {
  dps: 2251.555918195246
  tps: 1575.5844937341253
 }
}
dps_results: {
 key: "TestEnhancement-AllItems-DarkmoonCard:Greatness-44254"
 value: {
  dps: 2190.9906092819983
  tps: 1526.0481827538474
 }
}
dps_results: {
 key: "TestEnhancement-AllItems-DeathKnight'sAnguish-38212"
 value: {
  dps: 2209.8365877360075
  tps: 1547.25056301886
 }
}
dps_results: {
 key: "TestEnhancement-AllItems-Defender'sCode-40257"
 value: {
  dps: 2126.974458628387
  tps: 1472.846459507593
 }
}
dps_results: {
 key: "TestEnhancement-AllItems-DesolationBattlegear"
 value: {
  dps: 1918.110895249197
  tps: 1306.290093751263
 }
}
dps_results: {
 key: "TestEnhancement-AllItems-DestructiveSkyflareDiamond"
 value: {
  dps: 2181.3872263451417
  tps: 1519.8347219439768
 }
}
dps_results: {
 key: "TestEnhancement-AllItems-EarthshatterBattlegear"
 value: {
  dps: 2598.681594449433
  tps: 1853.9337684840411
 }
}
dps_results: {
 key: "TestEnhancement-AllItems-EarthshatterGarb"
 value: {
  dps: 2235.7602889831223
  tps: 1565.9557344642008
 }
}
dps_results: {
 key: "TestEnhancement-AllItems-EffulgentSkyflareDiamond"
 value: {
  dps: 2158.0886868766784
  tps: 1502.1172885778499
 }
}
dps_results: {
 key: "TestEnhancement-AllItems-EmberSkyflareDiamond"
 value: {
  dps: 2169.6800039173627
  tps: 1507.7464355575355
 }
}
dps_results: {
 key: "TestEnhancement-AllItems-EnigmaticSkyflareDiamond"
 value: {
<<<<<<< HEAD
  dps: 2173.487840563656
  tps: 1510.3119790155274
=======
  dps: 2175.6894756725
  tps: 1522.7890999363692
>>>>>>> e4ea9e67
 }
}
dps_results: {
 key: "TestEnhancement-AllItems-EnigmaticStarflareDiamond"
 value: {
  dps: 2179.855155610991
  tps: 1518.4579864999153
 }
}
dps_results: {
 key: "TestEnhancement-AllItems-EternalEarthsiegeDiamond"
 value: {
  dps: 2158.0886868766784
  tps: 1502.1172885778499
 }
}
dps_results: {
 key: "TestEnhancement-AllItems-ExtractofNecromanticPower-40373"
 value: {
  dps: 2243.0423294155653
  tps: 1571.3538380323548
 }
}
dps_results: {
 key: "TestEnhancement-AllItems-EyeoftheBroodmother-45308"
 value: {
  dps: 2260.6491972912963
  tps: 1587.0095187266543
 }
}
dps_results: {
 key: "TestEnhancement-AllItems-Fathom-BroochoftheTidewalker-30663"
 value: {
  dps: 2170.1640695811866
  tps: 1517.4132535583265
 }
}
dps_results: {
 key: "TestEnhancement-AllItems-FelstalkerArmor"
 value: {
<<<<<<< HEAD
  dps: 2084.844678937291
  tps: 1441.6607567831006
=======
  dps: 2092.7918851045297
  tps: 1448.827769856915
>>>>>>> e4ea9e67
 }
}
dps_results: {
 key: "TestEnhancement-AllItems-ForgeEmber-37660"
 value: {
  dps: 2210.096317974243
  tps: 1541.0131263834205
 }
}
dps_results: {
 key: "TestEnhancement-AllItems-ForlornSkyflareDiamond"
 value: {
  dps: 2165.484026299803
  tps: 1508.6046828400374
 }
}
dps_results: {
 key: "TestEnhancement-AllItems-ForlornStarflareDiamond"
 value: {
<<<<<<< HEAD
  dps: 2164.004958415179
  tps: 1507.3072039876
=======
  dps: 2137.6047833690272
  tps: 1486.4924946856147
>>>>>>> e4ea9e67
 }
}
dps_results: {
 key: "TestEnhancement-AllItems-FrostWitch'sBattlegear"
 value: {
  dps: 2802.8101865803446
  tps: 2005.950672507882
 }
}
dps_results: {
 key: "TestEnhancement-AllItems-FrostWitch'sRegalia"
 value: {
  dps: 2554.350304593519
  tps: 1821.5971818515895
 }
}
dps_results: {
 key: "TestEnhancement-AllItems-FuryoftheFiveFlights-40431"
 value: {
  dps: 2276.68220707652
  tps: 1597.462641358638
 }
}
dps_results: {
 key: "TestEnhancement-AllItems-FuturesightRune-38763"
 value: {
  dps: 2166.1701007401407
  tps: 1507.4023473230707
 }
}
dps_results: {
 key: "TestEnhancement-AllItems-Gladiator'sEarthshaker"
 value: {
<<<<<<< HEAD
  dps: 3103.2201568666956
  tps: 2236.3371885073125
=======
  dps: 3071.029713868461
  tps: 2201.30193769046
>>>>>>> e4ea9e67
 }
}
dps_results: {
 key: "TestEnhancement-AllItems-IllustrationoftheDragonSoul-40432"
 value: {
  dps: 2185.430888166195
  tps: 1523.9699816792006
 }
}
dps_results: {
 key: "TestEnhancement-AllItems-ImpassiveSkyflareDiamond"
 value: {
<<<<<<< HEAD
  dps: 2173.487840563656
  tps: 1510.3119790155274
=======
  dps: 2175.6894756725
  tps: 1522.7890999363692
>>>>>>> e4ea9e67
 }
}
dps_results: {
 key: "TestEnhancement-AllItems-ImpassiveStarflareDiamond"
 value: {
  dps: 2179.855155610991
  tps: 1518.4579864999153
 }
}
dps_results: {
 key: "TestEnhancement-AllItems-IncisorFragment-37723"
 value: {
<<<<<<< HEAD
  dps: 2246.5459521849275
  tps: 1572.9190979611224
=======
  dps: 2228.102188865057
  tps: 1554.8786857306375
>>>>>>> e4ea9e67
 }
}
dps_results: {
 key: "TestEnhancement-AllItems-InfusedColdstoneRune-35935"
 value: {
  dps: 2236.20986779477
  tps: 1572.6191808845367
 }
}
dps_results: {
 key: "TestEnhancement-AllItems-InsightfulEarthsiegeDiamond"
 value: {
  dps: 2246.6723624895003
  tps: 1589.5749898126908
 }
}
dps_results: {
 key: "TestEnhancement-AllItems-InvigoratingEarthsiegeDiamond"
 value: {
  dps: 2189.250731081404
  tps: 1528.2200284929716
 }
}
dps_results: {
 key: "TestEnhancement-AllItems-Lavanthor'sTalisman-37872"
 value: {
  dps: 2126.974458628387
  tps: 1472.846459507593
 }
}
dps_results: {
 key: "TestEnhancement-AllItems-MajesticDragonFigurine-40430"
 value: {
  dps: 2193.4994711052814
  tps: 1533.6814511678926
 }
}
dps_results: {
 key: "TestEnhancement-AllItems-Mana-EtchedRegalia"
 value: {
  dps: 1828.2388664563503
  tps: 1237.8090747330925
 }
}
dps_results: {
 key: "TestEnhancement-AllItems-MeteoriteWhetstone-37390"
 value: {
  dps: 2267.0765061933675
  tps: 1591.2392988096162
 }
}
dps_results: {
 key: "TestEnhancement-AllItems-NaturalAlignmentCrystal-19344"
 value: {
  dps: 2110.508231110968
  tps: 1470.8716661338863
 }
}
dps_results: {
 key: "TestEnhancement-AllItems-NetherscaleArmor"
 value: {
  dps: 2147.287673954149
  tps: 1494.8992581185012
 }
}
dps_results: {
 key: "TestEnhancement-AllItems-NetherstrikeArmor"
 value: {
  dps: 2091.277902785615
  tps: 1441.335488195707
 }
}
dps_results: {
 key: "TestEnhancement-AllItems-Nobundo'sBattlegear"
 value: {
  dps: 2483.8487598611923
  tps: 1774.554419050592
 }
}
dps_results: {
 key: "TestEnhancement-AllItems-Nobundo'sRegalia"
 value: {
  dps: 2437.8561045962097
  tps: 1729.7092951838
 }
}
dps_results: {
 key: "TestEnhancement-AllItems-OfferingofSacrifice-37638"
 value: {
  dps: 2126.974458628387
  tps: 1472.846459507593
 }
}
dps_results: {
 key: "TestEnhancement-AllItems-PersistentEarthshatterDiamond"
 value: {
<<<<<<< HEAD
  dps: 2180.0892646896154
  tps: 1515.7793750848564
=======
  dps: 2157.2812467212407
  tps: 1493.86321881718
>>>>>>> e4ea9e67
 }
}
dps_results: {
 key: "TestEnhancement-AllItems-PersistentEarthsiegeDiamond"
 value: {
  dps: 2189.250731081404
  tps: 1528.2200284929716
 }
}
dps_results: {
 key: "TestEnhancement-AllItems-PowerfulEarthshatterDiamond"
 value: {
  dps: 2158.0886868766784
  tps: 1502.1172885778499
 }
}
dps_results: {
 key: "TestEnhancement-AllItems-PowerfulEarthsiegeDiamond"
 value: {
  dps: 2158.0886868766784
  tps: 1502.1172885778499
 }
}
dps_results: {
 key: "TestEnhancement-AllItems-PrimalIntent"
 value: {
  dps: 2146.205675878655
  tps: 1490.4205693701276
 }
}
dps_results: {
 key: "TestEnhancement-AllItems-PurifiedShardoftheGods"
 value: {
  dps: 2126.974458628387
  tps: 1472.846459507593
 }
}
dps_results: {
 key: "TestEnhancement-AllItems-ReignoftheDead-47316"
 value: {
  dps: 2326.9926784502004
  tps: 1667.1751075718184
 }
}
dps_results: {
 key: "TestEnhancement-AllItems-ReignoftheDead-47477"
 value: {
<<<<<<< HEAD
  dps: 2347.953347189413
  tps: 1687.4767721048902
=======
  dps: 2336.7625406075413
  tps: 1673.9744170687468
>>>>>>> e4ea9e67
 }
}
dps_results: {
 key: "TestEnhancement-AllItems-RelentlessEarthsiegeDiamond"
 value: {
  dps: 2173.6126484044125
  tps: 1517.90544480973
 }
}
dps_results: {
 key: "TestEnhancement-AllItems-RevitalizingSkyflareDiamond"
 value: {
  dps: 2174.7246341306422
  tps: 1518.4996593427963
 }
}
dps_results: {
 key: "TestEnhancement-AllItems-RuneofRepulsion-40372"
 value: {
  dps: 2126.974458628387
  tps: 1472.846459507593
 }
}
dps_results: {
 key: "TestEnhancement-AllItems-SealofthePantheon-36993"
 value: {
  dps: 2126.974458628387
  tps: 1472.846459507593
 }
}
dps_results: {
 key: "TestEnhancement-AllItems-Serrah'sStar-37559"
 value: {
  dps: 2169.4388531981826
  tps: 1511.1848502651214
 }
}
dps_results: {
 key: "TestEnhancement-AllItems-ShinyShardoftheGods"
 value: {
  dps: 2126.974458628387
  tps: 1472.846459507593
 }
}
dps_results: {
 key: "TestEnhancement-AllItems-Sindragosa'sFlawlessFang-50361"
 value: {
  dps: 2126.974458628387
  tps: 1472.846459507593
 }
}
dps_results: {
 key: "TestEnhancement-AllItems-SkycallTotem-33506"
 value: {
  dps: 2204.4772371157987
  tps: 1535.9306583639534
 }
}
dps_results: {
 key: "TestEnhancement-AllItems-SkyshatterHarness"
 value: {
  dps: 2227.4922246966826
  tps: 1561.8269210564708
 }
}
dps_results: {
 key: "TestEnhancement-AllItems-SkyshatterRegalia"
 value: {
<<<<<<< HEAD
  dps: 2068.113875651481
  tps: 1439.4721279010841
=======
  dps: 2058.903682872903
  tps: 1430.54849080516
>>>>>>> e4ea9e67
 }
}
dps_results: {
 key: "TestEnhancement-AllItems-SparkofLife-37657"
 value: {
  dps: 2246.2006210329737
  tps: 1578.4604240067379
 }
}
dps_results: {
 key: "TestEnhancement-AllItems-SpellstrikeInfusion"
 value: {
<<<<<<< HEAD
  dps: 2039.2969082319742
  tps: 1416.168657058851
=======
  dps: 2018.331453389976
  tps: 1397.001350394528
>>>>>>> e4ea9e67
 }
}
dps_results: {
 key: "TestEnhancement-AllItems-Stonebreaker'sTotem-33507"
 value: {
  dps: 2229.717540806946
  tps: 1560.747710099403
 }
}
dps_results: {
 key: "TestEnhancement-AllItems-StrengthoftheClefthoof"
 value: {
  dps: 1877.0783985460996
  tps: 1282.7633927394595
 }
}
dps_results: {
 key: "TestEnhancement-AllItems-SwiftSkyflareDiamond"
 value: {
  dps: 2189.250731081404
  tps: 1528.2200284929716
 }
}
dps_results: {
 key: "TestEnhancement-AllItems-SwiftStarflareDiamond"
 value: {
<<<<<<< HEAD
  dps: 2180.0892646896154
  tps: 1515.7793750848564
=======
  dps: 2157.2812467212407
  tps: 1493.86321881718
>>>>>>> e4ea9e67
 }
}
dps_results: {
 key: "TestEnhancement-AllItems-SwiftWindfireDiamond"
 value: {
  dps: 2181.651499347062
  tps: 1525.839553420979
 }
}
dps_results: {
 key: "TestEnhancement-AllItems-TheFistsofFury"
 value: {
  dps: 1821.0338935952102
  tps: 1192.384909477124
 }
}
dps_results: {
 key: "TestEnhancement-AllItems-TheTwinStars"
 value: {
  dps: 2142.023991345127
  tps: 1490.2853343073878
 }
}
dps_results: {
 key: "TestEnhancement-AllItems-Thrall'sBattlegear"
 value: {
  dps: 2460.866829780939
  tps: 1755.254137439489
 }
}
dps_results: {
 key: "TestEnhancement-AllItems-Thrall'sRegalia"
 value: {
  dps: 2437.8561045962097
  tps: 1729.7092951838
 }
}
dps_results: {
 key: "TestEnhancement-AllItems-ThunderingSkyflareDiamond"
 value: {
<<<<<<< HEAD
  dps: 2213.7262695509216
  tps: 1550.55718980533
=======
  dps: 2200.779194215243
  tps: 1533.8825070668188
>>>>>>> e4ea9e67
 }
}
dps_results: {
 key: "TestEnhancement-AllItems-TidefuryRaiment"
 value: {
  dps: 1823.890070936644
  tps: 1230.2930769237796
 }
}
dps_results: {
 key: "TestEnhancement-AllItems-TinyAbominationinaJar-50351"
 value: {
  dps: 2279.576365664576
  tps: 1604.742693552489
 }
}
dps_results: {
 key: "TestEnhancement-AllItems-TinyAbominationinaJar-50706"
 value: {
  dps: 2290.5821944313034
  tps: 1612.4439211146187
 }
}
dps_results: {
 key: "TestEnhancement-AllItems-TirelessSkyflareDiamond"
 value: {
  dps: 2165.484026299803
  tps: 1508.6046828400374
 }
}
dps_results: {
 key: "TestEnhancement-AllItems-TirelessStarflareDiamond"
 value: {
<<<<<<< HEAD
  dps: 2164.004958415179
  tps: 1507.3072039876
=======
  dps: 2137.6047833690272
  tps: 1486.4924946856147
>>>>>>> e4ea9e67
 }
}
dps_results: {
 key: "TestEnhancement-AllItems-TotemofElectrifyingWind-47666"
 value: {
  dps: 2282.868666696017
  tps: 1603.9171803313377
 }
}
dps_results: {
 key: "TestEnhancement-AllItems-TotemoftheElementalPlane-40708"
 value: {
  dps: 2240.62708900783
  tps: 1567.7185786928956
 }
}
dps_results: {
 key: "TestEnhancement-AllItems-TotemofthePulsingEarth-29389"
 value: {
  dps: 2216.964237193116
  tps: 1551.8268322435
 }
}
dps_results: {
 key: "TestEnhancement-AllItems-TrenchantEarthshatterDiamond"
 value: {
<<<<<<< HEAD
  dps: 2164.004958415179
  tps: 1507.3072039876
=======
  dps: 2137.6047833690272
  tps: 1486.4924946856147
>>>>>>> e4ea9e67
 }
}
dps_results: {
 key: "TestEnhancement-AllItems-TrenchantEarthsiegeDiamond"
 value: {
  dps: 2165.484026299803
  tps: 1508.6046828400374
 }
}
dps_results: {
 key: "TestEnhancement-AllItems-WastewalkerArmor"
 value: {
  dps: 1892.6988547609858
  tps: 1295.283214657598
 }
}
dps_results: {
 key: "TestEnhancement-AllItems-WindhawkArmor"
 value: {
  dps: 2099.1971158400934
  tps: 1451.2916082060249
 }
}
dps_results: {
 key: "TestEnhancement-AllItems-WorldbreakerBattlegear"
 value: {
  dps: 2851.427972193501
  tps: 2064.4448184112784
 }
}
dps_results: {
 key: "TestEnhancement-AllItems-WorldbreakerGarb"
 value: {
  dps: 2483.04675481779
  tps: 1775.917523084705
 }
}
dps_results: {
 key: "TestEnhancement-AllItems-WrathofSpellfire"
 value: {
  dps: 2023.1264910866448
  tps: 1392.9745497630852
 }
}
dps_results: {
 key: "TestEnhancement-Average-Default"
 value: {
  dps: 2185.636759805759
  tps: 1524.2913001855377
 }
}
dps_results: {
 key: "TestEnhancement-Settings-Orc-P2-Basic-FullBuffs-LongMultiTarget"
 value: {
  dps: 5870.705913085988
  tps: 5154.017650931763
 }
}
dps_results: {
 key: "TestEnhancement-Settings-Orc-P2-Basic-FullBuffs-LongSingleTarget"
 value: {
<<<<<<< HEAD
  dps: 2166.924375685846
  tps: 1501.385952598367
=======
  dps: 2195.522014375386
  tps: 1515.3109361903514
>>>>>>> e4ea9e67
 }
}
dps_results: {
 key: "TestEnhancement-Settings-Orc-P2-Basic-FullBuffs-ShortSingleTarget"
 value: {
  dps: 2979.0701163214317
  tps: 1785.0469291625686
 }
}
dps_results: {
 key: "TestEnhancement-Settings-Orc-P2-Basic-NoBuffs-LongMultiTarget"
 value: {
  dps: 2650.057301485054
  tps: 1834.508437552648
 }
}
dps_results: {
 key: "TestEnhancement-Settings-Orc-P2-Basic-NoBuffs-LongSingleTarget"
 value: {
  dps: 1103.6232274095244
  tps: 695.1785786265898
 }
}
dps_results: {
 key: "TestEnhancement-Settings-Orc-P2-Basic-NoBuffs-ShortSingleTarget"
 value: {
  dps: 1901.891341084307
  tps: 1097.5563752288294
 }
}
dps_results: {
 key: "TestEnhancement-Settings-Troll-P2-Basic-FullBuffs-LongMultiTarget"
 value: {
  dps: 6014.54565466693
  tps: 5257.962441788151
 }
}
dps_results: {
 key: "TestEnhancement-Settings-Troll-P2-Basic-FullBuffs-LongSingleTarget"
 value: {
  dps: 2216.964237193116
  tps: 1551.8268322435
 }
}
dps_results: {
 key: "TestEnhancement-Settings-Troll-P2-Basic-FullBuffs-ShortSingleTarget"
 value: {
  dps: 2942.8377855195167
  tps: 1775.70861245492
 }
}
dps_results: {
 key: "TestEnhancement-Settings-Troll-P2-Basic-NoBuffs-LongMultiTarget"
 value: {
  dps: 2642.2896500292045
  tps: 1785.843967620532
 }
}
dps_results: {
 key: "TestEnhancement-Settings-Troll-P2-Basic-NoBuffs-LongSingleTarget"
 value: {
  dps: 1105.631935173409
  tps: 704.3370918802332
 }
}
dps_results: {
 key: "TestEnhancement-Settings-Troll-P2-Basic-NoBuffs-ShortSingleTarget"
 value: {
  dps: 1888.7114953349087
  tps: 1091.3823854616317
 }
}
dps_results: {
 key: "TestEnhancement-SwitchInFrontOfTarget-Default"
 value: {
  dps: 1976.5579817254343
  tps: 1356.864511119446
 }
}<|MERGE_RESOLUTION|>--- conflicted
+++ resolved
@@ -52,13 +52,8 @@
 dps_results: {
  key: "TestEnhancement-AllItems-AshtongueTalismanofVision-32491"
  value: {
-<<<<<<< HEAD
   dps: 2224.267228941432
   tps: 1558.0426571110806
-=======
-  dps: 2209.2256805927404
-  tps: 1542.9722950780297
->>>>>>> e4ea9e67
  }
 }
 dps_results: {
@@ -225,13 +220,8 @@
 dps_results: {
  key: "TestEnhancement-AllItems-EnigmaticSkyflareDiamond"
  value: {
-<<<<<<< HEAD
-  dps: 2173.487840563656
-  tps: 1510.3119790155274
-=======
   dps: 2175.6894756725
   tps: 1522.7890999363692
->>>>>>> e4ea9e67
  }
 }
 dps_results: {
@@ -272,13 +262,8 @@
 dps_results: {
  key: "TestEnhancement-AllItems-FelstalkerArmor"
  value: {
-<<<<<<< HEAD
-  dps: 2084.844678937291
-  tps: 1441.6607567831006
-=======
   dps: 2092.7918851045297
   tps: 1448.827769856915
->>>>>>> e4ea9e67
  }
 }
 dps_results: {
@@ -298,608 +283,543 @@
 dps_results: {
  key: "TestEnhancement-AllItems-ForlornStarflareDiamond"
  value: {
-<<<<<<< HEAD
+  dps: 2137.6047833690272
+  tps: 1486.4924946856147
+ }
+}
+dps_results: {
+ key: "TestEnhancement-AllItems-FrostWitch'sBattlegear"
+ value: {
+  dps: 2802.8101865803446
+  tps: 2005.950672507882
+ }
+}
+dps_results: {
+ key: "TestEnhancement-AllItems-FrostWitch'sRegalia"
+ value: {
+  dps: 2554.350304593519
+  tps: 1821.5971818515895
+ }
+}
+dps_results: {
+ key: "TestEnhancement-AllItems-FuryoftheFiveFlights-40431"
+ value: {
+  dps: 2276.68220707652
+  tps: 1597.462641358638
+ }
+}
+dps_results: {
+ key: "TestEnhancement-AllItems-FuturesightRune-38763"
+ value: {
+  dps: 2166.1701007401407
+  tps: 1507.4023473230707
+ }
+}
+dps_results: {
+ key: "TestEnhancement-AllItems-Gladiator'sEarthshaker"
+ value: {
+  dps: 3071.029713868461
+  tps: 2201.30193769046
+ }
+}
+dps_results: {
+ key: "TestEnhancement-AllItems-IllustrationoftheDragonSoul-40432"
+ value: {
+  dps: 2185.430888166195
+  tps: 1523.9699816792006
+ }
+}
+dps_results: {
+ key: "TestEnhancement-AllItems-ImpassiveSkyflareDiamond"
+ value: {
+  dps: 2175.6894756725
+  tps: 1522.7890999363692
+ }
+}
+dps_results: {
+ key: "TestEnhancement-AllItems-ImpassiveStarflareDiamond"
+ value: {
+  dps: 2179.855155610991
+  tps: 1518.4579864999153
+ }
+}
+dps_results: {
+ key: "TestEnhancement-AllItems-IncisorFragment-37723"
+ value: {
+  dps: 2228.102188865057
+  tps: 1554.8786857306375
+ }
+}
+dps_results: {
+ key: "TestEnhancement-AllItems-InfusedColdstoneRune-35935"
+ value: {
+  dps: 2236.20986779477
+  tps: 1572.6191808845367
+ }
+}
+dps_results: {
+ key: "TestEnhancement-AllItems-InsightfulEarthsiegeDiamond"
+ value: {
+  dps: 2246.6723624895003
+  tps: 1589.5749898126908
+ }
+}
+dps_results: {
+ key: "TestEnhancement-AllItems-InvigoratingEarthsiegeDiamond"
+ value: {
+  dps: 2189.250731081404
+  tps: 1528.2200284929716
+ }
+}
+dps_results: {
+ key: "TestEnhancement-AllItems-Lavanthor'sTalisman-37872"
+ value: {
+  dps: 2126.974458628387
+  tps: 1472.846459507593
+ }
+}
+dps_results: {
+ key: "TestEnhancement-AllItems-MajesticDragonFigurine-40430"
+ value: {
+  dps: 2193.4994711052814
+  tps: 1533.6814511678926
+ }
+}
+dps_results: {
+ key: "TestEnhancement-AllItems-Mana-EtchedRegalia"
+ value: {
+  dps: 1828.2388664563503
+  tps: 1237.8090747330925
+ }
+}
+dps_results: {
+ key: "TestEnhancement-AllItems-MeteoriteWhetstone-37390"
+ value: {
+  dps: 2267.0765061933675
+  tps: 1591.2392988096162
+ }
+}
+dps_results: {
+ key: "TestEnhancement-AllItems-NaturalAlignmentCrystal-19344"
+ value: {
+  dps: 2110.508231110968
+  tps: 1470.8716661338863
+ }
+}
+dps_results: {
+ key: "TestEnhancement-AllItems-NetherscaleArmor"
+ value: {
+  dps: 2147.287673954149
+  tps: 1494.8992581185012
+ }
+}
+dps_results: {
+ key: "TestEnhancement-AllItems-NetherstrikeArmor"
+ value: {
+  dps: 2091.277902785615
+  tps: 1441.335488195707
+ }
+}
+dps_results: {
+ key: "TestEnhancement-AllItems-Nobundo'sBattlegear"
+ value: {
+  dps: 2483.8487598611923
+  tps: 1774.554419050592
+ }
+}
+dps_results: {
+ key: "TestEnhancement-AllItems-Nobundo'sRegalia"
+ value: {
+  dps: 2437.8561045962097
+  tps: 1729.7092951838
+ }
+}
+dps_results: {
+ key: "TestEnhancement-AllItems-OfferingofSacrifice-37638"
+ value: {
+  dps: 2126.974458628387
+  tps: 1472.846459507593
+ }
+}
+dps_results: {
+ key: "TestEnhancement-AllItems-PersistentEarthshatterDiamond"
+ value: {
+  dps: 2157.2812467212407
+  tps: 1493.86321881718
+ }
+}
+dps_results: {
+ key: "TestEnhancement-AllItems-PersistentEarthsiegeDiamond"
+ value: {
+  dps: 2189.250731081404
+  tps: 1528.2200284929716
+ }
+}
+dps_results: {
+ key: "TestEnhancement-AllItems-PowerfulEarthshatterDiamond"
+ value: {
+  dps: 2158.0886868766784
+  tps: 1502.1172885778499
+ }
+}
+dps_results: {
+ key: "TestEnhancement-AllItems-PowerfulEarthsiegeDiamond"
+ value: {
+  dps: 2158.0886868766784
+  tps: 1502.1172885778499
+ }
+}
+dps_results: {
+ key: "TestEnhancement-AllItems-PrimalIntent"
+ value: {
+  dps: 2146.205675878655
+  tps: 1490.4205693701276
+ }
+}
+dps_results: {
+ key: "TestEnhancement-AllItems-PurifiedShardoftheGods"
+ value: {
+  dps: 2126.974458628387
+  tps: 1472.846459507593
+ }
+}
+dps_results: {
+ key: "TestEnhancement-AllItems-ReignoftheDead-47316"
+ value: {
+  dps: 2326.9926784502004
+  tps: 1667.1751075718184
+ }
+}
+dps_results: {
+ key: "TestEnhancement-AllItems-ReignoftheDead-47477"
+ value: {
+  dps: 2336.7625406075413
+  tps: 1673.9744170687468
+ }
+}
+dps_results: {
+ key: "TestEnhancement-AllItems-RelentlessEarthsiegeDiamond"
+ value: {
+  dps: 2173.6126484044125
+  tps: 1517.90544480973
+ }
+}
+dps_results: {
+ key: "TestEnhancement-AllItems-RevitalizingSkyflareDiamond"
+ value: {
+  dps: 2174.7246341306422
+  tps: 1518.4996593427963
+ }
+}
+dps_results: {
+ key: "TestEnhancement-AllItems-RuneofRepulsion-40372"
+ value: {
+  dps: 2126.974458628387
+  tps: 1472.846459507593
+ }
+}
+dps_results: {
+ key: "TestEnhancement-AllItems-SealofthePantheon-36993"
+ value: {
+  dps: 2126.974458628387
+  tps: 1472.846459507593
+ }
+}
+dps_results: {
+ key: "TestEnhancement-AllItems-Serrah'sStar-37559"
+ value: {
+  dps: 2169.4388531981826
+  tps: 1511.1848502651214
+ }
+}
+dps_results: {
+ key: "TestEnhancement-AllItems-ShinyShardoftheGods"
+ value: {
+  dps: 2126.974458628387
+  tps: 1472.846459507593
+ }
+}
+dps_results: {
+ key: "TestEnhancement-AllItems-Sindragosa'sFlawlessFang-50361"
+ value: {
+  dps: 2126.974458628387
+  tps: 1472.846459507593
+ }
+}
+dps_results: {
+ key: "TestEnhancement-AllItems-SkycallTotem-33506"
+ value: {
+  dps: 2204.4772371157987
+  tps: 1535.9306583639534
+ }
+}
+dps_results: {
+ key: "TestEnhancement-AllItems-SkyshatterHarness"
+ value: {
+  dps: 2227.4922246966826
+  tps: 1561.8269210564708
+ }
+}
+dps_results: {
+ key: "TestEnhancement-AllItems-SkyshatterRegalia"
+ value: {
+  dps: 2058.903682872903
+  tps: 1430.54849080516
+ }
+}
+dps_results: {
+ key: "TestEnhancement-AllItems-SparkofLife-37657"
+ value: {
+  dps: 2246.2006210329737
+  tps: 1578.4604240067379
+ }
+}
+dps_results: {
+ key: "TestEnhancement-AllItems-SpellstrikeInfusion"
+ value: {
+  dps: 2018.331453389976
+  tps: 1397.001350394528
+ }
+}
+dps_results: {
+ key: "TestEnhancement-AllItems-Stonebreaker'sTotem-33507"
+ value: {
+  dps: 2229.717540806946
+  tps: 1560.747710099403
+ }
+}
+dps_results: {
+ key: "TestEnhancement-AllItems-StrengthoftheClefthoof"
+ value: {
+  dps: 1877.0783985460996
+  tps: 1282.7633927394595
+ }
+}
+dps_results: {
+ key: "TestEnhancement-AllItems-SwiftSkyflareDiamond"
+ value: {
+  dps: 2189.250731081404
+  tps: 1528.2200284929716
+ }
+}
+dps_results: {
+ key: "TestEnhancement-AllItems-SwiftStarflareDiamond"
+ value: {
+  dps: 2157.2812467212407
+  tps: 1493.86321881718
+ }
+}
+dps_results: {
+ key: "TestEnhancement-AllItems-SwiftWindfireDiamond"
+ value: {
+  dps: 2181.651499347062
+  tps: 1525.839553420979
+ }
+}
+dps_results: {
+ key: "TestEnhancement-AllItems-TheFistsofFury"
+ value: {
+  dps: 1821.0338935952102
+  tps: 1192.384909477124
+ }
+}
+dps_results: {
+ key: "TestEnhancement-AllItems-TheTwinStars"
+ value: {
+  dps: 2142.023991345127
+  tps: 1490.2853343073878
+ }
+}
+dps_results: {
+ key: "TestEnhancement-AllItems-Thrall'sBattlegear"
+ value: {
+  dps: 2460.866829780939
+  tps: 1755.254137439489
+ }
+}
+dps_results: {
+ key: "TestEnhancement-AllItems-Thrall'sRegalia"
+ value: {
+  dps: 2437.8561045962097
+  tps: 1729.7092951838
+ }
+}
+dps_results: {
+ key: "TestEnhancement-AllItems-ThunderingSkyflareDiamond"
+ value: {
+  dps: 2200.779194215243
+  tps: 1533.8825070668188
+ }
+}
+dps_results: {
+ key: "TestEnhancement-AllItems-TidefuryRaiment"
+ value: {
+  dps: 1823.890070936644
+  tps: 1230.2930769237796
+ }
+}
+dps_results: {
+ key: "TestEnhancement-AllItems-TinyAbominationinaJar-50351"
+ value: {
+  dps: 2279.576365664576
+  tps: 1604.742693552489
+ }
+}
+dps_results: {
+ key: "TestEnhancement-AllItems-TinyAbominationinaJar-50706"
+ value: {
+  dps: 2290.5821944313034
+  tps: 1612.4439211146187
+ }
+}
+dps_results: {
+ key: "TestEnhancement-AllItems-TirelessSkyflareDiamond"
+ value: {
+  dps: 2165.484026299803
+  tps: 1508.6046828400374
+ }
+}
+dps_results: {
+ key: "TestEnhancement-AllItems-TirelessStarflareDiamond"
+ value: {
+  dps: 2137.6047833690272
+  tps: 1486.4924946856147
+ }
+}
+dps_results: {
+ key: "TestEnhancement-AllItems-TotemofElectrifyingWind-47666"
+ value: {
+  dps: 2282.868666696017
+  tps: 1603.9171803313377
+ }
+}
+dps_results: {
+ key: "TestEnhancement-AllItems-TotemoftheElementalPlane-40708"
+ value: {
+  dps: 2240.62708900783
+  tps: 1567.7185786928956
+ }
+}
+dps_results: {
+ key: "TestEnhancement-AllItems-TotemofthePulsingEarth-29389"
+ value: {
+  dps: 2216.964237193116
+  tps: 1551.8268322435
+ }
+}
+dps_results: {
+ key: "TestEnhancement-AllItems-TrenchantEarthshatterDiamond"
+ value: {
   dps: 2164.004958415179
   tps: 1507.3072039876
-=======
-  dps: 2137.6047833690272
-  tps: 1486.4924946856147
->>>>>>> e4ea9e67
- }
-}
-dps_results: {
- key: "TestEnhancement-AllItems-FrostWitch'sBattlegear"
- value: {
-  dps: 2802.8101865803446
-  tps: 2005.950672507882
- }
-}
-dps_results: {
- key: "TestEnhancement-AllItems-FrostWitch'sRegalia"
- value: {
-  dps: 2554.350304593519
-  tps: 1821.5971818515895
- }
-}
-dps_results: {
- key: "TestEnhancement-AllItems-FuryoftheFiveFlights-40431"
- value: {
-  dps: 2276.68220707652
-  tps: 1597.462641358638
- }
-}
-dps_results: {
- key: "TestEnhancement-AllItems-FuturesightRune-38763"
- value: {
-  dps: 2166.1701007401407
-  tps: 1507.4023473230707
- }
-}
-dps_results: {
- key: "TestEnhancement-AllItems-Gladiator'sEarthshaker"
- value: {
-<<<<<<< HEAD
-  dps: 3103.2201568666956
-  tps: 2236.3371885073125
-=======
-  dps: 3071.029713868461
-  tps: 2201.30193769046
->>>>>>> e4ea9e67
- }
-}
-dps_results: {
- key: "TestEnhancement-AllItems-IllustrationoftheDragonSoul-40432"
- value: {
-  dps: 2185.430888166195
-  tps: 1523.9699816792006
- }
-}
-dps_results: {
- key: "TestEnhancement-AllItems-ImpassiveSkyflareDiamond"
- value: {
-<<<<<<< HEAD
-  dps: 2173.487840563656
-  tps: 1510.3119790155274
-=======
-  dps: 2175.6894756725
-  tps: 1522.7890999363692
->>>>>>> e4ea9e67
- }
-}
-dps_results: {
- key: "TestEnhancement-AllItems-ImpassiveStarflareDiamond"
- value: {
-  dps: 2179.855155610991
-  tps: 1518.4579864999153
- }
-}
-dps_results: {
- key: "TestEnhancement-AllItems-IncisorFragment-37723"
- value: {
-<<<<<<< HEAD
-  dps: 2246.5459521849275
-  tps: 1572.9190979611224
-=======
-  dps: 2228.102188865057
-  tps: 1554.8786857306375
->>>>>>> e4ea9e67
- }
-}
-dps_results: {
- key: "TestEnhancement-AllItems-InfusedColdstoneRune-35935"
- value: {
-  dps: 2236.20986779477
-  tps: 1572.6191808845367
- }
-}
-dps_results: {
- key: "TestEnhancement-AllItems-InsightfulEarthsiegeDiamond"
- value: {
-  dps: 2246.6723624895003
-  tps: 1589.5749898126908
- }
-}
-dps_results: {
- key: "TestEnhancement-AllItems-InvigoratingEarthsiegeDiamond"
- value: {
-  dps: 2189.250731081404
-  tps: 1528.2200284929716
- }
-}
-dps_results: {
- key: "TestEnhancement-AllItems-Lavanthor'sTalisman-37872"
- value: {
-  dps: 2126.974458628387
-  tps: 1472.846459507593
- }
-}
-dps_results: {
- key: "TestEnhancement-AllItems-MajesticDragonFigurine-40430"
- value: {
-  dps: 2193.4994711052814
-  tps: 1533.6814511678926
- }
-}
-dps_results: {
- key: "TestEnhancement-AllItems-Mana-EtchedRegalia"
- value: {
-  dps: 1828.2388664563503
-  tps: 1237.8090747330925
- }
-}
-dps_results: {
- key: "TestEnhancement-AllItems-MeteoriteWhetstone-37390"
- value: {
-  dps: 2267.0765061933675
-  tps: 1591.2392988096162
- }
-}
-dps_results: {
- key: "TestEnhancement-AllItems-NaturalAlignmentCrystal-19344"
- value: {
-  dps: 2110.508231110968
-  tps: 1470.8716661338863
- }
-}
-dps_results: {
- key: "TestEnhancement-AllItems-NetherscaleArmor"
- value: {
-  dps: 2147.287673954149
-  tps: 1494.8992581185012
- }
-}
-dps_results: {
- key: "TestEnhancement-AllItems-NetherstrikeArmor"
- value: {
-  dps: 2091.277902785615
-  tps: 1441.335488195707
- }
-}
-dps_results: {
- key: "TestEnhancement-AllItems-Nobundo'sBattlegear"
- value: {
-  dps: 2483.8487598611923
-  tps: 1774.554419050592
- }
-}
-dps_results: {
- key: "TestEnhancement-AllItems-Nobundo'sRegalia"
- value: {
-  dps: 2437.8561045962097
-  tps: 1729.7092951838
- }
-}
-dps_results: {
- key: "TestEnhancement-AllItems-OfferingofSacrifice-37638"
- value: {
-  dps: 2126.974458628387
-  tps: 1472.846459507593
- }
-}
-dps_results: {
- key: "TestEnhancement-AllItems-PersistentEarthshatterDiamond"
- value: {
-<<<<<<< HEAD
-  dps: 2180.0892646896154
-  tps: 1515.7793750848564
-=======
-  dps: 2157.2812467212407
-  tps: 1493.86321881718
->>>>>>> e4ea9e67
- }
-}
-dps_results: {
- key: "TestEnhancement-AllItems-PersistentEarthsiegeDiamond"
- value: {
-  dps: 2189.250731081404
-  tps: 1528.2200284929716
- }
-}
-dps_results: {
- key: "TestEnhancement-AllItems-PowerfulEarthshatterDiamond"
- value: {
-  dps: 2158.0886868766784
-  tps: 1502.1172885778499
- }
-}
-dps_results: {
- key: "TestEnhancement-AllItems-PowerfulEarthsiegeDiamond"
- value: {
-  dps: 2158.0886868766784
-  tps: 1502.1172885778499
- }
-}
-dps_results: {
- key: "TestEnhancement-AllItems-PrimalIntent"
- value: {
-  dps: 2146.205675878655
-  tps: 1490.4205693701276
- }
-}
-dps_results: {
- key: "TestEnhancement-AllItems-PurifiedShardoftheGods"
- value: {
-  dps: 2126.974458628387
-  tps: 1472.846459507593
- }
-}
-dps_results: {
- key: "TestEnhancement-AllItems-ReignoftheDead-47316"
- value: {
-  dps: 2326.9926784502004
-  tps: 1667.1751075718184
- }
-}
-dps_results: {
- key: "TestEnhancement-AllItems-ReignoftheDead-47477"
- value: {
-<<<<<<< HEAD
-  dps: 2347.953347189413
-  tps: 1687.4767721048902
-=======
-  dps: 2336.7625406075413
-  tps: 1673.9744170687468
->>>>>>> e4ea9e67
- }
-}
-dps_results: {
- key: "TestEnhancement-AllItems-RelentlessEarthsiegeDiamond"
- value: {
-  dps: 2173.6126484044125
-  tps: 1517.90544480973
- }
-}
-dps_results: {
- key: "TestEnhancement-AllItems-RevitalizingSkyflareDiamond"
- value: {
-  dps: 2174.7246341306422
-  tps: 1518.4996593427963
- }
-}
-dps_results: {
- key: "TestEnhancement-AllItems-RuneofRepulsion-40372"
- value: {
-  dps: 2126.974458628387
-  tps: 1472.846459507593
- }
-}
-dps_results: {
- key: "TestEnhancement-AllItems-SealofthePantheon-36993"
- value: {
-  dps: 2126.974458628387
-  tps: 1472.846459507593
- }
-}
-dps_results: {
- key: "TestEnhancement-AllItems-Serrah'sStar-37559"
- value: {
-  dps: 2169.4388531981826
-  tps: 1511.1848502651214
- }
-}
-dps_results: {
- key: "TestEnhancement-AllItems-ShinyShardoftheGods"
- value: {
-  dps: 2126.974458628387
-  tps: 1472.846459507593
- }
-}
-dps_results: {
- key: "TestEnhancement-AllItems-Sindragosa'sFlawlessFang-50361"
- value: {
-  dps: 2126.974458628387
-  tps: 1472.846459507593
- }
-}
-dps_results: {
- key: "TestEnhancement-AllItems-SkycallTotem-33506"
- value: {
-  dps: 2204.4772371157987
-  tps: 1535.9306583639534
- }
-}
-dps_results: {
- key: "TestEnhancement-AllItems-SkyshatterHarness"
- value: {
-  dps: 2227.4922246966826
-  tps: 1561.8269210564708
- }
-}
-dps_results: {
- key: "TestEnhancement-AllItems-SkyshatterRegalia"
- value: {
-<<<<<<< HEAD
-  dps: 2068.113875651481
-  tps: 1439.4721279010841
-=======
-  dps: 2058.903682872903
-  tps: 1430.54849080516
->>>>>>> e4ea9e67
- }
-}
-dps_results: {
- key: "TestEnhancement-AllItems-SparkofLife-37657"
- value: {
-  dps: 2246.2006210329737
-  tps: 1578.4604240067379
- }
-}
-dps_results: {
- key: "TestEnhancement-AllItems-SpellstrikeInfusion"
- value: {
-<<<<<<< HEAD
-  dps: 2039.2969082319742
-  tps: 1416.168657058851
-=======
-  dps: 2018.331453389976
-  tps: 1397.001350394528
->>>>>>> e4ea9e67
- }
-}
-dps_results: {
- key: "TestEnhancement-AllItems-Stonebreaker'sTotem-33507"
- value: {
-  dps: 2229.717540806946
-  tps: 1560.747710099403
- }
-}
-dps_results: {
- key: "TestEnhancement-AllItems-StrengthoftheClefthoof"
- value: {
-  dps: 1877.0783985460996
-  tps: 1282.7633927394595
- }
-}
-dps_results: {
- key: "TestEnhancement-AllItems-SwiftSkyflareDiamond"
- value: {
-  dps: 2189.250731081404
-  tps: 1528.2200284929716
- }
-}
-dps_results: {
- key: "TestEnhancement-AllItems-SwiftStarflareDiamond"
- value: {
-<<<<<<< HEAD
-  dps: 2180.0892646896154
-  tps: 1515.7793750848564
-=======
-  dps: 2157.2812467212407
-  tps: 1493.86321881718
->>>>>>> e4ea9e67
- }
-}
-dps_results: {
- key: "TestEnhancement-AllItems-SwiftWindfireDiamond"
- value: {
-  dps: 2181.651499347062
-  tps: 1525.839553420979
- }
-}
-dps_results: {
- key: "TestEnhancement-AllItems-TheFistsofFury"
- value: {
-  dps: 1821.0338935952102
-  tps: 1192.384909477124
- }
-}
-dps_results: {
- key: "TestEnhancement-AllItems-TheTwinStars"
- value: {
-  dps: 2142.023991345127
-  tps: 1490.2853343073878
- }
-}
-dps_results: {
- key: "TestEnhancement-AllItems-Thrall'sBattlegear"
- value: {
-  dps: 2460.866829780939
-  tps: 1755.254137439489
- }
-}
-dps_results: {
- key: "TestEnhancement-AllItems-Thrall'sRegalia"
- value: {
-  dps: 2437.8561045962097
-  tps: 1729.7092951838
- }
-}
-dps_results: {
- key: "TestEnhancement-AllItems-ThunderingSkyflareDiamond"
- value: {
-<<<<<<< HEAD
-  dps: 2213.7262695509216
-  tps: 1550.55718980533
-=======
-  dps: 2200.779194215243
-  tps: 1533.8825070668188
->>>>>>> e4ea9e67
- }
-}
-dps_results: {
- key: "TestEnhancement-AllItems-TidefuryRaiment"
- value: {
-  dps: 1823.890070936644
-  tps: 1230.2930769237796
- }
-}
-dps_results: {
- key: "TestEnhancement-AllItems-TinyAbominationinaJar-50351"
- value: {
-  dps: 2279.576365664576
-  tps: 1604.742693552489
- }
-}
-dps_results: {
- key: "TestEnhancement-AllItems-TinyAbominationinaJar-50706"
- value: {
-  dps: 2290.5821944313034
-  tps: 1612.4439211146187
- }
-}
-dps_results: {
- key: "TestEnhancement-AllItems-TirelessSkyflareDiamond"
+ }
+}
+dps_results: {
+ key: "TestEnhancement-AllItems-TrenchantEarthsiegeDiamond"
  value: {
   dps: 2165.484026299803
   tps: 1508.6046828400374
  }
 }
 dps_results: {
- key: "TestEnhancement-AllItems-TirelessStarflareDiamond"
- value: {
-<<<<<<< HEAD
-  dps: 2164.004958415179
-  tps: 1507.3072039876
-=======
-  dps: 2137.6047833690272
-  tps: 1486.4924946856147
->>>>>>> e4ea9e67
- }
-}
-dps_results: {
- key: "TestEnhancement-AllItems-TotemofElectrifyingWind-47666"
- value: {
-  dps: 2282.868666696017
-  tps: 1603.9171803313377
- }
-}
-dps_results: {
- key: "TestEnhancement-AllItems-TotemoftheElementalPlane-40708"
- value: {
-  dps: 2240.62708900783
-  tps: 1567.7185786928956
- }
-}
-dps_results: {
- key: "TestEnhancement-AllItems-TotemofthePulsingEarth-29389"
+ key: "TestEnhancement-AllItems-WastewalkerArmor"
+ value: {
+  dps: 1892.6988547609858
+  tps: 1295.283214657598
+ }
+}
+dps_results: {
+ key: "TestEnhancement-AllItems-WindhawkArmor"
+ value: {
+  dps: 2099.1971158400934
+  tps: 1451.2916082060249
+ }
+}
+dps_results: {
+ key: "TestEnhancement-AllItems-WorldbreakerBattlegear"
+ value: {
+  dps: 2851.427972193501
+  tps: 2064.4448184112784
+ }
+}
+dps_results: {
+ key: "TestEnhancement-AllItems-WorldbreakerGarb"
+ value: {
+  dps: 2483.04675481779
+  tps: 1775.917523084705
+ }
+}
+dps_results: {
+ key: "TestEnhancement-AllItems-WrathofSpellfire"
+ value: {
+  dps: 2023.1264910866448
+  tps: 1392.9745497630852
+ }
+}
+dps_results: {
+ key: "TestEnhancement-Average-Default"
+ value: {
+  dps: 2185.636759805759
+  tps: 1524.2913001855377
+ }
+}
+dps_results: {
+ key: "TestEnhancement-Settings-Orc-P2-Basic-FullBuffs-LongMultiTarget"
+ value: {
+  dps: 5870.705913085988
+  tps: 5154.017650931763
+ }
+}
+dps_results: {
+ key: "TestEnhancement-Settings-Orc-P2-Basic-FullBuffs-LongSingleTarget"
+ value: {
+  dps: 2166.924375685846
+  tps: 1501.385952598367
+ }
+}
+dps_results: {
+ key: "TestEnhancement-Settings-Orc-P2-Basic-FullBuffs-ShortSingleTarget"
+ value: {
+  dps: 2979.0701163214317
+  tps: 1785.0469291625686
+ }
+}
+dps_results: {
+ key: "TestEnhancement-Settings-Orc-P2-Basic-NoBuffs-LongMultiTarget"
+ value: {
+  dps: 2650.057301485054
+  tps: 1834.508437552648
+ }
+}
+dps_results: {
+ key: "TestEnhancement-Settings-Orc-P2-Basic-NoBuffs-LongSingleTarget"
+ value: {
+  dps: 1103.6232274095244
+  tps: 695.1785786265898
+ }
+}
+dps_results: {
+ key: "TestEnhancement-Settings-Orc-P2-Basic-NoBuffs-ShortSingleTarget"
+ value: {
+  dps: 1901.891341084307
+  tps: 1097.5563752288294
+ }
+}
+dps_results: {
+ key: "TestEnhancement-Settings-Troll-P2-Basic-FullBuffs-LongMultiTarget"
+ value: {
+  dps: 6014.54565466693
+  tps: 5257.962441788151
+ }
+}
+dps_results: {
+ key: "TestEnhancement-Settings-Troll-P2-Basic-FullBuffs-LongSingleTarget"
  value: {
   dps: 2216.964237193116
   tps: 1551.8268322435
  }
 }
 dps_results: {
- key: "TestEnhancement-AllItems-TrenchantEarthshatterDiamond"
- value: {
-<<<<<<< HEAD
-  dps: 2164.004958415179
-  tps: 1507.3072039876
-=======
-  dps: 2137.6047833690272
-  tps: 1486.4924946856147
->>>>>>> e4ea9e67
- }
-}
-dps_results: {
- key: "TestEnhancement-AllItems-TrenchantEarthsiegeDiamond"
- value: {
-  dps: 2165.484026299803
-  tps: 1508.6046828400374
- }
-}
-dps_results: {
- key: "TestEnhancement-AllItems-WastewalkerArmor"
- value: {
-  dps: 1892.6988547609858
-  tps: 1295.283214657598
- }
-}
-dps_results: {
- key: "TestEnhancement-AllItems-WindhawkArmor"
- value: {
-  dps: 2099.1971158400934
-  tps: 1451.2916082060249
- }
-}
-dps_results: {
- key: "TestEnhancement-AllItems-WorldbreakerBattlegear"
- value: {
-  dps: 2851.427972193501
-  tps: 2064.4448184112784
- }
-}
-dps_results: {
- key: "TestEnhancement-AllItems-WorldbreakerGarb"
- value: {
-  dps: 2483.04675481779
-  tps: 1775.917523084705
- }
-}
-dps_results: {
- key: "TestEnhancement-AllItems-WrathofSpellfire"
- value: {
-  dps: 2023.1264910866448
-  tps: 1392.9745497630852
- }
-}
-dps_results: {
- key: "TestEnhancement-Average-Default"
- value: {
-  dps: 2185.636759805759
-  tps: 1524.2913001855377
- }
-}
-dps_results: {
- key: "TestEnhancement-Settings-Orc-P2-Basic-FullBuffs-LongMultiTarget"
- value: {
-  dps: 5870.705913085988
-  tps: 5154.017650931763
- }
-}
-dps_results: {
- key: "TestEnhancement-Settings-Orc-P2-Basic-FullBuffs-LongSingleTarget"
- value: {
-<<<<<<< HEAD
-  dps: 2166.924375685846
-  tps: 1501.385952598367
-=======
-  dps: 2195.522014375386
-  tps: 1515.3109361903514
->>>>>>> e4ea9e67
- }
-}
-dps_results: {
- key: "TestEnhancement-Settings-Orc-P2-Basic-FullBuffs-ShortSingleTarget"
- value: {
-  dps: 2979.0701163214317
-  tps: 1785.0469291625686
- }
-}
-dps_results: {
- key: "TestEnhancement-Settings-Orc-P2-Basic-NoBuffs-LongMultiTarget"
- value: {
-  dps: 2650.057301485054
-  tps: 1834.508437552648
- }
-}
-dps_results: {
- key: "TestEnhancement-Settings-Orc-P2-Basic-NoBuffs-LongSingleTarget"
- value: {
-  dps: 1103.6232274095244
-  tps: 695.1785786265898
- }
-}
-dps_results: {
- key: "TestEnhancement-Settings-Orc-P2-Basic-NoBuffs-ShortSingleTarget"
- value: {
-  dps: 1901.891341084307
-  tps: 1097.5563752288294
- }
-}
-dps_results: {
- key: "TestEnhancement-Settings-Troll-P2-Basic-FullBuffs-LongMultiTarget"
- value: {
-  dps: 6014.54565466693
-  tps: 5257.962441788151
- }
-}
-dps_results: {
- key: "TestEnhancement-Settings-Troll-P2-Basic-FullBuffs-LongSingleTarget"
- value: {
-  dps: 2216.964237193116
-  tps: 1551.8268322435
- }
-}
-dps_results: {
  key: "TestEnhancement-Settings-Troll-P2-Basic-FullBuffs-ShortSingleTarget"
  value: {
   dps: 2942.8377855195167
