character_stats_results: {
 key: "TestEnhancement-CharacterStats-Default"
 value: {
  final_stats: 764.8725
  final_stats: 6181.21046
  final_stats: 6888.18396
  final_stats: 166.95
  final_stats: 179
  final_stats: 9373.2963
  final_stats: 1497.5
  final_stats: 1935.44574
  final_stats: 2398.96042
  final_stats: 1556.01516
  final_stats: 0
  final_stats: 15752.2961
  final_stats: 2652.7616
  final_stats: 5917.41634
  final_stats: 2239.90712
  final_stats: 0
  final_stats: 626.21758
  final_stats: 27780.25
  final_stats: 15326
  final_stats: 209
  final_stats: 0
  final_stats: 0
  final_stats: 0
  final_stats: 0
  final_stats: 0
  final_stats: 0
  final_stats: 133271.57544
  final_stats: 0
  final_stats: 0
  final_stats: 0
  final_stats: 0
  final_stats: 0
  final_stats: 0
  final_stats: 1951.1232
 }
}
dps_results: {
 key: "TestEnhancement-AllItems-AgileShadowspiritDiamond"
 value: {
<<<<<<< HEAD
  dps: 28877.37086
  tps: 19995.49101
=======
  dps: 29669.34444
  tps: 19930.51718
>>>>>>> f59fc2f2
 }
}
dps_results: {
 key: "TestEnhancement-AllItems-Althor'sAbacus-50359"
 value: {
<<<<<<< HEAD
  dps: 26899.46317
  tps: 18677.42498
=======
  dps: 27982.89868
  tps: 18751.64253
>>>>>>> f59fc2f2
 }
}
dps_results: {
 key: "TestEnhancement-AllItems-Althor'sAbacus-50366"
 value: {
<<<<<<< HEAD
  dps: 26902.03826
  tps: 18677.84609
=======
  dps: 27984.36179
  tps: 18752.66774
>>>>>>> f59fc2f2
 }
}
dps_results: {
 key: "TestEnhancement-AllItems-Anhuur'sHymnal-55889"
 value: {
<<<<<<< HEAD
  dps: 27154.86647
  tps: 18854.36656
=======
  dps: 28079.87895
  tps: 18891.53059
>>>>>>> f59fc2f2
 }
}
dps_results: {
 key: "TestEnhancement-AllItems-Anhuur'sHymnal-56407"
 value: {
<<<<<<< HEAD
  dps: 27132.81541
  tps: 18797.06826
=======
  dps: 28169.45775
  tps: 18997.38471
>>>>>>> f59fc2f2
 }
}
dps_results: {
 key: "TestEnhancement-AllItems-AustereEarthsiegeDiamond"
 value: {
<<<<<<< HEAD
  dps: 28277.61158
  tps: 19565.05998
=======
  dps: 29055.70702
  tps: 19507.26734
>>>>>>> f59fc2f2
 }
}
dps_results: {
 key: "TestEnhancement-AllItems-AustereShadowspiritDiamond"
 value: {
<<<<<<< HEAD
  dps: 28277.61158
  tps: 19565.05998
=======
  dps: 29055.70702
  tps: 19507.26734
>>>>>>> f59fc2f2
 }
}
dps_results: {
 key: "TestEnhancement-AllItems-Bandit'sInsignia-40371"
 value: {
<<<<<<< HEAD
  dps: 27278.75687
  tps: 18952.94382
=======
  dps: 28372.89415
  tps: 19022.06613
>>>>>>> f59fc2f2
 }
}
dps_results: {
 key: "TestEnhancement-AllItems-BaubleofTrueBlood-50354"
 value: {
<<<<<<< HEAD
  dps: 26884.79918
  tps: 18672.75995
  hps: 87.04794
=======
  dps: 27965.13341
  tps: 18744.83485
  hps: 86.32308
>>>>>>> f59fc2f2
 }
}
dps_results: {
 key: "TestEnhancement-AllItems-BaubleofTrueBlood-50726"
 value: {
<<<<<<< HEAD
  dps: 26884.79918
  tps: 18672.75396
  hps: 87.04794
=======
  dps: 27965.13341
  tps: 18744.83074
  hps: 86.32308
>>>>>>> f59fc2f2
 }
}
dps_results: {
 key: "TestEnhancement-AllItems-BeamingEarthsiegeDiamond"
 value: {
<<<<<<< HEAD
  dps: 28280.2075
  tps: 19564.70251
=======
  dps: 29093.33222
  tps: 19534.93083
>>>>>>> f59fc2f2
 }
}
dps_results: {
 key: "TestEnhancement-AllItems-BedrockTalisman-58182"
 value: {
<<<<<<< HEAD
  dps: 26884.79918
  tps: 18672.80593
=======
  dps: 27965.13341
  tps: 18744.8667
>>>>>>> f59fc2f2
 }
}
dps_results: {
 key: "TestEnhancement-AllItems-BellofEnragingResonance-59326"
 value: {
<<<<<<< HEAD
  dps: 27175.81564
  tps: 18897.24743
=======
  dps: 28310.46943
  tps: 19031.04971
>>>>>>> f59fc2f2
 }
}
dps_results: {
 key: "TestEnhancement-AllItems-BellofEnragingResonance-65053"
 value: {
<<<<<<< HEAD
  dps: 27203.63203
  tps: 18916.41769
=======
  dps: 28347.93658
  tps: 19072.67762
>>>>>>> f59fc2f2
 }
}
dps_results: {
 key: "TestEnhancement-AllItems-BindingPromise-67037"
 value: {
<<<<<<< HEAD
  dps: 26884.79918
  tps: 18672.80593
=======
  dps: 27965.13341
  tps: 18744.8667
>>>>>>> f59fc2f2
 }
}
dps_results: {
 key: "TestEnhancement-AllItems-BlackBruise-50035"
 value: {
<<<<<<< HEAD
  dps: 26552.06233
  tps: 18276.15187
=======
  dps: 27643.87526
  tps: 18521.82613
>>>>>>> f59fc2f2
 }
}
dps_results: {
 key: "TestEnhancement-AllItems-BlackBruise-50692"
 value: {
<<<<<<< HEAD
  dps: 26699.04651
  tps: 18427.42979
=======
  dps: 27779.53847
  tps: 18662.26896
>>>>>>> f59fc2f2
 }
}
dps_results: {
 key: "TestEnhancement-AllItems-BlessedGarboftheUndeadSlayer"
 value: {
<<<<<<< HEAD
  dps: 20721.27458
  tps: 14544.78825
=======
  dps: 21754.87958
  tps: 14848.95975
>>>>>>> f59fc2f2
 }
}
dps_results: {
 key: "TestEnhancement-AllItems-BlessedRegaliaofUndeadCleansing"
 value: {
<<<<<<< HEAD
  dps: 19850.12618
  tps: 13905.27252
=======
  dps: 20685.21777
  tps: 14044.37485
>>>>>>> f59fc2f2
 }
}
dps_results: {
 key: "TestEnhancement-AllItems-Blood-SoakedAleMug-63843"
 value: {
<<<<<<< HEAD
  dps: 28046.55756
  tps: 19422.7544
=======
  dps: 29266.00675
  tps: 19544.49947
>>>>>>> f59fc2f2
 }
}
dps_results: {
 key: "TestEnhancement-AllItems-BloodofIsiset-55995"
 value: {
<<<<<<< HEAD
  dps: 27322.11499
  tps: 18919.53031
=======
  dps: 28408.3194
  tps: 18986.31608
>>>>>>> f59fc2f2
 }
}
dps_results: {
 key: "TestEnhancement-AllItems-BloodofIsiset-56414"
 value: {
<<<<<<< HEAD
  dps: 27379.46429
  tps: 18951.92121
=======
  dps: 28466.43906
  tps: 19018.01785
>>>>>>> f59fc2f2
 }
}
dps_results: {
 key: "TestEnhancement-AllItems-BloodthirstyGladiator'sBadgeofConquest-64687"
 value: {
<<<<<<< HEAD
  dps: 28320.34041
  tps: 19660.6835
=======
  dps: 29547.06244
  tps: 19799.60758
>>>>>>> f59fc2f2
 }
}
dps_results: {
 key: "TestEnhancement-AllItems-BloodthirstyGladiator'sBadgeofDominance-64688"
 value: {
<<<<<<< HEAD
  dps: 26884.79918
  tps: 18672.80593
=======
  dps: 27965.13341
  tps: 18744.8667
>>>>>>> f59fc2f2
 }
}
dps_results: {
 key: "TestEnhancement-AllItems-BloodthirstyGladiator'sBadgeofVictory-64689"
 value: {
<<<<<<< HEAD
  dps: 27377.94866
  tps: 18981.99862
=======
  dps: 28486.82351
  tps: 19068.32598
>>>>>>> f59fc2f2
 }
}
dps_results: {
 key: "TestEnhancement-AllItems-BloodthirstyGladiator'sEmblemofCruelty-64740"
 value: {
<<<<<<< HEAD
  dps: 27158.58744
  tps: 18885.90139
=======
  dps: 28277.93788
  tps: 19006.42991
>>>>>>> f59fc2f2
 }
}
dps_results: {
 key: "TestEnhancement-AllItems-BloodthirstyGladiator'sEmblemofMeditation-64741"
 value: {
<<<<<<< HEAD
  dps: 26884.79918
  tps: 18672.70995
=======
  dps: 27965.13341
  tps: 18744.80265
>>>>>>> f59fc2f2
 }
}
dps_results: {
 key: "TestEnhancement-AllItems-BloodthirstyGladiator'sEmblemofTenacity-64742"
 value: {
<<<<<<< HEAD
  dps: 26884.79918
  tps: 18672.80593
=======
  dps: 27965.13341
  tps: 18744.8667
>>>>>>> f59fc2f2
 }
}
dps_results: {
 key: "TestEnhancement-AllItems-BloodthirstyGladiator'sInsigniaofConquest-64761"
 value: {
<<<<<<< HEAD
  dps: 28019.37878
  tps: 19462.40745
=======
  dps: 29191.18338
  tps: 19543.41599
>>>>>>> f59fc2f2
 }
}
dps_results: {
 key: "TestEnhancement-AllItems-BloodthirstyGladiator'sInsigniaofDominance-64762"
 value: {
<<<<<<< HEAD
  dps: 26884.79918
  tps: 18672.80593
=======
  dps: 27965.13341
  tps: 18744.8667
>>>>>>> f59fc2f2
 }
}
dps_results: {
 key: "TestEnhancement-AllItems-BloodthirstyGladiator'sInsigniaofVictory-64763"
 value: {
<<<<<<< HEAD
  dps: 27361.74267
  tps: 18977.00348
=======
  dps: 28464.70613
  tps: 19052.94136
>>>>>>> f59fc2f2
 }
}
dps_results: {
 key: "TestEnhancement-AllItems-BottledLightning-66879"
 value: {
<<<<<<< HEAD
  dps: 27034.50252
  tps: 18758.32563
=======
  dps: 28109.24616
  tps: 18870.81022
>>>>>>> f59fc2f2
 }
}
dps_results: {
 key: "TestEnhancement-AllItems-BracingEarthsiegeDiamond"
 value: {
<<<<<<< HEAD
  dps: 28279.24341
  tps: 19182.79061
=======
  dps: 29058.01854
  tps: 19122.48883
>>>>>>> f59fc2f2
 }
}
dps_results: {
 key: "TestEnhancement-AllItems-BracingShadowspiritDiamond"
 value: {
<<<<<<< HEAD
  dps: 28281.04219
  tps: 19183.54246
=======
  dps: 29060.31789
  tps: 19123.5648
>>>>>>> f59fc2f2
 }
}
dps_results: {
 key: "TestEnhancement-AllItems-Bryntroll,theBoneArbiter-50415"
 value: {
<<<<<<< HEAD
  dps: 28750.2096
  tps: 19902.21986
=======
  dps: 29669.34444
  tps: 19930.51718
>>>>>>> f59fc2f2
 }
}
dps_results: {
 key: "TestEnhancement-AllItems-Bryntroll,theBoneArbiter-50709"
 value: {
<<<<<<< HEAD
  dps: 28750.2096
  tps: 19902.21986
=======
  dps: 29669.34444
  tps: 19930.51718
>>>>>>> f59fc2f2
 }
}
dps_results: {
 key: "TestEnhancement-AllItems-BurningShadowspiritDiamond"
 value: {
<<<<<<< HEAD
  dps: 28689.87427
  tps: 19873.10008
=======
  dps: 29458.64709
  tps: 19795.57233
>>>>>>> f59fc2f2
 }
}
dps_results: {
 key: "TestEnhancement-AllItems-ChaoticShadowspiritDiamond"
 value: {
<<<<<<< HEAD
  dps: 28727.9684
  tps: 19905.93872
=======
  dps: 29517.29999
  tps: 19835.09665
>>>>>>> f59fc2f2
 }
}
dps_results: {
 key: "TestEnhancement-AllItems-ChaoticSkyflareDiamond"
 value: {
<<<<<<< HEAD
  dps: 28688.88198
  tps: 19867.39066
=======
  dps: 29492.67371
  tps: 19821.82072
>>>>>>> f59fc2f2
 }
}
dps_results: {
 key: "TestEnhancement-AllItems-CoreofRipeness-58184"
 value: {
<<<<<<< HEAD
  dps: 26896.75886
  tps: 18675.68156
=======
  dps: 28010.51523
  tps: 18765.96523
>>>>>>> f59fc2f2
 }
}
dps_results: {
 key: "TestEnhancement-AllItems-CorpseTongueCoin-50349"
 value: {
<<<<<<< HEAD
  dps: 26884.79918
  tps: 18672.80593
=======
  dps: 27965.13341
  tps: 18744.8667
>>>>>>> f59fc2f2
 }
}
dps_results: {
 key: "TestEnhancement-AllItems-CorpseTongueCoin-50352"
 value: {
<<<<<<< HEAD
  dps: 26884.79918
  tps: 18672.80593
=======
  dps: 27965.13341
  tps: 18744.8667
>>>>>>> f59fc2f2
 }
}
dps_results: {
 key: "TestEnhancement-AllItems-CorrodedSkeletonKey-50356"
 value: {
<<<<<<< HEAD
  dps: 26884.79918
  tps: 18672.80593
=======
  dps: 27965.13341
  tps: 18744.8667
>>>>>>> f59fc2f2
  hps: 64
 }
}
dps_results: {
 key: "TestEnhancement-AllItems-CrushingWeight-59506"
 value: {
<<<<<<< HEAD
  dps: 27829.16068
  tps: 19298.23427
=======
  dps: 29112.80565
  tps: 19461.06344
>>>>>>> f59fc2f2
 }
}
dps_results: {
 key: "TestEnhancement-AllItems-CrushingWeight-65118"
 value: {
<<<<<<< HEAD
  dps: 27920.18066
  tps: 19325.95412
=======
  dps: 28921.21376
  tps: 19390.80143
>>>>>>> f59fc2f2
 }
}
dps_results: {
 key: "TestEnhancement-AllItems-DarkmoonCard:Berserker!-42989"
 value: {
<<<<<<< HEAD
  dps: 26956.55235
  tps: 18734.46181
=======
  dps: 28075.53329
  tps: 18816.5511
>>>>>>> f59fc2f2
 }
}
dps_results: {
 key: "TestEnhancement-AllItems-DarkmoonCard:Death-42990"
 value: {
<<<<<<< HEAD
  dps: 27037.74237
  tps: 18771.91384
=======
  dps: 28269.37514
  tps: 18962.09338
>>>>>>> f59fc2f2
 }
}
dps_results: {
 key: "TestEnhancement-AllItems-DarkmoonCard:Earthquake-62048"
 value: {
<<<<<<< HEAD
  dps: 26884.79918
  tps: 18672.80593
=======
  dps: 27965.13341
  tps: 18744.8667
>>>>>>> f59fc2f2
 }
}
dps_results: {
 key: "TestEnhancement-AllItems-DarkmoonCard:Greatness-44255"
 value: {
<<<<<<< HEAD
  dps: 27245.31801
  tps: 18941.94368
=======
  dps: 28399.29644
  tps: 19034.69782
>>>>>>> f59fc2f2
 }
}
dps_results: {
 key: "TestEnhancement-AllItems-DarkmoonCard:Hurricane-62049"
 value: {
<<<<<<< HEAD
  dps: 28078.13602
  tps: 19679.80679
=======
  dps: 29198.34909
  tps: 19800.18595
>>>>>>> f59fc2f2
 }
}
dps_results: {
 key: "TestEnhancement-AllItems-DarkmoonCard:Hurricane-62051"
 value: {
<<<<<<< HEAD
  dps: 28675.45724
  tps: 20099.31743
=======
  dps: 29810.50282
  tps: 20233.75604
>>>>>>> f59fc2f2
 }
}
dps_results: {
 key: "TestEnhancement-AllItems-DarkmoonCard:Tsunami-62050"
 value: {
<<<<<<< HEAD
  dps: 26896.75886
  tps: 18676.71222
=======
  dps: 28010.51523
  tps: 18765.96523
>>>>>>> f59fc2f2
 }
}
dps_results: {
 key: "TestEnhancement-AllItems-DarkmoonCard:Volcano-62047"
 value: {
<<<<<<< HEAD
  dps: 27660.09397
  tps: 19216.22782
=======
  dps: 28735.37631
  tps: 19308.95975
>>>>>>> f59fc2f2
 }
}
dps_results: {
 key: "TestEnhancement-AllItems-DeadlyGladiator'sTotemofSurvival-42602"
 value: {
<<<<<<< HEAD
  dps: 28028.91052
  tps: 19414.27277
=======
  dps: 29022.77372
  tps: 19512.52653
>>>>>>> f59fc2f2
 }
}
dps_results: {
 key: "TestEnhancement-AllItems-Death'sChoice-47464"
 value: {
<<<<<<< HEAD
  dps: 27875.30233
  tps: 19352.57874
=======
  dps: 29040.77168
  tps: 19445.01139
>>>>>>> f59fc2f2
 }
}
dps_results: {
 key: "TestEnhancement-AllItems-DeathKnight'sAnguish-38212"
 value: {
<<<<<<< HEAD
  dps: 26965.57831
  tps: 18761.42859
=======
  dps: 28101.28629
  tps: 18858.01
>>>>>>> f59fc2f2
 }
}
dps_results: {
 key: "TestEnhancement-AllItems-Deathbringer'sWill-50362"
 value: {
<<<<<<< HEAD
  dps: 27547.14516
  tps: 19142.75315
=======
  dps: 28641.10677
  tps: 19234.01262
>>>>>>> f59fc2f2
 }
}
dps_results: {
 key: "TestEnhancement-AllItems-Deathbringer'sWill-50363"
 value: {
<<<<<<< HEAD
  dps: 27637.67445
  tps: 19192.17452
=======
  dps: 28827.67693
  tps: 19354.37194
>>>>>>> f59fc2f2
 }
}
dps_results: {
 key: "TestEnhancement-AllItems-Defender'sCode-40257"
 value: {
<<<<<<< HEAD
  dps: 26884.79918
  tps: 18672.80593
=======
  dps: 27965.13341
  tps: 18744.8667
>>>>>>> f59fc2f2
 }
}
dps_results: {
 key: "TestEnhancement-AllItems-DestructiveShadowspiritDiamond"
 value: {
<<<<<<< HEAD
  dps: 28316.97715
  tps: 19601.28659
=======
  dps: 29116.59648
  tps: 19547.79973
>>>>>>> f59fc2f2
 }
}
dps_results: {
 key: "TestEnhancement-AllItems-DestructiveSkyflareDiamond"
 value: {
<<<<<<< HEAD
  dps: 28295.10815
  tps: 19581.76351
=======
  dps: 29098.54054
  tps: 19538.13672
>>>>>>> f59fc2f2
 }
}
dps_results: {
 key: "TestEnhancement-AllItems-DislodgedForeignObject-50348"
 value: {
<<<<<<< HEAD
  dps: 27108.52211
  tps: 18764.09592
=======
  dps: 28128.34886
  tps: 18908.36897
>>>>>>> f59fc2f2
 }
}
dps_results: {
 key: "TestEnhancement-AllItems-DislodgedForeignObject-50353"
 value: {
<<<<<<< HEAD
  dps: 27097.94043
  tps: 18783.86571
=======
  dps: 28115.38335
  tps: 18867.16141
>>>>>>> f59fc2f2
 }
}
dps_results: {
 key: "TestEnhancement-AllItems-EffulgentShadowspiritDiamond"
 value: {
<<<<<<< HEAD
  dps: 28277.61158
  tps: 19565.05998
=======
  dps: 29055.70702
  tps: 19507.26734
>>>>>>> f59fc2f2
 }
}
dps_results: {
 key: "TestEnhancement-AllItems-ElectrosparkHeartstarter-67118"
 value: {
<<<<<<< HEAD
  dps: 26900.86755
  tps: 18714.62908
=======
  dps: 27986.00962
  tps: 18783.0258
>>>>>>> f59fc2f2
 }
}
dps_results: {
 key: "TestEnhancement-AllItems-EmberShadowspiritDiamond"
 value: {
<<<<<<< HEAD
  dps: 28281.04219
  tps: 19569.92671
=======
  dps: 29060.31789
  tps: 19509.45745
>>>>>>> f59fc2f2
 }
}
dps_results: {
 key: "TestEnhancement-AllItems-EmberSkyflareDiamond"
 value: {
<<<<<<< HEAD
  dps: 28279.24341
  tps: 19569.39431
=======
  dps: 29058.88944
  tps: 19509.10313
>>>>>>> f59fc2f2
 }
}
dps_results: {
 key: "TestEnhancement-AllItems-EnigmaticShadowspiritDiamond"
 value: {
<<<<<<< HEAD
  dps: 28316.97715
  tps: 19601.28659
=======
  dps: 29116.59648
  tps: 19547.79973
>>>>>>> f59fc2f2
 }
}
dps_results: {
 key: "TestEnhancement-AllItems-EnigmaticSkyflareDiamond"
 value: {
<<<<<<< HEAD
  dps: 28280.2075
  tps: 19564.95938
=======
  dps: 29093.33222
  tps: 19535.07985
>>>>>>> f59fc2f2
 }
}
dps_results: {
 key: "TestEnhancement-AllItems-EnigmaticStarflareDiamond"
 value: {
<<<<<<< HEAD
  dps: 28279.02244
  tps: 19564.24651
=======
  dps: 29091.00414
  tps: 19533.0728
>>>>>>> f59fc2f2
 }
}
dps_results: {
 key: "TestEnhancement-AllItems-EphemeralSnowflake-50260"
 value: {
<<<<<<< HEAD
  dps: 27053.26192
  tps: 18784.97035
=======
  dps: 28179.34795
  tps: 18911.07895
>>>>>>> f59fc2f2
 }
}
dps_results: {
 key: "TestEnhancement-AllItems-EssenceofGossamer-37220"
 value: {
<<<<<<< HEAD
  dps: 26884.79918
  tps: 18672.80593
=======
  dps: 27965.13341
  tps: 18744.8667
>>>>>>> f59fc2f2
 }
}
dps_results: {
 key: "TestEnhancement-AllItems-EssenceoftheCyclone-59473"
 value: {
<<<<<<< HEAD
  dps: 28443.86804
  tps: 19758.07074
=======
  dps: 29502.75917
  tps: 19834.75964
>>>>>>> f59fc2f2
 }
}
dps_results: {
 key: "TestEnhancement-AllItems-EternalEarthsiegeDiamond"
 value: {
<<<<<<< HEAD
  dps: 28277.61158
  tps: 19565.05998
=======
  dps: 29055.70702
  tps: 19507.26734
>>>>>>> f59fc2f2
 }
}
dps_results: {
 key: "TestEnhancement-AllItems-EternalShadowspiritDiamond"
 value: {
<<<<<<< HEAD
  dps: 28277.61158
  tps: 19565.05998
=======
  dps: 29055.70702
  tps: 19507.26734
>>>>>>> f59fc2f2
 }
}
dps_results: {
 key: "TestEnhancement-AllItems-ExtractofNecromanticPower-40373"
 value: {
<<<<<<< HEAD
  dps: 26977.96069
  tps: 18721.31342
=======
  dps: 28075.65976
  tps: 18860.55788
>>>>>>> f59fc2f2
 }
}
dps_results: {
 key: "TestEnhancement-AllItems-EyeoftheBroodmother-45308"
 value: {
<<<<<<< HEAD
  dps: 26940.32216
  tps: 18706.92226
=======
  dps: 28037.14016
  tps: 18796.89004
>>>>>>> f59fc2f2
 }
}
dps_results: {
 key: "TestEnhancement-AllItems-FallofMortality-59500"
 value: {
<<<<<<< HEAD
  dps: 26896.75886
  tps: 18676.71222
=======
  dps: 28010.51523
  tps: 18765.96523
>>>>>>> f59fc2f2
 }
}
dps_results: {
 key: "TestEnhancement-AllItems-FallofMortality-65124"
 value: {
<<<<<<< HEAD
  dps: 26902.01551
  tps: 18679.40633
=======
  dps: 28014.84209
  tps: 18768.23646
>>>>>>> f59fc2f2
 }
}
dps_results: {
 key: "TestEnhancement-AllItems-Figurine-DemonPanther-52199"
 value: {
<<<<<<< HEAD
  dps: 28590.07063
  tps: 19787.01547
=======
  dps: 29715.63633
  tps: 20037.87157
>>>>>>> f59fc2f2
 }
}
dps_results: {
 key: "TestEnhancement-AllItems-Figurine-DreamOwl-52354"
 value: {
<<<<<<< HEAD
  dps: 26911.71551
  tps: 18679.50397
=======
  dps: 28007.84955
  tps: 18765.69697
>>>>>>> f59fc2f2
 }
}
dps_results: {
 key: "TestEnhancement-AllItems-Figurine-EarthenGuardian-52352"
 value: {
<<<<<<< HEAD
  dps: 26884.79918
  tps: 18672.80593
=======
  dps: 27965.13341
  tps: 18744.8667
>>>>>>> f59fc2f2
 }
}
dps_results: {
 key: "TestEnhancement-AllItems-Figurine-JeweledSerpent-52353"
 value: {
<<<<<<< HEAD
  dps: 26911.71551
  tps: 18680.24431
=======
  dps: 28007.84955
  tps: 18765.69697
>>>>>>> f59fc2f2
 }
}
dps_results: {
 key: "TestEnhancement-AllItems-Figurine-KingofBoars-52351"
 value: {
<<<<<<< HEAD
  dps: 27850.66065
  tps: 19246.57417
=======
  dps: 28964.53571
  tps: 19326.08829
>>>>>>> f59fc2f2
 }
}
dps_results: {
 key: "TestEnhancement-AllItems-Figurine-SapphireOwl-42413"
 value: {
<<<<<<< HEAD
  dps: 26887.46149
  tps: 18673.03271
=======
  dps: 27969.60999
  tps: 18746.67082
>>>>>>> f59fc2f2
 }
}
dps_results: {
 key: "TestEnhancement-AllItems-FleetShadowspiritDiamond"
 value: {
<<<<<<< HEAD
  dps: 28375.92614
  tps: 19620.03651
 }
}
dps_results: {
 key: "TestEnhancement-AllItems-FluidDeath-58181"
 value: {
  dps: 28598.73899
  tps: 19808.00848
=======
  dps: 29154.13965
  tps: 19560.97268
>>>>>>> f59fc2f2
 }
}
dps_results: {
 key: "TestEnhancement-AllItems-ForethoughtTalisman-40258"
 value: {
<<<<<<< HEAD
  dps: 26896.04788
  tps: 18676.51316
=======
  dps: 27979.04118
  tps: 18750.77102
>>>>>>> f59fc2f2
 }
}
dps_results: {
 key: "TestEnhancement-AllItems-ForgeEmber-37660"
 value: {
<<<<<<< HEAD
  dps: 26943.4338
  tps: 18700.84749
=======
  dps: 28037.51341
  tps: 18796.30856
>>>>>>> f59fc2f2
 }
}
dps_results: {
 key: "TestEnhancement-AllItems-ForlornShadowspiritDiamond"
 value: {
<<<<<<< HEAD
  dps: 28281.04219
  tps: 19570.19324
=======
  dps: 29060.31789
  tps: 19509.60931
>>>>>>> f59fc2f2
 }
}
dps_results: {
 key: "TestEnhancement-AllItems-ForlornSkyflareDiamond"
 value: {
<<<<<<< HEAD
  dps: 28279.24341
  tps: 19569.42104
=======
  dps: 29058.01854
  tps: 19508.50845
>>>>>>> f59fc2f2
 }
}
dps_results: {
 key: "TestEnhancement-AllItems-ForlornStarflareDiamond"
 value: {
<<<<<<< HEAD
  dps: 28279.24341
  tps: 19569.45074
=======
  dps: 29057.73921
  tps: 19508.2463
>>>>>>> f59fc2f2
 }
}
dps_results: {
 key: "TestEnhancement-AllItems-FuriousGladiator'sTotemofSurvival-42603"
 value: {
<<<<<<< HEAD
  dps: 28033.4566
  tps: 19415.10003
=======
  dps: 29022.5429
  tps: 19507.6973
>>>>>>> f59fc2f2
 }
}
dps_results: {
 key: "TestEnhancement-AllItems-FuryofAngerforge-59461"
 value: {
<<<<<<< HEAD
  dps: 27790.19624
  tps: 19296.40478
=======
  dps: 28953.39336
  tps: 19430.82851
>>>>>>> f59fc2f2
 }
}
dps_results: {
 key: "TestEnhancement-AllItems-FuryoftheFiveFlights-40431"
 value: {
<<<<<<< HEAD
  dps: 27334.4312
  tps: 18965.13478
=======
  dps: 28436.02922
  tps: 19039.485
>>>>>>> f59fc2f2
 }
}
dps_results: {
 key: "TestEnhancement-AllItems-FuturesightRune-38763"
 value: {
<<<<<<< HEAD
  dps: 26889.16144
  tps: 18674.28636
=======
  dps: 27971.32379
  tps: 18747.47331
>>>>>>> f59fc2f2
 }
}
dps_results: {
 key: "TestEnhancement-AllItems-GaleofShadows-56138"
 value: {
<<<<<<< HEAD
  dps: 27195.55741
  tps: 18914.563
=======
  dps: 28265.71369
  tps: 18953.06651
>>>>>>> f59fc2f2
 }
}
dps_results: {
 key: "TestEnhancement-AllItems-GaleofShadows-56462"
 value: {
<<<<<<< HEAD
  dps: 27229.29393
  tps: 18887.91884
=======
  dps: 28200.89761
  tps: 18928.32372
>>>>>>> f59fc2f2
 }
}
dps_results: {
 key: "TestEnhancement-AllItems-GearDetector-61462"
 value: {
<<<<<<< HEAD
  dps: 27687.47173
  tps: 19207.37016
=======
  dps: 28774.00068
  tps: 19355.81923
>>>>>>> f59fc2f2
 }
}
dps_results: {
 key: "TestEnhancement-AllItems-GlowingTwilightScale-54573"
 value: {
<<<<<<< HEAD
  dps: 26901.07735
  tps: 18677.34961
=======
  dps: 27983.15078
  tps: 18751.85135
>>>>>>> f59fc2f2
 }
}
dps_results: {
 key: "TestEnhancement-AllItems-GlowingTwilightScale-54589"
 value: {
<<<<<<< HEAD
  dps: 26902.70568
  tps: 18678.0054
=======
  dps: 27985.27953
  tps: 18753.17739
>>>>>>> f59fc2f2
 }
}
dps_results: {
 key: "TestEnhancement-AllItems-GnomishLightningGenerator-41121"
 value: {
<<<<<<< HEAD
  dps: 27043.2262
  tps: 18818.44569
=======
  dps: 28165.26701
  tps: 18939.56458
>>>>>>> f59fc2f2
 }
}
dps_results: {
 key: "TestEnhancement-AllItems-GraceoftheHerald-55266"
 value: {
<<<<<<< HEAD
  dps: 27713.51179
  tps: 19230.70348
=======
  dps: 28737.32205
  tps: 19306.08604
>>>>>>> f59fc2f2
 }
}
dps_results: {
 key: "TestEnhancement-AllItems-GraceoftheHerald-56295"
 value: {
<<<<<<< HEAD
  dps: 28081.75609
  tps: 19504.56313
=======
  dps: 29306.14227
  tps: 19656.50862
>>>>>>> f59fc2f2
 }
}
dps_results: {
 key: "TestEnhancement-AllItems-HarmlightToken-63839"
 value: {
<<<<<<< HEAD
  dps: 27091.44411
  tps: 18864.55267
=======
  dps: 28184.66792
  tps: 18948.44801
>>>>>>> f59fc2f2
 }
}
dps_results: {
 key: "TestEnhancement-AllItems-Harrison'sInsigniaofPanache-65803"
 value: {
<<<<<<< HEAD
  dps: 27577.10728
  tps: 19093.28807
=======
  dps: 28674.49091
  tps: 19159.31783
>>>>>>> f59fc2f2
 }
}
dps_results: {
 key: "TestEnhancement-AllItems-HatefulGladiator'sTotemofSurvival-42601"
 value: {
<<<<<<< HEAD
  dps: 28026.42414
  tps: 19412.70283
=======
  dps: 29018.70695
  tps: 19508.80446
>>>>>>> f59fc2f2
 }
}
dps_results: {
 key: "TestEnhancement-AllItems-HeartofIgnacious-59514"
 value: {
<<<<<<< HEAD
  dps: 27204.57438
  tps: 18915.39691
=======
  dps: 28350.42672
  tps: 19064.55451
>>>>>>> f59fc2f2
 }
}
dps_results: {
 key: "TestEnhancement-AllItems-HeartofIgnacious-65110"
 value: {
<<<<<<< HEAD
  dps: 27295.23047
  tps: 18888.80391
=======
  dps: 28398.06901
  tps: 19007.81581
>>>>>>> f59fc2f2
 }
}
dps_results: {
 key: "TestEnhancement-AllItems-HeartofRage-59224"
 value: {
<<<<<<< HEAD
  dps: 27478.05021
  tps: 19053.63879
=======
  dps: 28709.88906
  tps: 19350.95365
>>>>>>> f59fc2f2
 }
}
dps_results: {
 key: "TestEnhancement-AllItems-HeartofRage-65072"
 value: {
<<<<<<< HEAD
  dps: 27558.50353
  tps: 19109.25998
=======
  dps: 28801.49677
  tps: 19407.52814
>>>>>>> f59fc2f2
 }
}
dps_results: {
 key: "TestEnhancement-AllItems-HeartofSolace-55868"
 value: {
<<<<<<< HEAD
  dps: 27195.55741
  tps: 18914.563
=======
  dps: 28265.71369
  tps: 18953.06651
>>>>>>> f59fc2f2
 }
}
dps_results: {
 key: "TestEnhancement-AllItems-HeartofSolace-56393"
 value: {
<<<<<<< HEAD
  dps: 27752.42076
  tps: 19220.689
=======
  dps: 28752.77682
  tps: 19268.40111
>>>>>>> f59fc2f2
 }
}
dps_results: {
 key: "TestEnhancement-AllItems-HeartofThunder-55845"
 value: {
<<<<<<< HEAD
  dps: 26884.79918
  tps: 18672.80593
=======
  dps: 27965.13341
  tps: 18744.8667
>>>>>>> f59fc2f2
 }
}
dps_results: {
 key: "TestEnhancement-AllItems-HeartofThunder-56370"
 value: {
<<<<<<< HEAD
  dps: 26884.79918
  tps: 18672.80593
=======
  dps: 27965.13341
  tps: 18744.8667
>>>>>>> f59fc2f2
 }
}
dps_results: {
 key: "TestEnhancement-AllItems-HeartoftheVile-66969"
 value: {
<<<<<<< HEAD
  dps: 27836.3235
  tps: 19306.64512
=======
  dps: 28815.33938
  tps: 19340.83942
>>>>>>> f59fc2f2
 }
}
dps_results: {
 key: "TestEnhancement-AllItems-Heartpierce-49982"
 value: {
<<<<<<< HEAD
  dps: 28750.2096
  tps: 19902.21986
=======
  dps: 29669.34444
  tps: 19930.51718
>>>>>>> f59fc2f2
 }
}
dps_results: {
 key: "TestEnhancement-AllItems-Heartpierce-50641"
 value: {
<<<<<<< HEAD
  dps: 28750.2096
  tps: 19902.21986
=======
  dps: 29669.34444
  tps: 19930.51718
>>>>>>> f59fc2f2
 }
}
dps_results: {
 key: "TestEnhancement-AllItems-IllustrationoftheDragonSoul-40432"
 value: {
<<<<<<< HEAD
  dps: 26884.79918
  tps: 18672.80593
=======
  dps: 27965.13341
  tps: 18744.8667
>>>>>>> f59fc2f2
 }
}
dps_results: {
 key: "TestEnhancement-AllItems-ImpassiveShadowspiritDiamond"
 value: {
<<<<<<< HEAD
  dps: 28316.97715
  tps: 19601.28659
=======
  dps: 29116.59648
  tps: 19547.79973
>>>>>>> f59fc2f2
 }
}
dps_results: {
 key: "TestEnhancement-AllItems-ImpassiveSkyflareDiamond"
 value: {
<<<<<<< HEAD
  dps: 28280.2075
  tps: 19564.95938
=======
  dps: 29093.33222
  tps: 19535.07985
>>>>>>> f59fc2f2
 }
}
dps_results: {
 key: "TestEnhancement-AllItems-ImpassiveStarflareDiamond"
 value: {
<<<<<<< HEAD
  dps: 28279.02244
  tps: 19564.24651
=======
  dps: 29091.00414
  tps: 19533.0728
>>>>>>> f59fc2f2
 }
}
dps_results: {
 key: "TestEnhancement-AllItems-ImpatienceofYouth-62464"
 value: {
<<<<<<< HEAD
  dps: 27974.02875
  tps: 19319.83368
=======
  dps: 29092.16277
  tps: 19400.29715
>>>>>>> f59fc2f2
 }
}
dps_results: {
 key: "TestEnhancement-AllItems-ImpatienceofYouth-62469"
 value: {
<<<<<<< HEAD
  dps: 27974.02875
  tps: 19319.83368
=======
  dps: 29092.16277
  tps: 19400.29715
>>>>>>> f59fc2f2
 }
}
dps_results: {
 key: "TestEnhancement-AllItems-ImpetuousQuery-55881"
 value: {
<<<<<<< HEAD
  dps: 27322.11499
  tps: 18919.53031
=======
  dps: 28408.3194
  tps: 18986.31608
>>>>>>> f59fc2f2
 }
}
dps_results: {
 key: "TestEnhancement-AllItems-ImpetuousQuery-56406"
 value: {
<<<<<<< HEAD
  dps: 27379.46429
  tps: 18951.92121
=======
  dps: 28466.43906
  tps: 19018.01785
>>>>>>> f59fc2f2
 }
}
dps_results: {
 key: "TestEnhancement-AllItems-IncisorFragment-37723"
 value: {
<<<<<<< HEAD
  dps: 27238.71043
  tps: 18947.07263
=======
  dps: 28330.75672
  tps: 19022.03151
>>>>>>> f59fc2f2
 }
}
dps_results: {
 key: "TestEnhancement-AllItems-InsightfulEarthsiegeDiamond"
 value: {
<<<<<<< HEAD
  dps: 28279.24341
  tps: 19570.20557
=======
  dps: 29058.01854
  tps: 19510.32291
>>>>>>> f59fc2f2
 }
}
dps_results: {
 key: "TestEnhancement-AllItems-InsigniaofDiplomacy-61433"
 value: {
<<<<<<< HEAD
  dps: 26884.79918
  tps: 18672.80593
=======
  dps: 27965.13341
  tps: 18744.8667
>>>>>>> f59fc2f2
 }
}
dps_results: {
 key: "TestEnhancement-AllItems-InsigniaoftheEarthenLord-61429"
 value: {
<<<<<<< HEAD
  dps: 27221.36514
  tps: 18862.64673
=======
  dps: 28306.2165
  tps: 18930.64462
>>>>>>> f59fc2f2
 }
}
dps_results: {
 key: "TestEnhancement-AllItems-InvigoratingEarthsiegeDiamond"
 value: {
<<<<<<< HEAD
  dps: 28139.08628
  tps: 19427.78141
  hps: 66.41437
=======
  dps: 29161.91281
  tps: 19589.7484
  hps: 65.52519
>>>>>>> f59fc2f2
 }
}
dps_results: {
 key: "TestEnhancement-AllItems-JarofAncientRemedies-59354"
 value: {
<<<<<<< HEAD
  dps: 26884.79918
  tps: 18674.98555
=======
  dps: 27965.13341
  tps: 18749.795
>>>>>>> f59fc2f2
 }
}
dps_results: {
 key: "TestEnhancement-AllItems-JarofAncientRemedies-65029"
 value: {
<<<<<<< HEAD
  dps: 26884.79918
  tps: 18675.00362
=======
  dps: 27965.13341
  tps: 18749.8078
>>>>>>> f59fc2f2
 }
}
dps_results: {
 key: "TestEnhancement-AllItems-JujuofNimbleness-63840"
 value: {
<<<<<<< HEAD
  dps: 28046.55756
  tps: 19422.7544
=======
  dps: 29266.00675
  tps: 19544.49947
>>>>>>> f59fc2f2
 }
}
dps_results: {
 key: "TestEnhancement-AllItems-KeytotheEndlessChamber-55795"
 value: {
<<<<<<< HEAD
  dps: 28150.50873
  tps: 19517.82673
=======
  dps: 29175.00937
  tps: 19634.02821
>>>>>>> f59fc2f2
 }
}
dps_results: {
 key: "TestEnhancement-AllItems-KeytotheEndlessChamber-56328"
 value: {
<<<<<<< HEAD
  dps: 28455.76135
  tps: 19675.46703
=======
  dps: 29545.40658
  tps: 19881.95473
>>>>>>> f59fc2f2
 }
}
dps_results: {
 key: "TestEnhancement-AllItems-KvaldirBattleStandard-59685"
 value: {
<<<<<<< HEAD
  dps: 27276.60569
  tps: 18852.80832
=======
  dps: 28406.07155
  tps: 19063.36227
>>>>>>> f59fc2f2
 }
}
dps_results: {
 key: "TestEnhancement-AllItems-KvaldirBattleStandard-59689"
 value: {
<<<<<<< HEAD
  dps: 27276.60569
  tps: 18852.80832
=======
  dps: 28406.07155
  tps: 19063.36227
>>>>>>> f59fc2f2
 }
}
dps_results: {
 key: "TestEnhancement-AllItems-LadyLa-La'sSingingShell-67152"
 value: {
<<<<<<< HEAD
  dps: 27215.50071
  tps: 18820.5675
=======
  dps: 28140.62178
  tps: 18906.82155
>>>>>>> f59fc2f2
 }
}
dps_results: {
 key: "TestEnhancement-AllItems-LastWord-50179"
 value: {
<<<<<<< HEAD
  dps: 28750.2096
  tps: 19902.21986
=======
  dps: 29669.34444
  tps: 19930.51718
>>>>>>> f59fc2f2
 }
}
dps_results: {
 key: "TestEnhancement-AllItems-LastWord-50708"
 value: {
<<<<<<< HEAD
  dps: 28750.2096
  tps: 19902.21986
=======
  dps: 29669.34444
  tps: 19930.51718
>>>>>>> f59fc2f2
 }
}
dps_results: {
 key: "TestEnhancement-AllItems-Lavanthor'sTalisman-37872"
 value: {
<<<<<<< HEAD
  dps: 26884.79918
  tps: 18672.80593
=======
  dps: 27965.13341
  tps: 18744.8667
>>>>>>> f59fc2f2
 }
}
dps_results: {
 key: "TestEnhancement-AllItems-LeadenDespair-55816"
 value: {
<<<<<<< HEAD
  dps: 26884.79918
  tps: 18672.80593
=======
  dps: 27965.13341
  tps: 18744.8667
>>>>>>> f59fc2f2
 }
}
dps_results: {
 key: "TestEnhancement-AllItems-LeadenDespair-56347"
 value: {
<<<<<<< HEAD
  dps: 26884.79918
  tps: 18672.80593
=======
  dps: 27965.13341
  tps: 18744.8667
>>>>>>> f59fc2f2
 }
}
dps_results: {
 key: "TestEnhancement-AllItems-LeftEyeofRajh-56102"
 value: {
<<<<<<< HEAD
  dps: 28011.6255
  tps: 19462.76241
=======
  dps: 29332.01814
  tps: 19756.35485
>>>>>>> f59fc2f2
 }
}
dps_results: {
 key: "TestEnhancement-AllItems-LeftEyeofRajh-56427"
 value: {
<<<<<<< HEAD
  dps: 28166.02161
  tps: 19560.02379
=======
  dps: 29482.69599
  tps: 19906.39248
>>>>>>> f59fc2f2
 }
}
dps_results: {
 key: "TestEnhancement-AllItems-LicensetoSlay-58180"
 value: {
<<<<<<< HEAD
  dps: 27726.84883
  tps: 19225.10178
=======
  dps: 28759.49423
  tps: 19336.27102
>>>>>>> f59fc2f2
 }
}
dps_results: {
 key: "TestEnhancement-AllItems-MagnetiteMirror-55814"
 value: {
<<<<<<< HEAD
  dps: 27225.83024
  tps: 18894.03983
=======
  dps: 28450.28136
  tps: 19196.20601
>>>>>>> f59fc2f2
 }
}
dps_results: {
 key: "TestEnhancement-AllItems-MagnetiteMirror-56345"
 value: {
<<<<<<< HEAD
  dps: 27336.86361
  tps: 18966.06947
=======
  dps: 28566.31432
  tps: 19269.42962
>>>>>>> f59fc2f2
 }
}
dps_results: {
 key: "TestEnhancement-AllItems-MajesticDragonFigurine-40430"
 value: {
<<<<<<< HEAD
  dps: 26884.79918
  tps: 18672.75092
=======
  dps: 27965.13341
  tps: 18744.84241
>>>>>>> f59fc2f2
 }
}
dps_results: {
 key: "TestEnhancement-AllItems-MandalaofStirringPatterns-62467"
 value: {
<<<<<<< HEAD
  dps: 26884.79918
  tps: 18672.70318
=======
  dps: 27965.13341
  tps: 18744.79833
>>>>>>> f59fc2f2
 }
}
dps_results: {
 key: "TestEnhancement-AllItems-MandalaofStirringPatterns-62472"
 value: {
<<<<<<< HEAD
  dps: 26884.79918
  tps: 18672.70318
=======
  dps: 27965.13341
  tps: 18744.79833
>>>>>>> f59fc2f2
 }
}
dps_results: {
 key: "TestEnhancement-AllItems-MarkofKhardros-56132"
 value: {
<<<<<<< HEAD
  dps: 27745.26495
  tps: 19190.2408
=======
  dps: 28839.1254
  tps: 19249.4254
>>>>>>> f59fc2f2
 }
}
dps_results: {
 key: "TestEnhancement-AllItems-MarkofKhardros-56458"
 value: {
<<<<<<< HEAD
  dps: 27859.42367
  tps: 19258.99842
=======
  dps: 28955.07812
  tps: 19316.49312
>>>>>>> f59fc2f2
 }
}
dps_results: {
 key: "TestEnhancement-AllItems-MeteoriteWhetstone-37390"
 value: {
<<<<<<< HEAD
  dps: 27135.46512
  tps: 18843.93481
=======
  dps: 28075.84839
  tps: 18919.57106
>>>>>>> f59fc2f2
 }
}
dps_results: {
 key: "TestEnhancement-AllItems-MightoftheOcean-55251"
 value: {
<<<<<<< HEAD
  dps: 27419.13362
  tps: 19016.22979
=======
  dps: 28346.85532
  tps: 19059.39719
>>>>>>> f59fc2f2
 }
}
dps_results: {
 key: "TestEnhancement-AllItems-MightoftheOcean-56285"
 value: {
<<<<<<< HEAD
  dps: 27588.99042
  tps: 19096.22658
=======
  dps: 28637.98621
  tps: 19293.86174
>>>>>>> f59fc2f2
 }
}
dps_results: {
 key: "TestEnhancement-AllItems-MirrorofBrokenImages-62466"
 value: {
<<<<<<< HEAD
  dps: 27442.04875
  tps: 18987.27832
=======
  dps: 28529.86434
  tps: 19052.62362
>>>>>>> f59fc2f2
 }
}
dps_results: {
 key: "TestEnhancement-AllItems-MirrorofBrokenImages-62471"
 value: {
<<<<<<< HEAD
  dps: 27442.04875
  tps: 18987.27832
=======
  dps: 28529.86434
  tps: 19052.62362
>>>>>>> f59fc2f2
 }
}
dps_results: {
 key: "TestEnhancement-AllItems-MoonwellChalice-70142"
 value: {
<<<<<<< HEAD
  dps: 27543.4346
  tps: 19039.51724
=======
  dps: 28667.0488
  tps: 19129.01049
>>>>>>> f59fc2f2
 }
}
dps_results: {
 key: "TestEnhancement-AllItems-NevermeltingIceCrystal-50259"
 value: {
<<<<<<< HEAD
  dps: 26947.58434
  tps: 18717.45407
=======
  dps: 28045.15739
  tps: 18800.22135
>>>>>>> f59fc2f2
 }
}
dps_results: {
 key: "TestEnhancement-AllItems-OfferingofSacrifice-37638"
 value: {
<<<<<<< HEAD
  dps: 26884.79918
  tps: 18672.80593
=======
  dps: 27965.13341
  tps: 18744.8667
>>>>>>> f59fc2f2
 }
}
dps_results: {
 key: "TestEnhancement-AllItems-Oremantle'sFavor-61448"
 value: {
<<<<<<< HEAD
  dps: 27388.38479
  tps: 18992.95645
=======
  dps: 28504.60301
  tps: 19096.71296
>>>>>>> f59fc2f2
 }
}
dps_results: {
 key: "TestEnhancement-AllItems-PersistentEarthshatterDiamond"
 value: {
<<<<<<< HEAD
  dps: 28279.02244
  tps: 19564.24651
=======
  dps: 29091.00414
  tps: 19533.0728
>>>>>>> f59fc2f2
 }
}
dps_results: {
 key: "TestEnhancement-AllItems-PersistentEarthsiegeDiamond"
 value: {
<<<<<<< HEAD
  dps: 28280.2075
  tps: 19564.95938
=======
  dps: 29093.33222
  tps: 19535.07985
>>>>>>> f59fc2f2
 }
}
dps_results: {
 key: "TestEnhancement-AllItems-PetrifiedScarab-21685"
 value: {
<<<<<<< HEAD
  dps: 26884.79918
  tps: 18672.80593
=======
  dps: 27965.13341
  tps: 18744.8667
>>>>>>> f59fc2f2
 }
}
dps_results: {
 key: "TestEnhancement-AllItems-PetrifiedTwilightScale-54571"
 value: {
<<<<<<< HEAD
  dps: 26884.79918
  tps: 18672.80593
=======
  dps: 27965.13341
  tps: 18744.8667
>>>>>>> f59fc2f2
 }
}
dps_results: {
 key: "TestEnhancement-AllItems-PetrifiedTwilightScale-54591"
 value: {
<<<<<<< HEAD
  dps: 26884.79918
  tps: 18672.80593
=======
  dps: 27965.13341
  tps: 18744.8667
>>>>>>> f59fc2f2
 }
}
dps_results: {
 key: "TestEnhancement-AllItems-PorcelainCrab-55237"
 value: {
<<<<<<< HEAD
  dps: 27217.99387
  tps: 18860.01041
=======
  dps: 28306.48482
  tps: 18930.32738
>>>>>>> f59fc2f2
 }
}
dps_results: {
 key: "TestEnhancement-AllItems-PorcelainCrab-56280"
 value: {
<<<<<<< HEAD
  dps: 27509.45024
  tps: 19024.26508
=======
  dps: 28605.07303
  tps: 19092.34502
>>>>>>> f59fc2f2
 }
}
dps_results: {
 key: "TestEnhancement-AllItems-PowerfulEarthshatterDiamond"
 value: {
<<<<<<< HEAD
  dps: 28277.61158
  tps: 19565.05998
=======
  dps: 29055.70702
  tps: 19507.26734
>>>>>>> f59fc2f2
 }
}
dps_results: {
 key: "TestEnhancement-AllItems-PowerfulEarthsiegeDiamond"
 value: {
<<<<<<< HEAD
  dps: 28277.61158
  tps: 19565.05998
=======
  dps: 29055.70702
  tps: 19507.26734
>>>>>>> f59fc2f2
 }
}
dps_results: {
 key: "TestEnhancement-AllItems-PowerfulShadowspiritDiamond"
 value: {
<<<<<<< HEAD
  dps: 28277.61158
  tps: 19565.05998
=======
  dps: 29055.70702
  tps: 19507.26734
>>>>>>> f59fc2f2
 }
}
dps_results: {
 key: "TestEnhancement-AllItems-Prestor'sTalismanofMachination-59441"
 value: {
<<<<<<< HEAD
  dps: 28421.09768
  tps: 19671.71262
=======
  dps: 29725.33731
  tps: 19916.35212
 }
}
dps_results: {
 key: "TestEnhancement-AllItems-Prestor'sTalismanofMachination-65026"
 value: {
  dps: 29797.34688
  tps: 19963.90489
>>>>>>> f59fc2f2
 }
}
dps_results: {
 key: "TestEnhancement-AllItems-PurifiedShardoftheGods"
 value: {
<<<<<<< HEAD
  dps: 26884.79918
  tps: 18672.80593
=======
  dps: 27965.13341
  tps: 18744.8667
>>>>>>> f59fc2f2
 }
}
dps_results: {
 key: "TestEnhancement-AllItems-Rainsong-55854"
 value: {
<<<<<<< HEAD
  dps: 26884.79918
  tps: 18672.73907
=======
  dps: 27965.13341
  tps: 18744.82124
>>>>>>> f59fc2f2
 }
}
dps_results: {
 key: "TestEnhancement-AllItems-Rainsong-56377"
 value: {
<<<<<<< HEAD
  dps: 26884.79918
  tps: 18672.71537
=======
  dps: 27965.13341
  tps: 18744.80611
>>>>>>> f59fc2f2
 }
}
dps_results: {
 key: "TestEnhancement-AllItems-RegaliaoftheRagingElements"
 value: {
<<<<<<< HEAD
  dps: 19742.77677
  tps: 13829.25078
=======
  dps: 20812.00129
  tps: 14130.68343
>>>>>>> f59fc2f2
 }
}
dps_results: {
 key: "TestEnhancement-AllItems-ReignoftheDead-47316"
 value: {
<<<<<<< HEAD
  dps: 27167.20067
  tps: 18972.25582
=======
  dps: 28162.11496
  tps: 18951.4994
>>>>>>> f59fc2f2
 }
}
dps_results: {
 key: "TestEnhancement-AllItems-ReignoftheDead-47477"
 value: {
<<<<<<< HEAD
  dps: 27195.92459
  tps: 19002.43845
=======
  dps: 28207.00192
  tps: 18983.6776
>>>>>>> f59fc2f2
 }
}
dps_results: {
 key: "TestEnhancement-AllItems-RelentlessEarthsiegeDiamond"
 value: {
<<<<<<< HEAD
  dps: 28750.2096
  tps: 19902.21986
=======
  dps: 29539.61556
  tps: 19849.57652
>>>>>>> f59fc2f2
 }
}
dps_results: {
 key: "TestEnhancement-AllItems-RelentlessGladiator'sTotemofSurvival-42604"
 value: {
<<<<<<< HEAD
  dps: 28035.90653
  tps: 19417.33319
=======
  dps: 29052.00369
  tps: 19518.66775
>>>>>>> f59fc2f2
 }
}
dps_results: {
 key: "TestEnhancement-AllItems-ReverberatingShadowspiritDiamond"
 value: {
<<<<<<< HEAD
  dps: 28768.17695
  tps: 19920.71756
=======
  dps: 29539.65525
  tps: 19847.24951
>>>>>>> f59fc2f2
 }
}
dps_results: {
 key: "TestEnhancement-AllItems-RevitalizingShadowspiritDiamond"
 value: {
<<<<<<< HEAD
  dps: 28685.08266
  tps: 19866.69182
=======
  dps: 29453.62124
  tps: 19792.98791
>>>>>>> f59fc2f2
 }
}
dps_results: {
 key: "TestEnhancement-AllItems-RevitalizingSkyflareDiamond"
 value: {
<<<<<<< HEAD
  dps: 28277.61158
  tps: 19565.0538
=======
  dps: 29055.70702
  tps: 19507.26322
>>>>>>> f59fc2f2
 }
}
dps_results: {
 key: "TestEnhancement-AllItems-RightEyeofRajh-56100"
 value: {
<<<<<<< HEAD
  dps: 27630.02119
  tps: 19157.46157
=======
  dps: 28558.7553
  tps: 19196.34505
>>>>>>> f59fc2f2
 }
}
dps_results: {
 key: "TestEnhancement-AllItems-RightEyeofRajh-56431"
 value: {
<<<<<<< HEAD
  dps: 27659.34163
  tps: 19130.84188
=======
  dps: 28701.42659
  tps: 19335.67568
>>>>>>> f59fc2f2
 }
}
dps_results: {
 key: "TestEnhancement-AllItems-RuneofRepulsion-40372"
 value: {
<<<<<<< HEAD
  dps: 26884.79918
  tps: 18672.80593
=======
  dps: 27965.13341
  tps: 18744.8667
>>>>>>> f59fc2f2
 }
}
dps_results: {
 key: "TestEnhancement-AllItems-SavageGladiator'sTotemofSurvival-42594"
 value: {
<<<<<<< HEAD
  dps: 28024.97688
  tps: 19412.34776
=======
  dps: 29011.39369
  tps: 19505.03831
>>>>>>> f59fc2f2
 }
}
dps_results: {
 key: "TestEnhancement-AllItems-Schnottz'sMedallionofCommand-65805"
 value: {
<<<<<<< HEAD
  dps: 28037.55253
  tps: 19417.88487
=======
  dps: 29154.93485
  tps: 19478.60442
>>>>>>> f59fc2f2
 }
}
dps_results: {
 key: "TestEnhancement-AllItems-SeaStar-55256"
 value: {
<<<<<<< HEAD
  dps: 26884.79918
  tps: 18672.74415
=======
  dps: 27965.13341
  tps: 18744.82448
>>>>>>> f59fc2f2
 }
}
dps_results: {
 key: "TestEnhancement-AllItems-SeaStar-56290"
 value: {
<<<<<<< HEAD
  dps: 26884.79918
  tps: 18672.71537
=======
  dps: 27965.13341
  tps: 18744.80611
>>>>>>> f59fc2f2
 }
}
dps_results: {
 key: "TestEnhancement-AllItems-SealofthePantheon-36993"
 value: {
<<<<<<< HEAD
  dps: 26884.79918
  tps: 18672.80593
=======
  dps: 27965.13341
  tps: 18744.8667
>>>>>>> f59fc2f2
 }
}
dps_results: {
 key: "TestEnhancement-AllItems-Shadowmourne-49623"
 value: {
<<<<<<< HEAD
  dps: 28750.2096
  tps: 19902.21986
=======
  dps: 29669.34444
  tps: 19930.51718
>>>>>>> f59fc2f2
 }
}
dps_results: {
 key: "TestEnhancement-AllItems-ShieldedSkyflareDiamond"
 value: {
<<<<<<< HEAD
  dps: 28277.61158
  tps: 19565.05998
=======
  dps: 29055.70702
  tps: 19507.26734
>>>>>>> f59fc2f2
 }
}
dps_results: {
 key: "TestEnhancement-AllItems-ShinyShardoftheGods"
 value: {
<<<<<<< HEAD
  dps: 26884.79918
  tps: 18672.74685
=======
  dps: 27965.13341
  tps: 18744.82621
>>>>>>> f59fc2f2
 }
}
dps_results: {
 key: "TestEnhancement-AllItems-Shrine-CleansingPurifier-63838"
 value: {
<<<<<<< HEAD
  dps: 27529.75694
  tps: 19058.82006
=======
  dps: 28564.89704
  tps: 19226.4689
>>>>>>> f59fc2f2
 }
}
dps_results: {
 key: "TestEnhancement-AllItems-Sindragosa'sFlawlessFang-50361"
 value: {
<<<<<<< HEAD
  dps: 26884.79918
  tps: 18672.80593
=======
  dps: 27965.13341
  tps: 18744.8667
>>>>>>> f59fc2f2
 }
}
dps_results: {
 key: "TestEnhancement-AllItems-Skardyn'sGrace-56115"
 value: {
<<<<<<< HEAD
  dps: 28255.72785
  tps: 19551.77888
=======
  dps: 29391.29635
  tps: 19628.05343
>>>>>>> f59fc2f2
 }
}
dps_results: {
 key: "TestEnhancement-AllItems-Skardyn'sGrace-56440"
 value: {
<<<<<<< HEAD
  dps: 28443.28415
  tps: 19671.32621
=======
  dps: 29622.12106
  tps: 19793.61412
>>>>>>> f59fc2f2
 }
}
dps_results: {
 key: "TestEnhancement-AllItems-SkycallTotem-33506"
 value: {
<<<<<<< HEAD
  dps: 27985.24455
  tps: 19328.71251
=======
  dps: 28987.4867
  tps: 19506.11807
>>>>>>> f59fc2f2
 }
}
dps_results: {
 key: "TestEnhancement-AllItems-SkyshatterHarness"
 value: {
<<<<<<< HEAD
  dps: 15764.62568
  tps: 11247.3414
=======
  dps: 16429.74247
  tps: 11389.75023
>>>>>>> f59fc2f2
 }
}
dps_results: {
 key: "TestEnhancement-AllItems-SkyshatterRegalia"
 value: {
<<<<<<< HEAD
  dps: 14700.1389
  tps: 10505.30167
=======
  dps: 15181.88325
  tps: 10581.02091
>>>>>>> f59fc2f2
 }
}
dps_results: {
 key: "TestEnhancement-AllItems-SliverofPureIce-50339"
 value: {
<<<<<<< HEAD
  dps: 26898.50555
  tps: 18677.56836
=======
  dps: 27982.12523
  tps: 18753.53057
>>>>>>> f59fc2f2
 }
}
dps_results: {
 key: "TestEnhancement-AllItems-SliverofPureIce-50346"
 value: {
<<<<<<< HEAD
  dps: 26899.46317
  tps: 18678.22624
=======
  dps: 27982.89868
  tps: 18753.92608
>>>>>>> f59fc2f2
 }
}
dps_results: {
 key: "TestEnhancement-AllItems-Sorrowsong-55879"
 value: {
<<<<<<< HEAD
  dps: 27322.11499
  tps: 18919.53031
=======
  dps: 28408.3194
  tps: 18986.31608
>>>>>>> f59fc2f2
 }
}
dps_results: {
 key: "TestEnhancement-AllItems-Sorrowsong-56400"
 value: {
<<<<<<< HEAD
  dps: 27379.46429
  tps: 18951.92121
=======
  dps: 28466.43906
  tps: 19018.01785
>>>>>>> f59fc2f2
 }
}
dps_results: {
 key: "TestEnhancement-AllItems-Soul'sAnguish-66994"
 value: {
<<<<<<< HEAD
  dps: 27395.93352
  tps: 19011.18914
=======
  dps: 28332.57693
  tps: 19050.5554
>>>>>>> f59fc2f2
 }
}
dps_results: {
 key: "TestEnhancement-AllItems-SoulCasket-58183"
 value: {
<<<<<<< HEAD
  dps: 27442.04875
  tps: 18987.27832
=======
  dps: 28529.86434
  tps: 19052.62362
>>>>>>> f59fc2f2
 }
}
dps_results: {
 key: "TestEnhancement-AllItems-SoulPreserver-37111"
 value: {
<<<<<<< HEAD
  dps: 26891.38637
  tps: 18674.82269
=======
  dps: 27973.07691
  tps: 18747.66118
>>>>>>> f59fc2f2
 }
}
dps_results: {
 key: "TestEnhancement-AllItems-SouloftheDead-40382"
 value: {
<<<<<<< HEAD
  dps: 26942.9959
  tps: 18709.40504
=======
  dps: 28038.62315
  tps: 18798.70518
>>>>>>> f59fc2f2
 }
}
dps_results: {
 key: "TestEnhancement-AllItems-SparkofLife-37657"
 value: {
<<<<<<< HEAD
  dps: 27009.22963
  tps: 18672.48225
=======
  dps: 28061.41629
  tps: 18836.83079
>>>>>>> f59fc2f2
 }
}
dps_results: {
 key: "TestEnhancement-AllItems-SphereofRedDragon'sBlood-37166"
 value: {
<<<<<<< HEAD
  dps: 27172.86512
  tps: 18860.19173
=======
  dps: 28285.27692
  tps: 18970.25575
>>>>>>> f59fc2f2
 }
}
dps_results: {
 key: "TestEnhancement-AllItems-Spiritwalker'sRegalia"
 value: {
<<<<<<< HEAD
  dps: 20104.6047
  tps: 13858.09195
=======
  dps: 21218.43953
  tps: 14079.61648
>>>>>>> f59fc2f2
 }
}
dps_results: {
 key: "TestEnhancement-AllItems-Stonebreaker'sTotem-33507"
 value: {
<<<<<<< HEAD
  dps: 28178.78252
  tps: 19476.9774
=======
  dps: 29177.20687
  tps: 19613.98664
>>>>>>> f59fc2f2
 }
}
dps_results: {
 key: "TestEnhancement-AllItems-Stonemother'sKiss-61411"
 value: {
<<<<<<< HEAD
  dps: 27108.41579
  tps: 18789.71852
=======
  dps: 28258.32251
  tps: 18992.85936
>>>>>>> f59fc2f2
 }
}
dps_results: {
 key: "TestEnhancement-AllItems-StumpofTime-62465"
 value: {
<<<<<<< HEAD
  dps: 27154.85671
  tps: 18853.47656
=======
  dps: 28163.46979
  tps: 18961.27835
>>>>>>> f59fc2f2
 }
}
dps_results: {
 key: "TestEnhancement-AllItems-StumpofTime-62470"
 value: {
<<<<<<< HEAD
  dps: 27154.85671
  tps: 18853.47656
=======
  dps: 28163.46979
  tps: 18961.27835
>>>>>>> f59fc2f2
 }
}
dps_results: {
 key: "TestEnhancement-AllItems-SwiftSkyflareDiamond"
 value: {
<<<<<<< HEAD
  dps: 28280.2075
  tps: 19564.95938
=======
  dps: 29093.33222
  tps: 19535.07985
>>>>>>> f59fc2f2
 }
}
dps_results: {
 key: "TestEnhancement-AllItems-SwiftStarflareDiamond"
 value: {
<<<<<<< HEAD
  dps: 28279.02244
  tps: 19564.24651
=======
  dps: 29091.00414
  tps: 19533.0728
>>>>>>> f59fc2f2
 }
}
dps_results: {
 key: "TestEnhancement-AllItems-SwiftWindfireDiamond"
 value: {
<<<<<<< HEAD
  dps: 28271.78343
  tps: 19557.50333
=======
  dps: 29074.6946
  tps: 19521.65471
>>>>>>> f59fc2f2
 }
}
dps_results: {
 key: "TestEnhancement-AllItems-SymbioticWorm-59332"
 value: {
<<<<<<< HEAD
  dps: 26884.79918
  tps: 18672.80593
=======
  dps: 27965.13341
  tps: 18744.8667
>>>>>>> f59fc2f2
 }
}
dps_results: {
 key: "TestEnhancement-AllItems-SymbioticWorm-65048"
 value: {
<<<<<<< HEAD
  dps: 26884.79918
  tps: 18672.80593
=======
  dps: 27965.13341
  tps: 18744.8667
>>>>>>> f59fc2f2
 }
}
dps_results: {
 key: "TestEnhancement-AllItems-TalismanofSinisterOrder-65804"
 value: {
<<<<<<< HEAD
  dps: 27233.84502
  tps: 18865.75192
=======
  dps: 28319.41922
  tps: 18934.43815
>>>>>>> f59fc2f2
 }
}
dps_results: {
 key: "TestEnhancement-AllItems-TalismanofTrollDivinity-37734"
 value: {
<<<<<<< HEAD
  dps: 26884.79918
  tps: 18672.78385
=======
  dps: 27965.13341
  tps: 18744.85192
>>>>>>> f59fc2f2
 }
}
dps_results: {
 key: "TestEnhancement-AllItems-Tank-CommanderInsignia-63841"
 value: {
<<<<<<< HEAD
  dps: 27524.36876
  tps: 19101.47635
=======
  dps: 28641.28007
  tps: 19223.02628
>>>>>>> f59fc2f2
 }
}
dps_results: {
 key: "TestEnhancement-AllItems-TearofBlood-55819"
 value: {
<<<<<<< HEAD
  dps: 26906.35527
  tps: 18678.80441
=======
  dps: 27994.64385
  tps: 18759.65712
>>>>>>> f59fc2f2
 }
}
dps_results: {
 key: "TestEnhancement-AllItems-TearofBlood-56351"
 value: {
<<<<<<< HEAD
  dps: 26911.71551
  tps: 18680.24431
=======
  dps: 28007.84955
  tps: 18765.69697
>>>>>>> f59fc2f2
 }
}
dps_results: {
 key: "TestEnhancement-AllItems-TearsoftheVanquished-47215"
 value: {
<<<<<<< HEAD
  dps: 26892.88955
  tps: 18674.90547
=======
  dps: 27975.45601
  tps: 18749.63343
>>>>>>> f59fc2f2
 }
}
dps_results: {
 key: "TestEnhancement-AllItems-TendrilsofBurrowingDark-55810"
 value: {
<<<<<<< HEAD
  dps: 27257.83678
  tps: 18883.23576
=======
  dps: 28343.1779
  tps: 18950.79464
>>>>>>> f59fc2f2
 }
}
dps_results: {
 key: "TestEnhancement-AllItems-TendrilsofBurrowingDark-56339"
 value: {
<<<<<<< HEAD
  dps: 27379.46429
  tps: 18951.92121
=======
  dps: 28466.43906
  tps: 19018.01785
>>>>>>> f59fc2f2
 }
}
dps_results: {
 key: "TestEnhancement-AllItems-TheGeneral'sHeart-45507"
 value: {
<<<<<<< HEAD
  dps: 26884.79918
  tps: 18672.80593
=======
  dps: 27965.13341
  tps: 18744.8667
>>>>>>> f59fc2f2
 }
}
dps_results: {
 key: "TestEnhancement-AllItems-Theralion'sMirror-59519"
 value: {
<<<<<<< HEAD
  dps: 27531.63772
  tps: 19041.86123
=======
  dps: 28669.56576
  tps: 19124.01229
>>>>>>> f59fc2f2
 }
}
dps_results: {
 key: "TestEnhancement-AllItems-Theralion'sMirror-65105"
 value: {
<<<<<<< HEAD
  dps: 27608.51047
  tps: 19085.73986
=======
  dps: 28748.67579
  tps: 19170.90441
>>>>>>> f59fc2f2
 }
}
dps_results: {
 key: "TestEnhancement-AllItems-Throngus'sFinger-56121"
 value: {
<<<<<<< HEAD
  dps: 26884.79918
  tps: 18672.80593
=======
  dps: 27965.13341
  tps: 18744.8667
>>>>>>> f59fc2f2
 }
}
dps_results: {
 key: "TestEnhancement-AllItems-Throngus'sFinger-56449"
 value: {
<<<<<<< HEAD
  dps: 26884.79918
  tps: 18672.80593
=======
  dps: 27965.13341
  tps: 18744.8667
>>>>>>> f59fc2f2
 }
}
dps_results: {
 key: "TestEnhancement-AllItems-ThunderingSkyflareDiamond"
 value: {
<<<<<<< HEAD
  dps: 28201.51731
  tps: 19481.87164
=======
  dps: 29189.91266
  tps: 19618.5827
>>>>>>> f59fc2f2
 }
}
dps_results: {
 key: "TestEnhancement-AllItems-Tia'sGrace-55874"
 value: {
<<<<<<< HEAD
  dps: 28388.07832
  tps: 19664.37012
=======
  dps: 29565.64165
  tps: 19760.39014
>>>>>>> f59fc2f2
 }
}
dps_results: {
 key: "TestEnhancement-AllItems-Tia'sGrace-56394"
 value: {
<<<<<<< HEAD
  dps: 28591.37831
  tps: 19793.30668
=======
  dps: 29775.47671
  tps: 19905.94918
>>>>>>> f59fc2f2
 }
}
dps_results: {
 key: "TestEnhancement-AllItems-TidefuryRaiment"
 value: {
<<<<<<< HEAD
  dps: 18005.34242
  tps: 12696.79533
=======
  dps: 18610.12134
  tps: 12725.04153
>>>>>>> f59fc2f2
 }
}
dps_results: {
 key: "TestEnhancement-AllItems-TinyAbominationinaJar-50351"
 value: {
<<<<<<< HEAD
  dps: 27675.08103
  tps: 19278.45589
=======
  dps: 28634.58222
  tps: 19349.6831
>>>>>>> f59fc2f2
 }
}
dps_results: {
 key: "TestEnhancement-AllItems-TinyAbominationinaJar-50706"
 value: {
<<<<<<< HEAD
  dps: 27711.73445
  tps: 19350.09634
=======
  dps: 28724.13296
  tps: 19476.37215
>>>>>>> f59fc2f2
 }
}
dps_results: {
 key: "TestEnhancement-AllItems-TirelessSkyflareDiamond"
 value: {
<<<<<<< HEAD
  dps: 28279.24341
  tps: 19569.42104
=======
  dps: 29058.01854
  tps: 19508.50845
>>>>>>> f59fc2f2
 }
}
dps_results: {
 key: "TestEnhancement-AllItems-TirelessStarflareDiamond"
 value: {
<<<<<<< HEAD
  dps: 28279.24341
  tps: 19569.45074
=======
  dps: 29057.73921
  tps: 19508.2463
>>>>>>> f59fc2f2
 }
}
dps_results: {
 key: "TestEnhancement-AllItems-TomeofArcanePhenomena-36972"
 value: {
<<<<<<< HEAD
  dps: 26955.819
  tps: 18723.45697
=======
  dps: 28130.72143
  tps: 18853.61835
>>>>>>> f59fc2f2
 }
}
dps_results: {
 key: "TestEnhancement-AllItems-TotemofQuakingEarth-47667"
 value: {
<<<<<<< HEAD
  dps: 28604.38285
  tps: 19762.11766
=======
  dps: 29534.17631
  tps: 19851.29081
>>>>>>> f59fc2f2
 }
}
dps_results: {
 key: "TestEnhancement-AllItems-TrenchantEarthshatterDiamond"
 value: {
<<<<<<< HEAD
  dps: 28279.24341
  tps: 19569.45074
=======
  dps: 29057.73921
  tps: 19508.2463
>>>>>>> f59fc2f2
 }
}
dps_results: {
 key: "TestEnhancement-AllItems-TrenchantEarthsiegeDiamond"
 value: {
<<<<<<< HEAD
  dps: 28279.24341
  tps: 19569.42104
=======
  dps: 29058.01854
  tps: 19508.50845
>>>>>>> f59fc2f2
 }
}
dps_results: {
 key: "TestEnhancement-AllItems-Tyrande'sFavoriteDoll-64645"
 value: {
<<<<<<< HEAD
  dps: 27035.68309
  tps: 18831.61998
=======
  dps: 28131.15389
  tps: 18913.34034
>>>>>>> f59fc2f2
 }
}
dps_results: {
 key: "TestEnhancement-AllItems-UndeadSlayer'sBlessedArmor"
 value: {
<<<<<<< HEAD
  dps: 20093.76845
  tps: 14131.00608
=======
  dps: 21033.11919
  tps: 14335.84823
>>>>>>> f59fc2f2
 }
}
dps_results: {
 key: "TestEnhancement-AllItems-UnheededWarning-59520"
 value: {
<<<<<<< HEAD
  dps: 28569.67308
  tps: 19810.871
=======
  dps: 29743.90315
  tps: 19949.55492
>>>>>>> f59fc2f2
 }
}
dps_results: {
 key: "TestEnhancement-AllItems-UnquenchableFlame-67101"
 value: {
<<<<<<< HEAD
  dps: 26884.79918
  tps: 18672.57772
=======
  dps: 27965.13341
  tps: 18744.83053
>>>>>>> f59fc2f2
 }
}
dps_results: {
 key: "TestEnhancement-AllItems-UnsolvableRiddle-62468"
 value: {
<<<<<<< HEAD
  dps: 28728.18567
  tps: 19806.93399
=======
  dps: 29876.97339
  tps: 19929.22965
>>>>>>> f59fc2f2
 }
}
dps_results: {
 key: "TestEnhancement-AllItems-UnsolvableRiddle-68709"
 value: {
<<<<<<< HEAD
  dps: 28728.18567
  tps: 19806.93399
=======
  dps: 29876.97339
  tps: 19929.22965
>>>>>>> f59fc2f2
 }
}
dps_results: {
 key: "TestEnhancement-AllItems-Val'anyr,HammerofAncientKings-46017"
 value: {
<<<<<<< HEAD
  dps: 24567.03445
  tps: 16720.12399
=======
  dps: 25546.09788
  tps: 17050.95009
>>>>>>> f59fc2f2
 }
}
dps_results: {
 key: "TestEnhancement-AllItems-VialofStolenMemories-59515"
 value: {
<<<<<<< HEAD
  dps: 26884.79918
  tps: 18672.80593
=======
  dps: 27965.13341
  tps: 18744.8667
>>>>>>> f59fc2f2
 }
}
dps_results: {
 key: "TestEnhancement-AllItems-VialofStolenMemories-65109"
 value: {
<<<<<<< HEAD
  dps: 26884.79918
  tps: 18672.80593
=======
  dps: 27965.13341
  tps: 18744.8667
>>>>>>> f59fc2f2
 }
}
dps_results: {
 key: "TestEnhancement-AllItems-ViciousGladiator'sBadgeofConquest-61033"
 value: {
<<<<<<< HEAD
  dps: 28145.7336
  tps: 19479.38415
=======
  dps: 29287.62678
  tps: 19608.38936
>>>>>>> f59fc2f2
 }
}
dps_results: {
 key: "TestEnhancement-AllItems-ViciousGladiator'sBadgeofDominance-61035"
 value: {
<<<<<<< HEAD
  dps: 26884.79918
  tps: 18672.80593
=======
  dps: 27965.13341
  tps: 18744.8667
>>>>>>> f59fc2f2
 }
}
dps_results: {
 key: "TestEnhancement-AllItems-ViciousGladiator'sBadgeofVictory-61034"
 value: {
<<<<<<< HEAD
  dps: 27405.5261
  tps: 18999.289
=======
  dps: 28515.99697
  tps: 19086.41417
>>>>>>> f59fc2f2
 }
}
dps_results: {
 key: "TestEnhancement-AllItems-ViciousGladiator'sEmblemofAccuracy-61027"
 value: {
<<<<<<< HEAD
  dps: 27157.90725
  tps: 18848.51917
=======
  dps: 28283.59935
  tps: 19047.65415
>>>>>>> f59fc2f2
 }
}
dps_results: {
 key: "TestEnhancement-AllItems-ViciousGladiator'sEmblemofAlacrity-61028"
 value: {
<<<<<<< HEAD
  dps: 27255.14915
  tps: 18931.54891
=======
  dps: 28351.08139
  tps: 19023.31519
>>>>>>> f59fc2f2
 }
}
dps_results: {
 key: "TestEnhancement-AllItems-ViciousGladiator'sEmblemofCruelty-61026"
 value: {
<<<<<<< HEAD
  dps: 27194.44495
  tps: 18905.93718
=======
  dps: 28329.38902
  tps: 19043.01593
>>>>>>> f59fc2f2
 }
}
dps_results: {
 key: "TestEnhancement-AllItems-ViciousGladiator'sEmblemofProficiency-61030"
 value: {
<<<<<<< HEAD
  dps: 26884.79918
  tps: 18672.80593
=======
  dps: 28093.89441
  tps: 18971.30491
>>>>>>> f59fc2f2
 }
}
dps_results: {
 key: "TestEnhancement-AllItems-ViciousGladiator'sEmblemofProwess-61029"
 value: {
<<<<<<< HEAD
  dps: 27475.08853
  tps: 19005.9481
=======
  dps: 28563.34807
  tps: 19070.89704
>>>>>>> f59fc2f2
 }
}
dps_results: {
 key: "TestEnhancement-AllItems-ViciousGladiator'sEmblemofTenacity-61032"
 value: {
<<<<<<< HEAD
  dps: 26884.79918
  tps: 18672.80593
=======
  dps: 27965.13341
  tps: 18744.8667
>>>>>>> f59fc2f2
 }
}
dps_results: {
 key: "TestEnhancement-AllItems-ViciousGladiator'sInsigniaofConquest-61047"
 value: {
<<<<<<< HEAD
  dps: 28163.33331
  tps: 19562.75676
=======
  dps: 29323.02931
  tps: 19638.03642
>>>>>>> f59fc2f2
 }
}
dps_results: {
 key: "TestEnhancement-AllItems-ViciousGladiator'sInsigniaofDominance-61045"
 value: {
<<<<<<< HEAD
  dps: 26884.79918
  tps: 18672.80593
=======
  dps: 27965.13341
  tps: 18744.8667
>>>>>>> f59fc2f2
 }
}
dps_results: {
 key: "TestEnhancement-AllItems-ViciousGladiator'sInsigniaofVictory-61046"
 value: {
<<<<<<< HEAD
  dps: 27415.77797
  tps: 19016.79348
=======
  dps: 28512.71767
  tps: 19087.55411
>>>>>>> f59fc2f2
 }
}
dps_results: {
 key: "TestEnhancement-AllItems-VolcanicRegalia"
 value: {
<<<<<<< HEAD
  dps: 20071.68097
  tps: 13990.583
=======
  dps: 21147.93988
  tps: 14285.88433
>>>>>>> f59fc2f2
 }
}
dps_results: {
 key: "TestEnhancement-AllItems-WingedTalisman-37844"
 value: {
<<<<<<< HEAD
  dps: 26884.79918
  tps: 18672.78415
=======
  dps: 27965.13341
  tps: 18744.85214
>>>>>>> f59fc2f2
 }
}
dps_results: {
 key: "TestEnhancement-AllItems-WitchingHourglass-55787"
 value: {
<<<<<<< HEAD
  dps: 27160.90967
  tps: 18855.53815
=======
  dps: 28197.09925
  tps: 18937.55215
>>>>>>> f59fc2f2
 }
}
dps_results: {
 key: "TestEnhancement-AllItems-WitchingHourglass-56320"
 value: {
<<<<<<< HEAD
  dps: 27247.50638
  tps: 18938.133
=======
  dps: 28311.80763
  tps: 18986.77651
>>>>>>> f59fc2f2
 }
}
dps_results: {
 key: "TestEnhancement-AllItems-World-QuellerFocus-63842"
 value: {
<<<<<<< HEAD
  dps: 27264.78463
  tps: 18887.15835
=======
  dps: 28350.21906
  tps: 18954.63363
>>>>>>> f59fc2f2
 }
}
dps_results: {
 key: "TestEnhancement-AllItems-WrathfulGladiator'sTotemofSurvival-51513"
 value: {
<<<<<<< HEAD
  dps: 28044.27047
  tps: 19423.6163
=======
  dps: 29059.12027
  tps: 19522.82193
>>>>>>> f59fc2f2
 }
}
dps_results: {
 key: "TestEnhancement-AllItems-Za'brox'sLuckyTooth-63742"
 value: {
<<<<<<< HEAD
  dps: 27297.06423
  tps: 18904.85962
=======
  dps: 28374.27289
  tps: 18964.14123
>>>>>>> f59fc2f2
 }
}
dps_results: {
 key: "TestEnhancement-AllItems-Za'brox'sLuckyTooth-63745"
 value: {
<<<<<<< HEAD
  dps: 27297.06423
  tps: 18904.85962
=======
  dps: 28374.27289
  tps: 18964.14123
>>>>>>> f59fc2f2
 }
}
dps_results: {
 key: "TestEnhancement-Average-Default"
 value: {
<<<<<<< HEAD
  dps: 28708.85312
  tps: 19910.65531
=======
  dps: 29928.78596
  tps: 20138.21922
>>>>>>> f59fc2f2
 }
}
dps_results: {
 key: "TestEnhancement-Settings-Draenei-p1-Standard-default-FullBuffs-LongMultiTarget"
 value: {
<<<<<<< HEAD
  dps: 29200.04683
  tps: 24870.9892
=======
  dps: 30354.41682
  tps: 24517.54197
>>>>>>> f59fc2f2
 }
}
dps_results: {
 key: "TestEnhancement-Settings-Draenei-p1-Standard-default-FullBuffs-LongSingleTarget"
 value: {
<<<<<<< HEAD
  dps: 28750.2096
  tps: 19902.21986
=======
  dps: 29669.34444
  tps: 19930.51718
>>>>>>> f59fc2f2
 }
}
dps_results: {
 key: "TestEnhancement-Settings-Draenei-p1-Standard-default-FullBuffs-ShortSingleTarget"
 value: {
<<<<<<< HEAD
  dps: 32714.15488
  tps: 22252.07837
=======
  dps: 33741.44773
  tps: 22221.24378
>>>>>>> f59fc2f2
 }
}
dps_results: {
 key: "TestEnhancement-Settings-Draenei-p1-Standard-default-NoBuffs-LongMultiTarget"
 value: {
<<<<<<< HEAD
  dps: 22336.2123
  tps: 20495.89774
=======
  dps: 23349.41767
  tps: 20105.42295
>>>>>>> f59fc2f2
 }
}
dps_results: {
 key: "TestEnhancement-Settings-Draenei-p1-Standard-default-NoBuffs-LongSingleTarget"
 value: {
<<<<<<< HEAD
  dps: 21876.41245
  tps: 15335.1783
=======
  dps: 22833.57427
  tps: 15576.68935
>>>>>>> f59fc2f2
 }
}
dps_results: {
 key: "TestEnhancement-Settings-Draenei-p1-Standard-default-NoBuffs-ShortSingleTarget"
 value: {
<<<<<<< HEAD
  dps: 23593.8634
  tps: 16364.49434
=======
  dps: 24840.4387
  tps: 16677.04791
>>>>>>> f59fc2f2
 }
}
dps_results: {
 key: "TestEnhancement-Settings-Orc-p1-Standard-default-FullBuffs-LongMultiTarget"
 value: {
<<<<<<< HEAD
  dps: 29327.63776
  tps: 24997.26616
=======
  dps: 30787.93091
  tps: 24800.68006
>>>>>>> f59fc2f2
 }
}
dps_results: {
 key: "TestEnhancement-Settings-Orc-p1-Standard-default-FullBuffs-LongSingleTarget"
 value: {
<<<<<<< HEAD
  dps: 28751.13828
  tps: 19878.16699
=======
  dps: 30222.5736
  tps: 20335.80963
>>>>>>> f59fc2f2
 }
}
dps_results: {
 key: "TestEnhancement-Settings-Orc-p1-Standard-default-FullBuffs-ShortSingleTarget"
 value: {
<<<<<<< HEAD
  dps: 32912.52994
  tps: 22435.90668
=======
  dps: 34789.20041
  tps: 22957.88742
>>>>>>> f59fc2f2
 }
}
dps_results: {
 key: "TestEnhancement-Settings-Orc-p1-Standard-default-NoBuffs-LongMultiTarget"
 value: {
<<<<<<< HEAD
  dps: 22462.8035
  tps: 20588.99404
=======
  dps: 23760.38763
  tps: 20391.10102
>>>>>>> f59fc2f2
 }
}
dps_results: {
 key: "TestEnhancement-Settings-Orc-p1-Standard-default-NoBuffs-LongSingleTarget"
 value: {
<<<<<<< HEAD
  dps: 21882.90657
  tps: 15361.27206
=======
  dps: 23314.87548
  tps: 15906.83495
>>>>>>> f59fc2f2
 }
}
dps_results: {
 key: "TestEnhancement-Settings-Orc-p1-Standard-default-NoBuffs-ShortSingleTarget"
 value: {
<<<<<<< HEAD
  dps: 23919.35708
  tps: 16543.15494
=======
  dps: 25447.21029
  tps: 17048.10175
>>>>>>> f59fc2f2
 }
}
dps_results: {
 key: "TestEnhancement-Settings-Troll-p1-Standard-default-FullBuffs-LongMultiTarget"
 value: {
<<<<<<< HEAD
  dps: 29235.06487
  tps: 24896.68539
=======
  dps: 30599.72107
  tps: 24716.77166
>>>>>>> f59fc2f2
 }
}
dps_results: {
 key: "TestEnhancement-Settings-Troll-p1-Standard-default-FullBuffs-LongSingleTarget"
 value: {
<<<<<<< HEAD
  dps: 28528.17457
  tps: 19780.76034
=======
  dps: 29958.24731
  tps: 20087.43978
>>>>>>> f59fc2f2
 }
}
dps_results: {
 key: "TestEnhancement-Settings-Troll-p1-Standard-default-FullBuffs-ShortSingleTarget"
 value: {
<<<<<<< HEAD
  dps: 32883.83908
  tps: 22315.35082
=======
  dps: 34679.31934
  tps: 22763.71811
>>>>>>> f59fc2f2
 }
}
dps_results: {
 key: "TestEnhancement-Settings-Troll-p1-Standard-default-NoBuffs-LongMultiTarget"
 value: {
<<<<<<< HEAD
  dps: 22322.9968
  tps: 20549.9919
=======
  dps: 23365.50047
  tps: 20016.25554
>>>>>>> f59fc2f2
 }
}
dps_results: {
 key: "TestEnhancement-Settings-Troll-p1-Standard-default-NoBuffs-LongSingleTarget"
 value: {
<<<<<<< HEAD
  dps: 21798.30352
  tps: 15322.31887
=======
  dps: 22964.29457
  tps: 15662.24924
>>>>>>> f59fc2f2
 }
}
dps_results: {
 key: "TestEnhancement-Settings-Troll-p1-Standard-default-NoBuffs-ShortSingleTarget"
 value: {
<<<<<<< HEAD
  dps: 23512.8418
  tps: 16326.32223
=======
  dps: 25256.40917
  tps: 16991.6468
>>>>>>> f59fc2f2
 }
}
dps_results: {
 key: "TestEnhancement-SwitchInFrontOfTarget-Default"
 value: {
<<<<<<< HEAD
  dps: 26963.80511
  tps: 18323.50608
=======
  dps: 27741.53222
  tps: 18242.79949
>>>>>>> f59fc2f2
 }
}<|MERGE_RESOLUTION|>--- conflicted
+++ resolved
@@ -40,3573 +40,2083 @@
 dps_results: {
  key: "TestEnhancement-AllItems-AgileShadowspiritDiamond"
  value: {
-<<<<<<< HEAD
-  dps: 28877.37086
-  tps: 19995.49101
-=======
-  dps: 29669.34444
-  tps: 19930.51718
->>>>>>> f59fc2f2
+  dps: 29798.15934
+  tps: 20184.0538
  }
 }
 dps_results: {
  key: "TestEnhancement-AllItems-Althor'sAbacus-50359"
  value: {
-<<<<<<< HEAD
-  dps: 26899.46317
-  tps: 18677.42498
-=======
-  dps: 27982.89868
-  tps: 18751.64253
->>>>>>> f59fc2f2
+  dps: 28167.58255
+  tps: 19034.04691
  }
 }
 dps_results: {
  key: "TestEnhancement-AllItems-Althor'sAbacus-50366"
  value: {
-<<<<<<< HEAD
-  dps: 26902.03826
-  tps: 18677.84609
-=======
-  dps: 27984.36179
-  tps: 18752.66774
->>>>>>> f59fc2f2
+  dps: 28169.34975
+  tps: 19034.82431
  }
 }
 dps_results: {
  key: "TestEnhancement-AllItems-Anhuur'sHymnal-55889"
  value: {
-<<<<<<< HEAD
-  dps: 27154.86647
-  tps: 18854.36656
-=======
-  dps: 28079.87895
-  tps: 18891.53059
->>>>>>> f59fc2f2
+  dps: 28331.51881
+  tps: 19193.79215
  }
 }
 dps_results: {
  key: "TestEnhancement-AllItems-Anhuur'sHymnal-56407"
  value: {
-<<<<<<< HEAD
-  dps: 27132.81541
-  tps: 18797.06826
-=======
-  dps: 28169.45775
-  tps: 18997.38471
->>>>>>> f59fc2f2
+  dps: 28265.31584
+  tps: 19141.96208
  }
 }
 dps_results: {
  key: "TestEnhancement-AllItems-AustereEarthsiegeDiamond"
  value: {
-<<<<<<< HEAD
-  dps: 28277.61158
-  tps: 19565.05998
-=======
-  dps: 29055.70702
-  tps: 19507.26734
->>>>>>> f59fc2f2
+  dps: 29213.61706
+  tps: 19773.7275
  }
 }
 dps_results: {
  key: "TestEnhancement-AllItems-AustereShadowspiritDiamond"
  value: {
-<<<<<<< HEAD
-  dps: 28277.61158
-  tps: 19565.05998
-=======
-  dps: 29055.70702
-  tps: 19507.26734
->>>>>>> f59fc2f2
+  dps: 29213.61706
+  tps: 19773.7275
  }
 }
 dps_results: {
  key: "TestEnhancement-AllItems-Bandit'sInsignia-40371"
  value: {
-<<<<<<< HEAD
-  dps: 27278.75687
-  tps: 18952.94382
-=======
-  dps: 28372.89415
-  tps: 19022.06613
->>>>>>> f59fc2f2
+  dps: 28491.07826
+  tps: 19244.31143
  }
 }
 dps_results: {
  key: "TestEnhancement-AllItems-BaubleofTrueBlood-50354"
  value: {
-<<<<<<< HEAD
-  dps: 26884.79918
-  tps: 18672.75995
-  hps: 87.04794
-=======
-  dps: 27965.13341
-  tps: 18744.83485
+  dps: 28098.49618
+  tps: 19004.3366
   hps: 86.32308
->>>>>>> f59fc2f2
  }
 }
 dps_results: {
  key: "TestEnhancement-AllItems-BaubleofTrueBlood-50726"
  value: {
-<<<<<<< HEAD
-  dps: 26884.79918
-  tps: 18672.75396
-  hps: 87.04794
-=======
-  dps: 27965.13341
-  tps: 18744.83074
+  dps: 28098.49618
+  tps: 19004.3325
   hps: 86.32308
->>>>>>> f59fc2f2
  }
 }
 dps_results: {
  key: "TestEnhancement-AllItems-BeamingEarthsiegeDiamond"
  value: {
-<<<<<<< HEAD
-  dps: 28280.2075
-  tps: 19564.70251
-=======
-  dps: 29093.33222
-  tps: 19534.93083
->>>>>>> f59fc2f2
+  dps: 29240.23272
+  tps: 19782.0101
  }
 }
 dps_results: {
  key: "TestEnhancement-AllItems-BedrockTalisman-58182"
  value: {
-<<<<<<< HEAD
-  dps: 26884.79918
-  tps: 18672.80593
-=======
-  dps: 27965.13341
-  tps: 18744.8667
->>>>>>> f59fc2f2
+  dps: 28098.49618
+  tps: 19004.36845
  }
 }
 dps_results: {
  key: "TestEnhancement-AllItems-BellofEnragingResonance-59326"
  value: {
-<<<<<<< HEAD
-  dps: 27175.81564
-  tps: 18897.24743
-=======
-  dps: 28310.46943
-  tps: 19031.04971
->>>>>>> f59fc2f2
+  dps: 28486.92714
+  tps: 19268.12439
  }
 }
 dps_results: {
  key: "TestEnhancement-AllItems-BellofEnragingResonance-65053"
  value: {
-<<<<<<< HEAD
-  dps: 27203.63203
-  tps: 18916.41769
-=======
-  dps: 28347.93658
-  tps: 19072.67762
->>>>>>> f59fc2f2
+  dps: 28540.46243
+  tps: 19303.01942
  }
 }
 dps_results: {
  key: "TestEnhancement-AllItems-BindingPromise-67037"
  value: {
-<<<<<<< HEAD
-  dps: 26884.79918
-  tps: 18672.80593
-=======
-  dps: 27965.13341
-  tps: 18744.8667
->>>>>>> f59fc2f2
+  dps: 28098.49618
+  tps: 19004.36845
  }
 }
 dps_results: {
  key: "TestEnhancement-AllItems-BlackBruise-50035"
  value: {
-<<<<<<< HEAD
-  dps: 26552.06233
-  tps: 18276.15187
-=======
-  dps: 27643.87526
-  tps: 18521.82613
->>>>>>> f59fc2f2
+  dps: 27763.16537
+  tps: 18715.02046
  }
 }
 dps_results: {
  key: "TestEnhancement-AllItems-BlackBruise-50692"
  value: {
-<<<<<<< HEAD
-  dps: 26699.04651
-  tps: 18427.42979
-=======
-  dps: 27779.53847
-  tps: 18662.26896
->>>>>>> f59fc2f2
+  dps: 27900.14039
+  tps: 18856.84065
  }
 }
 dps_results: {
  key: "TestEnhancement-AllItems-BlessedGarboftheUndeadSlayer"
  value: {
-<<<<<<< HEAD
-  dps: 20721.27458
-  tps: 14544.78825
-=======
-  dps: 21754.87958
-  tps: 14848.95975
->>>>>>> f59fc2f2
+  dps: 21846.90923
+  tps: 14982.21819
  }
 }
 dps_results: {
  key: "TestEnhancement-AllItems-BlessedRegaliaofUndeadCleansing"
  value: {
-<<<<<<< HEAD
-  dps: 19850.12618
-  tps: 13905.27252
-=======
-  dps: 20685.21777
-  tps: 14044.37485
->>>>>>> f59fc2f2
+  dps: 20747.85573
+  tps: 14207.46421
  }
 }
 dps_results: {
  key: "TestEnhancement-AllItems-Blood-SoakedAleMug-63843"
  value: {
-<<<<<<< HEAD
-  dps: 28046.55756
-  tps: 19422.7544
-=======
-  dps: 29266.00675
-  tps: 19544.49947
->>>>>>> f59fc2f2
+  dps: 29389.09728
+  tps: 19850.11311
  }
 }
 dps_results: {
  key: "TestEnhancement-AllItems-BloodofIsiset-55995"
  value: {
-<<<<<<< HEAD
-  dps: 27322.11499
-  tps: 18919.53031
-=======
-  dps: 28408.3194
-  tps: 18986.31608
->>>>>>> f59fc2f2
+  dps: 28541.02912
+  tps: 19248.49242
  }
 }
 dps_results: {
  key: "TestEnhancement-AllItems-BloodofIsiset-56414"
  value: {
-<<<<<<< HEAD
-  dps: 27379.46429
-  tps: 18951.92121
-=======
-  dps: 28466.43906
-  tps: 19018.01785
->>>>>>> f59fc2f2
+  dps: 28599.06137
+  tps: 19280.54254
  }
 }
 dps_results: {
  key: "TestEnhancement-AllItems-BloodthirstyGladiator'sBadgeofConquest-64687"
  value: {
-<<<<<<< HEAD
-  dps: 28320.34041
-  tps: 19660.6835
-=======
-  dps: 29547.06244
-  tps: 19799.60758
->>>>>>> f59fc2f2
+  dps: 29720.97341
+  tps: 20098.65127
  }
 }
 dps_results: {
  key: "TestEnhancement-AllItems-BloodthirstyGladiator'sBadgeofDominance-64688"
  value: {
-<<<<<<< HEAD
-  dps: 26884.79918
-  tps: 18672.80593
-=======
-  dps: 27965.13341
-  tps: 18744.8667
->>>>>>> f59fc2f2
+  dps: 28098.49618
+  tps: 19004.36845
  }
 }
 dps_results: {
  key: "TestEnhancement-AllItems-BloodthirstyGladiator'sBadgeofVictory-64689"
  value: {
-<<<<<<< HEAD
-  dps: 27377.94866
-  tps: 18981.99862
-=======
-  dps: 28486.82351
-  tps: 19068.32598
->>>>>>> f59fc2f2
+  dps: 28618.25218
+  tps: 19328.66376
  }
 }
 dps_results: {
  key: "TestEnhancement-AllItems-BloodthirstyGladiator'sEmblemofCruelty-64740"
  value: {
-<<<<<<< HEAD
-  dps: 27158.58744
-  tps: 18885.90139
-=======
-  dps: 28277.93788
-  tps: 19006.42991
->>>>>>> f59fc2f2
+  dps: 28430.35444
+  tps: 19249.03384
  }
 }
 dps_results: {
  key: "TestEnhancement-AllItems-BloodthirstyGladiator'sEmblemofMeditation-64741"
  value: {
-<<<<<<< HEAD
-  dps: 26884.79918
-  tps: 18672.70995
-=======
-  dps: 27965.13341
-  tps: 18744.80265
->>>>>>> f59fc2f2
+  dps: 28098.49618
+  tps: 19004.3044
  }
 }
 dps_results: {
  key: "TestEnhancement-AllItems-BloodthirstyGladiator'sEmblemofTenacity-64742"
  value: {
-<<<<<<< HEAD
-  dps: 26884.79918
-  tps: 18672.80593
-=======
-  dps: 27965.13341
-  tps: 18744.8667
->>>>>>> f59fc2f2
+  dps: 28098.49618
+  tps: 19004.36845
  }
 }
 dps_results: {
  key: "TestEnhancement-AllItems-BloodthirstyGladiator'sInsigniaofConquest-64761"
  value: {
-<<<<<<< HEAD
-  dps: 28019.37878
-  tps: 19462.40745
-=======
-  dps: 29191.18338
-  tps: 19543.41599
->>>>>>> f59fc2f2
+  dps: 29319.94459
+  tps: 19740.1198
  }
 }
 dps_results: {
  key: "TestEnhancement-AllItems-BloodthirstyGladiator'sInsigniaofDominance-64762"
  value: {
-<<<<<<< HEAD
-  dps: 26884.79918
-  tps: 18672.80593
-=======
-  dps: 27965.13341
-  tps: 18744.8667
->>>>>>> f59fc2f2
+  dps: 28098.49618
+  tps: 19004.36845
  }
 }
 dps_results: {
  key: "TestEnhancement-AllItems-BloodthirstyGladiator'sInsigniaofVictory-64763"
  value: {
-<<<<<<< HEAD
-  dps: 27361.74267
-  tps: 18977.00348
-=======
-  dps: 28464.70613
-  tps: 19052.94136
->>>>>>> f59fc2f2
+  dps: 28601.94995
+  tps: 19317.50555
  }
 }
 dps_results: {
  key: "TestEnhancement-AllItems-BottledLightning-66879"
  value: {
-<<<<<<< HEAD
-  dps: 27034.50252
-  tps: 18758.32563
-=======
-  dps: 28109.24616
-  tps: 18870.81022
->>>>>>> f59fc2f2
+  dps: 28324.99142
+  tps: 19153.10019
  }
 }
 dps_results: {
  key: "TestEnhancement-AllItems-BracingEarthsiegeDiamond"
  value: {
-<<<<<<< HEAD
-  dps: 28279.24341
-  tps: 19182.79061
-=======
-  dps: 29058.01854
-  tps: 19122.48883
->>>>>>> f59fc2f2
+  dps: 29214.41606
+  tps: 19382.76083
  }
 }
 dps_results: {
  key: "TestEnhancement-AllItems-BracingShadowspiritDiamond"
  value: {
-<<<<<<< HEAD
-  dps: 28281.04219
-  tps: 19183.54246
-=======
-  dps: 29060.31789
-  tps: 19123.5648
->>>>>>> f59fc2f2
+  dps: 29235.20459
+  tps: 19385.75721
  }
 }
 dps_results: {
  key: "TestEnhancement-AllItems-Bryntroll,theBoneArbiter-50415"
  value: {
-<<<<<<< HEAD
-  dps: 28750.2096
-  tps: 19902.21986
-=======
-  dps: 29669.34444
-  tps: 19930.51718
->>>>>>> f59fc2f2
+  dps: 29798.15934
+  tps: 20184.0538
  }
 }
 dps_results: {
  key: "TestEnhancement-AllItems-Bryntroll,theBoneArbiter-50709"
  value: {
-<<<<<<< HEAD
-  dps: 28750.2096
-  tps: 19902.21986
-=======
-  dps: 29669.34444
-  tps: 19930.51718
->>>>>>> f59fc2f2
+  dps: 29798.15934
+  tps: 20184.0538
  }
 }
 dps_results: {
  key: "TestEnhancement-AllItems-BurningShadowspiritDiamond"
  value: {
-<<<<<<< HEAD
-  dps: 28689.87427
-  tps: 19873.10008
-=======
-  dps: 29458.64709
-  tps: 19795.57233
->>>>>>> f59fc2f2
+  dps: 29633.17194
+  tps: 20064.29767
  }
 }
 dps_results: {
  key: "TestEnhancement-AllItems-ChaoticShadowspiritDiamond"
  value: {
-<<<<<<< HEAD
-  dps: 28727.9684
-  tps: 19905.93872
-=======
-  dps: 29517.29999
-  tps: 19835.09665
->>>>>>> f59fc2f2
+  dps: 29667.31384
+  tps: 20090.43615
  }
 }
 dps_results: {
  key: "TestEnhancement-AllItems-ChaoticSkyflareDiamond"
  value: {
-<<<<<<< HEAD
-  dps: 28688.88198
-  tps: 19867.39066
-=======
-  dps: 29492.67371
-  tps: 19821.82072
->>>>>>> f59fc2f2
+  dps: 29638.7223
+  tps: 20069.81015
  }
 }
 dps_results: {
  key: "TestEnhancement-AllItems-CoreofRipeness-58184"
  value: {
-<<<<<<< HEAD
-  dps: 26896.75886
-  tps: 18675.68156
-=======
-  dps: 28010.51523
-  tps: 18765.96523
->>>>>>> f59fc2f2
+  dps: 28185.52699
+  tps: 19043.3741
  }
 }
 dps_results: {
  key: "TestEnhancement-AllItems-CorpseTongueCoin-50349"
  value: {
-<<<<<<< HEAD
-  dps: 26884.79918
-  tps: 18672.80593
-=======
-  dps: 27965.13341
-  tps: 18744.8667
->>>>>>> f59fc2f2
+  dps: 28098.49618
+  tps: 19004.36845
  }
 }
 dps_results: {
  key: "TestEnhancement-AllItems-CorpseTongueCoin-50352"
  value: {
-<<<<<<< HEAD
-  dps: 26884.79918
-  tps: 18672.80593
-=======
-  dps: 27965.13341
-  tps: 18744.8667
->>>>>>> f59fc2f2
+  dps: 28098.49618
+  tps: 19004.36845
  }
 }
 dps_results: {
  key: "TestEnhancement-AllItems-CorrodedSkeletonKey-50356"
  value: {
-<<<<<<< HEAD
-  dps: 26884.79918
-  tps: 18672.80593
-=======
-  dps: 27965.13341
-  tps: 18744.8667
->>>>>>> f59fc2f2
+  dps: 28098.49618
+  tps: 19004.36845
   hps: 64
  }
 }
 dps_results: {
  key: "TestEnhancement-AllItems-CrushingWeight-59506"
  value: {
-<<<<<<< HEAD
-  dps: 27829.16068
-  tps: 19298.23427
-=======
-  dps: 29112.80565
-  tps: 19461.06344
->>>>>>> f59fc2f2
+  dps: 28972.14111
+  tps: 19559.81999
  }
 }
 dps_results: {
  key: "TestEnhancement-AllItems-CrushingWeight-65118"
  value: {
-<<<<<<< HEAD
-  dps: 27920.18066
-  tps: 19325.95412
-=======
-  dps: 28921.21376
-  tps: 19390.80143
->>>>>>> f59fc2f2
+  dps: 29009.42251
+  tps: 19606.46103
  }
 }
 dps_results: {
  key: "TestEnhancement-AllItems-DarkmoonCard:Berserker!-42989"
  value: {
-<<<<<<< HEAD
-  dps: 26956.55235
-  tps: 18734.46181
-=======
-  dps: 28075.53329
-  tps: 18816.5511
->>>>>>> f59fc2f2
+  dps: 28271.71849
+  tps: 19112.15708
  }
 }
 dps_results: {
  key: "TestEnhancement-AllItems-DarkmoonCard:Death-42990"
  value: {
-<<<<<<< HEAD
-  dps: 27037.74237
-  tps: 18771.91384
-=======
-  dps: 28269.37514
-  tps: 18962.09338
->>>>>>> f59fc2f2
+  dps: 28358.27275
+  tps: 19152.30781
  }
 }
 dps_results: {
  key: "TestEnhancement-AllItems-DarkmoonCard:Earthquake-62048"
  value: {
-<<<<<<< HEAD
-  dps: 26884.79918
-  tps: 18672.80593
-=======
-  dps: 27965.13341
-  tps: 18744.8667
->>>>>>> f59fc2f2
+  dps: 28098.49618
+  tps: 19004.36845
  }
 }
 dps_results: {
  key: "TestEnhancement-AllItems-DarkmoonCard:Greatness-44255"
  value: {
-<<<<<<< HEAD
-  dps: 27245.31801
-  tps: 18941.94368
-=======
-  dps: 28399.29644
-  tps: 19034.69782
->>>>>>> f59fc2f2
+  dps: 28581.51745
+  tps: 19311.07591
  }
 }
 dps_results: {
  key: "TestEnhancement-AllItems-DarkmoonCard:Hurricane-62049"
  value: {
-<<<<<<< HEAD
-  dps: 28078.13602
-  tps: 19679.80679
-=======
-  dps: 29198.34909
-  tps: 19800.18595
->>>>>>> f59fc2f2
+  dps: 29175.53537
+  tps: 19928.84161
  }
 }
 dps_results: {
  key: "TestEnhancement-AllItems-DarkmoonCard:Hurricane-62051"
  value: {
-<<<<<<< HEAD
-  dps: 28675.45724
-  tps: 20099.31743
-=======
-  dps: 29810.50282
-  tps: 20233.75604
->>>>>>> f59fc2f2
+  dps: 29847.28635
+  tps: 20362.98164
  }
 }
 dps_results: {
  key: "TestEnhancement-AllItems-DarkmoonCard:Tsunami-62050"
  value: {
-<<<<<<< HEAD
-  dps: 26896.75886
-  tps: 18676.71222
-=======
-  dps: 28010.51523
-  tps: 18765.96523
->>>>>>> f59fc2f2
+  dps: 28185.52699
+  tps: 19043.3741
  }
 }
 dps_results: {
  key: "TestEnhancement-AllItems-DarkmoonCard:Volcano-62047"
  value: {
-<<<<<<< HEAD
-  dps: 27660.09397
-  tps: 19216.22782
-=======
-  dps: 28735.37631
-  tps: 19308.95975
->>>>>>> f59fc2f2
+  dps: 28756.13087
+  tps: 19474.35399
  }
 }
 dps_results: {
  key: "TestEnhancement-AllItems-DeadlyGladiator'sTotemofSurvival-42602"
  value: {
-<<<<<<< HEAD
-  dps: 28028.91052
-  tps: 19414.27277
-=======
-  dps: 29022.77372
-  tps: 19512.52653
->>>>>>> f59fc2f2
+  dps: 29066.9567
+  tps: 19716.52785
  }
 }
 dps_results: {
  key: "TestEnhancement-AllItems-Death'sChoice-47464"
  value: {
-<<<<<<< HEAD
-  dps: 27875.30233
-  tps: 19352.57874
-=======
-  dps: 29040.77168
-  tps: 19445.01139
->>>>>>> f59fc2f2
+  dps: 29213.74104
+  tps: 19763.49957
  }
 }
 dps_results: {
  key: "TestEnhancement-AllItems-DeathKnight'sAnguish-38212"
  value: {
-<<<<<<< HEAD
-  dps: 26965.57831
-  tps: 18761.42859
-=======
-  dps: 28101.28629
-  tps: 18858.01
->>>>>>> f59fc2f2
+  dps: 28256.13544
+  tps: 19091.07799
  }
 }
 dps_results: {
  key: "TestEnhancement-AllItems-Deathbringer'sWill-50362"
  value: {
-<<<<<<< HEAD
-  dps: 27547.14516
-  tps: 19142.75315
-=======
-  dps: 28641.10677
-  tps: 19234.01262
->>>>>>> f59fc2f2
+  dps: 28720.92507
+  tps: 19402.7955
  }
 }
 dps_results: {
  key: "TestEnhancement-AllItems-Deathbringer'sWill-50363"
  value: {
-<<<<<<< HEAD
-  dps: 27637.67445
-  tps: 19192.17452
-=======
-  dps: 28827.67693
-  tps: 19354.37194
->>>>>>> f59fc2f2
+  dps: 28821.4943
+  tps: 19471.94947
  }
 }
 dps_results: {
  key: "TestEnhancement-AllItems-Defender'sCode-40257"
  value: {
-<<<<<<< HEAD
-  dps: 26884.79918
-  tps: 18672.80593
-=======
-  dps: 27965.13341
-  tps: 18744.8667
->>>>>>> f59fc2f2
+  dps: 28098.49618
+  tps: 19004.36845
  }
 }
 dps_results: {
  key: "TestEnhancement-AllItems-DestructiveShadowspiritDiamond"
  value: {
-<<<<<<< HEAD
-  dps: 28316.97715
-  tps: 19601.28659
-=======
-  dps: 29116.59648
-  tps: 19547.79973
->>>>>>> f59fc2f2
+  dps: 29266.84405
+  tps: 19801.43572
  }
 }
 dps_results: {
  key: "TestEnhancement-AllItems-DestructiveSkyflareDiamond"
  value: {
-<<<<<<< HEAD
-  dps: 28295.10815
-  tps: 19581.76351
-=======
-  dps: 29098.54054
-  tps: 19538.13672
->>>>>>> f59fc2f2
+  dps: 29244.85847
+  tps: 19785.04184
  }
 }
 dps_results: {
  key: "TestEnhancement-AllItems-DislodgedForeignObject-50348"
  value: {
-<<<<<<< HEAD
-  dps: 27108.52211
-  tps: 18764.09592
-=======
-  dps: 28128.34886
-  tps: 18908.36897
->>>>>>> f59fc2f2
+  dps: 28228.54242
+  tps: 19050.48599
  }
 }
 dps_results: {
  key: "TestEnhancement-AllItems-DislodgedForeignObject-50353"
  value: {
-<<<<<<< HEAD
-  dps: 27097.94043
-  tps: 18783.86571
-=======
-  dps: 28115.38335
-  tps: 18867.16141
->>>>>>> f59fc2f2
+  dps: 28216.33063
+  tps: 19098.37045
  }
 }
 dps_results: {
  key: "TestEnhancement-AllItems-EffulgentShadowspiritDiamond"
  value: {
-<<<<<<< HEAD
-  dps: 28277.61158
-  tps: 19565.05998
-=======
-  dps: 29055.70702
-  tps: 19507.26734
->>>>>>> f59fc2f2
+  dps: 29213.61706
+  tps: 19773.7275
  }
 }
 dps_results: {
  key: "TestEnhancement-AllItems-ElectrosparkHeartstarter-67118"
  value: {
-<<<<<<< HEAD
-  dps: 26900.86755
-  tps: 18714.62908
-=======
-  dps: 27986.00962
-  tps: 18783.0258
->>>>>>> f59fc2f2
+  dps: 28143.96735
+  tps: 19061.03777
  }
 }
 dps_results: {
  key: "TestEnhancement-AllItems-EmberShadowspiritDiamond"
  value: {
-<<<<<<< HEAD
-  dps: 28281.04219
-  tps: 19569.92671
-=======
-  dps: 29060.31789
-  tps: 19509.45745
->>>>>>> f59fc2f2
+  dps: 29235.20459
+  tps: 19777.05269
  }
 }
 dps_results: {
  key: "TestEnhancement-AllItems-EmberSkyflareDiamond"
  value: {
-<<<<<<< HEAD
-  dps: 28279.24341
-  tps: 19569.39431
-=======
-  dps: 29058.88944
-  tps: 19509.10313
->>>>>>> f59fc2f2
+  dps: 29214.67665
+  tps: 19774.13032
  }
 }
 dps_results: {
  key: "TestEnhancement-AllItems-EnigmaticShadowspiritDiamond"
  value: {
-<<<<<<< HEAD
-  dps: 28316.97715
-  tps: 19601.28659
-=======
-  dps: 29116.59648
-  tps: 19547.79973
->>>>>>> f59fc2f2
+  dps: 29266.84405
+  tps: 19801.43572
  }
 }
 dps_results: {
  key: "TestEnhancement-AllItems-EnigmaticSkyflareDiamond"
  value: {
-<<<<<<< HEAD
-  dps: 28280.2075
-  tps: 19564.95938
-=======
-  dps: 29093.33222
-  tps: 19535.07985
->>>>>>> f59fc2f2
+  dps: 29240.23272
+  tps: 19782.16208
  }
 }
 dps_results: {
  key: "TestEnhancement-AllItems-EnigmaticStarflareDiamond"
  value: {
-<<<<<<< HEAD
-  dps: 28279.02244
-  tps: 19564.24651
-=======
-  dps: 29091.00414
-  tps: 19533.0728
->>>>>>> f59fc2f2
+  dps: 29233.57903
+  tps: 19777.31798
  }
 }
 dps_results: {
  key: "TestEnhancement-AllItems-EphemeralSnowflake-50260"
  value: {
-<<<<<<< HEAD
-  dps: 27053.26192
-  tps: 18784.97035
-=======
-  dps: 28179.34795
-  tps: 18911.07895
->>>>>>> f59fc2f2
+  dps: 28112.42733
+  tps: 19033.89867
  }
 }
 dps_results: {
  key: "TestEnhancement-AllItems-EssenceofGossamer-37220"
  value: {
-<<<<<<< HEAD
-  dps: 26884.79918
-  tps: 18672.80593
-=======
-  dps: 27965.13341
-  tps: 18744.8667
->>>>>>> f59fc2f2
+  dps: 28098.49618
+  tps: 19004.36845
  }
 }
 dps_results: {
  key: "TestEnhancement-AllItems-EssenceoftheCyclone-59473"
  value: {
-<<<<<<< HEAD
-  dps: 28443.86804
-  tps: 19758.07074
-=======
-  dps: 29502.75917
-  tps: 19834.75964
->>>>>>> f59fc2f2
+  dps: 29737.32061
+  tps: 20129.14798
  }
 }
 dps_results: {
  key: "TestEnhancement-AllItems-EternalEarthsiegeDiamond"
  value: {
-<<<<<<< HEAD
-  dps: 28277.61158
-  tps: 19565.05998
-=======
-  dps: 29055.70702
-  tps: 19507.26734
->>>>>>> f59fc2f2
+  dps: 29213.61706
+  tps: 19773.7275
  }
 }
 dps_results: {
  key: "TestEnhancement-AllItems-EternalShadowspiritDiamond"
  value: {
-<<<<<<< HEAD
-  dps: 28277.61158
-  tps: 19565.05998
-=======
-  dps: 29055.70702
-  tps: 19507.26734
->>>>>>> f59fc2f2
+  dps: 29213.61706
+  tps: 19773.7275
  }
 }
 dps_results: {
  key: "TestEnhancement-AllItems-ExtractofNecromanticPower-40373"
  value: {
-<<<<<<< HEAD
-  dps: 26977.96069
-  tps: 18721.31342
-=======
-  dps: 28075.65976
-  tps: 18860.55788
->>>>>>> f59fc2f2
+  dps: 28218.84427
+  tps: 19084.78143
  }
 }
 dps_results: {
  key: "TestEnhancement-AllItems-EyeoftheBroodmother-45308"
  value: {
-<<<<<<< HEAD
-  dps: 26940.32216
-  tps: 18706.92226
-=======
-  dps: 28037.14016
-  tps: 18796.89004
->>>>>>> f59fc2f2
+  dps: 28234.80479
+  tps: 19085.54322
  }
 }
 dps_results: {
  key: "TestEnhancement-AllItems-FallofMortality-59500"
  value: {
-<<<<<<< HEAD
-  dps: 26896.75886
-  tps: 18676.71222
-=======
-  dps: 28010.51523
-  tps: 18765.96523
->>>>>>> f59fc2f2
+  dps: 28185.52699
+  tps: 19043.3741
  }
 }
 dps_results: {
  key: "TestEnhancement-AllItems-FallofMortality-65124"
  value: {
-<<<<<<< HEAD
-  dps: 26902.01551
-  tps: 18679.40633
-=======
-  dps: 28014.84209
-  tps: 18768.23646
->>>>>>> f59fc2f2
+  dps: 28188.30694
+  tps: 19045.17554
  }
 }
 dps_results: {
  key: "TestEnhancement-AllItems-Figurine-DemonPanther-52199"
  value: {
-<<<<<<< HEAD
-  dps: 28590.07063
-  tps: 19787.01547
-=======
-  dps: 29715.63633
-  tps: 20037.87157
->>>>>>> f59fc2f2
+  dps: 29745.34551
+  tps: 20149.93662
  }
 }
 dps_results: {
  key: "TestEnhancement-AllItems-Figurine-DreamOwl-52354"
  value: {
-<<<<<<< HEAD
-  dps: 26911.71551
-  tps: 18679.50397
-=======
-  dps: 28007.84955
-  tps: 18765.69697
->>>>>>> f59fc2f2
+  dps: 28182.40911
+  tps: 19041.9242
  }
 }
 dps_results: {
  key: "TestEnhancement-AllItems-Figurine-EarthenGuardian-52352"
  value: {
-<<<<<<< HEAD
-  dps: 26884.79918
-  tps: 18672.80593
-=======
-  dps: 27965.13341
-  tps: 18744.8667
->>>>>>> f59fc2f2
+  dps: 28098.49618
+  tps: 19004.36845
  }
 }
 dps_results: {
  key: "TestEnhancement-AllItems-Figurine-JeweledSerpent-52353"
  value: {
-<<<<<<< HEAD
-  dps: 26911.71551
-  tps: 18680.24431
-=======
-  dps: 28007.84955
-  tps: 18765.69697
->>>>>>> f59fc2f2
+  dps: 28182.40911
+  tps: 19041.9242
  }
 }
 dps_results: {
  key: "TestEnhancement-AllItems-Figurine-KingofBoars-52351"
  value: {
-<<<<<<< HEAD
-  dps: 27850.66065
-  tps: 19246.57417
-=======
-  dps: 28964.53571
-  tps: 19326.08829
->>>>>>> f59fc2f2
+  dps: 29095.27593
+  tps: 19589.42004
  }
 }
 dps_results: {
  key: "TestEnhancement-AllItems-Figurine-SapphireOwl-42413"
  value: {
-<<<<<<< HEAD
-  dps: 26887.46149
-  tps: 18673.03271
-=======
-  dps: 27969.60999
-  tps: 18746.67082
->>>>>>> f59fc2f2
+  dps: 28105.8589
+  tps: 19007.32389
  }
 }
 dps_results: {
  key: "TestEnhancement-AllItems-FleetShadowspiritDiamond"
  value: {
-<<<<<<< HEAD
-  dps: 28375.92614
-  tps: 19620.03651
- }
-}
-dps_results: {
- key: "TestEnhancement-AllItems-FluidDeath-58181"
- value: {
-  dps: 28598.73899
-  tps: 19808.00848
-=======
-  dps: 29154.13965
-  tps: 19560.97268
->>>>>>> f59fc2f2
+  dps: 29311.90383
+  tps: 19827.90563
  }
 }
 dps_results: {
  key: "TestEnhancement-AllItems-ForethoughtTalisman-40258"
  value: {
-<<<<<<< HEAD
-  dps: 26896.04788
-  tps: 18676.51316
-=======
-  dps: 27979.04118
-  tps: 18750.77102
->>>>>>> f59fc2f2
+  dps: 28145.4807
+  tps: 19029.4721
  }
 }
 dps_results: {
  key: "TestEnhancement-AllItems-ForgeEmber-37660"
  value: {
-<<<<<<< HEAD
-  dps: 26943.4338
-  tps: 18700.84749
-=======
-  dps: 28037.51341
-  tps: 18796.30856
->>>>>>> f59fc2f2
+  dps: 28221.50414
+  tps: 19075.01737
  }
 }
 dps_results: {
  key: "TestEnhancement-AllItems-ForlornShadowspiritDiamond"
  value: {
-<<<<<<< HEAD
-  dps: 28281.04219
-  tps: 19570.19324
-=======
-  dps: 29060.31789
-  tps: 19509.60931
->>>>>>> f59fc2f2
+  dps: 29235.20459
+  tps: 19777.20915
  }
 }
 dps_results: {
  key: "TestEnhancement-AllItems-ForlornSkyflareDiamond"
  value: {
-<<<<<<< HEAD
-  dps: 28279.24341
-  tps: 19569.42104
-=======
-  dps: 29058.01854
-  tps: 19508.50845
->>>>>>> f59fc2f2
+  dps: 29214.41606
+  tps: 19774.1463
  }
 }
 dps_results: {
  key: "TestEnhancement-AllItems-ForlornStarflareDiamond"
  value: {
-<<<<<<< HEAD
-  dps: 28279.24341
-  tps: 19569.45074
-=======
-  dps: 29057.73921
-  tps: 19508.2463
->>>>>>> f59fc2f2
+  dps: 29214.12818
+  tps: 19774.16387
  }
 }
 dps_results: {
  key: "TestEnhancement-AllItems-FuriousGladiator'sTotemofSurvival-42603"
  value: {
-<<<<<<< HEAD
-  dps: 28033.4566
-  tps: 19415.10003
-=======
-  dps: 29022.5429
-  tps: 19507.6973
->>>>>>> f59fc2f2
+  dps: 29071.01133
+  tps: 19718.12006
  }
 }
 dps_results: {
  key: "TestEnhancement-AllItems-FuryofAngerforge-59461"
  value: {
-<<<<<<< HEAD
-  dps: 27790.19624
-  tps: 19296.40478
-=======
-  dps: 28953.39336
-  tps: 19430.82851
->>>>>>> f59fc2f2
+  dps: 29134.62428
+  tps: 19673.1967
  }
 }
 dps_results: {
  key: "TestEnhancement-AllItems-FuryoftheFiveFlights-40431"
  value: {
-<<<<<<< HEAD
-  dps: 27334.4312
-  tps: 18965.13478
-=======
-  dps: 28436.02922
-  tps: 19039.485
->>>>>>> f59fc2f2
+  dps: 28570.68444
+  tps: 19302.96881
  }
 }
 dps_results: {
  key: "TestEnhancement-AllItems-FuturesightRune-38763"
  value: {
-<<<<<<< HEAD
-  dps: 26889.16144
-  tps: 18674.28636
-=======
-  dps: 27971.32379
-  tps: 18747.47331
->>>>>>> f59fc2f2
+  dps: 28137.10444
+  tps: 19025.03011
  }
 }
 dps_results: {
  key: "TestEnhancement-AllItems-GaleofShadows-56138"
  value: {
-<<<<<<< HEAD
-  dps: 27195.55741
-  tps: 18914.563
-=======
-  dps: 28265.71369
-  tps: 18953.06651
->>>>>>> f59fc2f2
+  dps: 28299.83224
+  tps: 19165.7121
  }
 }
 dps_results: {
  key: "TestEnhancement-AllItems-GaleofShadows-56462"
  value: {
-<<<<<<< HEAD
-  dps: 27229.29393
-  tps: 18887.91884
-=======
-  dps: 28200.89761
-  tps: 18928.32372
->>>>>>> f59fc2f2
+  dps: 28458.63301
+  tps: 19247.0006
  }
 }
 dps_results: {
  key: "TestEnhancement-AllItems-GearDetector-61462"
  value: {
-<<<<<<< HEAD
-  dps: 27687.47173
-  tps: 19207.37016
-=======
-  dps: 28774.00068
-  tps: 19355.81923
->>>>>>> f59fc2f2
+  dps: 29045.06711
+  tps: 19669.95121
  }
 }
 dps_results: {
  key: "TestEnhancement-AllItems-GlowingTwilightScale-54573"
  value: {
-<<<<<<< HEAD
-  dps: 26901.07735
-  tps: 18677.34961
-=======
-  dps: 27983.15078
-  tps: 18751.85135
->>>>>>> f59fc2f2
+  dps: 28168.13874
+  tps: 19034.00589
  }
 }
 dps_results: {
  key: "TestEnhancement-AllItems-GlowingTwilightScale-54589"
  value: {
-<<<<<<< HEAD
-  dps: 26902.70568
-  tps: 18678.0054
-=======
-  dps: 27985.27953
-  tps: 18753.17739
->>>>>>> f59fc2f2
+  dps: 28170.02214
+  tps: 19035.06883
  }
 }
 dps_results: {
  key: "TestEnhancement-AllItems-GnomishLightningGenerator-41121"
  value: {
-<<<<<<< HEAD
-  dps: 27043.2262
-  tps: 18818.44569
-=======
-  dps: 28165.26701
-  tps: 18939.56458
->>>>>>> f59fc2f2
+  dps: 28278.64645
+  tps: 19144.64293
  }
 }
 dps_results: {
  key: "TestEnhancement-AllItems-GraceoftheHerald-55266"
  value: {
-<<<<<<< HEAD
-  dps: 27713.51179
-  tps: 19230.70348
-=======
-  dps: 28737.32205
-  tps: 19306.08604
->>>>>>> f59fc2f2
+  dps: 28966.53604
+  tps: 19541.3812
  }
 }
 dps_results: {
  key: "TestEnhancement-AllItems-GraceoftheHerald-56295"
  value: {
-<<<<<<< HEAD
-  dps: 28081.75609
-  tps: 19504.56313
-=======
-  dps: 29306.14227
-  tps: 19656.50862
->>>>>>> f59fc2f2
+  dps: 29384.72317
+  tps: 19867.63632
  }
 }
 dps_results: {
  key: "TestEnhancement-AllItems-HarmlightToken-63839"
  value: {
-<<<<<<< HEAD
-  dps: 27091.44411
-  tps: 18864.55267
-=======
-  dps: 28184.66792
-  tps: 18948.44801
->>>>>>> f59fc2f2
+  dps: 28363.22892
+  tps: 19224.89729
  }
 }
 dps_results: {
  key: "TestEnhancement-AllItems-Harrison'sInsigniaofPanache-65803"
  value: {
-<<<<<<< HEAD
-  dps: 27577.10728
-  tps: 19093.28807
-=======
-  dps: 28674.49091
-  tps: 19159.31783
->>>>>>> f59fc2f2
+  dps: 28804.00952
+  tps: 19419.94868
  }
 }
 dps_results: {
  key: "TestEnhancement-AllItems-HatefulGladiator'sTotemofSurvival-42601"
  value: {
-<<<<<<< HEAD
-  dps: 28026.42414
-  tps: 19412.70283
-=======
-  dps: 29018.70695
-  tps: 19508.80446
->>>>>>> f59fc2f2
+  dps: 29064.85801
+  tps: 19714.77426
  }
 }
 dps_results: {
  key: "TestEnhancement-AllItems-HeartofIgnacious-59514"
  value: {
-<<<<<<< HEAD
-  dps: 27204.57438
-  tps: 18915.39691
-=======
-  dps: 28350.42672
-  tps: 19064.55451
->>>>>>> f59fc2f2
+  dps: 28389.40845
+  tps: 19169.53022
  }
 }
 dps_results: {
  key: "TestEnhancement-AllItems-HeartofIgnacious-65110"
  value: {
-<<<<<<< HEAD
-  dps: 27295.23047
-  tps: 18888.80391
-=======
-  dps: 28398.06901
-  tps: 19007.81581
->>>>>>> f59fc2f2
+  dps: 28461.51783
+  tps: 19237.72644
  }
 }
 dps_results: {
  key: "TestEnhancement-AllItems-HeartofRage-59224"
  value: {
-<<<<<<< HEAD
-  dps: 27478.05021
-  tps: 19053.63879
-=======
-  dps: 28709.88906
-  tps: 19350.95365
->>>>>>> f59fc2f2
+  dps: 28844.03687
+  tps: 19549.14054
  }
 }
 dps_results: {
  key: "TestEnhancement-AllItems-HeartofRage-65072"
  value: {
-<<<<<<< HEAD
-  dps: 27558.50353
-  tps: 19109.25998
-=======
-  dps: 28801.49677
-  tps: 19407.52814
->>>>>>> f59fc2f2
+  dps: 28925.25746
+  tps: 19597.69221
  }
 }
 dps_results: {
  key: "TestEnhancement-AllItems-HeartofSolace-55868"
  value: {
-<<<<<<< HEAD
-  dps: 27195.55741
-  tps: 18914.563
-=======
-  dps: 28265.71369
-  tps: 18953.06651
->>>>>>> f59fc2f2
+  dps: 28299.83224
+  tps: 19165.7121
  }
 }
 dps_results: {
  key: "TestEnhancement-AllItems-HeartofSolace-56393"
  value: {
-<<<<<<< HEAD
-  dps: 27752.42076
-  tps: 19220.689
-=======
-  dps: 28752.77682
-  tps: 19268.40111
->>>>>>> f59fc2f2
+  dps: 29008.27658
+  tps: 19588.64667
  }
 }
 dps_results: {
  key: "TestEnhancement-AllItems-HeartofThunder-55845"
  value: {
-<<<<<<< HEAD
-  dps: 26884.79918
-  tps: 18672.80593
-=======
-  dps: 27965.13341
-  tps: 18744.8667
->>>>>>> f59fc2f2
+  dps: 28098.49618
+  tps: 19004.36845
  }
 }
 dps_results: {
  key: "TestEnhancement-AllItems-HeartofThunder-56370"
  value: {
-<<<<<<< HEAD
-  dps: 26884.79918
-  tps: 18672.80593
-=======
-  dps: 27965.13341
-  tps: 18744.8667
->>>>>>> f59fc2f2
+  dps: 28098.49618
+  tps: 19004.36845
  }
 }
 dps_results: {
  key: "TestEnhancement-AllItems-HeartoftheVile-66969"
  value: {
-<<<<<<< HEAD
-  dps: 27836.3235
-  tps: 19306.64512
-=======
-  dps: 28815.33938
-  tps: 19340.83942
->>>>>>> f59fc2f2
+  dps: 28974.71647
+  tps: 19584.72416
  }
 }
 dps_results: {
  key: "TestEnhancement-AllItems-Heartpierce-49982"
  value: {
-<<<<<<< HEAD
-  dps: 28750.2096
-  tps: 19902.21986
-=======
-  dps: 29669.34444
-  tps: 19930.51718
->>>>>>> f59fc2f2
+  dps: 29798.15934
+  tps: 20184.0538
  }
 }
 dps_results: {
  key: "TestEnhancement-AllItems-Heartpierce-50641"
  value: {
-<<<<<<< HEAD
-  dps: 28750.2096
-  tps: 19902.21986
-=======
-  dps: 29669.34444
-  tps: 19930.51718
->>>>>>> f59fc2f2
+  dps: 29798.15934
+  tps: 20184.0538
  }
 }
 dps_results: {
  key: "TestEnhancement-AllItems-IllustrationoftheDragonSoul-40432"
  value: {
-<<<<<<< HEAD
-  dps: 26884.79918
-  tps: 18672.80593
-=======
-  dps: 27965.13341
-  tps: 18744.8667
->>>>>>> f59fc2f2
+  dps: 28098.49618
+  tps: 19004.36845
  }
 }
 dps_results: {
  key: "TestEnhancement-AllItems-ImpassiveShadowspiritDiamond"
  value: {
-<<<<<<< HEAD
-  dps: 28316.97715
-  tps: 19601.28659
-=======
-  dps: 29116.59648
-  tps: 19547.79973
->>>>>>> f59fc2f2
+  dps: 29266.84405
+  tps: 19801.43572
  }
 }
 dps_results: {
  key: "TestEnhancement-AllItems-ImpassiveSkyflareDiamond"
  value: {
-<<<<<<< HEAD
-  dps: 28280.2075
-  tps: 19564.95938
-=======
-  dps: 29093.33222
-  tps: 19535.07985
->>>>>>> f59fc2f2
+  dps: 29240.23272
+  tps: 19782.16208
  }
 }
 dps_results: {
  key: "TestEnhancement-AllItems-ImpassiveStarflareDiamond"
  value: {
-<<<<<<< HEAD
-  dps: 28279.02244
-  tps: 19564.24651
-=======
-  dps: 29091.00414
-  tps: 19533.0728
->>>>>>> f59fc2f2
+  dps: 29233.57903
+  tps: 19777.31798
  }
 }
 dps_results: {
  key: "TestEnhancement-AllItems-ImpatienceofYouth-62464"
  value: {
-<<<<<<< HEAD
-  dps: 27974.02875
-  tps: 19319.83368
-=======
-  dps: 29092.16277
-  tps: 19400.29715
->>>>>>> f59fc2f2
+  dps: 29222.55964
+  tps: 19664.11372
  }
 }
 dps_results: {
  key: "TestEnhancement-AllItems-ImpatienceofYouth-62469"
  value: {
-<<<<<<< HEAD
-  dps: 27974.02875
-  tps: 19319.83368
-=======
-  dps: 29092.16277
-  tps: 19400.29715
->>>>>>> f59fc2f2
+  dps: 29222.55964
+  tps: 19664.11372
  }
 }
 dps_results: {
  key: "TestEnhancement-AllItems-ImpetuousQuery-55881"
  value: {
-<<<<<<< HEAD
-  dps: 27322.11499
-  tps: 18919.53031
-=======
-  dps: 28408.3194
-  tps: 18986.31608
->>>>>>> f59fc2f2
+  dps: 28541.02912
+  tps: 19248.49242
  }
 }
 dps_results: {
  key: "TestEnhancement-AllItems-ImpetuousQuery-56406"
  value: {
-<<<<<<< HEAD
-  dps: 27379.46429
-  tps: 18951.92121
-=======
-  dps: 28466.43906
-  tps: 19018.01785
->>>>>>> f59fc2f2
+  dps: 28599.06137
+  tps: 19280.54254
  }
 }
 dps_results: {
  key: "TestEnhancement-AllItems-IncisorFragment-37723"
  value: {
-<<<<<<< HEAD
-  dps: 27238.71043
-  tps: 18947.07263
-=======
-  dps: 28330.75672
-  tps: 19022.03151
->>>>>>> f59fc2f2
+  dps: 28465.80125
+  tps: 19283.76876
  }
 }
 dps_results: {
  key: "TestEnhancement-AllItems-InsightfulEarthsiegeDiamond"
  value: {
-<<<<<<< HEAD
-  dps: 28279.24341
-  tps: 19570.20557
-=======
-  dps: 29058.01854
-  tps: 19510.32291
->>>>>>> f59fc2f2
+  dps: 29214.41606
+  tps: 19775.93461
  }
 }
 dps_results: {
  key: "TestEnhancement-AllItems-InsigniaofDiplomacy-61433"
  value: {
-<<<<<<< HEAD
-  dps: 26884.79918
-  tps: 18672.80593
-=======
-  dps: 27965.13341
-  tps: 18744.8667
->>>>>>> f59fc2f2
+  dps: 28098.49618
+  tps: 19004.36845
  }
 }
 dps_results: {
  key: "TestEnhancement-AllItems-InsigniaoftheEarthenLord-61429"
  value: {
-<<<<<<< HEAD
-  dps: 27221.36514
-  tps: 18862.64673
-=======
-  dps: 28306.2165
-  tps: 18930.64462
->>>>>>> f59fc2f2
+  dps: 28439.07879
+  tps: 19192.20764
  }
 }
 dps_results: {
  key: "TestEnhancement-AllItems-InvigoratingEarthsiegeDiamond"
  value: {
-<<<<<<< HEAD
-  dps: 28139.08628
-  tps: 19427.78141
-  hps: 66.41437
-=======
-  dps: 29161.91281
-  tps: 19589.7484
-  hps: 65.52519
->>>>>>> f59fc2f2
+  dps: 29169.19932
+  tps: 19715.19412
+  hps: 64.85883
  }
 }
 dps_results: {
  key: "TestEnhancement-AllItems-JarofAncientRemedies-59354"
  value: {
-<<<<<<< HEAD
-  dps: 26884.79918
-  tps: 18674.98555
-=======
-  dps: 27965.13341
-  tps: 18749.795
->>>>>>> f59fc2f2
+  dps: 28098.49618
+  tps: 19008.52077
  }
 }
 dps_results: {
  key: "TestEnhancement-AllItems-JarofAncientRemedies-65029"
  value: {
-<<<<<<< HEAD
-  dps: 26884.79918
-  tps: 18675.00362
-=======
-  dps: 27965.13341
-  tps: 18749.8078
->>>>>>> f59fc2f2
+  dps: 28098.49618
+  tps: 19008.53356
  }
 }
 dps_results: {
  key: "TestEnhancement-AllItems-JujuofNimbleness-63840"
  value: {
-<<<<<<< HEAD
-  dps: 28046.55756
-  tps: 19422.7544
-=======
-  dps: 29266.00675
-  tps: 19544.49947
->>>>>>> f59fc2f2
+  dps: 29389.09728
+  tps: 19850.11311
  }
 }
 dps_results: {
  key: "TestEnhancement-AllItems-KeytotheEndlessChamber-55795"
  value: {
-<<<<<<< HEAD
-  dps: 28150.50873
-  tps: 19517.82673
-=======
-  dps: 29175.00937
-  tps: 19634.02821
->>>>>>> f59fc2f2
+  dps: 29249.34667
+  tps: 19756.67754
  }
 }
 dps_results: {
  key: "TestEnhancement-AllItems-KeytotheEndlessChamber-56328"
  value: {
-<<<<<<< HEAD
-  dps: 28455.76135
-  tps: 19675.46703
-=======
-  dps: 29545.40658
-  tps: 19881.95473
->>>>>>> f59fc2f2
+  dps: 29509.79112
+  tps: 19951.19995
  }
 }
 dps_results: {
  key: "TestEnhancement-AllItems-KvaldirBattleStandard-59685"
  value: {
-<<<<<<< HEAD
-  dps: 27276.60569
-  tps: 18852.80832
-=======
-  dps: 28406.07155
-  tps: 19063.36227
->>>>>>> f59fc2f2
+  dps: 28469.1923
+  tps: 19226.76235
  }
 }
 dps_results: {
  key: "TestEnhancement-AllItems-KvaldirBattleStandard-59689"
  value: {
-<<<<<<< HEAD
-  dps: 27276.60569
-  tps: 18852.80832
-=======
-  dps: 28406.07155
-  tps: 19063.36227
->>>>>>> f59fc2f2
+  dps: 28469.1923
+  tps: 19226.76235
  }
 }
 dps_results: {
  key: "TestEnhancement-AllItems-LadyLa-La'sSingingShell-67152"
  value: {
-<<<<<<< HEAD
-  dps: 27215.50071
-  tps: 18820.5675
-=======
-  dps: 28140.62178
-  tps: 18906.82155
->>>>>>> f59fc2f2
+  dps: 28214.61182
+  tps: 19128.69938
  }
 }
 dps_results: {
  key: "TestEnhancement-AllItems-LastWord-50179"
  value: {
-<<<<<<< HEAD
-  dps: 28750.2096
-  tps: 19902.21986
-=======
-  dps: 29669.34444
-  tps: 19930.51718
->>>>>>> f59fc2f2
+  dps: 29798.15934
+  tps: 20184.0538
  }
 }
 dps_results: {
  key: "TestEnhancement-AllItems-LastWord-50708"
  value: {
-<<<<<<< HEAD
-  dps: 28750.2096
-  tps: 19902.21986
-=======
-  dps: 29669.34444
-  tps: 19930.51718
->>>>>>> f59fc2f2
+  dps: 29798.15934
+  tps: 20184.0538
  }
 }
 dps_results: {
  key: "TestEnhancement-AllItems-Lavanthor'sTalisman-37872"
  value: {
-<<<<<<< HEAD
-  dps: 26884.79918
-  tps: 18672.80593
-=======
-  dps: 27965.13341
-  tps: 18744.8667
->>>>>>> f59fc2f2
+  dps: 28098.49618
+  tps: 19004.36845
  }
 }
 dps_results: {
  key: "TestEnhancement-AllItems-LeadenDespair-55816"
  value: {
-<<<<<<< HEAD
-  dps: 26884.79918
-  tps: 18672.80593
-=======
-  dps: 27965.13341
-  tps: 18744.8667
->>>>>>> f59fc2f2
+  dps: 28098.49618
+  tps: 19004.36845
  }
 }
 dps_results: {
  key: "TestEnhancement-AllItems-LeadenDespair-56347"
  value: {
-<<<<<<< HEAD
-  dps: 26884.79918
-  tps: 18672.80593
-=======
-  dps: 27965.13341
-  tps: 18744.8667
->>>>>>> f59fc2f2
+  dps: 28098.49618
+  tps: 19004.36845
  }
 }
 dps_results: {
  key: "TestEnhancement-AllItems-LeftEyeofRajh-56102"
  value: {
-<<<<<<< HEAD
-  dps: 28011.6255
-  tps: 19462.76241
-=======
-  dps: 29332.01814
-  tps: 19756.35485
->>>>>>> f59fc2f2
+  dps: 29354.82194
+  tps: 19943.83274
  }
 }
 dps_results: {
  key: "TestEnhancement-AllItems-LeftEyeofRajh-56427"
  value: {
-<<<<<<< HEAD
-  dps: 28166.02161
-  tps: 19560.02379
-=======
-  dps: 29482.69599
-  tps: 19906.39248
->>>>>>> f59fc2f2
+  dps: 29515.95523
+  tps: 20020.35148
  }
 }
 dps_results: {
  key: "TestEnhancement-AllItems-LicensetoSlay-58180"
  value: {
-<<<<<<< HEAD
-  dps: 27726.84883
-  tps: 19225.10178
-=======
-  dps: 28759.49423
-  tps: 19336.27102
->>>>>>> f59fc2f2
+  dps: 28917.19456
+  tps: 19587.46729
  }
 }
 dps_results: {
  key: "TestEnhancement-AllItems-MagnetiteMirror-55814"
  value: {
-<<<<<<< HEAD
-  dps: 27225.83024
-  tps: 18894.03983
-=======
-  dps: 28450.28136
-  tps: 19196.20601
->>>>>>> f59fc2f2
+  dps: 28585.84911
+  tps: 19395.47142
  }
 }
 dps_results: {
  key: "TestEnhancement-AllItems-MagnetiteMirror-56345"
  value: {
-<<<<<<< HEAD
-  dps: 27336.86361
-  tps: 18966.06947
-=======
-  dps: 28566.31432
-  tps: 19269.42962
->>>>>>> f59fc2f2
+  dps: 28701.63371
+  tps: 19469.18302
  }
 }
 dps_results: {
  key: "TestEnhancement-AllItems-MajesticDragonFigurine-40430"
  value: {
-<<<<<<< HEAD
-  dps: 26884.79918
-  tps: 18672.75092
-=======
-  dps: 27965.13341
-  tps: 18744.84241
->>>>>>> f59fc2f2
+  dps: 28098.49618
+  tps: 19004.34416
  }
 }
 dps_results: {
  key: "TestEnhancement-AllItems-MandalaofStirringPatterns-62467"
  value: {
-<<<<<<< HEAD
-  dps: 26884.79918
-  tps: 18672.70318
-=======
-  dps: 27965.13341
-  tps: 18744.79833
->>>>>>> f59fc2f2
+  dps: 28098.49618
+  tps: 19004.30008
  }
 }
 dps_results: {
  key: "TestEnhancement-AllItems-MandalaofStirringPatterns-62472"
  value: {
-<<<<<<< HEAD
-  dps: 26884.79918
-  tps: 18672.70318
-=======
-  dps: 27965.13341
-  tps: 18744.79833
->>>>>>> f59fc2f2
+  dps: 28098.49618
+  tps: 19004.30008
  }
 }
 dps_results: {
  key: "TestEnhancement-AllItems-MarkofKhardros-56132"
  value: {
-<<<<<<< HEAD
-  dps: 27745.26495
-  tps: 19190.2408
-=======
-  dps: 28839.1254
-  tps: 19249.4254
->>>>>>> f59fc2f2
+  dps: 28970.02525
+  tps: 19519.73252
  }
 }
 dps_results: {
  key: "TestEnhancement-AllItems-MarkofKhardros-56458"
  value: {
-<<<<<<< HEAD
-  dps: 27859.42367
-  tps: 19258.99842
-=======
-  dps: 28955.07812
-  tps: 19316.49312
->>>>>>> f59fc2f2
+  dps: 29085.6313
+  tps: 19588.21669
  }
 }
 dps_results: {
  key: "TestEnhancement-AllItems-MeteoriteWhetstone-37390"
  value: {
-<<<<<<< HEAD
-  dps: 27135.46512
-  tps: 18843.93481
-=======
-  dps: 28075.84839
-  tps: 18919.57106
->>>>>>> f59fc2f2
+  dps: 28261.96211
+  tps: 19127.33725
  }
 }
 dps_results: {
  key: "TestEnhancement-AllItems-MightoftheOcean-55251"
  value: {
-<<<<<<< HEAD
-  dps: 27419.13362
-  tps: 19016.22979
-=======
-  dps: 28346.85532
-  tps: 19059.39719
->>>>>>> f59fc2f2
+  dps: 28479.08848
+  tps: 19272.1278
  }
 }
 dps_results: {
  key: "TestEnhancement-AllItems-MightoftheOcean-56285"
  value: {
-<<<<<<< HEAD
-  dps: 27588.99042
-  tps: 19096.22658
-=======
-  dps: 28637.98621
-  tps: 19293.86174
->>>>>>> f59fc2f2
+  dps: 28738.77656
+  tps: 19443.21863
  }
 }
 dps_results: {
  key: "TestEnhancement-AllItems-MirrorofBrokenImages-62466"
  value: {
-<<<<<<< HEAD
-  dps: 27442.04875
-  tps: 18987.27832
-=======
-  dps: 28529.86434
-  tps: 19052.62362
->>>>>>> f59fc2f2
+  dps: 28662.39081
+  tps: 19315.52784
  }
 }
 dps_results: {
  key: "TestEnhancement-AllItems-MirrorofBrokenImages-62471"
  value: {
-<<<<<<< HEAD
-  dps: 27442.04875
-  tps: 18987.27832
-=======
-  dps: 28529.86434
-  tps: 19052.62362
->>>>>>> f59fc2f2
+  dps: 28662.39081
+  tps: 19315.52784
  }
 }
 dps_results: {
  key: "TestEnhancement-AllItems-MoonwellChalice-70142"
  value: {
-<<<<<<< HEAD
-  dps: 27543.4346
-  tps: 19039.51724
-=======
-  dps: 28667.0488
-  tps: 19129.01049
->>>>>>> f59fc2f2
+  dps: 28836.48439
+  tps: 19407.90156
  }
 }
 dps_results: {
  key: "TestEnhancement-AllItems-NevermeltingIceCrystal-50259"
  value: {
-<<<<<<< HEAD
-  dps: 26947.58434
-  tps: 18717.45407
-=======
-  dps: 28045.15739
-  tps: 18800.22135
->>>>>>> f59fc2f2
+  dps: 28193.1556
+  tps: 19084.58529
  }
 }
 dps_results: {
  key: "TestEnhancement-AllItems-OfferingofSacrifice-37638"
  value: {
-<<<<<<< HEAD
-  dps: 26884.79918
-  tps: 18672.80593
-=======
-  dps: 27965.13341
-  tps: 18744.8667
->>>>>>> f59fc2f2
+  dps: 28098.49618
+  tps: 19004.36845
  }
 }
 dps_results: {
  key: "TestEnhancement-AllItems-Oremantle'sFavor-61448"
  value: {
-<<<<<<< HEAD
-  dps: 27388.38479
-  tps: 18992.95645
-=======
-  dps: 28504.60301
-  tps: 19096.71296
->>>>>>> f59fc2f2
+  dps: 28699.64005
+  tps: 19382.8268
  }
 }
 dps_results: {
  key: "TestEnhancement-AllItems-PersistentEarthshatterDiamond"
  value: {
-<<<<<<< HEAD
-  dps: 28279.02244
-  tps: 19564.24651
-=======
-  dps: 29091.00414
-  tps: 19533.0728
->>>>>>> f59fc2f2
+  dps: 29233.57903
+  tps: 19777.31798
  }
 }
 dps_results: {
  key: "TestEnhancement-AllItems-PersistentEarthsiegeDiamond"
  value: {
-<<<<<<< HEAD
-  dps: 28280.2075
-  tps: 19564.95938
-=======
-  dps: 29093.33222
-  tps: 19535.07985
->>>>>>> f59fc2f2
+  dps: 29240.23272
+  tps: 19782.16208
  }
 }
 dps_results: {
  key: "TestEnhancement-AllItems-PetrifiedScarab-21685"
  value: {
-<<<<<<< HEAD
-  dps: 26884.79918
-  tps: 18672.80593
-=======
-  dps: 27965.13341
-  tps: 18744.8667
->>>>>>> f59fc2f2
+  dps: 28098.49618
+  tps: 19004.36845
  }
 }
 dps_results: {
  key: "TestEnhancement-AllItems-PetrifiedTwilightScale-54571"
  value: {
-<<<<<<< HEAD
-  dps: 26884.79918
-  tps: 18672.80593
-=======
-  dps: 27965.13341
-  tps: 18744.8667
->>>>>>> f59fc2f2
+  dps: 28098.49618
+  tps: 19004.36845
  }
 }
 dps_results: {
  key: "TestEnhancement-AllItems-PetrifiedTwilightScale-54591"
  value: {
-<<<<<<< HEAD
-  dps: 26884.79918
-  tps: 18672.80593
-=======
-  dps: 27965.13341
-  tps: 18744.8667
->>>>>>> f59fc2f2
+  dps: 28098.49618
+  tps: 19004.36845
  }
 }
 dps_results: {
  key: "TestEnhancement-AllItems-PorcelainCrab-55237"
  value: {
-<<<<<<< HEAD
-  dps: 27217.99387
-  tps: 18860.01041
-=======
-  dps: 28306.48482
-  tps: 18930.32738
->>>>>>> f59fc2f2
+  dps: 28433.26495
+  tps: 19187.26169
  }
 }
 dps_results: {
  key: "TestEnhancement-AllItems-PorcelainCrab-56280"
  value: {
-<<<<<<< HEAD
-  dps: 27509.45024
-  tps: 19024.26508
-=======
-  dps: 28605.07303
-  tps: 19092.34502
->>>>>>> f59fc2f2
+  dps: 28724.26435
+  tps: 19351.05303
  }
 }
 dps_results: {
  key: "TestEnhancement-AllItems-PowerfulEarthshatterDiamond"
  value: {
-<<<<<<< HEAD
-  dps: 28277.61158
-  tps: 19565.05998
-=======
-  dps: 29055.70702
-  tps: 19507.26734
->>>>>>> f59fc2f2
+  dps: 29213.61706
+  tps: 19773.7275
  }
 }
 dps_results: {
  key: "TestEnhancement-AllItems-PowerfulEarthsiegeDiamond"
  value: {
-<<<<<<< HEAD
-  dps: 28277.61158
-  tps: 19565.05998
-=======
-  dps: 29055.70702
-  tps: 19507.26734
->>>>>>> f59fc2f2
+  dps: 29213.61706
+  tps: 19773.7275
  }
 }
 dps_results: {
  key: "TestEnhancement-AllItems-PowerfulShadowspiritDiamond"
  value: {
-<<<<<<< HEAD
-  dps: 28277.61158
-  tps: 19565.05998
-=======
-  dps: 29055.70702
-  tps: 19507.26734
->>>>>>> f59fc2f2
+  dps: 29213.61706
+  tps: 19773.7275
  }
 }
 dps_results: {
  key: "TestEnhancement-AllItems-Prestor'sTalismanofMachination-59441"
  value: {
-<<<<<<< HEAD
-  dps: 28421.09768
-  tps: 19671.71262
-=======
-  dps: 29725.33731
-  tps: 19916.35212
+  dps: 29649.07994
+  tps: 20027.7644
  }
 }
 dps_results: {
  key: "TestEnhancement-AllItems-Prestor'sTalismanofMachination-65026"
  value: {
-  dps: 29797.34688
-  tps: 19963.90489
->>>>>>> f59fc2f2
+  dps: 29727.0556
+  tps: 20065.03091
  }
 }
 dps_results: {
  key: "TestEnhancement-AllItems-PurifiedShardoftheGods"
  value: {
-<<<<<<< HEAD
-  dps: 26884.79918
-  tps: 18672.80593
-=======
-  dps: 27965.13341
-  tps: 18744.8667
->>>>>>> f59fc2f2
+  dps: 28098.49618
+  tps: 19004.36845
  }
 }
 dps_results: {
  key: "TestEnhancement-AllItems-Rainsong-55854"
  value: {
-<<<<<<< HEAD
-  dps: 26884.79918
-  tps: 18672.73907
-=======
-  dps: 27965.13341
-  tps: 18744.82124
->>>>>>> f59fc2f2
+  dps: 28098.49618
+  tps: 19004.32299
  }
 }
 dps_results: {
  key: "TestEnhancement-AllItems-Rainsong-56377"
  value: {
-<<<<<<< HEAD
-  dps: 26884.79918
-  tps: 18672.71537
-=======
-  dps: 27965.13341
-  tps: 18744.80611
->>>>>>> f59fc2f2
+  dps: 28098.49618
+  tps: 19004.30786
  }
 }
 dps_results: {
  key: "TestEnhancement-AllItems-RegaliaoftheRagingElements"
  value: {
-<<<<<<< HEAD
-  dps: 19742.77677
-  tps: 13829.25078
-=======
-  dps: 20812.00129
-  tps: 14130.68343
->>>>>>> f59fc2f2
+  dps: 20850.98384
+  tps: 14252.31761
  }
 }
 dps_results: {
  key: "TestEnhancement-AllItems-ReignoftheDead-47316"
  value: {
-<<<<<<< HEAD
-  dps: 27167.20067
-  tps: 18972.25582
-=======
-  dps: 28162.11496
-  tps: 18951.4994
->>>>>>> f59fc2f2
+  dps: 28334.36857
+  tps: 19214.17211
  }
 }
 dps_results: {
  key: "TestEnhancement-AllItems-ReignoftheDead-47477"
  value: {
-<<<<<<< HEAD
-  dps: 27195.92459
-  tps: 19002.43845
-=======
-  dps: 28207.00192
-  tps: 18983.6776
->>>>>>> f59fc2f2
+  dps: 28363.74058
+  tps: 19243.81505
  }
 }
 dps_results: {
  key: "TestEnhancement-AllItems-RelentlessEarthsiegeDiamond"
  value: {
-<<<<<<< HEAD
-  dps: 28750.2096
-  tps: 19902.21986
-=======
-  dps: 29539.61556
-  tps: 19849.57652
->>>>>>> f59fc2f2
+  dps: 29675.31384
+  tps: 20102.61505
  }
 }
 dps_results: {
  key: "TestEnhancement-AllItems-RelentlessGladiator'sTotemofSurvival-42604"
  value: {
-<<<<<<< HEAD
-  dps: 28035.90653
-  tps: 19417.33319
-=======
-  dps: 29052.00369
-  tps: 19518.66775
->>>>>>> f59fc2f2
+  dps: 29074.41612
+  tps: 19721.30515
  }
 }
 dps_results: {
  key: "TestEnhancement-AllItems-ReverberatingShadowspiritDiamond"
  value: {
-<<<<<<< HEAD
-  dps: 28768.17695
-  tps: 19920.71756
-=======
-  dps: 29539.65525
-  tps: 19847.24951
->>>>>>> f59fc2f2
+  dps: 29697.02487
+  tps: 20115.73099
  }
 }
 dps_results: {
  key: "TestEnhancement-AllItems-RevitalizingShadowspiritDiamond"
  value: {
-<<<<<<< HEAD
-  dps: 28685.08266
-  tps: 19866.69182
-=======
-  dps: 29453.62124
-  tps: 19792.98791
->>>>>>> f59fc2f2
+  dps: 29610.69175
+  tps: 20060.75844
  }
 }
 dps_results: {
  key: "TestEnhancement-AllItems-RevitalizingSkyflareDiamond"
  value: {
-<<<<<<< HEAD
-  dps: 28277.61158
-  tps: 19565.0538
-=======
-  dps: 29055.70702
-  tps: 19507.26322
->>>>>>> f59fc2f2
+  dps: 29213.61706
+  tps: 19773.72338
  }
 }
 dps_results: {
  key: "TestEnhancement-AllItems-RightEyeofRajh-56100"
  value: {
-<<<<<<< HEAD
-  dps: 27630.02119
-  tps: 19157.46157
-=======
-  dps: 28558.7553
-  tps: 19196.34505
->>>>>>> f59fc2f2
+  dps: 28807.43072
+  tps: 19498.6112
  }
 }
 dps_results: {
  key: "TestEnhancement-AllItems-RightEyeofRajh-56431"
  value: {
-<<<<<<< HEAD
-  dps: 27659.34163
-  tps: 19130.84188
-=======
-  dps: 28701.42659
-  tps: 19335.67568
->>>>>>> f59fc2f2
+  dps: 28794.78568
+  tps: 19480.60253
  }
 }
 dps_results: {
  key: "TestEnhancement-AllItems-RuneofRepulsion-40372"
  value: {
-<<<<<<< HEAD
-  dps: 26884.79918
-  tps: 18672.80593
-=======
-  dps: 27965.13341
-  tps: 18744.8667
->>>>>>> f59fc2f2
+  dps: 28098.49618
+  tps: 19004.36845
  }
 }
 dps_results: {
  key: "TestEnhancement-AllItems-SavageGladiator'sTotemofSurvival-42594"
  value: {
-<<<<<<< HEAD
-  dps: 28024.97688
-  tps: 19412.34776
-=======
-  dps: 29011.39369
-  tps: 19505.03831
->>>>>>> f59fc2f2
+  dps: 29054.91766
+  tps: 19707.67198
  }
 }
 dps_results: {
  key: "TestEnhancement-AllItems-Schnottz'sMedallionofCommand-65805"
  value: {
-<<<<<<< HEAD
-  dps: 28037.55253
-  tps: 19417.88487
-=======
-  dps: 29154.93485
-  tps: 19478.60442
->>>>>>> f59fc2f2
+  dps: 29309.85218
+  tps: 19754.90452
  }
 }
 dps_results: {
  key: "TestEnhancement-AllItems-SeaStar-55256"
  value: {
-<<<<<<< HEAD
-  dps: 26884.79918
-  tps: 18672.74415
-=======
-  dps: 27965.13341
-  tps: 18744.82448
->>>>>>> f59fc2f2
+  dps: 28098.49618
+  tps: 19004.32623
  }
 }
 dps_results: {
  key: "TestEnhancement-AllItems-SeaStar-56290"
  value: {
-<<<<<<< HEAD
-  dps: 26884.79918
-  tps: 18672.71537
-=======
-  dps: 27965.13341
-  tps: 18744.80611
->>>>>>> f59fc2f2
+  dps: 28098.49618
+  tps: 19004.30786
  }
 }
 dps_results: {
  key: "TestEnhancement-AllItems-SealofthePantheon-36993"
  value: {
-<<<<<<< HEAD
-  dps: 26884.79918
-  tps: 18672.80593
-=======
-  dps: 27965.13341
-  tps: 18744.8667
->>>>>>> f59fc2f2
+  dps: 28098.49618
+  tps: 19004.36845
  }
 }
 dps_results: {
  key: "TestEnhancement-AllItems-Shadowmourne-49623"
  value: {
-<<<<<<< HEAD
-  dps: 28750.2096
-  tps: 19902.21986
-=======
-  dps: 29669.34444
-  tps: 19930.51718
->>>>>>> f59fc2f2
+  dps: 29798.15934
+  tps: 20184.0538
  }
 }
 dps_results: {
  key: "TestEnhancement-AllItems-ShieldedSkyflareDiamond"
  value: {
-<<<<<<< HEAD
-  dps: 28277.61158
-  tps: 19565.05998
-=======
-  dps: 29055.70702
-  tps: 19507.26734
->>>>>>> f59fc2f2
+  dps: 29213.61706
+  tps: 19773.7275
  }
 }
 dps_results: {
  key: "TestEnhancement-AllItems-ShinyShardoftheGods"
  value: {
-<<<<<<< HEAD
-  dps: 26884.79918
-  tps: 18672.74685
-=======
-  dps: 27965.13341
-  tps: 18744.82621
->>>>>>> f59fc2f2
+  dps: 28098.49618
+  tps: 19004.32796
  }
 }
 dps_results: {
  key: "TestEnhancement-AllItems-Shrine-CleansingPurifier-63838"
  value: {
-<<<<<<< HEAD
-  dps: 27529.75694
-  tps: 19058.82006
-=======
-  dps: 28564.89704
-  tps: 19226.4689
->>>>>>> f59fc2f2
+  dps: 28755.23692
+  tps: 19452.4342
  }
 }
 dps_results: {
  key: "TestEnhancement-AllItems-Sindragosa'sFlawlessFang-50361"
  value: {
-<<<<<<< HEAD
-  dps: 26884.79918
-  tps: 18672.80593
-=======
-  dps: 27965.13341
-  tps: 18744.8667
->>>>>>> f59fc2f2
+  dps: 28098.49618
+  tps: 19004.36845
  }
 }
 dps_results: {
  key: "TestEnhancement-AllItems-Skardyn'sGrace-56115"
  value: {
-<<<<<<< HEAD
-  dps: 28255.72785
-  tps: 19551.77888
-=======
-  dps: 29391.29635
-  tps: 19628.05343
->>>>>>> f59fc2f2
+  dps: 29534.06659
+  tps: 19891.99526
  }
 }
 dps_results: {
  key: "TestEnhancement-AllItems-Skardyn'sGrace-56440"
  value: {
-<<<<<<< HEAD
-  dps: 28443.28415
-  tps: 19671.32621
-=======
-  dps: 29622.12106
-  tps: 19793.61412
->>>>>>> f59fc2f2
+  dps: 29720.53075
+  tps: 20023.25093
  }
 }
 dps_results: {
  key: "TestEnhancement-AllItems-SkycallTotem-33506"
  value: {
-<<<<<<< HEAD
-  dps: 27985.24455
-  tps: 19328.71251
-=======
-  dps: 28987.4867
-  tps: 19506.11807
->>>>>>> f59fc2f2
+  dps: 29063.53354
+  tps: 19749.99972
  }
 }
 dps_results: {
  key: "TestEnhancement-AllItems-SkyshatterHarness"
  value: {
-<<<<<<< HEAD
-  dps: 15764.62568
-  tps: 11247.3414
-=======
-  dps: 16429.74247
-  tps: 11389.75023
->>>>>>> f59fc2f2
+  dps: 16362.07977
+  tps: 11448.97893
  }
 }
 dps_results: {
  key: "TestEnhancement-AllItems-SkyshatterRegalia"
  value: {
-<<<<<<< HEAD
-  dps: 14700.1389
-  tps: 10505.30167
-=======
-  dps: 15181.88325
-  tps: 10581.02091
->>>>>>> f59fc2f2
+  dps: 15229.29994
+  tps: 10680.46683
  }
 }
 dps_results: {
  key: "TestEnhancement-AllItems-SliverofPureIce-50339"
  value: {
-<<<<<<< HEAD
-  dps: 26898.50555
-  tps: 18677.56836
-=======
-  dps: 27982.12523
-  tps: 18753.53057
->>>>>>> f59fc2f2
+  dps: 28165.78779
+  tps: 19035.15181
  }
 }
 dps_results: {
  key: "TestEnhancement-AllItems-SliverofPureIce-50346"
  value: {
-<<<<<<< HEAD
-  dps: 26899.46317
-  tps: 18678.22624
-=======
-  dps: 27982.89868
-  tps: 18753.92608
->>>>>>> f59fc2f2
+  dps: 28167.58255
+  tps: 19036.08043
  }
 }
 dps_results: {
  key: "TestEnhancement-AllItems-Sorrowsong-55879"
  value: {
-<<<<<<< HEAD
-  dps: 27322.11499
-  tps: 18919.53031
-=======
-  dps: 28408.3194
-  tps: 18986.31608
->>>>>>> f59fc2f2
+  dps: 28541.02912
+  tps: 19248.49242
  }
 }
 dps_results: {
  key: "TestEnhancement-AllItems-Sorrowsong-56400"
  value: {
-<<<<<<< HEAD
-  dps: 27379.46429
-  tps: 18951.92121
-=======
-  dps: 28466.43906
-  tps: 19018.01785
->>>>>>> f59fc2f2
+  dps: 28599.06137
+  tps: 19280.54254
  }
 }
 dps_results: {
  key: "TestEnhancement-AllItems-Soul'sAnguish-66994"
  value: {
-<<<<<<< HEAD
-  dps: 27395.93352
-  tps: 19011.18914
-=======
-  dps: 28332.57693
-  tps: 19050.5554
->>>>>>> f59fc2f2
+  dps: 28586.99524
+  tps: 19357.45909
  }
 }
 dps_results: {
  key: "TestEnhancement-AllItems-SoulCasket-58183"
  value: {
-<<<<<<< HEAD
-  dps: 27442.04875
-  tps: 18987.27832
-=======
-  dps: 28529.86434
-  tps: 19052.62362
->>>>>>> f59fc2f2
+  dps: 28662.39081
+  tps: 19315.52784
  }
 }
 dps_results: {
  key: "TestEnhancement-AllItems-SoulPreserver-37111"
  value: {
-<<<<<<< HEAD
-  dps: 26891.38637
-  tps: 18674.82269
-=======
-  dps: 27973.07691
-  tps: 18747.66118
->>>>>>> f59fc2f2
+  dps: 28140.91721
+  tps: 19025.73998
  }
 }
 dps_results: {
  key: "TestEnhancement-AllItems-SouloftheDead-40382"
  value: {
-<<<<<<< HEAD
-  dps: 26942.9959
-  tps: 18709.40504
-=======
-  dps: 28038.62315
-  tps: 18798.70518
->>>>>>> f59fc2f2
+  dps: 28237.4847
+  tps: 19088.39621
  }
 }
 dps_results: {
  key: "TestEnhancement-AllItems-SparkofLife-37657"
  value: {
-<<<<<<< HEAD
-  dps: 27009.22963
-  tps: 18672.48225
-=======
-  dps: 28061.41629
-  tps: 18836.83079
->>>>>>> f59fc2f2
+  dps: 28069.07881
+  tps: 19006.11248
  }
 }
 dps_results: {
  key: "TestEnhancement-AllItems-SphereofRedDragon'sBlood-37166"
  value: {
-<<<<<<< HEAD
-  dps: 27172.86512
-  tps: 18860.19173
-=======
-  dps: 28285.27692
-  tps: 18970.25575
->>>>>>> f59fc2f2
+  dps: 28309.82159
+  tps: 19152.60916
  }
 }
 dps_results: {
  key: "TestEnhancement-AllItems-Spiritwalker'sRegalia"
  value: {
-<<<<<<< HEAD
-  dps: 20104.6047
-  tps: 13858.09195
-=======
-  dps: 21218.43953
-  tps: 14079.61648
->>>>>>> f59fc2f2
+  dps: 21157.53351
+  tps: 14217.07854
  }
 }
 dps_results: {
  key: "TestEnhancement-AllItems-Stonebreaker'sTotem-33507"
  value: {
-<<<<<<< HEAD
-  dps: 28178.78252
-  tps: 19476.9774
-=======
-  dps: 29177.20687
-  tps: 19613.98664
->>>>>>> f59fc2f2
+  dps: 29224.11417
+  tps: 19800.2266
  }
 }
 dps_results: {
  key: "TestEnhancement-AllItems-Stonemother'sKiss-61411"
  value: {
-<<<<<<< HEAD
-  dps: 27108.41579
-  tps: 18789.71852
-=======
-  dps: 28258.32251
-  tps: 18992.85936
->>>>>>> f59fc2f2
+  dps: 28426.66018
+  tps: 19222.21866
  }
 }
 dps_results: {
  key: "TestEnhancement-AllItems-StumpofTime-62465"
  value: {
-<<<<<<< HEAD
-  dps: 27154.85671
-  tps: 18853.47656
-=======
-  dps: 28163.46979
-  tps: 18961.27835
->>>>>>> f59fc2f2
+  dps: 28318.02275
+  tps: 19207.34167
  }
 }
 dps_results: {
  key: "TestEnhancement-AllItems-StumpofTime-62470"
  value: {
-<<<<<<< HEAD
-  dps: 27154.85671
-  tps: 18853.47656
-=======
-  dps: 28163.46979
-  tps: 18961.27835
->>>>>>> f59fc2f2
+  dps: 28318.02275
+  tps: 19207.34167
  }
 }
 dps_results: {
  key: "TestEnhancement-AllItems-SwiftSkyflareDiamond"
  value: {
-<<<<<<< HEAD
-  dps: 28280.2075
-  tps: 19564.95938
-=======
-  dps: 29093.33222
-  tps: 19535.07985
->>>>>>> f59fc2f2
+  dps: 29240.23272
+  tps: 19782.16208
  }
 }
 dps_results: {
  key: "TestEnhancement-AllItems-SwiftStarflareDiamond"
  value: {
-<<<<<<< HEAD
-  dps: 28279.02244
-  tps: 19564.24651
-=======
-  dps: 29091.00414
-  tps: 19533.0728
->>>>>>> f59fc2f2
+  dps: 29233.57903
+  tps: 19777.31798
  }
 }
 dps_results: {
  key: "TestEnhancement-AllItems-SwiftWindfireDiamond"
  value: {
-<<<<<<< HEAD
-  dps: 28271.78343
-  tps: 19557.50333
-=======
-  dps: 29074.6946
-  tps: 19521.65471
->>>>>>> f59fc2f2
+  dps: 29207.50632
+  tps: 19769.44665
  }
 }
 dps_results: {
  key: "TestEnhancement-AllItems-SymbioticWorm-59332"
  value: {
-<<<<<<< HEAD
-  dps: 26884.79918
-  tps: 18672.80593
-=======
-  dps: 27965.13341
-  tps: 18744.8667
->>>>>>> f59fc2f2
+  dps: 28098.49618
+  tps: 19004.36845
  }
 }
 dps_results: {
  key: "TestEnhancement-AllItems-SymbioticWorm-65048"
  value: {
-<<<<<<< HEAD
-  dps: 26884.79918
-  tps: 18672.80593
-=======
-  dps: 27965.13341
-  tps: 18744.8667
->>>>>>> f59fc2f2
+  dps: 28098.49618
+  tps: 19004.36845
  }
 }
 dps_results: {
  key: "TestEnhancement-AllItems-TalismanofSinisterOrder-65804"
  value: {
-<<<<<<< HEAD
-  dps: 27233.84502
-  tps: 18865.75192
-=======
-  dps: 28319.41922
-  tps: 18934.43815
->>>>>>> f59fc2f2
+  dps: 28505.1017
+  tps: 19220.52759
  }
 }
 dps_results: {
  key: "TestEnhancement-AllItems-TalismanofTrollDivinity-37734"
  value: {
-<<<<<<< HEAD
-  dps: 26884.79918
-  tps: 18672.78385
-=======
-  dps: 27965.13341
-  tps: 18744.85192
->>>>>>> f59fc2f2
+  dps: 28098.49618
+  tps: 19004.35367
  }
 }
 dps_results: {
  key: "TestEnhancement-AllItems-Tank-CommanderInsignia-63841"
  value: {
-<<<<<<< HEAD
-  dps: 27524.36876
-  tps: 19101.47635
-=======
-  dps: 28641.28007
-  tps: 19223.02628
->>>>>>> f59fc2f2
+  dps: 28842.2911
+  tps: 19493.17429
  }
 }
 dps_results: {
  key: "TestEnhancement-AllItems-TearofBlood-55819"
  value: {
-<<<<<<< HEAD
-  dps: 26906.35527
-  tps: 18678.80441
-=======
-  dps: 27994.64385
-  tps: 18759.65712
->>>>>>> f59fc2f2
+  dps: 28174.00421
+  tps: 19037.12865
  }
 }
 dps_results: {
  key: "TestEnhancement-AllItems-TearofBlood-56351"
  value: {
-<<<<<<< HEAD
-  dps: 26911.71551
-  tps: 18680.24431
-=======
-  dps: 28007.84955
-  tps: 18765.69697
->>>>>>> f59fc2f2
+  dps: 28182.40911
+  tps: 19041.9242
  }
 }
 dps_results: {
  key: "TestEnhancement-AllItems-TearsoftheVanquished-47215"
  value: {
-<<<<<<< HEAD
-  dps: 26892.88955
-  tps: 18674.90547
-=======
-  dps: 27975.45601
-  tps: 18749.63343
->>>>>>> f59fc2f2
+  dps: 28144.94112
+  tps: 19029.2495
  }
 }
 dps_results: {
  key: "TestEnhancement-AllItems-TendrilsofBurrowingDark-55810"
  value: {
-<<<<<<< HEAD
-  dps: 27257.83678
-  tps: 18883.23576
-=======
-  dps: 28343.1779
-  tps: 18950.79464
->>>>>>> f59fc2f2
+  dps: 28475.98511
+  tps: 19212.57988
  }
 }
 dps_results: {
  key: "TestEnhancement-AllItems-TendrilsofBurrowingDark-56339"
  value: {
-<<<<<<< HEAD
-  dps: 27379.46429
-  tps: 18951.92121
-=======
-  dps: 28466.43906
-  tps: 19018.01785
->>>>>>> f59fc2f2
+  dps: 28599.06137
+  tps: 19280.54254
  }
 }
 dps_results: {
  key: "TestEnhancement-AllItems-TheGeneral'sHeart-45507"
  value: {
-<<<<<<< HEAD
-  dps: 26884.79918
-  tps: 18672.80593
-=======
-  dps: 27965.13341
-  tps: 18744.8667
->>>>>>> f59fc2f2
+  dps: 28098.49618
+  tps: 19004.36845
  }
 }
 dps_results: {
  key: "TestEnhancement-AllItems-Theralion'sMirror-59519"
  value: {
-<<<<<<< HEAD
-  dps: 27531.63772
-  tps: 19041.86123
-=======
-  dps: 28669.56576
-  tps: 19124.01229
->>>>>>> f59fc2f2
+  dps: 28833.58761
+  tps: 19405.90439
  }
 }
 dps_results: {
  key: "TestEnhancement-AllItems-Theralion'sMirror-65105"
  value: {
-<<<<<<< HEAD
-  dps: 27608.51047
-  tps: 19085.73986
-=======
-  dps: 28748.67579
-  tps: 19170.90441
->>>>>>> f59fc2f2
+  dps: 28906.43473
+  tps: 19441.06486
  }
 }
 dps_results: {
  key: "TestEnhancement-AllItems-Throngus'sFinger-56121"
  value: {
-<<<<<<< HEAD
-  dps: 26884.79918
-  tps: 18672.80593
-=======
-  dps: 27965.13341
-  tps: 18744.8667
->>>>>>> f59fc2f2
+  dps: 28098.49618
+  tps: 19004.36845
  }
 }
 dps_results: {
  key: "TestEnhancement-AllItems-Throngus'sFinger-56449"
  value: {
-<<<<<<< HEAD
-  dps: 26884.79918
-  tps: 18672.80593
-=======
-  dps: 27965.13341
-  tps: 18744.8667
->>>>>>> f59fc2f2
+  dps: 28098.49618
+  tps: 19004.36845
  }
 }
 dps_results: {
  key: "TestEnhancement-AllItems-ThunderingSkyflareDiamond"
  value: {
-<<<<<<< HEAD
-  dps: 28201.51731
-  tps: 19481.87164
-=======
-  dps: 29189.91266
-  tps: 19618.5827
->>>>>>> f59fc2f2
+  dps: 29282.08957
+  tps: 19846.04938
  }
 }
 dps_results: {
  key: "TestEnhancement-AllItems-Tia'sGrace-55874"
  value: {
-<<<<<<< HEAD
-  dps: 28388.07832
-  tps: 19664.37012
-=======
-  dps: 29565.64165
-  tps: 19760.39014
->>>>>>> f59fc2f2
+  dps: 29706.71525
+  tps: 20006.44315
  }
 }
 dps_results: {
  key: "TestEnhancement-AllItems-Tia'sGrace-56394"
  value: {
-<<<<<<< HEAD
-  dps: 28591.37831
-  tps: 19793.30668
-=======
-  dps: 29775.47671
-  tps: 19905.94918
->>>>>>> f59fc2f2
+  dps: 29931.4891
+  tps: 20142.03104
  }
 }
 dps_results: {
  key: "TestEnhancement-AllItems-TidefuryRaiment"
  value: {
-<<<<<<< HEAD
-  dps: 18005.34242
-  tps: 12696.79533
-=======
-  dps: 18610.12134
-  tps: 12725.04153
->>>>>>> f59fc2f2
+  dps: 18893.29615
+  tps: 13093.1974
  }
 }
 dps_results: {
  key: "TestEnhancement-AllItems-TinyAbominationinaJar-50351"
  value: {
-<<<<<<< HEAD
-  dps: 27675.08103
-  tps: 19278.45589
-=======
-  dps: 28634.58222
-  tps: 19349.6831
->>>>>>> f59fc2f2
+  dps: 28864.0635
+  tps: 19665.47273
  }
 }
 dps_results: {
  key: "TestEnhancement-AllItems-TinyAbominationinaJar-50706"
  value: {
-<<<<<<< HEAD
-  dps: 27711.73445
-  tps: 19350.09634
-=======
-  dps: 28724.13296
-  tps: 19476.37215
->>>>>>> f59fc2f2
+  dps: 28894.05826
+  tps: 19716.53089
  }
 }
 dps_results: {
  key: "TestEnhancement-AllItems-TirelessSkyflareDiamond"
  value: {
-<<<<<<< HEAD
-  dps: 28279.24341
-  tps: 19569.42104
-=======
-  dps: 29058.01854
-  tps: 19508.50845
->>>>>>> f59fc2f2
+  dps: 29214.41606
+  tps: 19774.1463
  }
 }
 dps_results: {
  key: "TestEnhancement-AllItems-TirelessStarflareDiamond"
  value: {
-<<<<<<< HEAD
-  dps: 28279.24341
-  tps: 19569.45074
-=======
-  dps: 29057.73921
-  tps: 19508.2463
->>>>>>> f59fc2f2
+  dps: 29214.12818
+  tps: 19774.16387
  }
 }
 dps_results: {
  key: "TestEnhancement-AllItems-TomeofArcanePhenomena-36972"
  value: {
-<<<<<<< HEAD
-  dps: 26955.819
-  tps: 18723.45697
-=======
-  dps: 28130.72143
-  tps: 18853.61835
->>>>>>> f59fc2f2
+  dps: 28153.38207
+  tps: 19057.44886
  }
 }
 dps_results: {
  key: "TestEnhancement-AllItems-TotemofQuakingEarth-47667"
  value: {
-<<<<<<< HEAD
-  dps: 28604.38285
-  tps: 19762.11766
-=======
-  dps: 29534.17631
-  tps: 19851.29081
->>>>>>> f59fc2f2
+  dps: 29807.75353
+  tps: 20170.89168
  }
 }
 dps_results: {
  key: "TestEnhancement-AllItems-TrenchantEarthshatterDiamond"
  value: {
-<<<<<<< HEAD
-  dps: 28279.24341
-  tps: 19569.45074
-=======
-  dps: 29057.73921
-  tps: 19508.2463
->>>>>>> f59fc2f2
+  dps: 29214.12818
+  tps: 19774.16387
  }
 }
 dps_results: {
  key: "TestEnhancement-AllItems-TrenchantEarthsiegeDiamond"
  value: {
-<<<<<<< HEAD
-  dps: 28279.24341
-  tps: 19569.42104
-=======
-  dps: 29058.01854
-  tps: 19508.50845
->>>>>>> f59fc2f2
+  dps: 29214.41606
+  tps: 19774.1463
  }
 }
 dps_results: {
  key: "TestEnhancement-AllItems-Tyrande'sFavoriteDoll-64645"
  value: {
-<<<<<<< HEAD
-  dps: 27035.68309
-  tps: 18831.61998
-=======
-  dps: 28131.15389
-  tps: 18913.34034
->>>>>>> f59fc2f2
+  dps: 28240.9645
+  tps: 19102.78841
  }
 }
 dps_results: {
  key: "TestEnhancement-AllItems-UndeadSlayer'sBlessedArmor"
  value: {
-<<<<<<< HEAD
-  dps: 20093.76845
-  tps: 14131.00608
-=======
-  dps: 21033.11919
-  tps: 14335.84823
->>>>>>> f59fc2f2
+  dps: 21036.6563
+  tps: 14426.48197
  }
 }
 dps_results: {
  key: "TestEnhancement-AllItems-UnheededWarning-59520"
  value: {
-<<<<<<< HEAD
-  dps: 28569.67308
-  tps: 19810.871
-=======
-  dps: 29743.90315
-  tps: 19949.55492
->>>>>>> f59fc2f2
+  dps: 29863.87712
+  tps: 20153.23523
  }
 }
 dps_results: {
  key: "TestEnhancement-AllItems-UnquenchableFlame-67101"
  value: {
-<<<<<<< HEAD
-  dps: 26884.79918
-  tps: 18672.57772
-=======
-  dps: 27965.13341
-  tps: 18744.83053
->>>>>>> f59fc2f2
+  dps: 28098.49618
+  tps: 19004.33228
  }
 }
 dps_results: {
  key: "TestEnhancement-AllItems-UnsolvableRiddle-62468"
  value: {
-<<<<<<< HEAD
-  dps: 28728.18567
-  tps: 19806.93399
-=======
-  dps: 29876.97339
-  tps: 19929.22965
->>>>>>> f59fc2f2
+  dps: 30048.47883
+  tps: 20212.30075
  }
 }
 dps_results: {
  key: "TestEnhancement-AllItems-UnsolvableRiddle-68709"
  value: {
-<<<<<<< HEAD
-  dps: 28728.18567
-  tps: 19806.93399
-=======
-  dps: 29876.97339
-  tps: 19929.22965
->>>>>>> f59fc2f2
+  dps: 30048.47883
+  tps: 20212.30075
  }
 }
 dps_results: {
  key: "TestEnhancement-AllItems-Val'anyr,HammerofAncientKings-46017"
  value: {
-<<<<<<< HEAD
-  dps: 24567.03445
-  tps: 16720.12399
-=======
-  dps: 25546.09788
-  tps: 17050.95009
->>>>>>> f59fc2f2
+  dps: 25533.62275
+  tps: 17126.4208
  }
 }
 dps_results: {
  key: "TestEnhancement-AllItems-VialofStolenMemories-59515"
  value: {
-<<<<<<< HEAD
-  dps: 26884.79918
-  tps: 18672.80593
-=======
-  dps: 27965.13341
-  tps: 18744.8667
->>>>>>> f59fc2f2
+  dps: 28098.49618
+  tps: 19004.36845
  }
 }
 dps_results: {
  key: "TestEnhancement-AllItems-VialofStolenMemories-65109"
  value: {
-<<<<<<< HEAD
-  dps: 26884.79918
-  tps: 18672.80593
-=======
-  dps: 27965.13341
-  tps: 18744.8667
->>>>>>> f59fc2f2
+  dps: 28098.49618
+  tps: 19004.36845
  }
 }
 dps_results: {
  key: "TestEnhancement-AllItems-ViciousGladiator'sBadgeofConquest-61033"
  value: {
-<<<<<<< HEAD
-  dps: 28145.7336
-  tps: 19479.38415
-=======
-  dps: 29287.62678
-  tps: 19608.38936
->>>>>>> f59fc2f2
+  dps: 29457.50041
+  tps: 19886.01202
  }
 }
 dps_results: {
  key: "TestEnhancement-AllItems-ViciousGladiator'sBadgeofDominance-61035"
  value: {
-<<<<<<< HEAD
-  dps: 26884.79918
-  tps: 18672.80593
-=======
-  dps: 27965.13341
-  tps: 18744.8667
->>>>>>> f59fc2f2
+  dps: 28098.49618
+  tps: 19004.36845
  }
 }
 dps_results: {
  key: "TestEnhancement-AllItems-ViciousGladiator'sBadgeofVictory-61034"
  value: {
-<<<<<<< HEAD
-  dps: 27405.5261
-  tps: 18999.289
-=======
-  dps: 28515.99697
-  tps: 19086.41417
->>>>>>> f59fc2f2
+  dps: 28647.31749
+  tps: 19346.79869
  }
 }
 dps_results: {
  key: "TestEnhancement-AllItems-ViciousGladiator'sEmblemofAccuracy-61027"
  value: {
-<<<<<<< HEAD
-  dps: 27157.90725
-  tps: 18848.51917
-=======
-  dps: 28283.59935
-  tps: 19047.65415
->>>>>>> f59fc2f2
+  dps: 28332.03646
+  tps: 19207.05693
  }
 }
 dps_results: {
  key: "TestEnhancement-AllItems-ViciousGladiator'sEmblemofAlacrity-61028"
  value: {
-<<<<<<< HEAD
-  dps: 27255.14915
-  tps: 18931.54891
-=======
-  dps: 28351.08139
-  tps: 19023.31519
->>>>>>> f59fc2f2
+  dps: 28376.91285
+  tps: 19262.05806
  }
 }
 dps_results: {
  key: "TestEnhancement-AllItems-ViciousGladiator'sEmblemofCruelty-61026"
  value: {
-<<<<<<< HEAD
-  dps: 27194.44495
-  tps: 18905.93718
-=======
-  dps: 28329.38902
-  tps: 19043.01593
->>>>>>> f59fc2f2
+  dps: 28518.57736
+  tps: 19283.74655
  }
 }
 dps_results: {
  key: "TestEnhancement-AllItems-ViciousGladiator'sEmblemofProficiency-61030"
  value: {
-<<<<<<< HEAD
-  dps: 26884.79918
-  tps: 18672.80593
-=======
-  dps: 28093.89441
-  tps: 18971.30491
->>>>>>> f59fc2f2
+  dps: 28230.22497
+  tps: 19169.07149
  }
 }
 dps_results: {
  key: "TestEnhancement-AllItems-ViciousGladiator'sEmblemofProwess-61029"
  value: {
-<<<<<<< HEAD
-  dps: 27475.08853
-  tps: 19005.9481
-=======
-  dps: 28563.34807
-  tps: 19070.89704
->>>>>>> f59fc2f2
+  dps: 28695.82374
+  tps: 19334.00136
  }
 }
 dps_results: {
  key: "TestEnhancement-AllItems-ViciousGladiator'sEmblemofTenacity-61032"
  value: {
-<<<<<<< HEAD
-  dps: 26884.79918
-  tps: 18672.80593
-=======
-  dps: 27965.13341
-  tps: 18744.8667
->>>>>>> f59fc2f2
+  dps: 28098.49618
+  tps: 19004.36845
  }
 }
 dps_results: {
  key: "TestEnhancement-AllItems-ViciousGladiator'sInsigniaofConquest-61047"
  value: {
-<<<<<<< HEAD
-  dps: 28163.33331
-  tps: 19562.75676
-=======
-  dps: 29323.02931
-  tps: 19638.03642
->>>>>>> f59fc2f2
+  dps: 29459.87034
+  tps: 19853.19655
  }
 }
 dps_results: {
  key: "TestEnhancement-AllItems-ViciousGladiator'sInsigniaofDominance-61045"
  value: {
-<<<<<<< HEAD
-  dps: 26884.79918
-  tps: 18672.80593
-=======
-  dps: 27965.13341
-  tps: 18744.8667
->>>>>>> f59fc2f2
+  dps: 28098.49618
+  tps: 19004.36845
  }
 }
 dps_results: {
  key: "TestEnhancement-AllItems-ViciousGladiator'sInsigniaofVictory-61046"
  value: {
-<<<<<<< HEAD
-  dps: 27415.77797
-  tps: 19016.79348
-=======
-  dps: 28512.71767
-  tps: 19087.55411
->>>>>>> f59fc2f2
+  dps: 28649.83608
+  tps: 19351.3805
  }
 }
 dps_results: {
  key: "TestEnhancement-AllItems-VolcanicRegalia"
  value: {
-<<<<<<< HEAD
-  dps: 20071.68097
-  tps: 13990.583
-=======
-  dps: 21147.93988
-  tps: 14285.88433
->>>>>>> f59fc2f2
+  dps: 21198.32308
+  tps: 14452.73248
  }
 }
 dps_results: {
  key: "TestEnhancement-AllItems-WingedTalisman-37844"
  value: {
-<<<<<<< HEAD
-  dps: 26884.79918
-  tps: 18672.78415
-=======
-  dps: 27965.13341
-  tps: 18744.85214
->>>>>>> f59fc2f2
+  dps: 28098.49618
+  tps: 19004.35389
  }
 }
 dps_results: {
  key: "TestEnhancement-AllItems-WitchingHourglass-55787"
  value: {
-<<<<<<< HEAD
-  dps: 27160.90967
-  tps: 18855.53815
-=======
-  dps: 28197.09925
-  tps: 18937.55215
->>>>>>> f59fc2f2
+  dps: 28249.24521
+  tps: 19109.59916
  }
 }
 dps_results: {
  key: "TestEnhancement-AllItems-WitchingHourglass-56320"
  value: {
-<<<<<<< HEAD
-  dps: 27247.50638
-  tps: 18938.133
-=======
-  dps: 28311.80763
-  tps: 18986.77651
->>>>>>> f59fc2f2
+  dps: 28336.59646
+  tps: 19150.43659
  }
 }
 dps_results: {
  key: "TestEnhancement-AllItems-World-QuellerFocus-63842"
  value: {
-<<<<<<< HEAD
-  dps: 27264.78463
-  tps: 18887.15835
-=======
-  dps: 28350.21906
-  tps: 18954.63363
->>>>>>> f59fc2f2
+  dps: 28483.01575
+  tps: 19216.46117
  }
 }
 dps_results: {
  key: "TestEnhancement-AllItems-WrathfulGladiator'sTotemofSurvival-51513"
  value: {
-<<<<<<< HEAD
-  dps: 28044.27047
-  tps: 19423.6163
-=======
-  dps: 29059.12027
-  tps: 19522.82193
->>>>>>> f59fc2f2
+  dps: 29079.93743
+  tps: 19725.86391
  }
 }
 dps_results: {
  key: "TestEnhancement-AllItems-Za'brox'sLuckyTooth-63742"
  value: {
-<<<<<<< HEAD
-  dps: 27297.06423
-  tps: 18904.85962
-=======
-  dps: 28374.27289
-  tps: 18964.14123
->>>>>>> f59fc2f2
+  dps: 28504.63714
+  tps: 19230.09222
  }
 }
 dps_results: {
  key: "TestEnhancement-AllItems-Za'brox'sLuckyTooth-63745"
  value: {
-<<<<<<< HEAD
-  dps: 27297.06423
-  tps: 18904.85962
-=======
-  dps: 28374.27289
-  tps: 18964.14123
->>>>>>> f59fc2f2
+  dps: 28504.63714
+  tps: 19230.09222
  }
 }
 dps_results: {
  key: "TestEnhancement-Average-Default"
  value: {
-<<<<<<< HEAD
-  dps: 28708.85312
-  tps: 19910.65531
-=======
-  dps: 29928.78596
-  tps: 20138.21922
->>>>>>> f59fc2f2
+  dps: 30000.10648
+  tps: 20353.67236
  }
 }
 dps_results: {
  key: "TestEnhancement-Settings-Draenei-p1-Standard-default-FullBuffs-LongMultiTarget"
  value: {
-<<<<<<< HEAD
-  dps: 29200.04683
-  tps: 24870.9892
-=======
-  dps: 30354.41682
-  tps: 24517.54197
->>>>>>> f59fc2f2
+  dps: 30362.45578
+  tps: 24621.72602
  }
 }
 dps_results: {
  key: "TestEnhancement-Settings-Draenei-p1-Standard-default-FullBuffs-LongSingleTarget"
  value: {
-<<<<<<< HEAD
-  dps: 28750.2096
-  tps: 19902.21986
-=======
-  dps: 29669.34444
-  tps: 19930.51718
->>>>>>> f59fc2f2
+  dps: 29798.15934
+  tps: 20184.0538
  }
 }
 dps_results: {
  key: "TestEnhancement-Settings-Draenei-p1-Standard-default-FullBuffs-ShortSingleTarget"
  value: {
-<<<<<<< HEAD
-  dps: 32714.15488
-  tps: 22252.07837
-=======
-  dps: 33741.44773
-  tps: 22221.24378
->>>>>>> f59fc2f2
+  dps: 34432.06349
+  tps: 22829.47313
  }
 }
 dps_results: {
  key: "TestEnhancement-Settings-Draenei-p1-Standard-default-NoBuffs-LongMultiTarget"
  value: {
-<<<<<<< HEAD
-  dps: 22336.2123
-  tps: 20495.89774
-=======
-  dps: 23349.41767
-  tps: 20105.42295
->>>>>>> f59fc2f2
+  dps: 23422.25055
+  tps: 20229.50588
  }
 }
 dps_results: {
  key: "TestEnhancement-Settings-Draenei-p1-Standard-default-NoBuffs-LongSingleTarget"
  value: {
-<<<<<<< HEAD
-  dps: 21876.41245
-  tps: 15335.1783
-=======
-  dps: 22833.57427
-  tps: 15576.68935
->>>>>>> f59fc2f2
+  dps: 22936.96234
+  tps: 15761.81633
  }
 }
 dps_results: {
  key: "TestEnhancement-Settings-Draenei-p1-Standard-default-NoBuffs-ShortSingleTarget"
  value: {
-<<<<<<< HEAD
-  dps: 23593.8634
-  tps: 16364.49434
-=======
-  dps: 24840.4387
-  tps: 16677.04791
->>>>>>> f59fc2f2
+  dps: 24766.29294
+  tps: 16575.22403
  }
 }
 dps_results: {
  key: "TestEnhancement-Settings-Orc-p1-Standard-default-FullBuffs-LongMultiTarget"
  value: {
-<<<<<<< HEAD
-  dps: 29327.63776
-  tps: 24997.26616
-=======
-  dps: 30787.93091
-  tps: 24800.68006
->>>>>>> f59fc2f2
+  dps: 30925.09102
+  tps: 25045.78373
  }
 }
 dps_results: {
  key: "TestEnhancement-Settings-Orc-p1-Standard-default-FullBuffs-LongSingleTarget"
  value: {
-<<<<<<< HEAD
-  dps: 28751.13828
-  tps: 19878.16699
-=======
-  dps: 30222.5736
-  tps: 20335.80963
->>>>>>> f59fc2f2
+  dps: 30369.05996
+  tps: 20633.89584
  }
 }
 dps_results: {
  key: "TestEnhancement-Settings-Orc-p1-Standard-default-FullBuffs-ShortSingleTarget"
  value: {
-<<<<<<< HEAD
-  dps: 32912.52994
-  tps: 22435.90668
-=======
-  dps: 34789.20041
-  tps: 22957.88742
->>>>>>> f59fc2f2
+  dps: 35107.87433
+  tps: 23413.94231
  }
 }
 dps_results: {
  key: "TestEnhancement-Settings-Orc-p1-Standard-default-NoBuffs-LongMultiTarget"
  value: {
-<<<<<<< HEAD
-  dps: 22462.8035
-  tps: 20588.99404
-=======
-  dps: 23760.38763
-  tps: 20391.10102
->>>>>>> f59fc2f2
+  dps: 23853.40288
+  tps: 20492.80693
  }
 }
 dps_results: {
  key: "TestEnhancement-Settings-Orc-p1-Standard-default-NoBuffs-LongSingleTarget"
  value: {
-<<<<<<< HEAD
-  dps: 21882.90657
-  tps: 15361.27206
-=======
-  dps: 23314.87548
-  tps: 15906.83495
->>>>>>> f59fc2f2
+  dps: 23362.86459
+  tps: 16066.21279
  }
 }
 dps_results: {
  key: "TestEnhancement-Settings-Orc-p1-Standard-default-NoBuffs-ShortSingleTarget"
  value: {
-<<<<<<< HEAD
-  dps: 23919.35708
-  tps: 16543.15494
-=======
-  dps: 25447.21029
-  tps: 17048.10175
->>>>>>> f59fc2f2
+  dps: 25486.86458
+  tps: 17042.86829
  }
 }
 dps_results: {
  key: "TestEnhancement-Settings-Troll-p1-Standard-default-FullBuffs-LongMultiTarget"
  value: {
-<<<<<<< HEAD
-  dps: 29235.06487
-  tps: 24896.68539
-=======
-  dps: 30599.72107
-  tps: 24716.77166
->>>>>>> f59fc2f2
+  dps: 30642.04523
+  tps: 24768.65726
  }
 }
 dps_results: {
  key: "TestEnhancement-Settings-Troll-p1-Standard-default-FullBuffs-LongSingleTarget"
  value: {
-<<<<<<< HEAD
-  dps: 28528.17457
-  tps: 19780.76034
-=======
-  dps: 29958.24731
-  tps: 20087.43978
->>>>>>> f59fc2f2
+  dps: 29993.91434
+  tps: 20246.72974
  }
 }
 dps_results: {
  key: "TestEnhancement-Settings-Troll-p1-Standard-default-FullBuffs-ShortSingleTarget"
  value: {
-<<<<<<< HEAD
-  dps: 32883.83908
-  tps: 22315.35082
-=======
-  dps: 34679.31934
-  tps: 22763.71811
->>>>>>> f59fc2f2
+  dps: 34889.57038
+  tps: 23014.01538
  }
 }
 dps_results: {
  key: "TestEnhancement-Settings-Troll-p1-Standard-default-NoBuffs-LongMultiTarget"
  value: {
-<<<<<<< HEAD
-  dps: 22322.9968
-  tps: 20549.9919
-=======
-  dps: 23365.50047
-  tps: 20016.25554
->>>>>>> f59fc2f2
+  dps: 23580.29857
+  tps: 20344.41168
  }
 }
 dps_results: {
  key: "TestEnhancement-Settings-Troll-p1-Standard-default-NoBuffs-LongSingleTarget"
  value: {
-<<<<<<< HEAD
-  dps: 21798.30352
-  tps: 15322.31887
-=======
-  dps: 22964.29457
-  tps: 15662.24924
->>>>>>> f59fc2f2
+  dps: 22901.20028
+  tps: 15719.69718
  }
 }
 dps_results: {
  key: "TestEnhancement-Settings-Troll-p1-Standard-default-NoBuffs-ShortSingleTarget"
  value: {
-<<<<<<< HEAD
-  dps: 23512.8418
-  tps: 16326.32223
-=======
-  dps: 25256.40917
-  tps: 16991.6468
->>>>>>> f59fc2f2
+  dps: 25198.64368
+  tps: 16976.64171
  }
 }
 dps_results: {
  key: "TestEnhancement-SwitchInFrontOfTarget-Default"
  value: {
-<<<<<<< HEAD
-  dps: 26963.80511
-  tps: 18323.50608
-=======
-  dps: 27741.53222
-  tps: 18242.79949
->>>>>>> f59fc2f2
+  dps: 27684.70398
+  tps: 18367.22292
  }
 }