--- conflicted
+++ resolved
@@ -52,1524 +52,889 @@
 dps_results: {
  key: "TestEnhancement-AllItems-AshtongueTalismanofVision-32491"
  value: {
-<<<<<<< HEAD
-  dps: 2249.3065272717354
-  tps: 1561.494570915279
-=======
-  dps: 2193.9133045058643
-  tps: 1550.7066643544304
->>>>>>> 98d35f85
+  dps: 2174.0984290259507
+  tps: 1502.7483292538973
  }
 }
 dps_results: {
  key: "TestEnhancement-AllItems-AustereEarthsiegeDiamond"
  value: {
-<<<<<<< HEAD
-  dps: 2187.4624583021487
-  tps: 1510.0914947612512
-=======
-  dps: 2176.621348776382
-  tps: 1531.7017011758385
->>>>>>> 98d35f85
+  dps: 2138.2860776383145
+  tps: 1468.3531952235248
  }
 }
 dps_results: {
  key: "TestEnhancement-AllItems-Bandit'sInsignia-40371"
  value: {
-<<<<<<< HEAD
-  dps: 2299.859467707666
-  tps: 1605.5349797217702
-=======
-  dps: 2296.134550877892
-  tps: 1638.0925300637555
->>>>>>> 98d35f85
+  dps: 2239.335866942676
+  tps: 1562.3361944373257
  }
 }
 dps_results: {
  key: "TestEnhancement-AllItems-BeamingEarthsiegeDiamond"
  value: {
-<<<<<<< HEAD
-  dps: 2228.19812466494
-  tps: 1545.5021068241567
-=======
-  dps: 2169.4659987032173
-  tps: 1526.90741880352
->>>>>>> 98d35f85
+  dps: 2168.4607982033117
+  tps: 1496.8930231783916
  }
 }
 dps_results: {
  key: "TestEnhancement-AllItems-BracingEarthsiegeDiamond"
  value: {
-<<<<<<< HEAD
-  dps: 2194.723140933015
-  tps: 1488.2658113840475
-=======
-  dps: 2185.195018256466
-  tps: 1510.7149713248425
->>>>>>> 98d35f85
+  dps: 2145.397355558506
+  tps: 1447.1785129314874
  }
 }
 dps_results: {
  key: "TestEnhancement-AllItems-BracingEarthstormDiamond"
  value: {
-<<<<<<< HEAD
-  dps: 2191.528440575434
-  tps: 1513.6410929171036
-=======
-  dps: 2181.4226036852288
-  tps: 1536.0060525701178
->>>>>>> 98d35f85
+  dps: 2142.268393273622
+  tps: 1471.8169046193987
  }
 }
 dps_results: {
  key: "TestEnhancement-AllItems-Braxley'sBackyardMoonshine-35937"
  value: {
-<<<<<<< HEAD
-  dps: 2234.122052531174
-  tps: 1547.2571871267135
-=======
-  dps: 2165.0985939065986
-  tps: 1525.2180765858577
->>>>>>> 98d35f85
+  dps: 2154.0677899293646
+  tps: 1484.9479387085337
  }
 }
 dps_results: {
  key: "TestEnhancement-AllItems-BrutalEarthstormDiamond"
  value: {
-<<<<<<< HEAD
-  dps: 2191.148842040719
-  tps: 1512.773578028251
-=======
-  dps: 2180.101546437261
-  tps: 1534.193799438453
->>>>>>> 98d35f85
+  dps: 2141.9596527750864
+  tps: 1471.0253082192648
  }
 }
 dps_results: {
  key: "TestEnhancement-AllItems-CataclysmHarness"
  value: {
-<<<<<<< HEAD
-  dps: 2083.3899809773784
-  tps: 1423.389909841195
-=======
-  dps: 2075.5902484625344
-  tps: 1448.0603388121035
->>>>>>> 98d35f85
+  dps: 2032.6925928972894
+  tps: 1386.6341131932768
  }
 }
 dps_results: {
  key: "TestEnhancement-AllItems-CataclysmRegalia"
  value: {
-<<<<<<< HEAD
-  dps: 2024.0922681490504
-  tps: 1380.897560858945
-=======
-  dps: 2010.1973584062644
-  tps: 1396.468738265864
->>>>>>> 98d35f85
+  dps: 1964.8820072036244
+  tps: 1335.5946826833513
  }
 }
 dps_results: {
  key: "TestEnhancement-AllItems-ChaoticSkyfireDiamond"
  value: {
-<<<<<<< HEAD
-  dps: 2226.3959416458433
-  tps: 1537.6247113255993
-=======
-  dps: 2214.629560411138
-  tps: 1562.3968058513617
->>>>>>> 98d35f85
+  dps: 2181.377539214706
+  tps: 1504.282206812292
  }
 }
 dps_results: {
  key: "TestEnhancement-AllItems-ChaoticSkyflareDiamond"
  value: {
-<<<<<<< HEAD
-  dps: 2246.584235742218
-  tps: 1557.1412140565624
-=======
-  dps: 2202.0957826567137
-  tps: 1550.2559062826915
->>>>>>> 98d35f85
+  dps: 2186.690657807394
+  tps: 1511.78463694668
  }
 }
 dps_results: {
  key: "TestEnhancement-AllItems-CycloneHarness"
  value: {
-<<<<<<< HEAD
-  dps: 2029.956408550989
-  tps: 1383.0739238635144
-=======
-  dps: 2003.6920482223225
-  tps: 1396.6871790768255
->>>>>>> 98d35f85
+  dps: 1986.6744308936497
+  tps: 1352.5188690555701
  }
 }
 dps_results: {
  key: "TestEnhancement-AllItems-CycloneRegalia"
  value: {
-<<<<<<< HEAD
-  dps: 1950.2825340949705
-  tps: 1318.801574452321
-=======
-  dps: 1957.4689450756937
-  tps: 1351.8851655709032
->>>>>>> 98d35f85
+  dps: 1911.1269390305977
+  tps: 1291.7842338608027
  }
 }
 dps_results: {
  key: "TestEnhancement-AllItems-DarkmoonCard:Berserker!-42989"
  value: {
-<<<<<<< HEAD
-  dps: 2247.5764462735015
-  tps: 1552.589378738436
-=======
-  dps: 2240.7798830961615
-  tps: 1577.8693992540973
->>>>>>> 98d35f85
+  dps: 2207.7293242600776
+  tps: 1527.2760551653037
  }
 }
 dps_results: {
  key: "TestEnhancement-AllItems-DarkmoonCard:Death-42990"
  value: {
-<<<<<<< HEAD
-  dps: 2280.688512724119
-  tps: 1589.3017543533601
-=======
-  dps: 2244.413474546855
-  tps: 1592.384596360763
->>>>>>> 98d35f85
+  dps: 2240.9022384940654
+  tps: 1559.634421345655
  }
 }
 dps_results: {
  key: "TestEnhancement-AllItems-DarkmoonCard:Greatness-42987"
  value: {
-<<<<<<< HEAD
-  dps: 2289.5151350531883
-  tps: 1590.4665864883675
-=======
-  dps: 2274.6281311058474
-  tps: 1610.9853557638555
->>>>>>> 98d35f85
+  dps: 2226.1746801941467
+  tps: 1543.061231558225
  }
 }
 dps_results: {
  key: "TestEnhancement-AllItems-DarkmoonCard:Greatness-44253"
  value: {
-<<<<<<< HEAD
-  dps: 2300.0967224963674
-  tps: 1597.8553347980073
-=======
-  dps: 2280.347555840938
-  tps: 1613.3511504430237
->>>>>>> 98d35f85
+  dps: 2240.308229649749
+  tps: 1553.9293858875462
  }
 }
 dps_results: {
  key: "TestEnhancement-AllItems-DarkmoonCard:Greatness-44254"
  value: {
-<<<<<<< HEAD
-  dps: 2240.1109466983785
-  tps: 1550.451398182578
-=======
-  dps: 2218.9427281183084
-  tps: 1568.4269883585498
->>>>>>> 98d35f85
+  dps: 2209.2960727670543
+  tps: 1530.160707859282
  }
 }
 dps_results: {
  key: "TestEnhancement-AllItems-DeathKnight'sAnguish-38212"
  value: {
-<<<<<<< HEAD
-  dps: 2245.25108243957
-  tps: 1554.31296961695
-=======
-  dps: 2200.7347494894725
-  tps: 1549.617396158451
->>>>>>> 98d35f85
+  dps: 2187.3124019312436
+  tps: 1512.4260846036525
  }
 }
 dps_results: {
  key: "TestEnhancement-AllItems-Defender'sCode-40257"
  value: {
-<<<<<<< HEAD
-  dps: 2163.530271408893
-  tps: 1483.0947862441617
-=======
-  dps: 2166.9814784862347
-  tps: 1523.3155310089412
->>>>>>> 98d35f85
+  dps: 2125.0530390880963
+  tps: 1461.5090903335895
  }
 }
 dps_results: {
  key: "TestEnhancement-AllItems-DesolationBattlegear"
  value: {
-<<<<<<< HEAD
-  dps: 1951.743933226097
-  tps: 1315.5517833108302
-=======
-  dps: 1920.2711319805503
-  tps: 1328.0980522039
->>>>>>> 98d35f85
+  dps: 1915.9744678379852
+  tps: 1292.8490018855957
  }
 }
 dps_results: {
  key: "TestEnhancement-AllItems-DestructiveSkyfireDiamond"
  value: {
-<<<<<<< HEAD
-  dps: 2202.6303654601734
-  tps: 1518.0636400071287
-=======
-  dps: 2161.428575826371
-  tps: 1517.9770184785882
->>>>>>> 98d35f85
+  dps: 2154.2887040130304
+  tps: 1484.5904810598097
  }
 }
 dps_results: {
  key: "TestEnhancement-AllItems-DestructiveSkyflareDiamond"
  value: {
-<<<<<<< HEAD
-  dps: 2223.5392107403413
-  tps: 1538.4946196308415
-=======
-  dps: 2212.983375994577
-  tps: 1556.3501975934507
->>>>>>> 98d35f85
+  dps: 2154.555267044645
+  tps: 1481.013138687473
  }
 }
 dps_results: {
  key: "TestEnhancement-AllItems-EarthshatterBattlegear"
  value: {
-<<<<<<< HEAD
-  dps: 2608.489350999525
-  tps: 1844.5077450903264
-=======
-  dps: 2699.657378330499
-  tps: 1955.536417935817
->>>>>>> 98d35f85
+  dps: 2568.313336580409
+  tps: 1818.7997382906847
  }
 }
 dps_results: {
  key: "TestEnhancement-AllItems-EarthshatterGarb"
  value: {
-<<<<<<< HEAD
-  dps: 2283.7274172588855
-  tps: 1585.2405176588952
-=======
-  dps: 2308.5799763906653
-  tps: 1642.1265028990351
->>>>>>> 98d35f85
+  dps: 2224.4257431594465
+  tps: 1543.9852340855805
  }
 }
 dps_results: {
  key: "TestEnhancement-AllItems-EffulgentSkyflareDiamond"
  value: {
-<<<<<<< HEAD
-  dps: 2187.4624583021487
-  tps: 1510.0914947612512
-=======
-  dps: 2176.621348776382
-  tps: 1531.7017011758385
->>>>>>> 98d35f85
+  dps: 2138.2860776383145
+  tps: 1468.3531952235248
  }
 }
 dps_results: {
  key: "TestEnhancement-AllItems-EmberSkyfireDiamond"
  value: {
-<<<<<<< HEAD
-  dps: 2216.8615060674083
-  tps: 1533.266250456594
-=======
-  dps: 2192.5654855941457
-  tps: 1549.9348944648395
->>>>>>> 98d35f85
+  dps: 2147.149886704749
+  tps: 1478.3037627816373
  }
 }
 dps_results: {
  key: "TestEnhancement-AllItems-EmberSkyflareDiamond"
  value: {
-<<<<<<< HEAD
-  dps: 2220.0835640506643
-  tps: 1536.0819669783161
-=======
-  dps: 2196.3739076114025
-  tps: 1553.3592941197462
->>>>>>> 98d35f85
+  dps: 2150.299824785975
+  tps: 1481.0466173713046
  }
 }
 dps_results: {
  key: "TestEnhancement-AllItems-EnigmaticSkyfireDiamond"
  value: {
-<<<<<<< HEAD
-  dps: 2202.6772730335497
-  tps: 1520.4077323528586
-=======
-  dps: 2191.092738908503
-  tps: 1545.1413292896939
->>>>>>> 98d35f85
+  dps: 2158.252585698078
+  tps: 1487.4467290217437
  }
 }
 dps_results: {
  key: "TestEnhancement-AllItems-EnigmaticSkyflareDiamond"
  value: {
-<<<<<<< HEAD
-  dps: 2222.0727176296045
-  tps: 1539.2201163378622
-=======
-  dps: 2178.5649904557845
-  tps: 1532.9965333076586
->>>>>>> 98d35f85
+  dps: 2163.4001806205165
+  tps: 1494.883111652997
  }
 }
 dps_results: {
  key: "TestEnhancement-AllItems-EnigmaticStarflareDiamond"
  value: {
-<<<<<<< HEAD
-  dps: 2189.8892991498374
-  tps: 1509.9217235530523
-=======
-  dps: 2207.272474026554
-  tps: 1555.6688435379938
->>>>>>> 98d35f85
+  dps: 2168.1030849666745
+  tps: 1499.0740134127059
  }
 }
 dps_results: {
  key: "TestEnhancement-AllItems-EternalEarthsiegeDiamond"
  value: {
-<<<<<<< HEAD
-  dps: 2187.4624583021487
-  tps: 1510.0914947612512
-=======
-  dps: 2176.621348776382
-  tps: 1531.7017011758385
->>>>>>> 98d35f85
+  dps: 2138.2860776383145
+  tps: 1468.3531952235248
  }
 }
 dps_results: {
  key: "TestEnhancement-AllItems-EternalEarthstormDiamond"
  value: {
-<<<<<<< HEAD
-  dps: 2187.4624583021487
-  tps: 1510.0914947612512
-=======
-  dps: 2176.621348776382
-  tps: 1531.7017011758385
->>>>>>> 98d35f85
+  dps: 2138.2860776383145
+  tps: 1468.3531952235248
  }
 }
 dps_results: {
  key: "TestEnhancement-AllItems-ExtractofNecromanticPower-40373"
  value: {
-<<<<<<< HEAD
-  dps: 2276.810617294012
-  tps: 1582.8733493009297
-=======
-  dps: 2260.0289244674564
-  tps: 1600.903872939811
->>>>>>> 98d35f85
+  dps: 2199.43937013896
+  tps: 1521.3737244921454
  }
 }
 dps_results: {
  key: "TestEnhancement-AllItems-EyeoftheBroodmother-45308"
  value: {
-<<<<<<< HEAD
-  dps: 2311.0433369579127
-  tps: 1608.7535308423069
-=======
-  dps: 2298.55197464652
-  tps: 1638.6996343529024
->>>>>>> 98d35f85
+  dps: 2251.464288395983
+  tps: 1564.532901815867
  }
 }
 dps_results: {
  key: "TestEnhancement-AllItems-Fathom-BroochoftheTidewalker-30663"
  value: {
-<<<<<<< HEAD
-  dps: 2194.8941559279874
-  tps: 1521.4498698943603
-=======
-  dps: 2189.398747736334
-  tps: 1547.9768417098082
->>>>>>> 98d35f85
+  dps: 2141.153904921912
+  tps: 1477.609311363622
  }
 }
 dps_results: {
  key: "TestEnhancement-AllItems-FelstalkerArmor"
  value: {
-<<<<<<< HEAD
-  dps: 2134.8402306284424
-  tps: 1466.6678688565578
-=======
-  dps: 2108.195553735637
-  tps: 1475.1900512644986
->>>>>>> 98d35f85
+  dps: 2072.756659617974
+  tps: 1417.4237548474516
  }
 }
 dps_results: {
  key: "TestEnhancement-AllItems-ForgeEmber-37660"
  value: {
-<<<<<<< HEAD
-  dps: 2245.707813649914
-  tps: 1551.820411864057
-=======
-  dps: 2215.4257421340144
-  tps: 1565.410554867342
->>>>>>> 98d35f85
+  dps: 2179.9633022011944
+  tps: 1503.4446190320907
  }
 }
 dps_results: {
  key: "TestEnhancement-AllItems-ForlornSkyflareDiamond"
  value: {
-<<<<<<< HEAD
-  dps: 2194.723140933015
-  tps: 1516.4300628967017
-=======
-  dps: 2185.195018256466
-  tps: 1539.388042951338
->>>>>>> 98d35f85
+  dps: 2145.397355558506
+  tps: 1474.5383905733
  }
 }
 dps_results: {
  key: "TestEnhancement-AllItems-ForlornStarflareDiamond"
  value: {
-<<<<<<< HEAD
-  dps: 2193.2710044068417
-  tps: 1515.1623492696117
-=======
-  dps: 2183.4802843604493
-  tps: 1537.8507745962386
->>>>>>> 98d35f85
+  dps: 2143.9750999744683
+  tps: 1473.3013515033447
  }
 }
 dps_results: {
  key: "TestEnhancement-AllItems-FrostWitch'sRegalia"
  value: {
-<<<<<<< HEAD
-  dps: 2562.2945967647775
-  tps: 1804.199669193704
-=======
-  dps: 2547.862149638908
-  tps: 1842.5301283242377
->>>>>>> 98d35f85
+  dps: 2522.602777505078
+  tps: 1778.2196791442796
  }
 }
 dps_results: {
  key: "TestEnhancement-AllItems-FuryoftheFiveFlights-40431"
  value: {
-<<<<<<< HEAD
-  dps: 2311.5831112806895
-  tps: 1612.450575162433
-=======
-  dps: 2288.0044401680007
-  tps: 1622.060582266598
->>>>>>> 98d35f85
+  dps: 2248.165193866495
+  tps: 1561.4651283466862
  }
 }
 dps_results: {
  key: "TestEnhancement-AllItems-FuturesightRune-38763"
  value: {
-<<<<<<< HEAD
-  dps: 2203.68837049953
-  tps: 1523.2497076368795
-=======
-  dps: 2191.3896765863874
-  tps: 1544.3933563540986
->>>>>>> 98d35f85
+  dps: 2144.0086814054434
+  tps: 1477.3520765793808
  }
 }
 dps_results: {
  key: "TestEnhancement-AllItems-IllustrationoftheDragonSoul-40432"
  value: {
-<<<<<<< HEAD
-  dps: 2220.743555404569
-  tps: 1532.8497262030432
-=======
-  dps: 2235.9675274011556
-  tps: 1585.207929491556
->>>>>>> 98d35f85
+  dps: 2182.7497718555633
+  tps: 1511.827600318355
  }
 }
 dps_results: {
  key: "TestEnhancement-AllItems-ImbuedUnstableDiamond"
  value: {
-<<<<<<< HEAD
-  dps: 2191.528440575434
-  tps: 1513.6410929171036
-=======
-  dps: 2181.4226036852288
-  tps: 1536.0060525701178
->>>>>>> 98d35f85
+  dps: 2142.268393273622
+  tps: 1471.8169046193987
  }
 }
 dps_results: {
  key: "TestEnhancement-AllItems-ImpassiveSkyflareDiamond"
  value: {
-<<<<<<< HEAD
-  dps: 2222.0727176296045
-  tps: 1539.2201163378622
-=======
-  dps: 2178.5649904557845
-  tps: 1532.9965333076586
->>>>>>> 98d35f85
+  dps: 2163.4001806205165
+  tps: 1494.883111652997
  }
 }
 dps_results: {
  key: "TestEnhancement-AllItems-ImpassiveStarflareDiamond"
  value: {
-<<<<<<< HEAD
-  dps: 2189.8892991498374
-  tps: 1509.9217235530523
-=======
-  dps: 2207.272474026554
-  tps: 1555.6688435379938
->>>>>>> 98d35f85
+  dps: 2168.1030849666745
+  tps: 1499.0740134127059
  }
 }
 dps_results: {
  key: "TestEnhancement-AllItems-IncisorFragment-37723"
  value: {
-<<<<<<< HEAD
-  dps: 2266.0065400327207
-  tps: 1569.6980355888602
-=======
-  dps: 2227.825779855969
-  tps: 1568.3675006519518
->>>>>>> 98d35f85
+  dps: 2194.702971275239
+  tps: 1515.5039831860274
  }
 }
 dps_results: {
  key: "TestEnhancement-AllItems-InfusedColdstoneRune-35935"
  value: {
-<<<<<<< HEAD
-  dps: 2223.051475286946
-  tps: 1539.30990507779
-=======
-  dps: 2186.44212711264
-  tps: 1539.7995674757528
->>>>>>> 98d35f85
+  dps: 2179.8997386063193
+  tps: 1508.6547292510495
  }
 }
 dps_results: {
  key: "TestEnhancement-AllItems-InsightfulEarthsiegeDiamond"
  value: {
-<<<<<<< HEAD
-  dps: 2275.7924544520893
-  tps: 1597.0796467446264
-=======
-  dps: 2321.5836873842763
-  tps: 1666.2930747035068
->>>>>>> 98d35f85
+  dps: 2222.89957076955
+  tps: 1558.2636644714948
  }
 }
 dps_results: {
  key: "TestEnhancement-AllItems-InsightfulEarthstormDiamond"
  value: {
-<<<<<<< HEAD
-  dps: 2225.9773884533356
-  tps: 1546.7191759748478
-=======
-  dps: 2246.7214765993012
-  tps: 1596.8343406999973
->>>>>>> 98d35f85
+  dps: 2184.043318466363
+  tps: 1515.5662899244312
  }
 }
 dps_results: {
  key: "TestEnhancement-AllItems-InvigoratingEarthsiegeDiamond"
  value: {
-<<<<<<< HEAD
-  dps: 2223.7884484311517
-  tps: 1539.1844332178482
-=======
-  dps: 2170.9994309215213
-  tps: 1526.213622915144
->>>>>>> 98d35f85
+  dps: 2155.4933784494897
+  tps: 1480.860221584125
  }
 }
 dps_results: {
  key: "TestEnhancement-AllItems-Lavanthor'sTalisman-37872"
  value: {
-<<<<<<< HEAD
-  dps: 2163.530271408893
-  tps: 1483.0947862441617
-=======
-  dps: 2166.9814784862347
-  tps: 1523.3155310089412
->>>>>>> 98d35f85
+  dps: 2125.0530390880963
+  tps: 1461.5090903335895
  }
 }
 dps_results: {
  key: "TestEnhancement-AllItems-MajesticDragonFigurine-40430"
  value: {
-<<<<<<< HEAD
-  dps: 2187.5770677262667
-  tps: 1508.7781236028331
-=======
-  dps: 2168.8957991678276
-  tps: 1525.5201883393777
->>>>>>> 98d35f85
+  dps: 2131.022295762195
+  tps: 1466.9840502708714
  }
 }
 dps_results: {
  key: "TestEnhancement-AllItems-Mana-EtchedRegalia"
  value: {
-<<<<<<< HEAD
-  dps: 1882.6138223044065
-  tps: 1265.5905518186032
-=======
-  dps: 1793.9440017193485
-  tps: 1232.9350086532925
->>>>>>> 98d35f85
+  dps: 1825.5326393597413
+  tps: 1220.4919702105306
  }
 }
 dps_results: {
  key: "TestEnhancement-AllItems-MeteoriteWhetstone-37390"
  value: {
-<<<<<<< HEAD
-  dps: 2291.191545605572
-  tps: 1598.3280889202154
-=======
-  dps: 2283.4254846087533
-  tps: 1620.8111010238995
->>>>>>> 98d35f85
+  dps: 2236.3095467957664
+  tps: 1552.5577170564063
  }
 }
 dps_results: {
  key: "TestEnhancement-AllItems-MysticalSkyfireDiamond"
  value: {
-<<<<<<< HEAD
-  dps: 2195.1014383630286
-  tps: 1517.0898076516203
-=======
-  dps: 2179.0588461589746
-  tps: 1537.620288830293
->>>>>>> 98d35f85
+  dps: 2154.840923941856
+  tps: 1490.0710012023694
  }
 }
 dps_results: {
  key: "TestEnhancement-AllItems-NaturalAlignmentCrystal-19344"
  value: {
-<<<<<<< HEAD
-  dps: 2194.5224818009697
-  tps: 1518.0154326017387
-=======
-  dps: 2117.7445140800114
-  tps: 1493.8846549033888
->>>>>>> 98d35f85
+  dps: 2116.9440933153974
+  tps: 1463.9899686147974
  }
 }
 dps_results: {
  key: "TestEnhancement-AllItems-NetherscaleArmor"
  value: {
-<<<<<<< HEAD
-  dps: 2155.0140802434853
-  tps: 1482.4127566918232
-=======
-  dps: 2168.1634444529445
-  tps: 1519.9983446502886
->>>>>>> 98d35f85
+  dps: 2118.470589836886
+  tps: 1458.0197956799357
  }
 }
 dps_results: {
  key: "TestEnhancement-AllItems-NetherstrikeArmor"
  value: {
-<<<<<<< HEAD
-  dps: 2117.8098293775956
-  tps: 1449.0648174298722
-=======
-  dps: 2132.096273810922
-  tps: 1491.0307119464833
->>>>>>> 98d35f85
+  dps: 2064.907602095377
+  tps: 1410.8211812883112
  }
 }
 dps_results: {
  key: "TestEnhancement-AllItems-Nobundo'sRegalia"
  value: {
-<<<<<<< HEAD
-  dps: 2411.8795048356906
-  tps: 1693.800810288939
-=======
-  dps: 2468.1042770191925
-  tps: 1769.5789627570457
->>>>>>> 98d35f85
+  dps: 2364.1940026607654
+  tps: 1659.177890330497
  }
 }
 dps_results: {
  key: "TestEnhancement-AllItems-OfferingofSacrifice-37638"
  value: {
-<<<<<<< HEAD
-  dps: 2163.530271408893
-  tps: 1483.0947862441617
-=======
-  dps: 2166.9814784862347
-  tps: 1523.3155310089412
->>>>>>> 98d35f85
+  dps: 2125.0530390880963
+  tps: 1461.5090903335895
  }
 }
 dps_results: {
  key: "TestEnhancement-AllItems-PersistentEarthshatterDiamond"
  value: {
-<<<<<<< HEAD
-  dps: 2216.807153406357
-  tps: 1533.5659196112913
-=======
-  dps: 2186.393053138503
-  tps: 1540.5418040321697
->>>>>>> 98d35f85
+  dps: 2162.9679725512365
+  tps: 1491.373071846181
  }
 }
 dps_results: {
  key: "TestEnhancement-AllItems-PersistentEarthsiegeDiamond"
  value: {
-<<<<<<< HEAD
-  dps: 2223.7884484311517
-  tps: 1539.1844332178482
-=======
-  dps: 2170.9994309215213
-  tps: 1526.213622915144
->>>>>>> 98d35f85
+  dps: 2155.4933784494897
+  tps: 1480.860221584125
  }
 }
 dps_results: {
  key: "TestEnhancement-AllItems-PotentUnstableDiamond"
  value: {
-<<<<<<< HEAD
-  dps: 2198.9282787006696
-  tps: 1515.369040574416
-=======
-  dps: 2195.813321766067
-  tps: 1543.4119046971914
->>>>>>> 98d35f85
+  dps: 2153.1382577772706
+  tps: 1482.2783072384177
  }
 }
 dps_results: {
  key: "TestEnhancement-AllItems-PowerfulEarthshatterDiamond"
  value: {
-<<<<<<< HEAD
-  dps: 2187.4624583021487
-  tps: 1510.0914947612512
-=======
-  dps: 2176.621348776382
-  tps: 1531.7017011758385
->>>>>>> 98d35f85
+  dps: 2138.2860776383145
+  tps: 1468.3531952235248
  }
 }
 dps_results: {
  key: "TestEnhancement-AllItems-PowerfulEarthsiegeDiamond"
  value: {
-<<<<<<< HEAD
-  dps: 2187.4624583021487
-  tps: 1510.0914947612512
-=======
-  dps: 2176.621348776382
-  tps: 1531.7017011758385
->>>>>>> 98d35f85
+  dps: 2138.2860776383145
+  tps: 1468.3531952235248
  }
 }
 dps_results: {
  key: "TestEnhancement-AllItems-PowerfulEarthstormDiamond"
  value: {
-<<<<<<< HEAD
-  dps: 2187.4624583021487
-  tps: 1510.0914947612512
-=======
-  dps: 2176.621348776382
-  tps: 1531.7017011758385
->>>>>>> 98d35f85
+  dps: 2138.2860776383145
+  tps: 1468.3531952235248
  }
 }
 dps_results: {
  key: "TestEnhancement-AllItems-PrimalIntent"
  value: {
-<<<<<<< HEAD
-  dps: 2172.6344246802155
-  tps: 1498.0804646301115
-=======
-  dps: 2142.984151769867
-  tps: 1511.5481504929467
->>>>>>> 98d35f85
+  dps: 2121.6293973889333
+  tps: 1463.0466212881552
  }
 }
 dps_results: {
  key: "TestEnhancement-AllItems-PurifiedShardoftheGods"
  value: {
-<<<<<<< HEAD
-  dps: 2163.530271408893
-  tps: 1483.0947862441617
-=======
-  dps: 2166.9814784862347
-  tps: 1523.3155310089412
->>>>>>> 98d35f85
+  dps: 2125.0530390880963
+  tps: 1461.5090903335895
  }
 }
 dps_results: {
  key: "TestEnhancement-AllItems-ReignoftheDead-47316"
  value: {
-<<<<<<< HEAD
-  dps: 2353.710056087048
-  tps: 1672.8194648828794
-=======
-  dps: 2333.8517145525657
-  tps: 1685.1571673078533
->>>>>>> 98d35f85
+  dps: 2288.4040304732525
+  tps: 1623.20725507065
  }
 }
 dps_results: {
  key: "TestEnhancement-AllItems-ReignoftheDead-47477"
  value: {
-<<<<<<< HEAD
-  dps: 2375.134201614556
-  tps: 1693.5796958304763
-=======
-  dps: 2355.6102025764617
-  tps: 1706.2817696355696
->>>>>>> 98d35f85
+  dps: 2309.2031690706076
+  tps: 1643.347104117591
  }
 }
 dps_results: {
  key: "TestEnhancement-AllItems-RelentlessEarthsiegeDiamond"
  value: {
-<<<<<<< HEAD
-  dps: 2237.5399519735693
-  tps: 1547.3553747262392
-=======
-  dps: 2223.4913565891925
-  tps: 1567.2840629027737
->>>>>>> 98d35f85
+  dps: 2182.3665937073547
+  tps: 1509.743203321377
  }
 }
 dps_results: {
  key: "TestEnhancement-AllItems-RelentlessEarthstormDiamond"
  value: {
-<<<<<<< HEAD
-  dps: 2232.8222750147015
-  tps: 1545.1202529831048
-=======
-  dps: 2204.4949500932225
-  tps: 1548.7863622133718
->>>>>>> 98d35f85
+  dps: 2176.1274506974264
+  tps: 1500.4660570996791
  }
 }
 dps_results: {
  key: "TestEnhancement-AllItems-RevitalizingSkyflareDiamond"
  value: {
-<<<<<<< HEAD
-  dps: 2209.967071519186
-  tps: 1528.6783753914103
-=======
-  dps: 2173.7944115975915
-  tps: 1527.6208252831245
->>>>>>> 98d35f85
+  dps: 2154.042457904032
+  tps: 1485.7475390237523
  }
 }
 dps_results: {
  key: "TestEnhancement-AllItems-RuneofRepulsion-40372"
  value: {
-<<<<<<< HEAD
-  dps: 2163.530271408893
-  tps: 1483.0947862441617
-=======
-  dps: 2166.9814784862347
-  tps: 1523.3155310089412
->>>>>>> 98d35f85
+  dps: 2125.0530390880963
+  tps: 1461.5090903335895
  }
 }
 dps_results: {
  key: "TestEnhancement-AllItems-SealofthePantheon-36993"
  value: {
-<<<<<<< HEAD
-  dps: 2163.530271408893
-  tps: 1483.0947862441617
-=======
-  dps: 2166.9814784862347
-  tps: 1523.3155310089412
->>>>>>> 98d35f85
+  dps: 2125.0530390880963
+  tps: 1461.5090903335895
  }
 }
 dps_results: {
  key: "TestEnhancement-AllItems-Serrah'sStar-37559"
  value: {
-<<<<<<< HEAD
-  dps: 2231.7717436586636
-  tps: 1545.7983437845653
-=======
-  dps: 2173.3373475372027
-  tps: 1527.209205557514
->>>>>>> 98d35f85
+  dps: 2140.4495318810123
+  tps: 1468.5736853009835
  }
 }
 dps_results: {
  key: "TestEnhancement-AllItems-ShinyShardoftheGods"
  value: {
-<<<<<<< HEAD
-  dps: 2163.530271408893
-  tps: 1483.0947862441617
-=======
-  dps: 2166.9814784862347
-  tps: 1523.3155310089412
->>>>>>> 98d35f85
+  dps: 2125.0530390880963
+  tps: 1461.5090903335895
  }
 }
 dps_results: {
  key: "TestEnhancement-AllItems-Sindragosa'sFlawlessFang-50361"
  value: {
-<<<<<<< HEAD
-  dps: 2163.530271408893
-  tps: 1483.0947862441617
-=======
-  dps: 2166.9814784862347
-  tps: 1523.3155310089412
->>>>>>> 98d35f85
+  dps: 2125.0530390880963
+  tps: 1461.5090903335895
  }
 }
 dps_results: {
  key: "TestEnhancement-AllItems-SkycallTotem-33506"
  value: {
-<<<<<<< HEAD
-  dps: 2232.819286296805
-  tps: 1542.7580847550366
-=======
-  dps: 2210.2071602276947
-  tps: 1563.5723471654826
->>>>>>> 98d35f85
+  dps: 2172.741334832488
+  tps: 1499.335591311655
  }
 }
 dps_results: {
  key: "TestEnhancement-AllItems-SkyshatterHarness"
  value: {
-<<<<<<< HEAD
-  dps: 2239.970389992783
-  tps: 1549.3838384061062
-=======
-  dps: 2272.174210394575
-  tps: 1611.439701857754
->>>>>>> 98d35f85
+  dps: 2194.172578916253
+  tps: 1519.4739348934338
  }
 }
 dps_results: {
  key: "TestEnhancement-AllItems-SkyshatterRegalia"
  value: {
-<<<<<<< HEAD
-  dps: 2123.2124240347803
-  tps: 1463.8166816223581
-=======
-  dps: 2134.6627684955897
-  tps: 1512.439221494399
->>>>>>> 98d35f85
+  dps: 2080.2646739513293
+  tps: 1433.6748851707055
  }
 }
 dps_results: {
  key: "TestEnhancement-AllItems-SparkofLife-37657"
  value: {
-<<<<<<< HEAD
-  dps: 2246.7950692689765
-  tps: 1559.7944945014117
-=======
-  dps: 2259.767732660544
-  tps: 1602.6405304821187
->>>>>>> 98d35f85
+  dps: 2212.93320772142
+  tps: 1538.2528286352654
  }
 }
 dps_results: {
  key: "TestEnhancement-AllItems-SpellstrikeInfusion"
  value: {
-<<<<<<< HEAD
-  dps: 2090.8007779437403
-  tps: 1430.1044510750633
-=======
-  dps: 2038.1728522039894
-  tps: 1428.606030923569
->>>>>>> 98d35f85
+  dps: 2040.3580067478151
+  tps: 1398.8019410731254
  }
 }
 dps_results: {
  key: "TestEnhancement-AllItems-Stonebreaker'sTotem-33507"
  value: {
-<<<<<<< HEAD
-  dps: 2240.4788402623044
-  tps: 1550.4423236776956
-=======
-  dps: 2202.6214961805526
-  tps: 1548.9353807463092
->>>>>>> 98d35f85
+  dps: 2200.8269226790762
+  tps: 1519.1519818919394
  }
 }
 dps_results: {
  key: "TestEnhancement-AllItems-StrengthoftheClefthoof"
  value: {
-<<<<<<< HEAD
-  dps: 1920.7411142549663
-  tps: 1299.5717827485246
-=======
-  dps: 1806.8208504998017
-  tps: 1251.8728663724478
->>>>>>> 98d35f85
+  dps: 1879.7807546040026
+  tps: 1266.183020358144
  }
 }
 dps_results: {
  key: "TestEnhancement-AllItems-SwiftSkyfireDiamond"
  value: {
-<<<<<<< HEAD
-  dps: 2198.9282787006696
-  tps: 1515.369040574416
-=======
-  dps: 2195.813321766067
-  tps: 1543.4119046971914
->>>>>>> 98d35f85
+  dps: 2153.1382577772706
+  tps: 1482.2783072384177
  }
 }
 dps_results: {
  key: "TestEnhancement-AllItems-SwiftSkyflareDiamond"
  value: {
-<<<<<<< HEAD
-  dps: 2223.7884484311517
-  tps: 1539.1844332178482
-=======
-  dps: 2170.9994309215213
-  tps: 1526.213622915144
->>>>>>> 98d35f85
+  dps: 2155.4933784494897
+  tps: 1480.860221584125
  }
 }
 dps_results: {
  key: "TestEnhancement-AllItems-SwiftStarfireDiamond"
  value: {
-<<<<<<< HEAD
-  dps: 2190.9475859649647
-  tps: 1513.1340074662676
-=======
-  dps: 2180.7367101268223
-  tps: 1535.391145228078
->>>>>>> 98d35f85
+  dps: 2141.6994910400063
+  tps: 1471.3220889914169
  }
 }
 dps_results: {
  key: "TestEnhancement-AllItems-SwiftStarflareDiamond"
  value: {
-<<<<<<< HEAD
-  dps: 2216.807153406357
-  tps: 1533.5659196112913
-=======
-  dps: 2186.393053138503
-  tps: 1540.5418040321697
->>>>>>> 98d35f85
+  dps: 2162.9679725512365
+  tps: 1491.373071846181
  }
 }
 dps_results: {
  key: "TestEnhancement-AllItems-SwiftWindfireDiamond"
  value: {
-<<<<<<< HEAD
-  dps: 2201.416998542035
-  tps: 1521.9211371805484
-=======
-  dps: 2189.5860705904815
-  tps: 1541.829548515775
->>>>>>> 98d35f85
+  dps: 2158.3549587172997
+  tps: 1489.256920621961
  }
 }
 dps_results: {
  key: "TestEnhancement-AllItems-TenaciousEarthstormDiamond"
  value: {
-<<<<<<< HEAD
-  dps: 2187.4624583021487
-  tps: 1510.0914947612512
-=======
-  dps: 2176.621348776382
-  tps: 1531.7017011758385
->>>>>>> 98d35f85
+  dps: 2138.2860776383145
+  tps: 1468.3531952235248
  }
 }
 dps_results: {
  key: "TestEnhancement-AllItems-TheFistsofFury"
  value: {
-<<<<<<< HEAD
-  dps: 1905.6490214366524
-  tps: 1261.3883648498684
-=======
-  dps: 1843.9626509714114
-  tps: 1256.5091572328465
->>>>>>> 98d35f85
+  dps: 1843.2533973246434
+  tps: 1211.4400799256089
  }
 }
 dps_results: {
  key: "TestEnhancement-AllItems-TheTwinStars"
  value: {
-<<<<<<< HEAD
-  dps: 2172.4887789729437
-  tps: 1498.7156897572454
-=======
-  dps: 2156.7062830359687
-  tps: 1514.4973116705016
->>>>>>> 98d35f85
+  dps: 2125.019881073989
+  tps: 1460.4100180954526
  }
 }
 dps_results: {
  key: "TestEnhancement-AllItems-Thrall'sRegalia"
  value: {
-<<<<<<< HEAD
-  dps: 2411.8795048356906
-  tps: 1693.800810288939
-=======
-  dps: 2468.1042770191925
-  tps: 1769.5789627570457
->>>>>>> 98d35f85
+  dps: 2364.1940026607654
+  tps: 1659.177890330497
  }
 }
 dps_results: {
  key: "TestEnhancement-AllItems-ThunderingSkyfireDiamond"
  value: {
-<<<<<<< HEAD
-  dps: 2228.643412840997
-  tps: 1545.747221077575
-=======
-  dps: 2194.4813197211347
-  tps: 1552.7267488036068
->>>>>>> 98d35f85
+  dps: 2158.969926102871
+  tps: 1486.7672521950785
  }
 }
 dps_results: {
  key: "TestEnhancement-AllItems-ThunderingSkyflareDiamond"
  value: {
-<<<<<<< HEAD
-  dps: 2228.2011876079428
-  tps: 1541.982741513769
-=======
-  dps: 2208.579701796775
-  tps: 1562.0099083752739
->>>>>>> 98d35f85
+  dps: 2178.9647461637987
+  tps: 1509.2374693842676
  }
 }
 dps_results: {
  key: "TestEnhancement-AllItems-TidefuryRaiment"
  value: {
-<<<<<<< HEAD
-  dps: 1878.4627087973777
-  tps: 1265.477305709013
-=======
-  dps: 1812.936290614616
-  tps: 1247.9044813598143
->>>>>>> 98d35f85
+  dps: 1821.4777220464955
+  tps: 1219.3383389594321
  }
 }
 dps_results: {
  key: "TestEnhancement-AllItems-TinyAbominationinaJar-50351"
  value: {
-<<<<<<< HEAD
-  dps: 2316.6491072447875
-  tps: 1617.2523816931614
-=======
-  dps: 2299.2198571448066
-  tps: 1636.49346988161
->>>>>>> 98d35f85
+  dps: 2255.3330275950616
+  tps: 1570.7691335008756
  }
 }
 dps_results: {
  key: "TestEnhancement-AllItems-TinyAbominationinaJar-50706"
  value: {
-<<<<<<< HEAD
-  dps: 2311.5427486927274
-  tps: 1611.972422483407
-=======
-  dps: 2321.219976213992
-  tps: 1654.6626268763896
->>>>>>> 98d35f85
+  dps: 2272.2607071052867
+  tps: 1588.761844050815
  }
 }
 dps_results: {
  key: "TestEnhancement-AllItems-TirelessSkyflareDiamond"
  value: {
-<<<<<<< HEAD
-  dps: 2194.723140933015
-  tps: 1516.4300628967017
-=======
-  dps: 2185.195018256466
-  tps: 1539.388042951338
->>>>>>> 98d35f85
+  dps: 2145.397355558506
+  tps: 1474.5383905733
  }
 }
 dps_results: {
  key: "TestEnhancement-AllItems-TirelessStarflareDiamond"
  value: {
-<<<<<<< HEAD
-  dps: 2193.2710044068417
-  tps: 1515.1623492696117
-=======
-  dps: 2183.4802843604493
-  tps: 1537.8507745962386
->>>>>>> 98d35f85
+  dps: 2143.9750999744683
+  tps: 1473.3013515033447
  }
 }
 dps_results: {
  key: "TestEnhancement-AllItems-TotemofElectrifyingWind-47666"
  value: {
-<<<<<<< HEAD
-  dps: 2301.172841389393
-  tps: 1600.7045926605113
-=======
-  dps: 2343.986738377109
-  tps: 1677.624201061511
->>>>>>> 98d35f85
+  dps: 2263.748877901108
+  tps: 1579.911470805427
  }
 }
 dps_results: {
  key: "TestEnhancement-AllItems-TotemoftheElementalPlane-40708"
  value: {
-<<<<<<< HEAD
-  dps: 2239.8062903930263
-  tps: 1547.1594181781575
-=======
-  dps: 2210.3565098256563
-  tps: 1561.902541808305
->>>>>>> 98d35f85
+  dps: 2194.1343687571907
+  tps: 1516.967480700589
  }
 }
 dps_results: {
  key: "TestEnhancement-AllItems-TotemofthePulsingEarth-29389"
  value: {
-<<<<<<< HEAD
-  dps: 2232.8222750147015
-  tps: 1545.1202529831048
-=======
-  dps: 2204.4949500932225
-  tps: 1548.7863622133718
->>>>>>> 98d35f85
+  dps: 2176.1274506974264
+  tps: 1500.4660570996791
  }
 }
 dps_results: {
  key: "TestEnhancement-AllItems-TrenchantEarthshatterDiamond"
  value: {
-<<<<<<< HEAD
-  dps: 2193.2710044068417
-  tps: 1515.1623492696117
-=======
-  dps: 2183.4802843604493
-  tps: 1537.8507745962386
->>>>>>> 98d35f85
+  dps: 2143.9750999744683
+  tps: 1473.3013515033447
  }
 }
 dps_results: {
  key: "TestEnhancement-AllItems-TrenchantEarthsiegeDiamond"
  value: {
-<<<<<<< HEAD
-  dps: 2194.723140933015
-  tps: 1516.4300628967017
-=======
-  dps: 2185.195018256466
-  tps: 1539.388042951338
->>>>>>> 98d35f85
+  dps: 2145.397355558506
+  tps: 1474.5383905733
  }
 }
 dps_results: {
  key: "TestEnhancement-AllItems-WastewalkerArmor"
  value: {
-<<<<<<< HEAD
-  dps: 1928.4197203733772
-  tps: 1309.764076486918
-=======
-  dps: 1786.6201738219843
-  tps: 1238.8797842024965
->>>>>>> 98d35f85
+  dps: 1864.655742351918
+  tps: 1264.9998695230065
  }
 }
 dps_results: {
  key: "TestEnhancement-AllItems-WindhawkArmor"
  value: {
-<<<<<<< HEAD
-  dps: 2119.1217214311177
-  tps: 1450.7570531555225
-=======
-  dps: 2108.724144291611
-  tps: 1475.0494045432717
->>>>>>> 98d35f85
+  dps: 2074.7338475106667
+  tps: 1421.6535998070397
  }
 }
 dps_results: {
  key: "TestEnhancement-AllItems-WorldbreakerGarb"
  value: {
-<<<<<<< HEAD
-  dps: 2520.4137676473906
-  tps: 1781.9026707164971
-=======
-  dps: 2584.216240038203
-  tps: 1865.3108345916526
->>>>>>> 98d35f85
+  dps: 2470.784636690215
+  tps: 1744.6685807358479
  }
 }
 dps_results: {
  key: "TestEnhancement-AllItems-WrathofSpellfire"
  value: {
-<<<<<<< HEAD
-  dps: 2080.994485420986
-  tps: 1419.7557505066136
-=======
-  dps: 2035.4912858236637
-  tps: 1422.9399935870042
->>>>>>> 98d35f85
+  dps: 2033.4446533593873
+  tps: 1385.8290341237566
  }
 }
 dps_results: {
  key: "TestEnhancement-Average-Default"
  value: {
-<<<<<<< HEAD
-  dps: 2221.570286768631
-  tps: 1534.403832160998
-=======
-  dps: 2198.0336438631816
-  tps: 1548.1427264168026
->>>>>>> 98d35f85
+  dps: 2165.533919463918
+  tps: 1492.8078774769424
  }
 }
 dps_results: {
  key: "TestEnhancement-Settings-Orc-P2-Basic-FullBuffs-LongMultiTarget"
  value: {
-<<<<<<< HEAD
-  dps: 4467.457100681534
-  tps: 5244.706369158272
-=======
-  dps: 3833.1946789499343
-  tps: 4617.695281358656
->>>>>>> 98d35f85
+  dps: 4307.702944501189
+  tps: 5100.458591103696
  }
 }
 dps_results: {
  key: "TestEnhancement-Settings-Orc-P2-Basic-FullBuffs-LongSingleTarget"
  value: {
-<<<<<<< HEAD
-  dps: 2220.962602221262
-  tps: 1524.5585847493646
-=======
-  dps: 2163.172744108135
-  tps: 1511.8860944032865
->>>>>>> 98d35f85
+  dps: 2168.7188205667185
+  tps: 1490.1571136712755
  }
 }
 dps_results: {
  key: "TestEnhancement-Settings-Orc-P2-Basic-FullBuffs-ShortSingleTarget"
  value: {
-<<<<<<< HEAD
-  dps: 3021.154520971066
-  tps: 1780.7066471723642
-=======
-  dps: 3189.6657563905574
-  tps: 1980.623961173888
->>>>>>> 98d35f85
+  dps: 2956.348353568244
+  tps: 1740.4070820208667
  }
 }
 dps_results: {
  key: "TestEnhancement-Settings-Orc-P2-Basic-NoBuffs-LongMultiTarget"
  value: {
-<<<<<<< HEAD
-  dps: 1767.312295362248
-  tps: 1787.143165619168
-=======
-  dps: 1536.0250889760116
-  tps: 1485.490195601564
->>>>>>> 98d35f85
+  dps: 1729.4268539980817
+  tps: 1738.557640896276
  }
 }
 dps_results: {
  key: "TestEnhancement-Settings-Orc-P2-Basic-NoBuffs-LongSingleTarget"
  value: {
-<<<<<<< HEAD
-  dps: 1070.1954054792498
-  tps: 668.8233787927675
-=======
-  dps: 1076.291413807041
-  tps: 681.9985079968106
->>>>>>> 98d35f85
+  dps: 1076.0132896066505
+  tps: 669.6908167738527
  }
 }
 dps_results: {
  key: "TestEnhancement-Settings-Orc-P2-Basic-NoBuffs-ShortSingleTarget"
  value: {
-<<<<<<< HEAD
-  dps: 1913.9965099869194
-  tps: 1086.7327721397326
-=======
-  dps: 1969.2589219319511
-  tps: 1158.1370419413106
->>>>>>> 98d35f85
+  dps: 1906.1957943449493
+  tps: 1084.2680617793858
  }
 }
 dps_results: {
  key: "TestEnhancement-Settings-Troll-P2-Basic-FullBuffs-LongMultiTarget"
  value: {
-<<<<<<< HEAD
-  dps: 4480.526792718891
-  tps: 5285.890590294302
-=======
-  dps: 3789.943839751518
-  tps: 4587.328138351718
->>>>>>> 98d35f85
+  dps: 4306.655075833915
+  tps: 5103.362020130243
  }
 }
 dps_results: {
  key: "TestEnhancement-Settings-Troll-P2-Basic-FullBuffs-LongSingleTarget"
  value: {
-<<<<<<< HEAD
-  dps: 2232.8222750147015
-  tps: 1545.1202529831048
-=======
-  dps: 2204.4949500932225
-  tps: 1548.7863622133718
->>>>>>> 98d35f85
+  dps: 2176.1274506974264
+  tps: 1500.4660570996791
  }
 }
 dps_results: {
  key: "TestEnhancement-Settings-Troll-P2-Basic-FullBuffs-ShortSingleTarget"
  value: {
-<<<<<<< HEAD
-  dps: 2978.711267923196
-  tps: 1776.6073874469378
-=======
-  dps: 3150.4990650411382
-  tps: 1971.2449609289508
->>>>>>> 98d35f85
+  dps: 2921.5229568478903
+  tps: 1727.536678582195
  }
 }
 dps_results: {
  key: "TestEnhancement-Settings-Troll-P2-Basic-NoBuffs-LongMultiTarget"
  value: {
-<<<<<<< HEAD
-  dps: 1761.2607275885985
-  tps: 1718.134831798528
-=======
-  dps: 1504.6274116077266
-  tps: 1434.0400056587584
->>>>>>> 98d35f85
+  dps: 1727.964196088368
+  tps: 1675.0208847011484
  }
 }
 dps_results: {
  key: "TestEnhancement-Settings-Troll-P2-Basic-NoBuffs-LongSingleTarget"
  value: {
-<<<<<<< HEAD
-  dps: 1037.609875068289
-  tps: 658.8856378191113
-=======
-  dps: 1008.4264240879744
-  tps: 654.6613391215913
->>>>>>> 98d35f85
+  dps: 1053.7933715656395
+  tps: 669.3920645952747
  }
 }
 dps_results: {
  key: "TestEnhancement-Settings-Troll-P2-Basic-NoBuffs-ShortSingleTarget"
  value: {
-<<<<<<< HEAD
-  dps: 1924.3424756434986
-  tps: 1111.69284146491
-=======
-  dps: 1940.830689691399
-  tps: 1149.7860858221707
->>>>>>> 98d35f85
+  dps: 1890.4854490034975
+  tps: 1088.8065664783348
  }
 }
 dps_results: {
  key: "TestEnhancement-SwitchInFrontOfTarget-Default"
  value: {
-<<<<<<< HEAD
-  dps: 2015.4328710365232
-  tps: 1364.9282328563904
-=======
-  dps: 1960.3650130845333
-  tps: 1365.013715505375
->>>>>>> 98d35f85
+  dps: 1959.98930514249
+  tps: 1327.5618802118174
  }
 }