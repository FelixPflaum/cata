--- conflicted
+++ resolved
@@ -52,1212 +52,742 @@
 dps_results: {
  key: "TestEnhancement-AllItems-AshtongueTalismanofVision-32491"
  value: {
-<<<<<<< HEAD
-  dps: 5413.85286
-  tps: 3040.73049
-=======
-  dps: 5249.49799
-  tps: 2923.87832
->>>>>>> cceb143d
+  dps: 5373.4907
+  tps: 3014.03851
  }
 }
 dps_results: {
  key: "TestEnhancement-AllItems-AustereEarthsiegeDiamond"
  value: {
-<<<<<<< HEAD
-  dps: 5407.72866
-  tps: 3044.26557
-=======
-  dps: 5245.39553
-  tps: 2927.04683
->>>>>>> cceb143d
+  dps: 5370.16872
+  tps: 3016.80699
  }
 }
 dps_results: {
  key: "TestEnhancement-AllItems-Bandit'sInsignia-40371"
  value: {
-<<<<<<< HEAD
-  dps: 5475.26135
-  tps: 3083.80497
-=======
-  dps: 5308.44471
-  tps: 2958.71087
->>>>>>> cceb143d
+  dps: 5429.09571
+  tps: 3054.75807
  }
 }
 dps_results: {
  key: "TestEnhancement-AllItems-BeamingEarthsiegeDiamond"
  value: {
-<<<<<<< HEAD
-  dps: 5411.23874
-  tps: 3045.68796
-=======
-  dps: 5292.82568
-  tps: 2951.74654
->>>>>>> cceb143d
+  dps: 5393.5738
+  tps: 3032.27278
  }
 }
 dps_results: {
  key: "TestEnhancement-AllItems-Beast-tamer'sShoulders-30892"
  value: {
-<<<<<<< HEAD
-  dps: 5226.50774
-  tps: 2930.80517
-=======
-  dps: 5038.67646
-  tps: 2797.96237
->>>>>>> cceb143d
+  dps: 5191.03622
+  tps: 2905.51472
  }
 }
 dps_results: {
  key: "TestEnhancement-AllItems-Bizuri'sTotemofShatteredIce-50458"
  value: {
-<<<<<<< HEAD
-  dps: 5704.49231
-  tps: 3218.0238
-=======
-  dps: 5536.8131
-  tps: 3095.63482
->>>>>>> cceb143d
+  dps: 5674.90326
+  tps: 3199.6546
  }
 }
 dps_results: {
  key: "TestEnhancement-AllItems-BracingEarthsiegeDiamond"
  value: {
-<<<<<<< HEAD
-  dps: 5423.60359
-  tps: 2970.65706
-=======
-  dps: 5260.58958
-  tps: 2856.16541
->>>>>>> cceb143d
+  dps: 5385.95359
+  tps: 2943.92241
  }
 }
 dps_results: {
  key: "TestEnhancement-AllItems-ChaoticSkyflareDiamond"
  value: {
-<<<<<<< HEAD
-  dps: 5506.87698
-  tps: 3100.07996
-=======
-  dps: 5351.26312
-  tps: 2982.14352
->>>>>>> cceb143d
+  dps: 5498.64298
+  tps: 3088.19274
  }
 }
 dps_results: {
  key: "TestEnhancement-AllItems-DarkmoonCard:Berserker!-42989"
  value: {
-<<<<<<< HEAD
-  dps: 5459.48867
-  tps: 3072.16734
-=======
-  dps: 5281.78229
-  tps: 2936.70025
->>>>>>> cceb143d
+  dps: 5410.18449
+  tps: 3031.42591
  }
 }
 dps_results: {
  key: "TestEnhancement-AllItems-DarkmoonCard:Death-42990"
  value: {
-<<<<<<< HEAD
-  dps: 5473.92021
-  tps: 3083.57446
-=======
-  dps: 5301.76506
-  tps: 2959.92642
->>>>>>> cceb143d
+  dps: 5442.80737
+  tps: 3064.32626
  }
 }
 dps_results: {
  key: "TestEnhancement-AllItems-DarkmoonCard:Greatness-42987"
  value: {
-<<<<<<< HEAD
-  dps: 5486.8345
-  tps: 3081.8314
-=======
-  dps: 5296.53627
-  tps: 2945.20203
->>>>>>> cceb143d
+  dps: 5464.40316
+  tps: 3066.11304
  }
 }
 dps_results: {
  key: "TestEnhancement-AllItems-DarkmoonCard:Greatness-44253"
  value: {
-<<<<<<< HEAD
-  dps: 5525.17933
-  tps: 3101.59311
-=======
-  dps: 5330.70172
-  tps: 2958.98303
->>>>>>> cceb143d
+  dps: 5469.7147
+  tps: 3066.60655
  }
 }
 dps_results: {
  key: "TestEnhancement-AllItems-DarkmoonCard:Greatness-44254"
  value: {
-<<<<<<< HEAD
-  dps: 5435.51457
-  tps: 3055.18204
-=======
-  dps: 5267.90432
-  tps: 2928.81635
->>>>>>> cceb143d
+  dps: 5355.05354
+  tps: 3003.15358
  }
 }
 dps_results: {
  key: "TestEnhancement-AllItems-Defender'sCode-40257"
  value: {
-<<<<<<< HEAD
-  dps: 5333.26563
-  tps: 3000.28622
-=======
-  dps: 5157.13735
-  tps: 2870.30091
->>>>>>> cceb143d
+  dps: 5300.43352
+  tps: 2974.43118
  }
 }
 dps_results: {
  key: "TestEnhancement-AllItems-DestructiveSkyflareDiamond"
  value: {
-<<<<<<< HEAD
-  dps: 5415.12524
-  tps: 3047.84865
-=======
-  dps: 5260.66207
-  tps: 2931.65131
->>>>>>> cceb143d
+  dps: 5402.78493
+  tps: 3035.55952
  }
 }
 dps_results: {
  key: "TestEnhancement-AllItems-EarthshatterBattlegear"
  value: {
-<<<<<<< HEAD
-  dps: 4781.13475
-  tps: 2687.88694
-=======
-  dps: 4609.77326
-  tps: 2563.06775
->>>>>>> cceb143d
+  dps: 4735.61264
+  tps: 2657.16027
  }
 }
 dps_results: {
  key: "TestEnhancement-AllItems-EarthshatterGarb"
  value: {
-<<<<<<< HEAD
-  dps: 4403.67935
-  tps: 2481.44054
-=======
-  dps: 4302.86918
-  tps: 2402.03663
->>>>>>> cceb143d
+  dps: 4398.5645
+  tps: 2471.15759
  }
 }
 dps_results: {
  key: "TestEnhancement-AllItems-EffulgentSkyflareDiamond"
  value: {
-<<<<<<< HEAD
-  dps: 5407.72866
-  tps: 3044.26557
-=======
-  dps: 5245.39553
-  tps: 2927.04683
->>>>>>> cceb143d
+  dps: 5370.16872
+  tps: 3016.80699
  }
 }
 dps_results: {
  key: "TestEnhancement-AllItems-EmberSkyflareDiamond"
  value: {
-<<<<<<< HEAD
-  dps: 5422.51046
-  tps: 3053.98385
-=======
-  dps: 5279.25793
-  tps: 2946.57306
->>>>>>> cceb143d
+  dps: 5405.24412
+  tps: 3043.3163
  }
 }
 dps_results: {
  key: "TestEnhancement-AllItems-EnigmaticSkyflareDiamond"
  value: {
-<<<<<<< HEAD
-  dps: 5411.23874
-  tps: 3045.60003
-=======
-  dps: 5258.39384
-  tps: 2929.85447
->>>>>>> cceb143d
+  dps: 5403.19597
+  tps: 3034.25647
  }
 }
 dps_results: {
  key: "TestEnhancement-AllItems-EnigmaticStarflareDiamond"
  value: {
-<<<<<<< HEAD
-  dps: 5419.9509
-  tps: 3049.47536
-=======
-  dps: 5247.39356
-  tps: 2924.93533
->>>>>>> cceb143d
+  dps: 5395.2988
+  tps: 3033.42167
  }
 }
 dps_results: {
  key: "TestEnhancement-AllItems-EternalEarthsiegeDiamond"
  value: {
-<<<<<<< HEAD
-  dps: 5407.72866
-  tps: 3044.26557
-=======
-  dps: 5245.39553
-  tps: 2927.04683
->>>>>>> cceb143d
+  dps: 5370.16872
+  tps: 3016.80699
  }
 }
 dps_results: {
  key: "TestEnhancement-AllItems-ExtractofNecromanticPower-40373"
  value: {
-<<<<<<< HEAD
-  dps: 5471.31314
-  tps: 3077.70644
-=======
-  dps: 5278.94897
-  tps: 2940.30146
->>>>>>> cceb143d
+  dps: 5429.41135
+  tps: 3048.97223
  }
 }
 dps_results: {
  key: "TestEnhancement-AllItems-EyeoftheBroodmother-45308"
  value: {
-<<<<<<< HEAD
-  dps: 5505.62382
-  tps: 3102.35595
-=======
-  dps: 5307.5756
-  tps: 2958.42677
->>>>>>> cceb143d
+  dps: 5473.83852
+  tps: 3078.75431
  }
 }
 dps_results: {
  key: "TestEnhancement-AllItems-ForgeEmber-37660"
  value: {
-<<<<<<< HEAD
-  dps: 5466.09151
-  tps: 3080.31933
-=======
-  dps: 5260.44914
-  tps: 2928.48276
->>>>>>> cceb143d
+  dps: 5414.05808
+  tps: 3039.72834
  }
 }
 dps_results: {
  key: "TestEnhancement-AllItems-ForlornSkyflareDiamond"
  value: {
-<<<<<<< HEAD
-  dps: 5423.60359
-  tps: 3054.19147
-=======
-  dps: 5260.58958
-  tps: 2936.49429
->>>>>>> cceb143d
+  dps: 5385.95359
+  tps: 3026.66407
  }
 }
 dps_results: {
  key: "TestEnhancement-AllItems-ForlornStarflareDiamond"
  value: {
-<<<<<<< HEAD
-  dps: 5420.4286
-  tps: 3052.20629
-=======
-  dps: 5257.55077
-  tps: 2934.6048
->>>>>>> cceb143d
+  dps: 5382.79662
+  tps: 3024.69266
  }
 }
 dps_results: {
  key: "TestEnhancement-AllItems-FrostWitch'sBattlegear"
  value: {
-<<<<<<< HEAD
-  dps: 5741.4997
-  tps: 3215.5297
-=======
-  dps: 5584.71461
-  tps: 3094.99361
->>>>>>> cceb143d
+  dps: 5702.0105
+  tps: 3181.4012
  }
 }
 dps_results: {
  key: "TestEnhancement-AllItems-FrostWitch'sRegalia"
  value: {
-<<<<<<< HEAD
-  dps: 5283.9939
-  tps: 2995.0092
-=======
-  dps: 5134.92452
-  tps: 2883.48234
->>>>>>> cceb143d
+  dps: 5280.46546
+  tps: 2994.86333
  }
 }
 dps_results: {
  key: "TestEnhancement-AllItems-FuryoftheFiveFlights-40431"
  value: {
-<<<<<<< HEAD
-  dps: 5496.3632
-  tps: 3085.52019
-=======
-  dps: 5311.38284
-  tps: 2954.2938
->>>>>>> cceb143d
+  dps: 5451.38332
+  tps: 3054.17729
  }
 }
 dps_results: {
  key: "TestEnhancement-AllItems-FuturesightRune-38763"
  value: {
-<<<<<<< HEAD
-  dps: 5372.06508
-  tps: 3024.479
-=======
-  dps: 5194.19619
-  tps: 2893.2795
->>>>>>> cceb143d
+  dps: 5338.84864
+  tps: 2998.3796
  }
 }
 dps_results: {
  key: "TestEnhancement-AllItems-Gladiator'sEarthshaker"
  value: {
-<<<<<<< HEAD
-  dps: 5394.74056
-  tps: 3019.88293
-=======
-  dps: 5332.40282
-  tps: 2970.86447
->>>>>>> cceb143d
+  dps: 5369.23955
+  tps: 3003.87521
  }
 }
 dps_results: {
  key: "TestEnhancement-AllItems-Gladiator'sWartide"
  value: {
-<<<<<<< HEAD
-  dps: 4221.89904
-  tps: 2378.35708
-=======
-  dps: 4143.24531
-  tps: 2304.55722
->>>>>>> cceb143d
+  dps: 4251.38782
+  tps: 2401.68186
  }
 }
 dps_results: {
  key: "TestEnhancement-AllItems-IllustrationoftheDragonSoul-40432"
  value: {
-<<<<<<< HEAD
-  dps: 5458.31167
-  tps: 3078.2482
-=======
-  dps: 5276.55273
-  tps: 2944.33518
->>>>>>> cceb143d
+  dps: 5424.22819
+  tps: 3051.59773
  }
 }
 dps_results: {
  key: "TestEnhancement-AllItems-ImpassiveSkyflareDiamond"
  value: {
-<<<<<<< HEAD
-  dps: 5411.23874
-  tps: 3045.60003
-=======
-  dps: 5258.39384
-  tps: 2929.85447
->>>>>>> cceb143d
+  dps: 5403.19597
+  tps: 3034.25647
  }
 }
 dps_results: {
  key: "TestEnhancement-AllItems-ImpassiveStarflareDiamond"
  value: {
-<<<<<<< HEAD
-  dps: 5419.9509
-  tps: 3049.47536
-=======
-  dps: 5247.39356
-  tps: 2924.93533
->>>>>>> cceb143d
+  dps: 5395.2988
+  tps: 3033.42167
  }
 }
 dps_results: {
  key: "TestEnhancement-AllItems-IncisorFragment-37723"
  value: {
-<<<<<<< HEAD
-  dps: 5428.71242
-  tps: 3053.76177
-=======
-  dps: 5290.66092
-  tps: 2939.28177
->>>>>>> cceb143d
+  dps: 5381.09559
+  tps: 3022.70054
  }
 }
 dps_results: {
  key: "TestEnhancement-AllItems-InsightfulEarthsiegeDiamond"
  value: {
-<<<<<<< HEAD
-  dps: 5412.65485
-  tps: 3053.23444
-=======
-  dps: 5232.76069
-  tps: 2918.94717
->>>>>>> cceb143d
+  dps: 5395.48358
+  tps: 3035.80927
  }
 }
 dps_results: {
  key: "TestEnhancement-AllItems-InvigoratingEarthsiegeDiamond"
  value: {
-<<<<<<< HEAD
-  dps: 5428.21179
-  tps: 3053.84814
-=======
-  dps: 5234.6002
-  tps: 2913.75614
->>>>>>> cceb143d
+  dps: 5383.58198
+  tps: 3025.75652
  }
 }
 dps_results: {
  key: "TestEnhancement-AllItems-Lavanthor'sTalisman-37872"
  value: {
-<<<<<<< HEAD
-  dps: 5333.26563
-  tps: 3000.28622
-=======
-  dps: 5157.13735
-  tps: 2870.30091
->>>>>>> cceb143d
+  dps: 5300.43352
+  tps: 2974.43118
  }
 }
 dps_results: {
  key: "TestEnhancement-AllItems-MajesticDragonFigurine-40430"
  value: {
-<<<<<<< HEAD
-  dps: 5333.26563
-  tps: 3000.28622
-=======
-  dps: 5157.13735
-  tps: 2870.30091
->>>>>>> cceb143d
+  dps: 5300.43352
+  tps: 2974.43118
  }
 }
 dps_results: {
  key: "TestEnhancement-AllItems-Nobundo'sBattlegear"
  value: {
-<<<<<<< HEAD
-  dps: 5467.54685
-  tps: 3085.12569
-=======
-  dps: 5321.20845
-  tps: 2980.13713
->>>>>>> cceb143d
+  dps: 5442.22326
+  tps: 3067.66673
  }
 }
 dps_results: {
  key: "TestEnhancement-AllItems-Nobundo'sRegalia"
  value: {
-<<<<<<< HEAD
-  dps: 5067.51216
-  tps: 2883.04953
-=======
-  dps: 4899.30314
-  tps: 2761.35978
->>>>>>> cceb143d
+  dps: 5009.1912
+  tps: 2848.4055
  }
 }
 dps_results: {
  key: "TestEnhancement-AllItems-OfferingofSacrifice-37638"
  value: {
-<<<<<<< HEAD
-  dps: 5333.26563
-  tps: 3000.28622
-=======
-  dps: 5157.13735
-  tps: 2870.30091
->>>>>>> cceb143d
+  dps: 5300.43352
+  tps: 2974.43118
  }
 }
 dps_results: {
  key: "TestEnhancement-AllItems-PersistentEarthshatterDiamond"
  value: {
-<<<<<<< HEAD
-  dps: 5419.79508
-  tps: 3049.19304
-=======
-  dps: 5230.49367
-  tps: 2911.51614
->>>>>>> cceb143d
+  dps: 5388.94791
+  tps: 3030.41625
  }
 }
 dps_results: {
  key: "TestEnhancement-AllItems-PersistentEarthsiegeDiamond"
  value: {
-<<<<<<< HEAD
-  dps: 5428.21179
-  tps: 3053.84814
-=======
-  dps: 5234.6002
-  tps: 2913.75614
->>>>>>> cceb143d
+  dps: 5383.58198
+  tps: 3025.75652
  }
 }
 dps_results: {
  key: "TestEnhancement-AllItems-PowerfulEarthshatterDiamond"
  value: {
-<<<<<<< HEAD
-  dps: 5407.72866
-  tps: 3044.26557
-=======
-  dps: 5245.39553
-  tps: 2927.04683
->>>>>>> cceb143d
+  dps: 5370.16872
+  tps: 3016.80699
  }
 }
 dps_results: {
  key: "TestEnhancement-AllItems-PowerfulEarthsiegeDiamond"
  value: {
-<<<<<<< HEAD
-  dps: 5407.72866
-  tps: 3044.26557
-=======
-  dps: 5245.39553
-  tps: 2927.04683
->>>>>>> cceb143d
+  dps: 5370.16872
+  tps: 3016.80699
  }
 }
 dps_results: {
  key: "TestEnhancement-AllItems-PurifiedShardoftheGods"
  value: {
-<<<<<<< HEAD
-  dps: 5333.26563
-  tps: 3000.28622
-=======
-  dps: 5157.13735
-  tps: 2870.30091
->>>>>>> cceb143d
+  dps: 5300.43352
+  tps: 2974.43118
  }
 }
 dps_results: {
  key: "TestEnhancement-AllItems-ReignoftheDead-47316"
  value: {
-<<<<<<< HEAD
-  dps: 5624.95261
-  tps: 3199.27915
-=======
-  dps: 5291.77197
-  tps: 2954.14315
->>>>>>> cceb143d
+  dps: 5447.96099
+  tps: 3070.79266
  }
 }
 dps_results: {
  key: "TestEnhancement-AllItems-ReignoftheDead-47477"
  value: {
-<<<<<<< HEAD
-  dps: 5663.7118
-  tps: 3225.55899
-=======
-  dps: 5309.17795
-  tps: 2965.46186
->>>>>>> cceb143d
+  dps: 5466.67615
+  tps: 3083.03378
  }
 }
 dps_results: {
  key: "TestEnhancement-AllItems-RelentlessEarthsiegeDiamond"
  value: {
-<<<<<<< HEAD
-  dps: 5498.55775
-  tps: 3094.86199
-=======
-  dps: 5332.61446
-  tps: 2969.59787
->>>>>>> cceb143d
+  dps: 5473.85849
+  tps: 3083.30228
  }
 }
 dps_results: {
  key: "TestEnhancement-AllItems-RevitalizingSkyflareDiamond"
  value: {
-<<<<<<< HEAD
-  dps: 5401.38086
-  tps: 3037.88244
-=======
-  dps: 5245.80852
-  tps: 2925.15187
->>>>>>> cceb143d
+  dps: 5366.38373
+  tps: 3011.22796
  }
 }
 dps_results: {
  key: "TestEnhancement-AllItems-RuneofRepulsion-40372"
  value: {
-<<<<<<< HEAD
-  dps: 5333.26563
-  tps: 3000.28622
-=======
-  dps: 5157.13735
-  tps: 2870.30091
->>>>>>> cceb143d
+  dps: 5300.43352
+  tps: 2974.43118
  }
 }
 dps_results: {
  key: "TestEnhancement-AllItems-SealofthePantheon-36993"
  value: {
-<<<<<<< HEAD
-  dps: 5333.26563
-  tps: 3000.28622
-=======
-  dps: 5157.13735
-  tps: 2870.30091
->>>>>>> cceb143d
+  dps: 5300.43352
+  tps: 2974.43118
  }
 }
 dps_results: {
  key: "TestEnhancement-AllItems-ShinyShardoftheGods"
  value: {
-<<<<<<< HEAD
-  dps: 5333.26563
-  tps: 3000.28622
-=======
-  dps: 5157.13735
-  tps: 2870.30091
->>>>>>> cceb143d
+  dps: 5300.43352
+  tps: 2974.43118
  }
 }
 dps_results: {
  key: "TestEnhancement-AllItems-Sindragosa'sFlawlessFang-50361"
  value: {
-<<<<<<< HEAD
-  dps: 5333.26563
-  tps: 3000.28622
-=======
-  dps: 5157.13735
-  tps: 2870.30091
->>>>>>> cceb143d
+  dps: 5300.43352
+  tps: 2974.43118
  }
 }
 dps_results: {
  key: "TestEnhancement-AllItems-SkyshatterHarness"
  value: {
-<<<<<<< HEAD
-  dps: 3837.64877
-  tps: 2140.65107
-=======
-  dps: 3708.39699
-  tps: 2048.80079
->>>>>>> cceb143d
+  dps: 3789.72066
+  tps: 2110.76369
  }
 }
 dps_results: {
  key: "TestEnhancement-AllItems-SkyshatterRegalia"
  value: {
-<<<<<<< HEAD
-  dps: 3676.68084
-  tps: 2058.98088
-=======
-  dps: 3598.2597
-  tps: 1987.79775
->>>>>>> cceb143d
+  dps: 3653.6266
+  tps: 2026.7307
  }
 }
 dps_results: {
  key: "TestEnhancement-AllItems-SparkofLife-37657"
  value: {
-<<<<<<< HEAD
-  dps: 5413.12074
-  tps: 3044.38672
-=======
-  dps: 5285.63139
-  tps: 2943.89683
->>>>>>> cceb143d
+  dps: 5400.25055
+  tps: 3032.66589
  }
 }
 dps_results: {
  key: "TestEnhancement-AllItems-StormshroudArmor"
  value: {
-<<<<<<< HEAD
-  dps: 3994.78653
-  tps: 2229.3605
-=======
-  dps: 3869.82053
-  tps: 2128.3631
->>>>>>> cceb143d
+  dps: 4013.32856
+  tps: 2238.97727
  }
 }
 dps_results: {
  key: "TestEnhancement-AllItems-SwiftSkyflareDiamond"
  value: {
-<<<<<<< HEAD
-  dps: 5428.21179
-  tps: 3053.84814
-=======
-  dps: 5234.6002
-  tps: 2913.75614
->>>>>>> cceb143d
+  dps: 5383.58198
+  tps: 3025.75652
  }
 }
 dps_results: {
  key: "TestEnhancement-AllItems-SwiftStarflareDiamond"
  value: {
-<<<<<<< HEAD
-  dps: 5419.79508
-  tps: 3049.19304
-=======
-  dps: 5230.49367
-  tps: 2911.51614
->>>>>>> cceb143d
+  dps: 5388.94791
+  tps: 3030.41625
  }
 }
 dps_results: {
  key: "TestEnhancement-AllItems-SwiftWindfireDiamond"
  value: {
-<<<<<<< HEAD
-  dps: 5418.3005
-  tps: 3050.08962
-=======
-  dps: 5252.62564
-  tps: 2930.99274
->>>>>>> cceb143d
+  dps: 5388.92717
+  tps: 3032.01926
  }
 }
 dps_results: {
  key: "TestEnhancement-AllItems-TheFistsofFury"
  value: {
-<<<<<<< HEAD
-  dps: 4270.52983
-  tps: 2354.01649
-=======
-  dps: 4129.44901
-  tps: 2242.67396
->>>>>>> cceb143d
+  dps: 4261.89783
+  tps: 2339.09026
  }
 }
 dps_results: {
  key: "TestEnhancement-AllItems-Thrall'sBattlegear"
  value: {
-<<<<<<< HEAD
-  dps: 5467.54685
-  tps: 3085.12569
-=======
-  dps: 5321.20845
-  tps: 2980.13713
->>>>>>> cceb143d
+  dps: 5442.22326
+  tps: 3067.66673
  }
 }
 dps_results: {
  key: "TestEnhancement-AllItems-Thrall'sRegalia"
  value: {
-<<<<<<< HEAD
-  dps: 5067.51216
-  tps: 2883.04953
-=======
-  dps: 4899.30314
-  tps: 2761.35978
->>>>>>> cceb143d
+  dps: 5009.1912
+  tps: 2848.4055
  }
 }
 dps_results: {
  key: "TestEnhancement-AllItems-ThunderingSkyflareDiamond"
  value: {
-<<<<<<< HEAD
-  dps: 5449.3881
-  tps: 3070.8717
-=======
-  dps: 5279.13712
-  tps: 2944.42197
->>>>>>> cceb143d
+  dps: 5413.51804
+  tps: 3043.94586
  }
 }
 dps_results: {
  key: "TestEnhancement-AllItems-TidefuryRaiment"
  value: {
-<<<<<<< HEAD
-  dps: 3602.8537
-  tps: 2000.93886
-=======
-  dps: 3636.83655
-  tps: 2009.61293
->>>>>>> cceb143d
+  dps: 3652.45658
+  tps: 2031.79607
  }
 }
 dps_results: {
  key: "TestEnhancement-AllItems-TinyAbominationinaJar-50351"
  value: {
-<<<<<<< HEAD
-  dps: 5501.92911
-  tps: 3096.92617
-=======
-  dps: 5310.26013
-  tps: 2960.69015
->>>>>>> cceb143d
+  dps: 5482.94907
+  tps: 3082.17227
  }
 }
 dps_results: {
  key: "TestEnhancement-AllItems-TinyAbominationinaJar-50706"
  value: {
-<<<<<<< HEAD
-  dps: 5529.44799
-  tps: 3112.65026
-=======
-  dps: 5352.49812
-  tps: 2988.33193
->>>>>>> cceb143d
+  dps: 5483.09414
+  tps: 3084.09779
  }
 }
 dps_results: {
  key: "TestEnhancement-AllItems-TirelessSkyflareDiamond"
  value: {
-<<<<<<< HEAD
-  dps: 5423.60359
-  tps: 3054.19147
-=======
-  dps: 5260.58958
-  tps: 2936.49429
->>>>>>> cceb143d
+  dps: 5385.95359
+  tps: 3026.66407
  }
 }
 dps_results: {
  key: "TestEnhancement-AllItems-TirelessStarflareDiamond"
  value: {
-<<<<<<< HEAD
-  dps: 5420.4286
-  tps: 3052.20629
-=======
-  dps: 5257.55077
-  tps: 2934.6048
->>>>>>> cceb143d
+  dps: 5382.79662
+  tps: 3024.69266
  }
 }
 dps_results: {
  key: "TestEnhancement-AllItems-TotemofElectrifyingWind-47666"
  value: {
-<<<<<<< HEAD
-  dps: 5666.11453
-  tps: 3193.79954
-=======
-  dps: 5475.4684
-  tps: 3060.17638
->>>>>>> cceb143d
+  dps: 5608.60543
+  tps: 3155.18841
  }
 }
 dps_results: {
  key: "TestEnhancement-AllItems-TotemoftheAvalanche-50463"
  value: {
-<<<<<<< HEAD
-  dps: 5707.27648
-  tps: 3211.65789
-=======
-  dps: 5545.65448
-  tps: 3092.32621
->>>>>>> cceb143d
+  dps: 5646.06195
+  tps: 3167.64174
  }
 }
 dps_results: {
  key: "TestEnhancement-AllItems-TotemoftheElementalPlane-40708"
  value: {
-<<<<<<< HEAD
-  dps: 5492.22158
-  tps: 3089.96108
-=======
-  dps: 5348.21126
-  tps: 2982.35838
->>>>>>> cceb143d
+  dps: 5479.8414
+  tps: 3076.0874
  }
 }
 dps_results: {
  key: "TestEnhancement-AllItems-TrenchantEarthshatterDiamond"
  value: {
-<<<<<<< HEAD
-  dps: 5420.4286
-  tps: 3052.20629
-=======
-  dps: 5257.55077
-  tps: 2934.6048
->>>>>>> cceb143d
+  dps: 5382.79662
+  tps: 3024.69266
  }
 }
 dps_results: {
  key: "TestEnhancement-AllItems-TrenchantEarthsiegeDiamond"
  value: {
-<<<<<<< HEAD
-  dps: 5423.60359
-  tps: 3054.19147
-=======
-  dps: 5260.58958
-  tps: 2936.49429
->>>>>>> cceb143d
+  dps: 5385.95359
+  tps: 3026.66407
  }
 }
 dps_results: {
  key: "TestEnhancement-AllItems-WorldbreakerBattlegear"
  value: {
-<<<<<<< HEAD
-  dps: 5091.08205
-  tps: 2880.27364
-=======
-  dps: 4940.01567
-  tps: 2765.81742
->>>>>>> cceb143d
+  dps: 5034.91644
+  tps: 2845.07248
  }
 }
 dps_results: {
  key: "TestEnhancement-AllItems-WorldbreakerGarb"
  value: {
-<<<<<<< HEAD
-  dps: 4569.67743
-  tps: 2585.12392
-=======
-  dps: 4439.08444
-  tps: 2483.8895
->>>>>>> cceb143d
+  dps: 4569.47826
+  tps: 2579.9569
  }
 }
 dps_results: {
  key: "TestEnhancement-Average-Default"
  value: {
-<<<<<<< HEAD
-  dps: 5538.03601
-  tps: 3118.86227
-=======
-  dps: 5369.47838
-  tps: 2996.64622
->>>>>>> cceb143d
+  dps: 5501.48724
+  tps: 3092.85368
  }
 }
 dps_results: {
  key: "TestEnhancement-Settings-Orc-P1-Basic-FullBuffs-LongMultiTarget"
  value: {
-<<<<<<< HEAD
-  dps: 15761.31629
-  tps: 9732.50026
-=======
-  dps: 14977.74541
-  tps: 9006.84197
->>>>>>> cceb143d
+  dps: 15574.17289
+  tps: 9580.40793
  }
 }
 dps_results: {
  key: "TestEnhancement-Settings-Orc-P1-Basic-FullBuffs-LongSingleTarget"
  value: {
-<<<<<<< HEAD
-  dps: 5527.42055
-  tps: 3099.59287
-=======
-  dps: 5346.4499
-  tps: 2975.49747
->>>>>>> cceb143d
+  dps: 5479.36101
+  tps: 3066.93887
  }
 }
 dps_results: {
  key: "TestEnhancement-Settings-Orc-P1-Basic-FullBuffs-ShortSingleTarget"
  value: {
-<<<<<<< HEAD
-  dps: 6529.88458
-  tps: 3355.30252
-=======
-  dps: 6321.14932
-  tps: 3194.99138
->>>>>>> cceb143d
+  dps: 6528.2067
+  tps: 3329.13369
  }
 }
 dps_results: {
  key: "TestEnhancement-Settings-Orc-P1-Basic-NoBuffs-LongMultiTarget"
  value: {
-<<<<<<< HEAD
-  dps: 9650.97047
-  tps: 5755.18896
-=======
-  dps: 10518.99373
-  tps: 6172.16968
->>>>>>> cceb143d
+  dps: 8557.73983
+  tps: 5012.64347
  }
 }
 dps_results: {
  key: "TestEnhancement-Settings-Orc-P1-Basic-NoBuffs-LongSingleTarget"
  value: {
-<<<<<<< HEAD
-  dps: 2877.27919
-  tps: 1627.33046
-=======
-  dps: 3592.44955
-  tps: 1994.04872
->>>>>>> cceb143d
+  dps: 2918.87606
+  tps: 1646.06201
  }
 }
 dps_results: {
  key: "TestEnhancement-Settings-Orc-P1-Basic-NoBuffs-ShortSingleTarget"
  value: {
-<<<<<<< HEAD
-  dps: 4895.45169
-  tps: 2632.47655
-=======
-  dps: 4750.99743
-  tps: 2525.40486
+  dps: 4878.38364
+  tps: 2610.38136
  }
 }
 dps_results: {
  key: "TestEnhancement-Settings-Orc-P1-EnhFireElemental-FullBuffs-LongMultiTarget"
  value: {
-  dps: 15242.74098
-  tps: 8772.36997
+  dps: 16306.44668
+  tps: 9543.92511
  }
 }
 dps_results: {
  key: "TestEnhancement-Settings-Orc-P1-EnhFireElemental-FullBuffs-LongSingleTarget"
  value: {
-  dps: 5071.92462
-  tps: 2590.29572
+  dps: 5281.30782
+  tps: 2734.04841
  }
 }
 dps_results: {
  key: "TestEnhancement-Settings-Orc-P1-EnhFireElemental-FullBuffs-ShortSingleTarget"
  value: {
-  dps: 6492.47915
-  tps: 2870.84704
+  dps: 6537.26135
+  tps: 2922.9646
  }
 }
 dps_results: {
  key: "TestEnhancement-Settings-Orc-P1-EnhFireElemental-NoBuffs-LongMultiTarget"
  value: {
-  dps: 12293.96846
-  tps: 7300.13012
+  dps: 12448.47271
+  tps: 7457.15219
  }
 }
 dps_results: {
  key: "TestEnhancement-Settings-Orc-P1-EnhFireElemental-NoBuffs-LongSingleTarget"
  value: {
-  dps: 3587.60766
-  tps: 1913.64735
+  dps: 3598.86081
+  tps: 1941.2155
  }
 }
 dps_results: {
  key: "TestEnhancement-Settings-Orc-P1-EnhFireElemental-NoBuffs-ShortSingleTarget"
  value: {
-  dps: 4955.17627
-  tps: 2242.14947
->>>>>>> cceb143d
+  dps: 5055.01517
+  tps: 2323.72996
  }
 }
 dps_results: {
  key: "TestEnhancement-Settings-Troll-P1-Basic-FullBuffs-LongMultiTarget"
  value: {
-<<<<<<< HEAD
-  dps: 15680.95487
-  tps: 9745.19394
-=======
-  dps: 14890.36654
-  tps: 8922.91727
->>>>>>> cceb143d
+  dps: 15498.50802
+  tps: 9586.244
  }
 }
 dps_results: {
  key: "TestEnhancement-Settings-Troll-P1-Basic-FullBuffs-LongSingleTarget"
  value: {
-<<<<<<< HEAD
-  dps: 5498.55775
-  tps: 3094.86199
-=======
-  dps: 5332.61446
-  tps: 2969.59787
->>>>>>> cceb143d
+  dps: 5473.85849
+  tps: 3083.30228
  }
 }
 dps_results: {
  key: "TestEnhancement-Settings-Troll-P1-Basic-FullBuffs-ShortSingleTarget"
  value: {
-<<<<<<< HEAD
-  dps: 6493.56832
-  tps: 3344.34798
-=======
-  dps: 6348.8534
-  tps: 3239.67263
->>>>>>> cceb143d
+  dps: 6529.13446
+  tps: 3362.32946
  }
 }
 dps_results: {
  key: "TestEnhancement-Settings-Troll-P1-Basic-NoBuffs-LongMultiTarget"
  value: {
-<<<<<<< HEAD
-  dps: 8174.25074
-  tps: 4800.124
-=======
-  dps: 10850.85474
-  tps: 6421.1763
->>>>>>> cceb143d
+  dps: 8628.06119
+  tps: 5100.43435
  }
 }
 dps_results: {
  key: "TestEnhancement-Settings-Troll-P1-Basic-NoBuffs-LongSingleTarget"
  value: {
-<<<<<<< HEAD
-  dps: 2906.39142
-  tps: 1640.79828
-=======
-  dps: 3662.75617
-  tps: 2045.80067
->>>>>>> cceb143d
+  dps: 2935.61594
+  tps: 1661.8708
  }
 }
 dps_results: {
  key: "TestEnhancement-Settings-Troll-P1-Basic-NoBuffs-ShortSingleTarget"
  value: {
-<<<<<<< HEAD
-  dps: 4921.80924
-  tps: 2650.07768
-=======
-  dps: 4739.81401
-  tps: 2515.04559
+  dps: 4913.04768
+  tps: 2652.33565
  }
 }
 dps_results: {
  key: "TestEnhancement-Settings-Troll-P1-EnhFireElemental-FullBuffs-LongMultiTarget"
  value: {
-  dps: 14936.64993
-  tps: 8626.52394
+  dps: 16085.15549
+  tps: 9474.75433
  }
 }
 dps_results: {
  key: "TestEnhancement-Settings-Troll-P1-EnhFireElemental-FullBuffs-LongSingleTarget"
  value: {
-  dps: 5095.27798
-  tps: 2617.84795
+  dps: 5281.95021
+  tps: 2760.21546
  }
 }
 dps_results: {
  key: "TestEnhancement-Settings-Troll-P1-EnhFireElemental-FullBuffs-ShortSingleTarget"
  value: {
-  dps: 6413.57057
-  tps: 2872.72799
+  dps: 6548.81529
+  tps: 2985.59617
  }
 }
 dps_results: {
  key: "TestEnhancement-Settings-Troll-P1-EnhFireElemental-NoBuffs-LongMultiTarget"
  value: {
-  dps: 12211.71408
-  tps: 7320.96456
+  dps: 12458.81366
+  tps: 7578.15335
  }
 }
 dps_results: {
  key: "TestEnhancement-Settings-Troll-P1-EnhFireElemental-NoBuffs-LongSingleTarget"
  value: {
-  dps: 3572.20657
-  tps: 1922.40318
+  dps: 3464.11662
+  tps: 1874.7523
  }
 }
 dps_results: {
  key: "TestEnhancement-Settings-Troll-P1-EnhFireElemental-NoBuffs-ShortSingleTarget"
  value: {
-  dps: 4916.51465
-  tps: 2255.40743
->>>>>>> cceb143d
+  dps: 5041.12314
+  tps: 2361.41557
  }
 }
 dps_results: {
  key: "TestEnhancement-SwitchInFrontOfTarget-Default"
  value: {
-<<<<<<< HEAD
-  dps: 5227.6274
-  tps: 2928.27541
-=======
-  dps: 5091.55798
-  tps: 2827.946
->>>>>>> cceb143d
+  dps: 5206.96841
+  tps: 2908.44715
  }
 }