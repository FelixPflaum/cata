--- conflicted
+++ resolved
@@ -2032,73 +2032,43 @@
 dps_results: {
  key: "TestEnhancement-Settings-Orc-p1-Standard-default-FullBuffs-LongMultiTarget"
  value: {
-<<<<<<< HEAD
-  dps: 30925.09102
-  tps: 25045.78373
-=======
-  dps: 30780.81248
-  tps: 24796.05459
->>>>>>> fa99ea09
+  dps: 30918.10016
+  tps: 25041.2268
  }
 }
 dps_results: {
  key: "TestEnhancement-Settings-Orc-p1-Standard-default-FullBuffs-LongSingleTarget"
  value: {
-<<<<<<< HEAD
-  dps: 30369.05996
-  tps: 20633.89584
-=======
-  dps: 30215.62041
-  tps: 20331.33507
->>>>>>> fa99ea09
+  dps: 30362.08801
+  tps: 20629.38677
  }
 }
 dps_results: {
  key: "TestEnhancement-Settings-Orc-p1-Standard-default-FullBuffs-ShortSingleTarget"
  value: {
-<<<<<<< HEAD
-  dps: 35107.87433
-  tps: 23413.94231
-=======
-  dps: 34776.26362
-  tps: 22949.79656
->>>>>>> fa99ea09
+  dps: 35094.95949
+  tps: 23405.85594
  }
 }
 dps_results: {
  key: "TestEnhancement-Settings-Orc-p1-Standard-default-NoBuffs-LongMultiTarget"
  value: {
-<<<<<<< HEAD
-  dps: 23853.40288
-  tps: 20492.80693
-=======
-  dps: 23754.34949
-  tps: 20387.19865
->>>>>>> fa99ea09
+  dps: 23847.48832
+  tps: 20489.01256
  }
 }
 dps_results: {
  key: "TestEnhancement-Settings-Orc-p1-Standard-default-NoBuffs-LongSingleTarget"
  value: {
-<<<<<<< HEAD
-  dps: 23362.86459
-  tps: 16066.21279
-=======
-  dps: 23308.99993
-  tps: 15903.15819
->>>>>>> fa99ea09
+  dps: 23357.09282
+  tps: 16062.59186
  }
 }
 dps_results: {
  key: "TestEnhancement-Settings-Orc-p1-Standard-default-NoBuffs-ShortSingleTarget"
  value: {
-<<<<<<< HEAD
-  dps: 25486.86458
-  tps: 17042.86829
-=======
-  dps: 25436.23613
-  tps: 17041.25833
->>>>>>> fa99ea09
+  dps: 25475.91478
+  tps: 17036.00997
  }
 }
 dps_results: {
