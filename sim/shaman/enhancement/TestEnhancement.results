character_stats_results: {
 key: "TestEnhancement-CharacterStats-Default"
 value: {
  final_stats: 518.1
  final_stats: 709.5000000000001
  final_stats: 680.9000000000001
  final_stats: 450.73600000000005
  final_stats: 247.50000000000003
  final_stats: 1083.8160057120003
  final_stats: 0
  final_stats: 0
  final_stats: 0
  final_stats: 0
  final_stats: 0
  final_stats: 0
  final_stats: 0
  final_stats: 109
  final_stats: 160
  final_stats: 586.0903350987
  final_stats: 0
  final_stats: 0
  final_stats: 3612.7200190400004
  final_stats: 372.74
  final_stats: 1137.1913536614645
  final_stats: 0
  final_stats: 0
  final_stats: 44
  final_stats: 10877.04
  final_stats: 0
  final_stats: 0
  final_stats: 6897
  final_stats: 824
  final_stats: 0
  final_stats: 0
  final_stats: 0
  final_stats: 0
  final_stats: 0
  final_stats: 0
  final_stats: 9788
  final_stats: 0
  final_stats: 0
  final_stats: 0
  final_stats: 0
  final_stats: 0
  final_stats: 0
  final_stats: 0
  final_stats: 0
  final_stats: 0
  final_stats: 0
 }
}
dps_results: {
 key: "TestEnhancement-AllItems-AshtongueTalismanofVision-32491"
 value: {
<<<<<<< HEAD
  dps: 1806.5551521197524
  tps: 1385.6208757421036
=======
  dps: 1886.0895484904258
  tps: 1475.4876185964597
>>>>>>> 1cbfaec9
 }
}
dps_results: {
 key: "TestEnhancement-AllItems-AustereEarthsiegeDiamond"
 value: {
<<<<<<< HEAD
  dps: 1783.3465014251312
  tps: 1371.0266314108317
=======
  dps: 1844.643876357372
  tps: 1443.0276166056428
>>>>>>> 1cbfaec9
 }
}
dps_results: {
 key: "TestEnhancement-AllItems-Bandit'sInsignia-40371"
 value: {
<<<<<<< HEAD
  dps: 1795.0822074327052
  tps: 1387.287158467649
=======
  dps: 1875.256879399241
  tps: 1474.9243118268673
>>>>>>> 1cbfaec9
 }
}
dps_results: {
 key: "TestEnhancement-AllItems-BeamingEarthsiegeDiamond"
 value: {
<<<<<<< HEAD
  dps: 1791.8064928829915
  tps: 1378.8046567360946
=======
  dps: 1861.6051831202449
  tps: 1458.544551516553
>>>>>>> 1cbfaec9
 }
}
dps_results: {
 key: "TestEnhancement-AllItems-BracingEarthsiegeDiamond"
 value: {
<<<<<<< HEAD
  dps: 1791.5080443286486
  tps: 1352.3732676445384
=======
  dps: 1852.856372391401
  tps: 1423.1866567737604
>>>>>>> 1cbfaec9
 }
}
dps_results: {
 key: "TestEnhancement-AllItems-BracingEarthstormDiamond"
 value: {
<<<<<<< HEAD
  dps: 1787.9169654511006
  tps: 1375.0742671655678
=======
  dps: 1849.2428741364272
  tps: 1447.1045638561657
>>>>>>> 1cbfaec9
 }
}
dps_results: {
 key: "TestEnhancement-AllItems-Braxley'sBackyardMoonshine-35937"
 value: {
<<<<<<< HEAD
  dps: 1803.4202489169757
  tps: 1383.0619456090647
=======
  dps: 1880.543696360758
  tps: 1471.7514605386405
>>>>>>> 1cbfaec9
 }
}
dps_results: {
 key: "TestEnhancement-AllItems-BrutalEarthstormDiamond"
 value: {
<<<<<<< HEAD
  dps: 1786.6625614951774
  tps: 1373.3478734598646
=======
  dps: 1848.3000961009523
  tps: 1445.6933282261498
>>>>>>> 1cbfaec9
 }
}
dps_results: {
 key: "TestEnhancement-AllItems-CataclysmHarness"
 value: {
<<<<<<< HEAD
  dps: 1663.0881800314942
  tps: 1275.3157675476907
=======
  dps: 1722.0606812848841
  tps: 1342.4589747873572
>>>>>>> 1cbfaec9
 }
}
dps_results: {
 key: "TestEnhancement-AllItems-CataclysmRegalia"
 value: {
<<<<<<< HEAD
  dps: 1735.1442921061844
  tps: 1338.3541730090908
=======
  dps: 1788.8197427754035
  tps: 1400.325473999182
>>>>>>> 1cbfaec9
 }
}
dps_results: {
 key: "TestEnhancement-AllItems-ChaoticSkyfireDiamond"
 value: {
<<<<<<< HEAD
  dps: 1813.125673982752
  tps: 1394.2869348513548
=======
  dps: 1887.180594618588
  tps: 1481.2408727639029
>>>>>>> 1cbfaec9
 }
}
dps_results: {
 key: "TestEnhancement-AllItems-ChaoticSkyflareDiamond"
 value: {
<<<<<<< HEAD
  dps: 1810.965207658037
  tps: 1392.6463867548177
=======
  dps: 1885.1182027508178
  tps: 1475.8349305830334
>>>>>>> 1cbfaec9
 }
}
dps_results: {
 key: "TestEnhancement-AllItems-CycloneHarness"
 value: {
<<<<<<< HEAD
  dps: 1616.881036727478
  tps: 1239.2349731025045
=======
  dps: 1691.3515951714157
  tps: 1321.9664728820028
>>>>>>> 1cbfaec9
 }
}
dps_results: {
 key: "TestEnhancement-AllItems-CycloneRegalia"
 value: {
<<<<<<< HEAD
  dps: 1665.375688784526
  tps: 1277.7459559484664
=======
  dps: 1734.7051861377956
  tps: 1357.9688196126485
>>>>>>> 1cbfaec9
 }
}
dps_results: {
 key: "TestEnhancement-AllItems-DarkmoonCard:Berserker!-42989"
 value: {
<<<<<<< HEAD
  dps: 1819.4357628327439
  tps: 1394.8214910914862
=======
  dps: 1887.1853274101084
  tps: 1473.165844334647
>>>>>>> 1cbfaec9
 }
}
dps_results: {
 key: "TestEnhancement-AllItems-DarkmoonCard:Death-42990"
 value: {
<<<<<<< HEAD
  dps: 1850.9084894293267
  tps: 1429.2987427182932
=======
  dps: 1924.8492843087163
  tps: 1512.4869867943241
>>>>>>> 1cbfaec9
 }
}
dps_results: {
 key: "TestEnhancement-AllItems-DarkmoonCard:Greatness-42987"
 value: {
<<<<<<< HEAD
  dps: 1846.3518207935535
  tps: 1419.6580600683028
=======
  dps: 1937.4126460096913
  tps: 1516.1572862261812
>>>>>>> 1cbfaec9
 }
}
dps_results: {
 key: "TestEnhancement-AllItems-DarkmoonCard:Greatness-44253"
 value: {
<<<<<<< HEAD
  dps: 1873.4316137225333
  tps: 1440.979922639609
=======
  dps: 1954.0379067661092
  tps: 1529.9734854474964
>>>>>>> 1cbfaec9
 }
}
dps_results: {
 key: "TestEnhancement-AllItems-DarkmoonCard:Greatness-44254"
 value: {
<<<<<<< HEAD
  dps: 1814.3894390206565
  tps: 1392.0415378344062
=======
  dps: 1905.263582704015
  tps: 1491.0964558556377
>>>>>>> 1cbfaec9
 }
}
dps_results: {
 key: "TestEnhancement-AllItems-DeathKnight'sAnguish-38212"
 value: {
<<<<<<< HEAD
  dps: 1806.9064171798623
  tps: 1386.0386522635772
=======
  dps: 1881.1871911229123
  tps: 1470.784961083163
>>>>>>> 1cbfaec9
 }
}
dps_results: {
 key: "TestEnhancement-AllItems-Defender'sCode-40257"
 value: {
<<<<<<< HEAD
  dps: 1776.4203814533073
  tps: 1368.7716834519006
=======
  dps: 1831.9080849845727
  tps: 1430.6952572442879
>>>>>>> 1cbfaec9
 }
}
dps_results: {
 key: "TestEnhancement-AllItems-DesolationBattlegear"
 value: {
<<<<<<< HEAD
  dps: 1672.921967136708
  tps: 1286.5487599965356
=======
  dps: 1749.6284995781527
  tps: 1366.8597220252454
>>>>>>> 1cbfaec9
 }
}
dps_results: {
 key: "TestEnhancement-AllItems-DestructiveSkyfireDiamond"
 value: {
<<<<<<< HEAD
  dps: 1779.5420567445142
  tps: 1368.8381470943052
=======
  dps: 1864.9067292342424
  tps: 1460.7769396008514
>>>>>>> 1cbfaec9
 }
}
dps_results: {
 key: "TestEnhancement-AllItems-DestructiveSkyflareDiamond"
 value: {
<<<<<<< HEAD
  dps: 1780.511847141076
  tps: 1366.5588056299039
=======
  dps: 1857.3529805187611
  tps: 1453.8175186682272
>>>>>>> 1cbfaec9
 }
}
dps_results: {
 key: "TestEnhancement-AllItems-EarthshatterBattlegear"
 value: {
<<<<<<< HEAD
  dps: 2241.676763415554
  tps: 1725.295114376051
=======
  dps: 2338.1391599744766
  tps: 1833.4564626822525
>>>>>>> 1cbfaec9
 }
}
dps_results: {
 key: "TestEnhancement-AllItems-EffulgentSkyflareDiamond"
 value: {
<<<<<<< HEAD
  dps: 1783.3465014251312
  tps: 1371.0266314108317
=======
  dps: 1844.643876357372
  tps: 1443.0276166056428
>>>>>>> 1cbfaec9
 }
}
dps_results: {
 key: "TestEnhancement-AllItems-EmberSkyfireDiamond"
 value: {
<<<<<<< HEAD
  dps: 1776.0977130456956
  tps: 1364.2307995949834
=======
  dps: 1862.2678660623037
  tps: 1461.8948306561088
>>>>>>> 1cbfaec9
 }
}
dps_results: {
 key: "TestEnhancement-AllItems-EmberSkyflareDiamond"
 value: {
<<<<<<< HEAD
  dps: 1779.661588267317
  tps: 1367.3845504569035
=======
  dps: 1865.935636364036
  tps: 1465.155677511975
>>>>>>> 1cbfaec9
 }
}
dps_results: {
 key: "TestEnhancement-AllItems-EnigmaticSkyfireDiamond"
 value: {
<<<<<<< HEAD
  dps: 1791.0271686444685
  tps: 1378.4212590956918
=======
  dps: 1864.0240519695137
  tps: 1464.2606061091585
>>>>>>> 1cbfaec9
 }
}
dps_results: {
 key: "TestEnhancement-AllItems-EnigmaticSkyflareDiamond"
 value: {
<<<<<<< HEAD
  dps: 1788.9466820810446
  tps: 1376.9510203189254
=======
  dps: 1861.72507864411
  tps: 1458.7836063062177
>>>>>>> 1cbfaec9
 }
}
dps_results: {
 key: "TestEnhancement-AllItems-EnigmaticStarflareDiamond"
 value: {
<<<<<<< HEAD
  dps: 1792.218930425971
  tps: 1379.5373477636956
=======
  dps: 1865.6189043992993
  tps: 1464.3427876394092
>>>>>>> 1cbfaec9
 }
}
dps_results: {
 key: "TestEnhancement-AllItems-EternalEarthsiegeDiamond"
 value: {
<<<<<<< HEAD
  dps: 1783.3465014251312
  tps: 1371.0266314108317
=======
  dps: 1844.643876357372
  tps: 1443.0276166056428
>>>>>>> 1cbfaec9
 }
}
dps_results: {
 key: "TestEnhancement-AllItems-EternalEarthstormDiamond"
 value: {
<<<<<<< HEAD
  dps: 1783.3465014251312
  tps: 1371.0266314108317
=======
  dps: 1844.643876357372
  tps: 1443.0276166056428
>>>>>>> 1cbfaec9
 }
}
dps_results: {
 key: "TestEnhancement-AllItems-ExtractofNecromanticPower-40373"
 value: {
<<<<<<< HEAD
  dps: 1827.6522736200518
  tps: 1403.2133451190177
=======
  dps: 1907.4601345304802
  tps: 1491.9397519010547
>>>>>>> 1cbfaec9
 }
}
dps_results: {
 key: "TestEnhancement-AllItems-Fathom-BroochoftheTidewalker-30663"
 value: {
<<<<<<< HEAD
  dps: 1764.8118356429736
  tps: 1354.4316159215575
=======
  dps: 1840.9834363493765
  tps: 1441.568158807424
>>>>>>> 1cbfaec9
 }
}
dps_results: {
 key: "TestEnhancement-AllItems-FelstalkerArmor"
 value: {
<<<<<<< HEAD
  dps: 1760.266015098168
  tps: 1355.3657273941897
=======
  dps: 1830.6687948774456
  tps: 1431.3173735554178
>>>>>>> 1cbfaec9
 }
}
dps_results: {
 key: "TestEnhancement-AllItems-ForgeEmber-37660"
 value: {
<<<<<<< HEAD
  dps: 1812.591884444073
  tps: 1389.5768641263564
=======
  dps: 1898.7191516934272
  tps: 1483.2203659407544
>>>>>>> 1cbfaec9
 }
}
dps_results: {
 key: "TestEnhancement-AllItems-ForlornSkyflareDiamond"
 value: {
<<<<<<< HEAD
  dps: 1791.5080443286486
  tps: 1378.2545524014317
=======
  dps: 1852.856372391401
  tps: 1450.307879553005
>>>>>>> 1cbfaec9
 }
}
dps_results: {
 key: "TestEnhancement-AllItems-ForlornStarflareDiamond"
 value: {
<<<<<<< HEAD
  dps: 1789.8757357479449
  tps: 1376.8089682033115
=======
  dps: 1851.2138731845948
  tps: 1448.8518269635329
>>>>>>> 1cbfaec9
 }
}
dps_results: {
 key: "TestEnhancement-AllItems-FuryoftheFiveFlights-40431"
 value: {
<<<<<<< HEAD
  dps: 1872.7103139230092
  tps: 1443.901671972822
=======
  dps: 1953.1333594622029
  tps: 1532.1425139656128
>>>>>>> 1cbfaec9
 }
}
dps_results: {
 key: "TestEnhancement-AllItems-IllustrationoftheDragonSoul-40432"
 value: {
<<<<<<< HEAD
  dps: 1842.681894677905
  tps: 1427.627416935615
=======
  dps: 1898.2876162256464
  tps: 1489.579984188238
>>>>>>> 1cbfaec9
 }
}
dps_results: {
 key: "TestEnhancement-AllItems-ImbuedUnstableDiamond"
 value: {
<<<<<<< HEAD
  dps: 1787.9169654511006
  tps: 1375.0742671655678
=======
  dps: 1849.2428741364272
  tps: 1447.1045638561657
>>>>>>> 1cbfaec9
 }
}
dps_results: {
 key: "TestEnhancement-AllItems-ImpassiveSkyflareDiamond"
 value: {
<<<<<<< HEAD
  dps: 1788.9466820810446
  tps: 1376.9510203189254
=======
  dps: 1861.72507864411
  tps: 1458.7836063062177
>>>>>>> 1cbfaec9
 }
}
dps_results: {
 key: "TestEnhancement-AllItems-ImpassiveStarflareDiamond"
 value: {
<<<<<<< HEAD
  dps: 1792.218930425971
  tps: 1379.5373477636956
=======
  dps: 1865.6189043992993
  tps: 1464.3427876394092
>>>>>>> 1cbfaec9
 }
}
dps_results: {
 key: "TestEnhancement-AllItems-IncisorFragment-37723"
 value: {
<<<<<<< HEAD
  dps: 1789.5839158276085
  tps: 1377.986157513911
=======
  dps: 1845.0549941416496
  tps: 1439.898093654242
>>>>>>> 1cbfaec9
 }
}
dps_results: {
 key: "TestEnhancement-AllItems-InfusedColdstoneRune-35935"
 value: {
<<<<<<< HEAD
  dps: 1780.015968814832
  tps: 1365.583436826896
=======
  dps: 1865.807471152712
  tps: 1460.9477764879225
>>>>>>> 1cbfaec9
 }
}
dps_results: {
 key: "TestEnhancement-AllItems-InsightfulEarthsiegeDiamond"
 value: {
<<<<<<< HEAD
  dps: 1820.2258862980016
  tps: 1407.0838765195922
=======
  dps: 1899.7355900375278
  tps: 1495.0528566706782
>>>>>>> 1cbfaec9
 }
}
dps_results: {
 key: "TestEnhancement-AllItems-InsightfulEarthstormDiamond"
 value: {
<<<<<<< HEAD
  dps: 1796.0043061524786
  tps: 1380.5544674368734
=======
  dps: 1873.7471310849141
  tps: 1468.8198469837516
>>>>>>> 1cbfaec9
 }
}
dps_results: {
 key: "TestEnhancement-AllItems-InvigoratingEarthsiegeDiamond"
 value: {
<<<<<<< HEAD
  dps: 1782.3302025298556
  tps: 1370.4444961002125
=======
  dps: 1869.0323683781974
  tps: 1466.359583461065
>>>>>>> 1cbfaec9
 }
}
dps_results: {
 key: "TestEnhancement-AllItems-Lavanthor'sTalisman-37872"
 value: {
<<<<<<< HEAD
  dps: 1776.4203814533073
  tps: 1368.7716834519006
=======
  dps: 1831.9080849845727
  tps: 1430.6952572442879
>>>>>>> 1cbfaec9
 }
}
dps_results: {
 key: "TestEnhancement-AllItems-MajesticDragonFigurine-40430"
 value: {
<<<<<<< HEAD
  dps: 1757.829105982676
  tps: 1350.1901527262496
=======
  dps: 1832.2795724702546
  tps: 1429.7987026472
>>>>>>> 1cbfaec9
 }
}
dps_results: {
 key: "TestEnhancement-AllItems-Mana-EtchedRegalia"
 value: {
<<<<<<< HEAD
  dps: 1616.0968738245938
  tps: 1242.4997823434192
=======
  dps: 1694.4337726541041
  tps: 1326.3176538467897
>>>>>>> 1cbfaec9
 }
}
dps_results: {
 key: "TestEnhancement-AllItems-MeteoriteWhetstone-37390"
 value: {
<<<<<<< HEAD
  dps: 1865.1019301996262
  tps: 1438.5354532544695
=======
  dps: 1922.1518379292945
  tps: 1503.7789595645795
>>>>>>> 1cbfaec9
 }
}
dps_results: {
 key: "TestEnhancement-AllItems-MysticalSkyfireDiamond"
 value: {
<<<<<<< HEAD
  dps: 1778.8475430574179
  tps: 1367.3558978928186
=======
  dps: 1868.3592357090663
  tps: 1465.5475557082477
>>>>>>> 1cbfaec9
 }
}
dps_results: {
 key: "TestEnhancement-AllItems-NaturalAlignmentCrystal-19344"
 value: {
<<<<<<< HEAD
  dps: 1772.9609222593974
  tps: 1364.3574915817578
=======
  dps: 1851.3742615377266
  tps: 1449.508365968171
>>>>>>> 1cbfaec9
 }
}
dps_results: {
 key: "TestEnhancement-AllItems-NetherscaleArmor"
 value: {
<<<<<<< HEAD
  dps: 1775.5482307163352
  tps: 1361.5068537870634
=======
  dps: 1850.5075386115336
  tps: 1447.21827268946
>>>>>>> 1cbfaec9
 }
}
dps_results: {
 key: "TestEnhancement-AllItems-NetherstrikeArmor"
 value: {
<<<<<<< HEAD
  dps: 1740.8443155055197
  tps: 1336.641113078934
=======
  dps: 1803.8703939891868
  tps: 1409.0989624229253
>>>>>>> 1cbfaec9
 }
}
dps_results: {
 key: "TestEnhancement-AllItems-OfferingofSacrifice-37638"
 value: {
<<<<<<< HEAD
  dps: 1776.4203814533073
  tps: 1368.7716834519006
=======
  dps: 1831.9080849845727
  tps: 1430.6952572442879
>>>>>>> 1cbfaec9
 }
}
dps_results: {
 key: "TestEnhancement-AllItems-PersistentEarthshatterDiamond"
 value: {
<<<<<<< HEAD
  dps: 1794.5763462240718
  tps: 1382.5798860364996
=======
  dps: 1854.9462983889327
  tps: 1452.7949961261627
>>>>>>> 1cbfaec9
 }
}
dps_results: {
 key: "TestEnhancement-AllItems-PersistentEarthsiegeDiamond"
 value: {
<<<<<<< HEAD
  dps: 1782.3302025298556
  tps: 1370.4444961002125
=======
  dps: 1869.0323683781974
  tps: 1466.359583461065
>>>>>>> 1cbfaec9
 }
}
dps_results: {
 key: "TestEnhancement-AllItems-PotentUnstableDiamond"
 value: {
<<<<<<< HEAD
  dps: 1778.26629353722
  tps: 1366.5317521064517
=======
  dps: 1861.1641976726064
  tps: 1459.4137195609123
>>>>>>> 1cbfaec9
 }
}
dps_results: {
 key: "TestEnhancement-AllItems-PowerfulEarthshatterDiamond"
 value: {
<<<<<<< HEAD
  dps: 1783.3465014251312
  tps: 1371.0266314108317
=======
  dps: 1844.643876357372
  tps: 1443.0276166056428
>>>>>>> 1cbfaec9
 }
}
dps_results: {
 key: "TestEnhancement-AllItems-PowerfulEarthsiegeDiamond"
 value: {
<<<<<<< HEAD
  dps: 1783.3465014251312
  tps: 1371.0266314108317
=======
  dps: 1844.643876357372
  tps: 1443.0276166056428
>>>>>>> 1cbfaec9
 }
}
dps_results: {
 key: "TestEnhancement-AllItems-PowerfulEarthstormDiamond"
 value: {
<<<<<<< HEAD
  dps: 1783.3465014251312
  tps: 1371.0266314108317
=======
  dps: 1844.643876357372
  tps: 1443.0276166056428
>>>>>>> 1cbfaec9
 }
}
dps_results: {
 key: "TestEnhancement-AllItems-PrimalIntent"
 value: {
<<<<<<< HEAD
  dps: 1780.465159316355
  tps: 1370.6668723941
=======
  dps: 1866.488591890747
  tps: 1461.34078279174
>>>>>>> 1cbfaec9
 }
}
dps_results: {
 key: "TestEnhancement-AllItems-PurifiedShardoftheGods"
 value: {
<<<<<<< HEAD
  dps: 1776.4203814533073
  tps: 1368.7716834519006
=======
  dps: 1831.9080849845727
  tps: 1430.6952572442879
>>>>>>> 1cbfaec9
 }
}
dps_results: {
 key: "TestEnhancement-AllItems-ReignoftheDead-47316"
 value: {
<<<<<<< HEAD
  dps: 1924.4610899538227
  tps: 1510.1243242704347
=======
  dps: 2005.2793787447895
  tps: 1599.915365326047
>>>>>>> 1cbfaec9
 }
}
dps_results: {
 key: "TestEnhancement-AllItems-ReignoftheDead-47477"
 value: {
<<<<<<< HEAD
  dps: 1945.567922233953
  tps: 1530.5574664591686
=======
  dps: 2027.4447994321936
  tps: 1621.411605718653
>>>>>>> 1cbfaec9
 }
}
dps_results: {
 key: "TestEnhancement-AllItems-RelentlessEarthsiegeDiamond"
 value: {
<<<<<<< HEAD
  dps: 1800.4693063427508
  tps: 1382.3521237918444
=======
  dps: 1890.4165119064692
  tps: 1482.4283132313803
>>>>>>> 1cbfaec9
 }
}
dps_results: {
 key: "TestEnhancement-AllItems-RelentlessEarthstormDiamond"
 value: {
<<<<<<< HEAD
  dps: 1806.332226358675
  tps: 1388.1956922629831
=======
  dps: 1880.157229934772
  tps: 1474.4235576045196
>>>>>>> 1cbfaec9
 }
}
dps_results: {
 key: "TestEnhancement-AllItems-RevitalizingSkyflareDiamond"
 value: {
<<<<<<< HEAD
  dps: 1788.5431083491887
  tps: 1376.1536602276842
=======
  dps: 1865.0239180536246
  tps: 1462.1001671421081
>>>>>>> 1cbfaec9
 }
}
dps_results: {
 key: "TestEnhancement-AllItems-RuneofRepulsion-40372"
 value: {
<<<<<<< HEAD
  dps: 1776.4203814533073
  tps: 1368.7716834519006
=======
  dps: 1831.9080849845727
  tps: 1430.6952572442879
>>>>>>> 1cbfaec9
 }
}
dps_results: {
 key: "TestEnhancement-AllItems-SealofthePantheon-36993"
 value: {
<<<<<<< HEAD
  dps: 1776.4203814533073
  tps: 1368.7716834519006
=======
  dps: 1831.9080849845727
  tps: 1430.6952572442879
>>>>>>> 1cbfaec9
 }
}
dps_results: {
 key: "TestEnhancement-AllItems-Serrah'sStar-37559"
 value: {
<<<<<<< HEAD
  dps: 1786.5383385954756
  tps: 1368.8947169114253
=======
  dps: 1871.1170220862398
  tps: 1462.6061075565322
>>>>>>> 1cbfaec9
 }
}
dps_results: {
 key: "TestEnhancement-AllItems-ShinyShardoftheGods"
 value: {
<<<<<<< HEAD
  dps: 1776.4203814533073
  tps: 1368.7716834519006
=======
  dps: 1831.9080849845727
  tps: 1430.6952572442879
>>>>>>> 1cbfaec9
 }
}
dps_results: {
 key: "TestEnhancement-AllItems-Sindragosa'sFlawlessFang-50361"
 value: {
<<<<<<< HEAD
  dps: 1776.4203814533073
  tps: 1368.7716834519006
=======
  dps: 1831.9080849845727
  tps: 1430.6952572442879
>>>>>>> 1cbfaec9
 }
}
dps_results: {
 key: "TestEnhancement-AllItems-SkycallTotem-33506"
 value: {
<<<<<<< HEAD
  dps: 1814.4190525243691
  tps: 1395.1633436391137
=======
  dps: 1885.8583963282595
  tps: 1476.185264089394
>>>>>>> 1cbfaec9
 }
}
dps_results: {
 key: "TestEnhancement-AllItems-SkyshatterHarness"
 value: {
<<<<<<< HEAD
  dps: 1681.3928558677837
  tps: 1279.8044520859787
=======
  dps: 1743.6982420306806
  tps: 1356.4895924570103
>>>>>>> 1cbfaec9
 }
}
dps_results: {
 key: "TestEnhancement-AllItems-SkyshatterRegalia"
 value: {
<<<<<<< HEAD
  dps: 1839.0427354021097
  tps: 1421.0797459186645
=======
  dps: 1913.572171303236
  tps: 1508.1223846015473
>>>>>>> 1cbfaec9
 }
}
dps_results: {
 key: "TestEnhancement-AllItems-SparkofLife-37657"
 value: {
<<<<<<< HEAD
  dps: 1824.7884346199953
  tps: 1396.9398081062182
=======
  dps: 1897.9636364631845
  tps: 1487.5368810548998
>>>>>>> 1cbfaec9
 }
}
dps_results: {
 key: "TestEnhancement-AllItems-SpellstrikeInfusion"
 value: {
<<<<<<< HEAD
  dps: 1751.2084801833732
  tps: 1351.7613870000814
=======
  dps: 1826.5166707442022
  tps: 1431.7553660053752
>>>>>>> 1cbfaec9
 }
}
dps_results: {
 key: "TestEnhancement-AllItems-Spirit-WorldGlass-39388"
 value: {
<<<<<<< HEAD
  dps: 1758.5863447163338
  tps: 1350.3170391088904
=======
  dps: 1833.708482630638
  tps: 1430.7907459908972
>>>>>>> 1cbfaec9
 }
}
dps_results: {
 key: "TestEnhancement-AllItems-Stonebreaker'sTotem-33507"
 value: {
<<<<<<< HEAD
  dps: 1815.696505419404
  tps: 1395.4516194502962
=======
  dps: 1896.9907618900356
  tps: 1488.155108483157
>>>>>>> 1cbfaec9
 }
}
dps_results: {
 key: "TestEnhancement-AllItems-StrengthoftheClefthoof"
 value: {
<<<<<<< HEAD
  dps: 1601.857874399443
  tps: 1229.514979129336
=======
  dps: 1676.4435228846771
  tps: 1308.5989602566133
>>>>>>> 1cbfaec9
 }
}
dps_results: {
 key: "TestEnhancement-AllItems-SwiftSkyfireDiamond"
 value: {
<<<<<<< HEAD
  dps: 1778.26629353722
  tps: 1366.5317521064517
=======
  dps: 1861.1641976726064
  tps: 1459.4137195609123
>>>>>>> 1cbfaec9
 }
}
dps_results: {
 key: "TestEnhancement-AllItems-SwiftSkyflareDiamond"
 value: {
<<<<<<< HEAD
  dps: 1782.3302025298556
  tps: 1370.4444961002125
=======
  dps: 1869.0323683781974
  tps: 1466.359583461065
>>>>>>> 1cbfaec9
 }
}
dps_results: {
 key: "TestEnhancement-AllItems-SwiftStarfireDiamond"
 value: {
<<<<<<< HEAD
  dps: 1787.264042018819
  tps: 1374.4960334863194
=======
  dps: 1848.5858744537056
  tps: 1446.522142820377
>>>>>>> 1cbfaec9
 }
}
dps_results: {
 key: "TestEnhancement-AllItems-SwiftStarflareDiamond"
 value: {
<<<<<<< HEAD
  dps: 1794.5763462240718
  tps: 1382.5798860364996
=======
  dps: 1854.9462983889327
  tps: 1452.7949961261627
>>>>>>> 1cbfaec9
 }
}
dps_results: {
 key: "TestEnhancement-AllItems-SwiftWindfireDiamond"
 value: {
<<<<<<< HEAD
  dps: 1788.0446396460634
  tps: 1377.7947906367065
=======
  dps: 1860.2314459843865
  tps: 1458.7663969826453
>>>>>>> 1cbfaec9
 }
}
dps_results: {
 key: "TestEnhancement-AllItems-TenaciousEarthstormDiamond"
 value: {
<<<<<<< HEAD
  dps: 1783.3465014251312
  tps: 1371.0266314108317
=======
  dps: 1844.643876357372
  tps: 1443.0276166056428
>>>>>>> 1cbfaec9
 }
}
dps_results: {
 key: "TestEnhancement-AllItems-TheFistsofFury"
 value: {
<<<<<<< HEAD
  dps: 1565.9789921367735
  tps: 1196.8251737747714
=======
  dps: 1601.5381692559185
  tps: 1239.3364813463297
>>>>>>> 1cbfaec9
 }
}
dps_results: {
 key: "TestEnhancement-AllItems-TheTwinStars"
 value: {
<<<<<<< HEAD
  dps: 1748.3645858213663
  tps: 1343.2307152896412
=======
  dps: 1824.2096674223756
  tps: 1427.7793342410855
>>>>>>> 1cbfaec9
 }
}
dps_results: {
 key: "TestEnhancement-AllItems-ThunderingSkyfireDiamond"
 value: {
<<<<<<< HEAD
  dps: 1780.2989709235856
  tps: 1367.282232895986
=======
  dps: 1872.573376457287
  tps: 1468.2409000361806
>>>>>>> 1cbfaec9
 }
}
dps_results: {
 key: "TestEnhancement-AllItems-ThunderingSkyflareDiamond"
 value: {
<<<<<<< HEAD
  dps: 1803.5652310210135
  tps: 1390.7266439274626
=======
  dps: 1879.88657856708
  tps: 1474.8673264405907
>>>>>>> 1cbfaec9
 }
}
dps_results: {
 key: "TestEnhancement-AllItems-TidefuryRaiment"
 value: {
<<<<<<< HEAD
  dps: 1580.7827762891707
  tps: 1214.8182198107027
=======
  dps: 1655.5815683217047
  tps: 1293.6232464299637
>>>>>>> 1cbfaec9
 }
}
dps_results: {
 key: "TestEnhancement-AllItems-TinyAbominationinaJar-50351"
 value: {
<<<<<<< HEAD
  dps: 1885.3196738201777
  tps: 1449.798549702318
=======
  dps: 1954.9804677911304
  tps: 1532.868862241646
>>>>>>> 1cbfaec9
 }
}
dps_results: {
 key: "TestEnhancement-AllItems-TinyAbominationinaJar-50706"
 value: {
<<<<<<< HEAD
  dps: 1886.4207247921545
  tps: 1450.016309373725
=======
  dps: 1963.5455511696148
  tps: 1541.7383288901335
>>>>>>> 1cbfaec9
 }
}
dps_results: {
 key: "TestEnhancement-AllItems-TirelessSkyflareDiamond"
 value: {
<<<<<<< HEAD
  dps: 1791.5080443286486
  tps: 1378.2545524014317
=======
  dps: 1852.856372391401
  tps: 1450.307879553005
>>>>>>> 1cbfaec9
 }
}
dps_results: {
 key: "TestEnhancement-AllItems-TirelessStarflareDiamond"
 value: {
<<<<<<< HEAD
  dps: 1789.8757357479449
  tps: 1376.8089682033115
=======
  dps: 1851.2138731845948
  tps: 1448.8518269635329
>>>>>>> 1cbfaec9
 }
}
dps_results: {
 key: "TestEnhancement-AllItems-TotemoftheElementalPlane-40708"
 value: {
<<<<<<< HEAD
  dps: 1833.526000224245
  tps: 1410.7960870541865
=======
  dps: 1915.5284452442588
  tps: 1500.0186688721158
>>>>>>> 1cbfaec9
 }
}
dps_results: {
 key: "TestEnhancement-AllItems-TotemofthePulsingEarth-29389"
 value: {
<<<<<<< HEAD
  dps: 1806.231680508207
  tps: 1383.5084756761228
=======
  dps: 1887.9156360857255
  tps: 1478.7010515076088
>>>>>>> 1cbfaec9
 }
}
dps_results: {
 key: "TestEnhancement-AllItems-TrenchantEarthshatterDiamond"
 value: {
<<<<<<< HEAD
  dps: 1789.8757357479449
  tps: 1376.8089682033115
=======
  dps: 1851.2138731845948
  tps: 1448.8518269635329
>>>>>>> 1cbfaec9
 }
}
dps_results: {
 key: "TestEnhancement-AllItems-TrenchantEarthsiegeDiamond"
 value: {
<<<<<<< HEAD
  dps: 1791.5080443286486
  tps: 1378.2545524014317
=======
  dps: 1852.856372391401
  tps: 1450.307879553005
>>>>>>> 1cbfaec9
 }
}
dps_results: {
 key: "TestEnhancement-AllItems-WastewalkerArmor"
 value: {
<<<<<<< HEAD
  dps: 1663.563268284917
  tps: 1278.394514240296
=======
  dps: 1729.1038989370086
  tps: 1353.0847311321095
>>>>>>> 1cbfaec9
 }
}
dps_results: {
 key: "TestEnhancement-AllItems-WindhawkArmor"
 value: {
<<<<<<< HEAD
  dps: 1744.531286104392
  tps: 1339.45230175359
=======
  dps: 1813.8746934160854
  tps: 1419.7426498458515
>>>>>>> 1cbfaec9
 }
}
dps_results: {
 key: "TestEnhancement-AllItems-WrathofSpellfire"
 value: {
<<<<<<< HEAD
  dps: 1735.8884956273514
  tps: 1334.8932168246788
=======
  dps: 1813.5654346451133
  tps: 1422.1019220588184
>>>>>>> 1cbfaec9
 }
}
dps_results: {
 key: "TestEnhancement-Average-Default"
 value: {
<<<<<<< HEAD
  dps: 1791.3663940141018
  tps: 1376.7006710879634
=======
  dps: 1872.4051522235793
  tps: 1466.452007908354
>>>>>>> 1cbfaec9
 }
}
dps_results: {
 key: "TestEnhancement-Settings-Orc-P2-Basic-FullBuffs-LongMultiTarget"
 value: {
<<<<<<< HEAD
  dps: 2372.654933600693
  tps: 2974.7372898137655
=======
  dps: 2421.176237641458
  tps: 3209.7684195640163
>>>>>>> 1cbfaec9
 }
}
dps_results: {
 key: "TestEnhancement-Settings-Orc-P2-Basic-FullBuffs-LongSingleTarget"
 value: {
<<<<<<< HEAD
  dps: 1779.6697958903526
  tps: 1366.6069412602665
=======
  dps: 1866.7187411197206
  tps: 1462.383268435439
>>>>>>> 1cbfaec9
 }
}
dps_results: {
 key: "TestEnhancement-Settings-Orc-P2-Basic-FullBuffs-ShortSingleTarget"
 value: {
<<<<<<< HEAD
  dps: 2005.289536174444
  tps: 1509.2630466719531
=======
  dps: 2019.7329852943842
  tps: 1537.9951107026861
>>>>>>> 1cbfaec9
 }
}
dps_results: {
 key: "TestEnhancement-Settings-Orc-P2-Basic-NoBuffs-LongMultiTarget"
 value: {
<<<<<<< HEAD
  dps: 1241.6315127913438
  tps: 1237.3147695466398
=======
  dps: 1240.033004528506
  tps: 1280.2683914605193
>>>>>>> 1cbfaec9
 }
}
dps_results: {
 key: "TestEnhancement-Settings-Orc-P2-Basic-NoBuffs-LongSingleTarget"
 value: {
<<<<<<< HEAD
  dps: 850.6040995531522
  tps: 611.6979632455874
=======
  dps: 851.0468548927234
  tps: 618.4650586403209
>>>>>>> 1cbfaec9
 }
}
dps_results: {
 key: "TestEnhancement-Settings-Orc-P2-Basic-NoBuffs-ShortSingleTarget"
 value: {
<<<<<<< HEAD
  dps: 1339.8721213357435
  tps: 1002.7907623916709
=======
  dps: 1358.9515786420247
  tps: 1026.678632589624
>>>>>>> 1cbfaec9
 }
}
dps_results: {
 key: "TestEnhancement-Settings-Troll-P2-Basic-FullBuffs-LongMultiTarget"
 value: {
<<<<<<< HEAD
  dps: 2379.1776213959743
  tps: 2985.0474847546575
=======
  dps: 2461.1306135260193
  tps: 3268.561116787688
>>>>>>> 1cbfaec9
 }
}
dps_results: {
 key: "TestEnhancement-Settings-Troll-P2-Basic-FullBuffs-LongSingleTarget"
 value: {
<<<<<<< HEAD
  dps: 1806.332226358675
  tps: 1388.1956922629831
=======
  dps: 1880.157229934772
  tps: 1474.4235576045196
>>>>>>> 1cbfaec9
 }
}
dps_results: {
 key: "TestEnhancement-Settings-Troll-P2-Basic-FullBuffs-ShortSingleTarget"
 value: {
<<<<<<< HEAD
  dps: 1998.7651024460233
  tps: 1498.3777412583308
=======
  dps: 2086.607478411174
  tps: 1591.2740795801694
>>>>>>> 1cbfaec9
 }
}
dps_results: {
 key: "TestEnhancement-Settings-Troll-P2-Basic-NoBuffs-LongMultiTarget"
 value: {
<<<<<<< HEAD
  dps: 1295.659479939803
  tps: 1268.8784017310452
=======
  dps: 1292.798652386193
  tps: 1351.8098447532188
>>>>>>> 1cbfaec9
 }
}
dps_results: {
 key: "TestEnhancement-Settings-Troll-P2-Basic-NoBuffs-LongSingleTarget"
 value: {
<<<<<<< HEAD
  dps: 870.7492004192893
  tps: 620.3195684347601
=======
  dps: 875.2812895018424
  tps: 636.1697628973027
>>>>>>> 1cbfaec9
 }
}
dps_results: {
 key: "TestEnhancement-Settings-Troll-P2-Basic-NoBuffs-ShortSingleTarget"
 value: {
<<<<<<< HEAD
  dps: 1343.627825917852
  tps: 1005.4542713011996
=======
  dps: 1410.168184126922
  tps: 1067.0095834959889
>>>>>>> 1cbfaec9
 }
}
dps_results: {
 key: "TestEnhancement-SwitchInFrontOfTarget-Default"
 value: {
<<<<<<< HEAD
  dps: 1618.116265600077
  tps: 1237.5601068160288
=======
  dps: 1684.8229545937354
  tps: 1311.3111454985265
>>>>>>> 1cbfaec9
 }
}<|MERGE_RESOLUTION|>--- conflicted
+++ resolved
@@ -52,1440 +52,840 @@
 dps_results: {
  key: "TestEnhancement-AllItems-AshtongueTalismanofVision-32491"
  value: {
-<<<<<<< HEAD
-  dps: 1806.5551521197524
-  tps: 1385.6208757421036
-=======
   dps: 1886.0895484904258
   tps: 1475.4876185964597
->>>>>>> 1cbfaec9
  }
 }
 dps_results: {
  key: "TestEnhancement-AllItems-AustereEarthsiegeDiamond"
  value: {
-<<<<<<< HEAD
-  dps: 1783.3465014251312
-  tps: 1371.0266314108317
-=======
   dps: 1844.643876357372
   tps: 1443.0276166056428
->>>>>>> 1cbfaec9
  }
 }
 dps_results: {
  key: "TestEnhancement-AllItems-Bandit'sInsignia-40371"
  value: {
-<<<<<<< HEAD
-  dps: 1795.0822074327052
-  tps: 1387.287158467649
-=======
   dps: 1875.256879399241
   tps: 1474.9243118268673
->>>>>>> 1cbfaec9
  }
 }
 dps_results: {
  key: "TestEnhancement-AllItems-BeamingEarthsiegeDiamond"
  value: {
-<<<<<<< HEAD
-  dps: 1791.8064928829915
-  tps: 1378.8046567360946
-=======
   dps: 1861.6051831202449
   tps: 1458.544551516553
->>>>>>> 1cbfaec9
  }
 }
 dps_results: {
  key: "TestEnhancement-AllItems-BracingEarthsiegeDiamond"
  value: {
-<<<<<<< HEAD
-  dps: 1791.5080443286486
-  tps: 1352.3732676445384
-=======
   dps: 1852.856372391401
   tps: 1423.1866567737604
->>>>>>> 1cbfaec9
  }
 }
 dps_results: {
  key: "TestEnhancement-AllItems-BracingEarthstormDiamond"
  value: {
-<<<<<<< HEAD
-  dps: 1787.9169654511006
-  tps: 1375.0742671655678
-=======
   dps: 1849.2428741364272
   tps: 1447.1045638561657
->>>>>>> 1cbfaec9
  }
 }
 dps_results: {
  key: "TestEnhancement-AllItems-Braxley'sBackyardMoonshine-35937"
  value: {
-<<<<<<< HEAD
-  dps: 1803.4202489169757
-  tps: 1383.0619456090647
-=======
   dps: 1880.543696360758
   tps: 1471.7514605386405
->>>>>>> 1cbfaec9
  }
 }
 dps_results: {
  key: "TestEnhancement-AllItems-BrutalEarthstormDiamond"
  value: {
-<<<<<<< HEAD
-  dps: 1786.6625614951774
-  tps: 1373.3478734598646
-=======
   dps: 1848.3000961009523
   tps: 1445.6933282261498
->>>>>>> 1cbfaec9
  }
 }
 dps_results: {
  key: "TestEnhancement-AllItems-CataclysmHarness"
  value: {
-<<<<<<< HEAD
-  dps: 1663.0881800314942
-  tps: 1275.3157675476907
-=======
   dps: 1722.0606812848841
   tps: 1342.4589747873572
->>>>>>> 1cbfaec9
  }
 }
 dps_results: {
  key: "TestEnhancement-AllItems-CataclysmRegalia"
  value: {
-<<<<<<< HEAD
-  dps: 1735.1442921061844
-  tps: 1338.3541730090908
-=======
   dps: 1788.8197427754035
   tps: 1400.325473999182
->>>>>>> 1cbfaec9
  }
 }
 dps_results: {
  key: "TestEnhancement-AllItems-ChaoticSkyfireDiamond"
  value: {
-<<<<<<< HEAD
-  dps: 1813.125673982752
-  tps: 1394.2869348513548
-=======
   dps: 1887.180594618588
   tps: 1481.2408727639029
->>>>>>> 1cbfaec9
  }
 }
 dps_results: {
  key: "TestEnhancement-AllItems-ChaoticSkyflareDiamond"
  value: {
-<<<<<<< HEAD
-  dps: 1810.965207658037
-  tps: 1392.6463867548177
-=======
   dps: 1885.1182027508178
   tps: 1475.8349305830334
->>>>>>> 1cbfaec9
  }
 }
 dps_results: {
  key: "TestEnhancement-AllItems-CycloneHarness"
  value: {
-<<<<<<< HEAD
-  dps: 1616.881036727478
-  tps: 1239.2349731025045
-=======
   dps: 1691.3515951714157
   tps: 1321.9664728820028
->>>>>>> 1cbfaec9
  }
 }
 dps_results: {
  key: "TestEnhancement-AllItems-CycloneRegalia"
  value: {
-<<<<<<< HEAD
-  dps: 1665.375688784526
-  tps: 1277.7459559484664
-=======
   dps: 1734.7051861377956
   tps: 1357.9688196126485
->>>>>>> 1cbfaec9
  }
 }
 dps_results: {
  key: "TestEnhancement-AllItems-DarkmoonCard:Berserker!-42989"
  value: {
-<<<<<<< HEAD
-  dps: 1819.4357628327439
-  tps: 1394.8214910914862
-=======
   dps: 1887.1853274101084
   tps: 1473.165844334647
->>>>>>> 1cbfaec9
  }
 }
 dps_results: {
  key: "TestEnhancement-AllItems-DarkmoonCard:Death-42990"
  value: {
-<<<<<<< HEAD
-  dps: 1850.9084894293267
-  tps: 1429.2987427182932
-=======
   dps: 1924.8492843087163
   tps: 1512.4869867943241
->>>>>>> 1cbfaec9
  }
 }
 dps_results: {
  key: "TestEnhancement-AllItems-DarkmoonCard:Greatness-42987"
  value: {
-<<<<<<< HEAD
-  dps: 1846.3518207935535
-  tps: 1419.6580600683028
-=======
   dps: 1937.4126460096913
   tps: 1516.1572862261812
->>>>>>> 1cbfaec9
  }
 }
 dps_results: {
  key: "TestEnhancement-AllItems-DarkmoonCard:Greatness-44253"
  value: {
-<<<<<<< HEAD
-  dps: 1873.4316137225333
-  tps: 1440.979922639609
-=======
   dps: 1954.0379067661092
   tps: 1529.9734854474964
->>>>>>> 1cbfaec9
  }
 }
 dps_results: {
  key: "TestEnhancement-AllItems-DarkmoonCard:Greatness-44254"
  value: {
-<<<<<<< HEAD
-  dps: 1814.3894390206565
-  tps: 1392.0415378344062
-=======
   dps: 1905.263582704015
   tps: 1491.0964558556377
->>>>>>> 1cbfaec9
  }
 }
 dps_results: {
  key: "TestEnhancement-AllItems-DeathKnight'sAnguish-38212"
  value: {
-<<<<<<< HEAD
-  dps: 1806.9064171798623
-  tps: 1386.0386522635772
-=======
   dps: 1881.1871911229123
   tps: 1470.784961083163
->>>>>>> 1cbfaec9
  }
 }
 dps_results: {
  key: "TestEnhancement-AllItems-Defender'sCode-40257"
  value: {
-<<<<<<< HEAD
-  dps: 1776.4203814533073
-  tps: 1368.7716834519006
-=======
   dps: 1831.9080849845727
   tps: 1430.6952572442879
->>>>>>> 1cbfaec9
  }
 }
 dps_results: {
  key: "TestEnhancement-AllItems-DesolationBattlegear"
  value: {
-<<<<<<< HEAD
-  dps: 1672.921967136708
-  tps: 1286.5487599965356
-=======
   dps: 1749.6284995781527
   tps: 1366.8597220252454
->>>>>>> 1cbfaec9
  }
 }
 dps_results: {
  key: "TestEnhancement-AllItems-DestructiveSkyfireDiamond"
  value: {
-<<<<<<< HEAD
-  dps: 1779.5420567445142
-  tps: 1368.8381470943052
-=======
   dps: 1864.9067292342424
   tps: 1460.7769396008514
->>>>>>> 1cbfaec9
  }
 }
 dps_results: {
  key: "TestEnhancement-AllItems-DestructiveSkyflareDiamond"
  value: {
-<<<<<<< HEAD
-  dps: 1780.511847141076
-  tps: 1366.5588056299039
-=======
   dps: 1857.3529805187611
   tps: 1453.8175186682272
->>>>>>> 1cbfaec9
  }
 }
 dps_results: {
  key: "TestEnhancement-AllItems-EarthshatterBattlegear"
  value: {
-<<<<<<< HEAD
-  dps: 2241.676763415554
-  tps: 1725.295114376051
-=======
   dps: 2338.1391599744766
   tps: 1833.4564626822525
->>>>>>> 1cbfaec9
  }
 }
 dps_results: {
  key: "TestEnhancement-AllItems-EffulgentSkyflareDiamond"
  value: {
-<<<<<<< HEAD
-  dps: 1783.3465014251312
-  tps: 1371.0266314108317
-=======
   dps: 1844.643876357372
   tps: 1443.0276166056428
->>>>>>> 1cbfaec9
  }
 }
 dps_results: {
  key: "TestEnhancement-AllItems-EmberSkyfireDiamond"
  value: {
-<<<<<<< HEAD
-  dps: 1776.0977130456956
-  tps: 1364.2307995949834
-=======
   dps: 1862.2678660623037
   tps: 1461.8948306561088
->>>>>>> 1cbfaec9
  }
 }
 dps_results: {
  key: "TestEnhancement-AllItems-EmberSkyflareDiamond"
  value: {
-<<<<<<< HEAD
-  dps: 1779.661588267317
-  tps: 1367.3845504569035
-=======
   dps: 1865.935636364036
   tps: 1465.155677511975
->>>>>>> 1cbfaec9
  }
 }
 dps_results: {
  key: "TestEnhancement-AllItems-EnigmaticSkyfireDiamond"
  value: {
-<<<<<<< HEAD
-  dps: 1791.0271686444685
-  tps: 1378.4212590956918
-=======
   dps: 1864.0240519695137
   tps: 1464.2606061091585
->>>>>>> 1cbfaec9
  }
 }
 dps_results: {
  key: "TestEnhancement-AllItems-EnigmaticSkyflareDiamond"
  value: {
-<<<<<<< HEAD
-  dps: 1788.9466820810446
-  tps: 1376.9510203189254
-=======
   dps: 1861.72507864411
   tps: 1458.7836063062177
->>>>>>> 1cbfaec9
  }
 }
 dps_results: {
  key: "TestEnhancement-AllItems-EnigmaticStarflareDiamond"
  value: {
-<<<<<<< HEAD
-  dps: 1792.218930425971
-  tps: 1379.5373477636956
-=======
   dps: 1865.6189043992993
   tps: 1464.3427876394092
->>>>>>> 1cbfaec9
  }
 }
 dps_results: {
  key: "TestEnhancement-AllItems-EternalEarthsiegeDiamond"
  value: {
-<<<<<<< HEAD
-  dps: 1783.3465014251312
-  tps: 1371.0266314108317
-=======
   dps: 1844.643876357372
   tps: 1443.0276166056428
->>>>>>> 1cbfaec9
  }
 }
 dps_results: {
  key: "TestEnhancement-AllItems-EternalEarthstormDiamond"
  value: {
-<<<<<<< HEAD
-  dps: 1783.3465014251312
-  tps: 1371.0266314108317
-=======
   dps: 1844.643876357372
   tps: 1443.0276166056428
->>>>>>> 1cbfaec9
  }
 }
 dps_results: {
  key: "TestEnhancement-AllItems-ExtractofNecromanticPower-40373"
  value: {
-<<<<<<< HEAD
-  dps: 1827.6522736200518
-  tps: 1403.2133451190177
-=======
   dps: 1907.4601345304802
   tps: 1491.9397519010547
->>>>>>> 1cbfaec9
  }
 }
 dps_results: {
  key: "TestEnhancement-AllItems-Fathom-BroochoftheTidewalker-30663"
  value: {
-<<<<<<< HEAD
-  dps: 1764.8118356429736
-  tps: 1354.4316159215575
-=======
   dps: 1840.9834363493765
   tps: 1441.568158807424
->>>>>>> 1cbfaec9
  }
 }
 dps_results: {
  key: "TestEnhancement-AllItems-FelstalkerArmor"
  value: {
-<<<<<<< HEAD
-  dps: 1760.266015098168
-  tps: 1355.3657273941897
-=======
   dps: 1830.6687948774456
   tps: 1431.3173735554178
->>>>>>> 1cbfaec9
  }
 }
 dps_results: {
  key: "TestEnhancement-AllItems-ForgeEmber-37660"
  value: {
-<<<<<<< HEAD
-  dps: 1812.591884444073
-  tps: 1389.5768641263564
-=======
   dps: 1898.7191516934272
   tps: 1483.2203659407544
->>>>>>> 1cbfaec9
  }
 }
 dps_results: {
  key: "TestEnhancement-AllItems-ForlornSkyflareDiamond"
  value: {
-<<<<<<< HEAD
-  dps: 1791.5080443286486
-  tps: 1378.2545524014317
-=======
   dps: 1852.856372391401
   tps: 1450.307879553005
->>>>>>> 1cbfaec9
  }
 }
 dps_results: {
  key: "TestEnhancement-AllItems-ForlornStarflareDiamond"
  value: {
-<<<<<<< HEAD
-  dps: 1789.8757357479449
-  tps: 1376.8089682033115
-=======
   dps: 1851.2138731845948
   tps: 1448.8518269635329
->>>>>>> 1cbfaec9
  }
 }
 dps_results: {
  key: "TestEnhancement-AllItems-FuryoftheFiveFlights-40431"
  value: {
-<<<<<<< HEAD
-  dps: 1872.7103139230092
-  tps: 1443.901671972822
-=======
   dps: 1953.1333594622029
   tps: 1532.1425139656128
->>>>>>> 1cbfaec9
  }
 }
 dps_results: {
  key: "TestEnhancement-AllItems-IllustrationoftheDragonSoul-40432"
  value: {
-<<<<<<< HEAD
-  dps: 1842.681894677905
-  tps: 1427.627416935615
-=======
   dps: 1898.2876162256464
   tps: 1489.579984188238
->>>>>>> 1cbfaec9
  }
 }
 dps_results: {
  key: "TestEnhancement-AllItems-ImbuedUnstableDiamond"
  value: {
-<<<<<<< HEAD
-  dps: 1787.9169654511006
-  tps: 1375.0742671655678
-=======
   dps: 1849.2428741364272
   tps: 1447.1045638561657
->>>>>>> 1cbfaec9
  }
 }
 dps_results: {
  key: "TestEnhancement-AllItems-ImpassiveSkyflareDiamond"
  value: {
-<<<<<<< HEAD
-  dps: 1788.9466820810446
-  tps: 1376.9510203189254
-=======
   dps: 1861.72507864411
   tps: 1458.7836063062177
->>>>>>> 1cbfaec9
  }
 }
 dps_results: {
  key: "TestEnhancement-AllItems-ImpassiveStarflareDiamond"
  value: {
-<<<<<<< HEAD
-  dps: 1792.218930425971
-  tps: 1379.5373477636956
-=======
   dps: 1865.6189043992993
   tps: 1464.3427876394092
->>>>>>> 1cbfaec9
  }
 }
 dps_results: {
  key: "TestEnhancement-AllItems-IncisorFragment-37723"
  value: {
-<<<<<<< HEAD
-  dps: 1789.5839158276085
-  tps: 1377.986157513911
-=======
   dps: 1845.0549941416496
   tps: 1439.898093654242
->>>>>>> 1cbfaec9
  }
 }
 dps_results: {
  key: "TestEnhancement-AllItems-InfusedColdstoneRune-35935"
  value: {
-<<<<<<< HEAD
-  dps: 1780.015968814832
-  tps: 1365.583436826896
-=======
   dps: 1865.807471152712
   tps: 1460.9477764879225
->>>>>>> 1cbfaec9
  }
 }
 dps_results: {
  key: "TestEnhancement-AllItems-InsightfulEarthsiegeDiamond"
  value: {
-<<<<<<< HEAD
-  dps: 1820.2258862980016
-  tps: 1407.0838765195922
-=======
   dps: 1899.7355900375278
   tps: 1495.0528566706782
->>>>>>> 1cbfaec9
  }
 }
 dps_results: {
  key: "TestEnhancement-AllItems-InsightfulEarthstormDiamond"
  value: {
-<<<<<<< HEAD
-  dps: 1796.0043061524786
-  tps: 1380.5544674368734
-=======
   dps: 1873.7471310849141
   tps: 1468.8198469837516
->>>>>>> 1cbfaec9
  }
 }
 dps_results: {
  key: "TestEnhancement-AllItems-InvigoratingEarthsiegeDiamond"
  value: {
-<<<<<<< HEAD
-  dps: 1782.3302025298556
-  tps: 1370.4444961002125
-=======
   dps: 1869.0323683781974
   tps: 1466.359583461065
->>>>>>> 1cbfaec9
  }
 }
 dps_results: {
  key: "TestEnhancement-AllItems-Lavanthor'sTalisman-37872"
  value: {
-<<<<<<< HEAD
-  dps: 1776.4203814533073
-  tps: 1368.7716834519006
-=======
   dps: 1831.9080849845727
   tps: 1430.6952572442879
->>>>>>> 1cbfaec9
  }
 }
 dps_results: {
  key: "TestEnhancement-AllItems-MajesticDragonFigurine-40430"
  value: {
-<<<<<<< HEAD
-  dps: 1757.829105982676
-  tps: 1350.1901527262496
-=======
   dps: 1832.2795724702546
   tps: 1429.7987026472
->>>>>>> 1cbfaec9
  }
 }
 dps_results: {
  key: "TestEnhancement-AllItems-Mana-EtchedRegalia"
  value: {
-<<<<<<< HEAD
-  dps: 1616.0968738245938
-  tps: 1242.4997823434192
-=======
   dps: 1694.4337726541041
   tps: 1326.3176538467897
->>>>>>> 1cbfaec9
  }
 }
 dps_results: {
  key: "TestEnhancement-AllItems-MeteoriteWhetstone-37390"
  value: {
-<<<<<<< HEAD
-  dps: 1865.1019301996262
-  tps: 1438.5354532544695
-=======
   dps: 1922.1518379292945
   tps: 1503.7789595645795
->>>>>>> 1cbfaec9
  }
 }
 dps_results: {
  key: "TestEnhancement-AllItems-MysticalSkyfireDiamond"
  value: {
-<<<<<<< HEAD
-  dps: 1778.8475430574179
-  tps: 1367.3558978928186
-=======
   dps: 1868.3592357090663
   tps: 1465.5475557082477
->>>>>>> 1cbfaec9
  }
 }
 dps_results: {
  key: "TestEnhancement-AllItems-NaturalAlignmentCrystal-19344"
  value: {
-<<<<<<< HEAD
-  dps: 1772.9609222593974
-  tps: 1364.3574915817578
-=======
   dps: 1851.3742615377266
   tps: 1449.508365968171
->>>>>>> 1cbfaec9
  }
 }
 dps_results: {
  key: "TestEnhancement-AllItems-NetherscaleArmor"
  value: {
-<<<<<<< HEAD
-  dps: 1775.5482307163352
-  tps: 1361.5068537870634
-=======
   dps: 1850.5075386115336
   tps: 1447.21827268946
->>>>>>> 1cbfaec9
  }
 }
 dps_results: {
  key: "TestEnhancement-AllItems-NetherstrikeArmor"
  value: {
-<<<<<<< HEAD
-  dps: 1740.8443155055197
-  tps: 1336.641113078934
-=======
   dps: 1803.8703939891868
   tps: 1409.0989624229253
->>>>>>> 1cbfaec9
  }
 }
 dps_results: {
  key: "TestEnhancement-AllItems-OfferingofSacrifice-37638"
  value: {
-<<<<<<< HEAD
-  dps: 1776.4203814533073
-  tps: 1368.7716834519006
-=======
   dps: 1831.9080849845727
   tps: 1430.6952572442879
->>>>>>> 1cbfaec9
  }
 }
 dps_results: {
  key: "TestEnhancement-AllItems-PersistentEarthshatterDiamond"
  value: {
-<<<<<<< HEAD
-  dps: 1794.5763462240718
-  tps: 1382.5798860364996
-=======
   dps: 1854.9462983889327
   tps: 1452.7949961261627
->>>>>>> 1cbfaec9
  }
 }
 dps_results: {
  key: "TestEnhancement-AllItems-PersistentEarthsiegeDiamond"
  value: {
-<<<<<<< HEAD
-  dps: 1782.3302025298556
-  tps: 1370.4444961002125
-=======
   dps: 1869.0323683781974
   tps: 1466.359583461065
->>>>>>> 1cbfaec9
  }
 }
 dps_results: {
  key: "TestEnhancement-AllItems-PotentUnstableDiamond"
  value: {
-<<<<<<< HEAD
-  dps: 1778.26629353722
-  tps: 1366.5317521064517
-=======
   dps: 1861.1641976726064
   tps: 1459.4137195609123
->>>>>>> 1cbfaec9
  }
 }
 dps_results: {
  key: "TestEnhancement-AllItems-PowerfulEarthshatterDiamond"
  value: {
-<<<<<<< HEAD
-  dps: 1783.3465014251312
-  tps: 1371.0266314108317
-=======
   dps: 1844.643876357372
   tps: 1443.0276166056428
->>>>>>> 1cbfaec9
  }
 }
 dps_results: {
  key: "TestEnhancement-AllItems-PowerfulEarthsiegeDiamond"
  value: {
-<<<<<<< HEAD
-  dps: 1783.3465014251312
-  tps: 1371.0266314108317
-=======
   dps: 1844.643876357372
   tps: 1443.0276166056428
->>>>>>> 1cbfaec9
  }
 }
 dps_results: {
  key: "TestEnhancement-AllItems-PowerfulEarthstormDiamond"
  value: {
-<<<<<<< HEAD
-  dps: 1783.3465014251312
-  tps: 1371.0266314108317
-=======
   dps: 1844.643876357372
   tps: 1443.0276166056428
->>>>>>> 1cbfaec9
  }
 }
 dps_results: {
  key: "TestEnhancement-AllItems-PrimalIntent"
  value: {
-<<<<<<< HEAD
-  dps: 1780.465159316355
-  tps: 1370.6668723941
-=======
   dps: 1866.488591890747
   tps: 1461.34078279174
->>>>>>> 1cbfaec9
  }
 }
 dps_results: {
  key: "TestEnhancement-AllItems-PurifiedShardoftheGods"
  value: {
-<<<<<<< HEAD
-  dps: 1776.4203814533073
-  tps: 1368.7716834519006
-=======
   dps: 1831.9080849845727
   tps: 1430.6952572442879
->>>>>>> 1cbfaec9
  }
 }
 dps_results: {
  key: "TestEnhancement-AllItems-ReignoftheDead-47316"
  value: {
-<<<<<<< HEAD
-  dps: 1924.4610899538227
-  tps: 1510.1243242704347
-=======
   dps: 2005.2793787447895
   tps: 1599.915365326047
->>>>>>> 1cbfaec9
  }
 }
 dps_results: {
  key: "TestEnhancement-AllItems-ReignoftheDead-47477"
  value: {
-<<<<<<< HEAD
-  dps: 1945.567922233953
-  tps: 1530.5574664591686
-=======
   dps: 2027.4447994321936
   tps: 1621.411605718653
->>>>>>> 1cbfaec9
  }
 }
 dps_results: {
  key: "TestEnhancement-AllItems-RelentlessEarthsiegeDiamond"
  value: {
-<<<<<<< HEAD
-  dps: 1800.4693063427508
-  tps: 1382.3521237918444
-=======
   dps: 1890.4165119064692
   tps: 1482.4283132313803
->>>>>>> 1cbfaec9
  }
 }
 dps_results: {
  key: "TestEnhancement-AllItems-RelentlessEarthstormDiamond"
  value: {
-<<<<<<< HEAD
-  dps: 1806.332226358675
-  tps: 1388.1956922629831
-=======
   dps: 1880.157229934772
   tps: 1474.4235576045196
->>>>>>> 1cbfaec9
  }
 }
 dps_results: {
  key: "TestEnhancement-AllItems-RevitalizingSkyflareDiamond"
  value: {
-<<<<<<< HEAD
-  dps: 1788.5431083491887
-  tps: 1376.1536602276842
-=======
   dps: 1865.0239180536246
   tps: 1462.1001671421081
->>>>>>> 1cbfaec9
  }
 }
 dps_results: {
  key: "TestEnhancement-AllItems-RuneofRepulsion-40372"
  value: {
-<<<<<<< HEAD
-  dps: 1776.4203814533073
-  tps: 1368.7716834519006
-=======
   dps: 1831.9080849845727
   tps: 1430.6952572442879
->>>>>>> 1cbfaec9
  }
 }
 dps_results: {
  key: "TestEnhancement-AllItems-SealofthePantheon-36993"
  value: {
-<<<<<<< HEAD
-  dps: 1776.4203814533073
-  tps: 1368.7716834519006
-=======
   dps: 1831.9080849845727
   tps: 1430.6952572442879
->>>>>>> 1cbfaec9
  }
 }
 dps_results: {
  key: "TestEnhancement-AllItems-Serrah'sStar-37559"
  value: {
-<<<<<<< HEAD
-  dps: 1786.5383385954756
-  tps: 1368.8947169114253
-=======
   dps: 1871.1170220862398
   tps: 1462.6061075565322
->>>>>>> 1cbfaec9
  }
 }
 dps_results: {
  key: "TestEnhancement-AllItems-ShinyShardoftheGods"
  value: {
-<<<<<<< HEAD
-  dps: 1776.4203814533073
-  tps: 1368.7716834519006
-=======
   dps: 1831.9080849845727
   tps: 1430.6952572442879
->>>>>>> 1cbfaec9
  }
 }
 dps_results: {
  key: "TestEnhancement-AllItems-Sindragosa'sFlawlessFang-50361"
  value: {
-<<<<<<< HEAD
-  dps: 1776.4203814533073
-  tps: 1368.7716834519006
-=======
   dps: 1831.9080849845727
   tps: 1430.6952572442879
->>>>>>> 1cbfaec9
  }
 }
 dps_results: {
  key: "TestEnhancement-AllItems-SkycallTotem-33506"
  value: {
-<<<<<<< HEAD
-  dps: 1814.4190525243691
-  tps: 1395.1633436391137
-=======
   dps: 1885.8583963282595
   tps: 1476.185264089394
->>>>>>> 1cbfaec9
  }
 }
 dps_results: {
  key: "TestEnhancement-AllItems-SkyshatterHarness"
  value: {
-<<<<<<< HEAD
-  dps: 1681.3928558677837
-  tps: 1279.8044520859787
-=======
   dps: 1743.6982420306806
   tps: 1356.4895924570103
->>>>>>> 1cbfaec9
  }
 }
 dps_results: {
  key: "TestEnhancement-AllItems-SkyshatterRegalia"
  value: {
-<<<<<<< HEAD
-  dps: 1839.0427354021097
-  tps: 1421.0797459186645
-=======
   dps: 1913.572171303236
   tps: 1508.1223846015473
->>>>>>> 1cbfaec9
  }
 }
 dps_results: {
  key: "TestEnhancement-AllItems-SparkofLife-37657"
  value: {
-<<<<<<< HEAD
-  dps: 1824.7884346199953
-  tps: 1396.9398081062182
-=======
   dps: 1897.9636364631845
   tps: 1487.5368810548998
->>>>>>> 1cbfaec9
  }
 }
 dps_results: {
  key: "TestEnhancement-AllItems-SpellstrikeInfusion"
  value: {
-<<<<<<< HEAD
-  dps: 1751.2084801833732
-  tps: 1351.7613870000814
-=======
   dps: 1826.5166707442022
   tps: 1431.7553660053752
->>>>>>> 1cbfaec9
  }
 }
 dps_results: {
  key: "TestEnhancement-AllItems-Spirit-WorldGlass-39388"
  value: {
-<<<<<<< HEAD
-  dps: 1758.5863447163338
-  tps: 1350.3170391088904
-=======
   dps: 1833.708482630638
   tps: 1430.7907459908972
->>>>>>> 1cbfaec9
  }
 }
 dps_results: {
  key: "TestEnhancement-AllItems-Stonebreaker'sTotem-33507"
  value: {
-<<<<<<< HEAD
-  dps: 1815.696505419404
-  tps: 1395.4516194502962
-=======
   dps: 1896.9907618900356
   tps: 1488.155108483157
->>>>>>> 1cbfaec9
  }
 }
 dps_results: {
  key: "TestEnhancement-AllItems-StrengthoftheClefthoof"
  value: {
-<<<<<<< HEAD
-  dps: 1601.857874399443
-  tps: 1229.514979129336
-=======
   dps: 1676.4435228846771
   tps: 1308.5989602566133
->>>>>>> 1cbfaec9
  }
 }
 dps_results: {
  key: "TestEnhancement-AllItems-SwiftSkyfireDiamond"
  value: {
-<<<<<<< HEAD
-  dps: 1778.26629353722
-  tps: 1366.5317521064517
-=======
   dps: 1861.1641976726064
   tps: 1459.4137195609123
->>>>>>> 1cbfaec9
  }
 }
 dps_results: {
  key: "TestEnhancement-AllItems-SwiftSkyflareDiamond"
  value: {
-<<<<<<< HEAD
-  dps: 1782.3302025298556
-  tps: 1370.4444961002125
-=======
   dps: 1869.0323683781974
   tps: 1466.359583461065
->>>>>>> 1cbfaec9
  }
 }
 dps_results: {
  key: "TestEnhancement-AllItems-SwiftStarfireDiamond"
  value: {
-<<<<<<< HEAD
-  dps: 1787.264042018819
-  tps: 1374.4960334863194
-=======
   dps: 1848.5858744537056
   tps: 1446.522142820377
->>>>>>> 1cbfaec9
  }
 }
 dps_results: {
  key: "TestEnhancement-AllItems-SwiftStarflareDiamond"
  value: {
-<<<<<<< HEAD
-  dps: 1794.5763462240718
-  tps: 1382.5798860364996
-=======
   dps: 1854.9462983889327
   tps: 1452.7949961261627
->>>>>>> 1cbfaec9
  }
 }
 dps_results: {
  key: "TestEnhancement-AllItems-SwiftWindfireDiamond"
  value: {
-<<<<<<< HEAD
-  dps: 1788.0446396460634
-  tps: 1377.7947906367065
-=======
   dps: 1860.2314459843865
   tps: 1458.7663969826453
->>>>>>> 1cbfaec9
  }
 }
 dps_results: {
  key: "TestEnhancement-AllItems-TenaciousEarthstormDiamond"
  value: {
-<<<<<<< HEAD
-  dps: 1783.3465014251312
-  tps: 1371.0266314108317
-=======
   dps: 1844.643876357372
   tps: 1443.0276166056428
->>>>>>> 1cbfaec9
  }
 }
 dps_results: {
  key: "TestEnhancement-AllItems-TheFistsofFury"
  value: {
-<<<<<<< HEAD
-  dps: 1565.9789921367735
-  tps: 1196.8251737747714
-=======
   dps: 1601.5381692559185
   tps: 1239.3364813463297
->>>>>>> 1cbfaec9
  }
 }
 dps_results: {
  key: "TestEnhancement-AllItems-TheTwinStars"
  value: {
-<<<<<<< HEAD
-  dps: 1748.3645858213663
-  tps: 1343.2307152896412
-=======
   dps: 1824.2096674223756
   tps: 1427.7793342410855
->>>>>>> 1cbfaec9
  }
 }
 dps_results: {
  key: "TestEnhancement-AllItems-ThunderingSkyfireDiamond"
  value: {
-<<<<<<< HEAD
-  dps: 1780.2989709235856
-  tps: 1367.282232895986
-=======
   dps: 1872.573376457287
   tps: 1468.2409000361806
->>>>>>> 1cbfaec9
  }
 }
 dps_results: {
  key: "TestEnhancement-AllItems-ThunderingSkyflareDiamond"
  value: {
-<<<<<<< HEAD
-  dps: 1803.5652310210135
-  tps: 1390.7266439274626
-=======
   dps: 1879.88657856708
   tps: 1474.8673264405907
->>>>>>> 1cbfaec9
  }
 }
 dps_results: {
  key: "TestEnhancement-AllItems-TidefuryRaiment"
  value: {
-<<<<<<< HEAD
-  dps: 1580.7827762891707
-  tps: 1214.8182198107027
-=======
   dps: 1655.5815683217047
   tps: 1293.6232464299637
->>>>>>> 1cbfaec9
  }
 }
 dps_results: {
  key: "TestEnhancement-AllItems-TinyAbominationinaJar-50351"
  value: {
-<<<<<<< HEAD
-  dps: 1885.3196738201777
-  tps: 1449.798549702318
-=======
   dps: 1954.9804677911304
   tps: 1532.868862241646
->>>>>>> 1cbfaec9
  }
 }
 dps_results: {
  key: "TestEnhancement-AllItems-TinyAbominationinaJar-50706"
  value: {
-<<<<<<< HEAD
-  dps: 1886.4207247921545
-  tps: 1450.016309373725
-=======
   dps: 1963.5455511696148
   tps: 1541.7383288901335
->>>>>>> 1cbfaec9
  }
 }
 dps_results: {
  key: "TestEnhancement-AllItems-TirelessSkyflareDiamond"
  value: {
-<<<<<<< HEAD
-  dps: 1791.5080443286486
-  tps: 1378.2545524014317
-=======
   dps: 1852.856372391401
   tps: 1450.307879553005
->>>>>>> 1cbfaec9
  }
 }
 dps_results: {
  key: "TestEnhancement-AllItems-TirelessStarflareDiamond"
  value: {
-<<<<<<< HEAD
-  dps: 1789.8757357479449
-  tps: 1376.8089682033115
-=======
   dps: 1851.2138731845948
   tps: 1448.8518269635329
->>>>>>> 1cbfaec9
  }
 }
 dps_results: {
  key: "TestEnhancement-AllItems-TotemoftheElementalPlane-40708"
  value: {
-<<<<<<< HEAD
-  dps: 1833.526000224245
-  tps: 1410.7960870541865
-=======
   dps: 1915.5284452442588
   tps: 1500.0186688721158
->>>>>>> 1cbfaec9
  }
 }
 dps_results: {
  key: "TestEnhancement-AllItems-TotemofthePulsingEarth-29389"
  value: {
-<<<<<<< HEAD
-  dps: 1806.231680508207
-  tps: 1383.5084756761228
-=======
   dps: 1887.9156360857255
   tps: 1478.7010515076088
->>>>>>> 1cbfaec9
  }
 }
 dps_results: {
  key: "TestEnhancement-AllItems-TrenchantEarthshatterDiamond"
  value: {
-<<<<<<< HEAD
-  dps: 1789.8757357479449
-  tps: 1376.8089682033115
-=======
   dps: 1851.2138731845948
   tps: 1448.8518269635329
->>>>>>> 1cbfaec9
  }
 }
 dps_results: {
  key: "TestEnhancement-AllItems-TrenchantEarthsiegeDiamond"
  value: {
-<<<<<<< HEAD
-  dps: 1791.5080443286486
-  tps: 1378.2545524014317
-=======
   dps: 1852.856372391401
   tps: 1450.307879553005
->>>>>>> 1cbfaec9
  }
 }
 dps_results: {
  key: "TestEnhancement-AllItems-WastewalkerArmor"
  value: {
-<<<<<<< HEAD
-  dps: 1663.563268284917
-  tps: 1278.394514240296
-=======
   dps: 1729.1038989370086
   tps: 1353.0847311321095
->>>>>>> 1cbfaec9
  }
 }
 dps_results: {
  key: "TestEnhancement-AllItems-WindhawkArmor"
  value: {
-<<<<<<< HEAD
-  dps: 1744.531286104392
-  tps: 1339.45230175359
-=======
   dps: 1813.8746934160854
   tps: 1419.7426498458515
->>>>>>> 1cbfaec9
  }
 }
 dps_results: {
  key: "TestEnhancement-AllItems-WrathofSpellfire"
  value: {
-<<<<<<< HEAD
-  dps: 1735.8884956273514
-  tps: 1334.8932168246788
-=======
   dps: 1813.5654346451133
   tps: 1422.1019220588184
->>>>>>> 1cbfaec9
  }
 }
 dps_results: {
  key: "TestEnhancement-Average-Default"
  value: {
-<<<<<<< HEAD
-  dps: 1791.3663940141018
-  tps: 1376.7006710879634
-=======
   dps: 1872.4051522235793
   tps: 1466.452007908354
->>>>>>> 1cbfaec9
  }
 }
 dps_results: {
  key: "TestEnhancement-Settings-Orc-P2-Basic-FullBuffs-LongMultiTarget"
  value: {
-<<<<<<< HEAD
-  dps: 2372.654933600693
-  tps: 2974.7372898137655
-=======
   dps: 2421.176237641458
   tps: 3209.7684195640163
->>>>>>> 1cbfaec9
  }
 }
 dps_results: {
  key: "TestEnhancement-Settings-Orc-P2-Basic-FullBuffs-LongSingleTarget"
  value: {
-<<<<<<< HEAD
-  dps: 1779.6697958903526
-  tps: 1366.6069412602665
-=======
   dps: 1866.7187411197206
   tps: 1462.383268435439
->>>>>>> 1cbfaec9
  }
 }
 dps_results: {
  key: "TestEnhancement-Settings-Orc-P2-Basic-FullBuffs-ShortSingleTarget"
  value: {
-<<<<<<< HEAD
-  dps: 2005.289536174444
-  tps: 1509.2630466719531
-=======
   dps: 2019.7329852943842
   tps: 1537.9951107026861
->>>>>>> 1cbfaec9
  }
 }
 dps_results: {
  key: "TestEnhancement-Settings-Orc-P2-Basic-NoBuffs-LongMultiTarget"
  value: {
-<<<<<<< HEAD
-  dps: 1241.6315127913438
-  tps: 1237.3147695466398
-=======
   dps: 1240.033004528506
   tps: 1280.2683914605193
->>>>>>> 1cbfaec9
  }
 }
 dps_results: {
  key: "TestEnhancement-Settings-Orc-P2-Basic-NoBuffs-LongSingleTarget"
  value: {
-<<<<<<< HEAD
-  dps: 850.6040995531522
-  tps: 611.6979632455874
-=======
   dps: 851.0468548927234
   tps: 618.4650586403209
->>>>>>> 1cbfaec9
  }
 }
 dps_results: {
  key: "TestEnhancement-Settings-Orc-P2-Basic-NoBuffs-ShortSingleTarget"
  value: {
-<<<<<<< HEAD
-  dps: 1339.8721213357435
-  tps: 1002.7907623916709
-=======
   dps: 1358.9515786420247
   tps: 1026.678632589624
->>>>>>> 1cbfaec9
  }
 }
 dps_results: {
  key: "TestEnhancement-Settings-Troll-P2-Basic-FullBuffs-LongMultiTarget"
  value: {
-<<<<<<< HEAD
-  dps: 2379.1776213959743
-  tps: 2985.0474847546575
-=======
   dps: 2461.1306135260193
   tps: 3268.561116787688
->>>>>>> 1cbfaec9
  }
 }
 dps_results: {
  key: "TestEnhancement-Settings-Troll-P2-Basic-FullBuffs-LongSingleTarget"
  value: {
-<<<<<<< HEAD
-  dps: 1806.332226358675
-  tps: 1388.1956922629831
-=======
   dps: 1880.157229934772
   tps: 1474.4235576045196
->>>>>>> 1cbfaec9
  }
 }
 dps_results: {
  key: "TestEnhancement-Settings-Troll-P2-Basic-FullBuffs-ShortSingleTarget"
  value: {
-<<<<<<< HEAD
-  dps: 1998.7651024460233
-  tps: 1498.3777412583308
-=======
   dps: 2086.607478411174
   tps: 1591.2740795801694
->>>>>>> 1cbfaec9
  }
 }
 dps_results: {
  key: "TestEnhancement-Settings-Troll-P2-Basic-NoBuffs-LongMultiTarget"
  value: {
-<<<<<<< HEAD
-  dps: 1295.659479939803
-  tps: 1268.8784017310452
-=======
   dps: 1292.798652386193
   tps: 1351.8098447532188
->>>>>>> 1cbfaec9
  }
 }
 dps_results: {
  key: "TestEnhancement-Settings-Troll-P2-Basic-NoBuffs-LongSingleTarget"
  value: {
-<<<<<<< HEAD
-  dps: 870.7492004192893
-  tps: 620.3195684347601
-=======
   dps: 875.2812895018424
   tps: 636.1697628973027
->>>>>>> 1cbfaec9
  }
 }
 dps_results: {
  key: "TestEnhancement-Settings-Troll-P2-Basic-NoBuffs-ShortSingleTarget"
  value: {
-<<<<<<< HEAD
-  dps: 1343.627825917852
-  tps: 1005.4542713011996
-=======
   dps: 1410.168184126922
   tps: 1067.0095834959889
->>>>>>> 1cbfaec9
  }
 }
 dps_results: {
  key: "TestEnhancement-SwitchInFrontOfTarget-Default"
  value: {
-<<<<<<< HEAD
-  dps: 1618.116265600077
-  tps: 1237.5601068160288
-=======
   dps: 1684.8229545937354
   tps: 1311.3111454985265
->>>>>>> 1cbfaec9
  }
 }