--- conflicted
+++ resolved
@@ -40,221 +40,129 @@
 dps_results: {
  key: "TestEnhancement-AllItems-AgileShadowspiritDiamond"
  value: {
-<<<<<<< HEAD
-  dps: 27369.70897
-  tps: 18767.17777
-=======
-  dps: 28554.54054
-  tps: 19685.57175
->>>>>>> baaf3bb4
+  dps: 28416.10612
+  tps: 19493.00734
  }
 }
 dps_results: {
  key: "TestEnhancement-AllItems-Althor'sAbacus-50359"
  value: {
-<<<<<<< HEAD
-  dps: 25687.41454
-  tps: 17635.90417
-=======
-  dps: 26814.75351
-  tps: 18480.21655
->>>>>>> baaf3bb4
+  dps: 26641.7524
+  tps: 18278.71958
  }
 }
 dps_results: {
  key: "TestEnhancement-AllItems-Althor'sAbacus-50366"
  value: {
-<<<<<<< HEAD
-  dps: 25688.99319
-  tps: 17636.18366
-=======
-  dps: 26815.09562
-  tps: 18480.07526
->>>>>>> baaf3bb4
+  dps: 26643.38903
+  tps: 18279.01583
  }
 }
 dps_results: {
  key: "TestEnhancement-AllItems-Anhuur'sHymnal-55889"
  value: {
-<<<<<<< HEAD
-  dps: 25908.83114
-  tps: 17802.43694
-=======
-  dps: 26920.8191
-  tps: 18558.1498
->>>>>>> baaf3bb4
+  dps: 26801.53053
+  tps: 18408.04254
  }
 }
 dps_results: {
  key: "TestEnhancement-AllItems-Anhuur'sHymnal-56407"
  value: {
-<<<<<<< HEAD
-  dps: 25942.66624
-  tps: 17808.91566
-=======
-  dps: 26944.81708
-  tps: 18573.76642
->>>>>>> baaf3bb4
+  dps: 26924.30913
+  tps: 18486.372
  }
 }
 dps_results: {
  key: "TestEnhancement-AllItems-AustereEarthsiegeDiamond"
  value: {
-<<<<<<< HEAD
-  dps: 26802.81365
-  tps: 18368.58858
-=======
-  dps: 27933.02576
-  tps: 19235.93055
->>>>>>> baaf3bb4
+  dps: 27812.69971
+  tps: 19068.91493
  }
 }
 dps_results: {
  key: "TestEnhancement-AllItems-AustereShadowspiritDiamond"
  value: {
-<<<<<<< HEAD
-  dps: 26802.81365
-  tps: 18368.58858
-=======
-  dps: 27933.02576
-  tps: 19235.93055
->>>>>>> baaf3bb4
+  dps: 27812.69971
+  tps: 19068.91493
  }
 }
 dps_results: {
  key: "TestEnhancement-AllItems-Bandit'sInsignia-40371"
  value: {
-<<<<<<< HEAD
-  dps: 25962.55311
-  tps: 17850.20718
-=======
-  dps: 27196.32555
-  tps: 18790.40873
->>>>>>> baaf3bb4
+  dps: 26977.84581
+  tps: 18515.83823
  }
 }
 dps_results: {
  key: "TestEnhancement-AllItems-BaubleofTrueBlood-50354"
  value: {
-<<<<<<< HEAD
-  dps: 25644.47104
-  tps: 17605.99923
-  hps: 88.05852
-=======
-  dps: 26798.49004
-  tps: 18473.12045
-  hps: 88.17136
->>>>>>> baaf3bb4
+  dps: 26600.27451
+  tps: 18251.73177
+  hps: 87.66212
  }
 }
 dps_results: {
  key: "TestEnhancement-AllItems-BaubleofTrueBlood-50726"
  value: {
-<<<<<<< HEAD
-  dps: 25644.47104
-  tps: 17605.99215
-  hps: 88.05852
-=======
-  dps: 26798.49004
-  tps: 18473.11474
-  hps: 88.17136
->>>>>>> baaf3bb4
+  dps: 26600.27451
+  tps: 18251.7247
+  hps: 87.66212
  }
 }
 dps_results: {
  key: "TestEnhancement-AllItems-BeamingEarthsiegeDiamond"
  value: {
-<<<<<<< HEAD
-  dps: 26828.26053
-  tps: 18385.36277
-=======
-  dps: 27952.80011
-  tps: 19255.06237
->>>>>>> baaf3bb4
+  dps: 27824.20426
+  tps: 19069.11237
  }
 }
 dps_results: {
  key: "TestEnhancement-AllItems-BedrockTalisman-58182"
  value: {
-<<<<<<< HEAD
-  dps: 25644.41718
-  tps: 17605.96357
-=======
-  dps: 26798.53444
-  tps: 18473.22643
->>>>>>> baaf3bb4
+  dps: 26600.22919
+  tps: 18251.74392
  }
 }
 dps_results: {
  key: "TestEnhancement-AllItems-BellofEnragingResonance-59326"
  value: {
-<<<<<<< HEAD
-  dps: 25979.05003
-  tps: 17859.32123
-=======
-  dps: 27162.1771
-  tps: 18774.11618
->>>>>>> baaf3bb4
+  dps: 26899.8834
+  tps: 18497.71023
  }
 }
 dps_results: {
  key: "TestEnhancement-AllItems-BellofEnragingResonance-65053"
  value: {
-<<<<<<< HEAD
-  dps: 26027.44101
-  tps: 17904.06172
-=======
-  dps: 27189.9356
-  tps: 18786.03022
->>>>>>> baaf3bb4
+  dps: 26958.63923
+  tps: 18537.38147
  }
 }
 dps_results: {
  key: "TestEnhancement-AllItems-BindingPromise-67037"
  value: {
-<<<<<<< HEAD
-  dps: 25644.41718
-  tps: 17605.96357
-=======
-  dps: 26798.53444
-  tps: 18473.22643
->>>>>>> baaf3bb4
+  dps: 26600.22919
+  tps: 18251.74392
  }
 }
 dps_results: {
  key: "TestEnhancement-AllItems-BlackBruise-50035"
  value: {
-<<<<<<< HEAD
-  dps: 25242.99329
-  tps: 17142.14289
-=======
-  dps: 26405.09107
-  tps: 18051.26985
->>>>>>> baaf3bb4
+  dps: 26306.26474
+  tps: 17836.2394
  }
 }
 dps_results: {
  key: "TestEnhancement-AllItems-BlackBruise-50692"
  value: {
-<<<<<<< HEAD
-  dps: 25381.28841
-  tps: 17284.81884
-=======
-  dps: 26555.24248
-  tps: 18205.52965
->>>>>>> baaf3bb4
+  dps: 26447.66015
+  tps: 17982.08441
  }
 }
 dps_results: {
  key: "TestEnhancement-AllItems-BlessedGarboftheUndeadSlayer"
  value: {
-<<<<<<< HEAD
-  dps: 19848.98035
-  tps: 13839.79196
-=======
-  dps: 20619.83493
-  tps: 14396.35154
->>>>>>> baaf3bb4
+  dps: 20623.79771
+  tps: 14390.61899
  }
 }
 dps_results: {
@@ -267,2764 +175,1613 @@
 dps_results: {
  key: "TestEnhancement-AllItems-Blood-SoakedAleMug-63843"
  value: {
-<<<<<<< HEAD
-  dps: 26852.78302
-  tps: 18368.43117
-=======
-  dps: 28054.69683
-  tps: 19281.41339
->>>>>>> baaf3bb4
+  dps: 27895.95097
+  tps: 19070.81375
  }
 }
 dps_results: {
  key: "TestEnhancement-AllItems-BloodofIsiset-55995"
  value: {
-<<<<<<< HEAD
-  dps: 26062.62623
-  tps: 17836.99472
-=======
-  dps: 27235.32674
-  tps: 18716.47726
->>>>>>> baaf3bb4
+  dps: 27033.88012
+  tps: 18491.13055
  }
 }
 dps_results: {
  key: "TestEnhancement-AllItems-BloodofIsiset-56414"
  value: {
-<<<<<<< HEAD
-  dps: 26117.47164
-  tps: 17867.32875
-=======
-  dps: 27292.6083
-  tps: 18748.4141
->>>>>>> baaf3bb4
+  dps: 27090.75078
+  tps: 18522.56184
  }
 }
 dps_results: {
  key: "TestEnhancement-AllItems-BloodthirstyGladiator'sBadgeofConquest-64687"
  value: {
-<<<<<<< HEAD
-  dps: 27143.6086
-  tps: 18614.01556
-=======
-  dps: 28299.64286
-  tps: 19481.58275
->>>>>>> baaf3bb4
+  dps: 28153.64413
+  tps: 19299.84391
  }
 }
 dps_results: {
  key: "TestEnhancement-AllItems-BloodthirstyGladiator'sBadgeofDominance-64688"
  value: {
-<<<<<<< HEAD
-  dps: 25644.41718
-  tps: 17605.96357
-=======
-  dps: 26798.53444
-  tps: 18473.22643
->>>>>>> baaf3bb4
+  dps: 26600.22919
+  tps: 18251.74392
  }
 }
 dps_results: {
  key: "TestEnhancement-AllItems-BloodthirstyGladiator'sBadgeofVictory-64689"
  value: {
-<<<<<<< HEAD
-  dps: 26134.28863
-  tps: 17909.32194
-=======
-  dps: 27293.36862
-  tps: 18780.29334
->>>>>>> baaf3bb4
+  dps: 27093.03669
+  tps: 18556.2836
  }
 }
 dps_results: {
  key: "TestEnhancement-AllItems-BloodthirstyGladiator'sEmblemofCruelty-64740"
  value: {
-<<<<<<< HEAD
-  dps: 25968.24838
-  tps: 17840.845
-=======
-  dps: 27142.77015
-  tps: 18761.43129
->>>>>>> baaf3bb4
+  dps: 26926.79921
+  tps: 18504.49497
  }
 }
 dps_results: {
  key: "TestEnhancement-AllItems-BloodthirstyGladiator'sEmblemofMeditation-64741"
  value: {
-<<<<<<< HEAD
-  dps: 25644.41718
-  tps: 17605.85025
-=======
-  dps: 26798.53444
-  tps: 18473.13478
->>>>>>> baaf3bb4
+  dps: 26600.22919
+  tps: 18251.63059
  }
 }
 dps_results: {
  key: "TestEnhancement-AllItems-BloodthirstyGladiator'sEmblemofTenacity-64742"
  value: {
-<<<<<<< HEAD
-  dps: 25644.41718
-  tps: 17605.96357
-=======
-  dps: 26798.53444
-  tps: 18473.22643
->>>>>>> baaf3bb4
+  dps: 26600.22919
+  tps: 18251.74392
  }
 }
 dps_results: {
  key: "TestEnhancement-AllItems-BloodthirstyGladiator'sInsigniaofConquest-64761"
  value: {
-<<<<<<< HEAD
-  dps: 26716.38097
-  tps: 18287.81905
-=======
-  dps: 27947.91649
-  tps: 19214.24167
->>>>>>> baaf3bb4
+  dps: 27703.24481
+  tps: 18972.37979
  }
 }
 dps_results: {
  key: "TestEnhancement-AllItems-BloodthirstyGladiator'sInsigniaofDominance-64762"
  value: {
-<<<<<<< HEAD
-  dps: 25644.41718
-  tps: 17605.96357
-=======
-  dps: 26798.53444
-  tps: 18473.22643
->>>>>>> baaf3bb4
+  dps: 26600.22919
+  tps: 18251.74392
  }
 }
 dps_results: {
  key: "TestEnhancement-AllItems-BloodthirstyGladiator'sInsigniaofVictory-64763"
  value: {
-<<<<<<< HEAD
-  dps: 26111.53723
-  tps: 17900.25015
-=======
-  dps: 27275.17992
-  tps: 18774.73206
->>>>>>> baaf3bb4
+  dps: 27073.52932
+  tps: 18550.76222
  }
 }
 dps_results: {
  key: "TestEnhancement-AllItems-BottledLightning-66879"
  value: {
-<<<<<<< HEAD
-  dps: 25854.13707
-  tps: 17743.26565
-=======
-  dps: 26917.29464
-  tps: 18543.53511
->>>>>>> baaf3bb4
+  dps: 26795.40184
+  tps: 18399.64764
  }
 }
 dps_results: {
  key: "TestEnhancement-AllItems-BracingEarthsiegeDiamond"
  value: {
-<<<<<<< HEAD
-  dps: 26803.76045
-  tps: 18006.44162
-=======
-  dps: 27933.66706
-  tps: 18856.34852
->>>>>>> baaf3bb4
+  dps: 27806.33384
+  tps: 18682.91916
  }
 }
 dps_results: {
  key: "TestEnhancement-AllItems-BracingShadowspiritDiamond"
  value: {
-<<<<<<< HEAD
-  dps: 26807.38484
-  tps: 18008.98986
-=======
-  dps: 27936.62148
-  tps: 18857.60532
->>>>>>> baaf3bb4
+  dps: 27810.09029
+  tps: 18685.10338
  }
 }
 dps_results: {
  key: "TestEnhancement-AllItems-Bryntroll,theBoneArbiter-50415"
  value: {
-<<<<<<< HEAD
-  dps: 27262.13937
-  tps: 18695.4035
-=======
-  dps: 28407.80485
-  tps: 19584.68277
->>>>>>> baaf3bb4
+  dps: 28286.2246
+  tps: 19409.41079
  }
 }
 dps_results: {
  key: "TestEnhancement-AllItems-Bryntroll,theBoneArbiter-50709"
  value: {
-<<<<<<< HEAD
-  dps: 27262.13937
-  tps: 18695.4035
-=======
-  dps: 28407.80485
-  tps: 19584.68277
->>>>>>> baaf3bb4
+  dps: 28286.2246
+  tps: 19409.41079
  }
 }
 dps_results: {
  key: "TestEnhancement-AllItems-BurningShadowspiritDiamond"
  value: {
-<<<<<<< HEAD
-  dps: 27187.69736
-  tps: 18647.87346
-=======
-  dps: 28336.64723
-  tps: 19533.28841
->>>>>>> baaf3bb4
+  dps: 28207.7946
+  tps: 19353.48727
  }
 }
 dps_results: {
  key: "TestEnhancement-AllItems-ChaoticShadowspiritDiamond"
  value: {
-<<<<<<< HEAD
-  dps: 27297.80985
-  tps: 18715.9744
-=======
-  dps: 28409.59707
-  tps: 19593.9491
->>>>>>> baaf3bb4
+  dps: 28295.90249
+  tps: 19400.31165
  }
 }
 dps_results: {
  key: "TestEnhancement-AllItems-ChaoticSkyflareDiamond"
  value: {
-<<<<<<< HEAD
-  dps: 27210.06577
-  tps: 18663.06961
-=======
-  dps: 28354.26793
-  tps: 19552.52024
->>>>>>> baaf3bb4
+  dps: 28223.041
+  tps: 19362.21872
  }
 }
 dps_results: {
  key: "TestEnhancement-AllItems-CoreofRipeness-58184"
  value: {
-<<<<<<< HEAD
-  dps: 25703.1682
-  tps: 17641.19365
-=======
-  dps: 26827.53471
-  tps: 18483.83739
->>>>>>> baaf3bb4
+  dps: 26656.7568
+  tps: 18283.26336
  }
 }
 dps_results: {
  key: "TestEnhancement-AllItems-CorpseTongueCoin-50349"
  value: {
-<<<<<<< HEAD
-  dps: 25644.41718
-  tps: 17605.96357
-=======
-  dps: 26798.53444
-  tps: 18473.22643
->>>>>>> baaf3bb4
+  dps: 26600.22919
+  tps: 18251.74392
  }
 }
 dps_results: {
  key: "TestEnhancement-AllItems-CorpseTongueCoin-50352"
  value: {
-<<<<<<< HEAD
-  dps: 25644.41718
-  tps: 17605.96357
-=======
-  dps: 26798.53444
-  tps: 18473.22643
->>>>>>> baaf3bb4
+  dps: 26600.22919
+  tps: 18251.74392
  }
 }
 dps_results: {
  key: "TestEnhancement-AllItems-CorrodedSkeletonKey-50356"
  value: {
-<<<<<<< HEAD
-  dps: 25644.41718
-  tps: 17605.96357
-=======
-  dps: 26798.53444
-  tps: 18473.22643
->>>>>>> baaf3bb4
+  dps: 26600.22919
+  tps: 18251.74392
   hps: 64
  }
 }
 dps_results: {
  key: "TestEnhancement-AllItems-CrushingWeight-59506"
  value: {
-<<<<<<< HEAD
-  dps: 26506.69307
-  tps: 18191.90295
-=======
-  dps: 27632.02661
-  tps: 18997.8605
->>>>>>> baaf3bb4
+  dps: 27508.43771
+  tps: 18862.86384
  }
 }
 dps_results: {
  key: "TestEnhancement-AllItems-CrushingWeight-65118"
  value: {
-<<<<<<< HEAD
-  dps: 26615.97372
-  tps: 18226.47242
-=======
-  dps: 27657.72508
-  tps: 19036.19725
->>>>>>> baaf3bb4
+  dps: 27598.54483
+  tps: 18847.63727
  }
 }
 dps_results: {
  key: "TestEnhancement-AllItems-DarkmoonCard:Berserker!-42989"
  value: {
-<<<<<<< HEAD
-  dps: 25777.65497
-  tps: 17724.52652
-=======
-  dps: 26902.88437
-  tps: 18555.04662
->>>>>>> baaf3bb4
+  dps: 26723.5677
+  tps: 18343.31961
  }
 }
 dps_results: {
  key: "TestEnhancement-AllItems-DarkmoonCard:Death-42990"
  value: {
-<<<<<<< HEAD
-  dps: 25832.61928
-  tps: 17786.22392
-=======
-  dps: 26964.00725
-  tps: 18649.17098
->>>>>>> baaf3bb4
+  dps: 26799.56153
+  tps: 18423.24965
  }
 }
 dps_results: {
  key: "TestEnhancement-AllItems-DarkmoonCard:Earthquake-62048"
  value: {
-<<<<<<< HEAD
-  dps: 25644.41718
-  tps: 17605.96357
-=======
-  dps: 26798.53444
-  tps: 18473.22643
->>>>>>> baaf3bb4
+  dps: 26600.22919
+  tps: 18251.74392
  }
 }
 dps_results: {
  key: "TestEnhancement-AllItems-DarkmoonCard:Greatness-44255"
  value: {
-<<<<<<< HEAD
-  dps: 26028.44313
-  tps: 17887.67262
-=======
-  dps: 27231.13883
-  tps: 18780.65201
->>>>>>> baaf3bb4
+  dps: 27026.13731
+  tps: 18552.06396
  }
 }
 dps_results: {
  key: "TestEnhancement-AllItems-DarkmoonCard:Hurricane-62049"
  value: {
-<<<<<<< HEAD
-  dps: 26667.76329
-  tps: 18509.28463
-=======
-  dps: 27696.3766
-  tps: 19220.82303
->>>>>>> baaf3bb4
+  dps: 27595.9104
+  tps: 19106.57762
  }
 }
 dps_results: {
  key: "TestEnhancement-AllItems-DarkmoonCard:Hurricane-62051"
  value: {
-<<<<<<< HEAD
-  dps: 27236.49488
-  tps: 18890.9872
-=======
-  dps: 28417.6926
-  tps: 19763.95373
->>>>>>> baaf3bb4
+  dps: 28222.393
+  tps: 19604.62367
  }
 }
 dps_results: {
  key: "TestEnhancement-AllItems-DarkmoonCard:Tsunami-62050"
  value: {
-<<<<<<< HEAD
-  dps: 25703.1682
-  tps: 17642.33964
-=======
-  dps: 26827.53471
-  tps: 18484.80907
->>>>>>> baaf3bb4
+  dps: 26656.7568
+  tps: 18284.39598
  }
 }
 dps_results: {
  key: "TestEnhancement-AllItems-DarkmoonCard:Volcano-62047"
  value: {
-<<<<<<< HEAD
-  dps: 26360.78576
-  tps: 18089.82612
-=======
-  dps: 27548.73637
-  tps: 19015.4615
->>>>>>> baaf3bb4
+  dps: 27325.62291
+  tps: 18744.22251
  }
 }
 dps_results: {
  key: "TestEnhancement-AllItems-DeadlyGladiator'sTotemofSurvival-42602"
  value: {
-<<<<<<< HEAD
-  dps: 26747.22017
-  tps: 18391.39349
-=======
-  dps: 27798.49248
-  tps: 19125.56998
->>>>>>> baaf3bb4
+  dps: 27793.65325
+  tps: 19114.51949
  }
 }
 dps_results: {
  key: "TestEnhancement-AllItems-Death'sChoice-47464"
  value: {
-<<<<<<< HEAD
-  dps: 26668.3145
-  tps: 18285.7244
-=======
-  dps: 27871.76349
-  tps: 19198.56762
->>>>>>> baaf3bb4
+  dps: 27682.37725
+  tps: 18971.27942
  }
 }
 dps_results: {
  key: "TestEnhancement-AllItems-DeathKnight'sAnguish-38212"
  value: {
-<<<<<<< HEAD
-  dps: 25752.92177
-  tps: 17697.84847
-=======
-  dps: 26912.15855
-  tps: 18572.16548
->>>>>>> baaf3bb4
+  dps: 26753.80508
+  tps: 18363.46535
  }
 }
 dps_results: {
  key: "TestEnhancement-AllItems-Deathbringer'sWill-50362"
  value: {
-<<<<<<< HEAD
-  dps: 26283.03443
-  tps: 18062.94158
-=======
-  dps: 27447.45749
-  tps: 18869.68949
->>>>>>> baaf3bb4
+  dps: 27261.20909
+  tps: 18682.49982
  }
 }
 dps_results: {
  key: "TestEnhancement-AllItems-Deathbringer'sWill-50363"
  value: {
-<<<<<<< HEAD
-  dps: 26326.90959
-  tps: 18104.54023
-=======
-  dps: 27442.33302
-  tps: 18920.75509
->>>>>>> baaf3bb4
+  dps: 27377.63695
+  tps: 18797.23537
  }
 }
 dps_results: {
  key: "TestEnhancement-AllItems-Defender'sCode-40257"
  value: {
-<<<<<<< HEAD
-  dps: 25644.41718
-  tps: 17605.96357
-=======
-  dps: 26798.53444
-  tps: 18473.22643
->>>>>>> baaf3bb4
+  dps: 26600.22919
+  tps: 18251.74392
  }
 }
 dps_results: {
  key: "TestEnhancement-AllItems-DestructiveShadowspiritDiamond"
  value: {
-<<<<<<< HEAD
-  dps: 26911.40894
-  tps: 18435.66206
-=======
-  dps: 28005.22091
-  tps: 19294.67079
->>>>>>> baaf3bb4
+  dps: 27894.19322
+  tps: 19105.50776
  }
 }
 dps_results: {
  key: "TestEnhancement-AllItems-DestructiveSkyflareDiamond"
  value: {
-<<<<<<< HEAD
-  dps: 26828.82085
-  tps: 18386.18458
-=======
-  dps: 27965.93819
-  tps: 19258.32488
->>>>>>> baaf3bb4
+  dps: 27839.71305
+  tps: 19084.09195
  }
 }
 dps_results: {
  key: "TestEnhancement-AllItems-DislodgedForeignObject-50348"
  value: {
-<<<<<<< HEAD
-  dps: 25880.05876
-  tps: 17749.53657
-=======
-  dps: 26923.36287
-  tps: 18588.92062
->>>>>>> baaf3bb4
+  dps: 26807.49141
+  tps: 18410.22676
  }
 }
 dps_results: {
  key: "TestEnhancement-AllItems-DislodgedForeignObject-50353"
  value: {
-<<<<<<< HEAD
-  dps: 26001.98473
-  tps: 17790.51488
-=======
-  dps: 26850.9252
-  tps: 18513.41716
->>>>>>> baaf3bb4
+  dps: 26992.77521
+  tps: 18453.07955
  }
 }
 dps_results: {
  key: "TestEnhancement-AllItems-EffulgentShadowspiritDiamond"
  value: {
-<<<<<<< HEAD
-  dps: 26802.81365
-  tps: 18368.58858
-=======
-  dps: 27933.02576
-  tps: 19235.93055
->>>>>>> baaf3bb4
+  dps: 27812.69971
+  tps: 19068.91493
  }
 }
 dps_results: {
  key: "TestEnhancement-AllItems-ElectrosparkHeartstarter-67118"
  value: {
-<<<<<<< HEAD
-  dps: 25660.03163
-  tps: 17647.98705
-=======
-  dps: 26819.97858
-  tps: 18517.26958
->>>>>>> baaf3bb4
+  dps: 26612.12117
+  tps: 18295.59522
  }
 }
 dps_results: {
  key: "TestEnhancement-AllItems-EmberShadowspiritDiamond"
  value: {
-<<<<<<< HEAD
-  dps: 26807.38484
-  tps: 18371.26626
-=======
-  dps: 27936.62148
-  tps: 19237.27979
->>>>>>> baaf3bb4
+  dps: 27810.09029
+  tps: 19061.20877
  }
 }
 dps_results: {
  key: "TestEnhancement-AllItems-EmberSkyflareDiamond"
  value: {
-<<<<<<< HEAD
-  dps: 26803.97783
-  tps: 18369.11855
-=======
-  dps: 27933.66706
-  tps: 19236.23388
->>>>>>> baaf3bb4
+  dps: 27806.33384
+  tps: 19059.21819
  }
 }
 dps_results: {
  key: "TestEnhancement-AllItems-EnigmaticShadowspiritDiamond"
  value: {
-<<<<<<< HEAD
-  dps: 26911.40894
-  tps: 18435.66206
-=======
-  dps: 28005.22091
-  tps: 19294.67079
->>>>>>> baaf3bb4
+  dps: 27894.19322
+  tps: 19105.50776
  }
 }
 dps_results: {
  key: "TestEnhancement-AllItems-EnigmaticSkyflareDiamond"
  value: {
-<<<<<<< HEAD
-  dps: 26828.26053
-  tps: 18385.62425
-=======
-  dps: 27952.80011
-  tps: 19255.32224
->>>>>>> baaf3bb4
+  dps: 27824.20426
+  tps: 19069.37496
  }
 }
 dps_results: {
  key: "TestEnhancement-AllItems-EnigmaticStarflareDiamond"
  value: {
-<<<<<<< HEAD
-  dps: 26824.72775
-  tps: 18383.65917
-=======
-  dps: 27951.61634
-  tps: 19254.38369
->>>>>>> baaf3bb4
+  dps: 27821.54834
+  tps: 19068.34339
  }
 }
 dps_results: {
  key: "TestEnhancement-AllItems-EphemeralSnowflake-50260"
  value: {
-<<<<<<< HEAD
-  dps: 25878.70056
-  tps: 17766.35821
-=======
-  dps: 26940.32956
-  tps: 18559.45302
->>>>>>> baaf3bb4
+  dps: 26772.36061
+  tps: 18351.3172
  }
 }
 dps_results: {
  key: "TestEnhancement-AllItems-EssenceofGossamer-37220"
  value: {
-<<<<<<< HEAD
-  dps: 25644.41718
-  tps: 17605.96357
-=======
-  dps: 26798.53444
-  tps: 18473.22643
->>>>>>> baaf3bb4
+  dps: 26600.22919
+  tps: 18251.74392
  }
 }
 dps_results: {
  key: "TestEnhancement-AllItems-EssenceoftheCyclone-59473"
  value: {
-<<<<<<< HEAD
-  dps: 27034.65689
-  tps: 18564.93511
-=======
-  dps: 28317.648
-  tps: 19588.09375
->>>>>>> baaf3bb4
+  dps: 28095.84353
+  tps: 19292.67403
  }
 }
 dps_results: {
  key: "TestEnhancement-AllItems-EternalEarthsiegeDiamond"
  value: {
-<<<<<<< HEAD
-  dps: 26802.81365
-  tps: 18368.58858
-=======
-  dps: 27933.02576
-  tps: 19235.93055
->>>>>>> baaf3bb4
+  dps: 27812.69971
+  tps: 19068.91493
  }
 }
 dps_results: {
  key: "TestEnhancement-AllItems-EternalShadowspiritDiamond"
  value: {
-<<<<<<< HEAD
-  dps: 26802.81365
-  tps: 18368.58858
-=======
-  dps: 27933.02576
-  tps: 19235.93055
->>>>>>> baaf3bb4
+  dps: 27812.69971
+  tps: 19068.91493
  }
 }
 dps_results: {
  key: "TestEnhancement-AllItems-ExtractofNecromanticPower-40373"
  value: {
-<<<<<<< HEAD
-  dps: 25843.44801
-  tps: 17777.34074
-=======
-  dps: 26962.64153
-  tps: 18621.4067
->>>>>>> baaf3bb4
+  dps: 26805.8745
+  tps: 18394.8336
  }
 }
 dps_results: {
  key: "TestEnhancement-AllItems-EyeoftheBroodmother-45308"
  value: {
-<<<<<<< HEAD
-  dps: 25768.97091
-  tps: 17716.85218
-=======
-  dps: 26881.80064
-  tps: 18532.88631
->>>>>>> baaf3bb4
+  dps: 26706.18607
+  tps: 18319.15381
  }
 }
 dps_results: {
  key: "TestEnhancement-AllItems-FallofMortality-59500"
  value: {
-<<<<<<< HEAD
-  dps: 25703.1682
-  tps: 17642.33964
-=======
-  dps: 26827.53471
-  tps: 18484.80907
->>>>>>> baaf3bb4
+  dps: 26656.7568
+  tps: 18284.39598
  }
 }
 dps_results: {
  key: "TestEnhancement-AllItems-FallofMortality-65124"
  value: {
-<<<<<<< HEAD
-  dps: 25705.73732
-  tps: 17643.32116
-=======
-  dps: 26838.23047
-  tps: 18491.57795
->>>>>>> baaf3bb4
+  dps: 26659.15685
+  tps: 18285.43742
  }
 }
 dps_results: {
  key: "TestEnhancement-AllItems-Figurine-DemonPanther-52199"
  value: {
-<<<<<<< HEAD
-  dps: 27247.87502
-  tps: 18698.40411
-=======
-  dps: 28370.80693
-  tps: 19592.9478
->>>>>>> baaf3bb4
+  dps: 28160.65458
+  tps: 19331.12672
  }
 }
 dps_results: {
  key: "TestEnhancement-AllItems-Figurine-DreamOwl-52354"
  value: {
-<<<<<<< HEAD
-  dps: 25701.61902
-  tps: 17640.55869
-=======
-  dps: 26824.72171
-  tps: 18483.70211
->>>>>>> baaf3bb4
+  dps: 26655.15095
+  tps: 18282.57499
  }
 }
 dps_results: {
  key: "TestEnhancement-AllItems-Figurine-EarthenGuardian-52352"
  value: {
-<<<<<<< HEAD
-  dps: 25644.41718
-  tps: 17605.96357
-=======
-  dps: 26798.53444
-  tps: 18473.22643
->>>>>>> baaf3bb4
+  dps: 26600.22919
+  tps: 18251.74392
  }
 }
 dps_results: {
  key: "TestEnhancement-AllItems-Figurine-JeweledSerpent-52353"
  value: {
-<<<<<<< HEAD
-  dps: 25701.61902
-  tps: 17641.38833
-=======
-  dps: 26824.72171
-  tps: 18484.39795
->>>>>>> baaf3bb4
+  dps: 26655.15095
+  tps: 18283.39924
  }
 }
 dps_results: {
  key: "TestEnhancement-AllItems-Figurine-KingofBoars-52351"
  value: {
-<<<<<<< HEAD
-  dps: 26585.56431
-  tps: 18156.41924
-=======
-  dps: 27765.42123
-  tps: 19041.01657
->>>>>>> baaf3bb4
+  dps: 27561.63039
+  tps: 18812.74796
  }
 }
 dps_results: {
  key: "TestEnhancement-AllItems-Figurine-SapphireOwl-42413"
  value: {
-<<<<<<< HEAD
-  dps: 25676.99058
-  tps: 17632.30059
-=======
-  dps: 26805.34038
-  tps: 18476.40591
->>>>>>> baaf3bb4
+  dps: 26631.11727
+  tps: 18276.47157
  }
 }
 dps_results: {
  key: "TestEnhancement-AllItems-FleetShadowspiritDiamond"
  value: {
-<<<<<<< HEAD
-  dps: 26896.29359
-  tps: 18419.97777
-=======
-  dps: 28030.44699
-  tps: 19290.0204
->>>>>>> baaf3bb4
+  dps: 27909.86491
+  tps: 19122.5262
  }
 }
 dps_results: {
  key: "TestEnhancement-AllItems-FluidDeath-58181"
  value: {
-<<<<<<< HEAD
-  dps: 27216.88642
-  tps: 18663.41985
-=======
-  dps: 28333.98136
-  tps: 19533.19773
->>>>>>> baaf3bb4
+  dps: 28272.62463
+  tps: 19394.36283
  }
 }
 dps_results: {
  key: "TestEnhancement-AllItems-ForethoughtTalisman-40258"
  value: {
-<<<<<<< HEAD
-  dps: 25682.01173
-  tps: 17634.40046
-=======
-  dps: 26809.46103
-  tps: 18478.69325
->>>>>>> baaf3bb4
+  dps: 26637.48659
+  tps: 18278.21642
  }
 }
 dps_results: {
  key: "TestEnhancement-AllItems-ForgeEmber-37660"
  value: {
-<<<<<<< HEAD
-  dps: 25741.53503
-  tps: 17676.64
-=======
-  dps: 26858.30153
-  tps: 18516.01433
->>>>>>> baaf3bb4
+  dps: 26696.58074
+  tps: 18315.06361
  }
 }
 dps_results: {
  key: "TestEnhancement-AllItems-ForlornShadowspiritDiamond"
  value: {
-<<<<<<< HEAD
-  dps: 26807.38484
-  tps: 18371.5334
-=======
-  dps: 27936.62148
-  tps: 19237.54811
->>>>>>> baaf3bb4
+  dps: 27810.09029
+  tps: 19061.47935
  }
 }
 dps_results: {
  key: "TestEnhancement-AllItems-ForlornSkyflareDiamond"
  value: {
-<<<<<<< HEAD
-  dps: 26803.76045
-  tps: 18368.9281
-=======
-  dps: 27933.66706
-  tps: 19236.26064
->>>>>>> baaf3bb4
+  dps: 27806.33384
+  tps: 19059.24544
  }
 }
 dps_results: {
  key: "TestEnhancement-AllItems-ForlornStarflareDiamond"
  value: {
-<<<<<<< HEAD
-  dps: 26803.76045
-  tps: 18368.95803
-=======
-  dps: 27933.66706
-  tps: 19236.29038
->>>>>>> baaf3bb4
+  dps: 27806.33384
+  tps: 19059.27573
  }
 }
 dps_results: {
  key: "TestEnhancement-AllItems-FuriousGladiator'sTotemofSurvival-42603"
  value: {
-<<<<<<< HEAD
-  dps: 26775.49668
-  tps: 18417.69701
-=======
-  dps: 27802.46019
-  tps: 19127.72734
->>>>>>> baaf3bb4
+  dps: 27798.41116
+  tps: 19117.63272
  }
 }
 dps_results: {
  key: "TestEnhancement-AllItems-FuryofAngerforge-59461"
  value: {
-<<<<<<< HEAD
-  dps: 26582.91476
-  tps: 18248.93817
-=======
-  dps: 27771.15203
-  tps: 19165.85922
->>>>>>> baaf3bb4
+  dps: 27500.14573
+  tps: 18888.50827
  }
 }
 dps_results: {
  key: "TestEnhancement-AllItems-FuryoftheFiveFlights-40431"
  value: {
-<<<<<<< HEAD
-  dps: 26088.34313
-  tps: 17890.17743
-=======
-  dps: 27246.8695
-  tps: 18762.27278
->>>>>>> baaf3bb4
+  dps: 27046.0947
+  tps: 18537.82507
  }
 }
 dps_results: {
  key: "TestEnhancement-AllItems-FuturesightRune-38763"
  value: {
-<<<<<<< HEAD
-  dps: 25677.72447
-  tps: 17632.56593
-=======
-  dps: 26806.54403
-  tps: 18477.15251
->>>>>>> baaf3bb4
+  dps: 26632.98589
+  tps: 18276.75622
  }
 }
 dps_results: {
  key: "TestEnhancement-AllItems-GaleofShadows-56138"
  value: {
-<<<<<<< HEAD
-  dps: 25944.79177
-  tps: 17820.24588
-=======
-  dps: 27110.88507
-  tps: 18694.82588
->>>>>>> baaf3bb4
+  dps: 26922.96745
+  tps: 18465.52158
  }
 }
 dps_results: {
  key: "TestEnhancement-AllItems-GaleofShadows-56462"
  value: {
-<<<<<<< HEAD
-  dps: 26079.05296
-  tps: 17881.9083
-=======
-  dps: 27011.70199
-  tps: 18596.84003
->>>>>>> baaf3bb4
+  dps: 26993.53145
+  tps: 18470.12145
  }
 }
 dps_results: {
  key: "TestEnhancement-AllItems-GearDetector-61462"
  value: {
-<<<<<<< HEAD
-  dps: 26623.20132
-  tps: 18279.18314
-=======
-  dps: 27482.28792
-  tps: 18889.61644
->>>>>>> baaf3bb4
+  dps: 27578.20966
+  tps: 18931.394
  }
 }
 dps_results: {
  key: "TestEnhancement-AllItems-GlowingTwilightScale-54573"
  value: {
-<<<<<<< HEAD
-  dps: 25688.11251
-  tps: 17635.82957
-=======
-  dps: 26814.93512
-  tps: 18480.14218
->>>>>>> baaf3bb4
+  dps: 26642.47388
+  tps: 18278.64514
  }
 }
 dps_results: {
  key: "TestEnhancement-AllItems-GlowingTwilightScale-54589"
  value: {
-<<<<<<< HEAD
-  dps: 25690.13201
-  tps: 17636.09419
-=======
-  dps: 26817.67361
-  tps: 18481.84257
->>>>>>> baaf3bb4
+  dps: 26644.57135
+  tps: 18278.92655
  }
 }
 dps_results: {
  key: "TestEnhancement-AllItems-GnomishLightningGenerator-41121"
  value: {
-<<<<<<< HEAD
-  dps: 25879.024
-  tps: 17798.92722
-=======
-  dps: 27038.18853
-  tps: 18692.52387
->>>>>>> baaf3bb4
+  dps: 26829.38534
+  tps: 18441.4773
  }
 }
 dps_results: {
  key: "TestEnhancement-AllItems-GraceoftheHerald-55266"
  value: {
-<<<<<<< HEAD
-  dps: 26411.53971
-  tps: 18129.41329
-=======
-  dps: 27619.72766
-  tps: 19029.69498
->>>>>>> baaf3bb4
+  dps: 27435.90234
+  tps: 18807.64168
  }
 }
 dps_results: {
  key: "TestEnhancement-AllItems-GraceoftheHerald-56295"
  value: {
-<<<<<<< HEAD
-  dps: 26753.83624
-  tps: 18369.24605
-=======
-  dps: 27970.48481
-  tps: 19285.61722
->>>>>>> baaf3bb4
+  dps: 27844.39138
+  tps: 19091.74311
  }
 }
 dps_results: {
  key: "TestEnhancement-AllItems-HarmlightToken-63839"
  value: {
-<<<<<<< HEAD
-  dps: 25877.81852
-  tps: 17819.08552
-=======
-  dps: 27004.98986
-  tps: 18667.36247
->>>>>>> baaf3bb4
+  dps: 26829.4378
+  tps: 18461.54453
  }
 }
 dps_results: {
  key: "TestEnhancement-AllItems-Harrison'sInsigniaofPanache-65803"
  value: {
-<<<<<<< HEAD
-  dps: 26312.60968
-  tps: 18003.50833
-=======
-  dps: 27488.8315
-  tps: 18887.3554
->>>>>>> baaf3bb4
+  dps: 27279.83049
+  tps: 18655.92166
  }
 }
 dps_results: {
  key: "TestEnhancement-AllItems-HatefulGladiator'sTotemofSurvival-42601"
  value: {
-<<<<<<< HEAD
-  dps: 26744.93217
-  tps: 18389.89144
-=======
-  dps: 27796.54722
-  tps: 19123.65513
->>>>>>> baaf3bb4
+  dps: 27791.71727
+  tps: 19112.61493
  }
 }
 dps_results: {
  key: "TestEnhancement-AllItems-HeartofIgnacious-59514"
  value: {
-<<<<<<< HEAD
-  dps: 26138.25813
-  tps: 17930.02908
-=======
-  dps: 27053.82479
-  tps: 18594.28239
->>>>>>> baaf3bb4
+  dps: 27065.65445
+  tps: 18563.60704
  }
 }
 dps_results: {
  key: "TestEnhancement-AllItems-HeartofIgnacious-65110"
  value: {
-<<<<<<< HEAD
-  dps: 26000.85622
-  tps: 17833.81356
-=======
-  dps: 27117.0165
-  tps: 18640.01889
->>>>>>> baaf3bb4
+  dps: 26978.19501
+  tps: 18482.13499
  }
 }
 dps_results: {
  key: "TestEnhancement-AllItems-HeartofRage-59224"
  value: {
-<<<<<<< HEAD
-  dps: 26222.85464
-  tps: 17968.15668
-=======
-  dps: 27386.12361
-  tps: 18845.53479
->>>>>>> baaf3bb4
+  dps: 27177.88464
+  tps: 18614.40977
  }
 }
 dps_results: {
  key: "TestEnhancement-AllItems-HeartofRage-65072"
  value: {
-<<<<<<< HEAD
-  dps: 26310.06753
-  tps: 18029.91794
-=======
-  dps: 27466.26229
-  tps: 18899.26261
->>>>>>> baaf3bb4
+  dps: 27265.33232
+  tps: 18673.83801
  }
 }
 dps_results: {
  key: "TestEnhancement-AllItems-HeartofSolace-55868"
  value: {
-<<<<<<< HEAD
-  dps: 25944.79177
-  tps: 17820.24588
-=======
-  dps: 27110.88507
-  tps: 18694.82588
->>>>>>> baaf3bb4
+  dps: 26922.96745
+  tps: 18465.52158
  }
 }
 dps_results: {
  key: "TestEnhancement-AllItems-HeartofSolace-56393"
  value: {
-<<<<<<< HEAD
-  dps: 26593.31149
-  tps: 18204.10915
-=======
-  dps: 27535.97476
-  tps: 18922.72306
->>>>>>> baaf3bb4
+  dps: 27508.7857
+  tps: 18793.48327
  }
 }
 dps_results: {
  key: "TestEnhancement-AllItems-HeartofThunder-55845"
  value: {
-<<<<<<< HEAD
-  dps: 25644.41718
-  tps: 17605.96357
-=======
-  dps: 26798.53444
-  tps: 18473.22643
->>>>>>> baaf3bb4
+  dps: 26600.22919
+  tps: 18251.74392
  }
 }
 dps_results: {
  key: "TestEnhancement-AllItems-HeartofThunder-56370"
  value: {
-<<<<<<< HEAD
-  dps: 25644.41718
-  tps: 17605.96357
-=======
-  dps: 26798.53444
-  tps: 18473.22643
->>>>>>> baaf3bb4
+  dps: 26600.22919
+  tps: 18251.74392
  }
 }
 dps_results: {
  key: "TestEnhancement-AllItems-HeartoftheVile-66969"
  value: {
-<<<<<<< HEAD
-  dps: 26481.64902
-  tps: 18182.89505
-=======
-  dps: 27730.68464
-  tps: 19112.13416
->>>>>>> baaf3bb4
+  dps: 27572.50908
+  tps: 18916.66114
  }
 }
 dps_results: {
  key: "TestEnhancement-AllItems-Heartpierce-49982"
  value: {
-<<<<<<< HEAD
-  dps: 27262.13937
-  tps: 18695.4035
-=======
-  dps: 28407.80485
-  tps: 19584.68277
->>>>>>> baaf3bb4
+  dps: 28286.2246
+  tps: 19409.41079
  }
 }
 dps_results: {
  key: "TestEnhancement-AllItems-Heartpierce-50641"
  value: {
-<<<<<<< HEAD
-  dps: 27262.13937
-  tps: 18695.4035
-=======
-  dps: 28407.80485
-  tps: 19584.68277
->>>>>>> baaf3bb4
+  dps: 28286.2246
+  tps: 19409.41079
  }
 }
 dps_results: {
  key: "TestEnhancement-AllItems-IllustrationoftheDragonSoul-40432"
  value: {
-<<<<<<< HEAD
-  dps: 25644.41718
-  tps: 17605.96357
-=======
-  dps: 26798.53444
-  tps: 18473.22643
->>>>>>> baaf3bb4
+  dps: 26600.22919
+  tps: 18251.74392
  }
 }
 dps_results: {
  key: "TestEnhancement-AllItems-ImpassiveShadowspiritDiamond"
  value: {
-<<<<<<< HEAD
-  dps: 26911.40894
-  tps: 18435.66206
-=======
-  dps: 28005.22091
-  tps: 19294.67079
->>>>>>> baaf3bb4
+  dps: 27894.19322
+  tps: 19105.50776
  }
 }
 dps_results: {
  key: "TestEnhancement-AllItems-ImpassiveSkyflareDiamond"
  value: {
-<<<<<<< HEAD
-  dps: 26828.26053
-  tps: 18385.62425
-=======
-  dps: 27952.80011
-  tps: 19255.32224
->>>>>>> baaf3bb4
+  dps: 27824.20426
+  tps: 19069.37496
  }
 }
 dps_results: {
  key: "TestEnhancement-AllItems-ImpassiveStarflareDiamond"
  value: {
-<<<<<<< HEAD
-  dps: 26824.72775
-  tps: 18383.65917
-=======
-  dps: 27951.61634
-  tps: 19254.38369
->>>>>>> baaf3bb4
+  dps: 27821.54834
+  tps: 19068.34339
  }
 }
 dps_results: {
  key: "TestEnhancement-AllItems-ImpatienceofYouth-62464"
  value: {
-<<<<<<< HEAD
-  dps: 26705.80397
-  tps: 18226.71851
-=======
-  dps: 27888.925
-  tps: 19113.51364
->>>>>>> baaf3bb4
+  dps: 27684.43717
+  tps: 18884.3818
  }
 }
 dps_results: {
  key: "TestEnhancement-AllItems-ImpatienceofYouth-62469"
  value: {
-<<<<<<< HEAD
-  dps: 26705.80397
-  tps: 18226.71851
-=======
-  dps: 27888.925
-  tps: 19113.51364
->>>>>>> baaf3bb4
+  dps: 27684.43717
+  tps: 18884.3818
  }
 }
 dps_results: {
  key: "TestEnhancement-AllItems-ImpetuousQuery-55881"
  value: {
-<<<<<<< HEAD
-  dps: 26062.62623
-  tps: 17836.99472
-=======
-  dps: 27235.32674
-  tps: 18716.47726
->>>>>>> baaf3bb4
+  dps: 27033.88012
+  tps: 18491.13055
  }
 }
 dps_results: {
  key: "TestEnhancement-AllItems-ImpetuousQuery-56406"
  value: {
-<<<<<<< HEAD
-  dps: 26117.47164
-  tps: 17867.32875
-=======
-  dps: 27292.6083
-  tps: 18748.4141
->>>>>>> baaf3bb4
+  dps: 27090.75078
+  tps: 18522.56184
  }
 }
 dps_results: {
  key: "TestEnhancement-AllItems-IncisorFragment-37723"
  value: {
-<<<<<<< HEAD
-  dps: 25989.47928
-  tps: 17870.15971
-=======
-  dps: 27150.76879
-  tps: 18744.64523
->>>>>>> baaf3bb4
+  dps: 26951.61179
+  tps: 18522.04695
  }
 }
 dps_results: {
  key: "TestEnhancement-AllItems-InsightfulEarthsiegeDiamond"
  value: {
-<<<<<<< HEAD
-  dps: 26803.76045
-  tps: 18369.68568
-=======
-  dps: 27933.66706
-  tps: 19237.03949
->>>>>>> baaf3bb4
+  dps: 27806.33384
+  tps: 19059.85134
  }
 }
 dps_results: {
  key: "TestEnhancement-AllItems-InsigniaofDiplomacy-61433"
  value: {
-<<<<<<< HEAD
-  dps: 25644.41718
-  tps: 17605.96357
-=======
-  dps: 26798.53444
-  tps: 18473.22643
->>>>>>> baaf3bb4
+  dps: 26600.22919
+  tps: 18251.74392
  }
 }
 dps_results: {
  key: "TestEnhancement-AllItems-InsigniaoftheEarthenLord-61429"
  value: {
-<<<<<<< HEAD
-  dps: 25966.27612
-  tps: 17783.72525
-=======
-  dps: 27134.6964
-  tps: 18660.39218
->>>>>>> baaf3bb4
+  dps: 26933.97222
+  tps: 18435.93428
  }
 }
 dps_results: {
  key: "TestEnhancement-AllItems-InvigoratingEarthsiegeDiamond"
  value: {
-<<<<<<< HEAD
-  dps: 26816.63601
-  tps: 18396.12558
-  hps: 65.97013
-=======
-  dps: 27986.2579
-  tps: 19254.73131
-  hps: 66.85861
->>>>>>> baaf3bb4
+  dps: 27904.06088
+  tps: 19072.01292
+  hps: 66.19225
  }
 }
 dps_results: {
  key: "TestEnhancement-AllItems-JarofAncientRemedies-59354"
  value: {
-<<<<<<< HEAD
-  dps: 25644.41718
-  tps: 17608.25192
-=======
-  dps: 26798.53444
-  tps: 18475.49419
->>>>>>> baaf3bb4
+  dps: 26600.22919
+  tps: 18254.01184
  }
 }
 dps_results: {
  key: "TestEnhancement-AllItems-JarofAncientRemedies-65029"
  value: {
-<<<<<<< HEAD
-  dps: 25644.41718
-  tps: 17608.26998
-=======
-  dps: 26798.53444
-  tps: 18475.51226
->>>>>>> baaf3bb4
+  dps: 26600.22919
+  tps: 18254.02991
  }
 }
 dps_results: {
  key: "TestEnhancement-AllItems-JujuofNimbleness-63840"
  value: {
-<<<<<<< HEAD
-  dps: 26852.78302
-  tps: 18368.43117
-=======
-  dps: 28054.69683
-  tps: 19281.41339
->>>>>>> baaf3bb4
+  dps: 27895.95097
+  tps: 19070.81375
  }
 }
 dps_results: {
  key: "TestEnhancement-AllItems-KeytotheEndlessChamber-55795"
  value: {
-<<<<<<< HEAD
-  dps: 26770.43531
-  tps: 18428.18873
-=======
-  dps: 27820.37763
-  tps: 19179.00481
->>>>>>> baaf3bb4
+  dps: 27783.93632
+  tps: 19065.76067
  }
 }
 dps_results: {
  key: "TestEnhancement-AllItems-KeytotheEndlessChamber-56328"
  value: {
-<<<<<<< HEAD
-  dps: 27093.10435
-  tps: 18600.42797
-=======
-  dps: 28171.36513
-  tps: 19410.18467
->>>>>>> baaf3bb4
+  dps: 28179.29887
+  tps: 19358.98071
  }
 }
 dps_results: {
  key: "TestEnhancement-AllItems-KvaldirBattleStandard-59685"
  value: {
-<<<<<<< HEAD
-  dps: 26093.06522
-  tps: 17922.8956
-=======
-  dps: 27149.99274
-  tps: 18743.23893
->>>>>>> baaf3bb4
+  dps: 27034.50672
+  tps: 18545.78618
  }
 }
 dps_results: {
  key: "TestEnhancement-AllItems-KvaldirBattleStandard-59689"
  value: {
-<<<<<<< HEAD
-  dps: 26093.06522
-  tps: 17922.8956
-=======
-  dps: 27149.99274
-  tps: 18743.23893
->>>>>>> baaf3bb4
+  dps: 27034.50672
+  tps: 18545.78618
  }
 }
 dps_results: {
  key: "TestEnhancement-AllItems-LadyLa-La'sSingingShell-67152"
  value: {
-<<<<<<< HEAD
-  dps: 25894.21793
-  tps: 17801.09176
-=======
-  dps: 26931.75322
-  tps: 18534.74245
->>>>>>> baaf3bb4
+  dps: 26845.52236
+  tps: 18422.01498
  }
 }
 dps_results: {
  key: "TestEnhancement-AllItems-LastWord-50179"
  value: {
-<<<<<<< HEAD
-  dps: 27262.13937
-  tps: 18695.4035
-=======
-  dps: 28407.80485
-  tps: 19584.68277
->>>>>>> baaf3bb4
+  dps: 28286.2246
+  tps: 19409.41079
  }
 }
 dps_results: {
  key: "TestEnhancement-AllItems-LastWord-50708"
  value: {
-<<<<<<< HEAD
-  dps: 27262.13937
-  tps: 18695.4035
-=======
-  dps: 28407.80485
-  tps: 19584.68277
->>>>>>> baaf3bb4
+  dps: 28286.2246
+  tps: 19409.41079
  }
 }
 dps_results: {
  key: "TestEnhancement-AllItems-Lavanthor'sTalisman-37872"
  value: {
-<<<<<<< HEAD
-  dps: 25644.41718
-  tps: 17605.96357
-=======
-  dps: 26798.53444
-  tps: 18473.22643
->>>>>>> baaf3bb4
+  dps: 26600.22919
+  tps: 18251.74392
  }
 }
 dps_results: {
  key: "TestEnhancement-AllItems-LeadenDespair-55816"
  value: {
-<<<<<<< HEAD
-  dps: 25644.41718
-  tps: 17605.96357
-=======
-  dps: 26798.53444
-  tps: 18473.22643
->>>>>>> baaf3bb4
+  dps: 26600.22919
+  tps: 18251.74392
  }
 }
 dps_results: {
  key: "TestEnhancement-AllItems-LeadenDespair-56347"
  value: {
-<<<<<<< HEAD
-  dps: 25644.41718
-  tps: 17605.96357
-=======
-  dps: 26798.53444
-  tps: 18473.22643
->>>>>>> baaf3bb4
+  dps: 26600.22919
+  tps: 18251.74392
  }
 }
 dps_results: {
  key: "TestEnhancement-AllItems-LeftEyeofRajh-56102"
  value: {
-<<<<<<< HEAD
-  dps: 26690.92578
-  tps: 18318.12084
-=======
-  dps: 27906.50878
-  tps: 19238.92901
->>>>>>> baaf3bb4
+  dps: 27698.46841
+  tps: 18979.99323
  }
 }
 dps_results: {
  key: "TestEnhancement-AllItems-LeftEyeofRajh-56427"
  value: {
-<<<<<<< HEAD
-  dps: 26819.43572
-  tps: 18405.84906
-=======
-  dps: 28055.35538
-  tps: 19330.0413
->>>>>>> baaf3bb4
+  dps: 27866.36688
+  tps: 19096.58649
  }
 }
 dps_results: {
  key: "TestEnhancement-AllItems-LicensetoSlay-58180"
  value: {
-<<<<<<< HEAD
-  dps: 26506.33937
-  tps: 18157.254
-=======
-  dps: 27477.8338
-  tps: 18940.50741
->>>>>>> baaf3bb4
+  dps: 27502.09591
+  tps: 18830.26843
  }
 }
 dps_results: {
  key: "TestEnhancement-AllItems-MagnetiteMirror-55814"
  value: {
-<<<<<<< HEAD
-  dps: 25981.27335
-  tps: 17825.07493
-=======
-  dps: 27140.67051
-  tps: 18695.19781
->>>>>>> baaf3bb4
+  dps: 26940.22819
+  tps: 18473.29757
  }
 }
 dps_results: {
  key: "TestEnhancement-AllItems-MagnetiteMirror-56345"
  value: {
-<<<<<<< HEAD
-  dps: 26090.94745
-  tps: 17896.41351
-=======
-  dps: 27252.06366
-  tps: 18767.46756
->>>>>>> baaf3bb4
+  dps: 27050.92554
+  tps: 18545.43131
  }
 }
 dps_results: {
  key: "TestEnhancement-AllItems-MajesticDragonFigurine-40430"
  value: {
-<<<<<<< HEAD
-  dps: 25644.41718
-  tps: 17605.89818
-=======
-  dps: 26798.53444
-  tps: 18473.174
->>>>>>> baaf3bb4
+  dps: 26600.22919
+  tps: 18251.67853
  }
 }
 dps_results: {
  key: "TestEnhancement-AllItems-MandalaofStirringPatterns-62467"
  value: {
-<<<<<<< HEAD
-  dps: 25644.41718
-  tps: 17605.84232
-=======
-  dps: 26798.53444
-  tps: 18473.1283
->>>>>>> baaf3bb4
+  dps: 26600.22919
+  tps: 18251.62267
  }
 }
 dps_results: {
  key: "TestEnhancement-AllItems-MandalaofStirringPatterns-62472"
  value: {
-<<<<<<< HEAD
-  dps: 25644.41718
-  tps: 17605.84232
-=======
-  dps: 26798.53444
-  tps: 18473.1283
->>>>>>> baaf3bb4
+  dps: 26600.22919
+  tps: 18251.62267
  }
 }
 dps_results: {
  key: "TestEnhancement-AllItems-MarkofKhardros-56132"
  value: {
-<<<<<<< HEAD
-  dps: 26477.43245
-  tps: 18104.66418
-=======
-  dps: 27656.14571
-  tps: 18985.10354
->>>>>>> baaf3bb4
+  dps: 27454.03925
+  tps: 18762.08692
  }
 }
 dps_results: {
  key: "TestEnhancement-AllItems-MarkofKhardros-56458"
  value: {
-<<<<<<< HEAD
-  dps: 26587.97107
-  tps: 18170.95071
-=======
-  dps: 27769.94941
-  tps: 19053.15014
->>>>>>> baaf3bb4
+  dps: 27567.33359
+  tps: 18829.92768
  }
 }
 dps_results: {
  key: "TestEnhancement-AllItems-MeteoriteWhetstone-37390"
  value: {
-<<<<<<< HEAD
-  dps: 25940.25623
-  tps: 17813.35087
-=======
-  dps: 26995.8502
-  tps: 18615.46957
->>>>>>> baaf3bb4
+  dps: 26848.55507
+  tps: 18395.572
  }
 }
 dps_results: {
  key: "TestEnhancement-AllItems-MightoftheOcean-55251"
  value: {
-<<<<<<< HEAD
-  dps: 26095.02349
-  tps: 17927.72457
-=======
-  dps: 27240.6075
-  tps: 18766.76307
->>>>>>> baaf3bb4
+  dps: 27072.51349
+  tps: 18586.15909
  }
 }
 dps_results: {
  key: "TestEnhancement-AllItems-MightoftheOcean-56285"
  value: {
-<<<<<<< HEAD
-  dps: 26393.33612
-  tps: 18100.2941
-=======
-  dps: 27397.94285
-  tps: 18869.6224
->>>>>>> baaf3bb4
+  dps: 27377.09771
+  tps: 18779.1377
  }
 }
 dps_results: {
  key: "TestEnhancement-AllItems-MirrorofBrokenImages-62466"
  value: {
-<<<<<<< HEAD
-  dps: 26177.32412
-  tps: 17900.44152
-=======
-  dps: 27355.11908
-  tps: 18783.27609
->>>>>>> baaf3bb4
+  dps: 27152.81343
+  tps: 18556.87245
  }
 }
 dps_results: {
  key: "TestEnhancement-AllItems-MirrorofBrokenImages-62471"
  value: {
-<<<<<<< HEAD
-  dps: 26177.32412
-  tps: 17900.44152
-=======
-  dps: 27355.11908
-  tps: 18783.27609
->>>>>>> baaf3bb4
+  dps: 27152.81343
+  tps: 18556.87245
  }
 }
 dps_results: {
  key: "TestEnhancement-AllItems-MoonwellChalice-70142"
  value: {
-<<<<<<< HEAD
-  dps: 26324.25174
-  tps: 17984.2003
-=======
-  dps: 27474.92561
-  tps: 18841.32595
->>>>>>> baaf3bb4
+  dps: 27302.19316
+  tps: 18637.45032
  }
 }
 dps_results: {
  key: "TestEnhancement-AllItems-NevermeltingIceCrystal-50259"
  value: {
-<<<<<<< HEAD
-  dps: 25780.2857
-  tps: 17711.32547
-=======
-  dps: 26930.85067
-  tps: 18580.76618
->>>>>>> baaf3bb4
+  dps: 26734.81727
+  tps: 18343.11285
  }
 }
 dps_results: {
  key: "TestEnhancement-AllItems-OfferingofSacrifice-37638"
  value: {
-<<<<<<< HEAD
-  dps: 25644.41718
-  tps: 17605.96357
-=======
-  dps: 26798.53444
-  tps: 18473.22643
->>>>>>> baaf3bb4
+  dps: 26600.22919
+  tps: 18251.74392
  }
 }
 dps_results: {
  key: "TestEnhancement-AllItems-Oremantle'sFavor-61448"
  value: {
-<<<<<<< HEAD
-  dps: 26243.71737
-  tps: 18041.67307
-=======
-  dps: 27288.27749
-  tps: 18813.55084
->>>>>>> baaf3bb4
+  dps: 27188.72667
+  tps: 18678.23037
  }
 }
 dps_results: {
  key: "TestEnhancement-AllItems-PersistentEarthshatterDiamond"
  value: {
-<<<<<<< HEAD
-  dps: 26824.72775
-  tps: 18383.65917
-=======
-  dps: 27951.61634
-  tps: 19254.38369
->>>>>>> baaf3bb4
+  dps: 27821.54834
+  tps: 19068.34339
  }
 }
 dps_results: {
  key: "TestEnhancement-AllItems-PersistentEarthsiegeDiamond"
  value: {
-<<<<<<< HEAD
-  dps: 26828.26053
-  tps: 18385.62425
-=======
-  dps: 27952.80011
-  tps: 19255.32224
->>>>>>> baaf3bb4
+  dps: 27824.20426
+  tps: 19069.37496
  }
 }
 dps_results: {
  key: "TestEnhancement-AllItems-PetrifiedScarab-21685"
  value: {
-<<<<<<< HEAD
-  dps: 25644.41718
-  tps: 17605.96357
-=======
-  dps: 26798.53444
-  tps: 18473.22643
->>>>>>> baaf3bb4
+  dps: 26600.22919
+  tps: 18251.74392
  }
 }
 dps_results: {
  key: "TestEnhancement-AllItems-PetrifiedTwilightScale-54571"
  value: {
-<<<<<<< HEAD
-  dps: 25644.41718
-  tps: 17605.96357
-=======
-  dps: 26798.53444
-  tps: 18473.22643
->>>>>>> baaf3bb4
+  dps: 26600.22919
+  tps: 18251.74392
  }
 }
 dps_results: {
  key: "TestEnhancement-AllItems-PetrifiedTwilightScale-54591"
  value: {
-<<<<<<< HEAD
-  dps: 25644.41718
-  tps: 17605.96357
-=======
-  dps: 26798.53444
-  tps: 18473.22643
->>>>>>> baaf3bb4
+  dps: 26600.22919
+  tps: 18251.74392
  }
 }
 dps_results: {
  key: "TestEnhancement-AllItems-PorcelainCrab-55237"
  value: {
-<<<<<<< HEAD
-  dps: 25956.25601
-  tps: 17774.91919
-=======
-  dps: 27129.09012
-  tps: 18655.96219
->>>>>>> baaf3bb4
+  dps: 26924.05011
+  tps: 18428.13953
  }
 }
 dps_results: {
  key: "TestEnhancement-AllItems-PorcelainCrab-56280"
  value: {
-<<<<<<< HEAD
-  dps: 26239.02333
-  tps: 17936.39426
-=======
-  dps: 27419.4891
-  tps: 18820.62762
->>>>>>> baaf3bb4
+  dps: 27211.90311
+  tps: 18589.71412
  }
 }
 dps_results: {
  key: "TestEnhancement-AllItems-PowerfulEarthshatterDiamond"
  value: {
-<<<<<<< HEAD
-  dps: 26802.81365
-  tps: 18368.58858
-=======
-  dps: 27933.02576
-  tps: 19235.93055
->>>>>>> baaf3bb4
+  dps: 27812.69971
+  tps: 19068.91493
  }
 }
 dps_results: {
  key: "TestEnhancement-AllItems-PowerfulEarthsiegeDiamond"
  value: {
-<<<<<<< HEAD
-  dps: 26802.81365
-  tps: 18368.58858
-=======
-  dps: 27933.02576
-  tps: 19235.93055
->>>>>>> baaf3bb4
+  dps: 27812.69971
+  tps: 19068.91493
  }
 }
 dps_results: {
  key: "TestEnhancement-AllItems-PowerfulShadowspiritDiamond"
  value: {
-<<<<<<< HEAD
-  dps: 26802.81365
-  tps: 18368.58858
-=======
-  dps: 27933.02576
-  tps: 19235.93055
->>>>>>> baaf3bb4
+  dps: 27812.69971
+  tps: 19068.91493
  }
 }
 dps_results: {
  key: "TestEnhancement-AllItems-Prestor'sTalismanofMachination-59441"
  value: {
-<<<<<<< HEAD
-  dps: 27214.53917
-  tps: 18606.26363
-=======
-  dps: 28242.20391
-  tps: 19449.73066
->>>>>>> baaf3bb4
+  dps: 28372.59692
+  tps: 19436.25625
  }
 }
 dps_results: {
  key: "TestEnhancement-AllItems-PurifiedShardoftheGods"
  value: {
-<<<<<<< HEAD
-  dps: 25644.41718
-  tps: 17605.96357
-=======
-  dps: 26798.53444
-  tps: 18473.22643
->>>>>>> baaf3bb4
+  dps: 26600.22919
+  tps: 18251.74392
  }
 }
 dps_results: {
  key: "TestEnhancement-AllItems-Rainsong-55854"
  value: {
-<<<<<<< HEAD
-  dps: 25644.41718
-  tps: 17605.88432
-=======
-  dps: 26798.53444
-  tps: 18473.16266
->>>>>>> baaf3bb4
+  dps: 26600.22919
+  tps: 18251.66467
  }
 }
 dps_results: {
  key: "TestEnhancement-AllItems-Rainsong-56377"
  value: {
-<<<<<<< HEAD
-  dps: 25644.41718
-  tps: 17605.85658
-=======
-  dps: 26798.53444
-  tps: 18473.13996
->>>>>>> baaf3bb4
+  dps: 26600.22919
+  tps: 18251.63693
  }
 }
 dps_results: {
  key: "TestEnhancement-AllItems-RegaliaoftheRagingElements"
  value: {
-<<<<<<< HEAD
-  dps: 18979.49973
-  tps: 13200.03569
-=======
-  dps: 19650.41854
-  tps: 13728.44338
->>>>>>> baaf3bb4
+  dps: 19551.8461
+  tps: 13602.77198
  }
 }
 dps_results: {
  key: "TestEnhancement-AllItems-ReignoftheDead-47316"
  value: {
-<<<<<<< HEAD
-  dps: 25899.61966
-  tps: 17824.21078
-=======
-  dps: 27034.82827
-  tps: 18737.55818
->>>>>>> baaf3bb4
+  dps: 26967.43738
+  tps: 18559.00451
  }
 }
 dps_results: {
  key: "TestEnhancement-AllItems-ReignoftheDead-47477"
  value: {
-<<<<<<< HEAD
-  dps: 25931.82323
-  tps: 17855.03842
-=======
-  dps: 27066.99932
-  tps: 18769.65829
->>>>>>> baaf3bb4
+  dps: 26997.63198
+  tps: 18588.03151
  }
 }
 dps_results: {
  key: "TestEnhancement-AllItems-RelentlessEarthsiegeDiamond"
  value: {
-<<<<<<< HEAD
-  dps: 27262.13937
-  tps: 18695.4035
-=======
-  dps: 28407.80485
-  tps: 19584.68277
->>>>>>> baaf3bb4
+  dps: 28286.2246
+  tps: 19409.41079
  }
 }
 dps_results: {
  key: "TestEnhancement-AllItems-RelentlessGladiator'sTotemofSurvival-42604"
  value: {
-<<<<<<< HEAD
-  dps: 26780.46818
-  tps: 18422.1688
-=======
-  dps: 27772.82947
-  tps: 19100.15727
->>>>>>> baaf3bb4
+  dps: 27801.26813
+  tps: 19119.72926
  }
 }
 dps_results: {
  key: "TestEnhancement-AllItems-ReverberatingShadowspiritDiamond"
  value: {
-<<<<<<< HEAD
-  dps: 27264.35551
-  tps: 18697.00025
-=======
-  dps: 28414.94615
-  tps: 19584.6797
->>>>>>> baaf3bb4
+  dps: 28291.10262
+  tps: 19413.04353
  }
 }
 dps_results: {
  key: "TestEnhancement-AllItems-RevitalizingShadowspiritDiamond"
  value: {
-<<<<<<< HEAD
-  dps: 27182.71475
-  tps: 18644.61074
-=======
-  dps: 28332.75359
-  tps: 19531.49916
->>>>>>> baaf3bb4
+  dps: 28209.2126
+  tps: 19360.32036
  }
 }
 dps_results: {
  key: "TestEnhancement-AllItems-RevitalizingSkyflareDiamond"
  value: {
-<<<<<<< HEAD
-  dps: 26802.81365
-  tps: 18368.58193
-=======
-  dps: 27933.02576
-  tps: 19235.92421
->>>>>>> baaf3bb4
+  dps: 27812.69971
+  tps: 19068.90828
  }
 }
 dps_results: {
  key: "TestEnhancement-AllItems-RightEyeofRajh-56100"
  value: {
-<<<<<<< HEAD
-  dps: 26362.87312
-  tps: 18089.00571
-=======
-  dps: 27386.95131
-  tps: 18854.92446
->>>>>>> baaf3bb4
+  dps: 27255.58909
+  tps: 18694.95895
  }
 }
 dps_results: {
  key: "TestEnhancement-AllItems-RightEyeofRajh-56431"
  value: {
-<<<<<<< HEAD
-  dps: 26459.37358
-  tps: 18134.84838
-=======
-  dps: 27462.72909
-  tps: 18897.14628
->>>>>>> baaf3bb4
+  dps: 27438.17196
+  tps: 18811.43535
  }
 }
 dps_results: {
  key: "TestEnhancement-AllItems-RuneofRepulsion-40372"
  value: {
-<<<<<<< HEAD
-  dps: 25644.41718
-  tps: 17605.96357
-=======
-  dps: 26798.53444
-  tps: 18473.22643
->>>>>>> baaf3bb4
+  dps: 26600.22919
+  tps: 18251.74392
  }
 }
 dps_results: {
  key: "TestEnhancement-AllItems-SavageGladiator'sTotemofSurvival-42594"
  value: {
-<<<<<<< HEAD
-  dps: 26742.49336
-  tps: 18387.98337
-=======
-  dps: 27795.11469
-  tps: 19122.25302
->>>>>>> baaf3bb4
+  dps: 27788.86682
+  tps: 19110.05577
  }
 }
 dps_results: {
  key: "TestEnhancement-AllItems-Schnottz'sMedallionofCommand-65805"
  value: {
-<<<<<<< HEAD
-  dps: 26739.52361
-  tps: 18310.1486
-=======
-  dps: 27982.18857
-  tps: 19251.11911
->>>>>>> baaf3bb4
+  dps: 27811.8543
+  tps: 19009.1136
  }
 }
 dps_results: {
  key: "TestEnhancement-AllItems-SeaStar-55256"
  value: {
-<<<<<<< HEAD
-  dps: 25644.41718
-  tps: 17605.89026
-=======
-  dps: 26798.53444
-  tps: 18473.16752
->>>>>>> baaf3bb4
+  dps: 26600.22919
+  tps: 18251.67061
  }
 }
 dps_results: {
  key: "TestEnhancement-AllItems-SeaStar-56290"
  value: {
-<<<<<<< HEAD
-  dps: 25644.41718
-  tps: 17605.85658
-=======
-  dps: 26798.53444
-  tps: 18473.13996
->>>>>>> baaf3bb4
+  dps: 26600.22919
+  tps: 18251.63693
  }
 }
 dps_results: {
  key: "TestEnhancement-AllItems-SealofthePantheon-36993"
  value: {
-<<<<<<< HEAD
-  dps: 25644.41718
-  tps: 17605.96357
-=======
-  dps: 26798.53444
-  tps: 18473.22643
->>>>>>> baaf3bb4
+  dps: 26600.22919
+  tps: 18251.74392
  }
 }
 dps_results: {
  key: "TestEnhancement-AllItems-Shadowmourne-49623"
  value: {
-<<<<<<< HEAD
-  dps: 27262.13937
-  tps: 18695.4035
-=======
-  dps: 28407.80485
-  tps: 19584.68277
->>>>>>> baaf3bb4
+  dps: 28286.2246
+  tps: 19409.41079
  }
 }
 dps_results: {
  key: "TestEnhancement-AllItems-ShieldedSkyflareDiamond"
  value: {
-<<<<<<< HEAD
-  dps: 26802.81365
-  tps: 18368.58858
-=======
-  dps: 27933.02576
-  tps: 19235.93055
->>>>>>> baaf3bb4
+  dps: 27812.69971
+  tps: 19068.91493
  }
 }
 dps_results: {
  key: "TestEnhancement-AllItems-ShinyShardoftheGods"
  value: {
-<<<<<<< HEAD
-  dps: 25644.41718
-  tps: 17605.89343
-=======
-  dps: 26798.53444
-  tps: 18473.17011
->>>>>>> baaf3bb4
+  dps: 26600.22919
+  tps: 18251.67378
  }
 }
 dps_results: {
  key: "TestEnhancement-AllItems-Shrine-CleansingPurifier-63838"
  value: {
-<<<<<<< HEAD
-  dps: 26408.6363
-  tps: 18078.61942
-=======
-  dps: 27431.69793
-  tps: 18916.91389
->>>>>>> baaf3bb4
+  dps: 27365.32626
+  tps: 18727.08325
  }
 }
 dps_results: {
  key: "TestEnhancement-AllItems-Sindragosa'sFlawlessFang-50361"
  value: {
-<<<<<<< HEAD
-  dps: 25644.41718
-  tps: 17605.96357
-=======
-  dps: 26798.53444
-  tps: 18473.22643
->>>>>>> baaf3bb4
+  dps: 26600.22919
+  tps: 18251.74392
  }
 }
 dps_results: {
  key: "TestEnhancement-AllItems-Skardyn'sGrace-56115"
  value: {
-<<<<<<< HEAD
-  dps: 26946.41543
-  tps: 18428.95066
-=======
-  dps: 28200.31984
-  tps: 19380.61689
->>>>>>> baaf3bb4
+  dps: 28047.51797
+  tps: 19164.87469
  }
 }
 dps_results: {
  key: "TestEnhancement-AllItems-Skardyn'sGrace-56440"
  value: {
-<<<<<<< HEAD
-  dps: 27134.57486
-  tps: 18543.97712
-=======
-  dps: 28386.57645
-  tps: 19498.23443
->>>>>>> baaf3bb4
+  dps: 28216.0525
+  tps: 19278.01988
  }
 }
 dps_results: {
  key: "TestEnhancement-AllItems-SkycallTotem-33506"
  value: {
-<<<<<<< HEAD
-  dps: 26692.73179
-  tps: 18275.33511
-=======
-  dps: 27741.19505
-  tps: 19102.76385
->>>>>>> baaf3bb4
+  dps: 27691.17167
+  tps: 18955.0158
  }
 }
 dps_results: {
  key: "TestEnhancement-AllItems-SkyshatterHarness"
  value: {
-<<<<<<< HEAD
-  dps: 15101.61906
-  tps: 10680.42976
-=======
-  dps: 15634.80497
-  tps: 11109.61458
->>>>>>> baaf3bb4
+  dps: 15569.97339
+  tps: 10943.63436
  }
 }
 dps_results: {
  key: "TestEnhancement-AllItems-SkyshatterRegalia"
  value: {
-<<<<<<< HEAD
-  dps: 14003.5712
-  tps: 9935.52849
-=======
-  dps: 14563.17308
-  tps: 10348.91028
->>>>>>> baaf3bb4
+  dps: 14388.2017
+  tps: 10197.94416
  }
 }
 dps_results: {
  key: "TestEnhancement-AllItems-SliverofPureIce-50339"
  value: {
-<<<<<<< HEAD
-  dps: 25684.26403
-  tps: 17636.39264
-=======
-  dps: 26812.95673
-  tps: 18480.37224
->>>>>>> baaf3bb4
+  dps: 26638.47858
+  tps: 18279.16398
  }
 }
 dps_results: {
  key: "TestEnhancement-AllItems-SliverofPureIce-50346"
  value: {
-<<<<<<< HEAD
-  dps: 25687.41454
-  tps: 17636.79197
-=======
-  dps: 26814.75351
-  tps: 18481.03679
->>>>>>> baaf3bb4
+  dps: 26641.7524
+  tps: 18279.59345
  }
 }
 dps_results: {
  key: "TestEnhancement-AllItems-Sorrowsong-55879"
  value: {
-<<<<<<< HEAD
-  dps: 26062.62623
-  tps: 17836.99472
-=======
-  dps: 27235.32674
-  tps: 18716.47726
->>>>>>> baaf3bb4
+  dps: 27033.88012
+  tps: 18491.13055
  }
 }
 dps_results: {
  key: "TestEnhancement-AllItems-Sorrowsong-56400"
  value: {
-<<<<<<< HEAD
-  dps: 26117.47164
-  tps: 17867.32875
-=======
-  dps: 27292.6083
-  tps: 18748.4141
->>>>>>> baaf3bb4
+  dps: 27090.75078
+  tps: 18522.56184
  }
 }
 dps_results: {
  key: "TestEnhancement-AllItems-Soul'sAnguish-66994"
  value: {
-<<<<<<< HEAD
-  dps: 26153.57954
-  tps: 17961.58192
-=======
-  dps: 27163.36467
-  tps: 18717.63888
->>>>>>> baaf3bb4
+  dps: 27047.43863
+  tps: 18568.13287
  }
 }
 dps_results: {
  key: "TestEnhancement-AllItems-SoulCasket-58183"
  value: {
-<<<<<<< HEAD
-  dps: 26177.32412
-  tps: 17900.44152
-=======
-  dps: 27355.11908
-  tps: 18783.27609
->>>>>>> baaf3bb4
+  dps: 27152.81343
+  tps: 18556.87245
  }
 }
 dps_results: {
  key: "TestEnhancement-AllItems-SoulPreserver-37111"
  value: {
-<<<<<<< HEAD
-  dps: 25678.42593
-  tps: 17633.2583
-=======
-  dps: 26807.28767
-  tps: 18477.87803
->>>>>>> baaf3bb4
+  dps: 26633.4411
+  tps: 18276.96856
  }
 }
 dps_results: {
  key: "TestEnhancement-AllItems-SouloftheDead-40382"
  value: {
-<<<<<<< HEAD
-  dps: 25769.89627
-  tps: 17717.84157
-=======
-  dps: 26882.32187
-  tps: 18533.53943
->>>>>>> baaf3bb4
+  dps: 26707.93424
+  tps: 18320.92021
  }
 }
 dps_results: {
  key: "TestEnhancement-AllItems-SparkofLife-37657"
  value: {
-<<<<<<< HEAD
-  dps: 25794.36575
-  tps: 17671.40176
-=======
-  dps: 26888.72999
-  tps: 18505.36737
->>>>>>> baaf3bb4
+  dps: 26779.7183
+  tps: 18356.95784
  }
 }
 dps_results: {
  key: "TestEnhancement-AllItems-SphereofRedDragon'sBlood-37166"
  value: {
-<<<<<<< HEAD
-  dps: 25882.45857
-  tps: 17757.4392
-=======
-  dps: 27039.71392
-  tps: 18634.56018
->>>>>>> baaf3bb4
+  dps: 26820.19373
+  tps: 18408.1743
  }
 }
 dps_results: {
  key: "TestEnhancement-AllItems-Spiritwalker'sRegalia"
  value: {
-<<<<<<< HEAD
-  dps: 19294.40217
-  tps: 13239.56065
-=======
-  dps: 20048.49529
-  tps: 13788.43643
->>>>>>> baaf3bb4
+  dps: 19910.16577
+  tps: 13657.14542
  }
 }
 dps_results: {
  key: "TestEnhancement-AllItems-Stonebreaker'sTotem-33507"
  value: {
-<<<<<<< HEAD
-  dps: 26889.02603
-  tps: 18451.71366
-=======
-  dps: 27959.36279
-  tps: 19237.3704
->>>>>>> baaf3bb4
+  dps: 27891.59896
+  tps: 19151.9863
  }
 }
 dps_results: {
  key: "TestEnhancement-AllItems-Stonemother'sKiss-61411"
  value: {
-<<<<<<< HEAD
-  dps: 25886.07872
-  tps: 17783.6602
-=======
-  dps: 27021.0815
-  tps: 18608.62629
->>>>>>> baaf3bb4
+  dps: 26872.055
+  tps: 18458.41275
  }
 }
 dps_results: {
  key: "TestEnhancement-AllItems-StumpofTime-62465"
  value: {
-<<<<<<< HEAD
-  dps: 25941.42626
-  tps: 17796.10135
-=======
-  dps: 26911.119
-  tps: 18574.73448
->>>>>>> baaf3bb4
+  dps: 26934.74738
+  tps: 18466.87962
  }
 }
 dps_results: {
  key: "TestEnhancement-AllItems-StumpofTime-62470"
  value: {
-<<<<<<< HEAD
-  dps: 25941.42626
-  tps: 17796.10135
-=======
-  dps: 26911.119
-  tps: 18574.73448
->>>>>>> baaf3bb4
+  dps: 26934.74738
+  tps: 18466.87962
  }
 }
 dps_results: {
  key: "TestEnhancement-AllItems-SwiftSkyflareDiamond"
  value: {
-<<<<<<< HEAD
-  dps: 26828.26053
-  tps: 18385.62425
-=======
-  dps: 27952.80011
-  tps: 19255.32224
->>>>>>> baaf3bb4
+  dps: 27824.20426
+  tps: 19069.37496
  }
 }
 dps_results: {
  key: "TestEnhancement-AllItems-SwiftStarflareDiamond"
  value: {
-<<<<<<< HEAD
-  dps: 26824.72775
-  tps: 18383.65917
-=======
-  dps: 27951.61634
-  tps: 19254.38369
->>>>>>> baaf3bb4
+  dps: 27821.54834
+  tps: 19068.34339
  }
 }
 dps_results: {
  key: "TestEnhancement-AllItems-SwiftWindfireDiamond"
  value: {
-<<<<<<< HEAD
-  dps: 26818.46136
-  tps: 18377.89169
-=======
-  dps: 27939.33794
-  tps: 19243.55436
->>>>>>> baaf3bb4
+  dps: 27813.51715
+  tps: 19062.03619
  }
 }
 dps_results: {
  key: "TestEnhancement-AllItems-SymbioticWorm-59332"
  value: {
-<<<<<<< HEAD
-  dps: 25644.41718
-  tps: 17605.96357
-=======
-  dps: 26798.53444
-  tps: 18473.22643
->>>>>>> baaf3bb4
+  dps: 26600.22919
+  tps: 18251.74392
  }
 }
 dps_results: {
  key: "TestEnhancement-AllItems-SymbioticWorm-65048"
  value: {
-<<<<<<< HEAD
-  dps: 25644.41718
-  tps: 17605.96357
-=======
-  dps: 26798.53444
-  tps: 18473.22643
->>>>>>> baaf3bb4
+  dps: 26600.22919
+  tps: 18251.74392
  }
 }
 dps_results: {
  key: "TestEnhancement-AllItems-TalismanofSinisterOrder-65804"
  value: {
-<<<<<<< HEAD
-  dps: 26006.05752
-  tps: 17811.63674
-=======
-  dps: 27149.04794
-  tps: 18667.98274
->>>>>>> baaf3bb4
+  dps: 26970.04143
+  tps: 18459.80035
  }
 }
 dps_results: {
  key: "TestEnhancement-AllItems-TalismanofTrollDivinity-37734"
  value: {
-<<<<<<< HEAD
-  dps: 25644.41718
-  tps: 17605.93728
-=======
-  dps: 26798.53444
-  tps: 18473.20539
->>>>>>> baaf3bb4
+  dps: 26600.22919
+  tps: 18251.71763
  }
 }
 dps_results: {
  key: "TestEnhancement-AllItems-Tank-CommanderInsignia-63841"
  value: {
-<<<<<<< HEAD
-  dps: 26386.21036
-  tps: 18147.97872
-=======
-  dps: 27350.7914
-  tps: 18836.77549
->>>>>>> baaf3bb4
+  dps: 27289.57125
+  tps: 18743.05849
  }
 }
 dps_results: {
  key: "TestEnhancement-AllItems-TearofBlood-55819"
  value: {
-<<<<<<< HEAD
-  dps: 25693.6737
-  tps: 17638.18639
-=======
-  dps: 26821.13598
-  tps: 18483.06809
->>>>>>> baaf3bb4
+  dps: 26647.12529
+  tps: 18280.25789
  }
 }
 dps_results: {
  key: "TestEnhancement-AllItems-TearofBlood-56351"
  value: {
-<<<<<<< HEAD
-  dps: 25701.61902
-  tps: 17641.38833
-=======
-  dps: 26824.72171
-  tps: 18484.39795
->>>>>>> baaf3bb4
+  dps: 26655.15095
+  tps: 18283.39924
  }
 }
 dps_results: {
  key: "TestEnhancement-AllItems-TearsoftheVanquished-47215"
  value: {
-<<<<<<< HEAD
-  dps: 25679.45267
-  tps: 17633.1031
-=======
-  dps: 26807.52253
-  tps: 18477.96326
->>>>>>> baaf3bb4
+  dps: 26634.50627
+  tps: 18276.81524
  }
 }
 dps_results: {
  key: "TestEnhancement-AllItems-TendrilsofBurrowingDark-55810"
  value: {
-<<<<<<< HEAD
-  dps: 26001.1549
-  tps: 17803.00587
-=======
-  dps: 27171.1247
-  tps: 18680.69202
->>>>>>> baaf3bb4
+  dps: 26970.13891
+  tps: 18455.91228
  }
 }
 dps_results: {
  key: "TestEnhancement-AllItems-TendrilsofBurrowingDark-56339"
  value: {
-<<<<<<< HEAD
-  dps: 26117.47164
-  tps: 17867.32875
-=======
-  dps: 27292.6083
-  tps: 18748.4141
->>>>>>> baaf3bb4
+  dps: 27090.75078
+  tps: 18522.56184
  }
 }
 dps_results: {
  key: "TestEnhancement-AllItems-TheGeneral'sHeart-45507"
  value: {
-<<<<<<< HEAD
-  dps: 25644.41718
-  tps: 17605.96357
-=======
-  dps: 26798.53444
-  tps: 18473.22643
->>>>>>> baaf3bb4
+  dps: 26600.22919
+  tps: 18251.74392
  }
 }
 dps_results: {
  key: "TestEnhancement-AllItems-Theralion'sMirror-59519"
  value: {
-<<<<<<< HEAD
-  dps: 26313.40863
-  tps: 17986.83429
-=======
-  dps: 27461.10855
-  tps: 18844.88568
->>>>>>> baaf3bb4
+  dps: 27291.72963
+  tps: 18641.91325
  }
 }
 dps_results: {
  key: "TestEnhancement-AllItems-Theralion'sMirror-65105"
  value: {
-<<<<<<< HEAD
-  dps: 26406.04236
-  tps: 18039.06467
-=======
-  dps: 27571.82352
-  tps: 18907.30571
->>>>>>> baaf3bb4
+  dps: 27388.38193
+  tps: 18695.80389
  }
 }
 dps_results: {
  key: "TestEnhancement-AllItems-Throngus'sFinger-56121"
  value: {
-<<<<<<< HEAD
-  dps: 25644.41718
-  tps: 17605.96357
-=======
-  dps: 26798.53444
-  tps: 18473.22643
->>>>>>> baaf3bb4
+  dps: 26600.22919
+  tps: 18251.74392
  }
 }
 dps_results: {
  key: "TestEnhancement-AllItems-Throngus'sFinger-56449"
  value: {
-<<<<<<< HEAD
-  dps: 25644.41718
-  tps: 17605.96357
-=======
-  dps: 26798.53444
-  tps: 18473.22643
->>>>>>> baaf3bb4
+  dps: 26600.22919
+  tps: 18251.74392
  }
 }
 dps_results: {
  key: "TestEnhancement-AllItems-ThunderingSkyflareDiamond"
  value: {
-<<<<<<< HEAD
-  dps: 26726.7748
-  tps: 18308.98089
-=======
-  dps: 27958.17305
-  tps: 19228.00461
->>>>>>> baaf3bb4
+  dps: 27793.9847
+  tps: 19046.81681
  }
 }
 dps_results: {
  key: "TestEnhancement-AllItems-Tia'sGrace-55874"
  value: {
-<<<<<<< HEAD
-  dps: 27073.50046
-  tps: 18519.26574
-=======
-  dps: 28334.20126
-  tps: 19479.79235
->>>>>>> baaf3bb4
+  dps: 28179.71139
+  tps: 19271.30087
  }
 }
 dps_results: {
  key: "TestEnhancement-AllItems-Tia'sGrace-56394"
  value: {
-<<<<<<< HEAD
-  dps: 27272.71362
-  tps: 18642.7898
-=======
-  dps: 28532.37416
-  tps: 19605.12118
->>>>>>> baaf3bb4
+  dps: 28383.03771
+  tps: 19401.61111
  }
 }
 dps_results: {
  key: "TestEnhancement-AllItems-TidefuryRaiment"
  value: {
-<<<<<<< HEAD
-  dps: 17143.72692
-  tps: 12021.14713
-=======
-  dps: 17983.3852
-  tps: 12661.95993
->>>>>>> baaf3bb4
+  dps: 17768.96005
+  tps: 12432.02842
  }
 }
 dps_results: {
  key: "TestEnhancement-AllItems-TinyAbominationinaJar-50351"
  value: {
-<<<<<<< HEAD
-  dps: 26414.89352
-  tps: 18201.20109
-=======
-  dps: 27489.41375
-  tps: 19006.57853
->>>>>>> baaf3bb4
+  dps: 27272.52778
+  tps: 18757.23004
  }
 }
 dps_results: {
  key: "TestEnhancement-AllItems-TinyAbominationinaJar-50706"
  value: {
-<<<<<<< HEAD
-  dps: 26537.90991
-  tps: 18302.97068
-=======
-  dps: 27670.4076
-  tps: 19234.70868
->>>>>>> baaf3bb4
+  dps: 27478.57268
+  tps: 18959.37432
  }
 }
 dps_results: {
  key: "TestEnhancement-AllItems-TirelessSkyflareDiamond"
  value: {
-<<<<<<< HEAD
-  dps: 26803.76045
-  tps: 18368.9281
-=======
-  dps: 27933.66706
-  tps: 19236.26064
->>>>>>> baaf3bb4
+  dps: 27806.33384
+  tps: 19059.24544
  }
 }
 dps_results: {
  key: "TestEnhancement-AllItems-TirelessStarflareDiamond"
  value: {
-<<<<<<< HEAD
-  dps: 26803.76045
-  tps: 18368.95803
-=======
-  dps: 27933.66706
-  tps: 19236.29038
->>>>>>> baaf3bb4
+  dps: 27806.33384
+  tps: 19059.27573
  }
 }
 dps_results: {
  key: "TestEnhancement-AllItems-TomeofArcanePhenomena-36972"
  value: {
-<<<<<<< HEAD
-  dps: 25822.49597
-  tps: 17756.07572
-=======
-  dps: 26777.35935
-  tps: 18447.52425
->>>>>>> baaf3bb4
+  dps: 26775.93522
+  tps: 18343.35838
  }
 }
 dps_results: {
  key: "TestEnhancement-AllItems-TotemofQuakingEarth-47667"
  value: {
-<<<<<<< HEAD
-  dps: 27265.02309
-  tps: 18716.3256
-=======
-  dps: 28228.27027
-  tps: 19385.10547
->>>>>>> baaf3bb4
+  dps: 28325.0739
+  tps: 19411.94663
  }
 }
 dps_results: {
  key: "TestEnhancement-AllItems-TrenchantEarthshatterDiamond"
  value: {
-<<<<<<< HEAD
-  dps: 26803.76045
-  tps: 18368.95803
-=======
-  dps: 27933.66706
-  tps: 19236.29038
->>>>>>> baaf3bb4
+  dps: 27806.33384
+  tps: 19059.27573
  }
 }
 dps_results: {
  key: "TestEnhancement-AllItems-TrenchantEarthsiegeDiamond"
  value: {
-<<<<<<< HEAD
-  dps: 26803.76045
-  tps: 18368.9281
-=======
-  dps: 27933.66706
-  tps: 19236.26064
->>>>>>> baaf3bb4
+  dps: 27806.33384
+  tps: 19059.24544
  }
 }
 dps_results: {
  key: "TestEnhancement-AllItems-Tyrande'sFavoriteDoll-64645"
  value: {
-<<<<<<< HEAD
-  dps: 25830.29285
-  tps: 17734.94148
-=======
-  dps: 27022.44685
-  tps: 18674.79571
->>>>>>> baaf3bb4
+  dps: 26790.17183
+  tps: 18421.84447
  }
 }
 dps_results: {
@@ -3037,564 +1794,329 @@
 dps_results: {
  key: "TestEnhancement-AllItems-UnheededWarning-59520"
  value: {
-<<<<<<< HEAD
-  dps: 27265.69397
-  tps: 18680.46129
-=======
-  dps: 28533.66409
-  tps: 19656.07789
->>>>>>> baaf3bb4
+  dps: 28315.35599
+  tps: 19408.39903
  }
 }
 dps_results: {
  key: "TestEnhancement-AllItems-UnquenchableFlame-67101"
  value: {
-<<<<<<< HEAD
-  dps: 25644.41718
-  tps: 17605.68947
-=======
-  dps: 26798.53444
-  tps: 18473.00868
->>>>>>> baaf3bb4
+  dps: 26600.22919
+  tps: 18251.46981
  }
 }
 dps_results: {
  key: "TestEnhancement-AllItems-UnsolvableRiddle-62468"
  value: {
-<<<<<<< HEAD
-  dps: 27493.30579
-  tps: 18785.48176
-=======
-  dps: 28618.41595
-  tps: 19613.81104
->>>>>>> baaf3bb4
+  dps: 28523.303
+  tps: 19469.57607
  }
 }
 dps_results: {
  key: "TestEnhancement-AllItems-UnsolvableRiddle-68709"
  value: {
-<<<<<<< HEAD
-  dps: 27493.30579
-  tps: 18785.48176
-=======
-  dps: 28618.41595
-  tps: 19613.81104
->>>>>>> baaf3bb4
+  dps: 28523.303
+  tps: 19469.57607
  }
 }
 dps_results: {
  key: "TestEnhancement-AllItems-Val'anyr,HammerofAncientKings-46017"
  value: {
-<<<<<<< HEAD
-  dps: 23332.14052
-  tps: 15776.93103
-=======
-  dps: 24404.47316
-  tps: 16541.83672
->>>>>>> baaf3bb4
+  dps: 24269.00376
+  tps: 16431.20657
  }
 }
 dps_results: {
  key: "TestEnhancement-AllItems-VialofStolenMemories-59515"
  value: {
-<<<<<<< HEAD
-  dps: 25644.41718
-  tps: 17605.96357
-=======
-  dps: 26798.53444
-  tps: 18473.22643
->>>>>>> baaf3bb4
+  dps: 26600.22919
+  tps: 18251.74392
  }
 }
 dps_results: {
  key: "TestEnhancement-AllItems-VialofStolenMemories-65109"
  value: {
-<<<<<<< HEAD
-  dps: 25644.41718
-  tps: 17605.96357
-=======
-  dps: 26798.53444
-  tps: 18473.22643
->>>>>>> baaf3bb4
+  dps: 26600.22919
+  tps: 18251.74392
  }
 }
 dps_results: {
  key: "TestEnhancement-AllItems-ViciousGladiator'sBadgeofConquest-61033"
  value: {
-<<<<<<< HEAD
-  dps: 26934.76263
-  tps: 18476.63253
-=======
-  dps: 28037.09878
-  tps: 19290.24973
->>>>>>> baaf3bb4
+  dps: 27943.26647
+  tps: 19148.95966
  }
 }
 dps_results: {
  key: "TestEnhancement-AllItems-ViciousGladiator'sBadgeofDominance-61035"
  value: {
-<<<<<<< HEAD
-  dps: 25644.41718
-  tps: 17605.96357
-=======
-  dps: 26798.53444
-  tps: 18473.22643
->>>>>>> baaf3bb4
+  dps: 26600.22919
+  tps: 18251.74392
  }
 }
 dps_results: {
  key: "TestEnhancement-AllItems-ViciousGladiator'sBadgeofVictory-61034"
  value: {
-<<<<<<< HEAD
-  dps: 26161.68276
-  tps: 17926.28605
-=======
-  dps: 27321.04027
-  tps: 18797.46484
->>>>>>> baaf3bb4
+  dps: 27120.595
+  tps: 18573.31377
  }
 }
 dps_results: {
  key: "TestEnhancement-AllItems-ViciousGladiator'sEmblemofAccuracy-61027"
  value: {
-<<<<<<< HEAD
-  dps: 25942.6504
-  tps: 17819.0902
-=======
-  dps: 27007.39203
-  tps: 18621.77783
->>>>>>> baaf3bb4
+  dps: 26918.94503
+  tps: 18472.45276
  }
 }
 dps_results: {
  key: "TestEnhancement-AllItems-ViciousGladiator'sEmblemofAlacrity-61028"
  value: {
-<<<<<<< HEAD
-  dps: 26089.26718
-  tps: 17929.72194
-=======
-  dps: 27091.1183
-  tps: 18716.61854
->>>>>>> baaf3bb4
+  dps: 27092.34075
+  tps: 18623.41195
  }
 }
 dps_results: {
  key: "TestEnhancement-AllItems-ViciousGladiator'sEmblemofCruelty-61026"
  value: {
-<<<<<<< HEAD
-  dps: 26029.09069
-  tps: 17895.75298
-=======
-  dps: 27206.64398
-  tps: 18810.32659
->>>>>>> baaf3bb4
+  dps: 26937.42816
+  tps: 18513.75718
  }
 }
 dps_results: {
  key: "TestEnhancement-AllItems-ViciousGladiator'sEmblemofProficiency-61030"
  value: {
-<<<<<<< HEAD
-  dps: 25644.41718
-  tps: 17605.96357
-=======
-  dps: 26798.53444
-  tps: 18473.22643
->>>>>>> baaf3bb4
+  dps: 26600.22919
+  tps: 18251.74392
  }
 }
 dps_results: {
  key: "TestEnhancement-AllItems-ViciousGladiator'sEmblemofProwess-61029"
  value: {
-<<<<<<< HEAD
-  dps: 26208.92181
-  tps: 17917.92659
-=======
-  dps: 27388.12005
-  tps: 18801.68466
->>>>>>> baaf3bb4
+  dps: 27185.57795
+  tps: 18574.99006
  }
 }
 dps_results: {
  key: "TestEnhancement-AllItems-ViciousGladiator'sEmblemofTenacity-61032"
  value: {
-<<<<<<< HEAD
-  dps: 25644.41718
-  tps: 17605.96357
-=======
-  dps: 26798.53444
-  tps: 18473.22643
->>>>>>> baaf3bb4
+  dps: 26600.22919
+  tps: 18251.74392
  }
 }
 dps_results: {
  key: "TestEnhancement-AllItems-ViciousGladiator'sInsigniaofConquest-61047"
  value: {
-<<<<<<< HEAD
-  dps: 26837.78738
-  tps: 18395.61621
-=======
-  dps: 28105.14133
-  tps: 19345.66723
->>>>>>> baaf3bb4
+  dps: 27870.0788
+  tps: 19142.27917
  }
 }
 dps_results: {
  key: "TestEnhancement-AllItems-ViciousGladiator'sInsigniaofDominance-61045"
  value: {
-<<<<<<< HEAD
-  dps: 25644.41718
-  tps: 17605.96357
-=======
-  dps: 26798.53444
-  tps: 18473.22643
->>>>>>> baaf3bb4
+  dps: 26600.22919
+  tps: 18251.74392
  }
 }
 dps_results: {
  key: "TestEnhancement-AllItems-ViciousGladiator'sInsigniaofVictory-61046"
  value: {
-<<<<<<< HEAD
-  dps: 26167.07898
-  tps: 17937.56926
-=======
-  dps: 27326.83574
-  tps: 18811.95376
->>>>>>> baaf3bb4
+  dps: 27123.21896
+  tps: 18583.06222
  }
 }
 dps_results: {
  key: "TestEnhancement-AllItems-VolcanicRegalia"
  value: {
-<<<<<<< HEAD
-  dps: 19204.74919
-  tps: 13382.64568
-=======
-  dps: 19957.18803
-  tps: 13865.65427
->>>>>>> baaf3bb4
+  dps: 19896.48338
+  tps: 13844.2191
  }
 }
 dps_results: {
  key: "TestEnhancement-AllItems-WingedTalisman-37844"
  value: {
-<<<<<<< HEAD
-  dps: 25644.41718
-  tps: 17605.93764
-=======
-  dps: 26798.53444
-  tps: 18473.20568
->>>>>>> baaf3bb4
+  dps: 26600.22919
+  tps: 18251.71799
  }
 }
 dps_results: {
  key: "TestEnhancement-AllItems-WitchingHourglass-55787"
  value: {
-<<<<<<< HEAD
-  dps: 25955.28981
-  tps: 17777.92118
-=======
-  dps: 26947.96079
-  tps: 18542.90217
->>>>>>> baaf3bb4
+  dps: 26923.74911
+  tps: 18447.99386
  }
 }
 dps_results: {
  key: "TestEnhancement-AllItems-WitchingHourglass-56320"
  value: {
-<<<<<<< HEAD
-  dps: 26091.81607
-  tps: 17936.68327
-=======
-  dps: 27144.02521
-  tps: 18677.29846
->>>>>>> baaf3bb4
+  dps: 26971.45104
+  tps: 18553.60816
  }
 }
 dps_results: {
  key: "TestEnhancement-AllItems-World-QuellerFocus-63842"
  value: {
-<<<<<<< HEAD
-  dps: 26007.79933
-  tps: 17806.67922
-=======
-  dps: 27178.06431
-  tps: 18684.55954
->>>>>>> baaf3bb4
+  dps: 26977.02868
+  tps: 18459.71849
  }
 }
 dps_results: {
  key: "TestEnhancement-AllItems-WrathfulGladiator'sTotemofSurvival-51513"
  value: {
-<<<<<<< HEAD
-  dps: 26784.48168
-  tps: 18424.22892
-=======
-  dps: 27836.8417
-  tps: 19132.25715
->>>>>>> baaf3bb4
+  dps: 27809.88572
+  tps: 19120.18428
  }
 }
 dps_results: {
  key: "TestEnhancement-AllItems-Za'brox'sLuckyTooth-63742"
  value: {
-<<<<<<< HEAD
-  dps: 26037.04467
-  tps: 17827.62462
-=======
-  dps: 27209.2465
-  tps: 18702.81884
->>>>>>> baaf3bb4
+  dps: 27009.46251
+  tps: 18482.12882
  }
 }
 dps_results: {
  key: "TestEnhancement-AllItems-Za'brox'sLuckyTooth-63745"
  value: {
-<<<<<<< HEAD
-  dps: 26037.04467
-  tps: 17827.62462
-=======
-  dps: 27209.2465
-  tps: 18702.81884
->>>>>>> baaf3bb4
+  dps: 27009.46251
+  tps: 18482.12882
  }
 }
 dps_results: {
  key: "TestEnhancement-Average-Default"
  value: {
-<<<<<<< HEAD
-  dps: 27431.8323
-  tps: 18818.35953
-=======
-  dps: 28534.5917
-  tps: 19650.79267
->>>>>>> baaf3bb4
+  dps: 28448.18932
+  tps: 19506.74266
  }
 }
 dps_results: {
  key: "TestEnhancement-Settings-Draenei-p1-Standard-default-FullBuffs-LongMultiTarget"
  value: {
-<<<<<<< HEAD
-  dps: 27903.21519
-  tps: 23951.82683
-=======
-  dps: 29203.73845
-  tps: 24804.32189
->>>>>>> baaf3bb4
+  dps: 28929.57498
+  tps: 24715.7246
  }
 }
 dps_results: {
  key: "TestEnhancement-Settings-Draenei-p1-Standard-default-FullBuffs-LongSingleTarget"
  value: {
-<<<<<<< HEAD
-  dps: 27262.13937
-  tps: 18695.4035
-=======
-  dps: 28407.80485
-  tps: 19584.68277
->>>>>>> baaf3bb4
+  dps: 28286.2246
+  tps: 19409.41079
  }
 }
 dps_results: {
  key: "TestEnhancement-Settings-Draenei-p1-Standard-default-FullBuffs-ShortSingleTarget"
  value: {
-<<<<<<< HEAD
-  dps: 30933.17787
-  tps: 21035.11936
-=======
-  dps: 32320.01244
-  tps: 21996.11869
->>>>>>> baaf3bb4
+  dps: 32207.00034
+  tps: 21843.72352
  }
 }
 dps_results: {
  key: "TestEnhancement-Settings-Draenei-p1-Standard-default-NoBuffs-LongMultiTarget"
  value: {
-<<<<<<< HEAD
-  dps: 21327.1969
-  tps: 19870.60923
-=======
-  dps: 22212.74076
-  tps: 20391.15014
->>>>>>> baaf3bb4
+  dps: 22076.02263
+  tps: 20393.96269
  }
 }
 dps_results: {
  key: "TestEnhancement-Settings-Draenei-p1-Standard-default-NoBuffs-LongSingleTarget"
  value: {
-<<<<<<< HEAD
-  dps: 20901.24241
-  tps: 14517.7821
-=======
-  dps: 21731.09516
-  tps: 15103.80329
->>>>>>> baaf3bb4
+  dps: 21672.39727
+  tps: 15070.21868
  }
 }
 dps_results: {
  key: "TestEnhancement-Settings-Draenei-p1-Standard-default-NoBuffs-ShortSingleTarget"
  value: {
-<<<<<<< HEAD
-  dps: 22453.00602
-  tps: 15428.59229
-=======
-  dps: 23601.59559
-  tps: 16345.71037
->>>>>>> baaf3bb4
+  dps: 23238.25748
+  tps: 15985.73107
  }
 }
 dps_results: {
  key: "TestEnhancement-Settings-Orc-p1-Standard-default-FullBuffs-LongMultiTarget"
  value: {
-<<<<<<< HEAD
-  dps: 27881.14904
-  tps: 23890.03199
-=======
-  dps: 29214.88302
-  tps: 24768.60733
->>>>>>> baaf3bb4
+  dps: 28945.21648
+  tps: 24623.75539
  }
 }
 dps_results: {
  key: "TestEnhancement-Settings-Orc-p1-Standard-default-FullBuffs-LongSingleTarget"
  value: {
-<<<<<<< HEAD
-  dps: 27505.51622
-  tps: 18834.93655
-=======
-  dps: 28524.7224
-  tps: 19659.9837
->>>>>>> baaf3bb4
+  dps: 28443.76595
+  tps: 19470.78366
  }
 }
 dps_results: {
  key: "TestEnhancement-Settings-Orc-p1-Standard-default-FullBuffs-ShortSingleTarget"
  value: {
-<<<<<<< HEAD
-  dps: 31513.40002
-  tps: 21382.08086
-=======
-  dps: 32514.56723
-  tps: 22155.44639
->>>>>>> baaf3bb4
+  dps: 32581.68729
+  tps: 22062.76429
  }
 }
 dps_results: {
  key: "TestEnhancement-Settings-Orc-p1-Standard-default-NoBuffs-LongMultiTarget"
  value: {
-<<<<<<< HEAD
-  dps: 21389.39741
-  tps: 19863.65177
-=======
-  dps: 22398.85826
-  tps: 20458.60462
->>>>>>> baaf3bb4
+  dps: 22085.12326
+  tps: 20333.63358
  }
 }
 dps_results: {
  key: "TestEnhancement-Settings-Orc-p1-Standard-default-NoBuffs-LongSingleTarget"
  value: {
-<<<<<<< HEAD
-  dps: 21008.1336
-  tps: 14605.10008
-=======
-  dps: 21917.77863
-  tps: 15291.93014
->>>>>>> baaf3bb4
+  dps: 21744.42946
+  tps: 15107.6869
  }
 }
 dps_results: {
  key: "TestEnhancement-Settings-Orc-p1-Standard-default-NoBuffs-ShortSingleTarget"
  value: {
-<<<<<<< HEAD
-  dps: 23180.36583
-  tps: 15977.09328
-=======
-  dps: 24033.29476
-  tps: 16620.69122
->>>>>>> baaf3bb4
+  dps: 24058.16847
+  tps: 16613.77988
  }
 }
 dps_results: {
  key: "TestEnhancement-Settings-Troll-p1-Standard-default-FullBuffs-LongMultiTarget"
  value: {
-<<<<<<< HEAD
-  dps: 27746.5706
-  tps: 23788.54105
-=======
-  dps: 29038.37343
-  tps: 24739.49236
->>>>>>> baaf3bb4
+  dps: 28808.93227
+  tps: 24551.2302
  }
 }
 dps_results: {
  key: "TestEnhancement-Settings-Troll-p1-Standard-default-FullBuffs-LongSingleTarget"
  value: {
-<<<<<<< HEAD
-  dps: 27399.74464
-  tps: 18767.85649
-=======
-  dps: 28403.74472
-  tps: 19556.4291
->>>>>>> baaf3bb4
+  dps: 28476.12922
+  tps: 19500.33518
  }
 }
 dps_results: {
  key: "TestEnhancement-Settings-Troll-p1-Standard-default-FullBuffs-ShortSingleTarget"
  value: {
-<<<<<<< HEAD
-  dps: 31627.77847
-  tps: 21320.62794
-=======
-  dps: 32718.75252
-  tps: 22238.24274
->>>>>>> baaf3bb4
+  dps: 32898.78736
+  tps: 22187.80151
  }
 }
 dps_results: {
  key: "TestEnhancement-Settings-Troll-p1-Standard-default-NoBuffs-LongMultiTarget"
  value: {
-<<<<<<< HEAD
-  dps: 21464.91889
-  tps: 19916.23372
-=======
-  dps: 22225.37294
-  tps: 20377.05265
->>>>>>> baaf3bb4
+  dps: 22248.44062
+  tps: 20422.82266
  }
 }
 dps_results: {
  key: "TestEnhancement-Settings-Troll-p1-Standard-default-NoBuffs-LongSingleTarget"
  value: {
-<<<<<<< HEAD
-  dps: 20993.87866
-  tps: 14588.04748
-=======
-  dps: 21616.42642
-  tps: 15109.31478
->>>>>>> baaf3bb4
+  dps: 21776.06127
+  tps: 15122.04713
  }
 }
 dps_results: {
  key: "TestEnhancement-Settings-Troll-p1-Standard-default-NoBuffs-ShortSingleTarget"
  value: {
-<<<<<<< HEAD
-  dps: 23056.55021
-  tps: 15904.85992
-=======
-  dps: 23810.25752
-  tps: 16490.46057
->>>>>>> baaf3bb4
+  dps: 23906.4957
+  tps: 16480.01853
  }
 }
 dps_results: {
  key: "TestEnhancement-SwitchInFrontOfTarget-Default"
  value: {
-<<<<<<< HEAD
-  dps: 25844.47247
-  tps: 17475.28128
-=======
-  dps: 26691.93868
-  tps: 18035.05735
->>>>>>> baaf3bb4
+  dps: 26923.06324
+  tps: 18204.61372
  }
 }