character_stats_results: {
 key: "TestEnhancement-CharacterStats-Default"
 value: {
  final_stats: 385.00000000000006
  final_stats: 1070.3000000000002
  final_stats: 1129.7
  final_stats: 829.2240000000002
  final_stats: 214.50000000000003
  final_stats: 2123.3355556080005
  final_stats: 525
  final_stats: 0
  final_stats: 0
  final_stats: 0
  final_stats: 0
  final_stats: 0
  final_stats: 0
  final_stats: 109
  final_stats: 374
  final_stats: 1218.6665512758786
  final_stats: 356
  final_stats: 0
  final_stats: 5327.7851853600005
  final_stats: 570.74
  final_stats: 1842.0428302521009
  final_stats: 356
  final_stats: 0
  final_stats: 213.7775
  final_stats: 16554.36
  final_stats: 0
  final_stats: 0
  final_stats: 10763.6
  final_stats: 2710.4
  final_stats: 0
  final_stats: 0
  final_stats: 0
  final_stats: 0
  final_stats: 0
  final_stats: 0
  final_stats: 14276
  final_stats: 75
  final_stats: 75
  final_stats: 75
  final_stats: 75
  final_stats: 75
  final_stats: 0
  final_stats: 0
  final_stats: 0
  final_stats: 0
  final_stats: 0
 }
}
dps_results: {
 key: "TestEnhancement-AllItems-AshtongueTalismanofVision-32491"
 value: {
<<<<<<< HEAD
  dps: 2224.267228941432
  tps: 1558.0426571110806
=======
  dps: 4190.022154172587
  tps: 3060.154628442636
>>>>>>> 8df01e42
 }
}
dps_results: {
 key: "TestEnhancement-AllItems-AustereEarthsiegeDiamond"
 value: {
<<<<<<< HEAD
  dps: 2158.0886868766784
  tps: 1502.1172885778499
=======
  dps: 4182.621708425852
  tps: 3056.7539494853345
>>>>>>> 8df01e42
 }
}
dps_results: {
 key: "TestEnhancement-AllItems-Bandit'sInsignia-40371"
 value: {
<<<<<<< HEAD
  dps: 2294.5350087671895
  tps: 1629.439423894209
=======
  dps: 4251.435164868424
  tps: 3114.494395694027
>>>>>>> 8df01e42
 }
}
dps_results: {
 key: "TestEnhancement-AllItems-BeamingEarthsiegeDiamond"
 value: {
<<<<<<< HEAD
  dps: 2202.4438545899498
  tps: 1541.8848816875186
=======
  dps: 4168.084772747256
  tps: 3041.837370321263
>>>>>>> 8df01e42
 }
}
dps_results: {
 key: "TestEnhancement-AllItems-BracingEarthsiegeDiamond"
 value: {
<<<<<<< HEAD
  dps: 2165.484026299803
  tps: 1480.6262420525532
=======
  dps: 4193.850721076966
  tps: 3007.5097897617734
>>>>>>> 8df01e42
 }
}
dps_results: {
 key: "TestEnhancement-AllItems-Braxley'sBackyardMoonshine-35937"
 value: {
<<<<<<< HEAD
  dps: 2212.029830107821
  tps: 1546.2999600658322
=======
  dps: 4189.089308632393
  tps: 3066.94403554767
>>>>>>> 8df01e42
 }
}
dps_results: {
 key: "TestEnhancement-AllItems-CataclysmHarness"
 value: {
<<<<<<< HEAD
  dps: 2048.396418469486
  tps: 1411.8447914197463
=======
  dps: 3167.3382024625325
  tps: 2284.981466077437
>>>>>>> 8df01e42
 }
}
dps_results: {
 key: "TestEnhancement-AllItems-CataclysmRegalia"
 value: {
<<<<<<< HEAD
  dps: 1991.216686032804
  tps: 1373.7696279413906
=======
  dps: 3101.421336145472
  tps: 2238.796883260534
>>>>>>> 8df01e42
 }
}
dps_results: {
 key: "TestEnhancement-AllItems-ChaoticSkyflareDiamond"
 value: {
<<<<<<< HEAD
  dps: 2196.817164141225
  tps: 1527.1560812868333
=======
  dps: 4262.084067316455
  tps: 3116.5838351363013
>>>>>>> 8df01e42
 }
}
dps_results: {
 key: "TestEnhancement-AllItems-CycloneHarness"
 value: {
<<<<<<< HEAD
  dps: 1972.8316582509513
  tps: 1347.2438329596819
=======
  dps: 3055.156350019225
  tps: 2193.5704303164925
>>>>>>> 8df01e42
 }
}
dps_results: {
 key: "TestEnhancement-AllItems-CycloneRegalia"
 value: {
<<<<<<< HEAD
  dps: 1908.988571269651
  tps: 1300.1384580639594
=======
  dps: 3009.4005560264477
  tps: 2167.344022713555
>>>>>>> 8df01e42
 }
}
dps_results: {
 key: "TestEnhancement-AllItems-DarkmoonCard:Berserker!-42989"
 value: {
<<<<<<< HEAD
  dps: 2221.1443300486217
  tps: 1548.6938508944208
=======
  dps: 4207.428238311417
  tps: 3071.23747488116
>>>>>>> 8df01e42
 }
}
dps_results: {
 key: "TestEnhancement-AllItems-DarkmoonCard:Death-42990"
 value: {
<<<<<<< HEAD
  dps: 2242.4737497325414
  tps: 1574.1135701015876
=======
  dps: 4244.290101874993
  tps: 3114.043995379335
>>>>>>> 8df01e42
 }
}
dps_results: {
 key: "TestEnhancement-AllItems-DarkmoonCard:Greatness-42987"
 value: {
<<<<<<< HEAD
  dps: 2288.458918914103
  tps: 1612.0713548538922
=======
  dps: 4254.952846568478
  tps: 3108.246226674745
>>>>>>> 8df01e42
 }
}
dps_results: {
 key: "TestEnhancement-AllItems-DarkmoonCard:Greatness-44253"
 value: {
<<<<<<< HEAD
  dps: 2251.555918195246
  tps: 1575.5844937341253
=======
  dps: 4255.519350707846
  tps: 3103.032690603276
>>>>>>> 8df01e42
 }
}
dps_results: {
 key: "TestEnhancement-AllItems-DarkmoonCard:Greatness-44254"
 value: {
<<<<<<< HEAD
  dps: 2190.9906092819983
  tps: 1526.0481827538474
=======
  dps: 4196.634475048524
  tps: 3062.5734783225294
>>>>>>> 8df01e42
 }
}
dps_results: {
 key: "TestEnhancement-AllItems-DeathKnight'sAnguish-38212"
 value: {
<<<<<<< HEAD
  dps: 2209.8365877360075
  tps: 1547.25056301886
=======
  dps: 4194.835725686344
  tps: 3062.3829423574216
>>>>>>> 8df01e42
 }
}
dps_results: {
 key: "TestEnhancement-AllItems-Defender'sCode-40257"
 value: {
<<<<<<< HEAD
  dps: 2126.974458628387
  tps: 1472.846459507593
=======
  dps: 4140.305301632163
  tps: 3025.3191169769316
>>>>>>> 8df01e42
 }
}
dps_results: {
 key: "TestEnhancement-AllItems-DesolationBattlegear"
 value: {
<<<<<<< HEAD
  dps: 1918.110895249197
  tps: 1306.290093751263
=======
  dps: 3000.7819478689726
  tps: 2157.476543426042
>>>>>>> 8df01e42
 }
}
dps_results: {
 key: "TestEnhancement-AllItems-DestructiveSkyflareDiamond"
 value: {
<<<<<<< HEAD
  dps: 2181.3872263451417
  tps: 1519.8347219439768
=======
  dps: 4192.3693168787
  tps: 3066.3705297408414
>>>>>>> 8df01e42
 }
}
dps_results: {
 key: "TestEnhancement-AllItems-EarthshatterBattlegear"
 value: {
<<<<<<< HEAD
  dps: 2598.681594449433
  tps: 1853.9337684840411
=======
  dps: 3756.70635385217
  tps: 2731.2437565232112
>>>>>>> 8df01e42
 }
}
dps_results: {
 key: "TestEnhancement-AllItems-EarthshatterGarb"
 value: {
<<<<<<< HEAD
  dps: 2235.7602889831223
  tps: 1565.9557344642008
=======
  dps: 3390.6639959240974
  tps: 2463.5218589078368
>>>>>>> 8df01e42
 }
}
dps_results: {
 key: "TestEnhancement-AllItems-EffulgentSkyflareDiamond"
 value: {
<<<<<<< HEAD
  dps: 2158.0886868766784
  tps: 1502.1172885778499
=======
  dps: 4182.621708425852
  tps: 3056.7539494853345
>>>>>>> 8df01e42
 }
}
dps_results: {
 key: "TestEnhancement-AllItems-EmberSkyflareDiamond"
 value: {
<<<<<<< HEAD
  dps: 2169.6800039173627
  tps: 1507.7464355575355
=======
  dps: 4191.876214359268
  tps: 3071.150145071567
>>>>>>> 8df01e42
 }
}
dps_results: {
 key: "TestEnhancement-AllItems-EnigmaticSkyflareDiamond"
 value: {
<<<<<<< HEAD
  dps: 2173.487840563656
  tps: 1510.3119790155274
=======
  dps: 4186.362494409185
  tps: 3059.776724422666
>>>>>>> 8df01e42
 }
}
dps_results: {
 key: "TestEnhancement-AllItems-EnigmaticStarflareDiamond"
 value: {
<<<<<<< HEAD
  dps: 2179.855155610991
  tps: 1518.4579864999153
=======
  dps: 4178.623972531304
  tps: 3047.734843431009
>>>>>>> 8df01e42
 }
}
dps_results: {
 key: "TestEnhancement-AllItems-EternalEarthsiegeDiamond"
 value: {
<<<<<<< HEAD
  dps: 2158.0886868766784
  tps: 1502.1172885778499
=======
  dps: 4182.621708425852
  tps: 3056.7539494853345
>>>>>>> 8df01e42
 }
}
dps_results: {
 key: "TestEnhancement-AllItems-ExtractofNecromanticPower-40373"
 value: {
<<<<<<< HEAD
  dps: 2243.0423294155653
  tps: 1571.3538380323548
=======
  dps: 4237.871413226692
  tps: 3097.296196247353
>>>>>>> 8df01e42
 }
}
dps_results: {
 key: "TestEnhancement-AllItems-EyeoftheBroodmother-45308"
 value: {
<<<<<<< HEAD
  dps: 2260.6491972912963
  tps: 1587.0095187266543
=======
  dps: 4286.847319862472
  tps: 3137.631272115829
>>>>>>> 8df01e42
 }
}
dps_results: {
 key: "TestEnhancement-AllItems-Fathom-BroochoftheTidewalker-30663"
 value: {
<<<<<<< HEAD
  dps: 2170.1640695811866
  tps: 1517.4132535583265
=======
  dps: 4134.009284544349
  tps: 3024.3910173991817
>>>>>>> 8df01e42
 }
}
dps_results: {
 key: "TestEnhancement-AllItems-FelstalkerArmor"
 value: {
<<<<<<< HEAD
  dps: 2084.844678937291
  tps: 1441.6607567831006
=======
  dps: 3657.182546146806
  tps: 2661.0997295377465
>>>>>>> 8df01e42
 }
}
dps_results: {
 key: "TestEnhancement-AllItems-ForgeEmber-37660"
 value: {
<<<<<<< HEAD
  dps: 2210.096317974243
  tps: 1541.0131263834205
=======
  dps: 4215.3506980749935
  tps: 3077.2728560378573
>>>>>>> 8df01e42
 }
}
dps_results: {
 key: "TestEnhancement-AllItems-ForlornSkyflareDiamond"
 value: {
<<<<<<< HEAD
  dps: 2165.484026299803
  tps: 1508.6046828400374
=======
  dps: 4193.850721076966
  tps: 3066.2836981781147
>>>>>>> 8df01e42
 }
}
dps_results: {
 key: "TestEnhancement-AllItems-ForlornStarflareDiamond"
 value: {
<<<<<<< HEAD
  dps: 2164.004958415179
  tps: 1507.3072039876
=======
  dps: 4191.604918546744
  tps: 3064.3777484395587
>>>>>>> 8df01e42
 }
}
dps_results: {
 key: "TestEnhancement-AllItems-FrostWitch'sBattlegear"
 value: {
<<<<<<< HEAD
  dps: 2802.8101865803446
  tps: 2005.950672507882
=======
  dps: 4077.9392739808127
  tps: 2976.654715247568
>>>>>>> 8df01e42
 }
}
dps_results: {
 key: "TestEnhancement-AllItems-FrostWitch'sRegalia"
 value: {
<<<<<<< HEAD
  dps: 2554.350304593519
  tps: 1821.5971818515895
=======
  dps: 3761.9626250297865
  tps: 2734.500169092026
>>>>>>> 8df01e42
 }
}
dps_results: {
 key: "TestEnhancement-AllItems-FuryoftheFiveFlights-40431"
 value: {
<<<<<<< HEAD
  dps: 2276.68220707652
  tps: 1597.462641358638
=======
  dps: 4274.570961115096
  tps: 3129.2976934892285
>>>>>>> 8df01e42
 }
}
dps_results: {
 key: "TestEnhancement-AllItems-FuturesightRune-38763"
 value: {
<<<<<<< HEAD
  dps: 2166.1701007401407
  tps: 1507.4023473230707
=======
  dps: 4168.202211909338
  tps: 3048.9537592723154
>>>>>>> 8df01e42
 }
}
dps_results: {
 key: "TestEnhancement-AllItems-Gladiator'sEarthshaker"
 value: {
<<<<<<< HEAD
  dps: 3103.2201568666956
  tps: 2236.3371885073125
=======
  dps: 4296.445902027009
  tps: 3114.9278309547126
>>>>>>> 8df01e42
 }
}
dps_results: {
 key: "TestEnhancement-AllItems-IllustrationoftheDragonSoul-40432"
 value: {
<<<<<<< HEAD
  dps: 2185.430888166195
  tps: 1523.9699816792006
=======
  dps: 4230.142394597458
  tps: 3101.4316236263944
>>>>>>> 8df01e42
 }
}
dps_results: {
 key: "TestEnhancement-AllItems-ImpassiveSkyflareDiamond"
 value: {
<<<<<<< HEAD
  dps: 2173.487840563656
  tps: 1510.3119790155274
=======
  dps: 4186.362494409185
  tps: 3059.776724422666
>>>>>>> 8df01e42
 }
}
dps_results: {
 key: "TestEnhancement-AllItems-ImpassiveStarflareDiamond"
 value: {
<<<<<<< HEAD
  dps: 2179.855155610991
  tps: 1518.4579864999153
=======
  dps: 4178.623972531304
  tps: 3047.734843431009
>>>>>>> 8df01e42
 }
}
dps_results: {
 key: "TestEnhancement-AllItems-IncisorFragment-37723"
 value: {
<<<<<<< HEAD
  dps: 2315.9931119922257
  tps: 1621.5321098262316
=======
  dps: 4378.038940616213
  tps: 3194.981994730312
>>>>>>> 8df01e42
 }
}
dps_results: {
 key: "TestEnhancement-AllItems-InfusedColdstoneRune-35935"
 value: {
<<<<<<< HEAD
  dps: 2236.20986779477
  tps: 1572.6191808845367
=======
  dps: 4148.777200002356
  tps: 3033.7360350541303
>>>>>>> 8df01e42
 }
}
dps_results: {
 key: "TestEnhancement-AllItems-InsightfulEarthsiegeDiamond"
 value: {
<<<<<<< HEAD
  dps: 2246.6723624895003
  tps: 1589.5749898126908
=======
  dps: 4182.9215930873825
  tps: 3052.401873034503
>>>>>>> 8df01e42
 }
}
dps_results: {
 key: "TestEnhancement-AllItems-InvigoratingEarthsiegeDiamond"
 value: {
<<<<<<< HEAD
  dps: 2189.250731081404
  tps: 1528.2200284929716
=======
  dps: 4174.586044547147
  tps: 3047.7750350650613
>>>>>>> 8df01e42
 }
}
dps_results: {
 key: "TestEnhancement-AllItems-Lavanthor'sTalisman-37872"
 value: {
<<<<<<< HEAD
  dps: 2126.974458628387
  tps: 1472.846459507593
=======
  dps: 4140.305301632163
  tps: 3025.3191169769316
>>>>>>> 8df01e42
 }
}
dps_results: {
 key: "TestEnhancement-AllItems-MajesticDragonFigurine-40430"
 value: {
<<<<<<< HEAD
  dps: 2193.4994711052814
  tps: 1533.6814511678926
=======
  dps: 4140.305301632163
  tps: 3025.3191169769316
>>>>>>> 8df01e42
 }
}
dps_results: {
 key: "TestEnhancement-AllItems-Mana-EtchedRegalia"
 value: {
<<<<<<< HEAD
  dps: 1828.2388664563503
  tps: 1237.8090747330925
 }
}
dps_results: {
 key: "TestEnhancement-AllItems-MeteoriteWhetstone-37390"
 value: {
  dps: 2267.0765061933675
  tps: 1591.2392988096162
=======
  dps: 2949.835624227412
  tps: 2119.836975559342
>>>>>>> 8df01e42
 }
}
dps_results: {
 key: "TestEnhancement-AllItems-NaturalAlignmentCrystal-19344"
 value: {
<<<<<<< HEAD
  dps: 2110.508231110968
  tps: 1470.8716661338863
=======
  dps: 4134.665592886443
  tps: 3013.622495439705
>>>>>>> 8df01e42
 }
}
dps_results: {
 key: "TestEnhancement-AllItems-NetherscaleArmor"
 value: {
<<<<<<< HEAD
  dps: 2147.287673954149
  tps: 1494.8992581185012
=======
  dps: 3674.2899780568378
  tps: 2662.916283575026
>>>>>>> 8df01e42
 }
}
dps_results: {
 key: "TestEnhancement-AllItems-NetherstrikeArmor"
 value: {
<<<<<<< HEAD
  dps: 2091.277902785615
  tps: 1441.335488195707
=======
  dps: 3642.3295454516315
  tps: 2645.8759137831503
>>>>>>> 8df01e42
 }
}
dps_results: {
 key: "TestEnhancement-AllItems-Nobundo'sBattlegear"
 value: {
<<<<<<< HEAD
  dps: 2483.8487598611923
  tps: 1774.554419050592
=======
  dps: 3701.2088841394093
  tps: 2726.7734510551522
>>>>>>> 8df01e42
 }
}
dps_results: {
 key: "TestEnhancement-AllItems-Nobundo'sRegalia"
 value: {
<<<<<<< HEAD
  dps: 2437.8561045962097
  tps: 1729.7092951838
=======
  dps: 3573.8137775856985
  tps: 2608.776315229775
>>>>>>> 8df01e42
 }
}
dps_results: {
 key: "TestEnhancement-AllItems-OfferingofSacrifice-37638"
 value: {
<<<<<<< HEAD
  dps: 2126.974458628387
  tps: 1472.846459507593
=======
  dps: 4140.305301632163
  tps: 3025.3191169769316
>>>>>>> 8df01e42
 }
}
dps_results: {
 key: "TestEnhancement-AllItems-PersistentEarthshatterDiamond"
 value: {
<<<<<<< HEAD
  dps: 2180.0892646896154
  tps: 1515.7793750848564
=======
  dps: 4197.280372869918
  tps: 3072.135430519471
>>>>>>> 8df01e42
 }
}
dps_results: {
 key: "TestEnhancement-AllItems-PersistentEarthsiegeDiamond"
 value: {
<<<<<<< HEAD
  dps: 2189.250731081404
  tps: 1528.2200284929716
=======
  dps: 4174.586044547147
  tps: 3047.7750350650613
>>>>>>> 8df01e42
 }
}
dps_results: {
 key: "TestEnhancement-AllItems-PowerfulEarthshatterDiamond"
 value: {
<<<<<<< HEAD
  dps: 2158.0886868766784
  tps: 1502.1172885778499
=======
  dps: 4182.621708425852
  tps: 3056.7539494853345
>>>>>>> 8df01e42
 }
}
dps_results: {
 key: "TestEnhancement-AllItems-PowerfulEarthsiegeDiamond"
 value: {
<<<<<<< HEAD
  dps: 2158.0886868766784
  tps: 1502.1172885778499
=======
  dps: 4182.621708425852
  tps: 3056.7539494853345
>>>>>>> 8df01e42
 }
}
dps_results: {
 key: "TestEnhancement-AllItems-PrimalIntent"
 value: {
<<<<<<< HEAD
  dps: 2146.205675878655
  tps: 1490.4205693701276
=======
  dps: 3732.7607487244313
  tps: 2719.3359439386695
>>>>>>> 8df01e42
 }
}
dps_results: {
 key: "TestEnhancement-AllItems-PurifiedShardoftheGods"
 value: {
<<<<<<< HEAD
  dps: 2126.974458628387
  tps: 1472.846459507593
=======
  dps: 4140.305301632163
  tps: 3025.3191169769316
>>>>>>> 8df01e42
 }
}
dps_results: {
 key: "TestEnhancement-AllItems-ReignoftheDead-47316"
 value: {
<<<<<<< HEAD
  dps: 2326.9926784502004
  tps: 1667.1751075718184
=======
  dps: 4421.67410730961
  tps: 3295.8119488690418
>>>>>>> 8df01e42
 }
}
dps_results: {
 key: "TestEnhancement-AllItems-ReignoftheDead-47477"
 value: {
<<<<<<< HEAD
  dps: 2347.953347189413
  tps: 1687.4767721048902
=======
  dps: 4457.294031331493
  tps: 3330.1952806538006
>>>>>>> 8df01e42
 }
}
dps_results: {
 key: "TestEnhancement-AllItems-RelentlessEarthsiegeDiamond"
 value: {
<<<<<<< HEAD
  dps: 2173.6126484044125
  tps: 1517.90544480973
=======
  dps: 4265.706690975613
  tps: 3121.358560095142
>>>>>>> 8df01e42
 }
}
dps_results: {
 key: "TestEnhancement-AllItems-RevitalizingSkyflareDiamond"
 value: {
<<<<<<< HEAD
  dps: 2174.7246341306422
  tps: 1518.4996593427963
=======
  dps: 4139.960780239705
  tps: 3023.0099838080755
>>>>>>> 8df01e42
 }
}
dps_results: {
 key: "TestEnhancement-AllItems-RuneofRepulsion-40372"
 value: {
<<<<<<< HEAD
  dps: 2126.974458628387
  tps: 1472.846459507593
=======
  dps: 4140.305301632163
  tps: 3025.3191169769316
>>>>>>> 8df01e42
 }
}
dps_results: {
 key: "TestEnhancement-AllItems-SealofthePantheon-36993"
 value: {
<<<<<<< HEAD
  dps: 2126.974458628387
  tps: 1472.846459507593
=======
  dps: 4140.305301632163
  tps: 3025.3191169769316
>>>>>>> 8df01e42
 }
}
dps_results: {
 key: "TestEnhancement-AllItems-Serrah'sStar-37559"
 value: {
<<<<<<< HEAD
  dps: 2169.4388531981826
  tps: 1511.1848502651214
=======
  dps: 4181.524407889194
  tps: 3051.965186128383
>>>>>>> 8df01e42
 }
}
dps_results: {
 key: "TestEnhancement-AllItems-ShinyShardoftheGods"
 value: {
<<<<<<< HEAD
  dps: 2126.974458628387
  tps: 1472.846459507593
=======
  dps: 4140.305301632163
  tps: 3025.3191169769316
>>>>>>> 8df01e42
 }
}
dps_results: {
 key: "TestEnhancement-AllItems-Sindragosa'sFlawlessFang-50361"
 value: {
<<<<<<< HEAD
  dps: 2126.974458628387
  tps: 1472.846459507593
=======
  dps: 4140.305301632163
  tps: 3025.3191169769316
>>>>>>> 8df01e42
 }
}
dps_results: {
 key: "TestEnhancement-AllItems-SkycallTotem-33506"
 value: {
<<<<<<< HEAD
  dps: 2204.4772371157987
  tps: 1535.9306583639534
=======
  dps: 4235.171186992872
  tps: 3090.1156815344593
>>>>>>> 8df01e42
 }
}
dps_results: {
 key: "TestEnhancement-AllItems-SkyshatterHarness"
 value: {
<<<<<<< HEAD
  dps: 2227.4922246966826
  tps: 1561.8269210564708
=======
  dps: 2964.995863232175
  tps: 2129.183922247553
>>>>>>> 8df01e42
 }
}
dps_results: {
 key: "TestEnhancement-AllItems-SkyshatterRegalia"
 value: {
<<<<<<< HEAD
  dps: 2068.113875651481
  tps: 1439.4721279010841
=======
  dps: 2884.946210375937
  tps: 2082.4555086071196
>>>>>>> 8df01e42
 }
}
dps_results: {
 key: "TestEnhancement-AllItems-SparkofLife-37657"
 value: {
<<<<<<< HEAD
  dps: 2246.2006210329737
  tps: 1578.4604240067379
=======
  dps: 4222.791901982208
  tps: 3093.760100327795
>>>>>>> 8df01e42
 }
}
dps_results: {
 key: "TestEnhancement-AllItems-SpellstrikeInfusion"
 value: {
<<<<<<< HEAD
  dps: 2039.2969082319742
  tps: 1416.168657058851
=======
  dps: 3604.194694951486
  tps: 2639.4237866800413
>>>>>>> 8df01e42
 }
}
dps_results: {
 key: "TestEnhancement-AllItems-Stonebreaker'sTotem-33507"
 value: {
<<<<<<< HEAD
  dps: 2229.717540806946
  tps: 1560.747710099403
=======
  dps: 4250.021531983386
  tps: 3103.601623919737
>>>>>>> 8df01e42
 }
}
dps_results: {
 key: "TestEnhancement-AllItems-StrengthoftheClefthoof"
 value: {
<<<<<<< HEAD
  dps: 1877.0783985460996
  tps: 1282.7633927394595
=======
  dps: 3359.693360726725
  tps: 2438.552449392889
>>>>>>> 8df01e42
 }
}
dps_results: {
 key: "TestEnhancement-AllItems-SwiftSkyflareDiamond"
 value: {
<<<<<<< HEAD
  dps: 2189.250731081404
  tps: 1528.2200284929716
=======
  dps: 4174.586044547147
  tps: 3047.7750350650613
>>>>>>> 8df01e42
 }
}
dps_results: {
 key: "TestEnhancement-AllItems-SwiftStarflareDiamond"
 value: {
<<<<<<< HEAD
  dps: 2180.0892646896154
  tps: 1515.7793750848564
=======
  dps: 4197.280372869918
  tps: 3072.135430519471
>>>>>>> 8df01e42
 }
}
dps_results: {
 key: "TestEnhancement-AllItems-SwiftWindfireDiamond"
 value: {
<<<<<<< HEAD
  dps: 2181.651499347062
  tps: 1525.839553420979
=======
  dps: 4187.756297999225
  tps: 3061.2304607078577
>>>>>>> 8df01e42
 }
}
dps_results: {
 key: "TestEnhancement-AllItems-TheFistsofFury"
 value: {
<<<<<<< HEAD
  dps: 1821.0338935952102
  tps: 1192.384909477124
=======
  dps: 3298.6290995199065
  tps: 2322.666281179357
>>>>>>> 8df01e42
 }
}
dps_results: {
 key: "TestEnhancement-AllItems-TheTwinStars"
 value: {
<<<<<<< HEAD
  dps: 2142.023991345127
  tps: 1490.2853343073878
=======
  dps: 4007.654162965269
  tps: 2921.7905923929557
>>>>>>> 8df01e42
 }
}
dps_results: {
 key: "TestEnhancement-AllItems-Thrall'sBattlegear"
 value: {
<<<<<<< HEAD
  dps: 2460.866829780939
  tps: 1755.254137439489
=======
  dps: 3699.1211139941615
  tps: 2728.3934705576985
>>>>>>> 8df01e42
 }
}
dps_results: {
 key: "TestEnhancement-AllItems-Thrall'sRegalia"
 value: {
<<<<<<< HEAD
  dps: 2437.8561045962097
  tps: 1729.7092951838
=======
  dps: 3573.8137775856985
  tps: 2608.776315229775
>>>>>>> 8df01e42
 }
}
dps_results: {
 key: "TestEnhancement-AllItems-ThunderingSkyflareDiamond"
 value: {
<<<<<<< HEAD
  dps: 2213.7262695509216
  tps: 1550.55718980533
=======
  dps: 4171.967210017412
  tps: 3043.1535918429904
>>>>>>> 8df01e42
 }
}
dps_results: {
 key: "TestEnhancement-AllItems-TidefuryRaiment"
 value: {
<<<<<<< HEAD
  dps: 1823.890070936644
  tps: 1230.2930769237796
=======
  dps: 2902.7848135310073
  tps: 2081.866707365346
>>>>>>> 8df01e42
 }
}
dps_results: {
 key: "TestEnhancement-AllItems-TinyAbominationinaJar-50351"
 value: {
<<<<<<< HEAD
  dps: 2279.576365664576
  tps: 1604.742693552489
=======
  dps: 4271.992930300514
  tps: 3131.2945252394115
>>>>>>> 8df01e42
 }
}
dps_results: {
 key: "TestEnhancement-AllItems-TinyAbominationinaJar-50706"
 value: {
<<<<<<< HEAD
  dps: 2290.5821944313034
  tps: 1612.4439211146187
=======
  dps: 4284.651374010687
  tps: 3139.292196362621
>>>>>>> 8df01e42
 }
}
dps_results: {
 key: "TestEnhancement-AllItems-TirelessSkyflareDiamond"
 value: {
<<<<<<< HEAD
  dps: 2165.484026299803
  tps: 1508.6046828400374
=======
  dps: 4193.850721076966
  tps: 3066.2836981781147
>>>>>>> 8df01e42
 }
}
dps_results: {
 key: "TestEnhancement-AllItems-TirelessStarflareDiamond"
 value: {
<<<<<<< HEAD
  dps: 2164.004958415179
  tps: 1507.3072039876
=======
  dps: 4191.604918546744
  tps: 3064.3777484395587
>>>>>>> 8df01e42
 }
}
dps_results: {
 key: "TestEnhancement-AllItems-TotemofElectrifyingWind-47666"
 value: {
<<<<<<< HEAD
  dps: 2282.868666696017
  tps: 1603.9171803313377
=======
  dps: 4354.01953349719
  tps: 3191.5974387272445
 }
}
dps_results: {
 key: "TestEnhancement-AllItems-TotemoftheAvalanche-50463"
 value: {
  dps: 4431.3463489251435
  tps: 3239.714449016727
>>>>>>> 8df01e42
 }
}
dps_results: {
 key: "TestEnhancement-AllItems-TotemoftheElementalPlane-40708"
 value: {
<<<<<<< HEAD
  dps: 2240.62708900783
  tps: 1567.7185786928956
=======
  dps: 4256.201397559823
  tps: 3110.7906673451926
>>>>>>> 8df01e42
 }
}
dps_results: {
 key: "TestEnhancement-AllItems-TotemofthePulsingEarth-29389"
 value: {
<<<<<<< HEAD
  dps: 2216.964237193116
  tps: 1551.8268322435
=======
  dps: 4228.253686485137
  tps: 3087.0573164545763
>>>>>>> 8df01e42
 }
}
dps_results: {
 key: "TestEnhancement-AllItems-TrenchantEarthshatterDiamond"
 value: {
<<<<<<< HEAD
  dps: 2164.004958415179
  tps: 1507.3072039876
=======
  dps: 4191.604918546744
  tps: 3064.3777484395587
>>>>>>> 8df01e42
 }
}
dps_results: {
 key: "TestEnhancement-AllItems-TrenchantEarthsiegeDiamond"
 value: {
<<<<<<< HEAD
  dps: 2165.484026299803
  tps: 1508.6046828400374
=======
  dps: 4193.850721076966
  tps: 3066.2836981781147
>>>>>>> 8df01e42
 }
}
dps_results: {
 key: "TestEnhancement-AllItems-WastewalkerArmor"
 value: {
<<<<<<< HEAD
  dps: 1892.6988547609858
  tps: 1295.283214657598
=======
  dps: 3006.026797150821
  tps: 2163.2520556875625
>>>>>>> 8df01e42
 }
}
dps_results: {
 key: "TestEnhancement-AllItems-WindhawkArmor"
 value: {
<<<<<<< HEAD
  dps: 2099.1971158400934
  tps: 1451.2916082060249
=======
  dps: 3624.0362663407323
  tps: 2628.374549976189
>>>>>>> 8df01e42
 }
}
dps_results: {
 key: "TestEnhancement-AllItems-WorldbreakerBattlegear"
 value: {
<<<<<<< HEAD
  dps: 2851.427972193501
  tps: 2064.4448184112784
=======
  dps: 4091.2382249513257
  tps: 3002.562004459071
>>>>>>> 8df01e42
 }
}
dps_results: {
 key: "TestEnhancement-AllItems-WorldbreakerGarb"
 value: {
<<<<<<< HEAD
  dps: 2483.04675481779
  tps: 1775.917523084705
=======
  dps: 3717.0166599011545
  tps: 2732.0841575526724
>>>>>>> 8df01e42
 }
}
dps_results: {
 key: "TestEnhancement-AllItems-WrathofSpellfire"
 value: {
<<<<<<< HEAD
  dps: 2023.1264910866448
  tps: 1392.9745497630852
=======
  dps: 3607.466689982536
  tps: 2629.0338951896038
>>>>>>> 8df01e42
 }
}
dps_results: {
 key: "TestEnhancement-Average-Default"
 value: {
<<<<<<< HEAD
  dps: 2185.636759805759
  tps: 1524.2913001855377
=======
  dps: 4273.216502583255
  tps: 3126.0915312829243
>>>>>>> 8df01e42
 }
}
dps_results: {
 key: "TestEnhancement-Settings-Orc-P1-Basic-FullBuffs-LongMultiTarget"
 value: {
<<<<<<< HEAD
  dps: 5870.705913085988
  tps: 5154.017650931763
=======
  dps: 12579.725232279823
  tps: 10203.526554842454
>>>>>>> 8df01e42
 }
}
dps_results: {
 key: "TestEnhancement-Settings-Orc-P1-Basic-FullBuffs-LongSingleTarget"
 value: {
<<<<<<< HEAD
  dps: 2166.924375685846
  tps: 1501.385952598367
=======
  dps: 4237.064634827764
  tps: 3086.6094972011088
>>>>>>> 8df01e42
 }
}
dps_results: {
 key: "TestEnhancement-Settings-Orc-P1-Basic-FullBuffs-ShortSingleTarget"
 value: {
<<<<<<< HEAD
  dps: 2979.0701163214317
  tps: 1785.0469291625686
=======
  dps: 5176.953568961182
  tps: 3352.3502440584125
>>>>>>> 8df01e42
 }
}
dps_results: {
 key: "TestEnhancement-Settings-Orc-P1-Basic-NoBuffs-LongMultiTarget"
 value: {
<<<<<<< HEAD
  dps: 2650.057301485054
  tps: 1834.508437552648
=======
  dps: 7401.220549058327
  tps: 5588.483756781648
>>>>>>> 8df01e42
 }
}
dps_results: {
 key: "TestEnhancement-Settings-Orc-P1-Basic-NoBuffs-LongSingleTarget"
 value: {
<<<<<<< HEAD
  dps: 1103.6232274095244
  tps: 695.1785786265898
=======
  dps: 2614.297601558811
  tps: 1865.4577830921185
>>>>>>> 8df01e42
 }
}
dps_results: {
 key: "TestEnhancement-Settings-Orc-P1-Basic-NoBuffs-ShortSingleTarget"
 value: {
<<<<<<< HEAD
  dps: 1901.891341084307
  tps: 1097.5563752288294
=======
  dps: 3771.5887118445776
  tps: 2550.0291289225434
>>>>>>> 8df01e42
 }
}
dps_results: {
 key: "TestEnhancement-Settings-Troll-P1-Basic-FullBuffs-LongMultiTarget"
 value: {
<<<<<<< HEAD
  dps: 6014.54565466693
  tps: 5257.962441788151
=======
  dps: 12506.181781133095
  tps: 10170.034049405624
>>>>>>> 8df01e42
 }
}
dps_results: {
 key: "TestEnhancement-Settings-Troll-P1-Basic-FullBuffs-LongSingleTarget"
 value: {
<<<<<<< HEAD
  dps: 2216.964237193116
  tps: 1551.8268322435
=======
  dps: 4265.706690975613
  tps: 3121.358560095142
>>>>>>> 8df01e42
 }
}
dps_results: {
 key: "TestEnhancement-Settings-Troll-P1-Basic-FullBuffs-ShortSingleTarget"
 value: {
<<<<<<< HEAD
  dps: 2942.8377855195167
  tps: 1775.70861245492
=======
  dps: 5172.497281987912
  tps: 3384.382464158169
>>>>>>> 8df01e42
 }
}
dps_results: {
 key: "TestEnhancement-Settings-Troll-P1-Basic-NoBuffs-LongMultiTarget"
 value: {
<<<<<<< HEAD
  dps: 2642.2896500292045
  tps: 1785.843967620532
=======
  dps: 7857.22050881348
  tps: 5961.296593790836
>>>>>>> 8df01e42
 }
}
dps_results: {
 key: "TestEnhancement-Settings-Troll-P1-Basic-NoBuffs-LongSingleTarget"
 value: {
<<<<<<< HEAD
  dps: 1105.631935173409
  tps: 704.3370918802332
=======
  dps: 2599.902768172422
  tps: 1864.1907625361928
>>>>>>> 8df01e42
 }
}
dps_results: {
 key: "TestEnhancement-Settings-Troll-P1-Basic-NoBuffs-ShortSingleTarget"
 value: {
<<<<<<< HEAD
  dps: 1888.7114953349087
  tps: 1091.3823854616317
=======
  dps: 3782.0333880153385
  tps: 2591.3584002001126
>>>>>>> 8df01e42
 }
}
dps_results: {
 key: "TestEnhancement-SwitchInFrontOfTarget-Default"
 value: {
<<<<<<< HEAD
  dps: 1976.5579817254343
  tps: 1356.864511119446
=======
  dps: 4079.765464583207
  tps: 2975.6225314729195
>>>>>>> 8df01e42
 }
}<|MERGE_RESOLUTION|>--- conflicted
+++ resolved
@@ -52,1097 +52,636 @@
 dps_results: {
  key: "TestEnhancement-AllItems-AshtongueTalismanofVision-32491"
  value: {
-<<<<<<< HEAD
-  dps: 2224.267228941432
-  tps: 1558.0426571110806
-=======
   dps: 4190.022154172587
   tps: 3060.154628442636
->>>>>>> 8df01e42
  }
 }
 dps_results: {
  key: "TestEnhancement-AllItems-AustereEarthsiegeDiamond"
  value: {
-<<<<<<< HEAD
-  dps: 2158.0886868766784
-  tps: 1502.1172885778499
-=======
   dps: 4182.621708425852
   tps: 3056.7539494853345
->>>>>>> 8df01e42
  }
 }
 dps_results: {
  key: "TestEnhancement-AllItems-Bandit'sInsignia-40371"
  value: {
-<<<<<<< HEAD
-  dps: 2294.5350087671895
-  tps: 1629.439423894209
-=======
   dps: 4251.435164868424
   tps: 3114.494395694027
->>>>>>> 8df01e42
  }
 }
 dps_results: {
  key: "TestEnhancement-AllItems-BeamingEarthsiegeDiamond"
  value: {
-<<<<<<< HEAD
-  dps: 2202.4438545899498
-  tps: 1541.8848816875186
-=======
   dps: 4168.084772747256
   tps: 3041.837370321263
->>>>>>> 8df01e42
  }
 }
 dps_results: {
  key: "TestEnhancement-AllItems-BracingEarthsiegeDiamond"
  value: {
-<<<<<<< HEAD
-  dps: 2165.484026299803
-  tps: 1480.6262420525532
-=======
   dps: 4193.850721076966
   tps: 3007.5097897617734
->>>>>>> 8df01e42
  }
 }
 dps_results: {
  key: "TestEnhancement-AllItems-Braxley'sBackyardMoonshine-35937"
  value: {
-<<<<<<< HEAD
-  dps: 2212.029830107821
-  tps: 1546.2999600658322
-=======
   dps: 4189.089308632393
   tps: 3066.94403554767
->>>>>>> 8df01e42
  }
 }
 dps_results: {
  key: "TestEnhancement-AllItems-CataclysmHarness"
  value: {
-<<<<<<< HEAD
-  dps: 2048.396418469486
-  tps: 1411.8447914197463
-=======
   dps: 3167.3382024625325
   tps: 2284.981466077437
->>>>>>> 8df01e42
  }
 }
 dps_results: {
  key: "TestEnhancement-AllItems-CataclysmRegalia"
  value: {
-<<<<<<< HEAD
-  dps: 1991.216686032804
-  tps: 1373.7696279413906
-=======
   dps: 3101.421336145472
   tps: 2238.796883260534
->>>>>>> 8df01e42
  }
 }
 dps_results: {
  key: "TestEnhancement-AllItems-ChaoticSkyflareDiamond"
  value: {
-<<<<<<< HEAD
-  dps: 2196.817164141225
-  tps: 1527.1560812868333
-=======
   dps: 4262.084067316455
   tps: 3116.5838351363013
->>>>>>> 8df01e42
  }
 }
 dps_results: {
  key: "TestEnhancement-AllItems-CycloneHarness"
  value: {
-<<<<<<< HEAD
-  dps: 1972.8316582509513
-  tps: 1347.2438329596819
-=======
   dps: 3055.156350019225
   tps: 2193.5704303164925
->>>>>>> 8df01e42
  }
 }
 dps_results: {
  key: "TestEnhancement-AllItems-CycloneRegalia"
  value: {
-<<<<<<< HEAD
-  dps: 1908.988571269651
-  tps: 1300.1384580639594
-=======
   dps: 3009.4005560264477
   tps: 2167.344022713555
->>>>>>> 8df01e42
  }
 }
 dps_results: {
  key: "TestEnhancement-AllItems-DarkmoonCard:Berserker!-42989"
  value: {
-<<<<<<< HEAD
-  dps: 2221.1443300486217
-  tps: 1548.6938508944208
-=======
   dps: 4207.428238311417
   tps: 3071.23747488116
->>>>>>> 8df01e42
  }
 }
 dps_results: {
  key: "TestEnhancement-AllItems-DarkmoonCard:Death-42990"
  value: {
-<<<<<<< HEAD
-  dps: 2242.4737497325414
-  tps: 1574.1135701015876
-=======
   dps: 4244.290101874993
   tps: 3114.043995379335
->>>>>>> 8df01e42
  }
 }
 dps_results: {
  key: "TestEnhancement-AllItems-DarkmoonCard:Greatness-42987"
  value: {
-<<<<<<< HEAD
-  dps: 2288.458918914103
-  tps: 1612.0713548538922
-=======
   dps: 4254.952846568478
   tps: 3108.246226674745
->>>>>>> 8df01e42
  }
 }
 dps_results: {
  key: "TestEnhancement-AllItems-DarkmoonCard:Greatness-44253"
  value: {
-<<<<<<< HEAD
-  dps: 2251.555918195246
-  tps: 1575.5844937341253
-=======
   dps: 4255.519350707846
   tps: 3103.032690603276
->>>>>>> 8df01e42
  }
 }
 dps_results: {
  key: "TestEnhancement-AllItems-DarkmoonCard:Greatness-44254"
  value: {
-<<<<<<< HEAD
-  dps: 2190.9906092819983
-  tps: 1526.0481827538474
-=======
   dps: 4196.634475048524
   tps: 3062.5734783225294
->>>>>>> 8df01e42
  }
 }
 dps_results: {
  key: "TestEnhancement-AllItems-DeathKnight'sAnguish-38212"
  value: {
-<<<<<<< HEAD
-  dps: 2209.8365877360075
-  tps: 1547.25056301886
-=======
   dps: 4194.835725686344
   tps: 3062.3829423574216
->>>>>>> 8df01e42
  }
 }
 dps_results: {
  key: "TestEnhancement-AllItems-Defender'sCode-40257"
  value: {
-<<<<<<< HEAD
-  dps: 2126.974458628387
-  tps: 1472.846459507593
-=======
   dps: 4140.305301632163
   tps: 3025.3191169769316
->>>>>>> 8df01e42
  }
 }
 dps_results: {
  key: "TestEnhancement-AllItems-DesolationBattlegear"
  value: {
-<<<<<<< HEAD
-  dps: 1918.110895249197
-  tps: 1306.290093751263
-=======
   dps: 3000.7819478689726
   tps: 2157.476543426042
->>>>>>> 8df01e42
  }
 }
 dps_results: {
  key: "TestEnhancement-AllItems-DestructiveSkyflareDiamond"
  value: {
-<<<<<<< HEAD
-  dps: 2181.3872263451417
-  tps: 1519.8347219439768
-=======
   dps: 4192.3693168787
   tps: 3066.3705297408414
->>>>>>> 8df01e42
  }
 }
 dps_results: {
  key: "TestEnhancement-AllItems-EarthshatterBattlegear"
  value: {
-<<<<<<< HEAD
-  dps: 2598.681594449433
-  tps: 1853.9337684840411
-=======
   dps: 3756.70635385217
   tps: 2731.2437565232112
->>>>>>> 8df01e42
  }
 }
 dps_results: {
  key: "TestEnhancement-AllItems-EarthshatterGarb"
  value: {
-<<<<<<< HEAD
-  dps: 2235.7602889831223
-  tps: 1565.9557344642008
-=======
   dps: 3390.6639959240974
   tps: 2463.5218589078368
->>>>>>> 8df01e42
  }
 }
 dps_results: {
  key: "TestEnhancement-AllItems-EffulgentSkyflareDiamond"
  value: {
-<<<<<<< HEAD
-  dps: 2158.0886868766784
-  tps: 1502.1172885778499
-=======
   dps: 4182.621708425852
   tps: 3056.7539494853345
->>>>>>> 8df01e42
  }
 }
 dps_results: {
  key: "TestEnhancement-AllItems-EmberSkyflareDiamond"
  value: {
-<<<<<<< HEAD
-  dps: 2169.6800039173627
-  tps: 1507.7464355575355
-=======
   dps: 4191.876214359268
   tps: 3071.150145071567
->>>>>>> 8df01e42
  }
 }
 dps_results: {
  key: "TestEnhancement-AllItems-EnigmaticSkyflareDiamond"
  value: {
-<<<<<<< HEAD
-  dps: 2173.487840563656
-  tps: 1510.3119790155274
-=======
   dps: 4186.362494409185
   tps: 3059.776724422666
->>>>>>> 8df01e42
  }
 }
 dps_results: {
  key: "TestEnhancement-AllItems-EnigmaticStarflareDiamond"
  value: {
-<<<<<<< HEAD
-  dps: 2179.855155610991
-  tps: 1518.4579864999153
-=======
   dps: 4178.623972531304
   tps: 3047.734843431009
->>>>>>> 8df01e42
  }
 }
 dps_results: {
  key: "TestEnhancement-AllItems-EternalEarthsiegeDiamond"
  value: {
-<<<<<<< HEAD
-  dps: 2158.0886868766784
-  tps: 1502.1172885778499
-=======
   dps: 4182.621708425852
   tps: 3056.7539494853345
->>>>>>> 8df01e42
  }
 }
 dps_results: {
  key: "TestEnhancement-AllItems-ExtractofNecromanticPower-40373"
  value: {
-<<<<<<< HEAD
-  dps: 2243.0423294155653
-  tps: 1571.3538380323548
-=======
   dps: 4237.871413226692
   tps: 3097.296196247353
->>>>>>> 8df01e42
  }
 }
 dps_results: {
  key: "TestEnhancement-AllItems-EyeoftheBroodmother-45308"
  value: {
-<<<<<<< HEAD
-  dps: 2260.6491972912963
-  tps: 1587.0095187266543
-=======
   dps: 4286.847319862472
   tps: 3137.631272115829
->>>>>>> 8df01e42
  }
 }
 dps_results: {
  key: "TestEnhancement-AllItems-Fathom-BroochoftheTidewalker-30663"
  value: {
-<<<<<<< HEAD
-  dps: 2170.1640695811866
-  tps: 1517.4132535583265
-=======
   dps: 4134.009284544349
   tps: 3024.3910173991817
->>>>>>> 8df01e42
  }
 }
 dps_results: {
  key: "TestEnhancement-AllItems-FelstalkerArmor"
  value: {
-<<<<<<< HEAD
-  dps: 2084.844678937291
-  tps: 1441.6607567831006
-=======
   dps: 3657.182546146806
   tps: 2661.0997295377465
->>>>>>> 8df01e42
  }
 }
 dps_results: {
  key: "TestEnhancement-AllItems-ForgeEmber-37660"
  value: {
-<<<<<<< HEAD
-  dps: 2210.096317974243
-  tps: 1541.0131263834205
-=======
   dps: 4215.3506980749935
   tps: 3077.2728560378573
->>>>>>> 8df01e42
  }
 }
 dps_results: {
  key: "TestEnhancement-AllItems-ForlornSkyflareDiamond"
  value: {
-<<<<<<< HEAD
-  dps: 2165.484026299803
-  tps: 1508.6046828400374
-=======
   dps: 4193.850721076966
   tps: 3066.2836981781147
->>>>>>> 8df01e42
  }
 }
 dps_results: {
  key: "TestEnhancement-AllItems-ForlornStarflareDiamond"
  value: {
-<<<<<<< HEAD
-  dps: 2164.004958415179
-  tps: 1507.3072039876
-=======
   dps: 4191.604918546744
   tps: 3064.3777484395587
->>>>>>> 8df01e42
  }
 }
 dps_results: {
  key: "TestEnhancement-AllItems-FrostWitch'sBattlegear"
  value: {
-<<<<<<< HEAD
-  dps: 2802.8101865803446
-  tps: 2005.950672507882
-=======
   dps: 4077.9392739808127
   tps: 2976.654715247568
->>>>>>> 8df01e42
  }
 }
 dps_results: {
  key: "TestEnhancement-AllItems-FrostWitch'sRegalia"
  value: {
-<<<<<<< HEAD
-  dps: 2554.350304593519
-  tps: 1821.5971818515895
-=======
   dps: 3761.9626250297865
   tps: 2734.500169092026
->>>>>>> 8df01e42
  }
 }
 dps_results: {
  key: "TestEnhancement-AllItems-FuryoftheFiveFlights-40431"
  value: {
-<<<<<<< HEAD
-  dps: 2276.68220707652
-  tps: 1597.462641358638
-=======
   dps: 4274.570961115096
   tps: 3129.2976934892285
->>>>>>> 8df01e42
  }
 }
 dps_results: {
  key: "TestEnhancement-AllItems-FuturesightRune-38763"
  value: {
-<<<<<<< HEAD
-  dps: 2166.1701007401407
-  tps: 1507.4023473230707
-=======
   dps: 4168.202211909338
   tps: 3048.9537592723154
->>>>>>> 8df01e42
  }
 }
 dps_results: {
  key: "TestEnhancement-AllItems-Gladiator'sEarthshaker"
  value: {
-<<<<<<< HEAD
-  dps: 3103.2201568666956
-  tps: 2236.3371885073125
-=======
   dps: 4296.445902027009
   tps: 3114.9278309547126
->>>>>>> 8df01e42
  }
 }
 dps_results: {
  key: "TestEnhancement-AllItems-IllustrationoftheDragonSoul-40432"
  value: {
-<<<<<<< HEAD
-  dps: 2185.430888166195
-  tps: 1523.9699816792006
-=======
   dps: 4230.142394597458
   tps: 3101.4316236263944
->>>>>>> 8df01e42
  }
 }
 dps_results: {
  key: "TestEnhancement-AllItems-ImpassiveSkyflareDiamond"
  value: {
-<<<<<<< HEAD
-  dps: 2173.487840563656
-  tps: 1510.3119790155274
-=======
   dps: 4186.362494409185
   tps: 3059.776724422666
->>>>>>> 8df01e42
  }
 }
 dps_results: {
  key: "TestEnhancement-AllItems-ImpassiveStarflareDiamond"
  value: {
-<<<<<<< HEAD
-  dps: 2179.855155610991
-  tps: 1518.4579864999153
-=======
   dps: 4178.623972531304
   tps: 3047.734843431009
->>>>>>> 8df01e42
  }
 }
 dps_results: {
  key: "TestEnhancement-AllItems-IncisorFragment-37723"
  value: {
-<<<<<<< HEAD
-  dps: 2315.9931119922257
-  tps: 1621.5321098262316
-=======
   dps: 4378.038940616213
   tps: 3194.981994730312
->>>>>>> 8df01e42
  }
 }
 dps_results: {
  key: "TestEnhancement-AllItems-InfusedColdstoneRune-35935"
  value: {
-<<<<<<< HEAD
-  dps: 2236.20986779477
-  tps: 1572.6191808845367
-=======
   dps: 4148.777200002356
   tps: 3033.7360350541303
->>>>>>> 8df01e42
  }
 }
 dps_results: {
  key: "TestEnhancement-AllItems-InsightfulEarthsiegeDiamond"
  value: {
-<<<<<<< HEAD
-  dps: 2246.6723624895003
-  tps: 1589.5749898126908
-=======
   dps: 4182.9215930873825
   tps: 3052.401873034503
->>>>>>> 8df01e42
  }
 }
 dps_results: {
  key: "TestEnhancement-AllItems-InvigoratingEarthsiegeDiamond"
  value: {
-<<<<<<< HEAD
-  dps: 2189.250731081404
-  tps: 1528.2200284929716
-=======
   dps: 4174.586044547147
   tps: 3047.7750350650613
->>>>>>> 8df01e42
  }
 }
 dps_results: {
  key: "TestEnhancement-AllItems-Lavanthor'sTalisman-37872"
  value: {
-<<<<<<< HEAD
-  dps: 2126.974458628387
-  tps: 1472.846459507593
-=======
   dps: 4140.305301632163
   tps: 3025.3191169769316
->>>>>>> 8df01e42
  }
 }
 dps_results: {
  key: "TestEnhancement-AllItems-MajesticDragonFigurine-40430"
  value: {
-<<<<<<< HEAD
-  dps: 2193.4994711052814
-  tps: 1533.6814511678926
-=======
   dps: 4140.305301632163
   tps: 3025.3191169769316
->>>>>>> 8df01e42
  }
 }
 dps_results: {
  key: "TestEnhancement-AllItems-Mana-EtchedRegalia"
  value: {
-<<<<<<< HEAD
-  dps: 1828.2388664563503
-  tps: 1237.8090747330925
- }
-}
-dps_results: {
- key: "TestEnhancement-AllItems-MeteoriteWhetstone-37390"
- value: {
-  dps: 2267.0765061933675
-  tps: 1591.2392988096162
-=======
   dps: 2949.835624227412
   tps: 2119.836975559342
->>>>>>> 8df01e42
  }
 }
 dps_results: {
  key: "TestEnhancement-AllItems-NaturalAlignmentCrystal-19344"
  value: {
-<<<<<<< HEAD
-  dps: 2110.508231110968
-  tps: 1470.8716661338863
-=======
   dps: 4134.665592886443
   tps: 3013.622495439705
->>>>>>> 8df01e42
  }
 }
 dps_results: {
  key: "TestEnhancement-AllItems-NetherscaleArmor"
  value: {
-<<<<<<< HEAD
-  dps: 2147.287673954149
-  tps: 1494.8992581185012
-=======
   dps: 3674.2899780568378
   tps: 2662.916283575026
->>>>>>> 8df01e42
  }
 }
 dps_results: {
  key: "TestEnhancement-AllItems-NetherstrikeArmor"
  value: {
-<<<<<<< HEAD
-  dps: 2091.277902785615
-  tps: 1441.335488195707
-=======
   dps: 3642.3295454516315
   tps: 2645.8759137831503
->>>>>>> 8df01e42
  }
 }
 dps_results: {
  key: "TestEnhancement-AllItems-Nobundo'sBattlegear"
  value: {
-<<<<<<< HEAD
-  dps: 2483.8487598611923
-  tps: 1774.554419050592
-=======
   dps: 3701.2088841394093
   tps: 2726.7734510551522
->>>>>>> 8df01e42
  }
 }
 dps_results: {
  key: "TestEnhancement-AllItems-Nobundo'sRegalia"
  value: {
-<<<<<<< HEAD
-  dps: 2437.8561045962097
-  tps: 1729.7092951838
-=======
   dps: 3573.8137775856985
   tps: 2608.776315229775
->>>>>>> 8df01e42
  }
 }
 dps_results: {
  key: "TestEnhancement-AllItems-OfferingofSacrifice-37638"
  value: {
-<<<<<<< HEAD
-  dps: 2126.974458628387
-  tps: 1472.846459507593
-=======
   dps: 4140.305301632163
   tps: 3025.3191169769316
->>>>>>> 8df01e42
  }
 }
 dps_results: {
  key: "TestEnhancement-AllItems-PersistentEarthshatterDiamond"
  value: {
-<<<<<<< HEAD
-  dps: 2180.0892646896154
-  tps: 1515.7793750848564
-=======
   dps: 4197.280372869918
   tps: 3072.135430519471
->>>>>>> 8df01e42
  }
 }
 dps_results: {
  key: "TestEnhancement-AllItems-PersistentEarthsiegeDiamond"
  value: {
-<<<<<<< HEAD
-  dps: 2189.250731081404
-  tps: 1528.2200284929716
-=======
   dps: 4174.586044547147
   tps: 3047.7750350650613
->>>>>>> 8df01e42
  }
 }
 dps_results: {
  key: "TestEnhancement-AllItems-PowerfulEarthshatterDiamond"
  value: {
-<<<<<<< HEAD
-  dps: 2158.0886868766784
-  tps: 1502.1172885778499
-=======
   dps: 4182.621708425852
   tps: 3056.7539494853345
->>>>>>> 8df01e42
  }
 }
 dps_results: {
  key: "TestEnhancement-AllItems-PowerfulEarthsiegeDiamond"
  value: {
-<<<<<<< HEAD
-  dps: 2158.0886868766784
-  tps: 1502.1172885778499
-=======
   dps: 4182.621708425852
   tps: 3056.7539494853345
->>>>>>> 8df01e42
  }
 }
 dps_results: {
  key: "TestEnhancement-AllItems-PrimalIntent"
  value: {
-<<<<<<< HEAD
-  dps: 2146.205675878655
-  tps: 1490.4205693701276
-=======
   dps: 3732.7607487244313
   tps: 2719.3359439386695
->>>>>>> 8df01e42
  }
 }
 dps_results: {
  key: "TestEnhancement-AllItems-PurifiedShardoftheGods"
  value: {
-<<<<<<< HEAD
-  dps: 2126.974458628387
-  tps: 1472.846459507593
-=======
   dps: 4140.305301632163
   tps: 3025.3191169769316
->>>>>>> 8df01e42
  }
 }
 dps_results: {
  key: "TestEnhancement-AllItems-ReignoftheDead-47316"
  value: {
-<<<<<<< HEAD
-  dps: 2326.9926784502004
-  tps: 1667.1751075718184
-=======
   dps: 4421.67410730961
   tps: 3295.8119488690418
->>>>>>> 8df01e42
  }
 }
 dps_results: {
  key: "TestEnhancement-AllItems-ReignoftheDead-47477"
  value: {
-<<<<<<< HEAD
-  dps: 2347.953347189413
-  tps: 1687.4767721048902
-=======
   dps: 4457.294031331493
   tps: 3330.1952806538006
->>>>>>> 8df01e42
  }
 }
 dps_results: {
  key: "TestEnhancement-AllItems-RelentlessEarthsiegeDiamond"
  value: {
-<<<<<<< HEAD
-  dps: 2173.6126484044125
-  tps: 1517.90544480973
-=======
   dps: 4265.706690975613
   tps: 3121.358560095142
->>>>>>> 8df01e42
  }
 }
 dps_results: {
  key: "TestEnhancement-AllItems-RevitalizingSkyflareDiamond"
  value: {
-<<<<<<< HEAD
-  dps: 2174.7246341306422
-  tps: 1518.4996593427963
-=======
   dps: 4139.960780239705
   tps: 3023.0099838080755
->>>>>>> 8df01e42
  }
 }
 dps_results: {
  key: "TestEnhancement-AllItems-RuneofRepulsion-40372"
  value: {
-<<<<<<< HEAD
-  dps: 2126.974458628387
-  tps: 1472.846459507593
-=======
   dps: 4140.305301632163
   tps: 3025.3191169769316
->>>>>>> 8df01e42
  }
 }
 dps_results: {
  key: "TestEnhancement-AllItems-SealofthePantheon-36993"
  value: {
-<<<<<<< HEAD
-  dps: 2126.974458628387
-  tps: 1472.846459507593
-=======
   dps: 4140.305301632163
   tps: 3025.3191169769316
->>>>>>> 8df01e42
  }
 }
 dps_results: {
  key: "TestEnhancement-AllItems-Serrah'sStar-37559"
  value: {
-<<<<<<< HEAD
-  dps: 2169.4388531981826
-  tps: 1511.1848502651214
-=======
   dps: 4181.524407889194
   tps: 3051.965186128383
->>>>>>> 8df01e42
  }
 }
 dps_results: {
  key: "TestEnhancement-AllItems-ShinyShardoftheGods"
  value: {
-<<<<<<< HEAD
-  dps: 2126.974458628387
-  tps: 1472.846459507593
-=======
   dps: 4140.305301632163
   tps: 3025.3191169769316
->>>>>>> 8df01e42
  }
 }
 dps_results: {
  key: "TestEnhancement-AllItems-Sindragosa'sFlawlessFang-50361"
  value: {
-<<<<<<< HEAD
-  dps: 2126.974458628387
-  tps: 1472.846459507593
-=======
   dps: 4140.305301632163
   tps: 3025.3191169769316
->>>>>>> 8df01e42
  }
 }
 dps_results: {
  key: "TestEnhancement-AllItems-SkycallTotem-33506"
  value: {
-<<<<<<< HEAD
-  dps: 2204.4772371157987
-  tps: 1535.9306583639534
-=======
   dps: 4235.171186992872
   tps: 3090.1156815344593
->>>>>>> 8df01e42
  }
 }
 dps_results: {
  key: "TestEnhancement-AllItems-SkyshatterHarness"
  value: {
-<<<<<<< HEAD
-  dps: 2227.4922246966826
-  tps: 1561.8269210564708
-=======
   dps: 2964.995863232175
   tps: 2129.183922247553
->>>>>>> 8df01e42
  }
 }
 dps_results: {
  key: "TestEnhancement-AllItems-SkyshatterRegalia"
  value: {
-<<<<<<< HEAD
-  dps: 2068.113875651481
-  tps: 1439.4721279010841
-=======
   dps: 2884.946210375937
   tps: 2082.4555086071196
->>>>>>> 8df01e42
  }
 }
 dps_results: {
  key: "TestEnhancement-AllItems-SparkofLife-37657"
  value: {
-<<<<<<< HEAD
-  dps: 2246.2006210329737
-  tps: 1578.4604240067379
-=======
   dps: 4222.791901982208
   tps: 3093.760100327795
->>>>>>> 8df01e42
  }
 }
 dps_results: {
  key: "TestEnhancement-AllItems-SpellstrikeInfusion"
  value: {
-<<<<<<< HEAD
-  dps: 2039.2969082319742
-  tps: 1416.168657058851
-=======
   dps: 3604.194694951486
   tps: 2639.4237866800413
->>>>>>> 8df01e42
  }
 }
 dps_results: {
  key: "TestEnhancement-AllItems-Stonebreaker'sTotem-33507"
  value: {
-<<<<<<< HEAD
-  dps: 2229.717540806946
-  tps: 1560.747710099403
-=======
   dps: 4250.021531983386
   tps: 3103.601623919737
->>>>>>> 8df01e42
  }
 }
 dps_results: {
  key: "TestEnhancement-AllItems-StrengthoftheClefthoof"
  value: {
-<<<<<<< HEAD
-  dps: 1877.0783985460996
-  tps: 1282.7633927394595
-=======
   dps: 3359.693360726725
   tps: 2438.552449392889
->>>>>>> 8df01e42
  }
 }
 dps_results: {
  key: "TestEnhancement-AllItems-SwiftSkyflareDiamond"
  value: {
-<<<<<<< HEAD
-  dps: 2189.250731081404
-  tps: 1528.2200284929716
-=======
   dps: 4174.586044547147
   tps: 3047.7750350650613
->>>>>>> 8df01e42
  }
 }
 dps_results: {
  key: "TestEnhancement-AllItems-SwiftStarflareDiamond"
  value: {
-<<<<<<< HEAD
-  dps: 2180.0892646896154
-  tps: 1515.7793750848564
-=======
   dps: 4197.280372869918
   tps: 3072.135430519471
->>>>>>> 8df01e42
  }
 }
 dps_results: {
  key: "TestEnhancement-AllItems-SwiftWindfireDiamond"
  value: {
-<<<<<<< HEAD
-  dps: 2181.651499347062
-  tps: 1525.839553420979
-=======
   dps: 4187.756297999225
   tps: 3061.2304607078577
->>>>>>> 8df01e42
  }
 }
 dps_results: {
  key: "TestEnhancement-AllItems-TheFistsofFury"
  value: {
-<<<<<<< HEAD
-  dps: 1821.0338935952102
-  tps: 1192.384909477124
-=======
   dps: 3298.6290995199065
   tps: 2322.666281179357
->>>>>>> 8df01e42
  }
 }
 dps_results: {
  key: "TestEnhancement-AllItems-TheTwinStars"
  value: {
-<<<<<<< HEAD
-  dps: 2142.023991345127
-  tps: 1490.2853343073878
-=======
   dps: 4007.654162965269
   tps: 2921.7905923929557
->>>>>>> 8df01e42
  }
 }
 dps_results: {
  key: "TestEnhancement-AllItems-Thrall'sBattlegear"
  value: {
-<<<<<<< HEAD
-  dps: 2460.866829780939
-  tps: 1755.254137439489
-=======
   dps: 3699.1211139941615
   tps: 2728.3934705576985
->>>>>>> 8df01e42
  }
 }
 dps_results: {
  key: "TestEnhancement-AllItems-Thrall'sRegalia"
  value: {
-<<<<<<< HEAD
-  dps: 2437.8561045962097
-  tps: 1729.7092951838
-=======
   dps: 3573.8137775856985
   tps: 2608.776315229775
->>>>>>> 8df01e42
  }
 }
 dps_results: {
  key: "TestEnhancement-AllItems-ThunderingSkyflareDiamond"
  value: {
-<<<<<<< HEAD
-  dps: 2213.7262695509216
-  tps: 1550.55718980533
-=======
   dps: 4171.967210017412
   tps: 3043.1535918429904
->>>>>>> 8df01e42
  }
 }
 dps_results: {
  key: "TestEnhancement-AllItems-TidefuryRaiment"
  value: {
-<<<<<<< HEAD
-  dps: 1823.890070936644
-  tps: 1230.2930769237796
-=======
   dps: 2902.7848135310073
   tps: 2081.866707365346
->>>>>>> 8df01e42
  }
 }
 dps_results: {
  key: "TestEnhancement-AllItems-TinyAbominationinaJar-50351"
  value: {
-<<<<<<< HEAD
-  dps: 2279.576365664576
-  tps: 1604.742693552489
-=======
   dps: 4271.992930300514
   tps: 3131.2945252394115
->>>>>>> 8df01e42
  }
 }
 dps_results: {
  key: "TestEnhancement-AllItems-TinyAbominationinaJar-50706"
  value: {
-<<<<<<< HEAD
-  dps: 2290.5821944313034
-  tps: 1612.4439211146187
-=======
   dps: 4284.651374010687
   tps: 3139.292196362621
->>>>>>> 8df01e42
  }
 }
 dps_results: {
  key: "TestEnhancement-AllItems-TirelessSkyflareDiamond"
  value: {
-<<<<<<< HEAD
-  dps: 2165.484026299803
-  tps: 1508.6046828400374
-=======
   dps: 4193.850721076966
   tps: 3066.2836981781147
->>>>>>> 8df01e42
  }
 }
 dps_results: {
  key: "TestEnhancement-AllItems-TirelessStarflareDiamond"
  value: {
-<<<<<<< HEAD
-  dps: 2164.004958415179
-  tps: 1507.3072039876
-=======
   dps: 4191.604918546744
   tps: 3064.3777484395587
->>>>>>> 8df01e42
  }
 }
 dps_results: {
  key: "TestEnhancement-AllItems-TotemofElectrifyingWind-47666"
  value: {
-<<<<<<< HEAD
-  dps: 2282.868666696017
-  tps: 1603.9171803313377
-=======
   dps: 4354.01953349719
   tps: 3191.5974387272445
  }
@@ -1152,282 +691,166 @@
  value: {
   dps: 4431.3463489251435
   tps: 3239.714449016727
->>>>>>> 8df01e42
  }
 }
 dps_results: {
  key: "TestEnhancement-AllItems-TotemoftheElementalPlane-40708"
  value: {
-<<<<<<< HEAD
-  dps: 2240.62708900783
-  tps: 1567.7185786928956
-=======
   dps: 4256.201397559823
   tps: 3110.7906673451926
->>>>>>> 8df01e42
  }
 }
 dps_results: {
  key: "TestEnhancement-AllItems-TotemofthePulsingEarth-29389"
  value: {
-<<<<<<< HEAD
-  dps: 2216.964237193116
-  tps: 1551.8268322435
-=======
   dps: 4228.253686485137
   tps: 3087.0573164545763
->>>>>>> 8df01e42
  }
 }
 dps_results: {
  key: "TestEnhancement-AllItems-TrenchantEarthshatterDiamond"
  value: {
-<<<<<<< HEAD
-  dps: 2164.004958415179
-  tps: 1507.3072039876
-=======
   dps: 4191.604918546744
   tps: 3064.3777484395587
->>>>>>> 8df01e42
  }
 }
 dps_results: {
  key: "TestEnhancement-AllItems-TrenchantEarthsiegeDiamond"
  value: {
-<<<<<<< HEAD
-  dps: 2165.484026299803
-  tps: 1508.6046828400374
-=======
   dps: 4193.850721076966
   tps: 3066.2836981781147
->>>>>>> 8df01e42
  }
 }
 dps_results: {
  key: "TestEnhancement-AllItems-WastewalkerArmor"
  value: {
-<<<<<<< HEAD
-  dps: 1892.6988547609858
-  tps: 1295.283214657598
-=======
   dps: 3006.026797150821
   tps: 2163.2520556875625
->>>>>>> 8df01e42
  }
 }
 dps_results: {
  key: "TestEnhancement-AllItems-WindhawkArmor"
  value: {
-<<<<<<< HEAD
-  dps: 2099.1971158400934
-  tps: 1451.2916082060249
-=======
   dps: 3624.0362663407323
   tps: 2628.374549976189
->>>>>>> 8df01e42
  }
 }
 dps_results: {
  key: "TestEnhancement-AllItems-WorldbreakerBattlegear"
  value: {
-<<<<<<< HEAD
-  dps: 2851.427972193501
-  tps: 2064.4448184112784
-=======
   dps: 4091.2382249513257
   tps: 3002.562004459071
->>>>>>> 8df01e42
  }
 }
 dps_results: {
  key: "TestEnhancement-AllItems-WorldbreakerGarb"
  value: {
-<<<<<<< HEAD
-  dps: 2483.04675481779
-  tps: 1775.917523084705
-=======
   dps: 3717.0166599011545
   tps: 2732.0841575526724
->>>>>>> 8df01e42
  }
 }
 dps_results: {
  key: "TestEnhancement-AllItems-WrathofSpellfire"
  value: {
-<<<<<<< HEAD
-  dps: 2023.1264910866448
-  tps: 1392.9745497630852
-=======
   dps: 3607.466689982536
   tps: 2629.0338951896038
->>>>>>> 8df01e42
  }
 }
 dps_results: {
  key: "TestEnhancement-Average-Default"
  value: {
-<<<<<<< HEAD
-  dps: 2185.636759805759
-  tps: 1524.2913001855377
-=======
   dps: 4273.216502583255
   tps: 3126.0915312829243
->>>>>>> 8df01e42
  }
 }
 dps_results: {
  key: "TestEnhancement-Settings-Orc-P1-Basic-FullBuffs-LongMultiTarget"
  value: {
-<<<<<<< HEAD
-  dps: 5870.705913085988
-  tps: 5154.017650931763
-=======
   dps: 12579.725232279823
   tps: 10203.526554842454
->>>>>>> 8df01e42
  }
 }
 dps_results: {
  key: "TestEnhancement-Settings-Orc-P1-Basic-FullBuffs-LongSingleTarget"
  value: {
-<<<<<<< HEAD
-  dps: 2166.924375685846
-  tps: 1501.385952598367
-=======
   dps: 4237.064634827764
   tps: 3086.6094972011088
->>>>>>> 8df01e42
  }
 }
 dps_results: {
  key: "TestEnhancement-Settings-Orc-P1-Basic-FullBuffs-ShortSingleTarget"
  value: {
-<<<<<<< HEAD
-  dps: 2979.0701163214317
-  tps: 1785.0469291625686
-=======
   dps: 5176.953568961182
   tps: 3352.3502440584125
->>>>>>> 8df01e42
  }
 }
 dps_results: {
  key: "TestEnhancement-Settings-Orc-P1-Basic-NoBuffs-LongMultiTarget"
  value: {
-<<<<<<< HEAD
-  dps: 2650.057301485054
-  tps: 1834.508437552648
-=======
   dps: 7401.220549058327
   tps: 5588.483756781648
->>>>>>> 8df01e42
  }
 }
 dps_results: {
  key: "TestEnhancement-Settings-Orc-P1-Basic-NoBuffs-LongSingleTarget"
  value: {
-<<<<<<< HEAD
-  dps: 1103.6232274095244
-  tps: 695.1785786265898
-=======
   dps: 2614.297601558811
   tps: 1865.4577830921185
->>>>>>> 8df01e42
  }
 }
 dps_results: {
  key: "TestEnhancement-Settings-Orc-P1-Basic-NoBuffs-ShortSingleTarget"
  value: {
-<<<<<<< HEAD
-  dps: 1901.891341084307
-  tps: 1097.5563752288294
-=======
   dps: 3771.5887118445776
   tps: 2550.0291289225434
->>>>>>> 8df01e42
  }
 }
 dps_results: {
  key: "TestEnhancement-Settings-Troll-P1-Basic-FullBuffs-LongMultiTarget"
  value: {
-<<<<<<< HEAD
-  dps: 6014.54565466693
-  tps: 5257.962441788151
-=======
   dps: 12506.181781133095
   tps: 10170.034049405624
->>>>>>> 8df01e42
  }
 }
 dps_results: {
  key: "TestEnhancement-Settings-Troll-P1-Basic-FullBuffs-LongSingleTarget"
  value: {
-<<<<<<< HEAD
-  dps: 2216.964237193116
-  tps: 1551.8268322435
-=======
   dps: 4265.706690975613
   tps: 3121.358560095142
->>>>>>> 8df01e42
  }
 }
 dps_results: {
  key: "TestEnhancement-Settings-Troll-P1-Basic-FullBuffs-ShortSingleTarget"
  value: {
-<<<<<<< HEAD
-  dps: 2942.8377855195167
-  tps: 1775.70861245492
-=======
   dps: 5172.497281987912
   tps: 3384.382464158169
->>>>>>> 8df01e42
  }
 }
 dps_results: {
  key: "TestEnhancement-Settings-Troll-P1-Basic-NoBuffs-LongMultiTarget"
  value: {
-<<<<<<< HEAD
-  dps: 2642.2896500292045
-  tps: 1785.843967620532
-=======
   dps: 7857.22050881348
   tps: 5961.296593790836
->>>>>>> 8df01e42
  }
 }
 dps_results: {
  key: "TestEnhancement-Settings-Troll-P1-Basic-NoBuffs-LongSingleTarget"
  value: {
-<<<<<<< HEAD
-  dps: 1105.631935173409
-  tps: 704.3370918802332
-=======
   dps: 2599.902768172422
   tps: 1864.1907625361928
->>>>>>> 8df01e42
  }
 }
 dps_results: {
  key: "TestEnhancement-Settings-Troll-P1-Basic-NoBuffs-ShortSingleTarget"
  value: {
-<<<<<<< HEAD
-  dps: 1888.7114953349087
-  tps: 1091.3823854616317
-=======
   dps: 3782.0333880153385
   tps: 2591.3584002001126
->>>>>>> 8df01e42
  }
 }
 dps_results: {
  key: "TestEnhancement-SwitchInFrontOfTarget-Default"
  value: {
-<<<<<<< HEAD
-  dps: 1976.5579817254343
-  tps: 1356.864511119446
-=======
   dps: 4079.765464583207
   tps: 2975.6225314729195
->>>>>>> 8df01e42
  }
 }