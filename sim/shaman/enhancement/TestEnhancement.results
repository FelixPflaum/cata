--- conflicted
+++ resolved
@@ -28,13 +28,8 @@
   final_stats: 10478.928
   final_stats: 0
   final_stats: 0
-<<<<<<< HEAD
   final_stats: 6845.96
-  final_stats: 824
-=======
-  final_stats: 6897
   final_stats: 1662.1000000000001
->>>>>>> 3671c74e
   final_stats: 0
   final_stats: 0
   final_stats: 0
