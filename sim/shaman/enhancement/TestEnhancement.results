character_stats_results: {
 key: "TestEnhancement-CharacterStats-Default"
 value: {
  final_stats: 764.8725
  final_stats: 6232.81806
  final_stats: 6888.28476
  final_stats: 166.95
  final_stats: 179
  final_stats: 9466.83066
  final_stats: 326
  final_stats: 1760.44574
  final_stats: 2649.96042
  final_stats: 1673.53284
  final_stats: 0
  final_stats: 15889.33034
  final_stats: 2477.7616
  final_stats: 6197.0982
  final_stats: 2363.02088
  final_stats: 0
  final_stats: 782.21758
  final_stats: 27780.25
  final_stats: 15326
  final_stats: 209
  final_stats: 0
  final_stats: 0
  final_stats: 0
  final_stats: 0
  final_stats: 0
  final_stats: 0
  final_stats: 133272.98664
  final_stats: 0
  final_stats: 0
  final_stats: 0
  final_stats: 0
  final_stats: 0
  final_stats: 0
  final_stats: 1296.0448
 }
}
dps_results: {
 key: "TestEnhancement-AllItems-AgileShadowspiritDiamond"
 value: {
  dps: 27448.69041
  tps: 18912.67235
 }
}
dps_results: {
 key: "TestEnhancement-AllItems-Althor'sAbacus-50359"
 value: {
  dps: 25871.99333
  tps: 17830.59263
 }
}
dps_results: {
 key: "TestEnhancement-AllItems-Althor'sAbacus-50366"
 value: {
  dps: 25873.39009
  tps: 17830.99636
 }
}
dps_results: {
 key: "TestEnhancement-AllItems-Anhuur'sHymnal-55889"
 value: {
  dps: 25884.83215
  tps: 17823.87155
 }
}
dps_results: {
 key: "TestEnhancement-AllItems-Anhuur'sHymnal-56407"
 value: {
  dps: 25954.01376
  tps: 17900.2496
 }
}
dps_results: {
 key: "TestEnhancement-AllItems-AustereEarthsiegeDiamond"
 value: {
  dps: 26879.10951
  tps: 18510.78328
 }
}
dps_results: {
 key: "TestEnhancement-AllItems-AustereShadowspiritDiamond"
 value: {
  dps: 26879.10951
  tps: 18510.78328
 }
}
dps_results: {
 key: "TestEnhancement-AllItems-Bandit'sInsignia-40371"
 value: {
  dps: 26214.29156
  tps: 18093.2348
 }
}
dps_results: {
 key: "TestEnhancement-AllItems-BaubleofTrueBlood-50354"
 value: {
  dps: 25856.03819
  tps: 17824.65586
  hps: 87.84262
 }
}
dps_results: {
 key: "TestEnhancement-AllItems-BaubleofTrueBlood-50726"
 value: {
  dps: 25856.03819
  tps: 17824.65001
  hps: 87.84262
 }
}
dps_results: {
 key: "TestEnhancement-AllItems-BeamingEarthsiegeDiamond"
 value: {
  dps: 26906.26342
  tps: 18526.42423
 }
}
dps_results: {
 key: "TestEnhancement-AllItems-BedrockTalisman-58182"
 value: {
  dps: 25856.07473
  tps: 17824.76599
 }
}
dps_results: {
 key: "TestEnhancement-AllItems-BellofEnragingResonance-59326"
 value: {
  dps: 26127.38684
  tps: 18050.5617
 }
}
dps_results: {
 key: "TestEnhancement-AllItems-BellofEnragingResonance-65053"
 value: {
  dps: 26215.73758
  tps: 18131.10268
 }
}
dps_results: {
 key: "TestEnhancement-AllItems-BindingPromise-67037"
 value: {
  dps: 25856.07473
  tps: 17824.76599
 }
}
dps_results: {
 key: "TestEnhancement-AllItems-BlackBruise-50035"
 value: {
  dps: 25400.90683
  tps: 17368.31963
 }
}
dps_results: {
 key: "TestEnhancement-AllItems-BlackBruise-50692"
 value: {
  dps: 25537.97486
  tps: 17509.68233
 }
}
dps_results: {
 key: "TestEnhancement-AllItems-BlessedGarboftheUndeadSlayer"
 value: {
  dps: 19872.30502
  tps: 13896.23967
 }
}
dps_results: {
 key: "TestEnhancement-AllItems-BlessedRegaliaofUndeadCleansing"
 value: {
  dps: 19656.87115
  tps: 13695.33021
 }
}
dps_results: {
 key: "TestEnhancement-AllItems-Blood-SoakedAleMug-63843"
 value: {
  dps: 27010.034
  tps: 18558.38208
 }
}
dps_results: {
 key: "TestEnhancement-AllItems-BloodofIsiset-55995"
 value: {
  dps: 26277.24101
  tps: 18059.14435
 }
}
dps_results: {
 key: "TestEnhancement-AllItems-BloodofIsiset-56414"
 value: {
  dps: 26332.47315
  tps: 18089.91617
 }
}
dps_results: {
 key: "TestEnhancement-AllItems-BloodthirstyGladiator'sBadgeofConquest-64687"
 value: {
  dps: 27235.60437
  tps: 18729.54035
 }
}
dps_results: {
 key: "TestEnhancement-AllItems-BloodthirstyGladiator'sBadgeofDominance-64688"
 value: {
  dps: 25856.07473
  tps: 17824.76599
 }
}
dps_results: {
 key: "TestEnhancement-AllItems-BloodthirstyGladiator'sBadgeofVictory-64689"
 value: {
  dps: 26344.77504
  tps: 18127.23043
 }
}
dps_results: {
 key: "TestEnhancement-AllItems-BloodthirstyGladiator'sEmblemofCruelty-64740"
 value: {
  dps: 26126.19406
  tps: 18040.83608
 }
}
dps_results: {
 key: "TestEnhancement-AllItems-BloodthirstyGladiator'sEmblemofMeditation-64741"
 value: {
  dps: 25856.07473
  tps: 17824.67217
 }
}
dps_results: {
 key: "TestEnhancement-AllItems-BloodthirstyGladiator'sEmblemofTenacity-64742"
 value: {
  dps: 25856.07473
  tps: 17824.76599
 }
}
dps_results: {
 key: "TestEnhancement-AllItems-BloodthirstyGladiator'sInsigniaofConquest-64761"
 value: {
  dps: 26950.99773
  tps: 18579.99725
 }
}
dps_results: {
 key: "TestEnhancement-AllItems-BloodthirstyGladiator'sInsigniaofDominance-64762"
 value: {
  dps: 25856.07473
  tps: 17824.76599
 }
}
dps_results: {
 key: "TestEnhancement-AllItems-BloodthirstyGladiator'sInsigniaofVictory-64763"
 value: {
  dps: 26328.81678
  tps: 18123.65055
 }
}
dps_results: {
 key: "TestEnhancement-AllItems-BottledLightning-66879"
 value: {
  dps: 25997.49376
  tps: 17945.97049
 }
}
dps_results: {
 key: "TestEnhancement-AllItems-BracingEarthsiegeDiamond"
 value: {
  dps: 26879.72735
  tps: 18145.68758
 }
}
dps_results: {
 key: "TestEnhancement-AllItems-BracingShadowspiritDiamond"
 value: {
  dps: 26882.691
  tps: 18147.00288
 }
}
dps_results: {
 key: "TestEnhancement-AllItems-Bryntroll,theBoneArbiter-50415"
 value: {
  dps: 27338.00823
  tps: 18837.49326
 }
}
dps_results: {
 key: "TestEnhancement-AllItems-Bryntroll,theBoneArbiter-50709"
 value: {
  dps: 27338.00823
  tps: 18837.49326
 }
}
dps_results: {
 key: "TestEnhancement-AllItems-BurningShadowspiritDiamond"
 value: {
  dps: 27262.27757
  tps: 18791.78036
 }
}
dps_results: {
 key: "TestEnhancement-AllItems-ChaoticShadowspiritDiamond"
 value: {
  dps: 27346.77944
  tps: 18854.05624
 }
}
dps_results: {
 key: "TestEnhancement-AllItems-ChaoticSkyflareDiamond"
 value: {
  dps: 27286.7991
  tps: 18806.96805
 }
}
dps_results: {
 key: "TestEnhancement-AllItems-CoreofRipeness-58184"
 value: {
  dps: 25885.53882
  tps: 17834.97694
 }
}
dps_results: {
 key: "TestEnhancement-AllItems-CorpseTongueCoin-50349"
 value: {
  dps: 25856.07473
  tps: 17824.76599
 }
}
dps_results: {
 key: "TestEnhancement-AllItems-CorpseTongueCoin-50352"
 value: {
  dps: 25856.07473
  tps: 17824.76599
 }
}
dps_results: {
 key: "TestEnhancement-AllItems-CorrodedSkeletonKey-50356"
 value: {
  dps: 25856.07473
  tps: 17824.76599
  hps: 64
 }
}
dps_results: {
 key: "TestEnhancement-AllItems-CrushingWeight-59506"
 value: {
  dps: 26655.42856
  tps: 18347.68731
 }
}
dps_results: {
 key: "TestEnhancement-AllItems-CrushingWeight-65118"
 value: {
  dps: 26628.95099
  tps: 18350.35233
 }
}
dps_results: {
 key: "TestEnhancement-AllItems-DarkmoonCard:Berserker!-42989"
 value: {
  dps: 25943.93594
  tps: 17900.75355
 }
}
dps_results: {
 key: "TestEnhancement-AllItems-DarkmoonCard:Death-42990"
 value: {
  dps: 26040.9676
  tps: 18002.41289
 }
}
dps_results: {
 key: "TestEnhancement-AllItems-DarkmoonCard:Earthquake-62048"
 value: {
  dps: 25856.07473
  tps: 17824.76599
 }
}
dps_results: {
 key: "TestEnhancement-AllItems-DarkmoonCard:Greatness-44255"
 value: {
  dps: 26184.91869
  tps: 18043.6634
 }
}
dps_results: {
 key: "TestEnhancement-AllItems-DarkmoonCard:Hurricane-62049"
 value: {
  dps: 26739.66013
  tps: 18579.40287
 }
}
dps_results: {
 key: "TestEnhancement-AllItems-DarkmoonCard:Hurricane-62051"
 value: {
  dps: 27362.13085
  tps: 19013.40885
 }
}
dps_results: {
 key: "TestEnhancement-AllItems-DarkmoonCard:Tsunami-62050"
 value: {
  dps: 25885.53882
  tps: 17835.95062
 }
}
dps_results: {
 key: "TestEnhancement-AllItems-DarkmoonCard:Volcano-62047"
 value: {
  dps: 26522.54144
  tps: 18310.3586
 }
}
dps_results: {
 key: "TestEnhancement-AllItems-DeadlyGladiator'sTotemofSurvival-42602"
 value: {
  dps: 26761.03192
  tps: 18423.30393
 }
}
dps_results: {
 key: "TestEnhancement-AllItems-Death'sChoice-47464"
 value: {
  dps: 26834.74143
  tps: 18473.50098
 }
}
dps_results: {
 key: "TestEnhancement-AllItems-DeathKnight'sAnguish-38212"
 value: {
  dps: 25948.37877
  tps: 17903.56912
 }
}
dps_results: {
 key: "TestEnhancement-AllItems-Deathbringer'sWill-50362"
 value: {
  dps: 26494.81434
  tps: 18258.55722
 }
}
dps_results: {
 key: "TestEnhancement-AllItems-Deathbringer'sWill-50363"
 value: {
  dps: 26513.61023
  tps: 18280.4523
 }
}
dps_results: {
 key: "TestEnhancement-AllItems-Defender'sCode-40257"
 value: {
  dps: 25856.07473
  tps: 17824.76599
 }
}
dps_results: {
 key: "TestEnhancement-AllItems-DestructiveShadowspiritDiamond"
 value: {
  dps: 26964.01227
  tps: 18571.9169
 }
}
dps_results: {
 key: "TestEnhancement-AllItems-DestructiveSkyflareDiamond"
 value: {
  dps: 26907.24144
  tps: 18527.26397
 }
}
dps_results: {
 key: "TestEnhancement-AllItems-DislodgedForeignObject-50348"
 value: {
  dps: 25872.18189
  tps: 17850.05626
 }
}
dps_results: {
 key: "TestEnhancement-AllItems-DislodgedForeignObject-50353"
 value: {
  dps: 25912.59668
  tps: 17886.35282
 }
}
dps_results: {
 key: "TestEnhancement-AllItems-EffulgentShadowspiritDiamond"
 value: {
  dps: 26879.10951
  tps: 18510.78328
 }
}
dps_results: {
 key: "TestEnhancement-AllItems-ElectrosparkHeartstarter-67118"
 value: {
  dps: 25874.53191
  tps: 17866.95403
 }
}
dps_results: {
 key: "TestEnhancement-AllItems-EmberShadowspiritDiamond"
 value: {
  dps: 26882.691
  tps: 18512.16996
 }
}
dps_results: {
 key: "TestEnhancement-AllItems-EmberSkyflareDiamond"
 value: {
  dps: 26879.94473
  tps: 18511.28412
 }
}
dps_results: {
 key: "TestEnhancement-AllItems-EnigmaticShadowspiritDiamond"
 value: {
  dps: 26964.01227
  tps: 18571.9169
 }
}
dps_results: {
 key: "TestEnhancement-AllItems-EnigmaticSkyflareDiamond"
 value: {
  dps: 26906.26342
  tps: 18526.6827
 }
}
dps_results: {
 key: "TestEnhancement-AllItems-EnigmaticStarflareDiamond"
 value: {
  dps: 26901.61768
  tps: 18522.27264
 }
}
dps_results: {
 key: "TestEnhancement-AllItems-EphemeralSnowflake-50260"
 value: {
  dps: 25951.77219
  tps: 17903.72934
 }
}
dps_results: {
 key: "TestEnhancement-AllItems-EssenceofGossamer-37220"
 value: {
  dps: 25856.07473
  tps: 17824.76599
 }
}
dps_results: {
 key: "TestEnhancement-AllItems-EssenceoftheCyclone-59473"
 value: {
  dps: 27321.36839
  tps: 18883.34365
 }
}
dps_results: {
 key: "TestEnhancement-AllItems-EternalEarthsiegeDiamond"
 value: {
  dps: 26879.10951
  tps: 18510.78328
 }
}
dps_results: {
 key: "TestEnhancement-AllItems-EternalShadowspiritDiamond"
 value: {
  dps: 26879.10951
  tps: 18510.78328
 }
}
dps_results: {
 key: "TestEnhancement-AllItems-ExtractofNecromanticPower-40373"
 value: {
  dps: 26007.71468
  tps: 17965.27864
 }
}
dps_results: {
 key: "TestEnhancement-AllItems-EyeoftheBroodmother-45308"
 value: {
  dps: 25950.51573
  tps: 17908.41498
 }
}
dps_results: {
 key: "TestEnhancement-AllItems-FallofMortality-59500"
 value: {
  dps: 25885.53882
  tps: 17835.95062
 }
}
dps_results: {
 key: "TestEnhancement-AllItems-FallofMortality-65124"
 value: {
  dps: 25891.74184
  tps: 17839.86618
 }
}
dps_results: {
 key: "TestEnhancement-AllItems-Figurine-DemonPanther-52199"
 value: {
  dps: 27316.84857
  tps: 18863.85732
 }
}
dps_results: {
 key: "TestEnhancement-AllItems-Figurine-DreamOwl-52354"
 value: {
  dps: 25881.91105
  tps: 17833.61201
 }
}
dps_results: {
 key: "TestEnhancement-AllItems-Figurine-EarthenGuardian-52352"
 value: {
  dps: 25856.07473
  tps: 17824.76599
 }
}
dps_results: {
 key: "TestEnhancement-AllItems-Figurine-JeweledSerpent-52353"
 value: {
  dps: 25881.91105
  tps: 17834.30974
 }
}
dps_results: {
 key: "TestEnhancement-AllItems-Figurine-KingofBoars-52351"
 value: {
  dps: 26799.46873
  tps: 18378.17469
 }
}
dps_results: {
 key: "TestEnhancement-AllItems-Figurine-SapphireOwl-42413"
 value: {
  dps: 25863.00851
  tps: 17827.53994
 }
}
dps_results: {
 key: "TestEnhancement-AllItems-FleetShadowspiritDiamond"
 value: {
  dps: 26972.98
  tps: 18562.96408
 }
}
dps_results: {
 key: "TestEnhancement-AllItems-FluidDeath-58181"
 value: {
  dps: 27287.38356
  tps: 18819.89763
 }
}
dps_results: {
 key: "TestEnhancement-AllItems-ForethoughtTalisman-40258"
 value: {
  dps: 25867.02939
  tps: 17829.27308
 }
}
dps_results: {
 key: "TestEnhancement-AllItems-ForgeEmber-37660"
 value: {
  dps: 25921.45061
  tps: 17888.63874
 }
}
dps_results: {
 key: "TestEnhancement-AllItems-ForlornShadowspiritDiamond"
 value: {
  dps: 26882.691
  tps: 18512.4411
 }
}
dps_results: {
 key: "TestEnhancement-AllItems-ForlornSkyflareDiamond"
 value: {
  dps: 26879.72735
  tps: 18511.09387
 }
}
dps_results: {
 key: "TestEnhancement-AllItems-ForlornStarflareDiamond"
 value: {
  dps: 26879.72735
  tps: 18511.12401
 }
}
dps_results: {
 key: "TestEnhancement-AllItems-FuriousGladiator'sTotemofSurvival-42603"
 value: {
  dps: 26779.57428
  tps: 18434.79912
 }
}
dps_results: {
 key: "TestEnhancement-AllItems-FuryofAngerforge-59461"
 value: {
  dps: 26736.35902
  tps: 18441.27506
 }
}
dps_results: {
 key: "TestEnhancement-AllItems-FuryoftheFiveFlights-40431"
 value: {
  dps: 26303.29353
  tps: 18112.4323
 }
}
dps_results: {
 key: "TestEnhancement-AllItems-FuturesightRune-38763"
 value: {
  dps: 25863.70849
  tps: 17827.7923
 }
}
dps_results: {
 key: "TestEnhancement-AllItems-GaleofShadows-56138"
 value: {
  dps: 26181.7152
  tps: 18070.57171
 }
}
dps_results: {
 key: "TestEnhancement-AllItems-GaleofShadows-56462"
 value: {
  dps: 26111.532
  tps: 17980.14598
 }
}
dps_results: {
 key: "TestEnhancement-AllItems-GearDetector-61462"
 value: {
  dps: 26539.16948
  tps: 18240.94654
 }
}
dps_results: {
 key: "TestEnhancement-AllItems-GlowingTwilightScale-54573"
 value: {
  dps: 25873.23568
  tps: 17831.06297
 }
}
dps_results: {
 key: "TestEnhancement-AllItems-GlowingTwilightScale-54589"
 value: {
  dps: 25875.89404
  tps: 17832.71355
 }
}
dps_results: {
 key: "TestEnhancement-AllItems-GnomishLightningGenerator-41121"
 value: {
  dps: 26080.20909
  tps: 18047.20499
 }
}
dps_results: {
 key: "TestEnhancement-AllItems-GraceoftheHerald-55266"
 value: {
  dps: 26666.84791
  tps: 18395.05772
 }
}
dps_results: {
 key: "TestEnhancement-AllItems-GraceoftheHerald-56295"
 value: {
  dps: 26947.15955
  tps: 18569.79296
 }
}
dps_results: {
 key: "TestEnhancement-AllItems-HarmlightToken-63839"
 value: {
  dps: 26063.89478
  tps: 18018.33069
 }
}
dps_results: {
 key: "TestEnhancement-AllItems-Harrison'sInsigniaofPanache-65803"
 value: {
  dps: 26534.30147
  tps: 18232.45574
 }
}
dps_results: {
 key: "TestEnhancement-AllItems-HatefulGladiator'sTotemofSurvival-42601"
 value: {
  dps: 26760.0396
  tps: 18422.34071
 }
}
dps_results: {
 key: "TestEnhancement-AllItems-HeartofIgnacious-59514"
 value: {
  dps: 26077.35559
  tps: 17931.71315
 }
}
dps_results: {
 key: "TestEnhancement-AllItems-HeartofIgnacious-65110"
 value: {
  dps: 26182.32113
  tps: 18056.39961
 }
}
dps_results: {
 key: "TestEnhancement-AllItems-HeartofRage-59224"
 value: {
  dps: 26440.89051
  tps: 18193.56786
 }
}
dps_results: {
 key: "TestEnhancement-AllItems-HeartofRage-65072"
 value: {
  dps: 26524.16802
  tps: 18249.10739
 }
}
dps_results: {
 key: "TestEnhancement-AllItems-HeartofSolace-55868"
 value: {
  dps: 26181.7152
  tps: 18070.57171
 }
}
dps_results: {
 key: "TestEnhancement-AllItems-HeartofSolace-56393"
 value: {
  dps: 26633.41528
  tps: 18304.14506
 }
}
dps_results: {
 key: "TestEnhancement-AllItems-HeartofThunder-55845"
 value: {
  dps: 25856.07473
  tps: 17824.76599
 }
}
dps_results: {
 key: "TestEnhancement-AllItems-HeartofThunder-56370"
 value: {
  dps: 25856.07473
  tps: 17824.76599
 }
}
dps_results: {
 key: "TestEnhancement-AllItems-HeartoftheVile-66969"
 value: {
  dps: 26783.63255
  tps: 18468.64284
 }
}
dps_results: {
 key: "TestEnhancement-AllItems-Heartpierce-49982"
 value: {
  dps: 27338.00823
  tps: 18837.49326
 }
}
dps_results: {
 key: "TestEnhancement-AllItems-Heartpierce-50641"
 value: {
  dps: 27338.00823
  tps: 18837.49326
 }
}
dps_results: {
 key: "TestEnhancement-AllItems-IllustrationoftheDragonSoul-40432"
 value: {
  dps: 25856.07473
  tps: 17824.76599
 }
}
dps_results: {
 key: "TestEnhancement-AllItems-ImpassiveShadowspiritDiamond"
 value: {
  dps: 26964.01227
  tps: 18571.9169
 }
}
dps_results: {
 key: "TestEnhancement-AllItems-ImpassiveSkyflareDiamond"
 value: {
  dps: 26906.26342
  tps: 18526.6827
 }
}
dps_results: {
 key: "TestEnhancement-AllItems-ImpassiveStarflareDiamond"
 value: {
  dps: 26901.61768
  tps: 18522.27264
 }
}
dps_results: {
 key: "TestEnhancement-AllItems-ImpatienceofYouth-62464"
 value: {
  dps: 26919.99166
  tps: 18448.84719
 }
}
dps_results: {
 key: "TestEnhancement-AllItems-ImpatienceofYouth-62469"
 value: {
  dps: 26919.99166
  tps: 18448.84719
 }
}
dps_results: {
 key: "TestEnhancement-AllItems-ImpetuousQuery-55881"
 value: {
  dps: 26277.24101
  tps: 18059.14435
 }
}
dps_results: {
 key: "TestEnhancement-AllItems-ImpetuousQuery-56406"
 value: {
  dps: 26332.47315
  tps: 18089.91617
 }
}
dps_results: {
 key: "TestEnhancement-AllItems-IncisorFragment-37723"
 value: {
  dps: 26201.14103
  tps: 18089.15687
 }
}
dps_results: {
 key: "TestEnhancement-AllItems-InsightfulEarthsiegeDiamond"
 value: {
  dps: 26879.72735
  tps: 18512.01577
 }
}
dps_results: {
 key: "TestEnhancement-AllItems-InsigniaofDiplomacy-61433"
 value: {
  dps: 25856.07473
  tps: 17824.76599
 }
}
dps_results: {
 key: "TestEnhancement-AllItems-InsigniaoftheEarthenLord-61429"
 value: {
  dps: 26180.21091
  tps: 18005.10511
 }
}
dps_results: {
 key: "TestEnhancement-AllItems-InvigoratingEarthsiegeDiamond"
 value: {
  dps: 26901.4206
  tps: 18490.22174
  hps: 66.41437
 }
}
dps_results: {
 key: "TestEnhancement-AllItems-JarofAncientRemedies-59354"
 value: {
  dps: 25856.07473
  tps: 17826.96625
 }
}
dps_results: {
 key: "TestEnhancement-AllItems-JarofAncientRemedies-65029"
 value: {
  dps: 25856.07473
  tps: 17826.98431
 }
}
dps_results: {
 key: "TestEnhancement-AllItems-JujuofNimbleness-63840"
 value: {
  dps: 27010.034
  tps: 18558.38208
 }
}
dps_results: {
 key: "TestEnhancement-AllItems-KeytotheEndlessChamber-55795"
 value: {
  dps: 26837.35759
  tps: 18534.73162
 }
}
dps_results: {
 key: "TestEnhancement-AllItems-KeytotheEndlessChamber-56328"
 value: {
  dps: 27120.49885
  tps: 18693.71604
 }
}
dps_results: {
 key: "TestEnhancement-AllItems-KvaldirBattleStandard-59685"
 value: {
  dps: 26094.089
  tps: 18003.85044
 }
}
dps_results: {
 key: "TestEnhancement-AllItems-KvaldirBattleStandard-59689"
 value: {
  dps: 26094.089
  tps: 18003.85044
 }
}
dps_results: {
 key: "TestEnhancement-AllItems-LadyLa-La'sSingingShell-67152"
 value: {
  dps: 25983.16113
  tps: 17917.24088
 }
}
dps_results: {
 key: "TestEnhancement-AllItems-LastWord-50179"
 value: {
  dps: 27338.00823
  tps: 18837.49326
 }
}
dps_results: {
 key: "TestEnhancement-AllItems-LastWord-50708"
 value: {
  dps: 27338.00823
  tps: 18837.49326
 }
}
dps_results: {
 key: "TestEnhancement-AllItems-Lavanthor'sTalisman-37872"
 value: {
  dps: 25856.07473
  tps: 17824.76599
 }
}
dps_results: {
 key: "TestEnhancement-AllItems-LeadenDespair-55816"
 value: {
  dps: 25856.07473
  tps: 17824.76599
 }
}
dps_results: {
 key: "TestEnhancement-AllItems-LeadenDespair-56347"
 value: {
  dps: 25856.07473
  tps: 17824.76599
 }
}
dps_results: {
 key: "TestEnhancement-AllItems-LeftEyeofRajh-56102"
 value: {
  dps: 26915.27258
  tps: 18556.30936
 }
}
dps_results: {
 key: "TestEnhancement-AllItems-LeftEyeofRajh-56427"
 value: {
  dps: 27063.41865
  tps: 18655.96084
 }
}
dps_results: {
 key: "TestEnhancement-AllItems-LicensetoSlay-58180"
 value: {
  dps: 26515.42392
  tps: 18277.89656
 }
}
dps_results: {
 key: "TestEnhancement-AllItems-MagnetiteMirror-55814"
 value: {
  dps: 26194.79588
  tps: 18043.24285
 }
}
dps_results: {
 key: "TestEnhancement-AllItems-MagnetiteMirror-56345"
 value: {
  dps: 26305.07718
  tps: 18114.37485
 }
}
dps_results: {
 key: "TestEnhancement-AllItems-MajesticDragonFigurine-40430"
 value: {
  dps: 25856.07473
  tps: 17824.71227
 }
}
dps_results: {
 key: "TestEnhancement-AllItems-MandalaofStirringPatterns-62467"
 value: {
  dps: 25856.07473
  tps: 17824.66555
 }
}
dps_results: {
 key: "TestEnhancement-AllItems-MandalaofStirringPatterns-62472"
 value: {
  dps: 25856.07473
  tps: 17824.66555
 }
}
dps_results: {
 key: "TestEnhancement-AllItems-MarkofKhardros-56132"
 value: {
  dps: 26693.94225
  tps: 18323.89373
 }
}
dps_results: {
 key: "TestEnhancement-AllItems-MarkofKhardros-56458"
 value: {
  dps: 26805.1346
  tps: 18390.24341
 }
}
dps_results: {
 key: "TestEnhancement-AllItems-MeteoriteWhetstone-37390"
 value: {
  dps: 26054.43943
  tps: 17956.65822
 }
}
dps_results: {
 key: "TestEnhancement-AllItems-MightoftheOcean-55251"
 value: {
  dps: 26267.67488
  tps: 18151.30783
 }
}
dps_results: {
 key: "TestEnhancement-AllItems-MightoftheOcean-56285"
 value: {
  dps: 26401.79915
  tps: 18190.17803
 }
}
dps_results: {
 key: "TestEnhancement-AllItems-MirrorofBrokenImages-62466"
 value: {
  dps: 26392.74737
  tps: 18123.50639
 }
}
dps_results: {
 key: "TestEnhancement-AllItems-MirrorofBrokenImages-62471"
 value: {
  dps: 26392.74737
  tps: 18123.50639
 }
}
dps_results: {
 key: "TestEnhancement-AllItems-MoonwellChalice-70142"
 value: {
  dps: 26505.1539
  tps: 18177.91933
 }
}
dps_results: {
 key: "TestEnhancement-AllItems-NevermeltingIceCrystal-50259"
 value: {
  dps: 25949.15069
  tps: 17900.86491
 }
}
dps_results: {
 key: "TestEnhancement-AllItems-OfferingofSacrifice-37638"
 value: {
  dps: 25856.07473
  tps: 17824.76599
 }
}
dps_results: {
 key: "TestEnhancement-AllItems-Oremantle'sFavor-61448"
 value: {
  dps: 26332.81543
  tps: 18179.87958
 }
}
dps_results: {
 key: "TestEnhancement-AllItems-PersistentEarthshatterDiamond"
 value: {
  dps: 26901.61768
  tps: 18522.27264
 }
}
dps_results: {
 key: "TestEnhancement-AllItems-PersistentEarthsiegeDiamond"
 value: {
  dps: 26906.26342
  tps: 18526.6827
 }
}
dps_results: {
 key: "TestEnhancement-AllItems-PetrifiedScarab-21685"
 value: {
  dps: 25856.07473
  tps: 17824.76599
 }
}
dps_results: {
 key: "TestEnhancement-AllItems-PetrifiedTwilightScale-54571"
 value: {
  dps: 25856.07473
  tps: 17824.76599
 }
}
dps_results: {
 key: "TestEnhancement-AllItems-PetrifiedTwilightScale-54591"
 value: {
  dps: 25856.07473
  tps: 17824.76599
 }
}
dps_results: {
 key: "TestEnhancement-AllItems-PorcelainCrab-55237"
 value: {
  dps: 26175.20141
  tps: 18000.84841
 }
}
dps_results: {
 key: "TestEnhancement-AllItems-PorcelainCrab-56280"
 value: {
  dps: 26453.36644
  tps: 18157.64695
 }
}
dps_results: {
 key: "TestEnhancement-AllItems-PowerfulEarthshatterDiamond"
 value: {
  dps: 26879.10951
  tps: 18510.78328
 }
}
dps_results: {
 key: "TestEnhancement-AllItems-PowerfulEarthsiegeDiamond"
 value: {
  dps: 26879.10951
  tps: 18510.78328
 }
}
dps_results: {
 key: "TestEnhancement-AllItems-PowerfulShadowspiritDiamond"
 value: {
  dps: 26879.10951
  tps: 18510.78328
 }
}
dps_results: {
 key: "TestEnhancement-AllItems-Prestor'sTalismanofMachination-59441"
 value: {
  dps: 27221.99683
  tps: 18775.58694
 }
}
dps_results: {
 key: "TestEnhancement-AllItems-PurifiedShardoftheGods"
 value: {
  dps: 25856.07473
  tps: 17824.76599
 }
}
dps_results: {
 key: "TestEnhancement-AllItems-Rainsong-55854"
 value: {
  dps: 25856.07473
  tps: 17824.70067
 }
}
dps_results: {
 key: "TestEnhancement-AllItems-Rainsong-56377"
 value: {
  dps: 25856.07473
  tps: 17824.67747
 }
}
dps_results: {
 key: "TestEnhancement-AllItems-RegaliaoftheRagingElements"
 value: {
  dps: 19006.75465
  tps: 13301.18872
 }
}
dps_results: {
 key: "TestEnhancement-AllItems-ReignoftheDead-47316"
 value: {
  dps: 26140.41163
  tps: 18115.55468
 }
}
dps_results: {
 key: "TestEnhancement-AllItems-ReignoftheDead-47477"
 value: {
  dps: 26171.71217
  tps: 18146.78911
 }
}
dps_results: {
 key: "TestEnhancement-AllItems-RelentlessEarthsiegeDiamond"
 value: {
  dps: 27338.00823
  tps: 18837.49326
 }
}
dps_results: {
 key: "TestEnhancement-AllItems-RelentlessGladiator'sTotemofSurvival-42604"
 value: {
  dps: 26784.79639
  tps: 18438.33427
 }
}
dps_results: {
 key: "TestEnhancement-AllItems-ReverberatingShadowspiritDiamond"
 value: {
  dps: 27340.18338
  tps: 18842.72332
 }
}
dps_results: {
 key: "TestEnhancement-AllItems-RevitalizingShadowspiritDiamond"
 value: {
  dps: 27258.38194
  tps: 18789.92963
 }
}
dps_results: {
 key: "TestEnhancement-AllItems-RevitalizingSkyflareDiamond"
 value: {
  dps: 26879.10951
  tps: 18510.7771
 }
}
dps_results: {
 key: "TestEnhancement-AllItems-RightEyeofRajh-56100"
 value: {
  dps: 26351.36885
  tps: 18120.55801
 }
}
dps_results: {
 key: "TestEnhancement-AllItems-RightEyeofRajh-56431"
 value: {
  dps: 26469.63753
  tps: 18224.68829
 }
}
dps_results: {
 key: "TestEnhancement-AllItems-RuneofRepulsion-40372"
 value: {
  dps: 25856.07473
  tps: 17824.76599
 }
}
dps_results: {
 key: "TestEnhancement-AllItems-SavageGladiator'sTotemofSurvival-42594"
 value: {
  dps: 26766.96945
  tps: 18430.7634
 }
}
dps_results: {
 key: "TestEnhancement-AllItems-Schnottz'sMedallionofCommand-65805"
 value: {
  dps: 26948.21547
  tps: 18530.49954
 }
}
dps_results: {
 key: "TestEnhancement-AllItems-SeaStar-55256"
 value: {
  dps: 25856.07473
  tps: 17824.70564
 }
}
dps_results: {
 key: "TestEnhancement-AllItems-SeaStar-56290"
 value: {
  dps: 25856.07473
  tps: 17824.67747
 }
}
dps_results: {
 key: "TestEnhancement-AllItems-SealofthePantheon-36993"
 value: {
  dps: 25856.07473
  tps: 17824.76599
 }
}
dps_results: {
 key: "TestEnhancement-AllItems-Shadowmourne-49623"
 value: {
  dps: 27338.00823
  tps: 18837.49326
 }
}
dps_results: {
 key: "TestEnhancement-AllItems-ShieldedSkyflareDiamond"
 value: {
  dps: 26879.10951
  tps: 18510.78328
 }
}
dps_results: {
 key: "TestEnhancement-AllItems-ShinyShardoftheGods"
 value: {
  dps: 25856.07473
  tps: 17824.70829
 }
}
dps_results: {
 key: "TestEnhancement-AllItems-Shrine-CleansingPurifier-63838"
 value: {
  dps: 26483.54049
  tps: 18253.52184
 }
}
dps_results: {
 key: "TestEnhancement-AllItems-Sindragosa'sFlawlessFang-50361"
 value: {
  dps: 25856.07473
  tps: 17824.76599
 }
}
dps_results: {
 key: "TestEnhancement-AllItems-Skardyn'sGrace-56115"
 value: {
  dps: 27149.21678
  tps: 18647.31775
 }
}
dps_results: {
 key: "TestEnhancement-AllItems-Skardyn'sGrace-56440"
 value: {
  dps: 27334.82825
  tps: 18767.90496
 }
}
dps_results: {
 key: "TestEnhancement-AllItems-SkycallTotem-33506"
 value: {
  dps: 26743.92344
  tps: 18447.43783
 }
}
dps_results: {
 key: "TestEnhancement-AllItems-SkyshatterHarness"
 value: {
  dps: 15238.26348
  tps: 10831.8741
 }
}
dps_results: {
 key: "TestEnhancement-AllItems-SkyshatterRegalia"
 value: {
  dps: 14149.31399
  tps: 10041.96157
 }
}
dps_results: {
 key: "TestEnhancement-AllItems-SliverofPureIce-50339"
 value: {
  dps: 25870.2656
  tps: 17830.72236
 }
}
dps_results: {
 key: "TestEnhancement-AllItems-SliverofPureIce-50346"
 value: {
  dps: 25871.99333
  tps: 17831.37187
 }
}
dps_results: {
 key: "TestEnhancement-AllItems-Sorrowsong-55879"
 value: {
  dps: 26277.24101
  tps: 18059.14435
 }
}
dps_results: {
 key: "TestEnhancement-AllItems-Sorrowsong-56400"
 value: {
  dps: 26332.47315
  tps: 18089.91617
 }
}
dps_results: {
 key: "TestEnhancement-AllItems-Soul'sAnguish-66994"
 value: {
  dps: 26124.99398
  tps: 17980.22068
 }
}
dps_results: {
 key: "TestEnhancement-AllItems-SoulCasket-58183"
 value: {
  dps: 26392.74737
  tps: 18123.50639
 }
}
dps_results: {
 key: "TestEnhancement-AllItems-SoulPreserver-37111"
 value: {
  dps: 25864.44331
  tps: 17828.26677
 }
}
dps_results: {
 key: "TestEnhancement-AllItems-SouloftheDead-40382"
 value: {
  dps: 25925.61541
  tps: 17887.14424
 }
}
dps_results: {
 key: "TestEnhancement-AllItems-SparkofLife-37657"
 value: {
  dps: 25935.74682
  tps: 17862.75568
 }
}
dps_results: {
 key: "TestEnhancement-AllItems-SphereofRedDragon'sBlood-37166"
 value: {
  dps: 26075.04774
  tps: 17991.91384
 }
}
dps_results: {
 key: "TestEnhancement-AllItems-Spiritwalker'sRegalia"
 value: {
  dps: 19390.52832
  tps: 13340.54176
 }
}
dps_results: {
 key: "TestEnhancement-AllItems-Stonebreaker'sTotem-33507"
 value: {
  dps: 26845.12125
  tps: 18481.27365
 }
}
dps_results: {
 key: "TestEnhancement-AllItems-Stonemother'sKiss-61411"
 value: {
  dps: 26079.15484
  tps: 17978.64459
 }
}
dps_results: {
 key: "TestEnhancement-AllItems-StumpofTime-62465"
 value: {
  dps: 25950.66717
  tps: 17914.18372
 }
}
dps_results: {
 key: "TestEnhancement-AllItems-StumpofTime-62470"
 value: {
  dps: 25950.66717
  tps: 17914.18372
 }
}
dps_results: {
 key: "TestEnhancement-AllItems-SwiftSkyflareDiamond"
 value: {
  dps: 26906.26342
  tps: 18526.6827
 }
}
dps_results: {
 key: "TestEnhancement-AllItems-SwiftStarflareDiamond"
 value: {
  dps: 26901.61768
  tps: 18522.27264
 }
}
dps_results: {
 key: "TestEnhancement-AllItems-SwiftWindfireDiamond"
 value: {
  dps: 26881.50819
  tps: 18512.01766
 }
}
dps_results: {
 key: "TestEnhancement-AllItems-SymbioticWorm-59332"
 value: {
  dps: 25856.07473
  tps: 17824.76599
 }
}
dps_results: {
 key: "TestEnhancement-AllItems-SymbioticWorm-65048"
 value: {
  dps: 25856.07473
  tps: 17824.76599
 }
}
dps_results: {
 key: "TestEnhancement-AllItems-TalismanofSinisterOrder-65804"
 value: {
  dps: 26193.43406
  tps: 18010.05456
 }
}
dps_results: {
 key: "TestEnhancement-AllItems-TalismanofTrollDivinity-37734"
 value: {
  dps: 25856.07473
  tps: 17824.74443
 }
}
dps_results: {
 key: "TestEnhancement-AllItems-Tank-CommanderInsignia-63841"
 value: {
  dps: 26471.77448
  tps: 18259.28381
 }
}
dps_results: {
 key: "TestEnhancement-AllItems-TearofBlood-55819"
 value: {
  dps: 25879.13908
  tps: 17833.54939
 }
}
dps_results: {
 key: "TestEnhancement-AllItems-TearofBlood-56351"
 value: {
  dps: 25881.91105
  tps: 17834.30974
 }
}
dps_results: {
 key: "TestEnhancement-AllItems-TearsoftheVanquished-47215"
 value: {
  dps: 25864.66965
  tps: 17828.34535
 }
}
dps_results: {
 key: "TestEnhancement-AllItems-TendrilsofBurrowingDark-55810"
 value: {
  dps: 26215.33593
  tps: 18024.66448
 }
}
dps_results: {
 key: "TestEnhancement-AllItems-TendrilsofBurrowingDark-56339"
 value: {
  dps: 26332.47315
  tps: 18089.91617
 }
}
dps_results: {
 key: "TestEnhancement-AllItems-TheGeneral'sHeart-45507"
 value: {
  dps: 25856.07473
  tps: 17824.76599
 }
}
dps_results: {
 key: "TestEnhancement-AllItems-Theralion'sMirror-59519"
 value: {
  dps: 26498.01281
  tps: 18182.94929
 }
}
dps_results: {
 key: "TestEnhancement-AllItems-Theralion'sMirror-65105"
 value: {
  dps: 26589.9941
  tps: 18232.00788
 }
}
dps_results: {
 key: "TestEnhancement-AllItems-Throngus'sFinger-56121"
 value: {
  dps: 25856.07473
  tps: 17824.76599
 }
}
dps_results: {
 key: "TestEnhancement-AllItems-Throngus'sFinger-56449"
 value: {
  dps: 25856.07473
  tps: 17824.76599
 }
}
dps_results: {
 key: "TestEnhancement-AllItems-ThunderingSkyflareDiamond"
 value: {
  dps: 26970.77135
  tps: 18570.98943
 }
}
dps_results: {
 key: "TestEnhancement-AllItems-Tia'sGrace-55874"
 value: {
  dps: 27276.55423
  tps: 18743.2483
 }
}
dps_results: {
 key: "TestEnhancement-AllItems-Tia'sGrace-56394"
 value: {
  dps: 27466.22884
  tps: 18864.42565
 }
}
dps_results: {
 key: "TestEnhancement-AllItems-TidefuryRaiment"
 value: {
  dps: 17358.57705
  tps: 12237.98034
 }
}
dps_results: {
 key: "TestEnhancement-AllItems-TinyAbominationinaJar-50351"
 value: {
  dps: 26507.13958
  tps: 18361.00449
 }
}
dps_results: {
 key: "TestEnhancement-AllItems-TinyAbominationinaJar-50706"
 value: {
  dps: 26692.25496
  tps: 18538.07796
 }
}
dps_results: {
 key: "TestEnhancement-AllItems-TirelessSkyflareDiamond"
 value: {
  dps: 26879.72735
  tps: 18511.09387
 }
}
dps_results: {
 key: "TestEnhancement-AllItems-TirelessStarflareDiamond"
 value: {
  dps: 26879.72735
  tps: 18511.12401
 }
}
dps_results: {
 key: "TestEnhancement-AllItems-TomeofArcanePhenomena-36972"
 value: {
  dps: 25873.33269
  tps: 17840.59047
 }
}
dps_results: {
 key: "TestEnhancement-AllItems-TotemofQuakingEarth-47667"
 value: {
  dps: 27251.3967
  tps: 18728.87554
 }
}
dps_results: {
 key: "TestEnhancement-AllItems-TrenchantEarthshatterDiamond"
 value: {
  dps: 26879.72735
  tps: 18511.12401
 }
}
dps_results: {
 key: "TestEnhancement-AllItems-TrenchantEarthsiegeDiamond"
 value: {
  dps: 26879.72735
  tps: 18511.09387
 }
}
dps_results: {
 key: "TestEnhancement-AllItems-Tyrande'sFavoriteDoll-64645"
 value: {
  dps: 26078.55764
  tps: 18044.01354
 }
}
dps_results: {
 key: "TestEnhancement-AllItems-UndeadSlayer'sBlessedArmor"
 value: {
  dps: 20032.07618
  tps: 14015.67573
 }
}
dps_results: {
 key: "TestEnhancement-AllItems-UnheededWarning-59520"
 value: {
  dps: 27470.84113
  tps: 18910.97055
 }
}
dps_results: {
 key: "TestEnhancement-AllItems-UnquenchableFlame-67101"
 value: {
  dps: 25856.07473
  tps: 17824.54301
 }
}
dps_results: {
 key: "TestEnhancement-AllItems-UnsolvableRiddle-62468"
 value: {
  dps: 27581.81187
  tps: 18922.99819
 }
}
dps_results: {
 key: "TestEnhancement-AllItems-UnsolvableRiddle-68709"
 value: {
  dps: 27581.81187
  tps: 18922.99819
 }
}
dps_results: {
 key: "TestEnhancement-AllItems-Val'anyr,HammerofAncientKings-46017"
 value: {
  dps: 23479.71138
  tps: 15914.83211
 }
}
dps_results: {
 key: "TestEnhancement-AllItems-VialofStolenMemories-59515"
 value: {
  dps: 25856.07473
  tps: 17824.76599
 }
}
dps_results: {
 key: "TestEnhancement-AllItems-VialofStolenMemories-65109"
 value: {
  dps: 25856.07473
  tps: 17824.76599
 }
}
dps_results: {
 key: "TestEnhancement-AllItems-ViciousGladiator'sBadgeofConquest-61033"
 value: {
  dps: 27022.57912
  tps: 18611.62501
 }
}
dps_results: {
 key: "TestEnhancement-AllItems-ViciousGladiator'sBadgeofDominance-61035"
 value: {
  dps: 25856.07473
  tps: 17824.76599
 }
}
dps_results: {
 key: "TestEnhancement-AllItems-ViciousGladiator'sBadgeofVictory-61034"
 value: {
  dps: 26372.10368
  tps: 18144.14456
 }
}
dps_results: {
 key: "TestEnhancement-AllItems-ViciousGladiator'sEmblemofAccuracy-61027"
 value: {
  dps: 25988.17496
  tps: 17920.40217
 }
}
dps_results: {
 key: "TestEnhancement-AllItems-ViciousGladiator'sEmblemofAlacrity-61028"
 value: {
  dps: 26146.14157
  tps: 18069.07739
 }
}
dps_results: {
 key: "TestEnhancement-AllItems-ViciousGladiator'sEmblemofCruelty-61026"
 value: {
  dps: 26195.86073
  tps: 18116.28769
 }
}
dps_results: {
 key: "TestEnhancement-AllItems-ViciousGladiator'sEmblemofProficiency-61030"
 value: {
  dps: 25856.07473
  tps: 17824.76599
 }
}
dps_results: {
 key: "TestEnhancement-AllItems-ViciousGladiator'sEmblemofProwess-61029"
 value: {
  dps: 26424.56758
  tps: 18141.2434
 }
}
dps_results: {
 key: "TestEnhancement-AllItems-ViciousGladiator'sEmblemofTenacity-61032"
 value: {
  dps: 25856.07473
  tps: 17824.76599
 }
}
dps_results: {
 key: "TestEnhancement-AllItems-ViciousGladiator'sInsigniaofConquest-61047"
 value: {
  dps: 27059.3837
  tps: 18664.65863
 }
}
dps_results: {
 key: "TestEnhancement-AllItems-ViciousGladiator'sInsigniaofDominance-61045"
 value: {
  dps: 25856.07473
  tps: 17824.76599
 }
}
dps_results: {
 key: "TestEnhancement-AllItems-ViciousGladiator'sInsigniaofVictory-61046"
 value: {
  dps: 26382.44853
  tps: 18161.25814
 }
}
dps_results: {
 key: "TestEnhancement-AllItems-VolcanicRegalia"
 value: {
  dps: 19293.34252
  tps: 13396.00577
 }
}
dps_results: {
 key: "TestEnhancement-AllItems-WingedTalisman-37844"
 value: {
  dps: 25856.07473
  tps: 17824.74472
 }
}
dps_results: {
 key: "TestEnhancement-AllItems-WitchingHourglass-55787"
 value: {
  dps: 26011.72261
  tps: 17946.31262
 }
}
dps_results: {
 key: "TestEnhancement-AllItems-WitchingHourglass-56320"
 value: {
  dps: 26204.57058
  tps: 18047.72334
 }
}
dps_results: {
 key: "TestEnhancement-AllItems-World-QuellerFocus-63842"
 value: {
  dps: 26222.02726
  tps: 18028.39092
 }
}
dps_results: {
 key: "TestEnhancement-AllItems-WrathfulGladiator'sTotemofSurvival-51513"
 value: {
  dps: 26787.76876
  tps: 18440.82053
 }
}
dps_results: {
 key: "TestEnhancement-AllItems-Za'brox'sLuckyTooth-63742"
 value: {
  dps: 26250.48017
  tps: 18044.32591
 }
}
dps_results: {
 key: "TestEnhancement-AllItems-Za'brox'sLuckyTooth-63745"
 value: {
  dps: 26250.48017
  tps: 18044.32591
 }
}
dps_results: {
 key: "TestEnhancement-Average-Default"
 value: {
  dps: 27496.60681
  tps: 18949.97019
 }
}
dps_results: {
 key: "TestEnhancement-Settings-Draenei-p1-Standard-default-FullBuffs-LongMultiTarget"
 value: {
  dps: 28071.89931
  tps: 24025.39336
 }
}
dps_results: {
 key: "TestEnhancement-Settings-Draenei-p1-Standard-default-FullBuffs-LongSingleTarget"
 value: {
  dps: 27338.00823
  tps: 18837.49326
 }
}
dps_results: {
 key: "TestEnhancement-Settings-Draenei-p1-Standard-default-FullBuffs-ShortSingleTarget"
 value: {
  dps: 31035.38753
  tps: 21179.63238
 }
}
dps_results: {
 key: "TestEnhancement-Settings-Draenei-p1-Standard-default-NoBuffs-LongMultiTarget"
 value: {
<<<<<<< HEAD
  dps: 21107.19378
  tps: 19541.74617
=======
  dps: 21414.61451
  tps: 19801.93138
>>>>>>> af3dce0c
 }
}
dps_results: {
 key: "TestEnhancement-Settings-Draenei-p1-Standard-default-NoBuffs-LongSingleTarget"
 value: {
<<<<<<< HEAD
  dps: 20693.38158
  tps: 14472.15015
=======
  dps: 20954.35039
  tps: 14606.35241
>>>>>>> af3dce0c
 }
}
dps_results: {
 key: "TestEnhancement-Settings-Draenei-p1-Standard-default-NoBuffs-ShortSingleTarget"
 value: {
<<<<<<< HEAD
  dps: 20732.14761
  tps: 14456.4491
=======
  dps: 22791.41008
  tps: 15852.96031
>>>>>>> af3dce0c
 }
}
dps_results: {
 key: "TestEnhancement-Settings-Orc-p1-Standard-default-FullBuffs-LongMultiTarget"
 value: {
  dps: 28163.13267
  tps: 24049.01909
 }
}
dps_results: {
 key: "TestEnhancement-Settings-Orc-p1-Standard-default-FullBuffs-LongSingleTarget"
 value: {
  dps: 27530.14914
  tps: 18936.77899
 }
}
dps_results: {
 key: "TestEnhancement-Settings-Orc-p1-Standard-default-FullBuffs-ShortSingleTarget"
 value: {
  dps: 31297.26131
  tps: 21305.82603
 }
}
dps_results: {
 key: "TestEnhancement-Settings-Orc-p1-Standard-default-NoBuffs-LongMultiTarget"
 value: {
<<<<<<< HEAD
  dps: 21193.76466
  tps: 19672.88624
=======
  dps: 21571.74162
  tps: 19865.56125
>>>>>>> af3dce0c
 }
}
dps_results: {
 key: "TestEnhancement-Settings-Orc-p1-Standard-default-NoBuffs-LongSingleTarget"
 value: {
<<<<<<< HEAD
  dps: 20756.34705
  tps: 14502.36852
=======
  dps: 21115.63394
  tps: 14712.44667
>>>>>>> af3dce0c
 }
}
dps_results: {
 key: "TestEnhancement-Settings-Orc-p1-Standard-default-NoBuffs-ShortSingleTarget"
 value: {
<<<<<<< HEAD
  dps: 21313.80424
  tps: 14854.08649
=======
  dps: 23117.78761
  tps: 16011.66657
>>>>>>> af3dce0c
 }
}
dps_results: {
 key: "TestEnhancement-Settings-Troll-p1-Standard-default-FullBuffs-LongMultiTarget"
 value: {
  dps: 27910.56052
  tps: 23985.08065
 }
}
dps_results: {
 key: "TestEnhancement-Settings-Troll-p1-Standard-default-FullBuffs-LongSingleTarget"
 value: {
  dps: 27243.19575
  tps: 18771.87389
 }
}
dps_results: {
 key: "TestEnhancement-Settings-Troll-p1-Standard-default-FullBuffs-ShortSingleTarget"
 value: {
  dps: 31468.22265
  tps: 21380.72984
 }
}
dps_results: {
 key: "TestEnhancement-Settings-Troll-p1-Standard-default-NoBuffs-LongMultiTarget"
 value: {
<<<<<<< HEAD
  dps: 21052.8691
  tps: 19452.33112
=======
  dps: 21459.49957
  tps: 19865.69604
>>>>>>> af3dce0c
 }
}
dps_results: {
 key: "TestEnhancement-Settings-Troll-p1-Standard-default-NoBuffs-LongSingleTarget"
 value: {
<<<<<<< HEAD
  dps: 20696.16174
  tps: 14449.03675
=======
  dps: 20853.49937
  tps: 14570.72971
>>>>>>> af3dce0c
 }
}
dps_results: {
 key: "TestEnhancement-Settings-Troll-p1-Standard-default-NoBuffs-ShortSingleTarget"
 value: {
<<<<<<< HEAD
  dps: 21111.89851
  tps: 14625.22516
=======
  dps: 22943.87045
  tps: 15980.27818
>>>>>>> af3dce0c
 }
}
dps_results: {
 key: "TestEnhancement-SwitchInFrontOfTarget-Default"
 value: {
  dps: 25784.64904
  tps: 17445.91115
 }
}<|MERGE_RESOLUTION|>--- conflicted
+++ resolved
@@ -2011,37 +2011,22 @@
 dps_results: {
  key: "TestEnhancement-Settings-Draenei-p1-Standard-default-NoBuffs-LongMultiTarget"
  value: {
-<<<<<<< HEAD
-  dps: 21107.19378
-  tps: 19541.74617
-=======
-  dps: 21414.61451
-  tps: 19801.93138
->>>>>>> af3dce0c
+  dps: 21460.85636
+  tps: 19862.89312
  }
 }
 dps_results: {
  key: "TestEnhancement-Settings-Draenei-p1-Standard-default-NoBuffs-LongSingleTarget"
  value: {
-<<<<<<< HEAD
-  dps: 20693.38158
-  tps: 14472.15015
-=======
-  dps: 20954.35039
-  tps: 14606.35241
->>>>>>> af3dce0c
+  dps: 20983.00219
+  tps: 14598.48485
  }
 }
 dps_results: {
  key: "TestEnhancement-Settings-Draenei-p1-Standard-default-NoBuffs-ShortSingleTarget"
  value: {
-<<<<<<< HEAD
-  dps: 20732.14761
-  tps: 14456.4491
-=======
-  dps: 22791.41008
-  tps: 15852.96031
->>>>>>> af3dce0c
+  dps: 22771.0081
+  tps: 15757.84652
  }
 }
 dps_results: {
@@ -2068,37 +2053,22 @@
 dps_results: {
  key: "TestEnhancement-Settings-Orc-p1-Standard-default-NoBuffs-LongMultiTarget"
  value: {
-<<<<<<< HEAD
-  dps: 21193.76466
-  tps: 19672.88624
-=======
-  dps: 21571.74162
-  tps: 19865.56125
->>>>>>> af3dce0c
+  dps: 21574.83141
+  tps: 19909.50312
  }
 }
 dps_results: {
  key: "TestEnhancement-Settings-Orc-p1-Standard-default-NoBuffs-LongSingleTarget"
  value: {
-<<<<<<< HEAD
-  dps: 20756.34705
-  tps: 14502.36852
-=======
-  dps: 21115.63394
-  tps: 14712.44667
->>>>>>> af3dce0c
+  dps: 21125.20048
+  tps: 14739.37889
  }
 }
 dps_results: {
  key: "TestEnhancement-Settings-Orc-p1-Standard-default-NoBuffs-ShortSingleTarget"
  value: {
-<<<<<<< HEAD
-  dps: 21313.80424
-  tps: 14854.08649
-=======
-  dps: 23117.78761
-  tps: 16011.66657
->>>>>>> af3dce0c
+  dps: 23220.89627
+  tps: 16055.318
  }
 }
 dps_results: {
@@ -2125,37 +2095,22 @@
 dps_results: {
  key: "TestEnhancement-Settings-Troll-p1-Standard-default-NoBuffs-LongMultiTarget"
  value: {
-<<<<<<< HEAD
-  dps: 21052.8691
-  tps: 19452.33112
-=======
-  dps: 21459.49957
-  tps: 19865.69604
->>>>>>> af3dce0c
+  dps: 21433.74205
+  tps: 19833.89439
  }
 }
 dps_results: {
  key: "TestEnhancement-Settings-Troll-p1-Standard-default-NoBuffs-LongSingleTarget"
  value: {
-<<<<<<< HEAD
-  dps: 20696.16174
-  tps: 14449.03675
-=======
-  dps: 20853.49937
-  tps: 14570.72971
->>>>>>> af3dce0c
+  dps: 20860.42951
+  tps: 14602.3579
  }
 }
 dps_results: {
  key: "TestEnhancement-Settings-Troll-p1-Standard-default-NoBuffs-ShortSingleTarget"
  value: {
-<<<<<<< HEAD
-  dps: 21111.89851
-  tps: 14625.22516
-=======
-  dps: 22943.87045
-  tps: 15980.27818
->>>>>>> af3dce0c
+  dps: 22930.50417
+  tps: 15888.28676
  }
 }
 dps_results: {
