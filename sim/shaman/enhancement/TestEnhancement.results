--- conflicted
+++ resolved
@@ -838,13 +838,8 @@
 dps_results: {
  key: "TestEnhancement-AllItems-Prestor'sTalismanofMachination-65026"
  value: {
-<<<<<<< HEAD
-  dps: 28946.18069
-  tps: 19215.77393
-=======
   dps: 28613.97346
   tps: 18998.06126
->>>>>>> 555cc6d2
  }
 }
 dps_results: {
