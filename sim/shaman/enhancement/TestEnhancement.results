character_stats_results: {
 key: "TestEnhancement-CharacterStats-Default"
 value: {
  final_stats: 764.8725
  final_stats: 5881.5225
  final_stats: 6550.32
  final_stats: 166.95
  final_stats: 179
  final_stats: 10232.04692
  final_stats: 326
  final_stats: 1595.44574
  final_stats: 2694.96042
  final_stats: 1853.0358
  final_stats: 0
  final_stats: 17030.5608
  final_stats: 2154.7616
  final_stats: 6046.85932
  final_stats: 2551.0716
  final_stats: 0
  final_stats: 774.21758
  final_stats: 27780.25
  final_stats: 15326
  final_stats: 209
  final_stats: 0
  final_stats: 0
  final_stats: 0
  final_stats: 0
  final_stats: 0
  final_stats: 0
  final_stats: 128541.48
  final_stats: 0
  final_stats: 0
  final_stats: 0
  final_stats: 0
  final_stats: 0
  final_stats: 0
  final_stats: 1215
 }
}
dps_results: {
 key: "TestEnhancement-AllItems-AgileShadowspiritDiamond"
 value: {
<<<<<<< HEAD
  dps: 26538.45415
  tps: 17194.57596
=======
  dps: 26424.80893
  tps: 16986.45144
>>>>>>> bc571657
 }
}
dps_results: {
 key: "TestEnhancement-AllItems-Althor'sAbacus-50359"
 value: {
<<<<<<< HEAD
  dps: 24868.9102
  tps: 16169.57671
=======
  dps: 24741.80728
  tps: 15979.02977
>>>>>>> bc571657
 }
}
dps_results: {
 key: "TestEnhancement-AllItems-Althor'sAbacus-50366"
 value: {
<<<<<<< HEAD
  dps: 24870.34823
  tps: 16169.90704
=======
  dps: 24744.13967
  tps: 15979.88883
>>>>>>> bc571657
 }
}
dps_results: {
 key: "TestEnhancement-AllItems-Anhuur'sHymnal-55889"
 value: {
<<<<<<< HEAD
  dps: 25042.23535
  tps: 16219.81758
=======
  dps: 25025.23054
  tps: 16065.70615
>>>>>>> bc571657
 }
}
dps_results: {
 key: "TestEnhancement-AllItems-Anhuur'sHymnal-56407"
 value: {
<<<<<<< HEAD
  dps: 25155.42546
  tps: 16271.93054
=======
  dps: 24960.61615
  tps: 16062.03591
>>>>>>> bc571657
 }
}
dps_results: {
 key: "TestEnhancement-AllItems-AustereEarthsiegeDiamond"
 value: {
<<<<<<< HEAD
  dps: 26000.26103
  tps: 16825.72748
=======
  dps: 25855.38043
  tps: 16604.40241
>>>>>>> bc571657
 }
}
dps_results: {
 key: "TestEnhancement-AllItems-AustereShadowspiritDiamond"
 value: {
<<<<<<< HEAD
  dps: 26000.26103
  tps: 16825.72748
=======
  dps: 25855.38043
  tps: 16604.40241
>>>>>>> bc571657
 }
}
dps_results: {
 key: "TestEnhancement-AllItems-Bandit'sInsignia-40371"
 value: {
<<<<<<< HEAD
  dps: 25170.88914
  tps: 16345.83253
=======
  dps: 25028.52708
  tps: 16087.64125
>>>>>>> bc571657
 }
}
dps_results: {
 key: "TestEnhancement-AllItems-BaubleofTrueBlood-50354"
 value: {
<<<<<<< HEAD
  dps: 25007.80562
  tps: 16183.24618
  hps: 87.04794
=======
  dps: 24897.4707
  tps: 15964.89251
>>>>>>> bc571657
 }
}
dps_results: {
 key: "TestEnhancement-AllItems-BaubleofTrueBlood-50726"
 value: {
<<<<<<< HEAD
  dps: 25007.80562
  tps: 16183.24175
  hps: 87.04794
=======
  dps: 24897.4707
  tps: 15964.89251
>>>>>>> bc571657
 }
}
dps_results: {
 key: "TestEnhancement-AllItems-BeamingEarthsiegeDiamond"
 value: {
<<<<<<< HEAD
  dps: 25989.21303
  tps: 16826.08643
=======
  dps: 25869.5729
  tps: 16615.01675
>>>>>>> bc571657
 }
}
dps_results: {
 key: "TestEnhancement-AllItems-BedrockTalisman-58182"
 value: {
<<<<<<< HEAD
  dps: 24845.68199
  tps: 16160.87863
=======
  dps: 24726.57732
  tps: 15975.56612
>>>>>>> bc571657
 }
}
dps_results: {
 key: "TestEnhancement-AllItems-BellofEnragingResonance-59326"
 value: {
<<<<<<< HEAD
  dps: 25098.5671
  tps: 16329.80562
=======
  dps: 24913.87621
  tps: 16110.01826
>>>>>>> bc571657
 }
}
dps_results: {
 key: "TestEnhancement-AllItems-BellofEnragingResonance-65053"
 value: {
<<<<<<< HEAD
  dps: 25104.35859
  tps: 16333.88112
=======
  dps: 24933.40385
  tps: 16146.54589
>>>>>>> bc571657
 }
}
dps_results: {
 key: "TestEnhancement-AllItems-BindingPromise-67037"
 value: {
<<<<<<< HEAD
  dps: 24845.68199
  tps: 16160.87863
=======
  dps: 24726.57732
  tps: 15975.56612
>>>>>>> bc571657
 }
}
dps_results: {
 key: "TestEnhancement-AllItems-BlackBruise-50035"
 value: {
<<<<<<< HEAD
  dps: 24462.43002
  tps: 15769.81474
=======
  dps: 24302.7341
  tps: 15536.79927
>>>>>>> bc571657
 }
}
dps_results: {
 key: "TestEnhancement-AllItems-BlackBruise-50692"
 value: {
<<<<<<< HEAD
  dps: 24589.08156
  tps: 15901.8771
=======
  dps: 24436.33183
  tps: 15674.96401
>>>>>>> bc571657
 }
}
dps_results: {
 key: "TestEnhancement-AllItems-BlessedGarboftheUndeadSlayer"
 value: {
<<<<<<< HEAD
  dps: 19087.57703
  tps: 12661.23318
=======
  dps: 19009.11004
  tps: 12561.40141
>>>>>>> bc571657
 }
}
dps_results: {
 key: "TestEnhancement-AllItems-BlessedRegaliaofUndeadCleansing"
 value: {
<<<<<<< HEAD
  dps: 18722.7574
  tps: 12376.15622
=======
  dps: 18607.66868
  tps: 12267.15552
>>>>>>> bc571657
 }
}
dps_results: {
 key: "TestEnhancement-AllItems-Blood-SoakedAleMug-63843"
 value: {
<<<<<<< HEAD
  dps: 26013.70908
  tps: 16852.42032
=======
  dps: 25063.22357
  tps: 16132.75707
>>>>>>> bc571657
 }
}
dps_results: {
 key: "TestEnhancement-AllItems-BloodofIsiset-55995"
 value: {
<<<<<<< HEAD
  dps: 25234.36175
  tps: 16344.8323
=======
  dps: 25113.95289
  tps: 16156.44518
>>>>>>> bc571657
 }
}
dps_results: {
 key: "TestEnhancement-AllItems-BloodofIsiset-56414"
 value: {
<<<<<<< HEAD
  dps: 25285.26198
  tps: 16368.92315
=======
  dps: 25164.68269
  tps: 16180.13377
>>>>>>> bc571657
 }
}
dps_results: {
 key: "TestEnhancement-AllItems-BloodthirstyGladiator'sBadgeofConquest-64687"
 value: {
<<<<<<< HEAD
  dps: 26337.38309
  tps: 17129.84128
=======
  dps: 24726.57732
  tps: 15975.56612
>>>>>>> bc571657
 }
}
dps_results: {
 key: "TestEnhancement-AllItems-BloodthirstyGladiator'sBadgeofDominance-64688"
 value: {
<<<<<<< HEAD
  dps: 24845.68199
  tps: 16160.87863
=======
  dps: 24726.57732
  tps: 15975.56612
>>>>>>> bc571657
 }
}
dps_results: {
 key: "TestEnhancement-AllItems-BloodthirstyGladiator'sBadgeofVictory-64689"
 value: {
<<<<<<< HEAD
  dps: 24845.68199
  tps: 16160.87863
=======
  dps: 24726.57732
  tps: 15975.56612
>>>>>>> bc571657
 }
}
dps_results: {
 key: "TestEnhancement-AllItems-BloodthirstyGladiator'sEmblemofCruelty-64740"
 value: {
<<<<<<< HEAD
  dps: 25072.88511
  tps: 16299.9699
=======
  dps: 24892.72902
  tps: 16099.9337
>>>>>>> bc571657
 }
}
dps_results: {
 key: "TestEnhancement-AllItems-BloodthirstyGladiator'sEmblemofMeditation-64741"
 value: {
<<<<<<< HEAD
  dps: 25007.80562
  tps: 16183.21133
=======
  dps: 24897.4707
  tps: 15964.89251
>>>>>>> bc571657
 }
}
dps_results: {
 key: "TestEnhancement-AllItems-BloodthirstyGladiator'sEmblemofTenacity-64742"
 value: {
<<<<<<< HEAD
  dps: 24845.68199
  tps: 16160.87863
=======
  dps: 24726.57732
  tps: 15975.56612
>>>>>>> bc571657
 }
}
dps_results: {
 key: "TestEnhancement-AllItems-BloodthirstyGladiator'sInsigniaofConquest-64761"
 value: {
<<<<<<< HEAD
  dps: 26016.24236
  tps: 16877.23262
=======
  dps: 25804.50629
  tps: 16630.95848
>>>>>>> bc571657
 }
}
dps_results: {
 key: "TestEnhancement-AllItems-BloodthirstyGladiator'sInsigniaofDominance-64762"
 value: {
<<<<<<< HEAD
  dps: 24845.68199
  tps: 16160.87863
=======
  dps: 24726.57732
  tps: 15975.56612
>>>>>>> bc571657
 }
}
dps_results: {
 key: "TestEnhancement-AllItems-BloodthirstyGladiator'sInsigniaofVictory-64763"
 value: {
<<<<<<< HEAD
  dps: 24845.68199
  tps: 16160.87863
=======
  dps: 24726.57732
  tps: 15975.56612
>>>>>>> bc571657
 }
}
dps_results: {
 key: "TestEnhancement-AllItems-BottledLightning-66879"
 value: {
<<<<<<< HEAD
  dps: 24956.11937
  tps: 16247.63171
=======
  dps: 24744.13967
  tps: 15979.88883
>>>>>>> bc571657
 }
}
dps_results: {
 key: "TestEnhancement-AllItems-BracingEarthsiegeDiamond"
 value: {
<<<<<<< HEAD
  dps: 26003.31779
  tps: 16493.95929
=======
  dps: 25856.99063
  tps: 16278.76536
>>>>>>> bc571657
 }
}
dps_results: {
 key: "TestEnhancement-AllItems-BracingShadowspiritDiamond"
 value: {
<<<<<<< HEAD
  dps: 26007.31414
  tps: 16494.69448
=======
  dps: 25860.57114
  tps: 16280.03823
>>>>>>> bc571657
 }
}
dps_results: {
 key: "TestEnhancement-AllItems-Bryntroll,theBoneArbiter-50415"
 value: {
<<<<<<< HEAD
  dps: 26444.9058
  tps: 17129.87238
=======
  dps: 26301.96969
  tps: 16905.64734
>>>>>>> bc571657
 }
}
dps_results: {
 key: "TestEnhancement-AllItems-Bryntroll,theBoneArbiter-50709"
 value: {
<<<<<<< HEAD
  dps: 26444.9058
  tps: 17129.87238
=======
  dps: 26301.96969
  tps: 16905.64734
>>>>>>> bc571657
 }
}
dps_results: {
 key: "TestEnhancement-AllItems-BurningShadowspiritDiamond"
 value: {
<<<<<<< HEAD
  dps: 26380.61645
  tps: 17087.04534
=======
  dps: 26233.83889
  tps: 16862.49564
>>>>>>> bc571657
 }
}
dps_results: {
 key: "TestEnhancement-AllItems-ChaoticShadowspiritDiamond"
 value: {
<<<<<<< HEAD
  dps: 26396.81535
  tps: 17109.90411
=======
  dps: 26281.67415
  tps: 16929.80175
>>>>>>> bc571657
 }
}
dps_results: {
 key: "TestEnhancement-AllItems-ChaoticSkyflareDiamond"
 value: {
<<<<<<< HEAD
  dps: 26361.43642
  tps: 17086.2703
=======
  dps: 26243.38571
  tps: 16872.56891
>>>>>>> bc571657
 }
}
dps_results: {
 key: "TestEnhancement-AllItems-CoreofRipeness-58184"
 value: {
<<<<<<< HEAD
  dps: 24880.16688
  tps: 16105.07834
=======
  dps: 24760.91269
  tps: 15985.52904
>>>>>>> bc571657
 }
}
dps_results: {
 key: "TestEnhancement-AllItems-CorpseTongueCoin-50349"
 value: {
<<<<<<< HEAD
  dps: 24845.68199
  tps: 16160.87863
=======
  dps: 24726.57732
  tps: 15975.56612
>>>>>>> bc571657
 }
}
dps_results: {
 key: "TestEnhancement-AllItems-CorpseTongueCoin-50352"
 value: {
<<<<<<< HEAD
  dps: 24845.68199
  tps: 16160.87863
=======
  dps: 24726.57732
  tps: 15975.56612
>>>>>>> bc571657
 }
}
dps_results: {
 key: "TestEnhancement-AllItems-CorrodedSkeletonKey-50356"
 value: {
<<<<<<< HEAD
  dps: 24845.68199
  tps: 16160.87863
  hps: 64
=======
  dps: 24726.57732
  tps: 15975.56612
>>>>>>> bc571657
 }
}
dps_results: {
 key: "TestEnhancement-AllItems-CrushingWeight-59506"
 value: {
<<<<<<< HEAD
  dps: 25061.0157
  tps: 16258.32574
=======
  dps: 24988.6029
  tps: 16106.35503
>>>>>>> bc571657
 }
}
dps_results: {
 key: "TestEnhancement-AllItems-CrushingWeight-65118"
 value: {
<<<<<<< HEAD
  dps: 25037.01762
  tps: 16256.04555
=======
  dps: 25010.1499
  tps: 16134.74562
>>>>>>> bc571657
 }
}
dps_results: {
 key: "TestEnhancement-AllItems-DarkmoonCard:Berserker!-42989"
 value: {
<<<<<<< HEAD
  dps: 24963.93767
  tps: 16249.06536
=======
  dps: 24806.27994
  tps: 16053.58939
>>>>>>> bc571657
 }
}
dps_results: {
 key: "TestEnhancement-AllItems-DarkmoonCard:Death-42990"
 value: {
<<<<<<< HEAD
  dps: 24967.05273
  tps: 16246.27465
=======
  dps: 24830.65723
  tps: 16020.30202
>>>>>>> bc571657
 }
}
dps_results: {
 key: "TestEnhancement-AllItems-DarkmoonCard:Earthquake-62048"
 value: {
<<<<<<< HEAD
  dps: 24845.68199
  tps: 16160.87863
=======
  dps: 24726.57732
  tps: 15975.56612
>>>>>>> bc571657
 }
}
dps_results: {
 key: "TestEnhancement-AllItems-DarkmoonCard:Greatness-44255"
 value: {
<<<<<<< HEAD
  dps: 25217.09557
  tps: 16403.94103
=======
  dps: 25090.1684
  tps: 16207.60991
>>>>>>> bc571657
 }
}
dps_results: {
 key: "TestEnhancement-AllItems-DarkmoonCard:Hurricane-62049"
 value: {
<<<<<<< HEAD
  dps: 25279.87252
  tps: 16598.50188
=======
  dps: 25203.23598
  tps: 16495.29228
>>>>>>> bc571657
 }
}
dps_results: {
 key: "TestEnhancement-AllItems-DarkmoonCard:Hurricane-62051"
 value: {
<<<<<<< HEAD
  dps: 25959.96405
  tps: 16846.92686
=======
  dps: 25828.26743
  tps: 16664.82686
>>>>>>> bc571657
 }
}
dps_results: {
 key: "TestEnhancement-AllItems-DarkmoonCard:Tsunami-62050"
 value: {
<<<<<<< HEAD
  dps: 24886.36375
  tps: 16172.51614
=======
  dps: 24760.91269
  tps: 15985.52904
>>>>>>> bc571657
 }
}
dps_results: {
 key: "TestEnhancement-AllItems-DarkmoonCard:Volcano-62047"
 value: {
<<<<<<< HEAD
  dps: 25369.3196
  tps: 16469.29538
=======
  dps: 25221.90653
  tps: 16211.5778
>>>>>>> bc571657
 }
}
dps_results: {
 key: "TestEnhancement-AllItems-Death'sChoice-47464"
 value: {
<<<<<<< HEAD
  dps: 25823.72454
  tps: 16773.06112
=======
  dps: 25692.67065
  tps: 16576.51057
>>>>>>> bc571657
 }
}
dps_results: {
 key: "TestEnhancement-AllItems-DeathKnight'sAnguish-38212"
 value: {
<<<<<<< HEAD
  dps: 24905.5252
  tps: 16219.17842
=======
  dps: 24764.96448
  tps: 16026.49445
>>>>>>> bc571657
 }
}
dps_results: {
 key: "TestEnhancement-AllItems-Deathbringer'sWill-50362"
 value: {
<<<<<<< HEAD
  dps: 25403.38513
  tps: 16487.07549
=======
  dps: 25265.41873
  tps: 16286.88148
>>>>>>> bc571657
 }
}
dps_results: {
 key: "TestEnhancement-AllItems-Deathbringer'sWill-50363"
 value: {
<<<<<<< HEAD
  dps: 25435.23327
  tps: 16508.78636
=======
  dps: 25290.70882
  tps: 16317.44709
>>>>>>> bc571657
 }
}
dps_results: {
 key: "TestEnhancement-AllItems-Defender'sCode-40257"
 value: {
<<<<<<< HEAD
  dps: 24845.68199
  tps: 16160.87863
=======
  dps: 24726.57732
  tps: 15975.56612
>>>>>>> bc571657
 }
}
dps_results: {
 key: "TestEnhancement-AllItems-DestructiveShadowspiritDiamond"
 value: {
<<<<<<< HEAD
  dps: 26022.21865
  tps: 16848.35924
=======
  dps: 25905.25388
  tps: 16669.40819
>>>>>>> bc571657
 }
}
dps_results: {
 key: "TestEnhancement-AllItems-DestructiveSkyflareDiamond"
 value: {
<<<<<<< HEAD
  dps: 25994.31448
  tps: 16827.43565
=======
  dps: 25874.85314
  tps: 16623.83362
>>>>>>> bc571657
 }
}
dps_results: {
 key: "TestEnhancement-AllItems-DislodgedForeignObject-50348"
 value: {
<<<<<<< HEAD
  dps: 24752.56345
  tps: 16073.5715
=======
  dps: 24807.96398
  tps: 16028.74046
>>>>>>> bc571657
 }
}
dps_results: {
 key: "TestEnhancement-AllItems-DislodgedForeignObject-50353"
 value: {
<<<<<<< HEAD
  dps: 24826.98409
  tps: 16125.84321
=======
  dps: 24750.15019
  tps: 15949.84045
>>>>>>> bc571657
 }
}
dps_results: {
 key: "TestEnhancement-AllItems-EffulgentShadowspiritDiamond"
 value: {
<<<<<<< HEAD
  dps: 26000.26103
  tps: 16825.72748
=======
  dps: 25855.38043
  tps: 16604.40241
>>>>>>> bc571657
 }
}
dps_results: {
 key: "TestEnhancement-AllItems-ElectrosparkHeartstarter-67118"
 value: {
<<<<<<< HEAD
  dps: 25015.55237
  tps: 16221.34335
=======
  dps: 24897.4707
  tps: 15964.89251
>>>>>>> bc571657
 }
}
dps_results: {
 key: "TestEnhancement-AllItems-EmberShadowspiritDiamond"
 value: {
<<<<<<< HEAD
  dps: 26007.31414
  tps: 16826.21729
=======
  dps: 25860.57114
  tps: 16605.47726
>>>>>>> bc571657
 }
}
dps_results: {
 key: "TestEnhancement-AllItems-EmberSkyflareDiamond"
 value: {
<<<<<<< HEAD
  dps: 26003.80334
  tps: 16826.18736
=======
  dps: 25856.99063
  tps: 16604.49187
>>>>>>> bc571657
 }
}
dps_results: {
 key: "TestEnhancement-AllItems-EnigmaticShadowspiritDiamond"
 value: {
<<<<<<< HEAD
  dps: 26022.21865
  tps: 16848.35924
=======
  dps: 25905.25388
  tps: 16669.40819
>>>>>>> bc571657
 }
}
dps_results: {
 key: "TestEnhancement-AllItems-EnigmaticSkyflareDiamond"
 value: {
<<<<<<< HEAD
  dps: 25989.21303
  tps: 16826.34142
=======
  dps: 25869.5729
  tps: 16615.36056
>>>>>>> bc571657
 }
}
dps_results: {
 key: "TestEnhancement-AllItems-EnigmaticStarflareDiamond"
 value: {
<<<<<<< HEAD
  dps: 25982.79489
  tps: 16815.16665
=======
  dps: 25866.18159
  tps: 16611.96925
>>>>>>> bc571657
 }
}
dps_results: {
 key: "TestEnhancement-AllItems-EphemeralSnowflake-50260"
 value: {
<<<<<<< HEAD
  dps: 24759.10014
  tps: 16103.16886
=======
  dps: 24726.57732
  tps: 15975.56612
>>>>>>> bc571657
 }
}
dps_results: {
 key: "TestEnhancement-AllItems-EssenceofGossamer-37220"
 value: {
<<<<<<< HEAD
  dps: 24845.68199
  tps: 16160.87863
=======
  dps: 24726.57732
  tps: 15975.56612
>>>>>>> bc571657
 }
}
dps_results: {
 key: "TestEnhancement-AllItems-EssenceoftheCyclone-59473"
 value: {
<<<<<<< HEAD
  dps: 26204.56859
  tps: 17060.02077
=======
  dps: 26149.06927
  tps: 16915.49987
>>>>>>> bc571657
 }
}
dps_results: {
 key: "TestEnhancement-AllItems-EternalEarthsiegeDiamond"
 value: {
<<<<<<< HEAD
  dps: 26000.26103
  tps: 16825.72748
=======
  dps: 25855.38043
  tps: 16604.40241
>>>>>>> bc571657
 }
}
dps_results: {
 key: "TestEnhancement-AllItems-EternalShadowspiritDiamond"
 value: {
<<<<<<< HEAD
  dps: 26000.26103
  tps: 16825.72748
=======
  dps: 25855.38043
  tps: 16604.40241
>>>>>>> bc571657
 }
}
dps_results: {
 key: "TestEnhancement-AllItems-ExtractofNecromanticPower-40373"
 value: {
<<<<<<< HEAD
  dps: 24921.3349
  tps: 16231.3593
=======
  dps: 24828.80069
  tps: 16026.25819
>>>>>>> bc571657
 }
}
dps_results: {
 key: "TestEnhancement-AllItems-EyeoftheBroodmother-45308"
 value: {
<<<<<<< HEAD
  dps: 24950.24919
  tps: 16238.58313
=======
  dps: 24808.83672
  tps: 16046.95311
>>>>>>> bc571657
 }
}
dps_results: {
 key: "TestEnhancement-AllItems-FallofMortality-59500"
 value: {
<<<<<<< HEAD
  dps: 24886.36375
  tps: 16172.51614
=======
  dps: 24760.91269
  tps: 15985.52904
>>>>>>> bc571657
 }
}
dps_results: {
 key: "TestEnhancement-AllItems-FallofMortality-65124"
 value: {
<<<<<<< HEAD
  dps: 24895.51657
  tps: 16177.04065
=======
  dps: 24775.24415
  tps: 15994.95829
>>>>>>> bc571657
 }
}
dps_results: {
 key: "TestEnhancement-AllItems-Figurine-DemonPanther-52199"
 value: {
<<<<<<< HEAD
  dps: 26618.63474
  tps: 17246.79946
=======
  dps: 24960.61615
  tps: 16062.03591
>>>>>>> bc571657
 }
}
dps_results: {
 key: "TestEnhancement-AllItems-Figurine-DreamOwl-52354"
 value: {
<<<<<<< HEAD
  dps: 24874.76223
  tps: 16103.54824
=======
  dps: 24758.17709
  tps: 15984.25776
>>>>>>> bc571657
 }
}
dps_results: {
 key: "TestEnhancement-AllItems-Figurine-EarthenGuardian-52352"
 value: {
<<<<<<< HEAD
  dps: 24845.68199
  tps: 16160.87863
=======
  dps: 24726.57732
  tps: 15975.56612
>>>>>>> bc571657
 }
}
dps_results: {
 key: "TestEnhancement-AllItems-Figurine-JeweledSerpent-52353"
 value: {
<<<<<<< HEAD
  dps: 24882.64333
  tps: 16172.11616
=======
  dps: 24758.17709
  tps: 15984.25776
>>>>>>> bc571657
 }
}
dps_results: {
 key: "TestEnhancement-AllItems-Figurine-KingofBoars-52351"
 value: {
<<<<<<< HEAD
  dps: 25285.26198
  tps: 16368.92315
=======
  dps: 25164.68269
  tps: 16180.13377
>>>>>>> bc571657
 }
}
dps_results: {
 key: "TestEnhancement-AllItems-Figurine-SapphireOwl-42413"
 value: {
<<<<<<< HEAD
  dps: 24851.82524
  tps: 16164.56493
=======
  dps: 24729.06377
  tps: 15975.66784
>>>>>>> bc571657
 }
}
dps_results: {
 key: "TestEnhancement-AllItems-FleetShadowspiritDiamond"
 value: {
<<<<<<< HEAD
  dps: 26087.07723
  tps: 16866.14905
=======
  dps: 25942.3836
  tps: 16644.51542
>>>>>>> bc571657
 }
}
dps_results: {
 key: "TestEnhancement-AllItems-FluidDeath-58181"
 value: {
<<<<<<< HEAD
  dps: 26574.59105
  tps: 17237.90593
=======
  dps: 26474.95419
  tps: 16993.67908
>>>>>>> bc571657
 }
}
dps_results: {
 key: "TestEnhancement-AllItems-ForethoughtTalisman-40258"
 value: {
<<<<<<< HEAD
  dps: 24856.49629
  tps: 16165.82693
=======
  dps: 24735.24062
  tps: 15977.14226
>>>>>>> bc571657
 }
}
dps_results: {
 key: "TestEnhancement-AllItems-ForgeEmber-37660"
 value: {
<<<<<<< HEAD
  dps: 24917.04171
  tps: 16207.98164
=======
  dps: 24802.56628
  tps: 16050.74565
>>>>>>> bc571657
 }
}
dps_results: {
 key: "TestEnhancement-AllItems-ForlornShadowspiritDiamond"
 value: {
<<<<<<< HEAD
  dps: 26007.31414
  tps: 16826.48346
=======
  dps: 25860.57114
  tps: 16605.83234
>>>>>>> bc571657
 }
}
dps_results: {
 key: "TestEnhancement-AllItems-ForlornSkyflareDiamond"
 value: {
<<<<<<< HEAD
  dps: 26003.31779
  tps: 16825.72831
=======
  dps: 25856.99063
  tps: 16604.52694
>>>>>>> bc571657
 }
}
dps_results: {
 key: "TestEnhancement-AllItems-ForlornStarflareDiamond"
 value: {
<<<<<<< HEAD
  dps: 26001.94366
  tps: 16825.60228
=======
  dps: 25856.83515
  tps: 16604.41043
>>>>>>> bc571657
 }
}
dps_results: {
 key: "TestEnhancement-AllItems-FuryofAngerforge-59461"
 value: {
<<<<<<< HEAD
  dps: 25098.5671
  tps: 16329.80562
=======
  dps: 24913.87621
  tps: 16110.01826
>>>>>>> bc571657
 }
}
dps_results: {
 key: "TestEnhancement-AllItems-FuryoftheFiveFlights-40431"
 value: {
<<<<<<< HEAD
  dps: 25253.7132
  tps: 16402.71854
=======
  dps: 25137.53103
  tps: 16216.49667
>>>>>>> bc571657
 }
}
dps_results: {
 key: "TestEnhancement-AllItems-FuturesightRune-38763"
 value: {
<<<<<<< HEAD
  dps: 24856.28024
  tps: 16105.49087
=======
  dps: 24731.67184
  tps: 15976.50724
>>>>>>> bc571657
 }
}
dps_results: {
 key: "TestEnhancement-AllItems-GaleofShadows-56138"
 value: {
<<<<<<< HEAD
  dps: 24866.70548
  tps: 16186.72846
=======
  dps: 24886.04271
  tps: 16069.63213
>>>>>>> bc571657
 }
}
dps_results: {
 key: "TestEnhancement-AllItems-GaleofShadows-56462"
 value: {
<<<<<<< HEAD
  dps: 24931.86425
  tps: 16223.19703
=======
  dps: 25029.20398
  tps: 16191.53682
>>>>>>> bc571657
 }
}
dps_results: {
 key: "TestEnhancement-AllItems-GearDetector-61462"
 value: {
<<<<<<< HEAD
  dps: 25710.82012
  tps: 16695.61109
=======
  dps: 25426.41449
  tps: 16423.52362
>>>>>>> bc571657
 }
}
dps_results: {
 key: "TestEnhancement-AllItems-GlowingTwilightScale-54573"
 value: {
<<<<<<< HEAD
  dps: 24869.55388
  tps: 16169.974
=======
  dps: 24742.51626
  tps: 15979.43893
>>>>>>> bc571657
 }
}
dps_results: {
 key: "TestEnhancement-AllItems-GlowingTwilightScale-54589"
 value: {
<<<<<<< HEAD
  dps: 24871.38883
  tps: 16169.81777
=======
  dps: 24745.03108
  tps: 15980.28006
>>>>>>> bc571657
 }
}
dps_results: {
 key: "TestEnhancement-AllItems-GnomishLightningGenerator-41121"
 value: {
<<<<<<< HEAD
  dps: 24926.62096
  tps: 16247.21428
=======
  dps: 24799.5733
  tps: 16044.94694
>>>>>>> bc571657
 }
}
dps_results: {
 key: "TestEnhancement-AllItems-GraceoftheHerald-55266"
 value: {
<<<<<<< HEAD
  dps: 25611.76697
  tps: 16654.95816
=======
  dps: 25490.08021
  tps: 16483.47123
>>>>>>> bc571657
 }
}
dps_results: {
 key: "TestEnhancement-AllItems-GraceoftheHerald-56295"
 value: {
<<<<<<< HEAD
  dps: 25944.1164
  tps: 16851.02908
=======
  dps: 25829.7988
  tps: 16689.28748
>>>>>>> bc571657
 }
}
dps_results: {
 key: "TestEnhancement-AllItems-HarmlightToken-63839"
 value: {
<<<<<<< HEAD
  dps: 25060.95805
  tps: 16351.21025
=======
  dps: 24928.99104
  tps: 16160.34395
>>>>>>> bc571657
 }
}
dps_results: {
 key: "TestEnhancement-AllItems-Harrison'sInsigniaofPanache-65803"
 value: {
<<<<<<< HEAD
  dps: 25136.08381
  tps: 16297.92589
=======
  dps: 25021.16072
  tps: 16108.56339
>>>>>>> bc571657
 }
}
dps_results: {
 key: "TestEnhancement-AllItems-HeartofIgnacious-59514"
 value: {
<<<<<<< HEAD
  dps: 25025.91965
  tps: 16232.37071
=======
  dps: 24726.57732
  tps: 15975.56612
>>>>>>> bc571657
 }
}
dps_results: {
 key: "TestEnhancement-AllItems-HeartofIgnacious-65110"
 value: {
<<<<<<< HEAD
  dps: 25019.65699
  tps: 16252.49286
=======
  dps: 24726.57732
  tps: 15975.56612
>>>>>>> bc571657
 }
}
dps_results: {
 key: "TestEnhancement-AllItems-HeartofRage-59224"
 value: {
<<<<<<< HEAD
  dps: 24810.7343
  tps: 16117.32884
=======
  dps: 24726.16834
  tps: 15963.05242
>>>>>>> bc571657
 }
}
dps_results: {
 key: "TestEnhancement-AllItems-HeartofRage-65072"
 value: {
<<<<<<< HEAD
  dps: 24810.7343
  tps: 16117.32884
=======
  dps: 24726.16834
  tps: 15963.05242
>>>>>>> bc571657
 }
}
dps_results: {
 key: "TestEnhancement-AllItems-HeartofSolace-55868"
 value: {
<<<<<<< HEAD
  dps: 24866.70548
  tps: 16186.72846
=======
  dps: 24886.04271
  tps: 16069.63213
>>>>>>> bc571657
 }
}
dps_results: {
 key: "TestEnhancement-AllItems-HeartofSolace-56393"
 value: {
<<<<<<< HEAD
  dps: 24931.86425
  tps: 16223.19703
=======
  dps: 25029.20398
  tps: 16191.53682
>>>>>>> bc571657
 }
}
dps_results: {
 key: "TestEnhancement-AllItems-HeartofThunder-55845"
 value: {
<<<<<<< HEAD
  dps: 24845.68199
  tps: 16160.87863
=======
  dps: 24726.57732
  tps: 15975.56612
>>>>>>> bc571657
 }
}
dps_results: {
 key: "TestEnhancement-AllItems-HeartofThunder-56370"
 value: {
<<<<<<< HEAD
  dps: 24845.68199
  tps: 16160.87863
=======
  dps: 24726.57732
  tps: 15975.56612
>>>>>>> bc571657
 }
}
dps_results: {
 key: "TestEnhancement-AllItems-HeartoftheVile-66969"
 value: {
<<<<<<< HEAD
  dps: 25740.10598
  tps: 16737.5493
=======
  dps: 25608.32341
  tps: 16553.10531
>>>>>>> bc571657
 }
}
dps_results: {
 key: "TestEnhancement-AllItems-Heartpierce-49982"
 value: {
<<<<<<< HEAD
  dps: 26444.9058
  tps: 17129.87238
=======
  dps: 26301.96969
  tps: 16905.64734
>>>>>>> bc571657
 }
}
dps_results: {
 key: "TestEnhancement-AllItems-Heartpierce-50641"
 value: {
<<<<<<< HEAD
  dps: 26444.9058
  tps: 17129.87238
=======
  dps: 26301.96969
  tps: 16905.64734
>>>>>>> bc571657
 }
}
dps_results: {
 key: "TestEnhancement-AllItems-IllustrationoftheDragonSoul-40432"
 value: {
<<<<<<< HEAD
  dps: 24845.68199
  tps: 16160.87863
=======
  dps: 24726.57732
  tps: 15975.56612
>>>>>>> bc571657
 }
}
dps_results: {
 key: "TestEnhancement-AllItems-ImpassiveShadowspiritDiamond"
 value: {
<<<<<<< HEAD
  dps: 26022.21865
  tps: 16848.35924
=======
  dps: 25905.25388
  tps: 16669.40819
>>>>>>> bc571657
 }
}
dps_results: {
 key: "TestEnhancement-AllItems-ImpassiveSkyflareDiamond"
 value: {
<<<<<<< HEAD
  dps: 25989.21303
  tps: 16826.34142
=======
  dps: 25869.5729
  tps: 16615.36056
>>>>>>> bc571657
 }
}
dps_results: {
 key: "TestEnhancement-AllItems-ImpassiveStarflareDiamond"
 value: {
<<<<<<< HEAD
  dps: 25982.79489
  tps: 16815.16665
=======
  dps: 25866.18159
  tps: 16611.96925
>>>>>>> bc571657
 }
}
dps_results: {
 key: "TestEnhancement-AllItems-ImpatienceofYouth-62464"
 value: {
<<<<<<< HEAD
  dps: 25340.78994
  tps: 16395.20453
=======
  dps: 25220.02482
  tps: 16205.9764
>>>>>>> bc571657
 }
}
dps_results: {
 key: "TestEnhancement-AllItems-ImpatienceofYouth-62469"
 value: {
<<<<<<< HEAD
  dps: 25340.78994
  tps: 16395.20453
=======
  dps: 25220.02482
  tps: 16205.9764
>>>>>>> bc571657
 }
}
dps_results: {
 key: "TestEnhancement-AllItems-ImpetuousQuery-55881"
 value: {
<<<<<<< HEAD
  dps: 25234.36175
  tps: 16344.8323
=======
  dps: 25113.95289
  tps: 16156.44518
>>>>>>> bc571657
 }
}
dps_results: {
 key: "TestEnhancement-AllItems-ImpetuousQuery-56406"
 value: {
<<<<<<< HEAD
  dps: 25285.26198
  tps: 16368.92315
=======
  dps: 25164.68269
  tps: 16180.13377
>>>>>>> bc571657
 }
}
dps_results: {
 key: "TestEnhancement-AllItems-IncisorFragment-37723"
 value: {
<<<<<<< HEAD
  dps: 25171.06855
  tps: 16403.17077
=======
  dps: 24920.17591
  tps: 16089.26473
>>>>>>> bc571657
 }
}
dps_results: {
 key: "TestEnhancement-AllItems-InsightfulEarthsiegeDiamond"
 value: {
<<<<<<< HEAD
  dps: 26003.31779
  tps: 16826.51269
=======
  dps: 25856.99063
  tps: 16605.09107
>>>>>>> bc571657
 }
}
dps_results: {
 key: "TestEnhancement-AllItems-InsigniaofDiplomacy-61433"
 value: {
<<<<<<< HEAD
  dps: 24845.68199
  tps: 16160.87863
=======
  dps: 24726.57732
  tps: 15975.56612
>>>>>>> bc571657
 }
}
dps_results: {
 key: "TestEnhancement-AllItems-InsigniaoftheEarthenLord-61429"
 value: {
<<<<<<< HEAD
  dps: 25144.9017
  tps: 16302.49174
=======
  dps: 25024.79258
  tps: 16114.81185
>>>>>>> bc571657
 }
}
dps_results: {
 key: "TestEnhancement-AllItems-InvigoratingEarthsiegeDiamond"
 value: {
<<<<<<< HEAD
  dps: 25983.67925
  tps: 16838.29581
  hps: 63.4138
=======
  dps: 25907.11769
  tps: 16662.5533
  hps: 63.62803
>>>>>>> bc571657
 }
}
dps_results: {
 key: "TestEnhancement-AllItems-JarofAncientRemedies-59354"
 value: {
<<<<<<< HEAD
  dps: 24845.68199
  tps: 16162.96329
=======
  dps: 24726.57732
  tps: 15975.56612
>>>>>>> bc571657
 }
}
dps_results: {
 key: "TestEnhancement-AllItems-JarofAncientRemedies-65029"
 value: {
<<<<<<< HEAD
  dps: 24845.68199
  tps: 16162.99525
=======
  dps: 24726.57732
  tps: 15975.56612
>>>>>>> bc571657
 }
}
dps_results: {
 key: "TestEnhancement-AllItems-JujuofNimbleness-63840"
 value: {
<<<<<<< HEAD
  dps: 26013.70908
  tps: 16852.42032
=======
  dps: 25063.22357
  tps: 16132.75707
>>>>>>> bc571657
 }
}
dps_results: {
 key: "TestEnhancement-AllItems-KeytotheEndlessChamber-55795"
 value: {
<<<<<<< HEAD
  dps: 26062.39378
  tps: 16873.09043
=======
  dps: 25980.2717
  tps: 16703.43296
>>>>>>> bc571657
 }
}
dps_results: {
 key: "TestEnhancement-AllItems-KeytotheEndlessChamber-56328"
 value: {
<<<<<<< HEAD
  dps: 26457.37536
  tps: 17101.58087
=======
  dps: 26310.75077
  tps: 16838.39969
>>>>>>> bc571657
 }
}
dps_results: {
 key: "TestEnhancement-AllItems-KvaldirBattleStandard-59685"
 value: {
<<<<<<< HEAD
  dps: 24755.08178
  tps: 16072.7351
=======
  dps: 24799.04672
  tps: 16026.71533
>>>>>>> bc571657
 }
}
dps_results: {
 key: "TestEnhancement-AllItems-KvaldirBattleStandard-59689"
 value: {
<<<<<<< HEAD
  dps: 24755.08178
  tps: 16072.7351
=======
  dps: 24799.04672
  tps: 16026.71533
>>>>>>> bc571657
 }
}
dps_results: {
 key: "TestEnhancement-AllItems-LadyLa-La'sSingingShell-67152"
 value: {
<<<<<<< HEAD
  dps: 24945.86751
  tps: 16196.64013
=======
  dps: 24897.4707
  tps: 15964.89251
>>>>>>> bc571657
 }
}
dps_results: {
 key: "TestEnhancement-AllItems-LastWord-50179"
 value: {
<<<<<<< HEAD
  dps: 26444.9058
  tps: 17129.87238
=======
  dps: 26301.96969
  tps: 16905.64734
>>>>>>> bc571657
 }
}
dps_results: {
 key: "TestEnhancement-AllItems-LastWord-50708"
 value: {
<<<<<<< HEAD
  dps: 26444.9058
  tps: 17129.87238
=======
  dps: 26301.96969
  tps: 16905.64734
>>>>>>> bc571657
 }
}
dps_results: {
 key: "TestEnhancement-AllItems-Lavanthor'sTalisman-37872"
 value: {
<<<<<<< HEAD
  dps: 24845.68199
  tps: 16160.87863
=======
  dps: 24726.57732
  tps: 15975.56612
>>>>>>> bc571657
 }
}
dps_results: {
 key: "TestEnhancement-AllItems-LeadenDespair-55816"
 value: {
<<<<<<< HEAD
  dps: 24845.68199
  tps: 16160.87863
=======
  dps: 24726.57732
  tps: 15975.56612
>>>>>>> bc571657
 }
}
dps_results: {
 key: "TestEnhancement-AllItems-LeadenDespair-56347"
 value: {
<<<<<<< HEAD
  dps: 24845.68199
  tps: 16160.87863
=======
  dps: 24726.57732
  tps: 15975.56612
>>>>>>> bc571657
 }
}
dps_results: {
 key: "TestEnhancement-AllItems-LeftEyeofRajh-56102"
 value: {
<<<<<<< HEAD
  dps: 25933.63503
  tps: 16821.57435
=======
  dps: 25840.60779
  tps: 16681.80595
>>>>>>> bc571657
 }
}
dps_results: {
 key: "TestEnhancement-AllItems-LeftEyeofRajh-56427"
 value: {
<<<<<<< HEAD
  dps: 26083.86224
  tps: 16920.4657
=======
  dps: 25993.59793
  tps: 16758.87431
>>>>>>> bc571657
 }
}
dps_results: {
 key: "TestEnhancement-AllItems-LicensetoSlay-58180"
 value: {
<<<<<<< HEAD
  dps: 25191.18775
  tps: 16381.23069
=======
  dps: 25062.80085
  tps: 16111.97388
>>>>>>> bc571657
 }
}
dps_results: {
 key: "TestEnhancement-AllItems-MagnetiteMirror-55814"
 value: {
<<<<<<< HEAD
  dps: 24810.7343
  tps: 16117.32884
=======
  dps: 24726.16834
  tps: 15963.05242
>>>>>>> bc571657
 }
}
dps_results: {
 key: "TestEnhancement-AllItems-MagnetiteMirror-56345"
 value: {
<<<<<<< HEAD
  dps: 24810.7343
  tps: 16117.32884
=======
  dps: 24726.16834
  tps: 15963.05242
>>>>>>> bc571657
 }
}
dps_results: {
 key: "TestEnhancement-AllItems-MajesticDragonFigurine-40430"
 value: {
<<<<<<< HEAD
  dps: 25014.76872
  tps: 16188.36482
=======
  dps: 24887.93594
  tps: 15964.49939
>>>>>>> bc571657
 }
}
dps_results: {
 key: "TestEnhancement-AllItems-MandalaofStirringPatterns-62467"
 value: {
<<<<<<< HEAD
  dps: 25007.80562
  tps: 16183.20686
=======
  dps: 24897.4707
  tps: 15964.89251
>>>>>>> bc571657
 }
}
dps_results: {
 key: "TestEnhancement-AllItems-MandalaofStirringPatterns-62472"
 value: {
<<<<<<< HEAD
  dps: 25007.80562
  tps: 16183.20686
=======
  dps: 24897.4707
  tps: 15964.89251
>>>>>>> bc571657
 }
}
dps_results: {
 key: "TestEnhancement-AllItems-MarkofKhardros-56132"
 value: {
<<<<<<< HEAD
  dps: 25257.36667
  tps: 16359.68217
=======
  dps: 24726.57732
  tps: 15975.56612
>>>>>>> bc571657
 }
}
dps_results: {
 key: "TestEnhancement-AllItems-MarkofKhardros-56458"
 value: {
<<<<<<< HEAD
  dps: 25311.28984
  tps: 16385.72805
=======
  dps: 24726.57732
  tps: 15975.56612
>>>>>>> bc571657
 }
}
dps_results: {
 key: "TestEnhancement-AllItems-MeteoriteWhetstone-37390"
 value: {
<<<<<<< HEAD
  dps: 24899.35054
  tps: 16155.84672
=======
  dps: 24805.29241
  tps: 16011.32838
>>>>>>> bc571657
 }
}
dps_results: {
 key: "TestEnhancement-AllItems-MightoftheOcean-55251"
 value: {
<<<<<<< HEAD
  dps: 25118.08184
  tps: 16244.6618
=======
  dps: 24972.56006
  tps: 16094.26242
>>>>>>> bc571657
 }
}
dps_results: {
 key: "TestEnhancement-AllItems-MightoftheOcean-56285"
 value: {
<<<<<<< HEAD
  dps: 25155.42546
  tps: 16271.93054
=======
  dps: 24960.61615
  tps: 16062.03591
>>>>>>> bc571657
 }
}
dps_results: {
 key: "TestEnhancement-AllItems-MirrorofBrokenImages-62466"
 value: {
<<<<<<< HEAD
  dps: 25340.78994
  tps: 16395.20453
=======
  dps: 25220.02482
  tps: 16205.9764
>>>>>>> bc571657
 }
}
dps_results: {
 key: "TestEnhancement-AllItems-MirrorofBrokenImages-62471"
 value: {
<<<<<<< HEAD
  dps: 25340.78994
  tps: 16395.20453
=======
  dps: 25220.02482
  tps: 16205.9764
>>>>>>> bc571657
 }
}
dps_results: {
 key: "TestEnhancement-AllItems-MoonwellChalice-70142"
 value: {
<<<<<<< HEAD
  dps: 25451.09017
  tps: 16446.42552
=======
  dps: 24764.01417
  tps: 15986.55154
>>>>>>> bc571657
 }
}
dps_results: {
 key: "TestEnhancement-AllItems-NevermeltingIceCrystal-50259"
 value: {
<<<<<<< HEAD
  dps: 24925.50241
  tps: 16217.3493
=======
  dps: 24735.24062
  tps: 15977.14226
>>>>>>> bc571657
 }
}
dps_results: {
 key: "TestEnhancement-AllItems-OfferingofSacrifice-37638"
 value: {
<<<<<<< HEAD
  dps: 24845.68199
  tps: 16160.87863
=======
  dps: 24726.57732
  tps: 15975.56612
>>>>>>> bc571657
 }
}
dps_results: {
 key: "TestEnhancement-AllItems-Oremantle'sFavor-61448"
 value: {
<<<<<<< HEAD
  dps: 25019.80911
  tps: 16298.19662
=======
  dps: 24726.57732
  tps: 15975.56612
>>>>>>> bc571657
 }
}
dps_results: {
 key: "TestEnhancement-AllItems-PersistentEarthshatterDiamond"
 value: {
<<<<<<< HEAD
  dps: 25982.79489
  tps: 16815.16665
=======
  dps: 25866.18159
  tps: 16611.96925
>>>>>>> bc571657
 }
}
dps_results: {
 key: "TestEnhancement-AllItems-PersistentEarthsiegeDiamond"
 value: {
<<<<<<< HEAD
  dps: 25989.21303
  tps: 16826.34142
=======
  dps: 25869.5729
  tps: 16615.36056
>>>>>>> bc571657
 }
}
dps_results: {
 key: "TestEnhancement-AllItems-PetrifiedScarab-21685"
 value: {
<<<<<<< HEAD
  dps: 24845.68199
  tps: 16160.87863
=======
  dps: 24726.57732
  tps: 15975.56612
>>>>>>> bc571657
 }
}
dps_results: {
 key: "TestEnhancement-AllItems-PetrifiedTwilightScale-54571"
 value: {
<<<<<<< HEAD
  dps: 24845.68199
  tps: 16160.87863
=======
  dps: 24726.57732
  tps: 15975.56612
>>>>>>> bc571657
 }
}
dps_results: {
 key: "TestEnhancement-AllItems-PetrifiedTwilightScale-54591"
 value: {
<<<<<<< HEAD
  dps: 24845.68199
  tps: 16160.87863
=======
  dps: 24726.57732
  tps: 15975.56612
>>>>>>> bc571657
 }
}
dps_results: {
 key: "TestEnhancement-AllItems-PorcelainCrab-55237"
 value: {
<<<<<<< HEAD
  dps: 25130.48626
  tps: 16293.88388
=======
  dps: 25016.58035
  tps: 16104.84963
>>>>>>> bc571657
 }
}
dps_results: {
 key: "TestEnhancement-AllItems-PorcelainCrab-56280"
 value: {
<<<<<<< HEAD
  dps: 25395.11563
  tps: 16417.90756
=======
  dps: 25271.10324
  tps: 16217.82921
>>>>>>> bc571657
 }
}
dps_results: {
 key: "TestEnhancement-AllItems-PowerfulEarthshatterDiamond"
 value: {
<<<<<<< HEAD
  dps: 26000.26103
  tps: 16825.72748
=======
  dps: 25855.38043
  tps: 16604.40241
>>>>>>> bc571657
 }
}
dps_results: {
 key: "TestEnhancement-AllItems-PowerfulEarthsiegeDiamond"
 value: {
<<<<<<< HEAD
  dps: 26000.26103
  tps: 16825.72748
=======
  dps: 25855.38043
  tps: 16604.40241
>>>>>>> bc571657
 }
}
dps_results: {
 key: "TestEnhancement-AllItems-PowerfulShadowspiritDiamond"
 value: {
<<<<<<< HEAD
  dps: 26000.26103
  tps: 16825.72748
=======
  dps: 25855.38043
  tps: 16604.40241
>>>>>>> bc571657
 }
}
dps_results: {
 key: "TestEnhancement-AllItems-Prestor'sTalismanofMachination-59441"
 value: {
<<<<<<< HEAD
  dps: 26186.53372
  tps: 17012.36126
=======
  dps: 26144.47919
  tps: 16829.06079
>>>>>>> bc571657
 }
}
dps_results: {
 key: "TestEnhancement-AllItems-PurifiedShardoftheGods"
 value: {
<<<<<<< HEAD
  dps: 24845.68199
  tps: 16160.87863
=======
  dps: 24726.57732
  tps: 15975.56612
>>>>>>> bc571657
 }
}
dps_results: {
 key: "TestEnhancement-AllItems-Rainsong-55854"
 value: {
<<<<<<< HEAD
  dps: 25007.80562
  tps: 16183.23066
=======
  dps: 24897.4707
  tps: 15964.89251
>>>>>>> bc571657
 }
}
dps_results: {
 key: "TestEnhancement-AllItems-Rainsong-56377"
 value: {
<<<<<<< HEAD
  dps: 25007.80562
  tps: 16183.2149
=======
  dps: 24897.4707
  tps: 15964.89251
>>>>>>> bc571657
 }
}
dps_results: {
 key: "TestEnhancement-AllItems-ReignoftheDead-47316"
 value: {
<<<<<<< HEAD
  dps: 24958.53233
  tps: 16342.22575
=======
  dps: 24896.60883
  tps: 16177.96258
>>>>>>> bc571657
 }
}
dps_results: {
 key: "TestEnhancement-AllItems-ReignoftheDead-47477"
 value: {
<<<<<<< HEAD
  dps: 24987.57563
  tps: 16371.14888
=======
  dps: 24947.24617
  tps: 16215.55539
>>>>>>> bc571657
 }
}
dps_results: {
 key: "TestEnhancement-AllItems-RelentlessEarthsiegeDiamond"
 value: {
<<<<<<< HEAD
  dps: 26444.9058
  tps: 17129.87238
=======
  dps: 26301.96969
  tps: 16905.64734
>>>>>>> bc571657
 }
}
dps_results: {
 key: "TestEnhancement-AllItems-ReverberatingShadowspiritDiamond"
 value: {
<<<<<<< HEAD
  dps: 26372.92857
  tps: 17086.18552
=======
  dps: 26228.19024
  tps: 16860.89885
>>>>>>> bc571657
 }
}
dps_results: {
 key: "TestEnhancement-AllItems-RevitalizingShadowspiritDiamond"
 value: {
<<<<<<< HEAD
  dps: 26378.45161
  tps: 17135.55926
=======
  dps: 26280.10137
  tps: 16892.79188
>>>>>>> bc571657
 }
}
dps_results: {
 key: "TestEnhancement-AllItems-RevitalizingSkyflareDiamond"
 value: {
<<<<<<< HEAD
  dps: 26022.09893
  tps: 16875.84965
=======
  dps: 25895.53294
  tps: 16610.73758
>>>>>>> bc571657
 }
}
dps_results: {
 key: "TestEnhancement-AllItems-RightEyeofRajh-56100"
 value: {
<<<<<<< HEAD
  dps: 25042.23535
  tps: 16219.81758
=======
  dps: 25025.23054
  tps: 16065.70615
>>>>>>> bc571657
 }
}
dps_results: {
 key: "TestEnhancement-AllItems-RightEyeofRajh-56431"
 value: {
<<<<<<< HEAD
  dps: 25155.42546
  tps: 16271.93054
=======
  dps: 24960.61615
  tps: 16062.03591
>>>>>>> bc571657
 }
}
dps_results: {
 key: "TestEnhancement-AllItems-RuneofRepulsion-40372"
 value: {
<<<<<<< HEAD
  dps: 24845.68199
  tps: 16160.87863
=======
  dps: 24726.57732
  tps: 15975.56612
>>>>>>> bc571657
 }
}
dps_results: {
 key: "TestEnhancement-AllItems-Schnottz'sMedallionofCommand-65805"
 value: {
<<<<<<< HEAD
  dps: 25986.65558
  tps: 16815.52789
=======
  dps: 25830.44926
  tps: 16627.53089
>>>>>>> bc571657
 }
}
dps_results: {
 key: "TestEnhancement-AllItems-SeaStar-55256"
 value: {
<<<<<<< HEAD
  dps: 25007.80562
  tps: 16183.23444
=======
  dps: 24897.4707
  tps: 15964.89251
>>>>>>> bc571657
 }
}
dps_results: {
 key: "TestEnhancement-AllItems-SeaStar-56290"
 value: {
<<<<<<< HEAD
  dps: 25007.80562
  tps: 16183.2149
=======
  dps: 24897.4707
  tps: 15964.89251
>>>>>>> bc571657
 }
}
dps_results: {
 key: "TestEnhancement-AllItems-SealofthePantheon-36993"
 value: {
<<<<<<< HEAD
  dps: 24845.68199
  tps: 16160.87863
=======
  dps: 24726.57732
  tps: 15975.56612
>>>>>>> bc571657
 }
}
dps_results: {
 key: "TestEnhancement-AllItems-Shadowmourne-49623"
 value: {
<<<<<<< HEAD
  dps: 26444.9058
  tps: 17129.87238
=======
  dps: 26301.96969
  tps: 16905.64734
>>>>>>> bc571657
 }
}
dps_results: {
 key: "TestEnhancement-AllItems-ShieldedSkyflareDiamond"
 value: {
<<<<<<< HEAD
  dps: 26000.26103
  tps: 16825.72748
=======
  dps: 25855.38043
  tps: 16604.40241
>>>>>>> bc571657
 }
}
dps_results: {
 key: "TestEnhancement-AllItems-ShinyShardoftheGods"
 value: {
<<<<<<< HEAD
  dps: 25007.80562
  tps: 16183.23645
=======
  dps: 24897.4707
  tps: 15964.89251
>>>>>>> bc571657
 }
}
dps_results: {
 key: "TestEnhancement-AllItems-Shrine-CleansingPurifier-63838"
 value: {
<<<<<<< HEAD
  dps: 25043.41461
  tps: 16299.40505
=======
  dps: 24931.33968
  tps: 16023.23535
>>>>>>> bc571657
 }
}
dps_results: {
 key: "TestEnhancement-AllItems-Sindragosa'sFlawlessFang-50361"
 value: {
<<<<<<< HEAD
  dps: 24845.68199
  tps: 16160.87863
=======
  dps: 24726.57732
  tps: 15975.56612
>>>>>>> bc571657
 }
}
dps_results: {
 key: "TestEnhancement-AllItems-Skardyn'sGrace-56115"
 value: {
<<<<<<< HEAD
  dps: 26178.00944
  tps: 16919.18089
=======
  dps: 25588.14274
  tps: 16526.021
>>>>>>> bc571657
 }
}
dps_results: {
 key: "TestEnhancement-AllItems-Skardyn'sGrace-56440"
 value: {
<<<<<<< HEAD
  dps: 26315.79791
  tps: 16999.13438
=======
  dps: 25708.5219
  tps: 16601.6657
>>>>>>> bc571657
 }
}
dps_results: {
 key: "TestEnhancement-AllItems-SliverofPureIce-50339"
 value: {
<<<<<<< HEAD
  dps: 24858.69988
  tps: 16167.5862
=======
  dps: 24738.67643
  tps: 15977.96008
>>>>>>> bc571657
 }
}
dps_results: {
 key: "TestEnhancement-AllItems-SliverofPureIce-50346"
 value: {
<<<<<<< HEAD
  dps: 24868.9102
  tps: 16170.55821
=======
  dps: 24741.80728
  tps: 15979.03911
>>>>>>> bc571657
 }
}
dps_results: {
 key: "TestEnhancement-AllItems-Sorrowsong-55879"
 value: {
<<<<<<< HEAD
  dps: 25234.36175
  tps: 16344.8323
=======
  dps: 25113.95289
  tps: 16156.44518
>>>>>>> bc571657
 }
}
dps_results: {
 key: "TestEnhancement-AllItems-Sorrowsong-56400"
 value: {
<<<<<<< HEAD
  dps: 25285.26198
  tps: 16368.92315
=======
  dps: 25164.68269
  tps: 16180.13377
>>>>>>> bc571657
 }
}
dps_results: {
 key: "TestEnhancement-AllItems-Soul'sAnguish-66994"
 value: {
<<<<<<< HEAD
  dps: 25042.23535
  tps: 16219.81758
=======
  dps: 25025.23054
  tps: 16065.70615
>>>>>>> bc571657
 }
}
dps_results: {
 key: "TestEnhancement-AllItems-SoulCasket-58183"
 value: {
<<<<<<< HEAD
  dps: 25340.78994
  tps: 16395.20453
=======
  dps: 25220.02482
  tps: 16205.9764
>>>>>>> bc571657
 }
}
dps_results: {
 key: "TestEnhancement-AllItems-SoulPreserver-37111"
 value: {
<<<<<<< HEAD
  dps: 24854.70727
  tps: 16165.88772
=======
  dps: 24731.85276
  tps: 15976.58179
>>>>>>> bc571657
 }
}
dps_results: {
 key: "TestEnhancement-AllItems-SouloftheDead-40382"
 value: {
<<<<<<< HEAD
  dps: 24952.74466
  tps: 16241.46393
=======
  dps: 24811.37417
  tps: 16049.15707
>>>>>>> bc571657
 }
}
dps_results: {
 key: "TestEnhancement-AllItems-SparkofLife-37657"
 value: {
<<<<<<< HEAD
  dps: 24768.43331
  tps: 16122.56379
=======
  dps: 24775.5888
  tps: 16013.95987
>>>>>>> bc571657
 }
}
dps_results: {
 key: "TestEnhancement-AllItems-SphereofRedDragon'sBlood-37166"
 value: {
<<<<<<< HEAD
  dps: 25014.25384
  tps: 16246.46121
=======
  dps: 24780.75642
  tps: 15958.5038
>>>>>>> bc571657
 }
}
dps_results: {
 key: "TestEnhancement-AllItems-Stonemother'sKiss-61411"
 value: {
<<<<<<< HEAD
  dps: 25083.47977
  tps: 16338.56047
=======
  dps: 24844.29513
  tps: 16072.24462
>>>>>>> bc571657
 }
}
dps_results: {
 key: "TestEnhancement-AllItems-StumpofTime-62465"
 value: {
<<<<<<< HEAD
  dps: 25191.18775
  tps: 16381.23069
=======
  dps: 25062.80085
  tps: 16111.97388
>>>>>>> bc571657
 }
}
dps_results: {
 key: "TestEnhancement-AllItems-StumpofTime-62470"
 value: {
<<<<<<< HEAD
  dps: 25191.18775
  tps: 16381.23069
=======
  dps: 25062.80085
  tps: 16111.97388
>>>>>>> bc571657
 }
}
dps_results: {
 key: "TestEnhancement-AllItems-SwiftSkyflareDiamond"
 value: {
<<<<<<< HEAD
  dps: 25989.21303
  tps: 16826.34142
=======
  dps: 25869.5729
  tps: 16615.36056
>>>>>>> bc571657
 }
}
dps_results: {
 key: "TestEnhancement-AllItems-SwiftStarflareDiamond"
 value: {
<<<<<<< HEAD
  dps: 25982.79489
  tps: 16815.16665
=======
  dps: 25866.18159
  tps: 16611.96925
>>>>>>> bc571657
 }
}
dps_results: {
 key: "TestEnhancement-AllItems-SwiftWindfireDiamond"
 value: {
<<<<<<< HEAD
  dps: 26005.74062
  tps: 16827.54965
=======
  dps: 25858.81274
  tps: 16606.55395
>>>>>>> bc571657
 }
}
dps_results: {
 key: "TestEnhancement-AllItems-SymbioticWorm-59332"
 value: {
<<<<<<< HEAD
  dps: 24845.68199
  tps: 16160.87863
=======
  dps: 24726.57732
  tps: 15975.56612
>>>>>>> bc571657
 }
}
dps_results: {
 key: "TestEnhancement-AllItems-SymbioticWorm-65048"
 value: {
<<<<<<< HEAD
  dps: 24845.68199
  tps: 16160.87863
=======
  dps: 24726.57732
  tps: 15975.56612
>>>>>>> bc571657
 }
}
dps_results: {
 key: "TestEnhancement-AllItems-TalismanofSinisterOrder-65804"
 value: {
<<<<<<< HEAD
  dps: 25161.52789
  tps: 16305.17326
=======
  dps: 25035.43198
  tps: 16115.66265
>>>>>>> bc571657
 }
}
dps_results: {
 key: "TestEnhancement-AllItems-TalismanofTrollDivinity-37734"
 value: {
<<<<<<< HEAD
  dps: 24900.22815
  tps: 16148.33264
=======
  dps: 24794.78971
  tps: 15977.92966
>>>>>>> bc571657
 }
}
dps_results: {
 key: "TestEnhancement-AllItems-Tank-CommanderInsignia-63841"
 value: {
<<<<<<< HEAD
  dps: 24905.20904
  tps: 16170.85277
=======
  dps: 24807.97947
  tps: 15989.81882
>>>>>>> bc571657
 }
}
dps_results: {
 key: "TestEnhancement-AllItems-TearofBlood-55819"
 value: {
<<<<<<< HEAD
  dps: 24878.05087
  tps: 16170.27226
=======
  dps: 24747.77383
  tps: 15981.31868
>>>>>>> bc571657
 }
}
dps_results: {
 key: "TestEnhancement-AllItems-TearofBlood-56351"
 value: {
<<<<<<< HEAD
  dps: 24882.64333
  tps: 16172.11616
=======
  dps: 24758.17709
  tps: 15984.25776
>>>>>>> bc571657
 }
}
dps_results: {
 key: "TestEnhancement-AllItems-TearsoftheVanquished-47215"
 value: {
<<<<<<< HEAD
  dps: 24855.51128
  tps: 16165.73794
=======
  dps: 24733.80583
  tps: 15977.07491
>>>>>>> bc571657
 }
}
dps_results: {
 key: "TestEnhancement-AllItems-TendrilsofBurrowingDark-55810"
 value: {
<<<<<<< HEAD
  dps: 25177.29227
  tps: 16317.8218
=======
  dps: 25057.07459
  tps: 16129.88582
>>>>>>> bc571657
 }
}
dps_results: {
 key: "TestEnhancement-AllItems-TendrilsofBurrowingDark-56339"
 value: {
<<<<<<< HEAD
  dps: 25285.26198
  tps: 16368.92315
=======
  dps: 25164.68269
  tps: 16180.13377
>>>>>>> bc571657
 }
}
dps_results: {
 key: "TestEnhancement-AllItems-TheGeneral'sHeart-45507"
 value: {
<<<<<<< HEAD
  dps: 24845.68199
  tps: 16160.87863
=======
  dps: 24726.57732
  tps: 15975.56612
>>>>>>> bc571657
 }
}
dps_results: {
 key: "TestEnhancement-AllItems-Theralion'sMirror-59519"
 value: {
<<<<<<< HEAD
  dps: 25434.49385
  tps: 16441.92892
=======
  dps: 25281.42644
  tps: 16237.95606
>>>>>>> bc571657
 }
}
dps_results: {
 key: "TestEnhancement-AllItems-Theralion'sMirror-65105"
 value: {
<<<<<<< HEAD
  dps: 25510.57258
  tps: 16474.03681
=======
  dps: 25373.74187
  tps: 16281.17232
>>>>>>> bc571657
 }
}
dps_results: {
 key: "TestEnhancement-AllItems-Throngus'sFinger-56121"
 value: {
<<<<<<< HEAD
  dps: 24845.68199
  tps: 16160.87863
=======
  dps: 24726.57732
  tps: 15975.56612
>>>>>>> bc571657
 }
}
dps_results: {
 key: "TestEnhancement-AllItems-Throngus'sFinger-56449"
 value: {
<<<<<<< HEAD
  dps: 24845.68199
  tps: 16160.87863
=======
  dps: 24726.57732
  tps: 15975.56612
>>>>>>> bc571657
 }
}
dps_results: {
 key: "TestEnhancement-AllItems-ThunderingSkyflareDiamond"
 value: {
<<<<<<< HEAD
  dps: 25962.92282
  tps: 16857.93082
=======
  dps: 25944.17942
  tps: 16729.80463
>>>>>>> bc571657
 }
}
dps_results: {
 key: "TestEnhancement-AllItems-Tia'sGrace-55874"
 value: {
<<<<<<< HEAD
  dps: 26282.81714
  tps: 16984.9771
=======
  dps: 26179.61208
  tps: 16833.35086
>>>>>>> bc571657
 }
}
dps_results: {
 key: "TestEnhancement-AllItems-Tia'sGrace-56394"
 value: {
<<<<<<< HEAD
  dps: 26477.88114
  tps: 17097.54012
=======
  dps: 26370.38453
  tps: 16927.32073
>>>>>>> bc571657
 }
}
dps_results: {
 key: "TestEnhancement-AllItems-TinyAbominationinaJar-50351"
 value: {
<<<<<<< HEAD
  dps: 25642.1965
  tps: 16713.26206
=======
  dps: 25448.42733
  tps: 16461.22927
>>>>>>> bc571657
 }
}
dps_results: {
 key: "TestEnhancement-AllItems-TinyAbominationinaJar-50706"
 value: {
<<<<<<< HEAD
  dps: 25691.19945
  tps: 16806.91416
=======
  dps: 25568.03041
  tps: 16563.89413
>>>>>>> bc571657
 }
}
dps_results: {
 key: "TestEnhancement-AllItems-TirelessSkyflareDiamond"
 value: {
<<<<<<< HEAD
  dps: 26003.31779
  tps: 16825.72831
=======
  dps: 25856.99063
  tps: 16604.52694
>>>>>>> bc571657
 }
}
dps_results: {
 key: "TestEnhancement-AllItems-TirelessStarflareDiamond"
 value: {
<<<<<<< HEAD
  dps: 26001.94366
  tps: 16825.60228
=======
  dps: 25856.83515
  tps: 16604.41043
>>>>>>> bc571657
 }
}
dps_results: {
 key: "TestEnhancement-AllItems-TomeofArcanePhenomena-36972"
 value: {
<<<<<<< HEAD
  dps: 24877.24494
  tps: 16142.51078
=======
  dps: 24731.85276
  tps: 15976.63981
>>>>>>> bc571657
 }
}
dps_results: {
 key: "TestEnhancement-AllItems-TrenchantEarthshatterDiamond"
 value: {
<<<<<<< HEAD
  dps: 26001.94366
  tps: 16825.60228
=======
  dps: 25856.83515
  tps: 16604.41043
>>>>>>> bc571657
 }
}
dps_results: {
 key: "TestEnhancement-AllItems-TrenchantEarthsiegeDiamond"
 value: {
<<<<<<< HEAD
  dps: 26003.31779
  tps: 16825.72831
=======
  dps: 25856.99063
  tps: 16604.52694
>>>>>>> bc571657
 }
}
dps_results: {
 key: "TestEnhancement-AllItems-Tyrande'sFavoriteDoll-64645"
 value: {
<<<<<<< HEAD
  dps: 24891.31951
  tps: 16201.94935
=======
  dps: 24760.91269
  tps: 15985.52904
>>>>>>> bc571657
 }
}
dps_results: {
 key: "TestEnhancement-AllItems-UndeadSlayer'sBlessedArmor"
 value: {
<<<<<<< HEAD
  dps: 19179.28477
  tps: 12738.73019
=======
  dps: 18937.39966
  tps: 12516.3401
>>>>>>> bc571657
 }
}
dps_results: {
 key: "TestEnhancement-AllItems-UnheededWarning-59520"
 value: {
<<<<<<< HEAD
  dps: 26463.70453
  tps: 17142.0578
=======
  dps: 26335.15071
  tps: 16960.61017
>>>>>>> bc571657
 }
}
dps_results: {
 key: "TestEnhancement-AllItems-UnquenchableFlame-67101"
 value: {
<<<<<<< HEAD
  dps: 25007.80562
  tps: 16183.12924
=======
  dps: 24897.4707
  tps: 15964.89251
>>>>>>> bc571657
 }
}
dps_results: {
 key: "TestEnhancement-AllItems-UnsolvableRiddle-62468"
 value: {
<<<<<<< HEAD
  dps: 26626.29181
  tps: 17205.38256
=======
  dps: 25220.02482
  tps: 16205.9764
>>>>>>> bc571657
 }
}
dps_results: {
 key: "TestEnhancement-AllItems-UnsolvableRiddle-68709"
 value: {
<<<<<<< HEAD
  dps: 26626.29181
  tps: 17205.38256
=======
  dps: 25220.02482
  tps: 16205.9764
>>>>>>> bc571657
 }
}
dps_results: {
 key: "TestEnhancement-AllItems-Val'anyr,HammerofAncientKings-46017"
 value: {
<<<<<<< HEAD
  dps: 23035.36458
  tps: 14498.04184
=======
  dps: 22968.57874
  tps: 14287.654
>>>>>>> bc571657
 }
}
dps_results: {
 key: "TestEnhancement-AllItems-VialofStolenMemories-59515"
 value: {
<<<<<<< HEAD
  dps: 24845.68199
  tps: 16160.87863
=======
  dps: 24726.57732
  tps: 15975.56612
>>>>>>> bc571657
 }
}
dps_results: {
 key: "TestEnhancement-AllItems-VialofStolenMemories-65109"
 value: {
<<<<<<< HEAD
  dps: 24845.68199
  tps: 16160.87863
=======
  dps: 24726.57732
  tps: 15975.56612
>>>>>>> bc571657
 }
}
dps_results: {
 key: "TestEnhancement-AllItems-ViciousGladiator'sBadgeofConquest-61033"
 value: {
<<<<<<< HEAD
  dps: 26108.52497
  tps: 16960.66821
=======
  dps: 24726.57732
  tps: 15975.56612
>>>>>>> bc571657
 }
}
dps_results: {
 key: "TestEnhancement-AllItems-ViciousGladiator'sBadgeofDominance-61035"
 value: {
<<<<<<< HEAD
  dps: 24845.68199
  tps: 16160.87863
=======
  dps: 24726.57732
  tps: 15975.56612
>>>>>>> bc571657
 }
}
dps_results: {
 key: "TestEnhancement-AllItems-ViciousGladiator'sBadgeofVictory-61034"
 value: {
<<<<<<< HEAD
  dps: 24845.68199
  tps: 16160.87863
=======
  dps: 24726.57732
  tps: 15975.56612
>>>>>>> bc571657
 }
}
dps_results: {
 key: "TestEnhancement-AllItems-ViciousGladiator'sEmblemofAccuracy-61027"
 value: {
<<<<<<< HEAD
  dps: 25251.88159
  tps: 16388.4152
=======
  dps: 25006.9988
  tps: 16109.19305
>>>>>>> bc571657
 }
}
dps_results: {
 key: "TestEnhancement-AllItems-ViciousGladiator'sEmblemofAlacrity-61028"
 value: {
<<<<<<< HEAD
  dps: 25109.86126
  tps: 16303.26979
=======
  dps: 24859.97067
  tps: 16008.62258
>>>>>>> bc571657
 }
}
dps_results: {
 key: "TestEnhancement-AllItems-ViciousGladiator'sEmblemofCruelty-61026"
 value: {
<<<<<<< HEAD
  dps: 25108.75248
  tps: 16335.47061
=======
  dps: 24941.20297
  tps: 16127.90706
>>>>>>> bc571657
 }
}
dps_results: {
 key: "TestEnhancement-AllItems-ViciousGladiator'sEmblemofProficiency-61030"
 value: {
<<<<<<< HEAD
  dps: 24810.7343
  tps: 16117.32884
=======
  dps: 24726.16834
  tps: 15963.05242
>>>>>>> bc571657
 }
}
dps_results: {
 key: "TestEnhancement-AllItems-ViciousGladiator'sEmblemofProwess-61029"
 value: {
<<<<<<< HEAD
  dps: 25370.09655
  tps: 16409.07544
=======
  dps: 25249.2334
  tps: 16219.6158
>>>>>>> bc571657
 }
}
dps_results: {
 key: "TestEnhancement-AllItems-ViciousGladiator'sEmblemofTenacity-61032"
 value: {
<<<<<<< HEAD
  dps: 24845.68199
  tps: 16160.87863
=======
  dps: 24726.57732
  tps: 15975.56612
>>>>>>> bc571657
 }
}
dps_results: {
 key: "TestEnhancement-AllItems-ViciousGladiator'sInsigniaofConquest-61047"
 value: {
<<<<<<< HEAD
  dps: 26101.88911
  tps: 16935.79306
=======
  dps: 25915.76329
  tps: 16710.84731
>>>>>>> bc571657
 }
}
dps_results: {
 key: "TestEnhancement-AllItems-ViciousGladiator'sInsigniaofDominance-61045"
 value: {
<<<<<<< HEAD
  dps: 24845.68199
  tps: 16160.87863
=======
  dps: 24726.57732
  tps: 15975.56612
>>>>>>> bc571657
 }
}
dps_results: {
 key: "TestEnhancement-AllItems-ViciousGladiator'sInsigniaofVictory-61046"
 value: {
<<<<<<< HEAD
  dps: 24845.68199
  tps: 16160.87863
=======
  dps: 24726.57732
  tps: 15975.56612
>>>>>>> bc571657
 }
}
dps_results: {
 key: "TestEnhancement-AllItems-WingedTalisman-37844"
 value: {
<<<<<<< HEAD
  dps: 24894.7513
  tps: 16157.75251
=======
  dps: 24801.42353
  tps: 15987.11948
>>>>>>> bc571657
 }
}
dps_results: {
 key: "TestEnhancement-AllItems-WitchingHourglass-55787"
 value: {
<<<<<<< HEAD
  dps: 24859.14491
  tps: 16173.47352
=======
  dps: 24807.33758
  tps: 15981.27529
>>>>>>> bc571657
 }
}
dps_results: {
 key: "TestEnhancement-AllItems-WitchingHourglass-56320"
 value: {
<<<<<<< HEAD
  dps: 24977.84249
  tps: 16254.38323
=======
  dps: 24917.929
  tps: 16031.17578
>>>>>>> bc571657
 }
}
dps_results: {
 key: "TestEnhancement-AllItems-World-QuellerFocus-63842"
 value: {
<<<<<<< HEAD
  dps: 25183.46192
  tps: 16320.74183
=======
  dps: 25063.22357
  tps: 16132.75707
>>>>>>> bc571657
 }
}
dps_results: {
 key: "TestEnhancement-AllItems-Za'brox'sLuckyTooth-63742"
 value: {
<<<<<<< HEAD
  dps: 25203.44629
  tps: 16333.63909
=======
  dps: 24726.57732
  tps: 15975.56612
>>>>>>> bc571657
 }
}
dps_results: {
 key: "TestEnhancement-AllItems-Za'brox'sLuckyTooth-63745"
 value: {
<<<<<<< HEAD
  dps: 25203.44629
  tps: 16333.63909
=======
  dps: 24726.57732
  tps: 15975.56612
>>>>>>> bc571657
 }
}
dps_results: {
 key: "TestEnhancement-Average-Default"
 value: {
<<<<<<< HEAD
  dps: 26560.38745
  tps: 17259.55711
=======
  dps: 26434.45089
  tps: 17045.24203
>>>>>>> bc571657
 }
}
dps_results: {
 key: "TestEnhancement-Settings-Draenei-p1-Standard-default-FullBuffs-LongMultiTarget"
 value: {
<<<<<<< HEAD
  dps: 26340.73128
  tps: 21583.31628
=======
  dps: 26172.60494
  tps: 22718.57052
>>>>>>> bc571657
 }
}
dps_results: {
 key: "TestEnhancement-Settings-Draenei-p1-Standard-default-FullBuffs-LongSingleTarget"
 value: {
<<<<<<< HEAD
  dps: 26444.9058
  tps: 17129.87238
=======
  dps: 26301.96969
  tps: 16905.64734
>>>>>>> bc571657
 }
}
dps_results: {
 key: "TestEnhancement-Settings-Draenei-p1-Standard-default-FullBuffs-ShortSingleTarget"
 value: {
<<<<<<< HEAD
  dps: 30135.21972
  tps: 19373.43247
=======
  dps: 30381.16725
  tps: 19316.76998
>>>>>>> bc571657
 }
}
dps_results: {
 key: "TestEnhancement-Settings-Draenei-p1-Standard-default-NoBuffs-LongMultiTarget"
 value: {
<<<<<<< HEAD
  dps: 20083.43092
  tps: 17841.56626
=======
  dps: 20345.54444
  tps: 19555.47446
>>>>>>> bc571657
 }
}
dps_results: {
 key: "TestEnhancement-Settings-Draenei-p1-Standard-default-NoBuffs-LongSingleTarget"
 value: {
<<<<<<< HEAD
  dps: 20253.76558
  tps: 13340.23916
=======
  dps: 20307.55877
  tps: 13362.43266
>>>>>>> bc571657
 }
}
dps_results: {
 key: "TestEnhancement-Settings-Draenei-p1-Standard-default-NoBuffs-ShortSingleTarget"
 value: {
<<<<<<< HEAD
  dps: 21811.49776
  tps: 14305.05871
=======
  dps: 22106.73255
  tps: 14333.37039
>>>>>>> bc571657
 }
}
dps_results: {
 key: "TestEnhancement-Settings-Orc-p1-Standard-default-FullBuffs-LongMultiTarget"
 value: {
<<<<<<< HEAD
  dps: 26417.44898
  tps: 21546.53693
=======
  dps: 25985.99285
  tps: 22689.10661
>>>>>>> bc571657
 }
}
dps_results: {
 key: "TestEnhancement-Settings-Orc-p1-Standard-default-FullBuffs-LongSingleTarget"
 value: {
<<<<<<< HEAD
  dps: 26471.6826
  tps: 17198.09541
=======
  dps: 26067.00135
  tps: 16822.41657
>>>>>>> bc571657
 }
}
dps_results: {
 key: "TestEnhancement-Settings-Orc-p1-Standard-default-FullBuffs-ShortSingleTarget"
 value: {
<<<<<<< HEAD
  dps: 30405.20878
  tps: 19568.42152
=======
  dps: 30400.61496
  tps: 19339.17475
>>>>>>> bc571657
 }
}
dps_results: {
 key: "TestEnhancement-Settings-Orc-p1-Standard-default-NoBuffs-LongMultiTarget"
 value: {
<<<<<<< HEAD
  dps: 20084.20281
  tps: 17866.00459
=======
  dps: 20045.12586
  tps: 19326.98729
>>>>>>> bc571657
 }
}
dps_results: {
 key: "TestEnhancement-Settings-Orc-p1-Standard-default-NoBuffs-LongSingleTarget"
 value: {
<<<<<<< HEAD
  dps: 20107.01218
  tps: 13260.25681
=======
  dps: 20214.69737
  tps: 13291.3196
>>>>>>> bc571657
 }
}
dps_results: {
 key: "TestEnhancement-Settings-Orc-p1-Standard-default-NoBuffs-ShortSingleTarget"
 value: {
<<<<<<< HEAD
  dps: 21948.9252
  tps: 14431.4487
=======
  dps: 21920.12047
  tps: 14244.95478
>>>>>>> bc571657
 }
}
dps_results: {
 key: "TestEnhancement-Settings-Troll-p1-Standard-default-FullBuffs-LongMultiTarget"
 value: {
<<<<<<< HEAD
  dps: 26310.06297
  tps: 21596.28843
=======
  dps: 26029.75051
  tps: 22705.41326
>>>>>>> bc571657
 }
}
dps_results: {
 key: "TestEnhancement-Settings-Troll-p1-Standard-default-FullBuffs-LongSingleTarget"
 value: {
<<<<<<< HEAD
  dps: 26387.5566
  tps: 17155.72226
=======
  dps: 26142.16909
  tps: 16879.91369
>>>>>>> bc571657
 }
}
dps_results: {
 key: "TestEnhancement-Settings-Troll-p1-Standard-default-FullBuffs-ShortSingleTarget"
 value: {
<<<<<<< HEAD
  dps: 30299.14927
  tps: 19414.73804
=======
  dps: 30343.56417
  tps: 19337.58171
>>>>>>> bc571657
 }
}
dps_results: {
 key: "TestEnhancement-Settings-Troll-p1-Standard-default-NoBuffs-LongMultiTarget"
 value: {
<<<<<<< HEAD
  dps: 20079.27083
  tps: 17882.82592
=======
  dps: 20006.57186
  tps: 19323.0116
>>>>>>> bc571657
 }
}
dps_results: {
 key: "TestEnhancement-Settings-Troll-p1-Standard-default-NoBuffs-LongSingleTarget"
 value: {
<<<<<<< HEAD
  dps: 20112.04953
  tps: 13328.1234
=======
  dps: 20201.88307
  tps: 13291.02931
>>>>>>> bc571657
 }
}
dps_results: {
 key: "TestEnhancement-Settings-Troll-p1-Standard-default-NoBuffs-ShortSingleTarget"
 value: {
<<<<<<< HEAD
  dps: 22081.77433
  tps: 14544.62874
=======
  dps: 21904.47868
  tps: 14249.78934
>>>>>>> bc571657
 }
}
dps_results: {
 key: "TestEnhancement-SwitchInFrontOfTarget-Default"
 value: {
<<<<<<< HEAD
  dps: 24832.30377
  tps: 15735.88505
=======
  dps: 24706.7534
  tps: 15606.18023
>>>>>>> bc571657
 }
}<|MERGE_RESOLUTION|>--- conflicted
+++ resolved
@@ -40,3389 +40,1978 @@
 dps_results: {
  key: "TestEnhancement-AllItems-AgileShadowspiritDiamond"
  value: {
-<<<<<<< HEAD
-  dps: 26538.45415
+  dps: 26603.11488
   tps: 17194.57596
-=======
-  dps: 26424.80893
-  tps: 16986.45144
->>>>>>> bc571657
  }
 }
 dps_results: {
  key: "TestEnhancement-AllItems-Althor'sAbacus-50359"
  value: {
-<<<<<<< HEAD
-  dps: 24868.9102
+  dps: 24931.32524
   tps: 16169.57671
-=======
-  dps: 24741.80728
-  tps: 15979.02977
->>>>>>> bc571657
  }
 }
 dps_results: {
  key: "TestEnhancement-AllItems-Althor'sAbacus-50366"
  value: {
-<<<<<<< HEAD
-  dps: 24870.34823
+  dps: 24932.76327
   tps: 16169.90704
-=======
-  dps: 24744.13967
-  tps: 15979.88883
->>>>>>> bc571657
  }
 }
 dps_results: {
  key: "TestEnhancement-AllItems-Anhuur'sHymnal-55889"
  value: {
-<<<<<<< HEAD
-  dps: 25042.23535
+  dps: 25104.66949
   tps: 16219.81758
-=======
-  dps: 25025.23054
-  tps: 16065.70615
->>>>>>> bc571657
  }
 }
 dps_results: {
  key: "TestEnhancement-AllItems-Anhuur'sHymnal-56407"
  value: {
-<<<<<<< HEAD
-  dps: 25155.42546
+  dps: 25226.69225
   tps: 16271.93054
-=======
-  dps: 24960.61615
-  tps: 16062.03591
->>>>>>> bc571657
  }
 }
 dps_results: {
  key: "TestEnhancement-AllItems-AustereEarthsiegeDiamond"
  value: {
-<<<<<<< HEAD
-  dps: 26000.26103
+  dps: 26063.21651
   tps: 16825.72748
-=======
-  dps: 25855.38043
-  tps: 16604.40241
->>>>>>> bc571657
  }
 }
 dps_results: {
  key: "TestEnhancement-AllItems-AustereShadowspiritDiamond"
  value: {
-<<<<<<< HEAD
-  dps: 26000.26103
+  dps: 26063.21651
   tps: 16825.72748
-=======
-  dps: 25855.38043
-  tps: 16604.40241
->>>>>>> bc571657
  }
 }
 dps_results: {
  key: "TestEnhancement-AllItems-Bandit'sInsignia-40371"
  value: {
-<<<<<<< HEAD
-  dps: 25170.88914
+  dps: 25238.68199
   tps: 16345.83253
-=======
-  dps: 25028.52708
-  tps: 16087.64125
->>>>>>> bc571657
  }
 }
 dps_results: {
  key: "TestEnhancement-AllItems-BaubleofTrueBlood-50354"
  value: {
-<<<<<<< HEAD
-  dps: 25007.80562
+  dps: 25076.36426
   tps: 16183.24618
   hps: 87.04794
-=======
-  dps: 24897.4707
-  tps: 15964.89251
->>>>>>> bc571657
  }
 }
 dps_results: {
  key: "TestEnhancement-AllItems-BaubleofTrueBlood-50726"
  value: {
-<<<<<<< HEAD
-  dps: 25007.80562
+  dps: 25076.36426
   tps: 16183.24175
   hps: 87.04794
-=======
-  dps: 24897.4707
-  tps: 15964.89251
->>>>>>> bc571657
  }
 }
 dps_results: {
  key: "TestEnhancement-AllItems-BeamingEarthsiegeDiamond"
  value: {
-<<<<<<< HEAD
-  dps: 25989.21303
+  dps: 26051.60715
   tps: 16826.08643
-=======
-  dps: 25869.5729
-  tps: 16615.01675
->>>>>>> bc571657
  }
 }
 dps_results: {
  key: "TestEnhancement-AllItems-BedrockTalisman-58182"
  value: {
-<<<<<<< HEAD
-  dps: 24845.68199
-  tps: 16160.87863
-=======
-  dps: 24726.57732
-  tps: 15975.56612
->>>>>>> bc571657
+  dps: 24908.51204
+  tps: 16160.87863
  }
 }
 dps_results: {
  key: "TestEnhancement-AllItems-BellofEnragingResonance-59326"
  value: {
-<<<<<<< HEAD
-  dps: 25098.5671
+  dps: 25165.04734
   tps: 16329.80562
-=======
-  dps: 24913.87621
-  tps: 16110.01826
->>>>>>> bc571657
  }
 }
 dps_results: {
  key: "TestEnhancement-AllItems-BellofEnragingResonance-65053"
  value: {
-<<<<<<< HEAD
-  dps: 25104.35859
+  dps: 25170.39604
   tps: 16333.88112
-=======
-  dps: 24933.40385
-  tps: 16146.54589
->>>>>>> bc571657
  }
 }
 dps_results: {
  key: "TestEnhancement-AllItems-BindingPromise-67037"
  value: {
-<<<<<<< HEAD
-  dps: 24845.68199
-  tps: 16160.87863
-=======
-  dps: 24726.57732
-  tps: 15975.56612
->>>>>>> bc571657
+  dps: 24908.51204
+  tps: 16160.87863
  }
 }
 dps_results: {
  key: "TestEnhancement-AllItems-BlackBruise-50035"
  value: {
-<<<<<<< HEAD
-  dps: 24462.43002
+  dps: 24513.25703
   tps: 15769.81474
-=======
-  dps: 24302.7341
-  tps: 15536.79927
->>>>>>> bc571657
  }
 }
 dps_results: {
  key: "TestEnhancement-AllItems-BlackBruise-50692"
  value: {
-<<<<<<< HEAD
-  dps: 24589.08156
+  dps: 24640.69652
   tps: 15901.8771
-=======
-  dps: 24436.33183
-  tps: 15674.96401
->>>>>>> bc571657
  }
 }
 dps_results: {
  key: "TestEnhancement-AllItems-BlessedGarboftheUndeadSlayer"
  value: {
-<<<<<<< HEAD
-  dps: 19087.57703
+  dps: 19132.22992
   tps: 12661.23318
-=======
-  dps: 19009.11004
-  tps: 12561.40141
->>>>>>> bc571657
  }
 }
 dps_results: {
  key: "TestEnhancement-AllItems-BlessedRegaliaofUndeadCleansing"
  value: {
-<<<<<<< HEAD
-  dps: 18722.7574
+  dps: 18773.66985
   tps: 12376.15622
-=======
-  dps: 18607.66868
-  tps: 12267.15552
->>>>>>> bc571657
  }
 }
 dps_results: {
  key: "TestEnhancement-AllItems-Blood-SoakedAleMug-63843"
  value: {
-<<<<<<< HEAD
-  dps: 26013.70908
+  dps: 26081.58795
   tps: 16852.42032
-=======
-  dps: 25063.22357
-  tps: 16132.75707
->>>>>>> bc571657
  }
 }
 dps_results: {
  key: "TestEnhancement-AllItems-BloodofIsiset-55995"
  value: {
-<<<<<<< HEAD
-  dps: 25234.36175
+  dps: 25297.1918
   tps: 16344.8323
-=======
-  dps: 25113.95289
-  tps: 16156.44518
->>>>>>> bc571657
  }
 }
 dps_results: {
  key: "TestEnhancement-AllItems-BloodofIsiset-56414"
  value: {
-<<<<<<< HEAD
-  dps: 25285.26198
+  dps: 25348.09203
   tps: 16368.92315
-=======
-  dps: 25164.68269
-  tps: 16180.13377
->>>>>>> bc571657
  }
 }
 dps_results: {
  key: "TestEnhancement-AllItems-BloodthirstyGladiator'sBadgeofConquest-64687"
  value: {
-<<<<<<< HEAD
-  dps: 26337.38309
+  dps: 26406.45771
   tps: 17129.84128
-=======
-  dps: 24726.57732
-  tps: 15975.56612
->>>>>>> bc571657
  }
 }
 dps_results: {
  key: "TestEnhancement-AllItems-BloodthirstyGladiator'sBadgeofDominance-64688"
  value: {
-<<<<<<< HEAD
-  dps: 24845.68199
-  tps: 16160.87863
-=======
-  dps: 24726.57732
-  tps: 15975.56612
->>>>>>> bc571657
+  dps: 24908.51204
+  tps: 16160.87863
  }
 }
 dps_results: {
  key: "TestEnhancement-AllItems-BloodthirstyGladiator'sBadgeofVictory-64689"
  value: {
-<<<<<<< HEAD
-  dps: 24845.68199
-  tps: 16160.87863
-=======
-  dps: 24726.57732
-  tps: 15975.56612
->>>>>>> bc571657
+  dps: 24908.51204
+  tps: 16160.87863
  }
 }
 dps_results: {
  key: "TestEnhancement-AllItems-BloodthirstyGladiator'sEmblemofCruelty-64740"
  value: {
-<<<<<<< HEAD
-  dps: 25072.88511
+  dps: 25140.81745
   tps: 16299.9699
-=======
-  dps: 24892.72902
-  tps: 16099.9337
->>>>>>> bc571657
  }
 }
 dps_results: {
  key: "TestEnhancement-AllItems-BloodthirstyGladiator'sEmblemofMeditation-64741"
  value: {
-<<<<<<< HEAD
-  dps: 25007.80562
+  dps: 25076.36426
   tps: 16183.21133
-=======
-  dps: 24897.4707
-  tps: 15964.89251
->>>>>>> bc571657
  }
 }
 dps_results: {
  key: "TestEnhancement-AllItems-BloodthirstyGladiator'sEmblemofTenacity-64742"
  value: {
-<<<<<<< HEAD
-  dps: 24845.68199
-  tps: 16160.87863
-=======
-  dps: 24726.57732
-  tps: 15975.56612
->>>>>>> bc571657
+  dps: 24908.51204
+  tps: 16160.87863
  }
 }
 dps_results: {
  key: "TestEnhancement-AllItems-BloodthirstyGladiator'sInsigniaofConquest-64761"
  value: {
-<<<<<<< HEAD
-  dps: 26016.24236
+  dps: 26083.19192
   tps: 16877.23262
-=======
-  dps: 25804.50629
-  tps: 16630.95848
->>>>>>> bc571657
  }
 }
 dps_results: {
  key: "TestEnhancement-AllItems-BloodthirstyGladiator'sInsigniaofDominance-64762"
  value: {
-<<<<<<< HEAD
-  dps: 24845.68199
-  tps: 16160.87863
-=======
-  dps: 24726.57732
-  tps: 15975.56612
->>>>>>> bc571657
+  dps: 24908.51204
+  tps: 16160.87863
  }
 }
 dps_results: {
  key: "TestEnhancement-AllItems-BloodthirstyGladiator'sInsigniaofVictory-64763"
  value: {
-<<<<<<< HEAD
-  dps: 24845.68199
-  tps: 16160.87863
-=======
-  dps: 24726.57732
-  tps: 15975.56612
->>>>>>> bc571657
+  dps: 24908.51204
+  tps: 16160.87863
  }
 }
 dps_results: {
  key: "TestEnhancement-AllItems-BottledLightning-66879"
  value: {
-<<<<<<< HEAD
-  dps: 24956.11937
+  dps: 25017.49581
   tps: 16247.63171
-=======
-  dps: 24744.13967
-  tps: 15979.88883
->>>>>>> bc571657
  }
 }
 dps_results: {
  key: "TestEnhancement-AllItems-BracingEarthsiegeDiamond"
  value: {
-<<<<<<< HEAD
-  dps: 26003.31779
+  dps: 26066.27327
   tps: 16493.95929
-=======
-  dps: 25856.99063
-  tps: 16278.76536
->>>>>>> bc571657
  }
 }
 dps_results: {
  key: "TestEnhancement-AllItems-BracingShadowspiritDiamond"
  value: {
-<<<<<<< HEAD
-  dps: 26007.31414
+  dps: 26070.26961
   tps: 16494.69448
-=======
-  dps: 25860.57114
-  tps: 16280.03823
->>>>>>> bc571657
  }
 }
 dps_results: {
  key: "TestEnhancement-AllItems-Bryntroll,theBoneArbiter-50415"
  value: {
-<<<<<<< HEAD
-  dps: 26444.9058
+  dps: 26509.90466
   tps: 17129.87238
-=======
-  dps: 26301.96969
-  tps: 16905.64734
->>>>>>> bc571657
  }
 }
 dps_results: {
  key: "TestEnhancement-AllItems-Bryntroll,theBoneArbiter-50709"
  value: {
-<<<<<<< HEAD
-  dps: 26444.9058
+  dps: 26509.90466
   tps: 17129.87238
-=======
-  dps: 26301.96969
-  tps: 16905.64734
->>>>>>> bc571657
  }
 }
 dps_results: {
  key: "TestEnhancement-AllItems-BurningShadowspiritDiamond"
  value: {
-<<<<<<< HEAD
-  dps: 26380.61645
+  dps: 26445.4606
   tps: 17087.04534
-=======
-  dps: 26233.83889
-  tps: 16862.49564
->>>>>>> bc571657
  }
 }
 dps_results: {
  key: "TestEnhancement-AllItems-ChaoticShadowspiritDiamond"
  value: {
-<<<<<<< HEAD
-  dps: 26396.81535
+  dps: 26461.0813
   tps: 17109.90411
-=======
-  dps: 26281.67415
-  tps: 16929.80175
->>>>>>> bc571657
  }
 }
 dps_results: {
  key: "TestEnhancement-AllItems-ChaoticSkyflareDiamond"
  value: {
-<<<<<<< HEAD
-  dps: 26361.43642
+  dps: 26425.70237
   tps: 17086.2703
-=======
-  dps: 26243.38571
-  tps: 16872.56891
->>>>>>> bc571657
  }
 }
 dps_results: {
  key: "TestEnhancement-AllItems-CoreofRipeness-58184"
  value: {
-<<<<<<< HEAD
-  dps: 24880.16688
+  dps: 24945.89248
   tps: 16105.07834
-=======
-  dps: 24760.91269
-  tps: 15985.52904
->>>>>>> bc571657
  }
 }
 dps_results: {
  key: "TestEnhancement-AllItems-CorpseTongueCoin-50349"
  value: {
-<<<<<<< HEAD
-  dps: 24845.68199
-  tps: 16160.87863
-=======
-  dps: 24726.57732
-  tps: 15975.56612
->>>>>>> bc571657
+  dps: 24908.51204
+  tps: 16160.87863
  }
 }
 dps_results: {
  key: "TestEnhancement-AllItems-CorpseTongueCoin-50352"
  value: {
-<<<<<<< HEAD
-  dps: 24845.68199
-  tps: 16160.87863
-=======
-  dps: 24726.57732
-  tps: 15975.56612
->>>>>>> bc571657
+  dps: 24908.51204
+  tps: 16160.87863
  }
 }
 dps_results: {
  key: "TestEnhancement-AllItems-CorrodedSkeletonKey-50356"
  value: {
-<<<<<<< HEAD
-  dps: 24845.68199
+  dps: 24908.51204
   tps: 16160.87863
   hps: 64
-=======
-  dps: 24726.57732
-  tps: 15975.56612
->>>>>>> bc571657
  }
 }
 dps_results: {
  key: "TestEnhancement-AllItems-CrushingWeight-59506"
  value: {
-<<<<<<< HEAD
-  dps: 25061.0157
+  dps: 25124.0765
   tps: 16258.32574
-=======
-  dps: 24988.6029
-  tps: 16106.35503
->>>>>>> bc571657
  }
 }
 dps_results: {
  key: "TestEnhancement-AllItems-CrushingWeight-65118"
  value: {
-<<<<<<< HEAD
-  dps: 25037.01762
+  dps: 25096.89807
   tps: 16256.04555
-=======
-  dps: 25010.1499
-  tps: 16134.74562
->>>>>>> bc571657
  }
 }
 dps_results: {
  key: "TestEnhancement-AllItems-DarkmoonCard:Berserker!-42989"
  value: {
-<<<<<<< HEAD
-  dps: 24963.93767
+  dps: 25031.39023
   tps: 16249.06536
-=======
-  dps: 24806.27994
-  tps: 16053.58939
->>>>>>> bc571657
  }
 }
 dps_results: {
  key: "TestEnhancement-AllItems-DarkmoonCard:Death-42990"
  value: {
-<<<<<<< HEAD
-  dps: 24967.05273
+  dps: 25030.13505
   tps: 16246.27465
-=======
-  dps: 24830.65723
-  tps: 16020.30202
->>>>>>> bc571657
  }
 }
 dps_results: {
  key: "TestEnhancement-AllItems-DarkmoonCard:Earthquake-62048"
  value: {
-<<<<<<< HEAD
-  dps: 24845.68199
-  tps: 16160.87863
-=======
-  dps: 24726.57732
-  tps: 15975.56612
->>>>>>> bc571657
+  dps: 24908.51204
+  tps: 16160.87863
  }
 }
 dps_results: {
  key: "TestEnhancement-AllItems-DarkmoonCard:Greatness-44255"
  value: {
-<<<<<<< HEAD
-  dps: 25217.09557
+  dps: 25281.81008
   tps: 16403.94103
-=======
-  dps: 25090.1684
-  tps: 16207.60991
->>>>>>> bc571657
  }
 }
 dps_results: {
  key: "TestEnhancement-AllItems-DarkmoonCard:Hurricane-62049"
  value: {
-<<<<<<< HEAD
-  dps: 25279.87252
+  dps: 25347.20369
   tps: 16598.50188
-=======
-  dps: 25203.23598
-  tps: 16495.29228
->>>>>>> bc571657
  }
 }
 dps_results: {
  key: "TestEnhancement-AllItems-DarkmoonCard:Hurricane-62051"
  value: {
-<<<<<<< HEAD
-  dps: 25959.96405
+  dps: 26029.35155
   tps: 16846.92686
-=======
-  dps: 25828.26743
-  tps: 16664.82686
->>>>>>> bc571657
  }
 }
 dps_results: {
  key: "TestEnhancement-AllItems-DarkmoonCard:Tsunami-62050"
  value: {
-<<<<<<< HEAD
-  dps: 24886.36375
+  dps: 24948.77878
   tps: 16172.51614
-=======
-  dps: 24760.91269
-  tps: 15985.52904
->>>>>>> bc571657
  }
 }
 dps_results: {
  key: "TestEnhancement-AllItems-DarkmoonCard:Volcano-62047"
  value: {
-<<<<<<< HEAD
-  dps: 25369.3196
+  dps: 25437.77681
   tps: 16469.29538
-=======
-  dps: 25221.90653
-  tps: 16211.5778
->>>>>>> bc571657
  }
 }
 dps_results: {
  key: "TestEnhancement-AllItems-Death'sChoice-47464"
  value: {
-<<<<<<< HEAD
-  dps: 25823.72454
+  dps: 25888.03811
   tps: 16773.06112
-=======
-  dps: 25692.67065
-  tps: 16576.51057
->>>>>>> bc571657
  }
 }
 dps_results: {
  key: "TestEnhancement-AllItems-DeathKnight'sAnguish-38212"
  value: {
-<<<<<<< HEAD
-  dps: 24905.5252
+  dps: 24971.01486
   tps: 16219.17842
-=======
-  dps: 24764.96448
-  tps: 16026.49445
->>>>>>> bc571657
  }
 }
 dps_results: {
  key: "TestEnhancement-AllItems-Deathbringer'sWill-50362"
  value: {
-<<<<<<< HEAD
-  dps: 25403.38513
+  dps: 25475.8259
   tps: 16487.07549
-=======
-  dps: 25265.41873
-  tps: 16286.88148
->>>>>>> bc571657
  }
 }
 dps_results: {
  key: "TestEnhancement-AllItems-Deathbringer'sWill-50363"
  value: {
-<<<<<<< HEAD
-  dps: 25435.23327
+  dps: 25499.43775
   tps: 16508.78636
-=======
-  dps: 25290.70882
-  tps: 16317.44709
->>>>>>> bc571657
  }
 }
 dps_results: {
  key: "TestEnhancement-AllItems-Defender'sCode-40257"
  value: {
-<<<<<<< HEAD
-  dps: 24845.68199
-  tps: 16160.87863
-=======
-  dps: 24726.57732
-  tps: 15975.56612
->>>>>>> bc571657
+  dps: 24908.51204
+  tps: 16160.87863
  }
 }
 dps_results: {
  key: "TestEnhancement-AllItems-DestructiveShadowspiritDiamond"
  value: {
-<<<<<<< HEAD
-  dps: 26022.21865
+  dps: 26084.61278
   tps: 16848.35924
-=======
-  dps: 25905.25388
-  tps: 16669.40819
->>>>>>> bc571657
  }
 }
 dps_results: {
  key: "TestEnhancement-AllItems-DestructiveSkyflareDiamond"
  value: {
-<<<<<<< HEAD
-  dps: 25994.31448
+  dps: 26056.70861
   tps: 16827.43565
-=======
-  dps: 25874.85314
-  tps: 16623.83362
->>>>>>> bc571657
  }
 }
 dps_results: {
  key: "TestEnhancement-AllItems-DislodgedForeignObject-50348"
  value: {
-<<<<<<< HEAD
-  dps: 24752.56345
+  dps: 24820.08438
   tps: 16073.5715
-=======
-  dps: 24807.96398
-  tps: 16028.74046
->>>>>>> bc571657
  }
 }
 dps_results: {
  key: "TestEnhancement-AllItems-DislodgedForeignObject-50353"
  value: {
-<<<<<<< HEAD
-  dps: 24826.98409
+  dps: 24894.17377
   tps: 16125.84321
-=======
-  dps: 24750.15019
-  tps: 15949.84045
->>>>>>> bc571657
  }
 }
 dps_results: {
  key: "TestEnhancement-AllItems-EffulgentShadowspiritDiamond"
  value: {
-<<<<<<< HEAD
-  dps: 26000.26103
+  dps: 26063.21651
   tps: 16825.72748
-=======
-  dps: 25855.38043
-  tps: 16604.40241
->>>>>>> bc571657
  }
 }
 dps_results: {
  key: "TestEnhancement-AllItems-ElectrosparkHeartstarter-67118"
  value: {
-<<<<<<< HEAD
-  dps: 25015.55237
+  dps: 25081.76422
   tps: 16221.34335
-=======
-  dps: 24897.4707
-  tps: 15964.89251
->>>>>>> bc571657
  }
 }
 dps_results: {
  key: "TestEnhancement-AllItems-EmberShadowspiritDiamond"
  value: {
-<<<<<<< HEAD
-  dps: 26007.31414
+  dps: 26070.26961
   tps: 16826.21729
-=======
-  dps: 25860.57114
-  tps: 16605.47726
->>>>>>> bc571657
  }
 }
 dps_results: {
  key: "TestEnhancement-AllItems-EmberSkyflareDiamond"
  value: {
-<<<<<<< HEAD
-  dps: 26003.80334
+  dps: 26066.75882
   tps: 16826.18736
-=======
-  dps: 25856.99063
-  tps: 16604.49187
->>>>>>> bc571657
  }
 }
 dps_results: {
  key: "TestEnhancement-AllItems-EnigmaticShadowspiritDiamond"
  value: {
-<<<<<<< HEAD
-  dps: 26022.21865
+  dps: 26084.61278
   tps: 16848.35924
-=======
-  dps: 25905.25388
-  tps: 16669.40819
->>>>>>> bc571657
  }
 }
 dps_results: {
  key: "TestEnhancement-AllItems-EnigmaticSkyflareDiamond"
  value: {
-<<<<<<< HEAD
-  dps: 25989.21303
+  dps: 26051.60715
   tps: 16826.34142
-=======
-  dps: 25869.5729
-  tps: 16615.36056
->>>>>>> bc571657
  }
 }
 dps_results: {
  key: "TestEnhancement-AllItems-EnigmaticStarflareDiamond"
  value: {
-<<<<<<< HEAD
-  dps: 25982.79489
+  dps: 26045.18902
   tps: 16815.16665
-=======
-  dps: 25866.18159
-  tps: 16611.96925
->>>>>>> bc571657
  }
 }
 dps_results: {
  key: "TestEnhancement-AllItems-EphemeralSnowflake-50260"
  value: {
-<<<<<<< HEAD
-  dps: 24759.10014
+  dps: 24828.69205
   tps: 16103.16886
-=======
-  dps: 24726.57732
-  tps: 15975.56612
->>>>>>> bc571657
  }
 }
 dps_results: {
  key: "TestEnhancement-AllItems-EssenceofGossamer-37220"
  value: {
-<<<<<<< HEAD
-  dps: 24845.68199
-  tps: 16160.87863
-=======
-  dps: 24726.57732
-  tps: 15975.56612
->>>>>>> bc571657
+  dps: 24908.51204
+  tps: 16160.87863
  }
 }
 dps_results: {
  key: "TestEnhancement-AllItems-EssenceoftheCyclone-59473"
  value: {
-<<<<<<< HEAD
-  dps: 26204.56859
+  dps: 26274.70149
   tps: 17060.02077
-=======
-  dps: 26149.06927
-  tps: 16915.49987
->>>>>>> bc571657
  }
 }
 dps_results: {
  key: "TestEnhancement-AllItems-EternalEarthsiegeDiamond"
  value: {
-<<<<<<< HEAD
-  dps: 26000.26103
+  dps: 26063.21651
   tps: 16825.72748
-=======
-  dps: 25855.38043
-  tps: 16604.40241
->>>>>>> bc571657
  }
 }
 dps_results: {
  key: "TestEnhancement-AllItems-EternalShadowspiritDiamond"
  value: {
-<<<<<<< HEAD
-  dps: 26000.26103
+  dps: 26063.21651
   tps: 16825.72748
-=======
-  dps: 25855.38043
-  tps: 16604.40241
->>>>>>> bc571657
  }
 }
 dps_results: {
  key: "TestEnhancement-AllItems-ExtractofNecromanticPower-40373"
  value: {
-<<<<<<< HEAD
-  dps: 24921.3349
+  dps: 24989.17192
   tps: 16231.3593
-=======
-  dps: 24828.80069
-  tps: 16026.25819
->>>>>>> bc571657
  }
 }
 dps_results: {
  key: "TestEnhancement-AllItems-EyeoftheBroodmother-45308"
  value: {
-<<<<<<< HEAD
-  dps: 24950.24919
+  dps: 25017.70175
   tps: 16238.58313
-=======
-  dps: 24808.83672
-  tps: 16046.95311
->>>>>>> bc571657
  }
 }
 dps_results: {
  key: "TestEnhancement-AllItems-FallofMortality-59500"
  value: {
-<<<<<<< HEAD
-  dps: 24886.36375
+  dps: 24948.77878
   tps: 16172.51614
-=======
-  dps: 24760.91269
-  tps: 15985.52904
->>>>>>> bc571657
  }
 }
 dps_results: {
  key: "TestEnhancement-AllItems-FallofMortality-65124"
  value: {
-<<<<<<< HEAD
-  dps: 24895.51657
+  dps: 24957.93161
   tps: 16177.04065
-=======
-  dps: 24775.24415
-  tps: 15994.95829
->>>>>>> bc571657
  }
 }
 dps_results: {
  key: "TestEnhancement-AllItems-Figurine-DemonPanther-52199"
  value: {
-<<<<<<< HEAD
-  dps: 26618.63474
+  dps: 26688.43168
   tps: 17246.79946
-=======
-  dps: 24960.61615
-  tps: 16062.03591
->>>>>>> bc571657
  }
 }
 dps_results: {
  key: "TestEnhancement-AllItems-Figurine-DreamOwl-52354"
  value: {
-<<<<<<< HEAD
-  dps: 24874.76223
+  dps: 24940.48783
   tps: 16103.54824
-=======
-  dps: 24758.17709
-  tps: 15984.25776
->>>>>>> bc571657
  }
 }
 dps_results: {
  key: "TestEnhancement-AllItems-Figurine-EarthenGuardian-52352"
  value: {
-<<<<<<< HEAD
-  dps: 24845.68199
-  tps: 16160.87863
-=======
-  dps: 24726.57732
-  tps: 15975.56612
->>>>>>> bc571657
+  dps: 24908.51204
+  tps: 16160.87863
  }
 }
 dps_results: {
  key: "TestEnhancement-AllItems-Figurine-JeweledSerpent-52353"
  value: {
-<<<<<<< HEAD
-  dps: 24882.64333
+  dps: 24945.05837
   tps: 16172.11616
-=======
-  dps: 24758.17709
-  tps: 15984.25776
->>>>>>> bc571657
  }
 }
 dps_results: {
  key: "TestEnhancement-AllItems-Figurine-KingofBoars-52351"
  value: {
-<<<<<<< HEAD
-  dps: 25285.26198
+  dps: 25348.09203
   tps: 16368.92315
-=======
-  dps: 25164.68269
-  tps: 16180.13377
->>>>>>> bc571657
  }
 }
 dps_results: {
  key: "TestEnhancement-AllItems-Figurine-SapphireOwl-42413"
  value: {
-<<<<<<< HEAD
-  dps: 24851.82524
+  dps: 24914.65529
   tps: 16164.56493
-=======
-  dps: 24729.06377
-  tps: 15975.66784
->>>>>>> bc571657
  }
 }
 dps_results: {
  key: "TestEnhancement-AllItems-FleetShadowspiritDiamond"
  value: {
-<<<<<<< HEAD
-  dps: 26087.07723
+  dps: 26150.03271
   tps: 16866.14905
-=======
-  dps: 25942.3836
-  tps: 16644.51542
->>>>>>> bc571657
  }
 }
 dps_results: {
  key: "TestEnhancement-AllItems-FluidDeath-58181"
  value: {
-<<<<<<< HEAD
-  dps: 26574.59105
+  dps: 26643.85185
   tps: 17237.90593
-=======
-  dps: 26474.95419
-  tps: 16993.67908
->>>>>>> bc571657
  }
 }
 dps_results: {
  key: "TestEnhancement-AllItems-ForethoughtTalisman-40258"
  value: {
-<<<<<<< HEAD
-  dps: 24856.49629
+  dps: 24919.32634
   tps: 16165.82693
-=======
-  dps: 24735.24062
-  tps: 15977.14226
->>>>>>> bc571657
  }
 }
 dps_results: {
  key: "TestEnhancement-AllItems-ForgeEmber-37660"
  value: {
-<<<<<<< HEAD
-  dps: 24917.04171
+  dps: 24984.93021
   tps: 16207.98164
-=======
-  dps: 24802.56628
-  tps: 16050.74565
->>>>>>> bc571657
  }
 }
 dps_results: {
  key: "TestEnhancement-AllItems-ForlornShadowspiritDiamond"
  value: {
-<<<<<<< HEAD
-  dps: 26007.31414
+  dps: 26070.26961
   tps: 16826.48346
-=======
-  dps: 25860.57114
-  tps: 16605.83234
->>>>>>> bc571657
  }
 }
 dps_results: {
  key: "TestEnhancement-AllItems-ForlornSkyflareDiamond"
  value: {
-<<<<<<< HEAD
-  dps: 26003.31779
+  dps: 26066.27327
   tps: 16825.72831
-=======
-  dps: 25856.99063
-  tps: 16604.52694
->>>>>>> bc571657
  }
 }
 dps_results: {
  key: "TestEnhancement-AllItems-ForlornStarflareDiamond"
  value: {
-<<<<<<< HEAD
-  dps: 26001.94366
+  dps: 26064.89914
   tps: 16825.60228
-=======
-  dps: 25856.83515
-  tps: 16604.41043
->>>>>>> bc571657
  }
 }
 dps_results: {
  key: "TestEnhancement-AllItems-FuryofAngerforge-59461"
  value: {
-<<<<<<< HEAD
-  dps: 25098.5671
+  dps: 25165.04734
   tps: 16329.80562
-=======
-  dps: 24913.87621
-  tps: 16110.01826
->>>>>>> bc571657
  }
 }
 dps_results: {
  key: "TestEnhancement-AllItems-FuryoftheFiveFlights-40431"
  value: {
-<<<<<<< HEAD
-  dps: 25253.7132
+  dps: 25317.43713
   tps: 16402.71854
-=======
-  dps: 25137.53103
-  tps: 16216.49667
->>>>>>> bc571657
  }
 }
 dps_results: {
  key: "TestEnhancement-AllItems-FuturesightRune-38763"
  value: {
-<<<<<<< HEAD
-  dps: 24856.28024
+  dps: 24921.47321
   tps: 16105.49087
-=======
-  dps: 24731.67184
-  tps: 15976.50724
->>>>>>> bc571657
  }
 }
 dps_results: {
  key: "TestEnhancement-AllItems-GaleofShadows-56138"
  value: {
-<<<<<<< HEAD
-  dps: 24866.70548
+  dps: 24931.37208
   tps: 16186.72846
-=======
-  dps: 24886.04271
-  tps: 16069.63213
->>>>>>> bc571657
  }
 }
 dps_results: {
  key: "TestEnhancement-AllItems-GaleofShadows-56462"
  value: {
-<<<<<<< HEAD
-  dps: 24931.86425
+  dps: 24998.16421
   tps: 16223.19703
-=======
-  dps: 25029.20398
-  tps: 16191.53682
->>>>>>> bc571657
  }
 }
 dps_results: {
  key: "TestEnhancement-AllItems-GearDetector-61462"
  value: {
-<<<<<<< HEAD
-  dps: 25710.82012
+  dps: 25782.46307
   tps: 16695.61109
-=======
-  dps: 25426.41449
-  tps: 16423.52362
->>>>>>> bc571657
  }
 }
 dps_results: {
  key: "TestEnhancement-AllItems-GlowingTwilightScale-54573"
  value: {
-<<<<<<< HEAD
-  dps: 24869.55388
+  dps: 24931.96892
   tps: 16169.974
-=======
-  dps: 24742.51626
-  tps: 15979.43893
->>>>>>> bc571657
  }
 }
 dps_results: {
  key: "TestEnhancement-AllItems-GlowingTwilightScale-54589"
  value: {
-<<<<<<< HEAD
-  dps: 24871.38883
+  dps: 24933.80387
   tps: 16169.81777
-=======
-  dps: 24745.03108
-  tps: 15980.28006
->>>>>>> bc571657
  }
 }
 dps_results: {
  key: "TestEnhancement-AllItems-GnomishLightningGenerator-41121"
  value: {
-<<<<<<< HEAD
-  dps: 24926.62096
+  dps: 24993.45835
   tps: 16247.21428
-=======
-  dps: 24799.5733
-  tps: 16044.94694
->>>>>>> bc571657
  }
 }
 dps_results: {
  key: "TestEnhancement-AllItems-GraceoftheHerald-55266"
  value: {
-<<<<<<< HEAD
-  dps: 25611.76697
+  dps: 25678.95761
   tps: 16654.95816
-=======
-  dps: 25490.08021
-  tps: 16483.47123
->>>>>>> bc571657
  }
 }
 dps_results: {
  key: "TestEnhancement-AllItems-GraceoftheHerald-56295"
  value: {
-<<<<<<< HEAD
-  dps: 25944.1164
+  dps: 26016.18076
   tps: 16851.02908
-=======
-  dps: 25829.7988
-  tps: 16689.28748
->>>>>>> bc571657
  }
 }
 dps_results: {
  key: "TestEnhancement-AllItems-HarmlightToken-63839"
  value: {
-<<<<<<< HEAD
-  dps: 25060.95805
+  dps: 25123.37308
   tps: 16351.21025
-=======
-  dps: 24928.99104
-  tps: 16160.34395
->>>>>>> bc571657
  }
 }
 dps_results: {
  key: "TestEnhancement-AllItems-Harrison'sInsigniaofPanache-65803"
  value: {
-<<<<<<< HEAD
-  dps: 25136.08381
+  dps: 25198.91386
   tps: 16297.92589
-=======
-  dps: 25021.16072
-  tps: 16108.56339
->>>>>>> bc571657
  }
 }
 dps_results: {
  key: "TestEnhancement-AllItems-HeartofIgnacious-59514"
  value: {
-<<<<<<< HEAD
-  dps: 25025.91965
+  dps: 25090.28232
   tps: 16232.37071
-=======
-  dps: 24726.57732
-  tps: 15975.56612
->>>>>>> bc571657
  }
 }
 dps_results: {
  key: "TestEnhancement-AllItems-HeartofIgnacious-65110"
  value: {
-<<<<<<< HEAD
-  dps: 25019.65699
+  dps: 25086.15144
   tps: 16252.49286
-=======
-  dps: 24726.57732
-  tps: 15975.56612
->>>>>>> bc571657
  }
 }
 dps_results: {
  key: "TestEnhancement-AllItems-HeartofRage-59224"
  value: {
-<<<<<<< HEAD
-  dps: 24810.7343
+  dps: 24871.68895
   tps: 16117.32884
-=======
-  dps: 24726.16834
-  tps: 15963.05242
->>>>>>> bc571657
  }
 }
 dps_results: {
  key: "TestEnhancement-AllItems-HeartofRage-65072"
  value: {
-<<<<<<< HEAD
-  dps: 24810.7343
+  dps: 24871.68895
   tps: 16117.32884
-=======
-  dps: 24726.16834
-  tps: 15963.05242
->>>>>>> bc571657
  }
 }
 dps_results: {
  key: "TestEnhancement-AllItems-HeartofSolace-55868"
  value: {
-<<<<<<< HEAD
-  dps: 24866.70548
+  dps: 24931.37208
   tps: 16186.72846
-=======
-  dps: 24886.04271
-  tps: 16069.63213
->>>>>>> bc571657
  }
 }
 dps_results: {
  key: "TestEnhancement-AllItems-HeartofSolace-56393"
  value: {
-<<<<<<< HEAD
-  dps: 24931.86425
+  dps: 24998.16421
   tps: 16223.19703
-=======
-  dps: 25029.20398
-  tps: 16191.53682
->>>>>>> bc571657
  }
 }
 dps_results: {
  key: "TestEnhancement-AllItems-HeartofThunder-55845"
  value: {
-<<<<<<< HEAD
-  dps: 24845.68199
-  tps: 16160.87863
-=======
-  dps: 24726.57732
-  tps: 15975.56612
->>>>>>> bc571657
+  dps: 24908.51204
+  tps: 16160.87863
  }
 }
 dps_results: {
  key: "TestEnhancement-AllItems-HeartofThunder-56370"
  value: {
-<<<<<<< HEAD
-  dps: 24845.68199
-  tps: 16160.87863
-=======
-  dps: 24726.57732
-  tps: 15975.56612
->>>>>>> bc571657
+  dps: 24908.51204
+  tps: 16160.87863
  }
 }
 dps_results: {
  key: "TestEnhancement-AllItems-HeartoftheVile-66969"
  value: {
-<<<<<<< HEAD
-  dps: 25740.10598
+  dps: 25807.16902
   tps: 16737.5493
-=======
-  dps: 25608.32341
-  tps: 16553.10531
->>>>>>> bc571657
  }
 }
 dps_results: {
  key: "TestEnhancement-AllItems-Heartpierce-49982"
  value: {
-<<<<<<< HEAD
-  dps: 26444.9058
+  dps: 26509.90466
   tps: 17129.87238
-=======
-  dps: 26301.96969
-  tps: 16905.64734
->>>>>>> bc571657
  }
 }
 dps_results: {
  key: "TestEnhancement-AllItems-Heartpierce-50641"
  value: {
-<<<<<<< HEAD
-  dps: 26444.9058
+  dps: 26509.90466
   tps: 17129.87238
-=======
-  dps: 26301.96969
-  tps: 16905.64734
->>>>>>> bc571657
  }
 }
 dps_results: {
  key: "TestEnhancement-AllItems-IllustrationoftheDragonSoul-40432"
  value: {
-<<<<<<< HEAD
-  dps: 24845.68199
-  tps: 16160.87863
-=======
-  dps: 24726.57732
-  tps: 15975.56612
->>>>>>> bc571657
+  dps: 24908.51204
+  tps: 16160.87863
  }
 }
 dps_results: {
  key: "TestEnhancement-AllItems-ImpassiveShadowspiritDiamond"
  value: {
-<<<<<<< HEAD
-  dps: 26022.21865
+  dps: 26084.61278
   tps: 16848.35924
-=======
-  dps: 25905.25388
-  tps: 16669.40819
->>>>>>> bc571657
  }
 }
 dps_results: {
  key: "TestEnhancement-AllItems-ImpassiveSkyflareDiamond"
  value: {
-<<<<<<< HEAD
-  dps: 25989.21303
+  dps: 26051.60715
   tps: 16826.34142
-=======
-  dps: 25869.5729
-  tps: 16615.36056
->>>>>>> bc571657
  }
 }
 dps_results: {
  key: "TestEnhancement-AllItems-ImpassiveStarflareDiamond"
  value: {
-<<<<<<< HEAD
-  dps: 25982.79489
+  dps: 26045.18902
   tps: 16815.16665
-=======
-  dps: 25866.18159
-  tps: 16611.96925
->>>>>>> bc571657
  }
 }
 dps_results: {
  key: "TestEnhancement-AllItems-ImpatienceofYouth-62464"
  value: {
-<<<<<<< HEAD
-  dps: 25340.78994
+  dps: 25403.61999
   tps: 16395.20453
-=======
-  dps: 25220.02482
-  tps: 16205.9764
->>>>>>> bc571657
  }
 }
 dps_results: {
  key: "TestEnhancement-AllItems-ImpatienceofYouth-62469"
  value: {
-<<<<<<< HEAD
-  dps: 25340.78994
+  dps: 25403.61999
   tps: 16395.20453
-=======
-  dps: 25220.02482
-  tps: 16205.9764
->>>>>>> bc571657
  }
 }
 dps_results: {
  key: "TestEnhancement-AllItems-ImpetuousQuery-55881"
  value: {
-<<<<<<< HEAD
-  dps: 25234.36175
+  dps: 25297.1918
   tps: 16344.8323
-=======
-  dps: 25113.95289
-  tps: 16156.44518
->>>>>>> bc571657
  }
 }
 dps_results: {
  key: "TestEnhancement-AllItems-ImpetuousQuery-56406"
  value: {
-<<<<<<< HEAD
-  dps: 25285.26198
+  dps: 25348.09203
   tps: 16368.92315
-=======
-  dps: 25164.68269
-  tps: 16180.13377
->>>>>>> bc571657
  }
 }
 dps_results: {
  key: "TestEnhancement-AllItems-IncisorFragment-37723"
  value: {
-<<<<<<< HEAD
-  dps: 25171.06855
+  dps: 25235.3451
   tps: 16403.17077
-=======
-  dps: 24920.17591
-  tps: 16089.26473
->>>>>>> bc571657
  }
 }
 dps_results: {
  key: "TestEnhancement-AllItems-InsightfulEarthsiegeDiamond"
  value: {
-<<<<<<< HEAD
-  dps: 26003.31779
+  dps: 26066.27327
   tps: 16826.51269
-=======
-  dps: 25856.99063
-  tps: 16605.09107
->>>>>>> bc571657
  }
 }
 dps_results: {
  key: "TestEnhancement-AllItems-InsigniaofDiplomacy-61433"
  value: {
-<<<<<<< HEAD
-  dps: 24845.68199
-  tps: 16160.87863
-=======
-  dps: 24726.57732
-  tps: 15975.56612
->>>>>>> bc571657
+  dps: 24908.51204
+  tps: 16160.87863
  }
 }
 dps_results: {
  key: "TestEnhancement-AllItems-InsigniaoftheEarthenLord-61429"
  value: {
-<<<<<<< HEAD
-  dps: 25144.9017
+  dps: 25207.73175
   tps: 16302.49174
-=======
-  dps: 25024.79258
-  tps: 16114.81185
->>>>>>> bc571657
  }
 }
 dps_results: {
  key: "TestEnhancement-AllItems-InvigoratingEarthsiegeDiamond"
  value: {
-<<<<<<< HEAD
-  dps: 25983.67925
+  dps: 26050.87075
   tps: 16838.29581
   hps: 63.4138
-=======
-  dps: 25907.11769
-  tps: 16662.5533
-  hps: 63.62803
->>>>>>> bc571657
  }
 }
 dps_results: {
  key: "TestEnhancement-AllItems-JarofAncientRemedies-59354"
  value: {
-<<<<<<< HEAD
-  dps: 24845.68199
+  dps: 24908.51204
   tps: 16162.96329
-=======
-  dps: 24726.57732
-  tps: 15975.56612
->>>>>>> bc571657
  }
 }
 dps_results: {
  key: "TestEnhancement-AllItems-JarofAncientRemedies-65029"
  value: {
-<<<<<<< HEAD
-  dps: 24845.68199
+  dps: 24908.51204
   tps: 16162.99525
-=======
-  dps: 24726.57732
-  tps: 15975.56612
->>>>>>> bc571657
  }
 }
 dps_results: {
  key: "TestEnhancement-AllItems-JujuofNimbleness-63840"
  value: {
-<<<<<<< HEAD
-  dps: 26013.70908
+  dps: 26081.58795
   tps: 16852.42032
-=======
-  dps: 25063.22357
-  tps: 16132.75707
->>>>>>> bc571657
  }
 }
 dps_results: {
  key: "TestEnhancement-AllItems-KeytotheEndlessChamber-55795"
  value: {
-<<<<<<< HEAD
-  dps: 26062.39378
+  dps: 26127.95166
   tps: 16873.09043
-=======
-  dps: 25980.2717
-  tps: 16703.43296
->>>>>>> bc571657
  }
 }
 dps_results: {
  key: "TestEnhancement-AllItems-KeytotheEndlessChamber-56328"
  value: {
-<<<<<<< HEAD
-  dps: 26457.37536
+  dps: 26530.5302
   tps: 17101.58087
-=======
-  dps: 26310.75077
-  tps: 16838.39969
->>>>>>> bc571657
  }
 }
 dps_results: {
  key: "TestEnhancement-AllItems-KvaldirBattleStandard-59685"
  value: {
-<<<<<<< HEAD
-  dps: 24755.08178
+  dps: 24825.24323
   tps: 16072.7351
-=======
-  dps: 24799.04672
-  tps: 16026.71533
->>>>>>> bc571657
  }
 }
 dps_results: {
  key: "TestEnhancement-AllItems-KvaldirBattleStandard-59689"
  value: {
-<<<<<<< HEAD
-  dps: 24755.08178
+  dps: 24825.24323
   tps: 16072.7351
-=======
-  dps: 24799.04672
-  tps: 16026.71533
->>>>>>> bc571657
  }
 }
 dps_results: {
  key: "TestEnhancement-AllItems-LadyLa-La'sSingingShell-67152"
  value: {
-<<<<<<< HEAD
-  dps: 24945.86751
+  dps: 25005.49419
   tps: 16196.64013
-=======
-  dps: 24897.4707
-  tps: 15964.89251
->>>>>>> bc571657
  }
 }
 dps_results: {
  key: "TestEnhancement-AllItems-LastWord-50179"
  value: {
-<<<<<<< HEAD
-  dps: 26444.9058
+  dps: 26509.90466
   tps: 17129.87238
-=======
-  dps: 26301.96969
-  tps: 16905.64734
->>>>>>> bc571657
  }
 }
 dps_results: {
  key: "TestEnhancement-AllItems-LastWord-50708"
  value: {
-<<<<<<< HEAD
-  dps: 26444.9058
+  dps: 26509.90466
   tps: 17129.87238
-=======
-  dps: 26301.96969
-  tps: 16905.64734
->>>>>>> bc571657
  }
 }
 dps_results: {
  key: "TestEnhancement-AllItems-Lavanthor'sTalisman-37872"
  value: {
-<<<<<<< HEAD
-  dps: 24845.68199
-  tps: 16160.87863
-=======
-  dps: 24726.57732
-  tps: 15975.56612
->>>>>>> bc571657
+  dps: 24908.51204
+  tps: 16160.87863
  }
 }
 dps_results: {
  key: "TestEnhancement-AllItems-LeadenDespair-55816"
  value: {
-<<<<<<< HEAD
-  dps: 24845.68199
-  tps: 16160.87863
-=======
-  dps: 24726.57732
-  tps: 15975.56612
->>>>>>> bc571657
+  dps: 24908.51204
+  tps: 16160.87863
  }
 }
 dps_results: {
  key: "TestEnhancement-AllItems-LeadenDespair-56347"
  value: {
-<<<<<<< HEAD
-  dps: 24845.68199
-  tps: 16160.87863
-=======
-  dps: 24726.57732
-  tps: 15975.56612
->>>>>>> bc571657
+  dps: 24908.51204
+  tps: 16160.87863
  }
 }
 dps_results: {
  key: "TestEnhancement-AllItems-LeftEyeofRajh-56102"
  value: {
-<<<<<<< HEAD
-  dps: 25933.63503
+  dps: 26000.7454
   tps: 16821.57435
-=======
-  dps: 25840.60779
-  tps: 16681.80595
->>>>>>> bc571657
  }
 }
 dps_results: {
  key: "TestEnhancement-AllItems-LeftEyeofRajh-56427"
  value: {
-<<<<<<< HEAD
-  dps: 26083.86224
+  dps: 26150.24472
   tps: 16920.4657
-=======
-  dps: 25993.59793
-  tps: 16758.87431
->>>>>>> bc571657
  }
 }
 dps_results: {
  key: "TestEnhancement-AllItems-LicensetoSlay-58180"
  value: {
-<<<<<<< HEAD
-  dps: 25191.18775
+  dps: 25261.38813
   tps: 16381.23069
-=======
-  dps: 25062.80085
-  tps: 16111.97388
->>>>>>> bc571657
  }
 }
 dps_results: {
  key: "TestEnhancement-AllItems-MagnetiteMirror-55814"
  value: {
-<<<<<<< HEAD
-  dps: 24810.7343
+  dps: 24871.68895
   tps: 16117.32884
-=======
-  dps: 24726.16834
-  tps: 15963.05242
->>>>>>> bc571657
  }
 }
 dps_results: {
  key: "TestEnhancement-AllItems-MagnetiteMirror-56345"
  value: {
-<<<<<<< HEAD
-  dps: 24810.7343
+  dps: 24871.68895
   tps: 16117.32884
-=======
-  dps: 24726.16834
-  tps: 15963.05242
->>>>>>> bc571657
  }
 }
 dps_results: {
  key: "TestEnhancement-AllItems-MajesticDragonFigurine-40430"
  value: {
-<<<<<<< HEAD
-  dps: 25014.76872
+  dps: 25083.32736
   tps: 16188.36482
-=======
-  dps: 24887.93594
-  tps: 15964.49939
->>>>>>> bc571657
  }
 }
 dps_results: {
  key: "TestEnhancement-AllItems-MandalaofStirringPatterns-62467"
  value: {
-<<<<<<< HEAD
-  dps: 25007.80562
+  dps: 25076.36426
   tps: 16183.20686
-=======
-  dps: 24897.4707
-  tps: 15964.89251
->>>>>>> bc571657
  }
 }
 dps_results: {
  key: "TestEnhancement-AllItems-MandalaofStirringPatterns-62472"
  value: {
-<<<<<<< HEAD
-  dps: 25007.80562
+  dps: 25076.36426
   tps: 16183.20686
-=======
-  dps: 24897.4707
-  tps: 15964.89251
->>>>>>> bc571657
  }
 }
 dps_results: {
  key: "TestEnhancement-AllItems-MarkofKhardros-56132"
  value: {
-<<<<<<< HEAD
-  dps: 25257.36667
+  dps: 25320.19672
   tps: 16359.68217
-=======
-  dps: 24726.57732
-  tps: 15975.56612
->>>>>>> bc571657
  }
 }
 dps_results: {
  key: "TestEnhancement-AllItems-MarkofKhardros-56458"
  value: {
-<<<<<<< HEAD
-  dps: 25311.28984
+  dps: 25374.1199
   tps: 16385.72805
-=======
-  dps: 24726.57732
-  tps: 15975.56612
->>>>>>> bc571657
  }
 }
 dps_results: {
  key: "TestEnhancement-AllItems-MeteoriteWhetstone-37390"
  value: {
-<<<<<<< HEAD
-  dps: 24899.35054
+  dps: 24968.17697
   tps: 16155.84672
-=======
-  dps: 24805.29241
-  tps: 16011.32838
->>>>>>> bc571657
  }
 }
 dps_results: {
  key: "TestEnhancement-AllItems-MightoftheOcean-55251"
  value: {
-<<<<<<< HEAD
-  dps: 25118.08184
+  dps: 25180.22341
   tps: 16244.6618
-=======
-  dps: 24972.56006
-  tps: 16094.26242
->>>>>>> bc571657
  }
 }
 dps_results: {
  key: "TestEnhancement-AllItems-MightoftheOcean-56285"
  value: {
-<<<<<<< HEAD
-  dps: 25155.42546
+  dps: 25226.69225
   tps: 16271.93054
-=======
-  dps: 24960.61615
-  tps: 16062.03591
->>>>>>> bc571657
  }
 }
 dps_results: {
  key: "TestEnhancement-AllItems-MirrorofBrokenImages-62466"
  value: {
-<<<<<<< HEAD
-  dps: 25340.78994
+  dps: 25403.61999
   tps: 16395.20453
-=======
-  dps: 25220.02482
-  tps: 16205.9764
->>>>>>> bc571657
  }
 }
 dps_results: {
  key: "TestEnhancement-AllItems-MirrorofBrokenImages-62471"
  value: {
-<<<<<<< HEAD
-  dps: 25340.78994
+  dps: 25403.61999
   tps: 16395.20453
-=======
-  dps: 25220.02482
-  tps: 16205.9764
->>>>>>> bc571657
  }
 }
 dps_results: {
  key: "TestEnhancement-AllItems-MoonwellChalice-70142"
  value: {
-<<<<<<< HEAD
-  dps: 25451.09017
+  dps: 25513.5052
   tps: 16446.42552
-=======
-  dps: 24764.01417
-  tps: 15986.55154
->>>>>>> bc571657
  }
 }
 dps_results: {
  key: "TestEnhancement-AllItems-NevermeltingIceCrystal-50259"
  value: {
-<<<<<<< HEAD
-  dps: 24925.50241
+  dps: 24991.57179
   tps: 16217.3493
-=======
-  dps: 24735.24062
-  tps: 15977.14226
->>>>>>> bc571657
  }
 }
 dps_results: {
  key: "TestEnhancement-AllItems-OfferingofSacrifice-37638"
  value: {
-<<<<<<< HEAD
-  dps: 24845.68199
-  tps: 16160.87863
-=======
-  dps: 24726.57732
-  tps: 15975.56612
->>>>>>> bc571657
+  dps: 24908.51204
+  tps: 16160.87863
  }
 }
 dps_results: {
  key: "TestEnhancement-AllItems-Oremantle'sFavor-61448"
  value: {
-<<<<<<< HEAD
-  dps: 25019.80911
+  dps: 25082.86005
   tps: 16298.19662
-=======
-  dps: 24726.57732
-  tps: 15975.56612
->>>>>>> bc571657
  }
 }
 dps_results: {
  key: "TestEnhancement-AllItems-PersistentEarthshatterDiamond"
  value: {
-<<<<<<< HEAD
-  dps: 25982.79489
+  dps: 26045.18902
   tps: 16815.16665
-=======
-  dps: 25866.18159
-  tps: 16611.96925
->>>>>>> bc571657
  }
 }
 dps_results: {
  key: "TestEnhancement-AllItems-PersistentEarthsiegeDiamond"
  value: {
-<<<<<<< HEAD
-  dps: 25989.21303
+  dps: 26051.60715
   tps: 16826.34142
-=======
-  dps: 25869.5729
-  tps: 16615.36056
->>>>>>> bc571657
  }
 }
 dps_results: {
  key: "TestEnhancement-AllItems-PetrifiedScarab-21685"
  value: {
-<<<<<<< HEAD
-  dps: 24845.68199
-  tps: 16160.87863
-=======
-  dps: 24726.57732
-  tps: 15975.56612
->>>>>>> bc571657
+  dps: 24908.51204
+  tps: 16160.87863
  }
 }
 dps_results: {
  key: "TestEnhancement-AllItems-PetrifiedTwilightScale-54571"
  value: {
-<<<<<<< HEAD
-  dps: 24845.68199
-  tps: 16160.87863
-=======
-  dps: 24726.57732
-  tps: 15975.56612
->>>>>>> bc571657
+  dps: 24908.51204
+  tps: 16160.87863
  }
 }
 dps_results: {
  key: "TestEnhancement-AllItems-PetrifiedTwilightScale-54591"
  value: {
-<<<<<<< HEAD
-  dps: 24845.68199
-  tps: 16160.87863
-=======
-  dps: 24726.57732
-  tps: 15975.56612
->>>>>>> bc571657
+  dps: 24908.51204
+  tps: 16160.87863
  }
 }
 dps_results: {
  key: "TestEnhancement-AllItems-PorcelainCrab-55237"
  value: {
-<<<<<<< HEAD
-  dps: 25130.48626
+  dps: 25193.31632
   tps: 16293.88388
-=======
-  dps: 25016.58035
-  tps: 16104.84963
->>>>>>> bc571657
  }
 }
 dps_results: {
  key: "TestEnhancement-AllItems-PorcelainCrab-56280"
  value: {
-<<<<<<< HEAD
-  dps: 25395.11563
+  dps: 25457.94568
   tps: 16417.90756
-=======
-  dps: 25271.10324
-  tps: 16217.82921
->>>>>>> bc571657
  }
 }
 dps_results: {
  key: "TestEnhancement-AllItems-PowerfulEarthshatterDiamond"
  value: {
-<<<<<<< HEAD
-  dps: 26000.26103
+  dps: 26063.21651
   tps: 16825.72748
-=======
-  dps: 25855.38043
-  tps: 16604.40241
->>>>>>> bc571657
  }
 }
 dps_results: {
  key: "TestEnhancement-AllItems-PowerfulEarthsiegeDiamond"
  value: {
-<<<<<<< HEAD
-  dps: 26000.26103
+  dps: 26063.21651
   tps: 16825.72748
-=======
-  dps: 25855.38043
-  tps: 16604.40241
->>>>>>> bc571657
  }
 }
 dps_results: {
  key: "TestEnhancement-AllItems-PowerfulShadowspiritDiamond"
  value: {
-<<<<<<< HEAD
-  dps: 26000.26103
+  dps: 26063.21651
   tps: 16825.72748
-=======
-  dps: 25855.38043
-  tps: 16604.40241
->>>>>>> bc571657
  }
 }
 dps_results: {
  key: "TestEnhancement-AllItems-Prestor'sTalismanofMachination-59441"
  value: {
-<<<<<<< HEAD
-  dps: 26186.53372
+  dps: 26253.91595
   tps: 17012.36126
-=======
-  dps: 26144.47919
-  tps: 16829.06079
->>>>>>> bc571657
  }
 }
 dps_results: {
  key: "TestEnhancement-AllItems-PurifiedShardoftheGods"
  value: {
-<<<<<<< HEAD
-  dps: 24845.68199
-  tps: 16160.87863
-=======
-  dps: 24726.57732
-  tps: 15975.56612
->>>>>>> bc571657
+  dps: 24908.51204
+  tps: 16160.87863
  }
 }
 dps_results: {
  key: "TestEnhancement-AllItems-Rainsong-55854"
  value: {
-<<<<<<< HEAD
-  dps: 25007.80562
+  dps: 25076.36426
   tps: 16183.23066
-=======
-  dps: 24897.4707
-  tps: 15964.89251
->>>>>>> bc571657
  }
 }
 dps_results: {
  key: "TestEnhancement-AllItems-Rainsong-56377"
  value: {
-<<<<<<< HEAD
-  dps: 25007.80562
+  dps: 25076.36426
   tps: 16183.2149
-=======
-  dps: 24897.4707
-  tps: 15964.89251
->>>>>>> bc571657
  }
 }
 dps_results: {
  key: "TestEnhancement-AllItems-ReignoftheDead-47316"
  value: {
-<<<<<<< HEAD
-  dps: 24958.53233
+  dps: 25023.09592
   tps: 16342.22575
-=======
-  dps: 24896.60883
-  tps: 16177.96258
->>>>>>> bc571657
  }
 }
 dps_results: {
  key: "TestEnhancement-AllItems-ReignoftheDead-47477"
  value: {
-<<<<<<< HEAD
-  dps: 24987.57563
+  dps: 25052.13922
   tps: 16371.14888
-=======
-  dps: 24947.24617
-  tps: 16215.55539
->>>>>>> bc571657
  }
 }
 dps_results: {
  key: "TestEnhancement-AllItems-RelentlessEarthsiegeDiamond"
  value: {
-<<<<<<< HEAD
-  dps: 26444.9058
+  dps: 26509.90466
   tps: 17129.87238
-=======
-  dps: 26301.96969
-  tps: 16905.64734
->>>>>>> bc571657
  }
 }
 dps_results: {
  key: "TestEnhancement-AllItems-ReverberatingShadowspiritDiamond"
  value: {
-<<<<<<< HEAD
-  dps: 26372.92857
+  dps: 26437.77271
   tps: 17086.18552
-=======
-  dps: 26228.19024
-  tps: 16860.89885
->>>>>>> bc571657
  }
 }
 dps_results: {
  key: "TestEnhancement-AllItems-RevitalizingShadowspiritDiamond"
  value: {
-<<<<<<< HEAD
-  dps: 26378.45161
+  dps: 26437.32872
   tps: 17135.55926
-=======
-  dps: 26280.10137
-  tps: 16892.79188
->>>>>>> bc571657
  }
 }
 dps_results: {
  key: "TestEnhancement-AllItems-RevitalizingSkyflareDiamond"
  value: {
-<<<<<<< HEAD
-  dps: 26022.09893
+  dps: 26081.8085
   tps: 16875.84965
-=======
-  dps: 25895.53294
-  tps: 16610.73758
->>>>>>> bc571657
  }
 }
 dps_results: {
  key: "TestEnhancement-AllItems-RightEyeofRajh-56100"
  value: {
-<<<<<<< HEAD
-  dps: 25042.23535
+  dps: 25104.66949
   tps: 16219.81758
-=======
-  dps: 25025.23054
-  tps: 16065.70615
->>>>>>> bc571657
  }
 }
 dps_results: {
  key: "TestEnhancement-AllItems-RightEyeofRajh-56431"
  value: {
-<<<<<<< HEAD
-  dps: 25155.42546
+  dps: 25226.69225
   tps: 16271.93054
-=======
-  dps: 24960.61615
-  tps: 16062.03591
->>>>>>> bc571657
  }
 }
 dps_results: {
  key: "TestEnhancement-AllItems-RuneofRepulsion-40372"
  value: {
-<<<<<<< HEAD
-  dps: 24845.68199
-  tps: 16160.87863
-=======
-  dps: 24726.57732
-  tps: 15975.56612
->>>>>>> bc571657
+  dps: 24908.51204
+  tps: 16160.87863
  }
 }
 dps_results: {
  key: "TestEnhancement-AllItems-Schnottz'sMedallionofCommand-65805"
  value: {
-<<<<<<< HEAD
-  dps: 25986.65558
+  dps: 26057.77691
   tps: 16815.52789
-=======
-  dps: 25830.44926
-  tps: 16627.53089
->>>>>>> bc571657
  }
 }
 dps_results: {
  key: "TestEnhancement-AllItems-SeaStar-55256"
  value: {
-<<<<<<< HEAD
-  dps: 25007.80562
+  dps: 25076.36426
   tps: 16183.23444
-=======
-  dps: 24897.4707
-  tps: 15964.89251
->>>>>>> bc571657
  }
 }
 dps_results: {
  key: "TestEnhancement-AllItems-SeaStar-56290"
  value: {
-<<<<<<< HEAD
-  dps: 25007.80562
+  dps: 25076.36426
   tps: 16183.2149
-=======
-  dps: 24897.4707
-  tps: 15964.89251
->>>>>>> bc571657
  }
 }
 dps_results: {
  key: "TestEnhancement-AllItems-SealofthePantheon-36993"
  value: {
-<<<<<<< HEAD
-  dps: 24845.68199
-  tps: 16160.87863
-=======
-  dps: 24726.57732
-  tps: 15975.56612
->>>>>>> bc571657
+  dps: 24908.51204
+  tps: 16160.87863
  }
 }
 dps_results: {
  key: "TestEnhancement-AllItems-Shadowmourne-49623"
  value: {
-<<<<<<< HEAD
-  dps: 26444.9058
+  dps: 26509.90466
   tps: 17129.87238
-=======
-  dps: 26301.96969
-  tps: 16905.64734
->>>>>>> bc571657
  }
 }
 dps_results: {
  key: "TestEnhancement-AllItems-ShieldedSkyflareDiamond"
  value: {
-<<<<<<< HEAD
-  dps: 26000.26103
+  dps: 26063.21651
   tps: 16825.72748
-=======
-  dps: 25855.38043
-  tps: 16604.40241
->>>>>>> bc571657
  }
 }
 dps_results: {
  key: "TestEnhancement-AllItems-ShinyShardoftheGods"
  value: {
-<<<<<<< HEAD
-  dps: 25007.80562
+  dps: 25076.36426
   tps: 16183.23645
-=======
-  dps: 24897.4707
-  tps: 15964.89251
->>>>>>> bc571657
  }
 }
 dps_results: {
  key: "TestEnhancement-AllItems-Shrine-CleansingPurifier-63838"
  value: {
-<<<<<<< HEAD
-  dps: 25043.41461
+  dps: 25110.52082
   tps: 16299.40505
-=======
-  dps: 24931.33968
-  tps: 16023.23535
->>>>>>> bc571657
  }
 }
 dps_results: {
  key: "TestEnhancement-AllItems-Sindragosa'sFlawlessFang-50361"
  value: {
-<<<<<<< HEAD
-  dps: 24845.68199
-  tps: 16160.87863
-=======
-  dps: 24726.57732
-  tps: 15975.56612
->>>>>>> bc571657
+  dps: 24908.51204
+  tps: 16160.87863
  }
 }
 dps_results: {
  key: "TestEnhancement-AllItems-Skardyn'sGrace-56115"
  value: {
-<<<<<<< HEAD
-  dps: 26178.00944
+  dps: 26249.27469
   tps: 16919.18089
-=======
-  dps: 25588.14274
-  tps: 16526.021
->>>>>>> bc571657
  }
 }
 dps_results: {
  key: "TestEnhancement-AllItems-Skardyn'sGrace-56440"
  value: {
-<<<<<<< HEAD
-  dps: 26315.79791
+  dps: 26384.82429
   tps: 16999.13438
-=======
-  dps: 25708.5219
-  tps: 16601.6657
->>>>>>> bc571657
  }
 }
 dps_results: {
  key: "TestEnhancement-AllItems-SliverofPureIce-50339"
  value: {
-<<<<<<< HEAD
-  dps: 24858.69988
+  dps: 24921.52993
   tps: 16167.5862
-=======
-  dps: 24738.67643
-  tps: 15977.96008
->>>>>>> bc571657
  }
 }
 dps_results: {
  key: "TestEnhancement-AllItems-SliverofPureIce-50346"
  value: {
-<<<<<<< HEAD
-  dps: 24868.9102
+  dps: 24931.32524
   tps: 16170.55821
-=======
-  dps: 24741.80728
-  tps: 15979.03911
->>>>>>> bc571657
  }
 }
 dps_results: {
  key: "TestEnhancement-AllItems-Sorrowsong-55879"
  value: {
-<<<<<<< HEAD
-  dps: 25234.36175
+  dps: 25297.1918
   tps: 16344.8323
-=======
-  dps: 25113.95289
-  tps: 16156.44518
->>>>>>> bc571657
  }
 }
 dps_results: {
  key: "TestEnhancement-AllItems-Sorrowsong-56400"
  value: {
-<<<<<<< HEAD
-  dps: 25285.26198
+  dps: 25348.09203
   tps: 16368.92315
-=======
-  dps: 25164.68269
-  tps: 16180.13377
->>>>>>> bc571657
  }
 }
 dps_results: {
  key: "TestEnhancement-AllItems-Soul'sAnguish-66994"
  value: {
-<<<<<<< HEAD
-  dps: 25042.23535
+  dps: 25104.66949
   tps: 16219.81758
-=======
-  dps: 25025.23054
-  tps: 16065.70615
->>>>>>> bc571657
  }
 }
 dps_results: {
  key: "TestEnhancement-AllItems-SoulCasket-58183"
  value: {
-<<<<<<< HEAD
-  dps: 25340.78994
+  dps: 25403.61999
   tps: 16395.20453
-=======
-  dps: 25220.02482
-  tps: 16205.9764
->>>>>>> bc571657
  }
 }
 dps_results: {
  key: "TestEnhancement-AllItems-SoulPreserver-37111"
  value: {
-<<<<<<< HEAD
-  dps: 24854.70727
+  dps: 24917.53732
   tps: 16165.88772
-=======
-  dps: 24731.85276
-  tps: 15976.58179
->>>>>>> bc571657
  }
 }
 dps_results: {
  key: "TestEnhancement-AllItems-SouloftheDead-40382"
  value: {
-<<<<<<< HEAD
-  dps: 24952.74466
+  dps: 25020.19722
   tps: 16241.46393
-=======
-  dps: 24811.37417
-  tps: 16049.15707
->>>>>>> bc571657
  }
 }
 dps_results: {
  key: "TestEnhancement-AllItems-SparkofLife-37657"
  value: {
-<<<<<<< HEAD
-  dps: 24768.43331
+  dps: 24836.65369
   tps: 16122.56379
-=======
-  dps: 24775.5888
-  tps: 16013.95987
->>>>>>> bc571657
  }
 }
 dps_results: {
  key: "TestEnhancement-AllItems-SphereofRedDragon'sBlood-37166"
  value: {
-<<<<<<< HEAD
-  dps: 25014.25384
+  dps: 25078.08482
   tps: 16246.46121
-=======
-  dps: 24780.75642
-  tps: 15958.5038
->>>>>>> bc571657
  }
 }
 dps_results: {
  key: "TestEnhancement-AllItems-Stonemother'sKiss-61411"
  value: {
-<<<<<<< HEAD
-  dps: 25083.47977
+  dps: 25148.57254
   tps: 16338.56047
-=======
-  dps: 24844.29513
-  tps: 16072.24462
->>>>>>> bc571657
  }
 }
 dps_results: {
  key: "TestEnhancement-AllItems-StumpofTime-62465"
  value: {
-<<<<<<< HEAD
-  dps: 25191.18775
+  dps: 25261.38813
   tps: 16381.23069
-=======
-  dps: 25062.80085
-  tps: 16111.97388
->>>>>>> bc571657
  }
 }
 dps_results: {
  key: "TestEnhancement-AllItems-StumpofTime-62470"
  value: {
-<<<<<<< HEAD
-  dps: 25191.18775
+  dps: 25261.38813
   tps: 16381.23069
-=======
-  dps: 25062.80085
-  tps: 16111.97388
->>>>>>> bc571657
  }
 }
 dps_results: {
  key: "TestEnhancement-AllItems-SwiftSkyflareDiamond"
  value: {
-<<<<<<< HEAD
-  dps: 25989.21303
+  dps: 26051.60715
   tps: 16826.34142
-=======
-  dps: 25869.5729
-  tps: 16615.36056
->>>>>>> bc571657
  }
 }
 dps_results: {
  key: "TestEnhancement-AllItems-SwiftStarflareDiamond"
  value: {
-<<<<<<< HEAD
-  dps: 25982.79489
+  dps: 26045.18902
   tps: 16815.16665
-=======
-  dps: 25866.18159
-  tps: 16611.96925
->>>>>>> bc571657
  }
 }
 dps_results: {
  key: "TestEnhancement-AllItems-SwiftWindfireDiamond"
  value: {
-<<<<<<< HEAD
-  dps: 26005.74062
+  dps: 26068.69609
   tps: 16827.54965
-=======
-  dps: 25858.81274
-  tps: 16606.55395
->>>>>>> bc571657
  }
 }
 dps_results: {
  key: "TestEnhancement-AllItems-SymbioticWorm-59332"
  value: {
-<<<<<<< HEAD
-  dps: 24845.68199
-  tps: 16160.87863
-=======
-  dps: 24726.57732
-  tps: 15975.56612
->>>>>>> bc571657
+  dps: 24908.51204
+  tps: 16160.87863
  }
 }
 dps_results: {
  key: "TestEnhancement-AllItems-SymbioticWorm-65048"
  value: {
-<<<<<<< HEAD
-  dps: 24845.68199
-  tps: 16160.87863
-=======
-  dps: 24726.57732
-  tps: 15975.56612
->>>>>>> bc571657
+  dps: 24908.51204
+  tps: 16160.87863
  }
 }
 dps_results: {
  key: "TestEnhancement-AllItems-TalismanofSinisterOrder-65804"
  value: {
-<<<<<<< HEAD
-  dps: 25161.52789
+  dps: 25223.94293
   tps: 16305.17326
-=======
-  dps: 25035.43198
-  tps: 16115.66265
->>>>>>> bc571657
  }
 }
 dps_results: {
  key: "TestEnhancement-AllItems-TalismanofTrollDivinity-37734"
  value: {
-<<<<<<< HEAD
-  dps: 24900.22815
+  dps: 24964.652
   tps: 16148.33264
-=======
-  dps: 24794.78971
-  tps: 15977.92966
->>>>>>> bc571657
  }
 }
 dps_results: {
  key: "TestEnhancement-AllItems-Tank-CommanderInsignia-63841"
  value: {
-<<<<<<< HEAD
-  dps: 24905.20904
+  dps: 24969.58997
   tps: 16170.85277
-=======
-  dps: 24807.97947
-  tps: 15989.81882
->>>>>>> bc571657
  }
 }
 dps_results: {
  key: "TestEnhancement-AllItems-TearofBlood-55819"
  value: {
-<<<<<<< HEAD
-  dps: 24878.05087
+  dps: 24940.46591
   tps: 16170.27226
-=======
-  dps: 24747.77383
-  tps: 15981.31868
->>>>>>> bc571657
  }
 }
 dps_results: {
  key: "TestEnhancement-AllItems-TearofBlood-56351"
  value: {
-<<<<<<< HEAD
-  dps: 24882.64333
+  dps: 24945.05837
   tps: 16172.11616
-=======
-  dps: 24758.17709
-  tps: 15984.25776
->>>>>>> bc571657
  }
 }
 dps_results: {
  key: "TestEnhancement-AllItems-TearsoftheVanquished-47215"
  value: {
-<<<<<<< HEAD
-  dps: 24855.51128
+  dps: 24918.34133
   tps: 16165.73794
-=======
-  dps: 24733.80583
-  tps: 15977.07491
->>>>>>> bc571657
  }
 }
 dps_results: {
  key: "TestEnhancement-AllItems-TendrilsofBurrowingDark-55810"
  value: {
-<<<<<<< HEAD
-  dps: 25177.29227
+  dps: 25240.12232
   tps: 16317.8218
-=======
-  dps: 25057.07459
-  tps: 16129.88582
->>>>>>> bc571657
  }
 }
 dps_results: {
  key: "TestEnhancement-AllItems-TendrilsofBurrowingDark-56339"
  value: {
-<<<<<<< HEAD
-  dps: 25285.26198
+  dps: 25348.09203
   tps: 16368.92315
-=======
-  dps: 25164.68269
-  tps: 16180.13377
->>>>>>> bc571657
  }
 }
 dps_results: {
  key: "TestEnhancement-AllItems-TheGeneral'sHeart-45507"
  value: {
-<<<<<<< HEAD
-  dps: 24845.68199
-  tps: 16160.87863
-=======
-  dps: 24726.57732
-  tps: 15975.56612
->>>>>>> bc571657
+  dps: 24908.51204
+  tps: 16160.87863
  }
 }
 dps_results: {
  key: "TestEnhancement-AllItems-Theralion'sMirror-59519"
  value: {
-<<<<<<< HEAD
-  dps: 25434.49385
+  dps: 25496.90889
   tps: 16441.92892
-=======
-  dps: 25281.42644
-  tps: 16237.95606
->>>>>>> bc571657
  }
 }
 dps_results: {
  key: "TestEnhancement-AllItems-Theralion'sMirror-65105"
  value: {
-<<<<<<< HEAD
-  dps: 25510.57258
+  dps: 25572.98762
   tps: 16474.03681
-=======
-  dps: 25373.74187
-  tps: 16281.17232
->>>>>>> bc571657
  }
 }
 dps_results: {
  key: "TestEnhancement-AllItems-Throngus'sFinger-56121"
  value: {
-<<<<<<< HEAD
-  dps: 24845.68199
-  tps: 16160.87863
-=======
-  dps: 24726.57732
-  tps: 15975.56612
->>>>>>> bc571657
+  dps: 24908.51204
+  tps: 16160.87863
  }
 }
 dps_results: {
  key: "TestEnhancement-AllItems-Throngus'sFinger-56449"
  value: {
-<<<<<<< HEAD
-  dps: 24845.68199
-  tps: 16160.87863
-=======
-  dps: 24726.57732
-  tps: 15975.56612
->>>>>>> bc571657
+  dps: 24908.51204
+  tps: 16160.87863
  }
 }
 dps_results: {
  key: "TestEnhancement-AllItems-ThunderingSkyflareDiamond"
  value: {
-<<<<<<< HEAD
-  dps: 25962.92282
+  dps: 26028.6685
   tps: 16857.93082
-=======
-  dps: 25944.17942
-  tps: 16729.80463
->>>>>>> bc571657
  }
 }
 dps_results: {
  key: "TestEnhancement-AllItems-Tia'sGrace-55874"
  value: {
-<<<<<<< HEAD
-  dps: 26282.81714
+  dps: 26352.04272
   tps: 16984.9771
-=======
-  dps: 26179.61208
-  tps: 16833.35086
->>>>>>> bc571657
  }
 }
 dps_results: {
  key: "TestEnhancement-AllItems-Tia'sGrace-56394"
  value: {
-<<<<<<< HEAD
-  dps: 26477.88114
+  dps: 26547.8973
   tps: 17097.54012
-=======
-  dps: 26370.38453
-  tps: 16927.32073
->>>>>>> bc571657
  }
 }
 dps_results: {
  key: "TestEnhancement-AllItems-TinyAbominationinaJar-50351"
  value: {
-<<<<<<< HEAD
-  dps: 25642.1965
+  dps: 25707.74369
   tps: 16713.26206
-=======
-  dps: 25448.42733
-  tps: 16461.22927
->>>>>>> bc571657
  }
 }
 dps_results: {
  key: "TestEnhancement-AllItems-TinyAbominationinaJar-50706"
  value: {
-<<<<<<< HEAD
-  dps: 25691.19945
+  dps: 25759.8994
   tps: 16806.91416
-=======
-  dps: 25568.03041
-  tps: 16563.89413
->>>>>>> bc571657
  }
 }
 dps_results: {
  key: "TestEnhancement-AllItems-TirelessSkyflareDiamond"
  value: {
-<<<<<<< HEAD
-  dps: 26003.31779
+  dps: 26066.27327
   tps: 16825.72831
-=======
-  dps: 25856.99063
-  tps: 16604.52694
->>>>>>> bc571657
  }
 }
 dps_results: {
  key: "TestEnhancement-AllItems-TirelessStarflareDiamond"
  value: {
-<<<<<<< HEAD
-  dps: 26001.94366
+  dps: 26064.89914
   tps: 16825.60228
-=======
-  dps: 25856.83515
-  tps: 16604.41043
->>>>>>> bc571657
  }
 }
 dps_results: {
  key: "TestEnhancement-AllItems-TomeofArcanePhenomena-36972"
  value: {
-<<<<<<< HEAD
-  dps: 24877.24494
+  dps: 24944.8967
   tps: 16142.51078
-=======
-  dps: 24731.85276
-  tps: 15976.63981
->>>>>>> bc571657
  }
 }
 dps_results: {
  key: "TestEnhancement-AllItems-TrenchantEarthshatterDiamond"
  value: {
-<<<<<<< HEAD
-  dps: 26001.94366
+  dps: 26064.89914
   tps: 16825.60228
-=======
-  dps: 25856.83515
-  tps: 16604.41043
->>>>>>> bc571657
  }
 }
 dps_results: {
  key: "TestEnhancement-AllItems-TrenchantEarthsiegeDiamond"
  value: {
-<<<<<<< HEAD
-  dps: 26003.31779
+  dps: 26066.27327
   tps: 16825.72831
-=======
-  dps: 25856.99063
-  tps: 16604.52694
->>>>>>> bc571657
  }
 }
 dps_results: {
  key: "TestEnhancement-AllItems-Tyrande'sFavoriteDoll-64645"
  value: {
-<<<<<<< HEAD
-  dps: 24891.31951
+  dps: 24958.34572
   tps: 16201.94935
-=======
-  dps: 24760.91269
-  tps: 15985.52904
->>>>>>> bc571657
  }
 }
 dps_results: {
  key: "TestEnhancement-AllItems-UndeadSlayer'sBlessedArmor"
  value: {
-<<<<<<< HEAD
-  dps: 19179.28477
+  dps: 19225.06612
   tps: 12738.73019
-=======
-  dps: 18937.39966
-  tps: 12516.3401
->>>>>>> bc571657
  }
 }
 dps_results: {
  key: "TestEnhancement-AllItems-UnheededWarning-59520"
  value: {
-<<<<<<< HEAD
-  dps: 26463.70453
+  dps: 26534.48886
   tps: 17142.0578
-=======
-  dps: 26335.15071
-  tps: 16960.61017
->>>>>>> bc571657
  }
 }
 dps_results: {
  key: "TestEnhancement-AllItems-UnquenchableFlame-67101"
  value: {
-<<<<<<< HEAD
-  dps: 25007.80562
+  dps: 25076.36426
   tps: 16183.12924
-=======
-  dps: 24897.4707
-  tps: 15964.89251
->>>>>>> bc571657
  }
 }
 dps_results: {
  key: "TestEnhancement-AllItems-UnsolvableRiddle-62468"
  value: {
-<<<<<<< HEAD
-  dps: 26626.29181
+  dps: 26691.76623
   tps: 17205.38256
-=======
-  dps: 25220.02482
-  tps: 16205.9764
->>>>>>> bc571657
  }
 }
 dps_results: {
  key: "TestEnhancement-AllItems-UnsolvableRiddle-68709"
  value: {
-<<<<<<< HEAD
-  dps: 26626.29181
+  dps: 26691.76623
   tps: 17205.38256
-=======
-  dps: 25220.02482
-  tps: 16205.9764
->>>>>>> bc571657
  }
 }
 dps_results: {
  key: "TestEnhancement-AllItems-Val'anyr,HammerofAncientKings-46017"
  value: {
-<<<<<<< HEAD
-  dps: 23035.36458
+  dps: 23087.44254
   tps: 14498.04184
-=======
-  dps: 22968.57874
-  tps: 14287.654
->>>>>>> bc571657
  }
 }
 dps_results: {
  key: "TestEnhancement-AllItems-VialofStolenMemories-59515"
  value: {
-<<<<<<< HEAD
-  dps: 24845.68199
-  tps: 16160.87863
-=======
-  dps: 24726.57732
-  tps: 15975.56612
->>>>>>> bc571657
+  dps: 24908.51204
+  tps: 16160.87863
  }
 }
 dps_results: {
  key: "TestEnhancement-AllItems-VialofStolenMemories-65109"
  value: {
-<<<<<<< HEAD
-  dps: 24845.68199
-  tps: 16160.87863
-=======
-  dps: 24726.57732
-  tps: 15975.56612
->>>>>>> bc571657
+  dps: 24908.51204
+  tps: 16160.87863
  }
 }
 dps_results: {
  key: "TestEnhancement-AllItems-ViciousGladiator'sBadgeofConquest-61033"
  value: {
-<<<<<<< HEAD
-  dps: 26108.52497
+  dps: 26173.99939
   tps: 16960.66821
-=======
-  dps: 24726.57732
-  tps: 15975.56612
->>>>>>> bc571657
  }
 }
 dps_results: {
  key: "TestEnhancement-AllItems-ViciousGladiator'sBadgeofDominance-61035"
  value: {
-<<<<<<< HEAD
-  dps: 24845.68199
-  tps: 16160.87863
-=======
-  dps: 24726.57732
-  tps: 15975.56612
->>>>>>> bc571657
+  dps: 24908.51204
+  tps: 16160.87863
  }
 }
 dps_results: {
  key: "TestEnhancement-AllItems-ViciousGladiator'sBadgeofVictory-61034"
  value: {
-<<<<<<< HEAD
-  dps: 24845.68199
-  tps: 16160.87863
-=======
-  dps: 24726.57732
-  tps: 15975.56612
->>>>>>> bc571657
+  dps: 24908.51204
+  tps: 16160.87863
  }
 }
 dps_results: {
  key: "TestEnhancement-AllItems-ViciousGladiator'sEmblemofAccuracy-61027"
  value: {
-<<<<<<< HEAD
-  dps: 25251.88159
+  dps: 25319.73289
   tps: 16388.4152
-=======
-  dps: 25006.9988
-  tps: 16109.19305
->>>>>>> bc571657
  }
 }
 dps_results: {
  key: "TestEnhancement-AllItems-ViciousGladiator'sEmblemofAlacrity-61028"
  value: {
-<<<<<<< HEAD
-  dps: 25109.86126
+  dps: 25171.76013
   tps: 16303.26979
-=======
-  dps: 24859.97067
-  tps: 16008.62258
->>>>>>> bc571657
  }
 }
 dps_results: {
  key: "TestEnhancement-AllItems-ViciousGladiator'sEmblemofCruelty-61026"
  value: {
-<<<<<<< HEAD
-  dps: 25108.75248
+  dps: 25175.23272
   tps: 16335.47061
-=======
-  dps: 24941.20297
-  tps: 16127.90706
->>>>>>> bc571657
  }
 }
 dps_results: {
  key: "TestEnhancement-AllItems-ViciousGladiator'sEmblemofProficiency-61030"
  value: {
-<<<<<<< HEAD
-  dps: 24810.7343
+  dps: 24871.68895
   tps: 16117.32884
-=======
-  dps: 24726.16834
-  tps: 15963.05242
->>>>>>> bc571657
  }
 }
 dps_results: {
  key: "TestEnhancement-AllItems-ViciousGladiator'sEmblemofProwess-61029"
  value: {
-<<<<<<< HEAD
-  dps: 25370.09655
+  dps: 25432.9266
   tps: 16409.07544
-=======
-  dps: 25249.2334
-  tps: 16219.6158
->>>>>>> bc571657
  }
 }
 dps_results: {
  key: "TestEnhancement-AllItems-ViciousGladiator'sEmblemofTenacity-61032"
  value: {
-<<<<<<< HEAD
-  dps: 24845.68199
-  tps: 16160.87863
-=======
-  dps: 24726.57732
-  tps: 15975.56612
->>>>>>> bc571657
+  dps: 24908.51204
+  tps: 16160.87863
  }
 }
 dps_results: {
  key: "TestEnhancement-AllItems-ViciousGladiator'sInsigniaofConquest-61047"
  value: {
-<<<<<<< HEAD
-  dps: 26101.88911
+  dps: 26170.23615
   tps: 16935.79306
-=======
-  dps: 25915.76329
-  tps: 16710.84731
->>>>>>> bc571657
  }
 }
 dps_results: {
  key: "TestEnhancement-AllItems-ViciousGladiator'sInsigniaofDominance-61045"
  value: {
-<<<<<<< HEAD
-  dps: 24845.68199
-  tps: 16160.87863
-=======
-  dps: 24726.57732
-  tps: 15975.56612
->>>>>>> bc571657
+  dps: 24908.51204
+  tps: 16160.87863
  }
 }
 dps_results: {
  key: "TestEnhancement-AllItems-ViciousGladiator'sInsigniaofVictory-61046"
  value: {
-<<<<<<< HEAD
-  dps: 24845.68199
-  tps: 16160.87863
-=======
-  dps: 24726.57732
-  tps: 15975.56612
->>>>>>> bc571657
+  dps: 24908.51204
+  tps: 16160.87863
  }
 }
 dps_results: {
  key: "TestEnhancement-AllItems-WingedTalisman-37844"
  value: {
-<<<<<<< HEAD
-  dps: 24894.7513
+  dps: 24957.32914
   tps: 16157.75251
-=======
-  dps: 24801.42353
-  tps: 15987.11948
->>>>>>> bc571657
  }
 }
 dps_results: {
  key: "TestEnhancement-AllItems-WitchingHourglass-55787"
  value: {
-<<<<<<< HEAD
-  dps: 24859.14491
+  dps: 24933.83909
   tps: 16173.47352
-=======
-  dps: 24807.33758
-  tps: 15981.27529
->>>>>>> bc571657
  }
 }
 dps_results: {
  key: "TestEnhancement-AllItems-WitchingHourglass-56320"
  value: {
-<<<<<<< HEAD
-  dps: 24977.84249
+  dps: 25038.00759
   tps: 16254.38323
-=======
-  dps: 24917.929
-  tps: 16031.17578
->>>>>>> bc571657
  }
 }
 dps_results: {
  key: "TestEnhancement-AllItems-World-QuellerFocus-63842"
  value: {
-<<<<<<< HEAD
-  dps: 25183.46192
+  dps: 25246.29197
   tps: 16320.74183
-=======
-  dps: 25063.22357
-  tps: 16132.75707
->>>>>>> bc571657
  }
 }
 dps_results: {
  key: "TestEnhancement-AllItems-Za'brox'sLuckyTooth-63742"
  value: {
-<<<<<<< HEAD
-  dps: 25203.44629
+  dps: 25266.27634
   tps: 16333.63909
-=======
-  dps: 24726.57732
-  tps: 15975.56612
->>>>>>> bc571657
  }
 }
 dps_results: {
  key: "TestEnhancement-AllItems-Za'brox'sLuckyTooth-63745"
  value: {
-<<<<<<< HEAD
-  dps: 25203.44629
+  dps: 25266.27634
   tps: 16333.63909
-=======
-  dps: 24726.57732
-  tps: 15975.56612
->>>>>>> bc571657
  }
 }
 dps_results: {
  key: "TestEnhancement-Average-Default"
  value: {
-<<<<<<< HEAD
-  dps: 26560.38745
+  dps: 26632.42783
   tps: 17259.55711
-=======
-  dps: 26434.45089
-  tps: 17045.24203
->>>>>>> bc571657
  }
 }
 dps_results: {
  key: "TestEnhancement-Settings-Draenei-p1-Standard-default-FullBuffs-LongMultiTarget"
  value: {
-<<<<<<< HEAD
-  dps: 26340.73128
+  dps: 26407.99839
   tps: 21583.31628
-=======
-  dps: 26172.60494
-  tps: 22718.57052
->>>>>>> bc571657
  }
 }
 dps_results: {
  key: "TestEnhancement-Settings-Draenei-p1-Standard-default-FullBuffs-LongSingleTarget"
  value: {
-<<<<<<< HEAD
-  dps: 26444.9058
+  dps: 26509.90466
   tps: 17129.87238
-=======
-  dps: 26301.96969
-  tps: 16905.64734
->>>>>>> bc571657
  }
 }
 dps_results: {
  key: "TestEnhancement-Settings-Draenei-p1-Standard-default-FullBuffs-ShortSingleTarget"
  value: {
-<<<<<<< HEAD
-  dps: 30135.21972
+  dps: 30218.15233
   tps: 19373.43247
-=======
-  dps: 30381.16725
-  tps: 19316.76998
->>>>>>> bc571657
  }
 }
 dps_results: {
  key: "TestEnhancement-Settings-Draenei-p1-Standard-default-NoBuffs-LongMultiTarget"
  value: {
-<<<<<<< HEAD
-  dps: 20083.43092
+  dps: 20131.68964
   tps: 17841.56626
-=======
-  dps: 20345.54444
-  tps: 19555.47446
->>>>>>> bc571657
  }
 }
 dps_results: {
  key: "TestEnhancement-Settings-Draenei-p1-Standard-default-NoBuffs-LongSingleTarget"
  value: {
-<<<<<<< HEAD
-  dps: 20253.76558
+  dps: 20301.51367
   tps: 13340.23916
-=======
-  dps: 20307.55877
-  tps: 13362.43266
->>>>>>> bc571657
  }
 }
 dps_results: {
  key: "TestEnhancement-Settings-Draenei-p1-Standard-default-NoBuffs-ShortSingleTarget"
  value: {
-<<<<<<< HEAD
-  dps: 21811.49776
+  dps: 21849.12499
   tps: 14305.05871
-=======
-  dps: 22106.73255
-  tps: 14333.37039
->>>>>>> bc571657
  }
 }
 dps_results: {
  key: "TestEnhancement-Settings-Orc-p1-Standard-default-FullBuffs-LongMultiTarget"
  value: {
-<<<<<<< HEAD
-  dps: 26417.44898
+  dps: 26483.80744
   tps: 21546.53693
-=======
-  dps: 25985.99285
-  tps: 22689.10661
->>>>>>> bc571657
  }
 }
 dps_results: {
  key: "TestEnhancement-Settings-Orc-p1-Standard-default-FullBuffs-LongSingleTarget"
  value: {
-<<<<<<< HEAD
-  dps: 26471.6826
+  dps: 26535.54352
   tps: 17198.09541
-=======
-  dps: 26067.00135
-  tps: 16822.41657
->>>>>>> bc571657
  }
 }
 dps_results: {
  key: "TestEnhancement-Settings-Orc-p1-Standard-default-FullBuffs-ShortSingleTarget"
  value: {
-<<<<<<< HEAD
-  dps: 30405.20878
+  dps: 30486.90559
   tps: 19568.42152
-=======
-  dps: 30400.61496
-  tps: 19339.17475
->>>>>>> bc571657
  }
 }
 dps_results: {
  key: "TestEnhancement-Settings-Orc-p1-Standard-default-NoBuffs-LongMultiTarget"
  value: {
-<<<<<<< HEAD
-  dps: 20084.20281
+  dps: 20128.8737
   tps: 17866.00459
-=======
-  dps: 20045.12586
-  tps: 19326.98729
->>>>>>> bc571657
  }
 }
 dps_results: {
  key: "TestEnhancement-Settings-Orc-p1-Standard-default-NoBuffs-LongSingleTarget"
  value: {
-<<<<<<< HEAD
-  dps: 20107.01218
+  dps: 20149.4739
   tps: 13260.25681
-=======
-  dps: 20214.69737
-  tps: 13291.3196
->>>>>>> bc571657
  }
 }
 dps_results: {
  key: "TestEnhancement-Settings-Orc-p1-Standard-default-NoBuffs-ShortSingleTarget"
  value: {
-<<<<<<< HEAD
-  dps: 21948.9252
+  dps: 21995.10602
   tps: 14431.4487
-=======
-  dps: 21920.12047
-  tps: 14244.95478
->>>>>>> bc571657
  }
 }
 dps_results: {
  key: "TestEnhancement-Settings-Troll-p1-Standard-default-FullBuffs-LongMultiTarget"
  value: {
-<<<<<<< HEAD
-  dps: 26310.06297
+  dps: 26374.53732
   tps: 21596.28843
-=======
-  dps: 26029.75051
-  tps: 22705.41326
->>>>>>> bc571657
  }
 }
 dps_results: {
  key: "TestEnhancement-Settings-Troll-p1-Standard-default-FullBuffs-LongSingleTarget"
  value: {
-<<<<<<< HEAD
-  dps: 26387.5566
+  dps: 26454.16244
   tps: 17155.72226
-=======
-  dps: 26142.16909
-  tps: 16879.91369
->>>>>>> bc571657
  }
 }
 dps_results: {
  key: "TestEnhancement-Settings-Troll-p1-Standard-default-FullBuffs-ShortSingleTarget"
  value: {
-<<<<<<< HEAD
-  dps: 30299.14927
+  dps: 30382.26856
   tps: 19414.73804
-=======
-  dps: 30343.56417
-  tps: 19337.58171
->>>>>>> bc571657
  }
 }
 dps_results: {
  key: "TestEnhancement-Settings-Troll-p1-Standard-default-NoBuffs-LongMultiTarget"
  value: {
-<<<<<<< HEAD
-  dps: 20079.27083
+  dps: 20126.42813
   tps: 17882.82592
-=======
-  dps: 20006.57186
-  tps: 19323.0116
->>>>>>> bc571657
  }
 }
 dps_results: {
  key: "TestEnhancement-Settings-Troll-p1-Standard-default-NoBuffs-LongSingleTarget"
  value: {
-<<<<<<< HEAD
-  dps: 20112.04953
+  dps: 20160.70407
   tps: 13328.1234
-=======
-  dps: 20201.88307
-  tps: 13291.02931
->>>>>>> bc571657
  }
 }
 dps_results: {
  key: "TestEnhancement-Settings-Troll-p1-Standard-default-NoBuffs-ShortSingleTarget"
  value: {
-<<<<<<< HEAD
-  dps: 22081.77433
+  dps: 22132.96101
   tps: 14544.62874
-=======
-  dps: 21904.47868
-  tps: 14249.78934
->>>>>>> bc571657
  }
 }
 dps_results: {
  key: "TestEnhancement-SwitchInFrontOfTarget-Default"
  value: {
-<<<<<<< HEAD
-  dps: 24832.30377
+  dps: 24905.85672
   tps: 15735.88505
-=======
-  dps: 24706.7534
-  tps: 15606.18023
->>>>>>> bc571657
  }
 }