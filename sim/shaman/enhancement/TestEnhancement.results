--- conflicted
+++ resolved
@@ -6,7 +6,7 @@
   final_stats: 680.9000000000001
   final_stats: 476.74000000000007
   final_stats: 247.50000000000003
-  final_stats: 1186.8820000000003
+  final_stats: 1123.7200000000003
   final_stats: 0
   final_stats: 0
   final_stats: 0
@@ -19,12 +19,12 @@
   final_stats: 593.275239046702
   final_stats: 0
   final_stats: 0
-  final_stats: 3041.9400000000005
+  final_stats: 2831.4000000000005
   final_stats: 333.392
   final_stats: 1118.3974641056423
   final_stats: 0
   final_stats: 0
-  final_stats: 50
+  final_stats: 35
   final_stats: 11267.100000000002
   final_stats: 0
   final_stats: 0
@@ -50,669 +50,309 @@
  }
 }
 dps_results: {
-<<<<<<< HEAD
- key: "TestEnhancement-AllItems-AbacusofViolentOdds-28288"
- value: {
-  dps: 1740.3434255168645
-  tps: 1261.6060466216115
- }
-}
-dps_results: {
- key: "TestEnhancement-AllItems-AdamantineFigurine-27891"
- value: {
-  dps: 1707.3403552043765
-  tps: 1235.7869460008883
- }
-}
-dps_results: {
- key: "TestEnhancement-AllItems-Alchemist'sStone-13503"
- value: {
-  dps: 1729.034531290365
-  tps: 1252.0571304431337
- }
-}
-dps_results: {
- key: "TestEnhancement-AllItems-AncientAqirArtifact-33830"
- value: {
-  dps: 1707.3403552043765
-  tps: 1235.7869460008883
- }
-}
-dps_results: {
-=======
->>>>>>> 637e8606
  key: "TestEnhancement-AllItems-AshtongueTalismanofVision-32491"
  value: {
-  dps: 1750.600091405076
-  tps: 1267.8638041715528
- }
-}
-dps_results: {
-<<<<<<< HEAD
- key: "TestEnhancement-AllItems-Assassin'sAlchemistStone-35751"
- value: {
-  dps: 1743.9498955717324
-  tps: 1264.2230207632492
- }
-}
-dps_results: {
-=======
->>>>>>> 637e8606
+  dps: 1496.4384541376671
+  tps: 1131.4181578466896
+ }
+}
+dps_results: {
  key: "TestEnhancement-AllItems-AustereEarthsiegeDiamond"
  value: {
-  dps: 1728.4703072325187
-  tps: 1252.4715138407691
- }
-}
-dps_results: {
-<<<<<<< HEAD
- key: "TestEnhancement-AllItems-BadgeofTenacity-32658"
- value: {
-  dps: 1726.2156956197628
-  tps: 1250.29473110722
- }
-}
-dps_results: {
- key: "TestEnhancement-AllItems-BadgeoftheSwarmguard-21670"
- value: {
-  dps: 1802.6648961829144
-  tps: 1302.514124685865
- }
-}
-dps_results: {
- key: "TestEnhancement-AllItems-BandoftheEternalChampion-29301"
- value: {
-  dps: 1749.0117370079652
-  tps: 1265.9626035202484
- }
-}
-dps_results: {
- key: "TestEnhancement-AllItems-BandoftheEternalDefender-29297"
- value: {
-  dps: 1707.736191132416
-  tps: 1237.2958208149569
- }
-}
-dps_results: {
- key: "TestEnhancement-AllItems-BandoftheEternalSage-29305"
- value: {
-  dps: 1730.035896015122
-  tps: 1252.961084896903
-=======
+  dps: 1477.718505928537
+  tps: 1118.965551787549
+ }
+}
+dps_results: {
  key: "TestEnhancement-AllItems-Bandit'sInsignia-40371"
  value: {
   dps: 1487.3548405334295
   tps: 1138.941089124453
->>>>>>> 637e8606
  }
 }
 dps_results: {
  key: "TestEnhancement-AllItems-BeamingEarthsiegeDiamond"
  value: {
-  dps: 1731.1774195312432
-  tps: 1253.3887245417966
- }
-}
-dps_results: {
-<<<<<<< HEAD
- key: "TestEnhancement-AllItems-Berserker'sCall-33831"
- value: {
-  dps: 1759.3522203471052
-  tps: 1273.6857983266727
- }
-}
-dps_results: {
- key: "TestEnhancement-AllItems-BlackenedNaaruSliver-34427"
- value: {
-  dps: 1765.0323598193436
-  tps: 1277.9047395461782
- }
-}
-dps_results: {
- key: "TestEnhancement-AllItems-BlackoutTruncheon-27901"
- value: {
-  dps: 1752.5098237500238
-  tps: 1266.0896781300164
- }
-}
-dps_results: {
- key: "TestEnhancement-AllItems-Bladefist'sBreadth-28041"
- value: {
-  dps: 1732.7748837664244
-  tps: 1251.7647484839674
- }
-}
-dps_results: {
- key: "TestEnhancement-AllItems-BladeofUnquenchedThirst-31193"
- value: {
-  dps: 1752.5098237500238
-  tps: 1266.0896781300164
- }
-}
-dps_results: {
- key: "TestEnhancement-AllItems-BlazefuryMedallion-17111"
- value: {
-  dps: 1722.8034037936873
-  tps: 1246.831850059578
- }
-}
-dps_results: {
-=======
->>>>>>> 637e8606
+  dps: 1482.6505151225012
+  tps: 1121.356582265031
+ }
+}
+dps_results: {
  key: "TestEnhancement-AllItems-BracingEarthsiegeDiamond"
  value: {
-  dps: 1733.6274879318246
-  tps: 1232.5511690281178
+  dps: 1481.931314817529
+  tps: 1101.2140657298453
  }
 }
 dps_results: {
  key: "TestEnhancement-AllItems-BracingEarthstormDiamond"
  value: {
-  dps: 1731.3583284241301
-  tps: 1254.8622889406724
- }
-}
-dps_results: {
-<<<<<<< HEAD
- key: "TestEnhancement-AllItems-BraidedEterniumChain-24114"
- value: {
-  dps: 1741.2263904566885
-  tps: 1258.4020300346667
- }
-}
-dps_results: {
- key: "TestEnhancement-AllItems-BroochoftheImmortalKing-32534"
- value: {
-  dps: 1707.3403552043765
-  tps: 1235.7869460008883
-=======
+  dps: 1480.0776789063727
+  tps: 1121.0155072302427
+ }
+}
+dps_results: {
  key: "TestEnhancement-AllItems-Braxley'sBackyardMoonshine-35937"
  value: {
   dps: 1478.7935400209274
   tps: 1123.5723533656198
->>>>>>> 637e8606
  }
 }
 dps_results: {
  key: "TestEnhancement-AllItems-BrutalEarthstormDiamond"
  value: {
-  dps: 1732.2257620713813
-  tps: 1255.1003322279732
- }
-}
-dps_results: {
-<<<<<<< HEAD
- key: "TestEnhancement-AllItems-BulwarkofAzzinoth-32375"
- value: {
-  dps: 1289.2016955446486
-  tps: 902.0167958898927
- }
-}
-dps_results: {
-=======
->>>>>>> 637e8606
+  dps: 1481.439274791001
+  tps: 1121.570089991274
+ }
+}
+dps_results: {
  key: "TestEnhancement-AllItems-CataclysmHarness"
  value: {
-  dps: 1620.348455721793
-  tps: 1171.6617443633709
+  dps: 1364.1810271157924
+  tps: 1036.6867756285972
  }
 }
 dps_results: {
  key: "TestEnhancement-AllItems-CataclysmRegalia"
  value: {
-  dps: 1627.583250612461
-  tps: 1175.760522142567
+  dps: 1439.8631396760172
+  tps: 1093.7609194050617
  }
 }
 dps_results: {
  key: "TestEnhancement-AllItems-ChaoticSkyfireDiamond"
  value: {
-  dps: 1746.9457365923365
-  tps: 1263.9269487488762
+  dps: 1503.8038515906958
+  tps: 1134.4483329538396
  }
 }
 dps_results: {
  key: "TestEnhancement-AllItems-ChaoticSkyflareDiamond"
  value: {
-  dps: 1750.2174805149664
-  tps: 1266.952021120465
- }
-}
-dps_results: {
-<<<<<<< HEAD
- key: "TestEnhancement-AllItems-CloakofDarkness-33122"
- value: {
-  dps: 1735.2268822732826
-  tps: 1253.5475663684322
- }
-}
-dps_results: {
- key: "TestEnhancement-AllItems-CommendationofKael'thas-34473"
- value: {
-  dps: 1707.3403552043765
-  tps: 1235.7869460008883
- }
-}
-dps_results: {
- key: "TestEnhancement-AllItems-Coren'sLuckyCoin-38289"
- value: {
-  dps: 1707.3403552043765
-  tps: 1235.7869460008883
- }
-}
-dps_results: {
- key: "TestEnhancement-AllItems-CoreofAr'kelos-29776"
- value: {
-  dps: 1736.4350585727736
-  tps: 1256.734320720142
-=======
+  dps: 1499.7295158541287
+  tps: 1135.1704443765445
+ }
+}
+dps_results: {
  key: "TestEnhancement-AllItems-CycloneHarness"
  value: {
   dps: 1343.9891757022156
   tps: 1021.1004194222442
->>>>>>> 637e8606
  }
 }
 dps_results: {
  key: "TestEnhancement-AllItems-CycloneRegalia"
  value: {
-<<<<<<< HEAD
-  dps: 1736.4615837029455
-  tps: 1257.562346782738
-=======
   dps: 1388.5278479090591
   tps: 1055.5054518180982
->>>>>>> 637e8606
  }
 }
 dps_results: {
  key: "TestEnhancement-AllItems-DarkmoonCard:Berserker!-42989"
  value: {
-<<<<<<< HEAD
-  dps: 1579.4256755198044
-  tps: 1139.9293819677514
-=======
   dps: 1489.6098426578928
   tps: 1131.102063478724
->>>>>>> 637e8606
  }
 }
 dps_results: {
  key: "TestEnhancement-AllItems-DarkmoonCard:Death-42990"
  value: {
-<<<<<<< HEAD
-  dps: 1591.6108888028207
-  tps: 1149.8576669247586
-=======
   dps: 1531.6619243422258
   tps: 1169.4258234616564
->>>>>>> 637e8606
  }
 }
 dps_results: {
  key: "TestEnhancement-AllItems-DarkmoonCard:Greatness-42987"
  value: {
-<<<<<<< HEAD
-  dps: 1707.3403552043765
-  tps: 1235.7869460008883
-=======
   dps: 1538.0339577230418
   tps: 1160.530302249644
->>>>>>> 637e8606
  }
 }
 dps_results: {
  key: "TestEnhancement-AllItems-DarkmoonCard:Greatness-44253"
  value: {
-<<<<<<< HEAD
-  dps: 1722.731343218798
-  tps: 1248.481411731834
-=======
   dps: 1492.7661117138343
   tps: 1130.381279770439
->>>>>>> 637e8606
  }
 }
 dps_results: {
  key: "TestEnhancement-AllItems-DarkmoonCard:Greatness-44254"
  value: {
-<<<<<<< HEAD
-  dps: 1756.1288952888142
-  tps: 1273.94623492065
-=======
   dps: 1477.4025511628008
   tps: 1117.9735730700954
->>>>>>> 637e8606
  }
 }
 dps_results: {
  key: "TestEnhancement-AllItems-DeathKnight'sAnguish-38212"
  value: {
-<<<<<<< HEAD
-  dps: 1713.6231446602617
-  tps: 1241.8559356091826
-=======
   dps: 1483.4689773497187
   tps: 1120.4654036799623
->>>>>>> 637e8606
  }
 }
 dps_results: {
  key: "TestEnhancement-AllItems-Defender'sCode-40257"
  value: {
-<<<<<<< HEAD
-  dps: 1741.3707948574831
-  tps: 1260.3792676473138
-=======
   dps: 1448.4314816141568
   tps: 1098.750266352269
->>>>>>> 637e8606
  }
 }
 dps_results: {
  key: "TestEnhancement-AllItems-DesolationBattlegear"
  value: {
-  dps: 1626.7860317038464
-  tps: 1175.8982977147712
+  dps: 1409.3442912511007
+  tps: 1070.3368472974125
  }
 }
 dps_results: {
  key: "TestEnhancement-AllItems-DestructiveSkyfireDiamond"
  value: {
-  dps: 1736.2532356098052
-  tps: 1256.9030690143593
+  dps: 1478.7704322193154
+  tps: 1121.4920150449361
  }
 }
 dps_results: {
  key: "TestEnhancement-AllItems-DestructiveSkyflareDiamond"
  value: {
-  dps: 1733.8059462686108
-  tps: 1252.3069611452302
- }
-}
-dps_results: {
-<<<<<<< HEAD
- key: "TestEnhancement-AllItems-Devastation-30316"
- value: {
-  dps: 1651.926792660274
-  tps: 1149.6091538795547
- }
-}
-dps_results: {
- key: "TestEnhancement-AllItems-Dragonmaw-28438"
- value: {
-  dps: 1752.5098237500238
-  tps: 1266.0896781300164
- }
-}
-dps_results: {
- key: "TestEnhancement-AllItems-Dragonstrike-28439"
- value: {
-  dps: 1752.5098237500238
-  tps: 1266.0896781300164
- }
-}
-dps_results: {
- key: "TestEnhancement-AllItems-DrakefistHammer-28437"
- value: {
-  dps: 1752.5098237500238
-  tps: 1266.0896781300164
- }
-}
-dps_results: {
- key: "TestEnhancement-AllItems-EarthshatterBattlegear"
- value: {
-  dps: 2076.662685611525
-  tps: 1504.967360043258
- }
-}
-dps_results: {
-=======
->>>>>>> 637e8606
+  dps: 1496.723302728824
+  tps: 1131.7504329582632
+ }
+}
+dps_results: {
  key: "TestEnhancement-AllItems-EffulgentSkyflareDiamond"
  value: {
-  dps: 1728.4703072325187
-  tps: 1252.4715138407691
+  dps: 1477.718505928537
+  tps: 1118.965551787549
  }
 }
 dps_results: {
  key: "TestEnhancement-AllItems-EmberSkyfireDiamond"
  value: {
-  dps: 1731.2663917553589
-  tps: 1251.7854627268168
+  dps: 1480.5150812827042
+  tps: 1120.9071070041434
  }
 }
 dps_results: {
  key: "TestEnhancement-AllItems-EmberSkyflareDiamond"
  value: {
-  dps: 1733.523636852502
-  tps: 1253.6476714081018
- }
-}
-dps_results: {
-<<<<<<< HEAD
- key: "TestEnhancement-AllItems-EmptyMugofDirebrew-38287"
- value: {
-  dps: 1752.5098237500238
-  tps: 1266.0896781300164
- }
-}
-dps_results: {
- key: "TestEnhancement-AllItems-EmpyreanDemolisher-17112"
- value: {
-  dps: 1752.5098237500238
-  tps: 1266.0896781300164
- }
-}
-dps_results: {
-=======
->>>>>>> 637e8606
+  dps: 1482.3779611654643
+  tps: 1122.5250878794357
+ }
+}
+dps_results: {
  key: "TestEnhancement-AllItems-EnigmaticSkyfireDiamond"
  value: {
-  dps: 1731.2196112995503
-  tps: 1252.864933187982
+  dps: 1489.7722238639442
+  tps: 1124.4264077877026
  }
 }
 dps_results: {
  key: "TestEnhancement-AllItems-EnigmaticSkyflareDiamond"
  value: {
-  dps: 1734.443814448784
-  tps: 1255.9635574742817
+  dps: 1485.4540974137826
+  tps: 1124.9708698902455
  }
 }
 dps_results: {
  key: "TestEnhancement-AllItems-EnigmaticStarflareDiamond"
  value: {
-  dps: 1733.614961733365
-  tps: 1254.830002852696
- }
-}
-dps_results: {
-<<<<<<< HEAD
- key: "TestEnhancement-AllItems-EssenceoftheMartyr-29376"
- value: {
-  dps: 1720.5940872812694
-  tps: 1246.7231970387206
- }
-}
-dps_results: {
-=======
->>>>>>> 637e8606
+  dps: 1473.8462182267142
+  tps: 1118.1491871078804
+ }
+}
+dps_results: {
  key: "TestEnhancement-AllItems-EternalEarthsiegeDiamond"
  value: {
-  dps: 1728.4703072325187
-  tps: 1252.4715138407691
+  dps: 1477.718505928537
+  tps: 1118.965551787549
  }
 }
 dps_results: {
  key: "TestEnhancement-AllItems-EternalEarthstormDiamond"
  value: {
-  dps: 1728.4703072325187
-  tps: 1252.4715138407691
+  dps: 1477.718505928537
+  tps: 1118.965551787549
  }
 }
 dps_results: {
  key: "TestEnhancement-AllItems-ExtractofNecromanticPower-40373"
  value: {
-<<<<<<< HEAD
-  dps: 1723.6215646999628
-  tps: 1248.9830606855
-=======
   dps: 1506.7193081903583
   tps: 1146.5412199997745
->>>>>>> 637e8606
  }
 }
 dps_results: {
  key: "TestEnhancement-AllItems-Fathom-BroochoftheTidewalker-30663"
  value: {
-  dps: 1716.381360362872
-  tps: 1243.116682443237
+  dps: 1458.654399601333
+  tps: 1103.4371926767462
  }
 }
 dps_results: {
  key: "TestEnhancement-AllItems-FelstalkerArmor"
  value: {
-  dps: 1704.634908645355
-  tps: 1234.0661365940973
+  dps: 1437.5768291239508
+  tps: 1088.0350510112314
  }
 }
 dps_results: {
  key: "TestEnhancement-AllItems-ForgeEmber-37660"
  value: {
-<<<<<<< HEAD
-  dps: 1715.2344170325357
-  tps: 1236.0599208137285
- }
-}
-dps_results: {
- key: "TestEnhancement-AllItems-Figurine-NightseyePanther-24128"
- value: {
-  dps: 1742.4500584905693
-  tps: 1262.3108787102622
- }
-}
-dps_results: {
- key: "TestEnhancement-AllItems-Figurine-ShadowsongPanther-35702"
- value: {
-  dps: 1759.2950088284342
-  tps: 1274.164880553843
-=======
   dps: 1488.271555147697
   tps: 1124.7211894650263
->>>>>>> 637e8606
  }
 }
 dps_results: {
  key: "TestEnhancement-AllItems-ForlornSkyflareDiamond"
  value: {
-  dps: 1733.6274879318246
-  tps: 1256.7407550905964
+  dps: 1481.931314817529
+  tps: 1122.6261865066447
  }
 }
 dps_results: {
  key: "TestEnhancement-AllItems-ForlornStarflareDiamond"
  value: {
-  dps: 1732.5960517919643
-  tps: 1255.886906840631
- }
-}
-dps_results: {
-<<<<<<< HEAD
- key: "TestEnhancement-AllItems-GnomereganAuto-Blocker600-29387"
- value: {
-  dps: 1707.3403552043765
-  tps: 1235.7869460008883
- }
-}
-dps_results: {
- key: "TestEnhancement-AllItems-Guardian'sAlchemistStone-35748"
- value: {
-  dps: 1707.3403552043765
-  tps: 1235.7869460008883
- }
-}
-dps_results: {
- key: "TestEnhancement-AllItems-HandofJustice-11815"
- value: {
-  dps: 1725.8314677022793
-  tps: 1250.9137927098443
- }
-}
-dps_results: {
- key: "TestEnhancement-AllItems-Heartrazor-29962"
- value: {
-  dps: 1752.5098237500238
-  tps: 1266.0896781300164
- }
-}
-dps_results: {
- key: "TestEnhancement-AllItems-HexShrunkenHead-33829"
- value: {
-  dps: 1727.1459410382622
-  tps: 1252.121029015078
- }
-}
-dps_results: {
- key: "TestEnhancement-AllItems-HourglassoftheUnraveller-28034"
- value: {
-  dps: 1733.9991994576287
-  tps: 1255.9368152515262
- }
-}
-dps_results: {
- key: "TestEnhancement-AllItems-IconofUnyieldingCourage-28121"
- value: {
-  dps: 1828.8725778094588
-  tps: 1320.5164358131547
-=======
+  dps: 1481.0887530397306
+  tps: 1121.894059562826
+ }
+}
+dps_results: {
  key: "TestEnhancement-AllItems-FuryoftheFiveFlights-40431"
  value: {
   dps: 1546.8326396263167
   tps: 1164.9116939178423
->>>>>>> 637e8606
  }
 }
 dps_results: {
  key: "TestEnhancement-AllItems-IllustrationoftheDragonSoul-40432"
  value: {
-<<<<<<< HEAD
-  dps: 1722.9383742989746
-  tps: 1248.6524483309365
-=======
   dps: 1482.075873216329
   tps: 1128.0406744337736
->>>>>>> 637e8606
  }
 }
 dps_results: {
  key: "TestEnhancement-AllItems-ImbuedUnstableDiamond"
  value: {
-  dps: 1731.3583284241301
-  tps: 1254.8622889406724
+  dps: 1480.0776789063727
+  tps: 1121.0155072302427
  }
 }
 dps_results: {
  key: "TestEnhancement-AllItems-ImpassiveSkyflareDiamond"
  value: {
-  dps: 1734.443814448784
-  tps: 1255.9635574742817
+  dps: 1485.4540974137826
+  tps: 1124.9708698902455
  }
 }
 dps_results: {
  key: "TestEnhancement-AllItems-ImpassiveStarflareDiamond"
  value: {
-  dps: 1733.614961733365
-  tps: 1254.830002852696
+  dps: 1473.8462182267142
+  tps: 1118.1491871078804
  }
 }
 dps_results: {
  key: "TestEnhancement-AllItems-IncisorFragment-37723"
  value: {
-<<<<<<< HEAD
-  dps: 1707.3403552043765
-  tps: 1235.7869460008883
-=======
   dps: 1536.7123191576154
   tps: 1160.5468526326895
  }
@@ -722,136 +362,83 @@
  value: {
   dps: 1476.9966791624063
   tps: 1120.4009664693533
->>>>>>> 637e8606
  }
 }
 dps_results: {
  key: "TestEnhancement-AllItems-InsightfulEarthsiegeDiamond"
  value: {
-  dps: 1730.0613687105633
-  tps: 1248.510487710537
+  dps: 1543.2315204778483
+  tps: 1160.828078441502
  }
 }
 dps_results: {
  key: "TestEnhancement-AllItems-InsightfulEarthstormDiamond"
  value: {
-  dps: 1726.6657951077866
-  tps: 1250.2646164634123
+  dps: 1512.9388685582705
+  tps: 1143.499320633181
  }
 }
 dps_results: {
  key: "TestEnhancement-AllItems-InvigoratingEarthsiegeDiamond"
  value: {
-  dps: 1739.4045058787162
-  tps: 1259.8323999431211
+  dps: 1491.5159740302238
+  tps: 1130.2583387121244
  }
 }
 dps_results: {
  key: "TestEnhancement-AllItems-Lavanthor'sTalisman-37872"
  value: {
-<<<<<<< HEAD
-  dps: 1730.232171471427
-  tps: 1252.3214130654706
-=======
   dps: 1448.4314816141568
   tps: 1098.750266352269
->>>>>>> 637e8606
  }
 }
 dps_results: {
  key: "TestEnhancement-AllItems-MajesticDragonFigurine-40430"
  value: {
-<<<<<<< HEAD
-  dps: 1929.4333441313338
-  tps: 1393.0993022151451
-=======
   dps: 1454.1931362550145
   tps: 1101.8821529268616
->>>>>>> 637e8606
  }
 }
 dps_results: {
  key: "TestEnhancement-AllItems-Mana-EtchedRegalia"
  value: {
-  dps: 1570.9536766022763
-  tps: 1139.9366811651882
- }
-}
-dps_results: {
-<<<<<<< HEAD
- key: "TestEnhancement-AllItems-ManualCrowdPummeler-9449"
- value: {
-  dps: 1142.9170442748791
-  tps: 797.7360819511945
- }
-}
-dps_results: {
- key: "TestEnhancement-AllItems-MarkoftheChampion-23206"
- value: {
-  dps: 1736.5090036184286
-  tps: 1256.2049998907248
- }
-}
-dps_results: {
- key: "TestEnhancement-AllItems-MarkoftheChampion-23207"
- value: {
-  dps: 1724.9379970193195
-  tps: 1250.3250569246225
- }
-}
-dps_results: {
- key: "TestEnhancement-AllItems-MercurialAlchemistStone-44322"
- value: {
-  dps: 1740.758554961607
-  tps: 1261.7856477374255
- }
-}
-dps_results: {
- key: "TestEnhancement-AllItems-MightyAlchemist'sStone-44324"
- value: {
-  dps: 1728.6195940177463
-  tps: 1251.6150352016955
- }
-}
-dps_results: {
- key: "TestEnhancement-AllItems-Moroes'LuckyPocketWatch-28528"
- value: {
-  dps: 1707.3403552043765
-  tps: 1235.7869460008883
-=======
+  dps: 1334.8301812562195
+  tps: 1024.9964762179113
+ }
+}
+dps_results: {
  key: "TestEnhancement-AllItems-MeteoriteWhetstone-37390"
  value: {
   dps: 1519.4148353903097
   tps: 1150.1134797043194
->>>>>>> 637e8606
  }
 }
 dps_results: {
  key: "TestEnhancement-AllItems-MysticalSkyfireDiamond"
  value: {
-  dps: 1729.0526828038262
-  tps: 1252.4044266590272
+  dps: 1473.1134103358531
+  tps: 1117.0762335136806
  }
 }
 dps_results: {
  key: "TestEnhancement-AllItems-NaturalAlignmentCrystal-19344"
  value: {
-  dps: 1714.7315658517068
-  tps: 1245.2295613722292
+  dps: 1449.353216257033
+  tps: 1101.49065686654
  }
 }
 dps_results: {
  key: "TestEnhancement-AllItems-NetherscaleArmor"
  value: {
-  dps: 1709.7963187294329
-  tps: 1236.0641699229284
+  dps: 1475.5317066025493
+  tps: 1116.4459101735895
  }
 }
 dps_results: {
  key: "TestEnhancement-AllItems-NetherstrikeArmor"
  value: {
-  dps: 1674.3407652612323
-  tps: 1209.6178127478152
+  dps: 1431.9590653713267
+  tps: 1086.8440402681272
  }
 }
 dps_results: {
@@ -864,429 +451,260 @@
 dps_results: {
  key: "TestEnhancement-AllItems-PersistentEarthshatterDiamond"
  value: {
-  dps: 1734.5850931786508
-  tps: 1256.2305882383068
+  dps: 1487.195803852939
+  tps: 1127.562265119927
  }
 }
 dps_results: {
  key: "TestEnhancement-AllItems-PersistentEarthsiegeDiamond"
  value: {
-  dps: 1739.4045058787162
-  tps: 1259.8323999431211
+  dps: 1491.5159740302238
+  tps: 1130.2583387121244
  }
 }
 dps_results: {
  key: "TestEnhancement-AllItems-PotentUnstableDiamond"
  value: {
-  dps: 1732.9133612337232
-  tps: 1255.2222614542914
+  dps: 1484.6458279661135
+  tps: 1123.042528203661
  }
 }
 dps_results: {
  key: "TestEnhancement-AllItems-PowerfulEarthshatterDiamond"
  value: {
-  dps: 1728.4703072325187
-  tps: 1252.4715138407691
+  dps: 1477.718505928537
+  tps: 1118.965551787549
  }
 }
 dps_results: {
  key: "TestEnhancement-AllItems-PowerfulEarthsiegeDiamond"
  value: {
-  dps: 1728.4703072325187
-  tps: 1252.4715138407691
+  dps: 1477.718505928537
+  tps: 1118.965551787549
  }
 }
 dps_results: {
  key: "TestEnhancement-AllItems-PowerfulEarthstormDiamond"
  value: {
-  dps: 1728.4703072325187
-  tps: 1252.4715138407691
+  dps: 1477.718505928537
+  tps: 1118.965551787549
  }
 }
 dps_results: {
  key: "TestEnhancement-AllItems-PrimalIntent"
  value: {
-  dps: 1753.6060930314964
-  tps: 1269.9273213782694
+  dps: 1465.0801327690272
+  tps: 1113.9819425144215
  }
 }
 dps_results: {
  key: "TestEnhancement-AllItems-PurifiedShardoftheGods"
  value: {
-  dps: 1707.3403552043765
-  tps: 1235.7869460008883
+  dps: 1448.4314816141568
+  tps: 1098.750266352269
  }
 }
 dps_results: {
  key: "TestEnhancement-AllItems-ReignoftheDead-47316"
  value: {
-<<<<<<< HEAD
-  dps: 1720.5145915350963
-  tps: 1246.9171581425458
-=======
   dps: 1584.7725414430506
   tps: 1228.6561007132584
->>>>>>> 637e8606
  }
 }
 dps_results: {
  key: "TestEnhancement-AllItems-ReignoftheDead-47477"
  value: {
-<<<<<<< HEAD
-  dps: 1720.383313255452
-  tps: 1246.562251744362
-=======
   dps: 1600.9921388871296
   tps: 1244.4810135774617
->>>>>>> 637e8606
  }
 }
 dps_results: {
  key: "TestEnhancement-AllItems-RelentlessEarthsiegeDiamond"
  value: {
-  dps: 1753.2571983225762
-  tps: 1269.658990116745
+  dps: 1496.4794379731711
+  tps: 1132.425959502005
  }
 }
 dps_results: {
  key: "TestEnhancement-AllItems-RelentlessEarthstormDiamond"
  value: {
-  dps: 1752.5098237500238
-  tps: 1266.0896781300164
+  dps: 1492.8050763265157
+  tps: 1128.73090427356
  }
 }
 dps_results: {
  key: "TestEnhancement-AllItems-RevitalizingSkyflareDiamond"
  value: {
-  dps: 1730.749929579061
-  tps: 1249.24602690866
- }
-}
-dps_results: {
-<<<<<<< HEAD
- key: "TestEnhancement-AllItems-RobeoftheElderScribes-28602"
- value: {
-  dps: 1729.6592796505447
-  tps: 1253.0962603874093
- }
-}
-dps_results: {
- key: "TestEnhancement-AllItems-Romulo'sPoisonVial-28579"
- value: {
-  dps: 1749.6340771677715
-  tps: 1270.5023192926926
- }
-}
-dps_results: {
- key: "TestEnhancement-AllItems-ScarabofDisplacement-30629"
- value: {
-  dps: 1702.9864379768385
-  tps: 1234.3010229170038
- }
-}
-dps_results: {
- key: "TestEnhancement-AllItems-Scryer'sBloodgem-29132"
- value: {
-  dps: 1736.9426821640043
-  tps: 1256.3303494915494
- }
-}
-dps_results: {
- key: "TestEnhancement-AllItems-SextantofUnstableCurrents-30626"
- value: {
-  dps: 1729.527923798336
-  tps: 1250.5357662866343
- }
-}
-dps_results: {
- key: "TestEnhancement-AllItems-ShadowmoonInsignia-32501"
-=======
+  dps: 1489.9247362848735
+  tps: 1124.0165067739506
+ }
+}
+dps_results: {
  key: "TestEnhancement-AllItems-RuneofRepulsion-40372"
->>>>>>> 637e8606
- value: {
-  dps: 1707.3403552043765
-  tps: 1235.7869460008883
- }
-}
-dps_results: {
-<<<<<<< HEAD
- key: "TestEnhancement-AllItems-ShardofContempt-34472"
- value: {
-  dps: 1750.3053013374843
-  tps: 1265.9268906024874
- }
-}
-dps_results: {
- key: "TestEnhancement-AllItems-ShatteredSunPendantofAcumen-34678"
- value: {
-  dps: 1729.169407474958
-  tps: 1250.6312589418967
- }
-}
-dps_results: {
- key: "TestEnhancement-AllItems-ShatteredSunPendantofMight-34679"
- value: {
-  dps: 1752.210205718647
-  tps: 1269.2625548885585
- }
-}
-dps_results: {
- key: "TestEnhancement-AllItems-Shiffar'sNexus-Horn-28418"
- value: {
-  dps: 1728.5756195622255
-  tps: 1251.8460898231224
-=======
- key: "TestEnhancement-AllItems-SealofthePantheon-36993"
  value: {
   dps: 1448.4314816141568
   tps: 1098.750266352269
->>>>>>> 637e8606
+ }
+}
+dps_results: {
+ key: "TestEnhancement-AllItems-SealofthePantheon-36993"
+ value: {
+  dps: 1448.4314816141568
+  tps: 1098.750266352269
  }
 }
 dps_results: {
  key: "TestEnhancement-AllItems-Serrah'sStar-37559"
  value: {
-<<<<<<< HEAD
-  dps: 1743.9441763447865
-  tps: 1263.9824813127432
-=======
   dps: 1467.6880299621332
   tps: 1112.1338371901609
->>>>>>> 637e8606
  }
 }
 dps_results: {
  key: "TestEnhancement-AllItems-ShinyShardoftheGods"
  value: {
-  dps: 1707.3403552043765
-  tps: 1235.7869460008883
- }
-}
-dps_results: {
- key: "TestEnhancement-AllItems-Sindragosa'sFlawlessFang-50361"
- value: {
-<<<<<<< HEAD
-  dps: 1326.2700033438427
-  tps: 930.8787126106988
-=======
   dps: 1448.4314816141568
   tps: 1098.750266352269
->>>>>>> 637e8606
+ }
+}
+dps_results: {
+ key: "TestEnhancement-AllItems-Sindragosa'sFlawlessFang-50361"
+ value: {
+  dps: 1448.4314816141568
+  tps: 1098.750266352269
  }
 }
 dps_results: {
  key: "TestEnhancement-AllItems-SkycallTotem-33506"
  value: {
-  dps: 1748.683002286836
-  tps: 1263.410903105785
+  dps: 1489.0678551323174
+  tps: 1126.114849437621
  }
 }
 dps_results: {
  key: "TestEnhancement-AllItems-SkyshatterHarness"
  value: {
-  dps: 1586.1748491890921
-  tps: 1134.7635409154975
+  dps: 1435.9132453453633
+  tps: 1074.8564308033417
  }
 }
 dps_results: {
  key: "TestEnhancement-AllItems-SkyshatterRegalia"
  value: {
-  dps: 1615.1957854284792
-  tps: 1162.2688348837314
- }
-}
-dps_results: {
-<<<<<<< HEAD
- key: "TestEnhancement-AllItems-Slayer'sCrest-23041"
- value: {
-  dps: 1743.3508593826532
-  tps: 1261.8459629289052
- }
-}
-dps_results: {
- key: "TestEnhancement-AllItems-Sorcerer'sAlchemistStone-35749"
- value: {
-  dps: 1720.383313255452
-  tps: 1246.562251744362
-=======
+  dps: 1454.878548115528
+  tps: 1098.3677858601138
+ }
+}
+dps_results: {
  key: "TestEnhancement-AllItems-SparkofLife-37657"
  value: {
   dps: 1524.2398636604225
   tps: 1147.982939209845
->>>>>>> 637e8606
  }
 }
 dps_results: {
  key: "TestEnhancement-AllItems-SpellstrikeInfusion"
  value: {
-  dps: 1705.5853943966003
-  tps: 1237.4596497828386
+  dps: 1450.5075822197268
+  tps: 1106.4243238041888
  }
 }
 dps_results: {
  key: "TestEnhancement-AllItems-Spirit-WorldGlass-39388"
  value: {
-<<<<<<< HEAD
-  dps: 1762.3803823313117
-  tps: 1276.1024632379113
-=======
   dps: 1461.3757349556327
   tps: 1109.6100752184716
->>>>>>> 637e8606
  }
 }
 dps_results: {
  key: "TestEnhancement-AllItems-Stonebreaker'sTotem-33507"
  value: {
-<<<<<<< HEAD
-  dps: 1686.383119002701
-  tps: 1213.4754492549184
-=======
   dps: 1516.7848555501112
   tps: 1147.7917151868016
->>>>>>> 637e8606
  }
 }
 dps_results: {
  key: "TestEnhancement-AllItems-StrengthoftheClefthoof"
  value: {
-  dps: 1604.7450319666036
-  tps: 1166.4021453612597
+  dps: 1354.106228715835
+  tps: 1037.6931120652198
  }
 }
 dps_results: {
  key: "TestEnhancement-AllItems-SwiftSkyfireDiamond"
  value: {
-  dps: 1732.9133612337232
-  tps: 1255.2222614542914
+  dps: 1484.6458279661135
+  tps: 1123.042528203661
  }
 }
 dps_results: {
  key: "TestEnhancement-AllItems-SwiftSkyflareDiamond"
  value: {
-  dps: 1739.4045058787162
-  tps: 1259.8323999431211
+  dps: 1491.5159740302238
+  tps: 1130.2583387121244
  }
 }
 dps_results: {
  key: "TestEnhancement-AllItems-SwiftStarfireDiamond"
  value: {
-  dps: 1730.9457539681848
-  tps: 1254.520749640686
+  dps: 1479.7406541952525
+  tps: 1120.7226564527145
  }
 }
 dps_results: {
  key: "TestEnhancement-AllItems-SwiftStarflareDiamond"
  value: {
-  dps: 1734.5850931786508
-  tps: 1256.2305882383068
+  dps: 1487.195803852939
+  tps: 1127.562265119927
  }
 }
 dps_results: {
  key: "TestEnhancement-AllItems-SwiftWindfireDiamond"
  value: {
-  dps: 1731.793642571267
-  tps: 1254.3872964183747
- }
-}
-dps_results: {
-<<<<<<< HEAD
- key: "TestEnhancement-AllItems-SyphonoftheNathrezim-32262"
- value: {
-  dps: 1752.5098237500238
-  tps: 1266.0896781300164
- }
-}
-dps_results: {
-=======
->>>>>>> 637e8606
+  dps: 1482.019126545556
+  tps: 1121.7360411323132
+ }
+}
+dps_results: {
  key: "TestEnhancement-AllItems-TenaciousEarthstormDiamond"
  value: {
-  dps: 1728.4703072325187
-  tps: 1252.4715138407691
- }
-}
-dps_results: {
-<<<<<<< HEAD
- key: "TestEnhancement-AllItems-TheBladefist-29348"
- value: {
-  dps: 1634.629961167322
-  tps: 1180.9569892408965
- }
-}
-dps_results: {
- key: "TestEnhancement-AllItems-TheDecapitator-28767"
- value: {
-  dps: 1752.5098237500238
-  tps: 1266.0896781300164
- }
-}
-dps_results: {
-=======
->>>>>>> 637e8606
+  dps: 1477.718505928537
+  tps: 1118.965551787549
+ }
+}
+dps_results: {
  key: "TestEnhancement-AllItems-TheFistsofFury"
  value: {
-  dps: 1539.4603052178975
-  tps: 1100.7991744980473
- }
-}
-dps_results: {
-<<<<<<< HEAD
- key: "TestEnhancement-AllItems-TheLightningCapacitor-28785"
- value: {
-  dps: 1763.35946851873
-  tps: 1288.868253260422
- }
-}
-dps_results: {
- key: "TestEnhancement-AllItems-TheNightBlade-31331"
- value: {
-  dps: 1752.5098237500238
-  tps: 1266.0896781300164
- }
-}
-dps_results: {
- key: "TestEnhancement-AllItems-TheRestrainedEssenceofSapphiron-23046"
- value: {
-  dps: 1721.0636932739392
-  tps: 1247.1070290362154
- }
-}
-dps_results: {
- key: "TestEnhancement-AllItems-TheSkullofGul'dan-32483"
- value: {
-  dps: 1741.7499829362932
-  tps: 1262.4667424889337
- }
-}
-dps_results: {
-=======
->>>>>>> 637e8606
+  dps: 1278.4076349287639
+  tps: 966.6747511528505
+ }
+}
+dps_results: {
  key: "TestEnhancement-AllItems-TheTwinStars"
  value: {
-  dps: 1690.2030871422091
-  tps: 1223.9750745419228
+  dps: 1449.0072750507077
+  tps: 1100.2949156786583
  }
 }
 dps_results: {
  key: "TestEnhancement-AllItems-ThunderingSkyfireDiamond"
  value: {
-  dps: 1743.8032943850465
-  tps: 1261.5601605079742
+  dps: 1487.074744960812
+  tps: 1124.5741559518062
  }
 }
 dps_results: {
  key: "TestEnhancement-AllItems-ThunderingSkyflareDiamond"
  value: {
-  dps: 1755.3109600196592
-  tps: 1271.5334741349627
+  dps: 1495.0491869820971
+  tps: 1131.890028131084
  }
 }
 dps_results: {
  key: "TestEnhancement-AllItems-TidefuryRaiment"
  value: {
-  dps: 1543.9807865867829
-  tps: 1116.667705641241
+  dps: 1334.5858337343973
+  tps: 1014.4386537526341
  }
 }
 dps_results: {
@@ -1299,203 +717,168 @@
 dps_results: {
  key: "TestEnhancement-AllItems-TinyAbominationinaJar-50706"
  value: {
-<<<<<<< HEAD
-  dps: 1730.1036300728385
-  tps: 1253.1977324132795
-=======
   dps: 1574.78044327155
   tps: 1191.2848954214055
->>>>>>> 637e8606
  }
 }
 dps_results: {
  key: "TestEnhancement-AllItems-TirelessSkyflareDiamond"
  value: {
-  dps: 1733.6274879318246
-  tps: 1256.7407550905964
+  dps: 1481.931314817529
+  tps: 1122.6261865066447
  }
 }
 dps_results: {
  key: "TestEnhancement-AllItems-TirelessStarflareDiamond"
  value: {
-  dps: 1732.5960517919643
-  tps: 1255.886906840631
+  dps: 1481.0887530397306
+  tps: 1121.894059562826
  }
 }
 dps_results: {
  key: "TestEnhancement-AllItems-TotemoftheElementalPlane-40708"
  value: {
-  dps: 1748.683002286836
-  tps: 1263.410903105785
+  dps: 1489.0678551323174
+  tps: 1126.114849437621
  }
 }
 dps_results: {
  key: "TestEnhancement-AllItems-TotemofthePulsingEarth-29389"
  value: {
-  dps: 1748.683002286836
-  tps: 1263.410903105785
+  dps: 1489.0678551323174
+  tps: 1126.114849437621
  }
 }
 dps_results: {
  key: "TestEnhancement-AllItems-TrenchantEarthshatterDiamond"
  value: {
-  dps: 1732.5960517919643
-  tps: 1255.886906840631
+  dps: 1481.0887530397306
+  tps: 1121.894059562826
  }
 }
 dps_results: {
  key: "TestEnhancement-AllItems-TrenchantEarthsiegeDiamond"
  value: {
-  dps: 1733.6274879318246
-  tps: 1256.7407550905964
- }
-}
-dps_results: {
-<<<<<<< HEAD
- key: "TestEnhancement-AllItems-TsunamiTalisman-30627"
- value: {
-  dps: 1746.0988255565653
-  tps: 1261.0809433486797
- }
-}
-dps_results: {
-=======
->>>>>>> 637e8606
+  dps: 1481.931314817529
+  tps: 1122.6261865066447
+ }
+}
+dps_results: {
  key: "TestEnhancement-AllItems-WastewalkerArmor"
  value: {
-  dps: 1667.1654285693824
-  tps: 1212.1951278888127
+  dps: 1400.1000145342705
+  tps: 1067.0458743616687
  }
 }
 dps_results: {
  key: "TestEnhancement-AllItems-WindhawkArmor"
  value: {
-  dps: 1668.3042060986365
-  tps: 1204.081241204817
- }
-}
-dps_results: {
-<<<<<<< HEAD
- key: "TestEnhancement-AllItems-WorldBreaker-30090"
- value: {
-  dps: 1369.6078112807215
-  tps: 965.4464935552282
- }
-}
-dps_results: {
-=======
->>>>>>> 637e8606
+  dps: 1421.9743186445378
+  tps: 1079.5391549882565
+ }
+}
+dps_results: {
  key: "TestEnhancement-AllItems-WrathofSpellfire"
  value: {
-  dps: 1680.3782133433228
-  tps: 1220.0047066462437
- }
-}
-dps_results: {
-<<<<<<< HEAD
- key: "TestEnhancement-AllItems-Xi'ri'sGift-29179"
- value: {
-  dps: 1729.8866858671477
-  tps: 1253.4028874446803
- }
-}
-dps_results: {
-=======
->>>>>>> 637e8606
+  dps: 1426.1539431851131
+  tps: 1088.4529920517637
+ }
+}
+dps_results: {
  key: "TestEnhancement-Average-Default"
  value: {
-  dps: 1744.516270137047
-  tps: 1263.26876268665
+  dps: 1487.7043339457537
+  tps: 1126.3415587212644
  }
 }
 dps_results: {
  key: "TestEnhancement-Settings-Orc-P2-Basic-FullBuffs-LongMultiTarget"
  value: {
-  dps: 2299.0606113408394
-  tps: 2196.6610017105877
+  dps: 1790.5103018132388
+  tps: 2079.1988021285083
  }
 }
 dps_results: {
  key: "TestEnhancement-Settings-Orc-P2-Basic-FullBuffs-LongSingleTarget"
  value: {
-  dps: 1738.4478321133217
-  tps: 1261.4848852509078
+  dps: 1479.4741840517102
+  tps: 1123.7008580117538
  }
 }
 dps_results: {
  key: "TestEnhancement-Settings-Orc-P2-Basic-FullBuffs-ShortSingleTarget"
  value: {
-  dps: 1908.5369847747081
-  tps: 1388.6929882848358
+  dps: 1789.7897690664684
+  tps: 1290.576674608225
  }
 }
 dps_results: {
  key: "TestEnhancement-Settings-Orc-P2-Basic-NoBuffs-LongMultiTarget"
  value: {
-  dps: 1066.9713699800996
-  tps: 1127.0563593512109
+  dps: 696.7946369861784
+  tps: 675.1809544414858
  }
 }
 dps_results: {
  key: "TestEnhancement-Settings-Orc-P2-Basic-NoBuffs-LongSingleTarget"
  value: {
-  dps: 739.6795187672274
-  tps: 540.8214972237688
+  dps: 511.07958434480133
+  tps: 366.3817605162562
  }
 }
 dps_results: {
  key: "TestEnhancement-Settings-Orc-P2-Basic-NoBuffs-ShortSingleTarget"
  value: {
-  dps: 948.0310655720497
-  tps: 647.6336809502446
+  dps: 844.7995836464778
+  tps: 562.148338984218
  }
 }
 dps_results: {
  key: "TestEnhancement-Settings-Troll-P2-Basic-FullBuffs-LongMultiTarget"
  value: {
-  dps: 2310.2791538158617
-  tps: 2183.7359910382324
+  dps: 1834.661984825826
+  tps: 2111.6287516479365
  }
 }
 dps_results: {
  key: "TestEnhancement-Settings-Troll-P2-Basic-FullBuffs-LongSingleTarget"
  value: {
-  dps: 1752.5098237500238
-  tps: 1266.0896781300164
+  dps: 1492.8050763265157
+  tps: 1128.73090427356
  }
 }
 dps_results: {
  key: "TestEnhancement-Settings-Troll-P2-Basic-FullBuffs-ShortSingleTarget"
  value: {
-  dps: 1913.9132394335597
-  tps: 1387.7421778726764
+  dps: 1796.298021339988
+  tps: 1296.0013490938297
  }
 }
 dps_results: {
  key: "TestEnhancement-Settings-Troll-P2-Basic-NoBuffs-LongMultiTarget"
  value: {
-  dps: 1074.188137611142
-  tps: 1081.8311176352627
+  dps: 692.0368935157641
+  tps: 702.5244450613499
  }
 }
 dps_results: {
  key: "TestEnhancement-Settings-Troll-P2-Basic-NoBuffs-LongSingleTarget"
  value: {
-  dps: 735.320392602028
-  tps: 529.5542151322804
+  dps: 519.8141738291288
+  tps: 379.13720469234386
  }
 }
 dps_results: {
  key: "TestEnhancement-Settings-Troll-P2-Basic-NoBuffs-ShortSingleTarget"
  value: {
-  dps: 942.9914489318154
-  tps: 636.3427116070494
+  dps: 849.845119853882
+  tps: 566.0571392700587
  }
 }
 dps_results: {
  key: "TestEnhancement-SwitchInFrontOfTarget-Default"
  value: {
-  dps: 1551.508105648725
-  tps: 1119.9641985346807
+  dps: 1282.7005723165205
+  tps: 978.7431909394544
  }
 }