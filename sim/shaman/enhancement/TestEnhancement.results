character_stats_results: {
 key: "TestEnhancement-CharacterStats-Default"
 value: {
  final_stats: 764.8725
  final_stats: 6106.81806
  final_stats: 6888.28476
  final_stats: 166.95
  final_stats: 179
  final_stats: 9283.87866
  final_stats: 326
  final_stats: 1437.44574
  final_stats: 2694.96042
  final_stats: 2003.23284
  final_stats: 0
  final_stats: 15586.93034
  final_stats: 2154.7616
  final_stats: 6172.07141
  final_stats: 2708.42088
  final_stats: 0
  final_stats: 774.21758
  final_stats: 27780.25
  final_stats: 15326
  final_stats: 209
  final_stats: 0
  final_stats: 0
  final_stats: 0
  final_stats: 0
  final_stats: 0
  final_stats: 0
  final_stats: 133272.98664
  final_stats: 0
  final_stats: 0
  final_stats: 0
  final_stats: 0
  final_stats: 0
  final_stats: 0
  final_stats: 1358.0448
 }
}
dps_results: {
 key: "TestEnhancement-AllItems-AgileShadowspiritDiamond"
 value: {
  dps: 24756.57486
  tps: 16694.33246
 }
}
dps_results: {
 key: "TestEnhancement-AllItems-Althor'sAbacus-50359"
 value: {
  dps: 23151.90081
  tps: 15654.42424
 }
}
dps_results: {
 key: "TestEnhancement-AllItems-Althor'sAbacus-50366"
 value: {
  dps: 23153.95443
  tps: 15655.39764
 }
}
dps_results: {
 key: "TestEnhancement-AllItems-Anhuur'sHymnal-55889"
 value: {
  dps: 23661.64677
  tps: 15978.55733
 }
}
dps_results: {
 key: "TestEnhancement-AllItems-Anhuur'sHymnal-56407"
 value: {
  dps: 23874.22363
  tps: 16110.04296
 }
}
dps_results: {
 key: "TestEnhancement-AllItems-AustereEarthsiegeDiamond"
 value: {
  dps: 24241.01985
  tps: 16310.84771
 }
}
dps_results: {
 key: "TestEnhancement-AllItems-AustereShadowspiritDiamond"
 value: {
  dps: 24241.01985
  tps: 16310.84771
 }
}
dps_results: {
 key: "TestEnhancement-AllItems-Bandit'sInsignia-40371"
 value: {
  dps: 23629.4578
  tps: 16068.79735
 }
}
dps_results: {
 key: "TestEnhancement-AllItems-BaubleofTrueBlood-50354"
 value: {
  dps: 23177.27447
  tps: 15722.95482
  hps: 87.64205
 }
}
dps_results: {
 key: "TestEnhancement-AllItems-BaubleofTrueBlood-50726"
 value: {
  dps: 23264.97338
  tps: 15733.76303
  hps: 87.69892
 }
}
dps_results: {
 key: "TestEnhancement-AllItems-BeamingEarthsiegeDiamond"
 value: {
  dps: 24254.68446
  tps: 16323.68019
 }
}
dps_results: {
 key: "TestEnhancement-AllItems-BedrockTalisman-58182"
 value: {
  dps: 23163.10756
  tps: 15674.51527
 }
}
dps_results: {
 key: "TestEnhancement-AllItems-BellofEnragingResonance-59326"
 value: {
  dps: 23556.62699
  tps: 15961.25953
 }
}
dps_results: {
 key: "TestEnhancement-AllItems-BellofEnragingResonance-65053"
 value: {
  dps: 23634.9116
  tps: 16016.53053
 }
}
dps_results: {
 key: "TestEnhancement-AllItems-BindingPromise-67037"
 value: {
  dps: 23163.10756
  tps: 15674.51527
 }
}
dps_results: {
 key: "TestEnhancement-AllItems-BlackBruise-50035"
 value: {
  dps: 22779.45587
  tps: 15259.5416
 }
}
dps_results: {
 key: "TestEnhancement-AllItems-BlackBruise-50692"
 value: {
  dps: 22907.37499
  tps: 15393.03148
 }
}
dps_results: {
 key: "TestEnhancement-AllItems-BlessedGarboftheUndeadSlayer"
 value: {
  dps: 18111.17997
  tps: 12436.87013
 }
}
dps_results: {
 key: "TestEnhancement-AllItems-BlessedRegaliaofUndeadCleansing"
 value: {
  dps: 17842.54854
  tps: 12239.7966
 }
}
dps_results: {
 key: "TestEnhancement-AllItems-Blood-SoakedAleMug-63843"
 value: {
  dps: 24233.52342
  tps: 16349.08344
 }
}
dps_results: {
 key: "TestEnhancement-AllItems-BloodofIsiset-55995"
 value: {
  dps: 23531.58602
  tps: 15868.66385
 }
}
dps_results: {
 key: "TestEnhancement-AllItems-BloodofIsiset-56414"
 value: {
  dps: 23579.92237
  tps: 15894.17129
 }
}
dps_results: {
 key: "TestEnhancement-AllItems-BloodthirstyGladiator'sBadgeofConquest-64687"
 value: {
  dps: 24589.64785
  tps: 16690.84968
 }
}
dps_results: {
 key: "TestEnhancement-AllItems-BloodthirstyGladiator'sBadgeofDominance-64688"
 value: {
  dps: 23163.10756
  tps: 15674.51527
 }
}
dps_results: {
 key: "TestEnhancement-AllItems-BloodthirstyGladiator'sBadgeofVictory-64689"
 value: {
  dps: 23615.26851
  tps: 15949.49502
 }
}
dps_results: {
 key: "TestEnhancement-AllItems-BloodthirstyGladiator'sEmblemofCruelty-64740"
 value: {
  dps: 23543.63232
  tps: 15949.67888
 }
}
dps_results: {
 key: "TestEnhancement-AllItems-BloodthirstyGladiator'sEmblemofMeditation-64741"
 value: {
  dps: 23682.7334
  tps: 16034.99518
 }
}
dps_results: {
 key: "TestEnhancement-AllItems-BloodthirstyGladiator'sEmblemofTenacity-64742"
 value: {
  dps: 23163.10756
  tps: 15674.51527
 }
}
dps_results: {
 key: "TestEnhancement-AllItems-BloodthirstyGladiator'sInsigniaofConquest-64761"
 value: {
  dps: 24249.5342
  tps: 16410.44777
 }
}
dps_results: {
 key: "TestEnhancement-AllItems-BloodthirstyGladiator'sInsigniaofDominance-64762"
 value: {
  dps: 23163.10756
  tps: 15674.51527
 }
}
dps_results: {
 key: "TestEnhancement-AllItems-BloodthirstyGladiator'sInsigniaofVictory-64763"
 value: {
  dps: 23591.98894
  tps: 15933.79581
 }
}
dps_results: {
 key: "TestEnhancement-AllItems-BottledLightning-66879"
 value: {
  dps: 23352.31617
  tps: 15823.06234
 }
}
dps_results: {
 key: "TestEnhancement-AllItems-BracingEarthsiegeDiamond"
 value: {
  dps: 24241.46431
  tps: 15988.64839
 }
}
dps_results: {
 key: "TestEnhancement-AllItems-BracingShadowspiritDiamond"
 value: {
  dps: 24243.51571
  tps: 15990.42932
 }
}
dps_results: {
 key: "TestEnhancement-AllItems-Bryntroll,theBoneArbiter-50415"
 value: {
  dps: 24650.37413
  tps: 16601.85316
 }
}
dps_results: {
 key: "TestEnhancement-AllItems-Bryntroll,theBoneArbiter-50709"
 value: {
  dps: 24650.37413
  tps: 16601.85316
 }
}
dps_results: {
 key: "TestEnhancement-AllItems-BurningShadowspiritDiamond"
 value: {
  dps: 24586.2105
  tps: 16558.84439
 }
}
dps_results: {
 key: "TestEnhancement-AllItems-ChaoticShadowspiritDiamond"
 value: {
  dps: 24653.29247
  tps: 16622.02272
 }
}
dps_results: {
 key: "TestEnhancement-AllItems-ChaoticSkyflareDiamond"
 value: {
  dps: 24598.05846
  tps: 16570.90766
 }
}
dps_results: {
 key: "TestEnhancement-AllItems-CoreofRipeness-58184"
 value: {
  dps: 23484.77936
  tps: 15864.97061
 }
}
dps_results: {
 key: "TestEnhancement-AllItems-CorpseTongueCoin-50349"
 value: {
  dps: 23163.10756
  tps: 15674.51527
 }
}
dps_results: {
 key: "TestEnhancement-AllItems-CorpseTongueCoin-50352"
 value: {
  dps: 23163.10756
  tps: 15674.51527
 }
}
dps_results: {
 key: "TestEnhancement-AllItems-CorrodedSkeletonKey-50356"
 value: {
  dps: 23163.10756
  tps: 15674.51527
  hps: 64
 }
}
dps_results: {
 key: "TestEnhancement-AllItems-CrushingWeight-59506"
 value: {
  dps: 24152.29188
  tps: 16373.82987
 }
}
dps_results: {
 key: "TestEnhancement-AllItems-CrushingWeight-65118"
 value: {
  dps: 24089.498
  tps: 16278.55859
 }
}
dps_results: {
 key: "TestEnhancement-AllItems-DarkmoonCard:Berserker!-42989"
 value: {
  dps: 23293.64612
  tps: 15781.47856
 }
}
dps_results: {
 key: "TestEnhancement-AllItems-DarkmoonCard:Death-42990"
 value: {
  dps: 23342.26873
  tps: 15846.77964
 }
}
dps_results: {
 key: "TestEnhancement-AllItems-DarkmoonCard:Earthquake-62048"
 value: {
  dps: 23163.10756
  tps: 15674.51527
 }
}
dps_results: {
 key: "TestEnhancement-AllItems-DarkmoonCard:Greatness-44255"
 value: {
  dps: 23591.424
  tps: 15962.13734
 }
}
dps_results: {
 key: "TestEnhancement-AllItems-DarkmoonCard:Hurricane-62049"
 value: {
  dps: 24248.84514
  tps: 16658.2984
 }
}
dps_results: {
 key: "TestEnhancement-AllItems-DarkmoonCard:Hurricane-62051"
 value: {
  dps: 24218.84902
  tps: 16363.58914
 }
}
dps_results: {
 key: "TestEnhancement-AllItems-DarkmoonCard:Tsunami-62050"
 value: {
  dps: 23168.06181
  tps: 15660.62438
 }
}
dps_results: {
 key: "TestEnhancement-AllItems-DarkmoonCard:Volcano-62047"
 value: {
<<<<<<< HEAD
  dps: 23860.0954
  tps: 16183.71123
=======
  dps: 25636.13023
  tps: 17271.55784
>>>>>>> 7ab036bd
 }
}
dps_results: {
 key: "TestEnhancement-AllItems-Death'sChoice-47464"
 value: {
  dps: 24262.18792
  tps: 16391.54152
 }
}
dps_results: {
 key: "TestEnhancement-AllItems-DeathKnight'sAnguish-38212"
 value: {
  dps: 23307.68918
  tps: 15802.82575
 }
}
dps_results: {
 key: "TestEnhancement-AllItems-Deathbringer'sWill-50362"
 value: {
  dps: 23827.22677
  tps: 16117.59959
 }
}
dps_results: {
 key: "TestEnhancement-AllItems-Deathbringer'sWill-50363"
 value: {
  dps: 23855.78915
  tps: 16203.14475
 }
}
dps_results: {
 key: "TestEnhancement-AllItems-Defender'sCode-40257"
 value: {
  dps: 23163.10756
  tps: 15674.51527
 }
}
dps_results: {
 key: "TestEnhancement-AllItems-DestructiveShadowspiritDiamond"
 value: {
  dps: 24306.78508
  tps: 16372.71809
 }
}
dps_results: {
 key: "TestEnhancement-AllItems-DestructiveSkyflareDiamond"
 value: {
  dps: 24272.87183
  tps: 16338.64449
 }
}
dps_results: {
 key: "TestEnhancement-AllItems-DislodgedForeignObject-50348"
 value: {
  dps: 23359.50957
  tps: 15708.006
 }
}
dps_results: {
 key: "TestEnhancement-AllItems-DislodgedForeignObject-50353"
 value: {
  dps: 23524.87258
  tps: 15806.73092
 }
}
dps_results: {
 key: "TestEnhancement-AllItems-EffulgentShadowspiritDiamond"
 value: {
  dps: 24241.01985
  tps: 16310.84771
 }
}
dps_results: {
 key: "TestEnhancement-AllItems-ElectrosparkHeartstarter-67118"
 value: {
  dps: 23485.9038
  tps: 15944.13183
 }
}
dps_results: {
 key: "TestEnhancement-AllItems-EmberShadowspiritDiamond"
 value: {
  dps: 24243.51571
  tps: 16312.27438
 }
}
dps_results: {
 key: "TestEnhancement-AllItems-EmberSkyflareDiamond"
 value: {
  dps: 24241.46431
  tps: 16310.67648
 }
}
dps_results: {
 key: "TestEnhancement-AllItems-EnigmaticShadowspiritDiamond"
 value: {
  dps: 24306.78508
  tps: 16372.71809
 }
}
dps_results: {
 key: "TestEnhancement-AllItems-EnigmaticSkyflareDiamond"
 value: {
  dps: 24254.68446
  tps: 16323.92077
 }
}
dps_results: {
 key: "TestEnhancement-AllItems-EnigmaticStarflareDiamond"
 value: {
  dps: 24253.34939
  tps: 16322.73279
 }
}
dps_results: {
 key: "TestEnhancement-AllItems-EphemeralSnowflake-50260"
 value: {
  dps: 23395.95206
  tps: 15799.0525
 }
}
dps_results: {
 key: "TestEnhancement-AllItems-EssenceofGossamer-37220"
 value: {
  dps: 23163.10756
  tps: 15674.51527
 }
}
dps_results: {
 key: "TestEnhancement-AllItems-EssenceoftheCyclone-59473"
 value: {
  dps: 24628.28374
  tps: 16667.38951
 }
}
dps_results: {
 key: "TestEnhancement-AllItems-EternalEarthsiegeDiamond"
 value: {
  dps: 24241.01985
  tps: 16310.84771
 }
}
dps_results: {
 key: "TestEnhancement-AllItems-EternalShadowspiritDiamond"
 value: {
  dps: 24241.01985
  tps: 16310.84771
 }
}
dps_results: {
 key: "TestEnhancement-AllItems-ExtractofNecromanticPower-40373"
 value: {
  dps: 23376.20264
  tps: 15900.84844
 }
}
dps_results: {
 key: "TestEnhancement-AllItems-EyeoftheBroodmother-45308"
 value: {
  dps: 23270.01083
  tps: 15776.52394
 }
}
dps_results: {
 key: "TestEnhancement-AllItems-FallofMortality-59500"
 value: {
  dps: 23168.06181
  tps: 15660.62438
 }
}
dps_results: {
 key: "TestEnhancement-AllItems-FallofMortality-65124"
 value: {
  dps: 23169.12428
  tps: 15660.84697
 }
}
dps_results: {
 key: "TestEnhancement-AllItems-Figurine-DemonPanther-52199"
 value: {
  dps: 25020.00814
  tps: 16804.45775
 }
}
dps_results: {
 key: "TestEnhancement-AllItems-Figurine-DreamOwl-52354"
 value: {
  dps: 23482.58768
  tps: 15863.6514
 }
}
dps_results: {
 key: "TestEnhancement-AllItems-Figurine-EarthenGuardian-52352"
 value: {
  dps: 23163.10756
  tps: 15674.51527
 }
}
dps_results: {
 key: "TestEnhancement-AllItems-Figurine-JeweledSerpent-52353"
 value: {
  dps: 23166.20724
  tps: 15660.1894
 }
}
dps_results: {
 key: "TestEnhancement-AllItems-Figurine-KingofBoars-52351"
 value: {
  dps: 24011.66273
  tps: 16155.88031
 }
}
dps_results: {
 key: "TestEnhancement-AllItems-Figurine-SapphireOwl-42413"
 value: {
  dps: 23166.85109
  tps: 15676.12721
 }
}
dps_results: {
 key: "TestEnhancement-AllItems-FleetShadowspiritDiamond"
 value: {
  dps: 24323.90886
  tps: 16353.98327
 }
}
dps_results: {
 key: "TestEnhancement-AllItems-FluidDeath-58181"
 value: {
  dps: 25001.88673
  tps: 16908.48202
 }
}
dps_results: {
 key: "TestEnhancement-AllItems-ForethoughtTalisman-40258"
 value: {
  dps: 23170.48871
  tps: 15677.85443
 }
}
dps_results: {
 key: "TestEnhancement-AllItems-ForgeEmber-37660"
 value: {
  dps: 23230.29129
  tps: 15743.86843
 }
}
dps_results: {
 key: "TestEnhancement-AllItems-ForlornShadowspiritDiamond"
 value: {
  dps: 24243.51571
  tps: 16312.52348
 }
}
dps_results: {
 key: "TestEnhancement-AllItems-ForlornSkyflareDiamond"
 value: {
  dps: 24241.46431
  tps: 16310.70152
 }
}
dps_results: {
 key: "TestEnhancement-AllItems-ForlornStarflareDiamond"
 value: {
  dps: 24241.46431
  tps: 16310.72935
 }
}
dps_results: {
 key: "TestEnhancement-AllItems-FuryofAngerforge-59461"
 value: {
  dps: 24110.21881
  tps: 16304.92228
 }
}
dps_results: {
 key: "TestEnhancement-AllItems-FuryoftheFiveFlights-40431"
 value: {
  dps: 23569.90385
  tps: 15927.26878
 }
}
dps_results: {
 key: "TestEnhancement-AllItems-FuturesightRune-38763"
 value: {
  dps: 23153.08081
  tps: 15752.64541
 }
}
dps_results: {
 key: "TestEnhancement-AllItems-GaleofShadows-56138"
 value: {
  dps: 23464.19363
  tps: 15700.9458
 }
}
dps_results: {
 key: "TestEnhancement-AllItems-GaleofShadows-56462"
 value: {
  dps: 23510.03495
  tps: 15813.0598
 }
}
dps_results: {
 key: "TestEnhancement-AllItems-GearDetector-61462"
 value: {
  dps: 23854.03319
  tps: 16100.25092
 }
}
dps_results: {
 key: "TestEnhancement-AllItems-GlowingTwilightScale-54573"
 value: {
  dps: 23153.5911
  tps: 15655.29481
 }
}
dps_results: {
 key: "TestEnhancement-AllItems-GlowingTwilightScale-54589"
 value: {
  dps: 23155.05564
  tps: 15655.31794
 }
}
dps_results: {
 key: "TestEnhancement-AllItems-GnomishLightningGenerator-41121"
 value: {
  dps: 23344.00165
  tps: 15887.25185
 }
}
dps_results: {
 key: "TestEnhancement-AllItems-GraceoftheHerald-55266"
 value: {
  dps: 23892.2409
  tps: 16185.29074
 }
}
dps_results: {
 key: "TestEnhancement-AllItems-GraceoftheHerald-56295"
 value: {
  dps: 24340.45633
  tps: 16468.68705
 }
}
dps_results: {
 key: "TestEnhancement-AllItems-HarmlightToken-63839"
 value: {
  dps: 23341.5599
  tps: 15834.98536
 }
}
dps_results: {
 key: "TestEnhancement-AllItems-Harrison'sInsigniaofPanache-65803"
 value: {
  dps: 23761.80916
  tps: 16018.12916
 }
}
dps_results: {
 key: "TestEnhancement-AllItems-HeartofIgnacious-59514"
 value: {
  dps: 23422.27236
  tps: 15882.63592
 }
}
dps_results: {
 key: "TestEnhancement-AllItems-HeartofIgnacious-65110"
 value: {
  dps: 23345.97646
  tps: 15793.93645
 }
}
dps_results: {
 key: "TestEnhancement-AllItems-HeartofRage-59224"
 value: {
  dps: 23820.38411
  tps: 16143.28925
 }
}
dps_results: {
 key: "TestEnhancement-AllItems-HeartofRage-65072"
 value: {
  dps: 23892.73119
  tps: 16185.63595
 }
}
dps_results: {
 key: "TestEnhancement-AllItems-HeartofSolace-55868"
 value: {
  dps: 23464.19363
  tps: 15700.9458
 }
}
dps_results: {
 key: "TestEnhancement-AllItems-HeartofSolace-56393"
 value: {
  dps: 23988.04957
  tps: 16105.76406
 }
}
dps_results: {
 key: "TestEnhancement-AllItems-HeartofThunder-55845"
 value: {
  dps: 23163.10756
  tps: 15674.51527
 }
}
dps_results: {
 key: "TestEnhancement-AllItems-HeartofThunder-56370"
 value: {
  dps: 23163.10756
  tps: 15674.51527
 }
}
dps_results: {
 key: "TestEnhancement-AllItems-HeartoftheVile-66969"
 value: {
  dps: 23954.69261
  tps: 16280.82475
 }
}
dps_results: {
 key: "TestEnhancement-AllItems-Heartpierce-49982"
 value: {
  dps: 24650.37413
  tps: 16601.85316
 }
}
dps_results: {
 key: "TestEnhancement-AllItems-Heartpierce-50641"
 value: {
  dps: 24650.37413
  tps: 16601.85316
 }
}
dps_results: {
 key: "TestEnhancement-AllItems-IllustrationoftheDragonSoul-40432"
 value: {
  dps: 23163.10756
  tps: 15674.51527
 }
}
dps_results: {
 key: "TestEnhancement-AllItems-ImpassiveShadowspiritDiamond"
 value: {
  dps: 24306.78508
  tps: 16372.71809
 }
}
dps_results: {
 key: "TestEnhancement-AllItems-ImpassiveSkyflareDiamond"
 value: {
  dps: 24254.68446
  tps: 16323.92077
 }
}
dps_results: {
 key: "TestEnhancement-AllItems-ImpassiveStarflareDiamond"
 value: {
  dps: 24253.34939
  tps: 16322.73279
 }
}
dps_results: {
 key: "TestEnhancement-AllItems-ImpatienceofYouth-62464"
 value: {
  dps: 24120.06868
  tps: 16217.34608
 }
}
dps_results: {
 key: "TestEnhancement-AllItems-ImpatienceofYouth-62469"
 value: {
  dps: 24120.06868
  tps: 16217.34608
 }
}
dps_results: {
 key: "TestEnhancement-AllItems-ImpetuousQuery-55881"
 value: {
  dps: 23531.58602
  tps: 15868.66385
 }
}
dps_results: {
 key: "TestEnhancement-AllItems-ImpetuousQuery-56406"
 value: {
  dps: 23579.92237
  tps: 15894.17129
 }
}
dps_results: {
 key: "TestEnhancement-AllItems-IncisorFragment-37723"
 value: {
  dps: 23487.9973
  tps: 15923.52809
 }
}
dps_results: {
 key: "TestEnhancement-AllItems-InsightfulEarthsiegeDiamond"
 value: {
  dps: 24241.46431
  tps: 16311.35851
 }
}
dps_results: {
 key: "TestEnhancement-AllItems-InsigniaofDiplomacy-61433"
 value: {
  dps: 23163.10756
  tps: 15674.51527
 }
}
dps_results: {
 key: "TestEnhancement-AllItems-InsigniaoftheEarthenLord-61429"
 value: {
  dps: 23446.67792
  tps: 15823.87929
 }
}
dps_results: {
 key: "TestEnhancement-AllItems-InvigoratingEarthsiegeDiamond"
 value: {
  dps: 24434.40979
  tps: 16582.71511
  hps: 66.63649
 }
}
dps_results: {
 key: "TestEnhancement-AllItems-JarofAncientRemedies-59354"
 value: {
  dps: 23163.10756
  tps: 15676.8814
 }
}
dps_results: {
 key: "TestEnhancement-AllItems-JarofAncientRemedies-65029"
 value: {
  dps: 23163.10756
  tps: 15676.91336
 }
}
dps_results: {
 key: "TestEnhancement-AllItems-JujuofNimbleness-63840"
 value: {
  dps: 24233.52342
  tps: 16349.08344
 }
}
dps_results: {
 key: "TestEnhancement-AllItems-KeytotheEndlessChamber-55795"
 value: {
  dps: 24311.01317
  tps: 16372.8643
 }
}
dps_results: {
 key: "TestEnhancement-AllItems-KeytotheEndlessChamber-56328"
 value: {
  dps: 24874.08964
  tps: 16766.59306
 }
}
dps_results: {
 key: "TestEnhancement-AllItems-KvaldirBattleStandard-59685"
 value: {
  dps: 23525.63926
  tps: 15842.44468
 }
}
dps_results: {
 key: "TestEnhancement-AllItems-KvaldirBattleStandard-59689"
 value: {
  dps: 23525.63926
  tps: 15842.44468
 }
}
dps_results: {
 key: "TestEnhancement-AllItems-LadyLa-La'sSingingShell-67152"
 value: {
  dps: 23501.10726
  tps: 15815.61167
 }
}
dps_results: {
 key: "TestEnhancement-AllItems-LastWord-50179"
 value: {
  dps: 24650.37413
  tps: 16601.85316
 }
}
dps_results: {
 key: "TestEnhancement-AllItems-LastWord-50708"
 value: {
  dps: 24650.37413
  tps: 16601.85316
 }
}
dps_results: {
 key: "TestEnhancement-AllItems-Lavanthor'sTalisman-37872"
 value: {
  dps: 23163.10756
  tps: 15674.51527
 }
}
dps_results: {
 key: "TestEnhancement-AllItems-LeadenDespair-55816"
 value: {
  dps: 23163.10756
  tps: 15674.51527
 }
}
dps_results: {
 key: "TestEnhancement-AllItems-LeadenDespair-56347"
 value: {
  dps: 23163.10756
  tps: 15674.51527
 }
}
dps_results: {
 key: "TestEnhancement-AllItems-LeftEyeofRajh-56102"
 value: {
  dps: 24235.76832
  tps: 16475.30089
 }
}
dps_results: {
 key: "TestEnhancement-AllItems-LeftEyeofRajh-56427"
 value: {
  dps: 24306.78268
  tps: 16483.93207
 }
}
dps_results: {
 key: "TestEnhancement-AllItems-LicensetoSlay-58180"
 value: {
  dps: 24346.07693
  tps: 16409.73216
 }
}
dps_results: {
 key: "TestEnhancement-AllItems-MagnetiteMirror-55814"
 value: {
  dps: 23592.18436
  tps: 16005.59052
 }
}
dps_results: {
 key: "TestEnhancement-AllItems-MagnetiteMirror-56345"
 value: {
  dps: 23692.5442
  tps: 16069.24673
 }
}
dps_results: {
 key: "TestEnhancement-AllItems-MajesticDragonFigurine-40430"
 value: {
  dps: 23322.19136
  tps: 15805.37093
 }
}
dps_results: {
 key: "TestEnhancement-AllItems-MandalaofStirringPatterns-62467"
 value: {
  dps: 23624.52735
  tps: 15982.52161
 }
}
dps_results: {
 key: "TestEnhancement-AllItems-MandalaofStirringPatterns-62472"
 value: {
  dps: 23624.52735
  tps: 15982.52161
 }
}
dps_results: {
 key: "TestEnhancement-AllItems-MarkofKhardros-56132"
 value: {
  dps: 23904.29583
  tps: 16096.51479
 }
}
dps_results: {
 key: "TestEnhancement-AllItems-MarkofKhardros-56458"
 value: {
  dps: 24002.70383
  tps: 16152.66142
 }
}
dps_results: {
 key: "TestEnhancement-AllItems-MeteoriteWhetstone-37390"
 value: {
  dps: 23390.54818
  tps: 15828.3102
 }
}
dps_results: {
 key: "TestEnhancement-AllItems-MightoftheOcean-55251"
 value: {
  dps: 23832.79043
  tps: 16074.13041
 }
}
dps_results: {
 key: "TestEnhancement-AllItems-MightoftheOcean-56285"
 value: {
  dps: 24292.22875
  tps: 16372.18633
 }
}
dps_results: {
 key: "TestEnhancement-AllItems-MirrorofBrokenImages-62466"
 value: {
  dps: 23632.67492
  tps: 15922.01957
 }
}
dps_results: {
 key: "TestEnhancement-AllItems-MirrorofBrokenImages-62471"
 value: {
  dps: 23632.67492
  tps: 15922.01957
 }
}
dps_results: {
 key: "TestEnhancement-AllItems-MoonwellChalice-70142"
 value: {
  dps: 23708.3711
  tps: 15943.94746
 }
}
dps_results: {
 key: "TestEnhancement-AllItems-NevermeltingIceCrystal-50259"
 value: {
  dps: 23325.77475
  tps: 15802.84064
 }
}
dps_results: {
 key: "TestEnhancement-AllItems-OfferingofSacrifice-37638"
 value: {
  dps: 23163.10756
  tps: 15674.51527
 }
}
dps_results: {
 key: "TestEnhancement-AllItems-Oremantle'sFavor-61448"
 value: {
  dps: 23684.07622
  tps: 16087.16008
 }
}
dps_results: {
 key: "TestEnhancement-AllItems-PersistentEarthshatterDiamond"
 value: {
  dps: 24253.34939
  tps: 16322.73279
 }
}
dps_results: {
 key: "TestEnhancement-AllItems-PersistentEarthsiegeDiamond"
 value: {
  dps: 24254.68446
  tps: 16323.92077
 }
}
dps_results: {
 key: "TestEnhancement-AllItems-PetrifiedScarab-21685"
 value: {
  dps: 23163.10756
  tps: 15674.51527
 }
}
dps_results: {
 key: "TestEnhancement-AllItems-PetrifiedTwilightScale-54571"
 value: {
  dps: 23163.10756
  tps: 15674.51527
 }
}
dps_results: {
 key: "TestEnhancement-AllItems-PetrifiedTwilightScale-54591"
 value: {
  dps: 23163.10756
  tps: 15674.51527
 }
}
dps_results: {
 key: "TestEnhancement-AllItems-PorcelainCrab-55237"
 value: {
  dps: 23437.5544
  tps: 15816.56572
 }
}
dps_results: {
 key: "TestEnhancement-AllItems-PorcelainCrab-56280"
 value: {
  dps: 23681.02772
  tps: 15946.35155
 }
}
dps_results: {
 key: "TestEnhancement-AllItems-PowerfulEarthshatterDiamond"
 value: {
  dps: 24241.01985
  tps: 16310.84771
 }
}
dps_results: {
 key: "TestEnhancement-AllItems-PowerfulEarthsiegeDiamond"
 value: {
  dps: 24241.01985
  tps: 16310.84771
 }
}
dps_results: {
 key: "TestEnhancement-AllItems-PowerfulShadowspiritDiamond"
 value: {
  dps: 24241.01985
  tps: 16310.84771
 }
}
dps_results: {
 key: "TestEnhancement-AllItems-Prestor'sTalismanofMachination-59441"
 value: {
  dps: 24522.86347
  tps: 16565.27992
 }
}
dps_results: {
 key: "TestEnhancement-AllItems-PurifiedShardoftheGods"
 value: {
  dps: 23163.10756
  tps: 15674.51527
 }
}
dps_results: {
 key: "TestEnhancement-AllItems-Rainsong-55854"
 value: {
  dps: 23476.06292
  tps: 15906.95824
 }
}
dps_results: {
 key: "TestEnhancement-AllItems-Rainsong-56377"
 value: {
  dps: 23662.44166
  tps: 16013.5141
 }
}
dps_results: {
 key: "TestEnhancement-AllItems-ReignoftheDead-47316"
 value: {
  dps: 23382.30424
  tps: 15953.36165
 }
}
dps_results: {
 key: "TestEnhancement-AllItems-ReignoftheDead-47477"
 value: {
  dps: 23399.33844
  tps: 15979.24737
 }
}
dps_results: {
 key: "TestEnhancement-AllItems-RelentlessEarthsiegeDiamond"
 value: {
  dps: 24650.37413
  tps: 16601.85316
 }
}
dps_results: {
 key: "TestEnhancement-AllItems-ReverberatingShadowspiritDiamond"
 value: {
  dps: 24658.27935
  tps: 16603.46839
 }
}
dps_results: {
 key: "TestEnhancement-AllItems-RevitalizingShadowspiritDiamond"
 value: {
  dps: 24563.83566
  tps: 16470.62226
 }
}
dps_results: {
 key: "TestEnhancement-AllItems-RevitalizingSkyflareDiamond"
 value: {
  dps: 24331.59504
  tps: 16355.34822
 }
}
dps_results: {
 key: "TestEnhancement-AllItems-RightEyeofRajh-56100"
 value: {
  dps: 24090.71736
  tps: 16245.4116
 }
}
dps_results: {
 key: "TestEnhancement-AllItems-RightEyeofRajh-56431"
 value: {
  dps: 24355.8715
  tps: 16412.46117
 }
}
dps_results: {
 key: "TestEnhancement-AllItems-RuneofRepulsion-40372"
 value: {
  dps: 23163.10756
  tps: 15674.51527
 }
}
dps_results: {
 key: "TestEnhancement-AllItems-Schnottz'sMedallionofCommand-65805"
 value: {
  dps: 24210.78173
  tps: 16354.72732
 }
}
dps_results: {
 key: "TestEnhancement-AllItems-SeaStar-55256"
 value: {
  dps: 23357.7478
  tps: 15839.18685
 }
}
dps_results: {
 key: "TestEnhancement-AllItems-SeaStar-56290"
 value: {
  dps: 23662.44166
  tps: 16013.5141
 }
}
dps_results: {
 key: "TestEnhancement-AllItems-SealofthePantheon-36993"
 value: {
  dps: 23163.10756
  tps: 15674.51527
 }
}
dps_results: {
 key: "TestEnhancement-AllItems-Shadowmourne-49623"
 value: {
  dps: 24650.37413
  tps: 16601.85316
 }
}
dps_results: {
 key: "TestEnhancement-AllItems-ShieldedSkyflareDiamond"
 value: {
  dps: 24241.01985
  tps: 16310.84771
 }
}
dps_results: {
 key: "TestEnhancement-AllItems-ShinyShardoftheGods"
 value: {
  dps: 23312.76108
  tps: 15809.98524
 }
}
dps_results: {
 key: "TestEnhancement-AllItems-Shrine-CleansingPurifier-63838"
 value: {
  dps: 23695.47111
  tps: 15962.07716
 }
}
dps_results: {
 key: "TestEnhancement-AllItems-Sindragosa'sFlawlessFang-50361"
 value: {
  dps: 23163.10756
  tps: 15674.51527
 }
}
dps_results: {
 key: "TestEnhancement-AllItems-Skardyn'sGrace-56115"
 value: {
  dps: 24437.1421
  tps: 16482.10595
 }
}
dps_results: {
 key: "TestEnhancement-AllItems-Skardyn'sGrace-56440"
 value: {
  dps: 24571.52173
  tps: 16564.01531
 }
}
dps_results: {
 key: "TestEnhancement-AllItems-SliverofPureIce-50339"
 value: {
  dps: 23171.68339
  tps: 15658.72954
 }
}
dps_results: {
 key: "TestEnhancement-AllItems-SliverofPureIce-50346"
 value: {
  dps: 23151.90081
  tps: 15655.45531
 }
}
dps_results: {
 key: "TestEnhancement-AllItems-Sorrowsong-55879"
 value: {
  dps: 23531.58602
  tps: 15868.66385
 }
}
dps_results: {
 key: "TestEnhancement-AllItems-Sorrowsong-56400"
 value: {
  dps: 23579.92237
  tps: 15894.17129
 }
}
dps_results: {
 key: "TestEnhancement-AllItems-Soul'sAnguish-66994"
 value: {
  dps: 23880.70753
  tps: 16116.39531
 }
}
dps_results: {
 key: "TestEnhancement-AllItems-SoulCasket-58183"
 value: {
  dps: 23632.67492
  tps: 15922.01957
 }
}
dps_results: {
 key: "TestEnhancement-AllItems-SoulPreserver-37111"
 value: {
  dps: 23168.79713
  tps: 15677.57331
 }
}
dps_results: {
 key: "TestEnhancement-AllItems-SouloftheDead-40382"
 value: {
  dps: 23270.8007
  tps: 15777.48626
 }
}
dps_results: {
 key: "TestEnhancement-AllItems-SparkofLife-37657"
 value: {
  dps: 23436.9308
  tps: 15842.05528
 }
}
dps_results: {
 key: "TestEnhancement-AllItems-SphereofRedDragon'sBlood-37166"
 value: {
  dps: 23609.04391
  tps: 16004.19675
 }
}
dps_results: {
 key: "TestEnhancement-AllItems-Stonemother'sKiss-61411"
 value: {
  dps: 23317.11857
  tps: 15774.64392
 }
}
dps_results: {
 key: "TestEnhancement-AllItems-StumpofTime-62465"
 value: {
  dps: 23819.316
  tps: 16083.17623
 }
}
dps_results: {
 key: "TestEnhancement-AllItems-StumpofTime-62470"
 value: {
  dps: 23819.316
  tps: 16083.17623
 }
}
dps_results: {
 key: "TestEnhancement-AllItems-SwiftSkyflareDiamond"
 value: {
  dps: 24254.68446
  tps: 16323.92077
 }
}
dps_results: {
 key: "TestEnhancement-AllItems-SwiftStarflareDiamond"
 value: {
  dps: 24253.34939
  tps: 16322.73279
 }
}
dps_results: {
 key: "TestEnhancement-AllItems-SwiftWindfireDiamond"
 value: {
  dps: 24249.31894
  tps: 16318.70234
 }
}
dps_results: {
 key: "TestEnhancement-AllItems-SymbioticWorm-59332"
 value: {
  dps: 23163.10756
  tps: 15674.51527
 }
}
dps_results: {
 key: "TestEnhancement-AllItems-SymbioticWorm-65048"
 value: {
  dps: 23163.10756
  tps: 15674.51527
 }
}
dps_results: {
 key: "TestEnhancement-AllItems-TalismanofSinisterOrder-65804"
 value: {
  dps: 23422.46
  tps: 15793.68358
 }
}
dps_results: {
 key: "TestEnhancement-AllItems-TalismanofTrollDivinity-37734"
 value: {
  dps: 23294.15823
  tps: 15839.79963
 }
}
dps_results: {
 key: "TestEnhancement-AllItems-Tank-CommanderInsignia-63841"
 value: {
  dps: 23572.69842
  tps: 15864.22402
 }
}
dps_results: {
 key: "TestEnhancement-AllItems-TearofBlood-55819"
 value: {
  dps: 23157.69488
  tps: 15656.15856
 }
}
dps_results: {
 key: "TestEnhancement-AllItems-TearofBlood-56351"
 value: {
  dps: 23166.20724
  tps: 15660.1894
 }
}
dps_results: {
 key: "TestEnhancement-AllItems-TearsoftheVanquished-47215"
 value: {
  dps: 23170.3363
  tps: 15677.77525
 }
}
dps_results: {
 key: "TestEnhancement-AllItems-TendrilsofBurrowingDark-55810"
 value: {
  dps: 23477.41363
  tps: 15840.08751
 }
}
dps_results: {
 key: "TestEnhancement-AllItems-TendrilsofBurrowingDark-56339"
 value: {
  dps: 23579.92237
  tps: 15894.17129
 }
}
dps_results: {
 key: "TestEnhancement-AllItems-TheGeneral'sHeart-45507"
 value: {
  dps: 23163.10756
  tps: 15674.51527
 }
}
dps_results: {
 key: "TestEnhancement-AllItems-Theralion'sMirror-59519"
 value: {
  dps: 23678.0282
  tps: 15930.52791
 }
}
dps_results: {
 key: "TestEnhancement-AllItems-Theralion'sMirror-65105"
 value: {
  dps: 23760.90848
  tps: 15978.4961
 }
}
dps_results: {
 key: "TestEnhancement-AllItems-Throngus'sFinger-56121"
 value: {
  dps: 23163.10756
  tps: 15674.51527
 }
}
dps_results: {
 key: "TestEnhancement-AllItems-Throngus'sFinger-56449"
 value: {
  dps: 23163.10756
  tps: 15674.51527
 }
}
dps_results: {
 key: "TestEnhancement-AllItems-ThunderingSkyflareDiamond"
 value: {
  dps: 24240.98927
  tps: 16353.15217
 }
}
dps_results: {
 key: "TestEnhancement-AllItems-Tia'sGrace-55874"
 value: {
  dps: 24526.03711
  tps: 16545.84961
 }
}
dps_results: {
 key: "TestEnhancement-AllItems-Tia'sGrace-56394"
 value: {
  dps: 24705.18053
  tps: 16624.74306
 }
}
dps_results: {
 key: "TestEnhancement-AllItems-TinyAbominationinaJar-50351"
 value: {
  dps: 23746.95316
  tps: 16153.13973
 }
}
dps_results: {
 key: "TestEnhancement-AllItems-TinyAbominationinaJar-50706"
 value: {
  dps: 24185.35363
  tps: 16508.12394
 }
}
dps_results: {
 key: "TestEnhancement-AllItems-TirelessSkyflareDiamond"
 value: {
  dps: 24241.46431
  tps: 16310.70152
 }
}
dps_results: {
 key: "TestEnhancement-AllItems-TirelessStarflareDiamond"
 value: {
  dps: 24241.46431
  tps: 16310.72935
 }
}
dps_results: {
 key: "TestEnhancement-AllItems-TomeofArcanePhenomena-36972"
 value: {
  dps: 23466.15516
  tps: 15926.13862
 }
}
dps_results: {
 key: "TestEnhancement-AllItems-TrenchantEarthshatterDiamond"
 value: {
  dps: 24241.46431
  tps: 16310.72935
 }
}
dps_results: {
 key: "TestEnhancement-AllItems-TrenchantEarthsiegeDiamond"
 value: {
  dps: 24241.46431
  tps: 16310.70152
 }
}
dps_results: {
 key: "TestEnhancement-AllItems-Tyrande'sFavoriteDoll-64645"
 value: {
  dps: 23347.68057
  tps: 15889.07528
 }
}
dps_results: {
 key: "TestEnhancement-AllItems-UndeadSlayer'sBlessedArmor"
 value: {
  dps: 18055.48993
  tps: 12385.2688
 }
}
dps_results: {
 key: "TestEnhancement-AllItems-UnheededWarning-59520"
 value: {
  dps: 24733.18702
  tps: 16690.90656
 }
}
dps_results: {
 key: "TestEnhancement-AllItems-UnquenchableFlame-67101"
 value: {
  dps: 23376.31967
  tps: 15814.72624
 }
}
dps_results: {
 key: "TestEnhancement-AllItems-UnsolvableRiddle-62468"
 value: {
  dps: 24834.59195
  tps: 16768.96504
 }
}
dps_results: {
 key: "TestEnhancement-AllItems-UnsolvableRiddle-68709"
 value: {
  dps: 24834.59195
  tps: 16768.96504
 }
}
dps_results: {
 key: "TestEnhancement-AllItems-Val'anyr,HammerofAncientKings-46017"
 value: {
  dps: 20405.28621
  tps: 12961.64438
 }
}
dps_results: {
 key: "TestEnhancement-AllItems-VialofStolenMemories-59515"
 value: {
  dps: 23163.10756
  tps: 15674.51527
 }
}
dps_results: {
 key: "TestEnhancement-AllItems-VialofStolenMemories-65109"
 value: {
  dps: 23163.10756
  tps: 15674.51527
 }
}
dps_results: {
 key: "TestEnhancement-AllItems-ViciousGladiator'sBadgeofConquest-61033"
 value: {
  dps: 24343.71011
  tps: 16509.23512
 }
}
dps_results: {
 key: "TestEnhancement-AllItems-ViciousGladiator'sBadgeofDominance-61035"
 value: {
  dps: 23163.10756
  tps: 15674.51527
 }
}
dps_results: {
 key: "TestEnhancement-AllItems-ViciousGladiator'sBadgeofVictory-61034"
 value: {
  dps: 23640.55383
  tps: 15964.87217
 }
}
dps_results: {
 key: "TestEnhancement-AllItems-ViciousGladiator'sEmblemofAccuracy-61027"
 value: {
  dps: 23890.33506
  tps: 16139.74921
 }
}
dps_results: {
 key: "TestEnhancement-AllItems-ViciousGladiator'sEmblemofAlacrity-61028"
 value: {
  dps: 23583.48713
  tps: 15923.27971
 }
}
dps_results: {
 key: "TestEnhancement-AllItems-ViciousGladiator'sEmblemofCruelty-61026"
 value: {
  dps: 23572.99755
  tps: 15972.79151
 }
}
dps_results: {
 key: "TestEnhancement-AllItems-ViciousGladiator'sEmblemofProficiency-61030"
 value: {
  dps: 23283.93628
  tps: 15810.07501
 }
}
dps_results: {
 key: "TestEnhancement-AllItems-ViciousGladiator'sEmblemofProwess-61029"
 value: {
  dps: 23660.52579
  tps: 15936.72652
 }
}
dps_results: {
 key: "TestEnhancement-AllItems-ViciousGladiator'sEmblemofTenacity-61032"
 value: {
  dps: 23163.10756
  tps: 15674.51527
 }
}
dps_results: {
 key: "TestEnhancement-AllItems-ViciousGladiator'sInsigniaofConquest-61047"
 value: {
  dps: 24255.05226
  tps: 16458.59808
 }
}
dps_results: {
 key: "TestEnhancement-AllItems-ViciousGladiator'sInsigniaofDominance-61045"
 value: {
  dps: 23163.10756
  tps: 15674.51527
 }
}
dps_results: {
 key: "TestEnhancement-AllItems-ViciousGladiator'sInsigniaofVictory-61046"
 value: {
  dps: 23637.84873
  tps: 15967.86776
 }
}
dps_results: {
 key: "TestEnhancement-AllItems-WingedTalisman-37844"
 value: {
  dps: 23305.96448
  tps: 15846.10315
 }
}
dps_results: {
 key: "TestEnhancement-AllItems-WitchingHourglass-55787"
 value: {
  dps: 23380.15996
  tps: 15908.36365
 }
}
dps_results: {
 key: "TestEnhancement-AllItems-WitchingHourglass-56320"
 value: {
  dps: 23542.84555
  tps: 16005.29689
 }
}
dps_results: {
 key: "TestEnhancement-AllItems-World-QuellerFocus-63842"
 value: {
  dps: 23483.26894
  tps: 15843.17568
 }
}
dps_results: {
 key: "TestEnhancement-AllItems-Za'brox'sLuckyTooth-63742"
 value: {
  dps: 23503.91757
  tps: 15852.76198
 }
}
dps_results: {
 key: "TestEnhancement-AllItems-Za'brox'sLuckyTooth-63745"
 value: {
  dps: 23503.91757
  tps: 15852.76198
 }
}
dps_results: {
 key: "TestEnhancement-Average-Default"
 value: {
  dps: 24846.48605
  tps: 16791.40036
 }
}
dps_results: {
 key: "TestEnhancement-Settings-Draenei-p1-Standard-default-FullBuffs-LongMultiTarget"
 value: {
  dps: 25233.74016
  tps: 21276.62791
 }
}
dps_results: {
 key: "TestEnhancement-Settings-Draenei-p1-Standard-default-FullBuffs-LongSingleTarget"
 value: {
  dps: 24650.37413
  tps: 16601.85316
 }
}
dps_results: {
 key: "TestEnhancement-Settings-Draenei-p1-Standard-default-FullBuffs-ShortSingleTarget"
 value: {
  dps: 27773.1756
  tps: 18431.37402
 }
}
dps_results: {
 key: "TestEnhancement-Settings-Draenei-p1-Standard-default-NoBuffs-LongMultiTarget"
 value: {
  dps: 19106.19417
  tps: 17276.61381
 }
}
dps_results: {
 key: "TestEnhancement-Settings-Draenei-p1-Standard-default-NoBuffs-LongSingleTarget"
 value: {
  dps: 19014.62286
  tps: 13107.07329
 }
}
dps_results: {
 key: "TestEnhancement-Settings-Draenei-p1-Standard-default-NoBuffs-ShortSingleTarget"
 value: {
  dps: 19906.68909
  tps: 13567.12066
 }
}
dps_results: {
 key: "TestEnhancement-Settings-Orc-p1-Standard-default-FullBuffs-LongMultiTarget"
 value: {
  dps: 25371.75796
  tps: 21247.31478
 }
}
dps_results: {
 key: "TestEnhancement-Settings-Orc-p1-Standard-default-FullBuffs-LongSingleTarget"
 value: {
  dps: 24763.01294
  tps: 16723.50187
 }
}
dps_results: {
 key: "TestEnhancement-Settings-Orc-p1-Standard-default-FullBuffs-ShortSingleTarget"
 value: {
  dps: 28038.44229
  tps: 18722.96005
 }
}
dps_results: {
 key: "TestEnhancement-Settings-Orc-p1-Standard-default-NoBuffs-LongMultiTarget"
 value: {
  dps: 19297.75196
  tps: 17387.44767
 }
}
dps_results: {
 key: "TestEnhancement-Settings-Orc-p1-Standard-default-NoBuffs-LongSingleTarget"
 value: {
  dps: 18778.5999
  tps: 12853.64485
 }
}
dps_results: {
 key: "TestEnhancement-Settings-Orc-p1-Standard-default-NoBuffs-ShortSingleTarget"
 value: {
  dps: 20136.62271
  tps: 13694.42008
 }
}
dps_results: {
 key: "TestEnhancement-Settings-Troll-p1-Standard-default-FullBuffs-LongMultiTarget"
 value: {
  dps: 24902.55806
  tps: 20789.34589
 }
}
dps_results: {
 key: "TestEnhancement-Settings-Troll-p1-Standard-default-FullBuffs-LongSingleTarget"
 value: {
  dps: 24424.85449
  tps: 16402.66924
 }
}
dps_results: {
 key: "TestEnhancement-Settings-Troll-p1-Standard-default-FullBuffs-ShortSingleTarget"
 value: {
  dps: 27070.42231
  tps: 17839.56792
 }
}
dps_results: {
 key: "TestEnhancement-Settings-Troll-p1-Standard-default-NoBuffs-LongMultiTarget"
 value: {
  dps: 19202.66062
  tps: 17348.09191
 }
}
dps_results: {
 key: "TestEnhancement-Settings-Troll-p1-Standard-default-NoBuffs-LongSingleTarget"
 value: {
  dps: 18718.03376
  tps: 12825.25046
 }
}
dps_results: {
 key: "TestEnhancement-Settings-Troll-p1-Standard-default-NoBuffs-ShortSingleTarget"
 value: {
  dps: 20193.74659
  tps: 13599.76523
 }
}
dps_results: {
 key: "TestEnhancement-SwitchInFrontOfTarget-Default"
 value: {
  dps: 23240.18302
  tps: 15404.71974
 }
}<|MERGE_RESOLUTION|>--- conflicted
+++ resolved
@@ -407,13 +407,8 @@
 dps_results: {
  key: "TestEnhancement-AllItems-DarkmoonCard:Volcano-62047"
  value: {
-<<<<<<< HEAD
-  dps: 23860.0954
-  tps: 16183.71123
-=======
-  dps: 25636.13023
-  tps: 17271.55784
->>>>>>> 7ab036bd
+  dps: 23897.57649
+  tps: 16221.19232
  }
 }
 dps_results: {
