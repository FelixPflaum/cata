--- conflicted
+++ resolved
@@ -22,7 +22,7 @@
   final_stats: 3612.7200190400004
   final_stats: 372.74
   final_stats: 1137.1913536614645
-  final_stats: 655.8
+  final_stats: 0
   final_stats: 0
   final_stats: 44
   final_stats: 10877.04
@@ -52,1440 +52,840 @@
 dps_results: {
  key: "TestEnhancement-AllItems-AshtongueTalismanofVision-32491"
  value: {
-<<<<<<< HEAD
-  dps: 1843.0840027094785
-  tps: 1417.377004674032
-=======
   dps: 1886.0895484904258
   tps: 1475.4876185964597
->>>>>>> 75e8d02b
  }
 }
 dps_results: {
  key: "TestEnhancement-AllItems-AustereEarthsiegeDiamond"
  value: {
-<<<<<<< HEAD
-  dps: 1800.4404286793713
-  tps: 1386.9310605321264
-=======
   dps: 1844.643876357372
   tps: 1443.0276166056428
->>>>>>> 75e8d02b
  }
 }
 dps_results: {
  key: "TestEnhancement-AllItems-Bandit'sInsignia-40371"
  value: {
-<<<<<<< HEAD
-  dps: 1825.8242476377825
-  tps: 1413.3231263864466
-=======
   dps: 1875.256879399241
   tps: 1474.9243118268673
->>>>>>> 75e8d02b
  }
 }
 dps_results: {
  key: "TestEnhancement-AllItems-BeamingEarthsiegeDiamond"
  value: {
-<<<<<<< HEAD
-  dps: 1814.0759251648667
-  tps: 1395.1646922838916
-=======
   dps: 1861.6051831202449
   tps: 1458.544551516553
->>>>>>> 75e8d02b
  }
 }
 dps_results: {
  key: "TestEnhancement-AllItems-BracingEarthsiegeDiamond"
  value: {
-<<<<<<< HEAD
-  dps: 1808.6727140858063
-  tps: 1368.0594879488315
-=======
   dps: 1852.856372391401
   tps: 1423.1866567737604
->>>>>>> 75e8d02b
  }
 }
 dps_results: {
  key: "TestEnhancement-AllItems-BracingEarthstormDiamond"
  value: {
-<<<<<<< HEAD
-  dps: 1805.0505085069742
-  tps: 1391.0210156702624
-=======
   dps: 1849.2428741364272
   tps: 1447.1045638561657
->>>>>>> 75e8d02b
  }
 }
 dps_results: {
  key: "TestEnhancement-AllItems-Braxley'sBackyardMoonshine-35937"
  value: {
-<<<<<<< HEAD
-  dps: 1821.978997543524
-  tps: 1400.2595448107097
-=======
   dps: 1880.543696360758
   tps: 1471.7514605386405
->>>>>>> 75e8d02b
  }
 }
 dps_results: {
  key: "TestEnhancement-AllItems-BrutalEarthstormDiamond"
  value: {
-<<<<<<< HEAD
-  dps: 1803.8198013291599
-  tps: 1389.2966213869781
-=======
   dps: 1848.3000961009523
   tps: 1445.6933282261498
->>>>>>> 75e8d02b
  }
 }
 dps_results: {
  key: "TestEnhancement-AllItems-CataclysmHarness"
  value: {
-<<<<<<< HEAD
-  dps: 1691.9899470865203
-  tps: 1298.6792675686702
-=======
   dps: 1722.0606812848841
   tps: 1342.4589747873572
->>>>>>> 75e8d02b
  }
 }
 dps_results: {
  key: "TestEnhancement-AllItems-CataclysmRegalia"
  value: {
-<<<<<<< HEAD
-  dps: 1771.4769387881297
-  tps: 1368.7228911634688
-=======
   dps: 1788.8197427754035
   tps: 1400.325473999182
->>>>>>> 75e8d02b
  }
 }
 dps_results: {
  key: "TestEnhancement-AllItems-ChaoticSkyfireDiamond"
  value: {
-<<<<<<< HEAD
-  dps: 1835.661833623797
-  tps: 1412.6525364105044
-=======
   dps: 1887.180594618588
   tps: 1481.2408727639029
->>>>>>> 75e8d02b
  }
 }
 dps_results: {
  key: "TestEnhancement-AllItems-ChaoticSkyflareDiamond"
  value: {
-<<<<<<< HEAD
-  dps: 1836.6194900677565
-  tps: 1411.6411339859676
-=======
   dps: 1885.1182027508178
   tps: 1475.8349305830334
->>>>>>> 75e8d02b
  }
 }
 dps_results: {
  key: "TestEnhancement-AllItems-CycloneHarness"
  value: {
-<<<<<<< HEAD
-  dps: 1649.0441244472925
-  tps: 1265.5987716374125
-=======
   dps: 1691.3515951714157
   tps: 1321.9664728820028
->>>>>>> 75e8d02b
  }
 }
 dps_results: {
  key: "TestEnhancement-AllItems-CycloneRegalia"
  value: {
-<<<<<<< HEAD
-  dps: 1714.8443574308706
-  tps: 1322.4180811757499
-=======
   dps: 1734.7051861377956
   tps: 1357.9688196126485
->>>>>>> 75e8d02b
  }
 }
 dps_results: {
  key: "TestEnhancement-AllItems-DarkmoonCard:Berserker!-42989"
  value: {
-<<<<<<< HEAD
-  dps: 1848.7520741423639
-  tps: 1418.748397723441
-=======
   dps: 1887.1853274101084
   tps: 1473.165844334647
->>>>>>> 75e8d02b
  }
 }
 dps_results: {
  key: "TestEnhancement-AllItems-DarkmoonCard:Death-42990"
  value: {
-<<<<<<< HEAD
-  dps: 1892.8858904601616
-  tps: 1464.4111148260306
-=======
   dps: 1924.8492843087163
   tps: 1512.4869867943241
->>>>>>> 75e8d02b
  }
 }
 dps_results: {
  key: "TestEnhancement-AllItems-DarkmoonCard:Greatness-42987"
  value: {
-<<<<<<< HEAD
-  dps: 1888.295260458058
-  tps: 1451.6213865753616
-=======
   dps: 1937.4126460096913
   tps: 1516.1572862261812
->>>>>>> 75e8d02b
  }
 }
 dps_results: {
  key: "TestEnhancement-AllItems-DarkmoonCard:Greatness-44253"
  value: {
-<<<<<<< HEAD
-  dps: 1896.7797121360534
-  tps: 1458.9826333967678
-=======
   dps: 1954.0379067661092
   tps: 1529.9734854474964
->>>>>>> 75e8d02b
  }
 }
 dps_results: {
  key: "TestEnhancement-AllItems-DarkmoonCard:Greatness-44254"
  value: {
-<<<<<<< HEAD
-  dps: 1871.659215978199
-  tps: 1442.5041262474924
-=======
   dps: 1905.263582704015
   tps: 1491.0964558556377
->>>>>>> 75e8d02b
  }
 }
 dps_results: {
  key: "TestEnhancement-AllItems-DeathKnight'sAnguish-38212"
  value: {
-<<<<<<< HEAD
-  dps: 1839.2934173537242
-  tps: 1412.1939991042539
-=======
   dps: 1881.1871911229123
   tps: 1470.784961083163
->>>>>>> 75e8d02b
  }
 }
 dps_results: {
  key: "TestEnhancement-AllItems-Defender'sCode-40257"
  value: {
-<<<<<<< HEAD
-  dps: 1792.295873627179
-  tps: 1380.3019508051452
-=======
   dps: 1831.9080849845727
   tps: 1430.6952572442879
->>>>>>> 75e8d02b
  }
 }
 dps_results: {
  key: "TestEnhancement-AllItems-DesolationBattlegear"
  value: {
-<<<<<<< HEAD
-  dps: 1715.6780349097505
-  tps: 1322.163912118943
-=======
   dps: 1749.6284995781527
   tps: 1366.8597220252454
->>>>>>> 75e8d02b
  }
 }
 dps_results: {
  key: "TestEnhancement-AllItems-DestructiveSkyfireDiamond"
  value: {
-<<<<<<< HEAD
-  dps: 1814.8601063885967
-  tps: 1397.7414261798683
-=======
   dps: 1864.9067292342424
   tps: 1460.7769396008514
->>>>>>> 75e8d02b
  }
 }
 dps_results: {
  key: "TestEnhancement-AllItems-DestructiveSkyflareDiamond"
  value: {
-<<<<<<< HEAD
-  dps: 1817.4234020620652
-  tps: 1400.151396874582
-=======
   dps: 1857.3529805187611
   tps: 1453.8175186682272
->>>>>>> 75e8d02b
  }
 }
 dps_results: {
  key: "TestEnhancement-AllItems-EarthshatterBattlegear"
  value: {
-<<<<<<< HEAD
-  dps: 2269.5641726154886
-  tps: 1744.3365838999023
-=======
   dps: 2338.1391599744766
   tps: 1833.4564626822525
->>>>>>> 75e8d02b
  }
 }
 dps_results: {
  key: "TestEnhancement-AllItems-EffulgentSkyflareDiamond"
  value: {
-<<<<<<< HEAD
-  dps: 1800.4404286793713
-  tps: 1386.9310605321264
-=======
   dps: 1844.643876357372
   tps: 1443.0276166056428
->>>>>>> 75e8d02b
  }
 }
 dps_results: {
  key: "TestEnhancement-AllItems-EmberSkyfireDiamond"
  value: {
-<<<<<<< HEAD
-  dps: 1818.6892690717816
-  tps: 1400.5205294069885
-=======
   dps: 1862.2678660623037
   tps: 1461.8948306561088
->>>>>>> 75e8d02b
  }
 }
 dps_results: {
  key: "TestEnhancement-AllItems-EmberSkyflareDiamond"
  value: {
-<<<<<<< HEAD
-  dps: 1822.3341135216722
-  tps: 1403.7549294057965
-=======
   dps: 1865.935636364036
   tps: 1465.155677511975
->>>>>>> 75e8d02b
  }
 }
 dps_results: {
  key: "TestEnhancement-AllItems-EnigmaticSkyfireDiamond"
  value: {
-<<<<<<< HEAD
-  dps: 1813.164158506116
-  tps: 1396.5892732196996
-=======
   dps: 1864.0240519695137
   tps: 1464.2606061091585
->>>>>>> 75e8d02b
  }
 }
 dps_results: {
  key: "TestEnhancement-AllItems-EnigmaticSkyflareDiamond"
  value: {
-<<<<<<< HEAD
-  dps: 1813.902190983705
-  tps: 1395.4668892863376
-=======
   dps: 1861.72507864411
   tps: 1458.7836063062177
->>>>>>> 75e8d02b
  }
 }
 dps_results: {
  key: "TestEnhancement-AllItems-EnigmaticStarflareDiamond"
  value: {
-<<<<<<< HEAD
-  dps: 1820.5407447231735
-  tps: 1401.9530368119151
-=======
   dps: 1865.6189043992993
   tps: 1464.3427876394092
->>>>>>> 75e8d02b
  }
 }
 dps_results: {
  key: "TestEnhancement-AllItems-EternalEarthsiegeDiamond"
  value: {
-<<<<<<< HEAD
-  dps: 1800.4404286793713
-  tps: 1386.9310605321264
-=======
   dps: 1844.643876357372
   tps: 1443.0276166056428
->>>>>>> 75e8d02b
  }
 }
 dps_results: {
  key: "TestEnhancement-AllItems-EternalEarthstormDiamond"
  value: {
-<<<<<<< HEAD
-  dps: 1800.4404286793713
-  tps: 1386.9310605321264
-=======
   dps: 1844.643876357372
   tps: 1443.0276166056428
->>>>>>> 75e8d02b
  }
 }
 dps_results: {
  key: "TestEnhancement-AllItems-ExtractofNecromanticPower-40373"
  value: {
-<<<<<<< HEAD
-  dps: 1879.5642233071342
-  tps: 1450.195640125456
-=======
   dps: 1907.4601345304802
   tps: 1491.9397519010547
->>>>>>> 75e8d02b
  }
 }
 dps_results: {
  key: "TestEnhancement-AllItems-Fathom-BroochoftheTidewalker-30663"
  value: {
-<<<<<<< HEAD
-  dps: 1809.1372604419248
-  tps: 1395.3814123808831
-=======
   dps: 1840.9834363493765
   tps: 1441.568158807424
->>>>>>> 75e8d02b
  }
 }
 dps_results: {
  key: "TestEnhancement-AllItems-FelstalkerArmor"
  value: {
-<<<<<<< HEAD
-  dps: 1788.0230337107869
-  tps: 1377.5297814558567
-=======
   dps: 1830.6687948774456
   tps: 1431.3173735554178
->>>>>>> 75e8d02b
  }
 }
 dps_results: {
  key: "TestEnhancement-AllItems-ForgeEmber-37660"
  value: {
-<<<<<<< HEAD
-  dps: 1845.0026178164157
-  tps: 1417.2073089023654
-=======
   dps: 1898.7191516934272
   tps: 1483.2203659407544
->>>>>>> 75e8d02b
  }
 }
 dps_results: {
  key: "TestEnhancement-AllItems-ForlornSkyflareDiamond"
  value: {
-<<<<<<< HEAD
-  dps: 1808.6727140858063
-  tps: 1394.2345518502268
-=======
   dps: 1852.856372391401
   tps: 1450.307879553005
->>>>>>> 75e8d02b
  }
 }
 dps_results: {
  key: "TestEnhancement-AllItems-ForlornStarflareDiamond"
  value: {
-<<<<<<< HEAD
-  dps: 1807.0262570045188
-  tps: 1392.7738535866072
-=======
   dps: 1851.2138731845948
   tps: 1448.8518269635329
->>>>>>> 75e8d02b
  }
 }
 dps_results: {
  key: "TestEnhancement-AllItems-FuryoftheFiveFlights-40431"
  value: {
-<<<<<<< HEAD
-  dps: 1895.0775444950111
-  tps: 1459.2570673800503
-=======
   dps: 1953.1333594622029
   tps: 1532.1425139656128
->>>>>>> 75e8d02b
  }
 }
 dps_results: {
  key: "TestEnhancement-AllItems-IllustrationoftheDragonSoul-40432"
  value: {
-<<<<<<< HEAD
-  dps: 1858.8642235655539
-  tps: 1439.4250447407687
-=======
   dps: 1898.2876162256464
   tps: 1489.579984188238
->>>>>>> 75e8d02b
  }
 }
 dps_results: {
  key: "TestEnhancement-AllItems-ImbuedUnstableDiamond"
  value: {
-<<<<<<< HEAD
-  dps: 1805.0505085069742
-  tps: 1391.0210156702624
-=======
   dps: 1849.2428741364272
   tps: 1447.1045638561657
->>>>>>> 75e8d02b
  }
 }
 dps_results: {
  key: "TestEnhancement-AllItems-ImpassiveSkyflareDiamond"
  value: {
-<<<<<<< HEAD
-  dps: 1813.902190983705
-  tps: 1395.4668892863376
-=======
   dps: 1861.72507864411
   tps: 1458.7836063062177
->>>>>>> 75e8d02b
  }
 }
 dps_results: {
  key: "TestEnhancement-AllItems-ImpassiveStarflareDiamond"
  value: {
-<<<<<<< HEAD
-  dps: 1820.5407447231735
-  tps: 1401.9530368119151
-=======
   dps: 1865.6189043992993
   tps: 1464.3427876394092
->>>>>>> 75e8d02b
  }
 }
 dps_results: {
  key: "TestEnhancement-AllItems-IncisorFragment-37723"
  value: {
-<<<<<<< HEAD
-  dps: 1805.8902487299326
-  tps: 1389.8180133770727
-=======
   dps: 1845.0549941416496
   tps: 1439.898093654242
->>>>>>> 75e8d02b
  }
 }
 dps_results: {
  key: "TestEnhancement-AllItems-InfusedColdstoneRune-35935"
  value: {
-<<<<<<< HEAD
-  dps: 1825.5994684287286
-  tps: 1404.0052655564964
-=======
   dps: 1865.807471152712
   tps: 1460.9477764879225
->>>>>>> 75e8d02b
  }
 }
 dps_results: {
  key: "TestEnhancement-AllItems-InsightfulEarthsiegeDiamond"
  value: {
-<<<<<<< HEAD
-  dps: 1844.1741521973788
-  tps: 1422.7098521771902
-=======
   dps: 1899.7355900375278
   tps: 1495.0528566706782
->>>>>>> 75e8d02b
  }
 }
 dps_results: {
  key: "TestEnhancement-AllItems-InsightfulEarthstormDiamond"
  value: {
-<<<<<<< HEAD
-  dps: 1840.7162507066676
-  tps: 1420.0749400295101
-=======
   dps: 1873.7471310849141
   tps: 1468.8198469837516
->>>>>>> 75e8d02b
  }
 }
 dps_results: {
  key: "TestEnhancement-AllItems-InvigoratingEarthsiegeDiamond"
  value: {
-<<<<<<< HEAD
-  dps: 1829.4356617146148
-  tps: 1409.8045127976345
-=======
   dps: 1869.0323683781974
   tps: 1466.359583461065
->>>>>>> 75e8d02b
  }
 }
 dps_results: {
  key: "TestEnhancement-AllItems-Lavanthor'sTalisman-37872"
  value: {
-<<<<<<< HEAD
-  dps: 1792.295873627179
-  tps: 1380.3019508051452
-=======
   dps: 1831.9080849845727
   tps: 1430.6952572442879
->>>>>>> 75e8d02b
  }
 }
 dps_results: {
  key: "TestEnhancement-AllItems-MajesticDragonFigurine-40430"
  value: {
-<<<<<<< HEAD
-  dps: 1796.4716714914205
-  tps: 1382.0597880990274
-=======
   dps: 1832.2795724702546
   tps: 1429.7987026472
->>>>>>> 75e8d02b
  }
 }
 dps_results: {
  key: "TestEnhancement-AllItems-Mana-EtchedRegalia"
  value: {
-<<<<<<< HEAD
-  dps: 1643.8082608103493
-  tps: 1266.0974529894302
-=======
   dps: 1694.4337726541041
   tps: 1326.3176538467897
->>>>>>> 75e8d02b
  }
 }
 dps_results: {
  key: "TestEnhancement-AllItems-MeteoriteWhetstone-37390"
  value: {
-<<<<<<< HEAD
-  dps: 1870.3153774589598
-  tps: 1439.117095330822
-=======
   dps: 1922.1518379292945
   tps: 1503.7789595645795
->>>>>>> 75e8d02b
  }
 }
 dps_results: {
  key: "TestEnhancement-AllItems-MysticalSkyfireDiamond"
  value: {
-<<<<<<< HEAD
-  dps: 1821.0388807848938
-  tps: 1404.1625518203273
-=======
   dps: 1868.3592357090663
   tps: 1465.5475557082477
->>>>>>> 75e8d02b
  }
 }
 dps_results: {
  key: "TestEnhancement-AllItems-NaturalAlignmentCrystal-19344"
  value: {
-<<<<<<< HEAD
-  dps: 1796.734783694641
-  tps: 1385.610422170372
-=======
   dps: 1851.3742615377266
   tps: 1449.508365968171
->>>>>>> 75e8d02b
  }
 }
 dps_results: {
  key: "TestEnhancement-AllItems-NetherscaleArmor"
  value: {
-<<<<<<< HEAD
-  dps: 1803.7593832799641
-  tps: 1385.325747237372
-=======
   dps: 1850.5075386115336
   tps: 1447.21827268946
->>>>>>> 75e8d02b
  }
 }
 dps_results: {
  key: "TestEnhancement-AllItems-NetherstrikeArmor"
  value: {
-<<<<<<< HEAD
-  dps: 1777.2114448232148
-  tps: 1368.2261762426385
-=======
   dps: 1803.8703939891868
   tps: 1409.0989624229253
->>>>>>> 75e8d02b
  }
 }
 dps_results: {
  key: "TestEnhancement-AllItems-OfferingofSacrifice-37638"
  value: {
-<<<<<<< HEAD
-  dps: 1792.295873627179
-  tps: 1380.3019508051452
-=======
   dps: 1831.9080849845727
   tps: 1430.6952572442879
->>>>>>> 75e8d02b
  }
 }
 dps_results: {
  key: "TestEnhancement-AllItems-PersistentEarthshatterDiamond"
  value: {
-<<<<<<< HEAD
-  dps: 1813.458211733307
-  tps: 1395.287470214607
-=======
   dps: 1854.9462983889327
   tps: 1452.7949961261627
->>>>>>> 75e8d02b
  }
 }
 dps_results: {
  key: "TestEnhancement-AllItems-PersistentEarthsiegeDiamond"
  value: {
-<<<<<<< HEAD
-  dps: 1829.4356617146148
-  tps: 1409.8045127976345
-=======
   dps: 1869.0323683781974
   tps: 1466.359583461065
->>>>>>> 75e8d02b
  }
 }
 dps_results: {
  key: "TestEnhancement-AllItems-PotentUnstableDiamond"
  value: {
-<<<<<<< HEAD
-  dps: 1822.3290079139613
-  tps: 1405.4825110255226
-=======
   dps: 1861.1641976726064
   tps: 1459.4137195609123
->>>>>>> 75e8d02b
  }
 }
 dps_results: {
  key: "TestEnhancement-AllItems-PowerfulEarthshatterDiamond"
  value: {
-<<<<<<< HEAD
-  dps: 1800.4404286793713
-  tps: 1386.9310605321264
-=======
   dps: 1844.643876357372
   tps: 1443.0276166056428
->>>>>>> 75e8d02b
  }
 }
 dps_results: {
  key: "TestEnhancement-AllItems-PowerfulEarthsiegeDiamond"
  value: {
-<<<<<<< HEAD
-  dps: 1800.4404286793713
-  tps: 1386.9310605321264
-=======
   dps: 1844.643876357372
   tps: 1443.0276166056428
->>>>>>> 75e8d02b
  }
 }
 dps_results: {
  key: "TestEnhancement-AllItems-PowerfulEarthstormDiamond"
  value: {
-<<<<<<< HEAD
-  dps: 1800.4404286793713
-  tps: 1386.9310605321264
-=======
   dps: 1844.643876357372
   tps: 1443.0276166056428
->>>>>>> 75e8d02b
  }
 }
 dps_results: {
  key: "TestEnhancement-AllItems-PrimalIntent"
  value: {
-<<<<<<< HEAD
-  dps: 1817.0658317424043
-  tps: 1401.0770222578885
-=======
   dps: 1866.488591890747
   tps: 1461.34078279174
->>>>>>> 75e8d02b
  }
 }
 dps_results: {
  key: "TestEnhancement-AllItems-PurifiedShardoftheGods"
  value: {
-<<<<<<< HEAD
-  dps: 1792.295873627179
-  tps: 1380.3019508051452
-=======
   dps: 1831.9080849845727
   tps: 1430.6952572442879
->>>>>>> 75e8d02b
  }
 }
 dps_results: {
  key: "TestEnhancement-AllItems-ReignoftheDead-47316"
  value: {
-<<<<<<< HEAD
-  dps: 1965.3535800487336
-  tps: 1545.5479416054638
-=======
   dps: 2005.2793787447895
   tps: 1599.915365326047
->>>>>>> 75e8d02b
  }
 }
 dps_results: {
  key: "TestEnhancement-AllItems-ReignoftheDead-47477"
  value: {
-<<<<<<< HEAD
-  dps: 1987.0488677066178
-  tps: 1566.5672571320192
-=======
   dps: 2027.4447994321936
   tps: 1621.411605718653
->>>>>>> 75e8d02b
  }
 }
 dps_results: {
  key: "TestEnhancement-AllItems-RelentlessEarthsiegeDiamond"
  value: {
-<<<<<<< HEAD
-  dps: 1836.169071093549
-  tps: 1412.46638234524
-=======
   dps: 1890.4165119064692
   tps: 1482.4283132313803
->>>>>>> 75e8d02b
  }
 }
 dps_results: {
  key: "TestEnhancement-AllItems-RelentlessEarthstormDiamond"
  value: {
-<<<<<<< HEAD
-  dps: 1825.0824358523514
-  tps: 1402.486625798501
-=======
   dps: 1880.157229934772
   tps: 1474.4235576045196
->>>>>>> 75e8d02b
  }
 }
 dps_results: {
  key: "TestEnhancement-AllItems-RevitalizingSkyflareDiamond"
  value: {
-<<<<<<< HEAD
-  dps: 1808.3347061938778
-  tps: 1391.9010166717617
-=======
   dps: 1865.0239180536246
   tps: 1462.1001671421081
->>>>>>> 75e8d02b
  }
 }
 dps_results: {
  key: "TestEnhancement-AllItems-RuneofRepulsion-40372"
  value: {
-<<<<<<< HEAD
-  dps: 1792.295873627179
-  tps: 1380.3019508051452
-=======
   dps: 1831.9080849845727
   tps: 1430.6952572442879
->>>>>>> 75e8d02b
  }
 }
 dps_results: {
  key: "TestEnhancement-AllItems-SealofthePantheon-36993"
  value: {
-<<<<<<< HEAD
-  dps: 1792.295873627179
-  tps: 1380.3019508051452
-=======
   dps: 1831.9080849845727
   tps: 1430.6952572442879
->>>>>>> 75e8d02b
  }
 }
 dps_results: {
  key: "TestEnhancement-AllItems-Serrah'sStar-37559"
  value: {
-<<<<<<< HEAD
-  dps: 1824.800211335049
-  tps: 1403.1440510342536
-=======
   dps: 1871.1170220862398
   tps: 1462.6061075565322
->>>>>>> 75e8d02b
  }
 }
 dps_results: {
  key: "TestEnhancement-AllItems-ShinyShardoftheGods"
  value: {
-<<<<<<< HEAD
-  dps: 1792.295873627179
-  tps: 1380.3019508051452
-=======
   dps: 1831.9080849845727
   tps: 1430.6952572442879
->>>>>>> 75e8d02b
  }
 }
 dps_results: {
  key: "TestEnhancement-AllItems-Sindragosa'sFlawlessFang-50361"
  value: {
-<<<<<<< HEAD
-  dps: 1792.295873627179
-  tps: 1380.3019508051452
-=======
   dps: 1831.9080849845727
   tps: 1430.6952572442879
->>>>>>> 75e8d02b
  }
 }
 dps_results: {
  key: "TestEnhancement-AllItems-SkycallTotem-33506"
  value: {
-<<<<<<< HEAD
-  dps: 1839.9139435393358
-  tps: 1414.327372364312
-=======
   dps: 1885.8583963282595
   tps: 1476.185264089394
->>>>>>> 75e8d02b
  }
 }
 dps_results: {
  key: "TestEnhancement-AllItems-SkyshatterHarness"
  value: {
-<<<<<<< HEAD
-  dps: 1708.5783573845965
-  tps: 1302.600214048846
-=======
   dps: 1743.6982420306806
   tps: 1356.4895924570103
->>>>>>> 75e8d02b
  }
 }
 dps_results: {
  key: "TestEnhancement-AllItems-SkyshatterRegalia"
  value: {
-<<<<<<< HEAD
-  dps: 1887.9229641783572
-  tps: 1467.7915773499235
-=======
   dps: 1913.572171303236
   tps: 1508.1223846015473
->>>>>>> 75e8d02b
  }
 }
 dps_results: {
  key: "TestEnhancement-AllItems-SparkofLife-37657"
  value: {
-<<<<<<< HEAD
-  dps: 1846.9864523532474
-  tps: 1415.2343795152449
-=======
   dps: 1897.9636364631845
   tps: 1487.5368810548998
->>>>>>> 75e8d02b
  }
 }
 dps_results: {
  key: "TestEnhancement-AllItems-SpellstrikeInfusion"
  value: {
-<<<<<<< HEAD
-  dps: 1773.3651130336627
-  tps: 1370.2056957653
-=======
   dps: 1826.5166707442022
   tps: 1431.7553660053752
->>>>>>> 75e8d02b
  }
 }
 dps_results: {
  key: "TestEnhancement-AllItems-Spirit-WorldGlass-39388"
  value: {
-<<<<<<< HEAD
-  dps: 1781.9481536547487
-  tps: 1369.4739757421075
-=======
   dps: 1833.708482630638
   tps: 1430.7907459908972
->>>>>>> 75e8d02b
  }
 }
 dps_results: {
  key: "TestEnhancement-AllItems-Stonebreaker'sTotem-33507"
  value: {
-<<<<<<< HEAD
-  dps: 1852.294488238635
-  tps: 1427.5607305506815
-=======
   dps: 1896.9907618900356
   tps: 1488.155108483157
->>>>>>> 75e8d02b
  }
 }
 dps_results: {
  key: "TestEnhancement-AllItems-StrengthoftheClefthoof"
  value: {
-<<<<<<< HEAD
-  dps: 1647.691921186048
-  tps: 1268.1442947694811
-=======
   dps: 1676.4435228846771
   tps: 1308.5989602566133
->>>>>>> 75e8d02b
  }
 }
 dps_results: {
  key: "TestEnhancement-AllItems-SwiftSkyfireDiamond"
  value: {
-<<<<<<< HEAD
-  dps: 1822.3290079139613
-  tps: 1405.4825110255226
-=======
   dps: 1861.1641976726064
   tps: 1459.4137195609123
->>>>>>> 75e8d02b
  }
 }
 dps_results: {
  key: "TestEnhancement-AllItems-SwiftSkyflareDiamond"
  value: {
-<<<<<<< HEAD
-  dps: 1829.4356617146148
-  tps: 1409.8045127976345
-=======
   dps: 1869.0323683781974
   tps: 1466.359583461065
->>>>>>> 75e8d02b
  }
 }
 dps_results: {
  key: "TestEnhancement-AllItems-SwiftStarfireDiamond"
  value: {
-<<<<<<< HEAD
-  dps: 1804.39192567446
-  tps: 1390.4367363648148
-=======
   dps: 1848.5858744537056
   tps: 1446.522142820377
->>>>>>> 75e8d02b
  }
 }
 dps_results: {
  key: "TestEnhancement-AllItems-SwiftStarflareDiamond"
  value: {
-<<<<<<< HEAD
-  dps: 1813.458211733307
-  tps: 1395.287470214607
-=======
   dps: 1854.9462983889327
   tps: 1452.7949961261627
->>>>>>> 75e8d02b
  }
 }
 dps_results: {
  key: "TestEnhancement-AllItems-SwiftWindfireDiamond"
  value: {
-<<<<<<< HEAD
-  dps: 1817.4997754579663
-  tps: 1399.0620815095651
-=======
   dps: 1860.2314459843865
   tps: 1458.7663969826453
->>>>>>> 75e8d02b
  }
 }
 dps_results: {
  key: "TestEnhancement-AllItems-TenaciousEarthstormDiamond"
  value: {
-<<<<<<< HEAD
-  dps: 1800.4404286793713
-  tps: 1386.9310605321264
-=======
   dps: 1844.643876357372
   tps: 1443.0276166056428
->>>>>>> 75e8d02b
  }
 }
 dps_results: {
  key: "TestEnhancement-AllItems-TheFistsofFury"
  value: {
-<<<<<<< HEAD
-  dps: 1601.7268101342538
-  tps: 1229.9282124510557
-=======
   dps: 1601.5381692559185
   tps: 1239.3364813463297
->>>>>>> 75e8d02b
  }
 }
 dps_results: {
  key: "TestEnhancement-AllItems-TheTwinStars"
  value: {
-<<<<<<< HEAD
-  dps: 1788.7078036929108
-  tps: 1375.474166446254
-=======
   dps: 1824.2096674223756
   tps: 1427.7793342410855
->>>>>>> 75e8d02b
  }
 }
 dps_results: {
  key: "TestEnhancement-AllItems-ThunderingSkyfireDiamond"
  value: {
-<<<<<<< HEAD
-  dps: 1830.8533165503611
-  tps: 1413.246780264163
-=======
   dps: 1872.573376457287
   tps: 1468.2409000361806
->>>>>>> 75e8d02b
  }
 }
 dps_results: {
  key: "TestEnhancement-AllItems-ThunderingSkyflareDiamond"
  value: {
-<<<<<<< HEAD
-  dps: 1825.8900293166919
-  tps: 1408.7534132183255
-=======
   dps: 1879.88657856708
   tps: 1474.8673264405907
->>>>>>> 75e8d02b
  }
 }
 dps_results: {
  key: "TestEnhancement-AllItems-TidefuryRaiment"
  value: {
-<<<<<<< HEAD
-  dps: 1626.8639217024695
-  tps: 1254.4611936596712
-=======
   dps: 1655.5815683217047
   tps: 1293.6232464299637
->>>>>>> 75e8d02b
  }
 }
 dps_results: {
  key: "TestEnhancement-AllItems-TinyAbominationinaJar-50351"
  value: {
-<<<<<<< HEAD
-  dps: 1893.207937642698
-  tps: 1458.9285798629342
-=======
   dps: 1954.9804677911304
   tps: 1532.868862241646
->>>>>>> 75e8d02b
  }
 }
 dps_results: {
  key: "TestEnhancement-AllItems-TinyAbominationinaJar-50706"
  value: {
-<<<<<<< HEAD
-  dps: 1901.2163145968154
-  tps: 1465.1233546240474
-=======
   dps: 1963.5455511696148
   tps: 1541.7383288901335
->>>>>>> 75e8d02b
  }
 }
 dps_results: {
  key: "TestEnhancement-AllItems-TirelessSkyflareDiamond"
  value: {
-<<<<<<< HEAD
-  dps: 1808.6727140858063
-  tps: 1394.2345518502268
-=======
   dps: 1852.856372391401
   tps: 1450.307879553005
->>>>>>> 75e8d02b
  }
 }
 dps_results: {
  key: "TestEnhancement-AllItems-TirelessStarflareDiamond"
  value: {
-<<<<<<< HEAD
-  dps: 1807.0262570045188
-  tps: 1392.7738535866072
-=======
   dps: 1851.2138731845948
   tps: 1448.8518269635329
->>>>>>> 75e8d02b
  }
 }
 dps_results: {
  key: "TestEnhancement-AllItems-TotemoftheElementalPlane-40708"
  value: {
-<<<<<<< HEAD
-  dps: 1860.67183179285
-  tps: 1434.2608628024243
-=======
   dps: 1915.5284452442588
   tps: 1500.0186688721158
->>>>>>> 75e8d02b
  }
 }
 dps_results: {
  key: "TestEnhancement-AllItems-TotemofthePulsingEarth-29389"
  value: {
-<<<<<<< HEAD
-  dps: 1849.7407404400226
-  tps: 1421.5412230542488
-=======
   dps: 1887.9156360857255
   tps: 1478.7010515076088
->>>>>>> 75e8d02b
  }
 }
 dps_results: {
  key: "TestEnhancement-AllItems-TrenchantEarthshatterDiamond"
  value: {
-<<<<<<< HEAD
-  dps: 1807.0262570045188
-  tps: 1392.7738535866072
-=======
   dps: 1851.2138731845948
   tps: 1448.8518269635329
->>>>>>> 75e8d02b
  }
 }
 dps_results: {
  key: "TestEnhancement-AllItems-TrenchantEarthsiegeDiamond"
  value: {
-<<<<<<< HEAD
-  dps: 1808.6727140858063
-  tps: 1394.2345518502268
-=======
   dps: 1852.856372391401
   tps: 1450.307879553005
->>>>>>> 75e8d02b
  }
 }
 dps_results: {
  key: "TestEnhancement-AllItems-WastewalkerArmor"
  value: {
-<<<<<<< HEAD
-  dps: 1700.3476789558945
-  tps: 1313.6153699384151
-=======
   dps: 1729.1038989370086
   tps: 1353.0847311321095
->>>>>>> 75e8d02b
  }
 }
 dps_results: {
  key: "TestEnhancement-AllItems-WindhawkArmor"
  value: {
-<<<<<<< HEAD
-  dps: 1770.3986426403833
-  tps: 1362.8620711689944
-=======
   dps: 1813.8746934160854
   tps: 1419.7426498458515
->>>>>>> 75e8d02b
  }
 }
 dps_results: {
  key: "TestEnhancement-AllItems-WrathofSpellfire"
  value: {
-<<<<<<< HEAD
-  dps: 1771.599796435723
-  tps: 1363.4038764744535
-=======
   dps: 1813.5654346451133
   tps: 1422.1019220588184
->>>>>>> 75e8d02b
  }
 }
 dps_results: {
  key: "TestEnhancement-Average-Default"
  value: {
-<<<<<<< HEAD
-  dps: 1824.0246085456404
-  tps: 1404.067207063375
-=======
   dps: 1872.4051522235793
   tps: 1466.452007908354
->>>>>>> 75e8d02b
  }
 }
 dps_results: {
  key: "TestEnhancement-Settings-Orc-P2-Basic-FullBuffs-LongMultiTarget"
  value: {
-<<<<<<< HEAD
-  dps: 2385.4178445689327
-  tps: 3025.599089232955
-=======
   dps: 2421.176237641458
   tps: 3209.7684195640163
->>>>>>> 75e8d02b
  }
 }
 dps_results: {
  key: "TestEnhancement-Settings-Orc-P2-Basic-FullBuffs-LongSingleTarget"
  value: {
-<<<<<<< HEAD
-  dps: 1808.3730231880809
-  tps: 1391.6869127163332
-=======
   dps: 1866.7187411197206
   tps: 1462.383268435439
->>>>>>> 75e8d02b
  }
 }
 dps_results: {
  key: "TestEnhancement-Settings-Orc-P2-Basic-FullBuffs-ShortSingleTarget"
  value: {
-<<<<<<< HEAD
-  dps: 2016.7473414343976
-  tps: 1521.4399523935374
-=======
   dps: 2019.7329852943842
   tps: 1537.9951107026861
->>>>>>> 75e8d02b
  }
 }
 dps_results: {
  key: "TestEnhancement-Settings-Orc-P2-Basic-NoBuffs-LongMultiTarget"
  value: {
-<<<<<<< HEAD
-  dps: 1270.8132797128803
-  tps: 1276.6721835996038
-=======
   dps: 1240.033004528506
   tps: 1280.2683914605193
->>>>>>> 75e8d02b
  }
 }
 dps_results: {
  key: "TestEnhancement-Settings-Orc-P2-Basic-NoBuffs-LongSingleTarget"
  value: {
-<<<<<<< HEAD
-  dps: 861.8253508568447
-  tps: 618.6638120075623
-=======
   dps: 851.0468548927234
   tps: 618.4650586403209
->>>>>>> 75e8d02b
  }
 }
 dps_results: {
  key: "TestEnhancement-Settings-Orc-P2-Basic-NoBuffs-ShortSingleTarget"
  value: {
-<<<<<<< HEAD
-  dps: 1372.0404848894975
-  tps: 1030.5719609836424
-=======
   dps: 1358.9515786420247
   tps: 1026.678632589624
->>>>>>> 75e8d02b
  }
 }
 dps_results: {
  key: "TestEnhancement-Settings-Troll-P2-Basic-FullBuffs-LongMultiTarget"
  value: {
-<<<<<<< HEAD
-  dps: 2413.9358400235888
-  tps: 3039.453204670985
-=======
   dps: 2461.1306135260193
   tps: 3268.561116787688
->>>>>>> 75e8d02b
  }
 }
 dps_results: {
  key: "TestEnhancement-Settings-Troll-P2-Basic-FullBuffs-LongSingleTarget"
  value: {
-<<<<<<< HEAD
-  dps: 1825.0824358523514
-  tps: 1402.486625798501
-=======
   dps: 1880.157229934772
   tps: 1474.4235576045196
->>>>>>> 75e8d02b
  }
 }
 dps_results: {
  key: "TestEnhancement-Settings-Troll-P2-Basic-FullBuffs-ShortSingleTarget"
  value: {
-<<<<<<< HEAD
-  dps: 2011.9159792661062
-  tps: 1511.5687454916986
-=======
   dps: 2086.607478411174
   tps: 1591.2740795801694
->>>>>>> 75e8d02b
  }
 }
 dps_results: {
  key: "TestEnhancement-Settings-Troll-P2-Basic-NoBuffs-LongMultiTarget"
  value: {
-<<<<<<< HEAD
-  dps: 1303.1894964584303
-  tps: 1287.2275535676017
-=======
   dps: 1292.798652386193
   tps: 1351.8098447532188
->>>>>>> 75e8d02b
  }
 }
 dps_results: {
  key: "TestEnhancement-Settings-Troll-P2-Basic-NoBuffs-LongSingleTarget"
  value: {
-<<<<<<< HEAD
-  dps: 891.802707259337
-  tps: 641.8906069971872
-=======
   dps: 875.2812895018424
   tps: 636.1697628973027
->>>>>>> 75e8d02b
  }
 }
 dps_results: {
  key: "TestEnhancement-Settings-Troll-P2-Basic-NoBuffs-ShortSingleTarget"
  value: {
-<<<<<<< HEAD
-  dps: 1379.0044352289312
-  tps: 1032.8976540248698
-=======
   dps: 1410.168184126922
   tps: 1067.0095834959889
->>>>>>> 75e8d02b
  }
 }
 dps_results: {
  key: "TestEnhancement-SwitchInFrontOfTarget-Default"
  value: {
-<<<<<<< HEAD
-  dps: 1646.724693232527
-  tps: 1263.3786658197373
-=======
   dps: 1684.8229545937354
   tps: 1311.3111454985265
->>>>>>> 75e8d02b
  }
 }