--- conflicted
+++ resolved
@@ -7,11 +7,7 @@
   final_stats: 166.95
   final_stats: 179
   final_stats: 9373.2963
-<<<<<<< HEAD
-  final_stats: 326
-=======
   final_stats: 1497.5
->>>>>>> 674f6711
   final_stats: 1935.44574
   final_stats: 2398.96042
   final_stats: 1556.01516
@@ -45,99 +41,63 @@
  key: "TestEnhancement-AllItems-AgileShadowspiritDiamond"
  value: {
   dps: 29669.34444
-<<<<<<< HEAD
-  tps: 19973.90924
-=======
   tps: 19930.51718
->>>>>>> 674f6711
  }
 }
 dps_results: {
  key: "TestEnhancement-AllItems-Althor'sAbacus-50359"
  value: {
   dps: 27982.89868
-<<<<<<< HEAD
-  tps: 18795.09485
-=======
   tps: 18751.64253
->>>>>>> 674f6711
  }
 }
 dps_results: {
  key: "TestEnhancement-AllItems-Althor'sAbacus-50366"
  value: {
   dps: 27984.36179
-<<<<<<< HEAD
-  tps: 18796.06191
-=======
   tps: 18752.66774
->>>>>>> 674f6711
  }
 }
 dps_results: {
  key: "TestEnhancement-AllItems-Anhuur'sHymnal-55889"
  value: {
   dps: 28079.87895
-<<<<<<< HEAD
-  tps: 18935.46209
-=======
   tps: 18891.53059
->>>>>>> 674f6711
  }
 }
 dps_results: {
  key: "TestEnhancement-AllItems-Anhuur'sHymnal-56407"
  value: {
   dps: 28169.45775
-<<<<<<< HEAD
-  tps: 19040.12311
-=======
   tps: 18997.38471
->>>>>>> 674f6711
  }
 }
 dps_results: {
  key: "TestEnhancement-AllItems-AustereEarthsiegeDiamond"
  value: {
   dps: 29055.70702
-<<<<<<< HEAD
-  tps: 19550.87672
-=======
   tps: 19507.26734
->>>>>>> 674f6711
  }
 }
 dps_results: {
  key: "TestEnhancement-AllItems-AustereShadowspiritDiamond"
  value: {
   dps: 29055.70702
-<<<<<<< HEAD
-  tps: 19550.87672
-=======
   tps: 19507.26734
->>>>>>> 674f6711
  }
 }
 dps_results: {
  key: "TestEnhancement-AllItems-Bandit'sInsignia-40371"
  value: {
   dps: 28372.89415
-<<<<<<< HEAD
-  tps: 19065.58131
-=======
   tps: 19022.06613
->>>>>>> 674f6711
  }
 }
 dps_results: {
  key: "TestEnhancement-AllItems-BaubleofTrueBlood-50354"
  value: {
   dps: 27965.13341
-<<<<<<< HEAD
-  tps: 18788.73715
-=======
   tps: 18744.83485
->>>>>>> 674f6711
   hps: 86.32308
  }
 }
@@ -145,11 +105,7 @@
  key: "TestEnhancement-AllItems-BaubleofTrueBlood-50726"
  value: {
   dps: 27965.13341
-<<<<<<< HEAD
-  tps: 18788.73112
-=======
   tps: 18744.83074
->>>>>>> 674f6711
   hps: 86.32308
  }
 }
@@ -157,363 +113,231 @@
  key: "TestEnhancement-AllItems-BeamingEarthsiegeDiamond"
  value: {
   dps: 29093.33222
-<<<<<<< HEAD
-  tps: 19578.36863
-=======
   tps: 19534.93083
->>>>>>> 674f6711
  }
 }
 dps_results: {
  key: "TestEnhancement-AllItems-BedrockTalisman-58182"
  value: {
   dps: 27965.13341
-<<<<<<< HEAD
-  tps: 18788.78314
-=======
-  tps: 18744.8667
->>>>>>> 674f6711
+  tps: 18744.8667
  }
 }
 dps_results: {
  key: "TestEnhancement-AllItems-BellofEnragingResonance-59326"
  value: {
   dps: 28310.46943
-<<<<<<< HEAD
-  tps: 19074.30945
-=======
   tps: 19031.04971
->>>>>>> 674f6711
  }
 }
 dps_results: {
  key: "TestEnhancement-AllItems-BellofEnragingResonance-65053"
  value: {
   dps: 28347.93658
-<<<<<<< HEAD
-  tps: 19116.18684
-=======
   tps: 19072.67762
->>>>>>> 674f6711
  }
 }
 dps_results: {
  key: "TestEnhancement-AllItems-BindingPromise-67037"
  value: {
   dps: 27965.13341
-<<<<<<< HEAD
-  tps: 18788.78314
-=======
-  tps: 18744.8667
->>>>>>> 674f6711
+  tps: 18744.8667
  }
 }
 dps_results: {
  key: "TestEnhancement-AllItems-BlackBruise-50035"
  value: {
   dps: 27643.87526
-<<<<<<< HEAD
-  tps: 18564.13339
-=======
   tps: 18521.82613
->>>>>>> 674f6711
  }
 }
 dps_results: {
  key: "TestEnhancement-AllItems-BlackBruise-50692"
  value: {
   dps: 27779.53847
-<<<<<<< HEAD
-  tps: 18704.57622
-=======
   tps: 18662.26896
->>>>>>> 674f6711
  }
 }
 dps_results: {
  key: "TestEnhancement-AllItems-BlessedGarboftheUndeadSlayer"
  value: {
   dps: 21754.87958
-<<<<<<< HEAD
-  tps: 14894.3182
-=======
   tps: 14848.95975
->>>>>>> 674f6711
  }
 }
 dps_results: {
  key: "TestEnhancement-AllItems-BlessedRegaliaofUndeadCleansing"
  value: {
   dps: 20685.21777
-<<<<<<< HEAD
-  tps: 14089.37022
-=======
   tps: 14044.37485
->>>>>>> 674f6711
  }
 }
 dps_results: {
  key: "TestEnhancement-AllItems-Blood-SoakedAleMug-63843"
  value: {
   dps: 29266.00675
-<<<<<<< HEAD
-  tps: 19588.66436
-=======
   tps: 19544.49947
->>>>>>> 674f6711
  }
 }
 dps_results: {
  key: "TestEnhancement-AllItems-BloodofIsiset-55995"
  value: {
   dps: 28408.3194
-<<<<<<< HEAD
-  tps: 19030.23251
-=======
   tps: 18986.31608
->>>>>>> 674f6711
  }
 }
 dps_results: {
  key: "TestEnhancement-AllItems-BloodofIsiset-56414"
  value: {
   dps: 28466.43906
-<<<<<<< HEAD
-  tps: 19061.93428
-=======
   tps: 19018.01785
->>>>>>> 674f6711
  }
 }
 dps_results: {
  key: "TestEnhancement-AllItems-BloodthirstyGladiator'sBadgeofConquest-64687"
  value: {
   dps: 29547.06244
-<<<<<<< HEAD
-  tps: 19844.15117
-=======
   tps: 19799.60758
->>>>>>> 674f6711
  }
 }
 dps_results: {
  key: "TestEnhancement-AllItems-BloodthirstyGladiator'sBadgeofDominance-64688"
  value: {
   dps: 27965.13341
-<<<<<<< HEAD
-  tps: 18788.78314
-=======
-  tps: 18744.8667
->>>>>>> 674f6711
+  tps: 18744.8667
  }
 }
 dps_results: {
  key: "TestEnhancement-AllItems-BloodthirstyGladiator'sBadgeofVictory-64689"
  value: {
   dps: 28486.82351
-<<<<<<< HEAD
-  tps: 19112.24242
-=======
   tps: 19068.32598
->>>>>>> 674f6711
  }
 }
 dps_results: {
  key: "TestEnhancement-AllItems-BloodthirstyGladiator'sEmblemofCruelty-64740"
  value: {
   dps: 28277.93788
-<<<<<<< HEAD
-  tps: 19049.70287
-=======
   tps: 19006.42991
->>>>>>> 674f6711
  }
 }
 dps_results: {
  key: "TestEnhancement-AllItems-BloodthirstyGladiator'sEmblemofMeditation-64741"
  value: {
   dps: 27965.13341
-<<<<<<< HEAD
-  tps: 18788.68664
-=======
   tps: 18744.80265
->>>>>>> 674f6711
  }
 }
 dps_results: {
  key: "TestEnhancement-AllItems-BloodthirstyGladiator'sEmblemofTenacity-64742"
  value: {
   dps: 27965.13341
-<<<<<<< HEAD
-  tps: 18788.78314
-=======
-  tps: 18744.8667
->>>>>>> 674f6711
+  tps: 18744.8667
  }
 }
 dps_results: {
  key: "TestEnhancement-AllItems-BloodthirstyGladiator'sInsigniaofConquest-64761"
  value: {
   dps: 29191.18338
-<<<<<<< HEAD
-  tps: 19586.84573
-=======
   tps: 19543.41599
->>>>>>> 674f6711
  }
 }
 dps_results: {
  key: "TestEnhancement-AllItems-BloodthirstyGladiator'sInsigniaofDominance-64762"
  value: {
   dps: 27965.13341
-<<<<<<< HEAD
-  tps: 18788.78314
-=======
-  tps: 18744.8667
->>>>>>> 674f6711
+  tps: 18744.8667
  }
 }
 dps_results: {
  key: "TestEnhancement-AllItems-BloodthirstyGladiator'sInsigniaofVictory-64763"
  value: {
   dps: 28464.70613
-<<<<<<< HEAD
-  tps: 19096.8578
-=======
   tps: 19052.94136
->>>>>>> 674f6711
  }
 }
 dps_results: {
  key: "TestEnhancement-AllItems-BottledLightning-66879"
  value: {
   dps: 28109.24616
-<<<<<<< HEAD
-  tps: 18914.34241
-=======
   tps: 18870.81022
->>>>>>> 674f6711
  }
 }
 dps_results: {
  key: "TestEnhancement-AllItems-BracingEarthsiegeDiamond"
  value: {
   dps: 29058.01854
-<<<<<<< HEAD
-  tps: 19166.03
-=======
   tps: 19122.48883
->>>>>>> 674f6711
  }
 }
 dps_results: {
  key: "TestEnhancement-AllItems-BracingShadowspiritDiamond"
  value: {
   dps: 29060.31789
-<<<<<<< HEAD
-  tps: 19166.99982
-=======
   tps: 19123.5648
->>>>>>> 674f6711
  }
 }
 dps_results: {
  key: "TestEnhancement-AllItems-Bryntroll,theBoneArbiter-50415"
  value: {
   dps: 29669.34444
-<<<<<<< HEAD
-  tps: 19973.90924
-=======
   tps: 19930.51718
->>>>>>> 674f6711
  }
 }
 dps_results: {
  key: "TestEnhancement-AllItems-Bryntroll,theBoneArbiter-50709"
  value: {
   dps: 29669.34444
-<<<<<<< HEAD
-  tps: 19973.90924
-=======
   tps: 19930.51718
->>>>>>> 674f6711
  }
 }
 dps_results: {
  key: "TestEnhancement-AllItems-BurningShadowspiritDiamond"
  value: {
   dps: 29458.64709
-<<<<<<< HEAD
-  tps: 19839.00735
-=======
   tps: 19795.57233
->>>>>>> 674f6711
  }
 }
 dps_results: {
  key: "TestEnhancement-AllItems-ChaoticShadowspiritDiamond"
  value: {
   dps: 29517.29999
-<<<<<<< HEAD
-  tps: 19878.4887
-=======
   tps: 19835.09665
->>>>>>> 674f6711
  }
 }
 dps_results: {
  key: "TestEnhancement-AllItems-ChaoticSkyflareDiamond"
  value: {
   dps: 29492.67371
-<<<<<<< HEAD
-  tps: 19865.37167
-=======
   tps: 19821.82072
->>>>>>> 674f6711
  }
 }
 dps_results: {
  key: "TestEnhancement-AllItems-CoreofRipeness-58184"
  value: {
   dps: 28010.51523
-<<<<<<< HEAD
-  tps: 18807.96913
-=======
   tps: 18765.96523
->>>>>>> 674f6711
  }
 }
 dps_results: {
  key: "TestEnhancement-AllItems-CorpseTongueCoin-50349"
  value: {
   dps: 27965.13341
-<<<<<<< HEAD
-  tps: 18788.78314
-=======
-  tps: 18744.8667
->>>>>>> 674f6711
+  tps: 18744.8667
  }
 }
 dps_results: {
  key: "TestEnhancement-AllItems-CorpseTongueCoin-50352"
  value: {
   dps: 27965.13341
-<<<<<<< HEAD
-  tps: 18788.78314
-=======
-  tps: 18744.8667
->>>>>>> 674f6711
+  tps: 18744.8667
  }
 }
 dps_results: {
  key: "TestEnhancement-AllItems-CorrodedSkeletonKey-50356"
  value: {
   dps: 27965.13341
-<<<<<<< HEAD
-  tps: 18788.78314
-=======
-  tps: 18744.8667
->>>>>>> 674f6711
+  tps: 18744.8667
   hps: 64
  }
 }
@@ -521,957 +345,609 @@
  key: "TestEnhancement-AllItems-CrushingWeight-59506"
  value: {
   dps: 29112.80565
-<<<<<<< HEAD
-  tps: 19504.75318
-=======
   tps: 19461.06344
->>>>>>> 674f6711
  }
 }
 dps_results: {
  key: "TestEnhancement-AllItems-CrushingWeight-65118"
  value: {
   dps: 28921.21376
-<<<<<<< HEAD
-  tps: 19434.36034
-=======
   tps: 19390.80143
->>>>>>> 674f6711
  }
 }
 dps_results: {
  key: "TestEnhancement-AllItems-DarkmoonCard:Berserker!-42989"
  value: {
   dps: 28075.53329
-<<<<<<< HEAD
-  tps: 18859.94071
-=======
   tps: 18816.5511
->>>>>>> 674f6711
  }
 }
 dps_results: {
  key: "TestEnhancement-AllItems-DarkmoonCard:Death-42990"
  value: {
   dps: 28269.37514
-<<<<<<< HEAD
-  tps: 19005.35717
-=======
   tps: 18962.09338
->>>>>>> 674f6711
  }
 }
 dps_results: {
  key: "TestEnhancement-AllItems-DarkmoonCard:Earthquake-62048"
  value: {
   dps: 27965.13341
-<<<<<<< HEAD
-  tps: 18788.78314
-=======
-  tps: 18744.8667
->>>>>>> 674f6711
+  tps: 18744.8667
  }
 }
 dps_results: {
  key: "TestEnhancement-AllItems-DarkmoonCard:Greatness-44255"
  value: {
   dps: 28399.29644
-<<<<<<< HEAD
-  tps: 19077.804
-=======
   tps: 19034.69782
->>>>>>> 674f6711
  }
 }
 dps_results: {
  key: "TestEnhancement-AllItems-DarkmoonCard:Hurricane-62049"
  value: {
   dps: 29198.34909
-<<<<<<< HEAD
-  tps: 19843.97733
-=======
   tps: 19800.18595
->>>>>>> 674f6711
  }
 }
 dps_results: {
  key: "TestEnhancement-AllItems-DarkmoonCard:Hurricane-62051"
  value: {
   dps: 29810.50282
-<<<<<<< HEAD
-  tps: 20277.65299
-=======
   tps: 20233.75604
->>>>>>> 674f6711
  }
 }
 dps_results: {
  key: "TestEnhancement-AllItems-DarkmoonCard:Tsunami-62050"
  value: {
   dps: 28010.51523
-<<<<<<< HEAD
-  tps: 18808.90277
-=======
   tps: 18765.96523
->>>>>>> 674f6711
  }
 }
 dps_results: {
  key: "TestEnhancement-AllItems-DarkmoonCard:Volcano-62047"
  value: {
   dps: 28735.37631
-<<<<<<< HEAD
-  tps: 19340.2195
-=======
   tps: 19308.95975
->>>>>>> 674f6711
  }
 }
 dps_results: {
  key: "TestEnhancement-AllItems-DeadlyGladiator'sTotemofSurvival-42602"
  value: {
   dps: 29022.77372
-<<<<<<< HEAD
-  tps: 19554.04265
-=======
   tps: 19512.52653
->>>>>>> 674f6711
  }
 }
 dps_results: {
  key: "TestEnhancement-AllItems-Death'sChoice-47464"
  value: {
   dps: 29040.77168
-<<<<<<< HEAD
-  tps: 19488.4353
-=======
   tps: 19445.01139
->>>>>>> 674f6711
  }
 }
 dps_results: {
  key: "TestEnhancement-AllItems-DeathKnight'sAnguish-38212"
  value: {
   dps: 28101.28629
-<<<<<<< HEAD
-  tps: 18901.5053
-=======
   tps: 18858.01
->>>>>>> 674f6711
  }
 }
 dps_results: {
  key: "TestEnhancement-AllItems-Deathbringer'sWill-50362"
  value: {
   dps: 28641.10677
-<<<<<<< HEAD
-  tps: 19277.4836
-=======
   tps: 19234.01262
->>>>>>> 674f6711
  }
 }
 dps_results: {
  key: "TestEnhancement-AllItems-Deathbringer'sWill-50363"
  value: {
   dps: 28827.67693
-<<<<<<< HEAD
-  tps: 19397.58471
-=======
   tps: 19354.37194
->>>>>>> 674f6711
  }
 }
 dps_results: {
  key: "TestEnhancement-AllItems-Defender'sCode-40257"
  value: {
   dps: 27965.13341
-<<<<<<< HEAD
-  tps: 18788.78314
-=======
-  tps: 18744.8667
->>>>>>> 674f6711
+  tps: 18744.8667
  }
 }
 dps_results: {
  key: "TestEnhancement-AllItems-DestructiveShadowspiritDiamond"
  value: {
   dps: 29116.59648
-<<<<<<< HEAD
-  tps: 19591.19179
-=======
   tps: 19547.79973
->>>>>>> 674f6711
  }
 }
 dps_results: {
  key: "TestEnhancement-AllItems-DestructiveSkyflareDiamond"
  value: {
   dps: 29098.54054
-<<<<<<< HEAD
-  tps: 19581.68767
-=======
   tps: 19538.13672
->>>>>>> 674f6711
  }
 }
 dps_results: {
  key: "TestEnhancement-AllItems-DislodgedForeignObject-50348"
  value: {
   dps: 28128.34886
-<<<<<<< HEAD
-  tps: 18952.44195
-=======
   tps: 18908.36897
->>>>>>> 674f6711
  }
 }
 dps_results: {
  key: "TestEnhancement-AllItems-DislodgedForeignObject-50353"
  value: {
   dps: 28115.38335
-<<<<<<< HEAD
-  tps: 18911.24931
-=======
   tps: 18867.16141
->>>>>>> 674f6711
  }
 }
 dps_results: {
  key: "TestEnhancement-AllItems-EffulgentShadowspiritDiamond"
  value: {
   dps: 29055.70702
-<<<<<<< HEAD
-  tps: 19550.87672
-=======
   tps: 19507.26734
->>>>>>> 674f6711
  }
 }
 dps_results: {
  key: "TestEnhancement-AllItems-ElectrosparkHeartstarter-67118"
  value: {
   dps: 27986.00962
-<<<<<<< HEAD
-  tps: 18829.90535
-=======
   tps: 18783.0258
->>>>>>> 674f6711
  }
 }
 dps_results: {
  key: "TestEnhancement-AllItems-EmberShadowspiritDiamond"
  value: {
   dps: 29060.31789
-<<<<<<< HEAD
-  tps: 19552.77271
-=======
   tps: 19509.45745
->>>>>>> 674f6711
  }
 }
 dps_results: {
  key: "TestEnhancement-AllItems-EmberSkyflareDiamond"
  value: {
   dps: 29058.88944
-<<<<<<< HEAD
-  tps: 19552.63284
-=======
   tps: 19509.10313
->>>>>>> 674f6711
  }
 }
 dps_results: {
  key: "TestEnhancement-AllItems-EnigmaticShadowspiritDiamond"
  value: {
   dps: 29116.59648
-<<<<<<< HEAD
-  tps: 19591.19179
-=======
   tps: 19547.79973
->>>>>>> 674f6711
  }
 }
 dps_results: {
  key: "TestEnhancement-AllItems-EnigmaticSkyflareDiamond"
  value: {
   dps: 29093.33222
-<<<<<<< HEAD
-  tps: 19578.6308
-=======
   tps: 19535.07985
->>>>>>> 674f6711
  }
 }
 dps_results: {
  key: "TestEnhancement-AllItems-EnigmaticStarflareDiamond"
  value: {
   dps: 29091.00414
-<<<<<<< HEAD
-  tps: 19576.62376
-=======
   tps: 19533.0728
->>>>>>> 674f6711
  }
 }
 dps_results: {
  key: "TestEnhancement-AllItems-EphemeralSnowflake-50260"
  value: {
   dps: 28179.34795
-<<<<<<< HEAD
-  tps: 18953.4424
-=======
   tps: 18911.07895
->>>>>>> 674f6711
  }
 }
 dps_results: {
  key: "TestEnhancement-AllItems-EssenceofGossamer-37220"
  value: {
   dps: 27965.13341
-<<<<<<< HEAD
-  tps: 18788.78314
-=======
-  tps: 18744.8667
->>>>>>> 674f6711
+  tps: 18744.8667
  }
 }
 dps_results: {
  key: "TestEnhancement-AllItems-EssenceoftheCyclone-59473"
  value: {
   dps: 29502.75917
-<<<<<<< HEAD
-  tps: 19877.5194
-=======
   tps: 19834.75964
->>>>>>> 674f6711
  }
 }
 dps_results: {
  key: "TestEnhancement-AllItems-EternalEarthsiegeDiamond"
  value: {
   dps: 29055.70702
-<<<<<<< HEAD
-  tps: 19550.87672
-=======
   tps: 19507.26734
->>>>>>> 674f6711
  }
 }
 dps_results: {
  key: "TestEnhancement-AllItems-EternalShadowspiritDiamond"
  value: {
   dps: 29055.70702
-<<<<<<< HEAD
-  tps: 19550.87672
-=======
   tps: 19507.26734
->>>>>>> 674f6711
  }
 }
 dps_results: {
  key: "TestEnhancement-AllItems-ExtractofNecromanticPower-40373"
  value: {
   dps: 28075.65976
-<<<<<<< HEAD
-  tps: 18904.41768
-=======
   tps: 18860.55788
->>>>>>> 674f6711
  }
 }
 dps_results: {
  key: "TestEnhancement-AllItems-EyeoftheBroodmother-45308"
  value: {
   dps: 28037.14016
-<<<<<<< HEAD
-  tps: 18840.49949
-=======
   tps: 18796.89004
->>>>>>> 674f6711
  }
 }
 dps_results: {
  key: "TestEnhancement-AllItems-FallofMortality-59500"
  value: {
   dps: 28010.51523
-<<<<<<< HEAD
-  tps: 18808.90277
-=======
   tps: 18765.96523
->>>>>>> 674f6711
  }
 }
 dps_results: {
  key: "TestEnhancement-AllItems-FallofMortality-65124"
  value: {
   dps: 28014.84209
-<<<<<<< HEAD
-  tps: 18811.0433
-=======
   tps: 18768.23646
->>>>>>> 674f6711
  }
 }
 dps_results: {
  key: "TestEnhancement-AllItems-Figurine-DemonPanther-52199"
  value: {
   dps: 29715.63633
-<<<<<<< HEAD
-  tps: 20081.31553
-=======
   tps: 20037.87157
->>>>>>> 674f6711
  }
 }
 dps_results: {
  key: "TestEnhancement-AllItems-Figurine-DreamOwl-52354"
  value: {
   dps: 28007.84955
-<<<<<<< HEAD
-  tps: 18808.05321
-=======
   tps: 18765.69697
->>>>>>> 674f6711
  }
 }
 dps_results: {
  key: "TestEnhancement-AllItems-Figurine-EarthenGuardian-52352"
  value: {
   dps: 27965.13341
-<<<<<<< HEAD
-  tps: 18788.78314
-=======
-  tps: 18744.8667
->>>>>>> 674f6711
+  tps: 18744.8667
  }
 }
 dps_results: {
  key: "TestEnhancement-AllItems-Figurine-JeweledSerpent-52353"
  value: {
   dps: 28007.84955
-<<<<<<< HEAD
-  tps: 18808.74672
-=======
   tps: 18765.69697
->>>>>>> 674f6711
  }
 }
 dps_results: {
  key: "TestEnhancement-AllItems-Figurine-KingofBoars-52351"
  value: {
   dps: 28964.53571
-<<<<<<< HEAD
-  tps: 19370.00473
-=======
   tps: 19326.08829
->>>>>>> 674f6711
  }
 }
 dps_results: {
  key: "TestEnhancement-AllItems-Figurine-SapphireOwl-42413"
  value: {
   dps: 27969.60999
-<<<<<<< HEAD
-  tps: 18790.26535
-=======
   tps: 18746.67082
->>>>>>> 674f6711
  }
 }
 dps_results: {
  key: "TestEnhancement-AllItems-FleetShadowspiritDiamond"
  value: {
   dps: 29154.13965
-<<<<<<< HEAD
-  tps: 19604.58206
-=======
   tps: 19560.97268
->>>>>>> 674f6711
  }
 }
 dps_results: {
  key: "TestEnhancement-AllItems-ForethoughtTalisman-40258"
  value: {
   dps: 27979.04118
-<<<<<<< HEAD
-  tps: 18794.4006
-=======
   tps: 18750.77102
->>>>>>> 674f6711
  }
 }
 dps_results: {
  key: "TestEnhancement-AllItems-ForgeEmber-37660"
  value: {
   dps: 28037.51341
-<<<<<<< HEAD
-  tps: 18840.14951
-=======
   tps: 18796.30856
->>>>>>> 674f6711
  }
 }
 dps_results: {
  key: "TestEnhancement-AllItems-ForlornShadowspiritDiamond"
  value: {
   dps: 29060.31789
-<<<<<<< HEAD
-  tps: 19553.04433
-=======
   tps: 19509.60931
->>>>>>> 674f6711
  }
 }
 dps_results: {
  key: "TestEnhancement-AllItems-ForlornSkyflareDiamond"
  value: {
   dps: 29058.01854
-<<<<<<< HEAD
-  tps: 19552.04963
-=======
   tps: 19508.50845
->>>>>>> 674f6711
  }
 }
 dps_results: {
  key: "TestEnhancement-AllItems-ForlornStarflareDiamond"
  value: {
   dps: 29057.73921
-<<<<<<< HEAD
-  tps: 19551.80041
-=======
   tps: 19508.2463
->>>>>>> 674f6711
  }
 }
 dps_results: {
  key: "TestEnhancement-AllItems-FuriousGladiator'sTotemofSurvival-42603"
  value: {
   dps: 29022.5429
-<<<<<<< HEAD
-  tps: 19549.65359
-=======
   tps: 19507.6973
->>>>>>> 674f6711
  }
 }
 dps_results: {
  key: "TestEnhancement-AllItems-FuryofAngerforge-59461"
  value: {
   dps: 28953.39336
-<<<<<<< HEAD
-  tps: 19474.08825
-=======
   tps: 19430.82851
->>>>>>> 674f6711
  }
 }
 dps_results: {
  key: "TestEnhancement-AllItems-FuryoftheFiveFlights-40431"
  value: {
   dps: 28436.02922
-<<<<<<< HEAD
-  tps: 19083.40144
-=======
   tps: 19039.485
->>>>>>> 674f6711
  }
 }
 dps_results: {
  key: "TestEnhancement-AllItems-FuturesightRune-38763"
  value: {
   dps: 27971.32379
-<<<<<<< HEAD
-  tps: 18791.15921
-=======
   tps: 18747.47331
->>>>>>> 674f6711
  }
 }
 dps_results: {
  key: "TestEnhancement-AllItems-GaleofShadows-56138"
  value: {
   dps: 28265.71369
-<<<<<<< HEAD
-  tps: 18996.66975
-=======
   tps: 18953.06651
->>>>>>> 674f6711
  }
 }
 dps_results: {
  key: "TestEnhancement-AllItems-GaleofShadows-56462"
  value: {
   dps: 28200.89761
-<<<<<<< HEAD
-  tps: 18971.51242
-=======
   tps: 18928.32372
->>>>>>> 674f6711
  }
 }
 dps_results: {
  key: "TestEnhancement-AllItems-GearDetector-61462"
  value: {
   dps: 28774.00068
-<<<<<<< HEAD
-  tps: 19398.6844
-=======
   tps: 19355.81923
->>>>>>> 674f6711
  }
 }
 dps_results: {
  key: "TestEnhancement-AllItems-GlowingTwilightScale-54573"
  value: {
   dps: 27983.15078
-<<<<<<< HEAD
-  tps: 18795.27298
-=======
   tps: 18751.85135
->>>>>>> 674f6711
  }
 }
 dps_results: {
  key: "TestEnhancement-AllItems-GlowingTwilightScale-54589"
  value: {
   dps: 27985.27953
-<<<<<<< HEAD
-  tps: 18796.53522
-=======
   tps: 18753.17739
->>>>>>> 674f6711
  }
 }
 dps_results: {
  key: "TestEnhancement-AllItems-GnomishLightningGenerator-41121"
  value: {
   dps: 28165.26701
-<<<<<<< HEAD
-  tps: 18982.98975
-=======
   tps: 18939.56458
->>>>>>> 674f6711
  }
 }
 dps_results: {
  key: "TestEnhancement-AllItems-GraceoftheHerald-55266"
  value: {
   dps: 28737.32205
-<<<<<<< HEAD
-  tps: 19349.90464
-=======
   tps: 19306.08604
->>>>>>> 674f6711
  }
 }
 dps_results: {
  key: "TestEnhancement-AllItems-GraceoftheHerald-56295"
  value: {
   dps: 29306.14227
-<<<<<<< HEAD
-  tps: 19699.8598
-=======
   tps: 19656.50862
->>>>>>> 674f6711
  }
 }
 dps_results: {
  key: "TestEnhancement-AllItems-HarmlightToken-63839"
  value: {
   dps: 28184.66792
-<<<<<<< HEAD
-  tps: 18991.70014
-=======
   tps: 18948.44801
->>>>>>> 674f6711
  }
 }
 dps_results: {
  key: "TestEnhancement-AllItems-Harrison'sInsigniaofPanache-65803"
  value: {
   dps: 28674.49091
-<<<<<<< HEAD
-  tps: 19203.23427
-=======
   tps: 19159.31783
->>>>>>> 674f6711
  }
 }
 dps_results: {
  key: "TestEnhancement-AllItems-HatefulGladiator'sTotemofSurvival-42601"
  value: {
   dps: 29018.70695
-<<<<<<< HEAD
-  tps: 19550.3326
-=======
   tps: 19508.80446
->>>>>>> 674f6711
  }
 }
 dps_results: {
  key: "TestEnhancement-AllItems-HeartofIgnacious-59514"
  value: {
   dps: 28350.42672
-<<<<<<< HEAD
-  tps: 19106.58106
-=======
   tps: 19064.55451
->>>>>>> 674f6711
  }
 }
 dps_results: {
  key: "TestEnhancement-AllItems-HeartofIgnacious-65110"
  value: {
   dps: 28398.06901
-<<<<<<< HEAD
-  tps: 19052.52162
-=======
   tps: 19007.81581
->>>>>>> 674f6711
  }
 }
 dps_results: {
  key: "TestEnhancement-AllItems-HeartofRage-59224"
  value: {
   dps: 28709.88906
-<<<<<<< HEAD
-  tps: 19394.39054
-=======
   tps: 19350.95365
->>>>>>> 674f6711
  }
 }
 dps_results: {
  key: "TestEnhancement-AllItems-HeartofRage-65072"
  value: {
   dps: 28801.49677
-<<<<<<< HEAD
-  tps: 19450.96503
-=======
   tps: 19407.52814
->>>>>>> 674f6711
  }
 }
 dps_results: {
  key: "TestEnhancement-AllItems-HeartofSolace-55868"
  value: {
   dps: 28265.71369
-<<<<<<< HEAD
-  tps: 18996.66975
-=======
   tps: 18953.06651
->>>>>>> 674f6711
  }
 }
 dps_results: {
  key: "TestEnhancement-AllItems-HeartofSolace-56393"
  value: {
   dps: 28752.77682
-<<<<<<< HEAD
-  tps: 19311.5898
-=======
   tps: 19268.40111
->>>>>>> 674f6711
  }
 }
 dps_results: {
  key: "TestEnhancement-AllItems-HeartofThunder-55845"
  value: {
   dps: 27965.13341
-<<<<<<< HEAD
-  tps: 18788.78314
-=======
-  tps: 18744.8667
->>>>>>> 674f6711
+  tps: 18744.8667
  }
 }
 dps_results: {
  key: "TestEnhancement-AllItems-HeartofThunder-56370"
  value: {
   dps: 27965.13341
-<<<<<<< HEAD
-  tps: 18788.78314
-=======
-  tps: 18744.8667
->>>>>>> 674f6711
+  tps: 18744.8667
  }
 }
 dps_results: {
  key: "TestEnhancement-AllItems-HeartoftheVile-66969"
  value: {
   dps: 28815.33938
-<<<<<<< HEAD
-  tps: 19384.31197
-=======
   tps: 19340.83942
->>>>>>> 674f6711
  }
 }
 dps_results: {
  key: "TestEnhancement-AllItems-Heartpierce-49982"
  value: {
   dps: 29669.34444
-<<<<<<< HEAD
-  tps: 19973.90924
-=======
   tps: 19930.51718
->>>>>>> 674f6711
  }
 }
 dps_results: {
  key: "TestEnhancement-AllItems-Heartpierce-50641"
  value: {
   dps: 29669.34444
-<<<<<<< HEAD
-  tps: 19973.90924
-=======
   tps: 19930.51718
->>>>>>> 674f6711
  }
 }
 dps_results: {
  key: "TestEnhancement-AllItems-IllustrationoftheDragonSoul-40432"
  value: {
   dps: 27965.13341
-<<<<<<< HEAD
-  tps: 18788.78314
-=======
-  tps: 18744.8667
->>>>>>> 674f6711
+  tps: 18744.8667
  }
 }
 dps_results: {
  key: "TestEnhancement-AllItems-ImpassiveShadowspiritDiamond"
  value: {
   dps: 29116.59648
-<<<<<<< HEAD
-  tps: 19591.19179
-=======
   tps: 19547.79973
->>>>>>> 674f6711
  }
 }
 dps_results: {
  key: "TestEnhancement-AllItems-ImpassiveSkyflareDiamond"
  value: {
   dps: 29093.33222
-<<<<<<< HEAD
-  tps: 19578.6308
-=======
   tps: 19535.07985
->>>>>>> 674f6711
  }
 }
 dps_results: {
  key: "TestEnhancement-AllItems-ImpassiveStarflareDiamond"
  value: {
   dps: 29091.00414
-<<<<<<< HEAD
-  tps: 19576.62376
-=======
   tps: 19533.0728
->>>>>>> 674f6711
  }
 }
 dps_results: {
  key: "TestEnhancement-AllItems-ImpatienceofYouth-62464"
  value: {
   dps: 29092.16277
-<<<<<<< HEAD
-  tps: 19444.21359
-=======
   tps: 19400.29715
->>>>>>> 674f6711
  }
 }
 dps_results: {
  key: "TestEnhancement-AllItems-ImpatienceofYouth-62469"
  value: {
   dps: 29092.16277
-<<<<<<< HEAD
-  tps: 19444.21359
-=======
   tps: 19400.29715
->>>>>>> 674f6711
  }
 }
 dps_results: {
  key: "TestEnhancement-AllItems-ImpetuousQuery-55881"
  value: {
   dps: 28408.3194
-<<<<<<< HEAD
-  tps: 19030.23251
-=======
   tps: 18986.31608
->>>>>>> 674f6711
  }
 }
 dps_results: {
  key: "TestEnhancement-AllItems-ImpetuousQuery-56406"
  value: {
   dps: 28466.43906
-<<<<<<< HEAD
-  tps: 19061.93428
-=======
   tps: 19018.01785
->>>>>>> 674f6711
  }
 }
 dps_results: {
  key: "TestEnhancement-AllItems-IncisorFragment-37723"
  value: {
   dps: 28330.75672
-<<<<<<< HEAD
-  tps: 19065.94795
-=======
   tps: 19022.03151
->>>>>>> 674f6711
  }
 }
 dps_results: {
  key: "TestEnhancement-AllItems-InsightfulEarthsiegeDiamond"
  value: {
   dps: 29058.01854
-<<<<<<< HEAD
-  tps: 19552.97136
-=======
   tps: 19510.32291
->>>>>>> 674f6711
  }
 }
 dps_results: {
  key: "TestEnhancement-AllItems-InsigniaofDiplomacy-61433"
  value: {
   dps: 27965.13341
-<<<<<<< HEAD
-  tps: 18788.78314
-=======
-  tps: 18744.8667
->>>>>>> 674f6711
+  tps: 18744.8667
  }
 }
 dps_results: {
  key: "TestEnhancement-AllItems-InsigniaoftheEarthenLord-61429"
  value: {
   dps: 28306.2165
-<<<<<<< HEAD
-  tps: 18974.56106
-=======
   tps: 18930.64462
->>>>>>> 674f6711
  }
 }
 dps_results: {
  key: "TestEnhancement-AllItems-InvigoratingEarthsiegeDiamond"
  value: {
   dps: 29161.91281
-<<<<<<< HEAD
-  tps: 19634.50713
-=======
   tps: 19589.7484
->>>>>>> 674f6711
   hps: 65.52519
  }
 }
@@ -1479,1836 +955,1168 @@
  key: "TestEnhancement-AllItems-JarofAncientRemedies-59354"
  value: {
   dps: 27965.13341
-<<<<<<< HEAD
-  tps: 18791.24803
-=======
   tps: 18749.795
->>>>>>> 674f6711
  }
 }
 dps_results: {
  key: "TestEnhancement-AllItems-JarofAncientRemedies-65029"
  value: {
   dps: 27965.13341
-<<<<<<< HEAD
-  tps: 18791.26609
-=======
   tps: 18749.8078
->>>>>>> 674f6711
  }
 }
 dps_results: {
  key: "TestEnhancement-AllItems-JujuofNimbleness-63840"
  value: {
   dps: 29266.00675
-<<<<<<< HEAD
-  tps: 19588.66436
-=======
   tps: 19544.49947
->>>>>>> 674f6711
  }
 }
 dps_results: {
  key: "TestEnhancement-AllItems-KeytotheEndlessChamber-55795"
  value: {
   dps: 29175.00937
-<<<<<<< HEAD
-  tps: 19678.12944
-=======
   tps: 19634.02821
->>>>>>> 674f6711
  }
 }
 dps_results: {
  key: "TestEnhancement-AllItems-KeytotheEndlessChamber-56328"
  value: {
   dps: 29545.40658
-<<<<<<< HEAD
-  tps: 19925.14477
-=======
   tps: 19881.95473
->>>>>>> 674f6711
  }
 }
 dps_results: {
  key: "TestEnhancement-AllItems-KvaldirBattleStandard-59685"
  value: {
   dps: 28406.07155
-<<<<<<< HEAD
-  tps: 19107.83541
-=======
   tps: 19063.36227
->>>>>>> 674f6711
  }
 }
 dps_results: {
  key: "TestEnhancement-AllItems-KvaldirBattleStandard-59689"
  value: {
   dps: 28406.07155
-<<<<<<< HEAD
-  tps: 19107.83541
-=======
   tps: 19063.36227
->>>>>>> 674f6711
  }
 }
 dps_results: {
  key: "TestEnhancement-AllItems-LadyLa-La'sSingingShell-67152"
  value: {
   dps: 28140.62178
-<<<<<<< HEAD
-  tps: 18951.30249
-=======
   tps: 18906.82155
->>>>>>> 674f6711
  }
 }
 dps_results: {
  key: "TestEnhancement-AllItems-LastWord-50179"
  value: {
   dps: 29669.34444
-<<<<<<< HEAD
-  tps: 19973.90924
-=======
   tps: 19930.51718
->>>>>>> 674f6711
  }
 }
 dps_results: {
  key: "TestEnhancement-AllItems-LastWord-50708"
  value: {
   dps: 29669.34444
-<<<<<<< HEAD
-  tps: 19973.90924
-=======
   tps: 19930.51718
->>>>>>> 674f6711
  }
 }
 dps_results: {
  key: "TestEnhancement-AllItems-Lavanthor'sTalisman-37872"
  value: {
   dps: 27965.13341
-<<<<<<< HEAD
-  tps: 18788.78314
-=======
-  tps: 18744.8667
->>>>>>> 674f6711
+  tps: 18744.8667
  }
 }
 dps_results: {
  key: "TestEnhancement-AllItems-LeadenDespair-55816"
  value: {
   dps: 27965.13341
-<<<<<<< HEAD
-  tps: 18788.78314
-=======
-  tps: 18744.8667
->>>>>>> 674f6711
+  tps: 18744.8667
  }
 }
 dps_results: {
  key: "TestEnhancement-AllItems-LeadenDespair-56347"
  value: {
   dps: 27965.13341
-<<<<<<< HEAD
-  tps: 18788.78314
-=======
-  tps: 18744.8667
->>>>>>> 674f6711
+  tps: 18744.8667
  }
 }
 dps_results: {
  key: "TestEnhancement-AllItems-LeftEyeofRajh-56102"
  value: {
   dps: 29332.01814
-<<<<<<< HEAD
-  tps: 19799.5699
-=======
   tps: 19756.35485
->>>>>>> 674f6711
  }
 }
 dps_results: {
  key: "TestEnhancement-AllItems-LeftEyeofRajh-56427"
  value: {
   dps: 29482.69599
-<<<<<<< HEAD
-  tps: 19948.92601
-=======
   tps: 19906.39248
->>>>>>> 674f6711
  }
 }
 dps_results: {
  key: "TestEnhancement-AllItems-LicensetoSlay-58180"
  value: {
   dps: 28759.49423
-<<<<<<< HEAD
-  tps: 19379.6372
-=======
   tps: 19336.27102
->>>>>>> 674f6711
  }
 }
 dps_results: {
  key: "TestEnhancement-AllItems-MagnetiteMirror-55814"
  value: {
   dps: 28450.28136
-<<<<<<< HEAD
-  tps: 19239.6429
-=======
   tps: 19196.20601
->>>>>>> 674f6711
  }
 }
 dps_results: {
  key: "TestEnhancement-AllItems-MagnetiteMirror-56345"
  value: {
   dps: 28566.31432
-<<<<<<< HEAD
-  tps: 19312.86651
-=======
   tps: 19269.42962
->>>>>>> 674f6711
  }
 }
 dps_results: {
  key: "TestEnhancement-AllItems-MajesticDragonFigurine-40430"
  value: {
   dps: 27965.13341
-<<<<<<< HEAD
-  tps: 18788.72801
-=======
   tps: 18744.84241
->>>>>>> 674f6711
  }
 }
 dps_results: {
  key: "TestEnhancement-AllItems-MandalaofStirringPatterns-62467"
  value: {
   dps: 27965.13341
-<<<<<<< HEAD
-  tps: 18788.68001
-=======
   tps: 18744.79833
->>>>>>> 674f6711
  }
 }
 dps_results: {
  key: "TestEnhancement-AllItems-MandalaofStirringPatterns-62472"
  value: {
   dps: 27965.13341
-<<<<<<< HEAD
-  tps: 18788.68001
-=======
   tps: 18744.79833
->>>>>>> 674f6711
  }
 }
 dps_results: {
  key: "TestEnhancement-AllItems-MarkofKhardros-56132"
  value: {
   dps: 28839.1254
-<<<<<<< HEAD
-  tps: 19293.34183
-=======
   tps: 19249.4254
->>>>>>> 674f6711
  }
 }
 dps_results: {
  key: "TestEnhancement-AllItems-MarkofKhardros-56458"
  value: {
   dps: 28955.07812
-<<<<<<< HEAD
-  tps: 19360.40956
-=======
   tps: 19316.49312
->>>>>>> 674f6711
  }
 }
 dps_results: {
  key: "TestEnhancement-AllItems-MeteoriteWhetstone-37390"
  value: {
   dps: 28075.84839
-<<<<<<< HEAD
-  tps: 18962.39799
-=======
   tps: 18919.57106
->>>>>>> 674f6711
  }
 }
 dps_results: {
  key: "TestEnhancement-AllItems-MightoftheOcean-55251"
  value: {
   dps: 28346.85532
-<<<<<<< HEAD
-  tps: 19103.90388
-=======
   tps: 19059.39719
->>>>>>> 674f6711
  }
 }
 dps_results: {
  key: "TestEnhancement-AllItems-MightoftheOcean-56285"
  value: {
   dps: 28637.98621
-<<<<<<< HEAD
-  tps: 19336.60015
-=======
   tps: 19293.86174
->>>>>>> 674f6711
  }
 }
 dps_results: {
  key: "TestEnhancement-AllItems-MirrorofBrokenImages-62466"
  value: {
   dps: 28529.86434
-<<<<<<< HEAD
-  tps: 19096.54005
-=======
   tps: 19052.62362
->>>>>>> 674f6711
  }
 }
 dps_results: {
  key: "TestEnhancement-AllItems-MirrorofBrokenImages-62471"
  value: {
   dps: 28529.86434
-<<<<<<< HEAD
-  tps: 19096.54005
-=======
   tps: 19052.62362
->>>>>>> 674f6711
  }
 }
 dps_results: {
  key: "TestEnhancement-AllItems-MoonwellChalice-70142"
  value: {
   dps: 28667.0488
-<<<<<<< HEAD
-  tps: 19171.88926
-=======
   tps: 19129.01049
->>>>>>> 674f6711
  }
 }
 dps_results: {
  key: "TestEnhancement-AllItems-NevermeltingIceCrystal-50259"
  value: {
   dps: 28045.15739
-<<<<<<< HEAD
-  tps: 18844.03547
-=======
   tps: 18800.22135
->>>>>>> 674f6711
  }
 }
 dps_results: {
  key: "TestEnhancement-AllItems-OfferingofSacrifice-37638"
  value: {
   dps: 27965.13341
-<<<<<<< HEAD
-  tps: 18788.78314
-=======
-  tps: 18744.8667
->>>>>>> 674f6711
+  tps: 18744.8667
  }
 }
 dps_results: {
  key: "TestEnhancement-AllItems-Oremantle'sFavor-61448"
  value: {
   dps: 28504.60301
-<<<<<<< HEAD
-  tps: 19140.47887
-=======
   tps: 19096.71296
->>>>>>> 674f6711
  }
 }
 dps_results: {
  key: "TestEnhancement-AllItems-PersistentEarthshatterDiamond"
  value: {
   dps: 29091.00414
-<<<<<<< HEAD
-  tps: 19576.62376
-=======
   tps: 19533.0728
->>>>>>> 674f6711
  }
 }
 dps_results: {
  key: "TestEnhancement-AllItems-PersistentEarthsiegeDiamond"
  value: {
   dps: 29093.33222
-<<<<<<< HEAD
-  tps: 19578.6308
-=======
   tps: 19535.07985
->>>>>>> 674f6711
  }
 }
 dps_results: {
  key: "TestEnhancement-AllItems-PetrifiedScarab-21685"
  value: {
   dps: 27965.13341
-<<<<<<< HEAD
-  tps: 18788.78314
-=======
-  tps: 18744.8667
->>>>>>> 674f6711
+  tps: 18744.8667
  }
 }
 dps_results: {
  key: "TestEnhancement-AllItems-PetrifiedTwilightScale-54571"
  value: {
   dps: 27965.13341
-<<<<<<< HEAD
-  tps: 18788.78314
-=======
-  tps: 18744.8667
->>>>>>> 674f6711
+  tps: 18744.8667
  }
 }
 dps_results: {
  key: "TestEnhancement-AllItems-PetrifiedTwilightScale-54591"
  value: {
   dps: 27965.13341
-<<<<<<< HEAD
-  tps: 18788.78314
-=======
-  tps: 18744.8667
->>>>>>> 674f6711
+  tps: 18744.8667
  }
 }
 dps_results: {
  key: "TestEnhancement-AllItems-PorcelainCrab-55237"
  value: {
   dps: 28306.48482
-<<<<<<< HEAD
-  tps: 18974.24382
-=======
   tps: 18930.32738
->>>>>>> 674f6711
  }
 }
 dps_results: {
  key: "TestEnhancement-AllItems-PorcelainCrab-56280"
  value: {
   dps: 28605.07303
-<<<<<<< HEAD
-  tps: 19136.26146
-=======
   tps: 19092.34502
->>>>>>> 674f6711
  }
 }
 dps_results: {
  key: "TestEnhancement-AllItems-PowerfulEarthshatterDiamond"
  value: {
   dps: 29055.70702
-<<<<<<< HEAD
-  tps: 19550.87672
-=======
   tps: 19507.26734
->>>>>>> 674f6711
  }
 }
 dps_results: {
  key: "TestEnhancement-AllItems-PowerfulEarthsiegeDiamond"
  value: {
   dps: 29055.70702
-<<<<<<< HEAD
-  tps: 19550.87672
-=======
   tps: 19507.26734
->>>>>>> 674f6711
  }
 }
 dps_results: {
  key: "TestEnhancement-AllItems-PowerfulShadowspiritDiamond"
  value: {
   dps: 29055.70702
-<<<<<<< HEAD
-  tps: 19550.87672
-=======
   tps: 19507.26734
->>>>>>> 674f6711
  }
 }
 dps_results: {
  key: "TestEnhancement-AllItems-Prestor'sTalismanofMachination-59441"
  value: {
   dps: 29725.33731
-<<<<<<< HEAD
-  tps: 19958.77447
-=======
   tps: 19916.35212
->>>>>>> 674f6711
  }
 }
 dps_results: {
  key: "TestEnhancement-AllItems-Prestor'sTalismanofMachination-65026"
  value: {
   dps: 29797.34688
-<<<<<<< HEAD
-  tps: 20007.3216
-=======
   tps: 19963.90489
->>>>>>> 674f6711
  }
 }
 dps_results: {
  key: "TestEnhancement-AllItems-PurifiedShardoftheGods"
  value: {
   dps: 27965.13341
-<<<<<<< HEAD
-  tps: 18788.78314
-=======
-  tps: 18744.8667
->>>>>>> 674f6711
+  tps: 18744.8667
  }
 }
 dps_results: {
  key: "TestEnhancement-AllItems-Rainsong-55854"
  value: {
   dps: 27965.13341
-<<<<<<< HEAD
-  tps: 18788.71591
-=======
   tps: 18744.82124
->>>>>>> 674f6711
  }
 }
 dps_results: {
  key: "TestEnhancement-AllItems-Rainsong-56377"
  value: {
   dps: 27965.13341
-<<<<<<< HEAD
-  tps: 18788.69194
-=======
   tps: 18744.80611
->>>>>>> 674f6711
  }
 }
 dps_results: {
  key: "TestEnhancement-AllItems-RegaliaoftheRagingElements"
  value: {
   dps: 20812.00129
-<<<<<<< HEAD
-  tps: 14171.35768
-=======
   tps: 14130.68343
->>>>>>> 674f6711
  }
 }
 dps_results: {
  key: "TestEnhancement-AllItems-ReignoftheDead-47316"
  value: {
   dps: 28162.11496
-<<<<<<< HEAD
-  tps: 18995.33744
-=======
   tps: 18951.4994
->>>>>>> 674f6711
  }
 }
 dps_results: {
  key: "TestEnhancement-AllItems-ReignoftheDead-47477"
  value: {
   dps: 28207.00192
-<<<<<<< HEAD
-  tps: 19027.60223
-=======
   tps: 18983.6776
->>>>>>> 674f6711
  }
 }
 dps_results: {
  key: "TestEnhancement-AllItems-RelentlessEarthsiegeDiamond"
  value: {
   dps: 29539.61556
-<<<<<<< HEAD
-  tps: 19893.24808
-=======
   tps: 19849.57652
->>>>>>> 674f6711
  }
 }
 dps_results: {
  key: "TestEnhancement-AllItems-RelentlessGladiator'sTotemofSurvival-42604"
  value: {
   dps: 29052.00369
-<<<<<<< HEAD
-  tps: 19560.383
-=======
   tps: 19518.66775
->>>>>>> 674f6711
  }
 }
 dps_results: {
  key: "TestEnhancement-AllItems-ReverberatingShadowspiritDiamond"
  value: {
   dps: 29539.65525
-<<<<<<< HEAD
-  tps: 19890.85889
-=======
   tps: 19847.24951
->>>>>>> 674f6711
  }
 }
 dps_results: {
  key: "TestEnhancement-AllItems-RevitalizingShadowspiritDiamond"
  value: {
   dps: 29453.62124
-<<<<<<< HEAD
-  tps: 19836.59319
-=======
   tps: 19792.98791
->>>>>>> 674f6711
  }
 }
 dps_results: {
  key: "TestEnhancement-AllItems-RevitalizingSkyflareDiamond"
  value: {
   dps: 29055.70702
-<<<<<<< HEAD
-  tps: 19550.8707
-=======
   tps: 19507.26322
->>>>>>> 674f6711
  }
 }
 dps_results: {
  key: "TestEnhancement-AllItems-RightEyeofRajh-56100"
  value: {
   dps: 28558.7553
-<<<<<<< HEAD
-  tps: 19240.27656
-=======
   tps: 19196.34505
->>>>>>> 674f6711
  }
 }
 dps_results: {
  key: "TestEnhancement-AllItems-RightEyeofRajh-56431"
  value: {
   dps: 28701.42659
-<<<<<<< HEAD
-  tps: 19378.41408
-=======
   tps: 19335.67568
->>>>>>> 674f6711
  }
 }
 dps_results: {
  key: "TestEnhancement-AllItems-RuneofRepulsion-40372"
  value: {
   dps: 27965.13341
-<<<<<<< HEAD
-  tps: 18788.78314
-=======
-  tps: 18744.8667
->>>>>>> 674f6711
+  tps: 18744.8667
  }
 }
 dps_results: {
  key: "TestEnhancement-AllItems-SavageGladiator'sTotemofSurvival-42594"
  value: {
   dps: 29011.39369
-<<<<<<< HEAD
-  tps: 19546.57848
-=======
   tps: 19505.03831
->>>>>>> 674f6711
  }
 }
 dps_results: {
  key: "TestEnhancement-AllItems-Schnottz'sMedallionofCommand-65805"
  value: {
   dps: 29154.93485
-<<<<<<< HEAD
-  tps: 19522.28114
-=======
   tps: 19478.60442
->>>>>>> 674f6711
  }
 }
 dps_results: {
  key: "TestEnhancement-AllItems-SeaStar-55256"
  value: {
   dps: 27965.13341
-<<<<<<< HEAD
-  tps: 18788.72109
-=======
   tps: 18744.82448
->>>>>>> 674f6711
  }
 }
 dps_results: {
  key: "TestEnhancement-AllItems-SeaStar-56290"
  value: {
   dps: 27965.13341
-<<<<<<< HEAD
-  tps: 18788.69194
-=======
   tps: 18744.80611
->>>>>>> 674f6711
  }
 }
 dps_results: {
  key: "TestEnhancement-AllItems-SealofthePantheon-36993"
  value: {
   dps: 27965.13341
-<<<<<<< HEAD
-  tps: 18788.78314
-=======
-  tps: 18744.8667
->>>>>>> 674f6711
+  tps: 18744.8667
  }
 }
 dps_results: {
  key: "TestEnhancement-AllItems-Shadowmourne-49623"
  value: {
   dps: 29669.34444
-<<<<<<< HEAD
-  tps: 19973.90924
-=======
   tps: 19930.51718
->>>>>>> 674f6711
  }
 }
 dps_results: {
  key: "TestEnhancement-AllItems-ShieldedSkyflareDiamond"
  value: {
   dps: 29055.70702
-<<<<<<< HEAD
-  tps: 19550.87672
-=======
   tps: 19507.26734
->>>>>>> 674f6711
  }
 }
 dps_results: {
  key: "TestEnhancement-AllItems-ShinyShardoftheGods"
  value: {
   dps: 27965.13341
-<<<<<<< HEAD
-  tps: 18788.72386
-=======
   tps: 18744.82621
->>>>>>> 674f6711
  }
 }
 dps_results: {
  key: "TestEnhancement-AllItems-Shrine-CleansingPurifier-63838"
  value: {
   dps: 28564.89704
-<<<<<<< HEAD
-  tps: 19267.82892
-=======
   tps: 19226.4689
->>>>>>> 674f6711
  }
 }
 dps_results: {
  key: "TestEnhancement-AllItems-Sindragosa'sFlawlessFang-50361"
  value: {
   dps: 27965.13341
-<<<<<<< HEAD
-  tps: 18788.78314
-=======
-  tps: 18744.8667
->>>>>>> 674f6711
+  tps: 18744.8667
  }
 }
 dps_results: {
  key: "TestEnhancement-AllItems-Skardyn'sGrace-56115"
  value: {
   dps: 29391.29635
-<<<<<<< HEAD
-  tps: 19671.93984
-=======
   tps: 19628.05343
->>>>>>> 674f6711
  }
 }
 dps_results: {
  key: "TestEnhancement-AllItems-Skardyn'sGrace-56440"
  value: {
   dps: 29622.12106
-<<<<<<< HEAD
-  tps: 19837.01172
-=======
   tps: 19793.61412
->>>>>>> 674f6711
  }
 }
 dps_results: {
  key: "TestEnhancement-AllItems-SkycallTotem-33506"
  value: {
   dps: 28987.4867
-<<<<<<< HEAD
-  tps: 19549.94056
-=======
   tps: 19506.11807
->>>>>>> 674f6711
  }
 }
 dps_results: {
  key: "TestEnhancement-AllItems-SkyshatterHarness"
  value: {
   dps: 16429.74247
-<<<<<<< HEAD
-  tps: 11435.59144
-=======
   tps: 11389.75023
->>>>>>> 674f6711
  }
 }
 dps_results: {
  key: "TestEnhancement-AllItems-SkyshatterRegalia"
  value: {
   dps: 15181.88325
-<<<<<<< HEAD
-  tps: 10625.2559
-=======
   tps: 10581.02091
->>>>>>> 674f6711
  }
 }
 dps_results: {
  key: "TestEnhancement-AllItems-SliverofPureIce-50339"
  value: {
   dps: 27982.12523
-<<<<<<< HEAD
-  tps: 18795.86175
-=======
   tps: 18753.53057
->>>>>>> 674f6711
  }
 }
 dps_results: {
  key: "TestEnhancement-AllItems-SliverofPureIce-50346"
  value: {
   dps: 27982.89868
-<<<<<<< HEAD
-  tps: 18796.05959
-=======
   tps: 18753.92608
->>>>>>> 674f6711
  }
 }
 dps_results: {
  key: "TestEnhancement-AllItems-Sorrowsong-55879"
  value: {
   dps: 28408.3194
-<<<<<<< HEAD
-  tps: 19030.23251
-=======
   tps: 18986.31608
->>>>>>> 674f6711
  }
 }
 dps_results: {
  key: "TestEnhancement-AllItems-Sorrowsong-56400"
  value: {
   dps: 28466.43906
-<<<<<<< HEAD
-  tps: 19061.93428
-=======
   tps: 19018.01785
->>>>>>> 674f6711
  }
 }
 dps_results: {
  key: "TestEnhancement-AllItems-Soul'sAnguish-66994"
  value: {
   dps: 28332.57693
-<<<<<<< HEAD
-  tps: 19094.48691
-=======
   tps: 19050.5554
->>>>>>> 674f6711
  }
 }
 dps_results: {
  key: "TestEnhancement-AllItems-SoulCasket-58183"
  value: {
   dps: 28529.86434
-<<<<<<< HEAD
-  tps: 19096.54005
-=======
   tps: 19052.62362
->>>>>>> 674f6711
  }
 }
 dps_results: {
  key: "TestEnhancement-AllItems-SoulPreserver-37111"
  value: {
   dps: 27973.07691
-<<<<<<< HEAD
-  tps: 18791.38447
-=======
   tps: 18747.66118
->>>>>>> 674f6711
  }
 }
 dps_results: {
  key: "TestEnhancement-AllItems-SouloftheDead-40382"
  value: {
   dps: 28038.62315
-<<<<<<< HEAD
-  tps: 18841.95666
-=======
   tps: 18798.70518
->>>>>>> 674f6711
  }
 }
 dps_results: {
  key: "TestEnhancement-AllItems-SparkofLife-37657"
  value: {
   dps: 28061.41629
-<<<<<<< HEAD
-  tps: 18878.97571
-=======
   tps: 18836.83079
->>>>>>> 674f6711
  }
 }
 dps_results: {
  key: "TestEnhancement-AllItems-SphereofRedDragon'sBlood-37166"
  value: {
   dps: 28285.27692
-<<<<<<< HEAD
-  tps: 19013.83606
-=======
   tps: 18970.25575
->>>>>>> 674f6711
  }
 }
 dps_results: {
  key: "TestEnhancement-AllItems-Spiritwalker'sRegalia"
  value: {
   dps: 21218.43953
-<<<<<<< HEAD
-  tps: 14117.95668
-=======
   tps: 14079.61648
->>>>>>> 674f6711
  }
 }
 dps_results: {
  key: "TestEnhancement-AllItems-Stonebreaker'sTotem-33507"
  value: {
   dps: 29177.20687
-<<<<<<< HEAD
-  tps: 19656.03295
-=======
   tps: 19613.98664
->>>>>>> 674f6711
  }
 }
 dps_results: {
  key: "TestEnhancement-AllItems-Stonemother'sKiss-61411"
  value: {
   dps: 28258.32251
-<<<<<<< HEAD
-  tps: 19036.25482
-=======
   tps: 18992.85936
->>>>>>> 674f6711
  }
 }
 dps_results: {
  key: "TestEnhancement-AllItems-StumpofTime-62465"
  value: {
   dps: 28163.46979
-<<<<<<< HEAD
-  tps: 19004.64453
-=======
   tps: 18961.27835
->>>>>>> 674f6711
  }
 }
 dps_results: {
  key: "TestEnhancement-AllItems-StumpofTime-62470"
  value: {
   dps: 28163.46979
-<<<<<<< HEAD
-  tps: 19004.64453
-=======
   tps: 18961.27835
->>>>>>> 674f6711
  }
 }
 dps_results: {
  key: "TestEnhancement-AllItems-SwiftSkyflareDiamond"
  value: {
   dps: 29093.33222
-<<<<<<< HEAD
-  tps: 19578.6308
-=======
   tps: 19535.07985
->>>>>>> 674f6711
  }
 }
 dps_results: {
  key: "TestEnhancement-AllItems-SwiftStarflareDiamond"
  value: {
   dps: 29091.00414
-<<<<<<< HEAD
-  tps: 19576.62376
-=======
   tps: 19533.0728
->>>>>>> 674f6711
  }
 }
 dps_results: {
  key: "TestEnhancement-AllItems-SwiftWindfireDiamond"
  value: {
   dps: 29074.6946
-<<<<<<< HEAD
-  tps: 19565.32627
-=======
   tps: 19521.65471
->>>>>>> 674f6711
  }
 }
 dps_results: {
  key: "TestEnhancement-AllItems-SymbioticWorm-59332"
  value: {
   dps: 27965.13341
-<<<<<<< HEAD
-  tps: 18788.78314
-=======
-  tps: 18744.8667
->>>>>>> 674f6711
+  tps: 18744.8667
  }
 }
 dps_results: {
  key: "TestEnhancement-AllItems-SymbioticWorm-65048"
  value: {
   dps: 27965.13341
-<<<<<<< HEAD
-  tps: 18788.78314
-=======
-  tps: 18744.8667
->>>>>>> 674f6711
+  tps: 18744.8667
  }
 }
 dps_results: {
  key: "TestEnhancement-AllItems-TalismanofSinisterOrder-65804"
  value: {
   dps: 28319.41922
-<<<<<<< HEAD
-  tps: 18977.64492
-=======
   tps: 18934.43815
->>>>>>> 674f6711
  }
 }
 dps_results: {
  key: "TestEnhancement-AllItems-TalismanofTrollDivinity-37734"
  value: {
   dps: 27965.13341
-<<<<<<< HEAD
-  tps: 18788.76105
-=======
   tps: 18744.85192
->>>>>>> 674f6711
  }
 }
 dps_results: {
  key: "TestEnhancement-AllItems-Tank-CommanderInsignia-63841"
  value: {
   dps: 28641.28007
-<<<<<<< HEAD
-  tps: 19265.93092
-=======
   tps: 19223.02628
->>>>>>> 674f6711
  }
 }
 dps_results: {
  key: "TestEnhancement-AllItems-TearofBlood-55819"
  value: {
   dps: 27994.64385
-<<<<<<< HEAD
-  tps: 18802.92134
-=======
   tps: 18759.65712
->>>>>>> 674f6711
  }
 }
 dps_results: {
  key: "TestEnhancement-AllItems-TearofBlood-56351"
  value: {
   dps: 28007.84955
-<<<<<<< HEAD
-  tps: 18808.74672
-=======
   tps: 18765.69697
->>>>>>> 674f6711
  }
 }
 dps_results: {
  key: "TestEnhancement-AllItems-TearsoftheVanquished-47215"
  value: {
   dps: 27975.45601
-<<<<<<< HEAD
-  tps: 18793.29638
-=======
   tps: 18749.63343
->>>>>>> 674f6711
  }
 }
 dps_results: {
  key: "TestEnhancement-AllItems-TendrilsofBurrowingDark-55810"
  value: {
   dps: 28343.1779
-<<<<<<< HEAD
-  tps: 18994.71108
-=======
   tps: 18950.79464
->>>>>>> 674f6711
  }
 }
 dps_results: {
  key: "TestEnhancement-AllItems-TendrilsofBurrowingDark-56339"
  value: {
   dps: 28466.43906
-<<<<<<< HEAD
-  tps: 19061.93428
-=======
   tps: 19018.01785
->>>>>>> 674f6711
  }
 }
 dps_results: {
  key: "TestEnhancement-AllItems-TheGeneral'sHeart-45507"
  value: {
   dps: 27965.13341
-<<<<<<< HEAD
-  tps: 18788.78314
-=======
-  tps: 18744.8667
->>>>>>> 674f6711
+  tps: 18744.8667
  }
 }
 dps_results: {
  key: "TestEnhancement-AllItems-Theralion'sMirror-59519"
  value: {
   dps: 28669.56576
-<<<<<<< HEAD
-  tps: 19166.94983
-=======
   tps: 19124.01229
->>>>>>> 674f6711
  }
 }
 dps_results: {
  key: "TestEnhancement-AllItems-Theralion'sMirror-65105"
  value: {
   dps: 28748.67579
-<<<<<<< HEAD
-  tps: 19213.71125
-=======
   tps: 19170.90441
->>>>>>> 674f6711
  }
 }
 dps_results: {
  key: "TestEnhancement-AllItems-Throngus'sFinger-56121"
  value: {
   dps: 27965.13341
-<<<<<<< HEAD
-  tps: 18788.78314
-=======
-  tps: 18744.8667
->>>>>>> 674f6711
+  tps: 18744.8667
  }
 }
 dps_results: {
  key: "TestEnhancement-AllItems-Throngus'sFinger-56449"
  value: {
   dps: 27965.13341
-<<<<<<< HEAD
-  tps: 18788.78314
-=======
-  tps: 18744.8667
->>>>>>> 674f6711
+  tps: 18744.8667
  }
 }
 dps_results: {
  key: "TestEnhancement-AllItems-ThunderingSkyflareDiamond"
  value: {
   dps: 29189.91266
-<<<<<<< HEAD
-  tps: 19661.32136
-=======
   tps: 19618.5827
->>>>>>> 674f6711
  }
 }
 dps_results: {
  key: "TestEnhancement-AllItems-Tia'sGrace-55874"
  value: {
   dps: 29565.64165
-<<<<<<< HEAD
-  tps: 19803.40412
-=======
   tps: 19760.39014
->>>>>>> 674f6711
  }
 }
 dps_results: {
  key: "TestEnhancement-AllItems-Tia'sGrace-56394"
  value: {
   dps: 29775.47671
-<<<<<<< HEAD
-  tps: 19948.88558
-=======
   tps: 19905.94918
->>>>>>> 674f6711
  }
 }
 dps_results: {
  key: "TestEnhancement-AllItems-TidefuryRaiment"
  value: {
   dps: 18610.12134
-<<<<<<< HEAD
-  tps: 12770.01167
-=======
   tps: 12725.04153
->>>>>>> 674f6711
  }
 }
 dps_results: {
  key: "TestEnhancement-AllItems-TinyAbominationinaJar-50351"
  value: {
   dps: 28634.58222
-<<<<<<< HEAD
-  tps: 19391.97002
-=======
   tps: 19349.6831
->>>>>>> 674f6711
  }
 }
 dps_results: {
  key: "TestEnhancement-AllItems-TinyAbominationinaJar-50706"
  value: {
   dps: 28724.13296
-<<<<<<< HEAD
-  tps: 19517.95328
-=======
   tps: 19476.37215
->>>>>>> 674f6711
  }
 }
 dps_results: {
  key: "TestEnhancement-AllItems-TirelessSkyflareDiamond"
  value: {
   dps: 29058.01854
-<<<<<<< HEAD
-  tps: 19552.04963
-=======
   tps: 19508.50845
->>>>>>> 674f6711
  }
 }
 dps_results: {
  key: "TestEnhancement-AllItems-TirelessStarflareDiamond"
  value: {
   dps: 29057.73921
-<<<<<<< HEAD
-  tps: 19551.80041
-=======
   tps: 19508.2463
->>>>>>> 674f6711
  }
 }
 dps_results: {
  key: "TestEnhancement-AllItems-TomeofArcanePhenomena-36972"
  value: {
   dps: 28130.72143
-<<<<<<< HEAD
-  tps: 18897.55649
-=======
   tps: 18853.61835
->>>>>>> 674f6711
  }
 }
 dps_results: {
  key: "TestEnhancement-AllItems-TotemofQuakingEarth-47667"
  value: {
   dps: 29534.17631
-<<<<<<< HEAD
-  tps: 19894.10021
-=======
   tps: 19851.29081
->>>>>>> 674f6711
  }
 }
 dps_results: {
  key: "TestEnhancement-AllItems-TrenchantEarthshatterDiamond"
  value: {
   dps: 29057.73921
-<<<<<<< HEAD
-  tps: 19551.80041
-=======
   tps: 19508.2463
->>>>>>> 674f6711
  }
 }
 dps_results: {
  key: "TestEnhancement-AllItems-TrenchantEarthsiegeDiamond"
  value: {
   dps: 29058.01854
-<<<<<<< HEAD
-  tps: 19552.04963
-=======
   tps: 19508.50845
->>>>>>> 674f6711
  }
 }
 dps_results: {
  key: "TestEnhancement-AllItems-Tyrande'sFavoriteDoll-64645"
  value: {
   dps: 28131.15389
-<<<<<<< HEAD
-  tps: 18954.50083
-=======
   tps: 18913.34034
->>>>>>> 674f6711
  }
 }
 dps_results: {
  key: "TestEnhancement-AllItems-UndeadSlayer'sBlessedArmor"
  value: {
   dps: 21033.11919
-<<<<<<< HEAD
-  tps: 14380.77616
-=======
   tps: 14335.84823
->>>>>>> 674f6711
  }
 }
 dps_results: {
  key: "TestEnhancement-AllItems-UnheededWarning-59520"
  value: {
   dps: 29743.90315
-<<<<<<< HEAD
-  tps: 19992.80824
-=======
   tps: 19949.55492
->>>>>>> 674f6711
  }
 }
 dps_results: {
  key: "TestEnhancement-AllItems-UnquenchableFlame-67101"
  value: {
   dps: 27965.13341
-<<<<<<< HEAD
-  tps: 18788.54548
-=======
   tps: 18744.83053
->>>>>>> 674f6711
  }
 }
 dps_results: {
  key: "TestEnhancement-AllItems-UnsolvableRiddle-62468"
  value: {
   dps: 29876.97339
-<<<<<<< HEAD
-  tps: 19973.06698
-=======
   tps: 19929.22965
->>>>>>> 674f6711
  }
 }
 dps_results: {
  key: "TestEnhancement-AllItems-UnsolvableRiddle-68709"
  value: {
   dps: 29876.97339
-<<<<<<< HEAD
-  tps: 19973.06698
-=======
   tps: 19929.22965
->>>>>>> 674f6711
  }
 }
 dps_results: {
  key: "TestEnhancement-AllItems-Val'anyr,HammerofAncientKings-46017"
  value: {
   dps: 25546.09788
-<<<<<<< HEAD
-  tps: 17090.50347
-=======
   tps: 17050.95009
->>>>>>> 674f6711
  }
 }
 dps_results: {
  key: "TestEnhancement-AllItems-VialofStolenMemories-59515"
  value: {
   dps: 27965.13341
-<<<<<<< HEAD
-  tps: 18788.78314
-=======
-  tps: 18744.8667
->>>>>>> 674f6711
+  tps: 18744.8667
  }
 }
 dps_results: {
  key: "TestEnhancement-AllItems-VialofStolenMemories-65109"
  value: {
   dps: 27965.13341
-<<<<<<< HEAD
-  tps: 18788.78314
-=======
-  tps: 18744.8667
->>>>>>> 674f6711
+  tps: 18744.8667
  }
 }
 dps_results: {
  key: "TestEnhancement-AllItems-ViciousGladiator'sBadgeofConquest-61033"
  value: {
   dps: 29287.62678
-<<<<<<< HEAD
-  tps: 19652.2267
-=======
   tps: 19608.38936
->>>>>>> 674f6711
  }
 }
 dps_results: {
  key: "TestEnhancement-AllItems-ViciousGladiator'sBadgeofDominance-61035"
  value: {
   dps: 27965.13341
-<<<<<<< HEAD
-  tps: 18788.78314
-=======
-  tps: 18744.8667
->>>>>>> 674f6711
+  tps: 18744.8667
  }
 }
 dps_results: {
  key: "TestEnhancement-AllItems-ViciousGladiator'sBadgeofVictory-61034"
  value: {
   dps: 28515.99697
-<<<<<<< HEAD
-  tps: 19130.3306
-=======
   tps: 19086.41417
->>>>>>> 674f6711
  }
 }
 dps_results: {
  key: "TestEnhancement-AllItems-ViciousGladiator'sEmblemofAccuracy-61027"
  value: {
   dps: 28283.59935
-<<<<<<< HEAD
-  tps: 19090.20466
-=======
   tps: 19047.65415
->>>>>>> 674f6711
  }
 }
 dps_results: {
  key: "TestEnhancement-AllItems-ViciousGladiator'sEmblemofAlacrity-61028"
  value: {
   dps: 28351.08139
-<<<<<<< HEAD
-  tps: 19066.56334
-=======
   tps: 19023.31519
->>>>>>> 674f6711
  }
 }
 dps_results: {
  key: "TestEnhancement-AllItems-ViciousGladiator'sEmblemofCruelty-61026"
  value: {
   dps: 28329.38902
-<<<<<<< HEAD
-  tps: 19086.21973
-=======
   tps: 19043.01593
->>>>>>> 674f6711
  }
 }
 dps_results: {
  key: "TestEnhancement-AllItems-ViciousGladiator'sEmblemofProficiency-61030"
  value: {
   dps: 28093.89441
-<<<<<<< HEAD
-  tps: 19014.7418
-=======
   tps: 18971.30491
->>>>>>> 674f6711
  }
 }
 dps_results: {
  key: "TestEnhancement-AllItems-ViciousGladiator'sEmblemofProwess-61029"
  value: {
   dps: 28563.34807
-<<<<<<< HEAD
-  tps: 19114.81347
-=======
   tps: 19070.89704
->>>>>>> 674f6711
  }
 }
 dps_results: {
  key: "TestEnhancement-AllItems-ViciousGladiator'sEmblemofTenacity-61032"
  value: {
   dps: 27965.13341
-<<<<<<< HEAD
-  tps: 18788.78314
-=======
-  tps: 18744.8667
->>>>>>> 674f6711
+  tps: 18744.8667
  }
 }
 dps_results: {
  key: "TestEnhancement-AllItems-ViciousGladiator'sInsigniaofConquest-61047"
  value: {
   dps: 29323.02931
-<<<<<<< HEAD
-  tps: 19680.97225
-=======
   tps: 19638.03642
->>>>>>> 674f6711
  }
 }
 dps_results: {
  key: "TestEnhancement-AllItems-ViciousGladiator'sInsigniaofDominance-61045"
  value: {
   dps: 27965.13341
-<<<<<<< HEAD
-  tps: 18788.78314
-=======
-  tps: 18744.8667
->>>>>>> 674f6711
+  tps: 18744.8667
  }
 }
 dps_results: {
  key: "TestEnhancement-AllItems-ViciousGladiator'sInsigniaofVictory-61046"
  value: {
   dps: 28512.71767
-<<<<<<< HEAD
-  tps: 19131.47055
-=======
   tps: 19087.55411
->>>>>>> 674f6711
  }
 }
 dps_results: {
  key: "TestEnhancement-AllItems-VolcanicRegalia"
  value: {
   dps: 21147.93988
-<<<<<<< HEAD
-  tps: 14324.5438
-=======
   tps: 14285.88433
->>>>>>> 674f6711
  }
 }
 dps_results: {
  key: "TestEnhancement-AllItems-WingedTalisman-37844"
  value: {
   dps: 27965.13341
-<<<<<<< HEAD
-  tps: 18788.76136
-=======
   tps: 18744.85214
->>>>>>> 674f6711
  }
 }
 dps_results: {
  key: "TestEnhancement-AllItems-WitchingHourglass-55787"
  value: {
   dps: 28197.09925
-<<<<<<< HEAD
-  tps: 18979.89279
-=======
   tps: 18937.55215
->>>>>>> 674f6711
  }
 }
 dps_results: {
  key: "TestEnhancement-AllItems-WitchingHourglass-56320"
  value: {
   dps: 28311.80763
-<<<<<<< HEAD
-  tps: 19028.56629
-=======
   tps: 18986.77651
->>>>>>> 674f6711
  }
 }
 dps_results: {
  key: "TestEnhancement-AllItems-World-QuellerFocus-63842"
  value: {
   dps: 28350.21906
-<<<<<<< HEAD
-  tps: 18998.55006
-=======
   tps: 18954.63363
->>>>>>> 674f6711
  }
 }
 dps_results: {
  key: "TestEnhancement-AllItems-WrathfulGladiator'sTotemofSurvival-51513"
  value: {
   dps: 29059.12027
-<<<<<<< HEAD
-  tps: 19564.50874
-=======
   tps: 19522.82193
->>>>>>> 674f6711
  }
 }
 dps_results: {
  key: "TestEnhancement-AllItems-Za'brox'sLuckyTooth-63742"
  value: {
   dps: 28374.27289
-<<<<<<< HEAD
-  tps: 19008.05767
-=======
   tps: 18964.14123
->>>>>>> 674f6711
  }
 }
 dps_results: {
  key: "TestEnhancement-AllItems-Za'brox'sLuckyTooth-63745"
  value: {
   dps: 28374.27289
-<<<<<<< HEAD
-  tps: 19008.05767
-=======
   tps: 18964.14123
->>>>>>> 674f6711
  }
 }
 dps_results: {
  key: "TestEnhancement-Average-Default"
  value: {
   dps: 29928.78596
-<<<<<<< HEAD
-  tps: 20181.93166
-=======
   tps: 20138.21922
->>>>>>> 674f6711
  }
 }
 dps_results: {
  key: "TestEnhancement-Settings-Draenei-p1-Standard-default-FullBuffs-LongMultiTarget"
  value: {
   dps: 30354.41682
-<<<<<<< HEAD
-  tps: 25361.75702
-=======
   tps: 24517.54197
->>>>>>> 674f6711
  }
 }
 dps_results: {
  key: "TestEnhancement-Settings-Draenei-p1-Standard-default-FullBuffs-LongSingleTarget"
  value: {
   dps: 29669.34444
-<<<<<<< HEAD
-  tps: 19973.90924
-=======
   tps: 19930.51718
->>>>>>> 674f6711
  }
 }
 dps_results: {
  key: "TestEnhancement-Settings-Draenei-p1-Standard-default-FullBuffs-ShortSingleTarget"
  value: {
   dps: 33741.44773
-<<<<<<< HEAD
-  tps: 22272.90516
-=======
   tps: 22221.24378
->>>>>>> 674f6711
  }
 }
 dps_results: {
  key: "TestEnhancement-Settings-Draenei-p1-Standard-default-NoBuffs-LongMultiTarget"
  value: {
   dps: 23349.41767
-<<<<<<< HEAD
-  tps: 21013.19622
-=======
   tps: 20105.42295
->>>>>>> 674f6711
  }
 }
 dps_results: {
  key: "TestEnhancement-Settings-Draenei-p1-Standard-default-NoBuffs-LongSingleTarget"
  value: {
   dps: 22833.57427
-<<<<<<< HEAD
-  tps: 15626.03061
-=======
   tps: 15576.68935
->>>>>>> 674f6711
  }
 }
 dps_results: {
  key: "TestEnhancement-Settings-Draenei-p1-Standard-default-NoBuffs-ShortSingleTarget"
  value: {
   dps: 24840.4387
-<<<<<<< HEAD
-  tps: 16734.26918
-=======
   tps: 16677.04791
->>>>>>> 674f6711
  }
 }
 dps_results: {
  key: "TestEnhancement-Settings-Orc-p1-Standard-default-FullBuffs-LongMultiTarget"
  value: {
   dps: 30787.93091
-<<<<<<< HEAD
-  tps: 25651.96376
-=======
   tps: 24800.68006
->>>>>>> 674f6711
  }
 }
 dps_results: {
  key: "TestEnhancement-Settings-Orc-p1-Standard-default-FullBuffs-LongSingleTarget"
  value: {
   dps: 30222.5736
-<<<<<<< HEAD
-  tps: 20378.97845
-=======
   tps: 20335.80963
->>>>>>> 674f6711
  }
 }
 dps_results: {
  key: "TestEnhancement-Settings-Orc-p1-Standard-default-FullBuffs-ShortSingleTarget"
  value: {
   dps: 34789.20041
-<<<<<<< HEAD
-  tps: 23009.3717
-=======
   tps: 22957.88742
->>>>>>> 674f6711
  }
 }
 dps_results: {
  key: "TestEnhancement-Settings-Orc-p1-Standard-default-NoBuffs-LongMultiTarget"
  value: {
   dps: 23760.38763
-<<<<<<< HEAD
-  tps: 21293.03074
-=======
   tps: 20391.10102
->>>>>>> 674f6711
  }
 }
 dps_results: {
  key: "TestEnhancement-Settings-Orc-p1-Standard-default-NoBuffs-LongSingleTarget"
  value: {
   dps: 23314.87548
-<<<<<<< HEAD
-  tps: 15956.38134
-=======
   tps: 15906.83495
->>>>>>> 674f6711
  }
 }
 dps_results: {
  key: "TestEnhancement-Settings-Orc-p1-Standard-default-NoBuffs-ShortSingleTarget"
  value: {
   dps: 25447.21029
-<<<<<<< HEAD
-  tps: 17106.22083
-=======
   tps: 17048.10175
->>>>>>> 674f6711
  }
 }
 dps_results: {
  key: "TestEnhancement-Settings-Troll-p1-Standard-default-FullBuffs-LongMultiTarget"
  value: {
   dps: 30599.72107
-<<<<<<< HEAD
-  tps: 25545.90675
-=======
   tps: 24716.77166
->>>>>>> 674f6711
  }
 }
 dps_results: {
  key: "TestEnhancement-Settings-Troll-p1-Standard-default-FullBuffs-LongSingleTarget"
  value: {
   dps: 29958.24731
-<<<<<<< HEAD
-  tps: 20131.18966
-=======
   tps: 20087.43978
->>>>>>> 674f6711
  }
 }
 dps_results: {
  key: "TestEnhancement-Settings-Troll-p1-Standard-default-FullBuffs-ShortSingleTarget"
  value: {
   dps: 34679.31934
-<<<<<<< HEAD
-  tps: 22813.99735
-=======
   tps: 22763.71811
->>>>>>> 674f6711
  }
 }
 dps_results: {
  key: "TestEnhancement-Settings-Troll-p1-Standard-default-NoBuffs-LongMultiTarget"
  value: {
   dps: 23365.50047
-<<<<<<< HEAD
-  tps: 20946.78211
-=======
   tps: 20016.25554
->>>>>>> 674f6711
  }
 }
 dps_results: {
  key: "TestEnhancement-Settings-Troll-p1-Standard-default-NoBuffs-LongSingleTarget"
  value: {
   dps: 22964.29457
-<<<<<<< HEAD
-  tps: 15710.75031
-=======
   tps: 15662.24924
->>>>>>> 674f6711
  }
 }
 dps_results: {
  key: "TestEnhancement-Settings-Troll-p1-Standard-default-NoBuffs-ShortSingleTarget"
  value: {
   dps: 25256.40917
-<<<<<<< HEAD
-  tps: 17044.56064
-=======
   tps: 16991.6468
->>>>>>> 674f6711
  }
 }
 dps_results: {
  key: "TestEnhancement-SwitchInFrontOfTarget-Default"
  value: {
   dps: 27741.53222
-<<<<<<< HEAD
-  tps: 18288.651
-=======
   tps: 18242.79949
->>>>>>> 674f6711
  }
 }