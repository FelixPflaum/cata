character_stats_results: {
 key: "TestEnhancement-CharacterStats-Default"
 value: {
  final_stats: 402.6
  final_stats: 1087.9
  final_stats: 1356.85
  final_stats: 831.6
  final_stats: 320.1
  final_stats: 3153.15556
  final_stats: 109
  final_stats: 374
  final_stats: 1631.81453
  final_stats: 360
  final_stats: 0
  final_stats: 5373.51852
  final_stats: 570.74
  final_stats: 1851.7429
  final_stats: 360
  final_stats: 0
  final_stats: 213.7775
  final_stats: 16590
  final_stats: 0
  final_stats: 0
  final_stats: 12606.3
  final_stats: 2714.8
  final_stats: 0
  final_stats: 0
  final_stats: 0
  final_stats: 0
  final_stats: 0
  final_stats: 0
  final_stats: 20327.5
  final_stats: 75
  final_stats: 75
  final_stats: 75
  final_stats: 75
  final_stats: 130
  final_stats: 0
  final_stats: 0
  final_stats: 0
  final_stats: 0
  final_stats: 0
  final_stats: 0
 }
}
dps_results: {
 key: "TestEnhancement-AllItems-Althor'sAbacus-50359"
 value: {
  dps: 7193.61218
  tps: 4082.22263
 }
}
dps_results: {
 key: "TestEnhancement-AllItems-Althor'sAbacus-50366"
 value: {
  dps: 7212.21298
  tps: 4093.91767
 }
}
dps_results: {
 key: "TestEnhancement-AllItems-AshtongueTalismanofVision-32491"
 value: {
  dps: 7135.25353
  tps: 4038.37544
 }
}
dps_results: {
 key: "TestEnhancement-AllItems-AustereEarthsiegeDiamond"
 value: {
  dps: 7102.10859
  tps: 4025.2561
 }
}
dps_results: {
 key: "TestEnhancement-AllItems-Bandit'sInsignia-40371"
 value: {
  dps: 7218.09777
  tps: 4090.17325
 }
}
dps_results: {
 key: "TestEnhancement-AllItems-BaubleofTrueBlood-50354"
 value: {
  dps: 7042.09599
  tps: 3986.94622
  hps: 95.25776
 }
}
dps_results: {
 key: "TestEnhancement-AllItems-BaubleofTrueBlood-50726"
 value: {
  dps: 7042.09599
  tps: 3986.94622
  hps: 95.25776
 }
}
dps_results: {
 key: "TestEnhancement-AllItems-BeamingEarthsiegeDiamond"
 value: {
  dps: 7134.5886
  tps: 4043.80152
 }
}
dps_results: {
 key: "TestEnhancement-AllItems-Beast-tamer'sShoulders-30892"
 value: {
  dps: 6851.95808
  tps: 3860.47288
 }
}
dps_results: {
 key: "TestEnhancement-AllItems-Bizuri'sTotemofShatteredIce-50458"
 value: {
  dps: 7478.93727
  tps: 4250.97975
 }
}
dps_results: {
 key: "TestEnhancement-AllItems-BlackBruise-50035"
 value: {
  dps: 7120.18763
  tps: 4007.3582
 }
}
dps_results: {
 key: "TestEnhancement-AllItems-BlackBruise-50692"
 value: {
  dps: 7179.90567
  tps: 4039.32308
 }
}
dps_results: {
 key: "TestEnhancement-AllItems-BlessedGarboftheUndeadSlayer"
 value: {
  dps: 5790.60884
  tps: 3260.32314
 }
}
dps_results: {
 key: "TestEnhancement-AllItems-BlessedRegaliaofUndeadCleansing"
 value: {
  dps: 5690.34019
  tps: 3217.89321
 }
}
dps_results: {
 key: "TestEnhancement-AllItems-BracingEarthsiegeDiamond"
 value: {
  dps: 7123.43459
  tps: 3926.61635
 }
}
dps_results: {
 key: "TestEnhancement-AllItems-Bryntroll,theBoneArbiter-50415"
 value: {
  dps: 7282.73173
  tps: 4129.55236
 }
}
dps_results: {
 key: "TestEnhancement-AllItems-Bryntroll,theBoneArbiter-50709"
 value: {
  dps: 7282.73173
  tps: 4129.55236
 }
}
dps_results: {
 key: "TestEnhancement-AllItems-ChaoticSkyflareDiamond"
 value: {
  dps: 7286.66351
  tps: 4133.11228
 }
}
dps_results: {
 key: "TestEnhancement-AllItems-CorpseTongueCoin-50349"
 value: {
  dps: 7042.26928
  tps: 3987.06752
 }
}
dps_results: {
 key: "TestEnhancement-AllItems-CorpseTongueCoin-50352"
 value: {
  dps: 7042.26928
  tps: 3987.06752
 }
}
dps_results: {
 key: "TestEnhancement-AllItems-CorrodedSkeletonKey-50356"
 value: {
  dps: 7042.26607
  tps: 3987.06752
  hps: 64
 }
}
dps_results: {
 key: "TestEnhancement-AllItems-DarkmoonCard:Berserker!-42989"
 value: {
  dps: 7169.60326
  tps: 4059.32076
 }
}
dps_results: {
 key: "TestEnhancement-AllItems-DarkmoonCard:Death-42990"
 value: {
  dps: 7191.83019
  tps: 4077.97314
 }
}
dps_results: {
 key: "TestEnhancement-AllItems-DarkmoonCard:Greatness-44255"
 value: {
  dps: 7221.65966
  tps: 4087.73007
 }
}
dps_results: {
 key: "TestEnhancement-AllItems-DeadlyGladiator'sTotemofSurvival-42602"
 value: {
  dps: 7262.21372
  tps: 4115.5069
 }
}
dps_results: {
 key: "TestEnhancement-AllItems-Death'sChoice-47464"
 value: {
  dps: 7401.67989
  tps: 4186.90831
 }
}
dps_results: {
 key: "TestEnhancement-AllItems-DeathKnight'sAnguish-38212"
 value: {
  dps: 7140.94601
  tps: 4044.97598
 }
}
dps_results: {
 key: "TestEnhancement-AllItems-Deathbringer'sWill-50362"
 value: {
  dps: 7354.31758
  tps: 4158.6766
 }
}
dps_results: {
 key: "TestEnhancement-AllItems-Deathbringer'sWill-50363"
 value: {
  dps: 7409.68249
  tps: 4197.69934
 }
}
dps_results: {
 key: "TestEnhancement-AllItems-Defender'sCode-40257"
 value: {
  dps: 7042.27517
  tps: 3987.06752
 }
}
dps_results: {
 key: "TestEnhancement-AllItems-DestructiveSkyflareDiamond"
 value: {
  dps: 7130.83776
  tps: 4044.12814
 }
}
dps_results: {
 key: "TestEnhancement-AllItems-DislodgedForeignObject-50348"
 value: {
  dps: 7425.81244
  tps: 4220.56322
 }
}
dps_results: {
 key: "TestEnhancement-AllItems-DislodgedForeignObject-50353"
 value: {
  dps: 7383.88817
  tps: 4202.74624
 }
}
dps_results: {
 key: "TestEnhancement-AllItems-EarthshatterBattlegear"
 value: {
  dps: 6477.40468
  tps: 3649.99151
 }
}
dps_results: {
 key: "TestEnhancement-AllItems-EarthshatterGarb"
 value: {
  dps: 6068.1178
  tps: 3444.97629
 }
}
dps_results: {
 key: "TestEnhancement-AllItems-EffulgentSkyflareDiamond"
 value: {
  dps: 7102.10859
  tps: 4025.2561
 }
}
dps_results: {
 key: "TestEnhancement-AllItems-EmberSkyflareDiamond"
 value: {
  dps: 7123.80162
  tps: 4036.60208
 }
}
dps_results: {
 key: "TestEnhancement-AllItems-EnigmaticSkyflareDiamond"
 value: {
  dps: 7122.35503
  tps: 4037.36094
 }
}
dps_results: {
 key: "TestEnhancement-AllItems-EnigmaticStarflareDiamond"
 value: {
  dps: 7120.24231
  tps: 4035.28974
 }
}
dps_results: {
 key: "TestEnhancement-AllItems-EphemeralSnowflake-50260"
 value: {
  dps: 7182.35123
  tps: 4068.54385
 }
}
dps_results: {
 key: "TestEnhancement-AllItems-EssenceofGossamer-37220"
 value: {
  dps: 7042.26928
  tps: 3987.06752
 }
}
dps_results: {
 key: "TestEnhancement-AllItems-EternalEarthsiegeDiamond"
 value: {
  dps: 7102.10859
  tps: 4025.2561
 }
}
dps_results: {
 key: "TestEnhancement-AllItems-ExtractofNecromanticPower-40373"
 value: {
  dps: 7203.70731
  tps: 4083.53565
 }
}
dps_results: {
 key: "TestEnhancement-AllItems-EyeoftheBroodmother-45308"
 value: {
  dps: 7264.71504
  tps: 4119.83329
 }
}
dps_results: {
 key: "TestEnhancement-AllItems-Figurine-SapphireOwl-42413"
 value: {
  dps: 7073.75611
  tps: 4008.07456
 }
}
dps_results: {
 key: "TestEnhancement-AllItems-ForethoughtTalisman-40258"
 value: {
  dps: 7136.11879
  tps: 4046.07432
 }
}
dps_results: {
 key: "TestEnhancement-AllItems-ForgeEmber-37660"
 value: {
  dps: 7198.61742
  tps: 4079.79012
 }
}
dps_results: {
 key: "TestEnhancement-AllItems-ForlornSkyflareDiamond"
 value: {
  dps: 7123.43459
  tps: 4038.69468
 }
}
dps_results: {
 key: "TestEnhancement-AllItems-ForlornStarflareDiamond"
 value: {
  dps: 7119.16939
  tps: 4036.00697
 }
}
dps_results: {
 key: "TestEnhancement-AllItems-FrostWitch'sBattlegear"
 value: {
  dps: 7161.29033
  tps: 4023.79946
 }
}
dps_results: {
 key: "TestEnhancement-AllItems-FrostWitch'sRegalia"
 value: {
  dps: 6794.22308
  tps: 3867.34849
 }
}
dps_results: {
 key: "TestEnhancement-AllItems-FuriousGladiator'sTotemofSurvival-42603"
 value: {
  dps: 7274.07708
  tps: 4122.95541
 }
}
dps_results: {
 key: "TestEnhancement-AllItems-FuryoftheFiveFlights-40431"
 value: {
  dps: 7239.41618
  tps: 4095.91181
 }
}
dps_results: {
 key: "TestEnhancement-AllItems-FuturesightRune-38763"
 value: {
  dps: 7094.68678
  tps: 4020.02628
 }
}
dps_results: {
 key: "TestEnhancement-AllItems-Gladiator'sEarthshaker"
 value: {
  dps: 6836.51983
  tps: 3854.57809
 }
}
dps_results: {
 key: "TestEnhancement-AllItems-Gladiator'sWartide"
 value: {
  dps: 5840.1999
  tps: 3314.38708
 }
}
dps_results: {
 key: "TestEnhancement-AllItems-GlowingTwilightScale-54573"
 value: {
  dps: 7202.91258
  tps: 4088.07015
 }
}
dps_results: {
 key: "TestEnhancement-AllItems-GlowingTwilightScale-54589"
 value: {
  dps: 7224.04986
  tps: 4101.35997
 }
}
dps_results: {
 key: "TestEnhancement-AllItems-GnomishLightningGenerator-41121"
 value: {
  dps: 7175.40733
  tps: 4066.04305
 }
}
dps_results: {
 key: "TestEnhancement-AllItems-HatefulGladiator'sTotemofSurvival-42601"
 value: {
  dps: 7239.73704
  tps: 4100.81874
 }
}
dps_results: {
 key: "TestEnhancement-AllItems-Heartpierce-49982"
 value: {
  dps: 7282.73173
  tps: 4129.55236
 }
}
dps_results: {
 key: "TestEnhancement-AllItems-Heartpierce-50641"
 value: {
  dps: 7282.73173
  tps: 4129.55236
 }
}
dps_results: {
 key: "TestEnhancement-AllItems-IllustrationoftheDragonSoul-40432"
 value: {
  dps: 7203.30602
  tps: 4088.17404
 }
}
dps_results: {
 key: "TestEnhancement-AllItems-ImpassiveSkyflareDiamond"
 value: {
  dps: 7122.35503
  tps: 4037.36094
 }
}
dps_results: {
 key: "TestEnhancement-AllItems-ImpassiveStarflareDiamond"
 value: {
  dps: 7120.24231
  tps: 4035.28974
 }
}
dps_results: {
 key: "TestEnhancement-AllItems-IncisorFragment-37723"
 value: {
  dps: 7169.33573
  tps: 4056.36024
 }
}
dps_results: {
 key: "TestEnhancement-AllItems-InsightfulEarthsiegeDiamond"
 value: {
  dps: 7117.01243
  tps: 4036.05483
 }
}
dps_results: {
 key: "TestEnhancement-AllItems-InvigoratingEarthsiegeDiamond"
 value: {
  dps: 7128.62753
  tps: 4039.84029
  hps: 11.01073
 }
}
dps_results: {
 key: "TestEnhancement-AllItems-Lavanthor'sTalisman-37872"
 value: {
  dps: 7042.26634
  tps: 3987.06752
 }
}
dps_results: {
 key: "TestEnhancement-AllItems-MajesticDragonFigurine-40430"
 value: {
  dps: 7042.26928
  tps: 3987.06752
 }
}
dps_results: {
 key: "TestEnhancement-AllItems-NevermeltingIceCrystal-50259"
 value: {
  dps: 7211.85035
  tps: 4090.0999
 }
}
dps_results: {
 key: "TestEnhancement-AllItems-OfferingofSacrifice-37638"
 value: {
  dps: 7042.27223
  tps: 3987.06752
 }
}
dps_results: {
 key: "TestEnhancement-AllItems-PersistentEarthshatterDiamond"
 value: {
  dps: 7123.5763
  tps: 4037.06133
 }
}
dps_results: {
 key: "TestEnhancement-AllItems-PersistentEarthsiegeDiamond"
 value: {
  dps: 7128.62753
  tps: 4039.84029
 }
}
dps_results: {
 key: "TestEnhancement-AllItems-PetrifiedTwilightScale-54571"
 value: {
  dps: 7042.26928
  tps: 3987.06752
 }
}
dps_results: {
 key: "TestEnhancement-AllItems-PetrifiedTwilightScale-54591"
 value: {
  dps: 7042.26928
  tps: 3987.06752
 }
}
dps_results: {
 key: "TestEnhancement-AllItems-PowerfulEarthshatterDiamond"
 value: {
  dps: 7102.10859
  tps: 4025.2561
 }
}
dps_results: {
 key: "TestEnhancement-AllItems-PowerfulEarthsiegeDiamond"
 value: {
  dps: 7102.10859
  tps: 4025.2561
 }
}
dps_results: {
 key: "TestEnhancement-AllItems-PurifiedShardoftheGods"
 value: {
  dps: 7042.26928
  tps: 3987.06752
 }
}
dps_results: {
 key: "TestEnhancement-AllItems-ReignoftheDead-47316"
 value: {
  dps: 7468.60238
  tps: 4280.7771
 }
}
dps_results: {
 key: "TestEnhancement-AllItems-ReignoftheDead-47477"
 value: {
  dps: 7518.58563
  tps: 4314.691
 }
}
dps_results: {
 key: "TestEnhancement-AllItems-RelentlessEarthsiegeDiamond"
 value: {
  dps: 7282.73173
  tps: 4129.55236
 }
}
dps_results: {
 key: "TestEnhancement-AllItems-RelentlessGladiator'sTotemofSurvival-42604"
 value: {
  dps: 7288.4826
  tps: 4132.00002
 }
}
dps_results: {
 key: "TestEnhancement-AllItems-RevitalizingSkyflareDiamond"
 value: {
  dps: 7095.08381
  tps: 4020.687
 }
}
dps_results: {
 key: "TestEnhancement-AllItems-RuneofRepulsion-40372"
 value: {
  dps: 7042.27517
  tps: 3987.06752
 }
}
dps_results: {
 key: "TestEnhancement-AllItems-SavageGladiator'sTotemofSurvival-42594"
 value: {
  dps: 7233.79508
  tps: 4097.18094
 }
}
dps_results: {
 key: "TestEnhancement-AllItems-SealofthePantheon-36993"
 value: {
  dps: 7042.27517
  tps: 3987.06752
 }
}
dps_results: {
 key: "TestEnhancement-AllItems-Shadowmourne-49623"
 value: {
  dps: 7282.73173
  tps: 4129.55236
 }
}
dps_results: {
 key: "TestEnhancement-AllItems-ShinyShardoftheGods"
 value: {
  dps: 7042.26928
  tps: 3987.06752
 }
}
dps_results: {
 key: "TestEnhancement-AllItems-Sindragosa'sFlawlessFang-50361"
 value: {
  dps: 7042.2539
  tps: 3987.06752
 }
}
dps_results: {
 key: "TestEnhancement-AllItems-SkycallTotem-33506"
 value: {
  dps: 7197.98215
  tps: 4077.92546
 }
}
dps_results: {
 key: "TestEnhancement-AllItems-SkyshatterHarness"
 value: {
  dps: 5140.19717
  tps: 2890.96866
 }
}
dps_results: {
 key: "TestEnhancement-AllItems-SkyshatterRegalia"
 value: {
  dps: 5104.58045
  tps: 2891.93552
 }
}
dps_results: {
 key: "TestEnhancement-AllItems-SliverofPureIce-50339"
 value: {
  dps: 7189.67026
  tps: 4082.71822
 }
}
dps_results: {
 key: "TestEnhancement-AllItems-SliverofPureIce-50346"
 value: {
  dps: 7195.15402
  tps: 4087.24369
 }
}
dps_results: {
 key: "TestEnhancement-AllItems-SoulPreserver-37111"
 value: {
  dps: 7105.68111
  tps: 4026.93698
 }
}
dps_results: {
 key: "TestEnhancement-AllItems-SouloftheDead-40382"
 value: {
  dps: 7162.55248
  tps: 4055.90442
 }
}
dps_results: {
 key: "TestEnhancement-AllItems-SparkofLife-37657"
 value: {
  dps: 7129.3287
  tps: 4032.76352
 }
}
dps_results: {
 key: "TestEnhancement-AllItems-SphereofRedDragon'sBlood-37166"
 value: {
  dps: 7177.48495
  tps: 4062.22428
 }
}
dps_results: {
 key: "TestEnhancement-AllItems-Stonebreaker'sTotem-33507"
 value: {
  dps: 7237.08754
  tps: 4097.33352
 }
}
dps_results: {
 key: "TestEnhancement-AllItems-StormshroudArmor"
 value: {
  dps: 5408.53342
  tps: 3038.83697
 }
}
dps_results: {
 key: "TestEnhancement-AllItems-SwiftSkyflareDiamond"
 value: {
  dps: 7128.62753
  tps: 4039.84029
 }
}
dps_results: {
 key: "TestEnhancement-AllItems-SwiftStarflareDiamond"
 value: {
  dps: 7123.5763
  tps: 4037.06133
 }
}
dps_results: {
 key: "TestEnhancement-AllItems-SwiftWindfireDiamond"
 value: {
  dps: 7114.73665
  tps: 4032.19725
 }
}
dps_results: {
 key: "TestEnhancement-AllItems-TalismanofTrollDivinity-37734"
 value: {
  dps: 7042.26634
  tps: 3987.06752
 }
}
dps_results: {
 key: "TestEnhancement-AllItems-TearsoftheVanquished-47215"
 value: {
  dps: 7127.83628
  tps: 4031.14378
 }
}
dps_results: {
 key: "TestEnhancement-AllItems-TheFistsofFury"
 value: {
  dps: 5663.23628
  tps: 3125.27011
 }
}
dps_results: {
 key: "TestEnhancement-AllItems-TheGeneral'sHeart-45507"
 value: {
  dps: 7042.26928
  tps: 3987.06752
 }
}
dps_results: {
 key: "TestEnhancement-AllItems-Thrall'sBattlegear"
 value: {
  dps: 7006.91625
  tps: 3982.4262
 }
}
dps_results: {
 key: "TestEnhancement-AllItems-Thrall'sRegalia"
 value: {
  dps: 6553.81842
  tps: 3749.55337
 }
}
dps_results: {
 key: "TestEnhancement-AllItems-ThunderingSkyflareDiamond"
 value: {
  dps: 7172.75279
  tps: 4070.73155
 }
}
dps_results: {
 key: "TestEnhancement-AllItems-TidefuryRaiment"
 value: {
  dps: 5100.37112
  tps: 2872.84275
 }
}
dps_results: {
 key: "TestEnhancement-AllItems-TinyAbominationinaJar-50351"
 value: {
  dps: 7293.72608
  tps: 4138.54486
 }
}
dps_results: {
 key: "TestEnhancement-AllItems-TinyAbominationinaJar-50706"
 value: {
  dps: 7290.73872
  tps: 4140.13942
 }
}
dps_results: {
 key: "TestEnhancement-AllItems-TirelessSkyflareDiamond"
 value: {
  dps: 7123.43459
  tps: 4038.69468
 }
}
dps_results: {
 key: "TestEnhancement-AllItems-TirelessStarflareDiamond"
 value: {
  dps: 7119.16939
  tps: 4036.00697
 }
}
dps_results: {
 key: "TestEnhancement-AllItems-TomeofArcanePhenomena-36972"
 value: {
  dps: 7159.99199
  tps: 4064.59225
 }
}
dps_results: {
 key: "TestEnhancement-AllItems-TotemofElectrifyingWind-47666"
 value: {
  dps: 7437.32693
  tps: 4230.05328
 }
}
dps_results: {
 key: "TestEnhancement-AllItems-TotemofQuakingEarth-47667"
 value: {
  dps: 7358.29967
  tps: 4163.83534
 }
}
dps_results: {
 key: "TestEnhancement-AllItems-TotemoftheAvalanche-50463"
 value: {
  dps: 7473.6289
  tps: 4227.64585
 }
}
dps_results: {
 key: "TestEnhancement-AllItems-TotemoftheElementalPlane-40708"
 value: {
  dps: 7282.183
  tps: 4127.52764
 }
}
dps_results: {
 key: "TestEnhancement-AllItems-TrenchantEarthshatterDiamond"
 value: {
  dps: 7119.16939
  tps: 4036.00697
 }
}
dps_results: {
 key: "TestEnhancement-AllItems-TrenchantEarthsiegeDiamond"
 value: {
  dps: 7123.43459
  tps: 4038.69468
 }
}
dps_results: {
 key: "TestEnhancement-AllItems-UndeadSlayer'sBlessedArmor"
 value: {
  dps: 5717.13378
  tps: 3217.15618
 }
}
dps_results: {
 key: "TestEnhancement-AllItems-Val'anyr,HammerofAncientKings-46017"
 value: {
  dps: 7344.6514
  tps: 4156.61871
 }
}
dps_results: {
 key: "TestEnhancement-AllItems-WingedTalisman-37844"
 value: {
  dps: 7105.82174
  tps: 4027.4217
 }
}
dps_results: {
 key: "TestEnhancement-AllItems-WorldbreakerBattlegear"
 value: {
  dps: 7003.80831
  tps: 3986.09088
 }
}
dps_results: {
 key: "TestEnhancement-AllItems-WorldbreakerGarb"
 value: {
  dps: 6617.4628
  tps: 3780.45606
 }
}
dps_results: {
 key: "TestEnhancement-AllItems-WrathfulGladiator'sTotemofSurvival-51513"
 value: {
  dps: 7303.73551
  tps: 4141.57667
 }
}
dps_results: {
 key: "TestEnhancement-Average-Default"
 value: {
  dps: 7259.01943
  tps: 4116.48673
 }
}
dps_results: {
 key: "TestEnhancement-Settings-Orc-P1-Basic-FullBuffs-LongMultiTarget"
 value: {
  dps: 21403.90409
  tps: 12346.37425
 }
}
dps_results: {
 key: "TestEnhancement-Settings-Orc-P1-Basic-FullBuffs-LongSingleTarget"
 value: {
  dps: 7250.57873
  tps: 4096.57187
 }
}
dps_results: {
 key: "TestEnhancement-Settings-Orc-P1-Basic-FullBuffs-ShortSingleTarget"
 value: {
  dps: 8592.7437
  tps: 4450.59403
 }
}
dps_results: {
 key: "TestEnhancement-Settings-Orc-P1-Basic-NoBuffs-LongMultiTarget"
 value: {
  dps: 11097.40445
  tps: 6752.55967
 }
}
dps_results: {
 key: "TestEnhancement-Settings-Orc-P1-Basic-NoBuffs-LongSingleTarget"
 value: {
  dps: 3921.44745
  tps: 2203.941
 }
}
dps_results: {
 key: "TestEnhancement-Settings-Orc-P1-Basic-NoBuffs-ShortSingleTarget"
 value: {
  dps: 5220.37422
  tps: 2741.82859
 }
}
dps_results: {
 key: "TestEnhancement-Settings-Orc-P1-EnhFireElemental-FullBuffs-LongMultiTarget"
 value: {
<<<<<<< HEAD
  dps: 21589.30194
  tps: 12408.13762
=======
  dps: 21830.168
  tps: 12077.45739
>>>>>>> 5b19813d
 }
}
dps_results: {
 key: "TestEnhancement-Settings-Orc-P1-EnhFireElemental-FullBuffs-LongSingleTarget"
 value: {
<<<<<<< HEAD
  dps: 7706.04275
  tps: 4120.26715
=======
  dps: 7645.19014
  tps: 4105.32006
>>>>>>> 5b19813d
 }
}
dps_results: {
 key: "TestEnhancement-Settings-Orc-P1-EnhFireElemental-FullBuffs-ShortSingleTarget"
 value: {
<<<<<<< HEAD
  dps: 9388.68693
  tps: 4476.99794
=======
  dps: 9455.7919
  tps: 4470.62374
>>>>>>> 5b19813d
 }
}
dps_results: {
 key: "TestEnhancement-Settings-Orc-P1-EnhFireElemental-NoBuffs-LongMultiTarget"
 value: {
<<<<<<< HEAD
  dps: 11036.38008
  tps: 6720.58488
=======
  dps: 11984.55155
  tps: 7238.20997
>>>>>>> 5b19813d
 }
}
dps_results: {
 key: "TestEnhancement-Settings-Orc-P1-EnhFireElemental-NoBuffs-LongSingleTarget"
 value: {
<<<<<<< HEAD
  dps: 4210.63415
  tps: 2196.44289
=======
  dps: 4240.31396
  tps: 2227.62593
>>>>>>> 5b19813d
 }
}
dps_results: {
 key: "TestEnhancement-Settings-Orc-P1-EnhFireElemental-NoBuffs-ShortSingleTarget"
 value: {
<<<<<<< HEAD
  dps: 5762.50794
  tps: 2717.55572
=======
  dps: 5808.43888
  tps: 2716.23544
>>>>>>> 5b19813d
 }
}
dps_results: {
 key: "TestEnhancement-Settings-Orc-P1-EnhItemSwap-FullBuffs-LongMultiTarget"
 value: {
<<<<<<< HEAD
  dps: 21248.66688
  tps: 12395.32962
=======
  dps: 21325.26572
  tps: 11983.50385
>>>>>>> 5b19813d
 }
}
dps_results: {
 key: "TestEnhancement-Settings-Orc-P1-EnhItemSwap-FullBuffs-LongSingleTarget"
 value: {
<<<<<<< HEAD
  dps: 7538.89786
  tps: 4079.07975
=======
  dps: 7501.58397
  tps: 4079.05395
>>>>>>> 5b19813d
 }
}
dps_results: {
 key: "TestEnhancement-Settings-Orc-P1-EnhItemSwap-FullBuffs-ShortSingleTarget"
 value: {
<<<<<<< HEAD
  dps: 9093.76068
  tps: 4395.58947
=======
  dps: 9153.38453
  tps: 4390.3509
>>>>>>> 5b19813d
 }
}
dps_results: {
 key: "TestEnhancement-Settings-Orc-P1-EnhItemSwap-NoBuffs-LongMultiTarget"
 value: {
<<<<<<< HEAD
  dps: 10625.66038
  tps: 6606.5281
=======
  dps: 11532.90041
  tps: 7129.51183
>>>>>>> 5b19813d
 }
}
dps_results: {
 key: "TestEnhancement-Settings-Orc-P1-EnhItemSwap-NoBuffs-LongSingleTarget"
 value: {
<<<<<<< HEAD
  dps: 4102.98101
  tps: 2176.47297
=======
  dps: 4114.27835
  tps: 2201.12024
>>>>>>> 5b19813d
 }
}
dps_results: {
 key: "TestEnhancement-Settings-Orc-P1-EnhItemSwap-NoBuffs-ShortSingleTarget"
 value: {
<<<<<<< HEAD
  dps: 5539.87266
  tps: 2673.24479
=======
  dps: 5578.26982
  tps: 2671.33841
>>>>>>> 5b19813d
 }
}
dps_results: {
 key: "TestEnhancement-Settings-Troll-P1-Basic-FullBuffs-LongMultiTarget"
 value: {
  dps: 21360.30345
  tps: 12383.98009
 }
}
dps_results: {
 key: "TestEnhancement-Settings-Troll-P1-Basic-FullBuffs-LongSingleTarget"
 value: {
  dps: 7282.73173
  tps: 4129.55236
 }
}
dps_results: {
 key: "TestEnhancement-Settings-Troll-P1-Basic-FullBuffs-ShortSingleTarget"
 value: {
  dps: 8707.53
  tps: 4561.21121
 }
}
dps_results: {
 key: "TestEnhancement-Settings-Troll-P1-Basic-NoBuffs-LongMultiTarget"
 value: {
  dps: 10962.77608
  tps: 6718.8096
 }
}
dps_results: {
 key: "TestEnhancement-Settings-Troll-P1-Basic-NoBuffs-LongSingleTarget"
 value: {
  dps: 3858.99831
  tps: 2175.90395
 }
}
dps_results: {
 key: "TestEnhancement-Settings-Troll-P1-Basic-NoBuffs-ShortSingleTarget"
 value: {
  dps: 5191.0476
  tps: 2736.68345
 }
}
dps_results: {
 key: "TestEnhancement-Settings-Troll-P1-EnhFireElemental-FullBuffs-LongMultiTarget"
 value: {
<<<<<<< HEAD
  dps: 21405.92482
  tps: 12448.78077
=======
  dps: 21443.06045
  tps: 12015.86236
>>>>>>> 5b19813d
 }
}
dps_results: {
 key: "TestEnhancement-Settings-Troll-P1-EnhFireElemental-FullBuffs-LongSingleTarget"
 value: {
<<<<<<< HEAD
  dps: 7668.64577
  tps: 4155.65471
=======
  dps: 7617.72156
  tps: 4146.08764
>>>>>>> 5b19813d
 }
}
dps_results: {
 key: "TestEnhancement-Settings-Troll-P1-EnhFireElemental-FullBuffs-ShortSingleTarget"
 value: {
<<<<<<< HEAD
  dps: 9313.36781
  tps: 4551.18634
=======
  dps: 9373.9797
  tps: 4545.22588
>>>>>>> 5b19813d
 }
}
dps_results: {
 key: "TestEnhancement-Settings-Troll-P1-EnhFireElemental-NoBuffs-LongMultiTarget"
 value: {
<<<<<<< HEAD
  dps: 10852.74729
  tps: 6657.71133
=======
  dps: 11753.70558
  tps: 7190.74357
>>>>>>> 5b19813d
 }
}
dps_results: {
 key: "TestEnhancement-Settings-Troll-P1-EnhFireElemental-NoBuffs-LongSingleTarget"
 value: {
<<<<<<< HEAD
  dps: 4190.10294
  tps: 2224.78399
=======
  dps: 4169.71469
  tps: 2220.94529
>>>>>>> 5b19813d
 }
}
dps_results: {
 key: "TestEnhancement-Settings-Troll-P1-EnhFireElemental-NoBuffs-ShortSingleTarget"
 value: {
<<<<<<< HEAD
  dps: 5727.03535
  tps: 2774.14513
=======
  dps: 5774.55866
  tps: 2781.72271
>>>>>>> 5b19813d
 }
}
dps_results: {
 key: "TestEnhancement-Settings-Troll-P1-EnhItemSwap-FullBuffs-LongMultiTarget"
 value: {
<<<<<<< HEAD
  dps: 21016.7251
  tps: 12358.86801
=======
  dps: 21011.19933
  tps: 11924.31454
>>>>>>> 5b19813d
 }
}
dps_results: {
 key: "TestEnhancement-Settings-Troll-P1-EnhItemSwap-FullBuffs-LongSingleTarget"
 value: {
<<<<<<< HEAD
  dps: 7496.23146
  tps: 4092.18873
=======
  dps: 7458.79421
  tps: 4094.33538
>>>>>>> 5b19813d
 }
}
dps_results: {
 key: "TestEnhancement-Settings-Troll-P1-EnhItemSwap-FullBuffs-ShortSingleTarget"
 value: {
<<<<<<< HEAD
  dps: 8902.2951
  tps: 4384.58019
=======
  dps: 8955.52501
  tps: 4378.13273
>>>>>>> 5b19813d
 }
}
dps_results: {
 key: "TestEnhancement-Settings-Troll-P1-EnhItemSwap-NoBuffs-LongMultiTarget"
 value: {
<<<<<<< HEAD
  dps: 10586.21304
  tps: 6736.75305
=======
  dps: 11298.48918
  tps: 7046.81856
>>>>>>> 5b19813d
 }
}
dps_results: {
 key: "TestEnhancement-Settings-Troll-P1-EnhItemSwap-NoBuffs-LongSingleTarget"
 value: {
<<<<<<< HEAD
  dps: 4026.57542
  tps: 2162.264
=======
  dps: 4085.4434
  tps: 2216.83085
>>>>>>> 5b19813d
 }
}
dps_results: {
 key: "TestEnhancement-Settings-Troll-P1-EnhItemSwap-NoBuffs-ShortSingleTarget"
 value: {
<<<<<<< HEAD
  dps: 5341.17117
  tps: 2626.88105
=======
  dps: 5399.00434
  tps: 2634.31029
>>>>>>> 5b19813d
 }
}
dps_results: {
 key: "TestEnhancement-SwitchInFrontOfTarget-Default"
 value: {
  dps: 6881.00642
  tps: 3878.93371
 }
}<|MERGE_RESOLUTION|>--- conflicted
+++ resolved
@@ -1002,145 +1002,85 @@
 dps_results: {
  key: "TestEnhancement-Settings-Orc-P1-EnhFireElemental-FullBuffs-LongMultiTarget"
  value: {
-<<<<<<< HEAD
-  dps: 21589.30194
-  tps: 12408.13762
-=======
   dps: 21830.168
   tps: 12077.45739
->>>>>>> 5b19813d
  }
 }
 dps_results: {
  key: "TestEnhancement-Settings-Orc-P1-EnhFireElemental-FullBuffs-LongSingleTarget"
  value: {
-<<<<<<< HEAD
-  dps: 7706.04275
-  tps: 4120.26715
-=======
   dps: 7645.19014
   tps: 4105.32006
->>>>>>> 5b19813d
  }
 }
 dps_results: {
  key: "TestEnhancement-Settings-Orc-P1-EnhFireElemental-FullBuffs-ShortSingleTarget"
  value: {
-<<<<<<< HEAD
-  dps: 9388.68693
-  tps: 4476.99794
-=======
   dps: 9455.7919
   tps: 4470.62374
->>>>>>> 5b19813d
  }
 }
 dps_results: {
  key: "TestEnhancement-Settings-Orc-P1-EnhFireElemental-NoBuffs-LongMultiTarget"
  value: {
-<<<<<<< HEAD
-  dps: 11036.38008
-  tps: 6720.58488
-=======
   dps: 11984.55155
   tps: 7238.20997
->>>>>>> 5b19813d
  }
 }
 dps_results: {
  key: "TestEnhancement-Settings-Orc-P1-EnhFireElemental-NoBuffs-LongSingleTarget"
  value: {
-<<<<<<< HEAD
-  dps: 4210.63415
-  tps: 2196.44289
-=======
   dps: 4240.31396
   tps: 2227.62593
->>>>>>> 5b19813d
  }
 }
 dps_results: {
  key: "TestEnhancement-Settings-Orc-P1-EnhFireElemental-NoBuffs-ShortSingleTarget"
  value: {
-<<<<<<< HEAD
-  dps: 5762.50794
-  tps: 2717.55572
-=======
   dps: 5808.43888
   tps: 2716.23544
->>>>>>> 5b19813d
  }
 }
 dps_results: {
  key: "TestEnhancement-Settings-Orc-P1-EnhItemSwap-FullBuffs-LongMultiTarget"
  value: {
-<<<<<<< HEAD
-  dps: 21248.66688
-  tps: 12395.32962
-=======
   dps: 21325.26572
   tps: 11983.50385
->>>>>>> 5b19813d
  }
 }
 dps_results: {
  key: "TestEnhancement-Settings-Orc-P1-EnhItemSwap-FullBuffs-LongSingleTarget"
  value: {
-<<<<<<< HEAD
-  dps: 7538.89786
-  tps: 4079.07975
-=======
   dps: 7501.58397
   tps: 4079.05395
->>>>>>> 5b19813d
  }
 }
 dps_results: {
  key: "TestEnhancement-Settings-Orc-P1-EnhItemSwap-FullBuffs-ShortSingleTarget"
  value: {
-<<<<<<< HEAD
-  dps: 9093.76068
-  tps: 4395.58947
-=======
   dps: 9153.38453
   tps: 4390.3509
->>>>>>> 5b19813d
  }
 }
 dps_results: {
  key: "TestEnhancement-Settings-Orc-P1-EnhItemSwap-NoBuffs-LongMultiTarget"
  value: {
-<<<<<<< HEAD
-  dps: 10625.66038
-  tps: 6606.5281
-=======
   dps: 11532.90041
   tps: 7129.51183
->>>>>>> 5b19813d
  }
 }
 dps_results: {
  key: "TestEnhancement-Settings-Orc-P1-EnhItemSwap-NoBuffs-LongSingleTarget"
  value: {
-<<<<<<< HEAD
-  dps: 4102.98101
-  tps: 2176.47297
-=======
   dps: 4114.27835
   tps: 2201.12024
->>>>>>> 5b19813d
  }
 }
 dps_results: {
  key: "TestEnhancement-Settings-Orc-P1-EnhItemSwap-NoBuffs-ShortSingleTarget"
  value: {
-<<<<<<< HEAD
-  dps: 5539.87266
-  tps: 2673.24479
-=======
   dps: 5578.26982
   tps: 2671.33841
->>>>>>> 5b19813d
  }
 }
 dps_results: {
@@ -1188,145 +1128,85 @@
 dps_results: {
  key: "TestEnhancement-Settings-Troll-P1-EnhFireElemental-FullBuffs-LongMultiTarget"
  value: {
-<<<<<<< HEAD
-  dps: 21405.92482
-  tps: 12448.78077
-=======
   dps: 21443.06045
   tps: 12015.86236
->>>>>>> 5b19813d
  }
 }
 dps_results: {
  key: "TestEnhancement-Settings-Troll-P1-EnhFireElemental-FullBuffs-LongSingleTarget"
  value: {
-<<<<<<< HEAD
-  dps: 7668.64577
-  tps: 4155.65471
-=======
   dps: 7617.72156
   tps: 4146.08764
->>>>>>> 5b19813d
  }
 }
 dps_results: {
  key: "TestEnhancement-Settings-Troll-P1-EnhFireElemental-FullBuffs-ShortSingleTarget"
  value: {
-<<<<<<< HEAD
-  dps: 9313.36781
-  tps: 4551.18634
-=======
   dps: 9373.9797
   tps: 4545.22588
->>>>>>> 5b19813d
  }
 }
 dps_results: {
  key: "TestEnhancement-Settings-Troll-P1-EnhFireElemental-NoBuffs-LongMultiTarget"
  value: {
-<<<<<<< HEAD
-  dps: 10852.74729
-  tps: 6657.71133
-=======
   dps: 11753.70558
   tps: 7190.74357
->>>>>>> 5b19813d
  }
 }
 dps_results: {
  key: "TestEnhancement-Settings-Troll-P1-EnhFireElemental-NoBuffs-LongSingleTarget"
  value: {
-<<<<<<< HEAD
-  dps: 4190.10294
-  tps: 2224.78399
-=======
   dps: 4169.71469
   tps: 2220.94529
->>>>>>> 5b19813d
  }
 }
 dps_results: {
  key: "TestEnhancement-Settings-Troll-P1-EnhFireElemental-NoBuffs-ShortSingleTarget"
  value: {
-<<<<<<< HEAD
-  dps: 5727.03535
-  tps: 2774.14513
-=======
   dps: 5774.55866
   tps: 2781.72271
->>>>>>> 5b19813d
  }
 }
 dps_results: {
  key: "TestEnhancement-Settings-Troll-P1-EnhItemSwap-FullBuffs-LongMultiTarget"
  value: {
-<<<<<<< HEAD
-  dps: 21016.7251
-  tps: 12358.86801
-=======
   dps: 21011.19933
   tps: 11924.31454
->>>>>>> 5b19813d
  }
 }
 dps_results: {
  key: "TestEnhancement-Settings-Troll-P1-EnhItemSwap-FullBuffs-LongSingleTarget"
  value: {
-<<<<<<< HEAD
-  dps: 7496.23146
-  tps: 4092.18873
-=======
   dps: 7458.79421
   tps: 4094.33538
->>>>>>> 5b19813d
  }
 }
 dps_results: {
  key: "TestEnhancement-Settings-Troll-P1-EnhItemSwap-FullBuffs-ShortSingleTarget"
  value: {
-<<<<<<< HEAD
-  dps: 8902.2951
-  tps: 4384.58019
-=======
   dps: 8955.52501
   tps: 4378.13273
->>>>>>> 5b19813d
  }
 }
 dps_results: {
  key: "TestEnhancement-Settings-Troll-P1-EnhItemSwap-NoBuffs-LongMultiTarget"
  value: {
-<<<<<<< HEAD
-  dps: 10586.21304
-  tps: 6736.75305
-=======
   dps: 11298.48918
   tps: 7046.81856
->>>>>>> 5b19813d
  }
 }
 dps_results: {
  key: "TestEnhancement-Settings-Troll-P1-EnhItemSwap-NoBuffs-LongSingleTarget"
  value: {
-<<<<<<< HEAD
-  dps: 4026.57542
-  tps: 2162.264
-=======
   dps: 4085.4434
   tps: 2216.83085
->>>>>>> 5b19813d
  }
 }
 dps_results: {
  key: "TestEnhancement-Settings-Troll-P1-EnhItemSwap-NoBuffs-ShortSingleTarget"
  value: {
-<<<<<<< HEAD
-  dps: 5341.17117
-  tps: 2626.88105
-=======
   dps: 5399.00434
   tps: 2634.31029
->>>>>>> 5b19813d
  }
 }
 dps_results: {
