--- conflicted
+++ resolved
@@ -52,1192 +52,610 @@
 dps_results: {
  key: "TestEnhancement-AllItems-AshtongueTalismanofVision-32491"
  value: {
-<<<<<<< HEAD
-  dps: 5276.80191
-  tps: 2926.37724
-=======
   dps: 5261.94928
   tps: 2929.33648
->>>>>>> 4ab195a9
  }
 }
 dps_results: {
  key: "TestEnhancement-AllItems-AustereEarthsiegeDiamond"
  value: {
-<<<<<<< HEAD
-  dps: 5256.86844
-  tps: 2927.48295
-=======
   dps: 5245.25768
   tps: 2930.2561
->>>>>>> 4ab195a9
  }
 }
 dps_results: {
  key: "TestEnhancement-AllItems-Bandit'sInsignia-40371"
  value: {
-<<<<<<< HEAD
-  dps: 5342.19193
-  tps: 2972.10642
-=======
   dps: 5296.89851
   tps: 2947.53584
->>>>>>> 4ab195a9
  }
 }
 dps_results: {
  key: "TestEnhancement-AllItems-BeamingEarthsiegeDiamond"
  value: {
-<<<<<<< HEAD
-  dps: 5279.18422
-  tps: 2936.99802
-=======
   dps: 5267.18751
   tps: 2941.19918
->>>>>>> 4ab195a9
  }
 }
 dps_results: {
  key: "TestEnhancement-AllItems-Beast-tamer'sShoulders-30892"
  value: {
-<<<<<<< HEAD
-  dps: 5064.32525
-  tps: 2802.13823
-=======
   dps: 5055.9106
   tps: 2802.94363
->>>>>>> 4ab195a9
  }
 }
 dps_results: {
  key: "TestEnhancement-AllItems-Bizuri'sTotemofShatteredIce-50458"
  value: {
-<<<<<<< HEAD
-  dps: 5587.36025
-  tps: 3123.01951
-=======
   dps: 5551.51504
   tps: 3108.70565
->>>>>>> 4ab195a9
  }
 }
 dps_results: {
  key: "TestEnhancement-AllItems-BracingEarthsiegeDiamond"
  value: {
-<<<<<<< HEAD
-  dps: 5272.10694
-  tps: 2856.63051
- }
-}
-dps_results: {
- key: "TestEnhancement-AllItems-Braxley'sBackyardMoonshine-35937"
- value: {
-  dps: 5266.08033
-  tps: 2934.12945
- }
-}
-dps_results: {
- key: "TestEnhancement-AllItems-CataclysmHarness"
- value: {
-  dps: 3972.60761
-  tps: 2191.90392
- }
-}
-dps_results: {
- key: "TestEnhancement-AllItems-CataclysmRegalia"
- value: {
-  dps: 3883.61853
-  tps: 2151.47464
-=======
   dps: 5260.51079
   tps: 2859.37101
->>>>>>> 4ab195a9
  }
 }
 dps_results: {
  key: "TestEnhancement-AllItems-ChaoticSkyflareDiamond"
  value: {
-<<<<<<< HEAD
-  dps: 5383.10058
-  tps: 2997.53246
- }
-}
-dps_results: {
- key: "TestEnhancement-AllItems-CycloneHarness"
- value: {
-  dps: 3819.98826
-  tps: 2102.19407
- }
-}
-dps_results: {
- key: "TestEnhancement-AllItems-CycloneRegalia"
- value: {
-  dps: 3813.45071
-  tps: 2104.93241
-=======
   dps: 5383.03838
   tps: 3008.88542
->>>>>>> 4ab195a9
  }
 }
 dps_results: {
  key: "TestEnhancement-AllItems-DarkmoonCard:Berserker!-42989"
  value: {
-<<<<<<< HEAD
-  dps: 5338.45696
-  tps: 2968.8594
-=======
   dps: 5293.6675
   tps: 2948.27285
->>>>>>> 4ab195a9
  }
 }
 dps_results: {
  key: "TestEnhancement-AllItems-DarkmoonCard:Death-42990"
  value: {
-<<<<<<< HEAD
-  dps: 5339.77121
-  tps: 2975.57737
-=======
   dps: 5313.40752
   tps: 2963.31547
->>>>>>> 4ab195a9
  }
 }
 dps_results: {
  key: "TestEnhancement-AllItems-DarkmoonCard:Greatness-42987"
  value: {
-<<<<<<< HEAD
-  dps: 5347.63708
-  tps: 2964.58559
-=======
   dps: 5302.09411
   tps: 2950.1371
->>>>>>> 4ab195a9
  }
 }
 dps_results: {
  key: "TestEnhancement-AllItems-DarkmoonCard:Greatness-44253"
  value: {
-<<<<<<< HEAD
-  dps: 5374.62697
-  tps: 2981.54589
-=======
   dps: 5350.0963
   tps: 2979.2386
->>>>>>> 4ab195a9
  }
 }
 dps_results: {
  key: "TestEnhancement-AllItems-DarkmoonCard:Greatness-44254"
  value: {
-<<<<<<< HEAD
-  dps: 5310.83922
-  tps: 2951.54356
- }
-}
-dps_results: {
- key: "TestEnhancement-AllItems-DeathKnight'sAnguish-38212"
- value: {
-  dps: 5285.47892
-  tps: 2937.56707
-=======
   dps: 5251.59847
   tps: 2922.37776
->>>>>>> 4ab195a9
  }
 }
 dps_results: {
  key: "TestEnhancement-AllItems-Defender'sCode-40257"
  value: {
-<<<<<<< HEAD
-  dps: 5212.30499
-  tps: 2902.40146
- }
-}
-dps_results: {
- key: "TestEnhancement-AllItems-DesolationBattlegear"
- value: {
-  dps: 3797.73474
-  tps: 2082.79183
-=======
-  dps: 5180.78514
-  tps: 2885.06306
->>>>>>> 4ab195a9
+  dps: 5180.78514
+  tps: 2885.06306
  }
 }
 dps_results: {
  key: "TestEnhancement-AllItems-DestructiveSkyflareDiamond"
  value: {
-<<<<<<< HEAD
-  dps: 5280.42982
-  tps: 2937.55027
-=======
   dps: 5292.07801
   tps: 2957.35915
->>>>>>> 4ab195a9
  }
 }
 dps_results: {
  key: "TestEnhancement-AllItems-EarthshatterBattlegear"
  value: {
-<<<<<<< HEAD
-  dps: 4627.2518
-  tps: 2561.6884
-=======
   dps: 4640.36178
   tps: 2586.66762
->>>>>>> 4ab195a9
  }
 }
 dps_results: {
  key: "TestEnhancement-AllItems-EarthshatterGarb"
  value: {
-<<<<<<< HEAD
-  dps: 4339.242
-  tps: 2417.96171
-=======
   dps: 4321.10981
   tps: 2413.62298
->>>>>>> 4ab195a9
  }
 }
 dps_results: {
  key: "TestEnhancement-AllItems-EffulgentSkyflareDiamond"
  value: {
-<<<<<<< HEAD
-  dps: 5256.86844
-  tps: 2927.48295
-=======
   dps: 5245.25768
   tps: 2930.2561
->>>>>>> 4ab195a9
  }
 }
 dps_results: {
  key: "TestEnhancement-AllItems-EmberSkyflareDiamond"
  value: {
-<<<<<<< HEAD
-  dps: 5292.87071
-  tps: 2943.10968
-=======
   dps: 5271.72734
   tps: 2947.57367
->>>>>>> 4ab195a9
  }
 }
 dps_results: {
  key: "TestEnhancement-AllItems-EnigmaticSkyflareDiamond"
  value: {
-<<<<<<< HEAD
-  dps: 5290.38497
-  tps: 2945.34636
-=======
   dps: 5288.35128
   tps: 2955.1788
->>>>>>> 4ab195a9
  }
 }
 dps_results: {
  key: "TestEnhancement-AllItems-EnigmaticStarflareDiamond"
  value: {
-<<<<<<< HEAD
-  dps: 5292.57106
-  tps: 2945.81353
-=======
   dps: 5293.48679
   tps: 2959.4091
->>>>>>> 4ab195a9
  }
 }
 dps_results: {
  key: "TestEnhancement-AllItems-EternalEarthsiegeDiamond"
  value: {
-<<<<<<< HEAD
-  dps: 5256.86844
-  tps: 2927.48295
-=======
   dps: 5245.25768
   tps: 2930.2561
->>>>>>> 4ab195a9
  }
 }
 dps_results: {
  key: "TestEnhancement-AllItems-ExtractofNecromanticPower-40373"
  value: {
-<<<<<<< HEAD
-  dps: 5314.44182
-  tps: 2956.58857
-=======
   dps: 5303.98162
   tps: 2961.24944
->>>>>>> 4ab195a9
  }
 }
 dps_results: {
  key: "TestEnhancement-AllItems-EyeoftheBroodmother-45308"
  value: {
-<<<<<<< HEAD
-  dps: 5354.25981
-  tps: 2978.91906
- }
-}
-dps_results: {
- key: "TestEnhancement-AllItems-Fathom-BroochoftheTidewalker-30663"
- value: {
-  dps: 5203.86445
-  tps: 2899.41019
- }
-}
-dps_results: {
- key: "TestEnhancement-AllItems-FelstalkerArmor"
- value: {
-  dps: 4556.05475
-  tps: 2526.27443
-=======
   dps: 5326.10299
   tps: 2967.84401
->>>>>>> 4ab195a9
  }
 }
 dps_results: {
  key: "TestEnhancement-AllItems-ForgeEmber-37660"
  value: {
-<<<<<<< HEAD
-  dps: 5296.92744
-  tps: 2952.5226
-=======
   dps: 5316.52898
   tps: 2964.51556
->>>>>>> 4ab195a9
  }
 }
 dps_results: {
  key: "TestEnhancement-AllItems-ForlornSkyflareDiamond"
  value: {
-<<<<<<< HEAD
-  dps: 5272.10694
-  tps: 2936.95946
-=======
   dps: 5260.51079
   tps: 2939.74267
->>>>>>> 4ab195a9
  }
 }
 dps_results: {
  key: "TestEnhancement-AllItems-ForlornStarflareDiamond"
  value: {
-<<<<<<< HEAD
-  dps: 5269.05924
-  tps: 2935.06416
-=======
   dps: 5257.46017
   tps: 2937.84535
->>>>>>> 4ab195a9
  }
 }
 dps_results: {
  key: "TestEnhancement-AllItems-FrostWitch'sBattlegear"
  value: {
-<<<<<<< HEAD
-  dps: 5589.01033
-  tps: 3085.36073
-=======
   dps: 5593.19014
   tps: 3102.34615
->>>>>>> 4ab195a9
  }
 }
 dps_results: {
  key: "TestEnhancement-AllItems-FrostWitch'sRegalia"
  value: {
-<<<<<<< HEAD
-  dps: 5146.18649
-  tps: 2888.28379
-=======
   dps: 5116.05614
   tps: 2877.26615
->>>>>>> 4ab195a9
  }
 }
 dps_results: {
  key: "TestEnhancement-AllItems-FuryoftheFiveFlights-40431"
  value: {
-<<<<<<< HEAD
-  dps: 5362.29923
-  tps: 2974.45386
-=======
   dps: 5350.25395
   tps: 2976.31698
->>>>>>> 4ab195a9
  }
 }
 dps_results: {
  key: "TestEnhancement-AllItems-FuturesightRune-38763"
  value: {
-<<<<<<< HEAD
-  dps: 5249.73567
-  tps: 2925.65097
-=======
   dps: 5217.92991
   tps: 2908.08951
->>>>>>> 4ab195a9
  }
 }
 dps_results: {
  key: "TestEnhancement-AllItems-Gladiator'sEarthshaker"
  value: {
-<<<<<<< HEAD
-  dps: 3956.34595
-  tps: 2214.69415
-=======
   dps: 5370.75795
   tps: 3003.1911
->>>>>>> 4ab195a9
  }
 }
 dps_results: {
  key: "TestEnhancement-AllItems-Gladiator'sWartide"
  value: {
-<<<<<<< HEAD
-  dps: 3775.29749
-  tps: 2086.98446
-=======
   dps: 4267.96674
   tps: 2385.51558
->>>>>>> 4ab195a9
  }
 }
 dps_results: {
  key: "TestEnhancement-AllItems-IllustrationoftheDragonSoul-40432"
  value: {
-<<<<<<< HEAD
-  dps: 5332.92275
-  tps: 2977.31228
-=======
   dps: 5300.48333
   tps: 2959.25539
->>>>>>> 4ab195a9
  }
 }
 dps_results: {
  key: "TestEnhancement-AllItems-ImpassiveSkyflareDiamond"
  value: {
-<<<<<<< HEAD
-  dps: 5290.38497
-  tps: 2945.34636
-=======
   dps: 5288.35128
   tps: 2955.1788
->>>>>>> 4ab195a9
  }
 }
 dps_results: {
  key: "TestEnhancement-AllItems-ImpassiveStarflareDiamond"
  value: {
-<<<<<<< HEAD
-  dps: 5292.57106
-  tps: 2945.81353
-=======
   dps: 5293.48679
   tps: 2959.4091
->>>>>>> 4ab195a9
  }
 }
 dps_results: {
  key: "TestEnhancement-AllItems-IncisorFragment-37723"
  value: {
-<<<<<<< HEAD
-  dps: 5307.09528
-  tps: 2942.03308
- }
-}
-dps_results: {
- key: "TestEnhancement-AllItems-InfusedColdstoneRune-35935"
- value: {
-  dps: 5246.71951
-  tps: 2918.90541
-=======
   dps: 5282.27518
   tps: 2941.65988
->>>>>>> 4ab195a9
  }
 }
 dps_results: {
  key: "TestEnhancement-AllItems-InsightfulEarthsiegeDiamond"
  value: {
-<<<<<<< HEAD
-  dps: 5288.25184
-  tps: 2941.38182
-=======
   dps: 5262.6583
   tps: 2940.45003
->>>>>>> 4ab195a9
  }
 }
 dps_results: {
  key: "TestEnhancement-AllItems-InvigoratingEarthsiegeDiamond"
  value: {
-<<<<<<< HEAD
-  dps: 5293.86913
-  tps: 2951.05025
-=======
   dps: 5266.93923
   tps: 2943.33596
->>>>>>> 4ab195a9
  }
 }
 dps_results: {
  key: "TestEnhancement-AllItems-Lavanthor'sTalisman-37872"
  value: {
-<<<<<<< HEAD
-  dps: 5212.30499
-  tps: 2902.40146
-=======
-  dps: 5180.78514
-  tps: 2885.06306
->>>>>>> 4ab195a9
+  dps: 5180.78514
+  tps: 2885.06306
  }
 }
 dps_results: {
  key: "TestEnhancement-AllItems-MajesticDragonFigurine-40430"
  value: {
-<<<<<<< HEAD
-  dps: 5212.30499
-  tps: 2902.40146
- }
-}
-dps_results: {
- key: "TestEnhancement-AllItems-Mana-EtchedRegalia"
- value: {
-  dps: 3759.66752
-  tps: 2072.29141
- }
-}
-dps_results: {
- key: "TestEnhancement-AllItems-NaturalAlignmentCrystal-19344"
- value: {
-  dps: 5207.70007
-  tps: 2906.04907
- }
-}
-dps_results: {
- key: "TestEnhancement-AllItems-NetherscaleArmor"
- value: {
-  dps: 4573.03458
-  tps: 2531.23772
- }
-}
-dps_results: {
- key: "TestEnhancement-AllItems-NetherstrikeArmor"
- value: {
-  dps: 4577.13848
-  tps: 2541.18257
-=======
-  dps: 5180.78514
-  tps: 2885.06306
->>>>>>> 4ab195a9
+  dps: 5180.78514
+  tps: 2885.06306
  }
 }
 dps_results: {
  key: "TestEnhancement-AllItems-Nobundo'sBattlegear"
  value: {
-<<<<<<< HEAD
-  dps: 5355.5938
-  tps: 2989.94027
-=======
   dps: 5337.66045
   tps: 2989.88138
->>>>>>> 4ab195a9
  }
 }
 dps_results: {
  key: "TestEnhancement-AllItems-Nobundo'sRegalia"
  value: {
-<<<<<<< HEAD
-  dps: 4930.10683
-  tps: 2779.1612
-=======
   dps: 4888.59595
   tps: 2758.11944
->>>>>>> 4ab195a9
  }
 }
 dps_results: {
  key: "TestEnhancement-AllItems-OfferingofSacrifice-37638"
  value: {
-<<<<<<< HEAD
-  dps: 5212.30499
-  tps: 2902.40146
-=======
-  dps: 5180.78514
-  tps: 2885.06306
->>>>>>> 4ab195a9
+  dps: 5180.78514
+  tps: 2885.06306
  }
 }
 dps_results: {
  key: "TestEnhancement-AllItems-PersistentEarthshatterDiamond"
  value: {
-<<<<<<< HEAD
-  dps: 5289.72107
-  tps: 2948.7899
-=======
   dps: 5262.80941
   tps: 2941.08014
->>>>>>> 4ab195a9
  }
 }
 dps_results: {
  key: "TestEnhancement-AllItems-PersistentEarthsiegeDiamond"
  value: {
-<<<<<<< HEAD
-  dps: 5293.86913
-  tps: 2951.05025
-=======
   dps: 5266.93923
   tps: 2943.33596
->>>>>>> 4ab195a9
  }
 }
 dps_results: {
  key: "TestEnhancement-AllItems-PowerfulEarthshatterDiamond"
  value: {
-<<<<<<< HEAD
-  dps: 5256.86844
-  tps: 2927.48295
-=======
   dps: 5245.25768
   tps: 2930.2561
->>>>>>> 4ab195a9
  }
 }
 dps_results: {
  key: "TestEnhancement-AllItems-PowerfulEarthsiegeDiamond"
  value: {
-<<<<<<< HEAD
-  dps: 5256.86844
-  tps: 2927.48295
- }
-}
-dps_results: {
- key: "TestEnhancement-AllItems-PrimalIntent"
- value: {
-  dps: 4608.8251
-  tps: 2560.18756
-=======
   dps: 5245.25768
   tps: 2930.2561
->>>>>>> 4ab195a9
  }
 }
 dps_results: {
  key: "TestEnhancement-AllItems-PurifiedShardoftheGods"
  value: {
-<<<<<<< HEAD
-  dps: 5212.30499
-  tps: 2902.40146
-=======
-  dps: 5180.78514
-  tps: 2885.06306
->>>>>>> 4ab195a9
+  dps: 5180.78514
+  tps: 2885.06306
  }
 }
 dps_results: {
  key: "TestEnhancement-AllItems-ReignoftheDead-47316"
  value: {
-<<<<<<< HEAD
-  dps: 5333.57439
-  tps: 2972.49242
-=======
   dps: 5489.03358
   tps: 3099.1111
->>>>>>> 4ab195a9
  }
 }
 dps_results: {
  key: "TestEnhancement-AllItems-ReignoftheDead-47477"
  value: {
-<<<<<<< HEAD
-  dps: 5350.59514
-  tps: 2983.54454
-=======
   dps: 5527.71222
   tps: 3125.33999
->>>>>>> 4ab195a9
  }
 }
 dps_results: {
  key: "TestEnhancement-AllItems-RelentlessEarthsiegeDiamond"
  value: {
-<<<<<<< HEAD
-  dps: 5373.65422
-  tps: 2988.30688
-=======
   dps: 5359.71021
   tps: 2988.03846
->>>>>>> 4ab195a9
  }
 }
 dps_results: {
  key: "TestEnhancement-AllItems-RevitalizingSkyflareDiamond"
  value: {
-<<<<<<< HEAD
-  dps: 5304.46356
-  tps: 2951.3166
-=======
   dps: 5249.32615
   tps: 2932.46024
->>>>>>> 4ab195a9
  }
 }
 dps_results: {
  key: "TestEnhancement-AllItems-RuneofRepulsion-40372"
  value: {
-<<<<<<< HEAD
-  dps: 5212.30499
-  tps: 2902.40146
-=======
-  dps: 5180.78514
-  tps: 2885.06306
->>>>>>> 4ab195a9
+  dps: 5180.78514
+  tps: 2885.06306
  }
 }
 dps_results: {
  key: "TestEnhancement-AllItems-SealofthePantheon-36993"
  value: {
-<<<<<<< HEAD
-  dps: 5212.30499
-  tps: 2902.40146
- }
-}
-dps_results: {
- key: "TestEnhancement-AllItems-Serrah'sStar-37559"
- value: {
-  dps: 5278.8378
-  tps: 2935.64011
-=======
-  dps: 5180.78514
-  tps: 2885.06306
->>>>>>> 4ab195a9
+  dps: 5180.78514
+  tps: 2885.06306
  }
 }
 dps_results: {
  key: "TestEnhancement-AllItems-ShinyShardoftheGods"
  value: {
-<<<<<<< HEAD
-  dps: 5212.30499
-  tps: 2902.40146
-=======
-  dps: 5180.78514
-  tps: 2885.06306
->>>>>>> 4ab195a9
+  dps: 5180.78514
+  tps: 2885.06306
  }
 }
 dps_results: {
  key: "TestEnhancement-AllItems-Sindragosa'sFlawlessFang-50361"
  value: {
-<<<<<<< HEAD
-  dps: 5212.30499
-  tps: 2902.40146
- }
-}
-dps_results: {
- key: "TestEnhancement-AllItems-SkycallTotem-33506"
- value: {
-  dps: 5358.74101
-  tps: 2982.40268
-=======
-  dps: 5180.78514
-  tps: 2885.06306
->>>>>>> 4ab195a9
+  dps: 5180.78514
+  tps: 2885.06306
  }
 }
 dps_results: {
  key: "TestEnhancement-AllItems-SkyshatterHarness"
  value: {
-<<<<<<< HEAD
-  dps: 3725.99582
-  tps: 2050.40613
-=======
   dps: 3726.08529
   tps: 2061.3483
->>>>>>> 4ab195a9
  }
 }
 dps_results: {
  key: "TestEnhancement-AllItems-SkyshatterRegalia"
  value: {
-<<<<<<< HEAD
-  dps: 3593.49627
-  tps: 1977.05553
-=======
   dps: 3610.76493
   tps: 1993.38695
->>>>>>> 4ab195a9
  }
 }
 dps_results: {
  key: "TestEnhancement-AllItems-SparkofLife-37657"
  value: {
-<<<<<<< HEAD
-  dps: 5274.9653
-  tps: 2930.09125
- }
-}
-dps_results: {
- key: "TestEnhancement-AllItems-SpellstrikeInfusion"
- value: {
-  dps: 4603.32274
-  tps: 2575.75462
- }
-}
-dps_results: {
- key: "TestEnhancement-AllItems-Stonebreaker'sTotem-33507"
- value: {
-  dps: 5373.81084
-  tps: 2986.14766
-=======
   dps: 5282.77754
   tps: 2947.85083
->>>>>>> 4ab195a9
  }
 }
 dps_results: {
  key: "TestEnhancement-AllItems-StormshroudArmor"
  value: {
-<<<<<<< HEAD
-  dps: 3916.29627
-  tps: 2157.88096
- }
-}
-dps_results: {
- key: "TestEnhancement-AllItems-StrengthoftheClefthoof"
- value: {
-  dps: 4214.34902
-  tps: 2337.40976
-=======
   dps: 3880.35357
   tps: 2139.96948
->>>>>>> 4ab195a9
  }
 }
 dps_results: {
  key: "TestEnhancement-AllItems-SwiftSkyflareDiamond"
  value: {
-<<<<<<< HEAD
-  dps: 5293.86913
-  tps: 2951.05025
-=======
   dps: 5266.93923
   tps: 2943.33596
->>>>>>> 4ab195a9
  }
 }
 dps_results: {
  key: "TestEnhancement-AllItems-SwiftStarflareDiamond"
  value: {
-<<<<<<< HEAD
-  dps: 5289.72107
-  tps: 2948.7899
-=======
   dps: 5262.80941
   tps: 2941.08014
->>>>>>> 4ab195a9
  }
 }
 dps_results: {
  key: "TestEnhancement-AllItems-SwiftWindfireDiamond"
  value: {
-<<<<<<< HEAD
-  dps: 5266.86359
-  tps: 2932.86186
-=======
   dps: 5255.58223
   tps: 2935.83789
->>>>>>> 4ab195a9
  }
 }
 dps_results: {
  key: "TestEnhancement-AllItems-TheFistsofFury"
  value: {
-<<<<<<< HEAD
-  dps: 4147.25894
-  tps: 2249.33264
- }
-}
-dps_results: {
- key: "TestEnhancement-AllItems-TheTwinStars"
- value: {
-  dps: 5042.93284
-  tps: 2795.57499
-=======
   dps: 4126.1842
   tps: 2247.36359
->>>>>>> 4ab195a9
  }
 }
 dps_results: {
  key: "TestEnhancement-AllItems-Thrall'sBattlegear"
  value: {
-<<<<<<< HEAD
-  dps: 5355.5938
-  tps: 2989.94027
-=======
   dps: 5337.66045
   tps: 2989.88138
->>>>>>> 4ab195a9
  }
 }
 dps_results: {
  key: "TestEnhancement-AllItems-Thrall'sRegalia"
  value: {
-<<<<<<< HEAD
-  dps: 4930.10683
-  tps: 2779.1612
-=======
   dps: 4888.59595
   tps: 2758.11944
->>>>>>> 4ab195a9
  }
 }
 dps_results: {
  key: "TestEnhancement-AllItems-ThunderingSkyflareDiamond"
  value: {
-<<<<<<< HEAD
-  dps: 5312.88014
-  tps: 2957.56133
-=======
   dps: 5283.65211
   tps: 2951.85877
->>>>>>> 4ab195a9
  }
 }
 dps_results: {
  key: "TestEnhancement-AllItems-TidefuryRaiment"
  value: {
-<<<<<<< HEAD
-  dps: 3702.15811
-  tps: 2035.89155
-=======
   dps: 3646.22787
   tps: 2011.29749
->>>>>>> 4ab195a9
  }
 }
 dps_results: {
  key: "TestEnhancement-AllItems-TinyAbominationinaJar-50351"
  value: {
-<<<<<<< HEAD
-  dps: 5349.88689
-  tps: 2975.51927
-=======
   dps: 5368.09886
   tps: 2993.01446
->>>>>>> 4ab195a9
  }
 }
 dps_results: {
  key: "TestEnhancement-AllItems-TinyAbominationinaJar-50706"
  value: {
-<<<<<<< HEAD
-  dps: 5378.43155
-  tps: 2992.20356
-=======
   dps: 5378.31705
   tps: 3004.39141
->>>>>>> 4ab195a9
  }
 }
 dps_results: {
  key: "TestEnhancement-AllItems-TirelessSkyflareDiamond"
  value: {
-<<<<<<< HEAD
-  dps: 5272.10694
-  tps: 2936.95946
-=======
   dps: 5260.51079
   tps: 2939.74267
->>>>>>> 4ab195a9
  }
 }
 dps_results: {
  key: "TestEnhancement-AllItems-TirelessStarflareDiamond"
  value: {
-<<<<<<< HEAD
-  dps: 5269.05924
-  tps: 2935.06416
-=======
   dps: 5257.46017
   tps: 2937.84535
->>>>>>> 4ab195a9
  }
 }
 dps_results: {
  key: "TestEnhancement-AllItems-TotemofElectrifyingWind-47666"
  value: {
-<<<<<<< HEAD
-  dps: 5502.01732
-  tps: 3068.52847
-=======
   dps: 5495.17063
   tps: 3072.58584
->>>>>>> 4ab195a9
  }
 }
 dps_results: {
  key: "TestEnhancement-AllItems-TotemoftheAvalanche-50463"
  value: {
-<<<<<<< HEAD
-  dps: 5547.39642
-  tps: 3077.85957
-=======
   dps: 5567.09526
   tps: 3104.48722
->>>>>>> 4ab195a9
  }
 }
 dps_results: {
  key: "TestEnhancement-AllItems-TotemoftheElementalPlane-40708"
  value: {
-<<<<<<< HEAD
-  dps: 5374.20082
-  tps: 2995.90429
-=======
   dps: 5363.3503
   tps: 2996.14728
->>>>>>> 4ab195a9
  }
 }
 dps_results: {
  key: "TestEnhancement-AllItems-TrenchantEarthshatterDiamond"
  value: {
-<<<<<<< HEAD
-  dps: 5348.94608
-  tps: 2973.15515
-=======
   dps: 5257.46017
   tps: 2937.84535
->>>>>>> 4ab195a9
  }
 }
 dps_results: {
  key: "TestEnhancement-AllItems-TrenchantEarthsiegeDiamond"
  value: {
-<<<<<<< HEAD
-  dps: 5269.05924
-  tps: 2935.06416
-=======
   dps: 5260.51079
   tps: 2939.74267
->>>>>>> 4ab195a9
  }
 }
 dps_results: {
  key: "TestEnhancement-AllItems-WorldbreakerBattlegear"
  value: {
-<<<<<<< HEAD
-  dps: 5272.10694
-  tps: 2936.95946
-=======
   dps: 4947.58838
   tps: 2774.81139
->>>>>>> 4ab195a9
  }
 }
 dps_results: {
  key: "TestEnhancement-AllItems-WorldbreakerGarb"
  value: {
-<<<<<<< HEAD
-  dps: 3794.27383
-  tps: 2090.56565
-=======
   dps: 4451.81563
   tps: 2498.38042
->>>>>>> 4ab195a9
  }
 }
 dps_results: {
  key: "TestEnhancement-Average-Default"
  value: {
-<<<<<<< HEAD
-  dps: 4543.58495
-  tps: 2520.31711
-=======
   dps: 5383.46503
   tps: 3006.82493
->>>>>>> 4ab195a9
  }
 }
 dps_results: {
  key: "TestEnhancement-Settings-Orc-P1-Basic-FullBuffs-LongMultiTarget"
  value: {
-<<<<<<< HEAD
-  dps: 4959.04167
-  tps: 2777.21303
-=======
   dps: 15026.07936
   tps: 9057.01248
->>>>>>> 4ab195a9
  }
 }
 dps_results: {
  key: "TestEnhancement-Settings-Orc-P1-Basic-FullBuffs-LongSingleTarget"
  value: {
-<<<<<<< HEAD
-  dps: 4485.97118
-  tps: 2511.44774
-=======
   dps: 5356.7284
   tps: 2977.50606
->>>>>>> 4ab195a9
  }
 }
 dps_results: {
  key: "TestEnhancement-Settings-Orc-P1-Basic-FullBuffs-ShortSingleTarget"
  value: {
-<<<<<<< HEAD
-  dps: 4500.16827
-  tps: 2493.9838
-=======
   dps: 6322.09353
   tps: 3195.00936
->>>>>>> 4ab195a9
  }
 }
 dps_results: {
  key: "TestEnhancement-Settings-Orc-P1-Basic-NoBuffs-LongMultiTarget"
  value: {
-<<<<<<< HEAD
-  dps: 5403.94812
-  tps: 3009.90587
-=======
   dps: 10537.34678
   tps: 6147.70662
->>>>>>> 4ab195a9
  }
 }
 dps_results: {
  key: "TestEnhancement-Settings-Orc-P1-Basic-NoBuffs-LongSingleTarget"
  value: {
-<<<<<<< HEAD
-  dps: 14972.49655
-  tps: 8956.56705
-=======
   dps: 3647.4123
   tps: 2030.16062
->>>>>>> 4ab195a9
  }
 }
 dps_results: {
  key: "TestEnhancement-Settings-Orc-P1-Basic-NoBuffs-ShortSingleTarget"
  value: {
-<<<<<<< HEAD
-  dps: 5389.9129
-  tps: 2982.90578
-=======
   dps: 4753.66994
   tps: 2525.96546
->>>>>>> 4ab195a9
  }
 }
 dps_results: {
@@ -1250,34 +668,20 @@
 dps_results: {
  key: "TestEnhancement-Settings-Orc-P1-EnhFireElemental-FullBuffs-LongSingleTarget"
  value: {
-<<<<<<< HEAD
-  dps: 10676.3192
-  tps: 6246.70845
-=======
   dps: 5082.81851
   tps: 2588.44519
->>>>>>> 4ab195a9
  }
 }
 dps_results: {
  key: "TestEnhancement-Settings-Orc-P1-EnhFireElemental-FullBuffs-ShortSingleTarget"
  value: {
-<<<<<<< HEAD
-  dps: 3681.898
-  tps: 2045.52856
-=======
   dps: 6492.47915
   tps: 2870.84704
->>>>>>> 4ab195a9
  }
 }
 dps_results: {
  key: "TestEnhancement-Settings-Orc-P1-EnhFireElemental-NoBuffs-LongMultiTarget"
  value: {
-<<<<<<< HEAD
-  dps: 4792.49969
-  tps: 2529.67008
-=======
   dps: 12055.25651
   tps: 7121.82453
  }
@@ -1294,76 +698,46 @@
  value: {
   dps: 4917.03714
   tps: 2215.01355
->>>>>>> 4ab195a9
  }
 }
 dps_results: {
  key: "TestEnhancement-Settings-Troll-P1-Basic-FullBuffs-LongMultiTarget"
  value: {
-<<<<<<< HEAD
-  dps: 15039.81142
-  tps: 9069.40508
-=======
   dps: 14978.50057
   tps: 9033.33428
->>>>>>> 4ab195a9
  }
 }
 dps_results: {
  key: "TestEnhancement-Settings-Troll-P1-Basic-FullBuffs-LongSingleTarget"
  value: {
-<<<<<<< HEAD
-  dps: 5373.65422
-  tps: 2988.30688
-=======
   dps: 5359.71021
   tps: 2988.03846
->>>>>>> 4ab195a9
  }
 }
 dps_results: {
  key: "TestEnhancement-Settings-Troll-P1-Basic-FullBuffs-ShortSingleTarget"
  value: {
-<<<<<<< HEAD
-  dps: 6329.57159
-  tps: 3199.60986
-=======
   dps: 6356.25858
   tps: 3244.1288
->>>>>>> 4ab195a9
  }
 }
 dps_results: {
  key: "TestEnhancement-Settings-Troll-P1-Basic-NoBuffs-LongMultiTarget"
  value: {
-<<<<<<< HEAD
-  dps: 10783.76353
-  tps: 6347.66142
-=======
   dps: 10595.34813
   tps: 6270.52526
->>>>>>> 4ab195a9
  }
 }
 dps_results: {
  key: "TestEnhancement-Settings-Troll-P1-Basic-NoBuffs-LongSingleTarget"
  value: {
-<<<<<<< HEAD
-  dps: 3658.79572
-  tps: 2038.07261
-=======
   dps: 3653.01988
   tps: 2037.26579
->>>>>>> 4ab195a9
  }
 }
 dps_results: {
  key: "TestEnhancement-Settings-Troll-P1-Basic-NoBuffs-ShortSingleTarget"
  value: {
-<<<<<<< HEAD
-  dps: 4817.60713
-  tps: 2576.71067
-=======
   dps: 4763.98115
   tps: 2534.80634
  }
@@ -1408,18 +782,12 @@
  value: {
   dps: 4959.16911
   tps: 2287.78442
->>>>>>> 4ab195a9
  }
 }
 dps_results: {
  key: "TestEnhancement-SwitchInFrontOfTarget-Default"
  value: {
-<<<<<<< HEAD
-  dps: 5096.37548
-  tps: 2817.54644
-=======
   dps: 5115.1959
   tps: 2842.65417
->>>>>>> 4ab195a9
  }
 }