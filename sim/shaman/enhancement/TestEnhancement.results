--- conflicted
+++ resolved
@@ -52,1290 +52,770 @@
 dps_results: {
  key: "TestEnhancement-AllItems-AshtongueTalismanofVision-32491"
  value: {
-<<<<<<< HEAD
-  dps: 2243.0520580557263
-  tps: 1569.5446455259355
-=======
   dps: 2193.0710746727464
   tps: 1525.3603861975052
->>>>>>> 5bb5f846
  }
 }
 dps_results: {
  key: "TestEnhancement-AllItems-AustereEarthsiegeDiamond"
  value: {
-<<<<<<< HEAD
-  dps: 2171.4588787292914
-  tps: 1510.8005663297565
-=======
   dps: 2162.239560566107
   tps: 1497.6754328673937
->>>>>>> 5bb5f846
  }
 }
 dps_results: {
  key: "TestEnhancement-AllItems-Bandit'sInsignia-40371"
  value: {
-<<<<<<< HEAD
-  dps: 2290.765804834554
-  tps: 1610.4392187840554
-=======
   dps: 2250.3996401215313
   tps: 1584.1872336384
->>>>>>> 5bb5f846
  }
 }
 dps_results: {
  key: "TestEnhancement-AllItems-BeamingEarthsiegeDiamond"
  value: {
-<<<<<<< HEAD
-  dps: 2191.5955547628573
-  tps: 1524.2151266664948
-=======
   dps: 2165.1496303629556
   tps: 1510.222468202149
->>>>>>> 5bb5f846
  }
 }
 dps_results: {
  key: "TestEnhancement-AllItems-BracingEarthsiegeDiamond"
  value: {
-<<<<<<< HEAD
-  dps: 2178.878805307094
-  tps: 1489.1842737194386
-=======
   dps: 2169.602911264211
   tps: 1476.228540237006
->>>>>>> 5bb5f846
  }
 }
 dps_results: {
  key: "TestEnhancement-AllItems-Braxley'sBackyardMoonshine-35937"
  value: {
-<<<<<<< HEAD
-  dps: 2203.5879360737226
-  tps: 1534.7096942082037
-=======
   dps: 2162.7577202751045
   tps: 1504.5046937419042
->>>>>>> 5bb5f846
  }
 }
 dps_results: {
  key: "TestEnhancement-AllItems-CataclysmHarness"
  value: {
-<<<<<<< HEAD
-  dps: 2072.880613286764
-  tps: 1430.9770344536119
-=======
   dps: 2064.265663495235
   tps: 1426.7339888872032
->>>>>>> 5bb5f846
  }
 }
 dps_results: {
  key: "TestEnhancement-AllItems-CataclysmRegalia"
  value: {
-<<<<<<< HEAD
-  dps: 1989.5044683194258
-  tps: 1365.2293482572843
-=======
   dps: 1982.9907395912892
   tps: 1363.8601929134484
->>>>>>> 5bb5f846
  }
 }
 dps_results: {
  key: "TestEnhancement-AllItems-ChaoticSkyflareDiamond"
  value: {
-<<<<<<< HEAD
-  dps: 2236.7682288431406
-  tps: 1561.0470490886207
-=======
   dps: 2197.151916156316
   tps: 1530.5797260477862
->>>>>>> 5bb5f846
  }
 }
 dps_results: {
  key: "TestEnhancement-AllItems-CycloneHarness"
  value: {
-<<<<<<< HEAD
-  dps: 1987.819550950159
-  tps: 1357.2277755885316
-=======
   dps: 1990.3480493059203
   tps: 1360.1309203295132
->>>>>>> 5bb5f846
  }
 }
 dps_results: {
  key: "TestEnhancement-AllItems-CycloneRegalia"
  value: {
-<<<<<<< HEAD
-  dps: 1939.4257664326342
-  tps: 1322.2472729351166
-=======
   dps: 1913.1875534300914
   tps: 1307.5036373179498
->>>>>>> 5bb5f846
  }
 }
 dps_results: {
  key: "TestEnhancement-AllItems-DarkmoonCard:Berserker!-42989"
  value: {
-<<<<<<< HEAD
-  dps: 2207.4412355617383
-  tps: 1532.843902553509
-=======
   dps: 2216.544010288555
   tps: 1546.8101357319192
->>>>>>> 5bb5f846
  }
 }
 dps_results: {
  key: "TestEnhancement-AllItems-DarkmoonCard:Death-42990"
  value: {
-<<<<<<< HEAD
-  dps: 2265.905393199513
-  tps: 1592.3224970882795
-=======
   dps: 2255.4238296044473
   tps: 1582.9432774167133
->>>>>>> 5bb5f846
  }
 }
 dps_results: {
  key: "TestEnhancement-AllItems-DarkmoonCard:Greatness-42987"
  value: {
-<<<<<<< HEAD
-  dps: 2265.468439257622
-  tps: 1589.7846264176692
-=======
   dps: 2259.468933054661
   tps: 1586.086732879133
->>>>>>> 5bb5f846
  }
 }
 dps_results: {
  key: "TestEnhancement-AllItems-DarkmoonCard:Greatness-44253"
  value: {
-<<<<<<< HEAD
-  dps: 2283.931766985438
-  tps: 1599.710172684168
-=======
   dps: 2285.446399374695
   tps: 1604.0408946417983
->>>>>>> 5bb5f846
  }
 }
 dps_results: {
  key: "TestEnhancement-AllItems-DarkmoonCard:Greatness-44254"
  value: {
-<<<<<<< HEAD
-  dps: 2220.828624587592
-  tps: 1550.7683342735163
-=======
   dps: 2237.118395997045
   tps: 1568.3670495906758
->>>>>>> 5bb5f846
  }
 }
 dps_results: {
  key: "TestEnhancement-AllItems-DeathKnight'sAnguish-38212"
  value: {
-<<<<<<< HEAD
-  dps: 2195.980871003519
-  tps: 1523.3281474175033
-=======
   dps: 2204.2837716638364
   tps: 1539.3577655757188
->>>>>>> 5bb5f846
  }
 }
 dps_results: {
  key: "TestEnhancement-AllItems-Defender'sCode-40257"
  value: {
-<<<<<<< HEAD
-  dps: 2169.026213346683
-  tps: 1507.5699920676577
-=======
   dps: 2135.058143223996
   tps: 1480.9381188637976
->>>>>>> 5bb5f846
  }
 }
 dps_results: {
  key: "TestEnhancement-AllItems-DesolationBattlegear"
  value: {
-<<<<<<< HEAD
-  dps: 1954.055735545906
-  tps: 1335.0442560966308
-=======
   dps: 1932.0079645728758
   tps: 1315.3311802214464
->>>>>>> 5bb5f846
  }
 }
 dps_results: {
  key: "TestEnhancement-AllItems-DestructiveSkyflareDiamond"
  value: {
-<<<<<<< HEAD
-  dps: 2189.1270823174023
-  tps: 1523.3874603643903
-=======
   dps: 2186.488453372902
   tps: 1521.3923343435622
->>>>>>> 5bb5f846
  }
 }
 dps_results: {
  key: "TestEnhancement-AllItems-EarthshatterBattlegear"
  value: {
-<<<<<<< HEAD
-  dps: 2584.145673977705
-  tps: 1831.812292625825
-=======
   dps: 2584.6646552725665
   tps: 1841.3103511420825
->>>>>>> 5bb5f846
  }
 }
 dps_results: {
  key: "TestEnhancement-AllItems-EarthshatterGarb"
  value: {
-<<<<<<< HEAD
-  dps: 2265.7396720367988
-  tps: 1587.5349305364293
-=======
   dps: 2233.9699915920655
   tps: 1561.7688494901074
->>>>>>> 5bb5f846
  }
 }
 dps_results: {
  key: "TestEnhancement-AllItems-EffulgentSkyflareDiamond"
  value: {
-<<<<<<< HEAD
-  dps: 2171.4588787292914
-  tps: 1510.8005663297565
-=======
   dps: 2162.239560566107
   tps: 1497.6754328673937
->>>>>>> 5bb5f846
  }
 }
 dps_results: {
  key: "TestEnhancement-AllItems-EmberSkyflareDiamond"
  value: {
-<<<<<<< HEAD
-  dps: 2206.9747607807267
-  tps: 1534.7752251241334
-=======
   dps: 2170.5581389517865
   tps: 1508.5027223304876
->>>>>>> 5bb5f846
  }
 }
 dps_results: {
  key: "TestEnhancement-AllItems-EnigmaticSkyflareDiamond"
  value: {
-<<<<<<< HEAD
-  dps: 2212.0769826654114
-  tps: 1542.9089953571824
-=======
   dps: 2173.5738010890273
   tps: 1513.361738983292
->>>>>>> 5bb5f846
  }
 }
 dps_results: {
  key: "TestEnhancement-AllItems-EnigmaticStarflareDiamond"
  value: {
-<<<<<<< HEAD
-  dps: 2211.2840155410254
-  tps: 1542.3244345416165
-=======
   dps: 2154.9965670325414
   tps: 1500.3611451384847
->>>>>>> 5bb5f846
  }
 }
 dps_results: {
  key: "TestEnhancement-AllItems-EternalEarthsiegeDiamond"
  value: {
-<<<<<<< HEAD
-  dps: 2171.4588787292914
-  tps: 1510.8005663297565
-=======
   dps: 2162.239560566107
   tps: 1497.6754328673937
->>>>>>> 5bb5f846
  }
 }
 dps_results: {
  key: "TestEnhancement-AllItems-ExtractofNecromanticPower-40373"
  value: {
-<<<<<<< HEAD
-  dps: 2242.6704203165527
-  tps: 1571.142593148539
-=======
   dps: 2240.0403555951734
   tps: 1570.7417747067743
->>>>>>> 5bb5f846
  }
 }
 dps_results: {
  key: "TestEnhancement-AllItems-EyeoftheBroodmother-45308"
  value: {
-<<<<<<< HEAD
-  dps: 2291.4532511934276
-  tps: 1609.958756138872
-=======
   dps: 2261.2303445176667
   tps: 1581.9295135315383
->>>>>>> 5bb5f846
  }
 }
 dps_results: {
  key: "TestEnhancement-AllItems-Fathom-BroochoftheTidewalker-30663"
  value: {
-<<<<<<< HEAD
-  dps: 2185.736617681561
-  tps: 1525.0450393146316
-=======
   dps: 2151.963779861956
   tps: 1494.4536746102035
->>>>>>> 5bb5f846
  }
 }
 dps_results: {
  key: "TestEnhancement-AllItems-FelstalkerArmor"
  value: {
-<<<<<<< HEAD
-  dps: 2121.0896782045393
-  tps: 1463.111643138137
-=======
   dps: 2097.043399455931
   tps: 1447.3027913308304
->>>>>>> 5bb5f846
  }
 }
 dps_results: {
  key: "TestEnhancement-AllItems-ForgeEmber-37660"
  value: {
-<<<<<<< HEAD
-  dps: 2248.662024609155
-  tps: 1569.4397484371402
-=======
   dps: 2229.2066866613354
   tps: 1559.8268254378452
->>>>>>> 5bb5f846
  }
 }
 dps_results: {
  key: "TestEnhancement-AllItems-ForlornSkyflareDiamond"
  value: {
-<<<<<<< HEAD
-  dps: 2178.878805307094
-  tps: 1517.31064637735
-=======
   dps: 2169.602911264211
   tps: 1504.105707262894
->>>>>>> 5bb5f846
  }
 }
 dps_results: {
  key: "TestEnhancement-AllItems-ForlornStarflareDiamond"
  value: {
-<<<<<<< HEAD
-  dps: 2177.3948199915326
-  tps: 1516.0086303678308
-=======
   dps: 2168.1302411245906
   tps: 1502.8196523837942
->>>>>>> 5bb5f846
  }
 }
 dps_results: {
  key: "TestEnhancement-AllItems-FrostWitch'sRegalia"
  value: {
-<<<<<<< HEAD
-  dps: 2561.8898855550556
-  tps: 1821.5971818515895
-=======
   dps: 2525.009228314232
   tps: 1791.3225832429114
->>>>>>> 5bb5f846
  }
 }
 dps_results: {
  key: "TestEnhancement-AllItems-FuryoftheFiveFlights-40431"
  value: {
-<<<<<<< HEAD
-  dps: 2275.3082998347195
-  tps: 1585.6368781953734
-=======
   dps: 2272.951662733795
   tps: 1601.2668085047299
->>>>>>> 5bb5f846
  }
 }
 dps_results: {
  key: "TestEnhancement-AllItems-FuturesightRune-38763"
  value: {
-<<<<<<< HEAD
-  dps: 2158.904122290035
-  tps: 1495.0018201398086
-=======
   dps: 2179.7356525387613
   tps: 1523.9814018332277
->>>>>>> 5bb5f846
  }
 }
 dps_results: {
  key: "TestEnhancement-AllItems-IllustrationoftheDragonSoul-40432"
  value: {
-<<<<<<< HEAD
-  dps: 2228.8707204377906
-  tps: 1560.066457554515
-=======
   dps: 2194.0965477962104
   tps: 1532.6608097387877
->>>>>>> 5bb5f846
  }
 }
 dps_results: {
  key: "TestEnhancement-AllItems-ImpassiveSkyflareDiamond"
  value: {
-<<<<<<< HEAD
-  dps: 2212.0769826654114
-  tps: 1542.9089953571824
-=======
   dps: 2173.5738010890273
   tps: 1513.361738983292
->>>>>>> 5bb5f846
  }
 }
 dps_results: {
  key: "TestEnhancement-AllItems-ImpassiveStarflareDiamond"
  value: {
-<<<<<<< HEAD
-  dps: 2211.2840155410254
-  tps: 1542.3244345416165
-=======
   dps: 2154.9965670325414
   tps: 1500.3611451384847
->>>>>>> 5bb5f846
  }
 }
 dps_results: {
  key: "TestEnhancement-AllItems-IncisorFragment-37723"
  value: {
-<<<<<<< HEAD
-  dps: 2201.955929301147
-  tps: 1527.4438141071682
-=======
   dps: 2244.254243306922
   tps: 1570.3002774332535
->>>>>>> 5bb5f846
  }
 }
 dps_results: {
  key: "TestEnhancement-AllItems-InfusedColdstoneRune-35935"
  value: {
-<<<<<<< HEAD
-  dps: 2194.6357087015726
-  tps: 1525.5151073752218
-=======
   dps: 2169.269469577041
   tps: 1506.556940066662
->>>>>>> 5bb5f846
  }
 }
 dps_results: {
  key: "TestEnhancement-AllItems-InsightfulEarthsiegeDiamond"
  value: {
-<<<<<<< HEAD
-  dps: 2274.9973664987397
-  tps: 1611.7796477404736
-=======
   dps: 2266.342732990318
   tps: 1608.226816236021
->>>>>>> 5bb5f846
  }
 }
 dps_results: {
  key: "TestEnhancement-AllItems-InvigoratingEarthsiegeDiamond"
  value: {
-<<<<<<< HEAD
-  dps: 2204.225000139121
-  tps: 1539.2198932233312
-=======
   dps: 2206.3993796805316
   tps: 1538.5162506974862
->>>>>>> 5bb5f846
  }
 }
 dps_results: {
  key: "TestEnhancement-AllItems-Lavanthor'sTalisman-37872"
  value: {
-<<<<<<< HEAD
-  dps: 2169.026213346683
-  tps: 1507.5699920676577
-=======
   dps: 2135.058143223996
   tps: 1480.9381188637976
->>>>>>> 5bb5f846
  }
 }
 dps_results: {
  key: "TestEnhancement-AllItems-MajesticDragonFigurine-40430"
  value: {
-<<<<<<< HEAD
-  dps: 2176.092511106215
-  tps: 1509.536578478205
-=======
   dps: 2158.3424647886977
   tps: 1500.6652112583347
->>>>>>> 5bb5f846
  }
 }
 dps_results: {
  key: "TestEnhancement-AllItems-Mana-EtchedRegalia"
  value: {
-<<<<<<< HEAD
-  dps: 1845.9710954330217
-  tps: 1242.5917985678561
-=======
   dps: 1819.276071954358
   tps: 1233.2313280353965
->>>>>>> 5bb5f846
  }
 }
 dps_results: {
  key: "TestEnhancement-AllItems-MeteoriteWhetstone-37390"
  value: {
-<<<<<<< HEAD
-  dps: 2263.390415966277
-  tps: 1584.893651323257
-=======
   dps: 2268.56195367308
   tps: 1595.7319530044606
->>>>>>> 5bb5f846
  }
 }
 dps_results: {
  key: "TestEnhancement-AllItems-NaturalAlignmentCrystal-19344"
  value: {
-<<<<<<< HEAD
-  dps: 2096.7481320553275
-  tps: 1463.1514117667798
-=======
   dps: 2112.835744872794
   tps: 1477.6570784698868
->>>>>>> 5bb5f846
  }
 }
 dps_results: {
  key: "TestEnhancement-AllItems-NetherscaleArmor"
  value: {
-<<<<<<< HEAD
-  dps: 2147.0039082362227
-  tps: 1489.5979723997339
-=======
   dps: 2130.82969880165
   tps: 1474.7602641933936
->>>>>>> 5bb5f846
  }
 }
 dps_results: {
  key: "TestEnhancement-AllItems-NetherstrikeArmor"
  value: {
-<<<<<<< HEAD
-  dps: 2132.900077727022
-  tps: 1479.1450144977591
-=======
   dps: 2108.390835018453
   tps: 1464.8871677571701
->>>>>>> 5bb5f846
  }
 }
 dps_results: {
  key: "TestEnhancement-AllItems-Nobundo'sRegalia"
  value: {
-<<<<<<< HEAD
-  dps: 2427.1083839328844
-  tps: 1719.1419378716776
-=======
   dps: 2418.5658057450028
   tps: 1711.6472686240727
->>>>>>> 5bb5f846
  }
 }
 dps_results: {
  key: "TestEnhancement-AllItems-OfferingofSacrifice-37638"
  value: {
-<<<<<<< HEAD
-  dps: 2169.026213346683
-  tps: 1507.5699920676577
-=======
   dps: 2135.058143223996
   tps: 1480.9381188637976
->>>>>>> 5bb5f846
  }
 }
 dps_results: {
  key: "TestEnhancement-AllItems-PersistentEarthshatterDiamond"
  value: {
-<<<<<<< HEAD
-  dps: 2205.596739398793
-  tps: 1534.6307512694552
-=======
   dps: 2149.4786316542804
   tps: 1495.965737462945
->>>>>>> 5bb5f846
  }
 }
 dps_results: {
  key: "TestEnhancement-AllItems-PersistentEarthsiegeDiamond"
  value: {
-<<<<<<< HEAD
-  dps: 2204.225000139121
-  tps: 1539.2198932233312
-=======
   dps: 2206.3993796805316
   tps: 1538.5162506974862
->>>>>>> 5bb5f846
  }
 }
 dps_results: {
  key: "TestEnhancement-AllItems-PowerfulEarthshatterDiamond"
  value: {
-<<<<<<< HEAD
-  dps: 2171.4588787292914
-  tps: 1510.8005663297565
-=======
   dps: 2162.239560566107
   tps: 1497.6754328673937
->>>>>>> 5bb5f846
  }
 }
 dps_results: {
  key: "TestEnhancement-AllItems-PowerfulEarthsiegeDiamond"
  value: {
-<<<<<<< HEAD
-  dps: 2171.4588787292914
-  tps: 1510.8005663297565
-=======
   dps: 2162.239560566107
   tps: 1497.6754328673937
->>>>>>> 5bb5f846
  }
 }
 dps_results: {
  key: "TestEnhancement-AllItems-PrimalIntent"
  value: {
-<<<<<<< HEAD
-  dps: 2097.6701913040747
-  tps: 1451.6147203203457
-=======
   dps: 2129.496690927836
   tps: 1477.3262774767586
->>>>>>> 5bb5f846
  }
 }
 dps_results: {
  key: "TestEnhancement-AllItems-PurifiedShardoftheGods"
  value: {
-<<<<<<< HEAD
-  dps: 2169.026213346683
-  tps: 1507.5699920676577
-=======
   dps: 2135.058143223996
   tps: 1480.9381188637976
->>>>>>> 5bb5f846
  }
 }
 dps_results: {
  key: "TestEnhancement-AllItems-ReignoftheDead-47316"
  value: {
-<<<<<<< HEAD
-  dps: 2342.450314246409
-  tps: 1675.8841707303964
-=======
   dps: 2300.9717103257412
   tps: 1643.2565974465701
->>>>>>> 5bb5f846
  }
 }
 dps_results: {
  key: "TestEnhancement-AllItems-ReignoftheDead-47477"
  value: {
-<<<<<<< HEAD
-  dps: 2363.5214068392156
-  tps: 1696.2890094440365
-=======
   dps: 2322.05525222536
   tps: 1663.6770882987591
->>>>>>> 5bb5f846
  }
 }
 dps_results: {
  key: "TestEnhancement-AllItems-RelentlessEarthsiegeDiamond"
  value: {
-<<<<<<< HEAD
-  dps: 2217.5660705807486
-  tps: 1544.696255692249
-=======
   dps: 2219.069625250993
   tps: 1551.5297664018267
->>>>>>> 5bb5f846
  }
 }
 dps_results: {
  key: "TestEnhancement-AllItems-RevitalizingSkyflareDiamond"
  value: {
-<<<<<<< HEAD
-  dps: 2197.942133248931
-  tps: 1530.9624956544126
-=======
   dps: 2160.9179664779376
   tps: 1499.0449580119396
->>>>>>> 5bb5f846
  }
 }
 dps_results: {
  key: "TestEnhancement-AllItems-RuneofRepulsion-40372"
  value: {
-<<<<<<< HEAD
-  dps: 2169.026213346683
-  tps: 1507.5699920676577
-=======
   dps: 2135.058143223996
   tps: 1480.9381188637976
->>>>>>> 5bb5f846
  }
 }
 dps_results: {
  key: "TestEnhancement-AllItems-SealofthePantheon-36993"
  value: {
-<<<<<<< HEAD
-  dps: 2169.026213346683
-  tps: 1507.5699920676577
-=======
   dps: 2135.058143223996
   tps: 1480.9381188637976
->>>>>>> 5bb5f846
  }
 }
 dps_results: {
  key: "TestEnhancement-AllItems-Serrah'sStar-37559"
  value: {
-<<<<<<< HEAD
-  dps: 2202.628018526572
-  tps: 1534.2521725947886
-=======
   dps: 2175.471342732302
   tps: 1513.1140244277346
->>>>>>> 5bb5f846
  }
 }
 dps_results: {
  key: "TestEnhancement-AllItems-ShinyShardoftheGods"
  value: {
-<<<<<<< HEAD
-  dps: 2169.026213346683
-  tps: 1507.5699920676577
-=======
   dps: 2135.058143223996
   tps: 1480.9381188637976
->>>>>>> 5bb5f846
  }
 }
 dps_results: {
  key: "TestEnhancement-AllItems-Sindragosa'sFlawlessFang-50361"
  value: {
-<<<<<<< HEAD
-  dps: 2169.026213346683
-  tps: 1507.5699920676577
-=======
   dps: 2135.058143223996
   tps: 1480.9381188637976
->>>>>>> 5bb5f846
  }
 }
 dps_results: {
  key: "TestEnhancement-AllItems-SkycallTotem-33506"
  value: {
-<<<<<<< HEAD
-  dps: 2176.7258605091224
-  tps: 1507.4564101192395
-=======
   dps: 2202.60491419856
   tps: 1531.9271071795822
->>>>>>> 5bb5f846
  }
 }
 dps_results: {
  key: "TestEnhancement-AllItems-SkyshatterHarness"
  value: {
-<<<<<<< HEAD
-  dps: 2242.0846520905498
-  tps: 1565.5488462065698
-=======
   dps: 2232.920759570078
   tps: 1569.0463268878802
->>>>>>> 5bb5f846
  }
 }
 dps_results: {
  key: "TestEnhancement-AllItems-SkyshatterRegalia"
  value: {
-<<<<<<< HEAD
-  dps: 2100.117099991591
-  tps: 1458.5919420800576
-=======
   dps: 2070.753973599977
   tps: 1436.3282680434622
->>>>>>> 5bb5f846
  }
 }
 dps_results: {
  key: "TestEnhancement-AllItems-SparkofLife-37657"
  value: {
-<<<<<<< HEAD
-  dps: 2248.4127432435935
-  tps: 1580.0561410547757
-=======
   dps: 2240.998178034844
   tps: 1572.7934554687959
->>>>>>> 5bb5f846
  }
 }
 dps_results: {
  key: "TestEnhancement-AllItems-SpellstrikeInfusion"
  value: {
-<<<<<<< HEAD
-  dps: 2049.650046317874
-  tps: 1412.7505431168636
-=======
   dps: 2039.3704408828137
   tps: 1416.953254919438
->>>>>>> 5bb5f846
  }
 }
 dps_results: {
  key: "TestEnhancement-AllItems-Stonebreaker'sTotem-33507"
  value: {
-<<<<<<< HEAD
-  dps: 2227.6529484888583
-  tps: 1553.9602927568753
-=======
   dps: 2207.3499058451894
   tps: 1535.24484566302
->>>>>>> 5bb5f846
  }
 }
 dps_results: {
  key: "TestEnhancement-AllItems-StrengthoftheClefthoof"
  value: {
-<<<<<<< HEAD
-  dps: 1863.8639949422145
-  tps: 1269.8603709694462
-=======
   dps: 1911.2188417475347
   tps: 1306.1012781193492
->>>>>>> 5bb5f846
  }
 }
 dps_results: {
  key: "TestEnhancement-AllItems-SwiftSkyflareDiamond"
  value: {
-<<<<<<< HEAD
-  dps: 2204.225000139121
-  tps: 1539.2198932233312
-=======
   dps: 2206.3993796805316
   tps: 1538.5162506974862
->>>>>>> 5bb5f846
  }
 }
 dps_results: {
  key: "TestEnhancement-AllItems-SwiftStarflareDiamond"
  value: {
-<<<<<<< HEAD
-  dps: 2205.596739398793
-  tps: 1534.6307512694552
-=======
   dps: 2149.4786316542804
   tps: 1495.965737462945
->>>>>>> 5bb5f846
  }
 }
 dps_results: {
  key: "TestEnhancement-AllItems-SwiftWindfireDiamond"
  value: {
-<<<<<<< HEAD
-  dps: 2183.2724222529687
-  tps: 1521.5417689392712
-=======
   dps: 2176.4559028595486
   tps: 1524.1107794790603
->>>>>>> 5bb5f846
  }
 }
 dps_results: {
  key: "TestEnhancement-AllItems-TheFistsofFury"
  value: {
-<<<<<<< HEAD
-  dps: 1856.285088639932
-  tps: 1216.5311668858167
-=======
   dps: 1827.676322378841
   tps: 1199.2654115987777
->>>>>>> 5bb5f846
  }
 }
 dps_results: {
  key: "TestEnhancement-AllItems-TheTwinStars"
  value: {
-<<<<<<< HEAD
-  dps: 2133.4205314713085
-  tps: 1475.3672089690258
-=======
   dps: 2168.9559266770057
   tps: 1512.0815443985216
->>>>>>> 5bb5f846
  }
 }
 dps_results: {
  key: "TestEnhancement-AllItems-Thrall'sRegalia"
  value: {
-<<<<<<< HEAD
-  dps: 2427.1083839328844
-  tps: 1719.1419378716776
-=======
   dps: 2418.5658057450028
   tps: 1711.6472686240727
->>>>>>> 5bb5f846
  }
 }
 dps_results: {
  key: "TestEnhancement-AllItems-ThunderingSkyflareDiamond"
  value: {
-<<<<<<< HEAD
-  dps: 2247.7878821760496
-  tps: 1579.1876939619483
-=======
   dps: 2180.7052129324065
   tps: 1519.3656553218502
->>>>>>> 5bb5f846
  }
 }
 dps_results: {
  key: "TestEnhancement-AllItems-TidefuryRaiment"
  value: {
-<<<<<<< HEAD
-  dps: 1845.0230887891648
-  tps: 1242.589809576724
-=======
   dps: 1840.4677682760037
   tps: 1243.7370737167125
->>>>>>> 5bb5f846
  }
 }
 dps_results: {
  key: "TestEnhancement-AllItems-TinyAbominationinaJar-50351"
  value: {
-<<<<<<< HEAD
-  dps: 2302.0223327868484
-  tps: 1623.1261908381819
-=======
   dps: 2283.2589948334708
   tps: 1606.1164782898263
->>>>>>> 5bb5f846
  }
 }
 dps_results: {
  key: "TestEnhancement-AllItems-TinyAbominationinaJar-50706"
  value: {
-<<<<<<< HEAD
-  dps: 2314.5680630004563
-  tps: 1629.974166291013
-=======
   dps: 2295.413912864803
   tps: 1617.2889435361913
->>>>>>> 5bb5f846
  }
 }
 dps_results: {
  key: "TestEnhancement-AllItems-TirelessSkyflareDiamond"
  value: {
-<<<<<<< HEAD
-  dps: 2178.878805307094
-  tps: 1517.31064637735
-=======
   dps: 2169.602911264211
   tps: 1504.105707262894
->>>>>>> 5bb5f846
  }
 }
 dps_results: {
  key: "TestEnhancement-AllItems-TirelessStarflareDiamond"
  value: {
-<<<<<<< HEAD
-  dps: 2177.3948199915326
-  tps: 1516.0086303678308
-=======
   dps: 2168.1302411245906
   tps: 1502.8196523837942
->>>>>>> 5bb5f846
  }
 }
 dps_results: {
  key: "TestEnhancement-AllItems-TotemofElectrifyingWind-47666"
  value: {
-<<<<<<< HEAD
-  dps: 2308.1100197926853
-  tps: 1621.8240107223696
-=======
   dps: 2265.7870509004065
   tps: 1588.6929454395452
->>>>>>> 5bb5f846
  }
 }
 dps_results: {
  key: "TestEnhancement-AllItems-TotemoftheElementalPlane-40708"
  value: {
-<<<<<<< HEAD
-  dps: 2249.7355787205174
-  tps: 1572.8892213758654
-=======
   dps: 2208.0443908280263
   tps: 1539.4051755249732
->>>>>>> 5bb5f846
  }
 }
 dps_results: {
  key: "TestEnhancement-AllItems-TotemofthePulsingEarth-29389"
  value: {
-<<<<<<< HEAD
-  dps: 2211.877632015009
-  tps: 1538.8718842324888
-=======
   dps: 2186.72949599267
   tps: 1525.1240404456207
->>>>>>> 5bb5f846
  }
 }
 dps_results: {
  key: "TestEnhancement-AllItems-TrenchantEarthshatterDiamond"
  value: {
-<<<<<<< HEAD
-  dps: 2177.3948199915326
-  tps: 1516.0086303678308
-=======
   dps: 2168.1302411245906
   tps: 1502.8196523837942
->>>>>>> 5bb5f846
  }
 }
 dps_results: {
  key: "TestEnhancement-AllItems-TrenchantEarthsiegeDiamond"
  value: {
-<<<<<<< HEAD
-  dps: 2178.878805307094
-  tps: 1517.31064637735
-=======
   dps: 2169.602911264211
   tps: 1504.105707262894
->>>>>>> 5bb5f846
  }
 }
 dps_results: {
  key: "TestEnhancement-AllItems-WastewalkerArmor"
  value: {
-<<<<<<< HEAD
-  dps: 1886.5028723534228
-  tps: 1286.0235065552674
-=======
   dps: 1886.037239626296
   tps: 1294.0476750297878
->>>>>>> 5bb5f846
  }
 }
 dps_results: {
  key: "TestEnhancement-AllItems-WindhawkArmor"
  value: {
-<<<<<<< HEAD
-  dps: 2137.827385565367
-  tps: 1485.5708602711234
-=======
   dps: 2118.237810305299
   tps: 1472.96141536865
->>>>>>> 5bb5f846
  }
 }
 dps_results: {
  key: "TestEnhancement-AllItems-WorldbreakerGarb"
  value: {
-<<<<<<< HEAD
-  dps: 2473.2113974893764
-  tps: 1753.0945969463653
-=======
   dps: 2495.570489745668
   tps: 1777.692501470865
->>>>>>> 5bb5f846
  }
 }
 dps_results: {
  key: "TestEnhancement-AllItems-WrathofSpellfire"
  value: {
-<<<<<<< HEAD
-  dps: 2026.023689606092
-  tps: 1397.4386485201226
-=======
   dps: 2049.9421306028844
   tps: 1415.7757753559363
->>>>>>> 5bb5f846
  }
 }
 dps_results: {
  key: "TestEnhancement-Average-Default"
  value: {
-<<<<<<< HEAD
-  dps: 2199.6047131763326
-  tps: 1530.3199536476475
-=======
   dps: 2189.42029206669
   tps: 1525.6140125758307
->>>>>>> 5bb5f846
  }
 }
 dps_results: {
  key: "TestEnhancement-Settings-Orc-P2-Basic-FullBuffs-LongMultiTarget"
  value: {
-<<<<<<< HEAD
-  dps: 4376.21962129951
-  tps: 5215.583010048414
-=======
   dps: 4386.079779808043
   tps: 5230.163459402534
->>>>>>> 5bb5f846
  }
 }
 dps_results: {
  key: "TestEnhancement-Settings-Orc-P2-Basic-FullBuffs-LongSingleTarget"
  value: {
-<<<<<<< HEAD
-  dps: 2189.987071186785
-  tps: 1509.321711741652
-=======
   dps: 2217.4595416506772
   tps: 1540.906373670899
->>>>>>> 5bb5f846
  }
 }
 dps_results: {
  key: "TestEnhancement-Settings-Orc-P2-Basic-FullBuffs-ShortSingleTarget"
  value: {
-<<<<<<< HEAD
-  dps: 2998.255986307519
-  tps: 1785.0469291625686
-=======
   dps: 2965.2176753031495
   tps: 1771.8538611044855
->>>>>>> 5bb5f846
  }
 }
 dps_results: {
  key: "TestEnhancement-Settings-Orc-P2-Basic-NoBuffs-LongMultiTarget"
  value: {
-  dps: 1789.427589703447
-  tps: 1807.4008512813384
+  dps: 1743.8572018197738
+  tps: 1739.578443730071
  }
 }
 dps_results: {
  key: "TestEnhancement-Settings-Orc-P2-Basic-NoBuffs-LongSingleTarget"
  value: {
-  dps: 1077.718885071332
-  tps: 678.068812530931
+  dps: 1106.312292078012
+  tps: 701.4736861151689
  }
 }
 dps_results: {
  key: "TestEnhancement-Settings-Orc-P2-Basic-NoBuffs-ShortSingleTarget"
  value: {
-  dps: 1934.5324531699393
-  tps: 1121.4327309010805
+  dps: 1904.0678168372008
+  tps: 1087.6655907935838
  }
 }
 dps_results: {
  key: "TestEnhancement-Settings-Troll-P2-Basic-FullBuffs-LongMultiTarget"
  value: {
-<<<<<<< HEAD
-  dps: 4477.366551840789
-  tps: 5349.528932153194
-=======
   dps: 4374.469087947822
   tps: 5262.932296546322
->>>>>>> 5bb5f846
  }
 }
 dps_results: {
  key: "TestEnhancement-Settings-Troll-P2-Basic-FullBuffs-LongSingleTarget"
  value: {
-<<<<<<< HEAD
-  dps: 2211.877632015009
-  tps: 1538.8718842324888
-=======
   dps: 2186.72949599267
   tps: 1525.1240404456207
->>>>>>> 5bb5f846
  }
 }
 dps_results: {
  key: "TestEnhancement-Settings-Troll-P2-Basic-FullBuffs-ShortSingleTarget"
  value: {
-<<<<<<< HEAD
-  dps: 2961.9387219271484
-  tps: 1775.70861245492
-=======
   dps: 2952.5424816393393
   tps: 1793.0172941940982
->>>>>>> 5bb5f846
  }
 }
 dps_results: {
  key: "TestEnhancement-Settings-Troll-P2-Basic-NoBuffs-LongMultiTarget"
  value: {
-  dps: 1767.6116027547487
-  tps: 1743.9957914611634
+  dps: 1786.4343549550624
+  tps: 1764.3544785284673
  }
 }
 dps_results: {
  key: "TestEnhancement-Settings-Troll-P2-Basic-NoBuffs-LongSingleTarget"
  value: {
-  dps: 1037.4207064416992
-  tps: 665.4070910666713
+  dps: 1047.0731725563505
+  tps: 668.1232416800115
  }
 }
 dps_results: {
  key: "TestEnhancement-Settings-Troll-P2-Basic-NoBuffs-ShortSingleTarget"
  value: {
-  dps: 1899.0740300931961
-  tps: 1106.0905214159523
+  dps: 1911.888181975441
+  tps: 1110.9625933130849
  }
 }
 dps_results: {
  key: "TestEnhancement-SwitchInFrontOfTarget-Default"
  value: {
-<<<<<<< HEAD
-  dps: 2007.8584961573117
-  tps: 1373.7621734891295
-=======
   dps: 1978.7325996468862
   tps: 1354.204127756083
->>>>>>> 5bb5f846
  }
 }