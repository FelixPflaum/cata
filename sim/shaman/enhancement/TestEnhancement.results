--- conflicted
+++ resolved
@@ -227,8 +227,8 @@
 dps_results: {
  key: "TestEnhancement-AllItems-EarthshatterGarb"
  value: {
-  dps: 2015.3796517533126
-  tps: 1574.7500757875612
+  dps: 2082.2325970196525
+  tps: 1636.9045394649233
  }
 }
 dps_results: {
@@ -332,8 +332,8 @@
 dps_results: {
  key: "TestEnhancement-AllItems-FrostWitch'sRegalia"
  value: {
-  dps: 2803.832625342385
-  tps: 2215.148320339029
+  dps: 2824.454220037664
+  tps: 2241.5813495173543
  }
 }
 dps_results: {
@@ -465,8 +465,8 @@
 dps_results: {
  key: "TestEnhancement-AllItems-Nobundo'sRegalia"
  value: {
-  dps: 2162.874834543861
-  tps: 1685.0822785152327
+  dps: 2188.399109339074
+  tps: 1715.6830135730065
  }
 }
 dps_results: {
@@ -717,8 +717,8 @@
 dps_results: {
  key: "TestEnhancement-AllItems-Thrall'sRegalia"
  value: {
-  dps: 2162.874834543861
-  tps: 1685.0822785152327
+  dps: 2188.399109339074
+  tps: 1715.6830135730065
  }
 }
 dps_results: {
@@ -773,32 +773,22 @@
 dps_results: {
  key: "TestEnhancement-AllItems-TotemofElectrifyingWind-47666"
  value: {
-  dps: 1911.7077136502794
-  tps: 1489.09080165329
+  dps: 1973.537881697099
+  tps: 1554.794363702171
  }
 }
 dps_results: {
  key: "TestEnhancement-AllItems-TotemoftheElementalPlane-40708"
  value: {
-<<<<<<< HEAD
-  dps: 1844.2757893601656
-  tps: 1431.545798985834
-=======
-  dps: 1915.5284452442588
-  tps: 1500.0186688721158
->>>>>>> 8108d66e
+  dps: 1893.5779345548144
+  tps: 1480.5600489263263
  }
 }
 dps_results: {
  key: "TestEnhancement-AllItems-TotemofthePulsingEarth-29389"
  value: {
-<<<<<<< HEAD
-  dps: 1832.274798716769
-  tps: 1421.5668253978024
-=======
-  dps: 1887.9156360857255
-  tps: 1478.7010515076088
->>>>>>> 8108d66e
+  dps: 1880.157229934772
+  tps: 1474.4235576045196
  }
 }
 dps_results: {
@@ -832,8 +822,8 @@
 dps_results: {
  key: "TestEnhancement-AllItems-WorldbreakerGarb"
  value: {
-  dps: 2315.409276099357
-  tps: 1815.4992092237285
+  dps: 2348.771160433653
+  tps: 1859.304355090217
  }
 }
 dps_results: {
