character_stats_results: {
 key: "TestEnhancement-CharacterStats-Default"
 value: {
  final_stats: 385.00000000000006
  final_stats: 1070.3000000000002
  final_stats: 1129.7
  final_stats: 829.2240000000002
  final_stats: 214.50000000000003
  final_stats: 2397.6355556080007
  final_stats: 525
  final_stats: 0
  final_stats: 0
  final_stats: 0
  final_stats: 0
  final_stats: 0
  final_stats: 0
  final_stats: 109
  final_stats: 374
  final_stats: 1218.6665512758786
  final_stats: 356
  final_stats: 0
  final_stats: 5327.7851853600005
  final_stats: 570.74
  final_stats: 1842.0428302521009
  final_stats: 356
  final_stats: 0
  final_stats: 213.7775
  final_stats: 16554.36
  final_stats: 0
  final_stats: 0
  final_stats: 10763.6
  final_stats: 2710.4
  final_stats: 0
  final_stats: 0
  final_stats: 0
  final_stats: 0
  final_stats: 0
  final_stats: 0
  final_stats: 14276
  final_stats: 75
  final_stats: 75
  final_stats: 75
  final_stats: 75
  final_stats: 75
  final_stats: 0
  final_stats: 0
  final_stats: 0
  final_stats: 0
  final_stats: 0
 }
}
dps_results: {
 key: "TestEnhancement-AllItems-AshtongueTalismanofVision-32491"
 value: {
<<<<<<< HEAD
  dps: 4208.989512525167
  tps: 3085.007645385497
=======
  dps: 5534.902095280937
  tps: 4204.269183991497
>>>>>>> a5901ffa
 }
}
dps_results: {
 key: "TestEnhancement-AllItems-AustereEarthsiegeDiamond"
 value: {
<<<<<<< HEAD
  dps: 4136.156942624561
  tps: 3021.4762795606866
=======
  dps: 5492.349044169679
  tps: 4177.598917162969
>>>>>>> a5901ffa
 }
}
dps_results: {
 key: "TestEnhancement-AllItems-Bandit'sInsignia-40371"
 value: {
<<<<<<< HEAD
  dps: 4291.406013707635
  tps: 3152.146819534373
=======
  dps: 5565.089685571552
  tps: 4231.981480293973
>>>>>>> a5901ffa
 }
}
dps_results: {
 key: "TestEnhancement-AllItems-BeamingEarthsiegeDiamond"
 value: {
<<<<<<< HEAD
  dps: 4174.245237697369
  tps: 3047.486905377317
=======
  dps: 5522.264386203681
  tps: 4191.596646101825
>>>>>>> a5901ffa
 }
}
dps_results: {
 key: "TestEnhancement-AllItems-BracingEarthsiegeDiamond"
 value: {
<<<<<<< HEAD
  dps: 4147.240401359988
  tps: 2972.850145620648
=======
  dps: 5506.917826447624
  tps: 4109.300662543946
>>>>>>> a5901ffa
 }
}
dps_results: {
 key: "TestEnhancement-AllItems-Braxley'sBackyardMoonshine-35937"
 value: {
<<<<<<< HEAD
  dps: 4162.088632973315
  tps: 3035.6198955681384
=======
  dps: 5501.999546097223
  tps: 4182.179266846324
>>>>>>> a5901ffa
 }
}
dps_results: {
 key: "TestEnhancement-AllItems-CataclysmHarness"
 value: {
<<<<<<< HEAD
  dps: 3166.8437415517205
  tps: 2288.6740825535517
=======
  dps: 4172.609009725116
  tps: 3145.26464580928
>>>>>>> a5901ffa
 }
}
dps_results: {
 key: "TestEnhancement-AllItems-CataclysmRegalia"
 value: {
<<<<<<< HEAD
  dps: 3064.2485885602205
  tps: 2207.9722667782844
=======
  dps: 4071.341862975318
  tps: 3080.599536873654
>>>>>>> a5901ffa
 }
}
dps_results: {
 key: "TestEnhancement-AllItems-ChaoticSkyflareDiamond"
 value: {
<<<<<<< HEAD
  dps: 4260.895302940722
  tps: 3111.162460918832
=======
  dps: 5606.394947968481
  tps: 4253.976309114151
>>>>>>> a5901ffa
 }
}
dps_results: {
 key: "TestEnhancement-AllItems-CycloneHarness"
 value: {
<<<<<<< HEAD
  dps: 3085.968853007239
  tps: 2223.639157206241
=======
  dps: 4070.359692831349
  tps: 3068.534837778711
>>>>>>> a5901ffa
 }
}
dps_results: {
 key: "TestEnhancement-AllItems-CycloneRegalia"
 value: {
<<<<<<< HEAD
  dps: 3007.365941991616
  tps: 2163.1740749050587
=======
  dps: 4005.4233200631666
  tps: 3027.006294643909
>>>>>>> a5901ffa
 }
}
dps_results: {
 key: "TestEnhancement-AllItems-DarkmoonCard:Berserker!-42989"
 value: {
<<<<<<< HEAD
  dps: 4233.454219649259
  tps: 3092.8504699951764
=======
  dps: 5542.440831624199
  tps: 4207.832116351599
>>>>>>> a5901ffa
 }
}
dps_results: {
 key: "TestEnhancement-AllItems-DarkmoonCard:Death-42990"
 value: {
<<<<<<< HEAD
  dps: 4256.371318693474
  tps: 3127.4700417013296
=======
  dps: 5586.795928962047
  tps: 4258.899380753463
>>>>>>> a5901ffa
 }
}
dps_results: {
 key: "TestEnhancement-AllItems-DarkmoonCard:Greatness-42987"
 value: {
<<<<<<< HEAD
  dps: 4267.821915566584
  tps: 3121.0271828953946
=======
  dps: 5606.1871338675855
  tps: 4256.68032266832
>>>>>>> a5901ffa
 }
}
dps_results: {
 key: "TestEnhancement-AllItems-DarkmoonCard:Greatness-44253"
 value: {
<<<<<<< HEAD
  dps: 4287.585492717606
  tps: 3140.07501996034
=======
  dps: 5637.505550513135
  tps: 4279.47383715688
>>>>>>> a5901ffa
 }
}
dps_results: {
 key: "TestEnhancement-AllItems-DarkmoonCard:Greatness-44254"
 value: {
<<<<<<< HEAD
  dps: 4198.777305964254
  tps: 3066.4992079160593
=======
  dps: 5530.802319565726
  tps: 4197.361137188475
>>>>>>> a5901ffa
 }
}
dps_results: {
 key: "TestEnhancement-AllItems-DeathKnight'sAnguish-38212"
 value: {
<<<<<<< HEAD
  dps: 4237.394119294202
  tps: 3097.257346854449
=======
  dps: 5510.536808199895
  tps: 4181.597482398585
>>>>>>> a5901ffa
 }
}
dps_results: {
 key: "TestEnhancement-AllItems-Defender'sCode-40257"
 value: {
<<<<<<< HEAD
  dps: 4132.862778705215
  tps: 3021.833668118596
=======
  dps: 5410.171131655786
  tps: 4106.630806933254
>>>>>>> a5901ffa
 }
}
dps_results: {
 key: "TestEnhancement-AllItems-DesolationBattlegear"
 value: {
<<<<<<< HEAD
  dps: 3029.4800777842443
  tps: 2184.676828533389
=======
  dps: 4028.5910241081983
  tps: 3038.5783946243946
>>>>>>> a5901ffa
 }
}
dps_results: {
 key: "TestEnhancement-AllItems-DestructiveSkyflareDiamond"
 value: {
<<<<<<< HEAD
  dps: 4205.134657727978
  tps: 3076.744805240688
=======
  dps: 5506.502461506889
  tps: 4184.920066347876
>>>>>>> a5901ffa
 }
}
dps_results: {
 key: "TestEnhancement-AllItems-EarthshatterBattlegear"
 value: {
<<<<<<< HEAD
  dps: 3779.3391344089205
  tps: 2749.190679402
=======
  dps: 4932.552578057335
  tps: 3733.013451533625
>>>>>>> a5901ffa
 }
}
dps_results: {
 key: "TestEnhancement-AllItems-EarthshatterGarb"
 value: {
<<<<<<< HEAD
  dps: 3393.0669256731953
  tps: 2467.1075660949286
=======
  dps: 4479.148684298044
  tps: 3410.4305907761745
>>>>>>> a5901ffa
 }
}
dps_results: {
 key: "TestEnhancement-AllItems-EffulgentSkyflareDiamond"
 value: {
<<<<<<< HEAD
  dps: 4136.156942624561
  tps: 3021.4762795606866
=======
  dps: 5492.349044169679
  tps: 4177.598917162969
>>>>>>> a5901ffa
 }
}
dps_results: {
 key: "TestEnhancement-AllItems-EmberSkyflareDiamond"
 value: {
<<<<<<< HEAD
  dps: 4194.830415301958
  tps: 3068.893183251719
=======
  dps: 5529.175648643035
  tps: 4206.611661403285
>>>>>>> a5901ffa
 }
}
dps_results: {
 key: "TestEnhancement-AllItems-EnigmaticSkyflareDiamond"
 value: {
<<<<<<< HEAD
  dps: 4186.56994703318
  tps: 3055.9446026455857
=======
  dps: 5507.071731752658
  tps: 4177.153323647902
>>>>>>> a5901ffa
 }
}
dps_results: {
 key: "TestEnhancement-AllItems-EnigmaticStarflareDiamond"
 value: {
<<<<<<< HEAD
  dps: 4187.160027088939
  tps: 3059.5328406396998
=======
  dps: 5487.094539878553
  tps: 4170.656764718229
>>>>>>> a5901ffa
 }
}
dps_results: {
 key: "TestEnhancement-AllItems-EternalEarthsiegeDiamond"
 value: {
<<<<<<< HEAD
  dps: 4136.156942624561
  tps: 3021.4762795606866
=======
  dps: 5492.349044169679
  tps: 4177.598917162969
>>>>>>> a5901ffa
 }
}
dps_results: {
 key: "TestEnhancement-AllItems-ExtractofNecromanticPower-40373"
 value: {
<<<<<<< HEAD
  dps: 4268.4200548178505
  tps: 3129.998322660862
=======
  dps: 5580.870646745833
  tps: 4247.2458803710715
>>>>>>> a5901ffa
 }
}
dps_results: {
 key: "TestEnhancement-AllItems-EyeoftheBroodmother-45308"
 value: {
<<<<<<< HEAD
  dps: 4262.403504921513
  tps: 3120.5889612203787
=======
  dps: 5602.049156621191
  tps: 4258.022891556228
>>>>>>> a5901ffa
 }
}
dps_results: {
 key: "TestEnhancement-AllItems-Fathom-BroochoftheTidewalker-30663"
 value: {
<<<<<<< HEAD
  dps: 4160.216954812318
  tps: 3051.4809549432416
=======
  dps: 5431.890332883921
  tps: 4125.336169918276
>>>>>>> a5901ffa
 }
}
dps_results: {
 key: "TestEnhancement-AllItems-FelstalkerArmor"
 value: {
<<<<<<< HEAD
  dps: 3678.8153506955264
  tps: 2672.1200364579586
=======
  dps: 4791.165225007501
  tps: 3621.964107551449
>>>>>>> a5901ffa
 }
}
dps_results: {
 key: "TestEnhancement-AllItems-ForgeEmber-37660"
 value: {
<<<<<<< HEAD
  dps: 4222.1853180626895
  tps: 3087.9507434792417
=======
  dps: 5549.633191498228
  tps: 4216.965497542519
>>>>>>> a5901ffa
 }
}
dps_results: {
 key: "TestEnhancement-AllItems-ForlornSkyflareDiamond"
 value: {
<<<<<<< HEAD
  dps: 4147.240401359988
  tps: 3030.8582534002794
=======
  dps: 5506.917826447624
  tps: 4190.472630586751
>>>>>>> a5901ffa
 }
}
dps_results: {
 key: "TestEnhancement-AllItems-ForlornStarflareDiamond"
 value: {
<<<<<<< HEAD
  dps: 4145.023709612903
  tps: 3028.981858632361
=======
  dps: 5504.004069992036
  tps: 4187.897887901994
>>>>>>> a5901ffa
 }
}
dps_results: {
 key: "TestEnhancement-AllItems-FrostWitch'sBattlegear"
 value: {
<<<<<<< HEAD
  dps: 4081.0056142754265
  tps: 2974.5292645830405
=======
  dps: 5408.116864668336
  tps: 4108.337324486802
>>>>>>> a5901ffa
 }
}
dps_results: {
 key: "TestEnhancement-AllItems-FrostWitch'sRegalia"
 value: {
<<<<<<< HEAD
  dps: 3742.456754143149
  tps: 2719.003517413478
=======
  dps: 4907.433815557904
  tps: 3720.4925362133145
>>>>>>> a5901ffa
 }
}
dps_results: {
 key: "TestEnhancement-AllItems-FuryoftheFiveFlights-40431"
 value: {
<<<<<<< HEAD
  dps: 4277.64435647405
  tps: 3130.3143491812452
=======
  dps: 5622.784505686264
  tps: 4266.661053474986
>>>>>>> a5901ffa
 }
}
dps_results: {
 key: "TestEnhancement-AllItems-FuturesightRune-38763"
 value: {
<<<<<<< HEAD
  dps: 4160.5832740630885
  tps: 3045.3313138779295
=======
  dps: 5445.627679325482
  tps: 4137.833204690616
>>>>>>> a5901ffa
 }
}
dps_results: {
 key: "TestEnhancement-AllItems-Gladiator'sEarthshaker"
 value: {
<<<<<<< HEAD
  dps: 4292.463117815585
  tps: 3115.7869583977
=======
  dps: 5581.27716480017
  tps: 4203.3674269322255
>>>>>>> a5901ffa
 }
}
dps_results: {
 key: "TestEnhancement-AllItems-IllustrationoftheDragonSoul-40432"
 value: {
<<<<<<< HEAD
  dps: 4222.111398794669
  tps: 3097.4866959163837
=======
  dps: 5524.4841435164435
  tps: 4207.226649422244
>>>>>>> a5901ffa
 }
}
dps_results: {
 key: "TestEnhancement-AllItems-ImpassiveSkyflareDiamond"
 value: {
<<<<<<< HEAD
  dps: 4186.56994703318
  tps: 3055.9446026455857
=======
  dps: 5507.071731752658
  tps: 4177.153323647902
>>>>>>> a5901ffa
 }
}
dps_results: {
 key: "TestEnhancement-AllItems-ImpassiveStarflareDiamond"
 value: {
<<<<<<< HEAD
  dps: 4187.160027088939
  tps: 3059.5328406396998
=======
  dps: 5487.094539878553
  tps: 4170.656764718229
>>>>>>> a5901ffa
 }
}
dps_results: {
 key: "TestEnhancement-AllItems-IncisorFragment-37723"
 value: {
<<<<<<< HEAD
  dps: 4363.772875778773
  tps: 3180.3637647366822
=======
  dps: 5760.906012541735
  tps: 4363.559329049061
>>>>>>> a5901ffa
 }
}
dps_results: {
 key: "TestEnhancement-AllItems-InfusedColdstoneRune-35935"
 value: {
<<<<<<< HEAD
  dps: 4158.287223405697
  tps: 3038.1910269717205
=======
  dps: 5504.515755942516
  tps: 4184.580857876983
>>>>>>> a5901ffa
 }
}
dps_results: {
 key: "TestEnhancement-AllItems-InsightfulEarthsiegeDiamond"
 value: {
<<<<<<< HEAD
  dps: 4199.408805724908
  tps: 3070.4341168646815
=======
  dps: 5512.870959872885
  tps: 4184.81978000711
>>>>>>> a5901ffa
 }
}
dps_results: {
 key: "TestEnhancement-AllItems-InvigoratingEarthsiegeDiamond"
 value: {
<<<<<<< HEAD
  dps: 4195.600865915432
  tps: 3070.4327108242856
=======
  dps: 5522.0774058862335
  tps: 4189.496968346784
>>>>>>> a5901ffa
 }
}
dps_results: {
 key: "TestEnhancement-AllItems-Lavanthor'sTalisman-37872"
 value: {
<<<<<<< HEAD
  dps: 4132.862778705215
  tps: 3021.833668118596
=======
  dps: 5410.171131655786
  tps: 4106.630806933254
>>>>>>> a5901ffa
 }
}
dps_results: {
 key: "TestEnhancement-AllItems-MajesticDragonFigurine-40430"
 value: {
<<<<<<< HEAD
  dps: 4132.862778705215
  tps: 3021.833668118596
=======
  dps: 5410.171131655786
  tps: 4106.630806933254
>>>>>>> a5901ffa
 }
}
dps_results: {
 key: "TestEnhancement-AllItems-Mana-EtchedRegalia"
 value: {
<<<<<<< HEAD
  dps: 2926.1690565105373
  tps: 2093.363882824266
=======
  dps: 3930.432174093982
  tps: 2973.000259661408
>>>>>>> a5901ffa
 }
}
dps_results: {
 key: "TestEnhancement-AllItems-NaturalAlignmentCrystal-19344"
 value: {
<<<<<<< HEAD
  dps: 4134.4555212013465
  tps: 3024.449659628336
=======
  dps: 5412.364549353187
  tps: 4110.906557950247
>>>>>>> a5901ffa
 }
}
dps_results: {
 key: "TestEnhancement-AllItems-NetherscaleArmor"
 value: {
<<<<<<< HEAD
  dps: 3697.708543062881
  tps: 2684.266378902367
=======
  dps: 4847.96549928501
  tps: 3665.96193132365
>>>>>>> a5901ffa
 }
}
dps_results: {
 key: "TestEnhancement-AllItems-NetherstrikeArmor"
 value: {
<<<<<<< HEAD
  dps: 3644.1534802571878
  tps: 2654.239106556942
=======
  dps: 4783.5733908215625
  tps: 3618.4444511989727
>>>>>>> a5901ffa
 }
}
dps_results: {
 key: "TestEnhancement-AllItems-Nobundo'sBattlegear"
 value: {
<<<<<<< HEAD
  dps: 3696.9638725168625
  tps: 2726.954007501729
=======
  dps: 4837.8776462443475
  tps: 3702.049106834297
>>>>>>> a5901ffa
 }
}
dps_results: {
 key: "TestEnhancement-AllItems-Nobundo'sRegalia"
 value: {
<<<<<<< HEAD
  dps: 3573.0790940487277
  tps: 2604.760235793068
=======
  dps: 4652.803064533295
  tps: 3532.8067710477508
>>>>>>> a5901ffa
 }
}
dps_results: {
 key: "TestEnhancement-AllItems-OfferingofSacrifice-37638"
 value: {
<<<<<<< HEAD
  dps: 4132.862778705215
  tps: 3021.833668118596
=======
  dps: 5410.171131655786
  tps: 4106.630806933254
>>>>>>> a5901ffa
 }
}
dps_results: {
 key: "TestEnhancement-AllItems-PersistentEarthshatterDiamond"
 value: {
<<<<<<< HEAD
  dps: 4176.977146873272
  tps: 3053.2252896365158
=======
  dps: 5510.991179835042
  tps: 4184.892156496628
>>>>>>> a5901ffa
 }
}
dps_results: {
 key: "TestEnhancement-AllItems-PersistentEarthsiegeDiamond"
 value: {
<<<<<<< HEAD
  dps: 4195.600865915432
  tps: 3070.4327108242856
=======
  dps: 5522.0774058862335
  tps: 4189.496968346784
>>>>>>> a5901ffa
 }
}
dps_results: {
 key: "TestEnhancement-AllItems-PowerfulEarthshatterDiamond"
 value: {
<<<<<<< HEAD
  dps: 4136.156942624561
  tps: 3021.4762795606866
=======
  dps: 5492.349044169679
  tps: 4177.598917162969
>>>>>>> a5901ffa
 }
}
dps_results: {
 key: "TestEnhancement-AllItems-PowerfulEarthsiegeDiamond"
 value: {
<<<<<<< HEAD
  dps: 4136.156942624561
  tps: 3021.4762795606866
=======
  dps: 5492.349044169679
  tps: 4177.598917162969
>>>>>>> a5901ffa
 }
}
dps_results: {
 key: "TestEnhancement-AllItems-PrimalIntent"
 value: {
<<<<<<< HEAD
  dps: 3719.2649944068935
  tps: 2704.1343938356927
=======
  dps: 4862.8821733163995
  tps: 3674.7648635268147
>>>>>>> a5901ffa
 }
}
dps_results: {
 key: "TestEnhancement-AllItems-PurifiedShardoftheGods"
 value: {
<<<<<<< HEAD
  dps: 4132.862778705215
  tps: 3021.833668118596
=======
  dps: 5410.171131655786
  tps: 4106.630806933254
>>>>>>> a5901ffa
 }
}
dps_results: {
 key: "TestEnhancement-AllItems-ReignoftheDead-47316"
 value: {
<<<<<<< HEAD
  dps: 4453.073984379466
  tps: 3330.403590333998
=======
  dps: 5763.227331652478
  tps: 4434.955451998995
>>>>>>> a5901ffa
 }
}
dps_results: {
 key: "TestEnhancement-AllItems-ReignoftheDead-47477"
 value: {
<<<<<<< HEAD
  dps: 4488.765723942034
  tps: 3364.8784951194407
=======
  dps: 5801.481361404988
  tps: 4471.954199881132
>>>>>>> a5901ffa
 }
}
dps_results: {
 key: "TestEnhancement-AllItems-RelentlessEarthsiegeDiamond"
 value: {
<<<<<<< HEAD
  dps: 4270.013322159079
  tps: 3120.330756905784
=======
  dps: 5609.171604364323
  tps: 4262.71256135961
>>>>>>> a5901ffa
 }
}
dps_results: {
 key: "TestEnhancement-AllItems-RevitalizingSkyflareDiamond"
 value: {
<<<<<<< HEAD
  dps: 4164.107531813686
  tps: 3041.5844807325675
=======
  dps: 5499.74515415781
  tps: 4178.237333628136
>>>>>>> a5901ffa
 }
}
dps_results: {
 key: "TestEnhancement-AllItems-RuneofRepulsion-40372"
 value: {
<<<<<<< HEAD
  dps: 4132.862778705215
  tps: 3021.833668118596
=======
  dps: 5410.171131655786
  tps: 4106.630806933254
>>>>>>> a5901ffa
 }
}
dps_results: {
 key: "TestEnhancement-AllItems-SealofthePantheon-36993"
 value: {
<<<<<<< HEAD
  dps: 4132.862778705215
  tps: 3021.833668118596
=======
  dps: 5410.171131655786
  tps: 4106.630806933254
>>>>>>> a5901ffa
 }
}
dps_results: {
 key: "TestEnhancement-AllItems-Serrah'sStar-37559"
 value: {
<<<<<<< HEAD
  dps: 4189.240847382204
  tps: 3056.3918284706297
=======
  dps: 5493.641296831271
  tps: 4173.825888976522
>>>>>>> a5901ffa
 }
}
dps_results: {
 key: "TestEnhancement-AllItems-ShinyShardoftheGods"
 value: {
<<<<<<< HEAD
  dps: 4132.862778705215
  tps: 3021.833668118596
=======
  dps: 5410.171131655786
  tps: 4106.630806933254
>>>>>>> a5901ffa
 }
}
dps_results: {
 key: "TestEnhancement-AllItems-Sindragosa'sFlawlessFang-50361"
 value: {
<<<<<<< HEAD
  dps: 4132.862778705215
  tps: 3021.833668118596
=======
  dps: 5410.171131655786
  tps: 4106.630806933254
>>>>>>> a5901ffa
 }
}
dps_results: {
 key: "TestEnhancement-AllItems-SkycallTotem-33506"
 value: {
<<<<<<< HEAD
  dps: 4225.025221597694
  tps: 3088.8597975110542
=======
  dps: 5551.424964837001
  tps: 4218.804193427926
>>>>>>> a5901ffa
 }
}
dps_results: {
 key: "TestEnhancement-AllItems-SkyshatterHarness"
 value: {
<<<<<<< HEAD
  dps: 2976.0724061779742
  tps: 2141.0022433643853
=======
  dps: 3907.338139762471
  tps: 2926.980883969235
>>>>>>> a5901ffa
 }
}
dps_results: {
 key: "TestEnhancement-AllItems-SkyshatterRegalia"
 value: {
<<<<<<< HEAD
  dps: 2890.7216774970384
  tps: 2086.425887165127
=======
  dps: 3775.946984892834
  tps: 2863.4318995625085
>>>>>>> a5901ffa
 }
}
dps_results: {
 key: "TestEnhancement-AllItems-SparkofLife-37657"
 value: {
<<<<<<< HEAD
  dps: 4217.325792734948
  tps: 3085.1615277650294
=======
  dps: 5534.325256178775
  tps: 4195.884869746174
>>>>>>> a5901ffa
 }
}
dps_results: {
 key: "TestEnhancement-AllItems-SpellstrikeInfusion"
 value: {
<<<<<<< HEAD
  dps: 3637.740627968143
  tps: 2666.0678600227634
=======
  dps: 4766.604195375896
  tps: 3627.3642647085153
>>>>>>> a5901ffa
 }
}
dps_results: {
 key: "TestEnhancement-AllItems-Stonebreaker'sTotem-33507"
 value: {
<<<<<<< HEAD
  dps: 4237.075590015659
  tps: 3095.7247067878916
=======
  dps: 5566.126476183808
  tps: 4224.415805712228
>>>>>>> a5901ffa
 }
}
dps_results: {
 key: "TestEnhancement-AllItems-StrengthoftheClefthoof"
 value: {
<<<<<<< HEAD
  dps: 3390.962136681543
  tps: 2470.2713120595786
=======
  dps: 4430.88117424216
  tps: 3351.2476319689763
>>>>>>> a5901ffa
 }
}
dps_results: {
 key: "TestEnhancement-AllItems-SwiftSkyflareDiamond"
 value: {
<<<<<<< HEAD
  dps: 4195.600865915432
  tps: 3070.4327108242856
=======
  dps: 5522.0774058862335
  tps: 4189.496968346784
>>>>>>> a5901ffa
 }
}
dps_results: {
 key: "TestEnhancement-AllItems-SwiftStarflareDiamond"
 value: {
<<<<<<< HEAD
  dps: 4176.977146873272
  tps: 3053.2252896365158
=======
  dps: 5510.991179835042
  tps: 4184.892156496628
>>>>>>> a5901ffa
 }
}
dps_results: {
 key: "TestEnhancement-AllItems-SwiftWindfireDiamond"
 value: {
<<<<<<< HEAD
  dps: 4202.011063279662
  tps: 3076.6099176192447
=======
  dps: 5496.305326172919
  tps: 4175.397894921696
>>>>>>> a5901ffa
 }
}
dps_results: {
 key: "TestEnhancement-AllItems-TheFistsofFury"
 value: {
<<<<<<< HEAD
  dps: 3288.5570218400912
  tps: 2315.283620472543
=======
  dps: 4271.29882731954
  tps: 3111.0044432484488
>>>>>>> a5901ffa
 }
}
dps_results: {
 key: "TestEnhancement-AllItems-TheTwinStars"
 value: {
<<<<<<< HEAD
  dps: 4004.009437488016
  tps: 2918.1358769586063
=======
  dps: 5263.528996073298
  tps: 3987.751416738434
>>>>>>> a5901ffa
 }
}
dps_results: {
 key: "TestEnhancement-AllItems-Thrall'sBattlegear"
 value: {
<<<<<<< HEAD
  dps: 3699.5609183702495
  tps: 2730.1136797932886
=======
  dps: 4835.728181649833
  tps: 3704.0530923357
>>>>>>> a5901ffa
 }
}
dps_results: {
 key: "TestEnhancement-AllItems-Thrall'sRegalia"
 value: {
<<<<<<< HEAD
  dps: 3573.0790940487277
  tps: 2604.760235793068
=======
  dps: 4652.803064533295
  tps: 3532.8067710477508
>>>>>>> a5901ffa
 }
}
dps_results: {
 key: "TestEnhancement-AllItems-ThunderingSkyflareDiamond"
 value: {
<<<<<<< HEAD
  dps: 4205.246206371708
  tps: 3075.159200342284
=======
  dps: 5524.423761240908
  tps: 4202.271258111175
>>>>>>> a5901ffa
 }
}
dps_results: {
 key: "TestEnhancement-AllItems-TidefuryRaiment"
 value: {
<<<<<<< HEAD
  dps: 2909.869857505445
  tps: 2083.078387371333
=======
  dps: 3866.90587163077
  tps: 2922.121888225504
>>>>>>> a5901ffa
 }
}
dps_results: {
 key: "TestEnhancement-AllItems-TinyAbominationinaJar-50351"
 value: {
<<<<<<< HEAD
  dps: 4296.177402525856
  tps: 3154.53244951285
=======
  dps: 5636.857759143034
  tps: 4291.508896382327
>>>>>>> a5901ffa
 }
}
dps_results: {
 key: "TestEnhancement-AllItems-TinyAbominationinaJar-50706"
 value: {
<<<<<<< HEAD
  dps: 4290.036086701079
  tps: 3146.463575611984
=======
  dps: 5696.618043719818
  tps: 4331.813410788205
>>>>>>> a5901ffa
 }
}
dps_results: {
 key: "TestEnhancement-AllItems-TirelessSkyflareDiamond"
 value: {
<<<<<<< HEAD
  dps: 4147.240401359988
  tps: 3030.8582534002794
=======
  dps: 5506.917826447624
  tps: 4190.472630586751
>>>>>>> a5901ffa
 }
}
dps_results: {
 key: "TestEnhancement-AllItems-TirelessStarflareDiamond"
 value: {
<<<<<<< HEAD
  dps: 4145.023709612903
  tps: 3028.981858632361
=======
  dps: 5504.004069992036
  tps: 4187.897887901994
>>>>>>> a5901ffa
 }
}
dps_results: {
 key: "TestEnhancement-AllItems-TotemofElectrifyingWind-47666"
 value: {
<<<<<<< HEAD
  dps: 4390.615861313476
  tps: 3224.300381675881
=======
  dps: 5777.1701394031315
  tps: 4401.136745786818
>>>>>>> a5901ffa
 }
}
dps_results: {
 key: "TestEnhancement-AllItems-TotemoftheAvalanche-50463"
 value: {
<<<<<<< HEAD
  dps: 4420.644906604006
  tps: 3239.286787864916
=======
  dps: 5794.620024144851
  tps: 4399.043877002396
>>>>>>> a5901ffa
 }
}
dps_results: {
 key: "TestEnhancement-AllItems-TotemoftheElementalPlane-40708"
 value: {
<<<<<<< HEAD
  dps: 4274.209919793606
  tps: 3132.458157868826
=======
  dps: 5582.854607501824
  tps: 4237.118628013478
>>>>>>> a5901ffa
 }
}
dps_results: {
 key: "TestEnhancement-AllItems-TotemofthePulsingEarth-29389"
 value: {
<<<<<<< HEAD
  dps: 4220.775390681727
  tps: 3087.3019982850856
=======
  dps: 5556.610551415121
  tps: 4218.690610329025
>>>>>>> a5901ffa
 }
}
dps_results: {
 key: "TestEnhancement-AllItems-TrenchantEarthshatterDiamond"
 value: {
<<<<<<< HEAD
  dps: 4145.023709612903
  tps: 3028.981858632361
=======
  dps: 5504.004069992036
  tps: 4187.897887901994
>>>>>>> a5901ffa
 }
}
dps_results: {
 key: "TestEnhancement-AllItems-TrenchantEarthsiegeDiamond"
 value: {
<<<<<<< HEAD
  dps: 4147.240401359988
  tps: 3030.8582534002794
=======
  dps: 5506.917826447624
  tps: 4190.472630586751
>>>>>>> a5901ffa
 }
}
dps_results: {
 key: "TestEnhancement-AllItems-WastewalkerArmor"
 value: {
<<<<<<< HEAD
  dps: 3007.7726431855135
  tps: 2166.7454251609606
=======
  dps: 3991.184880304709
  tps: 3013.5326482890414
>>>>>>> a5901ffa
 }
}
dps_results: {
 key: "TestEnhancement-AllItems-WindhawkArmor"
 value: {
<<<<<<< HEAD
  dps: 3634.511420702848
  tps: 2639.504884148495
=======
  dps: 4750.017943803542
  tps: 3599.9717005300818
>>>>>>> a5901ffa
 }
}
dps_results: {
 key: "TestEnhancement-AllItems-WorldbreakerBattlegear"
 value: {
<<<<<<< HEAD
  dps: 4099.1688162120345
  tps: 3010.679212094404
=======
  dps: 5343.048742924802
  tps: 4075.063816906003
>>>>>>> a5901ffa
 }
}
dps_results: {
 key: "TestEnhancement-AllItems-WorldbreakerGarb"
 value: {
<<<<<<< HEAD
  dps: 3735.1244897472434
  tps: 2747.4809300386974
=======
  dps: 4888.346744251259
  tps: 3753.954817225845
>>>>>>> a5901ffa
 }
}
dps_results: {
 key: "TestEnhancement-AllItems-WrathofSpellfire"
 value: {
<<<<<<< HEAD
  dps: 3610.831295364352
  tps: 2631.254943201774
=======
  dps: 4695.253159380115
  tps: 3559.668073345986
>>>>>>> a5901ffa
 }
}
dps_results: {
 key: "TestEnhancement-Average-Default"
 value: {
<<<<<<< HEAD
  dps: 4279.085478742655
  tps: 3132.338373239761
=======
  dps: 5636.809573695489
  tps: 4288.249452902675
>>>>>>> a5901ffa
 }
}
dps_results: {
 key: "TestEnhancement-Settings-Orc-P1-Basic-FullBuffs-LongMultiTarget"
 value: {
<<<<<<< HEAD
  dps: 12648.226539899117
  tps: 10303.696544615703
=======
  dps: 14119.511706773581
  tps: 11481.676470892195
>>>>>>> a5901ffa
 }
}
dps_results: {
 key: "TestEnhancement-Settings-Orc-P1-Basic-FullBuffs-LongSingleTarget"
 value: {
<<<<<<< HEAD
  dps: 4234.659030812824
  tps: 3084.148294835703
=======
  dps: 5576.454842428504
  tps: 4227.252023370978
>>>>>>> a5901ffa
 }
}
dps_results: {
 key: "TestEnhancement-Settings-Orc-P1-Basic-FullBuffs-ShortSingleTarget"
 value: {
<<<<<<< HEAD
  dps: 5197.1008104780485
  tps: 3360.236598510437
=======
  dps: 6594.022266353239
  tps: 4551.096242914156
>>>>>>> a5901ffa
 }
}
dps_results: {
 key: "TestEnhancement-Settings-Orc-P1-Basic-NoBuffs-LongMultiTarget"
 value: {
<<<<<<< HEAD
  dps: 7734.278013465524
  tps: 5821.425402467448
=======
  dps: 9542.206628017044
  tps: 7428.0652922995
>>>>>>> a5901ffa
 }
}
dps_results: {
 key: "TestEnhancement-Settings-Orc-P1-Basic-NoBuffs-LongSingleTarget"
 value: {
<<<<<<< HEAD
  dps: 2587.4750940944223
  tps: 1852.648526452656
=======
  dps: 3701.9818449236395
  tps: 2804.3858483221893
>>>>>>> a5901ffa
 }
}
dps_results: {
 key: "TestEnhancement-Settings-Orc-P1-Basic-NoBuffs-ShortSingleTarget"
 value: {
<<<<<<< HEAD
  dps: 3741.2519374767603
  tps: 2540.926460793372
=======
  dps: 4869.215119049392
  tps: 3528.3173415121214
>>>>>>> a5901ffa
 }
}
dps_results: {
 key: "TestEnhancement-Settings-Troll-P1-Basic-FullBuffs-LongMultiTarget"
 value: {
<<<<<<< HEAD
  dps: 12603.51765269753
  tps: 10252.358715519073
=======
  dps: 14179.732815545174
  tps: 11490.319349761414
>>>>>>> a5901ffa
 }
}
dps_results: {
 key: "TestEnhancement-Settings-Troll-P1-Basic-FullBuffs-LongSingleTarget"
 value: {
<<<<<<< HEAD
  dps: 4270.013322159079
  tps: 3120.330756905784
=======
  dps: 5609.171604364323
  tps: 4262.71256135961
>>>>>>> a5901ffa
 }
}
dps_results: {
 key: "TestEnhancement-Settings-Troll-P1-Basic-FullBuffs-ShortSingleTarget"
 value: {
<<<<<<< HEAD
  dps: 5218.902023585942
  tps: 3409.175131885794
=======
  dps: 6743.473341674767
  tps: 4701.636039836335
>>>>>>> a5901ffa
 }
}
dps_results: {
 key: "TestEnhancement-Settings-Troll-P1-Basic-NoBuffs-LongMultiTarget"
 value: {
<<<<<<< HEAD
  dps: 7809.898938854078
  tps: 5943.616696324329
=======
  dps: 9550.211633754825
  tps: 7383.855282856796
>>>>>>> a5901ffa
 }
}
dps_results: {
 key: "TestEnhancement-Settings-Troll-P1-Basic-NoBuffs-LongSingleTarget"
 value: {
<<<<<<< HEAD
  dps: 2659.647341952812
  tps: 1913.1322192296095
=======
  dps: 3767.514704511
  tps: 2878.648798879169
>>>>>>> a5901ffa
 }
}
dps_results: {
 key: "TestEnhancement-Settings-Troll-P1-Basic-NoBuffs-ShortSingleTarget"
 value: {
<<<<<<< HEAD
  dps: 3767.7274600539995
  tps: 2574.5823723935805
=======
  dps: 4932.056535037325
  tps: 3605.5285914747315
>>>>>>> a5901ffa
 }
}
dps_results: {
 key: "TestEnhancement-SwitchInFrontOfTarget-Default"
 value: {
<<<<<<< HEAD
  dps: 4064.5925344446805
  tps: 2957.032671113914
=======
  dps: 5270.547848022644
  tps: 3982.8201234952094
>>>>>>> a5901ffa
 }
}<|MERGE_RESOLUTION|>--- conflicted
+++ resolved
@@ -52,1380 +52,805 @@
 dps_results: {
  key: "TestEnhancement-AllItems-AshtongueTalismanofVision-32491"
  value: {
-<<<<<<< HEAD
-  dps: 4208.989512525167
-  tps: 3085.007645385497
-=======
   dps: 5534.902095280937
   tps: 4204.269183991497
->>>>>>> a5901ffa
  }
 }
 dps_results: {
  key: "TestEnhancement-AllItems-AustereEarthsiegeDiamond"
  value: {
-<<<<<<< HEAD
-  dps: 4136.156942624561
-  tps: 3021.4762795606866
-=======
   dps: 5492.349044169679
   tps: 4177.598917162969
->>>>>>> a5901ffa
  }
 }
 dps_results: {
  key: "TestEnhancement-AllItems-Bandit'sInsignia-40371"
  value: {
-<<<<<<< HEAD
-  dps: 4291.406013707635
-  tps: 3152.146819534373
-=======
   dps: 5565.089685571552
   tps: 4231.981480293973
->>>>>>> a5901ffa
  }
 }
 dps_results: {
  key: "TestEnhancement-AllItems-BeamingEarthsiegeDiamond"
  value: {
-<<<<<<< HEAD
-  dps: 4174.245237697369
-  tps: 3047.486905377317
-=======
   dps: 5522.264386203681
   tps: 4191.596646101825
->>>>>>> a5901ffa
  }
 }
 dps_results: {
  key: "TestEnhancement-AllItems-BracingEarthsiegeDiamond"
  value: {
-<<<<<<< HEAD
-  dps: 4147.240401359988
-  tps: 2972.850145620648
-=======
   dps: 5506.917826447624
   tps: 4109.300662543946
->>>>>>> a5901ffa
  }
 }
 dps_results: {
  key: "TestEnhancement-AllItems-Braxley'sBackyardMoonshine-35937"
  value: {
-<<<<<<< HEAD
-  dps: 4162.088632973315
-  tps: 3035.6198955681384
-=======
   dps: 5501.999546097223
   tps: 4182.179266846324
->>>>>>> a5901ffa
  }
 }
 dps_results: {
  key: "TestEnhancement-AllItems-CataclysmHarness"
  value: {
-<<<<<<< HEAD
-  dps: 3166.8437415517205
-  tps: 2288.6740825535517
-=======
   dps: 4172.609009725116
   tps: 3145.26464580928
->>>>>>> a5901ffa
  }
 }
 dps_results: {
  key: "TestEnhancement-AllItems-CataclysmRegalia"
  value: {
-<<<<<<< HEAD
-  dps: 3064.2485885602205
-  tps: 2207.9722667782844
-=======
   dps: 4071.341862975318
   tps: 3080.599536873654
->>>>>>> a5901ffa
  }
 }
 dps_results: {
  key: "TestEnhancement-AllItems-ChaoticSkyflareDiamond"
  value: {
-<<<<<<< HEAD
-  dps: 4260.895302940722
-  tps: 3111.162460918832
-=======
   dps: 5606.394947968481
   tps: 4253.976309114151
->>>>>>> a5901ffa
  }
 }
 dps_results: {
  key: "TestEnhancement-AllItems-CycloneHarness"
  value: {
-<<<<<<< HEAD
-  dps: 3085.968853007239
-  tps: 2223.639157206241
-=======
   dps: 4070.359692831349
   tps: 3068.534837778711
->>>>>>> a5901ffa
  }
 }
 dps_results: {
  key: "TestEnhancement-AllItems-CycloneRegalia"
  value: {
-<<<<<<< HEAD
-  dps: 3007.365941991616
-  tps: 2163.1740749050587
-=======
   dps: 4005.4233200631666
   tps: 3027.006294643909
->>>>>>> a5901ffa
  }
 }
 dps_results: {
  key: "TestEnhancement-AllItems-DarkmoonCard:Berserker!-42989"
  value: {
-<<<<<<< HEAD
-  dps: 4233.454219649259
-  tps: 3092.8504699951764
-=======
   dps: 5542.440831624199
   tps: 4207.832116351599
->>>>>>> a5901ffa
  }
 }
 dps_results: {
  key: "TestEnhancement-AllItems-DarkmoonCard:Death-42990"
  value: {
-<<<<<<< HEAD
-  dps: 4256.371318693474
-  tps: 3127.4700417013296
-=======
   dps: 5586.795928962047
   tps: 4258.899380753463
->>>>>>> a5901ffa
  }
 }
 dps_results: {
  key: "TestEnhancement-AllItems-DarkmoonCard:Greatness-42987"
  value: {
-<<<<<<< HEAD
-  dps: 4267.821915566584
-  tps: 3121.0271828953946
-=======
   dps: 5606.1871338675855
   tps: 4256.68032266832
->>>>>>> a5901ffa
  }
 }
 dps_results: {
  key: "TestEnhancement-AllItems-DarkmoonCard:Greatness-44253"
  value: {
-<<<<<<< HEAD
-  dps: 4287.585492717606
-  tps: 3140.07501996034
-=======
   dps: 5637.505550513135
   tps: 4279.47383715688
->>>>>>> a5901ffa
  }
 }
 dps_results: {
  key: "TestEnhancement-AllItems-DarkmoonCard:Greatness-44254"
  value: {
-<<<<<<< HEAD
-  dps: 4198.777305964254
-  tps: 3066.4992079160593
-=======
   dps: 5530.802319565726
   tps: 4197.361137188475
->>>>>>> a5901ffa
  }
 }
 dps_results: {
  key: "TestEnhancement-AllItems-DeathKnight'sAnguish-38212"
  value: {
-<<<<<<< HEAD
-  dps: 4237.394119294202
-  tps: 3097.257346854449
-=======
   dps: 5510.536808199895
   tps: 4181.597482398585
->>>>>>> a5901ffa
  }
 }
 dps_results: {
  key: "TestEnhancement-AllItems-Defender'sCode-40257"
  value: {
-<<<<<<< HEAD
-  dps: 4132.862778705215
-  tps: 3021.833668118596
-=======
   dps: 5410.171131655786
   tps: 4106.630806933254
->>>>>>> a5901ffa
  }
 }
 dps_results: {
  key: "TestEnhancement-AllItems-DesolationBattlegear"
  value: {
-<<<<<<< HEAD
-  dps: 3029.4800777842443
-  tps: 2184.676828533389
-=======
   dps: 4028.5910241081983
   tps: 3038.5783946243946
->>>>>>> a5901ffa
  }
 }
 dps_results: {
  key: "TestEnhancement-AllItems-DestructiveSkyflareDiamond"
  value: {
-<<<<<<< HEAD
-  dps: 4205.134657727978
-  tps: 3076.744805240688
-=======
   dps: 5506.502461506889
   tps: 4184.920066347876
->>>>>>> a5901ffa
  }
 }
 dps_results: {
  key: "TestEnhancement-AllItems-EarthshatterBattlegear"
  value: {
-<<<<<<< HEAD
-  dps: 3779.3391344089205
-  tps: 2749.190679402
-=======
   dps: 4932.552578057335
   tps: 3733.013451533625
->>>>>>> a5901ffa
  }
 }
 dps_results: {
  key: "TestEnhancement-AllItems-EarthshatterGarb"
  value: {
-<<<<<<< HEAD
-  dps: 3393.0669256731953
-  tps: 2467.1075660949286
-=======
   dps: 4479.148684298044
   tps: 3410.4305907761745
->>>>>>> a5901ffa
  }
 }
 dps_results: {
  key: "TestEnhancement-AllItems-EffulgentSkyflareDiamond"
  value: {
-<<<<<<< HEAD
-  dps: 4136.156942624561
-  tps: 3021.4762795606866
-=======
   dps: 5492.349044169679
   tps: 4177.598917162969
->>>>>>> a5901ffa
  }
 }
 dps_results: {
  key: "TestEnhancement-AllItems-EmberSkyflareDiamond"
  value: {
-<<<<<<< HEAD
-  dps: 4194.830415301958
-  tps: 3068.893183251719
-=======
   dps: 5529.175648643035
   tps: 4206.611661403285
->>>>>>> a5901ffa
  }
 }
 dps_results: {
  key: "TestEnhancement-AllItems-EnigmaticSkyflareDiamond"
  value: {
-<<<<<<< HEAD
-  dps: 4186.56994703318
-  tps: 3055.9446026455857
-=======
   dps: 5507.071731752658
   tps: 4177.153323647902
->>>>>>> a5901ffa
  }
 }
 dps_results: {
  key: "TestEnhancement-AllItems-EnigmaticStarflareDiamond"
  value: {
-<<<<<<< HEAD
-  dps: 4187.160027088939
-  tps: 3059.5328406396998
-=======
   dps: 5487.094539878553
   tps: 4170.656764718229
->>>>>>> a5901ffa
  }
 }
 dps_results: {
  key: "TestEnhancement-AllItems-EternalEarthsiegeDiamond"
  value: {
-<<<<<<< HEAD
-  dps: 4136.156942624561
-  tps: 3021.4762795606866
-=======
   dps: 5492.349044169679
   tps: 4177.598917162969
->>>>>>> a5901ffa
  }
 }
 dps_results: {
  key: "TestEnhancement-AllItems-ExtractofNecromanticPower-40373"
  value: {
-<<<<<<< HEAD
-  dps: 4268.4200548178505
-  tps: 3129.998322660862
-=======
   dps: 5580.870646745833
   tps: 4247.2458803710715
->>>>>>> a5901ffa
  }
 }
 dps_results: {
  key: "TestEnhancement-AllItems-EyeoftheBroodmother-45308"
  value: {
-<<<<<<< HEAD
-  dps: 4262.403504921513
-  tps: 3120.5889612203787
-=======
   dps: 5602.049156621191
   tps: 4258.022891556228
->>>>>>> a5901ffa
  }
 }
 dps_results: {
  key: "TestEnhancement-AllItems-Fathom-BroochoftheTidewalker-30663"
  value: {
-<<<<<<< HEAD
-  dps: 4160.216954812318
-  tps: 3051.4809549432416
-=======
   dps: 5431.890332883921
   tps: 4125.336169918276
->>>>>>> a5901ffa
  }
 }
 dps_results: {
  key: "TestEnhancement-AllItems-FelstalkerArmor"
  value: {
-<<<<<<< HEAD
-  dps: 3678.8153506955264
-  tps: 2672.1200364579586
-=======
   dps: 4791.165225007501
   tps: 3621.964107551449
->>>>>>> a5901ffa
  }
 }
 dps_results: {
  key: "TestEnhancement-AllItems-ForgeEmber-37660"
  value: {
-<<<<<<< HEAD
-  dps: 4222.1853180626895
-  tps: 3087.9507434792417
-=======
   dps: 5549.633191498228
   tps: 4216.965497542519
->>>>>>> a5901ffa
  }
 }
 dps_results: {
  key: "TestEnhancement-AllItems-ForlornSkyflareDiamond"
  value: {
-<<<<<<< HEAD
-  dps: 4147.240401359988
-  tps: 3030.8582534002794
-=======
   dps: 5506.917826447624
   tps: 4190.472630586751
->>>>>>> a5901ffa
  }
 }
 dps_results: {
  key: "TestEnhancement-AllItems-ForlornStarflareDiamond"
  value: {
-<<<<<<< HEAD
-  dps: 4145.023709612903
-  tps: 3028.981858632361
-=======
   dps: 5504.004069992036
   tps: 4187.897887901994
->>>>>>> a5901ffa
  }
 }
 dps_results: {
  key: "TestEnhancement-AllItems-FrostWitch'sBattlegear"
  value: {
-<<<<<<< HEAD
-  dps: 4081.0056142754265
-  tps: 2974.5292645830405
-=======
   dps: 5408.116864668336
   tps: 4108.337324486802
->>>>>>> a5901ffa
  }
 }
 dps_results: {
  key: "TestEnhancement-AllItems-FrostWitch'sRegalia"
  value: {
-<<<<<<< HEAD
-  dps: 3742.456754143149
-  tps: 2719.003517413478
-=======
   dps: 4907.433815557904
   tps: 3720.4925362133145
->>>>>>> a5901ffa
  }
 }
 dps_results: {
  key: "TestEnhancement-AllItems-FuryoftheFiveFlights-40431"
  value: {
-<<<<<<< HEAD
-  dps: 4277.64435647405
-  tps: 3130.3143491812452
-=======
   dps: 5622.784505686264
   tps: 4266.661053474986
->>>>>>> a5901ffa
  }
 }
 dps_results: {
  key: "TestEnhancement-AllItems-FuturesightRune-38763"
  value: {
-<<<<<<< HEAD
-  dps: 4160.5832740630885
-  tps: 3045.3313138779295
-=======
   dps: 5445.627679325482
   tps: 4137.833204690616
->>>>>>> a5901ffa
  }
 }
 dps_results: {
  key: "TestEnhancement-AllItems-Gladiator'sEarthshaker"
  value: {
-<<<<<<< HEAD
-  dps: 4292.463117815585
-  tps: 3115.7869583977
-=======
   dps: 5581.27716480017
   tps: 4203.3674269322255
->>>>>>> a5901ffa
  }
 }
 dps_results: {
  key: "TestEnhancement-AllItems-IllustrationoftheDragonSoul-40432"
  value: {
-<<<<<<< HEAD
-  dps: 4222.111398794669
-  tps: 3097.4866959163837
-=======
   dps: 5524.4841435164435
   tps: 4207.226649422244
->>>>>>> a5901ffa
  }
 }
 dps_results: {
  key: "TestEnhancement-AllItems-ImpassiveSkyflareDiamond"
  value: {
-<<<<<<< HEAD
-  dps: 4186.56994703318
-  tps: 3055.9446026455857
-=======
   dps: 5507.071731752658
   tps: 4177.153323647902
->>>>>>> a5901ffa
  }
 }
 dps_results: {
  key: "TestEnhancement-AllItems-ImpassiveStarflareDiamond"
  value: {
-<<<<<<< HEAD
-  dps: 4187.160027088939
-  tps: 3059.5328406396998
-=======
   dps: 5487.094539878553
   tps: 4170.656764718229
->>>>>>> a5901ffa
  }
 }
 dps_results: {
  key: "TestEnhancement-AllItems-IncisorFragment-37723"
  value: {
-<<<<<<< HEAD
-  dps: 4363.772875778773
-  tps: 3180.3637647366822
-=======
   dps: 5760.906012541735
   tps: 4363.559329049061
->>>>>>> a5901ffa
  }
 }
 dps_results: {
  key: "TestEnhancement-AllItems-InfusedColdstoneRune-35935"
  value: {
-<<<<<<< HEAD
-  dps: 4158.287223405697
-  tps: 3038.1910269717205
-=======
   dps: 5504.515755942516
   tps: 4184.580857876983
->>>>>>> a5901ffa
  }
 }
 dps_results: {
  key: "TestEnhancement-AllItems-InsightfulEarthsiegeDiamond"
  value: {
-<<<<<<< HEAD
-  dps: 4199.408805724908
-  tps: 3070.4341168646815
-=======
   dps: 5512.870959872885
   tps: 4184.81978000711
->>>>>>> a5901ffa
  }
 }
 dps_results: {
  key: "TestEnhancement-AllItems-InvigoratingEarthsiegeDiamond"
  value: {
-<<<<<<< HEAD
-  dps: 4195.600865915432
-  tps: 3070.4327108242856
-=======
   dps: 5522.0774058862335
   tps: 4189.496968346784
->>>>>>> a5901ffa
  }
 }
 dps_results: {
  key: "TestEnhancement-AllItems-Lavanthor'sTalisman-37872"
  value: {
-<<<<<<< HEAD
-  dps: 4132.862778705215
-  tps: 3021.833668118596
-=======
   dps: 5410.171131655786
   tps: 4106.630806933254
->>>>>>> a5901ffa
  }
 }
 dps_results: {
  key: "TestEnhancement-AllItems-MajesticDragonFigurine-40430"
  value: {
-<<<<<<< HEAD
-  dps: 4132.862778705215
-  tps: 3021.833668118596
-=======
   dps: 5410.171131655786
   tps: 4106.630806933254
->>>>>>> a5901ffa
  }
 }
 dps_results: {
  key: "TestEnhancement-AllItems-Mana-EtchedRegalia"
  value: {
-<<<<<<< HEAD
-  dps: 2926.1690565105373
-  tps: 2093.363882824266
-=======
   dps: 3930.432174093982
   tps: 2973.000259661408
->>>>>>> a5901ffa
  }
 }
 dps_results: {
  key: "TestEnhancement-AllItems-NaturalAlignmentCrystal-19344"
  value: {
-<<<<<<< HEAD
-  dps: 4134.4555212013465
-  tps: 3024.449659628336
-=======
   dps: 5412.364549353187
   tps: 4110.906557950247
->>>>>>> a5901ffa
  }
 }
 dps_results: {
  key: "TestEnhancement-AllItems-NetherscaleArmor"
  value: {
-<<<<<<< HEAD
-  dps: 3697.708543062881
-  tps: 2684.266378902367
-=======
   dps: 4847.96549928501
   tps: 3665.96193132365
->>>>>>> a5901ffa
  }
 }
 dps_results: {
  key: "TestEnhancement-AllItems-NetherstrikeArmor"
  value: {
-<<<<<<< HEAD
-  dps: 3644.1534802571878
-  tps: 2654.239106556942
-=======
   dps: 4783.5733908215625
   tps: 3618.4444511989727
->>>>>>> a5901ffa
  }
 }
 dps_results: {
  key: "TestEnhancement-AllItems-Nobundo'sBattlegear"
  value: {
-<<<<<<< HEAD
-  dps: 3696.9638725168625
-  tps: 2726.954007501729
-=======
   dps: 4837.8776462443475
   tps: 3702.049106834297
->>>>>>> a5901ffa
  }
 }
 dps_results: {
  key: "TestEnhancement-AllItems-Nobundo'sRegalia"
  value: {
-<<<<<<< HEAD
-  dps: 3573.0790940487277
-  tps: 2604.760235793068
-=======
   dps: 4652.803064533295
   tps: 3532.8067710477508
->>>>>>> a5901ffa
  }
 }
 dps_results: {
  key: "TestEnhancement-AllItems-OfferingofSacrifice-37638"
  value: {
-<<<<<<< HEAD
-  dps: 4132.862778705215
-  tps: 3021.833668118596
-=======
   dps: 5410.171131655786
   tps: 4106.630806933254
->>>>>>> a5901ffa
  }
 }
 dps_results: {
  key: "TestEnhancement-AllItems-PersistentEarthshatterDiamond"
  value: {
-<<<<<<< HEAD
-  dps: 4176.977146873272
-  tps: 3053.2252896365158
-=======
   dps: 5510.991179835042
   tps: 4184.892156496628
->>>>>>> a5901ffa
  }
 }
 dps_results: {
  key: "TestEnhancement-AllItems-PersistentEarthsiegeDiamond"
  value: {
-<<<<<<< HEAD
-  dps: 4195.600865915432
-  tps: 3070.4327108242856
-=======
   dps: 5522.0774058862335
   tps: 4189.496968346784
->>>>>>> a5901ffa
  }
 }
 dps_results: {
  key: "TestEnhancement-AllItems-PowerfulEarthshatterDiamond"
  value: {
-<<<<<<< HEAD
-  dps: 4136.156942624561
-  tps: 3021.4762795606866
-=======
   dps: 5492.349044169679
   tps: 4177.598917162969
->>>>>>> a5901ffa
  }
 }
 dps_results: {
  key: "TestEnhancement-AllItems-PowerfulEarthsiegeDiamond"
  value: {
-<<<<<<< HEAD
-  dps: 4136.156942624561
-  tps: 3021.4762795606866
-=======
   dps: 5492.349044169679
   tps: 4177.598917162969
->>>>>>> a5901ffa
  }
 }
 dps_results: {
  key: "TestEnhancement-AllItems-PrimalIntent"
  value: {
-<<<<<<< HEAD
-  dps: 3719.2649944068935
-  tps: 2704.1343938356927
-=======
   dps: 4862.8821733163995
   tps: 3674.7648635268147
->>>>>>> a5901ffa
  }
 }
 dps_results: {
  key: "TestEnhancement-AllItems-PurifiedShardoftheGods"
  value: {
-<<<<<<< HEAD
-  dps: 4132.862778705215
-  tps: 3021.833668118596
-=======
   dps: 5410.171131655786
   tps: 4106.630806933254
->>>>>>> a5901ffa
  }
 }
 dps_results: {
  key: "TestEnhancement-AllItems-ReignoftheDead-47316"
  value: {
-<<<<<<< HEAD
-  dps: 4453.073984379466
-  tps: 3330.403590333998
-=======
   dps: 5763.227331652478
   tps: 4434.955451998995
->>>>>>> a5901ffa
  }
 }
 dps_results: {
  key: "TestEnhancement-AllItems-ReignoftheDead-47477"
  value: {
-<<<<<<< HEAD
-  dps: 4488.765723942034
-  tps: 3364.8784951194407
-=======
   dps: 5801.481361404988
   tps: 4471.954199881132
->>>>>>> a5901ffa
  }
 }
 dps_results: {
  key: "TestEnhancement-AllItems-RelentlessEarthsiegeDiamond"
  value: {
-<<<<<<< HEAD
-  dps: 4270.013322159079
-  tps: 3120.330756905784
-=======
   dps: 5609.171604364323
   tps: 4262.71256135961
->>>>>>> a5901ffa
  }
 }
 dps_results: {
  key: "TestEnhancement-AllItems-RevitalizingSkyflareDiamond"
  value: {
-<<<<<<< HEAD
-  dps: 4164.107531813686
-  tps: 3041.5844807325675
-=======
   dps: 5499.74515415781
   tps: 4178.237333628136
->>>>>>> a5901ffa
  }
 }
 dps_results: {
  key: "TestEnhancement-AllItems-RuneofRepulsion-40372"
  value: {
-<<<<<<< HEAD
-  dps: 4132.862778705215
-  tps: 3021.833668118596
-=======
   dps: 5410.171131655786
   tps: 4106.630806933254
->>>>>>> a5901ffa
  }
 }
 dps_results: {
  key: "TestEnhancement-AllItems-SealofthePantheon-36993"
  value: {
-<<<<<<< HEAD
-  dps: 4132.862778705215
-  tps: 3021.833668118596
-=======
   dps: 5410.171131655786
   tps: 4106.630806933254
->>>>>>> a5901ffa
  }
 }
 dps_results: {
  key: "TestEnhancement-AllItems-Serrah'sStar-37559"
  value: {
-<<<<<<< HEAD
-  dps: 4189.240847382204
-  tps: 3056.3918284706297
-=======
   dps: 5493.641296831271
   tps: 4173.825888976522
->>>>>>> a5901ffa
  }
 }
 dps_results: {
  key: "TestEnhancement-AllItems-ShinyShardoftheGods"
  value: {
-<<<<<<< HEAD
-  dps: 4132.862778705215
-  tps: 3021.833668118596
-=======
   dps: 5410.171131655786
   tps: 4106.630806933254
->>>>>>> a5901ffa
  }
 }
 dps_results: {
  key: "TestEnhancement-AllItems-Sindragosa'sFlawlessFang-50361"
  value: {
-<<<<<<< HEAD
-  dps: 4132.862778705215
-  tps: 3021.833668118596
-=======
   dps: 5410.171131655786
   tps: 4106.630806933254
->>>>>>> a5901ffa
  }
 }
 dps_results: {
  key: "TestEnhancement-AllItems-SkycallTotem-33506"
  value: {
-<<<<<<< HEAD
-  dps: 4225.025221597694
-  tps: 3088.8597975110542
-=======
   dps: 5551.424964837001
   tps: 4218.804193427926
->>>>>>> a5901ffa
  }
 }
 dps_results: {
  key: "TestEnhancement-AllItems-SkyshatterHarness"
  value: {
-<<<<<<< HEAD
-  dps: 2976.0724061779742
-  tps: 2141.0022433643853
-=======
   dps: 3907.338139762471
   tps: 2926.980883969235
->>>>>>> a5901ffa
  }
 }
 dps_results: {
  key: "TestEnhancement-AllItems-SkyshatterRegalia"
  value: {
-<<<<<<< HEAD
-  dps: 2890.7216774970384
-  tps: 2086.425887165127
-=======
   dps: 3775.946984892834
   tps: 2863.4318995625085
->>>>>>> a5901ffa
  }
 }
 dps_results: {
  key: "TestEnhancement-AllItems-SparkofLife-37657"
  value: {
-<<<<<<< HEAD
-  dps: 4217.325792734948
-  tps: 3085.1615277650294
-=======
   dps: 5534.325256178775
   tps: 4195.884869746174
->>>>>>> a5901ffa
  }
 }
 dps_results: {
  key: "TestEnhancement-AllItems-SpellstrikeInfusion"
  value: {
-<<<<<<< HEAD
-  dps: 3637.740627968143
-  tps: 2666.0678600227634
-=======
   dps: 4766.604195375896
   tps: 3627.3642647085153
->>>>>>> a5901ffa
  }
 }
 dps_results: {
  key: "TestEnhancement-AllItems-Stonebreaker'sTotem-33507"
  value: {
-<<<<<<< HEAD
-  dps: 4237.075590015659
-  tps: 3095.7247067878916
-=======
   dps: 5566.126476183808
   tps: 4224.415805712228
->>>>>>> a5901ffa
  }
 }
 dps_results: {
  key: "TestEnhancement-AllItems-StrengthoftheClefthoof"
  value: {
-<<<<<<< HEAD
-  dps: 3390.962136681543
-  tps: 2470.2713120595786
-=======
   dps: 4430.88117424216
   tps: 3351.2476319689763
->>>>>>> a5901ffa
  }
 }
 dps_results: {
  key: "TestEnhancement-AllItems-SwiftSkyflareDiamond"
  value: {
-<<<<<<< HEAD
-  dps: 4195.600865915432
-  tps: 3070.4327108242856
-=======
   dps: 5522.0774058862335
   tps: 4189.496968346784
->>>>>>> a5901ffa
  }
 }
 dps_results: {
  key: "TestEnhancement-AllItems-SwiftStarflareDiamond"
  value: {
-<<<<<<< HEAD
-  dps: 4176.977146873272
-  tps: 3053.2252896365158
-=======
   dps: 5510.991179835042
   tps: 4184.892156496628
->>>>>>> a5901ffa
  }
 }
 dps_results: {
  key: "TestEnhancement-AllItems-SwiftWindfireDiamond"
  value: {
-<<<<<<< HEAD
-  dps: 4202.011063279662
-  tps: 3076.6099176192447
-=======
   dps: 5496.305326172919
   tps: 4175.397894921696
->>>>>>> a5901ffa
  }
 }
 dps_results: {
  key: "TestEnhancement-AllItems-TheFistsofFury"
  value: {
-<<<<<<< HEAD
-  dps: 3288.5570218400912
-  tps: 2315.283620472543
-=======
   dps: 4271.29882731954
   tps: 3111.0044432484488
->>>>>>> a5901ffa
  }
 }
 dps_results: {
  key: "TestEnhancement-AllItems-TheTwinStars"
  value: {
-<<<<<<< HEAD
-  dps: 4004.009437488016
-  tps: 2918.1358769586063
-=======
   dps: 5263.528996073298
   tps: 3987.751416738434
->>>>>>> a5901ffa
  }
 }
 dps_results: {
  key: "TestEnhancement-AllItems-Thrall'sBattlegear"
  value: {
-<<<<<<< HEAD
-  dps: 3699.5609183702495
-  tps: 2730.1136797932886
-=======
   dps: 4835.728181649833
   tps: 3704.0530923357
->>>>>>> a5901ffa
  }
 }
 dps_results: {
  key: "TestEnhancement-AllItems-Thrall'sRegalia"
  value: {
-<<<<<<< HEAD
-  dps: 3573.0790940487277
-  tps: 2604.760235793068
-=======
   dps: 4652.803064533295
   tps: 3532.8067710477508
->>>>>>> a5901ffa
  }
 }
 dps_results: {
  key: "TestEnhancement-AllItems-ThunderingSkyflareDiamond"
  value: {
-<<<<<<< HEAD
-  dps: 4205.246206371708
-  tps: 3075.159200342284
-=======
   dps: 5524.423761240908
   tps: 4202.271258111175
->>>>>>> a5901ffa
  }
 }
 dps_results: {
  key: "TestEnhancement-AllItems-TidefuryRaiment"
  value: {
-<<<<<<< HEAD
-  dps: 2909.869857505445
-  tps: 2083.078387371333
-=======
   dps: 3866.90587163077
   tps: 2922.121888225504
->>>>>>> a5901ffa
  }
 }
 dps_results: {
  key: "TestEnhancement-AllItems-TinyAbominationinaJar-50351"
  value: {
-<<<<<<< HEAD
-  dps: 4296.177402525856
-  tps: 3154.53244951285
-=======
   dps: 5636.857759143034
   tps: 4291.508896382327
->>>>>>> a5901ffa
  }
 }
 dps_results: {
  key: "TestEnhancement-AllItems-TinyAbominationinaJar-50706"
  value: {
-<<<<<<< HEAD
-  dps: 4290.036086701079
-  tps: 3146.463575611984
-=======
   dps: 5696.618043719818
   tps: 4331.813410788205
->>>>>>> a5901ffa
  }
 }
 dps_results: {
  key: "TestEnhancement-AllItems-TirelessSkyflareDiamond"
  value: {
-<<<<<<< HEAD
-  dps: 4147.240401359988
-  tps: 3030.8582534002794
-=======
   dps: 5506.917826447624
   tps: 4190.472630586751
->>>>>>> a5901ffa
  }
 }
 dps_results: {
  key: "TestEnhancement-AllItems-TirelessStarflareDiamond"
  value: {
-<<<<<<< HEAD
-  dps: 4145.023709612903
-  tps: 3028.981858632361
-=======
   dps: 5504.004069992036
   tps: 4187.897887901994
->>>>>>> a5901ffa
  }
 }
 dps_results: {
  key: "TestEnhancement-AllItems-TotemofElectrifyingWind-47666"
  value: {
-<<<<<<< HEAD
-  dps: 4390.615861313476
-  tps: 3224.300381675881
-=======
   dps: 5777.1701394031315
   tps: 4401.136745786818
->>>>>>> a5901ffa
  }
 }
 dps_results: {
  key: "TestEnhancement-AllItems-TotemoftheAvalanche-50463"
  value: {
-<<<<<<< HEAD
-  dps: 4420.644906604006
-  tps: 3239.286787864916
-=======
   dps: 5794.620024144851
   tps: 4399.043877002396
->>>>>>> a5901ffa
  }
 }
 dps_results: {
  key: "TestEnhancement-AllItems-TotemoftheElementalPlane-40708"
  value: {
-<<<<<<< HEAD
-  dps: 4274.209919793606
-  tps: 3132.458157868826
-=======
   dps: 5582.854607501824
   tps: 4237.118628013478
->>>>>>> a5901ffa
  }
 }
 dps_results: {
  key: "TestEnhancement-AllItems-TotemofthePulsingEarth-29389"
  value: {
-<<<<<<< HEAD
-  dps: 4220.775390681727
-  tps: 3087.3019982850856
-=======
   dps: 5556.610551415121
   tps: 4218.690610329025
->>>>>>> a5901ffa
  }
 }
 dps_results: {
  key: "TestEnhancement-AllItems-TrenchantEarthshatterDiamond"
  value: {
-<<<<<<< HEAD
-  dps: 4145.023709612903
-  tps: 3028.981858632361
-=======
   dps: 5504.004069992036
   tps: 4187.897887901994
->>>>>>> a5901ffa
  }
 }
 dps_results: {
  key: "TestEnhancement-AllItems-TrenchantEarthsiegeDiamond"
  value: {
-<<<<<<< HEAD
-  dps: 4147.240401359988
-  tps: 3030.8582534002794
-=======
   dps: 5506.917826447624
   tps: 4190.472630586751
->>>>>>> a5901ffa
  }
 }
 dps_results: {
  key: "TestEnhancement-AllItems-WastewalkerArmor"
  value: {
-<<<<<<< HEAD
-  dps: 3007.7726431855135
-  tps: 2166.7454251609606
-=======
   dps: 3991.184880304709
   tps: 3013.5326482890414
->>>>>>> a5901ffa
  }
 }
 dps_results: {
  key: "TestEnhancement-AllItems-WindhawkArmor"
  value: {
-<<<<<<< HEAD
-  dps: 3634.511420702848
-  tps: 2639.504884148495
-=======
   dps: 4750.017943803542
   tps: 3599.9717005300818
->>>>>>> a5901ffa
  }
 }
 dps_results: {
  key: "TestEnhancement-AllItems-WorldbreakerBattlegear"
  value: {
-<<<<<<< HEAD
-  dps: 4099.1688162120345
-  tps: 3010.679212094404
-=======
   dps: 5343.048742924802
   tps: 4075.063816906003
->>>>>>> a5901ffa
  }
 }
 dps_results: {
  key: "TestEnhancement-AllItems-WorldbreakerGarb"
  value: {
-<<<<<<< HEAD
-  dps: 3735.1244897472434
-  tps: 2747.4809300386974
-=======
   dps: 4888.346744251259
   tps: 3753.954817225845
->>>>>>> a5901ffa
  }
 }
 dps_results: {
  key: "TestEnhancement-AllItems-WrathofSpellfire"
  value: {
-<<<<<<< HEAD
-  dps: 3610.831295364352
-  tps: 2631.254943201774
-=======
   dps: 4695.253159380115
   tps: 3559.668073345986
->>>>>>> a5901ffa
  }
 }
 dps_results: {
  key: "TestEnhancement-Average-Default"
  value: {
-<<<<<<< HEAD
-  dps: 4279.085478742655
-  tps: 3132.338373239761
-=======
   dps: 5636.809573695489
   tps: 4288.249452902675
->>>>>>> a5901ffa
  }
 }
 dps_results: {
  key: "TestEnhancement-Settings-Orc-P1-Basic-FullBuffs-LongMultiTarget"
  value: {
-<<<<<<< HEAD
-  dps: 12648.226539899117
-  tps: 10303.696544615703
-=======
   dps: 14119.511706773581
   tps: 11481.676470892195
->>>>>>> a5901ffa
  }
 }
 dps_results: {
  key: "TestEnhancement-Settings-Orc-P1-Basic-FullBuffs-LongSingleTarget"
  value: {
-<<<<<<< HEAD
-  dps: 4234.659030812824
-  tps: 3084.148294835703
-=======
   dps: 5576.454842428504
   tps: 4227.252023370978
->>>>>>> a5901ffa
  }
 }
 dps_results: {
  key: "TestEnhancement-Settings-Orc-P1-Basic-FullBuffs-ShortSingleTarget"
  value: {
-<<<<<<< HEAD
-  dps: 5197.1008104780485
-  tps: 3360.236598510437
-=======
   dps: 6594.022266353239
   tps: 4551.096242914156
->>>>>>> a5901ffa
  }
 }
 dps_results: {
  key: "TestEnhancement-Settings-Orc-P1-Basic-NoBuffs-LongMultiTarget"
  value: {
-<<<<<<< HEAD
-  dps: 7734.278013465524
-  tps: 5821.425402467448
-=======
   dps: 9542.206628017044
   tps: 7428.0652922995
->>>>>>> a5901ffa
  }
 }
 dps_results: {
  key: "TestEnhancement-Settings-Orc-P1-Basic-NoBuffs-LongSingleTarget"
  value: {
-<<<<<<< HEAD
-  dps: 2587.4750940944223
-  tps: 1852.648526452656
-=======
   dps: 3701.9818449236395
   tps: 2804.3858483221893
->>>>>>> a5901ffa
  }
 }
 dps_results: {
  key: "TestEnhancement-Settings-Orc-P1-Basic-NoBuffs-ShortSingleTarget"
  value: {
-<<<<<<< HEAD
-  dps: 3741.2519374767603
-  tps: 2540.926460793372
-=======
   dps: 4869.215119049392
   tps: 3528.3173415121214
->>>>>>> a5901ffa
  }
 }
 dps_results: {
  key: "TestEnhancement-Settings-Troll-P1-Basic-FullBuffs-LongMultiTarget"
  value: {
-<<<<<<< HEAD
-  dps: 12603.51765269753
-  tps: 10252.358715519073
-=======
   dps: 14179.732815545174
   tps: 11490.319349761414
->>>>>>> a5901ffa
  }
 }
 dps_results: {
  key: "TestEnhancement-Settings-Troll-P1-Basic-FullBuffs-LongSingleTarget"
  value: {
-<<<<<<< HEAD
-  dps: 4270.013322159079
-  tps: 3120.330756905784
-=======
   dps: 5609.171604364323
   tps: 4262.71256135961
->>>>>>> a5901ffa
  }
 }
 dps_results: {
  key: "TestEnhancement-Settings-Troll-P1-Basic-FullBuffs-ShortSingleTarget"
  value: {
-<<<<<<< HEAD
-  dps: 5218.902023585942
-  tps: 3409.175131885794
-=======
   dps: 6743.473341674767
   tps: 4701.636039836335
->>>>>>> a5901ffa
  }
 }
 dps_results: {
  key: "TestEnhancement-Settings-Troll-P1-Basic-NoBuffs-LongMultiTarget"
  value: {
-<<<<<<< HEAD
-  dps: 7809.898938854078
-  tps: 5943.616696324329
-=======
   dps: 9550.211633754825
   tps: 7383.855282856796
->>>>>>> a5901ffa
  }
 }
 dps_results: {
  key: "TestEnhancement-Settings-Troll-P1-Basic-NoBuffs-LongSingleTarget"
  value: {
-<<<<<<< HEAD
-  dps: 2659.647341952812
-  tps: 1913.1322192296095
-=======
   dps: 3767.514704511
   tps: 2878.648798879169
->>>>>>> a5901ffa
  }
 }
 dps_results: {
  key: "TestEnhancement-Settings-Troll-P1-Basic-NoBuffs-ShortSingleTarget"
  value: {
-<<<<<<< HEAD
-  dps: 3767.7274600539995
-  tps: 2574.5823723935805
-=======
   dps: 4932.056535037325
   tps: 3605.5285914747315
->>>>>>> a5901ffa
  }
 }
 dps_results: {
  key: "TestEnhancement-SwitchInFrontOfTarget-Default"
  value: {
-<<<<<<< HEAD
-  dps: 4064.5925344446805
-  tps: 2957.032671113914
-=======
   dps: 5270.547848022644
   tps: 3982.8201234952094
->>>>>>> a5901ffa
  }
 }