--- conflicted
+++ resolved
@@ -40,3385 +40,1975 @@
 dps_results: {
  key: "TestEnhancement-AllItems-AgileShadowspiritDiamond"
  value: {
-<<<<<<< HEAD
-  dps: 26964.00658
-  tps: 18751.77364
-=======
   dps: 26424.80893
   tps: 16986.45144
->>>>>>> bc571657
  }
 }
 dps_results: {
  key: "TestEnhancement-AllItems-Althor'sAbacus-50359"
  value: {
-<<<<<<< HEAD
-  dps: 25265.74345
-  tps: 17641.16962
-=======
   dps: 24741.80728
   tps: 15979.02977
->>>>>>> bc571657
  }
 }
 dps_results: {
  key: "TestEnhancement-AllItems-Althor'sAbacus-50366"
  value: {
-<<<<<<< HEAD
-  dps: 25267.63219
-  tps: 17642.04295
-=======
   dps: 24744.13967
   tps: 15979.88883
->>>>>>> bc571657
  }
 }
 dps_results: {
  key: "TestEnhancement-AllItems-Anhuur'sHymnal-55889"
  value: {
-<<<<<<< HEAD
-  dps: 25585.18212
-  tps: 17764.10042
-=======
   dps: 25025.23054
   tps: 16065.70615
->>>>>>> bc571657
  }
 }
 dps_results: {
  key: "TestEnhancement-AllItems-Anhuur'sHymnal-56407"
  value: {
-<<<<<<< HEAD
-  dps: 25510.72502
-  tps: 17753.87874
-=======
   dps: 24960.61615
   tps: 16062.03591
->>>>>>> bc571657
  }
 }
 dps_results: {
  key: "TestEnhancement-AllItems-AustereEarthsiegeDiamond"
  value: {
-<<<<<<< HEAD
-  dps: 26378.80458
-  tps: 18331.94619
-=======
   dps: 25855.38043
   tps: 16604.40241
->>>>>>> bc571657
  }
 }
 dps_results: {
  key: "TestEnhancement-AllItems-AustereShadowspiritDiamond"
  value: {
-<<<<<<< HEAD
-  dps: 26378.80458
-  tps: 18331.94619
-=======
   dps: 25855.38043
   tps: 16604.40241
->>>>>>> bc571657
  }
 }
 dps_results: {
  key: "TestEnhancement-AllItems-Bandit'sInsignia-40371"
  value: {
-<<<<<<< HEAD
-  dps: 25556.65533
-  tps: 17766.42939
-=======
   dps: 25028.52708
   tps: 16087.64125
->>>>>>> bc571657
  }
 }
 dps_results: {
  key: "TestEnhancement-AllItems-BaubleofTrueBlood-50354"
  value: {
-<<<<<<< HEAD
-  dps: 25433.17951
-  tps: 17655.31013
-=======
   dps: 24897.4707
   tps: 15964.89251
->>>>>>> bc571657
  }
 }
 dps_results: {
  key: "TestEnhancement-AllItems-BaubleofTrueBlood-50726"
  value: {
-<<<<<<< HEAD
-  dps: 25433.17951
-  tps: 17655.31013
-=======
   dps: 24897.4707
   tps: 15964.89251
->>>>>>> bc571657
  }
 }
 dps_results: {
  key: "TestEnhancement-AllItems-BeamingEarthsiegeDiamond"
  value: {
-<<<<<<< HEAD
-  dps: 26393.80731
-  tps: 18343.69063
-=======
   dps: 25869.5729
   tps: 16615.01675
->>>>>>> bc571657
  }
 }
 dps_results: {
  key: "TestEnhancement-AllItems-BedrockTalisman-58182"
  value: {
-<<<<<<< HEAD
-  dps: 25250.91282
-  tps: 17636.72632
-=======
-  dps: 24726.57732
-  tps: 15975.56612
->>>>>>> bc571657
+  dps: 24726.57732
+  tps: 15975.56612
  }
 }
 dps_results: {
  key: "TestEnhancement-AllItems-BellofEnragingResonance-59326"
  value: {
-<<<<<<< HEAD
-  dps: 25454.1448
-  tps: 17788.65125
-=======
   dps: 24913.87621
   tps: 16110.01826
->>>>>>> bc571657
  }
 }
 dps_results: {
  key: "TestEnhancement-AllItems-BellofEnragingResonance-65053"
  value: {
-<<<<<<< HEAD
-  dps: 25474.57211
-  tps: 17827.78852
-=======
   dps: 24933.40385
   tps: 16146.54589
->>>>>>> bc571657
  }
 }
 dps_results: {
  key: "TestEnhancement-AllItems-BindingPromise-67037"
  value: {
-<<<<<<< HEAD
-  dps: 25250.91282
-  tps: 17636.72632
-=======
-  dps: 24726.57732
-  tps: 15975.56612
->>>>>>> bc571657
+  dps: 24726.57732
+  tps: 15975.56612
  }
 }
 dps_results: {
  key: "TestEnhancement-AllItems-BlackBruise-50035"
  value: {
-<<<<<<< HEAD
-  dps: 24757.55684
-  tps: 17142.7013
-=======
   dps: 24302.7341
   tps: 15536.79927
->>>>>>> bc571657
  }
 }
 dps_results: {
  key: "TestEnhancement-AllItems-BlackBruise-50692"
  value: {
-<<<<<<< HEAD
-  dps: 24902.2274
-  tps: 17291.27007
-=======
   dps: 24436.33183
   tps: 15674.96401
->>>>>>> bc571657
  }
 }
 dps_results: {
  key: "TestEnhancement-AllItems-BlessedGarboftheUndeadSlayer"
  value: {
-<<<<<<< HEAD
-  dps: 19394.71176
-  tps: 13767.13296
-=======
   dps: 19009.11004
   tps: 12561.40141
->>>>>>> bc571657
  }
 }
 dps_results: {
  key: "TestEnhancement-AllItems-BlessedRegaliaofUndeadCleansing"
  value: {
-<<<<<<< HEAD
-  dps: 18985.95398
-  tps: 13447.43954
-=======
   dps: 18607.66868
   tps: 12267.15552
->>>>>>> bc571657
  }
 }
 dps_results: {
  key: "TestEnhancement-AllItems-Blood-SoakedAleMug-63843"
  value: {
-<<<<<<< HEAD
-  dps: 25601.25068
-  tps: 17831.38602
-=======
   dps: 25063.22357
   tps: 16132.75707
->>>>>>> bc571657
  }
 }
 dps_results: {
  key: "TestEnhancement-AllItems-BloodofIsiset-55995"
  value: {
-<<<<<<< HEAD
-  dps: 25654.11395
-  tps: 17860.79094
-=======
   dps: 25113.95289
   tps: 16156.44518
->>>>>>> bc571657
  }
 }
 dps_results: {
  key: "TestEnhancement-AllItems-BloodofIsiset-56414"
  value: {
-<<<<<<< HEAD
-  dps: 25706.99624
-  tps: 17890.21488
-=======
   dps: 25164.68269
   tps: 16180.13377
->>>>>>> bc571657
  }
 }
 dps_results: {
  key: "TestEnhancement-AllItems-BloodthirstyGladiator'sBadgeofConquest-64687"
  value: {
-<<<<<<< HEAD
-  dps: 25250.91282
-  tps: 17636.72632
-=======
-  dps: 24726.57732
-  tps: 15975.56612
->>>>>>> bc571657
+  dps: 24726.57732
+  tps: 15975.56612
  }
 }
 dps_results: {
  key: "TestEnhancement-AllItems-BloodthirstyGladiator'sBadgeofDominance-64688"
  value: {
-<<<<<<< HEAD
-  dps: 25250.91282
-  tps: 17636.72632
-=======
-  dps: 24726.57732
-  tps: 15975.56612
->>>>>>> bc571657
+  dps: 24726.57732
+  tps: 15975.56612
  }
 }
 dps_results: {
  key: "TestEnhancement-AllItems-BloodthirstyGladiator'sBadgeofVictory-64689"
  value: {
-<<<<<<< HEAD
-  dps: 25250.91282
-  tps: 17636.72632
-=======
-  dps: 24726.57732
-  tps: 15975.56612
->>>>>>> bc571657
+  dps: 24726.57732
+  tps: 15975.56612
  }
 }
 dps_results: {
  key: "TestEnhancement-AllItems-BloodthirstyGladiator'sEmblemofCruelty-64740"
  value: {
-<<<<<<< HEAD
-  dps: 25427.71482
-  tps: 17772.986
-=======
   dps: 24892.72902
   tps: 16099.9337
->>>>>>> bc571657
  }
 }
 dps_results: {
  key: "TestEnhancement-AllItems-BloodthirstyGladiator'sEmblemofMeditation-64741"
  value: {
-<<<<<<< HEAD
-  dps: 25433.17951
-  tps: 17655.31013
-=======
   dps: 24897.4707
   tps: 15964.89251
->>>>>>> bc571657
  }
 }
 dps_results: {
  key: "TestEnhancement-AllItems-BloodthirstyGladiator'sEmblemofTenacity-64742"
  value: {
-<<<<<<< HEAD
-  dps: 25250.91282
-  tps: 17636.72632
-=======
-  dps: 24726.57732
-  tps: 15975.56612
->>>>>>> bc571657
+  dps: 24726.57732
+  tps: 15975.56612
  }
 }
 dps_results: {
  key: "TestEnhancement-AllItems-BloodthirstyGladiator'sInsigniaofConquest-64761"
  value: {
-<<<<<<< HEAD
-  dps: 26349.22519
-  tps: 18366.24606
-=======
   dps: 25804.50629
   tps: 16630.95848
->>>>>>> bc571657
  }
 }
 dps_results: {
  key: "TestEnhancement-AllItems-BloodthirstyGladiator'sInsigniaofDominance-64762"
  value: {
-<<<<<<< HEAD
-  dps: 25250.91282
-  tps: 17636.72632
-=======
-  dps: 24726.57732
-  tps: 15975.56612
->>>>>>> bc571657
+  dps: 24726.57732
+  tps: 15975.56612
  }
 }
 dps_results: {
  key: "TestEnhancement-AllItems-BloodthirstyGladiator'sInsigniaofVictory-64763"
  value: {
-<<<<<<< HEAD
-  dps: 25250.91282
-  tps: 17636.72632
-=======
-  dps: 24726.57732
-  tps: 15975.56612
->>>>>>> bc571657
+  dps: 24726.57732
+  tps: 15975.56612
  }
 }
 dps_results: {
  key: "TestEnhancement-AllItems-BottledLightning-66879"
  value: {
-<<<<<<< HEAD
-  dps: 25267.63219
-  tps: 17642.04295
-=======
   dps: 24744.13967
   tps: 15979.88883
->>>>>>> bc571657
  }
 }
 dps_results: {
  key: "TestEnhancement-AllItems-BracingEarthsiegeDiamond"
  value: {
-<<<<<<< HEAD
-  dps: 26380.24032
-  tps: 17971.75827
-=======
   dps: 25856.99063
   tps: 16278.76536
->>>>>>> bc571657
  }
 }
 dps_results: {
  key: "TestEnhancement-AllItems-BracingShadowspiritDiamond"
  value: {
-<<<<<<< HEAD
-  dps: 26383.68854
-  tps: 17973.04396
-=======
   dps: 25860.57114
   tps: 16280.03823
->>>>>>> bc571657
  }
 }
 dps_results: {
  key: "TestEnhancement-AllItems-Bryntroll,theBoneArbiter-50415"
  value: {
-<<<<<<< HEAD
-  dps: 26837.43916
-  tps: 18660.76526
-=======
   dps: 26301.96969
   tps: 16905.64734
->>>>>>> bc571657
  }
 }
 dps_results: {
  key: "TestEnhancement-AllItems-Bryntroll,theBoneArbiter-50709"
  value: {
-<<<<<<< HEAD
-  dps: 26837.43916
-  tps: 18660.76526
-=======
   dps: 26301.96969
   tps: 16905.64734
->>>>>>> bc571657
  }
 }
 dps_results: {
  key: "TestEnhancement-AllItems-BurningShadowspiritDiamond"
  value: {
-<<<<<<< HEAD
-  dps: 26767.25715
-  tps: 18611.82043
-=======
   dps: 26233.83889
   tps: 16862.49564
->>>>>>> bc571657
  }
 }
 dps_results: {
  key: "TestEnhancement-AllItems-ChaoticShadowspiritDiamond"
  value: {
-<<<<<<< HEAD
-  dps: 26820.44729
-  tps: 18684.37004
-=======
   dps: 26281.67415
   tps: 16929.80175
->>>>>>> bc571657
  }
 }
 dps_results: {
  key: "TestEnhancement-AllItems-ChaoticSkyflareDiamond"
  value: {
-<<<<<<< HEAD
-  dps: 26777.98798
-  tps: 18623.07772
-=======
   dps: 26243.38571
   tps: 16872.56891
->>>>>>> bc571657
  }
 }
 dps_results: {
  key: "TestEnhancement-AllItems-CoreofRipeness-58184"
  value: {
-<<<<<<< HEAD
-  dps: 25284.44926
-  tps: 17648.69166
-=======
   dps: 24760.91269
   tps: 15985.52904
->>>>>>> bc571657
  }
 }
 dps_results: {
  key: "TestEnhancement-AllItems-CorpseTongueCoin-50349"
  value: {
-<<<<<<< HEAD
-  dps: 25250.91282
-  tps: 17636.72632
-=======
-  dps: 24726.57732
-  tps: 15975.56612
->>>>>>> bc571657
+  dps: 24726.57732
+  tps: 15975.56612
  }
 }
 dps_results: {
  key: "TestEnhancement-AllItems-CorpseTongueCoin-50352"
  value: {
-<<<<<<< HEAD
-  dps: 25250.91282
-  tps: 17636.72632
-=======
-  dps: 24726.57732
-  tps: 15975.56612
->>>>>>> bc571657
+  dps: 24726.57732
+  tps: 15975.56612
  }
 }
 dps_results: {
  key: "TestEnhancement-AllItems-CorrodedSkeletonKey-50356"
  value: {
-<<<<<<< HEAD
-  dps: 25250.91282
-  tps: 17636.72632
-=======
-  dps: 24726.57732
-  tps: 15975.56612
->>>>>>> bc571657
+  dps: 24726.57732
+  tps: 15975.56612
  }
 }
 dps_results: {
  key: "TestEnhancement-AllItems-CrushingWeight-59506"
  value: {
-<<<<<<< HEAD
-  dps: 25504.85283
-  tps: 17765.56463
-=======
   dps: 24988.6029
   tps: 16106.35503
->>>>>>> bc571657
  }
 }
 dps_results: {
  key: "TestEnhancement-AllItems-CrushingWeight-65118"
  value: {
-<<<<<<< HEAD
-  dps: 25509.90564
-  tps: 17800.5849
-=======
   dps: 25010.1499
   tps: 16134.74562
->>>>>>> bc571657
  }
 }
 dps_results: {
  key: "TestEnhancement-AllItems-DarkmoonCard:Berserker!-42989"
  value: {
-<<<<<<< HEAD
-  dps: 25335.68146
-  tps: 17720.59667
-=======
   dps: 24806.27994
   tps: 16053.58939
->>>>>>> bc571657
  }
 }
 dps_results: {
  key: "TestEnhancement-AllItems-DarkmoonCard:Death-42990"
  value: {
-<<<<<<< HEAD
-  dps: 25362.83584
-  tps: 17682.11965
-=======
   dps: 24830.65723
   tps: 16020.30202
->>>>>>> bc571657
  }
 }
 dps_results: {
  key: "TestEnhancement-AllItems-DarkmoonCard:Earthquake-62048"
  value: {
-<<<<<<< HEAD
-  dps: 25250.91282
-  tps: 17636.72632
-=======
-  dps: 24726.57732
-  tps: 15975.56612
->>>>>>> bc571657
+  dps: 24726.57732
+  tps: 15975.56612
  }
 }
 dps_results: {
  key: "TestEnhancement-AllItems-DarkmoonCard:Greatness-44255"
  value: {
-<<<<<<< HEAD
-  dps: 25629.74557
-  tps: 17898.03545
-=======
   dps: 25090.1684
   tps: 16207.60991
->>>>>>> bc571657
  }
 }
 dps_results: {
  key: "TestEnhancement-AllItems-DarkmoonCard:Hurricane-62049"
  value: {
-<<<<<<< HEAD
-  dps: 25736.24426
-  tps: 18153.27884
-=======
   dps: 25203.23598
   tps: 16495.29228
->>>>>>> bc571657
  }
 }
 dps_results: {
  key: "TestEnhancement-AllItems-DarkmoonCard:Hurricane-62051"
  value: {
-<<<<<<< HEAD
-  dps: 26380.46152
-  tps: 18406.16923
-=======
   dps: 25828.26743
   tps: 16664.82686
->>>>>>> bc571657
  }
 }
 dps_results: {
  key: "TestEnhancement-AllItems-DarkmoonCard:Tsunami-62050"
  value: {
-<<<<<<< HEAD
-  dps: 25284.44926
-  tps: 17648.69166
-=======
   dps: 24760.91269
   tps: 15985.52904
->>>>>>> bc571657
  }
 }
 dps_results: {
  key: "TestEnhancement-AllItems-DarkmoonCard:Volcano-62047"
  value: {
-<<<<<<< HEAD
-  dps: 25765.06643
-  tps: 17932.21634
-=======
   dps: 25221.90653
   tps: 16211.5778
->>>>>>> bc571657
  }
 }
 dps_results: {
  key: "TestEnhancement-AllItems-Death'sChoice-47464"
  value: {
-<<<<<<< HEAD
-  dps: 26243.1049
-  tps: 18308.27865
-=======
   dps: 25692.67065
   tps: 16576.51057
->>>>>>> bc571657
  }
 }
 dps_results: {
  key: "TestEnhancement-AllItems-DeathKnight'sAnguish-38212"
  value: {
-<<<<<<< HEAD
-  dps: 25296.75871
-  tps: 17694.2951
-=======
   dps: 24764.96448
   tps: 16026.49445
->>>>>>> bc571657
  }
 }
 dps_results: {
  key: "TestEnhancement-AllItems-Deathbringer'sWill-50362"
  value: {
-<<<<<<< HEAD
-  dps: 25784.75691
-  tps: 17980.67615
-=======
   dps: 25265.41873
   tps: 16286.88148
->>>>>>> bc571657
  }
 }
 dps_results: {
  key: "TestEnhancement-AllItems-Deathbringer'sWill-50363"
  value: {
-<<<<<<< HEAD
-  dps: 25832.6982
-  tps: 18033.14197
-=======
   dps: 25290.70882
   tps: 16317.44709
->>>>>>> bc571657
  }
 }
 dps_results: {
  key: "TestEnhancement-AllItems-Defender'sCode-40257"
  value: {
-<<<<<<< HEAD
-  dps: 25250.91282
-  tps: 17636.72632
-=======
-  dps: 24726.57732
-  tps: 15975.56612
->>>>>>> bc571657
+  dps: 24726.57732
+  tps: 15975.56612
  }
 }
 dps_results: {
  key: "TestEnhancement-AllItems-DestructiveShadowspiritDiamond"
  value: {
-<<<<<<< HEAD
-  dps: 26433.5892
-  tps: 18401.93402
-=======
   dps: 25905.25388
   tps: 16669.40819
->>>>>>> bc571657
  }
 }
 dps_results: {
  key: "TestEnhancement-AllItems-DestructiveSkyflareDiamond"
  value: {
-<<<<<<< HEAD
-  dps: 26400.76631
-  tps: 18354.27627
-=======
   dps: 25874.85314
   tps: 16623.83362
->>>>>>> bc571657
  }
 }
 dps_results: {
  key: "TestEnhancement-AllItems-DislodgedForeignObject-50348"
  value: {
-<<<<<<< HEAD
-  dps: 25342.5351
-  tps: 17696.48072
-=======
   dps: 24807.96398
   tps: 16028.74046
->>>>>>> bc571657
  }
 }
 dps_results: {
  key: "TestEnhancement-AllItems-DislodgedForeignObject-50353"
  value: {
-<<<<<<< HEAD
-  dps: 25270.8854
-  tps: 17608.1692
-=======
   dps: 24750.15019
   tps: 15949.84045
->>>>>>> bc571657
  }
 }
 dps_results: {
  key: "TestEnhancement-AllItems-EffulgentShadowspiritDiamond"
  value: {
-<<<<<<< HEAD
-  dps: 26378.80458
-  tps: 18331.94619
-=======
   dps: 25855.38043
   tps: 16604.40241
->>>>>>> bc571657
  }
 }
 dps_results: {
  key: "TestEnhancement-AllItems-ElectrosparkHeartstarter-67118"
  value: {
-<<<<<<< HEAD
-  dps: 25433.17951
-  tps: 17655.31013
-=======
   dps: 24897.4707
   tps: 15964.89251
->>>>>>> bc571657
  }
 }
 dps_results: {
  key: "TestEnhancement-AllItems-EmberShadowspiritDiamond"
  value: {
-<<<<<<< HEAD
-  dps: 26383.68854
-  tps: 18333.03414
-=======
   dps: 25860.57114
   tps: 16605.47726
->>>>>>> bc571657
  }
 }
 dps_results: {
  key: "TestEnhancement-AllItems-EmberSkyflareDiamond"
  value: {
-<<<<<<< HEAD
-  dps: 26380.24032
-  tps: 18332.03564
-=======
   dps: 25856.99063
   tps: 16604.49187
->>>>>>> bc571657
  }
 }
 dps_results: {
  key: "TestEnhancement-AllItems-EnigmaticShadowspiritDiamond"
  value: {
-<<<<<<< HEAD
-  dps: 26433.5892
-  tps: 18401.93402
-=======
   dps: 25905.25388
   tps: 16669.40819
->>>>>>> bc571657
  }
 }
 dps_results: {
  key: "TestEnhancement-AllItems-EnigmaticSkyflareDiamond"
  value: {
-<<<<<<< HEAD
-  dps: 26393.80731
-  tps: 18344.03444
-=======
   dps: 25869.5729
   tps: 16615.36056
->>>>>>> bc571657
  }
 }
 dps_results: {
  key: "TestEnhancement-AllItems-EnigmaticStarflareDiamond"
  value: {
-<<<<<<< HEAD
-  dps: 26390.416
-  tps: 18340.64313
-=======
   dps: 25866.18159
   tps: 16611.96925
->>>>>>> bc571657
  }
 }
 dps_results: {
  key: "TestEnhancement-AllItems-EphemeralSnowflake-50260"
  value: {
-<<<<<<< HEAD
-  dps: 25250.91282
-  tps: 17636.72632
-=======
-  dps: 24726.57732
-  tps: 15975.56612
->>>>>>> bc571657
+  dps: 24726.57732
+  tps: 15975.56612
  }
 }
 dps_results: {
  key: "TestEnhancement-AllItems-EssenceofGossamer-37220"
  value: {
-<<<<<<< HEAD
-  dps: 25250.91282
-  tps: 17636.72632
-=======
-  dps: 24726.57732
-  tps: 15975.56612
->>>>>>> bc571657
+  dps: 24726.57732
+  tps: 15975.56612
  }
 }
 dps_results: {
  key: "TestEnhancement-AllItems-EssenceoftheCyclone-59473"
  value: {
-<<<<<<< HEAD
-  dps: 26700.2306
-  tps: 18672.60405
-=======
   dps: 26149.06927
   tps: 16915.49987
->>>>>>> bc571657
  }
 }
 dps_results: {
  key: "TestEnhancement-AllItems-EternalEarthsiegeDiamond"
  value: {
-<<<<<<< HEAD
-  dps: 26378.80458
-  tps: 18331.94619
-=======
   dps: 25855.38043
   tps: 16604.40241
->>>>>>> bc571657
  }
 }
 dps_results: {
  key: "TestEnhancement-AllItems-EternalShadowspiritDiamond"
  value: {
-<<<<<<< HEAD
-  dps: 26378.80458
-  tps: 18331.94619
-=======
   dps: 25855.38043
   tps: 16604.40241
->>>>>>> bc571657
  }
 }
 dps_results: {
  key: "TestEnhancement-AllItems-ExtractofNecromanticPower-40373"
  value: {
-<<<<<<< HEAD
-  dps: 25358.31807
-  tps: 17699.16655
-=======
   dps: 24828.80069
   tps: 16026.25819
->>>>>>> bc571657
  }
 }
 dps_results: {
  key: "TestEnhancement-AllItems-EyeoftheBroodmother-45308"
  value: {
-<<<<<<< HEAD
-  dps: 25340.13807
-  tps: 17715.08943
-=======
   dps: 24808.83672
   tps: 16046.95311
->>>>>>> bc571657
  }
 }
 dps_results: {
  key: "TestEnhancement-AllItems-FallofMortality-59500"
  value: {
-<<<<<<< HEAD
-  dps: 25284.44926
-  tps: 17648.69166
-=======
   dps: 24760.91269
   tps: 15985.52904
->>>>>>> bc571657
  }
 }
 dps_results: {
  key: "TestEnhancement-AllItems-FallofMortality-65124"
  value: {
-<<<<<<< HEAD
-  dps: 25300.07002
-  tps: 17659.05782
-=======
   dps: 24775.24415
   tps: 15994.95829
->>>>>>> bc571657
  }
 }
 dps_results: {
  key: "TestEnhancement-AllItems-Figurine-DemonPanther-52199"
  value: {
-<<<<<<< HEAD
-  dps: 25510.72502
-  tps: 17753.87874
-=======
   dps: 24960.61615
   tps: 16062.03591
->>>>>>> bc571657
  }
 }
 dps_results: {
  key: "TestEnhancement-AllItems-Figurine-DreamOwl-52354"
  value: {
-<<<<<<< HEAD
-  dps: 25281.4983
-  tps: 17647.1609
-=======
   dps: 24758.17709
   tps: 15984.25776
->>>>>>> bc571657
  }
 }
 dps_results: {
  key: "TestEnhancement-AllItems-Figurine-EarthenGuardian-52352"
  value: {
-<<<<<<< HEAD
-  dps: 25250.91282
-  tps: 17636.72632
-=======
-  dps: 24726.57732
-  tps: 15975.56612
->>>>>>> bc571657
+  dps: 24726.57732
+  tps: 15975.56612
  }
 }
 dps_results: {
  key: "TestEnhancement-AllItems-Figurine-JeweledSerpent-52353"
  value: {
-<<<<<<< HEAD
-  dps: 25281.4983
-  tps: 17647.1609
-=======
   dps: 24758.17709
   tps: 15984.25776
->>>>>>> bc571657
  }
 }
 dps_results: {
  key: "TestEnhancement-AllItems-Figurine-KingofBoars-52351"
  value: {
-<<<<<<< HEAD
-  dps: 25706.99624
-  tps: 17890.21488
-=======
   dps: 25164.68269
   tps: 16180.13377
->>>>>>> bc571657
  }
 }
 dps_results: {
  key: "TestEnhancement-AllItems-Figurine-SapphireOwl-42413"
  value: {
-<<<<<<< HEAD
-  dps: 25253.14478
-  tps: 17636.82803
-=======
   dps: 24729.06377
   tps: 15975.66784
->>>>>>> bc571657
  }
 }
 dps_results: {
  key: "TestEnhancement-AllItems-FleetShadowspiritDiamond"
  value: {
-<<<<<<< HEAD
-  dps: 26469.0746
-  tps: 18381.60052
-=======
   dps: 25942.3836
   tps: 16644.51542
->>>>>>> bc571657
  }
 }
 dps_results: {
  key: "TestEnhancement-AllItems-FluidDeath-58181"
  value: {
-<<<<<<< HEAD
-  dps: 27053.42045
-  tps: 18790.92715
-=======
   dps: 26474.95419
   tps: 16993.67908
->>>>>>> bc571657
  }
 }
 dps_results: {
  key: "TestEnhancement-AllItems-ForethoughtTalisman-40258"
  value: {
-<<<<<<< HEAD
-  dps: 25259.50216
-  tps: 17638.9352
-=======
   dps: 24735.24062
   tps: 15977.14226
->>>>>>> bc571657
  }
 }
 dps_results: {
  key: "TestEnhancement-AllItems-ForgeEmber-37660"
  value: {
-<<<<<<< HEAD
-  dps: 25334.4616
-  tps: 17720.7337
-=======
   dps: 24802.56628
   tps: 16050.74565
->>>>>>> bc571657
  }
 }
 dps_results: {
  key: "TestEnhancement-AllItems-ForlornShadowspiritDiamond"
  value: {
-<<<<<<< HEAD
-  dps: 26383.68854
-  tps: 18333.38922
-=======
   dps: 25860.57114
   tps: 16605.83234
->>>>>>> bc571657
  }
 }
 dps_results: {
  key: "TestEnhancement-AllItems-ForlornSkyflareDiamond"
  value: {
-<<<<<<< HEAD
-  dps: 26380.24032
-  tps: 18332.07072
-=======
   dps: 25856.99063
   tps: 16604.52694
->>>>>>> bc571657
  }
 }
 dps_results: {
  key: "TestEnhancement-AllItems-ForlornStarflareDiamond"
  value: {
-<<<<<<< HEAD
-  dps: 26380.08485
-  tps: 18331.95421
-=======
   dps: 25856.83515
   tps: 16604.41043
->>>>>>> bc571657
  }
 }
 dps_results: {
  key: "TestEnhancement-AllItems-FuryofAngerforge-59461"
  value: {
-<<<<<<< HEAD
-  dps: 25454.1448
-  tps: 17788.65125
-=======
   dps: 24913.87621
   tps: 16110.01826
->>>>>>> bc571657
  }
 }
 dps_results: {
  key: "TestEnhancement-AllItems-FuryoftheFiveFlights-40431"
  value: {
-<<<<<<< HEAD
-  dps: 25667.43646
-  tps: 17906.94859
-=======
   dps: 25137.53103
   tps: 16216.49667
->>>>>>> bc571657
  }
 }
 dps_results: {
  key: "TestEnhancement-AllItems-FuturesightRune-38763"
  value: {
-<<<<<<< HEAD
-  dps: 25255.8355
-  tps: 17637.94622
-=======
   dps: 24731.67184
   tps: 15976.50724
->>>>>>> bc571657
  }
 }
 dps_results: {
  key: "TestEnhancement-AllItems-GaleofShadows-56138"
  value: {
-<<<<<<< HEAD
-  dps: 25432.37131
-  tps: 17740.08607
-=======
   dps: 24886.04271
   tps: 16069.63213
->>>>>>> bc571657
  }
 }
 dps_results: {
  key: "TestEnhancement-AllItems-GaleofShadows-56462"
  value: {
-<<<<<<< HEAD
-  dps: 25554.27085
-  tps: 17855.60599
-=======
   dps: 25029.20398
   tps: 16191.53682
->>>>>>> bc571657
  }
 }
 dps_results: {
  key: "TestEnhancement-AllItems-GearDetector-61462"
  value: {
-<<<<<<< HEAD
-  dps: 26007.12741
-  tps: 18161.42306
-=======
   dps: 25426.41449
   tps: 16423.52362
->>>>>>> bc571657
  }
 }
 dps_results: {
  key: "TestEnhancement-AllItems-GlowingTwilightScale-54573"
  value: {
-<<<<<<< HEAD
-  dps: 25266.28022
-  tps: 17641.58592
-=======
   dps: 24742.51626
   tps: 15979.43893
->>>>>>> bc571657
  }
 }
 dps_results: {
  key: "TestEnhancement-AllItems-GlowingTwilightScale-54589"
  value: {
-<<<<<<< HEAD
-  dps: 25268.19149
-  tps: 17642.44132
-=======
   dps: 24745.03108
   tps: 15980.28006
->>>>>>> bc571657
  }
 }
 dps_results: {
  key: "TestEnhancement-AllItems-GnomishLightningGenerator-41121"
  value: {
-<<<<<<< HEAD
-  dps: 25334.40579
-  tps: 17715.82947
-=======
   dps: 24799.5733
   tps: 16044.94694
->>>>>>> bc571657
  }
 }
 dps_results: {
  key: "TestEnhancement-AllItems-GraceoftheHerald-55266"
  value: {
-<<<<<<< HEAD
-  dps: 26028.96778
-  tps: 18195.04461
-=======
   dps: 25490.08021
   tps: 16483.47123
->>>>>>> bc571657
  }
 }
 dps_results: {
  key: "TestEnhancement-AllItems-GraceoftheHerald-56295"
  value: {
-<<<<<<< HEAD
-  dps: 26368.43879
-  tps: 18419.95636
-=======
   dps: 25829.7988
   tps: 16689.28748
->>>>>>> bc571657
  }
 }
 dps_results: {
  key: "TestEnhancement-AllItems-HarmlightToken-63839"
  value: {
-<<<<<<< HEAD
-  dps: 25451.39858
-  tps: 17822.76443
-=======
   dps: 24928.99104
   tps: 16160.34395
->>>>>>> bc571657
  }
 }
 dps_results: {
  key: "TestEnhancement-AllItems-Harrison'sInsigniaofPanache-65803"
  value: {
-<<<<<<< HEAD
-  dps: 25555.78906
-  tps: 17804.22975
-=======
   dps: 25021.16072
   tps: 16108.56339
->>>>>>> bc571657
  }
 }
 dps_results: {
  key: "TestEnhancement-AllItems-HeartofIgnacious-59514"
  value: {
-<<<<<<< HEAD
-  dps: 25250.91282
-  tps: 17636.72632
-=======
-  dps: 24726.57732
-  tps: 15975.56612
->>>>>>> bc571657
+  dps: 24726.57732
+  tps: 15975.56612
  }
 }
 dps_results: {
  key: "TestEnhancement-AllItems-HeartofIgnacious-65110"
  value: {
-<<<<<<< HEAD
-  dps: 25250.91282
-  tps: 17636.72632
-=======
-  dps: 24726.57732
-  tps: 15975.56612
->>>>>>> bc571657
+  dps: 24726.57732
+  tps: 15975.56612
  }
 }
 dps_results: {
  key: "TestEnhancement-AllItems-HeartofRage-59224"
  value: {
-<<<<<<< HEAD
-  dps: 25256.18825
-  tps: 17626.80536
-=======
   dps: 24726.16834
   tps: 15963.05242
->>>>>>> bc571657
  }
 }
 dps_results: {
  key: "TestEnhancement-AllItems-HeartofRage-65072"
  value: {
-<<<<<<< HEAD
-  dps: 25256.18825
-  tps: 17626.80536
-=======
   dps: 24726.16834
   tps: 15963.05242
->>>>>>> bc571657
  }
 }
 dps_results: {
  key: "TestEnhancement-AllItems-HeartofSolace-55868"
  value: {
-<<<<<<< HEAD
-  dps: 25432.37131
-  tps: 17740.08607
-=======
   dps: 24886.04271
   tps: 16069.63213
->>>>>>> bc571657
  }
 }
 dps_results: {
  key: "TestEnhancement-AllItems-HeartofSolace-56393"
  value: {
-<<<<<<< HEAD
-  dps: 25554.27085
-  tps: 17855.60599
-=======
   dps: 25029.20398
   tps: 16191.53682
->>>>>>> bc571657
  }
 }
 dps_results: {
  key: "TestEnhancement-AllItems-HeartofThunder-55845"
  value: {
-<<<<<<< HEAD
-  dps: 25250.91282
-  tps: 17636.72632
-=======
-  dps: 24726.57732
-  tps: 15975.56612
->>>>>>> bc571657
+  dps: 24726.57732
+  tps: 15975.56612
  }
 }
 dps_results: {
  key: "TestEnhancement-AllItems-HeartofThunder-56370"
  value: {
-<<<<<<< HEAD
-  dps: 25250.91282
-  tps: 17636.72632
-=======
-  dps: 24726.57732
-  tps: 15975.56612
->>>>>>> bc571657
+  dps: 24726.57732
+  tps: 15975.56612
  }
 }
 dps_results: {
  key: "TestEnhancement-AllItems-HeartoftheVile-66969"
  value: {
-<<<<<<< HEAD
-  dps: 26151.56353
-  tps: 18271.12034
-=======
   dps: 25608.32341
   tps: 16553.10531
->>>>>>> bc571657
  }
 }
 dps_results: {
  key: "TestEnhancement-AllItems-Heartpierce-49982"
  value: {
-<<<<<<< HEAD
-  dps: 26837.43916
-  tps: 18660.76526
-=======
   dps: 26301.96969
   tps: 16905.64734
->>>>>>> bc571657
  }
 }
 dps_results: {
  key: "TestEnhancement-AllItems-Heartpierce-50641"
  value: {
-<<<<<<< HEAD
-  dps: 26837.43916
-  tps: 18660.76526
-=======
   dps: 26301.96969
   tps: 16905.64734
->>>>>>> bc571657
  }
 }
 dps_results: {
  key: "TestEnhancement-AllItems-IllustrationoftheDragonSoul-40432"
  value: {
-<<<<<<< HEAD
-  dps: 25250.91282
-  tps: 17636.72632
-=======
-  dps: 24726.57732
-  tps: 15975.56612
->>>>>>> bc571657
+  dps: 24726.57732
+  tps: 15975.56612
  }
 }
 dps_results: {
  key: "TestEnhancement-AllItems-ImpassiveShadowspiritDiamond"
  value: {
-<<<<<<< HEAD
-  dps: 26433.5892
-  tps: 18401.93402
-=======
   dps: 25905.25388
   tps: 16669.40819
->>>>>>> bc571657
  }
 }
 dps_results: {
  key: "TestEnhancement-AllItems-ImpassiveSkyflareDiamond"
  value: {
-<<<<<<< HEAD
-  dps: 26393.80731
-  tps: 18344.03444
-=======
   dps: 25869.5729
   tps: 16615.36056
->>>>>>> bc571657
  }
 }
 dps_results: {
  key: "TestEnhancement-AllItems-ImpassiveStarflareDiamond"
  value: {
-<<<<<<< HEAD
-  dps: 26390.416
-  tps: 18340.64313
-=======
   dps: 25866.18159
   tps: 16611.96925
->>>>>>> bc571657
  }
 }
 dps_results: {
  key: "TestEnhancement-AllItems-ImpatienceofYouth-62464"
  value: {
-<<<<<<< HEAD
-  dps: 25764.70771
-  tps: 17922.33541
-=======
   dps: 25220.02482
   tps: 16205.9764
->>>>>>> bc571657
  }
 }
 dps_results: {
  key: "TestEnhancement-AllItems-ImpatienceofYouth-62469"
  value: {
-<<<<<<< HEAD
-  dps: 25764.70771
-  tps: 17922.33541
-=======
   dps: 25220.02482
   tps: 16205.9764
->>>>>>> bc571657
  }
 }
 dps_results: {
  key: "TestEnhancement-AllItems-ImpetuousQuery-55881"
  value: {
-<<<<<<< HEAD
-  dps: 25654.11395
-  tps: 17860.79094
-=======
   dps: 25113.95289
   tps: 16156.44518
->>>>>>> bc571657
  }
 }
 dps_results: {
  key: "TestEnhancement-AllItems-ImpetuousQuery-56406"
  value: {
-<<<<<<< HEAD
-  dps: 25706.99624
-  tps: 17890.21488
-=======
   dps: 25164.68269
   tps: 16180.13377
->>>>>>> bc571657
  }
 }
 dps_results: {
  key: "TestEnhancement-AllItems-IncisorFragment-37723"
  value: {
-<<<<<<< HEAD
-  dps: 25447.01403
-  tps: 17764.18704
-=======
   dps: 24920.17591
   tps: 16089.26473
->>>>>>> bc571657
  }
 }
 dps_results: {
  key: "TestEnhancement-AllItems-InsightfulEarthsiegeDiamond"
  value: {
-<<<<<<< HEAD
-  dps: 26380.24032
-  tps: 18332.63485
-=======
   dps: 25856.99063
   tps: 16605.09107
->>>>>>> bc571657
  }
 }
 dps_results: {
  key: "TestEnhancement-AllItems-InsigniaofDiplomacy-61433"
  value: {
-<<<<<<< HEAD
-  dps: 25250.91282
-  tps: 17636.72632
-=======
-  dps: 24726.57732
-  tps: 15975.56612
->>>>>>> bc571657
+  dps: 24726.57732
+  tps: 15975.56612
  }
 }
 dps_results: {
  key: "TestEnhancement-AllItems-InsigniaoftheEarthenLord-61429"
  value: {
-<<<<<<< HEAD
-  dps: 25561.21542
-  tps: 17809.12224
-=======
   dps: 25024.79258
   tps: 16114.81185
->>>>>>> bc571657
  }
 }
 dps_results: {
  key: "TestEnhancement-AllItems-InvigoratingEarthsiegeDiamond"
  value: {
-<<<<<<< HEAD
-  dps: 26426.15567
-  tps: 18397.16434
-=======
   dps: 25907.11769
   tps: 16662.5533
->>>>>>> bc571657
   hps: 63.62803
  }
 }
 dps_results: {
  key: "TestEnhancement-AllItems-JarofAncientRemedies-59354"
  value: {
-<<<<<<< HEAD
-  dps: 25250.91282
-  tps: 17636.72632
-=======
-  dps: 24726.57732
-  tps: 15975.56612
->>>>>>> bc571657
+  dps: 24726.57732
+  tps: 15975.56612
  }
 }
 dps_results: {
  key: "TestEnhancement-AllItems-JarofAncientRemedies-65029"
  value: {
-<<<<<<< HEAD
-  dps: 25250.91282
-  tps: 17636.72632
-=======
-  dps: 24726.57732
-  tps: 15975.56612
->>>>>>> bc571657
+  dps: 24726.57732
+  tps: 15975.56612
  }
 }
 dps_results: {
  key: "TestEnhancement-AllItems-JujuofNimbleness-63840"
  value: {
-<<<<<<< HEAD
-  dps: 25601.25068
-  tps: 17831.38602
-=======
   dps: 25063.22357
   tps: 16132.75707
->>>>>>> bc571657
  }
 }
 dps_results: {
  key: "TestEnhancement-AllItems-KeytotheEndlessChamber-55795"
  value: {
-<<<<<<< HEAD
-  dps: 26542.46715
-  tps: 18451.38559
-=======
   dps: 25980.2717
   tps: 16703.43296
->>>>>>> bc571657
  }
 }
 dps_results: {
  key: "TestEnhancement-AllItems-KeytotheEndlessChamber-56328"
  value: {
-<<<<<<< HEAD
-  dps: 26856.49015
-  tps: 18610.78411
-=======
   dps: 26310.75077
   tps: 16838.39969
->>>>>>> bc571657
  }
 }
 dps_results: {
  key: "TestEnhancement-AllItems-KvaldirBattleStandard-59685"
  value: {
-<<<<<<< HEAD
-  dps: 25343.03749
-  tps: 17699.40611
-=======
   dps: 24799.04672
   tps: 16026.71533
->>>>>>> bc571657
  }
 }
 dps_results: {
  key: "TestEnhancement-AllItems-KvaldirBattleStandard-59689"
  value: {
-<<<<<<< HEAD
-  dps: 25343.03749
-  tps: 17699.40611
-=======
   dps: 24799.04672
   tps: 16026.71533
->>>>>>> bc571657
  }
 }
 dps_results: {
  key: "TestEnhancement-AllItems-LadyLa-La'sSingingShell-67152"
  value: {
-<<<<<<< HEAD
-  dps: 25433.17951
-  tps: 17655.31013
-=======
   dps: 24897.4707
   tps: 15964.89251
->>>>>>> bc571657
  }
 }
 dps_results: {
  key: "TestEnhancement-AllItems-LastWord-50179"
  value: {
-<<<<<<< HEAD
-  dps: 26837.43916
-  tps: 18660.76526
-=======
   dps: 26301.96969
   tps: 16905.64734
->>>>>>> bc571657
  }
 }
 dps_results: {
  key: "TestEnhancement-AllItems-LastWord-50708"
  value: {
-<<<<<<< HEAD
-  dps: 26837.43916
-  tps: 18660.76526
-=======
   dps: 26301.96969
   tps: 16905.64734
->>>>>>> bc571657
  }
 }
 dps_results: {
  key: "TestEnhancement-AllItems-Lavanthor'sTalisman-37872"
  value: {
-<<<<<<< HEAD
-  dps: 25250.91282
-  tps: 17636.72632
-=======
-  dps: 24726.57732
-  tps: 15975.56612
->>>>>>> bc571657
+  dps: 24726.57732
+  tps: 15975.56612
  }
 }
 dps_results: {
  key: "TestEnhancement-AllItems-LeadenDespair-55816"
  value: {
-<<<<<<< HEAD
-  dps: 25250.91282
-  tps: 17636.72632
-=======
-  dps: 24726.57732
-  tps: 15975.56612
->>>>>>> bc571657
+  dps: 24726.57732
+  tps: 15975.56612
  }
 }
 dps_results: {
  key: "TestEnhancement-AllItems-LeadenDespair-56347"
  value: {
-<<<<<<< HEAD
-  dps: 25250.91282
-  tps: 17636.72632
-=======
-  dps: 24726.57732
-  tps: 15975.56612
->>>>>>> bc571657
+  dps: 24726.57732
+  tps: 15975.56612
  }
 }
 dps_results: {
  key: "TestEnhancement-AllItems-LeftEyeofRajh-56102"
  value: {
-<<<<<<< HEAD
-  dps: 26393.7874
-  tps: 18436.39852
-=======
   dps: 25840.60779
   tps: 16681.80595
->>>>>>> bc571657
  }
 }
 dps_results: {
  key: "TestEnhancement-AllItems-LeftEyeofRajh-56427"
  value: {
-<<<<<<< HEAD
-  dps: 26549.23612
-  tps: 18523.12444
-=======
   dps: 25993.59793
   tps: 16758.87431
->>>>>>> bc571657
  }
 }
 dps_results: {
  key: "TestEnhancement-AllItems-LicensetoSlay-58180"
  value: {
-<<<<<<< HEAD
-  dps: 25611.2926
-  tps: 17800.40386
-=======
   dps: 25062.80085
   tps: 16111.97388
->>>>>>> bc571657
  }
 }
 dps_results: {
  key: "TestEnhancement-AllItems-MagnetiteMirror-55814"
  value: {
-<<<<<<< HEAD
-  dps: 25256.18825
-  tps: 17626.80536
-=======
   dps: 24726.16834
   tps: 15963.05242
->>>>>>> bc571657
  }
 }
 dps_results: {
  key: "TestEnhancement-AllItems-MagnetiteMirror-56345"
  value: {
-<<<<<<< HEAD
-  dps: 25256.18825
-  tps: 17626.80536
-=======
   dps: 24726.16834
   tps: 15963.05242
->>>>>>> bc571657
  }
 }
 dps_results: {
  key: "TestEnhancement-AllItems-MajesticDragonFigurine-40430"
  value: {
-<<<<<<< HEAD
-  dps: 25425.76954
-  tps: 17656.94827
-=======
   dps: 24887.93594
   tps: 15964.49939
->>>>>>> bc571657
  }
 }
 dps_results: {
  key: "TestEnhancement-AllItems-MandalaofStirringPatterns-62467"
  value: {
-<<<<<<< HEAD
-  dps: 25433.17951
-  tps: 17655.31013
-=======
   dps: 24897.4707
   tps: 15964.89251
->>>>>>> bc571657
  }
 }
 dps_results: {
  key: "TestEnhancement-AllItems-MandalaofStirringPatterns-62472"
  value: {
-<<<<<<< HEAD
-  dps: 25433.17951
-  tps: 17655.31013
-=======
   dps: 24897.4707
   tps: 15964.89251
->>>>>>> bc571657
  }
 }
 dps_results: {
  key: "TestEnhancement-AllItems-MarkofKhardros-56132"
  value: {
-<<<<<<< HEAD
-  dps: 25250.91282
-  tps: 17636.72632
-=======
-  dps: 24726.57732
-  tps: 15975.56612
->>>>>>> bc571657
+  dps: 24726.57732
+  tps: 15975.56612
  }
 }
 dps_results: {
  key: "TestEnhancement-AllItems-MarkofKhardros-56458"
  value: {
-<<<<<<< HEAD
-  dps: 25250.91282
-  tps: 17636.72632
-=======
-  dps: 24726.57732
-  tps: 15975.56612
->>>>>>> bc571657
+  dps: 24726.57732
+  tps: 15975.56612
  }
 }
 dps_results: {
  key: "TestEnhancement-AllItems-MeteoriteWhetstone-37390"
  value: {
-<<<<<<< HEAD
-  dps: 25339.10454
-  tps: 17671.12021
-=======
   dps: 24805.29241
   tps: 16011.32838
->>>>>>> bc571657
  }
 }
 dps_results: {
  key: "TestEnhancement-AllItems-MightoftheOcean-55251"
  value: {
-<<<<<<< HEAD
-  dps: 25535.34727
-  tps: 17791.01509
-=======
   dps: 24972.56006
   tps: 16094.26242
->>>>>>> bc571657
  }
 }
 dps_results: {
  key: "TestEnhancement-AllItems-MightoftheOcean-56285"
  value: {
-<<<<<<< HEAD
-  dps: 25510.72502
-  tps: 17753.87874
-=======
   dps: 24960.61615
   tps: 16062.03591
->>>>>>> bc571657
  }
 }
 dps_results: {
  key: "TestEnhancement-AllItems-MirrorofBrokenImages-62466"
  value: {
-<<<<<<< HEAD
-  dps: 25764.70771
-  tps: 17922.33541
-=======
   dps: 25220.02482
   tps: 16205.9764
->>>>>>> bc571657
  }
 }
 dps_results: {
  key: "TestEnhancement-AllItems-MirrorofBrokenImages-62471"
  value: {
-<<<<<<< HEAD
-  dps: 25764.70771
-  tps: 17922.33541
-=======
   dps: 25220.02482
   tps: 16205.9764
->>>>>>> bc571657
  }
 }
 dps_results: {
  key: "TestEnhancement-AllItems-MoonwellChalice-70142"
  value: {
-<<<<<<< HEAD
-  dps: 25287.55073
-  tps: 17649.71417
-=======
   dps: 24764.01417
   tps: 15986.55154
->>>>>>> bc571657
  }
 }
 dps_results: {
  key: "TestEnhancement-AllItems-NevermeltingIceCrystal-50259"
  value: {
-<<<<<<< HEAD
-  dps: 25259.50216
-  tps: 17638.9352
-=======
   dps: 24735.24062
   tps: 15977.14226
->>>>>>> bc571657
  }
 }
 dps_results: {
  key: "TestEnhancement-AllItems-OfferingofSacrifice-37638"
  value: {
-<<<<<<< HEAD
-  dps: 25250.91282
-  tps: 17636.72632
-=======
-  dps: 24726.57732
-  tps: 15975.56612
->>>>>>> bc571657
+  dps: 24726.57732
+  tps: 15975.56612
  }
 }
 dps_results: {
  key: "TestEnhancement-AllItems-Oremantle'sFavor-61448"
  value: {
-<<<<<<< HEAD
-  dps: 25250.91282
-  tps: 17636.72632
-=======
-  dps: 24726.57732
-  tps: 15975.56612
->>>>>>> bc571657
+  dps: 24726.57732
+  tps: 15975.56612
  }
 }
 dps_results: {
  key: "TestEnhancement-AllItems-PersistentEarthshatterDiamond"
  value: {
-<<<<<<< HEAD
-  dps: 26390.416
-  tps: 18340.64313
-=======
   dps: 25866.18159
   tps: 16611.96925
->>>>>>> bc571657
  }
 }
 dps_results: {
  key: "TestEnhancement-AllItems-PersistentEarthsiegeDiamond"
  value: {
-<<<<<<< HEAD
-  dps: 26393.80731
-  tps: 18344.03444
-=======
   dps: 25869.5729
   tps: 16615.36056
->>>>>>> bc571657
  }
 }
 dps_results: {
  key: "TestEnhancement-AllItems-PetrifiedScarab-21685"
  value: {
-<<<<<<< HEAD
-  dps: 25250.91282
-  tps: 17636.72632
-=======
-  dps: 24726.57732
-  tps: 15975.56612
->>>>>>> bc571657
+  dps: 24726.57732
+  tps: 15975.56612
  }
 }
 dps_results: {
  key: "TestEnhancement-AllItems-PetrifiedTwilightScale-54571"
  value: {
-<<<<<<< HEAD
-  dps: 25250.91282
-  tps: 17636.72632
-=======
-  dps: 24726.57732
-  tps: 15975.56612
->>>>>>> bc571657
+  dps: 24726.57732
+  tps: 15975.56612
  }
 }
 dps_results: {
  key: "TestEnhancement-AllItems-PetrifiedTwilightScale-54591"
  value: {
-<<<<<<< HEAD
-  dps: 25250.91282
-  tps: 17636.72632
-=======
-  dps: 24726.57732
-  tps: 15975.56612
->>>>>>> bc571657
+  dps: 24726.57732
+  tps: 15975.56612
  }
 }
 dps_results: {
  key: "TestEnhancement-AllItems-PorcelainCrab-55237"
  value: {
-<<<<<<< HEAD
-  dps: 25551.19487
-  tps: 17800.3549
-=======
   dps: 25016.58035
   tps: 16104.84963
->>>>>>> bc571657
  }
 }
 dps_results: {
  key: "TestEnhancement-AllItems-PorcelainCrab-56280"
  value: {
-<<<<<<< HEAD
-  dps: 25816.32006
-  tps: 17944.45092
-=======
   dps: 25271.10324
   tps: 16217.82921
->>>>>>> bc571657
  }
 }
 dps_results: {
  key: "TestEnhancement-AllItems-PowerfulEarthshatterDiamond"
  value: {
-<<<<<<< HEAD
-  dps: 26378.80458
-  tps: 18331.94619
-=======
   dps: 25855.38043
   tps: 16604.40241
->>>>>>> bc571657
  }
 }
 dps_results: {
  key: "TestEnhancement-AllItems-PowerfulEarthsiegeDiamond"
  value: {
-<<<<<<< HEAD
-  dps: 26378.80458
-  tps: 18331.94619
-=======
   dps: 25855.38043
   tps: 16604.40241
->>>>>>> bc571657
  }
 }
 dps_results: {
  key: "TestEnhancement-AllItems-PowerfulShadowspiritDiamond"
  value: {
-<<<<<<< HEAD
-  dps: 26378.80458
-  tps: 18331.94619
-=======
   dps: 25855.38043
   tps: 16604.40241
->>>>>>> bc571657
  }
 }
 dps_results: {
  key: "TestEnhancement-AllItems-Prestor'sTalismanofMachination-59441"
  value: {
-<<<<<<< HEAD
-  dps: 26687.21545
-  tps: 18570.54401
-=======
   dps: 26144.47919
   tps: 16829.06079
->>>>>>> bc571657
  }
 }
 dps_results: {
  key: "TestEnhancement-AllItems-PurifiedShardoftheGods"
  value: {
-<<<<<<< HEAD
-  dps: 25250.91282
-  tps: 17636.72632
-=======
-  dps: 24726.57732
-  tps: 15975.56612
->>>>>>> bc571657
+  dps: 24726.57732
+  tps: 15975.56612
  }
 }
 dps_results: {
  key: "TestEnhancement-AllItems-Rainsong-55854"
  value: {
-<<<<<<< HEAD
-  dps: 25433.17951
-  tps: 17655.31013
-=======
   dps: 24897.4707
   tps: 15964.89251
->>>>>>> bc571657
  }
 }
 dps_results: {
  key: "TestEnhancement-AllItems-Rainsong-56377"
  value: {
-<<<<<<< HEAD
-  dps: 25433.17951
-  tps: 17655.31013
-=======
   dps: 24897.4707
   tps: 15964.89251
->>>>>>> bc571657
  }
 }
 dps_results: {
  key: "TestEnhancement-AllItems-ReignoftheDead-47316"
  value: {
-<<<<<<< HEAD
-  dps: 25429.4192
-  tps: 17842.2453
-=======
   dps: 24896.60883
   tps: 16177.96258
->>>>>>> bc571657
  }
 }
 dps_results: {
  key: "TestEnhancement-AllItems-ReignoftheDead-47477"
  value: {
-<<<<<<< HEAD
-  dps: 25483.70417
-  tps: 17883.11486
-=======
   dps: 24947.24617
   tps: 16215.55539
->>>>>>> bc571657
  }
 }
 dps_results: {
  key: "TestEnhancement-AllItems-RelentlessEarthsiegeDiamond"
  value: {
-<<<<<<< HEAD
-  dps: 26837.43916
-  tps: 18660.76526
-=======
   dps: 26301.96969
   tps: 16905.64734
->>>>>>> bc571657
  }
 }
 dps_results: {
  key: "TestEnhancement-AllItems-ReverberatingShadowspiritDiamond"
  value: {
-<<<<<<< HEAD
-  dps: 26761.94285
-  tps: 18610.20936
-=======
   dps: 26228.19024
   tps: 16860.89885
->>>>>>> bc571657
  }
 }
 dps_results: {
  key: "TestEnhancement-AllItems-RevitalizingShadowspiritDiamond"
  value: {
-<<<<<<< HEAD
-  dps: 26829.06763
-  tps: 18661.60831
-=======
   dps: 26280.10137
   tps: 16892.79188
->>>>>>> bc571657
  }
 }
 dps_results: {
  key: "TestEnhancement-AllItems-RevitalizingSkyflareDiamond"
  value: {
-<<<<<<< HEAD
-  dps: 26417.86395
-  tps: 18343.85836
-=======
   dps: 25895.53294
   tps: 16610.73758
->>>>>>> bc571657
  }
 }
 dps_results: {
  key: "TestEnhancement-AllItems-RightEyeofRajh-56100"
  value: {
-<<<<<<< HEAD
-  dps: 25585.18212
-  tps: 17764.10042
-=======
   dps: 25025.23054
   tps: 16065.70615
->>>>>>> bc571657
  }
 }
 dps_results: {
  key: "TestEnhancement-AllItems-RightEyeofRajh-56431"
  value: {
-<<<<<<< HEAD
-  dps: 25510.72502
-  tps: 17753.87874
-=======
   dps: 24960.61615
   tps: 16062.03591
->>>>>>> bc571657
  }
 }
 dps_results: {
  key: "TestEnhancement-AllItems-RuneofRepulsion-40372"
  value: {
-<<<<<<< HEAD
-  dps: 25250.91282
-  tps: 17636.72632
-=======
-  dps: 24726.57732
-  tps: 15975.56612
->>>>>>> bc571657
+  dps: 24726.57732
+  tps: 15975.56612
  }
 }
 dps_results: {
  key: "TestEnhancement-AllItems-Schnottz'sMedallionofCommand-65805"
  value: {
-<<<<<<< HEAD
-  dps: 26382.96345
-  tps: 18379.53918
-=======
   dps: 25830.44926
   tps: 16627.53089
->>>>>>> bc571657
  }
 }
 dps_results: {
  key: "TestEnhancement-AllItems-SeaStar-55256"
  value: {
-<<<<<<< HEAD
-  dps: 25433.17951
-  tps: 17655.31013
-=======
   dps: 24897.4707
   tps: 15964.89251
->>>>>>> bc571657
  }
 }
 dps_results: {
  key: "TestEnhancement-AllItems-SeaStar-56290"
  value: {
-<<<<<<< HEAD
-  dps: 25433.17951
-  tps: 17655.31013
-=======
   dps: 24897.4707
   tps: 15964.89251
->>>>>>> bc571657
  }
 }
 dps_results: {
  key: "TestEnhancement-AllItems-SealofthePantheon-36993"
  value: {
-<<<<<<< HEAD
-  dps: 25250.91282
-  tps: 17636.72632
-=======
-  dps: 24726.57732
-  tps: 15975.56612
->>>>>>> bc571657
+  dps: 24726.57732
+  tps: 15975.56612
  }
 }
 dps_results: {
  key: "TestEnhancement-AllItems-Shadowmourne-49623"
  value: {
-<<<<<<< HEAD
-  dps: 26837.43916
-  tps: 18660.76526
-=======
   dps: 26301.96969
   tps: 16905.64734
->>>>>>> bc571657
  }
 }
 dps_results: {
  key: "TestEnhancement-AllItems-ShieldedSkyflareDiamond"
  value: {
-<<<<<<< HEAD
-  dps: 26378.80458
-  tps: 18331.94619
-=======
   dps: 25855.38043
   tps: 16604.40241
->>>>>>> bc571657
  }
 }
 dps_results: {
  key: "TestEnhancement-AllItems-ShinyShardoftheGods"
  value: {
-<<<<<<< HEAD
-  dps: 25433.17951
-  tps: 17655.31013
-=======
   dps: 24897.4707
   tps: 15964.89251
->>>>>>> bc571657
  }
 }
 dps_results: {
  key: "TestEnhancement-AllItems-Shrine-CleansingPurifier-63838"
  value: {
-<<<<<<< HEAD
-  dps: 25449.19679
-  tps: 17687.26637
-=======
   dps: 24931.33968
   tps: 16023.23535
->>>>>>> bc571657
  }
 }
 dps_results: {
  key: "TestEnhancement-AllItems-Sindragosa'sFlawlessFang-50361"
  value: {
-<<<<<<< HEAD
-  dps: 25250.91282
-  tps: 17636.72632
-=======
-  dps: 24726.57732
-  tps: 15975.56612
->>>>>>> bc571657
+  dps: 24726.57732
+  tps: 15975.56612
  }
 }
 dps_results: {
  key: "TestEnhancement-AllItems-Skardyn'sGrace-56115"
  value: {
-<<<<<<< HEAD
-  dps: 26130.95967
-  tps: 18247.4442
-=======
   dps: 25588.14274
   tps: 16526.021
->>>>>>> bc571657
  }
 }
 dps_results: {
  key: "TestEnhancement-AllItems-Skardyn'sGrace-56440"
  value: {
-<<<<<<< HEAD
-  dps: 26252.78434
-  tps: 18330.82353
-=======
   dps: 25708.5219
   tps: 16601.6657
->>>>>>> bc571657
  }
 }
 dps_results: {
  key: "TestEnhancement-AllItems-SliverofPureIce-50339"
  value: {
-<<<<<<< HEAD
-  dps: 25262.79022
-  tps: 17640.08565
-=======
   dps: 24738.67643
   tps: 15977.96008
->>>>>>> bc571657
  }
 }
 dps_results: {
  key: "TestEnhancement-AllItems-SliverofPureIce-50346"
  value: {
-<<<<<<< HEAD
-  dps: 25265.74345
-  tps: 17641.17896
-=======
   dps: 24741.80728
   tps: 15979.03911
->>>>>>> bc571657
  }
 }
 dps_results: {
  key: "TestEnhancement-AllItems-Sorrowsong-55879"
  value: {
-<<<<<<< HEAD
-  dps: 25654.11395
-  tps: 17860.79094
-=======
   dps: 25113.95289
   tps: 16156.44518
->>>>>>> bc571657
  }
 }
 dps_results: {
  key: "TestEnhancement-AllItems-Sorrowsong-56400"
  value: {
-<<<<<<< HEAD
-  dps: 25706.99624
-  tps: 17890.21488
-=======
   dps: 25164.68269
   tps: 16180.13377
->>>>>>> bc571657
  }
 }
 dps_results: {
  key: "TestEnhancement-AllItems-Soul'sAnguish-66994"
  value: {
-<<<<<<< HEAD
-  dps: 25585.18212
-  tps: 17764.10042
-=======
   dps: 25025.23054
   tps: 16065.70615
->>>>>>> bc571657
  }
 }
 dps_results: {
  key: "TestEnhancement-AllItems-SoulCasket-58183"
  value: {
-<<<<<<< HEAD
-  dps: 25764.70771
-  tps: 17922.33541
-=======
   dps: 25220.02482
   tps: 16205.9764
->>>>>>> bc571657
  }
 }
 dps_results: {
  key: "TestEnhancement-AllItems-SoulPreserver-37111"
  value: {
-<<<<<<< HEAD
-  dps: 25256.01643
-  tps: 17638.02077
-=======
   dps: 24731.85276
   tps: 15976.58179
->>>>>>> bc571657
  }
 }
 dps_results: {
  key: "TestEnhancement-AllItems-SouloftheDead-40382"
  value: {
-<<<<<<< HEAD
-  dps: 25342.67553
-  tps: 17717.2934
-=======
   dps: 24811.37417
   tps: 16049.15707
->>>>>>> bc571657
  }
 }
 dps_results: {
  key: "TestEnhancement-AllItems-SparkofLife-37657"
  value: {
-<<<<<<< HEAD
-  dps: 25311.53883
-  tps: 17676.2437
-=======
   dps: 24775.5888
   tps: 16013.95987
->>>>>>> bc571657
  }
 }
 dps_results: {
  key: "TestEnhancement-AllItems-SphereofRedDragon'sBlood-37166"
  value: {
-<<<<<<< HEAD
-  dps: 25322.89193
-  tps: 17632.37824
-=======
   dps: 24780.75642
   tps: 15958.5038
->>>>>>> bc571657
  }
 }
 dps_results: {
  key: "TestEnhancement-AllItems-Stonemother'sKiss-61411"
  value: {
-<<<<<<< HEAD
-  dps: 25374.97067
-  tps: 17746.195
-=======
   dps: 24844.29513
   tps: 16072.24462
->>>>>>> bc571657
  }
 }
 dps_results: {
  key: "TestEnhancement-AllItems-StumpofTime-62465"
  value: {
-<<<<<<< HEAD
-  dps: 25611.2926
-  tps: 17800.40386
-=======
   dps: 25062.80085
   tps: 16111.97388
->>>>>>> bc571657
  }
 }
 dps_results: {
  key: "TestEnhancement-AllItems-StumpofTime-62470"
  value: {
-<<<<<<< HEAD
-  dps: 25611.2926
-  tps: 17800.40386
-=======
   dps: 25062.80085
   tps: 16111.97388
->>>>>>> bc571657
  }
 }
 dps_results: {
  key: "TestEnhancement-AllItems-SwiftSkyflareDiamond"
  value: {
-<<<<<<< HEAD
-  dps: 26393.80731
-  tps: 18344.03444
-=======
   dps: 25869.5729
   tps: 16615.36056
->>>>>>> bc571657
  }
 }
 dps_results: {
  key: "TestEnhancement-AllItems-SwiftStarflareDiamond"
  value: {
-<<<<<<< HEAD
-  dps: 26390.416
-  tps: 18340.64313
-=======
   dps: 25866.18159
   tps: 16611.96925
->>>>>>> bc571657
  }
 }
 dps_results: {
  key: "TestEnhancement-AllItems-SwiftWindfireDiamond"
  value: {
-<<<<<<< HEAD
-  dps: 26382.88239
-  tps: 18334.91768
-=======
   dps: 25858.81274
   tps: 16606.55395
->>>>>>> bc571657
  }
 }
 dps_results: {
  key: "TestEnhancement-AllItems-SymbioticWorm-59332"
  value: {
-<<<<<<< HEAD
-  dps: 25250.91282
-  tps: 17636.72632
-=======
-  dps: 24726.57732
-  tps: 15975.56612
->>>>>>> bc571657
+  dps: 24726.57732
+  tps: 15975.56612
  }
 }
 dps_results: {
  key: "TestEnhancement-AllItems-SymbioticWorm-65048"
  value: {
-<<<<<<< HEAD
-  dps: 25250.91282
-  tps: 17636.72632
-=======
-  dps: 24726.57732
-  tps: 15975.56612
->>>>>>> bc571657
+  dps: 24726.57732
+  tps: 15975.56612
  }
 }
 dps_results: {
  key: "TestEnhancement-AllItems-TalismanofSinisterOrder-65804"
  value: {
-<<<<<<< HEAD
-  dps: 25570.3715
-  tps: 17810.25608
-=======
   dps: 25035.43198
   tps: 16115.66265
->>>>>>> bc571657
  }
 }
 dps_results: {
  key: "TestEnhancement-AllItems-TalismanofTrollDivinity-37734"
  value: {
-<<<<<<< HEAD
-  dps: 25337.53022
-  tps: 17658.47889
-=======
   dps: 24794.78971
   tps: 15977.92966
->>>>>>> bc571657
  }
 }
 dps_results: {
  key: "TestEnhancement-AllItems-Tank-CommanderInsignia-63841"
  value: {
-<<<<<<< HEAD
-  dps: 25288.41766
-  tps: 17622.45595
-=======
   dps: 24807.97947
   tps: 15989.81882
->>>>>>> bc571657
  }
 }
 dps_results: {
  key: "TestEnhancement-AllItems-TearofBlood-55819"
  value: {
-<<<<<<< HEAD
-  dps: 25270.97086
-  tps: 17643.85923
-=======
   dps: 24747.77383
   tps: 15981.31868
->>>>>>> bc571657
  }
 }
 dps_results: {
  key: "TestEnhancement-AllItems-TearofBlood-56351"
  value: {
-<<<<<<< HEAD
-  dps: 25281.4983
-  tps: 17647.1609
-=======
   dps: 24758.17709
   tps: 15984.25776
->>>>>>> bc571657
  }
 }
 dps_results: {
  key: "TestEnhancement-AllItems-TearsoftheVanquished-47215"
  value: {
-<<<<<<< HEAD
-  dps: 25258.06738
-  tps: 17638.86785
-=======
   dps: 24733.80583
   tps: 15977.07491
->>>>>>> bc571657
  }
 }
 dps_results: {
  key: "TestEnhancement-AllItems-TendrilsofBurrowingDark-55810"
  value: {
-<<<<<<< HEAD
-  dps: 25594.84431
-  tps: 17827.82308
-=======
   dps: 25057.07459
   tps: 16129.88582
->>>>>>> bc571657
  }
 }
 dps_results: {
  key: "TestEnhancement-AllItems-TendrilsofBurrowingDark-56339"
  value: {
-<<<<<<< HEAD
-  dps: 25706.99624
-  tps: 17890.21488
-=======
   dps: 25164.68269
   tps: 16180.13377
->>>>>>> bc571657
  }
 }
 dps_results: {
  key: "TestEnhancement-AllItems-TheGeneral'sHeart-45507"
  value: {
-<<<<<<< HEAD
-  dps: 25250.91282
-  tps: 17636.72632
-=======
-  dps: 24726.57732
-  tps: 15975.56612
->>>>>>> bc571657
+  dps: 24726.57732
+  tps: 15975.56612
  }
 }
 dps_results: {
  key: "TestEnhancement-AllItems-Theralion'sMirror-59519"
  value: {
-<<<<<<< HEAD
-  dps: 25830.98669
-  tps: 17962.14633
-=======
   dps: 25281.42644
   tps: 16237.95606
->>>>>>> bc571657
  }
 }
 dps_results: {
  key: "TestEnhancement-AllItems-Theralion'sMirror-65105"
  value: {
-<<<<<<< HEAD
-  dps: 25928.00848
-  tps: 18017.1936
-=======
   dps: 25373.74187
   tps: 16281.17232
->>>>>>> bc571657
  }
 }
 dps_results: {
  key: "TestEnhancement-AllItems-Throngus'sFinger-56121"
  value: {
-<<<<<<< HEAD
-  dps: 25250.91282
-  tps: 17636.72632
-=======
-  dps: 24726.57732
-  tps: 15975.56612
->>>>>>> bc571657
+  dps: 24726.57732
+  tps: 15975.56612
  }
 }
 dps_results: {
  key: "TestEnhancement-AllItems-Throngus'sFinger-56449"
  value: {
-<<<<<<< HEAD
-  dps: 25250.91282
-  tps: 17636.72632
-=======
-  dps: 24726.57732
-  tps: 15975.56612
->>>>>>> bc571657
+  dps: 24726.57732
+  tps: 15975.56612
  }
 }
 dps_results: {
  key: "TestEnhancement-AllItems-ThunderingSkyflareDiamond"
  value: {
-<<<<<<< HEAD
-  dps: 26463.89476
-  tps: 18458.40475
-=======
   dps: 25944.17942
   tps: 16729.80463
->>>>>>> bc571657
  }
 }
 dps_results: {
  key: "TestEnhancement-AllItems-Tia'sGrace-55874"
  value: {
-<<<<<<< HEAD
-  dps: 26738.13562
-  tps: 18612.04548
-=======
   dps: 26179.61208
   tps: 16833.35086
->>>>>>> bc571657
  }
 }
 dps_results: {
  key: "TestEnhancement-AllItems-Tia'sGrace-56394"
  value: {
-<<<<<<< HEAD
-  dps: 26938.77098
-  tps: 18724.71281
-=======
   dps: 26370.38453
   tps: 16927.32073
->>>>>>> bc571657
  }
 }
 dps_results: {
  key: "TestEnhancement-AllItems-TinyAbominationinaJar-50351"
  value: {
-<<<<<<< HEAD
-  dps: 25998.26394
-  tps: 18142.53032
-=======
   dps: 25448.42733
   tps: 16461.22927
->>>>>>> bc571657
  }
 }
 dps_results: {
  key: "TestEnhancement-AllItems-TinyAbominationinaJar-50706"
  value: {
-<<<<<<< HEAD
-  dps: 26111.87679
-  tps: 18247.74927
-=======
   dps: 25568.03041
   tps: 16563.89413
->>>>>>> bc571657
  }
 }
 dps_results: {
  key: "TestEnhancement-AllItems-TirelessSkyflareDiamond"
  value: {
-<<<<<<< HEAD
-  dps: 26380.24032
-  tps: 18332.07072
-=======
   dps: 25856.99063
   tps: 16604.52694
->>>>>>> bc571657
  }
 }
 dps_results: {
  key: "TestEnhancement-AllItems-TirelessStarflareDiamond"
  value: {
-<<<<<<< HEAD
-  dps: 26380.08485
-  tps: 18331.95421
-=======
   dps: 25856.83515
   tps: 16604.41043
->>>>>>> bc571657
  }
 }
 dps_results: {
  key: "TestEnhancement-AllItems-TomeofArcanePhenomena-36972"
  value: {
-<<<<<<< HEAD
-  dps: 25256.01643
-  tps: 17638.07879
-=======
   dps: 24731.85276
   tps: 15976.63981
->>>>>>> bc571657
  }
 }
 dps_results: {
  key: "TestEnhancement-AllItems-TrenchantEarthshatterDiamond"
  value: {
-<<<<<<< HEAD
-  dps: 26380.08485
-  tps: 18331.95421
-=======
   dps: 25856.83515
   tps: 16604.41043
->>>>>>> bc571657
  }
 }
 dps_results: {
  key: "TestEnhancement-AllItems-TrenchantEarthsiegeDiamond"
  value: {
-<<<<<<< HEAD
-  dps: 26380.24032
-  tps: 18332.07072
-=======
   dps: 25856.99063
   tps: 16604.52694
->>>>>>> bc571657
  }
 }
 dps_results: {
  key: "TestEnhancement-AllItems-Tyrande'sFavoriteDoll-64645"
  value: {
-<<<<<<< HEAD
-  dps: 25284.44926
-  tps: 17648.69166
-=======
   dps: 24760.91269
   tps: 15985.52904
->>>>>>> bc571657
  }
 }
 dps_results: {
  key: "TestEnhancement-AllItems-UndeadSlayer'sBlessedArmor"
  value: {
-<<<<<<< HEAD
-  dps: 19314.52496
-  tps: 13718.30475
-=======
   dps: 18937.39966
   tps: 12516.3401
->>>>>>> bc571657
  }
 }
 dps_results: {
  key: "TestEnhancement-AllItems-UnheededWarning-59520"
  value: {
-<<<<<<< HEAD
-  dps: 26889.60856
-  tps: 18739.25891
-=======
   dps: 26335.15071
   tps: 16960.61017
->>>>>>> bc571657
  }
 }
 dps_results: {
  key: "TestEnhancement-AllItems-UnquenchableFlame-67101"
  value: {
-<<<<<<< HEAD
-  dps: 25433.17951
-  tps: 17655.31013
-=======
   dps: 24897.4707
   tps: 15964.89251
->>>>>>> bc571657
  }
 }
 dps_results: {
  key: "TestEnhancement-AllItems-UnsolvableRiddle-62468"
  value: {
-<<<<<<< HEAD
-  dps: 25764.70771
-  tps: 17922.33541
-=======
   dps: 25220.02482
   tps: 16205.9764
->>>>>>> bc571657
  }
 }
 dps_results: {
  key: "TestEnhancement-AllItems-UnsolvableRiddle-68709"
  value: {
-<<<<<<< HEAD
-  dps: 25764.70771
-  tps: 17922.33541
-=======
   dps: 25220.02482
   tps: 16205.9764
->>>>>>> bc571657
  }
 }
 dps_results: {
  key: "TestEnhancement-AllItems-Val'anyr,HammerofAncientKings-46017"
  value: {
-<<<<<<< HEAD
-  dps: 23253.41587
-  tps: 15727.55742
-=======
   dps: 22968.57874
   tps: 14287.654
->>>>>>> bc571657
  }
 }
 dps_results: {
  key: "TestEnhancement-AllItems-VialofStolenMemories-59515"
  value: {
-<<<<<<< HEAD
-  dps: 25250.91282
-  tps: 17636.72632
-=======
-  dps: 24726.57732
-  tps: 15975.56612
->>>>>>> bc571657
+  dps: 24726.57732
+  tps: 15975.56612
  }
 }
 dps_results: {
  key: "TestEnhancement-AllItems-VialofStolenMemories-65109"
  value: {
-<<<<<<< HEAD
-  dps: 25250.91282
-  tps: 17636.72632
-=======
-  dps: 24726.57732
-  tps: 15975.56612
->>>>>>> bc571657
+  dps: 24726.57732
+  tps: 15975.56612
  }
 }
 dps_results: {
  key: "TestEnhancement-AllItems-ViciousGladiator'sBadgeofConquest-61033"
  value: {
-<<<<<<< HEAD
-  dps: 25250.91282
-  tps: 17636.72632
-=======
-  dps: 24726.57732
-  tps: 15975.56612
->>>>>>> bc571657
+  dps: 24726.57732
+  tps: 15975.56612
  }
 }
 dps_results: {
  key: "TestEnhancement-AllItems-ViciousGladiator'sBadgeofDominance-61035"
  value: {
-<<<<<<< HEAD
-  dps: 25250.91282
-  tps: 17636.72632
-=======
-  dps: 24726.57732
-  tps: 15975.56612
->>>>>>> bc571657
+  dps: 24726.57732
+  tps: 15975.56612
  }
 }
 dps_results: {
  key: "TestEnhancement-AllItems-ViciousGladiator'sBadgeofVictory-61034"
  value: {
-<<<<<<< HEAD
-  dps: 25250.91282
-  tps: 17636.72632
-=======
-  dps: 24726.57732
-  tps: 15975.56612
->>>>>>> bc571657
+  dps: 24726.57732
+  tps: 15975.56612
  }
 }
 dps_results: {
  key: "TestEnhancement-AllItems-ViciousGladiator'sEmblemofAccuracy-61027"
  value: {
-<<<<<<< HEAD
-  dps: 25565.36861
-  tps: 17792.1392
-=======
   dps: 25006.9988
   tps: 16109.19305
->>>>>>> bc571657
  }
 }
 dps_results: {
  key: "TestEnhancement-AllItems-ViciousGladiator'sEmblemofAlacrity-61028"
  value: {
-<<<<<<< HEAD
-  dps: 25385.75855
-  tps: 17675.76644
-=======
   dps: 24859.97067
   tps: 16008.62258
->>>>>>> bc571657
  }
 }
 dps_results: {
  key: "TestEnhancement-AllItems-ViciousGladiator'sEmblemofCruelty-61026"
  value: {
-<<<<<<< HEAD
-  dps: 25481.57047
-  tps: 17807.25694
-=======
   dps: 24941.20297
   tps: 16127.90706
->>>>>>> bc571657
  }
 }
 dps_results: {
  key: "TestEnhancement-AllItems-ViciousGladiator'sEmblemofProficiency-61030"
  value: {
-<<<<<<< HEAD
-  dps: 25256.18825
-  tps: 17626.80536
-=======
   dps: 24726.16834
   tps: 15963.05242
->>>>>>> bc571657
  }
 }
 dps_results: {
  key: "TestEnhancement-AllItems-ViciousGladiator'sEmblemofProwess-61029"
  value: {
-<<<<<<< HEAD
-  dps: 25795.17566
-  tps: 17939.29704
-=======
   dps: 25249.2334
   tps: 16219.6158
->>>>>>> bc571657
  }
 }
 dps_results: {
  key: "TestEnhancement-AllItems-ViciousGladiator'sEmblemofTenacity-61032"
  value: {
-<<<<<<< HEAD
-  dps: 25250.91282
-  tps: 17636.72632
-=======
-  dps: 24726.57732
-  tps: 15975.56612
->>>>>>> bc571657
+  dps: 24726.57732
+  tps: 15975.56612
  }
 }
 dps_results: {
  key: "TestEnhancement-AllItems-ViciousGladiator'sInsigniaofConquest-61047"
  value: {
-<<<<<<< HEAD
-  dps: 26464.12071
-  tps: 18457.29433
-=======
   dps: 25915.76329
   tps: 16710.84731
->>>>>>> bc571657
  }
 }
 dps_results: {
  key: "TestEnhancement-AllItems-ViciousGladiator'sInsigniaofDominance-61045"
  value: {
-<<<<<<< HEAD
-  dps: 25250.91282
-  tps: 17636.72632
-=======
-  dps: 24726.57732
-  tps: 15975.56612
->>>>>>> bc571657
+  dps: 24726.57732
+  tps: 15975.56612
  }
 }
 dps_results: {
  key: "TestEnhancement-AllItems-ViciousGladiator'sInsigniaofVictory-61046"
  value: {
-<<<<<<< HEAD
-  dps: 25250.91282
-  tps: 17636.72632
-=======
-  dps: 24726.57732
-  tps: 15975.56612
->>>>>>> bc571657
+  dps: 24726.57732
+  tps: 15975.56612
  }
 }
 dps_results: {
  key: "TestEnhancement-AllItems-WingedTalisman-37844"
  value: {
-<<<<<<< HEAD
-  dps: 25343.18443
-  tps: 17665.89452
-=======
   dps: 24801.42353
   tps: 15987.11948
->>>>>>> bc571657
  }
 }
 dps_results: {
  key: "TestEnhancement-AllItems-WitchingHourglass-55787"
  value: {
-<<<<<<< HEAD
-  dps: 25342.08648
-  tps: 17652.70825
-=======
   dps: 24807.33758
   tps: 15981.27529
->>>>>>> bc571657
  }
 }
 dps_results: {
  key: "TestEnhancement-AllItems-WitchingHourglass-56320"
  value: {
-<<<<<<< HEAD
-  dps: 25443.0421
-  tps: 17696.41247
-=======
   dps: 24917.929
   tps: 16031.17578
->>>>>>> bc571657
  }
 }
 dps_results: {
  key: "TestEnhancement-AllItems-World-QuellerFocus-63842"
  value: {
-<<<<<<< HEAD
-  dps: 25601.25068
-  tps: 17831.38602
-=======
   dps: 25063.22357
   tps: 16132.75707
->>>>>>> bc571657
  }
 }
 dps_results: {
  key: "TestEnhancement-AllItems-Za'brox'sLuckyTooth-63742"
  value: {
-<<<<<<< HEAD
-  dps: 25250.91282
-  tps: 17636.72632
-=======
-  dps: 24726.57732
-  tps: 15975.56612
->>>>>>> bc571657
+  dps: 24726.57732
+  tps: 15975.56612
  }
 }
 dps_results: {
  key: "TestEnhancement-AllItems-Za'brox'sLuckyTooth-63745"
  value: {
-<<<<<<< HEAD
-  dps: 25250.91282
-  tps: 17636.72632
-=======
-  dps: 24726.57732
-  tps: 15975.56612
->>>>>>> bc571657
+  dps: 24726.57732
+  tps: 15975.56612
  }
 }
 dps_results: {
  key: "TestEnhancement-Average-Default"
  value: {
-<<<<<<< HEAD
-  dps: 26975.52749
-  tps: 18805.67772
-=======
   dps: 26434.45089
   tps: 17045.24203
->>>>>>> bc571657
  }
 }
 dps_results: {
  key: "TestEnhancement-Settings-Draenei-p1-Standard-default-FullBuffs-LongMultiTarget"
  value: {
-<<<<<<< HEAD
-  dps: 27289.34721
-  tps: 25048.67925
-=======
   dps: 26172.60494
   tps: 22718.57052
->>>>>>> bc571657
  }
 }
 dps_results: {
  key: "TestEnhancement-Settings-Draenei-p1-Standard-default-FullBuffs-LongSingleTarget"
  value: {
-<<<<<<< HEAD
-  dps: 26837.43916
-  tps: 18660.76526
-=======
   dps: 26301.96969
   tps: 16905.64734
->>>>>>> bc571657
  }
 }
 dps_results: {
  key: "TestEnhancement-Settings-Draenei-p1-Standard-default-FullBuffs-ShortSingleTarget"
  value: {
-<<<<<<< HEAD
-  dps: 30740.72425
-  tps: 21179.67428
-=======
   dps: 30381.16725
   tps: 19316.76998
->>>>>>> bc571657
  }
 }
 dps_results: {
  key: "TestEnhancement-Settings-Draenei-p1-Standard-default-NoBuffs-LongMultiTarget"
  value: {
-<<<<<<< HEAD
-  dps: 21312.29381
-  tps: 21380.67743
-=======
   dps: 20345.54444
   tps: 19555.47446
->>>>>>> bc571657
  }
 }
 dps_results: {
  key: "TestEnhancement-Settings-Draenei-p1-Standard-default-NoBuffs-LongSingleTarget"
  value: {
-<<<<<<< HEAD
-  dps: 20814.9439
-  tps: 14739.2348
-=======
   dps: 20307.55877
   tps: 13362.43266
->>>>>>> bc571657
  }
 }
 dps_results: {
  key: "TestEnhancement-Settings-Draenei-p1-Standard-default-NoBuffs-ShortSingleTarget"
  value: {
-<<<<<<< HEAD
-  dps: 22478.4924
-  tps: 15676.13426
-=======
   dps: 22106.73255
   tps: 14333.37039
->>>>>>> bc571657
  }
 }
 dps_results: {
  key: "TestEnhancement-Settings-Orc-p1-Standard-default-FullBuffs-LongMultiTarget"
  value: {
-<<<<<<< HEAD
-  dps: 27110.69307
-  tps: 25009.58835
-=======
   dps: 25985.99285
   tps: 22689.10661
->>>>>>> bc571657
  }
 }
 dps_results: {
  key: "TestEnhancement-Settings-Orc-p1-Standard-default-FullBuffs-LongSingleTarget"
  value: {
-<<<<<<< HEAD
-  dps: 26577.97652
-  tps: 18545.33937
-=======
   dps: 26067.00135
   tps: 16822.41657
->>>>>>> bc571657
  }
 }
 dps_results: {
  key: "TestEnhancement-Settings-Orc-p1-Standard-default-FullBuffs-ShortSingleTarget"
  value: {
-<<<<<<< HEAD
-  dps: 30716.02414
-  tps: 21146.63423
-=======
   dps: 30400.61496
   tps: 19339.17475
->>>>>>> bc571657
  }
 }
 dps_results: {
  key: "TestEnhancement-Settings-Orc-p1-Standard-default-NoBuffs-LongMultiTarget"
  value: {
-<<<<<<< HEAD
-  dps: 20955.68764
-  tps: 21106.51475
-=======
   dps: 20045.12586
   tps: 19326.98729
->>>>>>> bc571657
  }
 }
 dps_results: {
  key: "TestEnhancement-Settings-Orc-p1-Standard-default-NoBuffs-LongSingleTarget"
  value: {
-<<<<<<< HEAD
-  dps: 20691.55963
-  tps: 14642.06856
-=======
   dps: 20214.69737
   tps: 13291.3196
->>>>>>> bc571657
  }
 }
 dps_results: {
  key: "TestEnhancement-Settings-Orc-p1-Standard-default-NoBuffs-ShortSingleTarget"
  value: {
-<<<<<<< HEAD
-  dps: 22280.83
-  tps: 15568.17239
-=======
   dps: 21920.12047
   tps: 14244.95478
->>>>>>> bc571657
  }
 }
 dps_results: {
  key: "TestEnhancement-Settings-Troll-p1-Standard-default-FullBuffs-LongMultiTarget"
  value: {
-<<<<<<< HEAD
-  dps: 27158.93625
-  tps: 25030.23594
-=======
   dps: 26029.75051
   tps: 22705.41326
->>>>>>> bc571657
  }
 }
 dps_results: {
  key: "TestEnhancement-Settings-Troll-p1-Standard-default-FullBuffs-LongSingleTarget"
  value: {
-<<<<<<< HEAD
-  dps: 26647.61122
-  tps: 18601.10793
-=======
   dps: 26142.16909
   tps: 16879.91369
->>>>>>> bc571657
  }
 }
 dps_results: {
  key: "TestEnhancement-Settings-Troll-p1-Standard-default-FullBuffs-ShortSingleTarget"
  value: {
-<<<<<<< HEAD
-  dps: 30649.05608
-  tps: 21141.15927
-=======
   dps: 30343.56417
   tps: 19337.58171
->>>>>>> bc571657
  }
 }
 dps_results: {
  key: "TestEnhancement-Settings-Troll-p1-Standard-default-NoBuffs-LongMultiTarget"
  value: {
-<<<<<<< HEAD
-  dps: 20914.39599
-  tps: 21098.49279
-=======
   dps: 20006.57186
   tps: 19323.0116
->>>>>>> bc571657
  }
 }
 dps_results: {
  key: "TestEnhancement-Settings-Troll-p1-Standard-default-NoBuffs-LongSingleTarget"
  value: {
-<<<<<<< HEAD
-  dps: 20670.14966
-  tps: 14637.13796
-=======
   dps: 20201.88307
   tps: 13291.02931
->>>>>>> bc571657
  }
 }
 dps_results: {
  key: "TestEnhancement-Settings-Troll-p1-Standard-default-NoBuffs-ShortSingleTarget"
  value: {
-<<<<<<< HEAD
-  dps: 22256.30862
-  tps: 15568.74928
-=======
   dps: 21904.47868
   tps: 14249.78934
->>>>>>> bc571657
  }
 }
 dps_results: {
  key: "TestEnhancement-SwitchInFrontOfTarget-Default"
  value: {
-<<<<<<< HEAD
-  dps: 25213.9843
-  tps: 17332.72769
-=======
   dps: 24706.7534
   tps: 15606.18023
->>>>>>> bc571657
  }
 }