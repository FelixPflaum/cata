--- conflicted
+++ resolved
@@ -262,13 +262,8 @@
 dps_results: {
  key: "TestEnhancement-AllItems-FrostWitch'sBattlegear"
  value: {
-<<<<<<< HEAD
-  dps: 6711.21846
-  tps: 3764.10504
-=======
-  dps: 6702.36505
-  tps: 3760.38486
->>>>>>> e99da4f3
+  dps: 6702.39423
+  tps: 3760.40529
  }
 }
 dps_results: {
