--- conflicted
+++ resolved
@@ -52,1214 +52,729 @@
 dps_results: {
  key: "TestEnhancement-AllItems-AshtongueTalismanofVision-32491"
  value: {
-<<<<<<< HEAD
-  dps: 2235.7566896060603
-  tps: 1569.5446455259355
-=======
-  dps: 2209.225680592741
-  tps: 1542.9722950780297
->>>>>>> 82776410
+  dps: 2224.267228941432
+  tps: 1558.0426571110806
  }
 }
 dps_results: {
  key: "TestEnhancement-AllItems-AustereEarthsiegeDiamond"
  value: {
-<<<<<<< HEAD
-  dps: 2164.509369458829
-  tps: 1510.8005663297565
-=======
-  dps: 2131.8159400366776
-  tps: 1481.4313963082648
->>>>>>> 82776410
+  dps: 2158.0886868766784
+  tps: 1502.1172885778499
  }
 }
 dps_results: {
  key: "TestEnhancement-AllItems-Bandit'sInsignia-40371"
  value: {
-<<<<<<< HEAD
-  dps: 2283.866355343695
-  tps: 1610.4392187840554
-=======
-  dps: 2300.717627691891
-  tps: 1628.8267845493378
->>>>>>> 82776410
+  dps: 2294.5350087671895
+  tps: 1629.439423894209
  }
 }
 dps_results: {
  key: "TestEnhancement-AllItems-BeamingEarthsiegeDiamond"
  value: {
-<<<<<<< HEAD
-  dps: 2184.922220577814
-  tps: 1524.2151266664948
-=======
-  dps: 2201.6172518060666
-  tps: 1539.2231786805676
->>>>>>> 82776410
+  dps: 2202.4438545899498
+  tps: 1541.8848816875186
  }
 }
 dps_results: {
  key: "TestEnhancement-AllItems-BracingEarthsiegeDiamond"
  value: {
-<<<<<<< HEAD
-  dps: 2171.929296036631
-  tps: 1489.1842737194386
-=======
-  dps: 2139.0519942021156
-  tps: 1460.1530656761558
->>>>>>> 82776410
+  dps: 2165.484026299803
+  tps: 1480.6262420525532
  }
 }
 dps_results: {
  key: "TestEnhancement-AllItems-Braxley'sBackyardMoonshine-35937"
  value: {
-<<<<<<< HEAD
-  dps: 2197.3069787989675
-  tps: 1534.7096942082037
-=======
-  dps: 2194.831861653315
-  tps: 1531.6507664112555
->>>>>>> 82776410
+  dps: 2212.029830107821
+  tps: 1546.2999600658322
  }
 }
 dps_results: {
  key: "TestEnhancement-AllItems-CataclysmHarness"
  value: {
-<<<<<<< HEAD
-  dps: 2066.265447999021
-  tps: 1430.9770344536119
-=======
-  dps: 2043.411574171107
-  tps: 1405.7665813725496
->>>>>>> 82776410
+  dps: 2048.396418469486
+  tps: 1411.8447914197463
  }
 }
 dps_results: {
  key: "TestEnhancement-AllItems-CataclysmRegalia"
  value: {
-<<<<<<< HEAD
-  dps: 1982.4616543210836
-  tps: 1365.2293482572843
-=======
-  dps: 2015.5996691424145
-  tps: 1393.829638801244
->>>>>>> 82776410
+  dps: 1991.216686032804
+  tps: 1373.7696279413906
  }
 }
 dps_results: {
  key: "TestEnhancement-AllItems-ChaoticSkyflareDiamond"
  value: {
-<<<<<<< HEAD
-  dps: 2230.30663905466
-  tps: 1561.0470490886207
-=======
-  dps: 2199.7032240522467
-  tps: 1540.6766005690108
->>>>>>> 82776410
+  dps: 2196.817164141225
+  tps: 1527.1560812868333
  }
 }
 dps_results: {
  key: "TestEnhancement-AllItems-CycloneHarness"
  value: {
-<<<<<<< HEAD
-  dps: 1980.578389394313
-  tps: 1357.2277755885316
-=======
-  dps: 1993.3738386972805
-  tps: 1367.3149548941672
->>>>>>> 82776410
+  dps: 1972.8316582509513
+  tps: 1347.2438329596819
  }
 }
 dps_results: {
  key: "TestEnhancement-AllItems-CycloneRegalia"
  value: {
-<<<<<<< HEAD
-  dps: 1932.7562504815821
-  tps: 1322.2472729351166
-=======
-  dps: 1907.2870502880069
-  tps: 1302.1359686388632
->>>>>>> 82776410
+  dps: 1908.988571269651
+  tps: 1300.1384580639594
  }
 }
 dps_results: {
  key: "TestEnhancement-AllItems-DarkmoonCard:Berserker!-42989"
  value: {
-<<<<<<< HEAD
-  dps: 2200.366178211806
-  tps: 1532.843902553509
-=======
-  dps: 2219.883594636476
-  tps: 1543.8034229530022
->>>>>>> 82776410
+  dps: 2221.1443300486217
+  tps: 1548.6938508944208
  }
 }
 dps_results: {
  key: "TestEnhancement-AllItems-DarkmoonCard:Death-42990"
  value: {
-<<<<<<< HEAD
-  dps: 2259.188700200977
-  tps: 1592.3224970882795
-=======
-  dps: 2241.676051324187
-  tps: 1574.9541208775527
->>>>>>> 82776410
+  dps: 2242.4737497325414
+  tps: 1574.1135701015876
  }
 }
 dps_results: {
  key: "TestEnhancement-AllItems-DarkmoonCard:Greatness-42987"
  value: {
-<<<<<<< HEAD
-  dps: 2258.8102973943846
-  tps: 1589.7846264176692
-=======
-  dps: 2255.1210504798123
-  tps: 1581.7418628178023
->>>>>>> 82776410
+  dps: 2288.458918914103
+  tps: 1612.0713548538922
  }
 }
 dps_results: {
  key: "TestEnhancement-AllItems-DarkmoonCard:Greatness-44253"
  value: {
-<<<<<<< HEAD
-  dps: 2277.421988384011
-  tps: 1599.710172684168
-=======
-  dps: 2281.4307239155514
-  tps: 1599.400520654469
->>>>>>> 82776410
+  dps: 2251.555918195246
+  tps: 1575.5844937341253
  }
 }
 dps_results: {
  key: "TestEnhancement-AllItems-DarkmoonCard:Greatness-44254"
  value: {
-<<<<<<< HEAD
-  dps: 2213.9336189090964
-  tps: 1550.7683342735163
-=======
-  dps: 2218.352512653128
-  tps: 1546.2545750178276
->>>>>>> 82776410
+  dps: 2190.9906092819983
+  tps: 1526.0481827538474
  }
 }
 dps_results: {
  key: "TestEnhancement-AllItems-DeathKnight'sAnguish-38212"
  value: {
-<<<<<<< HEAD
-  dps: 2189.8637086011577
-  tps: 1523.3281474175033
-=======
-  dps: 2195.9025695836926
-  tps: 1524.6657876759407
->>>>>>> 82776410
+  dps: 2209.8365877360075
+  tps: 1547.25056301886
  }
 }
 dps_results: {
  key: "TestEnhancement-AllItems-Defender'sCode-40257"
  value: {
-<<<<<<< HEAD
-  dps: 2162.2186662930094
-  tps: 1507.5699920676577
-=======
-  dps: 2144.0308275004472
-  tps: 1490.186061568175
->>>>>>> 82776410
+  dps: 2126.974458628387
+  tps: 1472.846459507593
  }
 }
 dps_results: {
  key: "TestEnhancement-AllItems-DesolationBattlegear"
  value: {
-<<<<<<< HEAD
-  dps: 1947.0335234458398
-  tps: 1335.0442560966308
-=======
-  dps: 1900.4115109302988
-  tps: 1289.4032102281149
->>>>>>> 82776410
+  dps: 1918.110895249197
+  tps: 1306.290093751263
  }
 }
 dps_results: {
  key: "TestEnhancement-AllItems-DestructiveSkyflareDiamond"
  value: {
-<<<<<<< HEAD
-  dps: 2182.257286514548
-  tps: 1523.3874603643903
-=======
-  dps: 2181.08352122256
-  tps: 1517.8230862159724
->>>>>>> 82776410
+  dps: 2181.3872263451417
+  tps: 1519.8347219439768
  }
 }
 dps_results: {
  key: "TestEnhancement-AllItems-EarthshatterBattlegear"
  value: {
-<<<<<<< HEAD
-  dps: 2577.2878931650034
-  tps: 1831.812292625825
-=======
-  dps: 2582.8965170878305
-  tps: 1841.6389350499699
->>>>>>> 82776410
+  dps: 2598.681594449433
+  tps: 1853.9337684840411
  }
 }
 dps_results: {
  key: "TestEnhancement-AllItems-EarthshatterGarb"
  value: {
-<<<<<<< HEAD
-  dps: 2258.9189229182275
-  tps: 1587.5349305364293
-=======
-  dps: 2225.2161170071495
-  tps: 1558.4483958252672
->>>>>>> 82776410
+  dps: 2235.7602889831223
+  tps: 1565.9557344642008
  }
 }
 dps_results: {
  key: "TestEnhancement-AllItems-EffulgentSkyflareDiamond"
  value: {
-<<<<<<< HEAD
-  dps: 2164.509369458829
-  tps: 1510.8005663297565
-=======
-  dps: 2131.8159400366776
-  tps: 1481.4313963082648
->>>>>>> 82776410
+  dps: 2158.0886868766784
+  tps: 1502.1172885778499
  }
 }
 dps_results: {
  key: "TestEnhancement-AllItems-EmberSkyflareDiamond"
  value: {
-<<<<<<< HEAD
-  dps: 2200.2033285492084
-  tps: 1534.7752251241334
-=======
-  dps: 2177.757473518409
-  tps: 1517.7911660309496
->>>>>>> 82776410
+  dps: 2169.6800039173627
+  tps: 1507.7464355575355
  }
 }
 dps_results: {
  key: "TestEnhancement-AllItems-EnigmaticSkyflareDiamond"
  value: {
-<<<<<<< HEAD
-  dps: 2205.61539287693
-  tps: 1542.9089953571824
-=======
-  dps: 2175.6894756725
-  tps: 1522.789099936369
->>>>>>> 82776410
+  dps: 2173.487840563656
+  tps: 1510.3119790155274
  }
 }
 dps_results: {
  key: "TestEnhancement-AllItems-EnigmaticStarflareDiamond"
  value: {
-<<<<<<< HEAD
-  dps: 2204.822425752545
-  tps: 1542.3244345416165
-=======
-  dps: 2197.1266245993165
-  tps: 1535.1480881025825
->>>>>>> 82776410
+  dps: 2179.855155610991
+  tps: 1518.4579864999153
  }
 }
 dps_results: {
  key: "TestEnhancement-AllItems-EternalEarthsiegeDiamond"
  value: {
-<<<<<<< HEAD
-  dps: 2164.509369458829
-  tps: 1510.8005663297565
-=======
-  dps: 2131.8159400366776
-  tps: 1481.4313963082648
->>>>>>> 82776410
+  dps: 2158.0886868766784
+  tps: 1502.1172885778499
  }
 }
 dps_results: {
  key: "TestEnhancement-AllItems-ExtractofNecromanticPower-40373"
  value: {
-<<<<<<< HEAD
-  dps: 2235.8161724543343
-  tps: 1571.142593148539
-=======
-  dps: 2223.9895427499405
-  tps: 1554.9182924908653
->>>>>>> 82776410
+  dps: 2243.0423294155653
+  tps: 1571.3538380323548
  }
 }
 dps_results: {
  key: "TestEnhancement-AllItems-EyeoftheBroodmother-45308"
  value: {
-  dps: 2236.936565549666
-  tps: 1566.3443260412369
+  dps: 2260.6491972912963
+  tps: 1587.0095187266543
  }
 }
 dps_results: {
  key: "TestEnhancement-AllItems-Fathom-BroochoftheTidewalker-30663"
  value: {
-<<<<<<< HEAD
-  dps: 2179.158729362698
-  tps: 1525.0450393146316
-=======
-  dps: 2158.0140924821876
-  tps: 1502.3692975007398
->>>>>>> 82776410
+  dps: 2170.1640695811866
+  tps: 1517.4132535583265
  }
 }
 dps_results: {
  key: "TestEnhancement-AllItems-FelstalkerArmor"
  value: {
-<<<<<<< HEAD
-  dps: 2114.1965458340646
-  tps: 1463.111643138137
-=======
-  dps: 2092.79188510453
-  tps: 1448.827769856915
->>>>>>> 82776410
+  dps: 2084.844678937291
+  tps: 1441.6607567831006
  }
 }
 dps_results: {
  key: "TestEnhancement-AllItems-ForgeEmber-37660"
  value: {
-<<<<<<< HEAD
-  dps: 2242.1037590155306
-  tps: 1569.4397484371402
-=======
-  dps: 2186.2229440519864
-  tps: 1517.5506334747831
->>>>>>> 82776410
+  dps: 2210.096317974243
+  tps: 1541.0131263834205
  }
 }
 dps_results: {
  key: "TestEnhancement-AllItems-ForlornSkyflareDiamond"
  value: {
-<<<<<<< HEAD
-  dps: 2171.929296036631
-  tps: 1517.31064637735
-=======
-  dps: 2139.0519942021156
-  tps: 1487.757769279952
->>>>>>> 82776410
+  dps: 2165.484026299803
+  tps: 1508.6046828400374
  }
 }
 dps_results: {
  key: "TestEnhancement-AllItems-ForlornStarflareDiamond"
  value: {
-<<<<<<< HEAD
-  dps: 2170.445310721071
-  tps: 1516.0086303678308
-=======
-  dps: 2137.6047833690277
-  tps: 1486.4924946856147
->>>>>>> 82776410
+  dps: 2164.004958415179
+  tps: 1507.3072039876
  }
 }
 dps_results: {
  key: "TestEnhancement-AllItems-FrostWitch'sBattlegear"
  value: {
-  dps: 2809.1470229138367
-  tps: 2010.4644449210184
+  dps: 2802.8101865803446
+  tps: 2005.950672507882
  }
 }
 dps_results: {
  key: "TestEnhancement-AllItems-FrostWitch'sRegalia"
  value: {
-<<<<<<< HEAD
   dps: 2554.350304593519
   tps: 1821.5971818515895
-=======
-  dps: 2523.550438864394
-  tps: 1785.702065867757
->>>>>>> 82776410
  }
 }
 dps_results: {
  key: "TestEnhancement-AllItems-FuryoftheFiveFlights-40431"
  value: {
-<<<<<<< HEAD
-  dps: 2268.4134686826983
-  tps: 1585.6368781953734
-=======
-  dps: 2266.098604486581
-  tps: 1585.198156480592
->>>>>>> 82776410
+  dps: 2276.68220707652
+  tps: 1597.462641358638
  }
 }
 dps_results: {
  key: "TestEnhancement-AllItems-FuturesightRune-38763"
  value: {
-<<<<<<< HEAD
-  dps: 2152.8148541172113
-  tps: 1495.0018201398086
-=======
-  dps: 2167.323563043922
-  tps: 1510.4354183366431
->>>>>>> 82776410
+  dps: 2166.1701007401407
+  tps: 1507.4023473230707
  }
 }
 dps_results: {
  key: "TestEnhancement-AllItems-Gladiator'sEarthshaker"
  value: {
-  dps: 3071.029713868461
-  tps: 2201.3019376904595
+  dps: 3103.2201568666956
+  tps: 2236.3371885073125
  }
 }
 dps_results: {
  key: "TestEnhancement-AllItems-IllustrationoftheDragonSoul-40432"
  value: {
-<<<<<<< HEAD
-  dps: 2222.0631733841165
-  tps: 1560.066457554515
-=======
-  dps: 2203.9586175121904
-  tps: 1542.8011298112428
->>>>>>> 82776410
+  dps: 2185.430888166195
+  tps: 1523.9699816792006
  }
 }
 dps_results: {
  key: "TestEnhancement-AllItems-ImpassiveSkyflareDiamond"
  value: {
-<<<<<<< HEAD
-  dps: 2205.61539287693
-  tps: 1542.9089953571824
-=======
-  dps: 2175.6894756725
-  tps: 1522.789099936369
->>>>>>> 82776410
+  dps: 2173.487840563656
+  tps: 1510.3119790155274
  }
 }
 dps_results: {
  key: "TestEnhancement-AllItems-ImpassiveStarflareDiamond"
  value: {
-<<<<<<< HEAD
-  dps: 2204.822425752545
-  tps: 1542.3244345416165
-=======
-  dps: 2197.1266245993165
-  tps: 1535.1480881025825
->>>>>>> 82776410
+  dps: 2179.855155610991
+  tps: 1518.4579864999153
  }
 }
 dps_results: {
  key: "TestEnhancement-AllItems-IncisorFragment-37723"
  value: {
-<<<<<<< HEAD
-  dps: 2194.9131679032994
-  tps: 1527.4438141071682
-=======
-  dps: 2228.102188865057
-  tps: 1554.8786857306386
->>>>>>> 82776410
+  dps: 2246.5459521849275
+  tps: 1572.9190979611224
  }
 }
 dps_results: {
  key: "TestEnhancement-AllItems-InfusedColdstoneRune-35935"
  value: {
-<<<<<<< HEAD
-  dps: 2187.8099667340666
-  tps: 1525.5151073752218
-=======
-  dps: 2185.339834431187
-  tps: 1524.8026589155984
->>>>>>> 82776410
+  dps: 2236.20986779477
+  tps: 1572.6191808845367
  }
 }
 dps_results: {
  key: "TestEnhancement-AllItems-InsightfulEarthsiegeDiamond"
  value: {
-<<<<<<< HEAD
-  dps: 2268.4806991434853
-  tps: 1611.7796477404736
-=======
-  dps: 2250.8434278395143
-  tps: 1597.4894457894293
->>>>>>> 82776410
+  dps: 2246.6723624895003
+  tps: 1589.5749898126908
  }
 }
 dps_results: {
  key: "TestEnhancement-AllItems-InvigoratingEarthsiegeDiamond"
  value: {
-<<<<<<< HEAD
-  dps: 2197.6308357139037
-  tps: 1539.2198932233312
-=======
-  dps: 2165.0161455622656
-  tps: 1508.5263826304054
->>>>>>> 82776410
+  dps: 2189.250731081404
+  tps: 1528.2200284929716
  }
 }
 dps_results: {
  key: "TestEnhancement-AllItems-Lavanthor'sTalisman-37872"
  value: {
-<<<<<<< HEAD
-  dps: 2162.2186662930094
-  tps: 1507.5699920676577
-=======
-  dps: 2144.0308275004472
-  tps: 1490.186061568175
->>>>>>> 82776410
+  dps: 2126.974458628387
+  tps: 1472.846459507593
  }
 }
 dps_results: {
  key: "TestEnhancement-AllItems-MajesticDragonFigurine-40430"
  value: {
-<<<<<<< HEAD
-  dps: 2169.5759579310006
-  tps: 1509.536578478205
-=======
-  dps: 2151.04406084607
-  tps: 1494.1584100071077
->>>>>>> 82776410
+  dps: 2193.4994711052814
+  tps: 1533.6814511678926
  }
 }
 dps_results: {
  key: "TestEnhancement-AllItems-Mana-EtchedRegalia"
  value: {
-<<<<<<< HEAD
-  dps: 1839.18095488164
-  tps: 1242.5917985678561
-=======
-  dps: 1819.4315706161037
-  tps: 1225.719809558559
->>>>>>> 82776410
+  dps: 1828.2388664563503
+  tps: 1237.8090747330925
  }
 }
 dps_results: {
  key: "TestEnhancement-AllItems-MeteoriteWhetstone-37390"
  value: {
-<<<<<<< HEAD
-  dps: 2256.4151825698987
-  tps: 1584.893651323257
-=======
-  dps: 2269.9889514955844
-  tps: 1597.8765457350867
->>>>>>> 82776410
+  dps: 2267.0765061933675
+  tps: 1591.2392988096162
  }
 }
 dps_results: {
  key: "TestEnhancement-AllItems-NaturalAlignmentCrystal-19344"
  value: {
-<<<<<<< HEAD
-  dps: 2090.1601613473313
-  tps: 1463.1514117667798
-=======
-  dps: 2152.7866405784666
-  tps: 1507.5531342254278
->>>>>>> 82776410
+  dps: 2110.508231110968
+  tps: 1470.8716661338863
  }
 }
 dps_results: {
  key: "TestEnhancement-AllItems-NetherscaleArmor"
  value: {
-<<<<<<< HEAD
-  dps: 2140.7836796745205
-  tps: 1489.5979723997339
-=======
-  dps: 2142.4486693285226
-  tps: 1487.7502704628173
->>>>>>> 82776410
+  dps: 2147.287673954149
+  tps: 1494.8992581185012
  }
 }
 dps_results: {
  key: "TestEnhancement-AllItems-NetherstrikeArmor"
  value: {
-<<<<<<< HEAD
-  dps: 2126.012640967401
-  tps: 1479.1450144977591
-=======
-  dps: 2081.5301744339977
-  tps: 1442.013210487029
->>>>>>> 82776410
+  dps: 2091.277902785615
+  tps: 1441.335488195707
  }
 }
 dps_results: {
  key: "TestEnhancement-AllItems-Nobundo'sBattlegear"
  value: {
-  dps: 2473.2513081329353
-  tps: 1762.7313758471432
+  dps: 2483.8487598611923
+  tps: 1774.554419050592
  }
 }
 dps_results: {
  key: "TestEnhancement-AllItems-Nobundo'sRegalia"
  value: {
-<<<<<<< HEAD
-  dps: 2420.0151302806926
-  tps: 1719.1419378716776
-=======
-  dps: 2377.745004603821
-  tps: 1678.4188946126983
->>>>>>> 82776410
+  dps: 2437.8561045962097
+  tps: 1729.7092951838
  }
 }
 dps_results: {
  key: "TestEnhancement-AllItems-OfferingofSacrifice-37638"
  value: {
-<<<<<<< HEAD
-  dps: 2162.2186662930094
-  tps: 1507.5699920676577
-=======
-  dps: 2144.0308275004472
-  tps: 1490.186061568175
->>>>>>> 82776410
+  dps: 2126.974458628387
+  tps: 1472.846459507593
  }
 }
 dps_results: {
  key: "TestEnhancement-AllItems-PersistentEarthshatterDiamond"
  value: {
-<<<<<<< HEAD
-  dps: 2198.892757153098
-  tps: 1534.6307512694552
-=======
-  dps: 2157.2812467212398
-  tps: 1493.86321881718
->>>>>>> 82776410
+  dps: 2180.0892646896154
+  tps: 1515.7793750848564
  }
 }
 dps_results: {
  key: "TestEnhancement-AllItems-PersistentEarthsiegeDiamond"
  value: {
-<<<<<<< HEAD
-  dps: 2197.6308357139037
-  tps: 1539.2198932233312
-=======
-  dps: 2165.0161455622656
-  tps: 1508.5263826304054
->>>>>>> 82776410
+  dps: 2189.250731081404
+  tps: 1528.2200284929716
  }
 }
 dps_results: {
  key: "TestEnhancement-AllItems-PowerfulEarthshatterDiamond"
  value: {
-<<<<<<< HEAD
-  dps: 2164.509369458829
-  tps: 1510.8005663297565
-=======
-  dps: 2131.8159400366776
-  tps: 1481.4313963082648
->>>>>>> 82776410
+  dps: 2158.0886868766784
+  tps: 1502.1172885778499
  }
 }
 dps_results: {
  key: "TestEnhancement-AllItems-PowerfulEarthsiegeDiamond"
  value: {
-<<<<<<< HEAD
-  dps: 2164.509369458829
-  tps: 1510.8005663297565
-=======
-  dps: 2131.8159400366776
-  tps: 1481.4313963082648
->>>>>>> 82776410
+  dps: 2158.0886868766784
+  tps: 1502.1172885778499
  }
 }
 dps_results: {
  key: "TestEnhancement-AllItems-PrimalIntent"
  value: {
-<<<<<<< HEAD
-  dps: 2091.5286584043856
-  tps: 1451.6147203203457
-=======
-  dps: 2142.014901157504
-  tps: 1487.9908100500402
->>>>>>> 82776410
+  dps: 2146.205675878655
+  tps: 1490.4205693701276
  }
 }
 dps_results: {
  key: "TestEnhancement-AllItems-PurifiedShardoftheGods"
  value: {
-<<<<<<< HEAD
-  dps: 2162.2186662930094
-  tps: 1507.5699920676577
-=======
-  dps: 2144.0308275004472
-  tps: 1490.186061568175
->>>>>>> 82776410
+  dps: 2126.974458628387
+  tps: 1472.846459507593
  }
 }
 dps_results: {
  key: "TestEnhancement-AllItems-ReignoftheDead-47316"
  value: {
-<<<<<<< HEAD
-  dps: 2336.2367658587905
-  tps: 1675.8841707303964
-=======
-  dps: 2315.443406299945
-  tps: 1653.3219056712908
->>>>>>> 82776410
+  dps: 2326.9926784502004
+  tps: 1667.1751075718184
  }
 }
 dps_results: {
  key: "TestEnhancement-AllItems-ReignoftheDead-47477"
  value: {
-<<<<<<< HEAD
-  dps: 2357.307858451596
-  tps: 1696.2890094440365
-=======
-  dps: 2336.7625406075413
-  tps: 1673.9744170687463
->>>>>>> 82776410
+  dps: 2347.953347189413
+  tps: 1687.4767721048902
  }
 }
 dps_results: {
  key: "TestEnhancement-AllItems-RelentlessEarthsiegeDiamond"
  value: {
-<<<<<<< HEAD
-  dps: 2210.4258686663516
-  tps: 1544.696255692249
-=======
-  dps: 2160.4396241740956
-  tps: 1500.3996791814102
->>>>>>> 82776410
+  dps: 2173.6126484044125
+  tps: 1517.90544480973
  }
 }
 dps_results: {
  key: "TestEnhancement-AllItems-RevitalizingSkyflareDiamond"
  value: {
-<<<<<<< HEAD
-  dps: 2191.027111615795
-  tps: 1530.9624956544126
-=======
-  dps: 2162.2381343530633
-  tps: 1504.01101763333
->>>>>>> 82776410
+  dps: 2174.7246341306422
+  tps: 1518.4996593427963
  }
 }
 dps_results: {
  key: "TestEnhancement-AllItems-RuneofRepulsion-40372"
  value: {
-<<<<<<< HEAD
-  dps: 2162.2186662930094
-  tps: 1507.5699920676577
-=======
-  dps: 2144.0308275004472
-  tps: 1490.186061568175
->>>>>>> 82776410
+  dps: 2126.974458628387
+  tps: 1472.846459507593
  }
 }
 dps_results: {
  key: "TestEnhancement-AllItems-SealofthePantheon-36993"
  value: {
-<<<<<<< HEAD
-  dps: 2162.2186662930094
-  tps: 1507.5699920676577
-=======
-  dps: 2144.0308275004472
-  tps: 1490.186061568175
->>>>>>> 82776410
+  dps: 2126.974458628387
+  tps: 1472.846459507593
  }
 }
 dps_results: {
  key: "TestEnhancement-AllItems-Serrah'sStar-37559"
  value: {
-<<<<<<< HEAD
-  dps: 2195.59705039697
-  tps: 1534.2521725947886
-=======
-  dps: 2181.6296852981263
-  tps: 1513.9373466478803
->>>>>>> 82776410
+  dps: 2169.4388531981826
+  tps: 1511.1848502651214
  }
 }
 dps_results: {
  key: "TestEnhancement-AllItems-ShinyShardoftheGods"
  value: {
-<<<<<<< HEAD
-  dps: 2162.2186662930094
-  tps: 1507.5699920676577
-=======
-  dps: 2144.0308275004472
-  tps: 1490.186061568175
->>>>>>> 82776410
+  dps: 2126.974458628387
+  tps: 1472.846459507593
  }
 }
 dps_results: {
  key: "TestEnhancement-AllItems-Sindragosa'sFlawlessFang-50361"
  value: {
-<<<<<<< HEAD
-  dps: 2162.2186662930094
-  tps: 1507.5699920676577
-=======
-  dps: 2144.0308275004472
-  tps: 1490.186061568175
->>>>>>> 82776410
+  dps: 2126.974458628387
+  tps: 1472.846459507593
  }
 }
 dps_results: {
  key: "TestEnhancement-AllItems-SkycallTotem-33506"
  value: {
-<<<<<<< HEAD
-  dps: 2170.3908000936026
-  tps: 1507.4564101192395
-=======
-  dps: 2197.9401020383903
-  tps: 1533.8997311905543
->>>>>>> 82776410
+  dps: 2204.4772371157987
+  tps: 1535.9306583639534
  }
 }
 dps_results: {
  key: "TestEnhancement-AllItems-SkyshatterHarness"
  value: {
-<<<<<<< HEAD
-  dps: 2235.544874960072
-  tps: 1565.5488462065698
-=======
-  dps: 2214.7900915552473
-  tps: 1547.7332342174461
->>>>>>> 82776410
+  dps: 2227.4922246966826
+  tps: 1561.8269210564708
  }
 }
 dps_results: {
  key: "TestEnhancement-AllItems-SkyshatterRegalia"
  value: {
-<<<<<<< HEAD
-  dps: 2093.3643669588027
-  tps: 1458.5919420800576
-=======
-  dps: 2058.903682872903
-  tps: 1430.5484908051599
->>>>>>> 82776410
+  dps: 2068.113875651481
+  tps: 1439.4721279010841
  }
 }
 dps_results: {
  key: "TestEnhancement-AllItems-SparkofLife-37657"
  value: {
-<<<<<<< HEAD
-  dps: 2241.7561070855513
-  tps: 1580.0561410547757
-=======
-  dps: 2231.4439189538116
-  tps: 1565.9672326761784
->>>>>>> 82776410
+  dps: 2246.2006210329737
+  tps: 1578.4604240067379
  }
 }
 dps_results: {
  key: "TestEnhancement-AllItems-SpellstrikeInfusion"
  value: {
-<<<<<<< HEAD
-  dps: 2042.7754825766497
-  tps: 1412.7505431168636
-=======
-  dps: 2018.3314533899763
-  tps: 1397.001350394528
->>>>>>> 82776410
+  dps: 2039.2969082319742
+  tps: 1416.168657058851
  }
 }
 dps_results: {
  key: "TestEnhancement-AllItems-Stonebreaker'sTotem-33507"
  value: {
-<<<<<<< HEAD
-  dps: 2220.8485858419613
-  tps: 1553.9602927568753
-=======
-  dps: 2215.788832181351
-  tps: 1545.4026335887906
->>>>>>> 82776410
+  dps: 2229.717540806946
+  tps: 1560.747710099403
  }
 }
 dps_results: {
  key: "TestEnhancement-AllItems-StrengthoftheClefthoof"
  value: {
-<<<<<<< HEAD
-  dps: 1857.2513955473885
-  tps: 1269.8603709694462
-=======
-  dps: 1868.7037097144814
-  tps: 1280.3786702361335
->>>>>>> 82776410
+  dps: 1877.0783985460996
+  tps: 1282.7633927394595
  }
 }
 dps_results: {
  key: "TestEnhancement-AllItems-SwiftSkyflareDiamond"
  value: {
-<<<<<<< HEAD
-  dps: 2197.6308357139037
-  tps: 1539.2198932233312
-=======
-  dps: 2165.0161455622656
-  tps: 1508.5263826304054
->>>>>>> 82776410
+  dps: 2189.250731081404
+  tps: 1528.2200284929716
  }
 }
 dps_results: {
  key: "TestEnhancement-AllItems-SwiftStarflareDiamond"
  value: {
-<<<<<<< HEAD
-  dps: 2198.892757153098
-  tps: 1534.6307512694552
-=======
-  dps: 2157.2812467212398
-  tps: 1493.86321881718
->>>>>>> 82776410
+  dps: 2180.0892646896154
+  tps: 1515.7793750848564
  }
 }
 dps_results: {
  key: "TestEnhancement-AllItems-SwiftWindfireDiamond"
  value: {
-<<<<<<< HEAD
-  dps: 2176.97106892303
-  tps: 1521.5417689392712
-=======
-  dps: 2149.7122652345397
-  tps: 1487.4694843701536
->>>>>>> 82776410
+  dps: 2181.651499347062
+  tps: 1525.839553420979
  }
 }
 dps_results: {
  key: "TestEnhancement-AllItems-TheFistsofFury"
  value: {
-<<<<<<< HEAD
-  dps: 1849.2386894108593
-  tps: 1216.5311668858167
-=======
-  dps: 1852.5955897020904
-  tps: 1219.6540094993854
->>>>>>> 82776410
+  dps: 1821.0338935952102
+  tps: 1192.384909477124
  }
 }
 dps_results: {
  key: "TestEnhancement-AllItems-TheTwinStars"
  value: {
-<<<<<<< HEAD
-  dps: 2126.4146277750065
-  tps: 1475.3672089690258
-=======
-  dps: 2135.756260745088
-  tps: 1477.3233518936784
->>>>>>> 82776410
+  dps: 2142.023991345127
+  tps: 1490.2853343073878
  }
 }
 dps_results: {
  key: "TestEnhancement-AllItems-Thrall'sBattlegear"
  value: {
-  dps: 2474.5533123490623
-  tps: 1770.6233934597287
+  dps: 2460.866829780939
+  tps: 1755.254137439489
  }
 }
 dps_results: {
  key: "TestEnhancement-AllItems-Thrall'sRegalia"
  value: {
-<<<<<<< HEAD
-  dps: 2420.0151302806926
-  tps: 1719.1419378716776
-=======
-  dps: 2377.745004603821
-  tps: 1678.4188946126983
->>>>>>> 82776410
+  dps: 2437.8561045962097
+  tps: 1729.7092951838
  }
 }
 dps_results: {
  key: "TestEnhancement-AllItems-ThunderingSkyflareDiamond"
  value: {
-  dps: 2200.7791942152426
-  tps: 1533.8825070668188
+  dps: 2213.7262695509216
+  tps: 1550.55718980533
  }
 }
 dps_results: {
  key: "TestEnhancement-AllItems-TidefuryRaiment"
  value: {
-<<<<<<< HEAD
-  dps: 1838.2981240850218
-  tps: 1242.589809576724
-=======
-  dps: 1818.0888458296217
-  tps: 1225.2032210508028
->>>>>>> 82776410
+  dps: 1823.890070936644
+  tps: 1230.2930769237796
  }
 }
 dps_results: {
  key: "TestEnhancement-AllItems-TinyAbominationinaJar-50351"
  value: {
-<<<<<<< HEAD
-  dps: 2295.653669275148
-  tps: 1623.1261908381819
-=======
-  dps: 2306.4431979648766
-  tps: 1627.3536900178601
->>>>>>> 82776410
+  dps: 2279.576365664576
+  tps: 1604.742693552489
  }
 }
 dps_results: {
  key: "TestEnhancement-AllItems-TinyAbominationinaJar-50706"
  value: {
-<<<<<<< HEAD
-  dps: 2307.600067105323
-  tps: 1629.974166291013
-=======
-  dps: 2300.6173858125085
-  tps: 1624.2628139070744
->>>>>>> 82776410
+  dps: 2290.5821944313034
+  tps: 1612.4439211146187
  }
 }
 dps_results: {
  key: "TestEnhancement-AllItems-TirelessSkyflareDiamond"
  value: {
-<<<<<<< HEAD
-  dps: 2171.929296036631
-  tps: 1517.31064637735
-=======
-  dps: 2139.0519942021156
-  tps: 1487.757769279952
->>>>>>> 82776410
+  dps: 2165.484026299803
+  tps: 1508.6046828400374
  }
 }
 dps_results: {
  key: "TestEnhancement-AllItems-TirelessStarflareDiamond"
  value: {
-<<<<<<< HEAD
-  dps: 2170.445310721071
-  tps: 1516.0086303678308
-=======
-  dps: 2137.6047833690277
-  tps: 1486.4924946856147
->>>>>>> 82776410
+  dps: 2164.004958415179
+  tps: 1507.3072039876
  }
 }
 dps_results: {
  key: "TestEnhancement-AllItems-TotemofElectrifyingWind-47666"
  value: {
-<<<<<<< HEAD
-  dps: 2302.247928253846
-  tps: 1621.8240107223696
-=======
-  dps: 2287.173102971831
-  tps: 1610.114634860314
->>>>>>> 82776410
+  dps: 2282.868666696017
+  tps: 1603.9171803313377
  }
 }
 dps_results: {
  key: "TestEnhancement-AllItems-TotemoftheElementalPlane-40708"
  value: {
-<<<<<<< HEAD
-  dps: 2242.267151815196
-  tps: 1572.8892213758654
-=======
-  dps: 2184.126595216897
-  tps: 1514.5483070861471
->>>>>>> 82776410
+  dps: 2240.62708900783
+  tps: 1567.7185786928956
  }
 }
 dps_results: {
  key: "TestEnhancement-AllItems-TotemofthePulsingEarth-29389"
  value: {
-<<<<<<< HEAD
-  dps: 2204.7091329541636
-  tps: 1538.8718842324888
-=======
-  dps: 2187.205137774385
-  tps: 1524.4634411705272
->>>>>>> 82776410
+  dps: 2216.964237193116
+  tps: 1551.8268322435
  }
 }
 dps_results: {
  key: "TestEnhancement-AllItems-TrenchantEarthshatterDiamond"
  value: {
-<<<<<<< HEAD
-  dps: 2170.445310721071
-  tps: 1516.0086303678308
-=======
-  dps: 2137.6047833690277
-  tps: 1486.4924946856147
->>>>>>> 82776410
+  dps: 2164.004958415179
+  tps: 1507.3072039876
  }
 }
 dps_results: {
  key: "TestEnhancement-AllItems-TrenchantEarthsiegeDiamond"
  value: {
-<<<<<<< HEAD
-  dps: 2171.929296036631
-  tps: 1517.31064637735
-=======
-  dps: 2139.0519942021156
-  tps: 1487.757769279952
->>>>>>> 82776410
+  dps: 2165.484026299803
+  tps: 1508.6046828400374
  }
 }
 dps_results: {
  key: "TestEnhancement-AllItems-WastewalkerArmor"
  value: {
-<<<<<<< HEAD
-  dps: 1880.057158712712
-  tps: 1286.0235065552674
-=======
-  dps: 1864.8784399193778
-  tps: 1283.1957259473932
->>>>>>> 82776410
+  dps: 1892.6988547609858
+  tps: 1295.283214657598
  }
 }
 dps_results: {
  key: "TestEnhancement-AllItems-WindhawkArmor"
  value: {
-<<<<<<< HEAD
-  dps: 2131.252766044157
-  tps: 1485.5708602711234
-=======
-  dps: 2084.5484426095304
-  tps: 1450.7203532698097
->>>>>>> 82776410
+  dps: 2099.1971158400934
+  tps: 1451.2916082060249
  }
 }
 dps_results: {
  key: "TestEnhancement-AllItems-WorldbreakerBattlegear"
  value: {
-  dps: 2867.0355579642355
-  tps: 2074.2100537490373
+  dps: 2851.427972193501
+  tps: 2064.4448184112784
  }
 }
 dps_results: {
  key: "TestEnhancement-AllItems-WorldbreakerGarb"
  value: {
-<<<<<<< HEAD
-  dps: 2466.7930414463362
-  tps: 1763.2521079501869
-=======
-  dps: 2472.2400382242085
-  tps: 1763.7486195007318
->>>>>>> 82776410
+  dps: 2483.04675481779
+  tps: 1775.917523084705
  }
 }
 dps_results: {
  key: "TestEnhancement-AllItems-WrathofSpellfire"
  value: {
-<<<<<<< HEAD
-  dps: 2019.3946269299377
-  tps: 1397.4386485201226
-=======
-  dps: 2069.00206999051
-  tps: 1431.7853991649758
->>>>>>> 82776410
+  dps: 2023.1264910866448
+  tps: 1392.9745497630852
  }
 }
 dps_results: {
  key: "TestEnhancement-Average-Default"
  value: {
-<<<<<<< HEAD
-  dps: 2192.6711596167743
-  tps: 1530.3199536476475
-=======
-  dps: 2180.8491860352037
-  tps: 1517.717243563211
->>>>>>> 82776410
+  dps: 2185.636759805759
+  tps: 1524.2913001855377
  }
 }
 dps_results: {
  key: "TestEnhancement-Settings-Orc-P2-Basic-FullBuffs-LongMultiTarget"
  value: {
-<<<<<<< HEAD
-  dps: 4369.1670612399
-  tps: 5215.583010048414
-=======
-  dps: 5956.55857157771
-  tps: 5255.138345344705
->>>>>>> 82776410
+  dps: 5870.705913085988
+  tps: 5154.017650931763
  }
 }
 dps_results: {
  key: "TestEnhancement-Settings-Orc-P2-Basic-FullBuffs-LongSingleTarget"
  value: {
-<<<<<<< HEAD
-  dps: 2182.127617866753
-  tps: 1509.321711741652
-=======
-  dps: 2195.522014375386
-  tps: 1515.3109361903512
->>>>>>> 82776410
+  dps: 2166.924375685846
+  tps: 1501.385952598367
  }
 }
 dps_results: {
@@ -1272,61 +787,36 @@
 dps_results: {
  key: "TestEnhancement-Settings-Orc-P2-Basic-NoBuffs-LongMultiTarget"
  value: {
-<<<<<<< HEAD
-  dps: 1789.427589703447
-  tps: 1807.4008512813384
-=======
-  dps: 2605.570863414548
-  tps: 1798.1411831073087
->>>>>>> 82776410
+  dps: 2650.057301485054
+  tps: 1834.508437552648
  }
 }
 dps_results: {
  key: "TestEnhancement-Settings-Orc-P2-Basic-NoBuffs-LongSingleTarget"
  value: {
-<<<<<<< HEAD
-  dps: 1077.718885071332
-  tps: 678.068812530931
-=======
-  dps: 1091.2954012622256
-  tps: 684.3369564861731
->>>>>>> 82776410
+  dps: 1103.6232274095244
+  tps: 695.1785786265898
  }
 }
 dps_results: {
  key: "TestEnhancement-Settings-Orc-P2-Basic-NoBuffs-ShortSingleTarget"
  value: {
-<<<<<<< HEAD
-  dps: 1934.5324531699393
-  tps: 1121.4327309010805
-=======
-  dps: 1874.744331228959
-  tps: 1059.814657668064
->>>>>>> 82776410
+  dps: 1901.891341084307
+  tps: 1097.5563752288294
  }
 }
 dps_results: {
  key: "TestEnhancement-Settings-Troll-P2-Basic-FullBuffs-LongMultiTarget"
  value: {
-<<<<<<< HEAD
-  dps: 4470.596346823584
-  tps: 5349.528932153194
-=======
-  dps: 5814.65512171475
-  tps: 5069.713699431498
->>>>>>> 82776410
+  dps: 6014.54565466693
+  tps: 5257.962441788151
  }
 }
 dps_results: {
  key: "TestEnhancement-Settings-Troll-P2-Basic-FullBuffs-LongSingleTarget"
  value: {
-<<<<<<< HEAD
-  dps: 2204.7091329541636
-  tps: 1538.8718842324888
-=======
-  dps: 2187.205137774385
-  tps: 1524.4634411705272
->>>>>>> 82776410
+  dps: 2216.964237193116
+  tps: 1551.8268322435
  }
 }
 dps_results: {
@@ -1339,48 +829,28 @@
 dps_results: {
  key: "TestEnhancement-Settings-Troll-P2-Basic-NoBuffs-LongMultiTarget"
  value: {
-<<<<<<< HEAD
-  dps: 1767.6116027547487
-  tps: 1743.9957914611634
-=======
-  dps: 2655.236336714308
-  tps: 1839.745836319264
->>>>>>> 82776410
+  dps: 2642.2896500292045
+  tps: 1785.843967620532
  }
 }
 dps_results: {
  key: "TestEnhancement-Settings-Troll-P2-Basic-NoBuffs-LongSingleTarget"
  value: {
-<<<<<<< HEAD
-  dps: 1037.4207064416992
-  tps: 665.4070910666713
-=======
-  dps: 1090.9614392312567
-  tps: 696.8575996482518
->>>>>>> 82776410
+  dps: 1105.631935173409
+  tps: 704.3370918802332
  }
 }
 dps_results: {
  key: "TestEnhancement-Settings-Troll-P2-Basic-NoBuffs-ShortSingleTarget"
  value: {
-<<<<<<< HEAD
-  dps: 1899.0740300931961
-  tps: 1106.0905214159523
-=======
-  dps: 1907.0892812892507
-  tps: 1109.547280177805
->>>>>>> 82776410
+  dps: 1888.7114953349087
+  tps: 1091.3823854616317
  }
 }
 dps_results: {
  key: "TestEnhancement-SwitchInFrontOfTarget-Default"
  value: {
-<<<<<<< HEAD
-  dps: 2001.4539742524983
-  tps: 1373.7621734891295
-=======
-  dps: 1983.1328262399188
-  tps: 1356.5897737418193
->>>>>>> 82776410
+  dps: 1976.5579817254343
+  tps: 1356.864511119446
  }
 }