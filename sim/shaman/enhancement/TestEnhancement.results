character_stats_results: {
 key: "TestEnhancement-CharacterStats-Default"
 value: {
  final_stats: 402.6
  final_stats: 1087.9
  final_stats: 1356.85
  final_stats: 831.6
  final_stats: 320.1
  final_stats: 2933.15556
  final_stats: 109
  final_stats: 374
  final_stats: 1448.17453
  final_stats: 360
  final_stats: 0
  final_stats: 5373.51852
  final_stats: 570.74
  final_stats: 1851.7429
  final_stats: 360
  final_stats: 0
  final_stats: 213.7775
  final_stats: 16590
  final_stats: 0
  final_stats: 0
  final_stats: 12606.3
  final_stats: 2714.8
  final_stats: 0
  final_stats: 0
  final_stats: 0
  final_stats: 0
  final_stats: 0
  final_stats: 0
  final_stats: 20327.5
  final_stats: 75
  final_stats: 75
  final_stats: 75
  final_stats: 75
  final_stats: 130
  final_stats: 0
  final_stats: 0
  final_stats: 0
  final_stats: 0
  final_stats: 0
 }
}
dps_results: {
 key: "TestEnhancement-AllItems-AshtongueTalismanofVision-32491"
 value: {
  dps: 6588.41309
  tps: 3703.37953
 }
}
dps_results: {
 key: "TestEnhancement-AllItems-AustereEarthsiegeDiamond"
 value: {
  dps: 6594.30426
  tps: 3718.23844
 }
}
dps_results: {
 key: "TestEnhancement-AllItems-Bandit'sInsignia-40371"
 value: {
  dps: 6752.46296
  tps: 3809.89901
 }
}
dps_results: {
 key: "TestEnhancement-AllItems-BeamingEarthsiegeDiamond"
 value: {
  dps: 6607.04907
  tps: 3721.22791
 }
}
dps_results: {
 key: "TestEnhancement-AllItems-Beast-tamer'sShoulders-30892"
 value: {
  dps: 6380.58586
  tps: 3578.17749
 }
}
dps_results: {
 key: "TestEnhancement-AllItems-Bizuri'sTotemofShatteredIce-50458"
 value: {
  dps: 7010.23146
  tps: 3967.3498
 }
}
dps_results: {
 key: "TestEnhancement-AllItems-BlessedGarboftheUndeadSlayer"
 value: {
  dps: 5354.95678
  tps: 3007.95532
 }
}
dps_results: {
 key: "TestEnhancement-AllItems-BlessedRegaliaofUndeadCleansing"
 value: {
  dps: 5306.43772
  tps: 2984.57628
 }
}
dps_results: {
 key: "TestEnhancement-AllItems-BracingEarthsiegeDiamond"
 value: {
  dps: 6614.31308
  tps: 3627.27453
 }
}
dps_results: {
 key: "TestEnhancement-AllItems-ChaoticSkyflareDiamond"
 value: {
  dps: 6732.68464
  tps: 3793.43173
 }
}
dps_results: {
 key: "TestEnhancement-AllItems-DarkmoonCard:Berserker!-42989"
 value: {
  dps: 6630.32828
  tps: 3729.9326
 }
}
dps_results: {
 key: "TestEnhancement-AllItems-DarkmoonCard:Death-42990"
 value: {
  dps: 6758.37443
  tps: 3817.49986
 }
}
dps_results: {
 key: "TestEnhancement-AllItems-DarkmoonCard:Greatness-42987"
 value: {
  dps: 6716.44726
  tps: 3780.9721
 }
}
dps_results: {
 key: "TestEnhancement-AllItems-DarkmoonCard:Greatness-44253"
 value: {
  dps: 6717.29048
  tps: 3777.79578
 }
}
dps_results: {
 key: "TestEnhancement-AllItems-DarkmoonCard:Greatness-44254"
 value: {
  dps: 6662.53703
  tps: 3751.30479
 }
}
dps_results: {
 key: "TestEnhancement-AllItems-DeadlyGladiator'sTotemofSurvival-42602"
 value: {
  dps: 6753.86124
  tps: 3807.34006
 }
}
dps_results: {
 key: "TestEnhancement-AllItems-DeathKnight'sAnguish-38212"
 value: {
  dps: 6667.95494
  tps: 3754.45132
 }
}
dps_results: {
 key: "TestEnhancement-AllItems-Defender'sCode-40257"
 value: {
  dps: 6531.7367
  tps: 3677.25022
 }
}
dps_results: {
 key: "TestEnhancement-AllItems-DestructiveSkyflareDiamond"
 value: {
  dps: 6631.36165
  tps: 3738.47387
 }
}
dps_results: {
 key: "TestEnhancement-AllItems-EarthshatterBattlegear"
 value: {
  dps: 5847.33088
  tps: 3284.92834
 }
}
dps_results: {
 key: "TestEnhancement-AllItems-EarthshatterGarb"
 value: {
  dps: 5516.84623
  tps: 3105.47133
 }
}
dps_results: {
 key: "TestEnhancement-AllItems-EffulgentSkyflareDiamond"
 value: {
  dps: 6594.30426
  tps: 3718.23844
 }
}
dps_results: {
 key: "TestEnhancement-AllItems-EmberSkyflareDiamond"
 value: {
  dps: 6646.95261
  tps: 3752.04891
 }
}
dps_results: {
 key: "TestEnhancement-AllItems-EnigmaticSkyflareDiamond"
 value: {
  dps: 6587.42437
  tps: 3709.92109
 }
}
dps_results: {
 key: "TestEnhancement-AllItems-EnigmaticStarflareDiamond"
 value: {
  dps: 6648.34331
  tps: 3756.04634
 }
}
dps_results: {
 key: "TestEnhancement-AllItems-EternalEarthsiegeDiamond"
 value: {
  dps: 6594.30426
  tps: 3718.23844
 }
}
dps_results: {
 key: "TestEnhancement-AllItems-ExtractofNecromanticPower-40373"
 value: {
  dps: 6683.93943
  tps: 3768.05552
 }
}
dps_results: {
 key: "TestEnhancement-AllItems-EyeoftheBroodmother-45308"
 value: {
  dps: 6753.18813
  tps: 3810.41203
 }
}
dps_results: {
 key: "TestEnhancement-AllItems-ForgeEmber-37660"
 value: {
  dps: 6693.93283
  tps: 3770.75917
 }
}
dps_results: {
 key: "TestEnhancement-AllItems-ForlornSkyflareDiamond"
 value: {
  dps: 6614.31308
  tps: 3730.76811
 }
}
dps_results: {
 key: "TestEnhancement-AllItems-ForlornStarflareDiamond"
 value: {
  dps: 6610.31132
  tps: 3728.26218
 }
}
dps_results: {
 key: "TestEnhancement-AllItems-FrostWitch'sBattlegear"
 value: {
<<<<<<< HEAD
  dps: 6702.39423
  tps: 3760.40529
=======
  dps: 6711.18929
  tps: 3764.08462
>>>>>>> 1bfec2e4
 }
}
dps_results: {
 key: "TestEnhancement-AllItems-FrostWitch'sRegalia"
 value: {
  dps: 6314.24769
  tps: 3574.99834
 }
}
dps_results: {
 key: "TestEnhancement-AllItems-FuriousGladiator'sTotemofSurvival-42603"
 value: {
  dps: 6765.02596
  tps: 3814.31267
 }
}
dps_results: {
 key: "TestEnhancement-AllItems-FuryoftheFiveFlights-40431"
 value: {
  dps: 6691.99566
  tps: 3760.01968
 }
}
dps_results: {
 key: "TestEnhancement-AllItems-FuturesightRune-38763"
 value: {
  dps: 6580.67843
  tps: 3707.82915
 }
}
dps_results: {
 key: "TestEnhancement-AllItems-Gladiator'sEarthshaker"
 value: {
  dps: 6370.63353
  tps: 3572.69098
 }
}
dps_results: {
 key: "TestEnhancement-AllItems-Gladiator'sWartide"
 value: {
  dps: 5408.21848
  tps: 3050.69824
 }
}
dps_results: {
 key: "TestEnhancement-AllItems-HatefulGladiator'sTotemofSurvival-42601"
 value: {
  dps: 6732.72946
  tps: 3793.59412
 }
}
dps_results: {
 key: "TestEnhancement-AllItems-IllustrationoftheDragonSoul-40432"
 value: {
  dps: 6689.47582
  tps: 3775.79602
 }
}
dps_results: {
 key: "TestEnhancement-AllItems-ImpassiveSkyflareDiamond"
 value: {
  dps: 6587.42437
  tps: 3709.92109
 }
}
dps_results: {
 key: "TestEnhancement-AllItems-ImpassiveStarflareDiamond"
 value: {
  dps: 6648.34331
  tps: 3756.04634
 }
}
dps_results: {
 key: "TestEnhancement-AllItems-IncisorFragment-37723"
 value: {
  dps: 6627.13985
  tps: 3723.15506
 }
}
dps_results: {
 key: "TestEnhancement-AllItems-InsightfulEarthsiegeDiamond"
 value: {
  dps: 6623.99058
  tps: 3738.96205
 }
}
dps_results: {
 key: "TestEnhancement-AllItems-InvigoratingEarthsiegeDiamond"
 value: {
  dps: 6619.7063
  tps: 3732.34821
 }
}
dps_results: {
 key: "TestEnhancement-AllItems-Lavanthor'sTalisman-37872"
 value: {
  dps: 6531.7367
  tps: 3677.25022
 }
}
dps_results: {
 key: "TestEnhancement-AllItems-MajesticDragonFigurine-40430"
 value: {
  dps: 6531.7367
  tps: 3677.25022
 }
}
dps_results: {
 key: "TestEnhancement-AllItems-OfferingofSacrifice-37638"
 value: {
  dps: 6531.7367
  tps: 3677.25022
 }
}
dps_results: {
 key: "TestEnhancement-AllItems-PersistentEarthshatterDiamond"
 value: {
  dps: 6614.86781
  tps: 3729.66223
 }
}
dps_results: {
 key: "TestEnhancement-AllItems-PersistentEarthsiegeDiamond"
 value: {
  dps: 6619.7063
  tps: 3732.34821
 }
}
dps_results: {
 key: "TestEnhancement-AllItems-PowerfulEarthshatterDiamond"
 value: {
  dps: 6594.30426
  tps: 3718.23844
 }
}
dps_results: {
 key: "TestEnhancement-AllItems-PowerfulEarthsiegeDiamond"
 value: {
  dps: 6594.30426
  tps: 3718.23844
 }
}
dps_results: {
 key: "TestEnhancement-AllItems-PurifiedShardoftheGods"
 value: {
  dps: 6531.7367
  tps: 3677.25022
 }
}
dps_results: {
 key: "TestEnhancement-AllItems-ReignoftheDead-47316"
 value: {
  dps: 6767.47302
  tps: 3823.96161
 }
}
dps_results: {
 key: "TestEnhancement-AllItems-ReignoftheDead-47477"
 value: {
  dps: 6794.71356
  tps: 3841.94192
 }
}
dps_results: {
 key: "TestEnhancement-AllItems-RelentlessEarthsiegeDiamond"
 value: {
  dps: 6786.8764
  tps: 3833.9123
 }
}
dps_results: {
 key: "TestEnhancement-AllItems-RelentlessGladiator'sTotemofSurvival-42604"
 value: {
  dps: 6778.58313
  tps: 3822.77941
 }
}
dps_results: {
 key: "TestEnhancement-AllItems-RevitalizingSkyflareDiamond"
 value: {
  dps: 6588.56888
  tps: 3718.62414
 }
}
dps_results: {
 key: "TestEnhancement-AllItems-RuneofRepulsion-40372"
 value: {
  dps: 6531.7367
  tps: 3677.25022
 }
}
dps_results: {
 key: "TestEnhancement-AllItems-SavageGladiator'sTotemofSurvival-42594"
 value: {
  dps: 6727.134
  tps: 3790.18813
 }
}
dps_results: {
 key: "TestEnhancement-AllItems-SealofthePantheon-36993"
 value: {
  dps: 6531.7367
  tps: 3677.25022
 }
}
dps_results: {
 key: "TestEnhancement-AllItems-ShinyShardoftheGods"
 value: {
  dps: 6531.7367
  tps: 3677.25022
 }
}
dps_results: {
 key: "TestEnhancement-AllItems-Sindragosa'sFlawlessFang-50361"
 value: {
  dps: 6531.7367
  tps: 3677.25022
 }
}
dps_results: {
 key: "TestEnhancement-AllItems-SkycallTotem-33506"
 value: {
  dps: 6699.85005
  tps: 3770.97237
 }
}
dps_results: {
 key: "TestEnhancement-AllItems-SkyshatterHarness"
 value: {
  dps: 4753.89441
  tps: 2651.90545
 }
}
dps_results: {
 key: "TestEnhancement-AllItems-SkyshatterRegalia"
 value: {
  dps: 4694.43018
  tps: 2634.6818
 }
}
dps_results: {
 key: "TestEnhancement-AllItems-SparkofLife-37657"
 value: {
  dps: 6627.80948
  tps: 3738.78579
 }
}
dps_results: {
 key: "TestEnhancement-AllItems-Stonebreaker'sTotem-33507"
 value: {
  dps: 6727.33603
  tps: 3789.07999
 }
}
dps_results: {
 key: "TestEnhancement-AllItems-StormshroudArmor"
 value: {
  dps: 5019.09077
  tps: 2812.44556
 }
}
dps_results: {
 key: "TestEnhancement-AllItems-SwiftSkyflareDiamond"
 value: {
  dps: 6619.7063
  tps: 3732.34821
 }
}
dps_results: {
 key: "TestEnhancement-AllItems-SwiftStarflareDiamond"
 value: {
  dps: 6614.86781
  tps: 3729.66223
 }
}
dps_results: {
 key: "TestEnhancement-AllItems-SwiftWindfireDiamond"
 value: {
  dps: 6606.40047
  tps: 3724.95712
 }
}
dps_results: {
 key: "TestEnhancement-AllItems-TheFistsofFury"
 value: {
  dps: 5269.44807
  tps: 2898.73427
 }
}
dps_results: {
 key: "TestEnhancement-AllItems-Thrall'sBattlegear"
 value: {
  dps: 6534.19648
  tps: 3699.91176
 }
}
dps_results: {
 key: "TestEnhancement-AllItems-Thrall'sRegalia"
 value: {
  dps: 6122.74727
  tps: 3477.01906
 }
}
dps_results: {
 key: "TestEnhancement-AllItems-ThunderingSkyflareDiamond"
 value: {
  dps: 6658.32289
  tps: 3755.46165
 }
}
dps_results: {
 key: "TestEnhancement-AllItems-TidefuryRaiment"
 value: {
  dps: 4709.50047
  tps: 2641.44574
 }
}
dps_results: {
 key: "TestEnhancement-AllItems-TinyAbominationinaJar-50351"
 value: {
  dps: 6735.17049
  tps: 3797.21604
 }
}
dps_results: {
 key: "TestEnhancement-AllItems-TinyAbominationinaJar-50706"
 value: {
  dps: 6757.90849
  tps: 3813.21982
 }
}
dps_results: {
 key: "TestEnhancement-AllItems-TirelessSkyflareDiamond"
 value: {
  dps: 6614.31308
  tps: 3730.76811
 }
}
dps_results: {
 key: "TestEnhancement-AllItems-TirelessStarflareDiamond"
 value: {
  dps: 6610.31132
  tps: 3728.26218
 }
}
dps_results: {
 key: "TestEnhancement-AllItems-TotemofElectrifyingWind-47666"
 value: {
  dps: 6912.77428
  tps: 3908.77591
 }
}
dps_results: {
 key: "TestEnhancement-AllItems-TotemoftheAvalanche-50463"
 value: {
  dps: 6967.46922
  tps: 3917.11846
 }
}
dps_results: {
 key: "TestEnhancement-AllItems-TotemoftheElementalPlane-40708"
 value: {
  dps: 6730.88381
  tps: 3789.98955
 }
}
dps_results: {
 key: "TestEnhancement-AllItems-TrenchantEarthshatterDiamond"
 value: {
  dps: 6610.31132
  tps: 3728.26218
 }
}
dps_results: {
 key: "TestEnhancement-AllItems-TrenchantEarthsiegeDiamond"
 value: {
  dps: 6614.31308
  tps: 3730.76811
 }
}
dps_results: {
 key: "TestEnhancement-AllItems-UndeadSlayer'sBlessedArmor"
 value: {
  dps: 5283.31964
  tps: 2959.05965
 }
}
dps_results: {
 key: "TestEnhancement-AllItems-WorldbreakerBattlegear"
 value: {
  dps: 6210.97856
  tps: 3507.39069
 }
}
dps_results: {
 key: "TestEnhancement-AllItems-WorldbreakerGarb"
 value: {
  dps: 5710.96516
  tps: 3226.66908
 }
}
dps_results: {
 key: "TestEnhancement-AllItems-WrathfulGladiator'sTotemofSurvival-51513"
 value: {
  dps: 6792.93778
  tps: 3831.74419
 }
}
dps_results: {
 key: "TestEnhancement-Average-Default"
 value: {
  dps: 6791.15521
  tps: 3832.67584
 }
}
dps_results: {
 key: "TestEnhancement-Settings-Orc-P1-Basic-FullBuffs-LongMultiTarget"
 value: {
  dps: 17823.91091
  tps: 10497.75057
 }
}
dps_results: {
 key: "TestEnhancement-Settings-Orc-P1-Basic-FullBuffs-LongSingleTarget"
 value: {
  dps: 6738.72569
  tps: 3782.99344
 }
}
dps_results: {
 key: "TestEnhancement-Settings-Orc-P1-Basic-FullBuffs-ShortSingleTarget"
 value: {
  dps: 7863.27739
  tps: 4127.88878
 }
}
dps_results: {
 key: "TestEnhancement-Settings-Orc-P1-Basic-NoBuffs-LongMultiTarget"
 value: {
  dps: 8531.19828
  tps: 4997.20223
 }
}
dps_results: {
 key: "TestEnhancement-Settings-Orc-P1-Basic-NoBuffs-LongSingleTarget"
 value: {
  dps: 2908.50003
  tps: 1638.48894
 }
}
dps_results: {
 key: "TestEnhancement-Settings-Orc-P1-Basic-NoBuffs-ShortSingleTarget"
 value: {
  dps: 4857.3058
  tps: 2597.25538
 }
}
dps_results: {
 key: "TestEnhancement-Settings-Orc-P1-EnhFireElemental-FullBuffs-LongMultiTarget"
 value: {
  dps: 18348.23812
  tps: 10253.56768
 }
}
dps_results: {
 key: "TestEnhancement-Settings-Orc-P1-EnhFireElemental-FullBuffs-LongSingleTarget"
 value: {
  dps: 6513.51901
  tps: 3378.48471
 }
}
dps_results: {
 key: "TestEnhancement-Settings-Orc-P1-EnhFireElemental-FullBuffs-ShortSingleTarget"
 value: {
  dps: 8039.71124
  tps: 3701.82286
 }
}
dps_results: {
 key: "TestEnhancement-Settings-Orc-P1-EnhFireElemental-NoBuffs-LongMultiTarget"
 value: {
  dps: 12524.25995
  tps: 7397.94772
 }
}
dps_results: {
 key: "TestEnhancement-Settings-Orc-P1-EnhFireElemental-NoBuffs-LongSingleTarget"
 value: {
  dps: 3762.71138
  tps: 1925.39426
 }
}
dps_results: {
 key: "TestEnhancement-Settings-Orc-P1-EnhFireElemental-NoBuffs-ShortSingleTarget"
 value: {
  dps: 5170.4842
  tps: 2353.29417
 }
}
dps_results: {
 key: "TestEnhancement-Settings-Troll-P1-Basic-FullBuffs-LongMultiTarget"
 value: {
  dps: 17786.79661
  tps: 10472.73163
 }
}
dps_results: {
 key: "TestEnhancement-Settings-Troll-P1-Basic-FullBuffs-LongSingleTarget"
 value: {
  dps: 6786.8764
  tps: 3833.9123
 }
}
dps_results: {
 key: "TestEnhancement-Settings-Troll-P1-Basic-FullBuffs-ShortSingleTarget"
 value: {
  dps: 7994.30811
  tps: 4236.79182
 }
}
dps_results: {
 key: "TestEnhancement-Settings-Troll-P1-Basic-NoBuffs-LongMultiTarget"
 value: {
  dps: 8600.41007
  tps: 5084.40697
 }
}
dps_results: {
 key: "TestEnhancement-Settings-Troll-P1-Basic-NoBuffs-LongSingleTarget"
 value: {
  dps: 2926.89672
  tps: 1655.72844
 }
}
dps_results: {
 key: "TestEnhancement-Settings-Troll-P1-Basic-NoBuffs-ShortSingleTarget"
 value: {
  dps: 4890.69026
  tps: 2636.12939
 }
}
dps_results: {
 key: "TestEnhancement-Settings-Troll-P1-EnhFireElemental-FullBuffs-LongMultiTarget"
 value: {
  dps: 17976.184
  tps: 10159.04541
 }
}
dps_results: {
 key: "TestEnhancement-Settings-Troll-P1-EnhFireElemental-FullBuffs-LongSingleTarget"
 value: {
  dps: 6444.2175
  tps: 3373.90005
 }
}
dps_results: {
 key: "TestEnhancement-Settings-Troll-P1-EnhFireElemental-FullBuffs-ShortSingleTarget"
 value: {
  dps: 7891.68443
  tps: 3736.67454
 }
}
dps_results: {
 key: "TestEnhancement-Settings-Troll-P1-EnhFireElemental-NoBuffs-LongMultiTarget"
 value: {
  dps: 12676.35672
  tps: 7652.2579
 }
}
dps_results: {
 key: "TestEnhancement-Settings-Troll-P1-EnhFireElemental-NoBuffs-LongSingleTarget"
 value: {
  dps: 3544.18994
  tps: 1846.76985
 }
}
dps_results: {
 key: "TestEnhancement-Settings-Troll-P1-EnhFireElemental-NoBuffs-ShortSingleTarget"
 value: {
  dps: 5008.07118
  tps: 2334.10361
 }
}
dps_results: {
 key: "TestEnhancement-SwitchInFrontOfTarget-Default"
 value: {
  dps: 6403.92773
  tps: 3589.39574
 }
}<|MERGE_RESOLUTION|>--- conflicted
+++ resolved
@@ -262,13 +262,8 @@
 dps_results: {
  key: "TestEnhancement-AllItems-FrostWitch'sBattlegear"
  value: {
-<<<<<<< HEAD
-  dps: 6702.39423
-  tps: 3760.40529
-=======
-  dps: 6711.18929
-  tps: 3764.08462
->>>>>>> 1bfec2e4
+  dps: 6702.36505
+  tps: 3760.38486
  }
 }
 dps_results: {
