--- conflicted
+++ resolved
@@ -46,1640 +46,957 @@
 dps_results: {
  key: "TestEnhancement-AllItems-Althor'sAbacus-50359"
  value: {
-<<<<<<< HEAD
-  dps: 7169.63329
-  tps: 4065.6765
-=======
-  dps: 6191.69946
-  tps: 3416.87411
->>>>>>> eea9105a
+  dps: 6179.12059
+  tps: 3409.36089
  }
 }
 dps_results: {
  key: "TestEnhancement-AllItems-Althor'sAbacus-50366"
  value: {
-<<<<<<< HEAD
-  dps: 7188.12167
-  tps: 4077.31312
-=======
-  dps: 6203.49617
-  tps: 3423.85784
->>>>>>> eea9105a
+  dps: 6190.93941
+  tps: 3416.35716
  }
 }
 dps_results: {
  key: "TestEnhancement-AllItems-AustereEarthsiegeDiamond"
  value: {
-<<<<<<< HEAD
-  dps: 7082.61377
-  tps: 4003.19619
-=======
-  dps: 6147.84059
-  tps: 3393.36695
->>>>>>> eea9105a
+  dps: 6164.11712
+  tps: 3402.77716
  }
 }
 dps_results: {
  key: "TestEnhancement-AllItems-Bandit'sInsignia-40371"
  value: {
-<<<<<<< HEAD
-  dps: 7239.97576
-  tps: 4098.19007
-=======
-  dps: 6286.74824
-  tps: 3473.42839
->>>>>>> eea9105a
+  dps: 6276.22521
+  tps: 3468.23097
  }
 }
 dps_results: {
  key: "TestEnhancement-AllItems-BaubleofTrueBlood-50354"
  value: {
-<<<<<<< HEAD
-  dps: 7019.27819
-  tps: 3971.04789
-  hps: 94.64172
-=======
-  dps: 6095.59183
-  tps: 3359.96421
-  hps: 93.15926
->>>>>>> eea9105a
+  dps: 6082.68974
+  tps: 3352.2487
+  hps: 93.37727
  }
 }
 dps_results: {
  key: "TestEnhancement-AllItems-BaubleofTrueBlood-50726"
  value: {
-<<<<<<< HEAD
-  dps: 7019.27819
-  tps: 3971.04789
-  hps: 94.64172
-=======
-  dps: 6095.59183
-  tps: 3359.96421
-  hps: 93.15926
->>>>>>> eea9105a
+  dps: 6082.68974
+  tps: 3352.2487
+  hps: 93.37727
  }
 }
 dps_results: {
  key: "TestEnhancement-AllItems-BeamingEarthsiegeDiamond"
  value: {
-<<<<<<< HEAD
-  dps: 7089.58199
-  tps: 4007.71932
-=======
-  dps: 6160.52292
-  tps: 3405.49106
->>>>>>> eea9105a
+  dps: 6172.00406
+  tps: 3408.9827
  }
 }
 dps_results: {
  key: "TestEnhancement-AllItems-Beast-tamer'sShoulders-30892"
  value: {
-<<<<<<< HEAD
-  dps: 6869.4474
-  tps: 3873.46332
-=======
-  dps: 5958.8179
-  tps: 3269.39109
->>>>>>> eea9105a
+  dps: 5961.74336
+  tps: 3268.17704
  }
 }
 dps_results: {
  key: "TestEnhancement-AllItems-Bizuri'sTotemofShatteredIce-50458"
  value: {
-<<<<<<< HEAD
-  dps: 7544.96815
-  tps: 4285.01069
-=======
-  dps: 6466.76854
-  tps: 3577.24479
->>>>>>> eea9105a
+  dps: 6466.29975
+  tps: 3579.62047
  }
 }
 dps_results: {
  key: "TestEnhancement-AllItems-BlackBruise-50035"
  value: {
-<<<<<<< HEAD
-  dps: 7144.07843
-  tps: 4023.91995
-=======
-  dps: 6502.31821
-  tps: 3609.99472
->>>>>>> eea9105a
+  dps: 6495.28624
+  tps: 3607.29789
  }
 }
 dps_results: {
  key: "TestEnhancement-AllItems-BlackBruise-50692"
  value: {
-<<<<<<< HEAD
-  dps: 7203.18398
-  tps: 4057.29932
-=======
-  dps: 6587.58327
-  tps: 3660.63165
->>>>>>> eea9105a
+  dps: 6584.45796
+  tps: 3661.11277
  }
 }
 dps_results: {
  key: "TestEnhancement-AllItems-BlessedGarboftheUndeadSlayer"
  value: {
-<<<<<<< HEAD
-  dps: 5798.04176
-  tps: 3263.05551
-=======
-  dps: 5025.0383
-  tps: 2756.1721
->>>>>>> eea9105a
+  dps: 5012.59758
+  tps: 2751.19205
  }
 }
 dps_results: {
  key: "TestEnhancement-AllItems-BlessedRegaliaofUndeadCleansing"
  value: {
-<<<<<<< HEAD
-  dps: 5711.97443
-  tps: 3225.82501
-=======
-  dps: 4895.41552
-  tps: 2690.59438
->>>>>>> eea9105a
+  dps: 4871.84911
+  tps: 2675.28851
  }
 }
 dps_results: {
  key: "TestEnhancement-AllItems-BracingEarthsiegeDiamond"
  value: {
-<<<<<<< HEAD
-  dps: 7103.80618
-  tps: 3904.90397
-=======
-  dps: 6161.36916
-  tps: 3307.42905
->>>>>>> eea9105a
+  dps: 6177.66399
+  tps: 3316.57708
  }
 }
 dps_results: {
  key: "TestEnhancement-AllItems-Bryntroll,theBoneArbiter-50415"
  value: {
-<<<<<<< HEAD
-  dps: 7273.25006
-  tps: 4114.65657
-=======
-  dps: 6305.01099
-  tps: 3485.0491
->>>>>>> eea9105a
+  dps: 6319.81962
+  tps: 3492.39654
  }
 }
 dps_results: {
  key: "TestEnhancement-AllItems-Bryntroll,theBoneArbiter-50709"
  value: {
-<<<<<<< HEAD
-  dps: 7273.25006
-  tps: 4114.65657
-=======
-  dps: 6305.01099
-  tps: 3485.0491
->>>>>>> eea9105a
+  dps: 6319.81962
+  tps: 3492.39654
  }
 }
 dps_results: {
  key: "TestEnhancement-AllItems-ChaoticSkyflareDiamond"
  value: {
-<<<<<<< HEAD
-  dps: 7278.18987
-  tps: 4118.90745
-=======
-  dps: 6298.06781
-  tps: 3480.05612
->>>>>>> eea9105a
+  dps: 6313.49097
+  tps: 3488.24618
  }
 }
 dps_results: {
  key: "TestEnhancement-AllItems-CorpseTongueCoin-50349"
  value: {
-<<<<<<< HEAD
-  dps: 7019.20509
-  tps: 3970.99672
-=======
-  dps: 6095.71709
-  tps: 3360.05189
->>>>>>> eea9105a
+  dps: 6082.95833
+  tps: 3352.43672
  }
 }
 dps_results: {
  key: "TestEnhancement-AllItems-CorpseTongueCoin-50352"
  value: {
-<<<<<<< HEAD
-  dps: 7019.20509
-  tps: 3970.99672
-=======
-  dps: 6095.71709
-  tps: 3360.05189
->>>>>>> eea9105a
+  dps: 6082.95833
+  tps: 3352.43672
  }
 }
 dps_results: {
  key: "TestEnhancement-AllItems-CorrodedSkeletonKey-50356"
  value: {
-<<<<<<< HEAD
-  dps: 7019.21727
-  tps: 3970.99672
-=======
-  dps: 6095.72082
-  tps: 3360.05189
->>>>>>> eea9105a
+  dps: 6082.95833
+  tps: 3352.43672
   hps: 64
  }
 }
 dps_results: {
  key: "TestEnhancement-AllItems-DarkmoonCard:Berserker!-42989"
  value: {
-<<<<<<< HEAD
-  dps: 7164.86087
-  tps: 4045.11204
-=======
-  dps: 6210.80949
-  tps: 3429.94881
->>>>>>> eea9105a
+  dps: 6193.7419
+  tps: 3419.68245
  }
 }
 dps_results: {
  key: "TestEnhancement-AllItems-DarkmoonCard:Death-42990"
  value: {
-<<<<<<< HEAD
-  dps: 7192.01402
-  tps: 4072.36279
-=======
-  dps: 6247.53521
-  tps: 3449.02134
->>>>>>> eea9105a
+  dps: 6243.42636
+  tps: 3445.58249
  }
 }
 dps_results: {
  key: "TestEnhancement-AllItems-DarkmoonCard:Greatness-44255"
  value: {
-<<<<<<< HEAD
-  dps: 7212.32608
-  tps: 4070.78953
-=======
-  dps: 6275.88263
-  tps: 3461.92248
->>>>>>> eea9105a
+  dps: 6251.33854
+  tps: 3445.62317
  }
 }
 dps_results: {
  key: "TestEnhancement-AllItems-DeadlyGladiator'sTotemofSurvival-42602"
  value: {
-<<<<<<< HEAD
-  dps: 7265.26727
-  tps: 4117.73616
-=======
-  dps: 6251.64718
-  tps: 3448.30135
->>>>>>> eea9105a
+  dps: 6288.48585
+  tps: 3471.57494
  }
 }
 dps_results: {
  key: "TestEnhancement-AllItems-Death'sChoice-47464"
  value: {
-<<<<<<< HEAD
-  dps: 7418.76694
-  tps: 4187.95418
-=======
-  dps: 6482.67268
-  tps: 3578.8968
->>>>>>> eea9105a
+  dps: 6475.92253
+  tps: 3574.17603
  }
 }
 dps_results: {
  key: "TestEnhancement-AllItems-DeathKnight'sAnguish-38212"
  value: {
-<<<<<<< HEAD
-  dps: 7117.3949
-  tps: 4021.93232
-=======
-  dps: 6186.06902
-  tps: 3413.12579
->>>>>>> eea9105a
+  dps: 6182.16646
+  tps: 3410.88108
  }
 }
 dps_results: {
  key: "TestEnhancement-AllItems-Deathbringer'sWill-50362"
  value: {
-<<<<<<< HEAD
-  dps: 7371.45896
-  tps: 4162.22037
-=======
-  dps: 6461.66938
-  tps: 3568.60035
->>>>>>> eea9105a
+  dps: 6467.45993
+  tps: 3570.69834
  }
 }
 dps_results: {
  key: "TestEnhancement-AllItems-Deathbringer'sWill-50363"
  value: {
-<<<<<<< HEAD
-  dps: 7410.46003
-  tps: 4186.48982
-=======
-  dps: 6505.54762
-  tps: 3593.2437
->>>>>>> eea9105a
+  dps: 6467.3887
+  tps: 3567.47344
  }
 }
 dps_results: {
  key: "TestEnhancement-AllItems-Defender'sCode-40257"
  value: {
-<<<<<<< HEAD
-  dps: 7019.21727
-  tps: 3970.99672
-=======
-  dps: 6095.71974
-  tps: 3360.05189
->>>>>>> eea9105a
+  dps: 6082.95833
+  tps: 3352.43672
  }
 }
 dps_results: {
  key: "TestEnhancement-AllItems-DestructiveSkyflareDiamond"
  value: {
-<<<<<<< HEAD
-  dps: 7117.18715
-  tps: 4025.14913
-=======
-  dps: 6169.38786
-  tps: 3406.9979
->>>>>>> eea9105a
+  dps: 6182.84822
+  tps: 3415.36814
  }
 }
 dps_results: {
  key: "TestEnhancement-AllItems-DislodgedForeignObject-50348"
  value: {
-<<<<<<< HEAD
-  dps: 7440.34907
-  tps: 4219.90812
-=======
-  dps: 6370.04727
-  tps: 3515.58497
->>>>>>> eea9105a
+  dps: 6358.6445
+  tps: 3513.08242
  }
 }
 dps_results: {
  key: "TestEnhancement-AllItems-DislodgedForeignObject-50353"
  value: {
-<<<<<<< HEAD
-  dps: 7397.75619
-  tps: 4199.35144
-=======
-  dps: 6349.18205
-  tps: 3500.87311
->>>>>>> eea9105a
+  dps: 6356.33453
+  tps: 3510.85795
  }
 }
 dps_results: {
  key: "TestEnhancement-AllItems-EarthshatterBattlegear"
  value: {
-<<<<<<< HEAD
-  dps: 6482.33512
-  tps: 3655.2255
-=======
-  dps: 5643.29614
-  tps: 3101.14173
->>>>>>> eea9105a
+  dps: 5628.58527
+  tps: 3090.64871
  }
 }
 dps_results: {
  key: "TestEnhancement-AllItems-EarthshatterGarb"
  value: {
-<<<<<<< HEAD
-  dps: 6085.37487
-  tps: 3446.20649
-=======
-  dps: 5129.66487
-  tps: 2814.67604
->>>>>>> eea9105a
+  dps: 5117.93414
+  tps: 2807.64395
  }
 }
 dps_results: {
  key: "TestEnhancement-AllItems-EffulgentSkyflareDiamond"
  value: {
-<<<<<<< HEAD
-  dps: 7082.61377
-  tps: 4003.19619
-=======
-  dps: 6147.84059
-  tps: 3393.36695
->>>>>>> eea9105a
+  dps: 6164.11712
+  tps: 3402.77716
  }
 }
 dps_results: {
  key: "TestEnhancement-AllItems-EmberSkyflareDiamond"
  value: {
-<<<<<<< HEAD
-  dps: 7110.86641
-  tps: 4020.02472
-=======
-  dps: 6178.70771
-  tps: 3415.7039
->>>>>>> eea9105a
+  dps: 6179.5494
+  tps: 3413.25619
  }
 }
 dps_results: {
  key: "TestEnhancement-AllItems-EnigmaticSkyflareDiamond"
  value: {
-<<<<<<< HEAD
-  dps: 7113.60153
-  tps: 4022.90281
-=======
-  dps: 6166.98101
-  tps: 3405.72529
->>>>>>> eea9105a
+  dps: 6181.73472
+  tps: 3413.53161
  }
 }
 dps_results: {
  key: "TestEnhancement-AllItems-EnigmaticStarflareDiamond"
  value: {
-<<<<<<< HEAD
-  dps: 7110.72609
-  tps: 4021.25742
-=======
-  dps: 6165.38547
-  tps: 3404.8312
->>>>>>> eea9105a
+  dps: 6179.73794
+  tps: 3412.37524
  }
 }
 dps_results: {
  key: "TestEnhancement-AllItems-EphemeralSnowflake-50260"
  value: {
-<<<<<<< HEAD
-  dps: 7233.63576
-  tps: 4099.30515
-=======
-  dps: 6214.1568
-  tps: 3430.76822
->>>>>>> eea9105a
+  dps: 6190.00911
+  tps: 3413.17263
  }
 }
 dps_results: {
  key: "TestEnhancement-AllItems-EssenceofGossamer-37220"
  value: {
-<<<<<<< HEAD
-  dps: 7019.20509
-  tps: 3970.99672
-=======
-  dps: 6095.71709
-  tps: 3360.05189
->>>>>>> eea9105a
+  dps: 6082.95833
+  tps: 3352.43672
  }
 }
 dps_results: {
  key: "TestEnhancement-AllItems-EternalEarthsiegeDiamond"
  value: {
-<<<<<<< HEAD
-  dps: 7082.61377
-  tps: 4003.19619
-=======
-  dps: 6147.84059
-  tps: 3393.36695
->>>>>>> eea9105a
+  dps: 6164.11712
+  tps: 3402.77716
  }
 }
 dps_results: {
  key: "TestEnhancement-AllItems-ExtractofNecromanticPower-40373"
  value: {
-<<<<<<< HEAD
-  dps: 7168.851
-  tps: 4048.77503
-=======
-  dps: 6208.22858
-  tps: 3425.017
->>>>>>> eea9105a
+  dps: 6195.48709
+  tps: 3417.50812
  }
 }
 dps_results: {
  key: "TestEnhancement-AllItems-EyeoftheBroodmother-45308"
  value: {
-<<<<<<< HEAD
-  dps: 7258.68969
-  tps: 4106.5895
-=======
-  dps: 6270.95549
-  tps: 3468.94943
->>>>>>> eea9105a
+  dps: 6246.8056
+  tps: 3452.76967
  }
 }
 dps_results: {
  key: "TestEnhancement-AllItems-Figurine-SapphireOwl-42413"
  value: {
-<<<<<<< HEAD
-  dps: 7061.42108
-  tps: 3990.47235
-=======
-  dps: 6143.91869
-  tps: 3392.47256
->>>>>>> eea9105a
+  dps: 6139.84866
+  tps: 3394.17065
  }
 }
 dps_results: {
  key: "TestEnhancement-AllItems-ForethoughtTalisman-40258"
  value: {
-<<<<<<< HEAD
-  dps: 7112.48738
-  tps: 4029.70876
-=======
-  dps: 6155.23688
-  tps: 3395.28801
->>>>>>> eea9105a
+  dps: 6142.58968
+  tps: 3387.73606
  }
 }
 dps_results: {
  key: "TestEnhancement-AllItems-ForgeEmber-37660"
  value: {
-<<<<<<< HEAD
-  dps: 7200.64539
-  tps: 4073.68453
-=======
-  dps: 6218.58284
-  tps: 3436.66998
->>>>>>> eea9105a
+  dps: 6201.30313
+  tps: 3423.76898
  }
 }
 dps_results: {
  key: "TestEnhancement-AllItems-ForlornSkyflareDiamond"
  value: {
-<<<<<<< HEAD
-  dps: 7103.80618
-  tps: 4016.54473
-=======
-  dps: 6161.36916
-  tps: 3401.3914
->>>>>>> eea9105a
+  dps: 6177.66399
+  tps: 3410.81587
  }
 }
 dps_results: {
  key: "TestEnhancement-AllItems-ForlornStarflareDiamond"
  value: {
-<<<<<<< HEAD
-  dps: 7099.5677
-  tps: 4013.87502
-=======
-  dps: 6158.66344
-  tps: 3399.78651
->>>>>>> eea9105a
+  dps: 6174.95461
+  tps: 3409.20813
  }
 }
 dps_results: {
  key: "TestEnhancement-AllItems-FrostWitch'sBattlegear"
  value: {
-<<<<<<< HEAD
-  dps: 7177.86205
-  tps: 4032.34198
-=======
-  dps: 6389.02899
-  tps: 3512.90692
->>>>>>> eea9105a
+  dps: 6382.55701
+  tps: 3511.41914
  }
 }
 dps_results: {
  key: "TestEnhancement-AllItems-FrostWitch'sRegalia"
  value: {
-<<<<<<< HEAD
-  dps: 6784.76376
-  tps: 3867.12431
-=======
-  dps: 5685.78356
-  tps: 3126.18284
->>>>>>> eea9105a
+  dps: 5728.09971
+  tps: 3157.66332
  }
 }
 dps_results: {
  key: "TestEnhancement-AllItems-FuriousGladiator'sTotemofSurvival-42603"
  value: {
-<<<<<<< HEAD
-  dps: 7277.14121
-  tps: 4125.19731
-=======
-  dps: 6259.19623
-  tps: 3452.76329
->>>>>>> eea9105a
+  dps: 6296.06548
+  tps: 3476.06131
  }
 }
 dps_results: {
  key: "TestEnhancement-AllItems-FuryoftheFiveFlights-40431"
  value: {
-<<<<<<< HEAD
-  dps: 7221.39718
-  tps: 4083.43383
-=======
-  dps: 6292.95439
-  tps: 3468.69981
->>>>>>> eea9105a
+  dps: 6280.05618
+  tps: 3461.04636
  }
 }
 dps_results: {
  key: "TestEnhancement-AllItems-FuturesightRune-38763"
  value: {
-<<<<<<< HEAD
-  dps: 7071.28953
-  tps: 4003.79083
-=======
-  dps: 6128.96238
-  tps: 3379.73333
->>>>>>> eea9105a
+  dps: 6116.26593
+  tps: 3372.15347
  }
 }
 dps_results: {
  key: "TestEnhancement-AllItems-Gladiator'sEarthshaker"
  value: {
-<<<<<<< HEAD
-  dps: 6826.76285
-  tps: 3836.78549
-=======
-  dps: 6113.7427
-  tps: 3382.77275
->>>>>>> eea9105a
+  dps: 6104.74461
+  tps: 3372.24077
  }
 }
 dps_results: {
  key: "TestEnhancement-AllItems-Gladiator'sWartide"
  value: {
-<<<<<<< HEAD
-  dps: 5831.05696
-  tps: 3301.25721
-=======
-  dps: 4931.92861
-  tps: 2707.69981
->>>>>>> eea9105a
+  dps: 4939.18601
+  tps: 2715.48957
  }
 }
 dps_results: {
  key: "TestEnhancement-AllItems-GlowingTwilightScale-54573"
  value: {
-<<<<<<< HEAD
-  dps: 7178.88671
-  tps: 4071.49481
-=======
-  dps: 6197.6042
-  tps: 3420.36597
->>>>>>> eea9105a
+  dps: 6185.03
+  tps: 3412.85902
  }
 }
 dps_results: {
  key: "TestEnhancement-AllItems-GlowingTwilightScale-54589"
  value: {
-<<<<<<< HEAD
-  dps: 7199.89624
-  tps: 4084.71825
-=======
-  dps: 6211.00955
-  tps: 3428.30204
->>>>>>> eea9105a
+  dps: 6198.46049
+  tps: 3420.80933
  }
 }
 dps_results: {
  key: "TestEnhancement-AllItems-GnomishLightningGenerator-41121"
  value: {
-<<<<<<< HEAD
-  dps: 7203.12225
-  tps: 4071.65393
-=======
-  dps: 6245.06155
-  tps: 3447.01635
->>>>>>> eea9105a
+  dps: 6230.97803
+  tps: 3441.693
  }
 }
 dps_results: {
  key: "TestEnhancement-AllItems-HatefulGladiator'sTotemofSurvival-42601"
  value: {
-<<<<<<< HEAD
-  dps: 7242.73509
-  tps: 4102.98299
-=======
-  dps: 6234.48437
-  tps: 3437.31552
->>>>>>> eea9105a
+  dps: 6271.16903
+  tps: 3460.49056
  }
 }
 dps_results: {
  key: "TestEnhancement-AllItems-Heartpierce-49982"
  value: {
-<<<<<<< HEAD
-  dps: 7273.25006
-  tps: 4114.65657
-=======
-  dps: 6305.01099
-  tps: 3485.0491
->>>>>>> eea9105a
+  dps: 6319.81962
+  tps: 3492.39654
  }
 }
 dps_results: {
  key: "TestEnhancement-AllItems-Heartpierce-50641"
  value: {
-<<<<<<< HEAD
-  dps: 7273.25006
-  tps: 4114.65657
-=======
-  dps: 6305.01099
-  tps: 3485.0491
->>>>>>> eea9105a
+  dps: 6319.81962
+  tps: 3492.39654
  }
 }
 dps_results: {
  key: "TestEnhancement-AllItems-IllustrationoftheDragonSoul-40432"
  value: {
-<<<<<<< HEAD
-  dps: 7179.48208
-  tps: 4071.74802
-=======
-  dps: 6198.4358
-  tps: 3420.75737
->>>>>>> eea9105a
+  dps: 6185.86541
+  tps: 3413.24888
  }
 }
 dps_results: {
  key: "TestEnhancement-AllItems-ImpassiveSkyflareDiamond"
  value: {
-<<<<<<< HEAD
-  dps: 7113.60153
-  tps: 4022.90281
-=======
-  dps: 6166.98101
-  tps: 3405.72529
->>>>>>> eea9105a
+  dps: 6181.73472
+  tps: 3413.53161
  }
 }
 dps_results: {
  key: "TestEnhancement-AllItems-ImpassiveStarflareDiamond"
  value: {
-<<<<<<< HEAD
-  dps: 7110.72609
-  tps: 4021.25742
-=======
-  dps: 6165.38547
-  tps: 3404.8312
->>>>>>> eea9105a
+  dps: 6179.73794
+  tps: 3412.37524
  }
 }
 dps_results: {
  key: "TestEnhancement-AllItems-IncisorFragment-37723"
  value: {
-<<<<<<< HEAD
-  dps: 7148.9039
-  tps: 4041.87645
-=======
-  dps: 6237.10063
-  tps: 3439.09098
->>>>>>> eea9105a
+  dps: 6224.15133
+  tps: 3431.33181
  }
 }
 dps_results: {
  key: "TestEnhancement-AllItems-InsightfulEarthsiegeDiamond"
  value: {
-<<<<<<< HEAD
-  dps: 7119.1678
-  tps: 4033.30791
-=======
-  dps: 6156.89295
-  tps: 3398.23495
->>>>>>> eea9105a
+  dps: 6174.19366
+  tps: 3404.49471
  }
 }
 dps_results: {
  key: "TestEnhancement-AllItems-InvigoratingEarthsiegeDiamond"
  value: {
-<<<<<<< HEAD
-  dps: 7111.29869
-  tps: 4019.43432
-  hps: 11.01615
-=======
-  dps: 6174.51004
-  tps: 3408.04414
+  dps: 6190.90972
+  tps: 3417.5455
   hps: 10.81277
->>>>>>> eea9105a
  }
 }
 dps_results: {
  key: "TestEnhancement-AllItems-Lavanthor'sTalisman-37872"
  value: {
-<<<<<<< HEAD
-  dps: 7019.2116
-  tps: 3970.99672
-=======
-  dps: 6095.71974
-  tps: 3360.05189
->>>>>>> eea9105a
+  dps: 6082.96569
+  tps: 3352.43672
  }
 }
 dps_results: {
  key: "TestEnhancement-AllItems-MajesticDragonFigurine-40430"
  value: {
-<<<<<<< HEAD
-  dps: 7019.20509
-  tps: 3970.99672
-=======
-  dps: 6095.71709
-  tps: 3360.05189
->>>>>>> eea9105a
+  dps: 6082.95833
+  tps: 3352.43672
  }
 }
 dps_results: {
  key: "TestEnhancement-AllItems-NevermeltingIceCrystal-50259"
  value: {
-<<<<<<< HEAD
-  dps: 7211.09485
-  tps: 4084.3632
-=======
-  dps: 6243.69252
-  tps: 3443.16139
->>>>>>> eea9105a
+  dps: 6250.84926
+  tps: 3446.18605
  }
 }
 dps_results: {
  key: "TestEnhancement-AllItems-OfferingofSacrifice-37638"
  value: {
-<<<<<<< HEAD
-  dps: 7019.22342
-  tps: 3970.99672
-=======
-  dps: 6095.71974
-  tps: 3360.05189
->>>>>>> eea9105a
+  dps: 6082.95833
+  tps: 3352.43672
  }
 }
 dps_results: {
  key: "TestEnhancement-AllItems-PersistentEarthshatterDiamond"
  value: {
-<<<<<<< HEAD
-  dps: 7106.26357
-  tps: 4016.66193
-=======
-  dps: 6169.43015
-  tps: 3405.24881
->>>>>>> eea9105a
+  dps: 6185.80637
+  tps: 3414.73249
  }
 }
 dps_results: {
  key: "TestEnhancement-AllItems-PersistentEarthsiegeDiamond"
  value: {
-<<<<<<< HEAD
-  dps: 7111.29869
-  tps: 4019.43432
-=======
-  dps: 6174.51004
-  tps: 3408.04414
->>>>>>> eea9105a
+  dps: 6190.90972
+  tps: 3417.5455
  }
 }
 dps_results: {
  key: "TestEnhancement-AllItems-PetrifiedScarab-21685"
  value: {
-<<<<<<< HEAD
-  dps: 7019.20745
-  tps: 3970.99672
-=======
-  dps: 6095.71974
-  tps: 3360.05189
->>>>>>> eea9105a
+  dps: 6082.96098
+  tps: 3352.43672
  }
 }
 dps_results: {
  key: "TestEnhancement-AllItems-PetrifiedTwilightScale-54571"
  value: {
-<<<<<<< HEAD
-  dps: 7019.20509
-  tps: 3970.99672
-=======
-  dps: 6095.71709
-  tps: 3360.05189
->>>>>>> eea9105a
+  dps: 6082.95833
+  tps: 3352.43672
  }
 }
 dps_results: {
  key: "TestEnhancement-AllItems-PetrifiedTwilightScale-54591"
  value: {
-<<<<<<< HEAD
-  dps: 7019.20509
-  tps: 3970.99672
-=======
-  dps: 6095.71709
-  tps: 3360.05189
->>>>>>> eea9105a
+  dps: 6082.95833
+  tps: 3352.43672
  }
 }
 dps_results: {
  key: "TestEnhancement-AllItems-PowerfulEarthshatterDiamond"
  value: {
-<<<<<<< HEAD
-  dps: 7082.61377
-  tps: 4003.19619
-=======
-  dps: 6147.84059
-  tps: 3393.36695
->>>>>>> eea9105a
+  dps: 6164.11712
+  tps: 3402.77716
  }
 }
 dps_results: {
  key: "TestEnhancement-AllItems-PowerfulEarthsiegeDiamond"
  value: {
-<<<<<<< HEAD
-  dps: 7082.61377
-  tps: 4003.19619
-=======
-  dps: 6147.84059
-  tps: 3393.36695
->>>>>>> eea9105a
+  dps: 6164.11712
+  tps: 3402.77716
  }
 }
 dps_results: {
  key: "TestEnhancement-AllItems-PurifiedShardoftheGods"
  value: {
-<<<<<<< HEAD
-  dps: 7019.20509
-  tps: 3970.99672
-=======
-  dps: 6095.71709
-  tps: 3360.05189
->>>>>>> eea9105a
+  dps: 6082.95833
+  tps: 3352.43672
  }
 }
 dps_results: {
  key: "TestEnhancement-AllItems-ReignoftheDead-47316"
  value: {
-<<<<<<< HEAD
-  dps: 7432.45754
-  tps: 4243.73004
-=======
-  dps: 6285.64512
-  tps: 3478.82035
->>>>>>> eea9105a
+  dps: 6297.17463
+  tps: 3488.87507
  }
 }
 dps_results: {
  key: "TestEnhancement-AllItems-ReignoftheDead-47477"
  value: {
-<<<<<<< HEAD
-  dps: 7481.95282
-  tps: 4277.29374
-=======
-  dps: 6308.95898
-  tps: 3494.08851
->>>>>>> eea9105a
+  dps: 6320.69464
+  tps: 3504.29414
  }
 }
 dps_results: {
  key: "TestEnhancement-AllItems-RelentlessEarthsiegeDiamond"
  value: {
-<<<<<<< HEAD
-  dps: 7273.25006
-  tps: 4114.65657
-=======
-  dps: 6305.01099
-  tps: 3485.0491
->>>>>>> eea9105a
+  dps: 6319.81962
+  tps: 3492.39654
  }
 }
 dps_results: {
  key: "TestEnhancement-AllItems-RelentlessGladiator'sTotemofSurvival-42604"
  value: {
-<<<<<<< HEAD
-  dps: 7291.55958
-  tps: 4134.25727
-=======
-  dps: 6268.36294
-  tps: 3458.18136
->>>>>>> eea9105a
+  dps: 6305.26932
+  tps: 3481.50906
  }
 }
 dps_results: {
  key: "TestEnhancement-AllItems-RevitalizingSkyflareDiamond"
  value: {
-<<<<<<< HEAD
-  dps: 7080.02552
-  tps: 4000.39974
-=======
-  dps: 6153.09285
-  tps: 3398.60288
->>>>>>> eea9105a
+  dps: 6154.36186
+  tps: 3398.14885
  }
 }
 dps_results: {
  key: "TestEnhancement-AllItems-RuneofRepulsion-40372"
  value: {
-<<<<<<< HEAD
-  dps: 7019.21727
-  tps: 3970.99672
-=======
-  dps: 6095.71974
-  tps: 3360.05189
->>>>>>> eea9105a
+  dps: 6082.95833
+  tps: 3352.43672
  }
 }
 dps_results: {
  key: "TestEnhancement-AllItems-SavageGladiator'sTotemofSurvival-42594"
  value: {
-<<<<<<< HEAD
-  dps: 7236.79355
-  tps: 4099.34548
-=======
-  dps: 6231.16581
-  tps: 3435.48909
->>>>>>> eea9105a
+  dps: 6267.85088
+  tps: 3458.66032
  }
 }
 dps_results: {
  key: "TestEnhancement-AllItems-SealofthePantheon-36993"
  value: {
-<<<<<<< HEAD
-  dps: 7019.21727
-  tps: 3970.99672
-=======
-  dps: 6095.71974
-  tps: 3360.05189
->>>>>>> eea9105a
+  dps: 6082.95833
+  tps: 3352.43672
  }
 }
 dps_results: {
  key: "TestEnhancement-AllItems-Shadowmourne-49623"
  value: {
-<<<<<<< HEAD
-  dps: 7273.25006
-  tps: 4114.65657
-=======
-  dps: 6305.01099
-  tps: 3485.0491
->>>>>>> eea9105a
+  dps: 6319.81962
+  tps: 3492.39654
  }
 }
 dps_results: {
  key: "TestEnhancement-AllItems-ShinyShardoftheGods"
  value: {
-<<<<<<< HEAD
-  dps: 7019.20509
-  tps: 3970.99672
-=======
-  dps: 6095.71709
-  tps: 3360.05189
->>>>>>> eea9105a
+  dps: 6082.95833
+  tps: 3352.43672
  }
 }
 dps_results: {
  key: "TestEnhancement-AllItems-Sindragosa'sFlawlessFang-50361"
  value: {
-<<<<<<< HEAD
-  dps: 7019.20509
-  tps: 3970.99672
-=======
-  dps: 6095.72082
-  tps: 3360.05189
->>>>>>> eea9105a
+  dps: 6082.95833
+  tps: 3352.43672
  }
 }
 dps_results: {
  key: "TestEnhancement-AllItems-SkycallTotem-33506"
  value: {
-<<<<<<< HEAD
-  dps: 7218.59612
-  tps: 4088.19795
-=======
-  dps: 6244.91753
-  tps: 3447.77079
->>>>>>> eea9105a
+  dps: 6265.2335
+  tps: 3462.6095
  }
 }
 dps_results: {
  key: "TestEnhancement-AllItems-SkyshatterHarness"
  value: {
-<<<<<<< HEAD
-  dps: 5115.09377
-  tps: 2873.03434
-=======
-  dps: 4433.45405
-  tps: 2424.87705
->>>>>>> eea9105a
+  dps: 4441.77238
+  tps: 2432.05517
  }
 }
 dps_results: {
  key: "TestEnhancement-AllItems-SkyshatterRegalia"
  value: {
-<<<<<<< HEAD
-  dps: 5082.61921
-  tps: 2867.38037
-=======
-  dps: 4304.02345
-  tps: 2360.27437
->>>>>>> eea9105a
+  dps: 4318.74258
+  tps: 2373.70088
  }
 }
 dps_results: {
  key: "TestEnhancement-AllItems-SliverofPureIce-50339"
  value: {
-<<<<<<< HEAD
-  dps: 7176.77663
-  tps: 4070.13949
-=======
-  dps: 6189.5794
-  tps: 3422.091
->>>>>>> eea9105a
+  dps: 6159.39245
+  tps: 3400.90933
  }
 }
 dps_results: {
  key: "TestEnhancement-AllItems-SliverofPureIce-50346"
  value: {
-<<<<<<< HEAD
-  dps: 7186.06885
-  tps: 4076.47059
-=======
-  dps: 6197.94115
-  tps: 3426.84295
->>>>>>> eea9105a
+  dps: 6175.13751
+  tps: 3412.53066
  }
 }
 dps_results: {
  key: "TestEnhancement-AllItems-SoulPreserver-37111"
  value: {
-<<<<<<< HEAD
-  dps: 7082.23367
-  tps: 4010.66702
-=======
-  dps: 6135.93317
-  tps: 3383.86008
->>>>>>> eea9105a
+  dps: 6123.24978
+  tps: 3376.28763
  }
 }
 dps_results: {
  key: "TestEnhancement-AllItems-SouloftheDead-40382"
  value: {
-<<<<<<< HEAD
-  dps: 7135.62996
-  tps: 4033.44959
-=======
-  dps: 6202.75059
-  tps: 3429.53822
->>>>>>> eea9105a
+  dps: 6200.07708
+  tps: 3427.44934
  }
 }
 dps_results: {
  key: "TestEnhancement-AllItems-SparkofLife-37657"
  value: {
-<<<<<<< HEAD
-  dps: 7133.43965
-  tps: 4037.17567
-=======
-  dps: 6196.27479
-  tps: 3421.41609
->>>>>>> eea9105a
+  dps: 6174.07853
+  tps: 3403.99445
  }
 }
 dps_results: {
  key: "TestEnhancement-AllItems-SphereofRedDragon'sBlood-37166"
  value: {
-<<<<<<< HEAD
-  dps: 7172.86099
-  tps: 4051.44817
-=======
-  dps: 6242.39319
-  tps: 3439.5269
->>>>>>> eea9105a
+  dps: 6243.71371
+  tps: 3441.77347
  }
 }
 dps_results: {
  key: "TestEnhancement-AllItems-Stonebreaker'sTotem-33507"
  value: {
-<<<<<<< HEAD
-  dps: 7239.15262
-  tps: 4098.57543
-=======
-  dps: 6246.63694
-  tps: 3443.83959
->>>>>>> eea9105a
+  dps: 6283.68738
+  tps: 3467.24435
  }
 }
 dps_results: {
  key: "TestEnhancement-AllItems-StormshroudArmor"
  value: {
-<<<<<<< HEAD
-  dps: 5394.28466
-  tps: 3043.34824
-=======
-  dps: 4656.1289
-  tps: 2552.13284
->>>>>>> eea9105a
+  dps: 4642.10327
+  tps: 2540.65571
  }
 }
 dps_results: {
  key: "TestEnhancement-AllItems-SwiftSkyflareDiamond"
  value: {
-<<<<<<< HEAD
-  dps: 7111.29869
-  tps: 4019.43432
-=======
-  dps: 6174.51004
-  tps: 3408.04414
->>>>>>> eea9105a
+  dps: 6190.90972
+  tps: 3417.5455
  }
 }
 dps_results: {
  key: "TestEnhancement-AllItems-SwiftStarflareDiamond"
  value: {
-<<<<<<< HEAD
-  dps: 7106.26357
-  tps: 4016.66193
-=======
-  dps: 6169.43015
-  tps: 3405.24881
->>>>>>> eea9105a
+  dps: 6185.80637
+  tps: 3414.73249
  }
 }
 dps_results: {
  key: "TestEnhancement-AllItems-SwiftWindfireDiamond"
  value: {
-<<<<<<< HEAD
-  dps: 7097.45211
-  tps: 4011.81528
-=======
-  dps: 6160.54033
-  tps: 3400.35742
->>>>>>> eea9105a
+  dps: 6176.87551
+  tps: 3409.80971
  }
 }
 dps_results: {
  key: "TestEnhancement-AllItems-TalismanofTrollDivinity-37734"
  value: {
-<<<<<<< HEAD
-  dps: 7019.18591
-  tps: 3970.99672
-=======
-  dps: 6095.71709
-  tps: 3360.05189
->>>>>>> eea9105a
+  dps: 6082.95833
+  tps: 3352.43672
  }
 }
 dps_results: {
  key: "TestEnhancement-AllItems-TearsoftheVanquished-47215"
  value: {
-<<<<<<< HEAD
-  dps: 7108.30509
-  tps: 4018.6557
-=======
-  dps: 6184.99808
-  tps: 3416.70272
->>>>>>> eea9105a
+  dps: 6168.98837
+  tps: 3408.51285
  }
 }
 dps_results: {
  key: "TestEnhancement-AllItems-TheFistsofFury"
  value: {
-<<<<<<< HEAD
-  dps: 6086.43835
-  tps: 3398.55366
-=======
-  dps: 4977.50781
-  tps: 2693.8035
->>>>>>> eea9105a
+  dps: 5138.67841
+  tps: 2770.51193
  }
 }
 dps_results: {
  key: "TestEnhancement-AllItems-TheGeneral'sHeart-45507"
  value: {
-<<<<<<< HEAD
-  dps: 7019.20509
-  tps: 3970.99672
-=======
-  dps: 6095.71709
-  tps: 3360.05189
->>>>>>> eea9105a
+  dps: 6082.95833
+  tps: 3352.43672
  }
 }
 dps_results: {
  key: "TestEnhancement-AllItems-Thrall'sBattlegear"
  value: {
-<<<<<<< HEAD
-  dps: 6984.69336
-  tps: 3958.41663
-=======
-  dps: 6030.36463
-  tps: 3333.29632
->>>>>>> eea9105a
+  dps: 6032.44942
+  tps: 3334.6078
  }
 }
 dps_results: {
  key: "TestEnhancement-AllItems-Thrall'sRegalia"
  value: {
-<<<<<<< HEAD
-  dps: 6616.78088
-  tps: 3779.78884
-=======
-  dps: 5497.07548
-  tps: 3036.16371
->>>>>>> eea9105a
+  dps: 5512.51097
+  tps: 3048.99719
  }
 }
 dps_results: {
  key: "TestEnhancement-AllItems-ThunderingSkyflareDiamond"
  value: {
-<<<<<<< HEAD
-  dps: 7167.12374
-  tps: 4061.84196
-=======
-  dps: 6202.93207
-  tps: 3420.26587
->>>>>>> eea9105a
+  dps: 6202.3128
+  tps: 3418.95972
  }
 }
 dps_results: {
  key: "TestEnhancement-AllItems-TidefuryRaiment"
  value: {
-<<<<<<< HEAD
-  dps: 5112.08897
-  tps: 2877.01721
-=======
-  dps: 4397.96506
-  tps: 2413.57844
->>>>>>> eea9105a
+  dps: 4383.65757
+  tps: 2400.30735
  }
 }
 dps_results: {
  key: "TestEnhancement-AllItems-TinyAbominationinaJar-50351"
  value: {
-<<<<<<< HEAD
-  dps: 7283.02011
-  tps: 4127.3368
-=======
-  dps: 6340.72969
-  tps: 3503.85581
->>>>>>> eea9105a
+  dps: 6345.5982
+  tps: 3504.25787
  }
 }
 dps_results: {
  key: "TestEnhancement-AllItems-TinyAbominationinaJar-50706"
  value: {
-<<<<<<< HEAD
-  dps: 7267.82304
-  tps: 4113.39437
-=======
-  dps: 6343.98521
-  tps: 3503.04216
->>>>>>> eea9105a
+  dps: 6323.59729
+  tps: 3489.01094
  }
 }
 dps_results: {
  key: "TestEnhancement-AllItems-TirelessSkyflareDiamond"
  value: {
-<<<<<<< HEAD
-  dps: 7103.80618
-  tps: 4016.54473
-=======
-  dps: 6161.36916
-  tps: 3401.3914
->>>>>>> eea9105a
+  dps: 6177.66399
+  tps: 3410.81587
  }
 }
 dps_results: {
  key: "TestEnhancement-AllItems-TirelessStarflareDiamond"
  value: {
-<<<<<<< HEAD
-  dps: 7099.5677
-  tps: 4013.87502
-=======
-  dps: 6158.66344
-  tps: 3399.78651
->>>>>>> eea9105a
+  dps: 6174.95461
+  tps: 3409.20813
  }
 }
 dps_results: {
  key: "TestEnhancement-AllItems-TomeofArcanePhenomena-36972"
  value: {
-<<<<<<< HEAD
-  dps: 7180.54455
-  tps: 4061.20647
-=======
-  dps: 6189.26912
-  tps: 3417.54871
->>>>>>> eea9105a
+  dps: 6196.1712
+  tps: 3421.57613
  }
 }
 dps_results: {
  key: "TestEnhancement-AllItems-TotemofElectrifyingWind-47666"
  value: {
-<<<<<<< HEAD
-  dps: 7465.41224
-  tps: 4241.22871
-=======
-  dps: 6459.36597
-  tps: 3580.57906
->>>>>>> eea9105a
+  dps: 6448.16089
+  tps: 3565.79999
  }
 }
 dps_results: {
  key: "TestEnhancement-AllItems-TotemofQuakingEarth-47667"
  value: {
-<<<<<<< HEAD
-  dps: 7355.65832
-  tps: 4162.63499
-=======
-  dps: 6319.28326
-  tps: 3484.12428
->>>>>>> eea9105a
+  dps: 6362.64996
+  tps: 3510.82919
  }
 }
 dps_results: {
  key: "TestEnhancement-AllItems-TotemoftheAvalanche-50463"
  value: {
-<<<<<<< HEAD
-  dps: 7492.47889
-  tps: 4239.617
-=======
-  dps: 6492.90304
-  tps: 3579.40853
->>>>>>> eea9105a
+  dps: 6531.49061
+  tps: 3603.81782
  }
 }
 dps_results: {
  key: "TestEnhancement-AllItems-TotemoftheElementalPlane-40708"
  value: {
-<<<<<<< HEAD
-  dps: 7274.95691
-  tps: 4119.29138
-=======
-  dps: 6256.84445
-  tps: 3455.76663
->>>>>>> eea9105a
+  dps: 6275.86419
+  tps: 3470.27423
  }
 }
 dps_results: {
  key: "TestEnhancement-AllItems-TrenchantEarthshatterDiamond"
  value: {
-<<<<<<< HEAD
-  dps: 7099.5677
-  tps: 4013.87502
-=======
-  dps: 6158.66344
-  tps: 3399.78651
->>>>>>> eea9105a
+  dps: 6174.95461
+  tps: 3409.20813
  }
 }
 dps_results: {
  key: "TestEnhancement-AllItems-TrenchantEarthsiegeDiamond"
  value: {
-<<<<<<< HEAD
-  dps: 7103.80618
-  tps: 4016.54473
-=======
-  dps: 6161.36916
-  tps: 3401.3914
->>>>>>> eea9105a
+  dps: 6177.66399
+  tps: 3410.81587
  }
 }
 dps_results: {
  key: "TestEnhancement-AllItems-UndeadSlayer'sBlessedArmor"
  value: {
-<<<<<<< HEAD
-  dps: 5698.5533
-  tps: 3207.63459
-=======
-  dps: 4995.02285
-  tps: 2743.07823
->>>>>>> eea9105a
+  dps: 4971.96884
+  tps: 2728.35402
  }
 }
 dps_results: {
  key: "TestEnhancement-AllItems-Val'anyr,HammerofAncientKings-46017"
  value: {
-<<<<<<< HEAD
-  dps: 7383.07796
-  tps: 4173.63984
-=======
-  dps: 6070.08695
-  tps: 3318.58094
->>>>>>> eea9105a
+  dps: 6045.93828
+  tps: 3306.33456
  }
 }
 dps_results: {
  key: "TestEnhancement-AllItems-WingedTalisman-37844"
  value: {
-<<<<<<< HEAD
-  dps: 7082.95746
-  tps: 4011.54271
-=======
-  dps: 6136.31703
-  tps: 3384.45073
->>>>>>> eea9105a
+  dps: 6124.34815
+  tps: 3377.42011
  }
 }
 dps_results: {
  key: "TestEnhancement-AllItems-WorldbreakerBattlegear"
  value: {
-<<<<<<< HEAD
-  dps: 7007.62906
-  tps: 3982.52357
-=======
-  dps: 6126.08043
-  tps: 3409.81792
->>>>>>> eea9105a
+  dps: 6138.53915
+  tps: 3415.5228
  }
 }
 dps_results: {
  key: "TestEnhancement-AllItems-WorldbreakerGarb"
  value: {
-<<<<<<< HEAD
-  dps: 6624.94115
-  tps: 3787.43933
-=======
-  dps: 5545.6559
-  tps: 3074.24601
->>>>>>> eea9105a
+  dps: 5545.82397
+  tps: 3071.01609
  }
 }
 dps_results: {
  key: "TestEnhancement-AllItems-WrathfulGladiator'sTotemofSurvival-51513"
  value: {
-<<<<<<< HEAD
-  dps: 7306.82608
-  tps: 4143.85017
-=======
-  dps: 6278.06886
-  tps: 3463.91814
->>>>>>> eea9105a
+  dps: 6315.01456
+  tps: 3487.27726
  }
 }
 dps_results: {
  key: "TestEnhancement-Average-Default"
  value: {
-<<<<<<< HEAD
-  dps: 7269.5785
-  tps: 4113.78246
-=======
-  dps: 6332.32414
-  tps: 3496.18823
->>>>>>> eea9105a
+  dps: 6332.91611
+  tps: 3496.56259
  }
 }
 dps_results: {
  key: "TestEnhancement-Settings-Orc-P1-Basic-FullBuffs-LongMultiTarget"
  value: {
-<<<<<<< HEAD
-  dps: 21357.65019
-  tps: 12217.12933
-=======
-  dps: 18979.31126
-  tps: 10994.4797
->>>>>>> eea9105a
+  dps: 18900.81274
+  tps: 10942.40014
  }
 }
 dps_results: {
  key: "TestEnhancement-Settings-Orc-P1-Basic-FullBuffs-LongSingleTarget"
  value: {
-<<<<<<< HEAD
-  dps: 7262.73483
-  tps: 4093.87081
-=======
-  dps: 6312.33665
-  tps: 3472.7004
->>>>>>> eea9105a
+  dps: 6300.09966
+  tps: 3464.51753
  }
 }
 dps_results: {
  key: "TestEnhancement-Settings-Orc-P1-Basic-FullBuffs-ShortSingleTarget"
  value: {
-<<<<<<< HEAD
-  dps: 8599.72213
-  tps: 4451.03998
-=======
-  dps: 7576.63398
-  tps: 3769.02804
->>>>>>> eea9105a
+  dps: 7588.70017
+  tps: 3770.29051
  }
 }
 dps_results: {
  key: "TestEnhancement-Settings-Orc-P1-Basic-NoBuffs-LongMultiTarget"
  value: {
-<<<<<<< HEAD
-  dps: 11026.23339
-  tps: 6759.71363
-=======
-  dps: 11677.12983
-  tps: 7669.89571
->>>>>>> eea9105a
+  dps: 11565.40538
+  tps: 7604.62369
  }
 }
 dps_results: {
  key: "TestEnhancement-Settings-Orc-P1-Basic-NoBuffs-LongSingleTarget"
  value: {
-<<<<<<< HEAD
-  dps: 3906.36848
-  tps: 2200.23056
-=======
-  dps: 3741.17183
-  tps: 2092.91648
->>>>>>> eea9105a
+  dps: 3743.93441
+  tps: 2094.66874
  }
 }
 dps_results: {
  key: "TestEnhancement-Settings-Orc-P1-Basic-NoBuffs-ShortSingleTarget"
  value: {
-<<<<<<< HEAD
-  dps: 5219.18941
-  tps: 2730.49688
-=======
-  dps: 4626.20658
-  tps: 2353.38721
->>>>>>> eea9105a
+  dps: 4633.08626
+  tps: 2356.89281
  }
 }
 dps_results: {
@@ -1727,145 +1044,85 @@
 dps_results: {
  key: "TestEnhancement-Settings-Orc-P1-EnhItemSwap-FullBuffs-LongMultiTarget"
  value: {
-<<<<<<< HEAD
-  dps: 21274.38209
-  tps: 12233.93299
-=======
-  dps: 20411.2967
-  tps: 11772.72463
->>>>>>> eea9105a
+  dps: 20358.07173
+  tps: 11741.16436
  }
 }
 dps_results: {
  key: "TestEnhancement-Settings-Orc-P1-EnhItemSwap-FullBuffs-LongSingleTarget"
  value: {
-<<<<<<< HEAD
-  dps: 7487.73544
-  tps: 4071.21267
-=======
-  dps: 7262.9553
-  tps: 3929.03296
->>>>>>> eea9105a
+  dps: 7240.94937
+  tps: 3912.59263
  }
 }
 dps_results: {
  key: "TestEnhancement-Settings-Orc-P1-EnhItemSwap-FullBuffs-ShortSingleTarget"
  value: {
-<<<<<<< HEAD
-  dps: 8989.61409
-  tps: 4316.5581
-=======
-  dps: 8775.47818
-  tps: 4168.05912
->>>>>>> eea9105a
+  dps: 8727.64083
+  tps: 4123.37249
  }
 }
 dps_results: {
  key: "TestEnhancement-Settings-Orc-P1-EnhItemSwap-NoBuffs-LongMultiTarget"
  value: {
-<<<<<<< HEAD
-  dps: 11598.70104
-  tps: 7237.18212
-=======
-  dps: 11454.66175
-  tps: 7284.12238
->>>>>>> eea9105a
+  dps: 11436.14182
+  tps: 7250.88379
  }
 }
 dps_results: {
  key: "TestEnhancement-Settings-Orc-P1-EnhItemSwap-NoBuffs-LongSingleTarget"
  value: {
-<<<<<<< HEAD
-  dps: 4125.11864
-  tps: 2219.33742
-=======
-  dps: 4136.23553
-  tps: 2226.54785
->>>>>>> eea9105a
+  dps: 4112.42998
+  tps: 2212.80757
  }
 }
 dps_results: {
  key: "TestEnhancement-Settings-Orc-P1-EnhItemSwap-NoBuffs-ShortSingleTarget"
  value: {
-<<<<<<< HEAD
-  dps: 5542.61696
-  tps: 2680.5194
-=======
-  dps: 5449.69844
-  tps: 2607.53169
->>>>>>> eea9105a
+  dps: 5360.97866
+  tps: 2560.38366
  }
 }
 dps_results: {
  key: "TestEnhancement-Settings-Troll-P1-Basic-FullBuffs-LongMultiTarget"
  value: {
-<<<<<<< HEAD
-  dps: 21261.0746
-  tps: 12193.53484
-=======
-  dps: 18837.71755
-  tps: 10914.55794
->>>>>>> eea9105a
+  dps: 18800.58298
+  tps: 10874.77312
  }
 }
 dps_results: {
  key: "TestEnhancement-Settings-Troll-P1-Basic-FullBuffs-LongSingleTarget"
  value: {
-<<<<<<< HEAD
-  dps: 7273.25006
-  tps: 4114.65657
-=======
-  dps: 6305.01099
-  tps: 3485.0491
->>>>>>> eea9105a
+  dps: 6319.81962
+  tps: 3492.39654
  }
 }
 dps_results: {
  key: "TestEnhancement-Settings-Troll-P1-Basic-FullBuffs-ShortSingleTarget"
  value: {
-<<<<<<< HEAD
-  dps: 8659.44646
-  tps: 4516.88381
-=======
-  dps: 7588.74973
-  tps: 3820.32821
->>>>>>> eea9105a
+  dps: 7545.2931
+  tps: 3784.03481
  }
 }
 dps_results: {
  key: "TestEnhancement-Settings-Troll-P1-Basic-NoBuffs-LongMultiTarget"
  value: {
-<<<<<<< HEAD
-  dps: 11010.40214
-  tps: 6694.42071
-=======
-  dps: 11516.14816
-  tps: 7577.59737
->>>>>>> eea9105a
+  dps: 11426.7778
+  tps: 7508.12938
  }
 }
 dps_results: {
  key: "TestEnhancement-Settings-Troll-P1-Basic-NoBuffs-LongSingleTarget"
  value: {
-<<<<<<< HEAD
-  dps: 3867.62695
-  tps: 2178.67692
-=======
-  dps: 3713.21045
-  tps: 2084.07706
->>>>>>> eea9105a
+  dps: 3710.29836
+  tps: 2078.60697
  }
 }
 dps_results: {
  key: "TestEnhancement-Settings-Troll-P1-Basic-NoBuffs-ShortSingleTarget"
  value: {
-<<<<<<< HEAD
-  dps: 5240.64371
-  tps: 2777.54743
-=======
-  dps: 4610.47997
-  tps: 2371.091
->>>>>>> eea9105a
+  dps: 4575.04772
+  tps: 2339.10605
  }
 }
 dps_results: {
@@ -1913,84 +1170,49 @@
 dps_results: {
  key: "TestEnhancement-Settings-Troll-P1-EnhItemSwap-FullBuffs-LongMultiTarget"
  value: {
-<<<<<<< HEAD
-  dps: 20989.27659
-  tps: 12226.79217
-=======
-  dps: 20049.02791
-  tps: 11725.67262
->>>>>>> eea9105a
+  dps: 20094.4348
+  tps: 11757.07976
  }
 }
 dps_results: {
  key: "TestEnhancement-Settings-Troll-P1-EnhItemSwap-FullBuffs-LongSingleTarget"
  value: {
-<<<<<<< HEAD
-  dps: 7449.75221
-  tps: 4090.82849
-=======
-  dps: 7224.08203
-  tps: 3954.30579
->>>>>>> eea9105a
+  dps: 7200.62501
+  tps: 3939.66551
  }
 }
 dps_results: {
  key: "TestEnhancement-Settings-Troll-P1-EnhItemSwap-FullBuffs-ShortSingleTarget"
  value: {
-<<<<<<< HEAD
-  dps: 8990.65605
-  tps: 4411.98231
-=======
-  dps: 8710.16151
-  tps: 4245.34137
->>>>>>> eea9105a
+  dps: 8791.29872
+  tps: 4292.31248
  }
 }
 dps_results: {
  key: "TestEnhancement-Settings-Troll-P1-EnhItemSwap-NoBuffs-LongMultiTarget"
  value: {
-<<<<<<< HEAD
-  dps: 11342.3773
-  tps: 7116.37971
-=======
-  dps: 11424.61437
-  tps: 7421.38069
->>>>>>> eea9105a
+  dps: 11196.38549
+  tps: 7194.57736
  }
 }
 dps_results: {
  key: "TestEnhancement-Settings-Troll-P1-EnhItemSwap-NoBuffs-LongSingleTarget"
  value: {
-<<<<<<< HEAD
-  dps: 4108.30584
-  tps: 2241.9177
-=======
-  dps: 4073.94485
-  tps: 2222.61607
->>>>>>> eea9105a
+  dps: 4079.11821
+  tps: 2225.67485
  }
 }
 dps_results: {
  key: "TestEnhancement-Settings-Troll-P1-EnhItemSwap-NoBuffs-ShortSingleTarget"
  value: {
-<<<<<<< HEAD
-  dps: 5434.13935
-  tps: 2676.43653
-=======
-  dps: 5267.03023
-  tps: 2561.44036
->>>>>>> eea9105a
+  dps: 5315.41726
+  tps: 2595.00464
  }
 }
 dps_results: {
  key: "TestEnhancement-SwitchInFrontOfTarget-Default"
  value: {
-<<<<<<< HEAD
-  dps: 6885.90707
-  tps: 3878.08157
-=======
-  dps: 5953.73188
-  tps: 3268.29241
->>>>>>> eea9105a
+  dps: 5950.52205
+  tps: 3267.93949
  }
 }