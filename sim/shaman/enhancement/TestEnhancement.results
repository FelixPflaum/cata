character_stats_results: {
 key: "TestEnhancement-CharacterStats-Default"
 value: {
  final_stats: 518.1
  final_stats: 709.5000000000001
  final_stats: 680.9000000000001
  final_stats: 450.73600000000005
  final_stats: 247.50000000000003
  final_stats: 1083.8160057120003
  final_stats: 0
  final_stats: 0
  final_stats: 0
  final_stats: 0
  final_stats: 0
  final_stats: 0
  final_stats: 0
  final_stats: 109
  final_stats: 160
  final_stats: 586.0903350987
  final_stats: 0
  final_stats: 0
  final_stats: 3612.7200190400004
  final_stats: 372.74
  final_stats: 1137.1913536614645
  final_stats: 0
  final_stats: 0
  final_stats: 44
  final_stats: 10877.04
  final_stats: 0
  final_stats: 0
  final_stats: 6897
  final_stats: 824
  final_stats: 0
  final_stats: 0
  final_stats: 0
  final_stats: 0
  final_stats: 0
  final_stats: 0
  final_stats: 9788
  final_stats: 0
  final_stats: 0
  final_stats: 0
  final_stats: 0
  final_stats: 0
  final_stats: 0
  final_stats: 0
  final_stats: 0
  final_stats: 0
  final_stats: 0
 }
}
dps_results: {
 key: "TestEnhancement-AllItems-AshtongueTalismanofVision-32491"
 value: {
<<<<<<< HEAD
  dps: 1890.5142982229738
  tps: 1479.4113913719239
=======
  dps: 1882.3345004252042
  tps: 1471.732570531237
>>>>>>> e4edec37
 }
}
dps_results: {
 key: "TestEnhancement-AllItems-AustereEarthsiegeDiamond"
 value: {
<<<<<<< HEAD
  dps: 1846.2982850025867
  tps: 1445.218790806567
=======
  dps: 1840.857323759662
  tps: 1439.2410640079338
>>>>>>> e4edec37
 }
}
dps_results: {
 key: "TestEnhancement-AllItems-Bandit'sInsignia-40371"
 value: {
<<<<<<< HEAD
  dps: 1872.7085247575146
  tps: 1471.0682108025112
=======
  dps: 1871.5579374790802
  tps: 1471.2253699067078
>>>>>>> e4edec37
 }
}
dps_results: {
 key: "TestEnhancement-AllItems-BeamingEarthsiegeDiamond"
 value: {
<<<<<<< HEAD
  dps: 1867.4197720599068
  tps: 1464.6821443669126
=======
  dps: 1857.9213726983219
  tps: 1454.8607410946297
>>>>>>> e4edec37
 }
}
dps_results: {
 key: "TestEnhancement-AllItems-BracingEarthsiegeDiamond"
 value: {
<<<<<<< HEAD
  dps: 1854.5460218291325
  tps: 1425.3601347706947
=======
  dps: 1849.0327648999423
  tps: 1419.439521432131
>>>>>>> e4edec37
 }
}
dps_results: {
 key: "TestEnhancement-AllItems-BracingEarthstormDiamond"
 value: {
<<<<<<< HEAD
  dps: 1850.9170176254524
  tps: 1449.318120929616
=======
  dps: 1845.4355707982186
  tps: 1443.297260517957
>>>>>>> e4edec37
 }
}
dps_results: {
 key: "TestEnhancement-AllItems-Braxley'sBackyardMoonshine-35937"
 value: {
<<<<<<< HEAD
  dps: 1887.523435978782
  tps: 1479.407283329546
=======
  dps: 1876.7609164444723
  tps: 1467.9686806223551
>>>>>>> e4edec37
 }
}
dps_results: {
 key: "TestEnhancement-AllItems-BrutalEarthstormDiamond"
 value: {
<<<<<<< HEAD
  dps: 1849.9428302683393
  tps: 1447.8728231425935
=======
  dps: 1844.5135435032428
  tps: 1441.9067756284412
>>>>>>> e4edec37
 }
}
dps_results: {
 key: "TestEnhancement-AllItems-CataclysmHarness"
 value: {
<<<<<<< HEAD
  dps: 1731.0749383806688
  tps: 1352.9299570728801
=======
  dps: 1718.5289463797637
  tps: 1338.9272398822372
>>>>>>> e4edec37
 }
}
dps_results: {
 key: "TestEnhancement-AllItems-CataclysmRegalia"
 value: {
<<<<<<< HEAD
  dps: 1798.5158627126332
  tps: 1410.8131372015453
=======
  dps: 1784.9105820637621
  tps: 1396.4163132875403
>>>>>>> e4edec37
 }
}
dps_results: {
 key: "TestEnhancement-AllItems-ChaoticSkyfireDiamond"
 value: {
<<<<<<< HEAD
  dps: 1885.8914173076569
  tps: 1477.067506368533
=======
  dps: 1883.3409504888582
  tps: 1477.4012286341729
>>>>>>> e4edec37
 }
}
dps_results: {
 key: "TestEnhancement-AllItems-ChaoticSkyflareDiamond"
 value: {
<<<<<<< HEAD
  dps: 1889.4490040346773
  tps: 1477.9936526254128
=======
  dps: 1881.3382667676663
  tps: 1472.0549945998819
>>>>>>> e4edec37
 }
}
dps_results: {
 key: "TestEnhancement-AllItems-CycloneHarness"
 value: {
<<<<<<< HEAD
  dps: 1694.2292244995188
  tps: 1322.0997177143324
=======
  dps: 1687.8324028670488
  tps: 1318.4472805776343
>>>>>>> e4edec37
 }
}
dps_results: {
 key: "TestEnhancement-AllItems-CycloneRegalia"
 value: {
<<<<<<< HEAD
  dps: 1731.9232757682994
  tps: 1355.2377939217406
=======
  dps: 1730.953431268971
  tps: 1354.217064743825
>>>>>>> e4edec37
 }
}
dps_results: {
 key: "TestEnhancement-AllItems-DarkmoonCard:Berserker!-42989"
 value: {
<<<<<<< HEAD
  dps: 1893.7276419751347
  tps: 1480.7639236204375
=======
  dps: 1883.4322728649242
  tps: 1469.4127897894618
>>>>>>> e4edec37
 }
}
dps_results: {
 key: "TestEnhancement-AllItems-DarkmoonCard:Death-42990"
 value: {
<<<<<<< HEAD
  dps: 1924.0573908152662
  tps: 1511.1727533714352
=======
  dps: 1921.0835689299045
  tps: 1508.721271415512
>>>>>>> e4edec37
 }
}
dps_results: {
 key: "TestEnhancement-AllItems-DarkmoonCard:Greatness-42987"
 value: {
<<<<<<< HEAD
  dps: 1938.894683104826
  tps: 1520.0146726898365
=======
  dps: 1933.6428626170978
  tps: 1512.3875028335867
>>>>>>> e4edec37
 }
}
dps_results: {
 key: "TestEnhancement-AllItems-DarkmoonCard:Greatness-44253"
 value: {
<<<<<<< HEAD
  dps: 1939.1801493332707
  tps: 1519.610672917215
=======
  dps: 1950.2390668405806
  tps: 1526.1746455219672
>>>>>>> e4edec37
 }
}
dps_results: {
 key: "TestEnhancement-AllItems-DarkmoonCard:Greatness-44254"
 value: {
<<<<<<< HEAD
  dps: 1897.0579217113577
  tps: 1484.4045585228034
=======
  dps: 1901.5097954876192
  tps: 1487.3426686392404
>>>>>>> e4edec37
 }
}
dps_results: {
 key: "TestEnhancement-AllItems-DeathKnight'sAnguish-38212"
 value: {
<<<<<<< HEAD
  dps: 1877.1921592080223
  tps: 1464.3761697519126
=======
  dps: 1877.3728250086415
  tps: 1466.9705949688919
>>>>>>> e4edec37
 }
}
dps_results: {
 key: "TestEnhancement-AllItems-Defender'sCode-40257"
 value: {
<<<<<<< HEAD
  dps: 1830.4117910034938
  tps: 1430.8042184253188
=======
  dps: 1828.2792390866066
  tps: 1427.0664113463222
>>>>>>> e4edec37
 }
}
dps_results: {
 key: "TestEnhancement-AllItems-DesolationBattlegear"
 value: {
<<<<<<< HEAD
  dps: 1742.1522034074871
  tps: 1362.798783498725
=======
  dps: 1746.0742760913388
  tps: 1363.305498538431
>>>>>>> e4edec37
 }
}
dps_results: {
 key: "TestEnhancement-AllItems-DestructiveSkyfireDiamond"
 value: {
<<<<<<< HEAD
  dps: 1860.8630574661624
  tps: 1459.5818777754153
=======
  dps: 1861.1313248701454
  tps: 1457.0015352367545
>>>>>>> e4edec37
 }
}
dps_results: {
 key: "TestEnhancement-AllItems-DestructiveSkyflareDiamond"
 value: {
<<<<<<< HEAD
  dps: 1866.5999477055514
  tps: 1463.5594985807
=======
  dps: 1853.6825052261856
  tps: 1450.1470433756517
>>>>>>> e4edec37
 }
}
dps_results: {
 key: "TestEnhancement-AllItems-EarthshatterBattlegear"
 value: {
<<<<<<< HEAD
  dps: 2333.302628377576
  tps: 1825.0991954592255
=======
  dps: 2333.746066990496
  tps: 1829.0633696982725
 }
}
dps_results: {
 key: "TestEnhancement-AllItems-EarthshatterGarb"
 value: {
  dps: 2077.7222043767556
  tps: 1632.3941468220264
>>>>>>> e4edec37
 }
}
dps_results: {
 key: "TestEnhancement-AllItems-EffulgentSkyflareDiamond"
 value: {
<<<<<<< HEAD
  dps: 1846.2982850025867
  tps: 1445.218790806567
=======
  dps: 1840.857323759662
  tps: 1439.2410640079338
>>>>>>> e4edec37
 }
}
dps_results: {
 key: "TestEnhancement-AllItems-EmberSkyfireDiamond"
 value: {
<<<<<<< HEAD
  dps: 1863.6565938632775
  tps: 1459.8295488135964
=======
  dps: 1858.5031331429157
  tps: 1458.1300977367212
>>>>>>> e4edec37
 }
}
dps_results: {
 key: "TestEnhancement-AllItems-EmberSkyflareDiamond"
 value: {
<<<<<<< HEAD
  dps: 1867.3033966604257
  tps: 1463.0674057693204
=======
  dps: 1862.154794592274
  tps: 1461.374835740212
>>>>>>> e4edec37
 }
}
dps_results: {
 key: "TestEnhancement-AllItems-EnigmaticSkyfireDiamond"
 value: {
<<<<<<< HEAD
  dps: 1862.5242644779923
  tps: 1459.9852350615138
=======
  dps: 1860.2264376455778
  tps: 1460.4629917852235
>>>>>>> e4edec37
 }
}
dps_results: {
 key: "TestEnhancement-AllItems-EnigmaticSkyflareDiamond"
 value: {
<<<<<<< HEAD
  dps: 1866.2228787837012
  tps: 1461.1886118820673
=======
  dps: 1857.9853330294316
  tps: 1455.0438606915395
>>>>>>> e4edec37
 }
}
dps_results: {
 key: "TestEnhancement-AllItems-EnigmaticStarflareDiamond"
 value: {
<<<<<<< HEAD
  dps: 1868.1711960238144
  tps: 1463.570251226799
=======
  dps: 1861.8419361483473
  tps: 1460.565819388458
>>>>>>> e4edec37
 }
}
dps_results: {
 key: "TestEnhancement-AllItems-EternalEarthsiegeDiamond"
 value: {
<<<<<<< HEAD
  dps: 1846.2982850025867
  tps: 1445.218790806567
=======
  dps: 1840.857323759662
  tps: 1439.2410640079338
>>>>>>> e4edec37
 }
}
dps_results: {
 key: "TestEnhancement-AllItems-EternalEarthstormDiamond"
 value: {
<<<<<<< HEAD
  dps: 1846.2982850025867
  tps: 1445.218790806567
=======
  dps: 1840.857323759662
  tps: 1439.2410640079338
>>>>>>> e4edec37
 }
}
dps_results: {
 key: "TestEnhancement-AllItems-ExtractofNecromanticPower-40373"
 value: {
<<<<<<< HEAD
  dps: 1912.1105943851032
  tps: 1497.756386764626
=======
  dps: 1903.7450827516368
  tps: 1488.2247001222108
>>>>>>> e4edec37
 }
}
dps_results: {
 key: "TestEnhancement-AllItems-Fathom-BroochoftheTidewalker-30663"
 value: {
<<<<<<< HEAD
  dps: 1836.7591703069263
  tps: 1437.0855086655586
=======
  dps: 1837.3159269645275
  tps: 1437.9006494225757
>>>>>>> e4edec37
 }
}
dps_results: {
 key: "TestEnhancement-AllItems-FelstalkerArmor"
 value: {
<<<<<<< HEAD
  dps: 1833.8731849478222
  tps: 1435.6846247648648
=======
  dps: 1826.973452603035
  tps: 1427.6220312810076
>>>>>>> e4edec37
 }
}
dps_results: {
 key: "TestEnhancement-AllItems-ForgeEmber-37660"
 value: {
<<<<<<< HEAD
  dps: 1897.1323790821446
  tps: 1482.7947563681291
=======
  dps: 1894.9112579669845
  tps: 1479.4124722143108
>>>>>>> e4edec37
 }
}
dps_results: {
 key: "TestEnhancement-AllItems-ForlornSkyflareDiamond"
 value: {
<<<<<<< HEAD
  dps: 1854.5460218291325
  tps: 1452.539023169154
=======
  dps: 1849.0327648999423
  tps: 1446.484272061547
>>>>>>> e4edec37
 }
}
dps_results: {
 key: "TestEnhancement-AllItems-ForlornStarflareDiamond"
 value: {
<<<<<<< HEAD
  dps: 1852.8964744638226
  tps: 1451.074976696637
=======
  dps: 1847.397676671886
  tps: 1445.035630450824
 }
}
dps_results: {
 key: "TestEnhancement-AllItems-FrostWitch'sRegalia"
 value: {
  dps: 2817.389106173704
  tps: 2234.516235653393
>>>>>>> e4edec37
 }
}
dps_results: {
 key: "TestEnhancement-AllItems-FuryoftheFiveFlights-40431"
 value: {
<<<<<<< HEAD
  dps: 1942.3962726853238
  tps: 1523.355482998779
=======
  dps: 1949.225704188177
  tps: 1528.234858691587
>>>>>>> e4edec37
 }
}
dps_results: {
 key: "TestEnhancement-AllItems-IllustrationoftheDragonSoul-40432"
 value: {
<<<<<<< HEAD
  dps: 1896.6411445485571
  tps: 1489.5779198756684
=======
  dps: 1894.3710026086294
  tps: 1485.6633705712222
>>>>>>> e4edec37
 }
}
dps_results: {
 key: "TestEnhancement-AllItems-ImbuedUnstableDiamond"
 value: {
<<<<<<< HEAD
  dps: 1850.9170176254524
  tps: 1449.318120929616
=======
  dps: 1845.4355707982186
  tps: 1443.297260517957
>>>>>>> e4edec37
 }
}
dps_results: {
 key: "TestEnhancement-AllItems-ImpassiveSkyflareDiamond"
 value: {
<<<<<<< HEAD
  dps: 1866.2228787837012
  tps: 1461.1886118820673
=======
  dps: 1857.9853330294316
  tps: 1455.0438606915395
>>>>>>> e4edec37
 }
}
dps_results: {
 key: "TestEnhancement-AllItems-ImpassiveStarflareDiamond"
 value: {
<<<<<<< HEAD
  dps: 1868.1711960238144
  tps: 1463.570251226799
=======
  dps: 1861.8419361483473
  tps: 1460.565819388458
>>>>>>> e4edec37
 }
}
dps_results: {
 key: "TestEnhancement-AllItems-IncisorFragment-37723"
 value: {
<<<<<<< HEAD
  dps: 1843.8157240283158
  tps: 1440.1869715426938
=======
  dps: 1841.4261482436837
  tps: 1436.269247756276
>>>>>>> e4edec37
 }
}
dps_results: {
 key: "TestEnhancement-AllItems-InfusedColdstoneRune-35935"
 value: {
<<<<<<< HEAD
  dps: 1865.1803876178913
  tps: 1462.4559144428579
=======
  dps: 1862.0450987183794
  tps: 1457.1854040535911
>>>>>>> e4edec37
 }
}
dps_results: {
 key: "TestEnhancement-AllItems-InsightfulEarthsiegeDiamond"
 value: {
<<<<<<< HEAD
  dps: 1896.0150056251534
  tps: 1490.107144638562
=======
  dps: 1895.9859390195932
  tps: 1491.3032056527452
>>>>>>> e4edec37
 }
}
dps_results: {
 key: "TestEnhancement-AllItems-InsightfulEarthstormDiamond"
 value: {
<<<<<<< HEAD
  dps: 1863.589945268425
  tps: 1462.7016464744477
=======
  dps: 1869.9645006835042
  tps: 1465.0372165823417
>>>>>>> e4edec37
 }
}
dps_results: {
 key: "TestEnhancement-AllItems-InvigoratingEarthsiegeDiamond"
 value: {
<<<<<<< HEAD
  dps: 1871.8511093372983
  tps: 1468.460831321848
=======
  dps: 1865.2779630418593
  tps: 1462.6051781247277
>>>>>>> e4edec37
 }
}
dps_results: {
 key: "TestEnhancement-AllItems-Lavanthor'sTalisman-37872"
 value: {
<<<<<<< HEAD
  dps: 1830.4117910034938
  tps: 1430.8042184253188
=======
  dps: 1828.2792390866066
  tps: 1427.0664113463222
>>>>>>> e4edec37
 }
}
dps_results: {
 key: "TestEnhancement-AllItems-MajesticDragonFigurine-40430"
 value: {
<<<<<<< HEAD
  dps: 1838.154950627616
  tps: 1436.1616350590466
=======
  dps: 1828.5864564200826
  tps: 1426.1055865970295
>>>>>>> e4edec37
 }
}
dps_results: {
 key: "TestEnhancement-AllItems-Mana-EtchedRegalia"
 value: {
<<<<<<< HEAD
  dps: 1699.0476417698735
  tps: 1331.6777793317594
=======
  dps: 1690.7765258198287
  tps: 1322.6604070125138
>>>>>>> e4edec37
 }
}
dps_results: {
 key: "TestEnhancement-AllItems-MeteoriteWhetstone-37390"
 value: {
<<<<<<< HEAD
  dps: 1932.5416687492957
  tps: 1516.0057667742649
=======
  dps: 1918.2072785640737
  tps: 1499.8344001993578
>>>>>>> e4edec37
 }
}
dps_results: {
 key: "TestEnhancement-AllItems-MysticalSkyfireDiamond"
 value: {
<<<<<<< HEAD
  dps: 1857.2622133233483
  tps: 1457.1684752691917
=======
  dps: 1864.5968856718503
  tps: 1461.7852056710324
>>>>>>> e4edec37
 }
}
dps_results: {
 key: "TestEnhancement-AllItems-NaturalAlignmentCrystal-19344"
 value: {
<<<<<<< HEAD
  dps: 1823.8625695824826
  tps: 1423.5912075732847
=======
  dps: 1847.5898236718224
  tps: 1445.723928102267
>>>>>>> e4edec37
 }
}
dps_results: {
 key: "TestEnhancement-AllItems-NetherscaleArmor"
 value: {
<<<<<<< HEAD
  dps: 1845.9753281559672
  tps: 1443.6575433023258
=======
  dps: 1846.769620431344
  tps: 1443.4803545092714
>>>>>>> e4edec37
 }
}
dps_results: {
 key: "TestEnhancement-AllItems-NetherstrikeArmor"
 value: {
<<<<<<< HEAD
  dps: 1819.5073053244032
  tps: 1422.9947517342107
=======
  dps: 1800.0917630215606
  tps: 1405.3203314552998
 }
}
dps_results: {
 key: "TestEnhancement-AllItems-Nobundo'sRegalia"
 value: {
  dps: 2183.562133420118
  tps: 1710.8460376540502
>>>>>>> e4edec37
 }
}
dps_results: {
 key: "TestEnhancement-AllItems-OfferingofSacrifice-37638"
 value: {
<<<<<<< HEAD
  dps: 1830.4117910034938
  tps: 1430.8042184253188
=======
  dps: 1828.2792390866066
  tps: 1427.0664113463222
>>>>>>> e4edec37
 }
}
dps_results: {
 key: "TestEnhancement-AllItems-PersistentEarthshatterDiamond"
 value: {
<<<<<<< HEAD
  dps: 1867.022329598832
  tps: 1465.2368287560093
=======
  dps: 1851.1909179217118
  tps: 1449.039615658941
>>>>>>> e4edec37
 }
}
dps_results: {
 key: "TestEnhancement-AllItems-PersistentEarthsiegeDiamond"
 value: {
<<<<<<< HEAD
  dps: 1871.8511093372983
  tps: 1468.460831321848
=======
  dps: 1865.2779630418593
  tps: 1462.6051781247277
>>>>>>> e4edec37
 }
}
dps_results: {
 key: "TestEnhancement-AllItems-PotentUnstableDiamond"
 value: {
<<<<<<< HEAD
  dps: 1856.0204295686387
  tps: 1455.561294601143
=======
  dps: 1857.4188452320866
  tps: 1455.6683671203934
>>>>>>> e4edec37
 }
}
dps_results: {
 key: "TestEnhancement-AllItems-PowerfulEarthshatterDiamond"
 value: {
<<<<<<< HEAD
  dps: 1846.2982850025867
  tps: 1445.218790806567
=======
  dps: 1840.857323759662
  tps: 1439.2410640079338
>>>>>>> e4edec37
 }
}
dps_results: {
 key: "TestEnhancement-AllItems-PowerfulEarthsiegeDiamond"
 value: {
<<<<<<< HEAD
  dps: 1846.2982850025867
  tps: 1445.218790806567
=======
  dps: 1840.857323759662
  tps: 1439.2410640079338
>>>>>>> e4edec37
 }
}
dps_results: {
 key: "TestEnhancement-AllItems-PowerfulEarthstormDiamond"
 value: {
<<<<<<< HEAD
  dps: 1846.2982850025867
  tps: 1445.218790806567
=======
  dps: 1840.857323759662
  tps: 1439.2410640079338
>>>>>>> e4edec37
 }
}
dps_results: {
 key: "TestEnhancement-AllItems-PrimalIntent"
 value: {
<<<<<<< HEAD
  dps: 1865.397359906702
  tps: 1465.5231315192952
=======
  dps: 1862.7437256000617
  tps: 1457.5959165010545
>>>>>>> e4edec37
 }
}
dps_results: {
 key: "TestEnhancement-AllItems-PurifiedShardoftheGods"
 value: {
<<<<<<< HEAD
  dps: 1830.4117910034938
  tps: 1430.8042184253188
=======
  dps: 1828.2792390866066
  tps: 1427.0664113463222
>>>>>>> e4edec37
 }
}
dps_results: {
 key: "TestEnhancement-AllItems-ReignoftheDead-47316"
 value: {
<<<<<<< HEAD
  dps: 2001.187896274807
  tps: 1594.7003609361846
=======
  dps: 2001.397187640169
  tps: 1596.0331742214269
>>>>>>> e4edec37
 }
}
dps_results: {
 key: "TestEnhancement-AllItems-ReignoftheDead-47477"
 value: {
<<<<<<< HEAD
  dps: 2022.9491727182024
  tps: 1615.7866732980235
=======
  dps: 2023.5364137108213
  tps: 1617.5032199972798
>>>>>>> e4edec37
 }
}
dps_results: {
 key: "TestEnhancement-AllItems-RelentlessEarthsiegeDiamond"
 value: {
<<<<<<< HEAD
  dps: 1879.8086619264673
  tps: 1470.4804773412238
=======
  dps: 1886.6281662693611
  tps: 1478.6399675942712
>>>>>>> e4edec37
 }
}
dps_results: {
 key: "TestEnhancement-AllItems-RelentlessEarthstormDiamond"
 value: {
<<<<<<< HEAD
  dps: 1878.8248569528794
  tps: 1472.6859717894613
=======
  dps: 1876.375630986954
  tps: 1470.641958656701
>>>>>>> e4edec37
 }
}
dps_results: {
 key: "TestEnhancement-AllItems-RevitalizingSkyflareDiamond"
 value: {
<<<<<<< HEAD
  dps: 1860.9110997300306
  tps: 1458.1885941791998
=======
  dps: 1861.3227343760036
  tps: 1458.3989834644867
>>>>>>> e4edec37
 }
}
dps_results: {
 key: "TestEnhancement-AllItems-RuneofRepulsion-40372"
 value: {
<<<<<<< HEAD
  dps: 1830.4117910034938
  tps: 1430.8042184253188
=======
  dps: 1828.2792390866066
  tps: 1427.0664113463222
>>>>>>> e4edec37
 }
}
dps_results: {
 key: "TestEnhancement-AllItems-SealofthePantheon-36993"
 value: {
<<<<<<< HEAD
  dps: 1830.4117910034938
  tps: 1430.8042184253188
=======
  dps: 1828.2792390866066
  tps: 1427.0664113463222
>>>>>>> e4edec37
 }
}
dps_results: {
 key: "TestEnhancement-AllItems-Serrah'sStar-37559"
 value: {
<<<<<<< HEAD
  dps: 1854.5785377525165
  tps: 1446.4854901023155
=======
  dps: 1867.4011757017088
  tps: 1458.8902611720014
>>>>>>> e4edec37
 }
}
dps_results: {
 key: "TestEnhancement-AllItems-ShinyShardoftheGods"
 value: {
<<<<<<< HEAD
  dps: 1830.4117910034938
  tps: 1430.8042184253188
=======
  dps: 1828.2792390866066
  tps: 1427.0664113463222
>>>>>>> e4edec37
 }
}
dps_results: {
 key: "TestEnhancement-AllItems-Sindragosa'sFlawlessFang-50361"
 value: {
<<<<<<< HEAD
  dps: 1830.4117910034938
  tps: 1430.8042184253188
=======
  dps: 1828.2792390866066
  tps: 1427.0664113463222
>>>>>>> e4edec37
 }
}
dps_results: {
 key: "TestEnhancement-AllItems-SkycallTotem-33506"
 value: {
<<<<<<< HEAD
  dps: 1897.9144607002177
  tps: 1485.6415043275058
=======
  dps: 1882.0716314856013
  tps: 1472.3984992467356
>>>>>>> e4edec37
 }
}
dps_results: {
 key: "TestEnhancement-AllItems-SkyshatterHarness"
 value: {
<<<<<<< HEAD
  dps: 1750.3041436857666
  tps: 1359.6614748071247
=======
  dps: 1740.128794576291
  tps: 1352.9201450026196
>>>>>>> e4edec37
 }
}
dps_results: {
 key: "TestEnhancement-AllItems-SkyshatterRegalia"
 value: {
<<<<<<< HEAD
  dps: 1919.446237518956
  tps: 1512.4826453313744
=======
  dps: 1909.1436125512294
  tps: 1503.693825849541
>>>>>>> e4edec37
 }
}
dps_results: {
 key: "TestEnhancement-AllItems-SparkofLife-37657"
 value: {
<<<<<<< HEAD
  dps: 1907.26712634911
  tps: 1493.9800171401866
=======
  dps: 1894.1807244077438
  tps: 1483.7539689994603
>>>>>>> e4edec37
 }
}
dps_results: {
 key: "TestEnhancement-AllItems-SpellstrikeInfusion"
 value: {
<<<<<<< HEAD
  dps: 1806.022371689208
  tps: 1414.2299891591942
=======
  dps: 1822.681133691022
  tps: 1427.9198289521944
>>>>>>> e4edec37
 }
}
dps_results: {
 key: "TestEnhancement-AllItems-Spirit-WorldGlass-39388"
 value: {
<<<<<<< HEAD
  dps: 1841.970085237414
  tps: 1441.412235137152
=======
  dps: 1830.0576630930454
  tps: 1427.1399264533043
>>>>>>> e4edec37
 }
}
dps_results: {
 key: "TestEnhancement-AllItems-Stonebreaker'sTotem-33507"
 value: {
<<<<<<< HEAD
  dps: 1900.400865623195
  tps: 1488.9910357190693
=======
  dps: 1893.1748646545075
  tps: 1484.3392112476288
>>>>>>> e4edec37
 }
}
dps_results: {
 key: "TestEnhancement-AllItems-StrengthoftheClefthoof"
 value: {
<<<<<<< HEAD
  dps: 1668.3642608014538
  tps: 1301.0100710390282
=======
  dps: 1672.944867781694
  tps: 1305.100305153631
>>>>>>> e4edec37
 }
}
dps_results: {
 key: "TestEnhancement-AllItems-SwiftSkyfireDiamond"
 value: {
<<<<<<< HEAD
  dps: 1856.0204295686387
  tps: 1455.561294601143
=======
  dps: 1857.4188452320866
  tps: 1455.6683671203934
>>>>>>> e4edec37
 }
}
dps_results: {
 key: "TestEnhancement-AllItems-SwiftSkyflareDiamond"
 value: {
<<<<<<< HEAD
  dps: 1871.8511093372983
  tps: 1468.460831321848
=======
  dps: 1865.2779630418593
  tps: 1462.6051781247277
>>>>>>> e4edec37
 }
}
dps_results: {
 key: "TestEnhancement-AllItems-SwiftStarfireDiamond"
 value: {
<<<<<<< HEAD
  dps: 1850.2571986793278
  tps: 1448.7325023406092
=======
  dps: 1844.781535506997
  tps: 1442.7178038736677
>>>>>>> e4edec37
 }
}
dps_results: {
 key: "TestEnhancement-AllItems-SwiftStarflareDiamond"
 value: {
<<<<<<< HEAD
  dps: 1867.022329598832
  tps: 1465.2368287560093
=======
  dps: 1851.1909179217118
  tps: 1449.039615658941
>>>>>>> e4edec37
 }
}
dps_results: {
 key: "TestEnhancement-AllItems-SwiftWindfireDiamond"
 value: {
<<<<<<< HEAD
  dps: 1850.5311754685108
  tps: 1450.762014915621
=======
  dps: 1856.4646768264342
  tps: 1454.999627824693
>>>>>>> e4edec37
 }
}
dps_results: {
 key: "TestEnhancement-AllItems-TenaciousEarthstormDiamond"
 value: {
<<<<<<< HEAD
  dps: 1846.2982850025867
  tps: 1445.218790806567
=======
  dps: 1840.857323759662
  tps: 1439.2410640079338
>>>>>>> e4edec37
 }
}
dps_results: {
 key: "TestEnhancement-AllItems-TheFistsofFury"
 value: {
<<<<<<< HEAD
  dps: 1608.1464492408536
  tps: 1249.4663124617446
=======
  dps: 1598.0085839123658
  tps: 1235.8068960027776
>>>>>>> e4edec37
 }
}
dps_results: {
 key: "TestEnhancement-AllItems-TheTwinStars"
 value: {
<<<<<<< HEAD
  dps: 1834.0540164446938
  tps: 1434.561657201957
=======
  dps: 1820.5092211677866
  tps: 1424.0788879864963
 }
}
dps_results: {
 key: "TestEnhancement-AllItems-Thrall'sRegalia"
 value: {
  dps: 2183.562133420118
  tps: 1710.8460376540502
>>>>>>> e4edec37
 }
}
dps_results: {
 key: "TestEnhancement-AllItems-ThunderingSkyfireDiamond"
 value: {
<<<<<<< HEAD
  dps: 1873.8374845766532
  tps: 1470.3755274540554
=======
  dps: 1868.8454404387053
  tps: 1464.5129640175987
>>>>>>> e4edec37
 }
}
dps_results: {
 key: "TestEnhancement-AllItems-ThunderingSkyflareDiamond"
 value: {
<<<<<<< HEAD
  dps: 1882.9693844684523
  tps: 1478.150196939877
=======
  dps: 1876.0688770389027
  tps: 1471.0496249124146
>>>>>>> e4edec37
 }
}
dps_results: {
 key: "TestEnhancement-AllItems-TidefuryRaiment"
 value: {
<<<<<<< HEAD
  dps: 1672.4222965159179
  tps: 1312.4306149939955
=======
  dps: 1652.0319708164022
  tps: 1290.0736489246622
>>>>>>> e4edec37
 }
}
dps_results: {
 key: "TestEnhancement-AllItems-TinyAbominationinaJar-50351"
 value: {
<<<<<<< HEAD
  dps: 1946.8624259774076
  tps: 1525.9007952039856
=======
  dps: 1951.1566701729691
  tps: 1529.0450646234856
>>>>>>> e4edec37
 }
}
dps_results: {
 key: "TestEnhancement-AllItems-TinyAbominationinaJar-50706"
 value: {
<<<<<<< HEAD
  dps: 1962.9131562427294
  tps: 1543.0623518857983
=======
  dps: 1959.7525134944974
  tps: 1537.9452912150164
>>>>>>> e4edec37
 }
}
dps_results: {
 key: "TestEnhancement-AllItems-TirelessSkyflareDiamond"
 value: {
<<<<<<< HEAD
  dps: 1854.5460218291325
  tps: 1452.539023169154
=======
  dps: 1849.0327648999423
  tps: 1446.484272061547
>>>>>>> e4edec37
 }
}
dps_results: {
 key: "TestEnhancement-AllItems-TirelessStarflareDiamond"
 value: {
<<<<<<< HEAD
  dps: 1852.8964744638226
  tps: 1451.074976696637
=======
  dps: 1847.397676671886
  tps: 1445.035630450824
 }
}
dps_results: {
 key: "TestEnhancement-AllItems-TotemofElectrifyingWind-47666"
 value: {
  dps: 1969.420555279376
  tps: 1550.6770372844467
>>>>>>> e4edec37
 }
}
dps_results: {
 key: "TestEnhancement-AllItems-TotemoftheElementalPlane-40708"
 value: {
<<<<<<< HEAD
  dps: 1913.2864832427344
  tps: 1501.8103812911306
=======
  dps: 1889.752814384331
  tps: 1476.7349287558432
>>>>>>> e4edec37
 }
}
dps_results: {
 key: "TestEnhancement-AllItems-TotemofthePulsingEarth-29389"
 value: {
<<<<<<< HEAD
  dps: 1907.4610538432264
  tps: 1494.7193285674339
=======
  dps: 1876.375630986954
  tps: 1470.641958656701
>>>>>>> e4edec37
 }
}
dps_results: {
 key: "TestEnhancement-AllItems-TrenchantEarthshatterDiamond"
 value: {
<<<<<<< HEAD
  dps: 1852.8964744638226
  tps: 1451.074976696637
=======
  dps: 1847.397676671886
  tps: 1445.035630450824
>>>>>>> e4edec37
 }
}
dps_results: {
 key: "TestEnhancement-AllItems-TrenchantEarthsiegeDiamond"
 value: {
<<<<<<< HEAD
  dps: 1854.5460218291325
  tps: 1452.539023169154
=======
  dps: 1849.0327648999423
  tps: 1446.484272061547
>>>>>>> e4edec37
 }
}
dps_results: {
 key: "TestEnhancement-AllItems-WastewalkerArmor"
 value: {
<<<<<<< HEAD
  dps: 1710.2946803364973
  tps: 1333.518847863823
=======
  dps: 1725.5837423827347
  tps: 1349.5645745778365
>>>>>>> e4edec37
 }
}
dps_results: {
 key: "TestEnhancement-AllItems-WindhawkArmor"
 value: {
<<<<<<< HEAD
  dps: 1807.699121176626
  tps: 1413.124516092748
=======
  dps: 1810.060763154765
  tps: 1415.92871958453
 }
}
dps_results: {
 key: "TestEnhancement-AllItems-WorldbreakerGarb"
 value: {
  dps: 2317.102630173577
  tps: 1827.6358248301397
>>>>>>> e4edec37
 }
}
dps_results: {
 key: "TestEnhancement-AllItems-WrathofSpellfire"
 value: {
<<<<<<< HEAD
  dps: 1811.9022837619552
  tps: 1419.7223921684197
=======
  dps: 1809.6779717650968
  tps: 1418.2144591788026
>>>>>>> e4edec37
 }
}
dps_results: {
 key: "TestEnhancement-Average-Default"
 value: {
<<<<<<< HEAD
  dps: 1872.2704166422066
  tps: 1466.7636004375274
=======
  dps: 1868.66750366763
  tps: 1462.714359352401
>>>>>>> e4edec37
 }
}
dps_results: {
 key: "TestEnhancement-Settings-Orc-P2-Basic-FullBuffs-LongMultiTarget"
 value: {
<<<<<<< HEAD
  dps: 2438.1148470030703
  tps: 3242.876763630444
=======
  dps: 2417.5321601638807
  tps: 3206.1243420864384
>>>>>>> e4edec37
 }
}
dps_results: {
 key: "TestEnhancement-Settings-Orc-P2-Basic-FullBuffs-LongSingleTarget"
 value: {
<<<<<<< HEAD
  dps: 1862.577335473384
  tps: 1458.4745425317287
=======
  dps: 1863.082290857409
  tps: 1458.7468181731265
>>>>>>> e4edec37
 }
}
dps_results: {
 key: "TestEnhancement-Settings-Orc-P2-Basic-FullBuffs-ShortSingleTarget"
 value: {
<<<<<<< HEAD
  dps: 2019.7329852943842
  tps: 1539.9799526387299
=======
  dps: 2015.1708661730327
  tps: 1533.4329915813346
>>>>>>> e4edec37
 }
}
dps_results: {
 key: "TestEnhancement-Settings-Orc-P2-Basic-NoBuffs-LongMultiTarget"
 value: {
<<<<<<< HEAD
  dps: 1239.3185133751817
  tps: 1290.0839744987622
=======
  dps: 1238.5230782901156
  tps: 1278.758465222129
>>>>>>> e4edec37
 }
}
dps_results: {
 key: "TestEnhancement-Settings-Orc-P2-Basic-NoBuffs-LongSingleTarget"
 value: {
<<<<<<< HEAD
  dps: 842.9200163183693
  tps: 609.7807002649846
=======
  dps: 849.4191840877552
  tps: 616.8373878353522
>>>>>>> e4edec37
 }
}
dps_results: {
 key: "TestEnhancement-Settings-Orc-P2-Basic-NoBuffs-ShortSingleTarget"
 value: {
<<<<<<< HEAD
  dps: 1332.454315699218
  tps: 996.0076438683174
=======
  dps: 1355.5681194172253
  tps: 1023.2951733648241
>>>>>>> e4edec37
 }
}
dps_results: {
 key: "TestEnhancement-Settings-Troll-P2-Basic-FullBuffs-LongMultiTarget"
 value: {
<<<<<<< HEAD
  dps: 2459.1680256482314
  tps: 3267.179059689918
=======
  dps: 2457.450195833002
  tps: 3264.8806990946723
>>>>>>> e4edec37
 }
}
dps_results: {
 key: "TestEnhancement-Settings-Troll-P2-Basic-FullBuffs-LongSingleTarget"
 value: {
<<<<<<< HEAD
  dps: 1878.8248569528794
  tps: 1472.6859717894613
=======
  dps: 1876.375630986954
  tps: 1470.641958656701
>>>>>>> e4edec37
 }
}
dps_results: {
 key: "TestEnhancement-Settings-Troll-P2-Basic-FullBuffs-ShortSingleTarget"
 value: {
<<<<<<< HEAD
  dps: 2086.607478411174
  tps: 1591.6462415820733
=======
  dps: 2082.2216000009985
  tps: 1586.888201169994
>>>>>>> e4edec37
 }
}
dps_results: {
 key: "TestEnhancement-Settings-Troll-P2-Basic-NoBuffs-LongMultiTarget"
 value: {
<<<<<<< HEAD
  dps: 1283.1026330956704
  tps: 1343.7058332704876
=======
  dps: 1291.1685159172084
  tps: 1350.1797082842345
>>>>>>> e4edec37
 }
}
dps_results: {
 key: "TestEnhancement-Settings-Troll-P2-Basic-NoBuffs-LongSingleTarget"
 value: {
<<<<<<< HEAD
  dps: 871.090166244672
  tps: 632.6511643186146
=======
  dps: 873.6204215465673
  tps: 634.5088949420272
>>>>>>> e4edec37
 }
}
dps_results: {
 key: "TestEnhancement-Settings-Troll-P2-Basic-NoBuffs-ShortSingleTarget"
 value: {
<<<<<<< HEAD
  dps: 1391.4321809962003
  tps: 1053.1734302264074
=======
  dps: 1406.7894335999115
  tps: 1063.6308329689784
>>>>>>> e4edec37
 }
}
dps_results: {
 key: "TestEnhancement-SwitchInFrontOfTarget-Default"
 value: {
<<<<<<< HEAD
  dps: 1683.9613635213682
  tps: 1309.7352453934866
=======
  dps: 1681.2074134163036
  tps: 1307.6956043210946
>>>>>>> e4edec37
 }
}<|MERGE_RESOLUTION|>--- conflicted
+++ resolved
@@ -52,298 +52,174 @@
 dps_results: {
  key: "TestEnhancement-AllItems-AshtongueTalismanofVision-32491"
  value: {
-<<<<<<< HEAD
-  dps: 1890.5142982229738
-  tps: 1479.4113913719239
-=======
   dps: 1882.3345004252042
   tps: 1471.732570531237
->>>>>>> e4edec37
  }
 }
 dps_results: {
  key: "TestEnhancement-AllItems-AustereEarthsiegeDiamond"
  value: {
-<<<<<<< HEAD
-  dps: 1846.2982850025867
-  tps: 1445.218790806567
-=======
   dps: 1840.857323759662
   tps: 1439.2410640079338
->>>>>>> e4edec37
  }
 }
 dps_results: {
  key: "TestEnhancement-AllItems-Bandit'sInsignia-40371"
  value: {
-<<<<<<< HEAD
-  dps: 1872.7085247575146
-  tps: 1471.0682108025112
-=======
   dps: 1871.5579374790802
   tps: 1471.2253699067078
->>>>>>> e4edec37
  }
 }
 dps_results: {
  key: "TestEnhancement-AllItems-BeamingEarthsiegeDiamond"
  value: {
-<<<<<<< HEAD
-  dps: 1867.4197720599068
-  tps: 1464.6821443669126
-=======
   dps: 1857.9213726983219
   tps: 1454.8607410946297
->>>>>>> e4edec37
  }
 }
 dps_results: {
  key: "TestEnhancement-AllItems-BracingEarthsiegeDiamond"
  value: {
-<<<<<<< HEAD
-  dps: 1854.5460218291325
-  tps: 1425.3601347706947
-=======
   dps: 1849.0327648999423
   tps: 1419.439521432131
->>>>>>> e4edec37
  }
 }
 dps_results: {
  key: "TestEnhancement-AllItems-BracingEarthstormDiamond"
  value: {
-<<<<<<< HEAD
-  dps: 1850.9170176254524
-  tps: 1449.318120929616
-=======
   dps: 1845.4355707982186
   tps: 1443.297260517957
->>>>>>> e4edec37
  }
 }
 dps_results: {
  key: "TestEnhancement-AllItems-Braxley'sBackyardMoonshine-35937"
  value: {
-<<<<<<< HEAD
-  dps: 1887.523435978782
-  tps: 1479.407283329546
-=======
   dps: 1876.7609164444723
   tps: 1467.9686806223551
->>>>>>> e4edec37
  }
 }
 dps_results: {
  key: "TestEnhancement-AllItems-BrutalEarthstormDiamond"
  value: {
-<<<<<<< HEAD
-  dps: 1849.9428302683393
-  tps: 1447.8728231425935
-=======
   dps: 1844.5135435032428
   tps: 1441.9067756284412
->>>>>>> e4edec37
  }
 }
 dps_results: {
  key: "TestEnhancement-AllItems-CataclysmHarness"
  value: {
-<<<<<<< HEAD
-  dps: 1731.0749383806688
-  tps: 1352.9299570728801
-=======
   dps: 1718.5289463797637
   tps: 1338.9272398822372
->>>>>>> e4edec37
  }
 }
 dps_results: {
  key: "TestEnhancement-AllItems-CataclysmRegalia"
  value: {
-<<<<<<< HEAD
-  dps: 1798.5158627126332
-  tps: 1410.8131372015453
-=======
   dps: 1784.9105820637621
   tps: 1396.4163132875403
->>>>>>> e4edec37
  }
 }
 dps_results: {
  key: "TestEnhancement-AllItems-ChaoticSkyfireDiamond"
  value: {
-<<<<<<< HEAD
-  dps: 1885.8914173076569
-  tps: 1477.067506368533
-=======
   dps: 1883.3409504888582
   tps: 1477.4012286341729
->>>>>>> e4edec37
  }
 }
 dps_results: {
  key: "TestEnhancement-AllItems-ChaoticSkyflareDiamond"
  value: {
-<<<<<<< HEAD
-  dps: 1889.4490040346773
-  tps: 1477.9936526254128
-=======
   dps: 1881.3382667676663
   tps: 1472.0549945998819
->>>>>>> e4edec37
  }
 }
 dps_results: {
  key: "TestEnhancement-AllItems-CycloneHarness"
  value: {
-<<<<<<< HEAD
-  dps: 1694.2292244995188
-  tps: 1322.0997177143324
-=======
   dps: 1687.8324028670488
   tps: 1318.4472805776343
->>>>>>> e4edec37
  }
 }
 dps_results: {
  key: "TestEnhancement-AllItems-CycloneRegalia"
  value: {
-<<<<<<< HEAD
-  dps: 1731.9232757682994
-  tps: 1355.2377939217406
-=======
   dps: 1730.953431268971
   tps: 1354.217064743825
->>>>>>> e4edec37
  }
 }
 dps_results: {
  key: "TestEnhancement-AllItems-DarkmoonCard:Berserker!-42989"
  value: {
-<<<<<<< HEAD
-  dps: 1893.7276419751347
-  tps: 1480.7639236204375
-=======
   dps: 1883.4322728649242
   tps: 1469.4127897894618
->>>>>>> e4edec37
  }
 }
 dps_results: {
  key: "TestEnhancement-AllItems-DarkmoonCard:Death-42990"
  value: {
-<<<<<<< HEAD
-  dps: 1924.0573908152662
-  tps: 1511.1727533714352
-=======
   dps: 1921.0835689299045
   tps: 1508.721271415512
->>>>>>> e4edec37
  }
 }
 dps_results: {
  key: "TestEnhancement-AllItems-DarkmoonCard:Greatness-42987"
  value: {
-<<<<<<< HEAD
-  dps: 1938.894683104826
-  tps: 1520.0146726898365
-=======
   dps: 1933.6428626170978
   tps: 1512.3875028335867
->>>>>>> e4edec37
  }
 }
 dps_results: {
  key: "TestEnhancement-AllItems-DarkmoonCard:Greatness-44253"
  value: {
-<<<<<<< HEAD
-  dps: 1939.1801493332707
-  tps: 1519.610672917215
-=======
   dps: 1950.2390668405806
   tps: 1526.1746455219672
->>>>>>> e4edec37
  }
 }
 dps_results: {
  key: "TestEnhancement-AllItems-DarkmoonCard:Greatness-44254"
  value: {
-<<<<<<< HEAD
-  dps: 1897.0579217113577
-  tps: 1484.4045585228034
-=======
   dps: 1901.5097954876192
   tps: 1487.3426686392404
->>>>>>> e4edec37
  }
 }
 dps_results: {
  key: "TestEnhancement-AllItems-DeathKnight'sAnguish-38212"
  value: {
-<<<<<<< HEAD
-  dps: 1877.1921592080223
-  tps: 1464.3761697519126
-=======
   dps: 1877.3728250086415
   tps: 1466.9705949688919
->>>>>>> e4edec37
  }
 }
 dps_results: {
  key: "TestEnhancement-AllItems-Defender'sCode-40257"
  value: {
-<<<<<<< HEAD
-  dps: 1830.4117910034938
-  tps: 1430.8042184253188
-=======
   dps: 1828.2792390866066
   tps: 1427.0664113463222
->>>>>>> e4edec37
  }
 }
 dps_results: {
  key: "TestEnhancement-AllItems-DesolationBattlegear"
  value: {
-<<<<<<< HEAD
-  dps: 1742.1522034074871
-  tps: 1362.798783498725
-=======
   dps: 1746.0742760913388
   tps: 1363.305498538431
->>>>>>> e4edec37
  }
 }
 dps_results: {
  key: "TestEnhancement-AllItems-DestructiveSkyfireDiamond"
  value: {
-<<<<<<< HEAD
-  dps: 1860.8630574661624
-  tps: 1459.5818777754153
-=======
   dps: 1861.1313248701454
   tps: 1457.0015352367545
->>>>>>> e4edec37
  }
 }
 dps_results: {
  key: "TestEnhancement-AllItems-DestructiveSkyflareDiamond"
  value: {
-<<<<<<< HEAD
-  dps: 1866.5999477055514
-  tps: 1463.5594985807
-=======
   dps: 1853.6825052261856
   tps: 1450.1470433756517
->>>>>>> e4edec37
  }
 }
 dps_results: {
  key: "TestEnhancement-AllItems-EarthshatterBattlegear"
  value: {
-<<<<<<< HEAD
-  dps: 2333.302628377576
-  tps: 1825.0991954592255
-=======
   dps: 2333.746066990496
   tps: 1829.0633696982725
  }
@@ -353,172 +229,102 @@
  value: {
   dps: 2077.7222043767556
   tps: 1632.3941468220264
->>>>>>> e4edec37
  }
 }
 dps_results: {
  key: "TestEnhancement-AllItems-EffulgentSkyflareDiamond"
  value: {
-<<<<<<< HEAD
-  dps: 1846.2982850025867
-  tps: 1445.218790806567
-=======
   dps: 1840.857323759662
   tps: 1439.2410640079338
->>>>>>> e4edec37
  }
 }
 dps_results: {
  key: "TestEnhancement-AllItems-EmberSkyfireDiamond"
  value: {
-<<<<<<< HEAD
-  dps: 1863.6565938632775
-  tps: 1459.8295488135964
-=======
   dps: 1858.5031331429157
   tps: 1458.1300977367212
->>>>>>> e4edec37
  }
 }
 dps_results: {
  key: "TestEnhancement-AllItems-EmberSkyflareDiamond"
  value: {
-<<<<<<< HEAD
-  dps: 1867.3033966604257
-  tps: 1463.0674057693204
-=======
   dps: 1862.154794592274
   tps: 1461.374835740212
->>>>>>> e4edec37
  }
 }
 dps_results: {
  key: "TestEnhancement-AllItems-EnigmaticSkyfireDiamond"
  value: {
-<<<<<<< HEAD
-  dps: 1862.5242644779923
-  tps: 1459.9852350615138
-=======
   dps: 1860.2264376455778
   tps: 1460.4629917852235
->>>>>>> e4edec37
  }
 }
 dps_results: {
  key: "TestEnhancement-AllItems-EnigmaticSkyflareDiamond"
  value: {
-<<<<<<< HEAD
-  dps: 1866.2228787837012
-  tps: 1461.1886118820673
-=======
   dps: 1857.9853330294316
   tps: 1455.0438606915395
->>>>>>> e4edec37
  }
 }
 dps_results: {
  key: "TestEnhancement-AllItems-EnigmaticStarflareDiamond"
  value: {
-<<<<<<< HEAD
-  dps: 1868.1711960238144
-  tps: 1463.570251226799
-=======
   dps: 1861.8419361483473
   tps: 1460.565819388458
->>>>>>> e4edec37
  }
 }
 dps_results: {
  key: "TestEnhancement-AllItems-EternalEarthsiegeDiamond"
  value: {
-<<<<<<< HEAD
-  dps: 1846.2982850025867
-  tps: 1445.218790806567
-=======
   dps: 1840.857323759662
   tps: 1439.2410640079338
->>>>>>> e4edec37
  }
 }
 dps_results: {
  key: "TestEnhancement-AllItems-EternalEarthstormDiamond"
  value: {
-<<<<<<< HEAD
-  dps: 1846.2982850025867
-  tps: 1445.218790806567
-=======
   dps: 1840.857323759662
   tps: 1439.2410640079338
->>>>>>> e4edec37
  }
 }
 dps_results: {
  key: "TestEnhancement-AllItems-ExtractofNecromanticPower-40373"
  value: {
-<<<<<<< HEAD
-  dps: 1912.1105943851032
-  tps: 1497.756386764626
-=======
   dps: 1903.7450827516368
   tps: 1488.2247001222108
->>>>>>> e4edec37
  }
 }
 dps_results: {
  key: "TestEnhancement-AllItems-Fathom-BroochoftheTidewalker-30663"
  value: {
-<<<<<<< HEAD
-  dps: 1836.7591703069263
-  tps: 1437.0855086655586
-=======
   dps: 1837.3159269645275
   tps: 1437.9006494225757
->>>>>>> e4edec37
  }
 }
 dps_results: {
  key: "TestEnhancement-AllItems-FelstalkerArmor"
  value: {
-<<<<<<< HEAD
-  dps: 1833.8731849478222
-  tps: 1435.6846247648648
-=======
   dps: 1826.973452603035
   tps: 1427.6220312810076
->>>>>>> e4edec37
  }
 }
 dps_results: {
  key: "TestEnhancement-AllItems-ForgeEmber-37660"
  value: {
-<<<<<<< HEAD
-  dps: 1897.1323790821446
-  tps: 1482.7947563681291
-=======
   dps: 1894.9112579669845
   tps: 1479.4124722143108
->>>>>>> e4edec37
  }
 }
 dps_results: {
  key: "TestEnhancement-AllItems-ForlornSkyflareDiamond"
  value: {
-<<<<<<< HEAD
-  dps: 1854.5460218291325
-  tps: 1452.539023169154
-=======
   dps: 1849.0327648999423
   tps: 1446.484272061547
->>>>>>> e4edec37
  }
 }
 dps_results: {
  key: "TestEnhancement-AllItems-ForlornStarflareDiamond"
  value: {
-<<<<<<< HEAD
-  dps: 1852.8964744638226
-  tps: 1451.074976696637
-=======
   dps: 1847.397676671886
   tps: 1445.035630450824
  }
@@ -528,220 +334,130 @@
  value: {
   dps: 2817.389106173704
   tps: 2234.516235653393
->>>>>>> e4edec37
  }
 }
 dps_results: {
  key: "TestEnhancement-AllItems-FuryoftheFiveFlights-40431"
  value: {
-<<<<<<< HEAD
-  dps: 1942.3962726853238
-  tps: 1523.355482998779
-=======
   dps: 1949.225704188177
   tps: 1528.234858691587
->>>>>>> e4edec37
  }
 }
 dps_results: {
  key: "TestEnhancement-AllItems-IllustrationoftheDragonSoul-40432"
  value: {
-<<<<<<< HEAD
-  dps: 1896.6411445485571
-  tps: 1489.5779198756684
-=======
   dps: 1894.3710026086294
   tps: 1485.6633705712222
->>>>>>> e4edec37
  }
 }
 dps_results: {
  key: "TestEnhancement-AllItems-ImbuedUnstableDiamond"
  value: {
-<<<<<<< HEAD
-  dps: 1850.9170176254524
-  tps: 1449.318120929616
-=======
   dps: 1845.4355707982186
   tps: 1443.297260517957
->>>>>>> e4edec37
  }
 }
 dps_results: {
  key: "TestEnhancement-AllItems-ImpassiveSkyflareDiamond"
  value: {
-<<<<<<< HEAD
-  dps: 1866.2228787837012
-  tps: 1461.1886118820673
-=======
   dps: 1857.9853330294316
   tps: 1455.0438606915395
->>>>>>> e4edec37
  }
 }
 dps_results: {
  key: "TestEnhancement-AllItems-ImpassiveStarflareDiamond"
  value: {
-<<<<<<< HEAD
-  dps: 1868.1711960238144
-  tps: 1463.570251226799
-=======
   dps: 1861.8419361483473
   tps: 1460.565819388458
->>>>>>> e4edec37
  }
 }
 dps_results: {
  key: "TestEnhancement-AllItems-IncisorFragment-37723"
  value: {
-<<<<<<< HEAD
-  dps: 1843.8157240283158
-  tps: 1440.1869715426938
-=======
   dps: 1841.4261482436837
   tps: 1436.269247756276
->>>>>>> e4edec37
  }
 }
 dps_results: {
  key: "TestEnhancement-AllItems-InfusedColdstoneRune-35935"
  value: {
-<<<<<<< HEAD
-  dps: 1865.1803876178913
-  tps: 1462.4559144428579
-=======
   dps: 1862.0450987183794
   tps: 1457.1854040535911
->>>>>>> e4edec37
  }
 }
 dps_results: {
  key: "TestEnhancement-AllItems-InsightfulEarthsiegeDiamond"
  value: {
-<<<<<<< HEAD
-  dps: 1896.0150056251534
-  tps: 1490.107144638562
-=======
   dps: 1895.9859390195932
   tps: 1491.3032056527452
->>>>>>> e4edec37
  }
 }
 dps_results: {
  key: "TestEnhancement-AllItems-InsightfulEarthstormDiamond"
  value: {
-<<<<<<< HEAD
-  dps: 1863.589945268425
-  tps: 1462.7016464744477
-=======
   dps: 1869.9645006835042
   tps: 1465.0372165823417
->>>>>>> e4edec37
  }
 }
 dps_results: {
  key: "TestEnhancement-AllItems-InvigoratingEarthsiegeDiamond"
  value: {
-<<<<<<< HEAD
-  dps: 1871.8511093372983
-  tps: 1468.460831321848
-=======
   dps: 1865.2779630418593
   tps: 1462.6051781247277
->>>>>>> e4edec37
  }
 }
 dps_results: {
  key: "TestEnhancement-AllItems-Lavanthor'sTalisman-37872"
  value: {
-<<<<<<< HEAD
-  dps: 1830.4117910034938
-  tps: 1430.8042184253188
-=======
   dps: 1828.2792390866066
   tps: 1427.0664113463222
->>>>>>> e4edec37
  }
 }
 dps_results: {
  key: "TestEnhancement-AllItems-MajesticDragonFigurine-40430"
  value: {
-<<<<<<< HEAD
-  dps: 1838.154950627616
-  tps: 1436.1616350590466
-=======
   dps: 1828.5864564200826
   tps: 1426.1055865970295
->>>>>>> e4edec37
  }
 }
 dps_results: {
  key: "TestEnhancement-AllItems-Mana-EtchedRegalia"
  value: {
-<<<<<<< HEAD
-  dps: 1699.0476417698735
-  tps: 1331.6777793317594
-=======
   dps: 1690.7765258198287
   tps: 1322.6604070125138
->>>>>>> e4edec37
  }
 }
 dps_results: {
  key: "TestEnhancement-AllItems-MeteoriteWhetstone-37390"
  value: {
-<<<<<<< HEAD
-  dps: 1932.5416687492957
-  tps: 1516.0057667742649
-=======
   dps: 1918.2072785640737
   tps: 1499.8344001993578
->>>>>>> e4edec37
  }
 }
 dps_results: {
  key: "TestEnhancement-AllItems-MysticalSkyfireDiamond"
  value: {
-<<<<<<< HEAD
-  dps: 1857.2622133233483
-  tps: 1457.1684752691917
-=======
   dps: 1864.5968856718503
   tps: 1461.7852056710324
->>>>>>> e4edec37
  }
 }
 dps_results: {
  key: "TestEnhancement-AllItems-NaturalAlignmentCrystal-19344"
  value: {
-<<<<<<< HEAD
-  dps: 1823.8625695824826
-  tps: 1423.5912075732847
-=======
   dps: 1847.5898236718224
   tps: 1445.723928102267
->>>>>>> e4edec37
  }
 }
 dps_results: {
  key: "TestEnhancement-AllItems-NetherscaleArmor"
  value: {
-<<<<<<< HEAD
-  dps: 1845.9753281559672
-  tps: 1443.6575433023258
-=======
   dps: 1846.769620431344
   tps: 1443.4803545092714
->>>>>>> e4edec37
  }
 }
 dps_results: {
  key: "TestEnhancement-AllItems-NetherstrikeArmor"
  value: {
-<<<<<<< HEAD
-  dps: 1819.5073053244032
-  tps: 1422.9947517342107
-=======
   dps: 1800.0917630215606
   tps: 1405.3203314552998
  }
@@ -751,424 +467,249 @@
  value: {
   dps: 2183.562133420118
   tps: 1710.8460376540502
->>>>>>> e4edec37
  }
 }
 dps_results: {
  key: "TestEnhancement-AllItems-OfferingofSacrifice-37638"
  value: {
-<<<<<<< HEAD
-  dps: 1830.4117910034938
-  tps: 1430.8042184253188
-=======
   dps: 1828.2792390866066
   tps: 1427.0664113463222
->>>>>>> e4edec37
  }
 }
 dps_results: {
  key: "TestEnhancement-AllItems-PersistentEarthshatterDiamond"
  value: {
-<<<<<<< HEAD
-  dps: 1867.022329598832
-  tps: 1465.2368287560093
-=======
   dps: 1851.1909179217118
   tps: 1449.039615658941
->>>>>>> e4edec37
  }
 }
 dps_results: {
  key: "TestEnhancement-AllItems-PersistentEarthsiegeDiamond"
  value: {
-<<<<<<< HEAD
-  dps: 1871.8511093372983
-  tps: 1468.460831321848
-=======
   dps: 1865.2779630418593
   tps: 1462.6051781247277
->>>>>>> e4edec37
  }
 }
 dps_results: {
  key: "TestEnhancement-AllItems-PotentUnstableDiamond"
  value: {
-<<<<<<< HEAD
-  dps: 1856.0204295686387
-  tps: 1455.561294601143
-=======
   dps: 1857.4188452320866
   tps: 1455.6683671203934
->>>>>>> e4edec37
  }
 }
 dps_results: {
  key: "TestEnhancement-AllItems-PowerfulEarthshatterDiamond"
  value: {
-<<<<<<< HEAD
-  dps: 1846.2982850025867
-  tps: 1445.218790806567
-=======
   dps: 1840.857323759662
   tps: 1439.2410640079338
->>>>>>> e4edec37
  }
 }
 dps_results: {
  key: "TestEnhancement-AllItems-PowerfulEarthsiegeDiamond"
  value: {
-<<<<<<< HEAD
-  dps: 1846.2982850025867
-  tps: 1445.218790806567
-=======
   dps: 1840.857323759662
   tps: 1439.2410640079338
->>>>>>> e4edec37
  }
 }
 dps_results: {
  key: "TestEnhancement-AllItems-PowerfulEarthstormDiamond"
  value: {
-<<<<<<< HEAD
-  dps: 1846.2982850025867
-  tps: 1445.218790806567
-=======
   dps: 1840.857323759662
   tps: 1439.2410640079338
->>>>>>> e4edec37
  }
 }
 dps_results: {
  key: "TestEnhancement-AllItems-PrimalIntent"
  value: {
-<<<<<<< HEAD
-  dps: 1865.397359906702
-  tps: 1465.5231315192952
-=======
   dps: 1862.7437256000617
   tps: 1457.5959165010545
->>>>>>> e4edec37
  }
 }
 dps_results: {
  key: "TestEnhancement-AllItems-PurifiedShardoftheGods"
  value: {
-<<<<<<< HEAD
-  dps: 1830.4117910034938
-  tps: 1430.8042184253188
-=======
   dps: 1828.2792390866066
   tps: 1427.0664113463222
->>>>>>> e4edec37
  }
 }
 dps_results: {
  key: "TestEnhancement-AllItems-ReignoftheDead-47316"
  value: {
-<<<<<<< HEAD
-  dps: 2001.187896274807
-  tps: 1594.7003609361846
-=======
   dps: 2001.397187640169
   tps: 1596.0331742214269
->>>>>>> e4edec37
  }
 }
 dps_results: {
  key: "TestEnhancement-AllItems-ReignoftheDead-47477"
  value: {
-<<<<<<< HEAD
-  dps: 2022.9491727182024
-  tps: 1615.7866732980235
-=======
   dps: 2023.5364137108213
   tps: 1617.5032199972798
->>>>>>> e4edec37
  }
 }
 dps_results: {
  key: "TestEnhancement-AllItems-RelentlessEarthsiegeDiamond"
  value: {
-<<<<<<< HEAD
-  dps: 1879.8086619264673
-  tps: 1470.4804773412238
-=======
   dps: 1886.6281662693611
   tps: 1478.6399675942712
->>>>>>> e4edec37
  }
 }
 dps_results: {
  key: "TestEnhancement-AllItems-RelentlessEarthstormDiamond"
  value: {
-<<<<<<< HEAD
-  dps: 1878.8248569528794
-  tps: 1472.6859717894613
-=======
   dps: 1876.375630986954
   tps: 1470.641958656701
->>>>>>> e4edec37
  }
 }
 dps_results: {
  key: "TestEnhancement-AllItems-RevitalizingSkyflareDiamond"
  value: {
-<<<<<<< HEAD
-  dps: 1860.9110997300306
-  tps: 1458.1885941791998
-=======
   dps: 1861.3227343760036
   tps: 1458.3989834644867
->>>>>>> e4edec37
  }
 }
 dps_results: {
  key: "TestEnhancement-AllItems-RuneofRepulsion-40372"
  value: {
-<<<<<<< HEAD
-  dps: 1830.4117910034938
-  tps: 1430.8042184253188
-=======
   dps: 1828.2792390866066
   tps: 1427.0664113463222
->>>>>>> e4edec37
  }
 }
 dps_results: {
  key: "TestEnhancement-AllItems-SealofthePantheon-36993"
  value: {
-<<<<<<< HEAD
-  dps: 1830.4117910034938
-  tps: 1430.8042184253188
-=======
   dps: 1828.2792390866066
   tps: 1427.0664113463222
->>>>>>> e4edec37
  }
 }
 dps_results: {
  key: "TestEnhancement-AllItems-Serrah'sStar-37559"
  value: {
-<<<<<<< HEAD
-  dps: 1854.5785377525165
-  tps: 1446.4854901023155
-=======
   dps: 1867.4011757017088
   tps: 1458.8902611720014
->>>>>>> e4edec37
  }
 }
 dps_results: {
  key: "TestEnhancement-AllItems-ShinyShardoftheGods"
  value: {
-<<<<<<< HEAD
-  dps: 1830.4117910034938
-  tps: 1430.8042184253188
-=======
   dps: 1828.2792390866066
   tps: 1427.0664113463222
->>>>>>> e4edec37
  }
 }
 dps_results: {
  key: "TestEnhancement-AllItems-Sindragosa'sFlawlessFang-50361"
  value: {
-<<<<<<< HEAD
-  dps: 1830.4117910034938
-  tps: 1430.8042184253188
-=======
   dps: 1828.2792390866066
   tps: 1427.0664113463222
->>>>>>> e4edec37
  }
 }
 dps_results: {
  key: "TestEnhancement-AllItems-SkycallTotem-33506"
  value: {
-<<<<<<< HEAD
-  dps: 1897.9144607002177
-  tps: 1485.6415043275058
-=======
   dps: 1882.0716314856013
   tps: 1472.3984992467356
->>>>>>> e4edec37
  }
 }
 dps_results: {
  key: "TestEnhancement-AllItems-SkyshatterHarness"
  value: {
-<<<<<<< HEAD
-  dps: 1750.3041436857666
-  tps: 1359.6614748071247
-=======
   dps: 1740.128794576291
   tps: 1352.9201450026196
->>>>>>> e4edec37
  }
 }
 dps_results: {
  key: "TestEnhancement-AllItems-SkyshatterRegalia"
  value: {
-<<<<<<< HEAD
-  dps: 1919.446237518956
-  tps: 1512.4826453313744
-=======
   dps: 1909.1436125512294
   tps: 1503.693825849541
->>>>>>> e4edec37
  }
 }
 dps_results: {
  key: "TestEnhancement-AllItems-SparkofLife-37657"
  value: {
-<<<<<<< HEAD
-  dps: 1907.26712634911
-  tps: 1493.9800171401866
-=======
   dps: 1894.1807244077438
   tps: 1483.7539689994603
->>>>>>> e4edec37
  }
 }
 dps_results: {
  key: "TestEnhancement-AllItems-SpellstrikeInfusion"
  value: {
-<<<<<<< HEAD
-  dps: 1806.022371689208
-  tps: 1414.2299891591942
-=======
   dps: 1822.681133691022
   tps: 1427.9198289521944
->>>>>>> e4edec37
  }
 }
 dps_results: {
  key: "TestEnhancement-AllItems-Spirit-WorldGlass-39388"
  value: {
-<<<<<<< HEAD
-  dps: 1841.970085237414
-  tps: 1441.412235137152
-=======
   dps: 1830.0576630930454
   tps: 1427.1399264533043
->>>>>>> e4edec37
  }
 }
 dps_results: {
  key: "TestEnhancement-AllItems-Stonebreaker'sTotem-33507"
  value: {
-<<<<<<< HEAD
-  dps: 1900.400865623195
-  tps: 1488.9910357190693
-=======
   dps: 1893.1748646545075
   tps: 1484.3392112476288
->>>>>>> e4edec37
  }
 }
 dps_results: {
  key: "TestEnhancement-AllItems-StrengthoftheClefthoof"
  value: {
-<<<<<<< HEAD
-  dps: 1668.3642608014538
-  tps: 1301.0100710390282
-=======
   dps: 1672.944867781694
   tps: 1305.100305153631
->>>>>>> e4edec37
  }
 }
 dps_results: {
  key: "TestEnhancement-AllItems-SwiftSkyfireDiamond"
  value: {
-<<<<<<< HEAD
-  dps: 1856.0204295686387
-  tps: 1455.561294601143
-=======
   dps: 1857.4188452320866
   tps: 1455.6683671203934
->>>>>>> e4edec37
  }
 }
 dps_results: {
  key: "TestEnhancement-AllItems-SwiftSkyflareDiamond"
  value: {
-<<<<<<< HEAD
-  dps: 1871.8511093372983
-  tps: 1468.460831321848
-=======
   dps: 1865.2779630418593
   tps: 1462.6051781247277
->>>>>>> e4edec37
  }
 }
 dps_results: {
  key: "TestEnhancement-AllItems-SwiftStarfireDiamond"
  value: {
-<<<<<<< HEAD
-  dps: 1850.2571986793278
-  tps: 1448.7325023406092
-=======
   dps: 1844.781535506997
   tps: 1442.7178038736677
->>>>>>> e4edec37
  }
 }
 dps_results: {
  key: "TestEnhancement-AllItems-SwiftStarflareDiamond"
  value: {
-<<<<<<< HEAD
-  dps: 1867.022329598832
-  tps: 1465.2368287560093
-=======
   dps: 1851.1909179217118
   tps: 1449.039615658941
->>>>>>> e4edec37
  }
 }
 dps_results: {
  key: "TestEnhancement-AllItems-SwiftWindfireDiamond"
  value: {
-<<<<<<< HEAD
-  dps: 1850.5311754685108
-  tps: 1450.762014915621
-=======
   dps: 1856.4646768264342
   tps: 1454.999627824693
->>>>>>> e4edec37
  }
 }
 dps_results: {
  key: "TestEnhancement-AllItems-TenaciousEarthstormDiamond"
  value: {
-<<<<<<< HEAD
-  dps: 1846.2982850025867
-  tps: 1445.218790806567
-=======
   dps: 1840.857323759662
   tps: 1439.2410640079338
->>>>>>> e4edec37
  }
 }
 dps_results: {
  key: "TestEnhancement-AllItems-TheFistsofFury"
  value: {
-<<<<<<< HEAD
-  dps: 1608.1464492408536
-  tps: 1249.4663124617446
-=======
   dps: 1598.0085839123658
   tps: 1235.8068960027776
->>>>>>> e4edec37
  }
 }
 dps_results: {
  key: "TestEnhancement-AllItems-TheTwinStars"
  value: {
-<<<<<<< HEAD
-  dps: 1834.0540164446938
-  tps: 1434.561657201957
-=======
   dps: 1820.5092211677866
   tps: 1424.0788879864963
  }
@@ -1178,88 +719,53 @@
  value: {
   dps: 2183.562133420118
   tps: 1710.8460376540502
->>>>>>> e4edec37
  }
 }
 dps_results: {
  key: "TestEnhancement-AllItems-ThunderingSkyfireDiamond"
  value: {
-<<<<<<< HEAD
-  dps: 1873.8374845766532
-  tps: 1470.3755274540554
-=======
   dps: 1868.8454404387053
   tps: 1464.5129640175987
->>>>>>> e4edec37
  }
 }
 dps_results: {
  key: "TestEnhancement-AllItems-ThunderingSkyflareDiamond"
  value: {
-<<<<<<< HEAD
-  dps: 1882.9693844684523
-  tps: 1478.150196939877
-=======
   dps: 1876.0688770389027
   tps: 1471.0496249124146
->>>>>>> e4edec37
  }
 }
 dps_results: {
  key: "TestEnhancement-AllItems-TidefuryRaiment"
  value: {
-<<<<<<< HEAD
-  dps: 1672.4222965159179
-  tps: 1312.4306149939955
-=======
   dps: 1652.0319708164022
   tps: 1290.0736489246622
->>>>>>> e4edec37
  }
 }
 dps_results: {
  key: "TestEnhancement-AllItems-TinyAbominationinaJar-50351"
  value: {
-<<<<<<< HEAD
-  dps: 1946.8624259774076
-  tps: 1525.9007952039856
-=======
   dps: 1951.1566701729691
   tps: 1529.0450646234856
->>>>>>> e4edec37
  }
 }
 dps_results: {
  key: "TestEnhancement-AllItems-TinyAbominationinaJar-50706"
  value: {
-<<<<<<< HEAD
-  dps: 1962.9131562427294
-  tps: 1543.0623518857983
-=======
   dps: 1959.7525134944974
   tps: 1537.9452912150164
->>>>>>> e4edec37
  }
 }
 dps_results: {
  key: "TestEnhancement-AllItems-TirelessSkyflareDiamond"
  value: {
-<<<<<<< HEAD
-  dps: 1854.5460218291325
-  tps: 1452.539023169154
-=======
   dps: 1849.0327648999423
   tps: 1446.484272061547
->>>>>>> e4edec37
  }
 }
 dps_results: {
  key: "TestEnhancement-AllItems-TirelessStarflareDiamond"
  value: {
-<<<<<<< HEAD
-  dps: 1852.8964744638226
-  tps: 1451.074976696637
-=======
   dps: 1847.397676671886
   tps: 1445.035630450824
  }
@@ -1269,76 +775,46 @@
  value: {
   dps: 1969.420555279376
   tps: 1550.6770372844467
->>>>>>> e4edec37
  }
 }
 dps_results: {
  key: "TestEnhancement-AllItems-TotemoftheElementalPlane-40708"
  value: {
-<<<<<<< HEAD
-  dps: 1913.2864832427344
-  tps: 1501.8103812911306
-=======
   dps: 1889.752814384331
   tps: 1476.7349287558432
->>>>>>> e4edec37
  }
 }
 dps_results: {
  key: "TestEnhancement-AllItems-TotemofthePulsingEarth-29389"
  value: {
-<<<<<<< HEAD
-  dps: 1907.4610538432264
-  tps: 1494.7193285674339
-=======
   dps: 1876.375630986954
   tps: 1470.641958656701
->>>>>>> e4edec37
  }
 }
 dps_results: {
  key: "TestEnhancement-AllItems-TrenchantEarthshatterDiamond"
  value: {
-<<<<<<< HEAD
-  dps: 1852.8964744638226
-  tps: 1451.074976696637
-=======
   dps: 1847.397676671886
   tps: 1445.035630450824
->>>>>>> e4edec37
  }
 }
 dps_results: {
  key: "TestEnhancement-AllItems-TrenchantEarthsiegeDiamond"
  value: {
-<<<<<<< HEAD
-  dps: 1854.5460218291325
-  tps: 1452.539023169154
-=======
   dps: 1849.0327648999423
   tps: 1446.484272061547
->>>>>>> e4edec37
  }
 }
 dps_results: {
  key: "TestEnhancement-AllItems-WastewalkerArmor"
  value: {
-<<<<<<< HEAD
-  dps: 1710.2946803364973
-  tps: 1333.518847863823
-=======
   dps: 1725.5837423827347
   tps: 1349.5645745778365
->>>>>>> e4edec37
  }
 }
 dps_results: {
  key: "TestEnhancement-AllItems-WindhawkArmor"
  value: {
-<<<<<<< HEAD
-  dps: 1807.699121176626
-  tps: 1413.124516092748
-=======
   dps: 1810.060763154765
   tps: 1415.92871958453
  }
@@ -1348,186 +824,110 @@
  value: {
   dps: 2317.102630173577
   tps: 1827.6358248301397
->>>>>>> e4edec37
  }
 }
 dps_results: {
  key: "TestEnhancement-AllItems-WrathofSpellfire"
  value: {
-<<<<<<< HEAD
-  dps: 1811.9022837619552
-  tps: 1419.7223921684197
-=======
   dps: 1809.6779717650968
   tps: 1418.2144591788026
->>>>>>> e4edec37
  }
 }
 dps_results: {
  key: "TestEnhancement-Average-Default"
  value: {
-<<<<<<< HEAD
-  dps: 1872.2704166422066
-  tps: 1466.7636004375274
-=======
   dps: 1868.66750366763
   tps: 1462.714359352401
->>>>>>> e4edec37
  }
 }
 dps_results: {
  key: "TestEnhancement-Settings-Orc-P2-Basic-FullBuffs-LongMultiTarget"
  value: {
-<<<<<<< HEAD
-  dps: 2438.1148470030703
-  tps: 3242.876763630444
-=======
   dps: 2417.5321601638807
   tps: 3206.1243420864384
->>>>>>> e4edec37
  }
 }
 dps_results: {
  key: "TestEnhancement-Settings-Orc-P2-Basic-FullBuffs-LongSingleTarget"
  value: {
-<<<<<<< HEAD
-  dps: 1862.577335473384
-  tps: 1458.4745425317287
-=======
   dps: 1863.082290857409
   tps: 1458.7468181731265
->>>>>>> e4edec37
  }
 }
 dps_results: {
  key: "TestEnhancement-Settings-Orc-P2-Basic-FullBuffs-ShortSingleTarget"
  value: {
-<<<<<<< HEAD
-  dps: 2019.7329852943842
-  tps: 1539.9799526387299
-=======
   dps: 2015.1708661730327
   tps: 1533.4329915813346
->>>>>>> e4edec37
  }
 }
 dps_results: {
  key: "TestEnhancement-Settings-Orc-P2-Basic-NoBuffs-LongMultiTarget"
  value: {
-<<<<<<< HEAD
-  dps: 1239.3185133751817
-  tps: 1290.0839744987622
-=======
   dps: 1238.5230782901156
   tps: 1278.758465222129
->>>>>>> e4edec37
  }
 }
 dps_results: {
  key: "TestEnhancement-Settings-Orc-P2-Basic-NoBuffs-LongSingleTarget"
  value: {
-<<<<<<< HEAD
-  dps: 842.9200163183693
-  tps: 609.7807002649846
-=======
   dps: 849.4191840877552
   tps: 616.8373878353522
->>>>>>> e4edec37
  }
 }
 dps_results: {
  key: "TestEnhancement-Settings-Orc-P2-Basic-NoBuffs-ShortSingleTarget"
  value: {
-<<<<<<< HEAD
-  dps: 1332.454315699218
-  tps: 996.0076438683174
-=======
   dps: 1355.5681194172253
   tps: 1023.2951733648241
->>>>>>> e4edec37
  }
 }
 dps_results: {
  key: "TestEnhancement-Settings-Troll-P2-Basic-FullBuffs-LongMultiTarget"
  value: {
-<<<<<<< HEAD
-  dps: 2459.1680256482314
-  tps: 3267.179059689918
-=======
   dps: 2457.450195833002
   tps: 3264.8806990946723
->>>>>>> e4edec37
  }
 }
 dps_results: {
  key: "TestEnhancement-Settings-Troll-P2-Basic-FullBuffs-LongSingleTarget"
  value: {
-<<<<<<< HEAD
-  dps: 1878.8248569528794
-  tps: 1472.6859717894613
-=======
   dps: 1876.375630986954
   tps: 1470.641958656701
->>>>>>> e4edec37
  }
 }
 dps_results: {
  key: "TestEnhancement-Settings-Troll-P2-Basic-FullBuffs-ShortSingleTarget"
  value: {
-<<<<<<< HEAD
-  dps: 2086.607478411174
-  tps: 1591.6462415820733
-=======
   dps: 2082.2216000009985
   tps: 1586.888201169994
->>>>>>> e4edec37
  }
 }
 dps_results: {
  key: "TestEnhancement-Settings-Troll-P2-Basic-NoBuffs-LongMultiTarget"
  value: {
-<<<<<<< HEAD
-  dps: 1283.1026330956704
-  tps: 1343.7058332704876
-=======
   dps: 1291.1685159172084
   tps: 1350.1797082842345
->>>>>>> e4edec37
  }
 }
 dps_results: {
  key: "TestEnhancement-Settings-Troll-P2-Basic-NoBuffs-LongSingleTarget"
  value: {
-<<<<<<< HEAD
-  dps: 871.090166244672
-  tps: 632.6511643186146
-=======
   dps: 873.6204215465673
   tps: 634.5088949420272
->>>>>>> e4edec37
  }
 }
 dps_results: {
  key: "TestEnhancement-Settings-Troll-P2-Basic-NoBuffs-ShortSingleTarget"
  value: {
-<<<<<<< HEAD
-  dps: 1391.4321809962003
-  tps: 1053.1734302264074
-=======
   dps: 1406.7894335999115
   tps: 1063.6308329689784
->>>>>>> e4edec37
  }
 }
 dps_results: {
  key: "TestEnhancement-SwitchInFrontOfTarget-Default"
  value: {
-<<<<<<< HEAD
-  dps: 1683.9613635213682
-  tps: 1309.7352453934866
-=======
   dps: 1681.2074134163036
   tps: 1307.6956043210946
->>>>>>> e4edec37
  }
 }