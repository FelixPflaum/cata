package enhancement

import (
	"time"

	"github.com/wowsims/wotlk/sim/core"
	"github.com/wowsims/wotlk/sim/core/proto"
)

// Default Priority Order
const (
	LightningBolt = iota
	StormstrikeApplyDebuff
	WeaveLavaBurst
	WeaveLightningBolt
	MagmaTotem
	Stormstrike
	FlameShock
	EarthShock
	FrostShock
	FireNova
	DelayedWeave
	LightningShield
	DropAllTotems
	LavaLash
	NumberSpells // Used to get the max number of spells in the prio list, keep at bottoom
)

type PriorityRotation struct {
	options       *proto.EnhancementShaman_Rotation
	spellPriority []Spell
}

type Cast func(sim *core.Simulation, target *core.Unit) bool
type Condition func(sim *core.Simulation, target *core.Unit) bool
type ReadyAt func() time.Duration

// Holds all the spell info we need to make decisions
type Spell struct {
	readyAt ReadyAt
	cast    Cast
	// Must pass this check to cast or use readyAt, a special condition to be met
	condition Condition
}

func NewPriorityRotation(enh *EnhancementShaman, options *proto.EnhancementShaman_Rotation) *PriorityRotation {
	rotation := &PriorityRotation{
		options: options,
	}

	rotation.buildPriorityRotation(enh)

	return rotation
}

func (rotation *PriorityRotation) buildPriorityRotation(enh *EnhancementShaman) {
	stormstrikeApplyDebuff := Spell{
		condition: func(sim *core.Simulation, target *core.Unit) bool {
			return !enh.StormstrikeDebuffAura(target).IsActive()
		},
		cast: func(sim *core.Simulation, target *core.Unit) bool {
			return enh.Stormstrike.IsReady(sim) && enh.Stormstrike.Cast(sim, target)
		},
		readyAt: func() time.Duration {
			return enh.Stormstrike.ReadyAt()
		},
	}

	instantLightningBolt := Spell{
		condition: func(sim *core.Simulation, target *core.Unit) bool {
			return enh.MaelstromWeaponAura.GetStacks() == 5
		},
		cast: func(sim *core.Simulation, target *core.Unit) bool {
			return enh.LightningBolt.Cast(sim, target)
		},
		readyAt: func() time.Duration {
			return 0
		},
	}

	stormstrike := Spell{
		condition: func(sim *core.Simulation, target *core.Unit) bool {
			//Checking if we learned the spell, ie untalented
			return enh.Stormstrike != nil
		},
		cast: func(sim *core.Simulation, target *core.Unit) bool {
			//TODO add in SS delay so we don't lose flametongues, if Last attack = current time
			return enh.Stormstrike.IsReady(sim) && enh.Stormstrike.Cast(sim, target)
		},
		readyAt: func() time.Duration {
			return enh.Stormstrike.ReadyAt()
		},
	}

	weaveLightningBolt := Spell{
		condition: func(sim *core.Simulation, target *core.Unit) bool {
			return rotation.options.LightningboltWeave && enh.MaelstromWeaponAura.GetStacks() >= rotation.options.MaelstromweaponMinStack && enh.CurrentMana() >= enh.LightningBolt.CurCast.Cost
		},
		cast: func(sim *core.Simulation, target *core.Unit) bool {
			reactionTime := time.Millisecond * time.Duration(rotation.options.AutoWeaveDelay)
			return enh.CastLightningBoltWeave(sim, reactionTime)
		},
		readyAt: func() time.Duration {
			return 0
		},
	}

	weaveLavaBurst := Spell{
		condition: func(sim *core.Simulation, target *core.Unit) bool {
			if enh.CurrentMana() < enh.LavaBurst.CurCast.Cost {
				return false
			}

			return rotation.options.LavaburstWeave && enh.MaelstromWeaponAura.GetStacks() >= rotation.options.MaelstromweaponMinStack
		},
		cast: func(sim *core.Simulation, target *core.Unit) bool {
			reactionTime := time.Millisecond * time.Duration(rotation.options.AutoWeaveDelay)
			return rotation.options.LavaburstWeave && enh.LavaBurst.IsReady(sim) && enh.CastLavaBurstWeave(sim, reactionTime)
		},
		readyAt: func() time.Duration {
			return 0
		},
	}

	flameShock := Spell{
		condition: func(sim *core.Simulation, target *core.Unit) bool {
			return rotation.options.WeaveFlameShock && enh.FlameShockDot.RemainingDuration(sim) <= time.Duration(rotation.options.FlameShockClipTicks)*enh.FlameShockDot.TickLength
		},
		cast: func(sim *core.Simulation, target *core.Unit) bool {
			return enh.FlameShock.IsReady(sim) && enh.FlameShock.Cast(sim, target)
		},
		readyAt: func() time.Duration {
			return enh.FlameShock.ReadyAt()
		},
	}

	earthShock := Spell{
		condition: func(sim *core.Simulation, target *core.Unit) bool {
			return rotation.options.PrimaryShock == proto.EnhancementShaman_Rotation_Earth
		},
		cast: func(sim *core.Simulation, target *core.Unit) bool {
			return enh.EarthShock.IsReady(sim) && enh.EarthShock.Cast(sim, target)
		},
		readyAt: func() time.Duration {
			return enh.EarthShock.ReadyAt()
		},
	}

	frostShock := Spell{
		condition: func(sim *core.Simulation, target *core.Unit) bool {
			return rotation.options.PrimaryShock == proto.EnhancementShaman_Rotation_Frost
		},
		cast: func(sim *core.Simulation, target *core.Unit) bool {
			return enh.FrostShock.IsReady(sim) && enh.FrostShock.Cast(sim, target)
		},
		readyAt: func() time.Duration {
			return enh.EarthShock.ReadyAt()
		},
	}

	lightningShield := Spell{
		condition: func(sim *core.Simulation, target *core.Unit) bool {
			return !enh.LightningShieldAura.IsActive() && enh.LightningShieldAura != nil
		},
		cast: func(sim *core.Simulation, _ *core.Unit) bool {
			return enh.LightningShield.Cast(sim, nil)
		},
		readyAt: func() time.Duration {
			return 0
		},
	}

	fireNova := Spell{
		condition: func(sim *core.Simulation, target *core.Unit) bool {
			if enh.Totems.Fire == proto.FireTotem_NoFireTotem {
				return false
			}

			return enh.NextTotemDrops[2] > sim.CurrentTime && enh.CurrentMana() > rotation.options.FirenovaManaThreshold
		},
		cast: func(sim *core.Simulation, target *core.Unit) bool {
			return enh.FireNova.IsReady(sim) && enh.FireNova.Cast(sim, target)
		},
		readyAt: func() time.Duration {
			return enh.FireNova.ReadyAt()
		},
	}

	lavaLash := Spell{
		condition: func(sim *core.Simulation, target *core.Unit) bool {
			//Checking if we learned the spell, ie untalented
			return enh.LavaLash != nil
		},
		cast: func(sim *core.Simulation, target *core.Unit) bool {
			//TODO add in LL delay so we don't lose flametongues, if Last attack = current time
			return enh.LavaLash.IsReady(sim) && enh.LavaLash.Cast(sim, target)
		},
		readyAt: func() time.Duration {
			return enh.LavaLash.ReadyAt()
		},
	}

	magmaTotem := Spell{
		condition: func(sim *core.Simulation, target *core.Unit) bool {
			//TODO : rework totems to make them easier to work with.
			return enh.Totems.Fire == proto.FireTotem_MagmaTotem && enh.NextTotemDrops[2] <= sim.CurrentTime
		},
		cast: func(sim *core.Simulation, target *core.Unit) bool {
			return enh.MagmaTotem.Cast(sim, target)
		},
		readyAt: func() time.Duration {
			return 0
		},
	}

	dropAllTotems := Spell{
		condition: func(sim *core.Simulation, target *core.Unit) bool {
			return true
		},
		cast: func(sim *core.Simulation, target *core.Unit) bool {
			// TODO : totems need to be dropped all at once.
			return enh.TryDropTotems(sim)
		},
		readyAt: func() time.Duration {
			return 0
		},
	}

	delayedWeave := Spell{
		condition: func(sim *core.Simulation, target *core.Unit) bool {
			if enh.CurrentMana() < enh.LightningBolt.CurCast.Cost {
				return false
			}

			return rotation.options.LightningboltWeave && rotation.options.DelayGcdWeave > 0 && enh.MaelstromWeaponAura.GetStacks() >= rotation.options.MaelstromweaponMinStack
		},
		cast: func(sim *core.Simulation, target *core.Unit) bool {
			timeUntilSwing := enh.AutoAttacks.NextAttackAt() - sim.CurrentTime
			if timeUntilSwing <= time.Millisecond*time.Duration(rotation.options.DelayGcdWeave) && timeUntilSwing != 0 {
				delay := enh.AutoAttacks.NextAttackAt() + time.Millisecond*100
				if delay < sim.CurrentTime {
					return false
				}

				enh.HardcastWaitUntil(sim, delay, func(_ *core.Simulation, _ *core.Unit) {
					enh.GCD.Reset()
					enh.CastLightningBoltWeave(sim, 0)
				})

				enh.WaitUntil(sim, delay)
				return true
			}

			return false
		},
		readyAt: func() time.Duration {
			return 0
		},
	}

	//Normal Priority Rotation
	var spellPriority []Spell
	if rotation.options.RotationType == proto.EnhancementShaman_Rotation_Priority {
		spellPriority = make([]Spell, NumberSpells)
		spellPriority[StormstrikeApplyDebuff] = stormstrikeApplyDebuff
		spellPriority[LightningBolt] = instantLightningBolt
		spellPriority[Stormstrike] = stormstrike
		spellPriority[FlameShock] = flameShock
		spellPriority[EarthShock] = earthShock
		spellPriority[LightningShield] = lightningShield
		spellPriority[FireNova] = fireNova
		spellPriority[LavaLash] = lavaLash
		spellPriority[WeaveLightningBolt] = weaveLightningBolt
		spellPriority[FrostShock] = frostShock
		spellPriority[WeaveLavaBurst] = weaveLavaBurst
		spellPriority[MagmaTotem] = magmaTotem
		spellPriority[DropAllTotems] = dropAllTotems
		spellPriority[DelayedWeave] = delayedWeave
	}

	//Custom Priority Rotation
	if rotation.options.RotationType == proto.EnhancementShaman_Rotation_Custom && rotation.options.CustomRotation != nil {
		spellPriority := make([]Spell, 0, len(rotation.options.CustomRotation.Spells))

		// Turn weaving off, will enable them if they have been added.
		rotation.options.LightningboltWeave = false
		rotation.options.LavaburstWeave = false
		rotation.options.WeaveFlameShock = false
		rotation.options.PrimaryShock = proto.EnhancementShaman_Rotation_None
		for _, customSpellProto := range rotation.options.CustomRotation.Spells {
			switch customSpellProto.Spell {
			case int32(proto.EnhancementShaman_Rotation_StormstrikeDebuffMissing):
				spellPriority = append(spellPriority, stormstrikeApplyDebuff)
			case int32(proto.EnhancementShaman_Rotation_LightningBolt):
				spellPriority = append(spellPriority, instantLightningBolt)
			case int32(proto.EnhancementShaman_Rotation_LightningBoltWeave):
				rotation.options.LightningboltWeave = true
				spellPriority = append(spellPriority, weaveLightningBolt)
			case int32(proto.EnhancementShaman_Rotation_LightningBoltDelayedWeave):
				rotation.options.LightningboltWeave = true
				spellPriority = append(spellPriority, delayedWeave)
			case int32(proto.EnhancementShaman_Rotation_Stormstrike):
				spellPriority = append(spellPriority, stormstrike)
			case int32(proto.EnhancementShaman_Rotation_FlameShock):
				rotation.options.WeaveFlameShock = true
				spellPriority = append(spellPriority, flameShock)
			case int32(proto.EnhancementShaman_Rotation_FireNova):
				spellPriority = append(spellPriority, fireNova)
			case int32(proto.EnhancementShaman_Rotation_LavaLash):
				spellPriority = append(spellPriority, lavaLash)
			case int32(proto.EnhancementShaman_Rotation_EarthShock):
				if rotation.options.PrimaryShock == proto.EnhancementShaman_Rotation_None {
					rotation.options.PrimaryShock = proto.EnhancementShaman_Rotation_Earth
					spellPriority = append(spellPriority, earthShock)
				}
			case int32(proto.EnhancementShaman_Rotation_LightningShield):
				spellPriority = append(spellPriority, lightningShield)
			case int32(proto.EnhancementShaman_Rotation_FrostShock):
				if rotation.options.PrimaryShock == proto.EnhancementShaman_Rotation_None {
					rotation.options.PrimaryShock = proto.EnhancementShaman_Rotation_Frost
					spellPriority = append(spellPriority, frostShock)
				}
			case int32(proto.EnhancementShaman_Rotation_LavaBurst):
				rotation.options.LavaburstWeave = true
				spellPriority = append(spellPriority, weaveLavaBurst)
			case int32(proto.EnhancementShaman_Rotation_MagmaTotem):
				spellPriority = append(spellPriority, magmaTotem)
			}
		}

		rotation.spellPriority = spellPriority
		return
	}

	rotation.spellPriority = spellPriority
}

func (rotation *PriorityRotation) DoAction(enh *EnhancementShaman, sim *core.Simulation) {
	target := enh.CurrentTarget

	cheapestSpell := core.TernaryFloat64(enh.LavaLash == nil, enh.LightningBolt.CurCast.Cost, enh.LavaBurst.CurCast.Cost)

	// Incase the array is empty
	if len(rotation.spellPriority) == 0 {
		enh.DoNothing()
	}

	//Mana guard, our cheapest spell.
<<<<<<< HEAD
	if enh.CurrentMana() < cheapestSpell {
=======
	if enh.CurrentMana() < enh.LavaLash.CurCast.Cost {
>>>>>>> 68944614
		// Lets top off lightning shield stacks before waiting for mana.
		if enh.LightningShieldAura.GetStacks() < 3 {
			enh.LightningShield.Cast(sim, nil)
		}
<<<<<<< HEAD
		enh.WaitForMana(sim, cheapestSpell)
=======
		enh.WaitForMana(sim, enh.LavaLash.CurCast.Cost)
>>>>>>> 68944614
		return
	}

	// We could choose to not wait for auto attacks if we don't have any MW stacks,
	// this would reduce the amount of DoAction calls by a little bit; might not be a issue though.
	upcomingCD := enh.AutoAttacks.NextAttackAt()
	var cast Cast
	for _, spell := range rotation.spellPriority {
		if !spell.condition(sim, target) {
			continue
		}

		if spell.cast(sim, target) {
			return
		}

		readyAt := spell.readyAt()
		if readyAt > sim.CurrentTime && (upcomingCD > readyAt || upcomingCD < sim.CurrentTime) {
			upcomingCD = readyAt
			cast = spell.cast
		}
	}

	//Lets wait on a upcoming CD or AutoAttack
	enh.WaitUntil(sim, upcomingCD)

	//Incase the next auto is our best CD then there are no spells to cast.
	if cast != nil {
		//We have a upcoming CD and we know what to cast lets just do that.
		enh.HardcastWaitUntil(sim, upcomingCD, func(sim *core.Simulation, target *core.Unit) {
			enh.GCD.Reset()
			cast(sim, target)
		})
	}
}

func (rotation *PriorityRotation) Reset(enh *EnhancementShaman, sim *core.Simulation) {

}<|MERGE_RESOLUTION|>--- conflicted
+++ resolved
@@ -346,20 +346,12 @@
 	}
 
 	//Mana guard, our cheapest spell.
-<<<<<<< HEAD
 	if enh.CurrentMana() < cheapestSpell {
-=======
-	if enh.CurrentMana() < enh.LavaLash.CurCast.Cost {
->>>>>>> 68944614
 		// Lets top off lightning shield stacks before waiting for mana.
 		if enh.LightningShieldAura.GetStacks() < 3 {
 			enh.LightningShield.Cast(sim, nil)
 		}
-<<<<<<< HEAD
 		enh.WaitForMana(sim, cheapestSpell)
-=======
-		enh.WaitForMana(sim, enh.LavaLash.CurCast.Cost)
->>>>>>> 68944614
 		return
 	}
 
