--- conflicted
+++ resolved
@@ -19,7 +19,7 @@
   final_stats: 815.6348719306693
   final_stats: 0
   final_stats: 0
-  final_stats: 489.90000000000003
+  final_stats: 539.4000000000001
   final_stats: 22
   final_stats: 543.239156782713
   final_stats: 0
@@ -55,714 +55,357 @@
   weights: 0
   weights: 0
   weights: 0
-  weights: 0.9141104122715774
-  weights: 0
-  weights: 0.3787712574073771
-  weights: 0
-  weights: 0
-  weights: 0
-  weights: 0
-  weights: 0
-  weights: 0
-  weights: 0
-  weights: 0
-  weights: 0.7134722787917704
-  weights: 0.37732683422795843
-  weights: 0
-  weights: 0
-  weights: 0
-  weights: 0
-  weights: 0
-  weights: 0
-  weights: 0
-  weights: 0
-  weights: 0
-  weights: 0
-  weights: 0
-  weights: 0
-  weights: 0
-  weights: 0
-  weights: 0
-  weights: 0
-  weights: 0
-  weights: 0
-  weights: 0
-  weights: 0
-  weights: 0
-  weights: 0
-  weights: 0
-  weights: 0
-  weights: 0
-  weights: 0
-  weights: 0
-  weights: 0
-  weights: 0
-  weights: 0
- }
-}
-dps_results: {
-<<<<<<< HEAD
- key: "TestElemental-AllItems-AbacusofViolentOdds-28288"
- value: {
-  dps: 1079.90238792304
-  tps: 864.9534963402214
- }
-}
-dps_results: {
- key: "TestElemental-AllItems-AdamantineFigurine-27891"
- value: {
-  dps: 1079.90238792304
-  tps: 864.9534963402214
- }
-}
-dps_results: {
- key: "TestElemental-AllItems-Alchemist'sStone-13503"
- value: {
-  dps: 1110.1402518064608
-  tps: 886.5065140675192
- }
-}
-dps_results: {
- key: "TestElemental-AllItems-AncientAqirArtifact-33830"
- value: {
-  dps: 1079.90238792304
-  tps: 864.9534963402214
- }
-}
-dps_results: {
-=======
->>>>>>> 637e8606
+  weights: 0.9003655083709827
+  weights: 0
+  weights: 0.35091125599512907
+  weights: 0
+  weights: 0
+  weights: 0
+  weights: 0
+  weights: 0
+  weights: 0
+  weights: 0
+  weights: 0
+  weights: 0.7014239582977931
+  weights: 0.330831582990611
+  weights: 0
+  weights: 0
+  weights: 0
+  weights: 0
+  weights: 0
+  weights: 0
+  weights: 0
+  weights: 0
+  weights: 0
+  weights: 0
+  weights: 0
+  weights: 0
+  weights: 0
+  weights: 0
+  weights: 0
+  weights: 0
+  weights: 0
+  weights: 0
+  weights: 0
+  weights: 0
+  weights: 0
+  weights: 0
+  weights: 0
+  weights: 0
+  weights: 0
+  weights: 0
+  weights: 0
+  weights: 0
+  weights: 0
+  weights: 0
+ }
+}
+dps_results: {
  key: "TestElemental-AllItems-AshtongueTalismanofVision-32491"
  value: {
-  dps: 1079.90238792304
-  tps: 864.9534963402214
- }
-}
-dps_results: {
-<<<<<<< HEAD
- key: "TestElemental-AllItems-Assassin'sAlchemistStone-35751"
- value: {
-  dps: 1079.90238792304
-  tps: 864.9534963402214
- }
-}
-dps_results: {
-=======
->>>>>>> 637e8606
+  dps: 1025.4589719020425
+  tps: 827.1775983696527
+ }
+}
+dps_results: {
  key: "TestElemental-AllItems-AustereEarthsiegeDiamond"
  value: {
-  dps: 1091.4871889942724
-  tps: 878.4455169579223
- }
-}
-dps_results: {
-<<<<<<< HEAD
- key: "TestElemental-AllItems-BadgeofTenacity-32658"
- value: {
-  dps: 1079.90238792304
-  tps: 864.9534963402214
- }
-}
-dps_results: {
- key: "TestElemental-AllItems-BadgeoftheSwarmguard-21670"
-=======
+  dps: 1025.3363073810306
+  tps: 831.4934466813976
+ }
+}
+dps_results: {
  key: "TestElemental-AllItems-Bandit'sInsignia-40371"
->>>>>>> 637e8606
- value: {
-  dps: 1079.90238792304
-  tps: 864.9534963402214
- }
-}
-dps_results: {
-<<<<<<< HEAD
- key: "TestElemental-AllItems-BandoftheEternalChampion-29301"
- value: {
-  dps: 1086.1180867457256
-  tps: 876.7547824452917
- }
-}
-dps_results: {
- key: "TestElemental-AllItems-BandoftheEternalDefender-29297"
- value: {
-  dps: 1086.1180867457256
-  tps: 876.7547824452917
- }
-}
-dps_results: {
- key: "TestElemental-AllItems-BandoftheEternalSage-29305"
- value: {
-  dps: 1132.2342950002521
-  tps: 911.787914639915
- }
-}
-dps_results: {
-=======
->>>>>>> 637e8606
+ value: {
+  dps: 1025.4589719020425
+  tps: 827.1775983696527
+ }
+}
+dps_results: {
  key: "TestElemental-AllItems-BeamingEarthsiegeDiamond"
  value: {
-  dps: 1107.963578970658
-  tps: 892.778184183772
- }
-}
-dps_results: {
-<<<<<<< HEAD
- key: "TestElemental-AllItems-Berserker'sCall-33831"
- value: {
-  dps: 1079.90238792304
-  tps: 864.9534963402214
- }
-}
-dps_results: {
- key: "TestElemental-AllItems-BlackenedNaaruSliver-34427"
- value: {
-  dps: 1091.1906583924144
-  tps: 873.5857326497554
- }
-}
-dps_results: {
- key: "TestElemental-AllItems-BlackoutTruncheon-27901"
- value: {
-  dps: 1119.4942001832276
-  tps: 901.702844275303
- }
-}
-dps_results: {
- key: "TestElemental-AllItems-Bladefist'sBreadth-28041"
- value: {
-  dps: 1104.2551500721902
-  tps: 883.4898605410788
- }
-}
-dps_results: {
- key: "TestElemental-AllItems-BladeofUnquenchedThirst-31193"
- value: {
-  dps: 1119.4942001832276
-  tps: 901.702844275303
- }
-}
-dps_results: {
- key: "TestElemental-AllItems-BlazefuryMedallion-17111"
- value: {
-  dps: 1079.6563392426724
-  tps: 871.0103847240949
- }
-}
-dps_results: {
- key: "TestElemental-AllItems-BloodlustBrooch-29383"
- value: {
-  dps: 1079.90238792304
-  tps: 864.9534963402214
- }
-}
-dps_results: {
-=======
->>>>>>> 637e8606
+  dps: 1044.148314385664
+  tps: 846.0091064936097
+ }
+}
+dps_results: {
  key: "TestElemental-AllItems-BracingEarthsiegeDiamond"
  value: {
-  dps: 1100.765244472397
-  tps: 868.2346766507991
+  dps: 1033.9287174310314
+  tps: 821.7332712106629
  }
 }
 dps_results: {
  key: "TestElemental-AllItems-BracingEarthstormDiamond"
  value: {
-  dps: 1096.6829000620223
-  tps: 882.4618184959124
+  dps: 1030.1480570090312
+  tps: 835.2373745608306
  }
 }
 dps_results: {
  key: "TestElemental-AllItems-Braxley'sBackyardMoonshine-35937"
  value: {
-<<<<<<< HEAD
-  dps: 1102.4527380395982
-  tps: 887.907206254031
- }
-}
-dps_results: {
- key: "TestElemental-AllItems-BroochoftheImmortalKing-32534"
- value: {
-  dps: 1079.90238792304
-  tps: 864.9534963402214
-=======
   dps: 1017.0660640267129
   tps: 820.7329984327214
->>>>>>> 637e8606
  }
 }
 dps_results: {
  key: "TestElemental-AllItems-BrutalEarthstormDiamond"
  value: {
-  dps: 1091.4871889942724
-  tps: 878.4455169579223
- }
-}
-dps_results: {
-<<<<<<< HEAD
- key: "TestElemental-AllItems-BulwarkofAzzinoth-32375"
- value: {
-  dps: 1100.8403652781815
-  tps: 887.2594312834251
- }
-}
-dps_results: {
-=======
->>>>>>> 637e8606
+  dps: 1025.3363073810306
+  tps: 831.4934466813976
+ }
+}
+dps_results: {
  key: "TestElemental-AllItems-CataclysmHarness"
  value: {
-  dps: 933.6149317850363
-  tps: 755.4239699658225
+  dps: 864.7114457444824
+  tps: 706.1957610549696
  }
 }
 dps_results: {
  key: "TestElemental-AllItems-CataclysmRegalia"
  value: {
-  dps: 1125.800223078969
-  tps: 904.2603723207226
+  dps: 1071.6838850106228
+  tps: 867.6767400440997
  }
 }
 dps_results: {
  key: "TestElemental-AllItems-ChaoticSkyfireDiamond"
  value: {
-  dps: 1119.4942001832276
-  tps: 901.702844275303
+  dps: 1049.7448035565258
+  tps: 851.3179461170268
  }
 }
 dps_results: {
  key: "TestElemental-AllItems-ChaoticSkyflareDiamond"
  value: {
-  dps: 1127.6935981492759
-  tps: 906.8271220337753
- }
-}
-dps_results: {
-<<<<<<< HEAD
- key: "TestElemental-AllItems-CloakofDarkness-33122"
- value: {
-  dps: 1100.398232183119
-  tps: 904.1447192206113
- }
-}
-dps_results: {
- key: "TestElemental-AllItems-CommendationofKael'thas-34473"
- value: {
-  dps: 1079.90238792304
-  tps: 864.9534963402214
- }
-}
-dps_results: {
- key: "TestElemental-AllItems-Coren'sLuckyCoin-38289"
- value: {
-  dps: 1079.90238792304
-  tps: 864.9534963402214
- }
-}
-dps_results: {
- key: "TestElemental-AllItems-CoreofAr'kelos-29776"
- value: {
-  dps: 1079.90238792304
-  tps: 864.9534963402214
-=======
+  dps: 1055.9173639777964
+  tps: 854.7464493125377
+ }
+}
+dps_results: {
  key: "TestElemental-AllItems-CycloneHarness"
  value: {
   dps: 871.3898997484358
   tps: 711.9387198419106
->>>>>>> 637e8606
  }
 }
 dps_results: {
  key: "TestElemental-AllItems-CycloneRegalia"
  value: {
-<<<<<<< HEAD
-  dps: 1079.90238792304
-  tps: 864.9534963402214
-=======
   dps: 1017.9677822559922
   tps: 823.3539639440255
->>>>>>> 637e8606
  }
 }
 dps_results: {
  key: "TestElemental-AllItems-DarkmoonCard:Berserker!-42989"
  value: {
-<<<<<<< HEAD
-  dps: 916.7895572966789
-  tps: 743.1432731793667
-=======
   dps: 1046.3315874195987
   tps: 842.5397433282541
->>>>>>> 637e8606
  }
 }
 dps_results: {
  key: "TestElemental-AllItems-DarkmoonCard:Death-42990"
  value: {
-<<<<<<< HEAD
-  dps: 1084.7052438519372
-  tps: 872.1269049564194
-=======
   dps: 1079.0137844126737
   tps: 875.26077664588
->>>>>>> 637e8606
  }
 }
 dps_results: {
  key: "TestElemental-AllItems-DarkmoonCard:Greatness-42987"
  value: {
-<<<<<<< HEAD
-  dps: 1079.90238792304
-  tps: 864.9534963402214
-=======
   dps: 1017.7715135264907
   tps: 810.2567163610335
->>>>>>> 637e8606
  }
 }
 dps_results: {
  key: "TestElemental-AllItems-DarkmoonCard:Greatness-44253"
  value: {
-<<<<<<< HEAD
-  dps: 1106.269716260259
-  tps: 885.2842568780022
-=======
   dps: 1017.7715135264907
   tps: 810.2567163610335
->>>>>>> 637e8606
  }
 }
 dps_results: {
  key: "TestElemental-AllItems-DarkmoonCard:Greatness-44254"
  value: {
-<<<<<<< HEAD
-  dps: 1107.1642271576702
-  tps: 885.9566226067516
-=======
   dps: 1048.9060528077546
   tps: 836.0240196644058
->>>>>>> 637e8606
  }
 }
 dps_results: {
  key: "TestElemental-AllItems-DeathKnight'sAnguish-38212"
  value: {
-<<<<<<< HEAD
-  dps: 1079.90238792304
-  tps: 864.9534963402214
-=======
   dps: 1030.9817463661261
   tps: 830.3264243288255
->>>>>>> 637e8606
  }
 }
 dps_results: {
  key: "TestElemental-AllItems-Defender'sCode-40257"
  value: {
-  dps: 1079.90238792304
-  tps: 864.9534963402214
+  dps: 1025.4589719020425
+  tps: 827.1775983696527
  }
 }
 dps_results: {
  key: "TestElemental-AllItems-DesolationBattlegear"
  value: {
-  dps: 892.7797535391629
-  tps: 725.9760290673152
+  dps: 836.8219740704133
+  tps: 684.9024686680011
  }
 }
 dps_results: {
  key: "TestElemental-AllItems-DestructiveSkyfireDiamond"
  value: {
-  dps: 1098.7283364077691
-  tps: 884.5626720378073
+  dps: 1039.562255572429
+  tps: 840.1358998359168
  }
 }
 dps_results: {
  key: "TestElemental-AllItems-DestructiveSkyflareDiamond"
  value: {
-  dps: 1103.86146771999
-  tps: 886.6089326709081
- }
-}
-dps_results: {
-<<<<<<< HEAD
- key: "TestElemental-AllItems-Devastation-30316"
- value: {
-  dps: 1005.755075840673
-  tps: 813.5257782147147
- }
-}
-dps_results: {
- key: "TestElemental-AllItems-Dragonmaw-28438"
- value: {
-  dps: 1119.4942001832276
-  tps: 901.702844275303
- }
-}
-dps_results: {
- key: "TestElemental-AllItems-DragonspineTrophy-28830"
- value: {
-  dps: 1079.90238792304
-  tps: 864.9534963402214
- }
-}
-dps_results: {
- key: "TestElemental-AllItems-Dragonstrike-28439"
- value: {
-  dps: 1119.4942001832276
-  tps: 901.702844275303
- }
-}
-dps_results: {
- key: "TestElemental-AllItems-DrakefistHammer-28437"
- value: {
-  dps: 1119.4942001832276
-  tps: 901.702844275303
- }
-}
-dps_results: {
- key: "TestElemental-AllItems-EarthshatterBattlegear"
- value: {
-  dps: 1076.3405571234455
-  tps: 864.4310437965532
- }
-}
-dps_results: {
-=======
->>>>>>> 637e8606
+  dps: 1031.6101617046193
+  tps: 836.0887655070646
+ }
+}
+dps_results: {
  key: "TestElemental-AllItems-EffulgentSkyflareDiamond"
  value: {
-  dps: 1091.4871889942724
-  tps: 878.4455169579223
+  dps: 1025.3363073810306
+  tps: 831.4934466813976
  }
 }
 dps_results: {
  key: "TestElemental-AllItems-EmberSkyfireDiamond"
  value: {
-  dps: 1107.007293196679
-  tps: 890.9270512798353
+  dps: 1034.9480013048224
+  tps: 837.0671494841054
  }
 }
 dps_results: {
  key: "TestElemental-AllItems-EmberSkyflareDiamond"
  value: {
-  dps: 1111.128460872304
-  tps: 894.1142146250091
- }
-}
-dps_results: {
-<<<<<<< HEAD
- key: "TestElemental-AllItems-EmptyMugofDirebrew-38287"
- value: {
-  dps: 1079.90238792304
-  tps: 864.9534963402214
- }
-}
-dps_results: {
- key: "TestElemental-AllItems-EmpyreanDemolisher-17112"
- value: {
-  dps: 1119.4942001832276
-  tps: 901.702844275303
- }
-}
-dps_results: {
-=======
->>>>>>> 637e8606
+  dps: 1038.7416297491975
+  tps: 840.0089787506353
+ }
+}
+dps_results: {
  key: "TestElemental-AllItems-EnigmaticSkyfireDiamond"
  value: {
-  dps: 1095.1058466778559
-  tps: 881.9149237736414
+  dps: 1025.7258150585333
+  tps: 831.6987020278499
  }
 }
 dps_results: {
  key: "TestElemental-AllItems-EnigmaticSkyflareDiamond"
  value: {
-  dps: 1102.9006872096425
-  tps: 886.8022901518009
+  dps: 1031.837233679541
+  tps: 835.1808712679777
  }
 }
 dps_results: {
  key: "TestElemental-AllItems-EnigmaticStarflareDiamond"
  value: {
-  dps: 1106.5340840034269
-  tps: 890.6768483942886
- }
-}
-dps_results: {
-<<<<<<< HEAD
- key: "TestElemental-AllItems-EssenceoftheMartyr-29376"
- value: {
-  dps: 1105.3472194831688
-  tps: 884.5954254908545
- }
-}
-dps_results: {
-=======
->>>>>>> 637e8606
+  dps: 1045.585287997281
+  tps: 846.0134188299251
+ }
+}
+dps_results: {
  key: "TestElemental-AllItems-EternalEarthsiegeDiamond"
  value: {
-  dps: 1091.4871889942724
-  tps: 878.4455169579223
+  dps: 1025.3363073810306
+  tps: 831.4934466813976
  }
 }
 dps_results: {
  key: "TestElemental-AllItems-EternalEarthstormDiamond"
  value: {
-  dps: 1091.4871889942724
-  tps: 878.4455169579223
+  dps: 1025.3363073810306
+  tps: 831.4934466813976
  }
 }
 dps_results: {
  key: "TestElemental-AllItems-ExtractofNecromanticPower-40373"
  value: {
-<<<<<<< HEAD
-  dps: 1119.9948737578407
-  tps: 895.8452043649351
-=======
   dps: 1071.8673048765904
   tps: 866.259086179598
->>>>>>> 637e8606
  }
 }
 dps_results: {
  key: "TestElemental-AllItems-Fathom-BroochoftheTidewalker-30663"
  value: {
-  dps: 1133.9970956977259
-  tps: 907.6669884909196
+  dps: 1074.9590342706383
+  tps: 864.5969014997265
  }
 }
 dps_results: {
  key: "TestElemental-AllItems-FelstalkerArmor"
  value: {
-  dps: 973.4474629768526
-  tps: 787.3691203855619
- }
-}
-dps_results: {
-<<<<<<< HEAD
- key: "TestElemental-AllItems-Figurine-LivingRubySerpent-24126"
- value: {
-  dps: 1123.7590621729885
-  tps: 897.218570998628
- }
-}
-dps_results: {
- key: "TestElemental-AllItems-Figurine-NightseyePanther-24128"
- value: {
-  dps: 1079.90238792304
-  tps: 864.9534963402214
- }
-}
-dps_results: {
- key: "TestElemental-AllItems-Figurine-ShadowsongPanther-35702"
- value: {
-  dps: 1079.1409150417714
-  tps: 864.3978465164391
-=======
+  dps: 911.0222349682167
+  tps: 746.3158779026172
+ }
+}
+dps_results: {
  key: "TestElemental-AllItems-ForgeEmber-37660"
  value: {
   dps: 1060.5247314946596
   tps: 851.0464229515304
->>>>>>> 637e8606
  }
 }
 dps_results: {
  key: "TestElemental-AllItems-ForlornSkyflareDiamond"
  value: {
-  dps: 1100.765244472397
-  tps: 885.6174839900472
+  dps: 1033.9287174310314
+  tps: 838.1790321803855
  }
 }
 dps_results: {
  key: "TestElemental-AllItems-ForlornStarflareDiamond"
  value: {
-  dps: 1098.9096333767723
-  tps: 884.1830905836229
- }
-}
-dps_results: {
-<<<<<<< HEAD
- key: "TestElemental-AllItems-GnomereganAuto-Blocker600-29387"
- value: {
-  dps: 1079.90238792304
-  tps: 864.9534963402214
- }
-}
-dps_results: {
- key: "TestElemental-AllItems-Guardian'sAlchemistStone-35748"
-=======
+  dps: 1032.210235421031
+  tps: 836.8419150805875
+ }
+}
+dps_results: {
  key: "TestElemental-AllItems-FuryoftheFiveFlights-40431"
->>>>>>> 637e8606
- value: {
-  dps: 1079.90238792304
-  tps: 864.9534963402214
- }
-}
-dps_results: {
-<<<<<<< HEAD
- key: "TestElemental-AllItems-HandofJustice-11815"
- value: {
-  dps: 1079.90238792304
-  tps: 864.9534963402214
- }
-}
-dps_results: {
- key: "TestElemental-AllItems-Heartrazor-29962"
- value: {
-  dps: 1119.4942001832276
-  tps: 901.702844275303
- }
-}
-dps_results: {
- key: "TestElemental-AllItems-HexShrunkenHead-33829"
- value: {
-  dps: 1113.712843636332
-  tps: 891.0166203532981
- }
-}
-dps_results: {
- key: "TestElemental-AllItems-HourglassoftheUnraveller-28034"
- value: {
-  dps: 1109.8700227386553
-  tps: 885.3533819782992
- }
-}
-dps_results: {
- key: "TestElemental-AllItems-IconofUnyieldingCourage-28121"
- value: {
-  dps: 1117.7073257123584
-  tps: 889.7281395527114
-=======
+ value: {
+  dps: 1025.4589719020425
+  tps: 827.1775983696527
+ }
+}
+dps_results: {
  key: "TestElemental-AllItems-IllustrationoftheDragonSoul-40432"
  value: {
   dps: 1094.6311969557928
   tps: 880.9868209643708
->>>>>>> 637e8606
  }
 }
 dps_results: {
  key: "TestElemental-AllItems-ImbuedUnstableDiamond"
  value: {
-  dps: 1096.6829000620223
-  tps: 882.4618184959124
+  dps: 1030.1480570090312
+  tps: 835.2373745608306
  }
 }
 dps_results: {
  key: "TestElemental-AllItems-ImpassiveSkyflareDiamond"
  value: {
-  dps: 1102.9006872096425
-  tps: 886.8022901518009
+  dps: 1031.837233679541
+  tps: 835.1808712679777
  }
 }
 dps_results: {
  key: "TestElemental-AllItems-ImpassiveStarflareDiamond"
  value: {
-  dps: 1106.5340840034269
-  tps: 890.6768483942886
+  dps: 1045.585287997281
+  tps: 846.0134188299251
  }
 }
 dps_results: {
  key: "TestElemental-AllItems-IncisorFragment-37723"
  value: {
-  dps: 1079.90238792304
-  tps: 864.9534963402214
+  dps: 1025.4589719020425
+  tps: 827.1775983696527
  }
 }
 dps_results: {
@@ -775,130 +418,78 @@
 dps_results: {
  key: "TestElemental-AllItems-InsightfulEarthsiegeDiamond"
  value: {
-  dps: 1234.3060091685325
-  tps: 988.3678832739002
+  dps: 1145.9857365340306
+  tps: 926.9993728694733
  }
 }
 dps_results: {
  key: "TestElemental-AllItems-InsightfulEarthstormDiamond"
  value: {
-  dps: 1154.3648759136659
-  tps: 929.0742634530944
+  dps: 1075.4235953512166
+  tps: 870.9711540295305
  }
 }
 dps_results: {
  key: "TestElemental-AllItems-InvigoratingEarthsiegeDiamond"
  value: {
-  dps: 1091.4871889942724
-  tps: 878.4455169579223
+  dps: 1025.3363073810306
+  tps: 831.4934466813976
  }
 }
 dps_results: {
  key: "TestElemental-AllItems-Lavanthor'sTalisman-37872"
  value: {
-<<<<<<< HEAD
-  dps: 1091.3304202178454
-  tps: 872.0968465603341
-=======
-  dps: 1025.4589719020425
-  tps: 827.1775983696527
->>>>>>> 637e8606
+  dps: 1025.4589719020425
+  tps: 827.1775983696527
  }
 }
 dps_results: {
  key: "TestElemental-AllItems-MajesticDragonFigurine-40430"
  value: {
-<<<<<<< HEAD
-  dps: 1111.2242262328564
-  tps: 889.4779576499367
-=======
   dps: 1052.406792126388
   tps: 846.9276998083471
->>>>>>> 637e8606
  }
 }
 dps_results: {
  key: "TestElemental-AllItems-Mana-EtchedRegalia"
  value: {
-  dps: 941.23210211636
-  tps: 762.061715164361
- }
-}
-dps_results: {
-<<<<<<< HEAD
- key: "TestElemental-AllItems-ManualCrowdPummeler-9449"
- value: {
-  dps: 993.7471525614831
-  tps: 805.8207340250916
- }
-}
-dps_results: {
- key: "TestElemental-AllItems-MarkoftheChampion-23206"
- value: {
-  dps: 1079.90238792304
-  tps: 864.9534963402214
- }
-}
-dps_results: {
- key: "TestElemental-AllItems-MarkoftheChampion-23207"
- value: {
-  dps: 1111.8898934071963
-  tps: 889.7210154227618
- }
-}
-dps_results: {
- key: "TestElemental-AllItems-MercurialAlchemistStone-44322"
- value: {
-  dps: 1113.7475938707676
-  tps: 890.8632259764953
- }
-}
-dps_results: {
- key: "TestElemental-AllItems-MightyAlchemist'sStone-44324"
- value: {
-  dps: 1098.1093281124442
-  tps: 877.9370049212521
- }
-}
-dps_results: {
- key: "TestElemental-AllItems-Moroes'LuckyPocketWatch-28528"
- value: {
-  dps: 1079.90238792304
-  tps: 864.9534963402214
-=======
+  dps: 890.9673499579724
+  tps: 730.1329099679594
+ }
+}
+dps_results: {
  key: "TestElemental-AllItems-MeteoriteWhetstone-37390"
  value: {
   dps: 1034.7707767996735
   tps: 833.535450616141
->>>>>>> 637e8606
  }
 }
 dps_results: {
  key: "TestElemental-AllItems-MysticalSkyfireDiamond"
  value: {
-  dps: 1101.8483163455203
-  tps: 887.1524878719433
+  dps: 1026.3070459881344
+  tps: 830.7492028287584
  }
 }
 dps_results: {
  key: "TestElemental-AllItems-NaturalAlignmentCrystal-19344"
  value: {
-  dps: 1066.8478579718908
-  tps: 855.2859748878723
+  dps: 986.8760858160605
+  tps: 800.8105370985593
  }
 }
 dps_results: {
  key: "TestElemental-AllItems-NetherscaleArmor"
  value: {
-  dps: 1040.4340480575745
-  tps: 841.6983125235026
+  dps: 968.2326902780108
+  tps: 788.9307092755438
  }
 }
 dps_results: {
  key: "TestElemental-AllItems-NetherstrikeArmor"
  value: {
-  dps: 1089.5592881389512
-  tps: 880.7715457295858
+  dps: 1027.0005549074515
+  tps: 833.5073741537547
  }
 }
 dps_results: {
@@ -911,437 +502,265 @@
 dps_results: {
  key: "TestElemental-AllItems-PersistentEarthshatterDiamond"
  value: {
-  dps: 1091.4871889942724
-  tps: 878.4455169579223
+  dps: 1025.3363073810306
+  tps: 831.4934466813976
  }
 }
 dps_results: {
  key: "TestElemental-AllItems-PersistentEarthsiegeDiamond"
  value: {
-  dps: 1091.4871889942724
-  tps: 878.4455169579223
+  dps: 1025.3363073810306
+  tps: 831.4934466813976
  }
 }
 dps_results: {
  key: "TestElemental-AllItems-PotentUnstableDiamond"
  value: {
-  dps: 1091.4871889942724
-  tps: 878.4455169579223
+  dps: 1025.3363073810306
+  tps: 831.4934466813976
  }
 }
 dps_results: {
  key: "TestElemental-AllItems-PowerfulEarthshatterDiamond"
  value: {
-  dps: 1091.4871889942724
-  tps: 878.4455169579223
+  dps: 1025.3363073810306
+  tps: 831.4934466813976
  }
 }
 dps_results: {
  key: "TestElemental-AllItems-PowerfulEarthsiegeDiamond"
  value: {
-  dps: 1091.4871889942724
-  tps: 878.4455169579223
+  dps: 1025.3363073810306
+  tps: 831.4934466813976
  }
 }
 dps_results: {
  key: "TestElemental-AllItems-PowerfulEarthstormDiamond"
  value: {
-  dps: 1091.4871889942724
-  tps: 878.4455169579223
+  dps: 1025.3363073810306
+  tps: 831.4934466813976
  }
 }
 dps_results: {
  key: "TestElemental-AllItems-PrimalIntent"
  value: {
-  dps: 951.5457381045976
-  tps: 774.0555185866313
+  dps: 887.6767338275781
+  tps: 728.1394607262748
  }
 }
 dps_results: {
  key: "TestElemental-AllItems-PurifiedShardoftheGods"
  value: {
-  dps: 1079.90238792304
-  tps: 864.9534963402214
+  dps: 1025.4589719020425
+  tps: 827.1775983696527
  }
 }
 dps_results: {
  key: "TestElemental-AllItems-ReignoftheDead-47316"
  value: {
-<<<<<<< HEAD
-  dps: 1109.0942205888068
-  tps: 888.3971976813228
-=======
   dps: 1142.444401905289
   tps: 929.7269269467433
->>>>>>> 637e8606
  }
 }
 dps_results: {
  key: "TestElemental-AllItems-ReignoftheDead-47477"
  value: {
-<<<<<<< HEAD
-  dps: 1103.610774340709
-  tps: 883.3105987190454
-=======
   dps: 1156.805687943315
   tps: 942.5126236811338
->>>>>>> 637e8606
  }
 }
 dps_results: {
  key: "TestElemental-AllItems-RelentlessEarthsiegeDiamond"
  value: {
-  dps: 1115.5853294540188
-  tps: 897.9828610362591
+  dps: 1049.148435445656
+  tps: 850.9447279292507
  }
 }
 dps_results: {
  key: "TestElemental-AllItems-RelentlessEarthstormDiamond"
  value: {
-  dps: 1115.5853294540188
-  tps: 897.9828610362591
+  dps: 1049.148435445656
+  tps: 850.9447279292507
  }
 }
 dps_results: {
  key: "TestElemental-AllItems-RevitalizingSkyflareDiamond"
  value: {
-  dps: 1106.5734259155504
-  tps: 892.5887865036271
- }
-}
-dps_results: {
-<<<<<<< HEAD
- key: "TestElemental-AllItems-RobeoftheElderScribes-28602"
- value: {
-  dps: 1094.9077246455504
-  tps: 881.9969548780364
- }
-}
-dps_results: {
- key: "TestElemental-AllItems-RodoftheSunKing-29996"
- value: {
-  dps: 1119.4942001832276
-  tps: 901.702844275303
- }
-}
-dps_results: {
- key: "TestElemental-AllItems-Romulo'sPoisonVial-28579"
- value: {
-  dps: 1114.2040089511513
-  tps: 888.9368970443052
- }
-}
-dps_results: {
- key: "TestElemental-AllItems-ScarabofDisplacement-30629"
-=======
+  dps: 1057.710167905543
+  tps: 857.8369489489914
+ }
+}
+dps_results: {
  key: "TestElemental-AllItems-RuneofRepulsion-40372"
->>>>>>> 637e8606
- value: {
-  dps: 1079.90238792304
-  tps: 864.9534963402214
- }
-}
-dps_results: {
-<<<<<<< HEAD
- key: "TestElemental-AllItems-Scryer'sBloodgem-29132"
- value: {
-  dps: 1127.6767425691435
-  tps: 897.5680041634322
- }
-}
-dps_results: {
- key: "TestElemental-AllItems-SextantofUnstableCurrents-30626"
- value: {
-  dps: 1113.185561596548
-  tps: 889.7076538982351
- }
-}
-dps_results: {
- key: "TestElemental-AllItems-ShadowmoonInsignia-32501"
- value: {
-  dps: 1079.90238792304
-  tps: 864.9534963402214
- }
-}
-dps_results: {
- key: "TestElemental-AllItems-ShardofContempt-34472"
-=======
+ value: {
+  dps: 1025.4589719020425
+  tps: 827.1775983696527
+ }
+}
+dps_results: {
  key: "TestElemental-AllItems-SealofthePantheon-36993"
->>>>>>> 637e8606
- value: {
-  dps: 1079.90238792304
-  tps: 864.9534963402214
- }
-}
-dps_results: {
-<<<<<<< HEAD
- key: "TestElemental-AllItems-ShatteredSunPendantofAcumen-34678"
- value: {
-  dps: 1130.7758435563628
-  tps: 909.6868476319725
- }
-}
-dps_results: {
- key: "TestElemental-AllItems-ShatteredSunPendantofMight-34679"
- value: {
-  dps: 1079.6563392426724
-  tps: 871.0103847240949
- }
-}
-dps_results: {
- key: "TestElemental-AllItems-Shiffar'sNexus-Horn-28418"
- value: {
-  dps: 1114.0263498815784
-  tps: 891.4000080756304
- }
-}
-dps_results: {
- key: "TestElemental-AllItems-ShiftingNaaruSliver-34429"
- value: {
-  dps: 1111.1166684947957
-  tps: 888.6465600542552
-=======
+ value: {
+  dps: 1025.4589719020425
+  tps: 827.1775983696527
+ }
+}
+dps_results: {
  key: "TestElemental-AllItems-Serrah'sStar-37559"
  value: {
   dps: 1057.7382534368346
   tps: 850.1472726819499
->>>>>>> 637e8606
  }
 }
 dps_results: {
  key: "TestElemental-AllItems-ShinyShardoftheGods"
  value: {
-  dps: 1079.90238792304
-  tps: 864.9534963402214
+  dps: 1025.4589719020425
+  tps: 827.1775983696527
  }
 }
 dps_results: {
  key: "TestElemental-AllItems-Sindragosa'sFlawlessFang-50361"
  value: {
-<<<<<<< HEAD
-  dps: 993.7471525614831
-  tps: 805.8207340250916
-=======
-  dps: 1025.4589719020425
-  tps: 827.1775983696527
->>>>>>> 637e8606
+  dps: 1025.4589719020425
+  tps: 827.1775983696527
  }
 }
 dps_results: {
  key: "TestElemental-AllItems-SkycallTotem-33506"
  value: {
-  dps: 1101.8779514617545
-  tps: 889.8591150708205
+  dps: 1042.898721049955
+  tps: 847.3005353186762
  }
 }
 dps_results: {
  key: "TestElemental-AllItems-SkyshatterHarness"
  value: {
-  dps: 984.5788042551068
-  tps: 794.8172848454342
+  dps: 940.0129380476349
+  tps: 765.1048321586662
  }
 }
 dps_results: {
  key: "TestElemental-AllItems-SkyshatterRegalia"
  value: {
-  dps: 1292.7489978430674
-  tps: 1029.6391652796947
- }
-}
-dps_results: {
-<<<<<<< HEAD
- key: "TestElemental-AllItems-Slayer'sCrest-23041"
- value: {
-  dps: 1079.90238792304
-  tps: 864.9534963402214
- }
-}
-dps_results: {
- key: "TestElemental-AllItems-Sorcerer'sAlchemistStone-35749"
- value: {
-  dps: 1103.610774340709
-  tps: 883.3105987190454
-=======
+  dps: 1201.7455342461087
+  tps: 960.3553203955308
+ }
+}
+dps_results: {
  key: "TestElemental-AllItems-SparkofLife-37657"
  value: {
   dps: 1105.8123996914828
   tps: 887.4066005349446
->>>>>>> 637e8606
  }
 }
 dps_results: {
  key: "TestElemental-AllItems-SpellstrikeInfusion"
  value: {
-  dps: 1032.6400741110863
-  tps: 832.7880510951949
+  dps: 975.2124926908542
+  tps: 794.6711812604793
  }
 }
 dps_results: {
  key: "TestElemental-AllItems-Spirit-WorldGlass-39388"
  value: {
-<<<<<<< HEAD
-  dps: 1105.5835935391592
-  tps: 891.8970065474709
-=======
   dps: 1043.0259430733029
   tps: 839.542186654274
->>>>>>> 637e8606
  }
 }
 dps_results: {
  key: "TestElemental-AllItems-Stonebreaker'sTotem-33507"
  value: {
-<<<<<<< HEAD
-  dps: 1079.3475069924793
-  tps: 871.4691775068299
-=======
   dps: 1037.572633868001
   tps: 842.7746670273623
->>>>>>> 637e8606
  }
 }
 dps_results: {
  key: "TestElemental-AllItems-StrengthoftheClefthoof"
  value: {
-  dps: 920.9522728673462
-  tps: 748.313994669784
+  dps: 860.9041126371382
+  tps: 708.500617162669
  }
 }
 dps_results: {
  key: "TestElemental-AllItems-SwiftSkyfireDiamond"
  value: {
-  dps: 1091.4871889942724
-  tps: 878.4455169579223
+  dps: 1025.3363073810306
+  tps: 831.4934466813976
  }
 }
 dps_results: {
  key: "TestElemental-AllItems-SwiftSkyflareDiamond"
  value: {
-  dps: 1091.4871889942724
-  tps: 878.4455169579223
+  dps: 1025.3363073810306
+  tps: 831.4934466813976
  }
 }
 dps_results: {
  key: "TestElemental-AllItems-SwiftStarfireDiamond"
  value: {
-  dps: 1095.9406556237723
-  tps: 881.8880611333428
+  dps: 1029.4606642050312
+  tps: 834.7025277209118
  }
 }
 dps_results: {
  key: "TestElemental-AllItems-SwiftStarflareDiamond"
  value: {
-  dps: 1091.4871889942724
-  tps: 878.4455169579223
+  dps: 1025.3363073810306
+  tps: 831.4934466813976
  }
 }
 dps_results: {
  key: "TestElemental-AllItems-SwiftWindfireDiamond"
  value: {
-  dps: 1091.4871889942724
-  tps: 878.4455169579223
- }
-}
-dps_results: {
-<<<<<<< HEAD
- key: "TestElemental-AllItems-SyphonoftheNathrezim-32262"
- value: {
-  dps: 1119.4942001832276
-  tps: 901.702844275303
- }
-}
-dps_results: {
-=======
->>>>>>> 637e8606
+  dps: 1025.3363073810306
+  tps: 831.4934466813976
+ }
+}
+dps_results: {
  key: "TestElemental-AllItems-TenaciousEarthstormDiamond"
  value: {
-  dps: 1091.4871889942724
-  tps: 878.4455169579223
- }
-}
-dps_results: {
-<<<<<<< HEAD
- key: "TestElemental-AllItems-TheBladefist-29348"
- value: {
-  dps: 1012.1073186796409
-  tps: 820.0762890594655
- }
-}
-dps_results: {
- key: "TestElemental-AllItems-TheDecapitator-28767"
- value: {
-  dps: 1119.4942001832276
-  tps: 901.702844275303
- }
-}
-dps_results: {
-=======
->>>>>>> 637e8606
+  dps: 1025.3363073810306
+  tps: 831.4934466813976
+ }
+}
+dps_results: {
  key: "TestElemental-AllItems-TheFistsofFury"
  value: {
-  dps: 993.7471525614831
-  tps: 805.8207340250916
- }
-}
-dps_results: {
-<<<<<<< HEAD
- key: "TestElemental-AllItems-TheNightBlade-31331"
- value: {
-  dps: 1119.4942001832276
-  tps: 901.702844275303
- }
-}
-dps_results: {
- key: "TestElemental-AllItems-TheRestrainedEssenceofSapphiron-23046"
- value: {
-  dps: 1103.4979368013405
-  tps: 883.1518333863564
- }
-}
-dps_results: {
- key: "TestElemental-AllItems-TheSkullofGul'dan-32483"
- value: {
-  dps: 1131.6214068333932
-  tps: 903.8411265369748
- }
-}
-dps_results: {
-=======
->>>>>>> 637e8606
+  dps: 937.1197766263001
+  tps: 766.1054203100621
+ }
+}
+dps_results: {
  key: "TestElemental-AllItems-TheTwinStars"
  value: {
-  dps: 1105.9348479124444
-  tps: 891.8112946765433
+  dps: 1041.5829587020075
+  tps: 845.121599707341
  }
 }
 dps_results: {
  key: "TestElemental-AllItems-ThunderingSkyfireDiamond"
  value: {
-  dps: 1091.4871889942724
-  tps: 878.4455169579223
+  dps: 1025.3363073810306
+  tps: 831.4934466813976
  }
 }
 dps_results: {
  key: "TestElemental-AllItems-ThunderingSkyflareDiamond"
  value: {
-  dps: 1091.4871889942724
-  tps: 878.4455169579223
+  dps: 1025.3363073810306
+  tps: 831.4934466813976
  }
 }
 dps_results: {
  key: "TestElemental-AllItems-TidefuryRaiment"
  value: {
-  dps: 964.0833590917978
-  tps: 781.1900275904927
+  dps: 902.0332237754702
+  tps: 737.0153679186075
  }
 }
 dps_results: {
  key: "TestElemental-AllItems-TinyAbominationinaJar-50351"
  value: {
-<<<<<<< HEAD
-  dps: 1104.5709964910748
-  tps: 885.0943814487733
-=======
   dps: 1079.9138037738014
   tps: 865.1936293018523
  }
@@ -1351,197 +770,166 @@
  value: {
   dps: 1079.9138037738014
   tps: 865.1936293018523
->>>>>>> 637e8606
  }
 }
 dps_results: {
  key: "TestElemental-AllItems-TirelessSkyflareDiamond"
  value: {
-  dps: 1100.765244472397
-  tps: 885.6174839900472
+  dps: 1033.9287174310314
+  tps: 838.1790321803855
  }
 }
 dps_results: {
  key: "TestElemental-AllItems-TirelessStarflareDiamond"
  value: {
-  dps: 1098.9096333767723
-  tps: 884.1830905836229
+  dps: 1032.210235421031
+  tps: 836.8419150805875
  }
 }
 dps_results: {
  key: "TestElemental-AllItems-TotemoftheElementalPlane-40708"
  value: {
-  dps: 1109.5482015383432
-  tps: 894.9571042987895
+  dps: 1042.315171462823
+  tps: 845.4090335390898
  }
 }
 dps_results: {
  key: "TestElemental-AllItems-TotemofthePulsingEarth-29389"
  value: {
-  dps: 1157.255147368739
-  tps: 929.0622854416372
+  dps: 1080.1166424647076
+  tps: 875.131985261612
  }
 }
 dps_results: {
  key: "TestElemental-AllItems-TrenchantEarthshatterDiamond"
  value: {
-  dps: 1098.9096333767723
-  tps: 884.1830905836229
+  dps: 1032.210235421031
+  tps: 836.8419150805875
  }
 }
 dps_results: {
  key: "TestElemental-AllItems-TrenchantEarthsiegeDiamond"
  value: {
-  dps: 1100.765244472397
-  tps: 885.6174839900472
- }
-}
-dps_results: {
-<<<<<<< HEAD
- key: "TestElemental-AllItems-TsunamiTalisman-30627"
- value: {
-  dps: 1120.0837619232866
-  tps: 895.2801066351909
- }
-}
-dps_results: {
-=======
->>>>>>> 637e8606
+  dps: 1033.9287174310314
+  tps: 838.1790321803855
+ }
+}
+dps_results: {
  key: "TestElemental-AllItems-WastewalkerArmor"
  value: {
-  dps: 795.8380268213673
-  tps: 651.0043864447864
+  dps: 753.6739514604982
+  tps: 623.2957159249356
  }
 }
 dps_results: {
  key: "TestElemental-AllItems-WindhawkArmor"
  value: {
-  dps: 1100.9943003634162
-  tps: 885.1221903573772
- }
-}
-dps_results: {
-<<<<<<< HEAD
- key: "TestElemental-AllItems-WorldBreaker-30090"
- value: {
-  dps: 993.7471525614831
-  tps: 805.8207340250916
- }
-}
-dps_results: {
-=======
->>>>>>> 637e8606
+  dps: 1043.888244082294
+  tps: 846.4299284322962
+ }
+}
+dps_results: {
  key: "TestElemental-AllItems-WrathofSpellfire"
  value: {
-  dps: 1062.5794455395003
-  tps: 857.8843374451895
- }
-}
-dps_results: {
-<<<<<<< HEAD
- key: "TestElemental-AllItems-Xi'ri'sGift-29179"
- value: {
-  dps: 1119.1764368647987
-  tps: 892.3980234081374
- }
-}
-dps_results: {
-=======
->>>>>>> 637e8606
+  dps: 992.7457496789127
+  tps: 812.9644823152435
+ }
+}
+dps_results: {
  key: "TestElemental-Average-Default"
  value: {
-  dps: 1117.93858287789
-  tps: 898.5277321083836
+  dps: 1051.2073212135033
+  tps: 851.6770240016839
  }
 }
 dps_results: {
  key: "TestElemental-Settings-Orc-P1-Adaptive-FullBuffs-LongMultiTarget"
  value: {
-  dps: 1101.179685732551
-  tps: 1192.5488507733423
+  dps: 1044.8301170099458
+  tps: 1146.8954991957157
  }
 }
 dps_results: {
  key: "TestElemental-Settings-Orc-P1-Adaptive-FullBuffs-LongSingleTarget"
  value: {
-  dps: 1101.179685732551
-  tps: 885.9428165819938
+  dps: 1044.8301170099458
+  tps: 848.1407210043662
  }
 }
 dps_results: {
  key: "TestElemental-Settings-Orc-P1-Adaptive-FullBuffs-ShortSingleTarget"
  value: {
-  dps: 2030.6216036966036
-  tps: 1596.797431930805
+  dps: 1954.2796320536133
+  tps: 1560.6475536691316
  }
 }
 dps_results: {
  key: "TestElemental-Settings-Orc-P1-Adaptive-NoBuffs-LongMultiTarget"
  value: {
-  dps: 596.6248734136374
-  tps: 491.54815654882316
+  dps: 534.1919753947736
+  tps: 450.2109803598949
  }
 }
 dps_results: {
  key: "TestElemental-Settings-Orc-P1-Adaptive-NoBuffs-LongSingleTarget"
  value: {
-  dps: 596.6248734136374
-  tps: 491.54815654882316
+  dps: 534.1919753947736
+  tps: 450.2109803598949
  }
 }
 dps_results: {
  key: "TestElemental-Settings-Orc-P1-Adaptive-NoBuffs-ShortSingleTarget"
  value: {
-  dps: 1389.5937984392679
-  tps: 1092.6086920454877
+  dps: 1285.5849447409191
+  tps: 1015.2223611030904
  }
 }
 dps_results: {
  key: "TestElemental-Settings-Troll-P1-Adaptive-FullBuffs-LongMultiTarget"
  value: {
-  dps: 1119.4942001832276
-  tps: 1214.3782891333174
+  dps: 1049.7448035565258
+  tps: 1153.2466363083759
  }
 }
 dps_results: {
  key: "TestElemental-Settings-Troll-P1-Adaptive-FullBuffs-LongSingleTarget"
  value: {
-  dps: 1119.4942001832276
-  tps: 901.702844275303
+  dps: 1049.7448035565258
+  tps: 851.3179461170268
  }
 }
 dps_results: {
  key: "TestElemental-Settings-Troll-P1-Adaptive-FullBuffs-ShortSingleTarget"
  value: {
-  dps: 2019.0773528978034
-  tps: 1605.49506016176
+  dps: 1958.045585575101
+  tps: 1543.3972796749597
  }
 }
 dps_results: {
  key: "TestElemental-Settings-Troll-P1-Adaptive-NoBuffs-LongMultiTarget"
  value: {
-  dps: 603.6391388467443
-  tps: 496.188557739589
+  dps: 556.6477829423985
+  tps: 470.15719209020324
  }
 }
 dps_results: {
  key: "TestElemental-Settings-Troll-P1-Adaptive-NoBuffs-LongSingleTarget"
  value: {
-  dps: 603.6391388467443
-  tps: 496.188557739589
+  dps: 556.6477829423985
+  tps: 470.15719209020324
  }
 }
 dps_results: {
  key: "TestElemental-Settings-Troll-P1-Adaptive-NoBuffs-ShortSingleTarget"
  value: {
-  dps: 1393.6125096021635
-  tps: 1086.5221578975843
+  dps: 1318.003233388033
+  tps: 1045.593498347568
  }
 }
 dps_results: {
  key: "TestElemental-SwitchInFrontOfTarget-Default"
  value: {
-  dps: 1119.4942001832276
-  tps: 901.702844275303
+  dps: 1049.7448035565258
+  tps: 851.3179461170268
  }
 }