character_stats_results: {
 key: "TestElemental-CharacterStats-Default"
 value: {
  final_stats: 222.20000000000002
  final_stats: 172.70000000000002
  final_stats: 564.3000000000001
  final_stats: 583
  final_stats: 269.5
  final_stats: 1778
  final_stats: 1119
  final_stats: 80
  final_stats: 0
  final_stats: 0
  final_stats: 80
  final_stats: 80
  final_stats: 0
  final_stats: 317.96000000000004
  final_stats: 36
  final_stats: 815.6348719306693
  final_stats: 0
  final_stats: 0
  final_stats: 489.90000000000003
  final_stats: 22
  final_stats: 543.239156782713
  final_stats: 0
  final_stats: 0
  final_stats: 0
  final_stats: 12861
  final_stats: 0
  final_stats: 0
  final_stats: 4901.4
  final_stats: 0
  final_stats: 0
  final_stats: 0
  final_stats: 0
  final_stats: 0
  final_stats: 0
  final_stats: 0
  final_stats: 8622
  final_stats: 0
  final_stats: 0
  final_stats: 0
  final_stats: 0
  final_stats: 0
  final_stats: 0
  final_stats: 0
  final_stats: 0
  final_stats: 0
  final_stats: 0
 }
}
stat_weights_results: {
 key: "TestElemental-StatWeights-Default"
 value: {
  weights: 0
  weights: 0
  weights: 0
<<<<<<< HEAD
  weights: 1.1581048514208079
  weights: 0
  weights: 0.3899976808708652
=======
  weights: 1.167931416390088
  weights: 0
  weights: 0.39466513924687885
>>>>>>> c36ff42f
  weights: 0
  weights: 0
  weights: 0
  weights: 0
  weights: 0
  weights: 0
  weights: 0
  weights: 0
<<<<<<< HEAD
  weights: 0.7676097582946416
  weights: 0.45686038702154064
=======
  weights: 1.078074149064355
  weights: 0.472876566643331
>>>>>>> c36ff42f
  weights: 0
  weights: 0
  weights: 0
  weights: 0
  weights: 0
  weights: 0
  weights: 0
  weights: 0
  weights: 0
  weights: 0
  weights: 0
  weights: 0
  weights: 0
  weights: 0
  weights: 0
  weights: 0
  weights: 0
  weights: 0
  weights: 0
  weights: 0
  weights: 0
  weights: 0
  weights: 0
  weights: 0
  weights: 0
  weights: 0
  weights: 0
  weights: 0
  weights: 0
  weights: 0
 }
}
dps_results: {
 key: "TestElemental-AllItems-AshtongueTalismanofVision-32491"
 value: {
<<<<<<< HEAD
  dps: 1289.7018457003694
  tps: 1023.8044030397002
=======
  dps: 1288.8414105720326
  tps: 1024.0176223313324
>>>>>>> c36ff42f
 }
}
dps_results: {
 key: "TestElemental-AllItems-AustereEarthsiegeDiamond"
 value: {
<<<<<<< HEAD
  dps: 1285.5447418392762
  tps: 1025.1073248058356
=======
  dps: 1284.240479735663
  tps: 1027.1175203215134
>>>>>>> c36ff42f
 }
}
dps_results: {
 key: "TestElemental-AllItems-Bandit'sInsignia-40371"
 value: {
<<<<<<< HEAD
  dps: 1289.7018457003694
  tps: 1023.8044030397002
=======
  dps: 1288.8414105720326
  tps: 1024.0176223313324
>>>>>>> c36ff42f
 }
}
dps_results: {
 key: "TestElemental-AllItems-BeamingEarthsiegeDiamond"
 value: {
<<<<<<< HEAD
  dps: 1317.3240625757555
  tps: 1052.805700605156
=======
  dps: 1317.1238911900373
  tps: 1048.8317421509046
>>>>>>> c36ff42f
 }
}
dps_results: {
 key: "TestElemental-AllItems-BracingEarthsiegeDiamond"
 value: {
<<<<<<< HEAD
  dps: 1295.101504176776
  tps: 1012.1367794659092
=======
  dps: 1293.7839043169129
  tps: 1014.1220107760454
>>>>>>> c36ff42f
 }
}
dps_results: {
 key: "TestElemental-AllItems-BracingEarthstormDiamond"
 value: {
<<<<<<< HEAD
  dps: 1290.896528748276
  tps: 1029.2208443728666
=======
  dps: 1289.584797501163
  tps: 1031.239212397938
>>>>>>> c36ff42f
 }
}
dps_results: {
 key: "TestElemental-AllItems-Braxley'sBackyardMoonshine-35937"
 value: {
<<<<<<< HEAD
  dps: 1286.3522876541606
  tps: 1023.2038359999373
=======
  dps: 1288.8241758911422
  tps: 1024.104688302491
>>>>>>> c36ff42f
 }
}
dps_results: {
 key: "TestElemental-AllItems-BrutalEarthstormDiamond"
 value: {
<<<<<<< HEAD
  dps: 1285.5447418392762
  tps: 1025.1073248058356
=======
  dps: 1284.240479735663
  tps: 1027.1175203215134
>>>>>>> c36ff42f
 }
}
dps_results: {
 key: "TestElemental-AllItems-CataclysmHarness"
 value: {
<<<<<<< HEAD
  dps: 1090.7910125199594
  tps: 876.2899560593063
=======
  dps: 1105.0000326673078
  tps: 886.2046120765084
>>>>>>> c36ff42f
 }
}
dps_results: {
 key: "TestElemental-AllItems-CataclysmRegalia"
 value: {
<<<<<<< HEAD
  dps: 1332.6265494131733
  tps: 1061.8018021612374
=======
  dps: 1337.107609486556
  tps: 1064.3120531800987
>>>>>>> c36ff42f
 }
}
dps_results: {
 key: "TestElemental-AllItems-ChaoticSkyfireDiamond"
 value: {
<<<<<<< HEAD
  dps: 1312.27544782469
  tps: 1050.6281233856137
=======
  dps: 1330.064349703547
  tps: 1061.1890987237146
>>>>>>> c36ff42f
 }
}
dps_results: {
 key: "TestElemental-AllItems-ChaoticSkyflareDiamond"
 value: {
<<<<<<< HEAD
  dps: 1298.3123136366148
  tps: 1036.3878621800534
=======
  dps: 1332.8608611962547
  tps: 1061.3539946173742
>>>>>>> c36ff42f
 }
}
dps_results: {
 key: "TestElemental-AllItems-CycloneHarness"
 value: {
<<<<<<< HEAD
  dps: 1080.478463148663
  tps: 869.9230749261131
=======
  dps: 1092.7390281191797
  tps: 879.6289552795561
>>>>>>> c36ff42f
 }
}
dps_results: {
 key: "TestElemental-AllItems-CycloneRegalia"
 value: {
<<<<<<< HEAD
  dps: 1313.416231599608
  tps: 1046.612487750509
=======
  dps: 1305.5740164847905
  tps: 1037.2155002828708
>>>>>>> c36ff42f
 }
}
dps_results: {
 key: "TestElemental-AllItems-DarkmoonCard:Berserker!-42989"
 value: {
<<<<<<< HEAD
  dps: 1320.095490852773
  tps: 1049.5168147238683
=======
  dps: 1333.5305282339523
  tps: 1057.1247364811168
>>>>>>> c36ff42f
 }
}
dps_results: {
 key: "TestElemental-AllItems-DarkmoonCard:Death-42990"
 value: {
<<<<<<< HEAD
  dps: 1352.8081364645839
  tps: 1081.364893463054
=======
  dps: 1368.389736015021
  tps: 1090.112797208538
>>>>>>> c36ff42f
 }
}
dps_results: {
 key: "TestElemental-AllItems-DarkmoonCard:Greatness-42987"
 value: {
<<<<<<< HEAD
  dps: 1276.0127963566488
  tps: 1005.5325114752601
=======
  dps: 1293.1060292583543
  tps: 1020.8404051171018
>>>>>>> c36ff42f
 }
}
dps_results: {
 key: "TestElemental-AllItems-DarkmoonCard:Greatness-44253"
 value: {
<<<<<<< HEAD
  dps: 1276.0127963566488
  tps: 1005.5325114752601
=======
  dps: 1293.1060292583543
  tps: 1020.8404051171018
>>>>>>> c36ff42f
 }
}
dps_results: {
 key: "TestElemental-AllItems-DarkmoonCard:Greatness-44254"
 value: {
<<<<<<< HEAD
  dps: 1311.2525927419806
  tps: 1034.8214228781253
=======
  dps: 1302.62320167911
  tps: 1027.46925524465
>>>>>>> c36ff42f
 }
}
dps_results: {
 key: "TestElemental-AllItems-DeathKnight'sAnguish-38212"
 value: {
<<<<<<< HEAD
  dps: 1299.5785054712826
  tps: 1035.4460521136405
=======
  dps: 1326.042055390513
  tps: 1054.2459645389174
>>>>>>> c36ff42f
 }
}
dps_results: {
 key: "TestElemental-AllItems-Defender'sCode-40257"
 value: {
<<<<<<< HEAD
  dps: 1289.7018457003694
  tps: 1023.8044030397002
=======
  dps: 1288.8414105720326
  tps: 1024.0176223313324
>>>>>>> c36ff42f
 }
}
dps_results: {
 key: "TestElemental-AllItems-DesolationBattlegear"
 value: {
<<<<<<< HEAD
  dps: 1053.039211364888
  tps: 849.4021090452057
=======
  dps: 1060.5321837468543
  tps: 853.8896297772233
>>>>>>> c36ff42f
 }
}
dps_results: {
 key: "TestElemental-AllItems-DestructiveSkyfireDiamond"
 value: {
<<<<<<< HEAD
  dps: 1282.2906667330521
  tps: 1026.2928994486108
=======
  dps: 1297.966709438757
  tps: 1035.4034947284993
>>>>>>> c36ff42f
 }
}
dps_results: {
 key: "TestElemental-AllItems-DestructiveSkyflareDiamond"
 value: {
<<<<<<< HEAD
  dps: 1276.1211450939097
  tps: 1020.0356206911529
=======
  dps: 1308.798630605186
  tps: 1042.0623331523095
>>>>>>> c36ff42f
 }
}
dps_results: {
 key: "TestElemental-AllItems-EarthshatterBattlegear"
 value: {
<<<<<<< HEAD
  dps: 1273.584851174156
  tps: 1012.4508944367781
=======
  dps: 1269.5582433511017
  tps: 1008.0968632641176
>>>>>>> c36ff42f
 }
}
dps_results: {
 key: "TestElemental-AllItems-EarthshatterGarb"
 value: {
<<<<<<< HEAD
  dps: 1575.6089462647353
  tps: 1246.1242603048001
=======
  dps: 1618.1203918845138
  tps: 1275.341915840326
>>>>>>> c36ff42f
 }
}
dps_results: {
 key: "TestElemental-AllItems-EffulgentSkyflareDiamond"
 value: {
<<<<<<< HEAD
  dps: 1285.5447418392762
  tps: 1025.1073248058356
=======
  dps: 1284.240479735663
  tps: 1027.1175203215134
>>>>>>> c36ff42f
 }
}
dps_results: {
 key: "TestElemental-AllItems-EmberSkyfireDiamond"
 value: {
<<<<<<< HEAD
  dps: 1282.308833092335
  tps: 1025.9103438183627
=======
  dps: 1320.154096957641
  tps: 1052.568273882356
>>>>>>> c36ff42f
 }
}
dps_results: {
 key: "TestElemental-AllItems-EmberSkyflareDiamond"
 value: {
<<<<<<< HEAD
  dps: 1286.4827845085854
  tps: 1029.1321097313821
=======
  dps: 1324.4525563343911
  tps: 1055.8733122521817
>>>>>>> c36ff42f
 }
}
dps_results: {
 key: "TestElemental-AllItems-EnigmaticSkyfireDiamond"
 value: {
<<<<<<< HEAD
  dps: 1282.4387050351374
  tps: 1026.5655511292966
=======
  dps: 1300.2025004099771
  tps: 1037.2661743548235
>>>>>>> c36ff42f
 }
}
dps_results: {
 key: "TestElemental-AllItems-EnigmaticSkyflareDiamond"
 value: {
<<<<<<< HEAD
  dps: 1269.0532146810885
  tps: 1013.0662634881687
=======
  dps: 1302.761692325608
  tps: 1037.2623385008224
>>>>>>> c36ff42f
 }
}
dps_results: {
 key: "TestElemental-AllItems-EnigmaticStarflareDiamond"
 value: {
<<<<<<< HEAD
  dps: 1293.4883342069998
  tps: 1035.310417006185
=======
  dps: 1298.0351624387572
  tps: 1035.4705786684992
>>>>>>> c36ff42f
 }
}
dps_results: {
 key: "TestElemental-AllItems-EternalEarthsiegeDiamond"
 value: {
<<<<<<< HEAD
  dps: 1285.5447418392762
  tps: 1025.1073248058356
=======
  dps: 1284.240479735663
  tps: 1027.1175203215134
>>>>>>> c36ff42f
 }
}
dps_results: {
 key: "TestElemental-AllItems-EternalEarthstormDiamond"
 value: {
<<<<<<< HEAD
  dps: 1285.5447418392762
  tps: 1025.1073248058356
=======
  dps: 1284.240479735663
  tps: 1027.1175203215134
>>>>>>> c36ff42f
 }
}
dps_results: {
 key: "TestElemental-AllItems-ExtractofNecromanticPower-40373"
 value: {
<<<<<<< HEAD
  dps: 1343.798860873578
  tps: 1070.9558156949524
=======
  dps: 1359.8890731728816
  tps: 1079.878655763561
 }
}
dps_results: {
 key: "TestElemental-AllItems-EyeoftheBroodmother-45308"
 value: {
  dps: 1430.031898936652
  tps: 1129.5344005520203
>>>>>>> c36ff42f
 }
}
dps_results: {
 key: "TestElemental-AllItems-Fathom-BroochoftheTidewalker-30663"
 value: {
<<<<<<< HEAD
  dps: 1331.4629843120506
  tps: 1059.6822074562542
=======
  dps: 1356.1919120994726
  tps: 1074.3556370595218
>>>>>>> c36ff42f
 }
}
dps_results: {
 key: "TestElemental-AllItems-FelstalkerArmor"
 value: {
<<<<<<< HEAD
  dps: 1169.747396502324
  tps: 938.7235941703066
=======
  dps: 1163.8202235064653
  tps: 935.8809020328944
>>>>>>> c36ff42f
 }
}
dps_results: {
 key: "TestElemental-AllItems-ForgeEmber-37660"
 value: {
<<<<<<< HEAD
  dps: 1352.0680000102489
  tps: 1068.145051784303
=======
  dps: 1354.1454163096669
  tps: 1073.7903777522772
>>>>>>> c36ff42f
 }
}
dps_results: {
 key: "TestElemental-AllItems-ForlornSkyflareDiamond"
 value: {
<<<<<<< HEAD
  dps: 1295.101504176776
  tps: 1032.4528954612483
=======
  dps: 1293.7839043169129
  tps: 1034.4776847437004
>>>>>>> c36ff42f
 }
}
dps_results: {
 key: "TestElemental-AllItems-ForlornStarflareDiamond"
 value: {
<<<<<<< HEAD
  dps: 1293.1901517092756
  tps: 1030.9837813301656
=======
  dps: 1291.8752194006627
  tps: 1033.0056518592633
>>>>>>> c36ff42f
 }
}
dps_results: {
 key: "TestElemental-AllItems-FrostWitch'sRegalia"
 value: {
<<<<<<< HEAD
  dps: 2607.7953284051355
  tps: 2008.3006205680801
=======
  dps: 2029.9794738867654
  tps: 1571.8268212541207
>>>>>>> c36ff42f
 }
}
dps_results: {
 key: "TestElemental-AllItems-FuryoftheFiveFlights-40431"
 value: {
<<<<<<< HEAD
  dps: 1289.7018457003694
  tps: 1023.8044030397002
=======
  dps: 1288.8414105720326
  tps: 1024.0176223313324
 }
}
dps_results: {
 key: "TestElemental-AllItems-FuturesightRune-38763"
 value: {
  dps: 1338.322458867776
  tps: 1061.7794783364832
>>>>>>> c36ff42f
 }
}
dps_results: {
 key: "TestElemental-AllItems-IllustrationoftheDragonSoul-40432"
 value: {
<<<<<<< HEAD
  dps: 1366.6851994894942
  tps: 1082.9897015248982
=======
  dps: 1365.7192025009076
  tps: 1083.1702748863192
>>>>>>> c36ff42f
 }
}
dps_results: {
 key: "TestElemental-AllItems-ImbuedUnstableDiamond"
 value: {
<<<<<<< HEAD
  dps: 1290.896528748276
  tps: 1029.2208443728666
=======
  dps: 1289.584797501163
  tps: 1031.239212397938
>>>>>>> c36ff42f
 }
}
dps_results: {
 key: "TestElemental-AllItems-ImpassiveSkyflareDiamond"
 value: {
<<<<<<< HEAD
  dps: 1269.0532146810885
  tps: 1013.0662634881687
=======
  dps: 1302.761692325608
  tps: 1037.2623385008224
>>>>>>> c36ff42f
 }
}
dps_results: {
 key: "TestElemental-AllItems-ImpassiveStarflareDiamond"
 value: {
<<<<<<< HEAD
  dps: 1293.4883342069998
  tps: 1035.310417006185
=======
  dps: 1298.0351624387572
  tps: 1035.4705786684992
>>>>>>> c36ff42f
 }
}
dps_results: {
 key: "TestElemental-AllItems-IncisorFragment-37723"
 value: {
<<<<<<< HEAD
  dps: 1289.7018457003694
  tps: 1023.8044030397002
=======
  dps: 1288.8414105720326
  tps: 1024.0176223313324
>>>>>>> c36ff42f
 }
}
dps_results: {
 key: "TestElemental-AllItems-InfusedColdstoneRune-35935"
 value: {
<<<<<<< HEAD
  dps: 1312.3014635291627
  tps: 1045.1923729517841
=======
  dps: 1338.97708667453
  tps: 1064.2400423384152
>>>>>>> c36ff42f
 }
}
dps_results: {
 key: "TestElemental-AllItems-InsightfulEarthsiegeDiamond"
 value: {
<<<<<<< HEAD
  dps: 1444.525427983438
  tps: 1153.0546702671852
=======
  dps: 1472.6869620398595
  tps: 1170.7502614898085
>>>>>>> c36ff42f
 }
}
dps_results: {
 key: "TestElemental-AllItems-InsightfulEarthstormDiamond"
 value: {
<<<<<<< HEAD
  dps: 1367.281210534673
  tps: 1092.0077804093244
=======
  dps: 1356.9527983823018
  tps: 1080.7588967040629
>>>>>>> c36ff42f
 }
}
dps_results: {
 key: "TestElemental-AllItems-InvigoratingEarthsiegeDiamond"
 value: {
<<<<<<< HEAD
  dps: 1285.5447418392762
  tps: 1025.1073248058356
=======
  dps: 1284.240479735663
  tps: 1027.1175203215134
>>>>>>> c36ff42f
 }
}
dps_results: {
 key: "TestElemental-AllItems-Lavanthor'sTalisman-37872"
 value: {
<<<<<<< HEAD
  dps: 1289.7018457003694
  tps: 1023.8044030397002
=======
  dps: 1288.8414105720326
  tps: 1024.0176223313324
>>>>>>> c36ff42f
 }
}
dps_results: {
 key: "TestElemental-AllItems-MajesticDragonFigurine-40430"
 value: {
<<<<<<< HEAD
  dps: 1313.2006174295143
  tps: 1042.2294009454727
=======
  dps: 1330.9614920543388
  tps: 1054.9979835597087
>>>>>>> c36ff42f
 }
}
dps_results: {
 key: "TestElemental-AllItems-Mana-EtchedRegalia"
 value: {
<<<<<<< HEAD
  dps: 1099.0104273038473
  tps: 882.1454982965245
=======
  dps: 1107.664786073626
  tps: 890.040726653124
>>>>>>> c36ff42f
 }
}
dps_results: {
 key: "TestElemental-AllItems-MeteoriteWhetstone-37390"
 value: {
<<<<<<< HEAD
  dps: 1319.1818079359568
  tps: 1043.413127354509
=======
  dps: 1328.269670271079
  tps: 1055.5400089333632
>>>>>>> c36ff42f
 }
}
dps_results: {
 key: "TestElemental-AllItems-MysticalSkyfireDiamond"
 value: {
<<<<<<< HEAD
  dps: 1264.2326982446668
  tps: 1010.749475565872
=======
  dps: 1301.388136093485
  tps: 1041.4250788359561
>>>>>>> c36ff42f
 }
}
dps_results: {
 key: "TestElemental-AllItems-NaturalAlignmentCrystal-19344"
 value: {
<<<<<<< HEAD
  dps: 1243.8990317469404
  tps: 990.941975877681
=======
  dps: 1246.9704430647598
  tps: 992.4305272845081
>>>>>>> c36ff42f
 }
}
dps_results: {
 key: "TestElemental-AllItems-NetherscaleArmor"
 value: {
<<<<<<< HEAD
  dps: 1231.5939947507602
  tps: 988.4957956088765
=======
  dps: 1238.7870897048554
  tps: 992.310627271391
>>>>>>> c36ff42f
 }
}
dps_results: {
 key: "TestElemental-AllItems-NetherstrikeArmor"
 value: {
<<<<<<< HEAD
  dps: 1279.543320761898
  tps: 1026.1084387619678
=======
  dps: 1298.1920310638286
  tps: 1036.8679185357041
>>>>>>> c36ff42f
 }
}
dps_results: {
 key: "TestElemental-AllItems-Nobundo'sRegalia"
 value: {
<<<<<<< HEAD
  dps: 1751.7188628302392
  tps: 1341.2097491644136
=======
  dps: 1781.546343148001
  tps: 1360.9244559103497
>>>>>>> c36ff42f
 }
}
dps_results: {
 key: "TestElemental-AllItems-OfferingofSacrifice-37638"
 value: {
<<<<<<< HEAD
  dps: 1289.7018457003694
  tps: 1023.8044030397002
=======
  dps: 1288.8414105720326
  tps: 1024.0176223313324
>>>>>>> c36ff42f
 }
}
dps_results: {
 key: "TestElemental-AllItems-PersistentEarthshatterDiamond"
 value: {
<<<<<<< HEAD
  dps: 1285.5447418392762
  tps: 1025.1073248058356
=======
  dps: 1284.240479735663
  tps: 1027.1175203215134
>>>>>>> c36ff42f
 }
}
dps_results: {
 key: "TestElemental-AllItems-PersistentEarthsiegeDiamond"
 value: {
<<<<<<< HEAD
  dps: 1285.5447418392762
  tps: 1025.1073248058356
=======
  dps: 1284.240479735663
  tps: 1027.1175203215134
>>>>>>> c36ff42f
 }
}
dps_results: {
 key: "TestElemental-AllItems-PotentUnstableDiamond"
 value: {
<<<<<<< HEAD
  dps: 1285.5447418392762
  tps: 1025.1073248058356
=======
  dps: 1284.240479735663
  tps: 1027.1175203215134
>>>>>>> c36ff42f
 }
}
dps_results: {
 key: "TestElemental-AllItems-PowerfulEarthshatterDiamond"
 value: {
<<<<<<< HEAD
  dps: 1285.5447418392762
  tps: 1025.1073248058356
=======
  dps: 1284.240479735663
  tps: 1027.1175203215134
>>>>>>> c36ff42f
 }
}
dps_results: {
 key: "TestElemental-AllItems-PowerfulEarthsiegeDiamond"
 value: {
<<<<<<< HEAD
  dps: 1285.5447418392762
  tps: 1025.1073248058356
=======
  dps: 1284.240479735663
  tps: 1027.1175203215134
>>>>>>> c36ff42f
 }
}
dps_results: {
 key: "TestElemental-AllItems-PowerfulEarthstormDiamond"
 value: {
<<<<<<< HEAD
  dps: 1285.5447418392762
  tps: 1025.1073248058356
=======
  dps: 1284.240479735663
  tps: 1027.1175203215134
>>>>>>> c36ff42f
 }
}
dps_results: {
 key: "TestElemental-AllItems-PrimalIntent"
 value: {
<<<<<<< HEAD
  dps: 1122.178290559046
  tps: 905.6322616307915
=======
  dps: 1131.8422608743613
  tps: 912.3510853304925
>>>>>>> c36ff42f
 }
}
dps_results: {
 key: "TestElemental-AllItems-PurifiedShardoftheGods"
 value: {
<<<<<<< HEAD
  dps: 1289.7018457003694
  tps: 1023.8044030397002
=======
  dps: 1288.8414105720326
  tps: 1024.0176223313324
>>>>>>> c36ff42f
 }
}
dps_results: {
 key: "TestElemental-AllItems-ReignoftheDead-47316"
 value: {
<<<<<<< HEAD
  dps: 1409.497198312951
  tps: 1131.7692116116352
=======
  dps: 1432.8563216845732
  tps: 1147.1778176202265
>>>>>>> c36ff42f
 }
}
dps_results: {
 key: "TestElemental-AllItems-ReignoftheDead-47477"
 value: {
<<<<<<< HEAD
  dps: 1425.3758968605364
  tps: 1145.861897245706
=======
  dps: 1448.5229509071319
  tps: 1161.0207829667684
>>>>>>> c36ff42f
 }
}
dps_results: {
 key: "TestElemental-AllItems-RelentlessEarthsiegeDiamond"
 value: {
<<<<<<< HEAD
  dps: 1315.2150578602473
  tps: 1048.7501223134777
=======
  dps: 1313.4536350467652
  tps: 1050.7518273367714
>>>>>>> c36ff42f
 }
}
dps_results: {
 key: "TestElemental-AllItems-RelentlessEarthstormDiamond"
 value: {
<<<<<<< HEAD
  dps: 1315.2150578602473
  tps: 1048.7501223134777
=======
  dps: 1313.4536350467652
  tps: 1050.7518273367714
>>>>>>> c36ff42f
 }
}
dps_results: {
 key: "TestElemental-AllItems-RevitalizingSkyflareDiamond"
 value: {
<<<<<<< HEAD
  dps: 1302.1192795498996
  tps: 1037.8219427520235
=======
  dps: 1321.7603119455644
  tps: 1054.3256304841195
>>>>>>> c36ff42f
 }
}
dps_results: {
 key: "TestElemental-AllItems-RuneofRepulsion-40372"
 value: {
<<<<<<< HEAD
  dps: 1289.7018457003694
  tps: 1023.8044030397002
=======
  dps: 1288.8414105720326
  tps: 1024.0176223313324
>>>>>>> c36ff42f
 }
}
dps_results: {
 key: "TestElemental-AllItems-SealofthePantheon-36993"
 value: {
<<<<<<< HEAD
  dps: 1289.7018457003694
  tps: 1023.8044030397002
=======
  dps: 1288.8414105720326
  tps: 1024.0176223313324
>>>>>>> c36ff42f
 }
}
dps_results: {
 key: "TestElemental-AllItems-Serrah'sStar-37559"
 value: {
<<<<<<< HEAD
  dps: 1317.1701758797208
  tps: 1046.5217823576493
=======
  dps: 1329.8076053048708
  tps: 1055.9814886136662
>>>>>>> c36ff42f
 }
}
dps_results: {
 key: "TestElemental-AllItems-ShinyShardoftheGods"
 value: {
<<<<<<< HEAD
  dps: 1289.7018457003694
  tps: 1023.8044030397002
=======
  dps: 1288.8414105720326
  tps: 1024.0176223313324
>>>>>>> c36ff42f
 }
}
dps_results: {
 key: "TestElemental-AllItems-Sindragosa'sFlawlessFang-50361"
 value: {
<<<<<<< HEAD
  dps: 1289.7018457003694
  tps: 1023.8044030397002
=======
  dps: 1288.8414105720326
  tps: 1024.0176223313324
>>>>>>> c36ff42f
 }
}
dps_results: {
 key: "TestElemental-AllItems-SkycallTotem-33506"
 value: {
<<<<<<< HEAD
  dps: 1310.0662173778662
  tps: 1047.5040024805887
=======
  dps: 1321.9307352184082
  tps: 1054.8526695734442
>>>>>>> c36ff42f
 }
}
dps_results: {
 key: "TestElemental-AllItems-SkyshatterHarness"
 value: {
<<<<<<< HEAD
  dps: 1162.1145550056017
  tps: 930.5505835061185
=======
  dps: 1179.750941652437
  tps: 942.2519121695395
>>>>>>> c36ff42f
 }
}
dps_results: {
 key: "TestElemental-AllItems-SkyshatterRegalia"
 value: {
<<<<<<< HEAD
  dps: 1495.1123592219915
  tps: 1182.553740581617
=======
  dps: 1508.9629472089746
  tps: 1188.5947210141055
>>>>>>> c36ff42f
 }
}
dps_results: {
 key: "TestElemental-AllItems-SparkofLife-37657"
 value: {
<<<<<<< HEAD
  dps: 1381.7540381312117
  tps: 1091.4819372413267
=======
  dps: 1402.0399252108793
  tps: 1108.050313760407
>>>>>>> c36ff42f
 }
}
dps_results: {
 key: "TestElemental-AllItems-SpellstrikeInfusion"
 value: {
<<<<<<< HEAD
  dps: 1200.2170758260854
  tps: 962.5921896810943
 }
}
dps_results: {
 key: "TestElemental-AllItems-Spirit-WorldGlass-39388"
 value: {
  dps: 1307.8962205298558
  tps: 1039.4244107324926
=======
  dps: 1222.043870181722
  tps: 980.6787018270395
>>>>>>> c36ff42f
 }
}
dps_results: {
 key: "TestElemental-AllItems-Stonebreaker'sTotem-33507"
 value: {
<<<<<<< HEAD
  dps: 1312.27544782469
  tps: 1050.6281233856137
=======
  dps: 1330.064349703547
  tps: 1061.1890987237146
>>>>>>> c36ff42f
 }
}
dps_results: {
 key: "TestElemental-AllItems-StrengthoftheClefthoof"
 value: {
<<<<<<< HEAD
  dps: 1107.4321386152812
  tps: 891.4282097213239
=======
  dps: 1107.1370048555802
  tps: 889.2828320345131
>>>>>>> c36ff42f
 }
}
dps_results: {
 key: "TestElemental-AllItems-SwiftSkyfireDiamond"
 value: {
<<<<<<< HEAD
  dps: 1285.5447418392762
  tps: 1025.1073248058356
=======
  dps: 1284.240479735663
  tps: 1027.1175203215134
>>>>>>> c36ff42f
 }
}
dps_results: {
 key: "TestElemental-AllItems-SwiftSkyflareDiamond"
 value: {
<<<<<<< HEAD
  dps: 1285.5447418392762
  tps: 1025.1073248058356
=======
  dps: 1284.240479735663
  tps: 1027.1175203215134
>>>>>>> c36ff42f
 }
}
dps_results: {
 key: "TestElemental-AllItems-SwiftStarfireDiamond"
 value: {
<<<<<<< HEAD
  dps: 1290.1319877612764
  tps: 1028.6331987204344
=======
  dps: 1288.8213235346627
  tps: 1030.6503992441633
>>>>>>> c36ff42f
 }
}
dps_results: {
 key: "TestElemental-AllItems-SwiftStarflareDiamond"
 value: {
<<<<<<< HEAD
  dps: 1285.5447418392762
  tps: 1025.1073248058356
=======
  dps: 1284.240479735663
  tps: 1027.1175203215134
>>>>>>> c36ff42f
 }
}
dps_results: {
 key: "TestElemental-AllItems-SwiftWindfireDiamond"
 value: {
<<<<<<< HEAD
  dps: 1285.5447418392762
  tps: 1025.1073248058356
=======
  dps: 1284.240479735663
  tps: 1027.1175203215134
>>>>>>> c36ff42f
 }
}
dps_results: {
 key: "TestElemental-AllItems-TenaciousEarthstormDiamond"
 value: {
<<<<<<< HEAD
  dps: 1285.5447418392762
  tps: 1025.1073248058356
=======
  dps: 1284.240479735663
  tps: 1027.1175203215134
>>>>>>> c36ff42f
 }
}
dps_results: {
 key: "TestElemental-AllItems-TheFistsofFury"
 value: {
<<<<<<< HEAD
  dps: 1173.4876668019253
  tps: 942.26979638278
=======
  dps: 1197.6772661024881
  tps: 961.0154052551818
>>>>>>> c36ff42f
 }
}
dps_results: {
 key: "TestElemental-AllItems-TheTwinStars"
 value: {
<<<<<<< HEAD
  dps: 1319.51983716956
  tps: 1057.6901218164542
=======
  dps: 1315.5671026806792
  tps: 1050.4712416237476
>>>>>>> c36ff42f
 }
}
dps_results: {
 key: "TestElemental-AllItems-Thrall'sRegalia"
 value: {
<<<<<<< HEAD
  dps: 1751.7188628302392
  tps: 1341.2097491644136
=======
  dps: 1781.546343148001
  tps: 1360.9244559103497
>>>>>>> c36ff42f
 }
}
dps_results: {
 key: "TestElemental-AllItems-ThunderingSkyfireDiamond"
 value: {
<<<<<<< HEAD
  dps: 1285.5447418392762
  tps: 1025.1073248058356
=======
  dps: 1284.240479735663
  tps: 1027.1175203215134
>>>>>>> c36ff42f
 }
}
dps_results: {
 key: "TestElemental-AllItems-ThunderingSkyflareDiamond"
 value: {
<<<<<<< HEAD
  dps: 1285.5447418392762
  tps: 1025.1073248058356
=======
  dps: 1284.240479735663
  tps: 1027.1175203215134
>>>>>>> c36ff42f
 }
}
dps_results: {
 key: "TestElemental-AllItems-TidefuryRaiment"
 value: {
<<<<<<< HEAD
  dps: 1148.0750034209923
  tps: 923.9346628058848
=======
  dps: 1149.5139177372077
  tps: 920.0651746310011
>>>>>>> c36ff42f
 }
}
dps_results: {
 key: "TestElemental-AllItems-TinyAbominationinaJar-50351"
 value: {
<<<<<<< HEAD
  dps: 1355.6890203413352
  tps: 1071.7923084317001
=======
  dps: 1365.7785096840123
  tps: 1079.2557028607007
>>>>>>> c36ff42f
 }
}
dps_results: {
 key: "TestElemental-AllItems-TinyAbominationinaJar-50706"
 value: {
<<<<<<< HEAD
  dps: 1355.6890203413352
  tps: 1071.7923084317001
=======
  dps: 1365.7785096840123
  tps: 1079.2557028607007
>>>>>>> c36ff42f
 }
}
dps_results: {
 key: "TestElemental-AllItems-TirelessSkyflareDiamond"
 value: {
<<<<<<< HEAD
  dps: 1295.101504176776
  tps: 1032.4528954612483
=======
  dps: 1293.7839043169129
  tps: 1034.4776847437004
>>>>>>> c36ff42f
 }
}
dps_results: {
 key: "TestElemental-AllItems-TirelessStarflareDiamond"
 value: {
<<<<<<< HEAD
  dps: 1293.1901517092756
  tps: 1030.9837813301656
=======
  dps: 1291.8752194006627
  tps: 1033.0056518592633
>>>>>>> c36ff42f
 }
}
dps_results: {
 key: "TestElemental-AllItems-TotemofElectrifyingWind-47666"
 value: {
<<<<<<< HEAD
  dps: 1319.9221856007916
  tps: 1058.1151583388485
=======
  dps: 1325.7023383101468
  tps: 1061.310672810016
>>>>>>> c36ff42f
 }
}
dps_results: {
 key: "TestElemental-AllItems-TotemoftheElementalPlane-40708"
 value: {
<<<<<<< HEAD
  dps: 1327.0450339318313
  tps: 1059.391157986867
=======
  dps: 1336.1303934117793
  tps: 1064.3625032355667
>>>>>>> c36ff42f
 }
}
dps_results: {
 key: "TestElemental-AllItems-TotemofthePulsingEarth-29389"
 value: {
<<<<<<< HEAD
  dps: 1312.27544782469
  tps: 1050.6281233856137
=======
  dps: 1330.064349703547
  tps: 1061.1890987237146
>>>>>>> c36ff42f
 }
}
dps_results: {
 key: "TestElemental-AllItems-TrenchantEarthshatterDiamond"
 value: {
<<<<<<< HEAD
  dps: 1293.1901517092756
  tps: 1030.9837813301656
=======
  dps: 1291.8752194006627
  tps: 1033.0056518592633
>>>>>>> c36ff42f
 }
}
dps_results: {
 key: "TestElemental-AllItems-TrenchantEarthsiegeDiamond"
 value: {
<<<<<<< HEAD
  dps: 1295.101504176776
  tps: 1032.4528954612483
=======
  dps: 1293.7839043169129
  tps: 1034.4776847437004
>>>>>>> c36ff42f
 }
}
dps_results: {
 key: "TestElemental-AllItems-WastewalkerArmor"
 value: {
<<<<<<< HEAD
  dps: 953.0223229302527
  tps: 775.2853423928697
=======
  dps: 957.8440835024289
  tps: 776.4140376584718
>>>>>>> c36ff42f
 }
}
dps_results: {
 key: "TestElemental-AllItems-WindhawkArmor"
 value: {
<<<<<<< HEAD
  dps: 1307.8541878508074
  tps: 1046.180825227221
=======
  dps: 1325.4530715110648
  tps: 1057.2561804809147
>>>>>>> c36ff42f
 }
}
dps_results: {
 key: "TestElemental-AllItems-WorldbreakerGarb"
 value: {
<<<<<<< HEAD
  dps: 1848.5260906030674
  tps: 1431.3119132122606
=======
  dps: 1847.4002102050893
  tps: 1429.1657930547692
>>>>>>> c36ff42f
 }
}
dps_results: {
 key: "TestElemental-AllItems-WrathofSpellfire"
 value: {
<<<<<<< HEAD
  dps: 1235.8432747635081
  tps: 990.8225494845997
=======
  dps: 1250.2168555171513
  tps: 1002.8828436444091
>>>>>>> c36ff42f
 }
}
dps_results: {
 key: "TestElemental-Average-Default"
 value: {
<<<<<<< HEAD
  dps: 1319.163649371868
  tps: 1053.175124052898
=======
  dps: 1330.7202973056737
  tps: 1060.5885389454154
>>>>>>> c36ff42f
 }
}
dps_results: {
 key: "TestElemental-Settings-Orc-P1-Adaptive-FullBuffs-LongMultiTarget"
 value: {
<<<<<<< HEAD
  dps: 1277.384840898255
  tps: 1328.1922505075368
=======
  dps: 1322.8529324598378
  tps: 1374.7746577177188
>>>>>>> c36ff42f
 }
}
dps_results: {
 key: "TestElemental-Settings-Orc-P1-Adaptive-FullBuffs-LongSingleTarget"
 value: {
<<<<<<< HEAD
  dps: 1277.384840898255
  tps: 1020.3611976495225
=======
  dps: 1322.8529324598378
  tps: 1061.0412421930384
>>>>>>> c36ff42f
 }
}
dps_results: {
 key: "TestElemental-Settings-Orc-P1-Adaptive-FullBuffs-ShortSingleTarget"
 value: {
  dps: 2341.5188220070413
  tps: 1834.158208540943
 }
}
dps_results: {
 key: "TestElemental-Settings-Orc-P1-Adaptive-NoBuffs-LongMultiTarget"
 value: {
<<<<<<< HEAD
  dps: 683.0046938198527
  tps: 560.7319693858116
=======
  dps: 695.680519716888
  tps: 570.9128461169583
>>>>>>> c36ff42f
 }
}
dps_results: {
 key: "TestElemental-Settings-Orc-P1-Adaptive-NoBuffs-LongSingleTarget"
 value: {
<<<<<<< HEAD
  dps: 683.0046938198527
  tps: 560.7319693858116
=======
  dps: 695.680519716888
  tps: 570.9128461169583
>>>>>>> c36ff42f
 }
}
dps_results: {
 key: "TestElemental-Settings-Orc-P1-Adaptive-NoBuffs-ShortSingleTarget"
 value: {
<<<<<<< HEAD
  dps: 1602.7588227923118
  tps: 1254.6164553642052
=======
  dps: 1663.3415175553957
  tps: 1303.846209478174
>>>>>>> c36ff42f
 }
}
dps_results: {
 key: "TestElemental-Settings-Troll-P1-Adaptive-FullBuffs-LongMultiTarget"
 value: {
<<<<<<< HEAD
  dps: 1312.27544782469
  tps: 1365.58655757696
=======
  dps: 1330.064349703547
  tps: 1379.8225889150604
>>>>>>> c36ff42f
 }
}
dps_results: {
 key: "TestElemental-Settings-Troll-P1-Adaptive-FullBuffs-LongSingleTarget"
 value: {
<<<<<<< HEAD
  dps: 1312.27544782469
  tps: 1050.6281233856137
=======
  dps: 1330.064349703547
  tps: 1061.1890987237146
>>>>>>> c36ff42f
 }
}
dps_results: {
 key: "TestElemental-Settings-Troll-P1-Adaptive-FullBuffs-ShortSingleTarget"
 value: {
  dps: 2354.5014360198384
  tps: 1859.5257515490541
 }
}
dps_results: {
 key: "TestElemental-Settings-Troll-P1-Adaptive-NoBuffs-LongMultiTarget"
 value: {
<<<<<<< HEAD
  dps: 702.3366293534092
  tps: 574.73832891351
=======
  dps: 711.8265880872049
  tps: 582.1658691644969
>>>>>>> c36ff42f
 }
}
dps_results: {
 key: "TestElemental-Settings-Troll-P1-Adaptive-NoBuffs-LongSingleTarget"
 value: {
<<<<<<< HEAD
  dps: 702.3366293534092
  tps: 574.73832891351
=======
  dps: 711.8265880872049
  tps: 582.1658691644969
>>>>>>> c36ff42f
 }
}
dps_results: {
 key: "TestElemental-Settings-Troll-P1-Adaptive-NoBuffs-ShortSingleTarget"
 value: {
<<<<<<< HEAD
  dps: 1634.1113904698752
  tps: 1275.2487661254913
=======
  dps: 1659.923361311626
  tps: 1290.979188696469
>>>>>>> c36ff42f
 }
}
dps_results: {
 key: "TestElemental-SwitchInFrontOfTarget-Default"
 value: {
<<<<<<< HEAD
  dps: 1312.27544782469
  tps: 1050.6281233856137
=======
  dps: 1330.064349703547
  tps: 1061.1890987237146
>>>>>>> c36ff42f
 }
}<|MERGE_RESOLUTION|>--- conflicted
+++ resolved
@@ -55,30 +55,19 @@
   weights: 0
   weights: 0
   weights: 0
-<<<<<<< HEAD
-  weights: 1.1581048514208079
-  weights: 0
-  weights: 0.3899976808708652
-=======
   weights: 1.167931416390088
   weights: 0
   weights: 0.39466513924687885
->>>>>>> c36ff42f
-  weights: 0
-  weights: 0
-  weights: 0
-  weights: 0
-  weights: 0
-  weights: 0
-  weights: 0
-  weights: 0
-<<<<<<< HEAD
-  weights: 0.7676097582946416
-  weights: 0.45686038702154064
-=======
+  weights: 0
+  weights: 0
+  weights: 0
+  weights: 0
+  weights: 0
+  weights: 0
+  weights: 0
+  weights: 0
   weights: 1.078074149064355
   weights: 0.472876566643331
->>>>>>> c36ff42f
   weights: 0
   weights: 0
   weights: 0
@@ -114,418 +103,244 @@
 dps_results: {
  key: "TestElemental-AllItems-AshtongueTalismanofVision-32491"
  value: {
-<<<<<<< HEAD
-  dps: 1289.7018457003694
-  tps: 1023.8044030397002
-=======
-  dps: 1288.8414105720326
-  tps: 1024.0176223313324
->>>>>>> c36ff42f
+  dps: 1288.8414105720326
+  tps: 1024.0176223313324
  }
 }
 dps_results: {
  key: "TestElemental-AllItems-AustereEarthsiegeDiamond"
  value: {
-<<<<<<< HEAD
-  dps: 1285.5447418392762
-  tps: 1025.1073248058356
-=======
-  dps: 1284.240479735663
-  tps: 1027.1175203215134
->>>>>>> c36ff42f
+  dps: 1284.240479735663
+  tps: 1027.1175203215134
  }
 }
 dps_results: {
  key: "TestElemental-AllItems-Bandit'sInsignia-40371"
  value: {
-<<<<<<< HEAD
-  dps: 1289.7018457003694
-  tps: 1023.8044030397002
-=======
-  dps: 1288.8414105720326
-  tps: 1024.0176223313324
->>>>>>> c36ff42f
+  dps: 1288.8414105720326
+  tps: 1024.0176223313324
  }
 }
 dps_results: {
  key: "TestElemental-AllItems-BeamingEarthsiegeDiamond"
  value: {
-<<<<<<< HEAD
-  dps: 1317.3240625757555
-  tps: 1052.805700605156
-=======
   dps: 1317.1238911900373
   tps: 1048.8317421509046
->>>>>>> c36ff42f
  }
 }
 dps_results: {
  key: "TestElemental-AllItems-BracingEarthsiegeDiamond"
  value: {
-<<<<<<< HEAD
-  dps: 1295.101504176776
-  tps: 1012.1367794659092
-=======
   dps: 1293.7839043169129
   tps: 1014.1220107760454
->>>>>>> c36ff42f
  }
 }
 dps_results: {
  key: "TestElemental-AllItems-BracingEarthstormDiamond"
  value: {
-<<<<<<< HEAD
-  dps: 1290.896528748276
-  tps: 1029.2208443728666
-=======
   dps: 1289.584797501163
   tps: 1031.239212397938
->>>>>>> c36ff42f
  }
 }
 dps_results: {
  key: "TestElemental-AllItems-Braxley'sBackyardMoonshine-35937"
  value: {
-<<<<<<< HEAD
-  dps: 1286.3522876541606
-  tps: 1023.2038359999373
-=======
   dps: 1288.8241758911422
   tps: 1024.104688302491
->>>>>>> c36ff42f
  }
 }
 dps_results: {
  key: "TestElemental-AllItems-BrutalEarthstormDiamond"
  value: {
-<<<<<<< HEAD
-  dps: 1285.5447418392762
-  tps: 1025.1073248058356
-=======
-  dps: 1284.240479735663
-  tps: 1027.1175203215134
->>>>>>> c36ff42f
+  dps: 1284.240479735663
+  tps: 1027.1175203215134
  }
 }
 dps_results: {
  key: "TestElemental-AllItems-CataclysmHarness"
  value: {
-<<<<<<< HEAD
-  dps: 1090.7910125199594
-  tps: 876.2899560593063
-=======
   dps: 1105.0000326673078
   tps: 886.2046120765084
->>>>>>> c36ff42f
  }
 }
 dps_results: {
  key: "TestElemental-AllItems-CataclysmRegalia"
  value: {
-<<<<<<< HEAD
-  dps: 1332.6265494131733
-  tps: 1061.8018021612374
-=======
   dps: 1337.107609486556
   tps: 1064.3120531800987
->>>>>>> c36ff42f
  }
 }
 dps_results: {
  key: "TestElemental-AllItems-ChaoticSkyfireDiamond"
  value: {
-<<<<<<< HEAD
-  dps: 1312.27544782469
-  tps: 1050.6281233856137
-=======
   dps: 1330.064349703547
   tps: 1061.1890987237146
->>>>>>> c36ff42f
  }
 }
 dps_results: {
  key: "TestElemental-AllItems-ChaoticSkyflareDiamond"
  value: {
-<<<<<<< HEAD
-  dps: 1298.3123136366148
-  tps: 1036.3878621800534
-=======
   dps: 1332.8608611962547
   tps: 1061.3539946173742
->>>>>>> c36ff42f
  }
 }
 dps_results: {
  key: "TestElemental-AllItems-CycloneHarness"
  value: {
-<<<<<<< HEAD
-  dps: 1080.478463148663
-  tps: 869.9230749261131
-=======
   dps: 1092.7390281191797
   tps: 879.6289552795561
->>>>>>> c36ff42f
  }
 }
 dps_results: {
  key: "TestElemental-AllItems-CycloneRegalia"
  value: {
-<<<<<<< HEAD
-  dps: 1313.416231599608
-  tps: 1046.612487750509
-=======
   dps: 1305.5740164847905
   tps: 1037.2155002828708
->>>>>>> c36ff42f
  }
 }
 dps_results: {
  key: "TestElemental-AllItems-DarkmoonCard:Berserker!-42989"
  value: {
-<<<<<<< HEAD
-  dps: 1320.095490852773
-  tps: 1049.5168147238683
-=======
   dps: 1333.5305282339523
   tps: 1057.1247364811168
->>>>>>> c36ff42f
  }
 }
 dps_results: {
  key: "TestElemental-AllItems-DarkmoonCard:Death-42990"
  value: {
-<<<<<<< HEAD
-  dps: 1352.8081364645839
-  tps: 1081.364893463054
-=======
   dps: 1368.389736015021
   tps: 1090.112797208538
->>>>>>> c36ff42f
  }
 }
 dps_results: {
  key: "TestElemental-AllItems-DarkmoonCard:Greatness-42987"
  value: {
-<<<<<<< HEAD
-  dps: 1276.0127963566488
-  tps: 1005.5325114752601
-=======
   dps: 1293.1060292583543
   tps: 1020.8404051171018
->>>>>>> c36ff42f
  }
 }
 dps_results: {
  key: "TestElemental-AllItems-DarkmoonCard:Greatness-44253"
  value: {
-<<<<<<< HEAD
-  dps: 1276.0127963566488
-  tps: 1005.5325114752601
-=======
   dps: 1293.1060292583543
   tps: 1020.8404051171018
->>>>>>> c36ff42f
  }
 }
 dps_results: {
  key: "TestElemental-AllItems-DarkmoonCard:Greatness-44254"
  value: {
-<<<<<<< HEAD
-  dps: 1311.2525927419806
-  tps: 1034.8214228781253
-=======
   dps: 1302.62320167911
   tps: 1027.46925524465
->>>>>>> c36ff42f
  }
 }
 dps_results: {
  key: "TestElemental-AllItems-DeathKnight'sAnguish-38212"
  value: {
-<<<<<<< HEAD
-  dps: 1299.5785054712826
-  tps: 1035.4460521136405
-=======
   dps: 1326.042055390513
   tps: 1054.2459645389174
->>>>>>> c36ff42f
  }
 }
 dps_results: {
  key: "TestElemental-AllItems-Defender'sCode-40257"
  value: {
-<<<<<<< HEAD
-  dps: 1289.7018457003694
-  tps: 1023.8044030397002
-=======
-  dps: 1288.8414105720326
-  tps: 1024.0176223313324
->>>>>>> c36ff42f
+  dps: 1288.8414105720326
+  tps: 1024.0176223313324
  }
 }
 dps_results: {
  key: "TestElemental-AllItems-DesolationBattlegear"
  value: {
-<<<<<<< HEAD
-  dps: 1053.039211364888
-  tps: 849.4021090452057
-=======
   dps: 1060.5321837468543
   tps: 853.8896297772233
->>>>>>> c36ff42f
  }
 }
 dps_results: {
  key: "TestElemental-AllItems-DestructiveSkyfireDiamond"
  value: {
-<<<<<<< HEAD
-  dps: 1282.2906667330521
-  tps: 1026.2928994486108
-=======
   dps: 1297.966709438757
   tps: 1035.4034947284993
->>>>>>> c36ff42f
  }
 }
 dps_results: {
  key: "TestElemental-AllItems-DestructiveSkyflareDiamond"
  value: {
-<<<<<<< HEAD
-  dps: 1276.1211450939097
-  tps: 1020.0356206911529
-=======
   dps: 1308.798630605186
   tps: 1042.0623331523095
->>>>>>> c36ff42f
  }
 }
 dps_results: {
  key: "TestElemental-AllItems-EarthshatterBattlegear"
  value: {
-<<<<<<< HEAD
-  dps: 1273.584851174156
-  tps: 1012.4508944367781
-=======
   dps: 1269.5582433511017
   tps: 1008.0968632641176
->>>>>>> c36ff42f
  }
 }
 dps_results: {
  key: "TestElemental-AllItems-EarthshatterGarb"
  value: {
-<<<<<<< HEAD
-  dps: 1575.6089462647353
-  tps: 1246.1242603048001
-=======
   dps: 1618.1203918845138
   tps: 1275.341915840326
->>>>>>> c36ff42f
  }
 }
 dps_results: {
  key: "TestElemental-AllItems-EffulgentSkyflareDiamond"
  value: {
-<<<<<<< HEAD
-  dps: 1285.5447418392762
-  tps: 1025.1073248058356
-=======
-  dps: 1284.240479735663
-  tps: 1027.1175203215134
->>>>>>> c36ff42f
+  dps: 1284.240479735663
+  tps: 1027.1175203215134
  }
 }
 dps_results: {
  key: "TestElemental-AllItems-EmberSkyfireDiamond"
  value: {
-<<<<<<< HEAD
-  dps: 1282.308833092335
-  tps: 1025.9103438183627
-=======
   dps: 1320.154096957641
   tps: 1052.568273882356
->>>>>>> c36ff42f
  }
 }
 dps_results: {
  key: "TestElemental-AllItems-EmberSkyflareDiamond"
  value: {
-<<<<<<< HEAD
-  dps: 1286.4827845085854
-  tps: 1029.1321097313821
-=======
   dps: 1324.4525563343911
   tps: 1055.8733122521817
->>>>>>> c36ff42f
  }
 }
 dps_results: {
  key: "TestElemental-AllItems-EnigmaticSkyfireDiamond"
  value: {
-<<<<<<< HEAD
-  dps: 1282.4387050351374
-  tps: 1026.5655511292966
-=======
   dps: 1300.2025004099771
   tps: 1037.2661743548235
->>>>>>> c36ff42f
  }
 }
 dps_results: {
  key: "TestElemental-AllItems-EnigmaticSkyflareDiamond"
  value: {
-<<<<<<< HEAD
-  dps: 1269.0532146810885
-  tps: 1013.0662634881687
-=======
   dps: 1302.761692325608
   tps: 1037.2623385008224
->>>>>>> c36ff42f
  }
 }
 dps_results: {
  key: "TestElemental-AllItems-EnigmaticStarflareDiamond"
  value: {
-<<<<<<< HEAD
-  dps: 1293.4883342069998
-  tps: 1035.310417006185
-=======
   dps: 1298.0351624387572
   tps: 1035.4705786684992
->>>>>>> c36ff42f
  }
 }
 dps_results: {
  key: "TestElemental-AllItems-EternalEarthsiegeDiamond"
  value: {
-<<<<<<< HEAD
-  dps: 1285.5447418392762
-  tps: 1025.1073248058356
-=======
-  dps: 1284.240479735663
-  tps: 1027.1175203215134
->>>>>>> c36ff42f
+  dps: 1284.240479735663
+  tps: 1027.1175203215134
  }
 }
 dps_results: {
  key: "TestElemental-AllItems-EternalEarthstormDiamond"
  value: {
-<<<<<<< HEAD
-  dps: 1285.5447418392762
-  tps: 1025.1073248058356
-=======
-  dps: 1284.240479735663
-  tps: 1027.1175203215134
->>>>>>> c36ff42f
+  dps: 1284.240479735663
+  tps: 1027.1175203215134
  }
 }
 dps_results: {
  key: "TestElemental-AllItems-ExtractofNecromanticPower-40373"
  value: {
-<<<<<<< HEAD
-  dps: 1343.798860873578
-  tps: 1070.9558156949524
-=======
   dps: 1359.8890731728816
   tps: 1079.878655763561
  }
@@ -535,88 +350,53 @@
  value: {
   dps: 1430.031898936652
   tps: 1129.5344005520203
->>>>>>> c36ff42f
  }
 }
 dps_results: {
  key: "TestElemental-AllItems-Fathom-BroochoftheTidewalker-30663"
  value: {
-<<<<<<< HEAD
-  dps: 1331.4629843120506
-  tps: 1059.6822074562542
-=======
   dps: 1356.1919120994726
   tps: 1074.3556370595218
->>>>>>> c36ff42f
  }
 }
 dps_results: {
  key: "TestElemental-AllItems-FelstalkerArmor"
  value: {
-<<<<<<< HEAD
-  dps: 1169.747396502324
-  tps: 938.7235941703066
-=======
   dps: 1163.8202235064653
   tps: 935.8809020328944
->>>>>>> c36ff42f
  }
 }
 dps_results: {
  key: "TestElemental-AllItems-ForgeEmber-37660"
  value: {
-<<<<<<< HEAD
-  dps: 1352.0680000102489
-  tps: 1068.145051784303
-=======
   dps: 1354.1454163096669
   tps: 1073.7903777522772
->>>>>>> c36ff42f
  }
 }
 dps_results: {
  key: "TestElemental-AllItems-ForlornSkyflareDiamond"
  value: {
-<<<<<<< HEAD
-  dps: 1295.101504176776
-  tps: 1032.4528954612483
-=======
   dps: 1293.7839043169129
   tps: 1034.4776847437004
->>>>>>> c36ff42f
  }
 }
 dps_results: {
  key: "TestElemental-AllItems-ForlornStarflareDiamond"
  value: {
-<<<<<<< HEAD
-  dps: 1293.1901517092756
-  tps: 1030.9837813301656
-=======
   dps: 1291.8752194006627
   tps: 1033.0056518592633
->>>>>>> c36ff42f
  }
 }
 dps_results: {
  key: "TestElemental-AllItems-FrostWitch'sRegalia"
  value: {
-<<<<<<< HEAD
-  dps: 2607.7953284051355
-  tps: 2008.3006205680801
-=======
   dps: 2029.9794738867654
   tps: 1571.8268212541207
->>>>>>> c36ff42f
  }
 }
 dps_results: {
  key: "TestElemental-AllItems-FuryoftheFiveFlights-40431"
  value: {
-<<<<<<< HEAD
-  dps: 1289.7018457003694
-  tps: 1023.8044030397002
-=======
   dps: 1288.8414105720326
   tps: 1024.0176223313324
  }
@@ -626,878 +406,510 @@
  value: {
   dps: 1338.322458867776
   tps: 1061.7794783364832
->>>>>>> c36ff42f
  }
 }
 dps_results: {
  key: "TestElemental-AllItems-IllustrationoftheDragonSoul-40432"
  value: {
-<<<<<<< HEAD
-  dps: 1366.6851994894942
-  tps: 1082.9897015248982
-=======
   dps: 1365.7192025009076
   tps: 1083.1702748863192
->>>>>>> c36ff42f
  }
 }
 dps_results: {
  key: "TestElemental-AllItems-ImbuedUnstableDiamond"
  value: {
-<<<<<<< HEAD
-  dps: 1290.896528748276
-  tps: 1029.2208443728666
-=======
   dps: 1289.584797501163
   tps: 1031.239212397938
->>>>>>> c36ff42f
  }
 }
 dps_results: {
  key: "TestElemental-AllItems-ImpassiveSkyflareDiamond"
  value: {
-<<<<<<< HEAD
-  dps: 1269.0532146810885
-  tps: 1013.0662634881687
-=======
   dps: 1302.761692325608
   tps: 1037.2623385008224
->>>>>>> c36ff42f
  }
 }
 dps_results: {
  key: "TestElemental-AllItems-ImpassiveStarflareDiamond"
  value: {
-<<<<<<< HEAD
-  dps: 1293.4883342069998
-  tps: 1035.310417006185
-=======
   dps: 1298.0351624387572
   tps: 1035.4705786684992
->>>>>>> c36ff42f
  }
 }
 dps_results: {
  key: "TestElemental-AllItems-IncisorFragment-37723"
  value: {
-<<<<<<< HEAD
-  dps: 1289.7018457003694
-  tps: 1023.8044030397002
-=======
-  dps: 1288.8414105720326
-  tps: 1024.0176223313324
->>>>>>> c36ff42f
+  dps: 1288.8414105720326
+  tps: 1024.0176223313324
  }
 }
 dps_results: {
  key: "TestElemental-AllItems-InfusedColdstoneRune-35935"
  value: {
-<<<<<<< HEAD
-  dps: 1312.3014635291627
-  tps: 1045.1923729517841
-=======
   dps: 1338.97708667453
   tps: 1064.2400423384152
->>>>>>> c36ff42f
  }
 }
 dps_results: {
  key: "TestElemental-AllItems-InsightfulEarthsiegeDiamond"
  value: {
-<<<<<<< HEAD
-  dps: 1444.525427983438
-  tps: 1153.0546702671852
-=======
   dps: 1472.6869620398595
   tps: 1170.7502614898085
->>>>>>> c36ff42f
  }
 }
 dps_results: {
  key: "TestElemental-AllItems-InsightfulEarthstormDiamond"
  value: {
-<<<<<<< HEAD
-  dps: 1367.281210534673
-  tps: 1092.0077804093244
-=======
   dps: 1356.9527983823018
   tps: 1080.7588967040629
->>>>>>> c36ff42f
  }
 }
 dps_results: {
  key: "TestElemental-AllItems-InvigoratingEarthsiegeDiamond"
  value: {
-<<<<<<< HEAD
-  dps: 1285.5447418392762
-  tps: 1025.1073248058356
-=======
-  dps: 1284.240479735663
-  tps: 1027.1175203215134
->>>>>>> c36ff42f
+  dps: 1284.240479735663
+  tps: 1027.1175203215134
  }
 }
 dps_results: {
  key: "TestElemental-AllItems-Lavanthor'sTalisman-37872"
  value: {
-<<<<<<< HEAD
-  dps: 1289.7018457003694
-  tps: 1023.8044030397002
-=======
-  dps: 1288.8414105720326
-  tps: 1024.0176223313324
->>>>>>> c36ff42f
+  dps: 1288.8414105720326
+  tps: 1024.0176223313324
  }
 }
 dps_results: {
  key: "TestElemental-AllItems-MajesticDragonFigurine-40430"
  value: {
-<<<<<<< HEAD
-  dps: 1313.2006174295143
-  tps: 1042.2294009454727
-=======
   dps: 1330.9614920543388
   tps: 1054.9979835597087
->>>>>>> c36ff42f
  }
 }
 dps_results: {
  key: "TestElemental-AllItems-Mana-EtchedRegalia"
  value: {
-<<<<<<< HEAD
-  dps: 1099.0104273038473
-  tps: 882.1454982965245
-=======
   dps: 1107.664786073626
   tps: 890.040726653124
->>>>>>> c36ff42f
  }
 }
 dps_results: {
  key: "TestElemental-AllItems-MeteoriteWhetstone-37390"
  value: {
-<<<<<<< HEAD
-  dps: 1319.1818079359568
-  tps: 1043.413127354509
-=======
   dps: 1328.269670271079
   tps: 1055.5400089333632
->>>>>>> c36ff42f
  }
 }
 dps_results: {
  key: "TestElemental-AllItems-MysticalSkyfireDiamond"
  value: {
-<<<<<<< HEAD
-  dps: 1264.2326982446668
-  tps: 1010.749475565872
-=======
   dps: 1301.388136093485
   tps: 1041.4250788359561
->>>>>>> c36ff42f
  }
 }
 dps_results: {
  key: "TestElemental-AllItems-NaturalAlignmentCrystal-19344"
  value: {
-<<<<<<< HEAD
-  dps: 1243.8990317469404
-  tps: 990.941975877681
-=======
   dps: 1246.9704430647598
   tps: 992.4305272845081
->>>>>>> c36ff42f
  }
 }
 dps_results: {
  key: "TestElemental-AllItems-NetherscaleArmor"
  value: {
-<<<<<<< HEAD
-  dps: 1231.5939947507602
-  tps: 988.4957956088765
-=======
   dps: 1238.7870897048554
   tps: 992.310627271391
->>>>>>> c36ff42f
  }
 }
 dps_results: {
  key: "TestElemental-AllItems-NetherstrikeArmor"
  value: {
-<<<<<<< HEAD
-  dps: 1279.543320761898
-  tps: 1026.1084387619678
-=======
   dps: 1298.1920310638286
   tps: 1036.8679185357041
->>>>>>> c36ff42f
  }
 }
 dps_results: {
  key: "TestElemental-AllItems-Nobundo'sRegalia"
  value: {
-<<<<<<< HEAD
-  dps: 1751.7188628302392
-  tps: 1341.2097491644136
-=======
   dps: 1781.546343148001
   tps: 1360.9244559103497
->>>>>>> c36ff42f
  }
 }
 dps_results: {
  key: "TestElemental-AllItems-OfferingofSacrifice-37638"
  value: {
-<<<<<<< HEAD
-  dps: 1289.7018457003694
-  tps: 1023.8044030397002
-=======
-  dps: 1288.8414105720326
-  tps: 1024.0176223313324
->>>>>>> c36ff42f
+  dps: 1288.8414105720326
+  tps: 1024.0176223313324
  }
 }
 dps_results: {
  key: "TestElemental-AllItems-PersistentEarthshatterDiamond"
  value: {
-<<<<<<< HEAD
-  dps: 1285.5447418392762
-  tps: 1025.1073248058356
-=======
-  dps: 1284.240479735663
-  tps: 1027.1175203215134
->>>>>>> c36ff42f
+  dps: 1284.240479735663
+  tps: 1027.1175203215134
  }
 }
 dps_results: {
  key: "TestElemental-AllItems-PersistentEarthsiegeDiamond"
  value: {
-<<<<<<< HEAD
-  dps: 1285.5447418392762
-  tps: 1025.1073248058356
-=======
-  dps: 1284.240479735663
-  tps: 1027.1175203215134
->>>>>>> c36ff42f
+  dps: 1284.240479735663
+  tps: 1027.1175203215134
  }
 }
 dps_results: {
  key: "TestElemental-AllItems-PotentUnstableDiamond"
  value: {
-<<<<<<< HEAD
-  dps: 1285.5447418392762
-  tps: 1025.1073248058356
-=======
-  dps: 1284.240479735663
-  tps: 1027.1175203215134
->>>>>>> c36ff42f
+  dps: 1284.240479735663
+  tps: 1027.1175203215134
  }
 }
 dps_results: {
  key: "TestElemental-AllItems-PowerfulEarthshatterDiamond"
  value: {
-<<<<<<< HEAD
-  dps: 1285.5447418392762
-  tps: 1025.1073248058356
-=======
-  dps: 1284.240479735663
-  tps: 1027.1175203215134
->>>>>>> c36ff42f
+  dps: 1284.240479735663
+  tps: 1027.1175203215134
  }
 }
 dps_results: {
  key: "TestElemental-AllItems-PowerfulEarthsiegeDiamond"
  value: {
-<<<<<<< HEAD
-  dps: 1285.5447418392762
-  tps: 1025.1073248058356
-=======
-  dps: 1284.240479735663
-  tps: 1027.1175203215134
->>>>>>> c36ff42f
+  dps: 1284.240479735663
+  tps: 1027.1175203215134
  }
 }
 dps_results: {
  key: "TestElemental-AllItems-PowerfulEarthstormDiamond"
  value: {
-<<<<<<< HEAD
-  dps: 1285.5447418392762
-  tps: 1025.1073248058356
-=======
-  dps: 1284.240479735663
-  tps: 1027.1175203215134
->>>>>>> c36ff42f
+  dps: 1284.240479735663
+  tps: 1027.1175203215134
  }
 }
 dps_results: {
  key: "TestElemental-AllItems-PrimalIntent"
  value: {
-<<<<<<< HEAD
-  dps: 1122.178290559046
-  tps: 905.6322616307915
-=======
   dps: 1131.8422608743613
   tps: 912.3510853304925
->>>>>>> c36ff42f
  }
 }
 dps_results: {
  key: "TestElemental-AllItems-PurifiedShardoftheGods"
  value: {
-<<<<<<< HEAD
-  dps: 1289.7018457003694
-  tps: 1023.8044030397002
-=======
-  dps: 1288.8414105720326
-  tps: 1024.0176223313324
->>>>>>> c36ff42f
+  dps: 1288.8414105720326
+  tps: 1024.0176223313324
  }
 }
 dps_results: {
  key: "TestElemental-AllItems-ReignoftheDead-47316"
  value: {
-<<<<<<< HEAD
-  dps: 1409.497198312951
-  tps: 1131.7692116116352
-=======
   dps: 1432.8563216845732
   tps: 1147.1778176202265
->>>>>>> c36ff42f
  }
 }
 dps_results: {
  key: "TestElemental-AllItems-ReignoftheDead-47477"
  value: {
-<<<<<<< HEAD
-  dps: 1425.3758968605364
-  tps: 1145.861897245706
-=======
   dps: 1448.5229509071319
   tps: 1161.0207829667684
->>>>>>> c36ff42f
  }
 }
 dps_results: {
  key: "TestElemental-AllItems-RelentlessEarthsiegeDiamond"
  value: {
-<<<<<<< HEAD
-  dps: 1315.2150578602473
-  tps: 1048.7501223134777
-=======
   dps: 1313.4536350467652
   tps: 1050.7518273367714
->>>>>>> c36ff42f
  }
 }
 dps_results: {
  key: "TestElemental-AllItems-RelentlessEarthstormDiamond"
  value: {
-<<<<<<< HEAD
-  dps: 1315.2150578602473
-  tps: 1048.7501223134777
-=======
   dps: 1313.4536350467652
   tps: 1050.7518273367714
->>>>>>> c36ff42f
  }
 }
 dps_results: {
  key: "TestElemental-AllItems-RevitalizingSkyflareDiamond"
  value: {
-<<<<<<< HEAD
-  dps: 1302.1192795498996
-  tps: 1037.8219427520235
-=======
   dps: 1321.7603119455644
   tps: 1054.3256304841195
->>>>>>> c36ff42f
  }
 }
 dps_results: {
  key: "TestElemental-AllItems-RuneofRepulsion-40372"
  value: {
-<<<<<<< HEAD
-  dps: 1289.7018457003694
-  tps: 1023.8044030397002
-=======
-  dps: 1288.8414105720326
-  tps: 1024.0176223313324
->>>>>>> c36ff42f
+  dps: 1288.8414105720326
+  tps: 1024.0176223313324
  }
 }
 dps_results: {
  key: "TestElemental-AllItems-SealofthePantheon-36993"
  value: {
-<<<<<<< HEAD
-  dps: 1289.7018457003694
-  tps: 1023.8044030397002
-=======
-  dps: 1288.8414105720326
-  tps: 1024.0176223313324
->>>>>>> c36ff42f
+  dps: 1288.8414105720326
+  tps: 1024.0176223313324
  }
 }
 dps_results: {
  key: "TestElemental-AllItems-Serrah'sStar-37559"
  value: {
-<<<<<<< HEAD
-  dps: 1317.1701758797208
-  tps: 1046.5217823576493
-=======
   dps: 1329.8076053048708
   tps: 1055.9814886136662
->>>>>>> c36ff42f
  }
 }
 dps_results: {
  key: "TestElemental-AllItems-ShinyShardoftheGods"
  value: {
-<<<<<<< HEAD
-  dps: 1289.7018457003694
-  tps: 1023.8044030397002
-=======
-  dps: 1288.8414105720326
-  tps: 1024.0176223313324
->>>>>>> c36ff42f
+  dps: 1288.8414105720326
+  tps: 1024.0176223313324
  }
 }
 dps_results: {
  key: "TestElemental-AllItems-Sindragosa'sFlawlessFang-50361"
  value: {
-<<<<<<< HEAD
-  dps: 1289.7018457003694
-  tps: 1023.8044030397002
-=======
-  dps: 1288.8414105720326
-  tps: 1024.0176223313324
->>>>>>> c36ff42f
+  dps: 1288.8414105720326
+  tps: 1024.0176223313324
  }
 }
 dps_results: {
  key: "TestElemental-AllItems-SkycallTotem-33506"
  value: {
-<<<<<<< HEAD
-  dps: 1310.0662173778662
-  tps: 1047.5040024805887
-=======
   dps: 1321.9307352184082
   tps: 1054.8526695734442
->>>>>>> c36ff42f
  }
 }
 dps_results: {
  key: "TestElemental-AllItems-SkyshatterHarness"
  value: {
-<<<<<<< HEAD
-  dps: 1162.1145550056017
-  tps: 930.5505835061185
-=======
   dps: 1179.750941652437
   tps: 942.2519121695395
->>>>>>> c36ff42f
  }
 }
 dps_results: {
  key: "TestElemental-AllItems-SkyshatterRegalia"
  value: {
-<<<<<<< HEAD
-  dps: 1495.1123592219915
-  tps: 1182.553740581617
-=======
   dps: 1508.9629472089746
   tps: 1188.5947210141055
->>>>>>> c36ff42f
  }
 }
 dps_results: {
  key: "TestElemental-AllItems-SparkofLife-37657"
  value: {
-<<<<<<< HEAD
-  dps: 1381.7540381312117
-  tps: 1091.4819372413267
-=======
   dps: 1402.0399252108793
   tps: 1108.050313760407
->>>>>>> c36ff42f
  }
 }
 dps_results: {
  key: "TestElemental-AllItems-SpellstrikeInfusion"
  value: {
-<<<<<<< HEAD
-  dps: 1200.2170758260854
-  tps: 962.5921896810943
- }
-}
-dps_results: {
- key: "TestElemental-AllItems-Spirit-WorldGlass-39388"
- value: {
-  dps: 1307.8962205298558
-  tps: 1039.4244107324926
-=======
   dps: 1222.043870181722
   tps: 980.6787018270395
->>>>>>> c36ff42f
  }
 }
 dps_results: {
  key: "TestElemental-AllItems-Stonebreaker'sTotem-33507"
  value: {
-<<<<<<< HEAD
-  dps: 1312.27544782469
-  tps: 1050.6281233856137
-=======
   dps: 1330.064349703547
   tps: 1061.1890987237146
->>>>>>> c36ff42f
  }
 }
 dps_results: {
  key: "TestElemental-AllItems-StrengthoftheClefthoof"
  value: {
-<<<<<<< HEAD
-  dps: 1107.4321386152812
-  tps: 891.4282097213239
-=======
   dps: 1107.1370048555802
   tps: 889.2828320345131
->>>>>>> c36ff42f
  }
 }
 dps_results: {
  key: "TestElemental-AllItems-SwiftSkyfireDiamond"
  value: {
-<<<<<<< HEAD
-  dps: 1285.5447418392762
-  tps: 1025.1073248058356
-=======
-  dps: 1284.240479735663
-  tps: 1027.1175203215134
->>>>>>> c36ff42f
+  dps: 1284.240479735663
+  tps: 1027.1175203215134
  }
 }
 dps_results: {
  key: "TestElemental-AllItems-SwiftSkyflareDiamond"
  value: {
-<<<<<<< HEAD
-  dps: 1285.5447418392762
-  tps: 1025.1073248058356
-=======
-  dps: 1284.240479735663
-  tps: 1027.1175203215134
->>>>>>> c36ff42f
+  dps: 1284.240479735663
+  tps: 1027.1175203215134
  }
 }
 dps_results: {
  key: "TestElemental-AllItems-SwiftStarfireDiamond"
  value: {
-<<<<<<< HEAD
-  dps: 1290.1319877612764
-  tps: 1028.6331987204344
-=======
   dps: 1288.8213235346627
   tps: 1030.6503992441633
->>>>>>> c36ff42f
  }
 }
 dps_results: {
  key: "TestElemental-AllItems-SwiftStarflareDiamond"
  value: {
-<<<<<<< HEAD
-  dps: 1285.5447418392762
-  tps: 1025.1073248058356
-=======
-  dps: 1284.240479735663
-  tps: 1027.1175203215134
->>>>>>> c36ff42f
+  dps: 1284.240479735663
+  tps: 1027.1175203215134
  }
 }
 dps_results: {
  key: "TestElemental-AllItems-SwiftWindfireDiamond"
  value: {
-<<<<<<< HEAD
-  dps: 1285.5447418392762
-  tps: 1025.1073248058356
-=======
-  dps: 1284.240479735663
-  tps: 1027.1175203215134
->>>>>>> c36ff42f
+  dps: 1284.240479735663
+  tps: 1027.1175203215134
  }
 }
 dps_results: {
  key: "TestElemental-AllItems-TenaciousEarthstormDiamond"
  value: {
-<<<<<<< HEAD
-  dps: 1285.5447418392762
-  tps: 1025.1073248058356
-=======
-  dps: 1284.240479735663
-  tps: 1027.1175203215134
->>>>>>> c36ff42f
+  dps: 1284.240479735663
+  tps: 1027.1175203215134
  }
 }
 dps_results: {
  key: "TestElemental-AllItems-TheFistsofFury"
  value: {
-<<<<<<< HEAD
-  dps: 1173.4876668019253
-  tps: 942.26979638278
-=======
   dps: 1197.6772661024881
   tps: 961.0154052551818
->>>>>>> c36ff42f
  }
 }
 dps_results: {
  key: "TestElemental-AllItems-TheTwinStars"
  value: {
-<<<<<<< HEAD
-  dps: 1319.51983716956
-  tps: 1057.6901218164542
-=======
   dps: 1315.5671026806792
   tps: 1050.4712416237476
->>>>>>> c36ff42f
  }
 }
 dps_results: {
  key: "TestElemental-AllItems-Thrall'sRegalia"
  value: {
-<<<<<<< HEAD
-  dps: 1751.7188628302392
-  tps: 1341.2097491644136
-=======
   dps: 1781.546343148001
   tps: 1360.9244559103497
->>>>>>> c36ff42f
  }
 }
 dps_results: {
  key: "TestElemental-AllItems-ThunderingSkyfireDiamond"
  value: {
-<<<<<<< HEAD
-  dps: 1285.5447418392762
-  tps: 1025.1073248058356
-=======
-  dps: 1284.240479735663
-  tps: 1027.1175203215134
->>>>>>> c36ff42f
+  dps: 1284.240479735663
+  tps: 1027.1175203215134
  }
 }
 dps_results: {
  key: "TestElemental-AllItems-ThunderingSkyflareDiamond"
  value: {
-<<<<<<< HEAD
-  dps: 1285.5447418392762
-  tps: 1025.1073248058356
-=======
-  dps: 1284.240479735663
-  tps: 1027.1175203215134
->>>>>>> c36ff42f
+  dps: 1284.240479735663
+  tps: 1027.1175203215134
  }
 }
 dps_results: {
  key: "TestElemental-AllItems-TidefuryRaiment"
  value: {
-<<<<<<< HEAD
-  dps: 1148.0750034209923
-  tps: 923.9346628058848
-=======
   dps: 1149.5139177372077
   tps: 920.0651746310011
->>>>>>> c36ff42f
  }
 }
 dps_results: {
  key: "TestElemental-AllItems-TinyAbominationinaJar-50351"
  value: {
-<<<<<<< HEAD
-  dps: 1355.6890203413352
-  tps: 1071.7923084317001
-=======
   dps: 1365.7785096840123
   tps: 1079.2557028607007
->>>>>>> c36ff42f
  }
 }
 dps_results: {
  key: "TestElemental-AllItems-TinyAbominationinaJar-50706"
  value: {
-<<<<<<< HEAD
-  dps: 1355.6890203413352
-  tps: 1071.7923084317001
-=======
   dps: 1365.7785096840123
   tps: 1079.2557028607007
->>>>>>> c36ff42f
  }
 }
 dps_results: {
  key: "TestElemental-AllItems-TirelessSkyflareDiamond"
  value: {
-<<<<<<< HEAD
-  dps: 1295.101504176776
-  tps: 1032.4528954612483
-=======
   dps: 1293.7839043169129
   tps: 1034.4776847437004
->>>>>>> c36ff42f
  }
 }
 dps_results: {
  key: "TestElemental-AllItems-TirelessStarflareDiamond"
  value: {
-<<<<<<< HEAD
-  dps: 1293.1901517092756
-  tps: 1030.9837813301656
-=======
   dps: 1291.8752194006627
   tps: 1033.0056518592633
->>>>>>> c36ff42f
  }
 }
 dps_results: {
  key: "TestElemental-AllItems-TotemofElectrifyingWind-47666"
  value: {
-<<<<<<< HEAD
-  dps: 1319.9221856007916
-  tps: 1058.1151583388485
-=======
   dps: 1325.7023383101468
   tps: 1061.310672810016
->>>>>>> c36ff42f
  }
 }
 dps_results: {
  key: "TestElemental-AllItems-TotemoftheElementalPlane-40708"
  value: {
-<<<<<<< HEAD
-  dps: 1327.0450339318313
-  tps: 1059.391157986867
-=======
   dps: 1336.1303934117793
   tps: 1064.3625032355667
->>>>>>> c36ff42f
  }
 }
 dps_results: {
  key: "TestElemental-AllItems-TotemofthePulsingEarth-29389"
  value: {
-<<<<<<< HEAD
-  dps: 1312.27544782469
-  tps: 1050.6281233856137
-=======
   dps: 1330.064349703547
   tps: 1061.1890987237146
->>>>>>> c36ff42f
  }
 }
 dps_results: {
  key: "TestElemental-AllItems-TrenchantEarthshatterDiamond"
  value: {
-<<<<<<< HEAD
-  dps: 1293.1901517092756
-  tps: 1030.9837813301656
-=======
   dps: 1291.8752194006627
   tps: 1033.0056518592633
->>>>>>> c36ff42f
  }
 }
 dps_results: {
  key: "TestElemental-AllItems-TrenchantEarthsiegeDiamond"
  value: {
-<<<<<<< HEAD
-  dps: 1295.101504176776
-  tps: 1032.4528954612483
-=======
   dps: 1293.7839043169129
   tps: 1034.4776847437004
->>>>>>> c36ff42f
  }
 }
 dps_results: {
  key: "TestElemental-AllItems-WastewalkerArmor"
  value: {
-<<<<<<< HEAD
-  dps: 953.0223229302527
-  tps: 775.2853423928697
-=======
   dps: 957.8440835024289
   tps: 776.4140376584718
->>>>>>> c36ff42f
  }
 }
 dps_results: {
  key: "TestElemental-AllItems-WindhawkArmor"
  value: {
-<<<<<<< HEAD
-  dps: 1307.8541878508074
-  tps: 1046.180825227221
-=======
   dps: 1325.4530715110648
   tps: 1057.2561804809147
->>>>>>> c36ff42f
  }
 }
 dps_results: {
  key: "TestElemental-AllItems-WorldbreakerGarb"
  value: {
-<<<<<<< HEAD
-  dps: 1848.5260906030674
-  tps: 1431.3119132122606
-=======
   dps: 1847.4002102050893
   tps: 1429.1657930547692
->>>>>>> c36ff42f
  }
 }
 dps_results: {
  key: "TestElemental-AllItems-WrathofSpellfire"
  value: {
-<<<<<<< HEAD
-  dps: 1235.8432747635081
-  tps: 990.8225494845997
-=======
   dps: 1250.2168555171513
   tps: 1002.8828436444091
->>>>>>> c36ff42f
  }
 }
 dps_results: {
  key: "TestElemental-Average-Default"
  value: {
-<<<<<<< HEAD
-  dps: 1319.163649371868
-  tps: 1053.175124052898
-=======
   dps: 1330.7202973056737
   tps: 1060.5885389454154
->>>>>>> c36ff42f
  }
 }
 dps_results: {
  key: "TestElemental-Settings-Orc-P1-Adaptive-FullBuffs-LongMultiTarget"
  value: {
-<<<<<<< HEAD
-  dps: 1277.384840898255
-  tps: 1328.1922505075368
-=======
   dps: 1322.8529324598378
   tps: 1374.7746577177188
->>>>>>> c36ff42f
  }
 }
 dps_results: {
  key: "TestElemental-Settings-Orc-P1-Adaptive-FullBuffs-LongSingleTarget"
  value: {
-<<<<<<< HEAD
-  dps: 1277.384840898255
-  tps: 1020.3611976495225
-=======
   dps: 1322.8529324598378
   tps: 1061.0412421930384
->>>>>>> c36ff42f
  }
 }
 dps_results: {
@@ -1510,61 +922,36 @@
 dps_results: {
  key: "TestElemental-Settings-Orc-P1-Adaptive-NoBuffs-LongMultiTarget"
  value: {
-<<<<<<< HEAD
-  dps: 683.0046938198527
-  tps: 560.7319693858116
-=======
   dps: 695.680519716888
   tps: 570.9128461169583
->>>>>>> c36ff42f
  }
 }
 dps_results: {
  key: "TestElemental-Settings-Orc-P1-Adaptive-NoBuffs-LongSingleTarget"
  value: {
-<<<<<<< HEAD
-  dps: 683.0046938198527
-  tps: 560.7319693858116
-=======
   dps: 695.680519716888
   tps: 570.9128461169583
->>>>>>> c36ff42f
  }
 }
 dps_results: {
  key: "TestElemental-Settings-Orc-P1-Adaptive-NoBuffs-ShortSingleTarget"
  value: {
-<<<<<<< HEAD
-  dps: 1602.7588227923118
-  tps: 1254.6164553642052
-=======
   dps: 1663.3415175553957
   tps: 1303.846209478174
->>>>>>> c36ff42f
  }
 }
 dps_results: {
  key: "TestElemental-Settings-Troll-P1-Adaptive-FullBuffs-LongMultiTarget"
  value: {
-<<<<<<< HEAD
-  dps: 1312.27544782469
-  tps: 1365.58655757696
-=======
   dps: 1330.064349703547
   tps: 1379.8225889150604
->>>>>>> c36ff42f
  }
 }
 dps_results: {
  key: "TestElemental-Settings-Troll-P1-Adaptive-FullBuffs-LongSingleTarget"
  value: {
-<<<<<<< HEAD
-  dps: 1312.27544782469
-  tps: 1050.6281233856137
-=======
   dps: 1330.064349703547
   tps: 1061.1890987237146
->>>>>>> c36ff42f
  }
 }
 dps_results: {
@@ -1577,48 +964,28 @@
 dps_results: {
  key: "TestElemental-Settings-Troll-P1-Adaptive-NoBuffs-LongMultiTarget"
  value: {
-<<<<<<< HEAD
-  dps: 702.3366293534092
-  tps: 574.73832891351
-=======
   dps: 711.8265880872049
   tps: 582.1658691644969
->>>>>>> c36ff42f
  }
 }
 dps_results: {
  key: "TestElemental-Settings-Troll-P1-Adaptive-NoBuffs-LongSingleTarget"
  value: {
-<<<<<<< HEAD
-  dps: 702.3366293534092
-  tps: 574.73832891351
-=======
   dps: 711.8265880872049
   tps: 582.1658691644969
->>>>>>> c36ff42f
  }
 }
 dps_results: {
  key: "TestElemental-Settings-Troll-P1-Adaptive-NoBuffs-ShortSingleTarget"
  value: {
-<<<<<<< HEAD
-  dps: 1634.1113904698752
-  tps: 1275.2487661254913
-=======
   dps: 1659.923361311626
   tps: 1290.979188696469
->>>>>>> c36ff42f
  }
 }
 dps_results: {
  key: "TestElemental-SwitchInFrontOfTarget-Default"
  value: {
-<<<<<<< HEAD
-  dps: 1312.27544782469
-  tps: 1050.6281233856137
-=======
   dps: 1330.064349703547
   tps: 1061.1890987237146
->>>>>>> c36ff42f
  }
 }