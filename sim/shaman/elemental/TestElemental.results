character_stats_results: {
 key: "TestElemental-CharacterStats-Default"
 value: {
  final_stats: 396
  final_stats: 346.5
  final_stats: 1395.35
  final_stats: 1141.8
  final_stats: 335.5
  final_stats: 2493
  final_stats: 373.016
  final_stats: 294
  final_stats: 1072.07222
  final_stats: 675
  final_stats: 0
  final_stats: 1676.95
  final_stats: 294
  final_stats: 981.57737
  final_stats: 675
  final_stats: 0
  final_stats: 0
  final_stats: 21243
  final_stats: 0
  final_stats: 0
  final_stats: 16372.5
  final_stats: 755.7
  final_stats: 0
  final_stats: 0
  final_stats: 221
  final_stats: 0
  final_stats: 0
  final_stats: 0
  final_stats: 20712.5
  final_stats: 75
  final_stats: 75
  final_stats: 75
  final_stats: 75
  final_stats: 130
  final_stats: 0
  final_stats: 0
  final_stats: 0
  final_stats: 0
  final_stats: 0
 }
}
stat_weights_results: {
 key: "TestElemental-StatWeights-Default"
 value: {
  weights: 0
  weights: 0
  weights: 0
  weights: 0.18569
  weights: 0
  weights: 1.08073
  weights: 0
  weights: 0
  weights: 0.64377
  weights: 0
  weights: 0
  weights: 0
  weights: 0
  weights: 0
  weights: 0
  weights: 0
  weights: 0
  weights: 0
  weights: 0
  weights: 0
  weights: 0
  weights: 0
  weights: 0
  weights: 0
  weights: 0
  weights: 0
  weights: 0
  weights: 0
  weights: 0
  weights: 0
  weights: 0
  weights: 0
  weights: 0
  weights: 0
  weights: 0
  weights: 0
  weights: 0
  weights: 0
  weights: 0
 }
}
dps_results: {
 key: "TestElemental-AllItems-AshtongueTalismanofVision-32491"
 value: {
  dps: 4421.91985
  tps: 2641.51138
 }
}
dps_results: {
 key: "TestElemental-AllItems-AustereEarthsiegeDiamond"
 value: {
  dps: 4586.84383
  tps: 2718.99038
 }
}
dps_results: {
 key: "TestElemental-AllItems-Bandit'sInsignia-40371"
 value: {
  dps: 4421.91985
  tps: 2641.51138
 }
}
dps_results: {
 key: "TestElemental-AllItems-BeamingEarthsiegeDiamond"
 value: {
  dps: 4598.80985
  tps: 2725.74943
 }
}
dps_results: {
 key: "TestElemental-AllItems-Beast-tamer'sShoulders-30892"
 value: {
  dps: 4418.42426
  tps: 2632.065
 }
}
dps_results: {
 key: "TestElemental-AllItems-Bizuri'sTotemofShatteredIce-50458"
 value: {
  dps: 4747.99326
  tps: 2814.0176
 }
}
dps_results: {
 key: "TestElemental-AllItems-BlessedGarboftheUndeadSlayer"
 value: {
  dps: 3683.53743
  tps: 2221.44455
 }
}
dps_results: {
 key: "TestElemental-AllItems-BlessedRegaliaofUndeadCleansing"
 value: {
  dps: 3835.56923
  tps: 2312.1323
 }
}
dps_results: {
 key: "TestElemental-AllItems-BracingEarthsiegeDiamond"
 value: {
  dps: 4612.90463
  tps: 2680.13364
 }
}
dps_results: {
 key: "TestElemental-AllItems-ChaoticSkyflareDiamond"
 value: {
  dps: 4719.54971
  tps: 2797.98333
 }
}
dps_results: {
 key: "TestElemental-AllItems-DarkmoonCard:Berserker!-42989"
 value: {
  dps: 4492.54726
  tps: 2680.52853
 }
}
dps_results: {
 key: "TestElemental-AllItems-DarkmoonCard:Death-42990"
 value: {
  dps: 4522.11498
  tps: 2708.4348
 }
}
dps_results: {
 key: "TestElemental-AllItems-DarkmoonCard:Greatness-42987"
 value: {
  dps: 4442.67077
  tps: 2652.72708
 }
}
dps_results: {
 key: "TestElemental-AllItems-DarkmoonCard:Greatness-44253"
 value: {
  dps: 4442.67077
  tps: 2652.72708
 }
}
dps_results: {
 key: "TestElemental-AllItems-DarkmoonCard:Greatness-44254"
 value: {
  dps: 4442.67077
  tps: 2652.72708
 }
}
dps_results: {
 key: "TestElemental-AllItems-DeadlyGladiator'sTotemofSurvival-42602"
 value: {
  dps: 4632.05262
  tps: 2751.19744
 }
}
dps_results: {
 key: "TestElemental-AllItems-DeathKnight'sAnguish-38212"
 value: {
  dps: 4441.14043
  tps: 2651.6842
 }
}
dps_results: {
 key: "TestElemental-AllItems-Defender'sCode-40257"
 value: {
  dps: 4421.91985
  tps: 2641.51138
 }
}
dps_results: {
 key: "TestElemental-AllItems-DestructiveSkyflareDiamond"
 value: {
  dps: 4601.38408
  tps: 2727.42171
 }
}
dps_results: {
 key: "TestElemental-AllItems-EarthshatterBattlegear"
 value: {
  dps: 3573.50918
  tps: 2136.70924
 }
}
dps_results: {
 key: "TestElemental-AllItems-EarthshatterGarb"
 value: {
  dps: 4039.17146
  tps: 2409.58067
 }
}
dps_results: {
 key: "TestElemental-AllItems-EffulgentSkyflareDiamond"
 value: {
  dps: 4586.84383
  tps: 2718.99038
 }
}
dps_results: {
 key: "TestElemental-AllItems-EmberSkyflareDiamond"
 value: {
  dps: 4618.3945
  tps: 2737.25649
 }
}
dps_results: {
 key: "TestElemental-AllItems-EnigmaticSkyflareDiamond"
 value: {
  dps: 4598.80985
  tps: 2725.82141
 }
}
dps_results: {
 key: "TestElemental-AllItems-EnigmaticStarflareDiamond"
 value: {
  dps: 4596.05783
  tps: 2724.11089
 }
}
dps_results: {
 key: "TestElemental-AllItems-EternalEarthsiegeDiamond"
 value: {
  dps: 4586.84383
  tps: 2718.99038
 }
}
dps_results: {
 key: "TestElemental-AllItems-ExtractofNecromanticPower-40373"
 value: {
  dps: 4514.22856
  tps: 2698.79749
 }
}
dps_results: {
 key: "TestElemental-AllItems-EyeoftheBroodmother-45308"
 value: {
  dps: 4615.32288
  tps: 2752.85349
 }
}
dps_results: {
 key: "TestElemental-AllItems-ForgeEmber-37660"
 value: {
  dps: 4572.70357
  tps: 2728.55273
 }
}
dps_results: {
 key: "TestElemental-AllItems-ForlornSkyflareDiamond"
 value: {
  dps: 4612.90463
  tps: 2734.13728
 }
}
dps_results: {
 key: "TestElemental-AllItems-ForlornStarflareDiamond"
 value: {
  dps: 4607.69247
  tps: 2731.1079
 }
}
dps_results: {
 key: "TestElemental-AllItems-FrostWitch'sBattlegear"
 value: {
  dps: 3825.50204
  tps: 2276.07574
 }
}
dps_results: {
 key: "TestElemental-AllItems-FrostWitch'sRegalia"
 value: {
  dps: 4561.46034
  tps: 2688.82227
 }
}
dps_results: {
 key: "TestElemental-AllItems-FuriousGladiator'sTotemofSurvival-42603"
 value: {
  dps: 4642.31801
  tps: 2757.08225
 }
}
dps_results: {
 key: "TestElemental-AllItems-FuryoftheFiveFlights-40431"
 value: {
  dps: 4421.91985
  tps: 2641.51138
 }
}
dps_results: {
 key: "TestElemental-AllItems-FuturesightRune-38763"
 value: {
  dps: 4486.33427
  tps: 2679.23712
 }
}
dps_results: {
 key: "TestElemental-AllItems-Gladiator'sEarthshaker"
 value: {
  dps: 3529.63589
  tps: 2130.61452
 }
}
dps_results: {
 key: "TestElemental-AllItems-Gladiator'sWartide"
 value: {
  dps: 4167.33728
  tps: 2509.77778
 }
}
dps_results: {
 key: "TestElemental-AllItems-HatefulGladiator'sTotemofSurvival-42601"
 value: {
  dps: 4603.62068
  tps: 2735.01195
 }
}
dps_results: {
 key: "TestElemental-AllItems-ImpassiveSkyflareDiamond"
 value: {
  dps: 4598.80985
  tps: 2725.82141
 }
}
dps_results: {
 key: "TestElemental-AllItems-ImpassiveStarflareDiamond"
 value: {
  dps: 4596.05783
  tps: 2724.11089
 }
}
dps_results: {
 key: "TestElemental-AllItems-IncisorFragment-37723"
 value: {
  dps: 4421.91985
  tps: 2641.51138
 }
}
dps_results: {
 key: "TestElemental-AllItems-InsightfulEarthsiegeDiamond"
 value: {
  dps: 4592.30013
  tps: 2730.23921
 }
}
dps_results: {
 key: "TestElemental-AllItems-InvigoratingEarthsiegeDiamond"
 value: {
  dps: 4586.84383
  tps: 2718.99038
 }
}
dps_results: {
 key: "TestElemental-AllItems-Lavanthor'sTalisman-37872"
 value: {
  dps: 4421.91985
  tps: 2641.51138
 }
}
dps_results: {
 key: "TestElemental-AllItems-MajesticDragonFigurine-40430"
 value: {
  dps: 4421.91985
  tps: 2641.51138
 }
}
dps_results: {
 key: "TestElemental-AllItems-MeteoriteWhetstone-37390"
 value: {
  dps: 4476.2088
  tps: 2671.89832
 }
}
dps_results: {
 key: "TestElemental-AllItems-OfferingofSacrifice-37638"
 value: {
  dps: 4421.91985
  tps: 2641.51138
 }
}
dps_results: {
 key: "TestElemental-AllItems-PersistentEarthshatterDiamond"
 value: {
  dps: 4586.84383
  tps: 2718.99038
 }
}
dps_results: {
 key: "TestElemental-AllItems-PersistentEarthsiegeDiamond"
 value: {
  dps: 4586.84383
  tps: 2718.99038
 }
}
dps_results: {
 key: "TestElemental-AllItems-PowerfulEarthshatterDiamond"
 value: {
  dps: 4586.84383
  tps: 2718.99038
 }
}
dps_results: {
 key: "TestElemental-AllItems-PowerfulEarthsiegeDiamond"
 value: {
  dps: 4586.84383
  tps: 2718.99038
 }
}
dps_results: {
 key: "TestElemental-AllItems-PurifiedShardoftheGods"
 value: {
  dps: 4421.91985
  tps: 2641.51138
 }
}
dps_results: {
 key: "TestElemental-AllItems-ReignoftheDead-47316"
 value: {
  dps: 4768.75895
  tps: 2919.7677
 }
}
dps_results: {
 key: "TestElemental-AllItems-ReignoftheDead-47477"
 value: {
  dps: 4810.81277
  tps: 2954.05987
 }
}
dps_results: {
 key: "TestElemental-AllItems-RelentlessEarthsiegeDiamond"
 value: {
  dps: 4706.50676
  tps: 2790.53368
 }
}
dps_results: {
 key: "TestElemental-AllItems-RelentlessGladiator'sTotemofSurvival-42604"
 value: {
  dps: 4654.78312
  tps: 2764.22809
 }
}
dps_results: {
 key: "TestElemental-AllItems-RevitalizingSkyflareDiamond"
 value: {
  dps: 4586.84383
  tps: 2718.94529
 }
}
dps_results: {
 key: "TestElemental-AllItems-RuneofRepulsion-40372"
 value: {
  dps: 4421.91985
  tps: 2641.51138
 }
}
dps_results: {
 key: "TestElemental-AllItems-SavageGladiator'sTotemofSurvival-42594"
 value: {
  dps: 4599.92794
  tps: 2732.8767
 }
}
dps_results: {
 key: "TestElemental-AllItems-SealofthePantheon-36993"
 value: {
  dps: 4421.91985
  tps: 2641.51138
 }
}
dps_results: {
 key: "TestElemental-AllItems-ShinyShardoftheGods"
 value: {
  dps: 4421.91985
  tps: 2641.51138
 }
}
dps_results: {
 key: "TestElemental-AllItems-Sindragosa'sFlawlessFang-50361"
 value: {
  dps: 4421.91985
  tps: 2641.51138
 }
}
dps_results: {
 key: "TestElemental-AllItems-SkycallTotem-33506"
 value: {
  dps: 4411.069
  tps: 2620.14321
 }
}
dps_results: {
 key: "TestElemental-AllItems-SkyshatterHarness"
 value: {
  dps: 3013.32098
  tps: 1816.08855
 }
}
dps_results: {
 key: "TestElemental-AllItems-SkyshatterRegalia"
 value: {
  dps: 3583.14064
  tps: 2136.04475
 }
}
dps_results: {
 key: "TestElemental-AllItems-SparkofLife-37657"
 value: {
  dps: 4484.47411
  tps: 2678.31236
 }
}
dps_results: {
 key: "TestElemental-AllItems-SphereofRedDragon'sBlood-37166"
 value: {
  dps: 4536.57807
  tps: 2698.39814
 }
}
dps_results: {
 key: "TestElemental-AllItems-Stonebreaker'sTotem-33507"
 value: {
  dps: 4580.72567
  tps: 2721.77339
 }
}
dps_results: {
 key: "TestElemental-AllItems-StormshroudArmor"
 value: {
  dps: 3608.86711
  tps: 2172.71327
 }
}
dps_results: {
 key: "TestElemental-AllItems-SwiftSkyflareDiamond"
 value: {
  dps: 4586.84383
  tps: 2718.99038
 }
}
dps_results: {
 key: "TestElemental-AllItems-SwiftStarflareDiamond"
 value: {
  dps: 4586.84383
  tps: 2718.99038
 }
}
dps_results: {
 key: "TestElemental-AllItems-SwiftWindfireDiamond"
 value: {
  dps: 4586.84383
  tps: 2718.99038
 }
}
dps_results: {
 key: "TestElemental-AllItems-TheFistsofFury"
 value: {
  dps: 4096.95176
  tps: 2432.72488
 }
}
dps_results: {
 key: "TestElemental-AllItems-Thrall'sBattlegear"
 value: {
  dps: 3776.98065
  tps: 2256.91479
 }
}
dps_results: {
 key: "TestElemental-AllItems-Thrall'sRegalia"
 value: {
  dps: 4519.51435
  tps: 2703.74134
 }
}
dps_results: {
 key: "TestElemental-AllItems-ThunderingSkyflareDiamond"
 value: {
  dps: 4586.84383
  tps: 2718.99038
 }
}
dps_results: {
 key: "TestElemental-AllItems-TidefuryRaiment"
 value: {
  dps: 3442.62579
  tps: 2072.91328
 }
}
dps_results: {
 key: "TestElemental-AllItems-TinyAbominationinaJar-50351"
 value: {
  dps: 4563.02717
  tps: 2706.97531
 }
}
dps_results: {
 key: "TestElemental-AllItems-TinyAbominationinaJar-50706"
 value: {
  dps: 4563.02717
  tps: 2706.97531
 }
}
dps_results: {
 key: "TestElemental-AllItems-TirelessSkyflareDiamond"
 value: {
  dps: 4612.90463
  tps: 2734.13728
 }
}
dps_results: {
 key: "TestElemental-AllItems-TirelessStarflareDiamond"
 value: {
  dps: 4607.69247
  tps: 2731.1079
 }
}
dps_results: {
 key: "TestElemental-AllItems-TotemofElectrifyingWind-47666"
 value: {
  dps: 4728.63993
  tps: 2801.99567
 }
}
dps_results: {
 key: "TestElemental-AllItems-TotemoftheAvalanche-50463"
 value: {
  dps: 4580.72567
  tps: 2721.77339
 }
}
dps_results: {
 key: "TestElemental-AllItems-TotemoftheElementalPlane-40708"
 value: {
  dps: 4436.50011
  tps: 2641.66715
 }
}
dps_results: {
 key: "TestElemental-AllItems-TrenchantEarthshatterDiamond"
 value: {
  dps: 4607.69247
  tps: 2731.1079
 }
}
dps_results: {
 key: "TestElemental-AllItems-TrenchantEarthsiegeDiamond"
 value: {
  dps: 4612.90463
  tps: 2734.13728
 }
}
dps_results: {
 key: "TestElemental-AllItems-UndeadSlayer'sBlessedArmor"
 value: {
  dps: 3618.94806
  tps: 2184.97717
 }
}
dps_results: {
 key: "TestElemental-AllItems-WingedTalisman-37844"
 value: {
  dps: 4496.10328
  tps: 2684.90675
 }
}
dps_results: {
 key: "TestElemental-AllItems-WorldbreakerBattlegear"
 value: {
  dps: 3695.74407
  tps: 2203.45753
 }
}
dps_results: {
 key: "TestElemental-AllItems-WorldbreakerGarb"
 value: {
  dps: 4283.33055
  tps: 2595.94751
 }
}
dps_results: {
 key: "TestElemental-AllItems-WrathfulGladiator'sTotemofSurvival-51513"
 value: {
  dps: 4667.98148
  tps: 2771.79427
 }
}
dps_results: {
 key: "TestElemental-Average-Default"
 value: {
  dps: 4795.64834
  tps: 2841.6116
 }
}
dps_results: {
 key: "TestElemental-Settings-Orc-P1-Adaptive-FullBuffs-LongMultiTarget"
 value: {
  dps: 6931.05228
  tps: 5079.1361
 }
}
dps_results: {
 key: "TestElemental-Settings-Orc-P1-Adaptive-FullBuffs-LongSingleTarget"
 value: {
  dps: 4419.75832
  tps: 2626.5303
 }
}
dps_results: {
 key: "TestElemental-Settings-Orc-P1-Adaptive-FullBuffs-ShortSingleTarget"
 value: {
  dps: 5065.48411
  tps: 3024.70635
 }
}
dps_results: {
 key: "TestElemental-Settings-Orc-P1-Adaptive-NoBuffs-LongMultiTarget"
 value: {
  dps: 2251.37778
  tps: 1417.14049
 }
}
dps_results: {
 key: "TestElemental-Settings-Orc-P1-Adaptive-NoBuffs-LongSingleTarget"
 value: {
  dps: 1912.14978
  tps: 1154.6874
 }
}
dps_results: {
 key: "TestElemental-Settings-Orc-P1-Adaptive-NoBuffs-ShortSingleTarget"
 value: {
  dps: 3627.14228
  tps: 2134.04652
 }
}
dps_results: {
 key: "TestElemental-Settings-Orc-P1-EleFireElemental-FullBuffs-LongMultiTarget"
 value: {
<<<<<<< HEAD
  dps: 8816.68094
  tps: 4941.45999
=======
  dps: 8893.03423
  tps: 6219.63481
>>>>>>> 12b48c16
 }
}
dps_results: {
 key: "TestElemental-Settings-Orc-P1-EleFireElemental-FullBuffs-LongSingleTarget"
 value: {
<<<<<<< HEAD
  dps: 4906.40887
  tps: 2609.22229
=======
  dps: 4927.54111
  tps: 3363.7888
>>>>>>> 12b48c16
 }
}
dps_results: {
 key: "TestElemental-Settings-Orc-P1-EleFireElemental-FullBuffs-ShortSingleTarget"
 value: {
<<<<<<< HEAD
  dps: 6181.94155
  tps: 2882.80223
=======
  dps: 6269.28819
  tps: 3787.00524
>>>>>>> 12b48c16
 }
}
dps_results: {
 key: "TestElemental-Settings-Orc-P1-EleFireElemental-NoBuffs-LongMultiTarget"
 value: {
<<<<<<< HEAD
  dps: 4130.09492
  tps: 1368.9671
=======
  dps: 4158.21711
  tps: 1780.83114
>>>>>>> 12b48c16
 }
}
dps_results: {
 key: "TestElemental-Settings-Orc-P1-EleFireElemental-NoBuffs-LongSingleTarget"
 value: {
<<<<<<< HEAD
  dps: 2280.12899
  tps: 1120.14525
=======
  dps: 2305.99215
  tps: 1459.98654
>>>>>>> 12b48c16
 }
}
dps_results: {
 key: "TestElemental-Settings-Orc-P1-EleFireElemental-NoBuffs-ShortSingleTarget"
 value: {
<<<<<<< HEAD
  dps: 4624.83952
  tps: 2061.00732
=======
  dps: 4722.45426
  tps: 2735.84147
>>>>>>> 12b48c16
 }
}
dps_results: {
 key: "TestElemental-Settings-Troll-P1-Adaptive-FullBuffs-LongMultiTarget"
 value: {
  dps: 7180.96459
  tps: 5251.7797
 }
}
dps_results: {
 key: "TestElemental-Settings-Troll-P1-Adaptive-FullBuffs-LongSingleTarget"
 value: {
  dps: 4719.54971
  tps: 2797.98333
 }
}
dps_results: {
 key: "TestElemental-Settings-Troll-P1-Adaptive-FullBuffs-ShortSingleTarget"
 value: {
  dps: 5429.00969
  tps: 3249.36265
 }
}
dps_results: {
 key: "TestElemental-Settings-Troll-P1-Adaptive-NoBuffs-LongMultiTarget"
 value: {
  dps: 2215.07554
  tps: 1396.69595
 }
}
dps_results: {
 key: "TestElemental-Settings-Troll-P1-Adaptive-NoBuffs-LongSingleTarget"
 value: {
  dps: 1876.16637
  tps: 1138.19887
 }
}
dps_results: {
 key: "TestElemental-Settings-Troll-P1-Adaptive-NoBuffs-ShortSingleTarget"
 value: {
  dps: 3878.70114
  tps: 2287.03899
 }
}
dps_results: {
 key: "TestElemental-Settings-Troll-P1-EleFireElemental-FullBuffs-LongMultiTarget"
 value: {
<<<<<<< HEAD
  dps: 9057.30529
  tps: 5208.20027
=======
  dps: 9081.56154
  tps: 6497.45493
>>>>>>> 12b48c16
 }
}
dps_results: {
 key: "TestElemental-Settings-Troll-P1-EleFireElemental-FullBuffs-LongSingleTarget"
 value: {
<<<<<<< HEAD
  dps: 5146.886
  tps: 2764.06191
=======
  dps: 5186.87275
  tps: 3580.36173
>>>>>>> 12b48c16
 }
}
dps_results: {
 key: "TestElemental-Settings-Troll-P1-EleFireElemental-FullBuffs-ShortSingleTarget"
 value: {
<<<<<<< HEAD
  dps: 6448.18647
  tps: 3099.66594
=======
  dps: 6497.73824
  tps: 4020.31194
>>>>>>> 12b48c16
 }
}
dps_results: {
 key: "TestElemental-Settings-Troll-P1-EleFireElemental-NoBuffs-LongMultiTarget"
 value: {
<<<<<<< HEAD
  dps: 3977.14773
  tps: 1347.80744
=======
  dps: 3971.00644
  tps: 1734.77903
>>>>>>> 12b48c16
 }
}
dps_results: {
 key: "TestElemental-Settings-Troll-P1-EleFireElemental-NoBuffs-LongSingleTarget"
 value: {
<<<<<<< HEAD
  dps: 2228.45482
  tps: 1110.18686
=======
  dps: 2199.18408
  tps: 1407.1703
>>>>>>> 12b48c16
 }
}
dps_results: {
 key: "TestElemental-Settings-Troll-P1-EleFireElemental-NoBuffs-ShortSingleTarget"
 value: {
<<<<<<< HEAD
  dps: 4825.54364
  tps: 2232.16305
=======
  dps: 4828.7011
  tps: 2880.59361
>>>>>>> 12b48c16
 }
}
dps_results: {
 key: "TestElemental-SwitchInFrontOfTarget-Default"
 value: {
  dps: 4719.54971
  tps: 2797.98333
 }
}<|MERGE_RESOLUTION|>--- conflicted
+++ resolved
@@ -782,73 +782,43 @@
 dps_results: {
  key: "TestElemental-Settings-Orc-P1-EleFireElemental-FullBuffs-LongMultiTarget"
  value: {
-<<<<<<< HEAD
-  dps: 8816.68094
-  tps: 4941.45999
-=======
   dps: 8893.03423
-  tps: 6219.63481
->>>>>>> 12b48c16
+  tps: 4997.01713
  }
 }
 dps_results: {
  key: "TestElemental-Settings-Orc-P1-EleFireElemental-FullBuffs-LongSingleTarget"
  value: {
-<<<<<<< HEAD
-  dps: 4906.40887
-  tps: 2609.22229
-=======
   dps: 4927.54111
-  tps: 3363.7888
->>>>>>> 12b48c16
+  tps: 2623.41514
  }
 }
 dps_results: {
  key: "TestElemental-Settings-Orc-P1-EleFireElemental-FullBuffs-ShortSingleTarget"
  value: {
-<<<<<<< HEAD
-  dps: 6181.94155
-  tps: 2882.80223
-=======
   dps: 6269.28819
-  tps: 3787.00524
->>>>>>> 12b48c16
+  tps: 2960.06126
  }
 }
 dps_results: {
  key: "TestElemental-Settings-Orc-P1-EleFireElemental-NoBuffs-LongMultiTarget"
  value: {
-<<<<<<< HEAD
-  dps: 4130.09492
-  tps: 1368.9671
-=======
   dps: 4158.21711
-  tps: 1780.83114
->>>>>>> 12b48c16
+  tps: 1385.09089
  }
 }
 dps_results: {
  key: "TestElemental-Settings-Orc-P1-EleFireElemental-NoBuffs-LongSingleTarget"
  value: {
-<<<<<<< HEAD
-  dps: 2280.12899
-  tps: 1120.14525
-=======
   dps: 2305.99215
-  tps: 1459.98654
->>>>>>> 12b48c16
+  tps: 1135.54509
  }
 }
 dps_results: {
  key: "TestElemental-Settings-Orc-P1-EleFireElemental-NoBuffs-ShortSingleTarget"
  value: {
-<<<<<<< HEAD
-  dps: 4624.83952
-  tps: 2061.00732
-=======
   dps: 4722.45426
-  tps: 2735.84147
->>>>>>> 12b48c16
+  tps: 2127.8767
  }
 }
 dps_results: {
@@ -896,73 +866,43 @@
 dps_results: {
  key: "TestElemental-Settings-Troll-P1-EleFireElemental-FullBuffs-LongMultiTarget"
  value: {
-<<<<<<< HEAD
-  dps: 9057.30529
-  tps: 5208.20027
-=======
   dps: 9081.56154
-  tps: 6497.45493
->>>>>>> 12b48c16
+  tps: 5219.44922
  }
 }
 dps_results: {
  key: "TestElemental-Settings-Troll-P1-EleFireElemental-FullBuffs-LongSingleTarget"
  value: {
-<<<<<<< HEAD
-  dps: 5146.886
-  tps: 2764.06191
-=======
   dps: 5186.87275
-  tps: 3580.36173
->>>>>>> 12b48c16
+  tps: 2792.32493
  }
 }
 dps_results: {
  key: "TestElemental-Settings-Troll-P1-EleFireElemental-FullBuffs-ShortSingleTarget"
  value: {
-<<<<<<< HEAD
-  dps: 6448.18647
-  tps: 3099.66594
-=======
   dps: 6497.73824
-  tps: 4020.31194
->>>>>>> 12b48c16
+  tps: 3143.22063
  }
 }
 dps_results: {
  key: "TestElemental-Settings-Troll-P1-EleFireElemental-NoBuffs-LongMultiTarget"
  value: {
-<<<<<<< HEAD
-  dps: 3977.14773
-  tps: 1347.80744
-=======
   dps: 3971.00644
-  tps: 1734.77903
->>>>>>> 12b48c16
+  tps: 1349.27258
  }
 }
 dps_results: {
  key: "TestElemental-Settings-Troll-P1-EleFireElemental-NoBuffs-LongSingleTarget"
  value: {
-<<<<<<< HEAD
-  dps: 2228.45482
-  tps: 1110.18686
-=======
   dps: 2199.18408
-  tps: 1407.1703
->>>>>>> 12b48c16
+  tps: 1094.46579
  }
 }
 dps_results: {
  key: "TestElemental-Settings-Troll-P1-EleFireElemental-NoBuffs-ShortSingleTarget"
  value: {
-<<<<<<< HEAD
-  dps: 4825.54364
-  tps: 2232.16305
-=======
   dps: 4828.7011
-  tps: 2880.59361
->>>>>>> 12b48c16
+  tps: 2240.46169
  }
 }
 dps_results: {
