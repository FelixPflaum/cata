character_stats_results: {
 key: "TestElemental-CharacterStats-Default"
 value: {
  final_stats: 764.8725
  final_stats: 712.3725
  final_stats: 6142.92
  final_stats: 5297.5125
  final_stats: 1017
  final_stats: 8324.26375
  final_stats: 326
  final_stats: 1180
  final_stats: 3769.42579
  final_stats: 2501.9358
  final_stats: 0
  final_stats: 1626.174
  final_stats: 163
  final_stats: 2831.01052
  final_stats: 3230.8716
  final_stats: 0
  final_stats: 0
  final_stats: 104738.6875
  final_stats: 15396
  final_stats: 0
  final_stats: 0
  final_stats: 0
  final_stats: 0
  final_stats: 0
  final_stats: 0
  final_stats: 0
  final_stats: 122837.88
  final_stats: 0
  final_stats: 0
  final_stats: 0
  final_stats: 0
  final_stats: 0
  final_stats: 0
  final_stats: 1655
 }
}
dps_results: {
 key: "TestElemental-AllItems-AgileShadowspiritDiamond"
 value: {
<<<<<<< HEAD
  dps: 22240.70971
=======
  dps: 22554.31287
>>>>>>> bc571657
  tps: 466.83145
 }
}
dps_results: {
 key: "TestElemental-AllItems-Althor'sAbacus-50359"
 value: {
<<<<<<< HEAD
  dps: 21329.4052
=======
  dps: 21676.30936
>>>>>>> bc571657
  tps: 388.36419
 }
}
dps_results: {
 key: "TestElemental-AllItems-Althor'sAbacus-50366"
 value: {
<<<<<<< HEAD
  dps: 21379.06316
=======
  dps: 21727.55034
>>>>>>> bc571657
  tps: 388.44218
 }
}
dps_results: {
 key: "TestElemental-AllItems-Anhuur'sHymnal-55889"
 value: {
<<<<<<< HEAD
  dps: 22167.66467
=======
  dps: 22555.4856
>>>>>>> bc571657
  tps: 388.89237
 }
}
dps_results: {
 key: "TestElemental-AllItems-Anhuur'sHymnal-56407"
 value: {
<<<<<<< HEAD
  dps: 22239.86148
=======
  dps: 22591.37633
>>>>>>> bc571657
  tps: 388.24827
 }
}
dps_results: {
 key: "TestElemental-AllItems-AustereEarthsiegeDiamond"
 value: {
<<<<<<< HEAD
  dps: 21728.25757
=======
  dps: 22038.82842
>>>>>>> bc571657
  tps: 466.4415
 }
}
dps_results: {
 key: "TestElemental-AllItems-AustereShadowspiritDiamond"
 value: {
<<<<<<< HEAD
  dps: 21728.25757
=======
  dps: 22038.82842
>>>>>>> bc571657
  tps: 466.4415
 }
}
dps_results: {
 key: "TestElemental-AllItems-Bandit'sInsignia-40371"
 value: {
<<<<<<< HEAD
  dps: 20893.59632
=======
  dps: 21232.6561
>>>>>>> bc571657
  tps: 388.10828
 }
}
dps_results: {
 key: "TestElemental-AllItems-BaubleofTrueBlood-50354"
 value: {
<<<<<<< HEAD
  dps: 21184.66417
=======
  dps: 21538.76619
>>>>>>> bc571657
  tps: 389.83759
 }
}
dps_results: {
 key: "TestElemental-AllItems-BaubleofTrueBlood-50726"
 value: {
<<<<<<< HEAD
  dps: 21284.44528
=======
  dps: 21636.3691
>>>>>>> bc571657
  tps: 388.90263
 }
}
dps_results: {
 key: "TestElemental-AllItems-BeamingEarthsiegeDiamond"
 value: {
<<<<<<< HEAD
  dps: 21738.40552
=======
  dps: 22051.35973
>>>>>>> bc571657
  tps: 469.9238
 }
}
dps_results: {
 key: "TestElemental-AllItems-BedrockTalisman-58182"
 value: {
<<<<<<< HEAD
  dps: 20893.59632
=======
  dps: 21232.6561
>>>>>>> bc571657
  tps: 388.10828
 }
}
dps_results: {
 key: "TestElemental-AllItems-BellofEnragingResonance-59326"
 value: {
<<<<<<< HEAD
  dps: 21965.59364
=======
  dps: 22316.48504
>>>>>>> bc571657
  tps: 384.3181
 }
}
dps_results: {
 key: "TestElemental-AllItems-BellofEnragingResonance-65053"
 value: {
<<<<<<< HEAD
  dps: 22114.58915
=======
  dps: 22468.241
>>>>>>> bc571657
  tps: 383.52976
 }
}
dps_results: {
 key: "TestElemental-AllItems-BindingPromise-67037"
 value: {
<<<<<<< HEAD
  dps: 20893.59632
=======
  dps: 21232.6561
>>>>>>> bc571657
  tps: 388.10828
 }
}
dps_results: {
 key: "TestElemental-AllItems-BlackBruise-50035"
 value: {
<<<<<<< HEAD
  dps: 16507.46473
=======
  dps: 16724.66865
>>>>>>> bc571657
  tps: 453.93695
 }
}
dps_results: {
 key: "TestElemental-AllItems-BlackBruise-50692"
 value: {
<<<<<<< HEAD
  dps: 16507.46473
=======
  dps: 16724.66865
>>>>>>> bc571657
  tps: 453.93695
 }
}
dps_results: {
 key: "TestElemental-AllItems-BlessedGarboftheUndeadSlayer"
 value: {
<<<<<<< HEAD
  dps: 15861.95535
=======
  dps: 16153.46197
>>>>>>> bc571657
  tps: 373.99229
 }
}
dps_results: {
 key: "TestElemental-AllItems-BlessedRegaliaofUndeadCleansing"
 value: {
<<<<<<< HEAD
  dps: 15867.23725
=======
  dps: 16172.83817
>>>>>>> bc571657
  tps: 376.31436
 }
}
dps_results: {
 key: "TestElemental-AllItems-Blood-SoakedAleMug-63843"
 value: {
<<<<<<< HEAD
  dps: 21166.35636
=======
  dps: 21474.3555
>>>>>>> bc571657
  tps: 394.43578
 }
}
dps_results: {
 key: "TestElemental-AllItems-BloodofIsiset-55995"
 value: {
<<<<<<< HEAD
  dps: 21259.39006
=======
  dps: 21576.13152
>>>>>>> bc571657
  tps: 395.45415
 }
}
dps_results: {
 key: "TestElemental-AllItems-BloodofIsiset-56414"
 value: {
<<<<<<< HEAD
  dps: 21319.24006
=======
  dps: 21663.72456
>>>>>>> bc571657
  tps: 395.31983
 }
}
dps_results: {
 key: "TestElemental-AllItems-BloodthirstyGladiator'sBadgeofConquest-64687"
 value: {
<<<<<<< HEAD
  dps: 20893.59632
=======
  dps: 21232.6561
>>>>>>> bc571657
  tps: 388.10828
 }
}
dps_results: {
 key: "TestElemental-AllItems-BloodthirstyGladiator'sBadgeofDominance-64688"
 value: {
<<<<<<< HEAD
  dps: 20893.59632
=======
  dps: 21232.6561
>>>>>>> bc571657
  tps: 388.10828
 }
}
dps_results: {
 key: "TestElemental-AllItems-BloodthirstyGladiator'sBadgeofVictory-64689"
 value: {
<<<<<<< HEAD
  dps: 20893.59632
=======
  dps: 21232.6561
>>>>>>> bc571657
  tps: 388.10828
 }
}
dps_results: {
 key: "TestElemental-AllItems-BloodthirstyGladiator'sEmblemofCruelty-64740"
 value: {
<<<<<<< HEAD
  dps: 21090.7409
=======
  dps: 21446.9692
>>>>>>> bc571657
  tps: 384.58698
 }
}
dps_results: {
 key: "TestElemental-AllItems-BloodthirstyGladiator'sEmblemofMeditation-64741"
 value: {
<<<<<<< HEAD
  dps: 21640.95631
=======
  dps: 21984.35648
>>>>>>> bc571657
  tps: 388.71246
 }
}
dps_results: {
 key: "TestElemental-AllItems-BloodthirstyGladiator'sEmblemofTenacity-64742"
 value: {
<<<<<<< HEAD
  dps: 20893.59632
=======
  dps: 21232.6561
>>>>>>> bc571657
  tps: 388.10828
 }
}
dps_results: {
 key: "TestElemental-AllItems-BloodthirstyGladiator'sInsigniaofConquest-64761"
 value: {
<<<<<<< HEAD
  dps: 20893.59632
=======
  dps: 21232.6561
>>>>>>> bc571657
  tps: 388.10828
 }
}
dps_results: {
 key: "TestElemental-AllItems-BloodthirstyGladiator'sInsigniaofDominance-64762"
 value: {
<<<<<<< HEAD
  dps: 21522.42952
=======
  dps: 21862.31598
>>>>>>> bc571657
  tps: 388.10828
 }
}
dps_results: {
 key: "TestElemental-AllItems-BloodthirstyGladiator'sInsigniaofVictory-64763"
 value: {
<<<<<<< HEAD
  dps: 20893.59632
=======
  dps: 21232.6561
>>>>>>> bc571657
  tps: 388.10828
 }
}
dps_results: {
 key: "TestElemental-AllItems-BottledLightning-66879"
 value: {
<<<<<<< HEAD
  dps: 21379.06316
=======
  dps: 21727.55034
>>>>>>> bc571657
  tps: 388.44218
 }
}
dps_results: {
 key: "TestElemental-AllItems-BracingEarthsiegeDiamond"
 value: {
<<<<<<< HEAD
  dps: 21787.61967
=======
  dps: 22099.59445
>>>>>>> bc571657
  tps: 466.01131
 }
}
dps_results: {
 key: "TestElemental-AllItems-BracingShadowspiritDiamond"
 value: {
<<<<<<< HEAD
  dps: 21876.99008
=======
  dps: 22192.02554
>>>>>>> bc571657
  tps: 466.68205
 }
}
dps_results: {
 key: "TestElemental-AllItems-Bryntroll,theBoneArbiter-50415"
 value: {
<<<<<<< HEAD
  dps: 22393.29197
=======
  dps: 22711.5649
>>>>>>> bc571657
  tps: 467.88713
 }
}
dps_results: {
 key: "TestElemental-AllItems-Bryntroll,theBoneArbiter-50709"
 value: {
<<<<<<< HEAD
  dps: 22393.29197
=======
  dps: 22711.5649
>>>>>>> bc571657
  tps: 467.88713
 }
}
dps_results: {
 key: "TestElemental-AllItems-BurningShadowspiritDiamond"
 value: {
<<<<<<< HEAD
  dps: 22393.29197
=======
  dps: 22711.5649
>>>>>>> bc571657
  tps: 467.88713
 }
}
dps_results: {
 key: "TestElemental-AllItems-ChaoticShadowspiritDiamond"
 value: {
<<<<<<< HEAD
  dps: 22289.68022
=======
  dps: 22599.33324
>>>>>>> bc571657
  tps: 466.30274
 }
}
dps_results: {
 key: "TestElemental-AllItems-ChaoticSkyflareDiamond"
 value: {
<<<<<<< HEAD
  dps: 22251.6158
=======
  dps: 22567.81681
>>>>>>> bc571657
  tps: 466.61277
 }
}
dps_results: {
 key: "TestElemental-AllItems-CoreofRipeness-58184"
 value: {
<<<<<<< HEAD
  dps: 21793.27287
=======
  dps: 22150.56972
>>>>>>> bc571657
  tps: 389.13231
 }
}
dps_results: {
 key: "TestElemental-AllItems-CorpseTongueCoin-50349"
 value: {
<<<<<<< HEAD
  dps: 20893.59632
=======
  dps: 21232.6561
>>>>>>> bc571657
  tps: 388.10828
 }
}
dps_results: {
 key: "TestElemental-AllItems-CorpseTongueCoin-50352"
 value: {
<<<<<<< HEAD
  dps: 20893.59632
=======
  dps: 21232.6561
>>>>>>> bc571657
  tps: 388.10828
 }
}
dps_results: {
 key: "TestElemental-AllItems-CorrodedSkeletonKey-50356"
 value: {
<<<<<<< HEAD
  dps: 20893.59632
=======
  dps: 21232.6561
>>>>>>> bc571657
  tps: 388.10828
 }
}
dps_results: {
 key: "TestElemental-AllItems-CrushingWeight-59506"
 value: {
<<<<<<< HEAD
  dps: 20893.59632
=======
  dps: 21232.6561
>>>>>>> bc571657
  tps: 388.10828
 }
}
dps_results: {
 key: "TestElemental-AllItems-CrushingWeight-65118"
 value: {
<<<<<<< HEAD
  dps: 20893.59632
=======
  dps: 21232.6561
>>>>>>> bc571657
  tps: 388.10828
 }
}
dps_results: {
 key: "TestElemental-AllItems-DarkmoonCard:Berserker!-42989"
 value: {
<<<<<<< HEAD
  dps: 20958.79822
=======
  dps: 21298.91783
>>>>>>> bc571657
  tps: 386.95081
 }
}
dps_results: {
 key: "TestElemental-AllItems-DarkmoonCard:Death-42990"
 value: {
<<<<<<< HEAD
  dps: 20855.40961
=======
  dps: 21207.58167
>>>>>>> bc571657
  tps: 440.40827
 }
}
dps_results: {
 key: "TestElemental-AllItems-DarkmoonCard:Earthquake-62048"
 value: {
<<<<<<< HEAD
  dps: 20893.59632
=======
  dps: 21232.6561
>>>>>>> bc571657
  tps: 388.10828
 }
}
dps_results: {
 key: "TestElemental-AllItems-DarkmoonCard:Greatness-44255"
 value: {
<<<<<<< HEAD
  dps: 21388.65708
=======
  dps: 21732.0461
>>>>>>> bc571657
  tps: 399.42115
 }
}
dps_results: {
 key: "TestElemental-AllItems-DarkmoonCard:Hurricane-62049"
 value: {
<<<<<<< HEAD
  dps: 20893.59632
=======
  dps: 21232.6561
>>>>>>> bc571657
  tps: 388.10828
 }
}
dps_results: {
 key: "TestElemental-AllItems-DarkmoonCard:Hurricane-62051"
 value: {
<<<<<<< HEAD
  dps: 20893.59632
=======
  dps: 21232.6561
>>>>>>> bc571657
  tps: 388.10828
 }
}
dps_results: {
 key: "TestElemental-AllItems-DarkmoonCard:Tsunami-62050"
 value: {
<<<<<<< HEAD
  dps: 21793.27287
=======
  dps: 22150.56972
>>>>>>> bc571657
  tps: 389.13231
 }
}
dps_results: {
 key: "TestElemental-AllItems-Death'sChoice-47464"
 value: {
<<<<<<< HEAD
  dps: 20893.59632
=======
  dps: 21232.6561
>>>>>>> bc571657
  tps: 388.10828
 }
}
dps_results: {
 key: "TestElemental-AllItems-DeathKnight'sAnguish-38212"
 value: {
<<<<<<< HEAD
  dps: 20909.85055
=======
  dps: 21251.75119
>>>>>>> bc571657
  tps: 388.00233
 }
}
dps_results: {
 key: "TestElemental-AllItems-Deathbringer'sWill-50362"
 value: {
<<<<<<< HEAD
  dps: 21105.98301
=======
  dps: 21477.79102
>>>>>>> bc571657
  tps: 387.47075
 }
}
dps_results: {
 key: "TestElemental-AllItems-Deathbringer'sWill-50363"
 value: {
<<<<<<< HEAD
  dps: 21151.30532
=======
  dps: 21434.21334
>>>>>>> bc571657
  tps: 390.50128
 }
}
dps_results: {
 key: "TestElemental-AllItems-Defender'sCode-40257"
 value: {
<<<<<<< HEAD
  dps: 20893.59632
=======
  dps: 21232.6561
>>>>>>> bc571657
  tps: 388.10828
 }
}
dps_results: {
 key: "TestElemental-AllItems-DestructiveShadowspiritDiamond"
 value: {
<<<<<<< HEAD
  dps: 21773.59369
=======
  dps: 22080.62638
>>>>>>> bc571657
  tps: 465.90168
 }
}
dps_results: {
 key: "TestElemental-AllItems-DestructiveSkyflareDiamond"
 value: {
<<<<<<< HEAD
  dps: 21738.59998
=======
  dps: 22051.96729
>>>>>>> bc571657
  tps: 466.34624
 }
}
dps_results: {
 key: "TestElemental-AllItems-DislodgedForeignObject-50348"
 value: {
<<<<<<< HEAD
  dps: 21591.43726
=======
  dps: 21927.49417
>>>>>>> bc571657
  tps: 394.43981
 }
}
dps_results: {
 key: "TestElemental-AllItems-DislodgedForeignObject-50353"
 value: {
<<<<<<< HEAD
  dps: 21511.20435
=======
  dps: 21848.85278
>>>>>>> bc571657
  tps: 392.92593
 }
}
dps_results: {
 key: "TestElemental-AllItems-EffulgentShadowspiritDiamond"
 value: {
<<<<<<< HEAD
  dps: 21728.25757
=======
  dps: 22038.82842
>>>>>>> bc571657
  tps: 466.4415
 }
}
dps_results: {
 key: "TestElemental-AllItems-ElectrosparkHeartstarter-67118"
 value: {
<<<<<<< HEAD
  dps: 21468.65467
=======
  dps: 21842.97732
>>>>>>> bc571657
  tps: 388.0847
 }
}
dps_results: {
 key: "TestElemental-AllItems-EmberShadowspiritDiamond"
 value: {
<<<<<<< HEAD
  dps: 21876.99008
=======
  dps: 22192.02554
>>>>>>> bc571657
  tps: 471.27095
 }
}
dps_results: {
 key: "TestElemental-AllItems-EmberSkyflareDiamond"
 value: {
<<<<<<< HEAD
  dps: 22088.83315
=======
  dps: 22404.04458
>>>>>>> bc571657
  tps: 469.67954
 }
}
dps_results: {
 key: "TestElemental-AllItems-EnigmaticShadowspiritDiamond"
 value: {
<<<<<<< HEAD
  dps: 21773.59369
=======
  dps: 22080.62638
>>>>>>> bc571657
  tps: 465.90168
 }
}
dps_results: {
 key: "TestElemental-AllItems-EnigmaticSkyflareDiamond"
 value: {
<<<<<<< HEAD
  dps: 21738.40552
=======
  dps: 22051.35973
>>>>>>> bc571657
  tps: 466.22282
 }
}
dps_results: {
 key: "TestElemental-AllItems-EnigmaticStarflareDiamond"
 value: {
<<<<<<< HEAD
  dps: 21738.32326
=======
  dps: 22050.79904
>>>>>>> bc571657
  tps: 466.22282
 }
}
dps_results: {
 key: "TestElemental-AllItems-EphemeralSnowflake-50260"
 value: {
<<<<<<< HEAD
  dps: 20893.59632
=======
  dps: 21232.6561
>>>>>>> bc571657
  tps: 388.10828
 }
}
dps_results: {
 key: "TestElemental-AllItems-EssenceofGossamer-37220"
 value: {
<<<<<<< HEAD
  dps: 20893.59632
=======
  dps: 21232.6561
>>>>>>> bc571657
  tps: 388.10828
 }
}
dps_results: {
 key: "TestElemental-AllItems-EssenceoftheCyclone-59473"
 value: {
<<<<<<< HEAD
  dps: 20893.59632
=======
  dps: 21232.6561
>>>>>>> bc571657
  tps: 388.10828
 }
}
dps_results: {
 key: "TestElemental-AllItems-EssenceoftheCyclone-65140"
 value: {
<<<<<<< HEAD
  dps: 20893.59632
=======
  dps: 21232.6561
>>>>>>> bc571657
  tps: 388.10828
 }
}
dps_results: {
 key: "TestElemental-AllItems-EternalEarthsiegeDiamond"
 value: {
<<<<<<< HEAD
  dps: 21728.25757
=======
  dps: 22038.82842
>>>>>>> bc571657
  tps: 466.4415
 }
}
dps_results: {
 key: "TestElemental-AllItems-EternalShadowspiritDiamond"
 value: {
<<<<<<< HEAD
  dps: 21728.25757
=======
  dps: 22038.82842
>>>>>>> bc571657
  tps: 466.4415
 }
}
dps_results: {
 key: "TestElemental-AllItems-ExtractofNecromanticPower-40373"
 value: {
<<<<<<< HEAD
  dps: 20955.08563
=======
  dps: 21347.86683
>>>>>>> bc571657
  tps: 418.05728
 }
}
dps_results: {
 key: "TestElemental-AllItems-EyeoftheBroodmother-45308"
 value: {
<<<<<<< HEAD
  dps: 21218.58614
=======
  dps: 21564.89997
>>>>>>> bc571657
  tps: 386.99767
 }
}
dps_results: {
 key: "TestElemental-AllItems-FallofMortality-59500"
 value: {
<<<<<<< HEAD
  dps: 21793.27287
=======
  dps: 22150.56972
>>>>>>> bc571657
  tps: 389.13231
 }
}
dps_results: {
 key: "TestElemental-AllItems-FallofMortality-65124"
 value: {
<<<<<<< HEAD
  dps: 21907.08343
=======
  dps: 22267.08832
>>>>>>> bc571657
  tps: 389.44412
 }
}
dps_results: {
 key: "TestElemental-AllItems-Figurine-DemonPanther-52199"
 value: {
<<<<<<< HEAD
  dps: 21699.74693
=======
  dps: 22055.22212
>>>>>>> bc571657
  tps: 388.24827
 }
}
dps_results: {
 key: "TestElemental-AllItems-Figurine-DreamOwl-52354"
 value: {
<<<<<<< HEAD
  dps: 21692.09511
=======
  dps: 22047.5322
>>>>>>> bc571657
  tps: 388.94977
 }
}
dps_results: {
 key: "TestElemental-AllItems-Figurine-EarthenGuardian-52352"
 value: {
<<<<<<< HEAD
  dps: 20893.59632
=======
  dps: 21232.6561
>>>>>>> bc571657
  tps: 388.10828
 }
}
dps_results: {
 key: "TestElemental-AllItems-Figurine-JeweledSerpent-52353"
 value: {
<<<<<<< HEAD
  dps: 21692.09511
=======
  dps: 22047.5322
>>>>>>> bc571657
  tps: 388.94977
 }
}
dps_results: {
 key: "TestElemental-AllItems-Figurine-KingofBoars-52351"
 value: {
<<<<<<< HEAD
  dps: 21319.24006
=======
  dps: 21663.72456
>>>>>>> bc571657
  tps: 395.31983
 }
}
dps_results: {
 key: "TestElemental-AllItems-Figurine-SapphireOwl-42413"
 value: {
<<<<<<< HEAD
  dps: 21008.25349
=======
  dps: 21351.11466
>>>>>>> bc571657
  tps: 388.30119
 }
}
dps_results: {
 key: "TestElemental-AllItems-FleetShadowspiritDiamond"
 value: {
<<<<<<< HEAD
  dps: 21880.65574
=======
  dps: 22248.04333
>>>>>>> bc571657
  tps: 465.78373
 }
}
dps_results: {
 key: "TestElemental-AllItems-FluidDeath-58181"
 value: {
<<<<<<< HEAD
  dps: 21849.21008
=======
  dps: 22173.12557
>>>>>>> bc571657
  tps: 388.64426
 }
}
dps_results: {
 key: "TestElemental-AllItems-ForethoughtTalisman-40258"
 value: {
<<<<<<< HEAD
  dps: 21154.64453
=======
  dps: 21501.39938
>>>>>>> bc571657
  tps: 388.59587
 }
}
dps_results: {
 key: "TestElemental-AllItems-ForgeEmber-37660"
 value: {
<<<<<<< HEAD
  dps: 21123.639
=======
  dps: 21463.69985
>>>>>>> bc571657
  tps: 387.40379
 }
}
dps_results: {
 key: "TestElemental-AllItems-ForlornShadowspiritDiamond"
 value: {
<<<<<<< HEAD
  dps: 21876.99008
=======
  dps: 22192.02554
>>>>>>> bc571657
  tps: 467.49718
 }
}
dps_results: {
 key: "TestElemental-AllItems-ForlornSkyflareDiamond"
 value: {
<<<<<<< HEAD
  dps: 21787.61967
=======
  dps: 22099.59445
>>>>>>> bc571657
  tps: 466.82644
 }
}
dps_results: {
 key: "TestElemental-AllItems-ForlornStarflareDiamond"
 value: {
<<<<<<< HEAD
  dps: 21774.3317
=======
  dps: 22086.11775
>>>>>>> bc571657
  tps: 466.85765
 }
}
dps_results: {
 key: "TestElemental-AllItems-FuryofAngerforge-59461"
 value: {
<<<<<<< HEAD
  dps: 21109.58129
=======
  dps: 21463.62374
>>>>>>> bc571657
  tps: 384.3181
 }
}
dps_results: {
 key: "TestElemental-AllItems-FuryoftheFiveFlights-40431"
 value: {
<<<<<<< HEAD
  dps: 20893.59632
=======
  dps: 21232.6561
>>>>>>> bc571657
  tps: 388.10828
 }
}
dps_results: {
 key: "TestElemental-AllItems-FuturesightRune-38763"
 value: {
<<<<<<< HEAD
  dps: 21036.99729
=======
  dps: 21381.10297
>>>>>>> bc571657
  tps: 388.39345
 }
}
dps_results: {
 key: "TestElemental-AllItems-GaleofShadows-56138"
 value: {
<<<<<<< HEAD
  dps: 21718.68284
=======
  dps: 22102.46203
>>>>>>> bc571657
  tps: 398.62194
 }
}
dps_results: {
 key: "TestElemental-AllItems-GaleofShadows-56462"
 value: {
<<<<<<< HEAD
  dps: 21841.84654
=======
  dps: 22198.63144
>>>>>>> bc571657
  tps: 397.77489
 }
}
dps_results: {
 key: "TestElemental-AllItems-GearDetector-61462"
 value: {
<<<<<<< HEAD
  dps: 20893.59632
=======
  dps: 21232.6561
>>>>>>> bc571657
  tps: 388.10828
 }
}
dps_results: {
 key: "TestElemental-AllItems-GlowingTwilightScale-54573"
 value: {
<<<<<<< HEAD
  dps: 21355.58981
=======
  dps: 21703.61985
>>>>>>> bc571657
  tps: 388.40643
 }
}
dps_results: {
 key: "TestElemental-AllItems-GlowingTwilightScale-54589"
 value: {
<<<<<<< HEAD
  dps: 21411.99172
=======
  dps: 21761.08842
>>>>>>> bc571657
  tps: 388.50403
 }
}
dps_results: {
 key: "TestElemental-AllItems-GnomishLightningGenerator-41121"
 value: {
<<<<<<< HEAD
  dps: 20941.09404
=======
  dps: 21281.87438
>>>>>>> bc571657
  tps: 387.40379
 }
}
dps_results: {
 key: "TestElemental-AllItems-GraceoftheHerald-55266"
 value: {
<<<<<<< HEAD
  dps: 20893.59632
=======
  dps: 21232.6561
>>>>>>> bc571657
  tps: 388.10828
 }
}
dps_results: {
 key: "TestElemental-AllItems-GraceoftheHerald-56295"
 value: {
<<<<<<< HEAD
  dps: 20893.59632
=======
  dps: 21232.6561
>>>>>>> bc571657
  tps: 388.10828
 }
}
dps_results: {
 key: "TestElemental-AllItems-HarmlightToken-63839"
 value: {
<<<<<<< HEAD
  dps: 21663.83468
=======
  dps: 22010.85308
>>>>>>> bc571657
  tps: 544.70421
 }
}
dps_results: {
 key: "TestElemental-AllItems-Harrison'sInsigniaofPanache-65803"
 value: {
<<<<<<< HEAD
  dps: 20893.59632
=======
  dps: 21232.6561
>>>>>>> bc571657
  tps: 388.10828
 }
}
dps_results: {
 key: "TestElemental-AllItems-HeartofIgnacious-59514"
 value: {
<<<<<<< HEAD
  dps: 21667.87723
=======
  dps: 22016.81271
>>>>>>> bc571657
  tps: 388.10828
 }
}
dps_results: {
 key: "TestElemental-AllItems-HeartofIgnacious-65110"
 value: {
<<<<<<< HEAD
  dps: 21768.4332
=======
  dps: 22118.65123
>>>>>>> bc571657
  tps: 388.10828
 }
}
dps_results: {
 key: "TestElemental-AllItems-HeartofRage-59224"
 value: {
<<<<<<< HEAD
  dps: 20893.59632
=======
  dps: 21232.6561
>>>>>>> bc571657
  tps: 388.10828
 }
}
dps_results: {
 key: "TestElemental-AllItems-HeartofRage-65072"
 value: {
<<<<<<< HEAD
  dps: 20893.59632
=======
  dps: 21232.6561
>>>>>>> bc571657
  tps: 388.10828
 }
}
dps_results: {
 key: "TestElemental-AllItems-HeartofSolace-55868"
 value: {
<<<<<<< HEAD
  dps: 21151.40656
=======
  dps: 21524.49189
>>>>>>> bc571657
  tps: 398.62194
 }
}
dps_results: {
 key: "TestElemental-AllItems-HeartofSolace-56393"
 value: {
<<<<<<< HEAD
  dps: 21200.00012
=======
  dps: 21546.12689
>>>>>>> bc571657
  tps: 397.77489
 }
}
dps_results: {
 key: "TestElemental-AllItems-HeartofThunder-55845"
 value: {
<<<<<<< HEAD
  dps: 20893.59632
=======
  dps: 21232.6561
>>>>>>> bc571657
  tps: 388.10828
 }
}
dps_results: {
 key: "TestElemental-AllItems-HeartofThunder-56370"
 value: {
<<<<<<< HEAD
  dps: 20893.59632
=======
  dps: 21232.6561
>>>>>>> bc571657
  tps: 388.10828
 }
}
dps_results: {
 key: "TestElemental-AllItems-HeartoftheVile-66969"
 value: {
<<<<<<< HEAD
  dps: 20893.59632
=======
  dps: 21232.6561
>>>>>>> bc571657
  tps: 388.10828
 }
}
dps_results: {
 key: "TestElemental-AllItems-Heartpierce-49982"
 value: {
<<<<<<< HEAD
  dps: 22393.29197
=======
  dps: 22711.5649
>>>>>>> bc571657
  tps: 467.88713
 }
}
dps_results: {
 key: "TestElemental-AllItems-Heartpierce-50641"
 value: {
<<<<<<< HEAD
  dps: 22393.29197
=======
  dps: 22711.5649
>>>>>>> bc571657
  tps: 467.88713
 }
}
dps_results: {
 key: "TestElemental-AllItems-IllustrationoftheDragonSoul-40432"
 value: {
<<<<<<< HEAD
  dps: 21294.81354
=======
  dps: 21639.0333
>>>>>>> bc571657
  tps: 388.10828
 }
}
dps_results: {
 key: "TestElemental-AllItems-ImpassiveShadowspiritDiamond"
 value: {
<<<<<<< HEAD
  dps: 21773.59369
=======
  dps: 22080.62638
>>>>>>> bc571657
  tps: 465.90168
 }
}
dps_results: {
 key: "TestElemental-AllItems-ImpassiveSkyflareDiamond"
 value: {
<<<<<<< HEAD
  dps: 21738.40552
=======
  dps: 22051.35973
>>>>>>> bc571657
  tps: 466.22282
 }
}
dps_results: {
 key: "TestElemental-AllItems-ImpassiveStarflareDiamond"
 value: {
<<<<<<< HEAD
  dps: 21738.32326
=======
  dps: 22050.79904
>>>>>>> bc571657
  tps: 466.22282
 }
}
dps_results: {
 key: "TestElemental-AllItems-ImpatienceofYouth-62464"
 value: {
<<<<<<< HEAD
  dps: 21379.33476
=======
  dps: 21693.94321
>>>>>>> bc571657
  tps: 394.52785
 }
}
dps_results: {
 key: "TestElemental-AllItems-ImpatienceofYouth-62469"
 value: {
<<<<<<< HEAD
  dps: 21379.33476
=======
  dps: 21693.94321
>>>>>>> bc571657
  tps: 394.52785
 }
}
dps_results: {
 key: "TestElemental-AllItems-ImpetuousQuery-55881"
 value: {
<<<<<<< HEAD
  dps: 21259.39006
=======
  dps: 21576.13152
>>>>>>> bc571657
  tps: 395.45415
 }
}
dps_results: {
 key: "TestElemental-AllItems-ImpetuousQuery-56406"
 value: {
<<<<<<< HEAD
  dps: 21319.24006
=======
  dps: 21663.72456
>>>>>>> bc571657
  tps: 395.31983
 }
}
dps_results: {
 key: "TestElemental-AllItems-IncisorFragment-37723"
 value: {
<<<<<<< HEAD
  dps: 20893.59632
=======
  dps: 21232.6561
>>>>>>> bc571657
  tps: 388.10828
 }
}
dps_results: {
 key: "TestElemental-AllItems-InsightfulEarthsiegeDiamond"
 value: {
<<<<<<< HEAD
  dps: 21787.61967
=======
  dps: 22099.59445
>>>>>>> bc571657
  tps: 469.70676
 }
}
dps_results: {
 key: "TestElemental-AllItems-InsigniaofDiplomacy-61433"
 value: {
<<<<<<< HEAD
  dps: 20893.59632
=======
  dps: 21232.6561
>>>>>>> bc571657
  tps: 388.10828
 }
}
dps_results: {
 key: "TestElemental-AllItems-InsigniaoftheEarthenLord-61429"
 value: {
<<<<<<< HEAD
  dps: 21201.19326
=======
  dps: 21524.38694
>>>>>>> bc571657
  tps: 392.78127
 }
}
dps_results: {
 key: "TestElemental-AllItems-InvigoratingEarthsiegeDiamond"
 value: {
<<<<<<< HEAD
  dps: 21794.86423
=======
  dps: 22083.82646
>>>>>>> bc571657
  tps: 466.06801
 }
}
dps_results: {
 key: "TestElemental-AllItems-JarofAncientRemedies-59354"
 value: {
<<<<<<< HEAD
  dps: 20893.59632
=======
  dps: 21232.6561
>>>>>>> bc571657
  tps: 388.10828
 }
}
dps_results: {
 key: "TestElemental-AllItems-JarofAncientRemedies-65029"
 value: {
<<<<<<< HEAD
  dps: 20893.59632
=======
  dps: 21232.6561
>>>>>>> bc571657
  tps: 388.10828
 }
}
dps_results: {
 key: "TestElemental-AllItems-JujuofNimbleness-63840"
 value: {
<<<<<<< HEAD
  dps: 21166.35636
=======
  dps: 21474.3555
>>>>>>> bc571657
  tps: 394.43578
 }
}
dps_results: {
 key: "TestElemental-AllItems-KeytotheEndlessChamber-55795"
 value: {
<<<<<<< HEAD
  dps: 21542.42407
=======
  dps: 21916.74672
>>>>>>> bc571657
  tps: 388.0847
 }
}
dps_results: {
 key: "TestElemental-AllItems-KeytotheEndlessChamber-56328"
 value: {
<<<<<<< HEAD
  dps: 21699.74693
=======
  dps: 22055.22212
>>>>>>> bc571657
  tps: 388.24827
 }
}
dps_results: {
 key: "TestElemental-AllItems-KvaldirBattleStandard-59685"
 value: {
<<<<<<< HEAD
  dps: 21088.95313
=======
  dps: 21405.3115
>>>>>>> bc571657
  tps: 394.6885
 }
}
dps_results: {
 key: "TestElemental-AllItems-KvaldirBattleStandard-59689"
 value: {
<<<<<<< HEAD
  dps: 21088.95313
=======
  dps: 21405.3115
>>>>>>> bc571657
  tps: 394.6885
 }
}
dps_results: {
 key: "TestElemental-AllItems-LadyLa-La'sSingingShell-67152"
 value: {
<<<<<<< HEAD
  dps: 21284.44528
=======
  dps: 21636.3691
>>>>>>> bc571657
  tps: 388.90263
 }
}
dps_results: {
 key: "TestElemental-AllItems-LastWord-50179"
 value: {
<<<<<<< HEAD
  dps: 22393.29197
=======
  dps: 22711.5649
>>>>>>> bc571657
  tps: 467.88713
 }
}
dps_results: {
 key: "TestElemental-AllItems-LastWord-50708"
 value: {
<<<<<<< HEAD
  dps: 22393.29197
=======
  dps: 22711.5649
>>>>>>> bc571657
  tps: 467.88713
 }
}
dps_results: {
 key: "TestElemental-AllItems-Lavanthor'sTalisman-37872"
 value: {
<<<<<<< HEAD
  dps: 20893.59632
=======
  dps: 21232.6561
>>>>>>> bc571657
  tps: 388.10828
 }
}
dps_results: {
 key: "TestElemental-AllItems-LeadenDespair-55816"
 value: {
<<<<<<< HEAD
  dps: 20893.59632
=======
  dps: 21232.6561
>>>>>>> bc571657
  tps: 388.10828
 }
}
dps_results: {
 key: "TestElemental-AllItems-LeadenDespair-56347"
 value: {
<<<<<<< HEAD
  dps: 20893.59632
=======
  dps: 21232.6561
>>>>>>> bc571657
  tps: 388.10828
 }
}
dps_results: {
 key: "TestElemental-AllItems-LeftEyeofRajh-56102"
 value: {
<<<<<<< HEAD
  dps: 20893.59632
=======
  dps: 21232.6561
>>>>>>> bc571657
  tps: 388.10828
 }
}
dps_results: {
 key: "TestElemental-AllItems-LeftEyeofRajh-56427"
 value: {
<<<<<<< HEAD
  dps: 20893.59632
=======
  dps: 21232.6561
>>>>>>> bc571657
  tps: 388.10828
 }
}
dps_results: {
 key: "TestElemental-AllItems-LicensetoSlay-58180"
 value: {
<<<<<<< HEAD
  dps: 21849.21008
=======
  dps: 22173.12557
>>>>>>> bc571657
  tps: 388.64426
 }
}
dps_results: {
 key: "TestElemental-AllItems-MagnetiteMirror-55814"
 value: {
<<<<<<< HEAD
  dps: 20893.59632
=======
  dps: 21232.6561
>>>>>>> bc571657
  tps: 388.10828
 }
}
dps_results: {
 key: "TestElemental-AllItems-MagnetiteMirror-56345"
 value: {
<<<<<<< HEAD
  dps: 20893.59632
=======
  dps: 21232.6561
>>>>>>> bc571657
  tps: 388.10828
 }
}
dps_results: {
 key: "TestElemental-AllItems-MajesticDragonFigurine-40430"
 value: {
<<<<<<< HEAD
  dps: 21332.83837
=======
  dps: 21662.85551
>>>>>>> bc571657
  tps: 387.82756
 }
}
dps_results: {
 key: "TestElemental-AllItems-MandalaofStirringPatterns-62467"
 value: {
<<<<<<< HEAD
  dps: 21741.80747
=======
  dps: 22065.72295
>>>>>>> bc571657
  tps: 388.64426
 }
}
dps_results: {
 key: "TestElemental-AllItems-MandalaofStirringPatterns-62472"
 value: {
<<<<<<< HEAD
  dps: 21741.80747
=======
  dps: 22065.72295
>>>>>>> bc571657
  tps: 388.64426
 }
}
dps_results: {
 key: "TestElemental-AllItems-MarkofKhardros-56132"
 value: {
<<<<<<< HEAD
  dps: 20893.59632
=======
  dps: 21232.6561
>>>>>>> bc571657
  tps: 388.10828
 }
}
dps_results: {
 key: "TestElemental-AllItems-MarkofKhardros-56458"
 value: {
<<<<<<< HEAD
  dps: 20893.59632
=======
  dps: 21232.6561
>>>>>>> bc571657
  tps: 388.10828
 }
}
dps_results: {
 key: "TestElemental-AllItems-MeteoriteWhetstone-37390"
 value: {
<<<<<<< HEAD
  dps: 20939.26383
=======
  dps: 21280.04417
>>>>>>> bc571657
  tps: 387.40379
 }
}
dps_results: {
 key: "TestElemental-AllItems-MightoftheOcean-55251"
 value: {
<<<<<<< HEAD
  dps: 21497.74304
=======
  dps: 21871.71107
>>>>>>> bc571657
  tps: 388.421
 }
}
dps_results: {
 key: "TestElemental-AllItems-MightoftheOcean-56285"
 value: {
<<<<<<< HEAD
  dps: 21699.74693
=======
  dps: 22055.22212
>>>>>>> bc571657
  tps: 388.24827
 }
}
dps_results: {
 key: "TestElemental-AllItems-MirrorofBrokenImages-62466"
 value: {
<<<<<<< HEAD
  dps: 21379.33476
=======
  dps: 21693.94321
>>>>>>> bc571657
  tps: 394.52785
 }
}
dps_results: {
 key: "TestElemental-AllItems-MirrorofBrokenImages-62471"
 value: {
<<<<<<< HEAD
  dps: 21379.33476
=======
  dps: 21693.94321
>>>>>>> bc571657
  tps: 394.52785
 }
}
dps_results: {
 key: "TestElemental-AllItems-MoonwellChalice-70142"
 value: {
<<<<<<< HEAD
  dps: 21844.8147
=======
  dps: 22203.07972
>>>>>>> bc571657
  tps: 389.2644
 }
}
dps_results: {
 key: "TestElemental-AllItems-NevermeltingIceCrystal-50259"
 value: {
<<<<<<< HEAD
  dps: 21154.64453
=======
  dps: 21501.39938
>>>>>>> bc571657
  tps: 388.59587
 }
}
dps_results: {
 key: "TestElemental-AllItems-OfferingofSacrifice-37638"
 value: {
<<<<<<< HEAD
  dps: 20893.59632
=======
  dps: 21232.6561
>>>>>>> bc571657
  tps: 388.10828
 }
}
dps_results: {
 key: "TestElemental-AllItems-Oremantle'sFavor-61448"
 value: {
<<<<<<< HEAD
  dps: 20893.59632
=======
  dps: 21232.6561
>>>>>>> bc571657
  tps: 388.10828
 }
}
dps_results: {
 key: "TestElemental-AllItems-PersistentEarthshatterDiamond"
 value: {
<<<<<<< HEAD
  dps: 21738.32326
=======
  dps: 22050.79904
>>>>>>> bc571657
  tps: 466.22282
 }
}
dps_results: {
 key: "TestElemental-AllItems-PersistentEarthsiegeDiamond"
 value: {
<<<<<<< HEAD
  dps: 21738.40552
=======
  dps: 22051.35973
>>>>>>> bc571657
  tps: 466.22282
 }
}
dps_results: {
 key: "TestElemental-AllItems-PetrifiedScarab-21685"
 value: {
<<<<<<< HEAD
  dps: 20893.59632
=======
  dps: 21232.6561
>>>>>>> bc571657
  tps: 388.10828
 }
}
dps_results: {
 key: "TestElemental-AllItems-PetrifiedTwilightScale-54571"
 value: {
<<<<<<< HEAD
  dps: 20893.59632
=======
  dps: 21232.6561
>>>>>>> bc571657
  tps: 388.10828
 }
}
dps_results: {
 key: "TestElemental-AllItems-PetrifiedTwilightScale-54591"
 value: {
<<<<<<< HEAD
  dps: 20893.59632
=======
  dps: 21232.6561
>>>>>>> bc571657
  tps: 388.10828
 }
}
dps_results: {
 key: "TestElemental-AllItems-PorcelainCrab-55237"
 value: {
<<<<<<< HEAD
  dps: 20893.59632
=======
  dps: 21232.6561
>>>>>>> bc571657
  tps: 388.10828
 }
}
dps_results: {
 key: "TestElemental-AllItems-PorcelainCrab-56280"
 value: {
<<<<<<< HEAD
  dps: 20893.59632
=======
  dps: 21232.6561
>>>>>>> bc571657
  tps: 388.10828
 }
}
dps_results: {
 key: "TestElemental-AllItems-PowerfulEarthshatterDiamond"
 value: {
<<<<<<< HEAD
  dps: 21728.25757
=======
  dps: 22038.82842
>>>>>>> bc571657
  tps: 466.4415
 }
}
dps_results: {
 key: "TestElemental-AllItems-PowerfulEarthsiegeDiamond"
 value: {
<<<<<<< HEAD
  dps: 21728.25757
=======
  dps: 22038.82842
>>>>>>> bc571657
  tps: 466.4415
 }
}
dps_results: {
 key: "TestElemental-AllItems-PowerfulShadowspiritDiamond"
 value: {
<<<<<<< HEAD
  dps: 21728.25757
=======
  dps: 22038.82842
>>>>>>> bc571657
  tps: 466.4415
 }
}
dps_results: {
 key: "TestElemental-AllItems-Prestor'sTalismanofMachination-59441"
 value: {
<<<<<<< HEAD
  dps: 20893.59632
=======
  dps: 21232.6561
>>>>>>> bc571657
  tps: 388.10828
 }
}
dps_results: {
 key: "TestElemental-AllItems-Prestor'sTalismanofMachination-65026"
 value: {
<<<<<<< HEAD
  dps: 20893.59632
=======
  dps: 21232.6561
>>>>>>> bc571657
  tps: 388.10828
 }
}
dps_results: {
 key: "TestElemental-AllItems-PurifiedShardoftheGods"
 value: {
<<<<<<< HEAD
  dps: 20893.59632
=======
  dps: 21232.6561
>>>>>>> bc571657
  tps: 388.10828
 }
}
dps_results: {
 key: "TestElemental-AllItems-Rainsong-55854"
 value: {
<<<<<<< HEAD
  dps: 21468.65467
=======
  dps: 21842.97732
>>>>>>> bc571657
  tps: 388.0847
 }
}
dps_results: {
 key: "TestElemental-AllItems-Rainsong-56377"
 value: {
<<<<<<< HEAD
  dps: 21625.97753
=======
  dps: 21981.45272
>>>>>>> bc571657
  tps: 388.24827
 }
}
dps_results: {
 key: "TestElemental-AllItems-ReignoftheDead-47316"
 value: {
<<<<<<< HEAD
  dps: 21397.59401
=======
  dps: 21693.93879
>>>>>>> bc571657
  tps: 559.71991
 }
}
dps_results: {
 key: "TestElemental-AllItems-ReignoftheDead-47477"
 value: {
<<<<<<< HEAD
  dps: 21440.23606
=======
  dps: 21735.31125
>>>>>>> bc571657
  tps: 581.28834
 }
}
dps_results: {
 key: "TestElemental-AllItems-RelentlessEarthsiegeDiamond"
 value: {
<<<<<<< HEAD
  dps: 22240.70971
=======
  dps: 22554.31287
>>>>>>> bc571657
  tps: 466.83145
 }
}
dps_results: {
 key: "TestElemental-AllItems-ReverberatingShadowspiritDiamond"
 value: {
<<<<<<< HEAD
  dps: 22240.70971
=======
  dps: 22554.31287
>>>>>>> bc571657
  tps: 466.83145
 }
}
dps_results: {
 key: "TestElemental-AllItems-RevitalizingShadowspiritDiamond"
 value: {
<<<<<<< HEAD
  dps: 22470.33732
=======
  dps: 22792.1582
>>>>>>> bc571657
  tps: 468.23468
 }
}
dps_results: {
 key: "TestElemental-AllItems-RevitalizingSkyflareDiamond"
 value: {
<<<<<<< HEAD
  dps: 21808.86631
=======
  dps: 22122.71948
>>>>>>> bc571657
  tps: 468.45779
 }
}
dps_results: {
 key: "TestElemental-AllItems-RightEyeofRajh-56100"
 value: {
<<<<<<< HEAD
  dps: 21643.00386
=======
  dps: 22035.11783
>>>>>>> bc571657
  tps: 388.89237
 }
}
dps_results: {
 key: "TestElemental-AllItems-RightEyeofRajh-56431"
 value: {
<<<<<<< HEAD
  dps: 21699.74693
=======
  dps: 22055.22212
>>>>>>> bc571657
  tps: 388.24827
 }
}
dps_results: {
 key: "TestElemental-AllItems-RuneofRepulsion-40372"
 value: {
<<<<<<< HEAD
  dps: 20893.59632
=======
  dps: 21232.6561
>>>>>>> bc571657
  tps: 388.10828
 }
}
dps_results: {
 key: "TestElemental-AllItems-Schnottz'sMedallionofCommand-65805"
 value: {
<<<<<<< HEAD
  dps: 20893.59632
=======
  dps: 21232.6561
>>>>>>> bc571657
  tps: 388.10828
 }
}
dps_results: {
 key: "TestElemental-AllItems-SeaStar-55256"
 value: {
<<<<<<< HEAD
  dps: 21423.97364
=======
  dps: 21797.94166
>>>>>>> bc571657
  tps: 388.421
 }
}
dps_results: {
 key: "TestElemental-AllItems-SeaStar-56290"
 value: {
<<<<<<< HEAD
  dps: 21625.97753
=======
  dps: 21981.45272
>>>>>>> bc571657
  tps: 388.24827
 }
}
dps_results: {
 key: "TestElemental-AllItems-SealofthePantheon-36993"
 value: {
<<<<<<< HEAD
  dps: 20893.59632
=======
  dps: 21232.6561
>>>>>>> bc571657
  tps: 388.10828
 }
}
dps_results: {
 key: "TestElemental-AllItems-Shadowmourne-49623"
 value: {
<<<<<<< HEAD
  dps: 22393.29197
=======
  dps: 22711.5649
>>>>>>> bc571657
  tps: 467.88713
 }
}
dps_results: {
 key: "TestElemental-AllItems-ShieldedSkyflareDiamond"
 value: {
<<<<<<< HEAD
  dps: 21728.25757
=======
  dps: 22038.82842
>>>>>>> bc571657
  tps: 466.4415
 }
}
dps_results: {
 key: "TestElemental-AllItems-ShinyShardoftheGods"
 value: {
<<<<<<< HEAD
  dps: 21383.39199
=======
  dps: 21757.07012
>>>>>>> bc571657
  tps: 389.33914
 }
}
dps_results: {
 key: "TestElemental-AllItems-Shrine-CleansingPurifier-63838"
 value: {
<<<<<<< HEAD
  dps: 20893.59632
=======
  dps: 21232.6561
>>>>>>> bc571657
  tps: 388.10828
 }
}
dps_results: {
 key: "TestElemental-AllItems-Sindragosa'sFlawlessFang-50361"
 value: {
<<<<<<< HEAD
  dps: 20893.59632
=======
  dps: 21232.6561
>>>>>>> bc571657
  tps: 388.10828
 }
}
dps_results: {
 key: "TestElemental-AllItems-Skardyn'sGrace-56115"
 value: {
<<<<<<< HEAD
  dps: 20893.59632
=======
  dps: 21232.6561
>>>>>>> bc571657
  tps: 388.10828
 }
}
dps_results: {
 key: "TestElemental-AllItems-Skardyn'sGrace-56440"
 value: {
<<<<<<< HEAD
  dps: 20893.59632
=======
  dps: 21232.6561
>>>>>>> bc571657
  tps: 388.10828
 }
}
dps_results: {
 key: "TestElemental-AllItems-SliverofPureIce-50339"
 value: {
<<<<<<< HEAD
  dps: 21274.63963
=======
  dps: 21623.89289
>>>>>>> bc571657
  tps: 388.41328
 }
}
dps_results: {
 key: "TestElemental-AllItems-SliverofPureIce-50346"
 value: {
<<<<<<< HEAD
  dps: 21326.79705
=======
  dps: 21673.65051
>>>>>>> bc571657
  tps: 388.35975
 }
}
dps_results: {
 key: "TestElemental-AllItems-Sorrowsong-55879"
 value: {
<<<<<<< HEAD
  dps: 21586.66309
=======
  dps: 21908.67071
>>>>>>> bc571657
  tps: 395.45415
 }
}
dps_results: {
 key: "TestElemental-AllItems-Sorrowsong-56400"
 value: {
<<<<<<< HEAD
  dps: 21707.95075
=======
  dps: 22052.27381
>>>>>>> bc571657
  tps: 395.31983
 }
}
dps_results: {
 key: "TestElemental-AllItems-Soul'sAnguish-66994"
 value: {
<<<<<<< HEAD
  dps: 21643.00386
=======
  dps: 22035.11783
>>>>>>> bc571657
  tps: 388.89237
 }
}
dps_results: {
 key: "TestElemental-AllItems-SoulCasket-58183"
 value: {
<<<<<<< HEAD
  dps: 21379.33476
=======
  dps: 21693.94321
>>>>>>> bc571657
  tps: 394.52785
 }
}
dps_results: {
 key: "TestElemental-AllItems-SoulPreserver-37111"
 value: {
<<<<<<< HEAD
  dps: 21068.22019
=======
  dps: 21412.88714
>>>>>>> bc571657
  tps: 388.46338
 }
}
dps_results: {
 key: "TestElemental-AllItems-SouloftheDead-40382"
 value: {
<<<<<<< HEAD
  dps: 20951.02152
=======
  dps: 21294.07812
>>>>>>> bc571657
  tps: 389.98353
 }
}
dps_results: {
 key: "TestElemental-AllItems-SparkofLife-37657"
 value: {
<<<<<<< HEAD
  dps: 21038.92164
=======
  dps: 21327.11251
>>>>>>> bc571657
  tps: 389.29134
 }
}
dps_results: {
 key: "TestElemental-AllItems-SphereofRedDragon'sBlood-37166"
 value: {
<<<<<<< HEAD
  dps: 20940.8308
=======
  dps: 21314.05398
>>>>>>> bc571657
  tps: 390.3761
 }
}
dps_results: {
 key: "TestElemental-AllItems-Stonemother'sKiss-61411"
 value: {
<<<<<<< HEAD
  dps: 21600.61016
=======
  dps: 21951.91101
>>>>>>> bc571657
  tps: 386.68512
 }
}
dps_results: {
 key: "TestElemental-AllItems-StumpofTime-62465"
 value: {
<<<<<<< HEAD
  dps: 22456.33586
=======
  dps: 22769.92434
>>>>>>> bc571657
  tps: 388.64426
 }
}
dps_results: {
 key: "TestElemental-AllItems-StumpofTime-62470"
 value: {
<<<<<<< HEAD
  dps: 22490.2355
=======
  dps: 22808.14354
>>>>>>> bc571657
  tps: 388.64426
 }
}
dps_results: {
 key: "TestElemental-AllItems-SwiftSkyflareDiamond"
 value: {
<<<<<<< HEAD
  dps: 21738.40552
=======
  dps: 22051.35973
>>>>>>> bc571657
  tps: 466.22282
 }
}
dps_results: {
 key: "TestElemental-AllItems-SwiftStarflareDiamond"
 value: {
<<<<<<< HEAD
  dps: 21738.32326
=======
  dps: 22050.79904
>>>>>>> bc571657
  tps: 466.22282
 }
}
dps_results: {
 key: "TestElemental-AllItems-SwiftWindfireDiamond"
 value: {
<<<<<<< HEAD
  dps: 21736.55629
=======
  dps: 22048.51885
>>>>>>> bc571657
  tps: 466.22282
 }
}
dps_results: {
 key: "TestElemental-AllItems-SymbioticWorm-59332"
 value: {
<<<<<<< HEAD
  dps: 20893.59632
=======
  dps: 21232.6561
>>>>>>> bc571657
  tps: 388.10828
 }
}
dps_results: {
 key: "TestElemental-AllItems-SymbioticWorm-65048"
 value: {
<<<<<<< HEAD
  dps: 20893.59632
=======
  dps: 21232.6561
>>>>>>> bc571657
  tps: 388.10828
 }
}
dps_results: {
 key: "TestElemental-AllItems-TalismanofSinisterOrder-65804"
 value: {
<<<<<<< HEAD
  dps: 21857.86458
=======
  dps: 22181.23952
>>>>>>> bc571657
  tps: 396.38853
 }
}
dps_results: {
 key: "TestElemental-AllItems-TalismanofTrollDivinity-37734"
 value: {
<<<<<<< HEAD
  dps: 21033.71742
=======
  dps: 21420.67568
>>>>>>> bc571657
  tps: 391.65065
 }
}
dps_results: {
 key: "TestElemental-AllItems-Tank-CommanderInsignia-63841"
 value: {
<<<<<<< HEAD
  dps: 20893.59632
=======
  dps: 21232.6561
>>>>>>> bc571657
  tps: 388.10828
 }
}
dps_results: {
 key: "TestElemental-AllItems-TearofBlood-55819"
 value: {
<<<<<<< HEAD
  dps: 21492.94298
=======
  dps: 21844.1705
>>>>>>> bc571657
  tps: 388.6702
 }
}
dps_results: {
 key: "TestElemental-AllItems-TearofBlood-56351"
 value: {
<<<<<<< HEAD
  dps: 21692.09511
=======
  dps: 22047.5322
>>>>>>> bc571657
  tps: 388.94977
 }
}
dps_results: {
 key: "TestElemental-AllItems-TearsoftheVanquished-47215"
 value: {
<<<<<<< HEAD
  dps: 21122.84912
=======
  dps: 21469.0419
>>>>>>> bc571657
  tps: 388.57189
 }
}
dps_results: {
 key: "TestElemental-AllItems-TendrilsofBurrowingDark-55810"
 value: {
<<<<<<< HEAD
  dps: 21645.76311
=======
  dps: 21945.52228
>>>>>>> bc571657
  tps: 394.33901
 }
}
dps_results: {
 key: "TestElemental-AllItems-TendrilsofBurrowingDark-56339"
 value: {
<<<<<<< HEAD
  dps: 21993.49253
=======
  dps: 22338.11249
>>>>>>> bc571657
  tps: 395.31983
 }
}
dps_results: {
 key: "TestElemental-AllItems-TheGeneral'sHeart-45507"
 value: {
<<<<<<< HEAD
  dps: 20893.59632
=======
  dps: 21232.6561
>>>>>>> bc571657
  tps: 388.10828
 }
}
dps_results: {
 key: "TestElemental-AllItems-Theralion'sMirror-59519"
 value: {
<<<<<<< HEAD
  dps: 22779.72221
=======
  dps: 23056.67743
>>>>>>> bc571657
  tps: 399.08392
 }
}
dps_results: {
 key: "TestElemental-AllItems-Throngus'sFinger-56121"
 value: {
<<<<<<< HEAD
  dps: 20893.59632
=======
  dps: 21232.6561
>>>>>>> bc571657
  tps: 388.10828
 }
}
dps_results: {
 key: "TestElemental-AllItems-Throngus'sFinger-56449"
 value: {
<<<<<<< HEAD
  dps: 20893.59632
=======
  dps: 21232.6561
>>>>>>> bc571657
  tps: 388.10828
 }
}
dps_results: {
 key: "TestElemental-AllItems-ThunderingSkyflareDiamond"
 value: {
<<<<<<< HEAD
  dps: 21728.25757
=======
  dps: 22038.82842
>>>>>>> bc571657
  tps: 466.4415
 }
}
dps_results: {
 key: "TestElemental-AllItems-Tia'sGrace-55874"
 value: {
<<<<<<< HEAD
  dps: 21259.39006
=======
  dps: 21576.13152
>>>>>>> bc571657
  tps: 395.45415
 }
}
dps_results: {
 key: "TestElemental-AllItems-Tia'sGrace-56394"
 value: {
<<<<<<< HEAD
  dps: 21319.24006
=======
  dps: 21663.72456
>>>>>>> bc571657
  tps: 395.31983
 }
}
dps_results: {
 key: "TestElemental-AllItems-TinyAbominationinaJar-50351"
 value: {
<<<<<<< HEAD
  dps: 21054.5838
=======
  dps: 21428.92319
>>>>>>> bc571657
  tps: 391.62837
 }
}
dps_results: {
 key: "TestElemental-AllItems-TinyAbominationinaJar-50706"
 value: {
<<<<<<< HEAD
  dps: 21054.5838
=======
  dps: 21428.92319
>>>>>>> bc571657
  tps: 391.62837
 }
}
dps_results: {
 key: "TestElemental-AllItems-TirelessSkyflareDiamond"
 value: {
<<<<<<< HEAD
  dps: 21787.61967
=======
  dps: 22099.59445
>>>>>>> bc571657
  tps: 466.82644
 }
}
dps_results: {
 key: "TestElemental-AllItems-TirelessStarflareDiamond"
 value: {
<<<<<<< HEAD
  dps: 21774.3317
=======
  dps: 22086.11775
>>>>>>> bc571657
  tps: 466.85765
 }
}
dps_results: {
 key: "TestElemental-AllItems-TomeofArcanePhenomena-36972"
 value: {
<<<<<<< HEAD
  dps: 21050.01779
=======
  dps: 21394.3786
>>>>>>> bc571657
  tps: 388.42554
 }
}
dps_results: {
 key: "TestElemental-AllItems-TrenchantEarthshatterDiamond"
 value: {
<<<<<<< HEAD
  dps: 21774.3317
=======
  dps: 22086.11775
>>>>>>> bc571657
  tps: 466.85765
 }
}
dps_results: {
 key: "TestElemental-AllItems-TrenchantEarthsiegeDiamond"
 value: {
<<<<<<< HEAD
  dps: 21787.61967
=======
  dps: 22099.59445
>>>>>>> bc571657
  tps: 466.82644
 }
}
dps_results: {
 key: "TestElemental-AllItems-Tyrande'sFavoriteDoll-64645"
 value: {
<<<<<<< HEAD
  dps: 21793.27287
=======
  dps: 22150.56972
>>>>>>> bc571657
  tps: 389.13231
 }
}
dps_results: {
 key: "TestElemental-AllItems-UndeadSlayer'sBlessedArmor"
 value: {
<<<<<<< HEAD
  dps: 15289.84585
=======
  dps: 15592.55957
>>>>>>> bc571657
  tps: 362.44437
 }
}
dps_results: {
 key: "TestElemental-AllItems-UnheededWarning-59520"
 value: {
<<<<<<< HEAD
  dps: 20893.59632
=======
  dps: 21232.6561
>>>>>>> bc571657
  tps: 388.10828
 }
}
dps_results: {
 key: "TestElemental-AllItems-UnquenchableFlame-67101"
 value: {
<<<<<<< HEAD
  dps: 21284.44528
=======
  dps: 21636.3691
>>>>>>> bc571657
  tps: 388.90263
 }
}
dps_results: {
 key: "TestElemental-AllItems-UnsolvableRiddle-62468"
 value: {
<<<<<<< HEAD
  dps: 21379.33476
=======
  dps: 21693.94321
>>>>>>> bc571657
  tps: 394.52785
 }
}
dps_results: {
 key: "TestElemental-AllItems-UnsolvableRiddle-68709"
 value: {
<<<<<<< HEAD
  dps: 21379.33476
=======
  dps: 21693.94321
>>>>>>> bc571657
  tps: 394.52785
 }
}
dps_results: {
 key: "TestElemental-AllItems-Val'anyr,HammerofAncientKings-46017"
 value: {
<<<<<<< HEAD
  dps: 18277.2135
=======
  dps: 18559.92841
>>>>>>> bc571657
  tps: 456.77712
 }
}
dps_results: {
 key: "TestElemental-AllItems-VialofStolenMemories-59515"
 value: {
<<<<<<< HEAD
  dps: 20893.59632
=======
  dps: 21232.6561
>>>>>>> bc571657
  tps: 388.10828
 }
}
dps_results: {
 key: "TestElemental-AllItems-VialofStolenMemories-65109"
 value: {
<<<<<<< HEAD
  dps: 20893.59632
=======
  dps: 21232.6561
>>>>>>> bc571657
  tps: 388.10828
 }
}
dps_results: {
 key: "TestElemental-AllItems-ViciousGladiator'sBadgeofConquest-61033"
 value: {
<<<<<<< HEAD
  dps: 20893.59632
=======
  dps: 21232.6561
>>>>>>> bc571657
  tps: 388.10828
 }
}
dps_results: {
 key: "TestElemental-AllItems-ViciousGladiator'sBadgeofDominance-61035"
 value: {
<<<<<<< HEAD
  dps: 20893.59632
=======
  dps: 21232.6561
>>>>>>> bc571657
  tps: 388.10828
 }
}
dps_results: {
 key: "TestElemental-AllItems-ViciousGladiator'sBadgeofVictory-61034"
 value: {
<<<<<<< HEAD
  dps: 20893.59632
=======
  dps: 21232.6561
>>>>>>> bc571657
  tps: 388.10828
 }
}
dps_results: {
 key: "TestElemental-AllItems-ViciousGladiator'sEmblemofAccuracy-61027"
 value: {
<<<<<<< HEAD
  dps: 21917.56612
=======
  dps: 22214.76582
>>>>>>> bc571657
  tps: 387.74409
 }
}
dps_results: {
 key: "TestElemental-AllItems-ViciousGladiator'sEmblemofAlacrity-61028"
 value: {
<<<<<<< HEAD
  dps: 21332.43676
=======
  dps: 21712.4478
>>>>>>> bc571657
  tps: 401.21174
 }
}
dps_results: {
 key: "TestElemental-AllItems-ViciousGladiator'sEmblemofCruelty-61026"
 value: {
<<<<<<< HEAD
  dps: 21125.58473
=======
  dps: 21481.9403
>>>>>>> bc571657
  tps: 384.00754
 }
}
dps_results: {
 key: "TestElemental-AllItems-ViciousGladiator'sEmblemofProficiency-61030"
 value: {
<<<<<<< HEAD
  dps: 20893.59632
=======
  dps: 21232.6561
>>>>>>> bc571657
  tps: 388.10828
 }
}
dps_results: {
 key: "TestElemental-AllItems-ViciousGladiator'sEmblemofProwess-61029"
 value: {
<<<<<<< HEAD
  dps: 21438.36325
=======
  dps: 21751.53638
>>>>>>> bc571657
  tps: 396.3408
 }
}
dps_results: {
 key: "TestElemental-AllItems-ViciousGladiator'sEmblemofTenacity-61032"
 value: {
<<<<<<< HEAD
  dps: 20893.59632
=======
  dps: 21232.6561
>>>>>>> bc571657
  tps: 388.10828
 }
}
dps_results: {
 key: "TestElemental-AllItems-ViciousGladiator'sInsigniaofConquest-61047"
 value: {
<<<<<<< HEAD
  dps: 20893.59632
=======
  dps: 21232.6561
>>>>>>> bc571657
  tps: 388.10828
 }
}
dps_results: {
 key: "TestElemental-AllItems-ViciousGladiator'sInsigniaofDominance-61045"
 value: {
<<<<<<< HEAD
  dps: 21583.17087
=======
  dps: 21904.417
>>>>>>> bc571657
  tps: 388.10828
 }
}
dps_results: {
 key: "TestElemental-AllItems-ViciousGladiator'sInsigniaofVictory-61046"
 value: {
<<<<<<< HEAD
  dps: 20893.59632
=======
  dps: 21232.6561
>>>>>>> bc571657
  tps: 388.10828
 }
}
dps_results: {
 key: "TestElemental-AllItems-WingedTalisman-37844"
 value: {
<<<<<<< HEAD
  dps: 21033.71742
=======
  dps: 21420.67568
>>>>>>> bc571657
  tps: 391.65065
 }
}
dps_results: {
 key: "TestElemental-AllItems-WitchingHourglass-55787"
 value: {
<<<<<<< HEAD
  dps: 21525.30488
=======
  dps: 21913.2793
>>>>>>> bc571657
  tps: 396.22368
 }
}
dps_results: {
 key: "TestElemental-AllItems-WitchingHourglass-56320"
 value: {
<<<<<<< HEAD
  dps: 21858.73289
=======
  dps: 22240.28528
>>>>>>> bc571657
  tps: 404.71304
 }
}
dps_results: {
 key: "TestElemental-AllItems-World-QuellerFocus-63842"
 value: {
<<<<<<< HEAD
  dps: 21166.35636
=======
  dps: 21474.3555
>>>>>>> bc571657
  tps: 394.43578
 }
}
dps_results: {
 key: "TestElemental-AllItems-Za'brox'sLuckyTooth-63742"
 value: {
<<<<<<< HEAD
  dps: 20893.59632
=======
  dps: 21232.6561
>>>>>>> bc571657
  tps: 388.10828
 }
}
dps_results: {
 key: "TestElemental-AllItems-Za'brox'sLuckyTooth-63745"
 value: {
<<<<<<< HEAD
  dps: 20893.59632
=======
  dps: 21232.6561
>>>>>>> bc571657
  tps: 388.10828
 }
}
dps_results: {
 key: "TestElemental-Average-Default"
 value: {
<<<<<<< HEAD
  dps: 22736.30734
=======
  dps: 23073.15615
>>>>>>> bc571657
  tps: 459.0961
 }
}
dps_results: {
 key: "TestElemental-Settings-Orc-p1-Standard-default-FullBuffs-LongMultiTarget"
 value: {
<<<<<<< HEAD
  dps: 24484.01778
=======
  dps: 28342.28293
>>>>>>> bc571657
  tps: 7831.91773
 }
}
dps_results: {
 key: "TestElemental-Settings-Orc-p1-Standard-default-FullBuffs-LongSingleTarget"
 value: {
<<<<<<< HEAD
  dps: 22532.63573
=======
  dps: 22842.97715
>>>>>>> bc571657
  tps: 468.44099
 }
}
dps_results: {
 key: "TestElemental-Settings-Orc-p1-Standard-default-FullBuffs-ShortSingleTarget"
 value: {
<<<<<<< HEAD
  dps: 26478.78786
=======
  dps: 26946.55577
>>>>>>> bc571657
  tps: 571.33538
 }
}
dps_results: {
 key: "TestElemental-Settings-Orc-p1-Standard-default-NoBuffs-LongMultiTarget"
 value: {
<<<<<<< HEAD
  dps: 16253.53423
=======
  dps: 18949.32156
>>>>>>> bc571657
  tps: 5884.01675
 }
}
dps_results: {
 key: "TestElemental-Settings-Orc-p1-Standard-default-NoBuffs-LongSingleTarget"
 value: {
<<<<<<< HEAD
  dps: 17521.13339
=======
  dps: 17743.90566
>>>>>>> bc571657
  tps: 464.65738
 }
}
dps_results: {
 key: "TestElemental-Settings-Orc-p1-Standard-default-NoBuffs-ShortSingleTarget"
 value: {
<<<<<<< HEAD
  dps: 19487.42704
=======
  dps: 19808.35338
>>>>>>> bc571657
  tps: 509.53338
 }
}
dps_results: {
 key: "TestElemental-Settings-Troll-p1-Standard-default-FullBuffs-LongMultiTarget"
 value: {
<<<<<<< HEAD
  dps: 24314.57242
=======
  dps: 28172.32003
>>>>>>> bc571657
  tps: 7831.02526
 }
}
dps_results: {
 key: "TestElemental-Settings-Troll-p1-Standard-default-FullBuffs-LongSingleTarget"
 value: {
<<<<<<< HEAD
  dps: 22393.29197
=======
  dps: 22711.5649
>>>>>>> bc571657
  tps: 467.88713
 }
}
dps_results: {
 key: "TestElemental-Settings-Troll-p1-Standard-default-FullBuffs-ShortSingleTarget"
 value: {
<<<<<<< HEAD
  dps: 26277.62861
=======
  dps: 26745.32489
>>>>>>> bc571657
  tps: 570.20189
 }
}
dps_results: {
 key: "TestElemental-Settings-Troll-p1-Standard-default-NoBuffs-LongMultiTarget"
 value: {
<<<<<<< HEAD
  dps: 16096.57323
=======
  dps: 18795.37182
>>>>>>> bc571657
  tps: 5936.6256
 }
}
dps_results: {
 key: "TestElemental-Settings-Troll-p1-Standard-default-NoBuffs-LongSingleTarget"
 value: {
<<<<<<< HEAD
  dps: 17422.85328
=======
  dps: 17656.2664
>>>>>>> bc571657
  tps: 464.45362
 }
}
dps_results: {
 key: "TestElemental-Settings-Troll-p1-Standard-default-NoBuffs-ShortSingleTarget"
 value: {
<<<<<<< HEAD
  dps: 19338.73946
=======
  dps: 19659.60697
>>>>>>> bc571657
  tps: 508.4897
 }
}
dps_results: {
 key: "TestElemental-SwitchInFrontOfTarget-Default"
 value: {
<<<<<<< HEAD
  dps: 22214.10472
=======
  dps: 22532.37765
>>>>>>> bc571657
  tps: 467.88713
 }
}<|MERGE_RESOLUTION|>--- conflicted
+++ resolved
@@ -40,3036 +40,1932 @@
 dps_results: {
  key: "TestElemental-AllItems-AgileShadowspiritDiamond"
  value: {
-<<<<<<< HEAD
-  dps: 22240.70971
-=======
   dps: 22554.31287
->>>>>>> bc571657
   tps: 466.83145
  }
 }
 dps_results: {
  key: "TestElemental-AllItems-Althor'sAbacus-50359"
  value: {
-<<<<<<< HEAD
-  dps: 21329.4052
-=======
   dps: 21676.30936
->>>>>>> bc571657
   tps: 388.36419
  }
 }
 dps_results: {
  key: "TestElemental-AllItems-Althor'sAbacus-50366"
  value: {
-<<<<<<< HEAD
-  dps: 21379.06316
-=======
   dps: 21727.55034
->>>>>>> bc571657
   tps: 388.44218
  }
 }
 dps_results: {
  key: "TestElemental-AllItems-Anhuur'sHymnal-55889"
  value: {
-<<<<<<< HEAD
-  dps: 22167.66467
-=======
   dps: 22555.4856
->>>>>>> bc571657
   tps: 388.89237
  }
 }
 dps_results: {
  key: "TestElemental-AllItems-Anhuur'sHymnal-56407"
  value: {
-<<<<<<< HEAD
-  dps: 22239.86148
-=======
   dps: 22591.37633
->>>>>>> bc571657
   tps: 388.24827
  }
 }
 dps_results: {
  key: "TestElemental-AllItems-AustereEarthsiegeDiamond"
  value: {
-<<<<<<< HEAD
-  dps: 21728.25757
-=======
   dps: 22038.82842
->>>>>>> bc571657
   tps: 466.4415
  }
 }
 dps_results: {
  key: "TestElemental-AllItems-AustereShadowspiritDiamond"
  value: {
-<<<<<<< HEAD
-  dps: 21728.25757
-=======
   dps: 22038.82842
->>>>>>> bc571657
   tps: 466.4415
  }
 }
 dps_results: {
  key: "TestElemental-AllItems-Bandit'sInsignia-40371"
  value: {
-<<<<<<< HEAD
-  dps: 20893.59632
-=======
-  dps: 21232.6561
->>>>>>> bc571657
+  dps: 21232.6561
   tps: 388.10828
  }
 }
 dps_results: {
  key: "TestElemental-AllItems-BaubleofTrueBlood-50354"
  value: {
-<<<<<<< HEAD
-  dps: 21184.66417
-=======
   dps: 21538.76619
->>>>>>> bc571657
   tps: 389.83759
  }
 }
 dps_results: {
  key: "TestElemental-AllItems-BaubleofTrueBlood-50726"
  value: {
-<<<<<<< HEAD
-  dps: 21284.44528
-=======
   dps: 21636.3691
->>>>>>> bc571657
   tps: 388.90263
  }
 }
 dps_results: {
  key: "TestElemental-AllItems-BeamingEarthsiegeDiamond"
  value: {
-<<<<<<< HEAD
-  dps: 21738.40552
-=======
   dps: 22051.35973
->>>>>>> bc571657
   tps: 469.9238
  }
 }
 dps_results: {
  key: "TestElemental-AllItems-BedrockTalisman-58182"
  value: {
-<<<<<<< HEAD
-  dps: 20893.59632
-=======
-  dps: 21232.6561
->>>>>>> bc571657
+  dps: 21232.6561
   tps: 388.10828
  }
 }
 dps_results: {
  key: "TestElemental-AllItems-BellofEnragingResonance-59326"
  value: {
-<<<<<<< HEAD
-  dps: 21965.59364
-=======
   dps: 22316.48504
->>>>>>> bc571657
   tps: 384.3181
  }
 }
 dps_results: {
  key: "TestElemental-AllItems-BellofEnragingResonance-65053"
  value: {
-<<<<<<< HEAD
-  dps: 22114.58915
-=======
   dps: 22468.241
->>>>>>> bc571657
   tps: 383.52976
  }
 }
 dps_results: {
  key: "TestElemental-AllItems-BindingPromise-67037"
  value: {
-<<<<<<< HEAD
-  dps: 20893.59632
-=======
-  dps: 21232.6561
->>>>>>> bc571657
+  dps: 21232.6561
   tps: 388.10828
  }
 }
 dps_results: {
  key: "TestElemental-AllItems-BlackBruise-50035"
  value: {
-<<<<<<< HEAD
-  dps: 16507.46473
-=======
   dps: 16724.66865
->>>>>>> bc571657
   tps: 453.93695
  }
 }
 dps_results: {
  key: "TestElemental-AllItems-BlackBruise-50692"
  value: {
-<<<<<<< HEAD
-  dps: 16507.46473
-=======
   dps: 16724.66865
->>>>>>> bc571657
   tps: 453.93695
  }
 }
 dps_results: {
  key: "TestElemental-AllItems-BlessedGarboftheUndeadSlayer"
  value: {
-<<<<<<< HEAD
-  dps: 15861.95535
-=======
   dps: 16153.46197
->>>>>>> bc571657
   tps: 373.99229
  }
 }
 dps_results: {
  key: "TestElemental-AllItems-BlessedRegaliaofUndeadCleansing"
  value: {
-<<<<<<< HEAD
-  dps: 15867.23725
-=======
   dps: 16172.83817
->>>>>>> bc571657
   tps: 376.31436
  }
 }
 dps_results: {
  key: "TestElemental-AllItems-Blood-SoakedAleMug-63843"
  value: {
-<<<<<<< HEAD
-  dps: 21166.35636
-=======
   dps: 21474.3555
->>>>>>> bc571657
   tps: 394.43578
  }
 }
 dps_results: {
  key: "TestElemental-AllItems-BloodofIsiset-55995"
  value: {
-<<<<<<< HEAD
-  dps: 21259.39006
-=======
   dps: 21576.13152
->>>>>>> bc571657
   tps: 395.45415
  }
 }
 dps_results: {
  key: "TestElemental-AllItems-BloodofIsiset-56414"
  value: {
-<<<<<<< HEAD
-  dps: 21319.24006
-=======
   dps: 21663.72456
->>>>>>> bc571657
   tps: 395.31983
  }
 }
 dps_results: {
  key: "TestElemental-AllItems-BloodthirstyGladiator'sBadgeofConquest-64687"
  value: {
-<<<<<<< HEAD
-  dps: 20893.59632
-=======
-  dps: 21232.6561
->>>>>>> bc571657
+  dps: 21232.6561
   tps: 388.10828
  }
 }
 dps_results: {
  key: "TestElemental-AllItems-BloodthirstyGladiator'sBadgeofDominance-64688"
  value: {
-<<<<<<< HEAD
-  dps: 20893.59632
-=======
-  dps: 21232.6561
->>>>>>> bc571657
+  dps: 21232.6561
   tps: 388.10828
  }
 }
 dps_results: {
  key: "TestElemental-AllItems-BloodthirstyGladiator'sBadgeofVictory-64689"
  value: {
-<<<<<<< HEAD
-  dps: 20893.59632
-=======
-  dps: 21232.6561
->>>>>>> bc571657
+  dps: 21232.6561
   tps: 388.10828
  }
 }
 dps_results: {
  key: "TestElemental-AllItems-BloodthirstyGladiator'sEmblemofCruelty-64740"
  value: {
-<<<<<<< HEAD
-  dps: 21090.7409
-=======
   dps: 21446.9692
->>>>>>> bc571657
   tps: 384.58698
  }
 }
 dps_results: {
  key: "TestElemental-AllItems-BloodthirstyGladiator'sEmblemofMeditation-64741"
  value: {
-<<<<<<< HEAD
-  dps: 21640.95631
-=======
   dps: 21984.35648
->>>>>>> bc571657
   tps: 388.71246
  }
 }
 dps_results: {
  key: "TestElemental-AllItems-BloodthirstyGladiator'sEmblemofTenacity-64742"
  value: {
-<<<<<<< HEAD
-  dps: 20893.59632
-=======
-  dps: 21232.6561
->>>>>>> bc571657
+  dps: 21232.6561
   tps: 388.10828
  }
 }
 dps_results: {
  key: "TestElemental-AllItems-BloodthirstyGladiator'sInsigniaofConquest-64761"
  value: {
-<<<<<<< HEAD
-  dps: 20893.59632
-=======
-  dps: 21232.6561
->>>>>>> bc571657
+  dps: 21232.6561
   tps: 388.10828
  }
 }
 dps_results: {
  key: "TestElemental-AllItems-BloodthirstyGladiator'sInsigniaofDominance-64762"
  value: {
-<<<<<<< HEAD
-  dps: 21522.42952
-=======
   dps: 21862.31598
->>>>>>> bc571657
   tps: 388.10828
  }
 }
 dps_results: {
  key: "TestElemental-AllItems-BloodthirstyGladiator'sInsigniaofVictory-64763"
  value: {
-<<<<<<< HEAD
-  dps: 20893.59632
-=======
-  dps: 21232.6561
->>>>>>> bc571657
+  dps: 21232.6561
   tps: 388.10828
  }
 }
 dps_results: {
  key: "TestElemental-AllItems-BottledLightning-66879"
  value: {
-<<<<<<< HEAD
-  dps: 21379.06316
-=======
   dps: 21727.55034
->>>>>>> bc571657
   tps: 388.44218
  }
 }
 dps_results: {
  key: "TestElemental-AllItems-BracingEarthsiegeDiamond"
  value: {
-<<<<<<< HEAD
-  dps: 21787.61967
-=======
   dps: 22099.59445
->>>>>>> bc571657
   tps: 466.01131
  }
 }
 dps_results: {
  key: "TestElemental-AllItems-BracingShadowspiritDiamond"
  value: {
-<<<<<<< HEAD
-  dps: 21876.99008
-=======
   dps: 22192.02554
->>>>>>> bc571657
   tps: 466.68205
  }
 }
 dps_results: {
  key: "TestElemental-AllItems-Bryntroll,theBoneArbiter-50415"
  value: {
-<<<<<<< HEAD
-  dps: 22393.29197
-=======
   dps: 22711.5649
->>>>>>> bc571657
   tps: 467.88713
  }
 }
 dps_results: {
  key: "TestElemental-AllItems-Bryntroll,theBoneArbiter-50709"
  value: {
-<<<<<<< HEAD
-  dps: 22393.29197
-=======
   dps: 22711.5649
->>>>>>> bc571657
   tps: 467.88713
  }
 }
 dps_results: {
  key: "TestElemental-AllItems-BurningShadowspiritDiamond"
  value: {
-<<<<<<< HEAD
-  dps: 22393.29197
-=======
   dps: 22711.5649
->>>>>>> bc571657
   tps: 467.88713
  }
 }
 dps_results: {
  key: "TestElemental-AllItems-ChaoticShadowspiritDiamond"
  value: {
-<<<<<<< HEAD
-  dps: 22289.68022
-=======
   dps: 22599.33324
->>>>>>> bc571657
   tps: 466.30274
  }
 }
 dps_results: {
  key: "TestElemental-AllItems-ChaoticSkyflareDiamond"
  value: {
-<<<<<<< HEAD
-  dps: 22251.6158
-=======
   dps: 22567.81681
->>>>>>> bc571657
   tps: 466.61277
  }
 }
 dps_results: {
  key: "TestElemental-AllItems-CoreofRipeness-58184"
  value: {
-<<<<<<< HEAD
-  dps: 21793.27287
-=======
   dps: 22150.56972
->>>>>>> bc571657
   tps: 389.13231
  }
 }
 dps_results: {
  key: "TestElemental-AllItems-CorpseTongueCoin-50349"
  value: {
-<<<<<<< HEAD
-  dps: 20893.59632
-=======
-  dps: 21232.6561
->>>>>>> bc571657
+  dps: 21232.6561
   tps: 388.10828
  }
 }
 dps_results: {
  key: "TestElemental-AllItems-CorpseTongueCoin-50352"
  value: {
-<<<<<<< HEAD
-  dps: 20893.59632
-=======
-  dps: 21232.6561
->>>>>>> bc571657
+  dps: 21232.6561
   tps: 388.10828
  }
 }
 dps_results: {
  key: "TestElemental-AllItems-CorrodedSkeletonKey-50356"
  value: {
-<<<<<<< HEAD
-  dps: 20893.59632
-=======
-  dps: 21232.6561
->>>>>>> bc571657
+  dps: 21232.6561
   tps: 388.10828
  }
 }
 dps_results: {
  key: "TestElemental-AllItems-CrushingWeight-59506"
  value: {
-<<<<<<< HEAD
-  dps: 20893.59632
-=======
-  dps: 21232.6561
->>>>>>> bc571657
+  dps: 21232.6561
   tps: 388.10828
  }
 }
 dps_results: {
  key: "TestElemental-AllItems-CrushingWeight-65118"
  value: {
-<<<<<<< HEAD
-  dps: 20893.59632
-=======
-  dps: 21232.6561
->>>>>>> bc571657
+  dps: 21232.6561
   tps: 388.10828
  }
 }
 dps_results: {
  key: "TestElemental-AllItems-DarkmoonCard:Berserker!-42989"
  value: {
-<<<<<<< HEAD
-  dps: 20958.79822
-=======
   dps: 21298.91783
->>>>>>> bc571657
   tps: 386.95081
  }
 }
 dps_results: {
  key: "TestElemental-AllItems-DarkmoonCard:Death-42990"
  value: {
-<<<<<<< HEAD
-  dps: 20855.40961
-=======
   dps: 21207.58167
->>>>>>> bc571657
   tps: 440.40827
  }
 }
 dps_results: {
  key: "TestElemental-AllItems-DarkmoonCard:Earthquake-62048"
  value: {
-<<<<<<< HEAD
-  dps: 20893.59632
-=======
-  dps: 21232.6561
->>>>>>> bc571657
+  dps: 21232.6561
   tps: 388.10828
  }
 }
 dps_results: {
  key: "TestElemental-AllItems-DarkmoonCard:Greatness-44255"
  value: {
-<<<<<<< HEAD
-  dps: 21388.65708
-=======
   dps: 21732.0461
->>>>>>> bc571657
   tps: 399.42115
  }
 }
 dps_results: {
  key: "TestElemental-AllItems-DarkmoonCard:Hurricane-62049"
  value: {
-<<<<<<< HEAD
-  dps: 20893.59632
-=======
-  dps: 21232.6561
->>>>>>> bc571657
+  dps: 21232.6561
   tps: 388.10828
  }
 }
 dps_results: {
  key: "TestElemental-AllItems-DarkmoonCard:Hurricane-62051"
  value: {
-<<<<<<< HEAD
-  dps: 20893.59632
-=======
-  dps: 21232.6561
->>>>>>> bc571657
+  dps: 21232.6561
   tps: 388.10828
  }
 }
 dps_results: {
  key: "TestElemental-AllItems-DarkmoonCard:Tsunami-62050"
  value: {
-<<<<<<< HEAD
-  dps: 21793.27287
-=======
   dps: 22150.56972
->>>>>>> bc571657
   tps: 389.13231
  }
 }
 dps_results: {
  key: "TestElemental-AllItems-Death'sChoice-47464"
  value: {
-<<<<<<< HEAD
-  dps: 20893.59632
-=======
-  dps: 21232.6561
->>>>>>> bc571657
+  dps: 21232.6561
   tps: 388.10828
  }
 }
 dps_results: {
  key: "TestElemental-AllItems-DeathKnight'sAnguish-38212"
  value: {
-<<<<<<< HEAD
-  dps: 20909.85055
-=======
   dps: 21251.75119
->>>>>>> bc571657
   tps: 388.00233
  }
 }
 dps_results: {
  key: "TestElemental-AllItems-Deathbringer'sWill-50362"
  value: {
-<<<<<<< HEAD
-  dps: 21105.98301
-=======
   dps: 21477.79102
->>>>>>> bc571657
   tps: 387.47075
  }
 }
 dps_results: {
  key: "TestElemental-AllItems-Deathbringer'sWill-50363"
  value: {
-<<<<<<< HEAD
-  dps: 21151.30532
-=======
   dps: 21434.21334
->>>>>>> bc571657
   tps: 390.50128
  }
 }
 dps_results: {
  key: "TestElemental-AllItems-Defender'sCode-40257"
  value: {
-<<<<<<< HEAD
-  dps: 20893.59632
-=======
-  dps: 21232.6561
->>>>>>> bc571657
+  dps: 21232.6561
   tps: 388.10828
  }
 }
 dps_results: {
  key: "TestElemental-AllItems-DestructiveShadowspiritDiamond"
  value: {
-<<<<<<< HEAD
-  dps: 21773.59369
-=======
   dps: 22080.62638
->>>>>>> bc571657
   tps: 465.90168
  }
 }
 dps_results: {
  key: "TestElemental-AllItems-DestructiveSkyflareDiamond"
  value: {
-<<<<<<< HEAD
-  dps: 21738.59998
-=======
   dps: 22051.96729
->>>>>>> bc571657
   tps: 466.34624
  }
 }
 dps_results: {
  key: "TestElemental-AllItems-DislodgedForeignObject-50348"
  value: {
-<<<<<<< HEAD
-  dps: 21591.43726
-=======
   dps: 21927.49417
->>>>>>> bc571657
   tps: 394.43981
  }
 }
 dps_results: {
  key: "TestElemental-AllItems-DislodgedForeignObject-50353"
  value: {
-<<<<<<< HEAD
-  dps: 21511.20435
-=======
   dps: 21848.85278
->>>>>>> bc571657
   tps: 392.92593
  }
 }
 dps_results: {
  key: "TestElemental-AllItems-EffulgentShadowspiritDiamond"
  value: {
-<<<<<<< HEAD
-  dps: 21728.25757
-=======
   dps: 22038.82842
->>>>>>> bc571657
   tps: 466.4415
  }
 }
 dps_results: {
  key: "TestElemental-AllItems-ElectrosparkHeartstarter-67118"
  value: {
-<<<<<<< HEAD
-  dps: 21468.65467
-=======
   dps: 21842.97732
->>>>>>> bc571657
   tps: 388.0847
  }
 }
 dps_results: {
  key: "TestElemental-AllItems-EmberShadowspiritDiamond"
  value: {
-<<<<<<< HEAD
-  dps: 21876.99008
-=======
   dps: 22192.02554
->>>>>>> bc571657
   tps: 471.27095
  }
 }
 dps_results: {
  key: "TestElemental-AllItems-EmberSkyflareDiamond"
  value: {
-<<<<<<< HEAD
-  dps: 22088.83315
-=======
   dps: 22404.04458
->>>>>>> bc571657
   tps: 469.67954
  }
 }
 dps_results: {
  key: "TestElemental-AllItems-EnigmaticShadowspiritDiamond"
  value: {
-<<<<<<< HEAD
-  dps: 21773.59369
-=======
   dps: 22080.62638
->>>>>>> bc571657
   tps: 465.90168
  }
 }
 dps_results: {
  key: "TestElemental-AllItems-EnigmaticSkyflareDiamond"
  value: {
-<<<<<<< HEAD
-  dps: 21738.40552
-=======
   dps: 22051.35973
->>>>>>> bc571657
   tps: 466.22282
  }
 }
 dps_results: {
  key: "TestElemental-AllItems-EnigmaticStarflareDiamond"
  value: {
-<<<<<<< HEAD
-  dps: 21738.32326
-=======
   dps: 22050.79904
->>>>>>> bc571657
   tps: 466.22282
  }
 }
 dps_results: {
  key: "TestElemental-AllItems-EphemeralSnowflake-50260"
  value: {
-<<<<<<< HEAD
-  dps: 20893.59632
-=======
-  dps: 21232.6561
->>>>>>> bc571657
+  dps: 21232.6561
   tps: 388.10828
  }
 }
 dps_results: {
  key: "TestElemental-AllItems-EssenceofGossamer-37220"
  value: {
-<<<<<<< HEAD
-  dps: 20893.59632
-=======
-  dps: 21232.6561
->>>>>>> bc571657
+  dps: 21232.6561
   tps: 388.10828
  }
 }
 dps_results: {
  key: "TestElemental-AllItems-EssenceoftheCyclone-59473"
  value: {
-<<<<<<< HEAD
-  dps: 20893.59632
-=======
-  dps: 21232.6561
->>>>>>> bc571657
+  dps: 21232.6561
   tps: 388.10828
  }
 }
 dps_results: {
  key: "TestElemental-AllItems-EssenceoftheCyclone-65140"
  value: {
-<<<<<<< HEAD
-  dps: 20893.59632
-=======
-  dps: 21232.6561
->>>>>>> bc571657
+  dps: 21232.6561
   tps: 388.10828
  }
 }
 dps_results: {
  key: "TestElemental-AllItems-EternalEarthsiegeDiamond"
  value: {
-<<<<<<< HEAD
-  dps: 21728.25757
-=======
   dps: 22038.82842
->>>>>>> bc571657
   tps: 466.4415
  }
 }
 dps_results: {
  key: "TestElemental-AllItems-EternalShadowspiritDiamond"
  value: {
-<<<<<<< HEAD
-  dps: 21728.25757
-=======
   dps: 22038.82842
->>>>>>> bc571657
   tps: 466.4415
  }
 }
 dps_results: {
  key: "TestElemental-AllItems-ExtractofNecromanticPower-40373"
  value: {
-<<<<<<< HEAD
-  dps: 20955.08563
-=======
   dps: 21347.86683
->>>>>>> bc571657
   tps: 418.05728
  }
 }
 dps_results: {
  key: "TestElemental-AllItems-EyeoftheBroodmother-45308"
  value: {
-<<<<<<< HEAD
-  dps: 21218.58614
-=======
   dps: 21564.89997
->>>>>>> bc571657
   tps: 386.99767
  }
 }
 dps_results: {
  key: "TestElemental-AllItems-FallofMortality-59500"
  value: {
-<<<<<<< HEAD
-  dps: 21793.27287
-=======
   dps: 22150.56972
->>>>>>> bc571657
   tps: 389.13231
  }
 }
 dps_results: {
  key: "TestElemental-AllItems-FallofMortality-65124"
  value: {
-<<<<<<< HEAD
-  dps: 21907.08343
-=======
   dps: 22267.08832
->>>>>>> bc571657
   tps: 389.44412
  }
 }
 dps_results: {
  key: "TestElemental-AllItems-Figurine-DemonPanther-52199"
  value: {
-<<<<<<< HEAD
-  dps: 21699.74693
-=======
   dps: 22055.22212
->>>>>>> bc571657
   tps: 388.24827
  }
 }
 dps_results: {
  key: "TestElemental-AllItems-Figurine-DreamOwl-52354"
  value: {
-<<<<<<< HEAD
-  dps: 21692.09511
-=======
   dps: 22047.5322
->>>>>>> bc571657
   tps: 388.94977
  }
 }
 dps_results: {
  key: "TestElemental-AllItems-Figurine-EarthenGuardian-52352"
  value: {
-<<<<<<< HEAD
-  dps: 20893.59632
-=======
-  dps: 21232.6561
->>>>>>> bc571657
+  dps: 21232.6561
   tps: 388.10828
  }
 }
 dps_results: {
  key: "TestElemental-AllItems-Figurine-JeweledSerpent-52353"
  value: {
-<<<<<<< HEAD
-  dps: 21692.09511
-=======
   dps: 22047.5322
->>>>>>> bc571657
   tps: 388.94977
  }
 }
 dps_results: {
  key: "TestElemental-AllItems-Figurine-KingofBoars-52351"
  value: {
-<<<<<<< HEAD
-  dps: 21319.24006
-=======
   dps: 21663.72456
->>>>>>> bc571657
   tps: 395.31983
  }
 }
 dps_results: {
  key: "TestElemental-AllItems-Figurine-SapphireOwl-42413"
  value: {
-<<<<<<< HEAD
-  dps: 21008.25349
-=======
   dps: 21351.11466
->>>>>>> bc571657
   tps: 388.30119
  }
 }
 dps_results: {
  key: "TestElemental-AllItems-FleetShadowspiritDiamond"
  value: {
-<<<<<<< HEAD
-  dps: 21880.65574
-=======
   dps: 22248.04333
->>>>>>> bc571657
   tps: 465.78373
  }
 }
 dps_results: {
  key: "TestElemental-AllItems-FluidDeath-58181"
  value: {
-<<<<<<< HEAD
-  dps: 21849.21008
-=======
   dps: 22173.12557
->>>>>>> bc571657
   tps: 388.64426
  }
 }
 dps_results: {
  key: "TestElemental-AllItems-ForethoughtTalisman-40258"
  value: {
-<<<<<<< HEAD
-  dps: 21154.64453
-=======
   dps: 21501.39938
->>>>>>> bc571657
   tps: 388.59587
  }
 }
 dps_results: {
  key: "TestElemental-AllItems-ForgeEmber-37660"
  value: {
-<<<<<<< HEAD
-  dps: 21123.639
-=======
   dps: 21463.69985
->>>>>>> bc571657
   tps: 387.40379
  }
 }
 dps_results: {
  key: "TestElemental-AllItems-ForlornShadowspiritDiamond"
  value: {
-<<<<<<< HEAD
-  dps: 21876.99008
-=======
   dps: 22192.02554
->>>>>>> bc571657
   tps: 467.49718
  }
 }
 dps_results: {
  key: "TestElemental-AllItems-ForlornSkyflareDiamond"
  value: {
-<<<<<<< HEAD
-  dps: 21787.61967
-=======
   dps: 22099.59445
->>>>>>> bc571657
   tps: 466.82644
  }
 }
 dps_results: {
  key: "TestElemental-AllItems-ForlornStarflareDiamond"
  value: {
-<<<<<<< HEAD
-  dps: 21774.3317
-=======
   dps: 22086.11775
->>>>>>> bc571657
   tps: 466.85765
  }
 }
 dps_results: {
  key: "TestElemental-AllItems-FuryofAngerforge-59461"
  value: {
-<<<<<<< HEAD
-  dps: 21109.58129
-=======
   dps: 21463.62374
->>>>>>> bc571657
   tps: 384.3181
  }
 }
 dps_results: {
  key: "TestElemental-AllItems-FuryoftheFiveFlights-40431"
  value: {
-<<<<<<< HEAD
-  dps: 20893.59632
-=======
-  dps: 21232.6561
->>>>>>> bc571657
+  dps: 21232.6561
   tps: 388.10828
  }
 }
 dps_results: {
  key: "TestElemental-AllItems-FuturesightRune-38763"
  value: {
-<<<<<<< HEAD
-  dps: 21036.99729
-=======
   dps: 21381.10297
->>>>>>> bc571657
   tps: 388.39345
  }
 }
 dps_results: {
  key: "TestElemental-AllItems-GaleofShadows-56138"
  value: {
-<<<<<<< HEAD
-  dps: 21718.68284
-=======
   dps: 22102.46203
->>>>>>> bc571657
   tps: 398.62194
  }
 }
 dps_results: {
  key: "TestElemental-AllItems-GaleofShadows-56462"
  value: {
-<<<<<<< HEAD
-  dps: 21841.84654
-=======
   dps: 22198.63144
->>>>>>> bc571657
   tps: 397.77489
  }
 }
 dps_results: {
  key: "TestElemental-AllItems-GearDetector-61462"
  value: {
-<<<<<<< HEAD
-  dps: 20893.59632
-=======
-  dps: 21232.6561
->>>>>>> bc571657
+  dps: 21232.6561
   tps: 388.10828
  }
 }
 dps_results: {
  key: "TestElemental-AllItems-GlowingTwilightScale-54573"
  value: {
-<<<<<<< HEAD
-  dps: 21355.58981
-=======
   dps: 21703.61985
->>>>>>> bc571657
   tps: 388.40643
  }
 }
 dps_results: {
  key: "TestElemental-AllItems-GlowingTwilightScale-54589"
  value: {
-<<<<<<< HEAD
-  dps: 21411.99172
-=======
   dps: 21761.08842
->>>>>>> bc571657
   tps: 388.50403
  }
 }
 dps_results: {
  key: "TestElemental-AllItems-GnomishLightningGenerator-41121"
  value: {
-<<<<<<< HEAD
-  dps: 20941.09404
-=======
   dps: 21281.87438
->>>>>>> bc571657
   tps: 387.40379
  }
 }
 dps_results: {
  key: "TestElemental-AllItems-GraceoftheHerald-55266"
  value: {
-<<<<<<< HEAD
-  dps: 20893.59632
-=======
-  dps: 21232.6561
->>>>>>> bc571657
+  dps: 21232.6561
   tps: 388.10828
  }
 }
 dps_results: {
  key: "TestElemental-AllItems-GraceoftheHerald-56295"
  value: {
-<<<<<<< HEAD
-  dps: 20893.59632
-=======
-  dps: 21232.6561
->>>>>>> bc571657
+  dps: 21232.6561
   tps: 388.10828
  }
 }
 dps_results: {
  key: "TestElemental-AllItems-HarmlightToken-63839"
  value: {
-<<<<<<< HEAD
-  dps: 21663.83468
-=======
   dps: 22010.85308
->>>>>>> bc571657
   tps: 544.70421
  }
 }
 dps_results: {
  key: "TestElemental-AllItems-Harrison'sInsigniaofPanache-65803"
  value: {
-<<<<<<< HEAD
-  dps: 20893.59632
-=======
-  dps: 21232.6561
->>>>>>> bc571657
+  dps: 21232.6561
   tps: 388.10828
  }
 }
 dps_results: {
  key: "TestElemental-AllItems-HeartofIgnacious-59514"
  value: {
-<<<<<<< HEAD
-  dps: 21667.87723
-=======
   dps: 22016.81271
->>>>>>> bc571657
   tps: 388.10828
  }
 }
 dps_results: {
  key: "TestElemental-AllItems-HeartofIgnacious-65110"
  value: {
-<<<<<<< HEAD
-  dps: 21768.4332
-=======
   dps: 22118.65123
->>>>>>> bc571657
   tps: 388.10828
  }
 }
 dps_results: {
  key: "TestElemental-AllItems-HeartofRage-59224"
  value: {
-<<<<<<< HEAD
-  dps: 20893.59632
-=======
-  dps: 21232.6561
->>>>>>> bc571657
+  dps: 21232.6561
   tps: 388.10828
  }
 }
 dps_results: {
  key: "TestElemental-AllItems-HeartofRage-65072"
  value: {
-<<<<<<< HEAD
-  dps: 20893.59632
-=======
-  dps: 21232.6561
->>>>>>> bc571657
+  dps: 21232.6561
   tps: 388.10828
  }
 }
 dps_results: {
  key: "TestElemental-AllItems-HeartofSolace-55868"
  value: {
-<<<<<<< HEAD
-  dps: 21151.40656
-=======
   dps: 21524.49189
->>>>>>> bc571657
   tps: 398.62194
  }
 }
 dps_results: {
  key: "TestElemental-AllItems-HeartofSolace-56393"
  value: {
-<<<<<<< HEAD
-  dps: 21200.00012
-=======
   dps: 21546.12689
->>>>>>> bc571657
   tps: 397.77489
  }
 }
 dps_results: {
  key: "TestElemental-AllItems-HeartofThunder-55845"
  value: {
-<<<<<<< HEAD
-  dps: 20893.59632
-=======
-  dps: 21232.6561
->>>>>>> bc571657
+  dps: 21232.6561
   tps: 388.10828
  }
 }
 dps_results: {
  key: "TestElemental-AllItems-HeartofThunder-56370"
  value: {
-<<<<<<< HEAD
-  dps: 20893.59632
-=======
-  dps: 21232.6561
->>>>>>> bc571657
+  dps: 21232.6561
   tps: 388.10828
  }
 }
 dps_results: {
  key: "TestElemental-AllItems-HeartoftheVile-66969"
  value: {
-<<<<<<< HEAD
-  dps: 20893.59632
-=======
-  dps: 21232.6561
->>>>>>> bc571657
+  dps: 21232.6561
   tps: 388.10828
  }
 }
 dps_results: {
  key: "TestElemental-AllItems-Heartpierce-49982"
  value: {
-<<<<<<< HEAD
-  dps: 22393.29197
-=======
   dps: 22711.5649
->>>>>>> bc571657
   tps: 467.88713
  }
 }
 dps_results: {
  key: "TestElemental-AllItems-Heartpierce-50641"
  value: {
-<<<<<<< HEAD
-  dps: 22393.29197
-=======
   dps: 22711.5649
->>>>>>> bc571657
   tps: 467.88713
  }
 }
 dps_results: {
  key: "TestElemental-AllItems-IllustrationoftheDragonSoul-40432"
  value: {
-<<<<<<< HEAD
-  dps: 21294.81354
-=======
   dps: 21639.0333
->>>>>>> bc571657
   tps: 388.10828
  }
 }
 dps_results: {
  key: "TestElemental-AllItems-ImpassiveShadowspiritDiamond"
  value: {
-<<<<<<< HEAD
-  dps: 21773.59369
-=======
   dps: 22080.62638
->>>>>>> bc571657
   tps: 465.90168
  }
 }
 dps_results: {
  key: "TestElemental-AllItems-ImpassiveSkyflareDiamond"
  value: {
-<<<<<<< HEAD
-  dps: 21738.40552
-=======
   dps: 22051.35973
->>>>>>> bc571657
   tps: 466.22282
  }
 }
 dps_results: {
  key: "TestElemental-AllItems-ImpassiveStarflareDiamond"
  value: {
-<<<<<<< HEAD
-  dps: 21738.32326
-=======
   dps: 22050.79904
->>>>>>> bc571657
   tps: 466.22282
  }
 }
 dps_results: {
  key: "TestElemental-AllItems-ImpatienceofYouth-62464"
  value: {
-<<<<<<< HEAD
-  dps: 21379.33476
-=======
   dps: 21693.94321
->>>>>>> bc571657
   tps: 394.52785
  }
 }
 dps_results: {
  key: "TestElemental-AllItems-ImpatienceofYouth-62469"
  value: {
-<<<<<<< HEAD
-  dps: 21379.33476
-=======
   dps: 21693.94321
->>>>>>> bc571657
   tps: 394.52785
  }
 }
 dps_results: {
  key: "TestElemental-AllItems-ImpetuousQuery-55881"
  value: {
-<<<<<<< HEAD
-  dps: 21259.39006
-=======
   dps: 21576.13152
->>>>>>> bc571657
   tps: 395.45415
  }
 }
 dps_results: {
  key: "TestElemental-AllItems-ImpetuousQuery-56406"
  value: {
-<<<<<<< HEAD
-  dps: 21319.24006
-=======
   dps: 21663.72456
->>>>>>> bc571657
   tps: 395.31983
  }
 }
 dps_results: {
  key: "TestElemental-AllItems-IncisorFragment-37723"
  value: {
-<<<<<<< HEAD
-  dps: 20893.59632
-=======
-  dps: 21232.6561
->>>>>>> bc571657
+  dps: 21232.6561
   tps: 388.10828
  }
 }
 dps_results: {
  key: "TestElemental-AllItems-InsightfulEarthsiegeDiamond"
  value: {
-<<<<<<< HEAD
-  dps: 21787.61967
-=======
   dps: 22099.59445
->>>>>>> bc571657
   tps: 469.70676
  }
 }
 dps_results: {
  key: "TestElemental-AllItems-InsigniaofDiplomacy-61433"
  value: {
-<<<<<<< HEAD
-  dps: 20893.59632
-=======
-  dps: 21232.6561
->>>>>>> bc571657
+  dps: 21232.6561
   tps: 388.10828
  }
 }
 dps_results: {
  key: "TestElemental-AllItems-InsigniaoftheEarthenLord-61429"
  value: {
-<<<<<<< HEAD
-  dps: 21201.19326
-=======
   dps: 21524.38694
->>>>>>> bc571657
   tps: 392.78127
  }
 }
 dps_results: {
  key: "TestElemental-AllItems-InvigoratingEarthsiegeDiamond"
  value: {
-<<<<<<< HEAD
-  dps: 21794.86423
-=======
   dps: 22083.82646
->>>>>>> bc571657
   tps: 466.06801
  }
 }
 dps_results: {
  key: "TestElemental-AllItems-JarofAncientRemedies-59354"
  value: {
-<<<<<<< HEAD
-  dps: 20893.59632
-=======
-  dps: 21232.6561
->>>>>>> bc571657
+  dps: 21232.6561
   tps: 388.10828
  }
 }
 dps_results: {
  key: "TestElemental-AllItems-JarofAncientRemedies-65029"
  value: {
-<<<<<<< HEAD
-  dps: 20893.59632
-=======
-  dps: 21232.6561
->>>>>>> bc571657
+  dps: 21232.6561
   tps: 388.10828
  }
 }
 dps_results: {
  key: "TestElemental-AllItems-JujuofNimbleness-63840"
  value: {
-<<<<<<< HEAD
-  dps: 21166.35636
-=======
   dps: 21474.3555
->>>>>>> bc571657
   tps: 394.43578
  }
 }
 dps_results: {
  key: "TestElemental-AllItems-KeytotheEndlessChamber-55795"
  value: {
-<<<<<<< HEAD
-  dps: 21542.42407
-=======
   dps: 21916.74672
->>>>>>> bc571657
   tps: 388.0847
  }
 }
 dps_results: {
  key: "TestElemental-AllItems-KeytotheEndlessChamber-56328"
  value: {
-<<<<<<< HEAD
-  dps: 21699.74693
-=======
   dps: 22055.22212
->>>>>>> bc571657
   tps: 388.24827
  }
 }
 dps_results: {
  key: "TestElemental-AllItems-KvaldirBattleStandard-59685"
  value: {
-<<<<<<< HEAD
-  dps: 21088.95313
-=======
   dps: 21405.3115
->>>>>>> bc571657
   tps: 394.6885
  }
 }
 dps_results: {
  key: "TestElemental-AllItems-KvaldirBattleStandard-59689"
  value: {
-<<<<<<< HEAD
-  dps: 21088.95313
-=======
   dps: 21405.3115
->>>>>>> bc571657
   tps: 394.6885
  }
 }
 dps_results: {
  key: "TestElemental-AllItems-LadyLa-La'sSingingShell-67152"
  value: {
-<<<<<<< HEAD
-  dps: 21284.44528
-=======
   dps: 21636.3691
->>>>>>> bc571657
   tps: 388.90263
  }
 }
 dps_results: {
  key: "TestElemental-AllItems-LastWord-50179"
  value: {
-<<<<<<< HEAD
-  dps: 22393.29197
-=======
   dps: 22711.5649
->>>>>>> bc571657
   tps: 467.88713
  }
 }
 dps_results: {
  key: "TestElemental-AllItems-LastWord-50708"
  value: {
-<<<<<<< HEAD
-  dps: 22393.29197
-=======
   dps: 22711.5649
->>>>>>> bc571657
   tps: 467.88713
  }
 }
 dps_results: {
  key: "TestElemental-AllItems-Lavanthor'sTalisman-37872"
  value: {
-<<<<<<< HEAD
-  dps: 20893.59632
-=======
-  dps: 21232.6561
->>>>>>> bc571657
+  dps: 21232.6561
   tps: 388.10828
  }
 }
 dps_results: {
  key: "TestElemental-AllItems-LeadenDespair-55816"
  value: {
-<<<<<<< HEAD
-  dps: 20893.59632
-=======
-  dps: 21232.6561
->>>>>>> bc571657
+  dps: 21232.6561
   tps: 388.10828
  }
 }
 dps_results: {
  key: "TestElemental-AllItems-LeadenDespair-56347"
  value: {
-<<<<<<< HEAD
-  dps: 20893.59632
-=======
-  dps: 21232.6561
->>>>>>> bc571657
+  dps: 21232.6561
   tps: 388.10828
  }
 }
 dps_results: {
  key: "TestElemental-AllItems-LeftEyeofRajh-56102"
  value: {
-<<<<<<< HEAD
-  dps: 20893.59632
-=======
-  dps: 21232.6561
->>>>>>> bc571657
+  dps: 21232.6561
   tps: 388.10828
  }
 }
 dps_results: {
  key: "TestElemental-AllItems-LeftEyeofRajh-56427"
  value: {
-<<<<<<< HEAD
-  dps: 20893.59632
-=======
-  dps: 21232.6561
->>>>>>> bc571657
+  dps: 21232.6561
   tps: 388.10828
  }
 }
 dps_results: {
  key: "TestElemental-AllItems-LicensetoSlay-58180"
  value: {
-<<<<<<< HEAD
-  dps: 21849.21008
-=======
   dps: 22173.12557
->>>>>>> bc571657
   tps: 388.64426
  }
 }
 dps_results: {
  key: "TestElemental-AllItems-MagnetiteMirror-55814"
  value: {
-<<<<<<< HEAD
-  dps: 20893.59632
-=======
-  dps: 21232.6561
->>>>>>> bc571657
+  dps: 21232.6561
   tps: 388.10828
  }
 }
 dps_results: {
  key: "TestElemental-AllItems-MagnetiteMirror-56345"
  value: {
-<<<<<<< HEAD
-  dps: 20893.59632
-=======
-  dps: 21232.6561
->>>>>>> bc571657
+  dps: 21232.6561
   tps: 388.10828
  }
 }
 dps_results: {
  key: "TestElemental-AllItems-MajesticDragonFigurine-40430"
  value: {
-<<<<<<< HEAD
-  dps: 21332.83837
-=======
   dps: 21662.85551
->>>>>>> bc571657
   tps: 387.82756
  }
 }
 dps_results: {
  key: "TestElemental-AllItems-MandalaofStirringPatterns-62467"
  value: {
-<<<<<<< HEAD
-  dps: 21741.80747
-=======
   dps: 22065.72295
->>>>>>> bc571657
   tps: 388.64426
  }
 }
 dps_results: {
  key: "TestElemental-AllItems-MandalaofStirringPatterns-62472"
  value: {
-<<<<<<< HEAD
-  dps: 21741.80747
-=======
   dps: 22065.72295
->>>>>>> bc571657
   tps: 388.64426
  }
 }
 dps_results: {
  key: "TestElemental-AllItems-MarkofKhardros-56132"
  value: {
-<<<<<<< HEAD
-  dps: 20893.59632
-=======
-  dps: 21232.6561
->>>>>>> bc571657
+  dps: 21232.6561
   tps: 388.10828
  }
 }
 dps_results: {
  key: "TestElemental-AllItems-MarkofKhardros-56458"
  value: {
-<<<<<<< HEAD
-  dps: 20893.59632
-=======
-  dps: 21232.6561
->>>>>>> bc571657
+  dps: 21232.6561
   tps: 388.10828
  }
 }
 dps_results: {
  key: "TestElemental-AllItems-MeteoriteWhetstone-37390"
  value: {
-<<<<<<< HEAD
-  dps: 20939.26383
-=======
   dps: 21280.04417
->>>>>>> bc571657
   tps: 387.40379
  }
 }
 dps_results: {
  key: "TestElemental-AllItems-MightoftheOcean-55251"
  value: {
-<<<<<<< HEAD
-  dps: 21497.74304
-=======
   dps: 21871.71107
->>>>>>> bc571657
   tps: 388.421
  }
 }
 dps_results: {
  key: "TestElemental-AllItems-MightoftheOcean-56285"
  value: {
-<<<<<<< HEAD
-  dps: 21699.74693
-=======
   dps: 22055.22212
->>>>>>> bc571657
   tps: 388.24827
  }
 }
 dps_results: {
  key: "TestElemental-AllItems-MirrorofBrokenImages-62466"
  value: {
-<<<<<<< HEAD
-  dps: 21379.33476
-=======
   dps: 21693.94321
->>>>>>> bc571657
   tps: 394.52785
  }
 }
 dps_results: {
  key: "TestElemental-AllItems-MirrorofBrokenImages-62471"
  value: {
-<<<<<<< HEAD
-  dps: 21379.33476
-=======
   dps: 21693.94321
->>>>>>> bc571657
   tps: 394.52785
  }
 }
 dps_results: {
  key: "TestElemental-AllItems-MoonwellChalice-70142"
  value: {
-<<<<<<< HEAD
-  dps: 21844.8147
-=======
   dps: 22203.07972
->>>>>>> bc571657
   tps: 389.2644
  }
 }
 dps_results: {
  key: "TestElemental-AllItems-NevermeltingIceCrystal-50259"
  value: {
-<<<<<<< HEAD
-  dps: 21154.64453
-=======
   dps: 21501.39938
->>>>>>> bc571657
   tps: 388.59587
  }
 }
 dps_results: {
  key: "TestElemental-AllItems-OfferingofSacrifice-37638"
  value: {
-<<<<<<< HEAD
-  dps: 20893.59632
-=======
-  dps: 21232.6561
->>>>>>> bc571657
+  dps: 21232.6561
   tps: 388.10828
  }
 }
 dps_results: {
  key: "TestElemental-AllItems-Oremantle'sFavor-61448"
  value: {
-<<<<<<< HEAD
-  dps: 20893.59632
-=======
-  dps: 21232.6561
->>>>>>> bc571657
+  dps: 21232.6561
   tps: 388.10828
  }
 }
 dps_results: {
  key: "TestElemental-AllItems-PersistentEarthshatterDiamond"
  value: {
-<<<<<<< HEAD
-  dps: 21738.32326
-=======
   dps: 22050.79904
->>>>>>> bc571657
   tps: 466.22282
  }
 }
 dps_results: {
  key: "TestElemental-AllItems-PersistentEarthsiegeDiamond"
  value: {
-<<<<<<< HEAD
-  dps: 21738.40552
-=======
   dps: 22051.35973
->>>>>>> bc571657
   tps: 466.22282
  }
 }
 dps_results: {
  key: "TestElemental-AllItems-PetrifiedScarab-21685"
  value: {
-<<<<<<< HEAD
-  dps: 20893.59632
-=======
-  dps: 21232.6561
->>>>>>> bc571657
+  dps: 21232.6561
   tps: 388.10828
  }
 }
 dps_results: {
  key: "TestElemental-AllItems-PetrifiedTwilightScale-54571"
  value: {
-<<<<<<< HEAD
-  dps: 20893.59632
-=======
-  dps: 21232.6561
->>>>>>> bc571657
+  dps: 21232.6561
   tps: 388.10828
  }
 }
 dps_results: {
  key: "TestElemental-AllItems-PetrifiedTwilightScale-54591"
  value: {
-<<<<<<< HEAD
-  dps: 20893.59632
-=======
-  dps: 21232.6561
->>>>>>> bc571657
+  dps: 21232.6561
   tps: 388.10828
  }
 }
 dps_results: {
  key: "TestElemental-AllItems-PorcelainCrab-55237"
  value: {
-<<<<<<< HEAD
-  dps: 20893.59632
-=======
-  dps: 21232.6561
->>>>>>> bc571657
+  dps: 21232.6561
   tps: 388.10828
  }
 }
 dps_results: {
  key: "TestElemental-AllItems-PorcelainCrab-56280"
  value: {
-<<<<<<< HEAD
-  dps: 20893.59632
-=======
-  dps: 21232.6561
->>>>>>> bc571657
+  dps: 21232.6561
   tps: 388.10828
  }
 }
 dps_results: {
  key: "TestElemental-AllItems-PowerfulEarthshatterDiamond"
  value: {
-<<<<<<< HEAD
-  dps: 21728.25757
-=======
   dps: 22038.82842
->>>>>>> bc571657
   tps: 466.4415
  }
 }
 dps_results: {
  key: "TestElemental-AllItems-PowerfulEarthsiegeDiamond"
  value: {
-<<<<<<< HEAD
-  dps: 21728.25757
-=======
   dps: 22038.82842
->>>>>>> bc571657
   tps: 466.4415
  }
 }
 dps_results: {
  key: "TestElemental-AllItems-PowerfulShadowspiritDiamond"
  value: {
-<<<<<<< HEAD
-  dps: 21728.25757
-=======
   dps: 22038.82842
->>>>>>> bc571657
   tps: 466.4415
  }
 }
 dps_results: {
  key: "TestElemental-AllItems-Prestor'sTalismanofMachination-59441"
  value: {
-<<<<<<< HEAD
-  dps: 20893.59632
-=======
-  dps: 21232.6561
->>>>>>> bc571657
+  dps: 21232.6561
   tps: 388.10828
  }
 }
 dps_results: {
  key: "TestElemental-AllItems-Prestor'sTalismanofMachination-65026"
  value: {
-<<<<<<< HEAD
-  dps: 20893.59632
-=======
-  dps: 21232.6561
->>>>>>> bc571657
+  dps: 21232.6561
   tps: 388.10828
  }
 }
 dps_results: {
  key: "TestElemental-AllItems-PurifiedShardoftheGods"
  value: {
-<<<<<<< HEAD
-  dps: 20893.59632
-=======
-  dps: 21232.6561
->>>>>>> bc571657
+  dps: 21232.6561
   tps: 388.10828
  }
 }
 dps_results: {
  key: "TestElemental-AllItems-Rainsong-55854"
  value: {
-<<<<<<< HEAD
-  dps: 21468.65467
-=======
   dps: 21842.97732
->>>>>>> bc571657
   tps: 388.0847
  }
 }
 dps_results: {
  key: "TestElemental-AllItems-Rainsong-56377"
  value: {
-<<<<<<< HEAD
-  dps: 21625.97753
-=======
   dps: 21981.45272
->>>>>>> bc571657
   tps: 388.24827
  }
 }
 dps_results: {
  key: "TestElemental-AllItems-ReignoftheDead-47316"
  value: {
-<<<<<<< HEAD
-  dps: 21397.59401
-=======
   dps: 21693.93879
->>>>>>> bc571657
   tps: 559.71991
  }
 }
 dps_results: {
  key: "TestElemental-AllItems-ReignoftheDead-47477"
  value: {
-<<<<<<< HEAD
-  dps: 21440.23606
-=======
   dps: 21735.31125
->>>>>>> bc571657
   tps: 581.28834
  }
 }
 dps_results: {
  key: "TestElemental-AllItems-RelentlessEarthsiegeDiamond"
  value: {
-<<<<<<< HEAD
-  dps: 22240.70971
-=======
   dps: 22554.31287
->>>>>>> bc571657
   tps: 466.83145
  }
 }
 dps_results: {
  key: "TestElemental-AllItems-ReverberatingShadowspiritDiamond"
  value: {
-<<<<<<< HEAD
-  dps: 22240.70971
-=======
   dps: 22554.31287
->>>>>>> bc571657
   tps: 466.83145
  }
 }
 dps_results: {
  key: "TestElemental-AllItems-RevitalizingShadowspiritDiamond"
  value: {
-<<<<<<< HEAD
-  dps: 22470.33732
-=======
   dps: 22792.1582
->>>>>>> bc571657
   tps: 468.23468
  }
 }
 dps_results: {
  key: "TestElemental-AllItems-RevitalizingSkyflareDiamond"
  value: {
-<<<<<<< HEAD
-  dps: 21808.86631
-=======
   dps: 22122.71948
->>>>>>> bc571657
   tps: 468.45779
  }
 }
 dps_results: {
  key: "TestElemental-AllItems-RightEyeofRajh-56100"
  value: {
-<<<<<<< HEAD
-  dps: 21643.00386
-=======
   dps: 22035.11783
->>>>>>> bc571657
   tps: 388.89237
  }
 }
 dps_results: {
  key: "TestElemental-AllItems-RightEyeofRajh-56431"
  value: {
-<<<<<<< HEAD
-  dps: 21699.74693
-=======
   dps: 22055.22212
->>>>>>> bc571657
   tps: 388.24827
  }
 }
 dps_results: {
  key: "TestElemental-AllItems-RuneofRepulsion-40372"
  value: {
-<<<<<<< HEAD
-  dps: 20893.59632
-=======
-  dps: 21232.6561
->>>>>>> bc571657
+  dps: 21232.6561
   tps: 388.10828
  }
 }
 dps_results: {
  key: "TestElemental-AllItems-Schnottz'sMedallionofCommand-65805"
  value: {
-<<<<<<< HEAD
-  dps: 20893.59632
-=======
-  dps: 21232.6561
->>>>>>> bc571657
+  dps: 21232.6561
   tps: 388.10828
  }
 }
 dps_results: {
  key: "TestElemental-AllItems-SeaStar-55256"
  value: {
-<<<<<<< HEAD
-  dps: 21423.97364
-=======
   dps: 21797.94166
->>>>>>> bc571657
   tps: 388.421
  }
 }
 dps_results: {
  key: "TestElemental-AllItems-SeaStar-56290"
  value: {
-<<<<<<< HEAD
-  dps: 21625.97753
-=======
   dps: 21981.45272
->>>>>>> bc571657
   tps: 388.24827
  }
 }
 dps_results: {
  key: "TestElemental-AllItems-SealofthePantheon-36993"
  value: {
-<<<<<<< HEAD
-  dps: 20893.59632
-=======
-  dps: 21232.6561
->>>>>>> bc571657
+  dps: 21232.6561
   tps: 388.10828
  }
 }
 dps_results: {
  key: "TestElemental-AllItems-Shadowmourne-49623"
  value: {
-<<<<<<< HEAD
-  dps: 22393.29197
-=======
   dps: 22711.5649
->>>>>>> bc571657
   tps: 467.88713
  }
 }
 dps_results: {
  key: "TestElemental-AllItems-ShieldedSkyflareDiamond"
  value: {
-<<<<<<< HEAD
-  dps: 21728.25757
-=======
   dps: 22038.82842
->>>>>>> bc571657
   tps: 466.4415
  }
 }
 dps_results: {
  key: "TestElemental-AllItems-ShinyShardoftheGods"
  value: {
-<<<<<<< HEAD
-  dps: 21383.39199
-=======
   dps: 21757.07012
->>>>>>> bc571657
   tps: 389.33914
  }
 }
 dps_results: {
  key: "TestElemental-AllItems-Shrine-CleansingPurifier-63838"
  value: {
-<<<<<<< HEAD
-  dps: 20893.59632
-=======
-  dps: 21232.6561
->>>>>>> bc571657
+  dps: 21232.6561
   tps: 388.10828
  }
 }
 dps_results: {
  key: "TestElemental-AllItems-Sindragosa'sFlawlessFang-50361"
  value: {
-<<<<<<< HEAD
-  dps: 20893.59632
-=======
-  dps: 21232.6561
->>>>>>> bc571657
+  dps: 21232.6561
   tps: 388.10828
  }
 }
 dps_results: {
  key: "TestElemental-AllItems-Skardyn'sGrace-56115"
  value: {
-<<<<<<< HEAD
-  dps: 20893.59632
-=======
-  dps: 21232.6561
->>>>>>> bc571657
+  dps: 21232.6561
   tps: 388.10828
  }
 }
 dps_results: {
  key: "TestElemental-AllItems-Skardyn'sGrace-56440"
  value: {
-<<<<<<< HEAD
-  dps: 20893.59632
-=======
-  dps: 21232.6561
->>>>>>> bc571657
+  dps: 21232.6561
   tps: 388.10828
  }
 }
 dps_results: {
  key: "TestElemental-AllItems-SliverofPureIce-50339"
  value: {
-<<<<<<< HEAD
-  dps: 21274.63963
-=======
   dps: 21623.89289
->>>>>>> bc571657
   tps: 388.41328
  }
 }
 dps_results: {
  key: "TestElemental-AllItems-SliverofPureIce-50346"
  value: {
-<<<<<<< HEAD
-  dps: 21326.79705
-=======
   dps: 21673.65051
->>>>>>> bc571657
   tps: 388.35975
  }
 }
 dps_results: {
  key: "TestElemental-AllItems-Sorrowsong-55879"
  value: {
-<<<<<<< HEAD
-  dps: 21586.66309
-=======
   dps: 21908.67071
->>>>>>> bc571657
   tps: 395.45415
  }
 }
 dps_results: {
  key: "TestElemental-AllItems-Sorrowsong-56400"
  value: {
-<<<<<<< HEAD
-  dps: 21707.95075
-=======
   dps: 22052.27381
->>>>>>> bc571657
   tps: 395.31983
  }
 }
 dps_results: {
  key: "TestElemental-AllItems-Soul'sAnguish-66994"
  value: {
-<<<<<<< HEAD
-  dps: 21643.00386
-=======
   dps: 22035.11783
->>>>>>> bc571657
   tps: 388.89237
  }
 }
 dps_results: {
  key: "TestElemental-AllItems-SoulCasket-58183"
  value: {
-<<<<<<< HEAD
-  dps: 21379.33476
-=======
   dps: 21693.94321
->>>>>>> bc571657
   tps: 394.52785
  }
 }
 dps_results: {
  key: "TestElemental-AllItems-SoulPreserver-37111"
  value: {
-<<<<<<< HEAD
-  dps: 21068.22019
-=======
   dps: 21412.88714
->>>>>>> bc571657
   tps: 388.46338
  }
 }
 dps_results: {
  key: "TestElemental-AllItems-SouloftheDead-40382"
  value: {
-<<<<<<< HEAD
-  dps: 20951.02152
-=======
   dps: 21294.07812
->>>>>>> bc571657
   tps: 389.98353
  }
 }
 dps_results: {
  key: "TestElemental-AllItems-SparkofLife-37657"
  value: {
-<<<<<<< HEAD
-  dps: 21038.92164
-=======
   dps: 21327.11251
->>>>>>> bc571657
   tps: 389.29134
  }
 }
 dps_results: {
  key: "TestElemental-AllItems-SphereofRedDragon'sBlood-37166"
  value: {
-<<<<<<< HEAD
-  dps: 20940.8308
-=======
   dps: 21314.05398
->>>>>>> bc571657
   tps: 390.3761
  }
 }
 dps_results: {
  key: "TestElemental-AllItems-Stonemother'sKiss-61411"
  value: {
-<<<<<<< HEAD
-  dps: 21600.61016
-=======
   dps: 21951.91101
->>>>>>> bc571657
   tps: 386.68512
  }
 }
 dps_results: {
  key: "TestElemental-AllItems-StumpofTime-62465"
  value: {
-<<<<<<< HEAD
-  dps: 22456.33586
-=======
   dps: 22769.92434
->>>>>>> bc571657
   tps: 388.64426
  }
 }
 dps_results: {
  key: "TestElemental-AllItems-StumpofTime-62470"
  value: {
-<<<<<<< HEAD
-  dps: 22490.2355
-=======
   dps: 22808.14354
->>>>>>> bc571657
   tps: 388.64426
  }
 }
 dps_results: {
  key: "TestElemental-AllItems-SwiftSkyflareDiamond"
  value: {
-<<<<<<< HEAD
-  dps: 21738.40552
-=======
   dps: 22051.35973
->>>>>>> bc571657
   tps: 466.22282
  }
 }
 dps_results: {
  key: "TestElemental-AllItems-SwiftStarflareDiamond"
  value: {
-<<<<<<< HEAD
-  dps: 21738.32326
-=======
   dps: 22050.79904
->>>>>>> bc571657
   tps: 466.22282
  }
 }
 dps_results: {
  key: "TestElemental-AllItems-SwiftWindfireDiamond"
  value: {
-<<<<<<< HEAD
-  dps: 21736.55629
-=======
   dps: 22048.51885
->>>>>>> bc571657
   tps: 466.22282
  }
 }
 dps_results: {
  key: "TestElemental-AllItems-SymbioticWorm-59332"
  value: {
-<<<<<<< HEAD
-  dps: 20893.59632
-=======
-  dps: 21232.6561
->>>>>>> bc571657
+  dps: 21232.6561
   tps: 388.10828
  }
 }
 dps_results: {
  key: "TestElemental-AllItems-SymbioticWorm-65048"
  value: {
-<<<<<<< HEAD
-  dps: 20893.59632
-=======
-  dps: 21232.6561
->>>>>>> bc571657
+  dps: 21232.6561
   tps: 388.10828
  }
 }
 dps_results: {
  key: "TestElemental-AllItems-TalismanofSinisterOrder-65804"
  value: {
-<<<<<<< HEAD
-  dps: 21857.86458
-=======
   dps: 22181.23952
->>>>>>> bc571657
   tps: 396.38853
  }
 }
 dps_results: {
  key: "TestElemental-AllItems-TalismanofTrollDivinity-37734"
  value: {
-<<<<<<< HEAD
-  dps: 21033.71742
-=======
   dps: 21420.67568
->>>>>>> bc571657
   tps: 391.65065
  }
 }
 dps_results: {
  key: "TestElemental-AllItems-Tank-CommanderInsignia-63841"
  value: {
-<<<<<<< HEAD
-  dps: 20893.59632
-=======
-  dps: 21232.6561
->>>>>>> bc571657
+  dps: 21232.6561
   tps: 388.10828
  }
 }
 dps_results: {
  key: "TestElemental-AllItems-TearofBlood-55819"
  value: {
-<<<<<<< HEAD
-  dps: 21492.94298
-=======
   dps: 21844.1705
->>>>>>> bc571657
   tps: 388.6702
  }
 }
 dps_results: {
  key: "TestElemental-AllItems-TearofBlood-56351"
  value: {
-<<<<<<< HEAD
-  dps: 21692.09511
-=======
   dps: 22047.5322
->>>>>>> bc571657
   tps: 388.94977
  }
 }
 dps_results: {
  key: "TestElemental-AllItems-TearsoftheVanquished-47215"
  value: {
-<<<<<<< HEAD
-  dps: 21122.84912
-=======
   dps: 21469.0419
->>>>>>> bc571657
   tps: 388.57189
  }
 }
 dps_results: {
  key: "TestElemental-AllItems-TendrilsofBurrowingDark-55810"
  value: {
-<<<<<<< HEAD
-  dps: 21645.76311
-=======
   dps: 21945.52228
->>>>>>> bc571657
   tps: 394.33901
  }
 }
 dps_results: {
  key: "TestElemental-AllItems-TendrilsofBurrowingDark-56339"
  value: {
-<<<<<<< HEAD
-  dps: 21993.49253
-=======
   dps: 22338.11249
->>>>>>> bc571657
   tps: 395.31983
  }
 }
 dps_results: {
  key: "TestElemental-AllItems-TheGeneral'sHeart-45507"
  value: {
-<<<<<<< HEAD
-  dps: 20893.59632
-=======
-  dps: 21232.6561
->>>>>>> bc571657
+  dps: 21232.6561
   tps: 388.10828
  }
 }
 dps_results: {
  key: "TestElemental-AllItems-Theralion'sMirror-59519"
  value: {
-<<<<<<< HEAD
-  dps: 22779.72221
-=======
   dps: 23056.67743
->>>>>>> bc571657
   tps: 399.08392
  }
 }
 dps_results: {
  key: "TestElemental-AllItems-Throngus'sFinger-56121"
  value: {
-<<<<<<< HEAD
-  dps: 20893.59632
-=======
-  dps: 21232.6561
->>>>>>> bc571657
+  dps: 21232.6561
   tps: 388.10828
  }
 }
 dps_results: {
  key: "TestElemental-AllItems-Throngus'sFinger-56449"
  value: {
-<<<<<<< HEAD
-  dps: 20893.59632
-=======
-  dps: 21232.6561
->>>>>>> bc571657
+  dps: 21232.6561
   tps: 388.10828
  }
 }
 dps_results: {
  key: "TestElemental-AllItems-ThunderingSkyflareDiamond"
  value: {
-<<<<<<< HEAD
-  dps: 21728.25757
-=======
   dps: 22038.82842
->>>>>>> bc571657
   tps: 466.4415
  }
 }
 dps_results: {
  key: "TestElemental-AllItems-Tia'sGrace-55874"
  value: {
-<<<<<<< HEAD
-  dps: 21259.39006
-=======
   dps: 21576.13152
->>>>>>> bc571657
   tps: 395.45415
  }
 }
 dps_results: {
  key: "TestElemental-AllItems-Tia'sGrace-56394"
  value: {
-<<<<<<< HEAD
-  dps: 21319.24006
-=======
   dps: 21663.72456
->>>>>>> bc571657
   tps: 395.31983
  }
 }
 dps_results: {
  key: "TestElemental-AllItems-TinyAbominationinaJar-50351"
  value: {
-<<<<<<< HEAD
-  dps: 21054.5838
-=======
   dps: 21428.92319
->>>>>>> bc571657
   tps: 391.62837
  }
 }
 dps_results: {
  key: "TestElemental-AllItems-TinyAbominationinaJar-50706"
  value: {
-<<<<<<< HEAD
-  dps: 21054.5838
-=======
   dps: 21428.92319
->>>>>>> bc571657
   tps: 391.62837
  }
 }
 dps_results: {
  key: "TestElemental-AllItems-TirelessSkyflareDiamond"
  value: {
-<<<<<<< HEAD
-  dps: 21787.61967
-=======
   dps: 22099.59445
->>>>>>> bc571657
   tps: 466.82644
  }
 }
 dps_results: {
  key: "TestElemental-AllItems-TirelessStarflareDiamond"
  value: {
-<<<<<<< HEAD
-  dps: 21774.3317
-=======
   dps: 22086.11775
->>>>>>> bc571657
   tps: 466.85765
  }
 }
 dps_results: {
  key: "TestElemental-AllItems-TomeofArcanePhenomena-36972"
  value: {
-<<<<<<< HEAD
-  dps: 21050.01779
-=======
   dps: 21394.3786
->>>>>>> bc571657
   tps: 388.42554
  }
 }
 dps_results: {
  key: "TestElemental-AllItems-TrenchantEarthshatterDiamond"
  value: {
-<<<<<<< HEAD
-  dps: 21774.3317
-=======
   dps: 22086.11775
->>>>>>> bc571657
   tps: 466.85765
  }
 }
 dps_results: {
  key: "TestElemental-AllItems-TrenchantEarthsiegeDiamond"
  value: {
-<<<<<<< HEAD
-  dps: 21787.61967
-=======
   dps: 22099.59445
->>>>>>> bc571657
   tps: 466.82644
  }
 }
 dps_results: {
  key: "TestElemental-AllItems-Tyrande'sFavoriteDoll-64645"
  value: {
-<<<<<<< HEAD
-  dps: 21793.27287
-=======
   dps: 22150.56972
->>>>>>> bc571657
   tps: 389.13231
  }
 }
 dps_results: {
  key: "TestElemental-AllItems-UndeadSlayer'sBlessedArmor"
  value: {
-<<<<<<< HEAD
-  dps: 15289.84585
-=======
   dps: 15592.55957
->>>>>>> bc571657
   tps: 362.44437
  }
 }
 dps_results: {
  key: "TestElemental-AllItems-UnheededWarning-59520"
  value: {
-<<<<<<< HEAD
-  dps: 20893.59632
-=======
-  dps: 21232.6561
->>>>>>> bc571657
+  dps: 21232.6561
   tps: 388.10828
  }
 }
 dps_results: {
  key: "TestElemental-AllItems-UnquenchableFlame-67101"
  value: {
-<<<<<<< HEAD
-  dps: 21284.44528
-=======
   dps: 21636.3691
->>>>>>> bc571657
   tps: 388.90263
  }
 }
 dps_results: {
  key: "TestElemental-AllItems-UnsolvableRiddle-62468"
  value: {
-<<<<<<< HEAD
-  dps: 21379.33476
-=======
   dps: 21693.94321
->>>>>>> bc571657
   tps: 394.52785
  }
 }
 dps_results: {
  key: "TestElemental-AllItems-UnsolvableRiddle-68709"
  value: {
-<<<<<<< HEAD
-  dps: 21379.33476
-=======
   dps: 21693.94321
->>>>>>> bc571657
   tps: 394.52785
  }
 }
 dps_results: {
  key: "TestElemental-AllItems-Val'anyr,HammerofAncientKings-46017"
  value: {
-<<<<<<< HEAD
-  dps: 18277.2135
-=======
   dps: 18559.92841
->>>>>>> bc571657
   tps: 456.77712
  }
 }
 dps_results: {
  key: "TestElemental-AllItems-VialofStolenMemories-59515"
  value: {
-<<<<<<< HEAD
-  dps: 20893.59632
-=======
-  dps: 21232.6561
->>>>>>> bc571657
+  dps: 21232.6561
   tps: 388.10828
  }
 }
 dps_results: {
  key: "TestElemental-AllItems-VialofStolenMemories-65109"
  value: {
-<<<<<<< HEAD
-  dps: 20893.59632
-=======
-  dps: 21232.6561
->>>>>>> bc571657
+  dps: 21232.6561
   tps: 388.10828
  }
 }
 dps_results: {
  key: "TestElemental-AllItems-ViciousGladiator'sBadgeofConquest-61033"
  value: {
-<<<<<<< HEAD
-  dps: 20893.59632
-=======
-  dps: 21232.6561
->>>>>>> bc571657
+  dps: 21232.6561
   tps: 388.10828
  }
 }
 dps_results: {
  key: "TestElemental-AllItems-ViciousGladiator'sBadgeofDominance-61035"
  value: {
-<<<<<<< HEAD
-  dps: 20893.59632
-=======
-  dps: 21232.6561
->>>>>>> bc571657
+  dps: 21232.6561
   tps: 388.10828
  }
 }
 dps_results: {
  key: "TestElemental-AllItems-ViciousGladiator'sBadgeofVictory-61034"
  value: {
-<<<<<<< HEAD
-  dps: 20893.59632
-=======
-  dps: 21232.6561
->>>>>>> bc571657
+  dps: 21232.6561
   tps: 388.10828
  }
 }
 dps_results: {
  key: "TestElemental-AllItems-ViciousGladiator'sEmblemofAccuracy-61027"
  value: {
-<<<<<<< HEAD
-  dps: 21917.56612
-=======
   dps: 22214.76582
->>>>>>> bc571657
   tps: 387.74409
  }
 }
 dps_results: {
  key: "TestElemental-AllItems-ViciousGladiator'sEmblemofAlacrity-61028"
  value: {
-<<<<<<< HEAD
-  dps: 21332.43676
-=======
   dps: 21712.4478
->>>>>>> bc571657
   tps: 401.21174
  }
 }
 dps_results: {
  key: "TestElemental-AllItems-ViciousGladiator'sEmblemofCruelty-61026"
  value: {
-<<<<<<< HEAD
-  dps: 21125.58473
-=======
   dps: 21481.9403
->>>>>>> bc571657
   tps: 384.00754
  }
 }
 dps_results: {
  key: "TestElemental-AllItems-ViciousGladiator'sEmblemofProficiency-61030"
  value: {
-<<<<<<< HEAD
-  dps: 20893.59632
-=======
-  dps: 21232.6561
->>>>>>> bc571657
+  dps: 21232.6561
   tps: 388.10828
  }
 }
 dps_results: {
  key: "TestElemental-AllItems-ViciousGladiator'sEmblemofProwess-61029"
  value: {
-<<<<<<< HEAD
-  dps: 21438.36325
-=======
   dps: 21751.53638
->>>>>>> bc571657
   tps: 396.3408
  }
 }
 dps_results: {
  key: "TestElemental-AllItems-ViciousGladiator'sEmblemofTenacity-61032"
  value: {
-<<<<<<< HEAD
-  dps: 20893.59632
-=======
-  dps: 21232.6561
->>>>>>> bc571657
+  dps: 21232.6561
   tps: 388.10828
  }
 }
 dps_results: {
  key: "TestElemental-AllItems-ViciousGladiator'sInsigniaofConquest-61047"
  value: {
-<<<<<<< HEAD
-  dps: 20893.59632
-=======
-  dps: 21232.6561
->>>>>>> bc571657
+  dps: 21232.6561
   tps: 388.10828
  }
 }
 dps_results: {
  key: "TestElemental-AllItems-ViciousGladiator'sInsigniaofDominance-61045"
  value: {
-<<<<<<< HEAD
-  dps: 21583.17087
-=======
   dps: 21904.417
->>>>>>> bc571657
   tps: 388.10828
  }
 }
 dps_results: {
  key: "TestElemental-AllItems-ViciousGladiator'sInsigniaofVictory-61046"
  value: {
-<<<<<<< HEAD
-  dps: 20893.59632
-=======
-  dps: 21232.6561
->>>>>>> bc571657
+  dps: 21232.6561
   tps: 388.10828
  }
 }
 dps_results: {
  key: "TestElemental-AllItems-WingedTalisman-37844"
  value: {
-<<<<<<< HEAD
-  dps: 21033.71742
-=======
   dps: 21420.67568
->>>>>>> bc571657
   tps: 391.65065
  }
 }
 dps_results: {
  key: "TestElemental-AllItems-WitchingHourglass-55787"
  value: {
-<<<<<<< HEAD
-  dps: 21525.30488
-=======
   dps: 21913.2793
->>>>>>> bc571657
   tps: 396.22368
  }
 }
 dps_results: {
  key: "TestElemental-AllItems-WitchingHourglass-56320"
  value: {
-<<<<<<< HEAD
-  dps: 21858.73289
-=======
   dps: 22240.28528
->>>>>>> bc571657
   tps: 404.71304
  }
 }
 dps_results: {
  key: "TestElemental-AllItems-World-QuellerFocus-63842"
  value: {
-<<<<<<< HEAD
-  dps: 21166.35636
-=======
   dps: 21474.3555
->>>>>>> bc571657
   tps: 394.43578
  }
 }
 dps_results: {
  key: "TestElemental-AllItems-Za'brox'sLuckyTooth-63742"
  value: {
-<<<<<<< HEAD
-  dps: 20893.59632
-=======
-  dps: 21232.6561
->>>>>>> bc571657
+  dps: 21232.6561
   tps: 388.10828
  }
 }
 dps_results: {
  key: "TestElemental-AllItems-Za'brox'sLuckyTooth-63745"
  value: {
-<<<<<<< HEAD
-  dps: 20893.59632
-=======
-  dps: 21232.6561
->>>>>>> bc571657
+  dps: 21232.6561
   tps: 388.10828
  }
 }
 dps_results: {
  key: "TestElemental-Average-Default"
  value: {
-<<<<<<< HEAD
-  dps: 22736.30734
-=======
   dps: 23073.15615
->>>>>>> bc571657
   tps: 459.0961
  }
 }
 dps_results: {
  key: "TestElemental-Settings-Orc-p1-Standard-default-FullBuffs-LongMultiTarget"
  value: {
-<<<<<<< HEAD
-  dps: 24484.01778
-=======
   dps: 28342.28293
->>>>>>> bc571657
   tps: 7831.91773
  }
 }
 dps_results: {
  key: "TestElemental-Settings-Orc-p1-Standard-default-FullBuffs-LongSingleTarget"
  value: {
-<<<<<<< HEAD
-  dps: 22532.63573
-=======
   dps: 22842.97715
->>>>>>> bc571657
   tps: 468.44099
  }
 }
 dps_results: {
  key: "TestElemental-Settings-Orc-p1-Standard-default-FullBuffs-ShortSingleTarget"
  value: {
-<<<<<<< HEAD
-  dps: 26478.78786
-=======
   dps: 26946.55577
->>>>>>> bc571657
   tps: 571.33538
  }
 }
 dps_results: {
  key: "TestElemental-Settings-Orc-p1-Standard-default-NoBuffs-LongMultiTarget"
  value: {
-<<<<<<< HEAD
-  dps: 16253.53423
-=======
   dps: 18949.32156
->>>>>>> bc571657
   tps: 5884.01675
  }
 }
 dps_results: {
  key: "TestElemental-Settings-Orc-p1-Standard-default-NoBuffs-LongSingleTarget"
  value: {
-<<<<<<< HEAD
-  dps: 17521.13339
-=======
   dps: 17743.90566
->>>>>>> bc571657
   tps: 464.65738
  }
 }
 dps_results: {
  key: "TestElemental-Settings-Orc-p1-Standard-default-NoBuffs-ShortSingleTarget"
  value: {
-<<<<<<< HEAD
-  dps: 19487.42704
-=======
   dps: 19808.35338
->>>>>>> bc571657
   tps: 509.53338
  }
 }
 dps_results: {
  key: "TestElemental-Settings-Troll-p1-Standard-default-FullBuffs-LongMultiTarget"
  value: {
-<<<<<<< HEAD
-  dps: 24314.57242
-=======
   dps: 28172.32003
->>>>>>> bc571657
   tps: 7831.02526
  }
 }
 dps_results: {
  key: "TestElemental-Settings-Troll-p1-Standard-default-FullBuffs-LongSingleTarget"
  value: {
-<<<<<<< HEAD
-  dps: 22393.29197
-=======
   dps: 22711.5649
->>>>>>> bc571657
   tps: 467.88713
  }
 }
 dps_results: {
  key: "TestElemental-Settings-Troll-p1-Standard-default-FullBuffs-ShortSingleTarget"
  value: {
-<<<<<<< HEAD
-  dps: 26277.62861
-=======
   dps: 26745.32489
->>>>>>> bc571657
   tps: 570.20189
  }
 }
 dps_results: {
  key: "TestElemental-Settings-Troll-p1-Standard-default-NoBuffs-LongMultiTarget"
  value: {
-<<<<<<< HEAD
-  dps: 16096.57323
-=======
   dps: 18795.37182
->>>>>>> bc571657
   tps: 5936.6256
  }
 }
 dps_results: {
  key: "TestElemental-Settings-Troll-p1-Standard-default-NoBuffs-LongSingleTarget"
  value: {
-<<<<<<< HEAD
-  dps: 17422.85328
-=======
   dps: 17656.2664
->>>>>>> bc571657
   tps: 464.45362
  }
 }
 dps_results: {
  key: "TestElemental-Settings-Troll-p1-Standard-default-NoBuffs-ShortSingleTarget"
  value: {
-<<<<<<< HEAD
-  dps: 19338.73946
-=======
   dps: 19659.60697
->>>>>>> bc571657
   tps: 508.4897
  }
 }
 dps_results: {
  key: "TestElemental-SwitchInFrontOfTarget-Default"
  value: {
-<<<<<<< HEAD
-  dps: 22214.10472
-=======
   dps: 22532.37765
->>>>>>> bc571657
   tps: 467.88713
  }
 }