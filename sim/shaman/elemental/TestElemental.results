character_stats_results: {
 key: "TestElemental-CharacterStats-Default"
 value: {
  final_stats: 396
  final_stats: 346.5
  final_stats: 1395.35
  final_stats: 1255.98
  final_stats: 335.5
  final_stats: 2860.3
  final_stats: 336.4784
  final_stats: 294
  final_stats: 1333.07424
  final_stats: 675
  final_stats: 0
  final_stats: 1676.95
  final_stats: 294
  final_stats: 1211.12737
  final_stats: 675
  final_stats: 0
  final_stats: 0
  final_stats: 22955.7
  final_stats: 0
  final_stats: 0
  final_stats: 16372.5
  final_stats: 755.7
  final_stats: 0
  final_stats: 0
  final_stats: 221
  final_stats: 0
  final_stats: 0
  final_stats: 0
  final_stats: 20712.5
  final_stats: 75
  final_stats: 75
  final_stats: 75
  final_stats: 75
  final_stats: 130
  final_stats: 0
  final_stats: 0
  final_stats: 0
  final_stats: 0
  final_stats: 0
  final_stats: 0
 }
}
stat_weights_results: {
 key: "TestElemental-StatWeights-Default"
 value: {
  weights: 0
  weights: 0
  weights: 0
  weights: 0.4673
  weights: 0
  weights: 1.52847
  weights: 0
  weights: 0
  weights: 1.07343
  weights: 0
  weights: 0
  weights: 0
  weights: 0
  weights: 0
  weights: 0
  weights: 0
  weights: 0
  weights: 0
  weights: 0
  weights: 0
  weights: 0
  weights: 0
  weights: 0
  weights: 0
  weights: 0
  weights: 0
  weights: 0
  weights: 0
  weights: 0
  weights: 0
  weights: 0
  weights: 0
  weights: 0
  weights: 0
  weights: 0
  weights: 0
  weights: 0
  weights: 0
  weights: 0
  weights: 0
 }
}
dps_results: {
 key: "TestElemental-AllItems-Althor'sAbacus-50359"
 value: {
  dps: 6596.91481
  tps: 4172.62419
 }
}
dps_results: {
 key: "TestElemental-AllItems-Althor'sAbacus-50366"
 value: {
  dps: 6629.19605
  tps: 4192.85612
 }
}
dps_results: {
 key: "TestElemental-AllItems-AshtongueTalismanofVision-32491"
 value: {
  dps: 6334.26291
  tps: 4008.00984
 }
}
dps_results: {
 key: "TestElemental-AllItems-AustereEarthsiegeDiamond"
 value: {
  dps: 6570.72238
  tps: 4141.4038
 }
}
dps_results: {
 key: "TestElemental-AllItems-Bandit'sInsignia-40371"
 value: {
  dps: 6334.26291
  tps: 4008.00984
 }
}
dps_results: {
 key: "TestElemental-AllItems-BaubleofTrueBlood-50354"
 value: {
  dps: 6334.38435
  tps: 4007.86328
  hps: 91.54994
 }
}
dps_results: {
 key: "TestElemental-AllItems-BaubleofTrueBlood-50726"
 value: {
  dps: 6334.38435
  tps: 4007.86328
  hps: 91.54994
 }
}
dps_results: {
 key: "TestElemental-AllItems-BeamingEarthsiegeDiamond"
 value: {
  dps: 6580.48843
  tps: 4144.95579
 }
}
dps_results: {
 key: "TestElemental-AllItems-Beast-tamer'sShoulders-30892"
 value: {
  dps: 6391.1611
  tps: 4045.40674
 }
}
dps_results: {
 key: "TestElemental-AllItems-Bizuri'sTotemofShatteredIce-50458"
 value: {
  dps: 6950.53619
  tps: 4389.16487
 }
}
dps_results: {
 key: "TestElemental-AllItems-BlackBruise-50035"
 value: {
  dps: 5799.87255
  tps: 3666.31429
 }
}
dps_results: {
 key: "TestElemental-AllItems-BlackBruise-50692"
 value: {
  dps: 5799.87255
  tps: 3666.31429
 }
}
dps_results: {
 key: "TestElemental-AllItems-BlessedGarboftheUndeadSlayer"
 value: {
  dps: 5243.71631
  tps: 3345.06126
 }
}
dps_results: {
 key: "TestElemental-AllItems-BlessedRegaliaofUndeadCleansing"
 value: {
  dps: 5501.62539
  tps: 3511.64806
 }
}
dps_results: {
 key: "TestElemental-AllItems-BracingEarthsiegeDiamond"
 value: {
  dps: 6607.55833
  tps: 4081.59788
 }
}
dps_results: {
 key: "TestElemental-AllItems-Bryntroll,theBoneArbiter-50415"
 value: {
  dps: 6785.46821
  tps: 4277.85785
 }
}
dps_results: {
 key: "TestElemental-AllItems-Bryntroll,theBoneArbiter-50709"
 value: {
  dps: 6785.46821
  tps: 4277.85785
 }
}
dps_results: {
 key: "TestElemental-AllItems-ChaoticSkyflareDiamond"
 value: {
  dps: 6785.46821
  tps: 4277.85785
 }
}
dps_results: {
 key: "TestElemental-AllItems-CorpseTongueCoin-50349"
 value: {
  dps: 6334.26291
  tps: 4008.00984
 }
}
dps_results: {
 key: "TestElemental-AllItems-CorpseTongueCoin-50352"
 value: {
  dps: 6334.26291
  tps: 4008.00984
 }
}
dps_results: {
 key: "TestElemental-AllItems-CorrodedSkeletonKey-50356"
 value: {
  dps: 6334.26291
  tps: 4008.00984
  hps: 64
 }
}
dps_results: {
 key: "TestElemental-AllItems-DarkmoonCard:Berserker!-42989"
 value: {
  dps: 6431.82838
  tps: 4064.3636
 }
}
dps_results: {
 key: "TestElemental-AllItems-DarkmoonCard:Death-42990"
 value: {
  dps: 6471.81729
  tps: 4119.56046
 }
}
dps_results: {
 key: "TestElemental-AllItems-DarkmoonCard:Greatness-44255"
 value: {
  dps: 6382.58208
  tps: 4051.41188
 }
}
dps_results: {
 key: "TestElemental-AllItems-DeadlyGladiator'sTotemofSurvival-42602"
 value: {
  dps: 6712.79217
  tps: 4236.09584
 }
}
dps_results: {
 key: "TestElemental-AllItems-Death'sChoice-47464"
 value: {
  dps: 6334.26291
  tps: 4008.00984
 }
}
dps_results: {
 key: "TestElemental-AllItems-DeathKnight'sAnguish-38212"
 value: {
  dps: 6374.20902
  tps: 4031.94509
 }
}
dps_results: {
 key: "TestElemental-AllItems-Deathbringer'sWill-50362"
 value: {
  dps: 6395.30028
  tps: 4049.73527
 }
}
dps_results: {
 key: "TestElemental-AllItems-Deathbringer'sWill-50363"
 value: {
  dps: 6418.48742
  tps: 4061.69855
 }
}
dps_results: {
 key: "TestElemental-AllItems-Defender'sCode-40257"
 value: {
  dps: 6334.26291
  tps: 4008.00984
 }
}
dps_results: {
 key: "TestElemental-AllItems-DestructiveSkyflareDiamond"
 value: {
  dps: 6596.54723
  tps: 4157.95619
 }
}
dps_results: {
 key: "TestElemental-AllItems-DislodgedForeignObject-50348"
 value: {
  dps: 6957.23365
  tps: 4396.89617
 }
}
dps_results: {
 key: "TestElemental-AllItems-DislodgedForeignObject-50353"
 value: {
  dps: 6874.64568
  tps: 4345.98026
 }
}
dps_results: {
 key: "TestElemental-AllItems-EarthshatterBattlegear"
 value: {
  dps: 5156.82559
  tps: 3267.28327
 }
}
dps_results: {
 key: "TestElemental-AllItems-EarthshatterGarb"
 value: {
  dps: 5994.4589
  tps: 3801.79312
 }
}
dps_results: {
 key: "TestElemental-AllItems-EffulgentSkyflareDiamond"
 value: {
  dps: 6570.72238
  tps: 4141.4038
 }
}
dps_results: {
 key: "TestElemental-AllItems-EmberSkyflareDiamond"
 value: {
  dps: 6607.34087
  tps: 4161.51762
 }
}
dps_results: {
 key: "TestElemental-AllItems-EnigmaticSkyflareDiamond"
 value: {
  dps: 6589.93254
  tps: 4154.00314
 }
}
dps_results: {
 key: "TestElemental-AllItems-EnigmaticStarflareDiamond"
 value: {
  dps: 6587.36722
  tps: 4152.46117
 }
}
dps_results: {
 key: "TestElemental-AllItems-EphemeralSnowflake-50260"
 value: {
  dps: 6451.92187
  tps: 4096.90732
 }
}
dps_results: {
 key: "TestElemental-AllItems-EssenceofGossamer-37220"
 value: {
  dps: 6334.26291
  tps: 4008.00984
 }
}
dps_results: {
 key: "TestElemental-AllItems-EternalEarthsiegeDiamond"
 value: {
  dps: 6570.72238
  tps: 4141.4038
 }
}
dps_results: {
 key: "TestElemental-AllItems-ExtractofNecromanticPower-40373"
 value: {
  dps: 6475.62123
  tps: 4118.59155
 }
}
dps_results: {
 key: "TestElemental-AllItems-EyeoftheBroodmother-45308"
 value: {
  dps: 6616.53306
  tps: 4180.41528
 }
}
dps_results: {
 key: "TestElemental-AllItems-Figurine-SapphireOwl-42413"
 value: {
  dps: 6365.82501
  tps: 4029.5534
 }
}
dps_results: {
 key: "TestElemental-AllItems-ForethoughtTalisman-40258"
 value: {
  dps: 6497.13643
  tps: 4110.08913
 }
}
dps_results: {
 key: "TestElemental-AllItems-ForgeEmber-37660"
 value: {
  dps: 6546.9171
  tps: 4138.76383
 }
}
dps_results: {
 key: "TestElemental-AllItems-ForlornSkyflareDiamond"
 value: {
  dps: 6607.55833
  tps: 4164.39716
 }
}
dps_results: {
 key: "TestElemental-AllItems-ForlornStarflareDiamond"
 value: {
  dps: 6600.19114
  tps: 4159.79849
 }
}
dps_results: {
 key: "TestElemental-AllItems-FrostWitch'sBattlegear"
 value: {
  dps: 5515.47678
  tps: 3487.33133
 }
}
dps_results: {
 key: "TestElemental-AllItems-FrostWitch'sRegalia"
 value: {
  dps: 6954.9369
  tps: 4369.67752
 }
}
dps_results: {
 key: "TestElemental-AllItems-FuriousGladiator'sTotemofSurvival-42603"
 value: {
  dps: 6726.69142
  tps: 4244.68582
 }
}
dps_results: {
 key: "TestElemental-AllItems-FuryoftheFiveFlights-40431"
 value: {
  dps: 6334.26291
  tps: 4008.00984
 }
}
dps_results: {
 key: "TestElemental-AllItems-FuturesightRune-38763"
 value: {
  dps: 6425.23731
  tps: 4065.0271
 }
}
dps_results: {
 key: "TestElemental-AllItems-Gladiator'sEarthshaker"
 value: {
  dps: 5068.96616
  tps: 3224.71995
 }
}
dps_results: {
 key: "TestElemental-AllItems-Gladiator'sWartide"
 value: {
  dps: 5991.8651
  tps: 3810.44933
 }
}
dps_results: {
 key: "TestElemental-AllItems-GlowingTwilightScale-54573"
 value: {
  dps: 6613.05543
  tps: 4182.74015
 }
}
dps_results: {
 key: "TestElemental-AllItems-GlowingTwilightScale-54589"
 value: {
  dps: 6649.73866
  tps: 4205.73099
 }
}
dps_results: {
 key: "TestElemental-AllItems-GnomishLightningGenerator-41121"
 value: {
  dps: 6485.81513
  tps: 4124.32402
 }
}
dps_results: {
 key: "TestElemental-AllItems-HatefulGladiator'sTotemofSurvival-42601"
 value: {
  dps: 6676.11531
  tps: 4213.68612
 }
}
dps_results: {
 key: "TestElemental-AllItems-Heartpierce-49982"
 value: {
  dps: 6785.46821
  tps: 4277.85785
 }
}
dps_results: {
 key: "TestElemental-AllItems-Heartpierce-50641"
 value: {
  dps: 6785.46821
  tps: 4277.85785
 }
}
dps_results: {
 key: "TestElemental-AllItems-ImpassiveSkyflareDiamond"
 value: {
  dps: 6589.93254
  tps: 4154.00314
 }
}
dps_results: {
 key: "TestElemental-AllItems-ImpassiveStarflareDiamond"
 value: {
  dps: 6587.36722
  tps: 4152.46117
 }
}
dps_results: {
 key: "TestElemental-AllItems-IncisorFragment-37723"
 value: {
  dps: 6334.26291
  tps: 4008.00984
 }
}
dps_results: {
 key: "TestElemental-AllItems-InsightfulEarthsiegeDiamond"
 value: {
  dps: 6568.01653
  tps: 4141.44613
 }
}
dps_results: {
 key: "TestElemental-AllItems-InvigoratingEarthsiegeDiamond"
 value: {
  dps: 6570.72238
  tps: 4141.4038
 }
}
dps_results: {
 key: "TestElemental-AllItems-Lavanthor'sTalisman-37872"
 value: {
  dps: 6334.26291
  tps: 4008.00984
 }
}
dps_results: {
 key: "TestElemental-AllItems-MajesticDragonFigurine-40430"
 value: {
  dps: 6334.26291
  tps: 4008.00984
 }
}
dps_results: {
 key: "TestElemental-AllItems-MeteoriteWhetstone-37390"
 value: {
  dps: 6406.97755
  tps: 4051.02542
 }
}
dps_results: {
 key: "TestElemental-AllItems-NevermeltingIceCrystal-50259"
 value: {
  dps: 6531.71129
  tps: 4132.03751
 }
}
dps_results: {
 key: "TestElemental-AllItems-OfferingofSacrifice-37638"
 value: {
  dps: 6334.26291
  tps: 4008.00984
 }
}
dps_results: {
 key: "TestElemental-AllItems-PersistentEarthshatterDiamond"
 value: {
  dps: 6570.72238
  tps: 4141.4038
 }
}
dps_results: {
 key: "TestElemental-AllItems-PersistentEarthsiegeDiamond"
 value: {
  dps: 6570.72238
  tps: 4141.4038
 }
}
dps_results: {
 key: "TestElemental-AllItems-PetrifiedTwilightScale-54571"
 value: {
  dps: 6334.26291
  tps: 4008.00984
 }
}
dps_results: {
 key: "TestElemental-AllItems-PetrifiedTwilightScale-54591"
 value: {
  dps: 6334.26291
  tps: 4008.00984
 }
}
dps_results: {
 key: "TestElemental-AllItems-PowerfulEarthshatterDiamond"
 value: {
  dps: 6570.72238
  tps: 4141.4038
 }
}
dps_results: {
 key: "TestElemental-AllItems-PowerfulEarthsiegeDiamond"
 value: {
  dps: 6570.72238
  tps: 4141.4038
 }
}
dps_results: {
 key: "TestElemental-AllItems-PurifiedShardoftheGods"
 value: {
  dps: 6334.26291
  tps: 4008.00984
 }
}
dps_results: {
 key: "TestElemental-AllItems-ReignoftheDead-47316"
 value: {
  dps: 6756.71923
  tps: 4363.6872
 }
}
dps_results: {
 key: "TestElemental-AllItems-ReignoftheDead-47477"
 value: {
  dps: 6807.3116
  tps: 4404.48317
 }
}
dps_results: {
 key: "TestElemental-AllItems-RelentlessEarthsiegeDiamond"
 value: {
  dps: 6764.621
  tps: 4264.17357
 }
}
dps_results: {
 key: "TestElemental-AllItems-RelentlessGladiator'sTotemofSurvival-42604"
 value: {
  dps: 6743.56908
  tps: 4255.11652
 }
}
dps_results: {
 key: "TestElemental-AllItems-RevitalizingSkyflareDiamond"
 value: {
  dps: 6567.09441
  tps: 4138.94527
 }
}
dps_results: {
 key: "TestElemental-AllItems-RuneofRepulsion-40372"
 value: {
  dps: 6334.26291
  tps: 4008.00984
 }
}
dps_results: {
 key: "TestElemental-AllItems-SavageGladiator'sTotemofSurvival-42594"
 value: {
  dps: 6670.82187
  tps: 4210.37319
 }
}
dps_results: {
 key: "TestElemental-AllItems-SealofthePantheon-36993"
 value: {
  dps: 6334.26291
  tps: 4008.00984
 }
}
dps_results: {
 key: "TestElemental-AllItems-Shadowmourne-49623"
 value: {
  dps: 6785.46821
  tps: 4277.85785
 }
}
dps_results: {
 key: "TestElemental-AllItems-ShinyShardoftheGods"
 value: {
  dps: 6334.26291
  tps: 4008.00984
 }
}
dps_results: {
 key: "TestElemental-AllItems-Sindragosa'sFlawlessFang-50361"
 value: {
  dps: 6334.26291
  tps: 4008.00984
 }
}
dps_results: {
 key: "TestElemental-AllItems-SkycallTotem-33506"
 value: {
  dps: 6677.83899
  tps: 4211.3733
 }
}
dps_results: {
 key: "TestElemental-AllItems-SkyshatterHarness"
 value: {
  dps: 4343.51906
  tps: 2775.57969
 }
}
dps_results: {
 key: "TestElemental-AllItems-SkyshatterRegalia"
 value: {
  dps: 5135.30027
  tps: 3261.04185
 }
}
dps_results: {
 key: "TestElemental-AllItems-SliverofPureIce-50339"
 value: {
  dps: 6580.69367
  tps: 4170.00796
 }
}
dps_results: {
 key: "TestElemental-AllItems-SliverofPureIce-50346"
 value: {
  dps: 6610.10925
  tps: 4189.13532
 }
}
dps_results: {
 key: "TestElemental-AllItems-SoulPreserver-37111"
 value: {
  dps: 6444.31259
  tps: 4076.98233
 }
}
dps_results: {
 key: "TestElemental-AllItems-SouloftheDead-40382"
 value: {
  dps: 6443.92978
  tps: 4079.94168
 }
}
dps_results: {
 key: "TestElemental-AllItems-SparkofLife-37657"
 value: {
  dps: 6469.80655
  tps: 4093.40042
 }
}
dps_results: {
 key: "TestElemental-AllItems-SphereofRedDragon'sBlood-37166"
 value: {
  dps: 6525.6483
  tps: 4118.49049
 }
}
dps_results: {
 key: "TestElemental-AllItems-Stonebreaker'sTotem-33507"
 value: {
  dps: 6643.29594
  tps: 4193.14594
 }
}
dps_results: {
 key: "TestElemental-AllItems-StormshroudArmor"
 value: {
  dps: 5050.98752
  tps: 3220.04613
 }
}
dps_results: {
 key: "TestElemental-AllItems-SwiftSkyflareDiamond"
 value: {
  dps: 6570.72238
  tps: 4141.4038
 }
}
dps_results: {
 key: "TestElemental-AllItems-SwiftStarflareDiamond"
 value: {
  dps: 6570.72238
  tps: 4141.4038
 }
}
dps_results: {
 key: "TestElemental-AllItems-SwiftWindfireDiamond"
 value: {
  dps: 6570.72238
  tps: 4141.4038
 }
}
dps_results: {
 key: "TestElemental-AllItems-TalismanofTrollDivinity-37734"
 value: {
  dps: 6334.26291
  tps: 4008.00984
 }
}
dps_results: {
 key: "TestElemental-AllItems-TearsoftheVanquished-47215"
 value: {
  dps: 6379.75394
  tps: 4035.67799
 }
}
dps_results: {
 key: "TestElemental-AllItems-TheFistsofFury"
 value: {
  dps: 6005.46235
  tps: 3795.09498
 }
}
dps_results: {
 key: "TestElemental-AllItems-TheGeneral'sHeart-45507"
 value: {
  dps: 6334.26291
  tps: 4008.00984
 }
}
dps_results: {
 key: "TestElemental-AllItems-Thrall'sBattlegear"
 value: {
  dps: 5443.53723
  tps: 3454.61524
 }
}
dps_results: {
 key: "TestElemental-AllItems-Thrall'sRegalia"
 value: {
  dps: 6431.83033
  tps: 4075.82746
 }
}
dps_results: {
 key: "TestElemental-AllItems-ThunderingSkyflareDiamond"
 value: {
  dps: 6570.72238
  tps: 4141.4038
 }
}
dps_results: {
 key: "TestElemental-AllItems-TidefuryRaiment"
 value: {
  dps: 4919.31377
  tps: 3132.49242
 }
}
dps_results: {
 key: "TestElemental-AllItems-TinyAbominationinaJar-50351"
 value: {
  dps: 6563.33332
  tps: 4137.81866
 }
}
dps_results: {
 key: "TestElemental-AllItems-TinyAbominationinaJar-50706"
 value: {
  dps: 6563.33332
  tps: 4137.81866
 }
}
dps_results: {
 key: "TestElemental-AllItems-TirelessSkyflareDiamond"
 value: {
  dps: 6607.55833
  tps: 4164.39716
 }
}
dps_results: {
 key: "TestElemental-AllItems-TirelessStarflareDiamond"
 value: {
  dps: 6600.19114
  tps: 4159.79849
 }
}
dps_results: {
 key: "TestElemental-AllItems-TomeofArcanePhenomena-36972"
 value: {
  dps: 6506.21245
  tps: 4117.3363
 }
}
dps_results: {
 key: "TestElemental-AllItems-TotemofElectrifyingWind-47666"
 value: {
  dps: 6916.27722
  tps: 4364.92758
 }
}
dps_results: {
 key: "TestElemental-AllItems-TotemofQuakingEarth-47667"
 value: {
  dps: 6643.29594
  tps: 4193.14594
 }
}
dps_results: {
 key: "TestElemental-AllItems-TotemoftheAvalanche-50463"
 value: {
  dps: 6643.29594
  tps: 4193.14594
 }
}
dps_results: {
 key: "TestElemental-AllItems-TotemoftheElementalPlane-40708"
 value: {
  dps: 6729.45287
  tps: 4248.86335
 }
}
dps_results: {
 key: "TestElemental-AllItems-TrenchantEarthshatterDiamond"
 value: {
  dps: 6600.19114
  tps: 4159.79849
 }
}
dps_results: {
 key: "TestElemental-AllItems-TrenchantEarthsiegeDiamond"
 value: {
  dps: 6607.55833
  tps: 4164.39716
 }
}
dps_results: {
 key: "TestElemental-AllItems-UndeadSlayer'sBlessedArmor"
 value: {
  dps: 5111.60345
  tps: 3267.32903
 }
}
dps_results: {
 key: "TestElemental-AllItems-Val'anyr,HammerofAncientKings-46017"
 value: {
  dps: 7035.43222
  tps: 4433.04358
 }
}
dps_results: {
 key: "TestElemental-AllItems-WingedTalisman-37844"
 value: {
  dps: 6442.87482
  tps: 4076.49144
 }
}
dps_results: {
 key: "TestElemental-AllItems-WorldbreakerBattlegear"
 value: {
  dps: 5374.7917
  tps: 3404.99296
 }
}
dps_results: {
 key: "TestElemental-AllItems-WorldbreakerGarb"
 value: {
  dps: 6505.34543
  tps: 4182.39314
 }
}
dps_results: {
 key: "TestElemental-AllItems-WrathfulGladiator'sTotemofSurvival-51513"
 value: {
  dps: 6761.43954
  tps: 4266.16078
 }
}
dps_results: {
 key: "TestElemental-Average-Default"
 value: {
  dps: 6846.83824
  tps: 4322.46304
 }
}
dps_results: {
 key: "TestElemental-Settings-Orc-P1-Adaptive-FullBuffs-LongMultiTarget"
 value: {
  dps: 12603.28003
  tps: 9289.98939
 }
}
dps_results: {
 key: "TestElemental-Settings-Orc-P1-Adaptive-FullBuffs-LongSingleTarget"
 value: {
  dps: 6783.59097
  tps: 4273.71958
 }
}
dps_results: {
 key: "TestElemental-Settings-Orc-P1-Adaptive-FullBuffs-ShortSingleTarget"
 value: {
  dps: 7667.68741
  tps: 4842.9936
 }
}
dps_results: {
 key: "TestElemental-Settings-Orc-P1-Adaptive-NoBuffs-LongMultiTarget"
 value: {
  dps: 4636.69621
  tps: 3422.47387
 }
}
dps_results: {
 key: "TestElemental-Settings-Orc-P1-Adaptive-NoBuffs-LongSingleTarget"
 value: {
  dps: 3616.42508
  tps: 2325.12443
 }
}
dps_results: {
 key: "TestElemental-Settings-Orc-P1-Adaptive-NoBuffs-ShortSingleTarget"
 value: {
  dps: 5566.6755
  tps: 3497.83122
 }
}
dps_results: {
 key: "TestElemental-Settings-Orc-P1-EleFireElemental-FullBuffs-LongMultiTarget"
 value: {
<<<<<<< HEAD
  dps: 14037.84428
  tps: 8588.51365
=======
  dps: 15273.10165
  tps: 9171.71477
>>>>>>> 5b19813d
 }
}
dps_results: {
 key: "TestElemental-Settings-Orc-P1-EleFireElemental-FullBuffs-LongSingleTarget"
 value: {
<<<<<<< HEAD
  dps: 7121.5544
  tps: 4122.21165
=======
  dps: 7380.27637
  tps: 4245.09094
>>>>>>> 5b19813d
 }
}
dps_results: {
 key: "TestElemental-Settings-Orc-P1-EleFireElemental-FullBuffs-ShortSingleTarget"
 value: {
<<<<<<< HEAD
  dps: 8783.02416
  tps: 4683.59979
=======
  dps: 9025.17225
  tps: 4778.88447
>>>>>>> 5b19813d
 }
}
dps_results: {
 key: "TestElemental-Settings-Orc-P1-EleFireElemental-NoBuffs-LongMultiTarget"
 value: {
<<<<<<< HEAD
  dps: 6112.08498
  tps: 2925.15189
=======
  dps: 6924.87755
  tps: 3387.93706
>>>>>>> 5b19813d
 }
}
dps_results: {
 key: "TestElemental-Settings-Orc-P1-EleFireElemental-NoBuffs-LongSingleTarget"
 value: {
<<<<<<< HEAD
  dps: 3555.54301
  tps: 1968.54623
=======
  dps: 4031.91121
  tps: 2250.72174
>>>>>>> 5b19813d
 }
}
dps_results: {
 key: "TestElemental-Settings-Orc-P1-EleFireElemental-NoBuffs-ShortSingleTarget"
 value: {
<<<<<<< HEAD
  dps: 6401.14107
  tps: 3309.86199
=======
  dps: 6642.00121
  tps: 3416.27543
>>>>>>> 5b19813d
 }
}
dps_results: {
 key: "TestElemental-Settings-Troll-P1-Adaptive-FullBuffs-LongMultiTarget"
 value: {
  dps: 12442.9064
  tps: 9178.49708
 }
}
dps_results: {
 key: "TestElemental-Settings-Troll-P1-Adaptive-FullBuffs-LongSingleTarget"
 value: {
  dps: 6785.46821
  tps: 4277.85785
 }
}
dps_results: {
 key: "TestElemental-Settings-Troll-P1-Adaptive-FullBuffs-ShortSingleTarget"
 value: {
  dps: 7566.10499
  tps: 4774.77637
 }
}
dps_results: {
 key: "TestElemental-Settings-Troll-P1-Adaptive-NoBuffs-LongMultiTarget"
 value: {
  dps: 4677.47678
  tps: 3445.36173
 }
}
dps_results: {
 key: "TestElemental-Settings-Troll-P1-Adaptive-NoBuffs-LongSingleTarget"
 value: {
  dps: 3563.74067
  tps: 2296.01353
 }
}
dps_results: {
 key: "TestElemental-Settings-Troll-P1-Adaptive-NoBuffs-ShortSingleTarget"
 value: {
  dps: 5477.48389
  tps: 3438.24594
 }
}
dps_results: {
 key: "TestElemental-Settings-Troll-P1-EleFireElemental-FullBuffs-LongMultiTarget"
 value: {
<<<<<<< HEAD
  dps: 13830.10309
  tps: 8584.61049
=======
  dps: 14838.54833
  tps: 8999.86316
>>>>>>> 5b19813d
 }
}
dps_results: {
 key: "TestElemental-Settings-Troll-P1-EleFireElemental-FullBuffs-LongSingleTarget"
 value: {
<<<<<<< HEAD
  dps: 7081.13024
  tps: 4131.75161
=======
  dps: 7341.02902
  tps: 4243.26408
>>>>>>> 5b19813d
 }
}
dps_results: {
 key: "TestElemental-Settings-Troll-P1-EleFireElemental-FullBuffs-ShortSingleTarget"
 value: {
<<<<<<< HEAD
  dps: 8611.17686
  tps: 4629.68545
=======
  dps: 8851.28483
  tps: 4724.57911
>>>>>>> 5b19813d
 }
}
dps_results: {
 key: "TestElemental-Settings-Troll-P1-EleFireElemental-NoBuffs-LongMultiTarget"
 value: {
<<<<<<< HEAD
  dps: 5916.23085
  tps: 2912.70974
=======
  dps: 6734.19727
  tps: 3371.56984
>>>>>>> 5b19813d
 }
}
dps_results: {
 key: "TestElemental-Settings-Troll-P1-EleFireElemental-NoBuffs-LongSingleTarget"
 value: {
<<<<<<< HEAD
  dps: 3510.28305
  tps: 1964.09774
=======
  dps: 3971.06473
  tps: 2237.18193
>>>>>>> 5b19813d
 }
}
dps_results: {
 key: "TestElemental-Settings-Troll-P1-EleFireElemental-NoBuffs-ShortSingleTarget"
 value: {
<<<<<<< HEAD
  dps: 6237.13633
  tps: 3246.08012
=======
  dps: 6453.02718
  tps: 3344.22541
>>>>>>> 5b19813d
 }
}
dps_results: {
 key: "TestElemental-SwitchInFrontOfTarget-Default"
 value: {
  dps: 6785.46821
  tps: 4277.85785
 }
}<|MERGE_RESOLUTION|>--- conflicted
+++ resolved
@@ -1046,73 +1046,43 @@
 dps_results: {
  key: "TestElemental-Settings-Orc-P1-EleFireElemental-FullBuffs-LongMultiTarget"
  value: {
-<<<<<<< HEAD
-  dps: 14037.84428
-  tps: 8588.51365
-=======
   dps: 15273.10165
   tps: 9171.71477
->>>>>>> 5b19813d
  }
 }
 dps_results: {
  key: "TestElemental-Settings-Orc-P1-EleFireElemental-FullBuffs-LongSingleTarget"
  value: {
-<<<<<<< HEAD
-  dps: 7121.5544
-  tps: 4122.21165
-=======
   dps: 7380.27637
   tps: 4245.09094
->>>>>>> 5b19813d
  }
 }
 dps_results: {
  key: "TestElemental-Settings-Orc-P1-EleFireElemental-FullBuffs-ShortSingleTarget"
  value: {
-<<<<<<< HEAD
-  dps: 8783.02416
-  tps: 4683.59979
-=======
   dps: 9025.17225
   tps: 4778.88447
->>>>>>> 5b19813d
  }
 }
 dps_results: {
  key: "TestElemental-Settings-Orc-P1-EleFireElemental-NoBuffs-LongMultiTarget"
  value: {
-<<<<<<< HEAD
-  dps: 6112.08498
-  tps: 2925.15189
-=======
   dps: 6924.87755
   tps: 3387.93706
->>>>>>> 5b19813d
  }
 }
 dps_results: {
  key: "TestElemental-Settings-Orc-P1-EleFireElemental-NoBuffs-LongSingleTarget"
  value: {
-<<<<<<< HEAD
-  dps: 3555.54301
-  tps: 1968.54623
-=======
   dps: 4031.91121
   tps: 2250.72174
->>>>>>> 5b19813d
  }
 }
 dps_results: {
  key: "TestElemental-Settings-Orc-P1-EleFireElemental-NoBuffs-ShortSingleTarget"
  value: {
-<<<<<<< HEAD
-  dps: 6401.14107
-  tps: 3309.86199
-=======
   dps: 6642.00121
   tps: 3416.27543
->>>>>>> 5b19813d
  }
 }
 dps_results: {
@@ -1160,73 +1130,43 @@
 dps_results: {
  key: "TestElemental-Settings-Troll-P1-EleFireElemental-FullBuffs-LongMultiTarget"
  value: {
-<<<<<<< HEAD
-  dps: 13830.10309
-  tps: 8584.61049
-=======
   dps: 14838.54833
   tps: 8999.86316
->>>>>>> 5b19813d
  }
 }
 dps_results: {
  key: "TestElemental-Settings-Troll-P1-EleFireElemental-FullBuffs-LongSingleTarget"
  value: {
-<<<<<<< HEAD
-  dps: 7081.13024
-  tps: 4131.75161
-=======
   dps: 7341.02902
   tps: 4243.26408
->>>>>>> 5b19813d
  }
 }
 dps_results: {
  key: "TestElemental-Settings-Troll-P1-EleFireElemental-FullBuffs-ShortSingleTarget"
  value: {
-<<<<<<< HEAD
-  dps: 8611.17686
-  tps: 4629.68545
-=======
   dps: 8851.28483
   tps: 4724.57911
->>>>>>> 5b19813d
  }
 }
 dps_results: {
  key: "TestElemental-Settings-Troll-P1-EleFireElemental-NoBuffs-LongMultiTarget"
  value: {
-<<<<<<< HEAD
-  dps: 5916.23085
-  tps: 2912.70974
-=======
   dps: 6734.19727
   tps: 3371.56984
->>>>>>> 5b19813d
  }
 }
 dps_results: {
  key: "TestElemental-Settings-Troll-P1-EleFireElemental-NoBuffs-LongSingleTarget"
  value: {
-<<<<<<< HEAD
-  dps: 3510.28305
-  tps: 1964.09774
-=======
   dps: 3971.06473
   tps: 2237.18193
->>>>>>> 5b19813d
  }
 }
 dps_results: {
  key: "TestElemental-Settings-Troll-P1-EleFireElemental-NoBuffs-ShortSingleTarget"
  value: {
-<<<<<<< HEAD
-  dps: 6237.13633
-  tps: 3246.08012
-=======
   dps: 6453.02718
   tps: 3344.22541
->>>>>>> 5b19813d
  }
 }
 dps_results: {
