--- conflicted
+++ resolved
@@ -1989,73 +1989,43 @@
 dps_results: {
  key: "TestElemental-Settings-Orc-p1-Standard-default-FullBuffs-LongMultiTarget"
  value: {
-<<<<<<< HEAD
-  dps: 28403.82433
+  dps: 28403.99225
   tps: 9053.54198
-=======
-  dps: 28354.70969
-  tps: 9054.05509
->>>>>>> fa99ea09
  }
 }
 dps_results: {
  key: "TestElemental-Settings-Orc-p1-Standard-default-FullBuffs-LongSingleTarget"
  value: {
-<<<<<<< HEAD
-  dps: 27146.61477
+  dps: 27146.78082
   tps: 533.75483
-=======
-  dps: 27015.09775
-  tps: 532.89963
->>>>>>> fa99ea09
  }
 }
 dps_results: {
  key: "TestElemental-Settings-Orc-p1-Standard-default-FullBuffs-ShortSingleTarget"
  value: {
-<<<<<<< HEAD
-  dps: 32528.89648
+  dps: 32529.41075
   tps: 696.86963
-=======
-  dps: 32118.50011
-  tps: 691.90453
->>>>>>> fa99ea09
  }
 }
 dps_results: {
  key: "TestElemental-Settings-Orc-p1-Standard-default-NoBuffs-LongMultiTarget"
  value: {
-<<<<<<< HEAD
-  dps: 21978.34465
+  dps: 21978.4912
   tps: 8822.29717
-=======
-  dps: 22035.19729
-  tps: 8858.17279
->>>>>>> fa99ea09
  }
 }
 dps_results: {
  key: "TestElemental-Settings-Orc-p1-Standard-default-NoBuffs-LongSingleTarget"
  value: {
-<<<<<<< HEAD
-  dps: 20793.47189
+  dps: 20793.61801
   tps: 504.40334
-=======
-  dps: 20824.32739
-  tps: 506.30747
->>>>>>> fa99ea09
  }
 }
 dps_results: {
  key: "TestElemental-Settings-Orc-p1-Standard-default-NoBuffs-ShortSingleTarget"
  value: {
-<<<<<<< HEAD
-  dps: 23504.21813
+  dps: 23504.6538
   tps: 582.37296
-=======
-  dps: 23217.67182
-  tps: 584.66876
->>>>>>> fa99ea09
  }
 }
 dps_results: {
