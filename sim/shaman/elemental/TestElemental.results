--- conflicted
+++ resolved
@@ -40,3407 +40,2040 @@
 dps_results: {
  key: "TestElemental-AllItems-AgileShadowspiritDiamond"
  value: {
-<<<<<<< HEAD
-  dps: 25209.48502
-  tps: 530.51912
-=======
-  dps: 26821.55618
-  tps: 580.75467
->>>>>>> 8aae9ab6
+  dps: 26487.52445
+  tps: 589.96167
  }
 }
 dps_results: {
  key: "TestElemental-AllItems-Althor'sAbacus-50359"
  value: {
-<<<<<<< HEAD
-  dps: 23875.56523
-  tps: 431.52582
-=======
-  dps: 25411.5977
-  tps: 478.19335
->>>>>>> 8aae9ab6
+  dps: 25169.0725
+  tps: 484.45257
  }
 }
 dps_results: {
  key: "TestElemental-AllItems-Althor'sAbacus-50366"
  value: {
-<<<<<<< HEAD
-  dps: 23932.67328
-  tps: 432.37344
-=======
-  dps: 25483.6295
-  tps: 478.87122
->>>>>>> 8aae9ab6
+  dps: 25239.61943
+  tps: 484.99694
  }
 }
 dps_results: {
  key: "TestElemental-AllItems-Anhuur'sHymnal-55889"
  value: {
-<<<<<<< HEAD
-  dps: 24778.70207
-  tps: 430.17646
-=======
-  dps: 26415.52566
-  tps: 472.73432
->>>>>>> 8aae9ab6
+  dps: 26169.99607
+  tps: 479.97944
  }
 }
 dps_results: {
  key: "TestElemental-AllItems-Anhuur'sHymnal-56407"
  value: {
-<<<<<<< HEAD
-  dps: 25126.76402
-  tps: 426.27414
-=======
-  dps: 26631.63235
-  tps: 473.72136
->>>>>>> 8aae9ab6
+  dps: 26361.33759
+  tps: 475.90915
  }
 }
 dps_results: {
  key: "TestElemental-AllItems-AustereEarthsiegeDiamond"
  value: {
-<<<<<<< HEAD
-  dps: 24632.37768
-  tps: 529.79481
-=======
-  dps: 26209.53911
-  tps: 579.82258
->>>>>>> 8aae9ab6
+  dps: 25895.98337
+  tps: 589.05737
  }
 }
 dps_results: {
  key: "TestElemental-AllItems-AustereShadowspiritDiamond"
  value: {
-<<<<<<< HEAD
-  dps: 24632.37768
-  tps: 529.79481
-=======
-  dps: 26209.53911
-  tps: 579.82258
->>>>>>> 8aae9ab6
+  dps: 25895.98337
+  tps: 589.05737
  }
 }
 dps_results: {
  key: "TestElemental-AllItems-Bandit'sInsignia-40371"
  value: {
-<<<<<<< HEAD
-  dps: 23389.06679
-  tps: 424.32626
-=======
-  dps: 24901.95461
-  tps: 470.62958
->>>>>>> 8aae9ab6
+  dps: 24657.79986
+  tps: 478.25942
  }
 }
 dps_results: {
  key: "TestElemental-AllItems-BaubleofTrueBlood-50354"
  value: {
-<<<<<<< HEAD
-  dps: 23788.7489
-  tps: 427.03353
-  hps: 90.16889
-=======
-  dps: 25476.38388
-  tps: 471.18971
-  hps: 90.08539
->>>>>>> 8aae9ab6
+  dps: 25126.99631
+  tps: 477.08083
+  hps: 90.40157
  }
 }
 dps_results: {
  key: "TestElemental-AllItems-BaubleofTrueBlood-50726"
  value: {
-<<<<<<< HEAD
-  dps: 23867.73537
-  tps: 426.57708
-  hps: 90.16889
-=======
-  dps: 25646.25875
-  tps: 470.91931
-  hps: 90.05412
->>>>>>> 8aae9ab6
+  dps: 25268.18481
+  tps: 477.3532
+  hps: 90.40008
  }
 }
 dps_results: {
  key: "TestElemental-AllItems-BeamingEarthsiegeDiamond"
  value: {
-<<<<<<< HEAD
-  dps: 24652.99654
-  tps: 534.58356
-=======
-  dps: 26223.78202
-  tps: 586.21471
->>>>>>> 8aae9ab6
+  dps: 25909.88116
+  tps: 595.56492
  }
 }
 dps_results: {
  key: "TestElemental-AllItems-BedrockTalisman-58182"
  value: {
-<<<<<<< HEAD
-  dps: 23389.06679
-  tps: 424.32626
-=======
-  dps: 24901.95461
-  tps: 470.62958
->>>>>>> 8aae9ab6
+  dps: 24657.79986
+  tps: 478.25942
  }
 }
 dps_results: {
  key: "TestElemental-AllItems-BellofEnragingResonance-59326"
  value: {
-<<<<<<< HEAD
-  dps: 24920.33436
-  tps: 423.50108
-=======
-  dps: 26350.10521
-  tps: 468.50881
->>>>>>> 8aae9ab6
+  dps: 26027.41301
+  tps: 475.24924
  }
 }
 dps_results: {
  key: "TestElemental-AllItems-BellofEnragingResonance-65053"
  value: {
-<<<<<<< HEAD
-  dps: 25238.17914
-  tps: 424.46036
-=======
-  dps: 26702.04625
-  tps: 468.68608
->>>>>>> 8aae9ab6
+  dps: 26210.73849
+  tps: 476.63938
  }
 }
 dps_results: {
  key: "TestElemental-AllItems-BindingPromise-67037"
  value: {
-<<<<<<< HEAD
-  dps: 23389.06679
-  tps: 424.32626
-=======
-  dps: 24901.95461
-  tps: 470.62958
->>>>>>> 8aae9ab6
+  dps: 24657.79986
+  tps: 478.25942
  }
 }
 dps_results: {
  key: "TestElemental-AllItems-BlackBruise-50035"
  value: {
-<<<<<<< HEAD
-  dps: 18950.69213
-  tps: 514.32286
-=======
-  dps: 20127.02855
-  tps: 561.93591
->>>>>>> 8aae9ab6
+  dps: 19976.68157
+  tps: 569.87556
  }
 }
 dps_results: {
  key: "TestElemental-AllItems-BlackBruise-50692"
  value: {
-<<<<<<< HEAD
-  dps: 18950.69213
-  tps: 514.32286
-=======
-  dps: 20127.02855
-  tps: 561.93591
->>>>>>> 8aae9ab6
+  dps: 19976.68157
+  tps: 569.87556
  }
 }
 dps_results: {
  key: "TestElemental-AllItems-BlessedGarboftheUndeadSlayer"
  value: {
-  dps: 17933.83467
-  tps: 402.43426
+  dps: 17781.15283
+  tps: 421.2918
  }
 }
 dps_results: {
  key: "TestElemental-AllItems-BlessedRegaliaofUndeadCleansing"
  value: {
-  dps: 17963.29838
-  tps: 401.64472
+  dps: 17787.30161
+  tps: 418.27203
  }
 }
 dps_results: {
  key: "TestElemental-AllItems-Blood-SoakedAleMug-63843"
  value: {
-<<<<<<< HEAD
-  dps: 23615.09702
-  tps: 429.84284
-=======
-  dps: 25158.50238
-  tps: 475.8064
->>>>>>> 8aae9ab6
+  dps: 24858.36809
+  tps: 480.66491
  }
 }
 dps_results: {
  key: "TestElemental-AllItems-BloodofIsiset-55995"
  value: {
-<<<<<<< HEAD
-  dps: 23697.66682
-  tps: 430.57423
-=======
-  dps: 25188.8733
-  tps: 475.22763
->>>>>>> 8aae9ab6
+  dps: 24893.36099
+  tps: 479.56439
  }
 }
 dps_results: {
  key: "TestElemental-AllItems-BloodofIsiset-56414"
  value: {
-<<<<<<< HEAD
-  dps: 23769.72557
-  tps: 430.71358
-=======
-  dps: 25154.61797
-  tps: 477.64721
->>>>>>> 8aae9ab6
+  dps: 24945.23148
+  tps: 480.9688
  }
 }
 dps_results: {
  key: "TestElemental-AllItems-BloodthirstyGladiator'sBadgeofConquest-64687"
  value: {
-<<<<<<< HEAD
-  dps: 23389.06679
-  tps: 424.32626
-=======
-  dps: 24901.95461
-  tps: 470.62958
->>>>>>> 8aae9ab6
+  dps: 24657.79986
+  tps: 478.25942
  }
 }
 dps_results: {
  key: "TestElemental-AllItems-BloodthirstyGladiator'sBadgeofDominance-64688"
  value: {
-<<<<<<< HEAD
-  dps: 23870.17538
-  tps: 424.32626
-=======
-  dps: 25401.64536
-  tps: 470.62958
->>>>>>> 8aae9ab6
+  dps: 25145.95447
+  tps: 478.25942
  }
 }
 dps_results: {
  key: "TestElemental-AllItems-BloodthirstyGladiator'sBadgeofVictory-64689"
  value: {
-<<<<<<< HEAD
-  dps: 23389.06679
-  tps: 424.32626
-=======
-  dps: 24901.95461
-  tps: 470.62958
->>>>>>> 8aae9ab6
+  dps: 24657.79986
+  tps: 478.25942
  }
 }
 dps_results: {
  key: "TestElemental-AllItems-BloodthirstyGladiator'sEmblemofCruelty-64740"
  value: {
-<<<<<<< HEAD
-  dps: 23667.23669
-  tps: 423.47286
-=======
-  dps: 25181.84948
-  tps: 469.69168
->>>>>>> 8aae9ab6
+  dps: 24951.57743
+  tps: 477.25405
  }
 }
 dps_results: {
  key: "TestElemental-AllItems-BloodthirstyGladiator'sEmblemofMeditation-64741"
  value: {
-<<<<<<< HEAD
-  dps: 24246.95782
-  tps: 430.6412
-=======
-  dps: 25964.04164
-  tps: 474.05898
->>>>>>> 8aae9ab6
+  dps: 25728.27704
+  tps: 479.69362
  }
 }
 dps_results: {
  key: "TestElemental-AllItems-BloodthirstyGladiator'sEmblemofTenacity-64742"
  value: {
-<<<<<<< HEAD
-  dps: 23389.06679
-  tps: 424.32626
-=======
-  dps: 24901.95461
-  tps: 470.62958
->>>>>>> 8aae9ab6
+  dps: 24657.79986
+  tps: 478.25942
  }
 }
 dps_results: {
  key: "TestElemental-AllItems-BloodthirstyGladiator'sInsigniaofConquest-64761"
  value: {
-<<<<<<< HEAD
-  dps: 23389.06679
-  tps: 424.32626
-=======
-  dps: 24901.95461
-  tps: 470.62958
->>>>>>> 8aae9ab6
+  dps: 24657.79986
+  tps: 478.25942
  }
 }
 dps_results: {
  key: "TestElemental-AllItems-BloodthirstyGladiator'sInsigniaofDominance-64762"
  value: {
-<<<<<<< HEAD
-  dps: 24239.96235
-  tps: 424.46998
-=======
-  dps: 25821.17775
-  tps: 471.01736
->>>>>>> 8aae9ab6
+  dps: 25626.06342
+  tps: 474.58848
  }
 }
 dps_results: {
  key: "TestElemental-AllItems-BloodthirstyGladiator'sInsigniaofVictory-64763"
  value: {
-<<<<<<< HEAD
-  dps: 23389.06679
-  tps: 424.32626
-=======
-  dps: 24901.95461
-  tps: 470.62958
->>>>>>> 8aae9ab6
+  dps: 24657.79986
+  tps: 478.25942
  }
 }
 dps_results: {
  key: "TestElemental-AllItems-BottledLightning-66879"
  value: {
-<<<<<<< HEAD
-  dps: 24018.04856
-  tps: 432.08342
-=======
-  dps: 25572.39346
-  tps: 478.49951
->>>>>>> 8aae9ab6
+  dps: 25319.45165
+  tps: 484.72767
  }
 }
 dps_results: {
  key: "TestElemental-AllItems-BracingEarthsiegeDiamond"
  value: {
-<<<<<<< HEAD
-  dps: 24696.96538
-  tps: 529.03755
-=======
-  dps: 26274.07208
-  tps: 579.2304
->>>>>>> 8aae9ab6
+  dps: 25963.83194
+  tps: 588.45524
  }
 }
 dps_results: {
  key: "TestElemental-AllItems-BracingShadowspiritDiamond"
  value: {
-<<<<<<< HEAD
-  dps: 24789.67495
-  tps: 530.27716
-=======
-  dps: 26379.94062
-  tps: 580.84232
->>>>>>> 8aae9ab6
+  dps: 26065.91773
+  tps: 590.16186
  }
 }
 dps_results: {
  key: "TestElemental-AllItems-Bryntroll,theBoneArbiter-50415"
  value: {
-<<<<<<< HEAD
-  dps: 25370.86999
-  tps: 532.552
-=======
-  dps: 26996.44266
-  tps: 583.39607
->>>>>>> 8aae9ab6
+  dps: 26661.97992
+  tps: 592.70895
  }
 }
 dps_results: {
  key: "TestElemental-AllItems-Bryntroll,theBoneArbiter-50709"
  value: {
-<<<<<<< HEAD
-  dps: 25370.86999
-  tps: 532.552
-=======
-  dps: 26996.44266
-  tps: 583.39607
->>>>>>> 8aae9ab6
+  dps: 26661.97992
+  tps: 592.70895
  }
 }
 dps_results: {
  key: "TestElemental-AllItems-BurningShadowspiritDiamond"
  value: {
-<<<<<<< HEAD
-  dps: 25370.86999
-  tps: 532.552
-=======
-  dps: 26996.44266
-  tps: 583.39607
->>>>>>> 8aae9ab6
+  dps: 26661.97992
+  tps: 592.70895
  }
 }
 dps_results: {
  key: "TestElemental-AllItems-ChaoticShadowspiritDiamond"
  value: {
-<<<<<<< HEAD
-  dps: 25260.77952
-  tps: 530.13077
-=======
-  dps: 26867.13621
-  tps: 580.66095
->>>>>>> 8aae9ab6
+  dps: 26542.95286
+  tps: 590.39774
  }
 }
 dps_results: {
  key: "TestElemental-AllItems-ChaoticSkyflareDiamond"
  value: {
-<<<<<<< HEAD
-  dps: 25231.81647
-  tps: 530.32839
-=======
-  dps: 26836.92273
-  tps: 580.70781
->>>>>>> 8aae9ab6
+  dps: 26502.61528
+  tps: 590.18246
  }
 }
 dps_results: {
  key: "TestElemental-AllItems-CoreofRipeness-58184"
  value: {
-<<<<<<< HEAD
-  dps: 24828.07908
-  tps: 440.45814
-=======
-  dps: 26490.33021
-  tps: 483.41694
->>>>>>> 8aae9ab6
+  dps: 26204.83341
+  tps: 488.93782
  }
 }
 dps_results: {
  key: "TestElemental-AllItems-CorpseTongueCoin-50349"
  value: {
-<<<<<<< HEAD
-  dps: 23389.06679
-  tps: 424.32626
-=======
-  dps: 24901.95461
-  tps: 470.62958
->>>>>>> 8aae9ab6
+  dps: 24657.79986
+  tps: 478.25942
  }
 }
 dps_results: {
  key: "TestElemental-AllItems-CorpseTongueCoin-50352"
  value: {
-<<<<<<< HEAD
-  dps: 23389.06679
-  tps: 424.32626
-=======
-  dps: 24901.95461
-  tps: 470.62958
->>>>>>> 8aae9ab6
+  dps: 24657.79986
+  tps: 478.25942
  }
 }
 dps_results: {
  key: "TestElemental-AllItems-CorrodedSkeletonKey-50356"
  value: {
-<<<<<<< HEAD
-  dps: 23389.06679
-  tps: 424.32626
-=======
-  dps: 24901.95461
-  tps: 470.62958
->>>>>>> 8aae9ab6
+  dps: 24657.79986
+  tps: 478.25942
   hps: 64
  }
 }
 dps_results: {
  key: "TestElemental-AllItems-CrushingWeight-59506"
  value: {
-<<<<<<< HEAD
-  dps: 23389.06679
-  tps: 424.32626
-=======
-  dps: 24901.95461
-  tps: 470.62958
->>>>>>> 8aae9ab6
+  dps: 24657.79986
+  tps: 478.25942
  }
 }
 dps_results: {
  key: "TestElemental-AllItems-CrushingWeight-65118"
  value: {
-<<<<<<< HEAD
-  dps: 23389.06679
-  tps: 424.32626
-=======
-  dps: 24901.95461
-  tps: 470.62958
->>>>>>> 8aae9ab6
+  dps: 24657.79986
+  tps: 478.25942
  }
 }
 dps_results: {
  key: "TestElemental-AllItems-DarkmoonCard:Berserker!-42989"
  value: {
-<<<<<<< HEAD
-  dps: 23476.33045
-  tps: 424.05078
-=======
-  dps: 25006.51058
-  tps: 470.42306
->>>>>>> 8aae9ab6
+  dps: 24764.59272
+  tps: 477.85059
  }
 }
 dps_results: {
  key: "TestElemental-AllItems-DarkmoonCard:Death-42990"
  value: {
-<<<<<<< HEAD
-  dps: 23416.93205
-  tps: 476.97841
-=======
-  dps: 25072.4436
-  tps: 524.05611
->>>>>>> 8aae9ab6
+  dps: 24804.24824
+  tps: 528.63947
  }
 }
 dps_results: {
  key: "TestElemental-AllItems-DarkmoonCard:Earthquake-62048"
  value: {
-<<<<<<< HEAD
-  dps: 23389.06679
-  tps: 424.32626
-=======
-  dps: 24901.95461
-  tps: 470.62958
->>>>>>> 8aae9ab6
+  dps: 24657.79986
+  tps: 478.25942
  }
 }
 dps_results: {
  key: "TestElemental-AllItems-DarkmoonCard:Greatness-44255"
  value: {
-<<<<<<< HEAD
-  dps: 23970.1439
-  tps: 434.7472
-=======
-  dps: 25513.48928
-  tps: 481.4246
->>>>>>> 8aae9ab6
+  dps: 25275.23351
+  tps: 488.96502
  }
 }
 dps_results: {
  key: "TestElemental-AllItems-DarkmoonCard:Hurricane-62049"
  value: {
-<<<<<<< HEAD
-  dps: 23389.06679
-  tps: 424.32626
-=======
-  dps: 24901.95461
-  tps: 470.62958
->>>>>>> 8aae9ab6
+  dps: 24657.79986
+  tps: 478.25942
  }
 }
 dps_results: {
  key: "TestElemental-AllItems-DarkmoonCard:Hurricane-62051"
  value: {
-<<<<<<< HEAD
-  dps: 23389.06679
-  tps: 424.32626
-=======
-  dps: 24901.95461
-  tps: 470.62958
->>>>>>> 8aae9ab6
+  dps: 24657.79986
+  tps: 478.25942
  }
 }
 dps_results: {
  key: "TestElemental-AllItems-DarkmoonCard:Tsunami-62050"
  value: {
-<<<<<<< HEAD
-  dps: 24385.61905
-  tps: 438.90966
-=======
-  dps: 25972.988
-  tps: 484.73464
+  dps: 25726.51624
+  tps: 490.17418
  }
 }
 dps_results: {
  key: "TestElemental-AllItems-DeadlyGladiator'sTotemofSurvival-42602"
  value: {
-  dps: 27081.84481
-  tps: 581.83441
->>>>>>> 8aae9ab6
+  dps: 26759.61436
+  tps: 589.07395
  }
 }
 dps_results: {
  key: "TestElemental-AllItems-Death'sChoice-47464"
  value: {
-<<<<<<< HEAD
-  dps: 23389.06679
-  tps: 424.32626
-=======
-  dps: 24901.95461
-  tps: 470.62958
->>>>>>> 8aae9ab6
+  dps: 24657.79986
+  tps: 478.25942
  }
 }
 dps_results: {
  key: "TestElemental-AllItems-DeathKnight'sAnguish-38212"
  value: {
-<<<<<<< HEAD
-  dps: 23422.69953
-  tps: 424.1445
-=======
-  dps: 24933.5019
-  tps: 470.44995
->>>>>>> 8aae9ab6
+  dps: 24689.47549
+  tps: 478.0876
  }
 }
 dps_results: {
  key: "TestElemental-AllItems-Deathbringer'sWill-50362"
  value: {
-<<<<<<< HEAD
-  dps: 23593.01767
-  tps: 426.71049
-=======
-  dps: 25002.75706
-  tps: 472.87913
->>>>>>> 8aae9ab6
+  dps: 24913.10057
+  tps: 477.14644
  }
 }
 dps_results: {
  key: "TestElemental-AllItems-Deathbringer'sWill-50363"
  value: {
-<<<<<<< HEAD
-  dps: 23549.40873
-  tps: 426.88565
-=======
-  dps: 25027.39027
-  tps: 471.7925
->>>>>>> 8aae9ab6
+  dps: 24909.63066
+  tps: 480.25772
  }
 }
 dps_results: {
  key: "TestElemental-AllItems-Defender'sCode-40257"
  value: {
-<<<<<<< HEAD
-  dps: 23389.06679
-  tps: 424.32626
-=======
-  dps: 24901.95461
-  tps: 470.62958
->>>>>>> 8aae9ab6
+  dps: 24657.79986
+  tps: 478.25942
  }
 }
 dps_results: {
  key: "TestElemental-AllItems-DestructiveShadowspiritDiamond"
  value: {
-<<<<<<< HEAD
-  dps: 24679.72272
-  tps: 529.40646
-=======
-  dps: 26251.66958
-  tps: 579.72886
->>>>>>> 8aae9ab6
+  dps: 25947.26544
+  tps: 589.45096
  }
 }
 dps_results: {
  key: "TestElemental-AllItems-DestructiveSkyflareDiamond"
  value: {
-<<<<<<< HEAD
-  dps: 24652.99654
-  tps: 529.60408
-=======
-  dps: 26225.57335
-  tps: 579.77572
->>>>>>> 8aae9ab6
+  dps: 25913.4216
+  tps: 589.25993
  }
 }
 dps_results: {
  key: "TestElemental-AllItems-DislodgedForeignObject-50348"
  value: {
-<<<<<<< HEAD
-  dps: 24346.12701
-  tps: 429.7711
-=======
-  dps: 25733.23299
-  tps: 476.31818
->>>>>>> 8aae9ab6
+  dps: 25726.3127
+  tps: 482.43793
  }
 }
 dps_results: {
  key: "TestElemental-AllItems-DislodgedForeignObject-50353"
  value: {
-<<<<<<< HEAD
-  dps: 24344.09365
-  tps: 428.16825
-=======
-  dps: 25618.64977
-  tps: 474.70366
->>>>>>> 8aae9ab6
+  dps: 25691.85821
+  tps: 482.54712
  }
 }
 dps_results: {
  key: "TestElemental-AllItems-EffulgentShadowspiritDiamond"
  value: {
-<<<<<<< HEAD
-  dps: 24632.37768
-  tps: 529.79481
-=======
-  dps: 26209.53911
-  tps: 579.82258
->>>>>>> 8aae9ab6
+  dps: 25895.98337
+  tps: 589.05737
  }
 }
 dps_results: {
  key: "TestElemental-AllItems-ElectrosparkHeartstarter-67118"
  value: {
-<<<<<<< HEAD
-  dps: 24458.52903
-  tps: 434.70026
-=======
-  dps: 26155.47033
-  tps: 478.07528
->>>>>>> 8aae9ab6
+  dps: 25871.356
+  tps: 484.51374
  }
 }
 dps_results: {
  key: "TestElemental-AllItems-EmberShadowspiritDiamond"
  value: {
-<<<<<<< HEAD
-  dps: 24789.67495
-  tps: 537.05691
-=======
-  dps: 26379.94062
-  tps: 588.29133
->>>>>>> 8aae9ab6
+  dps: 26065.91773
+  tps: 597.937
  }
 }
 dps_results: {
  key: "TestElemental-AllItems-EmberSkyflareDiamond"
  value: {
-<<<<<<< HEAD
-  dps: 25056.87382
-  tps: 534.8383
-=======
-  dps: 26655.54471
-  tps: 586.47506
->>>>>>> 8aae9ab6
+  dps: 26336.85498
+  tps: 595.69352
  }
 }
 dps_results: {
  key: "TestElemental-AllItems-EnigmaticShadowspiritDiamond"
  value: {
-<<<<<<< HEAD
-  dps: 24679.72272
-  tps: 529.40646
-=======
-  dps: 26251.66958
-  tps: 579.72886
->>>>>>> 8aae9ab6
+  dps: 25947.26544
+  tps: 589.45096
  }
 }
 dps_results: {
  key: "TestElemental-AllItems-EnigmaticSkyflareDiamond"
  value: {
-<<<<<<< HEAD
-  dps: 24652.99654
-  tps: 529.60408
-=======
-  dps: 26223.78202
-  tps: 579.77572
->>>>>>> 8aae9ab6
+  dps: 25909.88116
+  tps: 589.25993
  }
 }
 dps_results: {
  key: "TestElemental-AllItems-EnigmaticStarflareDiamond"
  value: {
-<<<<<<< HEAD
-  dps: 24638.58719
-  tps: 529.79481
-=======
-  dps: 26219.00251
-  tps: 579.77572
->>>>>>> 8aae9ab6
+  dps: 25906.50487
+  tps: 589.25993
  }
 }
 dps_results: {
  key: "TestElemental-AllItems-EphemeralSnowflake-50260"
  value: {
-<<<<<<< HEAD
-  dps: 23571.91646
-  tps: 428.32615
-=======
-  dps: 24835.92668
-  tps: 474.0941
->>>>>>> 8aae9ab6
+  dps: 24595.89759
+  tps: 479.91723
  }
 }
 dps_results: {
  key: "TestElemental-AllItems-EssenceofGossamer-37220"
  value: {
-<<<<<<< HEAD
-  dps: 23389.06679
-  tps: 424.32626
-=======
-  dps: 24901.95461
-  tps: 470.62958
->>>>>>> 8aae9ab6
+  dps: 24657.79986
+  tps: 478.25942
  }
 }
 dps_results: {
  key: "TestElemental-AllItems-EssenceoftheCyclone-59473"
  value: {
-<<<<<<< HEAD
-  dps: 23389.06679
-  tps: 424.32626
-=======
-  dps: 24901.95461
-  tps: 470.62958
->>>>>>> 8aae9ab6
+  dps: 24657.79986
+  tps: 478.25942
  }
 }
 dps_results: {
  key: "TestElemental-AllItems-EssenceoftheCyclone-65140"
  value: {
-<<<<<<< HEAD
-  dps: 23389.06679
-  tps: 424.32626
-=======
-  dps: 24901.95461
-  tps: 470.62958
->>>>>>> 8aae9ab6
+  dps: 24657.79986
+  tps: 478.25942
  }
 }
 dps_results: {
  key: "TestElemental-AllItems-EternalEarthsiegeDiamond"
  value: {
-<<<<<<< HEAD
-  dps: 24632.37768
-  tps: 529.79481
-=======
-  dps: 26209.53911
-  tps: 579.82258
->>>>>>> 8aae9ab6
+  dps: 25895.98337
+  tps: 589.05737
  }
 }
 dps_results: {
  key: "TestElemental-AllItems-EternalShadowspiritDiamond"
  value: {
-<<<<<<< HEAD
-  dps: 24632.37768
-  tps: 529.79481
-=======
-  dps: 26209.53911
-  tps: 579.82258
->>>>>>> 8aae9ab6
+  dps: 25895.98337
+  tps: 589.05737
  }
 }
 dps_results: {
  key: "TestElemental-AllItems-ExtractofNecromanticPower-40373"
  value: {
-<<<<<<< HEAD
-  dps: 23448.80908
-  tps: 455.48148
-=======
-  dps: 24974.9407
-  tps: 500.1742
->>>>>>> 8aae9ab6
+  dps: 24743.20802
+  tps: 506.67702
  }
 }
 dps_results: {
  key: "TestElemental-AllItems-EyeoftheBroodmother-45308"
  value: {
-<<<<<<< HEAD
-  dps: 23796.94622
-  tps: 424.05078
-=======
-  dps: 25339.89117
-  tps: 470.44995
->>>>>>> 8aae9ab6
+  dps: 25098.31733
+  tps: 477.87748
  }
 }
 dps_results: {
  key: "TestElemental-AllItems-FallofMortality-59500"
  value: {
-<<<<<<< HEAD
-  dps: 24385.61905
-  tps: 438.90966
-=======
-  dps: 25972.988
-  tps: 484.73464
->>>>>>> 8aae9ab6
+  dps: 25726.51624
+  tps: 490.17418
  }
 }
 dps_results: {
  key: "TestElemental-AllItems-FallofMortality-65124"
  value: {
-<<<<<<< HEAD
-  dps: 24506.57949
-  tps: 440.65494
-=======
-  dps: 26109.19579
-  tps: 486.17173
->>>>>>> 8aae9ab6
+  dps: 25857.03698
+  tps: 491.41343
  }
 }
 dps_results: {
  key: "TestElemental-AllItems-Figurine-DemonPanther-52199"
  value: {
-<<<<<<< HEAD
-  dps: 24238.79343
-  tps: 430.80806
-=======
-  dps: 25849.98499
-  tps: 474.14978
->>>>>>> 8aae9ab6
+  dps: 25684.03616
+  tps: 478.98597
  }
 }
 dps_results: {
  key: "TestElemental-AllItems-Figurine-DreamOwl-52354"
  value: {
-<<<<<<< HEAD
-  dps: 24722.53612
-  tps: 439.19485
-=======
-  dps: 26372.40344
-  tps: 482.20845
->>>>>>> 8aae9ab6
+  dps: 26090.30097
+  tps: 487.71198
  }
 }
 dps_results: {
  key: "TestElemental-AllItems-Figurine-EarthenGuardian-52352"
  value: {
-<<<<<<< HEAD
-  dps: 23389.06679
-  tps: 424.32626
-=======
-  dps: 24901.95461
-  tps: 470.62958
->>>>>>> 8aae9ab6
+  dps: 24657.79986
+  tps: 478.25942
  }
 }
 dps_results: {
  key: "TestElemental-AllItems-Figurine-JeweledSerpent-52353"
  value: {
-<<<<<<< HEAD
-  dps: 24729.57158
-  tps: 437.31044
-=======
-  dps: 26321.25459
-  tps: 483.34081
->>>>>>> 8aae9ab6
+  dps: 26067.79737
+  tps: 489.07599
  }
 }
 dps_results: {
  key: "TestElemental-AllItems-Figurine-KingofBoars-52351"
  value: {
-<<<<<<< HEAD
-  dps: 23769.72557
-  tps: 430.71358
-=======
-  dps: 25154.61797
-  tps: 477.64721
->>>>>>> 8aae9ab6
+  dps: 24945.23148
+  tps: 480.9688
  }
 }
 dps_results: {
  key: "TestElemental-AllItems-Figurine-SapphireOwl-42413"
  value: {
-<<<<<<< HEAD
-  dps: 23518.00907
-  tps: 429.49663
-=======
-  dps: 25042.27837
-  tps: 475.2842
->>>>>>> 8aae9ab6
+  dps: 24797.64175
+  tps: 482.89793
  }
 }
 dps_results: {
  key: "TestElemental-AllItems-FleetShadowspiritDiamond"
  value: {
-<<<<<<< HEAD
-  dps: 24704.64126
-  tps: 529.78371
-=======
-  dps: 26267.58178
-  tps: 583.91341
->>>>>>> 8aae9ab6
+  dps: 25984.8521
+  tps: 590.30977
  }
 }
 dps_results: {
  key: "TestElemental-AllItems-FluidDeath-58181"
  value: {
-<<<<<<< HEAD
-  dps: 24316.68944
-  tps: 429.87066
-=======
-  dps: 26065.10162
-  tps: 474.49183
->>>>>>> 8aae9ab6
+  dps: 25820.31686
+  tps: 478.91341
  }
 }
 dps_results: {
  key: "TestElemental-AllItems-ForethoughtTalisman-40258"
  value: {
-<<<<<<< HEAD
-  dps: 23689.82964
-  tps: 428.7425
-=======
-  dps: 25217.97953
-  tps: 475.38085
->>>>>>> 8aae9ab6
+  dps: 24969.46694
+  tps: 482.29537
  }
 }
 dps_results: {
  key: "TestElemental-AllItems-ForgeEmber-37660"
  value: {
-<<<<<<< HEAD
-  dps: 23692.72645
-  tps: 424.09764
-=======
-  dps: 25235.93746
-  tps: 470.44995
->>>>>>> 8aae9ab6
+  dps: 24987.63917
+  tps: 477.87748
  }
 }
 dps_results: {
  key: "TestElemental-AllItems-ForlornShadowspiritDiamond"
  value: {
-<<<<<<< HEAD
-  dps: 24789.67495
-  tps: 531.82556
-=======
-  dps: 26379.94062
-  tps: 582.46128
->>>>>>> 8aae9ab6
+  dps: 26065.91773
+  tps: 591.78378
  }
 }
 dps_results: {
  key: "TestElemental-AllItems-ForlornSkyflareDiamond"
  value: {
-<<<<<<< HEAD
-  dps: 24696.96538
-  tps: 530.58321
-=======
-  dps: 26274.07208
-  tps: 580.84652
->>>>>>> 8aae9ab6
+  dps: 25963.83194
+  tps: 590.07026
  }
 }
 dps_results: {
  key: "TestElemental-AllItems-ForlornStarflareDiamond"
  value: {
-<<<<<<< HEAD
-  dps: 24685.43433
-  tps: 530.42993
-=======
-  dps: 26262.15404
-  tps: 580.6457
+  dps: 25952.02546
+  tps: 589.87624
  }
 }
 dps_results: {
  key: "TestElemental-AllItems-FuriousGladiator'sTotemofSurvival-42603"
  value: {
-  dps: 27138.20088
-  tps: 582.10675
->>>>>>> 8aae9ab6
+  dps: 26812.06282
+  tps: 589.336
  }
 }
 dps_results: {
  key: "TestElemental-AllItems-FuryofAngerforge-59461"
  value: {
-<<<<<<< HEAD
-  dps: 23680.87917
-  tps: 423.47286
-=======
-  dps: 25195.60374
-  tps: 469.64482
->>>>>>> 8aae9ab6
+  dps: 24963.73289
+  tps: 477.16033
  }
 }
 dps_results: {
  key: "TestElemental-AllItems-FuryoftheFiveFlights-40431"
  value: {
-<<<<<<< HEAD
-  dps: 23389.06679
-  tps: 424.32626
-=======
-  dps: 24901.95461
-  tps: 470.62958
->>>>>>> 8aae9ab6
+  dps: 24657.79986
+  tps: 478.25942
  }
 }
 dps_results: {
  key: "TestElemental-AllItems-FuturesightRune-38763"
  value: {
-<<<<<<< HEAD
-  dps: 23650.10987
-  tps: 428.5342
-=======
-  dps: 25269.98343
-  tps: 473.44507
->>>>>>> 8aae9ab6
+  dps: 24839.57929
+  tps: 481.64876
  }
 }
 dps_results: {
  key: "TestElemental-AllItems-GaleofShadows-56138"
  value: {
-<<<<<<< HEAD
-  dps: 24358.96763
-  tps: 431.63372
-=======
-  dps: 26109.09672
-  tps: 478.87692
->>>>>>> 8aae9ab6
+  dps: 25707.91452
+  tps: 484.35226
  }
 }
 dps_results: {
  key: "TestElemental-AllItems-GaleofShadows-56462"
  value: {
-<<<<<<< HEAD
-  dps: 24124.54136
-  tps: 430.66489
-=======
-  dps: 25865.48203
-  tps: 482.60744
->>>>>>> 8aae9ab6
+  dps: 25657.76293
+  tps: 486.49114
  }
 }
 dps_results: {
  key: "TestElemental-AllItems-GearDetector-61462"
  value: {
-<<<<<<< HEAD
-  dps: 23389.06679
-  tps: 424.32626
-=======
-  dps: 24901.95461
-  tps: 470.62958
->>>>>>> 8aae9ab6
+  dps: 24657.79986
+  tps: 478.25942
  }
 }
 dps_results: {
  key: "TestElemental-AllItems-GlowingTwilightScale-54573"
  value: {
-<<<<<<< HEAD
-  dps: 23904.29317
-  tps: 431.97208
-=======
-  dps: 25449.37536
-  tps: 478.46403
->>>>>>> 8aae9ab6
+  dps: 25204.65298
+  tps: 484.66937
  }
 }
 dps_results: {
  key: "TestElemental-AllItems-GlowingTwilightScale-54589"
  value: {
-<<<<<<< HEAD
-  dps: 23966.5658
-  tps: 432.9086
-=======
-  dps: 25519.78257
-  tps: 479.42786
->>>>>>> 8aae9ab6
+  dps: 25275.48328
+  tps: 485.43581
  }
 }
 dps_results: {
  key: "TestElemental-AllItems-GnomishLightningGenerator-41121"
  value: {
-<<<<<<< HEAD
-  dps: 23457.38983
-  tps: 465.33358
-=======
-  dps: 25077.61315
-  tps: 509.51547
->>>>>>> 8aae9ab6
+  dps: 24837.15194
+  tps: 515.22417
  }
 }
 dps_results: {
  key: "TestElemental-AllItems-GraceoftheHerald-55266"
  value: {
-<<<<<<< HEAD
-  dps: 23389.06679
-  tps: 424.32626
-=======
-  dps: 24901.95461
-  tps: 470.62958
->>>>>>> 8aae9ab6
+  dps: 24657.79986
+  tps: 478.25942
  }
 }
 dps_results: {
  key: "TestElemental-AllItems-GraceoftheHerald-56295"
  value: {
-<<<<<<< HEAD
-  dps: 23389.06679
-  tps: 424.32626
-=======
-  dps: 24901.95461
-  tps: 470.62958
->>>>>>> 8aae9ab6
+  dps: 24657.79986
+  tps: 478.25942
  }
 }
 dps_results: {
  key: "TestElemental-AllItems-HarmlightToken-63839"
  value: {
-<<<<<<< HEAD
-  dps: 24236.78058
-  tps: 589.54308
-=======
-  dps: 25799.37082
-  tps: 639.804
->>>>>>> 8aae9ab6
+  dps: 25555.84012
+  tps: 645.50338
  }
 }
 dps_results: {
  key: "TestElemental-AllItems-Harrison'sInsigniaofPanache-65803"
  value: {
-<<<<<<< HEAD
-  dps: 23389.06679
-  tps: 424.32626
-=======
-  dps: 24901.95461
-  tps: 470.62958
+  dps: 24657.79986
+  tps: 478.25942
  }
 }
 dps_results: {
  key: "TestElemental-AllItems-HatefulGladiator'sTotemofSurvival-42601"
  value: {
-  dps: 27012.66843
-  tps: 581.60599
->>>>>>> 8aae9ab6
+  dps: 26691.88046
+  tps: 588.85223
  }
 }
 dps_results: {
  key: "TestElemental-AllItems-HeartofIgnacious-59514"
  value: {
-<<<<<<< HEAD
-  dps: 24848.57052
-  tps: 436.3466
-=======
-  dps: 26242.24159
-  tps: 480.09368
->>>>>>> 8aae9ab6
+  dps: 26023.40704
+  tps: 489.50834
  }
 }
 dps_results: {
  key: "TestElemental-AllItems-HeartofIgnacious-65110"
  value: {
-<<<<<<< HEAD
-  dps: 24925.98449
-  tps: 437.72938
-=======
-  dps: 26517.83855
-  tps: 481.81086
->>>>>>> 8aae9ab6
+  dps: 26037.75258
+  tps: 493.96362
  }
 }
 dps_results: {
  key: "TestElemental-AllItems-HeartofRage-59224"
  value: {
-<<<<<<< HEAD
-  dps: 23389.06679
-  tps: 424.32626
-=======
-  dps: 24901.95461
-  tps: 470.62958
->>>>>>> 8aae9ab6
+  dps: 24657.79986
+  tps: 478.25942
  }
 }
 dps_results: {
  key: "TestElemental-AllItems-HeartofRage-65072"
  value: {
-<<<<<<< HEAD
-  dps: 23389.06679
-  tps: 424.32626
-=======
-  dps: 24901.95461
-  tps: 470.62958
->>>>>>> 8aae9ab6
+  dps: 24657.79986
+  tps: 478.25942
  }
 }
 dps_results: {
  key: "TestElemental-AllItems-HeartofSolace-55868"
  value: {
-<<<<<<< HEAD
-  dps: 23665.37426
-  tps: 431.63372
-=======
-  dps: 25357.88224
-  tps: 478.87692
->>>>>>> 8aae9ab6
+  dps: 24978.98828
+  tps: 484.35226
  }
 }
 dps_results: {
  key: "TestElemental-AllItems-HeartofSolace-56393"
  value: {
-<<<<<<< HEAD
-  dps: 23775.54351
-  tps: 431.20761
-=======
-  dps: 25458.99868
-  tps: 482.85846
->>>>>>> 8aae9ab6
+  dps: 25143.22998
+  tps: 487.98727
  }
 }
 dps_results: {
  key: "TestElemental-AllItems-HeartofThunder-55845"
  value: {
-<<<<<<< HEAD
-  dps: 23389.06679
-  tps: 424.32626
-=======
-  dps: 24901.95461
-  tps: 470.62958
->>>>>>> 8aae9ab6
+  dps: 24657.79986
+  tps: 478.25942
  }
 }
 dps_results: {
  key: "TestElemental-AllItems-HeartofThunder-56370"
  value: {
-<<<<<<< HEAD
-  dps: 23389.06679
-  tps: 424.32626
-=======
-  dps: 24901.95461
-  tps: 470.62958
->>>>>>> 8aae9ab6
+  dps: 24657.79986
+  tps: 478.25942
  }
 }
 dps_results: {
  key: "TestElemental-AllItems-HeartoftheVile-66969"
  value: {
-<<<<<<< HEAD
-  dps: 23389.06679
-  tps: 424.32626
-=======
-  dps: 24901.95461
-  tps: 470.62958
->>>>>>> 8aae9ab6
+  dps: 24657.79986
+  tps: 478.25942
  }
 }
 dps_results: {
  key: "TestElemental-AllItems-Heartpierce-49982"
  value: {
-<<<<<<< HEAD
-  dps: 25370.86999
-  tps: 532.552
-=======
-  dps: 26996.44266
-  tps: 583.39607
->>>>>>> 8aae9ab6
+  dps: 26661.97992
+  tps: 592.70895
  }
 }
 dps_results: {
  key: "TestElemental-AllItems-Heartpierce-50641"
  value: {
-<<<<<<< HEAD
-  dps: 25370.86999
-  tps: 532.552
-=======
-  dps: 26996.44266
-  tps: 583.39607
->>>>>>> 8aae9ab6
+  dps: 26661.97992
+  tps: 592.70895
  }
 }
 dps_results: {
  key: "TestElemental-AllItems-IllustrationoftheDragonSoul-40432"
  value: {
-<<<<<<< HEAD
-  dps: 23872.29465
-  tps: 424.32626
-=======
-  dps: 25418.84268
-  tps: 470.62958
->>>>>>> 8aae9ab6
+  dps: 25170.14352
+  tps: 478.25942
  }
 }
 dps_results: {
  key: "TestElemental-AllItems-ImpassiveShadowspiritDiamond"
  value: {
-<<<<<<< HEAD
-  dps: 24679.72272
-  tps: 529.40646
-=======
-  dps: 26251.66958
-  tps: 579.72886
->>>>>>> 8aae9ab6
+  dps: 25947.26544
+  tps: 589.45096
  }
 }
 dps_results: {
  key: "TestElemental-AllItems-ImpassiveSkyflareDiamond"
  value: {
-<<<<<<< HEAD
-  dps: 24652.99654
-  tps: 529.60408
-=======
-  dps: 26223.78202
-  tps: 579.77572
->>>>>>> 8aae9ab6
+  dps: 25909.88116
+  tps: 589.25993
  }
 }
 dps_results: {
  key: "TestElemental-AllItems-ImpassiveStarflareDiamond"
  value: {
-<<<<<<< HEAD
-  dps: 24638.58719
-  tps: 529.79481
-=======
-  dps: 26219.00251
-  tps: 579.77572
->>>>>>> 8aae9ab6
+  dps: 25906.50487
+  tps: 589.25993
  }
 }
 dps_results: {
  key: "TestElemental-AllItems-ImpatienceofYouth-62464"
  value: {
-<<<<<<< HEAD
-  dps: 23770.72671
-  tps: 431.47592
-=======
-  dps: 25257.19449
-  tps: 478.53601
->>>>>>> 8aae9ab6
+  dps: 25039.63778
+  tps: 483.8636
  }
 }
 dps_results: {
  key: "TestElemental-AllItems-ImpatienceofYouth-62469"
  value: {
-<<<<<<< HEAD
-  dps: 23770.72671
-  tps: 431.47592
-=======
-  dps: 25257.19449
-  tps: 478.53601
->>>>>>> 8aae9ab6
+  dps: 25039.63778
+  tps: 483.8636
  }
 }
 dps_results: {
  key: "TestElemental-AllItems-ImpetuousQuery-55881"
  value: {
-<<<<<<< HEAD
-  dps: 23697.66682
-  tps: 430.57423
-=======
-  dps: 25188.8733
-  tps: 475.22763
->>>>>>> 8aae9ab6
+  dps: 24893.36099
+  tps: 479.56439
  }
 }
 dps_results: {
  key: "TestElemental-AllItems-ImpetuousQuery-56406"
  value: {
-<<<<<<< HEAD
-  dps: 23769.72557
-  tps: 430.71358
-=======
-  dps: 25154.61797
-  tps: 477.64721
->>>>>>> 8aae9ab6
+  dps: 24945.23148
+  tps: 480.9688
  }
 }
 dps_results: {
  key: "TestElemental-AllItems-IncisorFragment-37723"
  value: {
-<<<<<<< HEAD
-  dps: 23389.06679
-  tps: 424.32626
-=======
-  dps: 24901.95461
-  tps: 470.62958
->>>>>>> 8aae9ab6
+  dps: 24657.79986
+  tps: 478.25942
  }
 }
 dps_results: {
  key: "TestElemental-AllItems-InsightfulEarthsiegeDiamond"
  value: {
-<<<<<<< HEAD
-  dps: 24696.96538
-  tps: 534.64771
-=======
-  dps: 26274.07208
-  tps: 585.74092
->>>>>>> 8aae9ab6
+  dps: 25963.83194
+  tps: 594.88468
  }
 }
 dps_results: {
  key: "TestElemental-AllItems-InsigniaofDiplomacy-61433"
  value: {
-<<<<<<< HEAD
-  dps: 23389.06679
-  tps: 424.32626
-=======
-  dps: 24901.95461
-  tps: 470.62958
->>>>>>> 8aae9ab6
+  dps: 24657.79986
+  tps: 478.25942
  }
 }
 dps_results: {
  key: "TestElemental-AllItems-InsigniaoftheEarthenLord-61429"
  value: {
-<<<<<<< HEAD
-  dps: 24047.68004
-  tps: 428.92747
-=======
-  dps: 25561.46001
-  tps: 475.93141
->>>>>>> 8aae9ab6
+  dps: 25281.42196
+  tps: 483.76197
  }
 }
 dps_results: {
  key: "TestElemental-AllItems-InvigoratingEarthsiegeDiamond"
  value: {
-<<<<<<< HEAD
-  dps: 24688.01578
-  tps: 532.04316
-=======
-  dps: 26246.91086
-  tps: 582.9457
->>>>>>> 8aae9ab6
+  dps: 25946.02487
+  tps: 587.0212
  }
 }
 dps_results: {
  key: "TestElemental-AllItems-JarofAncientRemedies-59354"
  value: {
-<<<<<<< HEAD
-  dps: 23389.06679
-  tps: 450.28654
-=======
-  dps: 24901.95461
-  tps: 494.04438
->>>>>>> 8aae9ab6
+  dps: 24657.79986
+  tps: 499.48588
  }
 }
 dps_results: {
  key: "TestElemental-AllItems-JarofAncientRemedies-65029"
  value: {
-<<<<<<< HEAD
-  dps: 23389.06679
-  tps: 453.29732
-=======
-  dps: 24901.95461
-  tps: 496.58024
->>>>>>> 8aae9ab6
+  dps: 24657.79986
+  tps: 501.9444
  }
 }
 dps_results: {
  key: "TestElemental-AllItems-JujuofNimbleness-63840"
  value: {
-<<<<<<< HEAD
-  dps: 23615.09702
-  tps: 429.84284
-=======
-  dps: 25158.50238
-  tps: 475.8064
->>>>>>> 8aae9ab6
+  dps: 24858.36809
+  tps: 480.66491
  }
 }
 dps_results: {
  key: "TestElemental-AllItems-KeytotheEndlessChamber-55795"
  value: {
-<<<<<<< HEAD
-  dps: 24064.80546
-  tps: 428.20301
-=======
-  dps: 25761.90887
-  tps: 471.88639
->>>>>>> 8aae9ab6
+  dps: 25468.78316
+  tps: 479.03175
  }
 }
 dps_results: {
  key: "TestElemental-AllItems-KeytotheEndlessChamber-56328"
  value: {
-<<<<<<< HEAD
-  dps: 24238.79343
-  tps: 430.80806
-=======
-  dps: 25849.98499
-  tps: 474.14978
->>>>>>> 8aae9ab6
+  dps: 25684.03616
+  tps: 478.98597
  }
 }
 dps_results: {
  key: "TestElemental-AllItems-KvaldirBattleStandard-59685"
  value: {
-<<<<<<< HEAD
-  dps: 23752.70324
-  tps: 428.82855
-=======
-  dps: 24994.64401
-  tps: 476.54732
->>>>>>> 8aae9ab6
+  dps: 25006.16368
+  tps: 483.13654
  }
 }
 dps_results: {
  key: "TestElemental-AllItems-KvaldirBattleStandard-59689"
  value: {
-<<<<<<< HEAD
-  dps: 23752.70324
-  tps: 428.82855
-=======
-  dps: 24994.64401
-  tps: 476.54732
->>>>>>> 8aae9ab6
+  dps: 25006.16368
+  tps: 483.13654
  }
 }
 dps_results: {
  key: "TestElemental-AllItems-LadyLa-La'sSingingShell-67152"
  value: {
-<<<<<<< HEAD
-  dps: 24035.07577
-  tps: 430.44653
-=======
-  dps: 25572.85982
-  tps: 477.4294
->>>>>>> 8aae9ab6
+  dps: 25437.5132
+  tps: 482.71412
  }
 }
 dps_results: {
  key: "TestElemental-AllItems-LastWord-50179"
  value: {
-<<<<<<< HEAD
-  dps: 25370.86999
-  tps: 532.552
-=======
-  dps: 26996.44266
-  tps: 583.39607
->>>>>>> 8aae9ab6
+  dps: 26661.97992
+  tps: 592.70895
  }
 }
 dps_results: {
  key: "TestElemental-AllItems-LastWord-50708"
  value: {
-<<<<<<< HEAD
-  dps: 25370.86999
-  tps: 532.552
-=======
-  dps: 26996.44266
-  tps: 583.39607
->>>>>>> 8aae9ab6
+  dps: 26661.97992
+  tps: 592.70895
  }
 }
 dps_results: {
  key: "TestElemental-AllItems-Lavanthor'sTalisman-37872"
  value: {
-<<<<<<< HEAD
-  dps: 23389.06679
-  tps: 424.32626
-=======
-  dps: 24901.95461
-  tps: 470.62958
->>>>>>> 8aae9ab6
+  dps: 24657.79986
+  tps: 478.25942
  }
 }
 dps_results: {
  key: "TestElemental-AllItems-LeadenDespair-55816"
  value: {
-<<<<<<< HEAD
-  dps: 23389.06679
-  tps: 424.32626
-=======
-  dps: 24901.95461
-  tps: 470.62958
->>>>>>> 8aae9ab6
+  dps: 24657.79986
+  tps: 478.25942
  }
 }
 dps_results: {
  key: "TestElemental-AllItems-LeadenDespair-56347"
  value: {
-<<<<<<< HEAD
-  dps: 23389.06679
-  tps: 424.32626
-=======
-  dps: 24901.95461
-  tps: 470.62958
->>>>>>> 8aae9ab6
+  dps: 24657.79986
+  tps: 478.25942
  }
 }
 dps_results: {
  key: "TestElemental-AllItems-LeftEyeofRajh-56102"
  value: {
-<<<<<<< HEAD
-  dps: 23389.06679
-  tps: 424.32626
-=======
-  dps: 24901.95461
-  tps: 470.62958
->>>>>>> 8aae9ab6
+  dps: 24657.79986
+  tps: 478.25942
  }
 }
 dps_results: {
  key: "TestElemental-AllItems-LeftEyeofRajh-56427"
  value: {
-<<<<<<< HEAD
-  dps: 23389.06679
-  tps: 424.32626
-=======
-  dps: 24901.95461
-  tps: 470.62958
->>>>>>> 8aae9ab6
+  dps: 24657.79986
+  tps: 478.25942
  }
 }
 dps_results: {
  key: "TestElemental-AllItems-LicensetoSlay-58180"
  value: {
-<<<<<<< HEAD
-  dps: 24316.68944
-  tps: 429.87066
-=======
-  dps: 26065.10162
-  tps: 474.49183
->>>>>>> 8aae9ab6
+  dps: 25820.31686
+  tps: 478.91341
  }
 }
 dps_results: {
  key: "TestElemental-AllItems-MagnetiteMirror-55814"
  value: {
-<<<<<<< HEAD
-  dps: 23389.06679
-  tps: 424.32626
-=======
-  dps: 24901.95461
-  tps: 470.62958
->>>>>>> 8aae9ab6
+  dps: 24657.79986
+  tps: 478.25942
  }
 }
 dps_results: {
  key: "TestElemental-AllItems-MagnetiteMirror-56345"
  value: {
-<<<<<<< HEAD
-  dps: 23389.06679
-  tps: 424.32626
-=======
-  dps: 24901.95461
-  tps: 470.62958
->>>>>>> 8aae9ab6
+  dps: 24657.79986
+  tps: 478.25942
  }
 }
 dps_results: {
  key: "TestElemental-AllItems-MajesticDragonFigurine-40430"
  value: {
-<<<<<<< HEAD
-  dps: 23902.64318
-  tps: 427.66846
-=======
-  dps: 25628.42054
-  tps: 470.98249
->>>>>>> 8aae9ab6
+  dps: 25282.42973
+  tps: 477.3584
  }
 }
 dps_results: {
  key: "TestElemental-AllItems-MandalaofStirringPatterns-62467"
  value: {
-<<<<<<< HEAD
-  dps: 24316.68944
-  tps: 429.87066
-=======
-  dps: 26065.10162
-  tps: 474.49183
->>>>>>> 8aae9ab6
+  dps: 25820.31686
+  tps: 478.91341
  }
 }
 dps_results: {
  key: "TestElemental-AllItems-MandalaofStirringPatterns-62472"
  value: {
-<<<<<<< HEAD
-  dps: 24316.68944
-  tps: 429.87066
-=======
-  dps: 26065.10162
-  tps: 474.49183
->>>>>>> 8aae9ab6
+  dps: 25820.31686
+  tps: 478.91341
  }
 }
 dps_results: {
  key: "TestElemental-AllItems-MarkofKhardros-56132"
  value: {
-<<<<<<< HEAD
-  dps: 23607.92224
-  tps: 430.4727
-=======
-  dps: 25120.94325
-  tps: 475.85652
->>>>>>> 8aae9ab6
+  dps: 24890.50455
+  tps: 481.35692
  }
 }
 dps_results: {
  key: "TestElemental-AllItems-MarkofKhardros-56458"
  value: {
-<<<<<<< HEAD
-  dps: 23648.24642
-  tps: 432.52193
-=======
-  dps: 25117.10946
-  tps: 477.46682
->>>>>>> 8aae9ab6
+  dps: 25038.15449
+  tps: 485.47962
  }
 }
 dps_results: {
  key: "TestElemental-AllItems-MeteoriteWhetstone-37390"
  value: {
-<<<<<<< HEAD
-  dps: 23459.77461
-  tps: 424.09764
-=======
-  dps: 24983.96381
-  tps: 470.44995
->>>>>>> 8aae9ab6
+  dps: 24743.81417
+  tps: 477.87748
  }
 }
 dps_results: {
  key: "TestElemental-AllItems-MightoftheOcean-55251"
  value: {
-<<<<<<< HEAD
-  dps: 23983.86564
-  tps: 427.83001
-=======
-  dps: 25703.79817
-  tps: 471.6263
->>>>>>> 8aae9ab6
+  dps: 25320.37629
+  tps: 478.54958
  }
 }
 dps_results: {
  key: "TestElemental-AllItems-MightoftheOcean-56285"
  value: {
-<<<<<<< HEAD
-  dps: 24238.79343
-  tps: 430.80806
-=======
-  dps: 25849.98499
-  tps: 474.14978
->>>>>>> 8aae9ab6
+  dps: 25684.03616
+  tps: 478.98597
  }
 }
 dps_results: {
  key: "TestElemental-AllItems-MirrorofBrokenImages-62466"
  value: {
-<<<<<<< HEAD
-  dps: 23770.72671
-  tps: 431.47592
-=======
-  dps: 25257.19449
-  tps: 478.53601
->>>>>>> 8aae9ab6
+  dps: 25039.63778
+  tps: 483.8636
  }
 }
 dps_results: {
  key: "TestElemental-AllItems-MirrorofBrokenImages-62471"
  value: {
-<<<<<<< HEAD
-  dps: 23770.72671
-  tps: 431.47592
-=======
-  dps: 25257.19449
-  tps: 478.53601
->>>>>>> 8aae9ab6
+  dps: 25039.63778
+  tps: 483.8636
  }
 }
 dps_results: {
  key: "TestElemental-AllItems-MoonwellChalice-70142"
  value: {
-<<<<<<< HEAD
-  dps: 24696.96214
-  tps: 448.65663
-=======
-  dps: 26128.33151
-  tps: 493.37093
->>>>>>> 8aae9ab6
+  dps: 26088.70611
+  tps: 495.13863
  }
 }
 dps_results: {
  key: "TestElemental-AllItems-NevermeltingIceCrystal-50259"
  value: {
-<<<<<<< HEAD
-  dps: 23730.34121
-  tps: 428.61862
-=======
-  dps: 25252.89822
-  tps: 475.33399
->>>>>>> 8aae9ab6
+  dps: 25000.34035
+  tps: 482.15152
  }
 }
 dps_results: {
  key: "TestElemental-AllItems-OfferingofSacrifice-37638"
  value: {
-<<<<<<< HEAD
-  dps: 23389.06679
-  tps: 424.32626
-=======
-  dps: 24901.95461
-  tps: 470.62958
->>>>>>> 8aae9ab6
+  dps: 24657.79986
+  tps: 478.25942
  }
 }
 dps_results: {
  key: "TestElemental-AllItems-Oremantle'sFavor-61448"
  value: {
-<<<<<<< HEAD
-  dps: 23556.71146
-  tps: 423.96904
-=======
-  dps: 25090.402
-  tps: 470.17898
->>>>>>> 8aae9ab6
+  dps: 24819.46543
+  tps: 477.79419
  }
 }
 dps_results: {
  key: "TestElemental-AllItems-PersistentEarthshatterDiamond"
  value: {
-<<<<<<< HEAD
-  dps: 24638.58719
-  tps: 529.79481
-=======
-  dps: 26219.00251
-  tps: 579.77572
->>>>>>> 8aae9ab6
+  dps: 25906.50487
+  tps: 589.25993
  }
 }
 dps_results: {
  key: "TestElemental-AllItems-PersistentEarthsiegeDiamond"
  value: {
-<<<<<<< HEAD
-  dps: 24652.99654
-  tps: 529.60408
-=======
-  dps: 26223.78202
-  tps: 579.77572
->>>>>>> 8aae9ab6
+  dps: 25909.88116
+  tps: 589.25993
  }
 }
 dps_results: {
  key: "TestElemental-AllItems-PetrifiedScarab-21685"
  value: {
-<<<<<<< HEAD
-  dps: 23389.06679
-  tps: 424.32626
-=======
-  dps: 24901.95461
-  tps: 470.62958
->>>>>>> 8aae9ab6
+  dps: 24657.79986
+  tps: 478.25942
  }
 }
 dps_results: {
  key: "TestElemental-AllItems-PetrifiedTwilightScale-54571"
  value: {
-<<<<<<< HEAD
-  dps: 23389.06679
-  tps: 424.32626
-=======
-  dps: 24901.95461
-  tps: 470.62958
->>>>>>> 8aae9ab6
+  dps: 24657.79986
+  tps: 478.25942
  }
 }
 dps_results: {
  key: "TestElemental-AllItems-PetrifiedTwilightScale-54591"
  value: {
-<<<<<<< HEAD
-  dps: 23389.06679
-  tps: 424.32626
-=======
-  dps: 24901.95461
-  tps: 470.62958
->>>>>>> 8aae9ab6
+  dps: 24657.79986
+  tps: 478.25942
  }
 }
 dps_results: {
  key: "TestElemental-AllItems-PorcelainCrab-55237"
  value: {
-<<<<<<< HEAD
-  dps: 23389.06679
-  tps: 424.32626
-=======
-  dps: 24901.95461
-  tps: 470.62958
->>>>>>> 8aae9ab6
+  dps: 24657.79986
+  tps: 478.25942
  }
 }
 dps_results: {
  key: "TestElemental-AllItems-PorcelainCrab-56280"
  value: {
-<<<<<<< HEAD
-  dps: 23389.06679
-  tps: 424.32626
-=======
-  dps: 24901.95461
-  tps: 470.62958
->>>>>>> 8aae9ab6
+  dps: 24657.79986
+  tps: 478.25942
  }
 }
 dps_results: {
  key: "TestElemental-AllItems-PowerfulEarthshatterDiamond"
  value: {
-<<<<<<< HEAD
-  dps: 24632.37768
-  tps: 529.79481
-=======
-  dps: 26209.53911
-  tps: 579.82258
->>>>>>> 8aae9ab6
+  dps: 25895.98337
+  tps: 589.05737
  }
 }
 dps_results: {
  key: "TestElemental-AllItems-PowerfulEarthsiegeDiamond"
  value: {
-<<<<<<< HEAD
-  dps: 24632.37768
-  tps: 529.79481
-=======
-  dps: 26209.53911
-  tps: 579.82258
->>>>>>> 8aae9ab6
+  dps: 25895.98337
+  tps: 589.05737
  }
 }
 dps_results: {
  key: "TestElemental-AllItems-PowerfulShadowspiritDiamond"
  value: {
-<<<<<<< HEAD
-  dps: 24632.37768
-  tps: 529.79481
-=======
-  dps: 26209.53911
-  tps: 579.82258
->>>>>>> 8aae9ab6
+  dps: 25895.98337
+  tps: 589.05737
  }
 }
 dps_results: {
  key: "TestElemental-AllItems-Prestor'sTalismanofMachination-59441"
  value: {
-<<<<<<< HEAD
-  dps: 23389.06679
-  tps: 424.32626
-=======
-  dps: 24901.95461
-  tps: 470.62958
->>>>>>> 8aae9ab6
+  dps: 24657.79986
+  tps: 478.25942
  }
 }
 dps_results: {
  key: "TestElemental-AllItems-Prestor'sTalismanofMachination-65026"
  value: {
-<<<<<<< HEAD
-  dps: 23389.06679
-  tps: 424.32626
-=======
-  dps: 24901.95461
-  tps: 470.62958
->>>>>>> 8aae9ab6
+  dps: 24657.79986
+  tps: 478.25942
  }
 }
 dps_results: {
  key: "TestElemental-AllItems-PurifiedShardoftheGods"
  value: {
-<<<<<<< HEAD
-  dps: 23389.06679
-  tps: 424.32626
-=======
-  dps: 24901.95461
-  tps: 470.62958
->>>>>>> 8aae9ab6
+  dps: 24657.79986
+  tps: 478.25942
  }
 }
 dps_results: {
  key: "TestElemental-AllItems-Rainsong-55854"
  value: {
-<<<<<<< HEAD
-  dps: 24064.80546
-  tps: 428.20301
-=======
-  dps: 25761.90887
-  tps: 471.88639
->>>>>>> 8aae9ab6
+  dps: 25468.78316
+  tps: 479.03175
  }
 }
 dps_results: {
  key: "TestElemental-AllItems-Rainsong-56377"
  value: {
-<<<<<<< HEAD
-  dps: 24238.79343
-  tps: 430.80806
-=======
-  dps: 25849.98499
-  tps: 474.14978
+  dps: 25684.03616
+  tps: 478.98597
  }
 }
 dps_results: {
  key: "TestElemental-AllItems-RegaliaoftheRagingElements"
  value: {
-  dps: 23675.52574
-  tps: 548.81424
->>>>>>> 8aae9ab6
+  dps: 23435.75818
+  tps: 554.38082
  }
 }
 dps_results: {
  key: "TestElemental-AllItems-ReignoftheDead-47316"
  value: {
-<<<<<<< HEAD
-  dps: 24087.24513
-  tps: 615.78754
-=======
-  dps: 25636.6501
-  tps: 669.92256
->>>>>>> 8aae9ab6
+  dps: 25192.13854
+  tps: 672.73085
  }
 }
 dps_results: {
  key: "TestElemental-AllItems-ReignoftheDead-47477"
  value: {
-<<<<<<< HEAD
-  dps: 24136.94704
-  tps: 638.48831
-=======
-  dps: 25705.99357
-  tps: 696.1735
->>>>>>> 8aae9ab6
+  dps: 25267.78576
+  tps: 697.15113
  }
 }
 dps_results: {
  key: "TestElemental-AllItems-RelentlessEarthsiegeDiamond"
  value: {
-<<<<<<< HEAD
-  dps: 25209.48502
-  tps: 530.51912
-=======
-  dps: 26821.55618
-  tps: 580.75467
+  dps: 26487.52445
+  tps: 589.96167
  }
 }
 dps_results: {
  key: "TestElemental-AllItems-RelentlessGladiator'sTotemofSurvival-42604"
  value: {
-  dps: 27200.67845
-  tps: 582.37909
->>>>>>> 8aae9ab6
+  dps: 26870.59377
+  tps: 589.8661
  }
 }
 dps_results: {
  key: "TestElemental-AllItems-ReverberatingShadowspiritDiamond"
  value: {
-<<<<<<< HEAD
-  dps: 25209.48502
-  tps: 530.51912
-=======
-  dps: 26821.55618
-  tps: 580.75467
->>>>>>> 8aae9ab6
+  dps: 26487.52445
+  tps: 589.96167
  }
 }
 dps_results: {
  key: "TestElemental-AllItems-RevitalizingShadowspiritDiamond"
  value: {
-<<<<<<< HEAD
-  dps: 25427.39906
-  tps: 533.48047
-=======
-  dps: 26854.71685
-  tps: 581.34484
->>>>>>> 8aae9ab6
+  dps: 26551.15457
+  tps: 591.53802
  }
 }
 dps_results: {
  key: "TestElemental-AllItems-RevitalizingSkyflareDiamond"
  value: {
-<<<<<<< HEAD
-  dps: 24722.36757
-  tps: 531.84125
-=======
-  dps: 26258.78209
-  tps: 579.88442
->>>>>>> 8aae9ab6
+  dps: 25961.11606
+  tps: 588.53156
  }
 }
 dps_results: {
  key: "TestElemental-AllItems-RightEyeofRajh-56100"
  value: {
-<<<<<<< HEAD
-  dps: 24131.57088
-  tps: 430.17646
-=======
-  dps: 25728.75142
-  tps: 472.73432
->>>>>>> 8aae9ab6
+  dps: 25495.8776
+  tps: 479.97944
  }
 }
 dps_results: {
  key: "TestElemental-AllItems-RightEyeofRajh-56431"
  value: {
-<<<<<<< HEAD
-  dps: 24238.79343
-  tps: 430.80806
-=======
-  dps: 25849.98499
-  tps: 474.14978
->>>>>>> 8aae9ab6
+  dps: 25684.03616
+  tps: 478.98597
  }
 }
 dps_results: {
  key: "TestElemental-AllItems-RuneofRepulsion-40372"
  value: {
-<<<<<<< HEAD
-  dps: 23389.06679
-  tps: 424.32626
-=======
-  dps: 24901.95461
-  tps: 470.62958
+  dps: 24657.79986
+  tps: 478.25942
  }
 }
 dps_results: {
  key: "TestElemental-AllItems-SavageGladiator'sTotemofSurvival-42594"
  value: {
-  dps: 26978.04087
-  tps: 581.14676
->>>>>>> 8aae9ab6
+  dps: 26659.58007
+  tps: 588.43298
  }
 }
 dps_results: {
  key: "TestElemental-AllItems-Schnottz'sMedallionofCommand-65805"
  value: {
-<<<<<<< HEAD
-  dps: 23389.06679
-  tps: 424.32626
-=======
-  dps: 24901.95461
-  tps: 470.62958
->>>>>>> 8aae9ab6
+  dps: 24657.79986
+  tps: 478.25942
  }
 }
 dps_results: {
  key: "TestElemental-AllItems-SeaStar-55256"
  value: {
-<<<<<<< HEAD
-  dps: 24399.68077
-  tps: 427.83001
-=======
-  dps: 26141.07201
-  tps: 471.6263
->>>>>>> 8aae9ab6
+  dps: 25753.54813
+  tps: 478.54958
  }
 }
 dps_results: {
  key: "TestElemental-AllItems-SeaStar-56290"
  value: {
-<<<<<<< HEAD
-  dps: 24697.76876
-  tps: 430.80806
-=======
-  dps: 26331.93316
-  tps: 474.14978
->>>>>>> 8aae9ab6
+  dps: 26157.76165
+  tps: 478.98597
  }
 }
 dps_results: {
  key: "TestElemental-AllItems-SealofthePantheon-36993"
  value: {
-<<<<<<< HEAD
-  dps: 23389.06679
-  tps: 424.32626
-=======
-  dps: 24901.95461
-  tps: 470.62958
->>>>>>> 8aae9ab6
+  dps: 24657.79986
+  tps: 478.25942
  }
 }
 dps_results: {
  key: "TestElemental-AllItems-Shadowmourne-49623"
  value: {
-<<<<<<< HEAD
-  dps: 25370.86999
-  tps: 532.552
-=======
-  dps: 26996.44266
-  tps: 583.39607
->>>>>>> 8aae9ab6
+  dps: 26661.97992
+  tps: 592.70895
  }
 }
 dps_results: {
  key: "TestElemental-AllItems-ShieldedSkyflareDiamond"
  value: {
-<<<<<<< HEAD
-  dps: 24632.37768
-  tps: 529.79481
-=======
-  dps: 26209.53911
-  tps: 579.82258
->>>>>>> 8aae9ab6
+  dps: 25895.98337
+  tps: 589.05737
  }
 }
 dps_results: {
  key: "TestElemental-AllItems-ShinyShardoftheGods"
  value: {
-<<<<<<< HEAD
-  dps: 23989.25985
-  tps: 427.48657
-=======
-  dps: 25712.73469
-  tps: 470.67606
->>>>>>> 8aae9ab6
+  dps: 25343.06513
+  tps: 477.87853
  }
 }
 dps_results: {
  key: "TestElemental-AllItems-Shrine-CleansingPurifier-63838"
  value: {
-<<<<<<< HEAD
-  dps: 23389.06679
-  tps: 424.32626
-=======
-  dps: 24901.95461
-  tps: 470.62958
->>>>>>> 8aae9ab6
+  dps: 24657.79986
+  tps: 478.25942
  }
 }
 dps_results: {
  key: "TestElemental-AllItems-Sindragosa'sFlawlessFang-50361"
  value: {
-<<<<<<< HEAD
-  dps: 23389.06679
-  tps: 424.32626
-=======
-  dps: 24901.95461
-  tps: 470.62958
->>>>>>> 8aae9ab6
+  dps: 24657.79986
+  tps: 478.25942
  }
 }
 dps_results: {
  key: "TestElemental-AllItems-Skardyn'sGrace-56115"
  value: {
-<<<<<<< HEAD
-  dps: 23537.41818
-  tps: 432.76202
-=======
-  dps: 24965.17003
-  tps: 475.60651
->>>>>>> 8aae9ab6
+  dps: 24896.78568
+  tps: 483.46792
  }
 }
 dps_results: {
  key: "TestElemental-AllItems-Skardyn'sGrace-56440"
  value: {
-<<<<<<< HEAD
-  dps: 23592.38052
-  tps: 432.63717
-=======
-  dps: 24970.90093
-  tps: 477.19324
+  dps: 24888.94875
+  tps: 485.18903
  }
 }
 dps_results: {
  key: "TestElemental-AllItems-SkycallTotem-33506"
  value: {
-  dps: 26850.82017
-  tps: 581.55858
+  dps: 26524.27719
+  tps: 587.23853
  }
 }
 dps_results: {
  key: "TestElemental-AllItems-SkyshatterHarness"
  value: {
-  dps: 9717.09369
-  tps: 264.42387
+  dps: 9688.95533
+  tps: 267.52227
  }
 }
 dps_results: {
  key: "TestElemental-AllItems-SkyshatterRegalia"
  value: {
-  dps: 11102.72626
-  tps: 289.02017
->>>>>>> 8aae9ab6
+  dps: 11085.38214
+  tps: 290.80142
  }
 }
 dps_results: {
  key: "TestElemental-AllItems-SliverofPureIce-50339"
  value: {
-<<<<<<< HEAD
-  dps: 23821.25324
-  tps: 437.20032
-=======
-  dps: 25354.62174
-  tps: 483.35182
->>>>>>> 8aae9ab6
+  dps: 25108.51192
+  tps: 489.09658
  }
 }
 dps_results: {
  key: "TestElemental-AllItems-SliverofPureIce-50346"
  value: {
-<<<<<<< HEAD
-  dps: 23872.74128
-  tps: 438.79009
-=======
-  dps: 25408.58666
-  tps: 484.76644
->>>>>>> 8aae9ab6
+  dps: 25166.08545
+  tps: 490.25027
  }
 }
 dps_results: {
  key: "TestElemental-AllItems-Sorrowsong-55879"
  value: {
-<<<<<<< HEAD
-  dps: 24111.10379
-  tps: 430.57423
-=======
-  dps: 25644.87038
-  tps: 475.22763
->>>>>>> 8aae9ab6
+  dps: 25349.74576
+  tps: 479.56439
  }
 }
 dps_results: {
  key: "TestElemental-AllItems-Sorrowsong-56400"
  value: {
-<<<<<<< HEAD
-  dps: 23490.59452
-  tps: 429.64728
-=======
-  dps: 24992.34975
-  tps: 475.19826
->>>>>>> 8aae9ab6
+  dps: 24660.41681
+  tps: 479.00518
  }
 }
 dps_results: {
  key: "TestElemental-AllItems-Soul'sAnguish-66994"
  value: {
-<<<<<<< HEAD
-  dps: 24131.57088
-  tps: 430.17646
-=======
-  dps: 25728.75142
-  tps: 472.73432
->>>>>>> 8aae9ab6
+  dps: 25495.8776
+  tps: 479.97944
  }
 }
 dps_results: {
  key: "TestElemental-AllItems-SoulCasket-58183"
  value: {
-<<<<<<< HEAD
-  dps: 24365.06244
-  tps: 431.47592
-=======
-  dps: 25900.00676
-  tps: 478.53601
->>>>>>> 8aae9ab6
+  dps: 25666.79707
+  tps: 483.8636
  }
 }
 dps_results: {
  key: "TestElemental-AllItems-SoulPreserver-37111"
  value: {
-<<<<<<< HEAD
-  dps: 23588.36398
-  tps: 427.37091
-=======
-  dps: 25112.55011
-  tps: 473.81086
->>>>>>> 8aae9ab6
+  dps: 24871.05618
+  tps: 480.91218
  }
 }
 dps_results: {
  key: "TestElemental-AllItems-SouloftheDead-40382"
  value: {
-<<<<<<< HEAD
-  dps: 23475.7434
-  tps: 430.69133
-=======
-  dps: 24996.48723
-  tps: 477.12418
->>>>>>> 8aae9ab6
+  dps: 24757.69379
+  tps: 483.68487
  }
 }
 dps_results: {
  key: "TestElemental-AllItems-SparkofLife-37657"
  value: {
-<<<<<<< HEAD
-  dps: 23413.22005
-  tps: 426.9038
-=======
-  dps: 24935.44713
-  tps: 472.77293
->>>>>>> 8aae9ab6
+  dps: 24666.63269
+  tps: 478.81966
  }
 }
 dps_results: {
  key: "TestElemental-AllItems-SphereofRedDragon'sBlood-37166"
  value: {
-<<<<<<< HEAD
-  dps: 23417.17582
-  tps: 426.08216
-=======
-  dps: 25150.33617
-  tps: 470.59449
+  dps: 24876.19127
+  tps: 478.82199
  }
 }
 dps_results: {
  key: "TestElemental-AllItems-Spiritwalker'sRegalia"
  value: {
-  dps: 24727.58338
-  tps: 551.44921
+  dps: 24249.7486
+  tps: 557.539
  }
 }
 dps_results: {
  key: "TestElemental-AllItems-Stonebreaker'sTotem-33507"
  value: {
-  dps: 26815.12292
-  tps: 579.56605
->>>>>>> 8aae9ab6
+  dps: 26569.74599
+  tps: 586.15043
  }
 }
 dps_results: {
  key: "TestElemental-AllItems-Stonemother'sKiss-61411"
  value: {
-<<<<<<< HEAD
-  dps: 24250.57144
-  tps: 432.44363
-=======
-  dps: 25765.44012
-  tps: 479.0076
->>>>>>> 8aae9ab6
+  dps: 25522.56481
+  tps: 484.76155
  }
 }
 dps_results: {
  key: "TestElemental-AllItems-StumpofTime-62465"
  value: {
-<<<<<<< HEAD
-  dps: 25258.97136
-  tps: 427.82232
-=======
-  dps: 26947.67488
-  tps: 472.18038
->>>>>>> 8aae9ab6
+  dps: 26650.66202
+  tps: 478.85965
  }
 }
 dps_results: {
  key: "TestElemental-AllItems-StumpofTime-62470"
  value: {
-<<<<<<< HEAD
-  dps: 25125.72058
-  tps: 429.87066
-=======
-  dps: 26938.40359
-  tps: 474.49183
->>>>>>> 8aae9ab6
+  dps: 26692.46935
+  tps: 478.91341
  }
 }
 dps_results: {
  key: "TestElemental-AllItems-SwiftSkyflareDiamond"
  value: {
-<<<<<<< HEAD
-  dps: 24652.99654
-  tps: 529.60408
-=======
-  dps: 26223.78202
-  tps: 579.77572
->>>>>>> 8aae9ab6
+  dps: 25909.88116
+  tps: 589.25993
  }
 }
 dps_results: {
  key: "TestElemental-AllItems-SwiftStarflareDiamond"
  value: {
-<<<<<<< HEAD
-  dps: 24638.58719
-  tps: 529.79481
-=======
-  dps: 26219.00251
-  tps: 579.77572
->>>>>>> 8aae9ab6
+  dps: 25906.50487
+  tps: 589.25993
  }
 }
 dps_results: {
  key: "TestElemental-AllItems-SwiftWindfireDiamond"
  value: {
-<<<<<<< HEAD
-  dps: 24638.58719
-  tps: 529.79481
-=======
-  dps: 26215.14653
-  tps: 579.77572
->>>>>>> 8aae9ab6
+  dps: 25902.05049
+  tps: 589.25993
  }
 }
 dps_results: {
  key: "TestElemental-AllItems-SymbioticWorm-59332"
  value: {
-<<<<<<< HEAD
-  dps: 23389.06679
-  tps: 424.32626
-=======
-  dps: 24901.95461
-  tps: 470.62958
->>>>>>> 8aae9ab6
+  dps: 24657.79986
+  tps: 478.25942
  }
 }
 dps_results: {
  key: "TestElemental-AllItems-SymbioticWorm-65048"
  value: {
-<<<<<<< HEAD
-  dps: 23389.06679
-  tps: 424.32626
-=======
-  dps: 24901.95461
-  tps: 470.62958
->>>>>>> 8aae9ab6
+  dps: 24657.79986
+  tps: 478.25942
  }
 }
 dps_results: {
  key: "TestElemental-AllItems-TalismanofSinisterOrder-65804"
  value: {
-<<<<<<< HEAD
-  dps: 24242.03398
-  tps: 437.63821
-=======
-  dps: 25734.32754
-  tps: 486.49922
->>>>>>> 8aae9ab6
+  dps: 25504.1078
+  tps: 492.14221
  }
 }
 dps_results: {
  key: "TestElemental-AllItems-TalismanofTrollDivinity-37734"
  value: {
-<<<<<<< HEAD
-  dps: 23474.43727
-  tps: 425.34048
-=======
-  dps: 25223.20523
-  tps: 471.36343
->>>>>>> 8aae9ab6
+  dps: 24965.22046
+  tps: 478.99458
  }
 }
 dps_results: {
  key: "TestElemental-AllItems-Tank-CommanderInsignia-63841"
  value: {
-<<<<<<< HEAD
-  dps: 23389.06679
-  tps: 424.32626
-=======
-  dps: 24901.95461
-  tps: 470.62958
->>>>>>> 8aae9ab6
+  dps: 24657.79986
+  tps: 478.25942
  }
 }
 dps_results: {
  key: "TestElemental-AllItems-TearofBlood-55819"
  value: {
-<<<<<<< HEAD
-  dps: 24059.71788
-  tps: 434.28869
-=======
-  dps: 25626.15997
-  tps: 480.66897
->>>>>>> 8aae9ab6
+  dps: 25381.25826
+  tps: 486.56113
  }
 }
 dps_results: {
  key: "TestElemental-AllItems-TearofBlood-56351"
  value: {
-<<<<<<< HEAD
-  dps: 24277.31504
-  tps: 437.31044
-=======
-  dps: 25852.23424
-  tps: 483.34081
->>>>>>> 8aae9ab6
+  dps: 25609.35203
+  tps: 489.07599
  }
 }
 dps_results: {
  key: "TestElemental-AllItems-TearsoftheVanquished-47215"
  value: {
-<<<<<<< HEAD
-  dps: 23658.79483
-  tps: 428.20677
-=======
-  dps: 25184.47015
-  tps: 474.80358
->>>>>>> 8aae9ab6
+  dps: 24936.23201
+  tps: 481.79957
  }
 }
 dps_results: {
  key: "TestElemental-AllItems-TendrilsofBurrowingDark-55810"
  value: {
-<<<<<<< HEAD
-  dps: 24257.42568
-  tps: 429.84284
-=======
-  dps: 25858.56678
-  tps: 475.8064
->>>>>>> 8aae9ab6
+  dps: 25543.44071
+  tps: 480.71177
  }
 }
 dps_results: {
  key: "TestElemental-AllItems-TendrilsofBurrowingDark-56339"
  value: {
-<<<<<<< HEAD
-  dps: 24682.91597
-  tps: 428.65342
-=======
-  dps: 26316.6429
-  tps: 476.5823
->>>>>>> 8aae9ab6
+  dps: 25839.41256
+  tps: 485.84552
  }
 }
 dps_results: {
  key: "TestElemental-AllItems-TheGeneral'sHeart-45507"
  value: {
-<<<<<<< HEAD
-  dps: 23389.06679
-  tps: 424.32626
-=======
-  dps: 24901.95461
-  tps: 470.62958
->>>>>>> 8aae9ab6
+  dps: 24657.79986
+  tps: 478.25942
  }
 }
 dps_results: {
  key: "TestElemental-AllItems-Theralion'sMirror-59519"
  value: {
-<<<<<<< HEAD
-  dps: 24696.3894
-  tps: 449.28227
-=======
-  dps: 26373.31043
-  tps: 495.03841
->>>>>>> 8aae9ab6
+  dps: 26073.79931
+  tps: 498.04439
  }
 }
 dps_results: {
  key: "TestElemental-AllItems-Throngus'sFinger-56121"
  value: {
-<<<<<<< HEAD
-  dps: 23389.06679
-  tps: 424.32626
-=======
-  dps: 24901.95461
-  tps: 470.62958
->>>>>>> 8aae9ab6
+  dps: 24657.79986
+  tps: 478.25942
  }
 }
 dps_results: {
  key: "TestElemental-AllItems-Throngus'sFinger-56449"
  value: {
-<<<<<<< HEAD
-  dps: 23389.06679
-  tps: 424.32626
-=======
-  dps: 24901.95461
-  tps: 470.62958
->>>>>>> 8aae9ab6
+  dps: 24657.79986
+  tps: 478.25942
  }
 }
 dps_results: {
  key: "TestElemental-AllItems-ThunderingSkyflareDiamond"
  value: {
-<<<<<<< HEAD
-  dps: 24632.37768
-  tps: 529.79481
-=======
-  dps: 26209.53911
-  tps: 579.82258
->>>>>>> 8aae9ab6
+  dps: 25895.98337
+  tps: 589.05737
  }
 }
 dps_results: {
  key: "TestElemental-AllItems-Tia'sGrace-55874"
  value: {
-<<<<<<< HEAD
-  dps: 23697.66682
-  tps: 430.57423
-=======
-  dps: 25188.8733
-  tps: 475.22763
->>>>>>> 8aae9ab6
+  dps: 24893.36099
+  tps: 479.56439
  }
 }
 dps_results: {
  key: "TestElemental-AllItems-Tia'sGrace-56394"
  value: {
-<<<<<<< HEAD
-  dps: 23769.72557
-  tps: 430.71358
-=======
-  dps: 25154.61797
-  tps: 477.64721
+  dps: 24945.23148
+  tps: 480.9688
  }
 }
 dps_results: {
  key: "TestElemental-AllItems-TidefuryRaiment"
  value: {
-  dps: 15538.39747
-  tps: 363.26614
->>>>>>> 8aae9ab6
+  dps: 15670.18396
+  tps: 371.12753
  }
 }
 dps_results: {
  key: "TestElemental-AllItems-TinyAbominationinaJar-50351"
  value: {
-<<<<<<< HEAD
-  dps: 23554.27851
-  tps: 426.15494
-=======
-  dps: 25363.35313
-  tps: 471.29736
->>>>>>> 8aae9ab6
+  dps: 24975.04729
+  tps: 478.49927
  }
 }
 dps_results: {
  key: "TestElemental-AllItems-TinyAbominationinaJar-50706"
  value: {
-<<<<<<< HEAD
-  dps: 23554.27851
-  tps: 426.15494
-=======
-  dps: 25363.35313
-  tps: 471.29736
->>>>>>> 8aae9ab6
+  dps: 24975.04729
+  tps: 478.49927
  }
 }
 dps_results: {
  key: "TestElemental-AllItems-TirelessSkyflareDiamond"
  value: {
-<<<<<<< HEAD
-  dps: 24696.96538
-  tps: 530.58321
-=======
-  dps: 26274.07208
-  tps: 580.84652
->>>>>>> 8aae9ab6
+  dps: 25963.83194
+  tps: 590.07026
  }
 }
 dps_results: {
  key: "TestElemental-AllItems-TirelessStarflareDiamond"
  value: {
-<<<<<<< HEAD
-  dps: 24685.43433
-  tps: 530.42993
-=======
-  dps: 26262.15404
-  tps: 580.6457
->>>>>>> 8aae9ab6
+  dps: 25952.02546
+  tps: 589.87624
  }
 }
 dps_results: {
  key: "TestElemental-AllItems-TomeofArcanePhenomena-36972"
  value: {
-<<<<<<< HEAD
-  dps: 23702.22327
-  tps: 431.70866
-=======
-  dps: 25280.46296
-  tps: 476.81644
+  dps: 24890.87372
+  tps: 480.65007
  }
 }
 dps_results: {
  key: "TestElemental-AllItems-TotemofQuakingEarth-47667"
  value: {
-  dps: 26846.42359
-  tps: 578.61889
->>>>>>> 8aae9ab6
+  dps: 26584.42922
+  tps: 587.82427
  }
 }
 dps_results: {
  key: "TestElemental-AllItems-TrenchantEarthshatterDiamond"
  value: {
-<<<<<<< HEAD
-  dps: 24685.43433
-  tps: 530.42993
-=======
-  dps: 26262.15404
-  tps: 580.6457
->>>>>>> 8aae9ab6
+  dps: 25952.02546
+  tps: 589.87624
  }
 }
 dps_results: {
  key: "TestElemental-AllItems-TrenchantEarthsiegeDiamond"
  value: {
-<<<<<<< HEAD
-  dps: 24696.96538
-  tps: 530.58321
-=======
-  dps: 26274.07208
-  tps: 580.84652
->>>>>>> 8aae9ab6
+  dps: 25963.83194
+  tps: 590.07026
  }
 }
 dps_results: {
  key: "TestElemental-AllItems-Tyrande'sFavoriteDoll-64645"
  value: {
-<<<<<<< HEAD
-  dps: 24406.21158
-  tps: 543.25268
-=======
-  dps: 26098.39615
-  tps: 584.46572
->>>>>>> 8aae9ab6
+  dps: 25847.05116
+  tps: 589.05866
  }
 }
 dps_results: {
  key: "TestElemental-AllItems-UndeadSlayer'sBlessedArmor"
  value: {
-  dps: 16831.70207
-  tps: 384.702
+  dps: 17110.8121
+  tps: 404.88671
  }
 }
 dps_results: {
  key: "TestElemental-AllItems-UnheededWarning-59520"
  value: {
-<<<<<<< HEAD
-  dps: 23389.06679
-  tps: 424.32626
-=======
-  dps: 24901.95461
-  tps: 470.62958
->>>>>>> 8aae9ab6
+  dps: 24657.79986
+  tps: 478.25942
  }
 }
 dps_results: {
  key: "TestElemental-AllItems-UnquenchableFlame-67101"
  value: {
-<<<<<<< HEAD
-  dps: 24052.3955
-  tps: 429.12513
-=======
-  dps: 25868.81983
-  tps: 471.14918
->>>>>>> 8aae9ab6
+  dps: 25466.29773
+  tps: 477.37479
  }
 }
 dps_results: {
  key: "TestElemental-AllItems-UnsolvableRiddle-62468"
  value: {
-<<<<<<< HEAD
-  dps: 23770.72671
-  tps: 431.47592
-=======
-  dps: 25257.19449
-  tps: 478.53601
->>>>>>> 8aae9ab6
+  dps: 25039.63778
+  tps: 483.8636
  }
 }
 dps_results: {
  key: "TestElemental-AllItems-UnsolvableRiddle-68709"
  value: {
-<<<<<<< HEAD
-  dps: 23770.72671
-  tps: 431.47592
-=======
-  dps: 25257.19449
-  tps: 478.53601
->>>>>>> 8aae9ab6
+  dps: 25039.63778
+  tps: 483.8636
  }
 }
 dps_results: {
  key: "TestElemental-AllItems-Val'anyr,HammerofAncientKings-46017"
  value: {
-<<<<<<< HEAD
-  dps: 21098.22262
-  tps: 515.42502
-=======
-  dps: 22382.39939
-  tps: 565.2633
->>>>>>> 8aae9ab6
+  dps: 22036.81955
+  tps: 573.32883
  }
 }
 dps_results: {
  key: "TestElemental-AllItems-VialofStolenMemories-59515"
  value: {
-<<<<<<< HEAD
-  dps: 23389.06679
-  tps: 424.32626
-=======
-  dps: 24901.95461
-  tps: 470.62958
->>>>>>> 8aae9ab6
+  dps: 24657.79986
+  tps: 478.25942
  }
 }
 dps_results: {
  key: "TestElemental-AllItems-VialofStolenMemories-65109"
  value: {
-<<<<<<< HEAD
-  dps: 23389.06679
-  tps: 424.32626
-=======
-  dps: 24901.95461
-  tps: 470.62958
->>>>>>> 8aae9ab6
+  dps: 24657.79986
+  tps: 478.25942
  }
 }
 dps_results: {
  key: "TestElemental-AllItems-ViciousGladiator'sBadgeofConquest-61033"
  value: {
-<<<<<<< HEAD
-  dps: 23389.06679
-  tps: 424.32626
-=======
-  dps: 24901.95461
-  tps: 470.62958
->>>>>>> 8aae9ab6
+  dps: 24657.79986
+  tps: 478.25942
  }
 }
 dps_results: {
  key: "TestElemental-AllItems-ViciousGladiator'sBadgeofDominance-61035"
  value: {
-<<<<<<< HEAD
-  dps: 23897.07948
-  tps: 424.32626
-=======
-  dps: 25429.58859
-  tps: 470.62958
->>>>>>> 8aae9ab6
+  dps: 25173.25259
+  tps: 478.25942
  }
 }
 dps_results: {
  key: "TestElemental-AllItems-ViciousGladiator'sBadgeofVictory-61034"
  value: {
-<<<<<<< HEAD
-  dps: 23389.06679
-  tps: 424.32626
-=======
-  dps: 24901.95461
-  tps: 470.62958
->>>>>>> 8aae9ab6
+  dps: 24657.79986
+  tps: 478.25942
  }
 }
 dps_results: {
  key: "TestElemental-AllItems-ViciousGladiator'sEmblemofAccuracy-61027"
  value: {
-<<<<<<< HEAD
-  dps: 24462.66659
-  tps: 430.05593
-=======
-  dps: 26096.54451
-  tps: 474.08608
->>>>>>> 8aae9ab6
+  dps: 25872.29535
+  tps: 478.97131
  }
 }
 dps_results: {
  key: "TestElemental-AllItems-ViciousGladiator'sEmblemofAlacrity-61028"
  value: {
-<<<<<<< HEAD
-  dps: 23818.0934
-  tps: 432.6525
-=======
-  dps: 25478.56838
-  tps: 484.29023
->>>>>>> 8aae9ab6
+  dps: 25213.92527
+  tps: 488.21061
  }
 }
 dps_results: {
  key: "TestElemental-AllItems-ViciousGladiator'sEmblemofCruelty-61026"
  value: {
-<<<<<<< HEAD
-  dps: 23681.71703
-  tps: 423.47286
-=======
-  dps: 25203.2492
-  tps: 469.59796
->>>>>>> 8aae9ab6
+  dps: 24968.18795
+  tps: 477.16033
  }
 }
 dps_results: {
  key: "TestElemental-AllItems-ViciousGladiator'sEmblemofProficiency-61030"
  value: {
-<<<<<<< HEAD
-  dps: 23389.06679
-  tps: 424.32626
-=======
-  dps: 24901.95461
-  tps: 470.62958
->>>>>>> 8aae9ab6
+  dps: 24657.79986
+  tps: 478.25942
  }
 }
 dps_results: {
  key: "TestElemental-AllItems-ViciousGladiator'sEmblemofProwess-61029"
  value: {
-<<<<<<< HEAD
-  dps: 23787.0438
-  tps: 433.37192
-=======
-  dps: 25313.84119
-  tps: 479.07092
->>>>>>> 8aae9ab6
+  dps: 25057.33234
+  tps: 483.68985
  }
 }
 dps_results: {
  key: "TestElemental-AllItems-ViciousGladiator'sEmblemofTenacity-61032"
  value: {
-<<<<<<< HEAD
-  dps: 23389.06679
-  tps: 424.32626
-=======
-  dps: 24901.95461
-  tps: 470.62958
->>>>>>> 8aae9ab6
+  dps: 24657.79986
+  tps: 478.25942
  }
 }
 dps_results: {
  key: "TestElemental-AllItems-ViciousGladiator'sInsigniaofConquest-61047"
  value: {
-<<<<<<< HEAD
-  dps: 23389.06679
-  tps: 424.32626
-=======
-  dps: 24901.95461
-  tps: 470.62958
->>>>>>> 8aae9ab6
+  dps: 24657.79986
+  tps: 478.25942
  }
 }
 dps_results: {
  key: "TestElemental-AllItems-ViciousGladiator'sInsigniaofDominance-61045"
  value: {
-<<<<<<< HEAD
-  dps: 24293.19702
-  tps: 421.74238
-=======
-  dps: 25702.2861
-  tps: 469.99462
->>>>>>> 8aae9ab6
+  dps: 25465.82984
+  tps: 476.95001
  }
 }
 dps_results: {
  key: "TestElemental-AllItems-ViciousGladiator'sInsigniaofVictory-61046"
  value: {
-<<<<<<< HEAD
-  dps: 23389.06679
-  tps: 424.32626
-=======
-  dps: 24901.95461
-  tps: 470.62958
+  dps: 24657.79986
+  tps: 478.25942
  }
 }
 dps_results: {
  key: "TestElemental-AllItems-VolcanicRegalia"
  value: {
-  dps: 23903.8643
-  tps: 541.9358
->>>>>>> 8aae9ab6
+  dps: 23385.28612
+  tps: 548.43072
  }
 }
 dps_results: {
  key: "TestElemental-AllItems-WingedTalisman-37844"
  value: {
-<<<<<<< HEAD
-  dps: 23662.67832
-  tps: 425.34048
-=======
-  dps: 25416.24573
-  tps: 471.36343
->>>>>>> 8aae9ab6
+  dps: 25158.52084
+  tps: 478.99458
  }
 }
 dps_results: {
  key: "TestElemental-AllItems-WitchingHourglass-55787"
  value: {
-<<<<<<< HEAD
-  dps: 24088.54546
-  tps: 443.10011
-=======
-  dps: 25941.34354
-  tps: 485.79082
->>>>>>> 8aae9ab6
+  dps: 25533.98552
+  tps: 492.27738
  }
 }
 dps_results: {
  key: "TestElemental-AllItems-WitchingHourglass-56320"
  value: {
-<<<<<<< HEAD
-  dps: 24470.20269
-  tps: 451.50905
-=======
-  dps: 26461.91079
-  tps: 495.33245
->>>>>>> 8aae9ab6
+  dps: 25915.28915
+  tps: 500.4291
  }
 }
 dps_results: {
  key: "TestElemental-AllItems-World-QuellerFocus-63842"
  value: {
-<<<<<<< HEAD
-  dps: 23615.09702
-  tps: 429.84284
-=======
-  dps: 25158.50238
-  tps: 475.8064
+  dps: 24858.36809
+  tps: 480.66491
  }
 }
 dps_results: {
  key: "TestElemental-AllItems-WrathfulGladiator'sTotemofSurvival-51513"
  value: {
-  dps: 27271.36343
-  tps: 582.78961
->>>>>>> 8aae9ab6
+  dps: 26941.27285
+  tps: 590.26337
  }
 }
 dps_results: {
  key: "TestElemental-AllItems-Za'brox'sLuckyTooth-63742"
  value: {
-<<<<<<< HEAD
-  dps: 23498.44711
-  tps: 430.44237
-=======
-  dps: 25146.98465
-  tps: 473.65504
->>>>>>> 8aae9ab6
+  dps: 24715.03925
+  tps: 482.01047
  }
 }
 dps_results: {
  key: "TestElemental-AllItems-Za'brox'sLuckyTooth-63745"
  value: {
-<<<<<<< HEAD
-  dps: 23498.44711
-  tps: 430.44237
-=======
-  dps: 25146.98465
-  tps: 473.65504
->>>>>>> 8aae9ab6
+  dps: 24715.03925
+  tps: 482.01047
  }
 }
 dps_results: {
  key: "TestElemental-Average-Default"
  value: {
-<<<<<<< HEAD
-  dps: 25709.25946
-  tps: 527.37205
-=======
-  dps: 27301.95427
-  tps: 576.0921
->>>>>>> 8aae9ab6
+  dps: 27018.76308
+  tps: 581.94032
  }
 }
 dps_results: {
  key: "TestElemental-Settings-Orc-p1-Standard-default-FullBuffs-LongMultiTarget"
  value: {
-<<<<<<< HEAD
-  dps: 26799.63526
-  tps: 9086.79742
-=======
-  dps: 28353.65802
-  tps: 10000.54015
->>>>>>> 8aae9ab6
+  dps: 28264.66389
+  tps: 10057.89607
  }
 }
 dps_results: {
  key: "TestElemental-Settings-Orc-p1-Standard-default-FullBuffs-LongSingleTarget"
  value: {
-<<<<<<< HEAD
-  dps: 25429.17929
-  tps: 530.10001
-=======
-  dps: 27012.73717
-  tps: 579.09979
->>>>>>> 8aae9ab6
+  dps: 26882.3247
+  tps: 585.87885
  }
 }
 dps_results: {
  key: "TestElemental-Settings-Orc-p1-Standard-default-FullBuffs-ShortSingleTarget"
  value: {
-<<<<<<< HEAD
-  dps: 30371.15816
-  tps: 656.08438
-=======
-  dps: 32117.60841
-  tps: 715.30665
->>>>>>> 8aae9ab6
+  dps: 32158.25754
+  tps: 724.75147
  }
 }
 dps_results: {
  key: "TestElemental-Settings-Orc-p1-Standard-default-NoBuffs-LongMultiTarget"
  value: {
-<<<<<<< HEAD
-  dps: 18272.24628
-  tps: 6899.15443
-=======
-  dps: 19629.40916
-  tps: 7775.35195
->>>>>>> 8aae9ab6
+  dps: 19927.94692
+  tps: 8154.17716
  }
 }
 dps_results: {
  key: "TestElemental-Settings-Orc-p1-Standard-default-NoBuffs-LongSingleTarget"
  value: {
-<<<<<<< HEAD
-  dps: 17337.54437
-  tps: 409.05068
-=======
-  dps: 18315.388
-  tps: 445.09485
->>>>>>> 8aae9ab6
+  dps: 18797.74577
+  tps: 473.33522
  }
 }
 dps_results: {
  key: "TestElemental-Settings-Orc-p1-Standard-default-NoBuffs-ShortSingleTarget"
  value: {
-<<<<<<< HEAD
-  dps: 21694.49378
-  tps: 539.49043
-=======
-  dps: 23216.83118
-  tps: 584.68366
->>>>>>> 8aae9ab6
+  dps: 23107.81972
+  tps: 597.51127
  }
 }
 dps_results: {
  key: "TestElemental-Settings-Troll-p1-Standard-default-FullBuffs-LongMultiTarget"
  value: {
-<<<<<<< HEAD
-  dps: 26768.37418
-  tps: 9126.26571
-=======
-  dps: 28371.76713
-  tps: 10098.03891
->>>>>>> 8aae9ab6
+  dps: 28224.58996
+  tps: 10219.35634
  }
 }
 dps_results: {
  key: "TestElemental-Settings-Troll-p1-Standard-default-FullBuffs-LongSingleTarget"
  value: {
-<<<<<<< HEAD
-  dps: 25370.86999
-  tps: 532.552
-=======
-  dps: 26996.44266
-  tps: 583.39607
->>>>>>> 8aae9ab6
+  dps: 26661.97992
+  tps: 592.70895
  }
 }
 dps_results: {
  key: "TestElemental-Settings-Troll-p1-Standard-default-FullBuffs-ShortSingleTarget"
  value: {
-<<<<<<< HEAD
-  dps: 30229.35468
-  tps: 660.21095
-=======
-  dps: 31655.0024
-  tps: 705.94922
->>>>>>> 8aae9ab6
+  dps: 31581.27489
+  tps: 713.89145
  }
 }
 dps_results: {
  key: "TestElemental-Settings-Troll-p1-Standard-default-NoBuffs-LongMultiTarget"
  value: {
-<<<<<<< HEAD
-  dps: 18401.38458
-  tps: 7049.31991
-=======
-  dps: 19276.33075
-  tps: 7738.57825
->>>>>>> 8aae9ab6
+  dps: 19727.60047
+  tps: 8141.27327
  }
 }
 dps_results: {
  key: "TestElemental-Settings-Troll-p1-Standard-default-NoBuffs-LongSingleTarget"
  value: {
-<<<<<<< HEAD
-  dps: 17063.11768
-  tps: 406.1233
-=======
-  dps: 18190.33273
-  tps: 454.14539
->>>>>>> 8aae9ab6
+  dps: 18443.82723
+  tps: 467.55107
  }
 }
 dps_results: {
  key: "TestElemental-Settings-Troll-p1-Standard-default-NoBuffs-ShortSingleTarget"
  value: {
-<<<<<<< HEAD
-  dps: 21833.5212
-  tps: 536.09665
-=======
-  dps: 22767.29556
-  tps: 578.93347
->>>>>>> 8aae9ab6
+  dps: 22589.54209
+  tps: 588.83085
  }
 }
 dps_results: {
  key: "TestElemental-SwitchInFrontOfTarget-Default"
  value: {
-<<<<<<< HEAD
-  dps: 25363.4622
-  tps: 532.552
-=======
-  dps: 26989.03487
-  tps: 583.39607
->>>>>>> 8aae9ab6
+  dps: 26654.57214
+  tps: 592.70895
  }
 }