--- conflicted
+++ resolved
@@ -427,25 +427,15 @@
 dps_results: {
  key: "TestElemental-AllItems-FrostWitch'sBattlegear"
  value: {
-<<<<<<< HEAD
-  dps: 5722.88709
-  tps: 3182.54111
-=======
-  dps: 6237.23226
-  tps: 3493.95384
->>>>>>> 086f3197
+  dps: 6233.29737
+  tps: 3492.7407
  }
 }
 dps_results: {
  key: "TestElemental-AllItems-FrostWitch'sRegalia"
  value: {
-<<<<<<< HEAD
-  dps: 7438.35748
-  tps: 4146.47817
-=======
-  dps: 8163.7167
-  tps: 4570.29737
->>>>>>> 086f3197
+  dps: 8164.2001
+  tps: 4571.22249
  }
 }
 dps_results: {
