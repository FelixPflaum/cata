--- conflicted
+++ resolved
@@ -383,20 +383,15 @@
 dps_results: {
  key: "TestElemental-AllItems-Gladiator'sEarthshaker"
  value: {
-  dps: 2592.94782
-  tps: 2030.09832
+  dps: 2592.04614
+  tps: 2029.2811
  }
 }
 dps_results: {
  key: "TestElemental-AllItems-Gladiator'sWartide"
  value: {
-<<<<<<< HEAD
-  dps: 2985.81529
-  tps: 2336.546
-=======
-  dps: 2189.77303
-  tps: 1726.75011
->>>>>>> f29360b5
+  dps: 2991.24677
+  tps: 2341.41415
  }
 }
 dps_results: {
