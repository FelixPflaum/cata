--- conflicted
+++ resolved
@@ -40,3496 +40,2040 @@
 dps_results: {
  key: "TestElemental-AllItems-AgileShadowspiritDiamond"
  value: {
-<<<<<<< HEAD
-  dps: 26851.01072
-  tps: 579.73562
-=======
-  dps: 26823.33927
-  tps: 580.99701
->>>>>>> b4cd731d
+  dps: 26852.59392
+  tps: 580.00976
  }
 }
 dps_results: {
  key: "TestElemental-AllItems-Althor'sAbacus-50359"
  value: {
-<<<<<<< HEAD
-  dps: 25526.30636
+  dps: 25528.12212
   tps: 479.16765
-=======
-  dps: 25413.0508
-  tps: 478.19335
->>>>>>> b4cd731d
  }
 }
 dps_results: {
  key: "TestElemental-AllItems-Althor'sAbacus-50366"
  value: {
-<<<<<<< HEAD
-  dps: 25590.268
+  dps: 25592.08485
   tps: 479.98882
-=======
-  dps: 25485.08191
-  tps: 478.87122
->>>>>>> b4cd731d
  }
 }
 dps_results: {
  key: "TestElemental-AllItems-Anhuur'sHymnal-55889"
  value: {
-<<<<<<< HEAD
-  dps: 26417.81757
+  dps: 26419.65166
   tps: 473.07883
-=======
-  dps: 26416.78981
-  tps: 472.73432
->>>>>>> b4cd731d
  }
 }
 dps_results: {
  key: "TestElemental-AllItems-Anhuur'sHymnal-56407"
  value: {
-<<<<<<< HEAD
-  dps: 26603.44398
+  dps: 26605.03751
   tps: 474.30688
-=======
-  dps: 26633.00171
-  tps: 473.72136
->>>>>>> b4cd731d
  }
 }
 dps_results: {
  key: "TestElemental-AllItems-AustereEarthsiegeDiamond"
  value: {
-<<<<<<< HEAD
-  dps: 26236.60779
-  tps: 578.82656
-=======
-  dps: 26211.28655
-  tps: 580.0606
->>>>>>> b4cd731d
+  dps: 26238.13896
+  tps: 579.07867
  }
 }
 dps_results: {
  key: "TestElemental-AllItems-AustereShadowspiritDiamond"
  value: {
-<<<<<<< HEAD
-  dps: 26236.60779
-  tps: 578.82656
-=======
-  dps: 26211.28655
-  tps: 580.0606
->>>>>>> b4cd731d
+  dps: 26238.13896
+  tps: 579.07867
  }
 }
 dps_results: {
  key: "TestElemental-AllItems-Bandit'sInsignia-40371"
  value: {
-<<<<<<< HEAD
-  dps: 25006.99709
-  tps: 470.86219
-=======
-  dps: 24903.39764
-  tps: 470.62958
->>>>>>> b4cd731d
+  dps: 25008.79898
+  tps: 470.86219
  }
 }
 dps_results: {
  key: "TestElemental-AllItems-BaubleofTrueBlood-50354"
  value: {
-<<<<<<< HEAD
-  dps: 25641.94424
+  dps: 25643.37676
   tps: 472.35901
-  hps: 90.46938
-=======
-  dps: 25477.92097
-  tps: 471.18971
-  hps: 90.1873
->>>>>>> b4cd731d
+  hps: 90.29237
  }
 }
 dps_results: {
  key: "TestElemental-AllItems-BaubleofTrueBlood-50726"
  value: {
-<<<<<<< HEAD
-  dps: 25647.75344
+  dps: 25649.20587
   tps: 472.07645
-  hps: 90.4774
-=======
-  dps: 25647.71387
-  tps: 470.91931
-  hps: 90.1873
->>>>>>> b4cd731d
+  hps: 90.29237
  }
 }
 dps_results: {
  key: "TestElemental-AllItems-BeamingEarthsiegeDiamond"
  value: {
-<<<<<<< HEAD
-  dps: 26254.11575
-  tps: 585.03735
-=======
-  dps: 26225.53229
-  tps: 586.45273
->>>>>>> b4cd731d
+  dps: 26255.64026
+  tps: 585.27907
  }
 }
 dps_results: {
  key: "TestElemental-AllItems-BedrockTalisman-58182"
  value: {
-<<<<<<< HEAD
-  dps: 25006.99709
-  tps: 470.86219
-=======
-  dps: 24903.39764
-  tps: 470.62958
->>>>>>> b4cd731d
+  dps: 25008.79898
+  tps: 470.86219
  }
 }
 dps_results: {
  key: "TestElemental-AllItems-BellofEnragingResonance-59326"
  value: {
-<<<<<<< HEAD
-  dps: 26606.26111
+  dps: 26608.05943
   tps: 468.93974
-=======
-  dps: 26351.48092
-  tps: 468.50881
->>>>>>> b4cd731d
  }
 }
 dps_results: {
  key: "TestElemental-AllItems-BellofEnragingResonance-65053"
  value: {
-<<<<<<< HEAD
-  dps: 26612.08538
+  dps: 26613.71988
   tps: 469.89376
-=======
-  dps: 26703.32199
-  tps: 468.68608
->>>>>>> b4cd731d
  }
 }
 dps_results: {
  key: "TestElemental-AllItems-BindingPromise-67037"
  value: {
-<<<<<<< HEAD
-  dps: 25006.99709
-  tps: 470.86219
-=======
-  dps: 24903.39764
-  tps: 470.62958
->>>>>>> b4cd731d
+  dps: 25008.79898
+  tps: 470.86219
  }
 }
 dps_results: {
  key: "TestElemental-AllItems-BlackBruise-50035"
  value: {
-<<<<<<< HEAD
-  dps: 20151.29017
-  tps: 557.74634
-=======
-  dps: 20128.34103
-  tps: 561.6535
->>>>>>> b4cd731d
+  dps: 20152.72731
+  tps: 557.69673
  }
 }
 dps_results: {
  key: "TestElemental-AllItems-BlackBruise-50692"
  value: {
-<<<<<<< HEAD
-  dps: 20151.29017
-  tps: 557.74634
-=======
-  dps: 20128.34103
-  tps: 561.6535
->>>>>>> b4cd731d
+  dps: 20152.72731
+  tps: 557.69673
  }
 }
 dps_results: {
  key: "TestElemental-AllItems-BlessedGarboftheUndeadSlayer"
  value: {
-<<<<<<< HEAD
-  dps: 18029.38913
-  tps: 410.25954
-=======
-  dps: 18155.04731
-  tps: 408.56691
->>>>>>> b4cd731d
+  dps: 18031.11068
+  tps: 410.70399
  }
 }
 dps_results: {
  key: "TestElemental-AllItems-BlessedRegaliaofUndeadCleansing"
  value: {
-<<<<<<< HEAD
-  dps: 18126.1363
-  tps: 408.27699
-=======
-  dps: 17827.34314
-  tps: 404.5051
->>>>>>> b4cd731d
+  dps: 18127.753
+  tps: 408.55965
  }
 }
 dps_results: {
  key: "TestElemental-AllItems-Blood-SoakedAleMug-63843"
  value: {
-<<<<<<< HEAD
-  dps: 25120.76095
+  dps: 25122.59291
   tps: 475.11606
-=======
-  dps: 25159.86188
-  tps: 475.8064
->>>>>>> b4cd731d
  }
 }
 dps_results: {
  key: "TestElemental-AllItems-BloodofIsiset-55995"
  value: {
-<<<<<<< HEAD
-  dps: 25194.78483
+  dps: 25196.70649
   tps: 475.29796
-=======
-  dps: 25190.17945
-  tps: 475.22763
->>>>>>> b4cd731d
  }
 }
 dps_results: {
  key: "TestElemental-AllItems-BloodofIsiset-56414"
  value: {
-<<<<<<< HEAD
-  dps: 25155.87153
+  dps: 25157.7502
   tps: 475.63776
-=======
-  dps: 25155.96097
-  tps: 477.64721
->>>>>>> b4cd731d
  }
 }
 dps_results: {
  key: "TestElemental-AllItems-BloodthirstyGladiator'sBadgeofConquest-64687"
  value: {
-<<<<<<< HEAD
-  dps: 25006.99709
-  tps: 470.86219
-=======
-  dps: 24903.39764
-  tps: 470.62958
->>>>>>> b4cd731d
+  dps: 25008.79898
+  tps: 470.86219
  }
 }
 dps_results: {
  key: "TestElemental-AllItems-BloodthirstyGladiator'sBadgeofDominance-64688"
  value: {
-<<<<<<< HEAD
-  dps: 25511.92014
-  tps: 470.86219
-=======
-  dps: 25403.08839
-  tps: 470.62958
->>>>>>> b4cd731d
+  dps: 25513.72203
+  tps: 470.86219
  }
 }
 dps_results: {
  key: "TestElemental-AllItems-BloodthirstyGladiator'sBadgeofVictory-64689"
  value: {
-<<<<<<< HEAD
-  dps: 25006.99709
-  tps: 470.86219
-=======
-  dps: 24903.39764
-  tps: 470.62958
->>>>>>> b4cd731d
+  dps: 25008.79898
+  tps: 470.86219
  }
 }
 dps_results: {
  key: "TestElemental-AllItems-BloodthirstyGladiator'sEmblemofCruelty-64740"
  value: {
-<<<<<<< HEAD
-  dps: 25310.82784
+  dps: 25312.63734
   tps: 470.02898
-=======
-  dps: 25183.30412
-  tps: 469.69168
->>>>>>> b4cd731d
  }
 }
 dps_results: {
  key: "TestElemental-AllItems-BloodthirstyGladiator'sEmblemofMeditation-64741"
  value: {
-<<<<<<< HEAD
-  dps: 26016.0117
+  dps: 26017.78221
   tps: 473.00239
-=======
-  dps: 25965.40584
-  tps: 474.05898
->>>>>>> b4cd731d
  }
 }
 dps_results: {
  key: "TestElemental-AllItems-BloodthirstyGladiator'sEmblemofTenacity-64742"
  value: {
-<<<<<<< HEAD
-  dps: 25006.99709
-  tps: 470.86219
-=======
-  dps: 24903.39764
-  tps: 470.62958
->>>>>>> b4cd731d
+  dps: 25008.79898
+  tps: 470.86219
  }
 }
 dps_results: {
  key: "TestElemental-AllItems-BloodthirstyGladiator'sInsigniaofConquest-64761"
  value: {
-<<<<<<< HEAD
-  dps: 25006.99709
-  tps: 470.86219
-=======
-  dps: 24903.39764
-  tps: 470.62958
->>>>>>> b4cd731d
+  dps: 25008.79898
+  tps: 470.86219
  }
 }
 dps_results: {
  key: "TestElemental-AllItems-BloodthirstyGladiator'sInsigniaofDominance-64762"
  value: {
-<<<<<<< HEAD
-  dps: 25875.71775
+  dps: 25877.57054
   tps: 471.43034
-=======
-  dps: 25822.56683
-  tps: 471.01736
->>>>>>> b4cd731d
  }
 }
 dps_results: {
  key: "TestElemental-AllItems-BloodthirstyGladiator'sInsigniaofVictory-64763"
  value: {
-<<<<<<< HEAD
-  dps: 25006.99709
-  tps: 470.86219
-=======
-  dps: 24903.39764
-  tps: 470.62958
->>>>>>> b4cd731d
+  dps: 25008.79898
+  tps: 470.86219
  }
 }
 dps_results: {
  key: "TestElemental-AllItems-BottledLightning-66879"
  value: {
-<<<<<<< HEAD
-  dps: 25685.36475
+  dps: 25687.18312
   tps: 479.39518
-=======
-  dps: 25573.84334
-  tps: 478.49951
->>>>>>> b4cd731d
  }
 }
 dps_results: {
  key: "TestElemental-AllItems-BracingEarthsiegeDiamond"
  value: {
-<<<<<<< HEAD
-  dps: 26303.95948
-  tps: 578.20167
-=======
-  dps: 26275.82137
-  tps: 579.46366
->>>>>>> b4cd731d
+  dps: 26305.4938
+  tps: 578.44874
  }
 }
 dps_results: {
  key: "TestElemental-AllItems-BracingShadowspiritDiamond"
  value: {
-<<<<<<< HEAD
-  dps: 26408.9363
-  tps: 579.7242
-=======
-  dps: 26381.6904
-  tps: 581.07557
->>>>>>> b4cd731d
+  dps: 26410.47097
+  tps: 579.97127
  }
 }
 dps_results: {
  key: "TestElemental-AllItems-Bryntroll,theBoneArbiter-50415"
  value: {
-<<<<<<< HEAD
-  dps: 27028.083
-  tps: 582.23795
-=======
-  dps: 26998.2283
-  tps: 583.63841
->>>>>>> b4cd731d
+  dps: 27029.67001
+  tps: 582.51209
  }
 }
 dps_results: {
  key: "TestElemental-AllItems-Bryntroll,theBoneArbiter-50709"
  value: {
-<<<<<<< HEAD
-  dps: 27028.083
-  tps: 582.23795
-=======
-  dps: 26998.2283
-  tps: 583.63841
->>>>>>> b4cd731d
+  dps: 27029.67001
+  tps: 582.51209
  }
 }
 dps_results: {
  key: "TestElemental-AllItems-BurningShadowspiritDiamond"
  value: {
-<<<<<<< HEAD
-  dps: 27028.083
-  tps: 582.23795
-=======
-  dps: 26998.2283
-  tps: 583.63841
->>>>>>> b4cd731d
+  dps: 27029.67001
+  tps: 582.51209
  }
 }
 dps_results: {
  key: "TestElemental-AllItems-ChaoticShadowspiritDiamond"
  value: {
-<<<<<<< HEAD
-  dps: 26899.38374
-  tps: 579.95172
-=======
-  dps: 26868.91917
-  tps: 580.90329
->>>>>>> b4cd731d
+  dps: 26900.96728
+  tps: 580.21454
  }
 }
 dps_results: {
  key: "TestElemental-AllItems-ChaoticSkyflareDiamond"
  value: {
-<<<<<<< HEAD
-  dps: 26870.01617
-  tps: 580.00658
-=======
-  dps: 26838.70891
-  tps: 580.95015
->>>>>>> b4cd731d
+  dps: 26871.5921
+  tps: 580.26939
  }
 }
 dps_results: {
  key: "TestElemental-AllItems-CoreofRipeness-58184"
  value: {
-<<<<<<< HEAD
-  dps: 26446.14171
+  dps: 26448.01
   tps: 487.22188
-=======
-  dps: 26491.8642
-  tps: 483.41694
->>>>>>> b4cd731d
  }
 }
 dps_results: {
  key: "TestElemental-AllItems-CorpseTongueCoin-50349"
  value: {
-<<<<<<< HEAD
-  dps: 25006.99709
-  tps: 470.86219
-=======
-  dps: 24903.39764
-  tps: 470.62958
->>>>>>> b4cd731d
+  dps: 25008.79898
+  tps: 470.86219
  }
 }
 dps_results: {
  key: "TestElemental-AllItems-CorpseTongueCoin-50352"
  value: {
-<<<<<<< HEAD
-  dps: 25006.99709
-  tps: 470.86219
-=======
-  dps: 24903.39764
-  tps: 470.62958
->>>>>>> b4cd731d
+  dps: 25008.79898
+  tps: 470.86219
  }
 }
 dps_results: {
  key: "TestElemental-AllItems-CorrodedSkeletonKey-50356"
  value: {
-<<<<<<< HEAD
-  dps: 25006.99709
-  tps: 470.86219
-=======
-  dps: 24903.39764
-  tps: 470.62958
->>>>>>> b4cd731d
+  dps: 25008.79898
+  tps: 470.86219
   hps: 64
  }
 }
 dps_results: {
  key: "TestElemental-AllItems-CrushingWeight-59506"
  value: {
-<<<<<<< HEAD
-  dps: 25006.99709
-  tps: 470.86219
-=======
-  dps: 24903.39764
-  tps: 470.62958
->>>>>>> b4cd731d
+  dps: 25008.79898
+  tps: 470.86219
  }
 }
 dps_results: {
  key: "TestElemental-AllItems-CrushingWeight-65118"
  value: {
-<<<<<<< HEAD
-  dps: 25006.99709
-  tps: 470.86219
-=======
-  dps: 24903.39764
-  tps: 470.62958
->>>>>>> b4cd731d
+  dps: 25008.79898
+  tps: 470.86219
  }
 }
 dps_results: {
  key: "TestElemental-AllItems-DarkmoonCard:Berserker!-42989"
  value: {
-<<<<<<< HEAD
-  dps: 25119.18137
+  dps: 25120.99415
   tps: 470.67582
-=======
-  dps: 25007.96153
-  tps: 470.42306
->>>>>>> b4cd731d
  }
 }
 dps_results: {
  key: "TestElemental-AllItems-DarkmoonCard:Death-42990"
  value: {
-<<<<<<< HEAD
-  dps: 25076.63309
-  tps: 521.50692
-=======
-  dps: 25074.6001
-  tps: 524.97886
->>>>>>> b4cd731d
+  dps: 25079.35413
+  tps: 522.05811
  }
 }
 dps_results: {
  key: "TestElemental-AllItems-DarkmoonCard:Earthquake-62048"
  value: {
-<<<<<<< HEAD
-  dps: 25006.99709
-  tps: 470.86219
-=======
-  dps: 24903.39764
-  tps: 470.62958
->>>>>>> b4cd731d
+  dps: 25008.79898
+  tps: 470.86219
  }
 }
 dps_results: {
  key: "TestElemental-AllItems-DarkmoonCard:Greatness-44255"
  value: {
-<<<<<<< HEAD
-  dps: 25630.90896
+  dps: 25632.71674
   tps: 482.86726
-=======
-  dps: 25514.93605
-  tps: 481.4246
->>>>>>> b4cd731d
  }
 }
 dps_results: {
  key: "TestElemental-AllItems-DarkmoonCard:Hurricane-62049"
  value: {
-<<<<<<< HEAD
-  dps: 25006.99709
-  tps: 470.86219
-=======
-  dps: 24903.39764
-  tps: 470.62958
->>>>>>> b4cd731d
+  dps: 25008.79898
+  tps: 470.86219
  }
 }
 dps_results: {
  key: "TestElemental-AllItems-DarkmoonCard:Hurricane-62051"
  value: {
-<<<<<<< HEAD
-  dps: 25006.99709
-  tps: 470.86219
-=======
-  dps: 24903.39764
-  tps: 470.62958
->>>>>>> b4cd731d
+  dps: 25008.79898
+  tps: 470.86219
  }
 }
 dps_results: {
  key: "TestElemental-AllItems-DarkmoonCard:Tsunami-62050"
  value: {
-<<<<<<< HEAD
-  dps: 26086.13506
+  dps: 26087.94823
   tps: 485.87474
-=======
-  dps: 25974.43961
-  tps: 484.73464
->>>>>>> b4cd731d
  }
 }
 dps_results: {
  key: "TestElemental-AllItems-DeadlyGladiator'sTotemofSurvival-42602"
  value: {
-<<<<<<< HEAD
-  dps: 27022.28309
-  tps: 581.52304
-=======
-  dps: 27083.88239
-  tps: 582.26139
->>>>>>> b4cd731d
+  dps: 27023.9788
+  tps: 581.90558
  }
 }
 dps_results: {
  key: "TestElemental-AllItems-Death'sChoice-47464"
  value: {
-<<<<<<< HEAD
-  dps: 25006.99709
-  tps: 470.86219
-=======
-  dps: 24903.39764
-  tps: 470.62958
->>>>>>> b4cd731d
+  dps: 25008.79898
+  tps: 470.86219
  }
 }
 dps_results: {
  key: "TestElemental-AllItems-DeathKnight'sAnguish-38212"
  value: {
-<<<<<<< HEAD
-  dps: 25047.36984
+  dps: 25049.17421
   tps: 470.81289
-=======
-  dps: 24934.94781
-  tps: 470.44995
->>>>>>> b4cd731d
  }
 }
 dps_results: {
  key: "TestElemental-AllItems-Deathbringer'sWill-50362"
  value: {
-<<<<<<< HEAD
-  dps: 25227.47068
+  dps: 25229.30598
   tps: 471.89968
-=======
-  dps: 25004.07165
-  tps: 472.87913
->>>>>>> b4cd731d
  }
 }
 dps_results: {
  key: "TestElemental-AllItems-Deathbringer'sWill-50363"
  value: {
-<<<<<<< HEAD
-  dps: 25203.98513
+  dps: 25205.78107
   tps: 471.60211
-=======
-  dps: 25028.59888
-  tps: 471.7925
->>>>>>> b4cd731d
  }
 }
 dps_results: {
  key: "TestElemental-AllItems-Defender'sCode-40257"
  value: {
-<<<<<<< HEAD
-  dps: 25006.99709
-  tps: 470.86219
-=======
-  dps: 24903.39764
-  tps: 470.62958
->>>>>>> b4cd731d
+  dps: 25008.79898
+  tps: 470.86219
  }
 }
 dps_results: {
  key: "TestElemental-AllItems-DestructiveShadowspiritDiamond"
  value: {
-<<<<<<< HEAD
-  dps: 26281.21244
-  tps: 579.0171
-=======
-  dps: 26253.41692
-  tps: 579.96688
->>>>>>> b4cd731d
+  dps: 26282.74398
+  tps: 579.25881
  }
 }
 dps_results: {
  key: "TestElemental-AllItems-DestructiveSkyflareDiamond"
  value: {
-<<<<<<< HEAD
-  dps: 26255.94097
-  tps: 579.07195
-=======
-  dps: 26227.32388
-  tps: 580.01374
->>>>>>> b4cd731d
+  dps: 26257.46576
+  tps: 579.31366
  }
 }
 dps_results: {
  key: "TestElemental-AllItems-DislodgedForeignObject-50348"
  value: {
-<<<<<<< HEAD
-  dps: 25877.81608
+  dps: 25879.67305
   tps: 477.23325
-=======
-  dps: 25734.5716
-  tps: 476.31818
->>>>>>> b4cd731d
  }
 }
 dps_results: {
  key: "TestElemental-AllItems-DislodgedForeignObject-50353"
  value: {
-<<<<<<< HEAD
-  dps: 25871.12799
+  dps: 25872.96877
   tps: 476.27227
-=======
-  dps: 25619.95401
-  tps: 474.70366
->>>>>>> b4cd731d
  }
 }
 dps_results: {
  key: "TestElemental-AllItems-EffulgentShadowspiritDiamond"
  value: {
-<<<<<<< HEAD
-  dps: 26236.60779
-  tps: 578.82656
-=======
-  dps: 26211.28655
-  tps: 580.0606
->>>>>>> b4cd731d
+  dps: 26238.13896
+  tps: 579.07867
  }
 }
 dps_results: {
  key: "TestElemental-AllItems-ElectrosparkHeartstarter-67118"
  value: {
-<<<<<<< HEAD
-  dps: 26161.86572
+  dps: 26163.68519
   tps: 478.17412
-=======
-  dps: 26156.89647
-  tps: 478.07528
->>>>>>> b4cd731d
  }
 }
 dps_results: {
  key: "TestElemental-AllItems-EmberShadowspiritDiamond"
  value: {
-<<<<<<< HEAD
-  dps: 26408.9363
-  tps: 586.98443
-=======
-  dps: 26381.6904
-  tps: 588.52934
->>>>>>> b4cd731d
+  dps: 26410.47097
+  tps: 587.23654
  }
 }
 dps_results: {
  key: "TestElemental-AllItems-EmberSkyflareDiamond"
  value: {
-<<<<<<< HEAD
-  dps: 26682.99199
-  tps: 585.35443
-=======
-  dps: 26657.29145
-  tps: 586.71307
->>>>>>> b4cd731d
+  dps: 26684.5194
+  tps: 585.59614
  }
 }
 dps_results: {
  key: "TestElemental-AllItems-EnigmaticShadowspiritDiamond"
  value: {
-<<<<<<< HEAD
-  dps: 26281.21244
-  tps: 579.0171
-=======
-  dps: 26253.41692
-  tps: 579.96688
->>>>>>> b4cd731d
+  dps: 26282.74398
+  tps: 579.25881
  }
 }
 dps_results: {
  key: "TestElemental-AllItems-EnigmaticSkyflareDiamond"
  value: {
-<<<<<<< HEAD
-  dps: 26254.11575
-  tps: 579.07195
-=======
-  dps: 26225.53229
-  tps: 580.01374
->>>>>>> b4cd731d
+  dps: 26255.64026
+  tps: 579.31366
  }
 }
 dps_results: {
  key: "TestElemental-AllItems-EnigmaticStarflareDiamond"
  value: {
-<<<<<<< HEAD
-  dps: 26247.67338
-  tps: 578.78778
-=======
-  dps: 26220.75229
-  tps: 580.01374
->>>>>>> b4cd731d
+  dps: 26249.20806
+  tps: 579.03989
  }
 }
 dps_results: {
  key: "TestElemental-AllItems-EphemeralSnowflake-50260"
  value: {
-<<<<<<< HEAD
-  dps: 25022.09858
+  dps: 25023.99659
   tps: 473.76422
-=======
-  dps: 24837.40353
-  tps: 474.0941
->>>>>>> b4cd731d
  }
 }
 dps_results: {
  key: "TestElemental-AllItems-EssenceofGossamer-37220"
  value: {
-<<<<<<< HEAD
-  dps: 25006.99709
-  tps: 470.86219
-=======
-  dps: 24903.39764
-  tps: 470.62958
->>>>>>> b4cd731d
+  dps: 25008.79898
+  tps: 470.86219
  }
 }
 dps_results: {
  key: "TestElemental-AllItems-EssenceoftheCyclone-59473"
  value: {
-<<<<<<< HEAD
-  dps: 25006.99709
-  tps: 470.86219
-=======
-  dps: 24903.39764
-  tps: 470.62958
->>>>>>> b4cd731d
+  dps: 25008.79898
+  tps: 470.86219
  }
 }
 dps_results: {
  key: "TestElemental-AllItems-EssenceoftheCyclone-65140"
  value: {
-<<<<<<< HEAD
-  dps: 25006.99709
-  tps: 470.86219
-=======
-  dps: 24903.39764
-  tps: 470.62958
->>>>>>> b4cd731d
+  dps: 25008.79898
+  tps: 470.86219
  }
 }
 dps_results: {
  key: "TestElemental-AllItems-EternalEarthsiegeDiamond"
  value: {
-<<<<<<< HEAD
-  dps: 26236.60779
-  tps: 578.82656
-=======
-  dps: 26211.28655
-  tps: 580.0606
->>>>>>> b4cd731d
+  dps: 26238.13896
+  tps: 579.07867
  }
 }
 dps_results: {
  key: "TestElemental-AllItems-EternalShadowspiritDiamond"
  value: {
-<<<<<<< HEAD
-  dps: 26236.60779
-  tps: 578.82656
-=======
-  dps: 26211.28655
-  tps: 580.0606
->>>>>>> b4cd731d
+  dps: 26238.13896
+  tps: 579.07867
  }
 }
 dps_results: {
  key: "TestElemental-AllItems-ExtractofNecromanticPower-40373"
  value: {
-<<<<<<< HEAD
-  dps: 25079.88563
-  tps: 499.0764
-=======
-  dps: 24976.42147
-  tps: 499.76029
->>>>>>> b4cd731d
+  dps: 25081.8189
+  tps: 499.08624
  }
 }
 dps_results: {
  key: "TestElemental-AllItems-EyeoftheBroodmother-45308"
  value: {
-<<<<<<< HEAD
-  dps: 25450.77608
+  dps: 25452.58855
   tps: 470.72268
-=======
-  dps: 25341.34205
-  tps: 470.44995
->>>>>>> b4cd731d
  }
 }
 dps_results: {
  key: "TestElemental-AllItems-FallofMortality-59500"
  value: {
-<<<<<<< HEAD
-  dps: 26086.13506
+  dps: 26087.94823
   tps: 485.87474
-=======
-  dps: 25974.43961
-  tps: 484.73464
->>>>>>> b4cd731d
  }
 }
 dps_results: {
  key: "TestElemental-AllItems-FallofMortality-65124"
  value: {
-<<<<<<< HEAD
-  dps: 26224.96255
+  dps: 26226.77652
   tps: 487.43115
-=======
-  dps: 26110.64802
-  tps: 486.17173
->>>>>>> b4cd731d
  }
 }
 dps_results: {
  key: "TestElemental-AllItems-Figurine-DemonPanther-52199"
  value: {
-<<<<<<< HEAD
-  dps: 25853.03442
+  dps: 25854.82792
   tps: 473.41955
-=======
-  dps: 25851.30124
-  tps: 474.14978
->>>>>>> b4cd731d
  }
 }
 dps_results: {
  key: "TestElemental-AllItems-Figurine-DreamOwl-52354"
  value: {
-<<<<<<< HEAD
-  dps: 26334.18333
+  dps: 26336.04849
   tps: 485.75487
-=======
-  dps: 26373.93697
-  tps: 482.20845
->>>>>>> b4cd731d
  }
 }
 dps_results: {
  key: "TestElemental-AllItems-Figurine-EarthenGuardian-52352"
  value: {
-<<<<<<< HEAD
-  dps: 25006.99709
-  tps: 470.86219
-=======
-  dps: 24903.39764
-  tps: 470.62958
->>>>>>> b4cd731d
+  dps: 25008.79898
+  tps: 470.86219
  }
 }
 dps_results: {
  key: "TestElemental-AllItems-Figurine-JeweledSerpent-52353"
  value: {
-<<<<<<< HEAD
-  dps: 26442.23887
+  dps: 26444.05186
   tps: 484.51602
-=======
-  dps: 26322.70516
-  tps: 483.34081
->>>>>>> b4cd731d
  }
 }
 dps_results: {
  key: "TestElemental-AllItems-Figurine-KingofBoars-52351"
  value: {
-<<<<<<< HEAD
-  dps: 25155.87153
+  dps: 25157.7502
   tps: 475.63776
-=======
-  dps: 25155.96097
-  tps: 477.64721
->>>>>>> b4cd731d
  }
 }
 dps_results: {
  key: "TestElemental-AllItems-Figurine-SapphireOwl-42413"
  value: {
-<<<<<<< HEAD
-  dps: 25149.35003
+  dps: 25151.15352
   tps: 475.90645
-=======
-  dps: 25043.72261
-  tps: 475.2842
->>>>>>> b4cd731d
  }
 }
 dps_results: {
  key: "TestElemental-AllItems-FleetShadowspiritDiamond"
  value: {
-<<<<<<< HEAD
-  dps: 26377.07595
-  tps: 580.36747
-=======
-  dps: 26268.76968
-  tps: 583.55214
->>>>>>> b4cd731d
+  dps: 26378.42206
+  tps: 580.39516
  }
 }
 dps_results: {
  key: "TestElemental-AllItems-FluidDeath-58181"
  value: {
-<<<<<<< HEAD
-  dps: 26034.09353
+  dps: 26035.91428
   tps: 472.79825
-=======
-  dps: 26066.43245
-  tps: 474.49183
->>>>>>> b4cd731d
  }
 }
 dps_results: {
  key: "TestElemental-AllItems-ForethoughtTalisman-40258"
  value: {
-<<<<<<< HEAD
-  dps: 25330.81462
+  dps: 25332.61879
   tps: 476.11969
-=======
-  dps: 25219.4254
-  tps: 475.38085
->>>>>>> b4cd731d
  }
 }
 dps_results: {
  key: "TestElemental-AllItems-ForgeEmber-37660"
  value: {
-<<<<<<< HEAD
-  dps: 25353.15199
+  dps: 25354.96743
   tps: 470.72268
-=======
-  dps: 25237.38828
-  tps: 470.44995
->>>>>>> b4cd731d
  }
 }
 dps_results: {
  key: "TestElemental-AllItems-ForlornShadowspiritDiamond"
  value: {
-<<<<<<< HEAD
-  dps: 26408.9363
-  tps: 581.32624
-=======
-  dps: 26381.6904
-  tps: 582.69929
->>>>>>> b4cd731d
+  dps: 26410.47097
+  tps: 581.57834
  }
 }
 dps_results: {
  key: "TestElemental-AllItems-ForlornSkyflareDiamond"
  value: {
-<<<<<<< HEAD
-  dps: 26303.95948
-  tps: 579.80088
-=======
-  dps: 26275.82137
-  tps: 581.08454
->>>>>>> b4cd731d
+  dps: 26305.4938
+  tps: 580.05299
  }
 }
 dps_results: {
  key: "TestElemental-AllItems-ForlornStarflareDiamond"
  value: {
-<<<<<<< HEAD
-  dps: 26292.01675
-  tps: 579.60073
-=======
-  dps: 26263.90334
-  tps: 580.88371
->>>>>>> b4cd731d
+  dps: 26293.55108
+  tps: 579.85283
  }
 }
 dps_results: {
  key: "TestElemental-AllItems-FuriousGladiator'sTotemofSurvival-42603"
  value: {
-<<<<<<< HEAD
-  dps: 27081.5397
-  tps: 581.76683
-=======
-  dps: 27140.239
-  tps: 582.53373
->>>>>>> b4cd731d
+  dps: 27083.23568
+  tps: 582.14937
  }
 }
 dps_results: {
  key: "TestElemental-AllItems-FuryofAngerforge-59461"
  value: {
-<<<<<<< HEAD
-  dps: 25325.65856
+  dps: 25327.47297
   tps: 470.02898
-=======
-  dps: 25197.06373
-  tps: 469.64482
->>>>>>> b4cd731d
  }
 }
 dps_results: {
  key: "TestElemental-AllItems-FuryoftheFiveFlights-40431"
  value: {
-<<<<<<< HEAD
-  dps: 25006.99709
-  tps: 470.86219
-=======
-  dps: 24903.39764
-  tps: 470.62958
->>>>>>> b4cd731d
+  dps: 25008.79898
+  tps: 470.86219
  }
 }
 dps_results: {
  key: "TestElemental-AllItems-FuturesightRune-38763"
  value: {
-<<<<<<< HEAD
-  dps: 25291.23357
+  dps: 25293.04751
   tps: 473.36397
-=======
-  dps: 25271.41191
-  tps: 473.44507
->>>>>>> b4cd731d
  }
 }
 dps_results: {
  key: "TestElemental-AllItems-GaleofShadows-56138"
  value: {
-<<<<<<< HEAD
-  dps: 26115.14463
+  dps: 26117.03616
   tps: 479.75289
-=======
-  dps: 26110.57678
-  tps: 478.87692
->>>>>>> b4cd731d
  }
 }
 dps_results: {
  key: "TestElemental-AllItems-GaleofShadows-56462"
  value: {
-<<<<<<< HEAD
-  dps: 25866.59863
+  dps: 25868.35578
   tps: 482.78487
-=======
-  dps: 25866.95455
-  tps: 482.60744
->>>>>>> b4cd731d
  }
 }
 dps_results: {
  key: "TestElemental-AllItems-GearDetector-61462"
  value: {
-<<<<<<< HEAD
-  dps: 25006.99709
-  tps: 470.86219
-=======
-  dps: 24903.39764
-  tps: 470.62958
->>>>>>> b4cd731d
+  dps: 25008.79898
+  tps: 470.86219
  }
 }
 dps_results: {
  key: "TestElemental-AllItems-GlowingTwilightScale-54573"
  value: {
-<<<<<<< HEAD
-  dps: 25561.22421
+  dps: 25563.04098
   tps: 479.54913
-=======
-  dps: 25450.8296
-  tps: 478.46403
->>>>>>> b4cd731d
  }
 }
 dps_results: {
  key: "TestElemental-AllItems-GlowingTwilightScale-54589"
  value: {
-<<<<<<< HEAD
-  dps: 25629.92341
+  dps: 25631.74041
   tps: 480.52112
-=======
-  dps: 25521.23498
-  tps: 479.42786
->>>>>>> b4cd731d
  }
 }
 dps_results: {
  key: "TestElemental-AllItems-GnomishLightningGenerator-41121"
  value: {
-<<<<<<< HEAD
-  dps: 24997.32389
-  tps: 510.77747
-=======
-  dps: 25079.2551
-  tps: 509.69573
->>>>>>> b4cd731d
+  dps: 24998.96269
+  tps: 510.56051
  }
 }
 dps_results: {
  key: "TestElemental-AllItems-GraceoftheHerald-55266"
  value: {
-<<<<<<< HEAD
-  dps: 25006.99709
-  tps: 470.86219
-=======
-  dps: 24903.39764
-  tps: 470.62958
->>>>>>> b4cd731d
+  dps: 25008.79898
+  tps: 470.86219
  }
 }
 dps_results: {
  key: "TestElemental-AllItems-GraceoftheHerald-56295"
  value: {
-<<<<<<< HEAD
-  dps: 25006.99709
-  tps: 470.86219
-=======
-  dps: 24903.39764
-  tps: 470.62958
->>>>>>> b4cd731d
+  dps: 25008.79898
+  tps: 470.86219
  }
 }
 dps_results: {
  key: "TestElemental-AllItems-HarmlightToken-63839"
  value: {
-<<<<<<< HEAD
-  dps: 25917.07332
+  dps: 25918.89296
   tps: 641.03132
-=======
-  dps: 25800.71412
-  tps: 639.804
->>>>>>> b4cd731d
  }
 }
 dps_results: {
  key: "TestElemental-AllItems-Harrison'sInsigniaofPanache-65803"
  value: {
-<<<<<<< HEAD
-  dps: 25006.99709
-  tps: 470.86219
-=======
-  dps: 24903.39764
-  tps: 470.62958
->>>>>>> b4cd731d
+  dps: 25008.79898
+  tps: 470.86219
  }
 }
 dps_results: {
  key: "TestElemental-AllItems-HatefulGladiator'sTotemofSurvival-42601"
  value: {
-<<<<<<< HEAD
-  dps: 26952.56203
-  tps: 581.2639
-=======
-  dps: 27014.70633
-  tps: 582.03296
->>>>>>> b4cd731d
+  dps: 26954.25774
+  tps: 581.64644
  }
 }
 dps_results: {
  key: "TestElemental-AllItems-HeartofIgnacious-59514"
  value: {
-<<<<<<< HEAD
-  dps: 26273.5735
+  dps: 26275.21621
   tps: 480.6076
-=======
-  dps: 26243.47271
-  tps: 480.09368
->>>>>>> b4cd731d
  }
 }
 dps_results: {
  key: "TestElemental-AllItems-HeartofIgnacious-65110"
  value: {
-<<<<<<< HEAD
-  dps: 26311.39281
+  dps: 26313.16552
   tps: 483.00624
-=======
-  dps: 26519.21851
-  tps: 481.81086
->>>>>>> b4cd731d
  }
 }
 dps_results: {
  key: "TestElemental-AllItems-HeartofRage-59224"
  value: {
-<<<<<<< HEAD
-  dps: 25006.99709
-  tps: 470.86219
-=======
-  dps: 24903.39764
-  tps: 470.62958
->>>>>>> b4cd731d
+  dps: 25008.79898
+  tps: 470.86219
  }
 }
 dps_results: {
  key: "TestElemental-AllItems-HeartofRage-65072"
  value: {
-<<<<<<< HEAD
-  dps: 25006.99709
-  tps: 470.86219
-=======
-  dps: 24903.39764
-  tps: 470.62958
->>>>>>> b4cd731d
+  dps: 25008.79898
+  tps: 470.86219
  }
 }
 dps_results: {
  key: "TestElemental-AllItems-HeartofSolace-55868"
  value: {
-<<<<<<< HEAD
-  dps: 25363.64416
+  dps: 25365.53569
   tps: 479.75289
-=======
-  dps: 25359.36229
-  tps: 478.87692
->>>>>>> b4cd731d
  }
 }
 dps_results: {
  key: "TestElemental-AllItems-HeartofSolace-56393"
  value: {
-<<<<<<< HEAD
-  dps: 25409.44665
+  dps: 25411.31677
   tps: 481.13417
-=======
-  dps: 25460.3746
-  tps: 482.85846
->>>>>>> b4cd731d
  }
 }
 dps_results: {
  key: "TestElemental-AllItems-HeartofThunder-55845"
  value: {
-<<<<<<< HEAD
-  dps: 25006.99709
-  tps: 470.86219
-=======
-  dps: 24903.39764
-  tps: 470.62958
->>>>>>> b4cd731d
+  dps: 25008.79898
+  tps: 470.86219
  }
 }
 dps_results: {
  key: "TestElemental-AllItems-HeartofThunder-56370"
  value: {
-<<<<<<< HEAD
-  dps: 25006.99709
-  tps: 470.86219
-=======
-  dps: 24903.39764
-  tps: 470.62958
->>>>>>> b4cd731d
+  dps: 25008.79898
+  tps: 470.86219
  }
 }
 dps_results: {
  key: "TestElemental-AllItems-HeartoftheVile-66969"
  value: {
-<<<<<<< HEAD
-  dps: 25006.99709
-  tps: 470.86219
-=======
-  dps: 24903.39764
-  tps: 470.62958
->>>>>>> b4cd731d
+  dps: 25008.79898
+  tps: 470.86219
  }
 }
 dps_results: {
  key: "TestElemental-AllItems-Heartpierce-49982"
  value: {
-<<<<<<< HEAD
-  dps: 27028.083
-  tps: 582.23795
-=======
-  dps: 26998.2283
-  tps: 583.63841
->>>>>>> b4cd731d
+  dps: 27029.67001
+  tps: 582.51209
  }
 }
 dps_results: {
  key: "TestElemental-AllItems-Heartpierce-50641"
  value: {
-<<<<<<< HEAD
-  dps: 27028.083
-  tps: 582.23795
-=======
-  dps: 26998.2283
-  tps: 583.63841
->>>>>>> b4cd731d
+  dps: 27029.67001
+  tps: 582.51209
  }
 }
 dps_results: {
  key: "TestElemental-AllItems-IllustrationoftheDragonSoul-40432"
  value: {
-<<<<<<< HEAD
-  dps: 25526.08782
-  tps: 470.86219
-=======
-  dps: 25420.28571
-  tps: 470.62958
->>>>>>> b4cd731d
+  dps: 25527.88971
+  tps: 470.86219
  }
 }
 dps_results: {
  key: "TestElemental-AllItems-ImpassiveShadowspiritDiamond"
  value: {
-<<<<<<< HEAD
-  dps: 26281.21244
-  tps: 579.0171
-=======
-  dps: 26253.41692
-  tps: 579.96688
->>>>>>> b4cd731d
+  dps: 26282.74398
+  tps: 579.25881
  }
 }
 dps_results: {
  key: "TestElemental-AllItems-ImpassiveSkyflareDiamond"
  value: {
-<<<<<<< HEAD
-  dps: 26254.11575
-  tps: 579.07195
-=======
-  dps: 26225.53229
-  tps: 580.01374
->>>>>>> b4cd731d
+  dps: 26255.64026
+  tps: 579.31366
  }
 }
 dps_results: {
  key: "TestElemental-AllItems-ImpassiveStarflareDiamond"
  value: {
-<<<<<<< HEAD
-  dps: 26247.67338
-  tps: 578.78778
-=======
-  dps: 26220.75229
-  tps: 580.01374
->>>>>>> b4cd731d
+  dps: 26249.20806
+  tps: 579.03989
  }
 }
 dps_results: {
  key: "TestElemental-AllItems-ImpatienceofYouth-62464"
  value: {
-<<<<<<< HEAD
-  dps: 25287.05887
+  dps: 25288.96473
   tps: 476.33891
-=======
-  dps: 25258.53578
-  tps: 478.53601
->>>>>>> b4cd731d
  }
 }
 dps_results: {
  key: "TestElemental-AllItems-ImpatienceofYouth-62469"
  value: {
-<<<<<<< HEAD
-  dps: 25287.05887
+  dps: 25288.96473
   tps: 476.33891
-=======
-  dps: 25258.53578
-  tps: 478.53601
->>>>>>> b4cd731d
  }
 }
 dps_results: {
  key: "TestElemental-AllItems-ImpetuousQuery-55881"
  value: {
-<<<<<<< HEAD
-  dps: 25194.78483
+  dps: 25196.70649
   tps: 475.29796
-=======
-  dps: 25190.17945
-  tps: 475.22763
->>>>>>> b4cd731d
  }
 }
 dps_results: {
  key: "TestElemental-AllItems-ImpetuousQuery-56406"
  value: {
-<<<<<<< HEAD
-  dps: 25155.87153
+  dps: 25157.7502
   tps: 475.63776
-=======
-  dps: 25155.96097
-  tps: 477.64721
->>>>>>> b4cd731d
  }
 }
 dps_results: {
  key: "TestElemental-AllItems-IncisorFragment-37723"
  value: {
-<<<<<<< HEAD
-  dps: 25006.99709
-  tps: 470.86219
-=======
-  dps: 24903.39764
-  tps: 470.62958
->>>>>>> b4cd731d
+  dps: 25008.79898
+  tps: 470.86219
  }
 }
 dps_results: {
  key: "TestElemental-AllItems-InsightfulEarthsiegeDiamond"
  value: {
-<<<<<<< HEAD
-  dps: 26303.95948
-  tps: 584.52388
-=======
-  dps: 26275.82137
-  tps: 585.97893
->>>>>>> b4cd731d
+  dps: 26305.4938
+  tps: 584.77599
  }
 }
 dps_results: {
  key: "TestElemental-AllItems-InsigniaofDiplomacy-61433"
  value: {
-<<<<<<< HEAD
-  dps: 25006.99709
-  tps: 470.86219
-=======
-  dps: 24903.39764
-  tps: 470.62958
->>>>>>> b4cd731d
+  dps: 25008.79898
+  tps: 470.86219
  }
 }
 dps_results: {
  key: "TestElemental-AllItems-InsigniaoftheEarthenLord-61429"
  value: {
-<<<<<<< HEAD
-  dps: 25659.37861
+  dps: 25661.11383
   tps: 474.97081
-=======
-  dps: 25562.81903
-  tps: 475.93141
->>>>>>> b4cd731d
  }
 }
 dps_results: {
  key: "TestElemental-AllItems-InvigoratingEarthsiegeDiamond"
  value: {
-<<<<<<< HEAD
-  dps: 26246.13099
-  tps: 576.11369
-=======
-  dps: 26248.75598
-  tps: 583.24385
->>>>>>> b4cd731d
+  dps: 26248.1564
+  tps: 576.73481
  }
 }
 dps_results: {
  key: "TestElemental-AllItems-JarofAncientRemedies-59354"
  value: {
-<<<<<<< HEAD
-  dps: 25006.99709
+  dps: 25008.79898
   tps: 495.0301
-=======
-  dps: 24903.39764
-  tps: 494.04438
->>>>>>> b4cd731d
  }
 }
 dps_results: {
  key: "TestElemental-AllItems-JarofAncientRemedies-65029"
  value: {
-<<<<<<< HEAD
-  dps: 25006.99709
+  dps: 25008.79898
   tps: 497.71816
-=======
-  dps: 24903.39764
-  tps: 496.58024
->>>>>>> b4cd731d
  }
 }
 dps_results: {
  key: "TestElemental-AllItems-JujuofNimbleness-63840"
  value: {
-<<<<<<< HEAD
-  dps: 25120.76095
+  dps: 25122.59291
   tps: 475.11606
-=======
-  dps: 25159.86188
-  tps: 475.8064
->>>>>>> b4cd731d
  }
 }
 dps_results: {
  key: "TestElemental-AllItems-KeytotheEndlessChamber-55795"
  value: {
-<<<<<<< HEAD
-  dps: 25763.23096
+  dps: 25765.04558
   tps: 472.701
-=======
-  dps: 25763.32959
-  tps: 471.88639
->>>>>>> b4cd731d
  }
 }
 dps_results: {
  key: "TestElemental-AllItems-KeytotheEndlessChamber-56328"
  value: {
-<<<<<<< HEAD
-  dps: 25853.03442
+  dps: 25854.82792
   tps: 473.41955
-=======
-  dps: 25851.30124
-  tps: 474.14978
->>>>>>> b4cd731d
  }
 }
 dps_results: {
  key: "TestElemental-AllItems-KvaldirBattleStandard-59685"
  value: {
-<<<<<<< HEAD
-  dps: 25214.78519
+  dps: 25216.62867
   tps: 477.1839
-=======
-  dps: 24995.98771
-  tps: 476.54732
->>>>>>> b4cd731d
  }
 }
 dps_results: {
  key: "TestElemental-AllItems-KvaldirBattleStandard-59689"
  value: {
-<<<<<<< HEAD
-  dps: 25214.78519
+  dps: 25216.62867
   tps: 477.1839
-=======
-  dps: 24995.98771
-  tps: 476.54732
->>>>>>> b4cd731d
  }
 }
 dps_results: {
  key: "TestElemental-AllItems-LadyLa-La'sSingingShell-67152"
  value: {
-<<<<<<< HEAD
-  dps: 25668.81991
+  dps: 25670.68571
   tps: 475.92424
-=======
-  dps: 25574.34606
-  tps: 477.4294
->>>>>>> b4cd731d
  }
 }
 dps_results: {
  key: "TestElemental-AllItems-LastWord-50179"
  value: {
-<<<<<<< HEAD
-  dps: 27028.083
-  tps: 582.23795
-=======
-  dps: 26998.2283
-  tps: 583.63841
->>>>>>> b4cd731d
+  dps: 27029.67001
+  tps: 582.51209
  }
 }
 dps_results: {
  key: "TestElemental-AllItems-LastWord-50708"
  value: {
-<<<<<<< HEAD
-  dps: 27028.083
-  tps: 582.23795
-=======
-  dps: 26998.2283
-  tps: 583.63841
->>>>>>> b4cd731d
+  dps: 27029.67001
+  tps: 582.51209
  }
 }
 dps_results: {
  key: "TestElemental-AllItems-Lavanthor'sTalisman-37872"
  value: {
-<<<<<<< HEAD
-  dps: 25006.99709
-  tps: 470.86219
-=======
-  dps: 24903.39764
-  tps: 470.62958
->>>>>>> b4cd731d
+  dps: 25008.79898
+  tps: 470.86219
  }
 }
 dps_results: {
  key: "TestElemental-AllItems-LeadenDespair-55816"
  value: {
-<<<<<<< HEAD
-  dps: 25006.99709
-  tps: 470.86219
-=======
-  dps: 24903.39764
-  tps: 470.62958
->>>>>>> b4cd731d
+  dps: 25008.79898
+  tps: 470.86219
  }
 }
 dps_results: {
  key: "TestElemental-AllItems-LeadenDespair-56347"
  value: {
-<<<<<<< HEAD
-  dps: 25006.99709
-  tps: 470.86219
-=======
-  dps: 24903.39764
-  tps: 470.62958
->>>>>>> b4cd731d
+  dps: 25008.79898
+  tps: 470.86219
  }
 }
 dps_results: {
  key: "TestElemental-AllItems-LeftEyeofRajh-56102"
  value: {
-<<<<<<< HEAD
-  dps: 25006.99709
-  tps: 470.86219
-=======
-  dps: 24903.39764
-  tps: 470.62958
->>>>>>> b4cd731d
+  dps: 25008.79898
+  tps: 470.86219
  }
 }
 dps_results: {
  key: "TestElemental-AllItems-LeftEyeofRajh-56427"
  value: {
-<<<<<<< HEAD
-  dps: 25006.99709
-  tps: 470.86219
-=======
-  dps: 24903.39764
-  tps: 470.62958
->>>>>>> b4cd731d
+  dps: 25008.79898
+  tps: 470.86219
  }
 }
 dps_results: {
  key: "TestElemental-AllItems-LicensetoSlay-58180"
  value: {
-<<<<<<< HEAD
-  dps: 26034.09353
+  dps: 26035.91428
   tps: 472.79825
-=======
-  dps: 26066.43245
-  tps: 474.49183
->>>>>>> b4cd731d
  }
 }
 dps_results: {
  key: "TestElemental-AllItems-MagnetiteMirror-55814"
  value: {
-<<<<<<< HEAD
-  dps: 25006.99709
-  tps: 470.86219
-=======
-  dps: 24903.39764
-  tps: 470.62958
->>>>>>> b4cd731d
+  dps: 25008.79898
+  tps: 470.86219
  }
 }
 dps_results: {
  key: "TestElemental-AllItems-MagnetiteMirror-56345"
  value: {
-<<<<<<< HEAD
-  dps: 25006.99709
-  tps: 470.86219
-=======
-  dps: 24903.39764
-  tps: 470.62958
->>>>>>> b4cd731d
+  dps: 25008.79898
+  tps: 470.86219
  }
 }
 dps_results: {
  key: "TestElemental-AllItems-MajesticDragonFigurine-40430"
  value: {
-<<<<<<< HEAD
-  dps: 25728.90251
+  dps: 25730.79811
   tps: 472.22475
-=======
-  dps: 25629.78475
-  tps: 470.98249
->>>>>>> b4cd731d
  }
 }
 dps_results: {
  key: "TestElemental-AllItems-MandalaofStirringPatterns-62467"
  value: {
-<<<<<<< HEAD
-  dps: 26034.09353
+  dps: 26035.91428
   tps: 472.79825
-=======
-  dps: 26066.43245
-  tps: 474.49183
->>>>>>> b4cd731d
  }
 }
 dps_results: {
  key: "TestElemental-AllItems-MandalaofStirringPatterns-62472"
  value: {
-<<<<<<< HEAD
-  dps: 26034.09353
+  dps: 26035.91428
   tps: 472.79825
-=======
-  dps: 26066.43245
-  tps: 474.49183
->>>>>>> b4cd731d
  }
 }
 dps_results: {
  key: "TestElemental-AllItems-MarkofKhardros-56132"
  value: {
-<<<<<<< HEAD
-  dps: 25027.0939
+  dps: 25029.08162
   tps: 476.51535
-=======
-  dps: 25122.30885
-  tps: 475.85652
->>>>>>> b4cd731d
  }
 }
 dps_results: {
  key: "TestElemental-AllItems-MarkofKhardros-56458"
  value: {
-<<<<<<< HEAD
-  dps: 24984.96207
+  dps: 24986.86116
   tps: 477.46078
-=======
-  dps: 25118.43995
-  tps: 477.46682
->>>>>>> b4cd731d
  }
 }
 dps_results: {
  key: "TestElemental-AllItems-MeteoriteWhetstone-37390"
  value: {
-<<<<<<< HEAD
-  dps: 25093.65321
+  dps: 25095.46865
   tps: 470.72268
-=======
-  dps: 24985.41468
-  tps: 470.44995
->>>>>>> b4cd731d
  }
 }
 dps_results: {
  key: "TestElemental-AllItems-MightoftheOcean-55251"
  value: {
-<<<<<<< HEAD
-  dps: 25731.18406
+  dps: 25733.06814
   tps: 472.88244
-=======
-  dps: 25705.19111
-  tps: 471.6263
->>>>>>> b4cd731d
  }
 }
 dps_results: {
  key: "TestElemental-AllItems-MightoftheOcean-56285"
  value: {
-<<<<<<< HEAD
-  dps: 25853.03442
+  dps: 25854.82792
   tps: 473.41955
-=======
-  dps: 25851.30124
-  tps: 474.14978
->>>>>>> b4cd731d
  }
 }
 dps_results: {
  key: "TestElemental-AllItems-MirrorofBrokenImages-62466"
  value: {
-<<<<<<< HEAD
-  dps: 25287.05887
+  dps: 25288.96473
   tps: 476.33891
-=======
-  dps: 25258.53578
-  tps: 478.53601
->>>>>>> b4cd731d
  }
 }
 dps_results: {
  key: "TestElemental-AllItems-MirrorofBrokenImages-62471"
  value: {
-<<<<<<< HEAD
-  dps: 25287.05887
+  dps: 25288.96473
   tps: 476.33891
-=======
-  dps: 25258.53578
-  tps: 478.53601
->>>>>>> b4cd731d
  }
 }
 dps_results: {
  key: "TestElemental-AllItems-MoonwellChalice-70142"
  value: {
-<<<<<<< HEAD
-  dps: 26396.18188
+  dps: 26398.02532
   tps: 492.67015
-=======
-  dps: 26129.70538
-  tps: 493.37093
->>>>>>> b4cd731d
  }
 }
 dps_results: {
  key: "TestElemental-AllItems-NevermeltingIceCrystal-50259"
  value: {
-<<<<<<< HEAD
-  dps: 25368.46
+  dps: 25370.25946
   tps: 476.07283
-=======
-  dps: 25254.33902
-  tps: 475.33399
->>>>>>> b4cd731d
  }
 }
 dps_results: {
  key: "TestElemental-AllItems-OfferingofSacrifice-37638"
  value: {
-<<<<<<< HEAD
-  dps: 25006.99709
-  tps: 470.86219
-=======
-  dps: 24903.39764
-  tps: 470.62958
->>>>>>> b4cd731d
+  dps: 25008.79898
+  tps: 470.86219
  }
 }
 dps_results: {
  key: "TestElemental-AllItems-Oremantle'sFavor-61448"
  value: {
-<<<<<<< HEAD
-  dps: 25197.72027
+  dps: 25199.51678
   tps: 470.1553
-=======
-  dps: 25091.83397
-  tps: 470.17898
->>>>>>> b4cd731d
  }
 }
 dps_results: {
  key: "TestElemental-AllItems-PersistentEarthshatterDiamond"
  value: {
-<<<<<<< HEAD
-  dps: 26247.67338
-  tps: 578.78778
-=======
-  dps: 26220.75229
-  tps: 580.01374
->>>>>>> b4cd731d
+  dps: 26249.20806
+  tps: 579.03989
  }
 }
 dps_results: {
  key: "TestElemental-AllItems-PersistentEarthsiegeDiamond"
  value: {
-<<<<<<< HEAD
-  dps: 26254.11575
-  tps: 579.07195
-=======
-  dps: 26225.53229
-  tps: 580.01374
->>>>>>> b4cd731d
+  dps: 26255.64026
+  tps: 579.31366
  }
 }
 dps_results: {
  key: "TestElemental-AllItems-PetrifiedScarab-21685"
  value: {
-<<<<<<< HEAD
-  dps: 25006.99709
-  tps: 470.86219
-=======
-  dps: 24903.39764
-  tps: 470.62958
->>>>>>> b4cd731d
+  dps: 25008.79898
+  tps: 470.86219
  }
 }
 dps_results: {
  key: "TestElemental-AllItems-PetrifiedTwilightScale-54571"
  value: {
-<<<<<<< HEAD
-  dps: 25006.99709
-  tps: 470.86219
-=======
-  dps: 24903.39764
-  tps: 470.62958
->>>>>>> b4cd731d
+  dps: 25008.79898
+  tps: 470.86219
  }
 }
 dps_results: {
  key: "TestElemental-AllItems-PetrifiedTwilightScale-54591"
  value: {
-<<<<<<< HEAD
-  dps: 25006.99709
-  tps: 470.86219
-=======
-  dps: 24903.39764
-  tps: 470.62958
->>>>>>> b4cd731d
+  dps: 25008.79898
+  tps: 470.86219
  }
 }
 dps_results: {
  key: "TestElemental-AllItems-PorcelainCrab-55237"
  value: {
-<<<<<<< HEAD
-  dps: 25006.99709
-  tps: 470.86219
-=======
-  dps: 24903.39764
-  tps: 470.62958
->>>>>>> b4cd731d
+  dps: 25008.79898
+  tps: 470.86219
  }
 }
 dps_results: {
  key: "TestElemental-AllItems-PorcelainCrab-56280"
  value: {
-<<<<<<< HEAD
-  dps: 25006.99709
-  tps: 470.86219
-=======
-  dps: 24903.39764
-  tps: 470.62958
->>>>>>> b4cd731d
+  dps: 25008.79898
+  tps: 470.86219
  }
 }
 dps_results: {
  key: "TestElemental-AllItems-PowerfulEarthshatterDiamond"
  value: {
-<<<<<<< HEAD
-  dps: 26236.60779
-  tps: 578.82656
-=======
-  dps: 26211.28655
-  tps: 580.0606
->>>>>>> b4cd731d
+  dps: 26238.13896
+  tps: 579.07867
  }
 }
 dps_results: {
  key: "TestElemental-AllItems-PowerfulEarthsiegeDiamond"
  value: {
-<<<<<<< HEAD
-  dps: 26236.60779
-  tps: 578.82656
-=======
-  dps: 26211.28655
-  tps: 580.0606
->>>>>>> b4cd731d
+  dps: 26238.13896
+  tps: 579.07867
  }
 }
 dps_results: {
  key: "TestElemental-AllItems-PowerfulShadowspiritDiamond"
  value: {
-<<<<<<< HEAD
-  dps: 26236.60779
-  tps: 578.82656
-=======
-  dps: 26211.28655
-  tps: 580.0606
->>>>>>> b4cd731d
+  dps: 26238.13896
+  tps: 579.07867
  }
 }
 dps_results: {
  key: "TestElemental-AllItems-Prestor'sTalismanofMachination-59441"
  value: {
-<<<<<<< HEAD
-  dps: 25006.99709
-  tps: 470.86219
-=======
-  dps: 24903.39764
-  tps: 470.62958
->>>>>>> b4cd731d
+  dps: 25008.79898
+  tps: 470.86219
  }
 }
 dps_results: {
  key: "TestElemental-AllItems-Prestor'sTalismanofMachination-65026"
  value: {
-<<<<<<< HEAD
-  dps: 25006.99709
-  tps: 470.86219
-=======
-  dps: 24903.39764
-  tps: 470.62958
->>>>>>> b4cd731d
+  dps: 25008.79898
+  tps: 470.86219
  }
 }
 dps_results: {
  key: "TestElemental-AllItems-PurifiedShardoftheGods"
  value: {
-<<<<<<< HEAD
-  dps: 25006.99709
-  tps: 470.86219
-=======
-  dps: 24903.39764
-  tps: 470.62958
->>>>>>> b4cd731d
+  dps: 25008.79898
+  tps: 470.86219
  }
 }
 dps_results: {
  key: "TestElemental-AllItems-Rainsong-55854"
  value: {
-<<<<<<< HEAD
-  dps: 25763.23096
+  dps: 25765.04558
   tps: 472.701
-=======
-  dps: 25763.32959
-  tps: 471.88639
->>>>>>> b4cd731d
  }
 }
 dps_results: {
  key: "TestElemental-AllItems-Rainsong-56377"
  value: {
-<<<<<<< HEAD
-  dps: 25853.03442
+  dps: 25854.82792
   tps: 473.41955
-=======
-  dps: 25851.30124
-  tps: 474.14978
->>>>>>> b4cd731d
  }
 }
 dps_results: {
  key: "TestElemental-AllItems-RegaliaoftheRagingElements"
  value: {
-<<<<<<< HEAD
-  dps: 23804.79076
-  tps: 543.44561
-=======
-  dps: 23676.83767
-  tps: 548.47906
->>>>>>> b4cd731d
+  dps: 23807.01131
+  tps: 544.08117
  }
 }
 dps_results: {
  key: "TestElemental-AllItems-ReignoftheDead-47316"
  value: {
-<<<<<<< HEAD
-  dps: 25516.21388
-  tps: 671.65575
-=======
-  dps: 25638.43497
-  tps: 670.278
->>>>>>> b4cd731d
+  dps: 25518.31343
+  tps: 672.32632
  }
 }
 dps_results: {
  key: "TestElemental-AllItems-ReignoftheDead-47477"
  value: {
-<<<<<<< HEAD
-  dps: 25600.35589
-  tps: 697.17275
-=======
-  dps: 25707.86511
-  tps: 696.66059
->>>>>>> b4cd731d
+  dps: 25602.51838
+  tps: 697.90056
  }
 }
 dps_results: {
  key: "TestElemental-AllItems-RelentlessEarthsiegeDiamond"
  value: {
-<<<<<<< HEAD
-  dps: 26851.01072
-  tps: 579.73562
-=======
-  dps: 26823.33927
-  tps: 580.99701
->>>>>>> b4cd731d
+  dps: 26852.59392
+  tps: 580.00976
  }
 }
 dps_results: {
  key: "TestElemental-AllItems-RelentlessGladiator'sTotemofSurvival-42604"
  value: {
-<<<<<<< HEAD
-  dps: 27142.8622
-  tps: 582.10323
-=======
-  dps: 27202.71694
-  tps: 582.80607
->>>>>>> b4cd731d
+  dps: 27144.55876
+  tps: 582.48578
  }
 }
 dps_results: {
  key: "TestElemental-AllItems-ReverberatingShadowspiritDiamond"
  value: {
-<<<<<<< HEAD
-  dps: 26851.01072
-  tps: 579.73562
-=======
-  dps: 26823.33927
-  tps: 580.99701
->>>>>>> b4cd731d
+  dps: 26852.59392
+  tps: 580.00976
  }
 }
 dps_results: {
  key: "TestElemental-AllItems-RevitalizingShadowspiritDiamond"
  value: {
-<<<<<<< HEAD
-  dps: 26953.03194
-  tps: 578.20445
-=======
-  dps: 26856.45527
-  tps: 581.47464
->>>>>>> b4cd731d
+  dps: 26954.62793
+  tps: 578.39621
  }
 }
 dps_results: {
  key: "TestElemental-AllItems-RevitalizingSkyflareDiamond"
  value: {
-<<<<<<< HEAD
-  dps: 26254.94093
-  tps: 580.04869
-=======
-  dps: 26260.36818
-  tps: 579.90785
->>>>>>> b4cd731d
+  dps: 26256.42047
+  tps: 580.20061
  }
 }
 dps_results: {
  key: "TestElemental-AllItems-RightEyeofRajh-56100"
  value: {
-<<<<<<< HEAD
-  dps: 25740.88021
+  dps: 25742.71429
   tps: 473.07883
-=======
-  dps: 25730.01557
-  tps: 472.73432
->>>>>>> b4cd731d
  }
 }
 dps_results: {
  key: "TestElemental-AllItems-RightEyeofRajh-56431"
  value: {
-<<<<<<< HEAD
-  dps: 25853.03442
+  dps: 25854.82792
   tps: 473.41955
-=======
-  dps: 25851.30124
-  tps: 474.14978
->>>>>>> b4cd731d
  }
 }
 dps_results: {
  key: "TestElemental-AllItems-RuneofRepulsion-40372"
  value: {
-<<<<<<< HEAD
-  dps: 25006.99709
-  tps: 470.86219
-=======
-  dps: 24903.39764
-  tps: 470.62958
->>>>>>> b4cd731d
+  dps: 25008.79898
+  tps: 470.86219
  }
 }
 dps_results: {
  key: "TestElemental-AllItems-SavageGladiator'sTotemofSurvival-42594"
  value: {
-<<<<<<< HEAD
-  dps: 26913.86396
-  tps: 580.856
-=======
-  dps: 26980.0465
-  tps: 581.54169
->>>>>>> b4cd731d
+  dps: 26915.57255
+  tps: 581.25187
  }
 }
 dps_results: {
  key: "TestElemental-AllItems-Schnottz'sMedallionofCommand-65805"
  value: {
-<<<<<<< HEAD
-  dps: 25006.99709
-  tps: 470.86219
-=======
-  dps: 24903.39764
-  tps: 470.62958
->>>>>>> b4cd731d
+  dps: 25008.79898
+  tps: 470.86219
  }
 }
 dps_results: {
  key: "TestElemental-AllItems-SeaStar-55256"
  value: {
-<<<<<<< HEAD
-  dps: 26168.585
+  dps: 26170.46907
   tps: 472.88244
-=======
-  dps: 26142.46495
-  tps: 471.6263
->>>>>>> b4cd731d
  }
 }
 dps_results: {
  key: "TestElemental-AllItems-SeaStar-56290"
  value: {
-<<<<<<< HEAD
-  dps: 26334.49823
+  dps: 26336.29173
   tps: 473.41955
-=======
-  dps: 26333.24941
-  tps: 474.14978
->>>>>>> b4cd731d
  }
 }
 dps_results: {
  key: "TestElemental-AllItems-SealofthePantheon-36993"
  value: {
-<<<<<<< HEAD
-  dps: 25006.99709
-  tps: 470.86219
-=======
-  dps: 24903.39764
-  tps: 470.62958
->>>>>>> b4cd731d
+  dps: 25008.79898
+  tps: 470.86219
  }
 }
 dps_results: {
  key: "TestElemental-AllItems-Shadowmourne-49623"
  value: {
-<<<<<<< HEAD
-  dps: 27028.083
-  tps: 582.23795
-=======
-  dps: 26998.2283
-  tps: 583.63841
->>>>>>> b4cd731d
+  dps: 27029.67001
+  tps: 582.51209
  }
 }
 dps_results: {
  key: "TestElemental-AllItems-ShieldedSkyflareDiamond"
  value: {
-<<<<<<< HEAD
-  dps: 26236.60779
-  tps: 578.82656
-=======
-  dps: 26211.28655
-  tps: 580.0606
->>>>>>> b4cd731d
+  dps: 26238.13896
+  tps: 579.07867
  }
 }
 dps_results: {
  key: "TestElemental-AllItems-ShinyShardoftheGods"
  value: {
-<<<<<<< HEAD
-  dps: 25756.69509
+  dps: 25758.59551
   tps: 472.50037
-=======
-  dps: 25714.09013
-  tps: 470.67606
->>>>>>> b4cd731d
  }
 }
 dps_results: {
  key: "TestElemental-AllItems-Shrine-CleansingPurifier-63838"
  value: {
-<<<<<<< HEAD
-  dps: 25006.99709
-  tps: 470.86219
-=======
-  dps: 24903.39764
-  tps: 470.62958
->>>>>>> b4cd731d
+  dps: 25008.79898
+  tps: 470.86219
  }
 }
 dps_results: {
  key: "TestElemental-AllItems-Sindragosa'sFlawlessFang-50361"
  value: {
-<<<<<<< HEAD
-  dps: 25006.99709
-  tps: 470.86219
-=======
-  dps: 24903.39764
-  tps: 470.62958
->>>>>>> b4cd731d
+  dps: 25008.79898
+  tps: 470.86219
  }
 }
 dps_results: {
  key: "TestElemental-AllItems-Skardyn'sGrace-56115"
  value: {
-<<<<<<< HEAD
-  dps: 25100.56586
+  dps: 25102.50324
   tps: 476.70409
-=======
-  dps: 24966.60582
-  tps: 475.60651
->>>>>>> b4cd731d
  }
 }
 dps_results: {
  key: "TestElemental-AllItems-Skardyn'sGrace-56440"
  value: {
-<<<<<<< HEAD
-  dps: 25145.21024
+  dps: 25147.08685
   tps: 478.18208
-=======
-  dps: 24972.32177
-  tps: 477.19324
->>>>>>> b4cd731d
  }
 }
 dps_results: {
  key: "TestElemental-AllItems-SkycallTotem-33506"
  value: {
-<<<<<<< HEAD
-  dps: 26811.90706
-  tps: 579.71515
-=======
-  dps: 26852.69207
-  tps: 581.845
->>>>>>> b4cd731d
+  dps: 26813.86444
+  tps: 580.3799
  }
 }
 dps_results: {
  key: "TestElemental-AllItems-SkyshatterHarness"
  value: {
-<<<<<<< HEAD
-  dps: 9566.3734
-  tps: 259.53287
-=======
-  dps: 9719.04731
-  tps: 265.32707
->>>>>>> b4cd731d
+  dps: 9567.63173
+  tps: 260.01042
  }
 }
 dps_results: {
  key: "TestElemental-AllItems-SkyshatterRegalia"
  value: {
-<<<<<<< HEAD
-  dps: 11141.86244
-  tps: 288.56465
-=======
-  dps: 11104.01709
-  tps: 289.23612
->>>>>>> b4cd731d
+  dps: 11143.43415
+  tps: 289.17092
  }
 }
 dps_results: {
  key: "TestElemental-AllItems-SliverofPureIce-50339"
  value: {
-<<<<<<< HEAD
-  dps: 25467.51894
+  dps: 25469.33306
   tps: 484.25466
-=======
-  dps: 25356.07451
-  tps: 483.35182
->>>>>>> b4cd731d
  }
 }
 dps_results: {
  key: "TestElemental-AllItems-SliverofPureIce-50346"
  value: {
-<<<<<<< HEAD
-  dps: 25523.28183
+  dps: 25525.09758
   tps: 485.67869
-=======
-  dps: 25410.03976
-  tps: 484.76644
->>>>>>> b4cd731d
  }
 }
 dps_results: {
  key: "TestElemental-AllItems-Sorrowsong-55879"
  value: {
-<<<<<<< HEAD
-  dps: 25656.78893
+  dps: 25658.7106
   tps: 475.29796
-=======
-  dps: 25646.17652
-  tps: 475.22763
->>>>>>> b4cd731d
  }
 }
 dps_results: {
  key: "TestElemental-AllItems-Sorrowsong-56400"
  value: {
-<<<<<<< HEAD
-  dps: 25003.7866
-=======
-  dps: 24993.72465
->>>>>>> b4cd731d
+  dps: 25005.35753
   tps: 475.19826
  }
 }
 dps_results: {
  key: "TestElemental-AllItems-Soul'sAnguish-66994"
  value: {
-<<<<<<< HEAD
-  dps: 25740.88021
+  dps: 25742.71429
   tps: 473.07883
-=======
-  dps: 25730.01557
-  tps: 472.73432
->>>>>>> b4cd731d
  }
 }
 dps_results: {
  key: "TestElemental-AllItems-SoulCasket-58183"
  value: {
-<<<<<<< HEAD
-  dps: 25928.78578
+  dps: 25930.69163
   tps: 476.33891
-=======
-  dps: 25901.34805
-  tps: 478.53601
->>>>>>> b4cd731d
  }
 }
 dps_results: {
  key: "TestElemental-AllItems-SoulPreserver-37111"
  value: {
-<<<<<<< HEAD
-  dps: 25228.74845
+  dps: 25230.55268
   tps: 474.4696
-=======
-  dps: 25113.99503
-  tps: 473.81086
->>>>>>> b4cd731d
  }
 }
 dps_results: {
  key: "TestElemental-AllItems-SouloftheDead-40382"
  value: {
-<<<<<<< HEAD
-  dps: 25105.81073
+  dps: 25107.62369
   tps: 477.83019
-=======
-  dps: 24997.93862
-  tps: 477.12418
->>>>>>> b4cd731d
  }
 }
 dps_results: {
  key: "TestElemental-AllItems-SparkofLife-37657"
  value: {
-<<<<<<< HEAD
-  dps: 24945.9344
+  dps: 24947.65736
   tps: 471.27892
-=======
-  dps: 24936.86191
-  tps: 472.77293
->>>>>>> b4cd731d
  }
 }
 dps_results: {
  key: "TestElemental-AllItems-SphereofRedDragon'sBlood-37166"
  value: {
-<<<<<<< HEAD
-  dps: 25224.48476
+  dps: 25226.38049
   tps: 470.94874
-=======
-  dps: 25151.78984
-  tps: 470.59449
->>>>>>> b4cd731d
  }
 }
 dps_results: {
  key: "TestElemental-AllItems-Spiritwalker'sRegalia"
  value: {
-<<<<<<< HEAD
-  dps: 24754.84753
-  tps: 550.81657
-=======
-  dps: 24729.67703
-  tps: 551.82388
->>>>>>> b4cd731d
+  dps: 24756.83421
+  tps: 551.3632
  }
 }
 dps_results: {
  key: "TestElemental-AllItems-Stonebreaker'sTotem-33507"
  value: {
-<<<<<<< HEAD
-  dps: 26762.27238
-  tps: 578.70614
-=======
-  dps: 26816.89382
-  tps: 579.71869
->>>>>>> b4cd731d
+  dps: 26764.08664
+  tps: 579.14459
  }
 }
 dps_results: {
  key: "TestElemental-AllItems-Stonemother'sKiss-61411"
  value: {
-<<<<<<< HEAD
-  dps: 25887.88799
+  dps: 25889.69141
   tps: 480.00214
-=======
-  dps: 25766.8709
-  tps: 479.0076
->>>>>>> b4cd731d
  }
 }
 dps_results: {
  key: "TestElemental-AllItems-StumpofTime-62465"
  value: {
-<<<<<<< HEAD
-  dps: 26912.95392
+  dps: 26914.83966
   tps: 474.59259
-=======
-  dps: 26949.18844
-  tps: 472.18038
->>>>>>> b4cd731d
  }
 }
 dps_results: {
  key: "TestElemental-AllItems-StumpofTime-62470"
  value: {
-<<<<<<< HEAD
-  dps: 26912.61153
+  dps: 26914.43227
   tps: 472.79825
-=======
-  dps: 26939.73442
-  tps: 474.49183
->>>>>>> b4cd731d
  }
 }
 dps_results: {
  key: "TestElemental-AllItems-SwiftSkyflareDiamond"
  value: {
-<<<<<<< HEAD
-  dps: 26254.11575
-  tps: 579.07195
-=======
-  dps: 26225.53229
-  tps: 580.01374
->>>>>>> b4cd731d
+  dps: 26255.64026
+  tps: 579.31366
  }
 }
 dps_results: {
  key: "TestElemental-AllItems-SwiftStarflareDiamond"
  value: {
-<<<<<<< HEAD
-  dps: 26247.67338
-  tps: 578.78778
-=======
-  dps: 26220.75229
-  tps: 580.01374
->>>>>>> b4cd731d
+  dps: 26249.20806
+  tps: 579.03989
  }
 }
 dps_results: {
  key: "TestElemental-AllItems-SwiftWindfireDiamond"
  value: {
-<<<<<<< HEAD
-  dps: 26243.219
-  tps: 578.78778
-=======
-  dps: 26216.89596
-  tps: 580.01374
->>>>>>> b4cd731d
+  dps: 26244.7534
+  tps: 579.03989
  }
 }
 dps_results: {
  key: "TestElemental-AllItems-SymbioticWorm-59332"
  value: {
-<<<<<<< HEAD
-  dps: 25006.99709
-  tps: 470.86219
-=======
-  dps: 24903.39764
-  tps: 470.62958
->>>>>>> b4cd731d
+  dps: 25008.79898
+  tps: 470.86219
  }
 }
 dps_results: {
  key: "TestElemental-AllItems-SymbioticWorm-65048"
  value: {
-<<<<<<< HEAD
-  dps: 25006.99709
-  tps: 470.86219
-=======
-  dps: 24903.39764
-  tps: 470.62958
->>>>>>> b4cd731d
+  dps: 25008.79898
+  tps: 470.86219
  }
 }
 dps_results: {
  key: "TestElemental-AllItems-TalismanofSinisterOrder-65804"
  value: {
-<<<<<<< HEAD
-  dps: 25888.96983
+  dps: 25890.87418
   tps: 485.23576
-=======
-  dps: 25735.63603
-  tps: 486.49922
->>>>>>> b4cd731d
  }
 }
 dps_results: {
  key: "TestElemental-AllItems-TalismanofTrollDivinity-37734"
  value: {
-<<<<<<< HEAD
-  dps: 25359.18008
+  dps: 25361.05717
   tps: 470.81849
-=======
-  dps: 25224.60562
-  tps: 471.36343
->>>>>>> b4cd731d
  }
 }
 dps_results: {
  key: "TestElemental-AllItems-Tank-CommanderInsignia-63841"
  value: {
-<<<<<<< HEAD
-  dps: 25006.99709
-  tps: 470.86219
-=======
-  dps: 24903.39764
-  tps: 470.62958
->>>>>>> b4cd731d
+  dps: 25008.79898
+  tps: 470.86219
  }
 }
 dps_results: {
  key: "TestElemental-AllItems-TearofBlood-55819"
  value: {
-<<<<<<< HEAD
-  dps: 25741.005
+  dps: 25742.82006
   tps: 481.72657
-=======
-  dps: 25627.61041
-  tps: 480.66897
->>>>>>> b4cd731d
  }
 }
 dps_results: {
  key: "TestElemental-AllItems-TearofBlood-56351"
  value: {
-<<<<<<< HEAD
-  dps: 25968.02096
+  dps: 25969.83395
   tps: 484.51602
-=======
-  dps: 25853.68481
-  tps: 483.34081
->>>>>>> b4cd731d
  }
 }
 dps_results: {
  key: "TestElemental-AllItems-TearsoftheVanquished-47215"
  value: {
-<<<<<<< HEAD
-  dps: 25297.19587
+  dps: 25298.99981
   tps: 475.51331
-=======
-  dps: 25185.91576
-  tps: 474.80358
->>>>>>> b4cd731d
  }
 }
 dps_results: {
  key: "TestElemental-AllItems-TendrilsofBurrowingDark-55810"
  value: {
-<<<<<<< HEAD
-  dps: 25810.00962
+  dps: 25811.82832
   tps: 475.16292
-=======
-  dps: 25859.94101
-  tps: 475.8064
->>>>>>> b4cd731d
  }
 }
 dps_results: {
  key: "TestElemental-AllItems-TendrilsofBurrowingDark-56339"
  value: {
-<<<<<<< HEAD
-  dps: 26240.01214
+  dps: 26241.75804
   tps: 476.12413
-=======
-  dps: 26317.71174
-  tps: 476.5823
->>>>>>> b4cd731d
  }
 }
 dps_results: {
  key: "TestElemental-AllItems-TheGeneral'sHeart-45507"
  value: {
-<<<<<<< HEAD
-  dps: 25006.99709
-  tps: 470.86219
-=======
-  dps: 24903.39764
-  tps: 470.62958
->>>>>>> b4cd731d
+  dps: 25008.79898
+  tps: 470.86219
  }
 }
 dps_results: {
  key: "TestElemental-AllItems-Theralion'sMirror-59519"
  value: {
-<<<<<<< HEAD
-  dps: 26476.04745
+  dps: 26477.9077
   tps: 494.38193
-=======
-  dps: 26374.67628
-  tps: 495.03841
->>>>>>> b4cd731d
  }
 }
 dps_results: {
  key: "TestElemental-AllItems-Throngus'sFinger-56121"
  value: {
-<<<<<<< HEAD
-  dps: 25006.99709
-  tps: 470.86219
-=======
-  dps: 24903.39764
-  tps: 470.62958
->>>>>>> b4cd731d
+  dps: 25008.79898
+  tps: 470.86219
  }
 }
 dps_results: {
  key: "TestElemental-AllItems-Throngus'sFinger-56449"
  value: {
-<<<<<<< HEAD
-  dps: 25006.99709
-  tps: 470.86219
-=======
-  dps: 24903.39764
-  tps: 470.62958
->>>>>>> b4cd731d
+  dps: 25008.79898
+  tps: 470.86219
  }
 }
 dps_results: {
  key: "TestElemental-AllItems-ThunderingSkyflareDiamond"
  value: {
-<<<<<<< HEAD
-  dps: 26236.60779
-  tps: 578.82656
-=======
-  dps: 26211.28655
-  tps: 580.0606
->>>>>>> b4cd731d
+  dps: 26238.13896
+  tps: 579.07867
  }
 }
 dps_results: {
  key: "TestElemental-AllItems-Tia'sGrace-55874"
  value: {
-<<<<<<< HEAD
-  dps: 25194.78483
+  dps: 25196.70649
   tps: 475.29796
-=======
-  dps: 25190.17945
-  tps: 475.22763
->>>>>>> b4cd731d
  }
 }
 dps_results: {
  key: "TestElemental-AllItems-Tia'sGrace-56394"
  value: {
-<<<<<<< HEAD
-  dps: 25155.87153
+  dps: 25157.7502
   tps: 475.63776
-=======
-  dps: 25155.96097
-  tps: 477.64721
->>>>>>> b4cd731d
  }
 }
 dps_results: {
  key: "TestElemental-AllItems-TidefuryRaiment"
  value: {
-<<<<<<< HEAD
-  dps: 15515.62854
-  tps: 360.79886
-=======
-  dps: 15539.50151
-  tps: 363.07609
->>>>>>> b4cd731d
+  dps: 15516.87876
+  tps: 360.8729
  }
 }
 dps_results: {
  key: "TestElemental-AllItems-TinyAbominationinaJar-50351"
  value: {
-<<<<<<< HEAD
-  dps: 25349.92213
+  dps: 25351.72684
   tps: 471.24691
-=======
-  dps: 25364.74143
-  tps: 471.29736
->>>>>>> b4cd731d
  }
 }
 dps_results: {
  key: "TestElemental-AllItems-TinyAbominationinaJar-50706"
  value: {
-<<<<<<< HEAD
-  dps: 25349.92213
+  dps: 25351.72684
   tps: 471.24691
-=======
-  dps: 25364.74143
-  tps: 471.29736
->>>>>>> b4cd731d
  }
 }
 dps_results: {
  key: "TestElemental-AllItems-TirelessSkyflareDiamond"
  value: {
-<<<<<<< HEAD
-  dps: 26303.95948
-  tps: 579.80088
-=======
-  dps: 26275.82137
-  tps: 581.08454
->>>>>>> b4cd731d
+  dps: 26305.4938
+  tps: 580.05299
  }
 }
 dps_results: {
  key: "TestElemental-AllItems-TirelessStarflareDiamond"
  value: {
-<<<<<<< HEAD
-  dps: 26292.01675
-  tps: 579.60073
-=======
-  dps: 26263.90334
-  tps: 580.88371
->>>>>>> b4cd731d
+  dps: 26293.55108
+  tps: 579.85283
  }
 }
 dps_results: {
  key: "TestElemental-AllItems-TomeofArcanePhenomena-36972"
  value: {
-<<<<<<< HEAD
-  dps: 25179.98635
+  dps: 25181.75445
   tps: 473.3843
-=======
-  dps: 25281.82896
-  tps: 476.81644
->>>>>>> b4cd731d
  }
 }
 dps_results: {
  key: "TestElemental-AllItems-TotemofQuakingEarth-47667"
  value: {
-<<<<<<< HEAD
-  dps: 26817.19444
-  tps: 577.96473
-=======
-  dps: 26848.49574
-  tps: 579.0895
->>>>>>> b4cd731d
+  dps: 26819.03517
+  tps: 578.52579
  }
 }
 dps_results: {
  key: "TestElemental-AllItems-TrenchantEarthshatterDiamond"
  value: {
-<<<<<<< HEAD
-  dps: 26292.01675
-  tps: 579.60073
-=======
-  dps: 26263.90334
-  tps: 580.88371
->>>>>>> b4cd731d
+  dps: 26293.55108
+  tps: 579.85283
  }
 }
 dps_results: {
  key: "TestElemental-AllItems-TrenchantEarthsiegeDiamond"
  value: {
-<<<<<<< HEAD
-  dps: 26303.95948
-  tps: 579.80088
-=======
-  dps: 26275.82137
-  tps: 581.08454
->>>>>>> b4cd731d
+  dps: 26305.4938
+  tps: 580.05299
  }
 }
 dps_results: {
  key: "TestElemental-AllItems-Tyrande'sFavoriteDoll-64645"
  value: {
-<<<<<<< HEAD
-  dps: 26012.46972
+  dps: 26014.33016
   tps: 589.12754
-=======
-  dps: 26099.87799
-  tps: 584.46572
->>>>>>> b4cd731d
  }
 }
 dps_results: {
  key: "TestElemental-AllItems-UndeadSlayer'sBlessedArmor"
  value: {
-<<<<<<< HEAD
-  dps: 16965.60781
-  tps: 389.358
-=======
-  dps: 16976.88122
-  tps: 387.78214
->>>>>>> b4cd731d
+  dps: 16966.94991
+  tps: 389.27078
  }
 }
 dps_results: {
  key: "TestElemental-AllItems-UnheededWarning-59520"
  value: {
-<<<<<<< HEAD
-  dps: 25006.99709
-  tps: 470.86219
-=======
-  dps: 24903.39764
-  tps: 470.62958
->>>>>>> b4cd731d
+  dps: 25008.79898
+  tps: 470.86219
  }
 }
 dps_results: {
  key: "TestElemental-AllItems-UnquenchableFlame-67101"
  value: {
-<<<<<<< HEAD
-  dps: 25752.45856
+  dps: 25754.27206
   tps: 471.04615
-=======
-  dps: 25870.12669
-  tps: 471.14918
->>>>>>> b4cd731d
  }
 }
 dps_results: {
  key: "TestElemental-AllItems-UnsolvableRiddle-62468"
  value: {
-<<<<<<< HEAD
-  dps: 25287.05887
+  dps: 25288.96473
   tps: 476.33891
-=======
-  dps: 25258.53578
-  tps: 478.53601
->>>>>>> b4cd731d
  }
 }
 dps_results: {
  key: "TestElemental-AllItems-UnsolvableRiddle-68709"
  value: {
-<<<<<<< HEAD
-  dps: 25287.05887
+  dps: 25288.96473
   tps: 476.33891
-=======
-  dps: 25258.53578
-  tps: 478.53601
->>>>>>> b4cd731d
  }
 }
 dps_results: {
  key: "TestElemental-AllItems-Val'anyr,HammerofAncientKings-46017"
  value: {
-<<<<<<< HEAD
-  dps: 22230.55079
-  tps: 563.911
-=======
-  dps: 22383.91464
-  tps: 565.33625
->>>>>>> b4cd731d
+  dps: 22232.47054
+  tps: 564.42227
  }
 }
 dps_results: {
  key: "TestElemental-AllItems-VialofStolenMemories-59515"
  value: {
-<<<<<<< HEAD
-  dps: 25006.99709
-  tps: 470.86219
-=======
-  dps: 24903.39764
-  tps: 470.62958
->>>>>>> b4cd731d
+  dps: 25008.79898
+  tps: 470.86219
  }
 }
 dps_results: {
  key: "TestElemental-AllItems-VialofStolenMemories-65109"
  value: {
-<<<<<<< HEAD
-  dps: 25006.99709
-  tps: 470.86219
-=======
-  dps: 24903.39764
-  tps: 470.62958
->>>>>>> b4cd731d
+  dps: 25008.79898
+  tps: 470.86219
  }
 }
 dps_results: {
  key: "TestElemental-AllItems-ViciousGladiator'sBadgeofConquest-61033"
  value: {
-<<<<<<< HEAD
-  dps: 25006.99709
-  tps: 470.86219
-=======
-  dps: 24903.39764
-  tps: 470.62958
->>>>>>> b4cd731d
+  dps: 25008.79898
+  tps: 470.86219
  }
 }
 dps_results: {
  key: "TestElemental-AllItems-ViciousGladiator'sBadgeofDominance-61035"
  value: {
-<<<<<<< HEAD
-  dps: 25540.15597
-  tps: 470.86219
-=======
-  dps: 25431.03163
-  tps: 470.62958
->>>>>>> b4cd731d
+  dps: 25541.95786
+  tps: 470.86219
  }
 }
 dps_results: {
  key: "TestElemental-AllItems-ViciousGladiator'sBadgeofVictory-61034"
  value: {
-<<<<<<< HEAD
-  dps: 25006.99709
-  tps: 470.86219
-=======
-  dps: 24903.39764
-  tps: 470.62958
->>>>>>> b4cd731d
+  dps: 25008.79898
+  tps: 470.86219
  }
 }
 dps_results: {
  key: "TestElemental-AllItems-ViciousGladiator'sEmblemofAccuracy-61027"
  value: {
-<<<<<<< HEAD
-  dps: 25991.55819
+  dps: 25993.33853
   tps: 473.52453
-=======
-  dps: 26097.79678
-  tps: 474.08608
->>>>>>> b4cd731d
  }
 }
 dps_results: {
  key: "TestElemental-AllItems-ViciousGladiator'sEmblemofAlacrity-61028"
  value: {
-<<<<<<< HEAD
-  dps: 25432.64539
+  dps: 25434.53585
   tps: 481.94065
-=======
-  dps: 25479.93622
-  tps: 484.29023
->>>>>>> b4cd731d
  }
 }
 dps_results: {
  key: "TestElemental-AllItems-ViciousGladiator'sEmblemofCruelty-61026"
  value: {
-<<<<<<< HEAD
-  dps: 25332.18111
+  dps: 25333.99589
   tps: 469.99118
-=======
-  dps: 25204.7101
-  tps: 469.59796
->>>>>>> b4cd731d
  }
 }
 dps_results: {
  key: "TestElemental-AllItems-ViciousGladiator'sEmblemofProficiency-61030"
  value: {
-<<<<<<< HEAD
-  dps: 25006.99709
-  tps: 470.86219
-=======
-  dps: 24903.39764
-  tps: 470.62958
->>>>>>> b4cd731d
+  dps: 25008.79898
+  tps: 470.86219
  }
 }
 dps_results: {
  key: "TestElemental-AllItems-ViciousGladiator'sEmblemofProwess-61029"
  value: {
-<<<<<<< HEAD
-  dps: 25372.63
+  dps: 25374.48439
   tps: 478.06851
-=======
-  dps: 25315.20453
-  tps: 479.07092
->>>>>>> b4cd731d
  }
 }
 dps_results: {
  key: "TestElemental-AllItems-ViciousGladiator'sEmblemofTenacity-61032"
  value: {
-<<<<<<< HEAD
-  dps: 25006.99709
-  tps: 470.86219
-=======
-  dps: 24903.39764
-  tps: 470.62958
->>>>>>> b4cd731d
+  dps: 25008.79898
+  tps: 470.86219
  }
 }
 dps_results: {
  key: "TestElemental-AllItems-ViciousGladiator'sInsigniaofConquest-61047"
  value: {
-<<<<<<< HEAD
-  dps: 25006.99709
-  tps: 470.86219
-=======
-  dps: 24903.39764
-  tps: 470.62958
->>>>>>> b4cd731d
+  dps: 25008.79898
+  tps: 470.86219
  }
 }
 dps_results: {
  key: "TestElemental-AllItems-ViciousGladiator'sInsigniaofDominance-61045"
  value: {
-<<<<<<< HEAD
-  dps: 25892.39815
+  dps: 25893.95174
   tps: 470.59398
-=======
-  dps: 25703.83485
-  tps: 469.99462
->>>>>>> b4cd731d
  }
 }
 dps_results: {
  key: "TestElemental-AllItems-ViciousGladiator'sInsigniaofVictory-61046"
  value: {
-<<<<<<< HEAD
-  dps: 25006.99709
-  tps: 470.86219
-=======
-  dps: 24903.39764
-  tps: 470.62958
->>>>>>> b4cd731d
+  dps: 25008.79898
+  tps: 470.86219
  }
 }
 dps_results: {
  key: "TestElemental-AllItems-VolcanicRegalia"
  value: {
-<<<<<<< HEAD
-  dps: 24083.6298
-  tps: 536.21285
-=======
-  dps: 23905.33857
-  tps: 541.81432
->>>>>>> b4cd731d
+  dps: 24085.27192
+  tps: 536.41874
  }
 }
 dps_results: {
  key: "TestElemental-AllItems-WingedTalisman-37844"
  value: {
-<<<<<<< HEAD
-  dps: 25552.85271
+  dps: 25554.7298
   tps: 470.81849
-=======
-  dps: 25417.64612
-  tps: 471.36343
->>>>>>> b4cd731d
  }
 }
 dps_results: {
  key: "TestElemental-AllItems-WitchingHourglass-55787"
  value: {
-<<<<<<< HEAD
-  dps: 25874.04635
+  dps: 25875.93387
   tps: 486.59264
-=======
-  dps: 25942.75396
-  tps: 485.79082
->>>>>>> b4cd731d
  }
 }
 dps_results: {
  key: "TestElemental-AllItems-WitchingHourglass-56320"
  value: {
-<<<<<<< HEAD
-  dps: 26376.92197
+  dps: 26378.80009
   tps: 495.1028
-=======
-  dps: 26463.33267
-  tps: 495.33245
->>>>>>> b4cd731d
  }
 }
 dps_results: {
  key: "TestElemental-AllItems-World-QuellerFocus-63842"
  value: {
-<<<<<<< HEAD
-  dps: 25120.76095
+  dps: 25122.59291
   tps: 475.11606
-=======
-  dps: 25159.86188
-  tps: 475.8064
->>>>>>> b4cd731d
  }
 }
 dps_results: {
  key: "TestElemental-AllItems-WrathfulGladiator'sTotemofSurvival-51513"
  value: {
-<<<<<<< HEAD
-  dps: 27214.4637
-  tps: 582.54677
-=======
-  dps: 27273.4023
-  tps: 583.21659
->>>>>>> b4cd731d
+  dps: 27216.16056
+  tps: 582.92932
  }
 }
 dps_results: {
  key: "TestElemental-AllItems-Za'brox'sLuckyTooth-63742"
  value: {
-<<<<<<< HEAD
-  dps: 25124.81415
+  dps: 25126.78714
   tps: 474.61504
-=======
-  dps: 25148.3066
-  tps: 473.65504
->>>>>>> b4cd731d
  }
 }
 dps_results: {
  key: "TestElemental-AllItems-Za'brox'sLuckyTooth-63745"
  value: {
-<<<<<<< HEAD
-  dps: 25124.81415
+  dps: 25126.78714
   tps: 474.61504
-=======
-  dps: 25148.3066
-  tps: 473.65504
->>>>>>> b4cd731d
  }
 }
 dps_results: {
  key: "TestElemental-Average-Default"
  value: {
-<<<<<<< HEAD
-  dps: 27316.33248
-  tps: 576.60737
-=======
-  dps: 27303.26441
-  tps: 575.94262
->>>>>>> b4cd731d
+  dps: 27317.66823
+  tps: 576.49978
  }
 }
 dps_results: {
  key: "TestElemental-Settings-Orc-p1-Standard-default-FullBuffs-LongMultiTarget"
  value: {
-<<<<<<< HEAD
-  dps: 28407.47337
-  tps: 10065.35772
-=======
-  dps: 28354.54299
-  tps: 9999.92411
->>>>>>> b4cd731d
+  dps: 28407.57581
+  tps: 10064.24502
  }
 }
 dps_results: {
  key: "TestElemental-Settings-Orc-p1-Standard-default-FullBuffs-LongSingleTarget"
  value: {
-<<<<<<< HEAD
-  dps: 27048.88659
-  tps: 578.86863
-=======
-  dps: 27014.93281
-  tps: 579.67
->>>>>>> b4cd731d
+  dps: 27050.12784
+  tps: 578.53367
  }
 }
 dps_results: {
  key: "TestElemental-Settings-Orc-p1-Standard-default-FullBuffs-ShortSingleTarget"
  value: {
-<<<<<<< HEAD
-  dps: 32381.09744
-  tps: 719.17559
-=======
-  dps: 32117.99674
-  tps: 714.39424
->>>>>>> b4cd731d
+  dps: 32379.36515
+  tps: 715.34671
  }
 }
 dps_results: {
  key: "TestElemental-Settings-Orc-p1-Standard-default-NoBuffs-LongMultiTarget"
  value: {
-<<<<<<< HEAD
-  dps: 19468.16351
-  tps: 7711.92048
-=======
-  dps: 19631.16503
-  tps: 7775.74557
->>>>>>> b4cd731d
+  dps: 19468.52076
+  tps: 7711.28258
  }
 }
 dps_results: {
  key: "TestElemental-Settings-Orc-p1-Standard-default-NoBuffs-LongSingleTarget"
  value: {
-<<<<<<< HEAD
-  dps: 18215.5101
-  tps: 452.06379
-=======
-  dps: 18316.90966
-  tps: 445.57871
->>>>>>> b4cd731d
+  dps: 18216.49886
+  tps: 451.65105
  }
 }
 dps_results: {
  key: "TestElemental-Settings-Orc-p1-Standard-default-NoBuffs-ShortSingleTarget"
  value: {
-<<<<<<< HEAD
-  dps: 23671.42258
-  tps: 587.36666
-=======
-  dps: 23217.24217
-  tps: 584.66876
->>>>>>> b4cd731d
+  dps: 23670.73967
+  tps: 584.99458
  }
 }
 dps_results: {
  key: "TestElemental-Settings-Troll-p1-Standard-default-FullBuffs-LongMultiTarget"
  value: {
-<<<<<<< HEAD
-  dps: 28380.06652
-  tps: 10137.65663
-=======
-  dps: 28373.46927
-  tps: 10098.27746
->>>>>>> b4cd731d
+  dps: 28380.13066
+  tps: 10136.71298
  }
 }
 dps_results: {
  key: "TestElemental-Settings-Troll-p1-Standard-default-FullBuffs-LongSingleTarget"
  value: {
-<<<<<<< HEAD
-  dps: 27028.083
-  tps: 582.23795
-=======
-  dps: 26998.2283
-  tps: 583.63841
->>>>>>> b4cd731d
+  dps: 27029.67001
+  tps: 582.51209
  }
 }
 dps_results: {
  key: "TestElemental-Settings-Troll-p1-Standard-default-FullBuffs-ShortSingleTarget"
  value: {
-<<<<<<< HEAD
-  dps: 31943.58705
-  tps: 710.71626
-=======
-  dps: 31654.30424
-  tps: 704.71527
->>>>>>> b4cd731d
+  dps: 31944.47709
+  tps: 710.10756
  }
 }
 dps_results: {
  key: "TestElemental-Settings-Troll-p1-Standard-default-NoBuffs-LongMultiTarget"
  value: {
-<<<<<<< HEAD
-  dps: 19190.10491
-  tps: 7702.24276
-=======
-  dps: 19277.35202
-  tps: 7738.16189
->>>>>>> b4cd731d
+  dps: 19189.91253
+  tps: 7701.24471
  }
 }
 dps_results: {
  key: "TestElemental-Settings-Troll-p1-Standard-default-NoBuffs-LongSingleTarget"
  value: {
-<<<<<<< HEAD
-  dps: 18214.27043
-  tps: 450.85395
-=======
-  dps: 18191.14924
-  tps: 453.73771
->>>>>>> b4cd731d
+  dps: 18215.34705
+  tps: 450.49131
  }
 }
 dps_results: {
  key: "TestElemental-Settings-Troll-p1-Standard-default-NoBuffs-ShortSingleTarget"
  value: {
-<<<<<<< HEAD
-  dps: 22921.44972
-  tps: 577.73546
-=======
-  dps: 22766.62389
-  tps: 576.95467
->>>>>>> b4cd731d
+  dps: 22922.01671
+  tps: 576.3676
  }
 }
 dps_results: {
  key: "TestElemental-SwitchInFrontOfTarget-Default"
  value: {
-<<<<<<< HEAD
-  dps: 27020.67401
-  tps: 582.23795
-=======
-  dps: 26990.82051
-  tps: 583.63841
->>>>>>> b4cd731d
+  dps: 27022.26103
+  tps: 582.51209
  }
 }