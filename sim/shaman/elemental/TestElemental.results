--- conflicted
+++ resolved
@@ -14,11 +14,7 @@
   final_stats: 80
   final_stats: 80
   final_stats: 0
-<<<<<<< HEAD
-  final_stats: 367.96000000000004
-=======
-  final_stats: 317.96
->>>>>>> 8ce35d3e
+  final_stats: 317.96000000000004
   final_stats: 36
   final_stats: 815.6348719306693
   final_stats: 0
@@ -290,7 +286,7 @@
  key: "TestElemental-AllItems-CataclysmHarness"
  value: {
   dps: 935.7621076710698
-  tps: 763.686797000224
+  tps: 763.6867970002241
  }
 }
 dps_results: {
