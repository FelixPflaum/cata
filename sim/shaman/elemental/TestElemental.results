character_stats_results: {
 key: "TestElemental-CharacterStats-Default"
 value: {
  final_stats: 764.8725
  final_stats: 712.3725
  final_stats: 6681.73968
  final_stats: 5696.63514
  final_stats: 1197.9888
  final_stats: 8752.29865
  final_stats: 1497.5
  final_stats: 1203.9888
  final_stats: 3917.69489
  final_stats: 2731.87404
  final_stats: 0
  final_stats: 1626.174
  final_stats: 163
  final_stats: 2869.01052
  final_stats: 3471.75928
  final_stats: 0
  final_stats: 0
  final_stats: 110725.5271
  final_stats: 15396
  final_stats: 0
  final_stats: 0
  final_stats: 0
  final_stats: 0
  final_stats: 0
  final_stats: 0
  final_stats: 0
  final_stats: 130381.35552
  final_stats: 0
  final_stats: 0
  final_stats: 0
  final_stats: 0
  final_stats: 0
  final_stats: 0
  final_stats: 1655
 }
}
dps_results: {
 key: "TestElemental-AllItems-AgileShadowspiritDiamond"
 value: {
<<<<<<< HEAD
  dps: 27006.0084
  tps: 555.20834
=======
  dps: 26878.91181
  tps: 532.54408
>>>>>>> 6ff6b108
 }
}
dps_results: {
 key: "TestElemental-AllItems-Althor'sAbacus-50359"
 value: {
<<<<<<< HEAD
  dps: 25559.86222
  tps: 438.88808
=======
  dps: 25522.19064
  tps: 414.50534
>>>>>>> 6ff6b108
 }
}
dps_results: {
 key: "TestElemental-AllItems-Althor'sAbacus-50366"
 value: {
<<<<<<< HEAD
  dps: 25618.27287
  tps: 439.33777
=======
  dps: 25586.44433
  tps: 414.67835
>>>>>>> 6ff6b108
 }
}
dps_results: {
 key: "TestElemental-AllItems-Anhuur'sHymnal-55889"
 value: {
<<<<<<< HEAD
  dps: 26524.21875
  tps: 434.67465
=======
  dps: 26586.11235
  tps: 409.84339
>>>>>>> 6ff6b108
 }
}
dps_results: {
 key: "TestElemental-AllItems-Anhuur'sHymnal-56407"
 value: {
<<<<<<< HEAD
  dps: 26805.45294
  tps: 433.59081
=======
  dps: 26952.28664
  tps: 411.91173
>>>>>>> 6ff6b108
 }
}
dps_results: {
 key: "TestElemental-AllItems-AustereEarthsiegeDiamond"
 value: {
<<<<<<< HEAD
  dps: 26373.8487
  tps: 554.37861
=======
  dps: 26254.45137
  tps: 531.73419
>>>>>>> 6ff6b108
 }
}
dps_results: {
 key: "TestElemental-AllItems-AustereShadowspiritDiamond"
 value: {
<<<<<<< HEAD
  dps: 26373.8487
  tps: 554.37861
=======
  dps: 26254.45137
  tps: 531.73419
>>>>>>> 6ff6b108
 }
}
dps_results: {
 key: "TestElemental-AllItems-Bandit'sInsignia-40371"
 value: {
<<<<<<< HEAD
  dps: 25077.76185
  tps: 435.35446
=======
  dps: 25032.75146
  tps: 412.93156
>>>>>>> 6ff6b108
 }
}
dps_results: {
 key: "TestElemental-AllItems-BattlegearoftheRagingElements"
 value: {
<<<<<<< HEAD
  dps: 18876.50862
  tps: 403.68682
=======
  dps: 19032.51124
  tps: 395.00655
>>>>>>> 6ff6b108
 }
}
dps_results: {
 key: "TestElemental-AllItems-BaubleofTrueBlood-50354"
 value: {
<<<<<<< HEAD
  dps: 25630.908
  tps: 435.30698
  hps: 89.19491
=======
  dps: 25653.75178
  tps: 413.08357
  hps: 89.04794
>>>>>>> 6ff6b108
 }
}
dps_results: {
 key: "TestElemental-AllItems-BaubleofTrueBlood-50726"
 value: {
<<<<<<< HEAD
  dps: 25618.22822
  tps: 434.53212
  hps: 89.19491
=======
  dps: 25674.13771
  tps: 411.95035
  hps: 89.04794
>>>>>>> 6ff6b108
 }
}
dps_results: {
 key: "TestElemental-AllItems-BeamingEarthsiegeDiamond"
 value: {
<<<<<<< HEAD
  dps: 26392.25701
  tps: 560.28394
=======
  dps: 26276.6173
  tps: 535.62674
>>>>>>> 6ff6b108
 }
}
dps_results: {
 key: "TestElemental-AllItems-BedrockTalisman-58182"
 value: {
<<<<<<< HEAD
  dps: 25077.76185
  tps: 435.35446
=======
  dps: 25032.75146
  tps: 412.93156
>>>>>>> 6ff6b108
 }
}
dps_results: {
 key: "TestElemental-AllItems-BellofEnragingResonance-59326"
 value: {
<<<<<<< HEAD
  dps: 26778.88878
  tps: 431.54376
=======
  dps: 26688.49906
  tps: 410.91832
>>>>>>> 6ff6b108
 }
}
dps_results: {
 key: "TestElemental-AllItems-BellofEnragingResonance-65053"
 value: {
<<<<<<< HEAD
  dps: 27010.64852
  tps: 429.50079
=======
  dps: 26701.15718
  tps: 409.74928
>>>>>>> 6ff6b108
 }
}
dps_results: {
 key: "TestElemental-AllItems-BindingPromise-67037"
 value: {
<<<<<<< HEAD
  dps: 25077.76185
  tps: 435.35446
=======
  dps: 25032.75146
  tps: 412.93156
>>>>>>> 6ff6b108
 }
}
dps_results: {
 key: "TestElemental-AllItems-BlackBruise-50035"
 value: {
<<<<<<< HEAD
  dps: 20362.70424
  tps: 531.352
=======
  dps: 20361.91149
  tps: 513.30462
>>>>>>> 6ff6b108
 }
}
dps_results: {
 key: "TestElemental-AllItems-BlackBruise-50692"
 value: {
<<<<<<< HEAD
  dps: 20362.70424
  tps: 531.352
=======
  dps: 20361.91149
  tps: 513.30462
>>>>>>> 6ff6b108
 }
}
dps_results: {
 key: "TestElemental-AllItems-BlessedGarboftheUndeadSlayer"
 value: {
<<<<<<< HEAD
  dps: 18437.43628
  tps: 414.77583
=======
  dps: 18272.50621
  tps: 410.59157
>>>>>>> 6ff6b108
 }
}
dps_results: {
 key: "TestElemental-AllItems-BlessedRegaliaofUndeadCleansing"
 value: {
<<<<<<< HEAD
  dps: 18261.30798
  tps: 410.58371
=======
  dps: 18258.84531
  tps: 406.0957
>>>>>>> 6ff6b108
 }
}
dps_results: {
 key: "TestElemental-AllItems-Blood-SoakedAleMug-63843"
 value: {
<<<<<<< HEAD
  dps: 25375.03181
  tps: 439.72962
=======
  dps: 25437.03815
  tps: 416.68464
>>>>>>> 6ff6b108
 }
}
dps_results: {
 key: "TestElemental-AllItems-BloodofIsiset-55995"
 value: {
<<<<<<< HEAD
  dps: 25341.71163
  tps: 439.95781
=======
  dps: 25517.76249
  tps: 415.90355
>>>>>>> 6ff6b108
 }
}
dps_results: {
 key: "TestElemental-AllItems-BloodofIsiset-56414"
 value: {
<<<<<<< HEAD
  dps: 25374.56678
  tps: 440.40215
=======
  dps: 25470.50735
  tps: 418.79074
>>>>>>> 6ff6b108
 }
}
dps_results: {
 key: "TestElemental-AllItems-BloodthirstyGladiator'sBadgeofConquest-64687"
 value: {
<<<<<<< HEAD
  dps: 25077.76185
  tps: 435.35446
=======
  dps: 25032.75146
  tps: 412.93156
>>>>>>> 6ff6b108
 }
}
dps_results: {
 key: "TestElemental-AllItems-BloodthirstyGladiator'sBadgeofDominance-64688"
 value: {
<<<<<<< HEAD
  dps: 25502.87514
  tps: 435.35446
=======
  dps: 25486.86615
  tps: 412.93156
>>>>>>> 6ff6b108
 }
}
dps_results: {
 key: "TestElemental-AllItems-BloodthirstyGladiator'sBadgeofVictory-64689"
 value: {
<<<<<<< HEAD
  dps: 25077.76185
  tps: 435.35446
=======
  dps: 25032.75146
  tps: 412.93156
>>>>>>> 6ff6b108
 }
}
dps_results: {
 key: "TestElemental-AllItems-BloodthirstyGladiator'sEmblemofCruelty-64740"
 value: {
<<<<<<< HEAD
  dps: 25323.80273
  tps: 433.49638
=======
  dps: 25274.8353
  tps: 410.80818
>>>>>>> 6ff6b108
 }
}
dps_results: {
 key: "TestElemental-AllItems-BloodthirstyGladiator'sEmblemofMeditation-64741"
 value: {
<<<<<<< HEAD
  dps: 26127.90948
  tps: 433.39253
=======
  dps: 25955.56105
  tps: 411.59441
>>>>>>> 6ff6b108
 }
}
dps_results: {
 key: "TestElemental-AllItems-BloodthirstyGladiator'sEmblemofTenacity-64742"
 value: {
<<<<<<< HEAD
  dps: 25077.76185
  tps: 435.35446
=======
  dps: 25032.75146
  tps: 412.93156
>>>>>>> 6ff6b108
 }
}
dps_results: {
 key: "TestElemental-AllItems-BloodthirstyGladiator'sInsigniaofConquest-64761"
 value: {
<<<<<<< HEAD
  dps: 25077.76185
  tps: 435.35446
=======
  dps: 25032.75146
  tps: 412.93156
>>>>>>> 6ff6b108
 }
}
dps_results: {
 key: "TestElemental-AllItems-BloodthirstyGladiator'sInsigniaofDominance-64762"
 value: {
<<<<<<< HEAD
  dps: 25961.6924
  tps: 432.37027
=======
  dps: 25855.90486
  tps: 413.77998
>>>>>>> 6ff6b108
 }
}
dps_results: {
 key: "TestElemental-AllItems-BloodthirstyGladiator'sInsigniaofVictory-64763"
 value: {
<<<<<<< HEAD
  dps: 25077.76185
  tps: 435.35446
=======
  dps: 25032.75146
  tps: 412.93156
>>>>>>> 6ff6b108
 }
}
dps_results: {
 key: "TestElemental-AllItems-BottledLightning-66879"
 value: {
<<<<<<< HEAD
  dps: 25729.29988
  tps: 438.91439
=======
  dps: 25685.85139
  tps: 414.18091
>>>>>>> 6ff6b108
 }
}
dps_results: {
 key: "TestElemental-AllItems-BracingEarthsiegeDiamond"
 value: {
<<<<<<< HEAD
  dps: 26443.90288
  tps: 553.66716
=======
  dps: 26327.15101
  tps: 530.60736
>>>>>>> 6ff6b108
 }
}
dps_results: {
 key: "TestElemental-AllItems-BracingShadowspiritDiamond"
 value: {
<<<<<<< HEAD
  dps: 26549.8674
  tps: 555.0406
=======
  dps: 26433.57606
  tps: 531.52944
>>>>>>> 6ff6b108
 }
}
dps_results: {
 key: "TestElemental-AllItems-Bryntroll,theBoneArbiter-50415"
 value: {
<<<<<<< HEAD
  dps: 27187.17874
  tps: 557.47596
=======
  dps: 27063.43348
  tps: 533.93212
>>>>>>> 6ff6b108
 }
}
dps_results: {
 key: "TestElemental-AllItems-Bryntroll,theBoneArbiter-50709"
 value: {
<<<<<<< HEAD
  dps: 27187.17874
  tps: 557.47596
=======
  dps: 27063.43348
  tps: 533.93212
>>>>>>> 6ff6b108
 }
}
dps_results: {
 key: "TestElemental-AllItems-BurningShadowspiritDiamond"
 value: {
<<<<<<< HEAD
  dps: 27187.17874
  tps: 557.47596
=======
  dps: 27063.43348
  tps: 533.93212
>>>>>>> 6ff6b108
 }
}
dps_results: {
 key: "TestElemental-AllItems-ChaoticShadowspiritDiamond"
 value: {
<<<<<<< HEAD
  dps: 27051.31289
  tps: 554.89081
=======
  dps: 26930.77742
  tps: 532.01297
>>>>>>> 6ff6b108
 }
}
dps_results: {
 key: "TestElemental-AllItems-ChaoticSkyflareDiamond"
 value: {
<<<<<<< HEAD
  dps: 27025.95677
  tps: 555.17183
=======
  dps: 26902.91435
  tps: 532.30876
>>>>>>> 6ff6b108
 }
}
dps_results: {
 key: "TestElemental-AllItems-CoreofRipeness-58184"
 value: {
<<<<<<< HEAD
  dps: 26651.24255
  tps: 440.48219
=======
  dps: 26641.10667
  tps: 416.08443
>>>>>>> 6ff6b108
 }
}
dps_results: {
 key: "TestElemental-AllItems-CorpseTongueCoin-50349"
 value: {
<<<<<<< HEAD
  dps: 25077.76185
  tps: 435.35446
=======
  dps: 25032.75146
  tps: 412.93156
>>>>>>> 6ff6b108
 }
}
dps_results: {
 key: "TestElemental-AllItems-CorpseTongueCoin-50352"
 value: {
<<<<<<< HEAD
  dps: 25077.76185
  tps: 435.35446
=======
  dps: 25032.75146
  tps: 412.93156
>>>>>>> 6ff6b108
 }
}
dps_results: {
 key: "TestElemental-AllItems-CorrodedSkeletonKey-50356"
 value: {
<<<<<<< HEAD
  dps: 25077.76185
  tps: 435.35446
=======
  dps: 25032.75146
  tps: 412.93156
>>>>>>> 6ff6b108
  hps: 64
 }
}
dps_results: {
 key: "TestElemental-AllItems-CrushingWeight-59506"
 value: {
<<<<<<< HEAD
  dps: 25077.76185
  tps: 435.35446
=======
  dps: 25032.75146
  tps: 412.93156
>>>>>>> 6ff6b108
 }
}
dps_results: {
 key: "TestElemental-AllItems-CrushingWeight-65118"
 value: {
<<<<<<< HEAD
  dps: 25077.76185
  tps: 435.35446
=======
  dps: 25032.75146
  tps: 412.93156
>>>>>>> 6ff6b108
 }
}
dps_results: {
 key: "TestElemental-AllItems-DarkmoonCard:Berserker!-42989"
 value: {
<<<<<<< HEAD
  dps: 25154.35658
  tps: 434.72919
=======
  dps: 25111.63564
  tps: 412.10453
>>>>>>> 6ff6b108
 }
}
dps_results: {
 key: "TestElemental-AllItems-DarkmoonCard:Death-42990"
 value: {
<<<<<<< HEAD
  dps: 25280.12715
  tps: 489.31818
=======
  dps: 25215.69473
  tps: 464.44546
>>>>>>> 6ff6b108
 }
}
dps_results: {
 key: "TestElemental-AllItems-DarkmoonCard:Earthquake-62048"
 value: {
<<<<<<< HEAD
  dps: 25077.76185
  tps: 435.35446
=======
  dps: 25032.75146
  tps: 412.93156
>>>>>>> 6ff6b108
 }
}
dps_results: {
 key: "TestElemental-AllItems-DarkmoonCard:Greatness-44255"
 value: {
<<<<<<< HEAD
  dps: 25671.33332
  tps: 449.83619
=======
  dps: 25630.62691
  tps: 427.24434
>>>>>>> 6ff6b108
 }
}
dps_results: {
 key: "TestElemental-AllItems-DarkmoonCard:Hurricane-62049"
 value: {
<<<<<<< HEAD
  dps: 25077.76185
  tps: 435.35446
=======
  dps: 25032.75146
  tps: 412.93156
>>>>>>> 6ff6b108
 }
}
dps_results: {
 key: "TestElemental-AllItems-DarkmoonCard:Hurricane-62051"
 value: {
<<<<<<< HEAD
  dps: 25077.76185
  tps: 435.35446
=======
  dps: 25032.75146
  tps: 412.93156
>>>>>>> 6ff6b108
 }
}
dps_results: {
 key: "TestElemental-AllItems-DarkmoonCard:Tsunami-62050"
 value: {
<<<<<<< HEAD
  dps: 26112.34918
  tps: 442.24108
=======
  dps: 26070.24099
  tps: 416.24027
>>>>>>> 6ff6b108
 }
}
dps_results: {
 key: "TestElemental-AllItems-DeadlyGladiator'sTotemofSurvival-42602"
 value: {
<<<<<<< HEAD
  dps: 26849.80784
  tps: 550.00721
=======
  dps: 26743.18822
  tps: 528.14283
>>>>>>> 6ff6b108
 }
}
dps_results: {
 key: "TestElemental-AllItems-Death'sChoice-47464"
 value: {
<<<<<<< HEAD
  dps: 25077.76185
  tps: 435.35446
=======
  dps: 25032.75146
  tps: 412.93156
>>>>>>> 6ff6b108
 }
}
dps_results: {
 key: "TestElemental-AllItems-DeathKnight'sAnguish-38212"
 value: {
<<<<<<< HEAD
  dps: 25097.16334
  tps: 435.18264
=======
  dps: 25050.83201
  tps: 412.51074
>>>>>>> 6ff6b108
 }
}
dps_results: {
 key: "TestElemental-AllItems-Deathbringer'sWill-50362"
 value: {
<<<<<<< HEAD
  dps: 25256.25081
  tps: 436.50594
=======
  dps: 25291.94404
  tps: 415.03284
>>>>>>> 6ff6b108
 }
}
dps_results: {
 key: "TestElemental-AllItems-Deathbringer'sWill-50363"
 value: {
<<<<<<< HEAD
  dps: 25319.90359
  tps: 437.82917
=======
  dps: 25338.55884
  tps: 413.45488
>>>>>>> 6ff6b108
 }
}
dps_results: {
 key: "TestElemental-AllItems-Defender'sCode-40257"
 value: {
<<<<<<< HEAD
  dps: 25077.76185
  tps: 435.35446
=======
  dps: 25032.75146
  tps: 412.93156
>>>>>>> 6ff6b108
 }
}
dps_results: {
 key: "TestElemental-AllItems-DestructiveShadowspiritDiamond"
 value: {
<<<<<<< HEAD
  dps: 26415.7802
  tps: 554.06108
=======
  dps: 26302.46473
  tps: 531.20308
>>>>>>> 6ff6b108
 }
}
dps_results: {
 key: "TestElemental-AllItems-DestructiveSkyflareDiamond"
 value: {
<<<<<<< HEAD
  dps: 26402.89573
  tps: 554.17535
=======
  dps: 26283.64336
  tps: 531.39771
>>>>>>> 6ff6b108
 }
}
dps_results: {
 key: "TestElemental-AllItems-DislodgedForeignObject-50348"
 value: {
<<<<<<< HEAD
  dps: 26124.79225
  tps: 440.16384
=======
  dps: 26160.14317
  tps: 417.46907
>>>>>>> 6ff6b108
 }
}
dps_results: {
 key: "TestElemental-AllItems-DislodgedForeignObject-50353"
 value: {
<<<<<<< HEAD
  dps: 26028.87099
  tps: 439.82255
=======
  dps: 25994.71407
  tps: 416.67952
>>>>>>> 6ff6b108
 }
}
dps_results: {
 key: "TestElemental-AllItems-EffulgentShadowspiritDiamond"
 value: {
<<<<<<< HEAD
  dps: 26373.8487
  tps: 554.37861
=======
  dps: 26254.45137
  tps: 531.73419
>>>>>>> 6ff6b108
 }
}
dps_results: {
 key: "TestElemental-AllItems-ElectrosparkHeartstarter-67118"
 value: {
<<<<<<< HEAD
  dps: 26114.83902
  tps: 447.76528
=======
  dps: 26218.20162
  tps: 423.70322
>>>>>>> 6ff6b108
 }
}
dps_results: {
 key: "TestElemental-AllItems-EmberShadowspiritDiamond"
 value: {
<<<<<<< HEAD
  dps: 26549.8674
  tps: 562.56704
=======
  dps: 26433.57606
  tps: 537.18124
>>>>>>> 6ff6b108
 }
}
dps_results: {
 key: "TestElemental-AllItems-EmberSkyflareDiamond"
 value: {
<<<<<<< HEAD
  dps: 26825.88436
  tps: 560.43768
=======
  dps: 26709.8505
  tps: 535.88236
>>>>>>> 6ff6b108
 }
}
dps_results: {
 key: "TestElemental-AllItems-EnigmaticShadowspiritDiamond"
 value: {
<<<<<<< HEAD
  dps: 26415.7802
  tps: 554.06108
=======
  dps: 26302.46473
  tps: 531.20308
>>>>>>> 6ff6b108
 }
}
dps_results: {
 key: "TestElemental-AllItems-EnigmaticSkyflareDiamond"
 value: {
<<<<<<< HEAD
  dps: 26392.25701
  tps: 554.3421
=======
  dps: 26276.6173
  tps: 531.49886
>>>>>>> 6ff6b108
 }
}
dps_results: {
 key: "TestElemental-AllItems-EnigmaticStarflareDiamond"
 value: {
<<<<<<< HEAD
  dps: 26389.30586
  tps: 554.3421
=======
  dps: 26273.79217
  tps: 531.54572
>>>>>>> 6ff6b108
 }
}
dps_results: {
 key: "TestElemental-AllItems-EphemeralSnowflake-50260"
 value: {
<<<<<<< HEAD
  dps: 25257.04516
  tps: 436.17719
=======
  dps: 25394.62855
  tps: 415.95433
>>>>>>> 6ff6b108
 }
}
dps_results: {
 key: "TestElemental-AllItems-EssenceofGossamer-37220"
 value: {
<<<<<<< HEAD
  dps: 25077.76185
  tps: 435.35446
=======
  dps: 25032.75146
  tps: 412.93156
>>>>>>> 6ff6b108
 }
}
dps_results: {
 key: "TestElemental-AllItems-EssenceoftheCyclone-59473"
 value: {
<<<<<<< HEAD
  dps: 25077.76185
  tps: 435.35446
=======
  dps: 25032.75146
  tps: 412.93156
>>>>>>> 6ff6b108
 }
}
dps_results: {
 key: "TestElemental-AllItems-EssenceoftheCyclone-65140"
 value: {
<<<<<<< HEAD
  dps: 25077.76185
  tps: 435.35446
=======
  dps: 25032.75146
  tps: 412.93156
>>>>>>> 6ff6b108
 }
}
dps_results: {
 key: "TestElemental-AllItems-EternalEarthsiegeDiamond"
 value: {
<<<<<<< HEAD
  dps: 26373.8487
  tps: 554.37861
=======
  dps: 26254.45137
  tps: 531.73419
>>>>>>> 6ff6b108
 }
}
dps_results: {
 key: "TestElemental-AllItems-EternalShadowspiritDiamond"
 value: {
<<<<<<< HEAD
  dps: 26373.8487
  tps: 554.37861
=======
  dps: 26254.45137
  tps: 531.73419
>>>>>>> 6ff6b108
 }
}
dps_results: {
 key: "TestElemental-AllItems-ExtractofNecromanticPower-40373"
 value: {
<<<<<<< HEAD
  dps: 25298.38713
  tps: 465.24847
=======
  dps: 25201.77687
  tps: 442.82923
>>>>>>> 6ff6b108
 }
}
dps_results: {
 key: "TestElemental-AllItems-EyeoftheBroodmother-45308"
 value: {
<<<<<<< HEAD
  dps: 25484.22892
  tps: 434.82668
=======
  dps: 25445.55585
  tps: 412.18263
>>>>>>> 6ff6b108
 }
}
dps_results: {
 key: "TestElemental-AllItems-FallofMortality-59500"
 value: {
<<<<<<< HEAD
  dps: 26112.34918
  tps: 442.24108
=======
  dps: 26070.24099
  tps: 416.24027
>>>>>>> 6ff6b108
 }
}
dps_results: {
 key: "TestElemental-AllItems-FallofMortality-65124"
 value: {
<<<<<<< HEAD
  dps: 26249.03369
  tps: 443.08758
=======
  dps: 26201.4228
  tps: 416.69513
>>>>>>> 6ff6b108
 }
}
dps_results: {
 key: "TestElemental-AllItems-Figurine-DemonPanther-52199"
 value: {
<<<<<<< HEAD
  dps: 26099.70128
  tps: 433.54362
=======
  dps: 25965.11204
  tps: 410.35451
>>>>>>> 6ff6b108
 }
}
dps_results: {
 key: "TestElemental-AllItems-Figurine-DreamOwl-52354"
 value: {
<<<<<<< HEAD
  dps: 26528.0869
  tps: 439.93762
=======
  dps: 26518.04334
  tps: 415.80501
>>>>>>> 6ff6b108
 }
}
dps_results: {
 key: "TestElemental-AllItems-Figurine-EarthenGuardian-52352"
 value: {
<<<<<<< HEAD
  dps: 25077.76185
  tps: 435.35446
=======
  dps: 25032.75146
  tps: 412.93156
>>>>>>> 6ff6b108
 }
}
dps_results: {
 key: "TestElemental-AllItems-Figurine-JeweledSerpent-52353"
 value: {
<<<<<<< HEAD
  dps: 26389.42306
  tps: 441.54711
=======
  dps: 26379.72898
  tps: 415.88371
>>>>>>> 6ff6b108
 }
}
dps_results: {
 key: "TestElemental-AllItems-Figurine-KingofBoars-52351"
 value: {
<<<<<<< HEAD
  dps: 25374.56678
  tps: 440.40215
=======
  dps: 25470.50735
  tps: 418.79074
>>>>>>> 6ff6b108
 }
}
dps_results: {
 key: "TestElemental-AllItems-Figurine-SapphireOwl-42413"
 value: {
<<<<<<< HEAD
  dps: 25215.43008
  tps: 439.07735
=======
  dps: 25170.25768
  tps: 416.57964
>>>>>>> 6ff6b108
 }
}
dps_results: {
 key: "TestElemental-AllItems-FleetShadowspiritDiamond"
 value: {
<<<<<<< HEAD
  dps: 26389.6869
  tps: 554.77666
=======
  dps: 26361.77212
  tps: 529.05643
>>>>>>> 6ff6b108
 }
}
dps_results: {
 key: "TestElemental-AllItems-FluidDeath-58181"
 value: {
<<<<<<< HEAD
  dps: 26246.74671
  tps: 431.42352
=======
  dps: 26003.01767
  tps: 411.88569
>>>>>>> 6ff6b108
 }
}
dps_results: {
 key: "TestElemental-AllItems-ForethoughtTalisman-40258"
 value: {
<<<<<<< HEAD
  dps: 25380.60165
  tps: 437.58037
=======
  dps: 25333.57683
  tps: 413.81566
>>>>>>> 6ff6b108
 }
}
dps_results: {
 key: "TestElemental-AllItems-ForgeEmber-37660"
 value: {
<<<<<<< HEAD
  dps: 25365.67274
  tps: 435.04314
=======
  dps: 25341.1385
  tps: 412.35188
>>>>>>> 6ff6b108
 }
}
dps_results: {
 key: "TestElemental-AllItems-ForlornShadowspiritDiamond"
 value: {
<<<<<<< HEAD
  dps: 26549.8674
  tps: 556.64386
=======
  dps: 26433.57606
  tps: 533.11989
>>>>>>> 6ff6b108
 }
}
dps_results: {
 key: "TestElemental-AllItems-ForlornSkyflareDiamond"
 value: {
<<<<<<< HEAD
  dps: 26443.90288
  tps: 555.26761
=======
  dps: 26327.15101
  tps: 532.19502
>>>>>>> 6ff6b108
 }
}
dps_results: {
 key: "TestElemental-AllItems-ForlornStarflareDiamond"
 value: {
<<<<<<< HEAD
  dps: 26429.48855
  tps: 555.09846
=======
  dps: 26311.4325
  tps: 532.13325
>>>>>>> 6ff6b108
 }
}
dps_results: {
 key: "TestElemental-AllItems-FuriousGladiator'sTotemofSurvival-42603"
 value: {
<<<<<<< HEAD
  dps: 26901.1762
  tps: 550.30825
=======
  dps: 26807.39768
  tps: 528.27916
>>>>>>> 6ff6b108
 }
}
dps_results: {
 key: "TestElemental-AllItems-FuryofAngerforge-59461"
 value: {
<<<<<<< HEAD
  dps: 25349.97845
  tps: 433.3558
=======
  dps: 25301.58317
  tps: 410.59388
>>>>>>> 6ff6b108
 }
}
dps_results: {
 key: "TestElemental-AllItems-FuryoftheFiveFlights-40431"
 value: {
<<<<<<< HEAD
  dps: 25077.76185
  tps: 435.35446
=======
  dps: 25032.75146
  tps: 412.93156
>>>>>>> 6ff6b108
 }
}
dps_results: {
 key: "TestElemental-AllItems-FuturesightRune-38763"
 value: {
<<<<<<< HEAD
  dps: 25377.07059
  tps: 437.34815
=======
  dps: 25335.94198
  tps: 414.53844
>>>>>>> 6ff6b108
 }
}
dps_results: {
 key: "TestElemental-AllItems-GaleofShadows-56138"
 value: {
<<<<<<< HEAD
  dps: 26371.38185
  tps: 441.33518
=======
  dps: 26287.67144
  tps: 419.66876
>>>>>>> 6ff6b108
 }
}
dps_results: {
 key: "TestElemental-AllItems-GaleofShadows-56462"
 value: {
<<<<<<< HEAD
  dps: 26047.82011
  tps: 448.34231
=======
  dps: 26230.02451
  tps: 428.24769
>>>>>>> 6ff6b108
 }
}
dps_results: {
 key: "TestElemental-AllItems-GearDetector-61462"
 value: {
<<<<<<< HEAD
  dps: 25077.76185
  tps: 435.35446
=======
  dps: 25032.75146
  tps: 412.93156
>>>>>>> 6ff6b108
 }
}
dps_results: {
 key: "TestElemental-AllItems-GlowingTwilightScale-54573"
 value: {
<<<<<<< HEAD
  dps: 25590.945
  tps: 439.12645
=======
  dps: 25553.17316
  tps: 414.62023
>>>>>>> 6ff6b108
 }
}
dps_results: {
 key: "TestElemental-AllItems-GlowingTwilightScale-54589"
 value: {
<<<<<<< HEAD
  dps: 25654.61638
  tps: 439.62242
=======
  dps: 25630.54904
  tps: 414.76955
>>>>>>> 6ff6b108
 }
}
dps_results: {
 key: "TestElemental-AllItems-GnomishLightningGenerator-41121"
 value: {
<<<<<<< HEAD
  dps: 25236.3518
  tps: 472.77381
=======
  dps: 25148.22361
  tps: 453.41699
>>>>>>> 6ff6b108
 }
}
dps_results: {
 key: "TestElemental-AllItems-GraceoftheHerald-55266"
 value: {
<<<<<<< HEAD
  dps: 25077.76185
  tps: 435.35446
=======
  dps: 25032.75146
  tps: 412.93156
>>>>>>> 6ff6b108
 }
}
dps_results: {
 key: "TestElemental-AllItems-GraceoftheHerald-56295"
 value: {
<<<<<<< HEAD
  dps: 25077.76185
  tps: 435.35446
=======
  dps: 25032.75146
  tps: 412.93156
>>>>>>> 6ff6b108
 }
}
dps_results: {
 key: "TestElemental-AllItems-HarmlightToken-63839"
 value: {
<<<<<<< HEAD
  dps: 25926.74845
  tps: 599.69574
=======
  dps: 25904.6887
  tps: 573.99235
>>>>>>> 6ff6b108
 }
}
dps_results: {
 key: "TestElemental-AllItems-Harrison'sInsigniaofPanache-65803"
 value: {
<<<<<<< HEAD
  dps: 25077.76185
  tps: 435.35446
=======
  dps: 25032.75146
  tps: 412.93156
>>>>>>> 6ff6b108
 }
}
dps_results: {
 key: "TestElemental-AllItems-HatefulGladiator'sTotemofSurvival-42601"
 value: {
<<<<<<< HEAD
  dps: 26781.35109
  tps: 549.75471
=======
  dps: 26675.41295
  tps: 527.92503
>>>>>>> 6ff6b108
 }
}
dps_results: {
 key: "TestElemental-AllItems-HeartofIgnacious-59514"
 value: {
<<<<<<< HEAD
  dps: 26520.65792
  tps: 441.79997
=======
  dps: 26391.90267
  tps: 423.97905
>>>>>>> 6ff6b108
 }
}
dps_results: {
 key: "TestElemental-AllItems-HeartofIgnacious-65110"
 value: {
<<<<<<< HEAD
  dps: 26697.80695
  tps: 439.17084
=======
  dps: 26558.24969
  tps: 428.1575
>>>>>>> 6ff6b108
 }
}
dps_results: {
 key: "TestElemental-AllItems-HeartofRage-59224"
 value: {
<<<<<<< HEAD
  dps: 25077.76185
  tps: 435.35446
=======
  dps: 25032.75146
  tps: 412.93156
>>>>>>> 6ff6b108
 }
}
dps_results: {
 key: "TestElemental-AllItems-HeartofRage-65072"
 value: {
<<<<<<< HEAD
  dps: 25077.76185
  tps: 435.35446
=======
  dps: 25032.75146
  tps: 412.93156
>>>>>>> 6ff6b108
 }
}
dps_results: {
 key: "TestElemental-AllItems-HeartofSolace-55868"
 value: {
<<<<<<< HEAD
  dps: 25621.56095
  tps: 441.33518
=======
  dps: 25537.71275
  tps: 419.66876
>>>>>>> 6ff6b108
 }
}
dps_results: {
 key: "TestElemental-AllItems-HeartofSolace-56393"
 value: {
<<<<<<< HEAD
  dps: 25659.48013
  tps: 442.00836
=======
  dps: 25577.11522
  tps: 422.33226
>>>>>>> 6ff6b108
 }
}
dps_results: {
 key: "TestElemental-AllItems-HeartofThunder-55845"
 value: {
<<<<<<< HEAD
  dps: 25077.76185
  tps: 435.35446
=======
  dps: 25032.75146
  tps: 412.93156
>>>>>>> 6ff6b108
 }
}
dps_results: {
 key: "TestElemental-AllItems-HeartofThunder-56370"
 value: {
<<<<<<< HEAD
  dps: 25077.76185
  tps: 435.35446
=======
  dps: 25032.75146
  tps: 412.93156
>>>>>>> 6ff6b108
 }
}
dps_results: {
 key: "TestElemental-AllItems-HeartoftheVile-66969"
 value: {
<<<<<<< HEAD
  dps: 25077.76185
  tps: 435.35446
=======
  dps: 25032.75146
  tps: 412.93156
>>>>>>> 6ff6b108
 }
}
dps_results: {
 key: "TestElemental-AllItems-Heartpierce-49982"
 value: {
<<<<<<< HEAD
  dps: 27187.17874
  tps: 557.47596
=======
  dps: 27063.43348
  tps: 533.93212
>>>>>>> 6ff6b108
 }
}
dps_results: {
 key: "TestElemental-AllItems-Heartpierce-50641"
 value: {
<<<<<<< HEAD
  dps: 27187.17874
  tps: 557.47596
=======
  dps: 27063.43348
  tps: 533.93212
>>>>>>> 6ff6b108
 }
}
dps_results: {
 key: "TestElemental-AllItems-IllustrationoftheDragonSoul-40432"
 value: {
<<<<<<< HEAD
  dps: 25593.75689
  tps: 435.35446
=======
  dps: 25546.77621
  tps: 412.93156
>>>>>>> 6ff6b108
 }
}
dps_results: {
 key: "TestElemental-AllItems-ImpassiveShadowspiritDiamond"
 value: {
<<<<<<< HEAD
  dps: 26415.7802
  tps: 554.06108
=======
  dps: 26302.46473
  tps: 531.20308
>>>>>>> 6ff6b108
 }
}
dps_results: {
 key: "TestElemental-AllItems-ImpassiveSkyflareDiamond"
 value: {
<<<<<<< HEAD
  dps: 26392.25701
  tps: 554.3421
=======
  dps: 26276.6173
  tps: 531.49886
>>>>>>> 6ff6b108
 }
}
dps_results: {
 key: "TestElemental-AllItems-ImpassiveStarflareDiamond"
 value: {
<<<<<<< HEAD
  dps: 26389.30586
  tps: 554.3421
=======
  dps: 26273.79217
  tps: 531.54572
>>>>>>> 6ff6b108
 }
}
dps_results: {
 key: "TestElemental-AllItems-ImpatienceofYouth-62464"
 value: {
<<<<<<< HEAD
  dps: 25484.74585
  tps: 440.18507
=======
  dps: 25476.82045
  tps: 419.59109
>>>>>>> 6ff6b108
 }
}
dps_results: {
 key: "TestElemental-AllItems-ImpatienceofYouth-62469"
 value: {
<<<<<<< HEAD
  dps: 25484.74585
  tps: 440.18507
=======
  dps: 25476.82045
  tps: 419.59109
>>>>>>> 6ff6b108
 }
}
dps_results: {
 key: "TestElemental-AllItems-ImpetuousQuery-55881"
 value: {
<<<<<<< HEAD
  dps: 25341.71163
  tps: 439.95781
=======
  dps: 25517.76249
  tps: 415.90355
>>>>>>> 6ff6b108
 }
}
dps_results: {
 key: "TestElemental-AllItems-ImpetuousQuery-56406"
 value: {
<<<<<<< HEAD
  dps: 25374.56678
  tps: 440.40215
=======
  dps: 25470.50735
  tps: 418.79074
>>>>>>> 6ff6b108
 }
}
dps_results: {
 key: "TestElemental-AllItems-IncisorFragment-37723"
 value: {
<<<<<<< HEAD
  dps: 25077.76185
  tps: 435.35446
=======
  dps: 25032.75146
  tps: 412.93156
>>>>>>> 6ff6b108
 }
}
dps_results: {
 key: "TestElemental-AllItems-InsightfulEarthsiegeDiamond"
 value: {
<<<<<<< HEAD
  dps: 26443.90288
  tps: 559.39355
=======
  dps: 26327.15101
  tps: 535.4005
>>>>>>> 6ff6b108
 }
}
dps_results: {
 key: "TestElemental-AllItems-InsigniaofDiplomacy-61433"
 value: {
<<<<<<< HEAD
  dps: 25077.76185
  tps: 435.35446
=======
  dps: 25032.75146
  tps: 412.93156
>>>>>>> 6ff6b108
 }
}
dps_results: {
 key: "TestElemental-AllItems-InsigniaoftheEarthenLord-61429"
 value: {
<<<<<<< HEAD
  dps: 25943.21111
  tps: 438.04983
=======
  dps: 25861.19734
  tps: 416.66432
>>>>>>> 6ff6b108
 }
}
dps_results: {
 key: "TestElemental-AllItems-InvigoratingEarthsiegeDiamond"
 value: {
<<<<<<< HEAD
  dps: 26528.94987
  tps: 548.4158
=======
  dps: 26324.54874
  tps: 533.19427
>>>>>>> 6ff6b108
 }
}
dps_results: {
 key: "TestElemental-AllItems-JarofAncientRemedies-59354"
 value: {
<<<<<<< HEAD
  dps: 25077.76185
  tps: 446.61187
=======
  dps: 25032.75146
  tps: 424.57092
>>>>>>> 6ff6b108
 }
}
dps_results: {
 key: "TestElemental-AllItems-JarofAncientRemedies-65029"
 value: {
<<<<<<< HEAD
  dps: 25077.76185
  tps: 447.32681
=======
  dps: 25032.75146
  tps: 425.52474
>>>>>>> 6ff6b108
 }
}
dps_results: {
 key: "TestElemental-AllItems-JujuofNimbleness-63840"
 value: {
<<<<<<< HEAD
  dps: 25375.03181
  tps: 439.72962
=======
  dps: 25437.03815
  tps: 416.68464
>>>>>>> 6ff6b108
 }
}
dps_results: {
 key: "TestElemental-AllItems-KeytotheEndlessChamber-55795"
 value: {
<<<<<<< HEAD
  dps: 25716.91304
  tps: 435.05849
=======
  dps: 25826.97387
  tps: 411.53376
>>>>>>> 6ff6b108
 }
}
dps_results: {
 key: "TestElemental-AllItems-KeytotheEndlessChamber-56328"
 value: {
<<<<<<< HEAD
  dps: 26099.70128
  tps: 433.54362
=======
  dps: 25965.11204
  tps: 410.35451
>>>>>>> 6ff6b108
 }
}
dps_results: {
 key: "TestElemental-AllItems-KvaldirBattleStandard-59685"
 value: {
<<<<<<< HEAD
  dps: 25403.33398
  tps: 439.84885
=======
  dps: 25432.69539
  tps: 416.59408
>>>>>>> 6ff6b108
 }
}
dps_results: {
 key: "TestElemental-AllItems-KvaldirBattleStandard-59689"
 value: {
<<<<<<< HEAD
  dps: 25403.33398
  tps: 439.84885
=======
  dps: 25432.69539
  tps: 416.59408
>>>>>>> 6ff6b108
 }
}
dps_results: {
 key: "TestElemental-AllItems-LadyLa-La'sSingingShell-67152"
 value: {
<<<<<<< HEAD
  dps: 25836.9506
  tps: 440.1314
=======
  dps: 25862.09827
  tps: 416.02288
>>>>>>> 6ff6b108
 }
}
dps_results: {
 key: "TestElemental-AllItems-LastWord-50179"
 value: {
<<<<<<< HEAD
  dps: 27187.17874
  tps: 557.47596
=======
  dps: 27063.43348
  tps: 533.93212
>>>>>>> 6ff6b108
 }
}
dps_results: {
 key: "TestElemental-AllItems-LastWord-50708"
 value: {
<<<<<<< HEAD
  dps: 27187.17874
  tps: 557.47596
=======
  dps: 27063.43348
  tps: 533.93212
>>>>>>> 6ff6b108
 }
}
dps_results: {
 key: "TestElemental-AllItems-Lavanthor'sTalisman-37872"
 value: {
<<<<<<< HEAD
  dps: 25077.76185
  tps: 435.35446
=======
  dps: 25032.75146
  tps: 412.93156
>>>>>>> 6ff6b108
 }
}
dps_results: {
 key: "TestElemental-AllItems-LeadenDespair-55816"
 value: {
<<<<<<< HEAD
  dps: 25077.76185
  tps: 435.35446
=======
  dps: 25032.75146
  tps: 412.93156
>>>>>>> 6ff6b108
 }
}
dps_results: {
 key: "TestElemental-AllItems-LeadenDespair-56347"
 value: {
<<<<<<< HEAD
  dps: 25077.76185
  tps: 435.35446
=======
  dps: 25032.75146
  tps: 412.93156
>>>>>>> 6ff6b108
 }
}
dps_results: {
 key: "TestElemental-AllItems-LeftEyeofRajh-56102"
 value: {
<<<<<<< HEAD
  dps: 25077.76185
  tps: 435.35446
=======
  dps: 25032.75146
  tps: 412.93156
>>>>>>> 6ff6b108
 }
}
dps_results: {
 key: "TestElemental-AllItems-LeftEyeofRajh-56427"
 value: {
<<<<<<< HEAD
  dps: 25077.76185
  tps: 435.35446
=======
  dps: 25032.75146
  tps: 412.93156
>>>>>>> 6ff6b108
 }
}
dps_results: {
 key: "TestElemental-AllItems-LicensetoSlay-58180"
 value: {
<<<<<<< HEAD
  dps: 26246.74671
  tps: 431.42352
=======
  dps: 26003.01767
  tps: 411.88569
>>>>>>> 6ff6b108
 }
}
dps_results: {
 key: "TestElemental-AllItems-MagnetiteMirror-55814"
 value: {
<<<<<<< HEAD
  dps: 25077.76185
  tps: 435.35446
=======
  dps: 25032.75146
  tps: 412.93156
>>>>>>> 6ff6b108
 }
}
dps_results: {
 key: "TestElemental-AllItems-MagnetiteMirror-56345"
 value: {
<<<<<<< HEAD
  dps: 25077.76185
  tps: 435.35446
=======
  dps: 25032.75146
  tps: 412.93156
>>>>>>> 6ff6b108
 }
}
dps_results: {
 key: "TestElemental-AllItems-MajesticDragonFigurine-40430"
 value: {
<<<<<<< HEAD
  dps: 25624.65778
  tps: 434.2115
=======
  dps: 25782.82058
  tps: 411.6117
>>>>>>> 6ff6b108
 }
}
dps_results: {
 key: "TestElemental-AllItems-MandalaofStirringPatterns-62467"
 value: {
<<<<<<< HEAD
  dps: 26246.74671
  tps: 431.36354
=======
  dps: 26003.01767
  tps: 411.81028
>>>>>>> 6ff6b108
 }
}
dps_results: {
 key: "TestElemental-AllItems-MandalaofStirringPatterns-62472"
 value: {
<<<<<<< HEAD
  dps: 26246.74671
  tps: 431.36354
=======
  dps: 26003.01767
  tps: 411.81028
>>>>>>> 6ff6b108
 }
}
dps_results: {
 key: "TestElemental-AllItems-MarkofKhardros-56132"
 value: {
<<<<<<< HEAD
  dps: 25365.38464
  tps: 434.54694
=======
  dps: 25320.09483
  tps: 411.31503
>>>>>>> 6ff6b108
 }
}
dps_results: {
 key: "TestElemental-AllItems-MarkofKhardros-56458"
 value: {
<<<<<<< HEAD
  dps: 25380.04436
  tps: 438.14203
=======
  dps: 25424.24384
  tps: 414.53269
>>>>>>> 6ff6b108
 }
}
dps_results: {
 key: "TestElemental-AllItems-MeteoriteWhetstone-37390"
 value: {
<<<<<<< HEAD
  dps: 25120.44214
  tps: 435.04314
=======
  dps: 25088.28328
  tps: 412.35188
>>>>>>> 6ff6b108
 }
}
dps_results: {
 key: "TestElemental-AllItems-MightoftheOcean-55251"
 value: {
<<<<<<< HEAD
  dps: 25728.47455
  tps: 433.11024
=======
  dps: 25784.27401
  tps: 411.18689
>>>>>>> 6ff6b108
 }
}
dps_results: {
 key: "TestElemental-AllItems-MightoftheOcean-56285"
 value: {
<<<<<<< HEAD
  dps: 26099.70128
  tps: 433.54362
=======
  dps: 25965.11204
  tps: 410.35451
>>>>>>> 6ff6b108
 }
}
dps_results: {
 key: "TestElemental-AllItems-MirrorofBrokenImages-62466"
 value: {
<<<<<<< HEAD
  dps: 25484.74585
  tps: 440.18507
=======
  dps: 25476.82045
  tps: 419.59109
>>>>>>> 6ff6b108
 }
}
dps_results: {
 key: "TestElemental-AllItems-MirrorofBrokenImages-62471"
 value: {
<<<<<<< HEAD
  dps: 25484.74585
  tps: 440.18507
=======
  dps: 25476.82045
  tps: 419.59109
>>>>>>> 6ff6b108
 }
}
dps_results: {
 key: "TestElemental-AllItems-MoonwellChalice-70142"
 value: {
<<<<<<< HEAD
  dps: 26418.37477
  tps: 449.08261
=======
  dps: 26474.46354
  tps: 421.75834
>>>>>>> 6ff6b108
 }
}
dps_results: {
 key: "TestElemental-AllItems-NevermeltingIceCrystal-50259"
 value: {
<<<<<<< HEAD
  dps: 25426.92878
  tps: 437.19133
=======
  dps: 25374.14093
  tps: 413.67508
>>>>>>> 6ff6b108
 }
}
dps_results: {
 key: "TestElemental-AllItems-OfferingofSacrifice-37638"
 value: {
<<<<<<< HEAD
  dps: 25077.76185
  tps: 435.35446
=======
  dps: 25032.75146
  tps: 412.93156
>>>>>>> 6ff6b108
 }
}
dps_results: {
 key: "TestElemental-AllItems-Oremantle'sFavor-61448"
 value: {
<<<<<<< HEAD
  dps: 25248.63551
  tps: 434.69176
=======
  dps: 25185.21629
  tps: 411.77541
>>>>>>> 6ff6b108
 }
}
dps_results: {
 key: "TestElemental-AllItems-PersistentEarthshatterDiamond"
 value: {
<<<<<<< HEAD
  dps: 26389.30586
  tps: 554.3421
=======
  dps: 26273.79217
  tps: 531.54572
>>>>>>> 6ff6b108
 }
}
dps_results: {
 key: "TestElemental-AllItems-PersistentEarthsiegeDiamond"
 value: {
<<<<<<< HEAD
  dps: 26392.25701
  tps: 554.3421
=======
  dps: 26276.6173
  tps: 531.49886
>>>>>>> 6ff6b108
 }
}
dps_results: {
 key: "TestElemental-AllItems-PetrifiedScarab-21685"
 value: {
<<<<<<< HEAD
  dps: 25077.76185
  tps: 435.35446
=======
  dps: 25032.75146
  tps: 412.93156
>>>>>>> 6ff6b108
 }
}
dps_results: {
 key: "TestElemental-AllItems-PetrifiedTwilightScale-54571"
 value: {
<<<<<<< HEAD
  dps: 25077.76185
  tps: 435.35446
=======
  dps: 25032.75146
  tps: 412.93156
>>>>>>> 6ff6b108
 }
}
dps_results: {
 key: "TestElemental-AllItems-PetrifiedTwilightScale-54591"
 value: {
<<<<<<< HEAD
  dps: 25077.76185
  tps: 435.35446
=======
  dps: 25032.75146
  tps: 412.93156
>>>>>>> 6ff6b108
 }
}
dps_results: {
 key: "TestElemental-AllItems-PorcelainCrab-55237"
 value: {
<<<<<<< HEAD
  dps: 25077.76185
  tps: 435.35446
=======
  dps: 25032.75146
  tps: 412.93156
>>>>>>> 6ff6b108
 }
}
dps_results: {
 key: "TestElemental-AllItems-PorcelainCrab-56280"
 value: {
<<<<<<< HEAD
  dps: 25077.76185
  tps: 435.35446
=======
  dps: 25032.75146
  tps: 412.93156
>>>>>>> 6ff6b108
 }
}
dps_results: {
 key: "TestElemental-AllItems-PowerfulEarthshatterDiamond"
 value: {
<<<<<<< HEAD
  dps: 26373.8487
  tps: 554.37861
=======
  dps: 26254.45137
  tps: 531.73419
>>>>>>> 6ff6b108
 }
}
dps_results: {
 key: "TestElemental-AllItems-PowerfulEarthsiegeDiamond"
 value: {
<<<<<<< HEAD
  dps: 26373.8487
  tps: 554.37861
=======
  dps: 26254.45137
  tps: 531.73419
>>>>>>> 6ff6b108
 }
}
dps_results: {
 key: "TestElemental-AllItems-PowerfulShadowspiritDiamond"
 value: {
<<<<<<< HEAD
  dps: 26373.8487
  tps: 554.37861
=======
  dps: 26254.45137
  tps: 531.73419
>>>>>>> 6ff6b108
 }
}
dps_results: {
 key: "TestElemental-AllItems-Prestor'sTalismanofMachination-59441"
 value: {
<<<<<<< HEAD
  dps: 25077.76185
  tps: 435.35446
=======
  dps: 25032.75146
  tps: 412.93156
>>>>>>> 6ff6b108
 }
}
dps_results: {
 key: "TestElemental-AllItems-Prestor'sTalismanofMachination-65026"
 value: {
<<<<<<< HEAD
  dps: 25077.76185
  tps: 435.35446
=======
  dps: 25032.75146
  tps: 412.93156
>>>>>>> 6ff6b108
 }
}
dps_results: {
 key: "TestElemental-AllItems-PurifiedShardoftheGods"
 value: {
<<<<<<< HEAD
  dps: 25077.76185
  tps: 435.35446
=======
  dps: 25032.75146
  tps: 412.93156
>>>>>>> 6ff6b108
 }
}
dps_results: {
 key: "TestElemental-AllItems-Rainsong-55854"
 value: {
<<<<<<< HEAD
  dps: 25716.91304
  tps: 435.0384
=======
  dps: 25826.97387
  tps: 411.50363
>>>>>>> 6ff6b108
 }
}
dps_results: {
 key: "TestElemental-AllItems-Rainsong-56377"
 value: {
<<<<<<< HEAD
  dps: 26099.70128
  tps: 433.50368
=======
  dps: 25965.11204
  tps: 410.32788
>>>>>>> 6ff6b108
 }
}
dps_results: {
 key: "TestElemental-AllItems-RegaliaoftheRagingElements"
 value: {
<<<<<<< HEAD
  dps: 23852.049
  tps: 526.90695
=======
  dps: 23916.24546
  tps: 513.38347
>>>>>>> 6ff6b108
 }
}
dps_results: {
 key: "TestElemental-AllItems-ReignoftheDead-47316"
 value: {
<<<<<<< HEAD
  dps: 25661.37089
  tps: 632.49815
=======
  dps: 25566.65973
  tps: 611.32564
>>>>>>> 6ff6b108
 }
}
dps_results: {
 key: "TestElemental-AllItems-ReignoftheDead-47477"
 value: {
<<<<<<< HEAD
  dps: 25736.30222
  tps: 656.98765
=======
  dps: 25640.5698
  tps: 636.30483
>>>>>>> 6ff6b108
 }
}
dps_results: {
 key: "TestElemental-AllItems-RelentlessEarthsiegeDiamond"
 value: {
<<<<<<< HEAD
  dps: 27006.0084
  tps: 555.20834
=======
  dps: 26878.91181
  tps: 532.54408
>>>>>>> 6ff6b108
 }
}
dps_results: {
 key: "TestElemental-AllItems-RelentlessGladiator'sTotemofSurvival-42604"
 value: {
<<<<<<< HEAD
  dps: 26966.28672
  tps: 550.92698
=======
  dps: 26869.04941
  tps: 528.56625
>>>>>>> 6ff6b108
 }
}
dps_results: {
 key: "TestElemental-AllItems-ReverberatingShadowspiritDiamond"
 value: {
<<<<<<< HEAD
  dps: 27006.0084
  tps: 555.20834
=======
  dps: 26878.91181
  tps: 532.54408
>>>>>>> 6ff6b108
 }
}
dps_results: {
 key: "TestElemental-AllItems-RevitalizingShadowspiritDiamond"
 value: {
<<<<<<< HEAD
  dps: 27331.58249
  tps: 554.02468
=======
  dps: 27182.94585
  tps: 532.34128
>>>>>>> 6ff6b108
 }
}
dps_results: {
 key: "TestElemental-AllItems-RevitalizingSkyflareDiamond"
 value: {
<<<<<<< HEAD
  dps: 26470.66885
  tps: 555.67567
=======
  dps: 26425.57822
  tps: 532.68317
>>>>>>> 6ff6b108
 }
}
dps_results: {
 key: "TestElemental-AllItems-RightEyeofRajh-56100"
 value: {
<<<<<<< HEAD
  dps: 25877.15214
  tps: 434.67465
=======
  dps: 25905.56607
  tps: 409.84339
>>>>>>> 6ff6b108
 }
}
dps_results: {
 key: "TestElemental-AllItems-RightEyeofRajh-56431"
 value: {
<<<<<<< HEAD
  dps: 26099.70128
  tps: 433.54362
=======
  dps: 25965.11204
  tps: 410.35451
>>>>>>> 6ff6b108
 }
}
dps_results: {
 key: "TestElemental-AllItems-RuneofRepulsion-40372"
 value: {
<<<<<<< HEAD
  dps: 25077.76185
  tps: 435.35446
=======
  dps: 25032.75146
  tps: 412.93156
>>>>>>> 6ff6b108
 }
}
dps_results: {
 key: "TestElemental-AllItems-SavageGladiator'sTotemofSurvival-42594"
 value: {
<<<<<<< HEAD
  dps: 26749.36639
  tps: 549.56072
=======
  dps: 26639.51114
  tps: 527.76363
>>>>>>> 6ff6b108
 }
}
dps_results: {
 key: "TestElemental-AllItems-Schnottz'sMedallionofCommand-65805"
 value: {
<<<<<<< HEAD
  dps: 25077.76185
  tps: 435.35446
=======
  dps: 25032.75146
  tps: 412.93156
>>>>>>> 6ff6b108
 }
}
dps_results: {
 key: "TestElemental-AllItems-SeaStar-55256"
 value: {
<<<<<<< HEAD
  dps: 26169.35696
  tps: 433.09156
=======
  dps: 26217.76199
  tps: 411.1682
>>>>>>> 6ff6b108
 }
}
dps_results: {
 key: "TestElemental-AllItems-SeaStar-56290"
 value: {
<<<<<<< HEAD
  dps: 26535.38894
  tps: 433.50368
=======
  dps: 26386.072
  tps: 410.32788
>>>>>>> 6ff6b108
 }
}
dps_results: {
 key: "TestElemental-AllItems-SealofthePantheon-36993"
 value: {
<<<<<<< HEAD
  dps: 25077.76185
  tps: 435.35446
=======
  dps: 25032.75146
  tps: 412.93156
>>>>>>> 6ff6b108
 }
}
dps_results: {
 key: "TestElemental-AllItems-Shadowmourne-49623"
 value: {
<<<<<<< HEAD
  dps: 27187.17874
  tps: 557.47596
=======
  dps: 27063.43348
  tps: 533.93212
>>>>>>> 6ff6b108
 }
}
dps_results: {
 key: "TestElemental-AllItems-ShieldedSkyflareDiamond"
 value: {
<<<<<<< HEAD
  dps: 26373.8487
  tps: 554.37861
=======
  dps: 26254.45137
  tps: 531.73419
>>>>>>> 6ff6b108
 }
}
dps_results: {
 key: "TestElemental-AllItems-ShinyShardoftheGods"
 value: {
<<<<<<< HEAD
  dps: 25637.19008
  tps: 434.07021
=======
  dps: 25737.69418
  tps: 412.28989
>>>>>>> 6ff6b108
 }
}
dps_results: {
 key: "TestElemental-AllItems-Shrine-CleansingPurifier-63838"
 value: {
<<<<<<< HEAD
  dps: 25077.76185
  tps: 435.35446
=======
  dps: 25032.75146
  tps: 412.93156
>>>>>>> 6ff6b108
 }
}
dps_results: {
 key: "TestElemental-AllItems-Sindragosa'sFlawlessFang-50361"
 value: {
<<<<<<< HEAD
  dps: 25077.76185
  tps: 435.35446
=======
  dps: 25032.75146
  tps: 412.93156
>>>>>>> 6ff6b108
 }
}
dps_results: {
 key: "TestElemental-AllItems-Skardyn'sGrace-56115"
 value: {
<<<<<<< HEAD
  dps: 25244.27681
  tps: 438.58054
=======
  dps: 25160.92569
  tps: 416.69746
>>>>>>> 6ff6b108
 }
}
dps_results: {
 key: "TestElemental-AllItems-Skardyn'sGrace-56440"
 value: {
<<<<<<< HEAD
  dps: 25308.28128
  tps: 439.8178
=======
  dps: 25288.04687
  tps: 415.11531
>>>>>>> 6ff6b108
 }
}
dps_results: {
 key: "TestElemental-AllItems-SkycallTotem-33506"
 value: {
<<<<<<< HEAD
  dps: 26686.89154
  tps: 548.42043
=======
  dps: 26627.11237
  tps: 528.23579
>>>>>>> 6ff6b108
 }
}
dps_results: {
 key: "TestElemental-AllItems-SkyshatterHarness"
 value: {
<<<<<<< HEAD
  dps: 12374.18606
  tps: 304.93001
=======
  dps: 12400.94217
  tps: 298.32398
>>>>>>> 6ff6b108
 }
}
dps_results: {
 key: "TestElemental-AllItems-SkyshatterRegalia"
 value: {
<<<<<<< HEAD
  dps: 13791.16033
  tps: 322.80514
=======
  dps: 13743.06141
  tps: 319.45411
>>>>>>> 6ff6b108
 }
}
dps_results: {
 key: "TestElemental-AllItems-SliverofPureIce-50339"
 value: {
<<<<<<< HEAD
  dps: 25501.44154
  tps: 442.4149
=======
  dps: 25460.648
  tps: 417.99473
>>>>>>> 6ff6b108
 }
}
dps_results: {
 key: "TestElemental-AllItems-SliverofPureIce-50346"
 value: {
<<<<<<< HEAD
  dps: 25556.87287
  tps: 443.09606
=======
  dps: 25519.20748
  tps: 418.62367
>>>>>>> 6ff6b108
 }
}
dps_results: {
 key: "TestElemental-AllItems-Sorrowsong-55879"
 value: {
<<<<<<< HEAD
  dps: 25802.49675
  tps: 439.95781
=======
  dps: 25985.26853
  tps: 415.90355
>>>>>>> 6ff6b108
 }
}
dps_results: {
 key: "TestElemental-AllItems-Sorrowsong-56400"
 value: {
<<<<<<< HEAD
  dps: 25365.75056
  tps: 440.61008
=======
  dps: 25347.30048
  tps: 420.82529
>>>>>>> 6ff6b108
 }
}
dps_results: {
 key: "TestElemental-AllItems-Soul'sAnguish-66994"
 value: {
<<<<<<< HEAD
  dps: 25877.15214
  tps: 434.67465
=======
  dps: 25905.56607
  tps: 409.84339
>>>>>>> 6ff6b108
 }
}
dps_results: {
 key: "TestElemental-AllItems-SoulCasket-58183"
 value: {
<<<<<<< HEAD
  dps: 26028.22392
  tps: 440.18507
=======
  dps: 26061.15214
  tps: 419.59109
>>>>>>> 6ff6b108
 }
}
dps_results: {
 key: "TestElemental-AllItems-SoulPreserver-37111"
 value: {
<<<<<<< HEAD
  dps: 25286.69601
  tps: 436.79694
=======
  dps: 25239.89749
  tps: 413.40536
>>>>>>> 6ff6b108
 }
}
dps_results: {
 key: "TestElemental-AllItems-SouloftheDead-40382"
 value: {
<<<<<<< HEAD
  dps: 25142.31628
  tps: 439.12608
=======
  dps: 25104.74934
  tps: 415.74414
>>>>>>> 6ff6b108
 }
}
dps_results: {
 key: "TestElemental-AllItems-SparkofLife-37657"
 value: {
<<<<<<< HEAD
  dps: 25356.70494
  tps: 433.38543
=======
  dps: 25278.16093
  tps: 412.43788
>>>>>>> 6ff6b108
 }
}
dps_results: {
 key: "TestElemental-AllItems-SphereofRedDragon'sBlood-37166"
 value: {
<<<<<<< HEAD
  dps: 25225.93208
  tps: 435.18126
=======
  dps: 25176.74762
  tps: 413.42237
>>>>>>> 6ff6b108
 }
}
dps_results: {
 key: "TestElemental-AllItems-Spiritwalker'sRegalia"
 value: {
<<<<<<< HEAD
  dps: 25072.76039
  tps: 523.1531
=======
  dps: 25047.43117
  tps: 503.24898
>>>>>>> 6ff6b108
 }
}
dps_results: {
 key: "TestElemental-AllItems-Stonebreaker'sTotem-33507"
 value: {
<<<<<<< HEAD
  dps: 26592.14604
  tps: 550.49607
=======
  dps: 26494.46453
  tps: 528.51051
>>>>>>> 6ff6b108
 }
}
dps_results: {
 key: "TestElemental-AllItems-Stonemother'sKiss-61411"
 value: {
<<<<<<< HEAD
  dps: 25906.83753
  tps: 438.50889
=======
  dps: 25869.39058
  tps: 412.91174
>>>>>>> 6ff6b108
 }
}
dps_results: {
 key: "TestElemental-AllItems-StumpofTime-62465"
 value: {
<<<<<<< HEAD
  dps: 27221.44637
  tps: 430.93787
=======
  dps: 27225.55688
  tps: 410.41739
>>>>>>> 6ff6b108
 }
}
dps_results: {
 key: "TestElemental-AllItems-StumpofTime-62470"
 value: {
<<<<<<< HEAD
  dps: 27097.62686
  tps: 431.42352
=======
  dps: 26873.36194
  tps: 411.88569
>>>>>>> 6ff6b108
 }
}
dps_results: {
 key: "TestElemental-AllItems-SwiftSkyflareDiamond"
 value: {
<<<<<<< HEAD
  dps: 26392.25701
  tps: 554.3421
=======
  dps: 26276.6173
  tps: 531.49886
>>>>>>> 6ff6b108
 }
}
dps_results: {
 key: "TestElemental-AllItems-SwiftStarflareDiamond"
 value: {
<<<<<<< HEAD
  dps: 26389.30586
  tps: 554.3421
=======
  dps: 26273.79217
  tps: 531.54572
>>>>>>> 6ff6b108
 }
}
dps_results: {
 key: "TestElemental-AllItems-SwiftWindfireDiamond"
 value: {
<<<<<<< HEAD
  dps: 26385.27967
  tps: 554.3421
=======
  dps: 26265.88339
  tps: 531.57635
>>>>>>> 6ff6b108
 }
}
dps_results: {
 key: "TestElemental-AllItems-SymbioticWorm-59332"
 value: {
<<<<<<< HEAD
  dps: 25077.76185
  tps: 435.35446
=======
  dps: 25032.75146
  tps: 412.93156
>>>>>>> 6ff6b108
 }
}
dps_results: {
 key: "TestElemental-AllItems-SymbioticWorm-65048"
 value: {
<<<<<<< HEAD
  dps: 25077.76185
  tps: 435.35446
=======
  dps: 25032.75146
  tps: 412.93156
>>>>>>> 6ff6b108
 }
}
dps_results: {
 key: "TestElemental-AllItems-TalismanofSinisterOrder-65804"
 value: {
<<<<<<< HEAD
  dps: 25961.01269
  tps: 441.13
=======
  dps: 26074.40096
  tps: 415.79225
>>>>>>> 6ff6b108
 }
}
dps_results: {
 key: "TestElemental-AllItems-TalismanofTrollDivinity-37734"
 value: {
<<<<<<< HEAD
  dps: 25367.96313
  tps: 435.64639
=======
  dps: 25351.81389
  tps: 412.8909
>>>>>>> 6ff6b108
 }
}
dps_results: {
 key: "TestElemental-AllItems-Tank-CommanderInsignia-63841"
 value: {
<<<<<<< HEAD
  dps: 25077.76185
  tps: 435.35446
=======
  dps: 25032.75146
  tps: 412.93156
>>>>>>> 6ff6b108
 }
}
dps_results: {
 key: "TestElemental-AllItems-TearofBlood-55819"
 value: {
<<<<<<< HEAD
  dps: 25748.60196
  tps: 440.28771
=======
  dps: 25723.62463
  tps: 415.13249
>>>>>>> 6ff6b108
 }
}
dps_results: {
 key: "TestElemental-AllItems-TearofBlood-56351"
 value: {
<<<<<<< HEAD
  dps: 25989.86093
  tps: 441.54711
=======
  dps: 25952.9674
  tps: 415.88371
>>>>>>> 6ff6b108
 }
}
dps_results: {
 key: "TestElemental-AllItems-TearsoftheVanquished-47215"
 value: {
<<<<<<< HEAD
  dps: 25346.92856
  tps: 437.30815
=======
  dps: 25299.98404
  tps: 413.66768
>>>>>>> 6ff6b108
 }
}
dps_results: {
 key: "TestElemental-AllItems-TendrilsofBurrowingDark-55810"
 value: {
<<<<<<< HEAD
  dps: 26055.53158
  tps: 439.42999
=======
  dps: 26089.7944
  tps: 416.96177
>>>>>>> 6ff6b108
 }
}
dps_results: {
 key: "TestElemental-AllItems-TendrilsofBurrowingDark-56339"
 value: {
<<<<<<< HEAD
  dps: 26559.88312
  tps: 435.23235
=======
  dps: 26185.61126
  tps: 418.82801
>>>>>>> 6ff6b108
 }
}
dps_results: {
 key: "TestElemental-AllItems-TheGeneral'sHeart-45507"
 value: {
<<<<<<< HEAD
  dps: 25077.76185
  tps: 435.35446
=======
  dps: 25032.75146
  tps: 412.93156
>>>>>>> 6ff6b108
 }
}
dps_results: {
 key: "TestElemental-AllItems-Theralion'sMirror-59519"
 value: {
<<<<<<< HEAD
  dps: 26433.9336
  tps: 448.20755
=======
  dps: 26684.05669
  tps: 422.58248
>>>>>>> 6ff6b108
 }
}
dps_results: {
 key: "TestElemental-AllItems-Throngus'sFinger-56121"
 value: {
<<<<<<< HEAD
  dps: 25077.76185
  tps: 435.35446
=======
  dps: 25032.75146
  tps: 412.93156
>>>>>>> 6ff6b108
 }
}
dps_results: {
 key: "TestElemental-AllItems-Throngus'sFinger-56449"
 value: {
<<<<<<< HEAD
  dps: 25077.76185
  tps: 435.35446
=======
  dps: 25032.75146
  tps: 412.93156
>>>>>>> 6ff6b108
 }
}
dps_results: {
 key: "TestElemental-AllItems-ThunderingSkyflareDiamond"
 value: {
<<<<<<< HEAD
  dps: 26373.8487
  tps: 554.37861
=======
  dps: 26254.45137
  tps: 531.73419
>>>>>>> 6ff6b108
 }
}
dps_results: {
 key: "TestElemental-AllItems-Tia'sGrace-55874"
 value: {
<<<<<<< HEAD
  dps: 25341.71163
  tps: 439.95781
=======
  dps: 25517.76249
  tps: 415.90355
>>>>>>> 6ff6b108
 }
}
dps_results: {
 key: "TestElemental-AllItems-Tia'sGrace-56394"
 value: {
<<<<<<< HEAD
  dps: 25374.56678
  tps: 440.40215
=======
  dps: 25470.50735
  tps: 418.79074
>>>>>>> 6ff6b108
 }
}
dps_results: {
 key: "TestElemental-AllItems-TidefuryRaiment"
 value: {
<<<<<<< HEAD
  dps: 16701.58717
  tps: 379.22002
=======
  dps: 16533.79787
  tps: 375.09745
>>>>>>> 6ff6b108
 }
}
dps_results: {
 key: "TestElemental-AllItems-TinyAbominationinaJar-50351"
 value: {
<<<<<<< HEAD
  dps: 25399.3085
  tps: 435.17721
=======
  dps: 25425.50029
  tps: 414.2993
>>>>>>> 6ff6b108
 }
}
dps_results: {
 key: "TestElemental-AllItems-TinyAbominationinaJar-50706"
 value: {
<<<<<<< HEAD
  dps: 25399.3085
  tps: 435.17721
=======
  dps: 25425.50029
  tps: 414.2993
>>>>>>> 6ff6b108
 }
}
dps_results: {
 key: "TestElemental-AllItems-TirelessSkyflareDiamond"
 value: {
<<<<<<< HEAD
  dps: 26443.90288
  tps: 555.26761
=======
  dps: 26327.15101
  tps: 532.19502
>>>>>>> 6ff6b108
 }
}
dps_results: {
 key: "TestElemental-AllItems-TirelessStarflareDiamond"
 value: {
<<<<<<< HEAD
  dps: 26429.48855
  tps: 555.09846
=======
  dps: 26311.4325
  tps: 532.13325
>>>>>>> 6ff6b108
 }
}
dps_results: {
 key: "TestElemental-AllItems-TomeofArcanePhenomena-36972"
 value: {
<<<<<<< HEAD
  dps: 25418.78376
  tps: 434.59019
=======
  dps: 25402.40788
  tps: 415.49737
>>>>>>> 6ff6b108
 }
}
dps_results: {
 key: "TestElemental-AllItems-TotemofQuakingEarth-47667"
 value: {
<<<<<<< HEAD
  dps: 26650.30395
  tps: 546.71877
=======
  dps: 26515.83788
  tps: 527.49351
>>>>>>> 6ff6b108
 }
}
dps_results: {
 key: "TestElemental-AllItems-TrenchantEarthshatterDiamond"
 value: {
<<<<<<< HEAD
  dps: 26429.48855
  tps: 555.09846
=======
  dps: 26311.4325
  tps: 532.13325
>>>>>>> 6ff6b108
 }
}
dps_results: {
 key: "TestElemental-AllItems-TrenchantEarthsiegeDiamond"
 value: {
<<<<<<< HEAD
  dps: 26443.90288
  tps: 555.26761
=======
  dps: 26327.15101
  tps: 532.19502
>>>>>>> 6ff6b108
 }
}
dps_results: {
 key: "TestElemental-AllItems-Tyrande'sFavoriteDoll-64645"
 value: {
<<<<<<< HEAD
  dps: 26257.58218
  tps: 539.4005
=======
  dps: 26159.26168
  tps: 514.81203
>>>>>>> 6ff6b108
 }
}
dps_results: {
 key: "TestElemental-AllItems-UndeadSlayer'sBlessedArmor"
 value: {
<<<<<<< HEAD
  dps: 17840.92764
  tps: 404.77738
=======
  dps: 17775.10805
  tps: 399.7798
>>>>>>> 6ff6b108
 }
}
dps_results: {
 key: "TestElemental-AllItems-UnheededWarning-59520"
 value: {
<<<<<<< HEAD
  dps: 25077.76185
  tps: 435.35446
=======
  dps: 25032.75146
  tps: 412.93156
>>>>>>> 6ff6b108
 }
}
dps_results: {
 key: "TestElemental-AllItems-UnquenchableFlame-67101"
 value: {
<<<<<<< HEAD
  dps: 25861.79397
  tps: 435.13018
=======
  dps: 26023.16491
  tps: 412.31909
>>>>>>> 6ff6b108
 }
}
dps_results: {
 key: "TestElemental-AllItems-UnsolvableRiddle-62468"
 value: {
<<<<<<< HEAD
  dps: 25484.74585
  tps: 440.18507
=======
  dps: 25476.82045
  tps: 419.59109
>>>>>>> 6ff6b108
 }
}
dps_results: {
 key: "TestElemental-AllItems-UnsolvableRiddle-68709"
 value: {
<<<<<<< HEAD
  dps: 25484.74585
  tps: 440.18507
=======
  dps: 25476.82045
  tps: 419.59109
>>>>>>> 6ff6b108
 }
}
dps_results: {
 key: "TestElemental-AllItems-Val'anyr,HammerofAncientKings-46017"
 value: {
<<<<<<< HEAD
  dps: 22512.72748
  tps: 539.10458
=======
  dps: 22577.26694
  tps: 518.91697
>>>>>>> 6ff6b108
 }
}
dps_results: {
 key: "TestElemental-AllItems-VialofStolenMemories-59515"
 value: {
<<<<<<< HEAD
  dps: 25077.76185
  tps: 435.35446
=======
  dps: 25032.75146
  tps: 412.93156
>>>>>>> 6ff6b108
 }
}
dps_results: {
 key: "TestElemental-AllItems-VialofStolenMemories-65109"
 value: {
<<<<<<< HEAD
  dps: 25077.76185
  tps: 435.35446
=======
  dps: 25032.75146
  tps: 412.93156
>>>>>>> 6ff6b108
 }
}
dps_results: {
 key: "TestElemental-AllItems-ViciousGladiator'sBadgeofConquest-61033"
 value: {
<<<<<<< HEAD
  dps: 25077.76185
  tps: 435.35446
=======
  dps: 25032.75146
  tps: 412.93156
>>>>>>> 6ff6b108
 }
}
dps_results: {
 key: "TestElemental-AllItems-ViciousGladiator'sBadgeofDominance-61035"
 value: {
<<<<<<< HEAD
  dps: 25526.64792
  tps: 435.35446
=======
  dps: 25512.26072
  tps: 412.93156
>>>>>>> 6ff6b108
 }
}
dps_results: {
 key: "TestElemental-AllItems-ViciousGladiator'sBadgeofVictory-61034"
 value: {
<<<<<<< HEAD
  dps: 25077.76185
  tps: 435.35446
=======
  dps: 25032.75146
  tps: 412.93156
>>>>>>> 6ff6b108
 }
}
dps_results: {
 key: "TestElemental-AllItems-ViciousGladiator'sEmblemofAccuracy-61027"
 value: {
<<<<<<< HEAD
  dps: 26217.20041
  tps: 434.17053
=======
  dps: 26119.39469
  tps: 411.17588
>>>>>>> 6ff6b108
 }
}
dps_results: {
 key: "TestElemental-AllItems-ViciousGladiator'sEmblemofAlacrity-61028"
 value: {
<<<<<<< HEAD
  dps: 25633.59474
  tps: 446.85499
=======
  dps: 25668.51506
  tps: 424.34624
>>>>>>> 6ff6b108
 }
}
dps_results: {
 key: "TestElemental-AllItems-ViciousGladiator'sEmblemofCruelty-61026"
 value: {
<<<<<<< HEAD
  dps: 25370.48438
  tps: 433.17953
=======
  dps: 25324.77065
  tps: 410.39173
>>>>>>> 6ff6b108
 }
}
dps_results: {
 key: "TestElemental-AllItems-ViciousGladiator'sEmblemofProficiency-61030"
 value: {
<<<<<<< HEAD
  dps: 25077.76185
  tps: 435.35446
=======
  dps: 25032.75146
  tps: 412.93156
>>>>>>> 6ff6b108
 }
}
dps_results: {
 key: "TestElemental-AllItems-ViciousGladiator'sEmblemofProwess-61029"
 value: {
<<<<<<< HEAD
  dps: 25399.9185
  tps: 439.42256
=======
  dps: 25488.05123
  tps: 419.06072
>>>>>>> 6ff6b108
 }
}
dps_results: {
 key: "TestElemental-AllItems-ViciousGladiator'sEmblemofTenacity-61032"
 value: {
<<<<<<< HEAD
  dps: 25077.76185
  tps: 435.35446
=======
  dps: 25032.75146
  tps: 412.93156
>>>>>>> 6ff6b108
 }
}
dps_results: {
 key: "TestElemental-AllItems-ViciousGladiator'sInsigniaofConquest-61047"
 value: {
<<<<<<< HEAD
  dps: 25077.76185
  tps: 435.35446
=======
  dps: 25032.75146
  tps: 412.93156
>>>>>>> 6ff6b108
 }
}
dps_results: {
 key: "TestElemental-AllItems-ViciousGladiator'sInsigniaofDominance-61045"
 value: {
<<<<<<< HEAD
  dps: 26245.85525
  tps: 433.88473
=======
  dps: 26088.7495
  tps: 412.07498
>>>>>>> 6ff6b108
 }
}
dps_results: {
 key: "TestElemental-AllItems-ViciousGladiator'sInsigniaofVictory-61046"
 value: {
<<<<<<< HEAD
  dps: 25077.76185
  tps: 435.35446
=======
  dps: 25032.75146
  tps: 412.93156
>>>>>>> 6ff6b108
 }
}
dps_results: {
 key: "TestElemental-AllItems-VolcanicRegalia"
 value: {
<<<<<<< HEAD
  dps: 23991.55404
  tps: 508.17645
=======
  dps: 24019.41411
  tps: 490.49354
>>>>>>> 6ff6b108
 }
}
dps_results: {
 key: "TestElemental-AllItems-WingedTalisman-37844"
 value: {
<<<<<<< HEAD
  dps: 25561.81608
  tps: 435.64653
=======
  dps: 25548.02306
  tps: 412.89095
>>>>>>> 6ff6b108
 }
}
dps_results: {
 key: "TestElemental-AllItems-WitchingHourglass-55787"
 value: {
<<<<<<< HEAD
  dps: 26028.96706
  tps: 443.52985
=======
  dps: 26048.09729
  tps: 417.77382
>>>>>>> 6ff6b108
 }
}
dps_results: {
 key: "TestElemental-AllItems-WitchingHourglass-56320"
 value: {
<<<<<<< HEAD
  dps: 26539.06855
  tps: 451.26921
=======
  dps: 26444.17852
  tps: 424.3985
>>>>>>> 6ff6b108
 }
}
dps_results: {
 key: "TestElemental-AllItems-World-QuellerFocus-63842"
 value: {
<<<<<<< HEAD
  dps: 25375.03181
  tps: 439.72962
=======
  dps: 25437.03815
  tps: 416.68464
>>>>>>> 6ff6b108
 }
}
dps_results: {
 key: "TestElemental-AllItems-WrathfulGladiator'sTotemofSurvival-51513"
 value: {
<<<<<<< HEAD
  dps: 27035.04761
  tps: 551.36114
=======
  dps: 26940.1433
  tps: 528.88593
>>>>>>> 6ff6b108
 }
}
dps_results: {
 key: "TestElemental-AllItems-Za'brox'sLuckyTooth-63742"
 value: {
<<<<<<< HEAD
  dps: 25259.80434
  tps: 434.14228
=======
  dps: 25292.32052
  tps: 413.99038
>>>>>>> 6ff6b108
 }
}
dps_results: {
 key: "TestElemental-AllItems-Za'brox'sLuckyTooth-63745"
 value: {
<<<<<<< HEAD
  dps: 25259.80434
  tps: 434.14228
=======
  dps: 25292.32052
  tps: 413.99038
>>>>>>> 6ff6b108
 }
}
dps_results: {
 key: "TestElemental-Average-Default"
 value: {
<<<<<<< HEAD
  dps: 27516.22599
  tps: 549.82889
=======
  dps: 27475.04815
  tps: 525.90955
>>>>>>> 6ff6b108
 }
}
dps_results: {
 key: "TestElemental-Settings-Orc-p1-Standard-default-FullBuffs-LongMultiTarget"
 value: {
<<<<<<< HEAD
  dps: 28836.2305
  tps: 9529.74881
=======
  dps: 28817.33031
  tps: 9060.91888
>>>>>>> 6ff6b108
 }
}
dps_results: {
 key: "TestElemental-Settings-Orc-p1-Standard-default-FullBuffs-LongSingleTarget"
 value: {
<<<<<<< HEAD
  dps: 27330.12212
  tps: 557.89594
=======
  dps: 27437.31017
  tps: 527.7436
>>>>>>> 6ff6b108
 }
}
dps_results: {
 key: "TestElemental-Settings-Orc-p1-Standard-default-FullBuffs-ShortSingleTarget"
 value: {
<<<<<<< HEAD
  dps: 33206.02512
  tps: 724.74121
=======
  dps: 33166.09169
  tps: 693.69697
>>>>>>> 6ff6b108
 }
}
dps_results: {
 key: "TestElemental-Settings-Orc-p1-Standard-default-NoBuffs-LongMultiTarget"
 value: {
<<<<<<< HEAD
  dps: 22472.96897
  tps: 9026.08127
=======
  dps: 22351.48979
  tps: 8967.97116
>>>>>>> 6ff6b108
 }
}
dps_results: {
 key: "TestElemental-Settings-Orc-p1-Standard-default-NoBuffs-LongSingleTarget"
 value: {
<<<<<<< HEAD
  dps: 20916.3193
  tps: 515.52334
=======
  dps: 20864.2241
  tps: 511.43412
>>>>>>> 6ff6b108
 }
}
dps_results: {
 key: "TestElemental-Settings-Orc-p1-Standard-default-NoBuffs-ShortSingleTarget"
 value: {
<<<<<<< HEAD
  dps: 24508.32202
  tps: 595.44101
=======
  dps: 24002.79579
  tps: 593.06464
>>>>>>> 6ff6b108
 }
}
dps_results: {
 key: "TestElemental-Settings-Troll-p1-Standard-default-FullBuffs-LongMultiTarget"
 value: {
<<<<<<< HEAD
  dps: 28804.17091
  tps: 9528.55238
=======
  dps: 28785.44089
  tps: 9038.1495
>>>>>>> 6ff6b108
 }
}
dps_results: {
 key: "TestElemental-Settings-Troll-p1-Standard-default-FullBuffs-LongSingleTarget"
 value: {
<<<<<<< HEAD
  dps: 27187.17874
  tps: 557.47596
=======
  dps: 27063.43348
  tps: 533.93212
>>>>>>> 6ff6b108
 }
}
dps_results: {
 key: "TestElemental-Settings-Troll-p1-Standard-default-FullBuffs-ShortSingleTarget"
 value: {
<<<<<<< HEAD
  dps: 32706.06828
  tps: 711.11467
=======
  dps: 32594.32034
  tps: 688.51626
>>>>>>> 6ff6b108
 }
}
dps_results: {
 key: "TestElemental-Settings-Troll-p1-Standard-default-NoBuffs-LongMultiTarget"
 value: {
<<<<<<< HEAD
  dps: 22361.01078
  tps: 9080.59533
=======
  dps: 22226.15384
  tps: 8989.8527
>>>>>>> 6ff6b108
 }
}
dps_results: {
 key: "TestElemental-Settings-Troll-p1-Standard-default-NoBuffs-LongSingleTarget"
 value: {
<<<<<<< HEAD
  dps: 20854.4935
  tps: 513.17888
=======
  dps: 20860.84165
  tps: 509.90005
>>>>>>> 6ff6b108
 }
}
dps_results: {
 key: "TestElemental-Settings-Troll-p1-Standard-default-NoBuffs-ShortSingleTarget"
 value: {
<<<<<<< HEAD
  dps: 23842.75791
  tps: 580.99672
=======
  dps: 23332.19037
  tps: 577.00196
>>>>>>> 6ff6b108
 }
}
dps_results: {
 key: "TestElemental-SwitchInFrontOfTarget-Default"
 value: {
<<<<<<< HEAD
  dps: 27155.51009
  tps: 557.47596
=======
  dps: 27031.76483
  tps: 533.93212
>>>>>>> 6ff6b108
 }
}<|MERGE_RESOLUTION|>--- conflicted
+++ resolved
@@ -40,3509 +40,2047 @@
 dps_results: {
  key: "TestElemental-AllItems-AgileShadowspiritDiamond"
  value: {
-<<<<<<< HEAD
-  dps: 27006.0084
-  tps: 555.20834
-=======
   dps: 26878.91181
   tps: 532.54408
->>>>>>> 6ff6b108
  }
 }
 dps_results: {
  key: "TestElemental-AllItems-Althor'sAbacus-50359"
  value: {
-<<<<<<< HEAD
-  dps: 25559.86222
-  tps: 438.88808
-=======
   dps: 25522.19064
   tps: 414.50534
->>>>>>> 6ff6b108
  }
 }
 dps_results: {
  key: "TestElemental-AllItems-Althor'sAbacus-50366"
  value: {
-<<<<<<< HEAD
-  dps: 25618.27287
-  tps: 439.33777
-=======
   dps: 25586.44433
   tps: 414.67835
->>>>>>> 6ff6b108
  }
 }
 dps_results: {
  key: "TestElemental-AllItems-Anhuur'sHymnal-55889"
  value: {
-<<<<<<< HEAD
-  dps: 26524.21875
-  tps: 434.67465
-=======
   dps: 26586.11235
   tps: 409.84339
->>>>>>> 6ff6b108
  }
 }
 dps_results: {
  key: "TestElemental-AllItems-Anhuur'sHymnal-56407"
  value: {
-<<<<<<< HEAD
-  dps: 26805.45294
-  tps: 433.59081
-=======
   dps: 26952.28664
   tps: 411.91173
->>>>>>> 6ff6b108
  }
 }
 dps_results: {
  key: "TestElemental-AllItems-AustereEarthsiegeDiamond"
  value: {
-<<<<<<< HEAD
-  dps: 26373.8487
-  tps: 554.37861
-=======
   dps: 26254.45137
   tps: 531.73419
->>>>>>> 6ff6b108
  }
 }
 dps_results: {
  key: "TestElemental-AllItems-AustereShadowspiritDiamond"
  value: {
-<<<<<<< HEAD
-  dps: 26373.8487
-  tps: 554.37861
-=======
   dps: 26254.45137
   tps: 531.73419
->>>>>>> 6ff6b108
  }
 }
 dps_results: {
  key: "TestElemental-AllItems-Bandit'sInsignia-40371"
  value: {
-<<<<<<< HEAD
-  dps: 25077.76185
-  tps: 435.35446
-=======
-  dps: 25032.75146
-  tps: 412.93156
->>>>>>> 6ff6b108
+  dps: 25032.75146
+  tps: 412.93156
  }
 }
 dps_results: {
  key: "TestElemental-AllItems-BattlegearoftheRagingElements"
  value: {
-<<<<<<< HEAD
-  dps: 18876.50862
-  tps: 403.68682
-=======
   dps: 19032.51124
   tps: 395.00655
->>>>>>> 6ff6b108
  }
 }
 dps_results: {
  key: "TestElemental-AllItems-BaubleofTrueBlood-50354"
  value: {
-<<<<<<< HEAD
-  dps: 25630.908
-  tps: 435.30698
-  hps: 89.19491
-=======
   dps: 25653.75178
   tps: 413.08357
   hps: 89.04794
->>>>>>> 6ff6b108
  }
 }
 dps_results: {
  key: "TestElemental-AllItems-BaubleofTrueBlood-50726"
  value: {
-<<<<<<< HEAD
-  dps: 25618.22822
-  tps: 434.53212
-  hps: 89.19491
-=======
   dps: 25674.13771
   tps: 411.95035
   hps: 89.04794
->>>>>>> 6ff6b108
  }
 }
 dps_results: {
  key: "TestElemental-AllItems-BeamingEarthsiegeDiamond"
  value: {
-<<<<<<< HEAD
-  dps: 26392.25701
-  tps: 560.28394
-=======
   dps: 26276.6173
   tps: 535.62674
->>>>>>> 6ff6b108
  }
 }
 dps_results: {
  key: "TestElemental-AllItems-BedrockTalisman-58182"
  value: {
-<<<<<<< HEAD
-  dps: 25077.76185
-  tps: 435.35446
-=======
-  dps: 25032.75146
-  tps: 412.93156
->>>>>>> 6ff6b108
+  dps: 25032.75146
+  tps: 412.93156
  }
 }
 dps_results: {
  key: "TestElemental-AllItems-BellofEnragingResonance-59326"
  value: {
-<<<<<<< HEAD
-  dps: 26778.88878
-  tps: 431.54376
-=======
   dps: 26688.49906
   tps: 410.91832
->>>>>>> 6ff6b108
  }
 }
 dps_results: {
  key: "TestElemental-AllItems-BellofEnragingResonance-65053"
  value: {
-<<<<<<< HEAD
-  dps: 27010.64852
-  tps: 429.50079
-=======
   dps: 26701.15718
   tps: 409.74928
->>>>>>> 6ff6b108
  }
 }
 dps_results: {
  key: "TestElemental-AllItems-BindingPromise-67037"
  value: {
-<<<<<<< HEAD
-  dps: 25077.76185
-  tps: 435.35446
-=======
-  dps: 25032.75146
-  tps: 412.93156
->>>>>>> 6ff6b108
+  dps: 25032.75146
+  tps: 412.93156
  }
 }
 dps_results: {
  key: "TestElemental-AllItems-BlackBruise-50035"
  value: {
-<<<<<<< HEAD
-  dps: 20362.70424
-  tps: 531.352
-=======
   dps: 20361.91149
   tps: 513.30462
->>>>>>> 6ff6b108
  }
 }
 dps_results: {
  key: "TestElemental-AllItems-BlackBruise-50692"
  value: {
-<<<<<<< HEAD
-  dps: 20362.70424
-  tps: 531.352
-=======
   dps: 20361.91149
   tps: 513.30462
->>>>>>> 6ff6b108
  }
 }
 dps_results: {
  key: "TestElemental-AllItems-BlessedGarboftheUndeadSlayer"
  value: {
-<<<<<<< HEAD
-  dps: 18437.43628
-  tps: 414.77583
-=======
   dps: 18272.50621
   tps: 410.59157
->>>>>>> 6ff6b108
  }
 }
 dps_results: {
  key: "TestElemental-AllItems-BlessedRegaliaofUndeadCleansing"
  value: {
-<<<<<<< HEAD
-  dps: 18261.30798
-  tps: 410.58371
-=======
   dps: 18258.84531
   tps: 406.0957
->>>>>>> 6ff6b108
  }
 }
 dps_results: {
  key: "TestElemental-AllItems-Blood-SoakedAleMug-63843"
  value: {
-<<<<<<< HEAD
-  dps: 25375.03181
-  tps: 439.72962
-=======
   dps: 25437.03815
   tps: 416.68464
->>>>>>> 6ff6b108
  }
 }
 dps_results: {
  key: "TestElemental-AllItems-BloodofIsiset-55995"
  value: {
-<<<<<<< HEAD
-  dps: 25341.71163
-  tps: 439.95781
-=======
   dps: 25517.76249
   tps: 415.90355
->>>>>>> 6ff6b108
  }
 }
 dps_results: {
  key: "TestElemental-AllItems-BloodofIsiset-56414"
  value: {
-<<<<<<< HEAD
-  dps: 25374.56678
-  tps: 440.40215
-=======
   dps: 25470.50735
   tps: 418.79074
->>>>>>> 6ff6b108
  }
 }
 dps_results: {
  key: "TestElemental-AllItems-BloodthirstyGladiator'sBadgeofConquest-64687"
  value: {
-<<<<<<< HEAD
-  dps: 25077.76185
-  tps: 435.35446
-=======
-  dps: 25032.75146
-  tps: 412.93156
->>>>>>> 6ff6b108
+  dps: 25032.75146
+  tps: 412.93156
  }
 }
 dps_results: {
  key: "TestElemental-AllItems-BloodthirstyGladiator'sBadgeofDominance-64688"
  value: {
-<<<<<<< HEAD
-  dps: 25502.87514
-  tps: 435.35446
-=======
   dps: 25486.86615
   tps: 412.93156
->>>>>>> 6ff6b108
  }
 }
 dps_results: {
  key: "TestElemental-AllItems-BloodthirstyGladiator'sBadgeofVictory-64689"
  value: {
-<<<<<<< HEAD
-  dps: 25077.76185
-  tps: 435.35446
-=======
-  dps: 25032.75146
-  tps: 412.93156
->>>>>>> 6ff6b108
+  dps: 25032.75146
+  tps: 412.93156
  }
 }
 dps_results: {
  key: "TestElemental-AllItems-BloodthirstyGladiator'sEmblemofCruelty-64740"
  value: {
-<<<<<<< HEAD
-  dps: 25323.80273
-  tps: 433.49638
-=======
   dps: 25274.8353
   tps: 410.80818
->>>>>>> 6ff6b108
  }
 }
 dps_results: {
  key: "TestElemental-AllItems-BloodthirstyGladiator'sEmblemofMeditation-64741"
  value: {
-<<<<<<< HEAD
-  dps: 26127.90948
-  tps: 433.39253
-=======
   dps: 25955.56105
   tps: 411.59441
->>>>>>> 6ff6b108
  }
 }
 dps_results: {
  key: "TestElemental-AllItems-BloodthirstyGladiator'sEmblemofTenacity-64742"
  value: {
-<<<<<<< HEAD
-  dps: 25077.76185
-  tps: 435.35446
-=======
-  dps: 25032.75146
-  tps: 412.93156
->>>>>>> 6ff6b108
+  dps: 25032.75146
+  tps: 412.93156
  }
 }
 dps_results: {
  key: "TestElemental-AllItems-BloodthirstyGladiator'sInsigniaofConquest-64761"
  value: {
-<<<<<<< HEAD
-  dps: 25077.76185
-  tps: 435.35446
-=======
-  dps: 25032.75146
-  tps: 412.93156
->>>>>>> 6ff6b108
+  dps: 25032.75146
+  tps: 412.93156
  }
 }
 dps_results: {
  key: "TestElemental-AllItems-BloodthirstyGladiator'sInsigniaofDominance-64762"
  value: {
-<<<<<<< HEAD
-  dps: 25961.6924
-  tps: 432.37027
-=======
   dps: 25855.90486
   tps: 413.77998
->>>>>>> 6ff6b108
  }
 }
 dps_results: {
  key: "TestElemental-AllItems-BloodthirstyGladiator'sInsigniaofVictory-64763"
  value: {
-<<<<<<< HEAD
-  dps: 25077.76185
-  tps: 435.35446
-=======
-  dps: 25032.75146
-  tps: 412.93156
->>>>>>> 6ff6b108
+  dps: 25032.75146
+  tps: 412.93156
  }
 }
 dps_results: {
  key: "TestElemental-AllItems-BottledLightning-66879"
  value: {
-<<<<<<< HEAD
-  dps: 25729.29988
-  tps: 438.91439
-=======
   dps: 25685.85139
   tps: 414.18091
->>>>>>> 6ff6b108
  }
 }
 dps_results: {
  key: "TestElemental-AllItems-BracingEarthsiegeDiamond"
  value: {
-<<<<<<< HEAD
-  dps: 26443.90288
-  tps: 553.66716
-=======
   dps: 26327.15101
   tps: 530.60736
->>>>>>> 6ff6b108
  }
 }
 dps_results: {
  key: "TestElemental-AllItems-BracingShadowspiritDiamond"
  value: {
-<<<<<<< HEAD
-  dps: 26549.8674
-  tps: 555.0406
-=======
   dps: 26433.57606
   tps: 531.52944
->>>>>>> 6ff6b108
  }
 }
 dps_results: {
  key: "TestElemental-AllItems-Bryntroll,theBoneArbiter-50415"
  value: {
-<<<<<<< HEAD
-  dps: 27187.17874
-  tps: 557.47596
-=======
   dps: 27063.43348
   tps: 533.93212
->>>>>>> 6ff6b108
  }
 }
 dps_results: {
  key: "TestElemental-AllItems-Bryntroll,theBoneArbiter-50709"
  value: {
-<<<<<<< HEAD
-  dps: 27187.17874
-  tps: 557.47596
-=======
   dps: 27063.43348
   tps: 533.93212
->>>>>>> 6ff6b108
  }
 }
 dps_results: {
  key: "TestElemental-AllItems-BurningShadowspiritDiamond"
  value: {
-<<<<<<< HEAD
-  dps: 27187.17874
-  tps: 557.47596
-=======
   dps: 27063.43348
   tps: 533.93212
->>>>>>> 6ff6b108
  }
 }
 dps_results: {
  key: "TestElemental-AllItems-ChaoticShadowspiritDiamond"
  value: {
-<<<<<<< HEAD
-  dps: 27051.31289
-  tps: 554.89081
-=======
   dps: 26930.77742
   tps: 532.01297
->>>>>>> 6ff6b108
  }
 }
 dps_results: {
  key: "TestElemental-AllItems-ChaoticSkyflareDiamond"
  value: {
-<<<<<<< HEAD
-  dps: 27025.95677
-  tps: 555.17183
-=======
   dps: 26902.91435
   tps: 532.30876
->>>>>>> 6ff6b108
  }
 }
 dps_results: {
  key: "TestElemental-AllItems-CoreofRipeness-58184"
  value: {
-<<<<<<< HEAD
-  dps: 26651.24255
-  tps: 440.48219
-=======
   dps: 26641.10667
   tps: 416.08443
->>>>>>> 6ff6b108
  }
 }
 dps_results: {
  key: "TestElemental-AllItems-CorpseTongueCoin-50349"
  value: {
-<<<<<<< HEAD
-  dps: 25077.76185
-  tps: 435.35446
-=======
-  dps: 25032.75146
-  tps: 412.93156
->>>>>>> 6ff6b108
+  dps: 25032.75146
+  tps: 412.93156
  }
 }
 dps_results: {
  key: "TestElemental-AllItems-CorpseTongueCoin-50352"
  value: {
-<<<<<<< HEAD
-  dps: 25077.76185
-  tps: 435.35446
-=======
-  dps: 25032.75146
-  tps: 412.93156
->>>>>>> 6ff6b108
+  dps: 25032.75146
+  tps: 412.93156
  }
 }
 dps_results: {
  key: "TestElemental-AllItems-CorrodedSkeletonKey-50356"
  value: {
-<<<<<<< HEAD
-  dps: 25077.76185
-  tps: 435.35446
-=======
-  dps: 25032.75146
-  tps: 412.93156
->>>>>>> 6ff6b108
+  dps: 25032.75146
+  tps: 412.93156
   hps: 64
  }
 }
 dps_results: {
  key: "TestElemental-AllItems-CrushingWeight-59506"
  value: {
-<<<<<<< HEAD
-  dps: 25077.76185
-  tps: 435.35446
-=======
-  dps: 25032.75146
-  tps: 412.93156
->>>>>>> 6ff6b108
+  dps: 25032.75146
+  tps: 412.93156
  }
 }
 dps_results: {
  key: "TestElemental-AllItems-CrushingWeight-65118"
  value: {
-<<<<<<< HEAD
-  dps: 25077.76185
-  tps: 435.35446
-=======
-  dps: 25032.75146
-  tps: 412.93156
->>>>>>> 6ff6b108
+  dps: 25032.75146
+  tps: 412.93156
  }
 }
 dps_results: {
  key: "TestElemental-AllItems-DarkmoonCard:Berserker!-42989"
  value: {
-<<<<<<< HEAD
-  dps: 25154.35658
-  tps: 434.72919
-=======
   dps: 25111.63564
   tps: 412.10453
->>>>>>> 6ff6b108
  }
 }
 dps_results: {
  key: "TestElemental-AllItems-DarkmoonCard:Death-42990"
  value: {
-<<<<<<< HEAD
-  dps: 25280.12715
-  tps: 489.31818
-=======
   dps: 25215.69473
   tps: 464.44546
->>>>>>> 6ff6b108
  }
 }
 dps_results: {
  key: "TestElemental-AllItems-DarkmoonCard:Earthquake-62048"
  value: {
-<<<<<<< HEAD
-  dps: 25077.76185
-  tps: 435.35446
-=======
-  dps: 25032.75146
-  tps: 412.93156
->>>>>>> 6ff6b108
+  dps: 25032.75146
+  tps: 412.93156
  }
 }
 dps_results: {
  key: "TestElemental-AllItems-DarkmoonCard:Greatness-44255"
  value: {
-<<<<<<< HEAD
-  dps: 25671.33332
-  tps: 449.83619
-=======
   dps: 25630.62691
   tps: 427.24434
->>>>>>> 6ff6b108
  }
 }
 dps_results: {
  key: "TestElemental-AllItems-DarkmoonCard:Hurricane-62049"
  value: {
-<<<<<<< HEAD
-  dps: 25077.76185
-  tps: 435.35446
-=======
-  dps: 25032.75146
-  tps: 412.93156
->>>>>>> 6ff6b108
+  dps: 25032.75146
+  tps: 412.93156
  }
 }
 dps_results: {
  key: "TestElemental-AllItems-DarkmoonCard:Hurricane-62051"
  value: {
-<<<<<<< HEAD
-  dps: 25077.76185
-  tps: 435.35446
-=======
-  dps: 25032.75146
-  tps: 412.93156
->>>>>>> 6ff6b108
+  dps: 25032.75146
+  tps: 412.93156
  }
 }
 dps_results: {
  key: "TestElemental-AllItems-DarkmoonCard:Tsunami-62050"
  value: {
-<<<<<<< HEAD
-  dps: 26112.34918
-  tps: 442.24108
-=======
   dps: 26070.24099
   tps: 416.24027
->>>>>>> 6ff6b108
  }
 }
 dps_results: {
  key: "TestElemental-AllItems-DeadlyGladiator'sTotemofSurvival-42602"
  value: {
-<<<<<<< HEAD
-  dps: 26849.80784
-  tps: 550.00721
-=======
   dps: 26743.18822
   tps: 528.14283
->>>>>>> 6ff6b108
  }
 }
 dps_results: {
  key: "TestElemental-AllItems-Death'sChoice-47464"
  value: {
-<<<<<<< HEAD
-  dps: 25077.76185
-  tps: 435.35446
-=======
-  dps: 25032.75146
-  tps: 412.93156
->>>>>>> 6ff6b108
+  dps: 25032.75146
+  tps: 412.93156
  }
 }
 dps_results: {
  key: "TestElemental-AllItems-DeathKnight'sAnguish-38212"
  value: {
-<<<<<<< HEAD
-  dps: 25097.16334
-  tps: 435.18264
-=======
   dps: 25050.83201
   tps: 412.51074
->>>>>>> 6ff6b108
  }
 }
 dps_results: {
  key: "TestElemental-AllItems-Deathbringer'sWill-50362"
  value: {
-<<<<<<< HEAD
-  dps: 25256.25081
-  tps: 436.50594
-=======
   dps: 25291.94404
   tps: 415.03284
->>>>>>> 6ff6b108
  }
 }
 dps_results: {
  key: "TestElemental-AllItems-Deathbringer'sWill-50363"
  value: {
-<<<<<<< HEAD
-  dps: 25319.90359
-  tps: 437.82917
-=======
   dps: 25338.55884
   tps: 413.45488
->>>>>>> 6ff6b108
  }
 }
 dps_results: {
  key: "TestElemental-AllItems-Defender'sCode-40257"
  value: {
-<<<<<<< HEAD
-  dps: 25077.76185
-  tps: 435.35446
-=======
-  dps: 25032.75146
-  tps: 412.93156
->>>>>>> 6ff6b108
+  dps: 25032.75146
+  tps: 412.93156
  }
 }
 dps_results: {
  key: "TestElemental-AllItems-DestructiveShadowspiritDiamond"
  value: {
-<<<<<<< HEAD
-  dps: 26415.7802
-  tps: 554.06108
-=======
   dps: 26302.46473
   tps: 531.20308
->>>>>>> 6ff6b108
  }
 }
 dps_results: {
  key: "TestElemental-AllItems-DestructiveSkyflareDiamond"
  value: {
-<<<<<<< HEAD
-  dps: 26402.89573
-  tps: 554.17535
-=======
   dps: 26283.64336
   tps: 531.39771
->>>>>>> 6ff6b108
  }
 }
 dps_results: {
  key: "TestElemental-AllItems-DislodgedForeignObject-50348"
  value: {
-<<<<<<< HEAD
-  dps: 26124.79225
-  tps: 440.16384
-=======
   dps: 26160.14317
   tps: 417.46907
->>>>>>> 6ff6b108
  }
 }
 dps_results: {
  key: "TestElemental-AllItems-DislodgedForeignObject-50353"
  value: {
-<<<<<<< HEAD
-  dps: 26028.87099
-  tps: 439.82255
-=======
   dps: 25994.71407
   tps: 416.67952
->>>>>>> 6ff6b108
  }
 }
 dps_results: {
  key: "TestElemental-AllItems-EffulgentShadowspiritDiamond"
  value: {
-<<<<<<< HEAD
-  dps: 26373.8487
-  tps: 554.37861
-=======
   dps: 26254.45137
   tps: 531.73419
->>>>>>> 6ff6b108
  }
 }
 dps_results: {
  key: "TestElemental-AllItems-ElectrosparkHeartstarter-67118"
  value: {
-<<<<<<< HEAD
-  dps: 26114.83902
-  tps: 447.76528
-=======
   dps: 26218.20162
   tps: 423.70322
->>>>>>> 6ff6b108
  }
 }
 dps_results: {
  key: "TestElemental-AllItems-EmberShadowspiritDiamond"
  value: {
-<<<<<<< HEAD
-  dps: 26549.8674
-  tps: 562.56704
-=======
   dps: 26433.57606
   tps: 537.18124
->>>>>>> 6ff6b108
  }
 }
 dps_results: {
  key: "TestElemental-AllItems-EmberSkyflareDiamond"
  value: {
-<<<<<<< HEAD
-  dps: 26825.88436
-  tps: 560.43768
-=======
   dps: 26709.8505
   tps: 535.88236
->>>>>>> 6ff6b108
  }
 }
 dps_results: {
  key: "TestElemental-AllItems-EnigmaticShadowspiritDiamond"
  value: {
-<<<<<<< HEAD
-  dps: 26415.7802
-  tps: 554.06108
-=======
   dps: 26302.46473
   tps: 531.20308
->>>>>>> 6ff6b108
  }
 }
 dps_results: {
  key: "TestElemental-AllItems-EnigmaticSkyflareDiamond"
  value: {
-<<<<<<< HEAD
-  dps: 26392.25701
-  tps: 554.3421
-=======
   dps: 26276.6173
   tps: 531.49886
->>>>>>> 6ff6b108
  }
 }
 dps_results: {
  key: "TestElemental-AllItems-EnigmaticStarflareDiamond"
  value: {
-<<<<<<< HEAD
-  dps: 26389.30586
-  tps: 554.3421
-=======
   dps: 26273.79217
   tps: 531.54572
->>>>>>> 6ff6b108
  }
 }
 dps_results: {
  key: "TestElemental-AllItems-EphemeralSnowflake-50260"
  value: {
-<<<<<<< HEAD
-  dps: 25257.04516
-  tps: 436.17719
-=======
   dps: 25394.62855
   tps: 415.95433
->>>>>>> 6ff6b108
  }
 }
 dps_results: {
  key: "TestElemental-AllItems-EssenceofGossamer-37220"
  value: {
-<<<<<<< HEAD
-  dps: 25077.76185
-  tps: 435.35446
-=======
-  dps: 25032.75146
-  tps: 412.93156
->>>>>>> 6ff6b108
+  dps: 25032.75146
+  tps: 412.93156
  }
 }
 dps_results: {
  key: "TestElemental-AllItems-EssenceoftheCyclone-59473"
  value: {
-<<<<<<< HEAD
-  dps: 25077.76185
-  tps: 435.35446
-=======
-  dps: 25032.75146
-  tps: 412.93156
->>>>>>> 6ff6b108
+  dps: 25032.75146
+  tps: 412.93156
  }
 }
 dps_results: {
  key: "TestElemental-AllItems-EssenceoftheCyclone-65140"
  value: {
-<<<<<<< HEAD
-  dps: 25077.76185
-  tps: 435.35446
-=======
-  dps: 25032.75146
-  tps: 412.93156
->>>>>>> 6ff6b108
+  dps: 25032.75146
+  tps: 412.93156
  }
 }
 dps_results: {
  key: "TestElemental-AllItems-EternalEarthsiegeDiamond"
  value: {
-<<<<<<< HEAD
-  dps: 26373.8487
-  tps: 554.37861
-=======
   dps: 26254.45137
   tps: 531.73419
->>>>>>> 6ff6b108
  }
 }
 dps_results: {
  key: "TestElemental-AllItems-EternalShadowspiritDiamond"
  value: {
-<<<<<<< HEAD
-  dps: 26373.8487
-  tps: 554.37861
-=======
   dps: 26254.45137
   tps: 531.73419
->>>>>>> 6ff6b108
  }
 }
 dps_results: {
  key: "TestElemental-AllItems-ExtractofNecromanticPower-40373"
  value: {
-<<<<<<< HEAD
-  dps: 25298.38713
-  tps: 465.24847
-=======
   dps: 25201.77687
   tps: 442.82923
->>>>>>> 6ff6b108
  }
 }
 dps_results: {
  key: "TestElemental-AllItems-EyeoftheBroodmother-45308"
  value: {
-<<<<<<< HEAD
-  dps: 25484.22892
-  tps: 434.82668
-=======
   dps: 25445.55585
   tps: 412.18263
->>>>>>> 6ff6b108
  }
 }
 dps_results: {
  key: "TestElemental-AllItems-FallofMortality-59500"
  value: {
-<<<<<<< HEAD
-  dps: 26112.34918
-  tps: 442.24108
-=======
   dps: 26070.24099
   tps: 416.24027
->>>>>>> 6ff6b108
  }
 }
 dps_results: {
  key: "TestElemental-AllItems-FallofMortality-65124"
  value: {
-<<<<<<< HEAD
-  dps: 26249.03369
-  tps: 443.08758
-=======
   dps: 26201.4228
   tps: 416.69513
->>>>>>> 6ff6b108
  }
 }
 dps_results: {
  key: "TestElemental-AllItems-Figurine-DemonPanther-52199"
  value: {
-<<<<<<< HEAD
-  dps: 26099.70128
-  tps: 433.54362
-=======
   dps: 25965.11204
   tps: 410.35451
->>>>>>> 6ff6b108
  }
 }
 dps_results: {
  key: "TestElemental-AllItems-Figurine-DreamOwl-52354"
  value: {
-<<<<<<< HEAD
-  dps: 26528.0869
-  tps: 439.93762
-=======
   dps: 26518.04334
   tps: 415.80501
->>>>>>> 6ff6b108
  }
 }
 dps_results: {
  key: "TestElemental-AllItems-Figurine-EarthenGuardian-52352"
  value: {
-<<<<<<< HEAD
-  dps: 25077.76185
-  tps: 435.35446
-=======
-  dps: 25032.75146
-  tps: 412.93156
->>>>>>> 6ff6b108
+  dps: 25032.75146
+  tps: 412.93156
  }
 }
 dps_results: {
  key: "TestElemental-AllItems-Figurine-JeweledSerpent-52353"
  value: {
-<<<<<<< HEAD
-  dps: 26389.42306
-  tps: 441.54711
-=======
   dps: 26379.72898
   tps: 415.88371
->>>>>>> 6ff6b108
  }
 }
 dps_results: {
  key: "TestElemental-AllItems-Figurine-KingofBoars-52351"
  value: {
-<<<<<<< HEAD
-  dps: 25374.56678
-  tps: 440.40215
-=======
   dps: 25470.50735
   tps: 418.79074
->>>>>>> 6ff6b108
  }
 }
 dps_results: {
  key: "TestElemental-AllItems-Figurine-SapphireOwl-42413"
  value: {
-<<<<<<< HEAD
-  dps: 25215.43008
-  tps: 439.07735
-=======
   dps: 25170.25768
   tps: 416.57964
->>>>>>> 6ff6b108
  }
 }
 dps_results: {
  key: "TestElemental-AllItems-FleetShadowspiritDiamond"
  value: {
-<<<<<<< HEAD
-  dps: 26389.6869
-  tps: 554.77666
-=======
   dps: 26361.77212
   tps: 529.05643
->>>>>>> 6ff6b108
  }
 }
 dps_results: {
  key: "TestElemental-AllItems-FluidDeath-58181"
  value: {
-<<<<<<< HEAD
-  dps: 26246.74671
-  tps: 431.42352
-=======
   dps: 26003.01767
   tps: 411.88569
->>>>>>> 6ff6b108
  }
 }
 dps_results: {
  key: "TestElemental-AllItems-ForethoughtTalisman-40258"
  value: {
-<<<<<<< HEAD
-  dps: 25380.60165
-  tps: 437.58037
-=======
   dps: 25333.57683
   tps: 413.81566
->>>>>>> 6ff6b108
  }
 }
 dps_results: {
  key: "TestElemental-AllItems-ForgeEmber-37660"
  value: {
-<<<<<<< HEAD
-  dps: 25365.67274
-  tps: 435.04314
-=======
   dps: 25341.1385
   tps: 412.35188
->>>>>>> 6ff6b108
  }
 }
 dps_results: {
  key: "TestElemental-AllItems-ForlornShadowspiritDiamond"
  value: {
-<<<<<<< HEAD
-  dps: 26549.8674
-  tps: 556.64386
-=======
   dps: 26433.57606
   tps: 533.11989
->>>>>>> 6ff6b108
  }
 }
 dps_results: {
  key: "TestElemental-AllItems-ForlornSkyflareDiamond"
  value: {
-<<<<<<< HEAD
-  dps: 26443.90288
-  tps: 555.26761
-=======
   dps: 26327.15101
   tps: 532.19502
->>>>>>> 6ff6b108
  }
 }
 dps_results: {
  key: "TestElemental-AllItems-ForlornStarflareDiamond"
  value: {
-<<<<<<< HEAD
-  dps: 26429.48855
-  tps: 555.09846
-=======
   dps: 26311.4325
   tps: 532.13325
->>>>>>> 6ff6b108
  }
 }
 dps_results: {
  key: "TestElemental-AllItems-FuriousGladiator'sTotemofSurvival-42603"
  value: {
-<<<<<<< HEAD
-  dps: 26901.1762
-  tps: 550.30825
-=======
   dps: 26807.39768
   tps: 528.27916
->>>>>>> 6ff6b108
  }
 }
 dps_results: {
  key: "TestElemental-AllItems-FuryofAngerforge-59461"
  value: {
-<<<<<<< HEAD
-  dps: 25349.97845
-  tps: 433.3558
-=======
   dps: 25301.58317
   tps: 410.59388
->>>>>>> 6ff6b108
  }
 }
 dps_results: {
  key: "TestElemental-AllItems-FuryoftheFiveFlights-40431"
  value: {
-<<<<<<< HEAD
-  dps: 25077.76185
-  tps: 435.35446
-=======
-  dps: 25032.75146
-  tps: 412.93156
->>>>>>> 6ff6b108
+  dps: 25032.75146
+  tps: 412.93156
  }
 }
 dps_results: {
  key: "TestElemental-AllItems-FuturesightRune-38763"
  value: {
-<<<<<<< HEAD
-  dps: 25377.07059
-  tps: 437.34815
-=======
   dps: 25335.94198
   tps: 414.53844
->>>>>>> 6ff6b108
  }
 }
 dps_results: {
  key: "TestElemental-AllItems-GaleofShadows-56138"
  value: {
-<<<<<<< HEAD
-  dps: 26371.38185
-  tps: 441.33518
-=======
   dps: 26287.67144
   tps: 419.66876
->>>>>>> 6ff6b108
  }
 }
 dps_results: {
  key: "TestElemental-AllItems-GaleofShadows-56462"
  value: {
-<<<<<<< HEAD
-  dps: 26047.82011
-  tps: 448.34231
-=======
   dps: 26230.02451
   tps: 428.24769
->>>>>>> 6ff6b108
  }
 }
 dps_results: {
  key: "TestElemental-AllItems-GearDetector-61462"
  value: {
-<<<<<<< HEAD
-  dps: 25077.76185
-  tps: 435.35446
-=======
-  dps: 25032.75146
-  tps: 412.93156
->>>>>>> 6ff6b108
+  dps: 25032.75146
+  tps: 412.93156
  }
 }
 dps_results: {
  key: "TestElemental-AllItems-GlowingTwilightScale-54573"
  value: {
-<<<<<<< HEAD
-  dps: 25590.945
-  tps: 439.12645
-=======
   dps: 25553.17316
   tps: 414.62023
->>>>>>> 6ff6b108
  }
 }
 dps_results: {
  key: "TestElemental-AllItems-GlowingTwilightScale-54589"
  value: {
-<<<<<<< HEAD
-  dps: 25654.61638
-  tps: 439.62242
-=======
   dps: 25630.54904
   tps: 414.76955
->>>>>>> 6ff6b108
  }
 }
 dps_results: {
  key: "TestElemental-AllItems-GnomishLightningGenerator-41121"
  value: {
-<<<<<<< HEAD
-  dps: 25236.3518
-  tps: 472.77381
-=======
   dps: 25148.22361
   tps: 453.41699
->>>>>>> 6ff6b108
  }
 }
 dps_results: {
  key: "TestElemental-AllItems-GraceoftheHerald-55266"
  value: {
-<<<<<<< HEAD
-  dps: 25077.76185
-  tps: 435.35446
-=======
-  dps: 25032.75146
-  tps: 412.93156
->>>>>>> 6ff6b108
+  dps: 25032.75146
+  tps: 412.93156
  }
 }
 dps_results: {
  key: "TestElemental-AllItems-GraceoftheHerald-56295"
  value: {
-<<<<<<< HEAD
-  dps: 25077.76185
-  tps: 435.35446
-=======
-  dps: 25032.75146
-  tps: 412.93156
->>>>>>> 6ff6b108
+  dps: 25032.75146
+  tps: 412.93156
  }
 }
 dps_results: {
  key: "TestElemental-AllItems-HarmlightToken-63839"
  value: {
-<<<<<<< HEAD
-  dps: 25926.74845
-  tps: 599.69574
-=======
   dps: 25904.6887
   tps: 573.99235
->>>>>>> 6ff6b108
  }
 }
 dps_results: {
  key: "TestElemental-AllItems-Harrison'sInsigniaofPanache-65803"
  value: {
-<<<<<<< HEAD
-  dps: 25077.76185
-  tps: 435.35446
-=======
-  dps: 25032.75146
-  tps: 412.93156
->>>>>>> 6ff6b108
+  dps: 25032.75146
+  tps: 412.93156
  }
 }
 dps_results: {
  key: "TestElemental-AllItems-HatefulGladiator'sTotemofSurvival-42601"
  value: {
-<<<<<<< HEAD
-  dps: 26781.35109
-  tps: 549.75471
-=======
   dps: 26675.41295
   tps: 527.92503
->>>>>>> 6ff6b108
  }
 }
 dps_results: {
  key: "TestElemental-AllItems-HeartofIgnacious-59514"
  value: {
-<<<<<<< HEAD
-  dps: 26520.65792
-  tps: 441.79997
-=======
   dps: 26391.90267
   tps: 423.97905
->>>>>>> 6ff6b108
  }
 }
 dps_results: {
  key: "TestElemental-AllItems-HeartofIgnacious-65110"
  value: {
-<<<<<<< HEAD
-  dps: 26697.80695
-  tps: 439.17084
-=======
   dps: 26558.24969
   tps: 428.1575
->>>>>>> 6ff6b108
  }
 }
 dps_results: {
  key: "TestElemental-AllItems-HeartofRage-59224"
  value: {
-<<<<<<< HEAD
-  dps: 25077.76185
-  tps: 435.35446
-=======
-  dps: 25032.75146
-  tps: 412.93156
->>>>>>> 6ff6b108
+  dps: 25032.75146
+  tps: 412.93156
  }
 }
 dps_results: {
  key: "TestElemental-AllItems-HeartofRage-65072"
  value: {
-<<<<<<< HEAD
-  dps: 25077.76185
-  tps: 435.35446
-=======
-  dps: 25032.75146
-  tps: 412.93156
->>>>>>> 6ff6b108
+  dps: 25032.75146
+  tps: 412.93156
  }
 }
 dps_results: {
  key: "TestElemental-AllItems-HeartofSolace-55868"
  value: {
-<<<<<<< HEAD
-  dps: 25621.56095
-  tps: 441.33518
-=======
   dps: 25537.71275
   tps: 419.66876
->>>>>>> 6ff6b108
  }
 }
 dps_results: {
  key: "TestElemental-AllItems-HeartofSolace-56393"
  value: {
-<<<<<<< HEAD
-  dps: 25659.48013
-  tps: 442.00836
-=======
   dps: 25577.11522
   tps: 422.33226
->>>>>>> 6ff6b108
  }
 }
 dps_results: {
  key: "TestElemental-AllItems-HeartofThunder-55845"
  value: {
-<<<<<<< HEAD
-  dps: 25077.76185
-  tps: 435.35446
-=======
-  dps: 25032.75146
-  tps: 412.93156
->>>>>>> 6ff6b108
+  dps: 25032.75146
+  tps: 412.93156
  }
 }
 dps_results: {
  key: "TestElemental-AllItems-HeartofThunder-56370"
  value: {
-<<<<<<< HEAD
-  dps: 25077.76185
-  tps: 435.35446
-=======
-  dps: 25032.75146
-  tps: 412.93156
->>>>>>> 6ff6b108
+  dps: 25032.75146
+  tps: 412.93156
  }
 }
 dps_results: {
  key: "TestElemental-AllItems-HeartoftheVile-66969"
  value: {
-<<<<<<< HEAD
-  dps: 25077.76185
-  tps: 435.35446
-=======
-  dps: 25032.75146
-  tps: 412.93156
->>>>>>> 6ff6b108
+  dps: 25032.75146
+  tps: 412.93156
  }
 }
 dps_results: {
  key: "TestElemental-AllItems-Heartpierce-49982"
  value: {
-<<<<<<< HEAD
-  dps: 27187.17874
-  tps: 557.47596
-=======
   dps: 27063.43348
   tps: 533.93212
->>>>>>> 6ff6b108
  }
 }
 dps_results: {
  key: "TestElemental-AllItems-Heartpierce-50641"
  value: {
-<<<<<<< HEAD
-  dps: 27187.17874
-  tps: 557.47596
-=======
   dps: 27063.43348
   tps: 533.93212
->>>>>>> 6ff6b108
  }
 }
 dps_results: {
  key: "TestElemental-AllItems-IllustrationoftheDragonSoul-40432"
  value: {
-<<<<<<< HEAD
-  dps: 25593.75689
-  tps: 435.35446
-=======
   dps: 25546.77621
   tps: 412.93156
->>>>>>> 6ff6b108
  }
 }
 dps_results: {
  key: "TestElemental-AllItems-ImpassiveShadowspiritDiamond"
  value: {
-<<<<<<< HEAD
-  dps: 26415.7802
-  tps: 554.06108
-=======
   dps: 26302.46473
   tps: 531.20308
->>>>>>> 6ff6b108
  }
 }
 dps_results: {
  key: "TestElemental-AllItems-ImpassiveSkyflareDiamond"
  value: {
-<<<<<<< HEAD
-  dps: 26392.25701
-  tps: 554.3421
-=======
   dps: 26276.6173
   tps: 531.49886
->>>>>>> 6ff6b108
  }
 }
 dps_results: {
  key: "TestElemental-AllItems-ImpassiveStarflareDiamond"
  value: {
-<<<<<<< HEAD
-  dps: 26389.30586
-  tps: 554.3421
-=======
   dps: 26273.79217
   tps: 531.54572
->>>>>>> 6ff6b108
  }
 }
 dps_results: {
  key: "TestElemental-AllItems-ImpatienceofYouth-62464"
  value: {
-<<<<<<< HEAD
-  dps: 25484.74585
-  tps: 440.18507
-=======
   dps: 25476.82045
   tps: 419.59109
->>>>>>> 6ff6b108
  }
 }
 dps_results: {
  key: "TestElemental-AllItems-ImpatienceofYouth-62469"
  value: {
-<<<<<<< HEAD
-  dps: 25484.74585
-  tps: 440.18507
-=======
   dps: 25476.82045
   tps: 419.59109
->>>>>>> 6ff6b108
  }
 }
 dps_results: {
  key: "TestElemental-AllItems-ImpetuousQuery-55881"
  value: {
-<<<<<<< HEAD
-  dps: 25341.71163
-  tps: 439.95781
-=======
   dps: 25517.76249
   tps: 415.90355
->>>>>>> 6ff6b108
  }
 }
 dps_results: {
  key: "TestElemental-AllItems-ImpetuousQuery-56406"
  value: {
-<<<<<<< HEAD
-  dps: 25374.56678
-  tps: 440.40215
-=======
   dps: 25470.50735
   tps: 418.79074
->>>>>>> 6ff6b108
  }
 }
 dps_results: {
  key: "TestElemental-AllItems-IncisorFragment-37723"
  value: {
-<<<<<<< HEAD
-  dps: 25077.76185
-  tps: 435.35446
-=======
-  dps: 25032.75146
-  tps: 412.93156
->>>>>>> 6ff6b108
+  dps: 25032.75146
+  tps: 412.93156
  }
 }
 dps_results: {
  key: "TestElemental-AllItems-InsightfulEarthsiegeDiamond"
  value: {
-<<<<<<< HEAD
-  dps: 26443.90288
-  tps: 559.39355
-=======
   dps: 26327.15101
   tps: 535.4005
->>>>>>> 6ff6b108
  }
 }
 dps_results: {
  key: "TestElemental-AllItems-InsigniaofDiplomacy-61433"
  value: {
-<<<<<<< HEAD
-  dps: 25077.76185
-  tps: 435.35446
-=======
-  dps: 25032.75146
-  tps: 412.93156
->>>>>>> 6ff6b108
+  dps: 25032.75146
+  tps: 412.93156
  }
 }
 dps_results: {
  key: "TestElemental-AllItems-InsigniaoftheEarthenLord-61429"
  value: {
-<<<<<<< HEAD
-  dps: 25943.21111
-  tps: 438.04983
-=======
   dps: 25861.19734
   tps: 416.66432
->>>>>>> 6ff6b108
  }
 }
 dps_results: {
  key: "TestElemental-AllItems-InvigoratingEarthsiegeDiamond"
  value: {
-<<<<<<< HEAD
-  dps: 26528.94987
-  tps: 548.4158
-=======
   dps: 26324.54874
   tps: 533.19427
->>>>>>> 6ff6b108
  }
 }
 dps_results: {
  key: "TestElemental-AllItems-JarofAncientRemedies-59354"
  value: {
-<<<<<<< HEAD
-  dps: 25077.76185
-  tps: 446.61187
-=======
   dps: 25032.75146
   tps: 424.57092
->>>>>>> 6ff6b108
  }
 }
 dps_results: {
  key: "TestElemental-AllItems-JarofAncientRemedies-65029"
  value: {
-<<<<<<< HEAD
-  dps: 25077.76185
-  tps: 447.32681
-=======
   dps: 25032.75146
   tps: 425.52474
->>>>>>> 6ff6b108
  }
 }
 dps_results: {
  key: "TestElemental-AllItems-JujuofNimbleness-63840"
  value: {
-<<<<<<< HEAD
-  dps: 25375.03181
-  tps: 439.72962
-=======
   dps: 25437.03815
   tps: 416.68464
->>>>>>> 6ff6b108
  }
 }
 dps_results: {
  key: "TestElemental-AllItems-KeytotheEndlessChamber-55795"
  value: {
-<<<<<<< HEAD
-  dps: 25716.91304
-  tps: 435.05849
-=======
   dps: 25826.97387
   tps: 411.53376
->>>>>>> 6ff6b108
  }
 }
 dps_results: {
  key: "TestElemental-AllItems-KeytotheEndlessChamber-56328"
  value: {
-<<<<<<< HEAD
-  dps: 26099.70128
-  tps: 433.54362
-=======
   dps: 25965.11204
   tps: 410.35451
->>>>>>> 6ff6b108
  }
 }
 dps_results: {
  key: "TestElemental-AllItems-KvaldirBattleStandard-59685"
  value: {
-<<<<<<< HEAD
-  dps: 25403.33398
-  tps: 439.84885
-=======
   dps: 25432.69539
   tps: 416.59408
->>>>>>> 6ff6b108
  }
 }
 dps_results: {
  key: "TestElemental-AllItems-KvaldirBattleStandard-59689"
  value: {
-<<<<<<< HEAD
-  dps: 25403.33398
-  tps: 439.84885
-=======
   dps: 25432.69539
   tps: 416.59408
->>>>>>> 6ff6b108
  }
 }
 dps_results: {
  key: "TestElemental-AllItems-LadyLa-La'sSingingShell-67152"
  value: {
-<<<<<<< HEAD
-  dps: 25836.9506
-  tps: 440.1314
-=======
   dps: 25862.09827
   tps: 416.02288
->>>>>>> 6ff6b108
  }
 }
 dps_results: {
  key: "TestElemental-AllItems-LastWord-50179"
  value: {
-<<<<<<< HEAD
-  dps: 27187.17874
-  tps: 557.47596
-=======
   dps: 27063.43348
   tps: 533.93212
->>>>>>> 6ff6b108
  }
 }
 dps_results: {
  key: "TestElemental-AllItems-LastWord-50708"
  value: {
-<<<<<<< HEAD
-  dps: 27187.17874
-  tps: 557.47596
-=======
   dps: 27063.43348
   tps: 533.93212
->>>>>>> 6ff6b108
  }
 }
 dps_results: {
  key: "TestElemental-AllItems-Lavanthor'sTalisman-37872"
  value: {
-<<<<<<< HEAD
-  dps: 25077.76185
-  tps: 435.35446
-=======
-  dps: 25032.75146
-  tps: 412.93156
->>>>>>> 6ff6b108
+  dps: 25032.75146
+  tps: 412.93156
  }
 }
 dps_results: {
  key: "TestElemental-AllItems-LeadenDespair-55816"
  value: {
-<<<<<<< HEAD
-  dps: 25077.76185
-  tps: 435.35446
-=======
-  dps: 25032.75146
-  tps: 412.93156
->>>>>>> 6ff6b108
+  dps: 25032.75146
+  tps: 412.93156
  }
 }
 dps_results: {
  key: "TestElemental-AllItems-LeadenDespair-56347"
  value: {
-<<<<<<< HEAD
-  dps: 25077.76185
-  tps: 435.35446
-=======
-  dps: 25032.75146
-  tps: 412.93156
->>>>>>> 6ff6b108
+  dps: 25032.75146
+  tps: 412.93156
  }
 }
 dps_results: {
  key: "TestElemental-AllItems-LeftEyeofRajh-56102"
  value: {
-<<<<<<< HEAD
-  dps: 25077.76185
-  tps: 435.35446
-=======
-  dps: 25032.75146
-  tps: 412.93156
->>>>>>> 6ff6b108
+  dps: 25032.75146
+  tps: 412.93156
  }
 }
 dps_results: {
  key: "TestElemental-AllItems-LeftEyeofRajh-56427"
  value: {
-<<<<<<< HEAD
-  dps: 25077.76185
-  tps: 435.35446
-=======
-  dps: 25032.75146
-  tps: 412.93156
->>>>>>> 6ff6b108
+  dps: 25032.75146
+  tps: 412.93156
  }
 }
 dps_results: {
  key: "TestElemental-AllItems-LicensetoSlay-58180"
  value: {
-<<<<<<< HEAD
-  dps: 26246.74671
-  tps: 431.42352
-=======
   dps: 26003.01767
   tps: 411.88569
->>>>>>> 6ff6b108
  }
 }
 dps_results: {
  key: "TestElemental-AllItems-MagnetiteMirror-55814"
  value: {
-<<<<<<< HEAD
-  dps: 25077.76185
-  tps: 435.35446
-=======
-  dps: 25032.75146
-  tps: 412.93156
->>>>>>> 6ff6b108
+  dps: 25032.75146
+  tps: 412.93156
  }
 }
 dps_results: {
  key: "TestElemental-AllItems-MagnetiteMirror-56345"
  value: {
-<<<<<<< HEAD
-  dps: 25077.76185
-  tps: 435.35446
-=======
-  dps: 25032.75146
-  tps: 412.93156
->>>>>>> 6ff6b108
+  dps: 25032.75146
+  tps: 412.93156
  }
 }
 dps_results: {
  key: "TestElemental-AllItems-MajesticDragonFigurine-40430"
  value: {
-<<<<<<< HEAD
-  dps: 25624.65778
-  tps: 434.2115
-=======
   dps: 25782.82058
   tps: 411.6117
->>>>>>> 6ff6b108
  }
 }
 dps_results: {
  key: "TestElemental-AllItems-MandalaofStirringPatterns-62467"
  value: {
-<<<<<<< HEAD
-  dps: 26246.74671
-  tps: 431.36354
-=======
   dps: 26003.01767
   tps: 411.81028
->>>>>>> 6ff6b108
  }
 }
 dps_results: {
  key: "TestElemental-AllItems-MandalaofStirringPatterns-62472"
  value: {
-<<<<<<< HEAD
-  dps: 26246.74671
-  tps: 431.36354
-=======
   dps: 26003.01767
   tps: 411.81028
->>>>>>> 6ff6b108
  }
 }
 dps_results: {
  key: "TestElemental-AllItems-MarkofKhardros-56132"
  value: {
-<<<<<<< HEAD
-  dps: 25365.38464
-  tps: 434.54694
-=======
   dps: 25320.09483
   tps: 411.31503
->>>>>>> 6ff6b108
  }
 }
 dps_results: {
  key: "TestElemental-AllItems-MarkofKhardros-56458"
  value: {
-<<<<<<< HEAD
-  dps: 25380.04436
-  tps: 438.14203
-=======
   dps: 25424.24384
   tps: 414.53269
->>>>>>> 6ff6b108
  }
 }
 dps_results: {
  key: "TestElemental-AllItems-MeteoriteWhetstone-37390"
  value: {
-<<<<<<< HEAD
-  dps: 25120.44214
-  tps: 435.04314
-=======
   dps: 25088.28328
   tps: 412.35188
->>>>>>> 6ff6b108
  }
 }
 dps_results: {
  key: "TestElemental-AllItems-MightoftheOcean-55251"
  value: {
-<<<<<<< HEAD
-  dps: 25728.47455
-  tps: 433.11024
-=======
   dps: 25784.27401
   tps: 411.18689
->>>>>>> 6ff6b108
  }
 }
 dps_results: {
  key: "TestElemental-AllItems-MightoftheOcean-56285"
  value: {
-<<<<<<< HEAD
-  dps: 26099.70128
-  tps: 433.54362
-=======
   dps: 25965.11204
   tps: 410.35451
->>>>>>> 6ff6b108
  }
 }
 dps_results: {
  key: "TestElemental-AllItems-MirrorofBrokenImages-62466"
  value: {
-<<<<<<< HEAD
-  dps: 25484.74585
-  tps: 440.18507
-=======
   dps: 25476.82045
   tps: 419.59109
->>>>>>> 6ff6b108
  }
 }
 dps_results: {
  key: "TestElemental-AllItems-MirrorofBrokenImages-62471"
  value: {
-<<<<<<< HEAD
-  dps: 25484.74585
-  tps: 440.18507
-=======
   dps: 25476.82045
   tps: 419.59109
->>>>>>> 6ff6b108
  }
 }
 dps_results: {
  key: "TestElemental-AllItems-MoonwellChalice-70142"
  value: {
-<<<<<<< HEAD
-  dps: 26418.37477
-  tps: 449.08261
-=======
   dps: 26474.46354
   tps: 421.75834
->>>>>>> 6ff6b108
  }
 }
 dps_results: {
  key: "TestElemental-AllItems-NevermeltingIceCrystal-50259"
  value: {
-<<<<<<< HEAD
-  dps: 25426.92878
-  tps: 437.19133
-=======
   dps: 25374.14093
   tps: 413.67508
->>>>>>> 6ff6b108
  }
 }
 dps_results: {
  key: "TestElemental-AllItems-OfferingofSacrifice-37638"
  value: {
-<<<<<<< HEAD
-  dps: 25077.76185
-  tps: 435.35446
-=======
-  dps: 25032.75146
-  tps: 412.93156
->>>>>>> 6ff6b108
+  dps: 25032.75146
+  tps: 412.93156
  }
 }
 dps_results: {
  key: "TestElemental-AllItems-Oremantle'sFavor-61448"
  value: {
-<<<<<<< HEAD
-  dps: 25248.63551
-  tps: 434.69176
-=======
   dps: 25185.21629
   tps: 411.77541
->>>>>>> 6ff6b108
  }
 }
 dps_results: {
  key: "TestElemental-AllItems-PersistentEarthshatterDiamond"
  value: {
-<<<<<<< HEAD
-  dps: 26389.30586
-  tps: 554.3421
-=======
   dps: 26273.79217
   tps: 531.54572
->>>>>>> 6ff6b108
  }
 }
 dps_results: {
  key: "TestElemental-AllItems-PersistentEarthsiegeDiamond"
  value: {
-<<<<<<< HEAD
-  dps: 26392.25701
-  tps: 554.3421
-=======
   dps: 26276.6173
   tps: 531.49886
->>>>>>> 6ff6b108
  }
 }
 dps_results: {
  key: "TestElemental-AllItems-PetrifiedScarab-21685"
  value: {
-<<<<<<< HEAD
-  dps: 25077.76185
-  tps: 435.35446
-=======
-  dps: 25032.75146
-  tps: 412.93156
->>>>>>> 6ff6b108
+  dps: 25032.75146
+  tps: 412.93156
  }
 }
 dps_results: {
  key: "TestElemental-AllItems-PetrifiedTwilightScale-54571"
  value: {
-<<<<<<< HEAD
-  dps: 25077.76185
-  tps: 435.35446
-=======
-  dps: 25032.75146
-  tps: 412.93156
->>>>>>> 6ff6b108
+  dps: 25032.75146
+  tps: 412.93156
  }
 }
 dps_results: {
  key: "TestElemental-AllItems-PetrifiedTwilightScale-54591"
  value: {
-<<<<<<< HEAD
-  dps: 25077.76185
-  tps: 435.35446
-=======
-  dps: 25032.75146
-  tps: 412.93156
->>>>>>> 6ff6b108
+  dps: 25032.75146
+  tps: 412.93156
  }
 }
 dps_results: {
  key: "TestElemental-AllItems-PorcelainCrab-55237"
  value: {
-<<<<<<< HEAD
-  dps: 25077.76185
-  tps: 435.35446
-=======
-  dps: 25032.75146
-  tps: 412.93156
->>>>>>> 6ff6b108
+  dps: 25032.75146
+  tps: 412.93156
  }
 }
 dps_results: {
  key: "TestElemental-AllItems-PorcelainCrab-56280"
  value: {
-<<<<<<< HEAD
-  dps: 25077.76185
-  tps: 435.35446
-=======
-  dps: 25032.75146
-  tps: 412.93156
->>>>>>> 6ff6b108
+  dps: 25032.75146
+  tps: 412.93156
  }
 }
 dps_results: {
  key: "TestElemental-AllItems-PowerfulEarthshatterDiamond"
  value: {
-<<<<<<< HEAD
-  dps: 26373.8487
-  tps: 554.37861
-=======
   dps: 26254.45137
   tps: 531.73419
->>>>>>> 6ff6b108
  }
 }
 dps_results: {
  key: "TestElemental-AllItems-PowerfulEarthsiegeDiamond"
  value: {
-<<<<<<< HEAD
-  dps: 26373.8487
-  tps: 554.37861
-=======
   dps: 26254.45137
   tps: 531.73419
->>>>>>> 6ff6b108
  }
 }
 dps_results: {
  key: "TestElemental-AllItems-PowerfulShadowspiritDiamond"
  value: {
-<<<<<<< HEAD
-  dps: 26373.8487
-  tps: 554.37861
-=======
   dps: 26254.45137
   tps: 531.73419
->>>>>>> 6ff6b108
  }
 }
 dps_results: {
  key: "TestElemental-AllItems-Prestor'sTalismanofMachination-59441"
  value: {
-<<<<<<< HEAD
-  dps: 25077.76185
-  tps: 435.35446
-=======
-  dps: 25032.75146
-  tps: 412.93156
->>>>>>> 6ff6b108
+  dps: 25032.75146
+  tps: 412.93156
  }
 }
 dps_results: {
  key: "TestElemental-AllItems-Prestor'sTalismanofMachination-65026"
  value: {
-<<<<<<< HEAD
-  dps: 25077.76185
-  tps: 435.35446
-=======
-  dps: 25032.75146
-  tps: 412.93156
->>>>>>> 6ff6b108
+  dps: 25032.75146
+  tps: 412.93156
  }
 }
 dps_results: {
  key: "TestElemental-AllItems-PurifiedShardoftheGods"
  value: {
-<<<<<<< HEAD
-  dps: 25077.76185
-  tps: 435.35446
-=======
-  dps: 25032.75146
-  tps: 412.93156
->>>>>>> 6ff6b108
+  dps: 25032.75146
+  tps: 412.93156
  }
 }
 dps_results: {
  key: "TestElemental-AllItems-Rainsong-55854"
  value: {
-<<<<<<< HEAD
-  dps: 25716.91304
-  tps: 435.0384
-=======
   dps: 25826.97387
   tps: 411.50363
->>>>>>> 6ff6b108
  }
 }
 dps_results: {
  key: "TestElemental-AllItems-Rainsong-56377"
  value: {
-<<<<<<< HEAD
-  dps: 26099.70128
-  tps: 433.50368
-=======
   dps: 25965.11204
   tps: 410.32788
->>>>>>> 6ff6b108
  }
 }
 dps_results: {
  key: "TestElemental-AllItems-RegaliaoftheRagingElements"
  value: {
-<<<<<<< HEAD
-  dps: 23852.049
-  tps: 526.90695
-=======
   dps: 23916.24546
   tps: 513.38347
->>>>>>> 6ff6b108
  }
 }
 dps_results: {
  key: "TestElemental-AllItems-ReignoftheDead-47316"
  value: {
-<<<<<<< HEAD
-  dps: 25661.37089
-  tps: 632.49815
-=======
   dps: 25566.65973
   tps: 611.32564
->>>>>>> 6ff6b108
  }
 }
 dps_results: {
  key: "TestElemental-AllItems-ReignoftheDead-47477"
  value: {
-<<<<<<< HEAD
-  dps: 25736.30222
-  tps: 656.98765
-=======
   dps: 25640.5698
   tps: 636.30483
->>>>>>> 6ff6b108
  }
 }
 dps_results: {
  key: "TestElemental-AllItems-RelentlessEarthsiegeDiamond"
  value: {
-<<<<<<< HEAD
-  dps: 27006.0084
-  tps: 555.20834
-=======
   dps: 26878.91181
   tps: 532.54408
->>>>>>> 6ff6b108
  }
 }
 dps_results: {
  key: "TestElemental-AllItems-RelentlessGladiator'sTotemofSurvival-42604"
  value: {
-<<<<<<< HEAD
-  dps: 26966.28672
-  tps: 550.92698
-=======
   dps: 26869.04941
   tps: 528.56625
->>>>>>> 6ff6b108
  }
 }
 dps_results: {
  key: "TestElemental-AllItems-ReverberatingShadowspiritDiamond"
  value: {
-<<<<<<< HEAD
-  dps: 27006.0084
-  tps: 555.20834
-=======
   dps: 26878.91181
   tps: 532.54408
->>>>>>> 6ff6b108
  }
 }
 dps_results: {
  key: "TestElemental-AllItems-RevitalizingShadowspiritDiamond"
  value: {
-<<<<<<< HEAD
-  dps: 27331.58249
-  tps: 554.02468
-=======
   dps: 27182.94585
   tps: 532.34128
->>>>>>> 6ff6b108
  }
 }
 dps_results: {
  key: "TestElemental-AllItems-RevitalizingSkyflareDiamond"
  value: {
-<<<<<<< HEAD
-  dps: 26470.66885
-  tps: 555.67567
-=======
   dps: 26425.57822
   tps: 532.68317
->>>>>>> 6ff6b108
  }
 }
 dps_results: {
  key: "TestElemental-AllItems-RightEyeofRajh-56100"
  value: {
-<<<<<<< HEAD
-  dps: 25877.15214
-  tps: 434.67465
-=======
   dps: 25905.56607
   tps: 409.84339
->>>>>>> 6ff6b108
  }
 }
 dps_results: {
  key: "TestElemental-AllItems-RightEyeofRajh-56431"
  value: {
-<<<<<<< HEAD
-  dps: 26099.70128
-  tps: 433.54362
-=======
   dps: 25965.11204
   tps: 410.35451
->>>>>>> 6ff6b108
  }
 }
 dps_results: {
  key: "TestElemental-AllItems-RuneofRepulsion-40372"
  value: {
-<<<<<<< HEAD
-  dps: 25077.76185
-  tps: 435.35446
-=======
-  dps: 25032.75146
-  tps: 412.93156
->>>>>>> 6ff6b108
+  dps: 25032.75146
+  tps: 412.93156
  }
 }
 dps_results: {
  key: "TestElemental-AllItems-SavageGladiator'sTotemofSurvival-42594"
  value: {
-<<<<<<< HEAD
-  dps: 26749.36639
-  tps: 549.56072
-=======
   dps: 26639.51114
   tps: 527.76363
->>>>>>> 6ff6b108
  }
 }
 dps_results: {
  key: "TestElemental-AllItems-Schnottz'sMedallionofCommand-65805"
  value: {
-<<<<<<< HEAD
-  dps: 25077.76185
-  tps: 435.35446
-=======
-  dps: 25032.75146
-  tps: 412.93156
->>>>>>> 6ff6b108
+  dps: 25032.75146
+  tps: 412.93156
  }
 }
 dps_results: {
  key: "TestElemental-AllItems-SeaStar-55256"
  value: {
-<<<<<<< HEAD
-  dps: 26169.35696
-  tps: 433.09156
-=======
   dps: 26217.76199
   tps: 411.1682
->>>>>>> 6ff6b108
  }
 }
 dps_results: {
  key: "TestElemental-AllItems-SeaStar-56290"
  value: {
-<<<<<<< HEAD
-  dps: 26535.38894
-  tps: 433.50368
-=======
   dps: 26386.072
   tps: 410.32788
->>>>>>> 6ff6b108
  }
 }
 dps_results: {
  key: "TestElemental-AllItems-SealofthePantheon-36993"
  value: {
-<<<<<<< HEAD
-  dps: 25077.76185
-  tps: 435.35446
-=======
-  dps: 25032.75146
-  tps: 412.93156
->>>>>>> 6ff6b108
+  dps: 25032.75146
+  tps: 412.93156
  }
 }
 dps_results: {
  key: "TestElemental-AllItems-Shadowmourne-49623"
  value: {
-<<<<<<< HEAD
-  dps: 27187.17874
-  tps: 557.47596
-=======
   dps: 27063.43348
   tps: 533.93212
->>>>>>> 6ff6b108
  }
 }
 dps_results: {
  key: "TestElemental-AllItems-ShieldedSkyflareDiamond"
  value: {
-<<<<<<< HEAD
-  dps: 26373.8487
-  tps: 554.37861
-=======
   dps: 26254.45137
   tps: 531.73419
->>>>>>> 6ff6b108
  }
 }
 dps_results: {
  key: "TestElemental-AllItems-ShinyShardoftheGods"
  value: {
-<<<<<<< HEAD
-  dps: 25637.19008
-  tps: 434.07021
-=======
   dps: 25737.69418
   tps: 412.28989
->>>>>>> 6ff6b108
  }
 }
 dps_results: {
  key: "TestElemental-AllItems-Shrine-CleansingPurifier-63838"
  value: {
-<<<<<<< HEAD
-  dps: 25077.76185
-  tps: 435.35446
-=======
-  dps: 25032.75146
-  tps: 412.93156
->>>>>>> 6ff6b108
+  dps: 25032.75146
+  tps: 412.93156
  }
 }
 dps_results: {
  key: "TestElemental-AllItems-Sindragosa'sFlawlessFang-50361"
  value: {
-<<<<<<< HEAD
-  dps: 25077.76185
-  tps: 435.35446
-=======
-  dps: 25032.75146
-  tps: 412.93156
->>>>>>> 6ff6b108
+  dps: 25032.75146
+  tps: 412.93156
  }
 }
 dps_results: {
  key: "TestElemental-AllItems-Skardyn'sGrace-56115"
  value: {
-<<<<<<< HEAD
-  dps: 25244.27681
-  tps: 438.58054
-=======
   dps: 25160.92569
   tps: 416.69746
->>>>>>> 6ff6b108
  }
 }
 dps_results: {
  key: "TestElemental-AllItems-Skardyn'sGrace-56440"
  value: {
-<<<<<<< HEAD
-  dps: 25308.28128
-  tps: 439.8178
-=======
   dps: 25288.04687
   tps: 415.11531
->>>>>>> 6ff6b108
  }
 }
 dps_results: {
  key: "TestElemental-AllItems-SkycallTotem-33506"
  value: {
-<<<<<<< HEAD
-  dps: 26686.89154
-  tps: 548.42043
-=======
   dps: 26627.11237
   tps: 528.23579
->>>>>>> 6ff6b108
  }
 }
 dps_results: {
  key: "TestElemental-AllItems-SkyshatterHarness"
  value: {
-<<<<<<< HEAD
-  dps: 12374.18606
-  tps: 304.93001
-=======
   dps: 12400.94217
   tps: 298.32398
->>>>>>> 6ff6b108
  }
 }
 dps_results: {
  key: "TestElemental-AllItems-SkyshatterRegalia"
  value: {
-<<<<<<< HEAD
-  dps: 13791.16033
-  tps: 322.80514
-=======
   dps: 13743.06141
   tps: 319.45411
->>>>>>> 6ff6b108
  }
 }
 dps_results: {
  key: "TestElemental-AllItems-SliverofPureIce-50339"
  value: {
-<<<<<<< HEAD
-  dps: 25501.44154
-  tps: 442.4149
-=======
   dps: 25460.648
   tps: 417.99473
->>>>>>> 6ff6b108
  }
 }
 dps_results: {
  key: "TestElemental-AllItems-SliverofPureIce-50346"
  value: {
-<<<<<<< HEAD
-  dps: 25556.87287
-  tps: 443.09606
-=======
   dps: 25519.20748
   tps: 418.62367
->>>>>>> 6ff6b108
  }
 }
 dps_results: {
  key: "TestElemental-AllItems-Sorrowsong-55879"
  value: {
-<<<<<<< HEAD
-  dps: 25802.49675
-  tps: 439.95781
-=======
   dps: 25985.26853
   tps: 415.90355
->>>>>>> 6ff6b108
  }
 }
 dps_results: {
  key: "TestElemental-AllItems-Sorrowsong-56400"
  value: {
-<<<<<<< HEAD
-  dps: 25365.75056
-  tps: 440.61008
-=======
   dps: 25347.30048
   tps: 420.82529
->>>>>>> 6ff6b108
  }
 }
 dps_results: {
  key: "TestElemental-AllItems-Soul'sAnguish-66994"
  value: {
-<<<<<<< HEAD
-  dps: 25877.15214
-  tps: 434.67465
-=======
   dps: 25905.56607
   tps: 409.84339
->>>>>>> 6ff6b108
  }
 }
 dps_results: {
  key: "TestElemental-AllItems-SoulCasket-58183"
  value: {
-<<<<<<< HEAD
-  dps: 26028.22392
-  tps: 440.18507
-=======
   dps: 26061.15214
   tps: 419.59109
->>>>>>> 6ff6b108
  }
 }
 dps_results: {
  key: "TestElemental-AllItems-SoulPreserver-37111"
  value: {
-<<<<<<< HEAD
-  dps: 25286.69601
-  tps: 436.79694
-=======
   dps: 25239.89749
   tps: 413.40536
->>>>>>> 6ff6b108
  }
 }
 dps_results: {
  key: "TestElemental-AllItems-SouloftheDead-40382"
  value: {
-<<<<<<< HEAD
-  dps: 25142.31628
-  tps: 439.12608
-=======
   dps: 25104.74934
   tps: 415.74414
->>>>>>> 6ff6b108
  }
 }
 dps_results: {
  key: "TestElemental-AllItems-SparkofLife-37657"
  value: {
-<<<<<<< HEAD
-  dps: 25356.70494
-  tps: 433.38543
-=======
   dps: 25278.16093
   tps: 412.43788
->>>>>>> 6ff6b108
  }
 }
 dps_results: {
  key: "TestElemental-AllItems-SphereofRedDragon'sBlood-37166"
  value: {
-<<<<<<< HEAD
-  dps: 25225.93208
-  tps: 435.18126
-=======
   dps: 25176.74762
   tps: 413.42237
->>>>>>> 6ff6b108
  }
 }
 dps_results: {
  key: "TestElemental-AllItems-Spiritwalker'sRegalia"
  value: {
-<<<<<<< HEAD
-  dps: 25072.76039
-  tps: 523.1531
-=======
   dps: 25047.43117
   tps: 503.24898
->>>>>>> 6ff6b108
  }
 }
 dps_results: {
  key: "TestElemental-AllItems-Stonebreaker'sTotem-33507"
  value: {
-<<<<<<< HEAD
-  dps: 26592.14604
-  tps: 550.49607
-=======
   dps: 26494.46453
   tps: 528.51051
->>>>>>> 6ff6b108
  }
 }
 dps_results: {
  key: "TestElemental-AllItems-Stonemother'sKiss-61411"
  value: {
-<<<<<<< HEAD
-  dps: 25906.83753
-  tps: 438.50889
-=======
   dps: 25869.39058
   tps: 412.91174
->>>>>>> 6ff6b108
  }
 }
 dps_results: {
  key: "TestElemental-AllItems-StumpofTime-62465"
  value: {
-<<<<<<< HEAD
-  dps: 27221.44637
-  tps: 430.93787
-=======
   dps: 27225.55688
   tps: 410.41739
->>>>>>> 6ff6b108
  }
 }
 dps_results: {
  key: "TestElemental-AllItems-StumpofTime-62470"
  value: {
-<<<<<<< HEAD
-  dps: 27097.62686
-  tps: 431.42352
-=======
   dps: 26873.36194
   tps: 411.88569
->>>>>>> 6ff6b108
  }
 }
 dps_results: {
  key: "TestElemental-AllItems-SwiftSkyflareDiamond"
  value: {
-<<<<<<< HEAD
-  dps: 26392.25701
-  tps: 554.3421
-=======
   dps: 26276.6173
   tps: 531.49886
->>>>>>> 6ff6b108
  }
 }
 dps_results: {
  key: "TestElemental-AllItems-SwiftStarflareDiamond"
  value: {
-<<<<<<< HEAD
-  dps: 26389.30586
-  tps: 554.3421
-=======
   dps: 26273.79217
   tps: 531.54572
->>>>>>> 6ff6b108
  }
 }
 dps_results: {
  key: "TestElemental-AllItems-SwiftWindfireDiamond"
  value: {
-<<<<<<< HEAD
-  dps: 26385.27967
-  tps: 554.3421
-=======
   dps: 26265.88339
   tps: 531.57635
->>>>>>> 6ff6b108
  }
 }
 dps_results: {
  key: "TestElemental-AllItems-SymbioticWorm-59332"
  value: {
-<<<<<<< HEAD
-  dps: 25077.76185
-  tps: 435.35446
-=======
-  dps: 25032.75146
-  tps: 412.93156
->>>>>>> 6ff6b108
+  dps: 25032.75146
+  tps: 412.93156
  }
 }
 dps_results: {
  key: "TestElemental-AllItems-SymbioticWorm-65048"
  value: {
-<<<<<<< HEAD
-  dps: 25077.76185
-  tps: 435.35446
-=======
-  dps: 25032.75146
-  tps: 412.93156
->>>>>>> 6ff6b108
+  dps: 25032.75146
+  tps: 412.93156
  }
 }
 dps_results: {
  key: "TestElemental-AllItems-TalismanofSinisterOrder-65804"
  value: {
-<<<<<<< HEAD
-  dps: 25961.01269
-  tps: 441.13
-=======
   dps: 26074.40096
   tps: 415.79225
->>>>>>> 6ff6b108
  }
 }
 dps_results: {
  key: "TestElemental-AllItems-TalismanofTrollDivinity-37734"
  value: {
-<<<<<<< HEAD
-  dps: 25367.96313
-  tps: 435.64639
-=======
   dps: 25351.81389
   tps: 412.8909
->>>>>>> 6ff6b108
  }
 }
 dps_results: {
  key: "TestElemental-AllItems-Tank-CommanderInsignia-63841"
  value: {
-<<<<<<< HEAD
-  dps: 25077.76185
-  tps: 435.35446
-=======
-  dps: 25032.75146
-  tps: 412.93156
->>>>>>> 6ff6b108
+  dps: 25032.75146
+  tps: 412.93156
  }
 }
 dps_results: {
  key: "TestElemental-AllItems-TearofBlood-55819"
  value: {
-<<<<<<< HEAD
-  dps: 25748.60196
-  tps: 440.28771
-=======
   dps: 25723.62463
   tps: 415.13249
->>>>>>> 6ff6b108
  }
 }
 dps_results: {
  key: "TestElemental-AllItems-TearofBlood-56351"
  value: {
-<<<<<<< HEAD
-  dps: 25989.86093
-  tps: 441.54711
-=======
   dps: 25952.9674
   tps: 415.88371
->>>>>>> 6ff6b108
  }
 }
 dps_results: {
  key: "TestElemental-AllItems-TearsoftheVanquished-47215"
  value: {
-<<<<<<< HEAD
-  dps: 25346.92856
-  tps: 437.30815
-=======
   dps: 25299.98404
   tps: 413.66768
->>>>>>> 6ff6b108
  }
 }
 dps_results: {
  key: "TestElemental-AllItems-TendrilsofBurrowingDark-55810"
  value: {
-<<<<<<< HEAD
-  dps: 26055.53158
-  tps: 439.42999
-=======
   dps: 26089.7944
   tps: 416.96177
->>>>>>> 6ff6b108
  }
 }
 dps_results: {
  key: "TestElemental-AllItems-TendrilsofBurrowingDark-56339"
  value: {
-<<<<<<< HEAD
-  dps: 26559.88312
-  tps: 435.23235
-=======
   dps: 26185.61126
   tps: 418.82801
->>>>>>> 6ff6b108
  }
 }
 dps_results: {
  key: "TestElemental-AllItems-TheGeneral'sHeart-45507"
  value: {
-<<<<<<< HEAD
-  dps: 25077.76185
-  tps: 435.35446
-=======
-  dps: 25032.75146
-  tps: 412.93156
->>>>>>> 6ff6b108
+  dps: 25032.75146
+  tps: 412.93156
  }
 }
 dps_results: {
  key: "TestElemental-AllItems-Theralion'sMirror-59519"
  value: {
-<<<<<<< HEAD
-  dps: 26433.9336
-  tps: 448.20755
-=======
   dps: 26684.05669
   tps: 422.58248
->>>>>>> 6ff6b108
  }
 }
 dps_results: {
  key: "TestElemental-AllItems-Throngus'sFinger-56121"
  value: {
-<<<<<<< HEAD
-  dps: 25077.76185
-  tps: 435.35446
-=======
-  dps: 25032.75146
-  tps: 412.93156
->>>>>>> 6ff6b108
+  dps: 25032.75146
+  tps: 412.93156
  }
 }
 dps_results: {
  key: "TestElemental-AllItems-Throngus'sFinger-56449"
  value: {
-<<<<<<< HEAD
-  dps: 25077.76185
-  tps: 435.35446
-=======
-  dps: 25032.75146
-  tps: 412.93156
->>>>>>> 6ff6b108
+  dps: 25032.75146
+  tps: 412.93156
  }
 }
 dps_results: {
  key: "TestElemental-AllItems-ThunderingSkyflareDiamond"
  value: {
-<<<<<<< HEAD
-  dps: 26373.8487
-  tps: 554.37861
-=======
   dps: 26254.45137
   tps: 531.73419
->>>>>>> 6ff6b108
  }
 }
 dps_results: {
  key: "TestElemental-AllItems-Tia'sGrace-55874"
  value: {
-<<<<<<< HEAD
-  dps: 25341.71163
-  tps: 439.95781
-=======
   dps: 25517.76249
   tps: 415.90355
->>>>>>> 6ff6b108
  }
 }
 dps_results: {
  key: "TestElemental-AllItems-Tia'sGrace-56394"
  value: {
-<<<<<<< HEAD
-  dps: 25374.56678
-  tps: 440.40215
-=======
   dps: 25470.50735
   tps: 418.79074
->>>>>>> 6ff6b108
  }
 }
 dps_results: {
  key: "TestElemental-AllItems-TidefuryRaiment"
  value: {
-<<<<<<< HEAD
-  dps: 16701.58717
-  tps: 379.22002
-=======
   dps: 16533.79787
   tps: 375.09745
->>>>>>> 6ff6b108
  }
 }
 dps_results: {
  key: "TestElemental-AllItems-TinyAbominationinaJar-50351"
  value: {
-<<<<<<< HEAD
-  dps: 25399.3085
-  tps: 435.17721
-=======
   dps: 25425.50029
   tps: 414.2993
->>>>>>> 6ff6b108
  }
 }
 dps_results: {
  key: "TestElemental-AllItems-TinyAbominationinaJar-50706"
  value: {
-<<<<<<< HEAD
-  dps: 25399.3085
-  tps: 435.17721
-=======
   dps: 25425.50029
   tps: 414.2993
->>>>>>> 6ff6b108
  }
 }
 dps_results: {
  key: "TestElemental-AllItems-TirelessSkyflareDiamond"
  value: {
-<<<<<<< HEAD
-  dps: 26443.90288
-  tps: 555.26761
-=======
   dps: 26327.15101
   tps: 532.19502
->>>>>>> 6ff6b108
  }
 }
 dps_results: {
  key: "TestElemental-AllItems-TirelessStarflareDiamond"
  value: {
-<<<<<<< HEAD
-  dps: 26429.48855
-  tps: 555.09846
-=======
   dps: 26311.4325
   tps: 532.13325
->>>>>>> 6ff6b108
  }
 }
 dps_results: {
  key: "TestElemental-AllItems-TomeofArcanePhenomena-36972"
  value: {
-<<<<<<< HEAD
-  dps: 25418.78376
-  tps: 434.59019
-=======
   dps: 25402.40788
   tps: 415.49737
->>>>>>> 6ff6b108
  }
 }
 dps_results: {
  key: "TestElemental-AllItems-TotemofQuakingEarth-47667"
  value: {
-<<<<<<< HEAD
-  dps: 26650.30395
-  tps: 546.71877
-=======
   dps: 26515.83788
   tps: 527.49351
->>>>>>> 6ff6b108
  }
 }
 dps_results: {
  key: "TestElemental-AllItems-TrenchantEarthshatterDiamond"
  value: {
-<<<<<<< HEAD
-  dps: 26429.48855
-  tps: 555.09846
-=======
   dps: 26311.4325
   tps: 532.13325
->>>>>>> 6ff6b108
  }
 }
 dps_results: {
  key: "TestElemental-AllItems-TrenchantEarthsiegeDiamond"
  value: {
-<<<<<<< HEAD
-  dps: 26443.90288
-  tps: 555.26761
-=======
   dps: 26327.15101
   tps: 532.19502
->>>>>>> 6ff6b108
  }
 }
 dps_results: {
  key: "TestElemental-AllItems-Tyrande'sFavoriteDoll-64645"
  value: {
-<<<<<<< HEAD
-  dps: 26257.58218
-  tps: 539.4005
-=======
   dps: 26159.26168
   tps: 514.81203
->>>>>>> 6ff6b108
  }
 }
 dps_results: {
  key: "TestElemental-AllItems-UndeadSlayer'sBlessedArmor"
  value: {
-<<<<<<< HEAD
-  dps: 17840.92764
-  tps: 404.77738
-=======
   dps: 17775.10805
   tps: 399.7798
->>>>>>> 6ff6b108
  }
 }
 dps_results: {
  key: "TestElemental-AllItems-UnheededWarning-59520"
  value: {
-<<<<<<< HEAD
-  dps: 25077.76185
-  tps: 435.35446
-=======
-  dps: 25032.75146
-  tps: 412.93156
->>>>>>> 6ff6b108
+  dps: 25032.75146
+  tps: 412.93156
  }
 }
 dps_results: {
  key: "TestElemental-AllItems-UnquenchableFlame-67101"
  value: {
-<<<<<<< HEAD
-  dps: 25861.79397
-  tps: 435.13018
-=======
   dps: 26023.16491
   tps: 412.31909
->>>>>>> 6ff6b108
  }
 }
 dps_results: {
  key: "TestElemental-AllItems-UnsolvableRiddle-62468"
  value: {
-<<<<<<< HEAD
-  dps: 25484.74585
-  tps: 440.18507
-=======
   dps: 25476.82045
   tps: 419.59109
->>>>>>> 6ff6b108
  }
 }
 dps_results: {
  key: "TestElemental-AllItems-UnsolvableRiddle-68709"
  value: {
-<<<<<<< HEAD
-  dps: 25484.74585
-  tps: 440.18507
-=======
   dps: 25476.82045
   tps: 419.59109
->>>>>>> 6ff6b108
  }
 }
 dps_results: {
  key: "TestElemental-AllItems-Val'anyr,HammerofAncientKings-46017"
  value: {
-<<<<<<< HEAD
-  dps: 22512.72748
-  tps: 539.10458
-=======
   dps: 22577.26694
   tps: 518.91697
->>>>>>> 6ff6b108
  }
 }
 dps_results: {
  key: "TestElemental-AllItems-VialofStolenMemories-59515"
  value: {
-<<<<<<< HEAD
-  dps: 25077.76185
-  tps: 435.35446
-=======
-  dps: 25032.75146
-  tps: 412.93156
->>>>>>> 6ff6b108
+  dps: 25032.75146
+  tps: 412.93156
  }
 }
 dps_results: {
  key: "TestElemental-AllItems-VialofStolenMemories-65109"
  value: {
-<<<<<<< HEAD
-  dps: 25077.76185
-  tps: 435.35446
-=======
-  dps: 25032.75146
-  tps: 412.93156
->>>>>>> 6ff6b108
+  dps: 25032.75146
+  tps: 412.93156
  }
 }
 dps_results: {
  key: "TestElemental-AllItems-ViciousGladiator'sBadgeofConquest-61033"
  value: {
-<<<<<<< HEAD
-  dps: 25077.76185
-  tps: 435.35446
-=======
-  dps: 25032.75146
-  tps: 412.93156
->>>>>>> 6ff6b108
+  dps: 25032.75146
+  tps: 412.93156
  }
 }
 dps_results: {
  key: "TestElemental-AllItems-ViciousGladiator'sBadgeofDominance-61035"
  value: {
-<<<<<<< HEAD
-  dps: 25526.64792
-  tps: 435.35446
-=======
   dps: 25512.26072
   tps: 412.93156
->>>>>>> 6ff6b108
  }
 }
 dps_results: {
  key: "TestElemental-AllItems-ViciousGladiator'sBadgeofVictory-61034"
  value: {
-<<<<<<< HEAD
-  dps: 25077.76185
-  tps: 435.35446
-=======
-  dps: 25032.75146
-  tps: 412.93156
->>>>>>> 6ff6b108
+  dps: 25032.75146
+  tps: 412.93156
  }
 }
 dps_results: {
  key: "TestElemental-AllItems-ViciousGladiator'sEmblemofAccuracy-61027"
  value: {
-<<<<<<< HEAD
-  dps: 26217.20041
-  tps: 434.17053
-=======
   dps: 26119.39469
   tps: 411.17588
->>>>>>> 6ff6b108
  }
 }
 dps_results: {
  key: "TestElemental-AllItems-ViciousGladiator'sEmblemofAlacrity-61028"
  value: {
-<<<<<<< HEAD
-  dps: 25633.59474
-  tps: 446.85499
-=======
   dps: 25668.51506
   tps: 424.34624
->>>>>>> 6ff6b108
  }
 }
 dps_results: {
  key: "TestElemental-AllItems-ViciousGladiator'sEmblemofCruelty-61026"
  value: {
-<<<<<<< HEAD
-  dps: 25370.48438
-  tps: 433.17953
-=======
   dps: 25324.77065
   tps: 410.39173
->>>>>>> 6ff6b108
  }
 }
 dps_results: {
  key: "TestElemental-AllItems-ViciousGladiator'sEmblemofProficiency-61030"
  value: {
-<<<<<<< HEAD
-  dps: 25077.76185
-  tps: 435.35446
-=======
-  dps: 25032.75146
-  tps: 412.93156
->>>>>>> 6ff6b108
+  dps: 25032.75146
+  tps: 412.93156
  }
 }
 dps_results: {
  key: "TestElemental-AllItems-ViciousGladiator'sEmblemofProwess-61029"
  value: {
-<<<<<<< HEAD
-  dps: 25399.9185
-  tps: 439.42256
-=======
   dps: 25488.05123
   tps: 419.06072
->>>>>>> 6ff6b108
  }
 }
 dps_results: {
  key: "TestElemental-AllItems-ViciousGladiator'sEmblemofTenacity-61032"
  value: {
-<<<<<<< HEAD
-  dps: 25077.76185
-  tps: 435.35446
-=======
-  dps: 25032.75146
-  tps: 412.93156
->>>>>>> 6ff6b108
+  dps: 25032.75146
+  tps: 412.93156
  }
 }
 dps_results: {
  key: "TestElemental-AllItems-ViciousGladiator'sInsigniaofConquest-61047"
  value: {
-<<<<<<< HEAD
-  dps: 25077.76185
-  tps: 435.35446
-=======
-  dps: 25032.75146
-  tps: 412.93156
->>>>>>> 6ff6b108
+  dps: 25032.75146
+  tps: 412.93156
  }
 }
 dps_results: {
  key: "TestElemental-AllItems-ViciousGladiator'sInsigniaofDominance-61045"
  value: {
-<<<<<<< HEAD
-  dps: 26245.85525
-  tps: 433.88473
-=======
   dps: 26088.7495
   tps: 412.07498
->>>>>>> 6ff6b108
  }
 }
 dps_results: {
  key: "TestElemental-AllItems-ViciousGladiator'sInsigniaofVictory-61046"
  value: {
-<<<<<<< HEAD
-  dps: 25077.76185
-  tps: 435.35446
-=======
-  dps: 25032.75146
-  tps: 412.93156
->>>>>>> 6ff6b108
+  dps: 25032.75146
+  tps: 412.93156
  }
 }
 dps_results: {
  key: "TestElemental-AllItems-VolcanicRegalia"
  value: {
-<<<<<<< HEAD
-  dps: 23991.55404
-  tps: 508.17645
-=======
   dps: 24019.41411
   tps: 490.49354
->>>>>>> 6ff6b108
  }
 }
 dps_results: {
  key: "TestElemental-AllItems-WingedTalisman-37844"
  value: {
-<<<<<<< HEAD
-  dps: 25561.81608
-  tps: 435.64653
-=======
   dps: 25548.02306
   tps: 412.89095
->>>>>>> 6ff6b108
  }
 }
 dps_results: {
  key: "TestElemental-AllItems-WitchingHourglass-55787"
  value: {
-<<<<<<< HEAD
-  dps: 26028.96706
-  tps: 443.52985
-=======
   dps: 26048.09729
   tps: 417.77382
->>>>>>> 6ff6b108
  }
 }
 dps_results: {
  key: "TestElemental-AllItems-WitchingHourglass-56320"
  value: {
-<<<<<<< HEAD
-  dps: 26539.06855
-  tps: 451.26921
-=======
   dps: 26444.17852
   tps: 424.3985
->>>>>>> 6ff6b108
  }
 }
 dps_results: {
  key: "TestElemental-AllItems-World-QuellerFocus-63842"
  value: {
-<<<<<<< HEAD
-  dps: 25375.03181
-  tps: 439.72962
-=======
   dps: 25437.03815
   tps: 416.68464
->>>>>>> 6ff6b108
  }
 }
 dps_results: {
  key: "TestElemental-AllItems-WrathfulGladiator'sTotemofSurvival-51513"
  value: {
-<<<<<<< HEAD
-  dps: 27035.04761
-  tps: 551.36114
-=======
   dps: 26940.1433
   tps: 528.88593
->>>>>>> 6ff6b108
  }
 }
 dps_results: {
  key: "TestElemental-AllItems-Za'brox'sLuckyTooth-63742"
  value: {
-<<<<<<< HEAD
-  dps: 25259.80434
-  tps: 434.14228
-=======
   dps: 25292.32052
   tps: 413.99038
->>>>>>> 6ff6b108
  }
 }
 dps_results: {
  key: "TestElemental-AllItems-Za'brox'sLuckyTooth-63745"
  value: {
-<<<<<<< HEAD
-  dps: 25259.80434
-  tps: 434.14228
-=======
   dps: 25292.32052
   tps: 413.99038
->>>>>>> 6ff6b108
  }
 }
 dps_results: {
  key: "TestElemental-Average-Default"
  value: {
-<<<<<<< HEAD
-  dps: 27516.22599
-  tps: 549.82889
-=======
   dps: 27475.04815
   tps: 525.90955
->>>>>>> 6ff6b108
  }
 }
 dps_results: {
  key: "TestElemental-Settings-Orc-p1-Standard-default-FullBuffs-LongMultiTarget"
  value: {
-<<<<<<< HEAD
-  dps: 28836.2305
-  tps: 9529.74881
-=======
   dps: 28817.33031
   tps: 9060.91888
->>>>>>> 6ff6b108
  }
 }
 dps_results: {
  key: "TestElemental-Settings-Orc-p1-Standard-default-FullBuffs-LongSingleTarget"
  value: {
-<<<<<<< HEAD
-  dps: 27330.12212
-  tps: 557.89594
-=======
   dps: 27437.31017
   tps: 527.7436
->>>>>>> 6ff6b108
  }
 }
 dps_results: {
  key: "TestElemental-Settings-Orc-p1-Standard-default-FullBuffs-ShortSingleTarget"
  value: {
-<<<<<<< HEAD
-  dps: 33206.02512
-  tps: 724.74121
-=======
   dps: 33166.09169
   tps: 693.69697
->>>>>>> 6ff6b108
  }
 }
 dps_results: {
  key: "TestElemental-Settings-Orc-p1-Standard-default-NoBuffs-LongMultiTarget"
  value: {
-<<<<<<< HEAD
-  dps: 22472.96897
-  tps: 9026.08127
-=======
   dps: 22351.48979
   tps: 8967.97116
->>>>>>> 6ff6b108
  }
 }
 dps_results: {
  key: "TestElemental-Settings-Orc-p1-Standard-default-NoBuffs-LongSingleTarget"
  value: {
-<<<<<<< HEAD
-  dps: 20916.3193
-  tps: 515.52334
-=======
   dps: 20864.2241
   tps: 511.43412
->>>>>>> 6ff6b108
  }
 }
 dps_results: {
  key: "TestElemental-Settings-Orc-p1-Standard-default-NoBuffs-ShortSingleTarget"
  value: {
-<<<<<<< HEAD
-  dps: 24508.32202
-  tps: 595.44101
-=======
   dps: 24002.79579
   tps: 593.06464
->>>>>>> 6ff6b108
  }
 }
 dps_results: {
  key: "TestElemental-Settings-Troll-p1-Standard-default-FullBuffs-LongMultiTarget"
  value: {
-<<<<<<< HEAD
-  dps: 28804.17091
-  tps: 9528.55238
-=======
   dps: 28785.44089
   tps: 9038.1495
->>>>>>> 6ff6b108
  }
 }
 dps_results: {
  key: "TestElemental-Settings-Troll-p1-Standard-default-FullBuffs-LongSingleTarget"
  value: {
-<<<<<<< HEAD
-  dps: 27187.17874
-  tps: 557.47596
-=======
   dps: 27063.43348
   tps: 533.93212
->>>>>>> 6ff6b108
  }
 }
 dps_results: {
  key: "TestElemental-Settings-Troll-p1-Standard-default-FullBuffs-ShortSingleTarget"
  value: {
-<<<<<<< HEAD
-  dps: 32706.06828
-  tps: 711.11467
-=======
   dps: 32594.32034
   tps: 688.51626
->>>>>>> 6ff6b108
  }
 }
 dps_results: {
  key: "TestElemental-Settings-Troll-p1-Standard-default-NoBuffs-LongMultiTarget"
  value: {
-<<<<<<< HEAD
-  dps: 22361.01078
-  tps: 9080.59533
-=======
   dps: 22226.15384
   tps: 8989.8527
->>>>>>> 6ff6b108
  }
 }
 dps_results: {
  key: "TestElemental-Settings-Troll-p1-Standard-default-NoBuffs-LongSingleTarget"
  value: {
-<<<<<<< HEAD
-  dps: 20854.4935
-  tps: 513.17888
-=======
   dps: 20860.84165
   tps: 509.90005
->>>>>>> 6ff6b108
  }
 }
 dps_results: {
  key: "TestElemental-Settings-Troll-p1-Standard-default-NoBuffs-ShortSingleTarget"
  value: {
-<<<<<<< HEAD
-  dps: 23842.75791
-  tps: 580.99672
-=======
   dps: 23332.19037
   tps: 577.00196
->>>>>>> 6ff6b108
  }
 }
 dps_results: {
  key: "TestElemental-SwitchInFrontOfTarget-Default"
  value: {
-<<<<<<< HEAD
-  dps: 27155.51009
-  tps: 557.47596
-=======
   dps: 27031.76483
   tps: 533.93212
->>>>>>> 6ff6b108
  }
 }