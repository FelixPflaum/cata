character_stats_results: {
 key: "TestElemental-CharacterStats-Default"
 value: {
  final_stats: 198
  final_stats: 148.5
  final_stats: 1255.1
  final_stats: 1138.5
  final_stats: 267.3
  final_stats: 2512
  final_stats: 2301
  final_stats: 80
  final_stats: 0
  final_stats: 0
  final_stats: 80
  final_stats: 80
  final_stats: 0
  final_stats: 372.62
  final_stats: 209
  final_stats: 1286.1195
  final_stats: 534
  final_stats: 0
  final_stats: 441.5
  final_stats: 209
  final_stats: 856.90156
  final_stats: 534
  final_stats: 0
  final_stats: 0
  final_stats: 21193.5
  final_stats: 0
  final_stats: 0
  final_stats: 16788
  final_stats: 0
  final_stats: 0
  final_stats: 0
  final_stats: 221
  final_stats: 0
  final_stats: 0
  final_stats: 0
  final_stats: 19310
  final_stats: 75
  final_stats: 75
  final_stats: 75
  final_stats: 75
  final_stats: 75
  final_stats: 0
  final_stats: 0
  final_stats: 0
  final_stats: 0
  final_stats: 0
 }
}
stat_weights_results: {
 key: "TestElemental-StatWeights-Default"
 value: {
  weights: 0
  weights: 0
  weights: 0
<<<<<<< HEAD
  weights: 2.09981
  weights: 0
  weights: 0.88195
=======
  weights: 1.61407
  weights: 0
  weights: 0.80685
>>>>>>> 94688f8c
  weights: 0
  weights: 0
  weights: 0
  weights: 0
  weights: 0
  weights: 0
  weights: 0
  weights: 0
<<<<<<< HEAD
  weights: 2.48036
  weights: 1.02391
=======
  weights: 2.71541
  weights: 0.79374
>>>>>>> 94688f8c
  weights: 0
  weights: 0
  weights: 0
  weights: 0
  weights: 0
  weights: 0
  weights: 0
  weights: 0
  weights: 0
  weights: 0
  weights: 0
  weights: 0
  weights: 0
  weights: 0
  weights: 0
  weights: 0
  weights: 0
  weights: 0
  weights: 0
  weights: 0
  weights: 0
  weights: 0
  weights: 0
  weights: 0
  weights: 0
  weights: 0
  weights: 0
  weights: 0
  weights: 0
  weights: 0
 }
}
dps_results: {
 key: "TestElemental-AllItems-AshtongueTalismanofVision-32491"
 value: {
<<<<<<< HEAD
  dps: 3442.64571
  tps: 2416.31515
=======
  dps: 3205.17377
  tps: 2494.58247
>>>>>>> 94688f8c
 }
}
dps_results: {
 key: "TestElemental-AllItems-AustereEarthsiegeDiamond"
 value: {
<<<<<<< HEAD
  dps: 3463.86901
  tps: 2415.99569
=======
  dps: 3185.05296
  tps: 2474.48933
>>>>>>> 94688f8c
 }
}
dps_results: {
 key: "TestElemental-AllItems-Bandit'sInsignia-40371"
 value: {
<<<<<<< HEAD
  dps: 3442.64571
  tps: 2416.31515
=======
  dps: 3205.17377
  tps: 2494.58247
>>>>>>> 94688f8c
 }
}
dps_results: {
 key: "TestElemental-AllItems-BeamingEarthsiegeDiamond"
 value: {
<<<<<<< HEAD
  dps: 3528.31749
  tps: 2474.72018
=======
  dps: 3242.70437
  tps: 2527.75749
 }
}
dps_results: {
 key: "TestElemental-AllItems-Beast-tamer'sShoulders-30892"
 value: {
  dps: 2898.03389
  tps: 2269.0761
>>>>>>> 94688f8c
 }
}
dps_results: {
 key: "TestElemental-AllItems-Bizuri'sTotemofShatteredIce-50458"
 value: {
<<<<<<< HEAD
  dps: 3519.92029
  tps: 2465.96835
=======
  dps: 3274.85048
  tps: 2543.88457
>>>>>>> 94688f8c
 }
}
dps_results: {
 key: "TestElemental-AllItems-BracingEarthsiegeDiamond"
 value: {
<<<<<<< HEAD
  dps: 3485.6263
  tps: 2382.57889
=======
  dps: 3204.80687
  tps: 2440.26569
>>>>>>> 94688f8c
 }
}
dps_results: {
 key: "TestElemental-AllItems-Braxley'sBackyardMoonshine-35937"
 value: {
<<<<<<< HEAD
  dps: 3479.09454
  tps: 2438.21968
=======
  dps: 3150.46409
  tps: 2455.12635
>>>>>>> 94688f8c
 }
}
dps_results: {
 key: "TestElemental-AllItems-CataclysmHarness"
 value: {
  dps: 2304.27574
  tps: 1597.43198
 }
}
dps_results: {
 key: "TestElemental-AllItems-CataclysmRegalia"
 value: {
  dps: 2804.49613
  tps: 1964.47226
 }
}
dps_results: {
 key: "TestElemental-AllItems-ChaoticSkyflareDiamond"
 value: {
<<<<<<< HEAD
  dps: 3533.88221
  tps: 2478.38399
=======
  dps: 3294.9196
  tps: 2567.65947
>>>>>>> 94688f8c
 }
}
dps_results: {
 key: "TestElemental-AllItems-CycloneHarness"
 value: {
  dps: 2293.33338
  tps: 1588.43524
 }
}
dps_results: {
 key: "TestElemental-AllItems-CycloneRegalia"
 value: {
  dps: 2669.87463
  tps: 1869.57525
 }
}
dps_results: {
 key: "TestElemental-AllItems-DarkmoonCard:Berserker!-42989"
 value: {
<<<<<<< HEAD
  dps: 3541.37897
  tps: 2490.50577
=======
  dps: 3248.53213
  tps: 2529.37227
>>>>>>> 94688f8c
 }
}
dps_results: {
 key: "TestElemental-AllItems-DarkmoonCard:Death-42990"
 value: {
<<<<<<< HEAD
  dps: 3562.34553
  tps: 2518.47257
=======
  dps: 3326.87858
  tps: 2596.22613
>>>>>>> 94688f8c
 }
}
dps_results: {
 key: "TestElemental-AllItems-DarkmoonCard:Greatness-42987"
 value: {
<<<<<<< HEAD
  dps: 3560.26164
  tps: 2511.08434
=======
  dps: 3261.12032
  tps: 2538.79968
>>>>>>> 94688f8c
 }
}
dps_results: {
 key: "TestElemental-AllItems-DarkmoonCard:Greatness-44253"
 value: {
<<<<<<< HEAD
  dps: 3560.26164
  tps: 2511.08434
=======
  dps: 3261.12032
  tps: 2538.79968
>>>>>>> 94688f8c
 }
}
dps_results: {
 key: "TestElemental-AllItems-DarkmoonCard:Greatness-44254"
 value: {
<<<<<<< HEAD
  dps: 3560.7732
  tps: 2511.53583
=======
  dps: 3261.12032
  tps: 2538.79968
>>>>>>> 94688f8c
 }
}
dps_results: {
 key: "TestElemental-AllItems-DeathKnight'sAnguish-38212"
 value: {
<<<<<<< HEAD
  dps: 3492.73366
  tps: 2441.3347
=======
  dps: 3250.21557
  tps: 2533.38602
>>>>>>> 94688f8c
 }
}
dps_results: {
 key: "TestElemental-AllItems-Defender'sCode-40257"
 value: {
<<<<<<< HEAD
  dps: 3442.64571
  tps: 2416.31515
=======
  dps: 3205.17377
  tps: 2494.58247
>>>>>>> 94688f8c
 }
}
dps_results: {
 key: "TestElemental-AllItems-DesolationBattlegear"
 value: {
  dps: 2236.81085
  tps: 1550.46282
 }
}
dps_results: {
 key: "TestElemental-AllItems-DestructiveSkyflareDiamond"
 value: {
<<<<<<< HEAD
  dps: 3485.58193
  tps: 2443.16691
=======
  dps: 3217.04913
  tps: 2505.37362
>>>>>>> 94688f8c
 }
}
dps_results: {
 key: "TestElemental-AllItems-EarthshatterBattlegear"
 value: {
  dps: 2601.06381
  tps: 1811.01508
 }
}
dps_results: {
 key: "TestElemental-AllItems-EarthshatterGarb"
 value: {
  dps: 3146.54236
  tps: 2201.80574
 }
}
dps_results: {
 key: "TestElemental-AllItems-EffulgentSkyflareDiamond"
 value: {
<<<<<<< HEAD
  dps: 3463.86901
  tps: 2415.99569
=======
  dps: 3185.05296
  tps: 2474.48933
>>>>>>> 94688f8c
 }
}
dps_results: {
 key: "TestElemental-AllItems-EmberSkyflareDiamond"
 value: {
<<<<<<< HEAD
  dps: 3492.41498
  tps: 2436.42917
=======
  dps: 3265.21613
  tps: 2543.8059
>>>>>>> 94688f8c
 }
}
dps_results: {
 key: "TestElemental-AllItems-EnigmaticSkyflareDiamond"
 value: {
<<<<<<< HEAD
  dps: 3450.39932
  tps: 2412.56972
=======
  dps: 3207.65738
  tps: 2498.77256
>>>>>>> 94688f8c
 }
}
dps_results: {
 key: "TestElemental-AllItems-EnigmaticStarflareDiamond"
 value: {
<<<<<<< HEAD
  dps: 3472.06566
  tps: 2430.40854
=======
  dps: 3199.37535
  tps: 2491.12327
>>>>>>> 94688f8c
 }
}
dps_results: {
 key: "TestElemental-AllItems-EternalEarthsiegeDiamond"
 value: {
<<<<<<< HEAD
  dps: 3463.86901
  tps: 2415.99569
=======
  dps: 3185.05296
  tps: 2474.48933
>>>>>>> 94688f8c
 }
}
dps_results: {
 key: "TestElemental-AllItems-ExtractofNecromanticPower-40373"
 value: {
<<<<<<< HEAD
  dps: 3528.16237
  tps: 2478.73454
=======
  dps: 3349.58878
  tps: 2617.08151
>>>>>>> 94688f8c
 }
}
dps_results: {
 key: "TestElemental-AllItems-EyeoftheBroodmother-45308"
 value: {
<<<<<<< HEAD
  dps: 3634.65877
  tps: 2557.75552
=======
  dps: 3358.38257
  tps: 2609.02547
>>>>>>> 94688f8c
 }
}
dps_results: {
 key: "TestElemental-AllItems-Fathom-BroochoftheTidewalker-30663"
 value: {
<<<<<<< HEAD
  dps: 3528.3044
  tps: 2476.62381
=======
  dps: 3254.79915
  tps: 2532.95675
>>>>>>> 94688f8c
 }
}
dps_results: {
 key: "TestElemental-AllItems-FelstalkerArmor"
 value: {
  dps: 2908.4114
  tps: 2036.49866
 }
}
dps_results: {
 key: "TestElemental-AllItems-ForgeEmber-37660"
 value: {
<<<<<<< HEAD
  dps: 3589.41905
  tps: 2531.16676
=======
  dps: 3353.84744
  tps: 2611.03288
>>>>>>> 94688f8c
 }
}
dps_results: {
 key: "TestElemental-AllItems-ForlornSkyflareDiamond"
 value: {
<<<<<<< HEAD
  dps: 3485.6263
  tps: 2430.66799
=======
  dps: 3204.80687
  tps: 2489.51937
>>>>>>> 94688f8c
 }
}
dps_results: {
 key: "TestElemental-AllItems-ForlornStarflareDiamond"
 value: {
<<<<<<< HEAD
  dps: 3481.27485
  tps: 2427.73353
=======
  dps: 3200.85608
  tps: 2486.51336
>>>>>>> 94688f8c
 }
}
dps_results: {
 key: "TestElemental-AllItems-FrostWitch'sBattlegear"
 value: {
  dps: 3027.34231
  tps: 2126.34334
 }
}
dps_results: {
 key: "TestElemental-AllItems-FrostWitch'sRegalia"
 value: {
  dps: 4124.09719
  tps: 2882.8026
 }
}
dps_results: {
 key: "TestElemental-AllItems-FuryoftheFiveFlights-40431"
 value: {
<<<<<<< HEAD
  dps: 3442.64571
  tps: 2416.31515
=======
  dps: 3205.17377
  tps: 2494.58247
>>>>>>> 94688f8c
 }
}
dps_results: {
 key: "TestElemental-AllItems-FuturesightRune-38763"
 value: {
<<<<<<< HEAD
  dps: 3497.60686
  tps: 2453.57132
=======
  dps: 3255.59852
  tps: 2533.00189
>>>>>>> 94688f8c
 }
}
dps_results: {
 key: "TestElemental-AllItems-Gladiator'sEarthshaker"
 value: {
  dps: 2148.64798
  tps: 1491.30562
 }
}
dps_results: {
 key: "TestElemental-AllItems-Gladiator'sWartide"
 value: {
  dps: 2413.68468
  tps: 1676.75577
 }
}
dps_results: {
 key: "TestElemental-AllItems-IllustrationoftheDragonSoul-40432"
 value: {
<<<<<<< HEAD
  dps: 3601.08502
  tps: 2535.36117
=======
  dps: 3366.02866
  tps: 2616.98358
>>>>>>> 94688f8c
 }
}
dps_results: {
 key: "TestElemental-AllItems-ImpassiveSkyflareDiamond"
 value: {
<<<<<<< HEAD
  dps: 3450.39932
  tps: 2412.56972
=======
  dps: 3207.65738
  tps: 2498.77256
>>>>>>> 94688f8c
 }
}
dps_results: {
 key: "TestElemental-AllItems-ImpassiveStarflareDiamond"
 value: {
<<<<<<< HEAD
  dps: 3472.06566
  tps: 2430.40854
=======
  dps: 3199.37535
  tps: 2491.12327
>>>>>>> 94688f8c
 }
}
dps_results: {
 key: "TestElemental-AllItems-IncisorFragment-37723"
 value: {
<<<<<<< HEAD
  dps: 3494.12245
  tps: 2453.72797
=======
  dps: 3210.50981
  tps: 2492.37619
>>>>>>> 94688f8c
 }
}
dps_results: {
 key: "TestElemental-AllItems-InfusedColdstoneRune-35935"
 value: {
<<<<<<< HEAD
  dps: 3520.69214
  tps: 2472.90334
=======
  dps: 3249.63649
  tps: 2522.90965
>>>>>>> 94688f8c
 }
}
dps_results: {
 key: "TestElemental-AllItems-InsightfulEarthsiegeDiamond"
 value: {
<<<<<<< HEAD
  dps: 3608.56436
  tps: 2536.30121
=======
  dps: 3341.71423
  tps: 2607.9062
>>>>>>> 94688f8c
 }
}
dps_results: {
 key: "TestElemental-AllItems-InvigoratingEarthsiegeDiamond"
 value: {
<<<<<<< HEAD
  dps: 3463.86901
  tps: 2415.99569
=======
  dps: 3185.05296
  tps: 2474.48933
>>>>>>> 94688f8c
 }
}
dps_results: {
 key: "TestElemental-AllItems-Lavanthor'sTalisman-37872"
 value: {
<<<<<<< HEAD
  dps: 3442.64571
  tps: 2416.31515
=======
  dps: 3205.17377
  tps: 2494.58247
>>>>>>> 94688f8c
 }
}
dps_results: {
 key: "TestElemental-AllItems-MajesticDragonFigurine-40430"
 value: {
<<<<<<< HEAD
  dps: 3428.94276
  tps: 2399.94512
=======
  dps: 3170.30759
  tps: 2462.60712
>>>>>>> 94688f8c
 }
}
dps_results: {
 key: "TestElemental-AllItems-Mana-EtchedRegalia"
 value: {
  dps: 2335.33893
  tps: 1628.70846
 }
}
dps_results: {
 key: "TestElemental-AllItems-MeteoriteWhetstone-37390"
 value: {
<<<<<<< HEAD
  dps: 3518.40977
  tps: 2478.6617
=======
  dps: 3277.20305
  tps: 2552.27597
>>>>>>> 94688f8c
 }
}
dps_results: {
 key: "TestElemental-AllItems-NaturalAlignmentCrystal-19344"
 value: {
<<<<<<< HEAD
  dps: 3330.30235
  tps: 2332.55097
=======
  dps: 3165.81508
  tps: 2473.18631
>>>>>>> 94688f8c
 }
}
dps_results: {
 key: "TestElemental-AllItems-NetherscaleArmor"
 value: {
  dps: 3045.79997
  tps: 2138.87154
 }
}
dps_results: {
 key: "TestElemental-AllItems-NetherstrikeArmor"
 value: {
  dps: 3150.54095
  tps: 2206.16613
 }
}
dps_results: {
 key: "TestElemental-AllItems-Nobundo'sBattlegear"
 value: {
  dps: 3073.82706
  tps: 2172.5139
 }
}
dps_results: {
 key: "TestElemental-AllItems-Nobundo'sRegalia"
 value: {
  dps: 3840.72169
  tps: 2685.56098
 }
}
dps_results: {
 key: "TestElemental-AllItems-OfferingofSacrifice-37638"
 value: {
<<<<<<< HEAD
  dps: 3442.64571
  tps: 2416.31515
=======
  dps: 3205.17377
  tps: 2494.58247
>>>>>>> 94688f8c
 }
}
dps_results: {
 key: "TestElemental-AllItems-PersistentEarthshatterDiamond"
 value: {
<<<<<<< HEAD
  dps: 3463.86901
  tps: 2415.99569
=======
  dps: 3185.05296
  tps: 2474.48933
>>>>>>> 94688f8c
 }
}
dps_results: {
 key: "TestElemental-AllItems-PersistentEarthsiegeDiamond"
 value: {
<<<<<<< HEAD
  dps: 3463.86901
  tps: 2415.99569
=======
  dps: 3185.05296
  tps: 2474.48933
>>>>>>> 94688f8c
 }
}
dps_results: {
 key: "TestElemental-AllItems-PowerfulEarthshatterDiamond"
 value: {
<<<<<<< HEAD
  dps: 3463.86901
  tps: 2415.99569
=======
  dps: 3185.05296
  tps: 2474.48933
>>>>>>> 94688f8c
 }
}
dps_results: {
 key: "TestElemental-AllItems-PowerfulEarthsiegeDiamond"
 value: {
<<<<<<< HEAD
  dps: 3463.86901
  tps: 2415.99569
=======
  dps: 3185.05296
  tps: 2474.48933
>>>>>>> 94688f8c
 }
}
dps_results: {
 key: "TestElemental-AllItems-PrimalIntent"
 value: {
  dps: 2829.04533
  tps: 1968.824
 }
}
dps_results: {
 key: "TestElemental-AllItems-PurifiedShardoftheGods"
 value: {
<<<<<<< HEAD
  dps: 3442.64571
  tps: 2416.31515
=======
  dps: 3205.17377
  tps: 2494.58247
>>>>>>> 94688f8c
 }
}
dps_results: {
 key: "TestElemental-AllItems-ReignoftheDead-47316"
 value: {
<<<<<<< HEAD
  dps: 3753.05333
  tps: 2673.98012
=======
  dps: 3520.57734
  tps: 2775.70125
>>>>>>> 94688f8c
 }
}
dps_results: {
 key: "TestElemental-AllItems-ReignoftheDead-47477"
 value: {
<<<<<<< HEAD
  dps: 3787.32337
  tps: 2703.05758
=======
  dps: 3554.38939
  tps: 2806.00292
>>>>>>> 94688f8c
 }
}
dps_results: {
 key: "TestElemental-AllItems-RelentlessEarthsiegeDiamond"
 value: {
<<<<<<< HEAD
  dps: 3547.69238
  tps: 2481.53167
=======
  dps: 3271.60524
  tps: 2542.45549
>>>>>>> 94688f8c
 }
}
dps_results: {
 key: "TestElemental-AllItems-RevitalizingSkyflareDiamond"
 value: {
<<<<<<< HEAD
  dps: 3486.40673
  tps: 2429.09377
=======
  dps: 3247.28085
  tps: 2522.95996
>>>>>>> 94688f8c
 }
}
dps_results: {
 key: "TestElemental-AllItems-RuneofRepulsion-40372"
 value: {
<<<<<<< HEAD
  dps: 3442.64571
  tps: 2416.31515
=======
  dps: 3205.17377
  tps: 2494.58247
>>>>>>> 94688f8c
 }
}
dps_results: {
 key: "TestElemental-AllItems-SealofthePantheon-36993"
 value: {
<<<<<<< HEAD
  dps: 3442.64571
  tps: 2416.31515
=======
  dps: 3205.17377
  tps: 2494.58247
>>>>>>> 94688f8c
 }
}
dps_results: {
 key: "TestElemental-AllItems-Serrah'sStar-37559"
 value: {
<<<<<<< HEAD
  dps: 3504.95046
  tps: 2461.89352
=======
  dps: 3257.39419
  tps: 2530.60075
>>>>>>> 94688f8c
 }
}
dps_results: {
 key: "TestElemental-AllItems-ShinyShardoftheGods"
 value: {
<<<<<<< HEAD
  dps: 3442.64571
  tps: 2416.31515
=======
  dps: 3205.17377
  tps: 2494.58247
>>>>>>> 94688f8c
 }
}
dps_results: {
 key: "TestElemental-AllItems-Sindragosa'sFlawlessFang-50361"
 value: {
<<<<<<< HEAD
  dps: 3442.64571
  tps: 2416.31515
=======
  dps: 3205.17377
  tps: 2494.58247
>>>>>>> 94688f8c
 }
}
dps_results: {
 key: "TestElemental-AllItems-SkycallTotem-33506"
 value: {
<<<<<<< HEAD
  dps: 3585.14965
  tps: 2511.31411
=======
  dps: 3282.12662
  tps: 2551.32317
>>>>>>> 94688f8c
 }
}
dps_results: {
 key: "TestElemental-AllItems-SkyshatterHarness"
 value: {
  dps: 2225.2706
  tps: 1557.47094
 }
}
dps_results: {
 key: "TestElemental-AllItems-SkyshatterRegalia"
 value: {
  dps: 2763.67614
  tps: 1934.00694
 }
}
dps_results: {
 key: "TestElemental-AllItems-SparkofLife-37657"
 value: {
<<<<<<< HEAD
  dps: 3602.97105
  tps: 2533.50729
=======
  dps: 3315.98313
  tps: 2579.56621
>>>>>>> 94688f8c
 }
}
dps_results: {
 key: "TestElemental-AllItems-SpellstrikeInfusion"
 value: {
  dps: 2910.65057
  tps: 2029.91281
 }
}
dps_results: {
 key: "TestElemental-AllItems-Stonebreaker'sTotem-33507"
 value: {
<<<<<<< HEAD
  dps: 3566.16379
  tps: 2498.00248
=======
  dps: 3295.0951
  tps: 2567.24535
>>>>>>> 94688f8c
 }
}
dps_results: {
 key: "TestElemental-AllItems-StormshroudArmor"
 value: {
  dps: 2300.92265
  tps: 1601.1337
 }
}
dps_results: {
 key: "TestElemental-AllItems-StrengthoftheClefthoof"
 value: {
  dps: 2507.05084
  tps: 1741.38096
 }
}
dps_results: {
 key: "TestElemental-AllItems-SwiftSkyflareDiamond"
 value: {
<<<<<<< HEAD
  dps: 3463.86901
  tps: 2415.99569
=======
  dps: 3185.05296
  tps: 2474.48933
>>>>>>> 94688f8c
 }
}
dps_results: {
 key: "TestElemental-AllItems-SwiftStarflareDiamond"
 value: {
<<<<<<< HEAD
  dps: 3463.86901
  tps: 2415.99569
=======
  dps: 3185.05296
  tps: 2474.48933
>>>>>>> 94688f8c
 }
}
dps_results: {
 key: "TestElemental-AllItems-SwiftWindfireDiamond"
 value: {
<<<<<<< HEAD
  dps: 3463.86901
  tps: 2415.99569
=======
  dps: 3185.05296
  tps: 2474.48933
>>>>>>> 94688f8c
 }
}
dps_results: {
 key: "TestElemental-AllItems-TheFistsofFury"
 value: {
<<<<<<< HEAD
  dps: 2831.7956
  tps: 1976.28716
=======
  dps: 2574.81468
  tps: 2018.46922
>>>>>>> 94688f8c
 }
}
dps_results: {
 key: "TestElemental-AllItems-TheTwinStars"
 value: {
<<<<<<< HEAD
  dps: 3222.20438
  tps: 2253.19447
=======
  dps: 2955.62828
  tps: 2317.09701
>>>>>>> 94688f8c
 }
}
dps_results: {
 key: "TestElemental-AllItems-Thrall'sBattlegear"
 value: {
  dps: 3073.82706
  tps: 2172.5139
 }
}
dps_results: {
 key: "TestElemental-AllItems-Thrall'sRegalia"
 value: {
  dps: 3840.72169
  tps: 2685.56098
 }
}
dps_results: {
 key: "TestElemental-AllItems-ThunderingSkyflareDiamond"
 value: {
<<<<<<< HEAD
  dps: 3463.86901
  tps: 2415.99569
=======
  dps: 3185.05296
  tps: 2474.48933
>>>>>>> 94688f8c
 }
}
dps_results: {
 key: "TestElemental-AllItems-TidefuryRaiment"
 value: {
  dps: 2388.67815
  tps: 1662.77741
 }
}
dps_results: {
 key: "TestElemental-AllItems-TinyAbominationinaJar-50351"
 value: {
<<<<<<< HEAD
  dps: 3630.25603
  tps: 2536.34309
=======
  dps: 3353.08931
  tps: 2591.21977
>>>>>>> 94688f8c
 }
}
dps_results: {
 key: "TestElemental-AllItems-TinyAbominationinaJar-50706"
 value: {
<<<<<<< HEAD
  dps: 3630.25603
  tps: 2536.34309
=======
  dps: 3353.08931
  tps: 2591.21977
>>>>>>> 94688f8c
 }
}
dps_results: {
 key: "TestElemental-AllItems-TirelessSkyflareDiamond"
 value: {
<<<<<<< HEAD
  dps: 3485.6263
  tps: 2430.66799
=======
  dps: 3204.80687
  tps: 2489.51937
>>>>>>> 94688f8c
 }
}
dps_results: {
 key: "TestElemental-AllItems-TirelessStarflareDiamond"
 value: {
<<<<<<< HEAD
  dps: 3481.27485
  tps: 2427.73353
=======
  dps: 3200.85608
  tps: 2486.51336
>>>>>>> 94688f8c
 }
}
dps_results: {
 key: "TestElemental-AllItems-TotemofElectrifyingWind-47666"
 value: {
<<<<<<< HEAD
  dps: 3529.62952
  tps: 2469.69206
=======
  dps: 3332.48323
  tps: 2593.23264
>>>>>>> 94688f8c
 }
}
dps_results: {
 key: "TestElemental-AllItems-TotemoftheAvalanche-50463"
 value: {
<<<<<<< HEAD
  dps: 3566.16379
  tps: 2498.00248
=======
  dps: 3295.0951
  tps: 2567.24535
>>>>>>> 94688f8c
 }
}
dps_results: {
 key: "TestElemental-AllItems-TotemofthePulsingEarth-29389"
 value: {
<<<<<<< HEAD
  dps: 3566.16379
  tps: 2498.00248
=======
  dps: 3295.0951
  tps: 2567.24535
>>>>>>> 94688f8c
 }
}
dps_results: {
 key: "TestElemental-AllItems-TrenchantEarthshatterDiamond"
 value: {
<<<<<<< HEAD
  dps: 3481.27485
  tps: 2427.73353
=======
  dps: 3200.85608
  tps: 2486.51336
>>>>>>> 94688f8c
 }
}
dps_results: {
 key: "TestElemental-AllItems-TrenchantEarthsiegeDiamond"
 value: {
<<<<<<< HEAD
  dps: 3485.6263
  tps: 2430.66799
=======
  dps: 3204.80687
  tps: 2489.51937
>>>>>>> 94688f8c
 }
}
dps_results: {
 key: "TestElemental-AllItems-WastewalkerArmor"
 value: {
  dps: 2057.58289
  tps: 1407.19731
 }
}
dps_results: {
 key: "TestElemental-AllItems-WindhawkArmor"
 value: {
  dps: 3051.14389
  tps: 2132.32537
 }
}
dps_results: {
 key: "TestElemental-AllItems-WorldbreakerBattlegear"
 value: {
  dps: 2669.63182
  tps: 1863.3916
 }
}
dps_results: {
 key: "TestElemental-AllItems-WorldbreakerGarb"
 value: {
  dps: 3329.39052
  tps: 2355.34405
 }
}
dps_results: {
 key: "TestElemental-AllItems-WrathofSpellfire"
 value: {
  dps: 3084.30707
  tps: 2147.33693
 }
}
dps_results: {
 key: "TestElemental-Average-Default"
 value: {
<<<<<<< HEAD
  dps: 3529.69233
  tps: 2468.86523
=======
  dps: 3277.4322
  tps: 2547.00833
>>>>>>> 94688f8c
 }
}
dps_results: {
 key: "TestElemental-Settings-Orc-P1-Adaptive-FullBuffs-LongMultiTarget"
 value: {
<<<<<<< HEAD
  dps: 4293.64458
  tps: 3653.35498
=======
  dps: 4053.51863
  tps: 3764.55338
>>>>>>> 94688f8c
 }
}
dps_results: {
 key: "TestElemental-Settings-Orc-P1-Adaptive-FullBuffs-LongSingleTarget"
 value: {
<<<<<<< HEAD
  dps: 3572.10966
  tps: 2483.48411
=======
  dps: 3307.02563
  tps: 2570.52296
>>>>>>> 94688f8c
 }
}
dps_results: {
 key: "TestElemental-Settings-Orc-P1-Adaptive-FullBuffs-ShortSingleTarget"
 value: {
<<<<<<< HEAD
  dps: 4891.99184
  tps: 3055.19771
=======
  dps: 3926.5698
  tps: 3057.52443
>>>>>>> 94688f8c
 }
}
dps_results: {
 key: "TestElemental-Settings-Orc-P1-Adaptive-NoBuffs-LongMultiTarget"
 value: {
<<<<<<< HEAD
  dps: 2343.38687
  tps: 1643.28947
=======
  dps: 2065.63914
  tps: 1691.63214
>>>>>>> 94688f8c
 }
}
dps_results: {
 key: "TestElemental-Settings-Orc-P1-Adaptive-NoBuffs-LongSingleTarget"
 value: {
<<<<<<< HEAD
  dps: 2009.02877
  tps: 1314.92584
=======
  dps: 1755.58333
  tps: 1393.61959
>>>>>>> 94688f8c
 }
}
dps_results: {
 key: "TestElemental-Settings-Orc-P1-Adaptive-NoBuffs-ShortSingleTarget"
 value: {
<<<<<<< HEAD
  dps: 4332.78114
  tps: 2629.67845
=======
  dps: 3541.53391
  tps: 2736.73124
>>>>>>> 94688f8c
 }
}
dps_results: {
 key: "TestElemental-Settings-Troll-P1-Adaptive-FullBuffs-LongMultiTarget"
 value: {
<<<<<<< HEAD
  dps: 4223.83798
  tps: 3600.11297
=======
  dps: 3979.66416
  tps: 3708.81688
>>>>>>> 94688f8c
 }
}
dps_results: {
 key: "TestElemental-Settings-Troll-P1-Adaptive-FullBuffs-LongSingleTarget"
 value: {
<<<<<<< HEAD
  dps: 3533.88221
  tps: 2478.38399
=======
  dps: 3294.9196
  tps: 2567.65947
>>>>>>> 94688f8c
 }
}
dps_results: {
 key: "TestElemental-Settings-Troll-P1-Adaptive-FullBuffs-ShortSingleTarget"
 value: {
<<<<<<< HEAD
  dps: 4762.63182
  tps: 2991.86491
=======
  dps: 3912.47447
  tps: 3062.13808
>>>>>>> 94688f8c
 }
}
dps_results: {
 key: "TestElemental-Settings-Troll-P1-Adaptive-NoBuffs-LongMultiTarget"
 value: {
<<<<<<< HEAD
  dps: 2292.48547
  tps: 1613.51543
=======
  dps: 2090.3464
  tps: 1721.67018
>>>>>>> 94688f8c
 }
}
dps_results: {
 key: "TestElemental-Settings-Troll-P1-Adaptive-NoBuffs-LongSingleTarget"
 value: {
<<<<<<< HEAD
  dps: 2001.12279
  tps: 1330.43914
=======
  dps: 1738.1587
  tps: 1380.00398
>>>>>>> 94688f8c
 }
}
dps_results: {
 key: "TestElemental-Settings-Troll-P1-Adaptive-NoBuffs-ShortSingleTarget"
 value: {
<<<<<<< HEAD
  dps: 4212.47798
  tps: 2574.38221
=======
  dps: 3513.08665
  tps: 2715.88822
>>>>>>> 94688f8c
 }
}
dps_results: {
 key: "TestElemental-SwitchInFrontOfTarget-Default"
 value: {
<<<<<<< HEAD
  dps: 3500.47341
  tps: 2478.38399
=======
  dps: 3294.9196
  tps: 2567.65947
>>>>>>> 94688f8c
 }
}<|MERGE_RESOLUTION|>--- conflicted
+++ resolved
@@ -55,30 +55,19 @@
   weights: 0
   weights: 0
   weights: 0
-<<<<<<< HEAD
-  weights: 2.09981
-  weights: 0
-  weights: 0.88195
-=======
-  weights: 1.61407
-  weights: 0
-  weights: 0.80685
->>>>>>> 94688f8c
-  weights: 0
-  weights: 0
-  weights: 0
-  weights: 0
-  weights: 0
-  weights: 0
-  weights: 0
-  weights: 0
-<<<<<<< HEAD
-  weights: 2.48036
-  weights: 1.02391
-=======
-  weights: 2.71541
-  weights: 0.79374
->>>>>>> 94688f8c
+  weights: 2.10487
+  weights: 0
+  weights: 0.88471
+  weights: 0
+  weights: 0
+  weights: 0
+  weights: 0
+  weights: 0
+  weights: 0
+  weights: 0
+  weights: 0
+  weights: 2.48996
+  weights: 1.02498
   weights: 0
   weights: 0
   weights: 0
@@ -114,92 +103,57 @@
 dps_results: {
  key: "TestElemental-AllItems-AshtongueTalismanofVision-32491"
  value: {
-<<<<<<< HEAD
-  dps: 3442.64571
-  tps: 2416.31515
-=======
-  dps: 3205.17377
-  tps: 2494.58247
->>>>>>> 94688f8c
+  dps: 3456.34287
+  tps: 2428.6426
  }
 }
 dps_results: {
  key: "TestElemental-AllItems-AustereEarthsiegeDiamond"
  value: {
-<<<<<<< HEAD
-  dps: 3463.86901
-  tps: 2415.99569
-=======
-  dps: 3185.05296
-  tps: 2474.48933
->>>>>>> 94688f8c
+  dps: 3476.63266
+  tps: 2427.48298
  }
 }
 dps_results: {
  key: "TestElemental-AllItems-Bandit'sInsignia-40371"
  value: {
-<<<<<<< HEAD
-  dps: 3442.64571
-  tps: 2416.31515
-=======
-  dps: 3205.17377
-  tps: 2494.58247
->>>>>>> 94688f8c
+  dps: 3456.34287
+  tps: 2428.6426
  }
 }
 dps_results: {
  key: "TestElemental-AllItems-BeamingEarthsiegeDiamond"
  value: {
-<<<<<<< HEAD
-  dps: 3528.31749
-  tps: 2474.72018
-=======
-  dps: 3242.70437
-  tps: 2527.75749
+  dps: 3541.55631
+  tps: 2486.63511
  }
 }
 dps_results: {
  key: "TestElemental-AllItems-Beast-tamer'sShoulders-30892"
  value: {
-  dps: 2898.03389
-  tps: 2269.0761
->>>>>>> 94688f8c
+  dps: 3133.67135
+  tps: 2202.07603
  }
 }
 dps_results: {
  key: "TestElemental-AllItems-Bizuri'sTotemofShatteredIce-50458"
  value: {
-<<<<<<< HEAD
-  dps: 3519.92029
-  tps: 2465.96835
-=======
-  dps: 3274.85048
-  tps: 2543.88457
->>>>>>> 94688f8c
+  dps: 3533.82047
+  tps: 2478.47851
  }
 }
 dps_results: {
  key: "TestElemental-AllItems-BracingEarthsiegeDiamond"
  value: {
-<<<<<<< HEAD
-  dps: 3485.6263
-  tps: 2382.57889
-=======
-  dps: 3204.80687
-  tps: 2440.26569
->>>>>>> 94688f8c
+  dps: 3498.4533
+  tps: 2393.89229
  }
 }
 dps_results: {
  key: "TestElemental-AllItems-Braxley'sBackyardMoonshine-35937"
  value: {
-<<<<<<< HEAD
-  dps: 3479.09454
-  tps: 2438.21968
-=======
-  dps: 3150.46409
-  tps: 2455.12635
->>>>>>> 94688f8c
+  dps: 3493.09852
+  tps: 2450.82327
  }
 }
 dps_results: {
@@ -219,13 +173,8 @@
 dps_results: {
  key: "TestElemental-AllItems-ChaoticSkyflareDiamond"
  value: {
-<<<<<<< HEAD
-  dps: 3533.88221
-  tps: 2478.38399
-=======
-  dps: 3294.9196
-  tps: 2567.65947
->>>>>>> 94688f8c
+  dps: 3547.91864
+  tps: 2491.01677
  }
 }
 dps_results: {
@@ -245,85 +194,50 @@
 dps_results: {
  key: "TestElemental-AllItems-DarkmoonCard:Berserker!-42989"
  value: {
-<<<<<<< HEAD
-  dps: 3541.37897
-  tps: 2490.50577
-=======
-  dps: 3248.53213
-  tps: 2529.37227
->>>>>>> 94688f8c
+  dps: 3555.19769
+  tps: 2502.94262
  }
 }
 dps_results: {
  key: "TestElemental-AllItems-DarkmoonCard:Death-42990"
  value: {
-<<<<<<< HEAD
-  dps: 3562.34553
-  tps: 2518.47257
-=======
-  dps: 3326.87858
-  tps: 2596.22613
->>>>>>> 94688f8c
+  dps: 3576.2149
+  tps: 2530.95501
  }
 }
 dps_results: {
  key: "TestElemental-AllItems-DarkmoonCard:Greatness-42987"
  value: {
-<<<<<<< HEAD
-  dps: 3560.26164
-  tps: 2511.08434
-=======
-  dps: 3261.12032
-  tps: 2538.79968
->>>>>>> 94688f8c
+  dps: 3574.51581
+  tps: 2523.9131
  }
 }
 dps_results: {
  key: "TestElemental-AllItems-DarkmoonCard:Greatness-44253"
  value: {
-<<<<<<< HEAD
-  dps: 3560.26164
-  tps: 2511.08434
-=======
-  dps: 3261.12032
-  tps: 2538.79968
->>>>>>> 94688f8c
+  dps: 3574.51581
+  tps: 2523.9131
  }
 }
 dps_results: {
  key: "TestElemental-AllItems-DarkmoonCard:Greatness-44254"
  value: {
-<<<<<<< HEAD
-  dps: 3560.7732
-  tps: 2511.53583
-=======
-  dps: 3261.12032
-  tps: 2538.79968
->>>>>>> 94688f8c
+  dps: 3575.02737
+  tps: 2524.36458
  }
 }
 dps_results: {
  key: "TestElemental-AllItems-DeathKnight'sAnguish-38212"
  value: {
-<<<<<<< HEAD
-  dps: 3492.73366
-  tps: 2441.3347
-=======
-  dps: 3250.21557
-  tps: 2533.38602
->>>>>>> 94688f8c
+  dps: 3506.10945
+  tps: 2453.37292
  }
 }
 dps_results: {
  key: "TestElemental-AllItems-Defender'sCode-40257"
  value: {
-<<<<<<< HEAD
-  dps: 3442.64571
-  tps: 2416.31515
-=======
-  dps: 3205.17377
-  tps: 2494.58247
->>>>>>> 94688f8c
+  dps: 3456.34287
+  tps: 2428.6426
  }
 }
 dps_results: {
@@ -336,13 +250,8 @@
 dps_results: {
  key: "TestElemental-AllItems-DestructiveSkyflareDiamond"
  value: {
-<<<<<<< HEAD
-  dps: 3485.58193
-  tps: 2443.16691
-=======
-  dps: 3217.04913
-  tps: 2505.37362
->>>>>>> 94688f8c
+  dps: 3498.43712
+  tps: 2454.73659
  }
 }
 dps_results: {
@@ -362,97 +271,57 @@
 dps_results: {
  key: "TestElemental-AllItems-EffulgentSkyflareDiamond"
  value: {
-<<<<<<< HEAD
-  dps: 3463.86901
-  tps: 2415.99569
-=======
-  dps: 3185.05296
-  tps: 2474.48933
->>>>>>> 94688f8c
+  dps: 3476.63266
+  tps: 2427.48298
  }
 }
 dps_results: {
  key: "TestElemental-AllItems-EmberSkyflareDiamond"
  value: {
-<<<<<<< HEAD
-  dps: 3492.41498
-  tps: 2436.42917
-=======
-  dps: 3265.21613
-  tps: 2543.8059
->>>>>>> 94688f8c
+  dps: 3505.2354
+  tps: 2447.96755
  }
 }
 dps_results: {
  key: "TestElemental-AllItems-EnigmaticSkyflareDiamond"
  value: {
-<<<<<<< HEAD
-  dps: 3450.39932
-  tps: 2412.56972
-=======
-  dps: 3207.65738
-  tps: 2498.77256
->>>>>>> 94688f8c
+  dps: 3463.27677
+  tps: 2424.15942
  }
 }
 dps_results: {
  key: "TestElemental-AllItems-EnigmaticStarflareDiamond"
  value: {
-<<<<<<< HEAD
-  dps: 3472.06566
-  tps: 2430.40854
-=======
-  dps: 3199.37535
-  tps: 2491.12327
->>>>>>> 94688f8c
+  dps: 3484.95619
+  tps: 2442.01002
  }
 }
 dps_results: {
  key: "TestElemental-AllItems-EternalEarthsiegeDiamond"
  value: {
-<<<<<<< HEAD
-  dps: 3463.86901
-  tps: 2415.99569
-=======
-  dps: 3185.05296
-  tps: 2474.48933
->>>>>>> 94688f8c
+  dps: 3476.63266
+  tps: 2427.48298
  }
 }
 dps_results: {
  key: "TestElemental-AllItems-ExtractofNecromanticPower-40373"
  value: {
-<<<<<<< HEAD
-  dps: 3528.16237
-  tps: 2478.73454
-=======
-  dps: 3349.58878
-  tps: 2617.08151
->>>>>>> 94688f8c
+  dps: 3541.96008
+  tps: 2491.15248
  }
 }
 dps_results: {
  key: "TestElemental-AllItems-EyeoftheBroodmother-45308"
  value: {
-<<<<<<< HEAD
-  dps: 3634.65877
-  tps: 2557.75552
-=======
-  dps: 3358.38257
-  tps: 2609.02547
->>>>>>> 94688f8c
+  dps: 3648.86496
+  tps: 2570.5411
  }
 }
 dps_results: {
  key: "TestElemental-AllItems-Fathom-BroochoftheTidewalker-30663"
  value: {
-<<<<<<< HEAD
-  dps: 3528.3044
-  tps: 2476.62381
-=======
-  dps: 3254.79915
-  tps: 2532.95675
->>>>>>> 94688f8c
+  dps: 3542.1592
+  tps: 2489.09313
  }
 }
 dps_results: {
@@ -465,37 +334,22 @@
 dps_results: {
  key: "TestElemental-AllItems-ForgeEmber-37660"
  value: {
-<<<<<<< HEAD
-  dps: 3589.41905
-  tps: 2531.16676
-=======
-  dps: 3353.84744
-  tps: 2611.03288
->>>>>>> 94688f8c
+  dps: 3603.639
+  tps: 2543.96472
  }
 }
 dps_results: {
  key: "TestElemental-AllItems-ForlornSkyflareDiamond"
  value: {
-<<<<<<< HEAD
-  dps: 3485.6263
-  tps: 2430.66799
-=======
-  dps: 3204.80687
-  tps: 2489.51937
->>>>>>> 94688f8c
+  dps: 3498.4533
+  tps: 2442.21228
  }
 }
 dps_results: {
  key: "TestElemental-AllItems-ForlornStarflareDiamond"
  value: {
-<<<<<<< HEAD
-  dps: 3481.27485
-  tps: 2427.73353
-=======
-  dps: 3200.85608
-  tps: 2486.51336
->>>>>>> 94688f8c
+  dps: 3494.08917
+  tps: 2439.26642
  }
 }
 dps_results: {
@@ -515,25 +369,15 @@
 dps_results: {
  key: "TestElemental-AllItems-FuryoftheFiveFlights-40431"
  value: {
-<<<<<<< HEAD
-  dps: 3442.64571
-  tps: 2416.31515
-=======
-  dps: 3205.17377
-  tps: 2494.58247
->>>>>>> 94688f8c
+  dps: 3456.34287
+  tps: 2428.6426
  }
 }
 dps_results: {
  key: "TestElemental-AllItems-FuturesightRune-38763"
  value: {
-<<<<<<< HEAD
-  dps: 3497.60686
-  tps: 2453.57132
-=======
-  dps: 3255.59852
-  tps: 2533.00189
->>>>>>> 94688f8c
+  dps: 3511.4755
+  tps: 2466.05309
  }
 }
 dps_results: {
@@ -553,109 +397,64 @@
 dps_results: {
  key: "TestElemental-AllItems-IllustrationoftheDragonSoul-40432"
  value: {
-<<<<<<< HEAD
-  dps: 3601.08502
-  tps: 2535.36117
-=======
-  dps: 3366.02866
-  tps: 2616.98358
->>>>>>> 94688f8c
+  dps: 3615.32688
+  tps: 2548.17885
  }
 }
 dps_results: {
  key: "TestElemental-AllItems-ImpassiveSkyflareDiamond"
  value: {
-<<<<<<< HEAD
-  dps: 3450.39932
-  tps: 2412.56972
-=======
-  dps: 3207.65738
-  tps: 2498.77256
->>>>>>> 94688f8c
+  dps: 3463.27677
+  tps: 2424.15942
  }
 }
 dps_results: {
  key: "TestElemental-AllItems-ImpassiveStarflareDiamond"
  value: {
-<<<<<<< HEAD
-  dps: 3472.06566
-  tps: 2430.40854
-=======
-  dps: 3199.37535
-  tps: 2491.12327
->>>>>>> 94688f8c
+  dps: 3484.95619
+  tps: 2442.01002
  }
 }
 dps_results: {
  key: "TestElemental-AllItems-IncisorFragment-37723"
  value: {
-<<<<<<< HEAD
-  dps: 3494.12245
-  tps: 2453.72797
-=======
-  dps: 3210.50981
-  tps: 2492.37619
->>>>>>> 94688f8c
+  dps: 3508.2323
+  tps: 2466.42684
  }
 }
 dps_results: {
  key: "TestElemental-AllItems-InfusedColdstoneRune-35935"
  value: {
-<<<<<<< HEAD
-  dps: 3520.69214
-  tps: 2472.90334
-=======
-  dps: 3249.63649
-  tps: 2522.90965
->>>>>>> 94688f8c
+  dps: 3534.63233
+  tps: 2485.44952
  }
 }
 dps_results: {
  key: "TestElemental-AllItems-InsightfulEarthsiegeDiamond"
  value: {
-<<<<<<< HEAD
-  dps: 3608.56436
-  tps: 2536.30121
-=======
-  dps: 3341.71423
-  tps: 2607.9062
->>>>>>> 94688f8c
+  dps: 3621.69471
+  tps: 2548.11853
  }
 }
 dps_results: {
  key: "TestElemental-AllItems-InvigoratingEarthsiegeDiamond"
  value: {
-<<<<<<< HEAD
-  dps: 3463.86901
-  tps: 2415.99569
-=======
-  dps: 3185.05296
-  tps: 2474.48933
->>>>>>> 94688f8c
+  dps: 3476.63266
+  tps: 2427.48298
  }
 }
 dps_results: {
  key: "TestElemental-AllItems-Lavanthor'sTalisman-37872"
  value: {
-<<<<<<< HEAD
-  dps: 3442.64571
-  tps: 2416.31515
-=======
-  dps: 3205.17377
-  tps: 2494.58247
->>>>>>> 94688f8c
+  dps: 3456.34287
+  tps: 2428.6426
  }
 }
 dps_results: {
  key: "TestElemental-AllItems-MajesticDragonFigurine-40430"
  value: {
-<<<<<<< HEAD
-  dps: 3428.94276
-  tps: 2399.94512
-=======
-  dps: 3170.30759
-  tps: 2462.60712
->>>>>>> 94688f8c
+  dps: 3442.73125
+  tps: 2412.35476
  }
 }
 dps_results: {
@@ -668,25 +467,15 @@
 dps_results: {
  key: "TestElemental-AllItems-MeteoriteWhetstone-37390"
  value: {
-<<<<<<< HEAD
-  dps: 3518.40977
-  tps: 2478.6617
-=======
-  dps: 3277.20305
-  tps: 2552.27597
->>>>>>> 94688f8c
+  dps: 3532.20731
+  tps: 2491.07948
  }
 }
 dps_results: {
  key: "TestElemental-AllItems-NaturalAlignmentCrystal-19344"
  value: {
-<<<<<<< HEAD
-  dps: 3330.30235
-  tps: 2332.55097
-=======
-  dps: 3165.81508
-  tps: 2473.18631
->>>>>>> 94688f8c
+  dps: 3343.66244
+  tps: 2344.57505
  }
 }
 dps_results: {
@@ -720,61 +509,36 @@
 dps_results: {
  key: "TestElemental-AllItems-OfferingofSacrifice-37638"
  value: {
-<<<<<<< HEAD
-  dps: 3442.64571
-  tps: 2416.31515
-=======
-  dps: 3205.17377
-  tps: 2494.58247
->>>>>>> 94688f8c
+  dps: 3456.34287
+  tps: 2428.6426
  }
 }
 dps_results: {
  key: "TestElemental-AllItems-PersistentEarthshatterDiamond"
  value: {
-<<<<<<< HEAD
-  dps: 3463.86901
-  tps: 2415.99569
-=======
-  dps: 3185.05296
-  tps: 2474.48933
->>>>>>> 94688f8c
+  dps: 3476.63266
+  tps: 2427.48298
  }
 }
 dps_results: {
  key: "TestElemental-AllItems-PersistentEarthsiegeDiamond"
  value: {
-<<<<<<< HEAD
-  dps: 3463.86901
-  tps: 2415.99569
-=======
-  dps: 3185.05296
-  tps: 2474.48933
->>>>>>> 94688f8c
+  dps: 3476.63266
+  tps: 2427.48298
  }
 }
 dps_results: {
  key: "TestElemental-AllItems-PowerfulEarthshatterDiamond"
  value: {
-<<<<<<< HEAD
-  dps: 3463.86901
-  tps: 2415.99569
-=======
-  dps: 3185.05296
-  tps: 2474.48933
->>>>>>> 94688f8c
+  dps: 3476.63266
+  tps: 2427.48298
  }
 }
 dps_results: {
  key: "TestElemental-AllItems-PowerfulEarthsiegeDiamond"
  value: {
-<<<<<<< HEAD
-  dps: 3463.86901
-  tps: 2415.99569
-=======
-  dps: 3185.05296
-  tps: 2474.48933
->>>>>>> 94688f8c
+  dps: 3476.63266
+  tps: 2427.48298
  }
 }
 dps_results: {
@@ -787,133 +551,78 @@
 dps_results: {
  key: "TestElemental-AllItems-PurifiedShardoftheGods"
  value: {
-<<<<<<< HEAD
-  dps: 3442.64571
-  tps: 2416.31515
-=======
-  dps: 3205.17377
-  tps: 2494.58247
->>>>>>> 94688f8c
+  dps: 3456.34287
+  tps: 2428.6426
  }
 }
 dps_results: {
  key: "TestElemental-AllItems-ReignoftheDead-47316"
  value: {
-<<<<<<< HEAD
-  dps: 3753.05333
-  tps: 2673.98012
-=======
-  dps: 3520.57734
-  tps: 2775.70125
->>>>>>> 94688f8c
+  dps: 3767.56869
+  tps: 2687.04394
  }
 }
 dps_results: {
  key: "TestElemental-AllItems-ReignoftheDead-47477"
  value: {
-<<<<<<< HEAD
-  dps: 3787.32337
-  tps: 2703.05758
-=======
-  dps: 3554.38939
-  tps: 2806.00292
->>>>>>> 94688f8c
+  dps: 3801.89001
+  tps: 2716.16755
  }
 }
 dps_results: {
  key: "TestElemental-AllItems-RelentlessEarthsiegeDiamond"
  value: {
-<<<<<<< HEAD
-  dps: 3547.69238
-  tps: 2481.53167
-=======
-  dps: 3271.60524
-  tps: 2542.45549
->>>>>>> 94688f8c
+  dps: 3561.60476
+  tps: 2494.05281
  }
 }
 dps_results: {
  key: "TestElemental-AllItems-RevitalizingSkyflareDiamond"
  value: {
-<<<<<<< HEAD
-  dps: 3486.40673
-  tps: 2429.09377
-=======
-  dps: 3247.28085
-  tps: 2522.95996
->>>>>>> 94688f8c
+  dps: 3499.501
+  tps: 2440.8786
  }
 }
 dps_results: {
  key: "TestElemental-AllItems-RuneofRepulsion-40372"
  value: {
-<<<<<<< HEAD
-  dps: 3442.64571
-  tps: 2416.31515
-=======
-  dps: 3205.17377
-  tps: 2494.58247
->>>>>>> 94688f8c
+  dps: 3456.34287
+  tps: 2428.6426
  }
 }
 dps_results: {
  key: "TestElemental-AllItems-SealofthePantheon-36993"
  value: {
-<<<<<<< HEAD
-  dps: 3442.64571
-  tps: 2416.31515
-=======
-  dps: 3205.17377
-  tps: 2494.58247
->>>>>>> 94688f8c
+  dps: 3456.34287
+  tps: 2428.6426
  }
 }
 dps_results: {
  key: "TestElemental-AllItems-Serrah'sStar-37559"
  value: {
-<<<<<<< HEAD
-  dps: 3504.95046
-  tps: 2461.89352
-=======
-  dps: 3257.39419
-  tps: 2530.60075
->>>>>>> 94688f8c
+  dps: 3518.99117
+  tps: 2474.53016
  }
 }
 dps_results: {
  key: "TestElemental-AllItems-ShinyShardoftheGods"
  value: {
-<<<<<<< HEAD
-  dps: 3442.64571
-  tps: 2416.31515
-=======
-  dps: 3205.17377
-  tps: 2494.58247
->>>>>>> 94688f8c
+  dps: 3456.34287
+  tps: 2428.6426
  }
 }
 dps_results: {
  key: "TestElemental-AllItems-Sindragosa'sFlawlessFang-50361"
  value: {
-<<<<<<< HEAD
-  dps: 3442.64571
-  tps: 2416.31515
-=======
-  dps: 3205.17377
-  tps: 2494.58247
->>>>>>> 94688f8c
+  dps: 3456.34287
+  tps: 2428.6426
  }
 }
 dps_results: {
  key: "TestElemental-AllItems-SkycallTotem-33506"
  value: {
-<<<<<<< HEAD
-  dps: 3585.14965
-  tps: 2511.31411
-=======
-  dps: 3282.12662
-  tps: 2551.32317
->>>>>>> 94688f8c
+  dps: 3599.46763
+  tps: 2524.20029
  }
 }
 dps_results: {
@@ -933,13 +642,8 @@
 dps_results: {
  key: "TestElemental-AllItems-SparkofLife-37657"
  value: {
-<<<<<<< HEAD
-  dps: 3602.97105
-  tps: 2533.50729
-=======
-  dps: 3315.98313
-  tps: 2579.56621
->>>>>>> 94688f8c
+  dps: 3617.08549
+  tps: 2546.21028
  }
 }
 dps_results: {
@@ -952,13 +656,8 @@
 dps_results: {
  key: "TestElemental-AllItems-Stonebreaker'sTotem-33507"
  value: {
-<<<<<<< HEAD
-  dps: 3566.16379
-  tps: 2498.00248
-=======
-  dps: 3295.0951
-  tps: 2567.24535
->>>>>>> 94688f8c
+  dps: 3580.62144
+  tps: 2511.01436
  }
 }
 dps_results: {
@@ -978,61 +677,36 @@
 dps_results: {
  key: "TestElemental-AllItems-SwiftSkyflareDiamond"
  value: {
-<<<<<<< HEAD
-  dps: 3463.86901
-  tps: 2415.99569
-=======
-  dps: 3185.05296
-  tps: 2474.48933
->>>>>>> 94688f8c
+  dps: 3476.63266
+  tps: 2427.48298
  }
 }
 dps_results: {
  key: "TestElemental-AllItems-SwiftStarflareDiamond"
  value: {
-<<<<<<< HEAD
-  dps: 3463.86901
-  tps: 2415.99569
-=======
-  dps: 3185.05296
-  tps: 2474.48933
->>>>>>> 94688f8c
+  dps: 3476.63266
+  tps: 2427.48298
  }
 }
 dps_results: {
  key: "TestElemental-AllItems-SwiftWindfireDiamond"
  value: {
-<<<<<<< HEAD
-  dps: 3463.86901
-  tps: 2415.99569
-=======
-  dps: 3185.05296
-  tps: 2474.48933
->>>>>>> 94688f8c
+  dps: 3476.63266
+  tps: 2427.48298
  }
 }
 dps_results: {
  key: "TestElemental-AllItems-TheFistsofFury"
  value: {
-<<<<<<< HEAD
-  dps: 2831.7956
-  tps: 1976.28716
-=======
-  dps: 2574.81468
-  tps: 2018.46922
->>>>>>> 94688f8c
+  dps: 2843.64776
+  tps: 1986.9541
  }
 }
 dps_results: {
  key: "TestElemental-AllItems-TheTwinStars"
  value: {
-<<<<<<< HEAD
-  dps: 3222.20438
-  tps: 2253.19447
-=======
-  dps: 2955.62828
-  tps: 2317.09701
->>>>>>> 94688f8c
+  dps: 3235.73886
+  tps: 2265.37551
  }
 }
 dps_results: {
@@ -1052,13 +726,8 @@
 dps_results: {
  key: "TestElemental-AllItems-ThunderingSkyflareDiamond"
  value: {
-<<<<<<< HEAD
-  dps: 3463.86901
-  tps: 2415.99569
-=======
-  dps: 3185.05296
-  tps: 2474.48933
->>>>>>> 94688f8c
+  dps: 3476.63266
+  tps: 2427.48298
  }
 }
 dps_results: {
@@ -1071,109 +740,64 @@
 dps_results: {
  key: "TestElemental-AllItems-TinyAbominationinaJar-50351"
  value: {
-<<<<<<< HEAD
-  dps: 3630.25603
-  tps: 2536.34309
-=======
-  dps: 3353.08931
-  tps: 2591.21977
->>>>>>> 94688f8c
+  dps: 3644.76996
+  tps: 2549.40563
  }
 }
 dps_results: {
  key: "TestElemental-AllItems-TinyAbominationinaJar-50706"
  value: {
-<<<<<<< HEAD
-  dps: 3630.25603
-  tps: 2536.34309
-=======
-  dps: 3353.08931
-  tps: 2591.21977
->>>>>>> 94688f8c
+  dps: 3644.76996
+  tps: 2549.40563
  }
 }
 dps_results: {
  key: "TestElemental-AllItems-TirelessSkyflareDiamond"
  value: {
-<<<<<<< HEAD
-  dps: 3485.6263
-  tps: 2430.66799
-=======
-  dps: 3204.80687
-  tps: 2489.51937
->>>>>>> 94688f8c
+  dps: 3498.4533
+  tps: 2442.21228
  }
 }
 dps_results: {
  key: "TestElemental-AllItems-TirelessStarflareDiamond"
  value: {
-<<<<<<< HEAD
-  dps: 3481.27485
-  tps: 2427.73353
-=======
-  dps: 3200.85608
-  tps: 2486.51336
->>>>>>> 94688f8c
+  dps: 3494.08917
+  tps: 2439.26642
  }
 }
 dps_results: {
  key: "TestElemental-AllItems-TotemofElectrifyingWind-47666"
  value: {
-<<<<<<< HEAD
-  dps: 3529.62952
-  tps: 2469.69206
-=======
-  dps: 3332.48323
-  tps: 2593.23264
->>>>>>> 94688f8c
+  dps: 3543.30513
+  tps: 2482.00011
  }
 }
 dps_results: {
  key: "TestElemental-AllItems-TotemoftheAvalanche-50463"
  value: {
-<<<<<<< HEAD
-  dps: 3566.16379
-  tps: 2498.00248
-=======
-  dps: 3295.0951
-  tps: 2567.24535
->>>>>>> 94688f8c
+  dps: 3580.62144
+  tps: 2511.01436
  }
 }
 dps_results: {
  key: "TestElemental-AllItems-TotemofthePulsingEarth-29389"
  value: {
-<<<<<<< HEAD
-  dps: 3566.16379
-  tps: 2498.00248
-=======
-  dps: 3295.0951
-  tps: 2567.24535
->>>>>>> 94688f8c
+  dps: 3580.62144
+  tps: 2511.01436
  }
 }
 dps_results: {
  key: "TestElemental-AllItems-TrenchantEarthshatterDiamond"
  value: {
-<<<<<<< HEAD
-  dps: 3481.27485
-  tps: 2427.73353
-=======
-  dps: 3200.85608
-  tps: 2486.51336
->>>>>>> 94688f8c
+  dps: 3494.08917
+  tps: 2439.26642
  }
 }
 dps_results: {
  key: "TestElemental-AllItems-TrenchantEarthsiegeDiamond"
  value: {
-<<<<<<< HEAD
-  dps: 3485.6263
-  tps: 2430.66799
-=======
-  dps: 3204.80687
-  tps: 2489.51937
->>>>>>> 94688f8c
+  dps: 3498.4533
+  tps: 2442.21228
  }
 }
 dps_results: {
@@ -1214,168 +838,98 @@
 dps_results: {
  key: "TestElemental-Average-Default"
  value: {
-<<<<<<< HEAD
-  dps: 3529.69233
-  tps: 2468.86523
-=======
-  dps: 3277.4322
-  tps: 2547.00833
->>>>>>> 94688f8c
+  dps: 3543.71874
+  tps: 2481.489
  }
 }
 dps_results: {
  key: "TestElemental-Settings-Orc-P1-Adaptive-FullBuffs-LongMultiTarget"
  value: {
-<<<<<<< HEAD
-  dps: 4293.64458
-  tps: 3653.35498
-=======
-  dps: 4053.51863
-  tps: 3764.55338
->>>>>>> 94688f8c
+  dps: 4306.82511
+  tps: 3665.21746
  }
 }
 dps_results: {
  key: "TestElemental-Settings-Orc-P1-Adaptive-FullBuffs-LongSingleTarget"
  value: {
-<<<<<<< HEAD
-  dps: 3572.10966
-  tps: 2483.48411
-=======
-  dps: 3307.02563
-  tps: 2570.52296
->>>>>>> 94688f8c
+  dps: 3585.71521
+  tps: 2495.72911
  }
 }
 dps_results: {
  key: "TestElemental-Settings-Orc-P1-Adaptive-FullBuffs-ShortSingleTarget"
  value: {
-<<<<<<< HEAD
-  dps: 4891.99184
-  tps: 3055.19771
-=======
-  dps: 3926.5698
-  tps: 3057.52443
->>>>>>> 94688f8c
+  dps: 4906.84911
+  tps: 3068.56925
  }
 }
 dps_results: {
  key: "TestElemental-Settings-Orc-P1-Adaptive-NoBuffs-LongMultiTarget"
  value: {
-<<<<<<< HEAD
-  dps: 2343.38687
-  tps: 1643.28947
-=======
-  dps: 2065.63914
-  tps: 1691.63214
->>>>>>> 94688f8c
+  dps: 2352.42697
+  tps: 1651.42556
  }
 }
 dps_results: {
  key: "TestElemental-Settings-Orc-P1-Adaptive-NoBuffs-LongSingleTarget"
  value: {
-<<<<<<< HEAD
-  dps: 2009.02877
-  tps: 1314.92584
-=======
-  dps: 1755.58333
-  tps: 1393.61959
->>>>>>> 94688f8c
+  dps: 2018.45602
+  tps: 1323.41036
  }
 }
 dps_results: {
  key: "TestElemental-Settings-Orc-P1-Adaptive-NoBuffs-ShortSingleTarget"
  value: {
-<<<<<<< HEAD
-  dps: 4332.78114
-  tps: 2629.67845
-=======
-  dps: 3541.53391
-  tps: 2736.73124
->>>>>>> 94688f8c
+  dps: 4346.64697
+  tps: 2642.1577
  }
 }
 dps_results: {
  key: "TestElemental-Settings-Troll-P1-Adaptive-FullBuffs-LongMultiTarget"
  value: {
-<<<<<<< HEAD
-  dps: 4223.83798
-  tps: 3600.11297
-=======
-  dps: 3979.66416
-  tps: 3708.81688
->>>>>>> 94688f8c
+  dps: 4236.9285
+  tps: 3611.89445
  }
 }
 dps_results: {
  key: "TestElemental-Settings-Troll-P1-Adaptive-FullBuffs-LongSingleTarget"
  value: {
-<<<<<<< HEAD
-  dps: 3533.88221
-  tps: 2478.38399
-=======
-  dps: 3294.9196
-  tps: 2567.65947
->>>>>>> 94688f8c
+  dps: 3547.91864
+  tps: 2491.01677
  }
 }
 dps_results: {
  key: "TestElemental-Settings-Troll-P1-Adaptive-FullBuffs-ShortSingleTarget"
  value: {
-<<<<<<< HEAD
-  dps: 4762.63182
-  tps: 2991.86491
-=======
-  dps: 3912.47447
-  tps: 3062.13808
->>>>>>> 94688f8c
+  dps: 4777.88225
+  tps: 3005.5903
  }
 }
 dps_results: {
  key: "TestElemental-Settings-Troll-P1-Adaptive-NoBuffs-LongMultiTarget"
  value: {
-<<<<<<< HEAD
-  dps: 2292.48547
-  tps: 1613.51543
-=======
-  dps: 2090.3464
-  tps: 1721.67018
->>>>>>> 94688f8c
+  dps: 2301.70741
+  tps: 1621.81518
  }
 }
 dps_results: {
  key: "TestElemental-Settings-Troll-P1-Adaptive-NoBuffs-LongSingleTarget"
  value: {
-<<<<<<< HEAD
-  dps: 2001.12279
-  tps: 1330.43914
-=======
-  dps: 1738.1587
-  tps: 1380.00398
->>>>>>> 94688f8c
+  dps: 2010.74058
+  tps: 1339.09515
  }
 }
 dps_results: {
  key: "TestElemental-Settings-Troll-P1-Adaptive-NoBuffs-ShortSingleTarget"
  value: {
-<<<<<<< HEAD
-  dps: 4212.47798
-  tps: 2574.38221
-=======
-  dps: 3513.08665
-  tps: 2715.88822
->>>>>>> 94688f8c
+  dps: 4226.34386
+  tps: 2586.86151
  }
 }
 dps_results: {
  key: "TestElemental-SwitchInFrontOfTarget-Default"
  value: {
-<<<<<<< HEAD
-  dps: 3500.47341
-  tps: 2478.38399
-=======
-  dps: 3294.9196
-  tps: 2567.65947
->>>>>>> 94688f8c
+  dps: 3514.50983
+  tps: 2491.01677
  }
 }