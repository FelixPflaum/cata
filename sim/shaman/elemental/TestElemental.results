character_stats_results: {
 key: "TestElemental-CharacterStats-Default"
 value: {
  final_stats: 393.8
  final_stats: 344.3
  final_stats: 1491.05
  final_stats: 1138.5
  final_stats: 355.3
  final_stats: 2512
  final_stats: 372.62
  final_stats: 209
  final_stats: 1285.1632
  final_stats: 534
  final_stats: 0
  final_stats: 1672.11
  final_stats: 209
  final_stats: 1194.36486
  final_stats: 534
  final_stats: 0
  final_stats: 0
  final_stats: 21193.5
  final_stats: 0
  final_stats: 0
  final_stats: 18987.1
  final_stats: 755.7
  final_stats: 0
  final_stats: 0
  final_stats: 221
  final_stats: 0
  final_stats: 0
  final_stats: 0
  final_stats: 21669.5
  final_stats: 75
  final_stats: 75
  final_stats: 75
  final_stats: 75
  final_stats: 130
  final_stats: 0
  final_stats: 0
  final_stats: 0
  final_stats: 0
  final_stats: 0
 }
}
stat_weights_results: {
 key: "TestElemental-StatWeights-Default"
 value: {
  weights: 0
  weights: 0
  weights: 0
  weights: 0.17701
  weights: 0
  weights: 1.04058
  weights: 0
  weights: 1.97395
  weights: 0.55751
  weights: 0
  weights: 0
  weights: 0
  weights: 0
  weights: 0
  weights: 0
  weights: 0
  weights: 0
  weights: 0
  weights: 0
  weights: 0
  weights: 0
  weights: 0
  weights: 0
  weights: 0
  weights: 0
  weights: 0
  weights: 0
  weights: 0
  weights: 0
  weights: 0
  weights: 0
  weights: 0
  weights: 0
  weights: 0
  weights: 0
  weights: 0
  weights: 0
  weights: 0
  weights: 0
 }
}
dps_results: {
 key: "TestElemental-AllItems-AshtongueTalismanofVision-32491"
 value: {
<<<<<<< HEAD
  dps: 3991.94714
  tps: 3071.34141
=======
  dps: 4008.79548
  tps: 3084.68336
>>>>>>> 791e82e8
 }
}
dps_results: {
 key: "TestElemental-AllItems-AustereEarthsiegeDiamond"
 value: {
<<<<<<< HEAD
  dps: 4048.89646
  tps: 3104.99135
=======
  dps: 4053.64244
  tps: 3118.67921
>>>>>>> 791e82e8
 }
}
dps_results: {
 key: "TestElemental-AllItems-Bandit'sInsignia-40371"
 value: {
<<<<<<< HEAD
  dps: 3991.94714
  tps: 3071.34141
=======
  dps: 4008.79548
  tps: 3084.68336
>>>>>>> 791e82e8
 }
}
dps_results: {
 key: "TestElemental-AllItems-BeamingEarthsiegeDiamond"
 value: {
<<<<<<< HEAD
  dps: 4060.87499
  tps: 3114.49018
=======
  dps: 4064.0457
  tps: 3126.25595
>>>>>>> 791e82e8
 }
}
dps_results: {
 key: "TestElemental-AllItems-Beast-tamer'sShoulders-30892"
 value: {
<<<<<<< HEAD
  dps: 3903.68306
  tps: 3004.14284
=======
  dps: 3921.14218
  tps: 3026.89105
>>>>>>> 791e82e8
 }
}
dps_results: {
 key: "TestElemental-AllItems-Bizuri'sTotemofShatteredIce-50458"
 value: {
<<<<<<< HEAD
  dps: 4325.61761
  tps: 3320.3431
=======
  dps: 4328.0022
  tps: 3318.36292
>>>>>>> 791e82e8
 }
}
dps_results: {
 key: "TestElemental-AllItems-BlessedGarboftheUndeadSlayer"
 value: {
  dps: 3301.29712
  tps: 2563.25508
 }
}
dps_results: {
 key: "TestElemental-AllItems-BlessedRegaliaofUndeadCleansing"
 value: {
  dps: 3449.17293
  tps: 2676.3701
 }
}
dps_results: {
 key: "TestElemental-AllItems-BracingEarthsiegeDiamond"
 value: {
<<<<<<< HEAD
  dps: 4074.06113
  tps: 3062.06824
=======
  dps: 4078.80665
  tps: 3075.55267
>>>>>>> 791e82e8
 }
}
dps_results: {
 key: "TestElemental-AllItems-ChaoticSkyflareDiamond"
 value: {
<<<<<<< HEAD
  dps: 4177.41186
  tps: 3204.42691
=======
  dps: 4180.56596
  tps: 3216.84387
>>>>>>> 791e82e8
 }
}
dps_results: {
 key: "TestElemental-AllItems-DarkmoonCard:Berserker!-42989"
 value: {
<<<<<<< HEAD
  dps: 4056.71902
  tps: 3120.07889
=======
  dps: 4063.31389
  tps: 3123.5983
>>>>>>> 791e82e8
 }
}
dps_results: {
 key: "TestElemental-AllItems-DarkmoonCard:Death-42990"
 value: {
<<<<<<< HEAD
  dps: 4107.10286
  tps: 3166.98317
=======
  dps: 4096.72682
  tps: 3165.66587
>>>>>>> 791e82e8
 }
}
dps_results: {
 key: "TestElemental-AllItems-DarkmoonCard:Greatness-42987"
 value: {
<<<<<<< HEAD
  dps: 4014.58264
  tps: 3089.52343
=======
  dps: 4015.86324
  tps: 3085.0487
>>>>>>> 791e82e8
 }
}
dps_results: {
 key: "TestElemental-AllItems-DarkmoonCard:Greatness-44253"
 value: {
<<<<<<< HEAD
  dps: 4014.58264
  tps: 3089.52343
=======
  dps: 4015.86324
  tps: 3085.0487
>>>>>>> 791e82e8
 }
}
dps_results: {
 key: "TestElemental-AllItems-DarkmoonCard:Greatness-44254"
 value: {
<<<<<<< HEAD
  dps: 4014.58264
  tps: 3089.52343
=======
  dps: 4015.86324
  tps: 3085.0487
>>>>>>> 791e82e8
 }
}
dps_results: {
 key: "TestElemental-AllItems-DeadlyGladiator'sTotemofSurvival-42602"
 value: {
<<<<<<< HEAD
  dps: 4187.85377
  tps: 3214.1578
=======
  dps: 4191.72442
  tps: 3222.54797
>>>>>>> 791e82e8
 }
}
dps_results: {
 key: "TestElemental-AllItems-DeathKnight'sAnguish-38212"
 value: {
<<<<<<< HEAD
  dps: 4009.64679
  tps: 3085.61684
=======
  dps: 4025.87406
  tps: 3097.21793
>>>>>>> 791e82e8
 }
}
dps_results: {
 key: "TestElemental-AllItems-Defender'sCode-40257"
 value: {
<<<<<<< HEAD
  dps: 3991.94714
  tps: 3071.34141
=======
  dps: 4008.79548
  tps: 3084.68336
>>>>>>> 791e82e8
 }
}
dps_results: {
 key: "TestElemental-AllItems-DestructiveSkyflareDiamond"
 value: {
<<<<<<< HEAD
  dps: 4063.15638
  tps: 3116.00878
=======
  dps: 4067.4174
  tps: 3128.64096
>>>>>>> 791e82e8
 }
}
dps_results: {
 key: "TestElemental-AllItems-EarthshatterBattlegear"
 value: {
  dps: 3163.98957
  tps: 2446.64128
 }
}
dps_results: {
 key: "TestElemental-AllItems-EarthshatterGarb"
 value: {
<<<<<<< HEAD
  dps: 3628.33821
  tps: 2793.56226
=======
  dps: 3641.40681
  tps: 2807.19319
>>>>>>> 791e82e8
 }
}
dps_results: {
 key: "TestElemental-AllItems-EffulgentSkyflareDiamond"
 value: {
<<<<<<< HEAD
  dps: 4048.89646
  tps: 3104.99135
=======
  dps: 4053.64244
  tps: 3118.67921
>>>>>>> 791e82e8
 }
}
dps_results: {
 key: "TestElemental-AllItems-EmberSkyflareDiamond"
 value: {
<<<<<<< HEAD
  dps: 4076.91452
  tps: 3126.11927
=======
  dps: 4080.96409
  tps: 3139.16624
>>>>>>> 791e82e8
 }
}
dps_results: {
 key: "TestElemental-AllItems-EnigmaticSkyflareDiamond"
 value: {
<<<<<<< HEAD
  dps: 4060.87499
  tps: 3114.36557
=======
  dps: 4064.0457
  tps: 3126.34556
>>>>>>> 791e82e8
 }
}
dps_results: {
 key: "TestElemental-AllItems-EnigmaticStarflareDiamond"
 value: {
<<<<<<< HEAD
  dps: 4057.7155
  tps: 3111.76433
=======
  dps: 4061.32107
  tps: 3124.36037
>>>>>>> 791e82e8
 }
}
dps_results: {
 key: "TestElemental-AllItems-EternalEarthsiegeDiamond"
 value: {
<<<<<<< HEAD
  dps: 4048.89646
  tps: 3104.99135
=======
  dps: 4053.64244
  tps: 3118.67921
>>>>>>> 791e82e8
 }
}
dps_results: {
 key: "TestElemental-AllItems-ExtractofNecromanticPower-40373"
 value: {
<<<<<<< HEAD
  dps: 4084.32166
  tps: 3147.2441
=======
  dps: 4077.87994
  tps: 3146.87418
>>>>>>> 791e82e8
 }
}
dps_results: {
 key: "TestElemental-AllItems-EyeoftheBroodmother-45308"
 value: {
<<<<<<< HEAD
  dps: 4175.12322
  tps: 3209.83718
=======
  dps: 4188.33563
  tps: 3217.54914
>>>>>>> 791e82e8
 }
}
dps_results: {
 key: "TestElemental-AllItems-ForgeEmber-37660"
 value: {
<<<<<<< HEAD
  dps: 4131.73421
  tps: 3177.43031
=======
  dps: 4147.15514
  tps: 3187.97598
>>>>>>> 791e82e8
 }
}
dps_results: {
 key: "TestElemental-AllItems-ForlornSkyflareDiamond"
 value: {
<<<<<<< HEAD
  dps: 4074.06113
  tps: 3123.90035
=======
  dps: 4078.80665
  tps: 3137.6487
>>>>>>> 791e82e8
 }
}
dps_results: {
 key: "TestElemental-AllItems-ForlornStarflareDiamond"
 value: {
<<<<<<< HEAD
  dps: 4069.02819
  tps: 3120.11855
=======
  dps: 4073.77381
  tps: 3133.8548
>>>>>>> 791e82e8
 }
}
dps_results: {
 key: "TestElemental-AllItems-FrostWitch'sBattlegear"
 value: {
  dps: 3410.03265
  tps: 2623.55571
 }
}
dps_results: {
 key: "TestElemental-AllItems-FrostWitch'sRegalia"
 value: {
  dps: 4410.62436
  tps: 3353.77534
 }
}
dps_results: {
 key: "TestElemental-AllItems-FuriousGladiator'sTotemofSurvival-42603"
 value: {
<<<<<<< HEAD
  dps: 4196.75845
  tps: 3220.78395
=======
  dps: 4200.8631
  tps: 3229.37361
>>>>>>> 791e82e8
 }
}
dps_results: {
 key: "TestElemental-AllItems-FuryoftheFiveFlights-40431"
 value: {
<<<<<<< HEAD
  dps: 3991.94714
  tps: 3071.34141
=======
  dps: 4008.79548
  tps: 3084.68336
>>>>>>> 791e82e8
 }
}
dps_results: {
 key: "TestElemental-AllItems-FuturesightRune-38763"
 value: {
<<<<<<< HEAD
  dps: 4054.99853
  tps: 3118.88567
=======
  dps: 4072.03525
  tps: 3132.3642
>>>>>>> 791e82e8
 }
}
dps_results: {
 key: "TestElemental-AllItems-Gladiator'sEarthshaker"
 value: {
  dps: 3135.23829
  tps: 2426.93609
 }
}
dps_results: {
 key: "TestElemental-AllItems-Gladiator'sWartide"
 value: {
  dps: 3777.87829
  tps: 2921.24707
 }
}
dps_results: {
 key: "TestElemental-AllItems-HatefulGladiator'sTotemofSurvival-42601"
 value: {
<<<<<<< HEAD
  dps: 4164.88251
  tps: 3197.1855
=======
  dps: 4168.27119
  tps: 3205.05934
>>>>>>> 791e82e8
 }
}
dps_results: {
 key: "TestElemental-AllItems-IllustrationoftheDragonSoul-40432"
 value: {
<<<<<<< HEAD
  dps: 4193.19061
  tps: 3222.92362
=======
  dps: 4210.64661
  tps: 3236.70615
>>>>>>> 791e82e8
 }
}
dps_results: {
 key: "TestElemental-AllItems-ImpassiveSkyflareDiamond"
 value: {
<<<<<<< HEAD
  dps: 4060.87499
  tps: 3114.36557
=======
  dps: 4064.0457
  tps: 3126.34556
>>>>>>> 791e82e8
 }
}
dps_results: {
 key: "TestElemental-AllItems-ImpassiveStarflareDiamond"
 value: {
<<<<<<< HEAD
  dps: 4057.7155
  tps: 3111.76433
=======
  dps: 4061.32107
  tps: 3124.36037
>>>>>>> 791e82e8
 }
}
dps_results: {
 key: "TestElemental-AllItems-IncisorFragment-37723"
 value: {
<<<<<<< HEAD
  dps: 3991.94714
  tps: 3071.34141
=======
  dps: 4008.79548
  tps: 3084.68336
>>>>>>> 791e82e8
 }
}
dps_results: {
 key: "TestElemental-AllItems-InsightfulEarthsiegeDiamond"
 value: {
<<<<<<< HEAD
  dps: 4051.73229
  tps: 3114.2808
=======
  dps: 4055.78625
  tps: 3127.60218
>>>>>>> 791e82e8
 }
}
dps_results: {
 key: "TestElemental-AllItems-InvigoratingEarthsiegeDiamond"
 value: {
<<<<<<< HEAD
  dps: 4048.89646
  tps: 3104.99135
=======
  dps: 4053.64244
  tps: 3118.67921
>>>>>>> 791e82e8
 }
}
dps_results: {
 key: "TestElemental-AllItems-Lavanthor'sTalisman-37872"
 value: {
<<<<<<< HEAD
  dps: 3991.94714
  tps: 3071.34141
=======
  dps: 4008.79548
  tps: 3084.68336
>>>>>>> 791e82e8
 }
}
dps_results: {
 key: "TestElemental-AllItems-MajesticDragonFigurine-40430"
 value: {
<<<<<<< HEAD
  dps: 3991.94714
  tps: 3071.34141
=======
  dps: 4008.79548
  tps: 3084.68336
>>>>>>> 791e82e8
 }
}
dps_results: {
 key: "TestElemental-AllItems-MeteoriteWhetstone-37390"
 value: {
<<<<<<< HEAD
  dps: 4036.54694
  tps: 3105.8404
=======
  dps: 4050.88756
  tps: 3115.13296
>>>>>>> 791e82e8
 }
}
dps_results: {
 key: "TestElemental-AllItems-OfferingofSacrifice-37638"
 value: {
<<<<<<< HEAD
  dps: 3994.91956
  tps: 3074.07547
=======
  dps: 4008.79548
  tps: 3084.68336
>>>>>>> 791e82e8
 }
}
dps_results: {
 key: "TestElemental-AllItems-PersistentEarthshatterDiamond"
 value: {
<<<<<<< HEAD
  dps: 4048.89646
  tps: 3104.99135
=======
  dps: 4053.64244
  tps: 3118.67921
>>>>>>> 791e82e8
 }
}
dps_results: {
 key: "TestElemental-AllItems-PersistentEarthsiegeDiamond"
 value: {
<<<<<<< HEAD
  dps: 4048.89646
  tps: 3104.99135
=======
  dps: 4053.64244
  tps: 3118.67921
>>>>>>> 791e82e8
 }
}
dps_results: {
 key: "TestElemental-AllItems-PowerfulEarthshatterDiamond"
 value: {
<<<<<<< HEAD
  dps: 4048.89646
  tps: 3104.99135
=======
  dps: 4053.64244
  tps: 3118.67921
>>>>>>> 791e82e8
 }
}
dps_results: {
 key: "TestElemental-AllItems-PowerfulEarthsiegeDiamond"
 value: {
<<<<<<< HEAD
  dps: 4048.89646
  tps: 3104.99135
=======
  dps: 4053.64244
  tps: 3118.67921
>>>>>>> 791e82e8
 }
}
dps_results: {
 key: "TestElemental-AllItems-PurifiedShardoftheGods"
 value: {
<<<<<<< HEAD
  dps: 3991.94714
  tps: 3071.34141
=======
  dps: 4008.79548
  tps: 3084.68336
>>>>>>> 791e82e8
 }
}
dps_results: {
 key: "TestElemental-AllItems-ReignoftheDead-47316"
 value: {
<<<<<<< HEAD
  dps: 4335.31857
  tps: 3370.28801
=======
  dps: 4319.05374
  tps: 3366.0133
>>>>>>> 791e82e8
 }
}
dps_results: {
 key: "TestElemental-AllItems-ReignoftheDead-47477"
 value: {
<<<<<<< HEAD
  dps: 4376.64847
  tps: 3407.0768
=======
  dps: 4361.04552
  tps: 3403.52308
>>>>>>> 791e82e8
 }
}
dps_results: {
 key: "TestElemental-AllItems-RelentlessEarthsiegeDiamond"
 value: {
<<<<<<< HEAD
  dps: 4164.35526
  tps: 3194.20345
=======
  dps: 4169.2264
  tps: 3208.48136
>>>>>>> 791e82e8
 }
}
dps_results: {
 key: "TestElemental-AllItems-RelentlessGladiator'sTotemofSurvival-42604"
 value: {
<<<<<<< HEAD
  dps: 4207.57127
  tps: 3228.82998
=======
  dps: 4211.96007
  tps: 3237.66189
>>>>>>> 791e82e8
 }
}
dps_results: {
 key: "TestElemental-AllItems-RevitalizingSkyflareDiamond"
 value: {
<<<<<<< HEAD
  dps: 4048.89646
  tps: 3104.96957
=======
  dps: 4053.64244
  tps: 3118.43774
>>>>>>> 791e82e8
 }
}
dps_results: {
 key: "TestElemental-AllItems-RuneofRepulsion-40372"
 value: {
<<<<<<< HEAD
  dps: 3991.94714
  tps: 3071.34141
=======
  dps: 4008.79548
  tps: 3084.68336
>>>>>>> 791e82e8
 }
}
dps_results: {
 key: "TestElemental-AllItems-SavageGladiator'sTotemofSurvival-42594"
 value: {
<<<<<<< HEAD
  dps: 4161.40636
  tps: 3194.5793
=======
  dps: 4164.68407
  tps: 3202.37554
>>>>>>> 791e82e8
 }
}
dps_results: {
 key: "TestElemental-AllItems-SealofthePantheon-36993"
 value: {
<<<<<<< HEAD
  dps: 3991.94714
  tps: 3071.34141
=======
  dps: 4008.79548
  tps: 3084.68336
>>>>>>> 791e82e8
 }
}
dps_results: {
 key: "TestElemental-AllItems-ShinyShardoftheGods"
 value: {
<<<<<<< HEAD
  dps: 3991.94714
  tps: 3071.34141
=======
  dps: 4008.79548
  tps: 3084.68336
>>>>>>> 791e82e8
 }
}
dps_results: {
 key: "TestElemental-AllItems-Sindragosa'sFlawlessFang-50361"
 value: {
<<<<<<< HEAD
  dps: 3994.30879
  tps: 3073.98321
=======
  dps: 4000.73372
  tps: 3077.6678
>>>>>>> 791e82e8
 }
}
dps_results: {
 key: "TestElemental-AllItems-SkycallTotem-33506"
 value: {
<<<<<<< HEAD
  dps: 4128.03439
  tps: 3169.97445
=======
  dps: 4129.78315
  tps: 3175.80678
>>>>>>> 791e82e8
 }
}
dps_results: {
 key: "TestElemental-AllItems-SkyshatterHarness"
 value: {
  dps: 2774.33634
  tps: 2154.22398
 }
}
dps_results: {
 key: "TestElemental-AllItems-SkyshatterRegalia"
 value: {
  dps: 3293.24702
  tps: 2542.89897
 }
}
dps_results: {
 key: "TestElemental-AllItems-SparkofLife-37657"
 value: {
<<<<<<< HEAD
  dps: 4055.93791
  tps: 3117.94332
 }
}
dps_results: {
 key: "TestElemental-AllItems-SphereofRedDragon'sBlood-37166"
 value: {
  dps: 4088.85245
  tps: 3128.85228
=======
  dps: 4052.55508
  tps: 3115.66319
>>>>>>> 791e82e8
 }
}
dps_results: {
 key: "TestElemental-AllItems-Stonebreaker'sTotem-33507"
 value: {
<<<<<<< HEAD
  dps: 4136.34687
  tps: 3180.17441
=======
  dps: 4145.02684
  tps: 3189.92086
>>>>>>> 791e82e8
 }
}
dps_results: {
 key: "TestElemental-AllItems-StormshroudArmor"
 value: {
  dps: 3228.32214
  tps: 2514.73136
 }
}
dps_results: {
 key: "TestElemental-AllItems-SwiftSkyflareDiamond"
 value: {
<<<<<<< HEAD
  dps: 4048.89646
  tps: 3104.99135
=======
  dps: 4053.64244
  tps: 3118.67921
>>>>>>> 791e82e8
 }
}
dps_results: {
 key: "TestElemental-AllItems-SwiftStarflareDiamond"
 value: {
<<<<<<< HEAD
  dps: 4048.89646
  tps: 3104.99135
=======
  dps: 4053.64244
  tps: 3118.67921
>>>>>>> 791e82e8
 }
}
dps_results: {
 key: "TestElemental-AllItems-SwiftWindfireDiamond"
 value: {
<<<<<<< HEAD
  dps: 4048.89646
  tps: 3104.99135
=======
  dps: 4053.64244
  tps: 3118.67921
>>>>>>> 791e82e8
 }
}
dps_results: {
 key: "TestElemental-AllItems-TheFistsofFury"
 value: {
<<<<<<< HEAD
  dps: 3608.40711
  tps: 2788.29758
=======
  dps: 3606.24872
  tps: 2784.90081
>>>>>>> 791e82e8
 }
}
dps_results: {
 key: "TestElemental-AllItems-Thrall'sBattlegear"
 value: {
  dps: 3468.95419
  tps: 2675.17234
 }
}
dps_results: {
 key: "TestElemental-AllItems-Thrall'sRegalia"
 value: {
  dps: 4175.80034
  tps: 3194.50327
 }
}
dps_results: {
 key: "TestElemental-AllItems-ThunderingSkyflareDiamond"
 value: {
<<<<<<< HEAD
  dps: 4048.89646
  tps: 3104.99135
=======
  dps: 4053.64244
  tps: 3118.67921
>>>>>>> 791e82e8
 }
}
dps_results: {
 key: "TestElemental-AllItems-TidefuryRaiment"
 value: {
  dps: 3082.52577
  tps: 2398.14856
 }
}
dps_results: {
 key: "TestElemental-AllItems-TinyAbominationinaJar-50351"
 value: {
<<<<<<< HEAD
  dps: 4144.38041
  tps: 3166.03586
=======
  dps: 4160.96624
  tps: 3182.95486
>>>>>>> 791e82e8
 }
}
dps_results: {
 key: "TestElemental-AllItems-TinyAbominationinaJar-50706"
 value: {
<<<<<<< HEAD
  dps: 4144.38041
  tps: 3166.03586
=======
  dps: 4160.96624
  tps: 3182.95486
>>>>>>> 791e82e8
 }
}
dps_results: {
 key: "TestElemental-AllItems-TirelessSkyflareDiamond"
 value: {
<<<<<<< HEAD
  dps: 4074.06113
  tps: 3123.90035
=======
  dps: 4078.80665
  tps: 3137.6487
>>>>>>> 791e82e8
 }
}
dps_results: {
 key: "TestElemental-AllItems-TirelessStarflareDiamond"
 value: {
<<<<<<< HEAD
  dps: 4069.02819
  tps: 3120.11855
=======
  dps: 4073.77381
  tps: 3133.8548
>>>>>>> 791e82e8
 }
}
dps_results: {
 key: "TestElemental-AllItems-TotemofElectrifyingWind-47666"
 value: {
<<<<<<< HEAD
  dps: 4303.29379
  tps: 3299.8958
=======
  dps: 4300.99459
  tps: 3299.42364
>>>>>>> 791e82e8
 }
}
dps_results: {
 key: "TestElemental-AllItems-TotemoftheAvalanche-50463"
 value: {
<<<<<<< HEAD
  dps: 4141.10456
  tps: 3182.62847
=======
  dps: 4144.24037
  tps: 3186.27307
>>>>>>> 791e82e8
 }
}
dps_results: {
 key: "TestElemental-AllItems-TrenchantEarthshatterDiamond"
 value: {
<<<<<<< HEAD
  dps: 4069.02819
  tps: 3120.11855
=======
  dps: 4073.77381
  tps: 3133.8548
>>>>>>> 791e82e8
 }
}
dps_results: {
 key: "TestElemental-AllItems-TrenchantEarthsiegeDiamond"
 value: {
<<<<<<< HEAD
  dps: 4074.06113
  tps: 3123.90035
=======
  dps: 4078.80665
  tps: 3137.6487
>>>>>>> 791e82e8
 }
}
dps_results: {
 key: "TestElemental-AllItems-UndeadSlayer'sBlessedArmor"
 value: {
  dps: 3272.78705
  tps: 2543.1404
 }
}
dps_results: {
 key: "TestElemental-AllItems-WingedTalisman-37844"
 value: {
  dps: 4066.23538
  tps: 3127.19831
 }
}
dps_results: {
 key: "TestElemental-AllItems-WorldbreakerBattlegear"
 value: {
  dps: 3298.24498
  tps: 2545.59979
 }
}
dps_results: {
 key: "TestElemental-AllItems-WorldbreakerGarb"
 value: {
  dps: 3871.85559
  tps: 3009.5364
 }
}
dps_results: {
 key: "TestElemental-AllItems-WrathfulGladiator'sTotemofSurvival-51513"
 value: {
<<<<<<< HEAD
  dps: 4219.02015
  tps: 3237.34931
=======
  dps: 4223.7098
  tps: 3246.43771
>>>>>>> 791e82e8
 }
}
dps_results: {
 key: "TestElemental-Average-Default"
 value: {
<<<<<<< HEAD
  dps: 4223.99056
  tps: 3239.96067
=======
  dps: 4226.87179
  tps: 3246.15049
>>>>>>> 791e82e8
 }
}
dps_results: {
 key: "TestElemental-Settings-Orc-P1-Adaptive-FullBuffs-LongMultiTarget"
 value: {
<<<<<<< HEAD
  dps: 6472.73317
  tps: 5954.34365
=======
  dps: 6389.60984
  tps: 5898.74639
>>>>>>> 791e82e8
 }
}
dps_results: {
 key: "TestElemental-Settings-Orc-P1-Adaptive-FullBuffs-LongSingleTarget"
 value: {
<<<<<<< HEAD
  dps: 4185.17351
  tps: 3224.26247
=======
  dps: 4170.95531
  tps: 3207.95327
>>>>>>> 791e82e8
 }
}
dps_results: {
 key: "TestElemental-Settings-Orc-P1-Adaptive-FullBuffs-ShortSingleTarget"
 value: {
<<<<<<< HEAD
  dps: 4761.14774
  tps: 3681.84633
=======
  dps: 4767.92736
  tps: 3694.81626
>>>>>>> 791e82e8
 }
}
dps_results: {
 key: "TestElemental-Settings-Orc-P1-Adaptive-NoBuffs-LongMultiTarget"
 value: {
<<<<<<< HEAD
  dps: 2077.16101
  tps: 1686.77483
=======
  dps: 2056.83856
  tps: 1673.27814
>>>>>>> 791e82e8
 }
}
dps_results: {
 key: "TestElemental-Settings-Orc-P1-Adaptive-NoBuffs-LongSingleTarget"
 value: {
<<<<<<< HEAD
  dps: 1747.62647
  tps: 1368.22505
=======
  dps: 1693.51019
  tps: 1331.80832
>>>>>>> 791e82e8
 }
}
dps_results: {
 key: "TestElemental-Settings-Orc-P1-Adaptive-NoBuffs-ShortSingleTarget"
 value: {
  dps: 3463.25426
  tps: 2643.12762
 }
}
dps_results: {
 key: "TestElemental-Settings-Orc-P1-EleFireElemental-FullBuffs-LongMultiTarget"
 value: {
<<<<<<< HEAD
  dps: 8383.58126
  tps: 5948.55947
=======
  dps: 8212.62743
  tps: 5793.68768
>>>>>>> 791e82e8
 }
}
dps_results: {
 key: "TestElemental-Settings-Orc-P1-EleFireElemental-FullBuffs-LongSingleTarget"
 value: {
<<<<<<< HEAD
  dps: 4580.36238
  tps: 3147.56491
=======
  dps: 4591.29977
  tps: 3165.54661
>>>>>>> 791e82e8
 }
}
dps_results: {
 key: "TestElemental-Settings-Orc-P1-EleFireElemental-FullBuffs-ShortSingleTarget"
 value: {
<<<<<<< HEAD
  dps: 5813.26272
  tps: 3496.00455
=======
  dps: 5803.35328
  tps: 3503.33322
>>>>>>> 791e82e8
 }
}
dps_results: {
 key: "TestElemental-Settings-Orc-P1-EleFireElemental-NoBuffs-LongMultiTarget"
 value: {
<<<<<<< HEAD
  dps: 3865.49048
  tps: 1660.97655
=======
  dps: 3790.63124
  tps: 1608.86875
>>>>>>> 791e82e8
 }
}
dps_results: {
 key: "TestElemental-Settings-Orc-P1-EleFireElemental-NoBuffs-LongSingleTarget"
 value: {
<<<<<<< HEAD
  dps: 2088.41887
  tps: 1326.7626
=======
  dps: 2064.19536
  tps: 1317.80166
>>>>>>> 791e82e8
 }
}
dps_results: {
 key: "TestElemental-Settings-Orc-P1-EleFireElemental-NoBuffs-ShortSingleTarget"
 value: {
  dps: 4388.59843
  tps: 2586.84863
 }
}
dps_results: {
 key: "TestElemental-Settings-Troll-P1-Adaptive-FullBuffs-LongMultiTarget"
 value: {
<<<<<<< HEAD
  dps: 6498.63741
  tps: 5996.73403
=======
  dps: 6347.77071
  tps: 5852.12152
>>>>>>> 791e82e8
 }
}
dps_results: {
 key: "TestElemental-Settings-Troll-P1-Adaptive-FullBuffs-LongSingleTarget"
 value: {
<<<<<<< HEAD
  dps: 4177.41186
  tps: 3204.42691
=======
  dps: 4180.56596
  tps: 3216.84387
>>>>>>> 791e82e8
 }
}
dps_results: {
 key: "TestElemental-Settings-Troll-P1-Adaptive-FullBuffs-ShortSingleTarget"
 value: {
<<<<<<< HEAD
  dps: 4758.60204
  tps: 3678.54516
=======
  dps: 4768.07005
  tps: 3695.9818
>>>>>>> 791e82e8
 }
}
dps_results: {
 key: "TestElemental-Settings-Troll-P1-Adaptive-NoBuffs-LongMultiTarget"
 value: {
<<<<<<< HEAD
  dps: 2070.4746
  tps: 1685.55666
=======
  dps: 2026.8738
  tps: 1656.43122
>>>>>>> 791e82e8
 }
}
dps_results: {
 key: "TestElemental-Settings-Troll-P1-Adaptive-NoBuffs-LongSingleTarget"
 value: {
<<<<<<< HEAD
  dps: 1741.43994
  tps: 1368.50649
=======
  dps: 1705.2298
  tps: 1344.56255
>>>>>>> 791e82e8
 }
}
dps_results: {
 key: "TestElemental-Settings-Troll-P1-Adaptive-NoBuffs-ShortSingleTarget"
 value: {
  dps: 3441.51297
  tps: 2636.60145
 }
}
dps_results: {
 key: "TestElemental-Settings-Troll-P1-EleFireElemental-FullBuffs-LongMultiTarget"
 value: {
<<<<<<< HEAD
  dps: 8145.92915
  tps: 5865.71514
=======
  dps: 8083.42764
  tps: 5818.70247
>>>>>>> 791e82e8
 }
}
dps_results: {
 key: "TestElemental-Settings-Troll-P1-EleFireElemental-FullBuffs-LongSingleTarget"
 value: {
<<<<<<< HEAD
  dps: 4550.06106
  tps: 3164.2716
=======
  dps: 4554.31368
  tps: 3169.37046
>>>>>>> 791e82e8
 }
}
dps_results: {
 key: "TestElemental-Settings-Troll-P1-EleFireElemental-FullBuffs-ShortSingleTarget"
 value: {
<<<<<<< HEAD
  dps: 5681.87117
  tps: 3491.73473
=======
  dps: 5666.86401
  tps: 3482.63799
>>>>>>> 791e82e8
 }
}
dps_results: {
 key: "TestElemental-Settings-Troll-P1-EleFireElemental-NoBuffs-LongMultiTarget"
 value: {
<<<<<<< HEAD
  dps: 3647.12818
  tps: 1604.52496
=======
  dps: 3589.83206
  tps: 1561.21992
>>>>>>> 791e82e8
 }
}
dps_results: {
 key: "TestElemental-Settings-Troll-P1-EleFireElemental-NoBuffs-LongSingleTarget"
 value: {
<<<<<<< HEAD
  dps: 2031.18666
  tps: 1312.14245
=======
  dps: 1997.53518
  tps: 1289.01542
>>>>>>> 791e82e8
 }
}
dps_results: {
 key: "TestElemental-Settings-Troll-P1-EleFireElemental-NoBuffs-ShortSingleTarget"
 value: {
  dps: 4233.32377
  tps: 2525.68506
 }
}
dps_results: {
 key: "TestElemental-SwitchInFrontOfTarget-Default"
 value: {
<<<<<<< HEAD
  dps: 4177.41186
  tps: 3204.42691
=======
  dps: 4180.56596
  tps: 3216.84387
>>>>>>> 791e82e8
 }
}<|MERGE_RESOLUTION|>--- conflicted
+++ resolved
@@ -89,73 +89,43 @@
 dps_results: {
  key: "TestElemental-AllItems-AshtongueTalismanofVision-32491"
  value: {
-<<<<<<< HEAD
-  dps: 3991.94714
-  tps: 3071.34141
-=======
-  dps: 4008.79548
-  tps: 3084.68336
->>>>>>> 791e82e8
+  dps: 4008.79548
+  tps: 3084.17493
  }
 }
 dps_results: {
  key: "TestElemental-AllItems-AustereEarthsiegeDiamond"
  value: {
-<<<<<<< HEAD
-  dps: 4048.89646
-  tps: 3104.99135
-=======
-  dps: 4053.64244
-  tps: 3118.67921
->>>>>>> 791e82e8
+  dps: 4053.64244
+  tps: 3117.8982
  }
 }
 dps_results: {
  key: "TestElemental-AllItems-Bandit'sInsignia-40371"
  value: {
-<<<<<<< HEAD
-  dps: 3991.94714
-  tps: 3071.34141
-=======
-  dps: 4008.79548
-  tps: 3084.68336
->>>>>>> 791e82e8
+  dps: 4008.79548
+  tps: 3084.17493
  }
 }
 dps_results: {
  key: "TestElemental-AllItems-BeamingEarthsiegeDiamond"
  value: {
-<<<<<<< HEAD
-  dps: 4060.87499
-  tps: 3114.49018
-=======
   dps: 4064.0457
-  tps: 3126.25595
->>>>>>> 791e82e8
+  tps: 3125.65778
  }
 }
 dps_results: {
  key: "TestElemental-AllItems-Beast-tamer'sShoulders-30892"
  value: {
-<<<<<<< HEAD
-  dps: 3903.68306
-  tps: 3004.14284
-=======
   dps: 3921.14218
-  tps: 3026.89105
->>>>>>> 791e82e8
+  tps: 3026.18199
  }
 }
 dps_results: {
  key: "TestElemental-AllItems-Bizuri'sTotemofShatteredIce-50458"
  value: {
-<<<<<<< HEAD
-  dps: 4325.61761
-  tps: 3320.3431
-=======
   dps: 4328.0022
-  tps: 3318.36292
->>>>>>> 791e82e8
+  tps: 3317.48805
  }
 }
 dps_results: {
@@ -175,133 +145,78 @@
 dps_results: {
  key: "TestElemental-AllItems-BracingEarthsiegeDiamond"
  value: {
-<<<<<<< HEAD
-  dps: 4074.06113
-  tps: 3062.06824
-=======
   dps: 4078.80665
-  tps: 3075.55267
->>>>>>> 791e82e8
+  tps: 3074.77165
  }
 }
 dps_results: {
  key: "TestElemental-AllItems-ChaoticSkyflareDiamond"
  value: {
-<<<<<<< HEAD
-  dps: 4177.41186
-  tps: 3204.42691
-=======
   dps: 4180.56596
-  tps: 3216.84387
->>>>>>> 791e82e8
+  tps: 3216.07715
  }
 }
 dps_results: {
  key: "TestElemental-AllItems-DarkmoonCard:Berserker!-42989"
  value: {
-<<<<<<< HEAD
-  dps: 4056.71902
-  tps: 3120.07889
-=======
   dps: 4063.31389
-  tps: 3123.5983
->>>>>>> 791e82e8
+  tps: 3123.25679
  }
 }
 dps_results: {
  key: "TestElemental-AllItems-DarkmoonCard:Death-42990"
  value: {
-<<<<<<< HEAD
-  dps: 4107.10286
-  tps: 3166.98317
-=======
   dps: 4096.72682
-  tps: 3165.66587
->>>>>>> 791e82e8
+  tps: 3165.21057
  }
 }
 dps_results: {
  key: "TestElemental-AllItems-DarkmoonCard:Greatness-42987"
  value: {
-<<<<<<< HEAD
-  dps: 4014.58264
-  tps: 3089.52343
-=======
   dps: 4015.86324
-  tps: 3085.0487
->>>>>>> 791e82e8
+  tps: 3084.38833
  }
 }
 dps_results: {
  key: "TestElemental-AllItems-DarkmoonCard:Greatness-44253"
  value: {
-<<<<<<< HEAD
-  dps: 4014.58264
-  tps: 3089.52343
-=======
   dps: 4015.86324
-  tps: 3085.0487
->>>>>>> 791e82e8
+  tps: 3084.38833
  }
 }
 dps_results: {
  key: "TestElemental-AllItems-DarkmoonCard:Greatness-44254"
  value: {
-<<<<<<< HEAD
-  dps: 4014.58264
-  tps: 3089.52343
-=======
   dps: 4015.86324
-  tps: 3085.0487
->>>>>>> 791e82e8
+  tps: 3084.38833
  }
 }
 dps_results: {
  key: "TestElemental-AllItems-DeadlyGladiator'sTotemofSurvival-42602"
  value: {
-<<<<<<< HEAD
-  dps: 4187.85377
-  tps: 3214.1578
-=======
   dps: 4191.72442
-  tps: 3222.54797
->>>>>>> 791e82e8
+  tps: 3222.36102
  }
 }
 dps_results: {
  key: "TestElemental-AllItems-DeathKnight'sAnguish-38212"
  value: {
-<<<<<<< HEAD
-  dps: 4009.64679
-  tps: 3085.61684
-=======
   dps: 4025.87406
-  tps: 3097.21793
->>>>>>> 791e82e8
+  tps: 3096.70489
  }
 }
 dps_results: {
  key: "TestElemental-AllItems-Defender'sCode-40257"
  value: {
-<<<<<<< HEAD
-  dps: 3991.94714
-  tps: 3071.34141
-=======
-  dps: 4008.79548
-  tps: 3084.68336
->>>>>>> 791e82e8
+  dps: 4008.79548
+  tps: 3084.17493
  }
 }
 dps_results: {
  key: "TestElemental-AllItems-DestructiveSkyflareDiamond"
  value: {
-<<<<<<< HEAD
-  dps: 4063.15638
-  tps: 3116.00878
-=======
   dps: 4067.4174
-  tps: 3128.64096
->>>>>>> 791e82e8
+  tps: 3127.87424
  }
 }
 dps_results: {
@@ -314,133 +229,78 @@
 dps_results: {
  key: "TestElemental-AllItems-EarthshatterGarb"
  value: {
-<<<<<<< HEAD
-  dps: 3628.33821
-  tps: 2793.56226
-=======
   dps: 3641.40681
-  tps: 2807.19319
->>>>>>> 791e82e8
+  tps: 2806.95067
  }
 }
 dps_results: {
  key: "TestElemental-AllItems-EffulgentSkyflareDiamond"
  value: {
-<<<<<<< HEAD
-  dps: 4048.89646
-  tps: 3104.99135
-=======
-  dps: 4053.64244
-  tps: 3118.67921
->>>>>>> 791e82e8
+  dps: 4053.64244
+  tps: 3117.8982
  }
 }
 dps_results: {
  key: "TestElemental-AllItems-EmberSkyflareDiamond"
  value: {
-<<<<<<< HEAD
-  dps: 4076.91452
-  tps: 3126.11927
-=======
   dps: 4080.96409
-  tps: 3139.16624
->>>>>>> 791e82e8
+  tps: 3138.55754
  }
 }
 dps_results: {
  key: "TestElemental-AllItems-EnigmaticSkyflareDiamond"
  value: {
-<<<<<<< HEAD
-  dps: 4060.87499
-  tps: 3114.36557
-=======
   dps: 4064.0457
-  tps: 3126.34556
->>>>>>> 791e82e8
+  tps: 3125.57884
  }
 }
 dps_results: {
  key: "TestElemental-AllItems-EnigmaticStarflareDiamond"
  value: {
-<<<<<<< HEAD
-  dps: 4057.7155
-  tps: 3111.76433
-=======
   dps: 4061.32107
-  tps: 3124.36037
->>>>>>> 791e82e8
+  tps: 3123.58204
  }
 }
 dps_results: {
  key: "TestElemental-AllItems-EternalEarthsiegeDiamond"
  value: {
-<<<<<<< HEAD
-  dps: 4048.89646
-  tps: 3104.99135
-=======
-  dps: 4053.64244
-  tps: 3118.67921
->>>>>>> 791e82e8
+  dps: 4053.64244
+  tps: 3117.8982
  }
 }
 dps_results: {
  key: "TestElemental-AllItems-ExtractofNecromanticPower-40373"
  value: {
-<<<<<<< HEAD
-  dps: 4084.32166
-  tps: 3147.2441
-=======
   dps: 4077.87994
-  tps: 3146.87418
->>>>>>> 791e82e8
+  tps: 3146.44762
  }
 }
 dps_results: {
  key: "TestElemental-AllItems-EyeoftheBroodmother-45308"
  value: {
-<<<<<<< HEAD
-  dps: 4175.12322
-  tps: 3209.83718
-=======
   dps: 4188.33563
-  tps: 3217.54914
->>>>>>> 791e82e8
+  tps: 3216.89621
  }
 }
 dps_results: {
  key: "TestElemental-AllItems-ForgeEmber-37660"
  value: {
-<<<<<<< HEAD
-  dps: 4131.73421
-  tps: 3177.43031
-=======
   dps: 4147.15514
-  tps: 3187.97598
->>>>>>> 791e82e8
+  tps: 3187.47293
  }
 }
 dps_results: {
  key: "TestElemental-AllItems-ForlornSkyflareDiamond"
  value: {
-<<<<<<< HEAD
-  dps: 4074.06113
-  tps: 3123.90035
-=======
   dps: 4078.80665
-  tps: 3137.6487
->>>>>>> 791e82e8
+  tps: 3136.86769
  }
 }
 dps_results: {
  key: "TestElemental-AllItems-ForlornStarflareDiamond"
  value: {
-<<<<<<< HEAD
-  dps: 4069.02819
-  tps: 3120.11855
-=======
   dps: 4073.77381
-  tps: 3133.8548
->>>>>>> 791e82e8
+  tps: 3133.07379
  }
 }
 dps_results: {
@@ -460,37 +320,22 @@
 dps_results: {
  key: "TestElemental-AllItems-FuriousGladiator'sTotemofSurvival-42603"
  value: {
-<<<<<<< HEAD
-  dps: 4196.75845
-  tps: 3220.78395
-=======
   dps: 4200.8631
-  tps: 3229.37361
->>>>>>> 791e82e8
+  tps: 3229.18666
  }
 }
 dps_results: {
  key: "TestElemental-AllItems-FuryoftheFiveFlights-40431"
  value: {
-<<<<<<< HEAD
-  dps: 3991.94714
-  tps: 3071.34141
-=======
-  dps: 4008.79548
-  tps: 3084.68336
->>>>>>> 791e82e8
+  dps: 4008.79548
+  tps: 3084.17493
  }
 }
 dps_results: {
  key: "TestElemental-AllItems-FuturesightRune-38763"
  value: {
-<<<<<<< HEAD
-  dps: 4054.99853
-  tps: 3118.88567
-=======
   dps: 4072.03525
-  tps: 3132.3642
->>>>>>> 791e82e8
+  tps: 3131.85577
  }
 }
 dps_results: {
@@ -510,325 +355,190 @@
 dps_results: {
  key: "TestElemental-AllItems-HatefulGladiator'sTotemofSurvival-42601"
  value: {
-<<<<<<< HEAD
-  dps: 4164.88251
-  tps: 3197.1855
-=======
   dps: 4168.27119
-  tps: 3205.05934
->>>>>>> 791e82e8
+  tps: 3204.87239
  }
 }
 dps_results: {
  key: "TestElemental-AllItems-IllustrationoftheDragonSoul-40432"
  value: {
-<<<<<<< HEAD
-  dps: 4193.19061
-  tps: 3222.92362
-=======
   dps: 4210.64661
-  tps: 3236.70615
->>>>>>> 791e82e8
+  tps: 3236.19772
  }
 }
 dps_results: {
  key: "TestElemental-AllItems-ImpassiveSkyflareDiamond"
  value: {
-<<<<<<< HEAD
-  dps: 4060.87499
-  tps: 3114.36557
-=======
   dps: 4064.0457
-  tps: 3126.34556
->>>>>>> 791e82e8
+  tps: 3125.57884
  }
 }
 dps_results: {
  key: "TestElemental-AllItems-ImpassiveStarflareDiamond"
  value: {
-<<<<<<< HEAD
-  dps: 4057.7155
-  tps: 3111.76433
-=======
   dps: 4061.32107
-  tps: 3124.36037
->>>>>>> 791e82e8
+  tps: 3123.58204
  }
 }
 dps_results: {
  key: "TestElemental-AllItems-IncisorFragment-37723"
  value: {
-<<<<<<< HEAD
-  dps: 3991.94714
-  tps: 3071.34141
-=======
-  dps: 4008.79548
-  tps: 3084.68336
->>>>>>> 791e82e8
+  dps: 4008.79548
+  tps: 3084.17493
  }
 }
 dps_results: {
  key: "TestElemental-AllItems-InsightfulEarthsiegeDiamond"
  value: {
-<<<<<<< HEAD
-  dps: 4051.73229
-  tps: 3114.2808
-=======
   dps: 4055.78625
-  tps: 3127.60218
->>>>>>> 791e82e8
+  tps: 3127.24225
  }
 }
 dps_results: {
  key: "TestElemental-AllItems-InvigoratingEarthsiegeDiamond"
  value: {
-<<<<<<< HEAD
-  dps: 4048.89646
-  tps: 3104.99135
-=======
-  dps: 4053.64244
-  tps: 3118.67921
->>>>>>> 791e82e8
+  dps: 4053.64244
+  tps: 3117.8982
  }
 }
 dps_results: {
  key: "TestElemental-AllItems-Lavanthor'sTalisman-37872"
  value: {
-<<<<<<< HEAD
-  dps: 3991.94714
-  tps: 3071.34141
-=======
-  dps: 4008.79548
-  tps: 3084.68336
->>>>>>> 791e82e8
+  dps: 4008.79548
+  tps: 3084.17493
  }
 }
 dps_results: {
  key: "TestElemental-AllItems-MajesticDragonFigurine-40430"
  value: {
-<<<<<<< HEAD
-  dps: 3991.94714
-  tps: 3071.34141
-=======
-  dps: 4008.79548
-  tps: 3084.68336
->>>>>>> 791e82e8
+  dps: 4008.79548
+  tps: 3084.17493
  }
 }
 dps_results: {
  key: "TestElemental-AllItems-MeteoriteWhetstone-37390"
  value: {
-<<<<<<< HEAD
-  dps: 4036.54694
-  tps: 3105.8404
-=======
   dps: 4050.88756
-  tps: 3115.13296
->>>>>>> 791e82e8
+  tps: 3114.62992
  }
 }
 dps_results: {
  key: "TestElemental-AllItems-OfferingofSacrifice-37638"
  value: {
-<<<<<<< HEAD
-  dps: 3994.91956
-  tps: 3074.07547
-=======
-  dps: 4008.79548
-  tps: 3084.68336
->>>>>>> 791e82e8
+  dps: 4008.79548
+  tps: 3084.17493
  }
 }
 dps_results: {
  key: "TestElemental-AllItems-PersistentEarthshatterDiamond"
  value: {
-<<<<<<< HEAD
-  dps: 4048.89646
-  tps: 3104.99135
-=======
-  dps: 4053.64244
-  tps: 3118.67921
->>>>>>> 791e82e8
+  dps: 4053.64244
+  tps: 3117.8982
  }
 }
 dps_results: {
  key: "TestElemental-AllItems-PersistentEarthsiegeDiamond"
  value: {
-<<<<<<< HEAD
-  dps: 4048.89646
-  tps: 3104.99135
-=======
-  dps: 4053.64244
-  tps: 3118.67921
->>>>>>> 791e82e8
+  dps: 4053.64244
+  tps: 3117.8982
  }
 }
 dps_results: {
  key: "TestElemental-AllItems-PowerfulEarthshatterDiamond"
  value: {
-<<<<<<< HEAD
-  dps: 4048.89646
-  tps: 3104.99135
-=======
-  dps: 4053.64244
-  tps: 3118.67921
->>>>>>> 791e82e8
+  dps: 4053.64244
+  tps: 3117.8982
  }
 }
 dps_results: {
  key: "TestElemental-AllItems-PowerfulEarthsiegeDiamond"
  value: {
-<<<<<<< HEAD
-  dps: 4048.89646
-  tps: 3104.99135
-=======
-  dps: 4053.64244
-  tps: 3118.67921
->>>>>>> 791e82e8
+  dps: 4053.64244
+  tps: 3117.8982
  }
 }
 dps_results: {
  key: "TestElemental-AllItems-PurifiedShardoftheGods"
  value: {
-<<<<<<< HEAD
-  dps: 3991.94714
-  tps: 3071.34141
-=======
-  dps: 4008.79548
-  tps: 3084.68336
->>>>>>> 791e82e8
+  dps: 4008.79548
+  tps: 3084.17493
  }
 }
 dps_results: {
  key: "TestElemental-AllItems-ReignoftheDead-47316"
  value: {
-<<<<<<< HEAD
-  dps: 4335.31857
-  tps: 3370.28801
-=======
   dps: 4319.05374
-  tps: 3366.0133
->>>>>>> 791e82e8
+  tps: 3365.41326
  }
 }
 dps_results: {
  key: "TestElemental-AllItems-ReignoftheDead-47477"
  value: {
-<<<<<<< HEAD
-  dps: 4376.64847
-  tps: 3407.0768
-=======
   dps: 4361.04552
-  tps: 3403.52308
->>>>>>> 791e82e8
+  tps: 3402.92304
  }
 }
 dps_results: {
  key: "TestElemental-AllItems-RelentlessEarthsiegeDiamond"
  value: {
-<<<<<<< HEAD
-  dps: 4164.35526
-  tps: 3194.20345
-=======
   dps: 4169.2264
-  tps: 3208.48136
->>>>>>> 791e82e8
+  tps: 3207.70034
  }
 }
 dps_results: {
  key: "TestElemental-AllItems-RelentlessGladiator'sTotemofSurvival-42604"
  value: {
-<<<<<<< HEAD
-  dps: 4207.57127
-  tps: 3228.82998
-=======
   dps: 4211.96007
-  tps: 3237.66189
->>>>>>> 791e82e8
+  tps: 3237.47494
  }
 }
 dps_results: {
  key: "TestElemental-AllItems-RevitalizingSkyflareDiamond"
  value: {
-<<<<<<< HEAD
-  dps: 4048.89646
-  tps: 3104.96957
-=======
-  dps: 4053.64244
-  tps: 3118.43774
->>>>>>> 791e82e8
+  dps: 4053.64244
+  tps: 3118.02792
  }
 }
 dps_results: {
  key: "TestElemental-AllItems-RuneofRepulsion-40372"
  value: {
-<<<<<<< HEAD
-  dps: 3991.94714
-  tps: 3071.34141
-=======
-  dps: 4008.79548
-  tps: 3084.68336
->>>>>>> 791e82e8
+  dps: 4008.79548
+  tps: 3084.17493
  }
 }
 dps_results: {
  key: "TestElemental-AllItems-SavageGladiator'sTotemofSurvival-42594"
  value: {
-<<<<<<< HEAD
-  dps: 4161.40636
-  tps: 3194.5793
-=======
   dps: 4164.68407
-  tps: 3202.37554
->>>>>>> 791e82e8
+  tps: 3202.18859
  }
 }
 dps_results: {
  key: "TestElemental-AllItems-SealofthePantheon-36993"
  value: {
-<<<<<<< HEAD
-  dps: 3991.94714
-  tps: 3071.34141
-=======
-  dps: 4008.79548
-  tps: 3084.68336
->>>>>>> 791e82e8
+  dps: 4008.79548
+  tps: 3084.17493
  }
 }
 dps_results: {
  key: "TestElemental-AllItems-ShinyShardoftheGods"
  value: {
-<<<<<<< HEAD
-  dps: 3991.94714
-  tps: 3071.34141
-=======
-  dps: 4008.79548
-  tps: 3084.68336
->>>>>>> 791e82e8
+  dps: 4008.79548
+  tps: 3084.17493
  }
 }
 dps_results: {
  key: "TestElemental-AllItems-Sindragosa'sFlawlessFang-50361"
  value: {
-<<<<<<< HEAD
-  dps: 3994.30879
-  tps: 3073.98321
-=======
   dps: 4000.73372
-  tps: 3077.6678
->>>>>>> 791e82e8
+  tps: 3077.50553
  }
 }
 dps_results: {
  key: "TestElemental-AllItems-SkycallTotem-33506"
  value: {
-<<<<<<< HEAD
-  dps: 4128.03439
-  tps: 3169.97445
-=======
   dps: 4129.78315
-  tps: 3175.80678
->>>>>>> 791e82e8
+  tps: 3175.5209
  }
 }
 dps_results: {
@@ -848,32 +558,22 @@
 dps_results: {
  key: "TestElemental-AllItems-SparkofLife-37657"
  value: {
-<<<<<<< HEAD
-  dps: 4055.93791
-  tps: 3117.94332
+  dps: 4052.55508
+  tps: 3115.70147
  }
 }
 dps_results: {
  key: "TestElemental-AllItems-SphereofRedDragon'sBlood-37166"
  value: {
-  dps: 4088.85245
-  tps: 3128.85228
-=======
-  dps: 4052.55508
-  tps: 3115.66319
->>>>>>> 791e82e8
+  dps: 4111.80218
+  tps: 3156.04196
  }
 }
 dps_results: {
  key: "TestElemental-AllItems-Stonebreaker'sTotem-33507"
  value: {
-<<<<<<< HEAD
-  dps: 4136.34687
-  tps: 3180.17441
-=======
   dps: 4145.02684
-  tps: 3189.92086
->>>>>>> 791e82e8
+  tps: 3189.90072
  }
 }
 dps_results: {
@@ -886,49 +586,29 @@
 dps_results: {
  key: "TestElemental-AllItems-SwiftSkyflareDiamond"
  value: {
-<<<<<<< HEAD
-  dps: 4048.89646
-  tps: 3104.99135
-=======
-  dps: 4053.64244
-  tps: 3118.67921
->>>>>>> 791e82e8
+  dps: 4053.64244
+  tps: 3117.8982
  }
 }
 dps_results: {
  key: "TestElemental-AllItems-SwiftStarflareDiamond"
  value: {
-<<<<<<< HEAD
-  dps: 4048.89646
-  tps: 3104.99135
-=======
-  dps: 4053.64244
-  tps: 3118.67921
->>>>>>> 791e82e8
+  dps: 4053.64244
+  tps: 3117.8982
  }
 }
 dps_results: {
  key: "TestElemental-AllItems-SwiftWindfireDiamond"
  value: {
-<<<<<<< HEAD
-  dps: 4048.89646
-  tps: 3104.99135
-=======
-  dps: 4053.64244
-  tps: 3118.67921
->>>>>>> 791e82e8
+  dps: 4053.64244
+  tps: 3117.8982
  }
 }
 dps_results: {
  key: "TestElemental-AllItems-TheFistsofFury"
  value: {
-<<<<<<< HEAD
-  dps: 3608.40711
-  tps: 2788.29758
-=======
   dps: 3606.24872
-  tps: 2784.90081
->>>>>>> 791e82e8
+  tps: 2784.11387
  }
 }
 dps_results: {
@@ -948,13 +628,8 @@
 dps_results: {
  key: "TestElemental-AllItems-ThunderingSkyflareDiamond"
  value: {
-<<<<<<< HEAD
-  dps: 4048.89646
-  tps: 3104.99135
-=======
-  dps: 4053.64244
-  tps: 3118.67921
->>>>>>> 791e82e8
+  dps: 4053.64244
+  tps: 3117.8982
  }
 }
 dps_results: {
@@ -967,97 +642,57 @@
 dps_results: {
  key: "TestElemental-AllItems-TinyAbominationinaJar-50351"
  value: {
-<<<<<<< HEAD
-  dps: 4144.38041
-  tps: 3166.03586
-=======
   dps: 4160.96624
-  tps: 3182.95486
->>>>>>> 791e82e8
+  tps: 3182.65296
  }
 }
 dps_results: {
  key: "TestElemental-AllItems-TinyAbominationinaJar-50706"
  value: {
-<<<<<<< HEAD
-  dps: 4144.38041
-  tps: 3166.03586
-=======
   dps: 4160.96624
-  tps: 3182.95486
->>>>>>> 791e82e8
+  tps: 3182.65296
  }
 }
 dps_results: {
  key: "TestElemental-AllItems-TirelessSkyflareDiamond"
  value: {
-<<<<<<< HEAD
-  dps: 4074.06113
-  tps: 3123.90035
-=======
   dps: 4078.80665
-  tps: 3137.6487
->>>>>>> 791e82e8
+  tps: 3136.86769
  }
 }
 dps_results: {
  key: "TestElemental-AllItems-TirelessStarflareDiamond"
  value: {
-<<<<<<< HEAD
-  dps: 4069.02819
-  tps: 3120.11855
-=======
   dps: 4073.77381
-  tps: 3133.8548
->>>>>>> 791e82e8
+  tps: 3133.07379
  }
 }
 dps_results: {
  key: "TestElemental-AllItems-TotemofElectrifyingWind-47666"
  value: {
-<<<<<<< HEAD
-  dps: 4303.29379
-  tps: 3299.8958
-=======
   dps: 4300.99459
-  tps: 3299.42364
->>>>>>> 791e82e8
+  tps: 3298.72118
  }
 }
 dps_results: {
  key: "TestElemental-AllItems-TotemoftheAvalanche-50463"
  value: {
-<<<<<<< HEAD
-  dps: 4141.10456
-  tps: 3182.62847
-=======
   dps: 4144.24037
-  tps: 3186.27307
->>>>>>> 791e82e8
+  tps: 3186.24797
  }
 }
 dps_results: {
  key: "TestElemental-AllItems-TrenchantEarthshatterDiamond"
  value: {
-<<<<<<< HEAD
-  dps: 4069.02819
-  tps: 3120.11855
-=======
   dps: 4073.77381
-  tps: 3133.8548
->>>>>>> 791e82e8
+  tps: 3133.07379
  }
 }
 dps_results: {
  key: "TestElemental-AllItems-TrenchantEarthsiegeDiamond"
  value: {
-<<<<<<< HEAD
-  dps: 4074.06113
-  tps: 3123.90035
-=======
   dps: 4078.80665
-  tps: 3137.6487
->>>>>>> 791e82e8
+  tps: 3136.86769
  }
 }
 dps_results: {
@@ -1070,8 +705,8 @@
 dps_results: {
  key: "TestElemental-AllItems-WingedTalisman-37844"
  value: {
-  dps: 4066.23538
-  tps: 3127.19831
+  dps: 4082.50288
+  tps: 3139.65776
  }
 }
 dps_results: {
@@ -1091,85 +726,50 @@
 dps_results: {
  key: "TestElemental-AllItems-WrathfulGladiator'sTotemofSurvival-51513"
  value: {
-<<<<<<< HEAD
-  dps: 4219.02015
-  tps: 3237.34931
-=======
   dps: 4223.7098
-  tps: 3246.43771
->>>>>>> 791e82e8
+  tps: 3246.25076
  }
 }
 dps_results: {
  key: "TestElemental-Average-Default"
  value: {
-<<<<<<< HEAD
-  dps: 4223.99056
-  tps: 3239.96067
-=======
   dps: 4226.87179
-  tps: 3246.15049
->>>>>>> 791e82e8
+  tps: 3246.0414
  }
 }
 dps_results: {
  key: "TestElemental-Settings-Orc-P1-Adaptive-FullBuffs-LongMultiTarget"
  value: {
-<<<<<<< HEAD
-  dps: 6472.73317
-  tps: 5954.34365
-=======
-  dps: 6389.60984
-  tps: 5898.74639
->>>>>>> 791e82e8
+  dps: 6485.49281
+  tps: 5982.29015
  }
 }
 dps_results: {
  key: "TestElemental-Settings-Orc-P1-Adaptive-FullBuffs-LongSingleTarget"
  value: {
-<<<<<<< HEAD
-  dps: 4185.17351
-  tps: 3224.26247
-=======
   dps: 4170.95531
-  tps: 3207.95327
->>>>>>> 791e82e8
+  tps: 3207.42859
  }
 }
 dps_results: {
  key: "TestElemental-Settings-Orc-P1-Adaptive-FullBuffs-ShortSingleTarget"
  value: {
-<<<<<<< HEAD
-  dps: 4761.14774
-  tps: 3681.84633
-=======
   dps: 4767.92736
-  tps: 3694.81626
->>>>>>> 791e82e8
+  tps: 3692.14013
  }
 }
 dps_results: {
  key: "TestElemental-Settings-Orc-P1-Adaptive-NoBuffs-LongMultiTarget"
  value: {
-<<<<<<< HEAD
-  dps: 2077.16101
-  tps: 1686.77483
-=======
-  dps: 2056.83856
-  tps: 1673.27814
->>>>>>> 791e82e8
+  dps: 2078.14008
+  tps: 1688.0494
  }
 }
 dps_results: {
  key: "TestElemental-Settings-Orc-P1-Adaptive-NoBuffs-LongSingleTarget"
  value: {
-<<<<<<< HEAD
-  dps: 1747.62647
-  tps: 1368.22505
-=======
-  dps: 1693.51019
-  tps: 1331.80832
->>>>>>> 791e82e8
+  dps: 1754.25693
+  tps: 1374.7757
  }
 }
 dps_results: {
@@ -1182,61 +782,36 @@
 dps_results: {
  key: "TestElemental-Settings-Orc-P1-EleFireElemental-FullBuffs-LongMultiTarget"
  value: {
-<<<<<<< HEAD
-  dps: 8383.58126
-  tps: 5948.55947
-=======
-  dps: 8212.62743
-  tps: 5793.68768
->>>>>>> 791e82e8
+  dps: 8353.72719
+  tps: 5919.12619
  }
 }
 dps_results: {
  key: "TestElemental-Settings-Orc-P1-EleFireElemental-FullBuffs-LongSingleTarget"
  value: {
-<<<<<<< HEAD
-  dps: 4580.36238
-  tps: 3147.56491
-=======
   dps: 4591.29977
-  tps: 3165.54661
->>>>>>> 791e82e8
+  tps: 3164.98063
  }
 }
 dps_results: {
  key: "TestElemental-Settings-Orc-P1-EleFireElemental-FullBuffs-ShortSingleTarget"
  value: {
-<<<<<<< HEAD
-  dps: 5813.26272
-  tps: 3496.00455
-=======
   dps: 5803.35328
-  tps: 3503.33322
->>>>>>> 791e82e8
+  tps: 3500.99274
  }
 }
 dps_results: {
  key: "TestElemental-Settings-Orc-P1-EleFireElemental-NoBuffs-LongMultiTarget"
  value: {
-<<<<<<< HEAD
-  dps: 3865.49048
-  tps: 1660.97655
-=======
-  dps: 3790.63124
-  tps: 1608.86875
->>>>>>> 791e82e8
+  dps: 3827.50901
+  tps: 1641.45091
  }
 }
 dps_results: {
  key: "TestElemental-Settings-Orc-P1-EleFireElemental-NoBuffs-LongSingleTarget"
  value: {
-<<<<<<< HEAD
-  dps: 2088.41887
-  tps: 1326.7626
-=======
-  dps: 2064.19536
-  tps: 1317.80166
->>>>>>> 791e82e8
+  dps: 2109.72378
+  tps: 1349.83496
  }
 }
 dps_results: {
@@ -1249,61 +824,36 @@
 dps_results: {
  key: "TestElemental-Settings-Troll-P1-Adaptive-FullBuffs-LongMultiTarget"
  value: {
-<<<<<<< HEAD
-  dps: 6498.63741
-  tps: 5996.73403
-=======
-  dps: 6347.77071
-  tps: 5852.12152
->>>>>>> 791e82e8
+  dps: 6461.71907
+  tps: 5962.83001
  }
 }
 dps_results: {
  key: "TestElemental-Settings-Troll-P1-Adaptive-FullBuffs-LongSingleTarget"
  value: {
-<<<<<<< HEAD
-  dps: 4177.41186
-  tps: 3204.42691
-=======
   dps: 4180.56596
-  tps: 3216.84387
->>>>>>> 791e82e8
+  tps: 3216.07715
  }
 }
 dps_results: {
  key: "TestElemental-Settings-Troll-P1-Adaptive-FullBuffs-ShortSingleTarget"
  value: {
-<<<<<<< HEAD
-  dps: 4758.60204
-  tps: 3678.54516
-=======
   dps: 4768.07005
-  tps: 3695.9818
->>>>>>> 791e82e8
+  tps: 3693.51723
  }
 }
 dps_results: {
  key: "TestElemental-Settings-Troll-P1-Adaptive-NoBuffs-LongMultiTarget"
  value: {
-<<<<<<< HEAD
-  dps: 2070.4746
-  tps: 1685.55666
-=======
-  dps: 2026.8738
-  tps: 1656.43122
->>>>>>> 791e82e8
+  dps: 2052.11884
+  tps: 1673.24377
  }
 }
 dps_results: {
  key: "TestElemental-Settings-Troll-P1-Adaptive-NoBuffs-LongSingleTarget"
  value: {
-<<<<<<< HEAD
-  dps: 1741.43994
-  tps: 1368.50649
-=======
-  dps: 1705.2298
-  tps: 1344.56255
->>>>>>> 791e82e8
+  dps: 1740.91585
+  tps: 1368.48624
  }
 }
 dps_results: {
@@ -1316,61 +866,36 @@
 dps_results: {
  key: "TestElemental-Settings-Troll-P1-EleFireElemental-FullBuffs-LongMultiTarget"
  value: {
-<<<<<<< HEAD
-  dps: 8145.92915
-  tps: 5865.71514
-=======
-  dps: 8083.42764
-  tps: 5818.70247
->>>>>>> 791e82e8
+  dps: 8142.05327
+  tps: 5867.5319
  }
 }
 dps_results: {
  key: "TestElemental-Settings-Troll-P1-EleFireElemental-FullBuffs-LongSingleTarget"
  value: {
-<<<<<<< HEAD
-  dps: 4550.06106
-  tps: 3164.2716
-=======
   dps: 4554.31368
-  tps: 3169.37046
->>>>>>> 791e82e8
+  tps: 3168.92298
  }
 }
 dps_results: {
  key: "TestElemental-Settings-Troll-P1-EleFireElemental-FullBuffs-ShortSingleTarget"
  value: {
-<<<<<<< HEAD
-  dps: 5681.87117
-  tps: 3491.73473
-=======
   dps: 5666.86401
-  tps: 3482.63799
->>>>>>> 791e82e8
+  tps: 3480.56459
  }
 }
 dps_results: {
  key: "TestElemental-Settings-Troll-P1-EleFireElemental-NoBuffs-LongMultiTarget"
  value: {
-<<<<<<< HEAD
-  dps: 3647.12818
-  tps: 1604.52496
-=======
-  dps: 3589.83206
-  tps: 1561.21992
->>>>>>> 791e82e8
+  dps: 3638.30356
+  tps: 1598.77349
  }
 }
 dps_results: {
  key: "TestElemental-Settings-Troll-P1-EleFireElemental-NoBuffs-LongSingleTarget"
  value: {
-<<<<<<< HEAD
-  dps: 2031.18666
-  tps: 1312.14245
-=======
-  dps: 1997.53518
-  tps: 1289.01542
->>>>>>> 791e82e8
+  dps: 2037.65198
+  tps: 1325.31584
  }
 }
 dps_results: {
@@ -1383,12 +908,7 @@
 dps_results: {
  key: "TestElemental-SwitchInFrontOfTarget-Default"
  value: {
-<<<<<<< HEAD
-  dps: 4177.41186
-  tps: 3204.42691
-=======
   dps: 4180.56596
-  tps: 3216.84387
->>>>>>> 791e82e8
+  tps: 3216.07715
  }
 }