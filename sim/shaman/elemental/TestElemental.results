--- conflicted
+++ resolved
@@ -2080,12 +2080,7 @@
 dps_results: {
  key: "TestElemental-SwitchInFrontOfTarget-Default"
  value: {
-<<<<<<< HEAD
-  dps: 26892.23584
-  tps: 536.51562
-=======
   dps: 26961.44459
   tps: 538.15256
->>>>>>> d65af44b
  }
 }