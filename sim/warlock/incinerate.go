--- conflicted
+++ resolved
@@ -17,17 +17,10 @@
 		ProcMask: core.ProcMaskSpellDamage,
 		BonusSpellCritRating: core.CritRatingPerCritChance * 5 * (core.TernaryFloat64(warlock.Talents.Devastation, 1, 0) +
 			core.TernaryFloat64(warlock.HasSetBonus(ItemSetDeathbringerGarb, 4), 1, 0) + core.TernaryFloat64(warlock.HasSetBonus(ItemSetDarkCovensRegalia, 2), 1, 0)),
-<<<<<<< HEAD
-		DamageMultiplier: baseAdditiveMultiplier,
+		DamageMultiplier: 1,
 		ThreatMultiplier: 1 - 0.1*float64(warlock.Talents.DestructiveReach),
 		BaseDamage:       warlock.incinerateDamage(),
 		OutcomeApplier:   warlock.OutcomeFuncMagicHitAndCrit(warlock.SpellCritMultiplier(1, float64(warlock.Talents.Ruin)/5)),
-=======
-		DamageMultiplier:	  1,
-		ThreatMultiplier: 	  1 - 0.1*float64(warlock.Talents.DestructiveReach),
-		BaseDamage:           warlock.incinerateDamage(),
-		OutcomeApplier:       warlock.OutcomeFuncMagicHitAndCrit(warlock.SpellCritMultiplier(1, float64(warlock.Talents.Ruin)/5)),
->>>>>>> 7d3b4e36
 		OnInit: func(sim *core.Simulation, spell *core.Spell, spellEffect *core.SpellEffect) {
 			if warlock.ImmolateDot.IsActive() {
 				spellEffect.DamageMultiplier = baseAdditiveMultiplier + fireAndBrimstoneBonus
