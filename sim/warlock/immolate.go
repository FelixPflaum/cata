package warlock

import (
	"strconv"
	"time"

	"github.com/wowsims/wotlk/sim/core"
	"github.com/wowsims/wotlk/sim/core/stats"
)

func (warlock *Warlock) registerImmolateSpell() {
<<<<<<< HEAD
	actionID := core.ActionID{SpellID: 47811}
	baseCost := 0.17 * warlock.BaseMana()
=======
	actionID := core.ActionID{SpellID: 27215}
	baseCost := 0.17 * warlock.BaseMana
>>>>>>> 303b0043

	effect := core.SpellEffect{
		BonusSpellCritRating: core.TernaryFloat64(warlock.Talents.Devastation, 0, 1) * 5 * core.CritRatingPerCritChance,
		DamageMultiplier: 1 *
			(1 + (0.05 * float64(warlock.Talents.ImprovedImmolate))) *
			(1 + (0.02 * float64(warlock.Talents.Emberstorm))),
		ThreatMultiplier: 1 - 0.05*float64(warlock.Talents.DestructiveReach),
		BaseDamage:       core.BaseDamageConfigMagic(460.0, 460.0, 0.2+0.04*float64(warlock.Talents.ShadowAndFlame)),
		OutcomeApplier:   warlock.OutcomeFuncMagicHitAndCrit(warlock.SpellCritMultiplier(1, float64(warlock.Talents.Ruin)/5)),
		OnSpellHitDealt:  applyDotOnLanded(&warlock.ImmolateDot),
		ProcMask:         core.ProcMaskSpellDamage,
	}

	warlock.Immolate = warlock.RegisterSpell(core.SpellConfig{
		ActionID:     actionID,
		SpellSchool:  core.SpellSchoolFire,
		ResourceType: stats.Mana,
		BaseCost:     baseCost,
		Cast: core.CastConfig{
			DefaultCast: core.Cast{
				Cost:     baseCost * (1 - 0.01*float64(warlock.Talents.Cataclysm)),
				GCD:      core.GCDDefault,
				CastTime: time.Millisecond*2000 - (time.Millisecond * 100 * time.Duration(warlock.Talents.Bane)),
			},
		},
		ApplyEffects: core.ApplyEffectFuncDirectDamage(effect),
	})

	target := warlock.CurrentTarget

	// DOT: 615 dmg over 15s (123 every 3 sec, mod 0.13)
	warlock.ImmolateDot = core.NewDot(core.Dot{
		Spell: warlock.Immolate,
		Aura: target.RegisterAura(core.Aura{
			Label:    "immolate-" + strconv.Itoa(int(warlock.Index)),
			ActionID: actionID,
		}),
		NumberOfTicks: 5 + core.TernaryInt(ItemSetVoidheartRaiment.CharacterHasSetBonus(&warlock.Character, 4), 1, 0), // voidheart 4p gives 1 extra tick
		TickLength:    time.Second * 3,
		TickEffects: core.TickFuncSnapshot(target, core.SpellEffect{
			DamageMultiplier: 1,
			ThreatMultiplier: 1,
			BaseDamage:       core.BaseDamageConfigMagicNoRoll(785/5, 0.2),
			OutcomeApplier:   warlock.OutcomeFuncTick(),
			IsPeriodic:       true,
			ProcMask:         core.ProcMaskPeriodicDamage,
		}),
	})
}<|MERGE_RESOLUTION|>--- conflicted
+++ resolved
@@ -9,13 +9,8 @@
 )
 
 func (warlock *Warlock) registerImmolateSpell() {
-<<<<<<< HEAD
 	actionID := core.ActionID{SpellID: 47811}
-	baseCost := 0.17 * warlock.BaseMana()
-=======
-	actionID := core.ActionID{SpellID: 27215}
 	baseCost := 0.17 * warlock.BaseMana
->>>>>>> 303b0043
 
 	effect := core.SpellEffect{
 		BonusSpellCritRating: core.TernaryFloat64(warlock.Talents.Devastation, 0, 1) * 5 * core.CritRatingPerCritChance,
