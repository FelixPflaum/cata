package warlock

import (
	"time"

	"github.com/wowsims/wotlk/sim/core"
	"github.com/wowsims/wotlk/sim/core/stats"
)

func (warlock *Warlock) registerShadowboltSpell() {
	has4pMal := ItemSetMaleficRaiment.CharacterHasSetBonus(&warlock.Character, 4)

	effect := core.SpellEffect{
		ProcMask:             core.ProcMaskSpellDamage,
		BonusSpellCritRating: core.TernaryFloat64(warlock.Talents.Devastation, 0, 1) * 5 * core.CritRatingPerCritChance,
		DamageMultiplier:     1 * core.TernaryFloat64(has4pMal, 1.06, 1.0) * (1 + 0.02*float64(warlock.Talents.ShadowMastery)) * (1 + 0.02*float64(warlock.Talents.ImprovedShadowBolt)),
		ThreatMultiplier:     1 - 0.1*float64(warlock.Talents.DestructiveReach),
		BaseDamage:           core.BaseDamageConfigMagic(694.0, 775.0, 0.857+0.04*float64(warlock.Talents.ShadowAndFlame)),
		OutcomeApplier:       warlock.OutcomeFuncMagicHitAndCrit(warlock.SpellCritMultiplier(1, float64(warlock.Talents.Ruin)/5)),
	}
	// ISB
	if warlock.Talents.ImprovedShadowBolt > 0 {
		effect.OnSpellHitDealt = func(sim *core.Simulation, spell *core.Spell, spellEffect *core.SpellEffect) {
			if sim.RandomFloat("ISB") < 0.2*float64(warlock.Talents.ImprovedShadowBolt) {
				core.ImprovedShadowBoltAura(warlock.CurrentTarget).Activate(sim)
				core.ImprovedShadowBoltAura(warlock.CurrentTarget).Refresh(sim)
			}
		}
	}

	var modCast func(*core.Simulation, *core.Spell, *core.Cast)

	if warlock.Talents.Nightfall > 0 {
		modCast = func(_ *core.Simulation, _ *core.Spell, cast *core.Cast) {
			warlock.applyNightfall(cast)
		}
	}

<<<<<<< HEAD
	baseCost := 0.17 * warlock.BaseMana
=======
	baseCost := 0.17 * warlock.BaseMana()
>>>>>>> 7d90d7cc
	warlock.Shadowbolt = warlock.RegisterSpell(core.SpellConfig{
		ActionID:    core.ActionID{SpellID: 27209},
		SpellSchool: core.SpellSchoolShadow,

		ResourceType: stats.Mana,
		BaseCost:     baseCost,

		Cast: core.CastConfig{
			DefaultCast: core.Cast{
				Cost:     baseCost * (1 - 0.01*float64(warlock.Talents.Cataclysm)),
				GCD:      core.GCDDefault,
				CastTime: time.Millisecond*3000 - (time.Millisecond * 100 * time.Duration(warlock.Talents.Bane)),
			},
			ModifyCast: modCast,
		},

		ApplyEffects: core.ApplyEffectFuncDirectDamage(effect),
	})

}<|MERGE_RESOLUTION|>--- conflicted
+++ resolved
@@ -36,11 +36,7 @@
 		}
 	}
 
-<<<<<<< HEAD
 	baseCost := 0.17 * warlock.BaseMana
-=======
-	baseCost := 0.17 * warlock.BaseMana()
->>>>>>> 7d90d7cc
 	warlock.Shadowbolt = warlock.RegisterSpell(core.SpellConfig{
 		ActionID:    core.ActionID{SpellID: 27209},
 		SpellSchool: core.SpellSchoolShadow,
