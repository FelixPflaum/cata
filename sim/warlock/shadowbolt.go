--- conflicted
+++ resolved
@@ -9,44 +9,32 @@
 )
 
 func (warlock *Warlock) registerShadowBoltSpell() {
-	ISBProcChance := 0.2*float64(warlock.Talents.ImprovedShadowBolt)
-	actionID:= core.ActionID{SpellID: 47809}
+	ISBProcChance := 0.2 * float64(warlock.Talents.ImprovedShadowBolt)
+	actionID := core.ActionID{SpellID: 47809}
 	spellSchool := core.SpellSchoolShadow
-	baseAdditiveMultiplier:= warlock.staticAdditiveDamageMultiplier(actionID, spellSchool, false)
+	baseAdditiveMultiplier := warlock.staticAdditiveDamageMultiplier(actionID, spellSchool, false)
 
 	effect := core.SpellEffect{
-		ProcMask:             core.ProcMaskSpellDamage,
+		ProcMask: core.ProcMaskSpellDamage,
 		BonusSpellCritRating: core.CritRatingPerCritChance * 5 * (core.TernaryFloat64(warlock.Talents.Devastation, 1, 0) +
 			core.TernaryFloat64(warlock.HasSetBonus(ItemSetDeathbringerGarb, 4), 1, 0) + core.TernaryFloat64(warlock.HasSetBonus(ItemSetDarkCovensRegalia, 2), 1, 0)),
-		DamageMultiplier:     baseAdditiveMultiplier,
-		ThreatMultiplier:     1 - 0.1*float64(warlock.Talents.DestructiveReach),
-		BaseDamage:           core.BaseDamageConfigMagic(694.0, 775.0, 0.857*(1+0.04*float64(warlock.Talents.ShadowAndFlame))),
-		OutcomeApplier:       warlock.OutcomeFuncMagicHitAndCrit(warlock.SpellCritMultiplier(1, float64(warlock.Talents.Ruin)/5)),
+		DamageMultiplier: baseAdditiveMultiplier,
+		ThreatMultiplier: 1 - 0.1*float64(warlock.Talents.DestructiveReach),
+		BaseDamage:       core.BaseDamageConfigMagic(694.0, 775.0, 0.857*(1+0.04*float64(warlock.Talents.ShadowAndFlame))),
+		OutcomeApplier:   warlock.OutcomeFuncMagicHitAndCrit(warlock.SpellCritMultiplier(1, float64(warlock.Talents.Ruin)/5)),
 		OnSpellHitDealt: func(sim *core.Simulation, spell *core.Spell, spellEffect *core.SpellEffect) {
 			if !spellEffect.Landed() {
 				return
 			}
 			// ISB debuff
 			if warlock.Talents.ImprovedShadowBolt > 0 {
-<<<<<<< HEAD
 				if warlock.Talents.ImprovedShadowBolt < 5 { // This will return early if we 'miss' the refresh, 5 pts can't 'miss'.
-					if sim.RandomFloat("ISB") > 0.2*float64(warlock.Talents.ImprovedShadowBolt) {
+					if sim.RandomFloat("ISB") > ISBProcChance {
 						return
-=======
-				if sim.RandomFloat("ISB") < ISBProcChance {
-					if !core.ShadowMasteryAura(warlock.CurrentTarget).IsActive() {
-						core.ShadowMasteryAura(warlock.CurrentTarget).Activate(sim)
-					} else {
-						core.ShadowMasteryAura(warlock.CurrentTarget).Refresh(sim)
->>>>>>> e4edec37
 					}
 				}
 				core.ShadowMasteryAura(warlock.CurrentTarget).Activate(sim) // calls refresh if already active.
 			}
-<<<<<<< HEAD
-			warlock.everlastingRollover(sim) // Everlasting Affliction Refresh
-=======
->>>>>>> e4edec37
 		},
 	}
 
