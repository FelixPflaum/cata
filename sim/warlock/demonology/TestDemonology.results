--- conflicted
+++ resolved
@@ -37,2390 +37,1394 @@
 dps_results: {
  key: "TestDemonology-AllItems-AgileShadowspiritDiamond"
  value: {
-<<<<<<< HEAD
-  dps: 29426.4156
-  tps: 15357.9504
-=======
-  dps: 29188.86362
-  tps: 15354.87819
->>>>>>> f91f2fe3
+  dps: 29227.11475
+  tps: 15366.68897
  }
 }
 dps_results: {
  key: "TestDemonology-AllItems-Althor'sAbacus-50366"
  value: {
-<<<<<<< HEAD
-  dps: 27534.4415
-  tps: 14528.00312
-=======
-  dps: 27341.04261
-  tps: 14470.50963
->>>>>>> f91f2fe3
+  dps: 27389.42309
+  tps: 14484.57851
  }
 }
 dps_results: {
  key: "TestDemonology-AllItems-Anhuur'sHymnal-55889"
  value: {
-<<<<<<< HEAD
-  dps: 27939.42613
-  tps: 14707.64721
-=======
-  dps: 27786.54655
-  tps: 14702.02264
->>>>>>> f91f2fe3
+  dps: 27811.48663
+  tps: 14695.97482
  }
 }
 dps_results: {
  key: "TestDemonology-AllItems-Anhuur'sHymnal-56407"
  value: {
-<<<<<<< HEAD
-  dps: 28018.40181
-  tps: 14736.95787
-=======
-  dps: 27871.79291
-  tps: 14735.41707
->>>>>>> f91f2fe3
+  dps: 27898.97586
+  tps: 14729.83255
  }
 }
 dps_results: {
  key: "TestDemonology-AllItems-AustereShadowspiritDiamond"
  value: {
-<<<<<<< HEAD
-  dps: 29227.64292
-  tps: 15205.89637
-=======
-  dps: 28988.36242
-  tps: 15201.89947
->>>>>>> f91f2fe3
+  dps: 29026.58309
+  tps: 15213.20996
  }
 }
 dps_results: {
  key: "TestDemonology-AllItems-BaubleofTrueBlood-50726"
  value: {
-<<<<<<< HEAD
-  dps: 27017.72177
-  tps: 14280.49823
-  hps: 98.81626
-=======
-  dps: 26818.17741
-  tps: 14213.67347
-  hps: 98.73135
->>>>>>> f91f2fe3
+  dps: 26865.03946
+  tps: 14228.24999
+  hps: 98.44733
  }
 }
 dps_results: {
  key: "TestDemonology-AllItems-BedrockTalisman-58182"
  value: {
-<<<<<<< HEAD
-  dps: 27036.14944
-  tps: 14288.87295
-=======
-  dps: 26808.03933
-  tps: 14222.36009
->>>>>>> f91f2fe3
+  dps: 26868.81021
+  tps: 14240.12664
  }
 }
 dps_results: {
  key: "TestDemonology-AllItems-BellofEnragingResonance-59326"
  value: {
-<<<<<<< HEAD
-  dps: 28713.91214
-  tps: 15122.12613
-=======
-  dps: 28474.96633
-  tps: 15087.27491
->>>>>>> f91f2fe3
+  dps: 28545.33194
+  tps: 15111.45292
  }
 }
 dps_results: {
  key: "TestDemonology-AllItems-BindingPromise-67037"
  value: {
-<<<<<<< HEAD
-  dps: 27036.14944
-  tps: 14288.87295
-=======
-  dps: 26808.03933
-  tps: 14222.36009
->>>>>>> f91f2fe3
+  dps: 26868.81021
+  tps: 14240.12664
  }
 }
 dps_results: {
  key: "TestDemonology-AllItems-Blood-SoakedAleMug-63843"
  value: {
-<<<<<<< HEAD
-  dps: 25672.27906
-  tps: 14463.26506
-=======
-  dps: 25519.61597
-  tps: 14440.92623
->>>>>>> f91f2fe3
+  dps: 25556.03604
+  tps: 14441.84779
  }
 }
 dps_results: {
  key: "TestDemonology-AllItems-BloodofIsiset-55995"
  value: {
-<<<<<<< HEAD
-  dps: 27433.41499
-  tps: 14443.67918
-=======
-  dps: 27201.0701
-  tps: 14376.43963
->>>>>>> f91f2fe3
+  dps: 27263.23799
+  tps: 14394.63204
  }
 }
 dps_results: {
  key: "TestDemonology-AllItems-BloodofIsiset-56414"
  value: {
-<<<<<<< HEAD
-  dps: 27565.83684
-  tps: 14495.28126
-=======
-  dps: 27332.08036
-  tps: 14427.79947
->>>>>>> f91f2fe3
+  dps: 27394.71391
+  tps: 14446.13383
  }
 }
 dps_results: {
  key: "TestDemonology-AllItems-BloodthirstyGladiator'sBadgeofConquest-64687"
  value: {
-<<<<<<< HEAD
-  dps: 25279.22795
-  tps: 14301.8886
-=======
-  dps: 25177.45968
-  tps: 14278.04502
->>>>>>> f91f2fe3
+  dps: 25209.36086
+  tps: 14284.70305
  }
 }
 dps_results: {
  key: "TestDemonology-AllItems-BloodthirstyGladiator'sBadgeofDominance-64688"
  value: {
-<<<<<<< HEAD
-  dps: 26233.27122
-  tps: 14861.50383
-=======
-  dps: 26133.25543
-  tps: 14849.94497
->>>>>>> f91f2fe3
+  dps: 26173.58172
+  tps: 14858.69408
  }
 }
 dps_results: {
  key: "TestDemonology-AllItems-BloodthirstyGladiator'sBadgeofVictory-64689"
  value: {
-<<<<<<< HEAD
-  dps: 25265.02165
-  tps: 14261.01609
-=======
-  dps: 25141.32764
-  tps: 14245.07062
->>>>>>> f91f2fe3
+  dps: 25183.59336
+  tps: 14255.33154
  }
 }
 dps_results: {
  key: "TestDemonology-AllItems-BloodthirstyGladiator'sEmblemofCruelty-64740"
  value: {
-<<<<<<< HEAD
-  dps: 27429.84235
-  tps: 14494.60421
-=======
-  dps: 27218.50432
-  tps: 14464.09943
->>>>>>> f91f2fe3
+  dps: 27279.41383
+  tps: 14482.71186
  }
 }
 dps_results: {
  key: "TestDemonology-AllItems-BloodthirstyGladiator'sEmblemofMeditation-64741"
  value: {
-<<<<<<< HEAD
-  dps: 27032.44172
-  tps: 14277.24136
-=======
-  dps: 26808.29118
-  tps: 14221.99049
->>>>>>> f91f2fe3
+  dps: 26857.12644
+  tps: 14230.41744
  }
 }
 dps_results: {
  key: "TestDemonology-AllItems-BloodthirstyGladiator'sEmblemofTenacity-64742"
  value: {
-<<<<<<< HEAD
-  dps: 27036.12749
-  tps: 14288.851
-=======
-  dps: 26808.01737
-  tps: 14222.33813
->>>>>>> f91f2fe3
+  dps: 26868.78826
+  tps: 14240.10469
  }
 }
 dps_results: {
  key: "TestDemonology-AllItems-BloodthirstyGladiator'sInsigniaofConquest-64761"
  value: {
-<<<<<<< HEAD
-  dps: 27036.14944
-  tps: 14288.87295
-=======
-  dps: 26808.01737
-  tps: 14222.33813
->>>>>>> f91f2fe3
+  dps: 26868.78826
+  tps: 14240.10469
  }
 }
 dps_results: {
  key: "TestDemonology-AllItems-BloodthirstyGladiator'sInsigniaofDominance-64762"
  value: {
-<<<<<<< HEAD
-  dps: 27920.24374
-  tps: 14748.3191
-=======
-  dps: 27678.62381
-  tps: 14678.61389
->>>>>>> f91f2fe3
+  dps: 27742.16187
+  tps: 14696.84313
  }
 }
 dps_results: {
  key: "TestDemonology-AllItems-BloodthirstyGladiator'sInsigniaofVictory-64763"
  value: {
-<<<<<<< HEAD
-  dps: 27036.14944
-  tps: 14288.87295
-=======
-  dps: 26808.01737
-  tps: 14222.33813
->>>>>>> f91f2fe3
+  dps: 26868.78826
+  tps: 14240.10469
  }
 }
 dps_results: {
  key: "TestDemonology-AllItems-BottledLightning-66879"
  value: {
-<<<<<<< HEAD
-  dps: 25955.44938
-  tps: 14612.5323
-=======
-  dps: 25786.03578
-  tps: 14580.21255
->>>>>>> f91f2fe3
+  dps: 25835.0849
+  tps: 14597.32771
  }
 }
 dps_results: {
  key: "TestDemonology-AllItems-BracingShadowspiritDiamond"
  value: {
-<<<<<<< HEAD
-  dps: 29383.91742
-  tps: 14990.70721
-=======
-  dps: 29159.81335
-  tps: 15011.15607
->>>>>>> f91f2fe3
+  dps: 29199.42946
+  tps: 15026.39889
  }
 }
 dps_results: {
  key: "TestDemonology-AllItems-BurningShadowspiritDiamond"
  value: {
-<<<<<<< HEAD
-  dps: 29584.27717
-  tps: 15438.67896
-=======
-  dps: 29362.83212
-  tps: 15462.31663
->>>>>>> f91f2fe3
+  dps: 29402.61932
+  tps: 15478.46225
  }
 }
 dps_results: {
  key: "TestDemonology-AllItems-ChaoticShadowspiritDiamond"
  value: {
-<<<<<<< HEAD
-  dps: 29480.13831
-  tps: 15375.39639
-=======
-  dps: 29258.04565
-  tps: 15385.77503
->>>>>>> f91f2fe3
+  dps: 29295.13916
+  tps: 15397.86005
  }
 }
 dps_results: {
  key: "TestDemonology-AllItems-CoreofRipeness-58184"
  value: {
-<<<<<<< HEAD
-  dps: 26210.26302
-  tps: 14734.68049
-=======
-  dps: 26028.28341
-  tps: 14705.01168
->>>>>>> f91f2fe3
+  dps: 26082.68048
+  tps: 14726.95328
  }
 }
 dps_results: {
  key: "TestDemonology-AllItems-CorpseTongueCoin-50349"
  value: {
-<<<<<<< HEAD
-  dps: 27036.14944
-  tps: 14288.87295
-=======
-  dps: 26808.03933
-  tps: 14222.36009
->>>>>>> f91f2fe3
+  dps: 26868.81021
+  tps: 14240.12664
  }
 }
 dps_results: {
  key: "TestDemonology-AllItems-CrushingWeight-59506"
  value: {
-<<<<<<< HEAD
-  dps: 27036.14944
-  tps: 14288.87295
-=======
-  dps: 26808.03933
-  tps: 14222.36009
->>>>>>> f91f2fe3
+  dps: 26868.81021
+  tps: 14240.12664
  }
 }
 dps_results: {
  key: "TestDemonology-AllItems-CrushingWeight-65118"
  value: {
-<<<<<<< HEAD
-  dps: 27036.14944
-  tps: 14288.87295
-=======
-  dps: 26808.03933
-  tps: 14222.36009
->>>>>>> f91f2fe3
+  dps: 26868.81021
+  tps: 14240.12664
  }
 }
 dps_results: {
  key: "TestDemonology-AllItems-DarkmoonCard:Earthquake-62048"
  value: {
-<<<<<<< HEAD
-  dps: 27036.12749
-  tps: 14288.851
-=======
-  dps: 26808.01737
-  tps: 14222.33813
->>>>>>> f91f2fe3
+  dps: 26868.78826
+  tps: 14240.10469
  }
 }
 dps_results: {
  key: "TestDemonology-AllItems-DarkmoonCard:Hurricane-62049"
  value: {
-<<<<<<< HEAD
-  dps: 27036.14944
-  tps: 14288.87295
-=======
-  dps: 26808.03933
-  tps: 14222.36009
->>>>>>> f91f2fe3
+  dps: 26868.81021
+  tps: 14240.12664
  }
 }
 dps_results: {
  key: "TestDemonology-AllItems-DarkmoonCard:Hurricane-62051"
  value: {
-<<<<<<< HEAD
-  dps: 27036.14944
-  tps: 14288.87295
-=======
-  dps: 26808.03933
-  tps: 14222.36009
->>>>>>> f91f2fe3
+  dps: 26868.81021
+  tps: 14240.12664
  }
 }
 dps_results: {
  key: "TestDemonology-AllItems-DarkmoonCard:Tsunami-62050"
  value: {
-<<<<<<< HEAD
-  dps: 27977.66077
-  tps: 14770.9046
-=======
-  dps: 27792.65535
-  tps: 14729.10264
->>>>>>> f91f2fe3
+  dps: 27837.09293
+  tps: 14742.35302
  }
 }
 dps_results: {
  key: "TestDemonology-AllItems-Deathbringer'sWill-50363"
  value: {
-<<<<<<< HEAD
-  dps: 27236.14301
-  tps: 14395.51584
-=======
-  dps: 27021.83203
-  tps: 14333.41203
->>>>>>> f91f2fe3
+  dps: 27082.18478
+  tps: 14345.35645
  }
 }
 dps_results: {
  key: "TestDemonology-AllItems-DestructiveShadowspiritDiamond"
  value: {
-<<<<<<< HEAD
-  dps: 29279.39325
-  tps: 15222.40293
-=======
-  dps: 29054.89966
-  tps: 15231.18028
->>>>>>> f91f2fe3
+  dps: 29091.99672
+  tps: 15242.76911
  }
 }
 dps_results: {
  key: "TestDemonology-AllItems-DislodgedForeignObject-50348"
  value: {
-<<<<<<< HEAD
-  dps: 27890.89099
-  tps: 14733.5398
-=======
-  dps: 27660.19138
-  tps: 14722.06815
->>>>>>> f91f2fe3
+  dps: 27694.95434
+  tps: 14715.23043
  }
 }
 dps_results: {
  key: "TestDemonology-AllItems-EffulgentShadowspiritDiamond"
  value: {
-<<<<<<< HEAD
-  dps: 29227.64292
-  tps: 15205.89637
-=======
-  dps: 28988.36242
-  tps: 15201.89947
->>>>>>> f91f2fe3
+  dps: 29026.58309
+  tps: 15213.20996
  }
 }
 dps_results: {
  key: "TestDemonology-AllItems-ElectrosparkHeartstarter-67118"
  value: {
-<<<<<<< HEAD
-  dps: 25756.93948
-  tps: 14543.35944
-=======
-  dps: 25620.31984
-  tps: 14533.3508
->>>>>>> f91f2fe3
+  dps: 25662.36991
+  tps: 14544.33343
  }
 }
 dps_results: {
  key: "TestDemonology-AllItems-EmberShadowspiritDiamond"
  value: {
-<<<<<<< HEAD
-  dps: 29364.54818
-  tps: 15269.44125
-=======
-  dps: 29151.55342
-  tps: 15282.07361
->>>>>>> f91f2fe3
+  dps: 29191.32476
+  tps: 15298.00143
  }
 }
 dps_results: {
  key: "TestDemonology-AllItems-EnigmaticShadowspiritDiamond"
  value: {
-<<<<<<< HEAD
-  dps: 29279.39325
-  tps: 15222.40293
-=======
-  dps: 29054.89966
-  tps: 15231.18028
->>>>>>> f91f2fe3
+  dps: 29091.99672
+  tps: 15242.76911
  }
 }
 dps_results: {
  key: "TestDemonology-AllItems-EssenceoftheCyclone-59473"
  value: {
-<<<<<<< HEAD
-  dps: 27036.14944
-  tps: 14288.87295
-=======
-  dps: 26808.03933
-  tps: 14222.36009
->>>>>>> f91f2fe3
+  dps: 26868.81021
+  tps: 14240.12664
  }
 }
 dps_results: {
  key: "TestDemonology-AllItems-EssenceoftheCyclone-65140"
  value: {
-<<<<<<< HEAD
-  dps: 27036.14944
-  tps: 14288.87295
-=======
-  dps: 26808.03933
-  tps: 14222.36009
->>>>>>> f91f2fe3
+  dps: 26868.81021
+  tps: 14240.12664
  }
 }
 dps_results: {
  key: "TestDemonology-AllItems-EternalShadowspiritDiamond"
  value: {
-<<<<<<< HEAD
-  dps: 29227.64292
-  tps: 15205.89637
-=======
-  dps: 28988.36242
-  tps: 15201.89947
->>>>>>> f91f2fe3
+  dps: 29026.58309
+  tps: 15213.20996
  }
 }
 dps_results: {
  key: "TestDemonology-AllItems-FallofMortality-59500"
  value: {
-<<<<<<< HEAD
-  dps: 27977.66077
-  tps: 14770.9046
-=======
-  dps: 27792.65535
-  tps: 14729.10264
->>>>>>> f91f2fe3
+  dps: 27837.09293
+  tps: 14742.35302
  }
 }
 dps_results: {
  key: "TestDemonology-AllItems-FallofMortality-65124"
  value: {
-<<<<<<< HEAD
-  dps: 28108.53363
-  tps: 14825.01798
-=======
-  dps: 27916.06272
-  tps: 14793.79865
->>>>>>> f91f2fe3
+  dps: 27950.03072
+  tps: 14809.72041
  }
 }
 dps_results: {
  key: "TestDemonology-AllItems-Figurine-DemonPanther-52199"
  value: {
-<<<<<<< HEAD
-  dps: 25590.78302
-  tps: 14405.03278
-=======
-  dps: 25447.49725
-  tps: 14392.00282
->>>>>>> f91f2fe3
+  dps: 25468.66941
+  tps: 14383.96641
  }
 }
 dps_results: {
  key: "TestDemonology-AllItems-Figurine-DreamOwl-52354"
  value: {
-<<<<<<< HEAD
-  dps: 26106.66212
-  tps: 14671.80872
-=======
-  dps: 25930.48623
-  tps: 14649.47007
->>>>>>> f91f2fe3
+  dps: 25984.73903
+  tps: 14671.41575
  }
 }
 dps_results: {
  key: "TestDemonology-AllItems-Figurine-EarthenGuardian-52352"
  value: {
-<<<<<<< HEAD
-  dps: 27049.11968
-  tps: 14294.41356
-=======
-  dps: 26808.03933
-  tps: 14222.79059
->>>>>>> f91f2fe3
+  dps: 26868.81021
+  tps: 14240.54092
  }
 }
 dps_results: {
  key: "TestDemonology-AllItems-Figurine-JeweledSerpent-52353"
  value: {
-<<<<<<< HEAD
-  dps: 27021.94284
-  tps: 15236.91405
-=======
-  dps: 26864.49561
-  tps: 15216.03946
->>>>>>> f91f2fe3
+  dps: 26916.86626
+  tps: 15236.56781
  }
 }
 dps_results: {
  key: "TestDemonology-AllItems-Figurine-KingofBoars-52351"
  value: {
-<<<<<<< HEAD
-  dps: 25743.16637
-  tps: 14467.72034
-=======
-  dps: 25617.45667
-  tps: 14451.82728
->>>>>>> f91f2fe3
+  dps: 25660.8702
+  tps: 14462.20371
  }
 }
 dps_results: {
  key: "TestDemonology-AllItems-FleetShadowspiritDiamond"
  value: {
-<<<<<<< HEAD
-  dps: 29227.64292
-  tps: 15205.85707
-=======
-  dps: 28988.36242
-  tps: 15201.84053
->>>>>>> f91f2fe3
+  dps: 29026.58309
+  tps: 15213.17067
  }
 }
 dps_results: {
  key: "TestDemonology-AllItems-FluidDeath-58181"
  value: {
-<<<<<<< HEAD
-  dps: 27307.90667
-  tps: 14397.91287
-=======
-  dps: 27158.78199
-  tps: 14393.75564
->>>>>>> f91f2fe3
+  dps: 27183.47491
+  tps: 14387.86207
  }
 }
 dps_results: {
  key: "TestDemonology-AllItems-ForlornShadowspiritDiamond"
  value: {
-<<<<<<< HEAD
-  dps: 29383.91742
-  tps: 15285.51891
-=======
-  dps: 29159.81335
-  tps: 15306.79172
->>>>>>> f91f2fe3
+  dps: 29199.42946
+  tps: 15322.31095
  }
 }
 dps_results: {
  key: "TestDemonology-AllItems-FuryofAngerforge-59461"
  value: {
-<<<<<<< HEAD
-  dps: 27480.7713
-  tps: 14521.44341
-=======
-  dps: 27259.41929
-  tps: 14486.77205
->>>>>>> f91f2fe3
+  dps: 27321.61645
+  tps: 14507.24469
  }
 }
 dps_results: {
  key: "TestDemonology-AllItems-GaleofShadows-56138"
  value: {
-<<<<<<< HEAD
-  dps: 28159.85655
-  tps: 14861.18937
-=======
-  dps: 27918.61535
-  tps: 14793.66937
->>>>>>> f91f2fe3
+  dps: 27944.95997
+  tps: 14793.25789
  }
 }
 dps_results: {
  key: "TestDemonology-AllItems-GaleofShadows-56462"
  value: {
-<<<<<<< HEAD
-  dps: 28317.47534
-  tps: 14929.9026
-=======
-  dps: 28016.94197
-  tps: 14892.23461
->>>>>>> f91f2fe3
+  dps: 28032.40912
+  tps: 14879.89331
  }
 }
 dps_results: {
  key: "TestDemonology-AllItems-GearDetector-61462"
  value: {
-<<<<<<< HEAD
-  dps: 27036.14944
-  tps: 14288.87295
-=======
-  dps: 26808.03933
-  tps: 14222.36009
->>>>>>> f91f2fe3
+  dps: 26868.81021
+  tps: 14240.12664
  }
 }
 dps_results: {
  key: "TestDemonology-AllItems-Gladiator'sFelshroud"
  value: {
-<<<<<<< HEAD
-  dps: 23992.20432
-  tps: 12401.7795
-=======
-  dps: 23686.26062
-  tps: 12362.9915
->>>>>>> f91f2fe3
+  dps: 23728.76154
+  tps: 12378.39272
  }
 }
 dps_results: {
  key: "TestDemonology-AllItems-GlowingTwilightScale-54589"
  value: {
-<<<<<<< HEAD
-  dps: 27569.07819
-  tps: 14546.57421
-=======
-  dps: 27372.70044
-  tps: 14486.85005
->>>>>>> f91f2fe3
+  dps: 27421.51239
+  tps: 14500.95119
  }
 }
 dps_results: {
  key: "TestDemonology-AllItems-GraceoftheHerald-55266"
  value: {
-<<<<<<< HEAD
-  dps: 27036.14944
-  tps: 14288.87295
-=======
-  dps: 26808.03933
-  tps: 14222.36009
->>>>>>> f91f2fe3
+  dps: 26868.81021
+  tps: 14240.12664
  }
 }
 dps_results: {
  key: "TestDemonology-AllItems-GraceoftheHerald-56295"
  value: {
-<<<<<<< HEAD
-  dps: 27036.14944
-  tps: 14288.87295
-=======
-  dps: 26808.03933
-  tps: 14222.36009
->>>>>>> f91f2fe3
+  dps: 26868.81021
+  tps: 14240.12664
  }
 }
 dps_results: {
  key: "TestDemonology-AllItems-HarmlightToken-63839"
  value: {
-<<<<<<< HEAD
-  dps: 28102.70749
-  tps: 14805.99304
-=======
-  dps: 27925.01723
-  tps: 14775.1066
->>>>>>> f91f2fe3
+  dps: 27942.62171
+  tps: 14753.14518
  }
 }
 dps_results: {
  key: "TestDemonology-AllItems-Harrison'sInsigniaofPanache-65803"
  value: {
-<<<<<<< HEAD
-  dps: 27036.14944
-  tps: 14288.87295
-=======
-  dps: 26808.03933
-  tps: 14222.36009
->>>>>>> f91f2fe3
+  dps: 26868.81021
+  tps: 14240.12664
  }
 }
 dps_results: {
  key: "TestDemonology-AllItems-HeartofIgnacious-59514"
  value: {
-<<<<<<< HEAD
-  dps: 28249.92125
-  tps: 14920.05638
-=======
-  dps: 28020.00536
-  tps: 14907.74219
->>>>>>> f91f2fe3
+  dps: 28044.90375
+  tps: 14899.96652
  }
 }
 dps_results: {
  key: "TestDemonology-AllItems-HeartofIgnacious-65110"
  value: {
-<<<<<<< HEAD
-  dps: 28452.5844
-  tps: 15005.20196
-=======
-  dps: 28129.18499
-  tps: 14951.70271
->>>>>>> f91f2fe3
+  dps: 28163.03433
+  tps: 14954.8611
  }
 }
 dps_results: {
  key: "TestDemonology-AllItems-HeartofRage-59224"
  value: {
-<<<<<<< HEAD
-  dps: 27036.14944
-  tps: 14288.87295
-=======
-  dps: 26808.03933
-  tps: 14222.36009
->>>>>>> f91f2fe3
+  dps: 26868.81021
+  tps: 14240.12664
  }
 }
 dps_results: {
  key: "TestDemonology-AllItems-HeartofRage-65072"
  value: {
-<<<<<<< HEAD
-  dps: 27036.14944
-  tps: 14288.87295
-=======
-  dps: 26808.03933
-  tps: 14222.36009
->>>>>>> f91f2fe3
+  dps: 26868.81021
+  tps: 14240.12664
  }
 }
 dps_results: {
  key: "TestDemonology-AllItems-HeartofSolace-55868"
  value: {
-<<<<<<< HEAD
-  dps: 27519.82833
-  tps: 14521.55041
-=======
-  dps: 27284.4019
-  tps: 14455.83343
->>>>>>> f91f2fe3
+  dps: 27310.2966
+  tps: 14455.42031
  }
 }
 dps_results: {
  key: "TestDemonology-AllItems-HeartofSolace-56393"
  value: {
-<<<<<<< HEAD
-  dps: 27590.87186
-  tps: 14544.37052
-=======
-  dps: 27298.55219
-  tps: 14507.25908
->>>>>>> f91f2fe3
+  dps: 27313.99354
+  tps: 14495.35521
  }
 }
 dps_results: {
  key: "TestDemonology-AllItems-HeartofThunder-55845"
  value: {
-<<<<<<< HEAD
-  dps: 27036.14944
-  tps: 14288.87295
-=======
-  dps: 26808.03933
-  tps: 14222.36009
->>>>>>> f91f2fe3
+  dps: 26868.81021
+  tps: 14240.12664
  }
 }
 dps_results: {
  key: "TestDemonology-AllItems-HeartofThunder-56370"
  value: {
-<<<<<<< HEAD
-  dps: 27036.14944
-  tps: 14288.87295
-=======
-  dps: 26808.03933
-  tps: 14222.36009
->>>>>>> f91f2fe3
+  dps: 26868.81021
+  tps: 14240.12664
  }
 }
 dps_results: {
  key: "TestDemonology-AllItems-HeartoftheVile-66969"
  value: {
-<<<<<<< HEAD
-  dps: 27036.14944
-  tps: 14288.87295
-=======
-  dps: 26808.03933
-  tps: 14222.36009
->>>>>>> f91f2fe3
+  dps: 26868.81021
+  tps: 14240.12664
  }
 }
 dps_results: {
  key: "TestDemonology-AllItems-ImpassiveShadowspiritDiamond"
  value: {
-<<<<<<< HEAD
-  dps: 29279.39325
-  tps: 15222.40293
-=======
-  dps: 29054.89966
-  tps: 15231.18028
->>>>>>> f91f2fe3
+  dps: 29091.99672
+  tps: 15242.76911
  }
 }
 dps_results: {
  key: "TestDemonology-AllItems-ImpatienceofYouth-62464"
  value: {
-<<<<<<< HEAD
-  dps: 25743.16637
-  tps: 14467.72034
-=======
-  dps: 25617.45667
-  tps: 14451.82728
->>>>>>> f91f2fe3
+  dps: 25660.8702
+  tps: 14462.20371
  }
 }
 dps_results: {
  key: "TestDemonology-AllItems-ImpatienceofYouth-62469"
  value: {
-<<<<<<< HEAD
-  dps: 25743.16637
-  tps: 14467.72034
-=======
-  dps: 25617.45667
-  tps: 14451.82728
->>>>>>> f91f2fe3
+  dps: 25660.8702
+  tps: 14462.20371
  }
 }
 dps_results: {
  key: "TestDemonology-AllItems-ImpetuousQuery-55881"
  value: {
-<<<<<<< HEAD
-  dps: 27433.41499
-  tps: 14443.67918
-=======
-  dps: 27201.0701
-  tps: 14376.43963
->>>>>>> f91f2fe3
+  dps: 27263.23799
+  tps: 14394.63204
  }
 }
 dps_results: {
  key: "TestDemonology-AllItems-ImpetuousQuery-56406"
  value: {
-<<<<<<< HEAD
-  dps: 27565.83684
-  tps: 14495.28126
-=======
-  dps: 27332.08036
-  tps: 14427.79947
->>>>>>> f91f2fe3
+  dps: 27394.71391
+  tps: 14446.13383
  }
 }
 dps_results: {
  key: "TestDemonology-AllItems-InsigniaofDiplomacy-61433"
  value: {
-<<<<<<< HEAD
-  dps: 27036.14944
-  tps: 14288.87295
-=======
-  dps: 26808.03933
-  tps: 14222.36009
->>>>>>> f91f2fe3
+  dps: 26868.81021
+  tps: 14240.12664
  }
 }
 dps_results: {
  key: "TestDemonology-AllItems-InsigniaoftheEarthenLord-61429"
  value: {
-<<<<<<< HEAD
-  dps: 26113.45026
-  tps: 14716.68822
-=======
-  dps: 25962.998
-  tps: 14694.33531
->>>>>>> f91f2fe3
+  dps: 25999.58017
+  tps: 14695.65275
  }
 }
 dps_results: {
  key: "TestDemonology-AllItems-JarofAncientRemedies-59354"
  value: {
-<<<<<<< HEAD
-  dps: 27050.67707
-  tps: 14290.2777
-=======
-  dps: 26807.0913
-  tps: 14226.61799
->>>>>>> f91f2fe3
+  dps: 26855.49439
+  tps: 14241.96118
  }
 }
 dps_results: {
  key: "TestDemonology-AllItems-JarofAncientRemedies-65029"
  value: {
-<<<<<<< HEAD
-  dps: 27046.28155
-  tps: 14288.05801
-=======
-  dps: 26805.54253
-  tps: 14224.54612
->>>>>>> f91f2fe3
+  dps: 26853.94562
+  tps: 14239.81931
  }
 }
 dps_results: {
  key: "TestDemonology-AllItems-JujuofNimbleness-63840"
  value: {
-<<<<<<< HEAD
-  dps: 25672.27906
-  tps: 14463.26506
-=======
-  dps: 25519.61597
-  tps: 14440.92623
->>>>>>> f91f2fe3
+  dps: 25556.03604
+  tps: 14441.84779
  }
 }
 dps_results: {
  key: "TestDemonology-AllItems-KeytotheEndlessChamber-55795"
  value: {
-<<<<<<< HEAD
-  dps: 27307.90667
-  tps: 14397.91287
-=======
-  dps: 27158.78199
-  tps: 14393.75564
->>>>>>> f91f2fe3
+  dps: 27183.47491
+  tps: 14387.86207
  }
 }
 dps_results: {
  key: "TestDemonology-AllItems-KeytotheEndlessChamber-56328"
  value: {
-<<<<<<< HEAD
-  dps: 27307.90667
-  tps: 14397.91287
-=======
-  dps: 27158.78199
-  tps: 14393.75564
->>>>>>> f91f2fe3
+  dps: 27183.47491
+  tps: 14387.86207
  }
 }
 dps_results: {
  key: "TestDemonology-AllItems-KvaldirBattleStandard-59685"
  value: {
-<<<<<<< HEAD
-  dps: 27369.99601
-  tps: 14410.74239
-=======
-  dps: 27254.21219
-  tps: 14448.04217
->>>>>>> f91f2fe3
+  dps: 27282.50016
+  tps: 14464.42321
  }
 }
 dps_results: {
  key: "TestDemonology-AllItems-KvaldirBattleStandard-59689"
  value: {
-<<<<<<< HEAD
-  dps: 27369.99601
-  tps: 14410.74239
-=======
-  dps: 27254.21219
-  tps: 14448.04217
->>>>>>> f91f2fe3
+  dps: 27282.50016
+  tps: 14464.42321
  }
 }
 dps_results: {
  key: "TestDemonology-AllItems-LadyLa-La'sSingingShell-67152"
  value: {
-<<<<<<< HEAD
-  dps: 25727.12284
-  tps: 14500.79559
-=======
-  dps: 25466.22041
-  tps: 14465.93205
->>>>>>> f91f2fe3
+  dps: 25548.8735
+  tps: 14507.3924
  }
 }
 dps_results: {
  key: "TestDemonology-AllItems-LeadenDespair-55816"
  value: {
-<<<<<<< HEAD
-  dps: 27057.10336
-  tps: 14290.14347
-=======
-  dps: 26808.03933
-  tps: 14222.67346
->>>>>>> f91f2fe3
+  dps: 26868.81021
+  tps: 14240.44002
  }
 }
 dps_results: {
  key: "TestDemonology-AllItems-LeadenDespair-56347"
  value: {
-<<<<<<< HEAD
-  dps: 27049.11968
-  tps: 14294.41356
-=======
-  dps: 26808.03933
-  tps: 14222.79059
->>>>>>> f91f2fe3
+  dps: 26868.81021
+  tps: 14240.54092
  }
 }
 dps_results: {
  key: "TestDemonology-AllItems-LeftEyeofRajh-56102"
  value: {
-<<<<<<< HEAD
-  dps: 27036.14944
-  tps: 14288.87295
-=======
-  dps: 26808.03933
-  tps: 14222.36009
->>>>>>> f91f2fe3
+  dps: 26868.81021
+  tps: 14240.12664
  }
 }
 dps_results: {
  key: "TestDemonology-AllItems-LeftEyeofRajh-56427"
  value: {
-<<<<<<< HEAD
-  dps: 27036.14944
-  tps: 14288.87295
-=======
-  dps: 26808.03933
-  tps: 14222.36009
->>>>>>> f91f2fe3
+  dps: 26868.81021
+  tps: 14240.12664
  }
 }
 dps_results: {
  key: "TestDemonology-AllItems-LicensetoSlay-58180"
  value: {
-<<<<<<< HEAD
-  dps: 27307.90667
-  tps: 14397.91287
-=======
-  dps: 27158.78199
-  tps: 14393.75564
->>>>>>> f91f2fe3
+  dps: 27183.47491
+  tps: 14387.86207
  }
 }
 dps_results: {
  key: "TestDemonology-AllItems-MagnetiteMirror-55814"
  value: {
-<<<<<<< HEAD
-  dps: 25312.33766
-  tps: 14307.23659
-=======
-  dps: 25162.15791
-  tps: 14285.08407
->>>>>>> f91f2fe3
+  dps: 25197.80637
+  tps: 14286.06854
  }
 }
 dps_results: {
  key: "TestDemonology-AllItems-MagnetiteMirror-56345"
  value: {
-<<<<<<< HEAD
-  dps: 25312.33766
-  tps: 14307.23659
-=======
-  dps: 25162.15791
-  tps: 14285.08407
->>>>>>> f91f2fe3
+  dps: 25197.80637
+  tps: 14286.06854
  }
 }
 dps_results: {
  key: "TestDemonology-AllItems-MandalaofStirringPatterns-62467"
  value: {
-<<<<<<< HEAD
-  dps: 27032.46368
-  tps: 14277.2301
-=======
-  dps: 26808.31313
-  tps: 14221.98422
->>>>>>> f91f2fe3
+  dps: 26857.14839
+  tps: 14230.41117
  }
 }
 dps_results: {
  key: "TestDemonology-AllItems-MandalaofStirringPatterns-62472"
  value: {
-<<<<<<< HEAD
-  dps: 27032.46368
-  tps: 14277.2301
-=======
-  dps: 26808.31313
-  tps: 14221.98422
->>>>>>> f91f2fe3
+  dps: 26857.14839
+  tps: 14230.41117
  }
 }
 dps_results: {
  key: "TestDemonology-AllItems-MarkofKhardros-56132"
  value: {
-<<<<<<< HEAD
-  dps: 25476.46451
-  tps: 14307.23659
-=======
-  dps: 25328.43003
-  tps: 14285.08407
->>>>>>> f91f2fe3
+  dps: 25363.92479
+  tps: 14286.06854
  }
 }
 dps_results: {
  key: "TestDemonology-AllItems-MarkofKhardros-56458"
  value: {
-<<<<<<< HEAD
-  dps: 25496.98037
-  tps: 14307.23659
-=======
-  dps: 25349.21405
-  tps: 14285.08407
->>>>>>> f91f2fe3
+  dps: 25384.68959
+  tps: 14286.06854
  }
 }
 dps_results: {
  key: "TestDemonology-AllItems-MightoftheOcean-55251"
  value: {
-<<<<<<< HEAD
-  dps: 25641.9098
-  tps: 14435.3959
-=======
-  dps: 25476.02569
-  tps: 14442.02841
->>>>>>> f91f2fe3
+  dps: 25507.42494
+  tps: 14445.42699
  }
 }
 dps_results: {
  key: "TestDemonology-AllItems-MightoftheOcean-56285"
  value: {
-<<<<<<< HEAD
-  dps: 25641.9098
-  tps: 14435.3959
-=======
-  dps: 25476.02569
-  tps: 14442.02841
->>>>>>> f91f2fe3
+  dps: 25507.42494
+  tps: 14445.42699
  }
 }
 dps_results: {
  key: "TestDemonology-AllItems-MirrorofBrokenImages-62466"
  value: {
-<<<<<<< HEAD
-  dps: 27565.83684
-  tps: 14495.28126
-=======
-  dps: 27332.08036
-  tps: 14427.79947
->>>>>>> f91f2fe3
+  dps: 27394.71391
+  tps: 14446.13383
  }
 }
 dps_results: {
  key: "TestDemonology-AllItems-MirrorofBrokenImages-62471"
  value: {
-<<<<<<< HEAD
-  dps: 27565.83684
-  tps: 14495.28126
-=======
-  dps: 27332.08036
-  tps: 14427.79947
->>>>>>> f91f2fe3
+  dps: 27394.71391
+  tps: 14446.13383
  }
 }
 dps_results: {
  key: "TestDemonology-AllItems-MoonwellChalice-70142"
  value: {
-<<<<<<< HEAD
-  dps: 26539.82291
-  tps: 14784.57212
-=======
-  dps: 26412.96058
-  tps: 14776.66994
->>>>>>> f91f2fe3
+  dps: 26469.97431
+  tps: 14801.57868
  }
 }
 dps_results: {
  key: "TestDemonology-AllItems-Oremantle'sFavor-61448"
  value: {
-<<<<<<< HEAD
-  dps: 25578.96127
-  tps: 14432.11483
-=======
-  dps: 25418.79184
-  tps: 14397.63567
->>>>>>> f91f2fe3
+  dps: 25462.19696
+  tps: 14409.86693
  }
 }
 dps_results: {
  key: "TestDemonology-AllItems-PetrifiedTwilightScale-54591"
  value: {
-<<<<<<< HEAD
-  dps: 27036.14944
-  tps: 14288.87295
-=======
-  dps: 26808.03933
-  tps: 14222.36009
->>>>>>> f91f2fe3
+  dps: 26868.81021
+  tps: 14240.12664
  }
 }
 dps_results: {
  key: "TestDemonology-AllItems-PhylacteryoftheNamelessLich-50365"
  value: {
-<<<<<<< HEAD
-  dps: 27944.37025
-  tps: 14757.03563
-=======
-  dps: 27720.59543
-  tps: 14692.8266
->>>>>>> f91f2fe3
+  dps: 27787.55952
+  tps: 14706.69222
  }
 }
 dps_results: {
  key: "TestDemonology-AllItems-PorcelainCrab-55237"
  value: {
-<<<<<<< HEAD
-  dps: 27036.14944
-  tps: 14288.87295
-=======
-  dps: 26808.03933
-  tps: 14222.36009
->>>>>>> f91f2fe3
+  dps: 26868.81021
+  tps: 14240.12664
  }
 }
 dps_results: {
  key: "TestDemonology-AllItems-PorcelainCrab-56280"
  value: {
-<<<<<<< HEAD
-  dps: 27036.14944
-  tps: 14288.87295
-=======
-  dps: 26808.03933
-  tps: 14222.36009
->>>>>>> f91f2fe3
+  dps: 26868.81021
+  tps: 14240.12664
  }
 }
 dps_results: {
  key: "TestDemonology-AllItems-PowerfulShadowspiritDiamond"
  value: {
-<<<<<<< HEAD
-  dps: 29227.64292
-  tps: 15205.89637
-=======
-  dps: 28988.36242
-  tps: 15201.89947
->>>>>>> f91f2fe3
+  dps: 29026.58309
+  tps: 15213.20996
  }
 }
 dps_results: {
  key: "TestDemonology-AllItems-Prestor'sTalismanofMachination-59441"
  value: {
-<<<<<<< HEAD
-  dps: 27036.14944
-  tps: 14288.87295
-=======
-  dps: 26808.03933
-  tps: 14222.36009
->>>>>>> f91f2fe3
+  dps: 26868.81021
+  tps: 14240.12664
  }
 }
 dps_results: {
  key: "TestDemonology-AllItems-Prestor'sTalismanofMachination-65026"
  value: {
-<<<<<<< HEAD
-  dps: 27036.14944
-  tps: 14288.87295
-=======
-  dps: 26808.03933
-  tps: 14222.36009
->>>>>>> f91f2fe3
+  dps: 26868.81021
+  tps: 14240.12664
  }
 }
 dps_results: {
  key: "TestDemonology-AllItems-Rainsong-55854"
  value: {
-<<<<<<< HEAD
-  dps: 27032.46368
-  tps: 14277.40612
-=======
-  dps: 26808.03933
-  tps: 14222.05666
->>>>>>> f91f2fe3
+  dps: 26856.87459
+  tps: 14230.48361
  }
 }
 dps_results: {
  key: "TestDemonology-AllItems-Rainsong-56377"
  value: {
-<<<<<<< HEAD
-  dps: 27032.46368
-  tps: 14277.28988
-=======
-  dps: 26808.33669
-  tps: 14217.05457
->>>>>>> f91f2fe3
+  dps: 26857.08
+  tps: 14225.38578
  }
 }
 dps_results: {
  key: "TestDemonology-AllItems-ReverberatingShadowspiritDiamond"
  value: {
-<<<<<<< HEAD
-  dps: 29426.4156
-  tps: 15357.9504
-=======
-  dps: 29188.86362
-  tps: 15354.87819
->>>>>>> f91f2fe3
+  dps: 29227.11475
+  tps: 15366.68897
  }
 }
 dps_results: {
  key: "TestDemonology-AllItems-RevitalizingShadowspiritDiamond"
  value: {
-<<<<<<< HEAD
-  dps: 29426.4156
-  tps: 15357.85452
-=======
-  dps: 29188.86362
-  tps: 15354.78902
->>>>>>> f91f2fe3
+  dps: 29227.11475
+  tps: 15366.5998
  }
 }
 dps_results: {
  key: "TestDemonology-AllItems-RightEyeofRajh-56100"
  value: {
-<<<<<<< HEAD
-  dps: 27307.90667
-  tps: 14397.91287
-=======
-  dps: 27158.78199
-  tps: 14393.75564
->>>>>>> f91f2fe3
+  dps: 27183.47491
+  tps: 14387.86207
  }
 }
 dps_results: {
  key: "TestDemonology-AllItems-RightEyeofRajh-56431"
  value: {
-<<<<<<< HEAD
-  dps: 27307.90667
-  tps: 14397.91287
-=======
-  dps: 27158.78199
-  tps: 14393.75564
->>>>>>> f91f2fe3
+  dps: 27183.47491
+  tps: 14387.86207
  }
 }
 dps_results: {
  key: "TestDemonology-AllItems-Schnottz'sMedallionofCommand-65805"
  value: {
-<<<<<<< HEAD
-  dps: 27036.14944
-  tps: 14288.87295
-=======
-  dps: 26808.03933
-  tps: 14222.36009
->>>>>>> f91f2fe3
+  dps: 26868.81021
+  tps: 14240.12664
  }
 }
 dps_results: {
  key: "TestDemonology-AllItems-SeaStar-55256"
  value: {
-<<<<<<< HEAD
-  dps: 25751.23914
-  tps: 14563.02773
-=======
-  dps: 25640.55446
-  tps: 14549.22836
->>>>>>> f91f2fe3
+  dps: 25681.84408
+  tps: 14558.7284
  }
 }
 dps_results: {
  key: "TestDemonology-AllItems-SeaStar-56290"
  value: {
-<<<<<<< HEAD
-  dps: 26172.3159
-  tps: 14826.02864
-=======
-  dps: 26052.13227
-  tps: 14804.97131
->>>>>>> f91f2fe3
+  dps: 26092.57977
+  tps: 14813.8149
  }
 }
 dps_results: {
  key: "TestDemonology-AllItems-ShadowflameRegalia"
  value: {
-<<<<<<< HEAD
-  dps: 26936.47566
-  tps: 13997.1937
-=======
-  dps: 26670.66502
-  tps: 13971.96613
->>>>>>> f91f2fe3
+  dps: 26700.32199
+  tps: 13972.89588
  }
 }
 dps_results: {
  key: "TestDemonology-AllItems-ShardofWoe-60233"
  value: {
-<<<<<<< HEAD
-  dps: 27796.29083
-  tps: 14627.65654
-=======
-  dps: 27524.27706
-  tps: 14605.0271
->>>>>>> f91f2fe3
+  dps: 27558.49592
+  tps: 14611.4475
  }
 }
 dps_results: {
  key: "TestDemonology-AllItems-Shrine-CleansingPurifier-63838"
  value: {
-<<<<<<< HEAD
-  dps: 27036.14944
-  tps: 14288.87295
-=======
-  dps: 26808.03933
-  tps: 14222.36009
->>>>>>> f91f2fe3
+  dps: 26868.81021
+  tps: 14240.12664
  }
 }
 dps_results: {
  key: "TestDemonology-AllItems-Sindragosa'sFlawlessFang-50364"
  value: {
-<<<<<<< HEAD
-  dps: 27050.75858
-  tps: 14286.4795
-=======
-  dps: 26808.03933
-  tps: 14222.6104
->>>>>>> f91f2fe3
+  dps: 26868.81021
+  tps: 14240.37695
  }
 }
 dps_results: {
  key: "TestDemonology-AllItems-Skardyn'sGrace-56115"
  value: {
-<<<<<<< HEAD
-  dps: 25468.73226
-  tps: 14283.44766
-=======
-  dps: 25372.94735
-  tps: 14278.58295
->>>>>>> f91f2fe3
+  dps: 25415.2824
+  tps: 14288.84387
  }
 }
 dps_results: {
  key: "TestDemonology-AllItems-Skardyn'sGrace-56440"
  value: {
-<<<<<<< HEAD
-  dps: 25494.19609
-  tps: 14286.2516
-=======
-  dps: 25401.89982
-  tps: 14282.77199
->>>>>>> f91f2fe3
+  dps: 25444.24353
+  tps: 14293.03291
  }
 }
 dps_results: {
  key: "TestDemonology-AllItems-Sorrowsong-55879"
  value: {
-<<<<<<< HEAD
-  dps: 28014.4395
-  tps: 14749.94174
-=======
-  dps: 27768.82534
-  tps: 14681.30323
->>>>>>> f91f2fe3
+  dps: 27834.83232
+  tps: 14700.28715
  }
 }
 dps_results: {
  key: "TestDemonology-AllItems-Sorrowsong-56400"
  value: {
-<<<<<<< HEAD
-  dps: 28226.02649
-  tps: 14842.84962
-=======
-  dps: 27977.1429
-  tps: 14773.78795
->>>>>>> f91f2fe3
+  dps: 28044.15791
+  tps: 14793.0341
  }
 }
 dps_results: {
  key: "TestDemonology-AllItems-Soul'sAnguish-66994"
  value: {
-<<<<<<< HEAD
-  dps: 25641.9098
-  tps: 14435.3959
-=======
-  dps: 25476.02569
-  tps: 14442.02841
->>>>>>> f91f2fe3
+  dps: 25507.42494
+  tps: 14445.42699
  }
 }
 dps_results: {
  key: "TestDemonology-AllItems-SoulCasket-58183"
  value: {
-<<<<<<< HEAD
-  dps: 27002.15932
-  tps: 15247.94884
-=======
-  dps: 26907.30696
-  tps: 15237.75569
->>>>>>> f91f2fe3
+  dps: 26948.2003
+  tps: 15246.16768
  }
 }
 dps_results: {
  key: "TestDemonology-AllItems-Stonemother'sKiss-61411"
  value: {
-<<<<<<< HEAD
-  dps: 27966.12158
-  tps: 14770.15615
-=======
-  dps: 27776.95297
-  tps: 14701.85488
->>>>>>> f91f2fe3
+  dps: 27808.75666
+  tps: 14705.55468
  }
 }
 dps_results: {
  key: "TestDemonology-AllItems-StumpofTime-62465"
  value: {
-<<<<<<< HEAD
-  dps: 28381.07853
-  tps: 14971.34768
-=======
-  dps: 28217.00117
-  tps: 14961.61702
->>>>>>> f91f2fe3
+  dps: 28251.83164
+  tps: 14960.86847
  }
 }
 dps_results: {
  key: "TestDemonology-AllItems-StumpofTime-62470"
  value: {
-<<<<<<< HEAD
-  dps: 28426.78326
-  tps: 14968.23865
-=======
-  dps: 28286.98348
-  tps: 14960.76062
->>>>>>> f91f2fe3
+  dps: 28310.42684
+  tps: 14956.38552
  }
 }
 dps_results: {
  key: "TestDemonology-AllItems-SymbioticWorm-59332"
  value: {
-<<<<<<< HEAD
-  dps: 27049.11968
-  tps: 14294.4936
-=======
-  dps: 26802.09826
-  tps: 14223.17835
->>>>>>> f91f2fe3
+  dps: 26862.86915
+  tps: 14240.92227
  }
 }
 dps_results: {
  key: "TestDemonology-AllItems-SymbioticWorm-65048"
  value: {
-<<<<<<< HEAD
-  dps: 27049.11968
-  tps: 14294.58383
-=======
-  dps: 26801.75355
-  tps: 14223.48288
->>>>>>> f91f2fe3
+  dps: 26862.52443
+  tps: 14241.24184
  }
 }
 dps_results: {
  key: "TestDemonology-AllItems-TalismanofSinisterOrder-65804"
  value: {
-<<<<<<< HEAD
-  dps: 28192.34987
-  tps: 14812.30004
-=======
-  dps: 27954.14342
-  tps: 14748.47829
->>>>>>> f91f2fe3
+  dps: 28017.58185
+  tps: 14773.12512
  }
 }
 dps_results: {
  key: "TestDemonology-AllItems-Tank-CommanderInsignia-63841"
  value: {
-<<<<<<< HEAD
-  dps: 27036.14944
-  tps: 14288.87295
-=======
-  dps: 26808.03933
-  tps: 14222.36009
->>>>>>> f91f2fe3
+  dps: 26868.81021
+  tps: 14240.12664
  }
 }
 dps_results: {
  key: "TestDemonology-AllItems-TearofBlood-55819"
  value: {
-<<<<<<< HEAD
-  dps: 27669.59409
-  tps: 14592.83271
-=======
-  dps: 27469.11535
-  tps: 14543.70629
->>>>>>> f91f2fe3
+  dps: 27518.00355
+  tps: 14557.95099
  }
 }
 dps_results: {
  key: "TestDemonology-AllItems-TearofBlood-56351"
  value: {
-<<<<<<< HEAD
-  dps: 27893.75295
-  tps: 14711.66106
-=======
-  dps: 27668.4407
-  tps: 14673.24822
->>>>>>> f91f2fe3
+  dps: 27715.45176
+  tps: 14687.80794
  }
 }
 dps_results: {
  key: "TestDemonology-AllItems-TendrilsofBurrowingDark-55810"
  value: {
-<<<<<<< HEAD
-  dps: 28017.76995
-  tps: 14740.50228
-=======
-  dps: 27789.00229
-  tps: 14673.82841
->>>>>>> f91f2fe3
+  dps: 27851.24796
+  tps: 14692.91605
  }
 }
 dps_results: {
  key: "TestDemonology-AllItems-TendrilsofBurrowingDark-56339"
  value: {
-<<<<<<< HEAD
-  dps: 28397.04562
-  tps: 14900.80641
-=======
-  dps: 28163.27417
-  tps: 14832.40169
->>>>>>> f91f2fe3
+  dps: 28224.00392
+  tps: 14852.25299
  }
 }
 dps_results: {
  key: "TestDemonology-AllItems-Theralion'sMirror-59519"
  value: {
-<<<<<<< HEAD
-  dps: 28573.55267
-  tps: 14944.94372
-=======
-  dps: 28356.94983
-  tps: 14880.94992
->>>>>>> f91f2fe3
+  dps: 28401.41828
+  tps: 14894.40353
  }
 }
 dps_results: {
  key: "TestDemonology-AllItems-Theralion'sMirror-65105"
  value: {
-<<<<<<< HEAD
-  dps: 28804.18272
-  tps: 15035.88759
-=======
-  dps: 28590.73303
-  tps: 15000.29973
->>>>>>> f91f2fe3
+  dps: 28604.44061
+  tps: 14998.24079
  }
 }
 dps_results: {
  key: "TestDemonology-AllItems-Throngus'sFinger-56121"
  value: {
-<<<<<<< HEAD
-  dps: 27036.14944
-  tps: 14288.87295
-=======
-  dps: 26808.03933
-  tps: 14222.36009
->>>>>>> f91f2fe3
+  dps: 26868.81021
+  tps: 14240.12664
  }
 }
 dps_results: {
  key: "TestDemonology-AllItems-Throngus'sFinger-56449"
  value: {
-<<<<<<< HEAD
-  dps: 27036.14944
-  tps: 14288.87295
-=======
-  dps: 26808.03933
-  tps: 14222.36009
->>>>>>> f91f2fe3
+  dps: 26868.81021
+  tps: 14240.12664
  }
 }
 dps_results: {
  key: "TestDemonology-AllItems-Tia'sGrace-55874"
  value: {
-<<<<<<< HEAD
-  dps: 27433.41499
-  tps: 14443.67918
-=======
-  dps: 27201.0701
-  tps: 14376.43963
->>>>>>> f91f2fe3
+  dps: 27263.23799
+  tps: 14394.63204
  }
 }
 dps_results: {
  key: "TestDemonology-AllItems-Tia'sGrace-56394"
  value: {
-<<<<<<< HEAD
-  dps: 27565.83684
-  tps: 14495.28126
-=======
-  dps: 27332.08036
-  tps: 14427.79947
->>>>>>> f91f2fe3
+  dps: 27394.71391
+  tps: 14446.13383
  }
 }
 dps_results: {
  key: "TestDemonology-AllItems-TinyAbominationinaJar-50706"
  value: {
-<<<<<<< HEAD
-  dps: 27225.71783
-  tps: 14351.76496
-=======
-  dps: 27080.52704
-  tps: 14289.82254
->>>>>>> f91f2fe3
+  dps: 27133.15769
+  tps: 14297.07384
  }
 }
 dps_results: {
  key: "TestDemonology-AllItems-Tyrande'sFavoriteDoll-64645"
  value: {
-<<<<<<< HEAD
-  dps: 26375.93561
-  tps: 14849.629
-=======
-  dps: 26107.39811
-  tps: 14832.9211
->>>>>>> f91f2fe3
+  dps: 26127.37881
+  tps: 14831.22513
  }
 }
 dps_results: {
  key: "TestDemonology-AllItems-UnheededWarning-59520"
  value: {
-<<<<<<< HEAD
-  dps: 27036.14944
-  tps: 14288.87295
-=======
-  dps: 26808.03933
-  tps: 14222.36009
->>>>>>> f91f2fe3
+  dps: 26868.81021
+  tps: 14240.12664
  }
 }
 dps_results: {
  key: "TestDemonology-AllItems-UnquenchableFlame-67101"
  value: {
-<<<<<<< HEAD
-  dps: 25263.87875
-  tps: 14260.79752
-=======
-  dps: 25141.32764
-  tps: 14244.83749
->>>>>>> f91f2fe3
+  dps: 25183.59336
+  tps: 14255.09842
  }
 }
 dps_results: {
  key: "TestDemonology-AllItems-UnsolvableRiddle-62463"
  value: {
-<<<<<<< HEAD
-  dps: 25743.16637
-  tps: 14467.72034
-=======
-  dps: 25617.45667
-  tps: 14451.82728
->>>>>>> f91f2fe3
+  dps: 25660.8702
+  tps: 14462.20371
  }
 }
 dps_results: {
  key: "TestDemonology-AllItems-UnsolvableRiddle-62468"
  value: {
-<<<<<<< HEAD
-  dps: 25743.16637
-  tps: 14467.72034
-=======
-  dps: 25617.45667
-  tps: 14451.82728
->>>>>>> f91f2fe3
+  dps: 25660.8702
+  tps: 14462.20371
  }
 }
 dps_results: {
  key: "TestDemonology-AllItems-UnsolvableRiddle-68709"
  value: {
-<<<<<<< HEAD
-  dps: 25743.16637
-  tps: 14467.72034
-=======
-  dps: 25617.45667
-  tps: 14451.82728
->>>>>>> f91f2fe3
+  dps: 25660.8702
+  tps: 14462.20371
  }
 }
 dps_results: {
  key: "TestDemonology-AllItems-VialofStolenMemories-59515"
  value: {
-<<<<<<< HEAD
-  dps: 27049.11968
-  tps: 14294.4936
-=======
-  dps: 26802.09826
-  tps: 14223.17835
->>>>>>> f91f2fe3
+  dps: 26862.86915
+  tps: 14240.92227
  }
 }
 dps_results: {
  key: "TestDemonology-AllItems-VialofStolenMemories-65109"
  value: {
-<<<<<<< HEAD
-  dps: 27049.11968
-  tps: 14294.58383
-=======
-  dps: 26801.75355
-  tps: 14223.48288
->>>>>>> f91f2fe3
+  dps: 26862.52443
+  tps: 14241.24184
  }
 }
 dps_results: {
  key: "TestDemonology-AllItems-ViciousGladiator'sBadgeofConquest-61033"
  value: {
-<<<<<<< HEAD
-  dps: 25265.02165
-  tps: 14261.01609
-=======
-  dps: 25141.32764
-  tps: 14245.07062
->>>>>>> f91f2fe3
+  dps: 25183.59336
+  tps: 14255.33154
  }
 }
 dps_results: {
  key: "TestDemonology-AllItems-ViciousGladiator'sBadgeofDominance-61035"
  value: {
-<<<<<<< HEAD
-  dps: 26287.41675
-  tps: 14895.08374
-=======
-  dps: 26188.72508
-  tps: 14883.77018
->>>>>>> f91f2fe3
+  dps: 26228.94291
+  tps: 14892.43474
  }
 }
 dps_results: {
  key: "TestDemonology-AllItems-ViciousGladiator'sBadgeofVictory-61034"
  value: {
-<<<<<<< HEAD
-  dps: 25265.02165
-  tps: 14261.01609
-=======
-  dps: 25141.32764
-  tps: 14245.07062
->>>>>>> f91f2fe3
+  dps: 25183.59336
+  tps: 14255.33154
  }
 }
 dps_results: {
  key: "TestDemonology-AllItems-ViciousGladiator'sEmblemofAccuracy-61027"
  value: {
-<<<<<<< HEAD
-  dps: 27307.88471
-  tps: 14398.13386
-=======
-  dps: 27158.76004
-  tps: 14393.73369
->>>>>>> f91f2fe3
+  dps: 27183.45296
+  tps: 14387.84011
  }
 }
 dps_results: {
  key: "TestDemonology-AllItems-ViciousGladiator'sEmblemofAlacrity-61028"
  value: {
-<<<<<<< HEAD
-  dps: 27671.54563
-  tps: 14635.86317
-=======
-  dps: 27426.28332
-  tps: 14644.04679
->>>>>>> f91f2fe3
+  dps: 27461.42955
+  tps: 14649.14577
  }
 }
 dps_results: {
  key: "TestDemonology-AllItems-ViciousGladiator'sEmblemofCruelty-61026"
  value: {
-<<<<<<< HEAD
-  dps: 27511.39669
-  tps: 14535.53035
-=======
-  dps: 27286.05796
-  tps: 14495.32917
->>>>>>> f91f2fe3
+  dps: 27346.48158
+  tps: 14514.36471
  }
 }
 dps_results: {
  key: "TestDemonology-AllItems-ViciousGladiator'sEmblemofProficiency-61030"
  value: {
-<<<<<<< HEAD
-  dps: 27036.12749
-  tps: 14288.851
-=======
-  dps: 26808.01737
-  tps: 14222.33813
->>>>>>> f91f2fe3
+  dps: 26868.78826
+  tps: 14240.10469
  }
 }
 dps_results: {
  key: "TestDemonology-AllItems-ViciousGladiator'sEmblemofProwess-61029"
  value: {
-<<<<<<< HEAD
-  dps: 27565.81433
-  tps: 14495.25875
-=======
-  dps: 27332.05785
-  tps: 14427.77696
->>>>>>> f91f2fe3
+  dps: 27394.6914
+  tps: 14446.11132
  }
 }
 dps_results: {
  key: "TestDemonology-AllItems-ViciousGladiator'sEmblemofTenacity-61032"
  value: {
-<<<<<<< HEAD
-  dps: 27036.12749
-  tps: 14288.851
-=======
-  dps: 26808.01737
-  tps: 14222.33813
->>>>>>> f91f2fe3
+  dps: 26868.78826
+  tps: 14240.10469
  }
 }
 dps_results: {
  key: "TestDemonology-AllItems-ViciousGladiator'sInsigniaofConquest-61047"
  value: {
-<<<<<<< HEAD
-  dps: 27036.14944
-  tps: 14288.87295
-=======
-  dps: 26808.03933
-  tps: 14222.36009
->>>>>>> f91f2fe3
+  dps: 26868.81021
+  tps: 14240.12664
  }
 }
 dps_results: {
  key: "TestDemonology-AllItems-ViciousGladiator'sInsigniaofDominance-61045"
  value: {
-<<<<<<< HEAD
-  dps: 27948.85391
-  tps: 14744.58731
-=======
-  dps: 27709.63283
-  tps: 14677.40183
->>>>>>> f91f2fe3
+  dps: 27768.31458
+  tps: 14692.39259
  }
 }
 dps_results: {
  key: "TestDemonology-AllItems-ViciousGladiator'sInsigniaofVictory-61046"
  value: {
-<<<<<<< HEAD
-  dps: 27036.1714
-  tps: 14288.89491
-=======
-  dps: 26808.03933
-  tps: 14222.36009
->>>>>>> f91f2fe3
+  dps: 26868.81021
+  tps: 14240.12664
  }
 }
 dps_results: {
  key: "TestDemonology-AllItems-WitchingHourglass-55787"
  value: {
-<<<<<<< HEAD
-  dps: 28039.33332
-  tps: 14743.79506
-=======
-  dps: 27816.54049
-  tps: 14734.73405
->>>>>>> f91f2fe3
+  dps: 27863.68009
+  tps: 14723.52294
  }
 }
 dps_results: {
  key: "TestDemonology-AllItems-WitchingHourglass-56320"
  value: {
-<<<<<<< HEAD
-  dps: 28561.41515
-  tps: 15066.82072
-=======
-  dps: 28322.34571
-  tps: 15089.12075
->>>>>>> f91f2fe3
+  dps: 28405.83254
+  tps: 15095.75604
  }
 }
 dps_results: {
  key: "TestDemonology-AllItems-World-QuellerFocus-63842"
  value: {
-<<<<<<< HEAD
-  dps: 25623.63019
-  tps: 14416.04428
-=======
-  dps: 25498.42441
-  tps: 14400.13812
->>>>>>> f91f2fe3
+  dps: 25541.55099
+  tps: 14410.48567
  }
 }
 dps_results: {
  key: "TestDemonology-AllItems-Za'brox'sLuckyTooth-63742"
  value: {
-<<<<<<< HEAD
-  dps: 25455.94865
-  tps: 14307.63559
-=======
-  dps: 25307.64602
-  tps: 14285.56286
->>>>>>> f91f2fe3
+  dps: 25343.15999
+  tps: 14286.54733
  }
 }
 dps_results: {
  key: "TestDemonology-AllItems-Za'brox'sLuckyTooth-63745"
  value: {
-<<<<<<< HEAD
-  dps: 25455.94865
-  tps: 14307.63559
-=======
-  dps: 25307.64602
-  tps: 14285.56286
->>>>>>> f91f2fe3
+  dps: 25343.15999
+  tps: 14286.54733
  }
 }
 dps_results: {
  key: "TestDemonology-Average-Default"
  value: {
-<<<<<<< HEAD
-  dps: 29727.43329
-  tps: 15621.79354
-=======
-  dps: 29561.14099
-  tps: 15616.8311
->>>>>>> f91f2fe3
+  dps: 29597.54477
+  tps: 15621.32963
  }
 }
 dps_results: {
  key: "TestDemonology-Settings-Goblin-p1-Demonology Warlock-default-FullBuffs-25.0yards-LongMultiTarget"
  value: {
-<<<<<<< HEAD
-  dps: 44470.61439
-  tps: 41066.41481
-=======
-  dps: 44336.82475
-  tps: 41186.85909
->>>>>>> f91f2fe3
+  dps: 44361.36381
+  tps: 41275.77585
  }
 }
 dps_results: {
  key: "TestDemonology-Settings-Goblin-p1-Demonology Warlock-default-FullBuffs-25.0yards-LongSingleTarget"
  value: {
-<<<<<<< HEAD
-  dps: 28889.16056
-  tps: 15382.84603
-=======
-  dps: 28766.88958
-  tps: 15442.34262
->>>>>>> f91f2fe3
+  dps: 28794.33054
+  tps: 15438.82092
  }
 }
 dps_results: {
  key: "TestDemonology-Settings-Goblin-p1-Demonology Warlock-default-FullBuffs-25.0yards-ShortSingleTarget"
  value: {
-<<<<<<< HEAD
-  dps: 46332.98013
-  tps: 23032.72574
-=======
-  dps: 46356.91009
-  tps: 23042.83153
->>>>>>> f91f2fe3
+  dps: 46328.1591
+  tps: 23030.2692
  }
 }
 dps_results: {
  key: "TestDemonology-Settings-Goblin-p1-Demonology Warlock-default-NoBuffs-25.0yards-LongMultiTarget"
  value: {
-<<<<<<< HEAD
-  dps: 29895.76318
-  tps: 30171.02545
-=======
-  dps: 29696.86199
-  tps: 30254.75578
->>>>>>> f91f2fe3
+  dps: 29686.59652
+  tps: 30161.60133
  }
 }
 dps_results: {
  key: "TestDemonology-Settings-Goblin-p1-Demonology Warlock-default-NoBuffs-25.0yards-LongSingleTarget"
  value: {
-<<<<<<< HEAD
-  dps: 20551.67409
-  tps: 10818.82896
-=======
-  dps: 20357.73798
-  tps: 10773.25194
->>>>>>> f91f2fe3
+  dps: 20360.39404
+  tps: 10774.31821
  }
 }
 dps_results: {
  key: "TestDemonology-Settings-Goblin-p1-Demonology Warlock-default-NoBuffs-25.0yards-ShortSingleTarget"
  value: {
-<<<<<<< HEAD
-  dps: 28219.00965
-  tps: 12880.62128
-=======
-  dps: 28215.4497
+  dps: 28215.81722
   tps: 12879.09706
->>>>>>> f91f2fe3
  }
 }
 dps_results: {
  key: "TestDemonology-Settings-Human-p1-Demonology Warlock-default-FullBuffs-25.0yards-LongMultiTarget"
  value: {
-<<<<<<< HEAD
-  dps: 43984.99488
-  tps: 40705.3036
-=======
-  dps: 43782.91843
-  tps: 40470.51241
->>>>>>> f91f2fe3
+  dps: 43767.31024
+  tps: 40428.46594
  }
 }
 dps_results: {
  key: "TestDemonology-Settings-Human-p1-Demonology Warlock-default-FullBuffs-25.0yards-LongSingleTarget"
  value: {
-<<<<<<< HEAD
-  dps: 28695.10476
-  tps: 15233.0301
-=======
-  dps: 28504.85307
-  tps: 15260.65859
->>>>>>> f91f2fe3
+  dps: 28525.18379
+  tps: 15269.43631
  }
 }
 dps_results: {
  key: "TestDemonology-Settings-Human-p1-Demonology Warlock-default-FullBuffs-25.0yards-ShortSingleTarget"
  value: {
-<<<<<<< HEAD
-  dps: 45683.10129
-  tps: 22760.83451
-=======
-  dps: 45677.936
+  dps: 45678.34338
   tps: 22758.42901
->>>>>>> f91f2fe3
  }
 }
 dps_results: {
  key: "TestDemonology-Settings-Human-p1-Demonology Warlock-default-NoBuffs-25.0yards-LongMultiTarget"
  value: {
-<<<<<<< HEAD
-  dps: 29570.06636
-  tps: 29719.40688
-=======
-  dps: 29459.95876
-  tps: 29764.03106
->>>>>>> f91f2fe3
+  dps: 29494.03882
+  tps: 29881.19526
  }
 }
 dps_results: {
  key: "TestDemonology-Settings-Human-p1-Demonology Warlock-default-NoBuffs-25.0yards-LongSingleTarget"
  value: {
-<<<<<<< HEAD
-  dps: 20311.45831
-  tps: 10628.17165
-=======
-  dps: 20150.61182
-  tps: 10651.23819
->>>>>>> f91f2fe3
+  dps: 20181.41775
+  tps: 10651.29143
  }
 }
 dps_results: {
  key: "TestDemonology-Settings-Human-p1-Demonology Warlock-default-NoBuffs-25.0yards-ShortSingleTarget"
  value: {
-<<<<<<< HEAD
-  dps: 27954.19157
-  tps: 12683.59595
-=======
-  dps: 27932.83186
-  tps: 12674.26977
->>>>>>> f91f2fe3
+  dps: 27932.10056
+  tps: 12673.66558
  }
 }
 dps_results: {
  key: "TestDemonology-Settings-Orc-p1-Demonology Warlock-default-FullBuffs-25.0yards-LongMultiTarget"
  value: {
-<<<<<<< HEAD
-  dps: 45350.96653
-  tps: 41441.72073
-=======
-  dps: 45144.45711
-  tps: 41101.41397
->>>>>>> f91f2fe3
+  dps: 45120.90884
+  tps: 41019.38757
  }
 }
 dps_results: {
  key: "TestDemonology-Settings-Orc-p1-Demonology Warlock-default-FullBuffs-25.0yards-LongSingleTarget"
  value: {
-<<<<<<< HEAD
-  dps: 29584.27717
-  tps: 15438.67896
-=======
-  dps: 29362.83212
-  tps: 15462.31663
->>>>>>> f91f2fe3
+  dps: 29402.61932
+  tps: 15478.46225
  }
 }
 dps_results: {
  key: "TestDemonology-Settings-Orc-p1-Demonology Warlock-default-FullBuffs-25.0yards-ShortSingleTarget"
  value: {
-<<<<<<< HEAD
-  dps: 47381.91091
-  tps: 23098.62206
-=======
-  dps: 47376.63948
+  dps: 47377.06723
   tps: 23096.21656
->>>>>>> f91f2fe3
  }
 }
 dps_results: {
  key: "TestDemonology-Settings-Orc-p1-Demonology Warlock-default-NoBuffs-25.0yards-LongMultiTarget"
  value: {
-<<<<<<< HEAD
-  dps: 30633.97182
-  tps: 30230.59822
-=======
-  dps: 30440.59461
-  tps: 30333.7378
->>>>>>> f91f2fe3
+  dps: 30495.67724
+  tps: 30368.69779
  }
 }
 dps_results: {
  key: "TestDemonology-Settings-Orc-p1-Demonology Warlock-default-NoBuffs-25.0yards-LongSingleTarget"
  value: {
-<<<<<<< HEAD
-  dps: 20964.45385
-  tps: 10762.0658
-=======
-  dps: 20786.14991
-  tps: 10776.28191
->>>>>>> f91f2fe3
+  dps: 20837.46888
+  tps: 10791.99601
  }
 }
 dps_results: {
  key: "TestDemonology-Settings-Orc-p1-Demonology Warlock-default-NoBuffs-25.0yards-ShortSingleTarget"
  value: {
-<<<<<<< HEAD
-  dps: 29151.30287
-  tps: 12885.91629
-=======
-  dps: 29148.95402
-  tps: 12885.02168
->>>>>>> f91f2fe3
+  dps: 29148.07964
+  tps: 12884.41684
  }
 }
 dps_results: {
  key: "TestDemonology-Settings-Troll-p1-Demonology Warlock-default-FullBuffs-25.0yards-LongMultiTarget"
  value: {
-<<<<<<< HEAD
-  dps: 45821.63325
-  tps: 42116.86905
-=======
-  dps: 45640.1507
-  tps: 42065.42254
->>>>>>> f91f2fe3
+  dps: 45630.75977
+  tps: 42056.17886
  }
 }
 dps_results: {
  key: "TestDemonology-Settings-Troll-p1-Demonology Warlock-default-FullBuffs-25.0yards-LongSingleTarget"
  value: {
-<<<<<<< HEAD
-  dps: 29160.19779
-  tps: 15680.9631
-=======
-  dps: 28933.93533
-  tps: 15683.29511
->>>>>>> f91f2fe3
+  dps: 28997.13987
+  tps: 15659.91448
  }
 }
 dps_results: {
  key: "TestDemonology-Settings-Troll-p1-Demonology Warlock-default-FullBuffs-25.0yards-ShortSingleTarget"
  value: {
-<<<<<<< HEAD
-  dps: 47444.11969
-  tps: 24018.97659
-=======
-  dps: 47441.01602
+  dps: 47439.23684
   tps: 24016.47693
->>>>>>> f91f2fe3
  }
 }
 dps_results: {
  key: "TestDemonology-Settings-Troll-p1-Demonology Warlock-default-NoBuffs-25.0yards-LongMultiTarget"
  value: {
-<<<<<<< HEAD
-  dps: 30853.23007
-  tps: 31205.63683
-=======
-  dps: 30627.72083
-  tps: 31089.19995
->>>>>>> f91f2fe3
+  dps: 30659.90031
+  tps: 31054.18084
  }
 }
 dps_results: {
  key: "TestDemonology-Settings-Troll-p1-Demonology Warlock-default-NoBuffs-25.0yards-LongSingleTarget"
  value: {
-<<<<<<< HEAD
-  dps: 20669.10862
-  tps: 10890.44745
-=======
-  dps: 20471.39076
-  tps: 10848.19869
->>>>>>> f91f2fe3
+  dps: 20517.13508
+  tps: 10859.10634
  }
 }
 dps_results: {
  key: "TestDemonology-Settings-Troll-p1-Demonology Warlock-default-NoBuffs-25.0yards-ShortSingleTarget"
  value: {
-<<<<<<< HEAD
-  dps: 29577.65519
-  tps: 13855.5703
-=======
-  dps: 29574.5627
-  tps: 13854.29236
->>>>>>> f91f2fe3
+  dps: 29574.31388
+  tps: 13853.94517
  }
 }
 dps_results: {
  key: "TestDemonology-SwitchInFrontOfTarget-Default"
  value: {
-<<<<<<< HEAD
-  dps: 29420.55689
-  tps: 15438.67896
-=======
-  dps: 29216.54951
-  tps: 15462.31663
->>>>>>> f91f2fe3
+  dps: 29244.46956
+  tps: 15478.46225
  }
 }