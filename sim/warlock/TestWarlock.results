character_stats_results: {
 key: "TestWarlock-CharacterStats-Default"
 value: {
  final_stats: 328.9
  final_stats: 331.1
  final_stats: 1470.15
  final_stats: 1152.8
  final_stats: 765.6
  final_stats: 2831.68
  final_stats: 2422
  final_stats: 0
  final_stats: 0
  final_stats: 0
  final_stats: 0
  final_stats: 0
  final_stats: 0
  final_stats: 109
  final_stats: 368.696
  final_stats: 865.9778544969
  final_stats: 722
  final_stats: 0
  final_stats: 1205.49
  final_stats: 290
  final_stats: 469.55
  final_stats: 662
  final_stats: 0
  final_stats: 0
  final_stats: 20868
  final_stats: 0
  final_stats: 0
  final_stats: 3656.2
  final_stats: 843.7
  final_stats: 0
  final_stats: 0
  final_stats: 0
  final_stats: 0
  final_stats: 0
  final_stats: 0
  final_stats: 21865.5
  final_stats: 75
  final_stats: 75
  final_stats: 75
  final_stats: 75
  final_stats: 75
  final_stats: 0
  final_stats: 0
  final_stats: 0
  final_stats: 0
  final_stats: 0
 }
}
dps_results: {
 key: "TestWarlock-AllItems-AshtongueTalismanofShadows-32493"
 value: {
<<<<<<< HEAD
  dps: 6781.1649801804
  tps: 6137.5900810103
=======
  dps: 6774.1027367412
  tps: 6129.9751139719
>>>>>>> 6fd2b146
 }
}
dps_results: {
 key: "TestWarlock-AllItems-AustereEarthsiegeDiamond"
 value: {
<<<<<<< HEAD
  dps: 6596.9991729184
  tps: 5957.1422942086
=======
  dps: 6649.3067336827
  tps: 6006.9504845588
>>>>>>> 6fd2b146
 }
}
dps_results: {
 key: "TestWarlock-AllItems-BeamingEarthsiegeDiamond"
 value: {
<<<<<<< HEAD
  dps: 6613.1112393856
  tps: 5973.2543606759
=======
  dps: 6673.0305684942
  tps: 6030.6743193703
>>>>>>> 6fd2b146
 }
}
dps_results: {
 key: "TestWarlock-AllItems-BracingEarthsiegeDiamond"
 value: {
<<<<<<< HEAD
  dps: 6632.2693431161
  tps: 5980.2539626952
=======
  dps: 6688.0602554938
  tps: 6045.4265204575
>>>>>>> 6fd2b146
 }
}
dps_results: {
 key: "TestWarlock-AllItems-ChaoticSkyflareDiamond"
 value: {
<<<<<<< HEAD
  dps: 6702.2452816045
  tps: 6062.3884028947
=======
  dps: 6763.214457216
  tps: 6120.8582080921
>>>>>>> 6fd2b146
 }
}
dps_results: {
 key: "TestWarlock-AllItems-CorruptorRaiment"
 value: {
<<<<<<< HEAD
  dps: 5327.7921318167
  tps: 4743.7043377001
=======
  dps: 5352.119659656
  tps: 4769.7228673216
>>>>>>> 6fd2b146
 }
}
dps_results: {
 key: "TestWarlock-AllItems-DarkCoven'sRegalia"
 value: {
<<<<<<< HEAD
  dps: 5904.2531292101
  tps: 5288.3123920137
=======
  dps: 6001.7734504803
  tps: 5390.2615440124
>>>>>>> 6fd2b146
 }
}
dps_results: {
 key: "TestWarlock-AllItems-DeathbringerGarb"
 value: {
<<<<<<< HEAD
  dps: 6498.3524973977
  tps: 5861.4265390621
=======
  dps: 6525.3354098952
  tps: 5895.1583384608
>>>>>>> 6fd2b146
 }
}
dps_results: {
 key: "TestWarlock-AllItems-DestructiveSkyflareDiamond"
 value: {
<<<<<<< HEAD
  dps: 6615.4068067004
  tps: 5975.5499279907
=======
  dps: 6677.9117303666
  tps: 6035.5554812427
>>>>>>> 6fd2b146
 }
}
dps_results: {
 key: "TestWarlock-AllItems-EffulgentSkyflareDiamond"
 value: {
<<<<<<< HEAD
  dps: 6596.9991729184
  tps: 5957.1422942086
=======
  dps: 6649.3067336827
  tps: 6006.9504845588
>>>>>>> 6fd2b146
 }
}
dps_results: {
 key: "TestWarlock-AllItems-EmberSkyflareDiamond"
 value: {
<<<<<<< HEAD
  dps: 6632.2693431161
  tps: 5980.2539626952
=======
  dps: 6688.0602554938
  tps: 6045.4265204575
>>>>>>> 6fd2b146
 }
}
dps_results: {
 key: "TestWarlock-AllItems-EnigmaticSkyflareDiamond"
 value: {
<<<<<<< HEAD
  dps: 6613.1112393856
  tps: 5973.2543606759
=======
  dps: 6673.0305684942
  tps: 6030.6743193703
>>>>>>> 6fd2b146
 }
}
dps_results: {
 key: "TestWarlock-AllItems-EnigmaticStarflareDiamond"
 value: {
<<<<<<< HEAD
  dps: 6608.8652692409
  tps: 5969.0083905311
=======
  dps: 6668.3951006258
  tps: 6026.0388515019
>>>>>>> 6fd2b146
 }
}
dps_results: {
 key: "TestWarlock-AllItems-EternalEarthsiegeDiamond"
 value: {
<<<<<<< HEAD
  dps: 6596.9991729184
  tps: 5957.1422942086
=======
  dps: 6649.3067336827
  tps: 6006.9504845588
>>>>>>> 6fd2b146
 }
}
dps_results: {
 key: "TestWarlock-AllItems-ForlornSkyflareDiamond"
 value: {
<<<<<<< HEAD
  dps: 6632.2693431161
  tps: 5980.2539626952
=======
  dps: 6688.0602554938
  tps: 6045.4265204575
>>>>>>> 6fd2b146
 }
}
dps_results: {
 key: "TestWarlock-AllItems-ForlornStarflareDiamond"
 value: {
<<<<<<< HEAD
  dps: 6635.040262139
  tps: 5988.6455548477
=======
  dps: 6651.2323851976
  tps: 6006.9094926491
>>>>>>> 6fd2b146
 }
}
dps_results: {
 key: "TestWarlock-AllItems-Gladiator'sFelshroud"
 value: {
<<<<<<< HEAD
  dps: 6576.2448748413
  tps: 5941.5154540366
=======
  dps: 6642.7740604596
  tps: 6013.0543944925
>>>>>>> 6fd2b146
 }
}
dps_results: {
 key: "TestWarlock-AllItems-Gul'dan'sRegalia"
 value: {
<<<<<<< HEAD
  dps: 5634.0669787442
  tps: 4984.3735239634
=======
  dps: 5658.0931463117
  tps: 5014.4220438062
>>>>>>> 6fd2b146
 }
}
dps_results: {
 key: "TestWarlock-AllItems-ImpassiveSkyflareDiamond"
 value: {
<<<<<<< HEAD
  dps: 6613.1112393856
  tps: 5973.2543606759
=======
  dps: 6673.0305684942
  tps: 6030.6743193703
>>>>>>> 6fd2b146
 }
}
dps_results: {
 key: "TestWarlock-AllItems-ImpassiveStarflareDiamond"
 value: {
<<<<<<< HEAD
  dps: 6608.8652692409
  tps: 5969.0083905311
=======
  dps: 6668.3951006258
  tps: 6026.0388515019
>>>>>>> 6fd2b146
 }
}
dps_results: {
 key: "TestWarlock-AllItems-InsightfulEarthsiegeDiamond"
 value: {
<<<<<<< HEAD
  dps: 6616.0430951682
  tps: 5972.3231347407
=======
  dps: 6660.2262170284
  tps: 6016.8988972276
>>>>>>> 6fd2b146
 }
}
dps_results: {
 key: "TestWarlock-AllItems-InvigoratingEarthsiegeDiamond"
 value: {
<<<<<<< HEAD
  dps: 6596.9991729184
  tps: 5957.1422942086
=======
  dps: 6649.3067336827
  tps: 6006.9504845588
>>>>>>> 6fd2b146
 }
}
dps_results: {
 key: "TestWarlock-AllItems-MaleficRaiment"
 value: {
<<<<<<< HEAD
  dps: 5062.9346428867
  tps: 4483.9937970107
=======
  dps: 5081.9604957461
  tps: 4505.2430726837
>>>>>>> 6fd2b146
 }
}
dps_results: {
 key: "TestWarlock-AllItems-OblivionRaiment"
 value: {
<<<<<<< HEAD
  dps: 5105.1612682935
  tps: 4542.2863125455
=======
  dps: 5129.4762218774
  tps: 4573.297652518
>>>>>>> 6fd2b146
 }
}
dps_results: {
 key: "TestWarlock-AllItems-PersistentEarthshatterDiamond"
 value: {
<<<<<<< HEAD
  dps: 6596.9991729184
  tps: 5957.1422942086
=======
  dps: 6649.3067336827
  tps: 6006.9504845588
>>>>>>> 6fd2b146
 }
}
dps_results: {
 key: "TestWarlock-AllItems-PersistentEarthsiegeDiamond"
 value: {
<<<<<<< HEAD
  dps: 6596.9991729184
  tps: 5957.1422942086
=======
  dps: 6649.3067336827
  tps: 6006.9504845588
>>>>>>> 6fd2b146
 }
}
dps_results: {
 key: "TestWarlock-AllItems-PlagueheartGarb"
 value: {
<<<<<<< HEAD
  dps: 5876.4231557778
  tps: 5275.6540082948
=======
  dps: 5937.339244648
  tps: 5338.3918142905
>>>>>>> 6fd2b146
 }
}
dps_results: {
 key: "TestWarlock-AllItems-PowerfulEarthshatterDiamond"
 value: {
<<<<<<< HEAD
  dps: 6596.9991729184
  tps: 5957.1422942086
=======
  dps: 6649.3067336827
  tps: 6006.9504845588
>>>>>>> 6fd2b146
 }
}
dps_results: {
 key: "TestWarlock-AllItems-PowerfulEarthsiegeDiamond"
 value: {
<<<<<<< HEAD
  dps: 6596.9991729184
  tps: 5957.1422942086
=======
  dps: 6649.3067336827
  tps: 6006.9504845588
>>>>>>> 6fd2b146
 }
}
dps_results: {
 key: "TestWarlock-AllItems-RelentlessEarthsiegeDiamond"
 value: {
<<<<<<< HEAD
  dps: 6684.6831291552
  tps: 6044.8262504454
=======
  dps: 6737.3554772715
  tps: 6094.9992281476
>>>>>>> 6fd2b146
 }
}
dps_results: {
 key: "TestWarlock-AllItems-RevitalizingSkyflareDiamond"
 value: {
<<<<<<< HEAD
  dps: 6577.8467310576
  tps: 5931.7244302918
=======
  dps: 6629.9244601089
  tps: 5987.6907944145
>>>>>>> 6fd2b146
 }
}
dps_results: {
 key: "TestWarlock-AllItems-SwiftSkyflareDiamond"
 value: {
<<<<<<< HEAD
  dps: 6596.9991729184
  tps: 5957.1422942086
=======
  dps: 6649.3067336827
  tps: 6006.9504845588
>>>>>>> 6fd2b146
 }
}
dps_results: {
 key: "TestWarlock-AllItems-SwiftStarflareDiamond"
 value: {
<<<<<<< HEAD
  dps: 6596.9991729184
  tps: 5957.1422942086
=======
  dps: 6649.3067336827
  tps: 6006.9504845588
>>>>>>> 6fd2b146
 }
}
dps_results: {
 key: "TestWarlock-AllItems-SwiftWindfireDiamond"
 value: {
<<<<<<< HEAD
  dps: 6596.9991729184
  tps: 5957.1422942086
=======
  dps: 6649.3067336827
  tps: 6006.9504845588
>>>>>>> 6fd2b146
 }
}
dps_results: {
 key: "TestWarlock-AllItems-TheBlackBook-19337"
 value: {
<<<<<<< HEAD
  dps: 6649.3219062495
  tps: 6006.5582256213
=======
  dps: 6649.1776925015
  tps: 6010.4084674803
>>>>>>> 6fd2b146
 }
}
dps_results: {
 key: "TestWarlock-AllItems-ThunderingSkyflareDiamond"
 value: {
<<<<<<< HEAD
  dps: 6596.9991729184
  tps: 5957.1422942086
=======
  dps: 6649.3067336827
  tps: 6006.9504845588
>>>>>>> 6fd2b146
 }
}
dps_results: {
 key: "TestWarlock-AllItems-TirelessSkyflareDiamond"
 value: {
<<<<<<< HEAD
  dps: 6632.2693431161
  tps: 5980.2539626952
=======
  dps: 6688.0602554938
  tps: 6045.4265204575
>>>>>>> 6fd2b146
 }
}
dps_results: {
 key: "TestWarlock-AllItems-TirelessStarflareDiamond"
 value: {
<<<<<<< HEAD
  dps: 6635.040262139
  tps: 5988.6455548477
=======
  dps: 6651.2323851976
  tps: 6006.9094926491
>>>>>>> 6fd2b146
 }
}
dps_results: {
 key: "TestWarlock-AllItems-TrenchantEarthshatterDiamond"
 value: {
<<<<<<< HEAD
  dps: 6635.040262139
  tps: 5988.6455548477
=======
  dps: 6651.2323851976
  tps: 6006.9094926491
>>>>>>> 6fd2b146
 }
}
dps_results: {
 key: "TestWarlock-AllItems-TrenchantEarthsiegeDiamond"
 value: {
<<<<<<< HEAD
  dps: 6632.2693431161
  tps: 5980.2539626952
=======
  dps: 6688.0602554938
  tps: 6045.4265204575
>>>>>>> 6fd2b146
 }
}
dps_results: {
 key: "TestWarlock-AllItems-VoidStarTalisman-30449"
 value: {
<<<<<<< HEAD
  dps: 6678.5491009553
  tps: 6037.6861204727
=======
  dps: 6726.6690365148
  tps: 6089.064123027
>>>>>>> 6fd2b146
 }
}
dps_results: {
 key: "TestWarlock-AllItems-VoidheartRaiment"
 value: {
<<<<<<< HEAD
  dps: 5295.8771364859
  tps: 4719.3766089022
=======
  dps: 5340.3544031401
  tps: 4764.6643280011
>>>>>>> 6fd2b146
 }
}
dps_results: {
 key: "TestWarlock-Average-Default"
 value: {
<<<<<<< HEAD
  dps: 6705.8622370203
  tps: 6062.5471009562
=======
  dps: 6739.5488455007
  tps: 6099.0165058385
>>>>>>> 6fd2b146
 }
}
dps_results: {
 key: "TestWarlock-Settings-Orc-P1-Affliction Warlock-FullBuffs-LongMultiTarget"
 value: {
<<<<<<< HEAD
  dps: 5873.2088204908
  tps: 7078.6623308804
=======
  dps: 5888.6371224005
  tps: 7131.0321679855
>>>>>>> 6fd2b146
 }
}
dps_results: {
 key: "TestWarlock-Settings-Orc-P1-Affliction Warlock-FullBuffs-LongSingleTarget"
 value: {
<<<<<<< HEAD
  dps: 5873.2088204908
  tps: 5227.2421186137
=======
  dps: 5888.6371224005
  tps: 5243.7474138522
>>>>>>> 6fd2b146
 }
}
dps_results: {
 key: "TestWarlock-Settings-Orc-P1-Affliction Warlock-FullBuffs-ShortSingleTarget"
 value: {
<<<<<<< HEAD
  dps: 6370.4543186147
  tps: 5547.6563441358
=======
  dps: 6293.7465482765
  tps: 5474.3017000088
>>>>>>> 6fd2b146
 }
}
dps_results: {
 key: "TestWarlock-Settings-Orc-P1-Affliction Warlock-NoBuffs-LongMultiTarget"
 value: {
<<<<<<< HEAD
  dps: 3458.6646462295
  tps: 5433.2684518389
=======
  dps: 3479.3417774675
  tps: 5504.1537776628
>>>>>>> 6fd2b146
 }
}
dps_results: {
 key: "TestWarlock-Settings-Orc-P1-Affliction Warlock-NoBuffs-LongSingleTarget"
 value: {
<<<<<<< HEAD
  dps: 3458.6646462295
  tps: 3260.8943318389
=======
  dps: 3479.3417774675
  tps: 3284.6695376628
>>>>>>> 6fd2b146
 }
}
dps_results: {
 key: "TestWarlock-Settings-Orc-P1-Affliction Warlock-NoBuffs-ShortSingleTarget"
 value: {
<<<<<<< HEAD
  dps: 3417.8315334824
  tps: 3094.1721932112
=======
  dps: 3330.9895779231
  tps: 3031.7638436972
>>>>>>> 6fd2b146
 }
}
dps_results: {
 key: "TestWarlock-Settings-Orc-P1-Demonology Warlock-FullBuffs-LongMultiTarget"
 value: {
  dps: 9674.9289489246
  tps: 10858.1799057625
 }
}
dps_results: {
 key: "TestWarlock-Settings-Orc-P1-Demonology Warlock-FullBuffs-LongSingleTarget"
 value: {
  dps: 6229.3071911435
  tps: 5223.5052912479
 }
}
dps_results: {
 key: "TestWarlock-Settings-Orc-P1-Demonology Warlock-FullBuffs-ShortSingleTarget"
 value: {
  dps: 6993.7651107425
  tps: 5750.2034071521
 }
}
dps_results: {
 key: "TestWarlock-Settings-Orc-P1-Demonology Warlock-NoBuffs-LongMultiTarget"
 value: {
  dps: 6900.1450813474
  tps: 9112.648851856
 }
}
dps_results: {
 key: "TestWarlock-Settings-Orc-P1-Demonology Warlock-NoBuffs-LongSingleTarget"
 value: {
  dps: 3761.8400912788
  tps: 3460.8409925716
 }
}
dps_results: {
 key: "TestWarlock-Settings-Orc-P1-Demonology Warlock-NoBuffs-ShortSingleTarget"
 value: {
  dps: 3769.7024992553
  tps: 3359.7859365791
 }
}
dps_results: {
 key: "TestWarlock-Settings-Orc-P1-Destro Warlock-FullBuffs-LongMultiTarget"
 value: {
  dps: 5602.1709131039
  tps: 6044.955157763
 }
}
dps_results: {
 key: "TestWarlock-Settings-Orc-P1-Destro Warlock-FullBuffs-LongSingleTarget"
 value: {
  dps: 5602.1709131039
  tps: 4097.4278610964
 }
}
dps_results: {
 key: "TestWarlock-Settings-Orc-P1-Destro Warlock-FullBuffs-ShortSingleTarget"
 value: {
  dps: 5961.776713766
  tps: 4283.4011694074
 }
}
dps_results: {
 key: "TestWarlock-Settings-Orc-P1-Destro Warlock-NoBuffs-LongMultiTarget"
 value: {
  dps: 3170.2043455653
  tps: 4298.6716767882
 }
}
dps_results: {
 key: "TestWarlock-Settings-Orc-P1-Destro Warlock-NoBuffs-LongSingleTarget"
 value: {
  dps: 3170.2043455653
  tps: 2399.4707534548
 }
}
dps_results: {
 key: "TestWarlock-Settings-Orc-P1-Destro Warlock-NoBuffs-ShortSingleTarget"
 value: {
  dps: 3005.1815831105
  tps: 2164.0813920862
 }
}
dps_results: {
 key: "TestWarlock-SwitchInFrontOfTarget-Default"
 value: {
<<<<<<< HEAD
  dps: 6637.9738743311
  tps: 6062.3884028947
=======
  dps: 6698.9430307499
  tps: 6120.8582080921
>>>>>>> 6fd2b146
 }
}<|MERGE_RESOLUTION|>--- conflicted
+++ resolved
@@ -52,589 +52,344 @@
 dps_results: {
  key: "TestWarlock-AllItems-AshtongueTalismanofShadows-32493"
  value: {
-<<<<<<< HEAD
-  dps: 6781.1649801804
-  tps: 6137.5900810103
-=======
   dps: 6774.1027367412
   tps: 6129.9751139719
->>>>>>> 6fd2b146
  }
 }
 dps_results: {
  key: "TestWarlock-AllItems-AustereEarthsiegeDiamond"
  value: {
-<<<<<<< HEAD
-  dps: 6596.9991729184
-  tps: 5957.1422942086
-=======
-  dps: 6649.3067336827
-  tps: 6006.9504845588
->>>>>>> 6fd2b146
+  dps: 6649.3067336827
+  tps: 6006.9504845588
  }
 }
 dps_results: {
  key: "TestWarlock-AllItems-BeamingEarthsiegeDiamond"
  value: {
-<<<<<<< HEAD
-  dps: 6613.1112393856
-  tps: 5973.2543606759
-=======
   dps: 6673.0305684942
   tps: 6030.6743193703
->>>>>>> 6fd2b146
  }
 }
 dps_results: {
  key: "TestWarlock-AllItems-BracingEarthsiegeDiamond"
  value: {
-<<<<<<< HEAD
-  dps: 6632.2693431161
-  tps: 5980.2539626952
-=======
   dps: 6688.0602554938
   tps: 6045.4265204575
->>>>>>> 6fd2b146
  }
 }
 dps_results: {
  key: "TestWarlock-AllItems-ChaoticSkyflareDiamond"
  value: {
-<<<<<<< HEAD
-  dps: 6702.2452816045
-  tps: 6062.3884028947
-=======
   dps: 6763.214457216
   tps: 6120.8582080921
->>>>>>> 6fd2b146
  }
 }
 dps_results: {
  key: "TestWarlock-AllItems-CorruptorRaiment"
  value: {
-<<<<<<< HEAD
-  dps: 5327.7921318167
-  tps: 4743.7043377001
-=======
   dps: 5352.119659656
   tps: 4769.7228673216
->>>>>>> 6fd2b146
  }
 }
 dps_results: {
  key: "TestWarlock-AllItems-DarkCoven'sRegalia"
  value: {
-<<<<<<< HEAD
-  dps: 5904.2531292101
-  tps: 5288.3123920137
-=======
   dps: 6001.7734504803
   tps: 5390.2615440124
->>>>>>> 6fd2b146
  }
 }
 dps_results: {
  key: "TestWarlock-AllItems-DeathbringerGarb"
  value: {
-<<<<<<< HEAD
-  dps: 6498.3524973977
-  tps: 5861.4265390621
-=======
   dps: 6525.3354098952
   tps: 5895.1583384608
->>>>>>> 6fd2b146
  }
 }
 dps_results: {
  key: "TestWarlock-AllItems-DestructiveSkyflareDiamond"
  value: {
-<<<<<<< HEAD
-  dps: 6615.4068067004
-  tps: 5975.5499279907
-=======
   dps: 6677.9117303666
   tps: 6035.5554812427
->>>>>>> 6fd2b146
  }
 }
 dps_results: {
  key: "TestWarlock-AllItems-EffulgentSkyflareDiamond"
  value: {
-<<<<<<< HEAD
-  dps: 6596.9991729184
-  tps: 5957.1422942086
-=======
-  dps: 6649.3067336827
-  tps: 6006.9504845588
->>>>>>> 6fd2b146
+  dps: 6649.3067336827
+  tps: 6006.9504845588
  }
 }
 dps_results: {
  key: "TestWarlock-AllItems-EmberSkyflareDiamond"
  value: {
-<<<<<<< HEAD
-  dps: 6632.2693431161
-  tps: 5980.2539626952
-=======
   dps: 6688.0602554938
   tps: 6045.4265204575
->>>>>>> 6fd2b146
  }
 }
 dps_results: {
  key: "TestWarlock-AllItems-EnigmaticSkyflareDiamond"
  value: {
-<<<<<<< HEAD
-  dps: 6613.1112393856
-  tps: 5973.2543606759
-=======
   dps: 6673.0305684942
   tps: 6030.6743193703
->>>>>>> 6fd2b146
  }
 }
 dps_results: {
  key: "TestWarlock-AllItems-EnigmaticStarflareDiamond"
  value: {
-<<<<<<< HEAD
-  dps: 6608.8652692409
-  tps: 5969.0083905311
-=======
   dps: 6668.3951006258
   tps: 6026.0388515019
->>>>>>> 6fd2b146
  }
 }
 dps_results: {
  key: "TestWarlock-AllItems-EternalEarthsiegeDiamond"
  value: {
-<<<<<<< HEAD
-  dps: 6596.9991729184
-  tps: 5957.1422942086
-=======
-  dps: 6649.3067336827
-  tps: 6006.9504845588
->>>>>>> 6fd2b146
+  dps: 6649.3067336827
+  tps: 6006.9504845588
  }
 }
 dps_results: {
  key: "TestWarlock-AllItems-ForlornSkyflareDiamond"
  value: {
-<<<<<<< HEAD
-  dps: 6632.2693431161
-  tps: 5980.2539626952
-=======
   dps: 6688.0602554938
   tps: 6045.4265204575
->>>>>>> 6fd2b146
  }
 }
 dps_results: {
  key: "TestWarlock-AllItems-ForlornStarflareDiamond"
  value: {
-<<<<<<< HEAD
-  dps: 6635.040262139
-  tps: 5988.6455548477
-=======
   dps: 6651.2323851976
   tps: 6006.9094926491
->>>>>>> 6fd2b146
  }
 }
 dps_results: {
  key: "TestWarlock-AllItems-Gladiator'sFelshroud"
  value: {
-<<<<<<< HEAD
-  dps: 6576.2448748413
-  tps: 5941.5154540366
-=======
   dps: 6642.7740604596
   tps: 6013.0543944925
->>>>>>> 6fd2b146
  }
 }
 dps_results: {
  key: "TestWarlock-AllItems-Gul'dan'sRegalia"
  value: {
-<<<<<<< HEAD
-  dps: 5634.0669787442
-  tps: 4984.3735239634
-=======
   dps: 5658.0931463117
   tps: 5014.4220438062
->>>>>>> 6fd2b146
  }
 }
 dps_results: {
  key: "TestWarlock-AllItems-ImpassiveSkyflareDiamond"
  value: {
-<<<<<<< HEAD
-  dps: 6613.1112393856
-  tps: 5973.2543606759
-=======
   dps: 6673.0305684942
   tps: 6030.6743193703
->>>>>>> 6fd2b146
  }
 }
 dps_results: {
  key: "TestWarlock-AllItems-ImpassiveStarflareDiamond"
  value: {
-<<<<<<< HEAD
-  dps: 6608.8652692409
-  tps: 5969.0083905311
-=======
   dps: 6668.3951006258
   tps: 6026.0388515019
->>>>>>> 6fd2b146
  }
 }
 dps_results: {
  key: "TestWarlock-AllItems-InsightfulEarthsiegeDiamond"
  value: {
-<<<<<<< HEAD
-  dps: 6616.0430951682
-  tps: 5972.3231347407
-=======
   dps: 6660.2262170284
   tps: 6016.8988972276
->>>>>>> 6fd2b146
  }
 }
 dps_results: {
  key: "TestWarlock-AllItems-InvigoratingEarthsiegeDiamond"
  value: {
-<<<<<<< HEAD
-  dps: 6596.9991729184
-  tps: 5957.1422942086
-=======
-  dps: 6649.3067336827
-  tps: 6006.9504845588
->>>>>>> 6fd2b146
+  dps: 6649.3067336827
+  tps: 6006.9504845588
  }
 }
 dps_results: {
  key: "TestWarlock-AllItems-MaleficRaiment"
  value: {
-<<<<<<< HEAD
-  dps: 5062.9346428867
-  tps: 4483.9937970107
-=======
   dps: 5081.9604957461
   tps: 4505.2430726837
->>>>>>> 6fd2b146
  }
 }
 dps_results: {
  key: "TestWarlock-AllItems-OblivionRaiment"
  value: {
-<<<<<<< HEAD
-  dps: 5105.1612682935
-  tps: 4542.2863125455
-=======
   dps: 5129.4762218774
   tps: 4573.297652518
->>>>>>> 6fd2b146
  }
 }
 dps_results: {
  key: "TestWarlock-AllItems-PersistentEarthshatterDiamond"
  value: {
-<<<<<<< HEAD
-  dps: 6596.9991729184
-  tps: 5957.1422942086
-=======
-  dps: 6649.3067336827
-  tps: 6006.9504845588
->>>>>>> 6fd2b146
+  dps: 6649.3067336827
+  tps: 6006.9504845588
  }
 }
 dps_results: {
  key: "TestWarlock-AllItems-PersistentEarthsiegeDiamond"
  value: {
-<<<<<<< HEAD
-  dps: 6596.9991729184
-  tps: 5957.1422942086
-=======
-  dps: 6649.3067336827
-  tps: 6006.9504845588
->>>>>>> 6fd2b146
+  dps: 6649.3067336827
+  tps: 6006.9504845588
  }
 }
 dps_results: {
  key: "TestWarlock-AllItems-PlagueheartGarb"
  value: {
-<<<<<<< HEAD
-  dps: 5876.4231557778
-  tps: 5275.6540082948
-=======
   dps: 5937.339244648
   tps: 5338.3918142905
->>>>>>> 6fd2b146
  }
 }
 dps_results: {
  key: "TestWarlock-AllItems-PowerfulEarthshatterDiamond"
  value: {
-<<<<<<< HEAD
-  dps: 6596.9991729184
-  tps: 5957.1422942086
-=======
-  dps: 6649.3067336827
-  tps: 6006.9504845588
->>>>>>> 6fd2b146
+  dps: 6649.3067336827
+  tps: 6006.9504845588
  }
 }
 dps_results: {
  key: "TestWarlock-AllItems-PowerfulEarthsiegeDiamond"
  value: {
-<<<<<<< HEAD
-  dps: 6596.9991729184
-  tps: 5957.1422942086
-=======
-  dps: 6649.3067336827
-  tps: 6006.9504845588
->>>>>>> 6fd2b146
+  dps: 6649.3067336827
+  tps: 6006.9504845588
  }
 }
 dps_results: {
  key: "TestWarlock-AllItems-RelentlessEarthsiegeDiamond"
  value: {
-<<<<<<< HEAD
-  dps: 6684.6831291552
-  tps: 6044.8262504454
-=======
   dps: 6737.3554772715
   tps: 6094.9992281476
->>>>>>> 6fd2b146
  }
 }
 dps_results: {
  key: "TestWarlock-AllItems-RevitalizingSkyflareDiamond"
  value: {
-<<<<<<< HEAD
-  dps: 6577.8467310576
-  tps: 5931.7244302918
-=======
   dps: 6629.9244601089
   tps: 5987.6907944145
->>>>>>> 6fd2b146
  }
 }
 dps_results: {
  key: "TestWarlock-AllItems-SwiftSkyflareDiamond"
  value: {
-<<<<<<< HEAD
-  dps: 6596.9991729184
-  tps: 5957.1422942086
-=======
-  dps: 6649.3067336827
-  tps: 6006.9504845588
->>>>>>> 6fd2b146
+  dps: 6649.3067336827
+  tps: 6006.9504845588
  }
 }
 dps_results: {
  key: "TestWarlock-AllItems-SwiftStarflareDiamond"
  value: {
-<<<<<<< HEAD
-  dps: 6596.9991729184
-  tps: 5957.1422942086
-=======
-  dps: 6649.3067336827
-  tps: 6006.9504845588
->>>>>>> 6fd2b146
+  dps: 6649.3067336827
+  tps: 6006.9504845588
  }
 }
 dps_results: {
  key: "TestWarlock-AllItems-SwiftWindfireDiamond"
  value: {
-<<<<<<< HEAD
-  dps: 6596.9991729184
-  tps: 5957.1422942086
-=======
-  dps: 6649.3067336827
-  tps: 6006.9504845588
->>>>>>> 6fd2b146
+  dps: 6649.3067336827
+  tps: 6006.9504845588
  }
 }
 dps_results: {
  key: "TestWarlock-AllItems-TheBlackBook-19337"
  value: {
-<<<<<<< HEAD
-  dps: 6649.3219062495
-  tps: 6006.5582256213
-=======
   dps: 6649.1776925015
   tps: 6010.4084674803
->>>>>>> 6fd2b146
  }
 }
 dps_results: {
  key: "TestWarlock-AllItems-ThunderingSkyflareDiamond"
  value: {
-<<<<<<< HEAD
-  dps: 6596.9991729184
-  tps: 5957.1422942086
-=======
-  dps: 6649.3067336827
-  tps: 6006.9504845588
->>>>>>> 6fd2b146
+  dps: 6649.3067336827
+  tps: 6006.9504845588
  }
 }
 dps_results: {
  key: "TestWarlock-AllItems-TirelessSkyflareDiamond"
  value: {
-<<<<<<< HEAD
-  dps: 6632.2693431161
-  tps: 5980.2539626952
-=======
   dps: 6688.0602554938
   tps: 6045.4265204575
->>>>>>> 6fd2b146
  }
 }
 dps_results: {
  key: "TestWarlock-AllItems-TirelessStarflareDiamond"
  value: {
-<<<<<<< HEAD
-  dps: 6635.040262139
-  tps: 5988.6455548477
-=======
   dps: 6651.2323851976
   tps: 6006.9094926491
->>>>>>> 6fd2b146
  }
 }
 dps_results: {
  key: "TestWarlock-AllItems-TrenchantEarthshatterDiamond"
  value: {
-<<<<<<< HEAD
-  dps: 6635.040262139
-  tps: 5988.6455548477
-=======
   dps: 6651.2323851976
   tps: 6006.9094926491
->>>>>>> 6fd2b146
  }
 }
 dps_results: {
  key: "TestWarlock-AllItems-TrenchantEarthsiegeDiamond"
  value: {
-<<<<<<< HEAD
-  dps: 6632.2693431161
-  tps: 5980.2539626952
-=======
   dps: 6688.0602554938
   tps: 6045.4265204575
->>>>>>> 6fd2b146
  }
 }
 dps_results: {
  key: "TestWarlock-AllItems-VoidStarTalisman-30449"
  value: {
-<<<<<<< HEAD
-  dps: 6678.5491009553
-  tps: 6037.6861204727
-=======
   dps: 6726.6690365148
   tps: 6089.064123027
->>>>>>> 6fd2b146
  }
 }
 dps_results: {
  key: "TestWarlock-AllItems-VoidheartRaiment"
  value: {
-<<<<<<< HEAD
-  dps: 5295.8771364859
-  tps: 4719.3766089022
-=======
   dps: 5340.3544031401
   tps: 4764.6643280011
->>>>>>> 6fd2b146
  }
 }
 dps_results: {
  key: "TestWarlock-Average-Default"
  value: {
-<<<<<<< HEAD
-  dps: 6705.8622370203
-  tps: 6062.5471009562
-=======
   dps: 6739.5488455007
   tps: 6099.0165058385
->>>>>>> 6fd2b146
  }
 }
 dps_results: {
  key: "TestWarlock-Settings-Orc-P1-Affliction Warlock-FullBuffs-LongMultiTarget"
  value: {
-<<<<<<< HEAD
-  dps: 5873.2088204908
-  tps: 7078.6623308804
-=======
   dps: 5888.6371224005
   tps: 7131.0321679855
->>>>>>> 6fd2b146
  }
 }
 dps_results: {
  key: "TestWarlock-Settings-Orc-P1-Affliction Warlock-FullBuffs-LongSingleTarget"
  value: {
-<<<<<<< HEAD
-  dps: 5873.2088204908
-  tps: 5227.2421186137
-=======
   dps: 5888.6371224005
   tps: 5243.7474138522
->>>>>>> 6fd2b146
  }
 }
 dps_results: {
  key: "TestWarlock-Settings-Orc-P1-Affliction Warlock-FullBuffs-ShortSingleTarget"
  value: {
-<<<<<<< HEAD
-  dps: 6370.4543186147
-  tps: 5547.6563441358
-=======
   dps: 6293.7465482765
   tps: 5474.3017000088
->>>>>>> 6fd2b146
  }
 }
 dps_results: {
  key: "TestWarlock-Settings-Orc-P1-Affliction Warlock-NoBuffs-LongMultiTarget"
  value: {
-<<<<<<< HEAD
-  dps: 3458.6646462295
-  tps: 5433.2684518389
-=======
   dps: 3479.3417774675
   tps: 5504.1537776628
->>>>>>> 6fd2b146
  }
 }
 dps_results: {
  key: "TestWarlock-Settings-Orc-P1-Affliction Warlock-NoBuffs-LongSingleTarget"
  value: {
-<<<<<<< HEAD
-  dps: 3458.6646462295
-  tps: 3260.8943318389
-=======
   dps: 3479.3417774675
   tps: 3284.6695376628
->>>>>>> 6fd2b146
  }
 }
 dps_results: {
  key: "TestWarlock-Settings-Orc-P1-Affliction Warlock-NoBuffs-ShortSingleTarget"
  value: {
-<<<<<<< HEAD
-  dps: 3417.8315334824
-  tps: 3094.1721932112
-=======
   dps: 3330.9895779231
   tps: 3031.7638436972
->>>>>>> 6fd2b146
  }
 }
 dps_results: {
@@ -724,12 +479,7 @@
 dps_results: {
  key: "TestWarlock-SwitchInFrontOfTarget-Default"
  value: {
-<<<<<<< HEAD
-  dps: 6637.9738743311
-  tps: 6062.3884028947
-=======
   dps: 6698.9430307499
   tps: 6120.8582080921
->>>>>>> 6fd2b146
  }
 }