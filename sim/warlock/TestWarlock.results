character_stats_results: {
 key: "TestWarlock-CharacterStats-Default"
 value: {
  final_stats: 328.9
  final_stats: 331.1
  final_stats: 1470.15
  final_stats: 1152.8
  final_stats: 765.6
  final_stats: 2831.68
  final_stats: 2422
  final_stats: 0
  final_stats: 0
  final_stats: 0
  final_stats: 0
  final_stats: 0
  final_stats: 0
  final_stats: 109
  final_stats: 368.696
  final_stats: 865.00955
  final_stats: 722
  final_stats: 0
  final_stats: 1205.49
  final_stats: 290
  final_stats: 469.55
  final_stats: 662
  final_stats: 0
  final_stats: 0
  final_stats: 20868
  final_stats: 0
  final_stats: 0
  final_stats: 3656.2
  final_stats: 843.7
  final_stats: 0
  final_stats: 0
  final_stats: 0
  final_stats: 0
  final_stats: 0
  final_stats: 0
  final_stats: 21865.5
  final_stats: 75
  final_stats: 75
  final_stats: 75
  final_stats: 75
  final_stats: 75
  final_stats: 0
  final_stats: 0
  final_stats: 0
  final_stats: 0
  final_stats: 0
 }
}
dps_results: {
 key: "TestWarlock-AllItems-AshtongueTalismanofShadows-32493"
 value: {
  dps: 7122.51393
  tps: 6388.08499
 }
}
dps_results: {
 key: "TestWarlock-AllItems-AustereEarthsiegeDiamond"
 value: {
  dps: 7009.12793
  tps: 6270.74083
 }
}
dps_results: {
 key: "TestWarlock-AllItems-BeamingEarthsiegeDiamond"
 value: {
  dps: 7027.05092
  tps: 6288.66382
 }
}
dps_results: {
 key: "TestWarlock-AllItems-BracingEarthsiegeDiamond"
 value: {
  dps: 7033.34102
  tps: 6297.57894
 }
}
dps_results: {
 key: "TestWarlock-AllItems-ChaoticSkyflareDiamond"
 value: {
  dps: 7118.87223
  tps: 6380.48513
 }
}
dps_results: {
 key: "TestWarlock-AllItems-DarkCoven'sRegalia"
 value: {
  dps: 7710.95789
  tps: 6943.56124
 }
}
dps_results: {
 key: "TestWarlock-AllItems-DeathbringerGarb"
 value: {
  dps: 6615.2396
  tps: 5905.6279
 }
}
dps_results: {
 key: "TestWarlock-AllItems-DestructiveSkyflareDiamond"
 value: {
  dps: 7030.82465
  tps: 6292.43755
 }
}
dps_results: {
 key: "TestWarlock-AllItems-EffulgentSkyflareDiamond"
 value: {
  dps: 7009.12793
  tps: 6270.74083
 }
}
dps_results: {
 key: "TestWarlock-AllItems-EmberSkyflareDiamond"
 value: {
  dps: 7033.34102
  tps: 6297.57894
 }
}
dps_results: {
 key: "TestWarlock-AllItems-EnigmaticSkyflareDiamond"
 value: {
  dps: 7027.05092
  tps: 6288.66382
 }
}
dps_results: {
 key: "TestWarlock-AllItems-EnigmaticStarflareDiamond"
 value: {
  dps: 7023.20209
  tps: 6284.81499
 }
}
dps_results: {
 key: "TestWarlock-AllItems-EternalEarthsiegeDiamond"
 value: {
  dps: 7009.12793
  tps: 6270.74083
 }
}
dps_results: {
 key: "TestWarlock-AllItems-ForlornSkyflareDiamond"
 value: {
  dps: 7033.34102
  tps: 6297.57894
 }
}
dps_results: {
 key: "TestWarlock-AllItems-ForlornStarflareDiamond"
 value: {
  dps: 7015.52763
  tps: 6274.5933
 }
}
dps_results: {
 key: "TestWarlock-AllItems-Gladiator'sFelshroud"
 value: {
  dps: 7047.03589
  tps: 6341.78424
 }
}
dps_results: {
 key: "TestWarlock-AllItems-Gul'dan'sRegalia"
 value: {
  dps: 7059.66351
  tps: 6261.83976
 }
}
dps_results: {
 key: "TestWarlock-AllItems-ImpassiveSkyflareDiamond"
 value: {
  dps: 7027.05092
  tps: 6288.66382
 }
}
dps_results: {
 key: "TestWarlock-AllItems-ImpassiveStarflareDiamond"
 value: {
  dps: 7023.20209
  tps: 6284.81499
 }
}
dps_results: {
 key: "TestWarlock-AllItems-InsightfulEarthsiegeDiamond"
 value: {
  dps: 7017.21762
  tps: 6278.23071
 }
}
dps_results: {
 key: "TestWarlock-AllItems-InvigoratingEarthsiegeDiamond"
 value: {
  dps: 7009.12793
  tps: 6270.74083
 }
}
dps_results: {
 key: "TestWarlock-AllItems-MaleficRaiment"
 value: {
  dps: 5239.54329
  tps: 4607.86612
 }
}
dps_results: {
 key: "TestWarlock-AllItems-PersistentEarthshatterDiamond"
 value: {
  dps: 7009.12793
  tps: 6270.74083
 }
}
dps_results: {
 key: "TestWarlock-AllItems-PersistentEarthsiegeDiamond"
 value: {
  dps: 7009.12793
  tps: 6270.74083
 }
}
dps_results: {
 key: "TestWarlock-AllItems-PlagueheartGarb"
 value: {
  dps: 6272.47867
  tps: 5600.41758
 }
}
dps_results: {
 key: "TestWarlock-AllItems-PowerfulEarthshatterDiamond"
 value: {
  dps: 7009.12793
  tps: 6270.74083
 }
}
dps_results: {
 key: "TestWarlock-AllItems-PowerfulEarthsiegeDiamond"
 value: {
  dps: 7009.12793
  tps: 6270.74083
 }
}
dps_results: {
 key: "TestWarlock-AllItems-RelentlessEarthsiegeDiamond"
 value: {
  dps: 7099.33617
  tps: 6360.94907
 }
}
dps_results: {
 key: "TestWarlock-AllItems-RevitalizingSkyflareDiamond"
 value: {
  dps: 7007.06147
  tps: 6272.15499
 }
}
dps_results: {
 key: "TestWarlock-AllItems-SwiftSkyflareDiamond"
 value: {
  dps: 7009.12793
  tps: 6270.74083
 }
}
dps_results: {
 key: "TestWarlock-AllItems-SwiftStarflareDiamond"
 value: {
  dps: 7009.12793
  tps: 6270.74083
 }
}
dps_results: {
 key: "TestWarlock-AllItems-SwiftWindfireDiamond"
 value: {
  dps: 7009.12793
  tps: 6270.74083
 }
}
dps_results: {
 key: "TestWarlock-AllItems-ThunderingSkyflareDiamond"
 value: {
  dps: 7009.12793
  tps: 6270.74083
 }
}
dps_results: {
 key: "TestWarlock-AllItems-TirelessSkyflareDiamond"
 value: {
  dps: 7033.34102
  tps: 6297.57894
 }
}
dps_results: {
 key: "TestWarlock-AllItems-TirelessStarflareDiamond"
 value: {
  dps: 7015.52763
  tps: 6274.5933
 }
}
dps_results: {
 key: "TestWarlock-AllItems-TrenchantEarthshatterDiamond"
 value: {
  dps: 7015.52763
  tps: 6274.5933
 }
}
dps_results: {
 key: "TestWarlock-AllItems-TrenchantEarthsiegeDiamond"
 value: {
  dps: 7033.34102
  tps: 6297.57894
 }
}
dps_results: {
 key: "TestWarlock-Average-Default"
 value: {
  dps: 7102.6869
  tps: 6367.46653
 }
}
dps_results: {
 key: "TestWarlock-Settings-Orc-P1-Affliction Warlock-FullBuffs-LongMultiTarget"
 value: {
  dps: 6175.22694
  tps: 7209.65559
 }
}
dps_results: {
 key: "TestWarlock-Settings-Orc-P1-Affliction Warlock-FullBuffs-LongSingleTarget"
 value: {
  dps: 6175.22694
  tps: 5455.96034
 }
}
dps_results: {
 key: "TestWarlock-Settings-Orc-P1-Affliction Warlock-FullBuffs-ShortSingleTarget"
 value: {
  dps: 6513.27311
  tps: 5670.79743
 }
}
dps_results: {
 key: "TestWarlock-Settings-Orc-P1-Affliction Warlock-NoBuffs-LongMultiTarget"
 value: {
  dps: 3699.93402
  tps: 5545.03831
 }
}
dps_results: {
 key: "TestWarlock-Settings-Orc-P1-Affliction Warlock-NoBuffs-LongSingleTarget"
 value: {
  dps: 3699.93402
  tps: 3460.373
 }
}
dps_results: {
 key: "TestWarlock-Settings-Orc-P1-Affliction Warlock-NoBuffs-ShortSingleTarget"
 value: {
  dps: 3447.53471
  tps: 3097.12661
 }
}
dps_results: {
 key: "TestWarlock-Settings-Orc-P1-Demonology Warlock-FullBuffs-LongMultiTarget"
 value: {
<<<<<<< HEAD
  dps: 9861.46763
  tps: 10910.44748
=======
  dps: 10015.56091
  tps: 11064.54077
>>>>>>> e5090876
 }
}
dps_results: {
 key: "TestWarlock-Settings-Orc-P1-Demonology Warlock-FullBuffs-LongSingleTarget"
 value: {
<<<<<<< HEAD
  dps: 6226.63822
  tps: 5288.28082
=======
  dps: 6376.11876
  tps: 5437.76135
>>>>>>> e5090876
 }
}
dps_results: {
 key: "TestWarlock-Settings-Orc-P1-Demonology Warlock-FullBuffs-ShortSingleTarget"
 value: {
<<<<<<< HEAD
  dps: 7104.75807
  tps: 5945.93488
=======
  dps: 7321.85714
  tps: 6163.03395
>>>>>>> e5090876
 }
}
dps_results: {
 key: "TestWarlock-Settings-Orc-P1-Demonology Warlock-NoBuffs-LongMultiTarget"
 value: {
<<<<<<< HEAD
  dps: 6933.92885
  tps: 9051.46242
=======
  dps: 7027.22933
  tps: 9144.76289
>>>>>>> e5090876
 }
}
dps_results: {
 key: "TestWarlock-Settings-Orc-P1-Demonology Warlock-NoBuffs-LongSingleTarget"
 value: {
<<<<<<< HEAD
  dps: 3734.58816
  tps: 3469.93772
=======
  dps: 3843.02467
  tps: 3578.37424
>>>>>>> e5090876
 }
}
dps_results: {
 key: "TestWarlock-Settings-Orc-P1-Demonology Warlock-NoBuffs-ShortSingleTarget"
 value: {
<<<<<<< HEAD
  dps: 3732.88476
  tps: 3379.62244
=======
  dps: 3801.48142
  tps: 3448.2191
>>>>>>> e5090876
 }
}
dps_results: {
 key: "TestWarlock-Settings-Orc-P1-Destro Warlock-FullBuffs-LongMultiTarget"
 value: {
<<<<<<< HEAD
  dps: 5348.40426
  tps: 5887.22836
=======
  dps: 5572.20815
  tps: 6066.61333
>>>>>>> e5090876
 }
}
dps_results: {
 key: "TestWarlock-Settings-Orc-P1-Destro Warlock-FullBuffs-LongSingleTarget"
 value: {
<<<<<<< HEAD
  dps: 5348.40426
  tps: 3975.61144
=======
  dps: 5572.20815
  tps: 4154.99641
>>>>>>> e5090876
 }
}
dps_results: {
 key: "TestWarlock-Settings-Orc-P1-Destro Warlock-FullBuffs-ShortSingleTarget"
 value: {
<<<<<<< HEAD
  dps: 5894.47651
  tps: 4234.91172
=======
  dps: 6095.51658
  tps: 4392.00384
>>>>>>> e5090876
 }
}
dps_results: {
 key: "TestWarlock-Settings-Orc-P1-Destro Warlock-NoBuffs-LongMultiTarget"
 value: {
<<<<<<< HEAD
  dps: 2893.21038
  tps: 4343.91129
=======
  dps: 3030.76845
  tps: 4450.40659
>>>>>>> e5090876
 }
}
dps_results: {
 key: "TestWarlock-Settings-Orc-P1-Destro Warlock-NoBuffs-LongSingleTarget"
 value: {
<<<<<<< HEAD
  dps: 2893.21038
  tps: 2349.69472
=======
  dps: 3030.76845
  tps: 2456.19002
>>>>>>> e5090876
 }
}
dps_results: {
 key: "TestWarlock-Settings-Orc-P1-Destro Warlock-NoBuffs-ShortSingleTarget"
 value: {
<<<<<<< HEAD
  dps: 3077.11811
  tps: 2231.39969
=======
  dps: 3129.92538
  tps: 2275.38838
>>>>>>> e5090876
 }
}
dps_results: {
 key: "TestWarlock-SwitchInFrontOfTarget-Default"
 value: {
  dps: 7084.65346
  tps: 6380.48513
 }
}<|MERGE_RESOLUTION|>--- conflicted
+++ resolved
@@ -360,145 +360,85 @@
 dps_results: {
  key: "TestWarlock-Settings-Orc-P1-Demonology Warlock-FullBuffs-LongMultiTarget"
  value: {
-<<<<<<< HEAD
-  dps: 9861.46763
-  tps: 10910.44748
-=======
-  dps: 10015.56091
-  tps: 11064.54077
->>>>>>> e5090876
+  dps: 10005.39897
+  tps: 11054.37883
  }
 }
 dps_results: {
  key: "TestWarlock-Settings-Orc-P1-Demonology Warlock-FullBuffs-LongSingleTarget"
  value: {
-<<<<<<< HEAD
-  dps: 6226.63822
-  tps: 5288.28082
-=======
-  dps: 6376.11876
-  tps: 5437.76135
->>>>>>> e5090876
+  dps: 6358.46297
+  tps: 5420.10556
  }
 }
 dps_results: {
  key: "TestWarlock-Settings-Orc-P1-Demonology Warlock-FullBuffs-ShortSingleTarget"
  value: {
-<<<<<<< HEAD
-  dps: 7104.75807
-  tps: 5945.93488
-=======
-  dps: 7321.85714
-  tps: 6163.03395
->>>>>>> e5090876
+  dps: 7308.92851
+  tps: 6150.10532
  }
 }
 dps_results: {
  key: "TestWarlock-Settings-Orc-P1-Demonology Warlock-NoBuffs-LongMultiTarget"
  value: {
-<<<<<<< HEAD
-  dps: 6933.92885
-  tps: 9051.46242
-=======
-  dps: 7027.22933
-  tps: 9144.76289
->>>>>>> e5090876
+  dps: 7019.4053
+  tps: 9136.93886
  }
 }
 dps_results: {
  key: "TestWarlock-Settings-Orc-P1-Demonology Warlock-NoBuffs-LongSingleTarget"
  value: {
-<<<<<<< HEAD
-  dps: 3734.58816
-  tps: 3469.93772
-=======
-  dps: 3843.02467
-  tps: 3578.37424
->>>>>>> e5090876
+  dps: 3827.25694
+  tps: 3562.6065
  }
 }
 dps_results: {
  key: "TestWarlock-Settings-Orc-P1-Demonology Warlock-NoBuffs-ShortSingleTarget"
  value: {
-<<<<<<< HEAD
-  dps: 3732.88476
-  tps: 3379.62244
-=======
-  dps: 3801.48142
-  tps: 3448.2191
->>>>>>> e5090876
+  dps: 3793.35009
+  tps: 3440.08777
  }
 }
 dps_results: {
  key: "TestWarlock-Settings-Orc-P1-Destro Warlock-FullBuffs-LongMultiTarget"
  value: {
-<<<<<<< HEAD
-  dps: 5348.40426
-  tps: 5887.22836
-=======
-  dps: 5572.20815
-  tps: 6066.61333
->>>>>>> e5090876
+  dps: 5558.63974
+  tps: 6055.7586
  }
 }
 dps_results: {
  key: "TestWarlock-Settings-Orc-P1-Destro Warlock-FullBuffs-LongSingleTarget"
  value: {
-<<<<<<< HEAD
-  dps: 5348.40426
-  tps: 3975.61144
-=======
-  dps: 5572.20815
-  tps: 4154.99641
->>>>>>> e5090876
+  dps: 5558.63974
+  tps: 4144.14169
  }
 }
 dps_results: {
  key: "TestWarlock-Settings-Orc-P1-Destro Warlock-FullBuffs-ShortSingleTarget"
  value: {
-<<<<<<< HEAD
-  dps: 5894.47651
-  tps: 4234.91172
-=======
-  dps: 6095.51658
-  tps: 4392.00384
->>>>>>> e5090876
+  dps: 6087.66796
+  tps: 4385.72495
  }
 }
 dps_results: {
  key: "TestWarlock-Settings-Orc-P1-Destro Warlock-NoBuffs-LongMultiTarget"
  value: {
-<<<<<<< HEAD
-  dps: 2893.21038
-  tps: 4343.91129
-=======
-  dps: 3030.76845
-  tps: 4450.40659
->>>>>>> e5090876
+  dps: 3019.23738
+  tps: 4441.18173
  }
 }
 dps_results: {
  key: "TestWarlock-Settings-Orc-P1-Destro Warlock-NoBuffs-LongSingleTarget"
  value: {
-<<<<<<< HEAD
-  dps: 2893.21038
-  tps: 2349.69472
-=======
-  dps: 3030.76845
-  tps: 2456.19002
->>>>>>> e5090876
+  dps: 3019.23738
+  tps: 2446.96517
  }
 }
 dps_results: {
  key: "TestWarlock-Settings-Orc-P1-Destro Warlock-NoBuffs-ShortSingleTarget"
  value: {
-<<<<<<< HEAD
-  dps: 3077.11811
-  tps: 2231.39969
-=======
-  dps: 3129.92538
-  tps: 2275.38838
->>>>>>> e5090876
+  dps: 3117.04964
+  tps: 2265.08778
  }
 }
 dps_results: {
