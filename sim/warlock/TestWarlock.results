character_stats_results: {
 key: "TestWarlock-CharacterStats-Default"
 value: {
  final_stats: 328.9
  final_stats: 331.1
  final_stats: 1470.15
  final_stats: 1152.8
  final_stats: 765.6
  final_stats: 2831.68
  final_stats: 2422
  final_stats: 0
  final_stats: 0
  final_stats: 0
  final_stats: 0
  final_stats: 0
  final_stats: 0
  final_stats: 109
  final_stats: 368.696
  final_stats: 865.9778544969
  final_stats: 722
  final_stats: 0
  final_stats: 1205.49
  final_stats: 290
  final_stats: 469.55
  final_stats: 662
  final_stats: 0
  final_stats: 0
  final_stats: 20868
  final_stats: 0
  final_stats: 0
  final_stats: 3656.2
  final_stats: 843.7
  final_stats: 0
  final_stats: 0
  final_stats: 0
  final_stats: 0
  final_stats: 0
  final_stats: 0
  final_stats: 21865.5
  final_stats: 75
  final_stats: 75
  final_stats: 75
  final_stats: 75
  final_stats: 75
  final_stats: 0
  final_stats: 0
  final_stats: 0
  final_stats: 0
  final_stats: 0
 }
}
dps_results: {
 key: "TestWarlock-AllItems-AshtongueTalismanofShadows-32493"
 value: {
<<<<<<< HEAD
  dps: 6706.8482371681
  tps: 6049.2375703814
=======
  dps: 6717.093469378
  tps: 6075.4757478775
>>>>>>> ca43516b
 }
}
dps_results: {
 key: "TestWarlock-AllItems-AustereEarthsiegeDiamond"
 value: {
<<<<<<< HEAD
  dps: 6557.6491672867
  tps: 5907.6564475397
=======
  dps: 6518.6369216034
  tps: 5874.0185675664
>>>>>>> ca43516b
 }
}
dps_results: {
 key: "TestWarlock-AllItems-BeamingEarthsiegeDiamond"
 value: {
<<<<<<< HEAD
  dps: 6579.4959910922
  tps: 5929.5032713452
=======
  dps: 6534.0076563306
  tps: 5889.3893022936
>>>>>>> ca43516b
 }
}
dps_results: {
 key: "TestWarlock-AllItems-BracingEarthsiegeDiamond"
 value: {
<<<<<<< HEAD
  dps: 6566.15346401
  tps: 5902.7091024814
=======
  dps: 6558.6185272932
  tps: 5909.4593343029
>>>>>>> ca43516b
 }
}
dps_results: {
 key: "TestWarlock-AllItems-ChaoticSkyflareDiamond"
 value: {
<<<<<<< HEAD
  dps: 6669.4320155091
  tps: 6019.439295762
=======
  dps: 6621.9327055158
  tps: 5977.3143514788
>>>>>>> ca43516b
 }
}
dps_results: {
 key: "TestWarlock-AllItems-CorruptorRaiment"
 value: {
<<<<<<< HEAD
  dps: 5311.4350552803
  tps: 4712.0077531888
=======
  dps: 5294.0728369512
  tps: 4709.784397904
>>>>>>> ca43516b
 }
}
dps_results: {
 key: "TestWarlock-AllItems-DarkCoven'sRegalia"
 value: {
<<<<<<< HEAD
  dps: 5871.1471300283
  tps: 5227.8286828075
=======
  dps: 5851.6859189016
  tps: 5236.1959551392
>>>>>>> ca43516b
 }
}
dps_results: {
 key: "TestWarlock-AllItems-DeathbringerGarb"
 value: {
<<<<<<< HEAD
  dps: 6441.9833079517
  tps: 5785.9553385567
=======
  dps: 6457.6494463025
  tps: 5819.3266496162
>>>>>>> ca43516b
 }
}
dps_results: {
 key: "TestWarlock-AllItems-DestructiveSkyflareDiamond"
 value: {
<<<<<<< HEAD
  dps: 6583.6616113593
  tps: 5933.6688916123
=======
  dps: 6538.1119483599
  tps: 5893.4935943229
>>>>>>> ca43516b
 }
}
dps_results: {
 key: "TestWarlock-AllItems-EffulgentSkyflareDiamond"
 value: {
<<<<<<< HEAD
  dps: 6557.6491672867
  tps: 5907.6564475397
=======
  dps: 6518.6369216034
  tps: 5874.0185675664
>>>>>>> ca43516b
 }
}
dps_results: {
 key: "TestWarlock-AllItems-EmberSkyflareDiamond"
 value: {
<<<<<<< HEAD
  dps: 6566.15346401
  tps: 5902.7091024814
=======
  dps: 6558.6185272932
  tps: 5909.4593343029
>>>>>>> ca43516b
 }
}
dps_results: {
 key: "TestWarlock-AllItems-EnigmaticSkyflareDiamond"
 value: {
<<<<<<< HEAD
  dps: 6579.4959910922
  tps: 5929.5032713452
=======
  dps: 6534.0076563306
  tps: 5889.3893022936
>>>>>>> ca43516b
 }
}
dps_results: {
 key: "TestWarlock-AllItems-EnigmaticStarflareDiamond"
 value: {
<<<<<<< HEAD
  dps: 6575.5715087562
  tps: 5925.5787890092
=======
  dps: 6532.0155748453
  tps: 5887.3972208084
>>>>>>> ca43516b
 }
}
dps_results: {
 key: "TestWarlock-AllItems-EternalEarthsiegeDiamond"
 value: {
<<<<<<< HEAD
  dps: 6557.6491672867
  tps: 5907.6564475397
=======
  dps: 6518.6369216034
  tps: 5874.0185675664
>>>>>>> ca43516b
 }
}
dps_results: {
 key: "TestWarlock-AllItems-ForlornSkyflareDiamond"
 value: {
<<<<<<< HEAD
  dps: 6566.15346401
  tps: 5902.7091024814
=======
  dps: 6558.6185272932
  tps: 5909.4593343029
>>>>>>> ca43516b
 }
}
dps_results: {
 key: "TestWarlock-AllItems-ForlornStarflareDiamond"
 value: {
<<<<<<< HEAD
  dps: 6597.5698913098
  tps: 5939.6353333104
=======
  dps: 6590.1980533343
  tps: 5940.3708687935
>>>>>>> ca43516b
 }
}
dps_results: {
 key: "TestWarlock-AllItems-Gladiator'sFelshroud"
 value: {
<<<<<<< HEAD
  dps: 6591.0158698298
  tps: 5941.0760630889
=======
  dps: 6547.4082960271
  tps: 5914.2788119277
>>>>>>> ca43516b
 }
}
dps_results: {
 key: "TestWarlock-AllItems-Gul'dan'sRegalia"
 value: {
<<<<<<< HEAD
  dps: 5559.115480425
  tps: 4889.8377609738
=======
  dps: 5562.3466143274
  tps: 4911.6479268481
>>>>>>> ca43516b
 }
}
dps_results: {
 key: "TestWarlock-AllItems-ImpassiveSkyflareDiamond"
 value: {
<<<<<<< HEAD
  dps: 6579.4959910922
  tps: 5929.5032713452
=======
  dps: 6534.0076563306
  tps: 5889.3893022936
>>>>>>> ca43516b
 }
}
dps_results: {
 key: "TestWarlock-AllItems-ImpassiveStarflareDiamond"
 value: {
<<<<<<< HEAD
  dps: 6575.5715087562
  tps: 5925.5787890092
=======
  dps: 6532.0155748453
  tps: 5887.3972208084
>>>>>>> ca43516b
 }
}
dps_results: {
 key: "TestWarlock-AllItems-InsightfulEarthsiegeDiamond"
 value: {
<<<<<<< HEAD
  dps: 6543.590582604
  tps: 5884.4120676512
=======
  dps: 6537.0713024246
  tps: 5889.902704662
>>>>>>> ca43516b
 }
}
dps_results: {
 key: "TestWarlock-AllItems-InvigoratingEarthsiegeDiamond"
 value: {
<<<<<<< HEAD
  dps: 6557.6491672867
  tps: 5907.6564475397
=======
  dps: 6518.6369216034
  tps: 5874.0185675664
>>>>>>> ca43516b
 }
}
dps_results: {
 key: "TestWarlock-AllItems-MaleficRaiment"
 value: {
<<<<<<< HEAD
  dps: 5023.3738710405
  tps: 4437.588197958
=======
  dps: 4997.2848718777
  tps: 4413.9940933805
>>>>>>> ca43516b
 }
}
dps_results: {
 key: "TestWarlock-AllItems-OblivionRaiment"
 value: {
<<<<<<< HEAD
  dps: 5074.6589220169
  tps: 4499.9907913563
=======
  dps: 5065.0682431503
  tps: 4501.5293142517
>>>>>>> ca43516b
 }
}
dps_results: {
 key: "TestWarlock-AllItems-PersistentEarthshatterDiamond"
 value: {
<<<<<<< HEAD
  dps: 6557.6491672867
  tps: 5907.6564475397
=======
  dps: 6518.6369216034
  tps: 5874.0185675664
>>>>>>> ca43516b
 }
}
dps_results: {
 key: "TestWarlock-AllItems-PersistentEarthsiegeDiamond"
 value: {
<<<<<<< HEAD
  dps: 6557.6491672867
  tps: 5907.6564475397
=======
  dps: 6518.6369216034
  tps: 5874.0185675664
>>>>>>> ca43516b
 }
}
dps_results: {
 key: "TestWarlock-AllItems-PlagueheartGarb"
 value: {
<<<<<<< HEAD
  dps: 5787.4498492442
  tps: 5175.6576824293
=======
  dps: 5782.0394926932
  tps: 5174.3477142487
>>>>>>> ca43516b
 }
}
dps_results: {
 key: "TestWarlock-AllItems-PowerfulEarthshatterDiamond"
 value: {
<<<<<<< HEAD
  dps: 6557.6491672867
  tps: 5907.6564475397
=======
  dps: 6518.6369216034
  tps: 5874.0185675664
>>>>>>> ca43516b
 }
}
dps_results: {
 key: "TestWarlock-AllItems-PowerfulEarthsiegeDiamond"
 value: {
<<<<<<< HEAD
  dps: 6557.6491672867
  tps: 5907.6564475397
=======
  dps: 6518.6369216034
  tps: 5874.0185675664
>>>>>>> ca43516b
 }
}
dps_results: {
 key: "TestWarlock-AllItems-RelentlessEarthsiegeDiamond"
 value: {
<<<<<<< HEAD
  dps: 6645.6189775611
  tps: 5995.626257814
=======
  dps: 6605.1786046631
  tps: 5960.5602506261
>>>>>>> ca43516b
 }
}
dps_results: {
 key: "TestWarlock-AllItems-RevitalizingSkyflareDiamond"
 value: {
<<<<<<< HEAD
  dps: 6535.7393248574
  tps: 5877.963747358
=======
  dps: 6550.9870102162
  tps: 5900.4538931146
>>>>>>> ca43516b
 }
}
dps_results: {
 key: "TestWarlock-AllItems-SwiftSkyflareDiamond"
 value: {
<<<<<<< HEAD
  dps: 6557.6491672867
  tps: 5907.6564475397
=======
  dps: 6518.6369216034
  tps: 5874.0185675664
>>>>>>> ca43516b
 }
}
dps_results: {
 key: "TestWarlock-AllItems-SwiftStarflareDiamond"
 value: {
<<<<<<< HEAD
  dps: 6557.6491672867
  tps: 5907.6564475397
=======
  dps: 6518.6369216034
  tps: 5874.0185675664
>>>>>>> ca43516b
 }
}
dps_results: {
 key: "TestWarlock-AllItems-SwiftWindfireDiamond"
 value: {
<<<<<<< HEAD
  dps: 6557.6491672867
  tps: 5907.6564475397
=======
  dps: 6518.6369216034
  tps: 5874.0185675664
>>>>>>> ca43516b
 }
}
dps_results: {
 key: "TestWarlock-AllItems-TheBlackBook-19337"
 value: {
<<<<<<< HEAD
  dps: 6564.7691313942
  tps: 5906.5244830263
=======
  dps: 6578.5976607043
  tps: 5930.2991249685
>>>>>>> ca43516b
 }
}
dps_results: {
 key: "TestWarlock-AllItems-ThunderingSkyflareDiamond"
 value: {
<<<<<<< HEAD
  dps: 6557.6491672867
  tps: 5907.6564475397
=======
  dps: 6518.6369216034
  tps: 5874.0185675664
>>>>>>> ca43516b
 }
}
dps_results: {
 key: "TestWarlock-AllItems-TirelessSkyflareDiamond"
 value: {
<<<<<<< HEAD
  dps: 6566.15346401
  tps: 5902.7091024814
=======
  dps: 6558.6185272932
  tps: 5909.4593343029
>>>>>>> ca43516b
 }
}
dps_results: {
 key: "TestWarlock-AllItems-TirelessStarflareDiamond"
 value: {
<<<<<<< HEAD
  dps: 6597.5698913098
  tps: 5939.6353333104
=======
  dps: 6590.1980533343
  tps: 5940.3708687935
>>>>>>> ca43516b
 }
}
dps_results: {
 key: "TestWarlock-AllItems-TrenchantEarthshatterDiamond"
 value: {
<<<<<<< HEAD
  dps: 6597.5698913098
  tps: 5939.6353333104
=======
  dps: 6590.1980533343
  tps: 5940.3708687935
>>>>>>> ca43516b
 }
}
dps_results: {
 key: "TestWarlock-AllItems-TrenchantEarthsiegeDiamond"
 value: {
<<<<<<< HEAD
  dps: 6566.15346401
  tps: 5902.7091024814
=======
  dps: 6558.6185272932
  tps: 5909.4593343029
>>>>>>> ca43516b
 }
}
dps_results: {
 key: "TestWarlock-AllItems-VoidStarTalisman-30449"
 value: {
<<<<<<< HEAD
  dps: 6633.4318824405
  tps: 5989.2442996018
=======
  dps: 6634.1330358622
  tps: 5995.2211138575
>>>>>>> ca43516b
 }
}
dps_results: {
 key: "TestWarlock-AllItems-VoidheartRaiment"
 value: {
<<<<<<< HEAD
  dps: 5237.6298223088
  tps: 4650.3995414991
=======
  dps: 5221.6545571375
  tps: 4638.2713768721
>>>>>>> ca43516b
 }
}
dps_results: {
 key: "TestWarlock-Average-Default"
 value: {
<<<<<<< HEAD
  dps: 6663.6690473437
  tps: 6006.0636474996
=======
  dps: 6646.6949594947
  tps: 6002.1521894131
>>>>>>> ca43516b
 }
}
dps_results: {
 key: "TestWarlock-Settings-Orc-P1-Affliction Warlock-FullBuffs-LongMultiTarget"
 value: {
  dps: 5813.236284906
  tps: 6954.7318093639
 }
}
dps_results: {
 key: "TestWarlock-Settings-Orc-P1-Affliction Warlock-FullBuffs-LongSingleTarget"
 value: {
  dps: 5813.236284906
  tps: 5161.2460930972
 }
}
dps_results: {
 key: "TestWarlock-Settings-Orc-P1-Affliction Warlock-FullBuffs-ShortSingleTarget"
 value: {
  dps: 6349.0264468799
  tps: 5531.8617711245
 }
}
dps_results: {
 key: "TestWarlock-Settings-Orc-P1-Affliction Warlock-NoBuffs-LongMultiTarget"
 value: {
<<<<<<< HEAD
  dps: 3398.1706150492
  tps: 5351.7569974732
=======
  dps: 3426.5133216605
  tps: 5376.9573742732
>>>>>>> ca43516b
 }
}
dps_results: {
 key: "TestWarlock-Settings-Orc-P1-Affliction Warlock-NoBuffs-LongSingleTarget"
 value: {
<<<<<<< HEAD
  dps: 3398.1706150492
  tps: 3197.3751174732
=======
  dps: 3426.5133216605
  tps: 3225.3845492732
>>>>>>> ca43516b
 }
}
dps_results: {
 key: "TestWarlock-Settings-Orc-P1-Affliction Warlock-NoBuffs-ShortSingleTarget"
 value: {
  dps: 3448.9061613337
  tps: 3134.3630267418
 }
}
dps_results: {
 key: "TestWarlock-Settings-Orc-P1-Demonology Warlock-FullBuffs-LongMultiTarget"
 value: {
  dps: 9654.0410799341
  tps: 10942.3766074327
 }
}
dps_results: {
 key: "TestWarlock-Settings-Orc-P1-Demonology Warlock-FullBuffs-LongSingleTarget"
 value: {
  dps: 6217.7363916951
  tps: 5217.9276176021
 }
}
dps_results: {
 key: "TestWarlock-Settings-Orc-P1-Demonology Warlock-FullBuffs-ShortSingleTarget"
 value: {
  dps: 7413.3851089051
  tps: 6124.5243884354
 }
}
dps_results: {
 key: "TestWarlock-Settings-Orc-P1-Demonology Warlock-NoBuffs-LongMultiTarget"
 value: {
  dps: 6883.2947438819
  tps: 9179.4942435022
 }
}
dps_results: {
 key: "TestWarlock-Settings-Orc-P1-Demonology Warlock-NoBuffs-LongSingleTarget"
 value: {
  dps: 3725.9022168913
  tps: 3427.7513092613
 }
}
dps_results: {
 key: "TestWarlock-Settings-Orc-P1-Demonology Warlock-NoBuffs-ShortSingleTarget"
 value: {
  dps: 3957.1317614367
  tps: 3530.1240344417
 }
}
dps_results: {
 key: "TestWarlock-Settings-Orc-P1-Destro Warlock-FullBuffs-LongMultiTarget"
 value: {
  dps: 5546.8337705931
  tps: 5264.3182560855
 }
}
dps_results: {
 key: "TestWarlock-Settings-Orc-P1-Destro Warlock-FullBuffs-LongSingleTarget"
 value: {
  dps: 5546.8337705931
  tps: 3955.3581087522
 }
}
dps_results: {
 key: "TestWarlock-Settings-Orc-P1-Destro Warlock-FullBuffs-ShortSingleTarget"
 value: {
  dps: 6190.3565592605
  tps: 4447.1933978127
 }
}
dps_results: {
 key: "TestWarlock-Settings-Orc-P1-Destro Warlock-NoBuffs-LongMultiTarget"
 value: {
  dps: 3217.5445766803
  tps: 3479.0480987092
 }
}
dps_results: {
 key: "TestWarlock-Settings-Orc-P1-Destro Warlock-NoBuffs-LongSingleTarget"
 value: {
  dps: 3217.5445766803
  tps: 2346.9319745425
 }
}
dps_results: {
 key: "TestWarlock-Settings-Orc-P1-Destro Warlock-NoBuffs-ShortSingleTarget"
 value: {
  dps: 3287.6225458095
  tps: 2368.2392638266
 }
}
dps_results: {
 key: "TestWarlock-SwitchInFrontOfTarget-Default"
 value: {
<<<<<<< HEAD
  dps: 6605.1512641164
  tps: 6019.439295762
=======
  dps: 6557.6465719323
  tps: 5977.3143514788
>>>>>>> ca43516b
 }
}<|MERGE_RESOLUTION|>--- conflicted
+++ resolved
@@ -52,517 +52,302 @@
 dps_results: {
  key: "TestWarlock-AllItems-AshtongueTalismanofShadows-32493"
  value: {
-<<<<<<< HEAD
-  dps: 6706.8482371681
-  tps: 6049.2375703814
-=======
-  dps: 6717.093469378
-  tps: 6075.4757478775
->>>>>>> ca43516b
+  dps: 6708.5159259348
+  tps: 6064.0129318634
  }
 }
 dps_results: {
  key: "TestWarlock-AllItems-AustereEarthsiegeDiamond"
  value: {
-<<<<<<< HEAD
-  dps: 6557.6491672867
-  tps: 5907.6564475397
-=======
-  dps: 6518.6369216034
-  tps: 5874.0185675664
->>>>>>> ca43516b
+  dps: 6526.2545015183
+  tps: 5876.3748513178
  }
 }
 dps_results: {
  key: "TestWarlock-AllItems-BeamingEarthsiegeDiamond"
  value: {
-<<<<<<< HEAD
-  dps: 6579.4959910922
-  tps: 5929.5032713452
-=======
-  dps: 6534.0076563306
-  tps: 5889.3893022936
->>>>>>> ca43516b
+  dps: 6542.347348349
+  tps: 5892.4676981485
  }
 }
 dps_results: {
  key: "TestWarlock-AllItems-BracingEarthsiegeDiamond"
  value: {
-<<<<<<< HEAD
-  dps: 6566.15346401
-  tps: 5902.7091024814
-=======
-  dps: 6558.6185272932
-  tps: 5909.4593343029
->>>>>>> ca43516b
+  dps: 6606.8959747693
+  tps: 5946.9479827654
  }
 }
 dps_results: {
  key: "TestWarlock-AllItems-ChaoticSkyflareDiamond"
  value: {
-<<<<<<< HEAD
-  dps: 6669.4320155091
-  tps: 6019.439295762
-=======
-  dps: 6621.9327055158
-  tps: 5977.3143514788
->>>>>>> ca43516b
+  dps: 6629.8527248802
+  tps: 5979.9730746797
  }
 }
 dps_results: {
  key: "TestWarlock-AllItems-CorruptorRaiment"
  value: {
-<<<<<<< HEAD
-  dps: 5311.4350552803
-  tps: 4712.0077531888
-=======
-  dps: 5294.0728369512
-  tps: 4709.784397904
->>>>>>> ca43516b
+  dps: 5279.2897914377
+  tps: 4685.6973153209
  }
 }
 dps_results: {
  key: "TestWarlock-AllItems-DarkCoven'sRegalia"
  value: {
-<<<<<<< HEAD
-  dps: 5871.1471300283
-  tps: 5227.8286828075
-=======
-  dps: 5851.6859189016
-  tps: 5236.1959551392
->>>>>>> ca43516b
+  dps: 5862.5090958343
+  tps: 5219.4600409411
  }
 }
 dps_results: {
  key: "TestWarlock-AllItems-DeathbringerGarb"
  value: {
-<<<<<<< HEAD
-  dps: 6441.9833079517
-  tps: 5785.9553385567
-=======
-  dps: 6457.6494463025
-  tps: 5819.3266496162
->>>>>>> ca43516b
+  dps: 6473.416632566
+  tps: 5810.3593315567
  }
 }
 dps_results: {
  key: "TestWarlock-AllItems-DestructiveSkyflareDiamond"
  value: {
-<<<<<<< HEAD
-  dps: 6583.6616113593
-  tps: 5933.6688916123
-=======
-  dps: 6538.1119483599
-  tps: 5893.4935943229
->>>>>>> ca43516b
+  dps: 6546.3786542914
+  tps: 5896.4990040909
  }
 }
 dps_results: {
  key: "TestWarlock-AllItems-EffulgentSkyflareDiamond"
  value: {
-<<<<<<< HEAD
-  dps: 6557.6491672867
-  tps: 5907.6564475397
-=======
-  dps: 6518.6369216034
-  tps: 5874.0185675664
->>>>>>> ca43516b
+  dps: 6526.2545015183
+  tps: 5876.3748513178
  }
 }
 dps_results: {
  key: "TestWarlock-AllItems-EmberSkyflareDiamond"
  value: {
-<<<<<<< HEAD
-  dps: 6566.15346401
-  tps: 5902.7091024814
-=======
-  dps: 6558.6185272932
-  tps: 5909.4593343029
->>>>>>> ca43516b
+  dps: 6606.8959747693
+  tps: 5946.9479827654
  }
 }
 dps_results: {
  key: "TestWarlock-AllItems-EnigmaticSkyflareDiamond"
  value: {
-<<<<<<< HEAD
-  dps: 6579.4959910922
-  tps: 5929.5032713452
-=======
-  dps: 6534.0076563306
-  tps: 5889.3893022936
->>>>>>> ca43516b
+  dps: 6542.347348349
+  tps: 5892.4676981485
  }
 }
 dps_results: {
  key: "TestWarlock-AllItems-EnigmaticStarflareDiamond"
  value: {
-<<<<<<< HEAD
-  dps: 6575.5715087562
-  tps: 5925.5787890092
-=======
-  dps: 6532.0155748453
-  tps: 5887.3972208084
->>>>>>> ca43516b
+  dps: 6538.4077768105
+  tps: 5888.52812661
  }
 }
 dps_results: {
  key: "TestWarlock-AllItems-EternalEarthsiegeDiamond"
  value: {
-<<<<<<< HEAD
-  dps: 6557.6491672867
-  tps: 5907.6564475397
-=======
-  dps: 6518.6369216034
-  tps: 5874.0185675664
->>>>>>> ca43516b
+  dps: 6526.2545015183
+  tps: 5876.3748513178
  }
 }
 dps_results: {
  key: "TestWarlock-AllItems-ForlornSkyflareDiamond"
  value: {
-<<<<<<< HEAD
-  dps: 6566.15346401
-  tps: 5902.7091024814
-=======
-  dps: 6558.6185272932
-  tps: 5909.4593343029
->>>>>>> ca43516b
+  dps: 6606.8959747693
+  tps: 5946.9479827654
  }
 }
 dps_results: {
  key: "TestWarlock-AllItems-ForlornStarflareDiamond"
  value: {
-<<<<<<< HEAD
-  dps: 6597.5698913098
-  tps: 5939.6353333104
-=======
-  dps: 6590.1980533343
-  tps: 5940.3708687935
->>>>>>> ca43516b
+  dps: 6570.079649675
+  tps: 5907.6297072363
  }
 }
 dps_results: {
  key: "TestWarlock-AllItems-Gladiator'sFelshroud"
  value: {
-<<<<<<< HEAD
-  dps: 6591.0158698298
-  tps: 5941.0760630889
-=======
-  dps: 6547.4082960271
-  tps: 5914.2788119277
->>>>>>> ca43516b
+  dps: 6576.9869464677
+  tps: 5920.8176880415
  }
 }
 dps_results: {
  key: "TestWarlock-AllItems-Gul'dan'sRegalia"
  value: {
-<<<<<<< HEAD
-  dps: 5559.115480425
-  tps: 4889.8377609738
-=======
-  dps: 5562.3466143274
-  tps: 4911.6479268481
->>>>>>> ca43516b
+  dps: 5595.0896169298
+  tps: 4929.2448330836
  }
 }
 dps_results: {
  key: "TestWarlock-AllItems-ImpassiveSkyflareDiamond"
  value: {
-<<<<<<< HEAD
-  dps: 6579.4959910922
-  tps: 5929.5032713452
-=======
-  dps: 6534.0076563306
-  tps: 5889.3893022936
->>>>>>> ca43516b
+  dps: 6542.347348349
+  tps: 5892.4676981485
  }
 }
 dps_results: {
  key: "TestWarlock-AllItems-ImpassiveStarflareDiamond"
  value: {
-<<<<<<< HEAD
-  dps: 6575.5715087562
-  tps: 5925.5787890092
-=======
-  dps: 6532.0155748453
-  tps: 5887.3972208084
->>>>>>> ca43516b
+  dps: 6538.4077768105
+  tps: 5888.52812661
  }
 }
 dps_results: {
  key: "TestWarlock-AllItems-InsightfulEarthsiegeDiamond"
  value: {
-<<<<<<< HEAD
-  dps: 6543.590582604
-  tps: 5884.4120676512
-=======
-  dps: 6537.0713024246
-  tps: 5889.902704662
->>>>>>> ca43516b
+  dps: 6551.9275489102
+  tps: 5898.9185232162
  }
 }
 dps_results: {
  key: "TestWarlock-AllItems-InvigoratingEarthsiegeDiamond"
  value: {
-<<<<<<< HEAD
-  dps: 6557.6491672867
-  tps: 5907.6564475397
-=======
-  dps: 6518.6369216034
-  tps: 5874.0185675664
->>>>>>> ca43516b
+  dps: 6526.2545015183
+  tps: 5876.3748513178
  }
 }
 dps_results: {
  key: "TestWarlock-AllItems-MaleficRaiment"
  value: {
-<<<<<<< HEAD
-  dps: 5023.3738710405
-  tps: 4437.588197958
-=======
-  dps: 4997.2848718777
-  tps: 4413.9940933805
->>>>>>> ca43516b
+  dps: 5046.4832537966
+  tps: 4451.691431282
  }
 }
 dps_results: {
  key: "TestWarlock-AllItems-OblivionRaiment"
  value: {
-<<<<<<< HEAD
-  dps: 5074.6589220169
-  tps: 4499.9907913563
-=======
-  dps: 5065.0682431503
-  tps: 4501.5293142517
->>>>>>> ca43516b
+  dps: 5067.0483117475
+  tps: 4496.1959774957
  }
 }
 dps_results: {
  key: "TestWarlock-AllItems-PersistentEarthshatterDiamond"
  value: {
-<<<<<<< HEAD
-  dps: 6557.6491672867
-  tps: 5907.6564475397
-=======
-  dps: 6518.6369216034
-  tps: 5874.0185675664
->>>>>>> ca43516b
+  dps: 6526.2545015183
+  tps: 5876.3748513178
  }
 }
 dps_results: {
  key: "TestWarlock-AllItems-PersistentEarthsiegeDiamond"
  value: {
-<<<<<<< HEAD
-  dps: 6557.6491672867
-  tps: 5907.6564475397
-=======
-  dps: 6518.6369216034
-  tps: 5874.0185675664
->>>>>>> ca43516b
+  dps: 6526.2545015183
+  tps: 5876.3748513178
  }
 }
 dps_results: {
  key: "TestWarlock-AllItems-PlagueheartGarb"
  value: {
-<<<<<<< HEAD
-  dps: 5787.4498492442
-  tps: 5175.6576824293
-=======
-  dps: 5782.0394926932
-  tps: 5174.3477142487
->>>>>>> ca43516b
+  dps: 5772.1860296565
+  tps: 5159.1600766756
  }
 }
 dps_results: {
  key: "TestWarlock-AllItems-PowerfulEarthshatterDiamond"
  value: {
-<<<<<<< HEAD
-  dps: 6557.6491672867
-  tps: 5907.6564475397
-=======
-  dps: 6518.6369216034
-  tps: 5874.0185675664
->>>>>>> ca43516b
+  dps: 6526.2545015183
+  tps: 5876.3748513178
  }
 }
 dps_results: {
  key: "TestWarlock-AllItems-PowerfulEarthsiegeDiamond"
  value: {
-<<<<<<< HEAD
-  dps: 6557.6491672867
-  tps: 5907.6564475397
-=======
-  dps: 6518.6369216034
-  tps: 5874.0185675664
->>>>>>> ca43516b
+  dps: 6526.2545015183
+  tps: 5876.3748513178
  }
 }
 dps_results: {
  key: "TestWarlock-AllItems-RelentlessEarthsiegeDiamond"
  value: {
-<<<<<<< HEAD
-  dps: 6645.6189775611
-  tps: 5995.626257814
-=======
-  dps: 6605.1786046631
-  tps: 5960.5602506261
->>>>>>> ca43516b
+  dps: 6612.3115218348
+  tps: 5962.4318716343
  }
 }
 dps_results: {
  key: "TestWarlock-AllItems-RevitalizingSkyflareDiamond"
  value: {
-<<<<<<< HEAD
-  dps: 6535.7393248574
-  tps: 5877.963747358
-=======
-  dps: 6550.9870102162
-  tps: 5900.4538931146
->>>>>>> ca43516b
+  dps: 6522.7419802277
+  tps: 5865.043268045
  }
 }
 dps_results: {
  key: "TestWarlock-AllItems-SwiftSkyflareDiamond"
  value: {
-<<<<<<< HEAD
-  dps: 6557.6491672867
-  tps: 5907.6564475397
-=======
-  dps: 6518.6369216034
-  tps: 5874.0185675664
->>>>>>> ca43516b
+  dps: 6526.2545015183
+  tps: 5876.3748513178
  }
 }
 dps_results: {
  key: "TestWarlock-AllItems-SwiftStarflareDiamond"
  value: {
-<<<<<<< HEAD
-  dps: 6557.6491672867
-  tps: 5907.6564475397
-=======
-  dps: 6518.6369216034
-  tps: 5874.0185675664
->>>>>>> ca43516b
+  dps: 6526.2545015183
+  tps: 5876.3748513178
  }
 }
 dps_results: {
  key: "TestWarlock-AllItems-SwiftWindfireDiamond"
  value: {
-<<<<<<< HEAD
-  dps: 6557.6491672867
-  tps: 5907.6564475397
-=======
-  dps: 6518.6369216034
-  tps: 5874.0185675664
->>>>>>> ca43516b
+  dps: 6526.2545015183
+  tps: 5876.3748513178
  }
 }
 dps_results: {
  key: "TestWarlock-AllItems-TheBlackBook-19337"
  value: {
-<<<<<<< HEAD
-  dps: 6564.7691313942
-  tps: 5906.5244830263
-=======
-  dps: 6578.5976607043
-  tps: 5930.2991249685
->>>>>>> ca43516b
+  dps: 6590.0983425147
+  tps: 5932.4656023943
  }
 }
 dps_results: {
  key: "TestWarlock-AllItems-ThunderingSkyflareDiamond"
  value: {
-<<<<<<< HEAD
-  dps: 6557.6491672867
-  tps: 5907.6564475397
-=======
-  dps: 6518.6369216034
-  tps: 5874.0185675664
->>>>>>> ca43516b
+  dps: 6526.2545015183
+  tps: 5876.3748513178
  }
 }
 dps_results: {
  key: "TestWarlock-AllItems-TirelessSkyflareDiamond"
  value: {
-<<<<<<< HEAD
-  dps: 6566.15346401
-  tps: 5902.7091024814
-=======
-  dps: 6558.6185272932
-  tps: 5909.4593343029
->>>>>>> ca43516b
+  dps: 6606.8959747693
+  tps: 5946.9479827654
  }
 }
 dps_results: {
  key: "TestWarlock-AllItems-TirelessStarflareDiamond"
  value: {
-<<<<<<< HEAD
-  dps: 6597.5698913098
-  tps: 5939.6353333104
-=======
-  dps: 6590.1980533343
-  tps: 5940.3708687935
->>>>>>> ca43516b
+  dps: 6570.079649675
+  tps: 5907.6297072363
  }
 }
 dps_results: {
  key: "TestWarlock-AllItems-TrenchantEarthshatterDiamond"
  value: {
-<<<<<<< HEAD
-  dps: 6597.5698913098
-  tps: 5939.6353333104
-=======
-  dps: 6590.1980533343
-  tps: 5940.3708687935
->>>>>>> ca43516b
+  dps: 6570.079649675
+  tps: 5907.6297072363
  }
 }
 dps_results: {
  key: "TestWarlock-AllItems-TrenchantEarthsiegeDiamond"
  value: {
-<<<<<<< HEAD
-  dps: 6566.15346401
-  tps: 5902.7091024814
-=======
-  dps: 6558.6185272932
-  tps: 5909.4593343029
->>>>>>> ca43516b
+  dps: 6606.8959747693
+  tps: 5946.9479827654
  }
 }
 dps_results: {
  key: "TestWarlock-AllItems-VoidStarTalisman-30449"
  value: {
-<<<<<<< HEAD
-  dps: 6633.4318824405
-  tps: 5989.2442996018
-=======
-  dps: 6634.1330358622
-  tps: 5995.2211138575
->>>>>>> ca43516b
+  dps: 6646.591309855
+  tps: 5999.7476340528
  }
 }
 dps_results: {
  key: "TestWarlock-AllItems-VoidheartRaiment"
  value: {
-<<<<<<< HEAD
-  dps: 5237.6298223088
-  tps: 4650.3995414991
-=======
-  dps: 5221.6545571375
-  tps: 4638.2713768721
->>>>>>> ca43516b
+  dps: 5244.7654828018
+  tps: 4651.3335917766
  }
 }
 dps_results: {
  key: "TestWarlock-Average-Default"
  value: {
-<<<<<<< HEAD
-  dps: 6663.6690473437
-  tps: 6006.0636474996
-=======
-  dps: 6646.6949594947
-  tps: 6002.1521894131
->>>>>>> ca43516b
+  dps: 6660.2116527072
+  tps: 6001.6361925143
  }
 }
 dps_results: {
@@ -589,25 +374,15 @@
 dps_results: {
  key: "TestWarlock-Settings-Orc-P1-Affliction Warlock-NoBuffs-LongMultiTarget"
  value: {
-<<<<<<< HEAD
-  dps: 3398.1706150492
-  tps: 5351.7569974732
-=======
-  dps: 3426.5133216605
-  tps: 5376.9573742732
->>>>>>> ca43516b
+  dps: 3421.1273767805
+  tps: 5372.6436522426
  }
 }
 dps_results: {
  key: "TestWarlock-Settings-Orc-P1-Affliction Warlock-NoBuffs-LongSingleTarget"
  value: {
-<<<<<<< HEAD
-  dps: 3398.1706150492
-  tps: 3197.3751174732
-=======
-  dps: 3426.5133216605
-  tps: 3225.3845492732
->>>>>>> ca43516b
+  dps: 3421.1273767805
+  tps: 3222.2023722426
  }
 }
 dps_results: {
@@ -704,12 +479,7 @@
 dps_results: {
  key: "TestWarlock-SwitchInFrontOfTarget-Default"
  value: {
-<<<<<<< HEAD
-  dps: 6605.1512641164
-  tps: 6019.439295762
-=======
-  dps: 6557.6465719323
-  tps: 5977.3143514788
->>>>>>> ca43516b
+  dps: 6565.5737419608
+  tps: 5979.9730746797
  }
 }