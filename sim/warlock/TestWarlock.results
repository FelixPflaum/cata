--- conflicted
+++ resolved
@@ -52,541 +52,316 @@
 dps_results: {
  key: "TestWarlock-AllItems-AshtongueTalismanofShadows-32493"
  value: {
-<<<<<<< HEAD
-  dps: 6665.5732115802
-  tps: 6020.0870670674
-=======
-  dps: 6687.359364105
-  tps: 6043.9899505091
->>>>>>> e8d10a11
+  dps: 6697.6860687222
+  tps: 6052.3763955023
  }
 }
 dps_results: {
  key: "TestWarlock-AllItems-AustereEarthsiegeDiamond"
  value: {
-<<<<<<< HEAD
-  dps: 6542.6593201423
-  tps: 5895.9868713142
-=======
-  dps: 6478.2462361412
-  tps: 5830.9507981474
->>>>>>> e8d10a11
+  dps: 6513.1550287374
+  tps: 5866.6454052958
  }
 }
 dps_results: {
  key: "TestWarlock-AllItems-BeamingEarthsiegeDiamond"
  value: {
-<<<<<<< HEAD
-  dps: 6562.1919647933
-  tps: 5915.5195159652
-=======
-  dps: 6498.9776187556
-  tps: 5851.6821807618
->>>>>>> e8d10a11
+  dps: 6529.7272791172
+  tps: 5883.2176556755
  }
 }
 dps_results: {
  key: "TestWarlock-AllItems-BracingEarthsiegeDiamond"
  value: {
-<<<<<<< HEAD
-  dps: 6590.667516867
-  tps: 5943.4508781182
-=======
-  dps: 6584.1516603273
-  tps: 5935.6325254735
->>>>>>> e8d10a11
+  dps: 6554.5133937599
+  tps: 5900.8172224635
  }
 }
 dps_results: {
  key: "TestWarlock-AllItems-ChaoticSkyflareDiamond"
  value: {
-<<<<<<< HEAD
-  dps: 6649.5626921785
-  tps: 6002.8902433504
-=======
-  dps: 6584.5778781796
-  tps: 5937.2824401858
->>>>>>> e8d10a11
+  dps: 6617.9903682602
+  tps: 5971.4807448186
  }
 }
 dps_results: {
  key: "TestWarlock-AllItems-CorruptorRaiment"
  value: {
-<<<<<<< HEAD
-  dps: 5270.1955647369
-  tps: 4680.6046362784
-=======
-  dps: 5277.3172496043
-  tps: 4693.2700304725
->>>>>>> e8d10a11
+  dps: 5273.5012021117
+  tps: 4687.5506948239
  }
 }
 dps_results: {
  key: "TestWarlock-AllItems-DarkCoven'sRegalia"
  value: {
-<<<<<<< HEAD
-  dps: 5830.3044740159
-  tps: 5213.1019209696
-=======
-  dps: 5845.1138488691
-  tps: 5226.0463724092
->>>>>>> e8d10a11
+  dps: 5848.4971045747
+  tps: 5232.7971214806
  }
 }
 dps_results: {
  key: "TestWarlock-AllItems-DeathbringerGarb"
  value: {
-<<<<<<< HEAD
-  dps: 6411.9973991469
-  tps: 5771.5965791488
-=======
-  dps: 6408.3351610438
-  tps: 5765.2262853671
->>>>>>> e8d10a11
+  dps: 6447.7044374402
+  tps: 5812.1395422986
  }
 }
 dps_results: {
  key: "TestWarlock-AllItems-DestructiveSkyflareDiamond"
  value: {
-<<<<<<< HEAD
-  dps: 6566.9674970462
-  tps: 5920.2950482181
-=======
-  dps: 6505.5652593555
-  tps: 5858.2698213616
->>>>>>> e8d10a11
+  dps: 6534.5389312135
+  tps: 5888.0293077718
  }
 }
 dps_results: {
  key: "TestWarlock-AllItems-EffulgentSkyflareDiamond"
  value: {
-<<<<<<< HEAD
-  dps: 6542.6593201423
-  tps: 5895.9868713142
-=======
-  dps: 6478.2462361412
-  tps: 5830.9507981474
->>>>>>> e8d10a11
+  dps: 6513.1550287374
+  tps: 5866.6454052958
  }
 }
 dps_results: {
  key: "TestWarlock-AllItems-EmberSkyflareDiamond"
  value: {
-<<<<<<< HEAD
-  dps: 6590.667516867
-  tps: 5943.4508781182
-=======
-  dps: 6584.1516603273
-  tps: 5935.6325254735
->>>>>>> e8d10a11
+  dps: 6554.5133937599
+  tps: 5900.8172224635
  }
 }
 dps_results: {
  key: "TestWarlock-AllItems-EnigmaticSkyflareDiamond"
  value: {
-<<<<<<< HEAD
-  dps: 6562.1919647933
-  tps: 5915.5195159652
-=======
-  dps: 6498.9776187556
-  tps: 5851.6821807618
->>>>>>> e8d10a11
+  dps: 6529.7272791172
+  tps: 5883.2176556755
  }
 }
 dps_results: {
  key: "TestWarlock-AllItems-EnigmaticStarflareDiamond"
  value: {
-<<<<<<< HEAD
-  dps: 6560.1629988472
-  tps: 5913.4905500191
-=======
-  dps: 6495.4401393069
-  tps: 5848.1447013131
->>>>>>> e8d10a11
+  dps: 6528.5945794316
+  tps: 5882.0849559899
  }
 }
 dps_results: {
  key: "TestWarlock-AllItems-EternalEarthsiegeDiamond"
  value: {
-<<<<<<< HEAD
-  dps: 6542.6593201423
-  tps: 5895.9868713142
-=======
-  dps: 6478.2462361412
-  tps: 5830.9507981474
->>>>>>> e8d10a11
+  dps: 6513.1550287374
+  tps: 5866.6454052958
  }
 }
 dps_results: {
  key: "TestWarlock-AllItems-ForlornSkyflareDiamond"
  value: {
-<<<<<<< HEAD
-  dps: 6590.667516867
-  tps: 5943.4508781182
-=======
-  dps: 6584.1516603273
-  tps: 5935.6325254735
->>>>>>> e8d10a11
+  dps: 6554.5133937599
+  tps: 5900.8172224635
  }
 }
 dps_results: {
  key: "TestWarlock-AllItems-ForlornStarflareDiamond"
  value: {
-<<<<<<< HEAD
-  dps: 6553.0344689899
-  tps: 5898.6578810384
-=======
-  dps: 6545.4334375899
-  tps: 5893.0044080149
->>>>>>> e8d10a11
+  dps: 6568.4233012103
+  tps: 5920.1700439613
  }
 }
 dps_results: {
  key: "TestWarlock-AllItems-Gladiator'sFelshroud"
  value: {
-<<<<<<< HEAD
-  dps: 6525.4366035176
-  tps: 5887.5402722219
-=======
-  dps: 6503.6853748328
-  tps: 5863.0898823152
->>>>>>> e8d10a11
+  dps: 6559.8290795033
+  tps: 5923.5616824163
  }
 }
 dps_results: {
  key: "TestWarlock-AllItems-Gul'dan'sRegalia"
  value: {
-<<<<<<< HEAD
-  dps: 5588.7142798528
-  tps: 4939.7351607634
-=======
-  dps: 5579.2735214011
-  tps: 4929.7910194496
->>>>>>> e8d10a11
+  dps: 5556.5393356894
+  tps: 4907.9830820831
  }
 }
 dps_results: {
  key: "TestWarlock-AllItems-ImpassiveSkyflareDiamond"
  value: {
-<<<<<<< HEAD
-  dps: 6562.1919647933
-  tps: 5915.5195159652
-=======
-  dps: 6498.9776187556
-  tps: 5851.6821807618
->>>>>>> e8d10a11
+  dps: 6529.7272791172
+  tps: 5883.2176556755
  }
 }
 dps_results: {
  key: "TestWarlock-AllItems-ImpassiveStarflareDiamond"
  value: {
-<<<<<<< HEAD
-  dps: 6560.1629988472
-  tps: 5913.4905500191
-=======
-  dps: 6495.4401393069
-  tps: 5848.1447013131
->>>>>>> e8d10a11
+  dps: 6528.5945794316
+  tps: 5882.0849559899
  }
 }
 dps_results: {
  key: "TestWarlock-AllItems-InsightfulEarthsiegeDiamond"
  value: {
-<<<<<<< HEAD
-  dps: 6556.8164994507
-  tps: 5908.0723763381
-=======
-  dps: 6534.5193957647
-  tps: 5884.2808151404
->>>>>>> e8d10a11
+  dps: 6562.4806938323
+  tps: 5916.019846577
  }
 }
 dps_results: {
  key: "TestWarlock-AllItems-InvigoratingEarthsiegeDiamond"
  value: {
-<<<<<<< HEAD
-  dps: 6542.6593201423
-  tps: 5895.9868713142
-=======
-  dps: 6478.2462361412
-  tps: 5830.9507981474
->>>>>>> e8d10a11
+  dps: 6513.1550287374
+  tps: 5866.6454052958
  }
 }
 dps_results: {
  key: "TestWarlock-AllItems-MaleficRaiment"
  value: {
-<<<<<<< HEAD
-  dps: 4991.5995090677
-  tps: 4408.5696175898
-=======
-  dps: 5011.1366029891
-  tps: 4432.4315366191
->>>>>>> e8d10a11
+  dps: 5020.0724551545
+  tps: 4438.5728271088
  }
 }
 dps_results: {
  key: "TestWarlock-AllItems-OblivionRaiment"
  value: {
-<<<<<<< HEAD
-  dps: 5050.8425167518
-  tps: 4487.6513032369
-=======
-  dps: 5056.7069224073
-  tps: 4490.8101006075
->>>>>>> e8d10a11
+  dps: 5053.4156686559
+  tps: 4489.845013943
  }
 }
 dps_results: {
  key: "TestWarlock-AllItems-PersistentEarthshatterDiamond"
  value: {
-<<<<<<< HEAD
-  dps: 6542.6593201423
-  tps: 5895.9868713142
-=======
-  dps: 6478.2462361412
-  tps: 5830.9507981474
->>>>>>> e8d10a11
+  dps: 6513.1550287374
+  tps: 5866.6454052958
  }
 }
 dps_results: {
  key: "TestWarlock-AllItems-PersistentEarthsiegeDiamond"
  value: {
-<<<<<<< HEAD
-  dps: 6542.6593201423
-  tps: 5895.9868713142
-=======
-  dps: 6478.2462361412
-  tps: 5830.9507981474
->>>>>>> e8d10a11
+  dps: 6513.1550287374
+  tps: 5866.6454052958
  }
 }
 dps_results: {
  key: "TestWarlock-AllItems-PlagueheartGarb"
  value: {
-<<<<<<< HEAD
-  dps: 5850.7160220818
-  tps: 5248.4648892695
-=======
-  dps: 5828.6513388834
-  tps: 5223.1022324481
->>>>>>> e8d10a11
+  dps: 5791.7663750521
+  tps: 5188.2781700659
  }
 }
 dps_results: {
  key: "TestWarlock-AllItems-PowerfulEarthshatterDiamond"
  value: {
-<<<<<<< HEAD
-  dps: 6542.6593201423
-  tps: 5895.9868713142
-=======
-  dps: 6478.2462361412
-  tps: 5830.9507981474
->>>>>>> e8d10a11
+  dps: 6513.1550287374
+  tps: 5866.6454052958
  }
 }
 dps_results: {
  key: "TestWarlock-AllItems-PowerfulEarthsiegeDiamond"
  value: {
-<<<<<<< HEAD
-  dps: 6542.6593201423
-  tps: 5895.9868713142
-=======
-  dps: 6478.2462361412
-  tps: 5830.9507981474
->>>>>>> e8d10a11
+  dps: 6513.1550287374
+  tps: 5866.6454052958
  }
 }
 dps_results: {
  key: "TestWarlock-AllItems-RelentlessEarthsiegeDiamond"
  value: {
-<<<<<<< HEAD
-  dps: 6628.2721095089
-  tps: 5981.5996606808
-=======
-  dps: 6561.98067113
-  tps: 5914.6852331362
->>>>>>> e8d10a11
+  dps: 6599.9266153463
+  tps: 5953.4169919047
  }
 }
 dps_results: {
  key: "TestWarlock-AllItems-RevitalizingSkyflareDiamond"
  value: {
-<<<<<<< HEAD
-  dps: 6521.6378164801
-  tps: 5873.8061946709
-=======
-  dps: 6521.6555631029
-  tps: 5873.7523468009
->>>>>>> e8d10a11
+  dps: 6545.2342982158
+  tps: 5899.3785727371
  }
 }
 dps_results: {
  key: "TestWarlock-AllItems-SwiftSkyflareDiamond"
  value: {
-<<<<<<< HEAD
-  dps: 6542.6593201423
-  tps: 5895.9868713142
-=======
-  dps: 6478.2462361412
-  tps: 5830.9507981474
->>>>>>> e8d10a11
+  dps: 6513.1550287374
+  tps: 5866.6454052958
  }
 }
 dps_results: {
  key: "TestWarlock-AllItems-SwiftStarflareDiamond"
  value: {
-<<<<<<< HEAD
-  dps: 6542.6593201423
-  tps: 5895.9868713142
-=======
-  dps: 6478.2462361412
-  tps: 5830.9507981474
->>>>>>> e8d10a11
+  dps: 6513.1550287374
+  tps: 5866.6454052958
  }
 }
 dps_results: {
  key: "TestWarlock-AllItems-SwiftWindfireDiamond"
  value: {
-<<<<<<< HEAD
-  dps: 6542.6593201423
-  tps: 5895.9868713142
-=======
-  dps: 6478.2462361412
-  tps: 5830.9507981474
->>>>>>> e8d10a11
+  dps: 6513.1550287374
+  tps: 5866.6454052958
  }
 }
 dps_results: {
  key: "TestWarlock-AllItems-TheBlackBook-19337"
  value: {
-<<<<<<< HEAD
-  dps: 6540.2074647005
-  tps: 5894.2953257671
-=======
-  dps: 6539.7672787084
-  tps: 5894.5500455172
->>>>>>> e8d10a11
+  dps: 6546.2256199792
+  tps: 5901.2216795474
  }
 }
 dps_results: {
  key: "TestWarlock-AllItems-ThunderingSkyflareDiamond"
  value: {
-<<<<<<< HEAD
-  dps: 6542.6593201423
-  tps: 5895.9868713142
-=======
-  dps: 6478.2462361412
-  tps: 5830.9507981474
->>>>>>> e8d10a11
+  dps: 6513.1550287374
+  tps: 5866.6454052958
  }
 }
 dps_results: {
  key: "TestWarlock-AllItems-TirelessSkyflareDiamond"
  value: {
-<<<<<<< HEAD
-  dps: 6590.667516867
-  tps: 5943.4508781182
-=======
-  dps: 6584.1516603273
-  tps: 5935.6325254735
->>>>>>> e8d10a11
+  dps: 6554.5133937599
+  tps: 5900.8172224635
  }
 }
 dps_results: {
  key: "TestWarlock-AllItems-TirelessStarflareDiamond"
  value: {
-<<<<<<< HEAD
-  dps: 6553.0344689899
-  tps: 5898.6578810384
-=======
-  dps: 6545.4334375899
-  tps: 5893.0044080149
->>>>>>> e8d10a11
+  dps: 6568.4233012103
+  tps: 5920.1700439613
  }
 }
 dps_results: {
  key: "TestWarlock-AllItems-TrenchantEarthshatterDiamond"
  value: {
-<<<<<<< HEAD
-  dps: 6553.0344689899
-  tps: 5898.6578810384
-=======
-  dps: 6545.4334375899
-  tps: 5893.0044080149
->>>>>>> e8d10a11
+  dps: 6568.4233012103
+  tps: 5920.1700439613
  }
 }
 dps_results: {
  key: "TestWarlock-AllItems-TrenchantEarthsiegeDiamond"
  value: {
-<<<<<<< HEAD
-  dps: 6590.667516867
-  tps: 5943.4508781182
-=======
-  dps: 6584.1516603273
-  tps: 5935.6325254735
->>>>>>> e8d10a11
+  dps: 6554.5133937599
+  tps: 5900.8172224635
  }
 }
 dps_results: {
  key: "TestWarlock-AllItems-VoidStarTalisman-30449"
  value: {
-<<<<<<< HEAD
-  dps: 6595.3058693342
-  tps: 5952.7545413194
-=======
-  dps: 6613.3717826382
-  tps: 5975.6478649769
->>>>>>> e8d10a11
+  dps: 6625.4174728956
+  tps: 5984.115717652
  }
 }
 dps_results: {
  key: "TestWarlock-AllItems-VoidheartRaiment"
  value: {
-<<<<<<< HEAD
-  dps: 5233.90448061
-  tps: 4653.6998994443
-=======
-  dps: 5222.4343447647
-  tps: 4642.8505233849
->>>>>>> e8d10a11
+  dps: 5256.0842212233
+  tps: 4678.1630424192
  }
 }
 dps_results: {
  key: "TestWarlock-Average-Default"
  value: {
-<<<<<<< HEAD
-  dps: 6628.9973715218
-  tps: 5981.9634459954
-=======
-  dps: 6632.040884997
-  tps: 5986.9816703956
->>>>>>> e8d10a11
+  dps: 6641.5446602511
+  tps: 5996.9802409561
  }
 }
 dps_results: {
  key: "TestWarlock-Settings-Orc-P1-Affliction Warlock-FullBuffs-LongMultiTarget"
  value: {
-<<<<<<< HEAD
-  dps: 5851.0745596437
-  tps: 6985.0311062984
-=======
-  dps: 5792.729957811
-  tps: 6932.8271477845
->>>>>>> e8d10a11
+  dps: 5801.6285303548
+  tps: 6959.70775035
  }
 }
 dps_results: {
  key: "TestWarlock-Settings-Orc-P1-Affliction Warlock-FullBuffs-LongSingleTarget"
  value: {
-<<<<<<< HEAD
-  dps: 5851.0745596437
-  tps: 5198.5100300317
-=======
-  dps: 5792.729957811
-  tps: 5141.0402645845
->>>>>>> e8d10a11
+  dps: 5801.6285303548
+  tps: 5152.79175995
  }
 }
 dps_results: {
@@ -599,25 +374,15 @@
 dps_results: {
  key: "TestWarlock-Settings-Orc-P1-Affliction Warlock-NoBuffs-LongMultiTarget"
  value: {
-<<<<<<< HEAD
-  dps: 3442.6835733001
-  tps: 5360.9152103014
-=======
-  dps: 3411.5602540529
-  tps: 5353.8987253525
->>>>>>> e8d10a11
+  dps: 3434.4062819094
+  tps: 5374.2813641682
  }
 }
 dps_results: {
  key: "TestWarlock-Settings-Orc-P1-Affliction Warlock-NoBuffs-LongSingleTarget"
  value: {
-<<<<<<< HEAD
-  dps: 3442.6835733001
-  tps: 3243.4161461347
-=======
-  dps: 3411.5602540529
-  tps: 3214.0129428525
->>>>>>> e8d10a11
+  dps: 3434.4062819094
+  tps: 3233.4884108349
  }
 }
 dps_results: {
@@ -630,87 +395,57 @@
 dps_results: {
  key: "TestWarlock-Settings-Orc-P1-Demonology Warlock-FullBuffs-LongMultiTarget"
  value: {
-<<<<<<< HEAD
-  dps: 9626.3635358648
-  tps: 10865.8849781483
-=======
-  dps: 9610.6239364806
-  tps: 10888.9926516203
->>>>>>> e8d10a11
+  dps: 9587.6061911048
+  tps: 10879.4013764913
  }
 }
 dps_results: {
  key: "TestWarlock-Settings-Orc-P1-Demonology Warlock-FullBuffs-LongSingleTarget"
  value: {
-<<<<<<< HEAD
-  dps: 6198.4595591188
-  tps: 5196.3282775657
-=======
-  dps: 6174.1667854414
-  tps: 5178.4329162644
->>>>>>> e8d10a11
+  dps: 6159.3534502151
+  tps: 5160.8478850875
  }
 }
 dps_results: {
  key: "TestWarlock-Settings-Orc-P1-Demonology Warlock-FullBuffs-ShortSingleTarget"
  value: {
-  dps: 7411.6647621328
-  tps: 6122.9500533264
+  dps: 7413.3851089051
+  tps: 6124.5243884354
  }
 }
 dps_results: {
  key: "TestWarlock-Settings-Orc-P1-Demonology Warlock-NoBuffs-LongMultiTarget"
  value: {
-<<<<<<< HEAD
-  dps: 6869.4835584502
-  tps: 9154.7806324668
-=======
-  dps: 6831.3952584568
-  tps: 9118.4372619345
->>>>>>> e8d10a11
+  dps: 6872.0094648265
+  tps: 9167.24905626
  }
 }
 dps_results: {
  key: "TestWarlock-Settings-Orc-P1-Demonology Warlock-NoBuffs-LongSingleTarget"
  value: {
-<<<<<<< HEAD
-  dps: 3720.2939978421
-  tps: 3421.1605501276
-=======
-  dps: 3731.9398777525
-  tps: 3434.4335438085
->>>>>>> e8d10a11
+  dps: 3708.5732650516
+  tps: 3409.5612355295
  }
 }
 dps_results: {
  key: "TestWarlock-Settings-Orc-P1-Demonology Warlock-NoBuffs-ShortSingleTarget"
  value: {
-  dps: 3934.0262731558
-  tps: 3519.1252334602
+  dps: 3959.0767388047
+  tps: 3541.6399107269
  }
 }
 dps_results: {
  key: "TestWarlock-Settings-Orc-P1-Destro Warlock-FullBuffs-LongMultiTarget"
  value: {
-<<<<<<< HEAD
-  dps: 5479.0828961544
-  tps: 5624.224827432
-=======
-  dps: 5466.6178138087
-  tps: 5656.5376876194
->>>>>>> e8d10a11
+  dps: 5434.747605992
+  tps: 5583.428239892
  }
 }
 dps_results: {
  key: "TestWarlock-Settings-Orc-P1-Destro Warlock-FullBuffs-LongSingleTarget"
  value: {
-<<<<<<< HEAD
-  dps: 5479.0828961544
-  tps: 3919.7842590987
-=======
-  dps: 5466.6178138087
-  tps: 3911.9885626194
->>>>>>> e8d10a11
+  dps: 5434.747605992
+  tps: 3880.6107465586
  }
 }
 dps_results: {
@@ -723,25 +458,15 @@
 dps_results: {
  key: "TestWarlock-Settings-Orc-P1-Destro Warlock-NoBuffs-LongMultiTarget"
  value: {
-<<<<<<< HEAD
-  dps: 2758.1905557198
-  tps: 4343.8576760208
-=======
-  dps: 2752.9123893974
-  tps: 4363.306264022
->>>>>>> e8d10a11
+  dps: 2744.5206756901
+  tps: 4343.6306651428
  }
 }
 dps_results: {
  key: "TestWarlock-Settings-Orc-P1-Destro Warlock-NoBuffs-LongSingleTarget"
  value: {
-<<<<<<< HEAD
-  dps: 2758.1905557198
-  tps: 2253.5902510208
-=======
-  dps: 2752.9123893974
-  tps: 2249.6891848553
->>>>>>> e8d10a11
+  dps: 2744.5206756901
+  tps: 2244.6570601428
  }
 }
 dps_results: {
@@ -754,12 +479,7 @@
 dps_results: {
  key: "TestWarlock-SwitchInFrontOfTarget-Default"
  value: {
-<<<<<<< HEAD
-  dps: 6585.2884005115
-  tps: 6002.8902433504
-=======
-  dps: 6520.2936145168
-  tps: 5937.2824401858
->>>>>>> e8d10a11
+  dps: 6553.7194682234
+  tps: 5971.4807448186
  }
 }