character_stats_results: {
 key: "TestWarlock-CharacterStats-Default"
 value: {
  final_stats: 328.9
  final_stats: 331.1
  final_stats: 1470.15
  final_stats: 1152.8
  final_stats: 765.6
  final_stats: 2831.68
  final_stats: 2422
  final_stats: 0
  final_stats: 0
  final_stats: 0
  final_stats: 0
  final_stats: 0
  final_stats: 0
  final_stats: 109
  final_stats: 368.696
  final_stats: 865.9778544969
  final_stats: 722
  final_stats: 0
  final_stats: 1205.49
  final_stats: 290
  final_stats: 469.55
  final_stats: 662
  final_stats: 0
  final_stats: 0
  final_stats: 20868
  final_stats: 0
  final_stats: 0
  final_stats: 3656.2
  final_stats: 843.7
  final_stats: 0
  final_stats: 0
  final_stats: 0
  final_stats: 0
  final_stats: 0
  final_stats: 0
  final_stats: 21865.5
  final_stats: 75
  final_stats: 75
  final_stats: 75
  final_stats: 75
  final_stats: 75
  final_stats: 0
  final_stats: 0
  final_stats: 0
  final_stats: 0
  final_stats: 0
 }
}
dps_results: {
 key: "TestWarlock-AllItems-AshtongueTalismanofShadows-32493"
 value: {
<<<<<<< HEAD
  dps: 6660.758253323399
  tps: 6014.4489401243245
=======
  dps: 6665.5732115802
  tps: 6020.0870670674
>>>>>>> 1347ee04
 }
}
dps_results: {
 key: "TestWarlock-AllItems-AustereEarthsiegeDiamond"
 value: {
<<<<<<< HEAD
  dps: 6512.00530615453
  tps: 5862.937438548945
=======
  dps: 6542.6593201423
  tps: 5895.9868713142
>>>>>>> 1347ee04
 }
}
dps_results: {
 key: "TestWarlock-AllItems-BeamingEarthsiegeDiamond"
 value: {
<<<<<<< HEAD
  dps: 6531.025745378969
  tps: 5881.957877773382
=======
  dps: 6562.1919647933
  tps: 5915.5195159652
>>>>>>> 1347ee04
 }
}
dps_results: {
 key: "TestWarlock-AllItems-BracingEarthsiegeDiamond"
 value: {
<<<<<<< HEAD
  dps: 6570.9207588721065
  tps: 5920.059169834638
=======
  dps: 6590.667516867
  tps: 5943.4508781182
>>>>>>> 1347ee04
 }
}
dps_results: {
 key: "TestWarlock-AllItems-ChaoticSkyflareDiamond"
 value: {
<<<<<<< HEAD
  dps: 6617.948359300963
  tps: 5968.880491695378
=======
  dps: 6649.5626921785
  tps: 6002.8902433504
>>>>>>> 1347ee04
 }
}
dps_results: {
 key: "TestWarlock-AllItems-CorruptorRaiment"
 value: {
<<<<<<< HEAD
  dps: 5264.582759047351
  tps: 4678.111318402391
=======
  dps: 5270.1955647369
  tps: 4680.6046362784
>>>>>>> 1347ee04
 }
}
dps_results: {
 key: "TestWarlock-AllItems-DarkCoven'sRegalia"
 value: {
<<<<<<< HEAD
  dps: 5832.179103658849
  tps: 5217.444096921841
=======
  dps: 5830.3686899372
  tps: 5213.1661368909
>>>>>>> 1347ee04
 }
}
dps_results: {
 key: "TestWarlock-AllItems-DeathbringerGarb"
 value: {
<<<<<<< HEAD
  dps: 6397.896952306087
  tps: 5759.413195997313
=======
  dps: 6411.9973991469
  tps: 5771.5965791488
>>>>>>> 1347ee04
 }
}
dps_results: {
 key: "TestWarlock-AllItems-DestructiveSkyflareDiamond"
 value: {
<<<<<<< HEAD
  dps: 6534.911080498008
  tps: 5885.843212892423
=======
  dps: 6566.9674970462
  tps: 5920.2950482181
>>>>>>> 1347ee04
 }
}
dps_results: {
 key: "TestWarlock-AllItems-EffulgentSkyflareDiamond"
 value: {
<<<<<<< HEAD
  dps: 6512.00530615453
  tps: 5862.937438548945
=======
  dps: 6542.6593201423
  tps: 5895.9868713142
>>>>>>> 1347ee04
 }
}
dps_results: {
 key: "TestWarlock-AllItems-EmberSkyflareDiamond"
 value: {
<<<<<<< HEAD
  dps: 6570.9207588721065
  tps: 5920.059169834638
=======
  dps: 6590.667516867
  tps: 5943.4508781182
>>>>>>> 1347ee04
 }
}
dps_results: {
 key: "TestWarlock-AllItems-EnigmaticSkyflareDiamond"
 value: {
<<<<<<< HEAD
  dps: 6531.025745378969
  tps: 5881.957877773382
=======
  dps: 6562.1919647933
  tps: 5915.5195159652
>>>>>>> 1347ee04
 }
}
dps_results: {
 key: "TestWarlock-AllItems-EnigmaticStarflareDiamond"
 value: {
<<<<<<< HEAD
  dps: 6528.237961105846
  tps: 5879.170093500259
=======
  dps: 6560.1629988472
  tps: 5913.4905500191
>>>>>>> 1347ee04
 }
}
dps_results: {
 key: "TestWarlock-AllItems-EternalEarthsiegeDiamond"
 value: {
<<<<<<< HEAD
  dps: 6512.00530615453
  tps: 5862.937438548945
=======
  dps: 6542.6593201423
  tps: 5895.9868713142
>>>>>>> 1347ee04
 }
}
dps_results: {
 key: "TestWarlock-AllItems-ForlornSkyflareDiamond"
 value: {
<<<<<<< HEAD
  dps: 6570.9207588721065
  tps: 5920.059169834638
=======
  dps: 6590.667516867
  tps: 5943.4508781182
>>>>>>> 1347ee04
 }
}
dps_results: {
 key: "TestWarlock-AllItems-ForlornStarflareDiamond"
 value: {
<<<<<<< HEAD
  dps: 6520.629722766766
  tps: 5868.155122805505
=======
  dps: 6553.0344689899
  tps: 5898.6578810384
>>>>>>> 1347ee04
 }
}
dps_results: {
 key: "TestWarlock-AllItems-Gladiator'sFelshroud"
 value: {
<<<<<<< HEAD
  dps: 6569.081092382696
  tps: 5934.109964991588
=======
  dps: 6525.1200999256
  tps: 5887.2332744517
>>>>>>> 1347ee04
 }
}
dps_results: {
 key: "TestWarlock-AllItems-Gul'dan'sRegalia"
 value: {
<<<<<<< HEAD
  dps: 5542.78636107086
  tps: 4892.499114007196
=======
  dps: 5588.7142798528
  tps: 4939.7351607634
>>>>>>> 1347ee04
 }
}
dps_results: {
 key: "TestWarlock-AllItems-ImpassiveSkyflareDiamond"
 value: {
<<<<<<< HEAD
  dps: 6531.025745378969
  tps: 5881.957877773382
=======
  dps: 6562.1919647933
  tps: 5915.5195159652
>>>>>>> 1347ee04
 }
}
dps_results: {
 key: "TestWarlock-AllItems-ImpassiveStarflareDiamond"
 value: {
<<<<<<< HEAD
  dps: 6528.237961105846
  tps: 5879.170093500259
=======
  dps: 6560.1629988472
  tps: 5913.4905500191
>>>>>>> 1347ee04
 }
}
dps_results: {
 key: "TestWarlock-AllItems-InsightfulEarthsiegeDiamond"
 value: {
<<<<<<< HEAD
  dps: 6532.248801144371
  tps: 5884.154436996674
=======
  dps: 6558.9879558512
  tps: 5909.0645944664
>>>>>>> 1347ee04
 }
}
dps_results: {
 key: "TestWarlock-AllItems-InvigoratingEarthsiegeDiamond"
 value: {
<<<<<<< HEAD
  dps: 6512.00530615453
  tps: 5862.937438548945
=======
  dps: 6542.6593201423
  tps: 5895.9868713142
>>>>>>> 1347ee04
 }
}
dps_results: {
 key: "TestWarlock-AllItems-MaleficRaiment"
 value: {
<<<<<<< HEAD
  dps: 5010.827874675111
  tps: 4427.859013613827
=======
  dps: 5002.9056403742
  tps: 4419.8332365525
>>>>>>> 1347ee04
 }
}
dps_results: {
 key: "TestWarlock-AllItems-OblivionRaiment"
 value: {
<<<<<<< HEAD
  dps: 5050.965739771785
  tps: 4483.965547819341
=======
  dps: 5050.8425167518
  tps: 4487.6513032369
>>>>>>> 1347ee04
 }
}
dps_results: {
 key: "TestWarlock-AllItems-PersistentEarthshatterDiamond"
 value: {
<<<<<<< HEAD
  dps: 6512.00530615453
  tps: 5862.937438548945
=======
  dps: 6542.6593201423
  tps: 5895.9868713142
>>>>>>> 1347ee04
 }
}
dps_results: {
 key: "TestWarlock-AllItems-PersistentEarthsiegeDiamond"
 value: {
<<<<<<< HEAD
  dps: 6512.00530615453
  tps: 5862.937438548945
=======
  dps: 6542.6593201423
  tps: 5895.9868713142
>>>>>>> 1347ee04
 }
}
dps_results: {
 key: "TestWarlock-AllItems-PlagueheartGarb"
 value: {
<<<<<<< HEAD
  dps: 5828.381804135259
  tps: 5226.407158143524
=======
  dps: 5850.7160220818
  tps: 5248.4648892695
>>>>>>> 1347ee04
 }
}
dps_results: {
 key: "TestWarlock-AllItems-PowerfulEarthshatterDiamond"
 value: {
<<<<<<< HEAD
  dps: 6512.00530615453
  tps: 5862.937438548945
=======
  dps: 6542.6593201423
  tps: 5895.9868713142
>>>>>>> 1347ee04
 }
}
dps_results: {
 key: "TestWarlock-AllItems-PowerfulEarthsiegeDiamond"
 value: {
<<<<<<< HEAD
  dps: 6512.00530615453
  tps: 5862.937438548945
=======
  dps: 6542.6593201423
  tps: 5895.9868713142
>>>>>>> 1347ee04
 }
}
dps_results: {
 key: "TestWarlock-AllItems-RelentlessEarthsiegeDiamond"
 value: {
<<<<<<< HEAD
  dps: 6597.216080546325
  tps: 5948.14821294074
=======
  dps: 6628.2721095089
  tps: 5981.5996606808
>>>>>>> 1347ee04
 }
}
dps_results: {
 key: "TestWarlock-AllItems-RevitalizingSkyflareDiamond"
 value: {
<<<<<<< HEAD
  dps: 6537.496294963738
  tps: 5888.1985585319435
=======
  dps: 6521.6378164801
  tps: 5873.8061946709
>>>>>>> 1347ee04
 }
}
dps_results: {
 key: "TestWarlock-AllItems-SwiftSkyflareDiamond"
 value: {
<<<<<<< HEAD
  dps: 6512.00530615453
  tps: 5862.937438548945
=======
  dps: 6542.6593201423
  tps: 5895.9868713142
>>>>>>> 1347ee04
 }
}
dps_results: {
 key: "TestWarlock-AllItems-SwiftStarflareDiamond"
 value: {
<<<<<<< HEAD
  dps: 6512.00530615453
  tps: 5862.937438548945
=======
  dps: 6542.6593201423
  tps: 5895.9868713142
>>>>>>> 1347ee04
 }
}
dps_results: {
 key: "TestWarlock-AllItems-SwiftWindfireDiamond"
 value: {
<<<<<<< HEAD
  dps: 6512.00530615453
  tps: 5862.937438548945
=======
  dps: 6542.6593201423
  tps: 5895.9868713142
>>>>>>> 1347ee04
 }
}
dps_results: {
 key: "TestWarlock-AllItems-TheBlackBook-19337"
 value: {
<<<<<<< HEAD
  dps: 6536.3951585067825
  tps: 5892.264825097801
=======
  dps: 6540.2074647005
  tps: 5894.2953257671
>>>>>>> 1347ee04
 }
}
dps_results: {
 key: "TestWarlock-AllItems-ThunderingSkyflareDiamond"
 value: {
<<<<<<< HEAD
  dps: 6512.00530615453
  tps: 5862.937438548945
=======
  dps: 6542.6593201423
  tps: 5895.9868713142
>>>>>>> 1347ee04
 }
}
dps_results: {
 key: "TestWarlock-AllItems-TirelessSkyflareDiamond"
 value: {
<<<<<<< HEAD
  dps: 6570.9207588721065
  tps: 5920.059169834638
=======
  dps: 6590.667516867
  tps: 5943.4508781182
>>>>>>> 1347ee04
 }
}
dps_results: {
 key: "TestWarlock-AllItems-TirelessStarflareDiamond"
 value: {
<<<<<<< HEAD
  dps: 6520.629722766766
  tps: 5868.155122805505
=======
  dps: 6553.0344689899
  tps: 5898.6578810384
>>>>>>> 1347ee04
 }
}
dps_results: {
 key: "TestWarlock-AllItems-TrenchantEarthshatterDiamond"
 value: {
<<<<<<< HEAD
  dps: 6520.629722766766
  tps: 5868.155122805505
=======
  dps: 6553.0344689899
  tps: 5898.6578810384
>>>>>>> 1347ee04
 }
}
dps_results: {
 key: "TestWarlock-AllItems-TrenchantEarthsiegeDiamond"
 value: {
<<<<<<< HEAD
  dps: 6570.9207588721065
  tps: 5920.059169834638
=======
  dps: 6590.667516867
  tps: 5943.4508781182
>>>>>>> 1347ee04
 }
}
dps_results: {
 key: "TestWarlock-AllItems-VoidStarTalisman-30449"
 value: {
<<<<<<< HEAD
  dps: 6598.579964923166
  tps: 5958.229888444337
=======
  dps: 6595.3058693342
  tps: 5952.7545413194
>>>>>>> 1347ee04
 }
}
dps_results: {
 key: "TestWarlock-AllItems-VoidheartRaiment"
 value: {
<<<<<<< HEAD
  dps: 5237.377273668148
  tps: 4654.864069800831
=======
  dps: 5233.90448061
  tps: 4653.6998994443
>>>>>>> 1347ee04
 }
}
dps_results: {
 key: "TestWarlock-Average-Default"
 value: {
<<<<<<< HEAD
  dps: 6618.028550000951
  tps: 5973.935808748788
=======
  dps: 6629.300544462
  tps: 5982.279214528
>>>>>>> 1347ee04
 }
}
dps_results: {
 key: "TestWarlock-Settings-Orc-P1-Affliction Warlock-FullBuffs-LongMultiTarget"
 value: {
<<<<<<< HEAD
  dps: 5870.373141577991
  tps: 6992.316557690798
=======
  dps: 5851.0745596437
  tps: 6985.0311062984
>>>>>>> 1347ee04
 }
}
dps_results: {
 key: "TestWarlock-Settings-Orc-P1-Affliction Warlock-FullBuffs-LongSingleTarget"
 value: {
<<<<<<< HEAD
  dps: 5870.373141577991
  tps: 5220.254136890791
=======
  dps: 5851.0745596437
  tps: 5198.5100300317
>>>>>>> 1347ee04
 }
}
dps_results: {
 key: "TestWarlock-Settings-Orc-P1-Affliction Warlock-FullBuffs-ShortSingleTarget"
 value: {
  dps: 6372.9298788219
  tps: 5545.0883066729
 }
}
dps_results: {
 key: "TestWarlock-Settings-Orc-P1-Affliction Warlock-NoBuffs-LongMultiTarget"
 value: {
<<<<<<< HEAD
  dps: 3445.18530313948
  tps: 5373.523792179353
=======
  dps: 3442.6835733001
  tps: 5360.9152103014
>>>>>>> 1347ee04
 }
}
dps_results: {
 key: "TestWarlock-Settings-Orc-P1-Affliction Warlock-NoBuffs-LongSingleTarget"
 value: {
<<<<<<< HEAD
  dps: 3445.18530313948
  tps: 3242.2838013460187
=======
  dps: 3442.6835733001
  tps: 3243.4161461347
>>>>>>> 1347ee04
 }
}
dps_results: {
 key: "TestWarlock-Settings-Orc-P1-Affliction Warlock-NoBuffs-ShortSingleTarget"
 value: {
  dps: 3432.7341289758
  tps: 3115.9609335436
 }
}
dps_results: {
 key: "TestWarlock-Settings-Orc-P1-Demonology Warlock-FullBuffs-LongMultiTarget"
 value: {
<<<<<<< HEAD
  dps: 9605.482624632688
  tps: 10765.016367089327
=======
  dps: 9647.3040994056
  tps: 10808.5740824596
>>>>>>> 1347ee04
 }
}
dps_results: {
 key: "TestWarlock-Settings-Orc-P1-Demonology Warlock-FullBuffs-LongSingleTarget"
 value: {
<<<<<<< HEAD
  dps: 6201.007040516901
  tps: 5196.2108846215215
=======
  dps: 6217.6870934622
  tps: 5214.1277927334
>>>>>>> 1347ee04
 }
}
dps_results: {
 key: "TestWarlock-Settings-Orc-P1-Demonology Warlock-FullBuffs-ShortSingleTarget"
 value: {
  dps: 7374.0550735355
  tps: 6085.7964378797
 }
}
dps_results: {
 key: "TestWarlock-Settings-Orc-P1-Demonology Warlock-NoBuffs-LongMultiTarget"
 value: {
<<<<<<< HEAD
  dps: 6512.317836571294
  tps: 8694.862526508388
=======
  dps: 6513.1803956179
  tps: 8696.5541106512
>>>>>>> 1347ee04
 }
}
dps_results: {
 key: "TestWarlock-Settings-Orc-P1-Demonology Warlock-NoBuffs-LongSingleTarget"
 value: {
<<<<<<< HEAD
  dps: 3548.726172000057
  tps: 3245.7351876295797
=======
  dps: 3553.0740687701
  tps: 3249.7625628807
>>>>>>> 1347ee04
 }
}
dps_results: {
 key: "TestWarlock-Settings-Orc-P1-Demonology Warlock-NoBuffs-ShortSingleTarget"
 value: {
  dps: 3628.9599825131
  tps: 3198.9400812355
 }
}
dps_results: {
 key: "TestWarlock-Settings-Orc-P1-Destro Warlock-FullBuffs-LongMultiTarget"
 value: {
<<<<<<< HEAD
  dps: 5478.7382367947885
  tps: 5632.977368689086
=======
  dps: 5480.102082244
  tps: 5625.0334428067
>>>>>>> 1347ee04
 }
}
dps_results: {
 key: "TestWarlock-Settings-Orc-P1-Destro Warlock-FullBuffs-LongSingleTarget"
 value: {
<<<<<<< HEAD
  dps: 5478.7382367947885
  tps: 3918.0788836891065
=======
  dps: 5480.102082244
  tps: 3922.57432114
>>>>>>> 1347ee04
 }
}
dps_results: {
 key: "TestWarlock-Settings-Orc-P1-Destro Warlock-FullBuffs-ShortSingleTarget"
 value: {
  dps: 6078.290306722
  tps: 4350.3682590699
 }
}
dps_results: {
 key: "TestWarlock-Settings-Orc-P1-Destro Warlock-NoBuffs-LongMultiTarget"
 value: {
<<<<<<< HEAD
  dps: 2775.0486443921245
  tps: 4367.387261383644
=======
  dps: 2757.9768229179
  tps: 4338.3444397793
>>>>>>> 1347ee04
 }
}
dps_results: {
 key: "TestWarlock-Settings-Orc-P1-Destro Warlock-NoBuffs-LongSingleTarget"
 value: {
<<<<<<< HEAD
  dps: 2775.0486443921245
  tps: 2268.462739716982
=======
  dps: 2757.9768229179
  tps: 2253.151993946
>>>>>>> 1347ee04
 }
}
dps_results: {
 key: "TestWarlock-Settings-Orc-P1-Destro Warlock-NoBuffs-ShortSingleTarget"
 value: {
  dps: 3287.0160748966
  tps: 2374.2781840287
 }
}
dps_results: {
 key: "TestWarlock-SwitchInFrontOfTarget-Default"
 value: {
<<<<<<< HEAD
  dps: 6553.677398944082
  tps: 5968.880491695378
=======
  dps: 6585.2884005115
  tps: 6002.8902433504
>>>>>>> 1347ee04
 }
}<|MERGE_RESOLUTION|>--- conflicted
+++ resolved
@@ -52,541 +52,316 @@
 dps_results: {
  key: "TestWarlock-AllItems-AshtongueTalismanofShadows-32493"
  value: {
-<<<<<<< HEAD
-  dps: 6660.758253323399
-  tps: 6014.4489401243245
-=======
-  dps: 6665.5732115802
-  tps: 6020.0870670674
->>>>>>> 1347ee04
+  dps: 6668.8831104514
+  tps: 6023.0242044597
  }
 }
 dps_results: {
  key: "TestWarlock-AllItems-AustereEarthsiegeDiamond"
  value: {
-<<<<<<< HEAD
-  dps: 6512.00530615453
-  tps: 5862.937438548945
-=======
-  dps: 6542.6593201423
-  tps: 5895.9868713142
->>>>>>> 1347ee04
+  dps: 6529.239067889
+  tps: 5883.0117616943
  }
 }
 dps_results: {
  key: "TestWarlock-AllItems-BeamingEarthsiegeDiamond"
  value: {
-<<<<<<< HEAD
-  dps: 6531.025745378969
-  tps: 5881.957877773382
-=======
-  dps: 6562.1919647933
-  tps: 5915.5195159652
->>>>>>> 1347ee04
+  dps: 6546.9266263972
+  tps: 5900.6993202025
  }
 }
 dps_results: {
  key: "TestWarlock-AllItems-BracingEarthsiegeDiamond"
  value: {
-<<<<<<< HEAD
-  dps: 6570.9207588721065
-  tps: 5920.059169834638
-=======
-  dps: 6590.667516867
-  tps: 5943.4508781182
->>>>>>> 1347ee04
+  dps: 6581.8733337849
+  tps: 5926.3962865208
  }
 }
 dps_results: {
  key: "TestWarlock-AllItems-ChaoticSkyflareDiamond"
  value: {
-<<<<<<< HEAD
-  dps: 6617.948359300963
-  tps: 5968.880491695378
-=======
-  dps: 6649.5626921785
-  tps: 6002.8902433504
->>>>>>> 1347ee04
+  dps: 6635.2511864231
+  tps: 5989.0238802284
  }
 }
 dps_results: {
  key: "TestWarlock-AllItems-CorruptorRaiment"
  value: {
-<<<<<<< HEAD
-  dps: 5264.582759047351
-  tps: 4678.111318402391
-=======
-  dps: 5270.1955647369
-  tps: 4680.6046362784
->>>>>>> 1347ee04
+  dps: 5256.1988703837
+  tps: 4667.8442418497
  }
 }
 dps_results: {
  key: "TestWarlock-AllItems-DarkCoven'sRegalia"
  value: {
-<<<<<<< HEAD
-  dps: 5832.179103658849
-  tps: 5217.444096921841
-=======
-  dps: 5830.3686899372
-  tps: 5213.1661368909
->>>>>>> 1347ee04
+  dps: 5813.9533947557
+  tps: 5193.2165481761
  }
 }
 dps_results: {
  key: "TestWarlock-AllItems-DeathbringerGarb"
  value: {
-<<<<<<< HEAD
-  dps: 6397.896952306087
-  tps: 5759.413195997313
-=======
-  dps: 6411.9973991469
-  tps: 5771.5965791488
->>>>>>> 1347ee04
+  dps: 6420.9386391565
+  tps: 5781.8535609938
  }
 }
 dps_results: {
  key: "TestWarlock-AllItems-DestructiveSkyflareDiamond"
  value: {
-<<<<<<< HEAD
-  dps: 6534.911080498008
-  tps: 5885.843212892423
-=======
-  dps: 6566.9674970462
-  tps: 5920.2950482181
->>>>>>> 1347ee04
+  dps: 6550.3794798819
+  tps: 5904.1521736872
  }
 }
 dps_results: {
  key: "TestWarlock-AllItems-EffulgentSkyflareDiamond"
  value: {
-<<<<<<< HEAD
-  dps: 6512.00530615453
-  tps: 5862.937438548945
-=======
-  dps: 6542.6593201423
-  tps: 5895.9868713142
->>>>>>> 1347ee04
+  dps: 6529.239067889
+  tps: 5883.0117616943
  }
 }
 dps_results: {
  key: "TestWarlock-AllItems-EmberSkyflareDiamond"
  value: {
-<<<<<<< HEAD
-  dps: 6570.9207588721065
-  tps: 5920.059169834638
-=======
-  dps: 6590.667516867
-  tps: 5943.4508781182
->>>>>>> 1347ee04
+  dps: 6581.8733337849
+  tps: 5926.3962865208
  }
 }
 dps_results: {
  key: "TestWarlock-AllItems-EnigmaticSkyflareDiamond"
  value: {
-<<<<<<< HEAD
-  dps: 6531.025745378969
-  tps: 5881.957877773382
-=======
-  dps: 6562.1919647933
-  tps: 5915.5195159652
->>>>>>> 1347ee04
+  dps: 6546.9266263972
+  tps: 5900.6993202025
  }
 }
 dps_results: {
  key: "TestWarlock-AllItems-EnigmaticStarflareDiamond"
  value: {
-<<<<<<< HEAD
-  dps: 6528.237961105846
-  tps: 5879.170093500259
-=======
-  dps: 6560.1629988472
-  tps: 5913.4905500191
->>>>>>> 1347ee04
+  dps: 6545.0055330337
+  tps: 5898.778226839
  }
 }
 dps_results: {
  key: "TestWarlock-AllItems-EternalEarthsiegeDiamond"
  value: {
-<<<<<<< HEAD
-  dps: 6512.00530615453
-  tps: 5862.937438548945
-=======
-  dps: 6542.6593201423
-  tps: 5895.9868713142
->>>>>>> 1347ee04
+  dps: 6529.239067889
+  tps: 5883.0117616943
  }
 }
 dps_results: {
  key: "TestWarlock-AllItems-ForlornSkyflareDiamond"
  value: {
-<<<<<<< HEAD
-  dps: 6570.9207588721065
-  tps: 5920.059169834638
-=======
-  dps: 6590.667516867
-  tps: 5943.4508781182
->>>>>>> 1347ee04
+  dps: 6581.8733337849
+  tps: 5926.3962865208
  }
 }
 dps_results: {
  key: "TestWarlock-AllItems-ForlornStarflareDiamond"
  value: {
-<<<<<<< HEAD
-  dps: 6520.629722766766
-  tps: 5868.155122805505
-=======
-  dps: 6553.0344689899
-  tps: 5898.6578810384
->>>>>>> 1347ee04
+  dps: 6564.1857971732
+  tps: 5913.3404232225
  }
 }
 dps_results: {
  key: "TestWarlock-AllItems-Gladiator'sFelshroud"
  value: {
-<<<<<<< HEAD
-  dps: 6569.081092382696
-  tps: 5934.109964991588
-=======
-  dps: 6525.1200999256
-  tps: 5887.2332744517
->>>>>>> 1347ee04
+  dps: 6531.8535057152
+  tps: 5894.7091110905
  }
 }
 dps_results: {
  key: "TestWarlock-AllItems-Gul'dan'sRegalia"
  value: {
-<<<<<<< HEAD
-  dps: 5542.78636107086
-  tps: 4892.499114007196
-=======
-  dps: 5588.7142798528
-  tps: 4939.7351607634
->>>>>>> 1347ee04
+  dps: 5541.7799237921
+  tps: 4890.8909820573
  }
 }
 dps_results: {
  key: "TestWarlock-AllItems-ImpassiveSkyflareDiamond"
  value: {
-<<<<<<< HEAD
-  dps: 6531.025745378969
-  tps: 5881.957877773382
-=======
-  dps: 6562.1919647933
-  tps: 5915.5195159652
->>>>>>> 1347ee04
+  dps: 6546.9266263972
+  tps: 5900.6993202025
  }
 }
 dps_results: {
  key: "TestWarlock-AllItems-ImpassiveStarflareDiamond"
  value: {
-<<<<<<< HEAD
-  dps: 6528.237961105846
-  tps: 5879.170093500259
-=======
-  dps: 6560.1629988472
-  tps: 5913.4905500191
->>>>>>> 1347ee04
+  dps: 6545.0055330337
+  tps: 5898.778226839
  }
 }
 dps_results: {
  key: "TestWarlock-AllItems-InsightfulEarthsiegeDiamond"
  value: {
-<<<<<<< HEAD
-  dps: 6532.248801144371
-  tps: 5884.154436996674
-=======
-  dps: 6558.9879558512
-  tps: 5909.0645944664
->>>>>>> 1347ee04
+  dps: 6543.0028510294
+  tps: 5891.0387834722
  }
 }
 dps_results: {
  key: "TestWarlock-AllItems-InvigoratingEarthsiegeDiamond"
  value: {
-<<<<<<< HEAD
-  dps: 6512.00530615453
-  tps: 5862.937438548945
-=======
-  dps: 6542.6593201423
-  tps: 5895.9868713142
->>>>>>> 1347ee04
+  dps: 6529.239067889
+  tps: 5883.0117616943
  }
 }
 dps_results: {
  key: "TestWarlock-AllItems-MaleficRaiment"
  value: {
-<<<<<<< HEAD
-  dps: 5010.827874675111
-  tps: 4427.859013613827
-=======
-  dps: 5002.9056403742
-  tps: 4419.8332365525
->>>>>>> 1347ee04
+  dps: 4994.7801041816
+  tps: 4412.7609522102
  }
 }
 dps_results: {
  key: "TestWarlock-AllItems-OblivionRaiment"
  value: {
-<<<<<<< HEAD
-  dps: 5050.965739771785
-  tps: 4483.965547819341
-=======
-  dps: 5050.8425167518
-  tps: 4487.6513032369
->>>>>>> 1347ee04
+  dps: 5047.8672472845
+  tps: 4483.0545168622
  }
 }
 dps_results: {
  key: "TestWarlock-AllItems-PersistentEarthshatterDiamond"
  value: {
-<<<<<<< HEAD
-  dps: 6512.00530615453
-  tps: 5862.937438548945
-=======
-  dps: 6542.6593201423
-  tps: 5895.9868713142
->>>>>>> 1347ee04
+  dps: 6529.239067889
+  tps: 5883.0117616943
  }
 }
 dps_results: {
  key: "TestWarlock-AllItems-PersistentEarthsiegeDiamond"
  value: {
-<<<<<<< HEAD
-  dps: 6512.00530615453
-  tps: 5862.937438548945
-=======
-  dps: 6542.6593201423
-  tps: 5895.9868713142
->>>>>>> 1347ee04
+  dps: 6529.239067889
+  tps: 5883.0117616943
  }
 }
 dps_results: {
  key: "TestWarlock-AllItems-PlagueheartGarb"
  value: {
-<<<<<<< HEAD
-  dps: 5828.381804135259
-  tps: 5226.407158143524
-=======
-  dps: 5850.7160220818
-  tps: 5248.4648892695
->>>>>>> 1347ee04
+  dps: 5833.4254489316
+  tps: 5225.1022550246
  }
 }
 dps_results: {
  key: "TestWarlock-AllItems-PowerfulEarthshatterDiamond"
  value: {
-<<<<<<< HEAD
-  dps: 6512.00530615453
-  tps: 5862.937438548945
-=======
-  dps: 6542.6593201423
-  tps: 5895.9868713142
->>>>>>> 1347ee04
+  dps: 6529.239067889
+  tps: 5883.0117616943
  }
 }
 dps_results: {
  key: "TestWarlock-AllItems-PowerfulEarthsiegeDiamond"
  value: {
-<<<<<<< HEAD
-  dps: 6512.00530615453
-  tps: 5862.937438548945
-=======
-  dps: 6542.6593201423
-  tps: 5895.9868713142
->>>>>>> 1347ee04
+  dps: 6529.239067889
+  tps: 5883.0117616943
  }
 }
 dps_results: {
  key: "TestWarlock-AllItems-RelentlessEarthsiegeDiamond"
  value: {
-<<<<<<< HEAD
-  dps: 6597.216080546325
-  tps: 5948.14821294074
-=======
-  dps: 6628.2721095089
-  tps: 5981.5996606808
->>>>>>> 1347ee04
+  dps: 6615.9717476492
+  tps: 5969.7444414545
  }
 }
 dps_results: {
  key: "TestWarlock-AllItems-RevitalizingSkyflareDiamond"
  value: {
-<<<<<<< HEAD
-  dps: 6537.496294963738
-  tps: 5888.1985585319435
-=======
-  dps: 6521.6378164801
-  tps: 5873.8061946709
->>>>>>> 1347ee04
+  dps: 6487.040221324
+  tps: 5834.8901725788
  }
 }
 dps_results: {
  key: "TestWarlock-AllItems-SwiftSkyflareDiamond"
  value: {
-<<<<<<< HEAD
-  dps: 6512.00530615453
-  tps: 5862.937438548945
-=======
-  dps: 6542.6593201423
-  tps: 5895.9868713142
->>>>>>> 1347ee04
+  dps: 6529.239067889
+  tps: 5883.0117616943
  }
 }
 dps_results: {
  key: "TestWarlock-AllItems-SwiftStarflareDiamond"
  value: {
-<<<<<<< HEAD
-  dps: 6512.00530615453
-  tps: 5862.937438548945
-=======
-  dps: 6542.6593201423
-  tps: 5895.9868713142
->>>>>>> 1347ee04
+  dps: 6529.239067889
+  tps: 5883.0117616943
  }
 }
 dps_results: {
  key: "TestWarlock-AllItems-SwiftWindfireDiamond"
  value: {
-<<<<<<< HEAD
-  dps: 6512.00530615453
-  tps: 5862.937438548945
-=======
-  dps: 6542.6593201423
-  tps: 5895.9868713142
->>>>>>> 1347ee04
+  dps: 6529.239067889
+  tps: 5883.0117616943
  }
 }
 dps_results: {
  key: "TestWarlock-AllItems-TheBlackBook-19337"
  value: {
-<<<<<<< HEAD
-  dps: 6536.3951585067825
-  tps: 5892.264825097801
-=======
-  dps: 6540.2074647005
-  tps: 5894.2953257671
->>>>>>> 1347ee04
+  dps: 6525.145128047
+  tps: 5876.7715657936
  }
 }
 dps_results: {
  key: "TestWarlock-AllItems-ThunderingSkyflareDiamond"
  value: {
-<<<<<<< HEAD
-  dps: 6512.00530615453
-  tps: 5862.937438548945
-=======
-  dps: 6542.6593201423
-  tps: 5895.9868713142
->>>>>>> 1347ee04
+  dps: 6529.239067889
+  tps: 5883.0117616943
  }
 }
 dps_results: {
  key: "TestWarlock-AllItems-TirelessSkyflareDiamond"
  value: {
-<<<<<<< HEAD
-  dps: 6570.9207588721065
-  tps: 5920.059169834638
-=======
-  dps: 6590.667516867
-  tps: 5943.4508781182
->>>>>>> 1347ee04
+  dps: 6581.8733337849
+  tps: 5926.3962865208
  }
 }
 dps_results: {
  key: "TestWarlock-AllItems-TirelessStarflareDiamond"
  value: {
-<<<<<<< HEAD
-  dps: 6520.629722766766
-  tps: 5868.155122805505
-=======
-  dps: 6553.0344689899
-  tps: 5898.6578810384
->>>>>>> 1347ee04
+  dps: 6564.1857971732
+  tps: 5913.3404232225
  }
 }
 dps_results: {
  key: "TestWarlock-AllItems-TrenchantEarthshatterDiamond"
  value: {
-<<<<<<< HEAD
-  dps: 6520.629722766766
-  tps: 5868.155122805505
-=======
-  dps: 6553.0344689899
-  tps: 5898.6578810384
->>>>>>> 1347ee04
+  dps: 6564.1857971732
+  tps: 5913.3404232225
  }
 }
 dps_results: {
  key: "TestWarlock-AllItems-TrenchantEarthsiegeDiamond"
  value: {
-<<<<<<< HEAD
-  dps: 6570.9207588721065
-  tps: 5920.059169834638
-=======
-  dps: 6590.667516867
-  tps: 5943.4508781182
->>>>>>> 1347ee04
+  dps: 6581.8733337849
+  tps: 5926.3962865208
  }
 }
 dps_results: {
  key: "TestWarlock-AllItems-VoidStarTalisman-30449"
  value: {
-<<<<<<< HEAD
-  dps: 6598.579964923166
-  tps: 5958.229888444337
-=======
-  dps: 6595.3058693342
-  tps: 5952.7545413194
->>>>>>> 1347ee04
+  dps: 6581.5992736203
+  tps: 5937.3042635171
  }
 }
 dps_results: {
  key: "TestWarlock-AllItems-VoidheartRaiment"
  value: {
-<<<<<<< HEAD
-  dps: 5237.377273668148
-  tps: 4654.864069800831
-=======
-  dps: 5233.90448061
-  tps: 4653.6998994443
->>>>>>> 1347ee04
+  dps: 5233.7364737902
+  tps: 4653.2157948426
  }
 }
 dps_results: {
  key: "TestWarlock-Average-Default"
  value: {
-<<<<<<< HEAD
-  dps: 6618.028550000951
-  tps: 5973.935808748788
-=======
-  dps: 6629.300544462
-  tps: 5982.279214528
->>>>>>> 1347ee04
+  dps: 6618.4628289947
+  tps: 5972.1436395625
  }
 }
 dps_results: {
  key: "TestWarlock-Settings-Orc-P1-Affliction Warlock-FullBuffs-LongMultiTarget"
  value: {
-<<<<<<< HEAD
-  dps: 5870.373141577991
-  tps: 6992.316557690798
-=======
-  dps: 5851.0745596437
-  tps: 6985.0311062984
->>>>>>> 1347ee04
+  dps: 5860.3068393777
+  tps: 6996.71626313
  }
 }
 dps_results: {
  key: "TestWarlock-Settings-Orc-P1-Affliction Warlock-FullBuffs-LongSingleTarget"
  value: {
-<<<<<<< HEAD
-  dps: 5870.373141577991
-  tps: 5220.254136890791
-=======
-  dps: 5851.0745596437
-  tps: 5198.5100300317
->>>>>>> 1347ee04
+  dps: 5860.3068393777
+  tps: 5210.4642268633
  }
 }
 dps_results: {
@@ -599,25 +374,15 @@
 dps_results: {
  key: "TestWarlock-Settings-Orc-P1-Affliction Warlock-NoBuffs-LongMultiTarget"
  value: {
-<<<<<<< HEAD
-  dps: 3445.18530313948
-  tps: 5373.523792179353
-=======
-  dps: 3442.6835733001
-  tps: 5360.9152103014
->>>>>>> 1347ee04
+  dps: 3473.9625899286
+  tps: 5385.0776805574
  }
 }
 dps_results: {
  key: "TestWarlock-Settings-Orc-P1-Affliction Warlock-NoBuffs-LongSingleTarget"
  value: {
-<<<<<<< HEAD
-  dps: 3445.18530313948
-  tps: 3242.2838013460187
-=======
-  dps: 3442.6835733001
-  tps: 3243.4161461347
->>>>>>> 1347ee04
+  dps: 3473.9625899286
+  tps: 3271.6292738907
  }
 }
 dps_results: {
@@ -630,25 +395,15 @@
 dps_results: {
  key: "TestWarlock-Settings-Orc-P1-Demonology Warlock-FullBuffs-LongMultiTarget"
  value: {
-<<<<<<< HEAD
-  dps: 9605.482624632688
-  tps: 10765.016367089327
-=======
-  dps: 9647.3040994056
-  tps: 10808.5740824596
->>>>>>> 1347ee04
+  dps: 9639.9800632125
+  tps: 10812.5675124149
  }
 }
 dps_results: {
  key: "TestWarlock-Settings-Orc-P1-Demonology Warlock-FullBuffs-LongSingleTarget"
  value: {
-<<<<<<< HEAD
-  dps: 6201.007040516901
-  tps: 5196.2108846215215
-=======
-  dps: 6217.6870934622
-  tps: 5214.1277927334
->>>>>>> 1347ee04
+  dps: 6222.048276615
+  tps: 5218.9398333731
  }
 }
 dps_results: {
@@ -661,25 +416,15 @@
 dps_results: {
  key: "TestWarlock-Settings-Orc-P1-Demonology Warlock-NoBuffs-LongMultiTarget"
  value: {
-<<<<<<< HEAD
-  dps: 6512.317836571294
-  tps: 8694.862526508388
-=======
-  dps: 6513.1803956179
-  tps: 8696.5541106512
->>>>>>> 1347ee04
+  dps: 6539.4388606543
+  tps: 8722.796382456
  }
 }
 dps_results: {
  key: "TestWarlock-Settings-Orc-P1-Demonology Warlock-NoBuffs-LongSingleTarget"
  value: {
-<<<<<<< HEAD
-  dps: 3548.726172000057
-  tps: 3245.7351876295797
-=======
-  dps: 3553.0740687701
-  tps: 3249.7625628807
->>>>>>> 1347ee04
+  dps: 3550.8983125322
+  tps: 3247.5211545846
  }
 }
 dps_results: {
@@ -692,25 +437,15 @@
 dps_results: {
  key: "TestWarlock-Settings-Orc-P1-Destro Warlock-FullBuffs-LongMultiTarget"
  value: {
-<<<<<<< HEAD
-  dps: 5478.7382367947885
-  tps: 5632.977368689086
-=======
-  dps: 5480.102082244
-  tps: 5625.0334428067
->>>>>>> 1347ee04
+  dps: 5508.2645871725
+  tps: 5684.9364406591
  }
 }
 dps_results: {
  key: "TestWarlock-Settings-Orc-P1-Destro Warlock-FullBuffs-LongSingleTarget"
  value: {
-<<<<<<< HEAD
-  dps: 5478.7382367947885
-  tps: 3918.0788836891065
-=======
-  dps: 5480.102082244
-  tps: 3922.57432114
->>>>>>> 1347ee04
+  dps: 5508.2645871725
+  tps: 3950.4368589925
  }
 }
 dps_results: {
@@ -723,25 +458,15 @@
 dps_results: {
  key: "TestWarlock-Settings-Orc-P1-Destro Warlock-NoBuffs-LongMultiTarget"
  value: {
-<<<<<<< HEAD
-  dps: 2775.0486443921245
-  tps: 4367.387261383644
-=======
-  dps: 2757.9768229179
-  tps: 4338.3444397793
->>>>>>> 1347ee04
+  dps: 2775.1900204975
+  tps: 4365.1826441591
  }
 }
 dps_results: {
  key: "TestWarlock-Settings-Orc-P1-Destro Warlock-NoBuffs-LongSingleTarget"
  value: {
-<<<<<<< HEAD
-  dps: 2775.0486443921245
-  tps: 2268.462739716982
-=======
-  dps: 2757.9768229179
-  tps: 2253.151993946
->>>>>>> 1347ee04
+  dps: 2775.1900204975
+  tps: 2268.6541333258
  }
 }
 dps_results: {
@@ -754,12 +479,7 @@
 dps_results: {
  key: "TestWarlock-SwitchInFrontOfTarget-Default"
  value: {
-<<<<<<< HEAD
-  dps: 6553.677398944082
-  tps: 5968.880491695378
-=======
-  dps: 6585.2884005115
-  tps: 6002.8902433504
->>>>>>> 1347ee04
+  dps: 6570.9812240884
+  tps: 5989.0238802284
  }
 }