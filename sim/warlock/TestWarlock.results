--- conflicted
+++ resolved
@@ -52,541 +52,316 @@
 dps_results: {
  key: "TestWarlock-AllItems-AshtongueTalismanofShadows-32493"
  value: {
-<<<<<<< HEAD
   dps: 6660.758253323399
   tps: 6014.4489401243245
-=======
-  dps: 6678.6289973022485
-  tps: 6033.39477546689
->>>>>>> 30b9139b
  }
 }
 dps_results: {
  key: "TestWarlock-AllItems-AustereEarthsiegeDiamond"
  value: {
-<<<<<<< HEAD
-  dps: 6512.00530615453
-  tps: 5862.937438548945
-=======
-  dps: 6565.227467562773
-  tps: 5921.480666218239
->>>>>>> 30b9139b
+  dps: 6512.00530615453
+  tps: 5862.937438548945
  }
 }
 dps_results: {
  key: "TestWarlock-AllItems-BeamingEarthsiegeDiamond"
  value: {
-<<<<<<< HEAD
   dps: 6531.025745378969
   tps: 5881.957877773382
-=======
-  dps: 6584.890641241368
-  tps: 5941.143839896833
->>>>>>> 30b9139b
  }
 }
 dps_results: {
  key: "TestWarlock-AllItems-BracingEarthsiegeDiamond"
  value: {
-<<<<<<< HEAD
   dps: 6570.9207588721065
   tps: 5920.059169834638
-=======
-  dps: 6582.551740821053
-  tps: 5933.543871032153
->>>>>>> 30b9139b
  }
 }
 dps_results: {
  key: "TestWarlock-AllItems-ChaoticSkyflareDiamond"
  value: {
-<<<<<<< HEAD
   dps: 6617.948359300963
   tps: 5968.880491695378
-=======
-  dps: 6675.090437822486
-  tps: 6031.34363647795
->>>>>>> 30b9139b
  }
 }
 dps_results: {
  key: "TestWarlock-AllItems-CorruptorRaiment"
  value: {
-<<<<<<< HEAD
-  dps: 5256.157502802353
-  tps: 4667.5995623449035
-=======
-  dps: 5231.39257688715
-  tps: 4638.901613834991
->>>>>>> 30b9139b
+  dps: 5264.582759047351
+  tps: 4678.111318402391
  }
 }
 dps_results: {
  key: "TestWarlock-AllItems-DarkCoven'sRegalia"
  value: {
-<<<<<<< HEAD
   dps: 5832.179103658849
   tps: 5217.444096921841
-=======
-  dps: 5840.608966897828
-  tps: 5220.555324060732
->>>>>>> 30b9139b
  }
 }
 dps_results: {
  key: "TestWarlock-AllItems-DeathbringerGarb"
  value: {
-<<<<<<< HEAD
   dps: 6397.896952306087
   tps: 5759.413195997313
-=======
-  dps: 6421.0306270582505
-  tps: 5786.639579280071
->>>>>>> 30b9139b
  }
 }
 dps_results: {
  key: "TestWarlock-AllItems-DestructiveSkyflareDiamond"
  value: {
-<<<<<<< HEAD
   dps: 6534.911080498008
   tps: 5885.843212892423
-=======
-  dps: 6588.839081747186
-  tps: 5945.09228040265
->>>>>>> 30b9139b
  }
 }
 dps_results: {
  key: "TestWarlock-AllItems-EffulgentSkyflareDiamond"
  value: {
-<<<<<<< HEAD
-  dps: 6512.00530615453
-  tps: 5862.937438548945
-=======
-  dps: 6565.227467562773
-  tps: 5921.480666218239
->>>>>>> 30b9139b
+  dps: 6512.00530615453
+  tps: 5862.937438548945
  }
 }
 dps_results: {
  key: "TestWarlock-AllItems-EmberSkyflareDiamond"
  value: {
-<<<<<<< HEAD
   dps: 6570.9207588721065
   tps: 5920.059169834638
-=======
-  dps: 6582.551740821053
-  tps: 5933.543871032153
->>>>>>> 30b9139b
  }
 }
 dps_results: {
  key: "TestWarlock-AllItems-EnigmaticSkyflareDiamond"
  value: {
-<<<<<<< HEAD
   dps: 6531.025745378969
   tps: 5881.957877773382
-=======
-  dps: 6584.890641241368
-  tps: 5941.143839896833
->>>>>>> 30b9139b
  }
 }
 dps_results: {
  key: "TestWarlock-AllItems-EnigmaticStarflareDiamond"
  value: {
-<<<<<<< HEAD
   dps: 6528.237961105846
   tps: 5879.170093500259
-=======
-  dps: 6581.870057437793
-  tps: 5938.123256093258
->>>>>>> 30b9139b
  }
 }
 dps_results: {
  key: "TestWarlock-AllItems-EternalEarthsiegeDiamond"
  value: {
-<<<<<<< HEAD
-  dps: 6512.00530615453
-  tps: 5862.937438548945
-=======
-  dps: 6565.227467562773
-  tps: 5921.480666218239
->>>>>>> 30b9139b
+  dps: 6512.00530615453
+  tps: 5862.937438548945
  }
 }
 dps_results: {
  key: "TestWarlock-AllItems-ForlornSkyflareDiamond"
  value: {
-<<<<<<< HEAD
   dps: 6570.9207588721065
   tps: 5920.059169834638
-=======
-  dps: 6582.551740821053
-  tps: 5933.543871032153
->>>>>>> 30b9139b
  }
 }
 dps_results: {
  key: "TestWarlock-AllItems-ForlornStarflareDiamond"
  value: {
-<<<<<<< HEAD
   dps: 6520.629722766766
   tps: 5868.155122805505
-=======
-  dps: 6589.258643086365
-  tps: 5943.039389373921
->>>>>>> 30b9139b
  }
 }
 dps_results: {
  key: "TestWarlock-AllItems-Gladiator'sFelshroud"
  value: {
-<<<<<<< HEAD
   dps: 6569.081092382696
   tps: 5934.109964991588
-=======
-  dps: 6529.6653819457615
-  tps: 5895.045373507912
->>>>>>> 30b9139b
  }
 }
 dps_results: {
  key: "TestWarlock-AllItems-Gul'dan'sRegalia"
  value: {
-<<<<<<< HEAD
   dps: 5542.78636107086
   tps: 4892.499114007196
-=======
-  dps: 5538.759056833485
-  tps: 4884.369130781803
->>>>>>> 30b9139b
  }
 }
 dps_results: {
  key: "TestWarlock-AllItems-ImpassiveSkyflareDiamond"
  value: {
-<<<<<<< HEAD
   dps: 6531.025745378969
   tps: 5881.957877773382
-=======
-  dps: 6584.890641241368
-  tps: 5941.143839896833
->>>>>>> 30b9139b
  }
 }
 dps_results: {
  key: "TestWarlock-AllItems-ImpassiveStarflareDiamond"
  value: {
-<<<<<<< HEAD
   dps: 6528.237961105846
   tps: 5879.170093500259
-=======
-  dps: 6581.870057437793
-  tps: 5938.123256093258
->>>>>>> 30b9139b
  }
 }
 dps_results: {
  key: "TestWarlock-AllItems-InsightfulEarthsiegeDiamond"
  value: {
-<<<<<<< HEAD
   dps: 6532.248801144371
   tps: 5884.154436996674
-=======
-  dps: 6527.871245128679
-  tps: 5879.201420188436
->>>>>>> 30b9139b
  }
 }
 dps_results: {
  key: "TestWarlock-AllItems-InvigoratingEarthsiegeDiamond"
  value: {
-<<<<<<< HEAD
-  dps: 6512.00530615453
-  tps: 5862.937438548945
-=======
-  dps: 6565.227467562773
-  tps: 5921.480666218239
->>>>>>> 30b9139b
+  dps: 6512.00530615453
+  tps: 5862.937438548945
  }
 }
 dps_results: {
  key: "TestWarlock-AllItems-MaleficRaiment"
  value: {
-<<<<<<< HEAD
-  dps: 5012.08816783521
-  tps: 4427.950719616262
-=======
-  dps: 4987.345567941501
-  tps: 4405.829570086444
->>>>>>> 30b9139b
+  dps: 5010.827874675111
+  tps: 4427.859013613827
  }
 }
 dps_results: {
  key: "TestWarlock-AllItems-OblivionRaiment"
  value: {
-<<<<<<< HEAD
-  dps: 5061.727500328879
-  tps: 4495.311527011686
-=======
-  dps: 5034.85935915649
-  tps: 4470.98776859191
->>>>>>> 30b9139b
+  dps: 5050.965739771785
+  tps: 4483.965547819341
  }
 }
 dps_results: {
  key: "TestWarlock-AllItems-PersistentEarthshatterDiamond"
  value: {
-<<<<<<< HEAD
-  dps: 6512.00530615453
-  tps: 5862.937438548945
-=======
-  dps: 6565.227467562773
-  tps: 5921.480666218239
->>>>>>> 30b9139b
+  dps: 6512.00530615453
+  tps: 5862.937438548945
  }
 }
 dps_results: {
  key: "TestWarlock-AllItems-PersistentEarthsiegeDiamond"
  value: {
-<<<<<<< HEAD
-  dps: 6512.00530615453
-  tps: 5862.937438548945
-=======
-  dps: 6565.227467562773
-  tps: 5921.480666218239
->>>>>>> 30b9139b
+  dps: 6512.00530615453
+  tps: 5862.937438548945
  }
 }
 dps_results: {
  key: "TestWarlock-AllItems-PlagueheartGarb"
  value: {
-<<<<<<< HEAD
   dps: 5828.381804135259
   tps: 5226.407158143524
-=======
-  dps: 5857.558070108011
-  tps: 5254.166021327633
->>>>>>> 30b9139b
  }
 }
 dps_results: {
  key: "TestWarlock-AllItems-PowerfulEarthshatterDiamond"
  value: {
-<<<<<<< HEAD
-  dps: 6512.00530615453
-  tps: 5862.937438548945
-=======
-  dps: 6565.227467562773
-  tps: 5921.480666218239
->>>>>>> 30b9139b
+  dps: 6512.00530615453
+  tps: 5862.937438548945
  }
 }
 dps_results: {
  key: "TestWarlock-AllItems-PowerfulEarthsiegeDiamond"
  value: {
-<<<<<<< HEAD
-  dps: 6512.00530615453
-  tps: 5862.937438548945
-=======
-  dps: 6565.227467562773
-  tps: 5921.480666218239
->>>>>>> 30b9139b
+  dps: 6512.00530615453
+  tps: 5862.937438548945
  }
 }
 dps_results: {
  key: "TestWarlock-AllItems-RelentlessEarthsiegeDiamond"
  value: {
-<<<<<<< HEAD
   dps: 6597.216080546325
   tps: 5948.14821294074
-=======
-  dps: 6653.657578512818
-  tps: 6009.910777168281
->>>>>>> 30b9139b
  }
 }
 dps_results: {
  key: "TestWarlock-AllItems-RevitalizingSkyflareDiamond"
  value: {
-<<<<<<< HEAD
   dps: 6537.496294963738
   tps: 5888.1985585319435
-=======
-  dps: 6546.302899747754
-  tps: 5897.449274241484
->>>>>>> 30b9139b
  }
 }
 dps_results: {
  key: "TestWarlock-AllItems-SwiftSkyflareDiamond"
  value: {
-<<<<<<< HEAD
-  dps: 6512.00530615453
-  tps: 5862.937438548945
-=======
-  dps: 6565.227467562773
-  tps: 5921.480666218239
->>>>>>> 30b9139b
+  dps: 6512.00530615453
+  tps: 5862.937438548945
  }
 }
 dps_results: {
  key: "TestWarlock-AllItems-SwiftStarflareDiamond"
  value: {
-<<<<<<< HEAD
-  dps: 6512.00530615453
-  tps: 5862.937438548945
-=======
-  dps: 6565.227467562773
-  tps: 5921.480666218239
->>>>>>> 30b9139b
+  dps: 6512.00530615453
+  tps: 5862.937438548945
  }
 }
 dps_results: {
  key: "TestWarlock-AllItems-SwiftWindfireDiamond"
  value: {
-<<<<<<< HEAD
-  dps: 6512.00530615453
-  tps: 5862.937438548945
-=======
-  dps: 6565.227467562773
-  tps: 5921.480666218239
->>>>>>> 30b9139b
+  dps: 6512.00530615453
+  tps: 5862.937438548945
  }
 }
 dps_results: {
  key: "TestWarlock-AllItems-TheBlackBook-19337"
  value: {
-<<<<<<< HEAD
   dps: 6536.3951585067825
   tps: 5892.264825097801
-=======
-  dps: 6535.728842735352
-  tps: 5888.712923683788
->>>>>>> 30b9139b
  }
 }
 dps_results: {
  key: "TestWarlock-AllItems-ThunderingSkyflareDiamond"
  value: {
-<<<<<<< HEAD
-  dps: 6512.00530615453
-  tps: 5862.937438548945
-=======
-  dps: 6565.227467562773
-  tps: 5921.480666218239
->>>>>>> 30b9139b
+  dps: 6512.00530615453
+  tps: 5862.937438548945
  }
 }
 dps_results: {
  key: "TestWarlock-AllItems-TirelessSkyflareDiamond"
  value: {
-<<<<<<< HEAD
   dps: 6570.9207588721065
   tps: 5920.059169834638
-=======
-  dps: 6582.551740821053
-  tps: 5933.543871032153
->>>>>>> 30b9139b
  }
 }
 dps_results: {
  key: "TestWarlock-AllItems-TirelessStarflareDiamond"
  value: {
-<<<<<<< HEAD
   dps: 6520.629722766766
   tps: 5868.155122805505
-=======
-  dps: 6589.258643086365
-  tps: 5943.039389373921
->>>>>>> 30b9139b
  }
 }
 dps_results: {
  key: "TestWarlock-AllItems-TrenchantEarthshatterDiamond"
  value: {
-<<<<<<< HEAD
   dps: 6520.629722766766
   tps: 5868.155122805505
-=======
-  dps: 6589.258643086365
-  tps: 5943.039389373921
->>>>>>> 30b9139b
  }
 }
 dps_results: {
  key: "TestWarlock-AllItems-TrenchantEarthsiegeDiamond"
  value: {
-<<<<<<< HEAD
   dps: 6570.9207588721065
   tps: 5920.059169834638
-=======
-  dps: 6582.551740821053
-  tps: 5933.543871032153
->>>>>>> 30b9139b
  }
 }
 dps_results: {
  key: "TestWarlock-AllItems-VoidStarTalisman-30449"
  value: {
-<<<<<<< HEAD
   dps: 6598.579964923166
   tps: 5958.229888444337
-=======
-  dps: 6601.818535753667
-  tps: 5962.360553145986
->>>>>>> 30b9139b
  }
 }
 dps_results: {
  key: "TestWarlock-AllItems-VoidheartRaiment"
  value: {
-<<<<<<< HEAD
-  dps: 5202.168720924402
-  tps: 4615.746644799651
-=======
-  dps: 5229.291939678805
-  tps: 4645.604358018974
->>>>>>> 30b9139b
+  dps: 5237.377273668148
+  tps: 4654.864069800831
  }
 }
 dps_results: {
  key: "TestWarlock-Average-Default"
  value: {
-<<<<<<< HEAD
-  dps: 6617.909625268107
-  tps: 5973.670778511973
-=======
-  dps: 6623.02021609169
-  tps: 5978.986178371862
->>>>>>> 30b9139b
+  dps: 6618.028550000951
+  tps: 5973.935808748788
  }
 }
 dps_results: {
  key: "TestWarlock-Settings-Orc-P1-Affliction Warlock-FullBuffs-LongMultiTarget"
  value: {
-<<<<<<< HEAD
-  dps: 5846.66103003549
-  tps: 6927.5628500470175
-=======
-  dps: 5862.769365658436
-  tps: 6969.298421844964
->>>>>>> 30b9139b
+  dps: 5870.373141577991
+  tps: 6992.316557690798
  }
 }
 dps_results: {
  key: "TestWarlock-Settings-Orc-P1-Affliction Warlock-FullBuffs-LongSingleTarget"
  value: {
-<<<<<<< HEAD
-  dps: 5846.66103003549
-  tps: 5189.758523647011
-=======
-  dps: 5862.769365658436
-  tps: 5208.944264644961
->>>>>>> 30b9139b
+  dps: 5870.373141577991
+  tps: 5220.254136890791
  }
 }
 dps_results: {
@@ -599,25 +374,15 @@
 dps_results: {
  key: "TestWarlock-Settings-Orc-P1-Affliction Warlock-NoBuffs-LongMultiTarget"
  value: {
-<<<<<<< HEAD
-  dps: 3436.1025465015396
-  tps: 5350.712814525101
-=======
-  dps: 3441.594596321795
-  tps: 5374.0958318659195
->>>>>>> 30b9139b
+  dps: 3445.18530313948
+  tps: 5373.523792179353
  }
 }
 dps_results: {
  key: "TestWarlock-Settings-Orc-P1-Affliction Warlock-NoBuffs-LongSingleTarget"
  value: {
-<<<<<<< HEAD
-  dps: 3436.1025465015396
-  tps: 3231.1408345250993
-=======
-  dps: 3441.594596321795
-  tps: 3244.6015768659167
->>>>>>> 30b9139b
+  dps: 3445.18530313948
+  tps: 3242.2838013460187
  }
 }
 dps_results: {
@@ -630,25 +395,15 @@
 dps_results: {
  key: "TestWarlock-Settings-Orc-P1-Demonology Warlock-FullBuffs-LongMultiTarget"
  value: {
-<<<<<<< HEAD
-  dps: 6021.697984671627
-  tps: 6989.901597371868
-=======
-  dps: 9592.907252602681
-  tps: 10757.27491924601
->>>>>>> 30b9139b
+  dps: 9605.482624632688
+  tps: 10765.016367089327
  }
 }
 dps_results: {
  key: "TestWarlock-Settings-Orc-P1-Demonology Warlock-FullBuffs-LongSingleTarget"
  value: {
-<<<<<<< HEAD
-  dps: 6021.697984671627
-  tps: 5007.663634538533
-=======
-  dps: 6194.508052358772
-  tps: 5189.2702820645445
->>>>>>> 30b9139b
+  dps: 6201.007040516901
+  tps: 5196.2108846215215
  }
 }
 dps_results: {
@@ -661,25 +416,15 @@
 dps_results: {
  key: "TestWarlock-Settings-Orc-P1-Demonology Warlock-NoBuffs-LongMultiTarget"
  value: {
-<<<<<<< HEAD
-  dps: 3393.3599231766866
-  tps: 5359.964042686041
-=======
-  dps: 6501.9079088627195
-  tps: 8684.181267055415
->>>>>>> 30b9139b
+  dps: 6512.317836571294
+  tps: 8694.862526508388
  }
 }
 dps_results: {
  key: "TestWarlock-Settings-Orc-P1-Demonology Warlock-NoBuffs-LongSingleTarget"
  value: {
-<<<<<<< HEAD
-  dps: 3393.3599231766866
-  tps: 3079.418267686036
-=======
-  dps: 3521.1377582112887
-  tps: 3216.9611279442315
->>>>>>> 30b9139b
+  dps: 3548.726172000057
+  tps: 3245.7351876295797
  }
 }
 dps_results: {
@@ -713,25 +458,15 @@
 dps_results: {
  key: "TestWarlock-Settings-Orc-P1-Destro Warlock-NoBuffs-LongMultiTarget"
  value: {
-<<<<<<< HEAD
   dps: 2775.0486443921245
   tps: 4367.387261383644
-=======
-  dps: 2782.2312295509864
-  tps: 4357.075091529556
->>>>>>> 30b9139b
  }
 }
 dps_results: {
  key: "TestWarlock-Settings-Orc-P1-Destro Warlock-NoBuffs-LongSingleTarget"
  value: {
-<<<<<<< HEAD
   dps: 2775.0486443921245
   tps: 2268.462739716982
-=======
-  dps: 2782.2312295509864
-  tps: 2274.43597652956
->>>>>>> 30b9139b
  }
 }
 dps_results: {
@@ -744,12 +479,7 @@
 dps_results: {
  key: "TestWarlock-SwitchInFrontOfTarget-Default"
  value: {
-<<<<<<< HEAD
   dps: 6553.677398944082
   tps: 5968.880491695378
-=======
-  dps: 6610.816634199259
-  tps: 6031.34363647795
->>>>>>> 30b9139b
  }
 }