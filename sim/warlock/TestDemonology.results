--- conflicted
+++ resolved
@@ -147,13 +147,8 @@
 dps_results: {
  key: "TestDemonology-AllItems-DarkCoven'sRegalia"
  value: {
-<<<<<<< HEAD
-  dps: 10167.04021
-  tps: 8632.04917
-=======
-  dps: 10916.78497
-  tps: 9327.5075
->>>>>>> 086f3197
+  dps: 10916.67667
+  tps: 9327.48212
  }
 }
 dps_results: {
