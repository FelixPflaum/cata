--- conflicted
+++ resolved
@@ -32,19 +32,11 @@
 		flatBonus += 180
 	}
 	baseSeedExplosionEffect := core.SpellEffect{
-<<<<<<< HEAD
-		ProcMask:         core.ProcMaskSpellDamage,
-		DamageMultiplier: 1 * (1 + 0.01*float64(warlock.Talents.Contagion)),
-		ThreatMultiplier: 1 - 0.1*float64(warlock.Talents.ImprovedDrainSoul),
-		BaseDamage:       core.BaseDamageConfigMagic(1633+flatBonus, 1897+flatBonus, 0.2129),
-		OutcomeApplier:   warlock.OutcomeFuncMagicHitAndCrit(1.5),
-=======
-		ProcMask:             core.ProcMaskSpellDamage,
-		DamageMultiplier:     1 * (1 + 0.02*float64(warlock.Talents.ShadowMastery)) * (1 + 0.01*float64(warlock.Talents.Contagion)),
-		ThreatMultiplier:     1 - 0.1*float64(warlock.Talents.ImprovedDrainSoul),
-		BaseDamage:           core.BaseDamageConfigMagic(1633+flatBonus, 1897+flatBonus, 0.143),
+		ProcMask:         	  core.ProcMaskSpellDamage,
+		DamageMultiplier: 	  1 * (1 + 0.01*float64(warlock.Talents.Contagion)),
+		ThreatMultiplier:	  1 - 0.1*float64(warlock.Talents.ImprovedDrainSoul),
+		BaseDamage:      	  core.BaseDamageConfigMagic(1633+flatBonus, 1897+flatBonus, 0.2129),
 		OutcomeApplier:       warlock.OutcomeFuncMagicHitAndCrit(1.5),
->>>>>>> 303b0043
 		BonusSpellCritRating: float64(warlock.Talents.ImprovedCorruption) * core.CritRatingPerCritChance,
 	}
 
