--- conflicted
+++ resolved
@@ -147,13 +147,8 @@
 dps_results: {
  key: "TestAffliction-AllItems-DarkCoven'sRegalia"
  value: {
-<<<<<<< HEAD
-  dps: 10726.74648
-  tps: 9701.42129
-=======
-  dps: 11573.10269
-  tps: 10516.68086
->>>>>>> 086f3197
+  dps: 11571.89745
+  tps: 10515.76953
  }
 }
 dps_results: {
