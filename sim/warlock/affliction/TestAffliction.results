--- conflicted
+++ resolved
@@ -37,2187 +37,1276 @@
 dps_results: {
  key: "TestAffliction-AllItems-AgileShadowspiritDiamond"
  value: {
-<<<<<<< HEAD
-  dps: 27655.50668
-  tps: 20728.54643
-=======
-  dps: 27783.88745
-  tps: 20808.48547
->>>>>>> f91f2fe3
+  dps: 27640.62814
+  tps: 20714.88184
  }
 }
 dps_results: {
  key: "TestAffliction-AllItems-Althor'sAbacus-50366"
  value: {
-<<<<<<< HEAD
-  dps: 26601.48587
-  tps: 19824.91459
-=======
-  dps: 26629.57107
-  tps: 19880.31334
->>>>>>> f91f2fe3
+  dps: 26604.2901
+  tps: 19828.05555
  }
 }
 dps_results: {
  key: "TestAffliction-AllItems-Anhuur'sHymnal-55889"
  value: {
-<<<<<<< HEAD
-  dps: 26685.9192
-  tps: 19909.24642
-=======
-  dps: 26786.50922
-  tps: 20011.9717
->>>>>>> f91f2fe3
+  dps: 26665.24837
+  tps: 19908.20861
  }
 }
 dps_results: {
  key: "TestAffliction-AllItems-Anhuur'sHymnal-56407"
  value: {
-<<<<<<< HEAD
-  dps: 26726.597
-  tps: 19939.1614
-=======
-  dps: 26822.48779
-  tps: 20036.48456
->>>>>>> f91f2fe3
+  dps: 26706.91413
+  tps: 19938.20272
  }
 }
 dps_results: {
  key: "TestAffliction-AllItems-AustereShadowspiritDiamond"
  value: {
-<<<<<<< HEAD
-  dps: 27429.32102
-  tps: 20491.18719
-=======
-  dps: 27518.86202
-  tps: 20520.03155
->>>>>>> f91f2fe3
+  dps: 27423.63828
+  tps: 20476.01677
  }
 }
 dps_results: {
  key: "TestAffliction-AllItems-BaubleofTrueBlood-50726"
  value: {
-<<<<<<< HEAD
-  dps: 26026.99349
-  tps: 19450.29109
+  dps: 26020.63823
+  tps: 19448.42674
   hps: 101.36566
-=======
-  dps: 26162.341
-  tps: 19598.95085
-  hps: 101.05688
->>>>>>> f91f2fe3
  }
 }
 dps_results: {
  key: "TestAffliction-AllItems-BedrockTalisman-58182"
  value: {
-<<<<<<< HEAD
-  dps: 25943.46386
-  tps: 19352.93064
-=======
-  dps: 26121.91929
-  tps: 19530.90397
->>>>>>> f91f2fe3
+  dps: 25939.86646
+  tps: 19351.13037
  }
 }
 dps_results: {
  key: "TestAffliction-AllItems-BellofEnragingResonance-59326"
  value: {
-<<<<<<< HEAD
-  dps: 27356.91923
-  tps: 20331.37194
-=======
-  dps: 27538.35122
-  tps: 20505.59602
->>>>>>> f91f2fe3
+  dps: 27359.02784
+  tps: 20333.06184
  }
 }
 dps_results: {
  key: "TestAffliction-AllItems-BindingPromise-67037"
  value: {
-<<<<<<< HEAD
-  dps: 25943.46386
-  tps: 19352.93064
-=======
-  dps: 26121.91929
-  tps: 19530.90397
->>>>>>> f91f2fe3
+  dps: 25939.86646
+  tps: 19351.13037
  }
 }
 dps_results: {
  key: "TestAffliction-AllItems-Blood-SoakedAleMug-63843"
  value: {
-<<<<<<< HEAD
-  dps: 26161.99334
-  tps: 19597.77738
-=======
-  dps: 26169.84468
-  tps: 19621.00136
->>>>>>> f91f2fe3
+  dps: 26155.85048
+  tps: 19589.34675
  }
 }
 dps_results: {
  key: "TestAffliction-AllItems-BloodofIsiset-55995"
  value: {
-<<<<<<< HEAD
-  dps: 26139.12753
-  tps: 19548.59431
-=======
-  dps: 26320.04138
-  tps: 19729.02606
->>>>>>> f91f2fe3
+  dps: 26135.43285
+  tps: 19546.69677
  }
 }
 dps_results: {
  key: "TestAffliction-AllItems-BloodofIsiset-56414"
  value: {
-<<<<<<< HEAD
-  dps: 26139.12753
-  tps: 19548.59431
-=======
-  dps: 26320.04138
-  tps: 19729.02606
->>>>>>> f91f2fe3
+  dps: 26135.43285
+  tps: 19546.69677
  }
 }
 dps_results: {
  key: "TestAffliction-AllItems-BloodthirstyGladiator'sBadgeofConquest-64687"
  value: {
-<<<<<<< HEAD
-  dps: 25947.64083
-  tps: 19378.2258
-=======
-  dps: 25911.76269
-  tps: 19371.77986
->>>>>>> f91f2fe3
+  dps: 25937.6502
+  tps: 19367.37983
  }
 }
 dps_results: {
  key: "TestAffliction-AllItems-BloodthirstyGladiator'sBadgeofDominance-64688"
  value: {
-<<<<<<< HEAD
-  dps: 26846.01588
-  tps: 20048.17494
-=======
-  dps: 26847.87474
-  tps: 20033.92235
->>>>>>> f91f2fe3
+  dps: 26835.65399
+  tps: 20035.38217
  }
 }
 dps_results: {
  key: "TestAffliction-AllItems-BloodthirstyGladiator'sBadgeofVictory-64689"
  value: {
-<<<<<<< HEAD
-  dps: 25964.81708
-  tps: 19411.96727
-=======
-  dps: 25972.60067
-  tps: 19403.52176
->>>>>>> f91f2fe3
+  dps: 25953.93522
+  tps: 19398.79109
  }
 }
 dps_results: {
  key: "TestAffliction-AllItems-BloodthirstyGladiator'sEmblemofCruelty-64740"
  value: {
-<<<<<<< HEAD
-  dps: 26315.29528
-  tps: 19617.8924
-=======
-  dps: 26447.44017
-  tps: 19730.74961
->>>>>>> f91f2fe3
+  dps: 26315.95659
+  tps: 19621.55863
  }
 }
 dps_results: {
  key: "TestAffliction-AllItems-BloodthirstyGladiator'sEmblemofMeditation-64741"
  value: {
-<<<<<<< HEAD
-  dps: 25989.52304
-  tps: 19390.53892
-=======
-  dps: 26139.77135
-  tps: 19524.67238
->>>>>>> f91f2fe3
+  dps: 25989.12862
+  tps: 19391.94431
  }
 }
 dps_results: {
  key: "TestAffliction-AllItems-BloodthirstyGladiator'sEmblemofTenacity-64742"
  value: {
-<<<<<<< HEAD
-  dps: 25989.52304
-  tps: 19390.53892
-=======
-  dps: 26139.77135
-  tps: 19524.67238
->>>>>>> f91f2fe3
+  dps: 25989.12862
+  tps: 19391.94431
  }
 }
 dps_results: {
  key: "TestAffliction-AllItems-BloodthirstyGladiator'sInsigniaofConquest-64761"
  value: {
-<<<<<<< HEAD
-  dps: 25943.46386
-  tps: 19352.93064
-=======
-  dps: 26121.91929
-  tps: 19530.90397
->>>>>>> f91f2fe3
+  dps: 25939.86646
+  tps: 19351.13037
  }
 }
 dps_results: {
  key: "TestAffliction-AllItems-BloodthirstyGladiator'sInsigniaofDominance-64762"
  value: {
-<<<<<<< HEAD
-  dps: 26722.51644
-  tps: 19918.94332
-=======
-  dps: 26900.04894
-  tps: 20096.02198
->>>>>>> f91f2fe3
+  dps: 26718.35284
+  tps: 19916.52279
  }
 }
 dps_results: {
  key: "TestAffliction-AllItems-BloodthirstyGladiator'sInsigniaofVictory-64763"
  value: {
-<<<<<<< HEAD
-  dps: 25943.46386
-  tps: 19352.93064
-=======
-  dps: 26121.91929
-  tps: 19530.90397
->>>>>>> f91f2fe3
+  dps: 25939.86646
+  tps: 19351.13037
  }
 }
 dps_results: {
  key: "TestAffliction-AllItems-BottledLightning-66879"
  value: {
-<<<<<<< HEAD
-  dps: 26704.86667
-  tps: 19918.0797
-=======
-  dps: 26755.82741
-  tps: 19976.27791
->>>>>>> f91f2fe3
+  dps: 26711.12274
+  tps: 19927.23251
  }
 }
 dps_results: {
  key: "TestAffliction-AllItems-BracingShadowspiritDiamond"
  value: {
-<<<<<<< HEAD
-  dps: 27630.56069
-  tps: 20240.78231
-=======
-  dps: 27710.52906
-  tps: 20263.31594
->>>>>>> f91f2fe3
+  dps: 27633.40464
+  tps: 20246.94689
  }
 }
 dps_results: {
  key: "TestAffliction-AllItems-BurningShadowspiritDiamond"
  value: {
-<<<<<<< HEAD
-  dps: 27926.14413
-  tps: 20934.14129
-=======
-  dps: 28007.36481
-  tps: 20958.02499
->>>>>>> f91f2fe3
+  dps: 27929.7995
+  tps: 20941.24593
  }
 }
 dps_results: {
  key: "TestAffliction-AllItems-ChaoticShadowspiritDiamond"
  value: {
-<<<<<<< HEAD
-  dps: 27750.30065
-  tps: 20800.18681
-=======
-  dps: 27867.48234
-  tps: 20868.31865
->>>>>>> f91f2fe3
+  dps: 27734.92608
+  tps: 20786.51288
  }
 }
 dps_results: {
  key: "TestAffliction-AllItems-CoreofRipeness-58184"
  value: {
-<<<<<<< HEAD
-  dps: 27038.79871
-  tps: 20192.96495
-=======
-  dps: 26979.62279
-  tps: 20137.49367
->>>>>>> f91f2fe3
+  dps: 27023.32882
+  tps: 20171.23053
  }
 }
 dps_results: {
  key: "TestAffliction-AllItems-CorpseTongueCoin-50349"
  value: {
-<<<<<<< HEAD
-  dps: 25943.46386
-  tps: 19352.93064
-=======
-  dps: 26121.91929
-  tps: 19530.90397
->>>>>>> f91f2fe3
+  dps: 25939.86646
+  tps: 19351.13037
  }
 }
 dps_results: {
  key: "TestAffliction-AllItems-CrushingWeight-59506"
  value: {
-<<<<<<< HEAD
-  dps: 25943.46386
-  tps: 19352.93064
-=======
-  dps: 26121.91929
-  tps: 19530.90397
->>>>>>> f91f2fe3
+  dps: 25939.86646
+  tps: 19351.13037
  }
 }
 dps_results: {
  key: "TestAffliction-AllItems-CrushingWeight-65118"
  value: {
-<<<<<<< HEAD
-  dps: 25943.46386
-  tps: 19352.93064
-=======
-  dps: 26121.91929
-  tps: 19530.90397
->>>>>>> f91f2fe3
+  dps: 25939.86646
+  tps: 19351.13037
  }
 }
 dps_results: {
  key: "TestAffliction-AllItems-DarkmoonCard:Earthquake-62048"
  value: {
-<<<<<<< HEAD
-  dps: 26021.84715
-  tps: 19423.81562
-=======
-  dps: 26139.77135
-  tps: 19524.719
->>>>>>> f91f2fe3
+  dps: 25989.12862
+  tps: 19391.98427
  }
 }
 dps_results: {
  key: "TestAffliction-AllItems-DarkmoonCard:Hurricane-62049"
  value: {
-<<<<<<< HEAD
-  dps: 25943.46386
-  tps: 19352.93064
-=======
-  dps: 26121.91929
-  tps: 19530.90397
->>>>>>> f91f2fe3
+  dps: 25939.86646
+  tps: 19351.13037
  }
 }
 dps_results: {
  key: "TestAffliction-AllItems-DarkmoonCard:Hurricane-62051"
  value: {
-<<<<<<< HEAD
-  dps: 25943.46386
-  tps: 19352.93064
-=======
-  dps: 26121.91929
-  tps: 19530.90397
->>>>>>> f91f2fe3
+  dps: 25939.86646
+  tps: 19351.13037
  }
 }
 dps_results: {
  key: "TestAffliction-AllItems-DarkmoonCard:Tsunami-62050"
  value: {
-<<<<<<< HEAD
-  dps: 27018.38801
-  tps: 20111.91485
-=======
-  dps: 26989.82699
-  tps: 20085.22508
->>>>>>> f91f2fe3
+  dps: 27019.35797
+  tps: 20114.43535
  }
 }
 dps_results: {
  key: "TestAffliction-AllItems-Deathbringer'sWill-50363"
  value: {
-<<<<<<< HEAD
-  dps: 26130.30424
-  tps: 19484.6968
-=======
-  dps: 26304.90464
-  tps: 19644.76316
->>>>>>> f91f2fe3
+  dps: 26128.00585
+  tps: 19485.11824
  }
 }
 dps_results: {
  key: "TestAffliction-AllItems-DestructiveShadowspiritDiamond"
  value: {
-<<<<<<< HEAD
-  dps: 27456.63756
-  tps: 20515.56064
-=======
-  dps: 27570.84268
-  tps: 20580.87631
->>>>>>> f91f2fe3
+  dps: 27441.91803
+  tps: 20502.4857
  }
 }
 dps_results: {
  key: "TestAffliction-AllItems-DislodgedForeignObject-50348"
  value: {
-<<<<<<< HEAD
-  dps: 26652.86619
-  tps: 19962.04852
-=======
-  dps: 26641.38039
-  tps: 19950.74766
->>>>>>> f91f2fe3
+  dps: 26673.02504
+  tps: 19986.22447
  }
 }
 dps_results: {
  key: "TestAffliction-AllItems-EffulgentShadowspiritDiamond"
  value: {
-<<<<<<< HEAD
-  dps: 27429.32102
-  tps: 20491.18719
-=======
-  dps: 27518.86202
-  tps: 20520.03155
->>>>>>> f91f2fe3
+  dps: 27423.63828
+  tps: 20476.01677
  }
 }
 dps_results: {
  key: "TestAffliction-AllItems-ElectrosparkHeartstarter-67118"
  value: {
-<<<<<<< HEAD
-  dps: 26404.8757
-  tps: 19706.1303
-=======
-  dps: 26449.65419
-  tps: 19729.52923
->>>>>>> f91f2fe3
+  dps: 26393.4839
+  tps: 19693.65006
  }
 }
 dps_results: {
  key: "TestAffliction-AllItems-EmberShadowspiritDiamond"
  value: {
-<<<<<<< HEAD
-  dps: 27817.10306
-  tps: 20751.26098
-=======
-  dps: 27784.47197
-  tps: 20684.78897
->>>>>>> f91f2fe3
+  dps: 27782.85238
+  tps: 20723.75251
  }
 }
 dps_results: {
  key: "TestAffliction-AllItems-EnigmaticShadowspiritDiamond"
  value: {
-<<<<<<< HEAD
-  dps: 27456.63756
-  tps: 20515.56064
-=======
-  dps: 27570.84268
-  tps: 20580.87631
->>>>>>> f91f2fe3
+  dps: 27441.91803
+  tps: 20502.4857
  }
 }
 dps_results: {
  key: "TestAffliction-AllItems-EssenceoftheCyclone-59473"
  value: {
-<<<<<<< HEAD
-  dps: 25943.46386
-  tps: 19352.93064
-=======
-  dps: 26121.91929
-  tps: 19530.90397
->>>>>>> f91f2fe3
+  dps: 25939.86646
+  tps: 19351.13037
  }
 }
 dps_results: {
  key: "TestAffliction-AllItems-EssenceoftheCyclone-65140"
  value: {
-<<<<<<< HEAD
-  dps: 25943.46386
-  tps: 19352.93064
-=======
-  dps: 26121.91929
-  tps: 19530.90397
->>>>>>> f91f2fe3
+  dps: 25939.86646
+  tps: 19351.13037
  }
 }
 dps_results: {
  key: "TestAffliction-AllItems-EternalShadowspiritDiamond"
  value: {
-<<<<<<< HEAD
-  dps: 27429.32102
-  tps: 20491.18719
-=======
-  dps: 27518.86202
-  tps: 20520.03155
->>>>>>> f91f2fe3
+  dps: 27423.63828
+  tps: 20476.01677
  }
 }
 dps_results: {
  key: "TestAffliction-AllItems-FallofMortality-59500"
  value: {
-<<<<<<< HEAD
-  dps: 27018.38801
-  tps: 20111.91485
-=======
-  dps: 26989.82699
-  tps: 20085.22508
->>>>>>> f91f2fe3
+  dps: 27019.35797
+  tps: 20114.43535
  }
 }
 dps_results: {
  key: "TestAffliction-AllItems-FallofMortality-65124"
  value: {
-<<<<<<< HEAD
-  dps: 27112.15527
-  tps: 20174.62317
-=======
-  dps: 27090.93299
-  tps: 20136.51744
->>>>>>> f91f2fe3
+  dps: 27094.83834
+  tps: 20174.58375
  }
 }
 dps_results: {
  key: "TestAffliction-AllItems-Figurine-DemonPanther-52199"
  value: {
-<<<<<<< HEAD
-  dps: 26079.75881
-  tps: 19474.06993
-=======
-  dps: 26156.0743
-  tps: 19568.75476
->>>>>>> f91f2fe3
+  dps: 26076.7674
+  tps: 19466.30363
  }
 }
 dps_results: {
  key: "TestAffliction-AllItems-Figurine-DreamOwl-52354"
  value: {
-<<<<<<< HEAD
-  dps: 26912.73636
-  tps: 20118.15756
-=======
-  dps: 26865.42132
-  tps: 20071.07089
->>>>>>> f91f2fe3
+  dps: 26901.76024
+  tps: 20107.55976
  }
 }
 dps_results: {
  key: "TestAffliction-AllItems-Figurine-EarthenGuardian-52352"
  value: {
-<<<<<<< HEAD
-  dps: 26026.36923
-  tps: 19424.39132
-=======
-  dps: 26065.56053
-  tps: 19450.62326
->>>>>>> f91f2fe3
+  dps: 26026.38249
+  tps: 19423.80727
  }
 }
 dps_results: {
  key: "TestAffliction-AllItems-Figurine-JeweledSerpent-52353"
  value: {
-<<<<<<< HEAD
-  dps: 27749.22222
-  tps: 20722.30382
-=======
-  dps: 27701.51661
-  tps: 20674.28347
->>>>>>> f91f2fe3
+  dps: 27738.24609
+  tps: 20711.70602
  }
 }
 dps_results: {
  key: "TestAffliction-AllItems-Figurine-KingofBoars-52351"
  value: {
-<<<<<<< HEAD
-  dps: 26161.60707
-  tps: 19608.75727
-=======
-  dps: 26168.97866
-  tps: 19599.89974
->>>>>>> f91f2fe3
+  dps: 26150.4818
+  tps: 19595.33767
  }
 }
 dps_results: {
  key: "TestAffliction-AllItems-FleetShadowspiritDiamond"
  value: {
-<<<<<<< HEAD
-  dps: 27366.04734
-  tps: 20447.98498
-=======
-  dps: 27490.78194
-  tps: 20524.43794
->>>>>>> f91f2fe3
+  dps: 27351.79587
+  tps: 20434.91887
  }
 }
 dps_results: {
  key: "TestAffliction-AllItems-FluidDeath-58181"
  value: {
-<<<<<<< HEAD
-  dps: 26140.73116
-  tps: 19532.41385
-=======
-  dps: 26235.83107
-  tps: 19628.73041
->>>>>>> f91f2fe3
+  dps: 26121.53867
+  tps: 19531.37975
  }
 }
 dps_results: {
  key: "TestAffliction-AllItems-ForlornShadowspiritDiamond"
  value: {
-<<<<<<< HEAD
-  dps: 27630.56069
-  tps: 20647.47928
-=======
-  dps: 27710.52906
-  tps: 20670.42424
->>>>>>> f91f2fe3
+  dps: 27633.40464
+  tps: 20653.77135
  }
 }
 dps_results: {
  key: "TestAffliction-AllItems-FuryofAngerforge-59461"
  value: {
-<<<<<<< HEAD
-  dps: 26272.46842
-  tps: 19582.95067
-=======
-  dps: 26443.15243
-  tps: 19746.38663
->>>>>>> f91f2fe3
+  dps: 26273.44878
+  tps: 19583.41079
  }
 }
 dps_results: {
  key: "TestAffliction-AllItems-GaleofShadows-56138"
  value: {
-<<<<<<< HEAD
-  dps: 27103.24205
-  tps: 20350.6016
-=======
-  dps: 27096.48272
-  tps: 20349.13524
->>>>>>> f91f2fe3
+  dps: 27097.44
+  tps: 20345.57612
  }
 }
 dps_results: {
  key: "TestAffliction-AllItems-GaleofShadows-56462"
  value: {
-<<<<<<< HEAD
-  dps: 27130.25577
-  tps: 20333.68082
-=======
-  dps: 27097.44093
-  tps: 20317.9802
->>>>>>> f91f2fe3
+  dps: 27122.51089
+  tps: 20323.57935
  }
 }
 dps_results: {
  key: "TestAffliction-AllItems-GearDetector-61462"
  value: {
-<<<<<<< HEAD
-  dps: 25943.46386
-  tps: 19352.93064
-=======
-  dps: 26121.91929
-  tps: 19530.90397
->>>>>>> f91f2fe3
+  dps: 25939.86646
+  tps: 19351.13037
  }
 }
 dps_results: {
  key: "TestAffliction-AllItems-Gladiator'sFelshroud"
  value: {
-<<<<<<< HEAD
-  dps: 22948.11223
-  tps: 17106.87973
-=======
-  dps: 22951.89023
-  tps: 17095.81182
->>>>>>> f91f2fe3
+  dps: 22946.61867
+  tps: 17098.79236
  }
 }
 dps_results: {
  key: "TestAffliction-AllItems-GlowingTwilightScale-54589"
  value: {
-<<<<<<< HEAD
-  dps: 26697.10539
-  tps: 19898.30242
-=======
-  dps: 26656.20572
-  tps: 19898.6662
->>>>>>> f91f2fe3
+  dps: 26674.13242
+  tps: 19886.83335
  }
 }
 dps_results: {
  key: "TestAffliction-AllItems-GraceoftheHerald-55266"
  value: {
-<<<<<<< HEAD
-  dps: 25943.46386
-  tps: 19352.93064
-=======
-  dps: 26121.91929
-  tps: 19530.90397
->>>>>>> f91f2fe3
+  dps: 25939.86646
+  tps: 19351.13037
  }
 }
 dps_results: {
  key: "TestAffliction-AllItems-GraceoftheHerald-56295"
  value: {
-<<<<<<< HEAD
-  dps: 25943.46386
-  tps: 19352.93064
-=======
-  dps: 26121.91929
-  tps: 19530.90397
->>>>>>> f91f2fe3
+  dps: 25939.86646
+  tps: 19351.13037
  }
 }
 dps_results: {
  key: "TestAffliction-AllItems-HarmlightToken-63839"
  value: {
-<<<<<<< HEAD
-  dps: 27158.00785
-  tps: 20182.8423
-=======
-  dps: 27155.19062
-  tps: 20211.28826
->>>>>>> f91f2fe3
+  dps: 27140.52529
+  tps: 20165.04491
  }
 }
 dps_results: {
  key: "TestAffliction-AllItems-Harrison'sInsigniaofPanache-65803"
  value: {
-<<<<<<< HEAD
-  dps: 25943.46386
-  tps: 19352.93064
-=======
-  dps: 26121.91929
-  tps: 19530.90397
->>>>>>> f91f2fe3
+  dps: 25939.86646
+  tps: 19351.13037
  }
 }
 dps_results: {
  key: "TestAffliction-AllItems-HeartofIgnacious-59514"
  value: {
-<<<<<<< HEAD
-  dps: 27237.35612
-  tps: 20536.8639
-=======
-  dps: 27176.01584
-  tps: 20470.22935
->>>>>>> f91f2fe3
+  dps: 27213.77106
+  tps: 20508.57979
  }
 }
 dps_results: {
  key: "TestAffliction-AllItems-HeartofIgnacious-65110"
  value: {
-<<<<<<< HEAD
-  dps: 27338.04937
-  tps: 20669.12382
-=======
-  dps: 27303.81282
-  tps: 20618.89276
->>>>>>> f91f2fe3
+  dps: 27295.77534
+  tps: 20625.16161
  }
 }
 dps_results: {
  key: "TestAffliction-AllItems-HeartofRage-59224"
  value: {
-<<<<<<< HEAD
-  dps: 25943.46386
-  tps: 19352.93064
-=======
-  dps: 26121.91929
-  tps: 19530.90397
->>>>>>> f91f2fe3
+  dps: 25939.86646
+  tps: 19351.13037
  }
 }
 dps_results: {
  key: "TestAffliction-AllItems-HeartofRage-65072"
  value: {
-<<<<<<< HEAD
-  dps: 25943.46386
-  tps: 19352.93064
-=======
-  dps: 26121.91929
-  tps: 19530.90397
->>>>>>> f91f2fe3
+  dps: 25939.86646
+  tps: 19351.13037
  }
 }
 dps_results: {
  key: "TestAffliction-AllItems-HeartofSolace-55868"
  value: {
-<<<<<<< HEAD
-  dps: 26425.26394
-  tps: 19834.66109
-=======
-  dps: 26418.61628
-  tps: 19833.2222
->>>>>>> f91f2fe3
+  dps: 26419.53275
+  tps: 19829.70647
  }
 }
 dps_results: {
  key: "TestAffliction-AllItems-HeartofSolace-56393"
  value: {
-<<<<<<< HEAD
-  dps: 26362.87591
-  tps: 19750.83008
-=======
-  dps: 26330.90078
-  tps: 19735.40401
->>>>>>> f91f2fe3
+  dps: 26355.20449
+  tps: 19740.9188
  }
 }
 dps_results: {
  key: "TestAffliction-AllItems-HeartofThunder-55845"
  value: {
-<<<<<<< HEAD
-  dps: 25946.2387
-  tps: 19369.7986
-=======
-  dps: 26070.39758
-  tps: 19500.93114
->>>>>>> f91f2fe3
+  dps: 25942.68929
+  tps: 19367.99924
  }
 }
 dps_results: {
  key: "TestAffliction-AllItems-HeartofThunder-56370"
  value: {
-<<<<<<< HEAD
-  dps: 25976.14014
-  tps: 19381.60941
-=======
-  dps: 26084.4788
-  tps: 19487.54733
->>>>>>> f91f2fe3
+  dps: 25965.26203
+  tps: 19370.23529
  }
 }
 dps_results: {
  key: "TestAffliction-AllItems-HeartoftheVile-66969"
  value: {
-<<<<<<< HEAD
-  dps: 25943.46386
-  tps: 19352.93064
-=======
-  dps: 26121.91929
-  tps: 19530.90397
->>>>>>> f91f2fe3
+  dps: 25939.86646
+  tps: 19351.13037
  }
 }
 dps_results: {
  key: "TestAffliction-AllItems-ImpassiveShadowspiritDiamond"
  value: {
-<<<<<<< HEAD
-  dps: 27456.63756
-  tps: 20515.56064
-=======
-  dps: 27570.84268
-  tps: 20580.87631
->>>>>>> f91f2fe3
+  dps: 27441.91803
+  tps: 20502.4857
  }
 }
 dps_results: {
  key: "TestAffliction-AllItems-ImpatienceofYouth-62464"
  value: {
-<<<<<<< HEAD
-  dps: 26260.00207
-  tps: 19707.15226
-=======
-  dps: 26267.16765
-  tps: 19698.08873
->>>>>>> f91f2fe3
+  dps: 26248.75509
+  tps: 19693.61096
  }
 }
 dps_results: {
  key: "TestAffliction-AllItems-ImpatienceofYouth-62469"
  value: {
-<<<<<<< HEAD
-  dps: 26260.00207
-  tps: 19707.15226
-=======
-  dps: 26267.16765
-  tps: 19698.08873
->>>>>>> f91f2fe3
+  dps: 26248.75509
+  tps: 19693.61096
  }
 }
 dps_results: {
  key: "TestAffliction-AllItems-ImpetuousQuery-55881"
  value: {
-<<<<<<< HEAD
-  dps: 26134.38351
-  tps: 19547.42025
-=======
-  dps: 26319.60213
-  tps: 19729.02606
->>>>>>> f91f2fe3
+  dps: 26130.68987
+  tps: 19545.52321
  }
 }
 dps_results: {
  key: "TestAffliction-AllItems-ImpetuousQuery-56406"
  value: {
-<<<<<<< HEAD
-  dps: 26134.38351
-  tps: 19547.42025
-=======
-  dps: 26319.60213
-  tps: 19729.02606
->>>>>>> f91f2fe3
+  dps: 26130.68987
+  tps: 19545.52321
  }
 }
 dps_results: {
  key: "TestAffliction-AllItems-InsigniaofDiplomacy-61433"
  value: {
-<<<<<<< HEAD
-  dps: 25928.89264
-  tps: 19354.97702
-=======
-  dps: 26070.39758
-  tps: 19500.76806
->>>>>>> f91f2fe3
+  dps: 25925.29942
+  tps: 19353.17921
  }
 }
 dps_results: {
  key: "TestAffliction-AllItems-InsigniaoftheEarthenLord-61429"
  value: {
-<<<<<<< HEAD
-  dps: 26687.50148
-  tps: 19972.04649
-=======
-  dps: 26688.1634
-  tps: 19989.06723
->>>>>>> f91f2fe3
+  dps: 26681.82896
+  tps: 19963.71958
  }
 }
 dps_results: {
  key: "TestAffliction-AllItems-JarofAncientRemedies-59354"
  value: {
-<<<<<<< HEAD
-  dps: 26087.06371
-  tps: 19495.20233
-=======
-  dps: 26069.01878
-  tps: 19454.96298
->>>>>>> f91f2fe3
+  dps: 26086.66485
+  tps: 19494.29041
  }
 }
 dps_results: {
  key: "TestAffliction-AllItems-JarofAncientRemedies-65029"
  value: {
-<<<<<<< HEAD
-  dps: 26057.69361
-  tps: 19490.5775
-=======
-  dps: 26051.55235
-  tps: 19444.79874
->>>>>>> f91f2fe3
+  dps: 26061.86459
+  tps: 19486.99247
  }
 }
 dps_results: {
  key: "TestAffliction-AllItems-JujuofNimbleness-63840"
  value: {
-<<<<<<< HEAD
-  dps: 26161.99334
-  tps: 19597.77738
-=======
-  dps: 26169.84468
-  tps: 19621.00136
->>>>>>> f91f2fe3
+  dps: 26155.85048
+  tps: 19589.34675
  }
 }
 dps_results: {
  key: "TestAffliction-AllItems-KeytotheEndlessChamber-55795"
  value: {
-<<<<<<< HEAD
-  dps: 26140.73116
-  tps: 19532.41385
-=======
-  dps: 26235.83107
-  tps: 19628.73041
->>>>>>> f91f2fe3
+  dps: 26121.53867
+  tps: 19531.37975
  }
 }
 dps_results: {
  key: "TestAffliction-AllItems-KeytotheEndlessChamber-56328"
  value: {
-<<<<<<< HEAD
-  dps: 26140.73116
-  tps: 19532.41385
-=======
-  dps: 26235.83107
-  tps: 19628.73041
->>>>>>> f91f2fe3
+  dps: 26121.53867
+  tps: 19531.37975
  }
 }
 dps_results: {
  key: "TestAffliction-AllItems-KvaldirBattleStandard-59685"
  value: {
-<<<<<<< HEAD
-  dps: 26167.70656
-  tps: 19631.96844
-=======
-  dps: 26127.41736
-  tps: 19587.84122
->>>>>>> f91f2fe3
+  dps: 26169.3781
+  tps: 19630.71589
  }
 }
 dps_results: {
  key: "TestAffliction-AllItems-KvaldirBattleStandard-59689"
  value: {
-<<<<<<< HEAD
-  dps: 26167.70656
-  tps: 19631.96844
-=======
-  dps: 26127.41736
-  tps: 19587.84122
->>>>>>> f91f2fe3
+  dps: 26169.3781
+  tps: 19630.71589
  }
 }
 dps_results: {
  key: "TestAffliction-AllItems-LadyLa-La'sSingingShell-67152"
  value: {
-<<<<<<< HEAD
-  dps: 26152.67407
-  tps: 19579.54482
-=======
-  dps: 26191.90437
-  tps: 19610.19877
->>>>>>> f91f2fe3
+  dps: 26188.41557
+  tps: 19609.88401
  }
 }
 dps_results: {
  key: "TestAffliction-AllItems-LeadenDespair-55816"
  value: {
-<<<<<<< HEAD
-  dps: 26019.20476
-  tps: 19438.10013
-=======
-  dps: 26078.53789
-  tps: 19483.26788
->>>>>>> f91f2fe3
+  dps: 26017.50253
+  tps: 19439.53014
  }
 }
 dps_results: {
  key: "TestAffliction-AllItems-LeadenDespair-56347"
  value: {
-<<<<<<< HEAD
-  dps: 26026.36923
-  tps: 19424.39132
-=======
-  dps: 26065.56053
-  tps: 19450.62326
->>>>>>> f91f2fe3
+  dps: 26026.38249
+  tps: 19423.80727
  }
 }
 dps_results: {
  key: "TestAffliction-AllItems-LeftEyeofRajh-56102"
  value: {
-<<<<<<< HEAD
-  dps: 25943.46386
-  tps: 19352.93064
-=======
-  dps: 26121.91929
-  tps: 19530.90397
->>>>>>> f91f2fe3
+  dps: 25939.86646
+  tps: 19351.13037
  }
 }
 dps_results: {
  key: "TestAffliction-AllItems-LeftEyeofRajh-56427"
  value: {
-<<<<<<< HEAD
-  dps: 25943.46386
-  tps: 19352.93064
-=======
-  dps: 26121.91929
-  tps: 19530.90397
->>>>>>> f91f2fe3
+  dps: 25939.86646
+  tps: 19351.13037
  }
 }
 dps_results: {
  key: "TestAffliction-AllItems-LicensetoSlay-58180"
  value: {
-<<<<<<< HEAD
-  dps: 26140.73116
-  tps: 19532.41385
-=======
-  dps: 26235.83107
-  tps: 19628.73041
->>>>>>> f91f2fe3
+  dps: 26121.53867
+  tps: 19531.37975
  }
 }
 dps_results: {
  key: "TestAffliction-AllItems-MagnetiteMirror-55814"
  value: {
-<<<<<<< HEAD
-  dps: 25965.60569
-  tps: 19401.38973
-=======
-  dps: 25973.62656
-  tps: 19424.78323
->>>>>>> f91f2fe3
+  dps: 25959.62709
+  tps: 19393.12336
  }
 }
 dps_results: {
  key: "TestAffliction-AllItems-MagnetiteMirror-56345"
  value: {
-<<<<<<< HEAD
-  dps: 25965.60569
-  tps: 19401.38973
-=======
-  dps: 25973.62656
-  tps: 19424.78323
->>>>>>> f91f2fe3
+  dps: 25959.62709
+  tps: 19393.12336
  }
 }
 dps_results: {
  key: "TestAffliction-AllItems-MandalaofStirringPatterns-62467"
  value: {
-<<<<<<< HEAD
-  dps: 25943.46386
-  tps: 19352.93064
-=======
-  dps: 26121.91929
-  tps: 19530.90397
->>>>>>> f91f2fe3
+  dps: 25939.86646
+  tps: 19351.13037
  }
 }
 dps_results: {
  key: "TestAffliction-AllItems-MandalaofStirringPatterns-62472"
  value: {
-<<<<<<< HEAD
-  dps: 25943.46386
-  tps: 19352.93064
-=======
-  dps: 26121.91929
-  tps: 19530.90397
->>>>>>> f91f2fe3
+  dps: 25939.86646
+  tps: 19351.13037
  }
 }
 dps_results: {
  key: "TestAffliction-AllItems-MarkofKhardros-56132"
  value: {
-<<<<<<< HEAD
-  dps: 26202.38836
-  tps: 19638.1724
-=======
-  dps: 26205.50254
-  tps: 19656.65922
->>>>>>> f91f2fe3
+  dps: 26197.12273
+  tps: 19630.619
  }
 }
 dps_results: {
  key: "TestAffliction-AllItems-MarkofKhardros-56458"
  value: {
-<<<<<<< HEAD
-  dps: 26245.43975
-  tps: 19681.22379
-=======
-  dps: 26247.66181
-  tps: 19698.81849
->>>>>>> f91f2fe3
+  dps: 26240.30376
+  tps: 19673.80003
  }
 }
 dps_results: {
  key: "TestAffliction-AllItems-MightoftheOcean-55251"
  value: {
-<<<<<<< HEAD
-  dps: 26080.46523
-  tps: 19494.62415
-=======
-  dps: 26125.04534
-  tps: 19566.53157
->>>>>>> f91f2fe3
+  dps: 26076.86647
+  tps: 19491.64532
  }
 }
 dps_results: {
  key: "TestAffliction-AllItems-MightoftheOcean-56285"
  value: {
-<<<<<<< HEAD
-  dps: 26080.46523
-  tps: 19494.62415
-=======
-  dps: 26125.04534
-  tps: 19566.53157
->>>>>>> f91f2fe3
+  dps: 26076.86647
+  tps: 19491.64532
  }
 }
 dps_results: {
  key: "TestAffliction-AllItems-MirrorofBrokenImages-62466"
  value: {
-<<<<<<< HEAD
-  dps: 26232.21649
-  tps: 19645.25324
-=======
-  dps: 26418.66318
-  tps: 19828.0871
->>>>>>> f91f2fe3
+  dps: 26228.47422
+  tps: 19643.30756
  }
 }
 dps_results: {
  key: "TestAffliction-AllItems-MirrorofBrokenImages-62471"
  value: {
-<<<<<<< HEAD
-  dps: 26232.21649
-  tps: 19645.25324
-=======
-  dps: 26418.66318
-  tps: 19828.0871
->>>>>>> f91f2fe3
+  dps: 26228.47422
+  tps: 19643.30756
  }
 }
 dps_results: {
  key: "TestAffliction-AllItems-MoonwellChalice-70142"
  value: {
-<<<<<<< HEAD
-  dps: 27426.08027
-  tps: 20604.42114
-=======
-  dps: 27523.27511
-  tps: 20689.04346
->>>>>>> f91f2fe3
+  dps: 27416.43968
+  tps: 20592.02567
  }
 }
 dps_results: {
  key: "TestAffliction-AllItems-Oremantle'sFavor-61448"
  value: {
-<<<<<<< HEAD
-  dps: 26231.67043
-  tps: 19585.09932
-=======
-  dps: 26242.77227
-  tps: 19582.56793
->>>>>>> f91f2fe3
+  dps: 26221.68448
+  tps: 19572.82965
  }
 }
 dps_results: {
  key: "TestAffliction-AllItems-PetrifiedTwilightScale-54591"
  value: {
-<<<<<<< HEAD
-  dps: 25943.46386
-  tps: 19352.93064
-=======
-  dps: 26121.91929
-  tps: 19530.90397
->>>>>>> f91f2fe3
+  dps: 25939.86646
+  tps: 19351.13037
  }
 }
 dps_results: {
  key: "TestAffliction-AllItems-PhylacteryoftheNamelessLich-50365"
  value: {
-<<<<<<< HEAD
-  dps: 26770.75905
-  tps: 19943.12877
-=======
-  dps: 26945.47042
-  tps: 20101.82031
->>>>>>> f91f2fe3
+  dps: 26769.05524
+  tps: 19943.17167
  }
 }
 dps_results: {
  key: "TestAffliction-AllItems-PorcelainCrab-55237"
  value: {
-<<<<<<< HEAD
-  dps: 25943.46386
-  tps: 19352.93064
-=======
-  dps: 26121.91929
-  tps: 19530.90397
->>>>>>> f91f2fe3
+  dps: 25939.86646
+  tps: 19351.13037
  }
 }
 dps_results: {
  key: "TestAffliction-AllItems-PorcelainCrab-56280"
  value: {
-<<<<<<< HEAD
-  dps: 25943.46386
-  tps: 19352.93064
-=======
-  dps: 26121.91929
-  tps: 19530.90397
->>>>>>> f91f2fe3
+  dps: 25939.86646
+  tps: 19351.13037
  }
 }
 dps_results: {
  key: "TestAffliction-AllItems-PowerfulShadowspiritDiamond"
  value: {
-<<<<<<< HEAD
-  dps: 27429.32102
-  tps: 20491.18719
-=======
-  dps: 27518.86202
-  tps: 20520.03155
->>>>>>> f91f2fe3
+  dps: 27423.63828
+  tps: 20476.01677
  }
 }
 dps_results: {
  key: "TestAffliction-AllItems-Prestor'sTalismanofMachination-59441"
  value: {
-<<<<<<< HEAD
-  dps: 25943.46386
-  tps: 19352.93064
-=======
-  dps: 26121.91929
-  tps: 19530.90397
->>>>>>> f91f2fe3
+  dps: 25939.86646
+  tps: 19351.13037
  }
 }
 dps_results: {
  key: "TestAffliction-AllItems-Prestor'sTalismanofMachination-65026"
  value: {
-<<<<<<< HEAD
-  dps: 25943.46386
-  tps: 19352.93064
-=======
-  dps: 26121.91929
-  tps: 19530.90397
->>>>>>> f91f2fe3
+  dps: 25939.86646
+  tps: 19351.13037
  }
 }
 dps_results: {
  key: "TestAffliction-AllItems-Rainsong-55854"
  value: {
-<<<<<<< HEAD
-  dps: 25943.46386
-  tps: 19352.93064
-=======
-  dps: 26121.91929
-  tps: 19530.90397
->>>>>>> f91f2fe3
+  dps: 25939.86646
+  tps: 19351.13037
  }
 }
 dps_results: {
  key: "TestAffliction-AllItems-Rainsong-56377"
  value: {
-<<<<<<< HEAD
-  dps: 25943.46386
-  tps: 19352.93064
-=======
-  dps: 26121.91929
-  tps: 19530.90397
->>>>>>> f91f2fe3
+  dps: 25939.86646
+  tps: 19351.13037
  }
 }
 dps_results: {
  key: "TestAffliction-AllItems-ReverberatingShadowspiritDiamond"
  value: {
-<<<<<<< HEAD
-  dps: 27655.50668
-  tps: 20728.54643
-=======
-  dps: 27783.88745
-  tps: 20808.48547
->>>>>>> f91f2fe3
+  dps: 27640.62814
+  tps: 20714.88184
  }
 }
 dps_results: {
  key: "TestAffliction-AllItems-RevitalizingShadowspiritDiamond"
  value: {
-<<<<<<< HEAD
-  dps: 27655.50668
-  tps: 20728.54643
-=======
-  dps: 27783.88745
-  tps: 20808.48547
->>>>>>> f91f2fe3
+  dps: 27640.62814
+  tps: 20714.88184
  }
 }
 dps_results: {
  key: "TestAffliction-AllItems-RightEyeofRajh-56100"
  value: {
-<<<<<<< HEAD
-  dps: 26140.73116
-  tps: 19532.41385
-=======
-  dps: 26235.83107
-  tps: 19628.73041
->>>>>>> f91f2fe3
+  dps: 26121.53867
+  tps: 19531.37975
  }
 }
 dps_results: {
  key: "TestAffliction-AllItems-RightEyeofRajh-56431"
  value: {
-<<<<<<< HEAD
-  dps: 26140.73116
-  tps: 19532.41385
-=======
-  dps: 26235.83107
-  tps: 19628.73041
->>>>>>> f91f2fe3
+  dps: 26121.53867
+  tps: 19531.37975
  }
 }
 dps_results: {
  key: "TestAffliction-AllItems-Schnottz'sMedallionofCommand-65805"
  value: {
-<<<<<<< HEAD
-  dps: 25943.46386
-  tps: 19352.93064
-=======
-  dps: 26121.91929
-  tps: 19530.90397
->>>>>>> f91f2fe3
+  dps: 25939.86646
+  tps: 19351.13037
  }
 }
 dps_results: {
  key: "TestAffliction-AllItems-SeaStar-55256"
  value: {
-<<<<<<< HEAD
-  dps: 26408.31516
-  tps: 19732.16389
-=======
-  dps: 26413.1169
-  tps: 19720.79574
->>>>>>> f91f2fe3
+  dps: 26397.69499
+  tps: 19719.18068
  }
 }
 dps_results: {
  key: "TestAffliction-AllItems-SeaStar-56290"
  value: {
-<<<<<<< HEAD
-  dps: 26790.94096
-  tps: 20008.41196
-=======
-  dps: 26793.17011
-  tps: 19994.52231
->>>>>>> f91f2fe3
+  dps: 26780.54656
+  tps: 19995.59523
  }
 }
 dps_results: {
  key: "TestAffliction-AllItems-ShadowflameRegalia"
  value: {
-<<<<<<< HEAD
-  dps: 25402.24385
-  tps: 18980.86315
-=======
-  dps: 25356.48609
-  tps: 18942.5695
->>>>>>> f91f2fe3
+  dps: 25370.90896
+  tps: 18943.57341
  }
 }
 dps_results: {
  key: "TestAffliction-AllItems-ShardofWoe-60233"
  value: {
-<<<<<<< HEAD
-  dps: 26601.17384
-  tps: 19944.05454
-=======
-  dps: 26529.56973
-  tps: 19897.45248
->>>>>>> f91f2fe3
+  dps: 26611.34635
+  tps: 19946.22957
  }
 }
 dps_results: {
  key: "TestAffliction-AllItems-Shrine-CleansingPurifier-63838"
  value: {
-<<<<<<< HEAD
-  dps: 25943.46386
-  tps: 19352.93064
-=======
-  dps: 26121.91929
-  tps: 19530.90397
->>>>>>> f91f2fe3
+  dps: 25939.86646
+  tps: 19351.13037
  }
 }
 dps_results: {
  key: "TestAffliction-AllItems-Sindragosa'sFlawlessFang-50364"
  value: {
-<<<<<<< HEAD
-  dps: 25979.13324
-  tps: 19395.19948
-=======
-  dps: 26043.60289
-  tps: 19445.44351
->>>>>>> f91f2fe3
+  dps: 25962.17924
+  tps: 19379.45297
  }
 }
 dps_results: {
  key: "TestAffliction-AllItems-Skardyn'sGrace-56115"
  value: {
-<<<<<<< HEAD
-  dps: 26233.39052
-  tps: 19680.54071
-=======
-  dps: 26237.46598
-  tps: 19668.38706
->>>>>>> f91f2fe3
+  dps: 26222.80779
+  tps: 19667.66367
  }
 }
 dps_results: {
  key: "TestAffliction-AllItems-Skardyn'sGrace-56440"
  value: {
-<<<<<<< HEAD
-  dps: 26282.22205
-  tps: 19729.37224
-=======
-  dps: 26285.6233
-  tps: 19716.54439
->>>>>>> f91f2fe3
+  dps: 26271.69372
+  tps: 19716.54959
  }
 }
 dps_results: {
  key: "TestAffliction-AllItems-Sorrowsong-55879"
  value: {
-<<<<<<< HEAD
-  dps: 26757.51077
-  tps: 20019.09285
-=======
-  dps: 26942.97346
-  tps: 20203.71676
->>>>>>> f91f2fe3
+  dps: 26752.18983
+  tps: 20015.8501
  }
 }
 dps_results: {
  key: "TestAffliction-AllItems-Sorrowsong-56400"
  value: {
-<<<<<<< HEAD
-  dps: 26838.48953
-  tps: 20080.70576
-=======
-  dps: 27024.5479
-  tps: 20265.87864
->>>>>>> f91f2fe3
+  dps: 26832.95563
+  tps: 20077.28684
  }
 }
 dps_results: {
  key: "TestAffliction-AllItems-Soul'sAnguish-66994"
  value: {
-<<<<<<< HEAD
-  dps: 26080.46523
-  tps: 19494.62415
-=======
-  dps: 26125.04534
-  tps: 19566.53157
->>>>>>> f91f2fe3
+  dps: 26076.86647
+  tps: 19491.64532
  }
 }
 dps_results: {
  key: "TestAffliction-AllItems-SoulCasket-58183"
  value: {
-<<<<<<< HEAD
-  dps: 27389.29525
-  tps: 20526.01588
-=======
-  dps: 27388.76955
-  tps: 20509.41016
->>>>>>> f91f2fe3
+  dps: 27378.72785
+  tps: 20512.98114
  }
 }
 dps_results: {
  key: "TestAffliction-AllItems-Stonemother'sKiss-61411"
  value: {
-<<<<<<< HEAD
-  dps: 26865.40399
-  tps: 20026.24643
-=======
-  dps: 26924.0673
-  tps: 20090.05192
->>>>>>> f91f2fe3
+  dps: 26920.2357
+  tps: 20071.86955
  }
 }
 dps_results: {
  key: "TestAffliction-AllItems-StumpofTime-62465"
  value: {
-<<<<<<< HEAD
-  dps: 27177.80113
-  tps: 20310.72429
-=======
-  dps: 27264.49734
-  tps: 20394.3991
->>>>>>> f91f2fe3
+  dps: 27156.68991
+  tps: 20306.97055
  }
 }
 dps_results: {
  key: "TestAffliction-AllItems-StumpofTime-62470"
  value: {
-<<<<<<< HEAD
-  dps: 27182.88177
-  tps: 20277.94237
-=======
-  dps: 27284.18142
-  tps: 20381.54337
->>>>>>> f91f2fe3
+  dps: 27163.72926
+  tps: 20277.03842
  }
 }
 dps_results: {
  key: "TestAffliction-AllItems-SymbioticWorm-59332"
  value: {
-<<<<<<< HEAD
-  dps: 26010.75312
-  tps: 19463.57462
-=======
-  dps: 26059.25678
-  tps: 19490.39667
->>>>>>> f91f2fe3
+  dps: 26008.97459
+  tps: 19457.60061
  }
 }
 dps_results: {
  key: "TestAffliction-AllItems-SymbioticWorm-65048"
  value: {
-<<<<<<< HEAD
-  dps: 26035.5176
-  tps: 19414.33949
-=======
-  dps: 26079.05027
-  tps: 19413.09667
->>>>>>> f91f2fe3
+  dps: 26023.6314
+  tps: 19406.53996
  }
 }
 dps_results: {
  key: "TestAffliction-AllItems-TalismanofSinisterOrder-65804"
  value: {
-<<<<<<< HEAD
-  dps: 26993.36086
-  tps: 20168.27781
-=======
-  dps: 26988.06629
-  tps: 20165.24842
->>>>>>> f91f2fe3
+  dps: 27020.18193
+  tps: 20195.57018
  }
 }
 dps_results: {
  key: "TestAffliction-AllItems-Tank-CommanderInsignia-63841"
  value: {
-<<<<<<< HEAD
-  dps: 25943.46386
-  tps: 19352.93064
-=======
-  dps: 26121.91929
-  tps: 19530.90397
->>>>>>> f91f2fe3
+  dps: 25939.86646
+  tps: 19351.13037
  }
 }
 dps_results: {
  key: "TestAffliction-AllItems-TearofBlood-55819"
  value: {
-<<<<<<< HEAD
-  dps: 26755.61096
-  tps: 19945.94453
-=======
-  dps: 26766.21365
-  tps: 19970.82901
->>>>>>> f91f2fe3
+  dps: 26751.86076
+  tps: 19942.13197
  }
 }
 dps_results: {
  key: "TestAffliction-AllItems-TearofBlood-56351"
  value: {
-<<<<<<< HEAD
-  dps: 26943.32481
-  tps: 20079.29625
-=======
-  dps: 26920.63589
-  tps: 20031.478
->>>>>>> f91f2fe3
+  dps: 26938.05656
+  tps: 20074.8241
  }
 }
 dps_results: {
  key: "TestAffliction-AllItems-TendrilsofBurrowingDark-55810"
  value: {
-<<<<<<< HEAD
-  dps: 26641.40733
-  tps: 19900.98977
-=======
-  dps: 26815.39825
-  tps: 20075.32643
->>>>>>> f91f2fe3
+  dps: 26635.83481
+  tps: 19898.17311
  }
 }
 dps_results: {
  key: "TestAffliction-AllItems-TendrilsofBurrowingDark-56339"
  value: {
-<<<<<<< HEAD
-  dps: 26791.27513
-  tps: 20005.60051
-=======
-  dps: 26980.03987
-  tps: 20191.96609
->>>>>>> f91f2fe3
+  dps: 26786.34961
+  tps: 20003.14199
  }
 }
 dps_results: {
  key: "TestAffliction-AllItems-Theralion'sMirror-59519"
  value: {
-<<<<<<< HEAD
-  dps: 27339.54733
-  tps: 20433.07417
-=======
-  dps: 27308.28625
-  tps: 20403.68434
->>>>>>> f91f2fe3
+  dps: 27340.47613
+  tps: 20435.55351
  }
 }
 dps_results: {
  key: "TestAffliction-AllItems-Theralion'sMirror-65105"
  value: {
-<<<<<<< HEAD
-  dps: 27487.00516
-  tps: 20549.47306
-=======
-  dps: 27455.89252
-  tps: 20501.47698
->>>>>>> f91f2fe3
+  dps: 27462.98515
+  tps: 20542.73055
  }
 }
 dps_results: {
  key: "TestAffliction-AllItems-Throngus'sFinger-56121"
  value: {
-<<<<<<< HEAD
-  dps: 25943.46386
-  tps: 19352.93064
-=======
-  dps: 26121.91929
-  tps: 19530.90397
->>>>>>> f91f2fe3
+  dps: 25939.86646
+  tps: 19351.13037
  }
 }
 dps_results: {
  key: "TestAffliction-AllItems-Throngus'sFinger-56449"
  value: {
-<<<<<<< HEAD
-  dps: 25943.46386
-  tps: 19352.93064
-=======
-  dps: 26121.91929
-  tps: 19530.90397
->>>>>>> f91f2fe3
+  dps: 25939.86646
+  tps: 19351.13037
  }
 }
 dps_results: {
  key: "TestAffliction-AllItems-Tia'sGrace-55874"
  value: {
-<<<<<<< HEAD
-  dps: 26139.12753
-  tps: 19548.59431
-=======
-  dps: 26320.04138
-  tps: 19729.02606
->>>>>>> f91f2fe3
+  dps: 26135.43285
+  tps: 19546.69677
  }
 }
 dps_results: {
  key: "TestAffliction-AllItems-Tia'sGrace-56394"
  value: {
-<<<<<<< HEAD
-  dps: 26139.12753
-  tps: 19548.59431
-=======
-  dps: 26320.04138
-  tps: 19729.02606
->>>>>>> f91f2fe3
+  dps: 26135.43285
+  tps: 19546.69677
  }
 }
 dps_results: {
  key: "TestAffliction-AllItems-TinyAbominationinaJar-50706"
  value: {
-<<<<<<< HEAD
-  dps: 26041.88897
-  tps: 19448.17577
-=======
-  dps: 26151.26293
-  tps: 19562.67884
->>>>>>> f91f2fe3
+  dps: 26035.93448
+  tps: 19426.86521
  }
 }
 dps_results: {
  key: "TestAffliction-AllItems-Tyrande'sFavoriteDoll-64645"
  value: {
-<<<<<<< HEAD
-  dps: 26732.28826
-  tps: 20027.17233
-=======
-  dps: 26771.84991
-  tps: 20043.57794
->>>>>>> f91f2fe3
+  dps: 26705.11519
+  tps: 20007.20802
  }
 }
 dps_results: {
  key: "TestAffliction-AllItems-UnheededWarning-59520"
  value: {
-<<<<<<< HEAD
-  dps: 25943.46386
-  tps: 19352.93064
-=======
-  dps: 26121.91929
-  tps: 19530.90397
->>>>>>> f91f2fe3
+  dps: 25939.86646
+  tps: 19351.13037
  }
 }
 dps_results: {
  key: "TestAffliction-AllItems-UnquenchableFlame-67101"
  value: {
-<<<<<<< HEAD
-  dps: 25964.81708
-  tps: 19411.96727
-=======
-  dps: 25972.60067
-  tps: 19403.52176
->>>>>>> f91f2fe3
+  dps: 25953.93522
+  tps: 19398.79109
  }
 }
 dps_results: {
  key: "TestAffliction-AllItems-UnsolvableRiddle-62463"
  value: {
-<<<<<<< HEAD
-  dps: 26260.00207
-  tps: 19707.15226
-=======
-  dps: 26267.16765
-  tps: 19698.08873
->>>>>>> f91f2fe3
+  dps: 26248.75509
+  tps: 19693.61096
  }
 }
 dps_results: {
  key: "TestAffliction-AllItems-UnsolvableRiddle-62468"
  value: {
-<<<<<<< HEAD
-  dps: 26260.00207
-  tps: 19707.15226
-=======
-  dps: 26267.16765
-  tps: 19698.08873
->>>>>>> f91f2fe3
+  dps: 26248.75509
+  tps: 19693.61096
  }
 }
 dps_results: {
  key: "TestAffliction-AllItems-UnsolvableRiddle-68709"
  value: {
-<<<<<<< HEAD
-  dps: 26260.00207
-  tps: 19707.15226
-=======
-  dps: 26267.16765
-  tps: 19698.08873
->>>>>>> f91f2fe3
+  dps: 26248.75509
+  tps: 19693.61096
  }
 }
 dps_results: {
  key: "TestAffliction-AllItems-VialofStolenMemories-59515"
  value: {
-<<<<<<< HEAD
-  dps: 26010.75312
-  tps: 19463.57462
-=======
-  dps: 26059.25678
-  tps: 19490.39667
->>>>>>> f91f2fe3
+  dps: 26008.97459
+  tps: 19457.60061
  }
 }
 dps_results: {
  key: "TestAffliction-AllItems-VialofStolenMemories-65109"
  value: {
-<<<<<<< HEAD
-  dps: 26035.5176
-  tps: 19414.33949
-=======
-  dps: 26079.05027
-  tps: 19413.09667
->>>>>>> f91f2fe3
+  dps: 26023.6314
+  tps: 19406.53996
  }
 }
 dps_results: {
  key: "TestAffliction-AllItems-ViciousGladiator'sBadgeofConquest-61033"
  value: {
-<<<<<<< HEAD
-  dps: 25964.81708
-  tps: 19411.96727
-=======
-  dps: 25972.60067
-  tps: 19403.52176
->>>>>>> f91f2fe3
+  dps: 25953.93522
+  tps: 19398.79109
  }
 }
 dps_results: {
  key: "TestAffliction-AllItems-ViciousGladiator'sBadgeofDominance-61035"
  value: {
-<<<<<<< HEAD
-  dps: 26895.29345
-  tps: 20083.75234
-=======
-  dps: 26896.82099
-  tps: 20069.17501
->>>>>>> f91f2fe3
+  dps: 26884.96063
+  tps: 20070.98101
  }
 }
 dps_results: {
  key: "TestAffliction-AllItems-ViciousGladiator'sBadgeofVictory-61034"
  value: {
-<<<<<<< HEAD
-  dps: 25964.81708
-  tps: 19411.96727
-=======
-  dps: 25972.60067
-  tps: 19403.52176
->>>>>>> f91f2fe3
+  dps: 25953.93522
+  tps: 19398.79109
  }
 }
 dps_results: {
  key: "TestAffliction-AllItems-ViciousGladiator'sEmblemofAccuracy-61027"
  value: {
-<<<<<<< HEAD
-  dps: 26180.86036
-  tps: 19545.38226
-=======
-  dps: 26264.12132
-  tps: 19640.4295
->>>>>>> f91f2fe3
+  dps: 26155.80427
+  tps: 19542.12151
  }
 }
 dps_results: {
  key: "TestAffliction-AllItems-ViciousGladiator'sEmblemofAlacrity-61028"
  value: {
-<<<<<<< HEAD
-  dps: 26537.43645
-  tps: 19876.90039
-=======
-  dps: 26517.31094
-  tps: 19874.58588
->>>>>>> f91f2fe3
+  dps: 26515.18325
+  tps: 19862.30708
  }
 }
 dps_results: {
  key: "TestAffliction-AllItems-ViciousGladiator'sEmblemofCruelty-61026"
  value: {
-<<<<<<< HEAD
-  dps: 26381.5949
-  tps: 19677.01299
-=======
-  dps: 26487.48331
-  tps: 19756.12604
->>>>>>> f91f2fe3
+  dps: 26388.27955
+  tps: 19686.28645
  }
 }
 dps_results: {
  key: "TestAffliction-AllItems-ViciousGladiator'sEmblemofProficiency-61030"
  value: {
-<<<<<<< HEAD
-  dps: 26012.443
-  tps: 19418.74755
-=======
-  dps: 26147.65522
-  tps: 19532.15898
->>>>>>> f91f2fe3
+  dps: 26020.66263
+  tps: 19429.14233
  }
 }
 dps_results: {
  key: "TestAffliction-AllItems-ViciousGladiator'sEmblemofProwess-61029"
  value: {
-<<<<<<< HEAD
-  dps: 26307.67855
-  tps: 19713.9831
-=======
-  dps: 26444.75174
-  tps: 19829.2555
->>>>>>> f91f2fe3
+  dps: 26316.01526
+  tps: 19724.49496
  }
 }
 dps_results: {
  key: "TestAffliction-AllItems-ViciousGladiator'sEmblemofTenacity-61032"
  value: {
-<<<<<<< HEAD
-  dps: 26012.443
-  tps: 19418.74755
-=======
-  dps: 26147.65522
-  tps: 19532.15898
->>>>>>> f91f2fe3
+  dps: 26020.66263
+  tps: 19429.14233
  }
 }
 dps_results: {
  key: "TestAffliction-AllItems-ViciousGladiator'sInsigniaofConquest-61047"
  value: {
-<<<<<<< HEAD
-  dps: 25943.46386
-  tps: 19352.93064
-=======
-  dps: 26121.91929
-  tps: 19530.90397
->>>>>>> f91f2fe3
+  dps: 25939.86646
+  tps: 19351.13037
  }
 }
 dps_results: {
  key: "TestAffliction-AllItems-ViciousGladiator'sInsigniaofDominance-61045"
  value: {
-<<<<<<< HEAD
-  dps: 26680.05242
-  tps: 19873.15282
-=======
-  dps: 26852.92098
-  tps: 20050.55313
->>>>>>> f91f2fe3
+  dps: 26678.31616
+  tps: 19874.03127
  }
 }
 dps_results: {
  key: "TestAffliction-AllItems-ViciousGladiator'sInsigniaofVictory-61046"
  value: {
-<<<<<<< HEAD
-  dps: 25943.46386
-  tps: 19352.93064
-=======
-  dps: 26121.91929
-  tps: 19530.90397
->>>>>>> f91f2fe3
+  dps: 25939.86646
+  tps: 19351.13037
  }
 }
 dps_results: {
  key: "TestAffliction-AllItems-WitchingHourglass-55787"
  value: {
-<<<<<<< HEAD
-  dps: 26657.38605
-  tps: 19918.47377
-=======
-  dps: 26666.62059
-  tps: 19923.06655
->>>>>>> f91f2fe3
+  dps: 26657.38368
+  tps: 19918.76282
  }
 }
 dps_results: {
  key: "TestAffliction-AllItems-WitchingHourglass-56320"
  value: {
-<<<<<<< HEAD
-  dps: 27199.03818
-  tps: 20409.46969
-=======
-  dps: 27295.36043
-  tps: 20501.48137
->>>>>>> f91f2fe3
+  dps: 27205.8785
+  tps: 20418.16294
  }
 }
 dps_results: {
  key: "TestAffliction-AllItems-World-QuellerFocus-63842"
  value: {
-<<<<<<< HEAD
-  dps: 26161.60707
-  tps: 19608.75727
-=======
-  dps: 26168.97866
-  tps: 19599.89974
->>>>>>> f91f2fe3
+  dps: 26150.4818
+  tps: 19595.33767
  }
 }
 dps_results: {
  key: "TestAffliction-AllItems-Za'brox'sLuckyTooth-63742"
  value: {
-<<<<<<< HEAD
-  dps: 26221.04968
-  tps: 19678.20896
-=======
-  dps: 26222.99193
-  tps: 19692.33779
->>>>>>> f91f2fe3
+  dps: 26216.6303
+  tps: 19674.01501
  }
 }
 dps_results: {
  key: "TestAffliction-AllItems-Za'brox'sLuckyTooth-63745"
  value: {
-<<<<<<< HEAD
-  dps: 26221.04968
-  tps: 19678.20896
-=======
-  dps: 26222.99193
-  tps: 19692.33779
->>>>>>> f91f2fe3
+  dps: 26216.6303
+  tps: 19674.01501
  }
 }
 dps_results: {
  key: "TestAffliction-Average-Default"
  value: {
-<<<<<<< HEAD
-  dps: 28309.2483
-  tps: 21215.57948
-=======
-  dps: 28308.52127
-  tps: 21206.88883
->>>>>>> f91f2fe3
+  dps: 28302.1473
+  tps: 21208.61287
  }
 }
 dps_results: {
  key: "TestAffliction-Settings-Goblin-p1-Affliction Warlock-default-FullBuffs-25.0yards-LongMultiTarget"
  value: {
-<<<<<<< HEAD
-  dps: 28520.82384
-  tps: 28007.43862
-=======
-  dps: 28558.42413
-  tps: 27991.83222
->>>>>>> f91f2fe3
+  dps: 28515.53522
+  tps: 28001.28918
  }
 }
 dps_results: {
  key: "TestAffliction-Settings-Goblin-p1-Affliction Warlock-default-FullBuffs-25.0yards-LongSingleTarget"
  value: {
-<<<<<<< HEAD
-  dps: 27487.88583
-  tps: 20808.68065
-=======
-  dps: 27536.22177
-  tps: 20853.37716
->>>>>>> f91f2fe3
+  dps: 27488.06158
+  tps: 20807.14741
  }
 }
 dps_results: {
  key: "TestAffliction-Settings-Goblin-p1-Affliction Warlock-default-FullBuffs-25.0yards-ShortSingleTarget"
  value: {
-<<<<<<< HEAD
-  dps: 35548.53781
-  tps: 24171.85758
-=======
-  dps: 35550.37602
-  tps: 24178.15069
->>>>>>> f91f2fe3
+  dps: 35544.46127
+  tps: 24169.00658
  }
 }
 dps_results: {
  key: "TestAffliction-Settings-Goblin-p1-Affliction Warlock-default-NoBuffs-25.0yards-LongMultiTarget"
  value: {
-<<<<<<< HEAD
-  dps: 18341.96456
-  tps: 21440.5155
-=======
-  dps: 18324.68775
-  tps: 21463.03957
->>>>>>> f91f2fe3
+  dps: 18333.7371
+  tps: 21473.86248
  }
 }
 dps_results: {
  key: "TestAffliction-Settings-Goblin-p1-Affliction Warlock-default-NoBuffs-25.0yards-LongSingleTarget"
  value: {
-<<<<<<< HEAD
-  dps: 18341.96456
-  tps: 13684.34756
-=======
-  dps: 18324.68775
-  tps: 13667.13453
->>>>>>> f91f2fe3
+  dps: 18333.7371
+  tps: 13677.95743
  }
 }
 dps_results: {
  key: "TestAffliction-Settings-Goblin-p1-Affliction Warlock-default-NoBuffs-25.0yards-ShortSingleTarget"
  value: {
-<<<<<<< HEAD
-  dps: 21054.22115
-  tps: 13172.8594
-=======
-  dps: 21029.32249
-  tps: 13147.33549
->>>>>>> f91f2fe3
+  dps: 21051.69477
+  tps: 13171.20643
  }
 }
 dps_results: {
  key: "TestAffliction-Settings-Human-p1-Affliction Warlock-default-FullBuffs-25.0yards-LongMultiTarget"
  value: {
-<<<<<<< HEAD
-  dps: 28325.32046
-  tps: 27598.36183
-=======
-  dps: 28388.80045
-  tps: 27688.45648
->>>>>>> f91f2fe3
+  dps: 28346.9555
+  tps: 27616.30956
  }
 }
 dps_results: {
  key: "TestAffliction-Settings-Human-p1-Affliction Warlock-default-FullBuffs-25.0yards-LongSingleTarget"
  value: {
-<<<<<<< HEAD
-  dps: 27335.00525
-  tps: 20728.81092
-=======
-  dps: 27432.21748
-  tps: 20764.1662
->>>>>>> f91f2fe3
+  dps: 27357.06891
+  tps: 20746.74674
  }
 }
 dps_results: {
@@ -2230,182 +1319,112 @@
 dps_results: {
  key: "TestAffliction-Settings-Human-p1-Affliction Warlock-default-NoBuffs-25.0yards-LongMultiTarget"
  value: {
-<<<<<<< HEAD
-  dps: 18154.34175
-  tps: 21321.93021
-=======
-  dps: 18150.26566
-  tps: 21302.89846
->>>>>>> f91f2fe3
+  dps: 18166.36457
+  tps: 21325.34297
  }
 }
 dps_results: {
  key: "TestAffliction-Settings-Human-p1-Affliction Warlock-default-NoBuffs-25.0yards-LongSingleTarget"
  value: {
-<<<<<<< HEAD
-  dps: 18154.34175
-  tps: 13523.83703
-=======
-  dps: 18150.26566
-  tps: 13506.99342
->>>>>>> f91f2fe3
+  dps: 18166.36457
+  tps: 13529.43793
  }
 }
 dps_results: {
  key: "TestAffliction-Settings-Human-p1-Affliction Warlock-default-NoBuffs-25.0yards-ShortSingleTarget"
  value: {
-<<<<<<< HEAD
-  dps: 20909.57839
-  tps: 13044.21142
-=======
-  dps: 20913.34608
-  tps: 13039.20998
->>>>>>> f91f2fe3
+  dps: 20907.06777
+  tps: 13042.57324
  }
 }
 dps_results: {
  key: "TestAffliction-Settings-Orc-p1-Affliction Warlock-default-FullBuffs-25.0yards-LongMultiTarget"
  value: {
-<<<<<<< HEAD
-  dps: 28916.88903
-  tps: 27805.27561
-=======
-  dps: 28965.43115
-  tps: 27882.34243
->>>>>>> f91f2fe3
+  dps: 28923.96322
+  tps: 27811.00175
  }
 }
 dps_results: {
  key: "TestAffliction-Settings-Orc-p1-Affliction Warlock-default-FullBuffs-25.0yards-LongSingleTarget"
  value: {
-<<<<<<< HEAD
-  dps: 27926.14413
-  tps: 20934.14129
-=======
-  dps: 28007.36481
-  tps: 20958.02499
->>>>>>> f91f2fe3
+  dps: 27929.7995
+  tps: 20941.24593
  }
 }
 dps_results: {
  key: "TestAffliction-Settings-Orc-p1-Affliction Warlock-default-FullBuffs-25.0yards-ShortSingleTarget"
  value: {
-  dps: 35204.56537
-  tps: 24451.92648
+  dps: 35203.24501
+  tps: 24450.60613
  }
 }
 dps_results: {
  key: "TestAffliction-Settings-Orc-p1-Affliction Warlock-default-NoBuffs-25.0yards-LongMultiTarget"
  value: {
-<<<<<<< HEAD
-  dps: 18558.46397
-  tps: 21395.89894
-=======
-  dps: 18557.49082
-  tps: 21425.28435
->>>>>>> f91f2fe3
+  dps: 18572.86696
+  tps: 21447.60552
  }
 }
 dps_results: {
  key: "TestAffliction-Settings-Orc-p1-Affliction Warlock-default-NoBuffs-25.0yards-LongSingleTarget"
  value: {
-<<<<<<< HEAD
-  dps: 18558.46397
-  tps: 13638.84522
-=======
-  dps: 18557.49082
-  tps: 13628.48874
->>>>>>> f91f2fe3
+  dps: 18572.86696
+  tps: 13650.80991
  }
 }
 dps_results: {
  key: "TestAffliction-Settings-Orc-p1-Affliction Warlock-default-NoBuffs-25.0yards-ShortSingleTarget"
  value: {
-<<<<<<< HEAD
-  dps: 20554.15993
-  tps: 13261.51515
-=======
-  dps: 20538.03812
+  dps: 20551.63113
   tps: 13259.86528
->>>>>>> f91f2fe3
  }
 }
 dps_results: {
  key: "TestAffliction-Settings-Troll-p1-Affliction Warlock-default-FullBuffs-25.0yards-LongMultiTarget"
  value: {
-<<<<<<< HEAD
-  dps: 28736.18326
-  tps: 28024.02438
-=======
-  dps: 28659.62024
-  tps: 27994.3885
->>>>>>> f91f2fe3
+  dps: 28748.72046
+  tps: 28094.15285
  }
 }
 dps_results: {
  key: "TestAffliction-Settings-Troll-p1-Affliction Warlock-default-FullBuffs-25.0yards-LongSingleTarget"
  value: {
-<<<<<<< HEAD
-  dps: 27756.31455
-  tps: 21023.13652
-=======
-  dps: 27660.9763
-  tps: 20938.86934
->>>>>>> f91f2fe3
+  dps: 27772.4943
+  tps: 21053.10411
  }
 }
 dps_results: {
  key: "TestAffliction-Settings-Troll-p1-Affliction Warlock-default-FullBuffs-25.0yards-ShortSingleTarget"
  value: {
-<<<<<<< HEAD
-  dps: 36249.22217
-  tps: 24776.92608
-=======
-  dps: 36244.89071
-  tps: 24773.77661
->>>>>>> f91f2fe3
+  dps: 36245.07667
+  tps: 24774.01244
  }
 }
 dps_results: {
  key: "TestAffliction-Settings-Troll-p1-Affliction Warlock-default-NoBuffs-25.0yards-LongMultiTarget"
  value: {
-<<<<<<< HEAD
-  dps: 18392.93407
-  tps: 21595.24313
-=======
-  dps: 18370.12041
-  tps: 21561.96442
->>>>>>> f91f2fe3
+  dps: 18383.80925
+  tps: 21581.54931
  }
 }
 dps_results: {
  key: "TestAffliction-Settings-Troll-p1-Affliction Warlock-default-NoBuffs-25.0yards-LongSingleTarget"
  value: {
-<<<<<<< HEAD
-  dps: 18392.93407
-  tps: 13755.22473
-=======
-  dps: 18370.12041
-  tps: 13724.1459
->>>>>>> f91f2fe3
+  dps: 18383.80925
+  tps: 13743.73079
  }
 }
 dps_results: {
  key: "TestAffliction-Settings-Troll-p1-Affliction Warlock-default-NoBuffs-25.0yards-ShortSingleTarget"
  value: {
-  dps: 21582.69274
-  tps: 13781.48394
+  dps: 21590.58872
+  tps: 13787.468
  }
 }
 dps_results: {
  key: "TestAffliction-SwitchInFrontOfTarget-Default"
  value: {
-<<<<<<< HEAD
-  dps: 27812.04894
-  tps: 20934.14129
-=======
-  dps: 27892.73211
-  tps: 20958.02499
->>>>>>> f91f2fe3
+  dps: 27815.45958
+  tps: 20941.24593
  }
 }