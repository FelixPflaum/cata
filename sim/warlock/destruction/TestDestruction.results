character_stats_results: {
 key: "TestDestruction-CharacterStats-Default"
 value: {
  final_stats: 666.75
  final_stats: 668.85
  final_stats: 7057.05
  final_stats: 5554.395
  final_stats: 183
  final_stats: 9228.3345
  final_stats: 1353.65
  final_stats: 1749
  final_stats: 3547.8645
  final_stats: 2259
  final_stats: 0
  final_stats: 788.1
  final_stats: 1749
  final_stats: 2219.47246
  final_stats: 2259
  final_stats: 0
  final_stats: 105714.925
  final_stats: 8479
  final_stats: 0
  final_stats: 0
  final_stats: 0
  final_stats: 0
  final_stats: 0
  final_stats: 136722.7
  final_stats: 0
  final_stats: 0
  final_stats: 0
  final_stats: 0
  final_stats: 0
  final_stats: 0
  final_stats: 1047
 }
}
dps_results: {
 key: "TestDestruction-AllItems-AgileShadowspiritDiamond"
 value: {
<<<<<<< HEAD
  dps: 28344.27039
  tps: 18851.36535
=======
  dps: 28315.77141
  tps: 18811.27597
>>>>>>> f91f2fe3
 }
}
dps_results: {
 key: "TestDestruction-AllItems-Althor'sAbacus-50366"
 value: {
<<<<<<< HEAD
  dps: 26812.27326
  tps: 17772.13759
=======
  dps: 26807.04067
  tps: 17779.2132
>>>>>>> f91f2fe3
 }
}
dps_results: {
 key: "TestDestruction-AllItems-Anhuur'sHymnal-55889"
 value: {
<<<<<<< HEAD
  dps: 27414.4139
  tps: 18221.51538
=======
  dps: 27389.39952
  tps: 18201.05003
>>>>>>> f91f2fe3
 }
}
dps_results: {
 key: "TestDestruction-AllItems-Anhuur'sHymnal-56407"
 value: {
<<<<<<< HEAD
  dps: 27460.21441
  tps: 18253.13672
=======
  dps: 27437.02786
  tps: 18233.85928
>>>>>>> f91f2fe3
 }
}
dps_results: {
 key: "TestDestruction-AllItems-AustereShadowspiritDiamond"
 value: {
<<<<<<< HEAD
  dps: 28069.39273
  tps: 18638.9263
=======
  dps: 28042.44628
  tps: 18600.61367
>>>>>>> f91f2fe3
 }
}
dps_results: {
 key: "TestDestruction-AllItems-BaubleofTrueBlood-50726"
 value: {
<<<<<<< HEAD
  dps: 26330.22692
  tps: 17469.87194
  hps: 97.9391
=======
  dps: 26318.70617
  tps: 17470.64799
  hps: 97.91552
>>>>>>> f91f2fe3
 }
}
dps_results: {
 key: "TestDestruction-AllItems-BedrockTalisman-58182"
 value: {
<<<<<<< HEAD
  dps: 26310.66133
  tps: 17448.83452
=======
  dps: 26307.65527
  tps: 17452.81348
>>>>>>> f91f2fe3
 }
}
dps_results: {
 key: "TestDestruction-AllItems-BellofEnragingResonance-59326"
 value: {
<<<<<<< HEAD
  dps: 27726.48901
  tps: 18320.90056
=======
  dps: 27730.74298
  tps: 18331.6311
>>>>>>> f91f2fe3
 }
}
dps_results: {
 key: "TestDestruction-AllItems-BindingPromise-67037"
 value: {
<<<<<<< HEAD
  dps: 26310.66133
  tps: 17448.83452
=======
  dps: 26307.65527
  tps: 17452.81348
>>>>>>> f91f2fe3
 }
}
dps_results: {
 key: "TestDestruction-AllItems-Blood-SoakedAleMug-63843"
 value: {
<<<<<<< HEAD
  dps: 26520.84271
  tps: 17625.46873
=======
  dps: 26502.58381
  tps: 17623.78464
>>>>>>> f91f2fe3
 }
}
dps_results: {
 key: "TestDestruction-AllItems-BloodofIsiset-55995"
 value: {
<<<<<<< HEAD
  dps: 26575.11156
  tps: 17643.64302
=======
  dps: 26571.92441
  tps: 17647.50556
>>>>>>> f91f2fe3
 }
}
dps_results: {
 key: "TestDestruction-AllItems-BloodofIsiset-56414"
 value: {
<<<<<<< HEAD
  dps: 26609.74194
  tps: 17669.15366
=======
  dps: 26606.53108
  tps: 17673.00095
>>>>>>> f91f2fe3
 }
}
dps_results: {
 key: "TestDestruction-AllItems-BloodthirstyGladiator'sBadgeofConquest-64687"
 value: {
<<<<<<< HEAD
  dps: 26266.88366
  tps: 17449.82913
=======
  dps: 26265.94562
  tps: 17461.43523
>>>>>>> f91f2fe3
 }
}
dps_results: {
 key: "TestDestruction-AllItems-BloodthirstyGladiator'sBadgeofDominance-64688"
 value: {
<<<<<<< HEAD
  dps: 27159.97468
  tps: 17968.85263
=======
  dps: 27152.90416
  tps: 17974.59174
>>>>>>> f91f2fe3
 }
}
dps_results: {
 key: "TestDestruction-AllItems-BloodthirstyGladiator'sBadgeofVictory-64689"
 value: {
<<<<<<< HEAD
  dps: 26265.50234
  tps: 17449.47807
=======
  dps: 26263.84509
  tps: 17460.67084
>>>>>>> f91f2fe3
 }
}
dps_results: {
 key: "TestDestruction-AllItems-BloodthirstyGladiator'sEmblemofCruelty-64740"
 value: {
<<<<<<< HEAD
  dps: 26643.30229
  tps: 17656.00312
=======
  dps: 26646.06278
  tps: 17668.63454
>>>>>>> f91f2fe3
 }
}
dps_results: {
 key: "TestDestruction-AllItems-BloodthirstyGladiator'sEmblemofMeditation-64741"
 value: {
<<<<<<< HEAD
  dps: 26310.66133
  tps: 17449.0017
=======
  dps: 26307.65527
  tps: 17452.75095
>>>>>>> f91f2fe3
 }
}
dps_results: {
 key: "TestDestruction-AllItems-BloodthirstyGladiator'sEmblemofTenacity-64742"
 value: {
<<<<<<< HEAD
  dps: 26310.66133
  tps: 17449.06424
=======
  dps: 26307.65527
  tps: 17452.81348
>>>>>>> f91f2fe3
 }
}
dps_results: {
 key: "TestDestruction-AllItems-BloodthirstyGladiator'sInsigniaofConquest-64761"
 value: {
<<<<<<< HEAD
  dps: 26310.66133
  tps: 17448.83452
=======
  dps: 26307.65527
  tps: 17452.81348
>>>>>>> f91f2fe3
 }
}
dps_results: {
 key: "TestDestruction-AllItems-BloodthirstyGladiator'sInsigniaofDominance-64762"
 value: {
<<<<<<< HEAD
  dps: 27139.90474
  tps: 17961.26201
=======
  dps: 27135.3813
  tps: 17963.70997
>>>>>>> f91f2fe3
 }
}
dps_results: {
 key: "TestDestruction-AllItems-BloodthirstyGladiator'sInsigniaofVictory-64763"
 value: {
<<<<<<< HEAD
  dps: 26310.66133
  tps: 17448.83452
=======
  dps: 26307.65527
  tps: 17452.81348
>>>>>>> f91f2fe3
 }
}
dps_results: {
 key: "TestDestruction-AllItems-BottledLightning-66879"
 value: {
<<<<<<< HEAD
  dps: 26938.00803
  tps: 17882.26078
=======
  dps: 26937.89492
  tps: 17895.36087
>>>>>>> f91f2fe3
 }
}
dps_results: {
 key: "TestDestruction-AllItems-BracingShadowspiritDiamond"
 value: {
<<<<<<< HEAD
  dps: 28241.49202
  tps: 18395.50351
=======
  dps: 28210.66706
  tps: 18357.59547
>>>>>>> f91f2fe3
 }
}
dps_results: {
 key: "TestDestruction-AllItems-BurningShadowspiritDiamond"
 value: {
<<<<<<< HEAD
  dps: 28518.26824
  tps: 18969.54559
=======
  dps: 28486.32655
  tps: 18929.47201
>>>>>>> f91f2fe3
 }
}
dps_results: {
 key: "TestDestruction-AllItems-ChaoticShadowspiritDiamond"
 value: {
<<<<<<< HEAD
  dps: 28416.71591
  tps: 18910.40431
=======
  dps: 28396.33997
  tps: 18877.88877
>>>>>>> f91f2fe3
 }
}
dps_results: {
 key: "TestDestruction-AllItems-CoreofRipeness-58184"
 value: {
<<<<<<< HEAD
  dps: 27219.85854
  tps: 18064.62693
=======
  dps: 27222.38505
  tps: 18079.17809
>>>>>>> f91f2fe3
 }
}
dps_results: {
 key: "TestDestruction-AllItems-CorpseTongueCoin-50349"
 value: {
<<<<<<< HEAD
  dps: 26310.66133
  tps: 17448.83452
=======
  dps: 26307.65527
  tps: 17452.81348
>>>>>>> f91f2fe3
 }
}
dps_results: {
 key: "TestDestruction-AllItems-CrushingWeight-59506"
 value: {
<<<<<<< HEAD
  dps: 26310.66133
  tps: 17448.83452
=======
  dps: 26307.65527
  tps: 17452.81348
>>>>>>> f91f2fe3
 }
}
dps_results: {
 key: "TestDestruction-AllItems-CrushingWeight-65118"
 value: {
<<<<<<< HEAD
  dps: 26310.66133
  tps: 17448.83452
=======
  dps: 26307.65527
  tps: 17452.81348
>>>>>>> f91f2fe3
 }
}
dps_results: {
 key: "TestDestruction-AllItems-DarkmoonCard:Earthquake-62048"
 value: {
<<<<<<< HEAD
  dps: 26310.66133
  tps: 17449.06702
=======
  dps: 26307.65527
  tps: 17452.81348
>>>>>>> f91f2fe3
 }
}
dps_results: {
 key: "TestDestruction-AllItems-DarkmoonCard:Hurricane-62049"
 value: {
<<<<<<< HEAD
  dps: 26310.66133
  tps: 17448.83452
=======
  dps: 26307.65527
  tps: 17452.81348
>>>>>>> f91f2fe3
 }
}
dps_results: {
 key: "TestDestruction-AllItems-DarkmoonCard:Hurricane-62051"
 value: {
<<<<<<< HEAD
  dps: 26310.66133
  tps: 17448.83452
=======
  dps: 26307.65527
  tps: 17452.81348
>>>>>>> f91f2fe3
 }
}
dps_results: {
 key: "TestDestruction-AllItems-DarkmoonCard:Tsunami-62050"
 value: {
<<<<<<< HEAD
  dps: 27256.23492
  tps: 18067.65851
=======
  dps: 27254.19763
  tps: 18069.46147
>>>>>>> f91f2fe3
 }
}
dps_results: {
 key: "TestDestruction-AllItems-Deathbringer'sWill-50363"
 value: {
<<<<<<< HEAD
  dps: 26507.28062
  tps: 17566.41435
=======
  dps: 26512.43818
  tps: 17579.88724
>>>>>>> f91f2fe3
 }
}
dps_results: {
 key: "TestDestruction-AllItems-DestructiveShadowspiritDiamond"
 value: {
<<<<<<< HEAD
  dps: 28138.27625
  tps: 18694.73799
=======
  dps: 28118.99189
  tps: 18663.56993
>>>>>>> f91f2fe3
 }
}
dps_results: {
 key: "TestDestruction-AllItems-DislodgedForeignObject-50348"
 value: {
<<<<<<< HEAD
  dps: 27226.15807
  tps: 18130.78016
=======
  dps: 27202.30659
  tps: 18117.51628
>>>>>>> f91f2fe3
 }
}
dps_results: {
 key: "TestDestruction-AllItems-EffulgentShadowspiritDiamond"
 value: {
<<<<<<< HEAD
  dps: 28069.39273
  tps: 18638.9263
=======
  dps: 28042.44628
  tps: 18600.61367
>>>>>>> f91f2fe3
 }
}
dps_results: {
 key: "TestDestruction-AllItems-ElectrosparkHeartstarter-67118"
 value: {
<<<<<<< HEAD
  dps: 26696.36891
  tps: 17697.55655
=======
  dps: 26681.04709
  tps: 17698.73686
>>>>>>> f91f2fe3
 }
}
dps_results: {
 key: "TestDestruction-AllItems-EmberShadowspiritDiamond"
 value: {
<<<<<<< HEAD
  dps: 28247.61552
  tps: 18771.28669
=======
  dps: 28221.33332
  tps: 18736.92172
>>>>>>> f91f2fe3
 }
}
dps_results: {
 key: "TestDestruction-AllItems-EnigmaticShadowspiritDiamond"
 value: {
<<<<<<< HEAD
  dps: 28138.27625
  tps: 18694.73799
=======
  dps: 28118.99189
  tps: 18663.56993
>>>>>>> f91f2fe3
 }
}
dps_results: {
 key: "TestDestruction-AllItems-EssenceoftheCyclone-59473"
 value: {
<<<<<<< HEAD
  dps: 26310.66133
  tps: 17448.83452
=======
  dps: 26307.65527
  tps: 17452.81348
>>>>>>> f91f2fe3
 }
}
dps_results: {
 key: "TestDestruction-AllItems-EssenceoftheCyclone-65140"
 value: {
<<<<<<< HEAD
  dps: 26310.66133
  tps: 17448.83452
=======
  dps: 26307.65527
  tps: 17452.81348
>>>>>>> f91f2fe3
 }
}
dps_results: {
 key: "TestDestruction-AllItems-EternalShadowspiritDiamond"
 value: {
<<<<<<< HEAD
  dps: 28069.39273
  tps: 18638.9263
=======
  dps: 28042.44628
  tps: 18600.61367
>>>>>>> f91f2fe3
 }
}
dps_results: {
 key: "TestDestruction-AllItems-FallofMortality-59500"
 value: {
<<<<<<< HEAD
  dps: 27256.23492
  tps: 18067.65851
=======
  dps: 27254.19763
  tps: 18069.46147
>>>>>>> f91f2fe3
 }
}
dps_results: {
 key: "TestDestruction-AllItems-FallofMortality-65124"
 value: {
<<<<<<< HEAD
  dps: 27384.93166
  tps: 18156.40269
=======
  dps: 27381.73416
  tps: 18154.25404
>>>>>>> f91f2fe3
 }
}
dps_results: {
 key: "TestDestruction-AllItems-Figurine-DemonPanther-52199"
 value: {
<<<<<<< HEAD
  dps: 26708.21268
  tps: 17801.59235
=======
  dps: 26690.14577
  tps: 17790.73571
>>>>>>> f91f2fe3
 }
}
dps_results: {
 key: "TestDestruction-AllItems-Figurine-DreamOwl-52354"
 value: {
<<<<<<< HEAD
  dps: 27115.92784
  tps: 17997.65117
=======
  dps: 27123.06088
  tps: 18019.17619
>>>>>>> f91f2fe3
 }
}
dps_results: {
 key: "TestDestruction-AllItems-Figurine-EarthenGuardian-52352"
 value: {
<<<<<<< HEAD
  dps: 26310.66133
  tps: 17449.21113
=======
  dps: 26307.65527
  tps: 17453.28425
>>>>>>> f91f2fe3
 }
}
dps_results: {
 key: "TestDestruction-AllItems-Figurine-JeweledSerpent-52353"
 value: {
<<<<<<< HEAD
  dps: 27957.5729
  tps: 18484.47827
=======
  dps: 27961.54443
  tps: 18502.58808
>>>>>>> f91f2fe3
 }
}
dps_results: {
 key: "TestDestruction-AllItems-Figurine-KingofBoars-52351"
 value: {
<<<<<<< HEAD
  dps: 26564.28025
  tps: 17669.7321
=======
  dps: 26562.52917
  tps: 17680.94608
>>>>>>> f91f2fe3
 }
}
dps_results: {
 key: "TestDestruction-AllItems-FleetShadowspiritDiamond"
 value: {
<<<<<<< HEAD
  dps: 28129.48144
  tps: 18683.47214
=======
  dps: 28102.44145
  tps: 18645.03638
>>>>>>> f91f2fe3
 }
}
dps_results: {
 key: "TestDestruction-AllItems-FluidDeath-58181"
 value: {
<<<<<<< HEAD
  dps: 26781.93634
  tps: 17826.51417
=======
  dps: 26761.6533
  tps: 17809.87593
>>>>>>> f91f2fe3
 }
}
dps_results: {
 key: "TestDestruction-AllItems-ForlornShadowspiritDiamond"
 value: {
<<<<<<< HEAD
  dps: 28241.49202
  tps: 18755.4768
=======
  dps: 28210.66706
  tps: 18716.80532
>>>>>>> f91f2fe3
 }
}
dps_results: {
 key: "TestDestruction-AllItems-FuryofAngerforge-59461"
 value: {
<<<<<<< HEAD
  dps: 26670.18354
  tps: 17681.10806
=======
  dps: 26671.76089
  tps: 17687.93196
>>>>>>> f91f2fe3
 }
}
dps_results: {
 key: "TestDestruction-AllItems-GaleofShadows-56138"
 value: {
<<<<<<< HEAD
  dps: 27422.6053
  tps: 18230.77167
=======
  dps: 27419.83591
  tps: 18223.67975
>>>>>>> f91f2fe3
 }
}
dps_results: {
 key: "TestDestruction-AllItems-GaleofShadows-56462"
 value: {
<<<<<<< HEAD
  dps: 27538.61223
  tps: 18352.44167
=======
  dps: 27527.30969
  tps: 18340.33464
>>>>>>> f91f2fe3
 }
}
dps_results: {
 key: "TestDestruction-AllItems-GearDetector-61462"
 value: {
<<<<<<< HEAD
  dps: 26310.66133
  tps: 17448.83452
=======
  dps: 26307.65527
  tps: 17452.81348
>>>>>>> f91f2fe3
 }
}
dps_results: {
 key: "TestDestruction-AllItems-Gladiator'sFelshroud"
 value: {
<<<<<<< HEAD
  dps: 23453.15815
  tps: 15569.50054
=======
  dps: 23510.90598
  tps: 15640.01494
>>>>>>> f91f2fe3
 }
}
dps_results: {
 key: "TestDestruction-AllItems-GlowingTwilightScale-54589"
 value: {
<<<<<<< HEAD
  dps: 26848.16643
  tps: 17794.81935
=======
  dps: 26842.53977
  tps: 17799.49513
>>>>>>> f91f2fe3
 }
}
dps_results: {
 key: "TestDestruction-AllItems-GraceoftheHerald-55266"
 value: {
<<<<<<< HEAD
  dps: 26310.66133
  tps: 17448.83452
=======
  dps: 26307.65527
  tps: 17452.81348
>>>>>>> f91f2fe3
 }
}
dps_results: {
 key: "TestDestruction-AllItems-GraceoftheHerald-56295"
 value: {
<<<<<<< HEAD
  dps: 26310.66133
  tps: 17448.83452
=======
  dps: 26307.65527
  tps: 17452.81348
>>>>>>> f91f2fe3
 }
}
dps_results: {
 key: "TestDestruction-AllItems-HarmlightToken-63839"
 value: {
<<<<<<< HEAD
  dps: 27056.32867
  tps: 18013.03009
=======
  dps: 27049.67346
  tps: 18008.28094
>>>>>>> f91f2fe3
 }
}
dps_results: {
 key: "TestDestruction-AllItems-Harrison'sInsigniaofPanache-65803"
 value: {
<<<<<<< HEAD
  dps: 26310.66133
  tps: 17448.83452
=======
  dps: 26307.65527
  tps: 17452.81348
>>>>>>> f91f2fe3
 }
}
dps_results: {
 key: "TestDestruction-AllItems-HeartofIgnacious-59514"
 value: {
<<<<<<< HEAD
  dps: 27551.52345
  tps: 18339.8276
=======
  dps: 27500.35636
  tps: 18291.19068
>>>>>>> f91f2fe3
 }
}
dps_results: {
 key: "TestDestruction-AllItems-HeartofIgnacious-65110"
 value: {
<<<<<<< HEAD
  dps: 27718.23265
  tps: 18475.86437
=======
  dps: 27711.16729
  tps: 18472.0143
>>>>>>> f91f2fe3
 }
}
dps_results: {
 key: "TestDestruction-AllItems-HeartofRage-59224"
 value: {
<<<<<<< HEAD
  dps: 26310.66133
  tps: 17448.83452
=======
  dps: 26307.65527
  tps: 17452.81348
>>>>>>> f91f2fe3
 }
}
dps_results: {
 key: "TestDestruction-AllItems-HeartofRage-65072"
 value: {
<<<<<<< HEAD
  dps: 26310.66133
  tps: 17448.83452
=======
  dps: 26307.65527
  tps: 17452.81348
>>>>>>> f91f2fe3
 }
}
dps_results: {
 key: "TestDestruction-AllItems-HeartofSolace-55868"
 value: {
<<<<<<< HEAD
  dps: 26748.13868
  tps: 17792.38732
=======
  dps: 26745.44224
  tps: 17785.46726
>>>>>>> f91f2fe3
 }
}
dps_results: {
 key: "TestDestruction-AllItems-HeartofSolace-56393"
 value: {
<<<<<<< HEAD
  dps: 26774.53939
  tps: 17854.06401
=======
  dps: 26763.43134
  tps: 17842.26555
>>>>>>> f91f2fe3
 }
}
dps_results: {
 key: "TestDestruction-AllItems-HeartofThunder-55845"
 value: {
<<<<<<< HEAD
  dps: 26301.72438
  tps: 17440.22665
=======
  dps: 26307.65527
  tps: 17452.92958
>>>>>>> f91f2fe3
 }
}
dps_results: {
 key: "TestDestruction-AllItems-HeartofThunder-56370"
 value: {
<<<<<<< HEAD
  dps: 26301.72438
  tps: 17440.26445
=======
  dps: 26307.65527
  tps: 17452.96738
>>>>>>> f91f2fe3
 }
}
dps_results: {
 key: "TestDestruction-AllItems-HeartoftheVile-66969"
 value: {
<<<<<<< HEAD
  dps: 26310.66133
  tps: 17448.83452
=======
  dps: 26307.65527
  tps: 17452.81348
>>>>>>> f91f2fe3
 }
}
dps_results: {
 key: "TestDestruction-AllItems-ImpassiveShadowspiritDiamond"
 value: {
<<<<<<< HEAD
  dps: 28138.27625
  tps: 18694.73799
=======
  dps: 28118.99189
  tps: 18663.56993
>>>>>>> f91f2fe3
 }
}
dps_results: {
 key: "TestDestruction-AllItems-ImpatienceofYouth-62464"
 value: {
<<<<<<< HEAD
  dps: 26602.02062
  tps: 17697.55367
=======
  dps: 26600.25768
  tps: 17708.77032
>>>>>>> f91f2fe3
 }
}
dps_results: {
 key: "TestDestruction-AllItems-ImpatienceofYouth-62469"
 value: {
<<<<<<< HEAD
  dps: 26602.02062
  tps: 17697.55367
=======
  dps: 26600.25768
  tps: 17708.77032
>>>>>>> f91f2fe3
 }
}
dps_results: {
 key: "TestDestruction-AllItems-ImpetuousQuery-55881"
 value: {
<<<<<<< HEAD
  dps: 26575.11156
  tps: 17643.64302
=======
  dps: 26571.92441
  tps: 17647.50556
>>>>>>> f91f2fe3
 }
}
dps_results: {
 key: "TestDestruction-AllItems-ImpetuousQuery-56406"
 value: {
<<<<<<< HEAD
  dps: 26609.74194
  tps: 17669.15366
=======
  dps: 26606.53108
  tps: 17673.00095
>>>>>>> f91f2fe3
 }
}
dps_results: {
 key: "TestDestruction-AllItems-InsigniaofDiplomacy-61433"
 value: {
<<<<<<< HEAD
  dps: 26310.66133
  tps: 17448.93929
=======
  dps: 26307.65527
  tps: 17452.91826
>>>>>>> f91f2fe3
 }
}
dps_results: {
 key: "TestDestruction-AllItems-InsigniaoftheEarthenLord-61429"
 value: {
<<<<<<< HEAD
  dps: 27001.46088
  tps: 17903.97235
=======
  dps: 26984.005
  tps: 17902.36904
>>>>>>> f91f2fe3
 }
}
dps_results: {
 key: "TestDestruction-AllItems-JarofAncientRemedies-59354"
 value: {
<<<<<<< HEAD
  dps: 26308.43482
  tps: 17461.68048
=======
  dps: 26306.39313
  tps: 17477.45577
>>>>>>> f91f2fe3
 }
}
dps_results: {
 key: "TestDestruction-AllItems-JarofAncientRemedies-65029"
 value: {
<<<<<<< HEAD
  dps: 26308.43482
  tps: 17465.39048
=======
  dps: 26322.75652
  tps: 17489.40577
>>>>>>> f91f2fe3
 }
}
dps_results: {
 key: "TestDestruction-AllItems-JujuofNimbleness-63840"
 value: {
<<<<<<< HEAD
  dps: 26520.84271
  tps: 17625.46873
=======
  dps: 26502.58381
  tps: 17623.78464
>>>>>>> f91f2fe3
 }
}
dps_results: {
 key: "TestDestruction-AllItems-KeytotheEndlessChamber-55795"
 value: {
<<<<<<< HEAD
  dps: 26781.93634
  tps: 17826.51417
=======
  dps: 26761.6533
  tps: 17809.87593
>>>>>>> f91f2fe3
 }
}
dps_results: {
 key: "TestDestruction-AllItems-KeytotheEndlessChamber-56328"
 value: {
<<<<<<< HEAD
  dps: 26781.93634
  tps: 17826.51417
=======
  dps: 26761.6533
  tps: 17809.87593
>>>>>>> f91f2fe3
 }
}
dps_results: {
 key: "TestDestruction-AllItems-KvaldirBattleStandard-59685"
 value: {
<<<<<<< HEAD
  dps: 26576.56458
  tps: 17728.62619
=======
  dps: 26543.3892
  tps: 17687.55652
>>>>>>> f91f2fe3
 }
}
dps_results: {
 key: "TestDestruction-AllItems-KvaldirBattleStandard-59689"
 value: {
<<<<<<< HEAD
  dps: 26576.56458
  tps: 17728.62619
=======
  dps: 26543.3892
  tps: 17687.55652
>>>>>>> f91f2fe3
 }
}
dps_results: {
 key: "TestDestruction-AllItems-LadyLa-La'sSingingShell-67152"
 value: {
<<<<<<< HEAD
  dps: 26600.27427
  tps: 17740.50423
=======
  dps: 26599.16158
  tps: 17745.24829
>>>>>>> f91f2fe3
 }
}
dps_results: {
 key: "TestDestruction-AllItems-LeadenDespair-55816"
 value: {
<<<<<<< HEAD
  dps: 26310.66133
  tps: 17449.1194
=======
  dps: 26307.65527
  tps: 17453.16959
>>>>>>> f91f2fe3
 }
}
dps_results: {
 key: "TestDestruction-AllItems-LeadenDespair-56347"
 value: {
<<<<<<< HEAD
  dps: 26310.66133
  tps: 17449.21113
=======
  dps: 26307.65527
  tps: 17453.28425
>>>>>>> f91f2fe3
 }
}
dps_results: {
 key: "TestDestruction-AllItems-LeftEyeofRajh-56102"
 value: {
<<<<<<< HEAD
  dps: 26310.66133
  tps: 17448.83452
=======
  dps: 26307.65527
  tps: 17452.81348
>>>>>>> f91f2fe3
 }
}
dps_results: {
 key: "TestDestruction-AllItems-LeftEyeofRajh-56427"
 value: {
<<<<<<< HEAD
  dps: 26310.66133
  tps: 17448.83452
=======
  dps: 26307.65527
  tps: 17452.81348
>>>>>>> f91f2fe3
 }
}
dps_results: {
 key: "TestDestruction-AllItems-LicensetoSlay-58180"
 value: {
<<<<<<< HEAD
  dps: 26781.93634
  tps: 17826.51417
=======
  dps: 26761.6533
  tps: 17809.87593
>>>>>>> f91f2fe3
 }
}
dps_results: {
 key: "TestDestruction-AllItems-MagnetiteMirror-55814"
 value: {
<<<<<<< HEAD
  dps: 26290.99725
  tps: 17456.17487
=======
  dps: 26272.93268
  tps: 17454.6083
>>>>>>> f91f2fe3
 }
}
dps_results: {
 key: "TestDestruction-AllItems-MagnetiteMirror-56345"
 value: {
<<<<<<< HEAD
  dps: 26290.99725
  tps: 17456.17487
=======
  dps: 26272.93268
  tps: 17454.6083
>>>>>>> f91f2fe3
 }
}
dps_results: {
 key: "TestDestruction-AllItems-MandalaofStirringPatterns-62467"
 value: {
<<<<<<< HEAD
  dps: 26310.66133
  tps: 17448.76782
=======
  dps: 26307.65527
  tps: 17452.7468
>>>>>>> f91f2fe3
 }
}
dps_results: {
 key: "TestDestruction-AllItems-MandalaofStirringPatterns-62472"
 value: {
<<<<<<< HEAD
  dps: 26310.66133
  tps: 17448.76782
=======
  dps: 26307.65527
  tps: 17452.7468
>>>>>>> f91f2fe3
 }
}
dps_results: {
 key: "TestDestruction-AllItems-MarkofKhardros-56132"
 value: {
<<<<<<< HEAD
  dps: 26578.12007
  tps: 17670.86473
=======
  dps: 26561.20532
  tps: 17669.64678
>>>>>>> f91f2fe3
 }
}
dps_results: {
 key: "TestDestruction-AllItems-MarkofKhardros-56458"
 value: {
<<<<<<< HEAD
  dps: 26615.71949
  tps: 17698.97887
=======
  dps: 26598.95531
  tps: 17697.80657
>>>>>>> f91f2fe3
 }
}
dps_results: {
 key: "TestDestruction-AllItems-MightoftheOcean-55251"
 value: {
<<<<<<< HEAD
  dps: 26741.24363
  tps: 17818.46854
=======
  dps: 26730.97818
  tps: 17815.39812
>>>>>>> f91f2fe3
 }
}
dps_results: {
 key: "TestDestruction-AllItems-MightoftheOcean-56285"
 value: {
<<<<<<< HEAD
  dps: 26741.24363
  tps: 17818.46854
=======
  dps: 26730.97818
  tps: 17815.39812
>>>>>>> f91f2fe3
 }
}
dps_results: {
 key: "TestDestruction-AllItems-MirrorofBrokenImages-62466"
 value: {
<<<<<<< HEAD
  dps: 26647.52055
  tps: 17696.98344
=======
  dps: 26644.28382
  tps: 17700.81411
>>>>>>> f91f2fe3
 }
}
dps_results: {
 key: "TestDestruction-AllItems-MirrorofBrokenImages-62471"
 value: {
<<<<<<< HEAD
  dps: 26647.52055
  tps: 17696.98344
=======
  dps: 26644.28382
  tps: 17700.81411
>>>>>>> f91f2fe3
 }
}
dps_results: {
 key: "TestDestruction-AllItems-MoonwellChalice-70142"
 value: {
<<<<<<< HEAD
  dps: 27787.74556
  tps: 18468.73527
=======
  dps: 27787.38517
  tps: 18479.83386
>>>>>>> f91f2fe3
 }
}
dps_results: {
 key: "TestDestruction-AllItems-Oremantle'sFavor-61448"
 value: {
<<<<<<< HEAD
  dps: 26546.95479
  tps: 17619.12018
=======
  dps: 26560.55462
  tps: 17642.91722
>>>>>>> f91f2fe3
 }
}
dps_results: {
 key: "TestDestruction-AllItems-PetrifiedTwilightScale-54591"
 value: {
<<<<<<< HEAD
  dps: 26310.66133
  tps: 17448.83452
=======
  dps: 26307.65527
  tps: 17452.81348
>>>>>>> f91f2fe3
 }
}
dps_results: {
 key: "TestDestruction-AllItems-PhylacteryoftheNamelessLich-50365"
 value: {
<<<<<<< HEAD
  dps: 27162.68526
  tps: 17968.85576
=======
  dps: 27168.737
  tps: 17984.38019
>>>>>>> f91f2fe3
 }
}
dps_results: {
 key: "TestDestruction-AllItems-PorcelainCrab-55237"
 value: {
<<<<<<< HEAD
  dps: 26310.66133
  tps: 17448.83452
=======
  dps: 26307.65527
  tps: 17452.81348
>>>>>>> f91f2fe3
 }
}
dps_results: {
 key: "TestDestruction-AllItems-PorcelainCrab-56280"
 value: {
<<<<<<< HEAD
  dps: 26310.66133
  tps: 17448.83452
=======
  dps: 26307.65527
  tps: 17452.81348
>>>>>>> f91f2fe3
 }
}
dps_results: {
 key: "TestDestruction-AllItems-PowerfulShadowspiritDiamond"
 value: {
<<<<<<< HEAD
  dps: 28069.39273
  tps: 18638.9263
=======
  dps: 28042.44628
  tps: 18600.61367
>>>>>>> f91f2fe3
 }
}
dps_results: {
 key: "TestDestruction-AllItems-Prestor'sTalismanofMachination-59441"
 value: {
<<<<<<< HEAD
  dps: 26310.66133
  tps: 17448.83452
=======
  dps: 26307.65527
  tps: 17452.81348
>>>>>>> f91f2fe3
 }
}
dps_results: {
 key: "TestDestruction-AllItems-Prestor'sTalismanofMachination-65026"
 value: {
<<<<<<< HEAD
  dps: 26310.66133
  tps: 17448.83452
=======
  dps: 26307.65527
  tps: 17452.81348
>>>>>>> f91f2fe3
 }
}
dps_results: {
 key: "TestDestruction-AllItems-Rainsong-55854"
 value: {
<<<<<<< HEAD
  dps: 26310.66133
  tps: 17448.78985
=======
  dps: 26307.65527
  tps: 17452.76882
>>>>>>> f91f2fe3
 }
}
dps_results: {
 key: "TestDestruction-AllItems-Rainsong-56377"
 value: {
<<<<<<< HEAD
  dps: 26310.66133
  tps: 17448.7753
=======
  dps: 26307.65527
  tps: 17452.75428
>>>>>>> f91f2fe3
 }
}
dps_results: {
 key: "TestDestruction-AllItems-ReverberatingShadowspiritDiamond"
 value: {
<<<<<<< HEAD
  dps: 28344.27039
  tps: 18851.36535
=======
  dps: 28315.77141
  tps: 18811.27597
>>>>>>> f91f2fe3
 }
}
dps_results: {
 key: "TestDestruction-AllItems-RevitalizingShadowspiritDiamond"
 value: {
<<<<<<< HEAD
  dps: 28344.27039
  tps: 18851.35419
=======
  dps: 28315.77141
  tps: 18811.26481
>>>>>>> f91f2fe3
 }
}
dps_results: {
 key: "TestDestruction-AllItems-RightEyeofRajh-56100"
 value: {
<<<<<<< HEAD
  dps: 26781.93634
  tps: 17826.51417
=======
  dps: 26761.6533
  tps: 17809.87593
>>>>>>> f91f2fe3
 }
}
dps_results: {
 key: "TestDestruction-AllItems-RightEyeofRajh-56431"
 value: {
<<<<<<< HEAD
  dps: 26781.93634
  tps: 17826.51417
=======
  dps: 26761.6533
  tps: 17809.87593
>>>>>>> f91f2fe3
 }
}
dps_results: {
 key: "TestDestruction-AllItems-Schnottz'sMedallionofCommand-65805"
 value: {
<<<<<<< HEAD
  dps: 26310.66133
  tps: 17448.83452
=======
  dps: 26307.65527
  tps: 17452.81348
>>>>>>> f91f2fe3
 }
}
dps_results: {
 key: "TestDestruction-AllItems-SeaStar-55256"
 value: {
<<<<<<< HEAD
  dps: 26715.68085
  tps: 17710.83226
=======
  dps: 26712.78342
  tps: 17720.09037
>>>>>>> f91f2fe3
 }
}
dps_results: {
 key: "TestDestruction-AllItems-SeaStar-56290"
 value: {
<<<<<<< HEAD
  dps: 27104.07016
  tps: 17936.33251
=======
  dps: 27098.53913
  tps: 17943.06095
>>>>>>> f91f2fe3
 }
}
dps_results: {
 key: "TestDestruction-AllItems-ShadowflameRegalia"
 value: {
<<<<<<< HEAD
  dps: 25847.12709
  tps: 17189.13311
=======
  dps: 25846.14372
  tps: 17188.69503
>>>>>>> f91f2fe3
 }
}
dps_results: {
 key: "TestDestruction-AllItems-ShardofWoe-60233"
 value: {
<<<<<<< HEAD
  dps: 27042.80813
  tps: 18029.33726
=======
  dps: 27072.15912
  tps: 18061.14544
>>>>>>> f91f2fe3
 }
}
dps_results: {
 key: "TestDestruction-AllItems-Shrine-CleansingPurifier-63838"
 value: {
<<<<<<< HEAD
  dps: 26310.66133
  tps: 17448.83452
=======
  dps: 26307.65527
  tps: 17452.81348
>>>>>>> f91f2fe3
 }
}
dps_results: {
 key: "TestDestruction-AllItems-Sindragosa'sFlawlessFang-50364"
 value: {
<<<<<<< HEAD
  dps: 26310.66133
  tps: 17449.06207
=======
  dps: 26307.65527
  tps: 17453.09793
>>>>>>> f91f2fe3
 }
}
dps_results: {
 key: "TestDestruction-AllItems-Skardyn'sGrace-56115"
 value: {
<<<<<<< HEAD
  dps: 26633.65444
  tps: 17713.80388
=======
  dps: 26628.67661
  tps: 17721.92818
>>>>>>> f91f2fe3
 }
}
dps_results: {
 key: "TestDestruction-AllItems-Skardyn'sGrace-56440"
 value: {
<<<<<<< HEAD
  dps: 26681.86484
  tps: 17748.41797
=======
  dps: 26676.45217
  tps: 17756.14045
>>>>>>> f91f2fe3
 }
}
dps_results: {
 key: "TestDestruction-AllItems-Sorrowsong-55879"
 value: {
<<<<<<< HEAD
  dps: 27165.71192
  tps: 18020.43202
=======
  dps: 27154.74867
  tps: 18017.45028
>>>>>>> f91f2fe3
 }
}
dps_results: {
 key: "TestDestruction-AllItems-Sorrowsong-56400"
 value: {
<<<<<<< HEAD
  dps: 27278.60049
  tps: 18095.96179
=======
  dps: 27266.5765
  tps: 18092.052
>>>>>>> f91f2fe3
 }
}
dps_results: {
 key: "TestDestruction-AllItems-Soul'sAnguish-66994"
 value: {
<<<<<<< HEAD
  dps: 26741.24363
  tps: 17818.46854
=======
  dps: 26730.97818
  tps: 17815.39812
>>>>>>> f91f2fe3
 }
}
dps_results: {
 key: "TestDestruction-AllItems-SoulCasket-58183"
 value: {
<<<<<<< HEAD
  dps: 27749.69395
  tps: 18365.82654
=======
  dps: 27740.91357
  tps: 18369.98386
>>>>>>> f91f2fe3
 }
}
dps_results: {
 key: "TestDestruction-AllItems-Stonemother'sKiss-61411"
 value: {
<<<<<<< HEAD
  dps: 27167.31799
  tps: 18015.33635
=======
  dps: 27160.2912
  tps: 18016.82885
>>>>>>> f91f2fe3
 }
}
dps_results: {
 key: "TestDestruction-AllItems-StumpofTime-62465"
 value: {
<<<<<<< HEAD
  dps: 27779.31692
  tps: 18456.03365
=======
  dps: 27759.73615
  tps: 18439.50344
>>>>>>> f91f2fe3
 }
}
dps_results: {
 key: "TestDestruction-AllItems-StumpofTime-62470"
 value: {
<<<<<<< HEAD
  dps: 27800.10985
  tps: 18456.73145
=======
  dps: 27775.3894
  tps: 18436.39783
>>>>>>> f91f2fe3
 }
}
dps_results: {
 key: "TestDestruction-AllItems-SymbioticWorm-59332"
 value: {
<<<<<<< HEAD
  dps: 26310.66133
  tps: 17449.25964
=======
  dps: 26307.65527
  tps: 17453.34489
>>>>>>> f91f2fe3
 }
}
dps_results: {
 key: "TestDestruction-AllItems-SymbioticWorm-65048"
 value: {
<<<<<<< HEAD
  dps: 26301.72438
  tps: 17440.59036
=======
  dps: 26307.65527
  tps: 17453.41324
>>>>>>> f91f2fe3
 }
}
dps_results: {
 key: "TestDestruction-AllItems-TalismanofSinisterOrder-65804"
 value: {
<<<<<<< HEAD
  dps: 27244.43382
  tps: 18079.61923
=======
  dps: 27243.66157
  tps: 18086.52813
>>>>>>> f91f2fe3
 }
}
dps_results: {
 key: "TestDestruction-AllItems-Tank-CommanderInsignia-63841"
 value: {
<<<<<<< HEAD
  dps: 26310.66133
  tps: 17448.83452
=======
  dps: 26307.65527
  tps: 17452.81348
>>>>>>> f91f2fe3
 }
}
dps_results: {
 key: "TestDestruction-AllItems-TearofBlood-55819"
 value: {
<<<<<<< HEAD
  dps: 26944.26781
  tps: 17862.54131
=======
  dps: 26942.64105
  tps: 17869.36646
>>>>>>> f91f2fe3
 }
}
dps_results: {
 key: "TestDestruction-AllItems-TearofBlood-56351"
 value: {
<<<<<<< HEAD
  dps: 27147.8148
  tps: 17992.05047
=======
  dps: 27157.61759
  tps: 18013.87451
>>>>>>> f91f2fe3
 }
}
dps_results: {
 key: "TestDestruction-AllItems-TendrilsofBurrowingDark-55810"
 value: {
<<<<<<< HEAD
  dps: 27130.84133
  tps: 17991.28452
=======
  dps: 27125.43027
  tps: 17990.30259
>>>>>>> f91f2fe3
 }
}
dps_results: {
 key: "TestDestruction-AllItems-TendrilsofBurrowingDark-56339"
 value: {
<<<<<<< HEAD
  dps: 27404.69434
  tps: 18163.80364
=======
  dps: 27401.76889
  tps: 18167.9991
>>>>>>> f91f2fe3
 }
}
dps_results: {
 key: "TestDestruction-AllItems-Theralion'sMirror-59519"
 value: {
<<<<<<< HEAD
  dps: 27737.11855
  tps: 18419.54517
=======
  dps: 27735.46119
  tps: 18422.32002
>>>>>>> f91f2fe3
 }
}
dps_results: {
 key: "TestDestruction-AllItems-Theralion'sMirror-65105"
 value: {
<<<<<<< HEAD
  dps: 27922.2378
  tps: 18552.40308
=======
  dps: 27915.74788
  tps: 18548.9769
>>>>>>> f91f2fe3
 }
}
dps_results: {
 key: "TestDestruction-AllItems-Throngus'sFinger-56121"
 value: {
<<<<<<< HEAD
  dps: 26310.66133
  tps: 17448.83452
=======
  dps: 26307.65527
  tps: 17452.81348
>>>>>>> f91f2fe3
 }
}
dps_results: {
 key: "TestDestruction-AllItems-Throngus'sFinger-56449"
 value: {
<<<<<<< HEAD
  dps: 26310.66133
  tps: 17448.83452
=======
  dps: 26307.65527
  tps: 17452.81348
>>>>>>> f91f2fe3
 }
}
dps_results: {
 key: "TestDestruction-AllItems-Tia'sGrace-55874"
 value: {
<<<<<<< HEAD
  dps: 26575.11156
  tps: 17643.64302
=======
  dps: 26571.92441
  tps: 17647.50556
>>>>>>> f91f2fe3
 }
}
dps_results: {
 key: "TestDestruction-AllItems-Tia'sGrace-56394"
 value: {
<<<<<<< HEAD
  dps: 26609.74194
  tps: 17669.15366
=======
  dps: 26606.53108
  tps: 17673.00095
>>>>>>> f91f2fe3
 }
}
dps_results: {
 key: "TestDestruction-AllItems-TinyAbominationinaJar-50706"
 value: {
<<<<<<< HEAD
  dps: 26514.49079
  tps: 17616.63362
=======
  dps: 26532.67842
  tps: 17624.84083
>>>>>>> f91f2fe3
 }
}
dps_results: {
 key: "TestDestruction-AllItems-Tyrande'sFavoriteDoll-64645"
 value: {
<<<<<<< HEAD
  dps: 27229.81833
  tps: 18204.05988
=======
  dps: 27236.07393
  tps: 18208.54947
>>>>>>> f91f2fe3
 }
}
dps_results: {
 key: "TestDestruction-AllItems-UnheededWarning-59520"
 value: {
<<<<<<< HEAD
  dps: 26310.66133
  tps: 17448.83452
=======
  dps: 26307.65527
  tps: 17452.81348
>>>>>>> f91f2fe3
 }
}
dps_results: {
 key: "TestDestruction-AllItems-UnquenchableFlame-67101"
 value: {
<<<<<<< HEAD
  dps: 26265.50234
  tps: 17449.44233
=======
  dps: 26265.65748
  tps: 17461.63255
>>>>>>> f91f2fe3
 }
}
dps_results: {
 key: "TestDestruction-AllItems-UnsolvableRiddle-62463"
 value: {
<<<<<<< HEAD
  dps: 26602.02062
  tps: 17697.55367
=======
  dps: 26600.25768
  tps: 17708.77032
>>>>>>> f91f2fe3
 }
}
dps_results: {
 key: "TestDestruction-AllItems-UnsolvableRiddle-62468"
 value: {
<<<<<<< HEAD
  dps: 26602.02062
  tps: 17697.55367
=======
  dps: 26600.25768
  tps: 17708.77032
>>>>>>> f91f2fe3
 }
}
dps_results: {
 key: "TestDestruction-AllItems-UnsolvableRiddle-68709"
 value: {
<<<<<<< HEAD
  dps: 26602.02062
  tps: 17697.55367
=======
  dps: 26600.25768
  tps: 17708.77032
>>>>>>> f91f2fe3
 }
}
dps_results: {
 key: "TestDestruction-AllItems-VialofStolenMemories-59515"
 value: {
<<<<<<< HEAD
  dps: 26310.66133
  tps: 17449.25964
=======
  dps: 26307.65527
  tps: 17453.34489
>>>>>>> f91f2fe3
 }
}
dps_results: {
 key: "TestDestruction-AllItems-VialofStolenMemories-65109"
 value: {
<<<<<<< HEAD
  dps: 26301.72438
  tps: 17440.59036
=======
  dps: 26307.65527
  tps: 17453.41324
>>>>>>> f91f2fe3
 }
}
dps_results: {
 key: "TestDestruction-AllItems-ViciousGladiator'sBadgeofConquest-61033"
 value: {
<<<<<<< HEAD
  dps: 26265.50234
  tps: 17449.47807
=======
  dps: 26263.84509
  tps: 17460.67084
>>>>>>> f91f2fe3
 }
}
dps_results: {
 key: "TestDestruction-AllItems-ViciousGladiator'sBadgeofDominance-61035"
 value: {
<<<<<<< HEAD
  dps: 27209.99452
  tps: 17997.8966
=======
  dps: 27202.62128
  tps: 18003.33073
>>>>>>> f91f2fe3
 }
}
dps_results: {
 key: "TestDestruction-AllItems-ViciousGladiator'sBadgeofVictory-61034"
 value: {
<<<<<<< HEAD
  dps: 26265.50234
  tps: 17449.47807
=======
  dps: 26263.84509
  tps: 17460.67084
>>>>>>> f91f2fe3
 }
}
dps_results: {
 key: "TestDestruction-AllItems-ViciousGladiator'sEmblemofAccuracy-61027"
 value: {
<<<<<<< HEAD
  dps: 26781.93634
  tps: 17826.75711
=======
  dps: 26761.6533
  tps: 17810.11887
>>>>>>> f91f2fe3
 }
}
dps_results: {
 key: "TestDestruction-AllItems-ViciousGladiator'sEmblemofAlacrity-61028"
 value: {
<<<<<<< HEAD
  dps: 26763.50286
  tps: 17807.71177
=======
  dps: 26770.41398
  tps: 17828.98263
>>>>>>> f91f2fe3
 }
}
dps_results: {
 key: "TestDestruction-AllItems-ViciousGladiator'sEmblemofCruelty-61026"
 value: {
<<<<<<< HEAD
  dps: 26697.15049
  tps: 17698.26301
=======
  dps: 26699.71246
  tps: 17705.08476
>>>>>>> f91f2fe3
 }
}
dps_results: {
 key: "TestDestruction-AllItems-ViciousGladiator'sEmblemofProficiency-61030"
 value: {
<<<<<<< HEAD
  dps: 26310.66133
  tps: 17449.07746
=======
  dps: 26307.65527
  tps: 17452.81348
>>>>>>> f91f2fe3
 }
}
dps_results: {
 key: "TestDestruction-AllItems-ViciousGladiator'sEmblemofProwess-61029"
 value: {
<<<<<<< HEAD
  dps: 26667.45926
  tps: 17711.91432
=======
  dps: 26664.20887
  tps: 17715.49327
>>>>>>> f91f2fe3
 }
}
dps_results: {
 key: "TestDestruction-AllItems-ViciousGladiator'sEmblemofTenacity-61032"
 value: {
<<<<<<< HEAD
  dps: 26310.66133
  tps: 17449.07746
=======
  dps: 26307.65527
  tps: 17452.81348
>>>>>>> f91f2fe3
 }
}
dps_results: {
 key: "TestDestruction-AllItems-ViciousGladiator'sInsigniaofConquest-61047"
 value: {
<<<<<<< HEAD
  dps: 26310.66133
  tps: 17448.83452
=======
  dps: 26307.65527
  tps: 17452.81348
>>>>>>> f91f2fe3
 }
}
dps_results: {
 key: "TestDestruction-AllItems-ViciousGladiator'sInsigniaofDominance-61045"
 value: {
<<<<<<< HEAD
  dps: 27127.22608
  tps: 17948.82835
=======
  dps: 27120.98893
  tps: 17952.04419
>>>>>>> f91f2fe3
 }
}
dps_results: {
 key: "TestDestruction-AllItems-ViciousGladiator'sInsigniaofVictory-61046"
 value: {
<<<<<<< HEAD
  dps: 26310.66133
  tps: 17448.83452
=======
  dps: 26307.65527
  tps: 17452.81348
>>>>>>> f91f2fe3
 }
}
dps_results: {
 key: "TestDestruction-AllItems-WitchingHourglass-55787"
 value: {
<<<<<<< HEAD
  dps: 27289.33599
  tps: 18214.8265
=======
  dps: 27304.46779
  tps: 18230.31387
>>>>>>> f91f2fe3
 }
}
dps_results: {
 key: "TestDestruction-AllItems-WitchingHourglass-56320"
 value: {
<<<<<<< HEAD
  dps: 27724.55524
  tps: 18497.9575
=======
  dps: 27720.82395
  tps: 18494.43628
>>>>>>> f91f2fe3
 }
}
dps_results: {
 key: "TestDestruction-AllItems-World-QuellerFocus-63842"
 value: {
<<<<<<< HEAD
  dps: 26495.08958
  tps: 17618.7259
=======
  dps: 26493.36022
  tps: 17629.93497
>>>>>>> f91f2fe3
 }
}
dps_results: {
 key: "TestDestruction-AllItems-Za'brox'sLuckyTooth-63742"
 value: {
<<<<<<< HEAD
  dps: 26532.60371
  tps: 17634.34702
=======
  dps: 26523.45533
  tps: 17641.8497
>>>>>>> f91f2fe3
 }
}
dps_results: {
 key: "TestDestruction-AllItems-Za'brox'sLuckyTooth-63745"
 value: {
<<<<<<< HEAD
  dps: 26532.60371
  tps: 17634.34702
=======
  dps: 26523.45533
  tps: 17641.8497
>>>>>>> f91f2fe3
 }
}
dps_results: {
 key: "TestDestruction-Average-Default"
 value: {
<<<<<<< HEAD
  dps: 28825.69274
  tps: 19235.7644
=======
  dps: 28818.2025
  tps: 19229.81884
>>>>>>> f91f2fe3
 }
}
dps_results: {
 key: "TestDestruction-Settings-Goblin-p1-Destruction Warlock-default-FullBuffs-25.0yards-LongMultiTarget"
 value: {
<<<<<<< HEAD
  dps: 29822.63826
  tps: 35163.65684
=======
  dps: 29830.28194
  tps: 35086.9667
>>>>>>> f91f2fe3
 }
}
dps_results: {
 key: "TestDestruction-Settings-Goblin-p1-Destruction Warlock-default-FullBuffs-25.0yards-LongSingleTarget"
 value: {
<<<<<<< HEAD
  dps: 28170.31864
  tps: 18937.61542
=======
  dps: 28155.07374
  tps: 18920.15594
>>>>>>> f91f2fe3
 }
}
dps_results: {
 key: "TestDestruction-Settings-Goblin-p1-Destruction Warlock-default-FullBuffs-25.0yards-ShortSingleTarget"
 value: {
<<<<<<< HEAD
  dps: 38267.69276
  tps: 23652.94185
=======
  dps: 38268.16185
  tps: 23652.51539
>>>>>>> f91f2fe3
 }
}
dps_results: {
 key: "TestDestruction-Settings-Goblin-p1-Destruction Warlock-default-NoBuffs-25.0yards-LongMultiTarget"
 value: {
<<<<<<< HEAD
  dps: 18401.99407
  tps: 25996.16868
=======
  dps: 18371.04587
  tps: 25910.82333
>>>>>>> f91f2fe3
 }
}
dps_results: {
 key: "TestDestruction-Settings-Goblin-p1-Destruction Warlock-default-NoBuffs-25.0yards-LongSingleTarget"
 value: {
<<<<<<< HEAD
  dps: 18401.99407
  tps: 12380.05042
=======
  dps: 18371.04587
  tps: 12343.70391
>>>>>>> f91f2fe3
 }
}
dps_results: {
 key: "TestDestruction-Settings-Goblin-p1-Destruction Warlock-default-NoBuffs-25.0yards-ShortSingleTarget"
 value: {
<<<<<<< HEAD
  dps: 21496.92841
  tps: 13011.48112
=======
  dps: 21497.16467
  tps: 13027.53828
>>>>>>> f91f2fe3
 }
}
dps_results: {
 key: "TestDestruction-Settings-Human-p1-Destruction Warlock-default-FullBuffs-25.0yards-LongMultiTarget"
 value: {
<<<<<<< HEAD
  dps: 29657.59525
  tps: 35013.99011
=======
  dps: 29628.85228
  tps: 35038.05272
>>>>>>> f91f2fe3
 }
}
dps_results: {
 key: "TestDestruction-Settings-Human-p1-Destruction Warlock-default-FullBuffs-25.0yards-LongSingleTarget"
 value: {
<<<<<<< HEAD
  dps: 27995.91694
  tps: 18823.70512
=======
  dps: 27971.79591
  tps: 18787.65303
>>>>>>> f91f2fe3
 }
}
dps_results: {
 key: "TestDestruction-Settings-Human-p1-Destruction Warlock-default-FullBuffs-25.0yards-ShortSingleTarget"
 value: {
  dps: 38382.97808
  tps: 23742.5187
 }
}
dps_results: {
 key: "TestDestruction-Settings-Human-p1-Destruction Warlock-default-NoBuffs-25.0yards-LongMultiTarget"
 value: {
<<<<<<< HEAD
  dps: 18291.41216
  tps: 25718.38716
=======
  dps: 18324.43047
  tps: 25713.49732
>>>>>>> f91f2fe3
 }
}
dps_results: {
 key: "TestDestruction-Settings-Human-p1-Destruction Warlock-default-NoBuffs-25.0yards-LongSingleTarget"
 value: {
<<<<<<< HEAD
  dps: 18291.41216
  tps: 12312.86081
=======
  dps: 18324.43047
  tps: 12316.38378
>>>>>>> f91f2fe3
 }
}
dps_results: {
 key: "TestDestruction-Settings-Human-p1-Destruction Warlock-default-NoBuffs-25.0yards-ShortSingleTarget"
 value: {
<<<<<<< HEAD
  dps: 21356.002
  tps: 12900.22845
=======
  dps: 21465.87523
  tps: 12981.85016
>>>>>>> f91f2fe3
 }
}
dps_results: {
 key: "TestDestruction-Settings-Orc-p1-Destruction Warlock-default-FullBuffs-25.0yards-LongMultiTarget"
 value: {
<<<<<<< HEAD
  dps: 30187.37018
  tps: 35160.06462
=======
  dps: 30158.95742
  tps: 35184.37254
>>>>>>> f91f2fe3
 }
}
dps_results: {
 key: "TestDestruction-Settings-Orc-p1-Destruction Warlock-default-FullBuffs-25.0yards-LongSingleTarget"
 value: {
<<<<<<< HEAD
  dps: 28518.26824
  tps: 18969.54559
=======
  dps: 28486.32655
  tps: 18929.47201
>>>>>>> f91f2fe3
 }
}
dps_results: {
 key: "TestDestruction-Settings-Orc-p1-Destruction Warlock-default-FullBuffs-25.0yards-ShortSingleTarget"
 value: {
  dps: 39457.97304
  tps: 24044.53151
 }
}
dps_results: {
 key: "TestDestruction-Settings-Orc-p1-Destruction Warlock-default-NoBuffs-25.0yards-LongMultiTarget"
 value: {
<<<<<<< HEAD
  dps: 18655.84156
  tps: 25904.375
=======
  dps: 18716.77961
  tps: 25839.20757
>>>>>>> f91f2fe3
 }
}
dps_results: {
 key: "TestDestruction-Settings-Orc-p1-Destruction Warlock-default-NoBuffs-25.0yards-LongSingleTarget"
 value: {
<<<<<<< HEAD
  dps: 18655.84156
  tps: 12407.83902
=======
  dps: 18716.77961
  tps: 12424.0834
>>>>>>> f91f2fe3
 }
}
dps_results: {
 key: "TestDestruction-Settings-Orc-p1-Destruction Warlock-default-NoBuffs-25.0yards-ShortSingleTarget"
 value: {
<<<<<<< HEAD
  dps: 22056.39914
  tps: 13063.34925
=======
  dps: 22173.25619
  tps: 13156.72629
>>>>>>> f91f2fe3
 }
}
dps_results: {
 key: "TestDestruction-Settings-Troll-p1-Destruction Warlock-default-FullBuffs-25.0yards-LongMultiTarget"
 value: {
<<<<<<< HEAD
  dps: 29996.69514
  tps: 35201.59006
=======
  dps: 29958.66193
  tps: 35223.80777
>>>>>>> f91f2fe3
 }
}
dps_results: {
 key: "TestDestruction-Settings-Troll-p1-Destruction Warlock-default-FullBuffs-25.0yards-LongSingleTarget"
 value: {
<<<<<<< HEAD
  dps: 28346.92155
  tps: 19072.457
=======
  dps: 28303.07773
  tps: 19030.81654
>>>>>>> f91f2fe3
 }
}
dps_results: {
 key: "TestDestruction-Settings-Troll-p1-Destruction Warlock-default-FullBuffs-25.0yards-ShortSingleTarget"
 value: {
  dps: 39171.99032
  tps: 24238.7172
 }
}
dps_results: {
 key: "TestDestruction-Settings-Troll-p1-Destruction Warlock-default-NoBuffs-25.0yards-LongMultiTarget"
 value: {
<<<<<<< HEAD
  dps: 18564.16296
  tps: 26246.63776
=======
  dps: 18570.1119
  tps: 26200.80486
>>>>>>> f91f2fe3
 }
}
dps_results: {
 key: "TestDestruction-Settings-Troll-p1-Destruction Warlock-default-NoBuffs-25.0yards-LongSingleTarget"
 value: {
<<<<<<< HEAD
  dps: 18564.16296
  tps: 12505.40362
=======
  dps: 18570.1119
  tps: 12516.59258
>>>>>>> f91f2fe3
 }
}
dps_results: {
 key: "TestDestruction-Settings-Troll-p1-Destruction Warlock-default-NoBuffs-25.0yards-ShortSingleTarget"
 value: {
  dps: 22343.45783
  tps: 13699.57523
 }
}
dps_results: {
 key: "TestDestruction-SwitchInFrontOfTarget-Default"
 value: {
<<<<<<< HEAD
  dps: 28511.10937
  tps: 18969.54559
=======
  dps: 28479.16768
  tps: 18929.47201
>>>>>>> f91f2fe3
 }
}<|MERGE_RESOLUTION|>--- conflicted
+++ resolved
@@ -37,2187 +37,1276 @@
 dps_results: {
  key: "TestDestruction-AllItems-AgileShadowspiritDiamond"
  value: {
-<<<<<<< HEAD
-  dps: 28344.27039
-  tps: 18851.36535
-=======
-  dps: 28315.77141
-  tps: 18811.27597
->>>>>>> f91f2fe3
+  dps: 28335.59111
+  tps: 18844.48724
  }
 }
 dps_results: {
  key: "TestDestruction-AllItems-Althor'sAbacus-50366"
  value: {
-<<<<<<< HEAD
-  dps: 26812.27326
-  tps: 17772.13759
-=======
-  dps: 26807.04067
-  tps: 17779.2132
->>>>>>> f91f2fe3
+  dps: 26808.81724
+  tps: 17769.80146
  }
 }
 dps_results: {
  key: "TestDestruction-AllItems-Anhuur'sHymnal-55889"
  value: {
-<<<<<<< HEAD
-  dps: 27414.4139
-  tps: 18221.51538
-=======
-  dps: 27389.39952
-  tps: 18201.05003
->>>>>>> f91f2fe3
+  dps: 27410.54602
+  tps: 18218.76898
  }
 }
 dps_results: {
  key: "TestDestruction-AllItems-Anhuur'sHymnal-56407"
  value: {
-<<<<<<< HEAD
-  dps: 27460.21441
-  tps: 18253.13672
-=======
-  dps: 27437.02786
-  tps: 18233.85928
->>>>>>> f91f2fe3
+  dps: 27456.68038
+  tps: 18250.72425
  }
 }
 dps_results: {
  key: "TestDestruction-AllItems-AustereShadowspiritDiamond"
  value: {
-<<<<<<< HEAD
-  dps: 28069.39273
-  tps: 18638.9263
-=======
-  dps: 28042.44628
-  tps: 18600.61367
->>>>>>> f91f2fe3
+  dps: 28061.03804
+  tps: 18632.32742
  }
 }
 dps_results: {
  key: "TestDestruction-AllItems-BaubleofTrueBlood-50726"
  value: {
-<<<<<<< HEAD
-  dps: 26330.22692
-  tps: 17469.87194
+  dps: 26326.76057
+  tps: 17467.513
   hps: 97.9391
-=======
-  dps: 26318.70617
-  tps: 17470.64799
-  hps: 97.91552
->>>>>>> f91f2fe3
  }
 }
 dps_results: {
  key: "TestDestruction-AllItems-BedrockTalisman-58182"
  value: {
-<<<<<<< HEAD
-  dps: 26310.66133
-  tps: 17448.83452
-=======
-  dps: 26307.65527
-  tps: 17452.81348
->>>>>>> f91f2fe3
+  dps: 26307.21427
+  tps: 17446.49612
  }
 }
 dps_results: {
  key: "TestDestruction-AllItems-BellofEnragingResonance-59326"
  value: {
-<<<<<<< HEAD
-  dps: 27726.48901
-  tps: 18320.90056
-=======
-  dps: 27730.74298
-  tps: 18331.6311
->>>>>>> f91f2fe3
+  dps: 27722.98975
+  tps: 18318.53037
  }
 }
 dps_results: {
  key: "TestDestruction-AllItems-BindingPromise-67037"
  value: {
-<<<<<<< HEAD
-  dps: 26310.66133
-  tps: 17448.83452
-=======
-  dps: 26307.65527
-  tps: 17452.81348
->>>>>>> f91f2fe3
+  dps: 26307.21427
+  tps: 17446.49612
  }
 }
 dps_results: {
  key: "TestDestruction-AllItems-Blood-SoakedAleMug-63843"
  value: {
-<<<<<<< HEAD
-  dps: 26520.84271
-  tps: 17625.46873
-=======
-  dps: 26502.58381
-  tps: 17623.78464
->>>>>>> f91f2fe3
+  dps: 26522.37386
+  tps: 17631.89103
  }
 }
 dps_results: {
  key: "TestDestruction-AllItems-BloodofIsiset-55995"
  value: {
-<<<<<<< HEAD
-  dps: 26575.11156
-  tps: 17643.64302
-=======
-  dps: 26571.92441
-  tps: 17647.50556
->>>>>>> f91f2fe3
+  dps: 26571.63205
+  tps: 17641.28082
  }
 }
 dps_results: {
  key: "TestDestruction-AllItems-BloodofIsiset-56414"
  value: {
-<<<<<<< HEAD
-  dps: 26609.74194
-  tps: 17669.15366
-=======
-  dps: 26606.53108
-  tps: 17673.00095
->>>>>>> f91f2fe3
+  dps: 26606.25819
+  tps: 17666.78834
  }
 }
 dps_results: {
  key: "TestDestruction-AllItems-BloodthirstyGladiator'sBadgeofConquest-64687"
  value: {
-<<<<<<< HEAD
-  dps: 26266.88366
-  tps: 17449.82913
-=======
-  dps: 26265.94562
-  tps: 17461.43523
->>>>>>> f91f2fe3
+  dps: 26263.4368
+  tps: 17447.49115
  }
 }
 dps_results: {
  key: "TestDestruction-AllItems-BloodthirstyGladiator'sBadgeofDominance-64688"
  value: {
-<<<<<<< HEAD
-  dps: 27159.97468
-  tps: 17968.85263
-=======
-  dps: 27152.90416
-  tps: 17974.59174
->>>>>>> f91f2fe3
+  dps: 27156.52327
+  tps: 17966.51144
  }
 }
 dps_results: {
  key: "TestDestruction-AllItems-BloodthirstyGladiator'sBadgeofVictory-64689"
  value: {
-<<<<<<< HEAD
-  dps: 26265.50234
-  tps: 17449.47807
-=======
-  dps: 26263.84509
-  tps: 17460.67084
->>>>>>> f91f2fe3
+  dps: 26262.05561
+  tps: 17447.1402
  }
 }
 dps_results: {
  key: "TestDestruction-AllItems-BloodthirstyGladiator'sEmblemofCruelty-64740"
  value: {
-<<<<<<< HEAD
-  dps: 26643.30229
-  tps: 17656.00312
-=======
-  dps: 26646.06278
-  tps: 17668.63454
->>>>>>> f91f2fe3
+  dps: 26638.02429
+  tps: 17652.93539
  }
 }
 dps_results: {
  key: "TestDestruction-AllItems-BloodthirstyGladiator'sEmblemofMeditation-64741"
  value: {
-<<<<<<< HEAD
-  dps: 26310.66133
-  tps: 17449.0017
-=======
-  dps: 26307.65527
-  tps: 17452.75095
->>>>>>> f91f2fe3
+  dps: 26307.21427
+  tps: 17446.66331
  }
 }
 dps_results: {
  key: "TestDestruction-AllItems-BloodthirstyGladiator'sEmblemofTenacity-64742"
  value: {
-<<<<<<< HEAD
-  dps: 26310.66133
-  tps: 17449.06424
-=======
-  dps: 26307.65527
-  tps: 17452.81348
->>>>>>> f91f2fe3
+  dps: 26307.21427
+  tps: 17446.72584
  }
 }
 dps_results: {
  key: "TestDestruction-AllItems-BloodthirstyGladiator'sInsigniaofConquest-64761"
  value: {
-<<<<<<< HEAD
-  dps: 26310.66133
-  tps: 17448.83452
-=======
-  dps: 26307.65527
-  tps: 17452.81348
->>>>>>> f91f2fe3
+  dps: 26307.21427
+  tps: 17446.49612
  }
 }
 dps_results: {
  key: "TestDestruction-AllItems-BloodthirstyGladiator'sInsigniaofDominance-64762"
  value: {
-<<<<<<< HEAD
-  dps: 27139.90474
-  tps: 17961.26201
-=======
-  dps: 27135.3813
-  tps: 17963.70997
->>>>>>> f91f2fe3
+  dps: 27136.45325
+  tps: 17958.92036
  }
 }
 dps_results: {
  key: "TestDestruction-AllItems-BloodthirstyGladiator'sInsigniaofVictory-64763"
  value: {
-<<<<<<< HEAD
-  dps: 26310.66133
-  tps: 17448.83452
-=======
-  dps: 26307.65527
-  tps: 17452.81348
->>>>>>> f91f2fe3
+  dps: 26307.21427
+  tps: 17446.49612
  }
 }
 dps_results: {
  key: "TestDestruction-AllItems-BottledLightning-66879"
  value: {
-<<<<<<< HEAD
-  dps: 26938.00803
-  tps: 17882.26078
-=======
-  dps: 26937.89492
-  tps: 17895.36087
->>>>>>> f91f2fe3
+  dps: 26934.53215
+  tps: 17879.91104
  }
 }
 dps_results: {
  key: "TestDestruction-AllItems-BracingShadowspiritDiamond"
  value: {
-<<<<<<< HEAD
-  dps: 28241.49202
-  tps: 18395.50351
-=======
-  dps: 28210.66706
-  tps: 18357.59547
->>>>>>> f91f2fe3
+  dps: 28230.05862
+  tps: 18389.11753
  }
 }
 dps_results: {
  key: "TestDestruction-AllItems-BurningShadowspiritDiamond"
  value: {
-<<<<<<< HEAD
-  dps: 28518.26824
-  tps: 18969.54559
-=======
-  dps: 28486.32655
-  tps: 18929.47201
->>>>>>> f91f2fe3
+  dps: 28506.93902
+  tps: 18963.30529
  }
 }
 dps_results: {
  key: "TestDestruction-AllItems-ChaoticShadowspiritDiamond"
  value: {
-<<<<<<< HEAD
-  dps: 28416.71591
-  tps: 18910.40431
-=======
-  dps: 28396.33997
-  tps: 18877.88877
->>>>>>> f91f2fe3
+  dps: 28413.14696
+  tps: 18907.98501
  }
 }
 dps_results: {
  key: "TestDestruction-AllItems-CoreofRipeness-58184"
  value: {
-<<<<<<< HEAD
-  dps: 27219.85854
-  tps: 18064.62693
-=======
-  dps: 27222.38505
-  tps: 18079.17809
->>>>>>> f91f2fe3
+  dps: 27216.39306
+  tps: 18062.28515
  }
 }
 dps_results: {
  key: "TestDestruction-AllItems-CorpseTongueCoin-50349"
  value: {
-<<<<<<< HEAD
-  dps: 26310.66133
-  tps: 17448.83452
-=======
-  dps: 26307.65527
-  tps: 17452.81348
->>>>>>> f91f2fe3
+  dps: 26307.21427
+  tps: 17446.49612
  }
 }
 dps_results: {
  key: "TestDestruction-AllItems-CrushingWeight-59506"
  value: {
-<<<<<<< HEAD
-  dps: 26310.66133
-  tps: 17448.83452
-=======
-  dps: 26307.65527
-  tps: 17452.81348
->>>>>>> f91f2fe3
+  dps: 26307.21427
+  tps: 17446.49612
  }
 }
 dps_results: {
  key: "TestDestruction-AllItems-CrushingWeight-65118"
  value: {
-<<<<<<< HEAD
-  dps: 26310.66133
-  tps: 17448.83452
-=======
-  dps: 26307.65527
-  tps: 17452.81348
->>>>>>> f91f2fe3
+  dps: 26307.21427
+  tps: 17446.49612
  }
 }
 dps_results: {
  key: "TestDestruction-AllItems-DarkmoonCard:Earthquake-62048"
  value: {
-<<<<<<< HEAD
-  dps: 26310.66133
-  tps: 17449.06702
-=======
-  dps: 26307.65527
-  tps: 17452.81348
->>>>>>> f91f2fe3
+  dps: 26307.21427
+  tps: 17446.72862
  }
 }
 dps_results: {
  key: "TestDestruction-AllItems-DarkmoonCard:Hurricane-62049"
  value: {
-<<<<<<< HEAD
-  dps: 26310.66133
-  tps: 17448.83452
-=======
-  dps: 26307.65527
-  tps: 17452.81348
->>>>>>> f91f2fe3
+  dps: 26307.21427
+  tps: 17446.49612
  }
 }
 dps_results: {
  key: "TestDestruction-AllItems-DarkmoonCard:Hurricane-62051"
  value: {
-<<<<<<< HEAD
-  dps: 26310.66133
-  tps: 17448.83452
-=======
-  dps: 26307.65527
-  tps: 17452.81348
->>>>>>> f91f2fe3
+  dps: 26307.21427
+  tps: 17446.49612
  }
 }
 dps_results: {
  key: "TestDestruction-AllItems-DarkmoonCard:Tsunami-62050"
  value: {
-<<<<<<< HEAD
-  dps: 27256.23492
-  tps: 18067.65851
-=======
-  dps: 27254.19763
-  tps: 18069.46147
->>>>>>> f91f2fe3
+  dps: 27252.77013
+  tps: 18065.32503
  }
 }
 dps_results: {
  key: "TestDestruction-AllItems-Deathbringer'sWill-50363"
  value: {
-<<<<<<< HEAD
-  dps: 26507.28062
-  tps: 17566.41435
-=======
-  dps: 26512.43818
-  tps: 17579.88724
->>>>>>> f91f2fe3
+  dps: 26503.80805
+  tps: 17564.06095
  }
 }
 dps_results: {
  key: "TestDestruction-AllItems-DestructiveShadowspiritDiamond"
  value: {
-<<<<<<< HEAD
-  dps: 28138.27625
-  tps: 18694.73799
-=======
-  dps: 28118.99189
-  tps: 18663.56993
->>>>>>> f91f2fe3
+  dps: 28134.74189
+  tps: 18692.34539
  }
 }
 dps_results: {
  key: "TestDestruction-AllItems-DislodgedForeignObject-50348"
  value: {
-<<<<<<< HEAD
-  dps: 27226.15807
-  tps: 18130.78016
-=======
-  dps: 27202.30659
-  tps: 18117.51628
->>>>>>> f91f2fe3
+  dps: 27222.6643
+  tps: 18128.4021
  }
 }
 dps_results: {
  key: "TestDestruction-AllItems-EffulgentShadowspiritDiamond"
  value: {
-<<<<<<< HEAD
-  dps: 28069.39273
-  tps: 18638.9263
-=======
-  dps: 28042.44628
-  tps: 18600.61367
->>>>>>> f91f2fe3
+  dps: 28061.03804
+  tps: 18632.32742
  }
 }
 dps_results: {
  key: "TestDestruction-AllItems-ElectrosparkHeartstarter-67118"
  value: {
-<<<<<<< HEAD
-  dps: 26696.36891
-  tps: 17697.55655
-=======
-  dps: 26681.04709
-  tps: 17698.73686
->>>>>>> f91f2fe3
+  dps: 26691.78948
+  tps: 17694.61447
  }
 }
 dps_results: {
  key: "TestDestruction-AllItems-EmberShadowspiritDiamond"
  value: {
-<<<<<<< HEAD
-  dps: 28247.61552
-  tps: 18771.28669
-=======
-  dps: 28221.33332
-  tps: 18736.92172
->>>>>>> f91f2fe3
+  dps: 28244.08508
+  tps: 18768.89156
  }
 }
 dps_results: {
  key: "TestDestruction-AllItems-EnigmaticShadowspiritDiamond"
  value: {
-<<<<<<< HEAD
-  dps: 28138.27625
-  tps: 18694.73799
-=======
-  dps: 28118.99189
-  tps: 18663.56993
->>>>>>> f91f2fe3
+  dps: 28134.74189
+  tps: 18692.34539
  }
 }
 dps_results: {
  key: "TestDestruction-AllItems-EssenceoftheCyclone-59473"
  value: {
-<<<<<<< HEAD
-  dps: 26310.66133
-  tps: 17448.83452
-=======
-  dps: 26307.65527
-  tps: 17452.81348
->>>>>>> f91f2fe3
+  dps: 26307.21427
+  tps: 17446.49612
  }
 }
 dps_results: {
  key: "TestDestruction-AllItems-EssenceoftheCyclone-65140"
  value: {
-<<<<<<< HEAD
-  dps: 26310.66133
-  tps: 17448.83452
-=======
-  dps: 26307.65527
-  tps: 17452.81348
->>>>>>> f91f2fe3
+  dps: 26307.21427
+  tps: 17446.49612
  }
 }
 dps_results: {
  key: "TestDestruction-AllItems-EternalShadowspiritDiamond"
  value: {
-<<<<<<< HEAD
-  dps: 28069.39273
-  tps: 18638.9263
-=======
-  dps: 28042.44628
-  tps: 18600.61367
->>>>>>> f91f2fe3
+  dps: 28061.03804
+  tps: 18632.32742
  }
 }
 dps_results: {
  key: "TestDestruction-AllItems-FallofMortality-59500"
  value: {
-<<<<<<< HEAD
-  dps: 27256.23492
-  tps: 18067.65851
-=======
-  dps: 27254.19763
-  tps: 18069.46147
->>>>>>> f91f2fe3
+  dps: 27252.77013
+  tps: 18065.32503
  }
 }
 dps_results: {
  key: "TestDestruction-AllItems-FallofMortality-65124"
  value: {
-<<<<<<< HEAD
-  dps: 27384.93166
-  tps: 18156.40269
-=======
-  dps: 27381.73416
-  tps: 18154.25404
->>>>>>> f91f2fe3
+  dps: 27381.46385
+  tps: 18154.06209
  }
 }
 dps_results: {
  key: "TestDestruction-AllItems-Figurine-DemonPanther-52199"
  value: {
-<<<<<<< HEAD
-  dps: 26708.21268
-  tps: 17801.59235
-=======
-  dps: 26690.14577
-  tps: 17790.73571
->>>>>>> f91f2fe3
+  dps: 26704.41548
+  tps: 17799.44338
  }
 }
 dps_results: {
  key: "TestDestruction-AllItems-Figurine-DreamOwl-52354"
  value: {
-<<<<<<< HEAD
-  dps: 27115.92784
-  tps: 17997.65117
-=======
-  dps: 27123.06088
-  tps: 18019.17619
->>>>>>> f91f2fe3
+  dps: 27112.4639
+  tps: 17995.32125
  }
 }
 dps_results: {
  key: "TestDestruction-AllItems-Figurine-EarthenGuardian-52352"
  value: {
-<<<<<<< HEAD
-  dps: 26310.66133
-  tps: 17449.21113
-=======
-  dps: 26307.65527
-  tps: 17453.28425
->>>>>>> f91f2fe3
+  dps: 26307.21427
+  tps: 17446.87273
  }
 }
 dps_results: {
  key: "TestDestruction-AllItems-Figurine-JeweledSerpent-52353"
  value: {
-<<<<<<< HEAD
-  dps: 27957.5729
-  tps: 18484.47827
-=======
-  dps: 27961.54443
-  tps: 18502.58808
->>>>>>> f91f2fe3
+  dps: 27954.10456
+  tps: 18482.14523
  }
 }
 dps_results: {
  key: "TestDestruction-AllItems-Figurine-KingofBoars-52351"
  value: {
-<<<<<<< HEAD
-  dps: 26564.28025
-  tps: 17669.7321
-=======
-  dps: 26562.52917
-  tps: 17680.94608
->>>>>>> f91f2fe3
+  dps: 26560.79683
+  tps: 17667.36732
  }
 }
 dps_results: {
  key: "TestDestruction-AllItems-FleetShadowspiritDiamond"
  value: {
-<<<<<<< HEAD
-  dps: 28129.48144
-  tps: 18683.47214
-=======
-  dps: 28102.44145
-  tps: 18645.03638
->>>>>>> f91f2fe3
+  dps: 28121.10314
+  tps: 18676.85363
  }
 }
 dps_results: {
  key: "TestDestruction-AllItems-FluidDeath-58181"
  value: {
-<<<<<<< HEAD
-  dps: 26781.93634
-  tps: 17826.51417
-=======
-  dps: 26761.6533
-  tps: 17809.87593
->>>>>>> f91f2fe3
+  dps: 26778.40581
+  tps: 17824.10426
  }
 }
 dps_results: {
  key: "TestDestruction-AllItems-ForlornShadowspiritDiamond"
  value: {
-<<<<<<< HEAD
-  dps: 28241.49202
-  tps: 18755.4768
-=======
-  dps: 28210.66706
-  tps: 18716.80532
->>>>>>> f91f2fe3
+  dps: 28230.05862
+  tps: 18749.01145
  }
 }
 dps_results: {
  key: "TestDestruction-AllItems-FuryofAngerforge-59461"
  value: {
-<<<<<<< HEAD
-  dps: 26670.18354
-  tps: 17681.10806
-=======
-  dps: 26671.76089
-  tps: 17687.93196
->>>>>>> f91f2fe3
+  dps: 26666.68944
+  tps: 17678.74159
  }
 }
 dps_results: {
  key: "TestDestruction-AllItems-GaleofShadows-56138"
  value: {
-<<<<<<< HEAD
-  dps: 27422.6053
-  tps: 18230.77167
-=======
-  dps: 27419.83591
-  tps: 18223.67975
->>>>>>> f91f2fe3
+  dps: 27419.09513
+  tps: 18228.38178
  }
 }
 dps_results: {
  key: "TestDestruction-AllItems-GaleofShadows-56462"
  value: {
-<<<<<<< HEAD
-  dps: 27538.61223
-  tps: 18352.44167
-=======
-  dps: 27527.30969
-  tps: 18340.33464
->>>>>>> f91f2fe3
+  dps: 27527.44022
+  tps: 18340.25916
  }
 }
 dps_results: {
  key: "TestDestruction-AllItems-GearDetector-61462"
  value: {
-<<<<<<< HEAD
-  dps: 26310.66133
-  tps: 17448.83452
-=======
-  dps: 26307.65527
-  tps: 17452.81348
->>>>>>> f91f2fe3
+  dps: 26307.21427
+  tps: 17446.49612
  }
 }
 dps_results: {
  key: "TestDestruction-AllItems-Gladiator'sFelshroud"
  value: {
-<<<<<<< HEAD
-  dps: 23453.15815
-  tps: 15569.50054
-=======
-  dps: 23510.90598
-  tps: 15640.01494
->>>>>>> f91f2fe3
+  dps: 23454.12042
+  tps: 15580.20929
  }
 }
 dps_results: {
  key: "TestDestruction-AllItems-GlowingTwilightScale-54589"
  value: {
-<<<<<<< HEAD
-  dps: 26848.16643
-  tps: 17794.81935
-=======
-  dps: 26842.53977
-  tps: 17799.49513
->>>>>>> f91f2fe3
+  dps: 26844.70983
+  tps: 17792.48618
  }
 }
 dps_results: {
  key: "TestDestruction-AllItems-GraceoftheHerald-55266"
  value: {
-<<<<<<< HEAD
-  dps: 26310.66133
-  tps: 17448.83452
-=======
-  dps: 26307.65527
-  tps: 17452.81348
->>>>>>> f91f2fe3
+  dps: 26307.21427
+  tps: 17446.49612
  }
 }
 dps_results: {
  key: "TestDestruction-AllItems-GraceoftheHerald-56295"
  value: {
-<<<<<<< HEAD
-  dps: 26310.66133
-  tps: 17448.83452
-=======
-  dps: 26307.65527
-  tps: 17452.81348
->>>>>>> f91f2fe3
+  dps: 26307.21427
+  tps: 17446.49612
  }
 }
 dps_results: {
  key: "TestDestruction-AllItems-HarmlightToken-63839"
  value: {
-<<<<<<< HEAD
-  dps: 27056.32867
-  tps: 18013.03009
-=======
-  dps: 27049.67346
-  tps: 18008.28094
->>>>>>> f91f2fe3
+  dps: 27052.87251
+  tps: 18010.6949
  }
 }
 dps_results: {
  key: "TestDestruction-AllItems-Harrison'sInsigniaofPanache-65803"
  value: {
-<<<<<<< HEAD
-  dps: 26310.66133
-  tps: 17448.83452
-=======
-  dps: 26307.65527
-  tps: 17452.81348
->>>>>>> f91f2fe3
+  dps: 26307.21427
+  tps: 17446.49612
  }
 }
 dps_results: {
  key: "TestDestruction-AllItems-HeartofIgnacious-59514"
  value: {
-<<<<<<< HEAD
-  dps: 27551.52345
-  tps: 18339.8276
-=======
-  dps: 27500.35636
-  tps: 18291.19068
->>>>>>> f91f2fe3
+  dps: 27548.01376
+  tps: 18337.43417
  }
 }
 dps_results: {
  key: "TestDestruction-AllItems-HeartofIgnacious-65110"
  value: {
-<<<<<<< HEAD
-  dps: 27718.23265
-  tps: 18475.86437
-=======
-  dps: 27711.16729
-  tps: 18472.0143
->>>>>>> f91f2fe3
+  dps: 27714.716
+  tps: 18473.46295
  }
 }
 dps_results: {
  key: "TestDestruction-AllItems-HeartofRage-59224"
  value: {
-<<<<<<< HEAD
-  dps: 26310.66133
-  tps: 17448.83452
-=======
-  dps: 26307.65527
-  tps: 17452.81348
->>>>>>> f91f2fe3
+  dps: 26307.21427
+  tps: 17446.49612
  }
 }
 dps_results: {
  key: "TestDestruction-AllItems-HeartofRage-65072"
  value: {
-<<<<<<< HEAD
-  dps: 26310.66133
-  tps: 17448.83452
-=======
-  dps: 26307.65527
-  tps: 17452.81348
->>>>>>> f91f2fe3
+  dps: 26307.21427
+  tps: 17446.49612
  }
 }
 dps_results: {
  key: "TestDestruction-AllItems-HeartofSolace-55868"
  value: {
-<<<<<<< HEAD
-  dps: 26748.13868
-  tps: 17792.38732
-=======
-  dps: 26745.44224
-  tps: 17785.46726
->>>>>>> f91f2fe3
+  dps: 26744.6321
+  tps: 17790.00009
  }
 }
 dps_results: {
  key: "TestDestruction-AllItems-HeartofSolace-56393"
  value: {
-<<<<<<< HEAD
-  dps: 26774.53939
-  tps: 17854.06401
-=======
-  dps: 26763.43134
-  tps: 17842.26555
->>>>>>> f91f2fe3
+  dps: 26763.56187
+  tps: 17842.19008
  }
 }
 dps_results: {
  key: "TestDestruction-AllItems-HeartofThunder-55845"
  value: {
-<<<<<<< HEAD
-  dps: 26301.72438
-  tps: 17440.22665
-=======
-  dps: 26307.65527
-  tps: 17452.92958
->>>>>>> f91f2fe3
+  dps: 26307.21427
+  tps: 17446.61222
  }
 }
 dps_results: {
  key: "TestDestruction-AllItems-HeartofThunder-56370"
  value: {
-<<<<<<< HEAD
-  dps: 26301.72438
-  tps: 17440.26445
-=======
-  dps: 26307.65527
-  tps: 17452.96738
->>>>>>> f91f2fe3
+  dps: 26298.27866
+  tps: 17437.92736
  }
 }
 dps_results: {
  key: "TestDestruction-AllItems-HeartoftheVile-66969"
  value: {
-<<<<<<< HEAD
-  dps: 26310.66133
-  tps: 17448.83452
-=======
-  dps: 26307.65527
-  tps: 17452.81348
->>>>>>> f91f2fe3
+  dps: 26307.21427
+  tps: 17446.49612
  }
 }
 dps_results: {
  key: "TestDestruction-AllItems-ImpassiveShadowspiritDiamond"
  value: {
-<<<<<<< HEAD
-  dps: 28138.27625
-  tps: 18694.73799
-=======
-  dps: 28118.99189
-  tps: 18663.56993
->>>>>>> f91f2fe3
+  dps: 28134.74189
+  tps: 18692.34539
  }
 }
 dps_results: {
  key: "TestDestruction-AllItems-ImpatienceofYouth-62464"
  value: {
-<<<<<<< HEAD
-  dps: 26602.02062
-  tps: 17697.55367
-=======
-  dps: 26600.25768
-  tps: 17708.77032
->>>>>>> f91f2fe3
+  dps: 26598.53256
+  tps: 17695.18548
  }
 }
 dps_results: {
  key: "TestDestruction-AllItems-ImpatienceofYouth-62469"
  value: {
-<<<<<<< HEAD
-  dps: 26602.02062
-  tps: 17697.55367
-=======
-  dps: 26600.25768
-  tps: 17708.77032
->>>>>>> f91f2fe3
+  dps: 26598.53256
+  tps: 17695.18548
  }
 }
 dps_results: {
  key: "TestDestruction-AllItems-ImpetuousQuery-55881"
  value: {
-<<<<<<< HEAD
-  dps: 26575.11156
-  tps: 17643.64302
-=======
-  dps: 26571.92441
-  tps: 17647.50556
->>>>>>> f91f2fe3
+  dps: 26571.63205
+  tps: 17641.28082
  }
 }
 dps_results: {
  key: "TestDestruction-AllItems-ImpetuousQuery-56406"
  value: {
-<<<<<<< HEAD
-  dps: 26609.74194
-  tps: 17669.15366
-=======
-  dps: 26606.53108
-  tps: 17673.00095
->>>>>>> f91f2fe3
+  dps: 26606.25819
+  tps: 17666.78834
  }
 }
 dps_results: {
  key: "TestDestruction-AllItems-InsigniaofDiplomacy-61433"
  value: {
-<<<<<<< HEAD
-  dps: 26310.66133
-  tps: 17448.93929
-=======
-  dps: 26307.65527
-  tps: 17452.91826
->>>>>>> f91f2fe3
+  dps: 26307.21427
+  tps: 17446.60089
  }
 }
 dps_results: {
  key: "TestDestruction-AllItems-InsigniaoftheEarthenLord-61429"
  value: {
-<<<<<<< HEAD
-  dps: 27001.46088
-  tps: 17903.97235
-=======
-  dps: 26984.005
-  tps: 17902.36904
->>>>>>> f91f2fe3
+  dps: 27003.45177
+  tps: 17910.71148
  }
 }
 dps_results: {
  key: "TestDestruction-AllItems-JarofAncientRemedies-59354"
  value: {
-<<<<<<< HEAD
-  dps: 26308.43482
-  tps: 17461.68048
-=======
-  dps: 26306.39313
-  tps: 17477.45577
->>>>>>> f91f2fe3
+  dps: 26304.98812
+  tps: 17459.3513
  }
 }
 dps_results: {
  key: "TestDestruction-AllItems-JarofAncientRemedies-65029"
  value: {
-<<<<<<< HEAD
-  dps: 26308.43482
-  tps: 17465.39048
-=======
-  dps: 26322.75652
-  tps: 17489.40577
->>>>>>> f91f2fe3
+  dps: 26304.98812
+  tps: 17463.0613
  }
 }
 dps_results: {
  key: "TestDestruction-AllItems-JujuofNimbleness-63840"
  value: {
-<<<<<<< HEAD
-  dps: 26520.84271
-  tps: 17625.46873
-=======
-  dps: 26502.58381
-  tps: 17623.78464
->>>>>>> f91f2fe3
+  dps: 26522.37386
+  tps: 17631.89103
  }
 }
 dps_results: {
  key: "TestDestruction-AllItems-KeytotheEndlessChamber-55795"
  value: {
-<<<<<<< HEAD
-  dps: 26781.93634
-  tps: 17826.51417
-=======
-  dps: 26761.6533
-  tps: 17809.87593
->>>>>>> f91f2fe3
+  dps: 26778.40581
+  tps: 17824.10426
  }
 }
 dps_results: {
  key: "TestDestruction-AllItems-KeytotheEndlessChamber-56328"
  value: {
-<<<<<<< HEAD
-  dps: 26781.93634
-  tps: 17826.51417
-=======
-  dps: 26761.6533
-  tps: 17809.87593
->>>>>>> f91f2fe3
+  dps: 26778.40581
+  tps: 17824.10426
  }
 }
 dps_results: {
  key: "TestDestruction-AllItems-KvaldirBattleStandard-59685"
  value: {
-<<<<<<< HEAD
-  dps: 26576.56458
-  tps: 17728.62619
-=======
-  dps: 26543.3892
-  tps: 17687.55652
->>>>>>> f91f2fe3
+  dps: 26574.68076
+  tps: 17720.55728
  }
 }
 dps_results: {
  key: "TestDestruction-AllItems-KvaldirBattleStandard-59689"
  value: {
-<<<<<<< HEAD
-  dps: 26576.56458
-  tps: 17728.62619
-=======
-  dps: 26543.3892
-  tps: 17687.55652
->>>>>>> f91f2fe3
+  dps: 26574.68076
+  tps: 17720.55728
  }
 }
 dps_results: {
  key: "TestDestruction-AllItems-LadyLa-La'sSingingShell-67152"
  value: {
-<<<<<<< HEAD
-  dps: 26600.27427
-  tps: 17740.50423
-=======
-  dps: 26599.16158
-  tps: 17745.24829
->>>>>>> f91f2fe3
+  dps: 26596.78251
+  tps: 17738.12813
  }
 }
 dps_results: {
  key: "TestDestruction-AllItems-LeadenDespair-55816"
  value: {
-<<<<<<< HEAD
-  dps: 26310.66133
-  tps: 17449.1194
-=======
-  dps: 26307.65527
-  tps: 17453.16959
->>>>>>> f91f2fe3
+  dps: 26307.21427
+  tps: 17446.781
  }
 }
 dps_results: {
  key: "TestDestruction-AllItems-LeadenDespair-56347"
  value: {
-<<<<<<< HEAD
-  dps: 26310.66133
-  tps: 17449.21113
-=======
-  dps: 26307.65527
-  tps: 17453.28425
->>>>>>> f91f2fe3
+  dps: 26307.21427
+  tps: 17446.87273
  }
 }
 dps_results: {
  key: "TestDestruction-AllItems-LeftEyeofRajh-56102"
  value: {
-<<<<<<< HEAD
-  dps: 26310.66133
-  tps: 17448.83452
-=======
-  dps: 26307.65527
-  tps: 17452.81348
->>>>>>> f91f2fe3
+  dps: 26307.21427
+  tps: 17446.49612
  }
 }
 dps_results: {
  key: "TestDestruction-AllItems-LeftEyeofRajh-56427"
  value: {
-<<<<<<< HEAD
-  dps: 26310.66133
-  tps: 17448.83452
-=======
-  dps: 26307.65527
-  tps: 17452.81348
->>>>>>> f91f2fe3
+  dps: 26307.21427
+  tps: 17446.49612
  }
 }
 dps_results: {
  key: "TestDestruction-AllItems-LicensetoSlay-58180"
  value: {
-<<<<<<< HEAD
-  dps: 26781.93634
-  tps: 17826.51417
-=======
-  dps: 26761.6533
-  tps: 17809.87593
->>>>>>> f91f2fe3
+  dps: 26778.40581
+  tps: 17824.10426
  }
 }
 dps_results: {
  key: "TestDestruction-AllItems-MagnetiteMirror-55814"
  value: {
-<<<<<<< HEAD
-  dps: 26290.99725
-  tps: 17456.17487
-=======
-  dps: 26272.93268
-  tps: 17454.6083
->>>>>>> f91f2fe3
+  dps: 26292.47687
+  tps: 17462.5095
  }
 }
 dps_results: {
  key: "TestDestruction-AllItems-MagnetiteMirror-56345"
  value: {
-<<<<<<< HEAD
-  dps: 26290.99725
-  tps: 17456.17487
-=======
-  dps: 26272.93268
-  tps: 17454.6083
->>>>>>> f91f2fe3
+  dps: 26292.47687
+  tps: 17462.5095
  }
 }
 dps_results: {
  key: "TestDestruction-AllItems-MandalaofStirringPatterns-62467"
  value: {
-<<<<<<< HEAD
-  dps: 26310.66133
-  tps: 17448.76782
-=======
-  dps: 26307.65527
-  tps: 17452.7468
->>>>>>> f91f2fe3
+  dps: 26307.21427
+  tps: 17446.42943
  }
 }
 dps_results: {
  key: "TestDestruction-AllItems-MandalaofStirringPatterns-62472"
  value: {
-<<<<<<< HEAD
-  dps: 26310.66133
-  tps: 17448.76782
-=======
-  dps: 26307.65527
-  tps: 17452.7468
->>>>>>> f91f2fe3
+  dps: 26307.21427
+  tps: 17446.42943
  }
 }
 dps_results: {
  key: "TestDestruction-AllItems-MarkofKhardros-56132"
  value: {
-<<<<<<< HEAD
-  dps: 26578.12007
-  tps: 17670.86473
-=======
-  dps: 26561.20532
-  tps: 17669.64678
->>>>>>> f91f2fe3
+  dps: 26579.92229
+  tps: 17677.40323
  }
 }
 dps_results: {
  key: "TestDestruction-AllItems-MarkofKhardros-56458"
  value: {
-<<<<<<< HEAD
-  dps: 26615.71949
-  tps: 17698.97887
-=======
-  dps: 26598.95531
-  tps: 17697.80657
->>>>>>> f91f2fe3
+  dps: 26617.56395
+  tps: 17705.54408
  }
 }
 dps_results: {
  key: "TestDestruction-AllItems-MightoftheOcean-55251"
  value: {
-<<<<<<< HEAD
-  dps: 26741.24363
-  tps: 17818.46854
-=======
-  dps: 26730.97818
-  tps: 17815.39812
->>>>>>> f91f2fe3
+  dps: 26737.73432
+  tps: 17816.08009
  }
 }
 dps_results: {
  key: "TestDestruction-AllItems-MightoftheOcean-56285"
  value: {
-<<<<<<< HEAD
-  dps: 26741.24363
-  tps: 17818.46854
-=======
-  dps: 26730.97818
-  tps: 17815.39812
->>>>>>> f91f2fe3
+  dps: 26737.73432
+  tps: 17816.08009
  }
 }
 dps_results: {
  key: "TestDestruction-AllItems-MirrorofBrokenImages-62466"
  value: {
-<<<<<<< HEAD
-  dps: 26647.52055
-  tps: 17696.98344
-=======
-  dps: 26644.28382
-  tps: 17700.81411
->>>>>>> f91f2fe3
+  dps: 26644.03216
+  tps: 17694.61473
  }
 }
 dps_results: {
  key: "TestDestruction-AllItems-MirrorofBrokenImages-62471"
  value: {
-<<<<<<< HEAD
-  dps: 26647.52055
-  tps: 17696.98344
-=======
-  dps: 26644.28382
-  tps: 17700.81411
->>>>>>> f91f2fe3
+  dps: 26644.03216
+  tps: 17694.61473
  }
 }
 dps_results: {
  key: "TestDestruction-AllItems-MoonwellChalice-70142"
  value: {
-<<<<<<< HEAD
-  dps: 27787.74556
-  tps: 18468.73527
-=======
-  dps: 27787.38517
-  tps: 18479.83386
->>>>>>> f91f2fe3
+  dps: 27784.22414
+  tps: 18466.36216
  }
 }
 dps_results: {
  key: "TestDestruction-AllItems-Oremantle'sFavor-61448"
  value: {
-<<<<<<< HEAD
-  dps: 26546.95479
-  tps: 17619.12018
-=======
-  dps: 26560.55462
-  tps: 17642.91722
->>>>>>> f91f2fe3
+  dps: 26539.83628
+  tps: 17610.66121
  }
 }
 dps_results: {
  key: "TestDestruction-AllItems-PetrifiedTwilightScale-54591"
  value: {
-<<<<<<< HEAD
-  dps: 26310.66133
-  tps: 17448.83452
-=======
-  dps: 26307.65527
-  tps: 17452.81348
->>>>>>> f91f2fe3
+  dps: 26307.21427
+  tps: 17446.49612
  }
 }
 dps_results: {
  key: "TestDestruction-AllItems-PhylacteryoftheNamelessLich-50365"
  value: {
-<<<<<<< HEAD
-  dps: 27162.68526
-  tps: 17968.85576
-=======
-  dps: 27168.737
-  tps: 17984.38019
->>>>>>> f91f2fe3
+  dps: 27159.20876
+  tps: 17966.49971
  }
 }
 dps_results: {
  key: "TestDestruction-AllItems-PorcelainCrab-55237"
  value: {
-<<<<<<< HEAD
-  dps: 26310.66133
-  tps: 17448.83452
-=======
-  dps: 26307.65527
-  tps: 17452.81348
->>>>>>> f91f2fe3
+  dps: 26307.21427
+  tps: 17446.49612
  }
 }
 dps_results: {
  key: "TestDestruction-AllItems-PorcelainCrab-56280"
  value: {
-<<<<<<< HEAD
-  dps: 26310.66133
-  tps: 17448.83452
-=======
-  dps: 26307.65527
-  tps: 17452.81348
->>>>>>> f91f2fe3
+  dps: 26307.21427
+  tps: 17446.49612
  }
 }
 dps_results: {
  key: "TestDestruction-AllItems-PowerfulShadowspiritDiamond"
  value: {
-<<<<<<< HEAD
-  dps: 28069.39273
-  tps: 18638.9263
-=======
-  dps: 28042.44628
-  tps: 18600.61367
->>>>>>> f91f2fe3
+  dps: 28061.03804
+  tps: 18632.32742
  }
 }
 dps_results: {
  key: "TestDestruction-AllItems-Prestor'sTalismanofMachination-59441"
  value: {
-<<<<<<< HEAD
-  dps: 26310.66133
-  tps: 17448.83452
-=======
-  dps: 26307.65527
-  tps: 17452.81348
->>>>>>> f91f2fe3
+  dps: 26307.21427
+  tps: 17446.49612
  }
 }
 dps_results: {
  key: "TestDestruction-AllItems-Prestor'sTalismanofMachination-65026"
  value: {
-<<<<<<< HEAD
-  dps: 26310.66133
-  tps: 17448.83452
-=======
-  dps: 26307.65527
-  tps: 17452.81348
->>>>>>> f91f2fe3
+  dps: 26307.21427
+  tps: 17446.49612
  }
 }
 dps_results: {
  key: "TestDestruction-AllItems-Rainsong-55854"
  value: {
-<<<<<<< HEAD
-  dps: 26310.66133
-  tps: 17448.78985
-=======
-  dps: 26307.65527
-  tps: 17452.76882
->>>>>>> f91f2fe3
+  dps: 26307.21427
+  tps: 17446.45145
  }
 }
 dps_results: {
  key: "TestDestruction-AllItems-Rainsong-56377"
  value: {
-<<<<<<< HEAD
-  dps: 26310.66133
-  tps: 17448.7753
-=======
-  dps: 26307.65527
-  tps: 17452.75428
->>>>>>> f91f2fe3
+  dps: 26307.21427
+  tps: 17446.43691
  }
 }
 dps_results: {
  key: "TestDestruction-AllItems-ReverberatingShadowspiritDiamond"
  value: {
-<<<<<<< HEAD
-  dps: 28344.27039
-  tps: 18851.36535
-=======
-  dps: 28315.77141
-  tps: 18811.27597
->>>>>>> f91f2fe3
+  dps: 28335.59111
+  tps: 18844.48724
  }
 }
 dps_results: {
  key: "TestDestruction-AllItems-RevitalizingShadowspiritDiamond"
  value: {
-<<<<<<< HEAD
-  dps: 28344.27039
-  tps: 18851.35419
-=======
-  dps: 28315.77141
-  tps: 18811.26481
->>>>>>> f91f2fe3
+  dps: 28335.59111
+  tps: 18844.47608
  }
 }
 dps_results: {
  key: "TestDestruction-AllItems-RightEyeofRajh-56100"
  value: {
-<<<<<<< HEAD
-  dps: 26781.93634
-  tps: 17826.51417
-=======
-  dps: 26761.6533
-  tps: 17809.87593
->>>>>>> f91f2fe3
+  dps: 26778.40581
+  tps: 17824.10426
  }
 }
 dps_results: {
  key: "TestDestruction-AllItems-RightEyeofRajh-56431"
  value: {
-<<<<<<< HEAD
-  dps: 26781.93634
-  tps: 17826.51417
-=======
-  dps: 26761.6533
-  tps: 17809.87593
->>>>>>> f91f2fe3
+  dps: 26778.40581
+  tps: 17824.10426
  }
 }
 dps_results: {
  key: "TestDestruction-AllItems-Schnottz'sMedallionofCommand-65805"
  value: {
-<<<<<<< HEAD
-  dps: 26310.66133
-  tps: 17448.83452
-=======
-  dps: 26307.65527
-  tps: 17452.81348
->>>>>>> f91f2fe3
+  dps: 26307.21427
+  tps: 17446.49612
  }
 }
 dps_results: {
  key: "TestDestruction-AllItems-SeaStar-55256"
  value: {
-<<<<<<< HEAD
-  dps: 26715.68085
-  tps: 17710.83226
-=======
-  dps: 26712.78342
-  tps: 17720.09037
->>>>>>> f91f2fe3
+  dps: 26712.23177
+  tps: 17708.49273
  }
 }
 dps_results: {
  key: "TestDestruction-AllItems-SeaStar-56290"
  value: {
-<<<<<<< HEAD
-  dps: 27104.07016
-  tps: 17936.33251
-=======
-  dps: 27098.53913
-  tps: 17943.06095
->>>>>>> f91f2fe3
+  dps: 27100.61905
+  tps: 17933.99153
  }
 }
 dps_results: {
  key: "TestDestruction-AllItems-ShadowflameRegalia"
  value: {
-<<<<<<< HEAD
-  dps: 25847.12709
-  tps: 17189.13311
-=======
-  dps: 25846.14372
-  tps: 17188.69503
->>>>>>> f91f2fe3
+  dps: 25827.52945
+  tps: 17175.20413
  }
 }
 dps_results: {
  key: "TestDestruction-AllItems-ShardofWoe-60233"
  value: {
-<<<<<<< HEAD
-  dps: 27042.80813
-  tps: 18029.33726
-=======
-  dps: 27072.15912
-  tps: 18061.14544
->>>>>>> f91f2fe3
+  dps: 27039.26452
+  tps: 18026.93889
  }
 }
 dps_results: {
  key: "TestDestruction-AllItems-Shrine-CleansingPurifier-63838"
  value: {
-<<<<<<< HEAD
-  dps: 26310.66133
-  tps: 17448.83452
-=======
-  dps: 26307.65527
-  tps: 17452.81348
->>>>>>> f91f2fe3
+  dps: 26307.21427
+  tps: 17446.49612
  }
 }
 dps_results: {
  key: "TestDestruction-AllItems-Sindragosa'sFlawlessFang-50364"
  value: {
-<<<<<<< HEAD
-  dps: 26310.66133
-  tps: 17449.06207
-=======
-  dps: 26307.65527
-  tps: 17453.09793
->>>>>>> f91f2fe3
+  dps: 26307.21427
+  tps: 17446.72367
  }
 }
 dps_results: {
  key: "TestDestruction-AllItems-Skardyn'sGrace-56115"
  value: {
-<<<<<<< HEAD
-  dps: 26633.65444
-  tps: 17713.80388
-=======
-  dps: 26628.67661
-  tps: 17721.92818
->>>>>>> f91f2fe3
+  dps: 26630.16705
+  tps: 17711.43706
  }
 }
 dps_results: {
  key: "TestDestruction-AllItems-Skardyn'sGrace-56440"
  value: {
-<<<<<<< HEAD
-  dps: 26681.86484
-  tps: 17748.41797
-=======
-  dps: 26676.45217
-  tps: 17756.14045
->>>>>>> f91f2fe3
+  dps: 26678.37212
+  tps: 17746.04736
  }
 }
 dps_results: {
  key: "TestDestruction-AllItems-Sorrowsong-55879"
  value: {
-<<<<<<< HEAD
-  dps: 27165.71192
-  tps: 18020.43202
-=======
-  dps: 27154.74867
-  tps: 18017.45028
->>>>>>> f91f2fe3
+  dps: 27162.22915
+  tps: 18018.0674
  }
 }
 dps_results: {
  key: "TestDestruction-AllItems-Sorrowsong-56400"
  value: {
-<<<<<<< HEAD
-  dps: 27278.60049
-  tps: 18095.96179
-=======
-  dps: 27266.5765
-  tps: 18092.052
->>>>>>> f91f2fe3
+  dps: 27275.11304
+  tps: 18093.59374
  }
 }
 dps_results: {
  key: "TestDestruction-AllItems-Soul'sAnguish-66994"
  value: {
-<<<<<<< HEAD
-  dps: 26741.24363
-  tps: 17818.46854
-=======
-  dps: 26730.97818
-  tps: 17815.39812
->>>>>>> f91f2fe3
+  dps: 26737.73432
+  tps: 17816.08009
  }
 }
 dps_results: {
  key: "TestDestruction-AllItems-SoulCasket-58183"
  value: {
-<<<<<<< HEAD
-  dps: 27749.69395
-  tps: 18365.82654
-=======
-  dps: 27740.91357
-  tps: 18369.98386
->>>>>>> f91f2fe3
+  dps: 27746.19996
+  tps: 18363.45414
  }
 }
 dps_results: {
  key: "TestDestruction-AllItems-Stonemother'sKiss-61411"
  value: {
-<<<<<<< HEAD
-  dps: 27167.31799
-  tps: 18015.33635
-=======
-  dps: 27160.2912
-  tps: 18016.82885
->>>>>>> f91f2fe3
+  dps: 27163.82526
+  tps: 18012.97954
  }
 }
 dps_results: {
  key: "TestDestruction-AllItems-StumpofTime-62465"
  value: {
-<<<<<<< HEAD
-  dps: 27779.31692
-  tps: 18456.03365
-=======
-  dps: 27759.73615
-  tps: 18439.50344
->>>>>>> f91f2fe3
+  dps: 27775.78108
+  tps: 18453.61985
  }
 }
 dps_results: {
  key: "TestDestruction-AllItems-StumpofTime-62470"
  value: {
-<<<<<<< HEAD
-  dps: 27800.10985
-  tps: 18456.73145
-=======
-  dps: 27775.3894
-  tps: 18436.39783
->>>>>>> f91f2fe3
+  dps: 27796.57412
+  tps: 18454.31773
  }
 }
 dps_results: {
  key: "TestDestruction-AllItems-SymbioticWorm-59332"
  value: {
-<<<<<<< HEAD
-  dps: 26310.66133
-  tps: 17449.25964
-=======
-  dps: 26307.65527
-  tps: 17453.34489
->>>>>>> f91f2fe3
+  dps: 26307.21427
+  tps: 17446.92124
  }
 }
 dps_results: {
  key: "TestDestruction-AllItems-SymbioticWorm-65048"
  value: {
-<<<<<<< HEAD
-  dps: 26301.72438
-  tps: 17440.59036
-=======
-  dps: 26307.65527
-  tps: 17453.41324
->>>>>>> f91f2fe3
+  dps: 26307.21427
+  tps: 17446.97592
  }
 }
 dps_results: {
  key: "TestDestruction-AllItems-TalismanofSinisterOrder-65804"
  value: {
-<<<<<<< HEAD
-  dps: 27244.43382
-  tps: 18079.61923
-=======
-  dps: 27243.66157
-  tps: 18086.52813
->>>>>>> f91f2fe3
+  dps: 27240.94832
+  tps: 18077.26717
  }
 }
 dps_results: {
  key: "TestDestruction-AllItems-Tank-CommanderInsignia-63841"
  value: {
-<<<<<<< HEAD
-  dps: 26310.66133
-  tps: 17448.83452
-=======
-  dps: 26307.65527
-  tps: 17452.81348
->>>>>>> f91f2fe3
+  dps: 26307.21427
+  tps: 17446.49612
  }
 }
 dps_results: {
  key: "TestDestruction-AllItems-TearofBlood-55819"
  value: {
-<<<<<<< HEAD
-  dps: 26944.26781
-  tps: 17862.54131
-=======
-  dps: 26942.64105
-  tps: 17869.36646
->>>>>>> f91f2fe3
+  dps: 26939.98882
+  tps: 17859.84433
  }
 }
 dps_results: {
  key: "TestDestruction-AllItems-TearofBlood-56351"
  value: {
-<<<<<<< HEAD
-  dps: 27147.8148
-  tps: 17992.05047
-=======
-  dps: 27157.61759
-  tps: 18013.87451
->>>>>>> f91f2fe3
+  dps: 27144.35221
+  tps: 17989.72108
  }
 }
 dps_results: {
  key: "TestDestruction-AllItems-TendrilsofBurrowingDark-55810"
  value: {
-<<<<<<< HEAD
-  dps: 27130.84133
-  tps: 17991.28452
-=======
-  dps: 27125.43027
-  tps: 17990.30259
->>>>>>> f91f2fe3
+  dps: 27127.3635
+  tps: 17988.92354
  }
 }
 dps_results: {
  key: "TestDestruction-AllItems-TendrilsofBurrowingDark-56339"
  value: {
-<<<<<<< HEAD
-  dps: 27404.69434
-  tps: 18163.80364
-=======
-  dps: 27401.76889
-  tps: 18167.9991
->>>>>>> f91f2fe3
+  dps: 27401.20659
+  tps: 18161.43539
  }
 }
 dps_results: {
  key: "TestDestruction-AllItems-Theralion'sMirror-59519"
  value: {
-<<<<<<< HEAD
-  dps: 27737.11855
-  tps: 18419.54517
-=======
-  dps: 27735.46119
-  tps: 18422.32002
->>>>>>> f91f2fe3
+  dps: 27733.59817
+  tps: 18417.17125
  }
 }
 dps_results: {
  key: "TestDestruction-AllItems-Theralion'sMirror-65105"
  value: {
-<<<<<<< HEAD
-  dps: 27922.2378
-  tps: 18552.40308
-=======
-  dps: 27915.74788
-  tps: 18548.9769
->>>>>>> f91f2fe3
+  dps: 27918.70943
+  tps: 18550.01815
  }
 }
 dps_results: {
  key: "TestDestruction-AllItems-Throngus'sFinger-56121"
  value: {
-<<<<<<< HEAD
-  dps: 26310.66133
-  tps: 17448.83452
-=======
-  dps: 26307.65527
-  tps: 17452.81348
->>>>>>> f91f2fe3
+  dps: 26307.21427
+  tps: 17446.49612
  }
 }
 dps_results: {
  key: "TestDestruction-AllItems-Throngus'sFinger-56449"
  value: {
-<<<<<<< HEAD
-  dps: 26310.66133
-  tps: 17448.83452
-=======
-  dps: 26307.65527
-  tps: 17452.81348
->>>>>>> f91f2fe3
+  dps: 26307.21427
+  tps: 17446.49612
  }
 }
 dps_results: {
  key: "TestDestruction-AllItems-Tia'sGrace-55874"
  value: {
-<<<<<<< HEAD
-  dps: 26575.11156
-  tps: 17643.64302
-=======
-  dps: 26571.92441
-  tps: 17647.50556
->>>>>>> f91f2fe3
+  dps: 26571.63205
+  tps: 17641.28082
  }
 }
 dps_results: {
  key: "TestDestruction-AllItems-Tia'sGrace-56394"
  value: {
-<<<<<<< HEAD
-  dps: 26609.74194
-  tps: 17669.15366
-=======
-  dps: 26606.53108
-  tps: 17673.00095
->>>>>>> f91f2fe3
+  dps: 26606.25819
+  tps: 17666.78834
  }
 }
 dps_results: {
  key: "TestDestruction-AllItems-TinyAbominationinaJar-50706"
  value: {
-<<<<<<< HEAD
-  dps: 26514.49079
-  tps: 17616.63362
-=======
-  dps: 26532.67842
-  tps: 17624.84083
->>>>>>> f91f2fe3
+  dps: 26511.01423
+  tps: 17614.27614
  }
 }
 dps_results: {
  key: "TestDestruction-AllItems-Tyrande'sFavoriteDoll-64645"
  value: {
-<<<<<<< HEAD
-  dps: 27229.81833
-  tps: 18204.05988
-=======
-  dps: 27236.07393
-  tps: 18208.54947
->>>>>>> f91f2fe3
+  dps: 27226.33601
+  tps: 18201.7
  }
 }
 dps_results: {
  key: "TestDestruction-AllItems-UnheededWarning-59520"
  value: {
-<<<<<<< HEAD
-  dps: 26310.66133
-  tps: 17448.83452
-=======
-  dps: 26307.65527
-  tps: 17452.81348
->>>>>>> f91f2fe3
+  dps: 26307.21427
+  tps: 17446.49612
  }
 }
 dps_results: {
  key: "TestDestruction-AllItems-UnquenchableFlame-67101"
  value: {
-<<<<<<< HEAD
-  dps: 26265.50234
-  tps: 17449.44233
-=======
-  dps: 26265.65748
-  tps: 17461.63255
->>>>>>> f91f2fe3
+  dps: 26262.05561
+  tps: 17447.10447
  }
 }
 dps_results: {
  key: "TestDestruction-AllItems-UnsolvableRiddle-62463"
  value: {
-<<<<<<< HEAD
-  dps: 26602.02062
-  tps: 17697.55367
-=======
-  dps: 26600.25768
-  tps: 17708.77032
->>>>>>> f91f2fe3
+  dps: 26598.53256
+  tps: 17695.18548
  }
 }
 dps_results: {
  key: "TestDestruction-AllItems-UnsolvableRiddle-62468"
  value: {
-<<<<<<< HEAD
-  dps: 26602.02062
-  tps: 17697.55367
-=======
-  dps: 26600.25768
-  tps: 17708.77032
->>>>>>> f91f2fe3
+  dps: 26598.53256
+  tps: 17695.18548
  }
 }
 dps_results: {
  key: "TestDestruction-AllItems-UnsolvableRiddle-68709"
  value: {
-<<<<<<< HEAD
-  dps: 26602.02062
-  tps: 17697.55367
-=======
-  dps: 26600.25768
-  tps: 17708.77032
->>>>>>> f91f2fe3
+  dps: 26598.53256
+  tps: 17695.18548
  }
 }
 dps_results: {
  key: "TestDestruction-AllItems-VialofStolenMemories-59515"
  value: {
-<<<<<<< HEAD
-  dps: 26310.66133
-  tps: 17449.25964
-=======
-  dps: 26307.65527
-  tps: 17453.34489
->>>>>>> f91f2fe3
+  dps: 26307.21427
+  tps: 17446.92124
  }
 }
 dps_results: {
  key: "TestDestruction-AllItems-VialofStolenMemories-65109"
  value: {
-<<<<<<< HEAD
-  dps: 26301.72438
-  tps: 17440.59036
-=======
-  dps: 26307.65527
-  tps: 17453.41324
->>>>>>> f91f2fe3
+  dps: 26307.21427
+  tps: 17446.97592
  }
 }
 dps_results: {
  key: "TestDestruction-AllItems-ViciousGladiator'sBadgeofConquest-61033"
  value: {
-<<<<<<< HEAD
-  dps: 26265.50234
-  tps: 17449.47807
-=======
-  dps: 26263.84509
-  tps: 17460.67084
->>>>>>> f91f2fe3
+  dps: 26262.05561
+  tps: 17447.1402
  }
 }
 dps_results: {
  key: "TestDestruction-AllItems-ViciousGladiator'sBadgeofDominance-61035"
  value: {
-<<<<<<< HEAD
-  dps: 27209.99452
-  tps: 17997.8966
-=======
-  dps: 27202.62128
-  tps: 18003.33073
->>>>>>> f91f2fe3
+  dps: 27206.54285
+  tps: 17995.55522
  }
 }
 dps_results: {
  key: "TestDestruction-AllItems-ViciousGladiator'sBadgeofVictory-61034"
  value: {
-<<<<<<< HEAD
-  dps: 26265.50234
-  tps: 17449.47807
-=======
-  dps: 26263.84509
-  tps: 17460.67084
->>>>>>> f91f2fe3
+  dps: 26262.05561
+  tps: 17447.1402
  }
 }
 dps_results: {
  key: "TestDestruction-AllItems-ViciousGladiator'sEmblemofAccuracy-61027"
  value: {
-<<<<<<< HEAD
-  dps: 26781.93634
-  tps: 17826.75711
-=======
-  dps: 26761.6533
-  tps: 17810.11887
->>>>>>> f91f2fe3
+  dps: 26778.40581
+  tps: 17824.3472
  }
 }
 dps_results: {
  key: "TestDestruction-AllItems-ViciousGladiator'sEmblemofAlacrity-61028"
  value: {
-<<<<<<< HEAD
-  dps: 26763.50286
-  tps: 17807.71177
-=======
-  dps: 26770.41398
-  tps: 17828.98263
->>>>>>> f91f2fe3
+  dps: 26759.99714
+  tps: 17805.32459
  }
 }
 dps_results: {
  key: "TestDestruction-AllItems-ViciousGladiator'sEmblemofCruelty-61026"
  value: {
-<<<<<<< HEAD
-  dps: 26697.15049
-  tps: 17698.26301
-=======
-  dps: 26699.71246
-  tps: 17705.08476
->>>>>>> f91f2fe3
+  dps: 26693.65305
+  tps: 17695.89439
  }
 }
 dps_results: {
  key: "TestDestruction-AllItems-ViciousGladiator'sEmblemofProficiency-61030"
  value: {
-<<<<<<< HEAD
-  dps: 26310.66133
-  tps: 17449.07746
-=======
-  dps: 26307.65527
-  tps: 17452.81348
->>>>>>> f91f2fe3
+  dps: 26307.21427
+  tps: 17446.73906
  }
 }
 dps_results: {
  key: "TestDestruction-AllItems-ViciousGladiator'sEmblemofProwess-61029"
  value: {
-<<<<<<< HEAD
-  dps: 26667.45926
-  tps: 17711.91432
-=======
-  dps: 26664.20887
-  tps: 17715.49327
->>>>>>> f91f2fe3
+  dps: 26663.96842
+  tps: 17709.54382
  }
 }
 dps_results: {
  key: "TestDestruction-AllItems-ViciousGladiator'sEmblemofTenacity-61032"
  value: {
-<<<<<<< HEAD
-  dps: 26310.66133
-  tps: 17449.07746
-=======
-  dps: 26307.65527
-  tps: 17452.81348
->>>>>>> f91f2fe3
+  dps: 26307.21427
+  tps: 17446.73906
  }
 }
 dps_results: {
  key: "TestDestruction-AllItems-ViciousGladiator'sInsigniaofConquest-61047"
  value: {
-<<<<<<< HEAD
-  dps: 26310.66133
-  tps: 17448.83452
-=======
-  dps: 26307.65527
-  tps: 17452.81348
->>>>>>> f91f2fe3
+  dps: 26307.21427
+  tps: 17446.49612
  }
 }
 dps_results: {
  key: "TestDestruction-AllItems-ViciousGladiator'sInsigniaofDominance-61045"
  value: {
-<<<<<<< HEAD
-  dps: 27127.22608
-  tps: 17948.82835
-=======
-  dps: 27120.98893
-  tps: 17952.04419
->>>>>>> f91f2fe3
+  dps: 27123.77468
+  tps: 17946.48678
  }
 }
 dps_results: {
  key: "TestDestruction-AllItems-ViciousGladiator'sInsigniaofVictory-61046"
  value: {
-<<<<<<< HEAD
-  dps: 26310.66133
-  tps: 17448.83452
-=======
-  dps: 26307.65527
-  tps: 17452.81348
->>>>>>> f91f2fe3
+  dps: 26307.21427
+  tps: 17446.49612
  }
 }
 dps_results: {
  key: "TestDestruction-AllItems-WitchingHourglass-55787"
  value: {
-<<<<<<< HEAD
-  dps: 27289.33599
-  tps: 18214.8265
-=======
-  dps: 27304.46779
-  tps: 18230.31387
->>>>>>> f91f2fe3
+  dps: 27269.28166
+  tps: 18195.94304
  }
 }
 dps_results: {
  key: "TestDestruction-AllItems-WitchingHourglass-56320"
  value: {
-<<<<<<< HEAD
-  dps: 27724.55524
-  tps: 18497.9575
-=======
-  dps: 27720.82395
-  tps: 18494.43628
->>>>>>> f91f2fe3
+  dps: 27721.01905
+  tps: 18495.55153
  }
 }
 dps_results: {
  key: "TestDestruction-AllItems-World-QuellerFocus-63842"
  value: {
-<<<<<<< HEAD
-  dps: 26495.08958
-  tps: 17618.7259
-=======
-  dps: 26493.36022
-  tps: 17629.93497
->>>>>>> f91f2fe3
+  dps: 26491.61465
+  tps: 17616.36736
  }
 }
 dps_results: {
  key: "TestDestruction-AllItems-Za'brox'sLuckyTooth-63742"
  value: {
-<<<<<<< HEAD
-  dps: 26532.60371
-  tps: 17634.34702
-=======
-  dps: 26523.45533
-  tps: 17641.8497
->>>>>>> f91f2fe3
+  dps: 26534.36495
+  tps: 17640.93268
  }
 }
 dps_results: {
  key: "TestDestruction-AllItems-Za'brox'sLuckyTooth-63745"
  value: {
-<<<<<<< HEAD
-  dps: 26532.60371
-  tps: 17634.34702
-=======
-  dps: 26523.45533
-  tps: 17641.8497
->>>>>>> f91f2fe3
+  dps: 26534.36495
+  tps: 17640.93268
  }
 }
 dps_results: {
  key: "TestDestruction-Average-Default"
  value: {
-<<<<<<< HEAD
-  dps: 28825.69274
-  tps: 19235.7644
-=======
-  dps: 28818.2025
-  tps: 19229.81884
->>>>>>> f91f2fe3
+  dps: 28821.63685
+  tps: 19232.93844
  }
 }
 dps_results: {
  key: "TestDestruction-Settings-Goblin-p1-Destruction Warlock-default-FullBuffs-25.0yards-LongMultiTarget"
  value: {
-<<<<<<< HEAD
-  dps: 29822.63826
-  tps: 35163.65684
-=======
-  dps: 29830.28194
-  tps: 35086.9667
->>>>>>> f91f2fe3
+  dps: 29819.06278
+  tps: 35158.95206
  }
 }
 dps_results: {
  key: "TestDestruction-Settings-Goblin-p1-Destruction Warlock-default-FullBuffs-25.0yards-LongSingleTarget"
  value: {
-<<<<<<< HEAD
-  dps: 28170.31864
-  tps: 18937.61542
-=======
-  dps: 28155.07374
-  tps: 18920.15594
->>>>>>> f91f2fe3
+  dps: 28166.7664
+  tps: 18935.1775
  }
 }
 dps_results: {
  key: "TestDestruction-Settings-Goblin-p1-Destruction Warlock-default-FullBuffs-25.0yards-ShortSingleTarget"
  value: {
-<<<<<<< HEAD
-  dps: 38267.69276
-  tps: 23652.94185
-=======
-  dps: 38268.16185
-  tps: 23652.51539
->>>>>>> f91f2fe3
+  dps: 38263.3786
+  tps: 23650.16101
  }
 }
 dps_results: {
  key: "TestDestruction-Settings-Goblin-p1-Destruction Warlock-default-NoBuffs-25.0yards-LongMultiTarget"
  value: {
-<<<<<<< HEAD
-  dps: 18401.99407
-  tps: 25996.16868
-=======
-  dps: 18371.04587
-  tps: 25910.82333
->>>>>>> f91f2fe3
+  dps: 18380.32263
+  tps: 25953.19557
  }
 }
 dps_results: {
  key: "TestDestruction-Settings-Goblin-p1-Destruction Warlock-default-NoBuffs-25.0yards-LongSingleTarget"
  value: {
-<<<<<<< HEAD
-  dps: 18401.99407
-  tps: 12380.05042
-=======
-  dps: 18371.04587
-  tps: 12343.70391
->>>>>>> f91f2fe3
+  dps: 18380.32263
+  tps: 12351.14564
  }
 }
 dps_results: {
  key: "TestDestruction-Settings-Goblin-p1-Destruction Warlock-default-NoBuffs-25.0yards-ShortSingleTarget"
  value: {
-<<<<<<< HEAD
-  dps: 21496.92841
-  tps: 13011.48112
-=======
-  dps: 21497.16467
-  tps: 13027.53828
->>>>>>> f91f2fe3
+  dps: 21494.33584
+  tps: 13009.82489
  }
 }
 dps_results: {
  key: "TestDestruction-Settings-Human-p1-Destruction Warlock-default-FullBuffs-25.0yards-LongMultiTarget"
  value: {
-<<<<<<< HEAD
-  dps: 29657.59525
-  tps: 35013.99011
-=======
-  dps: 29628.85228
-  tps: 35038.05272
->>>>>>> f91f2fe3
+  dps: 29654.03882
+  tps: 35009.04751
  }
 }
 dps_results: {
  key: "TestDestruction-Settings-Human-p1-Destruction Warlock-default-FullBuffs-25.0yards-LongSingleTarget"
  value: {
-<<<<<<< HEAD
-  dps: 27995.91694
-  tps: 18823.70512
-=======
-  dps: 27971.79591
-  tps: 18787.65303
->>>>>>> f91f2fe3
+  dps: 27991.98275
+  tps: 18820.88632
  }
 }
 dps_results: {
@@ -2230,61 +1319,36 @@
 dps_results: {
  key: "TestDestruction-Settings-Human-p1-Destruction Warlock-default-NoBuffs-25.0yards-LongMultiTarget"
  value: {
-<<<<<<< HEAD
-  dps: 18291.41216
-  tps: 25718.38716
-=======
-  dps: 18324.43047
-  tps: 25713.49732
->>>>>>> f91f2fe3
+  dps: 18276.56125
+  tps: 25765.61901
  }
 }
 dps_results: {
  key: "TestDestruction-Settings-Human-p1-Destruction Warlock-default-NoBuffs-25.0yards-LongSingleTarget"
  value: {
-<<<<<<< HEAD
-  dps: 18291.41216
-  tps: 12312.86081
-=======
-  dps: 18324.43047
-  tps: 12316.38378
->>>>>>> f91f2fe3
+  dps: 18276.56125
+  tps: 12304.29281
  }
 }
 dps_results: {
  key: "TestDestruction-Settings-Human-p1-Destruction Warlock-default-NoBuffs-25.0yards-ShortSingleTarget"
  value: {
-<<<<<<< HEAD
-  dps: 21356.002
-  tps: 12900.22845
-=======
-  dps: 21465.87523
-  tps: 12981.85016
->>>>>>> f91f2fe3
+  dps: 21353.42311
+  tps: 12898.58479
  }
 }
 dps_results: {
  key: "TestDestruction-Settings-Orc-p1-Destruction Warlock-default-FullBuffs-25.0yards-LongMultiTarget"
  value: {
-<<<<<<< HEAD
-  dps: 30187.37018
-  tps: 35160.06462
-=======
-  dps: 30158.95742
-  tps: 35184.37254
->>>>>>> f91f2fe3
+  dps: 30183.77999
+  tps: 35155.11184
  }
 }
 dps_results: {
  key: "TestDestruction-Settings-Orc-p1-Destruction Warlock-default-FullBuffs-25.0yards-LongSingleTarget"
  value: {
-<<<<<<< HEAD
-  dps: 28518.26824
-  tps: 18969.54559
-=======
-  dps: 28486.32655
-  tps: 18929.47201
->>>>>>> f91f2fe3
+  dps: 28506.93902
+  tps: 18963.30529
  }
 }
 dps_results: {
@@ -2297,61 +1361,36 @@
 dps_results: {
  key: "TestDestruction-Settings-Orc-p1-Destruction Warlock-default-NoBuffs-25.0yards-LongMultiTarget"
  value: {
-<<<<<<< HEAD
-  dps: 18655.84156
-  tps: 25904.375
-=======
-  dps: 18716.77961
-  tps: 25839.20757
->>>>>>> f91f2fe3
+  dps: 18656.64738
+  tps: 25865.05808
  }
 }
 dps_results: {
  key: "TestDestruction-Settings-Orc-p1-Destruction Warlock-default-NoBuffs-25.0yards-LongSingleTarget"
  value: {
-<<<<<<< HEAD
-  dps: 18655.84156
-  tps: 12407.83902
-=======
-  dps: 18716.77961
-  tps: 12424.0834
->>>>>>> f91f2fe3
+  dps: 18656.64738
+  tps: 12412.66814
  }
 }
 dps_results: {
  key: "TestDestruction-Settings-Orc-p1-Destruction Warlock-default-NoBuffs-25.0yards-ShortSingleTarget"
  value: {
-<<<<<<< HEAD
-  dps: 22056.39914
-  tps: 13063.34925
-=======
-  dps: 22173.25619
-  tps: 13156.72629
->>>>>>> f91f2fe3
+  dps: 22053.78425
+  tps: 13061.70487
  }
 }
 dps_results: {
  key: "TestDestruction-Settings-Troll-p1-Destruction Warlock-default-FullBuffs-25.0yards-LongMultiTarget"
  value: {
-<<<<<<< HEAD
-  dps: 29996.69514
-  tps: 35201.59006
-=======
-  dps: 29958.66193
-  tps: 35223.80777
->>>>>>> f91f2fe3
+  dps: 29991.99075
+  tps: 35197.03485
  }
 }
 dps_results: {
  key: "TestDestruction-Settings-Troll-p1-Destruction Warlock-default-FullBuffs-25.0yards-LongSingleTarget"
  value: {
-<<<<<<< HEAD
-  dps: 28346.92155
-  tps: 19072.457
-=======
-  dps: 28303.07773
-  tps: 19030.81654
->>>>>>> f91f2fe3
+  dps: 28342.23799
+  tps: 19070.00617
  }
 }
 dps_results: {
@@ -2364,25 +1403,15 @@
 dps_results: {
  key: "TestDestruction-Settings-Troll-p1-Destruction Warlock-default-NoBuffs-25.0yards-LongMultiTarget"
  value: {
-<<<<<<< HEAD
-  dps: 18564.16296
-  tps: 26246.63776
-=======
-  dps: 18570.1119
-  tps: 26200.80486
->>>>>>> f91f2fe3
+  dps: 18575.88298
+  tps: 26267.45368
  }
 }
 dps_results: {
  key: "TestDestruction-Settings-Troll-p1-Destruction Warlock-default-NoBuffs-25.0yards-LongSingleTarget"
  value: {
-<<<<<<< HEAD
-  dps: 18564.16296
-  tps: 12505.40362
-=======
-  dps: 18570.1119
-  tps: 12516.59258
->>>>>>> f91f2fe3
+  dps: 18575.88298
+  tps: 12524.28159
  }
 }
 dps_results: {
@@ -2395,12 +1424,7 @@
 dps_results: {
  key: "TestDestruction-SwitchInFrontOfTarget-Default"
  value: {
-<<<<<<< HEAD
-  dps: 28511.10937
-  tps: 18969.54559
-=======
-  dps: 28479.16768
-  tps: 18929.47201
->>>>>>> f91f2fe3
+  dps: 28499.78015
+  tps: 18963.30529
  }
 }