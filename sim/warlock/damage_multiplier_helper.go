--- conflicted
+++ resolved
@@ -1,4 +1,3 @@
-<<<<<<< HEAD
 package warlock
 
 import (
@@ -23,107 +22,7 @@
 	// actionID_DrainSoul := core.ActionID{SpellID: 47855}
 
 	// Aura bonuses are treated separately as they function like normal multipliers
-	staticAdditiveDamageMultiplier := 1.0
-
-	// Additive Multipliers
-	// Weapon Imbues
-	if (IsPeriodic && warlock.Options.WeaponImbue == proto.Warlock_Options_GrandSpellstone) ||
-		(!IsPeriodic && warlock.Options.WeaponImbue == proto.Warlock_Options_GrandFirestone) {
-		staticAdditiveDamageMultiplier += 0.01
-	}
-
-	// Talent & Glyphs Bonuses
-	if spellSchool == core.SpellSchoolShadow {
-		staticAdditiveDamageMultiplier += 0.03 * float64(warlock.Talents.ShadowMastery)
-	} else if spellSchool == core.SpellSchoolFire {
-		staticAdditiveDamageMultiplier += 0.03 * float64(warlock.Talents.Emberstorm)
-	}
-
-	if actionID == actionID_CurseOfAgony || actionID == actionID_Corruption || actionID == actionID_Seed {
-		staticAdditiveDamageMultiplier += 0.01 * float64(warlock.Talents.Contagion)
-	}
-
-	if warlock.Talents.SiphonLife && (actionID == actionID_UnstableAffliction || actionID == actionID_Corruption || (actionID == actionID_Seed && IsPeriodic)) {
-		staticAdditiveDamageMultiplier += 0.05
-	}
-
-	if actionID == actionID_ShadowBolt {
-		staticAdditiveDamageMultiplier += 0.02 * float64(warlock.Talents.ImprovedShadowBolt)
-	}
-
-	if actionID == actionID_Incinerate && warlock.HasMajorGlyph(proto.WarlockMajorGlyph_GlyphOfIncinerate) {
-		staticAdditiveDamageMultiplier += 0.05
-	}
-
-	if actionID == actionID_CurseOfAgony {
-		staticAdditiveDamageMultiplier += 0.05 * float64(warlock.Talents.ImprovedCurseOfAgony)
-	}
-
-	if actionID == actionID_Corruption {
-		staticAdditiveDamageMultiplier += 0.02 * float64(warlock.Talents.ImprovedCorruption)
-	}
-
-	if actionID == actionID_Immolate || actionID == actionID_Conflagrate {
-		staticAdditiveDamageMultiplier += 0.1 * float64(warlock.Talents.ImprovedImmolate)
-	}
-
-	if (actionID == actionID_Immolate && IsPeriodic) || actionID == actionID_Conflagrate {
-		staticAdditiveDamageMultiplier += 0.03 * float64(warlock.Talents.Aftermath)
-		if warlock.HasMajorGlyph(proto.WarlockMajorGlyph_GlyphOfImmolate) {
-			staticAdditiveDamageMultiplier += 0.1
-		}
-	}
-
-	//  Tier Sets Bonuses (additive)
-	if warlock.HasSetBonus(ItemSetMaleficRaiment, 4) {
-		if actionID == actionID_ShadowBolt || actionID == actionID_Incinerate {
-			staticAdditiveDamageMultiplier += 0.06
-		}
-	}
-
-	if warlock.HasSetBonus(ItemSetDeathbringerGarb, 2) {
-		if actionID == actionID_Immolate {
-			staticAdditiveDamageMultiplier += 0.1
-		}
-		if actionID == actionID_UnstableAffliction {
-			staticAdditiveDamageMultiplier += 0.2
-		}
-	}
-
-	if warlock.HasSetBonus(ItemSetGuldansRegalia, 4) {
-		if actionID == actionID_Immolate || actionID == actionID_Corruption || actionID == actionID_UnstableAffliction {
-			staticAdditiveDamageMultiplier += 0.1
-		}
-	}
-
-	return staticAdditiveDamageMultiplier
-}
-=======
-package warlock
-
-import (
-	"github.com/wowsims/wotlk/sim/core"
-	"github.com/wowsims/wotlk/sim/core/proto"
-)
-
-func (warlock *Warlock) staticAdditiveDamageMultiplier(actionID core.ActionID, spellSchool core.SpellSchool, IsPeriodic bool) float64 {
-	// actionID spellbook
-	actionID_Incinerate := core.ActionID{SpellID: 47838}
-	actionID_ShadowBolt := core.ActionID{SpellID: 47809}
-	actionID_UnstableAffliction := core.ActionID{SpellID: 47843}
-	actionID_Immolate := core.ActionID{SpellID: 47811}
-	actionID_Conflagrate := core.ActionID{SpellID: 17962}
-	actionID_CurseOfAgony := core.ActionID{SpellID: 47864}
-	actionID_Corruption := core.ActionID{SpellID: 47813}
-	actionID_Seed := core.ActionID{SpellID: 47836}
-	// actionID_SoulFire := core.ActionID{SpellID: 47825}
-	// actionID_ChaosBolt := core.ActionID{SpellID: 59172}
-	// actionID_CurseOfDoom := core.ActionID{SpellID: 47867}
-	// actionID_Haunt := core.ActionID{SpellID: 59164}
-	// actionID_DrainSoul := core.ActionID{SpellID: 47855}
-
-	// Aura bonuses are treated separately as they function like normal multipliers
-	additiveDamageMultiplier:= 1.0
+	additiveDamageMultiplier := 1.0
 
 	// Additive Multipliers
 	// Weapon Imbues
@@ -136,11 +35,11 @@
 	if spellSchool == core.SpellSchoolShadow {
 		additiveDamageMultiplier += 0.03 * float64(warlock.Talents.ShadowMastery)
 	} else if spellSchool == core.SpellSchoolFire {
-		additiveDamageMultiplier += 0.03*float64(warlock.Talents.Emberstorm)
+		additiveDamageMultiplier += 0.03 * float64(warlock.Talents.Emberstorm)
 	}
 
 	if actionID == actionID_CurseOfAgony || actionID == actionID_Corruption || actionID == actionID_Seed {
-		additiveDamageMultiplier += 0.01*float64(warlock.Talents.Contagion)
+		additiveDamageMultiplier += 0.01 * float64(warlock.Talents.Contagion)
 	}
 
 	if warlock.Talents.SiphonLife && (actionID == actionID_UnstableAffliction || actionID == actionID_Corruption || (actionID == actionID_Seed && IsPeriodic)) {
@@ -148,7 +47,7 @@
 	}
 
 	if actionID == actionID_ShadowBolt {
-		additiveDamageMultiplier += 0.02*float64(warlock.Talents.ImprovedShadowBolt)
+		additiveDamageMultiplier += 0.02 * float64(warlock.Talents.ImprovedShadowBolt)
 	}
 
 	if actionID == actionID_Incinerate && warlock.HasMajorGlyph(proto.WarlockMajorGlyph_GlyphOfIncinerate) {
@@ -156,11 +55,11 @@
 	}
 
 	if actionID == actionID_CurseOfAgony {
-		additiveDamageMultiplier += 0.05*float64(warlock.Talents.ImprovedCurseOfAgony)
+		additiveDamageMultiplier += 0.05 * float64(warlock.Talents.ImprovedCurseOfAgony)
 	}
 
 	if actionID == actionID_Corruption {
-		additiveDamageMultiplier += 0.02*float64(warlock.Talents.ImprovedCorruption)
+		additiveDamageMultiplier += 0.02 * float64(warlock.Talents.ImprovedCorruption)
 	}
 
 	if actionID == actionID_Immolate || actionID == actionID_Conflagrate {
@@ -168,7 +67,7 @@
 	}
 
 	if (actionID == actionID_Immolate && IsPeriodic) || actionID == actionID_Conflagrate {
-		additiveDamageMultiplier += 0.03*float64(warlock.Talents.Aftermath)
+		additiveDamageMultiplier += 0.03 * float64(warlock.Talents.Aftermath)
 		if warlock.HasMajorGlyph(proto.WarlockMajorGlyph_GlyphOfImmolate) {
 			additiveDamageMultiplier += 0.1
 		}
@@ -197,6 +96,4 @@
 	}
 
 	return additiveDamageMultiplier
-}
-
->>>>>>> 7d3b4e36
+}