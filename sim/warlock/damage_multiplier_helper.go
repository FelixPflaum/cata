--- conflicted
+++ resolved
@@ -1,4 +1,3 @@
-<<<<<<< HEAD
 package warlock
 
 import (
@@ -8,17 +7,17 @@
 
 func (warlock *Warlock) staticAdditiveDamageMultiplier(actionID core.ActionID, spellSchool core.SpellSchool, IsPeriodic bool) float64 {
 	// actionID spellbook
+	actionID_ShadowBolt := core.ActionID{SpellID: 47809}
+	actionID_Corruption := core.ActionID{SpellID: 47813}
+	actionID_Seed := core.ActionID{SpellID: 47836}
+	actionID_UnstableAffliction := core.ActionID{SpellID: 47843}
 	actionID_Incinerate := core.ActionID{SpellID: 47838}
-	actionID_ShadowBolt := core.ActionID{SpellID: 47809}
-	actionID_UnstableAffliction := core.ActionID{SpellID: 47843}
 	actionID_Immolate := core.ActionID{SpellID: 47811}
 	actionID_Conflagrate := core.ActionID{SpellID: 17962}
 	actionID_CurseOfAgony := core.ActionID{SpellID: 47864}
-	actionID_Corruption := core.ActionID{SpellID: 47813}
-	actionID_Seed := core.ActionID{SpellID: 47836}
+	actionID_CurseOfDoom := core.ActionID{SpellID: 47867}
 	// actionID_SoulFire := core.ActionID{SpellID: 47825}
 	// actionID_ChaosBolt := core.ActionID{SpellID: 59172}
-	// actionID_CurseOfDoom := core.ActionID{SpellID: 47867}
 	// actionID_Haunt := core.ActionID{SpellID: 59164}
 	// actionID_DrainSoul := core.ActionID{SpellID: 47855}
 
@@ -27,7 +26,7 @@
 
 	// Additive Multipliers
 	// Weapon Imbues
-	if (IsPeriodic && warlock.Options.WeaponImbue == proto.Warlock_Options_GrandSpellstone) ||
+	if (IsPeriodic && warlock.Options.WeaponImbue == proto.Warlock_Options_GrandSpellstone && !(actionID == actionID_CurseOfAgony) && !(actionID == actionID_CurseOfDoom)) ||
 		(!IsPeriodic && warlock.Options.WeaponImbue == proto.Warlock_Options_GrandFirestone) {
 		additiveDamageMultiplier += 0.01
 	}
@@ -97,106 +96,4 @@
 	}
 
 	return additiveDamageMultiplier
-}
-=======
-package warlock
-
-import (
-	"github.com/wowsims/wotlk/sim/core"
-	"github.com/wowsims/wotlk/sim/core/proto"
-)
-
-func (warlock *Warlock) staticAdditiveDamageMultiplier(actionID core.ActionID, spellSchool core.SpellSchool, IsPeriodic bool) float64 {
-	// actionID spellbook
-	actionID_ShadowBolt := core.ActionID{SpellID: 47809}
-	actionID_Corruption := core.ActionID{SpellID: 47813}
-	actionID_Seed := core.ActionID{SpellID: 47836}
-	actionID_UnstableAffliction := core.ActionID{SpellID: 47843}
-	actionID_Incinerate := core.ActionID{SpellID: 47838}
-	actionID_Immolate := core.ActionID{SpellID: 47811}
-	actionID_Conflagrate := core.ActionID{SpellID: 17962}
-	actionID_CurseOfAgony := core.ActionID{SpellID: 47864}
-	actionID_CurseOfDoom := core.ActionID{SpellID: 47867}
-	// actionID_SoulFire := core.ActionID{SpellID: 47825}
-	// actionID_ChaosBolt := core.ActionID{SpellID: 59172}
-	// actionID_Haunt := core.ActionID{SpellID: 59164}
-	// actionID_DrainSoul := core.ActionID{SpellID: 47855}
-
-	// Aura bonuses are treated separately as they function like normal multipliers
-	additiveDamageMultiplier:= 1.0
-
-	// Additive Multipliers
-	// Weapon Imbues
-	if (IsPeriodic && warlock.Options.WeaponImbue == proto.Warlock_Options_GrandSpellstone && !(actionID == actionID_CurseOfAgony) && !(actionID == actionID_CurseOfDoom)) ||
-		(!IsPeriodic && warlock.Options.WeaponImbue == proto.Warlock_Options_GrandFirestone) {
-		additiveDamageMultiplier += 0.01
-	}
-
-	// Talent & Glyphs Bonuses
-	if spellSchool == core.SpellSchoolShadow {
-		additiveDamageMultiplier += 0.03 * float64(warlock.Talents.ShadowMastery)
-	} else if spellSchool == core.SpellSchoolFire {
-		additiveDamageMultiplier += 0.03*float64(warlock.Talents.Emberstorm)
-	}
-
-	if actionID == actionID_CurseOfAgony || actionID == actionID_Corruption || actionID == actionID_Seed {
-		additiveDamageMultiplier += 0.01*float64(warlock.Talents.Contagion)
-	}
-
-	if warlock.Talents.SiphonLife && (actionID == actionID_UnstableAffliction || actionID == actionID_Corruption || (actionID == actionID_Seed && IsPeriodic)) {
-		additiveDamageMultiplier += 0.05
-	}
-
-	if actionID == actionID_ShadowBolt {
-		additiveDamageMultiplier += 0.02*float64(warlock.Talents.ImprovedShadowBolt)
-	}
-
-	if actionID == actionID_Incinerate && warlock.HasMajorGlyph(proto.WarlockMajorGlyph_GlyphOfIncinerate) {
-		additiveDamageMultiplier += 0.05
-	}
-
-	if actionID == actionID_CurseOfAgony {
-		additiveDamageMultiplier += 0.05*float64(warlock.Talents.ImprovedCurseOfAgony)
-	}
-
-	if actionID == actionID_Corruption {
-		additiveDamageMultiplier += 0.02*float64(warlock.Talents.ImprovedCorruption)
-	}
-
-	if actionID == actionID_Immolate || actionID == actionID_Conflagrate {
-		additiveDamageMultiplier += 0.1 * float64(warlock.Talents.ImprovedImmolate)
-	}
-
-	if (actionID == actionID_Immolate && IsPeriodic) || actionID == actionID_Conflagrate {
-		additiveDamageMultiplier += 0.03*float64(warlock.Talents.Aftermath)
-		if warlock.HasMajorGlyph(proto.WarlockMajorGlyph_GlyphOfImmolate) {
-			additiveDamageMultiplier += 0.1
-		}
-	}
-
-	//  Tier Sets Bonuses (additive)
-	if warlock.HasSetBonus(ItemSetMaleficRaiment, 4) {
-		if actionID == actionID_ShadowBolt || actionID == actionID_Incinerate {
-			additiveDamageMultiplier += 0.06
-		}
-	}
-
-	if warlock.HasSetBonus(ItemSetDeathbringerGarb, 2) {
-		if actionID == actionID_Immolate {
-			additiveDamageMultiplier += 0.1
-		}
-		if actionID == actionID_UnstableAffliction {
-			additiveDamageMultiplier += 0.2
-		}
-	}
-
-	if warlock.HasSetBonus(ItemSetGuldansRegalia, 4) {
-		if actionID == actionID_Immolate || actionID == actionID_Corruption || actionID == actionID_UnstableAffliction {
-			additiveDamageMultiplier += 0.1
-		}
-	}
-
-	return additiveDamageMultiplier
-}
-
->>>>>>> c36ff42f
+}