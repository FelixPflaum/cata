/* README(2022-08):
Main Author: Glandalf (Discord : Glandalf#0679)
Co-Author's: Ketesh (Ketesh#8103),
			Linelo aka "The good bad guy" (Discord: Linelo#3958),
			Pötiküvi(Discord: Pötiküvi#7506)

This file (rotations.go) contains the logic behind how the sim chooses a spell at a given time.
There are two rotation types, Manual & Automatic.
	Automatic predetermines the spell priorities according to tested and theorycrafted information.
	Manual lets users decide their spell priorities and which spells they cast, allowing for further experimentation.


*/

// importing dependencies
package warlock

import (
	"math"
	"time"

	"github.com/wowsims/wotlk/sim/core"
	"github.com/wowsims/wotlk/sim/core/proto"
	"github.com/wowsims/wotlk/sim/core/stats"
)

/*
In this section of the code, we will be predefinining some intermediary functions.
These act as a setup for the tryUseGCD() function.
*/
/*	Roll Multiplier & Evaluation
 This part tracks all the damage multiplier that roll over with corruption.
 Everlasting Affliction talent allows you to "Roll" snapshot values for DoT's, carrying their benefits beyond their buff time on you.
  Ex: If you have a 6 seconds Tricks on you with %10 damage increase, you can have your corruption "roll" with that buff indefinately.

These variables are used to estimate how good the roll will be, and determine if refreshing the corruption again will be a DPS increase.
*/

func (warlock *Warlock) corruptionTracker() float64 {
	// This part tracks all the damage multiplier that roll over with corruption
	// Shadow damage multipler (looking for DE)
	CurrentShadowMult := warlock.PseudoStats.SchoolDamageDealtMultiplier[stats.SchoolIndexShadow]
	// Damage multipler (looking for TotT)
	CurrentDmgMult := warlock.PseudoStats.DamageDealtMultiplier
	// Crit rating multipler (looking for Shadow Mastery (ISB Talent) and Potion of Wild Magic)
	CurrentCritBonus := warlock.GetStat(stats.SpellCrit) + warlock.Corruption.BonusCritRating +
		warlock.CurrentTarget.PseudoStats.BonusSpellCritRatingTaken
	CurrentCritMult := 1 + CurrentCritBonus/core.CritRatingPerCritChance/100*core.TernaryFloat64(warlock.Talents.Pandemic, 1, 0)
	// Combination of all multipliers
	return CurrentDmgMult * CurrentShadowMult * CurrentCritMult
}

func (warlock *Warlock) defineRotation() {

	warlock.initProcTrackers()
	warlock.setupDSCooldowns()

	rotationType := warlock.Rotation.Type
	curse := warlock.Rotation.Curse
	secondaryDot := warlock.Rotation.SecondaryDot
	specSpell := warlock.Rotation.SpecSpell

	/* The warlock rotaitonal spells come mostly in three shapes
	Filler Spells: are the bottom of the spell hierarchy, you cast this whenever you don't have any other "Priorities"
		Ex: Shadowbolt as Affliction or Demo, Incinerate as Destro are your regular fillers.
		Ex: Soul Siphon as Affliction, Soulfire as Demo/Hybrid are your Execute fillers. (More onto this later)
	Priority Spells: Are things you want to aggressively cast whenever the situation calls for it.
		Ex: When Conflag comes off CD for Destro, When UA expires on the target as Affliction, Incinerate when you have MC procs as Demo.
	Regen Spells: Are cast when the best thing to do is regen, either for when you want to prepare a big burst and top your mana reserves, or there is nothing better to cast.
		Ex: Lifetap / DarkPact
	Although the relationship between these are not as simple as I've put out to be, the code below is all about determining which spell is best to cast in a given moment in time,
	*/

	spellBook := [...]*core.Spell{ //These are all of your possible "Priority Spells " being stored in an array.
		warlock.Corruption,
		warlock.Immolate,
		warlock.UnstableAffliction,
		warlock.Haunt,
		warlock.CurseOfAgony,
		warlock.CurseOfDoom,
		warlock.Conflagrate,
		warlock.ChaosBolt,
	}

	warlock.SpellsRotation = make([]SpellRotation, len(spellBook)) // an array containing Spell Rotation structs
	/*
		type SpellRotation struct {
		Spell    *core.Spell //The spell in question
		CastIn   CastReadyness // If the time to cast the spell is right. This is measured in time units. If this is 0, the spell is ready to go!
		Priority int // Priority of the spell. A metric used to compare... you guessed right, the priority of the spell. Higher is cast first.
		}
	*/

	for i, spell := range spellBook { //Setup the spells, match them with their spellBook entries
		warlock.SpellsRotation[i].Spell = spell
	}

	/*
		Now, each spell in the spellbook above, will be evaluated one by one, and will be given a CastIn value, that determines when each spell will be ready to cast.
		return 0: means cast it now, it's ready!
		return core.NeverExpires : This value is used to completely disable a spell, like when the talent for it is missing.
		If a spell is never ready to cast, it won't ever get casted.
	*/

	//Starting off: Corruption
	warlock.SpellsRotation[0].CastIn = func(sim *core.Simulation) time.Duration {

		if !warlock.Rotation.Corruption { //If corruption is not added to the rotation, it will never be cast.
			return core.NeverExpires
		}

		// Affliction spec check
		if warlock.Talents.EverlastingAffliction > 0 {
			if (!warlock.CorruptionDot.IsActive() && (core.ShadowMasteryAura(warlock.CurrentTarget).IsActive() || warlock.Talents.ImprovedShadowBolt == 0)) ||
				// Wait for SM to be applied to cast first Corruption
				warlock.CorruptionDot.IsActive() && (warlock.corruptionTracker() > warlock.CorruptionRolloverPower) {
				// If the active corruption multipliers are lower than the ones for a potential new corruption, then reapply corruption
				return 0
			} else {
				return core.NeverExpires //Never will be cast
			}
		} else {
			return core.MaxDuration(0, warlock.CorruptionDot.RemainingDuration(sim)) // Will be "ready to cast in this many seconds"
		} //This is due to not having EA on, you will have to manually reapply Corr.
	}
	//Immolate
	warlock.SpellsRotation[1].CastIn = func(sim *core.Simulation) time.Duration {
		if !(secondaryDot == proto.Warlock_Rotation_Immolate) || sim.GetRemainingDuration() < warlock.ImmolateDot.Duration/2. {
			return core.NeverExpires
		}
		return core.MaxDuration(0, warlock.ImmolateDot.RemainingDuration(sim)-warlock.ApplyCastSpeed(warlock.Immolate.DefaultCast.CastTime))
		//This return is used as "the time left to refresh the spell"
		//It's remaining duration - time it will take to reapply the spell, when it is 0, you optimally benefit from everytick, while restoring the debuff the milisecond it falls off.
	}
	//UA
	warlock.SpellsRotation[2].CastIn = func(sim *core.Simulation) time.Duration {
		if !warlock.Talents.UnstableAffliction || !(secondaryDot == proto.Warlock_Rotation_UnstableAffliction) {
			return core.NeverExpires
		}
		return core.MaxDuration(0, warlock.UnstableAfflictionDot.RemainingDuration(sim)-warlock.ApplyCastSpeed(warlock.UnstableAffliction.DefaultCast.CastTime))
	}
	/*Haunt
	Haunt is different than all your other DoT's, reason being, it dynamicly amplifies other DoT's for it's duration.
	Meaning, all your other dots,you let them tick to their last second and elapse, and then reapply as soon as possible.
	In Haunt, you want to maximize uptime and that it never falls off.
	It also shares debuff duration with Shadow Embrace, which stacks off to 3, and is a huge dps loss when dropped. */
	warlock.SpellsRotation[3].CastIn = func(sim *core.Simulation) time.Duration {
		if !warlock.Talents.Haunt || !(specSpell == proto.Warlock_Rotation_Haunt) {
			return core.NeverExpires
		}
		hauntSBTravelTime := time.Duration(warlock.DistanceFromTarget/20) * time.Second //Haunt is a projectile, so if you are at range, you have to account distance from target
		hauntCastTime := warlock.ApplyCastSpeed(warlock.Haunt.DefaultCast.CastTime)
		spellCastTime := warlock.ApplyCastSpeed(core.GCDDefault)
		if sim.IsExecutePhase25() {
			spellCastTime = warlock.ApplyCastSpeed(warlock.DrainSoulDot.TickLength) + time.Millisecond*1000
		}
		return core.MaxDuration(0, warlock.HauntDebuffAura.RemainingDuration(sim)-hauntCastTime-hauntSBTravelTime-spellCastTime)
		//Since Haunt's unique behavior, this return is the "Leeway" you have for the spell. Meaning, if this hits below 0, you are too late and haunt dropped off.
		//On the other hand, reapplying this when not 0, but say 0.5 or 1, is not a tick loss as it is for other dots.
	}
	//Curse of Agony
	warlock.SpellsRotation[4].CastIn = func(sim *core.Simulation) time.Duration {
		if !(curse == proto.Warlock_Rotation_Doom || curse == proto.Warlock_Rotation_Agony) || warlock.CurseOfDoomDot.IsActive() || sim.GetRemainingDuration() < warlock.CurseOfAgonyDot.Duration/2 {
			return core.NeverExpires
		}
		return core.MaxDuration(0, warlock.CurseOfAgonyDot.RemainingDuration(sim))
	}
	//Curse of Doom
	warlock.SpellsRotation[5].CastIn = func(sim *core.Simulation) time.Duration {
		if curse != proto.Warlock_Rotation_Doom || !warlock.CurseOfDoom.IsReady(sim) || sim.GetRemainingDuration() < time.Minute {
			return core.NeverExpires
		}
		return core.MaxDuration(0, warlock.CurseOfDoomDot.RemainingDuration(sim))
	}
	//Conflagrate
	warlock.SpellsRotation[6].CastIn = func(sim *core.Simulation) time.Duration {
		if !warlock.Talents.Conflagrate || !warlock.ImmolateDot.IsActive() {
			return core.NeverExpires
		}

		if warlock.HasMajorGlyph(proto.WarlockMajorGlyph_GlyphOfConflagrate) { //This glyph makes Conflag not consume the Immolate
			// Cast on CD
			return core.MaxDuration(0, warlock.Conflagrate.TimeToReady(sim))
		} else {
			// Cast at the end of an Immolate
			return core.MaxDuration(core.MaxDuration(0, warlock.ImmolateDot.RemainingDuration(sim)-warlock.ImmolateDot.TickLength), warlock.Conflagrate.TimeToReady(sim))
		}
	}
	//Chaos Bolt
	warlock.SpellsRotation[7].CastIn = func(sim *core.Simulation) time.Duration {
		if !warlock.Talents.ChaosBolt || !(specSpell == proto.Warlock_Rotation_ChaosBolt) {
			return core.NeverExpires
		}
		return core.MaxDuration(0, warlock.ChaosBolt.TimeToReady(sim))
		//for spells that have a set CD, and not a DoT, this return simply becomes the current CD on your spell.
	}

	// Rotation Presets: These are the presets representing theorycrafted rotation priorities.
	// We use this variable to distinguish between two spells that are ready at the same time, highest prio is cast first.
	// Value Legend: 0 / Absent = Not cast, 1 is highest prio, 10 is lowest prio.
	if rotationType == proto.Warlock_Rotation_Affliction {
		warlock.SpellsRotation[0].Priority = 1 //Corruption
		warlock.SpellsRotation[2].Priority = 2 //UA
		warlock.SpellsRotation[3].Priority = 3 //Haunt
		warlock.SpellsRotation[4].Priority = 4 //Curse of Agony
	} else if rotationType == proto.Warlock_Rotation_Demonology {
		warlock.SpellsRotation[5].Priority = 1 // Curse of Doom
		warlock.SpellsRotation[0].Priority = 2 // Corruption
		warlock.SpellsRotation[1].Priority = 3 // Immolate
		warlock.SpellsRotation[4].Priority = 4 // Curse of Agony
	} else if rotationType == proto.Warlock_Rotation_Destruction {
		warlock.SpellsRotation[6].Priority = 1 // Conflagrate
		warlock.SpellsRotation[5].Priority = 2 // Curse of Doom
		warlock.SpellsRotation[1].Priority = 3 // Immolate
		warlock.SpellsRotation[7].Priority = 4 // Chaos Bolt
		warlock.SpellsRotation[4].Priority = 5 // Curse of Agony
	}

	//Manual Rotation Feature:
	//This part sets every castable spells prio to the lowest value of 10, to later let the user reorder them.
	//CAUTION:This section is not yet implemented in the UI and is WIP.
	if warlock.Rotation.Corruption && warlock.SpellsRotation[0].Priority == 0 {
		warlock.SpellsRotation[0].Priority = 10
	} else if !warlock.Rotation.Corruption && warlock.SpellsRotation[0].Priority != 0 {
		warlock.SpellsRotation[0].Priority = 0
	}
	if secondaryDot == proto.Warlock_Rotation_Immolate && warlock.SpellsRotation[1].Priority == 0 {
		warlock.SpellsRotation[1].Priority = 10
		warlock.SpellsRotation[2].Priority = 0
	} else if secondaryDot == proto.Warlock_Rotation_UnstableAffliction && warlock.SpellsRotation[2].Priority == 0 {
		warlock.SpellsRotation[1].Priority = 0
		warlock.SpellsRotation[2].Priority = 10
	} else if secondaryDot == proto.Warlock_Rotation_NoSecondaryDot {
		warlock.SpellsRotation[1].Priority = 0
		warlock.SpellsRotation[2].Priority = 0
	}

	if specSpell == proto.Warlock_Rotation_Haunt && warlock.SpellsRotation[3].Priority == 0 {
		warlock.SpellsRotation[3].Priority = 10
		warlock.SpellsRotation[7].Priority = 0
	} else if specSpell == proto.Warlock_Rotation_ChaosBolt && warlock.SpellsRotation[7].Priority == 0 {
		warlock.SpellsRotation[3].Priority = 0
		warlock.SpellsRotation[7].Priority = 10
	} else if specSpell == proto.Warlock_Rotation_NoSpecSpell {
		warlock.SpellsRotation[3].Priority = 0
		warlock.SpellsRotation[7].Priority = 0
	}
	if warlock.Talents.Conflagrate && warlock.SpellsRotation[6].Priority == 0 {
		warlock.SpellsRotation[6].Priority = 1
	}
	if curse == proto.Warlock_Rotation_Doom && warlock.SpellsRotation[5].Priority == 0 {
		warlock.SpellsRotation[5].Priority = 1
	} else if curse != proto.Warlock_Rotation_Doom && warlock.SpellsRotation[5].Priority != 0 {
		warlock.SpellsRotation[5].Priority = 0
	}
}

/*
	At the end of this function, every spell in our arsenal is given;
	 A castIn() value, that determines when the spell will be needed to/will be ready to recast again.
	 A Priority value, that lets us order which one of the "Ready Spells(aka. castIn = 0)" we will be using.
*/

// Regen Spells: Casts the regen spell that will give you the most mana, includes a error whenever we cast pact on full mana.
func (warlock *Warlock) LifeTapOrDarkPact(sim *core.Simulation) {
	if warlock.CurrentManaPercent() == 1 {
		panic("Life Tap or Dark Pact while full mana")
	}
	if warlock.Talents.DarkPact && warlock.Pet.CurrentMana() > warlock.GetStat(stats.SpellPower)+1200+131 { //Evaluates based on your SP, if DP or LT will give you the highest mana.
		warlock.DarkPact.Cast(sim, warlock.CurrentTarget)
	} else {
		warlock.LifeTap.Cast(sim, warlock.CurrentTarget)
	}
}

// This function is an intermediary, it is used when sim has a GCD ready, not much to see here.
func (warlock *Warlock) OnGCDReady(sim *core.Simulation) {
	if warlock.Options.Summon != proto.Warlock_Options_NoSummon && warlock.Talents.DemonicKnowledge > 0 {
		// TODO: investigate a better way of handling this like a "reverse inheritance" for pets.
		bonus := (warlock.Pet.GetStat(stats.Stamina) + warlock.Pet.GetStat(stats.Intellect)) * (0.04 * float64(warlock.Talents.DemonicKnowledge))
		if bonus != warlock.petStmBonusSP {
			warlock.AddStatDynamic(sim, stats.SpellPower, bonus-warlock.petStmBonusSP)
			warlock.petStmBonusSP = bonus
		}
	}

	warlock.tryUseGCD(sim)
}

//preparation function definitions ends::

/*
This function is the way we execute the main functionality of this entire script.
All of the previously implemented functions come together in this function.
Function takes the Warlock character that's used to model the client behavior, and returns the "modified" simulation state.
Might sound complicated, worry not, things will get better.
*/
func (warlock *Warlock) tryUseGCD(sim *core.Simulation) {

	var spell *core.Spell                      //the variable we'll be returning to the sim as our final decision
	var filler *core.Spell                     //the filler spell we'll store, we will cast this whenever we have all our priorities in check
	var target = warlock.CurrentTarget         //our current target
	mainSpell := warlock.Rotation.PrimarySpell // our primary spell
	curse := warlock.Rotation.Curse            // our curse of choice
	dotLag := 10 * time.Millisecond            // the lag time for dots, a small value that allows us to gap two dots properly

	if sim.IsExecutePhase25() {
		warlock.SpellsRotation[2].Priority = 3 //UA
		warlock.SpellsRotation[3].Priority = 2 //Haunt
	}

	hauntcasttime := warlock.ApplyCastSpeed(time.Millisecond * 1500)

	tickLength := warlock.DrainSoulDot.TickPeriod()
	previousTickAt := warlock.DrainSoulDot.StartedAt() + (tickLength * time.Duration(warlock.DrainSoulDot.TickCount))
	humanReactionTime := time.Millisecond * 150
	nextTick := previousTickAt + tickLength + humanReactionTime

	allCDs := []time.Duration{
		core.MaxDuration(0, time.Duration(float64(warlock.HauntDebuffAura.RemainingDuration(sim)-hauntcasttime)-float64(warlock.DistanceFromTarget)/20*1000)),
		core.MaxDuration(0, warlock.UnstableAfflictionDot.RemainingDuration(sim)-hauntcasttime),
		core.MaxDuration(0, warlock.CurseOfAgonyDot.RemainingDuration(sim)),
	}

	if warlock.DrainSoulDot.IsActive() {
		if !warlock.GCD.IsReady(sim) {
			return
		}
		// This means we are continuing to soul drain.
		shouldClip := false
		NumberOfPotentialClips1 := core.MinDuration(allCDs[0]/warlock.ApplyCastSpeed(warlock.DrainSoulDot.TickPeriod()), allCDs[1]/warlock.ApplyCastSpeed(warlock.DrainSoulDot.TickPeriod()))
		NumberOfPotentialClips := core.MinDuration(NumberOfPotentialClips1, allCDs[2]/warlock.ApplyCastSpeed(warlock.DrainSoulDot.TickPeriod()))

		if sim.Log != nil {
			warlock.Log(sim, "Number of Ticks until next clip [%d]", NumberOfPotentialClips)
		}

		warlock.DSProcCheck(sim, warlock.ApplyCastSpeed(warlock.DrainSoulDot.TickPeriod()))
		Tracker := []float64{
			0,
			0,
			0,
			0,
			0,
			0,
		}

		for i, cd := range warlock.procTrackers {
			curAura := cd.aura
			curExpire := cd.expiresAt.Seconds()

			if cd.didActivate && cd.isActive && curExpire < float64(nextTick.Seconds()) {
				Tracker[i] = curExpire

				if sim.Log != nil {
					warlock.Log(sim, "Aura Name: [%s]", curAura.Label)
					warlock.Log(sim, "Expires At: [%d]", Tracker[i])
				}
			}
		}

		// Calculate DPS for each tick if one were to clip early

		newDmg := (142 + 0.429*warlock.GetStat(stats.SpellPower)) * (4.0 + 0.04*float64(warlock.Talents.DeathsEmbrace)) / (1 + 0.04*float64(warlock.Talents.DeathsEmbrace)) * warlock.PseudoStats.SchoolDamageDealtMultiplier[stats.SchoolIndexShadow] *
			warlock.PseudoStats.DamageDealtMultiplier
		newTickSpeed := 3 / (warlock.PseudoStats.CastSpeedMultiplier * (1 + warlock.GetStat(stats.SpellHaste)/32.79/100))
		newDrainSoulRolloverPower := newDmg / newTickSpeed

		if allCDs[0]-warlock.ApplyCastSpeed(warlock.DrainSoulDot.TickLength)-humanReactionTime < time.Millisecond*1000 && sim.GetRemainingDuration().Seconds()-8 > 0 {
			shouldClip = true
		} else if allCDs[2].Seconds() == 0 && sim.GetRemainingDuration().Seconds() > 18 {
			shouldClip = true
		} else if allCDs[1].Seconds() == 0 && sim.GetRemainingDuration().Seconds() > 8 {
			shouldClip = true
		} else if newDrainSoulRolloverPower > warlock.DrainSoulRolloverPower {
			shouldClip = true
		} else if warlock.CorruptionDot.RemainingDuration(sim) < 2*warlock.DrainSoulDot.TickPeriod() {
			shouldClip = true
		}

		if shouldClip && warlock.DrainSoulDot.TickCount != 0 {
			warlock.DrainSoulDot.Cancel(sim)
		} else {
			warlock.WaitUntil(sim, previousTickAt+tickLength+humanReactionTime)
			return
		}
	}
	// ------------------------------------------
	// Data
	// ------------------------------------------
<<<<<<< HEAD
	if warlock.DemonicPactAura != nil && sim.CurrentTime != 0 {
		// We are integrating the Demonic Pact SP bonus over the course of the simulation to get the average
		warlock.DPSPAverage *= float64(warlock.PreviousTime)
		warlock.DPSPAverage += warlock.DemonicPactAura.ExclusiveEffects[0].Priority * float64(sim.CurrentTime-warlock.PreviousTime)
		warlock.DPSPAverage /= float64(sim.CurrentTime)
		warlock.PreviousTime = sim.CurrentTime
=======
	if warlock.Talents.DemonicPact > 0 && sim.CurrentTime != 0 {
		dpspCurrent := core.DemonicPactAura(warlock.GetCharacter(), 0).Priority
		currentTimeJump := sim.CurrentTime.Seconds() - warlock.PreviousTime.Seconds()

		if (currentTimeJump > 0) {
			warlock.DPSPAggregate += dpspCurrent * currentTimeJump
			warlock.Metrics.UpdateDpasp(dpspCurrent * currentTimeJump)
		}
>>>>>>> 0503620b
	}
	warlock.PreviousTime = sim.CurrentTime

	// ------------------------------------------
	// AoE (Seed)
	// ------------------------------------------
	//For aoe situations, sets your main spell as Seed.
	//This is currently a WIP.
	if mainSpell == proto.Warlock_Rotation_Seed {
		if warlock.Rotation.DetonateSeed {
			if success := warlock.Seeds[0].Cast(sim, target); !success {
				warlock.LifeTapOrDarkPact(sim)
			}
			return
		}

		// If we aren't "auto popping" just put seed on and shadowbolt it.
		if !warlock.SeedDots[0].IsActive() {
			if success := warlock.Seeds[0].Cast(sim, target); success {
				return
			} else {
				warlock.LifeTapOrDarkPact(sim)
				return
			}
		}

		// If target has seed, fire a shadowbolt at main target so we start some explosions
		mainSpell = proto.Warlock_Rotation_ShadowBolt
	}

	// ------------------------------------------
	// Big CDs
	// ------------------------------------------

	bigCDs := warlock.GetMajorCooldowns() // all of our major CD's, things like pots, racials, metamorphing power rangers, you name it.
	nextBigCD := core.NeverExpires        // just setting the highest possible value for convenience in declaration
	for _, cd := range bigCDs {           //a loop that iterates over all possible CD's, and orders them based on their time to get ready.
		if cd == nil {
			continue // not on cooldown right now.
		}
		cdReadyAt := cd.Spell.ReadyAt()                                     //Cooldown will be ready in cdReadyAt.
		if cd.Type.Matches(core.CooldownTypeDPS) && cdReadyAt < nextBigCD { //If the cooldown is a DPS cooldown, nextBigCD will be this cd
			nextBigCD = cdReadyAt
		}
	}

	// ------------------------------------------
	// Small CDs (Cast on CD)
	// ------------------------------------------
	if warlock.Talents.DemonicEmpowerment && warlock.DemonicEmpowerment.IsReady(sim) && warlock.Options.Summon != proto.Warlock_Options_NoSummon {
		warlock.DemonicEmpowerment.Cast(sim, target)
	}
	if warlock.Talents.Metamorphosis && warlock.MetamorphosisAura.IsActive() &&
		warlock.ImmolationAura.IsReady(sim) && warlock.ImmolationAura.Cast(sim, target) {
		return
	}

	// ------------------------------------------
	// Keep Glyph of Life Tap buff up
	// ------------------------------------------
	if warlock.HasMajorGlyph(proto.WarlockMajorGlyph_GlyphOfLifeTap) && // This glyph gives you a buff to SP when you cast Life Tap, and we want this on at all times.
		(!warlock.GlyphOfLifeTapAura.IsActive() || warlock.GlyphOfLifeTapAura.RemainingDuration(sim) < time.Second) {
		if sim.CurrentTime < time.Second {

			if warlock.Talents.ChaosBolt { // probably want to add a ui selection for precast later. Doing soul fire because nets the highets dps for destro
				//warlock.SpendMana(sim, warlock.ChaosBolt.DefaultCast.Cost, warlock.ChaosBolt.ResourceMetrics)
				//warlock.ChaosBolt.SkipCastAndApplyEffects(sim, warlock.CurrentTarget)
				warlock.SpendMana(sim, warlock.SoulFire.DefaultCast.Cost, warlock.SoulFire.ResourceMetrics)
				warlock.SoulFire.SkipCastAndApplyEffects(sim, warlock.CurrentTarget)
				//warlock.SpendMana(sim, warlock.Incinerate.DefaultCast.Cost, warlock.Incinerate.ResourceMetrics)
				//warlock.Incinerate.SkipCastAndApplyEffects(sim, warlock.CurrentTarget)
			} else {
				// Pre-Pull Cast Shadow Bolt
				warlock.SpendMana(sim, warlock.ShadowBolt.DefaultCast.Cost, warlock.ShadowBolt.ResourceMetrics)
				warlock.ShadowBolt.SkipCastAndApplyEffects(sim, warlock.CurrentTarget)
			}
			// Pre-pull Life Tap
			warlock.GlyphOfLifeTapAura.Activate(sim)
			if warlock.T7FourSetBonus {
				warlock.FakeSpiritsoftheDamnedAura.Activate(sim)
			}
			//These lines emulate you pre-casting a shadowbolt and having Life Tap on
			//TODO: Illustration of Dragon Soul stacking to 10 with Life Funnel.
		} else {
			if sim.GetRemainingDuration() > time.Second*30 {
				// More dps to not waste gcd on life tap for buff during execute unless execute is > 30 seconds
				warlock.LifeTapOrDarkPact(sim)
				return
			}
		}
	}

	// ------------------------------------------
	// Curses
	// ------------------------------------------

	castDebuffCurse := func(spellToCast *core.Spell, aura *core.Aura) bool {
		if !aura.IsActive() {
			spell = spellToCast
			return true
		}
		return false
	} // a simple function for our debuff curses, we want to apply them immediately as they drop, disregarding any priority as responsible debuff slaves.

	switch curse {
	case proto.Warlock_Rotation_Elements:
		castDebuffCurse(warlock.CurseOfElements, warlock.CurseOfElementsAura)
	case proto.Warlock_Rotation_Weakness:
		castDebuffCurse(warlock.CurseOfWeakness, warlock.CurseOfWeaknessAura)
	case proto.Warlock_Rotation_Tongues:
		castDebuffCurse(warlock.CurseOfTongues, warlock.CurseOfTonguesAura)
	}

	if spell != nil {
		if curse != proto.Warlock_Rotation_Doom && curse != proto.Warlock_Rotation_Agony {
			if success := spell.Cast(sim, target); success {
				return
			}
		}
	}

	// ------------------------------------------
	// Main spells
	// ------------------------------------------

	// We're kind of trying to fit all different spec rotations in one big priority based rotation in order to let people experiment
	if filler == nil { // There are two main fillers in warlocks arsenal, SB for Affliction & Demo, Incinerate for Destro
		switch mainSpell {
		case proto.Warlock_Rotation_ShadowBolt:
			filler = warlock.ShadowBolt
		case proto.Warlock_Rotation_Incinerate:
			filler = warlock.Incinerate
		}
	}

	/* Execute Phase: Warlock, with it's Demo/Affliction/Hybrid specs, rely on execute mechanics;
	Affliction:
		Death's Embrace : When the target is at or below %35 hp, all shadow damage done is %12 increased flat.
		Drain Soul : Spell has a built in mechanic, that does 4 Times it's normal damage, if the target is at or below %25 HP.
	Demo & Hybrid:
		Decimation: Hitting a target at or below %35 hp, will make your Soul Fire spell %40 faster, and cost no Soul Shards
	*/
	if sim.IsExecutePhase25() && warlock.Talents.SoulSiphon > 0 {
		// Drain Soul phase, Soul Siphon is an affliction talent, so if below %25, and you have siphon talented, sim assumes you are Affliction.
		filler = warlock.DrainSoul
	} else if warlock.DecimationAura.IsActive() { //Molten Core, buffs Incinerate and Soul Fire, however, since below %35 you will spam SF, you don't need to check Molten Core.
		// Demo & Hybrid execute phase
		filler = warlock.SoulFire
	} else if warlock.MoltenCoreAura.IsActive() { //Now you have to alternate to Incinerate from Shadow Bolts, so you will check for MC's
		// Molten Core talent corruption proc (Demonology)
		filler = warlock.Incinerate
	}
	//The loop that filters the currently ready Priority Spells, and decides on which to cast based on Priority.
	nextSpell := core.NeverExpires               // declaration convention, don't worry, just breathe
	var currentSpell time.Duration               // in..... and out, breath in fully....
	currentSpellPrio := math.MaxInt64            // Lowest priority for a filler spell, oh btw, remember to keep breathing
	for _, RSI := range warlock.SpellsRotation { // For all the spells off cooldown (aka. castIn = 0, check the explanations in warlock.SpellsReady if this makes no sense )
		currentSpell = RSI.CastIn(sim)
		if currentSpell < nextSpell {
			nextSpell = currentSpell
		}
		if currentSpell == 0 && (RSI.Priority < currentSpellPrio) && RSI.Spell.IsReady(sim) && RSI.Priority != 0 {
			spell = RSI.Spell
			currentSpellPrio = RSI.Priority
		} // find and cast the highest prio

	}
	nextSpell += sim.CurrentTime
	if sim.Log != nil {
		// warlock.Log(sim, "warlock.SpellsRotation[%d]", warlock.SpellsRotation[4].CastIn(sim).Seconds())
	}

	// ------------------------------------------
	// Filler spell && Regen check
	// ------------------------------------------
	//We decide if we can cast our fillers without repercussions,
	var ManaSpendRate float64
	var fillerCastTime time.Duration
	if warlock.Talents.SoulSiphon > 0 { //SoulSiphon >0 is an affliction check.
		fillerCastTime = warlock.ApplyCastSpeed(warlock.ShadowBolt.DefaultCast.CastTime)
		ManaSpendRate = warlock.ShadowBolt.BaseCost / fillerCastTime.Seconds()
	} else {
		fillerCastTime = warlock.ApplyCastSpeed(filler.DefaultCast.CastTime)
		ManaSpendRate = filler.BaseCost / fillerCastTime.Seconds()
	}

	if spell == nil {
		// If a CD is really close to be up, wait for it.
		if nextBigCD-sim.CurrentTime > 0 && nextBigCD-sim.CurrentTime < fillerCastTime/10 {
			warlock.WaitUntil(sim, nextBigCD)
			return
		} else if nextSpell-sim.CurrentTime > 0 && nextSpell-sim.CurrentTime < fillerCastTime/10 {
			// The dot lag is currently here only for UI purposes, without which the last dot tick is shown as part of the next dot cast
			warlock.WaitUntil(sim, nextSpell+dotLag)
			return
		}

		var executeDuration float64
		// Estimate for desired mana needed to do affliction execute
		var DesiredManaAtExecute float64
		if warlock.Talents.Decimation > 0 {
			// We suppose that if you would want to use Soul Fire as an execute filler if and only if you have the Decimation talent.
			executeDuration = 0.35
			DesiredManaAtExecute = 0.3 * sim.Duration.Seconds() * executeDuration / 60
		} else if warlock.Talents.SoulSiphon > 0 {
			// We suppose that if you would want to use Drain Soul as an execute filler if and only if you have the Soul Siphon talent.
			executeDuration = 0.25
			DesiredManaAtExecute = 0.15
		}
		TotalManaAtExecute := warlock.MaxMana() * DesiredManaAtExecute
		// TotalManaAtExecute := executeDuration*sim.Duration.Seconds()/ManaSpendRate
		timeUntilOom := time.Duration((warlock.CurrentMana()-TotalManaAtExecute)/ManaSpendRate) * time.Second
		timeUntilExecute := time.Duration((sim.GetRemainingDurationPercent() - executeDuration) * float64(sim.Duration))

		if sim.Log != nil {
			warlock.Log(sim, "DesiredManaAtExecute[%d]", DesiredManaAtExecute)
		}

		if timeUntilOom < time.Second && timeUntilExecute > time.Second && warlock.CurrentManaPercent() < 0.8 {
			// If you were gonna cast a filler but are low mana, get mana instead in order not to be OOM when an important spell is coming up.
			// warlock.CurrentManaPercent() < 0.8 is here to prevent overlifetapping early in the sim since timeUntilOom could still be
			// really low since the reference is the execute time expected mana.
			warlock.LifeTapOrDarkPact(sim)
			return
		}
		// After all the previous checks, if everything checks out, you are free to cast filler.
		spell = filler
	}

	// This part tracks all the damage multiplier that roll over with corruption
	PotentialCorruptionRolloverPower := warlock.corruptionTracker()
	if sim.Log != nil {
		if warlock.Talents.EverlastingAffliction > 0 {
			warlock.Log(sim, "[Info] Active Corruption rollover power [%.2f]", warlock.CorruptionRolloverPower)
			warlock.Log(sim, "[Info] Potential Corruption rollover power [%.2f]", PotentialCorruptionRolloverPower)
		}
		if warlock.Talents.DemonicPact > 0 {
			warlock.Log(sim, "[Info] Demonic Pact spell power bonus average [%.0f]", warlock.DPSPAggregate / sim.CurrentTime.Seconds())
		}
	}

	// ------------------------------------------
	// Spell casting
	// ------------------------------------------

	if spell == warlock.DrainSoul {
		baseDmg := (142 + 0.429*warlock.GetStat(stats.SpellPower)) * (4.0 + 0.04*float64(warlock.Talents.DeathsEmbrace)) / (1 + 0.04*float64(warlock.Talents.DeathsEmbrace)) * warlock.PseudoStats.SchoolDamageDealtMultiplier[stats.SchoolIndexShadow] *
			warlock.PseudoStats.DamageDealtMultiplier
		baseTickSpeed := 3 / (warlock.PseudoStats.CastSpeedMultiplier * (1 + warlock.GetStat(stats.SpellHaste)/32.79/100))
		warlock.DrainSoulRolloverPower = baseDmg / baseTickSpeed
	}

	//delta := allCDs[0] - hauntcasttime
	//if sim.Log != nil {
	//	warlock.Log(sim, "delta[%d]", delta.Seconds())
	//warlock.Log(sim, "previousTickAt[%d]", previousTickAt.Seconds())
	//}

	if filler == warlock.DrainSoul {
		if spell == warlock.Haunt && sim.GetRemainingDuration() < warlock.HauntDebuffAura.Duration/3 {
			spell = filler
		} else if spell == warlock.UnstableAffliction && sim.GetRemainingDuration() < warlock.UnstableAfflictionDot.Duration/2 {
			spell = filler
		}

		currentWait := warlock.Haunt.TimeToReady(sim)
		if spell == warlock.CurseOfAgony && currentWait < 1 {
			if warlock.CorruptionDot.RemainingDuration(sim)-hauntcasttime-allCDs[0] < 0 {
				spell = warlock.Haunt

				if currentWait > 0 {
					warlock.WaitUntil(sim, sim.CurrentTime+currentWait)
					return
				}
			}
		}
	}

	if warlock.DrainSoulDot.IsActive() {
		// This means we are continuing to soul drain.
		tickLength := warlock.DrainSoulDot.TickPeriod()
		previousTickAt := warlock.DrainSoulDot.StartedAt() + (tickLength * time.Duration(warlock.DrainSoulDot.TickCount))
		humanReactionTime := time.Millisecond * 150
		if sim.Log != nil {
			//warlock.Log(sim, "tickLength[%d]", tickLength.Seconds())
			//warlock.Log(sim, "previousTickAt[%d]", previousTickAt.Seconds())
		}
		warlock.WaitUntil(sim, previousTickAt+tickLength+humanReactionTime)
		return
	}

	if success := spell.Cast(sim, target); success {
		if spell == warlock.Corruption && warlock.Talents.EverlastingAffliction > 0 {
			// We are recording the current rollover power of corruption
			warlock.CorruptionRolloverPower = PotentialCorruptionRolloverPower
		}
		return
	} else {
		// Regen Cast if you can't cast anything else.
		warlock.LifeTapOrDarkPact(sim)
		return
	}

}<|MERGE_RESOLUTION|>--- conflicted
+++ resolved
@@ -388,23 +388,14 @@
 	// ------------------------------------------
 	// Data
 	// ------------------------------------------
-<<<<<<< HEAD
-	if warlock.DemonicPactAura != nil && sim.CurrentTime != 0 {
-		// We are integrating the Demonic Pact SP bonus over the course of the simulation to get the average
-		warlock.DPSPAverage *= float64(warlock.PreviousTime)
-		warlock.DPSPAverage += warlock.DemonicPactAura.ExclusiveEffects[0].Priority * float64(sim.CurrentTime-warlock.PreviousTime)
-		warlock.DPSPAverage /= float64(sim.CurrentTime)
-		warlock.PreviousTime = sim.CurrentTime
-=======
 	if warlock.Talents.DemonicPact > 0 && sim.CurrentTime != 0 {
-		dpspCurrent := core.DemonicPactAura(warlock.GetCharacter(), 0).Priority
+		dpspCurrent := warlock.DemonicPactAura.ExclusiveEffects[0].Priority
 		currentTimeJump := sim.CurrentTime.Seconds() - warlock.PreviousTime.Seconds()
 
-		if (currentTimeJump > 0) {
+		if currentTimeJump > 0 {
 			warlock.DPSPAggregate += dpspCurrent * currentTimeJump
 			warlock.Metrics.UpdateDpasp(dpspCurrent * currentTimeJump)
 		}
->>>>>>> 0503620b
 	}
 	warlock.PreviousTime = sim.CurrentTime
 
@@ -642,7 +633,7 @@
 			warlock.Log(sim, "[Info] Potential Corruption rollover power [%.2f]", PotentialCorruptionRolloverPower)
 		}
 		if warlock.Talents.DemonicPact > 0 {
-			warlock.Log(sim, "[Info] Demonic Pact spell power bonus average [%.0f]", warlock.DPSPAggregate / sim.CurrentTime.Seconds())
+			warlock.Log(sim, "[Info] Demonic Pact spell power bonus average [%.0f]", warlock.DPSPAggregate/sim.CurrentTime.Seconds())
 		}
 	}
 
