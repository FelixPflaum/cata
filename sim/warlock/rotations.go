/* README(2022-08):
Main Author: Glandalf (Discord : Glandalf#0679)
Co-Author's: Ketesh (Ketesh#8103),
			Linelo aka "The good bad guy" (Discord: Linelo#3958),
			Pötiküvi(Discord: Pötiküvi#7506)

This file (rotations.go) contains the logic behind how the sim chooses a spell at a given time.
There are two rotation types, Manual & Automatic.
	Automatic predetermines the spell priorities according to tested and theorycrafted information.
	Manual lets users decide their spell priorities and which spells they cast, allowing for further experimentation.


*/

// importing dependencies
package warlock

import (
	"math"
	"time"

	"github.com/wowsims/wotlk/sim/core"
	"github.com/wowsims/wotlk/sim/core/proto"
	"github.com/wowsims/wotlk/sim/core/stats"
)

<<<<<<< HEAD
/* preparation function definitions start::
In this section of the code, we will be predefinining some intermediary functions.
These act as a setup for the tryUseGCD() function.
*/

func (warlock *Warlock) defineRotation() { //quite the lengthy beast, don't you get intimidated! I promise I'll hold your hand every step of the way.
=======
func (warlock *Warlock) corruptionTracker() float64 {
	// This part tracks all the damage multiplier that roll over with corruption
	// Shadow damage multipler (looking for DE)
	CurrentShadowMult := warlock.PseudoStats.ShadowDamageDealtMultiplier
	// Damage multipler (looking for TotT)
	CurrentDmgMult := warlock.PseudoStats.DamageDealtMultiplier
	// Crit rating multipler (looking for Shadow Mastery (ISB Talent) and Potion of Wild Magic)
	CurrentCritBonus := warlock.GetStat(stats.SpellCrit) + warlock.PseudoStats.BonusSpellCritRating + warlock.PseudoStats.BonusShadowCritRating +
		warlock.CurrentTarget.PseudoStats.BonusSpellCritRatingTaken
	CurrentCritMult := 1 + CurrentCritBonus/core.CritRatingPerCritChance/100*core.TernaryFloat64(warlock.Talents.Pandemic, 1, 0)
	// Combination of all multipliers
	return CurrentDmgMult * CurrentShadowMult * CurrentCritMult
}

func (warlock *Warlock) defineRotation() {
>>>>>>> 4f8fa82e
	rotationType := warlock.Rotation.Type
	curse := warlock.Rotation.Curse
	secondaryDot := warlock.Rotation.SecondaryDot
	specSpell := warlock.Rotation.SpecSpell

	/* The warlock rotaitonal spells come mostly in three shapes
	Filler Spells: are the bottom of the spell hierarchy, you cast this whenever you don't have any other "Priorities"
		Ex: Shadowbolt as Affliction or Demo, Incinerate as Destro are your regular fillers.
		Ex: Soul Siphon as Affliction, Soulfire as Demo/Hybrid are your Execute fillers. (More onto this later)
	Priority Spells: Are things you want to aggressively cast whenever the situation calls for it.
		Ex: When Conflag comes off CD for Destro, When UA expires on the target as Affliction, Incinerate when you have MC procs as Demo.
	Regen Spells: Are cast when the best thing to do is regen, either for when you want to prepare a big burst and top your mana reserves, or there is nothing better to cast.
		Ex: Lifetap / DarkPact
	Although the relationship between these are not as simple as I've put out to be, the code below is all about determining which spell is best to cast in a given moment in time,
	*/

	spellBook := [...]*core.Spell{ //These are all of your possible "Priority Spells " being stored in an array.
		warlock.Corruption,
		warlock.Immolate,
		warlock.UnstableAffliction,
		warlock.Haunt,
		warlock.CurseOfAgony,
		warlock.CurseOfDoom,
		warlock.Conflagrate,
		warlock.ChaosBolt,
	}

	warlock.SpellsRotation = make([]SpellRotation, len(spellBook)) // an array containing Spell Rotation structs
	/*
		type SpellRotation struct {
		Spell    *core.Spell //The spell in question
		CastIn   CastReadyness // If the time to cast the spell is right. This is measured in time units. If this is 0, the spell is ready to go!
		Priority int // Priority of the spell. A metric used to compare... you guessed right, the priority of the spell. Higher is cast first.
		}
	*/

	for i, spell := range spellBook { //Setup the spells, match them with their spellBook entries
		warlock.SpellsRotation[i].Spell = spell
	}

	/*
		Now, each spell in the spellbook above, will be evaluated one by one, and will be given a CastIn value, that determines when each spell will be ready to cast.
		return 0: means cast it now, it's ready!
		return core.NeverExpires : This value is used to completely disable a spell, like when the talent for it is missing.
		If a spell is never ready to cast, it won't ever get casted.
	*/

	//Starting off: Corruption
	warlock.SpellsRotation[0].CastIn = func(sim *core.Simulation) time.Duration {

		if !warlock.Rotation.Corruption { //If corruption is not added to the rotation, it will never be cast.
			return core.NeverExpires
		}
<<<<<<< HEAD
		/*	Roll Multiplier & Evaluation
			 This part tracks all the damage multiplier that roll over with corruption.
			 Everlasting Affliction talent allows you to "Roll" snapshot values for DoT's, carrying their benefits beyond their buff time on you.
				Ex: If you have a 6 seconds Tricks on you with %10 damage increase, you can have your corruption "roll" with that buff indefinately.

			These variables are used to estimate how good the roll will be, and determine if refreshing the corruption again will be a DPS increase.
		*/
		CurrentShadowMult := warlock.PseudoStats.ShadowDamageDealtMultiplier // Shadow damage multipler (looking for DE)
		CurrentDmgMult := warlock.PseudoStats.DamageDealtMultiplier          // Damage multipler (looking for TotT)

		// Crit rating multipler calculation (looking for Shadow Mastery (ISB Talent) and Potion of Wild Magic)
		CurrentCritBonus := warlock.GetStat(stats.SpellCrit) + warlock.PseudoStats.BonusSpellCritRating + warlock.PseudoStats.BonusShadowCritRating +
			warlock.CurrentTarget.PseudoStats.BonusSpellCritRatingTaken
		CurrentCritMult := 1 + CurrentCritBonus/core.CritRatingPerCritChance/100*core.TernaryFloat64(warlock.Talents.Pandemic, 1, 0)

		CurrentCorruptionRolloverMult := CurrentDmgMult * CurrentShadowMult * CurrentCritMult // This combines all of the abovementioned multipliers

		//I'll be explaining in detail how these boolean statements work for this example, for the rest of the document, you can follow the exact same logic here.

		if warlock.Talents.EverlastingAffliction > 0 { // Check if EverlastingAffliction is talented, if not, rolling is not admissable and you apply manually.
			if (!warlock.CorruptionDot.IsActive() && //Corruption is not up
				(core.ShadowMasteryAura(warlock.CurrentTarget).IsActive() ||
					warlock.Talents.ImprovedShadowBolt == 0)) || // Do you need to wait for SM to be applied to cast first Corruption?
				warlock.CorruptionDot.IsActive() &&
					(CurrentCorruptionRolloverMult > warlock.CorruptionRolloverMult) { // If you end up with a better possible corruption, reapply!
				return 0 //Ready to cast!
=======
		// Affliction spec check
		if warlock.Talents.EverlastingAffliction > 0 {
			if (!warlock.CorruptionDot.IsActive() && (core.ShadowMasteryAura(warlock.CurrentTarget).IsActive() || warlock.Talents.ImprovedShadowBolt == 0)) ||
				// Wait for SM to be applied to cast first Corruption
				warlock.CorruptionDot.IsActive() && (warlock.corruptionTracker() > warlock.CorruptionRolloverPower) {
				// If the active corruption multipliers are lower than the ones for a potential new corruption, then reapply corruption
				return 0
>>>>>>> 4f8fa82e
			} else {
				return core.NeverExpires //Never will be cast
			}
		} else {
			return core.MaxDuration(0, warlock.CorruptionDot.RemainingDuration(sim)) // Will be "ready to cast in this many seconds"
		} //This is due to not having EA on, you will have to manually reapply Corr.
	}
	//Immolate
	warlock.SpellsRotation[1].CastIn = func(sim *core.Simulation) time.Duration {
		if !(secondaryDot == proto.Warlock_Rotation_Immolate) || sim.GetRemainingDuration() < warlock.ImmolateDot.Duration/2. {
			return core.NeverExpires
		}
		return core.MaxDuration(0, warlock.ImmolateDot.RemainingDuration(sim)-warlock.ApplyCastSpeed(warlock.Immolate.DefaultCast.CastTime))
		//This return is used as "the time left to refresh the spell"
		//It's remaining duration - time it will take to reapply the spell, when it is 0, you optimally benefit from everytick, while restoring the debuff the milisecond it falls off.
	}
	//UA
	warlock.SpellsRotation[2].CastIn = func(sim *core.Simulation) time.Duration {
		if !warlock.Talents.UnstableAffliction || !(secondaryDot == proto.Warlock_Rotation_UnstableAffliction) {
			return core.NeverExpires
		}
		return core.MaxDuration(0, warlock.UnstableAfflictionDot.RemainingDuration(sim)-warlock.ApplyCastSpeed(warlock.UnstableAffliction.DefaultCast.CastTime))
	}
	/*Haunt
	Haunt is different than all your other DoT's, reason being, it dynamicly amplifies other DoT's for it's duration.
	Meaning, all your other dots,you let them tick to their last second and elapse, and then reapply as soon as possible.
	In Haunt, you want to maximize uptime and that it never falls off.
	It also shares debuff duration with Shadow Embrace, which stacks off to 3, and is a huge dps loss when dropped. */
	warlock.SpellsRotation[3].CastIn = func(sim *core.Simulation) time.Duration {
		if !warlock.Talents.Haunt || !(specSpell == proto.Warlock_Rotation_Haunt) {
			return core.NeverExpires
		}
		hauntSBTravelTime := time.Duration(warlock.DistanceFromTarget/20) * time.Second //Haunt is a projectile, so if you are at range, you have to account distance from target
		hauntCastTime := warlock.ApplyCastSpeed(warlock.Haunt.DefaultCast.CastTime)
		spellCastTime := warlock.ApplyCastSpeed(core.GCDDefault)
		if sim.IsExecutePhase25() {
			spellCastTime = warlock.ApplyCastSpeed(warlock.DrainSoulDot.TickLength)
		}
		return core.MaxDuration(0, warlock.HauntDebuffAura(warlock.CurrentTarget).RemainingDuration(sim)-hauntCastTime-hauntSBTravelTime-spellCastTime)
		//Since Haunt's unique behavior, this return is the "Leeway" you have for the spell. Meaning, if this hits below 0, you are too late and haunt dropped off.
		//On the other hand, reapplying this when not 0, but say 0.5 or 1, is not a tick loss as it is for other dots.
	}
	//Curse of Agony
	warlock.SpellsRotation[4].CastIn = func(sim *core.Simulation) time.Duration {
		if !(curse == proto.Warlock_Rotation_Doom || curse == proto.Warlock_Rotation_Agony) || warlock.CurseOfDoomDot.IsActive() || sim.GetRemainingDuration() < warlock.CurseOfAgonyDot.Duration/2 {
			return core.NeverExpires
		}
		return core.MaxDuration(0, warlock.CurseOfAgonyDot.RemainingDuration(sim))
	}
	//Curse of Doom
	warlock.SpellsRotation[5].CastIn = func(sim *core.Simulation) time.Duration {
		if curse != proto.Warlock_Rotation_Doom || !warlock.CurseOfDoom.IsReady(sim) || sim.GetRemainingDuration() < time.Minute {
			return core.NeverExpires
		}
		return core.MaxDuration(0, warlock.CurseOfDoomDot.RemainingDuration(sim))
	}
	//Conflagrate
	warlock.SpellsRotation[6].CastIn = func(sim *core.Simulation) time.Duration {
		if !warlock.Talents.Conflagrate || !warlock.ImmolateDot.IsActive() {
			return core.NeverExpires
		}
<<<<<<< HEAD
		if warlock.HasMajorGlyph(proto.WarlockMajorGlyph_GlyphOfConflagrate) { //This glyphs makes Conflag not consume the Immolate
=======
		if warlock.HasMajorGlyph(proto.WarlockMajorGlyph_GlyphOfConflagrate) {
			// Cast on CD
>>>>>>> 4f8fa82e
			return core.MaxDuration(0, warlock.Conflagrate.TimeToReady(sim))
		} else {
			// Cast at the end of an Immolate
			return core.MaxDuration(core.MaxDuration(0, warlock.ImmolateDot.RemainingDuration(sim)-warlock.ImmolateDot.TickLength), warlock.Conflagrate.TimeToReady(sim))
		}
	}
	//Chaos Bolt
	warlock.SpellsRotation[7].CastIn = func(sim *core.Simulation) time.Duration {
		if !warlock.Talents.ChaosBolt || !(specSpell == proto.Warlock_Rotation_ChaosBolt) {
			return core.NeverExpires
		}
		return core.MaxDuration(0, warlock.ChaosBolt.TimeToReady(sim))
		//for spells that have a set CD, and not a DoT, this return simply becomes the current CD on your spell.
	}

	// Rotation Presets: These are the presets representing theorycrafted rotation priorities.
	// We use this variable to distinguish between two spells that are ready at the same time, highest prio is cast first.
	// Value Legend: 0 / Absent = Not cast, 1 is highest prio, 10 is lowest prio.
	if rotationType == proto.Warlock_Rotation_Affliction {
		warlock.SpellsRotation[0].Priority = 1 //Corruption
		warlock.SpellsRotation[2].Priority = 2 //UA
		warlock.SpellsRotation[3].Priority = 3 //Haunt
		warlock.SpellsRotation[4].Priority = 4 //Curse of Agony
	} else if rotationType == proto.Warlock_Rotation_Demonology {
		warlock.SpellsRotation[5].Priority = 1 // Curse of Doom
		warlock.SpellsRotation[0].Priority = 2 // Corruption
		warlock.SpellsRotation[1].Priority = 3 // Immolate
		warlock.SpellsRotation[4].Priority = 4 // Curse of Agony
	} else if rotationType == proto.Warlock_Rotation_Destruction {
		warlock.SpellsRotation[6].Priority = 1 // Conflagrate
		warlock.SpellsRotation[5].Priority = 2 // Curse of Doom
		warlock.SpellsRotation[1].Priority = 3 // Immolate
		warlock.SpellsRotation[7].Priority = 4 // Chaos Bolt
		warlock.SpellsRotation[4].Priority = 5 // Curse of Agony
	}

	//Manual Rotation Feature:
	//This part sets every castable spells prio to the lowest value of 10, to later let the user reorder them.
	//CAUTION:This section is not yet implemented in the UI and is WIP.
	if warlock.Rotation.Corruption && warlock.SpellsRotation[0].Priority == 0 {
		warlock.SpellsRotation[0].Priority = 10
	} else if !warlock.Rotation.Corruption && warlock.SpellsRotation[0].Priority != 0 {
		warlock.SpellsRotation[0].Priority = 0
	}
	if secondaryDot == proto.Warlock_Rotation_Immolate && warlock.SpellsRotation[1].Priority == 0 {
		warlock.SpellsRotation[1].Priority = 10
		warlock.SpellsRotation[2].Priority = 0
	} else if secondaryDot == proto.Warlock_Rotation_UnstableAffliction && warlock.SpellsRotation[2].Priority == 0 {
		warlock.SpellsRotation[1].Priority = 0
		warlock.SpellsRotation[2].Priority = 10
	} else if secondaryDot == proto.Warlock_Rotation_NoSecondaryDot {
		warlock.SpellsRotation[1].Priority = 0
		warlock.SpellsRotation[2].Priority = 0
	}

	if specSpell == proto.Warlock_Rotation_Haunt && warlock.SpellsRotation[3].Priority == 0 {
		warlock.SpellsRotation[3].Priority = 10
		warlock.SpellsRotation[7].Priority = 0
	} else if specSpell == proto.Warlock_Rotation_ChaosBolt && warlock.SpellsRotation[7].Priority == 0 {
		warlock.SpellsRotation[3].Priority = 0
		warlock.SpellsRotation[7].Priority = 10
	} else if specSpell == proto.Warlock_Rotation_NoSpecSpell {
		warlock.SpellsRotation[3].Priority = 0
		warlock.SpellsRotation[7].Priority = 0
	}
	if warlock.Talents.Conflagrate && warlock.SpellsRotation[6].Priority == 0 {
		warlock.SpellsRotation[6].Priority = 1
	}
	if curse == proto.Warlock_Rotation_Doom && warlock.SpellsRotation[5].Priority == 0 {
		warlock.SpellsRotation[5].Priority = 1
	} else if curse != proto.Warlock_Rotation_Doom && warlock.SpellsRotation[5].Priority != 0 {
		warlock.SpellsRotation[5].Priority = 0
	}
}

/*
	At the end of this function, every spell in our arsenal is given;
	 A castIn() value, that determines when the spell will be needed to/will be ready to recast again.
	 A Priority value, that lets us order which one of the "Ready Spells(aka. castIn = 0)" we will be using.
*/

// Regen Spells: Casts the regen spell that will give you the most mana, includes a error whenever we cast pact on full mana.
func (warlock *Warlock) LifeTapOrDarkPact(sim *core.Simulation) {
	if warlock.CurrentManaPercent() == 1 {
		panic("Life Tap or Dark Pact while full mana")
	}
	if warlock.Talents.DarkPact && warlock.Pet.CurrentMana() > warlock.GetStat(stats.SpellPower)+1200+131 { //Evaluates based on your SP, if DP or LT will give you the highest mana.
		warlock.DarkPact.Cast(sim, warlock.CurrentTarget)
	} else {
		warlock.LifeTap.Cast(sim, warlock.CurrentTarget)
	}
}

// This function is an intermediary, it is used when sim has a GCD ready, not much to see here.
func (warlock *Warlock) OnGCDReady(sim *core.Simulation) {
	warlock.tryUseGCD(sim)
}

//preparation function definitions ends::

/*
This function is the way we execute the main functionality of this entire script.
All of the previously implemented functions come together in this function.
Function takes the Warlock character that's used to model the client behavior, and returns the "modified" simulation state.
Might sound complicated, worry not, things will get better.
*/
func (warlock *Warlock) tryUseGCD(sim *core.Simulation) {
	var spell *core.Spell                          //the variable we'll be returning to the sim as our final decision
	var filler *core.Spell                         //the filler spell we'll store, we will cast this whenever we have all our priorities in check
	var target = warlock.CurrentTarget             //our current target
	mainSpell := warlock.Rotation.PrimarySpell     // our primary spell
	curse := warlock.Rotation.Curse                // our curse of choice
	dotLag := time.Duration(10 * time.Millisecond) // the lag time for dots, a small value that allows us to gap two dots properly

	// ------------------------------------------
	// Data
	// ------------------------------------------
	if warlock.Talents.DemonicPact > 0 && sim.CurrentTime != 0 {
		// We are integrating the Demonic Pact SP bonus over the course of the simulation to get the average
		warlock.DPSPAverage *= float64(warlock.PreviousTime)
		warlock.DPSPAverage += core.DemonicPactAura(warlock.GetCharacter(), 0).Priority * float64(sim.CurrentTime-warlock.PreviousTime)
		warlock.DPSPAverage /= float64(sim.CurrentTime)
		warlock.PreviousTime = sim.CurrentTime
	}

	// ------------------------------------------
	// AoE (Seed)
	// ------------------------------------------
	//For aoe situations, sets your main spell as Seed.
	//This is currently a WIP.
	if mainSpell == proto.Warlock_Rotation_Seed {
		if warlock.Rotation.DetonateSeed {
			if success := warlock.Seeds[0].Cast(sim, target); !success {
				warlock.LifeTapOrDarkPact(sim)
			}
			return
		}

		// If we aren't "auto popping" just put seed on and shadowbolt it.
		if !warlock.SeedDots[0].IsActive() {
			if success := warlock.Seeds[0].Cast(sim, target); success {
				return
			} else {
				warlock.LifeTapOrDarkPact(sim)
				return
			}
		}

		// If target has seed, fire a shadowbolt at main target so we start some explosions
		mainSpell = proto.Warlock_Rotation_ShadowBolt
	}

	// ------------------------------------------
	// Big CDs
	// ------------------------------------------

	bigCDs := warlock.GetMajorCooldowns() // all of our major CD's, things like pots, racials, metamorphing power rangers, you name it.
	nextBigCD := core.NeverExpires        // just setting the highest possible value for convenience in declaration
	for _, cd := range bigCDs {           //a loop that iterates over all possible CD's, and orders them based on their time to get ready.
		if cd == nil {
			continue // not on cooldown right now.
		}
		cdReadyAt := cd.Spell.ReadyAt()                                     //Cooldown will be ready in cdReadyAt.
		if cd.Type.Matches(core.CooldownTypeDPS) && cdReadyAt < nextBigCD { //If the cooldown is a DPS cooldown, nextBigCD will be this cd
			nextBigCD = cdReadyAt
		}
	}

<<<<<<< HEAD
	if nextBigCD-sim.CurrentTime <= 0 {
		// stop regen, start blasting
		warlock.DoingRegen = false
	}

=======
>>>>>>> 4f8fa82e
	// ------------------------------------------
	// Small CDs (Cast on CD)
	// ------------------------------------------
	if warlock.Talents.DemonicEmpowerment && warlock.DemonicEmpowerment.IsReady(sim) && warlock.Options.Summon != proto.Warlock_Options_NoSummon {
		warlock.DemonicEmpowerment.Cast(sim, target)
	}
	if warlock.Talents.Metamorphosis && warlock.MetamorphosisAura.IsActive() &&
		warlock.ImmolationAura.IsReady(sim) {
		warlock.ImmolationAura.Cast(sim, target)
	}

	// ------------------------------------------
	// Keep Glyph of Life Tap buff up
	// ------------------------------------------
	if warlock.HasMajorGlyph(proto.WarlockMajorGlyph_GlyphOfLifeTap) && // This glyph gives you a buff to SP when you cast Life Tap, and we want this on at all times.
		(!warlock.GlyphOfLifeTapAura.IsActive() || warlock.GlyphOfLifeTapAura.RemainingDuration(sim) < time.Second) {
		if sim.CurrentTime < time.Second {

			// Pre-Pull Cast Shadow Bolt
			warlock.SpendMana(sim, warlock.ShadowBolt.DefaultCast.Cost, warlock.ShadowBolt.ResourceMetrics)
			warlock.ShadowBolt.SkipCastAndApplyEffects(sim, warlock.CurrentTarget)

			// Pre-pull Life Tap
			warlock.GlyphOfLifeTapAura.Activate(sim)

			//These lines emulate you pre-casting a shadowbolt and having Life Tap on
			//TODO: Illustration of Dragon Soul stacking to 10 with Life Funnel.
		} else {
			if sim.GetRemainingDuration() > time.Second*30 {
				// More dps to not waste gcd on life tap for buff during execute unless execute is > 30 seconds
				warlock.LifeTapOrDarkPact(sim)
				return
			}
		}
	}

	// ------------------------------------------
	// Curses
	// ------------------------------------------

	castDebuffCurse := func(spellToCast *core.Spell, aura *core.Aura) bool {
		if !aura.IsActive() {
			spell = spellToCast
			return true
		}
		return false
	} // a simple function for our debuff curses, we want to apply them immediately as they drop, disregarding any priority as responsible debuff slaves.

	switch curse {
	case proto.Warlock_Rotation_Elements:
		castDebuffCurse(warlock.CurseOfElements, warlock.CurseOfElementsAura)
	case proto.Warlock_Rotation_Weakness:
		castDebuffCurse(warlock.CurseOfWeakness, warlock.CurseOfWeaknessAura)
	case proto.Warlock_Rotation_Tongues:
		castDebuffCurse(warlock.CurseOfTongues, warlock.CurseOfTonguesAura)
	}

	if spell != nil {
		if curse != proto.Warlock_Rotation_Doom && curse != proto.Warlock_Rotation_Agony {
			if success := spell.Cast(sim, target); success {
				return
			}
		}
	}

	// ------------------------------------------
	// Main spells
	// ------------------------------------------

	// We're kind of trying to fit all different spec rotations in one big priority based rotation in order to let people experiment
	if filler == nil { // There are two main fillers in warlocks arsenal, SB for Affliction & Demo, Incinerate for Destro
		switch mainSpell {
		case proto.Warlock_Rotation_ShadowBolt:
			filler = warlock.ShadowBolt
		case proto.Warlock_Rotation_Incinerate:
			filler = warlock.Incinerate
		}
	}

	/* Execute Phase: Warlock, with it's Demo/Affliction/Hybrid specs, rely on execute mechanics;
	Affliction:
		Death's Embrace : When the target is at or below %35 hp, all shadow damage done is %12 increased flat.
		Drain Soul : Spell has a built in mechanic, that does 4 Times it's normal damage, if the target is at or below %25 HP.
	Demo & Hybrid:
		Decimation: Hitting a target at or below %35 hp, will make your Soul Fire spell %40 faster, and cost no Soul Shards
	*/
	if sim.IsExecutePhase25() && warlock.Talents.SoulSiphon > 0 {
		// Drain Soul phase, Soul Siphon is an affliction talent, so if below %25, and you have siphon talented, sim assumes you are Affliction.
		filler = warlock.channelCheck(sim, warlock.DrainSoulDot, 5) //This function checks if you are channeling DS or not. Returns continuing channeling or casting DS actions accordingly.
	} else if warlock.DecimationAura.IsActive() { //Molten Core, buffs Incinerate and Soul Fire, however, since below %35 you will spam SF, you don't need to check Molten Core.
		// Demo & Hybrid execute phase
		filler = warlock.SoulFire
	} else if warlock.MoltenCoreAura.IsActive() { //Now you have to alternate to Incinerate from Shadow Bolts, so you will check for MC's
		// Molten Core talent corruption proc (Demonology)
		filler = warlock.Incinerate
	}
	//The loop that filters the currently ready Priority Spells, and decides on which to cast based on Priority.
	nextSpell := core.NeverExpires               // declaration convention, don't worry, just breathe
	currentSpell := core.NeverExpires            // in..... and out, breath in fully....
	currentSpellPrio := math.MaxInt64            // Lowest priority for a filler spell, oh btw, remember to keep breathing
	for _, RSI := range warlock.SpellsRotation { // For all the spells off cooldown (aka. castIn = 0, check the explanations in warlock.SpellsReady if this makes no sense )
		currentSpell = RSI.CastIn(sim)
		if currentSpell < nextSpell {
			nextSpell = currentSpell
		}
		if currentSpell == 0 && (RSI.Priority < currentSpellPrio) && RSI.Spell.IsReady(sim) && RSI.Priority != 0 {
			spell = RSI.Spell
			currentSpellPrio = RSI.Priority
		} // find and cast the highest prio
	}
	nextSpell += sim.CurrentTime
	if sim.Log != nil {
		// warlock.Log(sim, "warlock.SpellsRotation[%d]", warlock.SpellsRotation[4].CastIn(sim).Seconds())
	}

	// ------------------------------------------
	// Filler spell && Regen check
	// ------------------------------------------
	//We decide if we can cast our fillers without repercussions,
	var ManaSpendRate float64
	var fillerCastTime time.Duration
	if warlock.Talents.SoulSiphon > 0 { //SoulSiphon >0 is an affliction check.
		fillerCastTime = warlock.ApplyCastSpeed(warlock.ShadowBolt.DefaultCast.CastTime)
		ManaSpendRate = warlock.ShadowBolt.BaseCost / float64(fillerCastTime.Seconds())
	} else {
		fillerCastTime = warlock.ApplyCastSpeed(filler.DefaultCast.CastTime)
		ManaSpendRate = filler.BaseCost / float64(fillerCastTime.Seconds())
	}

	if spell == nil {
		// If a CD is really close to be up, wait for it.
		if nextBigCD-sim.CurrentTime > 0 && nextBigCD-sim.CurrentTime < fillerCastTime/10 {
			warlock.WaitUntil(sim, nextBigCD)
			return
		} else if nextSpell-sim.CurrentTime > 0 && nextSpell-sim.CurrentTime < fillerCastTime/10 {
			// The dot lag is currently here only for UI purposes, without which the last dot tick is shown as part of the next dot cast
			warlock.WaitUntil(sim, nextSpell+dotLag)
			return
		}

		var executeDuration float64
		// Estimate for desired mana needed to do affliction execute
		var DesiredManaAtExecute float64
		if warlock.Talents.Decimation > 0 {
			// We suppose that if you would want to use Soul Fire as an execute filler if and only if you have the Decimation talent.
			executeDuration = 0.35
			DesiredManaAtExecute = 0.3 * sim.Duration.Seconds() * executeDuration / 60
		} else if warlock.Talents.SoulSiphon > 0 {
			// We suppose that if you would want to use Drain Soul as an execute filler if and only if you have the Soul Siphon talent.
			executeDuration = 0.25
			DesiredManaAtExecute = 0.02
		}
		TotalManaAtExecute := warlock.MaxMana() * DesiredManaAtExecute
		// TotalManaAtExecute := executeDuration*sim.Duration.Seconds()/ManaSpendRate
		timeUntilOom := time.Duration((warlock.CurrentMana()-TotalManaAtExecute)/ManaSpendRate) * time.Second
		timeUntilExecute := time.Duration((sim.GetRemainingDurationPercent() - executeDuration) * float64(sim.Duration))

		if sim.Log != nil {
			warlock.Log(sim, "DesiredManaAtExecute[%d]", DesiredManaAtExecute)
		}

		if timeUntilOom < time.Second && timeUntilExecute > time.Second && warlock.CurrentManaPercent() < 0.8 {
			// If you were gonna cast a filler but are low mana, get mana instead in order not to be OOM when an important spell is coming up.
			// warlock.CurrentManaPercent() < 0.8 is here to prevent overlifetapping early in the sim since timeUntilOom could still be
			// really low since the reference is the execute time expected mana.
			warlock.LifeTapOrDarkPact(sim)
			return
		}

		// After all the previous checks, if everything checks out, you are free to cast filler.
		spell = filler
	}

<<<<<<< HEAD
	// This part tracks all the damage multiplier that roll over with corruption
	CurrentShadowMult := warlock.PseudoStats.ShadowDamageDealtMultiplier // Tracks the current shadow damage multipler (essentially looking for DE)
	CurrentDmgMult := warlock.PseudoStats.DamageDealtMultiplier          // Tracks the current damage multipler (essentially looking for TotT)
	CurrentCritBonus := warlock.GetStat(stats.SpellCrit) + warlock.PseudoStats.BonusSpellCritRating + warlock.PseudoStats.BonusShadowCritRating +
		warlock.CurrentTarget.PseudoStats.BonusSpellCritRatingTaken // Tracks the current crit rating multipler (essentially looking for Shadow Mastery (ISB))
	CurrentCritMult := 1 + CurrentCritBonus/core.CritRatingPerCritChance/100*core.TernaryFloat64(warlock.Talents.Pandemic, 1, 0)
	CurrentCorruptionRolloverMult := CurrentDmgMult * CurrentShadowMult * CurrentCritMult
	if sim.Log != nil {
		if warlock.Talents.EverlastingAffliction > 0 { //Log the corruption multiplier, or DP average, for affli and demo respectively.
			warlock.Log(sim, "[Info] Initial Corruption Rollover Multiplier [%.2f]", warlock.CorruptionRolloverMult)
			warlock.Log(sim, "[Info] Current Corruption Rollover Multiplier [%.2f]", CurrentCorruptionRolloverMult)
=======
	PotentialCorruptionRolloverPower := warlock.corruptionTracker()
	if sim.Log != nil {
		if warlock.Talents.EverlastingAffliction > 0 {
			warlock.Log(sim, "[Info] Active Corruption rollover power [%.2f]", warlock.CorruptionRolloverPower)
			warlock.Log(sim, "[Info] Potential Corruption rollover power [%.2f]", PotentialCorruptionRolloverPower)
>>>>>>> 4f8fa82e
		}
		if warlock.Talents.DemonicPact > 0 {
			warlock.Log(sim, "[Info] Demonic Pact spell power bonus average [%.0f]", warlock.DPSPAverage)
		}
	}

	// ------------------------------------------
	// Spell casting
	// ------------------------------------------
<<<<<<< HEAD
	if success := spell.Cast(sim, target); success { //if you are succesfully committing to a spell
		warlock.PrevCastSECheck = spell
		if spell == warlock.Corruption && warlock.Talents.EverlastingAffliction > 0 { // Record the current rollover power of corruption

			warlock.CorruptionRolloverMult = CurrentCorruptionRolloverMult
=======

	if success := spell.Cast(sim, target); success {
		if spell == warlock.Corruption && warlock.Talents.EverlastingAffliction > 0 {
			// We are recording the current rollover power of corruption
			warlock.CorruptionRolloverPower = PotentialCorruptionRolloverPower
>>>>>>> 4f8fa82e
		}
		return
	} else {
		// Regen Cast if you can't cast anything else.
		warlock.LifeTapOrDarkPact(sim)
		return
	}

}<|MERGE_RESOLUTION|>--- conflicted
+++ resolved
@@ -24,14 +24,16 @@
 	"github.com/wowsims/wotlk/sim/core/stats"
 )
 
-<<<<<<< HEAD
 /* preparation function definitions start::
-In this section of the code, we will be predefinining some intermediary functions.
-These act as a setup for the tryUseGCD() function.
+
+/*	Roll Multiplier & Evaluation
+   This part tracks all the damage multiplier that roll over with corruption.
+   Everlasting Affliction talent allows you to "Roll" snapshot values for DoT's, carrying their benefits beyond their buff time on you.
+    Ex: If you have a 6 seconds Tricks on you with %10 damage increase, you can have your corruption "roll" with that buff indefinately.
+
+  These variables are used to estimate how good the roll will be, and determine if refreshing the corruption again will be a DPS increase.
 */
 
-func (warlock *Warlock) defineRotation() { //quite the lengthy beast, don't you get intimidated! I promise I'll hold your hand every step of the way.
-=======
 func (warlock *Warlock) corruptionTracker() float64 {
 	// This part tracks all the damage multiplier that roll over with corruption
 	// Shadow damage multipler (looking for DE)
@@ -46,8 +48,10 @@
 	return CurrentDmgMult * CurrentShadowMult * CurrentCritMult
 }
 
+In this section of the code, we will be predefinining some intermediary functions.
+These act as a setup for the tryUseGCD() function.
+*/
 func (warlock *Warlock) defineRotation() {
->>>>>>> 4f8fa82e
 	rotationType := warlock.Rotation.Type
 	curse := warlock.Rotation.Curse
 	secondaryDot := warlock.Rotation.SecondaryDot
@@ -101,34 +105,7 @@
 		if !warlock.Rotation.Corruption { //If corruption is not added to the rotation, it will never be cast.
 			return core.NeverExpires
 		}
-<<<<<<< HEAD
-		/*	Roll Multiplier & Evaluation
-			 This part tracks all the damage multiplier that roll over with corruption.
-			 Everlasting Affliction talent allows you to "Roll" snapshot values for DoT's, carrying their benefits beyond their buff time on you.
-				Ex: If you have a 6 seconds Tricks on you with %10 damage increase, you can have your corruption "roll" with that buff indefinately.
-
-			These variables are used to estimate how good the roll will be, and determine if refreshing the corruption again will be a DPS increase.
-		*/
-		CurrentShadowMult := warlock.PseudoStats.ShadowDamageDealtMultiplier // Shadow damage multipler (looking for DE)
-		CurrentDmgMult := warlock.PseudoStats.DamageDealtMultiplier          // Damage multipler (looking for TotT)
-
-		// Crit rating multipler calculation (looking for Shadow Mastery (ISB Talent) and Potion of Wild Magic)
-		CurrentCritBonus := warlock.GetStat(stats.SpellCrit) + warlock.PseudoStats.BonusSpellCritRating + warlock.PseudoStats.BonusShadowCritRating +
-			warlock.CurrentTarget.PseudoStats.BonusSpellCritRatingTaken
-		CurrentCritMult := 1 + CurrentCritBonus/core.CritRatingPerCritChance/100*core.TernaryFloat64(warlock.Talents.Pandemic, 1, 0)
-
-		CurrentCorruptionRolloverMult := CurrentDmgMult * CurrentShadowMult * CurrentCritMult // This combines all of the abovementioned multipliers
-
-		//I'll be explaining in detail how these boolean statements work for this example, for the rest of the document, you can follow the exact same logic here.
-
-		if warlock.Talents.EverlastingAffliction > 0 { // Check if EverlastingAffliction is talented, if not, rolling is not admissable and you apply manually.
-			if (!warlock.CorruptionDot.IsActive() && //Corruption is not up
-				(core.ShadowMasteryAura(warlock.CurrentTarget).IsActive() ||
-					warlock.Talents.ImprovedShadowBolt == 0)) || // Do you need to wait for SM to be applied to cast first Corruption?
-				warlock.CorruptionDot.IsActive() &&
-					(CurrentCorruptionRolloverMult > warlock.CorruptionRolloverMult) { // If you end up with a better possible corruption, reapply!
-				return 0 //Ready to cast!
-=======
+
 		// Affliction spec check
 		if warlock.Talents.EverlastingAffliction > 0 {
 			if (!warlock.CorruptionDot.IsActive() && (core.ShadowMasteryAura(warlock.CurrentTarget).IsActive() || warlock.Talents.ImprovedShadowBolt == 0)) ||
@@ -136,7 +113,6 @@
 				warlock.CorruptionDot.IsActive() && (warlock.corruptionTracker() > warlock.CorruptionRolloverPower) {
 				// If the active corruption multipliers are lower than the ones for a potential new corruption, then reapply corruption
 				return 0
->>>>>>> 4f8fa82e
 			} else {
 				return core.NeverExpires //Never will be cast
 			}
@@ -198,12 +174,9 @@
 		if !warlock.Talents.Conflagrate || !warlock.ImmolateDot.IsActive() {
 			return core.NeverExpires
 		}
-<<<<<<< HEAD
-		if warlock.HasMajorGlyph(proto.WarlockMajorGlyph_GlyphOfConflagrate) { //This glyphs makes Conflag not consume the Immolate
-=======
-		if warlock.HasMajorGlyph(proto.WarlockMajorGlyph_GlyphOfConflagrate) {
+
+		if warlock.HasMajorGlyph(proto.WarlockMajorGlyph_GlyphOfConflagrate) { //This glyph makes Conflag not consume the Immolate
 			// Cast on CD
->>>>>>> 4f8fa82e
 			return core.MaxDuration(0, warlock.Conflagrate.TimeToReady(sim))
 		} else {
 			// Cast at the end of an Immolate
@@ -372,14 +345,6 @@
 		}
 	}
 
-<<<<<<< HEAD
-	if nextBigCD-sim.CurrentTime <= 0 {
-		// stop regen, start blasting
-		warlock.DoingRegen = false
-	}
-
-=======
->>>>>>> 4f8fa82e
 	// ------------------------------------------
 	// Small CDs (Cast on CD)
 	// ------------------------------------------
@@ -553,25 +518,12 @@
 		spell = filler
 	}
 
-<<<<<<< HEAD
-	// This part tracks all the damage multiplier that roll over with corruption
-	CurrentShadowMult := warlock.PseudoStats.ShadowDamageDealtMultiplier // Tracks the current shadow damage multipler (essentially looking for DE)
-	CurrentDmgMult := warlock.PseudoStats.DamageDealtMultiplier          // Tracks the current damage multipler (essentially looking for TotT)
-	CurrentCritBonus := warlock.GetStat(stats.SpellCrit) + warlock.PseudoStats.BonusSpellCritRating + warlock.PseudoStats.BonusShadowCritRating +
-		warlock.CurrentTarget.PseudoStats.BonusSpellCritRatingTaken // Tracks the current crit rating multipler (essentially looking for Shadow Mastery (ISB))
-	CurrentCritMult := 1 + CurrentCritBonus/core.CritRatingPerCritChance/100*core.TernaryFloat64(warlock.Talents.Pandemic, 1, 0)
-	CurrentCorruptionRolloverMult := CurrentDmgMult * CurrentShadowMult * CurrentCritMult
-	if sim.Log != nil {
-		if warlock.Talents.EverlastingAffliction > 0 { //Log the corruption multiplier, or DP average, for affli and demo respectively.
-			warlock.Log(sim, "[Info] Initial Corruption Rollover Multiplier [%.2f]", warlock.CorruptionRolloverMult)
-			warlock.Log(sim, "[Info] Current Corruption Rollover Multiplier [%.2f]", CurrentCorruptionRolloverMult)
-=======
+// This part tracks all the damage multiplier that roll over with corruption
 	PotentialCorruptionRolloverPower := warlock.corruptionTracker()
 	if sim.Log != nil {
 		if warlock.Talents.EverlastingAffliction > 0 {
 			warlock.Log(sim, "[Info] Active Corruption rollover power [%.2f]", warlock.CorruptionRolloverPower)
 			warlock.Log(sim, "[Info] Potential Corruption rollover power [%.2f]", PotentialCorruptionRolloverPower)
->>>>>>> 4f8fa82e
 		}
 		if warlock.Talents.DemonicPact > 0 {
 			warlock.Log(sim, "[Info] Demonic Pact spell power bonus average [%.0f]", warlock.DPSPAverage)
@@ -581,19 +533,10 @@
 	// ------------------------------------------
 	// Spell casting
 	// ------------------------------------------
-<<<<<<< HEAD
-	if success := spell.Cast(sim, target); success { //if you are succesfully committing to a spell
-		warlock.PrevCastSECheck = spell
-		if spell == warlock.Corruption && warlock.Talents.EverlastingAffliction > 0 { // Record the current rollover power of corruption
-
-			warlock.CorruptionRolloverMult = CurrentCorruptionRolloverMult
-=======
-
 	if success := spell.Cast(sim, target); success {
 		if spell == warlock.Corruption && warlock.Talents.EverlastingAffliction > 0 {
 			// We are recording the current rollover power of corruption
 			warlock.CorruptionRolloverPower = PotentialCorruptionRolloverPower
->>>>>>> 4f8fa82e
 		}
 		return
 	} else {
