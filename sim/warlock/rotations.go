--- conflicted
+++ resolved
@@ -199,12 +199,8 @@
 			if (!warlock.CorruptionDot.IsActive() || warlock.CorruptionDot.RemainingDuration(sim) < warlock.Corruption.CurCast.CastTime) &&
 				sim.GetRemainingDuration() > warlock.CorruptionDot.Duration {
 				spell = warlock.Corruption
-<<<<<<< HEAD
-			} else if !warlock.ImmolateDot.IsActive() || warlock.ImmolateDot.RemainingDuration(sim) < warlock.Immolate.CurCast.CastTime {
-=======
 			} else if (!warlock.ImmolateDot.IsActive() || warlock.ImmolateDot.RemainingDuration(sim) < warlock.Immolate.CurCast.CastTime) &&
 				sim.GetRemainingDuration() > warlock.ImmolateDot.Duration/2. {
->>>>>>> e53cd12f
 				spell = warlock.Immolate
 			} else if core.ShadowMasteryAura(warlock.CurrentTarget).RemainingDuration(sim) < warlock.ShadowBolt.CurCast.CastTime && sim.GetRemainingDuration() > core.ShadowMasteryAura(warlock.CurrentTarget).Duration/2. {
 				// Shadow Mastery refresh
@@ -227,14 +223,8 @@
 			// ------------------------------------------
 			if warlock.CanConflagrate(sim) && (warlock.ImmolateDot.TickCount > warlock.ImmolateDot.NumberOfTicks-2 || warlock.HasMajorGlyph(proto.WarlockMajorGlyph_GlyphOfConflagrate)) {
 				spell = warlock.Conflagrate
-<<<<<<< HEAD
-			} else if !warlock.CorruptionDot.IsActive() {
-				spell = warlock.Corruption
-			} else if !warlock.ImmolateDot.IsActive() || warlock.ImmolateDot.RemainingDuration(sim) < warlock.Immolate.CurCast.CastTime {
-=======
 			} else if (!warlock.ImmolateDot.IsActive() || warlock.ImmolateDot.RemainingDuration(sim) < warlock.Immolate.CurCast.CastTime) &&
 				sim.GetRemainingDuration() > warlock.ImmolateDot.Duration/2. {
->>>>>>> e53cd12f
 				spell = warlock.Immolate
 			} else if warlock.Talents.ChaosBolt && warlock.ChaosBolt.CD.IsReady(sim) {
 				spell = warlock.ChaosBolt
@@ -271,10 +261,7 @@
 		} else if warlock.Talents.UnstableAffliction && secondaryDot == proto.Warlock_Rotation_UnstableAffliction &&
 			(!warlock.UnstableAffDot.IsActive() || warlock.UnstableAffDot.RemainingDuration(sim) < warlock.UnstableAff.CurCast.CastTime) &&
 			sim.GetRemainingDuration() > warlock.UnstableAffDot.Duration {
-<<<<<<< HEAD
-=======
 			// Refresh Unstable when it is gonna fade but not if the fight is ending
->>>>>>> e53cd12f
 			spell = warlock.UnstableAff
 		} else if warlock.Talents.Haunt && specSpell == proto.Warlock_Rotation_Haunt && warlock.Haunt.CD.IsReady(sim) && !warlock.HauntDebuffAura(warlock.CurrentTarget).IsActive() {
 			// Refresh Haunt Debuff
