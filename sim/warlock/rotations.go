package warlock

import (
	"math"
	"time"

	"github.com/wowsims/wotlk/sim/core"
	"github.com/wowsims/wotlk/sim/core/proto"
	"github.com/wowsims/wotlk/sim/core/stats"
)

func (warlock *Warlock) LifeTapOrDarkPact(sim *core.Simulation) {
	if warlock.Talents.DarkPact && warlock.Pet.CurrentMana() > warlock.GetStat(stats.SpellPower)+1200+131 {
		warlock.DarkPact.Cast(sim, warlock.CurrentTarget)
	} else {
		warlock.LifeTap.Cast(sim, warlock.CurrentTarget)
	}
}

func (warlock *Warlock) OnGCDReady(sim *core.Simulation) {
	warlock.tryUseGCD(sim)
}

func (warlock *Warlock) tryUseGCD(sim *core.Simulation) {
	var spell *core.Spell
	var target = warlock.CurrentTarget
	mainSpell := warlock.Rotation.PrimarySpell
	secondaryDot := warlock.Rotation.SecondaryDot
	specSpell := warlock.Rotation.SpecSpell
	preset := warlock.Rotation.Preset
	rotationType := warlock.Rotation.Type
	curse := warlock.Rotation.Curse

	// ------------------------------------------
	// AoE (Seed)
	// ------------------------------------------
	if mainSpell == proto.Warlock_Rotation_Seed {
		if warlock.Rotation.DetonateSeed {
			if success := warlock.Seeds[0].Cast(sim, target); !success {
				warlock.LifeTapOrDarkPact(sim)
			}
			return
		}

		// If we aren't "auto popping" just put seed on and shadowbolt it.
		if !warlock.SeedDots[0].IsActive() {
			if success := warlock.Seeds[0].Cast(sim, target); success {
				return
			} else {
				warlock.LifeTapOrDarkPact(sim)
				return
			}
		}

		// If target has seed, fire a shadowbolt at main target so we start some explosions
		mainSpell = proto.Warlock_Rotation_ShadowBolt
	}

	// ------------------------------------------
	// Big CDs
	// ------------------------------------------

	bigCDs := warlock.GetMajorCooldowns()
	nextBigCD := time.Duration(math.MaxInt64)
	for _, cd := range bigCDs {
		if cd == nil {
			continue // not on cooldown right now.
		}
		cdReadyAt := cd.Spell.CD.ReadyAt()
		if cd.Type.Matches(core.CooldownTypeDPS) && cdReadyAt < nextBigCD {
			nextBigCD = cdReadyAt
		}
	}

	if rotationType == proto.Warlock_Rotation_Affliction {
		hauntcasttime := warlock.ApplyCastSpeed(time.Millisecond * 1500)
		allCDs := []time.Duration{
			core.MaxDuration(0, warlock.HauntDebuffAura(warlock.CurrentTarget).RemainingDuration(sim)-hauntcasttime),
			core.MaxDuration(0, warlock.UnstableAffDot.RemainingDuration(sim)-hauntcasttime),
			core.MaxDuration(0, warlock.CurseOfAgonyDot.RemainingDuration(sim)),
		}

		nextCD := core.NeverExpires
		for _, v := range allCDs {
			if v < nextCD {
				nextCD = v
			}
		}
		nextBigCD = nextCD
	}
	// ------------------------------------------
<<<<<<< HEAD
=======
	// Regen check
	// ------------------------------------------
	// If big CD coming up and we don't have enough mana for it, lifetap
	// Also, never do a big regen in the last few seconds of the fight.
	if !warlock.DoingRegen && nextBigCD > time.Second*6 && sim.GetRemainingDuration() > time.Second*30 {
		if warlock.CurrentManaPercent() < 0.1 && !sim.IsExecutePhase25() {
			warlock.DoingRegen = true
		}
	}

	if warlock.DoingRegen {
		if nextBigCD-sim.CurrentTime < time.Second*2 {
			// stop regen, start blasting
			warlock.DoingRegen = false
		} else {
			warlock.LifeTapOrDarkPact(sim)
			if warlock.CurrentManaPercent() > 0.6 {
				warlock.DoingRegen = false
			}
			return
		}
	}

	// ------------------------------------------
>>>>>>> 1347ee04
	// Small CDs
	// ------------------------------------------
	if warlock.Talents.DemonicEmpowerment && warlock.DemonicEmpowerment.CD.IsReady(sim) {
		warlock.DemonicEmpowerment.Cast(sim, target)
	}
	if warlock.Talents.Metamorphosis && warlock.MetamorphosisAura.IsActive() &&
		warlock.ImmolationAura.CD.IsReady(sim) {
		warlock.ImmolationAura.Cast(sim, target)
	}

	// ------------------------------------------
	// Keep Glyph of Life Tap buff up
	// ------------------------------------------
<<<<<<< HEAD
	if warlock.HasMajorGlyph(proto.WarlockMajorGlyph_GlyphOfLifeTap) {
		if sim.CurrentTime < time.Second {
			// Pre-pull Life Tap
			warlock.GlyphOfLifeTapAura.Activate(sim)
		} else if sim.GetRemainingDuration() > time.Second * 30 &&
		(!warlock.GlyphOfLifeTapAura.IsActive() || warlock.GlyphOfLifeTapAura.RemainingDuration(sim) < time.Second * 2) {
			warlock.LifeTapOrDarkPact(sim)
			return
=======
	if warlock.HasMajorGlyph(proto.WarlockMajorGlyph_GlyphOfLifeTap) &&
		(!warlock.GlyphOfLifeTapAura.IsActive() || warlock.GlyphOfLifeTapAura.RemainingDuration(sim) < time.Second*1) {
		if sim.CurrentTime < time.Second {
			// Pre-pull Life Tap
			warlock.GlyphOfLifeTapAura.Activate(sim)
		} else {
			if !sim.IsExecutePhase25() && rotationType == proto.Warlock_Rotation_Affliction { // more dps to not waste gcd on life tap for buff during execute
				warlock.LifeTapOrDarkPact(sim)
				return
			}
>>>>>>> 1347ee04
		}
	}


	// ------------------------------------------
	// Preset Rotations
	// ------------------------------------------
	// ------------------------------------------
	// Preset Rotations
	// ------------------------------------------
	if preset == proto.Warlock_Rotation_Automatic {
		// ------------------------------------------
		// Affliction Rotation
		// ------------------------------------------
		if rotationType == proto.Warlock_Rotation_Affliction {
<<<<<<< HEAD
			if !warlock.CorruptionDot.IsActive() && core.ShadowMasteryAura(warlock.CurrentTarget).IsActive() {
=======

			SBcasttime := float64(warlock.ApplyCastSpeed(time.Millisecond * 3000))
			if float64(nextBigCD) > 0 && float64(nextBigCD) < SBcasttime/15 {
				warlock.WaitUntil(sim, sim.CurrentTime+nextBigCD)
				return
			}
			ManaSpendRate := warlock.ShadowBolt.BaseCost / float64(warlock.ApplyCastSpeed(time.Second*3).Seconds()) * 0.9 //this is just an estimated mana spent per second
			DesiredManaAtExecute := float64(0.01)                                                                         //estimate for desired mana needed to do affliction execute
			TotalManaAtExecute := warlock.MaxMana() * DesiredManaAtExecute
			timeUntilOom := float64(warlock.CurrentMana()-TotalManaAtExecute) / float64(ManaSpendRate)
			timeUntilExecute := (sim.GetRemainingDurationPercent()*float64(sim.GetRemainingDuration().Seconds()) - 0.25/sim.GetRemainingDurationPercent()*(sim.GetRemainingDurationPercent()*float64(sim.GetRemainingDuration().Seconds()))) * ManaSpendRate

			if !warlock.CorruptionDot.IsActive() && (core.ShadowMasteryAura(warlock.CurrentTarget).IsActive() || warlock.Talents.ImprovedShadowBolt == 0) {
>>>>>>> 1347ee04
				// Cast Corruption as soon as the 5% crit debuff is up
				// Cast Corruption again when you get the execute buff (Death's Embrace)
				spell = warlock.Corruption
			} else if warlock.CorruptionDot.IsActive() && warlock.CorruptionDot.RemainingDuration(sim) < core.GCDDefault {
				// Emergency Corruption refresh just in case
				spell = warlock.DrainSoul
			} else if warlock.Talents.UnstableAffliction && (!warlock.UnstableAffDot.IsActive() || warlock.UnstableAffDot.RemainingDuration(sim) < warlock.UnstableAff.CurCast.CastTime) &&
				sim.GetRemainingDuration() > warlock.UnstableAffDot.Duration {
				// Keep UA up
				spell = warlock.UnstableAff
			} else if warlock.Talents.Haunt && warlock.Haunt.CD.IsReady(sim) && sim.GetRemainingDuration() > warlock.HauntDebuffAura(warlock.CurrentTarget).Duration/2. && warlock.CorruptionDot.IsActive() {
				// Keep Haunt up
				spell = warlock.Haunt
			} else if warlock.ShadowEmbraceDebuffAura(warlock.CurrentTarget).RemainingDuration(sim) < warlock.ShadowBolt.CurCast.CastTime+core.GCDDefault ||
				core.ShadowMasteryAura(warlock.CurrentTarget).RemainingDuration(sim) < warlock.ShadowBolt.CurCast.CastTime && sim.GetRemainingDuration() > core.ShadowMasteryAura(warlock.CurrentTarget).Duration/2. {
				// Shadow Embrace & Shadow Mastery refresh
				spell = warlock.ShadowBolt
			} else if sim.IsExecutePhase25() || timeUntilExecute < float64(warlock.ApplyCastSpeed(time.Second*3).Seconds()) {
				// Drain Soul execute phase
				spell = warlock.channelCheck(sim, warlock.DrainSoulDot, 5)
<<<<<<< HEAD
			} 
=======
			} else if timeUntilOom < 0.5 && timeUntilExecute > 0.5 {
				// If you were gonna cast a filler but are low mana, get mana instead in order not to be OOM when an important spell is coming up
				warlock.LifeTapOrDarkPact(sim)
				return
			} else {
				// Filler
				spell = warlock.ShadowBolt
			}
>>>>>>> 1347ee04
		} else if rotationType == proto.Warlock_Rotation_Demonology {

			// ------------------------------------------
			// Demonology Rotation
			// ------------------------------------------
			if !warlock.CorruptionDot.IsActive() && core.ShadowMasteryAura(warlock.CurrentTarget).IsActive() &&
				sim.GetRemainingDuration() > warlock.CorruptionDot.Duration {
				spell = warlock.Corruption
			} else if (!warlock.ImmolateDot.IsActive() || warlock.ImmolateDot.RemainingDuration(sim) < warlock.Immolate.CurCast.CastTime) &&
				sim.GetRemainingDuration() > warlock.ImmolateDot.Duration / 2. {
				spell = warlock.Immolate
			} else if core.ShadowMasteryAura(warlock.CurrentTarget).RemainingDuration(sim) < warlock.ShadowBolt.CurCast.CastTime && sim.GetRemainingDuration() > core.ShadowMasteryAura(warlock.CurrentTarget).Duration/2. {
				// Shadow Mastery refresh
				spell = warlock.ShadowBolt
			} else if warlock.DecimationAura.IsActive() {
				// Demonology execute phase
				spell = warlock.SoulFire
			} else if warlock.MoltenCoreAura.IsActive() {
				// Corruption proc
				spell = warlock.Incinerate
			}
		} else if rotationType == proto.Warlock_Rotation_Destruction {

			// ------------------------------------------
			// Destruction Rotation
			// ------------------------------------------
			if warlock.Talents.Shadowburn && sim.GetRemainingDuration() < 1*time.Second && warlock.Shadowburn.CD.IsReady(sim) {
				// TODO: ^ maybe use a better heuristic then a static 1s for using our finishers
				spell = warlock.Shadowburn
			} else if warlock.CanConflagrate(sim) && (warlock.ImmolateDot.TickCount > warlock.ImmolateDot.NumberOfTicks-2 || warlock.HasMajorGlyph(proto.WarlockMajorGlyph_GlyphOfConflagrate)) {
				spell = warlock.Conflagrate
			} else if (!warlock.ImmolateDot.IsActive() || warlock.ImmolateDot.RemainingDuration(sim) < warlock.Immolate.CurCast.CastTime) &&
				sim.GetRemainingDuration() > warlock.ImmolateDot.Duration/2. {
				spell = warlock.Immolate
			} else if warlock.Talents.ChaosBolt && warlock.ChaosBolt.CD.IsReady(sim) {
				spell = warlock.ChaosBolt
			}
		}
	}

	// ------------------------------------------
	// Manual Rotation
	// ------------------------------------------

	// ------------------------------------------
	// Main spells
	// ------------------------------------------

	// We're kind of trying to fit all different spec rotations in one big priority based rotation in order to let people experiment

	if preset == proto.Warlock_Rotation_Manual {
		if warlock.Rotation.Corruption &&
			(!warlock.CorruptionDot.IsActive() && (core.ShadowMasteryAura(warlock.CurrentTarget).IsActive() || warlock.Talents.ImprovedShadowBolt == 0) ||
				sim.IsExecutePhase35() && time.Duration(warlock.CorruptionDot.TickCount)*warlock.CorruptionDot.TickLength > sim.CurrentTime) {
			// Cast Corruption as soon as the 5% crit debuff is up if you have the talent
			// Cast Corruption again when you get the execute buff (Death's Embrace)
			spell = warlock.Corruption
		} else if warlock.CanConflagrate(sim) && (warlock.ImmolateDot.TickCount > warlock.ImmolateDot.NumberOfTicks-2 || warlock.HasMajorGlyph(proto.WarlockMajorGlyph_GlyphOfConflagrate)) {
			// Cast Conflagrate at last Immo tick or on CD if you have the glyph
			spell = warlock.Conflagrate
		} else if secondaryDot == proto.Warlock_Rotation_Immolate && (!warlock.ImmolateDot.IsActive() || warlock.ImmolateDot.RemainingDuration(sim) < warlock.Immolate.CurCast.CastTime) &&
			sim.GetRemainingDuration() > warlock.ImmolateDot.Duration/2. {
			// Refresh Immolate when it is gonna fade but not if the fight is ending
			spell = warlock.Immolate
		} else if warlock.Talents.UnstableAffliction && secondaryDot == proto.Warlock_Rotation_UnstableAffliction &&
			(!warlock.UnstableAffDot.IsActive() || warlock.UnstableAffDot.RemainingDuration(sim) < warlock.UnstableAff.CurCast.CastTime) &&
			sim.GetRemainingDuration() > warlock.UnstableAffDot.Duration {
			// Refresh Unstable when it is gonna fade but not if the fight is ending
			spell = warlock.UnstableAff
		} else if warlock.Talents.Haunt && specSpell == proto.Warlock_Rotation_Haunt && warlock.Haunt.CD.IsReady(sim) && !warlock.HauntDebuffAura(warlock.CurrentTarget).IsActive() {
			// Refresh Haunt Debuff
			spell = warlock.Haunt
		} else if warlock.Talents.ShadowEmbrace > 0 && warlock.ShadowEmbraceDebuffAura(warlock.CurrentTarget).RemainingDuration(sim) < warlock.ShadowBolt.CurCast.CastTime+core.GCDDefault ||
			warlock.Talents.ImprovedShadowBolt > 0 && core.ShadowMasteryAura(warlock.CurrentTarget).RemainingDuration(sim) < warlock.ShadowBolt.CurCast.CastTime {
			// Shadow Embrace & Shadow Mastery refresh
			spell = warlock.ShadowBolt
		} else if warlock.DecimationAura.IsActive() {
			// Spam Soulfire if you have the Decimation buff (Demonology execute phase)
			spell = warlock.SoulFire
		} else if warlock.MoltenCoreAura.IsActive() {
			// Spam Incinerate if you have the Molten Core buff (procs off Corruption ticks)
			spell = warlock.Incinerate
		} else if warlock.Talents.ChaosBolt && specSpell == proto.Warlock_Rotation_ChaosBolt && warlock.ChaosBolt.CD.IsReady(sim) {
			spell = warlock.ChaosBolt
		} else if sim.IsExecutePhase25() && warlock.Talents.SoulSiphon > 0 {
			// Drain Soul execute phase for Affliction
			spell = warlock.channelCheck(sim, warlock.DrainSoulDot, 5)
		}
	}

	// ------------------------------------------
	// Curses
	// ------------------------------------------

	castCurse := func(spellToCast *core.Spell, aura *core.Aura) bool {
		if !aura.IsActive() {
			spell = spellToCast
			return true
		}
		return false
	}

	switch curse {
	case proto.Warlock_Rotation_Elements:
		castCurse(warlock.CurseOfElements, warlock.CurseOfElementsAura)
	case proto.Warlock_Rotation_Weakness:
		castCurse(warlock.CurseOfWeakness, warlock.CurseOfWeaknessAura)
	case proto.Warlock_Rotation_Tongues:
		castCurse(warlock.CurseOfTongues, warlock.CurseOfTonguesAura)
	case proto.Warlock_Rotation_Doom:
		if warlock.CurseOfDoom.CD.IsReady(sim) && sim.GetRemainingDuration() > time.Minute {
			spell = warlock.CurseOfDoom
		} else if sim.GetRemainingDuration() > time.Second*24 && !warlock.CurseOfAgonyDot.IsActive() && !warlock.CurseOfDoomDot.IsActive() {
			spell = warlock.CurseOfAgony
		}
	case proto.Warlock_Rotation_Agony:
		if sim.GetRemainingDuration() > time.Second*24 && !warlock.CurseOfAgonyDot.IsActive() {
			spell = warlock.CurseOfAgony
		}
	}
	if spell != nil {
		if !spell.Cast(sim, target) {
			warlock.LifeTapOrDarkPact(sim)
		}
		return
	}

	// ------------------------------------------
	// Regen check
	// ------------------------------------------
	// If big CD coming up and we don't have enough mana for it, lifetap
	// Also, never do a big regen in the last few seconds of the fight.
	if !warlock.DoingRegen && nextBigCD-sim.CurrentTime < time.Second*6 && sim.GetRemainingDuration() > time.Second*30 {
		if warlock.CurrentManaPercent() < 0.6 {
			warlock.DoingRegen = true
		}
	}

	if warlock.DoingRegen {
		if nextBigCD-sim.CurrentTime < time.Second*2 {
			// stop regen, start blasting
			warlock.DoingRegen = false
		} else {
			warlock.LifeTapOrDarkPact(sim)
			if warlock.CurrentManaPercent() > 0.6 {
				warlock.DoingRegen = false
			}
			return
		}
	}

	// ------------------------------------------
	// Filler spell
	// ------------------------------------------
	if spell == nil {
		if warlock.CurrentManaPercent() < 0.25 && sim.GetRemainingDuration() > time.Second * 30 {
			// If you were gonna cast a filler but are low mana, get mana instead in order not to be OOM when an important spell is coming up
			warlock.LifeTapOrDarkPact(sim)
			return
		} else {
			// Filler
			switch mainSpell {
			case proto.Warlock_Rotation_ShadowBolt:
				spell = warlock.ShadowBolt
			case proto.Warlock_Rotation_Incinerate:
				spell = warlock.Incinerate
			default:
				panic("No primary spell set")
			}
		}
	}

	// ------------------------------------------
	// Spell casting
	// ------------------------------------------

	if success := spell.Cast(sim, target); success {
		return
	}

	// Lifetap if nothing else
	if warlock.CurrentManaPercent() < 0.8 {
		warlock.LifeTapOrDarkPact(sim)
		return
	}

	// If we get here, something's wrong
}<|MERGE_RESOLUTION|>--- conflicted
+++ resolved
@@ -89,33 +89,7 @@
 		nextBigCD = nextCD
 	}
 	// ------------------------------------------
-<<<<<<< HEAD
-=======
-	// Regen check
-	// ------------------------------------------
-	// If big CD coming up and we don't have enough mana for it, lifetap
-	// Also, never do a big regen in the last few seconds of the fight.
-	if !warlock.DoingRegen && nextBigCD > time.Second*6 && sim.GetRemainingDuration() > time.Second*30 {
-		if warlock.CurrentManaPercent() < 0.1 && !sim.IsExecutePhase25() {
-			warlock.DoingRegen = true
-		}
-	}
-
-	if warlock.DoingRegen {
-		if nextBigCD-sim.CurrentTime < time.Second*2 {
-			// stop regen, start blasting
-			warlock.DoingRegen = false
-		} else {
-			warlock.LifeTapOrDarkPact(sim)
-			if warlock.CurrentManaPercent() > 0.6 {
-				warlock.DoingRegen = false
-			}
-			return
-		}
-	}
-
-	// ------------------------------------------
->>>>>>> 1347ee04
+
 	// Small CDs
 	// ------------------------------------------
 	if warlock.Talents.DemonicEmpowerment && warlock.DemonicEmpowerment.CD.IsReady(sim) {
@@ -129,16 +103,6 @@
 	// ------------------------------------------
 	// Keep Glyph of Life Tap buff up
 	// ------------------------------------------
-<<<<<<< HEAD
-	if warlock.HasMajorGlyph(proto.WarlockMajorGlyph_GlyphOfLifeTap) {
-		if sim.CurrentTime < time.Second {
-			// Pre-pull Life Tap
-			warlock.GlyphOfLifeTapAura.Activate(sim)
-		} else if sim.GetRemainingDuration() > time.Second * 30 &&
-		(!warlock.GlyphOfLifeTapAura.IsActive() || warlock.GlyphOfLifeTapAura.RemainingDuration(sim) < time.Second * 2) {
-			warlock.LifeTapOrDarkPact(sim)
-			return
-=======
 	if warlock.HasMajorGlyph(proto.WarlockMajorGlyph_GlyphOfLifeTap) &&
 		(!warlock.GlyphOfLifeTapAura.IsActive() || warlock.GlyphOfLifeTapAura.RemainingDuration(sim) < time.Second*1) {
 		if sim.CurrentTime < time.Second {
@@ -149,7 +113,6 @@
 				warlock.LifeTapOrDarkPact(sim)
 				return
 			}
->>>>>>> 1347ee04
 		}
 	}
 
@@ -165,9 +128,6 @@
 		// Affliction Rotation
 		// ------------------------------------------
 		if rotationType == proto.Warlock_Rotation_Affliction {
-<<<<<<< HEAD
-			if !warlock.CorruptionDot.IsActive() && core.ShadowMasteryAura(warlock.CurrentTarget).IsActive() {
-=======
 
 			SBcasttime := float64(warlock.ApplyCastSpeed(time.Millisecond * 3000))
 			if float64(nextBigCD) > 0 && float64(nextBigCD) < SBcasttime/15 {
@@ -181,7 +141,6 @@
 			timeUntilExecute := (sim.GetRemainingDurationPercent()*float64(sim.GetRemainingDuration().Seconds()) - 0.25/sim.GetRemainingDurationPercent()*(sim.GetRemainingDurationPercent()*float64(sim.GetRemainingDuration().Seconds()))) * ManaSpendRate
 
 			if !warlock.CorruptionDot.IsActive() && (core.ShadowMasteryAura(warlock.CurrentTarget).IsActive() || warlock.Talents.ImprovedShadowBolt == 0) {
->>>>>>> 1347ee04
 				// Cast Corruption as soon as the 5% crit debuff is up
 				// Cast Corruption again when you get the execute buff (Death's Embrace)
 				spell = warlock.Corruption
@@ -202,9 +161,6 @@
 			} else if sim.IsExecutePhase25() || timeUntilExecute < float64(warlock.ApplyCastSpeed(time.Second*3).Seconds()) {
 				// Drain Soul execute phase
 				spell = warlock.channelCheck(sim, warlock.DrainSoulDot, 5)
-<<<<<<< HEAD
-			} 
-=======
 			} else if timeUntilOom < 0.5 && timeUntilExecute > 0.5 {
 				// If you were gonna cast a filler but are low mana, get mana instead in order not to be OOM when an important spell is coming up
 				warlock.LifeTapOrDarkPact(sim)
@@ -213,7 +169,6 @@
 				// Filler
 				spell = warlock.ShadowBolt
 			}
->>>>>>> 1347ee04
 		} else if rotationType == proto.Warlock_Rotation_Demonology {
 
 			// ------------------------------------------
