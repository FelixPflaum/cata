--- conflicted
+++ resolved
@@ -25,13 +25,8 @@
 	Corruption           *core.Spell
 	CorruptionDot        *core.Dot
 	Haunt                *core.Spell
-<<<<<<< HEAD
-	HauntAura            *core.Aura
-	LifeTap              *core.Spell
-=======
 	LifeTap              *core.Spell
 	DarkPact             *core.Spell
->>>>>>> e53cd12f
 	ChaosBolt            *core.Spell
 	SoulFire             *core.Spell
 	Conflagrate          *core.Spell
