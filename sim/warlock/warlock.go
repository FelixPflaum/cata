--- conflicted
+++ resolved
@@ -66,17 +66,11 @@
 	GlyphOfLifeTapAura *core.Aura
 
 	// Rotation related memory
-<<<<<<< HEAD
 	DoingRegen 				bool
 	PrevCastSECheck 		*core.Spell
 	CorruptionRolloverMult  float64
 	DPSPAverage				float64
 	PreviousTime			time.Duration
-=======
-	DoingRegen             bool
-	PrevCastSECheck        *core.Spell
-	CorruptionRolloverMult float64
->>>>>>> 2c410b4e
 }
 
 func (warlock *Warlock) GetCharacter() *core.Character {
