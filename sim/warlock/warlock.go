--- conflicted
+++ resolved
@@ -39,7 +39,6 @@
 	CurseOfDoom         *core.Spell
 	CurseOfDoomDot      *core.Dot
 
-<<<<<<< HEAD
 	Seeds    			[]*core.Spell
 	SeedDots 			[]*core.Dot
 
@@ -57,23 +56,6 @@
 	EmpoweredImpAura		*core.Aura
 	
 	GlyphOfLifeTapAura		*core.Aura
-=======
-	Seeds    []*core.Spell
-	SeedDots []*core.Dot
-
-	NightfallProcAura      *core.Aura
-	ShadowEmbraceAura      *core.Aura
-	EradicationAura        *core.Aura
-	DemonicEmpowerment     *core.Spell
-	DemonicEmpowermentAura *core.Aura
-	Metamorphosis          *core.Spell
-	MetamorphosisAura      *core.Aura
-	MoltenCoreAura         *core.Aura
-	DecimationAura         *core.Aura
-	PyroclasmAura          *core.Aura
-	BackdraftAura          *core.Aura
-	EmpoweredImpAura       *core.Aura
->>>>>>> 120232d4
 
 	Pet *WarlockPet
 
