<<<<<<< HEAD
package warlock

import (
	"time"

	"github.com/wowsims/wotlk/sim/core"
	"github.com/wowsims/wotlk/sim/core/proto"
	"github.com/wowsims/wotlk/sim/core/stats"
)

func (warlock *Warlock) registerChaosBoltSpell() {
	fireAndBrimstoneBonus := 0.02 * float64(warlock.Talents.FireAndBrimstone)
	actionID := core.ActionID{SpellID: 59172}
	spellSchool := core.SpellSchoolFire
	baseAdditiveMultiplier := warlock.staticAdditiveDamageMultiplier(actionID, spellSchool, false)
	spellCoefficient := 0.7142 * (1 + 0.04*float64(warlock.Talents.ShadowAndFlame))

	effect := core.SpellEffect{
		ProcMask:             core.ProcMaskSpellDamage,
		BonusSpellCritRating: core.TernaryFloat64(warlock.Talents.Devastation, 1, 0) * 5 * core.CritRatingPerCritChance,
		DamageMultiplier:     baseAdditiveMultiplier,
		ThreatMultiplier:     1 - 0.1*float64(warlock.Talents.DestructiveReach),
		BaseDamage:           core.BaseDamageConfigMagic(1429.0, 1813.0, spellCoefficient),
		OutcomeApplier:       warlock.OutcomeFuncMagicHitAndCrit(warlock.SpellCritMultiplier(1, float64(warlock.Talents.Ruin)/5)),
		OnInit: func(sim *core.Simulation, spell *core.Spell, spellEffect *core.SpellEffect) {
			if warlock.ImmolateDot.IsActive() {
				spellEffect.DamageMultiplier = baseAdditiveMultiplier + fireAndBrimstoneBonus
			}
		},
	}

	baseCost := 0.07 * warlock.BaseMana
	costReductionFactor := 1.0
	if float64(warlock.Talents.Cataclysm) > 0 {
		costReductionFactor -= 0.01 + 0.03*float64(warlock.Talents.Cataclysm)
	}

	warlock.ChaosBolt = warlock.RegisterSpell(core.SpellConfig{
		ActionID:     actionID,
		SpellSchool:  spellSchool,
		Flags:        core.SpellFlagIgnoreResists,
		ResourceType: stats.Mana,
		BaseCost:     baseCost,

		Cast: core.CastConfig{
			DefaultCast: core.Cast{
				Cost:     baseCost * costReductionFactor,
				GCD:      core.GCDDefault,
				CastTime: time.Millisecond*2500 - (time.Millisecond * 100 * time.Duration(warlock.Talents.Bane)),
			},
			ModifyCast: func(_ *core.Simulation, _ *core.Spell, cast *core.Cast) {
				cast.GCD = time.Duration(float64(cast.GCD) * warlock.backdraftModifier())
				cast.CastTime = time.Duration(float64(cast.CastTime) * warlock.backdraftModifier())
			},
			CD: core.Cooldown{
				Timer:    warlock.NewTimer(),
				Duration: time.Second * (12 - 2*core.TernaryDuration(warlock.HasMajorGlyph(proto.WarlockMajorGlyph_GlyphOfChaosBolt), 1, 0)),
			},
		},

		ApplyEffects: core.ApplyEffectFuncDirectDamage(effect),
	})

}
=======
package warlock

import (
	"time"

	"github.com/wowsims/wotlk/sim/core"
	"github.com/wowsims/wotlk/sim/core/stats"
	"github.com/wowsims/wotlk/sim/core/proto"
)

func (warlock *Warlock) registerChaosBoltSpell() {
	fireAndBrimstoneBonus:= 0.02*float64(warlock.Talents.FireAndBrimstone)
	actionID:= core.ActionID{SpellID: 59172}
	spellSchool := core.SpellSchoolFire
	baseAdditiveMultiplier:= warlock.staticAdditiveDamageMultiplier(actionID, spellSchool, false)
	spellCoefficient:= 0.7142*(1+0.04*float64(warlock.Talents.ShadowAndFlame))
	
	effect := core.SpellEffect{
		ProcMask:             core.ProcMaskSpellDamage,
		BonusSpellCritRating: core.TernaryFloat64(warlock.Talents.Devastation, 1, 0) * 5 * core.CritRatingPerCritChance,
		DamageMultiplier:     1,
		ThreatMultiplier:     1 - 0.1*float64(warlock.Talents.DestructiveReach),
		BaseDamage:           core.BaseDamageConfigMagic(1429.0, 1813.0, spellCoefficient),
		OutcomeApplier:       warlock.OutcomeFuncMagicHitAndCrit(warlock.SpellCritMultiplier(1, float64(warlock.Talents.Ruin)/5)),
		OnInit: func(sim *core.Simulation, spell *core.Spell, spellEffect *core.SpellEffect) {
			if warlock.ImmolateDot.IsActive() {
				spellEffect.DamageMultiplier = baseAdditiveMultiplier + fireAndBrimstoneBonus
			}
		},
	}

	baseCost := 0.07 * warlock.BaseMana
	costReductionFactor := 1.0
	if float64(warlock.Talents.Cataclysm) > 0 {
		costReductionFactor -= 0.01 + 0.03*float64(warlock.Talents.Cataclysm)
	}

	warlock.ChaosBolt = warlock.RegisterSpell(core.SpellConfig{
		ActionID:     actionID,
		SpellSchool:  spellSchool,
		Flags:        core.SpellFlagIgnoreResists,
		ResourceType: stats.Mana,
		BaseCost:     baseCost,

		Cast: core.CastConfig{
			DefaultCast: core.Cast{
				Cost:     baseCost * costReductionFactor,
				GCD:      core.GCDDefault,
				CastTime: time.Millisecond*2500 - (time.Millisecond * 100 * time.Duration(warlock.Talents.Bane)),
			},
			ModifyCast: func(_ *core.Simulation, _ *core.Spell, cast *core.Cast) {
				cast.GCD = time.Duration(float64(cast.GCD) * warlock.backdraftModifier())
				cast.CastTime = time.Duration(float64(cast.CastTime) * warlock.backdraftModifier())
			},
			CD: core.Cooldown{
				Timer:    warlock.NewTimer(),
				Duration: time.Second * (12 - 2 * core.TernaryDuration(warlock.HasMajorGlyph(proto.WarlockMajorGlyph_GlyphOfChaosBolt), 1, 0)),
			},
		},

		ApplyEffects: core.ApplyEffectFuncDirectDamage(effect),
	})

}
>>>>>>> 564809bd
<|MERGE_RESOLUTION|>--- conflicted
+++ resolved
@@ -1,4 +1,3 @@
-<<<<<<< HEAD
 package warlock
 
 import (
@@ -19,7 +18,7 @@
 	effect := core.SpellEffect{
 		ProcMask:             core.ProcMaskSpellDamage,
 		BonusSpellCritRating: core.TernaryFloat64(warlock.Talents.Devastation, 1, 0) * 5 * core.CritRatingPerCritChance,
-		DamageMultiplier:     baseAdditiveMultiplier,
+		DamageMultiplier:     1,
 		ThreatMultiplier:     1 - 0.1*float64(warlock.Talents.DestructiveReach),
 		BaseDamage:           core.BaseDamageConfigMagic(1429.0, 1813.0, spellCoefficient),
 		OutcomeApplier:       warlock.OutcomeFuncMagicHitAndCrit(warlock.SpellCritMultiplier(1, float64(warlock.Talents.Ruin)/5)),
@@ -62,70 +61,4 @@
 		ApplyEffects: core.ApplyEffectFuncDirectDamage(effect),
 	})
 
-}
-=======
-package warlock
-
-import (
-	"time"
-
-	"github.com/wowsims/wotlk/sim/core"
-	"github.com/wowsims/wotlk/sim/core/stats"
-	"github.com/wowsims/wotlk/sim/core/proto"
-)
-
-func (warlock *Warlock) registerChaosBoltSpell() {
-	fireAndBrimstoneBonus:= 0.02*float64(warlock.Talents.FireAndBrimstone)
-	actionID:= core.ActionID{SpellID: 59172}
-	spellSchool := core.SpellSchoolFire
-	baseAdditiveMultiplier:= warlock.staticAdditiveDamageMultiplier(actionID, spellSchool, false)
-	spellCoefficient:= 0.7142*(1+0.04*float64(warlock.Talents.ShadowAndFlame))
-	
-	effect := core.SpellEffect{
-		ProcMask:             core.ProcMaskSpellDamage,
-		BonusSpellCritRating: core.TernaryFloat64(warlock.Talents.Devastation, 1, 0) * 5 * core.CritRatingPerCritChance,
-		DamageMultiplier:     1,
-		ThreatMultiplier:     1 - 0.1*float64(warlock.Talents.DestructiveReach),
-		BaseDamage:           core.BaseDamageConfigMagic(1429.0, 1813.0, spellCoefficient),
-		OutcomeApplier:       warlock.OutcomeFuncMagicHitAndCrit(warlock.SpellCritMultiplier(1, float64(warlock.Talents.Ruin)/5)),
-		OnInit: func(sim *core.Simulation, spell *core.Spell, spellEffect *core.SpellEffect) {
-			if warlock.ImmolateDot.IsActive() {
-				spellEffect.DamageMultiplier = baseAdditiveMultiplier + fireAndBrimstoneBonus
-			}
-		},
-	}
-
-	baseCost := 0.07 * warlock.BaseMana
-	costReductionFactor := 1.0
-	if float64(warlock.Talents.Cataclysm) > 0 {
-		costReductionFactor -= 0.01 + 0.03*float64(warlock.Talents.Cataclysm)
-	}
-
-	warlock.ChaosBolt = warlock.RegisterSpell(core.SpellConfig{
-		ActionID:     actionID,
-		SpellSchool:  spellSchool,
-		Flags:        core.SpellFlagIgnoreResists,
-		ResourceType: stats.Mana,
-		BaseCost:     baseCost,
-
-		Cast: core.CastConfig{
-			DefaultCast: core.Cast{
-				Cost:     baseCost * costReductionFactor,
-				GCD:      core.GCDDefault,
-				CastTime: time.Millisecond*2500 - (time.Millisecond * 100 * time.Duration(warlock.Talents.Bane)),
-			},
-			ModifyCast: func(_ *core.Simulation, _ *core.Spell, cast *core.Cast) {
-				cast.GCD = time.Duration(float64(cast.GCD) * warlock.backdraftModifier())
-				cast.CastTime = time.Duration(float64(cast.CastTime) * warlock.backdraftModifier())
-			},
-			CD: core.Cooldown{
-				Timer:    warlock.NewTimer(),
-				Duration: time.Second * (12 - 2 * core.TernaryDuration(warlock.HasMajorGlyph(proto.WarlockMajorGlyph_GlyphOfChaosBolt), 1, 0)),
-			},
-		},
-
-		ApplyEffects: core.ApplyEffectFuncDirectDamage(effect),
-	})
-
-}
->>>>>>> 564809bd
+}