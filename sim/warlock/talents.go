package warlock

import (
	"time"

	"github.com/wowsims/wotlk/sim/core"
	//	"github.com/wowsims/wotlk/sim/core/proto"
	"github.com/wowsims/wotlk/sim/core/stats"
)

func (warlock *Warlock) ApplyTalents() {
	// demonic embrace
	if warlock.Talents.DemonicEmbrace > 0 {
		bonus := 1.01 + float64(warlock.Talents.DemonicEmbrace)*0.03
		warlock.AddStatDependency(stats.StatDependency{
			SourceStat:   stats.Stamina,
			ModifiedStat: stats.Stamina,
			Modifier: func(in float64, _ float64) float64 {
				return in * bonus
			},
		})
	}

	// Suppression
	warlock.AddStat(stats.SpellHit, float64(warlock.Talents.Suppression)*core.SpellHitRatingPerHitChance)

	// Add 1% crit per level of backlash.
	warlock.AddStat(stats.SpellCrit, float64(warlock.Talents.Backlash)*core.CritRatingPerCritChance)

	// fel intellect
	if warlock.Talents.FelVitality > 0 {
		bonus := (0.01) * float64(warlock.Talents.FelVitality)
		// Adding a second 3% bonus int->mana dependency
		warlock.AddStatDependency(stats.StatDependency{
			SourceStat:   stats.Intellect,
			ModifiedStat: stats.Mana,
			Modifier: func(intellect float64, mana float64) float64 {
				return mana + intellect*15*bonus
			},
		})
		// //  TODO: fel stamina increases max health (might be useful for warlock tanking sim)
		// warlock.AddStatDependency(stats.StatDependency{
		// 	SourceStat:   stats.Stamina,
		// 	ModifiedStat: stats.Health,
		// 	Modifier: func(intellect float64, mana float64) float64 {
		// 		return Health + Stamina*10*bonus
		// 	},
		// })
	}

	warlock.PseudoStats.BonusCritRating += float64(warlock.Talents.DemonicTactics) * 1 * core.CritRatingPerCritChance

	// if !warlock.Options.SacrificeSummon && warlock.Options.Summon != proto.Warlock_Options_NoSummon {
	// 	if warlock.Talents.MasterDemonologist > 0 {
	// 		switch warlock.Options.Summon {
	// 		case proto.Warlock_Options_Imp:
	// 			warlock.PseudoStats.ThreatMultiplier *= 0.96 * float64(warlock.Talents.MasterDemonologist)
	// 		case proto.Warlock_Options_Succubus:
	// 			warlock.PseudoStats.DamageDealtMultiplier *= 1.0 + 0.02*float64(warlock.Talents.MasterDemonologist)
	// 		case proto.Warlock_Options_Felgaurd:
	// 			warlock.PseudoStats.DamageDealtMultiplier *= 1.0 + 0.01*float64(warlock.Talents.MasterDemonologist)
	// 			// 		Felguard - Increases all damage caused by 1% and all resistances by .1 per level.
	// 			// 		Voidwalker - Reduces physical damage taken by 2%.
	// 			// 		Felhunter - Increases all resistances by .2 per level.
	// 		}
	// 	}

	// 	if warlock.Talents.SoulLink {
	// 		warlock.PseudoStats.DamageDealtMultiplier *= 1.05
	// 	}

	// 	// Extract stats for demonic knowledge
	// 	petChar := warlock.Pets[0].GetCharacter()
	// 	bonus := (petChar.GetStat(stats.Stamina) + petChar.GetStat(stats.Intellect)) * (0.04 * float64(warlock.Talents.DemonicKnowledge))
	// 	warlock.AddStat(stats.SpellPower, bonus)
	// }

	// // demonic tactics, applies even without pet out
	// warlock.AddStats(stats.Stats{
	// 	stats.MeleeCrit: float64(warlock.Talents.DemonicTactics) * 1 * core.CritRatingPerCritChance,
	// 	stats.SpellCrit: float64(warlock.Talents.DemonicTactics) * 1 * core.CritRatingPerCritChance,
	// })

<<<<<<< HEAD
	warlock.setupNightfall()
=======
	if warlock.Talents.Nightfall > 0 {
		warlock.setupNightfall()
	}
>>>>>>> 7d90d7cc

	if warlock.Talents.ShadowEmbrace > 0 {
		warlock.setupShadowEmbrace()
	}

}

func (warlock *Warlock) setupShadowEmbrace() {
	warlock.ShadowEmbraceAura = warlock.RegisterAura(core.Aura{
		Label:     "Shadow Embrace",
		ActionID:  core.ActionID{SpellID: 32391},
		Duration:  time.Second * 12,
		MaxStacks: 3,
		OnStacksChange: func(aura *core.Aura, sim *core.Simulation, oldStacks int32, newStacks int32) {
			aura.Unit.PseudoStats.PeriodicShadowDamageDealtMultiplier /= 1.0 + 0.01*float64(warlock.Talents.ShadowEmbrace)*float64(oldStacks)
			aura.Unit.PseudoStats.PeriodicShadowDamageDealtMultiplier *= 1.0 + 0.01*float64(warlock.Talents.ShadowEmbrace)*float64(newStacks)
			// TO DO : Healing over time reduction part
		},
	})

<<<<<<< HEAD
=======
	warlock.RegisterAura(core.Aura{
		Label: "Shadow Embrace Talent",
		//		ActionID: core.ActionID{SpellID: 32394},
		Duration: core.NeverExpires,
		OnReset: func(aura *core.Aura, sim *core.Simulation) {
			aura.Activate(sim)
		},
		OnSpellHitDealt: func(aura *core.Aura, sim *core.Simulation, spell *core.Spell, spellEffect *core.SpellEffect) {
			if spell == warlock.Shadowbolt { // TODO: also works on Haunt
				warlock.ShadowEmbraceAura.Activate(sim)
				warlock.ShadowEmbraceAura.AddStack(sim)
			}
		},
	})
}

>>>>>>> 7d90d7cc
func (warlock *Warlock) setupNightfall() {
	warlock.NightfallProcAura = warlock.RegisterAura(core.Aura{
		Label:    "Nightfall Shadow Trance",
		ActionID: core.ActionID{SpellID: 17941},
		Duration: time.Second * 10,
		OnCastComplete: func(aura *core.Aura, sim *core.Simulation, spell *core.Spell) {
			// Check for an instant cast shadowbolt to disable aura
			if spell != warlock.Shadowbolt || spell.CurCast.CastTime != 0 {
				return
			}
			aura.Deactivate(sim)
		},
	})

	warlock.RegisterAura(core.Aura{
		Label: "Nightfall",
		// ActionID: core.ActionID{SpellID: 18095},
		Duration: core.NeverExpires,
		OnReset: func(aura *core.Aura, sim *core.Simulation) {
			aura.Activate(sim)
		},
		OnPeriodicDamageDealt: func(aura *core.Aura, sim *core.Simulation, spell *core.Spell, spellEffect *core.SpellEffect) {
			if spell != warlock.Corruption { // TODO: also works on drain life...
				return
			}
			if sim.RandomFloat("nightfall") > 0.02*float64(warlock.Talents.Nightfall) {
				return
			}
			warlock.NightfallProcAura.Activate(sim)
		},
	})
}

func (warlock *Warlock) applyNightfall(cast *core.Cast) {
	if warlock.NightfallProcAura.IsActive() {
		cast.CastTime = 0
	}
}<|MERGE_RESOLUTION|>--- conflicted
+++ resolved
@@ -81,13 +81,9 @@
 	// 	stats.SpellCrit: float64(warlock.Talents.DemonicTactics) * 1 * core.CritRatingPerCritChance,
 	// })
 
-<<<<<<< HEAD
-	warlock.setupNightfall()
-=======
 	if warlock.Talents.Nightfall > 0 {
 		warlock.setupNightfall()
 	}
->>>>>>> 7d90d7cc
 
 	if warlock.Talents.ShadowEmbrace > 0 {
 		warlock.setupShadowEmbrace()
@@ -108,8 +104,6 @@
 		},
 	})
 
-<<<<<<< HEAD
-=======
 	warlock.RegisterAura(core.Aura{
 		Label: "Shadow Embrace Talent",
 		//		ActionID: core.ActionID{SpellID: 32394},
@@ -126,7 +120,6 @@
 	})
 }
 
->>>>>>> 7d90d7cc
 func (warlock *Warlock) setupNightfall() {
 	warlock.NightfallProcAura = warlock.RegisterAura(core.Aura{
 		Label:    "Nightfall Shadow Trance",
