--- conflicted
+++ resolved
@@ -90,19 +90,11 @@
 		warlock.PseudoStats.FireDamageDealtMultiplier *= 1 + spellDmgBonus
 	}
 
-<<<<<<< HEAD
  	if warlock.Talents.MoltenSkin > 0 {
  		warlock.PseudoStats.DamageTakenMultiplier /= 1 + 0.02 * float64(warlock.Talents.MoltenSkin)
  	}
  	
 	if warlock.Talents.Nightfall > 0 || warlock.HasMajorGlyph(proto.WarlockMajorGlyph_GlyphOfCorruption) {
-=======
-	if warlock.Talents.MoltenSkin > 0 {
-		warlock.PseudoStats.DamageTakenMultiplier /= 1 + 0.02*float64(warlock.Talents.MoltenSkin)
-	}
-
-	if warlock.Talents.Nightfall > 0 {
->>>>>>> 120232d4
 		warlock.setupNightfall()
 	}
 
@@ -162,10 +154,10 @@
 		ActionID: core.ActionID{SpellID: 47283},
 		Duration: time.Second * 8,
 		OnGain: func(aura *core.Aura, sim *core.Simulation) {
-			warlock.AddStatDynamic(sim, stats.SpellCrit, 100*core.HasteRatingPerHastePercent)
+			warlock.AddStatDynamic(sim, stats.SpellCrit, 100*core.CritRatingPerCritChance)
 		},
 		OnExpire: func(aura *core.Aura, sim *core.Simulation) {
-			warlock.AddStatDynamic(sim, stats.SpellCrit, -100*core.HasteRatingPerHastePercent)
+			warlock.AddStatDynamic(sim, stats.SpellCrit, -100*core.CritRatingPerCritChance)
 		},
 		OnSpellHitDealt: func(aura *core.Aura, sim *core.Simulation, spell *core.Spell, spellEffect *core.SpellEffect) {
 			if spellEffect.Outcome.Matches(core.OutcomeCrit) {
