character_stats_results: {
 key: "TestDestruction-CharacterStats-Default"
 value: {
  final_stats: 150.70000000000002
  final_stats: 165
  final_stats: 784.3000000000001
  final_stats: 737.0000000000001
  final_stats: 399.3
  final_stats: 1842.2
  final_stats: 1527
  final_stats: 0
  final_stats: 0
  final_stats: 54
  final_stats: 0
  final_stats: 0
  final_stats: 54
  final_stats: 91
  final_stats: 151
<<<<<<< HEAD
  final_stats: 677.2723345161291
=======
  final_stats: 726.272334516129
>>>>>>> 8ce35d3e
  final_stats: 208
  final_stats: 0
  final_stats: 483.40000000000003
  final_stats: 137
  final_stats: 248
  final_stats: 208
  final_stats: 0
  final_stats: 0
  final_stats: 16796
  final_stats: 0
  final_stats: 0
  final_stats: 2884
  final_stats: 80
  final_stats: 0
  final_stats: 0
  final_stats: 0
  final_stats: 0
  final_stats: 0
  final_stats: 0
  final_stats: 17079
  final_stats: 0
  final_stats: 0
  final_stats: 0
  final_stats: 0
  final_stats: 0
  final_stats: 0
  final_stats: 0
  final_stats: 0
  final_stats: 0
  final_stats: 0
 }
}
dps_results: {
 key: "TestDestruction-AllItems-AshtongueTalismanofShadows-32493"
 value: {
<<<<<<< HEAD
  dps: 2330.567879931061
  tps: 1764.8917258037172
=======
  dps: 2360.402911790367
  tps: 1787.5178647705259
>>>>>>> 8ce35d3e
 }
}
dps_results: {
 key: "TestDestruction-AllItems-AustereEarthsiegeDiamond"
 value: {
<<<<<<< HEAD
  dps: 2339.5488946571786
  tps: 1769.2464204174553
=======
  dps: 2388.08361064312
  tps: 1809.3403276204426
>>>>>>> 8ce35d3e
 }
}
dps_results: {
 key: "TestDestruction-AllItems-BeamingEarthsiegeDiamond"
 value: {
<<<<<<< HEAD
  dps: 2344.9622051527526
  tps: 1773.6345308139141
=======
  dps: 2393.285190244256
  tps: 1813.6549307880175
>>>>>>> 8ce35d3e
 }
}
dps_results: {
 key: "TestDestruction-AllItems-BracingEarthsiegeDiamond"
 value: {
<<<<<<< HEAD
  dps: 2367.751381057043
  tps: 1793.7101719911277
=======
  dps: 2397.366712752038
  tps: 1817.122423802701
>>>>>>> 8ce35d3e
 }
}
dps_results: {
 key: "TestDestruction-AllItems-BracingEarthstormDiamond"
 value: {
<<<<<<< HEAD
  dps: 2356.1425129809477
  tps: 1783.8666713106809
=======
  dps: 2399.239717621722
  tps: 1818.029951580302
>>>>>>> 8ce35d3e
 }
}
dps_results: {
 key: "TestDestruction-AllItems-BrutalEarthstormDiamond"
 value: {
<<<<<<< HEAD
  dps: 2339.5488946571786
  tps: 1769.2464204174553
=======
  dps: 2388.08361064312
  tps: 1809.3403276204426
>>>>>>> 8ce35d3e
 }
}
dps_results: {
 key: "TestDestruction-AllItems-ChaoticSkyfireDiamond"
 value: {
<<<<<<< HEAD
  dps: 2371.694020117229
  tps: 1795.154099646695
=======
  dps: 2421.504897990192
  tps: 1836.4577295231675
>>>>>>> 8ce35d3e
 }
}
dps_results: {
 key: "TestDestruction-AllItems-ChaoticSkyflareDiamond"
 value: {
<<<<<<< HEAD
  dps: 2374.1005533481857
  tps: 1797.141959811461
=======
  dps: 2423.771846670642
  tps: 1838.2712884675268
>>>>>>> 8ce35d3e
 }
}
dps_results: {
 key: "TestDestruction-AllItems-CorruptorRaiment"
 value: {
<<<<<<< HEAD
  dps: 2062.632678824696
  tps: 1557.3833986073532
=======
  dps: 2109.1394508176
  tps: 1598.3334249289185
>>>>>>> 8ce35d3e
 }
}
dps_results: {
 key: "TestDestruction-AllItems-DestructiveSkyfireDiamond"
 value: {
<<<<<<< HEAD
  dps: 2343.638635755051
  tps: 1772.5182132957532
=======
  dps: 2391.197402823348
  tps: 1811.9847008512918
>>>>>>> 8ce35d3e
 }
}
dps_results: {
 key: "TestDestruction-AllItems-DestructiveSkyflareDiamond"
 value: {
<<<<<<< HEAD
  dps: 2346.1905270264892
  tps: 1774.6171883129034
=======
  dps: 2394.0382297414526
  tps: 1814.2665040017753
>>>>>>> 8ce35d3e
 }
}
dps_results: {
 key: "TestDestruction-AllItems-EffulgentSkyflareDiamond"
 value: {
<<<<<<< HEAD
  dps: 2339.5488946571786
  tps: 1769.2464204174553
=======
  dps: 2388.08361064312
  tps: 1809.3403276204426
>>>>>>> 8ce35d3e
 }
}
dps_results: {
 key: "TestDestruction-AllItems-EmberSkyfireDiamond"
 value: {
<<<<<<< HEAD
  dps: 2356.1425129809477
  tps: 1783.8666713106809
=======
  dps: 2399.239717621722
  tps: 1818.029951580302
>>>>>>> 8ce35d3e
 }
}
dps_results: {
 key: "TestDestruction-AllItems-EmberSkyflareDiamond"
 value: {
<<<<<<< HEAD
  dps: 2367.751381057043
  tps: 1793.7101719911277
=======
  dps: 2397.366712752038
  tps: 1817.122423802701
>>>>>>> 8ce35d3e
 }
}
dps_results: {
 key: "TestDestruction-AllItems-EnigmaticSkyfireDiamond"
 value: {
<<<<<<< HEAD
  dps: 2342.7543765004975
  tps: 1771.8108058921105
=======
  dps: 2391.197402823348
  tps: 1811.9847008512918
>>>>>>> 8ce35d3e
 }
}
dps_results: {
 key: "TestDestruction-AllItems-EnigmaticSkyflareDiamond"
 value: {
<<<<<<< HEAD
  dps: 2344.9622051527526
  tps: 1773.6345308139141
=======
  dps: 2393.285190244256
  tps: 1813.6549307880175
>>>>>>> 8ce35d3e
 }
}
dps_results: {
 key: "TestDestruction-AllItems-EnigmaticStarflareDiamond"
 value: {
<<<<<<< HEAD
  dps: 2343.8473337194387
  tps: 1772.685171667263
=======
  dps: 2392.6440666413487
  tps: 1813.1420319056917
>>>>>>> 8ce35d3e
 }
}
dps_results: {
 key: "TestDestruction-AllItems-EternalEarthsiegeDiamond"
 value: {
<<<<<<< HEAD
  dps: 2339.5488946571786
  tps: 1769.2464204174553
=======
  dps: 2388.08361064312
  tps: 1809.3403276204426
>>>>>>> 8ce35d3e
 }
}
dps_results: {
 key: "TestDestruction-AllItems-EternalEarthstormDiamond"
 value: {
<<<<<<< HEAD
  dps: 2339.5488946571786
  tps: 1769.2464204174553
=======
  dps: 2388.08361064312
  tps: 1809.3403276204426
>>>>>>> 8ce35d3e
 }
}
dps_results: {
 key: "TestDestruction-AllItems-ForlornSkyflareDiamond"
 value: {
<<<<<<< HEAD
  dps: 2367.751381057043
  tps: 1793.7101719911277
=======
  dps: 2397.366712752038
  tps: 1817.122423802701
>>>>>>> 8ce35d3e
 }
}
dps_results: {
 key: "TestDestruction-AllItems-ForlornStarflareDiamond"
 value: {
<<<<<<< HEAD
  dps: 2357.7322899189026
  tps: 1784.5676572055645
=======
  dps: 2397.820870153001
  tps: 1816.0511156902774
>>>>>>> 8ce35d3e
 }
}
dps_results: {
 key: "TestDestruction-AllItems-ImbuedUnstableDiamond"
 value: {
<<<<<<< HEAD
  dps: 2356.1425129809477
  tps: 1783.8666713106809
=======
  dps: 2399.239717621722
  tps: 1818.029951580302
>>>>>>> 8ce35d3e
 }
}
dps_results: {
 key: "TestDestruction-AllItems-ImpassiveSkyflareDiamond"
 value: {
<<<<<<< HEAD
  dps: 2344.9622051527526
  tps: 1773.6345308139141
=======
  dps: 2393.285190244256
  tps: 1813.6549307880175
>>>>>>> 8ce35d3e
 }
}
dps_results: {
 key: "TestDestruction-AllItems-ImpassiveStarflareDiamond"
 value: {
<<<<<<< HEAD
  dps: 2343.8473337194387
  tps: 1772.685171667263
=======
  dps: 2392.6440666413487
  tps: 1813.1420319056917
>>>>>>> 8ce35d3e
 }
}
dps_results: {
 key: "TestDestruction-AllItems-InsightfulEarthsiegeDiamond"
 value: {
<<<<<<< HEAD
  dps: 2340.6255998830534
  tps: 1770.0491385759003
=======
  dps: 2380.3062707928866
  tps: 1802.693477447793
>>>>>>> 8ce35d3e
 }
}
dps_results: {
 key: "TestDestruction-AllItems-InsightfulEarthstormDiamond"
 value: {
<<<<<<< HEAD
  dps: 2348.5557262369425
  tps: 1777.263889733752
=======
  dps: 2385.9754944425817
  tps: 1805.6995891028848
>>>>>>> 8ce35d3e
 }
}
dps_results: {
 key: "TestDestruction-AllItems-InvigoratingEarthsiegeDiamond"
 value: {
<<<<<<< HEAD
  dps: 2339.5488946571786
  tps: 1769.2464204174553
=======
  dps: 2388.08361064312
  tps: 1809.3403276204426
>>>>>>> 8ce35d3e
 }
}
dps_results: {
 key: "TestDestruction-AllItems-MaleficRaiment"
 value: {
<<<<<<< HEAD
  dps: 2196.9988814731782
  tps: 1666.652191990304
=======
  dps: 2235.580084064096
  tps: 1696.6750669519515
>>>>>>> 8ce35d3e
 }
}
dps_results: {
 key: "TestDestruction-AllItems-MysticalSkyfireDiamond"
 value: {
<<<<<<< HEAD
  dps: 2339.5488946571786
  tps: 1769.2464204174553
=======
  dps: 2388.08361064312
  tps: 1809.3403276204426
>>>>>>> 8ce35d3e
 }
}
dps_results: {
 key: "TestDestruction-AllItems-OblivionRaiment"
 value: {
<<<<<<< HEAD
  dps: 1966.9045508219695
  tps: 1483.4944832788763
=======
  dps: 1997.3516373942837
  tps: 1507.2569993575703
>>>>>>> 8ce35d3e
 }
}
dps_results: {
 key: "TestDestruction-AllItems-PersistentEarthshatterDiamond"
 value: {
<<<<<<< HEAD
  dps: 2339.5488946571786
  tps: 1769.2464204174553
=======
  dps: 2388.08361064312
  tps: 1809.3403276204426
>>>>>>> 8ce35d3e
 }
}
dps_results: {
 key: "TestDestruction-AllItems-PersistentEarthsiegeDiamond"
 value: {
<<<<<<< HEAD
  dps: 2339.5488946571786
  tps: 1769.2464204174553
=======
  dps: 2388.08361064312
  tps: 1809.3403276204426
>>>>>>> 8ce35d3e
 }
}
dps_results: {
 key: "TestDestruction-AllItems-PotentUnstableDiamond"
 value: {
<<<<<<< HEAD
  dps: 2339.5488946571786
  tps: 1769.2464204174553
=======
  dps: 2388.08361064312
  tps: 1809.3403276204426
>>>>>>> 8ce35d3e
 }
}
dps_results: {
 key: "TestDestruction-AllItems-PowerfulEarthshatterDiamond"
 value: {
<<<<<<< HEAD
  dps: 2339.5488946571786
  tps: 1769.2464204174553
=======
  dps: 2388.08361064312
  tps: 1809.3403276204426
>>>>>>> 8ce35d3e
 }
}
dps_results: {
 key: "TestDestruction-AllItems-PowerfulEarthsiegeDiamond"
 value: {
<<<<<<< HEAD
  dps: 2339.5488946571786
  tps: 1769.2464204174553
=======
  dps: 2388.08361064312
  tps: 1809.3403276204426
>>>>>>> 8ce35d3e
 }
}
dps_results: {
 key: "TestDestruction-AllItems-PowerfulEarthstormDiamond"
 value: {
<<<<<<< HEAD
  dps: 2339.5488946571786
  tps: 1769.2464204174553
=======
  dps: 2388.08361064312
  tps: 1809.3403276204426
>>>>>>> 8ce35d3e
 }
}
dps_results: {
 key: "TestDestruction-AllItems-RelentlessEarthsiegeDiamond"
 value: {
<<<<<<< HEAD
  dps: 2368.210633374849
  tps: 1792.367390252791
=======
  dps: 2418.1211295207195
  tps: 1833.5836650545223
>>>>>>> 8ce35d3e
 }
}
dps_results: {
 key: "TestDestruction-AllItems-RelentlessEarthstormDiamond"
 value: {
<<<<<<< HEAD
  dps: 2368.210633374849
  tps: 1792.367390252791
=======
  dps: 2418.1211295207195
  tps: 1833.5836650545223
>>>>>>> 8ce35d3e
 }
}
dps_results: {
 key: "TestDestruction-AllItems-RevitalizingSkyflareDiamond"
 value: {
<<<<<<< HEAD
  dps: 2326.806243810571
  tps: 1756.6200437865098
=======
  dps: 2383.1300962269174
  tps: 1803.646949011813
>>>>>>> 8ce35d3e
 }
}
dps_results: {
 key: "TestDestruction-AllItems-SwiftSkyfireDiamond"
 value: {
<<<<<<< HEAD
  dps: 2339.5488946571786
  tps: 1769.2464204174553
=======
  dps: 2388.08361064312
  tps: 1809.3403276204426
>>>>>>> 8ce35d3e
 }
}
dps_results: {
 key: "TestDestruction-AllItems-SwiftSkyflareDiamond"
 value: {
<<<<<<< HEAD
  dps: 2339.5488946571786
  tps: 1769.2464204174553
=======
  dps: 2388.08361064312
  tps: 1809.3403276204426
>>>>>>> 8ce35d3e
 }
}
dps_results: {
 key: "TestDestruction-AllItems-SwiftStarfireDiamond"
 value: {
<<<<<<< HEAD
  dps: 2347.528321451346
  tps: 1775.6887497244256
=======
  dps: 2383.971167945999
  tps: 1805.3039178596287
>>>>>>> 8ce35d3e
 }
}
dps_results: {
 key: "TestDestruction-AllItems-SwiftStarflareDiamond"
 value: {
<<<<<<< HEAD
  dps: 2339.5488946571786
  tps: 1769.2464204174553
=======
  dps: 2388.08361064312
  tps: 1809.3403276204426
>>>>>>> 8ce35d3e
 }
}
dps_results: {
 key: "TestDestruction-AllItems-SwiftWindfireDiamond"
 value: {
<<<<<<< HEAD
  dps: 2339.5488946571786
  tps: 1769.2464204174553
=======
  dps: 2388.08361064312
  tps: 1809.3403276204426
>>>>>>> 8ce35d3e
 }
}
dps_results: {
 key: "TestDestruction-AllItems-TenaciousEarthstormDiamond"
 value: {
<<<<<<< HEAD
  dps: 2339.5488946571786
  tps: 1769.2464204174553
=======
  dps: 2388.08361064312
  tps: 1809.3403276204426
>>>>>>> 8ce35d3e
 }
}
dps_results: {
 key: "TestDestruction-AllItems-TheBlackBook-19337"
 value: {
<<<<<<< HEAD
  dps: 2338.149484697726
  tps: 1764.8917258037172
=======
  dps: 2367.910533990367
  tps: 1787.5178647705259
>>>>>>> 8ce35d3e
 }
}
dps_results: {
 key: "TestDestruction-AllItems-ThunderingSkyfireDiamond"
 value: {
<<<<<<< HEAD
  dps: 2339.5488946571786
  tps: 1769.2464204174553
=======
  dps: 2388.08361064312
  tps: 1809.3403276204426
>>>>>>> 8ce35d3e
 }
}
dps_results: {
 key: "TestDestruction-AllItems-ThunderingSkyflareDiamond"
 value: {
<<<<<<< HEAD
  dps: 2339.5488946571786
  tps: 1769.2464204174553
=======
  dps: 2388.08361064312
  tps: 1809.3403276204426
>>>>>>> 8ce35d3e
 }
}
dps_results: {
 key: "TestDestruction-AllItems-TirelessSkyflareDiamond"
 value: {
<<<<<<< HEAD
  dps: 2367.751381057043
  tps: 1793.7101719911277
=======
  dps: 2397.366712752038
  tps: 1817.122423802701
>>>>>>> 8ce35d3e
 }
}
dps_results: {
 key: "TestDestruction-AllItems-TirelessStarflareDiamond"
 value: {
<<<<<<< HEAD
  dps: 2357.7322899189026
  tps: 1784.5676572055645
=======
  dps: 2397.820870153001
  tps: 1816.0511156902774
>>>>>>> 8ce35d3e
 }
}
dps_results: {
 key: "TestDestruction-AllItems-TrenchantEarthshatterDiamond"
 value: {
<<<<<<< HEAD
  dps: 2357.7322899189026
  tps: 1784.5676572055645
=======
  dps: 2397.820870153001
  tps: 1816.0511156902774
>>>>>>> 8ce35d3e
 }
}
dps_results: {
 key: "TestDestruction-AllItems-TrenchantEarthsiegeDiamond"
 value: {
<<<<<<< HEAD
  dps: 2367.751381057043
  tps: 1793.7101719911277
=======
  dps: 2397.366712752038
  tps: 1817.122423802701
>>>>>>> 8ce35d3e
 }
}
dps_results: {
 key: "TestDestruction-AllItems-VoidStarTalisman-30449"
 value: {
<<<<<<< HEAD
  dps: 2356.754262606314
  tps: 1785.237415754038
=======
  dps: 2427.3568062028817
  tps: 1841.8591159153816
>>>>>>> 8ce35d3e
 }
}
dps_results: {
 key: "TestDestruction-AllItems-VoidheartRaiment"
 value: {
<<<<<<< HEAD
  dps: 2020.0643264677801
  tps: 1516.4029429766736
=======
  dps: 2046.6834907808172
  tps: 1537.861275019313
>>>>>>> 8ce35d3e
 }
}
dps_results: {
 key: "TestDestruction-Average-Default"
 value: {
<<<<<<< HEAD
  dps: 2360.6901460548734
  tps: 1790.4355209134205
=======
  dps: 2402.8164220272793
  tps: 1824.103030917196
>>>>>>> 8ce35d3e
 }
}
dps_results: {
 key: "TestDestruction-Settings-BloodElf-P4-Destro Warlock-FullBuffs-LongMultiTarget"
 value: {
<<<<<<< HEAD
  dps: 2371.694020117229
  tps: 5133.7427476466955
=======
  dps: 2421.504897990192
  tps: 5178.371364856502
>>>>>>> 8ce35d3e
 }
}
dps_results: {
 key: "TestDestruction-Settings-BloodElf-P4-Destro Warlock-FullBuffs-LongSingleTarget"
 value: {
<<<<<<< HEAD
  dps: 2371.694020117229
  tps: 1795.154099646695
=======
  dps: 2421.504897990192
  tps: 1836.4577295231675
>>>>>>> 8ce35d3e
 }
}
dps_results: {
 key: "TestDestruction-Settings-BloodElf-P4-Destro Warlock-FullBuffs-ShortSingleTarget"
 value: {
  dps: 2574.4213824356502
  tps: 1865.426990807574
 }
}
dps_results: {
 key: "TestDestruction-Settings-BloodElf-P4-Destro Warlock-NoBuffs-LongMultiTarget"
 value: {
<<<<<<< HEAD
  dps: 1670.0778301656967
  tps: 4538.551154129371
=======
  dps: 1568.0532906992487
  tps: 4547.4431751148895
>>>>>>> 8ce35d3e
 }
}
dps_results: {
 key: "TestDestruction-Settings-BloodElf-P4-Destro Warlock-NoBuffs-LongSingleTarget"
 value: {
<<<<<<< HEAD
  dps: 1670.0778301656967
  tps: 1348.5714874627133
=======
  dps: 1568.0532906992487
  tps: 1357.4635084482316
>>>>>>> 8ce35d3e
 }
}
dps_results: {
 key: "TestDestruction-Settings-BloodElf-P4-Destro Warlock-NoBuffs-ShortSingleTarget"
 value: {
  dps: 1607.6288972693205
  tps: 1206.901681505528
 }
}
dps_results: {
 key: "TestDestruction-Settings-Gnome-P4-Destro Warlock-FullBuffs-LongMultiTarget"
 value: {
<<<<<<< HEAD
  dps: 2373.1631615908796
  tps: 5241.597282109852
=======
  dps: 2411.717009156869
  tps: 5275.446909761164
>>>>>>> 8ce35d3e
 }
}
dps_results: {
 key: "TestDestruction-Settings-Gnome-P4-Destro Warlock-FullBuffs-LongSingleTarget"
 value: {
<<<<<<< HEAD
  dps: 2373.1631615908796
  tps: 1800.8711321098642
=======
  dps: 2411.717009156869
  tps: 1831.4412964278413
>>>>>>> 8ce35d3e
 }
}
dps_results: {
 key: "TestDestruction-Settings-Gnome-P4-Destro Warlock-FullBuffs-ShortSingleTarget"
 value: {
<<<<<<< HEAD
  dps: 2594.8083653335702
  tps: 1885.1050197943352
=======
  dps: 2617.1264379731
  tps: 1903.0225178035203
>>>>>>> 8ce35d3e
 }
}
dps_results: {
 key: "TestDestruction-Settings-Gnome-P4-Destro Warlock-NoBuffs-LongMultiTarget"
 value: {
<<<<<<< HEAD
  dps: 1662.422572763731
  tps: 4634.396011997684
=======
  dps: 1565.678347489526
  tps: 4633.992756959039
>>>>>>> 8ce35d3e
 }
}
dps_results: {
 key: "TestDestruction-Settings-Gnome-P4-Destro Warlock-NoBuffs-LongSingleTarget"
 value: {
<<<<<<< HEAD
  dps: 1662.422572763731
  tps: 1347.8547986643719
=======
  dps: 1565.678347489526
  tps: 1357.7974236257257
>>>>>>> 8ce35d3e
 }
}
dps_results: {
 key: "TestDestruction-Settings-Gnome-P4-Destro Warlock-NoBuffs-ShortSingleTarget"
 value: {
<<<<<<< HEAD
  dps: 1593.0657692792124
  tps: 1207.6612168849365
=======
  dps: 1618.806098957974
  tps: 1227.9467209774598
>>>>>>> 8ce35d3e
 }
}
dps_results: {
 key: "TestDestruction-Settings-Human-P4-Destro Warlock-FullBuffs-LongMultiTarget"
 value: {
<<<<<<< HEAD
  dps: 2363.677911116108
  tps: 5083.514806894609
=======
  dps: 2418.022482670275
  tps: 5126.84922252011
>>>>>>> 8ce35d3e
 }
}
dps_results: {
 key: "TestDestruction-Settings-Human-P4-Destro Warlock-FullBuffs-LongSingleTarget"
 value: {
<<<<<<< HEAD
  dps: 2363.677911116108
  tps: 1785.4940468946204
=======
  dps: 2418.022482670275
  tps: 1830.7903898534537
>>>>>>> 8ce35d3e
 }
}
dps_results: {
 key: "TestDestruction-Settings-Human-P4-Destro Warlock-FullBuffs-ShortSingleTarget"
 value: {
  dps: 2596.605050486053
  tps: 1885.0530189442916
 }
}
dps_results: {
 key: "TestDestruction-Settings-Human-P4-Destro Warlock-NoBuffs-LongMultiTarget"
 value: {
<<<<<<< HEAD
  dps: 1677.4520311280844
  tps: 4532.829434900036
=======
  dps: 1579.463507310325
  tps: 4556.054027098303
>>>>>>> 8ce35d3e
 }
}
dps_results: {
 key: "TestDestruction-Settings-Human-P4-Destro Warlock-NoBuffs-LongSingleTarget"
 value: {
<<<<<<< HEAD
  dps: 1677.4520311280844
  tps: 1353.1956482333758
=======
  dps: 1579.463507310325
  tps: 1366.074360431645
>>>>>>> 8ce35d3e
 }
}
dps_results: {
 key: "TestDestruction-Settings-Human-P4-Destro Warlock-NoBuffs-ShortSingleTarget"
 value: {
  dps: 1620.196661756379
  tps: 1217.7665443757624
 }
}
dps_results: {
 key: "TestDestruction-Settings-Orc-P4-Destro Warlock-FullBuffs-LongMultiTarget"
 value: {
<<<<<<< HEAD
  dps: 2416.537983176929
  tps: 5087.438070277181
=======
  dps: 2446.224240354883
  tps: 5107.0162643110825
>>>>>>> 8ce35d3e
 }
}
dps_results: {
 key: "TestDestruction-Settings-Orc-P4-Destro Warlock-FullBuffs-LongSingleTarget"
 value: {
<<<<<<< HEAD
  dps: 2416.537983176929
  tps: 1812.9053382771554
=======
  dps: 2446.224240354883
  tps: 1835.7066163110565
>>>>>>> 8ce35d3e
 }
}
dps_results: {
 key: "TestDestruction-Settings-Orc-P4-Destro Warlock-FullBuffs-ShortSingleTarget"
 value: {
  dps: 2674.3906438334384
  tps: 1930.9610686683625
 }
}
dps_results: {
 key: "TestDestruction-Settings-Orc-P4-Destro Warlock-NoBuffs-LongMultiTarget"
 value: {
<<<<<<< HEAD
  dps: 1694.985556997441
  tps: 4539.86279662789
=======
  dps: 1586.6257608668245
  tps: 4556.765636385644
>>>>>>> 8ce35d3e
 }
}
dps_results: {
 key: "TestDestruction-Settings-Orc-P4-Destro Warlock-NoBuffs-LongSingleTarget"
 value: {
<<<<<<< HEAD
  dps: 1694.985556997441
  tps: 1357.359439961231
=======
  dps: 1586.6257608668245
  tps: 1365.847179718987
>>>>>>> 8ce35d3e
 }
}
dps_results: {
 key: "TestDestruction-Settings-Orc-P4-Destro Warlock-NoBuffs-ShortSingleTarget"
 value: {
  dps: 1654.0888608861833
  tps: 1230.0618853261758
 }
}
dps_results: {
 key: "TestDestruction-Settings-Undead-P4-Destro Warlock-FullBuffs-LongMultiTarget"
 value: {
<<<<<<< HEAD
  dps: 2384.876346406958
  tps: 5084.801363832194
=======
  dps: 2421.3291593410727
  tps: 5115.505311799374
>>>>>>> 8ce35d3e
 }
}
dps_results: {
 key: "TestDestruction-Settings-Undead-P4-Destro Warlock-FullBuffs-LongSingleTarget"
 value: {
<<<<<<< HEAD
  dps: 2384.876346406958
  tps: 1805.9615978321888
=======
  dps: 2421.3291593410727
  tps: 1834.3654311327014
>>>>>>> 8ce35d3e
 }
}
dps_results: {
 key: "TestDestruction-Settings-Undead-P4-Destro Warlock-FullBuffs-ShortSingleTarget"
 value: {
  dps: 2622.385618501075
  tps: 1905.2522143936806
 }
}
dps_results: {
 key: "TestDestruction-Settings-Undead-P4-Destro Warlock-NoBuffs-LongMultiTarget"
 value: {
<<<<<<< HEAD
  dps: 1657.8145236487073
  tps: 4520.909111178437
=======
  dps: 1565.013442814655
  tps: 4540.126614773677
>>>>>>> 8ce35d3e
 }
}
dps_results: {
 key: "TestDestruction-Settings-Undead-P4-Destro Warlock-NoBuffs-LongSingleTarget"
 value: {
<<<<<<< HEAD
  dps: 1657.8145236487073
  tps: 1336.1023845117786
=======
  dps: 1565.013442814655
  tps: 1353.595574773686
>>>>>>> 8ce35d3e
 }
}
dps_results: {
 key: "TestDestruction-Settings-Undead-P4-Destro Warlock-NoBuffs-ShortSingleTarget"
 value: {
  dps: 1618.7877981014483
  tps: 1212.5531902368275
 }
}
dps_results: {
 key: "TestDestruction-SwitchInFrontOfTarget-Default"
 value: {
<<<<<<< HEAD
  dps: 2371.694020117229
  tps: 1795.154099646695
=======
  dps: 2421.504897990192
  tps: 1836.4577295231675
>>>>>>> 8ce35d3e
 }
}<|MERGE_RESOLUTION|>--- conflicted
+++ resolved
@@ -16,11 +16,7 @@
   final_stats: 54
   final_stats: 91
   final_stats: 151
-<<<<<<< HEAD
-  final_stats: 677.2723345161291
-=======
-  final_stats: 726.272334516129
->>>>>>> 8ce35d3e
+  final_stats: 726.2723345161291
   final_stats: 208
   final_stats: 0
   final_stats: 483.40000000000003
@@ -56,685 +52,400 @@
 dps_results: {
  key: "TestDestruction-AllItems-AshtongueTalismanofShadows-32493"
  value: {
-<<<<<<< HEAD
-  dps: 2330.567879931061
-  tps: 1764.8917258037172
-=======
-  dps: 2360.402911790367
-  tps: 1787.5178647705259
->>>>>>> 8ce35d3e
+  dps: 2358.695161346799
+  tps: 1786.550508708851
  }
 }
 dps_results: {
  key: "TestDestruction-AllItems-AustereEarthsiegeDiamond"
  value: {
-<<<<<<< HEAD
-  dps: 2339.5488946571786
-  tps: 1769.2464204174553
-=======
-  dps: 2388.08361064312
-  tps: 1809.3403276204426
->>>>>>> 8ce35d3e
+  dps: 2386.494618688514
+  tps: 1808.4333922173034
  }
 }
 dps_results: {
  key: "TestDestruction-AllItems-BeamingEarthsiegeDiamond"
  value: {
-<<<<<<< HEAD
-  dps: 2344.9622051527526
-  tps: 1773.6345308139141
-=======
-  dps: 2393.285190244256
-  tps: 1813.6549307880175
->>>>>>> 8ce35d3e
+  dps: 2391.908681447824
+  tps: 1812.9179819114183
  }
 }
 dps_results: {
  key: "TestDestruction-AllItems-BracingEarthsiegeDiamond"
  value: {
-<<<<<<< HEAD
-  dps: 2367.751381057043
-  tps: 1793.7101719911277
-=======
-  dps: 2397.366712752038
-  tps: 1817.122423802701
->>>>>>> 8ce35d3e
+  dps: 2395.3939255559612
+  tps: 1816.0065233633293
  }
 }
 dps_results: {
  key: "TestDestruction-AllItems-BracingEarthstormDiamond"
  value: {
-<<<<<<< HEAD
-  dps: 2356.1425129809477
-  tps: 1783.8666713106809
-=======
-  dps: 2399.239717621722
-  tps: 1818.029951580302
->>>>>>> 8ce35d3e
+  dps: 2397.640622823303
+  tps: 1817.1414882465924
  }
 }
 dps_results: {
  key: "TestDestruction-AllItems-BrutalEarthstormDiamond"
  value: {
-<<<<<<< HEAD
-  dps: 2339.5488946571786
-  tps: 1769.2464204174553
-=======
-  dps: 2388.08361064312
-  tps: 1809.3403276204426
->>>>>>> 8ce35d3e
+  dps: 2386.494618688514
+  tps: 1808.4333922173034
  }
 }
 dps_results: {
  key: "TestDestruction-AllItems-ChaoticSkyfireDiamond"
  value: {
-<<<<<<< HEAD
-  dps: 2371.694020117229
-  tps: 1795.154099646695
-=======
-  dps: 2421.504897990192
-  tps: 1836.4577295231675
->>>>>>> 8ce35d3e
+  dps: 2420.045482445144
+  tps: 1835.6544552476742
  }
 }
 dps_results: {
  key: "TestDestruction-AllItems-ChaoticSkyflareDiamond"
  value: {
-<<<<<<< HEAD
-  dps: 2374.1005533481857
-  tps: 1797.141959811461
-=======
-  dps: 2423.771846670642
-  tps: 1838.2712884675268
->>>>>>> 8ce35d3e
+  dps: 2422.312431125594
+  tps: 1837.4680141920337
  }
 }
 dps_results: {
  key: "TestDestruction-AllItems-CorruptorRaiment"
  value: {
-<<<<<<< HEAD
-  dps: 2062.632678824696
-  tps: 1557.3833986073532
-=======
-  dps: 2109.1394508176
-  tps: 1598.3334249289185
->>>>>>> 8ce35d3e
+  dps: 2107.020736866307
+  tps: 1597.035543851832
  }
 }
 dps_results: {
  key: "TestDestruction-AllItems-DestructiveSkyfireDiamond"
  value: {
-<<<<<<< HEAD
-  dps: 2343.638635755051
-  tps: 1772.5182132957532
-=======
-  dps: 2391.197402823348
-  tps: 1811.9847008512918
->>>>>>> 8ce35d3e
+  dps: 2389.820894026917
+  tps: 1811.2477519746922
  }
 }
 dps_results: {
  key: "TestDestruction-AllItems-DestructiveSkyflareDiamond"
  value: {
-<<<<<<< HEAD
-  dps: 2346.1905270264892
-  tps: 1774.6171883129034
-=======
-  dps: 2394.0382297414526
-  tps: 1814.2665040017753
->>>>>>> 8ce35d3e
+  dps: 2392.661720945021
+  tps: 1813.5295551251756
  }
 }
 dps_results: {
  key: "TestDestruction-AllItems-EffulgentSkyflareDiamond"
  value: {
-<<<<<<< HEAD
-  dps: 2339.5488946571786
-  tps: 1769.2464204174553
-=======
-  dps: 2388.08361064312
-  tps: 1809.3403276204426
->>>>>>> 8ce35d3e
+  dps: 2386.494618688514
+  tps: 1808.4333922173034
  }
 }
 dps_results: {
  key: "TestDestruction-AllItems-EmberSkyfireDiamond"
  value: {
-<<<<<<< HEAD
-  dps: 2356.1425129809477
-  tps: 1783.8666713106809
-=======
-  dps: 2399.239717621722
-  tps: 1818.029951580302
->>>>>>> 8ce35d3e
+  dps: 2397.640622823303
+  tps: 1817.1414882465924
  }
 }
 dps_results: {
  key: "TestDestruction-AllItems-EmberSkyflareDiamond"
  value: {
-<<<<<<< HEAD
-  dps: 2367.751381057043
-  tps: 1793.7101719911277
-=======
-  dps: 2397.366712752038
-  tps: 1817.122423802701
->>>>>>> 8ce35d3e
+  dps: 2395.3939255559612
+  tps: 1816.0065233633293
  }
 }
 dps_results: {
  key: "TestDestruction-AllItems-EnigmaticSkyfireDiamond"
  value: {
-<<<<<<< HEAD
-  dps: 2342.7543765004975
-  tps: 1771.8108058921105
-=======
-  dps: 2391.197402823348
-  tps: 1811.9847008512918
->>>>>>> 8ce35d3e
+  dps: 2389.820894026917
+  tps: 1811.2477519746922
  }
 }
 dps_results: {
  key: "TestDestruction-AllItems-EnigmaticSkyflareDiamond"
  value: {
-<<<<<<< HEAD
-  dps: 2344.9622051527526
-  tps: 1773.6345308139141
-=======
-  dps: 2393.285190244256
-  tps: 1813.6549307880175
->>>>>>> 8ce35d3e
+  dps: 2391.908681447824
+  tps: 1812.9179819114183
  }
 }
 dps_results: {
  key: "TestDestruction-AllItems-EnigmaticStarflareDiamond"
  value: {
-<<<<<<< HEAD
-  dps: 2343.8473337194387
-  tps: 1772.685171667263
-=======
-  dps: 2392.6440666413487
-  tps: 1813.1420319056917
->>>>>>> 8ce35d3e
+  dps: 2391.2675578449175
+  tps: 1812.4050830290923
  }
 }
 dps_results: {
  key: "TestDestruction-AllItems-EternalEarthsiegeDiamond"
  value: {
-<<<<<<< HEAD
-  dps: 2339.5488946571786
-  tps: 1769.2464204174553
-=======
-  dps: 2388.08361064312
-  tps: 1809.3403276204426
->>>>>>> 8ce35d3e
+  dps: 2386.494618688514
+  tps: 1808.4333922173034
  }
 }
 dps_results: {
  key: "TestDestruction-AllItems-EternalEarthstormDiamond"
  value: {
-<<<<<<< HEAD
-  dps: 2339.5488946571786
-  tps: 1769.2464204174553
-=======
-  dps: 2388.08361064312
-  tps: 1809.3403276204426
->>>>>>> 8ce35d3e
+  dps: 2386.494618688514
+  tps: 1808.4333922173034
  }
 }
 dps_results: {
  key: "TestDestruction-AllItems-ForlornSkyflareDiamond"
  value: {
-<<<<<<< HEAD
-  dps: 2367.751381057043
-  tps: 1793.7101719911277
-=======
-  dps: 2397.366712752038
-  tps: 1817.122423802701
->>>>>>> 8ce35d3e
+  dps: 2395.3939255559612
+  tps: 1816.0065233633293
  }
 }
 dps_results: {
  key: "TestDestruction-AllItems-ForlornStarflareDiamond"
  value: {
-<<<<<<< HEAD
-  dps: 2357.7322899189026
-  tps: 1784.5676572055645
-=======
-  dps: 2397.820870153001
-  tps: 1816.0511156902774
->>>>>>> 8ce35d3e
+  dps: 2396.6583689377217
+  tps: 1815.390555906378
  }
 }
 dps_results: {
  key: "TestDestruction-AllItems-ImbuedUnstableDiamond"
  value: {
-<<<<<<< HEAD
-  dps: 2356.1425129809477
-  tps: 1783.8666713106809
-=======
-  dps: 2399.239717621722
-  tps: 1818.029951580302
->>>>>>> 8ce35d3e
+  dps: 2397.640622823303
+  tps: 1817.1414882465924
  }
 }
 dps_results: {
  key: "TestDestruction-AllItems-ImpassiveSkyflareDiamond"
  value: {
-<<<<<<< HEAD
-  dps: 2344.9622051527526
-  tps: 1773.6345308139141
-=======
-  dps: 2393.285190244256
-  tps: 1813.6549307880175
->>>>>>> 8ce35d3e
+  dps: 2391.908681447824
+  tps: 1812.9179819114183
  }
 }
 dps_results: {
  key: "TestDestruction-AllItems-ImpassiveStarflareDiamond"
  value: {
-<<<<<<< HEAD
-  dps: 2343.8473337194387
-  tps: 1772.685171667263
-=======
-  dps: 2392.6440666413487
-  tps: 1813.1420319056917
->>>>>>> 8ce35d3e
+  dps: 2391.2675578449175
+  tps: 1812.4050830290923
  }
 }
 dps_results: {
  key: "TestDestruction-AllItems-InsightfulEarthsiegeDiamond"
  value: {
-<<<<<<< HEAD
-  dps: 2340.6255998830534
-  tps: 1770.0491385759003
-=======
-  dps: 2380.3062707928866
-  tps: 1802.693477447793
->>>>>>> 8ce35d3e
+  dps: 2378.656716383208
+  tps: 1801.6651043492407
  }
 }
 dps_results: {
  key: "TestDestruction-AllItems-InsightfulEarthstormDiamond"
  value: {
-<<<<<<< HEAD
-  dps: 2348.5557262369425
-  tps: 1777.263889733752
-=======
-  dps: 2385.9754944425817
-  tps: 1805.6995891028848
->>>>>>> 8ce35d3e
+  dps: 2384.7163368410033
+  tps: 1804.9275370105725
  }
 }
 dps_results: {
  key: "TestDestruction-AllItems-InvigoratingEarthsiegeDiamond"
  value: {
-<<<<<<< HEAD
-  dps: 2339.5488946571786
-  tps: 1769.2464204174553
-=======
-  dps: 2388.08361064312
-  tps: 1809.3403276204426
->>>>>>> 8ce35d3e
+  dps: 2386.494618688514
+  tps: 1808.4333922173034
  }
 }
 dps_results: {
  key: "TestDestruction-AllItems-MaleficRaiment"
  value: {
-<<<<<<< HEAD
-  dps: 2196.9988814731782
-  tps: 1666.652191990304
-=======
-  dps: 2235.580084064096
-  tps: 1696.6750669519515
->>>>>>> 8ce35d3e
+  dps: 2233.8291157586546
+  tps: 1695.648094135745
  }
 }
 dps_results: {
  key: "TestDestruction-AllItems-MysticalSkyfireDiamond"
  value: {
-<<<<<<< HEAD
-  dps: 2339.5488946571786
-  tps: 1769.2464204174553
-=======
-  dps: 2388.08361064312
-  tps: 1809.3403276204426
->>>>>>> 8ce35d3e
+  dps: 2386.494618688514
+  tps: 1808.4333922173034
  }
 }
 dps_results: {
  key: "TestDestruction-AllItems-OblivionRaiment"
  value: {
-<<<<<<< HEAD
-  dps: 1966.9045508219695
-  tps: 1483.4944832788763
-=======
-  dps: 1997.3516373942837
-  tps: 1507.2569993575703
->>>>>>> 8ce35d3e
+  dps: 1995.715404648734
+  tps: 1506.2372891458501
  }
 }
 dps_results: {
  key: "TestDestruction-AllItems-PersistentEarthshatterDiamond"
  value: {
-<<<<<<< HEAD
-  dps: 2339.5488946571786
-  tps: 1769.2464204174553
-=======
-  dps: 2388.08361064312
-  tps: 1809.3403276204426
->>>>>>> 8ce35d3e
+  dps: 2386.494618688514
+  tps: 1808.4333922173034
  }
 }
 dps_results: {
  key: "TestDestruction-AllItems-PersistentEarthsiegeDiamond"
  value: {
-<<<<<<< HEAD
-  dps: 2339.5488946571786
-  tps: 1769.2464204174553
-=======
-  dps: 2388.08361064312
-  tps: 1809.3403276204426
->>>>>>> 8ce35d3e
+  dps: 2386.494618688514
+  tps: 1808.4333922173034
  }
 }
 dps_results: {
  key: "TestDestruction-AllItems-PotentUnstableDiamond"
  value: {
-<<<<<<< HEAD
-  dps: 2339.5488946571786
-  tps: 1769.2464204174553
-=======
-  dps: 2388.08361064312
-  tps: 1809.3403276204426
->>>>>>> 8ce35d3e
+  dps: 2386.494618688514
+  tps: 1808.4333922173034
  }
 }
 dps_results: {
  key: "TestDestruction-AllItems-PowerfulEarthshatterDiamond"
  value: {
-<<<<<<< HEAD
-  dps: 2339.5488946571786
-  tps: 1769.2464204174553
-=======
-  dps: 2388.08361064312
-  tps: 1809.3403276204426
->>>>>>> 8ce35d3e
+  dps: 2386.494618688514
+  tps: 1808.4333922173034
  }
 }
 dps_results: {
  key: "TestDestruction-AllItems-PowerfulEarthsiegeDiamond"
  value: {
-<<<<<<< HEAD
-  dps: 2339.5488946571786
-  tps: 1769.2464204174553
-=======
-  dps: 2388.08361064312
-  tps: 1809.3403276204426
->>>>>>> 8ce35d3e
+  dps: 2386.494618688514
+  tps: 1808.4333922173034
  }
 }
 dps_results: {
  key: "TestDestruction-AllItems-PowerfulEarthstormDiamond"
  value: {
-<<<<<<< HEAD
-  dps: 2339.5488946571786
-  tps: 1769.2464204174553
-=======
-  dps: 2388.08361064312
-  tps: 1809.3403276204426
->>>>>>> 8ce35d3e
+  dps: 2386.494618688514
+  tps: 1808.4333922173034
  }
 }
 dps_results: {
  key: "TestDestruction-AllItems-RelentlessEarthsiegeDiamond"
  value: {
-<<<<<<< HEAD
-  dps: 2368.210633374849
-  tps: 1792.367390252791
-=======
-  dps: 2418.1211295207195
-  tps: 1833.5836650545223
->>>>>>> 8ce35d3e
+  dps: 2416.4301073332604
+  tps: 1832.5951054651005
  }
 }
 dps_results: {
  key: "TestDestruction-AllItems-RelentlessEarthstormDiamond"
  value: {
-<<<<<<< HEAD
-  dps: 2368.210633374849
-  tps: 1792.367390252791
-=======
-  dps: 2418.1211295207195
-  tps: 1833.5836650545223
->>>>>>> 8ce35d3e
+  dps: 2416.4301073332604
+  tps: 1832.5951054651005
  }
 }
 dps_results: {
  key: "TestDestruction-AllItems-RevitalizingSkyflareDiamond"
  value: {
-<<<<<<< HEAD
-  dps: 2326.806243810571
-  tps: 1756.6200437865098
-=======
-  dps: 2383.1300962269174
-  tps: 1803.646949011813
->>>>>>> 8ce35d3e
+  dps: 2381.311142995476
+  tps: 1802.5555786597074
  }
 }
 dps_results: {
  key: "TestDestruction-AllItems-SwiftSkyfireDiamond"
  value: {
-<<<<<<< HEAD
-  dps: 2339.5488946571786
-  tps: 1769.2464204174553
-=======
-  dps: 2388.08361064312
-  tps: 1809.3403276204426
->>>>>>> 8ce35d3e
+  dps: 2386.494618688514
+  tps: 1808.4333922173034
  }
 }
 dps_results: {
  key: "TestDestruction-AllItems-SwiftSkyflareDiamond"
  value: {
-<<<<<<< HEAD
-  dps: 2339.5488946571786
-  tps: 1769.2464204174553
-=======
-  dps: 2388.08361064312
-  tps: 1809.3403276204426
->>>>>>> 8ce35d3e
+  dps: 2386.494618688514
+  tps: 1808.4333922173034
  }
 }
 dps_results: {
  key: "TestDestruction-AllItems-SwiftStarfireDiamond"
  value: {
-<<<<<<< HEAD
-  dps: 2347.528321451346
-  tps: 1775.6887497244256
-=======
-  dps: 2383.971167945999
-  tps: 1805.3039178596287
->>>>>>> 8ce35d3e
+  dps: 2381.9633596038802
+  tps: 1804.1333745178192
  }
 }
 dps_results: {
  key: "TestDestruction-AllItems-SwiftStarflareDiamond"
  value: {
-<<<<<<< HEAD
-  dps: 2339.5488946571786
-  tps: 1769.2464204174553
-=======
-  dps: 2388.08361064312
-  tps: 1809.3403276204426
->>>>>>> 8ce35d3e
+  dps: 2386.494618688514
+  tps: 1808.4333922173034
  }
 }
 dps_results: {
  key: "TestDestruction-AllItems-SwiftWindfireDiamond"
  value: {
-<<<<<<< HEAD
-  dps: 2339.5488946571786
-  tps: 1769.2464204174553
-=======
-  dps: 2388.08361064312
-  tps: 1809.3403276204426
->>>>>>> 8ce35d3e
+  dps: 2386.494618688514
+  tps: 1808.4333922173034
  }
 }
 dps_results: {
  key: "TestDestruction-AllItems-TenaciousEarthstormDiamond"
  value: {
-<<<<<<< HEAD
-  dps: 2339.5488946571786
-  tps: 1769.2464204174553
-=======
-  dps: 2388.08361064312
-  tps: 1809.3403276204426
->>>>>>> 8ce35d3e
+  dps: 2386.494618688514
+  tps: 1808.4333922173034
  }
 }
 dps_results: {
  key: "TestDestruction-AllItems-TheBlackBook-19337"
  value: {
-<<<<<<< HEAD
-  dps: 2338.149484697726
-  tps: 1764.8917258037172
-=======
-  dps: 2367.910533990367
-  tps: 1787.5178647705259
->>>>>>> 8ce35d3e
+  dps: 2366.1899170134657
+  tps: 1786.550508708851
  }
 }
 dps_results: {
  key: "TestDestruction-AllItems-ThunderingSkyfireDiamond"
  value: {
-<<<<<<< HEAD
-  dps: 2339.5488946571786
-  tps: 1769.2464204174553
-=======
-  dps: 2388.08361064312
-  tps: 1809.3403276204426
->>>>>>> 8ce35d3e
+  dps: 2386.494618688514
+  tps: 1808.4333922173034
  }
 }
 dps_results: {
  key: "TestDestruction-AllItems-ThunderingSkyflareDiamond"
  value: {
-<<<<<<< HEAD
-  dps: 2339.5488946571786
-  tps: 1769.2464204174553
-=======
-  dps: 2388.08361064312
-  tps: 1809.3403276204426
->>>>>>> 8ce35d3e
+  dps: 2386.494618688514
+  tps: 1808.4333922173034
  }
 }
 dps_results: {
  key: "TestDestruction-AllItems-TirelessSkyflareDiamond"
  value: {
-<<<<<<< HEAD
-  dps: 2367.751381057043
-  tps: 1793.7101719911277
-=======
-  dps: 2397.366712752038
-  tps: 1817.122423802701
->>>>>>> 8ce35d3e
+  dps: 2395.3939255559612
+  tps: 1816.0065233633293
  }
 }
 dps_results: {
  key: "TestDestruction-AllItems-TirelessStarflareDiamond"
  value: {
-<<<<<<< HEAD
-  dps: 2357.7322899189026
-  tps: 1784.5676572055645
-=======
-  dps: 2397.820870153001
-  tps: 1816.0511156902774
->>>>>>> 8ce35d3e
+  dps: 2396.6583689377217
+  tps: 1815.390555906378
  }
 }
 dps_results: {
  key: "TestDestruction-AllItems-TrenchantEarthshatterDiamond"
  value: {
-<<<<<<< HEAD
-  dps: 2357.7322899189026
-  tps: 1784.5676572055645
-=======
-  dps: 2397.820870153001
-  tps: 1816.0511156902774
->>>>>>> 8ce35d3e
+  dps: 2396.6583689377217
+  tps: 1815.390555906378
  }
 }
 dps_results: {
  key: "TestDestruction-AllItems-TrenchantEarthsiegeDiamond"
  value: {
-<<<<<<< HEAD
-  dps: 2367.751381057043
-  tps: 1793.7101719911277
-=======
-  dps: 2397.366712752038
-  tps: 1817.122423802701
->>>>>>> 8ce35d3e
+  dps: 2395.3939255559612
+  tps: 1816.0065233633293
  }
 }
 dps_results: {
  key: "TestDestruction-AllItems-VoidStarTalisman-30449"
  value: {
-<<<<<<< HEAD
-  dps: 2356.754262606314
-  tps: 1785.237415754038
-=======
-  dps: 2427.3568062028817
-  tps: 1841.8591159153816
->>>>>>> 8ce35d3e
+  dps: 2425.4777473993395
+  tps: 1840.8291975316577
  }
 }
 dps_results: {
  key: "TestDestruction-AllItems-VoidheartRaiment"
  value: {
-<<<<<<< HEAD
-  dps: 2020.0643264677801
-  tps: 1516.4029429766736
-=======
-  dps: 2046.6834907808172
-  tps: 1537.861275019313
->>>>>>> 8ce35d3e
+  dps: 2044.464485681116
+  tps: 1536.3939606343492
  }
 }
 dps_results: {
  key: "TestDestruction-Average-Default"
  value: {
-<<<<<<< HEAD
-  dps: 2360.6901460548734
-  tps: 1790.4355209134205
-=======
-  dps: 2402.8164220272793
-  tps: 1824.103030917196
->>>>>>> 8ce35d3e
+  dps: 2401.5235371778344
+  tps: 1823.3417826052382
  }
 }
 dps_results: {
  key: "TestDestruction-Settings-BloodElf-P4-Destro Warlock-FullBuffs-LongMultiTarget"
  value: {
-<<<<<<< HEAD
-  dps: 2371.694020117229
-  tps: 5133.7427476466955
-=======
-  dps: 2421.504897990192
-  tps: 5178.371364856502
->>>>>>> 8ce35d3e
+  dps: 2420.045482445144
+  tps: 5177.568090581009
  }
 }
 dps_results: {
  key: "TestDestruction-Settings-BloodElf-P4-Destro Warlock-FullBuffs-LongSingleTarget"
  value: {
-<<<<<<< HEAD
-  dps: 2371.694020117229
-  tps: 1795.154099646695
-=======
-  dps: 2421.504897990192
-  tps: 1836.4577295231675
->>>>>>> 8ce35d3e
+  dps: 2420.045482445144
+  tps: 1835.6544552476742
  }
 }
 dps_results: {
@@ -747,25 +458,15 @@
 dps_results: {
  key: "TestDestruction-Settings-BloodElf-P4-Destro Warlock-NoBuffs-LongMultiTarget"
  value: {
-<<<<<<< HEAD
-  dps: 1670.0778301656967
-  tps: 4538.551154129371
-=======
-  dps: 1568.0532906992487
-  tps: 4547.4431751148895
->>>>>>> 8ce35d3e
+  dps: 1689.7979927417869
+  tps: 4554.402492510243
  }
 }
 dps_results: {
  key: "TestDestruction-Settings-BloodElf-P4-Destro Warlock-NoBuffs-LongSingleTarget"
  value: {
-<<<<<<< HEAD
-  dps: 1670.0778301656967
-  tps: 1348.5714874627133
-=======
-  dps: 1568.0532906992487
-  tps: 1357.4635084482316
->>>>>>> 8ce35d3e
+  dps: 1689.7979927417869
+  tps: 1364.4228258435862
  }
 }
 dps_results: {
@@ -778,97 +479,57 @@
 dps_results: {
  key: "TestDestruction-Settings-Gnome-P4-Destro Warlock-FullBuffs-LongMultiTarget"
  value: {
-<<<<<<< HEAD
-  dps: 2373.1631615908796
-  tps: 5241.597282109852
-=======
-  dps: 2411.717009156869
-  tps: 5275.446909761164
->>>>>>> 8ce35d3e
+  dps: 2409.8283394158066
+  tps: 5274.333193801086
  }
 }
 dps_results: {
  key: "TestDestruction-Settings-Gnome-P4-Destro Warlock-FullBuffs-LongSingleTarget"
  value: {
-<<<<<<< HEAD
-  dps: 2373.1631615908796
-  tps: 1800.8711321098642
-=======
-  dps: 2411.717009156869
-  tps: 1831.4412964278413
->>>>>>> 8ce35d3e
+  dps: 2409.8283394158066
+  tps: 1830.3275804677644
  }
 }
 dps_results: {
  key: "TestDestruction-Settings-Gnome-P4-Destro Warlock-FullBuffs-ShortSingleTarget"
  value: {
-<<<<<<< HEAD
-  dps: 2594.8083653335702
-  tps: 1885.1050197943352
-=======
-  dps: 2617.1264379731
-  tps: 1903.0225178035203
->>>>>>> 8ce35d3e
+  dps: 2615.6490162543905
+  tps: 1902.0805473909904
  }
 }
 dps_results: {
  key: "TestDestruction-Settings-Gnome-P4-Destro Warlock-NoBuffs-LongMultiTarget"
  value: {
-<<<<<<< HEAD
-  dps: 1662.422572763731
-  tps: 4634.396011997684
-=======
-  dps: 1565.678347489526
-  tps: 4633.992756959039
->>>>>>> 8ce35d3e
+  dps: 1682.36897425969
+  tps: 4650.564923674451
  }
 }
 dps_results: {
  key: "TestDestruction-Settings-Gnome-P4-Destro Warlock-NoBuffs-LongSingleTarget"
  value: {
-<<<<<<< HEAD
-  dps: 1662.422572763731
-  tps: 1347.8547986643719
-=======
-  dps: 1565.678347489526
-  tps: 1357.7974236257257
->>>>>>> 8ce35d3e
+  dps: 1682.36897425969
+  tps: 1364.02371034114
  }
 }
 dps_results: {
  key: "TestDestruction-Settings-Gnome-P4-Destro Warlock-NoBuffs-ShortSingleTarget"
  value: {
-<<<<<<< HEAD
-  dps: 1593.0657692792124
-  tps: 1207.6612168849365
-=======
-  dps: 1618.806098957974
-  tps: 1227.9467209774598
->>>>>>> 8ce35d3e
+  dps: 1616.4876241305749
+  tps: 1226.398700766027
  }
 }
 dps_results: {
  key: "TestDestruction-Settings-Human-P4-Destro Warlock-FullBuffs-LongMultiTarget"
  value: {
-<<<<<<< HEAD
-  dps: 2363.677911116108
-  tps: 5083.514806894609
-=======
-  dps: 2418.022482670275
-  tps: 5126.84922252011
->>>>>>> 8ce35d3e
+  dps: 2416.5931208786333
+  tps: 5126.016552510857
  }
 }
 dps_results: {
  key: "TestDestruction-Settings-Human-P4-Destro Warlock-FullBuffs-LongSingleTarget"
  value: {
-<<<<<<< HEAD
-  dps: 2363.677911116108
-  tps: 1785.4940468946204
-=======
-  dps: 2418.022482670275
-  tps: 1830.7903898534537
->>>>>>> 8ce35d3e
+  dps: 2416.5931208786333
+  tps: 1829.9577198441998
  }
 }
 dps_results: {
@@ -881,25 +542,15 @@
 dps_results: {
  key: "TestDestruction-Settings-Human-P4-Destro Warlock-NoBuffs-LongMultiTarget"
  value: {
-<<<<<<< HEAD
-  dps: 1677.4520311280844
-  tps: 4532.829434900036
-=======
-  dps: 1579.463507310325
-  tps: 4556.054027098303
->>>>>>> 8ce35d3e
+  dps: 1698.363149749791
+  tps: 4549.5709636054
  }
 }
 dps_results: {
  key: "TestDestruction-Settings-Human-P4-Destro Warlock-NoBuffs-LongSingleTarget"
  value: {
-<<<<<<< HEAD
-  dps: 1677.4520311280844
-  tps: 1353.1956482333758
-=======
-  dps: 1579.463507310325
-  tps: 1366.074360431645
->>>>>>> 8ce35d3e
+  dps: 1698.363149749791
+  tps: 1369.9371769387408
  }
 }
 dps_results: {
@@ -912,25 +563,15 @@
 dps_results: {
  key: "TestDestruction-Settings-Orc-P4-Destro Warlock-FullBuffs-LongMultiTarget"
  value: {
-<<<<<<< HEAD
-  dps: 2416.537983176929
-  tps: 5087.438070277181
-=======
-  dps: 2446.224240354883
-  tps: 5107.0162643110825
->>>>>>> 8ce35d3e
+  dps: 2444.019192418502
+  tps: 5105.716187652923
  }
 }
 dps_results: {
  key: "TestDestruction-Settings-Orc-P4-Destro Warlock-FullBuffs-LongSingleTarget"
  value: {
-<<<<<<< HEAD
-  dps: 2416.537983176929
-  tps: 1812.9053382771554
-=======
-  dps: 2446.224240354883
-  tps: 1835.7066163110565
->>>>>>> 8ce35d3e
+  dps: 2444.019192418502
+  tps: 1834.4065396528965
  }
 }
 dps_results: {
@@ -943,25 +584,15 @@
 dps_results: {
  key: "TestDestruction-Settings-Orc-P4-Destro Warlock-NoBuffs-LongMultiTarget"
  value: {
-<<<<<<< HEAD
-  dps: 1694.985556997441
-  tps: 4539.86279662789
-=======
-  dps: 1586.6257608668245
-  tps: 4556.765636385644
->>>>>>> 8ce35d3e
+  dps: 1716.0061730483767
+  tps: 4556.754497788639
  }
 }
 dps_results: {
  key: "TestDestruction-Settings-Orc-P4-Destro Warlock-NoBuffs-LongSingleTarget"
  value: {
-<<<<<<< HEAD
-  dps: 1694.985556997441
-  tps: 1357.359439961231
-=======
-  dps: 1586.6257608668245
-  tps: 1365.847179718987
->>>>>>> 8ce35d3e
+  dps: 1716.0061730483767
+  tps: 1374.251141121979
  }
 }
 dps_results: {
@@ -974,25 +605,15 @@
 dps_results: {
  key: "TestDestruction-Settings-Undead-P4-Destro Warlock-FullBuffs-LongMultiTarget"
  value: {
-<<<<<<< HEAD
-  dps: 2384.876346406958
-  tps: 5084.801363832194
-=======
-  dps: 2421.3291593410727
-  tps: 5115.505311799374
->>>>>>> 8ce35d3e
+  dps: 2419.413506098329
+  tps: 5114.375665969343
  }
 }
 dps_results: {
  key: "TestDestruction-Settings-Undead-P4-Destro Warlock-FullBuffs-LongSingleTarget"
  value: {
-<<<<<<< HEAD
-  dps: 2384.876346406958
-  tps: 1805.9615978321888
-=======
-  dps: 2421.3291593410727
-  tps: 1834.3654311327014
->>>>>>> 8ce35d3e
+  dps: 2419.413506098329
+  tps: 1833.2357853026708
  }
 }
 dps_results: {
@@ -1005,25 +626,15 @@
 dps_results: {
  key: "TestDestruction-Settings-Undead-P4-Destro Warlock-NoBuffs-LongMultiTarget"
  value: {
-<<<<<<< HEAD
-  dps: 1657.8145236487073
-  tps: 4520.909111178437
-=======
-  dps: 1565.013442814655
-  tps: 4540.126614773677
->>>>>>> 8ce35d3e
+  dps: 1677.303391543084
+  tps: 4536.51651013394
  }
 }
 dps_results: {
  key: "TestDestruction-Settings-Undead-P4-Destro Warlock-NoBuffs-LongSingleTarget"
  value: {
-<<<<<<< HEAD
-  dps: 1657.8145236487073
-  tps: 1336.1023845117786
-=======
-  dps: 1565.013442814655
-  tps: 1353.595574773686
->>>>>>> 8ce35d3e
+  dps: 1677.303391543084
+  tps: 1351.7097834672809
  }
 }
 dps_results: {
@@ -1036,12 +647,7 @@
 dps_results: {
  key: "TestDestruction-SwitchInFrontOfTarget-Default"
  value: {
-<<<<<<< HEAD
-  dps: 2371.694020117229
-  tps: 1795.154099646695
-=======
-  dps: 2421.504897990192
-  tps: 1836.4577295231675
->>>>>>> 8ce35d3e
+  dps: 2420.045482445144
+  tps: 1835.6544552476742
  }
 }