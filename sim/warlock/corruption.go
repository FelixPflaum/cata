--- conflicted
+++ resolved
@@ -9,13 +9,8 @@
 )
 
 func (warlock *Warlock) registerCorruptionSpell() {
-<<<<<<< HEAD
 	actionID := core.ActionID{SpellID: 47813}
-	baseCost := 0.14 * warlock.BaseMana()
-=======
-	actionID := core.ActionID{SpellID: 27216}
 	baseCost := 0.14 * warlock.BaseMana
->>>>>>> 303b0043
 
 	warlock.Corruption = warlock.RegisterSpell(core.SpellConfig{
 		ActionID:     actionID,
