--- conflicted
+++ resolved
@@ -37,2353 +37,1373 @@
 dps_results: {
  key: "TestArms-AllItems-AgileShadowspiritDiamond"
  value: {
-<<<<<<< HEAD
-  dps: 33113.23839
-  tps: 22107.51356
-=======
-  dps: 33308.70731
-  tps: 22209.88294
->>>>>>> f91f2fe3
+  dps: 33164.86106
+  tps: 22132.14873
  }
 }
 dps_results: {
  key: "TestArms-AllItems-Althor'sAbacus-50366"
  value: {
-<<<<<<< HEAD
-  dps: 31145.76929
-  tps: 20814.96308
-=======
-  dps: 31386.13327
-  tps: 20968.02437
->>>>>>> f91f2fe3
+  dps: 31181.43356
+  tps: 20901.57368
  }
 }
 dps_results: {
  key: "TestArms-AllItems-Anhuur'sHymnal-55889"
  value: {
-<<<<<<< HEAD
-  dps: 31145.76929
-  tps: 20814.96308
-=======
-  dps: 31386.13327
-  tps: 20968.02437
->>>>>>> f91f2fe3
+  dps: 31181.43356
+  tps: 20901.57368
  }
 }
 dps_results: {
  key: "TestArms-AllItems-Anhuur'sHymnal-56407"
  value: {
-<<<<<<< HEAD
-  dps: 31145.76929
-  tps: 20814.96308
-=======
-  dps: 31386.13327
-  tps: 20968.02437
->>>>>>> f91f2fe3
+  dps: 31181.43356
+  tps: 20901.57368
  }
 }
 dps_results: {
  key: "TestArms-AllItems-AustereShadowspiritDiamond"
  value: {
-<<<<<<< HEAD
-  dps: 32552.01714
-  tps: 21740.02262
-=======
-  dps: 32726.2384
-  tps: 21864.73277
->>>>>>> f91f2fe3
+  dps: 32535.70079
+  tps: 21771.34271
  }
 }
 dps_results: {
  key: "TestArms-AllItems-BaubleofTrueBlood-50726"
  value: {
-<<<<<<< HEAD
-  dps: 31145.76929
-  tps: 20814.96308
-=======
-  dps: 31386.13327
-  tps: 20968.02437
->>>>>>> f91f2fe3
+  dps: 31181.43356
+  tps: 20901.57368
   hps: 96.7093
  }
 }
 dps_results: {
  key: "TestArms-AllItems-BedrockTalisman-58182"
  value: {
-<<<<<<< HEAD
-  dps: 31145.76929
-  tps: 20814.96308
-=======
-  dps: 31386.13327
-  tps: 20968.02437
->>>>>>> f91f2fe3
+  dps: 31181.43356
+  tps: 20901.57368
  }
 }
 dps_results: {
  key: "TestArms-AllItems-BellofEnragingResonance-59326"
  value: {
-<<<<<<< HEAD
-  dps: 31762.62749
-  tps: 21259.71985
-=======
-  dps: 31939.86164
-  tps: 21394.52454
->>>>>>> f91f2fe3
+  dps: 31728.01527
+  tps: 21290.97157
  }
 }
 dps_results: {
  key: "TestArms-AllItems-BellofEnragingResonance-65053"
  value: {
-<<<<<<< HEAD
-  dps: 31850.42585
-  tps: 21328.63043
-=======
-  dps: 32056.00353
-  tps: 21438.60526
->>>>>>> f91f2fe3
+  dps: 31884.58467
+  tps: 21353.49939
  }
 }
 dps_results: {
  key: "TestArms-AllItems-BindingPromise-67037"
  value: {
-<<<<<<< HEAD
-  dps: 31145.76929
-  tps: 20814.96308
-=======
-  dps: 31386.13327
-  tps: 20968.02437
->>>>>>> f91f2fe3
+  dps: 31181.43356
+  tps: 20901.57368
  }
 }
 dps_results: {
  key: "TestArms-AllItems-Blood-SoakedAleMug-63843"
  value: {
-<<<<<<< HEAD
-  dps: 31841.38711
-  tps: 21310.29552
-=======
-  dps: 32197.52573
-  tps: 21624.09616
->>>>>>> f91f2fe3
+  dps: 31990.89764
+  tps: 21554.34083
  }
 }
 dps_results: {
  key: "TestArms-AllItems-BloodofIsiset-55995"
  value: {
-<<<<<<< HEAD
-  dps: 31521.61564
-  tps: 21224.19664
-=======
-  dps: 31946.56713
-  tps: 21445.49162
->>>>>>> f91f2fe3
+  dps: 31872.57504
+  tps: 21422.65744
  }
 }
 dps_results: {
  key: "TestArms-AllItems-BloodofIsiset-56414"
  value: {
-<<<<<<< HEAD
-  dps: 31477.29003
-  tps: 21099.02
-=======
-  dps: 31989.39871
-  tps: 21544.28674
->>>>>>> f91f2fe3
+  dps: 31791.47498
+  tps: 21451.35038
  }
 }
 dps_results: {
  key: "TestArms-AllItems-BloodthirstyGladiator'sBadgeofConquest-64687"
  value: {
-<<<<<<< HEAD
-  dps: 31755.92062
-  tps: 21270.14361
-=======
-  dps: 32094.51197
-  tps: 21405.64878
->>>>>>> f91f2fe3
+  dps: 31847.93485
+  tps: 21281.10811
  }
 }
 dps_results: {
  key: "TestArms-AllItems-BloodthirstyGladiator'sBadgeofDominance-64688"
  value: {
-<<<<<<< HEAD
-  dps: 31145.76929
-  tps: 20814.96308
-=======
-  dps: 31417.22959
-  tps: 20993.26428
->>>>>>> f91f2fe3
+  dps: 31213.96678
+  tps: 20927.69772
  }
 }
 dps_results: {
  key: "TestArms-AllItems-BloodthirstyGladiator'sBadgeofVictory-64689"
  value: {
-<<<<<<< HEAD
-  dps: 32265.69998
-  tps: 21553.11335
-=======
-  dps: 32555.90614
-  tps: 21734.59266
->>>>>>> f91f2fe3
+  dps: 32345.23952
+  tps: 21657.62334
  }
 }
 dps_results: {
  key: "TestArms-AllItems-BloodthirstyGladiator'sEmblemofCruelty-64740"
  value: {
-<<<<<<< HEAD
-  dps: 31734.15716
-  tps: 21232.71269
-=======
-  dps: 31919.30665
-  tps: 21377.14431
->>>>>>> f91f2fe3
+  dps: 31694.59631
+  tps: 21260.72737
  }
 }
 dps_results: {
  key: "TestArms-AllItems-BloodthirstyGladiator'sEmblemofMeditation-64741"
  value: {
-<<<<<<< HEAD
-  dps: 31145.76929
-  tps: 20814.96308
-=======
-  dps: 31386.13327
-  tps: 20968.02437
->>>>>>> f91f2fe3
+  dps: 31181.43356
+  tps: 20901.57368
  }
 }
 dps_results: {
  key: "TestArms-AllItems-BloodthirstyGladiator'sEmblemofTenacity-64742"
  value: {
-<<<<<<< HEAD
-  dps: 31145.76929
-  tps: 20814.96308
-=======
-  dps: 31386.13327
-  tps: 20968.02437
->>>>>>> f91f2fe3
+  dps: 31181.43356
+  tps: 20901.57368
  }
 }
 dps_results: {
  key: "TestArms-AllItems-BloodthirstyGladiator'sInsigniaofConquest-64761"
  value: {
-<<<<<<< HEAD
-  dps: 31548.00837
-  tps: 21112.7398
-=======
-  dps: 31867.13757
-  tps: 21345.6532
->>>>>>> f91f2fe3
+  dps: 31545.71942
+  tps: 21180.98076
  }
 }
 dps_results: {
  key: "TestArms-AllItems-BloodthirstyGladiator'sInsigniaofDominance-64762"
  value: {
-<<<<<<< HEAD
-  dps: 31145.76929
-  tps: 20814.96308
-=======
-  dps: 31386.13327
-  tps: 20968.02437
->>>>>>> f91f2fe3
+  dps: 31181.43356
+  tps: 20901.57368
  }
 }
 dps_results: {
  key: "TestArms-AllItems-BloodthirstyGladiator'sInsigniaofVictory-64763"
  value: {
-<<<<<<< HEAD
-  dps: 32162.0376
-  tps: 21503.40434
-=======
-  dps: 32379.4879
-  tps: 21637.24494
->>>>>>> f91f2fe3
+  dps: 32175.90186
+  tps: 21581.46132
  }
 }
 dps_results: {
  key: "TestArms-AllItems-BottledLightning-66879"
  value: {
-<<<<<<< HEAD
-  dps: 31329.59988
-  tps: 20961.18102
-=======
-  dps: 31669.15144
-  tps: 21159.39546
->>>>>>> f91f2fe3
+  dps: 31446.60629
+  tps: 21046.74794
  }
 }
 dps_results: {
  key: "TestArms-AllItems-BracingShadowspiritDiamond"
  value: {
-<<<<<<< HEAD
-  dps: 32552.01714
-  tps: 21305.35933
-=======
-  dps: 32726.2384
-  tps: 21427.57467
->>>>>>> f91f2fe3
+  dps: 32535.70079
+  tps: 21336.05233
  }
 }
 dps_results: {
  key: "TestArms-AllItems-Bryntroll,theBoneArbiter-50709"
  value: {
-<<<<<<< HEAD
-  dps: 33769.83508
-  tps: 22530.01896
-=======
-  dps: 33933.98498
-  tps: 22654.17607
->>>>>>> f91f2fe3
+  dps: 33737.50501
+  tps: 22554.3544
  }
 }
 dps_results: {
  key: "TestArms-AllItems-BurningShadowspiritDiamond"
  value: {
-<<<<<<< HEAD
-  dps: 33020.43785
-  tps: 22035.77844
-=======
-  dps: 33190.88518
-  tps: 22163.97801
->>>>>>> f91f2fe3
+  dps: 32998.6533
+  tps: 22066.28823
  }
 }
 dps_results: {
  key: "TestArms-AllItems-ChaoticShadowspiritDiamond"
  value: {
-<<<<<<< HEAD
-  dps: 33131.14613
-  tps: 22121.47953
-=======
-  dps: 33348.58887
-  tps: 22235.45051
->>>>>>> f91f2fe3
+  dps: 33213.35906
+  tps: 22156.26443
  }
 }
 dps_results: {
  key: "TestArms-AllItems-ColossalDragonplateArmor"
  value: {
-<<<<<<< HEAD
-  dps: 26921.86771
-  tps: 18344.09863
-=======
-  dps: 27600.36287
-  tps: 18686.08062
->>>>>>> f91f2fe3
+  dps: 27503.37479
+  tps: 18734.12009
  }
 }
 dps_results: {
  key: "TestArms-AllItems-ColossalDragonplateBattlegear"
  value: {
-<<<<<<< HEAD
-  dps: 30305.02587
-  tps: 20713.24747
-=======
-  dps: 30635.41828
-  tps: 20595.84715
->>>>>>> f91f2fe3
+  dps: 30588.31155
+  tps: 20748.25539
  }
 }
 dps_results: {
  key: "TestArms-AllItems-CoreofRipeness-58184"
  value: {
-<<<<<<< HEAD
-  dps: 31145.76929
-  tps: 20814.96308
-=======
-  dps: 31417.22959
-  tps: 20993.26428
->>>>>>> f91f2fe3
+  dps: 31213.96678
+  tps: 20927.69772
  }
 }
 dps_results: {
  key: "TestArms-AllItems-CorpseTongueCoin-50349"
  value: {
-<<<<<<< HEAD
-  dps: 31145.76929
-  tps: 20814.96308
-=======
-  dps: 31386.13327
-  tps: 20968.02437
->>>>>>> f91f2fe3
+  dps: 31181.43356
+  tps: 20901.57368
  }
 }
 dps_results: {
  key: "TestArms-AllItems-CrushingWeight-59506"
  value: {
-<<<<<<< HEAD
-  dps: 32155.35023
-  tps: 21701.78108
-=======
-  dps: 33061.96242
-  tps: 22085.08064
->>>>>>> f91f2fe3
+  dps: 32799.26691
+  tps: 21955.17034
  }
 }
 dps_results: {
  key: "TestArms-AllItems-CrushingWeight-65118"
  value: {
-<<<<<<< HEAD
-  dps: 32605.6314
-  tps: 21950.93221
-=======
-  dps: 32679.49265
-  tps: 21924.64435
->>>>>>> f91f2fe3
+  dps: 32615.8495
+  tps: 22031.58774
  }
 }
 dps_results: {
  key: "TestArms-AllItems-DarkmoonCard:Earthquake-62048"
  value: {
-<<<<<<< HEAD
-  dps: 31145.76929
-  tps: 20814.96308
-=======
-  dps: 31386.13327
-  tps: 20968.02437
->>>>>>> f91f2fe3
+  dps: 31181.43356
+  tps: 20901.57368
  }
 }
 dps_results: {
  key: "TestArms-AllItems-DarkmoonCard:Hurricane-62049"
  value: {
-<<<<<<< HEAD
-  dps: 32878.10114
-  tps: 22172.78119
-=======
-  dps: 32909.48001
-  tps: 22155.53692
->>>>>>> f91f2fe3
+  dps: 32774.26896
+  tps: 22138.69302
  }
 }
 dps_results: {
  key: "TestArms-AllItems-DarkmoonCard:Hurricane-62051"
  value: {
-<<<<<<< HEAD
-  dps: 32403.86817
-  tps: 21894.49124
-=======
-  dps: 32396.3142
-  tps: 21861.92509
->>>>>>> f91f2fe3
+  dps: 32247.82611
+  tps: 21809.34545
  }
 }
 dps_results: {
  key: "TestArms-AllItems-DarkmoonCard:Tsunami-62050"
  value: {
-<<<<<<< HEAD
-  dps: 31145.76929
-  tps: 20814.96308
-=======
-  dps: 31386.13327
-  tps: 20968.02437
->>>>>>> f91f2fe3
+  dps: 31181.43356
+  tps: 20901.57368
  }
 }
 dps_results: {
  key: "TestArms-AllItems-DarkmoonCard:Volcano-62047"
  value: {
-<<<<<<< HEAD
-  dps: 31913.92644
-  tps: 21420.45843
-=======
-  dps: 31887.92668
-  tps: 21412.87448
->>>>>>> f91f2fe3
+  dps: 31682.89912
+  tps: 21437.63161
  }
 }
 dps_results: {
  key: "TestArms-AllItems-Deathbringer'sWill-50363"
  value: {
-<<<<<<< HEAD
-  dps: 32161.28335
-  tps: 21554.23423
-=======
-  dps: 31993.55236
-  tps: 21350.47446
->>>>>>> f91f2fe3
+  dps: 31874.26778
+  tps: 21377.00407
  }
 }
 dps_results: {
  key: "TestArms-AllItems-DestructiveShadowspiritDiamond"
  value: {
-<<<<<<< HEAD
-  dps: 32658.03821
-  tps: 21822.34842
-=======
-  dps: 32877.40709
-  tps: 21933.34717
->>>>>>> f91f2fe3
+  dps: 32742.19113
+  tps: 21858.32576
  }
 }
 dps_results: {
  key: "TestArms-AllItems-DislodgedForeignObject-50348"
  value: {
-<<<<<<< HEAD
-  dps: 31356.35544
-  tps: 21039.779
-=======
-  dps: 31667.55729
-  tps: 21201.29748
->>>>>>> f91f2fe3
+  dps: 31745.11928
+  tps: 21161.91076
  }
 }
 dps_results: {
  key: "TestArms-AllItems-EarthenBattleplate"
  value: {
-<<<<<<< HEAD
-  dps: 26903.68596
-  tps: 18165.97654
-=======
-  dps: 27277.85548
-  tps: 18463.87273
->>>>>>> f91f2fe3
+  dps: 27237.81722
+  tps: 18367.82703
  }
 }
 dps_results: {
  key: "TestArms-AllItems-EarthenWarplate"
  value: {
-<<<<<<< HEAD
-  dps: 29899.64825
-  tps: 20048.16205
-=======
-  dps: 30099.87081
-  tps: 20249.99392
->>>>>>> f91f2fe3
+  dps: 30144.04404
+  tps: 20193.0545
  }
 }
 dps_results: {
  key: "TestArms-AllItems-EffulgentShadowspiritDiamond"
  value: {
-<<<<<<< HEAD
-  dps: 32552.01714
-  tps: 21740.02262
-=======
-  dps: 32726.2384
-  tps: 21864.73277
->>>>>>> f91f2fe3
+  dps: 32535.70079
+  tps: 21771.34271
  }
 }
 dps_results: {
  key: "TestArms-AllItems-ElectrosparkHeartstarter-67118"
  value: {
-<<<<<<< HEAD
-  dps: 31145.76929
-  tps: 20814.96308
-=======
-  dps: 31417.22959
-  tps: 20993.26428
->>>>>>> f91f2fe3
+  dps: 31213.96678
+  tps: 20927.69772
  }
 }
 dps_results: {
  key: "TestArms-AllItems-EmberShadowspiritDiamond"
  value: {
-<<<<<<< HEAD
-  dps: 32552.01714
-  tps: 21740.02262
-=======
-  dps: 32726.2384
-  tps: 21864.73277
->>>>>>> f91f2fe3
+  dps: 32535.70079
+  tps: 21771.34271
  }
 }
 dps_results: {
  key: "TestArms-AllItems-EnigmaticShadowspiritDiamond"
  value: {
-<<<<<<< HEAD
-  dps: 32658.03821
-  tps: 21822.34842
-=======
-  dps: 32877.40709
-  tps: 21933.34717
->>>>>>> f91f2fe3
+  dps: 32742.19113
+  tps: 21858.32576
  }
 }
 dps_results: {
  key: "TestArms-AllItems-EssenceoftheCyclone-59473"
  value: {
-<<<<<<< HEAD
-  dps: 32327.43527
-  tps: 21671.49671
-=======
-  dps: 32570.101
-  tps: 21748.63419
->>>>>>> f91f2fe3
+  dps: 32323.9313
+  tps: 21631.75151
  }
 }
 dps_results: {
  key: "TestArms-AllItems-EssenceoftheCyclone-65140"
  value: {
-<<<<<<< HEAD
-  dps: 32422.76047
-  tps: 21707.19099
-=======
-  dps: 32644.64765
-  tps: 21884.92816
->>>>>>> f91f2fe3
+  dps: 32321.49207
+  tps: 21682.48703
  }
 }
 dps_results: {
  key: "TestArms-AllItems-EternalShadowspiritDiamond"
  value: {
-<<<<<<< HEAD
-  dps: 32552.01714
-  tps: 21740.02262
-=======
-  dps: 32726.2384
-  tps: 21864.73277
->>>>>>> f91f2fe3
+  dps: 32535.70079
+  tps: 21771.34271
  }
 }
 dps_results: {
  key: "TestArms-AllItems-FallofMortality-59500"
  value: {
-<<<<<<< HEAD
-  dps: 31145.76929
-  tps: 20814.96308
-=======
-  dps: 31386.13327
-  tps: 20968.02437
->>>>>>> f91f2fe3
+  dps: 31181.43356
+  tps: 20901.57368
  }
 }
 dps_results: {
  key: "TestArms-AllItems-FallofMortality-65124"
  value: {
-<<<<<<< HEAD
-  dps: 31145.76929
-  tps: 20814.96308
-=======
-  dps: 31386.13327
-  tps: 20968.02437
->>>>>>> f91f2fe3
+  dps: 31181.43356
+  tps: 20901.57368
  }
 }
 dps_results: {
  key: "TestArms-AllItems-Figurine-DemonPanther-52199"
  value: {
-<<<<<<< HEAD
-  dps: 31611.78434
-  tps: 21164.77717
-=======
-  dps: 32024.63645
-  tps: 21379.73612
->>>>>>> f91f2fe3
+  dps: 31741.64506
+  tps: 21211.87792
  }
 }
 dps_results: {
  key: "TestArms-AllItems-Figurine-DreamOwl-52354"
  value: {
-<<<<<<< HEAD
-  dps: 31145.76929
-  tps: 20814.96308
-=======
-  dps: 31417.22959
-  tps: 20993.26428
->>>>>>> f91f2fe3
+  dps: 31213.96678
+  tps: 20927.69772
  }
 }
 dps_results: {
  key: "TestArms-AllItems-Figurine-EarthenGuardian-52352"
  value: {
-<<<<<<< HEAD
-  dps: 31145.76929
-  tps: 20814.96308
-=======
-  dps: 31386.13327
-  tps: 20968.02437
->>>>>>> f91f2fe3
+  dps: 31181.43356
+  tps: 20901.57368
  }
 }
 dps_results: {
  key: "TestArms-AllItems-Figurine-JeweledSerpent-52353"
  value: {
-<<<<<<< HEAD
-  dps: 31145.76929
-  tps: 20814.96308
-=======
-  dps: 31417.22959
-  tps: 20993.26428
->>>>>>> f91f2fe3
+  dps: 31213.96678
+  tps: 20927.69772
  }
 }
 dps_results: {
  key: "TestArms-AllItems-Figurine-KingofBoars-52351"
  value: {
-<<<<<<< HEAD
-  dps: 32567.06685
-  tps: 21808.28467
-=======
-  dps: 33116.12652
-  tps: 22275.73939
->>>>>>> f91f2fe3
+  dps: 32905.08829
+  tps: 22186.18101
  }
 }
 dps_results: {
  key: "TestArms-AllItems-FleetShadowspiritDiamond"
  value: {
-<<<<<<< HEAD
-  dps: 32744.3287
-  tps: 21968.24703
-=======
-  dps: 32958.6797
-  tps: 21878.23737
->>>>>>> f91f2fe3
+  dps: 32714.2533
+  tps: 21841.12668
  }
 }
 dps_results: {
  key: "TestArms-AllItems-FluidDeath-58181"
  value: {
-<<<<<<< HEAD
-  dps: 31705.39178
-  tps: 21219.62668
-=======
-  dps: 31889.32553
-  tps: 21335.54149
->>>>>>> f91f2fe3
+  dps: 31675.58609
+  tps: 21253.07341
  }
 }
 dps_results: {
  key: "TestArms-AllItems-ForlornShadowspiritDiamond"
  value: {
-<<<<<<< HEAD
-  dps: 32552.01714
-  tps: 21740.02262
-=======
-  dps: 32726.2384
-  tps: 21864.73277
->>>>>>> f91f2fe3
+  dps: 32535.70079
+  tps: 21771.34271
  }
 }
 dps_results: {
  key: "TestArms-AllItems-GaleofShadows-56138"
  value: {
-<<<<<<< HEAD
-  dps: 31386.83645
-  tps: 21071.25566
-=======
-  dps: 31706.10424
-  tps: 21137.9303
->>>>>>> f91f2fe3
+  dps: 31438.43274
+  tps: 21085.52175
  }
 }
 dps_results: {
  key: "TestArms-AllItems-GaleofShadows-56462"
  value: {
-<<<<<<< HEAD
-  dps: 31624.07535
-  tps: 21214.57721
-=======
-  dps: 31681.3137
-  tps: 21186.443
->>>>>>> f91f2fe3
+  dps: 31607.89004
+  tps: 21280.2562
  }
 }
 dps_results: {
  key: "TestArms-AllItems-GearDetector-61462"
  value: {
-<<<<<<< HEAD
-  dps: 31483.45025
-  tps: 21171.15275
-=======
-  dps: 31970.57219
-  tps: 21380.52959
->>>>>>> f91f2fe3
+  dps: 31781.12108
+  tps: 21348.60115
  }
 }
 dps_results: {
  key: "TestArms-AllItems-Gladiator'sBattlegear"
  value: {
-<<<<<<< HEAD
-  dps: 26385.80682
-  tps: 17842.6873
-=======
-  dps: 26855.65574
-  tps: 17905.89259
->>>>>>> f91f2fe3
+  dps: 26713.35555
+  tps: 17983.54984
  }
 }
 dps_results: {
  key: "TestArms-AllItems-GlowingTwilightScale-54589"
  value: {
-<<<<<<< HEAD
-  dps: 31145.76929
-  tps: 20814.96308
-=======
-  dps: 31386.13327
-  tps: 20968.02437
->>>>>>> f91f2fe3
+  dps: 31181.43356
+  tps: 20901.57368
  }
 }
 dps_results: {
  key: "TestArms-AllItems-GraceoftheHerald-55266"
  value: {
-<<<<<<< HEAD
-  dps: 31702.81083
-  tps: 21206.69317
-=======
-  dps: 31829.42744
-  tps: 21263.03952
->>>>>>> f91f2fe3
+  dps: 31605.01631
+  tps: 21166.25298
  }
 }
 dps_results: {
  key: "TestArms-AllItems-GraceoftheHerald-56295"
  value: {
-<<<<<<< HEAD
-  dps: 31979.87786
-  tps: 21401.84621
-=======
-  dps: 32142.37791
-  tps: 21478.08123
->>>>>>> f91f2fe3
+  dps: 31950.9702
+  tps: 21406.16042
  }
 }
 dps_results: {
  key: "TestArms-AllItems-HarmlightToken-63839"
  value: {
-<<<<<<< HEAD
-  dps: 31145.76929
-  tps: 20814.96308
-=======
-  dps: 31386.13327
-  tps: 20968.02437
->>>>>>> f91f2fe3
+  dps: 31181.43356
+  tps: 20901.57368
  }
 }
 dps_results: {
  key: "TestArms-AllItems-Harrison'sInsigniaofPanache-65803"
  value: {
-<<<<<<< HEAD
-  dps: 32235.06412
-  tps: 21687.07065
-=======
-  dps: 32510.01337
-  tps: 21895.21227
->>>>>>> f91f2fe3
+  dps: 32464.39343
+  tps: 21807.40133
  }
 }
 dps_results: {
  key: "TestArms-AllItems-HeartofIgnacious-59514"
  value: {
-<<<<<<< HEAD
-  dps: 31145.76929
-  tps: 20814.96308
-=======
-  dps: 31386.13327
-  tps: 20968.02437
->>>>>>> f91f2fe3
+  dps: 31181.43356
+  tps: 20901.57368
  }
 }
 dps_results: {
  key: "TestArms-AllItems-HeartofIgnacious-65110"
  value: {
-<<<<<<< HEAD
-  dps: 31145.76929
-  tps: 20814.96308
-=======
-  dps: 31386.13327
-  tps: 20968.02437
->>>>>>> f91f2fe3
+  dps: 31181.43356
+  tps: 20901.57368
  }
 }
 dps_results: {
  key: "TestArms-AllItems-HeartofRage-59224"
  value: {
-<<<<<<< HEAD
-  dps: 32361.61731
-  tps: 21706.71964
-=======
-  dps: 32625.3531
-  tps: 21858.52916
->>>>>>> f91f2fe3
+  dps: 32394.56107
+  tps: 21774.58554
  }
 }
 dps_results: {
  key: "TestArms-AllItems-HeartofSolace-55868"
  value: {
-<<<<<<< HEAD
-  dps: 31386.83645
-  tps: 21071.25566
-=======
-  dps: 31706.10424
-  tps: 21137.9303
->>>>>>> f91f2fe3
+  dps: 31438.43274
+  tps: 21085.52175
  }
 }
 dps_results: {
  key: "TestArms-AllItems-HeartofSolace-56393"
  value: {
-<<<<<<< HEAD
-  dps: 32739.11918
-  tps: 22027.24362
-=======
-  dps: 32778.68876
-  tps: 21981.1507
->>>>>>> f91f2fe3
+  dps: 32693.45594
+  tps: 22072.59638
  }
 }
 dps_results: {
  key: "TestArms-AllItems-HeartofThunder-55845"
  value: {
-<<<<<<< HEAD
-  dps: 31145.76929
-  tps: 20814.96308
-=======
-  dps: 31386.13327
-  tps: 20968.02437
->>>>>>> f91f2fe3
+  dps: 31181.43356
+  tps: 20901.57368
  }
 }
 dps_results: {
  key: "TestArms-AllItems-HeartofThunder-56370"
  value: {
-<<<<<<< HEAD
-  dps: 31145.76929
-  tps: 20814.96308
-=======
-  dps: 31386.13327
-  tps: 20968.02437
->>>>>>> f91f2fe3
+  dps: 31181.43356
+  tps: 20901.57368
  }
 }
 dps_results: {
  key: "TestArms-AllItems-HeartoftheVile-66969"
  value: {
-<<<<<<< HEAD
-  dps: 31765.95319
-  tps: 21250.16069
-=======
-  dps: 31917.55762
-  tps: 21329.17912
->>>>>>> f91f2fe3
+  dps: 31715.49522
+  tps: 21238.56397
  }
 }
 dps_results: {
  key: "TestArms-AllItems-ImpassiveShadowspiritDiamond"
  value: {
-<<<<<<< HEAD
-  dps: 32658.03821
-  tps: 21822.34842
-=======
-  dps: 32877.40709
-  tps: 21933.34717
->>>>>>> f91f2fe3
+  dps: 32742.19113
+  tps: 21858.32576
  }
 }
 dps_results: {
  key: "TestArms-AllItems-ImpatienceofYouth-62464"
  value: {
-<<<<<<< HEAD
-  dps: 33155.54861
-  tps: 22238.15174
-=======
-  dps: 33127.9475
-  tps: 22223.24446
->>>>>>> f91f2fe3
+  dps: 32927.24283
+  tps: 22256.47725
  }
 }
 dps_results: {
  key: "TestArms-AllItems-ImpatienceofYouth-62469"
  value: {
-<<<<<<< HEAD
-  dps: 33155.54861
-  tps: 22238.15174
-=======
-  dps: 33127.9475
-  tps: 22223.24446
->>>>>>> f91f2fe3
+  dps: 32927.24283
+  tps: 22256.47725
  }
 }
 dps_results: {
  key: "TestArms-AllItems-ImpetuousQuery-55881"
  value: {
-<<<<<<< HEAD
-  dps: 31521.61564
-  tps: 21224.19664
-=======
-  dps: 31946.56713
-  tps: 21445.49162
->>>>>>> f91f2fe3
+  dps: 31872.57504
+  tps: 21422.65744
  }
 }
 dps_results: {
  key: "TestArms-AllItems-ImpetuousQuery-56406"
  value: {
-<<<<<<< HEAD
-  dps: 31477.29003
-  tps: 21099.02
-=======
-  dps: 31989.39871
-  tps: 21544.28674
->>>>>>> f91f2fe3
+  dps: 31791.47498
+  tps: 21451.35038
  }
 }
 dps_results: {
  key: "TestArms-AllItems-InsigniaofDiplomacy-61433"
  value: {
-<<<<<<< HEAD
-  dps: 31145.76929
-  tps: 20814.96308
-=======
-  dps: 31386.13327
-  tps: 20968.02437
->>>>>>> f91f2fe3
+  dps: 31181.43356
+  tps: 20901.57368
  }
 }
 dps_results: {
  key: "TestArms-AllItems-InsigniaoftheEarthenLord-61429"
  value: {
-<<<<<<< HEAD
-  dps: 31433.16681
-  tps: 21035.9413
-=======
-  dps: 31827.95615
-  tps: 21385.18826
->>>>>>> f91f2fe3
+  dps: 31692.33199
+  tps: 21367.2935
  }
 }
 dps_results: {
  key: "TestArms-AllItems-JarofAncientRemedies-59354"
  value: {
-<<<<<<< HEAD
-  dps: 31145.76929
-  tps: 20814.96308
-=======
-  dps: 31386.13327
-  tps: 20968.02437
->>>>>>> f91f2fe3
+  dps: 31181.43356
+  tps: 20901.57368
  }
 }
 dps_results: {
  key: "TestArms-AllItems-JarofAncientRemedies-65029"
  value: {
-<<<<<<< HEAD
-  dps: 31145.76929
-  tps: 20814.96308
-=======
-  dps: 31386.13327
-  tps: 20968.02437
->>>>>>> f91f2fe3
+  dps: 31181.43356
+  tps: 20901.57368
  }
 }
 dps_results: {
  key: "TestArms-AllItems-JujuofNimbleness-63840"
  value: {
-<<<<<<< HEAD
-  dps: 31841.38711
-  tps: 21310.29552
-=======
-  dps: 32197.52573
-  tps: 21624.09616
->>>>>>> f91f2fe3
+  dps: 31990.89764
+  tps: 21554.34083
  }
 }
 dps_results: {
  key: "TestArms-AllItems-KeytotheEndlessChamber-55795"
  value: {
-<<<<<<< HEAD
-  dps: 31570.4052
-  tps: 21133.10095
-=======
-  dps: 31867.18653
-  tps: 21298.7244
->>>>>>> f91f2fe3
+  dps: 31571.52819
+  tps: 21132.90535
  }
 }
 dps_results: {
  key: "TestArms-AllItems-KeytotheEndlessChamber-56328"
  value: {
-<<<<<<< HEAD
-  dps: 31603.03389
-  tps: 21172.57176
-=======
-  dps: 31893.40204
-  tps: 21296.61934
->>>>>>> f91f2fe3
+  dps: 31760.34518
+  tps: 21249.18897
  }
 }
 dps_results: {
  key: "TestArms-AllItems-KvaldirBattleStandard-59685"
  value: {
-<<<<<<< HEAD
-  dps: 31638.35724
-  tps: 21210.53924
-=======
-  dps: 32269.0251
-  tps: 21554.40535
->>>>>>> f91f2fe3
+  dps: 32221.17995
+  tps: 21501.75804
  }
 }
 dps_results: {
  key: "TestArms-AllItems-KvaldirBattleStandard-59689"
  value: {
-<<<<<<< HEAD
-  dps: 31638.35724
-  tps: 21210.53924
-=======
-  dps: 32269.0251
-  tps: 21554.40535
->>>>>>> f91f2fe3
+  dps: 32221.17995
+  tps: 21501.75804
  }
 }
 dps_results: {
  key: "TestArms-AllItems-LadyLa-La'sSingingShell-67152"
  value: {
-<<<<<<< HEAD
-  dps: 31453.03903
-  tps: 21043.34529
-=======
-  dps: 31714.02574
-  tps: 21158.94911
->>>>>>> f91f2fe3
+  dps: 31609.05362
+  tps: 21177.42365
  }
 }
 dps_results: {
  key: "TestArms-AllItems-LastWord-50708"
  value: {
-<<<<<<< HEAD
-  dps: 33548.00429
-  tps: 22383.57428
-=======
-  dps: 33713.80985
-  tps: 22509.05423
->>>>>>> f91f2fe3
+  dps: 33518.52361
+  tps: 22409.81421
  }
 }
 dps_results: {
  key: "TestArms-AllItems-LeadenDespair-55816"
  value: {
-<<<<<<< HEAD
-  dps: 31145.76929
-  tps: 20814.96308
-=======
-  dps: 31386.13327
-  tps: 20968.02437
->>>>>>> f91f2fe3
+  dps: 31181.43356
+  tps: 20901.57368
  }
 }
 dps_results: {
  key: "TestArms-AllItems-LeadenDespair-56347"
  value: {
-<<<<<<< HEAD
-  dps: 31145.76929
-  tps: 20814.96308
-=======
-  dps: 31386.13327
-  tps: 20968.02437
->>>>>>> f91f2fe3
+  dps: 31181.43356
+  tps: 20901.57368
  }
 }
 dps_results: {
  key: "TestArms-AllItems-LeftEyeofRajh-56102"
  value: {
-<<<<<<< HEAD
-  dps: 31569.31058
-  tps: 21116.47779
-=======
-  dps: 31843.72233
-  tps: 21226.56054
->>>>>>> f91f2fe3
+  dps: 31578.29037
+  tps: 21123.31209
  }
 }
 dps_results: {
  key: "TestArms-AllItems-LeftEyeofRajh-56427"
  value: {
-<<<<<<< HEAD
-  dps: 31648.30283
-  tps: 21142.72923
-=======
-  dps: 31943.85553
-  tps: 21271.9572
->>>>>>> f91f2fe3
+  dps: 31689.7384
+  tps: 21219.81896
  }
 }
 dps_results: {
  key: "TestArms-AllItems-LicensetoSlay-58180"
  value: {
-<<<<<<< HEAD
-  dps: 32302.08318
-  tps: 21575.50124
-=======
-  dps: 32535.46603
-  tps: 21723.49383
->>>>>>> f91f2fe3
+  dps: 32323.78633
+  tps: 21654.86728
  }
 }
 dps_results: {
  key: "TestArms-AllItems-MagnetiteMirror-55814"
  value: {
-<<<<<<< HEAD
-  dps: 31864.48832
-  tps: 21284.66479
-=======
-  dps: 32120.67034
-  tps: 21450.74228
->>>>>>> f91f2fe3
+  dps: 31923.1637
+  tps: 21389.77864
  }
 }
 dps_results: {
  key: "TestArms-AllItems-MagnetiteMirror-56345"
  value: {
-<<<<<<< HEAD
-  dps: 32098.48986
-  tps: 21437.59093
-=======
-  dps: 32348.59974
-  tps: 21598.4493
->>>>>>> f91f2fe3
+  dps: 32153.49077
+  tps: 21538.83185
  }
 }
 dps_results: {
  key: "TestArms-AllItems-MandalaofStirringPatterns-62467"
  value: {
-<<<<<<< HEAD
-  dps: 31145.76929
-  tps: 20814.96308
-=======
-  dps: 31386.13327
-  tps: 20968.02437
->>>>>>> f91f2fe3
+  dps: 31181.43356
+  tps: 20901.57368
  }
 }
 dps_results: {
  key: "TestArms-AllItems-MandalaofStirringPatterns-62472"
  value: {
-<<<<<<< HEAD
-  dps: 31145.76929
-  tps: 20814.96308
-=======
-  dps: 31386.13327
-  tps: 20968.02437
->>>>>>> f91f2fe3
+  dps: 31181.43356
+  tps: 20901.57368
  }
 }
 dps_results: {
  key: "TestArms-AllItems-MarkofKhardros-56132"
  value: {
-<<<<<<< HEAD
-  dps: 32131.18438
-  tps: 21641.3902
-=======
-  dps: 32770.19333
-  tps: 22065.01446
->>>>>>> f91f2fe3
+  dps: 32701.72246
+  tps: 22023.81509
  }
 }
 dps_results: {
  key: "TestArms-AllItems-MarkofKhardros-56458"
  value: {
-<<<<<<< HEAD
-  dps: 32226.00808
-  tps: 21679.29651
-=======
-  dps: 32831.52182
-  tps: 22046.85596
->>>>>>> f91f2fe3
+  dps: 32784.31375
+  tps: 22079.31844
  }
 }
 dps_results: {
  key: "TestArms-AllItems-MightoftheOcean-55251"
  value: {
-<<<<<<< HEAD
-  dps: 31657.22981
-  tps: 21149.21592
-=======
-  dps: 31918.79002
-  tps: 21319.91606
->>>>>>> f91f2fe3
+  dps: 31719.15973
+  tps: 21257.76008
  }
 }
 dps_results: {
  key: "TestArms-AllItems-MightoftheOcean-56285"
  value: {
-<<<<<<< HEAD
-  dps: 32098.48986
-  tps: 21437.59093
-=======
-  dps: 32348.59974
-  tps: 21598.4493
->>>>>>> f91f2fe3
+  dps: 32153.49077
+  tps: 21538.83185
  }
 }
 dps_results: {
  key: "TestArms-AllItems-MirrorofBrokenImages-62466"
  value: {
-<<<<<<< HEAD
-  dps: 31913.92644
-  tps: 21420.45843
-=======
-  dps: 31887.92668
-  tps: 21412.87448
->>>>>>> f91f2fe3
+  dps: 31682.89912
+  tps: 21437.63161
  }
 }
 dps_results: {
  key: "TestArms-AllItems-MirrorofBrokenImages-62471"
  value: {
-<<<<<<< HEAD
-  dps: 31913.92644
-  tps: 21420.45843
-=======
-  dps: 31887.92668
-  tps: 21412.87448
->>>>>>> f91f2fe3
+  dps: 31682.89912
+  tps: 21437.63161
  }
 }
 dps_results: {
  key: "TestArms-AllItems-MoltenGiantBattleplate"
  value: {
-<<<<<<< HEAD
-  dps: 27738.3357
-  tps: 18799.45921
-=======
-  dps: 28059.123
-  tps: 18927.84868
->>>>>>> f91f2fe3
+  dps: 27906.73103
+  tps: 18932.50438
  }
 }
 dps_results: {
  key: "TestArms-AllItems-MoltenGiantWarplate"
  value: {
-<<<<<<< HEAD
-  dps: 31955.05427
-  tps: 21895.91331
-=======
-  dps: 32324.6883
-  tps: 22012.26744
->>>>>>> f91f2fe3
+  dps: 32168.57146
+  tps: 22031.96122
  }
 }
 dps_results: {
  key: "TestArms-AllItems-MoonwellChalice-70142"
  value: {
-<<<<<<< HEAD
-  dps: 31391.80815
-  tps: 21220.35264
-=======
-  dps: 32056.36042
-  tps: 21641.7152
->>>>>>> f91f2fe3
+  dps: 32012.3209
+  tps: 21636.10596
  }
 }
 dps_results: {
  key: "TestArms-AllItems-Oremantle'sFavor-61448"
  value: {
-<<<<<<< HEAD
-  dps: 32192.06829
-  tps: 21540.92378
-=======
-  dps: 32594.14346
-  tps: 21748.2608
->>>>>>> f91f2fe3
+  dps: 32286.93056
+  tps: 21571.57836
  }
 }
 dps_results: {
  key: "TestArms-AllItems-PetrifiedTwilightScale-54591"
  value: {
-<<<<<<< HEAD
-  dps: 31145.76929
-  tps: 20814.96308
-=======
-  dps: 31386.13327
-  tps: 20968.02437
->>>>>>> f91f2fe3
+  dps: 31181.43356
+  tps: 20901.57368
  }
 }
 dps_results: {
  key: "TestArms-AllItems-PhylacteryoftheNamelessLich-50365"
  value: {
-<<<<<<< HEAD
-  dps: 31499.49988
-  tps: 21067.67077
-=======
-  dps: 31713.08034
-  tps: 21215.26234
->>>>>>> f91f2fe3
+  dps: 31458.08629
+  tps: 21102.8081
  }
 }
 dps_results: {
  key: "TestArms-AllItems-PorcelainCrab-55237"
  value: {
-<<<<<<< HEAD
-  dps: 31293.86175
-  tps: 20987.04405
-=======
-  dps: 31610.09707
-  tps: 21290.72889
->>>>>>> f91f2fe3
+  dps: 31534.1607
+  tps: 21230.5083
  }
 }
 dps_results: {
  key: "TestArms-AllItems-PorcelainCrab-56280"
  value: {
-<<<<<<< HEAD
-  dps: 31512.79213
-  tps: 21306.74741
-=======
-  dps: 32012.25263
-  tps: 21539.9374
->>>>>>> f91f2fe3
+  dps: 31858.92387
+  tps: 21583.57053
  }
 }
 dps_results: {
  key: "TestArms-AllItems-PowerfulShadowspiritDiamond"
  value: {
-<<<<<<< HEAD
-  dps: 32552.01714
-  tps: 21740.02262
-=======
-  dps: 32726.2384
-  tps: 21864.73277
->>>>>>> f91f2fe3
+  dps: 32535.70079
+  tps: 21771.34271
  }
 }
 dps_results: {
  key: "TestArms-AllItems-Prestor'sTalismanofMachination-59441"
  value: {
-<<<<<<< HEAD
-  dps: 31980.92077
-  tps: 21561.83641
-=======
-  dps: 32238.7033
-  tps: 21541.29059
->>>>>>> f91f2fe3
+  dps: 31956.1066
+  tps: 21531.24653
  }
 }
 dps_results: {
  key: "TestArms-AllItems-Prestor'sTalismanofMachination-65026"
  value: {
-<<<<<<< HEAD
-  dps: 32295.94527
-  tps: 21565.47225
-=======
-  dps: 32270.30509
-  tps: 21627.67282
->>>>>>> f91f2fe3
+  dps: 32197.52971
+  tps: 21650.22508
  }
 }
 dps_results: {
  key: "TestArms-AllItems-Rainsong-55854"
  value: {
-<<<<<<< HEAD
-  dps: 31145.76929
-  tps: 20814.96308
-=======
-  dps: 31386.13327
-  tps: 20968.02437
->>>>>>> f91f2fe3
+  dps: 31181.43356
+  tps: 20901.57368
  }
 }
 dps_results: {
  key: "TestArms-AllItems-Rainsong-56377"
  value: {
-<<<<<<< HEAD
-  dps: 31145.76929
-  tps: 20814.96308
-=======
-  dps: 31386.13327
-  tps: 20968.02437
->>>>>>> f91f2fe3
+  dps: 31181.43356
+  tps: 20901.57368
  }
 }
 dps_results: {
  key: "TestArms-AllItems-ReverberatingShadowspiritDiamond"
  value: {
-<<<<<<< HEAD
-  dps: 33189.75773
-  tps: 22147.44785
-=======
-  dps: 33358.7822
-  tps: 22274.73405
->>>>>>> f91f2fe3
+  dps: 33165.59051
+  tps: 22176.5626
  }
 }
 dps_results: {
  key: "TestArms-AllItems-RevitalizingShadowspiritDiamond"
  value: {
-<<<<<<< HEAD
-  dps: 33020.43785
-  tps: 22035.77844
-=======
-  dps: 33190.88518
-  tps: 22163.97801
->>>>>>> f91f2fe3
+  dps: 32998.6533
+  tps: 22066.28823
  }
 }
 dps_results: {
  key: "TestArms-AllItems-RightEyeofRajh-56100"
  value: {
-<<<<<<< HEAD
-  dps: 32051.86141
-  tps: 21419.37271
-=======
-  dps: 32284.97107
-  tps: 21569.63424
->>>>>>> f91f2fe3
+  dps: 32082.97657
+  tps: 21501.37692
  }
 }
 dps_results: {
  key: "TestArms-AllItems-RightEyeofRajh-56431"
  value: {
-<<<<<<< HEAD
-  dps: 32187.0701
-  tps: 21517.709
-=======
-  dps: 32405.95566
-  tps: 21648.40676
->>>>>>> f91f2fe3
+  dps: 32193.39384
+  tps: 21582.13402
  }
 }
 dps_results: {
  key: "TestArms-AllItems-Schnottz'sMedallionofCommand-65805"
  value: {
-<<<<<<< HEAD
-  dps: 31806.74156
-  tps: 21446.00179
-=======
-  dps: 32155.21967
-  tps: 21657.41102
->>>>>>> f91f2fe3
+  dps: 32048.01555
+  tps: 21562.10816
  }
 }
 dps_results: {
  key: "TestArms-AllItems-SeaStar-55256"
  value: {
-<<<<<<< HEAD
-  dps: 31145.76929
-  tps: 20814.96308
-=======
-  dps: 31417.22959
-  tps: 20993.26428
->>>>>>> f91f2fe3
+  dps: 31213.96678
+  tps: 20927.69772
  }
 }
 dps_results: {
  key: "TestArms-AllItems-SeaStar-56290"
  value: {
-<<<<<<< HEAD
-  dps: 31145.76929
-  tps: 20814.96308
-=======
-  dps: 31417.22959
-  tps: 20993.26428
->>>>>>> f91f2fe3
+  dps: 31213.96678
+  tps: 20927.69772
  }
 }
 dps_results: {
  key: "TestArms-AllItems-Shadowmourne-49623"
  value: {
-<<<<<<< HEAD
-  dps: 34794.25706
-  tps: 23364.74922
-=======
-  dps: 35324.09524
-  tps: 23631.42784
->>>>>>> f91f2fe3
+  dps: 35317.83439
+  tps: 23668.53373
  }
 }
 dps_results: {
  key: "TestArms-AllItems-ShardofWoe-60233"
  value: {
-<<<<<<< HEAD
-  dps: 31328.99294
-  tps: 21173.75
-=======
-  dps: 31761.65983
-  tps: 21229.89675
->>>>>>> f91f2fe3
+  dps: 31560.4316
+  tps: 21187.45472
  }
 }
 dps_results: {
  key: "TestArms-AllItems-Shrine-CleansingPurifier-63838"
  value: {
-<<<<<<< HEAD
-  dps: 31810.55767
-  tps: 21380.72938
-=======
-  dps: 32236.76881
-  tps: 21652.3147
->>>>>>> f91f2fe3
+  dps: 32221.99593
+  tps: 21590.29431
  }
 }
 dps_results: {
  key: "TestArms-AllItems-Sindragosa'sFlawlessFang-50364"
  value: {
-<<<<<<< HEAD
-  dps: 31145.76929
-  tps: 20814.96308
-=======
-  dps: 31386.13327
-  tps: 20968.02437
->>>>>>> f91f2fe3
+  dps: 31181.43356
+  tps: 20901.57368
  }
 }
 dps_results: {
  key: "TestArms-AllItems-Skardyn'sGrace-56115"
  value: {
-<<<<<<< HEAD
-  dps: 31802.09143
-  tps: 21507.78811
-=======
-  dps: 32164.80694
-  tps: 21703.48337
->>>>>>> f91f2fe3
+  dps: 32028.5403
+  tps: 21680.79194
  }
 }
 dps_results: {
  key: "TestArms-AllItems-Skardyn'sGrace-56440"
  value: {
-<<<<<<< HEAD
-  dps: 31985.10178
-  tps: 21590.09268
-=======
-  dps: 32530.34942
-  tps: 21909.16849
->>>>>>> f91f2fe3
+  dps: 32640.97089
+  tps: 21990.45738
  }
 }
 dps_results: {
  key: "TestArms-AllItems-Sorrowsong-55879"
  value: {
-<<<<<<< HEAD
-  dps: 31521.61564
-  tps: 21224.19664
-=======
-  dps: 31946.56713
-  tps: 21445.49162
->>>>>>> f91f2fe3
+  dps: 31872.57504
+  tps: 21422.65744
  }
 }
 dps_results: {
  key: "TestArms-AllItems-Sorrowsong-56400"
  value: {
-<<<<<<< HEAD
-  dps: 31477.29003
-  tps: 21099.02
-=======
-  dps: 31989.39871
-  tps: 21544.28674
->>>>>>> f91f2fe3
+  dps: 31791.47498
+  tps: 21451.35038
  }
 }
 dps_results: {
  key: "TestArms-AllItems-Soul'sAnguish-66994"
  value: {
-<<<<<<< HEAD
-  dps: 31657.22981
-  tps: 21149.21592
-=======
-  dps: 31918.79002
-  tps: 21319.91606
->>>>>>> f91f2fe3
+  dps: 31719.15973
+  tps: 21257.76008
  }
 }
 dps_results: {
  key: "TestArms-AllItems-SoulCasket-58183"
  value: {
-<<<<<<< HEAD
-  dps: 31913.92644
-  tps: 21420.45843
-=======
-  dps: 31912.06004
-  tps: 21432.70489
->>>>>>> f91f2fe3
+  dps: 31703.53408
+  tps: 21460.43465
  }
 }
 dps_results: {
  key: "TestArms-AllItems-Stonemother'sKiss-61411"
  value: {
-<<<<<<< HEAD
-  dps: 31145.76929
-  tps: 20814.96308
-=======
-  dps: 31386.13327
-  tps: 20968.02437
->>>>>>> f91f2fe3
+  dps: 31181.43356
+  tps: 20901.57368
  }
 }
 dps_results: {
  key: "TestArms-AllItems-StumpofTime-62465"
  value: {
-<<<<<<< HEAD
-  dps: 31145.76929
-  tps: 20814.96308
-=======
-  dps: 31386.13327
-  tps: 20968.02437
->>>>>>> f91f2fe3
+  dps: 31181.43356
+  tps: 20901.57368
  }
 }
 dps_results: {
  key: "TestArms-AllItems-StumpofTime-62470"
  value: {
-<<<<<<< HEAD
-  dps: 31145.76929
-  tps: 20814.96308
-=======
-  dps: 31386.13327
-  tps: 20968.02437
->>>>>>> f91f2fe3
+  dps: 31181.43356
+  tps: 20901.57368
  }
 }
 dps_results: {
  key: "TestArms-AllItems-SymbioticWorm-59332"
  value: {
-<<<<<<< HEAD
-  dps: 31145.76929
-  tps: 20814.96308
-=======
-  dps: 31386.13327
-  tps: 20968.02437
->>>>>>> f91f2fe3
+  dps: 31181.43356
+  tps: 20901.57368
  }
 }
 dps_results: {
  key: "TestArms-AllItems-SymbioticWorm-65048"
  value: {
-<<<<<<< HEAD
-  dps: 31145.76929
-  tps: 20814.96308
-=======
-  dps: 31386.13327
-  tps: 20968.02437
->>>>>>> f91f2fe3
+  dps: 31181.43356
+  tps: 20901.57368
  }
 }
 dps_results: {
  key: "TestArms-AllItems-TalismanofSinisterOrder-65804"
  value: {
-<<<<<<< HEAD
-  dps: 31145.76929
-  tps: 20814.96308
-=======
-  dps: 31386.13327
-  tps: 20968.02437
->>>>>>> f91f2fe3
+  dps: 31181.43356
+  tps: 20901.57368
  }
 }
 dps_results: {
  key: "TestArms-AllItems-Tank-CommanderInsignia-63841"
  value: {
-<<<<<<< HEAD
-  dps: 31801.52796
-  tps: 21403.12001
-=======
-  dps: 32426.39598
-  tps: 21733.7587
->>>>>>> f91f2fe3
+  dps: 32180.72924
+  tps: 21618.83777
  }
 }
 dps_results: {
  key: "TestArms-AllItems-TearofBlood-55819"
  value: {
-<<<<<<< HEAD
-  dps: 31145.76929
-  tps: 20814.96308
-=======
-  dps: 31386.13327
-  tps: 20968.02437
->>>>>>> f91f2fe3
+  dps: 31181.43356
+  tps: 20901.57368
  }
 }
 dps_results: {
  key: "TestArms-AllItems-TearofBlood-56351"
  value: {
-<<<<<<< HEAD
-  dps: 31145.76929
-  tps: 20814.96308
-=======
-  dps: 31386.13327
-  tps: 20968.02437
->>>>>>> f91f2fe3
+  dps: 31181.43356
+  tps: 20901.57368
  }
 }
 dps_results: {
  key: "TestArms-AllItems-TendrilsofBurrowingDark-55810"
  value: {
-<<<<<<< HEAD
-  dps: 31600.47237
-  tps: 21126.99789
-=======
-  dps: 31885.91031
-  tps: 21401.79428
->>>>>>> f91f2fe3
+  dps: 31672.45005
+  tps: 21336.6334
  }
 }
 dps_results: {
  key: "TestArms-AllItems-TendrilsofBurrowingDark-56339"
  value: {
-<<<<<<< HEAD
-  dps: 31477.29003
-  tps: 21099.02
-=======
-  dps: 31989.39871
-  tps: 21544.28674
->>>>>>> f91f2fe3
+  dps: 31791.47498
+  tps: 21451.35038
  }
 }
 dps_results: {
  key: "TestArms-AllItems-Theralion'sMirror-59519"
  value: {
-<<<<<<< HEAD
-  dps: 31145.76929
-  tps: 20814.96308
-=======
-  dps: 31386.13327
-  tps: 20968.02437
->>>>>>> f91f2fe3
+  dps: 31181.43356
+  tps: 20901.57368
  }
 }
 dps_results: {
  key: "TestArms-AllItems-Theralion'sMirror-65105"
  value: {
-<<<<<<< HEAD
-  dps: 31145.76929
-  tps: 20814.96308
-=======
-  dps: 31386.13327
-  tps: 20968.02437
->>>>>>> f91f2fe3
+  dps: 31181.43356
+  tps: 20901.57368
  }
 }
 dps_results: {
  key: "TestArms-AllItems-Throngus'sFinger-56121"
  value: {
-<<<<<<< HEAD
-  dps: 31145.76929
-  tps: 20814.96308
-=======
-  dps: 31386.13327
-  tps: 20968.02437
->>>>>>> f91f2fe3
+  dps: 31181.43356
+  tps: 20901.57368
  }
 }
 dps_results: {
  key: "TestArms-AllItems-Throngus'sFinger-56449"
  value: {
-<<<<<<< HEAD
-  dps: 31145.76929
-  tps: 20814.96308
-=======
-  dps: 31386.13327
-  tps: 20968.02437
->>>>>>> f91f2fe3
+  dps: 31181.43356
+  tps: 20901.57368
  }
 }
 dps_results: {
  key: "TestArms-AllItems-Tia'sGrace-55874"
  value: {
-<<<<<<< HEAD
-  dps: 32124.24531
-  tps: 21626.26278
-=======
-  dps: 32379.84657
-  tps: 21755.03195
->>>>>>> f91f2fe3
+  dps: 32302.83788
+  tps: 21728.99403
  }
 }
 dps_results: {
  key: "TestArms-AllItems-Tia'sGrace-56394"
  value: {
-<<<<<<< HEAD
-  dps: 32088.96006
-  tps: 21528.52642
-=======
-  dps: 32469.66736
-  tps: 21904.33291
->>>>>>> f91f2fe3
+  dps: 32275.09199
+  tps: 21813.87954
  }
 }
 dps_results: {
  key: "TestArms-AllItems-TinyAbominationinaJar-50706"
  value: {
-<<<<<<< HEAD
-  dps: 32015.53259
-  tps: 21677.90629
-=======
-  dps: 32176.89676
-  tps: 21726.59929
->>>>>>> f91f2fe3
+  dps: 32157.06642
+  tps: 21840.77002
  }
 }
 dps_results: {
  key: "TestArms-AllItems-Tyrande'sFavoriteDoll-64645"
  value: {
-<<<<<<< HEAD
-  dps: 31145.76929
-  tps: 20814.96308
-=======
-  dps: 31129.35982
-  tps: 20800.0895
->>>>>>> f91f2fe3
+  dps: 30928.17716
+  tps: 20735.76521
  }
 }
 dps_results: {
  key: "TestArms-AllItems-UnheededWarning-59520"
  value: {
-<<<<<<< HEAD
-  dps: 32166.03483
-  tps: 21516.15121
-=======
-  dps: 32350.83721
-  tps: 21646.6587
->>>>>>> f91f2fe3
+  dps: 32125.72739
+  tps: 21536.99908
  }
 }
 dps_results: {
  key: "TestArms-AllItems-UnquenchableFlame-67101"
  value: {
-<<<<<<< HEAD
-  dps: 31145.76929
-  tps: 20814.96308
-=======
-  dps: 31417.22959
-  tps: 20993.26428
->>>>>>> f91f2fe3
+  dps: 31213.96678
+  tps: 20927.69772
  }
 }
 dps_results: {
  key: "TestArms-AllItems-UnsolvableRiddle-62463"
  value: {
-<<<<<<< HEAD
-  dps: 32422.14625
-  tps: 21770.74976
-=======
-  dps: 32476.23783
-  tps: 21795.29131
->>>>>>> f91f2fe3
+  dps: 32281.93036
+  tps: 21805.38966
  }
 }
 dps_results: {
  key: "TestArms-AllItems-UnsolvableRiddle-62468"
  value: {
-<<<<<<< HEAD
-  dps: 32422.14625
-  tps: 21770.74976
-=======
-  dps: 32476.23783
-  tps: 21795.29131
->>>>>>> f91f2fe3
+  dps: 32281.93036
+  tps: 21805.38966
  }
 }
 dps_results: {
  key: "TestArms-AllItems-UnsolvableRiddle-68709"
  value: {
-<<<<<<< HEAD
-  dps: 32422.14625
-  tps: 21770.74976
-=======
-  dps: 32476.23783
-  tps: 21795.29131
->>>>>>> f91f2fe3
+  dps: 32281.93036
+  tps: 21805.38966
  }
 }
 dps_results: {
  key: "TestArms-AllItems-Val'anyr,HammerofAncientKings-46017"
  value: {
-<<<<<<< HEAD
-  dps: 17996.36347
-  tps: 11278.11385
-=======
-  dps: 18685.84774
-  tps: 11849.48905
->>>>>>> f91f2fe3
+  dps: 18530.96034
+  tps: 11933.90543
  }
 }
 dps_results: {
  key: "TestArms-AllItems-VialofStolenMemories-59515"
  value: {
-<<<<<<< HEAD
-  dps: 31145.76929
-  tps: 20814.96308
-=======
-  dps: 31386.13327
-  tps: 20968.02437
->>>>>>> f91f2fe3
+  dps: 31181.43356
+  tps: 20901.57368
  }
 }
 dps_results: {
  key: "TestArms-AllItems-VialofStolenMemories-65109"
  value: {
-<<<<<<< HEAD
-  dps: 31145.76929
-  tps: 20814.96308
-=======
-  dps: 31386.13327
-  tps: 20968.02437
->>>>>>> f91f2fe3
+  dps: 31181.43356
+  tps: 20901.57368
  }
 }
 dps_results: {
  key: "TestArms-AllItems-ViciousGladiator'sBadgeofConquest-61033"
  value: {
-<<<<<<< HEAD
-  dps: 31668.85566
-  tps: 21192.34065
-=======
-  dps: 32127.91655
-  tps: 21422.89403
->>>>>>> f91f2fe3
+  dps: 31872.18013
+  tps: 21267.78384
  }
 }
 dps_results: {
  key: "TestArms-AllItems-ViciousGladiator'sBadgeofDominance-61035"
  value: {
-<<<<<<< HEAD
-  dps: 31145.76929
-  tps: 20814.96308
-=======
-  dps: 31417.22959
-  tps: 20993.26428
->>>>>>> f91f2fe3
+  dps: 31213.96678
+  tps: 20927.69772
  }
 }
 dps_results: {
  key: "TestArms-AllItems-ViciousGladiator'sBadgeofVictory-61034"
  value: {
-<<<<<<< HEAD
-  dps: 32328.32768
-  tps: 21594.39149
-=======
-  dps: 32619.58213
-  tps: 21776.04852
->>>>>>> f91f2fe3
+  dps: 32408.50148
+  tps: 21698.44155
  }
 }
 dps_results: {
  key: "TestArms-AllItems-ViciousGladiator'sEmblemofAccuracy-61027"
  value: {
-<<<<<<< HEAD
-  dps: 31145.76929
-  tps: 20814.96308
-=======
-  dps: 31386.13327
-  tps: 20968.02437
->>>>>>> f91f2fe3
+  dps: 31181.43356
+  tps: 20901.57368
  }
 }
 dps_results: {
  key: "TestArms-AllItems-ViciousGladiator'sEmblemofAlacrity-61028"
  value: {
-<<<<<<< HEAD
-  dps: 30906.61199
-  tps: 20884.25022
-=======
-  dps: 31689.87754
-  tps: 21321.47081
->>>>>>> f91f2fe3
+  dps: 31573.80398
+  tps: 21291.30692
  }
 }
 dps_results: {
  key: "TestArms-AllItems-ViciousGladiator'sEmblemofCruelty-61026"
  value: {
-<<<<<<< HEAD
-  dps: 31817.71106
-  tps: 21306.71891
-=======
-  dps: 32001.64988
-  tps: 21400.60184
->>>>>>> f91f2fe3
+  dps: 31822.90922
+  tps: 21317.20852
  }
 }
 dps_results: {
  key: "TestArms-AllItems-ViciousGladiator'sEmblemofProficiency-61030"
  value: {
-<<<<<<< HEAD
-  dps: 31145.76929
-  tps: 20814.96308
-=======
-  dps: 31386.13327
-  tps: 20968.02437
->>>>>>> f91f2fe3
+  dps: 31181.43356
+  tps: 20901.57368
  }
 }
 dps_results: {
  key: "TestArms-AllItems-ViciousGladiator'sEmblemofProwess-61029"
  value: {
-<<<<<<< HEAD
-  dps: 31887.32808
-  tps: 21405.53917
-=======
-  dps: 32107.488
-  tps: 21486.17768
->>>>>>> f91f2fe3
+  dps: 31880.57368
+  tps: 21461.50646
  }
 }
 dps_results: {
  key: "TestArms-AllItems-ViciousGladiator'sEmblemofTenacity-61032"
  value: {
-<<<<<<< HEAD
-  dps: 31145.76929
-  tps: 20814.96308
-=======
-  dps: 31386.13327
-  tps: 20968.02437
->>>>>>> f91f2fe3
+  dps: 31181.43356
+  tps: 20901.57368
  }
 }
 dps_results: {
  key: "TestArms-AllItems-ViciousGladiator'sInsigniaofConquest-61047"
  value: {
-<<<<<<< HEAD
-  dps: 31592.96038
-  tps: 21138.65865
-=======
-  dps: 31932.40117
-  tps: 21423.1065
->>>>>>> f91f2fe3
+  dps: 31576.05636
+  tps: 21230.58468
  }
 }
 dps_results: {
  key: "TestArms-AllItems-ViciousGladiator'sInsigniaofDominance-61045"
  value: {
-<<<<<<< HEAD
-  dps: 31145.76929
-  tps: 20814.96308
-=======
-  dps: 31386.13327
-  tps: 20968.02437
->>>>>>> f91f2fe3
+  dps: 31181.43356
+  tps: 20901.57368
  }
 }
 dps_results: {
  key: "TestArms-AllItems-ViciousGladiator'sInsigniaofVictory-61046"
  value: {
-<<<<<<< HEAD
-  dps: 32215.6977
-  tps: 21539.66538
-=======
-  dps: 32454.0994
-  tps: 21697.47831
->>>>>>> f91f2fe3
+  dps: 32242.44331
+  tps: 21626.87425
  }
 }
 dps_results: {
  key: "TestArms-AllItems-WitchingHourglass-55787"
  value: {
-<<<<<<< HEAD
-  dps: 31145.76929
-  tps: 20814.96308
-=======
-  dps: 31386.13327
-  tps: 20968.02437
->>>>>>> f91f2fe3
+  dps: 31181.43356
+  tps: 20901.57368
  }
 }
 dps_results: {
  key: "TestArms-AllItems-WitchingHourglass-56320"
  value: {
-<<<<<<< HEAD
-  dps: 31145.76929
-  tps: 20814.96308
-=======
-  dps: 31386.13327
-  tps: 20968.02437
->>>>>>> f91f2fe3
+  dps: 31181.43356
+  tps: 20901.57368
  }
 }
 dps_results: {
  key: "TestArms-AllItems-World-QuellerFocus-63842"
  value: {
-<<<<<<< HEAD
-  dps: 31559.14839
-  tps: 21139.61426
-=======
-  dps: 31940.7691
-  tps: 21438.58711
->>>>>>> f91f2fe3
+  dps: 31699.82003
+  tps: 21349.60806
  }
 }
 dps_results: {
  key: "TestArms-AllItems-Za'brox'sLuckyTooth-63742"
  value: {
-<<<<<<< HEAD
-  dps: 31332.99083
-  tps: 21151.35331
-=======
-  dps: 31676.22653
-  tps: 21292.60358
->>>>>>> f91f2fe3
+  dps: 31540.49361
+  tps: 21196.96308
  }
 }
 dps_results: {
  key: "TestArms-AllItems-Za'brox'sLuckyTooth-63745"
  value: {
-<<<<<<< HEAD
-  dps: 31332.99083
-  tps: 21151.35331
-=======
-  dps: 31676.22653
-  tps: 21292.60358
->>>>>>> f91f2fe3
+  dps: 31540.49361
+  tps: 21196.96308
  }
 }
 dps_results: {
  key: "TestArms-Average-Default"
  value: {
-<<<<<<< HEAD
-  dps: 33104.12149
-  tps: 22146.85622
-=======
-  dps: 33396.44173
-  tps: 22231.3445
->>>>>>> f91f2fe3
+  dps: 33276.30819
+  tps: 22222.63629
  }
 }
 dps_results: {
  key: "TestArms-Settings-Orc-p1_arms_bis-Basic-arms-FullBuffs-0.0yards-LongMultiTarget"
  value: {
-<<<<<<< HEAD
-  dps: 68223.07343
-  tps: 35738.2638
-=======
-  dps: 69356.27313
-  tps: 36135.75097
->>>>>>> f91f2fe3
+  dps: 69482.56855
+  tps: 36265.23616
  }
 }
 dps_results: {
  key: "TestArms-Settings-Orc-p1_arms_bis-Basic-arms-FullBuffs-0.0yards-LongSingleTarget"
  value: {
-<<<<<<< HEAD
-  dps: 33189.75773
-  tps: 22147.44785
-=======
-  dps: 33358.7822
-  tps: 22274.73405
->>>>>>> f91f2fe3
+  dps: 33165.59051
+  tps: 22176.5626
  }
 }
 dps_results: {
  key: "TestArms-Settings-Orc-p1_arms_bis-Basic-arms-FullBuffs-0.0yards-ShortSingleTarget"
  value: {
-<<<<<<< HEAD
-  dps: 39203.9725
-  tps: 27650.26635
-=======
-  dps: 39878.77812
-  tps: 27706.613
->>>>>>> f91f2fe3
+  dps: 39680.6784
+  tps: 27727.93242
  }
 }
 dps_results: {
  key: "TestArms-Settings-Orc-p1_arms_bis-Basic-arms-NoBuffs-0.0yards-LongMultiTarget"
  value: {
-<<<<<<< HEAD
-  dps: 48368.01276
-  tps: 24236.45291
-=======
-  dps: 48452.00856
-  tps: 24217.64609
->>>>>>> f91f2fe3
+  dps: 48106.58895
+  tps: 24145.36513
  }
 }
 dps_results: {
  key: "TestArms-Settings-Orc-p1_arms_bis-Basic-arms-NoBuffs-0.0yards-LongSingleTarget"
  value: {
-<<<<<<< HEAD
-  dps: 23080.3898
-  tps: 15342.31601
-=======
-  dps: 23050.34229
-  tps: 15229.42133
->>>>>>> f91f2fe3
+  dps: 23006.11705
+  tps: 15269.94731
  }
 }
 dps_results: {
  key: "TestArms-Settings-Orc-p1_arms_bis-Basic-arms-NoBuffs-0.0yards-ShortSingleTarget"
  value: {
-<<<<<<< HEAD
-  dps: 26383.20223
-  tps: 17830.48039
-=======
-  dps: 26538.74336
-  tps: 18002.8701
->>>>>>> f91f2fe3
+  dps: 26449.56661
+  tps: 17975.93047
  }
 }
 dps_results: {
  key: "TestArms-Settings-Worgen-p1_arms_bis-Basic-arms-FullBuffs-0.0yards-LongMultiTarget"
  value: {
-<<<<<<< HEAD
-  dps: 68459.76071
-  tps: 35686.76768
-=======
-  dps: 69619.83774
-  tps: 36087.75841
->>>>>>> f91f2fe3
+  dps: 69658.75381
+  tps: 36194.16575
  }
 }
 dps_results: {
  key: "TestArms-Settings-Worgen-p1_arms_bis-Basic-arms-FullBuffs-0.0yards-LongSingleTarget"
  value: {
-<<<<<<< HEAD
-  dps: 33184.09021
-  tps: 22198.25132
-=======
-  dps: 33549.05275
-  tps: 22352.56045
->>>>>>> f91f2fe3
+  dps: 33303.03635
+  tps: 22225.74067
  }
 }
 dps_results: {
  key: "TestArms-Settings-Worgen-p1_arms_bis-Basic-arms-FullBuffs-0.0yards-ShortSingleTarget"
  value: {
-<<<<<<< HEAD
-  dps: 39088.12044
-  tps: 27529.96846
-=======
-  dps: 39786.84455
-  tps: 27614.64949
->>>>>>> f91f2fe3
+  dps: 39586.48416
+  tps: 27614.8339
  }
 }
 dps_results: {
  key: "TestArms-Settings-Worgen-p1_arms_bis-Basic-arms-NoBuffs-0.0yards-LongMultiTarget"
  value: {
-<<<<<<< HEAD
-  dps: 48501.34134
-  tps: 24206.10822
-=======
-  dps: 48554.31769
-  tps: 24116.26269
->>>>>>> f91f2fe3
+  dps: 48332.48342
+  tps: 24094.66163
  }
 }
 dps_results: {
  key: "TestArms-Settings-Worgen-p1_arms_bis-Basic-arms-NoBuffs-0.0yards-LongSingleTarget"
  value: {
-<<<<<<< HEAD
-  dps: 23070.74765
-  tps: 15345.39721
-=======
-  dps: 23036.16592
-  tps: 15306.92447
->>>>>>> f91f2fe3
+  dps: 23015.58964
+  tps: 15303.99822
  }
 }
 dps_results: {
  key: "TestArms-Settings-Worgen-p1_arms_bis-Basic-arms-NoBuffs-0.0yards-ShortSingleTarget"
  value: {
-<<<<<<< HEAD
-  dps: 26398.88215
-  tps: 17881.21964
-=======
-  dps: 26476.88038
-  tps: 18006.03146
->>>>>>> f91f2fe3
+  dps: 26391.27514
+  tps: 17982.66334
  }
 }
 dps_results: {
  key: "TestArms-SwitchInFrontOfTarget-Default"
  value: {
-<<<<<<< HEAD
-  dps: 30278.83228
-  tps: 20496.37917
-=======
-  dps: 30501.71298
-  tps: 20600.1617
->>>>>>> f91f2fe3
+  dps: 30288.25605
+  tps: 20512.58118
  }
 }