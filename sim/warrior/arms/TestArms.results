--- conflicted
+++ resolved
@@ -6,42 +6,22 @@
   final_stats: 7044.45
   final_stats: 56.7
   final_stats: 85
-<<<<<<< HEAD
-  final_stats: 961
-  final_stats: 961
-  final_stats: 4074.17079
-  final_stats: 3542.4002
-  final_stats: 668
-  final_stats: 668
-  final_stats: 783
-=======
-  final_stats: 0
-  final_stats: 326
   final_stats: 966
+  final_stats: 966
+  final_stats: 4095.17079
   final_stats: 3563.4002
   final_stats: 594
-  final_stats: 0
-  final_stats: 15422.856
-  final_stats: 966
-  final_stats: 4095.17079
   final_stats: 594
   final_stats: 782
->>>>>>> cce2f14f
   final_stats: 0
-  final_stats: 1626.15398
-  final_stats: 839
-  final_stats: 15425.502
+  final_stats: 1625.8563
+  final_stats: 925
+  final_stats: 15422.856
   final_stats: 209
   final_stats: 0
   final_stats: 326
   final_stats: 0
-<<<<<<< HEAD
   final_stats: 0
-=======
-  final_stats: 1625.8563
-  final_stats: 0
-  final_stats: 141647.3
->>>>>>> cce2f14f
   final_stats: 0
   final_stats: 0
   final_stats: 0
@@ -49,13 +29,9 @@
   final_stats: 0
   final_stats: 21168
   final_stats: 0
-  final_stats: 141662
+  final_stats: 141647.3
   final_stats: 0
   final_stats: 0
-<<<<<<< HEAD
-=======
-  final_stats: 925
->>>>>>> cce2f14f
  }
 }
 dps_results: {
