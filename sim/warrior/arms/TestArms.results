character_stats_results: {
 key: "TestArms-CharacterStats-Default"
 value: {
  final_stats: 6216.04318
  final_stats: 723.45
  final_stats: 7047.32952
  final_stats: 56.7
  final_stats: 85
  final_stats: 0
  final_stats: 326
  final_stats: 961.0896
  final_stats: 3542.4898
  final_stats: 668
  final_stats: 0
  final_stats: 15428.50362
  final_stats: 961.0896
  final_stats: 4074.26039
  final_stats: 668
  final_stats: 783
  final_stats: 0
  final_stats: 21168
  final_stats: 209
  final_stats: 0
  final_stats: 0
  final_stats: 1626.49166
  final_stats: 0
  final_stats: 141687.61328
  final_stats: 0
  final_stats: 0
  final_stats: 0
  final_stats: 0
  final_stats: 0
  final_stats: 0
  final_stats: 839
 }
}
dps_results: {
 key: "TestArms-AllItems-AgileShadowspiritDiamond"
 value: {
<<<<<<< HEAD
  dps: 27255.74795
  tps: 18305.72485
=======
  dps: 33048.21079
  tps: 22145.65513
>>>>>>> cca6e78c
 }
}
dps_results: {
 key: "TestArms-AllItems-Althor'sAbacus-50366"
 value: {
<<<<<<< HEAD
  dps: 25723.26147
  tps: 17113.48613
=======
  dps: 31105.83048
  tps: 20893.6906
>>>>>>> cca6e78c
 }
}
dps_results: {
 key: "TestArms-AllItems-Anhuur'sHymnal-55889"
 value: {
<<<<<<< HEAD
  dps: 25723.26147
  tps: 17113.48613
=======
  dps: 31105.83048
  tps: 20893.6906
>>>>>>> cca6e78c
 }
}
dps_results: {
 key: "TestArms-AllItems-Anhuur'sHymnal-56407"
 value: {
<<<<<<< HEAD
  dps: 25723.26147
  tps: 17113.48613
=======
  dps: 31105.83048
  tps: 20893.6906
>>>>>>> cca6e78c
 }
}
dps_results: {
 key: "TestArms-AllItems-AustereShadowspiritDiamond"
 value: {
<<<<<<< HEAD
  dps: 26825.51097
  tps: 18016.13028
=======
  dps: 32484.79323
  tps: 21763.40138
>>>>>>> cca6e78c
 }
}
dps_results: {
 key: "TestArms-AllItems-BaubleofTrueBlood-50726"
 value: {
<<<<<<< HEAD
  dps: 25723.26147
  tps: 17113.48613
=======
  dps: 31105.83048
  tps: 20893.6906
>>>>>>> cca6e78c
  hps: 96.7093
 }
}
dps_results: {
 key: "TestArms-AllItems-BedrockTalisman-58182"
 value: {
<<<<<<< HEAD
  dps: 25723.26147
  tps: 17113.48613
=======
  dps: 31105.83048
  tps: 20893.6906
>>>>>>> cca6e78c
 }
}
dps_results: {
 key: "TestArms-AllItems-BellofEnragingResonance-59326"
 value: {
<<<<<<< HEAD
  dps: 26165.76612
  tps: 17447.67316
=======
  dps: 31689.22416
  tps: 21285.40244
>>>>>>> cca6e78c
 }
}
dps_results: {
 key: "TestArms-AllItems-BellofEnragingResonance-65053"
 value: {
<<<<<<< HEAD
  dps: 26236.81744
  tps: 17493.29696
=======
  dps: 31785.87036
  tps: 21368.06122
>>>>>>> cca6e78c
 }
}
dps_results: {
 key: "TestArms-AllItems-BindingPromise-67037"
 value: {
<<<<<<< HEAD
  dps: 25723.26147
  tps: 17113.48613
=======
  dps: 31105.83048
  tps: 20893.6906
>>>>>>> cca6e78c
 }
}
dps_results: {
 key: "TestArms-AllItems-Blood-SoakedAleMug-63843"
 value: {
<<<<<<< HEAD
  dps: 26398.28625
  tps: 17671.64955
=======
  dps: 31852.60082
  tps: 21320.23748
>>>>>>> cca6e78c
 }
}
dps_results: {
 key: "TestArms-AllItems-BloodofIsiset-55995"
 value: {
<<<<<<< HEAD
  dps: 26093.47076
  tps: 17521.19625
=======
  dps: 31595.3206
  tps: 21161.79698
>>>>>>> cca6e78c
 }
}
dps_results: {
 key: "TestArms-AllItems-BloodofIsiset-56414"
 value: {
<<<<<<< HEAD
  dps: 25847.45085
  tps: 17447.73379
=======
  dps: 31510.88388
  tps: 21069.91757
>>>>>>> cca6e78c
 }
}
dps_results: {
 key: "TestArms-AllItems-BloodthirstyGladiator'sBadgeofConquest-64687"
 value: {
<<<<<<< HEAD
  dps: 26237.4507
  tps: 17482.67684
=======
  dps: 31692.09409
  tps: 21322.04092
>>>>>>> cca6e78c
 }
}
dps_results: {
 key: "TestArms-AllItems-BloodthirstyGladiator'sBadgeofDominance-64688"
 value: {
<<<<<<< HEAD
  dps: 25723.26147
  tps: 17113.48613
=======
  dps: 31105.83048
  tps: 20893.6906
>>>>>>> cca6e78c
 }
}
dps_results: {
 key: "TestArms-AllItems-BloodthirstyGladiator'sBadgeofVictory-64689"
 value: {
<<<<<<< HEAD
  dps: 26820.50697
  tps: 17819.75609
=======
  dps: 32235.99116
  tps: 21629.82097
>>>>>>> cca6e78c
 }
}
dps_results: {
 key: "TestArms-AllItems-BloodthirstyGladiator'sEmblemofCruelty-64740"
 value: {
<<<<<<< HEAD
  dps: 26138.43672
  tps: 17415.9424
=======
  dps: 31668.80029
  tps: 21265.538
>>>>>>> cca6e78c
 }
}
dps_results: {
 key: "TestArms-AllItems-BloodthirstyGladiator'sEmblemofMeditation-64741"
 value: {
<<<<<<< HEAD
  dps: 25723.26147
  tps: 17113.48613
=======
  dps: 31105.83048
  tps: 20893.6906
>>>>>>> cca6e78c
 }
}
dps_results: {
 key: "TestArms-AllItems-BloodthirstyGladiator'sEmblemofTenacity-64742"
 value: {
<<<<<<< HEAD
  dps: 25723.26147
  tps: 17113.48613
=======
  dps: 31105.83048
  tps: 20893.6906
>>>>>>> cca6e78c
 }
}
dps_results: {
 key: "TestArms-AllItems-BloodthirstyGladiator'sInsigniaofConquest-64761"
 value: {
<<<<<<< HEAD
  dps: 26125.7835
  tps: 17424.13617
=======
  dps: 31558.38674
  tps: 21182.90311
>>>>>>> cca6e78c
 }
}
dps_results: {
 key: "TestArms-AllItems-BloodthirstyGladiator'sInsigniaofDominance-64762"
 value: {
<<<<<<< HEAD
  dps: 25723.26147
  tps: 17113.48613
=======
  dps: 31105.83048
  tps: 20893.6906
>>>>>>> cca6e78c
 }
}
dps_results: {
 key: "TestArms-AllItems-BloodthirstyGladiator'sInsigniaofVictory-64763"
 value: {
<<<<<<< HEAD
  dps: 26645.31652
  tps: 17742.47272
=======
  dps: 32122.42008
  tps: 21582.23793
>>>>>>> cca6e78c
 }
}
dps_results: {
 key: "TestArms-AllItems-BottledLightning-66879"
 value: {
<<<<<<< HEAD
  dps: 25905.62071
  tps: 17238.88592
=======
  dps: 31289.12302
  tps: 21026.69815
>>>>>>> cca6e78c
 }
}
dps_results: {
 key: "TestArms-AllItems-BracingShadowspiritDiamond"
 value: {
<<<<<<< HEAD
  dps: 26825.51097
  tps: 17655.94573
=======
  dps: 32484.79323
  tps: 21328.2704
>>>>>>> cca6e78c
 }
}
dps_results: {
 key: "TestArms-AllItems-Bryntroll,theBoneArbiter-50709"
 value: {
<<<<<<< HEAD
  dps: 27869.99132
  tps: 18693.86308
=======
  dps: 33695.95905
  tps: 22554.64345
>>>>>>> cca6e78c
 }
}
dps_results: {
 key: "TestArms-AllItems-BurningShadowspiritDiamond"
 value: {
<<<<<<< HEAD
  dps: 27184.95001
  tps: 18244.19276
=======
  dps: 32947.87548
  tps: 22059.89654
>>>>>>> cca6e78c
 }
}
dps_results: {
 key: "TestArms-AllItems-ChaoticShadowspiritDiamond"
 value: {
<<<<<<< HEAD
  dps: 27271.62532
  tps: 18317.53636
=======
  dps: 33071.65079
  tps: 22163.20211
>>>>>>> cca6e78c
 }
}
dps_results: {
 key: "TestArms-AllItems-ColossalDragonplateArmor"
 value: {
<<<<<<< HEAD
  dps: 24000.72643
  tps: 16457.94185
=======
  dps: 27079.57889
  tps: 18387.28379
>>>>>>> cca6e78c
 }
}
dps_results: {
 key: "TestArms-AllItems-ColossalDragonplateBattlegear"
 value: {
<<<<<<< HEAD
  dps: 27234.47615
  tps: 18524.44392
=======
  dps: 30331.48484
  tps: 20759.09367
>>>>>>> cca6e78c
 }
}
dps_results: {
 key: "TestArms-AllItems-CoreofRipeness-58184"
 value: {
<<<<<<< HEAD
  dps: 25723.26147
  tps: 17113.48613
=======
  dps: 31105.83048
  tps: 20893.6906
>>>>>>> cca6e78c
 }
}
dps_results: {
 key: "TestArms-AllItems-CorpseTongueCoin-50349"
 value: {
<<<<<<< HEAD
  dps: 25723.26147
  tps: 17113.48613
=======
  dps: 31105.83048
  tps: 20893.6906
>>>>>>> cca6e78c
 }
}
dps_results: {
 key: "TestArms-AllItems-CrushingWeight-59506"
 value: {
<<<<<<< HEAD
  dps: 26849.60994
  tps: 18040.0795
=======
  dps: 32401.39279
  tps: 21650.65623
>>>>>>> cca6e78c
 }
}
dps_results: {
 key: "TestArms-AllItems-CrushingWeight-65118"
 value: {
<<<<<<< HEAD
  dps: 27377.73414
  tps: 18290.36175
=======
  dps: 32705.99508
  tps: 21919.27823
>>>>>>> cca6e78c
 }
}
dps_results: {
 key: "TestArms-AllItems-DarkmoonCard:Earthquake-62048"
 value: {
<<<<<<< HEAD
  dps: 25723.26147
  tps: 17113.48613
=======
  dps: 31105.83048
  tps: 20893.6906
 }
}
dps_results: {
 key: "TestArms-AllItems-DarkmoonCard:Hurricane-62049"
 value: {
  dps: 32791.20385
  tps: 22278.14711
>>>>>>> cca6e78c
 }
}
dps_results: {
 key: "TestArms-AllItems-DarkmoonCard:Hurricane-62051"
 value: {
<<<<<<< HEAD
  dps: 26788.03489
  tps: 18029.41343
=======
  dps: 32311.80003
  tps: 21965.03565
>>>>>>> cca6e78c
 }
}
dps_results: {
 key: "TestArms-AllItems-DarkmoonCard:Tsunami-62050"
 value: {
<<<<<<< HEAD
  dps: 25723.26147
  tps: 17113.48613
=======
  dps: 31105.83048
  tps: 20893.6906
>>>>>>> cca6e78c
 }
}
dps_results: {
 key: "TestArms-AllItems-DarkmoonCard:Volcano-62047"
 value: {
<<<<<<< HEAD
  dps: 26064.5737
  tps: 17517.76031
=======
  dps: 32013.55474
  tps: 21462.85363
>>>>>>> cca6e78c
 }
}
dps_results: {
 key: "TestArms-AllItems-Deathbringer'sWill-50363"
 value: {
<<<<<<< HEAD
  dps: 26310.58653
  tps: 17549.439
=======
  dps: 32234.31129
  tps: 21617.0345
>>>>>>> cca6e78c
 }
}
dps_results: {
 key: "TestArms-AllItems-DestructiveShadowspiritDiamond"
 value: {
<<<<<<< HEAD
  dps: 26908.68778
  tps: 18086.68373
=======
  dps: 32603.4544
  tps: 21862.66334
>>>>>>> cca6e78c
 }
}
dps_results: {
 key: "TestArms-AllItems-DislodgedForeignObject-50348"
 value: {
<<<<<<< HEAD
  dps: 25788.18606
  tps: 17315.68428
=======
  dps: 31488.13373
  tps: 21026.99202
>>>>>>> cca6e78c
 }
}
dps_results: {
 key: "TestArms-AllItems-EarthenBattleplate"
 value: {
<<<<<<< HEAD
  dps: 23865.02892
  tps: 16136.79416
=======
  dps: 27021.89968
  tps: 18201.6041
>>>>>>> cca6e78c
 }
}
dps_results: {
 key: "TestArms-AllItems-EarthenWarplate"
 value: {
<<<<<<< HEAD
  dps: 26036.56659
  tps: 17592.54659
=======
  dps: 29852.49486
  tps: 20080.17869
>>>>>>> cca6e78c
 }
}
dps_results: {
 key: "TestArms-AllItems-EffulgentShadowspiritDiamond"
 value: {
<<<<<<< HEAD
  dps: 26825.51097
  tps: 18016.13028
=======
  dps: 32484.79323
  tps: 21763.40138
>>>>>>> cca6e78c
 }
}
dps_results: {
 key: "TestArms-AllItems-ElectrosparkHeartstarter-67118"
 value: {
<<<<<<< HEAD
  dps: 25723.26147
  tps: 17113.48613
=======
  dps: 31105.83048
  tps: 20893.6906
>>>>>>> cca6e78c
 }
}
dps_results: {
 key: "TestArms-AllItems-EmberShadowspiritDiamond"
 value: {
<<<<<<< HEAD
  dps: 26825.51097
  tps: 18016.13028
=======
  dps: 32484.79323
  tps: 21763.40138
>>>>>>> cca6e78c
 }
}
dps_results: {
 key: "TestArms-AllItems-EnigmaticShadowspiritDiamond"
 value: {
<<<<<<< HEAD
  dps: 26908.68778
  tps: 18086.68373
=======
  dps: 32603.4544
  tps: 21862.66334
>>>>>>> cca6e78c
 }
}
dps_results: {
 key: "TestArms-AllItems-EssenceoftheCyclone-59473"
 value: {
<<<<<<< HEAD
  dps: 26521.09407
  tps: 17733.43858
=======
  dps: 32317.77427
  tps: 21738.17039
>>>>>>> cca6e78c
 }
}
dps_results: {
 key: "TestArms-AllItems-EssenceoftheCyclone-65140"
 value: {
<<<<<<< HEAD
  dps: 26780.75502
  tps: 17810.53609
=======
  dps: 32345.00202
  tps: 21769.71686
>>>>>>> cca6e78c
 }
}
dps_results: {
 key: "TestArms-AllItems-EternalShadowspiritDiamond"
 value: {
<<<<<<< HEAD
  dps: 26825.51097
  tps: 18016.13028
=======
  dps: 32484.79323
  tps: 21763.40138
>>>>>>> cca6e78c
 }
}
dps_results: {
 key: "TestArms-AllItems-FallofMortality-59500"
 value: {
<<<<<<< HEAD
  dps: 25723.26147
  tps: 17113.48613
=======
  dps: 31105.83048
  tps: 20893.6906
>>>>>>> cca6e78c
 }
}
dps_results: {
 key: "TestArms-AllItems-FallofMortality-65124"
 value: {
<<<<<<< HEAD
  dps: 25723.26147
  tps: 17113.48613
=======
  dps: 31105.83048
  tps: 20893.6906
>>>>>>> cca6e78c
 }
}
dps_results: {
 key: "TestArms-AllItems-Figurine-DemonPanther-52199"
 value: {
<<<<<<< HEAD
  dps: 26169.82342
  tps: 17420.57006
=======
  dps: 31540.20392
  tps: 21216.13536
>>>>>>> cca6e78c
 }
}
dps_results: {
 key: "TestArms-AllItems-Figurine-DreamOwl-52354"
 value: {
<<<<<<< HEAD
  dps: 25723.26147
  tps: 17113.48613
=======
  dps: 31105.83048
  tps: 20893.6906
>>>>>>> cca6e78c
 }
}
dps_results: {
 key: "TestArms-AllItems-Figurine-EarthenGuardian-52352"
 value: {
<<<<<<< HEAD
  dps: 25723.26147
  tps: 17113.48613
=======
  dps: 31105.83048
  tps: 20893.6906
>>>>>>> cca6e78c
 }
}
dps_results: {
 key: "TestArms-AllItems-Figurine-JeweledSerpent-52353"
 value: {
<<<<<<< HEAD
  dps: 25723.26147
  tps: 17113.48613
=======
  dps: 31105.83048
  tps: 20893.6906
>>>>>>> cca6e78c
 }
}
dps_results: {
 key: "TestArms-AllItems-Figurine-KingofBoars-52351"
 value: {
<<<<<<< HEAD
  dps: 26850.50238
  tps: 18111.46688
=======
  dps: 32599.50845
  tps: 21775.23256
>>>>>>> cca6e78c
 }
}
dps_results: {
 key: "TestArms-AllItems-FleetShadowspiritDiamond"
 value: {
<<<<<<< HEAD
  dps: 26933.99845
  tps: 18047.63539
=======
  dps: 32635.79039
  tps: 21921.09361
>>>>>>> cca6e78c
 }
}
dps_results: {
 key: "TestArms-AllItems-FluidDeath-58181"
 value: {
<<<<<<< HEAD
  dps: 26126.46525
  tps: 17407.53403
=======
  dps: 31645.245
  tps: 21252.45713
>>>>>>> cca6e78c
 }
}
dps_results: {
 key: "TestArms-AllItems-ForlornShadowspiritDiamond"
 value: {
<<<<<<< HEAD
  dps: 26825.51097
  tps: 18016.13028
 }
}
dps_results: {
 key: "TestArms-AllItems-FuryofAngerforge-59461"
 value: {
  dps: 27451.65634
  tps: 18242.32207
=======
  dps: 32484.79323
  tps: 21763.40138
>>>>>>> cca6e78c
 }
}
dps_results: {
 key: "TestArms-AllItems-GaleofShadows-56138"
 value: {
<<<<<<< HEAD
  dps: 26033.63826
  tps: 17353.11663
=======
  dps: 31369.72197
  tps: 21100.29324
>>>>>>> cca6e78c
 }
}
dps_results: {
 key: "TestArms-AllItems-GaleofShadows-56462"
 value: {
<<<<<<< HEAD
  dps: 26035.7675
  tps: 17437.39733
=======
  dps: 31458.12299
  tps: 21220.51853
>>>>>>> cca6e78c
 }
}
dps_results: {
 key: "TestArms-AllItems-GearDetector-61462"
 value: {
<<<<<<< HEAD
  dps: 26291.17178
  tps: 17539.52486
=======
  dps: 31664.77552
  tps: 21173.35108
>>>>>>> cca6e78c
 }
}
dps_results: {
 key: "TestArms-AllItems-Gladiator'sBattlegear"
 value: {
<<<<<<< HEAD
  dps: 23489.75935
  tps: 15885.88186
=======
  dps: 26555.81043
  tps: 17759.78911
>>>>>>> cca6e78c
 }
}
dps_results: {
 key: "TestArms-AllItems-GlowingTwilightScale-54589"
 value: {
<<<<<<< HEAD
  dps: 25723.26147
  tps: 17113.48613
=======
  dps: 31105.83048
  tps: 20893.6906
>>>>>>> cca6e78c
 }
}
dps_results: {
 key: "TestArms-AllItems-GraceoftheHerald-55266"
 value: {
<<<<<<< HEAD
  dps: 26076.06996
  tps: 17403.5588
=======
  dps: 31627.51286
  tps: 21234.99706
>>>>>>> cca6e78c
 }
}
dps_results: {
 key: "TestArms-AllItems-GraceoftheHerald-56295"
 value: {
<<<<<<< HEAD
  dps: 26242.05927
  tps: 17615.62739
=======
  dps: 31899.66515
  tps: 21427.347
>>>>>>> cca6e78c
 }
}
dps_results: {
 key: "TestArms-AllItems-HarmlightToken-63839"
 value: {
<<<<<<< HEAD
  dps: 25723.26147
  tps: 17113.48613
=======
  dps: 31105.83048
  tps: 20893.6906
>>>>>>> cca6e78c
 }
}
dps_results: {
 key: "TestArms-AllItems-Harrison'sInsigniaofPanache-65803"
 value: {
<<<<<<< HEAD
  dps: 26486.16608
  tps: 17787.71227
=======
  dps: 32119.35184
  tps: 21572.21294
>>>>>>> cca6e78c
 }
}
dps_results: {
 key: "TestArms-AllItems-HeartofIgnacious-59514"
 value: {
<<<<<<< HEAD
  dps: 25723.26147
  tps: 17113.48613
=======
  dps: 31105.83048
  tps: 20893.6906
>>>>>>> cca6e78c
 }
}
dps_results: {
 key: "TestArms-AllItems-HeartofIgnacious-65110"
 value: {
<<<<<<< HEAD
  dps: 25723.26147
  tps: 17113.48613
=======
  dps: 31105.83048
  tps: 20893.6906
>>>>>>> cca6e78c
 }
}
dps_results: {
 key: "TestArms-AllItems-HeartofRage-59224"
 value: {
<<<<<<< HEAD
  dps: 26967.49016
  tps: 17968.71558
 }
}
dps_results: {
 key: "TestArms-AllItems-HeartofRage-65072"
 value: {
  dps: 27107.50008
  tps: 18074.03611
=======
  dps: 32335.376
  tps: 21793.54676
>>>>>>> cca6e78c
 }
}
dps_results: {
 key: "TestArms-AllItems-HeartofSolace-55868"
 value: {
<<<<<<< HEAD
  dps: 26033.63826
  tps: 17353.11663
=======
  dps: 31369.72197
  tps: 21100.29324
>>>>>>> cca6e78c
 }
}
dps_results: {
 key: "TestArms-AllItems-HeartofSolace-56393"
 value: {
<<<<<<< HEAD
  dps: 27056.05425
  tps: 18182.47864
=======
  dps: 32562.85334
  tps: 22028.31928
>>>>>>> cca6e78c
 }
}
dps_results: {
 key: "TestArms-AllItems-HeartofThunder-55845"
 value: {
<<<<<<< HEAD
  dps: 25723.26147
  tps: 17113.48613
=======
  dps: 31105.83048
  tps: 20893.6906
>>>>>>> cca6e78c
 }
}
dps_results: {
 key: "TestArms-AllItems-HeartofThunder-56370"
 value: {
<<<<<<< HEAD
  dps: 25723.26147
  tps: 17113.48613
=======
  dps: 31105.83048
  tps: 20893.6906
>>>>>>> cca6e78c
 }
}
dps_results: {
 key: "TestArms-AllItems-HeartoftheVile-66969"
 value: {
<<<<<<< HEAD
  dps: 26088.86451
  tps: 17412.58366
=======
  dps: 31801.73242
  tps: 21330.20161
>>>>>>> cca6e78c
 }
}
dps_results: {
 key: "TestArms-AllItems-ImpassiveShadowspiritDiamond"
 value: {
<<<<<<< HEAD
  dps: 26908.68778
  tps: 18086.68373
=======
  dps: 32603.4544
  tps: 21862.66334
>>>>>>> cca6e78c
 }
}
dps_results: {
 key: "TestArms-AllItems-ImpatienceofYouth-62464"
 value: {
<<<<<<< HEAD
  dps: 27209.18307
  tps: 18267.24663
=======
  dps: 33242.73385
  tps: 22260.73519
>>>>>>> cca6e78c
 }
}
dps_results: {
 key: "TestArms-AllItems-ImpatienceofYouth-62469"
 value: {
<<<<<<< HEAD
  dps: 27209.18307
  tps: 18267.24663
=======
  dps: 33242.73385
  tps: 22260.73519
>>>>>>> cca6e78c
 }
}
dps_results: {
 key: "TestArms-AllItems-ImpetuousQuery-55881"
 value: {
<<<<<<< HEAD
  dps: 26093.47076
  tps: 17521.19625
=======
  dps: 31595.3206
  tps: 21161.79698
>>>>>>> cca6e78c
 }
}
dps_results: {
 key: "TestArms-AllItems-ImpetuousQuery-56406"
 value: {
<<<<<<< HEAD
  dps: 25847.45085
  tps: 17447.73379
=======
  dps: 31510.88388
  tps: 21069.91757
>>>>>>> cca6e78c
 }
}
dps_results: {
 key: "TestArms-AllItems-InsigniaofDiplomacy-61433"
 value: {
<<<<<<< HEAD
  dps: 25723.26147
  tps: 17113.48613
=======
  dps: 31105.83048
  tps: 20893.6906
>>>>>>> cca6e78c
 }
}
dps_results: {
 key: "TestArms-AllItems-InsigniaoftheEarthenLord-61429"
 value: {
<<<<<<< HEAD
  dps: 26041.87879
  tps: 17467.93015
=======
  dps: 31564.59116
  tps: 21152.263
>>>>>>> cca6e78c
 }
}
dps_results: {
 key: "TestArms-AllItems-JarofAncientRemedies-59354"
 value: {
<<<<<<< HEAD
  dps: 25723.26147
  tps: 17113.48613
=======
  dps: 31105.83048
  tps: 20893.6906
>>>>>>> cca6e78c
 }
}
dps_results: {
 key: "TestArms-AllItems-JarofAncientRemedies-65029"
 value: {
<<<<<<< HEAD
  dps: 25723.26147
  tps: 17113.48613
=======
  dps: 31105.83048
  tps: 20893.6906
>>>>>>> cca6e78c
 }
}
dps_results: {
 key: "TestArms-AllItems-JujuofNimbleness-63840"
 value: {
<<<<<<< HEAD
  dps: 26398.28625
  tps: 17671.64955
=======
  dps: 31852.60082
  tps: 21320.23748
>>>>>>> cca6e78c
 }
}
dps_results: {
 key: "TestArms-AllItems-KeytotheEndlessChamber-55795"
 value: {
<<<<<<< HEAD
  dps: 26034.72358
  tps: 17321.17093
=======
  dps: 31515.70346
  tps: 21197.72143
>>>>>>> cca6e78c
 }
}
dps_results: {
 key: "TestArms-AllItems-KeytotheEndlessChamber-56328"
 value: {
<<<<<<< HEAD
  dps: 26123.45908
  tps: 17396.3398
=======
  dps: 31549.68114
  tps: 21206.11206
>>>>>>> cca6e78c
 }
}
dps_results: {
 key: "TestArms-AllItems-KvaldirBattleStandard-59685"
 value: {
<<<<<<< HEAD
  dps: 26384.19438
  tps: 17562.27888
=======
  dps: 31905.94605
  tps: 21369.27793
>>>>>>> cca6e78c
 }
}
dps_results: {
 key: "TestArms-AllItems-KvaldirBattleStandard-59689"
 value: {
<<<<<<< HEAD
  dps: 26384.19438
  tps: 17562.27888
=======
  dps: 31905.94605
  tps: 21369.27793
>>>>>>> cca6e78c
 }
}
dps_results: {
 key: "TestArms-AllItems-LadyLa-La'sSingingShell-67152"
 value: {
<<<<<<< HEAD
  dps: 25842.84312
  tps: 17309.65143
=======
  dps: 31470.55019
  tps: 20893.30032
>>>>>>> cca6e78c
 }
}
dps_results: {
 key: "TestArms-AllItems-LastWord-50708"
 value: {
<<<<<<< HEAD
  dps: 27666.43274
  tps: 18560.12565
=======
  dps: 33474.60389
  tps: 22408.03178
>>>>>>> cca6e78c
 }
}
dps_results: {
 key: "TestArms-AllItems-LeadenDespair-55816"
 value: {
<<<<<<< HEAD
  dps: 25723.26147
  tps: 17113.48613
=======
  dps: 31105.83048
  tps: 20893.6906
>>>>>>> cca6e78c
 }
}
dps_results: {
 key: "TestArms-AllItems-LeadenDespair-56347"
 value: {
<<<<<<< HEAD
  dps: 25723.26147
  tps: 17113.48613
=======
  dps: 31105.83048
  tps: 20893.6906
>>>>>>> cca6e78c
 }
}
dps_results: {
 key: "TestArms-AllItems-LeftEyeofRajh-56102"
 value: {
<<<<<<< HEAD
  dps: 26244.85557
  tps: 17405.52003
=======
  dps: 31556.65194
  tps: 21180.53399
>>>>>>> cca6e78c
 }
}
dps_results: {
 key: "TestArms-AllItems-LeftEyeofRajh-56427"
 value: {
<<<<<<< HEAD
  dps: 26297.31342
  tps: 17454.2239
=======
  dps: 31541.23549
  tps: 21208.05802
 }
}
dps_results: {
 key: "TestArms-AllItems-LicensetoSlay-58180"
 value: {
  dps: 32260.14374
  tps: 21657.37879
>>>>>>> cca6e78c
 }
}
dps_results: {
 key: "TestArms-AllItems-MagnetiteMirror-55814"
 value: {
<<<<<<< HEAD
  dps: 26488.79041
  tps: 17566.48888
=======
  dps: 31815.46693
  tps: 21362.08004
>>>>>>> cca6e78c
 }
}
dps_results: {
 key: "TestArms-AllItems-MagnetiteMirror-56345"
 value: {
<<<<<<< HEAD
  dps: 26703.5699
  tps: 17704.91867
=======
  dps: 32046.51135
  tps: 21514.57893
>>>>>>> cca6e78c
 }
}
dps_results: {
 key: "TestArms-AllItems-MandalaofStirringPatterns-62467"
 value: {
<<<<<<< HEAD
  dps: 25723.26147
  tps: 17113.48613
=======
  dps: 31105.83048
  tps: 20893.6906
>>>>>>> cca6e78c
 }
}
dps_results: {
 key: "TestArms-AllItems-MandalaofStirringPatterns-62472"
 value: {
<<<<<<< HEAD
  dps: 25723.26147
  tps: 17113.48613
=======
  dps: 31105.83048
  tps: 20893.6906
>>>>>>> cca6e78c
 }
}
dps_results: {
 key: "TestArms-AllItems-MarkofKhardros-56132"
 value: {
<<<<<<< HEAD
  dps: 26605.41934
  tps: 17842.38852
=======
  dps: 32204.85257
  tps: 21646.53663
>>>>>>> cca6e78c
 }
}
dps_results: {
 key: "TestArms-AllItems-MarkofKhardros-56458"
 value: {
<<<<<<< HEAD
  dps: 26650.86548
  tps: 17882.55375
=======
  dps: 32227.25158
  tps: 21766.48579
>>>>>>> cca6e78c
 }
}
dps_results: {
 key: "TestArms-AllItems-MightoftheOcean-55251"
 value: {
<<<<<<< HEAD
  dps: 26197.98675
  tps: 17414.75642
=======
  dps: 31610.82758
  tps: 21227.0096
>>>>>>> cca6e78c
 }
}
dps_results: {
 key: "TestArms-AllItems-MightoftheOcean-56285"
 value: {
<<<<<<< HEAD
  dps: 26607.55366
  tps: 17674.67588
=======
  dps: 32046.51135
  tps: 21514.57893
>>>>>>> cca6e78c
 }
}
dps_results: {
 key: "TestArms-AllItems-MirrorofBrokenImages-62466"
 value: {
<<<<<<< HEAD
  dps: 26064.5737
  tps: 17517.76031
=======
  dps: 32013.55474
  tps: 21462.85363
>>>>>>> cca6e78c
 }
}
dps_results: {
 key: "TestArms-AllItems-MirrorofBrokenImages-62471"
 value: {
<<<<<<< HEAD
  dps: 26064.5737
  tps: 17517.76031
=======
  dps: 32013.55474
  tps: 21462.85363
>>>>>>> cca6e78c
 }
}
dps_results: {
 key: "TestArms-AllItems-MoltenGiantBattleplate"
 value: {
<<<<<<< HEAD
  dps: 24731.66009
  tps: 16991.89998
=======
  dps: 27779.39233
  tps: 18781.79186
>>>>>>> cca6e78c
 }
}
dps_results: {
 key: "TestArms-AllItems-MoltenGiantWarplate"
 value: {
<<<<<<< HEAD
  dps: 28074.24337
  tps: 19197.48868
=======
  dps: 31963.9345
  tps: 21899.62719
>>>>>>> cca6e78c
 }
}
dps_results: {
 key: "TestArms-AllItems-MoonwellChalice-70142"
 value: {
<<<<<<< HEAD
  dps: 26291.76199
  tps: 17635.99068
=======
  dps: 31599.82304
  tps: 21277.11709
>>>>>>> cca6e78c
 }
}
dps_results: {
 key: "TestArms-AllItems-Oremantle'sFavor-61448"
 value: {
<<<<<<< HEAD
  dps: 26636.27627
  tps: 17743.2934
=======
  dps: 32122.75386
  tps: 21596.901
>>>>>>> cca6e78c
 }
}
dps_results: {
 key: "TestArms-AllItems-PetrifiedTwilightScale-54591"
 value: {
<<<<<<< HEAD
  dps: 25723.26147
  tps: 17113.48613
=======
  dps: 31105.83048
  tps: 20893.6906
>>>>>>> cca6e78c
 }
}
dps_results: {
 key: "TestArms-AllItems-PhylacteryoftheNamelessLich-50365"
 value: {
<<<<<<< HEAD
  dps: 25941.62794
  tps: 17302.23891
=======
  dps: 31436.21484
  tps: 21102.61071
>>>>>>> cca6e78c
 }
}
dps_results: {
 key: "TestArms-AllItems-PorcelainCrab-55237"
 value: {
<<<<<<< HEAD
  dps: 25724.93305
  tps: 17252.25995
=======
  dps: 31367.34171
  tps: 21001.11538
>>>>>>> cca6e78c
 }
}
dps_results: {
 key: "TestArms-AllItems-PorcelainCrab-56280"
 value: {
<<<<<<< HEAD
  dps: 25927.94875
  tps: 17513.79924
=======
  dps: 31739.98139
  tps: 21291.01152
>>>>>>> cca6e78c
 }
}
dps_results: {
 key: "TestArms-AllItems-PowerfulShadowspiritDiamond"
 value: {
<<<<<<< HEAD
  dps: 26825.51097
  tps: 18016.13028
=======
  dps: 32484.79323
  tps: 21763.40138
>>>>>>> cca6e78c
 }
}
dps_results: {
 key: "TestArms-AllItems-Prestor'sTalismanofMachination-59441"
 value: {
<<<<<<< HEAD
  dps: 26764.09329
  tps: 17849.238
=======
  dps: 32097.8366
  tps: 21443.41798
>>>>>>> cca6e78c
 }
}
dps_results: {
 key: "TestArms-AllItems-Prestor'sTalismanofMachination-65026"
 value: {
<<<<<<< HEAD
  dps: 26528.77436
  tps: 17780.64149
=======
  dps: 32346.37158
  tps: 21579.94037
>>>>>>> cca6e78c
 }
}
dps_results: {
 key: "TestArms-AllItems-Rainsong-55854"
 value: {
<<<<<<< HEAD
  dps: 25723.26147
  tps: 17113.48613
=======
  dps: 31105.83048
  tps: 20893.6906
>>>>>>> cca6e78c
 }
}
dps_results: {
 key: "TestArms-AllItems-Rainsong-56377"
 value: {
<<<<<<< HEAD
  dps: 25723.26147
  tps: 17113.48613
=======
  dps: 31105.83048
  tps: 20893.6906
>>>>>>> cca6e78c
 }
}
dps_results: {
 key: "TestArms-AllItems-ReverberatingShadowspiritDiamond"
 value: {
<<<<<<< HEAD
  dps: 27339.72922
  tps: 18345.79192
=======
  dps: 33116.89855
  tps: 22171.68036
>>>>>>> cca6e78c
 }
}
dps_results: {
 key: "TestArms-AllItems-RevitalizingShadowspiritDiamond"
 value: {
<<<<<<< HEAD
  dps: 27184.95001
  tps: 18244.19276
=======
  dps: 32947.87548
  tps: 22059.89654
>>>>>>> cca6e78c
 }
}
dps_results: {
 key: "TestArms-AllItems-RightEyeofRajh-56100"
 value: {
<<<<<<< HEAD
  dps: 26573.30113
  tps: 17685.17661
=======
  dps: 32008.91813
  tps: 21502.06418
>>>>>>> cca6e78c
 }
}
dps_results: {
 key: "TestArms-AllItems-RightEyeofRajh-56431"
 value: {
<<<<<<< HEAD
  dps: 26644.34207
  tps: 17739.70671
=======
  dps: 32153.24608
  tps: 21596.10609
>>>>>>> cca6e78c
 }
}
dps_results: {
 key: "TestArms-AllItems-Schnottz'sMedallionofCommand-65805"
 value: {
<<<<<<< HEAD
  dps: 26102.88956
  tps: 17536.08566
=======
  dps: 31744.81263
  tps: 21350.07
>>>>>>> cca6e78c
 }
}
dps_results: {
 key: "TestArms-AllItems-SeaStar-55256"
 value: {
<<<<<<< HEAD
  dps: 25723.26147
  tps: 17113.48613
=======
  dps: 31105.83048
  tps: 20893.6906
>>>>>>> cca6e78c
 }
}
dps_results: {
 key: "TestArms-AllItems-SeaStar-56290"
 value: {
<<<<<<< HEAD
  dps: 25723.26147
  tps: 17113.48613
=======
  dps: 31105.83048
  tps: 20893.6906
>>>>>>> cca6e78c
 }
}
dps_results: {
 key: "TestArms-AllItems-Shadowmourne-49623"
 value: {
<<<<<<< HEAD
  dps: 28962.17153
  tps: 19520.81277
=======
  dps: 34881.3048
  tps: 23364.79814
>>>>>>> cca6e78c
 }
}
dps_results: {
 key: "TestArms-AllItems-ShardofWoe-60233"
 value: {
<<<<<<< HEAD
  dps: 26217.49296
  tps: 17529.07632
=======
  dps: 31470.91951
  tps: 21116.74223
>>>>>>> cca6e78c
 }
}
dps_results: {
 key: "TestArms-AllItems-Shrine-CleansingPurifier-63838"
 value: {
<<<<<<< HEAD
  dps: 26897.33727
  tps: 17969.21366
=======
  dps: 32113.55898
  tps: 21470.58974
>>>>>>> cca6e78c
 }
}
dps_results: {
 key: "TestArms-AllItems-Sindragosa'sFlawlessFang-50364"
 value: {
<<<<<<< HEAD
  dps: 25723.26147
  tps: 17113.48613
=======
  dps: 31105.83048
  tps: 20893.6906
>>>>>>> cca6e78c
 }
}
dps_results: {
 key: "TestArms-AllItems-Skardyn'sGrace-56115"
 value: {
<<<<<<< HEAD
  dps: 26303.34782
  tps: 17566.96629
=======
  dps: 31937.80114
  tps: 21565.13496
>>>>>>> cca6e78c
 }
}
dps_results: {
 key: "TestArms-AllItems-Skardyn'sGrace-56440"
 value: {
<<<<<<< HEAD
  dps: 26608.77669
  tps: 17795.34131
=======
  dps: 32012.32546
  tps: 21620.40138
>>>>>>> cca6e78c
 }
}
dps_results: {
 key: "TestArms-AllItems-Sorrowsong-55879"
 value: {
<<<<<<< HEAD
  dps: 26093.47076
  tps: 17521.19625
=======
  dps: 31595.3206
  tps: 21161.79698
>>>>>>> cca6e78c
 }
}
dps_results: {
 key: "TestArms-AllItems-Sorrowsong-56400"
 value: {
<<<<<<< HEAD
  dps: 25847.45085
  tps: 17447.73379
=======
  dps: 31510.88388
  tps: 21069.91757
>>>>>>> cca6e78c
 }
}
dps_results: {
 key: "TestArms-AllItems-Soul'sAnguish-66994"
 value: {
<<<<<<< HEAD
  dps: 26197.98675
  tps: 17414.75642
=======
  dps: 31610.82758
  tps: 21227.0096
>>>>>>> cca6e78c
 }
}
dps_results: {
 key: "TestArms-AllItems-SoulCasket-58183"
 value: {
<<<<<<< HEAD
  dps: 26064.5737
  tps: 17517.76031
=======
  dps: 32013.55474
  tps: 21462.85363
>>>>>>> cca6e78c
 }
}
dps_results: {
 key: "TestArms-AllItems-Stonemother'sKiss-61411"
 value: {
<<<<<<< HEAD
  dps: 25723.26147
  tps: 17113.48613
=======
  dps: 31105.83048
  tps: 20893.6906
>>>>>>> cca6e78c
 }
}
dps_results: {
 key: "TestArms-AllItems-StumpofTime-62465"
 value: {
<<<<<<< HEAD
  dps: 25723.26147
  tps: 17113.48613
=======
  dps: 31105.83048
  tps: 20893.6906
>>>>>>> cca6e78c
 }
}
dps_results: {
 key: "TestArms-AllItems-StumpofTime-62470"
 value: {
<<<<<<< HEAD
  dps: 25723.26147
  tps: 17113.48613
=======
  dps: 31105.83048
  tps: 20893.6906
>>>>>>> cca6e78c
 }
}
dps_results: {
 key: "TestArms-AllItems-SymbioticWorm-59332"
 value: {
<<<<<<< HEAD
  dps: 25723.26147
  tps: 17113.48613
=======
  dps: 31105.83048
  tps: 20893.6906
>>>>>>> cca6e78c
 }
}
dps_results: {
 key: "TestArms-AllItems-SymbioticWorm-65048"
 value: {
<<<<<<< HEAD
  dps: 25723.26147
  tps: 17113.48613
=======
  dps: 31105.83048
  tps: 20893.6906
>>>>>>> cca6e78c
 }
}
dps_results: {
 key: "TestArms-AllItems-TalismanofSinisterOrder-65804"
 value: {
<<<<<<< HEAD
  dps: 25723.26147
  tps: 17113.48613
=======
  dps: 31105.83048
  tps: 20893.6906
>>>>>>> cca6e78c
 }
}
dps_results: {
 key: "TestArms-AllItems-Tank-CommanderInsignia-63841"
 value: {
<<<<<<< HEAD
  dps: 26965.89357
  tps: 17879.55656
=======
  dps: 31775.90732
  tps: 21355.00259
>>>>>>> cca6e78c
 }
}
dps_results: {
 key: "TestArms-AllItems-TearofBlood-55819"
 value: {
<<<<<<< HEAD
  dps: 25723.26147
  tps: 17113.48613
=======
  dps: 31105.83048
  tps: 20893.6906
>>>>>>> cca6e78c
 }
}
dps_results: {
 key: "TestArms-AllItems-TearofBlood-56351"
 value: {
<<<<<<< HEAD
  dps: 25723.26147
  tps: 17113.48613
=======
  dps: 31105.83048
  tps: 20893.6906
>>>>>>> cca6e78c
 }
}
dps_results: {
 key: "TestArms-AllItems-TendrilsofBurrowingDark-55810"
 value: {
<<<<<<< HEAD
  dps: 26081.18546
  tps: 17478.34961
=======
  dps: 31647.47686
  tps: 21159.64067
>>>>>>> cca6e78c
 }
}
dps_results: {
 key: "TestArms-AllItems-TendrilsofBurrowingDark-56339"
 value: {
<<<<<<< HEAD
  dps: 25847.45085
  tps: 17447.73379
=======
  dps: 31510.88388
  tps: 21069.91757
>>>>>>> cca6e78c
 }
}
dps_results: {
 key: "TestArms-AllItems-Theralion'sMirror-59519"
 value: {
<<<<<<< HEAD
  dps: 25723.26147
  tps: 17113.48613
=======
  dps: 31105.83048
  tps: 20893.6906
>>>>>>> cca6e78c
 }
}
dps_results: {
 key: "TestArms-AllItems-Theralion'sMirror-65105"
 value: {
<<<<<<< HEAD
  dps: 25723.26147
  tps: 17113.48613
=======
  dps: 31105.83048
  tps: 20893.6906
>>>>>>> cca6e78c
 }
}
dps_results: {
 key: "TestArms-AllItems-Throngus'sFinger-56121"
 value: {
<<<<<<< HEAD
  dps: 25723.26147
  tps: 17113.48613
=======
  dps: 31105.83048
  tps: 20893.6906
>>>>>>> cca6e78c
 }
}
dps_results: {
 key: "TestArms-AllItems-Throngus'sFinger-56449"
 value: {
<<<<<<< HEAD
  dps: 25723.26147
  tps: 17113.48613
=======
  dps: 31105.83048
  tps: 20893.6906
>>>>>>> cca6e78c
 }
}
dps_results: {
 key: "TestArms-AllItems-Tia'sGrace-55874"
 value: {
<<<<<<< HEAD
  dps: 26526.33002
  tps: 17829.55052
=======
  dps: 32076.92292
  tps: 21486.87601
>>>>>>> cca6e78c
 }
}
dps_results: {
 key: "TestArms-AllItems-Tia'sGrace-56394"
 value: {
<<<<<<< HEAD
  dps: 26325.82752
  tps: 17772.79033
=======
  dps: 32067.82829
  tps: 21454.46753
>>>>>>> cca6e78c
 }
}
dps_results: {
 key: "TestArms-AllItems-TinyAbominationinaJar-50706"
 value: {
<<<<<<< HEAD
  dps: 26374.49187
  tps: 17753.62344
=======
  dps: 32281.42915
  tps: 21735.11004
>>>>>>> cca6e78c
 }
}
dps_results: {
 key: "TestArms-AllItems-Tyrande'sFavoriteDoll-64645"
 value: {
<<<<<<< HEAD
  dps: 25723.26147
  tps: 17113.48613
=======
  dps: 31105.83048
  tps: 20893.6906
>>>>>>> cca6e78c
 }
}
dps_results: {
 key: "TestArms-AllItems-UnheededWarning-59520"
 value: {
<<<<<<< HEAD
  dps: 26534.3299
  tps: 17688.00277
=======
  dps: 32104.96946
  tps: 21556.945
>>>>>>> cca6e78c
 }
}
dps_results: {
 key: "TestArms-AllItems-UnquenchableFlame-67101"
 value: {
<<<<<<< HEAD
  dps: 25723.26147
  tps: 17113.48613
=======
  dps: 31105.83048
  tps: 20893.6906
>>>>>>> cca6e78c
 }
}
dps_results: {
 key: "TestArms-AllItems-UnsolvableRiddle-62463"
 value: {
<<<<<<< HEAD
  dps: 26656.89809
  tps: 17904.15135
=======
  dps: 32508.57855
  tps: 21781.42636
>>>>>>> cca6e78c
 }
}
dps_results: {
 key: "TestArms-AllItems-UnsolvableRiddle-62468"
 value: {
<<<<<<< HEAD
  dps: 26656.89809
  tps: 17904.15135
=======
  dps: 32508.57855
  tps: 21781.42636
>>>>>>> cca6e78c
 }
}
dps_results: {
 key: "TestArms-AllItems-UnsolvableRiddle-68709"
 value: {
<<<<<<< HEAD
  dps: 26656.89809
  tps: 17904.15135
=======
  dps: 32508.57855
  tps: 21781.42636
>>>>>>> cca6e78c
 }
}
dps_results: {
 key: "TestArms-AllItems-Val'anyr,HammerofAncientKings-46017"
 value: {
<<<<<<< HEAD
  dps: 14756.67138
  tps: 9536.33902
=======
  dps: 18195.4617
  tps: 11311.00729
>>>>>>> cca6e78c
 }
}
dps_results: {
 key: "TestArms-AllItems-VialofStolenMemories-59515"
 value: {
<<<<<<< HEAD
  dps: 25723.26147
  tps: 17113.48613
=======
  dps: 31105.83048
  tps: 20893.6906
>>>>>>> cca6e78c
 }
}
dps_results: {
 key: "TestArms-AllItems-VialofStolenMemories-65109"
 value: {
<<<<<<< HEAD
  dps: 25723.26147
  tps: 17113.48613
=======
  dps: 31105.83048
  tps: 20893.6906
>>>>>>> cca6e78c
 }
}
dps_results: {
 key: "TestArms-AllItems-ViciousGladiator'sBadgeofConquest-61033"
 value: {
<<<<<<< HEAD
  dps: 26199.4962
  tps: 17447.90038
=======
  dps: 31632.47324
  tps: 21271.91178
>>>>>>> cca6e78c
 }
}
dps_results: {
 key: "TestArms-AllItems-ViciousGladiator'sBadgeofDominance-61035"
 value: {
<<<<<<< HEAD
  dps: 25723.26147
  tps: 17113.48613
=======
  dps: 31105.83048
  tps: 20893.6906
>>>>>>> cca6e78c
 }
}
dps_results: {
 key: "TestArms-AllItems-ViciousGladiator'sBadgeofVictory-61034"
 value: {
<<<<<<< HEAD
  dps: 26881.86609
  tps: 17859.25145
=======
  dps: 32299.19094
  tps: 21670.98616
>>>>>>> cca6e78c
 }
}
dps_results: {
 key: "TestArms-AllItems-ViciousGladiator'sEmblemofAccuracy-61027"
 value: {
<<<<<<< HEAD
  dps: 25723.26147
  tps: 17113.48613
=======
  dps: 31105.83048
  tps: 20893.6906
>>>>>>> cca6e78c
 }
}
dps_results: {
 key: "TestArms-AllItems-ViciousGladiator'sEmblemofAlacrity-61028"
 value: {
<<<<<<< HEAD
  dps: 26185.80358
  tps: 17560.61596
=======
  dps: 31100.40941
  tps: 20882.23823
>>>>>>> cca6e78c
 }
}
dps_results: {
 key: "TestArms-AllItems-ViciousGladiator'sEmblemofCruelty-61026"
 value: {
<<<<<<< HEAD
  dps: 26210.65914
  tps: 17474.75238
=======
  dps: 31756.61764
  tps: 21344.85231
>>>>>>> cca6e78c
 }
}
dps_results: {
 key: "TestArms-AllItems-ViciousGladiator'sEmblemofProficiency-61030"
 value: {
<<<<<<< HEAD
  dps: 25829.11054
  tps: 17141.31167
=======
  dps: 31105.83048
  tps: 20893.6906
>>>>>>> cca6e78c
 }
}
dps_results: {
 key: "TestArms-AllItems-ViciousGladiator'sEmblemofProwess-61029"
 value: {
<<<<<<< HEAD
  dps: 26117.90323
  tps: 17536.17526
=======
  dps: 32061.2165
  tps: 21495.64491
>>>>>>> cca6e78c
 }
}
dps_results: {
 key: "TestArms-AllItems-ViciousGladiator'sEmblemofTenacity-61032"
 value: {
<<<<<<< HEAD
  dps: 25723.26147
  tps: 17113.48613
=======
  dps: 31105.83048
  tps: 20893.6906
>>>>>>> cca6e78c
 }
}
dps_results: {
 key: "TestArms-AllItems-ViciousGladiator'sInsigniaofConquest-61047"
 value: {
<<<<<<< HEAD
  dps: 26124.30684
  tps: 17420.50581
=======
  dps: 31546.1172
  tps: 21210.23333
>>>>>>> cca6e78c
 }
}
dps_results: {
 key: "TestArms-AllItems-ViciousGladiator'sInsigniaofDominance-61045"
 value: {
<<<<<<< HEAD
  dps: 25723.26147
  tps: 17113.48613
=======
  dps: 31105.83048
  tps: 20893.6906
>>>>>>> cca6e78c
 }
}
dps_results: {
 key: "TestArms-AllItems-ViciousGladiator'sInsigniaofVictory-61046"
 value: {
<<<<<<< HEAD
  dps: 26724.13817
  tps: 17780.48373
=======
  dps: 32174.19306
  tps: 21622.20788
>>>>>>> cca6e78c
 }
}
dps_results: {
 key: "TestArms-AllItems-WitchingHourglass-55787"
 value: {
<<<<<<< HEAD
  dps: 25723.26147
  tps: 17113.48613
=======
  dps: 31105.83048
  tps: 20893.6906
>>>>>>> cca6e78c
 }
}
dps_results: {
 key: "TestArms-AllItems-WitchingHourglass-56320"
 value: {
<<<<<<< HEAD
  dps: 25723.26147
  tps: 17113.48613
=======
  dps: 31105.83048
  tps: 20893.6906
>>>>>>> cca6e78c
 }
}
dps_results: {
 key: "TestArms-AllItems-World-QuellerFocus-63842"
 value: {
<<<<<<< HEAD
  dps: 26123.45799
  tps: 17488.79078
=======
  dps: 31606.15288
  tps: 21172.25704
>>>>>>> cca6e78c
 }
}
dps_results: {
 key: "TestArms-AllItems-Za'brox'sLuckyTooth-63742"
 value: {
<<<<<<< HEAD
  dps: 25965.49719
  tps: 17351.99941
=======
  dps: 31297.3154
  tps: 21082.27596
>>>>>>> cca6e78c
 }
}
dps_results: {
 key: "TestArms-AllItems-Za'brox'sLuckyTooth-63745"
 value: {
<<<<<<< HEAD
  dps: 25965.49719
  tps: 17351.99941
=======
  dps: 31297.3154
  tps: 21082.27596
>>>>>>> cca6e78c
 }
}
dps_results: {
 key: "TestArms-Average-Default"
 value: {
<<<<<<< HEAD
  dps: 27339.01557
  tps: 18415.27425
=======
  dps: 33199.39496
  tps: 22138.58013
>>>>>>> cca6e78c
 }
}
dps_results: {
 key: "TestArms-Settings-Orc-p1_arms_bis-Basic-arms-FullBuffs-0.0yards-LongMultiTarget"
 value: {
<<<<<<< HEAD
  dps: 58277.70541
  tps: 30893.56953
=======
  dps: 68577.49913
  tps: 35923.53998
>>>>>>> cca6e78c
 }
}
dps_results: {
 key: "TestArms-Settings-Orc-p1_arms_bis-Basic-arms-FullBuffs-0.0yards-LongSingleTarget"
 value: {
<<<<<<< HEAD
  dps: 27339.72922
  tps: 18345.79192
=======
  dps: 33116.89855
  tps: 22171.68036
>>>>>>> cca6e78c
 }
}
dps_results: {
 key: "TestArms-Settings-Orc-p1_arms_bis-Basic-arms-FullBuffs-0.0yards-ShortSingleTarget"
 value: {
<<<<<<< HEAD
  dps: 31764.02013
  tps: 22038.33103
=======
  dps: 39876.03504
  tps: 27775.73503
>>>>>>> cca6e78c
 }
}
dps_results: {
 key: "TestArms-Settings-Orc-p1_arms_bis-Basic-arms-NoBuffs-0.0yards-LongMultiTarget"
 value: {
<<<<<<< HEAD
  dps: 40040.88232
  tps: 20367.28851
=======
  dps: 48317.03329
  tps: 24096.13789
>>>>>>> cca6e78c
 }
}
dps_results: {
 key: "TestArms-Settings-Orc-p1_arms_bis-Basic-arms-NoBuffs-0.0yards-LongSingleTarget"
 value: {
<<<<<<< HEAD
  dps: 18858.21384
  tps: 12697.45669
=======
  dps: 23220.00251
  tps: 15424.04798
>>>>>>> cca6e78c
 }
}
dps_results: {
 key: "TestArms-Settings-Orc-p1_arms_bis-Basic-arms-NoBuffs-0.0yards-ShortSingleTarget"
 value: {
<<<<<<< HEAD
  dps: 20672.99968
  tps: 13829.09682
=======
  dps: 26426.96137
  tps: 17827.78531
>>>>>>> cca6e78c
 }
}
dps_results: {
 key: "TestArms-Settings-Worgen-p1_arms_bis-Basic-arms-FullBuffs-0.0yards-LongMultiTarget"
 value: {
<<<<<<< HEAD
  dps: 58427.48831
  tps: 30840.45691
=======
  dps: 68548.5587
  tps: 35739.81998
>>>>>>> cca6e78c
 }
}
dps_results: {
 key: "TestArms-Settings-Worgen-p1_arms_bis-Basic-arms-FullBuffs-0.0yards-LongSingleTarget"
 value: {
<<<<<<< HEAD
  dps: 27352.96394
  tps: 18387.63353
=======
  dps: 33200.5753
  tps: 22254.29345
>>>>>>> cca6e78c
 }
}
dps_results: {
 key: "TestArms-Settings-Worgen-p1_arms_bis-Basic-arms-FullBuffs-0.0yards-ShortSingleTarget"
 value: {
<<<<<<< HEAD
  dps: 31534.69151
  tps: 21836.03648
=======
  dps: 39749.02815
  tps: 27653.02037
>>>>>>> cca6e78c
 }
}
dps_results: {
 key: "TestArms-Settings-Worgen-p1_arms_bis-Basic-arms-NoBuffs-0.0yards-LongMultiTarget"
 value: {
<<<<<<< HEAD
  dps: 40251.95525
  tps: 20339.58318
=======
  dps: 48488.67325
  tps: 24051.89254
>>>>>>> cca6e78c
 }
}
dps_results: {
 key: "TestArms-Settings-Worgen-p1_arms_bis-Basic-arms-NoBuffs-0.0yards-LongSingleTarget"
 value: {
<<<<<<< HEAD
  dps: 19004.16359
  tps: 12772.63361
=======
  dps: 23307.1975
  tps: 15517.90993
>>>>>>> cca6e78c
 }
}
dps_results: {
 key: "TestArms-Settings-Worgen-p1_arms_bis-Basic-arms-NoBuffs-0.0yards-ShortSingleTarget"
 value: {
<<<<<<< HEAD
  dps: 20688.89439
  tps: 13846.48526
=======
  dps: 26441.37114
  tps: 17877.51745
>>>>>>> cca6e78c
 }
}
dps_results: {
 key: "TestArms-SwitchInFrontOfTarget-Default"
 value: {
<<<<<<< HEAD
  dps: 25299.2122
  tps: 17283.55847
=======
  dps: 30212.99537
  tps: 20487.97508
>>>>>>> cca6e78c
 }
}<|MERGE_RESOLUTION|>--- conflicted
+++ resolved
@@ -37,407 +37,238 @@
 dps_results: {
  key: "TestArms-AllItems-AgileShadowspiritDiamond"
  value: {
-<<<<<<< HEAD
-  dps: 27255.74795
-  tps: 18305.72485
-=======
   dps: 33048.21079
   tps: 22145.65513
->>>>>>> cca6e78c
  }
 }
 dps_results: {
  key: "TestArms-AllItems-Althor'sAbacus-50366"
  value: {
-<<<<<<< HEAD
-  dps: 25723.26147
-  tps: 17113.48613
-=======
-  dps: 31105.83048
-  tps: 20893.6906
->>>>>>> cca6e78c
+  dps: 31105.83048
+  tps: 20893.6906
  }
 }
 dps_results: {
  key: "TestArms-AllItems-Anhuur'sHymnal-55889"
  value: {
-<<<<<<< HEAD
-  dps: 25723.26147
-  tps: 17113.48613
-=======
-  dps: 31105.83048
-  tps: 20893.6906
->>>>>>> cca6e78c
+  dps: 31105.83048
+  tps: 20893.6906
  }
 }
 dps_results: {
  key: "TestArms-AllItems-Anhuur'sHymnal-56407"
  value: {
-<<<<<<< HEAD
-  dps: 25723.26147
-  tps: 17113.48613
-=======
-  dps: 31105.83048
-  tps: 20893.6906
->>>>>>> cca6e78c
+  dps: 31105.83048
+  tps: 20893.6906
  }
 }
 dps_results: {
  key: "TestArms-AllItems-AustereShadowspiritDiamond"
  value: {
-<<<<<<< HEAD
-  dps: 26825.51097
-  tps: 18016.13028
-=======
   dps: 32484.79323
   tps: 21763.40138
->>>>>>> cca6e78c
  }
 }
 dps_results: {
  key: "TestArms-AllItems-BaubleofTrueBlood-50726"
  value: {
-<<<<<<< HEAD
-  dps: 25723.26147
-  tps: 17113.48613
-=======
-  dps: 31105.83048
-  tps: 20893.6906
->>>>>>> cca6e78c
+  dps: 31105.83048
+  tps: 20893.6906
   hps: 96.7093
  }
 }
 dps_results: {
  key: "TestArms-AllItems-BedrockTalisman-58182"
  value: {
-<<<<<<< HEAD
-  dps: 25723.26147
-  tps: 17113.48613
-=======
-  dps: 31105.83048
-  tps: 20893.6906
->>>>>>> cca6e78c
+  dps: 31105.83048
+  tps: 20893.6906
  }
 }
 dps_results: {
  key: "TestArms-AllItems-BellofEnragingResonance-59326"
  value: {
-<<<<<<< HEAD
-  dps: 26165.76612
-  tps: 17447.67316
-=======
   dps: 31689.22416
   tps: 21285.40244
->>>>>>> cca6e78c
  }
 }
 dps_results: {
  key: "TestArms-AllItems-BellofEnragingResonance-65053"
  value: {
-<<<<<<< HEAD
-  dps: 26236.81744
-  tps: 17493.29696
-=======
   dps: 31785.87036
   tps: 21368.06122
->>>>>>> cca6e78c
  }
 }
 dps_results: {
  key: "TestArms-AllItems-BindingPromise-67037"
  value: {
-<<<<<<< HEAD
-  dps: 25723.26147
-  tps: 17113.48613
-=======
-  dps: 31105.83048
-  tps: 20893.6906
->>>>>>> cca6e78c
+  dps: 31105.83048
+  tps: 20893.6906
  }
 }
 dps_results: {
  key: "TestArms-AllItems-Blood-SoakedAleMug-63843"
  value: {
-<<<<<<< HEAD
-  dps: 26398.28625
-  tps: 17671.64955
-=======
   dps: 31852.60082
   tps: 21320.23748
->>>>>>> cca6e78c
  }
 }
 dps_results: {
  key: "TestArms-AllItems-BloodofIsiset-55995"
  value: {
-<<<<<<< HEAD
-  dps: 26093.47076
-  tps: 17521.19625
-=======
   dps: 31595.3206
   tps: 21161.79698
->>>>>>> cca6e78c
  }
 }
 dps_results: {
  key: "TestArms-AllItems-BloodofIsiset-56414"
  value: {
-<<<<<<< HEAD
-  dps: 25847.45085
-  tps: 17447.73379
-=======
   dps: 31510.88388
   tps: 21069.91757
->>>>>>> cca6e78c
  }
 }
 dps_results: {
  key: "TestArms-AllItems-BloodthirstyGladiator'sBadgeofConquest-64687"
  value: {
-<<<<<<< HEAD
-  dps: 26237.4507
-  tps: 17482.67684
-=======
   dps: 31692.09409
   tps: 21322.04092
->>>>>>> cca6e78c
  }
 }
 dps_results: {
  key: "TestArms-AllItems-BloodthirstyGladiator'sBadgeofDominance-64688"
  value: {
-<<<<<<< HEAD
-  dps: 25723.26147
-  tps: 17113.48613
-=======
-  dps: 31105.83048
-  tps: 20893.6906
->>>>>>> cca6e78c
+  dps: 31105.83048
+  tps: 20893.6906
  }
 }
 dps_results: {
  key: "TestArms-AllItems-BloodthirstyGladiator'sBadgeofVictory-64689"
  value: {
-<<<<<<< HEAD
-  dps: 26820.50697
-  tps: 17819.75609
-=======
   dps: 32235.99116
   tps: 21629.82097
->>>>>>> cca6e78c
  }
 }
 dps_results: {
  key: "TestArms-AllItems-BloodthirstyGladiator'sEmblemofCruelty-64740"
  value: {
-<<<<<<< HEAD
-  dps: 26138.43672
-  tps: 17415.9424
-=======
   dps: 31668.80029
   tps: 21265.538
->>>>>>> cca6e78c
  }
 }
 dps_results: {
  key: "TestArms-AllItems-BloodthirstyGladiator'sEmblemofMeditation-64741"
  value: {
-<<<<<<< HEAD
-  dps: 25723.26147
-  tps: 17113.48613
-=======
-  dps: 31105.83048
-  tps: 20893.6906
->>>>>>> cca6e78c
+  dps: 31105.83048
+  tps: 20893.6906
  }
 }
 dps_results: {
  key: "TestArms-AllItems-BloodthirstyGladiator'sEmblemofTenacity-64742"
  value: {
-<<<<<<< HEAD
-  dps: 25723.26147
-  tps: 17113.48613
-=======
-  dps: 31105.83048
-  tps: 20893.6906
->>>>>>> cca6e78c
+  dps: 31105.83048
+  tps: 20893.6906
  }
 }
 dps_results: {
  key: "TestArms-AllItems-BloodthirstyGladiator'sInsigniaofConquest-64761"
  value: {
-<<<<<<< HEAD
-  dps: 26125.7835
-  tps: 17424.13617
-=======
   dps: 31558.38674
   tps: 21182.90311
->>>>>>> cca6e78c
  }
 }
 dps_results: {
  key: "TestArms-AllItems-BloodthirstyGladiator'sInsigniaofDominance-64762"
  value: {
-<<<<<<< HEAD
-  dps: 25723.26147
-  tps: 17113.48613
-=======
-  dps: 31105.83048
-  tps: 20893.6906
->>>>>>> cca6e78c
+  dps: 31105.83048
+  tps: 20893.6906
  }
 }
 dps_results: {
  key: "TestArms-AllItems-BloodthirstyGladiator'sInsigniaofVictory-64763"
  value: {
-<<<<<<< HEAD
-  dps: 26645.31652
-  tps: 17742.47272
-=======
   dps: 32122.42008
   tps: 21582.23793
->>>>>>> cca6e78c
  }
 }
 dps_results: {
  key: "TestArms-AllItems-BottledLightning-66879"
  value: {
-<<<<<<< HEAD
-  dps: 25905.62071
-  tps: 17238.88592
-=======
   dps: 31289.12302
   tps: 21026.69815
->>>>>>> cca6e78c
  }
 }
 dps_results: {
  key: "TestArms-AllItems-BracingShadowspiritDiamond"
  value: {
-<<<<<<< HEAD
-  dps: 26825.51097
-  tps: 17655.94573
-=======
   dps: 32484.79323
   tps: 21328.2704
->>>>>>> cca6e78c
  }
 }
 dps_results: {
  key: "TestArms-AllItems-Bryntroll,theBoneArbiter-50709"
  value: {
-<<<<<<< HEAD
-  dps: 27869.99132
-  tps: 18693.86308
-=======
   dps: 33695.95905
   tps: 22554.64345
->>>>>>> cca6e78c
  }
 }
 dps_results: {
  key: "TestArms-AllItems-BurningShadowspiritDiamond"
  value: {
-<<<<<<< HEAD
-  dps: 27184.95001
-  tps: 18244.19276
-=======
   dps: 32947.87548
   tps: 22059.89654
->>>>>>> cca6e78c
  }
 }
 dps_results: {
  key: "TestArms-AllItems-ChaoticShadowspiritDiamond"
  value: {
-<<<<<<< HEAD
-  dps: 27271.62532
-  tps: 18317.53636
-=======
   dps: 33071.65079
   tps: 22163.20211
->>>>>>> cca6e78c
  }
 }
 dps_results: {
  key: "TestArms-AllItems-ColossalDragonplateArmor"
  value: {
-<<<<<<< HEAD
-  dps: 24000.72643
-  tps: 16457.94185
-=======
   dps: 27079.57889
   tps: 18387.28379
->>>>>>> cca6e78c
  }
 }
 dps_results: {
  key: "TestArms-AllItems-ColossalDragonplateBattlegear"
  value: {
-<<<<<<< HEAD
-  dps: 27234.47615
-  tps: 18524.44392
-=======
   dps: 30331.48484
   tps: 20759.09367
->>>>>>> cca6e78c
  }
 }
 dps_results: {
  key: "TestArms-AllItems-CoreofRipeness-58184"
  value: {
-<<<<<<< HEAD
-  dps: 25723.26147
-  tps: 17113.48613
-=======
-  dps: 31105.83048
-  tps: 20893.6906
->>>>>>> cca6e78c
+  dps: 31105.83048
+  tps: 20893.6906
  }
 }
 dps_results: {
  key: "TestArms-AllItems-CorpseTongueCoin-50349"
  value: {
-<<<<<<< HEAD
-  dps: 25723.26147
-  tps: 17113.48613
-=======
-  dps: 31105.83048
-  tps: 20893.6906
->>>>>>> cca6e78c
+  dps: 31105.83048
+  tps: 20893.6906
  }
 }
 dps_results: {
  key: "TestArms-AllItems-CrushingWeight-59506"
  value: {
-<<<<<<< HEAD
-  dps: 26849.60994
-  tps: 18040.0795
-=======
   dps: 32401.39279
   tps: 21650.65623
->>>>>>> cca6e78c
  }
 }
 dps_results: {
  key: "TestArms-AllItems-CrushingWeight-65118"
  value: {
-<<<<<<< HEAD
-  dps: 27377.73414
-  tps: 18290.36175
-=======
   dps: 32705.99508
   tps: 21919.27823
->>>>>>> cca6e78c
  }
 }
 dps_results: {
  key: "TestArms-AllItems-DarkmoonCard:Earthquake-62048"
  value: {
-<<<<<<< HEAD
-  dps: 25723.26147
-  tps: 17113.48613
-=======
   dps: 31105.83048
   tps: 20893.6906
  }
@@ -447,762 +278,438 @@
  value: {
   dps: 32791.20385
   tps: 22278.14711
->>>>>>> cca6e78c
  }
 }
 dps_results: {
  key: "TestArms-AllItems-DarkmoonCard:Hurricane-62051"
  value: {
-<<<<<<< HEAD
-  dps: 26788.03489
-  tps: 18029.41343
-=======
   dps: 32311.80003
   tps: 21965.03565
->>>>>>> cca6e78c
  }
 }
 dps_results: {
  key: "TestArms-AllItems-DarkmoonCard:Tsunami-62050"
  value: {
-<<<<<<< HEAD
-  dps: 25723.26147
-  tps: 17113.48613
-=======
-  dps: 31105.83048
-  tps: 20893.6906
->>>>>>> cca6e78c
+  dps: 31105.83048
+  tps: 20893.6906
  }
 }
 dps_results: {
  key: "TestArms-AllItems-DarkmoonCard:Volcano-62047"
  value: {
-<<<<<<< HEAD
-  dps: 26064.5737
-  tps: 17517.76031
-=======
   dps: 32013.55474
   tps: 21462.85363
->>>>>>> cca6e78c
  }
 }
 dps_results: {
  key: "TestArms-AllItems-Deathbringer'sWill-50363"
  value: {
-<<<<<<< HEAD
-  dps: 26310.58653
-  tps: 17549.439
-=======
   dps: 32234.31129
   tps: 21617.0345
->>>>>>> cca6e78c
  }
 }
 dps_results: {
  key: "TestArms-AllItems-DestructiveShadowspiritDiamond"
  value: {
-<<<<<<< HEAD
-  dps: 26908.68778
-  tps: 18086.68373
-=======
   dps: 32603.4544
   tps: 21862.66334
->>>>>>> cca6e78c
  }
 }
 dps_results: {
  key: "TestArms-AllItems-DislodgedForeignObject-50348"
  value: {
-<<<<<<< HEAD
-  dps: 25788.18606
-  tps: 17315.68428
-=======
   dps: 31488.13373
   tps: 21026.99202
->>>>>>> cca6e78c
  }
 }
 dps_results: {
  key: "TestArms-AllItems-EarthenBattleplate"
  value: {
-<<<<<<< HEAD
-  dps: 23865.02892
-  tps: 16136.79416
-=======
   dps: 27021.89968
   tps: 18201.6041
->>>>>>> cca6e78c
  }
 }
 dps_results: {
  key: "TestArms-AllItems-EarthenWarplate"
  value: {
-<<<<<<< HEAD
-  dps: 26036.56659
-  tps: 17592.54659
-=======
   dps: 29852.49486
   tps: 20080.17869
->>>>>>> cca6e78c
  }
 }
 dps_results: {
  key: "TestArms-AllItems-EffulgentShadowspiritDiamond"
  value: {
-<<<<<<< HEAD
-  dps: 26825.51097
-  tps: 18016.13028
-=======
   dps: 32484.79323
   tps: 21763.40138
->>>>>>> cca6e78c
  }
 }
 dps_results: {
  key: "TestArms-AllItems-ElectrosparkHeartstarter-67118"
  value: {
-<<<<<<< HEAD
-  dps: 25723.26147
-  tps: 17113.48613
-=======
-  dps: 31105.83048
-  tps: 20893.6906
->>>>>>> cca6e78c
+  dps: 31105.83048
+  tps: 20893.6906
  }
 }
 dps_results: {
  key: "TestArms-AllItems-EmberShadowspiritDiamond"
  value: {
-<<<<<<< HEAD
-  dps: 26825.51097
-  tps: 18016.13028
-=======
   dps: 32484.79323
   tps: 21763.40138
->>>>>>> cca6e78c
  }
 }
 dps_results: {
  key: "TestArms-AllItems-EnigmaticShadowspiritDiamond"
  value: {
-<<<<<<< HEAD
-  dps: 26908.68778
-  tps: 18086.68373
-=======
   dps: 32603.4544
   tps: 21862.66334
->>>>>>> cca6e78c
  }
 }
 dps_results: {
  key: "TestArms-AllItems-EssenceoftheCyclone-59473"
  value: {
-<<<<<<< HEAD
-  dps: 26521.09407
-  tps: 17733.43858
-=======
   dps: 32317.77427
   tps: 21738.17039
->>>>>>> cca6e78c
  }
 }
 dps_results: {
  key: "TestArms-AllItems-EssenceoftheCyclone-65140"
  value: {
-<<<<<<< HEAD
-  dps: 26780.75502
-  tps: 17810.53609
-=======
   dps: 32345.00202
   tps: 21769.71686
->>>>>>> cca6e78c
  }
 }
 dps_results: {
  key: "TestArms-AllItems-EternalShadowspiritDiamond"
  value: {
-<<<<<<< HEAD
-  dps: 26825.51097
-  tps: 18016.13028
-=======
   dps: 32484.79323
   tps: 21763.40138
->>>>>>> cca6e78c
  }
 }
 dps_results: {
  key: "TestArms-AllItems-FallofMortality-59500"
  value: {
-<<<<<<< HEAD
-  dps: 25723.26147
-  tps: 17113.48613
-=======
-  dps: 31105.83048
-  tps: 20893.6906
->>>>>>> cca6e78c
+  dps: 31105.83048
+  tps: 20893.6906
  }
 }
 dps_results: {
  key: "TestArms-AllItems-FallofMortality-65124"
  value: {
-<<<<<<< HEAD
-  dps: 25723.26147
-  tps: 17113.48613
-=======
-  dps: 31105.83048
-  tps: 20893.6906
->>>>>>> cca6e78c
+  dps: 31105.83048
+  tps: 20893.6906
  }
 }
 dps_results: {
  key: "TestArms-AllItems-Figurine-DemonPanther-52199"
  value: {
-<<<<<<< HEAD
-  dps: 26169.82342
-  tps: 17420.57006
-=======
   dps: 31540.20392
   tps: 21216.13536
->>>>>>> cca6e78c
  }
 }
 dps_results: {
  key: "TestArms-AllItems-Figurine-DreamOwl-52354"
  value: {
-<<<<<<< HEAD
-  dps: 25723.26147
-  tps: 17113.48613
-=======
-  dps: 31105.83048
-  tps: 20893.6906
->>>>>>> cca6e78c
+  dps: 31105.83048
+  tps: 20893.6906
  }
 }
 dps_results: {
  key: "TestArms-AllItems-Figurine-EarthenGuardian-52352"
  value: {
-<<<<<<< HEAD
-  dps: 25723.26147
-  tps: 17113.48613
-=======
-  dps: 31105.83048
-  tps: 20893.6906
->>>>>>> cca6e78c
+  dps: 31105.83048
+  tps: 20893.6906
  }
 }
 dps_results: {
  key: "TestArms-AllItems-Figurine-JeweledSerpent-52353"
  value: {
-<<<<<<< HEAD
-  dps: 25723.26147
-  tps: 17113.48613
-=======
-  dps: 31105.83048
-  tps: 20893.6906
->>>>>>> cca6e78c
+  dps: 31105.83048
+  tps: 20893.6906
  }
 }
 dps_results: {
  key: "TestArms-AllItems-Figurine-KingofBoars-52351"
  value: {
-<<<<<<< HEAD
-  dps: 26850.50238
-  tps: 18111.46688
-=======
   dps: 32599.50845
   tps: 21775.23256
->>>>>>> cca6e78c
  }
 }
 dps_results: {
  key: "TestArms-AllItems-FleetShadowspiritDiamond"
  value: {
-<<<<<<< HEAD
-  dps: 26933.99845
-  tps: 18047.63539
-=======
   dps: 32635.79039
   tps: 21921.09361
->>>>>>> cca6e78c
  }
 }
 dps_results: {
  key: "TestArms-AllItems-FluidDeath-58181"
  value: {
-<<<<<<< HEAD
-  dps: 26126.46525
-  tps: 17407.53403
-=======
   dps: 31645.245
   tps: 21252.45713
->>>>>>> cca6e78c
  }
 }
 dps_results: {
  key: "TestArms-AllItems-ForlornShadowspiritDiamond"
  value: {
-<<<<<<< HEAD
-  dps: 26825.51097
-  tps: 18016.13028
- }
-}
-dps_results: {
- key: "TestArms-AllItems-FuryofAngerforge-59461"
- value: {
-  dps: 27451.65634
-  tps: 18242.32207
-=======
   dps: 32484.79323
   tps: 21763.40138
->>>>>>> cca6e78c
  }
 }
 dps_results: {
  key: "TestArms-AllItems-GaleofShadows-56138"
  value: {
-<<<<<<< HEAD
-  dps: 26033.63826
-  tps: 17353.11663
-=======
   dps: 31369.72197
   tps: 21100.29324
->>>>>>> cca6e78c
  }
 }
 dps_results: {
  key: "TestArms-AllItems-GaleofShadows-56462"
  value: {
-<<<<<<< HEAD
-  dps: 26035.7675
-  tps: 17437.39733
-=======
   dps: 31458.12299
   tps: 21220.51853
->>>>>>> cca6e78c
  }
 }
 dps_results: {
  key: "TestArms-AllItems-GearDetector-61462"
  value: {
-<<<<<<< HEAD
-  dps: 26291.17178
-  tps: 17539.52486
-=======
   dps: 31664.77552
   tps: 21173.35108
->>>>>>> cca6e78c
  }
 }
 dps_results: {
  key: "TestArms-AllItems-Gladiator'sBattlegear"
  value: {
-<<<<<<< HEAD
-  dps: 23489.75935
-  tps: 15885.88186
-=======
   dps: 26555.81043
   tps: 17759.78911
->>>>>>> cca6e78c
  }
 }
 dps_results: {
  key: "TestArms-AllItems-GlowingTwilightScale-54589"
  value: {
-<<<<<<< HEAD
-  dps: 25723.26147
-  tps: 17113.48613
-=======
-  dps: 31105.83048
-  tps: 20893.6906
->>>>>>> cca6e78c
+  dps: 31105.83048
+  tps: 20893.6906
  }
 }
 dps_results: {
  key: "TestArms-AllItems-GraceoftheHerald-55266"
  value: {
-<<<<<<< HEAD
-  dps: 26076.06996
-  tps: 17403.5588
-=======
   dps: 31627.51286
   tps: 21234.99706
->>>>>>> cca6e78c
  }
 }
 dps_results: {
  key: "TestArms-AllItems-GraceoftheHerald-56295"
  value: {
-<<<<<<< HEAD
-  dps: 26242.05927
-  tps: 17615.62739
-=======
   dps: 31899.66515
   tps: 21427.347
->>>>>>> cca6e78c
  }
 }
 dps_results: {
  key: "TestArms-AllItems-HarmlightToken-63839"
  value: {
-<<<<<<< HEAD
-  dps: 25723.26147
-  tps: 17113.48613
-=======
-  dps: 31105.83048
-  tps: 20893.6906
->>>>>>> cca6e78c
+  dps: 31105.83048
+  tps: 20893.6906
  }
 }
 dps_results: {
  key: "TestArms-AllItems-Harrison'sInsigniaofPanache-65803"
  value: {
-<<<<<<< HEAD
-  dps: 26486.16608
-  tps: 17787.71227
-=======
   dps: 32119.35184
   tps: 21572.21294
->>>>>>> cca6e78c
  }
 }
 dps_results: {
  key: "TestArms-AllItems-HeartofIgnacious-59514"
  value: {
-<<<<<<< HEAD
-  dps: 25723.26147
-  tps: 17113.48613
-=======
-  dps: 31105.83048
-  tps: 20893.6906
->>>>>>> cca6e78c
+  dps: 31105.83048
+  tps: 20893.6906
  }
 }
 dps_results: {
  key: "TestArms-AllItems-HeartofIgnacious-65110"
  value: {
-<<<<<<< HEAD
-  dps: 25723.26147
-  tps: 17113.48613
-=======
-  dps: 31105.83048
-  tps: 20893.6906
->>>>>>> cca6e78c
+  dps: 31105.83048
+  tps: 20893.6906
  }
 }
 dps_results: {
  key: "TestArms-AllItems-HeartofRage-59224"
  value: {
-<<<<<<< HEAD
-  dps: 26967.49016
-  tps: 17968.71558
- }
-}
-dps_results: {
- key: "TestArms-AllItems-HeartofRage-65072"
- value: {
-  dps: 27107.50008
-  tps: 18074.03611
-=======
   dps: 32335.376
   tps: 21793.54676
->>>>>>> cca6e78c
  }
 }
 dps_results: {
  key: "TestArms-AllItems-HeartofSolace-55868"
  value: {
-<<<<<<< HEAD
-  dps: 26033.63826
-  tps: 17353.11663
-=======
   dps: 31369.72197
   tps: 21100.29324
->>>>>>> cca6e78c
  }
 }
 dps_results: {
  key: "TestArms-AllItems-HeartofSolace-56393"
  value: {
-<<<<<<< HEAD
-  dps: 27056.05425
-  tps: 18182.47864
-=======
   dps: 32562.85334
   tps: 22028.31928
->>>>>>> cca6e78c
  }
 }
 dps_results: {
  key: "TestArms-AllItems-HeartofThunder-55845"
  value: {
-<<<<<<< HEAD
-  dps: 25723.26147
-  tps: 17113.48613
-=======
-  dps: 31105.83048
-  tps: 20893.6906
->>>>>>> cca6e78c
+  dps: 31105.83048
+  tps: 20893.6906
  }
 }
 dps_results: {
  key: "TestArms-AllItems-HeartofThunder-56370"
  value: {
-<<<<<<< HEAD
-  dps: 25723.26147
-  tps: 17113.48613
-=======
-  dps: 31105.83048
-  tps: 20893.6906
->>>>>>> cca6e78c
+  dps: 31105.83048
+  tps: 20893.6906
  }
 }
 dps_results: {
  key: "TestArms-AllItems-HeartoftheVile-66969"
  value: {
-<<<<<<< HEAD
-  dps: 26088.86451
-  tps: 17412.58366
-=======
   dps: 31801.73242
   tps: 21330.20161
->>>>>>> cca6e78c
  }
 }
 dps_results: {
  key: "TestArms-AllItems-ImpassiveShadowspiritDiamond"
  value: {
-<<<<<<< HEAD
-  dps: 26908.68778
-  tps: 18086.68373
-=======
   dps: 32603.4544
   tps: 21862.66334
->>>>>>> cca6e78c
  }
 }
 dps_results: {
  key: "TestArms-AllItems-ImpatienceofYouth-62464"
  value: {
-<<<<<<< HEAD
-  dps: 27209.18307
-  tps: 18267.24663
-=======
   dps: 33242.73385
   tps: 22260.73519
->>>>>>> cca6e78c
  }
 }
 dps_results: {
  key: "TestArms-AllItems-ImpatienceofYouth-62469"
  value: {
-<<<<<<< HEAD
-  dps: 27209.18307
-  tps: 18267.24663
-=======
   dps: 33242.73385
   tps: 22260.73519
->>>>>>> cca6e78c
  }
 }
 dps_results: {
  key: "TestArms-AllItems-ImpetuousQuery-55881"
  value: {
-<<<<<<< HEAD
-  dps: 26093.47076
-  tps: 17521.19625
-=======
   dps: 31595.3206
   tps: 21161.79698
->>>>>>> cca6e78c
  }
 }
 dps_results: {
  key: "TestArms-AllItems-ImpetuousQuery-56406"
  value: {
-<<<<<<< HEAD
-  dps: 25847.45085
-  tps: 17447.73379
-=======
   dps: 31510.88388
   tps: 21069.91757
->>>>>>> cca6e78c
  }
 }
 dps_results: {
  key: "TestArms-AllItems-InsigniaofDiplomacy-61433"
  value: {
-<<<<<<< HEAD
-  dps: 25723.26147
-  tps: 17113.48613
-=======
-  dps: 31105.83048
-  tps: 20893.6906
->>>>>>> cca6e78c
+  dps: 31105.83048
+  tps: 20893.6906
  }
 }
 dps_results: {
  key: "TestArms-AllItems-InsigniaoftheEarthenLord-61429"
  value: {
-<<<<<<< HEAD
-  dps: 26041.87879
-  tps: 17467.93015
-=======
   dps: 31564.59116
   tps: 21152.263
->>>>>>> cca6e78c
  }
 }
 dps_results: {
  key: "TestArms-AllItems-JarofAncientRemedies-59354"
  value: {
-<<<<<<< HEAD
-  dps: 25723.26147
-  tps: 17113.48613
-=======
-  dps: 31105.83048
-  tps: 20893.6906
->>>>>>> cca6e78c
+  dps: 31105.83048
+  tps: 20893.6906
  }
 }
 dps_results: {
  key: "TestArms-AllItems-JarofAncientRemedies-65029"
  value: {
-<<<<<<< HEAD
-  dps: 25723.26147
-  tps: 17113.48613
-=======
-  dps: 31105.83048
-  tps: 20893.6906
->>>>>>> cca6e78c
+  dps: 31105.83048
+  tps: 20893.6906
  }
 }
 dps_results: {
  key: "TestArms-AllItems-JujuofNimbleness-63840"
  value: {
-<<<<<<< HEAD
-  dps: 26398.28625
-  tps: 17671.64955
-=======
   dps: 31852.60082
   tps: 21320.23748
->>>>>>> cca6e78c
  }
 }
 dps_results: {
  key: "TestArms-AllItems-KeytotheEndlessChamber-55795"
  value: {
-<<<<<<< HEAD
-  dps: 26034.72358
-  tps: 17321.17093
-=======
   dps: 31515.70346
   tps: 21197.72143
->>>>>>> cca6e78c
  }
 }
 dps_results: {
  key: "TestArms-AllItems-KeytotheEndlessChamber-56328"
  value: {
-<<<<<<< HEAD
-  dps: 26123.45908
-  tps: 17396.3398
-=======
   dps: 31549.68114
   tps: 21206.11206
->>>>>>> cca6e78c
  }
 }
 dps_results: {
  key: "TestArms-AllItems-KvaldirBattleStandard-59685"
  value: {
-<<<<<<< HEAD
-  dps: 26384.19438
-  tps: 17562.27888
-=======
   dps: 31905.94605
   tps: 21369.27793
->>>>>>> cca6e78c
  }
 }
 dps_results: {
  key: "TestArms-AllItems-KvaldirBattleStandard-59689"
  value: {
-<<<<<<< HEAD
-  dps: 26384.19438
-  tps: 17562.27888
-=======
   dps: 31905.94605
   tps: 21369.27793
->>>>>>> cca6e78c
  }
 }
 dps_results: {
  key: "TestArms-AllItems-LadyLa-La'sSingingShell-67152"
  value: {
-<<<<<<< HEAD
-  dps: 25842.84312
-  tps: 17309.65143
-=======
   dps: 31470.55019
   tps: 20893.30032
->>>>>>> cca6e78c
  }
 }
 dps_results: {
  key: "TestArms-AllItems-LastWord-50708"
  value: {
-<<<<<<< HEAD
-  dps: 27666.43274
-  tps: 18560.12565
-=======
   dps: 33474.60389
   tps: 22408.03178
->>>>>>> cca6e78c
  }
 }
 dps_results: {
  key: "TestArms-AllItems-LeadenDespair-55816"
  value: {
-<<<<<<< HEAD
-  dps: 25723.26147
-  tps: 17113.48613
-=======
-  dps: 31105.83048
-  tps: 20893.6906
->>>>>>> cca6e78c
+  dps: 31105.83048
+  tps: 20893.6906
  }
 }
 dps_results: {
  key: "TestArms-AllItems-LeadenDespair-56347"
  value: {
-<<<<<<< HEAD
-  dps: 25723.26147
-  tps: 17113.48613
-=======
-  dps: 31105.83048
-  tps: 20893.6906
->>>>>>> cca6e78c
+  dps: 31105.83048
+  tps: 20893.6906
  }
 }
 dps_results: {
  key: "TestArms-AllItems-LeftEyeofRajh-56102"
  value: {
-<<<<<<< HEAD
-  dps: 26244.85557
-  tps: 17405.52003
-=======
   dps: 31556.65194
   tps: 21180.53399
->>>>>>> cca6e78c
  }
 }
 dps_results: {
  key: "TestArms-AllItems-LeftEyeofRajh-56427"
  value: {
-<<<<<<< HEAD
-  dps: 26297.31342
-  tps: 17454.2239
-=======
   dps: 31541.23549
   tps: 21208.05802
  }
@@ -1212,1182 +719,691 @@
  value: {
   dps: 32260.14374
   tps: 21657.37879
->>>>>>> cca6e78c
  }
 }
 dps_results: {
  key: "TestArms-AllItems-MagnetiteMirror-55814"
  value: {
-<<<<<<< HEAD
-  dps: 26488.79041
-  tps: 17566.48888
-=======
   dps: 31815.46693
   tps: 21362.08004
->>>>>>> cca6e78c
  }
 }
 dps_results: {
  key: "TestArms-AllItems-MagnetiteMirror-56345"
  value: {
-<<<<<<< HEAD
-  dps: 26703.5699
-  tps: 17704.91867
-=======
   dps: 32046.51135
   tps: 21514.57893
->>>>>>> cca6e78c
  }
 }
 dps_results: {
  key: "TestArms-AllItems-MandalaofStirringPatterns-62467"
  value: {
-<<<<<<< HEAD
-  dps: 25723.26147
-  tps: 17113.48613
-=======
-  dps: 31105.83048
-  tps: 20893.6906
->>>>>>> cca6e78c
+  dps: 31105.83048
+  tps: 20893.6906
  }
 }
 dps_results: {
  key: "TestArms-AllItems-MandalaofStirringPatterns-62472"
  value: {
-<<<<<<< HEAD
-  dps: 25723.26147
-  tps: 17113.48613
-=======
-  dps: 31105.83048
-  tps: 20893.6906
->>>>>>> cca6e78c
+  dps: 31105.83048
+  tps: 20893.6906
  }
 }
 dps_results: {
  key: "TestArms-AllItems-MarkofKhardros-56132"
  value: {
-<<<<<<< HEAD
-  dps: 26605.41934
-  tps: 17842.38852
-=======
   dps: 32204.85257
   tps: 21646.53663
->>>>>>> cca6e78c
  }
 }
 dps_results: {
  key: "TestArms-AllItems-MarkofKhardros-56458"
  value: {
-<<<<<<< HEAD
-  dps: 26650.86548
-  tps: 17882.55375
-=======
   dps: 32227.25158
   tps: 21766.48579
->>>>>>> cca6e78c
  }
 }
 dps_results: {
  key: "TestArms-AllItems-MightoftheOcean-55251"
  value: {
-<<<<<<< HEAD
-  dps: 26197.98675
-  tps: 17414.75642
-=======
   dps: 31610.82758
   tps: 21227.0096
->>>>>>> cca6e78c
  }
 }
 dps_results: {
  key: "TestArms-AllItems-MightoftheOcean-56285"
  value: {
-<<<<<<< HEAD
-  dps: 26607.55366
-  tps: 17674.67588
-=======
   dps: 32046.51135
   tps: 21514.57893
->>>>>>> cca6e78c
  }
 }
 dps_results: {
  key: "TestArms-AllItems-MirrorofBrokenImages-62466"
  value: {
-<<<<<<< HEAD
-  dps: 26064.5737
-  tps: 17517.76031
-=======
   dps: 32013.55474
   tps: 21462.85363
->>>>>>> cca6e78c
  }
 }
 dps_results: {
  key: "TestArms-AllItems-MirrorofBrokenImages-62471"
  value: {
-<<<<<<< HEAD
-  dps: 26064.5737
-  tps: 17517.76031
-=======
   dps: 32013.55474
   tps: 21462.85363
->>>>>>> cca6e78c
  }
 }
 dps_results: {
  key: "TestArms-AllItems-MoltenGiantBattleplate"
  value: {
-<<<<<<< HEAD
-  dps: 24731.66009
-  tps: 16991.89998
-=======
   dps: 27779.39233
   tps: 18781.79186
->>>>>>> cca6e78c
  }
 }
 dps_results: {
  key: "TestArms-AllItems-MoltenGiantWarplate"
  value: {
-<<<<<<< HEAD
-  dps: 28074.24337
-  tps: 19197.48868
-=======
   dps: 31963.9345
   tps: 21899.62719
->>>>>>> cca6e78c
  }
 }
 dps_results: {
  key: "TestArms-AllItems-MoonwellChalice-70142"
  value: {
-<<<<<<< HEAD
-  dps: 26291.76199
-  tps: 17635.99068
-=======
   dps: 31599.82304
   tps: 21277.11709
->>>>>>> cca6e78c
  }
 }
 dps_results: {
  key: "TestArms-AllItems-Oremantle'sFavor-61448"
  value: {
-<<<<<<< HEAD
-  dps: 26636.27627
-  tps: 17743.2934
-=======
   dps: 32122.75386
   tps: 21596.901
->>>>>>> cca6e78c
  }
 }
 dps_results: {
  key: "TestArms-AllItems-PetrifiedTwilightScale-54591"
  value: {
-<<<<<<< HEAD
-  dps: 25723.26147
-  tps: 17113.48613
-=======
-  dps: 31105.83048
-  tps: 20893.6906
->>>>>>> cca6e78c
+  dps: 31105.83048
+  tps: 20893.6906
  }
 }
 dps_results: {
  key: "TestArms-AllItems-PhylacteryoftheNamelessLich-50365"
  value: {
-<<<<<<< HEAD
-  dps: 25941.62794
-  tps: 17302.23891
-=======
   dps: 31436.21484
   tps: 21102.61071
->>>>>>> cca6e78c
  }
 }
 dps_results: {
  key: "TestArms-AllItems-PorcelainCrab-55237"
  value: {
-<<<<<<< HEAD
-  dps: 25724.93305
-  tps: 17252.25995
-=======
   dps: 31367.34171
   tps: 21001.11538
->>>>>>> cca6e78c
  }
 }
 dps_results: {
  key: "TestArms-AllItems-PorcelainCrab-56280"
  value: {
-<<<<<<< HEAD
-  dps: 25927.94875
-  tps: 17513.79924
-=======
   dps: 31739.98139
   tps: 21291.01152
->>>>>>> cca6e78c
  }
 }
 dps_results: {
  key: "TestArms-AllItems-PowerfulShadowspiritDiamond"
  value: {
-<<<<<<< HEAD
-  dps: 26825.51097
-  tps: 18016.13028
-=======
   dps: 32484.79323
   tps: 21763.40138
->>>>>>> cca6e78c
  }
 }
 dps_results: {
  key: "TestArms-AllItems-Prestor'sTalismanofMachination-59441"
  value: {
-<<<<<<< HEAD
-  dps: 26764.09329
-  tps: 17849.238
-=======
   dps: 32097.8366
   tps: 21443.41798
->>>>>>> cca6e78c
  }
 }
 dps_results: {
  key: "TestArms-AllItems-Prestor'sTalismanofMachination-65026"
  value: {
-<<<<<<< HEAD
-  dps: 26528.77436
-  tps: 17780.64149
-=======
   dps: 32346.37158
   tps: 21579.94037
->>>>>>> cca6e78c
  }
 }
 dps_results: {
  key: "TestArms-AllItems-Rainsong-55854"
  value: {
-<<<<<<< HEAD
-  dps: 25723.26147
-  tps: 17113.48613
-=======
-  dps: 31105.83048
-  tps: 20893.6906
->>>>>>> cca6e78c
+  dps: 31105.83048
+  tps: 20893.6906
  }
 }
 dps_results: {
  key: "TestArms-AllItems-Rainsong-56377"
  value: {
-<<<<<<< HEAD
-  dps: 25723.26147
-  tps: 17113.48613
-=======
-  dps: 31105.83048
-  tps: 20893.6906
->>>>>>> cca6e78c
+  dps: 31105.83048
+  tps: 20893.6906
  }
 }
 dps_results: {
  key: "TestArms-AllItems-ReverberatingShadowspiritDiamond"
  value: {
-<<<<<<< HEAD
-  dps: 27339.72922
-  tps: 18345.79192
-=======
   dps: 33116.89855
   tps: 22171.68036
->>>>>>> cca6e78c
  }
 }
 dps_results: {
  key: "TestArms-AllItems-RevitalizingShadowspiritDiamond"
  value: {
-<<<<<<< HEAD
-  dps: 27184.95001
-  tps: 18244.19276
-=======
   dps: 32947.87548
   tps: 22059.89654
->>>>>>> cca6e78c
  }
 }
 dps_results: {
  key: "TestArms-AllItems-RightEyeofRajh-56100"
  value: {
-<<<<<<< HEAD
-  dps: 26573.30113
-  tps: 17685.17661
-=======
   dps: 32008.91813
   tps: 21502.06418
->>>>>>> cca6e78c
  }
 }
 dps_results: {
  key: "TestArms-AllItems-RightEyeofRajh-56431"
  value: {
-<<<<<<< HEAD
-  dps: 26644.34207
-  tps: 17739.70671
-=======
   dps: 32153.24608
   tps: 21596.10609
->>>>>>> cca6e78c
  }
 }
 dps_results: {
  key: "TestArms-AllItems-Schnottz'sMedallionofCommand-65805"
  value: {
-<<<<<<< HEAD
-  dps: 26102.88956
-  tps: 17536.08566
-=======
   dps: 31744.81263
   tps: 21350.07
->>>>>>> cca6e78c
  }
 }
 dps_results: {
  key: "TestArms-AllItems-SeaStar-55256"
  value: {
-<<<<<<< HEAD
-  dps: 25723.26147
-  tps: 17113.48613
-=======
-  dps: 31105.83048
-  tps: 20893.6906
->>>>>>> cca6e78c
+  dps: 31105.83048
+  tps: 20893.6906
  }
 }
 dps_results: {
  key: "TestArms-AllItems-SeaStar-56290"
  value: {
-<<<<<<< HEAD
-  dps: 25723.26147
-  tps: 17113.48613
-=======
-  dps: 31105.83048
-  tps: 20893.6906
->>>>>>> cca6e78c
+  dps: 31105.83048
+  tps: 20893.6906
  }
 }
 dps_results: {
  key: "TestArms-AllItems-Shadowmourne-49623"
  value: {
-<<<<<<< HEAD
-  dps: 28962.17153
-  tps: 19520.81277
-=======
   dps: 34881.3048
   tps: 23364.79814
->>>>>>> cca6e78c
  }
 }
 dps_results: {
  key: "TestArms-AllItems-ShardofWoe-60233"
  value: {
-<<<<<<< HEAD
-  dps: 26217.49296
-  tps: 17529.07632
-=======
   dps: 31470.91951
   tps: 21116.74223
->>>>>>> cca6e78c
  }
 }
 dps_results: {
  key: "TestArms-AllItems-Shrine-CleansingPurifier-63838"
  value: {
-<<<<<<< HEAD
-  dps: 26897.33727
-  tps: 17969.21366
-=======
   dps: 32113.55898
   tps: 21470.58974
->>>>>>> cca6e78c
  }
 }
 dps_results: {
  key: "TestArms-AllItems-Sindragosa'sFlawlessFang-50364"
  value: {
-<<<<<<< HEAD
-  dps: 25723.26147
-  tps: 17113.48613
-=======
-  dps: 31105.83048
-  tps: 20893.6906
->>>>>>> cca6e78c
+  dps: 31105.83048
+  tps: 20893.6906
  }
 }
 dps_results: {
  key: "TestArms-AllItems-Skardyn'sGrace-56115"
  value: {
-<<<<<<< HEAD
-  dps: 26303.34782
-  tps: 17566.96629
-=======
   dps: 31937.80114
   tps: 21565.13496
->>>>>>> cca6e78c
  }
 }
 dps_results: {
  key: "TestArms-AllItems-Skardyn'sGrace-56440"
  value: {
-<<<<<<< HEAD
-  dps: 26608.77669
-  tps: 17795.34131
-=======
   dps: 32012.32546
   tps: 21620.40138
->>>>>>> cca6e78c
  }
 }
 dps_results: {
  key: "TestArms-AllItems-Sorrowsong-55879"
  value: {
-<<<<<<< HEAD
-  dps: 26093.47076
-  tps: 17521.19625
-=======
   dps: 31595.3206
   tps: 21161.79698
->>>>>>> cca6e78c
  }
 }
 dps_results: {
  key: "TestArms-AllItems-Sorrowsong-56400"
  value: {
-<<<<<<< HEAD
-  dps: 25847.45085
-  tps: 17447.73379
-=======
   dps: 31510.88388
   tps: 21069.91757
->>>>>>> cca6e78c
  }
 }
 dps_results: {
  key: "TestArms-AllItems-Soul'sAnguish-66994"
  value: {
-<<<<<<< HEAD
-  dps: 26197.98675
-  tps: 17414.75642
-=======
   dps: 31610.82758
   tps: 21227.0096
->>>>>>> cca6e78c
  }
 }
 dps_results: {
  key: "TestArms-AllItems-SoulCasket-58183"
  value: {
-<<<<<<< HEAD
-  dps: 26064.5737
-  tps: 17517.76031
-=======
   dps: 32013.55474
   tps: 21462.85363
->>>>>>> cca6e78c
  }
 }
 dps_results: {
  key: "TestArms-AllItems-Stonemother'sKiss-61411"
  value: {
-<<<<<<< HEAD
-  dps: 25723.26147
-  tps: 17113.48613
-=======
-  dps: 31105.83048
-  tps: 20893.6906
->>>>>>> cca6e78c
+  dps: 31105.83048
+  tps: 20893.6906
  }
 }
 dps_results: {
  key: "TestArms-AllItems-StumpofTime-62465"
  value: {
-<<<<<<< HEAD
-  dps: 25723.26147
-  tps: 17113.48613
-=======
-  dps: 31105.83048
-  tps: 20893.6906
->>>>>>> cca6e78c
+  dps: 31105.83048
+  tps: 20893.6906
  }
 }
 dps_results: {
  key: "TestArms-AllItems-StumpofTime-62470"
  value: {
-<<<<<<< HEAD
-  dps: 25723.26147
-  tps: 17113.48613
-=======
-  dps: 31105.83048
-  tps: 20893.6906
->>>>>>> cca6e78c
+  dps: 31105.83048
+  tps: 20893.6906
  }
 }
 dps_results: {
  key: "TestArms-AllItems-SymbioticWorm-59332"
  value: {
-<<<<<<< HEAD
-  dps: 25723.26147
-  tps: 17113.48613
-=======
-  dps: 31105.83048
-  tps: 20893.6906
->>>>>>> cca6e78c
+  dps: 31105.83048
+  tps: 20893.6906
  }
 }
 dps_results: {
  key: "TestArms-AllItems-SymbioticWorm-65048"
  value: {
-<<<<<<< HEAD
-  dps: 25723.26147
-  tps: 17113.48613
-=======
-  dps: 31105.83048
-  tps: 20893.6906
->>>>>>> cca6e78c
+  dps: 31105.83048
+  tps: 20893.6906
  }
 }
 dps_results: {
  key: "TestArms-AllItems-TalismanofSinisterOrder-65804"
  value: {
-<<<<<<< HEAD
-  dps: 25723.26147
-  tps: 17113.48613
-=======
-  dps: 31105.83048
-  tps: 20893.6906
->>>>>>> cca6e78c
+  dps: 31105.83048
+  tps: 20893.6906
  }
 }
 dps_results: {
  key: "TestArms-AllItems-Tank-CommanderInsignia-63841"
  value: {
-<<<<<<< HEAD
-  dps: 26965.89357
-  tps: 17879.55656
-=======
   dps: 31775.90732
   tps: 21355.00259
->>>>>>> cca6e78c
  }
 }
 dps_results: {
  key: "TestArms-AllItems-TearofBlood-55819"
  value: {
-<<<<<<< HEAD
-  dps: 25723.26147
-  tps: 17113.48613
-=======
-  dps: 31105.83048
-  tps: 20893.6906
->>>>>>> cca6e78c
+  dps: 31105.83048
+  tps: 20893.6906
  }
 }
 dps_results: {
  key: "TestArms-AllItems-TearofBlood-56351"
  value: {
-<<<<<<< HEAD
-  dps: 25723.26147
-  tps: 17113.48613
-=======
-  dps: 31105.83048
-  tps: 20893.6906
->>>>>>> cca6e78c
+  dps: 31105.83048
+  tps: 20893.6906
  }
 }
 dps_results: {
  key: "TestArms-AllItems-TendrilsofBurrowingDark-55810"
  value: {
-<<<<<<< HEAD
-  dps: 26081.18546
-  tps: 17478.34961
-=======
   dps: 31647.47686
   tps: 21159.64067
->>>>>>> cca6e78c
  }
 }
 dps_results: {
  key: "TestArms-AllItems-TendrilsofBurrowingDark-56339"
  value: {
-<<<<<<< HEAD
-  dps: 25847.45085
-  tps: 17447.73379
-=======
   dps: 31510.88388
   tps: 21069.91757
->>>>>>> cca6e78c
  }
 }
 dps_results: {
  key: "TestArms-AllItems-Theralion'sMirror-59519"
  value: {
-<<<<<<< HEAD
-  dps: 25723.26147
-  tps: 17113.48613
-=======
-  dps: 31105.83048
-  tps: 20893.6906
->>>>>>> cca6e78c
+  dps: 31105.83048
+  tps: 20893.6906
  }
 }
 dps_results: {
  key: "TestArms-AllItems-Theralion'sMirror-65105"
  value: {
-<<<<<<< HEAD
-  dps: 25723.26147
-  tps: 17113.48613
-=======
-  dps: 31105.83048
-  tps: 20893.6906
->>>>>>> cca6e78c
+  dps: 31105.83048
+  tps: 20893.6906
  }
 }
 dps_results: {
  key: "TestArms-AllItems-Throngus'sFinger-56121"
  value: {
-<<<<<<< HEAD
-  dps: 25723.26147
-  tps: 17113.48613
-=======
-  dps: 31105.83048
-  tps: 20893.6906
->>>>>>> cca6e78c
+  dps: 31105.83048
+  tps: 20893.6906
  }
 }
 dps_results: {
  key: "TestArms-AllItems-Throngus'sFinger-56449"
  value: {
-<<<<<<< HEAD
-  dps: 25723.26147
-  tps: 17113.48613
-=======
-  dps: 31105.83048
-  tps: 20893.6906
->>>>>>> cca6e78c
+  dps: 31105.83048
+  tps: 20893.6906
  }
 }
 dps_results: {
  key: "TestArms-AllItems-Tia'sGrace-55874"
  value: {
-<<<<<<< HEAD
-  dps: 26526.33002
-  tps: 17829.55052
-=======
   dps: 32076.92292
   tps: 21486.87601
->>>>>>> cca6e78c
  }
 }
 dps_results: {
  key: "TestArms-AllItems-Tia'sGrace-56394"
  value: {
-<<<<<<< HEAD
-  dps: 26325.82752
-  tps: 17772.79033
-=======
   dps: 32067.82829
   tps: 21454.46753
->>>>>>> cca6e78c
  }
 }
 dps_results: {
  key: "TestArms-AllItems-TinyAbominationinaJar-50706"
  value: {
-<<<<<<< HEAD
-  dps: 26374.49187
-  tps: 17753.62344
-=======
   dps: 32281.42915
   tps: 21735.11004
->>>>>>> cca6e78c
  }
 }
 dps_results: {
  key: "TestArms-AllItems-Tyrande'sFavoriteDoll-64645"
  value: {
-<<<<<<< HEAD
-  dps: 25723.26147
-  tps: 17113.48613
-=======
-  dps: 31105.83048
-  tps: 20893.6906
->>>>>>> cca6e78c
+  dps: 31105.83048
+  tps: 20893.6906
  }
 }
 dps_results: {
  key: "TestArms-AllItems-UnheededWarning-59520"
  value: {
-<<<<<<< HEAD
-  dps: 26534.3299
-  tps: 17688.00277
-=======
   dps: 32104.96946
   tps: 21556.945
->>>>>>> cca6e78c
  }
 }
 dps_results: {
  key: "TestArms-AllItems-UnquenchableFlame-67101"
  value: {
-<<<<<<< HEAD
-  dps: 25723.26147
-  tps: 17113.48613
-=======
-  dps: 31105.83048
-  tps: 20893.6906
->>>>>>> cca6e78c
+  dps: 31105.83048
+  tps: 20893.6906
  }
 }
 dps_results: {
  key: "TestArms-AllItems-UnsolvableRiddle-62463"
  value: {
-<<<<<<< HEAD
-  dps: 26656.89809
-  tps: 17904.15135
-=======
   dps: 32508.57855
   tps: 21781.42636
->>>>>>> cca6e78c
  }
 }
 dps_results: {
  key: "TestArms-AllItems-UnsolvableRiddle-62468"
  value: {
-<<<<<<< HEAD
-  dps: 26656.89809
-  tps: 17904.15135
-=======
   dps: 32508.57855
   tps: 21781.42636
->>>>>>> cca6e78c
  }
 }
 dps_results: {
  key: "TestArms-AllItems-UnsolvableRiddle-68709"
  value: {
-<<<<<<< HEAD
-  dps: 26656.89809
-  tps: 17904.15135
-=======
   dps: 32508.57855
   tps: 21781.42636
->>>>>>> cca6e78c
  }
 }
 dps_results: {
  key: "TestArms-AllItems-Val'anyr,HammerofAncientKings-46017"
  value: {
-<<<<<<< HEAD
-  dps: 14756.67138
-  tps: 9536.33902
-=======
   dps: 18195.4617
   tps: 11311.00729
->>>>>>> cca6e78c
  }
 }
 dps_results: {
  key: "TestArms-AllItems-VialofStolenMemories-59515"
  value: {
-<<<<<<< HEAD
-  dps: 25723.26147
-  tps: 17113.48613
-=======
-  dps: 31105.83048
-  tps: 20893.6906
->>>>>>> cca6e78c
+  dps: 31105.83048
+  tps: 20893.6906
  }
 }
 dps_results: {
  key: "TestArms-AllItems-VialofStolenMemories-65109"
  value: {
-<<<<<<< HEAD
-  dps: 25723.26147
-  tps: 17113.48613
-=======
-  dps: 31105.83048
-  tps: 20893.6906
->>>>>>> cca6e78c
+  dps: 31105.83048
+  tps: 20893.6906
  }
 }
 dps_results: {
  key: "TestArms-AllItems-ViciousGladiator'sBadgeofConquest-61033"
  value: {
-<<<<<<< HEAD
-  dps: 26199.4962
-  tps: 17447.90038
-=======
   dps: 31632.47324
   tps: 21271.91178
->>>>>>> cca6e78c
  }
 }
 dps_results: {
  key: "TestArms-AllItems-ViciousGladiator'sBadgeofDominance-61035"
  value: {
-<<<<<<< HEAD
-  dps: 25723.26147
-  tps: 17113.48613
-=======
-  dps: 31105.83048
-  tps: 20893.6906
->>>>>>> cca6e78c
+  dps: 31105.83048
+  tps: 20893.6906
  }
 }
 dps_results: {
  key: "TestArms-AllItems-ViciousGladiator'sBadgeofVictory-61034"
  value: {
-<<<<<<< HEAD
-  dps: 26881.86609
-  tps: 17859.25145
-=======
   dps: 32299.19094
   tps: 21670.98616
->>>>>>> cca6e78c
  }
 }
 dps_results: {
  key: "TestArms-AllItems-ViciousGladiator'sEmblemofAccuracy-61027"
  value: {
-<<<<<<< HEAD
-  dps: 25723.26147
-  tps: 17113.48613
-=======
-  dps: 31105.83048
-  tps: 20893.6906
->>>>>>> cca6e78c
+  dps: 31105.83048
+  tps: 20893.6906
  }
 }
 dps_results: {
  key: "TestArms-AllItems-ViciousGladiator'sEmblemofAlacrity-61028"
  value: {
-<<<<<<< HEAD
-  dps: 26185.80358
-  tps: 17560.61596
-=======
   dps: 31100.40941
   tps: 20882.23823
->>>>>>> cca6e78c
  }
 }
 dps_results: {
  key: "TestArms-AllItems-ViciousGladiator'sEmblemofCruelty-61026"
  value: {
-<<<<<<< HEAD
-  dps: 26210.65914
-  tps: 17474.75238
-=======
   dps: 31756.61764
   tps: 21344.85231
->>>>>>> cca6e78c
  }
 }
 dps_results: {
  key: "TestArms-AllItems-ViciousGladiator'sEmblemofProficiency-61030"
  value: {
-<<<<<<< HEAD
-  dps: 25829.11054
-  tps: 17141.31167
-=======
-  dps: 31105.83048
-  tps: 20893.6906
->>>>>>> cca6e78c
+  dps: 31105.83048
+  tps: 20893.6906
  }
 }
 dps_results: {
  key: "TestArms-AllItems-ViciousGladiator'sEmblemofProwess-61029"
  value: {
-<<<<<<< HEAD
-  dps: 26117.90323
-  tps: 17536.17526
-=======
   dps: 32061.2165
   tps: 21495.64491
->>>>>>> cca6e78c
  }
 }
 dps_results: {
  key: "TestArms-AllItems-ViciousGladiator'sEmblemofTenacity-61032"
  value: {
-<<<<<<< HEAD
-  dps: 25723.26147
-  tps: 17113.48613
-=======
-  dps: 31105.83048
-  tps: 20893.6906
->>>>>>> cca6e78c
+  dps: 31105.83048
+  tps: 20893.6906
  }
 }
 dps_results: {
  key: "TestArms-AllItems-ViciousGladiator'sInsigniaofConquest-61047"
  value: {
-<<<<<<< HEAD
-  dps: 26124.30684
-  tps: 17420.50581
-=======
   dps: 31546.1172
   tps: 21210.23333
->>>>>>> cca6e78c
  }
 }
 dps_results: {
  key: "TestArms-AllItems-ViciousGladiator'sInsigniaofDominance-61045"
  value: {
-<<<<<<< HEAD
-  dps: 25723.26147
-  tps: 17113.48613
-=======
-  dps: 31105.83048
-  tps: 20893.6906
->>>>>>> cca6e78c
+  dps: 31105.83048
+  tps: 20893.6906
  }
 }
 dps_results: {
  key: "TestArms-AllItems-ViciousGladiator'sInsigniaofVictory-61046"
  value: {
-<<<<<<< HEAD
-  dps: 26724.13817
-  tps: 17780.48373
-=======
   dps: 32174.19306
   tps: 21622.20788
->>>>>>> cca6e78c
  }
 }
 dps_results: {
  key: "TestArms-AllItems-WitchingHourglass-55787"
  value: {
-<<<<<<< HEAD
-  dps: 25723.26147
-  tps: 17113.48613
-=======
-  dps: 31105.83048
-  tps: 20893.6906
->>>>>>> cca6e78c
+  dps: 31105.83048
+  tps: 20893.6906
  }
 }
 dps_results: {
  key: "TestArms-AllItems-WitchingHourglass-56320"
  value: {
-<<<<<<< HEAD
-  dps: 25723.26147
-  tps: 17113.48613
-=======
-  dps: 31105.83048
-  tps: 20893.6906
->>>>>>> cca6e78c
+  dps: 31105.83048
+  tps: 20893.6906
  }
 }
 dps_results: {
  key: "TestArms-AllItems-World-QuellerFocus-63842"
  value: {
-<<<<<<< HEAD
-  dps: 26123.45799
-  tps: 17488.79078
-=======
   dps: 31606.15288
   tps: 21172.25704
->>>>>>> cca6e78c
  }
 }
 dps_results: {
  key: "TestArms-AllItems-Za'brox'sLuckyTooth-63742"
  value: {
-<<<<<<< HEAD
-  dps: 25965.49719
-  tps: 17351.99941
-=======
   dps: 31297.3154
   tps: 21082.27596
->>>>>>> cca6e78c
  }
 }
 dps_results: {
  key: "TestArms-AllItems-Za'brox'sLuckyTooth-63745"
  value: {
-<<<<<<< HEAD
-  dps: 25965.49719
-  tps: 17351.99941
-=======
   dps: 31297.3154
   tps: 21082.27596
->>>>>>> cca6e78c
  }
 }
 dps_results: {
  key: "TestArms-Average-Default"
  value: {
-<<<<<<< HEAD
-  dps: 27339.01557
-  tps: 18415.27425
-=======
   dps: 33199.39496
   tps: 22138.58013
->>>>>>> cca6e78c
  }
 }
 dps_results: {
  key: "TestArms-Settings-Orc-p1_arms_bis-Basic-arms-FullBuffs-0.0yards-LongMultiTarget"
  value: {
-<<<<<<< HEAD
-  dps: 58277.70541
-  tps: 30893.56953
-=======
   dps: 68577.49913
   tps: 35923.53998
->>>>>>> cca6e78c
  }
 }
 dps_results: {
  key: "TestArms-Settings-Orc-p1_arms_bis-Basic-arms-FullBuffs-0.0yards-LongSingleTarget"
  value: {
-<<<<<<< HEAD
-  dps: 27339.72922
-  tps: 18345.79192
-=======
   dps: 33116.89855
   tps: 22171.68036
->>>>>>> cca6e78c
  }
 }
 dps_results: {
  key: "TestArms-Settings-Orc-p1_arms_bis-Basic-arms-FullBuffs-0.0yards-ShortSingleTarget"
  value: {
-<<<<<<< HEAD
-  dps: 31764.02013
-  tps: 22038.33103
-=======
   dps: 39876.03504
   tps: 27775.73503
->>>>>>> cca6e78c
  }
 }
 dps_results: {
  key: "TestArms-Settings-Orc-p1_arms_bis-Basic-arms-NoBuffs-0.0yards-LongMultiTarget"
  value: {
-<<<<<<< HEAD
-  dps: 40040.88232
-  tps: 20367.28851
-=======
   dps: 48317.03329
   tps: 24096.13789
->>>>>>> cca6e78c
  }
 }
 dps_results: {
  key: "TestArms-Settings-Orc-p1_arms_bis-Basic-arms-NoBuffs-0.0yards-LongSingleTarget"
  value: {
-<<<<<<< HEAD
-  dps: 18858.21384
-  tps: 12697.45669
-=======
   dps: 23220.00251
   tps: 15424.04798
->>>>>>> cca6e78c
  }
 }
 dps_results: {
  key: "TestArms-Settings-Orc-p1_arms_bis-Basic-arms-NoBuffs-0.0yards-ShortSingleTarget"
  value: {
-<<<<<<< HEAD
-  dps: 20672.99968
-  tps: 13829.09682
-=======
   dps: 26426.96137
   tps: 17827.78531
->>>>>>> cca6e78c
  }
 }
 dps_results: {
  key: "TestArms-Settings-Worgen-p1_arms_bis-Basic-arms-FullBuffs-0.0yards-LongMultiTarget"
  value: {
-<<<<<<< HEAD
-  dps: 58427.48831
-  tps: 30840.45691
-=======
   dps: 68548.5587
   tps: 35739.81998
->>>>>>> cca6e78c
  }
 }
 dps_results: {
  key: "TestArms-Settings-Worgen-p1_arms_bis-Basic-arms-FullBuffs-0.0yards-LongSingleTarget"
  value: {
-<<<<<<< HEAD
-  dps: 27352.96394
-  tps: 18387.63353
-=======
   dps: 33200.5753
   tps: 22254.29345
->>>>>>> cca6e78c
  }
 }
 dps_results: {
  key: "TestArms-Settings-Worgen-p1_arms_bis-Basic-arms-FullBuffs-0.0yards-ShortSingleTarget"
  value: {
-<<<<<<< HEAD
-  dps: 31534.69151
-  tps: 21836.03648
-=======
   dps: 39749.02815
   tps: 27653.02037
->>>>>>> cca6e78c
  }
 }
 dps_results: {
  key: "TestArms-Settings-Worgen-p1_arms_bis-Basic-arms-NoBuffs-0.0yards-LongMultiTarget"
  value: {
-<<<<<<< HEAD
-  dps: 40251.95525
-  tps: 20339.58318
-=======
   dps: 48488.67325
   tps: 24051.89254
->>>>>>> cca6e78c
  }
 }
 dps_results: {
  key: "TestArms-Settings-Worgen-p1_arms_bis-Basic-arms-NoBuffs-0.0yards-LongSingleTarget"
  value: {
-<<<<<<< HEAD
-  dps: 19004.16359
-  tps: 12772.63361
-=======
   dps: 23307.1975
   tps: 15517.90993
->>>>>>> cca6e78c
  }
 }
 dps_results: {
  key: "TestArms-Settings-Worgen-p1_arms_bis-Basic-arms-NoBuffs-0.0yards-ShortSingleTarget"
  value: {
-<<<<<<< HEAD
-  dps: 20688.89439
-  tps: 13846.48526
-=======
   dps: 26441.37114
   tps: 17877.51745
->>>>>>> cca6e78c
  }
 }
 dps_results: {
  key: "TestArms-SwitchInFrontOfTarget-Default"
  value: {
-<<<<<<< HEAD
-  dps: 25299.2122
-  tps: 17283.55847
-=======
   dps: 30212.99537
   tps: 20487.97508
->>>>>>> cca6e78c
  }
 }