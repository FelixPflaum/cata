--- conflicted
+++ resolved
@@ -15,21 +15,11 @@
 }
 
 const (
-<<<<<<< HEAD
-	SpellFlagBloodsurge  = core.SpellFlagAgentReserved1
-	SpellFlagWhirlwindOH = core.SpellFlagAgentReserved2
-	SpellFlagBleed       = core.SpellFlagAgentReserved3
+	SpellFlagWhirlwindOH = core.SpellFlagAgentReserved1
+	SpellFlagBleed       = core.SpellFlagAgentReserved2
 	ArmsTree             = 0
 	FuryTree             = 1
 	ProtTree             = 2
-	RendTag              = "Rend"
-=======
-	SpellFlagWhirlwindOH = core.SpellFlagAgentReserved1
-	ArmsTree             = 0
-	FuryTree             = 1
-	ProtTree             = 2
-	EnableOverpowerTag   = "EnableOverpower"
->>>>>>> a6f93ad1
 )
 
 type Warrior struct {
@@ -40,25 +30,9 @@
 	WarriorInputs
 
 	// Current state
-<<<<<<< HEAD
-	Stance               Stance
-	RendValidUntil       time.Duration
-	BloodsurgeValidUntil time.Duration
-	revengeProcAura      *core.Aura
-	Ymirjar4pcProcAura   *core.Aura
-
-	InnerRage *core.Aura
-
-	// Reaction time values
-	reactionTime       time.Duration
-	lastBloodsurgeProc time.Duration
-	lastOverpowerProc  time.Duration
-	LastAMTick         time.Duration
-=======
 	Stance                 Stance
 	EnrageEffectMultiplier float64
 	CriticalBlockChance    float64 // Can be gained as non-prot via certain talents and spells
->>>>>>> a6f93ad1
 
 	BattleShout     *core.Spell
 	CommandingShout *core.Spell
@@ -66,38 +40,6 @@
 	DefensiveStance *core.Spell
 	BerserkerStance *core.Spell
 
-<<<<<<< HEAD
-	ColossusSmash        *core.Spell
-	BerserkerRage        *core.Spell
-	Bloodthirst          *core.Spell
-	DemoralizingShout    *core.Spell
-	Devastate            *core.Spell
-	Execute              *core.Spell
-	MortalStrike         *core.Spell
-	Overpower            *core.Spell
-	Rend                 *core.Spell
-	Revenge              *core.Spell
-	ShieldBlock          *core.Spell
-	ShieldSlam           *core.Spell
-	Slam                 *core.Spell
-	SunderArmor          *core.Spell
-	SunderArmorDevastate *core.Spell
-	ThunderClap          *core.Spell
-	Whirlwind            *core.Spell
-	WhirlwindOH          *core.Spell
-	DeepWounds           *core.Spell
-	Shockwave            *core.Spell
-	ConcussionBlow       *core.Spell
-	Bladestorm           *core.Spell
-	BladestormOH         *core.Spell
-
-	HeroicStrike       *core.Spell
-	Cleave             *core.Spell
-	curQueueAura       *core.Aura
-	curQueuedAutoSpell *core.Spell
-
-	OverpowerAura *core.Aura
-=======
 	SpecialAttacks    []*core.Spell
 	BerserkerRage     *core.Spell
 	DemoralizingShout *core.Spell
@@ -115,7 +57,6 @@
 	hsCleaveCD   *core.Timer
 	HeroicStrike *core.Spell
 	Cleave       *core.Spell
->>>>>>> a6f93ad1
 
 	BattleStanceAura    *core.Aura
 	DefensiveStanceAura *core.Aura
@@ -209,34 +150,6 @@
 	return warrior
 }
 
-<<<<<<< HEAD
-type hand int8
-
-const (
-	none hand = 0
-	mh   hand = 1
-	oh   hand = 2
-)
-
-func (warrior *Warrior) autoCritMultiplier(hand hand) float64 {
-	return warrior.MeleeCritMultiplier(primary(warrior, hand), 0)
-}
-
-func primary(warrior *Warrior, hand hand) float64 {
-	// if warrior.Talents.PoleaxeSpecialization > 0 {
-	// 	if (hand == mh && isPoleaxe(warrior.MainHand())) || (hand == oh && isPoleaxe(warrior.OffHand())) {
-	// 		return 1 + 0.01*float64(warrior.Talents.PoleaxeSpecialization)
-	// 	}
-	// }
-	return 1
-}
-
-func isPoleaxe(weapon *core.Item) bool {
-	return weapon.WeaponType == proto.WeaponType_WeaponTypeAxe || weapon.WeaponType == proto.WeaponType_WeaponTypePolearm
-}
-
-=======
->>>>>>> a6f93ad1
 func (warrior *Warrior) HasPrimeGlyph(glyph proto.WarriorPrimeGlyph) bool {
 	return warrior.HasGlyph(int32(glyph))
 }
