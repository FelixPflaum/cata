package warrior

import (
	"time"

	"github.com/wowsims/wotlk/sim/core"
	"github.com/wowsims/wotlk/sim/core/stats"
)

func (warrior *Warrior) registerBloodthirstSpell(cdTimer *core.Timer) {
<<<<<<< HEAD
	cost := 20.0
	if ItemSetDestroyerBattlegear.CharacterHasSetBonus(&warrior.Character, 4) {
=======
	cost := 30.0
	if warrior.HasSetBonus(ItemSetDestroyerBattlegear, 4) {
>>>>>>> 19938e24
		cost -= 5
	}
	refundAmount := cost * 0.8

	warrior.Bloodthirst = warrior.RegisterSpell(core.SpellConfig{
		ActionID:    core.ActionID{SpellID: 23881},
		SpellSchool: core.SpellSchoolPhysical,
		Flags:       core.SpellFlagMeleeMetrics,

		ResourceType: stats.Rage,
		BaseCost:     cost,

		Cast: core.CastConfig{
			DefaultCast: core.Cast{
				Cost: cost,
				GCD:  core.GCDDefault,
			},
			IgnoreHaste: true,
			CD: core.Cooldown{
				Timer:    cdTimer,
				Duration: time.Second * 4,
			},
		},

		ApplyEffects: core.ApplyEffectFuncDirectDamage(core.SpellEffect{
			ProcMask: core.ProcMaskMeleeMHSpecial,

<<<<<<< HEAD
			DamageMultiplier: 1 * core.TernaryFloat64(ItemSetOnslaughtBattlegear.CharacterHasSetBonus(&warrior.Character, 4), 1.05, 1) * 0.02 * float64(warrior.Talents.UnendingFury),
=======
			DamageMultiplier: 1 * core.TernaryFloat64(warrior.HasSetBonus(ItemSetOnslaughtBattlegear, 4), 1.05, 1),
>>>>>>> 19938e24
			ThreatMultiplier: 1,

			BaseDamage: core.BaseDamageConfig{
				Calculator: func(sim *core.Simulation, hitEffect *core.SpellEffect, spell *core.Spell) float64 {
					return hitEffect.MeleeAttackPower(spell.Unit) * 0.5
				},
				TargetSpellCoefficient: 1,
			},
			OutcomeApplier: warrior.OutcomeFuncMeleeSpecialHitAndCrit(warrior.critMultiplier(true)),

			OnInit: func(sim *core.Simulation, spell *core.Spell, spellEffect *core.SpellEffect) {
				if warrior.StanceMatches(DefensiveStance) {
					spellEffect.ThreatMultiplier *= 1 + 0.21*float64(warrior.Talents.TacticalMastery)
				}
			},
			OnSpellHitDealt: func(sim *core.Simulation, spell *core.Spell, spellEffect *core.SpellEffect) {
				if !spellEffect.Landed() {
					warrior.AddRage(sim, refundAmount, warrior.RageRefundMetrics)
				}
			},
		}),
	})
}

func (warrior *Warrior) CanBloodthirst(sim *core.Simulation) bool {
	return warrior.Talents.Bloodthirst && warrior.CurrentRage() >= warrior.Bloodthirst.DefaultCast.Cost && warrior.Bloodthirst.IsReady(sim)
}<|MERGE_RESOLUTION|>--- conflicted
+++ resolved
@@ -8,13 +8,8 @@
 )
 
 func (warrior *Warrior) registerBloodthirstSpell(cdTimer *core.Timer) {
-<<<<<<< HEAD
 	cost := 20.0
-	if ItemSetDestroyerBattlegear.CharacterHasSetBonus(&warrior.Character, 4) {
-=======
-	cost := 30.0
 	if warrior.HasSetBonus(ItemSetDestroyerBattlegear, 4) {
->>>>>>> 19938e24
 		cost -= 5
 	}
 	refundAmount := cost * 0.8
@@ -42,11 +37,7 @@
 		ApplyEffects: core.ApplyEffectFuncDirectDamage(core.SpellEffect{
 			ProcMask: core.ProcMaskMeleeMHSpecial,
 
-<<<<<<< HEAD
-			DamageMultiplier: 1 * core.TernaryFloat64(ItemSetOnslaughtBattlegear.CharacterHasSetBonus(&warrior.Character, 4), 1.05, 1) * 0.02 * float64(warrior.Talents.UnendingFury),
-=======
-			DamageMultiplier: 1 * core.TernaryFloat64(warrior.HasSetBonus(ItemSetOnslaughtBattlegear, 4), 1.05, 1),
->>>>>>> 19938e24
+			DamageMultiplier: 1 * core.TernaryFloat64(warrior.HasSetBonus(ItemSetOnslaughtBattlegear, 4), 1.05, 1) * 0.02 * float64(warrior.Talents.UnendingFury),
 			ThreatMultiplier: 1,
 
 			BaseDamage: core.BaseDamageConfig{
