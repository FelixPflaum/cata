package warrior

import (
	"time"

	"github.com/wowsims/wotlk/sim/core"
	"github.com/wowsims/wotlk/sim/core/proto"
	"github.com/wowsims/wotlk/sim/core/stats"
)

func (warrior *Warrior) ApplyTalents() {
	warrior.AddStat(stats.MeleeCrit, core.CritRatingPerCritChance*1*float64(warrior.Talents.Cruelty))
	warrior.AddStat(stats.MeleeHit, core.MeleeHitRatingPerHitChance*1*float64(warrior.Talents.Precision))
	warrior.AddStat(stats.Armor, warrior.Equip.Stats()[stats.Armor]*0.02*float64(warrior.Talents.Toughness))
	warrior.PseudoStats.BaseDodge += 0.01 * float64(warrior.Talents.Anticipation)
	warrior.PseudoStats.BaseParry += 0.01 * float64(warrior.Talents.Deflection)
	warrior.PseudoStats.DodgeReduction += 0.01 * float64(warrior.Talents.WeaponMastery)
	warrior.AutoAttacks.OHConfig.DamageMultiplier *= 1 + 0.05*float64(warrior.Talents.DualWieldSpecialization)

	if warrior.Talents.ArmoredToTheTeeth > 0 {
		coeff := float64(warrior.Talents.ArmoredToTheTeeth)
		warrior.AddStatDependency(stats.Armor, stats.AttackPower, coeff/108.0)
	}

	if warrior.Talents.StrengthOfArms > 0 {
		warrior.MultiplyStat(stats.Strength, 1.0+0.02*float64(warrior.Talents.StrengthOfArms))
		warrior.AddStat(stats.Expertise, core.ExpertisePerQuarterPercentReduction*2*float64(warrior.Talents.StrengthOfArms))
	}

	if warrior.Talents.ShieldMastery > 0 {
		warrior.MultiplyStat(stats.BlockValue, 1.0+0.15*float64(warrior.Talents.ShieldMastery))
	}

	if warrior.Talents.Vitality > 0 {
		warrior.MultiplyStat(stats.Stamina, 1.0+0.01*float64(warrior.Talents.Vitality))
		warrior.MultiplyStat(stats.Strength, 1.0+0.02*float64(warrior.Talents.Vitality))
		warrior.AddStat(stats.Expertise, core.ExpertisePerQuarterPercentReduction*2*float64(warrior.Talents.Vitality))
	}

	warrior.applyAngerManagement()
	warrior.applyDeepWounds()
	warrior.applyTitansGrip()
	warrior.applyOneHandedWeaponSpecialization()
	warrior.applyTwoHandedWeaponSpecialization()
	warrior.applyWeaponSpecializations()
	warrior.applyTrauma()
	warrior.applyBloodFrenzy()
	warrior.applyUnbridledWrath()
	warrior.applyFlurry()
	warrior.applyWreckingCrew()
	warrior.applyShieldSpecialization()
	warrior.registerDeathWishCD()
	warrior.registerSweepingStrikesCD()
	warrior.registerLastStandCD()
	warrior.applyTasteForBlood()
	warrior.applyBloodsurge()
	warrior.applySuddenDeath()
	warrior.RegisterBladestormCD()
	warrior.applyDamageShield()
	warrior.applyCriticalBlock()
<<<<<<< HEAD
	warrior.applyImprovedBerserkerStance()
}

func (warrior *Warrior) applyImprovedBerserkerStance() {
	if warrior.Talents.ImprovedBerserkerStance == 0 {
		return
	}
	// The bonus strength is applied here so the stat weight could account for it. Then there's an "inactive" aura to remove the bonus when outside of the stance.
	// The "inactive" aura is added 10ms after leaving berserker stance and removed 10ms after entering berserker stance.
	// This is to accurately implemment rend receiving the bonus of imp berserker stance when stanced danced from berserker stance with a macro
	warrior.MultiplyStat(stats.Strength, 1.0+0.04*float64(warrior.Talents.ImprovedBerserkerStance))

	malusAura := warrior.RegisterAura(core.Aura{
		Label:    "Improved Berserker Stance Inactive Aura",
		Duration: core.NeverExpires,
		OnGain: func(aura *core.Aura, sim *core.Simulation) {
			aura.Unit.EnableDynamicStatDep(sim, warrior.NewDynamicMultiplyStat(stats.Strength, 1/(1.0+0.04*float64(warrior.Talents.ImprovedBerserkerStance))))
		},
		OnExpire: func(aura *core.Aura, sim *core.Simulation) {
			aura.Unit.EnableDynamicStatDep(sim, warrior.NewDynamicMultiplyStat(stats.Strength, (1.0+0.04*float64(warrior.Talents.ImprovedBerserkerStance))))
		},
	})

	warrior.RegisterAura(core.Aura{
		Label:    "Improved Berserker Stance",
		Duration: core.NeverExpires,
		OnCastComplete: func(aura *core.Aura, sim *core.Simulation, spell *core.Spell) {
			if warrior.leavingBerserkerStance > warrior.enteringBerserkerStance && !malusAura.IsActive() {
				malusAura.Activate(sim)
			} else if warrior.enteringBerserkerStance > warrior.leavingBerserkerStance && malusAura.IsActive() {
				malusAura.Deactivate(sim)
			}
		},
	})
=======
>>>>>>> 1fe339cc
}

func (warrior *Warrior) applyCriticalBlock() {
	if warrior.Talents.CriticalBlock == 0 {
		return
	}

	dummyCriticalBlockSpell := warrior.GetOrRegisterSpell(core.SpellConfig{
		ActionID: core.ActionID{SpellID: 47296},
		Flags:    core.SpellFlagMeleeMetrics | core.SpellFlagNoOnCastComplete,
	})

	warrior.AddDynamicDamageTakenModifier(func(sim *core.Simulation, _ *core.Spell, result *core.SpellResult) {
		if result.Outcome.Matches(core.OutcomeBlock) && !result.Outcome.Matches(core.OutcomeMiss) && !result.Outcome.Matches(core.OutcomeParry) && !result.Outcome.Matches(core.OutcomeDodge) {
			procChance := 0.2 * float64(warrior.Talents.CriticalBlock)
			if sim.RandomFloat("Critical Block Roll") <= procChance {
				blockValue := warrior.GetStat(stats.BlockValue)
				result.Damage = core.MaxFloat(0, result.Damage-blockValue)
				dummyCriticalBlockSpell.Cast(sim, warrior.CurrentTarget)
			}
		}
	})
}

func (warrior *Warrior) applyDamageShield() {
	if warrior.Talents.DamageShield == 0 {
		return
	}

	coeff := 0.1 * float64(warrior.Talents.DamageShield)
	damageShieldProcSpell := warrior.GetOrRegisterSpell(core.SpellConfig{
		ActionID:    core.ActionID{SpellID: 58874},
		SpellSchool: core.SpellSchoolPhysical,
		ProcMask:    core.ProcMaskEmpty,
		Flags:       core.SpellFlagMeleeMetrics | core.SpellFlagNoOnCastComplete,

		DamageMultiplier: 1,
		ThreatMultiplier: 1,

		ApplyEffects: func(sim *core.Simulation, target *core.Unit, spell *core.Spell) {
			baseDamage := coeff * warrior.GetStat(stats.BlockValue)
			spell.CalcAndDealDamage(sim, target, baseDamage, spell.OutcomeAlwaysHit)
		},
	})

	core.MakePermanent(warrior.GetOrRegisterAura(core.Aura{
		Label:    "Damage Shield Trigger",
		Duration: core.NeverExpires,
		OnSpellHitTaken: func(aura *core.Aura, sim *core.Simulation, spell *core.Spell, result *core.SpellResult) {
			if !result.Landed() && !result.Outcome.Matches(core.OutcomeBlock) {
				return
			}

			if spell.SpellSchool != core.SpellSchoolPhysical {
				return
			}

			damageShieldProcSpell.Cast(sim, spell.Unit)
		},
	}))
}

func (warrior *Warrior) applyAngerManagement() {
	if !warrior.Talents.AngerManagement {
		return
	}

	rageMetrics := warrior.NewRageMetrics(core.ActionID{SpellID: 12296})

	warrior.RegisterResetEffect(func(sim *core.Simulation) {
		core.StartPeriodicAction(sim, core.PeriodicActionOptions{
			Period: time.Second * 3,
			OnAction: func(sim *core.Simulation) {
				warrior.AddRage(sim, 1, rageMetrics)
			},
		})
	})
}
func (warrior *Warrior) applyTasteForBlood() {
	if warrior.Talents.TasteForBlood == 0 {
		return
	}

	procChance := []float64{0, 0.33, 0.66, 1}[warrior.Talents.TasteForBlood]

	icd := core.Cooldown{
		Timer:    warrior.NewTimer(),
		Duration: time.Second * 6,
	}

	warrior.RegisterAura(core.Aura{
		Label:    "Taste for Blood",
		Duration: core.NeverExpires,
		OnReset: func(aura *core.Aura, sim *core.Simulation) {
			aura.Activate(sim)
		},
		OnPeriodicDamageDealt: func(aura *core.Aura, sim *core.Simulation, spell *core.Spell, result *core.SpellResult) {
			if spell != warrior.Rend {
				return
			}

			if !icd.IsReady(sim) {
				return
			}

			if sim.RandomFloat("Taste for Blood") > procChance {
				return
			}

			icd.Use(sim)
			warrior.overpowerValidUntil = sim.CurrentTime + time.Second*9
			warrior.lastTasteForBloodProc = sim.CurrentTime
		},
	})
}

func (warrior *Warrior) applyTrauma() {
	if warrior.Talents.Trauma == 0 {
		return
	}

	for i := int32(0); i < warrior.Env.GetNumTargets(); i++ {
		target := warrior.Env.GetTargetUnit(i)
		warrior.TraumaAuras = append(warrior.TraumaAuras, core.TraumaAura(target, int(warrior.Talents.Trauma)))
	}

	warrior.RegisterAura(core.Aura{
		Label:    "Trauma",
		Duration: core.NeverExpires,
		OnReset: func(aura *core.Aura, sim *core.Simulation) {
			aura.Activate(sim)
		},
		OnSpellHitDealt: func(aura *core.Aura, sim *core.Simulation, spell *core.Spell, result *core.SpellResult) {
			if !result.Outcome.Matches(core.OutcomeCrit) {
				return
			}
			proc := warrior.TraumaAuras[result.Target.Index]
			proc.Duration = time.Minute * 1
			proc.Activate(sim)
		},
	})
}

func (warrior *Warrior) isBloodsurgeActive() bool {
	return warrior.BloodsurgeAura.IsActive() || (warrior.Talents.Bloodsurge > 0 && warrior.Ymirjar4pcProcAura.IsActive())
}

func (warrior *Warrior) applyBloodsurge() {
	if warrior.Talents.Bloodsurge == 0 {
		return
	}

	procChance := []float64{0, 0.07, 0.13, 0.2}[warrior.Talents.Bloodsurge]

	warrior.BloodsurgeAura = warrior.RegisterAura(core.Aura{
		Label:    "Bloodsurge Proc",
		ActionID: core.ActionID{SpellID: 46916},
		Duration: time.Second * 5,
		OnGain: func(aura *core.Aura, sim *core.Simulation) {
			warrior.Slam.DefaultCast.CastTime = 0
		},
		OnExpire: func(aura *core.Aura, sim *core.Simulation) {
			warrior.Slam.DefaultCast.CastTime = 1500 * time.Millisecond
		},
		OnSpellHitDealt: func(aura *core.Aura, sim *core.Simulation, spell *core.Spell, result *core.SpellResult) {
			if spell == warrior.Slam { // removed even if slam doesn't land
				aura.Deactivate(sim)
			}
		},
	})

	ymirjar4Set := warrior.HasSetBonus(ItemSetYmirjarLordsBattlegear, 4)

	if ymirjar4Set {
		warrior.Ymirjar4pcProcAura = warrior.RegisterAura(core.Aura{
			Label:     "Ymirjar 4pc (Bloodsurge) Proc",
			ActionID:  core.ActionID{SpellID: 70847},
			Duration:  time.Second * 10,
			MaxStacks: 2,
			OnGain: func(aura *core.Aura, sim *core.Simulation) {
				aura.SetStacks(sim, aura.MaxStacks)
				warrior.Slam.DefaultCast.CastTime = 0
				warrior.Slam.DefaultCast.GCD = core.GCDMin
			},
			OnExpire: func(aura *core.Aura, sim *core.Simulation) {
				warrior.Slam.DefaultCast.CastTime = 1500 * time.Millisecond
				warrior.Slam.DefaultCast.GCD = core.GCDDefault
			},
			OnSpellHitDealt: func(aura *core.Aura, sim *core.Simulation, spell *core.Spell, result *core.SpellResult) {
				if spell == warrior.Slam {
					aura.RemoveStack(sim)
				}
			},
		})
	}

	warrior.RegisterAura(core.Aura{
		Label:    "Bloodsurge",
		Duration: core.NeverExpires,
		OnReset: func(aura *core.Aura, sim *core.Simulation) {
			aura.Activate(sim)
		},
		OnSpellHitDealt: func(aura *core.Aura, sim *core.Simulation, spell *core.Spell, result *core.SpellResult) {
			if !result.Landed() {
				return
			}

			if !spell.Flags.Matches(SpellFlagBloodsurge) {
				return
			}

			if sim.RandomFloat("Bloodsurge") > procChance {
				return
			}

			warrior.lastBloodsurgeProc = sim.CurrentTime

			// as per https://www.wowhead.com/wotlk/spell=70847/item-warrior-t10-melee-4p-bonus#comments,
			//  the improved aura is not overwritten by the regular one, but simply refreshed
			if ymirjar4Set && (warrior.Ymirjar4pcProcAura.IsActive() || sim.RandomFloat("Ymirjar 4pc") < 0.2) {
				warrior.Ymirjar4pcProcAura.Activate(sim)
				return
			}

			warrior.BloodsurgeAura.Activate(sim)
		},
	})
}
func (warrior *Warrior) applyBloodFrenzy() {
	if warrior.Talents.BloodFrenzy == 0 {
		return
	}

	for i := int32(0); i < warrior.Env.GetNumTargets(); i++ {
		target := warrior.Env.GetTargetUnit(i)
		warrior.BloodFrenzyAuras = append(warrior.BloodFrenzyAuras, core.BloodFrenzyAura(target, warrior.Talents.BloodFrenzy))
	}

	warrior.PseudoStats.MeleeSpeedMultiplier *= 1 + 0.05*float64(warrior.Talents.BloodFrenzy)
}

func (warrior *Warrior) procBloodFrenzy(sim *core.Simulation, result *core.SpellResult, dur time.Duration) {
	if warrior.Talents.BloodFrenzy == 0 {
		return
	}

	aura := warrior.BloodFrenzyAuras[result.Target.Index]
	aura.Duration = dur
	aura.Activate(sim)
}

func (warrior *Warrior) applyTitansGrip() {
	if !warrior.Talents.TitansGrip {
		return
	}
	if !warrior.AutoAttacks.IsDualWielding {
		return
	}
	if warrior.Equip[proto.ItemSlot_ItemSlotMainHand].HandType != proto.HandType_HandTypeTwoHand && warrior.Equip[proto.ItemSlot_ItemSlotOffHand].HandType != proto.HandType_HandTypeTwoHand {
		return
	}

	warrior.PseudoStats.PhysicalDamageDealtMultiplier *= 1 - 0.1
}

func (warrior *Warrior) applyTwoHandedWeaponSpecialization() {
	if warrior.Talents.TwoHandedWeaponSpecialization == 0 {
		return
	}
	if warrior.Equip[proto.ItemSlot_ItemSlotMainHand].HandType != proto.HandType_HandTypeTwoHand {
		return
	}

	warrior.PseudoStats.PhysicalDamageDealtMultiplier *= 1 + 0.02*float64(warrior.Talents.TwoHandedWeaponSpecialization)
}

func (warrior *Warrior) applyOneHandedWeaponSpecialization() {
	if warrior.Talents.OneHandedWeaponSpecialization == 0 {
		return
	}
	if warrior.Equip[proto.ItemSlot_ItemSlotMainHand].HandType == proto.HandType_HandTypeTwoHand {
		return
	}

	warrior.PseudoStats.PhysicalDamageDealtMultiplier *= 1 + 0.02*float64(warrior.Talents.OneHandedWeaponSpecialization)
}

func (warrior *Warrior) applyWeaponSpecializations() {
	swordSpecMask := core.ProcMaskUnknown
	if weapon := warrior.Equip[proto.ItemSlot_ItemSlotMainHand]; weapon.ID != 0 {
		if weapon.WeaponType == proto.WeaponType_WeaponTypeAxe || weapon.WeaponType == proto.WeaponType_WeaponTypePolearm {
			warrior.OnSpellRegistered(func(spell *core.Spell) {
				if spell.ProcMask.Matches(core.ProcMaskMeleeMH) {
					spell.BonusCritRating += 1 * core.CritRatingPerCritChance * float64(warrior.Talents.PoleaxeSpecialization)
				}
			})
		} else if weapon.WeaponType == proto.WeaponType_WeaponTypeMace {
			warrior.OnSpellRegistered(func(spell *core.Spell) {
				if spell.ProcMask.Matches(core.ProcMaskMeleeMH) {
					spell.BonusArmorPenRating += 3 * core.ArmorPenPerPercentArmor * float64(warrior.Talents.MaceSpecialization)
				}
			})
		} else if weapon.WeaponType == proto.WeaponType_WeaponTypeSword {
			swordSpecMask |= core.ProcMaskMeleeMH
		}
	}
	if weapon := warrior.Equip[proto.ItemSlot_ItemSlotOffHand]; weapon.ID != 0 {
		if weapon.WeaponType == proto.WeaponType_WeaponTypeAxe || weapon.WeaponType == proto.WeaponType_WeaponTypePolearm {
			warrior.OnSpellRegistered(func(spell *core.Spell) {
				if spell.ProcMask.Matches(core.ProcMaskMeleeOH) {
					spell.BonusCritRating += 1 * core.CritRatingPerCritChance * float64(warrior.Talents.PoleaxeSpecialization)
				}
			})
		} else if weapon.WeaponType == proto.WeaponType_WeaponTypeMace {
			warrior.OnSpellRegistered(func(spell *core.Spell) {
				if spell.ProcMask.Matches(core.ProcMaskMeleeOH) {
					spell.BonusArmorPenRating += 3 * core.ArmorPenPerPercentArmor * float64(warrior.Talents.MaceSpecialization)
				}
			})
		} else if weapon.WeaponType == proto.WeaponType_WeaponTypeSword {
			swordSpecMask |= core.ProcMaskMeleeOH
		}
	}

	if warrior.Talents.SwordSpecialization > 0 && swordSpecMask != core.ProcMaskUnknown {
		var swordSpecializationSpell *core.Spell
		icd := core.Cooldown{
			Timer:    warrior.NewTimer(),
			Duration: time.Second * 6,
		}
		procChance := 0.02 * float64(warrior.Talents.SwordSpecialization)

		warrior.RegisterAura(core.Aura{
			Label:    "Sword Specialization",
			Duration: core.NeverExpires,
			OnInit: func(aura *core.Aura, sim *core.Simulation) {
				swordSpecializationSpell = warrior.GetOrRegisterSpell(core.SpellConfig{
					ActionID:    core.ActionID{SpellID: 12281},
					SpellSchool: core.SpellSchoolPhysical,
					ProcMask:    core.ProcMaskMeleeMHAuto,
					Flags:       core.SpellFlagMeleeMetrics | core.SpellFlagIncludeTargetBonusDamage | core.SpellFlagNoOnCastComplete,

					DamageMultiplier: 1,
					CritMultiplier:   warrior.critMultiplier(mh),
					ThreatMultiplier: 1,

					ApplyEffects: warrior.AutoAttacks.MHConfig.ApplyEffects,
				})
			},
			OnReset: func(aura *core.Aura, sim *core.Simulation) {
				aura.Activate(sim)
			},
			OnSpellHitDealt: func(aura *core.Aura, sim *core.Simulation, spell *core.Spell, result *core.SpellResult) {
				if !result.Landed() {
					return
				}

				if !spell.ProcMask.Matches(swordSpecMask) {
					return
				}

				if spell == warrior.WhirlwindOH {
					// OH WW hits cant proc this
					return
				}

				if !icd.IsReady(sim) {
					return
				}

				if sim.RandomFloat("Sword Specialization") > procChance {
					return
				}
				icd.Use(sim)

				aura.Unit.AutoAttacks.MaybeReplaceMHSwing(sim, swordSpecializationSpell).Cast(sim, result.Target)
			},
		})
	}
}

func (warrior *Warrior) applyUnbridledWrath() {
	if warrior.Talents.UnbridledWrath == 0 {
		return
	}

	ppmm := warrior.AutoAttacks.NewPPMManager(3*float64(warrior.Talents.UnbridledWrath), core.ProcMaskMelee)
	rageMetrics := warrior.NewRageMetrics(core.ActionID{SpellID: 13002})

	warrior.RegisterAura(core.Aura{
		Label:    "Unbridled Wrath",
		Duration: core.NeverExpires,
		OnReset: func(aura *core.Aura, sim *core.Simulation) {
			aura.Activate(sim)
		},
		OnSpellHitDealt: func(aura *core.Aura, sim *core.Simulation, spell *core.Spell, result *core.SpellResult) {
			if result.Damage == 0 {
				return
			}

			if !spell.ProcMask.Matches(core.ProcMaskMeleeWhiteHit) {
				return
			}

			if !ppmm.Proc(sim, spell.ProcMask, "Unbrided Wrath") {
				return
			}

			warrior.AddRage(sim, 1, rageMetrics)
		},
	})
}

func (warrior *Warrior) applyFlurry() {
	if warrior.Talents.Flurry == 0 {
		return
	}

	bonus := 1 + 0.05*float64(warrior.Talents.Flurry)
	inverseBonus := 1 / bonus

	procAura := warrior.RegisterAura(core.Aura{
		Label:     "Flurry Proc",
		ActionID:  core.ActionID{SpellID: 12974},
		Duration:  core.NeverExpires,
		MaxStacks: 3,
		OnGain: func(aura *core.Aura, sim *core.Simulation) {
			warrior.MultiplyMeleeSpeed(sim, bonus)
		},
		OnExpire: func(aura *core.Aura, sim *core.Simulation) {
			warrior.MultiplyMeleeSpeed(sim, inverseBonus)
		},
	})

	warrior.RegisterAura(core.Aura{
		Label:    "Flurry",
		Duration: core.NeverExpires,
		OnReset: func(aura *core.Aura, sim *core.Simulation) {
			aura.Activate(sim)
		},
		OnSpellHitDealt: func(aura *core.Aura, sim *core.Simulation, spell *core.Spell, result *core.SpellResult) {
			if !spell.ProcMask.Matches(core.ProcMaskMelee) {
				return
			}

			if result.Outcome.Matches(core.OutcomeCrit) {
				procAura.Activate(sim)
				procAura.SetStacks(sim, 3)
				return
			}

			// Remove a stack.
			if procAura.IsActive() && spell.ProcMask.Matches(core.ProcMaskMeleeWhiteHit) {
				procAura.RemoveStack(sim)
			}
		},
	})
}

func (warrior *Warrior) applyWreckingCrew() {
	if warrior.Talents.WreckingCrew == 0 {
		return
	}

	bonus := 1 + 0.02*float64(warrior.Talents.WreckingCrew)

	procAura := warrior.RegisterAura(core.Aura{
		Label:    "Enrage",
		ActionID: core.ActionID{SpellID: 57518},
		Duration: time.Second * 12,
		OnGain: func(aura *core.Aura, sim *core.Simulation) {
			aura.Unit.PseudoStats.PhysicalDamageDealtMultiplier *= bonus
		},
		OnExpire: func(aura *core.Aura, sim *core.Simulation) {
			aura.Unit.PseudoStats.PhysicalDamageDealtMultiplier /= bonus
		},
	})
	warrior.RegisterAura(core.Aura{
		Label:    "Wrecking Crew",
		Duration: core.NeverExpires,
		OnReset: func(aura *core.Aura, sim *core.Simulation) {
			aura.Activate(sim)
		},
		OnSpellHitDealt: func(aura *core.Aura, sim *core.Simulation, spell *core.Spell, result *core.SpellResult) {
			if !spell.ProcMask.Matches(core.ProcMaskMelee) {
				return
			}

			if !result.Outcome.Matches(core.OutcomeCrit) {
				return
			}

			procAura.Activate(sim)
		},
	})
}

func (warrior *Warrior) isSuddenDeathActive() bool {
	return warrior.SuddenDeathAura.IsActive() || (warrior.Talents.SuddenDeath > 0 && warrior.Ymirjar4pcProcAura.IsActive())
}

func (warrior *Warrior) applySuddenDeath() {
	if warrior.Talents.SuddenDeath == 0 {
		return
	}

	rageMetrics := warrior.NewRageMetrics(core.ActionID{SpellID: 29724})

	minRageKept := []float64{0, 3, 7, 10}[warrior.Talents.SuddenDeath]
	procChance := []float64{0, 0.03, 0.06, 0.09}[warrior.Talents.SuddenDeath]

	warrior.SuddenDeathAura = warrior.RegisterAura(core.Aura{
		Label:    "Sudden Death Proc",
		ActionID: core.ActionID{SpellID: 29724},
		Duration: time.Second * 10,
		OnSpellHitDealt: func(aura *core.Aura, sim *core.Simulation, spell *core.Spell, result *core.SpellResult) {
			if !result.Landed() || spell != warrior.Execute { // removed only when landed
				return
			}
			if rageRefund := minRageKept - warrior.CurrentRage(); rageRefund > 0 { // refund only when below minRageKept
				warrior.AddRage(sim, rageRefund, rageMetrics)
			}
			aura.Deactivate(sim)
		},
	})

	ymirjar4Set := warrior.HasSetBonus(ItemSetYmirjarLordsBattlegear, 4)

	if ymirjar4Set {
		warrior.Ymirjar4pcProcAura = warrior.RegisterAura(core.Aura{
			Label:     "Ymirjar 4pc (Sudden Death) Proc",
			ActionID:  core.ActionID{SpellID: 70847},
			Duration:  time.Second * 20,
			MaxStacks: 2,
			OnGain: func(aura *core.Aura, sim *core.Simulation) {
				aura.SetStacks(sim, aura.MaxStacks)
				warrior.Execute.DefaultCast.GCD = core.GCDMin
			},
			OnExpire: func(aura *core.Aura, sim *core.Simulation) {
				warrior.Execute.DefaultCast.GCD = core.GCDDefault
			},
			OnSpellHitDealt: func(aura *core.Aura, sim *core.Simulation, spell *core.Spell, result *core.SpellResult) {
				if !result.Landed() || spell != warrior.Execute {
					return
				}
				if rageRefund := minRageKept - warrior.CurrentRage(); rageRefund > 0 {
					warrior.AddRage(sim, rageRefund, rageMetrics)
				}
				aura.RemoveStack(sim)
			},
		})
	}

	warrior.RegisterAura(core.Aura{
		Label:    "Sudden Death",
		Duration: core.NeverExpires,
		OnReset: func(aura *core.Aura, sim *core.Simulation) {
			aura.Activate(sim)
		},
		OnSpellHitDealt: func(aura *core.Aura, sim *core.Simulation, spell *core.Spell, result *core.SpellResult) {
			if !result.Landed() || !spell.ProcMask.Matches(core.ProcMaskMelee) {
				return
			}

			if sim.RandomFloat("Sudden Death") > procChance {
				return
			}

			// as per https://www.wowhead.com/wotlk/spell=70847/item-warrior-t10-melee-4p-bonus#comments,
			//  the improved aura is not overwritten by the regular one, but simply refreshed
			if ymirjar4Set && (warrior.Ymirjar4pcProcAura.IsActive() || sim.RandomFloat("Ymirjar 4pc") < 0.2) {
				warrior.Ymirjar4pcProcAura.Activate(sim)
				return
			}

			warrior.SuddenDeathAura.Activate(sim)
		},
	})
}

func (warrior *Warrior) applyShieldSpecialization() {
	if warrior.Talents.ShieldSpecialization == 0 {
		return
	}

	warrior.AddStat(stats.Block, core.BlockRatingPerBlockChance*1*float64(warrior.Talents.ShieldSpecialization))

	procChance := 0.2 * float64(warrior.Talents.ShieldSpecialization)
	rageAdded := float64(warrior.Talents.ShieldSpecialization)
	rageMetrics := warrior.NewRageMetrics(core.ActionID{SpellID: 12727})

	warrior.RegisterAura(core.Aura{
		Label:    "Shield Specialization",
		Duration: core.NeverExpires,
		OnReset: func(aura *core.Aura, sim *core.Simulation) {
			aura.Activate(sim)
		},
		OnSpellHitTaken: func(aura *core.Aura, sim *core.Simulation, spell *core.Spell, result *core.SpellResult) {
			if result.Outcome.Matches(core.OutcomeBlock | core.OutcomeDodge | core.OutcomeParry) {
				if sim.Proc(procChance, "Shield Specialization") {
					warrior.AddRage(sim, rageAdded, rageMetrics)
				}
			}
		},
	})
}

func (warrior *Warrior) registerDeathWishCD() {
	if !warrior.Talents.DeathWish {
		return
	}

	actionID := core.ActionID{SpellID: 12292}

	deathWishAura := warrior.RegisterAura(core.Aura{
		Label:    "Death Wish",
		ActionID: actionID,
		Duration: time.Second * 30,
		OnGain: func(aura *core.Aura, sim *core.Simulation) {
			warrior.PseudoStats.PhysicalDamageDealtMultiplier *= 1.2
			warrior.PseudoStats.DamageTakenMultiplier *= 1.05
		},
		OnExpire: func(aura *core.Aura, sim *core.Simulation) {
			warrior.PseudoStats.PhysicalDamageDealtMultiplier /= 1.2
			warrior.PseudoStats.DamageTakenMultiplier /= 1.05
		},
	})

	cost := 10.0
	deathWishSpell := warrior.RegisterSpell(core.SpellConfig{
		ActionID: actionID,

		ResourceType: stats.Rage,
		BaseCost:     cost,

		Cast: core.CastConfig{
			DefaultCast: core.Cast{
				Cost: cost,
				GCD:  core.GCDDefault,
			},
			IgnoreHaste: true,
			CD: core.Cooldown{
				Timer:    warrior.NewTimer(),
				Duration: warrior.intensifyRageCooldown(time.Minute * 3),
			},
		},

		ApplyEffects: func(sim *core.Simulation, _ *core.Unit, spell *core.Spell) {
			deathWishAura.Activate(sim)
		},
	})

	warrior.AddMajorCooldown(core.MajorCooldown{
		Spell: deathWishSpell,
		Type:  core.CooldownTypeDPS,
		CanActivate: func(sim *core.Simulation, character *core.Character) bool {
			return warrior.CurrentRage() >= cost
		},
		ShouldActivate: func(sim *core.Simulation, character *core.Character) bool {
			return true
		},
	})
}

func (warrior *Warrior) registerLastStandCD() {
	if !warrior.Talents.LastStand {
		return
	}

	actionID := core.ActionID{SpellID: 12975}
	healthMetrics := warrior.NewHealthMetrics(actionID)

	var bonusHealth float64
	lastStandAura := warrior.RegisterAura(core.Aura{
		Label:    "Last Stand",
		ActionID: actionID,
		Duration: time.Second * 20,
		OnGain: func(aura *core.Aura, sim *core.Simulation) {
			bonusHealth = warrior.MaxHealth() * 0.3
			warrior.AddStatsDynamic(sim, stats.Stats{stats.Health: bonusHealth})
			warrior.GainHealth(sim, bonusHealth, healthMetrics)
		},
		OnExpire: func(aura *core.Aura, sim *core.Simulation) {
			warrior.AddStatsDynamic(sim, stats.Stats{stats.Health: -bonusHealth})
		},
	})

	lastStandSpell := warrior.RegisterSpell(core.SpellConfig{
		ActionID: actionID,

		Cast: core.CastConfig{
			CD: core.Cooldown{
				Timer:    warrior.NewTimer(),
				Duration: time.Minute * 3,
			},
		},

		ApplyEffects: func(sim *core.Simulation, _ *core.Unit, spell *core.Spell) {
			lastStandAura.Activate(sim)
		},
	})

	warrior.AddMajorCooldown(core.MajorCooldown{
		Spell: lastStandSpell,
		Type:  core.CooldownTypeSurvival,
		CanActivate: func(sim *core.Simulation, character *core.Character) bool {
			return warrior.StanceMatches(DefensiveStance)
		},
	})
}

func (warrior *Warrior) RegisterBladestormCD() {
	if !warrior.Talents.Bladestorm {
		return
	}

	var bladestormDot *core.Dot
	actionID := core.ActionID{SpellID: 46924}
	cost := 25.0 - float64(warrior.Talents.FocusedRage)
	numHits := core.MinInt32(4, warrior.Env.GetNumTargets())
	results := make([]*core.SpellResult, numHits)

	if warrior.AutoAttacks.IsDualWielding {
		warrior.BladestormOH = warrior.RegisterSpell(core.SpellConfig{
			ActionID:    actionID,
			SpellSchool: core.SpellSchoolPhysical,
			ProcMask:    core.ProcMaskMeleeOHSpecial,
			Flags:       core.SpellFlagMeleeMetrics | core.SpellFlagIncludeTargetBonusDamage,

			DamageMultiplier: 1 + 0.05*float64(warrior.Talents.DualWieldSpecialization),
			CritMultiplier:   warrior.critMultiplier(oh),
			ThreatMultiplier: 1.25,
		})
	}

	warrior.Bladestorm = warrior.RegisterSpell(core.SpellConfig{
		ActionID:    actionID,
		SpellSchool: core.SpellSchoolPhysical,
		ProcMask:    core.ProcMaskMeleeMHSpecial,
		Flags:       core.SpellFlagChanneled | core.SpellFlagMeleeMetrics | core.SpellFlagIncludeTargetBonusDamage,

		ResourceType: stats.Rage,
		BaseCost:     cost,

		Cast: core.CastConfig{
			DefaultCast: core.Cast{
				Cost: cost,
			},
			CD: core.Cooldown{
				Timer:    warrior.NewTimer(),
				Duration: core.TernaryDuration(warrior.HasMajorGlyph(proto.WarriorMajorGlyph_GlyphOfBladestorm), time.Second*75, time.Second*90),
			},
		},

		DamageMultiplier: 1,
		CritMultiplier:   warrior.critMultiplier(mh),
		ThreatMultiplier: 1.25,

		ApplyEffects: func(sim *core.Simulation, _ *core.Unit, _ *core.Spell) {
			bladestormDot.Apply(sim)
			bladestormDot.TickOnce(sim)

			// Using regular cast/channel options would disable melee swings, so do it manually instead.
			warrior.SetGCDTimer(sim, sim.CurrentTime+time.Second*6)
			warrior.disableHsCleaveUntil = sim.CurrentTime + time.Second*6
		},
	})

	bladestormDot = core.NewDot(core.Dot{
		Spell: warrior.Bladestorm,
		Aura: warrior.RegisterAura(core.Aura{
			Label:    "Bladestorm",
			ActionID: actionID,
		}),
		NumberOfTicks: 6,
		TickLength:    time.Second * 1,
		OnTick: func(sim *core.Simulation, _ *core.Unit, dot *core.Dot) {
			target := warrior.CurrentTarget
			spell := dot.Spell

			curTarget := target
			for hitIndex := int32(0); hitIndex < numHits; hitIndex++ {
				baseDamage := 0 +
					spell.Unit.MHNormalizedWeaponDamage(sim, spell.MeleeAttackPower()) +
					spell.BonusWeaponDamage()
				results[hitIndex] = spell.CalcDamage(sim, curTarget, baseDamage, spell.OutcomeMeleeWeaponSpecialHitAndCrit)

				curTarget = sim.Environment.NextTargetUnit(curTarget)
			}

			curTarget = target
			for hitIndex := int32(0); hitIndex < numHits; hitIndex++ {
				spell.DealDamage(sim, results[hitIndex])
				curTarget = sim.Environment.NextTargetUnit(curTarget)
			}

			if warrior.BladestormOH != nil {
				curTarget = target
				for hitIndex := int32(0); hitIndex < numHits; hitIndex++ {
					baseDamage := 0 +
						spell.Unit.OHNormalizedWeaponDamage(sim, spell.MeleeAttackPower()) +
						spell.BonusWeaponDamage()
					results[hitIndex] = warrior.BladestormOH.CalcDamage(sim, curTarget, baseDamage, warrior.BladestormOH.OutcomeMeleeWeaponSpecialHitAndCrit)

					curTarget = sim.Environment.NextTargetUnit(curTarget)
				}

				curTarget = target
				for hitIndex := int32(0); hitIndex < numHits; hitIndex++ {
					warrior.BladestormOH.DealDamage(sim, results[hitIndex])
					curTarget = sim.Environment.NextTargetUnit(curTarget)
				}
			}
		},
	})

	warrior.AddMajorCooldown(core.MajorCooldown{
		Spell: warrior.Bladestorm,
		Type:  core.CooldownTypeDPS,
		CanActivate: func(sim *core.Simulation, character *core.Character) bool {
			return warrior.CurrentRage() >= cost
		},
		ShouldActivate: func(sim *core.Simulation, character *core.Character) bool {
			return true
		},
	})
}<|MERGE_RESOLUTION|>--- conflicted
+++ resolved
@@ -23,7 +23,7 @@
 	}
 
 	if warrior.Talents.StrengthOfArms > 0 {
-		warrior.MultiplyStat(stats.Strength, 1.0+0.02*float64(warrior.Talents.StrengthOfArms))
+		warrior.MultiplyStat(stats.Strength, 1.0+0.01*float64(warrior.Talents.StrengthOfArms))
 		warrior.AddStat(stats.Expertise, core.ExpertisePerQuarterPercentReduction*2*float64(warrior.Talents.StrengthOfArms))
 	}
 
@@ -58,43 +58,6 @@
 	warrior.RegisterBladestormCD()
 	warrior.applyDamageShield()
 	warrior.applyCriticalBlock()
-<<<<<<< HEAD
-	warrior.applyImprovedBerserkerStance()
-}
-
-func (warrior *Warrior) applyImprovedBerserkerStance() {
-	if warrior.Talents.ImprovedBerserkerStance == 0 {
-		return
-	}
-	// The bonus strength is applied here so the stat weight could account for it. Then there's an "inactive" aura to remove the bonus when outside of the stance.
-	// The "inactive" aura is added 10ms after leaving berserker stance and removed 10ms after entering berserker stance.
-	// This is to accurately implemment rend receiving the bonus of imp berserker stance when stanced danced from berserker stance with a macro
-	warrior.MultiplyStat(stats.Strength, 1.0+0.04*float64(warrior.Talents.ImprovedBerserkerStance))
-
-	malusAura := warrior.RegisterAura(core.Aura{
-		Label:    "Improved Berserker Stance Inactive Aura",
-		Duration: core.NeverExpires,
-		OnGain: func(aura *core.Aura, sim *core.Simulation) {
-			aura.Unit.EnableDynamicStatDep(sim, warrior.NewDynamicMultiplyStat(stats.Strength, 1/(1.0+0.04*float64(warrior.Talents.ImprovedBerserkerStance))))
-		},
-		OnExpire: func(aura *core.Aura, sim *core.Simulation) {
-			aura.Unit.EnableDynamicStatDep(sim, warrior.NewDynamicMultiplyStat(stats.Strength, (1.0+0.04*float64(warrior.Talents.ImprovedBerserkerStance))))
-		},
-	})
-
-	warrior.RegisterAura(core.Aura{
-		Label:    "Improved Berserker Stance",
-		Duration: core.NeverExpires,
-		OnCastComplete: func(aura *core.Aura, sim *core.Simulation, spell *core.Spell) {
-			if warrior.leavingBerserkerStance > warrior.enteringBerserkerStance && !malusAura.IsActive() {
-				malusAura.Activate(sim)
-			} else if warrior.enteringBerserkerStance > warrior.leavingBerserkerStance && malusAura.IsActive() {
-				malusAura.Deactivate(sim)
-			}
-		},
-	})
-=======
->>>>>>> 1fe339cc
 }
 
 func (warrior *Warrior) applyCriticalBlock() {
