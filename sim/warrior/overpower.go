package warrior

import (
	"time"

	"github.com/wowsims/cata/sim/core"
	"github.com/wowsims/cata/sim/core/proto"
)

func (warrior *Warrior) RegisterOverpowerSpell() {
	opAura := warrior.RegisterAura(core.Aura{
		ActionID: core.ActionID{SpellID: 7384},
		Label:    "Overpower Ready",
		Duration: time.Second * 5,
	})

	core.MakePermanent(warrior.RegisterAura(core.Aura{
		Label: "Overpower Trigger",
		OnSpellHitDealt: func(aura *core.Aura, sim *core.Simulation, spell *core.Spell, result *core.SpellResult) {
			// If TFB is already active and there's a dodge, the OP activation gets munched
			if result.Outcome.Matches(core.OutcomeDodge) && !warrior.HasActiveAuraWithTagExcludingAura(EnableOverpowerTag, opAura) {
				opAura.Activate(sim)
			}
		},
	}))

	warrior.Overpower = warrior.RegisterSpell(core.SpellConfig{
		ActionID:    core.ActionID{SpellID: 7384},
		SpellSchool: core.SpellSchoolPhysical,
		ProcMask:    core.ProcMaskMeleeMHSpecial,
		Flags:       core.SpellFlagMeleeMetrics | core.SpellFlagIncludeTargetBonusDamage | core.SpellFlagAPL,

		RageCost: core.RageCostOptions{
			Cost:   5,
			Refund: 0.8,
		},
		Cast: core.CastConfig{
			DefaultCast: core.Cast{
				GCD: core.GCDDefault,
			},
			IgnoreHaste: true,
		},
		ExtraCastCondition: func(sim *core.Simulation, target *core.Unit) bool {
			return warrior.HasActiveAuraWithTag(EnableOverpowerTag)
		},

		BonusCritRating:  (20.0 * float64(warrior.Talents.TasteForBlood)) * core.CritRatingPerCritChance,
		CritMultiplier:   warrior.DefaultMeleeCritMultiplier() + (0.1 * float64(warrior.Talents.Impale)),
		DamageMultiplier: 1.0 + core.TernaryFloat64(warrior.HasPrimeGlyph(proto.WarriorPrimeGlyph_GlyphOfOverpower), 0.1, 0.0),
		ThreatMultiplier: 0.75,

		ApplyEffects: func(sim *core.Simulation, target *core.Unit, spell *core.Spell) {
			auras := warrior.GetAurasWithTag(EnableOverpowerTag)
			for _, aura := range auras {
				if aura.IsActive() {
					aura.Deactivate(sim)
				}
			}

			baseDamage := 0 +
<<<<<<< HEAD
				1.25*(spell.Unit.MHNormalizedWeaponDamage(sim, spell.MeleeAttackPower())+spell.BonusWeaponDamage())
=======
				1.25*(spell.Unit.MHNormalizedWeaponDamage(sim, spell.MeleeAttackPower())+
					spell.BonusWeaponDamage())
>>>>>>> eb96ed2e

			result := spell.CalcAndDealDamage(sim, target, baseDamage, spell.OutcomeMeleeSpecialNoBlockDodgeParry)
			if !result.Landed() {
				spell.IssueRefund(sim)
			}
		},
	})
}<|MERGE_RESOLUTION|>--- conflicted
+++ resolved
@@ -58,12 +58,8 @@
 			}
 
 			baseDamage := 0 +
-<<<<<<< HEAD
-				1.25*(spell.Unit.MHNormalizedWeaponDamage(sim, spell.MeleeAttackPower())+spell.BonusWeaponDamage())
-=======
 				1.25*(spell.Unit.MHNormalizedWeaponDamage(sim, spell.MeleeAttackPower())+
 					spell.BonusWeaponDamage())
->>>>>>> eb96ed2e
 
 			result := spell.CalcAndDealDamage(sim, target, baseDamage, spell.OutcomeMeleeSpecialNoBlockDodgeParry)
 			if !result.Landed() {
