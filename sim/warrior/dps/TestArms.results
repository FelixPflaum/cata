--- conflicted
+++ resolved
@@ -869,25 +869,15 @@
 dps_results: {
  key: "TestArms-AllItems-YmirjarLord'sBattlegear"
  value: {
-<<<<<<< HEAD
-  dps: 8494.45528
-  tps: 7000.80458
-=======
-  dps: 9336.62357
-  tps: 7697.2403
->>>>>>> 086f3197
+  dps: 9323.60786
+  tps: 7681.58288
  }
 }
 dps_results: {
  key: "TestArms-AllItems-YmirjarLord'sPlate"
  value: {
-<<<<<<< HEAD
-  dps: 7019.06092
-  tps: 5761.9853
-=======
-  dps: 7413.99216
-  tps: 6083.71769
->>>>>>> 086f3197
+  dps: 7413.87804
+  tps: 6083.61087
  }
 }
 dps_results: {
