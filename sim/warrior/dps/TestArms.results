character_stats_results: {
 key: "TestArms-CharacterStats-Default"
 value: {
  final_stats: 1467.576
  final_stats: 811.8
  final_stats: 1874.95
  final_stats: 180.4
  final_stats: 234.3
  final_stats: 280
  final_stats: 109
  final_stats: 221
  final_stats: 1262.55
  final_stats: 145
  final_stats: 0
  final_stats: 6719.79526
  final_stats: 221
  final_stats: 2234.77689
  final_stats: 145
  final_stats: 233
  final_stats: 249.7775
  final_stats: 0
  final_stats: 0
  final_stats: 0
  final_stats: 16839.1
  final_stats: 2323.2
  final_stats: 0
  final_stats: 0
  final_stats: 733.788
  final_stats: 599.2554
  final_stats: 0
  final_stats: 0
  final_stats: 28390.5
  final_stats: 75
  final_stats: 75
  final_stats: 75
  final_stats: 75
  final_stats: 130
  final_stats: 0
  final_stats: 0
  final_stats: 0
  final_stats: 0
  final_stats: 0
 }
}
dps_results: {
 key: "TestArms-AllItems-AshtongueTalismanofValor-32485"
 value: {
<<<<<<< HEAD
  dps: 7971.53464
  tps: 6566.9595
=======
  dps: 7928.49282
  tps: 6530.54736
>>>>>>> 4974e8dc
 }
}
dps_results: {
 key: "TestArms-AllItems-AustereEarthsiegeDiamond"
 value: {
<<<<<<< HEAD
  dps: 8177.83129
  tps: 6736.34316
=======
  dps: 8161.07606
  tps: 6719.50585
>>>>>>> 4974e8dc
 }
}
dps_results: {
 key: "TestArms-AllItems-Bandit'sInsignia-40371"
 value: {
<<<<<<< HEAD
  dps: 8167.33547
  tps: 6722.19018
=======
  dps: 8088.3141
  tps: 6652.75989
>>>>>>> 4974e8dc
 }
}
dps_results: {
 key: "TestArms-AllItems-BeamingEarthsiegeDiamond"
 value: {
<<<<<<< HEAD
  dps: 8203.41129
  tps: 6759.57625
=======
  dps: 8214.27034
  tps: 6774.79946
>>>>>>> 4974e8dc
 }
}
dps_results: {
 key: "TestArms-AllItems-Beast-tamer'sShoulders-30892"
 value: {
<<<<<<< HEAD
  dps: 8108.79246
  tps: 6678.06512
=======
  dps: 8147.22423
  tps: 6710.86533
>>>>>>> 4974e8dc
 }
}
dps_results: {
 key: "TestArms-AllItems-BlessedBattlegearofUndeadSlaying"
 value: {
  dps: 6851.58488
  tps: 5642.90922
 }
}
dps_results: {
 key: "TestArms-AllItems-BlessedGarboftheUndeadSlayer"
 value: {
  dps: 6860.20295
  tps: 5650.30321
 }
}
dps_results: {
 key: "TestArms-AllItems-BlessedRegaliaofUndeadCleansing"
 value: {
  dps: 6596.09383
  tps: 5434.25976
 }
}
dps_results: {
 key: "TestArms-AllItems-BracingEarthsiegeDiamond"
 value: {
<<<<<<< HEAD
  dps: 8184.30351
  tps: 6607.47
=======
  dps: 8196.69614
  tps: 6623.1359
>>>>>>> 4974e8dc
 }
}
dps_results: {
 key: "TestArms-AllItems-ChaoticSkyflareDiamond"
 value: {
<<<<<<< HEAD
  dps: 8418.41767
  tps: 6934.36719
=======
  dps: 8397.66781
  tps: 6919.30004
>>>>>>> 4974e8dc
 }
}
dps_results: {
 key: "TestArms-AllItems-DarkmoonCard:Berserker!-42989"
 value: {
<<<<<<< HEAD
  dps: 8129.30295
  tps: 6692.73912
=======
  dps: 8113.70425
  tps: 6683.91299
>>>>>>> 4974e8dc
 }
}
dps_results: {
 key: "TestArms-AllItems-DarkmoonCard:Death-42990"
 value: {
<<<<<<< HEAD
  dps: 8170.22031
  tps: 6725.58722
=======
  dps: 8112.68714
  tps: 6676.22277
>>>>>>> 4974e8dc
 }
}
dps_results: {
 key: "TestArms-AllItems-DarkmoonCard:Greatness-44253"
 value: {
<<<<<<< HEAD
  dps: 8001.65134
  tps: 6589.62163
=======
  dps: 8062.7648
  tps: 6641.65286
>>>>>>> 4974e8dc
 }
}
dps_results: {
 key: "TestArms-AllItems-DarkmoonCard:Greatness-44254"
 value: {
<<<<<<< HEAD
  dps: 7965.54619
  tps: 6558.44172
=======
  dps: 7879.25789
  tps: 6488.33869
>>>>>>> 4974e8dc
 }
}
dps_results: {
 key: "TestArms-AllItems-Defender'sCode-40257"
 value: {
<<<<<<< HEAD
  dps: 7934.39205
  tps: 6532.1231
=======
  dps: 7945.26954
  tps: 6543.76308
>>>>>>> 4974e8dc
 }
}
dps_results: {
 key: "TestArms-AllItems-DestructiveSkyflareDiamond"
 value: {
<<<<<<< HEAD
  dps: 8240.99871
  tps: 6797.10433
=======
  dps: 8213.96071
  tps: 6774.35656
>>>>>>> 4974e8dc
 }
}
dps_results: {
 key: "TestArms-AllItems-DreadnaughtBattlegear"
 value: {
  dps: 7378.65543
  tps: 6080.14014
 }
}
dps_results: {
 key: "TestArms-AllItems-EffulgentSkyflareDiamond"
 value: {
<<<<<<< HEAD
  dps: 8184.30351
  tps: 6742.04987
=======
  dps: 8196.69614
  tps: 6758.03369
>>>>>>> 4974e8dc
 }
}
dps_results: {
 key: "TestArms-AllItems-EmberSkyflareDiamond"
 value: {
<<<<<<< HEAD
  dps: 8184.30351
  tps: 6742.04987
=======
  dps: 8196.69614
  tps: 6758.03369
>>>>>>> 4974e8dc
 }
}
dps_results: {
 key: "TestArms-AllItems-EnigmaticSkyflareDiamond"
 value: {
<<<<<<< HEAD
  dps: 8203.41129
  tps: 6759.57625
=======
  dps: 8214.27034
  tps: 6774.79946
>>>>>>> 4974e8dc
 }
}
dps_results: {
 key: "TestArms-AllItems-EnigmaticStarflareDiamond"
 value: {
<<<<<<< HEAD
  dps: 8218.69031
  tps: 6776.30516
=======
  dps: 8244.02144
  tps: 6795.00216
>>>>>>> 4974e8dc
 }
}
dps_results: {
 key: "TestArms-AllItems-EternalEarthsiegeDiamond"
 value: {
<<<<<<< HEAD
  dps: 8184.30351
  tps: 6742.04987
=======
  dps: 8196.69614
  tps: 6758.03369
>>>>>>> 4974e8dc
 }
}
dps_results: {
 key: "TestArms-AllItems-ExtractofNecromanticPower-40373"
 value: {
<<<<<<< HEAD
  dps: 8122.87711
  tps: 6689.16988
=======
  dps: 8146.06028
  tps: 6710.86172
>>>>>>> 4974e8dc
 }
}
dps_results: {
 key: "TestArms-AllItems-EyeoftheBroodmother-45308"
 value: {
<<<<<<< HEAD
  dps: 8063.93538
  tps: 6645.42104
=======
  dps: 8038.11399
  tps: 6623.31053
>>>>>>> 4974e8dc
 }
}
dps_results: {
 key: "TestArms-AllItems-ForgeEmber-37660"
 value: {
<<<<<<< HEAD
  dps: 8003.72228
  tps: 6592.94782
=======
  dps: 8047.56085
  tps: 6628.62751
>>>>>>> 4974e8dc
 }
}
dps_results: {
 key: "TestArms-AllItems-ForlornSkyflareDiamond"
 value: {
<<<<<<< HEAD
  dps: 8184.30351
  tps: 6742.04987
=======
  dps: 8196.69614
  tps: 6758.03369
>>>>>>> 4974e8dc
 }
}
dps_results: {
 key: "TestArms-AllItems-ForlornStarflareDiamond"
 value: {
<<<<<<< HEAD
  dps: 8184.30351
  tps: 6742.04987
=======
  dps: 8196.69614
  tps: 6758.03369
>>>>>>> 4974e8dc
 }
}
dps_results: {
 key: "TestArms-AllItems-FuryoftheFiveFlights-40431"
 value: {
<<<<<<< HEAD
  dps: 8120.38097
  tps: 6682.50799
=======
  dps: 8113.69906
  tps: 6681.30684
>>>>>>> 4974e8dc
 }
}
dps_results: {
 key: "TestArms-AllItems-FuturesightRune-38763"
 value: {
<<<<<<< HEAD
  dps: 7919.35255
  tps: 6520.84413
=======
  dps: 7986.40057
  tps: 6581.56276
>>>>>>> 4974e8dc
 }
}
dps_results: {
 key: "TestArms-AllItems-Gladiator'sBattlegear"
 value: {
  dps: 7946.44967
  tps: 6532.14829
 }
}
dps_results: {
 key: "TestArms-AllItems-IllustrationoftheDragonSoul-40432"
 value: {
<<<<<<< HEAD
  dps: 7965.54619
  tps: 6558.44172
=======
  dps: 7879.25789
  tps: 6488.33869
>>>>>>> 4974e8dc
 }
}
dps_results: {
 key: "TestArms-AllItems-ImpassiveSkyflareDiamond"
 value: {
<<<<<<< HEAD
  dps: 8203.41129
  tps: 6759.57625
=======
  dps: 8214.27034
  tps: 6774.79946
>>>>>>> 4974e8dc
 }
}
dps_results: {
 key: "TestArms-AllItems-ImpassiveStarflareDiamond"
 value: {
<<<<<<< HEAD
  dps: 8218.69031
  tps: 6776.30516
=======
  dps: 8244.02144
  tps: 6795.00216
>>>>>>> 4974e8dc
 }
}
dps_results: {
 key: "TestArms-AllItems-IncisorFragment-37723"
 value: {
<<<<<<< HEAD
  dps: 8139.31305
  tps: 6698.3216
=======
  dps: 8181.00948
  tps: 6735.85154
>>>>>>> 4974e8dc
 }
}
dps_results: {
 key: "TestArms-AllItems-InsightfulEarthsiegeDiamond"
 value: {
<<<<<<< HEAD
  dps: 8184.30351
  tps: 6742.04987
=======
  dps: 8196.69614
  tps: 6758.03369
>>>>>>> 4974e8dc
 }
}
dps_results: {
 key: "TestArms-AllItems-InvigoratingEarthsiegeDiamond"
 value: {
<<<<<<< HEAD
  dps: 8238.31468
  tps: 6793.5303
=======
  dps: 8237.32328
  tps: 6794.29602
>>>>>>> 4974e8dc
 }
}
dps_results: {
 key: "TestArms-AllItems-Lavanthor'sTalisman-37872"
 value: {
<<<<<<< HEAD
  dps: 7965.51038
  tps: 6558.42023
=======
  dps: 7899.77484
  tps: 6503.57956
>>>>>>> 4974e8dc
 }
}
dps_results: {
 key: "TestArms-AllItems-MajesticDragonFigurine-40430"
 value: {
<<<<<<< HEAD
  dps: 7965.54619
  tps: 6558.44172
=======
  dps: 7879.25789
  tps: 6488.33869
>>>>>>> 4974e8dc
 }
}
dps_results: {
 key: "TestArms-AllItems-MeteoriteWhetstone-37390"
 value: {
<<<<<<< HEAD
  dps: 8187.68398
  tps: 6749.03021
=======
  dps: 8179.73937
  tps: 6737.61761
>>>>>>> 4974e8dc
 }
}
dps_results: {
 key: "TestArms-AllItems-OfferingofSacrifice-37638"
 value: {
<<<<<<< HEAD
  dps: 7958.58246
  tps: 6549.74791
=======
  dps: 7944.40277
  tps: 6541.04741
>>>>>>> 4974e8dc
 }
}
dps_results: {
 key: "TestArms-AllItems-OnslaughtArmor"
 value: {
  dps: 5633.26086
  tps: 4640.90427
 }
}
dps_results: {
 key: "TestArms-AllItems-OnslaughtBattlegear"
 value: {
  dps: 6515.3265
  tps: 5353.92004
 }
}
dps_results: {
 key: "TestArms-AllItems-PersistentEarthshatterDiamond"
 value: {
<<<<<<< HEAD
  dps: 8240.86902
  tps: 6792.23269
=======
  dps: 8178.47118
  tps: 6741.12274
>>>>>>> 4974e8dc
 }
}
dps_results: {
 key: "TestArms-AllItems-PersistentEarthsiegeDiamond"
 value: {
<<<<<<< HEAD
  dps: 8238.31468
  tps: 6793.5303
=======
  dps: 8237.32328
  tps: 6794.29602
>>>>>>> 4974e8dc
 }
}
dps_results: {
 key: "TestArms-AllItems-PowerfulEarthshatterDiamond"
 value: {
<<<<<<< HEAD
  dps: 8184.30351
  tps: 6742.04987
=======
  dps: 8196.69614
  tps: 6758.03369
>>>>>>> 4974e8dc
 }
}
dps_results: {
 key: "TestArms-AllItems-PowerfulEarthsiegeDiamond"
 value: {
<<<<<<< HEAD
  dps: 8184.30351
  tps: 6742.04987
=======
  dps: 8196.69614
  tps: 6758.03369
>>>>>>> 4974e8dc
 }
}
dps_results: {
 key: "TestArms-AllItems-PurifiedShardoftheGods"
 value: {
<<<<<<< HEAD
  dps: 7965.54619
  tps: 6558.44172
=======
  dps: 7879.25789
  tps: 6488.33869
>>>>>>> 4974e8dc
 }
}
dps_results: {
 key: "TestArms-AllItems-ReignoftheDead-47316"
 value: {
<<<<<<< HEAD
  dps: 7965.54619
  tps: 6558.44172
=======
  dps: 7879.25789
  tps: 6488.33869
>>>>>>> 4974e8dc
 }
}
dps_results: {
 key: "TestArms-AllItems-ReignoftheDead-47477"
 value: {
<<<<<<< HEAD
  dps: 7965.54619
  tps: 6558.44172
=======
  dps: 7879.25789
  tps: 6488.33869
>>>>>>> 4974e8dc
 }
}
dps_results: {
 key: "TestArms-AllItems-RelentlessEarthsiegeDiamond"
 value: {
<<<<<<< HEAD
  dps: 8368.20621
  tps: 6892.04435
=======
  dps: 8346.2574
  tps: 6878.59432
>>>>>>> 4974e8dc
 }
}
dps_results: {
 key: "TestArms-AllItems-RevitalizingSkyflareDiamond"
 value: {
<<<<<<< HEAD
  dps: 8184.30351
  tps: 6742.04987
=======
  dps: 8196.69614
  tps: 6758.03369
>>>>>>> 4974e8dc
 }
}
dps_results: {
 key: "TestArms-AllItems-RuneofRepulsion-40372"
 value: {
<<<<<<< HEAD
  dps: 7965.51038
  tps: 6558.42023
=======
  dps: 7899.77484
  tps: 6503.57956
>>>>>>> 4974e8dc
 }
}
dps_results: {
 key: "TestArms-AllItems-SealofthePantheon-36993"
 value: {
<<<<<<< HEAD
  dps: 7902.33862
  tps: 6506.02631
=======
  dps: 7961.73424
  tps: 6559.89996
>>>>>>> 4974e8dc
 }
}
dps_results: {
 key: "TestArms-AllItems-ShinyShardoftheGods"
 value: {
<<<<<<< HEAD
  dps: 7965.54619
  tps: 6558.44172
=======
  dps: 7879.25789
  tps: 6488.33869
>>>>>>> 4974e8dc
 }
}
dps_results: {
 key: "TestArms-AllItems-SiegebreakerBattlegear"
 value: {
  dps: 7611.49733
  tps: 6278.85154
 }
}
dps_results: {
 key: "TestArms-AllItems-Sindragosa'sFlawlessFang-50361"
 value: {
<<<<<<< HEAD
  dps: 7919.35255
  tps: 6520.84413
=======
  dps: 7986.40057
  tps: 6581.56276
>>>>>>> 4974e8dc
 }
}
dps_results: {
 key: "TestArms-AllItems-SparkofLife-37657"
 value: {
<<<<<<< HEAD
  dps: 8041.12918
  tps: 6624.74621
=======
  dps: 7985.44345
  tps: 6577.43596
>>>>>>> 4974e8dc
 }
}
dps_results: {
 key: "TestArms-AllItems-StormshroudArmor"
 value: {
<<<<<<< HEAD
  dps: 6581.63799
  tps: 5427.39731
=======
  dps: 6598.759
  tps: 5431.15778
>>>>>>> 4974e8dc
 }
}
dps_results: {
 key: "TestArms-AllItems-SwiftSkyflareDiamond"
 value: {
<<<<<<< HEAD
  dps: 8238.31468
  tps: 6793.5303
=======
  dps: 8237.32328
  tps: 6794.29602
>>>>>>> 4974e8dc
 }
}
dps_results: {
 key: "TestArms-AllItems-SwiftStarflareDiamond"
 value: {
<<<<<<< HEAD
  dps: 8240.86902
  tps: 6792.23269
=======
  dps: 8178.47118
  tps: 6741.12274
>>>>>>> 4974e8dc
 }
}
dps_results: {
 key: "TestArms-AllItems-SwiftWindfireDiamond"
 value: {
<<<<<<< HEAD
  dps: 8213.1969
  tps: 6770.36726
=======
  dps: 8180.40616
  tps: 6741.65578
>>>>>>> 4974e8dc
 }
}
dps_results: {
 key: "TestArms-AllItems-TheFistsofFury"
 value: {
<<<<<<< HEAD
  dps: 4420.0496
  tps: 3741.55462
=======
  dps: 4399.83166
  tps: 3724.27025
>>>>>>> 4974e8dc
 }
}
dps_results: {
 key: "TestArms-AllItems-TheTwinBladesofAzzinoth"
 value: {
<<<<<<< HEAD
  dps: 4689.36579
  tps: 3957.97162
=======
  dps: 4709.48069
  tps: 3975.28883
>>>>>>> 4974e8dc
 }
}
dps_results: {
 key: "TestArms-AllItems-ThunderingSkyflareDiamond"
 value: {
<<<<<<< HEAD
  dps: 8273.65557
  tps: 6822.3763
=======
  dps: 8260.62412
  tps: 6808.886
>>>>>>> 4974e8dc
 }
}
dps_results: {
 key: "TestArms-AllItems-TinyAbominationinaJar-50351"
 value: {
<<<<<<< HEAD
  dps: 8405.11092
  tps: 6923.29929
=======
  dps: 8362.11594
  tps: 6889.42423
>>>>>>> 4974e8dc
 }
}
dps_results: {
 key: "TestArms-AllItems-TinyAbominationinaJar-50706"
 value: {
<<<<<<< HEAD
  dps: 8470.58661
  tps: 6979.90332
=======
  dps: 8421.93251
  tps: 6933.45701
>>>>>>> 4974e8dc
 }
}
dps_results: {
 key: "TestArms-AllItems-TirelessSkyflareDiamond"
 value: {
<<<<<<< HEAD
  dps: 8184.30351
  tps: 6742.04987
=======
  dps: 8196.69614
  tps: 6758.03369
>>>>>>> 4974e8dc
 }
}
dps_results: {
 key: "TestArms-AllItems-TirelessStarflareDiamond"
 value: {
<<<<<<< HEAD
  dps: 8184.30351
  tps: 6742.04987
=======
  dps: 8196.69614
  tps: 6758.03369
>>>>>>> 4974e8dc
 }
}
dps_results: {
 key: "TestArms-AllItems-TrenchantEarthshatterDiamond"
 value: {
<<<<<<< HEAD
  dps: 8184.30351
  tps: 6742.04987
=======
  dps: 8196.69614
  tps: 6758.03369
>>>>>>> 4974e8dc
 }
}
dps_results: {
 key: "TestArms-AllItems-TrenchantEarthsiegeDiamond"
 value: {
<<<<<<< HEAD
  dps: 8184.30351
  tps: 6742.04987
=======
  dps: 8196.69614
  tps: 6758.03369
>>>>>>> 4974e8dc
 }
}
dps_results: {
 key: "TestArms-AllItems-UndeadSlayer'sBlessedArmor"
 value: {
  dps: 6904.02803
  tps: 5686.1848
 }
}
dps_results: {
 key: "TestArms-AllItems-Wrynn'sBattlegear"
 value: {
  dps: 8240.0607
  tps: 6785.36186
 }
}
dps_results: {
 key: "TestArms-AllItems-YmirjarLord'sBattlegear"
 value: {
  dps: 9053.15573
  tps: 7500.76957
 }
}
dps_results: {
 key: "TestArms-Average-Default"
 value: {
<<<<<<< HEAD
  dps: 8338.64464
  tps: 6863.20322
=======
  dps: 8341.69825
  tps: 6865.98477
>>>>>>> 4974e8dc
 }
}
dps_results: {
 key: "TestArms-Settings-Human-Arms P1-Basic-FullBuffs-LongMultiTarget"
 value: {
<<<<<<< HEAD
  dps: 11675.15693
  tps: 10123.36444
=======
  dps: 11538.98739
  tps: 10010.0794
>>>>>>> 4974e8dc
 }
}
dps_results: {
 key: "TestArms-Settings-Human-Arms P1-Basic-FullBuffs-LongSingleTarget"
 value: {
  dps: 8316.23105
  tps: 6852.91578
 }
}
dps_results: {
 key: "TestArms-Settings-Human-Arms P1-Basic-FullBuffs-ShortSingleTarget"
 value: {
  dps: 8977.5683
  tps: 7422.46917
 }
}
dps_results: {
 key: "TestArms-Settings-Human-Arms P1-Basic-NoBuffs-LongMultiTarget"
 value: {
  dps: 6967.36175
  tps: 6189.99989
 }
}
dps_results: {
 key: "TestArms-Settings-Human-Arms P1-Basic-NoBuffs-LongSingleTarget"
 value: {
  dps: 4570.97019
  tps: 3782.17513
 }
}
dps_results: {
 key: "TestArms-Settings-Human-Arms P1-Basic-NoBuffs-ShortSingleTarget"
 value: {
  dps: 4728.61534
  tps: 3921.55169
 }
}
dps_results: {
 key: "TestArms-Settings-Orc-Arms P1-Basic-FullBuffs-LongMultiTarget"
 value: {
<<<<<<< HEAD
  dps: 11768.82355
  tps: 10202.83779
=======
  dps: 11672.20463
  tps: 10114.25896
>>>>>>> 4974e8dc
 }
}
dps_results: {
 key: "TestArms-Settings-Orc-Arms P1-Basic-FullBuffs-LongSingleTarget"
 value: {
<<<<<<< HEAD
  dps: 8368.20621
  tps: 6892.04435
=======
  dps: 8346.2574
  tps: 6878.59432
>>>>>>> 4974e8dc
 }
}
dps_results: {
 key: "TestArms-Settings-Orc-Arms P1-Basic-FullBuffs-ShortSingleTarget"
 value: {
<<<<<<< HEAD
  dps: 8994.0707
  tps: 7454.57648
=======
  dps: 8907.22542
  tps: 7374.22653
>>>>>>> 4974e8dc
 }
}
dps_results: {
 key: "TestArms-Settings-Orc-Arms P1-Basic-NoBuffs-LongMultiTarget"
 value: {
  dps: 7069.14824
  tps: 6278.71192
 }
}
dps_results: {
 key: "TestArms-Settings-Orc-Arms P1-Basic-NoBuffs-LongSingleTarget"
 value: {
  dps: 4638.74925
  tps: 3833.09315
 }
}
dps_results: {
 key: "TestArms-Settings-Orc-Arms P1-Basic-NoBuffs-ShortSingleTarget"
 value: {
  dps: 4678.5499
  tps: 3890.36233
 }
}
dps_results: {
 key: "TestArms-SwitchInFrontOfTarget-Default"
 value: {
<<<<<<< HEAD
  dps: 7762.36005
  tps: 6383.2752
=======
  dps: 7784.46245
  tps: 6399.09448
>>>>>>> 4974e8dc
 }
}<|MERGE_RESOLUTION|>--- conflicted
+++ resolved
@@ -45,61 +45,36 @@
 dps_results: {
  key: "TestArms-AllItems-AshtongueTalismanofValor-32485"
  value: {
-<<<<<<< HEAD
-  dps: 7971.53464
-  tps: 6566.9595
-=======
-  dps: 7928.49282
-  tps: 6530.54736
->>>>>>> 4974e8dc
+  dps: 7957.61368
+  tps: 6556.52524
  }
 }
 dps_results: {
  key: "TestArms-AllItems-AustereEarthsiegeDiamond"
  value: {
-<<<<<<< HEAD
-  dps: 8177.83129
-  tps: 6736.34316
-=======
-  dps: 8161.07606
-  tps: 6719.50585
->>>>>>> 4974e8dc
+  dps: 8236.97541
+  tps: 6792.68022
  }
 }
 dps_results: {
  key: "TestArms-AllItems-Bandit'sInsignia-40371"
  value: {
-<<<<<<< HEAD
-  dps: 8167.33547
-  tps: 6722.19018
-=======
-  dps: 8088.3141
-  tps: 6652.75989
->>>>>>> 4974e8dc
+  dps: 8104.20528
+  tps: 6667.40407
  }
 }
 dps_results: {
  key: "TestArms-AllItems-BeamingEarthsiegeDiamond"
  value: {
-<<<<<<< HEAD
-  dps: 8203.41129
-  tps: 6759.57625
-=======
-  dps: 8214.27034
-  tps: 6774.79946
->>>>>>> 4974e8dc
+  dps: 8245.46408
+  tps: 6797.40606
  }
 }
 dps_results: {
  key: "TestArms-AllItems-Beast-tamer'sShoulders-30892"
  value: {
-<<<<<<< HEAD
-  dps: 8108.79246
-  tps: 6678.06512
-=======
-  dps: 8147.22423
-  tps: 6710.86533
->>>>>>> 4974e8dc
+  dps: 8122.91995
+  tps: 6689.81076
  }
 }
 dps_results: {
@@ -126,97 +101,57 @@
 dps_results: {
  key: "TestArms-AllItems-BracingEarthsiegeDiamond"
  value: {
-<<<<<<< HEAD
-  dps: 8184.30351
-  tps: 6607.47
-=======
-  dps: 8196.69614
-  tps: 6623.1359
->>>>>>> 4974e8dc
+  dps: 8162.92527
+  tps: 6593.85125
  }
 }
 dps_results: {
  key: "TestArms-AllItems-ChaoticSkyflareDiamond"
  value: {
-<<<<<<< HEAD
-  dps: 8418.41767
-  tps: 6934.36719
-=======
-  dps: 8397.66781
-  tps: 6919.30004
->>>>>>> 4974e8dc
+  dps: 8357.19623
+  tps: 6892.01412
  }
 }
 dps_results: {
  key: "TestArms-AllItems-DarkmoonCard:Berserker!-42989"
  value: {
-<<<<<<< HEAD
-  dps: 8129.30295
-  tps: 6692.73912
-=======
-  dps: 8113.70425
-  tps: 6683.91299
->>>>>>> 4974e8dc
+  dps: 8108.80337
+  tps: 6678.04261
  }
 }
 dps_results: {
  key: "TestArms-AllItems-DarkmoonCard:Death-42990"
  value: {
-<<<<<<< HEAD
-  dps: 8170.22031
-  tps: 6725.58722
-=======
-  dps: 8112.68714
-  tps: 6676.22277
->>>>>>> 4974e8dc
+  dps: 8132.43374
+  tps: 6697.40353
  }
 }
 dps_results: {
  key: "TestArms-AllItems-DarkmoonCard:Greatness-44253"
  value: {
-<<<<<<< HEAD
-  dps: 8001.65134
-  tps: 6589.62163
-=======
-  dps: 8062.7648
-  tps: 6641.65286
->>>>>>> 4974e8dc
+  dps: 8076.75624
+  tps: 6649.64683
  }
 }
 dps_results: {
  key: "TestArms-AllItems-DarkmoonCard:Greatness-44254"
  value: {
-<<<<<<< HEAD
-  dps: 7965.54619
-  tps: 6558.44172
-=======
-  dps: 7879.25789
-  tps: 6488.33869
->>>>>>> 4974e8dc
+  dps: 7976.79532
+  tps: 6566.63262
  }
 }
 dps_results: {
  key: "TestArms-AllItems-Defender'sCode-40257"
  value: {
-<<<<<<< HEAD
-  dps: 7934.39205
-  tps: 6532.1231
-=======
-  dps: 7945.26954
-  tps: 6543.76308
->>>>>>> 4974e8dc
+  dps: 7925.54386
+  tps: 6517.70293
  }
 }
 dps_results: {
  key: "TestArms-AllItems-DestructiveSkyflareDiamond"
  value: {
-<<<<<<< HEAD
-  dps: 8240.99871
-  tps: 6797.10433
-=======
-  dps: 8213.96071
-  tps: 6774.35656
->>>>>>> 4974e8dc
+  dps: 8285.16258
+  tps: 6833.97114
  }
 }
 dps_results: {
@@ -229,145 +164,85 @@
 dps_results: {
  key: "TestArms-AllItems-EffulgentSkyflareDiamond"
  value: {
-<<<<<<< HEAD
-  dps: 8184.30351
-  tps: 6742.04987
-=======
-  dps: 8196.69614
-  tps: 6758.03369
->>>>>>> 4974e8dc
+  dps: 8162.92527
+  tps: 6728.15486
  }
 }
 dps_results: {
  key: "TestArms-AllItems-EmberSkyflareDiamond"
  value: {
-<<<<<<< HEAD
-  dps: 8184.30351
-  tps: 6742.04987
-=======
-  dps: 8196.69614
-  tps: 6758.03369
->>>>>>> 4974e8dc
+  dps: 8162.92527
+  tps: 6728.15486
  }
 }
 dps_results: {
  key: "TestArms-AllItems-EnigmaticSkyflareDiamond"
  value: {
-<<<<<<< HEAD
-  dps: 8203.41129
-  tps: 6759.57625
-=======
-  dps: 8214.27034
-  tps: 6774.79946
->>>>>>> 4974e8dc
+  dps: 8245.46408
+  tps: 6797.40606
  }
 }
 dps_results: {
  key: "TestArms-AllItems-EnigmaticStarflareDiamond"
  value: {
-<<<<<<< HEAD
-  dps: 8218.69031
-  tps: 6776.30516
-=======
-  dps: 8244.02144
-  tps: 6795.00216
->>>>>>> 4974e8dc
+  dps: 8177.21178
+  tps: 6739.96772
  }
 }
 dps_results: {
  key: "TestArms-AllItems-EternalEarthsiegeDiamond"
  value: {
-<<<<<<< HEAD
-  dps: 8184.30351
-  tps: 6742.04987
-=======
-  dps: 8196.69614
-  tps: 6758.03369
->>>>>>> 4974e8dc
+  dps: 8162.92527
+  tps: 6728.15486
  }
 }
 dps_results: {
  key: "TestArms-AllItems-ExtractofNecromanticPower-40373"
  value: {
-<<<<<<< HEAD
-  dps: 8122.87711
-  tps: 6689.16988
-=======
-  dps: 8146.06028
-  tps: 6710.86172
->>>>>>> 4974e8dc
+  dps: 8134.47037
+  tps: 6699.02268
  }
 }
 dps_results: {
  key: "TestArms-AllItems-EyeoftheBroodmother-45308"
  value: {
-<<<<<<< HEAD
-  dps: 8063.93538
-  tps: 6645.42104
-=======
-  dps: 8038.11399
-  tps: 6623.31053
->>>>>>> 4974e8dc
+  dps: 8102.1054
+  tps: 6674.13953
  }
 }
 dps_results: {
  key: "TestArms-AllItems-ForgeEmber-37660"
  value: {
-<<<<<<< HEAD
-  dps: 8003.72228
-  tps: 6592.94782
-=======
-  dps: 8047.56085
-  tps: 6628.62751
->>>>>>> 4974e8dc
+  dps: 8036.5654
+  tps: 6616.94091
  }
 }
 dps_results: {
  key: "TestArms-AllItems-ForlornSkyflareDiamond"
  value: {
-<<<<<<< HEAD
-  dps: 8184.30351
-  tps: 6742.04987
-=======
-  dps: 8196.69614
-  tps: 6758.03369
->>>>>>> 4974e8dc
+  dps: 8162.92527
+  tps: 6728.15486
  }
 }
 dps_results: {
  key: "TestArms-AllItems-ForlornStarflareDiamond"
  value: {
-<<<<<<< HEAD
-  dps: 8184.30351
-  tps: 6742.04987
-=======
-  dps: 8196.69614
-  tps: 6758.03369
->>>>>>> 4974e8dc
+  dps: 8162.92527
+  tps: 6728.15486
  }
 }
 dps_results: {
  key: "TestArms-AllItems-FuryoftheFiveFlights-40431"
  value: {
-<<<<<<< HEAD
-  dps: 8120.38097
-  tps: 6682.50799
-=======
-  dps: 8113.69906
-  tps: 6681.30684
->>>>>>> 4974e8dc
+  dps: 8168.93459
+  tps: 6723.22104
  }
 }
 dps_results: {
  key: "TestArms-AllItems-FuturesightRune-38763"
  value: {
-<<<<<<< HEAD
-  dps: 7919.35255
-  tps: 6520.84413
-=======
-  dps: 7986.40057
-  tps: 6581.56276
->>>>>>> 4974e8dc
+  dps: 7955.91955
+  tps: 6550.2128
  }
 }
 dps_results: {
@@ -380,121 +255,71 @@
 dps_results: {
  key: "TestArms-AllItems-IllustrationoftheDragonSoul-40432"
  value: {
-<<<<<<< HEAD
-  dps: 7965.54619
-  tps: 6558.44172
-=======
-  dps: 7879.25789
-  tps: 6488.33869
->>>>>>> 4974e8dc
+  dps: 7976.79532
+  tps: 6566.63262
  }
 }
 dps_results: {
  key: "TestArms-AllItems-ImpassiveSkyflareDiamond"
  value: {
-<<<<<<< HEAD
-  dps: 8203.41129
-  tps: 6759.57625
-=======
-  dps: 8214.27034
-  tps: 6774.79946
->>>>>>> 4974e8dc
+  dps: 8245.46408
+  tps: 6797.40606
  }
 }
 dps_results: {
  key: "TestArms-AllItems-ImpassiveStarflareDiamond"
  value: {
-<<<<<<< HEAD
-  dps: 8218.69031
-  tps: 6776.30516
-=======
-  dps: 8244.02144
-  tps: 6795.00216
->>>>>>> 4974e8dc
+  dps: 8177.21178
+  tps: 6739.96772
  }
 }
 dps_results: {
  key: "TestArms-AllItems-IncisorFragment-37723"
  value: {
-<<<<<<< HEAD
-  dps: 8139.31305
-  tps: 6698.3216
-=======
-  dps: 8181.00948
-  tps: 6735.85154
->>>>>>> 4974e8dc
+  dps: 8091.77212
+  tps: 6658.428
  }
 }
 dps_results: {
  key: "TestArms-AllItems-InsightfulEarthsiegeDiamond"
  value: {
-<<<<<<< HEAD
-  dps: 8184.30351
-  tps: 6742.04987
-=======
-  dps: 8196.69614
-  tps: 6758.03369
->>>>>>> 4974e8dc
+  dps: 8162.92527
+  tps: 6728.15486
  }
 }
 dps_results: {
  key: "TestArms-AllItems-InvigoratingEarthsiegeDiamond"
  value: {
-<<<<<<< HEAD
-  dps: 8238.31468
-  tps: 6793.5303
-=======
-  dps: 8237.32328
-  tps: 6794.29602
->>>>>>> 4974e8dc
+  dps: 8215.0364
+  tps: 6772.81802
  }
 }
 dps_results: {
  key: "TestArms-AllItems-Lavanthor'sTalisman-37872"
  value: {
-<<<<<<< HEAD
-  dps: 7965.51038
-  tps: 6558.42023
-=======
-  dps: 7899.77484
-  tps: 6503.57956
->>>>>>> 4974e8dc
+  dps: 7976.79532
+  tps: 6566.63262
  }
 }
 dps_results: {
  key: "TestArms-AllItems-MajesticDragonFigurine-40430"
  value: {
-<<<<<<< HEAD
-  dps: 7965.54619
-  tps: 6558.44172
-=======
-  dps: 7879.25789
-  tps: 6488.33869
->>>>>>> 4974e8dc
+  dps: 7976.79532
+  tps: 6566.63262
  }
 }
 dps_results: {
  key: "TestArms-AllItems-MeteoriteWhetstone-37390"
  value: {
-<<<<<<< HEAD
-  dps: 8187.68398
-  tps: 6749.03021
-=======
-  dps: 8179.73937
-  tps: 6737.61761
->>>>>>> 4974e8dc
+  dps: 8152.90087
+  tps: 6720.88788
  }
 }
 dps_results: {
  key: "TestArms-AllItems-OfferingofSacrifice-37638"
  value: {
-<<<<<<< HEAD
-  dps: 7958.58246
-  tps: 6549.74791
-=======
-  dps: 7944.40277
-  tps: 6541.04741
->>>>>>> 4974e8dc
+  dps: 7935.64104
+  tps: 6532.12881
  }
 }
 dps_results: {
@@ -514,145 +339,85 @@
 dps_results: {
  key: "TestArms-AllItems-PersistentEarthshatterDiamond"
  value: {
-<<<<<<< HEAD
-  dps: 8240.86902
-  tps: 6792.23269
-=======
-  dps: 8178.47118
-  tps: 6741.12274
->>>>>>> 4974e8dc
+  dps: 8209.38077
+  tps: 6763.28094
  }
 }
 dps_results: {
  key: "TestArms-AllItems-PersistentEarthsiegeDiamond"
  value: {
-<<<<<<< HEAD
-  dps: 8238.31468
-  tps: 6793.5303
-=======
-  dps: 8237.32328
-  tps: 6794.29602
->>>>>>> 4974e8dc
+  dps: 8215.0364
+  tps: 6772.81802
  }
 }
 dps_results: {
  key: "TestArms-AllItems-PowerfulEarthshatterDiamond"
  value: {
-<<<<<<< HEAD
-  dps: 8184.30351
-  tps: 6742.04987
-=======
-  dps: 8196.69614
-  tps: 6758.03369
->>>>>>> 4974e8dc
+  dps: 8162.92527
+  tps: 6728.15486
  }
 }
 dps_results: {
  key: "TestArms-AllItems-PowerfulEarthsiegeDiamond"
  value: {
-<<<<<<< HEAD
-  dps: 8184.30351
-  tps: 6742.04987
-=======
-  dps: 8196.69614
-  tps: 6758.03369
->>>>>>> 4974e8dc
+  dps: 8162.92527
+  tps: 6728.15486
  }
 }
 dps_results: {
  key: "TestArms-AllItems-PurifiedShardoftheGods"
  value: {
-<<<<<<< HEAD
-  dps: 7965.54619
-  tps: 6558.44172
-=======
-  dps: 7879.25789
-  tps: 6488.33869
->>>>>>> 4974e8dc
+  dps: 7976.79532
+  tps: 6566.63262
  }
 }
 dps_results: {
  key: "TestArms-AllItems-ReignoftheDead-47316"
  value: {
-<<<<<<< HEAD
-  dps: 7965.54619
-  tps: 6558.44172
-=======
-  dps: 7879.25789
-  tps: 6488.33869
->>>>>>> 4974e8dc
+  dps: 7976.79532
+  tps: 6566.63262
  }
 }
 dps_results: {
  key: "TestArms-AllItems-ReignoftheDead-47477"
  value: {
-<<<<<<< HEAD
-  dps: 7965.54619
-  tps: 6558.44172
-=======
-  dps: 7879.25789
-  tps: 6488.33869
->>>>>>> 4974e8dc
+  dps: 7976.79532
+  tps: 6566.63262
  }
 }
 dps_results: {
  key: "TestArms-AllItems-RelentlessEarthsiegeDiamond"
  value: {
-<<<<<<< HEAD
-  dps: 8368.20621
-  tps: 6892.04435
-=======
-  dps: 8346.2574
-  tps: 6878.59432
->>>>>>> 4974e8dc
+  dps: 8366.54181
+  tps: 6895.86576
  }
 }
 dps_results: {
  key: "TestArms-AllItems-RevitalizingSkyflareDiamond"
  value: {
-<<<<<<< HEAD
-  dps: 8184.30351
-  tps: 6742.04987
-=======
-  dps: 8196.69614
-  tps: 6758.03369
->>>>>>> 4974e8dc
+  dps: 8162.92527
+  tps: 6728.15486
  }
 }
 dps_results: {
  key: "TestArms-AllItems-RuneofRepulsion-40372"
  value: {
-<<<<<<< HEAD
-  dps: 7965.51038
-  tps: 6558.42023
-=======
-  dps: 7899.77484
-  tps: 6503.57956
->>>>>>> 4974e8dc
+  dps: 7976.79532
+  tps: 6566.63262
  }
 }
 dps_results: {
  key: "TestArms-AllItems-SealofthePantheon-36993"
  value: {
-<<<<<<< HEAD
-  dps: 7902.33862
-  tps: 6506.02631
-=======
-  dps: 7961.73424
-  tps: 6559.89996
->>>>>>> 4974e8dc
+  dps: 7919.11196
+  tps: 6514.21033
  }
 }
 dps_results: {
  key: "TestArms-AllItems-ShinyShardoftheGods"
  value: {
-<<<<<<< HEAD
-  dps: 7965.54619
-  tps: 6558.44172
-=======
-  dps: 7879.25789
-  tps: 6488.33869
->>>>>>> 4974e8dc
+  dps: 7976.79532
+  tps: 6566.63262
  }
 }
 dps_results: {
@@ -665,181 +430,106 @@
 dps_results: {
  key: "TestArms-AllItems-Sindragosa'sFlawlessFang-50361"
  value: {
-<<<<<<< HEAD
-  dps: 7919.35255
-  tps: 6520.84413
-=======
-  dps: 7986.40057
-  tps: 6581.56276
->>>>>>> 4974e8dc
+  dps: 7955.91955
+  tps: 6550.2128
  }
 }
 dps_results: {
  key: "TestArms-AllItems-SparkofLife-37657"
  value: {
-<<<<<<< HEAD
-  dps: 8041.12918
-  tps: 6624.74621
-=======
-  dps: 7985.44345
-  tps: 6577.43596
->>>>>>> 4974e8dc
+  dps: 8007.14725
+  tps: 6595.52673
  }
 }
 dps_results: {
  key: "TestArms-AllItems-StormshroudArmor"
  value: {
-<<<<<<< HEAD
-  dps: 6581.63799
-  tps: 5427.39731
-=======
-  dps: 6598.759
-  tps: 5431.15778
->>>>>>> 4974e8dc
+  dps: 6598.75607
+  tps: 5431.15544
  }
 }
 dps_results: {
  key: "TestArms-AllItems-SwiftSkyflareDiamond"
  value: {
-<<<<<<< HEAD
-  dps: 8238.31468
-  tps: 6793.5303
-=======
-  dps: 8237.32328
-  tps: 6794.29602
->>>>>>> 4974e8dc
+  dps: 8215.0364
+  tps: 6772.81802
  }
 }
 dps_results: {
  key: "TestArms-AllItems-SwiftStarflareDiamond"
  value: {
-<<<<<<< HEAD
-  dps: 8240.86902
-  tps: 6792.23269
-=======
-  dps: 8178.47118
-  tps: 6741.12274
->>>>>>> 4974e8dc
+  dps: 8209.38077
+  tps: 6763.28094
  }
 }
 dps_results: {
  key: "TestArms-AllItems-SwiftWindfireDiamond"
  value: {
-<<<<<<< HEAD
-  dps: 8213.1969
-  tps: 6770.36726
-=======
-  dps: 8180.40616
-  tps: 6741.65578
->>>>>>> 4974e8dc
+  dps: 8202.84851
+  tps: 6759.95732
  }
 }
 dps_results: {
  key: "TestArms-AllItems-TheFistsofFury"
  value: {
-<<<<<<< HEAD
-  dps: 4420.0496
-  tps: 3741.55462
-=======
-  dps: 4399.83166
-  tps: 3724.27025
->>>>>>> 4974e8dc
+  dps: 4418.61351
+  tps: 3741.07456
  }
 }
 dps_results: {
  key: "TestArms-AllItems-TheTwinBladesofAzzinoth"
  value: {
-<<<<<<< HEAD
-  dps: 4689.36579
-  tps: 3957.97162
-=======
-  dps: 4709.48069
-  tps: 3975.28883
->>>>>>> 4974e8dc
+  dps: 4697.2208
+  tps: 3963.67543
  }
 }
 dps_results: {
  key: "TestArms-AllItems-ThunderingSkyflareDiamond"
  value: {
-<<<<<<< HEAD
-  dps: 8273.65557
-  tps: 6822.3763
-=======
-  dps: 8260.62412
-  tps: 6808.886
->>>>>>> 4974e8dc
+  dps: 8278.69576
+  tps: 6823.58041
  }
 }
 dps_results: {
  key: "TestArms-AllItems-TinyAbominationinaJar-50351"
  value: {
-<<<<<<< HEAD
-  dps: 8405.11092
-  tps: 6923.29929
-=======
-  dps: 8362.11594
-  tps: 6889.42423
->>>>>>> 4974e8dc
+  dps: 8397.25524
+  tps: 6919.00382
  }
 }
 dps_results: {
  key: "TestArms-AllItems-TinyAbominationinaJar-50706"
  value: {
-<<<<<<< HEAD
-  dps: 8470.58661
-  tps: 6979.90332
-=======
-  dps: 8421.93251
-  tps: 6933.45701
->>>>>>> 4974e8dc
+  dps: 8478.16534
+  tps: 6985.92055
  }
 }
 dps_results: {
  key: "TestArms-AllItems-TirelessSkyflareDiamond"
  value: {
-<<<<<<< HEAD
-  dps: 8184.30351
-  tps: 6742.04987
-=======
-  dps: 8196.69614
-  tps: 6758.03369
->>>>>>> 4974e8dc
+  dps: 8162.92527
+  tps: 6728.15486
  }
 }
 dps_results: {
  key: "TestArms-AllItems-TirelessStarflareDiamond"
  value: {
-<<<<<<< HEAD
-  dps: 8184.30351
-  tps: 6742.04987
-=======
-  dps: 8196.69614
-  tps: 6758.03369
->>>>>>> 4974e8dc
+  dps: 8162.92527
+  tps: 6728.15486
  }
 }
 dps_results: {
  key: "TestArms-AllItems-TrenchantEarthshatterDiamond"
  value: {
-<<<<<<< HEAD
-  dps: 8184.30351
-  tps: 6742.04987
-=======
-  dps: 8196.69614
-  tps: 6758.03369
->>>>>>> 4974e8dc
+  dps: 8162.92527
+  tps: 6728.15486
  }
 }
 dps_results: {
  key: "TestArms-AllItems-TrenchantEarthsiegeDiamond"
  value: {
-<<<<<<< HEAD
-  dps: 8184.30351
-  tps: 6742.04987
-=======
-  dps: 8196.69614
-  tps: 6758.03369
->>>>>>> 4974e8dc
+  dps: 8162.92527
+  tps: 6728.15486
  }
 }
 dps_results: {
@@ -866,25 +556,15 @@
 dps_results: {
  key: "TestArms-Average-Default"
  value: {
-<<<<<<< HEAD
-  dps: 8338.64464
-  tps: 6863.20322
-=======
-  dps: 8341.69825
-  tps: 6865.98477
->>>>>>> 4974e8dc
+  dps: 8343.31723
+  tps: 6866.51726
  }
 }
 dps_results: {
  key: "TestArms-Settings-Human-Arms P1-Basic-FullBuffs-LongMultiTarget"
  value: {
-<<<<<<< HEAD
-  dps: 11675.15693
-  tps: 10123.36444
-=======
-  dps: 11538.98739
-  tps: 10010.0794
->>>>>>> 4974e8dc
+  dps: 11547.26345
+  tps: 10016.70024
  }
 }
 dps_results: {
@@ -925,37 +605,22 @@
 dps_results: {
  key: "TestArms-Settings-Orc-Arms P1-Basic-FullBuffs-LongMultiTarget"
  value: {
-<<<<<<< HEAD
-  dps: 11768.82355
-  tps: 10202.83779
-=======
-  dps: 11672.20463
-  tps: 10114.25896
->>>>>>> 4974e8dc
+  dps: 11740.4922
+  tps: 10181.28183
  }
 }
 dps_results: {
  key: "TestArms-Settings-Orc-Arms P1-Basic-FullBuffs-LongSingleTarget"
  value: {
-<<<<<<< HEAD
-  dps: 8368.20621
-  tps: 6892.04435
-=======
-  dps: 8346.2574
-  tps: 6878.59432
->>>>>>> 4974e8dc
+  dps: 8366.54181
+  tps: 6895.86576
  }
 }
 dps_results: {
  key: "TestArms-Settings-Orc-Arms P1-Basic-FullBuffs-ShortSingleTarget"
  value: {
-<<<<<<< HEAD
-  dps: 8994.0707
-  tps: 7454.57648
-=======
-  dps: 8907.22542
-  tps: 7374.22653
->>>>>>> 4974e8dc
+  dps: 9043.47203
+  tps: 7481.25396
  }
 }
 dps_results: {
@@ -982,12 +647,7 @@
 dps_results: {
  key: "TestArms-SwitchInFrontOfTarget-Default"
  value: {
-<<<<<<< HEAD
-  dps: 7762.36005
-  tps: 6383.2752
-=======
-  dps: 7784.46245
-  tps: 6399.09448
->>>>>>> 4974e8dc
+  dps: 7758.14118
+  tps: 6376.89234
  }
 }