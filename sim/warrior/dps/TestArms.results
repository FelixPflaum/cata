--- conflicted
+++ resolved
@@ -255,13 +255,8 @@
 dps_results: {
  key: "TestArms-AllItems-FaithinFelsteel"
  value: {
-<<<<<<< HEAD
-  dps: 854.04692
-  tps: 946.88452
-=======
   dps: 858.08949
   tps: 951.57066
->>>>>>> 563ab831
  }
 }
 dps_results: {
@@ -526,13 +521,8 @@
 dps_results: {
  key: "TestArms-AllItems-SiegebreakerBattlegear"
  value: {
-<<<<<<< HEAD
-  dps: 1152.68207
-  tps: 1276.48596
-=======
   dps: 1158.69833
   tps: 1283.49871
->>>>>>> 563ab831
  }
 }
 dps_results: {
@@ -559,13 +549,8 @@
 dps_results: {
  key: "TestArms-AllItems-StormshroudArmor"
  value: {
-<<<<<<< HEAD
-  dps: 805.52303
-  tps: 892.83554
-=======
   dps: 809.35394
   tps: 897.34787
->>>>>>> 563ab831
  }
 }
 dps_results: {
@@ -704,25 +689,15 @@
 dps_results: {
  key: "TestArms-AllItems-Wrynn'sBattlegear"
  value: {
-<<<<<<< HEAD
-  dps: 1281.81871
-  tps: 1415.54012
-=======
   dps: 1289.73512
   tps: 1424.63012
->>>>>>> 563ab831
  }
 }
 dps_results: {
  key: "TestArms-AllItems-YmirjarLord'sBattlegear"
  value: {
-<<<<<<< HEAD
-  dps: 1416.93761
-  tps: 1571.43133
-=======
   dps: 1425.68587
   tps: 1581.62047
->>>>>>> 563ab831
  }
 }
 dps_results: {
