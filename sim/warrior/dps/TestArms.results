--- conflicted
+++ resolved
@@ -28,13 +28,8 @@
   final_stats: 0
   final_stats: 0
   final_stats: 0
-<<<<<<< HEAD
   final_stats: 9590.36
-  final_stats: 506
-=======
-  final_stats: 9641.4
   final_stats: 1193
->>>>>>> 3671c74e
   final_stats: 0
   final_stats: 0
   final_stats: 27.764000000000028
