character_stats_results: {
 key: "TestArms-CharacterStats-Default"
 value: {
  final_stats: 654.126
  final_stats: 374
  final_stats: 688.6
  final_stats: 165
  final_stats: 130.9
  final_stats: 0
  final_stats: 0
  final_stats: 0
  final_stats: 0
  final_stats: 0
  final_stats: 0
  final_stats: 0
  final_stats: 0
  final_stats: 109
  final_stats: 114
  final_stats: 292
  final_stats: 0
  final_stats: 0
  final_stats: 3542.64089
  final_stats: 114
  final_stats: 1194.18652
  final_stats: 0
  final_stats: 0
  final_stats: 56.79
  final_stats: 0
  final_stats: 0
  final_stats: 0
  final_stats: 9626
  final_stats: 1373
  final_stats: 0
  final_stats: 0
  final_stats: 32.7063
  final_stats: 364.66204
  final_stats: 0
  final_stats: 0
  final_stats: 16527
  final_stats: 75
  final_stats: 75
  final_stats: 75
  final_stats: 75
  final_stats: 75
  final_stats: 0
  final_stats: 0
  final_stats: 0
  final_stats: 0
  final_stats: 0
 }
}
dps_results: {
 key: "TestArms-AllItems-AshtongueTalismanofValor-32485"
 value: {
  dps: 964.85536
  tps: 1058.19132
 }
}
dps_results: {
 key: "TestArms-AllItems-AustereEarthsiegeDiamond"
 value: {
  dps: 961.58749
  tps: 1063.63302
 }
}
dps_results: {
 key: "TestArms-AllItems-Bandit'sInsignia-40371"
 value: {
  dps: 1033.34996
  tps: 1140.20476
 }
}
dps_results: {
 key: "TestArms-AllItems-BeamingEarthsiegeDiamond"
 value: {
  dps: 965.78072
  tps: 1068.42827
 }
}
dps_results: {
 key: "TestArms-AllItems-BoldArmor"
 value: {
  dps: 814.91736
  tps: 903.53387
 }
}
dps_results: {
 key: "TestArms-AllItems-BracingEarthsiegeDiamond"
 value: {
  dps: 949.55775
  tps: 1030.51559
 }
}
dps_results: {
 key: "TestArms-AllItems-Braxley'sBackyardMoonshine-35937"
 value: {
  dps: 972.58035
  tps: 1077.78168
 }
}
dps_results: {
 key: "TestArms-AllItems-BurningRage"
 value: {
  dps: 902.6292
  tps: 998.692
 }
}
dps_results: {
 key: "TestArms-AllItems-ChaoticSkyflareDiamond"
 value: {
  dps: 975.18717
  tps: 1069.22406
 }
}
dps_results: {
 key: "TestArms-AllItems-DarkmoonCard:Berserker!-42989"
 value: {
  dps: 994.76021
  tps: 1100.62508
 }
}
dps_results: {
 key: "TestArms-AllItems-DarkmoonCard:Death-42990"
 value: {
  dps: 1041.60945
  tps: 1145.02873
 }
}
dps_results: {
 key: "TestArms-AllItems-DarkmoonCard:Greatness-42987"
 value: {
  dps: 1038.57193
  tps: 1152.03543
 }
}
dps_results: {
 key: "TestArms-AllItems-DarkmoonCard:Greatness-44253"
 value: {
  dps: 1025.411
  tps: 1136.60459
 }
}
dps_results: {
 key: "TestArms-AllItems-DarkmoonCard:Greatness-44254"
 value: {
  dps: 1015.15579
  tps: 1125.36887
 }
}
dps_results: {
 key: "TestArms-AllItems-DeathKnight'sAnguish-38212"
 value: {
  dps: 979.18606
  tps: 1062.75103
 }
}
dps_results: {
 key: "TestArms-AllItems-Defender'sCode-40257"
 value: {
  dps: 960.21391
  tps: 1053.78381
 }
}
dps_results: {
 key: "TestArms-AllItems-DesolationBattlegear"
 value: {
  dps: 823.73643
  tps: 913.56254
 }
}
dps_results: {
 key: "TestArms-AllItems-DestroyerArmor"
 value: {
  dps: 832.53062
  tps: 914.25229
 }
}
dps_results: {
 key: "TestArms-AllItems-DestroyerBattlegear"
 value: {
  dps: 910.77053
  tps: 1008.84493
 }
}
dps_results: {
 key: "TestArms-AllItems-DestructiveSkyflareDiamond"
 value: {
  dps: 966.80764
  tps: 1069.60722
 }
}
dps_results: {
 key: "TestArms-AllItems-DoomplateBattlegear"
 value: {
  dps: 858.65398
  tps: 951.409
 }
}
dps_results: {
 key: "TestArms-AllItems-DreadnaughtBattlegear"
 value: {
  dps: 1116.03292
  tps: 1239.68063
 }
}
dps_results: {
 key: "TestArms-AllItems-EffulgentSkyflareDiamond"
 value: {
  dps: 949.55775
  tps: 1051.37397
 }
}
dps_results: {
 key: "TestArms-AllItems-EmberSkyflareDiamond"
 value: {
  dps: 949.55775
  tps: 1051.37397
 }
}
dps_results: {
 key: "TestArms-AllItems-EnigmaticSkyflareDiamond"
 value: {
  dps: 965.78072
  tps: 1068.42827
 }
}
dps_results: {
 key: "TestArms-AllItems-EnigmaticStarflareDiamond"
 value: {
  dps: 962.87938
  tps: 1065.59963
 }
}
dps_results: {
 key: "TestArms-AllItems-EternalEarthsiegeDiamond"
 value: {
  dps: 949.55775
  tps: 1051.37397
 }
}
dps_results: {
 key: "TestArms-AllItems-ExtractofNecromanticPower-40373"
 value: {
  dps: 1031.32614
  tps: 1135.82879
 }
}
dps_results: {
 key: "TestArms-AllItems-EyeoftheBroodmother-45308"
 value: {
  dps: 991.8461
  tps: 1096.84561
 }
}
dps_results: {
 key: "TestArms-AllItems-FaithinFelsteel"
 value: {
<<<<<<< HEAD
  dps: 783.00823
  tps: 876.58019
=======
  dps: 842.07981
  tps: 934.30435
>>>>>>> 3cd661f7
 }
}
dps_results: {
 key: "TestArms-AllItems-FelstalkerArmor"
 value: {
  dps: 925.17363
  tps: 1026.27285
 }
}
dps_results: {
 key: "TestArms-AllItems-FlameGuard"
 value: {
  dps: 805.76441
  tps: 893.43784
 }
}
dps_results: {
 key: "TestArms-AllItems-ForgeEmber-37660"
 value: {
  dps: 987.75384
  tps: 1092.76285
 }
}
dps_results: {
 key: "TestArms-AllItems-ForlornSkyflareDiamond"
 value: {
  dps: 949.55775
  tps: 1051.37397
 }
}
dps_results: {
 key: "TestArms-AllItems-ForlornStarflareDiamond"
 value: {
  dps: 949.55775
  tps: 1051.37397
 }
}
dps_results: {
 key: "TestArms-AllItems-FuryoftheFiveFlights-40431"
 value: {
  dps: 1000.97242
  tps: 1107.81148
 }
}
dps_results: {
 key: "TestArms-AllItems-FuturesightRune-38763"
 value: {
  dps: 964.85536
  tps: 1058.19132
 }
}
dps_results: {
 key: "TestArms-AllItems-IllustrationoftheDragonSoul-40432"
 value: {
  dps: 964.85536
  tps: 1058.19132
 }
}
dps_results: {
 key: "TestArms-AllItems-ImpassiveSkyflareDiamond"
 value: {
  dps: 965.78072
  tps: 1068.42827
 }
}
dps_results: {
 key: "TestArms-AllItems-ImpassiveStarflareDiamond"
 value: {
  dps: 962.87938
  tps: 1065.59963
 }
}
dps_results: {
 key: "TestArms-AllItems-IncisorFragment-37723"
 value: {
  dps: 984.23553
  tps: 1091.07562
 }
}
dps_results: {
 key: "TestArms-AllItems-InfusedColdstoneRune-35935"
 value: {
  dps: 966.03276
  tps: 1060.46623
 }
}
dps_results: {
 key: "TestArms-AllItems-InsightfulEarthsiegeDiamond"
 value: {
  dps: 949.55775
  tps: 1051.37397
 }
}
dps_results: {
 key: "TestArms-AllItems-InvigoratingEarthsiegeDiamond"
 value: {
  dps: 962.3078
  tps: 1064.71482
 }
}
dps_results: {
 key: "TestArms-AllItems-Lavanthor'sTalisman-37872"
 value: {
  dps: 964.85536
  tps: 1058.19132
 }
}
dps_results: {
 key: "TestArms-AllItems-MajesticDragonFigurine-40430"
 value: {
  dps: 964.85536
  tps: 1058.19132
 }
}
dps_results: {
 key: "TestArms-AllItems-Mana-EtchedRegalia"
 value: {
  dps: 750.64605
  tps: 831.91366
 }
}
dps_results: {
 key: "TestArms-AllItems-MeteoriteWhetstone-37390"
 value: {
  dps: 1012.13263
  tps: 1118.78117
 }
}
dps_results: {
 key: "TestArms-AllItems-NetherscaleArmor"
 value: {
  dps: 930.86704
  tps: 1032.37416
 }
}
dps_results: {
 key: "TestArms-AllItems-NetherstrikeArmor"
 value: {
  dps: 908.81283
  tps: 1006.2231
 }
}
dps_results: {
 key: "TestArms-AllItems-OfferingofSacrifice-37638"
 value: {
  dps: 959.85018
  tps: 1063.77977
 }
}
dps_results: {
 key: "TestArms-AllItems-OnslaughtArmor"
 value: {
  dps: 779.675
  tps: 865.45079
 }
}
dps_results: {
 key: "TestArms-AllItems-OnslaughtBattlegear"
 value: {
  dps: 995.08696
  tps: 1105.22886
 }
}
dps_results: {
 key: "TestArms-AllItems-PersistentEarthshatterDiamond"
 value: {
  dps: 973.51876
  tps: 1079.99497
 }
}
dps_results: {
 key: "TestArms-AllItems-PersistentEarthsiegeDiamond"
 value: {
  dps: 962.3078
  tps: 1064.71482
 }
}
dps_results: {
 key: "TestArms-AllItems-PowerfulEarthshatterDiamond"
 value: {
  dps: 949.55775
  tps: 1051.37397
 }
}
dps_results: {
 key: "TestArms-AllItems-PowerfulEarthsiegeDiamond"
 value: {
  dps: 949.55775
  tps: 1051.37397
 }
}
dps_results: {
 key: "TestArms-AllItems-PrimalIntent"
 value: {
  dps: 952.78571
  tps: 1055.64456
 }
}
dps_results: {
 key: "TestArms-AllItems-PurifiedShardoftheGods"
 value: {
  dps: 964.85536
  tps: 1058.19132
 }
}
dps_results: {
 key: "TestArms-AllItems-ReignoftheDead-47316"
 value: {
  dps: 1081.84631
  tps: 1171.54343
 }
}
dps_results: {
 key: "TestArms-AllItems-ReignoftheDead-47477"
 value: {
  dps: 1096.45363
  tps: 1185.69651
 }
}
dps_results: {
 key: "TestArms-AllItems-RelentlessEarthsiegeDiamond"
 value: {
  dps: 981.20933
  tps: 1077.01613
 }
}
dps_results: {
 key: "TestArms-AllItems-RevitalizingSkyflareDiamond"
 value: {
  dps: 949.55775
  tps: 1051.37397
 }
}
dps_results: {
 key: "TestArms-AllItems-RuneofRepulsion-40372"
 value: {
  dps: 964.85536
  tps: 1058.19132
 }
}
dps_results: {
 key: "TestArms-AllItems-SealofthePantheon-36993"
 value: {
  dps: 953.08262
  tps: 1055.99055
 }
}
dps_results: {
 key: "TestArms-AllItems-Serrah'sStar-37559"
 value: {
  dps: 978.54422
  tps: 1073.40368
 }
}
dps_results: {
 key: "TestArms-AllItems-ShinyShardoftheGods"
 value: {
  dps: 964.85536
  tps: 1058.19132
 }
}
dps_results: {
 key: "TestArms-AllItems-SiegebreakerBattlegear"
 value: {
<<<<<<< HEAD
  dps: 1073.25658
  tps: 1197.87151
=======
  dps: 1150.24972
  tps: 1274.18046
>>>>>>> 3cd661f7
 }
}
dps_results: {
 key: "TestArms-AllItems-Sindragosa'sFlawlessFang-50361"
 value: {
  dps: 964.85536
  tps: 1058.19132
 }
}
dps_results: {
 key: "TestArms-AllItems-SparkofLife-37657"
 value: {
  dps: 977.54413
  tps: 1081.23111
 }
}
dps_results: {
 key: "TestArms-AllItems-SpellstrikeInfusion"
 value: {
  dps: 888.70626
  tps: 985.20634
 }
}
dps_results: {
 key: "TestArms-AllItems-StormshroudArmor"
 value: {
<<<<<<< HEAD
  dps: 745.21288
  tps: 832.4602
=======
  dps: 822.97621
  tps: 910.49312
>>>>>>> 3cd661f7
 }
}
dps_results: {
 key: "TestArms-AllItems-StrengthoftheClefthoof"
 value: {
  dps: 855.41398
  tps: 949.99827
 }
}
dps_results: {
 key: "TestArms-AllItems-SwiftSkyflareDiamond"
 value: {
  dps: 962.3078
  tps: 1064.71482
 }
}
dps_results: {
 key: "TestArms-AllItems-SwiftStarflareDiamond"
 value: {
  dps: 973.51876
  tps: 1079.99497
 }
}
dps_results: {
 key: "TestArms-AllItems-SwiftWindfireDiamond"
 value: {
  dps: 947.62069
  tps: 1050.56206
 }
}
dps_results: {
 key: "TestArms-AllItems-TheFistsofFury"
 value: {
  dps: 1061.24973
  tps: 1179.42292
 }
}
dps_results: {
 key: "TestArms-AllItems-TheTwinBladesofAzzinoth"
 value: {
  dps: 1149.74234
  tps: 1276.24075
 }
}
dps_results: {
 key: "TestArms-AllItems-TheTwinStars"
 value: {
  dps: 945.72504
  tps: 1045.51056
 }
}
dps_results: {
 key: "TestArms-AllItems-ThunderingSkyflareDiamond"
 value: {
  dps: 985.61482
  tps: 1091.0657
 }
}
dps_results: {
 key: "TestArms-AllItems-TinyAbominationinaJar-50351"
 value: {
  dps: 1026.98649
  tps: 1139.63636
 }
}
dps_results: {
 key: "TestArms-AllItems-TinyAbominationinaJar-50706"
 value: {
  dps: 1038.08343
  tps: 1151.12889
 }
}
dps_results: {
 key: "TestArms-AllItems-TirelessSkyflareDiamond"
 value: {
  dps: 949.55775
  tps: 1051.37397
 }
}
dps_results: {
 key: "TestArms-AllItems-TirelessStarflareDiamond"
 value: {
  dps: 949.55775
  tps: 1051.37397
 }
}
dps_results: {
 key: "TestArms-AllItems-TrenchantEarthshatterDiamond"
 value: {
  dps: 949.55775
  tps: 1051.37397
 }
}
dps_results: {
 key: "TestArms-AllItems-TrenchantEarthsiegeDiamond"
 value: {
  dps: 949.55775
  tps: 1051.37397
 }
}
dps_results: {
 key: "TestArms-AllItems-WarbringerArmor"
 value: {
  dps: 789.005
  tps: 875.07558
 }
}
dps_results: {
 key: "TestArms-AllItems-WarbringerBattlegear"
 value: {
  dps: 909.60399
  tps: 1009.32771
 }
}
dps_results: {
 key: "TestArms-AllItems-WastewalkerArmor"
 value: {
  dps: 831.14826
  tps: 922.57886
 }
}
dps_results: {
 key: "TestArms-AllItems-WindhawkArmor"
 value: {
  dps: 894.4094
  tps: 992.80719
 }
}
dps_results: {
 key: "TestArms-AllItems-WrathofSpellfire"
 value: {
  dps: 885.74298
  tps: 981.14624
 }
}
dps_results: {
 key: "TestArms-AllItems-Wrynn'sBattlegear"
 value: {
<<<<<<< HEAD
  dps: 1178.62856
  tps: 1312.76467
=======
  dps: 1126.48954
  tps: 1241.78696
>>>>>>> 3cd661f7
 }
}
dps_results: {
 key: "TestArms-AllItems-YmirjarLord'sBattlegear"
 value: {
<<<<<<< HEAD
  dps: 1304.15607
  tps: 1457.40405
=======
  dps: 1256.53806
  tps: 1390.76248
>>>>>>> 3cd661f7
 }
}
dps_results: {
 key: "TestArms-Average-Default"
 value: {
  dps: 981.83786
  tps: 1111.89379
 }
}
dps_results: {
 key: "TestArms-Settings-Human-Arms P1-Basic-FullBuffs-LongMultiTarget"
 value: {
  dps: 1553.10615
  tps: 1959.06114
 }
}
dps_results: {
 key: "TestArms-Settings-Human-Arms P1-Basic-FullBuffs-LongSingleTarget"
 value: {
  dps: 976.50027
  tps: 1081.78593
 }
}
dps_results: {
 key: "TestArms-Settings-Human-Arms P1-Basic-FullBuffs-ShortSingleTarget"
 value: {
  dps: 1165.42046
  tps: 1304.87119
 }
}
dps_results: {
 key: "TestArms-Settings-Human-Arms P1-Basic-NoBuffs-LongMultiTarget"
 value: {
  dps: 1197.37285
  tps: 1555.88418
 }
}
dps_results: {
 key: "TestArms-Settings-Human-Arms P1-Basic-NoBuffs-LongSingleTarget"
 value: {
  dps: 743.0715
  tps: 827.57177
 }
}
dps_results: {
 key: "TestArms-Settings-Human-Arms P1-Basic-NoBuffs-ShortSingleTarget"
 value: {
  dps: 877.77309
  tps: 987.0276
 }
}
dps_results: {
 key: "TestArms-Settings-Orc-Arms P1-Basic-FullBuffs-LongMultiTarget"
 value: {
  dps: 1570.21906
  tps: 1977.41315
 }
}
dps_results: {
 key: "TestArms-Settings-Orc-Arms P1-Basic-FullBuffs-LongSingleTarget"
 value: {
  dps: 973.29877
  tps: 1077.756
 }
}
dps_results: {
 key: "TestArms-Settings-Orc-Arms P1-Basic-FullBuffs-ShortSingleTarget"
 value: {
  dps: 1141.05495
  tps: 1275.65801
 }
}
dps_results: {
 key: "TestArms-Settings-Orc-Arms P1-Basic-NoBuffs-LongMultiTarget"
 value: {
  dps: 1188.52092
  tps: 1538.76989
 }
}
dps_results: {
 key: "TestArms-Settings-Orc-Arms P1-Basic-NoBuffs-LongSingleTarget"
 value: {
  dps: 758.29278
  tps: 843.80651
 }
}
dps_results: {
 key: "TestArms-Settings-Orc-Arms P1-Basic-NoBuffs-ShortSingleTarget"
 value: {
  dps: 875.44853
  tps: 984.70875
 }
}
dps_results: {
 key: "TestArms-SwitchInFrontOfTarget-Default"
 value: {
  dps: 853.8393
  tps: 945.79405
 }
}<|MERGE_RESOLUTION|>--- conflicted
+++ resolved
@@ -255,13 +255,8 @@
 dps_results: {
  key: "TestArms-AllItems-FaithinFelsteel"
  value: {
-<<<<<<< HEAD
-  dps: 783.00823
-  tps: 876.58019
-=======
-  dps: 842.07981
-  tps: 934.30435
->>>>>>> 3cd661f7
+  dps: 854.04692
+  tps: 946.88452
  }
 }
 dps_results: {
@@ -526,13 +521,8 @@
 dps_results: {
  key: "TestArms-AllItems-SiegebreakerBattlegear"
  value: {
-<<<<<<< HEAD
-  dps: 1073.25658
-  tps: 1197.87151
-=======
-  dps: 1150.24972
-  tps: 1274.18046
->>>>>>> 3cd661f7
+  dps: 1152.68207
+  tps: 1276.48596
  }
 }
 dps_results: {
@@ -559,13 +549,8 @@
 dps_results: {
  key: "TestArms-AllItems-StormshroudArmor"
  value: {
-<<<<<<< HEAD
-  dps: 745.21288
-  tps: 832.4602
-=======
-  dps: 822.97621
-  tps: 910.49312
->>>>>>> 3cd661f7
+  dps: 805.52303
+  tps: 892.83554
  }
 }
 dps_results: {
@@ -704,25 +689,15 @@
 dps_results: {
  key: "TestArms-AllItems-Wrynn'sBattlegear"
  value: {
-<<<<<<< HEAD
-  dps: 1178.62856
-  tps: 1312.76467
-=======
-  dps: 1126.48954
-  tps: 1241.78696
->>>>>>> 3cd661f7
+  dps: 1281.81871
+  tps: 1415.54012
  }
 }
 dps_results: {
  key: "TestArms-AllItems-YmirjarLord'sBattlegear"
  value: {
-<<<<<<< HEAD
-  dps: 1304.15607
-  tps: 1457.40405
-=======
-  dps: 1256.53806
-  tps: 1390.76248
->>>>>>> 3cd661f7
+  dps: 1416.93761
+  tps: 1571.43133
  }
 }
 dps_results: {
