--- conflicted
+++ resolved
@@ -45,745 +45,435 @@
 dps_results: {
  key: "TestArms-AllItems-AshtongueTalismanofValor-32485"
  value: {
-<<<<<<< HEAD
-  dps: 8097.66119
-  tps: 6639.80484
-=======
-  dps: 8105.56193
-  tps: 6644.3135
->>>>>>> 1bfec2e4
+  dps: 8100.24297
+  tps: 6638.63761
  }
 }
 dps_results: {
  key: "TestArms-AllItems-AustereEarthsiegeDiamond"
  value: {
-<<<<<<< HEAD
-  dps: 8334.33965
-  tps: 6840.61611
-=======
-  dps: 8338.29191
-  tps: 6845.12097
->>>>>>> 1bfec2e4
+  dps: 8314.16149
+  tps: 6827.76484
  }
 }
 dps_results: {
  key: "TestArms-AllItems-Bandit'sInsignia-40371"
  value: {
-<<<<<<< HEAD
-  dps: 8244.84538
-  tps: 6754.34024
-=======
-  dps: 8235.09989
-  tps: 6744.76504
->>>>>>> 1bfec2e4
+  dps: 8250.46175
+  tps: 6762.91309
  }
 }
 dps_results: {
  key: "TestArms-AllItems-BeamingEarthsiegeDiamond"
  value: {
-<<<<<<< HEAD
-  dps: 8367.184
-  tps: 6870.2549
-=======
-  dps: 8375.91243
-  tps: 6875.76288
->>>>>>> 1bfec2e4
+  dps: 8328.16979
+  tps: 6840.40034
  }
 }
 dps_results: {
  key: "TestArms-AllItems-Beast-tamer'sShoulders-30892"
  value: {
-<<<<<<< HEAD
-  dps: 8222.3045
-  tps: 6742.71764
-=======
-  dps: 8211.59348
-  tps: 6729.8648
->>>>>>> 1bfec2e4
+  dps: 8229.47477
+  tps: 6749.22429
  }
 }
 dps_results: {
  key: "TestArms-AllItems-BlessedBattlegearofUndeadSlaying"
  value: {
-<<<<<<< HEAD
-  dps: 6889.9186
-  tps: 5650.34241
-=======
-  dps: 6863.08691
-  tps: 5631.15415
->>>>>>> 1bfec2e4
+  dps: 6902.38878
+  tps: 5659.16376
  }
 }
 dps_results: {
  key: "TestArms-AllItems-BlessedGarboftheUndeadSlayer"
  value: {
-<<<<<<< HEAD
-  dps: 6889.85615
-  tps: 5649.46812
-=======
-  dps: 6899.25037
-  tps: 5657.56725
->>>>>>> 1bfec2e4
+  dps: 6858.29551
+  tps: 5629.52472
  }
 }
 dps_results: {
  key: "TestArms-AllItems-BlessedRegaliaofUndeadCleansing"
  value: {
-<<<<<<< HEAD
-  dps: 6537.08534
-  tps: 5364.51371
-=======
-  dps: 6584.95547
-  tps: 5404.24693
->>>>>>> 1bfec2e4
+  dps: 6524.14057
+  tps: 5356.22572
  }
 }
 dps_results: {
  key: "TestArms-AllItems-BracingEarthsiegeDiamond"
  value: {
-<<<<<<< HEAD
-  dps: 8322.8978
-  tps: 6697.77191
-=======
-  dps: 8276.48155
-  tps: 6658.78643
->>>>>>> 1bfec2e4
+  dps: 8279.75548
+  tps: 6662.12076
  }
 }
 dps_results: {
  key: "TestArms-AllItems-ChaoticSkyflareDiamond"
  value: {
-<<<<<<< HEAD
-  dps: 8558.42087
-  tps: 7020.85551
-=======
-  dps: 8586.97631
-  tps: 7045.18746
->>>>>>> 1bfec2e4
+  dps: 8568.99218
+  tps: 7032.99451
  }
 }
 dps_results: {
  key: "TestArms-AllItems-DarkmoonCard:Berserker!-42989"
  value: {
-<<<<<<< HEAD
-  dps: 8178.38148
-  tps: 6714.40409
-=======
-  dps: 8231.99675
-  tps: 6754.4503
->>>>>>> 1bfec2e4
+  dps: 8176.27811
+  tps: 6711.23196
  }
 }
 dps_results: {
  key: "TestArms-AllItems-DarkmoonCard:Death-42990"
  value: {
-<<<<<<< HEAD
-  dps: 8257.89459
-  tps: 6773.80736
-=======
-  dps: 8241.87475
-  tps: 6761.84079
->>>>>>> 1bfec2e4
+  dps: 8254.8911
+  tps: 6776.49042
  }
 }
 dps_results: {
  key: "TestArms-AllItems-DarkmoonCard:Greatness-44253"
  value: {
-<<<<<<< HEAD
-  dps: 8215.65507
-  tps: 6746.14698
-=======
-  dps: 8215.95198
-  tps: 6744.3124
->>>>>>> 1bfec2e4
+  dps: 8199.2229
+  tps: 6726.53912
  }
 }
 dps_results: {
  key: "TestArms-AllItems-DarkmoonCard:Greatness-44254"
  value: {
-<<<<<<< HEAD
-  dps: 8051.51695
-  tps: 6602.26825
-=======
-  dps: 8052.51832
-  tps: 6606.57802
->>>>>>> 1bfec2e4
+  dps: 8037.57224
+  tps: 6586.6686
  }
 }
 dps_results: {
  key: "TestArms-AllItems-DeathKnight'sAnguish-38212"
  value: {
-<<<<<<< HEAD
-  dps: 8181.30083
-  tps: 6711.76781
-=======
-  dps: 8185.78641
-  tps: 6719.22366
->>>>>>> 1bfec2e4
+  dps: 8116.77036
+  tps: 6656.90004
  }
 }
 dps_results: {
  key: "TestArms-AllItems-Defender'sCode-40257"
  value: {
-<<<<<<< HEAD
-  dps: 8093.38214
-  tps: 6640.14206
-=======
-  dps: 8067.13263
-  tps: 6609.85863
->>>>>>> 1bfec2e4
+  dps: 8060.15384
+  tps: 6606.94924
  }
 }
 dps_results: {
  key: "TestArms-AllItems-DestructiveSkyflareDiamond"
  value: {
-<<<<<<< HEAD
-  dps: 8364.87865
-  tps: 6866.82098
-=======
-  dps: 8364.4644
-  tps: 6869.32796
->>>>>>> 1bfec2e4
+  dps: 8384.68084
+  tps: 6881.97943
  }
 }
 dps_results: {
  key: "TestArms-AllItems-DreadnaughtBattlegear"
  value: {
-<<<<<<< HEAD
-  dps: 7375.46571
-  tps: 6053.74848
-=======
-  dps: 7412.43765
-  tps: 6092.78454
->>>>>>> 1bfec2e4
+  dps: 7372.74801
+  tps: 6052.6745
  }
 }
 dps_results: {
  key: "TestArms-AllItems-EffulgentSkyflareDiamond"
  value: {
-<<<<<<< HEAD
-  dps: 8322.8978
-  tps: 6834.18445
-=======
-  dps: 8276.48155
-  tps: 6794.40404
->>>>>>> 1bfec2e4
+  dps: 8279.75548
+  tps: 6797.80524
  }
 }
 dps_results: {
  key: "TestArms-AllItems-EmberSkyflareDiamond"
  value: {
-<<<<<<< HEAD
-  dps: 8322.8978
-  tps: 6834.18445
-=======
-  dps: 8276.48155
-  tps: 6794.40404
->>>>>>> 1bfec2e4
+  dps: 8279.75548
+  tps: 6797.80524
  }
 }
 dps_results: {
  key: "TestArms-AllItems-EnigmaticSkyflareDiamond"
  value: {
-<<<<<<< HEAD
-  dps: 8367.184
-  tps: 6870.2549
-=======
-  dps: 8375.91243
-  tps: 6875.76288
->>>>>>> 1bfec2e4
+  dps: 8328.16979
+  tps: 6840.40034
  }
 }
 dps_results: {
  key: "TestArms-AllItems-EnigmaticStarflareDiamond"
  value: {
-<<<<<<< HEAD
-  dps: 8365.20901
-  tps: 6866.59614
-=======
-  dps: 8381.06526
-  tps: 6881.101
->>>>>>> 1bfec2e4
+  dps: 8307.31623
+  tps: 6825.76232
  }
 }
 dps_results: {
  key: "TestArms-AllItems-EternalEarthsiegeDiamond"
  value: {
-<<<<<<< HEAD
-  dps: 8322.8978
-  tps: 6834.18445
-=======
-  dps: 8276.48155
-  tps: 6794.40404
->>>>>>> 1bfec2e4
+  dps: 8279.75548
+  tps: 6797.80524
  }
 }
 dps_results: {
  key: "TestArms-AllItems-ExtractofNecromanticPower-40373"
  value: {
-<<<<<<< HEAD
-  dps: 8318.06818
-  tps: 6829.19068
-=======
-  dps: 8238.2208
-  tps: 6756.58657
->>>>>>> 1bfec2e4
+  dps: 8252.14082
+  tps: 6768.82965
  }
 }
 dps_results: {
  key: "TestArms-AllItems-EyeoftheBroodmother-45308"
  value: {
-<<<<<<< HEAD
-  dps: 8140.0612
-  tps: 6676.90879
-=======
-  dps: 8118.34265
-  tps: 6664.86192
->>>>>>> 1bfec2e4
+  dps: 8192.5824
+  tps: 6717.7359
  }
 }
 dps_results: {
  key: "TestArms-AllItems-ForgeEmber-37660"
  value: {
-<<<<<<< HEAD
-  dps: 8218.07475
-  tps: 6742.50591
-=======
-  dps: 8180.78634
-  tps: 6714.84122
->>>>>>> 1bfec2e4
+  dps: 8171.97552
+  tps: 6706.05249
  }
 }
 dps_results: {
  key: "TestArms-AllItems-ForlornSkyflareDiamond"
  value: {
-<<<<<<< HEAD
-  dps: 8322.8978
-  tps: 6834.18445
-=======
-  dps: 8276.48155
-  tps: 6794.40404
->>>>>>> 1bfec2e4
+  dps: 8279.75548
+  tps: 6797.80524
  }
 }
 dps_results: {
  key: "TestArms-AllItems-ForlornStarflareDiamond"
  value: {
-<<<<<<< HEAD
-  dps: 8322.8978
-  tps: 6834.18445
-=======
-  dps: 8276.48155
-  tps: 6794.40404
->>>>>>> 1bfec2e4
+  dps: 8279.75548
+  tps: 6797.80524
  }
 }
 dps_results: {
  key: "TestArms-AllItems-FuryoftheFiveFlights-40431"
  value: {
-<<<<<<< HEAD
-  dps: 8262.27874
-  tps: 6766.60335
-=======
-  dps: 8275.40801
-  tps: 6778.2311
->>>>>>> 1bfec2e4
+  dps: 8257.40358
+  tps: 6766.31623
  }
 }
 dps_results: {
  key: "TestArms-AllItems-FuturesightRune-38763"
  value: {
-<<<<<<< HEAD
-  dps: 8051.51695
-  tps: 6602.26825
-=======
-  dps: 8052.51832
-  tps: 6606.57802
->>>>>>> 1bfec2e4
+  dps: 8037.57224
+  tps: 6586.6686
  }
 }
 dps_results: {
  key: "TestArms-AllItems-Gladiator'sBattlegear"
  value: {
-<<<<<<< HEAD
-  dps: 8034.34759
-  tps: 6575.19635
-=======
-  dps: 8029.12227
-  tps: 6573.30576
->>>>>>> 1bfec2e4
+  dps: 8052.20618
+  tps: 6585.16325
  }
 }
 dps_results: {
  key: "TestArms-AllItems-IllustrationoftheDragonSoul-40432"
  value: {
-<<<<<<< HEAD
-  dps: 8051.51695
-  tps: 6602.26825
-=======
-  dps: 8052.51832
-  tps: 6606.57802
->>>>>>> 1bfec2e4
+  dps: 8037.57224
+  tps: 6586.6686
  }
 }
 dps_results: {
  key: "TestArms-AllItems-ImpassiveSkyflareDiamond"
  value: {
-<<<<<<< HEAD
-  dps: 8367.184
-  tps: 6870.2549
-=======
-  dps: 8375.91243
-  tps: 6875.76288
->>>>>>> 1bfec2e4
+  dps: 8328.16979
+  tps: 6840.40034
  }
 }
 dps_results: {
  key: "TestArms-AllItems-ImpassiveStarflareDiamond"
  value: {
-<<<<<<< HEAD
-  dps: 8365.20901
-  tps: 6866.59614
-=======
-  dps: 8381.06526
-  tps: 6881.101
->>>>>>> 1bfec2e4
+  dps: 8307.31623
+  tps: 6825.76232
  }
 }
 dps_results: {
  key: "TestArms-AllItems-IncisorFragment-37723"
  value: {
-<<<<<<< HEAD
-  dps: 8289.22795
-  tps: 6799.8956
-=======
-  dps: 8279.305
-  tps: 6786.25334
->>>>>>> 1bfec2e4
+  dps: 8280.08105
+  tps: 6790.56929
  }
 }
 dps_results: {
  key: "TestArms-AllItems-InsightfulEarthsiegeDiamond"
  value: {
-<<<<<<< HEAD
-  dps: 8322.8978
-  tps: 6834.18445
-=======
-  dps: 8276.48155
-  tps: 6794.40404
->>>>>>> 1bfec2e4
+  dps: 8279.75548
+  tps: 6797.80524
  }
 }
 dps_results: {
  key: "TestArms-AllItems-InvigoratingEarthsiegeDiamond"
  value: {
-<<<<<<< HEAD
-  dps: 8382.68583
-  tps: 6881.77555
-=======
-  dps: 8362.57271
-  tps: 6864.00409
->>>>>>> 1bfec2e4
+  dps: 8339.33935
+  tps: 6847.77166
  }
 }
 dps_results: {
  key: "TestArms-AllItems-Lavanthor'sTalisman-37872"
  value: {
-<<<<<<< HEAD
-  dps: 8051.51695
-  tps: 6602.26825
-=======
-  dps: 8052.51832
-  tps: 6606.57802
->>>>>>> 1bfec2e4
+  dps: 8037.57224
+  tps: 6586.6686
  }
 }
 dps_results: {
  key: "TestArms-AllItems-MajesticDragonFigurine-40430"
  value: {
-<<<<<<< HEAD
-  dps: 8051.51695
-  tps: 6602.26825
-=======
-  dps: 8052.51832
-  tps: 6606.57802
->>>>>>> 1bfec2e4
+  dps: 8037.57224
+  tps: 6586.6686
  }
 }
 dps_results: {
  key: "TestArms-AllItems-MeteoriteWhetstone-37390"
  value: {
-<<<<<<< HEAD
-  dps: 8260.54916
-  tps: 6773.00047
-=======
-  dps: 8241.64611
-  tps: 6762.62802
->>>>>>> 1bfec2e4
+  dps: 8270.26948
+  tps: 6785.52343
  }
 }
 dps_results: {
  key: "TestArms-AllItems-OfferingofSacrifice-37638"
  value: {
-<<<<<<< HEAD
-  dps: 8043.58502
-  tps: 6600.12875
-=======
-  dps: 8036.37353
-  tps: 6587.55085
->>>>>>> 1bfec2e4
+  dps: 8107.93414
+  tps: 6649.1771
  }
 }
 dps_results: {
  key: "TestArms-AllItems-OnslaughtArmor"
  value: {
-<<<<<<< HEAD
-  dps: 5548.54416
-  tps: 4553.87089
-=======
-  dps: 5494.94004
-  tps: 4506.02488
->>>>>>> 1bfec2e4
+  dps: 5561.87793
+  tps: 4556.09258
  }
 }
 dps_results: {
  key: "TestArms-AllItems-OnslaughtBattlegear"
  value: {
-<<<<<<< HEAD
-  dps: 6449.81775
-  tps: 5280.80113
-=======
-  dps: 6483.34837
-  tps: 5311.49177
->>>>>>> 1bfec2e4
+  dps: 6455.66789
+  tps: 5282.28052
  }
 }
 dps_results: {
  key: "TestArms-AllItems-PersistentEarthshatterDiamond"
  value: {
-<<<<<<< HEAD
-  dps: 8361.87423
-  tps: 6863.45863
-=======
-  dps: 8328.76221
-  tps: 6838.90824
->>>>>>> 1bfec2e4
+  dps: 8365.22132
+  tps: 6869.95738
  }
 }
 dps_results: {
  key: "TestArms-AllItems-PersistentEarthsiegeDiamond"
  value: {
-<<<<<<< HEAD
-  dps: 8382.68583
-  tps: 6881.77555
-=======
-  dps: 8362.57271
-  tps: 6864.00409
->>>>>>> 1bfec2e4
+  dps: 8339.33935
+  tps: 6847.77166
  }
 }
 dps_results: {
  key: "TestArms-AllItems-PowerfulEarthshatterDiamond"
  value: {
-<<<<<<< HEAD
-  dps: 8322.8978
-  tps: 6834.18445
-=======
-  dps: 8276.48155
-  tps: 6794.40404
->>>>>>> 1bfec2e4
+  dps: 8279.75548
+  tps: 6797.80524
  }
 }
 dps_results: {
  key: "TestArms-AllItems-PowerfulEarthsiegeDiamond"
  value: {
-<<<<<<< HEAD
-  dps: 8322.8978
-  tps: 6834.18445
-=======
-  dps: 8276.48155
-  tps: 6794.40404
->>>>>>> 1bfec2e4
+  dps: 8279.75548
+  tps: 6797.80524
  }
 }
 dps_results: {
  key: "TestArms-AllItems-PurifiedShardoftheGods"
  value: {
-<<<<<<< HEAD
-  dps: 8051.51695
-  tps: 6602.26825
-=======
-  dps: 8052.51832
-  tps: 6606.57802
->>>>>>> 1bfec2e4
+  dps: 8037.57224
+  tps: 6586.6686
  }
 }
 dps_results: {
  key: "TestArms-AllItems-ReignoftheDead-47316"
  value: {
-<<<<<<< HEAD
-  dps: 8051.51695
-  tps: 6602.26825
-=======
-  dps: 8052.51832
-  tps: 6606.57802
->>>>>>> 1bfec2e4
+  dps: 8037.57224
+  tps: 6586.6686
  }
 }
 dps_results: {
  key: "TestArms-AllItems-ReignoftheDead-47477"
  value: {
-<<<<<<< HEAD
-  dps: 8051.51695
-  tps: 6602.26825
-=======
-  dps: 8052.51832
-  tps: 6606.57802
->>>>>>> 1bfec2e4
+  dps: 8037.57224
+  tps: 6586.6686
  }
 }
 dps_results: {
  key: "TestArms-AllItems-RelentlessEarthsiegeDiamond"
  value: {
-<<<<<<< HEAD
-  dps: 8514.78537
-  tps: 6984.48633
-=======
-  dps: 8512.22726
-  tps: 6984.71097
->>>>>>> 1bfec2e4
+  dps: 8495.57178
+  tps: 6973.78214
  }
 }
 dps_results: {
  key: "TestArms-AllItems-RevitalizingSkyflareDiamond"
  value: {
-<<<<<<< HEAD
-  dps: 8322.8978
-  tps: 6834.18445
-=======
-  dps: 8276.48155
-  tps: 6794.40404
->>>>>>> 1bfec2e4
+  dps: 8279.75548
+  tps: 6797.80524
  }
 }
 dps_results: {
  key: "TestArms-AllItems-RuneofRepulsion-40372"
  value: {
-<<<<<<< HEAD
-  dps: 8051.51695
-  tps: 6602.26825
-=======
-  dps: 8052.51832
-  tps: 6606.57802
->>>>>>> 1bfec2e4
+  dps: 8037.57224
+  tps: 6586.6686
  }
 }
 dps_results: {
  key: "TestArms-AllItems-SealofthePantheon-36993"
  value: {
-<<<<<<< HEAD
-  dps: 8056.61136
-  tps: 6605.0714
-=======
-  dps: 8082.7069
-  tps: 6630.4319
->>>>>>> 1bfec2e4
+  dps: 8063.9188
+  tps: 6612.3933
  }
 }
 dps_results: {
  key: "TestArms-AllItems-ShinyShardoftheGods"
  value: {
-<<<<<<< HEAD
-  dps: 8051.51695
-  tps: 6602.26825
-=======
-  dps: 8052.51832
-  tps: 6606.57802
->>>>>>> 1bfec2e4
+  dps: 8037.57224
+  tps: 6586.6686
  }
 }
 dps_results: {
  key: "TestArms-AllItems-SiegebreakerBattlegear"
  value: {
-<<<<<<< HEAD
-  dps: 7739.01762
-  tps: 6353.44064
-=======
-  dps: 7661.92735
-  tps: 6291.40872
->>>>>>> 1bfec2e4
+  dps: 7668.54983
+  tps: 6290.73403
  }
 }
 dps_results: {
  key: "TestArms-AllItems-Sindragosa'sFlawlessFang-50361"
  value: {
-<<<<<<< HEAD
-  dps: 8051.51695
-  tps: 6602.26825
-=======
-  dps: 8052.51832
-  tps: 6606.57802
->>>>>>> 1bfec2e4
+  dps: 8037.57224
+  tps: 6586.6686
  }
 }
 dps_results: {
  key: "TestArms-AllItems-SparkofLife-37657"
  value: {
-<<<<<<< HEAD
-  dps: 8164.04264
-  tps: 6690.38326
-=======
-  dps: 8113.04119
-  tps: 6648.60304
->>>>>>> 1bfec2e4
+  dps: 8123.20137
+  tps: 6661.01059
  }
 }
 dps_results: {
  key: "TestArms-AllItems-StormshroudArmor"
  value: {
-<<<<<<< HEAD
-  dps: 6447.24162
-  tps: 5290.81012
-=======
-  dps: 6476.42979
-  tps: 5314.43684
->>>>>>> 1bfec2e4
+  dps: 6508.96637
+  tps: 5349.76361
  }
 }
 dps_results: {
  key: "TestArms-AllItems-SwiftSkyflareDiamond"
  value: {
-<<<<<<< HEAD
-  dps: 8382.68583
-  tps: 6881.77555
-=======
-  dps: 8362.57271
-  tps: 6864.00409
->>>>>>> 1bfec2e4
+  dps: 8339.33935
+  tps: 6847.77166
  }
 }
 dps_results: {
  key: "TestArms-AllItems-SwiftStarflareDiamond"
  value: {
-<<<<<<< HEAD
-  dps: 8361.87423
-  tps: 6863.45863
-=======
-  dps: 8328.76221
-  tps: 6838.90824
->>>>>>> 1bfec2e4
+  dps: 8365.22132
+  tps: 6869.95738
  }
 }
 dps_results: {
  key: "TestArms-AllItems-SwiftWindfireDiamond"
  value: {
-<<<<<<< HEAD
-  dps: 8309.35101
-  tps: 6825.88091
-=======
-  dps: 8329.34358
-  tps: 6840.46549
->>>>>>> 1bfec2e4
+  dps: 8342.95518
+  tps: 6848.80019
  }
 }
 dps_results: {
@@ -803,181 +493,106 @@
 dps_results: {
  key: "TestArms-AllItems-ThunderingSkyflareDiamond"
  value: {
-<<<<<<< HEAD
-  dps: 8387.32619
-  tps: 6886.34315
-=======
-  dps: 8374.55266
-  tps: 6875.22794
->>>>>>> 1bfec2e4
+  dps: 8387.74879
+  tps: 6884.06463
  }
 }
 dps_results: {
  key: "TestArms-AllItems-TinyAbominationinaJar-50351"
  value: {
-<<<<<<< HEAD
-  dps: 8500.43173
-  tps: 6973.44088
-=======
-  dps: 8493.47918
-  tps: 6967.95399
->>>>>>> 1bfec2e4
+  dps: 8481.30963
+  tps: 6961.25666
  }
 }
 dps_results: {
  key: "TestArms-AllItems-TinyAbominationinaJar-50706"
  value: {
-<<<<<<< HEAD
-  dps: 8552.04091
-  tps: 7019.88648
-=======
-  dps: 8572.7409
-  tps: 7031.51042
->>>>>>> 1bfec2e4
+  dps: 8541.32416
+  tps: 7010.26959
  }
 }
 dps_results: {
  key: "TestArms-AllItems-TirelessSkyflareDiamond"
  value: {
-<<<<<<< HEAD
-  dps: 8322.8978
-  tps: 6834.18445
-=======
-  dps: 8276.48155
-  tps: 6794.40404
->>>>>>> 1bfec2e4
+  dps: 8279.75548
+  tps: 6797.80524
  }
 }
 dps_results: {
  key: "TestArms-AllItems-TirelessStarflareDiamond"
  value: {
-<<<<<<< HEAD
-  dps: 8322.8978
-  tps: 6834.18445
-=======
-  dps: 8276.48155
-  tps: 6794.40404
->>>>>>> 1bfec2e4
+  dps: 8279.75548
+  tps: 6797.80524
  }
 }
 dps_results: {
  key: "TestArms-AllItems-TrenchantEarthshatterDiamond"
  value: {
-<<<<<<< HEAD
-  dps: 8322.8978
-  tps: 6834.18445
-=======
-  dps: 8276.48155
-  tps: 6794.40404
->>>>>>> 1bfec2e4
+  dps: 8279.75548
+  tps: 6797.80524
  }
 }
 dps_results: {
  key: "TestArms-AllItems-TrenchantEarthsiegeDiamond"
  value: {
-<<<<<<< HEAD
-  dps: 8322.8978
-  tps: 6834.18445
-=======
-  dps: 8276.48155
-  tps: 6794.40404
->>>>>>> 1bfec2e4
+  dps: 8279.75548
+  tps: 6797.80524
  }
 }
 dps_results: {
  key: "TestArms-AllItems-UndeadSlayer'sBlessedArmor"
  value: {
-<<<<<<< HEAD
-  dps: 6870.38992
-  tps: 5635.28768
-=======
-  dps: 6866.99082
-  tps: 5632.69109
->>>>>>> 1bfec2e4
+  dps: 6868.31136
+  tps: 5641.00828
  }
 }
 dps_results: {
  key: "TestArms-AllItems-Wrynn'sBattlegear"
  value: {
-<<<<<<< HEAD
-  dps: 8100.89882
-  tps: 6641.79276
-=======
-  dps: 8058.23576
-  tps: 6606.89987
->>>>>>> 1bfec2e4
+  dps: 8153.01982
+  tps: 6689.41172
  }
 }
 dps_results: {
  key: "TestArms-AllItems-YmirjarLord'sBattlegear"
  value: {
-<<<<<<< HEAD
-  dps: 8650.3517
-  tps: 7118.51489
-=======
-  dps: 8616.86364
-  tps: 7090.77423
->>>>>>> 1bfec2e4
+  dps: 8552.68459
+  tps: 7035.75885
  }
 }
 dps_results: {
  key: "TestArms-Average-Default"
  value: {
-<<<<<<< HEAD
-  dps: 8468.01729
-  tps: 6942.1624
-=======
-  dps: 8462.46609
-  tps: 6938.85579
->>>>>>> 1bfec2e4
+  dps: 8451.8745
+  tps: 6929.35007
  }
 }
 dps_results: {
  key: "TestArms-Settings-Human-Arms P1-Basic-FullBuffs-LongMultiTarget"
  value: {
-<<<<<<< HEAD
-  dps: 11125.17377
-  tps: 9664.34358
-=======
-  dps: 11100.11725
-  tps: 9641.3077
->>>>>>> 1bfec2e4
+  dps: 11127.71085
+  tps: 9663.35491
  }
 }
 dps_results: {
  key: "TestArms-Settings-Human-Arms P1-Basic-FullBuffs-LongSingleTarget"
  value: {
-<<<<<<< HEAD
-  dps: 8493.09335
-  tps: 6971.74209
-=======
-  dps: 8454.59817
-  tps: 6941.69484
->>>>>>> 1bfec2e4
+  dps: 8457.89486
+  tps: 6941.18608
  }
 }
 dps_results: {
  key: "TestArms-Settings-Human-Arms P1-Basic-FullBuffs-ShortSingleTarget"
  value: {
-<<<<<<< HEAD
-  dps: 9127.58693
-  tps: 7554.16777
-=======
-  dps: 9118.70298
-  tps: 7546.98818
->>>>>>> 1bfec2e4
+  dps: 9112.47214
+  tps: 7541.86646
  }
 }
 dps_results: {
  key: "TestArms-Settings-Human-Arms P1-Basic-NoBuffs-LongMultiTarget"
  value: {
-<<<<<<< HEAD
-  dps: 6422.43043
-  tps: 5745.56648
-=======
-  dps: 6344.82171
-  tps: 5671.2831
->>>>>>> 1bfec2e4
+  dps: 6345.99689
+  tps: 5672.22325
  }
 }
 dps_results: {
@@ -997,49 +612,29 @@
 dps_results: {
  key: "TestArms-Settings-Orc-Arms P1-Basic-FullBuffs-LongMultiTarget"
  value: {
-<<<<<<< HEAD
-  dps: 11204.37499
-  tps: 9729.53714
-=======
-  dps: 11138.89139
-  tps: 9674.79715
->>>>>>> 1bfec2e4
+  dps: 11170.93263
+  tps: 9697.6129
  }
 }
 dps_results: {
  key: "TestArms-Settings-Orc-Arms P1-Basic-FullBuffs-LongSingleTarget"
  value: {
-<<<<<<< HEAD
-  dps: 8514.78537
-  tps: 6984.48633
-=======
-  dps: 8512.22726
-  tps: 6984.71097
->>>>>>> 1bfec2e4
+  dps: 8495.57178
+  tps: 6973.78214
  }
 }
 dps_results: {
  key: "TestArms-Settings-Orc-Arms P1-Basic-FullBuffs-ShortSingleTarget"
  value: {
-<<<<<<< HEAD
-  dps: 9138.68377
-  tps: 7557.61657
-=======
-  dps: 9131.65165
-  tps: 7551.92496
->>>>>>> 1bfec2e4
+  dps: 9076.74582
+  tps: 7510.22295
  }
 }
 dps_results: {
  key: "TestArms-Settings-Orc-Arms P1-Basic-NoBuffs-LongMultiTarget"
  value: {
-<<<<<<< HEAD
-  dps: 6478.5979
-  tps: 5789.8685
-=======
-  dps: 6391.7935
-  tps: 5716.01905
->>>>>>> 1bfec2e4
+  dps: 6392.46087
+  tps: 5716.55295
  }
 }
 dps_results: {
@@ -1059,12 +654,7 @@
 dps_results: {
  key: "TestArms-SwitchInFrontOfTarget-Default"
  value: {
-<<<<<<< HEAD
-  dps: 7870.51193
-  tps: 6433.77727
-=======
-  dps: 7839.29081
-  tps: 6408.18332
->>>>>>> 1bfec2e4
+  dps: 7859.37718
+  tps: 6426.12561
  }
 }