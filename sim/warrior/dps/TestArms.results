character_stats_results: {
 key: "TestArms-CharacterStats-Default"
 value: {
  final_stats: 1267.86
  final_stats: 616
  final_stats: 1639
  final_stats: 180.4
  final_stats: 146.3
  final_stats: 0
  final_stats: 0
  final_stats: 0
  final_stats: 0
  final_stats: 0
  final_stats: 0
  final_stats: 0
  final_stats: 0
  final_stats: 109
  final_stats: 221
  final_stats: 1033
  final_stats: 145
  final_stats: 0
  final_stats: 5648.38667
  final_stats: 221
  final_stats: 2090.95004
  final_stats: 145
  final_stats: 233
  final_stats: 249.7775
  final_stats: 0
  final_stats: 0
  final_stats: 0
  final_stats: 14640
  final_stats: 2112
  final_stats: 0
  final_stats: 0
  final_stats: 633.93
  final_stats: 494.70828
  final_stats: 0
  final_stats: 0
  final_stats: 26031
  final_stats: 75
  final_stats: 75
  final_stats: 75
  final_stats: 75
  final_stats: 75
  final_stats: 0
  final_stats: 0
  final_stats: 0
  final_stats: 0
  final_stats: 0
 }
}
dps_results: {
 key: "TestArms-AllItems-AshtongueTalismanofValor-32485"
 value: {
  dps: 5124.38267
  tps: 4193.01259
 }
}
dps_results: {
 key: "TestArms-AllItems-AustereEarthsiegeDiamond"
 value: {
  dps: 5262.17341
  tps: 4306.08165
 }
}
dps_results: {
 key: "TestArms-AllItems-Bandit'sInsignia-40371"
 value: {
  dps: 5231.16354
  tps: 4277.49985
 }
}
dps_results: {
 key: "TestArms-AllItems-BeamingEarthsiegeDiamond"
 value: {
  dps: 5300.9177
  tps: 4340.63973
 }
}
dps_results: {
 key: "TestArms-AllItems-Beast-tamer'sShoulders-30892"
 value: {
  dps: 5187.1588
  tps: 4242.4713
 }
}
dps_results: {
 key: "TestArms-AllItems-BracingEarthsiegeDiamond"
 value: {
  dps: 5287.33378
  tps: 4239.2446
 }
}
dps_results: {
 key: "TestArms-AllItems-ChaoticSkyflareDiamond"
 value: {
  dps: 5428.30153
  tps: 4437.75958
 }
}
dps_results: {
 key: "TestArms-AllItems-DarkmoonCard:Berserker!-42989"
 value: {
  dps: 5227.24302
  tps: 4274.67864
 }
}
dps_results: {
 key: "TestArms-AllItems-DarkmoonCard:Death-42990"
 value: {
  dps: 5299.48398
  tps: 4331.1874
 }
}
dps_results: {
 key: "TestArms-AllItems-DarkmoonCard:Greatness-44253"
 value: {
  dps: 5225.96616
  tps: 4275.91606
 }
}
dps_results: {
 key: "TestArms-AllItems-DarkmoonCard:Greatness-44254"
 value: {
  dps: 5134.68189
  tps: 4201.68844
 }
}
dps_results: {
 key: "TestArms-AllItems-Defender'sCode-40257"
 value: {
  dps: 5143.9835
  tps: 4204.42262
 }
}
dps_results: {
 key: "TestArms-AllItems-DestructiveSkyflareDiamond"
 value: {
  dps: 5286.08431
  tps: 4327.03264
 }
}
dps_results: {
 key: "TestArms-AllItems-DreadnaughtBattlegear"
 value: {
  dps: 4692.30469
  tps: 3845.51632
 }
}
dps_results: {
 key: "TestArms-AllItems-EffulgentSkyflareDiamond"
 value: {
  dps: 5287.33378
  tps: 4325.50443
 }
}
dps_results: {
 key: "TestArms-AllItems-EmberSkyflareDiamond"
 value: {
  dps: 5287.33378
  tps: 4325.50443
 }
}
dps_results: {
 key: "TestArms-AllItems-EnigmaticSkyflareDiamond"
 value: {
  dps: 5300.9177
  tps: 4340.63973
 }
}
dps_results: {
 key: "TestArms-AllItems-EnigmaticStarflareDiamond"
 value: {
  dps: 5281.49118
  tps: 4321.22326
 }
}
dps_results: {
 key: "TestArms-AllItems-EternalEarthsiegeDiamond"
 value: {
  dps: 5287.33378
  tps: 4325.50443
 }
}
dps_results: {
 key: "TestArms-AllItems-ExtractofNecromanticPower-40373"
 value: {
  dps: 5269.26943
  tps: 4308.30686
 }
}
dps_results: {
 key: "TestArms-AllItems-EyeoftheBroodmother-45308"
 value: {
  dps: 5238.12366
  tps: 4282.25803
 }
}
dps_results: {
 key: "TestArms-AllItems-ForgeEmber-37660"
 value: {
  dps: 5231.56063
  tps: 4277.71505
 }
}
dps_results: {
 key: "TestArms-AllItems-ForlornSkyflareDiamond"
 value: {
  dps: 5287.33378
  tps: 4325.50443
 }
}
dps_results: {
 key: "TestArms-AllItems-ForlornStarflareDiamond"
 value: {
  dps: 5287.33378
  tps: 4325.50443
 }
}
dps_results: {
 key: "TestArms-AllItems-FuryoftheFiveFlights-40431"
 value: {
  dps: 5258.68679
  tps: 4296.97207
 }
}
dps_results: {
 key: "TestArms-AllItems-FuturesightRune-38763"
 value: {
  dps: 5107.06435
  tps: 4179.47135
 }
}
dps_results: {
 key: "TestArms-AllItems-Gladiator'sBattlegear"
 value: {
  dps: 5148.29855
  tps: 4204.89907
 }
}
dps_results: {
 key: "TestArms-AllItems-IllustrationoftheDragonSoul-40432"
 value: {
  dps: 5134.68189
  tps: 4201.68844
 }
}
dps_results: {
 key: "TestArms-AllItems-ImpassiveSkyflareDiamond"
 value: {
  dps: 5300.9177
  tps: 4340.63973
 }
}
dps_results: {
 key: "TestArms-AllItems-ImpassiveStarflareDiamond"
 value: {
  dps: 5281.49118
  tps: 4321.22326
 }
}
dps_results: {
 key: "TestArms-AllItems-IncisorFragment-37723"
 value: {
  dps: 5264.37903
  tps: 4306.8364
 }
}
dps_results: {
 key: "TestArms-AllItems-InsightfulEarthsiegeDiamond"
 value: {
  dps: 5287.33378
  tps: 4325.50443
 }
}
dps_results: {
 key: "TestArms-AllItems-InvigoratingEarthsiegeDiamond"
 value: {
  dps: 5285.98325
  tps: 4323.80809
 }
}
dps_results: {
 key: "TestArms-AllItems-Lavanthor'sTalisman-37872"
 value: {
  dps: 5112.66096
  tps: 4182.95188
 }
}
dps_results: {
 key: "TestArms-AllItems-MajesticDragonFigurine-40430"
 value: {
  dps: 5134.68189
  tps: 4201.68844
 }
}
dps_results: {
 key: "TestArms-AllItems-MeteoriteWhetstone-37390"
 value: {
  dps: 5249.78396
  tps: 4295.68625
 }
}
dps_results: {
 key: "TestArms-AllItems-OfferingofSacrifice-37638"
 value: {
  dps: 5115.55487
  tps: 4185.27267
 }
}
dps_results: {
 key: "TestArms-AllItems-OnslaughtArmor"
 value: {
  dps: 3460.88365
  tps: 2837.66916
 }
}
dps_results: {
 key: "TestArms-AllItems-OnslaughtBattlegear"
 value: {
  dps: 4102.8599
  tps: 3356.37705
 }
}
dps_results: {
 key: "TestArms-AllItems-PersistentEarthshatterDiamond"
 value: {
  dps: 5270.58523
  tps: 4315.42893
 }
}
dps_results: {
 key: "TestArms-AllItems-PersistentEarthsiegeDiamond"
 value: {
  dps: 5285.98325
  tps: 4323.80809
 }
}
dps_results: {
 key: "TestArms-AllItems-PowerfulEarthshatterDiamond"
 value: {
  dps: 5287.33378
  tps: 4325.50443
 }
}
dps_results: {
 key: "TestArms-AllItems-PowerfulEarthsiegeDiamond"
 value: {
  dps: 5287.33378
  tps: 4325.50443
 }
}
dps_results: {
 key: "TestArms-AllItems-PurifiedShardoftheGods"
 value: {
  dps: 5134.68189
  tps: 4201.68844
 }
}
dps_results: {
 key: "TestArms-AllItems-ReignoftheDead-47316"
 value: {
<<<<<<< HEAD
  dps: 964.26747
  tps: 1071.26273
=======
  dps: 5321.95465
  tps: 4352.3651
>>>>>>> 4ab195a9
 }
}
dps_results: {
 key: "TestArms-AllItems-ReignoftheDead-47477"
 value: {
<<<<<<< HEAD
  dps: 964.26747
  tps: 1071.26273
=======
  dps: 5347.37095
  tps: 4372.69814
>>>>>>> 4ab195a9
 }
}
dps_results: {
 key: "TestArms-AllItems-RelentlessEarthsiegeDiamond"
 value: {
  dps: 5427.49143
  tps: 4437.18644
 }
}
dps_results: {
 key: "TestArms-AllItems-RevitalizingSkyflareDiamond"
 value: {
  dps: 5287.33378
  tps: 4325.50443
 }
}
dps_results: {
 key: "TestArms-AllItems-RuneofRepulsion-40372"
 value: {
  dps: 5112.66096
  tps: 4182.95188
 }
}
dps_results: {
 key: "TestArms-AllItems-SealofthePantheon-36993"
 value: {
  dps: 5114.44746
  tps: 4183.64297
 }
}
dps_results: {
 key: "TestArms-AllItems-ShinyShardoftheGods"
 value: {
  dps: 5134.68189
  tps: 4201.68844
 }
}
dps_results: {
 key: "TestArms-AllItems-SiegebreakerBattlegear"
 value: {
  dps: 4820.0366
  tps: 3939.05796
 }
}
dps_results: {
 key: "TestArms-AllItems-Sindragosa'sFlawlessFang-50361"
 value: {
  dps: 5107.07294
  tps: 4179.47994
 }
}
dps_results: {
 key: "TestArms-AllItems-SparkofLife-37657"
 value: {
  dps: 5175.32724
  tps: 4233.33603
 }
}
dps_results: {
 key: "TestArms-AllItems-StormshroudArmor"
 value: {
  dps: 4157.32223
  tps: 3402.75679
 }
}
dps_results: {
 key: "TestArms-AllItems-SwiftSkyflareDiamond"
 value: {
  dps: 5285.98325
  tps: 4323.80809
 }
}
dps_results: {
 key: "TestArms-AllItems-SwiftStarflareDiamond"
 value: {
  dps: 5270.58523
  tps: 4315.42893
 }
}
dps_results: {
 key: "TestArms-AllItems-SwiftWindfireDiamond"
 value: {
  dps: 5276.84646
  tps: 4317.18291
 }
}
dps_results: {
 key: "TestArms-AllItems-TheFistsofFury"
 value: {
  dps: 2677.61988
  tps: 2254.69478
 }
}
dps_results: {
 key: "TestArms-AllItems-TheTwinBladesofAzzinoth"
 value: {
  dps: 2906.81952
  tps: 2442.39933
 }
}
dps_results: {
 key: "TestArms-AllItems-ThunderingSkyflareDiamond"
 value: {
  dps: 5291.34545
  tps: 4329.92965
 }
}
dps_results: {
 key: "TestArms-AllItems-TinyAbominationinaJar-50351"
 value: {
  dps: 5455.40757
  tps: 4465.21145
 }
}
dps_results: {
 key: "TestArms-AllItems-TinyAbominationinaJar-50706"
 value: {
  dps: 5472.48825
  tps: 4476.08049
 }
}
dps_results: {
 key: "TestArms-AllItems-TirelessSkyflareDiamond"
 value: {
  dps: 5287.33378
  tps: 4325.50443
 }
}
dps_results: {
 key: "TestArms-AllItems-TirelessStarflareDiamond"
 value: {
  dps: 5287.33378
  tps: 4325.50443
 }
}
dps_results: {
 key: "TestArms-AllItems-TrenchantEarthshatterDiamond"
 value: {
  dps: 5287.33378
  tps: 4325.50443
 }
}
dps_results: {
 key: "TestArms-AllItems-TrenchantEarthsiegeDiamond"
 value: {
  dps: 5287.33378
  tps: 4325.50443
 }
}
dps_results: {
 key: "TestArms-AllItems-Wrynn'sBattlegear"
 value: {
  dps: 5257.66352
  tps: 4297.37979
 }
}
dps_results: {
 key: "TestArms-AllItems-YmirjarLord'sBattlegear"
 value: {
  dps: 5485.91208
  tps: 4501.44325
 }
}
dps_results: {
 key: "TestArms-Average-Default"
 value: {
  dps: 5372.50222
  tps: 4389.33706
 }
}
dps_results: {
 key: "TestArms-Settings-Human-Arms P1-Basic-FullBuffs-LongMultiTarget"
 value: {
  dps: 8118.35293
  tps: 7114.87777
 }
}
dps_results: {
 key: "TestArms-Settings-Human-Arms P1-Basic-FullBuffs-LongSingleTarget"
 value: {
  dps: 5399.57421
  tps: 4420.44629
 }
}
dps_results: {
 key: "TestArms-Settings-Human-Arms P1-Basic-FullBuffs-ShortSingleTarget"
 value: {
  dps: 5360.23053
  tps: 4401.74587
 }
}
dps_results: {
 key: "TestArms-Settings-Human-Arms P1-Basic-NoBuffs-LongMultiTarget"
 value: {
  dps: 6937.37405
  tps: 6119.54742
 }
}
dps_results: {
 key: "TestArms-Settings-Human-Arms P1-Basic-NoBuffs-LongSingleTarget"
 value: {
  dps: 4591.68924
  tps: 3764.59562
 }
}
dps_results: {
 key: "TestArms-Settings-Human-Arms P1-Basic-NoBuffs-ShortSingleTarget"
 value: {
  dps: 4622.24856
  tps: 3798.63138
 }
}
dps_results: {
 key: "TestArms-Settings-Orc-Arms P1-Basic-FullBuffs-LongMultiTarget"
 value: {
  dps: 8219.25568
  tps: 7192.31673
 }
}
dps_results: {
 key: "TestArms-Settings-Orc-Arms P1-Basic-FullBuffs-LongSingleTarget"
 value: {
  dps: 5427.49143
  tps: 4437.18644
 }
}
dps_results: {
 key: "TestArms-Settings-Orc-Arms P1-Basic-FullBuffs-ShortSingleTarget"
 value: {
  dps: 5474.60753
  tps: 4498.26353
 }
}
dps_results: {
 key: "TestArms-Settings-Orc-Arms P1-Basic-NoBuffs-LongMultiTarget"
 value: {
  dps: 7070.6404
  tps: 6235.74211
 }
}
dps_results: {
 key: "TestArms-Settings-Orc-Arms P1-Basic-NoBuffs-LongSingleTarget"
 value: {
  dps: 4625.86127
  tps: 3791.04593
 }
}
dps_results: {
 key: "TestArms-Settings-Orc-Arms P1-Basic-NoBuffs-ShortSingleTarget"
 value: {
  dps: 4628.07414
  tps: 3795.10764
 }
}
dps_results: {
 key: "TestArms-SwitchInFrontOfTarget-Default"
 value: {
  dps: 5099.36563
  tps: 4163.97851
 }
}<|MERGE_RESOLUTION|>--- conflicted
+++ resolved
@@ -360,25 +360,15 @@
 dps_results: {
  key: "TestArms-AllItems-ReignoftheDead-47316"
  value: {
-<<<<<<< HEAD
-  dps: 964.26747
-  tps: 1071.26273
-=======
   dps: 5321.95465
   tps: 4352.3651
->>>>>>> 4ab195a9
  }
 }
 dps_results: {
  key: "TestArms-AllItems-ReignoftheDead-47477"
  value: {
-<<<<<<< HEAD
-  dps: 964.26747
-  tps: 1071.26273
-=======
   dps: 5347.37095
   tps: 4372.69814
->>>>>>> 4ab195a9
  }
 }
 dps_results: {
