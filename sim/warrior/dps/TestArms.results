character_stats_results: {
 key: "TestArms-CharacterStats-Default"
 value: {
  final_stats: 1267.86
  final_stats: 616
  final_stats: 1639
  final_stats: 180.4
  final_stats: 146.3
  final_stats: 0
  final_stats: 0
  final_stats: 0
  final_stats: 0
  final_stats: 0
  final_stats: 0
  final_stats: 0
  final_stats: 0
  final_stats: 109
  final_stats: 221
  final_stats: 1033
  final_stats: 145
  final_stats: 0
  final_stats: 5648.38667
  final_stats: 221
  final_stats: 2090.95004
  final_stats: 145
  final_stats: 233
  final_stats: 249.7775
  final_stats: 0
  final_stats: 0
  final_stats: 0
  final_stats: 14640
  final_stats: 2112
  final_stats: 0
  final_stats: 0
  final_stats: 633.93
  final_stats: 494.70828
  final_stats: 0
  final_stats: 0
  final_stats: 26031
  final_stats: 75
  final_stats: 75
  final_stats: 75
  final_stats: 75
  final_stats: 75
  final_stats: 0
  final_stats: 0
  final_stats: 0
  final_stats: 0
  final_stats: 0
 }
}
dps_results: {
 key: "TestArms-AllItems-AshtongueTalismanofValor-32485"
 value: {
  dps: 5208.59504
  tps: 4296.36401
 }
}
dps_results: {
 key: "TestArms-AllItems-AustereEarthsiegeDiamond"
 value: {
  dps: 5325.06133
  tps: 4398.81596
 }
}
dps_results: {
 key: "TestArms-AllItems-Bandit'sInsignia-40371"
 value: {
  dps: 5270.97256
  tps: 4348.18024
 }
}
dps_results: {
 key: "TestArms-AllItems-BeamingEarthsiegeDiamond"
 value: {
  dps: 5382.56472
  tps: 4440.16495
 }
}
dps_results: {
 key: "TestArms-AllItems-Beast-tamer'sShoulders-30892"
 value: {
  dps: 5196.03908
  tps: 4286.07097
 }
}
dps_results: {
 key: "TestArms-AllItems-BlessedBattlegearofUndeadSlaying"
 value: {
  dps: 4317.23881
  tps: 3564.7376
 }
}
dps_results: {
 key: "TestArms-AllItems-BlessedGarboftheUndeadSlayer"
 value: {
  dps: 4424.68477
  tps: 3651.53808
 }
}
dps_results: {
 key: "TestArms-AllItems-BlessedRegaliaofUndeadCleansing"
 value: {
  dps: 4221.57569
  tps: 3482.33767
 }
}
dps_results: {
 key: "TestArms-AllItems-BracingEarthsiegeDiamond"
 value: {
  dps: 5299.75918
  tps: 4290.38654
 }
}
dps_results: {
 key: "TestArms-AllItems-ChaoticSkyflareDiamond"
 value: {
  dps: 5487.49767
  tps: 4527.81422
 }
}
dps_results: {
 key: "TestArms-AllItems-DarkmoonCard:Berserker!-42989"
 value: {
  dps: 5266.31113
  tps: 4345.01271
 }
}
dps_results: {
 key: "TestArms-AllItems-DarkmoonCard:Death-42990"
 value: {
  dps: 5276.50682
  tps: 4353.57552
 }
}
dps_results: {
 key: "TestArms-AllItems-DarkmoonCard:Greatness-44253"
 value: {
  dps: 5193.04647
  tps: 4281.35083
 }
}
dps_results: {
 key: "TestArms-AllItems-DarkmoonCard:Greatness-44254"
 value: {
  dps: 5146.84241
  tps: 4243.46242
 }
}
dps_results: {
 key: "TestArms-AllItems-Defender'sCode-40257"
 value: {
  dps: 5175.95868
  tps: 4271.14031
 }
}
dps_results: {
 key: "TestArms-AllItems-DestructiveSkyflareDiamond"
 value: {
  dps: 5371.82315
  tps: 4430.4207
 }
}
dps_results: {
 key: "TestArms-AllItems-DreadnaughtBattlegear"
 value: {
  dps: 4752.45065
  tps: 3924.45336
 }
}
dps_results: {
 key: "TestArms-AllItems-EffulgentSkyflareDiamond"
 value: {
  dps: 5299.75918
  tps: 4377.68358
 }
}
dps_results: {
 key: "TestArms-AllItems-EmberSkyflareDiamond"
 value: {
  dps: 5299.75918
  tps: 4377.68358
 }
}
dps_results: {
 key: "TestArms-AllItems-EnigmaticSkyflareDiamond"
 value: {
  dps: 5382.56472
  tps: 4440.16495
 }
}
dps_results: {
 key: "TestArms-AllItems-EnigmaticStarflareDiamond"
 value: {
  dps: 5381.63824
  tps: 4439.42385
 }
}
dps_results: {
 key: "TestArms-AllItems-EternalEarthsiegeDiamond"
 value: {
  dps: 5299.75918
  tps: 4377.68358
 }
}
dps_results: {
 key: "TestArms-AllItems-ExtractofNecromanticPower-40373"
 value: {
  dps: 5323.1981
  tps: 4388.20147
 }
}
dps_results: {
 key: "TestArms-AllItems-EyeoftheBroodmother-45308"
 value: {
  dps: 5251.35521
  tps: 4331.12117
 }
}
dps_results: {
 key: "TestArms-AllItems-ForgeEmber-37660"
 value: {
  dps: 5191.0469
  tps: 4279.73464
 }
}
dps_results: {
 key: "TestArms-AllItems-ForlornSkyflareDiamond"
 value: {
  dps: 5299.75918
  tps: 4377.68358
 }
}
dps_results: {
 key: "TestArms-AllItems-ForlornStarflareDiamond"
 value: {
  dps: 5299.75918
  tps: 4377.68358
 }
}
dps_results: {
 key: "TestArms-AllItems-FuryoftheFiveFlights-40431"
 value: {
  dps: 5290.73265
  tps: 4366.33811
 }
}
dps_results: {
 key: "TestArms-AllItems-FuturesightRune-38763"
 value: {
  dps: 5203.59725
  tps: 4293.92433
 }
}
dps_results: {
 key: "TestArms-AllItems-Gladiator'sBattlegear"
 value: {
  dps: 5194.97127
  tps: 4281.58138
 }
}
dps_results: {
 key: "TestArms-AllItems-IllustrationoftheDragonSoul-40432"
 value: {
  dps: 5146.84241
  tps: 4243.46242
 }
}
dps_results: {
 key: "TestArms-AllItems-ImpassiveSkyflareDiamond"
 value: {
  dps: 5382.56472
  tps: 4440.16495
 }
}
dps_results: {
 key: "TestArms-AllItems-ImpassiveStarflareDiamond"
 value: {
  dps: 5381.63824
  tps: 4439.42385
 }
}
dps_results: {
 key: "TestArms-AllItems-IncisorFragment-37723"
 value: {
  dps: 5283.11956
  tps: 4359.55245
 }
}
dps_results: {
 key: "TestArms-AllItems-InsightfulEarthsiegeDiamond"
 value: {
  dps: 5299.75918
  tps: 4377.68358
 }
}
dps_results: {
 key: "TestArms-AllItems-InvigoratingEarthsiegeDiamond"
 value: {
  dps: 5358.4155
  tps: 4421.18832
 }
}
dps_results: {
 key: "TestArms-AllItems-Lavanthor'sTalisman-37872"
 value: {
  dps: 5164.64059
  tps: 4258.17612
 }
}
dps_results: {
 key: "TestArms-AllItems-MajesticDragonFigurine-40430"
 value: {
  dps: 5146.84241
  tps: 4243.46242
 }
}
dps_results: {
 key: "TestArms-AllItems-MeteoriteWhetstone-37390"
 value: {
  dps: 5318.01434
  tps: 4385.56845
 }
}
dps_results: {
 key: "TestArms-AllItems-OfferingofSacrifice-37638"
 value: {
  dps: 5172.79477
  tps: 4268.58066
 }
}
dps_results: {
 key: "TestArms-AllItems-OnslaughtArmor"
 value: {
  dps: 3457.05801
  tps: 2849.03891
 }
}
dps_results: {
 key: "TestArms-AllItems-OnslaughtBattlegear"
 value: {
  dps: 4138.37816
  tps: 3409.80308
 }
}
dps_results: {
 key: "TestArms-AllItems-PersistentEarthshatterDiamond"
 value: {
  dps: 5349.5184
  tps: 4414.72761
 }
}
dps_results: {
 key: "TestArms-AllItems-PersistentEarthsiegeDiamond"
 value: {
  dps: 5358.4155
  tps: 4421.18832
 }
}
dps_results: {
 key: "TestArms-AllItems-PowerfulEarthshatterDiamond"
 value: {
  dps: 5299.75918
  tps: 4377.68358
 }
}
dps_results: {
 key: "TestArms-AllItems-PowerfulEarthsiegeDiamond"
 value: {
  dps: 5299.75918
  tps: 4377.68358
 }
}
dps_results: {
 key: "TestArms-AllItems-PurifiedShardoftheGods"
 value: {
  dps: 5146.84241
  tps: 4243.46242
 }
}
dps_results: {
 key: "TestArms-AllItems-ReignoftheDead-47316"
 value: {
  dps: 5146.84241
  tps: 4243.46242
 }
}
dps_results: {
 key: "TestArms-AllItems-ReignoftheDead-47477"
 value: {
  dps: 5146.84241
  tps: 4243.46242
 }
}
dps_results: {
 key: "TestArms-AllItems-RelentlessEarthsiegeDiamond"
 value: {
  dps: 5433.59901
  tps: 4484.50748
 }
}
dps_results: {
 key: "TestArms-AllItems-RevitalizingSkyflareDiamond"
 value: {
  dps: 5299.75918
  tps: 4377.68358
 }
}
dps_results: {
 key: "TestArms-AllItems-RuneofRepulsion-40372"
 value: {
  dps: 5164.64059
  tps: 4258.17612
 }
}
dps_results: {
 key: "TestArms-AllItems-SealofthePantheon-36993"
 value: {
  dps: 5183.79118
  tps: 4277.19328
 }
}
dps_results: {
 key: "TestArms-AllItems-ShinyShardoftheGods"
 value: {
  dps: 5146.84241
  tps: 4243.46242
 }
}
dps_results: {
 key: "TestArms-AllItems-SiegebreakerBattlegear"
 value: {
  dps: 4865.83605
  tps: 4011.98568
 }
}
dps_results: {
 key: "TestArms-AllItems-Sindragosa'sFlawlessFang-50361"
 value: {
  dps: 5203.59725
  tps: 4293.92433
 }
}
dps_results: {
 key: "TestArms-AllItems-SparkofLife-37657"
 value: {
  dps: 5179.50402
  tps: 4277.45484
 }
}
dps_results: {
 key: "TestArms-AllItems-StormshroudArmor"
 value: {
  dps: 4114.24666
  tps: 3394.20415
 }
}
dps_results: {
 key: "TestArms-AllItems-SwiftSkyflareDiamond"
 value: {
  dps: 5358.4155
  tps: 4421.18832
 }
}
dps_results: {
 key: "TestArms-AllItems-SwiftStarflareDiamond"
 value: {
  dps: 5349.5184
  tps: 4414.72761
 }
}
dps_results: {
 key: "TestArms-AllItems-SwiftWindfireDiamond"
 value: {
  dps: 5341.47935
  tps: 4408.70612
 }
}
dps_results: {
 key: "TestArms-AllItems-TheFistsofFury"
 value: {
  dps: 2687.67241
  tps: 2281.2565
 }
}
dps_results: {
 key: "TestArms-AllItems-TheTwinBladesofAzzinoth"
 value: {
  dps: 2900.65408
  tps: 2457.09533
 }
}
dps_results: {
 key: "TestArms-AllItems-ThunderingSkyflareDiamond"
 value: {
  dps: 5352.47564
  tps: 4418.78238
 }
}
dps_results: {
 key: "TestArms-AllItems-TinyAbominationinaJar-50351"
 value: {
  dps: 5458.16787
  tps: 4500.01068
 }
}
dps_results: {
 key: "TestArms-AllItems-TinyAbominationinaJar-50706"
 value: {
  dps: 5487.20851
  tps: 4528.34629
 }
}
dps_results: {
 key: "TestArms-AllItems-TirelessSkyflareDiamond"
 value: {
  dps: 5299.75918
  tps: 4377.68358
 }
}
dps_results: {
 key: "TestArms-AllItems-TirelessStarflareDiamond"
 value: {
  dps: 5299.75918
  tps: 4377.68358
 }
}
dps_results: {
 key: "TestArms-AllItems-TrenchantEarthshatterDiamond"
 value: {
  dps: 5299.75918
  tps: 4377.68358
 }
}
dps_results: {
 key: "TestArms-AllItems-TrenchantEarthsiegeDiamond"
 value: {
  dps: 5299.75918
  tps: 4377.68358
 }
}
dps_results: {
 key: "TestArms-AllItems-UndeadSlayer'sBlessedArmor"
 value: {
  dps: 4440.49762
  tps: 3666.91825
 }
}
dps_results: {
 key: "TestArms-AllItems-Wrynn'sBattlegear"
 value: {
  dps: 5288.27725
  tps: 4356.83621
 }
}
dps_results: {
 key: "TestArms-AllItems-YmirjarLord'sBattlegear"
 value: {
<<<<<<< HEAD
  dps: 5552.57228
  tps: 4599.94497
=======
  dps: 5774.26505
  tps: 4787.25539
>>>>>>> e5090876
 }
}
dps_results: {
 key: "TestArms-Average-Default"
 value: {
  dps: 5412.76418
  tps: 4459.9365
 }
}
dps_results: {
 key: "TestArms-Settings-Human-Arms P1-Basic-FullBuffs-LongMultiTarget"
 value: {
  dps: 8181.67618
  tps: 7208.44646
 }
}
dps_results: {
 key: "TestArms-Settings-Human-Arms P1-Basic-FullBuffs-LongSingleTarget"
 value: {
  dps: 5391.23267
  tps: 4445.84807
 }
}
dps_results: {
 key: "TestArms-Settings-Human-Arms P1-Basic-FullBuffs-ShortSingleTarget"
 value: {
  dps: 5465.80752
  tps: 4541.68706
 }
}
dps_results: {
 key: "TestArms-Settings-Human-Arms P1-Basic-NoBuffs-LongMultiTarget"
 value: {
  dps: 6973.60807
  tps: 6192.1783
 }
}
dps_results: {
 key: "TestArms-Settings-Human-Arms P1-Basic-NoBuffs-LongSingleTarget"
 value: {
  dps: 4600.69475
  tps: 3803.63926
 }
}
dps_results: {
 key: "TestArms-Settings-Human-Arms P1-Basic-NoBuffs-ShortSingleTarget"
 value: {
  dps: 4592.97263
  tps: 3814.16336
 }
}
dps_results: {
 key: "TestArms-Settings-Orc-Arms P1-Basic-FullBuffs-LongMultiTarget"
 value: {
  dps: 8181.54711
  tps: 7212.57407
 }
}
dps_results: {
 key: "TestArms-Settings-Orc-Arms P1-Basic-FullBuffs-LongSingleTarget"
 value: {
  dps: 5433.59901
  tps: 4484.50748
 }
}
dps_results: {
 key: "TestArms-Settings-Orc-Arms P1-Basic-FullBuffs-ShortSingleTarget"
 value: {
  dps: 5474.84803
  tps: 4537.83546
 }
}
dps_results: {
 key: "TestArms-Settings-Orc-Arms P1-Basic-NoBuffs-LongMultiTarget"
 value: {
  dps: 7003.51573
  tps: 6219.71395
 }
}
dps_results: {
 key: "TestArms-Settings-Orc-Arms P1-Basic-NoBuffs-LongSingleTarget"
 value: {
  dps: 4648.30287
  tps: 3841.60163
 }
}
dps_results: {
 key: "TestArms-Settings-Orc-Arms P1-Basic-NoBuffs-ShortSingleTarget"
 value: {
  dps: 4615.96554
  tps: 3839.0774
 }
}
dps_results: {
 key: "TestArms-SwitchInFrontOfTarget-Default"
 value: {
  dps: 5179.55975
  tps: 4268.39593
 }
}<|MERGE_RESOLUTION|>--- conflicted
+++ resolved
@@ -556,13 +556,8 @@
 dps_results: {
  key: "TestArms-AllItems-YmirjarLord'sBattlegear"
  value: {
-<<<<<<< HEAD
-  dps: 5552.57228
-  tps: 4599.94497
-=======
-  dps: 5774.26505
-  tps: 4787.25539
->>>>>>> e5090876
+  dps: 5764.2724
+  tps: 4778.30603
  }
 }
 dps_results: {
