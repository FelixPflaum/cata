character_stats_results: {
 key: "TestArms-CharacterStats-Default"
 value: {
  final_stats: 641.3
  final_stats: 374
  final_stats: 688.6
  final_stats: 165
  final_stats: 130.9
  final_stats: 0
  final_stats: 0
  final_stats: 0
  final_stats: 0
  final_stats: 0
  final_stats: 0
  final_stats: 0
  final_stats: 0
  final_stats: 109
  final_stats: 114
  final_stats: 292
  final_stats: 0
  final_stats: 0
  final_stats: 3516.98889
  final_stats: 114
  final_stats: 1194.18652
  final_stats: 0
  final_stats: 0
  final_stats: 52.79
  final_stats: 0
  final_stats: 0
  final_stats: 0
  final_stats: 9626
  final_stats: 1373
  final_stats: 0
  final_stats: 0
  final_stats: 32.065
  final_stats: 364.66204
  final_stats: 0
  final_stats: 0
  final_stats: 16527
  final_stats: 75
  final_stats: 75
  final_stats: 75
  final_stats: 75
  final_stats: 75
  final_stats: 0
  final_stats: 0
  final_stats: 0
  final_stats: 0
  final_stats: 0
 }
}
dps_results: {
 key: "TestArms-AllItems-AshtongueTalismanofValor-32485"
 value: {
  dps: 886.76862
  tps: 992.46818
 }
}
dps_results: {
 key: "TestArms-AllItems-AustereEarthsiegeDiamond"
 value: {
  dps: 887.20012
  tps: 992.40471
 }
}
dps_results: {
 key: "TestArms-AllItems-Bandit'sInsignia-40371"
 value: {
  dps: 948.74894
  tps: 1054.3387
 }
}
dps_results: {
 key: "TestArms-AllItems-BeamingEarthsiegeDiamond"
 value: {
  dps: 888.10309
  tps: 991.22267
 }
}
dps_results: {
 key: "TestArms-AllItems-BoldArmor"
 value: {
  dps: 749.37401
  tps: 836.97964
 }
}
dps_results: {
 key: "TestArms-AllItems-BracingEarthsiegeDiamond"
 value: {
  dps: 893.0629
  tps: 978.22122
 }
}
dps_results: {
 key: "TestArms-AllItems-Braxley'sBackyardMoonshine-35937"
 value: {
  dps: 896.06486
  tps: 1001.00141
 }
}
dps_results: {
 key: "TestArms-AllItems-BurningRage"
 value: {
  dps: 830.97152
  tps: 928.48775
 }
}
dps_results: {
 key: "TestArms-AllItems-ChaoticSkyflareDiamond"
 value: {
  dps: 905.84934
  tps: 1001.15708
 }
}
dps_results: {
 key: "TestArms-AllItems-DarkmoonCard:Berserker!-42989"
 value: {
  dps: 928.03776
  tps: 1039.65729
 }
}
dps_results: {
 key: "TestArms-AllItems-DarkmoonCard:Death-42990"
 value: {
  dps: 961.04694
  tps: 1068.85466
 }
}
dps_results: {
 key: "TestArms-AllItems-DarkmoonCard:Greatness-42987"
 value: {
  dps: 953.51114
  tps: 1066.29185
 }
}
dps_results: {
 key: "TestArms-AllItems-DarkmoonCard:Greatness-44253"
 value: {
  dps: 942.92262
  tps: 1054.80348
 }
}
dps_results: {
 key: "TestArms-AllItems-DarkmoonCard:Greatness-44254"
 value: {
  dps: 923.05942
  tps: 1031.80385
 }
}
dps_results: {
 key: "TestArms-AllItems-DeathKnight'sAnguish-38212"
 value: {
  dps: 907.88074
  tps: 1014.82987
 }
}
dps_results: {
 key: "TestArms-AllItems-Defender'sCode-40257"
 value: {
  dps: 893.09093
  tps: 998.87102
 }
}
dps_results: {
 key: "TestArms-AllItems-DesolationBattlegear"
 value: {
  dps: 762.54099
  tps: 852.86189
 }
}
dps_results: {
 key: "TestArms-AllItems-DestroyerArmor"
 value: {
  dps: 767.00561
  tps: 857.11915
 }
}
dps_results: {
 key: "TestArms-AllItems-DestroyerBattlegear"
 value: {
  dps: 836.55531
  tps: 933.64799
 }
}
dps_results: {
 key: "TestArms-AllItems-DestructiveSkyflareDiamond"
 value: {
  dps: 895.05185
  tps: 1001.64853
 }
}
dps_results: {
 key: "TestArms-AllItems-DoomplateBattlegear"
 value: {
  dps: 780.89094
  tps: 873.43096
 }
}
dps_results: {
 key: "TestArms-AllItems-DreadnaughtBattlegear"
 value: {
  dps: 1009.63711
  tps: 1131.19087
 }
}
dps_results: {
 key: "TestArms-AllItems-EffulgentSkyflareDiamond"
 value: {
  dps: 893.0629
  tps: 998.00822
 }
}
dps_results: {
 key: "TestArms-AllItems-EmberSkyflareDiamond"
 value: {
  dps: 893.0629
  tps: 998.00822
 }
}
dps_results: {
 key: "TestArms-AllItems-EnigmaticSkyflareDiamond"
 value: {
  dps: 888.10309
  tps: 991.22267
 }
}
dps_results: {
 key: "TestArms-AllItems-EnigmaticStarflareDiamond"
 value: {
  dps: 892.85339
  tps: 998.42397
 }
}
dps_results: {
 key: "TestArms-AllItems-EternalEarthsiegeDiamond"
 value: {
  dps: 893.0629
  tps: 998.00822
 }
}
dps_results: {
 key: "TestArms-AllItems-ExtractofNecromanticPower-40373"
 value: {
  dps: 949.83501
  tps: 1057.41535
 }
}
dps_results: {
 key: "TestArms-AllItems-EyeoftheBroodmother-45308"
 value: {
  dps: 915.76169
  tps: 1024.39853
 }
}
dps_results: {
 key: "TestArms-AllItems-FaithinFelsteel"
 value: {
<<<<<<< HEAD
  dps: 738.84273
  tps: 820.45192
=======
  dps: 772.37289
  tps: 866.61946
>>>>>>> 102eec7c
 }
}
dps_results: {
 key: "TestArms-AllItems-FelstalkerArmor"
 value: {
  dps: 859.42163
  tps: 961.08178
 }
}
dps_results: {
 key: "TestArms-AllItems-FlameGuard"
 value: {
  dps: 737.81264
  tps: 825.07558
 }
}
dps_results: {
 key: "TestArms-AllItems-ForgeEmber-37660"
 value: {
  dps: 908.40239
  tps: 1015.951
 }
}
dps_results: {
 key: "TestArms-AllItems-ForlornSkyflareDiamond"
 value: {
  dps: 893.0629
  tps: 998.00822
 }
}
dps_results: {
 key: "TestArms-AllItems-ForlornStarflareDiamond"
 value: {
  dps: 893.0629
  tps: 998.00822
 }
}
dps_results: {
 key: "TestArms-AllItems-FuryoftheFiveFlights-40431"
 value: {
  dps: 947.04075
  tps: 1057.89658
 }
}
dps_results: {
 key: "TestArms-AllItems-FuturesightRune-38763"
 value: {
  dps: 886.76862
  tps: 992.46818
 }
}
dps_results: {
 key: "TestArms-AllItems-IllustrationoftheDragonSoul-40432"
 value: {
  dps: 886.76862
  tps: 992.46818
 }
}
dps_results: {
 key: "TestArms-AllItems-ImpassiveSkyflareDiamond"
 value: {
  dps: 888.10309
  tps: 991.22267
 }
}
dps_results: {
 key: "TestArms-AllItems-ImpassiveStarflareDiamond"
 value: {
  dps: 892.85339
  tps: 998.42397
 }
}
dps_results: {
 key: "TestArms-AllItems-IncisorFragment-37723"
 value: {
  dps: 920.48591
  tps: 1030.11466
 }
}
dps_results: {
 key: "TestArms-AllItems-InfusedColdstoneRune-35935"
 value: {
  dps: 884.67301
  tps: 989.66504
 }
}
dps_results: {
 key: "TestArms-AllItems-InsightfulEarthsiegeDiamond"
 value: {
  dps: 893.0629
  tps: 998.00822
 }
}
dps_results: {
 key: "TestArms-AllItems-InvigoratingEarthsiegeDiamond"
 value: {
  dps: 882.05765
  tps: 985.36267
 }
}
dps_results: {
 key: "TestArms-AllItems-Lavanthor'sTalisman-37872"
 value: {
  dps: 886.76862
  tps: 992.46818
 }
}
dps_results: {
 key: "TestArms-AllItems-MajesticDragonFigurine-40430"
 value: {
  dps: 886.76862
  tps: 992.46818
 }
}
dps_results: {
 key: "TestArms-AllItems-Mana-EtchedRegalia"
 value: {
  dps: 689.38367
  tps: 771.64756
 }
}
dps_results: {
 key: "TestArms-AllItems-MeteoriteWhetstone-37390"
 value: {
  dps: 930.31973
  tps: 1029.4602
 }
}
dps_results: {
 key: "TestArms-AllItems-NetherscaleArmor"
 value: {
  dps: 874.68518
  tps: 977.90684
 }
}
dps_results: {
 key: "TestArms-AllItems-NetherstrikeArmor"
 value: {
  dps: 835.08693
  tps: 934.30612
 }
}
dps_results: {
 key: "TestArms-AllItems-OfferingofSacrifice-37638"
 value: {
  dps: 881.89935
  tps: 984.71587
 }
}
dps_results: {
 key: "TestArms-AllItems-OnslaughtArmor"
 value: {
  dps: 733.22619
  tps: 820.38248
 }
}
dps_results: {
 key: "TestArms-AllItems-OnslaughtBattlegear"
 value: {
  dps: 922.48625
  tps: 1032.62938
 }
}
dps_results: {
 key: "TestArms-AllItems-PersistentEarthshatterDiamond"
 value: {
  dps: 894.50636
  tps: 1000.12446
 }
}
dps_results: {
 key: "TestArms-AllItems-PersistentEarthsiegeDiamond"
 value: {
  dps: 882.05765
  tps: 985.36267
 }
}
dps_results: {
 key: "TestArms-AllItems-PowerfulEarthshatterDiamond"
 value: {
  dps: 893.0629
  tps: 998.00822
 }
}
dps_results: {
 key: "TestArms-AllItems-PowerfulEarthsiegeDiamond"
 value: {
  dps: 893.0629
  tps: 998.00822
 }
}
dps_results: {
 key: "TestArms-AllItems-PrimalIntent"
 value: {
  dps: 862.23588
  tps: 962.88859
 }
}
dps_results: {
 key: "TestArms-AllItems-PurifiedShardoftheGods"
 value: {
  dps: 886.76862
  tps: 992.46818
 }
}
dps_results: {
 key: "TestArms-AllItems-ReignoftheDead-47316"
 value: {
  dps: 1001.94065
  tps: 1105.23362
 }
}
dps_results: {
 key: "TestArms-AllItems-ReignoftheDead-47477"
 value: {
  dps: 1016.32081
  tps: 1119.31333
 }
}
dps_results: {
 key: "TestArms-AllItems-RelentlessEarthsiegeDiamond"
 value: {
  dps: 912.52473
  tps: 1008.33663
 }
}
dps_results: {
 key: "TestArms-AllItems-RevitalizingSkyflareDiamond"
 value: {
  dps: 893.0629
  tps: 998.00822
 }
}
dps_results: {
 key: "TestArms-AllItems-RuneofRepulsion-40372"
 value: {
  dps: 886.76862
  tps: 992.46818
 }
}
dps_results: {
 key: "TestArms-AllItems-SealofthePantheon-36993"
 value: {
  dps: 893.92881
  tps: 999.71445
 }
}
dps_results: {
 key: "TestArms-AllItems-Serrah'sStar-37559"
 value: {
  dps: 890.76936
  tps: 995.34803
 }
}
dps_results: {
 key: "TestArms-AllItems-ShinyShardoftheGods"
 value: {
  dps: 886.76862
  tps: 992.46818
 }
}
dps_results: {
 key: "TestArms-AllItems-SiegebreakerBattlegear"
 value: {
<<<<<<< HEAD
  dps: 983.96405
  tps: 1096.9401
=======
  dps: 1066.25129
  tps: 1190.09692
>>>>>>> 102eec7c
 }
}
dps_results: {
 key: "TestArms-AllItems-Sindragosa'sFlawlessFang-50361"
 value: {
  dps: 886.76862
  tps: 992.46818
 }
}
dps_results: {
 key: "TestArms-AllItems-SparkofLife-37657"
 value: {
  dps: 902.88442
  tps: 1008.29648
 }
}
dps_results: {
 key: "TestArms-AllItems-SpellstrikeInfusion"
 value: {
  dps: 819.62992
  tps: 917.89907
 }
}
dps_results: {
 key: "TestArms-AllItems-StormshroudArmor"
 value: {
<<<<<<< HEAD
  dps: 688.20765
  tps: 769.91664
=======
  dps: 749.03677
  tps: 836.28083
>>>>>>> 102eec7c
 }
}
dps_results: {
 key: "TestArms-AllItems-StrengthoftheClefthoof"
 value: {
  dps: 800.49925
  tps: 895.52047
 }
}
dps_results: {
 key: "TestArms-AllItems-SwiftSkyflareDiamond"
 value: {
  dps: 882.05765
  tps: 985.36267
 }
}
dps_results: {
 key: "TestArms-AllItems-SwiftStarflareDiamond"
 value: {
  dps: 894.50636
  tps: 1000.12446
 }
}
dps_results: {
 key: "TestArms-AllItems-SwiftWindfireDiamond"
 value: {
  dps: 893.93771
  tps: 990.58201
 }
}
dps_results: {
 key: "TestArms-AllItems-TheFistsofFury"
 value: {
  dps: 977.98427
  tps: 1095.18794
 }
}
dps_results: {
 key: "TestArms-AllItems-TheTwinBladesofAzzinoth"
 value: {
  dps: 1062.12803
  tps: 1187.94233
 }
}
dps_results: {
 key: "TestArms-AllItems-TheTwinStars"
 value: {
  dps: 874.41764
  tps: 977.3535
 }
}
dps_results: {
 key: "TestArms-AllItems-ThunderingSkyflareDiamond"
 value: {
  dps: 903.51718
  tps: 999.96102
 }
}
dps_results: {
 key: "TestArms-AllItems-TinyAbominationinaJar-50351"
 value: {
  dps: 942.99588
  tps: 1054.30816
 }
}
dps_results: {
 key: "TestArms-AllItems-TinyAbominationinaJar-50706"
 value: {
  dps: 950.216
  tps: 1063.33196
 }
}
dps_results: {
 key: "TestArms-AllItems-TirelessSkyflareDiamond"
 value: {
  dps: 893.0629
  tps: 998.00822
 }
}
dps_results: {
 key: "TestArms-AllItems-TirelessStarflareDiamond"
 value: {
  dps: 893.0629
  tps: 998.00822
 }
}
dps_results: {
 key: "TestArms-AllItems-TrenchantEarthshatterDiamond"
 value: {
  dps: 893.0629
  tps: 998.00822
 }
}
dps_results: {
 key: "TestArms-AllItems-TrenchantEarthsiegeDiamond"
 value: {
  dps: 893.0629
  tps: 998.00822
 }
}
dps_results: {
 key: "TestArms-AllItems-WarbringerArmor"
 value: {
  dps: 739.77419
  tps: 827.61052
 }
}
dps_results: {
 key: "TestArms-AllItems-WarbringerBattlegear"
 value: {
  dps: 835.99986
  tps: 937.87431
 }
}
dps_results: {
 key: "TestArms-AllItems-WastewalkerArmor"
 value: {
  dps: 772.77571
  tps: 856.78878
 }
}
dps_results: {
 key: "TestArms-AllItems-WindhawkArmor"
 value: {
  dps: 822.87314
  tps: 912.40344
 }
}
dps_results: {
 key: "TestArms-AllItems-WrathofSpellfire"
 value: {
  dps: 826.51511
  tps: 924.15516
 }
}
dps_results: {
 key: "TestArms-AllItems-Wrynn'sBattlegear"
 value: {
<<<<<<< HEAD
  dps: 1098.76063
  tps: 1221.81558
=======
  dps: 1041.56151
  tps: 1159.49271
>>>>>>> 102eec7c
 }
}
dps_results: {
 key: "TestArms-AllItems-YmirjarLord'sBattlegear"
 value: {
<<<<<<< HEAD
  dps: 1216.42467
  tps: 1356.4382
=======
  dps: 1166.5322
  tps: 1301.3532
>>>>>>> 102eec7c
 }
}
dps_results: {
 key: "TestArms-Average-Default"
 value: {
  dps: 904.4192
  tps: 1034.03626
 }
}
dps_results: {
 key: "TestArms-Settings-Human-Arms P1-Basic-FullBuffs-LongMultiTarget"
 value: {
  dps: 1440.49693
  tps: 1848.81586
 }
}
dps_results: {
 key: "TestArms-Settings-Human-Arms P1-Basic-FullBuffs-LongSingleTarget"
 value: {
  dps: 916.07454
  tps: 1024.15883
 }
}
dps_results: {
 key: "TestArms-Settings-Human-Arms P1-Basic-FullBuffs-ShortSingleTarget"
 value: {
  dps: 1044.18209
  tps: 1183.39344
 }
}
dps_results: {
 key: "TestArms-Settings-Human-Arms P1-Basic-NoBuffs-LongMultiTarget"
 value: {
  dps: 1105.85063
  tps: 1463.16962
 }
}
dps_results: {
 key: "TestArms-Settings-Human-Arms P1-Basic-NoBuffs-LongSingleTarget"
 value: {
  dps: 690.70286
  tps: 775.89615
 }
}
dps_results: {
 key: "TestArms-Settings-Human-Arms P1-Basic-NoBuffs-ShortSingleTarget"
 value: {
  dps: 810.32103
  tps: 920.74944
 }
}
dps_results: {
 key: "TestArms-Settings-Orc-Arms P1-Basic-FullBuffs-LongMultiTarget"
 value: {
  dps: 1428.89207
  tps: 1832.7151
 }
}
dps_results: {
 key: "TestArms-Settings-Orc-Arms P1-Basic-FullBuffs-LongSingleTarget"
 value: {
  dps: 890.94856
  tps: 984.30888
 }
}
dps_results: {
 key: "TestArms-Settings-Orc-Arms P1-Basic-FullBuffs-ShortSingleTarget"
 value: {
  dps: 1047.60028
  tps: 1185.38883
 }
}
dps_results: {
 key: "TestArms-Settings-Orc-Arms P1-Basic-NoBuffs-LongMultiTarget"
 value: {
  dps: 1106.06974
  tps: 1458.92761
 }
}
dps_results: {
 key: "TestArms-Settings-Orc-Arms P1-Basic-NoBuffs-LongSingleTarget"
 value: {
  dps: 689.31261
  tps: 773.00008
 }
}
dps_results: {
 key: "TestArms-Settings-Orc-Arms P1-Basic-NoBuffs-ShortSingleTarget"
 value: {
  dps: 812.44024
  tps: 917.38646
 }
}
dps_results: {
 key: "TestArms-SwitchInFrontOfTarget-Default"
 value: {
  dps: 783.296
  tps: 860.35887
 }
}<|MERGE_RESOLUTION|>--- conflicted
+++ resolved
@@ -255,13 +255,8 @@
 dps_results: {
  key: "TestArms-AllItems-FaithinFelsteel"
  value: {
-<<<<<<< HEAD
-  dps: 738.84273
-  tps: 820.45192
-=======
-  dps: 772.37289
-  tps: 866.61946
->>>>>>> 102eec7c
+  dps: 783.00823
+  tps: 876.58019
  }
 }
 dps_results: {
@@ -526,13 +521,8 @@
 dps_results: {
  key: "TestArms-AllItems-SiegebreakerBattlegear"
  value: {
-<<<<<<< HEAD
-  dps: 983.96405
-  tps: 1096.9401
-=======
-  dps: 1066.25129
-  tps: 1190.09692
->>>>>>> 102eec7c
+  dps: 1073.25658
+  tps: 1197.87151
  }
 }
 dps_results: {
@@ -559,13 +549,8 @@
 dps_results: {
  key: "TestArms-AllItems-StormshroudArmor"
  value: {
-<<<<<<< HEAD
-  dps: 688.20765
-  tps: 769.91664
-=======
-  dps: 749.03677
-  tps: 836.28083
->>>>>>> 102eec7c
+  dps: 745.21288
+  tps: 832.4602
  }
 }
 dps_results: {
@@ -704,25 +689,15 @@
 dps_results: {
  key: "TestArms-AllItems-Wrynn'sBattlegear"
  value: {
-<<<<<<< HEAD
-  dps: 1098.76063
-  tps: 1221.81558
-=======
-  dps: 1041.56151
-  tps: 1159.49271
->>>>>>> 102eec7c
+  dps: 1178.62856
+  tps: 1312.76467
  }
 }
 dps_results: {
  key: "TestArms-AllItems-YmirjarLord'sBattlegear"
  value: {
-<<<<<<< HEAD
-  dps: 1216.42467
-  tps: 1356.4382
-=======
-  dps: 1166.5322
-  tps: 1301.3532
->>>>>>> 102eec7c
+  dps: 1304.15607
+  tps: 1457.40405
  }
 }
 dps_results: {
