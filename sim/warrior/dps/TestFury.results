character_stats_results: {
 key: "TestFury-CharacterStats-Default"
 value: {
  final_stats: 1726.56
  final_stats: 811.8
  final_stats: 1874.95
  final_stats: 180.4
  final_stats: 234.3
  final_stats: 280
  final_stats: 109
  final_stats: 221
  final_stats: 1262.55
  final_stats: 145
  final_stats: 0
  final_stats: 7289.56006
  final_stats: 319.37
  final_stats: 2234.77689
  final_stats: 145
  final_stats: 233
  final_stats: 216.9875
  final_stats: 0
  final_stats: 0
  final_stats: 0
  final_stats: 16839.1
  final_stats: 2323.2
  final_stats: 0
  final_stats: 0
  final_stats: 863.28
  final_stats: 433.4594
  final_stats: 0
  final_stats: 0
  final_stats: 28390.5
  final_stats: 75
  final_stats: 75
  final_stats: 75
  final_stats: 75
  final_stats: 130
  final_stats: 0
  final_stats: 0
  final_stats: 0
  final_stats: 0
  final_stats: 0
 }
}
dps_results: {
 key: "TestFury-AllItems-AshtongueTalismanofValor-32485"
 value: {
<<<<<<< HEAD
  dps: 6644.41776
  tps: 4892.76995
=======
  dps: 6651.06755
  tps: 4896.63476
>>>>>>> e99da4f3
 }
}
dps_results: {
 key: "TestFury-AllItems-AustereEarthsiegeDiamond"
 value: {
<<<<<<< HEAD
  dps: 6683.06478
  tps: 4922.6542
=======
  dps: 6724.12957
  tps: 4953.00189
>>>>>>> e99da4f3
 }
}
dps_results: {
 key: "TestFury-AllItems-Bandit'sInsignia-40371"
 value: {
<<<<<<< HEAD
  dps: 6802.55815
  tps: 5004.21545
=======
  dps: 6743.44731
  tps: 4963.89937
>>>>>>> e99da4f3
 }
}
dps_results: {
 key: "TestFury-AllItems-BeamingEarthsiegeDiamond"
 value: {
<<<<<<< HEAD
  dps: 6765.93189
  tps: 4981.58898
=======
  dps: 6701.04759
  tps: 4933.63173
>>>>>>> e99da4f3
 }
}
dps_results: {
 key: "TestFury-AllItems-Beast-tamer'sShoulders-30892"
 value: {
<<<<<<< HEAD
  dps: 6524.28921
  tps: 4806.46715
=======
  dps: 6553.43304
  tps: 4824.71792
>>>>>>> e99da4f3
 }
}
dps_results: {
 key: "TestFury-AllItems-BlessedBattlegearofUndeadSlaying"
 value: {
<<<<<<< HEAD
  dps: 5316.00208
  tps: 3927.49867
=======
  dps: 5380.33202
  tps: 3978.0736
>>>>>>> e99da4f3
 }
}
dps_results: {
 key: "TestFury-AllItems-BlessedGarboftheUndeadSlayer"
 value: {
<<<<<<< HEAD
  dps: 5317.81283
  tps: 3931.6156
=======
  dps: 5335.26769
  tps: 3944.42131
>>>>>>> e99da4f3
 }
}
dps_results: {
 key: "TestFury-AllItems-BlessedRegaliaofUndeadCleansing"
 value: {
<<<<<<< HEAD
  dps: 5065.65567
  tps: 3748.30383
=======
  dps: 5017.62237
  tps: 3711.91096
>>>>>>> e99da4f3
 }
}
dps_results: {
 key: "TestFury-AllItems-BracingEarthsiegeDiamond"
 value: {
<<<<<<< HEAD
  dps: 6754.79575
  tps: 4871.3162
=======
  dps: 6699.80347
  tps: 4835.40721
>>>>>>> e99da4f3
 }
}
dps_results: {
 key: "TestFury-AllItems-ChaoticSkyflareDiamond"
 value: {
<<<<<<< HEAD
  dps: 6874.44512
  tps: 5059.2939
=======
  dps: 6906.87398
  tps: 5082.59059
>>>>>>> e99da4f3
 }
}
dps_results: {
 key: "TestFury-AllItems-DarkmoonCard:Berserker!-42989"
 value: {
<<<<<<< HEAD
  dps: 6766.51518
  tps: 4978.99851
=======
  dps: 6741.21124
  tps: 4960.54214
>>>>>>> e99da4f3
 }
}
dps_results: {
 key: "TestFury-AllItems-DarkmoonCard:Death-42990"
 value: {
<<<<<<< HEAD
  dps: 6770.72103
  tps: 4983.65133
=======
  dps: 6776.98607
  tps: 4984.82433
>>>>>>> e99da4f3
 }
}
dps_results: {
 key: "TestFury-AllItems-DarkmoonCard:Greatness-44253"
 value: {
<<<<<<< HEAD
  dps: 6701.37258
  tps: 4933.30295
=======
  dps: 6701.71146
  tps: 4934.66664
>>>>>>> e99da4f3
 }
}
dps_results: {
 key: "TestFury-AllItems-DarkmoonCard:Greatness-44254"
 value: {
<<<<<<< HEAD
  dps: 6580.94262
  tps: 4850.47841
=======
  dps: 6583.67912
  tps: 4851.01995
>>>>>>> e99da4f3
 }
}
dps_results: {
 key: "TestFury-AllItems-DeathKnight'sAnguish-38212"
 value: {
<<<<<<< HEAD
  dps: 6718.4135
  tps: 4942.13463
=======
  dps: 6720.7293
  tps: 4946.24979
>>>>>>> e99da4f3
 }
}
dps_results: {
 key: "TestFury-AllItems-Defender'sCode-40257"
 value: {
<<<<<<< HEAD
  dps: 6637.42068
  tps: 4887.11156
=======
  dps: 6597.00146
  tps: 4859.2925
>>>>>>> e99da4f3
 }
}
dps_results: {
 key: "TestFury-AllItems-DestructiveSkyflareDiamond"
 value: {
<<<<<<< HEAD
  dps: 6791.90106
  tps: 4998.91493
=======
  dps: 6721.54177
  tps: 4950.73616
>>>>>>> e99da4f3
 }
}
dps_results: {
 key: "TestFury-AllItems-DreadnaughtBattlegear"
 value: {
<<<<<<< HEAD
  dps: 5888.16927
  tps: 4342.43004
=======
  dps: 5878.15106
  tps: 4337.42059
>>>>>>> e99da4f3
 }
}
dps_results: {
 key: "TestFury-AllItems-EffulgentSkyflareDiamond"
 value: {
<<<<<<< HEAD
  dps: 6754.79575
  tps: 4970.50605
=======
  dps: 6699.80347
  tps: 4933.863
>>>>>>> e99da4f3
 }
}
dps_results: {
 key: "TestFury-AllItems-EmberSkyflareDiamond"
 value: {
<<<<<<< HEAD
  dps: 6754.79575
  tps: 4970.50605
=======
  dps: 6699.80347
  tps: 4933.863
>>>>>>> e99da4f3
 }
}
dps_results: {
 key: "TestFury-AllItems-EnigmaticSkyflareDiamond"
 value: {
<<<<<<< HEAD
  dps: 6765.93189
  tps: 4981.58898
=======
  dps: 6701.04759
  tps: 4933.63173
>>>>>>> e99da4f3
 }
}
dps_results: {
 key: "TestFury-AllItems-EnigmaticStarflareDiamond"
 value: {
<<<<<<< HEAD
  dps: 6723.18868
  tps: 4949.40248
=======
  dps: 6720.23016
  tps: 4950.24264
>>>>>>> e99da4f3
 }
}
dps_results: {
 key: "TestFury-AllItems-EternalEarthsiegeDiamond"
 value: {
<<<<<<< HEAD
  dps: 6754.79575
  tps: 4970.50605
=======
  dps: 6699.80347
  tps: 4933.863
>>>>>>> e99da4f3
 }
}
dps_results: {
 key: "TestFury-AllItems-ExtractofNecromanticPower-40373"
 value: {
<<<<<<< HEAD
  dps: 6811.42094
  tps: 5009.29543
=======
  dps: 6777.74474
  tps: 4988.49364
>>>>>>> e99da4f3
 }
}
dps_results: {
 key: "TestFury-AllItems-EyeoftheBroodmother-45308"
 value: {
<<<<<<< HEAD
  dps: 6717.24008
  tps: 4942.69437
=======
  dps: 6719.88307
  tps: 4946.36601
>>>>>>> e99da4f3
 }
}
dps_results: {
 key: "TestFury-AllItems-ForgeEmber-37660"
 value: {
<<<<<<< HEAD
  dps: 6705.9556
  tps: 4934.60772
=======
  dps: 6731.98514
  tps: 4955.57507
>>>>>>> e99da4f3
 }
}
dps_results: {
 key: "TestFury-AllItems-ForlornSkyflareDiamond"
 value: {
<<<<<<< HEAD
  dps: 6754.79575
  tps: 4970.50605
=======
  dps: 6699.80347
  tps: 4933.863
>>>>>>> e99da4f3
 }
}
dps_results: {
 key: "TestFury-AllItems-ForlornStarflareDiamond"
 value: {
<<<<<<< HEAD
  dps: 6754.79575
  tps: 4970.50605
=======
  dps: 6699.80347
  tps: 4933.863
>>>>>>> e99da4f3
 }
}
dps_results: {
 key: "TestFury-AllItems-FuryoftheFiveFlights-40431"
 value: {
<<<<<<< HEAD
  dps: 6796.4575
  tps: 5004.19929
=======
  dps: 6795.33303
  tps: 5001.5008
>>>>>>> e99da4f3
 }
}
dps_results: {
 key: "TestFury-AllItems-FuturesightRune-38763"
 value: {
<<<<<<< HEAD
  dps: 6580.94262
  tps: 4850.47841
=======
  dps: 6583.67912
  tps: 4851.01995
>>>>>>> e99da4f3
 }
}
dps_results: {
 key: "TestFury-AllItems-Gladiator'sBattlegear"
 value: {
<<<<<<< HEAD
  dps: 6488.50911
  tps: 4776.30699
=======
  dps: 6415.99009
  tps: 4719.6756
>>>>>>> e99da4f3
 }
}
dps_results: {
 key: "TestFury-AllItems-IllustrationoftheDragonSoul-40432"
 value: {
<<<<<<< HEAD
  dps: 6580.94262
  tps: 4850.47841
=======
  dps: 6583.67912
  tps: 4851.01995
>>>>>>> e99da4f3
 }
}
dps_results: {
 key: "TestFury-AllItems-ImpassiveSkyflareDiamond"
 value: {
<<<<<<< HEAD
  dps: 6765.93189
  tps: 4981.58898
=======
  dps: 6701.04759
  tps: 4933.63173
>>>>>>> e99da4f3
 }
}
dps_results: {
 key: "TestFury-AllItems-ImpassiveStarflareDiamond"
 value: {
<<<<<<< HEAD
  dps: 6723.18868
  tps: 4949.40248
=======
  dps: 6720.23016
  tps: 4950.24264
>>>>>>> e99da4f3
 }
}
dps_results: {
 key: "TestFury-AllItems-IncisorFragment-37723"
 value: {
<<<<<<< HEAD
  dps: 6827.54638
  tps: 5025.33358
=======
  dps: 6820.31358
  tps: 5017.63256
>>>>>>> e99da4f3
 }
}
dps_results: {
 key: "TestFury-AllItems-InsightfulEarthsiegeDiamond"
 value: {
<<<<<<< HEAD
  dps: 6754.79575
  tps: 4970.50605
=======
  dps: 6699.80347
  tps: 4933.863
>>>>>>> e99da4f3
 }
}
dps_results: {
 key: "TestFury-AllItems-InvigoratingEarthsiegeDiamond"
 value: {
<<<<<<< HEAD
  dps: 6767.45787
  tps: 4980.81421
=======
  dps: 6745.8929
  tps: 4963.29659
>>>>>>> e99da4f3
 }
}
dps_results: {
 key: "TestFury-AllItems-Lavanthor'sTalisman-37872"
 value: {
<<<<<<< HEAD
  dps: 6580.94262
  tps: 4850.47841
=======
  dps: 6583.67912
  tps: 4851.01995
>>>>>>> e99da4f3
 }
}
dps_results: {
 key: "TestFury-AllItems-MajesticDragonFigurine-40430"
 value: {
<<<<<<< HEAD
  dps: 6580.94262
  tps: 4850.47841
=======
  dps: 6583.67912
  tps: 4851.01995
>>>>>>> e99da4f3
 }
}
dps_results: {
 key: "TestFury-AllItems-MeteoriteWhetstone-37390"
 value: {
<<<<<<< HEAD
  dps: 6836.40118
  tps: 5029.9211
=======
  dps: 6788.43408
  tps: 4996.35895
>>>>>>> e99da4f3
 }
}
dps_results: {
 key: "TestFury-AllItems-OfferingofSacrifice-37638"
 value: {
<<<<<<< HEAD
  dps: 6650.91352
  tps: 4897.41355
=======
  dps: 6586.92795
  tps: 4852.61744
>>>>>>> e99da4f3
 }
}
dps_results: {
 key: "TestFury-AllItems-OnslaughtArmor"
 value: {
<<<<<<< HEAD
  dps: 4036.52146
  tps: 2997.94904
=======
  dps: 4048.86426
  tps: 3005.6397
>>>>>>> e99da4f3
 }
}
dps_results: {
 key: "TestFury-AllItems-OnslaughtBattlegear"
 value: {
<<<<<<< HEAD
  dps: 4858.97819
  tps: 3597.803
=======
  dps: 4833.28695
  tps: 3579.41167
>>>>>>> e99da4f3
 }
}
dps_results: {
 key: "TestFury-AllItems-PersistentEarthshatterDiamond"
 value: {
<<<<<<< HEAD
  dps: 6722.36569
  tps: 4951.29791
=======
  dps: 6744.39734
  tps: 4964.47403
>>>>>>> e99da4f3
 }
}
dps_results: {
 key: "TestFury-AllItems-PersistentEarthsiegeDiamond"
 value: {
<<<<<<< HEAD
  dps: 6767.45787
  tps: 4980.81421
=======
  dps: 6745.8929
  tps: 4963.29659
>>>>>>> e99da4f3
 }
}
dps_results: {
 key: "TestFury-AllItems-PowerfulEarthshatterDiamond"
 value: {
<<<<<<< HEAD
  dps: 6754.79575
  tps: 4970.50605
=======
  dps: 6699.80347
  tps: 4933.863
>>>>>>> e99da4f3
 }
}
dps_results: {
 key: "TestFury-AllItems-PowerfulEarthsiegeDiamond"
 value: {
<<<<<<< HEAD
  dps: 6754.79575
  tps: 4970.50605
=======
  dps: 6699.80347
  tps: 4933.863
>>>>>>> e99da4f3
 }
}
dps_results: {
 key: "TestFury-AllItems-PurifiedShardoftheGods"
 value: {
<<<<<<< HEAD
  dps: 6580.94262
  tps: 4850.47841
=======
  dps: 6583.67912
  tps: 4851.01995
>>>>>>> e99da4f3
 }
}
dps_results: {
 key: "TestFury-AllItems-ReignoftheDead-47316"
 value: {
<<<<<<< HEAD
  dps: 6580.94262
  tps: 4850.47841
=======
  dps: 6583.67912
  tps: 4851.01995
>>>>>>> e99da4f3
 }
}
dps_results: {
 key: "TestFury-AllItems-ReignoftheDead-47477"
 value: {
<<<<<<< HEAD
  dps: 6580.94262
  tps: 4850.47841
=======
  dps: 6583.67912
  tps: 4851.01995
>>>>>>> e99da4f3
 }
}
dps_results: {
 key: "TestFury-AllItems-RelentlessEarthsiegeDiamond"
 value: {
<<<<<<< HEAD
  dps: 6857.68024
  tps: 5048.33815
=======
  dps: 6847.83114
  tps: 5040.01922
>>>>>>> e99da4f3
 }
}
dps_results: {
 key: "TestFury-AllItems-RevitalizingSkyflareDiamond"
 value: {
<<<<<<< HEAD
  dps: 6754.79575
  tps: 4970.50605
=======
  dps: 6699.80347
  tps: 4933.863
>>>>>>> e99da4f3
 }
}
dps_results: {
 key: "TestFury-AllItems-RuneofRepulsion-40372"
 value: {
<<<<<<< HEAD
  dps: 6580.94262
  tps: 4850.47841
=======
  dps: 6583.67912
  tps: 4851.01995
>>>>>>> e99da4f3
 }
}
dps_results: {
 key: "TestFury-AllItems-SealofthePantheon-36993"
 value: {
<<<<<<< HEAD
  dps: 6598.94885
  tps: 4861.67313
=======
  dps: 6606.87226
  tps: 4864.7374
>>>>>>> e99da4f3
 }
}
dps_results: {
 key: "TestFury-AllItems-ShinyShardoftheGods"
 value: {
<<<<<<< HEAD
  dps: 6580.94262
  tps: 4850.47841
=======
  dps: 6583.67912
  tps: 4851.01995
>>>>>>> e99da4f3
 }
}
dps_results: {
 key: "TestFury-AllItems-SiegebreakerBattlegear"
 value: {
<<<<<<< HEAD
  dps: 6186.01771
  tps: 4558.85332
=======
  dps: 6140.48601
  tps: 4526.55542
>>>>>>> e99da4f3
 }
}
dps_results: {
 key: "TestFury-AllItems-Sindragosa'sFlawlessFang-50361"
 value: {
<<<<<<< HEAD
  dps: 6580.94262
  tps: 4850.47841
=======
  dps: 6583.67912
  tps: 4851.01995
>>>>>>> e99da4f3
 }
}
dps_results: {
 key: "TestFury-AllItems-SparkofLife-37657"
 value: {
<<<<<<< HEAD
  dps: 6635.57419
  tps: 4886.73689
=======
  dps: 6663.80109
  tps: 4905.1842
>>>>>>> e99da4f3
 }
}
dps_results: {
 key: "TestFury-AllItems-StormshroudArmor"
 value: {
<<<<<<< HEAD
  dps: 4959.30593
  tps: 3669.45311
=======
  dps: 4982.74313
  tps: 3682.82687
>>>>>>> e99da4f3
 }
}
dps_results: {
 key: "TestFury-AllItems-SwiftSkyflareDiamond"
 value: {
<<<<<<< HEAD
  dps: 6767.45787
  tps: 4980.81421
=======
  dps: 6745.8929
  tps: 4963.29659
>>>>>>> e99da4f3
 }
}
dps_results: {
 key: "TestFury-AllItems-SwiftStarflareDiamond"
 value: {
<<<<<<< HEAD
  dps: 6722.36569
  tps: 4951.29791
=======
  dps: 6744.39734
  tps: 4964.47403
>>>>>>> e99da4f3
 }
}
dps_results: {
 key: "TestFury-AllItems-SwiftWindfireDiamond"
 value: {
<<<<<<< HEAD
  dps: 6734.60845
  tps: 4960.32392
=======
  dps: 6704.67999
  tps: 4935.42265
>>>>>>> e99da4f3
 }
}
dps_results: {
 key: "TestFury-AllItems-TheFistsofFury"
 value: {
<<<<<<< HEAD
  dps: 5101.81131
  tps: 3769.61826
=======
  dps: 5075.42598
  tps: 3749.27183
>>>>>>> e99da4f3
 }
}
dps_results: {
 key: "TestFury-AllItems-TheTwinBladesofAzzinoth"
 value: {
<<<<<<< HEAD
  dps: 5316.23555
  tps: 3920.45697
=======
  dps: 5319.116
  tps: 3925.35029
>>>>>>> e99da4f3
 }
}
dps_results: {
 key: "TestFury-AllItems-ThunderingSkyflareDiamond"
 value: {
<<<<<<< HEAD
  dps: 6744.00034
  tps: 4965.52129
=======
  dps: 6780.65233
  tps: 4992.3329
>>>>>>> e99da4f3
 }
}
dps_results: {
 key: "TestFury-AllItems-TinyAbominationinaJar-50351"
 value: {
<<<<<<< HEAD
  dps: 6856.27461
  tps: 5048.78132
=======
  dps: 6852.46627
  tps: 5047.69442
>>>>>>> e99da4f3
 }
}
dps_results: {
 key: "TestFury-AllItems-TinyAbominationinaJar-50706"
 value: {
<<<<<<< HEAD
  dps: 6907.00697
  tps: 5083.64315
=======
  dps: 6918.73294
  tps: 5094.32408
>>>>>>> e99da4f3
 }
}
dps_results: {
 key: "TestFury-AllItems-TirelessSkyflareDiamond"
 value: {
<<<<<<< HEAD
  dps: 6754.79575
  tps: 4970.50605
=======
  dps: 6699.80347
  tps: 4933.863
>>>>>>> e99da4f3
 }
}
dps_results: {
 key: "TestFury-AllItems-TirelessStarflareDiamond"
 value: {
<<<<<<< HEAD
  dps: 6754.79575
  tps: 4970.50605
=======
  dps: 6699.80347
  tps: 4933.863
>>>>>>> e99da4f3
 }
}
dps_results: {
 key: "TestFury-AllItems-TrenchantEarthshatterDiamond"
 value: {
<<<<<<< HEAD
  dps: 6754.79575
  tps: 4970.50605
=======
  dps: 6699.80347
  tps: 4933.863
>>>>>>> e99da4f3
 }
}
dps_results: {
 key: "TestFury-AllItems-TrenchantEarthsiegeDiamond"
 value: {
<<<<<<< HEAD
  dps: 6754.79575
  tps: 4970.50605
=======
  dps: 6699.80347
  tps: 4933.863
>>>>>>> e99da4f3
 }
}
dps_results: {
 key: "TestFury-AllItems-UndeadSlayer'sBlessedArmor"
 value: {
<<<<<<< HEAD
  dps: 5317.61205
  tps: 3928.6865
=======
  dps: 5343.92949
  tps: 3950.56265
>>>>>>> e99da4f3
 }
}
dps_results: {
 key: "TestFury-AllItems-Wrynn'sBattlegear"
 value: {
<<<<<<< HEAD
  dps: 6614.29698
  tps: 4866.79202
=======
  dps: 6587.73429
  tps: 4845.63512
>>>>>>> e99da4f3
 }
}
dps_results: {
 key: "TestFury-AllItems-YmirjarLord'sBattlegear"
 value: {
<<<<<<< HEAD
  dps: 7151.61904
  tps: 5257.96189
=======
  dps: 7091.49367
  tps: 5214.47456
>>>>>>> e99da4f3
 }
}
dps_results: {
 key: "TestFury-Average-Default"
 value: {
<<<<<<< HEAD
  dps: 6811.74346
  tps: 5015.26847
=======
  dps: 6794.72166
  tps: 5003.12109
>>>>>>> e99da4f3
 }
}
dps_results: {
 key: "TestFury-Settings-Human-Fury P1-Basic-FullBuffs-LongMultiTarget"
 value: {
<<<<<<< HEAD
  dps: 8816.00597
  tps: 6951.37912
=======
  dps: 8786.81591
  tps: 6926.59108
>>>>>>> e99da4f3
 }
}
dps_results: {
 key: "TestFury-Settings-Human-Fury P1-Basic-FullBuffs-LongSingleTarget"
 value: {
<<<<<<< HEAD
  dps: 6775.78378
  tps: 4987.13414
=======
  dps: 6753.55564
  tps: 4973.47691
>>>>>>> e99da4f3
 }
}
dps_results: {
 key: "TestFury-Settings-Human-Fury P1-Basic-FullBuffs-ShortSingleTarget"
 value: {
<<<<<<< HEAD
  dps: 7964.97311
  tps: 5858.64285
=======
  dps: 7981.2826
  tps: 5866.36567
>>>>>>> e99da4f3
 }
}
dps_results: {
 key: "TestFury-Settings-Human-Fury P1-Basic-NoBuffs-LongMultiTarget"
 value: {
<<<<<<< HEAD
  dps: 4819.59665
  tps: 3996.35509
=======
  dps: 4749.60229
  tps: 3939.97852
>>>>>>> e99da4f3
 }
}
dps_results: {
 key: "TestFury-Settings-Human-Fury P1-Basic-NoBuffs-LongSingleTarget"
 value: {
<<<<<<< HEAD
  dps: 3292.19148
  tps: 2456.36177
=======
  dps: 3256.88077
  tps: 2434.72674
>>>>>>> e99da4f3
 }
}
dps_results: {
 key: "TestFury-Settings-Human-Fury P1-Basic-NoBuffs-ShortSingleTarget"
 value: {
<<<<<<< HEAD
  dps: 3595.30057
  tps: 2688.10435
=======
  dps: 3636.61259
  tps: 2722.96776
>>>>>>> e99da4f3
 }
}
dps_results: {
 key: "TestFury-Settings-Orc-Fury P1-Basic-FullBuffs-LongMultiTarget"
 value: {
<<<<<<< HEAD
  dps: 8959.86855
  tps: 7057.34623
=======
  dps: 8912.1227
  tps: 7028.35342
>>>>>>> e99da4f3
 }
}
dps_results: {
 key: "TestFury-Settings-Orc-Fury P1-Basic-FullBuffs-LongSingleTarget"
 value: {
<<<<<<< HEAD
  dps: 6857.68024
  tps: 5048.33815
=======
  dps: 6847.83114
  tps: 5040.01922
>>>>>>> e99da4f3
 }
}
dps_results: {
 key: "TestFury-Settings-Orc-Fury P1-Basic-FullBuffs-ShortSingleTarget"
 value: {
<<<<<<< HEAD
  dps: 8049.3031
  tps: 5912.7792
=======
  dps: 8127.74704
  tps: 5973.64675
>>>>>>> e99da4f3
 }
}
dps_results: {
 key: "TestFury-Settings-Orc-Fury P1-Basic-NoBuffs-LongMultiTarget"
 value: {
<<<<<<< HEAD
  dps: 4907.15351
  tps: 4060.91176
=======
  dps: 4880.71948
  tps: 4046.17034
>>>>>>> e99da4f3
 }
}
dps_results: {
 key: "TestFury-Settings-Orc-Fury P1-Basic-NoBuffs-LongSingleTarget"
 value: {
<<<<<<< HEAD
  dps: 3356.16568
  tps: 2504.54032
=======
  dps: 3362.93009
  tps: 2509.83902
>>>>>>> e99da4f3
 }
}
dps_results: {
 key: "TestFury-Settings-Orc-Fury P1-Basic-NoBuffs-ShortSingleTarget"
 value: {
<<<<<<< HEAD
  dps: 3693.13266
  tps: 2762.88093
=======
  dps: 3744.33573
  tps: 2796.07226
>>>>>>> e99da4f3
 }
}
dps_results: {
 key: "TestFury-SwitchInFrontOfTarget-Default"
 value: {
<<<<<<< HEAD
  dps: 6310.81302
  tps: 4651.32089
=======
  dps: 6270.60773
  tps: 4619.47839
>>>>>>> e99da4f3
 }
}<|MERGE_RESOLUTION|>--- conflicted
+++ resolved
@@ -45,1056 +45,616 @@
 dps_results: {
  key: "TestFury-AllItems-AshtongueTalismanofValor-32485"
  value: {
-<<<<<<< HEAD
-  dps: 6644.41776
-  tps: 4892.76995
-=======
-  dps: 6651.06755
-  tps: 4896.63476
->>>>>>> e99da4f3
+  dps: 6649.78088
+  tps: 4895.73409
  }
 }
 dps_results: {
  key: "TestFury-AllItems-AustereEarthsiegeDiamond"
  value: {
-<<<<<<< HEAD
-  dps: 6683.06478
-  tps: 4922.6542
-=======
-  dps: 6724.12957
-  tps: 4953.00189
->>>>>>> e99da4f3
+  dps: 6722.30546
+  tps: 4951.72501
  }
 }
 dps_results: {
  key: "TestFury-AllItems-Bandit'sInsignia-40371"
  value: {
-<<<<<<< HEAD
-  dps: 6802.55815
-  tps: 5004.21545
-=======
-  dps: 6743.44731
-  tps: 4963.89937
->>>>>>> e99da4f3
+  dps: 6741.09907
+  tps: 4962.2556
  }
 }
 dps_results: {
  key: "TestFury-AllItems-BeamingEarthsiegeDiamond"
  value: {
-<<<<<<< HEAD
-  dps: 6765.93189
-  tps: 4981.58898
-=======
-  dps: 6701.04759
-  tps: 4933.63173
->>>>>>> e99da4f3
+  dps: 6699.1428
+  tps: 4932.29838
  }
 }
 dps_results: {
  key: "TestFury-AllItems-Beast-tamer'sShoulders-30892"
  value: {
-<<<<<<< HEAD
-  dps: 6524.28921
-  tps: 4806.46715
-=======
-  dps: 6553.43304
-  tps: 4824.71792
->>>>>>> e99da4f3
+  dps: 6551.06993
+  tps: 4823.06374
  }
 }
 dps_results: {
  key: "TestFury-AllItems-BlessedBattlegearofUndeadSlaying"
  value: {
-<<<<<<< HEAD
-  dps: 5316.00208
-  tps: 3927.49867
-=======
-  dps: 5380.33202
-  tps: 3978.0736
->>>>>>> e99da4f3
+  dps: 5378.80483
+  tps: 3977.00457
  }
 }
 dps_results: {
  key: "TestFury-AllItems-BlessedGarboftheUndeadSlayer"
  value: {
-<<<<<<< HEAD
-  dps: 5317.81283
-  tps: 3931.6156
-=======
-  dps: 5335.26769
-  tps: 3944.42131
->>>>>>> e99da4f3
+  dps: 5333.24377
+  tps: 3943.00456
  }
 }
 dps_results: {
  key: "TestFury-AllItems-BlessedRegaliaofUndeadCleansing"
  value: {
-<<<<<<< HEAD
-  dps: 5065.65567
-  tps: 3748.30383
-=======
-  dps: 5017.62237
-  tps: 3711.91096
->>>>>>> e99da4f3
+  dps: 5016.04244
+  tps: 3710.80501
  }
 }
 dps_results: {
  key: "TestFury-AllItems-BracingEarthsiegeDiamond"
  value: {
-<<<<<<< HEAD
-  dps: 6754.79575
-  tps: 4871.3162
-=======
-  dps: 6699.80347
-  tps: 4835.40721
->>>>>>> e99da4f3
+  dps: 6696.90477
+  tps: 4833.41871
  }
 }
 dps_results: {
  key: "TestFury-AllItems-ChaoticSkyflareDiamond"
  value: {
-<<<<<<< HEAD
-  dps: 6874.44512
-  tps: 5059.2939
-=======
-  dps: 6906.87398
-  tps: 5082.59059
->>>>>>> e99da4f3
+  dps: 6905.12919
+  tps: 5081.36924
  }
 }
 dps_results: {
  key: "TestFury-AllItems-DarkmoonCard:Berserker!-42989"
  value: {
-<<<<<<< HEAD
-  dps: 6766.51518
-  tps: 4978.99851
-=======
-  dps: 6741.21124
-  tps: 4960.54214
->>>>>>> e99da4f3
+  dps: 6739.27099
+  tps: 4959.18396
  }
 }
 dps_results: {
  key: "TestFury-AllItems-DarkmoonCard:Death-42990"
  value: {
-<<<<<<< HEAD
-  dps: 6770.72103
-  tps: 4983.65133
-=======
-  dps: 6776.98607
-  tps: 4984.82433
->>>>>>> e99da4f3
+  dps: 6775.04759
+  tps: 4983.46739
  }
 }
 dps_results: {
  key: "TestFury-AllItems-DarkmoonCard:Greatness-44253"
  value: {
-<<<<<<< HEAD
-  dps: 6701.37258
-  tps: 4933.30295
-=======
-  dps: 6701.71146
-  tps: 4934.66664
->>>>>>> e99da4f3
+  dps: 6699.67744
+  tps: 4933.24283
  }
 }
 dps_results: {
  key: "TestFury-AllItems-DarkmoonCard:Greatness-44254"
  value: {
-<<<<<<< HEAD
-  dps: 6580.94262
-  tps: 4850.47841
-=======
-  dps: 6583.67912
-  tps: 4851.01995
->>>>>>> e99da4f3
+  dps: 6582.39424
+  tps: 4850.12053
  }
 }
 dps_results: {
  key: "TestFury-AllItems-DeathKnight'sAnguish-38212"
  value: {
-<<<<<<< HEAD
-  dps: 6718.4135
-  tps: 4942.13463
-=======
-  dps: 6720.7293
-  tps: 4946.24979
->>>>>>> e99da4f3
+  dps: 6718.39458
+  tps: 4944.61549
  }
 }
 dps_results: {
  key: "TestFury-AllItems-Defender'sCode-40257"
  value: {
-<<<<<<< HEAD
-  dps: 6637.42068
-  tps: 4887.11156
-=======
-  dps: 6597.00146
-  tps: 4859.2925
->>>>>>> e99da4f3
+  dps: 6594.60669
+  tps: 4857.61616
  }
 }
 dps_results: {
  key: "TestFury-AllItems-DestructiveSkyflareDiamond"
  value: {
-<<<<<<< HEAD
-  dps: 6791.90106
-  tps: 4998.91493
-=======
-  dps: 6721.54177
-  tps: 4950.73616
->>>>>>> e99da4f3
+  dps: 6719.05047
+  tps: 4948.99225
  }
 }
 dps_results: {
  key: "TestFury-AllItems-DreadnaughtBattlegear"
  value: {
-<<<<<<< HEAD
-  dps: 5888.16927
-  tps: 4342.43004
-=======
-  dps: 5878.15106
-  tps: 4337.42059
->>>>>>> e99da4f3
+  dps: 5876.54446
+  tps: 4336.29597
  }
 }
 dps_results: {
  key: "TestFury-AllItems-EffulgentSkyflareDiamond"
  value: {
-<<<<<<< HEAD
-  dps: 6754.79575
-  tps: 4970.50605
-=======
-  dps: 6699.80347
-  tps: 4933.863
->>>>>>> e99da4f3
+  dps: 6696.90477
+  tps: 4931.83391
  }
 }
 dps_results: {
  key: "TestFury-AllItems-EmberSkyflareDiamond"
  value: {
-<<<<<<< HEAD
-  dps: 6754.79575
-  tps: 4970.50605
-=======
-  dps: 6699.80347
-  tps: 4933.863
->>>>>>> e99da4f3
+  dps: 6696.90477
+  tps: 4931.83391
  }
 }
 dps_results: {
  key: "TestFury-AllItems-EnigmaticSkyflareDiamond"
  value: {
-<<<<<<< HEAD
-  dps: 6765.93189
-  tps: 4981.58898
-=======
-  dps: 6701.04759
-  tps: 4933.63173
->>>>>>> e99da4f3
+  dps: 6699.1428
+  tps: 4932.29838
  }
 }
 dps_results: {
  key: "TestFury-AllItems-EnigmaticStarflareDiamond"
  value: {
-<<<<<<< HEAD
-  dps: 6723.18868
-  tps: 4949.40248
-=======
-  dps: 6720.23016
-  tps: 4950.24264
->>>>>>> e99da4f3
+  dps: 6718.15778
+  tps: 4948.79198
  }
 }
 dps_results: {
  key: "TestFury-AllItems-EternalEarthsiegeDiamond"
  value: {
-<<<<<<< HEAD
-  dps: 6754.79575
-  tps: 4970.50605
-=======
-  dps: 6699.80347
-  tps: 4933.863
->>>>>>> e99da4f3
+  dps: 6696.90477
+  tps: 4931.83391
  }
 }
 dps_results: {
  key: "TestFury-AllItems-ExtractofNecromanticPower-40373"
  value: {
-<<<<<<< HEAD
-  dps: 6811.42094
-  tps: 5009.29543
-=======
-  dps: 6777.74474
-  tps: 4988.49364
->>>>>>> e99da4f3
+  dps: 6775.61401
+  tps: 4987.00213
  }
 }
 dps_results: {
  key: "TestFury-AllItems-EyeoftheBroodmother-45308"
  value: {
-<<<<<<< HEAD
-  dps: 6717.24008
-  tps: 4942.69437
-=======
-  dps: 6719.88307
-  tps: 4946.36601
->>>>>>> e99da4f3
+  dps: 6717.06407
+  tps: 4944.39271
  }
 }
 dps_results: {
  key: "TestFury-AllItems-ForgeEmber-37660"
  value: {
-<<<<<<< HEAD
-  dps: 6705.9556
-  tps: 4934.60772
-=======
-  dps: 6731.98514
-  tps: 4955.57507
->>>>>>> e99da4f3
+  dps: 6729.33797
+  tps: 4953.72205
  }
 }
 dps_results: {
  key: "TestFury-AllItems-ForlornSkyflareDiamond"
  value: {
-<<<<<<< HEAD
-  dps: 6754.79575
-  tps: 4970.50605
-=======
-  dps: 6699.80347
-  tps: 4933.863
->>>>>>> e99da4f3
+  dps: 6696.90477
+  tps: 4931.83391
  }
 }
 dps_results: {
  key: "TestFury-AllItems-ForlornStarflareDiamond"
  value: {
-<<<<<<< HEAD
-  dps: 6754.79575
-  tps: 4970.50605
-=======
-  dps: 6699.80347
-  tps: 4933.863
->>>>>>> e99da4f3
+  dps: 6696.90477
+  tps: 4931.83391
  }
 }
 dps_results: {
  key: "TestFury-AllItems-FuryoftheFiveFlights-40431"
  value: {
-<<<<<<< HEAD
-  dps: 6796.4575
-  tps: 5004.19929
-=======
-  dps: 6795.33303
-  tps: 5001.5008
->>>>>>> e99da4f3
+  dps: 6793.22934
+  tps: 5000.02822
  }
 }
 dps_results: {
  key: "TestFury-AllItems-FuturesightRune-38763"
  value: {
-<<<<<<< HEAD
-  dps: 6580.94262
-  tps: 4850.47841
-=======
-  dps: 6583.67912
-  tps: 4851.01995
->>>>>>> e99da4f3
+  dps: 6582.39424
+  tps: 4850.12053
  }
 }
 dps_results: {
  key: "TestFury-AllItems-Gladiator'sBattlegear"
  value: {
-<<<<<<< HEAD
-  dps: 6488.50911
-  tps: 4776.30699
-=======
-  dps: 6415.99009
-  tps: 4719.6756
->>>>>>> e99da4f3
+  dps: 6413.80729
+  tps: 4718.14764
  }
 }
 dps_results: {
  key: "TestFury-AllItems-IllustrationoftheDragonSoul-40432"
  value: {
-<<<<<<< HEAD
-  dps: 6580.94262
-  tps: 4850.47841
-=======
-  dps: 6583.67912
-  tps: 4851.01995
->>>>>>> e99da4f3
+  dps: 6582.39424
+  tps: 4850.12053
  }
 }
 dps_results: {
  key: "TestFury-AllItems-ImpassiveSkyflareDiamond"
  value: {
-<<<<<<< HEAD
-  dps: 6765.93189
-  tps: 4981.58898
-=======
-  dps: 6701.04759
-  tps: 4933.63173
->>>>>>> e99da4f3
+  dps: 6699.1428
+  tps: 4932.29838
  }
 }
 dps_results: {
  key: "TestFury-AllItems-ImpassiveStarflareDiamond"
  value: {
-<<<<<<< HEAD
-  dps: 6723.18868
-  tps: 4949.40248
-=======
-  dps: 6720.23016
-  tps: 4950.24264
->>>>>>> e99da4f3
+  dps: 6718.15778
+  tps: 4948.79198
  }
 }
 dps_results: {
  key: "TestFury-AllItems-IncisorFragment-37723"
  value: {
-<<<<<<< HEAD
-  dps: 6827.54638
-  tps: 5025.33358
-=======
-  dps: 6820.31358
-  tps: 5017.63256
->>>>>>> e99da4f3
+  dps: 6818.30862
+  tps: 5016.22909
  }
 }
 dps_results: {
  key: "TestFury-AllItems-InsightfulEarthsiegeDiamond"
  value: {
-<<<<<<< HEAD
-  dps: 6754.79575
-  tps: 4970.50605
-=======
-  dps: 6699.80347
-  tps: 4933.863
->>>>>>> e99da4f3
+  dps: 6696.90477
+  tps: 4931.83391
  }
 }
 dps_results: {
  key: "TestFury-AllItems-InvigoratingEarthsiegeDiamond"
  value: {
-<<<<<<< HEAD
-  dps: 6767.45787
-  tps: 4980.81421
-=======
-  dps: 6745.8929
-  tps: 4963.29659
->>>>>>> e99da4f3
+  dps: 6744.7087
+  tps: 4962.46765
  }
 }
 dps_results: {
  key: "TestFury-AllItems-Lavanthor'sTalisman-37872"
  value: {
-<<<<<<< HEAD
-  dps: 6580.94262
-  tps: 4850.47841
-=======
-  dps: 6583.67912
-  tps: 4851.01995
->>>>>>> e99da4f3
+  dps: 6582.39424
+  tps: 4850.12053
  }
 }
 dps_results: {
  key: "TestFury-AllItems-MajesticDragonFigurine-40430"
  value: {
-<<<<<<< HEAD
-  dps: 6580.94262
-  tps: 4850.47841
-=======
-  dps: 6583.67912
-  tps: 4851.01995
->>>>>>> e99da4f3
+  dps: 6582.39424
+  tps: 4850.12053
  }
 }
 dps_results: {
  key: "TestFury-AllItems-MeteoriteWhetstone-37390"
  value: {
-<<<<<<< HEAD
-  dps: 6836.40118
-  tps: 5029.9211
-=======
-  dps: 6788.43408
-  tps: 4996.35895
->>>>>>> e99da4f3
+  dps: 6786.06916
+  tps: 4994.70351
  }
 }
 dps_results: {
  key: "TestFury-AllItems-OfferingofSacrifice-37638"
  value: {
-<<<<<<< HEAD
-  dps: 6650.91352
-  tps: 4897.41355
-=======
-  dps: 6586.92795
-  tps: 4852.61744
->>>>>>> e99da4f3
+  dps: 6584.02746
+  tps: 4850.5871
  }
 }
 dps_results: {
  key: "TestFury-AllItems-OnslaughtArmor"
  value: {
-<<<<<<< HEAD
-  dps: 4036.52146
-  tps: 2997.94904
-=======
-  dps: 4048.86426
-  tps: 3005.6397
->>>>>>> e99da4f3
+  dps: 4048.68504
+  tps: 3005.51424
  }
 }
 dps_results: {
  key: "TestFury-AllItems-OnslaughtBattlegear"
  value: {
-<<<<<<< HEAD
-  dps: 4858.97819
-  tps: 3597.803
-=======
-  dps: 4833.28695
-  tps: 3579.41167
->>>>>>> e99da4f3
+  dps: 4831.95706
+  tps: 3578.48075
  }
 }
 dps_results: {
  key: "TestFury-AllItems-PersistentEarthshatterDiamond"
  value: {
-<<<<<<< HEAD
-  dps: 6722.36569
-  tps: 4951.29791
-=======
-  dps: 6744.39734
-  tps: 4964.47403
->>>>>>> e99da4f3
+  dps: 6741.71262
+  tps: 4962.59472
  }
 }
 dps_results: {
  key: "TestFury-AllItems-PersistentEarthsiegeDiamond"
  value: {
-<<<<<<< HEAD
-  dps: 6767.45787
-  tps: 4980.81421
-=======
-  dps: 6745.8929
-  tps: 4963.29659
->>>>>>> e99da4f3
+  dps: 6744.7087
+  tps: 4962.46765
  }
 }
 dps_results: {
  key: "TestFury-AllItems-PowerfulEarthshatterDiamond"
  value: {
-<<<<<<< HEAD
-  dps: 6754.79575
-  tps: 4970.50605
-=======
-  dps: 6699.80347
-  tps: 4933.863
->>>>>>> e99da4f3
+  dps: 6696.90477
+  tps: 4931.83391
  }
 }
 dps_results: {
  key: "TestFury-AllItems-PowerfulEarthsiegeDiamond"
  value: {
-<<<<<<< HEAD
-  dps: 6754.79575
-  tps: 4970.50605
-=======
-  dps: 6699.80347
-  tps: 4933.863
->>>>>>> e99da4f3
+  dps: 6696.90477
+  tps: 4931.83391
  }
 }
 dps_results: {
  key: "TestFury-AllItems-PurifiedShardoftheGods"
  value: {
-<<<<<<< HEAD
-  dps: 6580.94262
-  tps: 4850.47841
-=======
-  dps: 6583.67912
-  tps: 4851.01995
->>>>>>> e99da4f3
+  dps: 6582.39424
+  tps: 4850.12053
  }
 }
 dps_results: {
  key: "TestFury-AllItems-ReignoftheDead-47316"
  value: {
-<<<<<<< HEAD
-  dps: 6580.94262
-  tps: 4850.47841
-=======
-  dps: 6583.67912
-  tps: 4851.01995
->>>>>>> e99da4f3
+  dps: 6582.39424
+  tps: 4850.12053
  }
 }
 dps_results: {
  key: "TestFury-AllItems-ReignoftheDead-47477"
  value: {
-<<<<<<< HEAD
-  dps: 6580.94262
-  tps: 4850.47841
-=======
-  dps: 6583.67912
-  tps: 4851.01995
->>>>>>> e99da4f3
+  dps: 6582.39424
+  tps: 4850.12053
  }
 }
 dps_results: {
  key: "TestFury-AllItems-RelentlessEarthsiegeDiamond"
  value: {
-<<<<<<< HEAD
-  dps: 6857.68024
-  tps: 5048.33815
-=======
-  dps: 6847.83114
-  tps: 5040.01922
->>>>>>> e99da4f3
+  dps: 6845.94629
+  tps: 5038.69983
  }
 }
 dps_results: {
  key: "TestFury-AllItems-RevitalizingSkyflareDiamond"
  value: {
-<<<<<<< HEAD
-  dps: 6754.79575
-  tps: 4970.50605
-=======
-  dps: 6699.80347
-  tps: 4933.863
->>>>>>> e99da4f3
+  dps: 6696.90477
+  tps: 4931.83391
  }
 }
 dps_results: {
  key: "TestFury-AllItems-RuneofRepulsion-40372"
  value: {
-<<<<<<< HEAD
-  dps: 6580.94262
-  tps: 4850.47841
-=======
-  dps: 6583.67912
-  tps: 4851.01995
->>>>>>> e99da4f3
+  dps: 6582.39424
+  tps: 4850.12053
  }
 }
 dps_results: {
  key: "TestFury-AllItems-SealofthePantheon-36993"
  value: {
-<<<<<<< HEAD
-  dps: 6598.94885
-  tps: 4861.67313
-=======
-  dps: 6606.87226
-  tps: 4864.7374
->>>>>>> e99da4f3
+  dps: 6603.62695
+  tps: 4862.46569
  }
 }
 dps_results: {
  key: "TestFury-AllItems-ShinyShardoftheGods"
  value: {
-<<<<<<< HEAD
-  dps: 6580.94262
-  tps: 4850.47841
-=======
-  dps: 6583.67912
-  tps: 4851.01995
->>>>>>> e99da4f3
+  dps: 6582.39424
+  tps: 4850.12053
  }
 }
 dps_results: {
  key: "TestFury-AllItems-SiegebreakerBattlegear"
  value: {
-<<<<<<< HEAD
-  dps: 6186.01771
-  tps: 4558.85332
-=======
-  dps: 6140.48601
-  tps: 4526.55542
->>>>>>> e99da4f3
+  dps: 6138.16411
+  tps: 4524.93009
  }
 }
 dps_results: {
  key: "TestFury-AllItems-Sindragosa'sFlawlessFang-50361"
  value: {
-<<<<<<< HEAD
-  dps: 6580.94262
-  tps: 4850.47841
-=======
-  dps: 6583.67912
-  tps: 4851.01995
->>>>>>> e99da4f3
+  dps: 6582.39424
+  tps: 4850.12053
  }
 }
 dps_results: {
  key: "TestFury-AllItems-SparkofLife-37657"
  value: {
-<<<<<<< HEAD
-  dps: 6635.57419
-  tps: 4886.73689
-=======
-  dps: 6663.80109
-  tps: 4905.1842
->>>>>>> e99da4f3
+  dps: 6662.01691
+  tps: 4903.93527
  }
 }
 dps_results: {
  key: "TestFury-AllItems-StormshroudArmor"
  value: {
-<<<<<<< HEAD
-  dps: 4959.30593
-  tps: 3669.45311
-=======
-  dps: 4982.74313
-  tps: 3682.82687
->>>>>>> e99da4f3
+  dps: 4981.35215
+  tps: 3681.85319
  }
 }
 dps_results: {
  key: "TestFury-AllItems-SwiftSkyflareDiamond"
  value: {
-<<<<<<< HEAD
-  dps: 6767.45787
-  tps: 4980.81421
-=======
-  dps: 6745.8929
-  tps: 4963.29659
->>>>>>> e99da4f3
+  dps: 6744.7087
+  tps: 4962.46765
  }
 }
 dps_results: {
  key: "TestFury-AllItems-SwiftStarflareDiamond"
  value: {
-<<<<<<< HEAD
-  dps: 6722.36569
-  tps: 4951.29791
-=======
-  dps: 6744.39734
-  tps: 4964.47403
->>>>>>> e99da4f3
+  dps: 6741.71262
+  tps: 4962.59472
  }
 }
 dps_results: {
  key: "TestFury-AllItems-SwiftWindfireDiamond"
  value: {
-<<<<<<< HEAD
-  dps: 6734.60845
-  tps: 4960.32392
-=======
-  dps: 6704.67999
-  tps: 4935.42265
->>>>>>> e99da4f3
+  dps: 6701.87511
+  tps: 4933.45923
  }
 }
 dps_results: {
  key: "TestFury-AllItems-TheFistsofFury"
  value: {
-<<<<<<< HEAD
-  dps: 5101.81131
-  tps: 3769.61826
-=======
-  dps: 5075.42598
-  tps: 3749.27183
->>>>>>> e99da4f3
+  dps: 5074.66536
+  tps: 3748.73939
  }
 }
 dps_results: {
  key: "TestFury-AllItems-TheTwinBladesofAzzinoth"
  value: {
-<<<<<<< HEAD
-  dps: 5316.23555
-  tps: 3920.45697
-=======
-  dps: 5319.116
-  tps: 3925.35029
->>>>>>> e99da4f3
+  dps: 5318.4936
+  tps: 3924.91461
  }
 }
 dps_results: {
  key: "TestFury-AllItems-ThunderingSkyflareDiamond"
  value: {
-<<<<<<< HEAD
-  dps: 6744.00034
-  tps: 4965.52129
-=======
-  dps: 6780.65233
-  tps: 4992.3329
->>>>>>> e99da4f3
+  dps: 6778.11261
+  tps: 4990.5551
  }
 }
 dps_results: {
  key: "TestFury-AllItems-TinyAbominationinaJar-50351"
  value: {
-<<<<<<< HEAD
-  dps: 6856.27461
-  tps: 5048.78132
-=======
-  dps: 6852.46627
-  tps: 5047.69442
->>>>>>> e99da4f3
+  dps: 6849.02387
+  tps: 5045.28474
  }
 }
 dps_results: {
  key: "TestFury-AllItems-TinyAbominationinaJar-50706"
  value: {
-<<<<<<< HEAD
-  dps: 6907.00697
-  tps: 5083.64315
-=======
-  dps: 6918.73294
-  tps: 5094.32408
->>>>>>> e99da4f3
+  dps: 6915.60996
+  tps: 5092.138
  }
 }
 dps_results: {
  key: "TestFury-AllItems-TirelessSkyflareDiamond"
  value: {
-<<<<<<< HEAD
-  dps: 6754.79575
-  tps: 4970.50605
-=======
-  dps: 6699.80347
-  tps: 4933.863
->>>>>>> e99da4f3
+  dps: 6696.90477
+  tps: 4931.83391
  }
 }
 dps_results: {
  key: "TestFury-AllItems-TirelessStarflareDiamond"
  value: {
-<<<<<<< HEAD
-  dps: 6754.79575
-  tps: 4970.50605
-=======
-  dps: 6699.80347
-  tps: 4933.863
->>>>>>> e99da4f3
+  dps: 6696.90477
+  tps: 4931.83391
  }
 }
 dps_results: {
  key: "TestFury-AllItems-TrenchantEarthshatterDiamond"
  value: {
-<<<<<<< HEAD
-  dps: 6754.79575
-  tps: 4970.50605
-=======
-  dps: 6699.80347
-  tps: 4933.863
->>>>>>> e99da4f3
+  dps: 6696.90477
+  tps: 4931.83391
  }
 }
 dps_results: {
  key: "TestFury-AllItems-TrenchantEarthsiegeDiamond"
  value: {
-<<<<<<< HEAD
-  dps: 6754.79575
-  tps: 4970.50605
-=======
-  dps: 6699.80347
-  tps: 4933.863
->>>>>>> e99da4f3
+  dps: 6696.90477
+  tps: 4931.83391
  }
 }
 dps_results: {
  key: "TestFury-AllItems-UndeadSlayer'sBlessedArmor"
  value: {
-<<<<<<< HEAD
-  dps: 5317.61205
-  tps: 3928.6865
-=======
-  dps: 5343.92949
-  tps: 3950.56265
->>>>>>> e99da4f3
+  dps: 5342.74623
+  tps: 3949.73436
  }
 }
 dps_results: {
  key: "TestFury-AllItems-Wrynn'sBattlegear"
  value: {
-<<<<<<< HEAD
-  dps: 6614.29698
-  tps: 4866.79202
-=======
-  dps: 6587.73429
-  tps: 4845.63512
->>>>>>> e99da4f3
+  dps: 6585.84338
+  tps: 4844.31149
  }
 }
 dps_results: {
  key: "TestFury-AllItems-YmirjarLord'sBattlegear"
  value: {
-<<<<<<< HEAD
-  dps: 7151.61904
-  tps: 5257.96189
-=======
-  dps: 7091.49367
-  tps: 5214.47456
->>>>>>> e99da4f3
+  dps: 7091.51395
+  tps: 5214.48875
  }
 }
 dps_results: {
  key: "TestFury-Average-Default"
  value: {
-<<<<<<< HEAD
-  dps: 6811.74346
-  tps: 5015.26847
-=======
-  dps: 6794.72166
-  tps: 5003.12109
->>>>>>> e99da4f3
+  dps: 6792.51816
+  tps: 5001.57864
  }
 }
 dps_results: {
  key: "TestFury-Settings-Human-Fury P1-Basic-FullBuffs-LongMultiTarget"
  value: {
-<<<<<<< HEAD
-  dps: 8816.00597
-  tps: 6951.37912
-=======
-  dps: 8786.81591
-  tps: 6926.59108
->>>>>>> e99da4f3
+  dps: 8784.76455
+  tps: 6925.15513
  }
 }
 dps_results: {
  key: "TestFury-Settings-Human-Fury P1-Basic-FullBuffs-LongSingleTarget"
  value: {
-<<<<<<< HEAD
-  dps: 6775.78378
-  tps: 4987.13414
-=======
-  dps: 6753.55564
-  tps: 4973.47691
->>>>>>> e99da4f3
+  dps: 6751.04955
+  tps: 4971.72265
  }
 }
 dps_results: {
  key: "TestFury-Settings-Human-Fury P1-Basic-FullBuffs-ShortSingleTarget"
  value: {
-<<<<<<< HEAD
-  dps: 7964.97311
-  tps: 5858.64285
-=======
-  dps: 7981.2826
-  tps: 5866.36567
->>>>>>> e99da4f3
+  dps: 7978.088
+  tps: 5864.12945
  }
 }
 dps_results: {
  key: "TestFury-Settings-Human-Fury P1-Basic-NoBuffs-LongMultiTarget"
  value: {
-<<<<<<< HEAD
-  dps: 4819.59665
-  tps: 3996.35509
-=======
-  dps: 4749.60229
-  tps: 3939.97852
->>>>>>> e99da4f3
+  dps: 4748.99605
+  tps: 3939.55415
  }
 }
 dps_results: {
  key: "TestFury-Settings-Human-Fury P1-Basic-NoBuffs-LongSingleTarget"
  value: {
-<<<<<<< HEAD
-  dps: 3292.19148
-  tps: 2456.36177
-=======
-  dps: 3256.88077
-  tps: 2434.72674
->>>>>>> e99da4f3
+  dps: 3256.44613
+  tps: 2434.42249
  }
 }
 dps_results: {
  key: "TestFury-Settings-Human-Fury P1-Basic-NoBuffs-ShortSingleTarget"
  value: {
-<<<<<<< HEAD
-  dps: 3595.30057
-  tps: 2688.10435
-=======
-  dps: 3636.61259
-  tps: 2722.96776
->>>>>>> e99da4f3
+  dps: 3635.96694
+  tps: 2722.5158
  }
 }
 dps_results: {
  key: "TestFury-Settings-Orc-Fury P1-Basic-FullBuffs-LongMultiTarget"
  value: {
-<<<<<<< HEAD
-  dps: 8959.86855
-  tps: 7057.34623
-=======
-  dps: 8912.1227
-  tps: 7028.35342
->>>>>>> e99da4f3
+  dps: 8910.67936
+  tps: 7027.34309
  }
 }
 dps_results: {
  key: "TestFury-Settings-Orc-Fury P1-Basic-FullBuffs-LongSingleTarget"
  value: {
-<<<<<<< HEAD
-  dps: 6857.68024
-  tps: 5048.33815
-=======
-  dps: 6847.83114
-  tps: 5040.01922
->>>>>>> e99da4f3
+  dps: 6845.94629
+  tps: 5038.69983
  }
 }
 dps_results: {
  key: "TestFury-Settings-Orc-Fury P1-Basic-FullBuffs-ShortSingleTarget"
  value: {
-<<<<<<< HEAD
-  dps: 8049.3031
-  tps: 5912.7792
-=======
-  dps: 8127.74704
-  tps: 5973.64675
->>>>>>> e99da4f3
+  dps: 8127.27692
+  tps: 5973.31767
  }
 }
 dps_results: {
  key: "TestFury-Settings-Orc-Fury P1-Basic-NoBuffs-LongMultiTarget"
  value: {
-<<<<<<< HEAD
-  dps: 4907.15351
-  tps: 4060.91176
-=======
-  dps: 4880.71948
-  tps: 4046.17034
->>>>>>> e99da4f3
+  dps: 4880.12872
+  tps: 4045.7568
  }
 }
 dps_results: {
  key: "TestFury-Settings-Orc-Fury P1-Basic-NoBuffs-LongSingleTarget"
  value: {
-<<<<<<< HEAD
-  dps: 3356.16568
-  tps: 2504.54032
-=======
-  dps: 3362.93009
-  tps: 2509.83902
->>>>>>> e99da4f3
+  dps: 3362.32905
+  tps: 2509.4183
  }
 }
 dps_results: {
  key: "TestFury-Settings-Orc-Fury P1-Basic-NoBuffs-ShortSingleTarget"
  value: {
-<<<<<<< HEAD
-  dps: 3693.13266
-  tps: 2762.88093
-=======
-  dps: 3744.33573
-  tps: 2796.07226
->>>>>>> e99da4f3
+  dps: 3743.12762
+  tps: 2795.22658
  }
 }
 dps_results: {
  key: "TestFury-SwitchInFrontOfTarget-Default"
  value: {
-<<<<<<< HEAD
-  dps: 6310.81302
-  tps: 4651.32089
-=======
-  dps: 6270.60773
-  tps: 4619.47839
->>>>>>> e99da4f3
+  dps: 6268.58345
+  tps: 4618.06139
  }
 }