--- conflicted
+++ resolved
@@ -45,488 +45,288 @@
 dps_results: {
  key: "TestFury-AllItems-AshtongueTalismanofValor-32485"
  value: {
-<<<<<<< HEAD
-  dps: 6503.46672
-  tps: 4792.88322
-=======
-  dps: 6505.05307
-  tps: 4791.09189
->>>>>>> a8980de5
+  dps: 6479.49961
+  tps: 4775.27972
  }
 }
 dps_results: {
  key: "TestFury-AllItems-AustereEarthsiegeDiamond"
  value: {
-<<<<<<< HEAD
-  dps: 6601.86049
-  tps: 4860.77799
-=======
-  dps: 6589.96119
-  tps: 4853.28814
->>>>>>> a8980de5
+  dps: 6582.66968
+  tps: 4848.59499
  }
 }
 dps_results: {
  key: "TestFury-AllItems-Bandit'sInsignia-40371"
  value: {
-<<<<<<< HEAD
-  dps: 6657.75398
-  tps: 4899.75692
-=======
-  dps: 6620.13051
-  tps: 4874.3593
->>>>>>> a8980de5
+  dps: 6633.28484
+  tps: 4884.86444
  }
 }
 dps_results: {
  key: "TestFury-AllItems-BeamingEarthsiegeDiamond"
  value: {
-<<<<<<< HEAD
-  dps: 6619.764
-  tps: 4876.75745
-=======
-  dps: 6610.83431
-  tps: 4869.50327
->>>>>>> a8980de5
+  dps: 6630.52474
+  tps: 4882.53827
  }
 }
 dps_results: {
  key: "TestFury-AllItems-Beast-tamer'sShoulders-30892"
  value: {
-<<<<<<< HEAD
-  dps: 6442.35676
-  tps: 4744.66681
-=======
-  dps: 6444.29455
-  tps: 4746.99908
->>>>>>> a8980de5
+  dps: 6453.87661
+  tps: 4752.31381
  }
 }
 dps_results: {
  key: "TestFury-AllItems-BlessedBattlegearofUndeadSlaying"
  value: {
-  dps: 5303.85504
-  tps: 3918.41234
+  dps: 5300.9309
+  tps: 3915.82581
  }
 }
 dps_results: {
  key: "TestFury-AllItems-BlessedGarboftheUndeadSlayer"
  value: {
-<<<<<<< HEAD
-  dps: 5253.45142
-  tps: 3882.52106
-=======
   dps: 5235.98966
   tps: 3870.40071
->>>>>>> a8980de5
  }
 }
 dps_results: {
  key: "TestFury-AllItems-BlessedRegaliaofUndeadCleansing"
  value: {
-<<<<<<< HEAD
-  dps: 4975.49748
-  tps: 3685.55706
-=======
   dps: 4944.71963
   tps: 3657.55914
->>>>>>> a8980de5
  }
 }
 dps_results: {
  key: "TestFury-AllItems-BracingEarthsiegeDiamond"
  value: {
-<<<<<<< HEAD
-  dps: 6628.71443
-  tps: 4785.67359
-=======
-  dps: 6595.97034
-  tps: 4762.11023
->>>>>>> a8980de5
+  dps: 6593.83238
+  tps: 4758.44739
  }
 }
 dps_results: {
  key: "TestFury-AllItems-ChaoticSkyflareDiamond"
  value: {
-<<<<<<< HEAD
-  dps: 6785.29735
-  tps: 4996.11147
-=======
-  dps: 6749.29018
-  tps: 4970.87128
->>>>>>> a8980de5
+  dps: 6698.56806
+  tps: 4935.13519
  }
 }
 dps_results: {
  key: "TestFury-AllItems-DarkmoonCard:Berserker!-42989"
  value: {
-<<<<<<< HEAD
-  dps: 6662.8089
-  tps: 4905.37155
-=======
-  dps: 6591.06745
-  tps: 4854.79268
->>>>>>> a8980de5
+  dps: 6578.82061
+  tps: 4843.92258
  }
 }
 dps_results: {
  key: "TestFury-AllItems-DarkmoonCard:Death-42990"
  value: {
-<<<<<<< HEAD
-  dps: 6665.33368
-  tps: 4903.64175
-=======
-  dps: 6605.49752
-  tps: 4863.63569
->>>>>>> a8980de5
+  dps: 6625.68945
+  tps: 4876.63327
  }
 }
 dps_results: {
  key: "TestFury-AllItems-DarkmoonCard:Greatness-44253"
  value: {
-<<<<<<< HEAD
-  dps: 6585.86535
-  tps: 4850.51352
-=======
-  dps: 6581.26779
-  tps: 4844.21874
->>>>>>> a8980de5
+  dps: 6566.81552
+  tps: 4838.99454
  }
 }
 dps_results: {
  key: "TestFury-AllItems-DarkmoonCard:Greatness-44254"
  value: {
-<<<<<<< HEAD
-  dps: 6488.21013
-  tps: 4777.45299
-=======
-  dps: 6433.74398
-  tps: 4742.26424
->>>>>>> a8980de5
+  dps: 6468.92893
+  tps: 4765.24893
  }
 }
 dps_results: {
  key: "TestFury-AllItems-DeathKnight'sAnguish-38212"
  value: {
-<<<<<<< HEAD
-  dps: 6589.68296
-  tps: 4849.28406
-=======
-  dps: 6572.25818
-  tps: 4841.87276
->>>>>>> a8980de5
+  dps: 6548.13259
+  tps: 4822.74661
  }
 }
 dps_results: {
  key: "TestFury-AllItems-Defender'sCode-40257"
  value: {
-<<<<<<< HEAD
-  dps: 6476.21779
-  tps: 4770.89137
-=======
-  dps: 6506.57309
-  tps: 4793.94207
->>>>>>> a8980de5
+  dps: 6465.34109
+  tps: 4764.28656
  }
 }
 dps_results: {
  key: "TestFury-AllItems-DestructiveSkyflareDiamond"
  value: {
-<<<<<<< HEAD
-  dps: 6614.6666
-  tps: 4872.53032
-=======
-  dps: 6624.75632
-  tps: 4879.67027
->>>>>>> a8980de5
+  dps: 6639.65788
+  tps: 4889.93868
  }
 }
 dps_results: {
  key: "TestFury-AllItems-DreadnaughtBattlegear"
  value: {
-<<<<<<< HEAD
-  dps: 5823.56978
-  tps: 4301.37041
-=======
   dps: 5806.97184
   tps: 4286.32007
->>>>>>> a8980de5
  }
 }
 dps_results: {
  key: "TestFury-AllItems-EffulgentSkyflareDiamond"
  value: {
-<<<<<<< HEAD
-  dps: 6628.71443
-  tps: 4883.12481
-=======
-  dps: 6595.97034
-  tps: 4859.07755
->>>>>>> a8980de5
+  dps: 6593.83238
+  tps: 4855.34057
  }
 }
 dps_results: {
  key: "TestFury-AllItems-EmberSkyflareDiamond"
  value: {
-<<<<<<< HEAD
-  dps: 6628.71443
-  tps: 4883.12481
-=======
-  dps: 6595.97034
-  tps: 4859.07755
->>>>>>> a8980de5
+  dps: 6593.83238
+  tps: 4855.34057
  }
 }
 dps_results: {
  key: "TestFury-AllItems-EnigmaticSkyflareDiamond"
  value: {
-<<<<<<< HEAD
-  dps: 6619.764
-  tps: 4876.75745
-=======
-  dps: 6610.83431
-  tps: 4869.50327
->>>>>>> a8980de5
+  dps: 6630.52474
+  tps: 4882.53827
  }
 }
 dps_results: {
  key: "TestFury-AllItems-EnigmaticStarflareDiamond"
  value: {
-<<<<<<< HEAD
-  dps: 6613.32988
-  tps: 4871.04594
-=======
-  dps: 6601.83947
-  tps: 4863.10062
->>>>>>> a8980de5
+  dps: 6627.99799
+  tps: 4880.89975
  }
 }
 dps_results: {
  key: "TestFury-AllItems-EternalEarthsiegeDiamond"
  value: {
-<<<<<<< HEAD
-  dps: 6628.71443
-  tps: 4883.12481
-=======
-  dps: 6595.97034
-  tps: 4859.07755
->>>>>>> a8980de5
+  dps: 6593.83238
+  tps: 4855.34057
  }
 }
 dps_results: {
  key: "TestFury-AllItems-ExtractofNecromanticPower-40373"
  value: {
-<<<<<<< HEAD
-  dps: 6643.40735
-  tps: 4892.41454
-=======
-  dps: 6602.94751
-  tps: 4863.76135
->>>>>>> a8980de5
+  dps: 6608.93617
+  tps: 4865.70745
  }
 }
 dps_results: {
  key: "TestFury-AllItems-EyeoftheBroodmother-45308"
  value: {
-<<<<<<< HEAD
-  dps: 6589.14059
-  tps: 4852.72841
-=======
-  dps: 6552.4842
-  tps: 4827.12827
->>>>>>> a8980de5
+  dps: 6573.15752
+  tps: 4839.21869
  }
 }
 dps_results: {
  key: "TestFury-AllItems-ForgeEmber-37660"
  value: {
-<<<<<<< HEAD
-  dps: 6605.90221
-  tps: 4864.95963
-=======
-  dps: 6551.86811
-  tps: 4826.0659
->>>>>>> a8980de5
+  dps: 6555.55461
+  tps: 4827.48111
  }
 }
 dps_results: {
  key: "TestFury-AllItems-ForlornSkyflareDiamond"
  value: {
-<<<<<<< HEAD
-  dps: 6628.71443
-  tps: 4883.12481
-=======
-  dps: 6595.97034
-  tps: 4859.07755
->>>>>>> a8980de5
+  dps: 6593.83238
+  tps: 4855.34057
  }
 }
 dps_results: {
  key: "TestFury-AllItems-ForlornStarflareDiamond"
  value: {
-<<<<<<< HEAD
-  dps: 6628.71443
-  tps: 4883.12481
-=======
-  dps: 6595.97034
-  tps: 4859.07755
->>>>>>> a8980de5
+  dps: 6593.83238
+  tps: 4855.34057
  }
 }
 dps_results: {
  key: "TestFury-AllItems-FuryoftheFiveFlights-40431"
  value: {
-<<<<<<< HEAD
-  dps: 6664.18507
-  tps: 4907.127
-=======
-  dps: 6661.78255
-  tps: 4905.66444
->>>>>>> a8980de5
+  dps: 6649.42741
+  tps: 4897.24938
  }
 }
 dps_results: {
  key: "TestFury-AllItems-FuturesightRune-38763"
  value: {
-<<<<<<< HEAD
-  dps: 6488.21013
-  tps: 4777.45299
-=======
-  dps: 6433.74398
-  tps: 4742.26424
->>>>>>> a8980de5
+  dps: 6468.92893
+  tps: 4765.24893
  }
 }
 dps_results: {
  key: "TestFury-AllItems-Gladiator'sBattlegear"
  value: {
-<<<<<<< HEAD
-  dps: 6375.92702
-  tps: 4695.07461
-=======
   dps: 6353.66473
-  tps: 4678.08081
->>>>>>> a8980de5
+  tps: 4678.08248
  }
 }
 dps_results: {
  key: "TestFury-AllItems-IllustrationoftheDragonSoul-40432"
  value: {
-<<<<<<< HEAD
-  dps: 6488.21013
-  tps: 4777.45299
-=======
-  dps: 6433.74398
-  tps: 4742.26424
->>>>>>> a8980de5
+  dps: 6468.92893
+  tps: 4765.24893
  }
 }
 dps_results: {
  key: "TestFury-AllItems-ImpassiveSkyflareDiamond"
  value: {
-<<<<<<< HEAD
-  dps: 6619.764
-  tps: 4876.75745
-=======
-  dps: 6610.83431
-  tps: 4869.50327
->>>>>>> a8980de5
+  dps: 6630.52474
+  tps: 4882.53827
  }
 }
 dps_results: {
  key: "TestFury-AllItems-ImpassiveStarflareDiamond"
  value: {
-<<<<<<< HEAD
-  dps: 6613.32988
-  tps: 4871.04594
-=======
-  dps: 6601.83947
-  tps: 4863.10062
->>>>>>> a8980de5
+  dps: 6627.99799
+  tps: 4880.89975
  }
 }
 dps_results: {
  key: "TestFury-AllItems-IncisorFragment-37723"
  value: {
-<<<<<<< HEAD
-  dps: 6685.24855
-  tps: 4922.9412
-=======
-  dps: 6651.28504
-  tps: 4898.24534
->>>>>>> a8980de5
+  dps: 6671.3128
+  tps: 4913.30514
  }
 }
 dps_results: {
  key: "TestFury-AllItems-InsightfulEarthsiegeDiamond"
  value: {
-<<<<<<< HEAD
-  dps: 6628.71443
-  tps: 4883.12481
-=======
-  dps: 6595.97034
-  tps: 4859.07755
->>>>>>> a8980de5
+  dps: 6593.83238
+  tps: 4855.34057
  }
 }
 dps_results: {
  key: "TestFury-AllItems-InvigoratingEarthsiegeDiamond"
  value: {
-<<<<<<< HEAD
-  dps: 6587.20621
-  tps: 4850.5989
-=======
-  dps: 6613.05107
-  tps: 4870.94121
->>>>>>> a8980de5
+  dps: 6612.95329
+  tps: 4872.34314
  }
 }
 dps_results: {
  key: "TestFury-AllItems-Lavanthor'sTalisman-37872"
  value: {
-<<<<<<< HEAD
-  dps: 6488.21013
-  tps: 4777.45299
-=======
-  dps: 6433.74398
-  tps: 4742.26424
->>>>>>> a8980de5
+  dps: 6468.92893
+  tps: 4765.24893
  }
 }
 dps_results: {
  key: "TestFury-AllItems-MajesticDragonFigurine-40430"
  value: {
-<<<<<<< HEAD
-  dps: 6488.21013
-  tps: 4777.45299
-=======
-  dps: 6433.74398
-  tps: 4742.26424
->>>>>>> a8980de5
+  dps: 6468.92893
+  tps: 4765.24893
  }
 }
 dps_results: {
  key: "TestFury-AllItems-MeteoriteWhetstone-37390"
  value: {
-<<<<<<< HEAD
-  dps: 6723.87294
-  tps: 4947.88383
-=======
-  dps: 6710.50864
-  tps: 4941.96257
->>>>>>> a8980de5
+  dps: 6702.67306
+  tps: 4935.5713
  }
 }
 dps_results: {
  key: "TestFury-AllItems-OfferingofSacrifice-37638"
  value: {
-<<<<<<< HEAD
-  dps: 6482.9162
-  tps: 4773.19336
-=======
-  dps: 6457.16521
-  tps: 4757.62637
->>>>>>> a8980de5
+  dps: 6455.84516
+  tps: 4755.95547
  }
 }
 dps_results: {
@@ -546,540 +346,315 @@
 dps_results: {
  key: "TestFury-AllItems-PersistentEarthshatterDiamond"
  value: {
-<<<<<<< HEAD
-  dps: 6612.00336
-  tps: 4868.02612
-=======
-  dps: 6581.23823
-  tps: 4849.44108
->>>>>>> a8980de5
+  dps: 6625.29595
+  tps: 4881.09483
  }
 }
 dps_results: {
  key: "TestFury-AllItems-PersistentEarthsiegeDiamond"
  value: {
-<<<<<<< HEAD
-  dps: 6587.20621
-  tps: 4850.5989
-=======
-  dps: 6613.05107
-  tps: 4870.94121
->>>>>>> a8980de5
+  dps: 6612.95329
+  tps: 4872.34314
  }
 }
 dps_results: {
  key: "TestFury-AllItems-PowerfulEarthshatterDiamond"
  value: {
-<<<<<<< HEAD
-  dps: 6628.71443
-  tps: 4883.12481
-=======
-  dps: 6595.97034
-  tps: 4859.07755
->>>>>>> a8980de5
+  dps: 6593.83238
+  tps: 4855.34057
  }
 }
 dps_results: {
  key: "TestFury-AllItems-PowerfulEarthsiegeDiamond"
  value: {
-<<<<<<< HEAD
-  dps: 6628.71443
-  tps: 4883.12481
-=======
-  dps: 6595.97034
-  tps: 4859.07755
->>>>>>> a8980de5
+  dps: 6593.83238
+  tps: 4855.34057
  }
 }
 dps_results: {
  key: "TestFury-AllItems-PurifiedShardoftheGods"
  value: {
-<<<<<<< HEAD
-  dps: 6488.21013
-  tps: 4777.45299
-=======
-  dps: 6433.74398
-  tps: 4742.26424
->>>>>>> a8980de5
+  dps: 6468.92893
+  tps: 4765.24893
  }
 }
 dps_results: {
  key: "TestFury-AllItems-ReignoftheDead-47316"
  value: {
-<<<<<<< HEAD
-  dps: 6488.21013
-  tps: 4777.45299
-=======
-  dps: 6433.74398
-  tps: 4742.26424
->>>>>>> a8980de5
+  dps: 6468.92893
+  tps: 4765.24893
  }
 }
 dps_results: {
  key: "TestFury-AllItems-ReignoftheDead-47477"
  value: {
-<<<<<<< HEAD
-  dps: 6488.21013
-  tps: 4777.45299
-=======
-  dps: 6433.74398
-  tps: 4742.26424
->>>>>>> a8980de5
+  dps: 6468.92893
+  tps: 4765.24893
  }
 }
 dps_results: {
  key: "TestFury-AllItems-RelentlessEarthsiegeDiamond"
  value: {
-<<<<<<< HEAD
-  dps: 6730.97607
-  tps: 4955.80825
-=======
-  dps: 6746.39389
-  tps: 4969.06143
->>>>>>> a8980de5
+  dps: 6703.16973
+  tps: 4938.75498
  }
 }
 dps_results: {
  key: "TestFury-AllItems-RevitalizingSkyflareDiamond"
  value: {
-<<<<<<< HEAD
-  dps: 6628.71443
-  tps: 4883.12481
-=======
-  dps: 6595.97034
-  tps: 4859.07755
->>>>>>> a8980de5
+  dps: 6593.83238
+  tps: 4855.34057
  }
 }
 dps_results: {
  key: "TestFury-AllItems-RuneofRepulsion-40372"
  value: {
-<<<<<<< HEAD
-  dps: 6488.21013
-  tps: 4777.45299
-=======
-  dps: 6433.74398
-  tps: 4742.26424
->>>>>>> a8980de5
+  dps: 6468.92893
+  tps: 4765.24893
  }
 }
 dps_results: {
  key: "TestFury-AllItems-SealofthePantheon-36993"
  value: {
-<<<<<<< HEAD
-  dps: 6523.18021
-  tps: 4805.70141
-=======
-  dps: 6474.11912
-  tps: 4767.39667
->>>>>>> a8980de5
+  dps: 6478.89165
+  tps: 4774.50485
  }
 }
 dps_results: {
  key: "TestFury-AllItems-ShinyShardoftheGods"
  value: {
-<<<<<<< HEAD
-  dps: 6488.21013
-  tps: 4777.45299
-=======
-  dps: 6433.74398
-  tps: 4742.26424
->>>>>>> a8980de5
+  dps: 6468.92893
+  tps: 4765.24893
  }
 }
 dps_results: {
  key: "TestFury-AllItems-SiegebreakerBattlegear"
  value: {
-<<<<<<< HEAD
-  dps: 6052.37139
-  tps: 4464.45634
-=======
   dps: 6088.85224
   tps: 4486.33353
->>>>>>> a8980de5
  }
 }
 dps_results: {
  key: "TestFury-AllItems-Sindragosa'sFlawlessFang-50361"
  value: {
-<<<<<<< HEAD
-  dps: 6488.21013
-  tps: 4777.45299
-=======
-  dps: 6433.74398
-  tps: 4742.26424
->>>>>>> a8980de5
+  dps: 6468.92893
+  tps: 4765.24893
  }
 }
 dps_results: {
  key: "TestFury-AllItems-SparkofLife-37657"
  value: {
-<<<<<<< HEAD
-  dps: 6541.18426
-  tps: 4819.68031
-=======
-  dps: 6611.9433
-  tps: 4869.05531
->>>>>>> a8980de5
+  dps: 6567.78744
+  tps: 4837.09683
  }
 }
 dps_results: {
  key: "TestFury-AllItems-StormshroudArmor"
  value: {
-<<<<<<< HEAD
-  dps: 4926.17352
-  tps: 3647.65956
-=======
-  dps: 4891.26442
-  tps: 3622.41482
->>>>>>> a8980de5
+  dps: 4896.89285
+  tps: 3626.54881
  }
 }
 dps_results: {
  key: "TestFury-AllItems-SwiftSkyflareDiamond"
  value: {
-<<<<<<< HEAD
-  dps: 6587.20621
-  tps: 4850.5989
-=======
-  dps: 6613.05107
-  tps: 4870.94121
->>>>>>> a8980de5
+  dps: 6612.95329
+  tps: 4872.34314
  }
 }
 dps_results: {
  key: "TestFury-AllItems-SwiftStarflareDiamond"
  value: {
-<<<<<<< HEAD
-  dps: 6612.00336
-  tps: 4868.02612
-=======
-  dps: 6581.23823
-  tps: 4849.44108
->>>>>>> a8980de5
+  dps: 6625.29595
+  tps: 4881.09483
  }
 }
 dps_results: {
  key: "TestFury-AllItems-SwiftWindfireDiamond"
  value: {
-<<<<<<< HEAD
-  dps: 6611.89595
-  tps: 4870.13306
-=======
-  dps: 6575.38859
-  tps: 4842.65397
->>>>>>> a8980de5
+  dps: 6568.95237
+  tps: 4839.38328
  }
 }
 dps_results: {
  key: "TestFury-AllItems-TheFistsofFury"
  value: {
-<<<<<<< HEAD
-  dps: 5005.8249
-  tps: 3700.02445
-=======
-  dps: 4994.19341
-  tps: 3689.70721
->>>>>>> a8980de5
+  dps: 5024.08844
+  tps: 3708.85796
  }
 }
 dps_results: {
  key: "TestFury-AllItems-TheTwinBladesofAzzinoth"
  value: {
-<<<<<<< HEAD
-  dps: 5233.86936
-  tps: 3859.63868
-=======
-  dps: 5263.05413
-  tps: 3880.32606
->>>>>>> a8980de5
+  dps: 5268.35548
+  tps: 3887.94114
  }
 }
 dps_results: {
  key: "TestFury-AllItems-ThunderingSkyflareDiamond"
  value: {
-<<<<<<< HEAD
-  dps: 6679.13423
-  tps: 4919.99667
-=======
-  dps: 6696.14414
-  tps: 4928.37462
->>>>>>> a8980de5
+  dps: 6656.35446
+  tps: 4903.95877
  }
 }
 dps_results: {
  key: "TestFury-AllItems-TinyAbominationinaJar-50351"
  value: {
-<<<<<<< HEAD
-  dps: 6750.66394
-  tps: 4971.53628
-=======
-  dps: 6766.38158
-  tps: 4985.61616
->>>>>>> a8980de5
+  dps: 6746.32327
+  tps: 4968.24271
  }
 }
 dps_results: {
  key: "TestFury-AllItems-TinyAbominationinaJar-50706"
  value: {
-<<<<<<< HEAD
-  dps: 6789.07499
-  tps: 4996.44343
-=======
-  dps: 6836.91904
-  tps: 5030.29404
->>>>>>> a8980de5
+  dps: 6834.90556
+  tps: 5029.53109
  }
 }
 dps_results: {
  key: "TestFury-AllItems-TirelessSkyflareDiamond"
  value: {
-<<<<<<< HEAD
-  dps: 6628.71443
-  tps: 4883.12481
-=======
-  dps: 6595.97034
-  tps: 4859.07755
->>>>>>> a8980de5
+  dps: 6593.83238
+  tps: 4855.34057
  }
 }
 dps_results: {
  key: "TestFury-AllItems-TirelessStarflareDiamond"
  value: {
-<<<<<<< HEAD
-  dps: 6628.71443
-  tps: 4883.12481
-=======
-  dps: 6595.97034
-  tps: 4859.07755
->>>>>>> a8980de5
+  dps: 6593.83238
+  tps: 4855.34057
  }
 }
 dps_results: {
  key: "TestFury-AllItems-TrenchantEarthshatterDiamond"
  value: {
-<<<<<<< HEAD
-  dps: 6628.71443
-  tps: 4883.12481
-=======
-  dps: 6595.97034
-  tps: 4859.07755
->>>>>>> a8980de5
+  dps: 6593.83238
+  tps: 4855.34057
  }
 }
 dps_results: {
  key: "TestFury-AllItems-TrenchantEarthsiegeDiamond"
  value: {
-<<<<<<< HEAD
-  dps: 6628.71443
-  tps: 4883.12481
-=======
-  dps: 6595.97034
-  tps: 4859.07755
->>>>>>> a8980de5
+  dps: 6593.83238
+  tps: 4855.34057
  }
 }
 dps_results: {
  key: "TestFury-AllItems-UndeadSlayer'sBlessedArmor"
  value: {
-<<<<<<< HEAD
-  dps: 5264.61798
-  tps: 3890.85014
-=======
   dps: 5201.7669
   tps: 3848.4535
->>>>>>> a8980de5
  }
 }
 dps_results: {
  key: "TestFury-AllItems-Wrynn'sBattlegear"
  value: {
-<<<<<<< HEAD
-  dps: 6524.02439
-  tps: 4801.8529
-=======
-  dps: 6488.71923
-  tps: 4776.45575
->>>>>>> a8980de5
+  dps: 6495.05254
+  tps: 4780.93252
  }
 }
 dps_results: {
  key: "TestFury-AllItems-YmirjarLord'sBattlegear"
  value: {
-<<<<<<< HEAD
-  dps: 7055.509
-  tps: 5200.16027
-=======
   dps: 7071.96079
   tps: 5208.63259
->>>>>>> a8980de5
  }
 }
 dps_results: {
  key: "TestFury-Average-Default"
  value: {
-<<<<<<< HEAD
-  dps: 6801.33906
-  tps: 5007.4081
-=======
-  dps: 6803.62898
-  tps: 5009.15398
->>>>>>> a8980de5
+  dps: 6805.25503
+  tps: 5010.23436
  }
 }
 dps_results: {
  key: "TestFury-Settings-Human-Fury P1-Basic-FullBuffs-LongMultiTarget"
  value: {
-<<<<<<< HEAD
-  dps: 8538.97955
-  tps: 6727.13648
-=======
-  dps: 8639.78997
-  tps: 6809.87612
->>>>>>> a8980de5
+  dps: 8677.73554
+  tps: 6837.20007
  }
 }
 dps_results: {
  key: "TestFury-Settings-Human-Fury P1-Basic-FullBuffs-LongSingleTarget"
  value: {
-<<<<<<< HEAD
-  dps: 6604.06526
-  tps: 4865.70725
-=======
-  dps: 6583.69548
-  tps: 4847.57791
->>>>>>> a8980de5
+  dps: 6600.07569
+  tps: 4863.12625
  }
 }
 dps_results: {
  key: "TestFury-Settings-Human-Fury P1-Basic-FullBuffs-ShortSingleTarget"
  value: {
-<<<<<<< HEAD
-  dps: 7782.95234
-  tps: 5724.79265
-=======
-  dps: 7871.83151
-  tps: 5794.79234
->>>>>>> a8980de5
+  dps: 7892.14019
+  tps: 5808.3481
  }
 }
 dps_results: {
  key: "TestFury-Settings-Human-Fury P1-Basic-NoBuffs-LongMultiTarget"
  value: {
-<<<<<<< HEAD
-  dps: 4671.81029
-  tps: 3859.14362
-=======
-  dps: 4691.74785
-  tps: 3872.00868
->>>>>>> a8980de5
+  dps: 4668.95146
+  tps: 3860.85624
  }
 }
 dps_results: {
  key: "TestFury-Settings-Human-Fury P1-Basic-NoBuffs-LongSingleTarget"
  value: {
-<<<<<<< HEAD
-  dps: 3262.9559
-  tps: 2433.05177
-=======
-  dps: 3207.36937
-  tps: 2394.781
->>>>>>> a8980de5
+  dps: 3249.83952
+  tps: 2425.27745
  }
 }
 dps_results: {
  key: "TestFury-Settings-Human-Fury P1-Basic-NoBuffs-ShortSingleTarget"
  value: {
-<<<<<<< HEAD
-  dps: 3603.72856
-  tps: 2691.3471
-=======
-  dps: 3467.27379
-  tps: 2587.21787
->>>>>>> a8980de5
+  dps: 3485.33685
+  tps: 2596.25812
  }
 }
 dps_results: {
  key: "TestFury-Settings-Orc-Fury P1-Basic-FullBuffs-LongMultiTarget"
  value: {
-<<<<<<< HEAD
-  dps: 8753.30263
-  tps: 6891.60879
-=======
-  dps: 8836.53277
-  tps: 6954.31693
->>>>>>> a8980de5
+  dps: 8828.51264
+  tps: 6946.50706
  }
 }
 dps_results: {
  key: "TestFury-Settings-Orc-Fury P1-Basic-FullBuffs-LongSingleTarget"
  value: {
-<<<<<<< HEAD
-  dps: 6730.97607
-  tps: 4955.80825
-=======
-  dps: 6746.39389
-  tps: 4969.06143
->>>>>>> a8980de5
+  dps: 6703.16973
+  tps: 4938.75498
  }
 }
 dps_results: {
  key: "TestFury-Settings-Orc-Fury P1-Basic-FullBuffs-ShortSingleTarget"
  value: {
-<<<<<<< HEAD
-  dps: 7949.32252
-  tps: 5847.96695
-=======
-  dps: 8032.89379
-  tps: 5905.19439
->>>>>>> a8980de5
+  dps: 8063.47686
+  tps: 5920.73806
  }
 }
 dps_results: {
  key: "TestFury-Settings-Orc-Fury P1-Basic-NoBuffs-LongMultiTarget"
  value: {
-<<<<<<< HEAD
-  dps: 4834.34193
-  tps: 3983.04579
-=======
-  dps: 4782.4567
-  tps: 3945.98165
->>>>>>> a8980de5
+  dps: 4795.09609
+  tps: 3957.13258
  }
 }
 dps_results: {
  key: "TestFury-Settings-Orc-Fury P1-Basic-NoBuffs-LongSingleTarget"
  value: {
-<<<<<<< HEAD
-  dps: 3280.10918
-  tps: 2451.31782
-=======
-  dps: 3257.8338
-  tps: 2431.3821
->>>>>>> a8980de5
+  dps: 3295.41704
+  tps: 2459.97752
  }
 }
 dps_results: {
  key: "TestFury-Settings-Orc-Fury P1-Basic-NoBuffs-ShortSingleTarget"
  value: {
-<<<<<<< HEAD
-  dps: 3639.0993
-  tps: 2725.63226
-=======
-  dps: 3537.14418
-  tps: 2642.04898
->>>>>>> a8980de5
+  dps: 3567.84697
+  tps: 2660.5885
  }
 }
 dps_results: {
  key: "TestFury-SwitchInFrontOfTarget-Default"
  value: {
-<<<<<<< HEAD
-  dps: 6159.13149
-  tps: 4540.09018
-=======
-  dps: 6152.98209
-  tps: 4533.08148
->>>>>>> a8980de5
+  dps: 6200.29075
+  tps: 4568.91258
  }
 }