--- conflicted
+++ resolved
@@ -45,61 +45,36 @@
 dps_results: {
  key: "TestFury-AllItems-AshtongueTalismanofValor-32485"
  value: {
-<<<<<<< HEAD
-  dps: 6619.86353
-  tps: 4872.98723
-=======
-  dps: 6597.06131
-  tps: 4856.56732
->>>>>>> 4974e8dc
+  dps: 6604.83087
+  tps: 4859.94999
  }
 }
 dps_results: {
  key: "TestFury-AllItems-AustereEarthsiegeDiamond"
  value: {
-<<<<<<< HEAD
-  dps: 6673.28749
-  tps: 4909.48664
-=======
-  dps: 6692.44708
-  tps: 4922.70953
->>>>>>> 4974e8dc
+  dps: 6644.50942
+  tps: 4887.88518
  }
 }
 dps_results: {
  key: "TestFury-AllItems-Bandit'sInsignia-40371"
  value: {
-<<<<<<< HEAD
-  dps: 6746.85097
-  tps: 4961.00669
-=======
-  dps: 6697.5036
-  tps: 4928.18015
->>>>>>> 4974e8dc
+  dps: 6710.26676
+  tps: 4935.71661
  }
 }
 dps_results: {
  key: "TestFury-AllItems-BeamingEarthsiegeDiamond"
  value: {
-<<<<<<< HEAD
-  dps: 6697.38076
-  tps: 4923.26787
-=======
-  dps: 6730.38993
-  tps: 4955.13789
->>>>>>> 4974e8dc
+  dps: 6675.71678
+  tps: 4907.72556
  }
 }
 dps_results: {
  key: "TestFury-AllItems-Beast-tamer'sShoulders-30892"
  value: {
-<<<<<<< HEAD
-  dps: 6539.73755
-  tps: 4810.36996
-=======
-  dps: 6537.97092
-  tps: 4810.887
->>>>>>> 4974e8dc
+  dps: 6545.53163
+  tps: 4812.29122
  }
 }
 dps_results: {
@@ -126,97 +101,57 @@
 dps_results: {
  key: "TestFury-AllItems-BracingEarthsiegeDiamond"
  value: {
-<<<<<<< HEAD
-  dps: 6687.29236
-  tps: 4822.07513
-=======
-  dps: 6678.51393
-  tps: 4815.74763
->>>>>>> 4974e8dc
+  dps: 6629.50122
+  tps: 4778.15315
  }
 }
 dps_results: {
  key: "TestFury-AllItems-ChaoticSkyflareDiamond"
  value: {
-<<<<<<< HEAD
-  dps: 6805.66742
-  tps: 5004.90237
-=======
-  dps: 6841.13408
-  tps: 5031.37738
->>>>>>> 4974e8dc
+  dps: 6822.33129
+  tps: 5019.3307
  }
 }
 dps_results: {
  key: "TestFury-AllItems-DarkmoonCard:Berserker!-42989"
  value: {
-<<<<<<< HEAD
-  dps: 6690.38418
-  tps: 4919.95702
-=======
-  dps: 6706.15015
-  tps: 4930.37613
->>>>>>> 4974e8dc
+  dps: 6698.03101
+  tps: 4923.74755
  }
 }
 dps_results: {
  key: "TestFury-AllItems-DarkmoonCard:Death-42990"
  value: {
-<<<<<<< HEAD
-  dps: 6766.0117
-  tps: 4974.28238
-=======
-  dps: 6714.22579
-  tps: 4935.85897
->>>>>>> 4974e8dc
+  dps: 6764.80924
+  tps: 4974.71483
  }
 }
 dps_results: {
  key: "TestFury-AllItems-DarkmoonCard:Greatness-44253"
  value: {
-<<<<<<< HEAD
-  dps: 6662.53191
-  tps: 4900.1555
-=======
-  dps: 6678.38651
-  tps: 4909.75838
->>>>>>> 4974e8dc
+  dps: 6655.68448
+  tps: 4898.78016
  }
 }
 dps_results: {
  key: "TestFury-AllItems-DarkmoonCard:Greatness-44254"
  value: {
-<<<<<<< HEAD
-  dps: 6566.16088
-  tps: 4833.72444
-=======
-  dps: 6587.0207
-  tps: 4849.38942
->>>>>>> 4974e8dc
+  dps: 6539.52427
+  tps: 4814.72609
  }
 }
 dps_results: {
  key: "TestFury-AllItems-Defender'sCode-40257"
  value: {
-<<<<<<< HEAD
-  dps: 6577.75227
-  tps: 4839.11273
-=======
-  dps: 6572.97583
-  tps: 4836.07205
->>>>>>> 4974e8dc
+  dps: 6537.93585
+  tps: 4815.7901
  }
 }
 dps_results: {
  key: "TestFury-AllItems-DestructiveSkyflareDiamond"
  value: {
-<<<<<<< HEAD
-  dps: 6689.93063
-  tps: 4921.31371
-=======
-  dps: 6736.13055
-  tps: 4956.85309
->>>>>>> 4974e8dc
+  dps: 6747.11075
+  tps: 4963.07676
  }
 }
 dps_results: {
@@ -229,145 +164,85 @@
 dps_results: {
  key: "TestFury-AllItems-EffulgentSkyflareDiamond"
  value: {
-<<<<<<< HEAD
-  dps: 6687.29236
-  tps: 4920.27325
-=======
-  dps: 6678.51393
-  tps: 4913.80387
->>>>>>> 4974e8dc
+  dps: 6629.50122
+  tps: 4875.44227
  }
 }
 dps_results: {
  key: "TestFury-AllItems-EmberSkyflareDiamond"
  value: {
-<<<<<<< HEAD
-  dps: 6687.29236
-  tps: 4920.27325
-=======
-  dps: 6678.51393
-  tps: 4913.80387
->>>>>>> 4974e8dc
+  dps: 6629.50122
+  tps: 4875.44227
  }
 }
 dps_results: {
  key: "TestFury-AllItems-EnigmaticSkyflareDiamond"
  value: {
-<<<<<<< HEAD
-  dps: 6697.38076
-  tps: 4923.26787
-=======
-  dps: 6730.38993
-  tps: 4955.13789
->>>>>>> 4974e8dc
+  dps: 6675.71678
+  tps: 4907.72556
  }
 }
 dps_results: {
  key: "TestFury-AllItems-EnigmaticStarflareDiamond"
  value: {
-<<<<<<< HEAD
-  dps: 6693.17531
-  tps: 4923.87177
-=======
-  dps: 6673.22657
-  tps: 4908.00401
->>>>>>> 4974e8dc
+  dps: 6671.86701
+  tps: 4907.63677
  }
 }
 dps_results: {
  key: "TestFury-AllItems-EternalEarthsiegeDiamond"
  value: {
-<<<<<<< HEAD
-  dps: 6687.29236
-  tps: 4920.27325
-=======
-  dps: 6678.51393
-  tps: 4913.80387
->>>>>>> 4974e8dc
+  dps: 6629.50122
+  tps: 4875.44227
  }
 }
 dps_results: {
  key: "TestFury-AllItems-ExtractofNecromanticPower-40373"
  value: {
-<<<<<<< HEAD
-  dps: 6754.42625
-  tps: 4965.52364
-=======
-  dps: 6763.60145
-  tps: 4971.84716
->>>>>>> 4974e8dc
+  dps: 6758.94009
+  tps: 4969.00185
  }
 }
 dps_results: {
  key: "TestFury-AllItems-EyeoftheBroodmother-45308"
  value: {
-<<<<<<< HEAD
-  dps: 6673.62065
-  tps: 4906.34543
-=======
-  dps: 6666.70138
-  tps: 4902.44532
->>>>>>> 4974e8dc
+  dps: 6633.19227
+  tps: 4880.56853
  }
 }
 dps_results: {
  key: "TestFury-AllItems-ForgeEmber-37660"
  value: {
-<<<<<<< HEAD
-  dps: 6627.94226
-  tps: 4877.62934
-=======
-  dps: 6692.83607
-  tps: 4922.59715
->>>>>>> 4974e8dc
+  dps: 6685.93638
+  tps: 4919.96196
  }
 }
 dps_results: {
  key: "TestFury-AllItems-ForlornSkyflareDiamond"
  value: {
-<<<<<<< HEAD
-  dps: 6687.29236
-  tps: 4920.27325
-=======
-  dps: 6678.51393
-  tps: 4913.80387
->>>>>>> 4974e8dc
+  dps: 6629.50122
+  tps: 4875.44227
  }
 }
 dps_results: {
  key: "TestFury-AllItems-ForlornStarflareDiamond"
  value: {
-<<<<<<< HEAD
-  dps: 6687.29236
-  tps: 4920.27325
-=======
-  dps: 6678.51393
-  tps: 4913.80387
->>>>>>> 4974e8dc
+  dps: 6629.50122
+  tps: 4875.44227
  }
 }
 dps_results: {
  key: "TestFury-AllItems-FuryoftheFiveFlights-40431"
  value: {
-<<<<<<< HEAD
-  dps: 6688.59618
-  tps: 4919.6021
-=======
-  dps: 6733.35238
-  tps: 4950.29228
->>>>>>> 4974e8dc
+  dps: 6718.34934
+  tps: 4942.14953
  }
 }
 dps_results: {
  key: "TestFury-AllItems-FuturesightRune-38763"
  value: {
-<<<<<<< HEAD
-  dps: 6564.35342
-  tps: 4828.82987
-=======
-  dps: 6587.0207
-  tps: 4849.38942
->>>>>>> 4974e8dc
+  dps: 6612.07782
+  tps: 4862.49979
  }
 }
 dps_results: {
@@ -380,121 +255,71 @@
 dps_results: {
  key: "TestFury-AllItems-IllustrationoftheDragonSoul-40432"
  value: {
-<<<<<<< HEAD
-  dps: 6566.16088
-  tps: 4833.72444
-=======
-  dps: 6587.0207
-  tps: 4849.38942
->>>>>>> 4974e8dc
+  dps: 6539.52427
+  tps: 4814.72609
  }
 }
 dps_results: {
  key: "TestFury-AllItems-ImpassiveSkyflareDiamond"
  value: {
-<<<<<<< HEAD
-  dps: 6697.38076
-  tps: 4923.26787
-=======
-  dps: 6730.38993
-  tps: 4955.13789
->>>>>>> 4974e8dc
+  dps: 6675.71678
+  tps: 4907.72556
  }
 }
 dps_results: {
  key: "TestFury-AllItems-ImpassiveStarflareDiamond"
  value: {
-<<<<<<< HEAD
-  dps: 6693.17531
-  tps: 4923.87177
-=======
-  dps: 6673.22657
-  tps: 4908.00401
->>>>>>> 4974e8dc
+  dps: 6671.86701
+  tps: 4907.63677
  }
 }
 dps_results: {
  key: "TestFury-AllItems-IncisorFragment-37723"
  value: {
-<<<<<<< HEAD
-  dps: 6736.30757
-  tps: 4954.04858
-=======
-  dps: 6733.43291
-  tps: 4953.27001
->>>>>>> 4974e8dc
+  dps: 6736.7345
+  tps: 4957.2805
  }
 }
 dps_results: {
  key: "TestFury-AllItems-InsightfulEarthsiegeDiamond"
  value: {
-<<<<<<< HEAD
-  dps: 6687.29236
-  tps: 4920.27325
-=======
-  dps: 6678.51393
-  tps: 4913.80387
->>>>>>> 4974e8dc
+  dps: 6629.50122
+  tps: 4875.44227
  }
 }
 dps_results: {
  key: "TestFury-AllItems-InvigoratingEarthsiegeDiamond"
  value: {
-<<<<<<< HEAD
-  dps: 6719.72238
-  tps: 4943.29823
-=======
-  dps: 6738.85725
-  tps: 4955.05108
->>>>>>> 4974e8dc
+  dps: 6659.87559
+  tps: 4900.06025
  }
 }
 dps_results: {
  key: "TestFury-AllItems-Lavanthor'sTalisman-37872"
  value: {
-<<<<<<< HEAD
-  dps: 6566.16088
-  tps: 4833.72444
-=======
-  dps: 6587.0207
-  tps: 4849.38942
->>>>>>> 4974e8dc
+  dps: 6539.52427
+  tps: 4814.72609
  }
 }
 dps_results: {
  key: "TestFury-AllItems-MajesticDragonFigurine-40430"
  value: {
-<<<<<<< HEAD
-  dps: 6566.16088
-  tps: 4833.72444
-=======
-  dps: 6587.0207
-  tps: 4849.38942
->>>>>>> 4974e8dc
+  dps: 6539.52427
+  tps: 4814.72609
  }
 }
 dps_results: {
  key: "TestFury-AllItems-MeteoriteWhetstone-37390"
  value: {
-<<<<<<< HEAD
-  dps: 6802.12311
-  tps: 5001.94085
-=======
-  dps: 6743.25441
-  tps: 4958.90301
->>>>>>> 4974e8dc
+  dps: 6838.37365
+  tps: 5027.89696
  }
 }
 dps_results: {
  key: "TestFury-AllItems-OfferingofSacrifice-37638"
  value: {
-<<<<<<< HEAD
-  dps: 6523.61221
-  tps: 4798.04614
-=======
-  dps: 6569.56697
-  tps: 4833.52473
->>>>>>> 4974e8dc
+  dps: 6522.30623
+  tps: 4803.16196
  }
 }
 dps_results: {
@@ -514,145 +339,85 @@
 dps_results: {
  key: "TestFury-AllItems-PersistentEarthshatterDiamond"
  value: {
-<<<<<<< HEAD
-  dps: 6703.90198
-  tps: 4932.50765
-=======
-  dps: 6695.14579
-  tps: 4927.98495
->>>>>>> 4974e8dc
+  dps: 6658.52959
+  tps: 4897.63164
  }
 }
 dps_results: {
  key: "TestFury-AllItems-PersistentEarthsiegeDiamond"
  value: {
-<<<<<<< HEAD
-  dps: 6719.72238
-  tps: 4943.29823
-=======
-  dps: 6738.85725
-  tps: 4955.05108
->>>>>>> 4974e8dc
+  dps: 6659.87559
+  tps: 4900.06025
  }
 }
 dps_results: {
  key: "TestFury-AllItems-PowerfulEarthshatterDiamond"
  value: {
-<<<<<<< HEAD
-  dps: 6687.29236
-  tps: 4920.27325
-=======
-  dps: 6678.51393
-  tps: 4913.80387
->>>>>>> 4974e8dc
+  dps: 6629.50122
+  tps: 4875.44227
  }
 }
 dps_results: {
  key: "TestFury-AllItems-PowerfulEarthsiegeDiamond"
  value: {
-<<<<<<< HEAD
-  dps: 6687.29236
-  tps: 4920.27325
-=======
-  dps: 6678.51393
-  tps: 4913.80387
->>>>>>> 4974e8dc
+  dps: 6629.50122
+  tps: 4875.44227
  }
 }
 dps_results: {
  key: "TestFury-AllItems-PurifiedShardoftheGods"
  value: {
-<<<<<<< HEAD
-  dps: 6566.16088
-  tps: 4833.72444
-=======
-  dps: 6587.0207
-  tps: 4849.38942
->>>>>>> 4974e8dc
+  dps: 6539.52427
+  tps: 4814.72609
  }
 }
 dps_results: {
  key: "TestFury-AllItems-ReignoftheDead-47316"
  value: {
-<<<<<<< HEAD
-  dps: 6566.16088
-  tps: 4833.72444
-=======
-  dps: 6587.0207
-  tps: 4849.38942
->>>>>>> 4974e8dc
+  dps: 6539.52427
+  tps: 4814.72609
  }
 }
 dps_results: {
  key: "TestFury-AllItems-ReignoftheDead-47477"
  value: {
-<<<<<<< HEAD
-  dps: 6566.16088
-  tps: 4833.72444
-=======
-  dps: 6587.0207
-  tps: 4849.38942
->>>>>>> 4974e8dc
+  dps: 6539.52427
+  tps: 4814.72609
  }
 }
 dps_results: {
  key: "TestFury-AllItems-RelentlessEarthsiegeDiamond"
  value: {
-<<<<<<< HEAD
-  dps: 6830.9284
-  tps: 5024.48176
-=======
-  dps: 6878.3672
-  tps: 5059.48278
->>>>>>> 4974e8dc
+  dps: 6883.29276
+  tps: 5061.65133
  }
 }
 dps_results: {
  key: "TestFury-AllItems-RevitalizingSkyflareDiamond"
  value: {
-<<<<<<< HEAD
-  dps: 6687.29236
-  tps: 4920.27325
-=======
-  dps: 6678.51393
-  tps: 4913.80387
->>>>>>> 4974e8dc
+  dps: 6629.50122
+  tps: 4875.44227
  }
 }
 dps_results: {
  key: "TestFury-AllItems-RuneofRepulsion-40372"
  value: {
-<<<<<<< HEAD
-  dps: 6566.16088
-  tps: 4833.72444
-=======
-  dps: 6587.0207
-  tps: 4849.38942
->>>>>>> 4974e8dc
+  dps: 6539.52427
+  tps: 4814.72609
  }
 }
 dps_results: {
  key: "TestFury-AllItems-SealofthePantheon-36993"
  value: {
-<<<<<<< HEAD
-  dps: 6562.57352
-  tps: 4829.21427
-=======
-  dps: 6571.89697
-  tps: 4837.71682
->>>>>>> 4974e8dc
+  dps: 6585.29899
+  tps: 4846.0435
  }
 }
 dps_results: {
  key: "TestFury-AllItems-ShinyShardoftheGods"
  value: {
-<<<<<<< HEAD
-  dps: 6566.16088
-  tps: 4833.72444
-=======
-  dps: 6587.0207
-  tps: 4849.38942
->>>>>>> 4974e8dc
+  dps: 6539.52427
+  tps: 4814.72609
  }
 }
 dps_results: {
@@ -665,181 +430,106 @@
 dps_results: {
  key: "TestFury-AllItems-Sindragosa'sFlawlessFang-50361"
  value: {
-<<<<<<< HEAD
-  dps: 6564.35342
-  tps: 4828.82987
-=======
-  dps: 6587.0207
-  tps: 4849.38942
->>>>>>> 4974e8dc
+  dps: 6612.07782
+  tps: 4862.49979
  }
 }
 dps_results: {
  key: "TestFury-AllItems-SparkofLife-37657"
  value: {
-<<<<<<< HEAD
-  dps: 6653.96055
-  tps: 4896.24804
-=======
-  dps: 6637.36406
-  tps: 4881.95491
->>>>>>> 4974e8dc
+  dps: 6657.73121
+  tps: 4899.93721
  }
 }
 dps_results: {
  key: "TestFury-AllItems-StormshroudArmor"
  value: {
-<<<<<<< HEAD
-  dps: 5097.19471
-  tps: 3765.05124
-=======
-  dps: 5111.10586
-  tps: 3775.28788
->>>>>>> 4974e8dc
+  dps: 5111.09858
+  tps: 3775.28279
  }
 }
 dps_results: {
  key: "TestFury-AllItems-SwiftSkyflareDiamond"
  value: {
-<<<<<<< HEAD
-  dps: 6719.72238
-  tps: 4943.29823
-=======
-  dps: 6738.85725
-  tps: 4955.05108
->>>>>>> 4974e8dc
+  dps: 6659.87559
+  tps: 4900.06025
  }
 }
 dps_results: {
  key: "TestFury-AllItems-SwiftStarflareDiamond"
  value: {
-<<<<<<< HEAD
-  dps: 6703.90198
-  tps: 4932.50765
-=======
-  dps: 6695.14579
-  tps: 4927.98495
->>>>>>> 4974e8dc
+  dps: 6658.52959
+  tps: 4897.63164
  }
 }
 dps_results: {
  key: "TestFury-AllItems-SwiftWindfireDiamond"
  value: {
-<<<<<<< HEAD
-  dps: 6683.24873
-  tps: 4917.43397
-=======
-  dps: 6698.84664
-  tps: 4931.19316
->>>>>>> 4974e8dc
+  dps: 6675.21892
+  tps: 4910.90613
  }
 }
 dps_results: {
  key: "TestFury-AllItems-TheFistsofFury"
  value: {
-<<<<<<< HEAD
-  dps: 4836.24713
-  tps: 3587.51336
-=======
-  dps: 4791.55571
-  tps: 3556.89156
->>>>>>> 4974e8dc
+  dps: 4764.90131
+  tps: 3537.75392
  }
 }
 dps_results: {
  key: "TestFury-AllItems-TheTwinBladesofAzzinoth"
  value: {
-<<<<<<< HEAD
-  dps: 5034.52118
-  tps: 3727.32662
-=======
-  dps: 5024.80773
-  tps: 3723.90741
->>>>>>> 4974e8dc
+  dps: 5029.00432
+  tps: 3722.73004
  }
 }
 dps_results: {
  key: "TestFury-AllItems-ThunderingSkyflareDiamond"
  value: {
-<<<<<<< HEAD
-  dps: 6748.73501
-  tps: 4965.00073
-=======
-  dps: 6776.88631
-  tps: 4990.72363
->>>>>>> 4974e8dc
+  dps: 6740.66444
+  tps: 4961.01178
  }
 }
 dps_results: {
  key: "TestFury-AllItems-TinyAbominationinaJar-50351"
  value: {
-<<<<<<< HEAD
-  dps: 6830.17564
-  tps: 5023.45248
-=======
-  dps: 6845.13397
-  tps: 5036.76536
->>>>>>> 4974e8dc
+  dps: 6868.19977
+  tps: 5051.24854
  }
 }
 dps_results: {
  key: "TestFury-AllItems-TinyAbominationinaJar-50706"
  value: {
-<<<<<<< HEAD
-  dps: 6832.28901
-  tps: 5022.49492
-=======
-  dps: 6916.08452
-  tps: 5087.4999
->>>>>>> 4974e8dc
+  dps: 6884.68533
+  tps: 5062.44089
  }
 }
 dps_results: {
  key: "TestFury-AllItems-TirelessSkyflareDiamond"
  value: {
-<<<<<<< HEAD
-  dps: 6687.29236
-  tps: 4920.27325
-=======
-  dps: 6678.51393
-  tps: 4913.80387
->>>>>>> 4974e8dc
+  dps: 6629.50122
+  tps: 4875.44227
  }
 }
 dps_results: {
  key: "TestFury-AllItems-TirelessStarflareDiamond"
  value: {
-<<<<<<< HEAD
-  dps: 6687.29236
-  tps: 4920.27325
-=======
-  dps: 6678.51393
-  tps: 4913.80387
->>>>>>> 4974e8dc
+  dps: 6629.50122
+  tps: 4875.44227
  }
 }
 dps_results: {
  key: "TestFury-AllItems-TrenchantEarthshatterDiamond"
  value: {
-<<<<<<< HEAD
-  dps: 6687.29236
-  tps: 4920.27325
-=======
-  dps: 6678.51393
-  tps: 4913.80387
->>>>>>> 4974e8dc
+  dps: 6629.50122
+  tps: 4875.44227
  }
 }
 dps_results: {
  key: "TestFury-AllItems-TrenchantEarthsiegeDiamond"
  value: {
-<<<<<<< HEAD
-  dps: 6687.29236
-  tps: 4920.27325
-=======
-  dps: 6678.51393
-  tps: 4913.80387
->>>>>>> 4974e8dc
+  dps: 6629.50122
+  tps: 4875.44227
  }
 }
 dps_results: {
@@ -866,13 +556,8 @@
 dps_results: {
  key: "TestFury-Average-Default"
  value: {
-<<<<<<< HEAD
-  dps: 6760.11053
-  tps: 4973.72827
-=======
-  dps: 6766.66256
-  tps: 4979.18968
->>>>>>> 4974e8dc
+  dps: 6769.06431
+  tps: 4980.9343
  }
 }
 dps_results: {
@@ -920,37 +605,22 @@
 dps_results: {
  key: "TestFury-Settings-Orc-Fury P1-Basic-FullBuffs-LongMultiTarget"
  value: {
-<<<<<<< HEAD
-  dps: 8490.98209
-  tps: 6655.37401
-=======
-  dps: 8539.64096
-  tps: 6698.91371
->>>>>>> 4974e8dc
+  dps: 8494.76067
+  tps: 6669.99446
  }
 }
 dps_results: {
  key: "TestFury-Settings-Orc-Fury P1-Basic-FullBuffs-LongSingleTarget"
  value: {
-<<<<<<< HEAD
-  dps: 6830.9284
-  tps: 5024.48176
-=======
-  dps: 6878.3672
-  tps: 5059.48278
->>>>>>> 4974e8dc
+  dps: 6883.29276
+  tps: 5061.65133
  }
 }
 dps_results: {
  key: "TestFury-Settings-Orc-Fury P1-Basic-FullBuffs-ShortSingleTarget"
  value: {
-<<<<<<< HEAD
-  dps: 8175.68946
-  tps: 6001.42518
-=======
-  dps: 8189.28317
-  tps: 6016.90751
->>>>>>> 4974e8dc
+  dps: 8076.17285
+  tps: 5923.94393
  }
 }
 dps_results: {
@@ -977,12 +647,7 @@
 dps_results: {
  key: "TestFury-SwitchInFrontOfTarget-Default"
  value: {
-<<<<<<< HEAD
-  dps: 6278.206
-  tps: 4617.63232
-=======
-  dps: 6296.1205
-  tps: 4634.94815
->>>>>>> 4974e8dc
+  dps: 6335.17079
+  tps: 4664.03623
  }
 }