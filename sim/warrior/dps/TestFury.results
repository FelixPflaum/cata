--- conflicted
+++ resolved
@@ -479,25 +479,15 @@
 dps_results: {
  key: "TestFury-AllItems-ReignoftheDead-47316"
  value: {
-<<<<<<< HEAD
-  dps: 650.1926296126
-  tps: 729.3613888263
-=======
-  dps: 1049.74407
-  tps: 1125.6527
->>>>>>> 657a93b8
+  dps: 946.23906
+  tps: 1024.72027
  }
 }
 dps_results: {
  key: "TestFury-AllItems-ReignoftheDead-47477"
  value: {
-<<<<<<< HEAD
-  dps: 650.1926296126
-  tps: 729.3613888263
-=======
-  dps: 1062.66742
-  tps: 1138.25487
->>>>>>> 657a93b8
+  dps: 946.23906
+  tps: 1024.72027
  }
 }
 dps_results: {
