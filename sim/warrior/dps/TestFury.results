character_stats_results: {
 key: "TestFury-CharacterStats-Default"
 value: {
  final_stats: 769.56
  final_stats: 374
  final_stats: 688.6
  final_stats: 165
  final_stats: 130.9
  final_stats: 0
  final_stats: 0
  final_stats: 0
  final_stats: 0
  final_stats: 0
  final_stats: 0
  final_stats: 0
  final_stats: 0
  final_stats: 109
  final_stats: 114
  final_stats: 292
  final_stats: 0
  final_stats: 0
  final_stats: 3773.50889
  final_stats: 212.37
  final_stats: 1194.18652
  final_stats: 0
  final_stats: 0
  final_stats: 20
  final_stats: 0
  final_stats: 0
  final_stats: 0
  final_stats: 9626
  final_stats: 1373
  final_stats: 0
  final_stats: 0
  final_stats: 38.478
  final_stats: 364.66204
  final_stats: 0
  final_stats: 0
  final_stats: 16527
  final_stats: 75
  final_stats: 75
  final_stats: 75
  final_stats: 75
  final_stats: 75
  final_stats: 0
  final_stats: 0
  final_stats: 0
  final_stats: 0
  final_stats: 0
 }
}
dps_results: {
 key: "TestFury-AllItems-AshtongueTalismanofValor-32485"
 value: {
  dps: 946.83151
  tps: 1025.19422
 }
}
dps_results: {
 key: "TestFury-AllItems-AustereEarthsiegeDiamond"
 value: {
<<<<<<< HEAD
  dps: 942.16279
  tps: 1023.33639
=======
  dps: 949.13297
  tps: 1029.13929
>>>>>>> c301cdb2
 }
}
dps_results: {
 key: "TestFury-AllItems-Bandit'sInsignia-40371"
 value: {
  dps: 1002.2175
  tps: 1082.69439
 }
}
dps_results: {
 key: "TestFury-AllItems-BeamingEarthsiegeDiamond"
 value: {
<<<<<<< HEAD
  dps: 947.13406
  tps: 1027.74991
=======
  dps: 958.458
  tps: 1038.49342
>>>>>>> c301cdb2
 }
}
dps_results: {
 key: "TestFury-AllItems-Beast-tamer'sShoulders-30892"
 value: {
<<<<<<< HEAD
  dps: 956.46283
  tps: 1034.80706
=======
  dps: 949.81899
  tps: 1030.09102
>>>>>>> c301cdb2
 }
}
dps_results: {
 key: "TestFury-AllItems-BoldArmor"
 value: {
<<<<<<< HEAD
  dps: 793.68203
  tps: 860.96007
=======
  dps: 794.02101
  tps: 860.90125
>>>>>>> c301cdb2
 }
}
dps_results: {
 key: "TestFury-AllItems-BracingEarthsiegeDiamond"
 value: {
<<<<<<< HEAD
  dps: 941.48431
  tps: 1000.60809
=======
  dps: 946.58315
  tps: 990.15427
>>>>>>> c301cdb2
 }
}
dps_results: {
 key: "TestFury-AllItems-Braxley'sBackyardMoonshine-35937"
 value: {
<<<<<<< HEAD
  dps: 963.08214
  tps: 1043.00333
=======
  dps: 935.34945
  tps: 1015.28157
>>>>>>> c301cdb2
 }
}
dps_results: {
 key: "TestFury-AllItems-BurningRage"
 value: {
  dps: 889.08868
  tps: 961.24932
 }
}
dps_results: {
 key: "TestFury-AllItems-ChaoticSkyflareDiamond"
 value: {
<<<<<<< HEAD
  dps: 970.43634
  tps: 1049.74404
=======
  dps: 962.37406
  tps: 1042.92653
>>>>>>> c301cdb2
 }
}
dps_results: {
 key: "TestFury-AllItems-DarkmoonCard:Berserker!-42989"
 value: {
<<<<<<< HEAD
  dps: 969.96334
  tps: 1049.80079
=======
  dps: 976.36153
  tps: 1056.46477
>>>>>>> c301cdb2
 }
}
dps_results: {
 key: "TestFury-AllItems-DarkmoonCard:Death-42990"
 value: {
  dps: 1023.74459
  tps: 1104.94576
 }
}
dps_results: {
 key: "TestFury-AllItems-DarkmoonCard:Greatness-42987"
 value: {
<<<<<<< HEAD
  dps: 1018.52333
  tps: 1101.39837
=======
  dps: 1017.91051
  tps: 1100.90768
>>>>>>> c301cdb2
 }
}
dps_results: {
 key: "TestFury-AllItems-DarkmoonCard:Greatness-44253"
 value: {
<<<<<<< HEAD
  dps: 1012.59522
  tps: 1080.326
=======
  dps: 1016.91071
  tps: 1098.77272
>>>>>>> c301cdb2
 }
}
dps_results: {
 key: "TestFury-AllItems-DarkmoonCard:Greatness-44254"
 value: {
  dps: 984.60888
  tps: 1066.65243
 }
}
dps_results: {
 key: "TestFury-AllItems-DeathKnight'sAnguish-38212"
 value: {
  dps: 967.67647
  tps: 1049.05299
 }
}
dps_results: {
 key: "TestFury-AllItems-Defender'sCode-40257"
 value: {
  dps: 929.755
  tps: 1009.23451
 }
}
dps_results: {
 key: "TestFury-AllItems-DesolationBattlegear"
 value: {
  dps: 812.57612
  tps: 881.46212
 }
}
dps_results: {
 key: "TestFury-AllItems-DestroyerArmor"
 value: {
<<<<<<< HEAD
  dps: 797.56838
  tps: 866.23692
=======
  dps: 791.47479
  tps: 858.92581
>>>>>>> c301cdb2
 }
}
dps_results: {
 key: "TestFury-AllItems-DestroyerBattlegear"
 value: {
  dps: 896.0898
  tps: 969.46185
 }
}
dps_results: {
 key: "TestFury-AllItems-DestructiveSkyflareDiamond"
 value: {
<<<<<<< HEAD
  dps: 946.94658
  tps: 1027.0728
=======
  dps: 947.73308
  tps: 1026.72216
>>>>>>> c301cdb2
 }
}
dps_results: {
 key: "TestFury-AllItems-DoomplateBattlegear"
 value: {
  dps: 824.03239
  tps: 895.28238
 }
}
dps_results: {
 key: "TestFury-AllItems-DreadnaughtBattlegear"
 value: {
<<<<<<< HEAD
  dps: 1100.57099
  tps: 1191.36133
=======
  dps: 1086.66531
  tps: 1177.31432
>>>>>>> c301cdb2
 }
}
dps_results: {
 key: "TestFury-AllItems-EffulgentSkyflareDiamond"
 value: {
<<<<<<< HEAD
  dps: 941.48431
  tps: 1020.84526
=======
  dps: 946.58315
  tps: 1010.1771
>>>>>>> c301cdb2
 }
}
dps_results: {
 key: "TestFury-AllItems-EmberSkyflareDiamond"
 value: {
<<<<<<< HEAD
  dps: 941.48431
  tps: 1020.84526
=======
  dps: 946.58315
  tps: 1010.1771
>>>>>>> c301cdb2
 }
}
dps_results: {
 key: "TestFury-AllItems-EnigmaticSkyflareDiamond"
 value: {
<<<<<<< HEAD
  dps: 947.13406
  tps: 1027.74991
=======
  dps: 958.458
  tps: 1038.49342
>>>>>>> c301cdb2
 }
}
dps_results: {
 key: "TestFury-AllItems-EnigmaticStarflareDiamond"
 value: {
<<<<<<< HEAD
  dps: 946.76821
  tps: 1027.38406
=======
  dps: 941.47102
  tps: 1019.60485
>>>>>>> c301cdb2
 }
}
dps_results: {
 key: "TestFury-AllItems-EternalEarthsiegeDiamond"
 value: {
<<<<<<< HEAD
  dps: 941.48431
  tps: 1020.84526
=======
  dps: 946.58315
  tps: 1010.1771
>>>>>>> c301cdb2
 }
}
dps_results: {
 key: "TestFury-AllItems-ExtractofNecromanticPower-40373"
 value: {
<<<<<<< HEAD
  dps: 1000.90791
  tps: 1079.7443
=======
  dps: 1011.61309
  tps: 1091.24507
>>>>>>> c301cdb2
 }
}
dps_results: {
 key: "TestFury-AllItems-EyeoftheBroodmother-45308"
 value: {
<<<<<<< HEAD
  dps: 972.91209
  tps: 1053.10085
=======
  dps: 966.78359
  tps: 1047.29048
>>>>>>> c301cdb2
 }
}
dps_results: {
 key: "TestFury-AllItems-FaithinFelsteel"
 value: {
<<<<<<< HEAD
  dps: 822.738
  tps: 893.84589
=======
  dps: 834.03731
  tps: 906.91923
>>>>>>> c301cdb2
 }
}
dps_results: {
 key: "TestFury-AllItems-FelstalkerArmor"
 value: {
<<<<<<< HEAD
  dps: 897.61146
  tps: 975.82357
=======
  dps: 907.03928
  tps: 982.90904
>>>>>>> c301cdb2
 }
}
dps_results: {
 key: "TestFury-AllItems-FlameGuard"
 value: {
<<<<<<< HEAD
  dps: 774.85872
  tps: 840.52289
=======
  dps: 761.65866
  tps: 826.3516
>>>>>>> c301cdb2
 }
}
dps_results: {
 key: "TestFury-AllItems-ForgeEmber-37660"
 value: {
  dps: 959.02093
  tps: 1039.83562
 }
}
dps_results: {
 key: "TestFury-AllItems-ForlornSkyflareDiamond"
 value: {
<<<<<<< HEAD
  dps: 941.48431
  tps: 1020.84526
=======
  dps: 946.58315
  tps: 1010.1771
>>>>>>> c301cdb2
 }
}
dps_results: {
 key: "TestFury-AllItems-ForlornStarflareDiamond"
 value: {
<<<<<<< HEAD
  dps: 941.48431
  tps: 1020.84526
=======
  dps: 946.58315
  tps: 1010.1771
>>>>>>> c301cdb2
 }
}
dps_results: {
 key: "TestFury-AllItems-FuryoftheFiveFlights-40431"
 value: {
<<<<<<< HEAD
  dps: 986.15354
  tps: 1068.35757
=======
  dps: 995.15389
  tps: 1078.63196
>>>>>>> c301cdb2
 }
}
dps_results: {
 key: "TestFury-AllItems-FuturesightRune-38763"
 value: {
  dps: 946.83151
  tps: 1025.19422
 }
}
dps_results: {
 key: "TestFury-AllItems-Gladiator'sBattlegear"
 value: {
<<<<<<< HEAD
  dps: 1295.00568
  tps: 1389.44311
=======
  dps: 1316.81756
  tps: 1414.79912
>>>>>>> c301cdb2
 }
}
dps_results: {
 key: "TestFury-AllItems-IllustrationoftheDragonSoul-40432"
 value: {
  dps: 946.83151
  tps: 1025.19422
 }
}
dps_results: {
 key: "TestFury-AllItems-ImpassiveSkyflareDiamond"
 value: {
<<<<<<< HEAD
  dps: 947.13406
  tps: 1027.74991
=======
  dps: 958.458
  tps: 1038.49342
>>>>>>> c301cdb2
 }
}
dps_results: {
 key: "TestFury-AllItems-ImpassiveStarflareDiamond"
 value: {
<<<<<<< HEAD
  dps: 946.76821
  tps: 1027.38406
=======
  dps: 941.47102
  tps: 1019.60485
>>>>>>> c301cdb2
 }
}
dps_results: {
 key: "TestFury-AllItems-IncisorFragment-37723"
 value: {
  dps: 976.63884
  tps: 1058.12981
 }
}
dps_results: {
 key: "TestFury-AllItems-InfusedColdstoneRune-35935"
 value: {
  dps: 956.48212
  tps: 1035.78664
 }
}
dps_results: {
 key: "TestFury-AllItems-InsightfulEarthsiegeDiamond"
 value: {
<<<<<<< HEAD
  dps: 941.48431
  tps: 1020.84526
=======
  dps: 946.58315
  tps: 1010.1771
>>>>>>> c301cdb2
 }
}
dps_results: {
 key: "TestFury-AllItems-InvigoratingEarthsiegeDiamond"
 value: {
<<<<<<< HEAD
  dps: 941.66087
  tps: 1005.18846
=======
  dps: 959.95773
  tps: 1039.69091
>>>>>>> c301cdb2
 }
}
dps_results: {
 key: "TestFury-AllItems-Lavanthor'sTalisman-37872"
 value: {
  dps: 946.83151
  tps: 1025.19422
 }
}
dps_results: {
 key: "TestFury-AllItems-MajesticDragonFigurine-40430"
 value: {
  dps: 946.83151
  tps: 1025.19422
 }
}
dps_results: {
 key: "TestFury-AllItems-Mana-EtchedRegalia"
 value: {
  dps: 722.756
  tps: 786.38156
 }
}
dps_results: {
 key: "TestFury-AllItems-MeteoriteWhetstone-37390"
 value: {
<<<<<<< HEAD
  dps: 979.13334
  tps: 1059.10725
=======
  dps: 979.32495
  tps: 1060.66086
>>>>>>> c301cdb2
 }
}
dps_results: {
 key: "TestFury-AllItems-NetherscaleArmor"
 value: {
<<<<<<< HEAD
  dps: 893.71733
  tps: 970.15445
=======
  dps: 909.18379
  tps: 985.87345
>>>>>>> c301cdb2
 }
}
dps_results: {
 key: "TestFury-AllItems-NetherstrikeArmor"
 value: {
  dps: 875.72005
  tps: 950.55335
 }
}
dps_results: {
 key: "TestFury-AllItems-OfferingofSacrifice-37638"
 value: {
  dps: 924.92912
  tps: 1003.53755
 }
}
dps_results: {
 key: "TestFury-AllItems-OnslaughtArmor"
 value: {
<<<<<<< HEAD
  dps: 753.15634
  tps: 818.41937
=======
  dps: 750.11899
  tps: 816.75175
>>>>>>> c301cdb2
 }
}
dps_results: {
 key: "TestFury-AllItems-OnslaughtBattlegear"
 value: {
  dps: 972.44895
  tps: 1053.64103
 }
}
dps_results: {
 key: "TestFury-AllItems-PersistentEarthshatterDiamond"
 value: {
<<<<<<< HEAD
  dps: 945.73355
  tps: 1025.80012
=======
  dps: 952.51568
  tps: 1031.36261
>>>>>>> c301cdb2
 }
}
dps_results: {
 key: "TestFury-AllItems-PersistentEarthsiegeDiamond"
 value: {
<<<<<<< HEAD
  dps: 941.66087
  tps: 1005.18846
=======
  dps: 959.95773
  tps: 1039.69091
>>>>>>> c301cdb2
 }
}
dps_results: {
 key: "TestFury-AllItems-PowerfulEarthshatterDiamond"
 value: {
<<<<<<< HEAD
  dps: 941.48431
  tps: 1020.84526
=======
  dps: 946.58315
  tps: 1010.1771
>>>>>>> c301cdb2
 }
}
dps_results: {
 key: "TestFury-AllItems-PowerfulEarthsiegeDiamond"
 value: {
<<<<<<< HEAD
  dps: 941.48431
  tps: 1020.84526
=======
  dps: 946.58315
  tps: 1010.1771
>>>>>>> c301cdb2
 }
}
dps_results: {
 key: "TestFury-AllItems-PrimalIntent"
 value: {
<<<<<<< HEAD
  dps: 930.2272
  tps: 1010.51616
=======
  dps: 909.63728
  tps: 985.96126
>>>>>>> c301cdb2
 }
}
dps_results: {
 key: "TestFury-AllItems-PurifiedShardoftheGods"
 value: {
  dps: 946.83151
  tps: 1025.19422
 }
}
dps_results: {
 key: "TestFury-AllItems-ReignoftheDead-47316"
 value: {
  dps: 1050.33652
  tps: 1126.12666
 }
}
dps_results: {
 key: "TestFury-AllItems-ReignoftheDead-47477"
 value: {
  dps: 1063.25986
  tps: 1138.72882
 }
}
dps_results: {
 key: "TestFury-AllItems-RelentlessEarthsiegeDiamond"
 value: {
<<<<<<< HEAD
  dps: 957.11766
  tps: 1036.289
=======
  dps: 969.52652
  tps: 1048.90591
>>>>>>> c301cdb2
 }
}
dps_results: {
 key: "TestFury-AllItems-RevitalizingSkyflareDiamond"
 value: {
<<<<<<< HEAD
  dps: 941.48431
  tps: 1020.84526
=======
  dps: 946.58315
  tps: 1010.1771
>>>>>>> c301cdb2
 }
}
dps_results: {
 key: "TestFury-AllItems-RuneofRepulsion-40372"
 value: {
  dps: 946.83151
  tps: 1025.19422
 }
}
dps_results: {
 key: "TestFury-AllItems-SealofthePantheon-36993"
 value: {
<<<<<<< HEAD
  dps: 941.25765
  tps: 1020.73724
=======
  dps: 940.69391
  tps: 1020.28691
>>>>>>> c301cdb2
 }
}
dps_results: {
 key: "TestFury-AllItems-Serrah'sStar-37559"
 value: {
  dps: 958.83866
  tps: 1038.81632
 }
}
dps_results: {
 key: "TestFury-AllItems-ShinyShardoftheGods"
 value: {
  dps: 946.83151
  tps: 1025.19422
 }
}
dps_results: {
 key: "TestFury-AllItems-SiegebreakerBattlegear"
 value: {
<<<<<<< HEAD
  dps: 1131.70791
  tps: 1218.82007
=======
  dps: 1132.85485
  tps: 1220.03257
>>>>>>> c301cdb2
 }
}
dps_results: {
 key: "TestFury-AllItems-Sindragosa'sFlawlessFang-50361"
 value: {
  dps: 946.83151
  tps: 1025.19422
 }
}
dps_results: {
 key: "TestFury-AllItems-SparkofLife-37657"
 value: {
<<<<<<< HEAD
  dps: 949.04812
  tps: 1028.31378
=======
  dps: 954.0316
  tps: 1032.91364
>>>>>>> c301cdb2
 }
}
dps_results: {
 key: "TestFury-AllItems-SpellstrikeInfusion"
 value: {
<<<<<<< HEAD
  dps: 865.92217
  tps: 940.30978
=======
  dps: 874.52946
  tps: 935.36846
>>>>>>> c301cdb2
 }
}
dps_results: {
 key: "TestFury-AllItems-StormshroudArmor"
 value: {
<<<<<<< HEAD
  dps: 783.31259
  tps: 848.90674
=======
  dps: 777.38555
  tps: 842.81886
>>>>>>> c301cdb2
 }
}
dps_results: {
 key: "TestFury-AllItems-StrengthoftheClefthoof"
 value: {
<<<<<<< HEAD
  dps: 839.69532
  tps: 913.03728
=======
  dps: 832.2158
  tps: 890.55029
>>>>>>> c301cdb2
 }
}
dps_results: {
 key: "TestFury-AllItems-SwiftSkyflareDiamond"
 value: {
<<<<<<< HEAD
  dps: 941.66087
  tps: 1005.18846
=======
  dps: 959.95773
  tps: 1039.69091
>>>>>>> c301cdb2
 }
}
dps_results: {
 key: "TestFury-AllItems-SwiftStarflareDiamond"
 value: {
<<<<<<< HEAD
  dps: 945.73355
  tps: 1025.80012
=======
  dps: 952.51568
  tps: 1031.36261
>>>>>>> c301cdb2
 }
}
dps_results: {
 key: "TestFury-AllItems-SwiftWindfireDiamond"
 value: {
<<<<<<< HEAD
  dps: 952.5262
  tps: 1034.06187
=======
  dps: 959.13618
  tps: 1040.77764
>>>>>>> c301cdb2
 }
}
dps_results: {
 key: "TestFury-AllItems-TheFistsofFury"
 value: {
  dps: 996.96608
  tps: 1081.04568
 }
}
dps_results: {
 key: "TestFury-AllItems-TheTwinBladesofAzzinoth"
 value: {
<<<<<<< HEAD
  dps: 1063.08517
  tps: 1147.32511
=======
  dps: 1067.06173
  tps: 1153.52956
>>>>>>> c301cdb2
 }
}
dps_results: {
 key: "TestFury-AllItems-TheTwinStars"
 value: {
<<<<<<< HEAD
  dps: 932.77862
  tps: 1010.13681
=======
  dps: 925.41533
  tps: 1001.79513
>>>>>>> c301cdb2
 }
}
dps_results: {
 key: "TestFury-AllItems-ThunderingSkyflareDiamond"
 value: {
<<<<<<< HEAD
  dps: 947.79295
  tps: 1026.68377
=======
  dps: 951.69528
  tps: 1030.6888
>>>>>>> c301cdb2
 }
}
dps_results: {
 key: "TestFury-AllItems-TinyAbominationinaJar-50351"
 value: {
<<<<<<< HEAD
  dps: 991.12567
  tps: 1072.61147
=======
  dps: 993.12006
  tps: 1075.82936
>>>>>>> c301cdb2
 }
}
dps_results: {
 key: "TestFury-AllItems-TinyAbominationinaJar-50706"
 value: {
  dps: 1009.44927
  tps: 1091.98374
 }
}
dps_results: {
 key: "TestFury-AllItems-TirelessSkyflareDiamond"
 value: {
<<<<<<< HEAD
  dps: 941.48431
  tps: 1020.84526
=======
  dps: 946.58315
  tps: 1010.1771
>>>>>>> c301cdb2
 }
}
dps_results: {
 key: "TestFury-AllItems-TirelessStarflareDiamond"
 value: {
<<<<<<< HEAD
  dps: 941.48431
  tps: 1020.84526
=======
  dps: 946.58315
  tps: 1010.1771
>>>>>>> c301cdb2
 }
}
dps_results: {
 key: "TestFury-AllItems-TrenchantEarthshatterDiamond"
 value: {
<<<<<<< HEAD
  dps: 941.48431
  tps: 1020.84526
=======
  dps: 946.58315
  tps: 1010.1771
>>>>>>> c301cdb2
 }
}
dps_results: {
 key: "TestFury-AllItems-TrenchantEarthsiegeDiamond"
 value: {
<<<<<<< HEAD
  dps: 941.48431
  tps: 1020.84526
=======
  dps: 946.58315
  tps: 1010.1771
>>>>>>> c301cdb2
 }
}
dps_results: {
 key: "TestFury-AllItems-WarbringerArmor"
 value: {
  dps: 781.49107
  tps: 835.23643
 }
}
dps_results: {
 key: "TestFury-AllItems-WarbringerBattlegear"
 value: {
  dps: 896.8323
  tps: 975.62026
 }
}
dps_results: {
 key: "TestFury-AllItems-WastewalkerArmor"
 value: {
<<<<<<< HEAD
  dps: 812.24065
  tps: 880.98504
=======
  dps: 815.61372
  tps: 885.25226
>>>>>>> c301cdb2
 }
}
dps_results: {
 key: "TestFury-AllItems-WindhawkArmor"
 value: {
  dps: 864.14364
  tps: 937.87094
 }
}
dps_results: {
 key: "TestFury-AllItems-WrathofSpellfire"
 value: {
  dps: 861.24558
  tps: 935.73379
 }
}
dps_results: {
 key: "TestFury-AllItems-Wrynn'sBattlegear"
 value: {
<<<<<<< HEAD
  dps: 1290.68851
  tps: 1384.70108
=======
  dps: 1277.16769
  tps: 1371.31905
>>>>>>> c301cdb2
 }
}
dps_results: {
 key: "TestFury-AllItems-YmirjarLord'sBattlegear"
 value: {
  dps: 1433.61798
  tps: 1538.80201
 }
}
dps_results: {
 key: "TestFury-Average-Default"
 value: {
<<<<<<< HEAD
  dps: 969.62035
  tps: 1077.16067
=======
  dps: 970.04677
  tps: 1077.69584
>>>>>>> c301cdb2
 }
}
dps_results: {
 key: "TestFury-Settings-Human-Fury P1-Basic-FullBuffs-LongMultiTarget"
 value: {
  dps: 1337.13196
  tps: 1652.41951
 }
}
dps_results: {
 key: "TestFury-Settings-Human-Fury P1-Basic-FullBuffs-LongSingleTarget"
 value: {
  dps: 951.78394
  tps: 1030.60418
 }
}
dps_results: {
 key: "TestFury-Settings-Human-Fury P1-Basic-FullBuffs-ShortSingleTarget"
 value: {
  dps: 1107.56435
  tps: 1204.70331
 }
}
dps_results: {
 key: "TestFury-Settings-Human-Fury P1-Basic-NoBuffs-LongMultiTarget"
 value: {
<<<<<<< HEAD
  dps: 979.26821
  tps: 1263.87046
=======
  dps: 982.15759
  tps: 1251.12999
>>>>>>> c301cdb2
 }
}
dps_results: {
 key: "TestFury-Settings-Human-Fury P1-Basic-NoBuffs-LongSingleTarget"
 value: {
<<<<<<< HEAD
  dps: 683.48953
  tps: 745.73368
=======
  dps: 677.2131
  tps: 729.49783
>>>>>>> c301cdb2
 }
}
dps_results: {
 key: "TestFury-Settings-Human-Fury P1-Basic-NoBuffs-ShortSingleTarget"
 value: {
  dps: 803.37316
  tps: 878.5338
 }
}
dps_results: {
 key: "TestFury-Settings-Orc-Fury P1-Basic-FullBuffs-LongMultiTarget"
 value: {
<<<<<<< HEAD
  dps: 1337.28394
  tps: 1654.03225
=======
  dps: 1335.86887
  tps: 1652.74982
>>>>>>> c301cdb2
 }
}
dps_results: {
 key: "TestFury-Settings-Orc-Fury P1-Basic-FullBuffs-LongSingleTarget"
 value: {
<<<<<<< HEAD
  dps: 945.96212
  tps: 1024.63568
=======
  dps: 964.1976
  tps: 1044.94814
>>>>>>> c301cdb2
 }
}
dps_results: {
 key: "TestFury-Settings-Orc-Fury P1-Basic-FullBuffs-ShortSingleTarget"
 value: {
<<<<<<< HEAD
  dps: 1125.90468
  tps: 1219.30926
=======
  dps: 1122.48172
  tps: 1217.13257
>>>>>>> c301cdb2
 }
}
dps_results: {
 key: "TestFury-Settings-Orc-Fury P1-Basic-NoBuffs-LongMultiTarget"
 value: {
<<<<<<< HEAD
  dps: 982.34529
  tps: 1269.8876
=======
  dps: 978.87418
  tps: 1264.82152
>>>>>>> c301cdb2
 }
}
dps_results: {
 key: "TestFury-Settings-Orc-Fury P1-Basic-NoBuffs-LongSingleTarget"
 value: {
<<<<<<< HEAD
  dps: 688.60594
  tps: 753.45489
=======
  dps: 687.03188
  tps: 751.89488
>>>>>>> c301cdb2
 }
}
dps_results: {
 key: "TestFury-Settings-Orc-Fury P1-Basic-NoBuffs-ShortSingleTarget"
 value: {
<<<<<<< HEAD
  dps: 819.13538
  tps: 895.00426
=======
  dps: 810.64995
  tps: 886.89648
>>>>>>> c301cdb2
 }
}
dps_results: {
 key: "TestFury-SwitchInFrontOfTarget-Default"
 value: {
<<<<<<< HEAD
  dps: 823.01894
  tps: 893.23641
=======
  dps: 835.64209
  tps: 907.0634
>>>>>>> c301cdb2
 }
}<|MERGE_RESOLUTION|>--- conflicted
+++ resolved
@@ -59,13 +59,8 @@
 dps_results: {
  key: "TestFury-AllItems-AustereEarthsiegeDiamond"
  value: {
-<<<<<<< HEAD
-  dps: 942.16279
-  tps: 1023.33639
-=======
-  dps: 949.13297
-  tps: 1029.13929
->>>>>>> c301cdb2
+  dps: 949.69808
+  tps: 1029.59138
  }
 }
 dps_results: {
@@ -78,61 +73,36 @@
 dps_results: {
  key: "TestFury-AllItems-BeamingEarthsiegeDiamond"
  value: {
-<<<<<<< HEAD
-  dps: 947.13406
-  tps: 1027.74991
-=======
-  dps: 958.458
-  tps: 1038.49342
->>>>>>> c301cdb2
+  dps: 959.01399
+  tps: 1038.93821
  }
 }
 dps_results: {
  key: "TestFury-AllItems-Beast-tamer'sShoulders-30892"
  value: {
-<<<<<<< HEAD
-  dps: 956.46283
-  tps: 1034.80706
-=======
-  dps: 949.81899
-  tps: 1030.09102
->>>>>>> c301cdb2
+  dps: 950.43878
+  tps: 1030.58686
  }
 }
 dps_results: {
  key: "TestFury-AllItems-BoldArmor"
  value: {
-<<<<<<< HEAD
-  dps: 793.68203
-  tps: 860.96007
-=======
-  dps: 794.02101
-  tps: 860.90125
->>>>>>> c301cdb2
+  dps: 794.6408
+  tps: 861.39708
  }
 }
 dps_results: {
  key: "TestFury-AllItems-BracingEarthsiegeDiamond"
  value: {
-<<<<<<< HEAD
-  dps: 941.48431
-  tps: 1000.60809
-=======
-  dps: 946.58315
-  tps: 990.15427
->>>>>>> c301cdb2
+  dps: 947.13003
+  tps: 990.58302
  }
 }
 dps_results: {
  key: "TestFury-AllItems-Braxley'sBackyardMoonshine-35937"
  value: {
-<<<<<<< HEAD
-  dps: 963.08214
-  tps: 1043.00333
-=======
-  dps: 935.34945
-  tps: 1015.28157
->>>>>>> c301cdb2
+  dps: 935.91455
+  tps: 1015.73365
  }
 }
 dps_results: {
@@ -145,25 +115,15 @@
 dps_results: {
  key: "TestFury-AllItems-ChaoticSkyflareDiamond"
  value: {
-<<<<<<< HEAD
-  dps: 970.43634
-  tps: 1049.74404
-=======
-  dps: 962.37406
-  tps: 1042.92653
->>>>>>> c301cdb2
+  dps: 962.94828
+  tps: 1043.3859
  }
 }
 dps_results: {
  key: "TestFury-AllItems-DarkmoonCard:Berserker!-42989"
  value: {
-<<<<<<< HEAD
-  dps: 969.96334
-  tps: 1049.80079
-=======
-  dps: 976.36153
-  tps: 1056.46477
->>>>>>> c301cdb2
+  dps: 976.94486
+  tps: 1056.93144
  }
 }
 dps_results: {
@@ -176,25 +136,15 @@
 dps_results: {
  key: "TestFury-AllItems-DarkmoonCard:Greatness-42987"
  value: {
-<<<<<<< HEAD
-  dps: 1018.52333
-  tps: 1101.39837
-=======
-  dps: 1017.91051
-  tps: 1100.90768
->>>>>>> c301cdb2
+  dps: 1018.52119
+  tps: 1101.39622
  }
 }
 dps_results: {
  key: "TestFury-AllItems-DarkmoonCard:Greatness-44253"
  value: {
-<<<<<<< HEAD
-  dps: 1012.59522
-  tps: 1080.326
-=======
-  dps: 1016.91071
-  tps: 1098.77272
->>>>>>> c301cdb2
+  dps: 1017.4667
+  tps: 1099.21751
  }
 }
 dps_results: {
@@ -228,13 +178,8 @@
 dps_results: {
  key: "TestFury-AllItems-DestroyerArmor"
  value: {
-<<<<<<< HEAD
-  dps: 797.56838
-  tps: 866.23692
-=======
-  dps: 791.47479
-  tps: 858.92581
->>>>>>> c301cdb2
+  dps: 792.08546
+  tps: 859.41435
  }
 }
 dps_results: {
@@ -247,13 +192,8 @@
 dps_results: {
  key: "TestFury-AllItems-DestructiveSkyflareDiamond"
  value: {
-<<<<<<< HEAD
-  dps: 946.94658
-  tps: 1027.0728
-=======
-  dps: 947.73308
-  tps: 1026.72216
->>>>>>> c301cdb2
+  dps: 948.28907
+  tps: 1027.16695
  }
 }
 dps_results: {
@@ -266,133 +206,78 @@
 dps_results: {
  key: "TestFury-AllItems-DreadnaughtBattlegear"
  value: {
-<<<<<<< HEAD
-  dps: 1100.57099
-  tps: 1191.36133
-=======
-  dps: 1086.66531
-  tps: 1177.31432
->>>>>>> c301cdb2
+  dps: 1087.26687
+  tps: 1177.79557
  }
 }
 dps_results: {
  key: "TestFury-AllItems-EffulgentSkyflareDiamond"
  value: {
-<<<<<<< HEAD
-  dps: 941.48431
-  tps: 1020.84526
-=======
-  dps: 946.58315
-  tps: 1010.1771
->>>>>>> c301cdb2
+  dps: 947.13003
+  tps: 1010.6146
  }
 }
 dps_results: {
  key: "TestFury-AllItems-EmberSkyflareDiamond"
  value: {
-<<<<<<< HEAD
-  dps: 941.48431
-  tps: 1020.84526
-=======
-  dps: 946.58315
-  tps: 1010.1771
->>>>>>> c301cdb2
+  dps: 947.13003
+  tps: 1010.6146
  }
 }
 dps_results: {
  key: "TestFury-AllItems-EnigmaticSkyflareDiamond"
  value: {
-<<<<<<< HEAD
-  dps: 947.13406
-  tps: 1027.74991
-=======
-  dps: 958.458
-  tps: 1038.49342
->>>>>>> c301cdb2
+  dps: 959.01399
+  tps: 1038.93821
  }
 }
 dps_results: {
  key: "TestFury-AllItems-EnigmaticStarflareDiamond"
  value: {
-<<<<<<< HEAD
-  dps: 946.76821
-  tps: 1027.38406
-=======
-  dps: 941.47102
-  tps: 1019.60485
->>>>>>> c301cdb2
+  dps: 942.02701
+  tps: 1020.04964
  }
 }
 dps_results: {
  key: "TestFury-AllItems-EternalEarthsiegeDiamond"
  value: {
-<<<<<<< HEAD
-  dps: 941.48431
-  tps: 1020.84526
-=======
-  dps: 946.58315
-  tps: 1010.1771
->>>>>>> c301cdb2
+  dps: 947.13003
+  tps: 1010.6146
  }
 }
 dps_results: {
  key: "TestFury-AllItems-ExtractofNecromanticPower-40373"
  value: {
-<<<<<<< HEAD
-  dps: 1000.90791
-  tps: 1079.7443
-=======
-  dps: 1011.61309
-  tps: 1091.24507
->>>>>>> c301cdb2
+  dps: 1012.19643
+  tps: 1091.71174
  }
 }
 dps_results: {
  key: "TestFury-AllItems-EyeoftheBroodmother-45308"
  value: {
-<<<<<<< HEAD
-  dps: 972.91209
-  tps: 1053.10085
-=======
-  dps: 966.78359
-  tps: 1047.29048
->>>>>>> c301cdb2
+  dps: 967.37604
+  tps: 1047.76444
  }
 }
 dps_results: {
  key: "TestFury-AllItems-FaithinFelsteel"
  value: {
-<<<<<<< HEAD
-  dps: 822.738
-  tps: 893.84589
-=======
-  dps: 834.03731
-  tps: 906.91923
->>>>>>> c301cdb2
+  dps: 834.64799
+  tps: 907.40777
  }
 }
 dps_results: {
  key: "TestFury-AllItems-FelstalkerArmor"
  value: {
-<<<<<<< HEAD
-  dps: 897.61146
-  tps: 975.82357
-=======
-  dps: 907.03928
-  tps: 982.90904
->>>>>>> c301cdb2
+  dps: 907.64995
+  tps: 983.39758
  }
 }
 dps_results: {
  key: "TestFury-AllItems-FlameGuard"
  value: {
-<<<<<<< HEAD
-  dps: 774.85872
-  tps: 840.52289
-=======
-  dps: 761.65866
-  tps: 826.3516
->>>>>>> c301cdb2
+  dps: 762.26934
+  tps: 826.84014
  }
 }
 dps_results: {
@@ -405,37 +290,22 @@
 dps_results: {
  key: "TestFury-AllItems-ForlornSkyflareDiamond"
  value: {
-<<<<<<< HEAD
-  dps: 941.48431
-  tps: 1020.84526
-=======
-  dps: 946.58315
-  tps: 1010.1771
->>>>>>> c301cdb2
+  dps: 947.13003
+  tps: 1010.6146
  }
 }
 dps_results: {
  key: "TestFury-AllItems-ForlornStarflareDiamond"
  value: {
-<<<<<<< HEAD
-  dps: 941.48431
-  tps: 1020.84526
-=======
-  dps: 946.58315
-  tps: 1010.1771
->>>>>>> c301cdb2
+  dps: 947.13003
+  tps: 1010.6146
  }
 }
 dps_results: {
  key: "TestFury-AllItems-FuryoftheFiveFlights-40431"
  value: {
-<<<<<<< HEAD
-  dps: 986.15354
-  tps: 1068.35757
-=======
-  dps: 995.15389
-  tps: 1078.63196
->>>>>>> c301cdb2
+  dps: 995.71899
+  tps: 1079.08405
  }
 }
 dps_results: {
@@ -448,13 +318,8 @@
 dps_results: {
  key: "TestFury-AllItems-Gladiator'sBattlegear"
  value: {
-<<<<<<< HEAD
-  dps: 1295.00568
-  tps: 1389.44311
-=======
-  dps: 1316.81756
-  tps: 1414.79912
->>>>>>> c301cdb2
+  dps: 1317.42824
+  tps: 1415.28766
  }
 }
 dps_results: {
@@ -467,25 +332,15 @@
 dps_results: {
  key: "TestFury-AllItems-ImpassiveSkyflareDiamond"
  value: {
-<<<<<<< HEAD
-  dps: 947.13406
-  tps: 1027.74991
-=======
-  dps: 958.458
-  tps: 1038.49342
->>>>>>> c301cdb2
+  dps: 959.01399
+  tps: 1038.93821
  }
 }
 dps_results: {
  key: "TestFury-AllItems-ImpassiveStarflareDiamond"
  value: {
-<<<<<<< HEAD
-  dps: 946.76821
-  tps: 1027.38406
-=======
-  dps: 941.47102
-  tps: 1019.60485
->>>>>>> c301cdb2
+  dps: 942.02701
+  tps: 1020.04964
  }
 }
 dps_results: {
@@ -505,25 +360,15 @@
 dps_results: {
  key: "TestFury-AllItems-InsightfulEarthsiegeDiamond"
  value: {
-<<<<<<< HEAD
-  dps: 941.48431
-  tps: 1020.84526
-=======
-  dps: 946.58315
-  tps: 1010.1771
->>>>>>> c301cdb2
+  dps: 947.13003
+  tps: 1010.6146
  }
 }
 dps_results: {
  key: "TestFury-AllItems-InvigoratingEarthsiegeDiamond"
  value: {
-<<<<<<< HEAD
-  dps: 941.66087
-  tps: 1005.18846
-=======
-  dps: 959.95773
-  tps: 1039.69091
->>>>>>> c301cdb2
+  dps: 960.57752
+  tps: 1040.18675
  }
 }
 dps_results: {
@@ -550,25 +395,15 @@
 dps_results: {
  key: "TestFury-AllItems-MeteoriteWhetstone-37390"
  value: {
-<<<<<<< HEAD
-  dps: 979.13334
-  tps: 1059.10725
-=======
-  dps: 979.32495
-  tps: 1060.66086
->>>>>>> c301cdb2
+  dps: 979.9174
+  tps: 1061.13481
  }
 }
 dps_results: {
  key: "TestFury-AllItems-NetherscaleArmor"
  value: {
-<<<<<<< HEAD
-  dps: 893.71733
-  tps: 970.15445
-=======
-  dps: 909.18379
-  tps: 985.87345
->>>>>>> c301cdb2
+  dps: 909.77623
+  tps: 986.34741
  }
 }
 dps_results: {
@@ -588,13 +423,8 @@
 dps_results: {
  key: "TestFury-AllItems-OnslaughtArmor"
  value: {
-<<<<<<< HEAD
-  dps: 753.15634
-  tps: 818.41937
-=======
-  dps: 750.11899
-  tps: 816.75175
->>>>>>> c301cdb2
+  dps: 750.72966
+  tps: 817.24029
  }
 }
 dps_results: {
@@ -607,61 +437,36 @@
 dps_results: {
  key: "TestFury-AllItems-PersistentEarthshatterDiamond"
  value: {
-<<<<<<< HEAD
-  dps: 945.73355
-  tps: 1025.80012
-=======
-  dps: 952.51568
-  tps: 1031.36261
->>>>>>> c301cdb2
+  dps: 953.13547
+  tps: 1031.85844
  }
 }
 dps_results: {
  key: "TestFury-AllItems-PersistentEarthsiegeDiamond"
  value: {
-<<<<<<< HEAD
-  dps: 941.66087
-  tps: 1005.18846
-=======
-  dps: 959.95773
-  tps: 1039.69091
->>>>>>> c301cdb2
+  dps: 960.57752
+  tps: 1040.18675
  }
 }
 dps_results: {
  key: "TestFury-AllItems-PowerfulEarthshatterDiamond"
  value: {
-<<<<<<< HEAD
-  dps: 941.48431
-  tps: 1020.84526
-=======
-  dps: 946.58315
-  tps: 1010.1771
->>>>>>> c301cdb2
+  dps: 947.13003
+  tps: 1010.6146
  }
 }
 dps_results: {
  key: "TestFury-AllItems-PowerfulEarthsiegeDiamond"
  value: {
-<<<<<<< HEAD
-  dps: 941.48431
-  tps: 1020.84526
-=======
-  dps: 946.58315
-  tps: 1010.1771
->>>>>>> c301cdb2
+  dps: 947.13003
+  tps: 1010.6146
  }
 }
 dps_results: {
  key: "TestFury-AllItems-PrimalIntent"
  value: {
-<<<<<<< HEAD
-  dps: 930.2272
-  tps: 1010.51616
-=======
-  dps: 909.63728
-  tps: 985.96126
->>>>>>> c301cdb2
+  dps: 910.19327
+  tps: 986.40605
  }
 }
 dps_results: {
@@ -688,25 +493,15 @@
 dps_results: {
  key: "TestFury-AllItems-RelentlessEarthsiegeDiamond"
  value: {
-<<<<<<< HEAD
-  dps: 957.11766
-  tps: 1036.289
-=======
-  dps: 969.52652
-  tps: 1048.90591
->>>>>>> c301cdb2
+  dps: 970.10074
+  tps: 1049.36529
  }
 }
 dps_results: {
  key: "TestFury-AllItems-RevitalizingSkyflareDiamond"
  value: {
-<<<<<<< HEAD
-  dps: 941.48431
-  tps: 1020.84526
-=======
-  dps: 946.58315
-  tps: 1010.1771
->>>>>>> c301cdb2
+  dps: 947.13003
+  tps: 1010.6146
  }
 }
 dps_results: {
@@ -719,13 +514,8 @@
 dps_results: {
  key: "TestFury-AllItems-SealofthePantheon-36993"
  value: {
-<<<<<<< HEAD
-  dps: 941.25765
-  tps: 1020.73724
-=======
-  dps: 940.69391
-  tps: 1020.28691
->>>>>>> c301cdb2
+  dps: 941.27725
+  tps: 1020.75358
  }
 }
 dps_results: {
@@ -745,13 +535,8 @@
 dps_results: {
  key: "TestFury-AllItems-SiegebreakerBattlegear"
  value: {
-<<<<<<< HEAD
-  dps: 1131.70791
-  tps: 1218.82007
-=======
-  dps: 1132.85485
-  tps: 1220.03257
->>>>>>> c301cdb2
+  dps: 1133.4473
+  tps: 1220.50653
  }
 }
 dps_results: {
@@ -764,85 +549,50 @@
 dps_results: {
  key: "TestFury-AllItems-SparkofLife-37657"
  value: {
-<<<<<<< HEAD
-  dps: 949.04812
-  tps: 1028.31378
-=======
-  dps: 954.0316
-  tps: 1032.91364
->>>>>>> c301cdb2
+  dps: 954.63317
+  tps: 1033.39489
  }
 }
 dps_results: {
  key: "TestFury-AllItems-SpellstrikeInfusion"
  value: {
-<<<<<<< HEAD
-  dps: 865.92217
-  tps: 940.30978
-=======
-  dps: 874.52946
-  tps: 935.36846
->>>>>>> c301cdb2
+  dps: 875.14013
+  tps: 935.857
  }
 }
 dps_results: {
  key: "TestFury-AllItems-StormshroudArmor"
  value: {
-<<<<<<< HEAD
-  dps: 783.31259
-  tps: 848.90674
-=======
-  dps: 777.38555
-  tps: 842.81886
->>>>>>> c301cdb2
+  dps: 777.99622
+  tps: 843.3074
  }
 }
 dps_results: {
  key: "TestFury-AllItems-StrengthoftheClefthoof"
  value: {
-<<<<<<< HEAD
-  dps: 839.69532
-  tps: 913.03728
-=======
-  dps: 832.2158
-  tps: 890.55029
->>>>>>> c301cdb2
+  dps: 832.82647
+  tps: 891.03883
  }
 }
 dps_results: {
  key: "TestFury-AllItems-SwiftSkyflareDiamond"
  value: {
-<<<<<<< HEAD
-  dps: 941.66087
-  tps: 1005.18846
-=======
-  dps: 959.95773
-  tps: 1039.69091
->>>>>>> c301cdb2
+  dps: 960.57752
+  tps: 1040.18675
  }
 }
 dps_results: {
  key: "TestFury-AllItems-SwiftStarflareDiamond"
  value: {
-<<<<<<< HEAD
-  dps: 945.73355
-  tps: 1025.80012
-=======
-  dps: 952.51568
-  tps: 1031.36261
->>>>>>> c301cdb2
+  dps: 953.13547
+  tps: 1031.85844
  }
 }
 dps_results: {
  key: "TestFury-AllItems-SwiftWindfireDiamond"
  value: {
-<<<<<<< HEAD
-  dps: 952.5262
-  tps: 1034.06187
-=======
-  dps: 959.13618
-  tps: 1040.77764
->>>>>>> c301cdb2
+  dps: 959.74686
+  tps: 1041.26618
  }
 }
 dps_results: {
@@ -855,49 +605,29 @@
 dps_results: {
  key: "TestFury-AllItems-TheTwinBladesofAzzinoth"
  value: {
-<<<<<<< HEAD
-  dps: 1063.08517
-  tps: 1147.32511
-=======
-  dps: 1067.06173
-  tps: 1153.52956
->>>>>>> c301cdb2
+  dps: 1067.73093
+  tps: 1154.06493
  }
 }
 dps_results: {
  key: "TestFury-AllItems-TheTwinStars"
  value: {
-<<<<<<< HEAD
-  dps: 932.77862
-  tps: 1010.13681
-=======
-  dps: 925.41533
-  tps: 1001.79513
->>>>>>> c301cdb2
+  dps: 926.01689
+  tps: 1002.27638
  }
 }
 dps_results: {
  key: "TestFury-AllItems-ThunderingSkyflareDiamond"
  value: {
-<<<<<<< HEAD
-  dps: 947.79295
-  tps: 1026.68377
-=======
-  dps: 951.69528
-  tps: 1030.6888
->>>>>>> c301cdb2
+  dps: 952.26039
+  tps: 1031.14089
  }
 }
 dps_results: {
  key: "TestFury-AllItems-TinyAbominationinaJar-50351"
  value: {
-<<<<<<< HEAD
-  dps: 991.12567
-  tps: 1072.61147
-=======
-  dps: 993.12006
-  tps: 1075.82936
->>>>>>> c301cdb2
+  dps: 993.73073
+  tps: 1076.3179
  }
 }
 dps_results: {
@@ -910,49 +640,29 @@
 dps_results: {
  key: "TestFury-AllItems-TirelessSkyflareDiamond"
  value: {
-<<<<<<< HEAD
-  dps: 941.48431
-  tps: 1020.84526
-=======
-  dps: 946.58315
-  tps: 1010.1771
->>>>>>> c301cdb2
+  dps: 947.13003
+  tps: 1010.6146
  }
 }
 dps_results: {
  key: "TestFury-AllItems-TirelessStarflareDiamond"
  value: {
-<<<<<<< HEAD
-  dps: 941.48431
-  tps: 1020.84526
-=======
-  dps: 946.58315
-  tps: 1010.1771
->>>>>>> c301cdb2
+  dps: 947.13003
+  tps: 1010.6146
  }
 }
 dps_results: {
  key: "TestFury-AllItems-TrenchantEarthshatterDiamond"
  value: {
-<<<<<<< HEAD
-  dps: 941.48431
-  tps: 1020.84526
-=======
-  dps: 946.58315
-  tps: 1010.1771
->>>>>>> c301cdb2
+  dps: 947.13003
+  tps: 1010.6146
  }
 }
 dps_results: {
  key: "TestFury-AllItems-TrenchantEarthsiegeDiamond"
  value: {
-<<<<<<< HEAD
-  dps: 941.48431
-  tps: 1020.84526
-=======
-  dps: 946.58315
-  tps: 1010.1771
->>>>>>> c301cdb2
+  dps: 947.13003
+  tps: 1010.6146
  }
 }
 dps_results: {
@@ -972,13 +682,8 @@
 dps_results: {
  key: "TestFury-AllItems-WastewalkerArmor"
  value: {
-<<<<<<< HEAD
-  dps: 812.24065
-  tps: 880.98504
-=======
-  dps: 815.61372
-  tps: 885.25226
->>>>>>> c301cdb2
+  dps: 816.16971
+  tps: 885.69705
  }
 }
 dps_results: {
@@ -998,13 +703,8 @@
 dps_results: {
  key: "TestFury-AllItems-Wrynn'sBattlegear"
  value: {
-<<<<<<< HEAD
-  dps: 1290.68851
-  tps: 1384.70108
-=======
-  dps: 1277.16769
-  tps: 1371.31905
->>>>>>> c301cdb2
+  dps: 1277.78748
+  tps: 1371.81489
  }
 }
 dps_results: {
@@ -1017,13 +717,8 @@
 dps_results: {
  key: "TestFury-Average-Default"
  value: {
-<<<<<<< HEAD
-  dps: 969.62035
-  tps: 1077.16067
-=======
-  dps: 970.04677
-  tps: 1077.69584
->>>>>>> c301cdb2
+  dps: 970.05262
+  tps: 1077.70052
  }
 }
 dps_results: {
@@ -1050,25 +745,15 @@
 dps_results: {
  key: "TestFury-Settings-Human-Fury P1-Basic-NoBuffs-LongMultiTarget"
  value: {
-<<<<<<< HEAD
-  dps: 979.26821
-  tps: 1263.87046
-=======
-  dps: 982.15759
-  tps: 1251.12999
->>>>>>> c301cdb2
+  dps: 982.72725
+  tps: 1251.58572
  }
 }
 dps_results: {
  key: "TestFury-Settings-Human-Fury P1-Basic-NoBuffs-LongSingleTarget"
  value: {
-<<<<<<< HEAD
-  dps: 683.48953
-  tps: 745.73368
-=======
-  dps: 677.2131
-  tps: 729.49783
->>>>>>> c301cdb2
+  dps: 677.80029
+  tps: 729.96758
  }
 }
 dps_results: {
@@ -1081,84 +766,49 @@
 dps_results: {
  key: "TestFury-Settings-Orc-Fury P1-Basic-FullBuffs-LongMultiTarget"
  value: {
-<<<<<<< HEAD
-  dps: 1337.28394
-  tps: 1654.03225
-=======
-  dps: 1335.86887
-  tps: 1652.74982
->>>>>>> c301cdb2
+  dps: 1336.47043
+  tps: 1653.23107
  }
 }
 dps_results: {
  key: "TestFury-Settings-Orc-Fury P1-Basic-FullBuffs-LongSingleTarget"
  value: {
-<<<<<<< HEAD
-  dps: 945.96212
-  tps: 1024.63568
-=======
-  dps: 964.1976
-  tps: 1044.94814
->>>>>>> c301cdb2
+  dps: 964.77182
+  tps: 1045.40752
  }
 }
 dps_results: {
  key: "TestFury-Settings-Orc-Fury P1-Basic-FullBuffs-ShortSingleTarget"
  value: {
-<<<<<<< HEAD
-  dps: 1125.90468
-  tps: 1219.30926
-=======
-  dps: 1122.48172
-  tps: 1217.13257
->>>>>>> c301cdb2
+  dps: 1123.07417
+  tps: 1217.60653
  }
 }
 dps_results: {
  key: "TestFury-Settings-Orc-Fury P1-Basic-NoBuffs-LongMultiTarget"
  value: {
-<<<<<<< HEAD
-  dps: 982.34529
-  tps: 1269.8876
-=======
-  dps: 978.87418
-  tps: 1264.82152
->>>>>>> c301cdb2
+  dps: 979.46137
+  tps: 1265.29127
  }
 }
 dps_results: {
  key: "TestFury-Settings-Orc-Fury P1-Basic-NoBuffs-LongSingleTarget"
  value: {
-<<<<<<< HEAD
-  dps: 688.60594
-  tps: 753.45489
-=======
-  dps: 687.03188
-  tps: 751.89488
->>>>>>> c301cdb2
+  dps: 687.57525
+  tps: 752.32958
  }
 }
 dps_results: {
  key: "TestFury-Settings-Orc-Fury P1-Basic-NoBuffs-ShortSingleTarget"
  value: {
-<<<<<<< HEAD
-  dps: 819.13538
-  tps: 895.00426
-=======
-  dps: 810.64995
-  tps: 886.89648
->>>>>>> c301cdb2
+  dps: 811.21961
+  tps: 887.35221
  }
 }
 dps_results: {
  key: "TestFury-SwitchInFrontOfTarget-Default"
  value: {
-<<<<<<< HEAD
-  dps: 823.01894
-  tps: 893.23641
-=======
-  dps: 835.64209
-  tps: 907.0634
->>>>>>> c301cdb2
+  dps: 836.23453
+  tps: 907.53736
  }
 }