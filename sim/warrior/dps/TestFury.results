--- conflicted
+++ resolved
@@ -255,13 +255,8 @@
 dps_results: {
  key: "TestFury-AllItems-FaithinFelsteel"
  value: {
-<<<<<<< HEAD
-  dps: 764.06909
-  tps: 833.62257
-=======
-  dps: 766.34522
-  tps: 837.66037
->>>>>>> 102eec7c
+  dps: 772.64092
+  tps: 844.20056
  }
 }
 dps_results: {
@@ -526,13 +521,8 @@
 dps_results: {
  key: "TestFury-AllItems-SiegebreakerBattlegear"
  value: {
-<<<<<<< HEAD
-  dps: 1058.20186
-  tps: 1143.51764
-=======
-  dps: 1072.63617
-  tps: 1162.30105
->>>>>>> 102eec7c
+  dps: 1069.8224
+  tps: 1157.82253
  }
 }
 dps_results: {
@@ -559,13 +549,8 @@
 dps_results: {
  key: "TestFury-AllItems-StormshroudArmor"
  value: {
-<<<<<<< HEAD
-  dps: 732.3253
-  tps: 797.46926
-=======
-  dps: 739.98423
-  tps: 807.55366
->>>>>>> 102eec7c
+  dps: 740.63443
+  tps: 807.68384
  }
 }
 dps_results: {
@@ -704,25 +689,15 @@
 dps_results: {
  key: "TestFury-AllItems-Wrynn'sBattlegear"
  value: {
-<<<<<<< HEAD
-  dps: 1196.15205
-  tps: 1287.9799
-=======
-  dps: 1059.93602
-  tps: 1145.68342
->>>>>>> 102eec7c
+  dps: 1208.99065
+  tps: 1303.77845
  }
 }
 dps_results: {
  key: "TestFury-AllItems-YmirjarLord'sBattlegear"
  value: {
-<<<<<<< HEAD
-  dps: 1336.56392
-  tps: 1440.67703
-=======
-  dps: 1159.53657
-  tps: 1252.60981
->>>>>>> 102eec7c
+  dps: 1351.00152
+  tps: 1458.41799
  }
 }
 dps_results: {
