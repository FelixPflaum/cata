--- conflicted
+++ resolved
@@ -255,13 +255,8 @@
 dps_results: {
  key: "TestFury-AllItems-Gladiator'sBattlegear"
  value: {
-<<<<<<< HEAD
-  dps: 6311.69576
-  tps: 4643.48719
-=======
-  dps: 6600.74005
-  tps: 4854.7688
->>>>>>> b9ae8665
+  dps: 6401.90477
+  tps: 4712.64737
  }
 }
 dps_results: {
@@ -554,25 +549,15 @@
 dps_results: {
  key: "TestFury-AllItems-Wrynn'sBattlegear"
  value: {
-<<<<<<< HEAD
-  dps: 6556.32528
-  tps: 4821.99706
-=======
-  dps: 6823.30213
-  tps: 5018.56388
->>>>>>> b9ae8665
+  dps: 6660.12906
+  tps: 4899.22633
  }
 }
 dps_results: {
  key: "TestFury-AllItems-YmirjarLord'sBattlegear"
  value: {
-<<<<<<< HEAD
-  dps: 6999.32268
-  tps: 5144.93178
-=======
-  dps: 7284.83007
-  tps: 5357.05388
->>>>>>> b9ae8665
+  dps: 7035.62799
+  tps: 5174.51211
  }
 }
 dps_results: {
