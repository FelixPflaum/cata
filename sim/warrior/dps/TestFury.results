character_stats_results: {
 key: "TestFury-CharacterStats-Default"
 value: {
  final_stats: 1726.56
  final_stats: 811.8
  final_stats: 1874.95
  final_stats: 180.4
  final_stats: 234.3
  final_stats: 280
  final_stats: 109
  final_stats: 221
  final_stats: 1262.55
  final_stats: 145
  final_stats: 0
  final_stats: 7289.56006
  final_stats: 319.37
  final_stats: 2234.77689
  final_stats: 145
  final_stats: 233
  final_stats: 216.9875
  final_stats: 0
  final_stats: 0
  final_stats: 0
  final_stats: 16839.1
  final_stats: 2323.2
  final_stats: 0
  final_stats: 0
  final_stats: 863.28
  final_stats: 433.4594
  final_stats: 0
  final_stats: 0
  final_stats: 28390.5
  final_stats: 75
  final_stats: 75
  final_stats: 75
  final_stats: 75
  final_stats: 130
  final_stats: 0
  final_stats: 0
  final_stats: 0
  final_stats: 0
  final_stats: 0
 }
}
dps_results: {
 key: "TestFury-AllItems-AshtongueTalismanofValor-32485"
 value: {
<<<<<<< HEAD
  dps: 6649.14499
  tps: 4895.66102
=======
  dps: 6649.78088
  tps: 4895.73409
>>>>>>> 618c4776
 }
}
dps_results: {
 key: "TestFury-AllItems-AustereEarthsiegeDiamond"
 value: {
<<<<<<< HEAD
  dps: 6713.34836
  tps: 4941.78178
=======
  dps: 6722.30546
  tps: 4951.72501
>>>>>>> 618c4776
 }
}
dps_results: {
 key: "TestFury-AllItems-Bandit'sInsignia-40371"
 value: {
<<<<<<< HEAD
  dps: 6783.49451
  tps: 4992.79817
=======
  dps: 6741.09907
  tps: 4962.2556
>>>>>>> 618c4776
 }
}
dps_results: {
 key: "TestFury-AllItems-BeamingEarthsiegeDiamond"
 value: {
<<<<<<< HEAD
  dps: 6729.34627
  tps: 4955.98847
=======
  dps: 6699.1428
  tps: 4932.29838
>>>>>>> 618c4776
 }
}
dps_results: {
 key: "TestFury-AllItems-Beast-tamer'sShoulders-30892"
 value: {
  dps: 6551.06993
  tps: 4823.06374
 }
}
dps_results: {
 key: "TestFury-AllItems-BlessedBattlegearofUndeadSlaying"
 value: {
  dps: 5378.80483
  tps: 3977.00457
 }
}
dps_results: {
 key: "TestFury-AllItems-BlessedGarboftheUndeadSlayer"
 value: {
  dps: 5333.24377
  tps: 3943.00456
 }
}
dps_results: {
 key: "TestFury-AllItems-BlessedRegaliaofUndeadCleansing"
 value: {
  dps: 5016.04244
  tps: 3710.80501
 }
}
dps_results: {
 key: "TestFury-AllItems-BracingEarthsiegeDiamond"
 value: {
<<<<<<< HEAD
  dps: 6700.67278
  tps: 4832.39354
=======
  dps: 6696.90477
  tps: 4833.41871
>>>>>>> 618c4776
 }
}
dps_results: {
 key: "TestFury-AllItems-ChaoticSkyflareDiamond"
 value: {
<<<<<<< HEAD
  dps: 6850.49005
  tps: 5043.70994
=======
  dps: 6905.12919
  tps: 5081.36924
>>>>>>> 618c4776
 }
}
dps_results: {
 key: "TestFury-AllItems-DarkmoonCard:Berserker!-42989"
 value: {
<<<<<<< HEAD
  dps: 6718.31725
  tps: 4943.82614
=======
  dps: 6739.27099
  tps: 4959.18396
>>>>>>> 618c4776
 }
}
dps_results: {
 key: "TestFury-AllItems-DarkmoonCard:Death-42990"
 value: {
<<<<<<< HEAD
  dps: 6805.15233
  tps: 5005.27446
=======
  dps: 6775.04759
  tps: 4983.46739
>>>>>>> 618c4776
 }
}
dps_results: {
 key: "TestFury-AllItems-DarkmoonCard:Greatness-44253"
 value: {
<<<<<<< HEAD
  dps: 6737.98252
  tps: 4958.78646
=======
  dps: 6699.67744
  tps: 4933.24283
>>>>>>> 618c4776
 }
}
dps_results: {
 key: "TestFury-AllItems-DarkmoonCard:Greatness-44254"
 value: {
<<<<<<< HEAD
  dps: 6573.39084
  tps: 4841.68924
=======
  dps: 6582.39424
  tps: 4850.12053
>>>>>>> 618c4776
 }
}
dps_results: {
 key: "TestFury-AllItems-DeathKnight'sAnguish-38212"
 value: {
<<<<<<< HEAD
  dps: 6710.38792
  tps: 4936.78896
=======
  dps: 6718.39458
  tps: 4944.61549
>>>>>>> 618c4776
 }
}
dps_results: {
 key: "TestFury-AllItems-Defender'sCode-40257"
 value: {
<<<<<<< HEAD
  dps: 6585.47223
  tps: 4849.13449
=======
  dps: 6594.60669
  tps: 4857.61616
>>>>>>> 618c4776
 }
}
dps_results: {
 key: "TestFury-AllItems-DestructiveSkyflareDiamond"
 value: {
<<<<<<< HEAD
  dps: 6737.83409
  tps: 4961.54408
=======
  dps: 6719.05047
  tps: 4948.99225
>>>>>>> 618c4776
 }
}
dps_results: {
 key: "TestFury-AllItems-DreadnaughtBattlegear"
 value: {
<<<<<<< HEAD
  dps: 5920.81225
  tps: 4368.67541
=======
  dps: 5876.54446
  tps: 4336.29597
>>>>>>> 618c4776
 }
}
dps_results: {
 key: "TestFury-AllItems-EffulgentSkyflareDiamond"
 value: {
<<<<<<< HEAD
  dps: 6700.67278
  tps: 4930.79296
=======
  dps: 6696.90477
  tps: 4931.83391
>>>>>>> 618c4776
 }
}
dps_results: {
 key: "TestFury-AllItems-EmberSkyflareDiamond"
 value: {
<<<<<<< HEAD
  dps: 6700.67278
  tps: 4930.79296
=======
  dps: 6696.90477
  tps: 4931.83391
>>>>>>> 618c4776
 }
}
dps_results: {
 key: "TestFury-AllItems-EnigmaticSkyflareDiamond"
 value: {
<<<<<<< HEAD
  dps: 6729.34627
  tps: 4955.98847
=======
  dps: 6699.1428
  tps: 4932.29838
>>>>>>> 618c4776
 }
}
dps_results: {
 key: "TestFury-AllItems-EnigmaticStarflareDiamond"
 value: {
<<<<<<< HEAD
  dps: 6743.82274
  tps: 4963.30053
=======
  dps: 6718.15778
  tps: 4948.79198
>>>>>>> 618c4776
 }
}
dps_results: {
 key: "TestFury-AllItems-EternalEarthsiegeDiamond"
 value: {
<<<<<<< HEAD
  dps: 6700.67278
  tps: 4930.79296
=======
  dps: 6696.90477
  tps: 4931.83391
>>>>>>> 618c4776
 }
}
dps_results: {
 key: "TestFury-AllItems-ExtractofNecromanticPower-40373"
 value: {
<<<<<<< HEAD
  dps: 6751.67618
  tps: 4968.76735
=======
  dps: 6775.61401
  tps: 4987.00213
>>>>>>> 618c4776
 }
}
dps_results: {
 key: "TestFury-AllItems-EyeoftheBroodmother-45308"
 value: {
<<<<<<< HEAD
  dps: 6720.4038
  tps: 4943.96257
=======
  dps: 6717.06407
  tps: 4944.39271
>>>>>>> 618c4776
 }
}
dps_results: {
 key: "TestFury-AllItems-ForgeEmber-37660"
 value: {
<<<<<<< HEAD
  dps: 6724.34214
  tps: 4946.73948
=======
  dps: 6729.33797
  tps: 4953.72205
>>>>>>> 618c4776
 }
}
dps_results: {
 key: "TestFury-AllItems-ForlornSkyflareDiamond"
 value: {
<<<<<<< HEAD
  dps: 6700.67278
  tps: 4930.79296
=======
  dps: 6696.90477
  tps: 4931.83391
>>>>>>> 618c4776
 }
}
dps_results: {
 key: "TestFury-AllItems-ForlornStarflareDiamond"
 value: {
<<<<<<< HEAD
  dps: 6700.67278
  tps: 4930.79296
=======
  dps: 6696.90477
  tps: 4931.83391
>>>>>>> 618c4776
 }
}
dps_results: {
 key: "TestFury-AllItems-FuryoftheFiveFlights-40431"
 value: {
<<<<<<< HEAD
  dps: 6778.70912
  tps: 4988.7726
=======
  dps: 6793.22934
  tps: 5000.02822
>>>>>>> 618c4776
 }
}
dps_results: {
 key: "TestFury-AllItems-FuturesightRune-38763"
 value: {
<<<<<<< HEAD
  dps: 6573.39084
  tps: 4841.68924
=======
  dps: 6582.39424
  tps: 4850.12053
>>>>>>> 618c4776
 }
}
dps_results: {
 key: "TestFury-AllItems-Gladiator'sBattlegear"
 value: {
  dps: 6413.80729
  tps: 4718.14764
 }
}
dps_results: {
 key: "TestFury-AllItems-IllustrationoftheDragonSoul-40432"
 value: {
<<<<<<< HEAD
  dps: 6573.39084
  tps: 4841.68924
=======
  dps: 6582.39424
  tps: 4850.12053
>>>>>>> 618c4776
 }
}
dps_results: {
 key: "TestFury-AllItems-ImpassiveSkyflareDiamond"
 value: {
<<<<<<< HEAD
  dps: 6729.34627
  tps: 4955.98847
=======
  dps: 6699.1428
  tps: 4932.29838
>>>>>>> 618c4776
 }
}
dps_results: {
 key: "TestFury-AllItems-ImpassiveStarflareDiamond"
 value: {
<<<<<<< HEAD
  dps: 6743.82274
  tps: 4963.30053
=======
  dps: 6718.15778
  tps: 4948.79198
>>>>>>> 618c4776
 }
}
dps_results: {
 key: "TestFury-AllItems-IncisorFragment-37723"
 value: {
<<<<<<< HEAD
  dps: 6820.7142
  tps: 5016.69635
=======
  dps: 6818.30862
  tps: 5016.22909
>>>>>>> 618c4776
 }
}
dps_results: {
 key: "TestFury-AllItems-InsightfulEarthsiegeDiamond"
 value: {
<<<<<<< HEAD
  dps: 6700.67278
  tps: 4930.79296
=======
  dps: 6696.90477
  tps: 4931.83391
>>>>>>> 618c4776
 }
}
dps_results: {
 key: "TestFury-AllItems-InvigoratingEarthsiegeDiamond"
 value: {
<<<<<<< HEAD
  dps: 6741.26569
  tps: 4962.9772
=======
  dps: 6744.7087
  tps: 4962.46765
>>>>>>> 618c4776
 }
}
dps_results: {
 key: "TestFury-AllItems-Lavanthor'sTalisman-37872"
 value: {
<<<<<<< HEAD
  dps: 6573.39084
  tps: 4841.68924
=======
  dps: 6582.39424
  tps: 4850.12053
>>>>>>> 618c4776
 }
}
dps_results: {
 key: "TestFury-AllItems-MajesticDragonFigurine-40430"
 value: {
<<<<<<< HEAD
  dps: 6573.39084
  tps: 4841.68924
=======
  dps: 6582.39424
  tps: 4850.12053
>>>>>>> 618c4776
 }
}
dps_results: {
 key: "TestFury-AllItems-MeteoriteWhetstone-37390"
 value: {
<<<<<<< HEAD
  dps: 6843.5539
  tps: 5033.85351
=======
  dps: 6786.06916
  tps: 4994.70351
>>>>>>> 618c4776
 }
}
dps_results: {
 key: "TestFury-AllItems-OfferingofSacrifice-37638"
 value: {
<<<<<<< HEAD
  dps: 6594.50875
  tps: 4856.82371
=======
  dps: 6584.02746
  tps: 4850.5871
>>>>>>> 618c4776
 }
}
dps_results: {
 key: "TestFury-AllItems-OnslaughtArmor"
 value: {
  dps: 4048.68504
  tps: 3005.51424
 }
}
dps_results: {
 key: "TestFury-AllItems-OnslaughtBattlegear"
 value: {
  dps: 4831.95706
  tps: 3578.48075
 }
}
dps_results: {
 key: "TestFury-AllItems-PersistentEarthshatterDiamond"
 value: {
<<<<<<< HEAD
  dps: 6723.54533
  tps: 4951.18494
=======
  dps: 6741.71262
  tps: 4962.59472
>>>>>>> 618c4776
 }
}
dps_results: {
 key: "TestFury-AllItems-PersistentEarthsiegeDiamond"
 value: {
<<<<<<< HEAD
  dps: 6741.26569
  tps: 4962.9772
=======
  dps: 6744.7087
  tps: 4962.46765
>>>>>>> 618c4776
 }
}
dps_results: {
 key: "TestFury-AllItems-PowerfulEarthshatterDiamond"
 value: {
<<<<<<< HEAD
  dps: 6700.67278
  tps: 4930.79296
=======
  dps: 6696.90477
  tps: 4931.83391
>>>>>>> 618c4776
 }
}
dps_results: {
 key: "TestFury-AllItems-PowerfulEarthsiegeDiamond"
 value: {
<<<<<<< HEAD
  dps: 6700.67278
  tps: 4930.79296
=======
  dps: 6696.90477
  tps: 4931.83391
>>>>>>> 618c4776
 }
}
dps_results: {
 key: "TestFury-AllItems-PurifiedShardoftheGods"
 value: {
<<<<<<< HEAD
  dps: 6573.39084
  tps: 4841.68924
=======
  dps: 6582.39424
  tps: 4850.12053
>>>>>>> 618c4776
 }
}
dps_results: {
 key: "TestFury-AllItems-ReignoftheDead-47316"
 value: {
<<<<<<< HEAD
  dps: 6573.39084
  tps: 4841.68924
=======
  dps: 6582.39424
  tps: 4850.12053
>>>>>>> 618c4776
 }
}
dps_results: {
 key: "TestFury-AllItems-ReignoftheDead-47477"
 value: {
<<<<<<< HEAD
  dps: 6573.39084
  tps: 4841.68924
=======
  dps: 6582.39424
  tps: 4850.12053
>>>>>>> 618c4776
 }
}
dps_results: {
 key: "TestFury-AllItems-RelentlessEarthsiegeDiamond"
 value: {
<<<<<<< HEAD
  dps: 6829.45343
  tps: 5026.40726
=======
  dps: 6845.94629
  tps: 5038.69983
>>>>>>> 618c4776
 }
}
dps_results: {
 key: "TestFury-AllItems-RevitalizingSkyflareDiamond"
 value: {
<<<<<<< HEAD
  dps: 6700.67278
  tps: 4930.79296
=======
  dps: 6696.90477
  tps: 4931.83391
>>>>>>> 618c4776
 }
}
dps_results: {
 key: "TestFury-AllItems-RuneofRepulsion-40372"
 value: {
<<<<<<< HEAD
  dps: 6573.39084
  tps: 4841.68924
=======
  dps: 6582.39424
  tps: 4850.12053
>>>>>>> 618c4776
 }
}
dps_results: {
 key: "TestFury-AllItems-SealofthePantheon-36993"
 value: {
<<<<<<< HEAD
  dps: 6573.46525
  tps: 4840.03335
=======
  dps: 6603.62695
  tps: 4862.46569
>>>>>>> 618c4776
 }
}
dps_results: {
 key: "TestFury-AllItems-ShinyShardoftheGods"
 value: {
<<<<<<< HEAD
  dps: 6573.39084
  tps: 4841.68924
=======
  dps: 6582.39424
  tps: 4850.12053
>>>>>>> 618c4776
 }
}
dps_results: {
 key: "TestFury-AllItems-SiegebreakerBattlegear"
 value: {
  dps: 6138.16411
  tps: 4524.93009
 }
}
dps_results: {
 key: "TestFury-AllItems-Sindragosa'sFlawlessFang-50361"
 value: {
<<<<<<< HEAD
  dps: 6573.39084
  tps: 4841.68924
=======
  dps: 6582.39424
  tps: 4850.12053
>>>>>>> 618c4776
 }
}
dps_results: {
 key: "TestFury-AllItems-SparkofLife-37657"
 value: {
<<<<<<< HEAD
  dps: 6647.56387
  tps: 4894.34919
=======
  dps: 6662.01691
  tps: 4903.93527
>>>>>>> 618c4776
 }
}
dps_results: {
 key: "TestFury-AllItems-StormshroudArmor"
 value: {
  dps: 4981.35215
  tps: 3681.85319
 }
}
dps_results: {
 key: "TestFury-AllItems-SwiftSkyflareDiamond"
 value: {
<<<<<<< HEAD
  dps: 6741.26569
  tps: 4962.9772
=======
  dps: 6744.7087
  tps: 4962.46765
>>>>>>> 618c4776
 }
}
dps_results: {
 key: "TestFury-AllItems-SwiftStarflareDiamond"
 value: {
<<<<<<< HEAD
  dps: 6723.54533
  tps: 4951.18494
=======
  dps: 6741.71262
  tps: 4962.59472
>>>>>>> 618c4776
 }
}
dps_results: {
 key: "TestFury-AllItems-SwiftWindfireDiamond"
 value: {
<<<<<<< HEAD
  dps: 6720.43232
  tps: 4947.76573
=======
  dps: 6701.87511
  tps: 4933.45923
>>>>>>> 618c4776
 }
}
dps_results: {
 key: "TestFury-AllItems-TheFistsofFury"
 value: {
<<<<<<< HEAD
  dps: 5040.49642
  tps: 3723.60114
=======
  dps: 5074.66536
  tps: 3748.73939
>>>>>>> 618c4776
 }
}
dps_results: {
 key: "TestFury-AllItems-TheTwinBladesofAzzinoth"
 value: {
<<<<<<< HEAD
  dps: 5316.81832
  tps: 3923.4587
=======
  dps: 5318.4936
  tps: 3924.91461
>>>>>>> 618c4776
 }
}
dps_results: {
 key: "TestFury-AllItems-ThunderingSkyflareDiamond"
 value: {
<<<<<<< HEAD
  dps: 6766.63628
  tps: 4982.83042
=======
  dps: 6778.11261
  tps: 4990.5551
>>>>>>> 618c4776
 }
}
dps_results: {
 key: "TestFury-AllItems-TinyAbominationinaJar-50351"
 value: {
<<<<<<< HEAD
  dps: 6867.52057
  tps: 5051.31944
=======
  dps: 6849.02387
  tps: 5045.28474
>>>>>>> 618c4776
 }
}
dps_results: {
 key: "TestFury-AllItems-TinyAbominationinaJar-50706"
 value: {
<<<<<<< HEAD
  dps: 6887.01591
  tps: 5065.07894
=======
  dps: 6915.60996
  tps: 5092.138
>>>>>>> 618c4776
 }
}
dps_results: {
 key: "TestFury-AllItems-TirelessSkyflareDiamond"
 value: {
<<<<<<< HEAD
  dps: 6700.67278
  tps: 4930.79296
=======
  dps: 6696.90477
  tps: 4931.83391
>>>>>>> 618c4776
 }
}
dps_results: {
 key: "TestFury-AllItems-TirelessStarflareDiamond"
 value: {
<<<<<<< HEAD
  dps: 6700.67278
  tps: 4930.79296
=======
  dps: 6696.90477
  tps: 4931.83391
>>>>>>> 618c4776
 }
}
dps_results: {
 key: "TestFury-AllItems-TrenchantEarthshatterDiamond"
 value: {
<<<<<<< HEAD
  dps: 6700.67278
  tps: 4930.79296
=======
  dps: 6696.90477
  tps: 4931.83391
>>>>>>> 618c4776
 }
}
dps_results: {
 key: "TestFury-AllItems-TrenchantEarthsiegeDiamond"
 value: {
<<<<<<< HEAD
  dps: 6700.67278
  tps: 4930.79296
=======
  dps: 6696.90477
  tps: 4931.83391
>>>>>>> 618c4776
 }
}
dps_results: {
 key: "TestFury-AllItems-UndeadSlayer'sBlessedArmor"
 value: {
  dps: 5342.74623
  tps: 3949.73436
 }
}
dps_results: {
 key: "TestFury-AllItems-Wrynn'sBattlegear"
 value: {
  dps: 6585.84338
  tps: 4844.31149
 }
}
dps_results: {
 key: "TestFury-AllItems-YmirjarLord'sBattlegear"
 value: {
  dps: 7091.51395
  tps: 5214.48875
 }
}
dps_results: {
 key: "TestFury-Average-Default"
 value: {
<<<<<<< HEAD
  dps: 6792.8433
  tps: 5001.16386
=======
  dps: 6792.51816
  tps: 5001.57864
>>>>>>> 618c4776
 }
}
dps_results: {
 key: "TestFury-Settings-Human-Fury P1-Basic-FullBuffs-LongMultiTarget"
 value: {
<<<<<<< HEAD
  dps: 8778.50925
  tps: 6916.09161
=======
  dps: 8784.76455
  tps: 6925.15513
>>>>>>> 618c4776
 }
}
dps_results: {
 key: "TestFury-Settings-Human-Fury P1-Basic-FullBuffs-LongSingleTarget"
 value: {
<<<<<<< HEAD
  dps: 6736.83247
  tps: 4960.29775
=======
  dps: 6751.04955
  tps: 4971.72265
>>>>>>> 618c4776
 }
}
dps_results: {
 key: "TestFury-Settings-Human-Fury P1-Basic-FullBuffs-ShortSingleTarget"
 value: {
<<<<<<< HEAD
  dps: 7949.82906
  tps: 5842.5317
=======
  dps: 7978.088
  tps: 5864.12945
>>>>>>> 618c4776
 }
}
dps_results: {
 key: "TestFury-Settings-Human-Fury P1-Basic-NoBuffs-LongMultiTarget"
 value: {
<<<<<<< HEAD
  dps: 4818.65132
  tps: 3977.71464
=======
  dps: 4748.99605
  tps: 3939.55415
>>>>>>> 618c4776
 }
}
dps_results: {
 key: "TestFury-Settings-Human-Fury P1-Basic-NoBuffs-LongSingleTarget"
 value: {
<<<<<<< HEAD
  dps: 3297.51989
  tps: 2459.01168
=======
  dps: 3256.44613
  tps: 2434.42249
>>>>>>> 618c4776
 }
}
dps_results: {
 key: "TestFury-Settings-Human-Fury P1-Basic-NoBuffs-ShortSingleTarget"
 value: {
<<<<<<< HEAD
  dps: 3558.25798
  tps: 2661.14265
=======
  dps: 3635.96694
  tps: 2722.5158
>>>>>>> 618c4776
 }
}
dps_results: {
 key: "TestFury-Settings-Orc-Fury P1-Basic-FullBuffs-LongMultiTarget"
 value: {
<<<<<<< HEAD
  dps: 8860.23654
  tps: 6979.17467
=======
  dps: 8910.67936
  tps: 7027.34309
>>>>>>> 618c4776
 }
}
dps_results: {
 key: "TestFury-Settings-Orc-Fury P1-Basic-FullBuffs-LongSingleTarget"
 value: {
<<<<<<< HEAD
  dps: 6829.45343
  tps: 5026.40726
=======
  dps: 6845.94629
  tps: 5038.69983
>>>>>>> 618c4776
 }
}
dps_results: {
 key: "TestFury-Settings-Orc-Fury P1-Basic-FullBuffs-ShortSingleTarget"
 value: {
<<<<<<< HEAD
  dps: 8182.65901
  tps: 6006.74185
=======
  dps: 8127.27692
  tps: 5973.31767
>>>>>>> 618c4776
 }
}
dps_results: {
 key: "TestFury-Settings-Orc-Fury P1-Basic-NoBuffs-LongMultiTarget"
 value: {
<<<<<<< HEAD
  dps: 4864.43771
  tps: 4016.21902
=======
  dps: 4880.12872
  tps: 4045.7568
>>>>>>> 618c4776
 }
}
dps_results: {
 key: "TestFury-Settings-Orc-Fury P1-Basic-NoBuffs-LongSingleTarget"
 value: {
<<<<<<< HEAD
  dps: 3356.15855
  tps: 2504.43515
=======
  dps: 3362.32905
  tps: 2509.4183
>>>>>>> 618c4776
 }
}
dps_results: {
 key: "TestFury-Settings-Orc-Fury P1-Basic-NoBuffs-ShortSingleTarget"
 value: {
<<<<<<< HEAD
  dps: 3671.37997
  tps: 2742.73193
=======
  dps: 3743.12762
  tps: 2795.22658
>>>>>>> 618c4776
 }
}
dps_results: {
 key: "TestFury-SwitchInFrontOfTarget-Default"
 value: {
<<<<<<< HEAD
  dps: 6298.97558
  tps: 4639.89226
=======
  dps: 6221.98982
  tps: 4591.48028
>>>>>>> 618c4776
 }
}<|MERGE_RESOLUTION|>--- conflicted
+++ resolved
@@ -45,49 +45,29 @@
 dps_results: {
  key: "TestFury-AllItems-AshtongueTalismanofValor-32485"
  value: {
-<<<<<<< HEAD
-  dps: 6649.14499
-  tps: 4895.66102
-=======
-  dps: 6649.78088
-  tps: 4895.73409
->>>>>>> 618c4776
+  dps: 6646.37142
+  tps: 4893.71952
  }
 }
 dps_results: {
  key: "TestFury-AllItems-AustereEarthsiegeDiamond"
  value: {
-<<<<<<< HEAD
-  dps: 6713.34836
-  tps: 4941.78178
-=======
-  dps: 6722.30546
-  tps: 4951.72501
->>>>>>> 618c4776
+  dps: 6711.02246
+  tps: 4940.15366
  }
 }
 dps_results: {
  key: "TestFury-AllItems-Bandit'sInsignia-40371"
  value: {
-<<<<<<< HEAD
-  dps: 6783.49451
-  tps: 4992.79817
-=======
-  dps: 6741.09907
-  tps: 4962.2556
->>>>>>> 618c4776
+  dps: 6781.64917
+  tps: 4991.50643
  }
 }
 dps_results: {
  key: "TestFury-AllItems-BeamingEarthsiegeDiamond"
  value: {
-<<<<<<< HEAD
-  dps: 6729.34627
-  tps: 4955.98847
-=======
-  dps: 6699.1428
-  tps: 4932.29838
->>>>>>> 618c4776
+  dps: 6726.71526
+  tps: 4954.14677
  }
 }
 dps_results: {
@@ -121,265 +101,155 @@
 dps_results: {
  key: "TestFury-AllItems-BracingEarthsiegeDiamond"
  value: {
-<<<<<<< HEAD
-  dps: 6700.67278
-  tps: 4832.39354
-=======
-  dps: 6696.90477
-  tps: 4833.41871
->>>>>>> 618c4776
+  dps: 6698.96265
+  tps: 4831.22039
  }
 }
 dps_results: {
  key: "TestFury-AllItems-ChaoticSkyflareDiamond"
  value: {
-<<<<<<< HEAD
-  dps: 6850.49005
-  tps: 5043.70994
-=======
-  dps: 6905.12919
-  tps: 5081.36924
->>>>>>> 618c4776
+  dps: 6848.96294
+  tps: 5042.64096
  }
 }
 dps_results: {
  key: "TestFury-AllItems-DarkmoonCard:Berserker!-42989"
  value: {
-<<<<<<< HEAD
-  dps: 6718.31725
-  tps: 4943.82614
-=======
-  dps: 6739.27099
-  tps: 4959.18396
->>>>>>> 618c4776
+  dps: 6715.90298
+  tps: 4942.13614
  }
 }
 dps_results: {
  key: "TestFury-AllItems-DarkmoonCard:Death-42990"
  value: {
-<<<<<<< HEAD
-  dps: 6805.15233
-  tps: 5005.27446
-=======
-  dps: 6775.04759
-  tps: 4983.46739
->>>>>>> 618c4776
+  dps: 6802.82178
+  tps: 5003.64307
  }
 }
 dps_results: {
  key: "TestFury-AllItems-DarkmoonCard:Greatness-44253"
  value: {
-<<<<<<< HEAD
-  dps: 6737.98252
-  tps: 4958.78646
-=======
-  dps: 6699.67744
-  tps: 4933.24283
->>>>>>> 618c4776
+  dps: 6735.6452
+  tps: 4957.15034
  }
 }
 dps_results: {
  key: "TestFury-AllItems-DarkmoonCard:Greatness-44254"
  value: {
-<<<<<<< HEAD
-  dps: 6573.39084
-  tps: 4841.68924
-=======
-  dps: 6582.39424
-  tps: 4850.12053
->>>>>>> 618c4776
+  dps: 6571.01591
+  tps: 4840.0268
  }
 }
 dps_results: {
  key: "TestFury-AllItems-DeathKnight'sAnguish-38212"
  value: {
-<<<<<<< HEAD
-  dps: 6710.38792
-  tps: 4936.78896
-=======
-  dps: 6718.39458
-  tps: 4944.61549
->>>>>>> 618c4776
+  dps: 6708.3193
+  tps: 4935.34092
  }
 }
 dps_results: {
  key: "TestFury-AllItems-Defender'sCode-40257"
  value: {
-<<<<<<< HEAD
-  dps: 6585.47223
-  tps: 4849.13449
-=======
-  dps: 6594.60669
-  tps: 4857.61616
->>>>>>> 618c4776
+  dps: 6583.02787
+  tps: 4847.42343
  }
 }
 dps_results: {
  key: "TestFury-AllItems-DestructiveSkyflareDiamond"
  value: {
-<<<<<<< HEAD
-  dps: 6737.83409
-  tps: 4961.54408
-=======
-  dps: 6719.05047
-  tps: 4948.99225
->>>>>>> 618c4776
+  dps: 6735.18012
+  tps: 4959.68629
  }
 }
 dps_results: {
  key: "TestFury-AllItems-DreadnaughtBattlegear"
  value: {
-<<<<<<< HEAD
-  dps: 5920.81225
-  tps: 4368.67541
-=======
-  dps: 5876.54446
-  tps: 4336.29597
->>>>>>> 618c4776
+  dps: 5918.65402
+  tps: 4367.16464
  }
 }
 dps_results: {
  key: "TestFury-AllItems-EffulgentSkyflareDiamond"
  value: {
-<<<<<<< HEAD
-  dps: 6700.67278
-  tps: 4930.79296
-=======
-  dps: 6696.90477
-  tps: 4931.83391
->>>>>>> 618c4776
+  dps: 6698.96265
+  tps: 4929.59587
  }
 }
 dps_results: {
  key: "TestFury-AllItems-EmberSkyflareDiamond"
  value: {
-<<<<<<< HEAD
-  dps: 6700.67278
-  tps: 4930.79296
-=======
-  dps: 6696.90477
-  tps: 4931.83391
->>>>>>> 618c4776
+  dps: 6698.96265
+  tps: 4929.59587
  }
 }
 dps_results: {
  key: "TestFury-AllItems-EnigmaticSkyflareDiamond"
  value: {
-<<<<<<< HEAD
-  dps: 6729.34627
-  tps: 4955.98847
-=======
-  dps: 6699.1428
-  tps: 4932.29838
->>>>>>> 618c4776
+  dps: 6726.71526
+  tps: 4954.14677
  }
 }
 dps_results: {
  key: "TestFury-AllItems-EnigmaticStarflareDiamond"
  value: {
-<<<<<<< HEAD
-  dps: 6743.82274
-  tps: 4963.30053
-=======
-  dps: 6718.15778
-  tps: 4948.79198
->>>>>>> 618c4776
+  dps: 6741.62688
+  tps: 4961.76343
  }
 }
 dps_results: {
  key: "TestFury-AllItems-EternalEarthsiegeDiamond"
  value: {
-<<<<<<< HEAD
-  dps: 6700.67278
-  tps: 4930.79296
-=======
-  dps: 6696.90477
-  tps: 4931.83391
->>>>>>> 618c4776
+  dps: 6698.96265
+  tps: 4929.59587
  }
 }
 dps_results: {
  key: "TestFury-AllItems-ExtractofNecromanticPower-40373"
  value: {
-<<<<<<< HEAD
-  dps: 6751.67618
-  tps: 4968.76735
-=======
-  dps: 6775.61401
-  tps: 4987.00213
->>>>>>> 618c4776
+  dps: 6749.75863
+  tps: 4967.42506
  }
 }
 dps_results: {
  key: "TestFury-AllItems-EyeoftheBroodmother-45308"
  value: {
-<<<<<<< HEAD
-  dps: 6720.4038
-  tps: 4943.96257
-=======
-  dps: 6717.06407
-  tps: 4944.39271
->>>>>>> 618c4776
+  dps: 6718.31294
+  tps: 4942.49897
  }
 }
 dps_results: {
  key: "TestFury-AllItems-ForgeEmber-37660"
  value: {
-<<<<<<< HEAD
-  dps: 6724.34214
-  tps: 4946.73948
-=======
-  dps: 6729.33797
-  tps: 4953.72205
->>>>>>> 618c4776
+  dps: 6721.9807
+  tps: 4945.08648
  }
 }
 dps_results: {
  key: "TestFury-AllItems-ForlornSkyflareDiamond"
  value: {
-<<<<<<< HEAD
-  dps: 6700.67278
-  tps: 4930.79296
-=======
-  dps: 6696.90477
-  tps: 4931.83391
->>>>>>> 618c4776
+  dps: 6698.96265
+  tps: 4929.59587
  }
 }
 dps_results: {
  key: "TestFury-AllItems-ForlornStarflareDiamond"
  value: {
-<<<<<<< HEAD
-  dps: 6700.67278
-  tps: 4930.79296
-=======
-  dps: 6696.90477
-  tps: 4931.83391
->>>>>>> 618c4776
+  dps: 6698.96265
+  tps: 4929.59587
  }
 }
 dps_results: {
  key: "TestFury-AllItems-FuryoftheFiveFlights-40431"
  value: {
-<<<<<<< HEAD
-  dps: 6778.70912
-  tps: 4988.7726
-=======
-  dps: 6793.22934
-  tps: 5000.02822
->>>>>>> 618c4776
+  dps: 6776.84566
+  tps: 4987.46818
  }
 }
 dps_results: {
  key: "TestFury-AllItems-FuturesightRune-38763"
  value: {
-<<<<<<< HEAD
-  dps: 6573.39084
-  tps: 4841.68924
-=======
-  dps: 6582.39424
-  tps: 4850.12053
->>>>>>> 618c4776
+  dps: 6571.01591
+  tps: 4840.0268
  }
 }
 dps_results: {
@@ -392,121 +262,71 @@
 dps_results: {
  key: "TestFury-AllItems-IllustrationoftheDragonSoul-40432"
  value: {
-<<<<<<< HEAD
-  dps: 6573.39084
-  tps: 4841.68924
-=======
-  dps: 6582.39424
-  tps: 4850.12053
->>>>>>> 618c4776
+  dps: 6571.01591
+  tps: 4840.0268
  }
 }
 dps_results: {
  key: "TestFury-AllItems-ImpassiveSkyflareDiamond"
  value: {
-<<<<<<< HEAD
-  dps: 6729.34627
-  tps: 4955.98847
-=======
-  dps: 6699.1428
-  tps: 4932.29838
->>>>>>> 618c4776
+  dps: 6726.71526
+  tps: 4954.14677
  }
 }
 dps_results: {
  key: "TestFury-AllItems-ImpassiveStarflareDiamond"
  value: {
-<<<<<<< HEAD
-  dps: 6743.82274
-  tps: 4963.30053
-=======
-  dps: 6718.15778
-  tps: 4948.79198
->>>>>>> 618c4776
+  dps: 6741.62688
+  tps: 4961.76343
  }
 }
 dps_results: {
  key: "TestFury-AllItems-IncisorFragment-37723"
  value: {
-<<<<<<< HEAD
-  dps: 6820.7142
-  tps: 5016.69635
-=======
-  dps: 6818.30862
-  tps: 5016.22909
->>>>>>> 618c4776
+  dps: 6818.59082
+  tps: 5015.20999
  }
 }
 dps_results: {
  key: "TestFury-AllItems-InsightfulEarthsiegeDiamond"
  value: {
-<<<<<<< HEAD
-  dps: 6700.67278
-  tps: 4930.79296
-=======
-  dps: 6696.90477
-  tps: 4931.83391
->>>>>>> 618c4776
+  dps: 6698.96265
+  tps: 4929.59587
  }
 }
 dps_results: {
  key: "TestFury-AllItems-InvigoratingEarthsiegeDiamond"
  value: {
-<<<<<<< HEAD
-  dps: 6741.26569
-  tps: 4962.9772
-=======
-  dps: 6744.7087
-  tps: 4962.46765
->>>>>>> 618c4776
+  dps: 6738.74532
+  tps: 4961.21294
  }
 }
 dps_results: {
  key: "TestFury-AllItems-Lavanthor'sTalisman-37872"
  value: {
-<<<<<<< HEAD
-  dps: 6573.39084
-  tps: 4841.68924
-=======
-  dps: 6582.39424
-  tps: 4850.12053
->>>>>>> 618c4776
+  dps: 6571.01591
+  tps: 4840.0268
  }
 }
 dps_results: {
  key: "TestFury-AllItems-MajesticDragonFigurine-40430"
  value: {
-<<<<<<< HEAD
-  dps: 6573.39084
-  tps: 4841.68924
-=======
-  dps: 6582.39424
-  tps: 4850.12053
->>>>>>> 618c4776
+  dps: 6571.01591
+  tps: 4840.0268
  }
 }
 dps_results: {
  key: "TestFury-AllItems-MeteoriteWhetstone-37390"
  value: {
-<<<<<<< HEAD
-  dps: 6843.5539
-  tps: 5033.85351
-=======
-  dps: 6786.06916
-  tps: 4994.70351
->>>>>>> 618c4776
+  dps: 6841.88578
+  tps: 5032.68583
  }
 }
 dps_results: {
  key: "TestFury-AllItems-OfferingofSacrifice-37638"
  value: {
-<<<<<<< HEAD
-  dps: 6594.50875
-  tps: 4856.82371
-=======
-  dps: 6584.02746
-  tps: 4850.5871
->>>>>>> 618c4776
+  dps: 6591.26612
+  tps: 4854.55388
  }
 }
 dps_results: {
@@ -526,145 +346,85 @@
 dps_results: {
  key: "TestFury-AllItems-PersistentEarthshatterDiamond"
  value: {
-<<<<<<< HEAD
-  dps: 6723.54533
-  tps: 4951.18494
-=======
-  dps: 6741.71262
-  tps: 4962.59472
->>>>>>> 618c4776
+  dps: 6720.36694
+  tps: 4948.96006
  }
 }
 dps_results: {
  key: "TestFury-AllItems-PersistentEarthsiegeDiamond"
  value: {
-<<<<<<< HEAD
-  dps: 6741.26569
-  tps: 4962.9772
-=======
-  dps: 6744.7087
-  tps: 4962.46765
->>>>>>> 618c4776
+  dps: 6738.74532
+  tps: 4961.21294
  }
 }
 dps_results: {
  key: "TestFury-AllItems-PowerfulEarthshatterDiamond"
  value: {
-<<<<<<< HEAD
-  dps: 6700.67278
-  tps: 4930.79296
-=======
-  dps: 6696.90477
-  tps: 4931.83391
->>>>>>> 618c4776
+  dps: 6698.96265
+  tps: 4929.59587
  }
 }
 dps_results: {
  key: "TestFury-AllItems-PowerfulEarthsiegeDiamond"
  value: {
-<<<<<<< HEAD
-  dps: 6700.67278
-  tps: 4930.79296
-=======
-  dps: 6696.90477
-  tps: 4931.83391
->>>>>>> 618c4776
+  dps: 6698.96265
+  tps: 4929.59587
  }
 }
 dps_results: {
  key: "TestFury-AllItems-PurifiedShardoftheGods"
  value: {
-<<<<<<< HEAD
-  dps: 6573.39084
-  tps: 4841.68924
-=======
-  dps: 6582.39424
-  tps: 4850.12053
->>>>>>> 618c4776
+  dps: 6571.01591
+  tps: 4840.0268
  }
 }
 dps_results: {
  key: "TestFury-AllItems-ReignoftheDead-47316"
  value: {
-<<<<<<< HEAD
-  dps: 6573.39084
-  tps: 4841.68924
-=======
-  dps: 6582.39424
-  tps: 4850.12053
->>>>>>> 618c4776
+  dps: 6571.01591
+  tps: 4840.0268
  }
 }
 dps_results: {
  key: "TestFury-AllItems-ReignoftheDead-47477"
  value: {
-<<<<<<< HEAD
-  dps: 6573.39084
-  tps: 4841.68924
-=======
-  dps: 6582.39424
-  tps: 4850.12053
->>>>>>> 618c4776
+  dps: 6571.01591
+  tps: 4840.0268
  }
 }
 dps_results: {
  key: "TestFury-AllItems-RelentlessEarthsiegeDiamond"
  value: {
-<<<<<<< HEAD
-  dps: 6829.45343
-  tps: 5026.40726
-=======
-  dps: 6845.94629
-  tps: 5038.69983
->>>>>>> 618c4776
+  dps: 6827.22044
+  tps: 5024.84416
  }
 }
 dps_results: {
  key: "TestFury-AllItems-RevitalizingSkyflareDiamond"
  value: {
-<<<<<<< HEAD
-  dps: 6700.67278
-  tps: 4930.79296
-=======
-  dps: 6696.90477
-  tps: 4931.83391
->>>>>>> 618c4776
+  dps: 6698.96265
+  tps: 4929.59587
  }
 }
 dps_results: {
  key: "TestFury-AllItems-RuneofRepulsion-40372"
  value: {
-<<<<<<< HEAD
-  dps: 6573.39084
-  tps: 4841.68924
-=======
-  dps: 6582.39424
-  tps: 4850.12053
->>>>>>> 618c4776
+  dps: 6571.01591
+  tps: 4840.0268
  }
 }
 dps_results: {
  key: "TestFury-AllItems-SealofthePantheon-36993"
  value: {
-<<<<<<< HEAD
-  dps: 6573.46525
-  tps: 4840.03335
-=======
-  dps: 6603.62695
-  tps: 4862.46569
->>>>>>> 618c4776
+  dps: 6571.68171
+  tps: 4838.78486
  }
 }
 dps_results: {
  key: "TestFury-AllItems-ShinyShardoftheGods"
  value: {
-<<<<<<< HEAD
-  dps: 6573.39084
-  tps: 4841.68924
-=======
-  dps: 6582.39424
-  tps: 4850.12053
->>>>>>> 618c4776
+  dps: 6571.01591
+  tps: 4840.0268
  }
 }
 dps_results: {
@@ -677,25 +437,15 @@
 dps_results: {
  key: "TestFury-AllItems-Sindragosa'sFlawlessFang-50361"
  value: {
-<<<<<<< HEAD
-  dps: 6573.39084
-  tps: 4841.68924
-=======
-  dps: 6582.39424
-  tps: 4850.12053
->>>>>>> 618c4776
+  dps: 6571.01591
+  tps: 4840.0268
  }
 }
 dps_results: {
  key: "TestFury-AllItems-SparkofLife-37657"
  value: {
-<<<<<<< HEAD
-  dps: 6647.56387
-  tps: 4894.34919
-=======
-  dps: 6662.01691
-  tps: 4903.93527
->>>>>>> 618c4776
+  dps: 6645.95035
+  tps: 4893.21973
  }
 }
 dps_results: {
@@ -708,145 +458,85 @@
 dps_results: {
  key: "TestFury-AllItems-SwiftSkyflareDiamond"
  value: {
-<<<<<<< HEAD
-  dps: 6741.26569
-  tps: 4962.9772
-=======
-  dps: 6744.7087
-  tps: 4962.46765
->>>>>>> 618c4776
+  dps: 6738.74532
+  tps: 4961.21294
  }
 }
 dps_results: {
  key: "TestFury-AllItems-SwiftStarflareDiamond"
  value: {
-<<<<<<< HEAD
-  dps: 6723.54533
-  tps: 4951.18494
-=======
-  dps: 6741.71262
-  tps: 4962.59472
->>>>>>> 618c4776
+  dps: 6720.36694
+  tps: 4948.96006
  }
 }
 dps_results: {
  key: "TestFury-AllItems-SwiftWindfireDiamond"
  value: {
-<<<<<<< HEAD
-  dps: 6720.43232
-  tps: 4947.76573
-=======
-  dps: 6701.87511
-  tps: 4933.45923
->>>>>>> 618c4776
+  dps: 6717.55981
+  tps: 4945.75497
  }
 }
 dps_results: {
  key: "TestFury-AllItems-TheFistsofFury"
  value: {
-<<<<<<< HEAD
-  dps: 5040.49642
-  tps: 3723.60114
-=======
-  dps: 5074.66536
-  tps: 3748.73939
->>>>>>> 618c4776
+  dps: 5039.54903
+  tps: 3722.93797
  }
 }
 dps_results: {
  key: "TestFury-AllItems-TheTwinBladesofAzzinoth"
  value: {
-<<<<<<< HEAD
-  dps: 5316.81832
-  tps: 3923.4587
-=======
-  dps: 5318.4936
-  tps: 3924.91461
->>>>>>> 618c4776
+  dps: 5315.62324
+  tps: 3922.62214
  }
 }
 dps_results: {
  key: "TestFury-AllItems-ThunderingSkyflareDiamond"
  value: {
-<<<<<<< HEAD
-  dps: 6766.63628
-  tps: 4982.83042
-=======
-  dps: 6778.11261
-  tps: 4990.5551
->>>>>>> 618c4776
+  dps: 6764.49994
+  tps: 4981.33498
  }
 }
 dps_results: {
  key: "TestFury-AllItems-TinyAbominationinaJar-50351"
  value: {
-<<<<<<< HEAD
-  dps: 6867.52057
-  tps: 5051.31944
-=======
-  dps: 6849.02387
-  tps: 5045.28474
->>>>>>> 618c4776
+  dps: 6865.14701
+  tps: 5049.65794
  }
 }
 dps_results: {
  key: "TestFury-AllItems-TinyAbominationinaJar-50706"
  value: {
-<<<<<<< HEAD
-  dps: 6887.01591
-  tps: 5065.07894
-=======
-  dps: 6915.60996
-  tps: 5092.138
->>>>>>> 618c4776
+  dps: 6884.46766
+  tps: 5063.29517
  }
 }
 dps_results: {
  key: "TestFury-AllItems-TirelessSkyflareDiamond"
  value: {
-<<<<<<< HEAD
-  dps: 6700.67278
-  tps: 4930.79296
-=======
-  dps: 6696.90477
-  tps: 4931.83391
->>>>>>> 618c4776
+  dps: 6698.96265
+  tps: 4929.59587
  }
 }
 dps_results: {
  key: "TestFury-AllItems-TirelessStarflareDiamond"
  value: {
-<<<<<<< HEAD
-  dps: 6700.67278
-  tps: 4930.79296
-=======
-  dps: 6696.90477
-  tps: 4931.83391
->>>>>>> 618c4776
+  dps: 6698.96265
+  tps: 4929.59587
  }
 }
 dps_results: {
  key: "TestFury-AllItems-TrenchantEarthshatterDiamond"
  value: {
-<<<<<<< HEAD
-  dps: 6700.67278
-  tps: 4930.79296
-=======
-  dps: 6696.90477
-  tps: 4931.83391
->>>>>>> 618c4776
+  dps: 6698.96265
+  tps: 4929.59587
  }
 }
 dps_results: {
  key: "TestFury-AllItems-TrenchantEarthsiegeDiamond"
  value: {
-<<<<<<< HEAD
-  dps: 6700.67278
-  tps: 4930.79296
-=======
-  dps: 6696.90477
-  tps: 4931.83391
->>>>>>> 618c4776
+  dps: 6698.96265
+  tps: 4929.59587
  }
 }
 dps_results: {
@@ -873,168 +563,98 @@
 dps_results: {
  key: "TestFury-Average-Default"
  value: {
-<<<<<<< HEAD
-  dps: 6792.8433
-  tps: 5001.16386
-=======
-  dps: 6792.51816
-  tps: 5001.57864
->>>>>>> 618c4776
+  dps: 6790.59055
+  tps: 4999.58693
  }
 }
 dps_results: {
  key: "TestFury-Settings-Human-Fury P1-Basic-FullBuffs-LongMultiTarget"
  value: {
-<<<<<<< HEAD
-  dps: 8778.50925
-  tps: 6916.09161
-=======
-  dps: 8784.76455
-  tps: 6925.15513
->>>>>>> 618c4776
+  dps: 8776.01781
+  tps: 6914.34759
  }
 }
 dps_results: {
  key: "TestFury-Settings-Human-Fury P1-Basic-FullBuffs-LongSingleTarget"
  value: {
-<<<<<<< HEAD
-  dps: 6736.83247
-  tps: 4960.29775
-=======
-  dps: 6751.04955
-  tps: 4971.72265
->>>>>>> 618c4776
+  dps: 6734.05145
+  tps: 4958.35104
  }
 }
 dps_results: {
  key: "TestFury-Settings-Human-Fury P1-Basic-FullBuffs-ShortSingleTarget"
  value: {
-<<<<<<< HEAD
-  dps: 7949.82906
-  tps: 5842.5317
-=======
-  dps: 7978.088
-  tps: 5864.12945
->>>>>>> 618c4776
+  dps: 7945.96696
+  tps: 5839.82823
  }
 }
 dps_results: {
  key: "TestFury-Settings-Human-Fury P1-Basic-NoBuffs-LongMultiTarget"
  value: {
-<<<<<<< HEAD
-  dps: 4818.65132
-  tps: 3977.71464
-=======
-  dps: 4748.99605
-  tps: 3939.55415
->>>>>>> 618c4776
+  dps: 4817.69581
+  tps: 3977.04578
  }
 }
 dps_results: {
  key: "TestFury-Settings-Human-Fury P1-Basic-NoBuffs-LongSingleTarget"
  value: {
-<<<<<<< HEAD
-  dps: 3297.51989
-  tps: 2459.01168
-=======
-  dps: 3256.44613
-  tps: 2434.42249
->>>>>>> 618c4776
+  dps: 3297.1745
+  tps: 2458.76991
  }
 }
 dps_results: {
  key: "TestFury-Settings-Human-Fury P1-Basic-NoBuffs-ShortSingleTarget"
  value: {
-<<<<<<< HEAD
-  dps: 3558.25798
-  tps: 2661.14265
-=======
-  dps: 3635.96694
-  tps: 2722.5158
->>>>>>> 618c4776
+  dps: 3557.77624
+  tps: 2660.80543
  }
 }
 dps_results: {
  key: "TestFury-Settings-Orc-Fury P1-Basic-FullBuffs-LongMultiTarget"
  value: {
-<<<<<<< HEAD
-  dps: 8860.23654
-  tps: 6979.17467
-=======
-  dps: 8910.67936
-  tps: 7027.34309
->>>>>>> 618c4776
+  dps: 8856.93988
+  tps: 6976.86702
  }
 }
 dps_results: {
  key: "TestFury-Settings-Orc-Fury P1-Basic-FullBuffs-LongSingleTarget"
  value: {
-<<<<<<< HEAD
-  dps: 6829.45343
-  tps: 5026.40726
-=======
-  dps: 6845.94629
-  tps: 5038.69983
->>>>>>> 618c4776
+  dps: 6827.22044
+  tps: 5024.84416
  }
 }
 dps_results: {
  key: "TestFury-Settings-Orc-Fury P1-Basic-FullBuffs-ShortSingleTarget"
  value: {
-<<<<<<< HEAD
-  dps: 8182.65901
-  tps: 6006.74185
-=======
-  dps: 8127.27692
-  tps: 5973.31767
->>>>>>> 618c4776
+  dps: 8181.06497
+  tps: 6005.62602
  }
 }
 dps_results: {
  key: "TestFury-Settings-Orc-Fury P1-Basic-NoBuffs-LongMultiTarget"
  value: {
-<<<<<<< HEAD
-  dps: 4864.43771
-  tps: 4016.21902
-=======
-  dps: 4880.12872
-  tps: 4045.7568
->>>>>>> 618c4776
+  dps: 4863.62073
+  tps: 4015.64713
  }
 }
 dps_results: {
  key: "TestFury-Settings-Orc-Fury P1-Basic-NoBuffs-LongSingleTarget"
  value: {
-<<<<<<< HEAD
-  dps: 3356.15855
-  tps: 2504.43515
-=======
-  dps: 3362.32905
-  tps: 2509.4183
->>>>>>> 618c4776
+  dps: 3355.46856
+  tps: 2503.95216
  }
 }
 dps_results: {
  key: "TestFury-Settings-Orc-Fury P1-Basic-NoBuffs-ShortSingleTarget"
  value: {
-<<<<<<< HEAD
-  dps: 3671.37997
-  tps: 2742.73193
-=======
-  dps: 3743.12762
-  tps: 2795.22658
->>>>>>> 618c4776
+  dps: 3670.95992
+  tps: 2742.4379
  }
 }
 dps_results: {
  key: "TestFury-SwitchInFrontOfTarget-Default"
  value: {
-<<<<<<< HEAD
-  dps: 6298.97558
-  tps: 4639.89226
-=======
-  dps: 6221.98982
-  tps: 4591.48028
->>>>>>> 618c4776
+  dps: 6261.28598
+  tps: 4613.45532
  }
 }