--- conflicted
+++ resolved
@@ -283,13 +283,8 @@
 dps_results: {
  key: "TestFury-AllItems-IncisorFragment-37723"
  value: {
-<<<<<<< HEAD
   dps: 6740.55774
   tps: 4961.64344
-=======
-  dps: 6726.59437
-  tps: 4947.94901
->>>>>>> e71aa2c7
  }
 }
 dps_results: {
