--- conflicted
+++ resolved
@@ -105,18 +105,9 @@
 }
 
 var warriorOptions = &proto.Warrior_Options{
-<<<<<<< HEAD
 	StartingRage:    50,
 	UseRecklessness: true,
 	Shout:           proto.WarriorShout_WarriorShoutBattle,
-=======
-	StartingRage:         50,
-	UseRecklessness:      true,
-	Shout:                proto.WarriorShout_WarriorShoutBattle,
-	PrecastShout:         false,
-	PrecastShoutT2:       false,
-	PrecastShoutSapphire: false,
->>>>>>> ba5c9042
 }
 
 var FullRaidBuffs = &proto.RaidBuffs{
