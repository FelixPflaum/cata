package dps

import (
	"time"

	"github.com/wowsims/wotlk/sim/core"
	"github.com/wowsims/wotlk/sim/core/proto"
	"github.com/wowsims/wotlk/sim/warrior"
)

const DebuffRefreshWindow = time.Second * 2

func (war *DpsWarrior) OnGCDReady(sim *core.Simulation) {
	war.doRotation(sim)
}

func (war *DpsWarrior) OnAutoAttack(sim *core.Simulation, spell *core.Spell) {
	war.tryQueueHsCleave(sim)
}

func (war *DpsWarrior) doRotation(sim *core.Simulation) {
	if war.thunderClapNext {
		if war.CanThunderClap(sim) {
			war.ThunderClap.Cast(sim, war.CurrentTarget)
			if war.ThunderClapAura.RemainingDuration(sim) > DebuffRefreshWindow {
				war.thunderClapNext = false

				// Switching back to berserker immediately is unrealistic because the player needs
				// to visually confirm the TC landed. Instead we add a delay to model that.
				war.canSwapStanceAt = sim.CurrentTime + time.Millisecond*300
			}
			return
		}
	} else {
		war.trySwapToBerserker(sim)
	}

	if war.shouldSunder(sim) {
		if war.Talents.Devastate {
			war.Devastate.Cast(sim, war.CurrentTarget)
		} else {
			war.SunderArmor.Cast(sim, war.CurrentTarget)
		}
		war.tryQueueHsCleave(sim)
		return
	}

<<<<<<< HEAD
	isExecutePhase := sim.IsExecutePhase()
	SpamExecute := war.Rotation.SpamExecute
	highPrioSpellsOnly := !SpamExecute
=======
	if war.castSlamAt != 0 {
		if sim.CurrentTime < war.castSlamAt {
			return
		} else if sim.CurrentTime == war.castSlamAt {
			war.castSlamAt = 0
			if war.CanSlam() {
				war.CastSlam(sim, war.CurrentTarget)
				war.tryQueueHsCleave(sim)
				return
			}
		} else {
			war.castSlamAt = 0
			return
		}
	}

	// If using a GCD will clip the next slam, only allow high priority spells like BT/MS/WW/debuffs.
	isExecutePhase := sim.IsExecutePhase20()
	canSlam := war.Rotation.UseSlam && (!isExecutePhase || war.Rotation.UseSlamDuringExecute)
	highPrioSpellsOnly := canSlam && sim.CurrentTime+core.GCDDefault-war.slamGCDDelay > war.AutoAttacks.MainhandSwingAt+war.slamLatency
>>>>>>> 19938e24

	if isExecutePhase {
		war.executeRotation(sim, highPrioSpellsOnly)
	} else {
		war.normalRotation(sim, highPrioSpellsOnly)
	}

	if war.GCD.IsReady(sim) && !war.thunderClapNext {
		// We didn't cast anything, so wait for the next CD.
		// Note that BT/MS share a CD timer so we don't need to check MS.
		nextCD := core.MinDuration(war.Bloodthirst.CD.ReadyAt(), war.Whirlwind.CD.ReadyAt())

		if war.Rotation.SunderArmor == proto.Warrior_Rotation_SunderArmorMaintain {
			nextSunderAt := war.SunderArmorAura.ExpiresAt() - SunderWindow
			nextCD = core.MinDuration(nextCD, nextSunderAt)
		}
	}
}

func (war *DpsWarrior) normalRotation(sim *core.Simulation, highPrioSpellsOnly bool) {
	if war.GCD.IsReady(sim) {
		if war.Rotation.PrioritizeWw && war.CanWhirlwind(sim) {
			war.Whirlwind.Cast(sim, war.CurrentTarget)
		} else if war.CanBloodthirst(sim) {
			war.Bloodthirst.Cast(sim, war.CurrentTarget)
		} else if war.CanMortalStrike(sim) {
			war.MortalStrike.Cast(sim, war.CurrentTarget)
		} else if war.CanShieldSlam(sim) {
			war.ShieldSlam.Cast(sim, war.CurrentTarget)
		} else if !war.Rotation.PrioritizeWw && war.CanWhirlwind(sim) {
			war.Whirlwind.Cast(sim, war.CurrentTarget)
		} else if war.ShouldOverpower(sim) {
			if !war.StanceMatches(warrior.BattleStance) {
				if !war.BattleStance.IsReady(sim) {
					return
				}
				war.BattleStance.Cast(sim, nil)
			}
			war.Overpower.Cast(sim, war.CurrentTarget)
		} else if war.CanSlam(sim) {
			war.Slam.Cast(sim, war.CurrentTarget)
		} else if !highPrioSpellsOnly {
			if war.tryMaintainDebuffs(sim) {
				// Do nothing, already cast
			} else if war.ShouldBerserkerRage(sim) {
				war.BerserkerRage.Cast(sim, nil)
			}
		}
	}

	war.tryQueueHsCleave(sim)
}

func (war *DpsWarrior) executeRotation(sim *core.Simulation, highPrioSpellsOnly bool) {
	if war.GCD.IsReady(sim) {
		if war.Rotation.PrioritizeWw && war.Rotation.UseWwDuringExecute && war.CanWhirlwind(sim) {
			war.Whirlwind.Cast(sim, war.CurrentTarget)
		} else if war.Rotation.UseBtDuringExecute && war.CanBloodthirst(sim) {
			war.Bloodthirst.Cast(sim, war.CurrentTarget)
		} else if war.Rotation.UseSlamOverExecute || war.Rotation.UseSlam {
			war.Slam.Cast(sim, war.CurrentTarget)
		} else if war.CanMortalStrike(sim) {
			war.MortalStrike.Cast(sim, war.CurrentTarget)
		} else if !war.Rotation.PrioritizeWw && war.Rotation.UseWwDuringExecute && war.CanWhirlwind(sim) {
			war.Whirlwind.Cast(sim, war.CurrentTarget)
		} else if !highPrioSpellsOnly {
			if war.tryMaintainDebuffs(sim) {
				// Do nothing, already cast
			} else if war.CanExecute() {
				war.Execute.Cast(sim, war.CurrentTarget)
			} else if war.ShouldBerserkerRage(sim) {
				war.BerserkerRage.Cast(sim, nil)
			}
		}
	}

	war.tryQueueHsCleave(sim)
}

<<<<<<< HEAD
=======
func (war *DpsWarrior) slamInRotation(sim *core.Simulation) bool {
	return war.Rotation.UseSlam && (!sim.IsExecutePhase20() || war.Rotation.UseSlamDuringExecute)
}

func (war *DpsWarrior) tryQueueSlam(sim *core.Simulation) {
	if !war.slamInRotation(sim) {
		return
	}

	if war.castSlamAt != 0 {
		// Slam already queued.
		return
	}

	// Check that we just finished a MH swing or a MH swing replacement.
	if war.AutoAttacks.MainhandSwingAt > sim.CurrentTime && war.AutoAttacks.MainhandSwingAt != sim.CurrentTime+war.AutoAttacks.MainhandSwingSpeed() {
		return
	}

	if war.thunderClapNext || !war.CanSlam() || war.shouldSunder(sim) {
		return
	}

	gcdAt := war.GCD.ReadyAt()
	slamAt := sim.CurrentTime + war.slamLatency
	if slamAt < gcdAt {
		if gcdAt-slamAt <= war.slamGCDDelay {
			slamAt = gcdAt
		} else {
			// We would have to wait too long for the GCD in order to slam, so don't use it.
			return
		}
	}

	gcdReadyAgainAt := slamAt + core.GCDDefault
	msDelay := core.MaxDuration(0, gcdReadyAgainAt-core.MaxDuration(sim.CurrentTime, war.MortalStrike.ReadyAt()))
	wwDelay := core.MaxDuration(0, gcdReadyAgainAt-core.MaxDuration(sim.CurrentTime, war.Whirlwind.ReadyAt()))
	if sim.IsExecutePhase20() {
		if !war.Rotation.UseMsDuringExecute {
			msDelay = 0
		}
		if !war.Rotation.UseWwDuringExecute {
			wwDelay = 0
		}
	}

	if msDelay+wwDelay > war.slamMSWWDelay {
		return
	}

	war.castSlamAt = slamAt
	if slamAt != gcdAt {
		war.WaitUntil(sim, slamAt) // Pause GCD until slam time
	}
}

>>>>>>> 19938e24
func (war *DpsWarrior) trySwapToBerserker(sim *core.Simulation) bool {
	if !war.StanceMatches(warrior.BerserkerStance) && war.BerserkerStance.IsReady(sim) && sim.CurrentTime >= war.canSwapStanceAt {
		war.BerserkerStance.Cast(sim, nil)
		return true
	}
	return false
}

const SunderWindow = time.Second * 3

func (war *DpsWarrior) shouldSunder(sim *core.Simulation) bool {
	if !war.maintainSunder {
		return false
	}

	if !war.CanSunderArmor(sim) {
		return false
	}

	stacks := war.SunderArmorAura.GetStacks()
	if war.Rotation.SunderArmor == proto.Warrior_Rotation_SunderArmorHelpStack && stacks == 5 {
		war.maintainSunder = false
	}

	return stacks < 5 || war.SunderArmorAura.RemainingDuration(sim) <= SunderWindow
}

// Returns whether any ability was cast.
func (war *DpsWarrior) tryMaintainDebuffs(sim *core.Simulation) bool {
	if war.ShouldShout(sim) {
		war.Shout.Cast(sim, nil)
		return true
	} else if war.Rotation.MaintainDemoShout && war.ShouldDemoralizingShout(sim, false, true) {
		war.DemoralizingShout.Cast(sim, war.CurrentTarget)
		return true
	} else if war.Rotation.MaintainThunderClap && war.ShouldThunderClap(sim, false, true, true) {
		war.thunderClapNext = true
		if !war.StanceMatches(warrior.BattleStance) {
			if !war.BattleStance.IsReady(sim) {
				return false
			}
			war.BattleStance.Cast(sim, nil)
		}
		// Need to check again because we might have lost rage from switching stances.
		if war.CanThunderClap(sim) {
			war.ThunderClap.Cast(sim, war.CurrentTarget)
			if war.ThunderClapAura.RemainingDuration(sim) > DebuffRefreshWindow {
				war.thunderClapNext = false
			}
		}
		return true
	}
	return false
}

func (war *DpsWarrior) tryQueueHsCleave(sim *core.Simulation) {
	if sim.IsExecutePhase20() && !war.Rotation.UseHsDuringExecute {
		return
	}

	if war.ShouldQueueHSOrCleave(sim) {
		war.QueueHSOrCleave(sim)
	}
}<|MERGE_RESOLUTION|>--- conflicted
+++ resolved
@@ -45,32 +45,9 @@
 		return
 	}
 
-<<<<<<< HEAD
 	isExecutePhase := sim.IsExecutePhase()
 	SpamExecute := war.Rotation.SpamExecute
 	highPrioSpellsOnly := !SpamExecute
-=======
-	if war.castSlamAt != 0 {
-		if sim.CurrentTime < war.castSlamAt {
-			return
-		} else if sim.CurrentTime == war.castSlamAt {
-			war.castSlamAt = 0
-			if war.CanSlam() {
-				war.CastSlam(sim, war.CurrentTarget)
-				war.tryQueueHsCleave(sim)
-				return
-			}
-		} else {
-			war.castSlamAt = 0
-			return
-		}
-	}
-
-	// If using a GCD will clip the next slam, only allow high priority spells like BT/MS/WW/debuffs.
-	isExecutePhase := sim.IsExecutePhase20()
-	canSlam := war.Rotation.UseSlam && (!isExecutePhase || war.Rotation.UseSlamDuringExecute)
-	highPrioSpellsOnly := canSlam && sim.CurrentTime+core.GCDDefault-war.slamGCDDelay > war.AutoAttacks.MainhandSwingAt+war.slamLatency
->>>>>>> 19938e24
 
 	if isExecutePhase {
 		war.executeRotation(sim, highPrioSpellsOnly)
@@ -150,65 +127,6 @@
 	war.tryQueueHsCleave(sim)
 }
 
-<<<<<<< HEAD
-=======
-func (war *DpsWarrior) slamInRotation(sim *core.Simulation) bool {
-	return war.Rotation.UseSlam && (!sim.IsExecutePhase20() || war.Rotation.UseSlamDuringExecute)
-}
-
-func (war *DpsWarrior) tryQueueSlam(sim *core.Simulation) {
-	if !war.slamInRotation(sim) {
-		return
-	}
-
-	if war.castSlamAt != 0 {
-		// Slam already queued.
-		return
-	}
-
-	// Check that we just finished a MH swing or a MH swing replacement.
-	if war.AutoAttacks.MainhandSwingAt > sim.CurrentTime && war.AutoAttacks.MainhandSwingAt != sim.CurrentTime+war.AutoAttacks.MainhandSwingSpeed() {
-		return
-	}
-
-	if war.thunderClapNext || !war.CanSlam() || war.shouldSunder(sim) {
-		return
-	}
-
-	gcdAt := war.GCD.ReadyAt()
-	slamAt := sim.CurrentTime + war.slamLatency
-	if slamAt < gcdAt {
-		if gcdAt-slamAt <= war.slamGCDDelay {
-			slamAt = gcdAt
-		} else {
-			// We would have to wait too long for the GCD in order to slam, so don't use it.
-			return
-		}
-	}
-
-	gcdReadyAgainAt := slamAt + core.GCDDefault
-	msDelay := core.MaxDuration(0, gcdReadyAgainAt-core.MaxDuration(sim.CurrentTime, war.MortalStrike.ReadyAt()))
-	wwDelay := core.MaxDuration(0, gcdReadyAgainAt-core.MaxDuration(sim.CurrentTime, war.Whirlwind.ReadyAt()))
-	if sim.IsExecutePhase20() {
-		if !war.Rotation.UseMsDuringExecute {
-			msDelay = 0
-		}
-		if !war.Rotation.UseWwDuringExecute {
-			wwDelay = 0
-		}
-	}
-
-	if msDelay+wwDelay > war.slamMSWWDelay {
-		return
-	}
-
-	war.castSlamAt = slamAt
-	if slamAt != gcdAt {
-		war.WaitUntil(sim, slamAt) // Pause GCD until slam time
-	}
-}
-
->>>>>>> 19938e24
 func (war *DpsWarrior) trySwapToBerserker(sim *core.Simulation) bool {
 	if !war.StanceMatches(warrior.BerserkerStance) && war.BerserkerStance.IsReady(sim) && sim.CurrentTime >= war.canSwapStanceAt {
 		war.BerserkerStance.Cast(sim, nil)
