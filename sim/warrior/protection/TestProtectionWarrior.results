character_stats_results: {
 key: "TestProtectionWarrior-CharacterStats-Default"
 value: {
  final_stats: 4634.7
  final_stats: 829.5
  final_stats: 12125.9565
  final_stats: 35.7
  final_stats: 65
  final_stats: 0
  final_stats: 326
  final_stats: 175
  final_stats: 1013.4002
  final_stats: 640.2858
  final_stats: 0
  final_stats: 11405.28
  final_stats: 175
  final_stats: 1623.12265
  final_stats: 1280.5716
  final_stats: 0
  final_stats: 0
  final_stats: 0
  final_stats: 33491
  final_stats: 0
  final_stats: 0
  final_stats: 3158.61755
  final_stats: 1647
  final_stats: 2271.529
  final_stats: 0
  final_stats: 212788.391
  final_stats: 0
  final_stats: 0
  final_stats: 0
  final_stats: 0
  final_stats: 0
<<<<<<< HEAD
  final_stats: 250
  final_stats: 2268
=======
  final_stats: 0
  final_stats: 2281
>>>>>>> b3c2cc6a
 }
}
dps_results: {
 key: "TestProtectionWarrior-AllItems-AgileShadowspiritDiamond"
 value: {
  dps: 4913.97754
  tps: 29525.01032
 }
}
dps_results: {
 key: "TestProtectionWarrior-AllItems-Althor'sAbacus-50366"
 value: {
  dps: 4871.47712
  tps: 29290.9918
 }
}
dps_results: {
 key: "TestProtectionWarrior-AllItems-Anhuur'sHymnal-55889"
 value: {
  dps: 4982.44285
  tps: 29860.94391
 }
}
dps_results: {
 key: "TestProtectionWarrior-AllItems-Anhuur'sHymnal-56407"
 value: {
  dps: 5017.13971
  tps: 30105.77498
 }
}
dps_results: {
 key: "TestProtectionWarrior-AllItems-AustereShadowspiritDiamond"
 value: {
  dps: 4871.47712
  tps: 29290.9918
 }
}
dps_results: {
 key: "TestProtectionWarrior-AllItems-BaubleofTrueBlood-50726"
 value: {
  dps: 4871.47712
  tps: 29290.9918
 }
}
dps_results: {
 key: "TestProtectionWarrior-AllItems-BedrockTalisman-58182"
 value: {
  dps: 4871.47712
  tps: 29290.9918
 }
}
dps_results: {
 key: "TestProtectionWarrior-AllItems-BellofEnragingResonance-59326"
 value: {
  dps: 4986.36232
  tps: 29921.81931
 }
}
dps_results: {
 key: "TestProtectionWarrior-AllItems-BellofEnragingResonance-65053"
 value: {
  dps: 5004.21208
  tps: 30019.57114
 }
}
dps_results: {
 key: "TestProtectionWarrior-AllItems-BindingPromise-67037"
 value: {
  dps: 4871.47712
  tps: 29290.9918
 }
}
dps_results: {
 key: "TestProtectionWarrior-AllItems-BlackBruise-50692"
 value: {
  dps: 4405.70235
  tps: 26913.51935
 }
}
dps_results: {
 key: "TestProtectionWarrior-AllItems-Blood-SoakedAleMug-63843"
 value: {
  dps: 4871.47712
  tps: 29290.9918
 }
}
dps_results: {
 key: "TestProtectionWarrior-AllItems-BloodofIsiset-55995"
 value: {
  dps: 4871.47712
  tps: 29290.9918
 }
}
dps_results: {
 key: "TestProtectionWarrior-AllItems-BloodofIsiset-56414"
 value: {
  dps: 4871.47712
  tps: 29290.9918
 }
}
dps_results: {
 key: "TestProtectionWarrior-AllItems-BloodthirstyGladiator'sBadgeofConquest-64687"
 value: {
  dps: 4871.47712
  tps: 29290.9918
 }
}
dps_results: {
 key: "TestProtectionWarrior-AllItems-BloodthirstyGladiator'sBadgeofDominance-64688"
 value: {
  dps: 4871.47712
  tps: 29290.9918
 }
}
dps_results: {
 key: "TestProtectionWarrior-AllItems-BloodthirstyGladiator'sBadgeofVictory-64689"
 value: {
  dps: 4871.47712
  tps: 29290.9918
 }
}
dps_results: {
 key: "TestProtectionWarrior-AllItems-BloodthirstyGladiator'sEmblemofCruelty-64740"
 value: {
  dps: 4978.30152
  tps: 29874.44497
 }
}
dps_results: {
 key: "TestProtectionWarrior-AllItems-BloodthirstyGladiator'sEmblemofMeditation-64741"
 value: {
  dps: 4871.47712
  tps: 29290.9918
 }
}
dps_results: {
 key: "TestProtectionWarrior-AllItems-BloodthirstyGladiator'sEmblemofTenacity-64742"
 value: {
  dps: 4871.47712
  tps: 29290.9918
 }
}
dps_results: {
 key: "TestProtectionWarrior-AllItems-BloodthirstyGladiator'sInsigniaofConquest-64761"
 value: {
  dps: 4957.63123
  tps: 29768.84852
 }
}
dps_results: {
 key: "TestProtectionWarrior-AllItems-BloodthirstyGladiator'sInsigniaofDominance-64762"
 value: {
  dps: 4871.47712
  tps: 29290.9918
 }
}
dps_results: {
 key: "TestProtectionWarrior-AllItems-BloodthirstyGladiator'sInsigniaofVictory-64763"
 value: {
  dps: 5117.14775
  tps: 30761.50475
 }
}
dps_results: {
 key: "TestProtectionWarrior-AllItems-BottledLightning-66879"
 value: {
  dps: 4871.47712
  tps: 29290.9918
 }
}
dps_results: {
 key: "TestProtectionWarrior-AllItems-BracingShadowspiritDiamond"
 value: {
  dps: 4871.47712
  tps: 28705.17863
 }
}
dps_results: {
 key: "TestProtectionWarrior-AllItems-Bryntroll,theBoneArbiter-50709"
 value: {
  dps: 4871.47712
  tps: 29290.9918
 }
}
dps_results: {
 key: "TestProtectionWarrior-AllItems-BurningShadowspiritDiamond"
 value: {
  dps: 4895.58041
  tps: 29429.37927
 }
}
dps_results: {
 key: "TestProtectionWarrior-AllItems-ChaoticShadowspiritDiamond"
 value: {
  dps: 4916.06042
  tps: 29535.42469
 }
}
dps_results: {
 key: "TestProtectionWarrior-AllItems-ColossalDragonplateArmor"
 value: {
  dps: 4791.98817
  tps: 28780.68507
 }
}
dps_results: {
 key: "TestProtectionWarrior-AllItems-ColossalDragonplateBattlegear"
 value: {
  dps: 5729.17179
  tps: 34284.34317
 }
}
dps_results: {
 key: "TestProtectionWarrior-AllItems-CoreofRipeness-58184"
 value: {
  dps: 4871.47712
  tps: 29290.9918
 }
}
dps_results: {
 key: "TestProtectionWarrior-AllItems-CorpseTongueCoin-50349"
 value: {
  dps: 4871.47712
  tps: 29290.9918
 }
}
dps_results: {
 key: "TestProtectionWarrior-AllItems-CrushingWeight-59506"
 value: {
  dps: 5209.94563
  tps: 31184.58466
 }
}
dps_results: {
 key: "TestProtectionWarrior-AllItems-CrushingWeight-65118"
 value: {
  dps: 5310.40289
  tps: 31729.39291
 }
}
dps_results: {
 key: "TestProtectionWarrior-AllItems-DarkmoonCard:Earthquake-62048"
 value: {
  dps: 4871.47712
  tps: 29290.9918
 }
}
dps_results: {
 key: "TestProtectionWarrior-AllItems-DarkmoonCard:Hurricane-62049"
 value: {
  dps: 5292.48249
  tps: 31651.49341
 }
}
dps_results: {
 key: "TestProtectionWarrior-AllItems-DarkmoonCard:Hurricane-62051"
 value: {
  dps: 5128.01199
  tps: 30620.37953
 }
}
dps_results: {
 key: "TestProtectionWarrior-AllItems-DarkmoonCard:Tsunami-62050"
 value: {
  dps: 4871.47712
  tps: 29290.9918
 }
}
dps_results: {
 key: "TestProtectionWarrior-AllItems-DarkmoonCard:Volcano-62047"
 value: {
  dps: 4871.47712
  tps: 29290.9918
 }
}
dps_results: {
 key: "TestProtectionWarrior-AllItems-Deathbringer'sWill-50363"
 value: {
  dps: 5036.35869
  tps: 30175.19974
 }
}
dps_results: {
 key: "TestProtectionWarrior-AllItems-DestructiveShadowspiritDiamond"
 value: {
  dps: 4891.18061
  tps: 29392.94832
 }
}
dps_results: {
 key: "TestProtectionWarrior-AllItems-DislodgedForeignObject-50348"
 value: {
  dps: 4923.28744
  tps: 29503.9061
 }
}
dps_results: {
 key: "TestProtectionWarrior-AllItems-EarthenBattleplate"
 value: {
  dps: 4921.4686
  tps: 29524.26821
 }
}
dps_results: {
 key: "TestProtectionWarrior-AllItems-EarthenWarplate"
 value: {
  dps: 5400.67059
  tps: 32271.30104
 }
}
dps_results: {
 key: "TestProtectionWarrior-AllItems-EffulgentShadowspiritDiamond"
 value: {
  dps: 4871.47712
  tps: 29290.9918
 }
}
dps_results: {
 key: "TestProtectionWarrior-AllItems-ElectrosparkHeartstarter-67118"
 value: {
  dps: 4871.47712
  tps: 29290.9918
 }
}
dps_results: {
 key: "TestProtectionWarrior-AllItems-EmberShadowspiritDiamond"
 value: {
  dps: 4871.47712
  tps: 29290.9918
 }
}
dps_results: {
 key: "TestProtectionWarrior-AllItems-EnigmaticShadowspiritDiamond"
 value: {
  dps: 4891.18061
  tps: 29392.94832
 }
}
dps_results: {
 key: "TestProtectionWarrior-AllItems-EssenceoftheCyclone-59473"
 value: {
  dps: 5093.40126
  tps: 30507.37351
 }
}
dps_results: {
 key: "TestProtectionWarrior-AllItems-EssenceoftheCyclone-65140"
 value: {
  dps: 5122.05638
  tps: 30664.75419
 }
}
dps_results: {
 key: "TestProtectionWarrior-AllItems-EternalShadowspiritDiamond"
 value: {
  dps: 4871.47712
  tps: 29290.9918
 }
}
dps_results: {
 key: "TestProtectionWarrior-AllItems-FallofMortality-59500"
 value: {
  dps: 4871.47712
  tps: 29290.9918
 }
}
dps_results: {
 key: "TestProtectionWarrior-AllItems-FallofMortality-65124"
 value: {
  dps: 4871.47712
  tps: 29290.9918
 }
}
dps_results: {
 key: "TestProtectionWarrior-AllItems-Figurine-DemonPanther-52199"
 value: {
  dps: 5017.13971
  tps: 30105.77498
 }
}
dps_results: {
 key: "TestProtectionWarrior-AllItems-Figurine-DreamOwl-52354"
 value: {
  dps: 4871.47712
  tps: 29290.9918
 }
}
dps_results: {
 key: "TestProtectionWarrior-AllItems-Figurine-EarthenGuardian-52352"
 value: {
  dps: 4871.47712
  tps: 29290.9918
 }
}
dps_results: {
 key: "TestProtectionWarrior-AllItems-Figurine-JeweledSerpent-52353"
 value: {
  dps: 4871.47712
  tps: 29290.9918
 }
}
dps_results: {
 key: "TestProtectionWarrior-AllItems-Figurine-KingofBoars-52351"
 value: {
  dps: 4871.47712
  tps: 29290.9918
 }
}
dps_results: {
 key: "TestProtectionWarrior-AllItems-FleetShadowspiritDiamond"
 value: {
  dps: 4871.47712
  tps: 29290.9918
 }
}
dps_results: {
 key: "TestProtectionWarrior-AllItems-FluidDeath-58181"
 value: {
  dps: 5177.78505
  tps: 30999.11775
 }
}
dps_results: {
 key: "TestProtectionWarrior-AllItems-ForlornShadowspiritDiamond"
 value: {
  dps: 4871.47712
  tps: 29290.9918
 }
}
dps_results: {
 key: "TestProtectionWarrior-AllItems-FuryofAngerforge-59461"
 value: {
  dps: 4986.36232
  tps: 29921.81931
 }
}
dps_results: {
 key: "TestProtectionWarrior-AllItems-GaleofShadows-56138"
 value: {
  dps: 4987.13883
  tps: 29922.47095
 }
}
dps_results: {
 key: "TestProtectionWarrior-AllItems-GaleofShadows-56462"
 value: {
  dps: 4936.72009
  tps: 29574.37446
 }
}
dps_results: {
 key: "TestProtectionWarrior-AllItems-GearDetector-61462"
 value: {
  dps: 4970.60811
  tps: 29767.6163
 }
}
dps_results: {
 key: "TestProtectionWarrior-AllItems-GlowingTwilightScale-54589"
 value: {
  dps: 4871.47712
  tps: 29290.9918
 }
}
dps_results: {
 key: "TestProtectionWarrior-AllItems-GraceoftheHerald-55266"
 value: {
  dps: 4952.15604
  tps: 29727.56574
 }
}
dps_results: {
 key: "TestProtectionWarrior-AllItems-GraceoftheHerald-56295"
 value: {
  dps: 5003.79817
  tps: 30008.50198
 }
}
dps_results: {
 key: "TestProtectionWarrior-AllItems-HarmlightToken-63839"
 value: {
  dps: 4871.47712
  tps: 29290.9918
 }
}
dps_results: {
 key: "TestProtectionWarrior-AllItems-Harrison'sInsigniaofPanache-65803"
 value: {
  dps: 5060.29578
  tps: 30425.59382
 }
}
dps_results: {
 key: "TestProtectionWarrior-AllItems-HeartofIgnacious-59514"
 value: {
  dps: 4871.47712
  tps: 29290.9918
 }
}
dps_results: {
 key: "TestProtectionWarrior-AllItems-HeartofIgnacious-65110"
 value: {
  dps: 4871.47712
  tps: 29290.9918
 }
}
dps_results: {
 key: "TestProtectionWarrior-AllItems-HeartofRage-59224"
 value: {
  dps: 5337.91979
  tps: 32138.49431
 }
}
dps_results: {
 key: "TestProtectionWarrior-AllItems-HeartofRage-65072"
 value: {
  dps: 5426.06786
  tps: 32608.74824
 }
}
dps_results: {
 key: "TestProtectionWarrior-AllItems-HeartofSolace-55868"
 value: {
  dps: 5166.60244
  tps: 30997.80756
 }
}
dps_results: {
 key: "TestProtectionWarrior-AllItems-HeartofSolace-56393"
 value: {
  dps: 5209.73505
  tps: 31209.17575
 }
}
dps_results: {
 key: "TestProtectionWarrior-AllItems-HeartofThunder-55845"
 value: {
  dps: 4871.47712
  tps: 29290.9918
 }
}
dps_results: {
 key: "TestProtectionWarrior-AllItems-HeartofThunder-56370"
 value: {
  dps: 4871.47712
  tps: 29290.9918
 }
}
dps_results: {
 key: "TestProtectionWarrior-AllItems-HeartoftheVile-66969"
 value: {
  dps: 4965.53314
  tps: 29801.26607
 }
}
dps_results: {
 key: "TestProtectionWarrior-AllItems-Heartpierce-50641"
 value: {
  dps: 4871.47712
  tps: 29290.9918
 }
}
dps_results: {
 key: "TestProtectionWarrior-AllItems-ImpassiveShadowspiritDiamond"
 value: {
  dps: 4891.18061
  tps: 29392.94832
 }
}
dps_results: {
 key: "TestProtectionWarrior-AllItems-ImpatienceofYouth-62464"
 value: {
  dps: 4871.47712
  tps: 29290.9918
 }
}
dps_results: {
 key: "TestProtectionWarrior-AllItems-ImpatienceofYouth-62469"
 value: {
  dps: 4871.47712
  tps: 29290.9918
 }
}
dps_results: {
 key: "TestProtectionWarrior-AllItems-ImpetuousQuery-55881"
 value: {
  dps: 4871.47712
  tps: 29290.9918
 }
}
dps_results: {
 key: "TestProtectionWarrior-AllItems-ImpetuousQuery-56406"
 value: {
  dps: 4871.47712
  tps: 29290.9918
 }
}
dps_results: {
 key: "TestProtectionWarrior-AllItems-InsigniaofDiplomacy-61433"
 value: {
  dps: 4871.47712
  tps: 29290.9918
 }
}
dps_results: {
 key: "TestProtectionWarrior-AllItems-InsigniaoftheEarthenLord-61429"
 value: {
  dps: 4871.47712
  tps: 29290.9918
 }
}
dps_results: {
 key: "TestProtectionWarrior-AllItems-JarofAncientRemedies-59354"
 value: {
  dps: 4871.47712
  tps: 29290.9918
 }
}
dps_results: {
 key: "TestProtectionWarrior-AllItems-JarofAncientRemedies-65029"
 value: {
  dps: 4871.47712
  tps: 29290.9918
 }
}
dps_results: {
 key: "TestProtectionWarrior-AllItems-JujuofNimbleness-63840"
 value: {
  dps: 4871.47712
  tps: 29290.9918
 }
}
dps_results: {
 key: "TestProtectionWarrior-AllItems-KeytotheEndlessChamber-55795"
 value: {
  dps: 5067.12472
  tps: 30321.17026
 }
}
dps_results: {
 key: "TestProtectionWarrior-AllItems-KeytotheEndlessChamber-56328"
 value: {
  dps: 5112.65153
  tps: 30637.03672
 }
}
dps_results: {
 key: "TestProtectionWarrior-AllItems-KvaldirBattleStandard-59685"
 value: {
  dps: 4927.99579
  tps: 29555.11766
 }
}
dps_results: {
 key: "TestProtectionWarrior-AllItems-KvaldirBattleStandard-59689"
 value: {
  dps: 4927.99579
  tps: 29555.11766
 }
}
dps_results: {
 key: "TestProtectionWarrior-AllItems-LadyLa-La'sSingingShell-67152"
 value: {
  dps: 4871.47712
  tps: 29290.9918
 }
}
dps_results: {
 key: "TestProtectionWarrior-AllItems-LastWord-50708"
 value: {
  dps: 4871.47712
  tps: 29290.9918
 }
}
dps_results: {
 key: "TestProtectionWarrior-AllItems-LeadenDespair-55816"
 value: {
  dps: 4871.47712
  tps: 29290.9918
 }
}
dps_results: {
 key: "TestProtectionWarrior-AllItems-LeadenDespair-56347"
 value: {
  dps: 4871.47712
  tps: 29290.9918
 }
}
dps_results: {
 key: "TestProtectionWarrior-AllItems-LeftEyeofRajh-56102"
 value: {
  dps: 5058.10191
  tps: 30308.86015
 }
}
dps_results: {
 key: "TestProtectionWarrior-AllItems-LeftEyeofRajh-56427"
 value: {
  dps: 5122.30131
  tps: 30740.72741
 }
}
dps_results: {
 key: "TestProtectionWarrior-AllItems-LicensetoSlay-58180"
 value: {
  dps: 5380.13182
  tps: 32263.29019
 }
}
dps_results: {
 key: "TestProtectionWarrior-AllItems-MagnetiteMirror-55814"
 value: {
  dps: 4961.14933
  tps: 29744.3888
 }
}
dps_results: {
 key: "TestProtectionWarrior-AllItems-MagnetiteMirror-56345"
 value: {
  dps: 5041.49897
  tps: 30297.56497
 }
}
dps_results: {
 key: "TestProtectionWarrior-AllItems-MandalaofStirringPatterns-62467"
 value: {
  dps: 4871.47712
  tps: 29290.9918
 }
}
dps_results: {
 key: "TestProtectionWarrior-AllItems-MandalaofStirringPatterns-62472"
 value: {
  dps: 4871.47712
  tps: 29290.9918
 }
}
dps_results: {
 key: "TestProtectionWarrior-AllItems-MarkofKhardros-56132"
 value: {
  dps: 5074.82029
  tps: 30512.87089
 }
}
dps_results: {
 key: "TestProtectionWarrior-AllItems-MarkofKhardros-56458"
 value: {
  dps: 5101.44856
  tps: 30672.87887
 }
}
dps_results: {
 key: "TestProtectionWarrior-AllItems-MightoftheOcean-55251"
 value: {
  dps: 4945.69293
  tps: 29637.66715
 }
}
dps_results: {
 key: "TestProtectionWarrior-AllItems-MightoftheOcean-56285"
 value: {
  dps: 5017.13971
  tps: 30105.77498
 }
}
dps_results: {
 key: "TestProtectionWarrior-AllItems-MirrorofBrokenImages-62466"
 value: {
  dps: 4871.47712
  tps: 29290.9918
 }
}
dps_results: {
 key: "TestProtectionWarrior-AllItems-MirrorofBrokenImages-62471"
 value: {
  dps: 4871.47712
  tps: 29290.9918
 }
}
dps_results: {
 key: "TestProtectionWarrior-AllItems-MoltenGiantBattleplate"
 value: {
  dps: 5281.72712
  tps: 31465.11786
 }
}
dps_results: {
 key: "TestProtectionWarrior-AllItems-MoltenGiantWarplate"
 value: {
  dps: 5974.73427
  tps: 35747.29961
 }
}
dps_results: {
 key: "TestProtectionWarrior-AllItems-MoonwellChalice-70142"
 value: {
  dps: 4871.47712
  tps: 29290.9918
 }
}
dps_results: {
 key: "TestProtectionWarrior-AllItems-Oremantle'sFavor-61448"
 value: {
  dps: 5028.01908
  tps: 30231.64475
 }
}
dps_results: {
 key: "TestProtectionWarrior-AllItems-PetrifiedTwilightScale-54591"
 value: {
  dps: 4871.47712
  tps: 29290.9918
 }
}
dps_results: {
 key: "TestProtectionWarrior-AllItems-PhylacteryoftheNamelessLich-50365"
 value: {
  dps: 4925.32928
  tps: 29581.72721
 }
}
dps_results: {
 key: "TestProtectionWarrior-AllItems-PorcelainCrab-55237"
 value: {
  dps: 4871.47712
  tps: 29290.9918
 }
}
dps_results: {
 key: "TestProtectionWarrior-AllItems-PorcelainCrab-56280"
 value: {
  dps: 4871.47712
  tps: 29290.9918
 }
}
dps_results: {
 key: "TestProtectionWarrior-AllItems-PowerfulShadowspiritDiamond"
 value: {
  dps: 4871.47712
  tps: 29290.9918
 }
}
dps_results: {
 key: "TestProtectionWarrior-AllItems-Prestor'sTalismanofMachination-59441"
 value: {
  dps: 5070.16701
  tps: 30356.19259
 }
}
dps_results: {
 key: "TestProtectionWarrior-AllItems-Prestor'sTalismanofMachination-65026"
 value: {
  dps: 5075.31899
  tps: 30303.67508
 }
}
dps_results: {
 key: "TestProtectionWarrior-AllItems-Rainsong-55854"
 value: {
  dps: 4871.47712
  tps: 29290.9918
 }
}
dps_results: {
 key: "TestProtectionWarrior-AllItems-Rainsong-56377"
 value: {
  dps: 4871.47712
  tps: 29290.9918
 }
}
dps_results: {
 key: "TestProtectionWarrior-AllItems-ReverberatingShadowspiritDiamond"
 value: {
  dps: 4939.36744
  tps: 29692.4533
 }
}
dps_results: {
 key: "TestProtectionWarrior-AllItems-RevitalizingShadowspiritDiamond"
 value: {
  dps: 4895.58041
  tps: 29429.37927
 }
}
dps_results: {
 key: "TestProtectionWarrior-AllItems-RightEyeofRajh-56100"
 value: {
  dps: 5162.46595
  tps: 30927.02036
 }
}
dps_results: {
 key: "TestProtectionWarrior-AllItems-RightEyeofRajh-56431"
 value: {
  dps: 5221.58305
  tps: 31310.16474
 }
}
dps_results: {
 key: "TestProtectionWarrior-AllItems-Schnottz'sMedallionofCommand-65805"
 value: {
  dps: 4926.07771
  tps: 29587.06827
 }
}
dps_results: {
 key: "TestProtectionWarrior-AllItems-SeaStar-55256"
 value: {
  dps: 4871.47712
  tps: 29290.9918
 }
}
dps_results: {
 key: "TestProtectionWarrior-AllItems-SeaStar-56290"
 value: {
  dps: 4871.47712
  tps: 29290.9918
 }
}
dps_results: {
 key: "TestProtectionWarrior-AllItems-Shadowmourne-49623"
 value: {
  dps: 4871.47712
  tps: 29290.9918
 }
}
dps_results: {
 key: "TestProtectionWarrior-AllItems-ShardofWoe-60233"
 value: {
  dps: 4871.47712
  tps: 29290.9918
 }
}
dps_results: {
 key: "TestProtectionWarrior-AllItems-Shrine-CleansingPurifier-63838"
 value: {
  dps: 5074.22852
  tps: 30467.24292
 }
}
dps_results: {
 key: "TestProtectionWarrior-AllItems-Sindragosa'sFlawlessFang-50364"
 value: {
  dps: 4871.47712
  tps: 29290.9918
 }
}
dps_results: {
 key: "TestProtectionWarrior-AllItems-Skardyn'sGrace-56115"
 value: {
  dps: 4931.12085
  tps: 29615.48186
 }
}
dps_results: {
 key: "TestProtectionWarrior-AllItems-Skardyn'sGrace-56440"
 value: {
  dps: 4943.31358
  tps: 29679.88726
 }
}
dps_results: {
 key: "TestProtectionWarrior-AllItems-Sorrowsong-55879"
 value: {
  dps: 4871.47712
  tps: 29290.9918
 }
}
dps_results: {
 key: "TestProtectionWarrior-AllItems-Sorrowsong-56400"
 value: {
  dps: 4871.47712
  tps: 29290.9918
 }
}
dps_results: {
 key: "TestProtectionWarrior-AllItems-Soul'sAnguish-66994"
 value: {
  dps: 4982.44285
  tps: 29860.94391
 }
}
dps_results: {
 key: "TestProtectionWarrior-AllItems-SoulCasket-58183"
 value: {
  dps: 4871.47712
  tps: 29290.9918
 }
}
dps_results: {
 key: "TestProtectionWarrior-AllItems-Stonemother'sKiss-61411"
 value: {
  dps: 4871.47712
  tps: 29290.9918
 }
}
dps_results: {
 key: "TestProtectionWarrior-AllItems-StumpofTime-62465"
 value: {
  dps: 5067.13734
  tps: 30390.56006
 }
}
dps_results: {
 key: "TestProtectionWarrior-AllItems-StumpofTime-62470"
 value: {
  dps: 5067.13734
  tps: 30390.56006
 }
}
dps_results: {
 key: "TestProtectionWarrior-AllItems-SymbioticWorm-59332"
 value: {
  dps: 4871.47712
  tps: 29290.9918
 }
}
dps_results: {
 key: "TestProtectionWarrior-AllItems-TalismanofSinisterOrder-65804"
 value: {
  dps: 4871.47712
  tps: 29290.9918
 }
}
dps_results: {
 key: "TestProtectionWarrior-AllItems-Tank-CommanderInsignia-63841"
 value: {
  dps: 5061.28623
  tps: 30364.83943
 }
}
dps_results: {
 key: "TestProtectionWarrior-AllItems-TearofBlood-55819"
 value: {
  dps: 4871.47712
  tps: 29290.9918
 }
}
dps_results: {
 key: "TestProtectionWarrior-AllItems-TearofBlood-56351"
 value: {
  dps: 4871.47712
  tps: 29290.9918
 }
}
dps_results: {
 key: "TestProtectionWarrior-AllItems-TendrilsofBurrowingDark-55810"
 value: {
  dps: 4871.47712
  tps: 29290.9918
 }
}
dps_results: {
 key: "TestProtectionWarrior-AllItems-TendrilsofBurrowingDark-56339"
 value: {
  dps: 4871.47712
  tps: 29290.9918
 }
}
dps_results: {
 key: "TestProtectionWarrior-AllItems-Theralion'sMirror-59519"
 value: {
  dps: 4871.47712
  tps: 29290.9918
 }
}
dps_results: {
 key: "TestProtectionWarrior-AllItems-Theralion'sMirror-65105"
 value: {
  dps: 4871.47712
  tps: 29290.9918
 }
}
dps_results: {
 key: "TestProtectionWarrior-AllItems-Throngus'sFinger-56121"
 value: {
  dps: 4871.47712
  tps: 29290.9918
 }
}
dps_results: {
 key: "TestProtectionWarrior-AllItems-Throngus'sFinger-56449"
 value: {
  dps: 4871.47712
  tps: 29290.9918
 }
}
dps_results: {
 key: "TestProtectionWarrior-AllItems-Tia'sGrace-55874"
 value: {
  dps: 4949.18915
  tps: 29712.70761
 }
}
dps_results: {
 key: "TestProtectionWarrior-AllItems-Tia'sGrace-56394"
 value: {
  dps: 4960.28835
  tps: 29774.5321
 }
}
dps_results: {
 key: "TestProtectionWarrior-AllItems-TinyAbominationinaJar-50706"
 value: {
  dps: 4939.66969
  tps: 29598.67416
 }
}
dps_results: {
 key: "TestProtectionWarrior-AllItems-Tyrande'sFavoriteDoll-64645"
 value: {
  dps: 4871.47712
  tps: 29290.9918
 }
}
dps_results: {
 key: "TestProtectionWarrior-AllItems-UnheededWarning-59520"
 value: {
  dps: 5083.40106
  tps: 30515.133
 }
}
dps_results: {
 key: "TestProtectionWarrior-AllItems-UnquenchableFlame-67101"
 value: {
  dps: 4871.47712
  tps: 29290.9918
 }
}
dps_results: {
 key: "TestProtectionWarrior-AllItems-UnsolvableRiddle-62463"
 value: {
  dps: 4871.47712
  tps: 29290.9918
 }
}
dps_results: {
 key: "TestProtectionWarrior-AllItems-UnsolvableRiddle-62468"
 value: {
  dps: 4871.47712
  tps: 29290.9918
 }
}
dps_results: {
 key: "TestProtectionWarrior-AllItems-UnsolvableRiddle-68709"
 value: {
  dps: 4871.47712
  tps: 29290.9918
 }
}
dps_results: {
 key: "TestProtectionWarrior-AllItems-Val'anyr,HammerofAncientKings-46017"
 value: {
  dps: 3905.30346
  tps: 24445.82649
 }
}
dps_results: {
 key: "TestProtectionWarrior-AllItems-VialofStolenMemories-59515"
 value: {
  dps: 4871.47712
  tps: 29290.9918
 }
}
dps_results: {
 key: "TestProtectionWarrior-AllItems-ViciousGladiator'sBadgeofConquest-61033"
 value: {
  dps: 4871.47712
  tps: 29290.9918
 }
}
dps_results: {
 key: "TestProtectionWarrior-AllItems-ViciousGladiator'sBadgeofDominance-61035"
 value: {
  dps: 4871.47712
  tps: 29290.9918
 }
}
dps_results: {
 key: "TestProtectionWarrior-AllItems-ViciousGladiator'sBadgeofVictory-61034"
 value: {
  dps: 4871.47712
  tps: 29290.9918
 }
}
dps_results: {
 key: "TestProtectionWarrior-AllItems-ViciousGladiator'sEmblemofAccuracy-61027"
 value: {
  dps: 5049.78093
  tps: 30340.93695
 }
}
dps_results: {
 key: "TestProtectionWarrior-AllItems-ViciousGladiator'sEmblemofAlacrity-61028"
 value: {
  dps: 4973.9847
  tps: 29750.97098
 }
}
dps_results: {
 key: "TestProtectionWarrior-AllItems-ViciousGladiator'sEmblemofCruelty-61026"
 value: {
  dps: 4993.7268
  tps: 29962.09669
 }
}
dps_results: {
 key: "TestProtectionWarrior-AllItems-ViciousGladiator'sEmblemofProficiency-61030"
 value: {
  dps: 5051.69063
  tps: 30398.69899
 }
}
dps_results: {
 key: "TestProtectionWarrior-AllItems-ViciousGladiator'sEmblemofProwess-61029"
 value: {
  dps: 4871.47712
  tps: 29290.9918
 }
}
dps_results: {
 key: "TestProtectionWarrior-AllItems-ViciousGladiator'sEmblemofTenacity-61032"
 value: {
  dps: 4871.47712
  tps: 29290.9918
 }
}
dps_results: {
 key: "TestProtectionWarrior-AllItems-ViciousGladiator'sInsigniaofConquest-61047"
 value: {
  dps: 4962.69224
  tps: 29777.58741
 }
}
dps_results: {
 key: "TestProtectionWarrior-AllItems-ViciousGladiator'sInsigniaofDominance-61045"
 value: {
  dps: 4871.47712
  tps: 29290.9918
 }
}
dps_results: {
 key: "TestProtectionWarrior-AllItems-ViciousGladiator'sInsigniaofVictory-61046"
 value: {
  dps: 5127.58134
  tps: 30823.08696
 }
}
dps_results: {
 key: "TestProtectionWarrior-AllItems-WitchingHourglass-55787"
 value: {
  dps: 4871.47712
  tps: 29290.9918
 }
}
dps_results: {
 key: "TestProtectionWarrior-AllItems-WitchingHourglass-56320"
 value: {
  dps: 4871.47712
  tps: 29290.9918
 }
}
dps_results: {
 key: "TestProtectionWarrior-AllItems-World-QuellerFocus-63842"
 value: {
  dps: 4871.47712
  tps: 29290.9918
 }
}
dps_results: {
 key: "TestProtectionWarrior-AllItems-Za'brox'sLuckyTooth-63742"
 value: {
  dps: 4871.47712
  tps: 29290.9918
 }
}
dps_results: {
 key: "TestProtectionWarrior-AllItems-Za'brox'sLuckyTooth-63745"
 value: {
  dps: 4871.47712
  tps: 29290.9918
 }
}
dps_results: {
 key: "TestProtectionWarrior-Average-Default"
 value: {
  dps: 6244.27954
  tps: 36290.55827
  dtps: 422.891
 }
}
dps_results: {
 key: "TestProtectionWarrior-Settings-Human-p1_bis-Basic-default-FullBuffs-0.0yards-LongMultiTarget"
 value: {
  dps: 31262.74219
  tps: 173767.66284
 }
}
dps_results: {
 key: "TestProtectionWarrior-Settings-Human-p1_bis-Basic-default-FullBuffs-0.0yards-LongSingleTarget"
 value: {
  dps: 5470.11189
  tps: 32996.33254
 }
}
dps_results: {
 key: "TestProtectionWarrior-Settings-Human-p1_bis-Basic-default-FullBuffs-0.0yards-ShortSingleTarget"
 value: {
  dps: 5925.00321
  tps: 35386.41259
 }
}
dps_results: {
 key: "TestProtectionWarrior-Settings-Human-p1_bis-Basic-default-NoBuffs-0.0yards-LongMultiTarget"
 value: {
  dps: 22048.60355
  tps: 122913.87489
 }
}
dps_results: {
 key: "TestProtectionWarrior-Settings-Human-p1_bis-Basic-default-NoBuffs-0.0yards-LongSingleTarget"
 value: {
  dps: 3642.90777
  tps: 22256.1022
 }
}
dps_results: {
 key: "TestProtectionWarrior-Settings-Human-p1_bis-Basic-default-NoBuffs-0.0yards-ShortSingleTarget"
 value: {
  dps: 3463.85899
  tps: 21308.26215
 }
}
dps_results: {
 key: "TestProtectionWarrior-Settings-Orc-p1_bis-Basic-default-FullBuffs-0.0yards-LongMultiTarget"
 value: {
  dps: 31239.45744
  tps: 173601.77505
 }
}
dps_results: {
 key: "TestProtectionWarrior-Settings-Orc-p1_bis-Basic-default-FullBuffs-0.0yards-LongSingleTarget"
 value: {
  dps: 5462.72726
  tps: 32956.50128
 }
}
dps_results: {
 key: "TestProtectionWarrior-Settings-Orc-p1_bis-Basic-default-FullBuffs-0.0yards-ShortSingleTarget"
 value: {
  dps: 5896.23537
  tps: 35239.30414
 }
}
dps_results: {
 key: "TestProtectionWarrior-Settings-Orc-p1_bis-Basic-default-NoBuffs-0.0yards-LongMultiTarget"
 value: {
  dps: 22141.53718
  tps: 123429.91722
 }
}
dps_results: {
 key: "TestProtectionWarrior-Settings-Orc-p1_bis-Basic-default-NoBuffs-0.0yards-LongSingleTarget"
 value: {
  dps: 3629.90937
  tps: 22170.96227
 }
}
dps_results: {
 key: "TestProtectionWarrior-Settings-Orc-p1_bis-Basic-default-NoBuffs-0.0yards-ShortSingleTarget"
 value: {
  dps: 3420.65875
  tps: 21033.66228
 }
}
dps_results: {
 key: "TestProtectionWarrior-SwitchInFrontOfTarget-Default"
 value: {
  dps: 6909.75068
  tps: 40235.04603
  dtps: 391.20457
 }
}<|MERGE_RESOLUTION|>--- conflicted
+++ resolved
@@ -32,13 +32,8 @@
   final_stats: 0
   final_stats: 0
   final_stats: 0
-<<<<<<< HEAD
   final_stats: 250
-  final_stats: 2268
-=======
-  final_stats: 0
   final_stats: 2281
->>>>>>> b3c2cc6a
  }
 }
 dps_results: {
