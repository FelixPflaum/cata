character_stats_results: {
 key: "TestProtectionWarrior-CharacterStats-Default"
 value: {
  final_stats: 720.918
  final_stats: 523.3800000000001
  final_stats: 1108.5690000000002
  final_stats: 179.08000000000004
  final_stats: 139.48000000000002
  final_stats: 0
  final_stats: 0
  final_stats: 0
  final_stats: 0
  final_stats: 0
  final_stats: 0
  final_stats: 0
  final_stats: 0
  final_stats: 0
  final_stats: 91
  final_stats: 51
  final_stats: 0
  final_stats: 0
  final_stats: 2777.3196000000003
  final_stats: 107
  final_stats: 1198.75
  final_stats: 0
  final_stats: 0
  final_stats: 84.185
  final_stats: 0
  final_stats: 0
  final_stats: 0
<<<<<<< HEAD
  final_stats: 16854.36
  final_stats: 206
=======
  final_stats: 16905.4
  final_stats: 982.3000000000001
>>>>>>> 3671c74e
  final_stats: 254.4
  final_stats: 123.95
  final_stats: 503.8504900000001
  final_stats: 862.3690000000001
  final_stats: 244.25
  final_stats: 68
  final_stats: 18684.690000000002
  final_stats: 75.6
  final_stats: 75.6
  final_stats: 75.6
  final_stats: 75.6
  final_stats: 85.6
  final_stats: 0
  final_stats: 0
  final_stats: 0
  final_stats: 0
  final_stats: 0
 }
}
stat_weights_results: {
 key: "TestProtectionWarrior-StatWeights-Default"
 value: {
  weights: 0.22617932516139605
  weights: 0
  weights: 0
  weights: 0
  weights: 0
  weights: 0
  weights: 0
  weights: 0
  weights: 0
  weights: 0
  weights: 0
  weights: 0
  weights: 0
  weights: 0
  weights: 0
  weights: 0
  weights: 0
  weights: 0
  weights: 0.08535496851599873
  weights: 0
  weights: 0
  weights: 0
  weights: 0
  weights: 0
  weights: 0
  weights: 0
  weights: 0
  weights: 0.0035572587690558075
  weights: 0
  weights: 0
  weights: 0
  weights: 0.11746616348446878
  weights: -0.035119019235640966
  weights: 0
  weights: 0
  weights: 0
  weights: 0
  weights: 0
  weights: 0
  weights: 0
  weights: 0
  weights: 0
  weights: 0
  weights: 0
  weights: 0
  weights: 0
 }
}
dps_results: {
 key: "TestProtectionWarrior-AllItems-AshtongueTalismanofValor-32485"
 value: {
  dps: 457.8280606641494
  tps: 798.3984728819393
 }
}
dps_results: {
 key: "TestProtectionWarrior-AllItems-AustereEarthsiegeDiamond"
 value: {
  dps: 468.59104682161205
  tps: 814.7764552179246
 }
}
dps_results: {
 key: "TestProtectionWarrior-AllItems-Bandit'sInsignia-40371"
 value: {
  dps: 506.1067197489044
  tps: 875.4037368979104
 }
}
dps_results: {
 key: "TestProtectionWarrior-AllItems-BeamingEarthsiegeDiamond"
 value: {
  dps: 468.14633727913065
  tps: 814.1856749559953
 }
}
dps_results: {
 key: "TestProtectionWarrior-AllItems-BoldArmor"
 value: {
  dps: 439.46218332774936
  tps: 753.8715928248307
 }
}
dps_results: {
 key: "TestProtectionWarrior-AllItems-BracingEarthsiegeDiamond"
 value: {
  dps: 468.59104682161205
  tps: 798.5475927802327
 }
}
dps_results: {
 key: "TestProtectionWarrior-AllItems-BracingEarthstormDiamond"
 value: {
  dps: 468.59104682161205
  tps: 814.7764552179246
 }
}
dps_results: {
 key: "TestProtectionWarrior-AllItems-Braxley'sBackyardMoonshine-35937"
 value: {
  dps: 465.56419214112947
  tps: 812.2541197911601
 }
}
dps_results: {
 key: "TestProtectionWarrior-AllItems-BrutalEarthstormDiamond"
 value: {
  dps: 469.80657065827023
  tps: 816.5370423282994
 }
}
dps_results: {
 key: "TestProtectionWarrior-AllItems-BurningRage"
 value: {
  dps: 461.6746173265266
  tps: 789.9291989844456
 }
}
dps_results: {
 key: "TestProtectionWarrior-AllItems-ChaoticSkyfireDiamond"
 value: {
  dps: 476.19867782116046
  tps: 827.3588183031104
 }
}
dps_results: {
 key: "TestProtectionWarrior-AllItems-ChaoticSkyflareDiamond"
 value: {
  dps: 482.04573248871645
  tps: 837.1201983500462
 }
}
dps_results: {
 key: "TestProtectionWarrior-AllItems-DarkmoonCard:Berserker!-42989"
 value: {
  dps: 465.92438831817503
  tps: 813.4097775117672
 }
}
dps_results: {
 key: "TestProtectionWarrior-AllItems-DarkmoonCard:Death-42990"
 value: {
  dps: 497.1838698150548
  tps: 860.4011463092697
 }
}
dps_results: {
 key: "TestProtectionWarrior-AllItems-DarkmoonCard:Greatness-42987"
 value: {
  dps: 511.3413162236951
  tps: 888.357925998864
 }
}
dps_results: {
 key: "TestProtectionWarrior-AllItems-DarkmoonCard:Greatness-44253"
 value: {
  dps: 497.66775983201956
  tps: 866.9433483352104
 }
}
dps_results: {
 key: "TestProtectionWarrior-AllItems-DarkmoonCard:Greatness-44254"
 value: {
  dps: 482.1734984519907
  tps: 839.5833399444871
 }
}
dps_results: {
 key: "TestProtectionWarrior-AllItems-DeathKnight'sAnguish-38212"
 value: {
  dps: 462.53405513637443
  tps: 806.962286067217
 }
}
dps_results: {
 key: "TestProtectionWarrior-AllItems-Defender'sCode-40257"
 value: {
  dps: 454.14455968172183
  tps: 792.747006978306
 }
}
dps_results: {
 key: "TestProtectionWarrior-AllItems-DesolationBattlegear"
 value: {
  dps: 441.08122572765456
  tps: 757.0437043555701
 }
}
dps_results: {
 key: "TestProtectionWarrior-AllItems-DestroyerArmor"
 value: {
  dps: 464.2161948768196
  tps: 789.860398998671
 }
}
dps_results: {
 key: "TestProtectionWarrior-AllItems-DestroyerBattlegear"
 value: {
  dps: 489.1867701952249
  tps: 836.4696214886621
 }
}
dps_results: {
 key: "TestProtectionWarrior-AllItems-DestructiveSkyfireDiamond"
 value: {
  dps: 470.1981112401951
  tps: 817.4989567959002
 }
}
dps_results: {
 key: "TestProtectionWarrior-AllItems-DestructiveSkyflareDiamond"
 value: {
  dps: 471.9554372027006
  tps: 821.1076301419436
 }
}
dps_results: {
 key: "TestProtectionWarrior-AllItems-DoomplateBattlegear"
 value: {
  dps: 457.20758710151335
  tps: 782.8183244471146
 }
}
dps_results: {
 key: "TestProtectionWarrior-AllItems-EffulgentSkyflareDiamond"
 value: {
  dps: 468.59104682161205
  tps: 814.7764552179246
 }
}
dps_results: {
 key: "TestProtectionWarrior-AllItems-EmberSkyfireDiamond"
 value: {
  dps: 468.59104682161205
  tps: 814.7764552179246
 }
}
dps_results: {
 key: "TestProtectionWarrior-AllItems-EmberSkyflareDiamond"
 value: {
  dps: 468.59104682161205
  tps: 814.7764552179246
 }
}
dps_results: {
 key: "TestProtectionWarrior-AllItems-EnigmaticSkyfireDiamond"
 value: {
  dps: 468.6397023622857
  tps: 814.7250008797986
 }
}
dps_results: {
 key: "TestProtectionWarrior-AllItems-EnigmaticSkyflareDiamond"
 value: {
  dps: 468.14633727913065
  tps: 814.1856749559953
 }
}
dps_results: {
 key: "TestProtectionWarrior-AllItems-EnigmaticStarflareDiamond"
 value: {
  dps: 467.84169733015557
  tps: 813.5085141770692
 }
}
dps_results: {
 key: "TestProtectionWarrior-AllItems-EternalEarthsiegeDiamond"
 value: {
  dps: 470.6854848728728
  tps: 817.970263802292
 }
}
dps_results: {
 key: "TestProtectionWarrior-AllItems-EternalEarthstormDiamond"
 value: {
  dps: 472.7799229241334
  tps: 821.1640723866599
 }
}
dps_results: {
 key: "TestProtectionWarrior-AllItems-ExtractofNecromanticPower-40373"
 value: {
  dps: 476.56554324675267
  tps: 828.8756827165927
 }
}
dps_results: {
 key: "TestProtectionWarrior-AllItems-EyeoftheBroodmother-45308"
 value: {
  dps: 464.7635833747341
  tps: 811.0586903426791
 }
}
dps_results: {
 key: "TestProtectionWarrior-AllItems-FaithinFelsteel"
 value: {
  dps: 426.96760394374377
  tps: 730.598941798054
 }
}
dps_results: {
 key: "TestProtectionWarrior-AllItems-FelstalkerArmor"
 value: {
  dps: 465.89153831728464
  tps: 812.0937976141331
 }
}
dps_results: {
 key: "TestProtectionWarrior-AllItems-FlameGuard"
 value: {
  dps: 405.2751788862999
  tps: 696.2823467903743
 }
}
dps_results: {
 key: "TestProtectionWarrior-AllItems-ForgeEmber-37660"
 value: {
  dps: 465.4330358446943
  tps: 812.3129946653677
 }
}
dps_results: {
 key: "TestProtectionWarrior-AllItems-ForlornSkyflareDiamond"
 value: {
  dps: 468.59104682161205
  tps: 814.7764552179246
 }
}
dps_results: {
 key: "TestProtectionWarrior-AllItems-ForlornStarflareDiamond"
 value: {
  dps: 468.59104682161205
  tps: 814.7764552179246
 }
}
dps_results: {
 key: "TestProtectionWarrior-AllItems-FuryoftheFiveFlights-40431"
 value: {
  dps: 492.8065619944145
  tps: 857.9372451039228
 }
}
dps_results: {
 key: "TestProtectionWarrior-AllItems-FuturesightRune-38763"
 value: {
  dps: 454.14455968172183
  tps: 792.747006978306
 }
}
dps_results: {
 key: "TestProtectionWarrior-AllItems-IllustrationoftheDragonSoul-40432"
 value: {
  dps: 454.14455968172183
  tps: 792.747006978306
 }
}
dps_results: {
 key: "TestProtectionWarrior-AllItems-ImbuedUnstableDiamond"
 value: {
  dps: 468.59104682161205
  tps: 814.7764552179246
 }
}
dps_results: {
 key: "TestProtectionWarrior-AllItems-ImpassiveSkyflareDiamond"
 value: {
  dps: 468.14633727913065
  tps: 814.1856749559953
 }
}
dps_results: {
 key: "TestProtectionWarrior-AllItems-ImpassiveStarflareDiamond"
 value: {
  dps: 467.84169733015557
  tps: 813.5085141770692
 }
}
dps_results: {
 key: "TestProtectionWarrior-AllItems-IncisorFragment-37723"
 value: {
  dps: 479.3700881538431
  tps: 834.8154772517385
 }
}
dps_results: {
 key: "TestProtectionWarrior-AllItems-InfusedColdstoneRune-35935"
 value: {
  dps: 458.5111673757716
  tps: 800.1887976137616
 }
}
dps_results: {
 key: "TestProtectionWarrior-AllItems-InsightfulEarthsiegeDiamond"
 value: {
  dps: 468.59104682161205
  tps: 814.7764552179246
 }
}
dps_results: {
 key: "TestProtectionWarrior-AllItems-InsightfulEarthstormDiamond"
 value: {
  dps: 468.59104682161205
  tps: 814.7764552179246
 }
}
dps_results: {
 key: "TestProtectionWarrior-AllItems-InvigoratingEarthsiegeDiamond"
 value: {
  dps: 474.8955562259512
  tps: 825.0334107118142
 }
}
dps_results: {
 key: "TestProtectionWarrior-AllItems-Lavanthor'sTalisman-37872"
 value: {
  dps: 471.8383098370832
  tps: 819.7282065902166
 }
}
dps_results: {
 key: "TestProtectionWarrior-AllItems-MajesticDragonFigurine-40430"
 value: {
  dps: 454.14455968172183
  tps: 792.747006978306
 }
}
dps_results: {
 key: "TestProtectionWarrior-AllItems-Mana-EtchedRegalia"
 value: {
  dps: 396.7233143074573
  tps: 683.0573959936472
 }
}
dps_results: {
 key: "TestProtectionWarrior-AllItems-MeteoriteWhetstone-37390"
 value: {
  dps: 477.65795822466134
  tps: 834.2326255100176
 }
}
dps_results: {
 key: "TestProtectionWarrior-AllItems-MysticalSkyfireDiamond"
 value: {
  dps: 468.59104682161205
  tps: 814.7764552179246
 }
}
dps_results: {
 key: "TestProtectionWarrior-AllItems-NetherscaleArmor"
 value: {
  dps: 465.4946159139693
  tps: 810.7407588811672
 }
}
dps_results: {
 key: "TestProtectionWarrior-AllItems-NetherstrikeArmor"
 value: {
  dps: 439.4460377444143
  tps: 766.9117788039321
 }
}
dps_results: {
 key: "TestProtectionWarrior-AllItems-OfferingofSacrifice-37638"
 value: {
  dps: 454.14455968172183
  tps: 792.747006978306
 }
}
dps_results: {
 key: "TestProtectionWarrior-AllItems-OnslaughtArmor"
 value: {
  dps: 476.90286294370276
  tps: 808.857998860973
 }
}
dps_results: {
 key: "TestProtectionWarrior-AllItems-OnslaughtBattlegear"
 value: {
  dps: 569.2576171724176
  tps: 969.063498697372
 }
}
dps_results: {
 key: "TestProtectionWarrior-AllItems-PersistentEarthshatterDiamond"
 value: {
  dps: 469.6722121460375
  tps: 816.263652584827
 }
}
dps_results: {
 key: "TestProtectionWarrior-AllItems-PersistentEarthsiegeDiamond"
 value: {
  dps: 474.8955562259512
  tps: 825.0334107118142
 }
}
dps_results: {
 key: "TestProtectionWarrior-AllItems-PotentUnstableDiamond"
 value: {
  dps: 470.5165889335609
  tps: 817.9794266345483
 }
}
dps_results: {
 key: "TestProtectionWarrior-AllItems-PowerfulEarthshatterDiamond"
 value: {
  dps: 468.59104682161205
  tps: 814.7764552179246
 }
}
dps_results: {
 key: "TestProtectionWarrior-AllItems-PowerfulEarthsiegeDiamond"
 value: {
  dps: 468.59104682161205
  tps: 814.7764552179246
 }
}
dps_results: {
 key: "TestProtectionWarrior-AllItems-PowerfulEarthstormDiamond"
 value: {
  dps: 468.59104682161205
  tps: 814.7764552179246
 }
}
dps_results: {
 key: "TestProtectionWarrior-AllItems-PrimalIntent"
 value: {
  dps: 484.5745448328537
  tps: 843.2024474164875
 }
}
dps_results: {
 key: "TestProtectionWarrior-AllItems-PurifiedShardoftheGods"
 value: {
  dps: 454.14455968172183
  tps: 792.747006978306
 }
}
dps_results: {
 key: "TestProtectionWarrior-AllItems-ReignoftheDead-47316"
 value: {
  dps: 541.7020919296194
  tps: 925.829923716768
 }
}
dps_results: {
 key: "TestProtectionWarrior-AllItems-ReignoftheDead-47477"
 value: {
  dps: 552.6766093400129
  tps: 942.5649653158772
 }
}
dps_results: {
 key: "TestProtectionWarrior-AllItems-RelentlessEarthsiegeDiamond"
 value: {
  dps: 480.0444866310512
  tps: 833.8404524566608
 }
}
dps_results: {
 key: "TestProtectionWarrior-AllItems-RelentlessEarthstormDiamond"
 value: {
  dps: 477.0014254717636
  tps: 828.3182439840991
 }
}
dps_results: {
 key: "TestProtectionWarrior-AllItems-RevitalizingSkyflareDiamond"
 value: {
  dps: 468.59104682161205
  tps: 814.7764552179246
 }
}
dps_results: {
 key: "TestProtectionWarrior-AllItems-RuneofRepulsion-40372"
 value: {
  dps: 454.14455968172183
  tps: 792.747006978306
 }
}
dps_results: {
 key: "TestProtectionWarrior-AllItems-SealofthePantheon-36993"
 value: {
  dps: 454.14455968172183
  tps: 792.747006978306
 }
}
dps_results: {
 key: "TestProtectionWarrior-AllItems-Serrah'sStar-37559"
 value: {
  dps: 457.16142942309307
  tps: 797.630246113777
 }
}
dps_results: {
 key: "TestProtectionWarrior-AllItems-ShinyShardoftheGods"
 value: {
  dps: 454.14455968172183
  tps: 792.747006978306
 }
}
dps_results: {
 key: "TestProtectionWarrior-AllItems-Sindragosa'sFlawlessFang-50361"
 value: {
  dps: 454.14455968172183
  tps: 792.747006978306
 }
}
dps_results: {
 key: "TestProtectionWarrior-AllItems-SparkofLife-37657"
 value: {
  dps: 461.97356015565333
  tps: 806.4087707897584
 }
}
dps_results: {
 key: "TestProtectionWarrior-AllItems-SpellstrikeInfusion"
 value: {
  dps: 450.3540853691466
  tps: 785.2357589126847
 }
}
dps_results: {
 key: "TestProtectionWarrior-AllItems-StrengthoftheClefthoof"
 value: {
  dps: 439.86550623412353
  tps: 768.027715923315
 }
}
dps_results: {
 key: "TestProtectionWarrior-AllItems-SwiftSkyfireDiamond"
 value: {
  dps: 470.5165889335609
  tps: 817.9794266345483
 }
}
dps_results: {
 key: "TestProtectionWarrior-AllItems-SwiftSkyflareDiamond"
 value: {
  dps: 474.8955562259512
  tps: 825.0334107118142
 }
}
dps_results: {
 key: "TestProtectionWarrior-AllItems-SwiftStarfireDiamond"
 value: {
  dps: 468.59104682161205
  tps: 814.7764552179246
 }
}
dps_results: {
 key: "TestProtectionWarrior-AllItems-SwiftStarflareDiamond"
 value: {
  dps: 469.6722121460375
  tps: 816.263652584827
 }
}
dps_results: {
 key: "TestProtectionWarrior-AllItems-SwiftWindfireDiamond"
 value: {
  dps: 471.37129907210635
  tps: 819.4767638598101
 }
}
dps_results: {
 key: "TestProtectionWarrior-AllItems-TenaciousEarthstormDiamond"
 value: {
  dps: 468.59104682161205
  tps: 814.7764552179246
 }
}
dps_results: {
 key: "TestProtectionWarrior-AllItems-TheFistsofFury"
 value: {
  dps: 647.8256238296586
  tps: 1119.3235709819037
 }
}
dps_results: {
 key: "TestProtectionWarrior-AllItems-TheTwinBladesofAzzinoth"
 value: {
  dps: 687.5495470277939
  tps: 1183.9501498875861
 }
}
dps_results: {
 key: "TestProtectionWarrior-AllItems-TheTwinStars"
 value: {
  dps: 460.47377249845465
  tps: 801.3073922153649
 }
}
dps_results: {
 key: "TestProtectionWarrior-AllItems-ThunderingSkyfireDiamond"
 value: {
  dps: 474.6804586227247
  tps: 825.2086147727593
 }
}
dps_results: {
 key: "TestProtectionWarrior-AllItems-ThunderingSkyflareDiamond"
 value: {
  dps: 470.71624860760414
  tps: 819.0113764945128
 }
}
dps_results: {
 key: "TestProtectionWarrior-AllItems-TinyAbominationinaJar-50351"
 value: {
  dps: 495.2850541939631
  tps: 868.7067918791378
 }
}
dps_results: {
 key: "TestProtectionWarrior-AllItems-TinyAbominationinaJar-50706"
 value: {
  dps: 502.2138765545311
  tps: 880.8450496361655
 }
}
dps_results: {
 key: "TestProtectionWarrior-AllItems-TirelessSkyflareDiamond"
 value: {
  dps: 468.59104682161205
  tps: 814.7764552179246
 }
}
dps_results: {
 key: "TestProtectionWarrior-AllItems-TirelessStarflareDiamond"
 value: {
  dps: 468.59104682161205
  tps: 814.7764552179246
 }
}
dps_results: {
 key: "TestProtectionWarrior-AllItems-TrenchantEarthshatterDiamond"
 value: {
  dps: 468.59104682161205
  tps: 814.7764552179246
 }
}
dps_results: {
 key: "TestProtectionWarrior-AllItems-TrenchantEarthsiegeDiamond"
 value: {
  dps: 468.59104682161205
  tps: 814.7764552179246
 }
}
dps_results: {
 key: "TestProtectionWarrior-AllItems-WarbringerArmor"
 value: {
  dps: 440.4805566662124
  tps: 751.8798477236691
 }
}
dps_results: {
 key: "TestProtectionWarrior-AllItems-WarbringerBattlegear"
 value: {
  dps: 486.973015933355
  tps: 840.48150394161
 }
}
dps_results: {
 key: "TestProtectionWarrior-AllItems-WastewalkerArmor"
 value: {
  dps: 455.618820301473
  tps: 781.8206596049081
 }
}
dps_results: {
 key: "TestProtectionWarrior-AllItems-WindhawkArmor"
 value: {
  dps: 437.30312903034746
  tps: 763.3392838004205
 }
}
dps_results: {
 key: "TestProtectionWarrior-AllItems-WrathofSpellfire"
 value: {
  dps: 429.12847005358685
  tps: 734.7869641698802
 }
}
dps_results: {
 key: "TestProtectionWarrior-Average-Default"
 value: {
  dps: 621.2746997221063
  tps: 1217.0606996866752
  dtps: 693.8001926280486
 }
}
dps_results: {
 key: "TestProtectionWarrior-Settings-Human-P1-Basic-FullBuffs-LongMultiTarget"
 value: {
  dps: 531.5559627148051
  tps: 1050.1784993895456
 }
}
dps_results: {
 key: "TestProtectionWarrior-Settings-Human-P1-Basic-FullBuffs-LongSingleTarget"
 value: {
  dps: 518.3760415512384
  tps: 894.5839782341013
 }
}
dps_results: {
 key: "TestProtectionWarrior-Settings-Human-P1-Basic-FullBuffs-ShortSingleTarget"
 value: {
  dps: 596.8150086554806
  tps: 1032.6047529723553
 }
}
dps_results: {
 key: "TestProtectionWarrior-Settings-Human-P1-Basic-NoBuffs-LongMultiTarget"
 value: {
  dps: 220.12483357046386
  tps: 532.3777237607474
 }
}
dps_results: {
 key: "TestProtectionWarrior-Settings-Human-P1-Basic-NoBuffs-LongSingleTarget"
 value: {
  dps: 207.6815730262406
  tps: 379.62365772407344
 }
}
dps_results: {
 key: "TestProtectionWarrior-Settings-Human-P1-Basic-NoBuffs-ShortSingleTarget"
 value: {
  dps: 200.51659202724946
  tps: 369.6880264070715
 }
}
dps_results: {
 key: "TestProtectionWarrior-Settings-Orc-P1-Basic-FullBuffs-LongMultiTarget"
 value: {
  dps: 537.3392090257769
  tps: 1059.6152946687391
 }
}
dps_results: {
 key: "TestProtectionWarrior-Settings-Orc-P1-Basic-FullBuffs-LongSingleTarget"
 value: {
  dps: 522.6549006262001
  tps: 901.7117542243144
 }
}
dps_results: {
 key: "TestProtectionWarrior-Settings-Orc-P1-Basic-FullBuffs-ShortSingleTarget"
 value: {
  dps: 599.2653044107624
  tps: 1036.1285926122337
 }
}
dps_results: {
 key: "TestProtectionWarrior-Settings-Orc-P1-Basic-NoBuffs-LongMultiTarget"
 value: {
  dps: 222.9708117480824
  tps: 537.8794963323664
 }
}
dps_results: {
 key: "TestProtectionWarrior-Settings-Orc-P1-Basic-NoBuffs-LongSingleTarget"
 value: {
  dps: 210.77817456663678
  tps: 384.5224778935133
 }
}
dps_results: {
 key: "TestProtectionWarrior-Settings-Orc-P1-Basic-NoBuffs-ShortSingleTarget"
 value: {
  dps: 207.33214678776886
  tps: 381.64612373655444
 }
}
dps_results: {
 key: "TestProtectionWarrior-SwitchInFrontOfTarget-Default"
 value: {
  dps: 696.1859388319267
  tps: 1341.1105169981677
  dtps: 627.1264682234646
 }
}<|MERGE_RESOLUTION|>--- conflicted
+++ resolved
@@ -28,13 +28,8 @@
   final_stats: 0
   final_stats: 0
   final_stats: 0
-<<<<<<< HEAD
   final_stats: 16854.36
-  final_stats: 206
-=======
-  final_stats: 16905.4
   final_stats: 982.3000000000001
->>>>>>> 3671c74e
   final_stats: 254.4
   final_stats: 123.95
   final_stats: 503.8504900000001
