character_stats_results: {
 key: "TestProtectionWarrior-CharacterStats-Default"
 value: {
  final_stats: 1506.472
  final_stats: 460.9
  final_stats: 2859.1255
  final_stats: 196.9
  final_stats: 250.8
  final_stats: 280
  final_stats: 109
  final_stats: 169
  final_stats: 229.55
  final_stats: 0
  final_stats: 0
  final_stats: 5665.45479
  final_stats: 169
  final_stats: 806.28978
  final_stats: 0
  final_stats: 0
  final_stats: 318.1725
  final_stats: 0
  final_stats: 0
  final_stats: 0
  final_stats: 30832.9
  final_stats: 755.7
  final_stats: 670
  final_stats: 182.95
  final_stats: 1672.1068
  final_stats: 444.09687
  final_stats: 241
  final_stats: 15
  final_stats: 41567.255
  final_stats: 75
  final_stats: 75
  final_stats: 75
  final_stats: 75
  final_stats: 140
  final_stats: 0
  final_stats: 0
  final_stats: 0
  final_stats: 0
  final_stats: 0
 }
}
stat_weights_results: {
 key: "TestProtectionWarrior-StatWeights-Default"
 value: {
  weights: 0.95138
  weights: 0
  weights: 0
  weights: 0
  weights: 0
  weights: 0
  weights: 0
  weights: 0
  weights: 0
  weights: 0
  weights: 0
  weights: 0.2313
  weights: 0
  weights: 0
  weights: 0
  weights: 0
  weights: 0
  weights: 0
  weights: 0
  weights: 0
  weights: -0.03497
  weights: 0
  weights: 0
  weights: 0
  weights: 0.51246
  weights: -0.20307
  weights: 0
  weights: 0
  weights: 0
  weights: 0
  weights: 0
  weights: 0
  weights: 0
  weights: 0
  weights: 0
  weights: 0
  weights: 0
  weights: 0
  weights: 0
 }
}
dps_results: {
 key: "TestProtectionWarrior-AllItems-AshtongueTalismanofValor-32485"
 value: {
  dps: 2032.6562
  tps: 5883.54928
 }
}
dps_results: {
 key: "TestProtectionWarrior-AllItems-AustereEarthsiegeDiamond"
 value: {
  dps: 2012.86209
  tps: 5827.57753
 }
}
dps_results: {
 key: "TestProtectionWarrior-AllItems-Bandit'sInsignia-40371"
 value: {
  dps: 2092.98224
  tps: 6025.67043
 }
}
dps_results: {
 key: "TestProtectionWarrior-AllItems-BeamingEarthsiegeDiamond"
 value: {
  dps: 2002.56187
  tps: 5795.35619
 }
}
dps_results: {
 key: "TestProtectionWarrior-AllItems-Beast-tamer'sShoulders-30892"
 value: {
  dps: 1972.11798
  tps: 5709.27395
 }
}
dps_results: {
 key: "TestProtectionWarrior-AllItems-BlessedBattlegearofUndeadSlaying"
 value: {
  dps: 1790.97209
  tps: 5227.68823
 }
}
dps_results: {
 key: "TestProtectionWarrior-AllItems-BlessedGarboftheUndeadSlayer"
 value: {
  dps: 1752.62847
  tps: 5100.96494
 }
}
dps_results: {
 key: "TestProtectionWarrior-AllItems-BlessedRegaliaofUndeadCleansing"
 value: {
  dps: 1635.78399
  tps: 4809.26803
 }
}
dps_results: {
 key: "TestProtectionWarrior-AllItems-BracingEarthsiegeDiamond"
 value: {
  dps: 1993.25234
  tps: 5660.3656
 }
}
dps_results: {
 key: "TestProtectionWarrior-AllItems-ChaoticSkyflareDiamond"
 value: {
  dps: 2053.92256
  tps: 5927.87337
 }
}
dps_results: {
 key: "TestProtectionWarrior-AllItems-DarkmoonCard:Berserker!-42989"
 value: {
  dps: 2075.73472
  tps: 5978.55818
 }
}
dps_results: {
 key: "TestProtectionWarrior-AllItems-DarkmoonCard:Death-42990"
 value: {
  dps: 2109.84783
  tps: 6038.85641
 }
}
dps_results: {
 key: "TestProtectionWarrior-AllItems-DarkmoonCard:Greatness-42987"
 value: {
  dps: 2128.42233
  tps: 6131.77309
 }
}
dps_results: {
 key: "TestProtectionWarrior-AllItems-DarkmoonCard:Greatness-44253"
 value: {
  dps: 2125.55295
  tps: 6108.827
 }
}
dps_results: {
 key: "TestProtectionWarrior-AllItems-DarkmoonCard:Greatness-44254"
 value: {
  dps: 2073.59165
  tps: 5993.17692
 }
}
dps_results: {
 key: "TestProtectionWarrior-AllItems-DeathKnight'sAnguish-38212"
 value: {
  dps: 2057.68442
  tps: 5930.05988
 }
}
dps_results: {
 key: "TestProtectionWarrior-AllItems-DestructiveSkyflareDiamond"
 value: {
  dps: 1990.92979
  tps: 5759.61163
 }
}
dps_results: {
 key: "TestProtectionWarrior-AllItems-DreadnaughtBattlegear"
 value: {
<<<<<<< HEAD
  dps: 2151.9959
  tps: 6159.65279
=======
  dps: 2159.44466
  tps: 6186.20329
>>>>>>> 618c4776
 }
}
dps_results: {
 key: "TestProtectionWarrior-AllItems-EffulgentSkyflareDiamond"
 value: {
  dps: 1993.25234
  tps: 5775.83217
 }
}
dps_results: {
 key: "TestProtectionWarrior-AllItems-EmberSkyflareDiamond"
 value: {
  dps: 1993.25234
  tps: 5775.83217
 }
}
dps_results: {
 key: "TestProtectionWarrior-AllItems-EnigmaticSkyflareDiamond"
 value: {
  dps: 2002.56187
  tps: 5795.35619
 }
}
dps_results: {
 key: "TestProtectionWarrior-AllItems-EnigmaticStarflareDiamond"
 value: {
  dps: 2021.34665
  tps: 5852.60173
 }
}
dps_results: {
 key: "TestProtectionWarrior-AllItems-EternalEarthsiegeDiamond"
 value: {
  dps: 2015.00104
  tps: 5834.45689
 }
}
dps_results: {
 key: "TestProtectionWarrior-AllItems-ExtractofNecromanticPower-40373"
 value: {
  dps: 2117.28041
  tps: 6064.57844
 }
}
dps_results: {
 key: "TestProtectionWarrior-AllItems-EyeoftheBroodmother-45308"
 value: {
  dps: 2063.87648
  tps: 5943.54
 }
}
dps_results: {
 key: "TestProtectionWarrior-AllItems-ForgeEmber-37660"
 value: {
  dps: 2056.68403
  tps: 5931.76687
 }
}
dps_results: {
 key: "TestProtectionWarrior-AllItems-ForlornSkyflareDiamond"
 value: {
  dps: 1993.25234
  tps: 5775.83217
 }
}
dps_results: {
 key: "TestProtectionWarrior-AllItems-ForlornStarflareDiamond"
 value: {
  dps: 1993.25234
  tps: 5775.83217
 }
}
dps_results: {
 key: "TestProtectionWarrior-AllItems-FuryoftheFiveFlights-40431"
 value: {
  dps: 2078.24985
  tps: 6002.39183
 }
}
dps_results: {
 key: "TestProtectionWarrior-AllItems-FuturesightRune-38763"
 value: {
  dps: 2012.86209
  tps: 5827.57753
 }
}
dps_results: {
 key: "TestProtectionWarrior-AllItems-Gladiator'sBattlegear"
 value: {
  dps: 2386.40731
  tps: 6686.6296
 }
}
dps_results: {
 key: "TestProtectionWarrior-AllItems-IllustrationoftheDragonSoul-40432"
 value: {
  dps: 2012.86209
  tps: 5827.57753
 }
}
dps_results: {
 key: "TestProtectionWarrior-AllItems-ImpassiveSkyflareDiamond"
 value: {
  dps: 2002.56187
  tps: 5795.35619
 }
}
dps_results: {
 key: "TestProtectionWarrior-AllItems-ImpassiveStarflareDiamond"
 value: {
  dps: 2021.34665
  tps: 5852.60173
 }
}
dps_results: {
 key: "TestProtectionWarrior-AllItems-IncisorFragment-37723"
 value: {
  dps: 2072.80363
  tps: 5987.61655
 }
}
dps_results: {
 key: "TestProtectionWarrior-AllItems-InsightfulEarthsiegeDiamond"
 value: {
  dps: 1993.25234
  tps: 5775.83217
 }
}
dps_results: {
 key: "TestProtectionWarrior-AllItems-InvigoratingEarthsiegeDiamond"
 value: {
  dps: 2005.77194
  tps: 5810.65436
 }
}
dps_results: {
 key: "TestProtectionWarrior-AllItems-Lavanthor'sTalisman-37872"
 value: {
  dps: 2071.21261
  tps: 5984.86428
 }
}
dps_results: {
 key: "TestProtectionWarrior-AllItems-MajesticDragonFigurine-40430"
 value: {
  dps: 2012.86209
  tps: 5827.57753
 }
}
dps_results: {
 key: "TestProtectionWarrior-AllItems-MeteoriteWhetstone-37390"
 value: {
  dps: 2107.20013
  tps: 6065.42119
 }
}
dps_results: {
 key: "TestProtectionWarrior-AllItems-OfferingofSacrifice-37638"
 value: {
  dps: 1996.51196
  tps: 5784.30847
 }
}
dps_results: {
 key: "TestProtectionWarrior-AllItems-OnslaughtArmor"
 value: {
  dps: 1661.69191
  tps: 4872.62899
 }
}
dps_results: {
 key: "TestProtectionWarrior-AllItems-OnslaughtBattlegear"
 value: {
  dps: 1832.91415
  tps: 5277.0546
 }
}
dps_results: {
 key: "TestProtectionWarrior-AllItems-PersistentEarthshatterDiamond"
 value: {
  dps: 2003.95407
  tps: 5803.18882
 }
}
dps_results: {
 key: "TestProtectionWarrior-AllItems-PersistentEarthsiegeDiamond"
 value: {
  dps: 2005.77194
  tps: 5810.65436
 }
}
dps_results: {
 key: "TestProtectionWarrior-AllItems-PowerfulEarthshatterDiamond"
 value: {
  dps: 1993.25234
  tps: 5775.83217
 }
}
dps_results: {
 key: "TestProtectionWarrior-AllItems-PowerfulEarthsiegeDiamond"
 value: {
  dps: 1993.25234
  tps: 5775.83217
 }
}
dps_results: {
 key: "TestProtectionWarrior-AllItems-PurifiedShardoftheGods"
 value: {
  dps: 2012.86209
  tps: 5827.57753
 }
}
dps_results: {
 key: "TestProtectionWarrior-AllItems-ReignoftheDead-47316"
 value: {
  dps: 2012.86209
  tps: 5827.57753
 }
}
dps_results: {
 key: "TestProtectionWarrior-AllItems-ReignoftheDead-47477"
 value: {
  dps: 2012.86209
  tps: 5827.57753
 }
}
dps_results: {
 key: "TestProtectionWarrior-AllItems-RelentlessEarthsiegeDiamond"
 value: {
  dps: 2059.54804
  tps: 5943.58548
 }
}
dps_results: {
 key: "TestProtectionWarrior-AllItems-RevitalizingSkyflareDiamond"
 value: {
  dps: 1993.25234
  tps: 5775.83217
 }
}
dps_results: {
 key: "TestProtectionWarrior-AllItems-RuneofRepulsion-40372"
 value: {
  dps: 2012.86209
  tps: 5827.57753
 }
}
dps_results: {
 key: "TestProtectionWarrior-AllItems-SealofthePantheon-36993"
 value: {
  dps: 2002.95678
  tps: 5804.72466
 }
}
dps_results: {
 key: "TestProtectionWarrior-AllItems-ShinyShardoftheGods"
 value: {
  dps: 2012.86209
  tps: 5827.57753
 }
}
dps_results: {
 key: "TestProtectionWarrior-AllItems-SiegebreakerBattlegear"
 value: {
  dps: 2221.66668
  tps: 6364.90064
 }
}
dps_results: {
 key: "TestProtectionWarrior-AllItems-Sindragosa'sFlawlessFang-50361"
 value: {
  dps: 2012.86209
  tps: 5827.57753
 }
}
dps_results: {
 key: "TestProtectionWarrior-AllItems-SparkofLife-37657"
 value: {
  dps: 2032.44872
  tps: 5883.17511
 }
}
dps_results: {
 key: "TestProtectionWarrior-AllItems-StormshroudArmor"
 value: {
  dps: 1615.30031
  tps: 4755.58005
 }
}
dps_results: {
 key: "TestProtectionWarrior-AllItems-SwiftSkyflareDiamond"
 value: {
  dps: 2005.77194
  tps: 5810.65436
 }
}
dps_results: {
 key: "TestProtectionWarrior-AllItems-SwiftStarflareDiamond"
 value: {
  dps: 2003.95407
  tps: 5803.18882
 }
}
dps_results: {
 key: "TestProtectionWarrior-AllItems-SwiftWindfireDiamond"
 value: {
  dps: 2001.80294
  tps: 5801.90109
 }
}
dps_results: {
 key: "TestProtectionWarrior-AllItems-TheFistsofFury"
 value: {
  dps: 1597.21429
  tps: 4568.31862
 }
}
dps_results: {
 key: "TestProtectionWarrior-AllItems-TheTwinBladesofAzzinoth"
 value: {
  dps: 1717.49703
  tps: 4873.76903
 }
}
dps_results: {
 key: "TestProtectionWarrior-AllItems-ThunderingSkyflareDiamond"
 value: {
  dps: 2015.81319
  tps: 5836.15884
 }
}
dps_results: {
 key: "TestProtectionWarrior-AllItems-TinyAbominationinaJar-50351"
 value: {
  dps: 2140.60139
  tps: 6185.3088
 }
}
dps_results: {
 key: "TestProtectionWarrior-AllItems-TinyAbominationinaJar-50706"
 value: {
  dps: 2167.56852
  tps: 6267.74022
 }
}
dps_results: {
 key: "TestProtectionWarrior-AllItems-TirelessSkyflareDiamond"
 value: {
  dps: 1993.25234
  tps: 5775.83217
 }
}
dps_results: {
 key: "TestProtectionWarrior-AllItems-TirelessStarflareDiamond"
 value: {
  dps: 1993.25234
  tps: 5775.83217
 }
}
dps_results: {
 key: "TestProtectionWarrior-AllItems-TrenchantEarthshatterDiamond"
 value: {
  dps: 1993.25234
  tps: 5775.83217
 }
}
dps_results: {
 key: "TestProtectionWarrior-AllItems-TrenchantEarthsiegeDiamond"
 value: {
  dps: 1993.25234
  tps: 5775.83217
 }
}
dps_results: {
 key: "TestProtectionWarrior-AllItems-UndeadSlayer'sBlessedArmor"
 value: {
  dps: 1761.51282
  tps: 5133.64502
 }
}
dps_results: {
 key: "TestProtectionWarrior-AllItems-Wrynn'sBattlegear"
 value: {
  dps: 2386.00984
  tps: 6750.09755
 }
}
dps_results: {
 key: "TestProtectionWarrior-AllItems-YmirjarLord'sBattlegear"
 value: {
  dps: 2628.00197
  tps: 7329.28927
 }
}
dps_results: {
 key: "TestProtectionWarrior-Average-Default"
 value: {
  dps: 2940.83683
  tps: 7709.80769
  dtps: 113.02193
 }
}
dps_results: {
 key: "TestProtectionWarrior-Settings-Human-P1-Basic-FullBuffs-LongMultiTarget"
 value: {
  dps: 2038.13207
  tps: 5458.16311
 }
}
dps_results: {
 key: "TestProtectionWarrior-Settings-Human-P1-Basic-FullBuffs-LongSingleTarget"
 value: {
  dps: 2038.13207
  tps: 5410.60221
 }
}
dps_results: {
 key: "TestProtectionWarrior-Settings-Human-P1-Basic-FullBuffs-ShortSingleTarget"
 value: {
  dps: 2182.26071
  tps: 5744.22785
 }
}
dps_results: {
 key: "TestProtectionWarrior-Settings-Human-P1-Basic-NoBuffs-LongMultiTarget"
 value: {
  dps: 1082.64382
  tps: 2909.81002
 }
}
dps_results: {
 key: "TestProtectionWarrior-Settings-Human-P1-Basic-NoBuffs-LongSingleTarget"
 value: {
  dps: 1082.64382
  tps: 2862.23634
 }
}
dps_results: {
 key: "TestProtectionWarrior-Settings-Human-P1-Basic-NoBuffs-ShortSingleTarget"
 value: {
  dps: 963.71072
  tps: 2555.65835
 }
}
dps_results: {
 key: "TestProtectionWarrior-Settings-Orc-P1-Basic-FullBuffs-LongMultiTarget"
 value: {
  dps: 2066.8789
  tps: 5537.76818
 }
}
dps_results: {
 key: "TestProtectionWarrior-Settings-Orc-P1-Basic-FullBuffs-LongSingleTarget"
 value: {
  dps: 2066.8789
  tps: 5490.20185
 }
}
dps_results: {
 key: "TestProtectionWarrior-Settings-Orc-P1-Basic-FullBuffs-ShortSingleTarget"
 value: {
  dps: 2213.72883
  tps: 5827.47301
 }
}
dps_results: {
 key: "TestProtectionWarrior-Settings-Orc-P1-Basic-NoBuffs-LongMultiTarget"
 value: {
  dps: 1089.15276
  tps: 2924.93432
 }
}
dps_results: {
 key: "TestProtectionWarrior-Settings-Orc-P1-Basic-NoBuffs-LongSingleTarget"
 value: {
  dps: 1089.15276
  tps: 2877.36311
 }
}
dps_results: {
 key: "TestProtectionWarrior-Settings-Orc-P1-Basic-NoBuffs-ShortSingleTarget"
 value: {
  dps: 963.29623
  tps: 2569.89871
 }
}
dps_results: {
 key: "TestProtectionWarrior-SwitchInFrontOfTarget-Default"
 value: {
  dps: 3097.80659
  tps: 8113.54917
  dtps: 108.3612
 }
}<|MERGE_RESOLUTION|>--- conflicted
+++ resolved
@@ -208,13 +208,8 @@
 dps_results: {
  key: "TestProtectionWarrior-AllItems-DreadnaughtBattlegear"
  value: {
-<<<<<<< HEAD
-  dps: 2151.9959
-  tps: 6159.65279
-=======
-  dps: 2159.44466
-  tps: 6186.20329
->>>>>>> 618c4776
+  dps: 2152.0769
+  tps: 6159.72388
  }
 }
 dps_results: {
