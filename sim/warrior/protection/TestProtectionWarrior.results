character_stats_results: {
 key: "TestProtectionWarrior-CharacterStats-Default"
 value: {
  final_stats: 1506.472
  final_stats: 460.9
  final_stats: 2616.097
  final_stats: 196.9
  final_stats: 162.8
  final_stats: 0
  final_stats: 0
  final_stats: 0
  final_stats: 0
  final_stats: 0
  final_stats: 0
  final_stats: 0
  final_stats: 0
  final_stats: 0
  final_stats: 169
  final_stats: 0
  final_stats: 0
  final_stats: 0
  final_stats: 5610.22562
  final_stats: 169
  final_stats: 806.28978
  final_stats: 0
  final_stats: 0
  final_stats: 318.1725
  final_stats: 0
  final_stats: 0
  final_stats: 0
  final_stats: 29025.4
  final_stats: 755.7
  final_stats: 670
  final_stats: 182.95
  final_stats: 790.82068
  final_stats: 835.11915
  final_stats: 467.25
  final_stats: 15
  final_stats: 39136.97
  final_stats: 75
  final_stats: 75
  final_stats: 75
  final_stats: 75
  final_stats: 85
  final_stats: 0
  final_stats: 0
  final_stats: 0
  final_stats: 0
  final_stats: 0
 }
}
stat_weights_results: {
 key: "TestProtectionWarrior-StatWeights-Default"
 value: {
<<<<<<< HEAD
  weights: 0.57299
=======
  weights: 0.48024
>>>>>>> ed93c27e
  weights: 0
  weights: 0
  weights: 0
  weights: 0
  weights: 0
  weights: 0
  weights: 0
  weights: 0
  weights: 0
  weights: 0
  weights: 0
  weights: 0
  weights: 0
  weights: 0
  weights: 0
  weights: 0
  weights: 0
<<<<<<< HEAD
  weights: 0.2515
=======
  weights: 0.22521
>>>>>>> ed93c27e
  weights: 0
  weights: 0
  weights: 0
  weights: 0
  weights: 0
  weights: 0
  weights: 0
  weights: 0
<<<<<<< HEAD
  weights: -0.03755
  weights: 0
  weights: 0
  weights: 0
  weights: 0.3956
  weights: 0.03897
=======
  weights: 0.00474
  weights: 0
  weights: 0
  weights: 0
  weights: 0.36887
  weights: -0.0529
>>>>>>> ed93c27e
  weights: 0
  weights: 0
  weights: 0
  weights: 0
  weights: 0
  weights: 0
  weights: 0
  weights: 0
  weights: 0
  weights: 0
  weights: 0
  weights: 0
  weights: 0
 }
}
dps_results: {
 key: "TestProtectionWarrior-AllItems-AshtongueTalismanofValor-32485"
 value: {
<<<<<<< HEAD
  dps: 1590.56306
  tps: 4402.65015
=======
  dps: 1718.72311
  tps: 4828.22622
>>>>>>> ed93c27e
 }
}
dps_results: {
 key: "TestProtectionWarrior-AllItems-AustereEarthsiegeDiamond"
 value: {
<<<<<<< HEAD
  dps: 1586.4346
  tps: 4397.14066
=======
  dps: 1708.51113
  tps: 4797.97385
>>>>>>> ed93c27e
 }
}
dps_results: {
 key: "TestProtectionWarrior-AllItems-Bandit'sInsignia-40371"
 value: {
<<<<<<< HEAD
  dps: 1664.42811
  tps: 4589.70532
=======
  dps: 1789.75007
  tps: 5001.58061
>>>>>>> ed93c27e
 }
}
dps_results: {
 key: "TestProtectionWarrior-AllItems-BeamingEarthsiegeDiamond"
 value: {
<<<<<<< HEAD
  dps: 1593.36332
  tps: 4403.18559
=======
  dps: 1726.63711
  tps: 4844.72783
>>>>>>> ed93c27e
 }
}
dps_results: {
 key: "TestProtectionWarrior-AllItems-Beast-tamer'sShoulders-30892"
 value: {
<<<<<<< HEAD
  dps: 1588.52153
  tps: 4391.80203
=======
  dps: 1706.08765
  tps: 4784.16803
>>>>>>> ed93c27e
 }
}
dps_results: {
 key: "TestProtectionWarrior-AllItems-BoldArmor"
 value: {
<<<<<<< HEAD
  dps: 1325.38561
  tps: 3660.88989
=======
  dps: 1437.07232
  tps: 4032.99378
>>>>>>> ed93c27e
 }
}
dps_results: {
 key: "TestProtectionWarrior-AllItems-BracingEarthsiegeDiamond"
 value: {
<<<<<<< HEAD
  dps: 1585.5048
  tps: 4295.70344
=======
  dps: 1714.15272
  tps: 4722.65588
>>>>>>> ed93c27e
 }
}
dps_results: {
 key: "TestProtectionWarrior-AllItems-Braxley'sBackyardMoonshine-35937"
 value: {
<<<<<<< HEAD
  dps: 1608.72048
  tps: 4454.215
=======
  dps: 1732.13305
  tps: 4858.50734
>>>>>>> ed93c27e
 }
}
dps_results: {
 key: "TestProtectionWarrior-AllItems-BurningRage"
 value: {
<<<<<<< HEAD
  dps: 1481.61132
  tps: 4077.59813
=======
  dps: 1596.99635
  tps: 4460.70118
>>>>>>> ed93c27e
 }
}
dps_results: {
 key: "TestProtectionWarrior-AllItems-ChaoticSkyflareDiamond"
 value: {
<<<<<<< HEAD
  dps: 1610.36024
  tps: 4437.2183
=======
  dps: 1758.05861
  tps: 4918.81923
>>>>>>> ed93c27e
 }
}
dps_results: {
 key: "TestProtectionWarrior-AllItems-DarkmoonCard:Berserker!-42989"
 value: {
<<<<<<< HEAD
  dps: 1644.94281
  tps: 4535.38904
=======
  dps: 1780.70991
  tps: 4973.72942
>>>>>>> ed93c27e
 }
}
dps_results: {
 key: "TestProtectionWarrior-AllItems-DarkmoonCard:Death-42990"
 value: {
<<<<<<< HEAD
  dps: 1687.27775
  tps: 4625.49396
=======
  dps: 1795.82565
  tps: 4988.50944
>>>>>>> ed93c27e
 }
}
dps_results: {
 key: "TestProtectionWarrior-AllItems-DarkmoonCard:Greatness-42987"
 value: {
<<<<<<< HEAD
  dps: 1685.82238
  tps: 4676.84513
=======
  dps: 1831.02422
  tps: 5142.17691
>>>>>>> ed93c27e
 }
}
dps_results: {
 key: "TestProtectionWarrior-AllItems-DarkmoonCard:Greatness-44253"
 value: {
<<<<<<< HEAD
  dps: 1698.19654
  tps: 4686.85391
=======
  dps: 1797.63018
  tps: 5023.69261
>>>>>>> ed93c27e
 }
}
dps_results: {
 key: "TestProtectionWarrior-AllItems-DarkmoonCard:Greatness-44254"
 value: {
<<<<<<< HEAD
  dps: 1640.01328
  tps: 4545.53677
=======
  dps: 1756.64035
  tps: 4933.97327
>>>>>>> ed93c27e
 }
}
dps_results: {
 key: "TestProtectionWarrior-AllItems-DeathKnight'sAnguish-38212"
 value: {
<<<<<<< HEAD
  dps: 1625.35987
  tps: 4480.05663
=======
  dps: 1761.60351
  tps: 4927.77747
>>>>>>> ed93c27e
 }
}
dps_results: {
 key: "TestProtectionWarrior-AllItems-DesolationBattlegear"
 value: {
<<<<<<< HEAD
  dps: 1333.98526
  tps: 3673.56888
=======
  dps: 1463.7528
  tps: 4101.17702
>>>>>>> ed93c27e
 }
}
dps_results: {
 key: "TestProtectionWarrior-AllItems-DestroyerArmor"
 value: {
<<<<<<< HEAD
  dps: 1367.07961
  tps: 3791.33539
=======
  dps: 1490.01055
  tps: 4202.06093
>>>>>>> ed93c27e
 }
}
dps_results: {
 key: "TestProtectionWarrior-AllItems-DestroyerBattlegear"
 value: {
<<<<<<< HEAD
  dps: 1479.73346
  tps: 4087.12049
=======
  dps: 1589.61818
  tps: 4441.0906
>>>>>>> ed93c27e
 }
}
dps_results: {
 key: "TestProtectionWarrior-AllItems-DestructiveSkyflareDiamond"
 value: {
<<<<<<< HEAD
  dps: 1603.11415
  tps: 4435.10298
=======
  dps: 1734.59831
  tps: 4864.60581
>>>>>>> ed93c27e
 }
}
dps_results: {
 key: "TestProtectionWarrior-AllItems-DoomplateBattlegear"
 value: {
<<<<<<< HEAD
  dps: 1363.56339
  tps: 3766.40862
=======
  dps: 1471.75463
  tps: 4142.09487
>>>>>>> ed93c27e
 }
}
dps_results: {
 key: "TestProtectionWarrior-AllItems-DreadnaughtBattlegear"
 value: {
<<<<<<< HEAD
  dps: 1817.7914
  tps: 5004.1084
=======
  dps: 1922.63442
  tps: 5346.45193
>>>>>>> ed93c27e
 }
}
dps_results: {
 key: "TestProtectionWarrior-AllItems-EffulgentSkyflareDiamond"
 value: {
<<<<<<< HEAD
  dps: 1585.5048
  tps: 4383.31978
=======
  dps: 1714.15272
  tps: 4818.98555
>>>>>>> ed93c27e
 }
}
dps_results: {
 key: "TestProtectionWarrior-AllItems-EmberSkyflareDiamond"
 value: {
<<<<<<< HEAD
  dps: 1585.5048
  tps: 4383.31978
=======
  dps: 1714.15272
  tps: 4818.98555
>>>>>>> ed93c27e
 }
}
dps_results: {
 key: "TestProtectionWarrior-AllItems-EnigmaticSkyflareDiamond"
 value: {
<<<<<<< HEAD
  dps: 1593.36332
  tps: 4403.18559
=======
  dps: 1726.63711
  tps: 4844.72783
>>>>>>> ed93c27e
 }
}
dps_results: {
 key: "TestProtectionWarrior-AllItems-EnigmaticStarflareDiamond"
 value: {
<<<<<<< HEAD
  dps: 1591.86346
  tps: 4396.95622
=======
  dps: 1719.94142
  tps: 4825.65728
>>>>>>> ed93c27e
 }
}
dps_results: {
 key: "TestProtectionWarrior-AllItems-EternalEarthsiegeDiamond"
 value: {
<<<<<<< HEAD
  dps: 1590.6991
  tps: 4397.32128
=======
  dps: 1722.17021
  tps: 4840.59708
>>>>>>> ed93c27e
 }
}
dps_results: {
 key: "TestProtectionWarrior-AllItems-ExtractofNecromanticPower-40373"
 value: {
<<<<<<< HEAD
  dps: 1650.7381
  tps: 4521.22738
=======
  dps: 1814.75757
  tps: 5050.5018
>>>>>>> ed93c27e
 }
}
dps_results: {
 key: "TestProtectionWarrior-AllItems-EyeoftheBroodmother-45308"
 value: {
<<<<<<< HEAD
  dps: 1635.8544
  tps: 4503.14567
=======
  dps: 1758.89575
  tps: 4913.54377
>>>>>>> ed93c27e
 }
}
dps_results: {
 key: "TestProtectionWarrior-AllItems-FaithinFelsteel"
 value: {
<<<<<<< HEAD
  dps: 1360.83564
  tps: 3769.54023
=======
  dps: 1477.80612
  tps: 4157.39187
>>>>>>> ed93c27e
 }
}
dps_results: {
 key: "TestProtectionWarrior-AllItems-FelstalkerArmor"
 value: {
<<<<<<< HEAD
  dps: 1468.02251
  tps: 4047.84735
=======
  dps: 1612.50721
  tps: 4519.19055
>>>>>>> ed93c27e
 }
}
dps_results: {
 key: "TestProtectionWarrior-AllItems-FlameGuard"
 value: {
<<<<<<< HEAD
  dps: 1322.21475
  tps: 3641.93322
=======
  dps: 1424.192
  tps: 3992.52531
>>>>>>> ed93c27e
 }
}
dps_results: {
 key: "TestProtectionWarrior-AllItems-ForgeEmber-37660"
 value: {
<<<<<<< HEAD
  dps: 1644.24254
  tps: 4540.37052
=======
  dps: 1747.20932
  tps: 4895.31645
>>>>>>> ed93c27e
 }
}
dps_results: {
 key: "TestProtectionWarrior-AllItems-ForlornSkyflareDiamond"
 value: {
<<<<<<< HEAD
  dps: 1585.5048
  tps: 4383.31978
=======
  dps: 1714.15272
  tps: 4818.98555
>>>>>>> ed93c27e
 }
}
dps_results: {
 key: "TestProtectionWarrior-AllItems-ForlornStarflareDiamond"
 value: {
<<<<<<< HEAD
  dps: 1585.5048
  tps: 4383.31978
=======
  dps: 1714.15272
  tps: 4818.98555
>>>>>>> ed93c27e
 }
}
dps_results: {
 key: "TestProtectionWarrior-AllItems-FuryoftheFiveFlights-40431"
 value: {
<<<<<<< HEAD
  dps: 1660.67627
  tps: 4606.76703
=======
  dps: 1795.19215
  tps: 5043.87977
>>>>>>> ed93c27e
 }
}
dps_results: {
 key: "TestProtectionWarrior-AllItems-FuturesightRune-38763"
 value: {
<<<<<<< HEAD
  dps: 1586.4346
  tps: 4397.14066
=======
  dps: 1708.51113
  tps: 4797.97385
>>>>>>> ed93c27e
 }
}
dps_results: {
 key: "TestProtectionWarrior-AllItems-Gladiator'sBattlegear"
 value: {
<<<<<<< HEAD
  dps: 2042.86365
  tps: 5566.41512
=======
  dps: 2112.11987
  tps: 5799.24825
>>>>>>> ed93c27e
 }
}
dps_results: {
 key: "TestProtectionWarrior-AllItems-IllustrationoftheDragonSoul-40432"
 value: {
<<<<<<< HEAD
  dps: 1586.4346
  tps: 4397.14066
=======
  dps: 1708.51113
  tps: 4797.97385
>>>>>>> ed93c27e
 }
}
dps_results: {
 key: "TestProtectionWarrior-AllItems-ImpassiveSkyflareDiamond"
 value: {
<<<<<<< HEAD
  dps: 1593.36332
  tps: 4403.18559
=======
  dps: 1726.63711
  tps: 4844.72783
>>>>>>> ed93c27e
 }
}
dps_results: {
 key: "TestProtectionWarrior-AllItems-ImpassiveStarflareDiamond"
 value: {
<<<<<<< HEAD
  dps: 1591.86346
  tps: 4396.95622
=======
  dps: 1719.94142
  tps: 4825.65728
>>>>>>> ed93c27e
 }
}
dps_results: {
 key: "TestProtectionWarrior-AllItems-IncisorFragment-37723"
 value: {
<<<<<<< HEAD
  dps: 1648.94713
  tps: 4549.63816
=======
  dps: 1774.78999
  tps: 4969.28257
>>>>>>> ed93c27e
 }
}
dps_results: {
 key: "TestProtectionWarrior-AllItems-InfusedColdstoneRune-35935"
 value: {
<<<<<<< HEAD
  dps: 1603.06516
  tps: 4422.17414
=======
  dps: 1725.22439
  tps: 4838.97105
>>>>>>> ed93c27e
 }
}
dps_results: {
 key: "TestProtectionWarrior-AllItems-InsightfulEarthsiegeDiamond"
 value: {
<<<<<<< HEAD
  dps: 1585.5048
  tps: 4383.31978
=======
  dps: 1714.15272
  tps: 4818.98555
>>>>>>> ed93c27e
 }
}
dps_results: {
 key: "TestProtectionWarrior-AllItems-InvigoratingEarthsiegeDiamond"
 value: {
<<<<<<< HEAD
  dps: 1600.34448
  tps: 4435.18371
=======
  dps: 1720.1815
  tps: 4834.39575
>>>>>>> ed93c27e
 }
}
dps_results: {
 key: "TestProtectionWarrior-AllItems-Lavanthor'sTalisman-37872"
 value: {
<<<<<<< HEAD
  dps: 1614.23265
  tps: 4472.07169
=======
  dps: 1751.46158
  tps: 4913.74893
>>>>>>> ed93c27e
 }
}
dps_results: {
 key: "TestProtectionWarrior-AllItems-MajesticDragonFigurine-40430"
 value: {
<<<<<<< HEAD
  dps: 1586.4346
  tps: 4397.14066
=======
  dps: 1708.51113
  tps: 4797.97385
>>>>>>> ed93c27e
 }
}
dps_results: {
 key: "TestProtectionWarrior-AllItems-Mana-EtchedRegalia"
 value: {
<<<<<<< HEAD
  dps: 1222.52837
  tps: 3362.98933
=======
  dps: 1351.86629
  tps: 3788.89193
>>>>>>> ed93c27e
 }
}
dps_results: {
 key: "TestProtectionWarrior-AllItems-MeteoriteWhetstone-37390"
 value: {
<<<<<<< HEAD
  dps: 1674.88081
  tps: 4623.07903
=======
  dps: 1794.35576
  tps: 5023.39145
>>>>>>> ed93c27e
 }
}
dps_results: {
 key: "TestProtectionWarrior-AllItems-NetherscaleArmor"
 value: {
<<<<<<< HEAD
  dps: 1489.56584
  tps: 4103.48603
=======
  dps: 1619.60513
  tps: 4524.88612
>>>>>>> ed93c27e
 }
}
dps_results: {
 key: "TestProtectionWarrior-AllItems-NetherstrikeArmor"
 value: {
<<<<<<< HEAD
  dps: 1438.5503
  tps: 3963.17567
=======
  dps: 1581.82051
  tps: 4421.25959
>>>>>>> ed93c27e
 }
}
dps_results: {
 key: "TestProtectionWarrior-AllItems-OfferingofSacrifice-37638"
 value: {
<<<<<<< HEAD
  dps: 1596.28336
  tps: 4419.33142
=======
  dps: 1722.51736
  tps: 4837.79479
>>>>>>> ed93c27e
 }
}
dps_results: {
 key: "TestProtectionWarrior-AllItems-OnslaughtArmor"
 value: {
<<<<<<< HEAD
  dps: 1305.67758
  tps: 3605.27515
=======
  dps: 1420.43648
  tps: 3991.63575
>>>>>>> ed93c27e
 }
}
dps_results: {
 key: "TestProtectionWarrior-AllItems-OnslaughtBattlegear"
 value: {
<<<<<<< HEAD
  dps: 1538.85114
  tps: 4203.457
=======
  dps: 1650.49583
  tps: 4578.97615
>>>>>>> ed93c27e
 }
}
dps_results: {
 key: "TestProtectionWarrior-AllItems-PersistentEarthshatterDiamond"
 value: {
<<<<<<< HEAD
  dps: 1581.17852
  tps: 4378.32886
=======
  dps: 1722.54093
  tps: 4840.49669
>>>>>>> ed93c27e
 }
}
dps_results: {
 key: "TestProtectionWarrior-AllItems-PersistentEarthsiegeDiamond"
 value: {
<<<<<<< HEAD
  dps: 1600.34448
  tps: 4435.18371
=======
  dps: 1720.1815
  tps: 4834.39575
>>>>>>> ed93c27e
 }
}
dps_results: {
 key: "TestProtectionWarrior-AllItems-PowerfulEarthshatterDiamond"
 value: {
<<<<<<< HEAD
  dps: 1585.5048
  tps: 4383.31978
=======
  dps: 1714.15272
  tps: 4818.98555
>>>>>>> ed93c27e
 }
}
dps_results: {
 key: "TestProtectionWarrior-AllItems-PowerfulEarthsiegeDiamond"
 value: {
<<<<<<< HEAD
  dps: 1585.5048
  tps: 4383.31978
=======
  dps: 1714.15272
  tps: 4818.98555
>>>>>>> ed93c27e
 }
}
dps_results: {
 key: "TestProtectionWarrior-AllItems-PrimalIntent"
 value: {
<<<<<<< HEAD
  dps: 1492.94448
  tps: 4118.33656
=======
  dps: 1616.90476
  tps: 4525.37429
>>>>>>> ed93c27e
 }
}
dps_results: {
 key: "TestProtectionWarrior-AllItems-PurifiedShardoftheGods"
 value: {
<<<<<<< HEAD
  dps: 1586.4346
  tps: 4397.14066
=======
  dps: 1708.51113
  tps: 4797.97385
>>>>>>> ed93c27e
 }
}
dps_results: {
 key: "TestProtectionWarrior-AllItems-ReignoftheDead-47316"
 value: {
<<<<<<< HEAD
  dps: 1665.95948
  tps: 4561.99358
=======
  dps: 1792.8788
  tps: 4972.85487
>>>>>>> ed93c27e
 }
}
dps_results: {
 key: "TestProtectionWarrior-AllItems-ReignoftheDead-47477"
 value: {
<<<<<<< HEAD
  dps: 1675.89717
  tps: 4582.59937
=======
  dps: 1803.42416
  tps: 4994.72066
>>>>>>> ed93c27e
 }
}
dps_results: {
 key: "TestProtectionWarrior-AllItems-RelentlessEarthsiegeDiamond"
 value: {
<<<<<<< HEAD
  dps: 1639.45715
  tps: 4522.52521
=======
  dps: 1739.90917
  tps: 4873.28776
>>>>>>> ed93c27e
 }
}
dps_results: {
 key: "TestProtectionWarrior-AllItems-RevitalizingSkyflareDiamond"
 value: {
<<<<<<< HEAD
  dps: 1585.5048
  tps: 4383.31978
=======
  dps: 1714.15272
  tps: 4818.98555
>>>>>>> ed93c27e
 }
}
dps_results: {
 key: "TestProtectionWarrior-AllItems-RuneofRepulsion-40372"
 value: {
<<<<<<< HEAD
  dps: 1586.4346
  tps: 4397.14066
=======
  dps: 1708.51113
  tps: 4797.97385
>>>>>>> ed93c27e
 }
}
dps_results: {
 key: "TestProtectionWarrior-AllItems-SealofthePantheon-36993"
 value: {
<<<<<<< HEAD
  dps: 1592.76735
  tps: 4407.88115
=======
  dps: 1721.76683
  tps: 4826.3533
>>>>>>> ed93c27e
 }
}
dps_results: {
 key: "TestProtectionWarrior-AllItems-Serrah'sStar-37559"
 value: {
<<<<<<< HEAD
  dps: 1620.63823
  tps: 4484.7043
=======
  dps: 1741.56835
  tps: 4882.43679
>>>>>>> ed93c27e
 }
}
dps_results: {
 key: "TestProtectionWarrior-AllItems-ShinyShardoftheGods"
 value: {
<<<<<<< HEAD
  dps: 1586.4346
  tps: 4397.14066
=======
  dps: 1708.51113
  tps: 4797.97385
>>>>>>> ed93c27e
 }
}
dps_results: {
 key: "TestProtectionWarrior-AllItems-SiegebreakerBattlegear"
 value: {
<<<<<<< HEAD
  dps: 1809.83664
  tps: 4961.5148
=======
  dps: 1919.00237
  tps: 5338.74051
>>>>>>> ed93c27e
 }
}
dps_results: {
 key: "TestProtectionWarrior-AllItems-Sindragosa'sFlawlessFang-50361"
 value: {
<<<<<<< HEAD
  dps: 1586.4346
  tps: 4397.14066
=======
  dps: 1708.51113
  tps: 4797.97385
>>>>>>> ed93c27e
 }
}
dps_results: {
 key: "TestProtectionWarrior-AllItems-SparkofLife-37657"
 value: {
<<<<<<< HEAD
  dps: 1617.21895
  tps: 4475.04303
=======
  dps: 1742.43107
  tps: 4889.38497
>>>>>>> ed93c27e
 }
}
dps_results: {
 key: "TestProtectionWarrior-AllItems-SpellstrikeInfusion"
 value: {
<<<<<<< HEAD
  dps: 1435.91567
  tps: 3961.88353
=======
  dps: 1562.61527
  tps: 4382.79564
>>>>>>> ed93c27e
 }
}
dps_results: {
 key: "TestProtectionWarrior-AllItems-StormshroudArmor"
 value: {
<<<<<<< HEAD
  dps: 1315.80287
  tps: 3628.16037
=======
  dps: 1436.77517
  tps: 4035.85353
>>>>>>> ed93c27e
 }
}
dps_results: {
 key: "TestProtectionWarrior-AllItems-StrengthoftheClefthoof"
 value: {
<<<<<<< HEAD
  dps: 1372.06292
  tps: 3786.81151
=======
  dps: 1514.8955
  tps: 4265.87996
>>>>>>> ed93c27e
 }
}
dps_results: {
 key: "TestProtectionWarrior-AllItems-SwiftSkyflareDiamond"
 value: {
<<<<<<< HEAD
  dps: 1600.34448
  tps: 4435.18371
=======
  dps: 1720.1815
  tps: 4834.39575
>>>>>>> ed93c27e
 }
}
dps_results: {
 key: "TestProtectionWarrior-AllItems-SwiftStarflareDiamond"
 value: {
<<<<<<< HEAD
  dps: 1581.17852
  tps: 4378.32886
=======
  dps: 1722.54093
  tps: 4840.49669
>>>>>>> ed93c27e
 }
}
dps_results: {
 key: "TestProtectionWarrior-AllItems-SwiftWindfireDiamond"
 value: {
<<<<<<< HEAD
  dps: 1573.45169
  tps: 4350.99882
=======
  dps: 1726.51482
  tps: 4851.05632
>>>>>>> ed93c27e
 }
}
dps_results: {
 key: "TestProtectionWarrior-AllItems-TheFistsofFury"
 value: {
  dps: 1489.02922
  tps: 4011.40653
 }
}
dps_results: {
 key: "TestProtectionWarrior-AllItems-TheTwinBladesofAzzinoth"
 value: {
  dps: 1621.01508
  tps: 4364.70921
 }
}
dps_results: {
 key: "TestProtectionWarrior-AllItems-TheTwinStars"
 value: {
<<<<<<< HEAD
  dps: 1497.88466
  tps: 4141.17328
=======
  dps: 1620.36124
  tps: 4554.65698
>>>>>>> ed93c27e
 }
}
dps_results: {
 key: "TestProtectionWarrior-AllItems-ThunderingSkyflareDiamond"
 value: {
<<<<<<< HEAD
  dps: 1587.37724
  tps: 4394.25996
=======
  dps: 1728.93496
  tps: 4856.31266
>>>>>>> ed93c27e
 }
}
dps_results: {
 key: "TestProtectionWarrior-AllItems-TinyAbominationinaJar-50351"
 value: {
<<<<<<< HEAD
  dps: 1722.84813
  tps: 4776.13647
=======
  dps: 1861.38877
  tps: 5233.80135
>>>>>>> ed93c27e
 }
}
dps_results: {
 key: "TestProtectionWarrior-AllItems-TinyAbominationinaJar-50706"
 value: {
<<<<<<< HEAD
  dps: 1739.74198
  tps: 4832.13537
=======
  dps: 1875.90233
  tps: 5262.9672
>>>>>>> ed93c27e
 }
}
dps_results: {
 key: "TestProtectionWarrior-AllItems-TirelessSkyflareDiamond"
 value: {
<<<<<<< HEAD
  dps: 1585.5048
  tps: 4383.31978
=======
  dps: 1714.15272
  tps: 4818.98555
>>>>>>> ed93c27e
 }
}
dps_results: {
 key: "TestProtectionWarrior-AllItems-TirelessStarflareDiamond"
 value: {
<<<<<<< HEAD
  dps: 1585.5048
  tps: 4383.31978
=======
  dps: 1714.15272
  tps: 4818.98555
>>>>>>> ed93c27e
 }
}
dps_results: {
 key: "TestProtectionWarrior-AllItems-TrenchantEarthshatterDiamond"
 value: {
<<<<<<< HEAD
  dps: 1585.5048
  tps: 4383.31978
=======
  dps: 1714.15272
  tps: 4818.98555
>>>>>>> ed93c27e
 }
}
dps_results: {
 key: "TestProtectionWarrior-AllItems-TrenchantEarthsiegeDiamond"
 value: {
<<<<<<< HEAD
  dps: 1585.5048
  tps: 4383.31978
=======
  dps: 1714.15272
  tps: 4818.98555
>>>>>>> ed93c27e
 }
}
dps_results: {
 key: "TestProtectionWarrior-AllItems-WarbringerArmor"
 value: {
<<<<<<< HEAD
  dps: 1330.14056
  tps: 3676.97587
=======
  dps: 1451.32672
  tps: 4083.49543
>>>>>>> ed93c27e
 }
}
dps_results: {
 key: "TestProtectionWarrior-AllItems-WarbringerBattlegear"
 value: {
<<<<<<< HEAD
  dps: 1465.12106
  tps: 4058.39922
=======
  dps: 1571.08016
  tps: 4413.50004
>>>>>>> ed93c27e
 }
}
dps_results: {
 key: "TestProtectionWarrior-AllItems-WastewalkerArmor"
 value: {
<<<<<<< HEAD
  dps: 1348.28748
  tps: 3706.34724
=======
  dps: 1472.92649
  tps: 4120.33464
>>>>>>> ed93c27e
 }
}
dps_results: {
 key: "TestProtectionWarrior-AllItems-WindhawkArmor"
 value: {
<<<<<<< HEAD
  dps: 1412.10201
  tps: 3886.37004
=======
  dps: 1534.80141
  tps: 4297.84994
>>>>>>> ed93c27e
 }
}
dps_results: {
 key: "TestProtectionWarrior-AllItems-WrathofSpellfire"
 value: {
<<<<<<< HEAD
  dps: 1422.43522
  tps: 3918.00603
=======
  dps: 1538.93055
  tps: 4306.47986
>>>>>>> ed93c27e
 }
}
dps_results: {
 key: "TestProtectionWarrior-AllItems-Wrynn'sBattlegear"
 value: {
<<<<<<< HEAD
  dps: 2039.62688
  tps: 5563.89012
=======
  dps: 2132.66557
  tps: 5887.15478
>>>>>>> ed93c27e
 }
}
dps_results: {
 key: "TestProtectionWarrior-AllItems-YmirjarLord'sBattlegear"
 value: {
<<<<<<< HEAD
  dps: 2274.77611
  tps: 6154.54526
=======
  dps: 2365.67633
  tps: 6467.24949
>>>>>>> ed93c27e
 }
}
dps_results: {
 key: "TestProtectionWarrior-Average-Default"
 value: {
<<<<<<< HEAD
  dps: 2762.58576
  tps: 7117.95239
  dtps: 299.3863
=======
  dps: 2753.219
  tps: 7111.48608
  dtps: 298.59475
>>>>>>> ed93c27e
 }
}
dps_results: {
 key: "TestProtectionWarrior-Settings-Human-P1-Basic-FullBuffs-LongMultiTarget"
 value: {
<<<<<<< HEAD
  dps: 1625.54633
  tps: 4122.71748
=======
  dps: 1747.22375
  tps: 4530.05148
>>>>>>> ed93c27e
 }
}
dps_results: {
 key: "TestProtectionWarrior-Settings-Human-P1-Basic-FullBuffs-LongSingleTarget"
 value: {
<<<<<<< HEAD
  dps: 1625.54633
  tps: 4075.16376
=======
  dps: 1747.22375
  tps: 4482.48207
>>>>>>> ed93c27e
 }
}
dps_results: {
 key: "TestProtectionWarrior-Settings-Human-P1-Basic-FullBuffs-ShortSingleTarget"
 value: {
<<<<<<< HEAD
  dps: 1768.35853
  tps: 4443.35886
=======
  dps: 1888.32853
  tps: 4838.73603
>>>>>>> ed93c27e
 }
}
dps_results: {
 key: "TestProtectionWarrior-Settings-Human-P1-Basic-NoBuffs-LongMultiTarget"
 value: {
<<<<<<< HEAD
  dps: 713.13889
  tps: 1825.4337
=======
  dps: 817.71289
  tps: 2198.57293
>>>>>>> ed93c27e
 }
}
dps_results: {
 key: "TestProtectionWarrior-Settings-Human-P1-Basic-NoBuffs-LongSingleTarget"
 value: {
<<<<<<< HEAD
  dps: 713.13889
  tps: 1777.83796
=======
  dps: 817.71289
  tps: 2150.98199
>>>>>>> ed93c27e
 }
}
dps_results: {
 key: "TestProtectionWarrior-Settings-Human-P1-Basic-NoBuffs-ShortSingleTarget"
 value: {
<<<<<<< HEAD
  dps: 655.52042
  tps: 1649.09198
=======
  dps: 730.08591
  tps: 1939.19869
>>>>>>> ed93c27e
 }
}
dps_results: {
 key: "TestProtectionWarrior-Settings-Orc-P1-Basic-FullBuffs-LongMultiTarget"
 value: {
<<<<<<< HEAD
  dps: 1614.81262
  tps: 4106.6017
=======
  dps: 1745.28002
  tps: 4529.26561
>>>>>>> ed93c27e
 }
}
dps_results: {
 key: "TestProtectionWarrior-Settings-Orc-P1-Basic-FullBuffs-LongSingleTarget"
 value: {
<<<<<<< HEAD
  dps: 1614.81262
  tps: 4059.04136
=======
  dps: 1745.28002
  tps: 4481.70436
>>>>>>> ed93c27e
 }
}
dps_results: {
 key: "TestProtectionWarrior-Settings-Orc-P1-Basic-FullBuffs-ShortSingleTarget"
 value: {
<<<<<<< HEAD
  dps: 1787.86969
  tps: 4482.79233
=======
  dps: 1877.36069
  tps: 4808.69506
>>>>>>> ed93c27e
 }
}
dps_results: {
 key: "TestProtectionWarrior-Settings-Orc-P1-Basic-NoBuffs-LongMultiTarget"
 value: {
<<<<<<< HEAD
  dps: 717.25696
  tps: 1843.49345
=======
  dps: 827.45759
  tps: 2223.38017
>>>>>>> ed93c27e
 }
}
dps_results: {
 key: "TestProtectionWarrior-Settings-Orc-P1-Basic-NoBuffs-LongSingleTarget"
 value: {
<<<<<<< HEAD
  dps: 717.25696
  tps: 1795.91911
=======
  dps: 827.45759
  tps: 2175.78969
>>>>>>> ed93c27e
 }
}
dps_results: {
 key: "TestProtectionWarrior-Settings-Orc-P1-Basic-NoBuffs-ShortSingleTarget"
 value: {
<<<<<<< HEAD
  dps: 653.97387
  tps: 1645.7896
=======
  dps: 754.3036
  tps: 1979.09878
>>>>>>> ed93c27e
 }
}
dps_results: {
 key: "TestProtectionWarrior-SwitchInFrontOfTarget-Default"
 value: {
<<<<<<< HEAD
  dps: 2884.59141
  tps: 7434.86344
  dtps: 299.7717
=======
  dps: 2898.85703
  tps: 7479.50382
  dtps: 302.04333
>>>>>>> ed93c27e
 }
}<|MERGE_RESOLUTION|>--- conflicted
+++ resolved
@@ -52,56 +52,39 @@
 stat_weights_results: {
  key: "TestProtectionWarrior-StatWeights-Default"
  value: {
-<<<<<<< HEAD
-  weights: 0.57299
-=======
-  weights: 0.48024
->>>>>>> ed93c27e
-  weights: 0
-  weights: 0
-  weights: 0
-  weights: 0
-  weights: 0
-  weights: 0
-  weights: 0
-  weights: 0
-  weights: 0
-  weights: 0
-  weights: 0
-  weights: 0
-  weights: 0
-  weights: 0
-  weights: 0
-  weights: 0
-  weights: 0
-<<<<<<< HEAD
-  weights: 0.2515
-=======
-  weights: 0.22521
->>>>>>> ed93c27e
-  weights: 0
-  weights: 0
-  weights: 0
-  weights: 0
-  weights: 0
-  weights: 0
-  weights: 0
-  weights: 0
-<<<<<<< HEAD
-  weights: -0.03755
-  weights: 0
-  weights: 0
-  weights: 0
-  weights: 0.3956
-  weights: 0.03897
-=======
-  weights: 0.00474
-  weights: 0
-  weights: 0
-  weights: 0
-  weights: 0.36887
-  weights: -0.0529
->>>>>>> ed93c27e
+  weights: 0.48119
+  weights: 0
+  weights: 0
+  weights: 0
+  weights: 0
+  weights: 0
+  weights: 0
+  weights: 0
+  weights: 0
+  weights: 0
+  weights: 0
+  weights: 0
+  weights: 0
+  weights: 0
+  weights: 0
+  weights: 0
+  weights: 0
+  weights: 0
+  weights: 0.22655
+  weights: 0
+  weights: 0
+  weights: 0
+  weights: 0
+  weights: 0
+  weights: 0
+  weights: 0
+  weights: 0
+  weights: 0.00524
+  weights: 0
+  weights: 0
+  weights: 0
+  weights: 0.3689
+  weights: -0.0535
   weights: 0
   weights: 0
   weights: 0
@@ -120,925 +103,540 @@
 dps_results: {
  key: "TestProtectionWarrior-AllItems-AshtongueTalismanofValor-32485"
  value: {
-<<<<<<< HEAD
-  dps: 1590.56306
-  tps: 4402.65015
-=======
-  dps: 1718.72311
-  tps: 4828.22622
->>>>>>> ed93c27e
+  dps: 1717.535
+  tps: 4825.76268
  }
 }
 dps_results: {
  key: "TestProtectionWarrior-AllItems-AustereEarthsiegeDiamond"
  value: {
-<<<<<<< HEAD
-  dps: 1586.4346
-  tps: 4397.14066
-=======
-  dps: 1708.51113
-  tps: 4797.97385
->>>>>>> ed93c27e
+  dps: 1707.32441
+  tps: 4795.51318
  }
 }
 dps_results: {
  key: "TestProtectionWarrior-AllItems-Bandit'sInsignia-40371"
  value: {
-<<<<<<< HEAD
-  dps: 1664.42811
-  tps: 4589.70532
-=======
-  dps: 1789.75007
-  tps: 5001.58061
->>>>>>> ed93c27e
+  dps: 1788.54506
+  tps: 4999.08204
  }
 }
 dps_results: {
  key: "TestProtectionWarrior-AllItems-BeamingEarthsiegeDiamond"
  value: {
-<<<<<<< HEAD
-  dps: 1593.36332
-  tps: 4403.18559
-=======
-  dps: 1726.63711
-  tps: 4844.72783
->>>>>>> ed93c27e
+  dps: 1725.41372
+  tps: 4842.19114
  }
 }
 dps_results: {
  key: "TestProtectionWarrior-AllItems-Beast-tamer'sShoulders-30892"
  value: {
-<<<<<<< HEAD
-  dps: 1588.52153
-  tps: 4391.80203
-=======
-  dps: 1706.08765
-  tps: 4784.16803
->>>>>>> ed93c27e
+  dps: 1704.86533
+  tps: 4781.63357
  }
 }
 dps_results: {
  key: "TestProtectionWarrior-AllItems-BoldArmor"
  value: {
-<<<<<<< HEAD
-  dps: 1325.38561
-  tps: 3660.88989
-=======
-  dps: 1437.07232
-  tps: 4032.99378
->>>>>>> ed93c27e
+  dps: 1435.92233
+  tps: 4030.60929
  }
 }
 dps_results: {
  key: "TestProtectionWarrior-AllItems-BracingEarthsiegeDiamond"
  value: {
-<<<<<<< HEAD
-  dps: 1585.5048
-  tps: 4295.70344
-=======
-  dps: 1714.15272
-  tps: 4722.65588
->>>>>>> ed93c27e
+  dps: 1712.97041
+  tps: 4720.25339
  }
 }
 dps_results: {
  key: "TestProtectionWarrior-AllItems-Braxley'sBackyardMoonshine-35937"
  value: {
-<<<<<<< HEAD
-  dps: 1608.72048
-  tps: 4454.215
-=======
-  dps: 1732.13305
-  tps: 4858.50734
->>>>>>> ed93c27e
+  dps: 1730.92455
+  tps: 4856.0015
  }
 }
 dps_results: {
  key: "TestProtectionWarrior-AllItems-BurningRage"
  value: {
-<<<<<<< HEAD
-  dps: 1481.61132
-  tps: 4077.59813
-=======
-  dps: 1596.99635
-  tps: 4460.70118
->>>>>>> ed93c27e
+  dps: 1595.7126
+  tps: 4458.03932
  }
 }
 dps_results: {
  key: "TestProtectionWarrior-AllItems-ChaoticSkyflareDiamond"
  value: {
-<<<<<<< HEAD
-  dps: 1610.36024
-  tps: 4437.2183
-=======
-  dps: 1758.05861
-  tps: 4918.81923
->>>>>>> ed93c27e
+  dps: 1756.82045
+  tps: 4916.2519
  }
 }
 dps_results: {
  key: "TestProtectionWarrior-AllItems-DarkmoonCard:Berserker!-42989"
  value: {
-<<<<<<< HEAD
-  dps: 1644.94281
-  tps: 4535.38904
-=======
-  dps: 1780.70991
-  tps: 4973.72942
->>>>>>> ed93c27e
+  dps: 1779.37099
+  tps: 4970.95316
  }
 }
 dps_results: {
  key: "TestProtectionWarrior-AllItems-DarkmoonCard:Death-42990"
  value: {
-<<<<<<< HEAD
-  dps: 1687.27775
-  tps: 4625.49396
-=======
-  dps: 1795.82565
-  tps: 4988.50944
->>>>>>> ed93c27e
+  dps: 1794.50791
+  tps: 4985.77711
  }
 }
 dps_results: {
  key: "TestProtectionWarrior-AllItems-DarkmoonCard:Greatness-42987"
  value: {
-<<<<<<< HEAD
-  dps: 1685.82238
-  tps: 4676.84513
-=======
-  dps: 1831.02422
-  tps: 5142.17691
->>>>>>> ed93c27e
+  dps: 1829.78639
+  tps: 5139.61027
  }
 }
 dps_results: {
  key: "TestProtectionWarrior-AllItems-DarkmoonCard:Greatness-44253"
  value: {
-<<<<<<< HEAD
-  dps: 1698.19654
-  tps: 4686.85391
-=======
-  dps: 1797.63018
-  tps: 5023.69261
->>>>>>> ed93c27e
+  dps: 1796.32245
+  tps: 5020.98104
  }
 }
 dps_results: {
  key: "TestProtectionWarrior-AllItems-DarkmoonCard:Greatness-44254"
  value: {
-<<<<<<< HEAD
-  dps: 1640.01328
-  tps: 4545.53677
-=======
-  dps: 1756.64035
-  tps: 4933.97327
->>>>>>> ed93c27e
+  dps: 1755.44916
+  tps: 4931.50333
  }
 }
 dps_results: {
  key: "TestProtectionWarrior-AllItems-DeathKnight'sAnguish-38212"
  value: {
-<<<<<<< HEAD
-  dps: 1625.35987
-  tps: 4480.05663
-=======
-  dps: 1761.60351
-  tps: 4927.77747
->>>>>>> ed93c27e
+  dps: 1760.29465
+  tps: 4925.06356
  }
 }
 dps_results: {
  key: "TestProtectionWarrior-AllItems-DesolationBattlegear"
  value: {
-<<<<<<< HEAD
-  dps: 1333.98526
-  tps: 3673.56888
-=======
-  dps: 1463.7528
-  tps: 4101.17702
->>>>>>> ed93c27e
+  dps: 1462.55127
+  tps: 4098.68565
  }
 }
 dps_results: {
  key: "TestProtectionWarrior-AllItems-DestroyerArmor"
  value: {
-<<<<<<< HEAD
-  dps: 1367.07961
-  tps: 3791.33539
-=======
-  dps: 1490.01055
-  tps: 4202.06093
->>>>>>> ed93c27e
+  dps: 1488.95486
+  tps: 4199.87196
  }
 }
 dps_results: {
  key: "TestProtectionWarrior-AllItems-DestroyerBattlegear"
  value: {
-<<<<<<< HEAD
-  dps: 1479.73346
-  tps: 4087.12049
-=======
-  dps: 1589.61818
-  tps: 4441.0906
->>>>>>> ed93c27e
+  dps: 1588.31859
+  tps: 4438.39589
  }
 }
 dps_results: {
  key: "TestProtectionWarrior-AllItems-DestructiveSkyflareDiamond"
  value: {
-<<<<<<< HEAD
-  dps: 1603.11415
-  tps: 4435.10298
-=======
-  dps: 1734.59831
-  tps: 4864.60581
->>>>>>> ed93c27e
+  dps: 1733.36519
+  tps: 4862.04895
  }
 }
 dps_results: {
  key: "TestProtectionWarrior-AllItems-DoomplateBattlegear"
  value: {
-<<<<<<< HEAD
-  dps: 1363.56339
-  tps: 3766.40862
-=======
-  dps: 1471.75463
-  tps: 4142.09487
->>>>>>> ed93c27e
+  dps: 1470.62519
+  tps: 4139.75299
  }
 }
 dps_results: {
  key: "TestProtectionWarrior-AllItems-DreadnaughtBattlegear"
  value: {
-<<<<<<< HEAD
-  dps: 1817.7914
-  tps: 5004.1084
-=======
-  dps: 1922.63442
-  tps: 5346.45193
->>>>>>> ed93c27e
+  dps: 1921.00994
+  tps: 5343.08356
  }
 }
 dps_results: {
  key: "TestProtectionWarrior-AllItems-EffulgentSkyflareDiamond"
  value: {
-<<<<<<< HEAD
-  dps: 1585.5048
-  tps: 4383.31978
-=======
-  dps: 1714.15272
-  tps: 4818.98555
->>>>>>> ed93c27e
+  dps: 1712.97041
+  tps: 4816.53403
  }
 }
 dps_results: {
  key: "TestProtectionWarrior-AllItems-EmberSkyflareDiamond"
  value: {
-<<<<<<< HEAD
-  dps: 1585.5048
-  tps: 4383.31978
-=======
-  dps: 1714.15272
-  tps: 4818.98555
->>>>>>> ed93c27e
+  dps: 1712.97041
+  tps: 4816.53403
  }
 }
 dps_results: {
  key: "TestProtectionWarrior-AllItems-EnigmaticSkyflareDiamond"
  value: {
-<<<<<<< HEAD
-  dps: 1593.36332
-  tps: 4403.18559
-=======
-  dps: 1726.63711
-  tps: 4844.72783
->>>>>>> ed93c27e
+  dps: 1725.41372
+  tps: 4842.19114
  }
 }
 dps_results: {
  key: "TestProtectionWarrior-AllItems-EnigmaticStarflareDiamond"
  value: {
-<<<<<<< HEAD
-  dps: 1591.86346
-  tps: 4396.95622
-=======
-  dps: 1719.94142
-  tps: 4825.65728
->>>>>>> ed93c27e
+  dps: 1718.72707
+  tps: 4823.13933
  }
 }
 dps_results: {
  key: "TestProtectionWarrior-AllItems-EternalEarthsiegeDiamond"
  value: {
-<<<<<<< HEAD
-  dps: 1590.6991
-  tps: 4397.32128
-=======
-  dps: 1722.17021
-  tps: 4840.59708
->>>>>>> ed93c27e
+  dps: 1720.9879
+  tps: 4838.14556
  }
 }
 dps_results: {
  key: "TestProtectionWarrior-AllItems-ExtractofNecromanticPower-40373"
  value: {
-<<<<<<< HEAD
-  dps: 1650.7381
-  tps: 4521.22738
-=======
-  dps: 1814.75757
-  tps: 5050.5018
->>>>>>> ed93c27e
+  dps: 1813.4092
+  tps: 5047.70596
  }
 }
 dps_results: {
  key: "TestProtectionWarrior-AllItems-EyeoftheBroodmother-45308"
  value: {
-<<<<<<< HEAD
-  dps: 1635.8544
-  tps: 4503.14567
-=======
-  dps: 1758.89575
-  tps: 4913.54377
->>>>>>> ed93c27e
+  dps: 1757.5799
+  tps: 4910.81536
  }
 }
 dps_results: {
  key: "TestProtectionWarrior-AllItems-FaithinFelsteel"
  value: {
-<<<<<<< HEAD
-  dps: 1360.83564
-  tps: 3769.54023
-=======
-  dps: 1477.80612
-  tps: 4157.39187
->>>>>>> ed93c27e
+  dps: 1476.68418
+  tps: 4155.06552
  }
 }
 dps_results: {
  key: "TestProtectionWarrior-AllItems-FelstalkerArmor"
  value: {
-<<<<<<< HEAD
-  dps: 1468.02251
-  tps: 4047.84735
-=======
-  dps: 1612.50721
-  tps: 4519.19055
->>>>>>> ed93c27e
+  dps: 1611.23763
+  tps: 4516.55807
  }
 }
 dps_results: {
  key: "TestProtectionWarrior-AllItems-FlameGuard"
  value: {
-<<<<<<< HEAD
-  dps: 1322.21475
-  tps: 3641.93322
-=======
-  dps: 1424.192
-  tps: 3992.52531
->>>>>>> ed93c27e
+  dps: 1423.07466
+  tps: 3990.2085
  }
 }
 dps_results: {
  key: "TestProtectionWarrior-AllItems-ForgeEmber-37660"
  value: {
-<<<<<<< HEAD
-  dps: 1644.24254
-  tps: 4540.37052
-=======
-  dps: 1747.20932
-  tps: 4895.31645
->>>>>>> ed93c27e
+  dps: 1745.95033
+  tps: 4892.70593
  }
 }
 dps_results: {
  key: "TestProtectionWarrior-AllItems-ForlornSkyflareDiamond"
  value: {
-<<<<<<< HEAD
-  dps: 1585.5048
-  tps: 4383.31978
-=======
-  dps: 1714.15272
-  tps: 4818.98555
->>>>>>> ed93c27e
+  dps: 1712.97041
+  tps: 4816.53403
  }
 }
 dps_results: {
  key: "TestProtectionWarrior-AllItems-ForlornStarflareDiamond"
  value: {
-<<<<<<< HEAD
-  dps: 1585.5048
-  tps: 4383.31978
-=======
-  dps: 1714.15272
-  tps: 4818.98555
->>>>>>> ed93c27e
+  dps: 1712.97041
+  tps: 4816.53403
  }
 }
 dps_results: {
  key: "TestProtectionWarrior-AllItems-FuryoftheFiveFlights-40431"
  value: {
-<<<<<<< HEAD
-  dps: 1660.67627
-  tps: 4606.76703
-=======
-  dps: 1795.19215
-  tps: 5043.87977
->>>>>>> ed93c27e
+  dps: 1793.97452
+  tps: 5041.35499
  }
 }
 dps_results: {
  key: "TestProtectionWarrior-AllItems-FuturesightRune-38763"
  value: {
-<<<<<<< HEAD
-  dps: 1586.4346
-  tps: 4397.14066
-=======
-  dps: 1708.51113
-  tps: 4797.97385
->>>>>>> ed93c27e
+  dps: 1707.32441
+  tps: 4795.51318
  }
 }
 dps_results: {
  key: "TestProtectionWarrior-AllItems-Gladiator'sBattlegear"
  value: {
-<<<<<<< HEAD
-  dps: 2042.86365
-  tps: 5566.41512
-=======
-  dps: 2112.11987
-  tps: 5799.24825
->>>>>>> ed93c27e
+  dps: 2110.23334
+  tps: 5795.33655
  }
 }
 dps_results: {
  key: "TestProtectionWarrior-AllItems-IllustrationoftheDragonSoul-40432"
  value: {
-<<<<<<< HEAD
-  dps: 1586.4346
-  tps: 4397.14066
-=======
-  dps: 1708.51113
-  tps: 4797.97385
->>>>>>> ed93c27e
+  dps: 1707.32441
+  tps: 4795.51318
  }
 }
 dps_results: {
  key: "TestProtectionWarrior-AllItems-ImpassiveSkyflareDiamond"
  value: {
-<<<<<<< HEAD
-  dps: 1593.36332
-  tps: 4403.18559
-=======
-  dps: 1726.63711
-  tps: 4844.72783
->>>>>>> ed93c27e
+  dps: 1725.41372
+  tps: 4842.19114
  }
 }
 dps_results: {
  key: "TestProtectionWarrior-AllItems-ImpassiveStarflareDiamond"
  value: {
-<<<<<<< HEAD
-  dps: 1591.86346
-  tps: 4396.95622
-=======
-  dps: 1719.94142
-  tps: 4825.65728
->>>>>>> ed93c27e
+  dps: 1718.72707
+  tps: 4823.13933
  }
 }
 dps_results: {
  key: "TestProtectionWarrior-AllItems-IncisorFragment-37723"
  value: {
-<<<<<<< HEAD
-  dps: 1648.94713
-  tps: 4549.63816
-=======
-  dps: 1774.78999
-  tps: 4969.28257
->>>>>>> ed93c27e
+  dps: 1773.58901
+  tps: 4966.79234
  }
 }
 dps_results: {
  key: "TestProtectionWarrior-AllItems-InfusedColdstoneRune-35935"
  value: {
-<<<<<<< HEAD
-  dps: 1603.06516
-  tps: 4422.17414
-=======
-  dps: 1725.22439
-  tps: 4838.97105
->>>>>>> ed93c27e
+  dps: 1723.99532
+  tps: 4836.42256
  }
 }
 dps_results: {
  key: "TestProtectionWarrior-AllItems-InsightfulEarthsiegeDiamond"
  value: {
-<<<<<<< HEAD
-  dps: 1585.5048
-  tps: 4383.31978
-=======
-  dps: 1714.15272
-  tps: 4818.98555
->>>>>>> ed93c27e
+  dps: 1712.97041
+  tps: 4816.53403
  }
 }
 dps_results: {
  key: "TestProtectionWarrior-AllItems-InvigoratingEarthsiegeDiamond"
  value: {
-<<<<<<< HEAD
-  dps: 1600.34448
-  tps: 4435.18371
-=======
-  dps: 1720.1815
-  tps: 4834.39575
->>>>>>> ed93c27e
+  dps: 1718.98852
+  tps: 4831.9221
  }
 }
 dps_results: {
  key: "TestProtectionWarrior-AllItems-Lavanthor'sTalisman-37872"
  value: {
-<<<<<<< HEAD
-  dps: 1614.23265
-  tps: 4472.07169
-=======
-  dps: 1751.46158
-  tps: 4913.74893
->>>>>>> ed93c27e
+  dps: 1750.27486
+  tps: 4911.28826
  }
 }
 dps_results: {
  key: "TestProtectionWarrior-AllItems-MajesticDragonFigurine-40430"
  value: {
-<<<<<<< HEAD
-  dps: 1586.4346
-  tps: 4397.14066
-=======
-  dps: 1708.51113
-  tps: 4797.97385
->>>>>>> ed93c27e
+  dps: 1707.32441
+  tps: 4795.51318
  }
 }
 dps_results: {
  key: "TestProtectionWarrior-AllItems-Mana-EtchedRegalia"
  value: {
-<<<<<<< HEAD
-  dps: 1222.52837
-  tps: 3362.98933
-=======
-  dps: 1351.86629
-  tps: 3788.89193
->>>>>>> ed93c27e
+  dps: 1350.72929
+  tps: 3786.53437
  }
 }
 dps_results: {
  key: "TestProtectionWarrior-AllItems-MeteoriteWhetstone-37390"
  value: {
-<<<<<<< HEAD
-  dps: 1674.88081
-  tps: 4623.07903
-=======
-  dps: 1794.35576
-  tps: 5023.39145
->>>>>>> ed93c27e
+  dps: 1793.04396
+  tps: 5020.67142
  }
 }
 dps_results: {
  key: "TestProtectionWarrior-AllItems-NetherscaleArmor"
  value: {
-<<<<<<< HEAD
-  dps: 1489.56584
-  tps: 4103.48603
-=======
-  dps: 1619.60513
-  tps: 4524.88612
->>>>>>> ed93c27e
+  dps: 1618.33748
+  tps: 4522.25764
  }
 }
 dps_results: {
  key: "TestProtectionWarrior-AllItems-NetherstrikeArmor"
  value: {
-<<<<<<< HEAD
-  dps: 1438.5503
-  tps: 3963.17567
-=======
-  dps: 1581.82051
-  tps: 4421.25959
->>>>>>> ed93c27e
+  dps: 1580.55659
+  tps: 4418.63884
  }
 }
 dps_results: {
  key: "TestProtectionWarrior-AllItems-OfferingofSacrifice-37638"
  value: {
-<<<<<<< HEAD
-  dps: 1596.28336
-  tps: 4419.33142
-=======
-  dps: 1722.51736
-  tps: 4837.79479
->>>>>>> ed93c27e
+  dps: 1721.31179
+  tps: 4835.29506
  }
 }
 dps_results: {
  key: "TestProtectionWarrior-AllItems-OnslaughtArmor"
  value: {
-<<<<<<< HEAD
-  dps: 1305.67758
-  tps: 3605.27515
-=======
-  dps: 1420.43648
-  tps: 3991.63575
->>>>>>> ed93c27e
+  dps: 1419.4228
+  tps: 3989.53388
  }
 }
 dps_results: {
  key: "TestProtectionWarrior-AllItems-OnslaughtBattlegear"
  value: {
-<<<<<<< HEAD
-  dps: 1538.85114
-  tps: 4203.457
-=======
-  dps: 1650.49583
-  tps: 4578.97615
->>>>>>> ed93c27e
+  dps: 1649.0364
+  tps: 4575.95003
  }
 }
 dps_results: {
  key: "TestProtectionWarrior-AllItems-PersistentEarthshatterDiamond"
  value: {
-<<<<<<< HEAD
-  dps: 1581.17852
-  tps: 4378.32886
-=======
-  dps: 1722.54093
-  tps: 4840.49669
->>>>>>> ed93c27e
+  dps: 1721.32937
+  tps: 4837.98453
  }
 }
 dps_results: {
  key: "TestProtectionWarrior-AllItems-PersistentEarthsiegeDiamond"
  value: {
-<<<<<<< HEAD
-  dps: 1600.34448
-  tps: 4435.18371
-=======
-  dps: 1720.1815
-  tps: 4834.39575
->>>>>>> ed93c27e
+  dps: 1718.98852
+  tps: 4831.9221
  }
 }
 dps_results: {
  key: "TestProtectionWarrior-AllItems-PowerfulEarthshatterDiamond"
  value: {
-<<<<<<< HEAD
-  dps: 1585.5048
-  tps: 4383.31978
-=======
-  dps: 1714.15272
-  tps: 4818.98555
->>>>>>> ed93c27e
+  dps: 1712.97041
+  tps: 4816.53403
  }
 }
 dps_results: {
  key: "TestProtectionWarrior-AllItems-PowerfulEarthsiegeDiamond"
  value: {
-<<<<<<< HEAD
-  dps: 1585.5048
-  tps: 4383.31978
-=======
-  dps: 1714.15272
-  tps: 4818.98555
->>>>>>> ed93c27e
+  dps: 1712.97041
+  tps: 4816.53403
  }
 }
 dps_results: {
  key: "TestProtectionWarrior-AllItems-PrimalIntent"
  value: {
-<<<<<<< HEAD
-  dps: 1492.94448
-  tps: 4118.33656
-=======
-  dps: 1616.90476
-  tps: 4525.37429
->>>>>>> ed93c27e
+  dps: 1615.66393
+  tps: 4522.80143
  }
 }
 dps_results: {
  key: "TestProtectionWarrior-AllItems-PurifiedShardoftheGods"
  value: {
-<<<<<<< HEAD
-  dps: 1586.4346
-  tps: 4397.14066
-=======
-  dps: 1708.51113
-  tps: 4797.97385
->>>>>>> ed93c27e
+  dps: 1707.32441
+  tps: 4795.51318
  }
 }
 dps_results: {
  key: "TestProtectionWarrior-AllItems-ReignoftheDead-47316"
  value: {
-<<<<<<< HEAD
-  dps: 1665.95948
-  tps: 4561.99358
-=======
-  dps: 1792.8788
-  tps: 4972.85487
->>>>>>> ed93c27e
+  dps: 1791.69208
+  tps: 4970.3942
  }
 }
 dps_results: {
  key: "TestProtectionWarrior-AllItems-ReignoftheDead-47477"
  value: {
-<<<<<<< HEAD
-  dps: 1675.89717
-  tps: 4582.59937
-=======
-  dps: 1803.42416
-  tps: 4994.72066
->>>>>>> ed93c27e
+  dps: 1802.23743
+  tps: 4992.25999
  }
 }
 dps_results: {
  key: "TestProtectionWarrior-AllItems-RelentlessEarthsiegeDiamond"
  value: {
-<<<<<<< HEAD
-  dps: 1639.45715
-  tps: 4522.52521
-=======
-  dps: 1739.90917
-  tps: 4873.28776
->>>>>>> ed93c27e
+  dps: 1738.68628
+  tps: 4870.75209
  }
 }
 dps_results: {
  key: "TestProtectionWarrior-AllItems-RevitalizingSkyflareDiamond"
  value: {
-<<<<<<< HEAD
-  dps: 1585.5048
-  tps: 4383.31978
-=======
-  dps: 1714.15272
-  tps: 4818.98555
->>>>>>> ed93c27e
+  dps: 1712.97041
+  tps: 4816.53403
  }
 }
 dps_results: {
  key: "TestProtectionWarrior-AllItems-RuneofRepulsion-40372"
  value: {
-<<<<<<< HEAD
-  dps: 1586.4346
-  tps: 4397.14066
-=======
-  dps: 1708.51113
-  tps: 4797.97385
->>>>>>> ed93c27e
+  dps: 1707.32441
+  tps: 4795.51318
  }
 }
 dps_results: {
  key: "TestProtectionWarrior-AllItems-SealofthePantheon-36993"
  value: {
-<<<<<<< HEAD
-  dps: 1592.76735
-  tps: 4407.88115
-=======
-  dps: 1721.76683
-  tps: 4826.3533
->>>>>>> ed93c27e
+  dps: 1720.55116
+  tps: 4823.83261
  }
 }
 dps_results: {
  key: "TestProtectionWarrior-AllItems-Serrah'sStar-37559"
  value: {
-<<<<<<< HEAD
-  dps: 1620.63823
-  tps: 4484.7043
-=======
-  dps: 1741.56835
-  tps: 4882.43679
->>>>>>> ed93c27e
+  dps: 1740.319
+  tps: 4879.84625
  }
 }
 dps_results: {
  key: "TestProtectionWarrior-AllItems-ShinyShardoftheGods"
  value: {
-<<<<<<< HEAD
-  dps: 1586.4346
-  tps: 4397.14066
-=======
-  dps: 1708.51113
-  tps: 4797.97385
->>>>>>> ed93c27e
+  dps: 1707.32441
+  tps: 4795.51318
  }
 }
 dps_results: {
  key: "TestProtectionWarrior-AllItems-SiegebreakerBattlegear"
  value: {
-<<<<<<< HEAD
-  dps: 1809.83664
-  tps: 4961.5148
-=======
-  dps: 1919.00237
-  tps: 5338.74051
->>>>>>> ed93c27e
+  dps: 1917.56652
+  tps: 5335.76328
  }
 }
 dps_results: {
  key: "TestProtectionWarrior-AllItems-Sindragosa'sFlawlessFang-50361"
  value: {
-<<<<<<< HEAD
-  dps: 1586.4346
-  tps: 4397.14066
-=======
-  dps: 1708.51113
-  tps: 4797.97385
->>>>>>> ed93c27e
+  dps: 1707.32441
+  tps: 4795.51318
  }
 }
 dps_results: {
  key: "TestProtectionWarrior-AllItems-SparkofLife-37657"
  value: {
-<<<<<<< HEAD
-  dps: 1617.21895
-  tps: 4475.04303
-=======
-  dps: 1742.43107
-  tps: 4889.38497
->>>>>>> ed93c27e
+  dps: 1741.2356
+  tps: 4886.90616
  }
 }
 dps_results: {
  key: "TestProtectionWarrior-AllItems-SpellstrikeInfusion"
  value: {
-<<<<<<< HEAD
-  dps: 1435.91567
-  tps: 3961.88353
-=======
-  dps: 1562.61527
-  tps: 4382.79564
->>>>>>> ed93c27e
+  dps: 1561.41249
+  tps: 4380.30169
  }
 }
 dps_results: {
  key: "TestProtectionWarrior-AllItems-StormshroudArmor"
  value: {
-<<<<<<< HEAD
-  dps: 1315.80287
-  tps: 3628.16037
-=======
-  dps: 1436.77517
-  tps: 4035.85353
->>>>>>> ed93c27e
+  dps: 1435.70126
+  tps: 4033.62678
  }
 }
 dps_results: {
  key: "TestProtectionWarrior-AllItems-StrengthoftheClefthoof"
  value: {
-<<<<<<< HEAD
-  dps: 1372.06292
-  tps: 3786.81151
-=======
-  dps: 1514.8955
-  tps: 4265.87996
->>>>>>> ed93c27e
+  dps: 1513.80727
+  tps: 4263.62352
  }
 }
 dps_results: {
  key: "TestProtectionWarrior-AllItems-SwiftSkyflareDiamond"
  value: {
-<<<<<<< HEAD
-  dps: 1600.34448
-  tps: 4435.18371
-=======
-  dps: 1720.1815
-  tps: 4834.39575
->>>>>>> ed93c27e
+  dps: 1718.98852
+  tps: 4831.9221
  }
 }
 dps_results: {
  key: "TestProtectionWarrior-AllItems-SwiftStarflareDiamond"
  value: {
-<<<<<<< HEAD
-  dps: 1581.17852
-  tps: 4378.32886
-=======
-  dps: 1722.54093
-  tps: 4840.49669
->>>>>>> ed93c27e
+  dps: 1721.32937
+  tps: 4837.98453
  }
 }
 dps_results: {
  key: "TestProtectionWarrior-AllItems-SwiftWindfireDiamond"
  value: {
-<<<<<<< HEAD
-  dps: 1573.45169
-  tps: 4350.99882
-=======
-  dps: 1726.51482
-  tps: 4851.05632
->>>>>>> ed93c27e
+  dps: 1725.31236
+  tps: 4848.56302
  }
 }
 dps_results: {
@@ -1058,352 +656,205 @@
 dps_results: {
  key: "TestProtectionWarrior-AllItems-TheTwinStars"
  value: {
-<<<<<<< HEAD
-  dps: 1497.88466
-  tps: 4141.17328
-=======
-  dps: 1620.36124
-  tps: 4554.65698
->>>>>>> ed93c27e
+  dps: 1619.21895
+  tps: 4552.28846
  }
 }
 dps_results: {
  key: "TestProtectionWarrior-AllItems-ThunderingSkyflareDiamond"
  value: {
-<<<<<<< HEAD
-  dps: 1587.37724
-  tps: 4394.25996
-=======
-  dps: 1728.93496
-  tps: 4856.31266
->>>>>>> ed93c27e
+  dps: 1727.72439
+  tps: 4853.80255
  }
 }
 dps_results: {
  key: "TestProtectionWarrior-AllItems-TinyAbominationinaJar-50351"
  value: {
-<<<<<<< HEAD
-  dps: 1722.84813
-  tps: 4776.13647
-=======
-  dps: 1861.38877
-  tps: 5233.80135
->>>>>>> ed93c27e
+  dps: 1860.10275
+  tps: 5231.13477
  }
 }
 dps_results: {
  key: "TestProtectionWarrior-AllItems-TinyAbominationinaJar-50706"
  value: {
-<<<<<<< HEAD
-  dps: 1739.74198
-  tps: 4832.13537
-=======
-  dps: 1875.90233
-  tps: 5262.9672
->>>>>>> ed93c27e
+  dps: 1874.58223
+  tps: 5260.22997
  }
 }
 dps_results: {
  key: "TestProtectionWarrior-AllItems-TirelessSkyflareDiamond"
  value: {
-<<<<<<< HEAD
-  dps: 1585.5048
-  tps: 4383.31978
-=======
-  dps: 1714.15272
-  tps: 4818.98555
->>>>>>> ed93c27e
+  dps: 1712.97041
+  tps: 4816.53403
  }
 }
 dps_results: {
  key: "TestProtectionWarrior-AllItems-TirelessStarflareDiamond"
  value: {
-<<<<<<< HEAD
-  dps: 1585.5048
-  tps: 4383.31978
-=======
-  dps: 1714.15272
-  tps: 4818.98555
->>>>>>> ed93c27e
+  dps: 1712.97041
+  tps: 4816.53403
  }
 }
 dps_results: {
  key: "TestProtectionWarrior-AllItems-TrenchantEarthshatterDiamond"
  value: {
-<<<<<<< HEAD
-  dps: 1585.5048
-  tps: 4383.31978
-=======
-  dps: 1714.15272
-  tps: 4818.98555
->>>>>>> ed93c27e
+  dps: 1712.97041
+  tps: 4816.53403
  }
 }
 dps_results: {
  key: "TestProtectionWarrior-AllItems-TrenchantEarthsiegeDiamond"
  value: {
-<<<<<<< HEAD
-  dps: 1585.5048
-  tps: 4383.31978
-=======
-  dps: 1714.15272
-  tps: 4818.98555
->>>>>>> ed93c27e
+  dps: 1712.97041
+  tps: 4816.53403
  }
 }
 dps_results: {
  key: "TestProtectionWarrior-AllItems-WarbringerArmor"
  value: {
-<<<<<<< HEAD
-  dps: 1330.14056
-  tps: 3676.97587
-=======
-  dps: 1451.32672
-  tps: 4083.49543
->>>>>>> ed93c27e
+  dps: 1450.24885
+  tps: 4081.26047
  }
 }
 dps_results: {
  key: "TestProtectionWarrior-AllItems-WarbringerBattlegear"
  value: {
-<<<<<<< HEAD
-  dps: 1465.12106
-  tps: 4058.39922
-=======
-  dps: 1571.08016
-  tps: 4413.50004
->>>>>>> ed93c27e
+  dps: 1569.7965
+  tps: 4410.83836
  }
 }
 dps_results: {
  key: "TestProtectionWarrior-AllItems-WastewalkerArmor"
  value: {
-<<<<<<< HEAD
-  dps: 1348.28748
-  tps: 3706.34724
-=======
-  dps: 1472.92649
-  tps: 4120.33464
->>>>>>> ed93c27e
+  dps: 1471.69624
+  tps: 4117.78373
  }
 }
 dps_results: {
  key: "TestProtectionWarrior-AllItems-WindhawkArmor"
  value: {
-<<<<<<< HEAD
-  dps: 1412.10201
-  tps: 3886.37004
-=======
-  dps: 1534.80141
-  tps: 4297.84994
->>>>>>> ed93c27e
+  dps: 1533.62797
+  tps: 4295.41682
  }
 }
 dps_results: {
  key: "TestProtectionWarrior-AllItems-WrathofSpellfire"
  value: {
-<<<<<<< HEAD
-  dps: 1422.43522
-  tps: 3918.00603
-=======
-  dps: 1538.93055
-  tps: 4306.47986
->>>>>>> ed93c27e
+  dps: 1537.73657
+  tps: 4304.00414
  }
 }
 dps_results: {
  key: "TestProtectionWarrior-AllItems-Wrynn'sBattlegear"
  value: {
-<<<<<<< HEAD
-  dps: 2039.62688
-  tps: 5563.89012
-=======
-  dps: 2132.66557
-  tps: 5887.15478
->>>>>>> ed93c27e
+  dps: 2130.92733
+  tps: 5883.55053
  }
 }
 dps_results: {
  key: "TestProtectionWarrior-AllItems-YmirjarLord'sBattlegear"
  value: {
-<<<<<<< HEAD
-  dps: 2274.77611
-  tps: 6154.54526
-=======
-  dps: 2365.67633
-  tps: 6467.24949
->>>>>>> ed93c27e
+  dps: 2363.78499
+  tps: 6463.32779
  }
 }
 dps_results: {
  key: "TestProtectionWarrior-Average-Default"
  value: {
-<<<<<<< HEAD
-  dps: 2762.58576
-  tps: 7117.95239
-  dtps: 299.3863
-=======
-  dps: 2753.219
-  tps: 7111.48608
+  dps: 2766.76311
+  tps: 7139.56979
   dtps: 298.59475
->>>>>>> ed93c27e
  }
 }
 dps_results: {
  key: "TestProtectionWarrior-Settings-Human-P1-Basic-FullBuffs-LongMultiTarget"
  value: {
-<<<<<<< HEAD
-  dps: 1625.54633
-  tps: 4122.71748
-=======
-  dps: 1747.22375
-  tps: 4530.05148
->>>>>>> ed93c27e
+  dps: 1746.05961
+  tps: 4527.63764
  }
 }
 dps_results: {
  key: "TestProtectionWarrior-Settings-Human-P1-Basic-FullBuffs-LongSingleTarget"
  value: {
-<<<<<<< HEAD
-  dps: 1625.54633
-  tps: 4075.16376
-=======
-  dps: 1747.22375
-  tps: 4482.48207
->>>>>>> ed93c27e
+  dps: 1746.05961
+  tps: 4480.06823
  }
 }
 dps_results: {
  key: "TestProtectionWarrior-Settings-Human-P1-Basic-FullBuffs-ShortSingleTarget"
  value: {
-<<<<<<< HEAD
-  dps: 1768.35853
-  tps: 4443.35886
-=======
-  dps: 1888.32853
-  tps: 4838.73603
->>>>>>> ed93c27e
+  dps: 1887.0046
+  tps: 4835.99087
  }
 }
 dps_results: {
  key: "TestProtectionWarrior-Settings-Human-P1-Basic-NoBuffs-LongMultiTarget"
  value: {
-<<<<<<< HEAD
-  dps: 713.13889
-  tps: 1825.4337
-=======
-  dps: 817.71289
-  tps: 2198.57293
->>>>>>> ed93c27e
+  dps: 817.34312
+  tps: 2197.8062
  }
 }
 dps_results: {
  key: "TestProtectionWarrior-Settings-Human-P1-Basic-NoBuffs-LongSingleTarget"
  value: {
-<<<<<<< HEAD
-  dps: 713.13889
-  tps: 1777.83796
-=======
-  dps: 817.71289
-  tps: 2150.98199
->>>>>>> ed93c27e
+  dps: 817.34312
+  tps: 2150.21525
  }
 }
 dps_results: {
  key: "TestProtectionWarrior-Settings-Human-P1-Basic-NoBuffs-ShortSingleTarget"
  value: {
-<<<<<<< HEAD
-  dps: 655.52042
-  tps: 1649.09198
-=======
-  dps: 730.08591
-  tps: 1939.19869
->>>>>>> ed93c27e
+  dps: 729.75108
+  tps: 1938.50443
  }
 }
 dps_results: {
  key: "TestProtectionWarrior-Settings-Orc-P1-Basic-FullBuffs-LongMultiTarget"
  value: {
-<<<<<<< HEAD
-  dps: 1614.81262
-  tps: 4106.6017
-=======
-  dps: 1745.28002
-  tps: 4529.26561
->>>>>>> ed93c27e
+  dps: 1744.13797
+  tps: 4526.89755
  }
 }
 dps_results: {
  key: "TestProtectionWarrior-Settings-Orc-P1-Basic-FullBuffs-LongSingleTarget"
  value: {
-<<<<<<< HEAD
-  dps: 1614.81262
-  tps: 4059.04136
-=======
-  dps: 1745.28002
-  tps: 4481.70436
->>>>>>> ed93c27e
+  dps: 1744.13797
+  tps: 4479.33631
  }
 }
 dps_results: {
  key: "TestProtectionWarrior-Settings-Orc-P1-Basic-FullBuffs-ShortSingleTarget"
  value: {
-<<<<<<< HEAD
-  dps: 1787.86969
-  tps: 4482.79233
-=======
-  dps: 1877.36069
-  tps: 4808.69506
->>>>>>> ed93c27e
+  dps: 1876.11161
+  tps: 4806.10508
  }
 }
 dps_results: {
  key: "TestProtectionWarrior-Settings-Orc-P1-Basic-NoBuffs-LongMultiTarget"
  value: {
-<<<<<<< HEAD
-  dps: 717.25696
-  tps: 1843.49345
-=======
-  dps: 827.45759
-  tps: 2223.38017
->>>>>>> ed93c27e
+  dps: 827.08299
+  tps: 2222.60342
  }
 }
 dps_results: {
  key: "TestProtectionWarrior-Settings-Orc-P1-Basic-NoBuffs-LongSingleTarget"
  value: {
-<<<<<<< HEAD
-  dps: 717.25696
-  tps: 1795.91911
-=======
-  dps: 827.45759
-  tps: 2175.78969
->>>>>>> ed93c27e
+  dps: 827.08299
+  tps: 2175.01294
  }
 }
 dps_results: {
  key: "TestProtectionWarrior-Settings-Orc-P1-Basic-NoBuffs-ShortSingleTarget"
  value: {
-<<<<<<< HEAD
-  dps: 653.97387
-  tps: 1645.7896
-=======
-  dps: 754.3036
-  tps: 1979.09878
->>>>>>> ed93c27e
+  dps: 753.94887
+  tps: 1978.36324
  }
 }
 dps_results: {
  key: "TestProtectionWarrior-SwitchInFrontOfTarget-Default"
  value: {
-<<<<<<< HEAD
-  dps: 2884.59141
-  tps: 7434.86344
-  dtps: 299.7717
-=======
-  dps: 2898.85703
-  tps: 7479.50382
+  dps: 2912.4094
+  tps: 7507.60466
   dtps: 302.04333
->>>>>>> ed93c27e
  }
 }