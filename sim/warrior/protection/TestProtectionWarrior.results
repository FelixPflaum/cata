character_stats_results: {
 key: "TestProtectionWarrior-CharacterStats-Default"
 value: {
  final_stats: 4634.7
  final_stats: 829.5
  final_stats: 12127.22438
  final_stats: 35.7
  final_stats: 65
  final_stats: 0
  final_stats: 326
  final_stats: 175
  final_stats: 1013.4002
  final_stats: 640.2858
  final_stats: 0
  final_stats: 11405.28
  final_stats: 175
  final_stats: 1623.12265
  final_stats: 1280.5716
  final_stats: 0
  final_stats: 0
  final_stats: 0
  final_stats: 33491
  final_stats: 0
  final_stats: 0
  final_stats: 3158.61755
  final_stats: 1647
  final_stats: 2271.529
  final_stats: 0
  final_stats: 212806.14125
  final_stats: 0
  final_stats: 0
  final_stats: 0
  final_stats: 0
  final_stats: 0
  final_stats: 250
  final_stats: 2281
 }
}
dps_results: {
 key: "TestProtectionWarrior-AllItems-AgileShadowspiritDiamond"
 value: {
  dps: 4913.97754
  tps: 29525.01032
 }
}
dps_results: {
 key: "TestProtectionWarrior-AllItems-Althor'sAbacus-50366"
 value: {
  dps: 4871.47712
  tps: 29290.9918
 }
}
dps_results: {
 key: "TestProtectionWarrior-AllItems-Anhuur'sHymnal-55889"
 value: {
  dps: 4982.44285
  tps: 29860.94391
 }
}
dps_results: {
 key: "TestProtectionWarrior-AllItems-Anhuur'sHymnal-56407"
 value: {
  dps: 5017.13971
  tps: 30105.77498
 }
}
dps_results: {
 key: "TestProtectionWarrior-AllItems-AustereShadowspiritDiamond"
 value: {
  dps: 4871.47712
  tps: 29290.9918
 }
}
dps_results: {
 key: "TestProtectionWarrior-AllItems-BaubleofTrueBlood-50726"
 value: {
  dps: 4871.47712
  tps: 29290.9918
 }
}
dps_results: {
 key: "TestProtectionWarrior-AllItems-BedrockTalisman-58182"
 value: {
  dps: 4871.47712
  tps: 29290.9918
 }
}
dps_results: {
 key: "TestProtectionWarrior-AllItems-BellofEnragingResonance-59326"
 value: {
  dps: 4986.36232
  tps: 29921.81931
 }
}
dps_results: {
 key: "TestProtectionWarrior-AllItems-BellofEnragingResonance-65053"
 value: {
  dps: 5004.21208
  tps: 30019.57114
 }
}
dps_results: {
 key: "TestProtectionWarrior-AllItems-BindingPromise-67037"
 value: {
  dps: 4871.47712
  tps: 29290.9918
 }
}
dps_results: {
 key: "TestProtectionWarrior-AllItems-BlackBruise-50692"
 value: {
  dps: 4405.70235
  tps: 26913.51935
 }
}
dps_results: {
 key: "TestProtectionWarrior-AllItems-Blood-SoakedAleMug-63843"
 value: {
  dps: 4871.47712
  tps: 29290.9918
 }
}
dps_results: {
 key: "TestProtectionWarrior-AllItems-BloodofIsiset-55995"
 value: {
  dps: 4871.47712
  tps: 29290.9918
 }
}
dps_results: {
 key: "TestProtectionWarrior-AllItems-BloodofIsiset-56414"
 value: {
  dps: 4871.47712
  tps: 29290.9918
 }
}
dps_results: {
 key: "TestProtectionWarrior-AllItems-BloodthirstyGladiator'sBadgeofConquest-64687"
 value: {
  dps: 4871.47712
  tps: 29290.9918
 }
}
dps_results: {
 key: "TestProtectionWarrior-AllItems-BloodthirstyGladiator'sBadgeofDominance-64688"
 value: {
  dps: 4871.47712
  tps: 29290.9918
 }
}
dps_results: {
 key: "TestProtectionWarrior-AllItems-BloodthirstyGladiator'sBadgeofVictory-64689"
 value: {
  dps: 4871.47712
  tps: 29290.9918
 }
}
dps_results: {
 key: "TestProtectionWarrior-AllItems-BloodthirstyGladiator'sEmblemofCruelty-64740"
 value: {
  dps: 4978.30152
  tps: 29874.44497
 }
}
dps_results: {
 key: "TestProtectionWarrior-AllItems-BloodthirstyGladiator'sEmblemofMeditation-64741"
 value: {
  dps: 4871.47712
  tps: 29290.9918
 }
}
dps_results: {
 key: "TestProtectionWarrior-AllItems-BloodthirstyGladiator'sEmblemofTenacity-64742"
 value: {
  dps: 4871.47712
  tps: 29290.9918
 }
}
dps_results: {
 key: "TestProtectionWarrior-AllItems-BloodthirstyGladiator'sInsigniaofConquest-64761"
 value: {
  dps: 4957.63123
  tps: 29768.84852
 }
}
dps_results: {
 key: "TestProtectionWarrior-AllItems-BloodthirstyGladiator'sInsigniaofDominance-64762"
 value: {
  dps: 4871.47712
  tps: 29290.9918
 }
}
dps_results: {
 key: "TestProtectionWarrior-AllItems-BloodthirstyGladiator'sInsigniaofVictory-64763"
 value: {
  dps: 5117.14775
  tps: 30761.50475
 }
}
dps_results: {
 key: "TestProtectionWarrior-AllItems-BottledLightning-66879"
 value: {
  dps: 4871.47712
  tps: 29290.9918
 }
}
dps_results: {
 key: "TestProtectionWarrior-AllItems-BracingShadowspiritDiamond"
 value: {
  dps: 4871.47712
  tps: 28705.17863
 }
}
dps_results: {
 key: "TestProtectionWarrior-AllItems-Bryntroll,theBoneArbiter-50709"
 value: {
  dps: 4871.47712
  tps: 29290.9918
 }
}
dps_results: {
 key: "TestProtectionWarrior-AllItems-BurningShadowspiritDiamond"
 value: {
  dps: 4895.58041
  tps: 29429.37927
 }
}
dps_results: {
 key: "TestProtectionWarrior-AllItems-ChaoticShadowspiritDiamond"
 value: {
  dps: 4916.06042
  tps: 29535.42469
 }
}
dps_results: {
 key: "TestProtectionWarrior-AllItems-ColossalDragonplateArmor"
 value: {
  dps: 4791.98817
  tps: 28780.68507
 }
}
dps_results: {
 key: "TestProtectionWarrior-AllItems-ColossalDragonplateBattlegear"
 value: {
  dps: 5729.17179
  tps: 34284.34317
 }
}
dps_results: {
 key: "TestProtectionWarrior-AllItems-CoreofRipeness-58184"
 value: {
  dps: 4871.47712
  tps: 29290.9918
 }
}
dps_results: {
 key: "TestProtectionWarrior-AllItems-CorpseTongueCoin-50349"
 value: {
  dps: 4871.47712
  tps: 29290.9918
 }
}
dps_results: {
 key: "TestProtectionWarrior-AllItems-CrushingWeight-59506"
 value: {
  dps: 5209.94563
  tps: 31184.58466
 }
}
dps_results: {
 key: "TestProtectionWarrior-AllItems-CrushingWeight-65118"
 value: {
  dps: 5310.40289
  tps: 31729.39291
 }
}
dps_results: {
 key: "TestProtectionWarrior-AllItems-DarkmoonCard:Earthquake-62048"
 value: {
  dps: 4871.47712
  tps: 29290.9918
 }
}
dps_results: {
 key: "TestProtectionWarrior-AllItems-DarkmoonCard:Hurricane-62049"
 value: {
  dps: 5292.48249
  tps: 31651.49341
 }
}
dps_results: {
 key: "TestProtectionWarrior-AllItems-DarkmoonCard:Hurricane-62051"
 value: {
  dps: 5128.01199
  tps: 30620.37953
 }
}
dps_results: {
 key: "TestProtectionWarrior-AllItems-DarkmoonCard:Tsunami-62050"
 value: {
  dps: 4871.47712
  tps: 29290.9918
 }
}
dps_results: {
 key: "TestProtectionWarrior-AllItems-DarkmoonCard:Volcano-62047"
 value: {
  dps: 4871.47712
  tps: 29290.9918
 }
}
dps_results: {
 key: "TestProtectionWarrior-AllItems-Deathbringer'sWill-50363"
 value: {
  dps: 5036.35869
  tps: 30175.19974
 }
}
dps_results: {
 key: "TestProtectionWarrior-AllItems-DestructiveShadowspiritDiamond"
 value: {
  dps: 4891.18061
  tps: 29392.94832
 }
}
dps_results: {
 key: "TestProtectionWarrior-AllItems-DislodgedForeignObject-50348"
 value: {
  dps: 4923.28744
  tps: 29503.9061
 }
}
dps_results: {
 key: "TestProtectionWarrior-AllItems-EarthenBattleplate"
 value: {
  dps: 4921.4686
  tps: 29524.26821
 }
}
dps_results: {
 key: "TestProtectionWarrior-AllItems-EarthenWarplate"
 value: {
  dps: 5400.67059
  tps: 32271.30104
 }
}
dps_results: {
 key: "TestProtectionWarrior-AllItems-EffulgentShadowspiritDiamond"
 value: {
  dps: 4871.47712
  tps: 29290.9918
 }
}
dps_results: {
 key: "TestProtectionWarrior-AllItems-ElectrosparkHeartstarter-67118"
 value: {
  dps: 4871.47712
  tps: 29290.9918
 }
}
dps_results: {
 key: "TestProtectionWarrior-AllItems-EmberShadowspiritDiamond"
 value: {
  dps: 4871.47712
  tps: 29290.9918
 }
}
dps_results: {
 key: "TestProtectionWarrior-AllItems-EnigmaticShadowspiritDiamond"
 value: {
  dps: 4891.18061
  tps: 29392.94832
 }
}
dps_results: {
 key: "TestProtectionWarrior-AllItems-EssenceoftheCyclone-59473"
 value: {
  dps: 5093.40126
  tps: 30507.37351
 }
}
dps_results: {
 key: "TestProtectionWarrior-AllItems-EssenceoftheCyclone-65140"
 value: {
  dps: 5122.05638
  tps: 30664.75419
 }
}
dps_results: {
 key: "TestProtectionWarrior-AllItems-EternalShadowspiritDiamond"
 value: {
  dps: 4871.47712
  tps: 29290.9918
 }
}
dps_results: {
 key: "TestProtectionWarrior-AllItems-FallofMortality-59500"
 value: {
  dps: 4871.47712
  tps: 29290.9918
 }
}
dps_results: {
 key: "TestProtectionWarrior-AllItems-FallofMortality-65124"
 value: {
  dps: 4871.47712
  tps: 29290.9918
 }
}
dps_results: {
 key: "TestProtectionWarrior-AllItems-Figurine-DemonPanther-52199"
 value: {
  dps: 5017.13971
  tps: 30105.77498
 }
}
dps_results: {
 key: "TestProtectionWarrior-AllItems-Figurine-DreamOwl-52354"
 value: {
  dps: 4871.47712
  tps: 29290.9918
 }
}
dps_results: {
 key: "TestProtectionWarrior-AllItems-Figurine-EarthenGuardian-52352"
 value: {
  dps: 4871.47712
  tps: 29290.9918
 }
}
dps_results: {
 key: "TestProtectionWarrior-AllItems-Figurine-JeweledSerpent-52353"
 value: {
  dps: 4871.47712
  tps: 29290.9918
 }
}
dps_results: {
 key: "TestProtectionWarrior-AllItems-Figurine-KingofBoars-52351"
 value: {
  dps: 4871.47712
  tps: 29290.9918
 }
}
dps_results: {
 key: "TestProtectionWarrior-AllItems-FleetShadowspiritDiamond"
 value: {
  dps: 4871.47712
  tps: 29290.9918
 }
}
dps_results: {
 key: "TestProtectionWarrior-AllItems-FluidDeath-58181"
 value: {
  dps: 5177.78505
  tps: 30999.11775
 }
}
dps_results: {
 key: "TestProtectionWarrior-AllItems-ForlornShadowspiritDiamond"
 value: {
  dps: 4871.47712
  tps: 29290.9918
 }
}
dps_results: {
 key: "TestProtectionWarrior-AllItems-FuryofAngerforge-59461"
 value: {
  dps: 4986.36232
  tps: 29921.81931
 }
}
dps_results: {
 key: "TestProtectionWarrior-AllItems-GaleofShadows-56138"
 value: {
  dps: 4987.13883
  tps: 29922.47095
 }
}
dps_results: {
 key: "TestProtectionWarrior-AllItems-GaleofShadows-56462"
 value: {
  dps: 4936.72009
  tps: 29574.37446
 }
}
dps_results: {
 key: "TestProtectionWarrior-AllItems-GearDetector-61462"
 value: {
  dps: 4970.60811
  tps: 29767.6163
 }
}
dps_results: {
 key: "TestProtectionWarrior-AllItems-GlowingTwilightScale-54589"
 value: {
  dps: 4871.47712
  tps: 29290.9918
 }
}
dps_results: {
 key: "TestProtectionWarrior-AllItems-GraceoftheHerald-55266"
 value: {
  dps: 4952.15604
  tps: 29727.56574
 }
}
dps_results: {
 key: "TestProtectionWarrior-AllItems-GraceoftheHerald-56295"
 value: {
  dps: 5003.79817
  tps: 30008.50198
 }
}
dps_results: {
 key: "TestProtectionWarrior-AllItems-HarmlightToken-63839"
 value: {
  dps: 4871.47712
  tps: 29290.9918
 }
}
dps_results: {
 key: "TestProtectionWarrior-AllItems-Harrison'sInsigniaofPanache-65803"
 value: {
  dps: 5060.29578
  tps: 30425.59382
 }
}
dps_results: {
 key: "TestProtectionWarrior-AllItems-HeartofIgnacious-59514"
 value: {
  dps: 4871.47712
  tps: 29290.9918
 }
}
dps_results: {
 key: "TestProtectionWarrior-AllItems-HeartofIgnacious-65110"
 value: {
  dps: 4871.47712
  tps: 29290.9918
 }
}
dps_results: {
 key: "TestProtectionWarrior-AllItems-HeartofRage-59224"
 value: {
  dps: 5337.91979
  tps: 32138.49431
 }
}
dps_results: {
 key: "TestProtectionWarrior-AllItems-HeartofRage-65072"
 value: {
  dps: 5426.06786
  tps: 32608.74824
 }
}
dps_results: {
 key: "TestProtectionWarrior-AllItems-HeartofSolace-55868"
 value: {
  dps: 5166.60244
  tps: 30997.80756
 }
}
dps_results: {
 key: "TestProtectionWarrior-AllItems-HeartofSolace-56393"
 value: {
  dps: 5209.73505
  tps: 31209.17575
 }
}
dps_results: {
 key: "TestProtectionWarrior-AllItems-HeartofThunder-55845"
 value: {
  dps: 4871.47712
  tps: 29290.9918
 }
}
dps_results: {
 key: "TestProtectionWarrior-AllItems-HeartofThunder-56370"
 value: {
  dps: 4871.47712
  tps: 29290.9918
 }
}
dps_results: {
 key: "TestProtectionWarrior-AllItems-HeartoftheVile-66969"
 value: {
  dps: 4965.53314
  tps: 29801.26607
 }
}
dps_results: {
 key: "TestProtectionWarrior-AllItems-Heartpierce-50641"
 value: {
  dps: 4871.47712
  tps: 29290.9918
 }
}
dps_results: {
 key: "TestProtectionWarrior-AllItems-ImpassiveShadowspiritDiamond"
 value: {
  dps: 4891.18061
  tps: 29392.94832
 }
}
dps_results: {
 key: "TestProtectionWarrior-AllItems-ImpatienceofYouth-62464"
 value: {
  dps: 4871.47712
  tps: 29290.9918
 }
}
dps_results: {
 key: "TestProtectionWarrior-AllItems-ImpatienceofYouth-62469"
 value: {
  dps: 4871.47712
  tps: 29290.9918
 }
}
dps_results: {
 key: "TestProtectionWarrior-AllItems-ImpetuousQuery-55881"
 value: {
  dps: 4871.47712
  tps: 29290.9918
 }
}
dps_results: {
 key: "TestProtectionWarrior-AllItems-ImpetuousQuery-56406"
 value: {
  dps: 4871.47712
  tps: 29290.9918
 }
}
dps_results: {
 key: "TestProtectionWarrior-AllItems-InsigniaofDiplomacy-61433"
 value: {
  dps: 4871.47712
  tps: 29290.9918
 }
}
dps_results: {
 key: "TestProtectionWarrior-AllItems-InsigniaoftheEarthenLord-61429"
 value: {
  dps: 4871.47712
  tps: 29290.9918
 }
}
dps_results: {
 key: "TestProtectionWarrior-AllItems-JarofAncientRemedies-59354"
 value: {
  dps: 4871.47712
  tps: 29290.9918
 }
}
dps_results: {
 key: "TestProtectionWarrior-AllItems-JarofAncientRemedies-65029"
 value: {
  dps: 4871.47712
  tps: 29290.9918
 }
}
dps_results: {
 key: "TestProtectionWarrior-AllItems-JujuofNimbleness-63840"
 value: {
  dps: 4871.47712
  tps: 29290.9918
 }
}
dps_results: {
 key: "TestProtectionWarrior-AllItems-KeytotheEndlessChamber-55795"
 value: {
  dps: 5067.12472
  tps: 30321.17026
 }
}
dps_results: {
 key: "TestProtectionWarrior-AllItems-KeytotheEndlessChamber-56328"
 value: {
  dps: 5112.65153
  tps: 30637.03672
 }
}
dps_results: {
 key: "TestProtectionWarrior-AllItems-KvaldirBattleStandard-59685"
 value: {
  dps: 4927.99579
  tps: 29555.11766
 }
}
dps_results: {
 key: "TestProtectionWarrior-AllItems-KvaldirBattleStandard-59689"
 value: {
  dps: 4927.99579
  tps: 29555.11766
 }
}
dps_results: {
 key: "TestProtectionWarrior-AllItems-LadyLa-La'sSingingShell-67152"
 value: {
  dps: 4871.47712
  tps: 29290.9918
 }
}
dps_results: {
 key: "TestProtectionWarrior-AllItems-LastWord-50708"
 value: {
  dps: 4871.47712
  tps: 29290.9918
 }
}
dps_results: {
 key: "TestProtectionWarrior-AllItems-LeadenDespair-55816"
 value: {
  dps: 4871.47712
  tps: 29290.9918
 }
}
dps_results: {
 key: "TestProtectionWarrior-AllItems-LeadenDespair-56347"
 value: {
  dps: 4871.47712
  tps: 29290.9918
 }
}
dps_results: {
 key: "TestProtectionWarrior-AllItems-LeftEyeofRajh-56102"
 value: {
  dps: 5058.10191
  tps: 30308.86015
 }
}
dps_results: {
 key: "TestProtectionWarrior-AllItems-LeftEyeofRajh-56427"
 value: {
  dps: 5122.30131
  tps: 30740.72741
 }
}
dps_results: {
 key: "TestProtectionWarrior-AllItems-LicensetoSlay-58180"
 value: {
  dps: 5380.13182
  tps: 32263.29019
 }
}
dps_results: {
 key: "TestProtectionWarrior-AllItems-MagnetiteMirror-55814"
 value: {
  dps: 4961.14933
  tps: 29744.3888
 }
}
dps_results: {
 key: "TestProtectionWarrior-AllItems-MagnetiteMirror-56345"
 value: {
  dps: 5041.49897
  tps: 30297.56497
 }
}
dps_results: {
 key: "TestProtectionWarrior-AllItems-MandalaofStirringPatterns-62467"
 value: {
  dps: 4871.47712
  tps: 29290.9918
 }
}
dps_results: {
 key: "TestProtectionWarrior-AllItems-MandalaofStirringPatterns-62472"
 value: {
  dps: 4871.47712
  tps: 29290.9918
 }
}
dps_results: {
 key: "TestProtectionWarrior-AllItems-MarkofKhardros-56132"
 value: {
  dps: 5074.82029
  tps: 30512.87089
 }
}
dps_results: {
 key: "TestProtectionWarrior-AllItems-MarkofKhardros-56458"
 value: {
  dps: 5101.44856
  tps: 30672.87887
 }
}
dps_results: {
 key: "TestProtectionWarrior-AllItems-MightoftheOcean-55251"
 value: {
  dps: 4945.69293
  tps: 29637.66715
 }
}
dps_results: {
 key: "TestProtectionWarrior-AllItems-MightoftheOcean-56285"
 value: {
  dps: 5017.13971
  tps: 30105.77498
 }
}
dps_results: {
 key: "TestProtectionWarrior-AllItems-MirrorofBrokenImages-62466"
 value: {
  dps: 4871.47712
  tps: 29290.9918
 }
}
dps_results: {
 key: "TestProtectionWarrior-AllItems-MirrorofBrokenImages-62471"
 value: {
  dps: 4871.47712
  tps: 29290.9918
 }
}
dps_results: {
 key: "TestProtectionWarrior-AllItems-MoltenGiantBattleplate"
 value: {
  dps: 5281.72712
  tps: 31465.11786
 }
}
dps_results: {
 key: "TestProtectionWarrior-AllItems-MoltenGiantWarplate"
 value: {
  dps: 5974.73427
  tps: 35747.29961
 }
}
dps_results: {
 key: "TestProtectionWarrior-AllItems-MoonwellChalice-70142"
 value: {
  dps: 4871.47712
  tps: 29290.9918
 }
}
dps_results: {
 key: "TestProtectionWarrior-AllItems-Oremantle'sFavor-61448"
 value: {
  dps: 5028.01908
  tps: 30231.64475
 }
}
dps_results: {
 key: "TestProtectionWarrior-AllItems-PetrifiedTwilightScale-54591"
 value: {
  dps: 4871.47712
  tps: 29290.9918
 }
}
dps_results: {
 key: "TestProtectionWarrior-AllItems-PhylacteryoftheNamelessLich-50365"
 value: {
  dps: 4925.32928
  tps: 29581.72721
 }
}
dps_results: {
 key: "TestProtectionWarrior-AllItems-PorcelainCrab-55237"
 value: {
  dps: 4871.47712
  tps: 29290.9918
 }
}
dps_results: {
 key: "TestProtectionWarrior-AllItems-PorcelainCrab-56280"
 value: {
  dps: 4871.47712
  tps: 29290.9918
 }
}
dps_results: {
 key: "TestProtectionWarrior-AllItems-PowerfulShadowspiritDiamond"
 value: {
  dps: 4871.47712
  tps: 29290.9918
 }
}
dps_results: {
 key: "TestProtectionWarrior-AllItems-Prestor'sTalismanofMachination-59441"
 value: {
  dps: 5070.16701
  tps: 30356.19259
 }
}
dps_results: {
 key: "TestProtectionWarrior-AllItems-Prestor'sTalismanofMachination-65026"
 value: {
  dps: 5075.31899
  tps: 30303.67508
 }
}
dps_results: {
 key: "TestProtectionWarrior-AllItems-Rainsong-55854"
 value: {
  dps: 4871.47712
  tps: 29290.9918
 }
}
dps_results: {
 key: "TestProtectionWarrior-AllItems-Rainsong-56377"
 value: {
  dps: 4871.47712
  tps: 29290.9918
 }
}
dps_results: {
 key: "TestProtectionWarrior-AllItems-ReverberatingShadowspiritDiamond"
 value: {
  dps: 4939.36744
  tps: 29692.4533
 }
}
dps_results: {
 key: "TestProtectionWarrior-AllItems-RevitalizingShadowspiritDiamond"
 value: {
  dps: 4895.58041
  tps: 29429.37927
 }
}
dps_results: {
 key: "TestProtectionWarrior-AllItems-RightEyeofRajh-56100"
 value: {
  dps: 5162.46595
  tps: 30927.02036
 }
}
dps_results: {
 key: "TestProtectionWarrior-AllItems-RightEyeofRajh-56431"
 value: {
  dps: 5221.58305
  tps: 31310.16474
 }
}
dps_results: {
 key: "TestProtectionWarrior-AllItems-Schnottz'sMedallionofCommand-65805"
 value: {
  dps: 4926.07771
  tps: 29587.06827
 }
}
dps_results: {
 key: "TestProtectionWarrior-AllItems-SeaStar-55256"
 value: {
  dps: 4871.47712
  tps: 29290.9918
 }
}
dps_results: {
 key: "TestProtectionWarrior-AllItems-SeaStar-56290"
 value: {
  dps: 4871.47712
  tps: 29290.9918
 }
}
dps_results: {
 key: "TestProtectionWarrior-AllItems-Shadowmourne-49623"
 value: {
  dps: 4871.47712
  tps: 29290.9918
 }
}
dps_results: {
 key: "TestProtectionWarrior-AllItems-ShardofWoe-60233"
 value: {
  dps: 4871.47712
  tps: 29290.9918
 }
}
dps_results: {
 key: "TestProtectionWarrior-AllItems-Shrine-CleansingPurifier-63838"
 value: {
  dps: 5074.22852
  tps: 30467.24292
 }
}
dps_results: {
 key: "TestProtectionWarrior-AllItems-Sindragosa'sFlawlessFang-50364"
 value: {
  dps: 4871.47712
  tps: 29290.9918
 }
}
dps_results: {
 key: "TestProtectionWarrior-AllItems-Skardyn'sGrace-56115"
 value: {
  dps: 4931.12085
  tps: 29615.48186
 }
}
dps_results: {
 key: "TestProtectionWarrior-AllItems-Skardyn'sGrace-56440"
 value: {
  dps: 4943.31358
  tps: 29679.88726
 }
}
dps_results: {
 key: "TestProtectionWarrior-AllItems-Sorrowsong-55879"
 value: {
  dps: 4871.47712
  tps: 29290.9918
 }
}
dps_results: {
 key: "TestProtectionWarrior-AllItems-Sorrowsong-56400"
 value: {
  dps: 4871.47712
  tps: 29290.9918
 }
}
dps_results: {
 key: "TestProtectionWarrior-AllItems-Soul'sAnguish-66994"
 value: {
  dps: 4982.44285
  tps: 29860.94391
 }
}
dps_results: {
 key: "TestProtectionWarrior-AllItems-SoulCasket-58183"
 value: {
  dps: 4871.47712
  tps: 29290.9918
 }
}
dps_results: {
 key: "TestProtectionWarrior-AllItems-Stonemother'sKiss-61411"
 value: {
  dps: 4871.47712
  tps: 29290.9918
 }
}
dps_results: {
 key: "TestProtectionWarrior-AllItems-StumpofTime-62465"
 value: {
  dps: 5067.13734
  tps: 30390.56006
 }
}
dps_results: {
 key: "TestProtectionWarrior-AllItems-StumpofTime-62470"
 value: {
  dps: 5067.13734
  tps: 30390.56006
 }
}
dps_results: {
 key: "TestProtectionWarrior-AllItems-SymbioticWorm-59332"
 value: {
  dps: 4871.47712
  tps: 29290.9918
 }
}
dps_results: {
 key: "TestProtectionWarrior-AllItems-TalismanofSinisterOrder-65804"
 value: {
  dps: 4871.47712
  tps: 29290.9918
 }
}
dps_results: {
 key: "TestProtectionWarrior-AllItems-Tank-CommanderInsignia-63841"
 value: {
  dps: 5061.28623
  tps: 30364.83943
 }
}
dps_results: {
 key: "TestProtectionWarrior-AllItems-TearofBlood-55819"
 value: {
  dps: 4871.47712
  tps: 29290.9918
 }
}
dps_results: {
 key: "TestProtectionWarrior-AllItems-TearofBlood-56351"
 value: {
  dps: 4871.47712
  tps: 29290.9918
 }
}
dps_results: {
 key: "TestProtectionWarrior-AllItems-TendrilsofBurrowingDark-55810"
 value: {
  dps: 4871.47712
  tps: 29290.9918
 }
}
dps_results: {
 key: "TestProtectionWarrior-AllItems-TendrilsofBurrowingDark-56339"
 value: {
  dps: 4871.47712
  tps: 29290.9918
 }
}
dps_results: {
 key: "TestProtectionWarrior-AllItems-Theralion'sMirror-59519"
 value: {
  dps: 4871.47712
  tps: 29290.9918
 }
}
dps_results: {
 key: "TestProtectionWarrior-AllItems-Theralion'sMirror-65105"
 value: {
  dps: 4871.47712
  tps: 29290.9918
 }
}
dps_results: {
 key: "TestProtectionWarrior-AllItems-Throngus'sFinger-56121"
 value: {
  dps: 4871.47712
  tps: 29290.9918
 }
}
dps_results: {
 key: "TestProtectionWarrior-AllItems-Throngus'sFinger-56449"
 value: {
  dps: 4871.47712
  tps: 29290.9918
 }
}
dps_results: {
 key: "TestProtectionWarrior-AllItems-Tia'sGrace-55874"
 value: {
  dps: 4949.18915
  tps: 29712.70761
 }
}
dps_results: {
 key: "TestProtectionWarrior-AllItems-Tia'sGrace-56394"
 value: {
  dps: 4960.28835
  tps: 29774.5321
 }
}
dps_results: {
 key: "TestProtectionWarrior-AllItems-TinyAbominationinaJar-50706"
 value: {
  dps: 4939.66969
  tps: 29598.67416
 }
}
dps_results: {
 key: "TestProtectionWarrior-AllItems-Tyrande'sFavoriteDoll-64645"
 value: {
  dps: 4871.47712
  tps: 29290.9918
 }
}
dps_results: {
 key: "TestProtectionWarrior-AllItems-UnheededWarning-59520"
 value: {
  dps: 5083.40106
  tps: 30515.133
 }
}
dps_results: {
 key: "TestProtectionWarrior-AllItems-UnquenchableFlame-67101"
 value: {
  dps: 4871.47712
  tps: 29290.9918
 }
}
dps_results: {
 key: "TestProtectionWarrior-AllItems-UnsolvableRiddle-62463"
 value: {
  dps: 4871.47712
  tps: 29290.9918
 }
}
dps_results: {
 key: "TestProtectionWarrior-AllItems-UnsolvableRiddle-62468"
 value: {
  dps: 4871.47712
  tps: 29290.9918
 }
}
dps_results: {
 key: "TestProtectionWarrior-AllItems-UnsolvableRiddle-68709"
 value: {
  dps: 4871.47712
  tps: 29290.9918
 }
}
dps_results: {
 key: "TestProtectionWarrior-AllItems-Val'anyr,HammerofAncientKings-46017"
 value: {
  dps: 3905.30346
  tps: 24445.82649
 }
}
dps_results: {
 key: "TestProtectionWarrior-AllItems-VialofStolenMemories-59515"
 value: {
  dps: 4871.47712
  tps: 29290.9918
 }
}
dps_results: {
 key: "TestProtectionWarrior-AllItems-ViciousGladiator'sBadgeofConquest-61033"
 value: {
  dps: 4871.47712
  tps: 29290.9918
 }
}
dps_results: {
 key: "TestProtectionWarrior-AllItems-ViciousGladiator'sBadgeofDominance-61035"
 value: {
  dps: 4871.47712
  tps: 29290.9918
 }
}
dps_results: {
 key: "TestProtectionWarrior-AllItems-ViciousGladiator'sBadgeofVictory-61034"
 value: {
  dps: 4871.47712
  tps: 29290.9918
 }
}
dps_results: {
 key: "TestProtectionWarrior-AllItems-ViciousGladiator'sEmblemofAccuracy-61027"
 value: {
  dps: 5049.78093
  tps: 30340.93695
 }
}
dps_results: {
 key: "TestProtectionWarrior-AllItems-ViciousGladiator'sEmblemofAlacrity-61028"
 value: {
  dps: 4973.9847
  tps: 29750.97098
 }
}
dps_results: {
 key: "TestProtectionWarrior-AllItems-ViciousGladiator'sEmblemofCruelty-61026"
 value: {
  dps: 4993.7268
  tps: 29962.09669
 }
}
dps_results: {
 key: "TestProtectionWarrior-AllItems-ViciousGladiator'sEmblemofProficiency-61030"
 value: {
  dps: 5051.69063
  tps: 30398.69899
 }
}
dps_results: {
 key: "TestProtectionWarrior-AllItems-ViciousGladiator'sEmblemofProwess-61029"
 value: {
  dps: 4871.47712
  tps: 29290.9918
 }
}
dps_results: {
 key: "TestProtectionWarrior-AllItems-ViciousGladiator'sEmblemofTenacity-61032"
 value: {
  dps: 4871.47712
  tps: 29290.9918
 }
}
dps_results: {
 key: "TestProtectionWarrior-AllItems-ViciousGladiator'sInsigniaofConquest-61047"
 value: {
  dps: 4962.69224
  tps: 29777.58741
 }
}
dps_results: {
 key: "TestProtectionWarrior-AllItems-ViciousGladiator'sInsigniaofDominance-61045"
 value: {
  dps: 4871.47712
  tps: 29290.9918
 }
}
dps_results: {
 key: "TestProtectionWarrior-AllItems-ViciousGladiator'sInsigniaofVictory-61046"
 value: {
  dps: 5127.58134
  tps: 30823.08696
 }
}
dps_results: {
 key: "TestProtectionWarrior-AllItems-WitchingHourglass-55787"
 value: {
  dps: 4871.47712
  tps: 29290.9918
 }
}
dps_results: {
 key: "TestProtectionWarrior-AllItems-WitchingHourglass-56320"
 value: {
  dps: 4871.47712
  tps: 29290.9918
 }
}
dps_results: {
 key: "TestProtectionWarrior-AllItems-World-QuellerFocus-63842"
 value: {
  dps: 4871.47712
  tps: 29290.9918
 }
}
dps_results: {
 key: "TestProtectionWarrior-AllItems-Za'brox'sLuckyTooth-63742"
 value: {
  dps: 4871.47712
  tps: 29290.9918
 }
}
dps_results: {
 key: "TestProtectionWarrior-AllItems-Za'brox'sLuckyTooth-63745"
 value: {
  dps: 4871.47712
  tps: 29290.9918
 }
}
dps_results: {
 key: "TestProtectionWarrior-Average-Default"
 value: {
<<<<<<< HEAD
  dps: 5703.02635
  tps: 33292.78487
  dtps: 419.22715
=======
  dps: 6235.38985
  tps: 36239.63569
  dtps: 418.054
>>>>>>> 8ed9a1df
 }
}
dps_results: {
 key: "TestProtectionWarrior-Settings-Human-p1_bis-Basic-default-FullBuffs-0.0yards-LongMultiTarget"
 value: {
  dps: 31262.74219
  tps: 173767.66284
 }
}
dps_results: {
 key: "TestProtectionWarrior-Settings-Human-p1_bis-Basic-default-FullBuffs-0.0yards-LongSingleTarget"
 value: {
  dps: 5470.11189
  tps: 32996.33254
 }
}
dps_results: {
 key: "TestProtectionWarrior-Settings-Human-p1_bis-Basic-default-FullBuffs-0.0yards-ShortSingleTarget"
 value: {
  dps: 5925.00321
  tps: 35386.41259
 }
}
dps_results: {
 key: "TestProtectionWarrior-Settings-Human-p1_bis-Basic-default-NoBuffs-0.0yards-LongMultiTarget"
 value: {
  dps: 22048.60355
  tps: 122913.87489
 }
}
dps_results: {
 key: "TestProtectionWarrior-Settings-Human-p1_bis-Basic-default-NoBuffs-0.0yards-LongSingleTarget"
 value: {
  dps: 3642.90777
  tps: 22256.1022
 }
}
dps_results: {
 key: "TestProtectionWarrior-Settings-Human-p1_bis-Basic-default-NoBuffs-0.0yards-ShortSingleTarget"
 value: {
  dps: 3463.85899
  tps: 21308.26215
 }
}
dps_results: {
 key: "TestProtectionWarrior-Settings-Orc-p1_bis-Basic-default-FullBuffs-0.0yards-LongMultiTarget"
 value: {
  dps: 31239.45744
  tps: 173601.77505
 }
}
dps_results: {
 key: "TestProtectionWarrior-Settings-Orc-p1_bis-Basic-default-FullBuffs-0.0yards-LongSingleTarget"
 value: {
  dps: 5462.72726
  tps: 32956.50128
 }
}
dps_results: {
 key: "TestProtectionWarrior-Settings-Orc-p1_bis-Basic-default-FullBuffs-0.0yards-ShortSingleTarget"
 value: {
  dps: 5896.23537
  tps: 35239.30414
 }
}
dps_results: {
 key: "TestProtectionWarrior-Settings-Orc-p1_bis-Basic-default-NoBuffs-0.0yards-LongMultiTarget"
 value: {
  dps: 22141.53718
  tps: 123429.91722
 }
}
dps_results: {
 key: "TestProtectionWarrior-Settings-Orc-p1_bis-Basic-default-NoBuffs-0.0yards-LongSingleTarget"
 value: {
  dps: 3629.90937
  tps: 22170.96227
 }
}
dps_results: {
 key: "TestProtectionWarrior-Settings-Orc-p1_bis-Basic-default-NoBuffs-0.0yards-ShortSingleTarget"
 value: {
  dps: 3420.65875
  tps: 21033.66228
 }
}
dps_results: {
 key: "TestProtectionWarrior-SwitchInFrontOfTarget-Default"
 value: {
  dps: 6401.99826
  tps: 37355.59539
  dtps: 392.61819
 }
}<|MERGE_RESOLUTION|>--- conflicted
+++ resolved
@@ -1320,15 +1320,9 @@
 dps_results: {
  key: "TestProtectionWarrior-Average-Default"
  value: {
-<<<<<<< HEAD
-  dps: 5703.02635
-  tps: 33292.78487
-  dtps: 419.22715
-=======
-  dps: 6235.38985
-  tps: 36239.63569
-  dtps: 418.054
->>>>>>> 8ed9a1df
+  dps: 5701.93304
+  tps: 33286.49373
+  dtps: 415.69341
  }
 }
 dps_results: {
