--- conflicted
+++ resolved
@@ -32,13 +32,8 @@
   final_stats: 0
   final_stats: 0
   final_stats: 0
-<<<<<<< HEAD
   final_stats: 250
-  final_stats: 2268
-=======
-  final_stats: 0
   final_stats: 2281
->>>>>>> b3c2cc6a
  }
 }
 dps_results: {
@@ -1325,15 +1320,9 @@
 dps_results: {
  key: "TestProtectionWarrior-Average-Default"
  value: {
-<<<<<<< HEAD
-  dps: 5770.04938
-  tps: 32256.43515
-  dtps: 397.31096
-=======
-  dps: 6244.27954
-  tps: 36290.55827
-  dtps: 422.891
->>>>>>> b3c2cc6a
+  dps: 5703.02635
+  tps: 33292.78487
+  dtps: 419.22715
  }
 }
 dps_results: {
@@ -1423,14 +1412,8 @@
 dps_results: {
  key: "TestProtectionWarrior-SwitchInFrontOfTarget-Default"
  value: {
-<<<<<<< HEAD
-  dps: 6508.84138
-  tps: 36667.8656
-  dtps: 366.62908
-=======
-  dps: 6909.75068
-  tps: 40235.04603
-  dtps: 391.20457
->>>>>>> b3c2cc6a
+  dps: 6401.99826
+  tps: 37355.59539
+  dtps: 392.61819
  }
 }