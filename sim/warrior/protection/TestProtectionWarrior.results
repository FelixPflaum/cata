--- conflicted
+++ resolved
@@ -52,56 +52,39 @@
 stat_weights_results: {
  key: "TestProtectionWarrior-StatWeights-Default"
  value: {
-<<<<<<< HEAD
-  weights: 0.2377299457884567
-=======
   weights: 0.24206771734737914
->>>>>>> 82ffe12c
-  weights: 0
-  weights: 0
-  weights: 0
-  weights: 0
-  weights: 0
-  weights: 0
-  weights: 0
-  weights: 0
-  weights: 0
-  weights: 0
-  weights: 0
-  weights: 0
-  weights: 0
-  weights: 0
-  weights: 0
-  weights: 0
-  weights: 0
-<<<<<<< HEAD
-  weights: 0.07942368271858187
-=======
+  weights: 0
+  weights: 0
+  weights: 0
+  weights: 0
+  weights: 0
+  weights: 0
+  weights: 0
+  weights: 0
+  weights: 0
+  weights: 0
+  weights: 0
+  weights: 0
+  weights: 0
+  weights: 0
+  weights: 0
+  weights: 0
+  weights: 0
   weights: 0.10502519011135178
->>>>>>> 82ffe12c
-  weights: 0
-  weights: 0
-  weights: 0
-  weights: 0
-  weights: 0
-  weights: 0
-  weights: 0
-  weights: 0
-<<<<<<< HEAD
-  weights: -0.031205138346199417
-  weights: 0
-  weights: 0
-  weights: 0
-  weights: 0.12304170531594195
-  weights: -0.04564134329766147
-=======
+  weights: 0
+  weights: 0
+  weights: 0
+  weights: 0
+  weights: 0
+  weights: 0
+  weights: 0
+  weights: 0
   weights: -0.013405623197456862
   weights: 0
   weights: 0
   weights: 0
   weights: 0.09892740520337724
   weights: -0.04342154204798704
->>>>>>> 82ffe12c
   weights: 0
   weights: 0
   weights: 0
@@ -120,1143 +103,716 @@
 dps_results: {
  key: "TestProtectionWarrior-AllItems-AshtongueTalismanofValor-32485"
  value: {
-<<<<<<< HEAD
-  dps: 425.29606502802216
-  tps: 743.1876914099581
-=======
   dps: 374.5680425034118
   tps: 633.2091478420282
->>>>>>> 82ffe12c
  }
 }
 dps_results: {
  key: "TestProtectionWarrior-AllItems-AustereEarthsiegeDiamond"
  value: {
-<<<<<<< HEAD
-  dps: 445.6680408481955
-  tps: 774.121243734078
-=======
-  dps: 377.90621328895804
-  tps: 637.8183320206173
->>>>>>> 82ffe12c
+  dps: 377.90621328895804
+  tps: 637.8183320206173
  }
 }
 dps_results: {
  key: "TestProtectionWarrior-AllItems-Bandit'sInsignia-40371"
  value: {
-<<<<<<< HEAD
-  dps: 473.0712574189587
-  tps: 818.0485151419058
-=======
   dps: 418.23196949415467
   tps: 701.1780217050563
->>>>>>> 82ffe12c
  }
 }
 dps_results: {
  key: "TestProtectionWarrior-AllItems-BeamingEarthsiegeDiamond"
  value: {
-<<<<<<< HEAD
-  dps: 448.0522035573429
-  tps: 778.0222969565141
-=======
   dps: 384.05201768902714
   tps: 647.7236840837074
->>>>>>> 82ffe12c
  }
 }
 dps_results: {
  key: "TestProtectionWarrior-AllItems-BoldArmor"
  value: {
-  dps: 416.93441132727986
-  tps: 716.1446496133104
+  dps: 362.64701558224033
+  tps: 602.4444002456864
  }
 }
 dps_results: {
  key: "TestProtectionWarrior-AllItems-BracingEarthsiegeDiamond"
  value: {
-<<<<<<< HEAD
-  dps: 445.6680408481955
-  tps: 758.7221521927298
-=======
   dps: 377.90621328895804
   tps: 625.1452987135384
->>>>>>> 82ffe12c
  }
 }
 dps_results: {
  key: "TestProtectionWarrior-AllItems-Braxley'sBackyardMoonshine-35937"
  value: {
-<<<<<<< HEAD
-  dps: 431.7294511654415
-  tps: 754.2949325542323
-=======
   dps: 379.924856983089
   tps: 642.358451208143
->>>>>>> 82ffe12c
  }
 }
 dps_results: {
  key: "TestProtectionWarrior-AllItems-BurningRage"
  value: {
-  dps: 432.26182871481905
-  tps: 739.6589759758397
+  dps: 379.8294362460159
+  tps: 628.8498388214346
  }
 }
 dps_results: {
  key: "TestProtectionWarrior-AllItems-ChaoticSkyflareDiamond"
  value: {
-<<<<<<< HEAD
-  dps: 455.366310190424
-  tps: 789.8355312740239
-=======
   dps: 388.4936094579546
   tps: 655.0153394819943
->>>>>>> 82ffe12c
  }
 }
 dps_results: {
  key: "TestProtectionWarrior-AllItems-DarkmoonCard:Berserker!-42989"
  value: {
-<<<<<<< HEAD
-  dps: 435.31025888183393
-  tps: 759.4758597643669
-=======
   dps: 383.09060713696215
   tps: 646.873562182079
->>>>>>> 82ffe12c
  }
 }
 dps_results: {
  key: "TestProtectionWarrior-AllItems-DarkmoonCard:Death-42990"
  value: {
-<<<<<<< HEAD
-  dps: 472.7809181616494
-  tps: 816.9570479752152
-=======
   dps: 413.2836652407009
   tps: 692.9596412362237
->>>>>>> 82ffe12c
  }
 }
 dps_results: {
  key: "TestProtectionWarrior-AllItems-DarkmoonCard:Greatness-42987"
  value: {
-<<<<<<< HEAD
-  dps: 479.1914377390498
-  tps: 830.4635690750022
-=======
   dps: 420.9039022863682
   tps: 709.2491418043156
->>>>>>> 82ffe12c
  }
 }
 dps_results: {
  key: "TestProtectionWarrior-AllItems-DarkmoonCard:Greatness-44253"
  value: {
-<<<<<<< HEAD
-  dps: 464.95824188378367
-  tps: 807.5391765187526
-=======
   dps: 407.67464032568034
   tps: 687.0468121704505
->>>>>>> 82ffe12c
  }
 }
 dps_results: {
  key: "TestProtectionWarrior-AllItems-DarkmoonCard:Greatness-44254"
  value: {
-<<<<<<< HEAD
-  dps: 452.1317390909802
-  tps: 786.8697736068417
-=======
   dps: 398.58772370861084
   tps: 671.1846958117602
->>>>>>> 82ffe12c
  }
 }
 dps_results: {
  key: "TestProtectionWarrior-AllItems-DeathKnight'sAnguish-38212"
  value: {
-<<<<<<< HEAD
-  dps: 433.1265159080034
-  tps: 756.3063527486399
-=======
   dps: 381.32137913858526
   tps: 645.0944572400587
->>>>>>> 82ffe12c
  }
 }
 dps_results: {
  key: "TestProtectionWarrior-AllItems-Defender'sCode-40257"
  value: {
-<<<<<<< HEAD
-  dps: 424.857738003752
-  tps: 742.3876129265861
-=======
-  dps: 372.7906360198889
-  tps: 630.0175882430137
->>>>>>> 82ffe12c
+  dps: 372.7906360198889
+  tps: 630.0175882430137
  }
 }
 dps_results: {
  key: "TestProtectionWarrior-AllItems-DesolationBattlegear"
  value: {
-  dps: 414.32463473325106
-  tps: 711.0395548635518
+  dps: 362.9580631675884
+  tps: 603.1703743492242
  }
 }
 dps_results: {
  key: "TestProtectionWarrior-AllItems-DestroyerArmor"
  value: {
-  dps: 436.79400756673624
-  tps: 744.123684693217
+  dps: 367.8870208588547
+  tps: 609.7815399239441
  }
 }
 dps_results: {
  key: "TestProtectionWarrior-AllItems-DestroyerBattlegear"
  value: {
-  dps: 456.636776898575
-  tps: 779.6910400321378
+  dps: 401.1158510205822
+  tps: 663.2870349201664
  }
 }
 dps_results: {
  key: "TestProtectionWarrior-AllItems-DestructiveSkyflareDiamond"
  value: {
-<<<<<<< HEAD
-  dps: 449.84414779013804
-  tps: 780.9976410778788
-=======
   dps: 382.3940637240974
   tps: 645.7218074843804
->>>>>>> 82ffe12c
  }
 }
 dps_results: {
  key: "TestProtectionWarrior-AllItems-DoomplateBattlegear"
  value: {
-  dps: 425.5763038746654
-  tps: 729.422583418811
+  dps: 374.63707945935425
+  tps: 620.986397976083
  }
 }
 dps_results: {
  key: "TestProtectionWarrior-AllItems-EffulgentSkyflareDiamond"
  value: {
-<<<<<<< HEAD
-  dps: 445.6680408481955
-  tps: 774.121243734078
-=======
-  dps: 377.90621328895804
-  tps: 637.8183320206173
->>>>>>> 82ffe12c
+  dps: 377.90621328895804
+  tps: 637.8183320206173
  }
 }
 dps_results: {
  key: "TestProtectionWarrior-AllItems-EmberSkyflareDiamond"
  value: {
-<<<<<<< HEAD
-  dps: 445.6680408481955
-  tps: 774.121243734078
-=======
-  dps: 377.90621328895804
-  tps: 637.8183320206173
->>>>>>> 82ffe12c
+  dps: 377.90621328895804
+  tps: 637.8183320206173
  }
 }
 dps_results: {
  key: "TestProtectionWarrior-AllItems-EnigmaticSkyflareDiamond"
  value: {
-<<<<<<< HEAD
-  dps: 448.0522035573429
-  tps: 778.0222969565141
-=======
   dps: 384.05201768902714
   tps: 647.7236840837074
->>>>>>> 82ffe12c
  }
 }
 dps_results: {
  key: "TestProtectionWarrior-AllItems-EnigmaticStarflareDiamond"
  value: {
-<<<<<<< HEAD
-  dps: 446.76687582560936
-  tps: 776.1395679253609
-=======
   dps: 384.4809494378704
   tps: 649.4153499510296
->>>>>>> 82ffe12c
  }
 }
 dps_results: {
  key: "TestProtectionWarrior-AllItems-EternalEarthsiegeDiamond"
  value: {
-<<<<<<< HEAD
-  dps: 448.76708026652943
-  tps: 778.8469689430955
-=======
   dps: 378.56012402032195
   tps: 638.8154804948739
->>>>>>> 82ffe12c
  }
 }
 dps_results: {
  key: "TestProtectionWarrior-AllItems-ExtractofNecromanticPower-40373"
  value: {
-<<<<<<< HEAD
-  dps: 463.2095444545703
-  tps: 801.9727982774564
-=======
   dps: 415.0318172090282
   tps: 696.4738025300197
->>>>>>> 82ffe12c
  }
 }
 dps_results: {
  key: "TestProtectionWarrior-AllItems-EyeoftheBroodmother-45308"
  value: {
-<<<<<<< HEAD
-  dps: 432.7863780194343
-  tps: 755.3016921370606
-=======
   dps: 382.20589542087816
   tps: 645.8040717897959
->>>>>>> 82ffe12c
  }
 }
 dps_results: {
  key: "TestProtectionWarrior-AllItems-FaithinFelsteel"
  value: {
-  dps: 397.17260429844487
-  tps: 682.5664372722206
+  dps: 349.7490223564615
+  tps: 581.5227153428366
  }
 }
 dps_results: {
  key: "TestProtectionWarrior-AllItems-FelstalkerArmor"
  value: {
-<<<<<<< HEAD
-  dps: 439.50698877608755
-  tps: 766.3304820750885
-=======
   dps: 378.89888923769854
   tps: 640.1844526182696
->>>>>>> 82ffe12c
  }
 }
 dps_results: {
  key: "TestProtectionWarrior-AllItems-FlameGuard"
  value: {
-  dps: 382.1037655447452
-  tps: 659.1690681962494
+  dps: 335.1957962318566
+  tps: 558.1327396234071
  }
 }
 dps_results: {
  key: "TestProtectionWarrior-AllItems-ForgeEmber-37660"
  value: {
-<<<<<<< HEAD
-  dps: 427.82248088216545
-  tps: 747.0145391602425
-=======
   dps: 379.7186036385963
   tps: 641.3070911484243
->>>>>>> 82ffe12c
  }
 }
 dps_results: {
  key: "TestProtectionWarrior-AllItems-ForlornSkyflareDiamond"
  value: {
-<<<<<<< HEAD
-  dps: 445.6680408481955
-  tps: 774.121243734078
-=======
-  dps: 377.90621328895804
-  tps: 637.8183320206173
->>>>>>> 82ffe12c
+  dps: 377.90621328895804
+  tps: 637.8183320206173
  }
 }
 dps_results: {
  key: "TestProtectionWarrior-AllItems-ForlornStarflareDiamond"
  value: {
-<<<<<<< HEAD
-  dps: 445.6680408481955
-  tps: 774.121243734078
-=======
-  dps: 377.90621328895804
-  tps: 637.8183320206173
->>>>>>> 82ffe12c
+  dps: 377.90621328895804
+  tps: 637.8183320206173
  }
 }
 dps_results: {
  key: "TestProtectionWarrior-AllItems-FuryoftheFiveFlights-40431"
  value: {
-<<<<<<< HEAD
-  dps: 457.6441195916353
-  tps: 795.7843714284102
-=======
   dps: 403.99079560648204
   tps: 681.6494673977288
->>>>>>> 82ffe12c
  }
 }
 dps_results: {
  key: "TestProtectionWarrior-AllItems-FuturesightRune-38763"
  value: {
-<<<<<<< HEAD
-  dps: 424.857738003752
-  tps: 742.3876129265861
-=======
-  dps: 372.7906360198889
-  tps: 630.0175882430137
->>>>>>> 82ffe12c
+  dps: 372.7906360198889
+  tps: 630.0175882430137
  }
 }
 dps_results: {
  key: "TestProtectionWarrior-AllItems-IllustrationoftheDragonSoul-40432"
  value: {
-<<<<<<< HEAD
-  dps: 424.857738003752
-  tps: 742.3876129265861
-=======
-  dps: 372.7906360198889
-  tps: 630.0175882430137
->>>>>>> 82ffe12c
+  dps: 372.7906360198889
+  tps: 630.0175882430137
  }
 }
 dps_results: {
  key: "TestProtectionWarrior-AllItems-ImpassiveSkyflareDiamond"
  value: {
-<<<<<<< HEAD
-  dps: 448.0522035573429
-  tps: 778.0222969565141
-=======
   dps: 384.05201768902714
   tps: 647.7236840837074
->>>>>>> 82ffe12c
  }
 }
 dps_results: {
  key: "TestProtectionWarrior-AllItems-ImpassiveStarflareDiamond"
  value: {
-<<<<<<< HEAD
-  dps: 446.76687582560936
-  tps: 776.1395679253609
-=======
   dps: 384.4809494378704
   tps: 649.4153499510296
->>>>>>> 82ffe12c
  }
 }
 dps_results: {
  key: "TestProtectionWarrior-AllItems-IncisorFragment-37723"
  value: {
-<<<<<<< HEAD
-  dps: 496.47213558421
-  tps: 859.4483150506634
-=======
   dps: 426.72337485173665
   tps: 717.8627186343829
->>>>>>> 82ffe12c
  }
 }
 dps_results: {
  key: "TestProtectionWarrior-AllItems-InfusedColdstoneRune-35935"
  value: {
-<<<<<<< HEAD
-  dps: 433.1237940622699
-  tps: 755.3752859552305
-=======
   dps: 376.50640939305265
   tps: 636.3681246494219
->>>>>>> 82ffe12c
  }
 }
 dps_results: {
  key: "TestProtectionWarrior-AllItems-InsightfulEarthsiegeDiamond"
  value: {
-<<<<<<< HEAD
-  dps: 445.6680408481955
-  tps: 774.121243734078
-=======
-  dps: 377.90621328895804
-  tps: 637.8183320206173
->>>>>>> 82ffe12c
+  dps: 377.90621328895804
+  tps: 637.8183320206173
  }
 }
 dps_results: {
  key: "TestProtectionWarrior-AllItems-InvigoratingEarthsiegeDiamond"
  value: {
-<<<<<<< HEAD
-  dps: 449.3755960523264
-  tps: 780.2858633487284
-=======
   dps: 383.11185670445167
   tps: 646.140371783835
->>>>>>> 82ffe12c
  }
 }
 dps_results: {
  key: "TestProtectionWarrior-AllItems-Lavanthor'sTalisman-37872"
  value: {
-<<<<<<< HEAD
-  dps: 450.06587518027425
-  tps: 780.8275013070648
-=======
   dps: 378.8157973779737
   tps: 639.2053567979573
->>>>>>> 82ffe12c
  }
 }
 dps_results: {
  key: "TestProtectionWarrior-AllItems-MajesticDragonFigurine-40430"
  value: {
-<<<<<<< HEAD
-  dps: 424.857738003752
-  tps: 742.3876129265861
-=======
-  dps: 372.7906360198889
-  tps: 630.0175882430137
->>>>>>> 82ffe12c
+  dps: 372.7906360198889
+  tps: 630.0175882430137
  }
 }
 dps_results: {
  key: "TestProtectionWarrior-AllItems-Mana-EtchedRegalia"
  value: {
-  dps: 369.2978524769781
-  tps: 638.8551568013539
+  dps: 326.48403119579484
+  tps: 544.1726475560191
  }
 }
 dps_results: {
  key: "TestProtectionWarrior-AllItems-MeteoriteWhetstone-37390"
  value: {
-<<<<<<< HEAD
-  dps: 444.8532370386744
-  tps: 775.9923106434544
-=======
   dps: 393.20246523406473
   tps: 664.2391998001415
->>>>>>> 82ffe12c
  }
 }
 dps_results: {
  key: "TestProtectionWarrior-AllItems-NetherscaleArmor"
  value: {
-<<<<<<< HEAD
-  dps: 435.9276791104976
-  tps: 759.6184556997239
-=======
   dps: 378.2994340054218
   tps: 639.3660609292112
->>>>>>> 82ffe12c
  }
 }
 dps_results: {
  key: "TestProtectionWarrior-AllItems-NetherstrikeArmor"
  value: {
-<<<<<<< HEAD
-  dps: 415.98187935190947
-  tps: 727.3966729879708
-=======
   dps: 359.13433023376973
   tps: 607.7749273456169
->>>>>>> 82ffe12c
  }
 }
 dps_results: {
  key: "TestProtectionWarrior-AllItems-OfferingofSacrifice-37638"
  value: {
-<<<<<<< HEAD
-  dps: 424.857738003752
-  tps: 742.3876129265861
-=======
-  dps: 372.7906360198889
-  tps: 630.0175882430137
->>>>>>> 82ffe12c
+  dps: 372.7906360198889
+  tps: 630.0175882430137
  }
 }
 dps_results: {
  key: "TestProtectionWarrior-AllItems-OnslaughtArmor"
  value: {
-  dps: 455.7472960589692
-  tps: 772.6438301044938
+  dps: 378.42625840339576
+  tps: 625.9044861649692
  }
 }
 dps_results: {
  key: "TestProtectionWarrior-AllItems-OnslaughtBattlegear"
  value: {
-  dps: 536.6604142575604
-  tps: 907.7993093096499
+  dps: 472.0484723798277
+  tps: 776.3823410535274
  }
 }
 dps_results: {
  key: "TestProtectionWarrior-AllItems-PersistentEarthshatterDiamond"
  value: {
-<<<<<<< HEAD
-  dps: 452.4234933749337
-  tps: 785.1077727126035
-=======
   dps: 381.74665679196625
   tps: 644.191566211902
->>>>>>> 82ffe12c
  }
 }
 dps_results: {
  key: "TestProtectionWarrior-AllItems-PersistentEarthsiegeDiamond"
  value: {
-<<<<<<< HEAD
-  dps: 449.3755960523264
-  tps: 780.2858633487284
-=======
   dps: 383.11185670445167
   tps: 646.140371783835
->>>>>>> 82ffe12c
  }
 }
 dps_results: {
  key: "TestProtectionWarrior-AllItems-PowerfulEarthshatterDiamond"
  value: {
-<<<<<<< HEAD
-  dps: 445.6680408481955
-  tps: 774.121243734078
-=======
-  dps: 377.90621328895804
-  tps: 637.8183320206173
->>>>>>> 82ffe12c
+  dps: 377.90621328895804
+  tps: 637.8183320206173
  }
 }
 dps_results: {
  key: "TestProtectionWarrior-AllItems-PowerfulEarthsiegeDiamond"
  value: {
-<<<<<<< HEAD
-  dps: 445.6680408481955
-  tps: 774.121243734078
-=======
-  dps: 377.90621328895804
-  tps: 637.8183320206173
->>>>>>> 82ffe12c
+  dps: 377.90621328895804
+  tps: 637.8183320206173
  }
 }
 dps_results: {
  key: "TestProtectionWarrior-AllItems-PrimalIntent"
  value: {
-<<<<<<< HEAD
-  dps: 455.0148476552839
-  tps: 791.6083908949589
-=======
   dps: 395.0254759845866
   tps: 666.5237677922478
->>>>>>> 82ffe12c
  }
 }
 dps_results: {
  key: "TestProtectionWarrior-AllItems-PurifiedShardoftheGods"
  value: {
-<<<<<<< HEAD
-  dps: 424.857738003752
-  tps: 742.3876129265861
-=======
-  dps: 372.7906360198889
-  tps: 630.0175882430137
->>>>>>> 82ffe12c
+  dps: 372.7906360198889
+  tps: 630.0175882430137
  }
 }
 dps_results: {
  key: "TestProtectionWarrior-AllItems-ReignoftheDead-47316"
  value: {
-<<<<<<< HEAD
-  dps: 503.0903052534055
-  tps: 860.7963494972785
-=======
   dps: 449.7629219980373
   tps: 747.4741557552894
->>>>>>> 82ffe12c
  }
 }
 dps_results: {
  key: "TestProtectionWarrior-AllItems-ReignoftheDead-47477"
  value: {
-<<<<<<< HEAD
-  dps: 513.0958909565015
-  tps: 876.0538671359293
-=======
   dps: 459.6266461849626
   tps: 762.5153487679319
->>>>>>> 82ffe12c
  }
 }
 dps_results: {
  key: "TestProtectionWarrior-AllItems-RelentlessEarthsiegeDiamond"
  value: {
-<<<<<<< HEAD
-  dps: 455.2446487491305
-  tps: 789.3467725198681
-=======
   dps: 390.4701287905347
   tps: 658.9740292788
->>>>>>> 82ffe12c
  }
 }
 dps_results: {
  key: "TestProtectionWarrior-AllItems-RevitalizingSkyflareDiamond"
  value: {
-<<<<<<< HEAD
-  dps: 445.6680408481955
-  tps: 774.121243734078
-=======
-  dps: 377.90621328895804
-  tps: 637.8183320206173
->>>>>>> 82ffe12c
+  dps: 377.90621328895804
+  tps: 637.8183320206173
  }
 }
 dps_results: {
  key: "TestProtectionWarrior-AllItems-RuneofRepulsion-40372"
  value: {
-<<<<<<< HEAD
-  dps: 424.857738003752
-  tps: 742.3876129265861
-=======
-  dps: 372.7906360198889
-  tps: 630.0175882430137
->>>>>>> 82ffe12c
+  dps: 372.7906360198889
+  tps: 630.0175882430137
  }
 }
 dps_results: {
  key: "TestProtectionWarrior-AllItems-SealofthePantheon-36993"
  value: {
-<<<<<<< HEAD
-  dps: 424.857738003752
-  tps: 742.3876129265861
-=======
-  dps: 372.7906360198889
-  tps: 630.0175882430137
->>>>>>> 82ffe12c
+  dps: 372.7906360198889
+  tps: 630.0175882430137
  }
 }
 dps_results: {
  key: "TestProtectionWarrior-AllItems-Serrah'sStar-37559"
  value: {
-<<<<<<< HEAD
-  dps: 426.51553922636595
-  tps: 744.8922255112582
-=======
   dps: 377.66495952492437
   tps: 638.9789821567076
->>>>>>> 82ffe12c
  }
 }
 dps_results: {
  key: "TestProtectionWarrior-AllItems-ShinyShardoftheGods"
  value: {
-<<<<<<< HEAD
-  dps: 424.857738003752
-  tps: 742.3876129265861
-=======
-  dps: 372.7906360198889
-  tps: 630.0175882430137
->>>>>>> 82ffe12c
+  dps: 372.7906360198889
+  tps: 630.0175882430137
  }
 }
 dps_results: {
  key: "TestProtectionWarrior-AllItems-Sindragosa'sFlawlessFang-50361"
  value: {
-<<<<<<< HEAD
-  dps: 424.857738003752
-  tps: 742.3876129265861
-=======
-  dps: 372.7906360198889
-  tps: 630.0175882430137
->>>>>>> 82ffe12c
+  dps: 372.7906360198889
+  tps: 630.0175882430137
  }
 }
 dps_results: {
  key: "TestProtectionWarrior-AllItems-SparkofLife-37657"
  value: {
-<<<<<<< HEAD
-  dps: 436.41998844194705
-  tps: 761.8153540876817
-=======
   dps: 381.23613708504
   tps: 645.0161402101346
->>>>>>> 82ffe12c
  }
 }
 dps_results: {
  key: "TestProtectionWarrior-AllItems-SpellstrikeInfusion"
  value: {
-  dps: 428.0042541508795
-  tps: 746.573593295889
+  dps: 369.88214247711966
+  tps: 626.6846363124808
  }
 }
 dps_results: {
  key: "TestProtectionWarrior-AllItems-StrengthoftheClefthoof"
  value: {
-<<<<<<< HEAD
-  dps: 411.1763651963755
-  tps: 719.6381814056911
-=======
   dps: 358.91751216311576
   tps: 608.084053429199
->>>>>>> 82ffe12c
  }
 }
 dps_results: {
  key: "TestProtectionWarrior-AllItems-SwiftSkyflareDiamond"
  value: {
-<<<<<<< HEAD
-  dps: 449.3755960523264
-  tps: 780.2858633487284
-=======
   dps: 383.11185670445167
   tps: 646.140371783835
->>>>>>> 82ffe12c
  }
 }
 dps_results: {
  key: "TestProtectionWarrior-AllItems-SwiftStarflareDiamond"
  value: {
-<<<<<<< HEAD
-  dps: 452.4234933749337
-  tps: 785.1077727126035
-=======
   dps: 381.74665679196625
   tps: 644.191566211902
->>>>>>> 82ffe12c
  }
 }
 dps_results: {
  key: "TestProtectionWarrior-AllItems-SwiftWindfireDiamond"
  value: {
-<<<<<<< HEAD
-  dps: 447.0072430879444
-  tps: 776.1155272288249
-=======
   dps: 383.16431416751504
   tps: 647.1174995350527
->>>>>>> 82ffe12c
  }
 }
 dps_results: {
  key: "TestProtectionWarrior-AllItems-TheFistsofFury"
  value: {
-<<<<<<< HEAD
-  dps: 578.0283252643521
-  tps: 966.7918647724834
-=======
   dps: 586.4514418184632
   tps: 980.1179947985177
->>>>>>> 82ffe12c
  }
 }
 dps_results: {
  key: "TestProtectionWarrior-AllItems-TheTwinBladesofAzzinoth"
  value: {
-<<<<<<< HEAD
-  dps: 642.0099981546922
-  tps: 1070.880063554575
-=======
   dps: 630.0041844321315
   tps: 1051.691286319226
->>>>>>> 82ffe12c
  }
 }
 dps_results: {
  key: "TestProtectionWarrior-AllItems-TheTwinStars"
  value: {
-<<<<<<< HEAD
-  dps: 439.604238143738
-  tps: 764.9328989880822
-=======
   dps: 372.37922964721577
   tps: 629.3127616629192
->>>>>>> 82ffe12c
  }
 }
 dps_results: {
  key: "TestProtectionWarrior-AllItems-ThunderingSkyflareDiamond"
  value: {
-<<<<<<< HEAD
-  dps: 443.0264831572148
-  tps: 770.5840833117456
-=======
   dps: 380.9385503332065
   tps: 643.3292243040429
->>>>>>> 82ffe12c
  }
 }
 dps_results: {
  key: "TestProtectionWarrior-AllItems-TinyAbominationinaJar-50351"
  value: {
-<<<<<<< HEAD
-  dps: 456.5574860553318
-  tps: 798.5548449734358
-=======
   dps: 405.17800942662717
   tps: 685.8629951800315
->>>>>>> 82ffe12c
  }
 }
 dps_results: {
  key: "TestProtectionWarrior-AllItems-TinyAbominationinaJar-50706"
  value: {
-<<<<<<< HEAD
-  dps: 461.27130639191216
-  tps: 806.1226192326234
-=======
   dps: 406.32797704312827
   tps: 687.1548081900689
->>>>>>> 82ffe12c
  }
 }
 dps_results: {
  key: "TestProtectionWarrior-AllItems-TirelessSkyflareDiamond"
  value: {
-<<<<<<< HEAD
-  dps: 445.6680408481955
-  tps: 774.121243734078
-=======
-  dps: 377.90621328895804
-  tps: 637.8183320206173
->>>>>>> 82ffe12c
+  dps: 377.90621328895804
+  tps: 637.8183320206173
  }
 }
 dps_results: {
  key: "TestProtectionWarrior-AllItems-TirelessStarflareDiamond"
  value: {
-<<<<<<< HEAD
-  dps: 445.6680408481955
-  tps: 774.121243734078
-=======
-  dps: 377.90621328895804
-  tps: 637.8183320206173
->>>>>>> 82ffe12c
+  dps: 377.90621328895804
+  tps: 637.8183320206173
  }
 }
 dps_results: {
  key: "TestProtectionWarrior-AllItems-TrenchantEarthshatterDiamond"
  value: {
-<<<<<<< HEAD
-  dps: 445.6680408481955
-  tps: 774.121243734078
-=======
-  dps: 377.90621328895804
-  tps: 637.8183320206173
->>>>>>> 82ffe12c
+  dps: 377.90621328895804
+  tps: 637.8183320206173
  }
 }
 dps_results: {
  key: "TestProtectionWarrior-AllItems-TrenchantEarthsiegeDiamond"
  value: {
-<<<<<<< HEAD
-  dps: 445.6680408481955
-  tps: 774.121243734078
-=======
-  dps: 377.90621328895804
-  tps: 637.8183320206173
->>>>>>> 82ffe12c
+  dps: 377.90621328895804
+  tps: 637.8183320206173
  }
 }
 dps_results: {
  key: "TestProtectionWarrior-AllItems-WarbringerArmor"
  value: {
-  dps: 416.9080724066962
-  tps: 712.4339718588824
+  dps: 353.7709609305612
+  tps: 587.6469155191205
  }
 }
 dps_results: {
  key: "TestProtectionWarrior-AllItems-WarbringerBattlegear"
  value: {
-  dps: 465.3057599959287
-  tps: 803.1070448433652
+  dps: 409.12762686724193
+  tps: 684.561775019348
  }
 }
 dps_results: {
  key: "TestProtectionWarrior-AllItems-WastewalkerArmor"
  value: {
-  dps: 429.1523050114013
-  tps: 735.9713770950575
+  dps: 377.23006071929433
+  tps: 626.7821590264141
  }
 }
 dps_results: {
  key: "TestProtectionWarrior-AllItems-WindhawkArmor"
  value: {
-<<<<<<< HEAD
-  dps: 409.26210565932735
-  tps: 716.0903751979505
-=======
   dps: 357.3716161822698
   tps: 605.0751123682065
->>>>>>> 82ffe12c
  }
 }
 dps_results: {
  key: "TestProtectionWarrior-AllItems-WrathofSpellfire"
  value: {
-<<<<<<< HEAD
-  dps: 402.9765657470872
-  tps: 692.0013423355464
-=======
   dps: 347.81985729971086
   tps: 577.4739646382358
->>>>>>> 82ffe12c
  }
 }
 dps_results: {
  key: "TestProtectionWarrior-Average-Default"
  value: {
-<<<<<<< HEAD
-  dps: 641.1785304155096
-  tps: 1188.918156641873
-  dtps: 685.1990679258522
-=======
   dps: 620.6832018095525
   tps: 1153.5866029177496
   dtps: 709.1839958423755
->>>>>>> 82ffe12c
  }
 }
 dps_results: {
  key: "TestProtectionWarrior-Settings-Human-P1-Basic-FullBuffs-LongMultiTarget"
  value: {
-<<<<<<< HEAD
-  dps: 501.99397545348046
-  tps: 1010.5848824935376
-=======
   dps: 442.7828969055419
   tps: 889.0658621903938
->>>>>>> 82ffe12c
  }
 }
 dps_results: {
  key: "TestProtectionWarrior-Settings-Human-P1-Basic-FullBuffs-LongSingleTarget"
  value: {
-<<<<<<< HEAD
-  dps: 495.2969599149607
-  tps: 854.5081820670187
-=======
   dps: 433.6148398405194
   tps: 729.105852526989
->>>>>>> 82ffe12c
  }
 }
 dps_results: {
  key: "TestProtectionWarrior-Settings-Human-P1-Basic-FullBuffs-ShortSingleTarget"
  value: {
-  dps: 585.3033127244607
-  tps: 1006.0728708902674
+  dps: 496.99048446702136
+  tps: 837.8025888029697
  }
 }
 dps_results: {
  key: "TestProtectionWarrior-Settings-Human-P1-Basic-NoBuffs-LongMultiTarget"
  value: {
-<<<<<<< HEAD
-  dps: 203.18801823807075
-  tps: 514.3846134470743
-=======
   dps: 176.4322002626963
   tps: 456.87738972124737
->>>>>>> 82ffe12c
  }
 }
 dps_results: {
  key: "TestProtectionWarrior-Settings-Human-P1-Basic-NoBuffs-LongSingleTarget"
  value: {
-<<<<<<< HEAD
-  dps: 196.88485436607488
-  tps: 363.73204509075066
-=======
   dps: 171.9736720136856
   tps: 309.85966882284464
->>>>>>> 82ffe12c
  }
 }
 dps_results: {
  key: "TestProtectionWarrior-Settings-Human-P1-Basic-NoBuffs-ShortSingleTarget"
  value: {
-<<<<<<< HEAD
-  dps: 200.03970394765582
-  tps: 399.4753542527706
-=======
   dps: 169.60423426112266
   tps: 311.4844059074732
->>>>>>> 82ffe12c
  }
 }
 dps_results: {
  key: "TestProtectionWarrior-Settings-Orc-P1-Basic-FullBuffs-LongMultiTarget"
  value: {
-<<<<<<< HEAD
-  dps: 506.70533118893434
-  tps: 1018.9209164108954
-=======
   dps: 447.6947677336886
   tps: 896.5485998859925
->>>>>>> 82ffe12c
  }
 }
 dps_results: {
  key: "TestProtectionWarrior-Settings-Orc-P1-Basic-FullBuffs-LongSingleTarget"
  value: {
-<<<<<<< HEAD
-  dps: 492.3374785846545
-  tps: 850.0279290060176
-=======
   dps: 440.2191697567561
   tps: 739.4283971459387
->>>>>>> 82ffe12c
  }
 }
 dps_results: {
  key: "TestProtectionWarrior-Settings-Orc-P1-Basic-FullBuffs-ShortSingleTarget"
  value: {
-  dps: 585.5130878870132
-  tps: 1007.6992871414928
+  dps: 500.22893656647693
+  tps: 842.2719848239464
  }
 }
 dps_results: {
  key: "TestProtectionWarrior-Settings-Orc-P1-Basic-NoBuffs-LongMultiTarget"
  value: {
-<<<<<<< HEAD
-  dps: 207.64983315179265
-  tps: 520.6545457978355
-=======
   dps: 178.77117357210582
   tps: 461.01098508568947
->>>>>>> 82ffe12c
  }
 }
 dps_results: {
  key: "TestProtectionWarrior-Settings-Orc-P1-Basic-NoBuffs-LongSingleTarget"
  value: {
-<<<<<<< HEAD
-  dps: 199.55554597442801
-  tps: 368.003747136088
-=======
   dps: 173.44848107106256
   tps: 312.13080645439095
->>>>>>> 82ffe12c
  }
 }
 dps_results: {
  key: "TestProtectionWarrior-Settings-Orc-P1-Basic-NoBuffs-ShortSingleTarget"
  value: {
-<<<<<<< HEAD
-  dps: 215.7811580212139
-  tps: 416.47206948428686
-=======
   dps: 176.86732462444215
   tps: 322.5839657392791
->>>>>>> 82ffe12c
  }
 }
 dps_results: {
  key: "TestProtectionWarrior-SwitchInFrontOfTarget-Default"
  value: {
-<<<<<<< HEAD
-  dps: 702.5753403411393
-  tps: 1288.0814105465536
-  dtps: 621.6387388551478
-=======
   dps: 684.5860737660071
   tps: 1255.772935426641
   dtps: 638.4125356548032
->>>>>>> 82ffe12c
  }
 }