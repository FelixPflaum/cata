--- conflicted
+++ resolved
@@ -52,56 +52,39 @@
 stat_weights_results: {
  key: "TestProtectionWarrior-StatWeights-Default"
  value: {
-<<<<<<< HEAD
-  weights: 0.24379
-=======
-  weights: 0.20747
->>>>>>> 3cd661f7
-  weights: 0
-  weights: 0
-  weights: 0
-  weights: 0
-  weights: 0
-  weights: 0
-  weights: 0
-  weights: 0
-  weights: 0
-  weights: 0
-  weights: 0
-  weights: 0
-  weights: 0
-  weights: 0
-  weights: 0
-  weights: 0
-  weights: 0
-<<<<<<< HEAD
-  weights: 0.11477
-=======
-  weights: 0.1011
->>>>>>> 3cd661f7
-  weights: 0
-  weights: 0
-  weights: 0
-  weights: 0
-  weights: 0
-  weights: 0
-  weights: 0
-  weights: 0
-<<<<<<< HEAD
-  weights: -0.00167
-  weights: 0
-  weights: 0
-  weights: 0
-  weights: 0.11509
-  weights: -0.06959
-=======
-  weights: -0.00703
-  weights: 0
-  weights: 0
-  weights: 0
-  weights: 0.13366
-  weights: -0.04349
->>>>>>> 3cd661f7
+  weights: 0.24803
+  weights: 0
+  weights: 0
+  weights: 0
+  weights: 0
+  weights: 0
+  weights: 0
+  weights: 0
+  weights: 0
+  weights: 0
+  weights: 0
+  weights: 0
+  weights: 0
+  weights: 0
+  weights: 0
+  weights: 0
+  weights: 0
+  weights: 0
+  weights: 0.11891
+  weights: 0
+  weights: 0
+  weights: 0
+  weights: 0
+  weights: 0
+  weights: 0
+  weights: 0
+  weights: 0
+  weights: 0.00109
+  weights: 0
+  weights: 0
+  weights: 0
+  weights: 0.11497
+  weights: -0.07432
   weights: 0
   weights: 0
   weights: 0
@@ -120,937 +103,547 @@
 dps_results: {
  key: "TestProtectionWarrior-AllItems-AshtongueTalismanofValor-32485"
  value: {
-<<<<<<< HEAD
-  dps: 415.2103
-  tps: 632.78598
-=======
-  dps: 436.78934
-  tps: 661.66261
->>>>>>> 3cd661f7
+  dps: 437.73331
+  tps: 662.6515
  }
 }
 dps_results: {
  key: "TestProtectionWarrior-AllItems-AustereEarthsiegeDiamond"
  value: {
-<<<<<<< HEAD
-  dps: 432.416
-  tps: 657.0753
-=======
-  dps: 456.97128
-  tps: 687.86611
->>>>>>> 3cd661f7
+  dps: 454.68785
+  tps: 686.60777
  }
 }
 dps_results: {
  key: "TestProtectionWarrior-AllItems-Bandit'sInsignia-40371"
  value: {
-<<<<<<< HEAD
-  dps: 459.85838
-  tps: 694.54599
-=======
-  dps: 484.02067
-  tps: 728.5505
->>>>>>> 3cd661f7
+  dps: 482.58382
+  tps: 724.67992
  }
 }
 dps_results: {
  key: "TestProtectionWarrior-AllItems-BeamingEarthsiegeDiamond"
  value: {
-<<<<<<< HEAD
-  dps: 435.70358
-  tps: 661.1151
-=======
-  dps: 458.54589
-  tps: 691.43764
->>>>>>> 3cd661f7
+  dps: 458.97748
+  tps: 691.9763
  }
 }
 dps_results: {
  key: "TestProtectionWarrior-AllItems-BoldArmor"
  value: {
-<<<<<<< HEAD
-  dps: 400.42172
-  tps: 601.82057
-=======
-  dps: 421.78285
-  tps: 629.57713
->>>>>>> 3cd661f7
+  dps: 422.57136
+  tps: 630.61509
  }
 }
 dps_results: {
  key: "TestProtectionWarrior-AllItems-BracingEarthsiegeDiamond"
  value: {
-<<<<<<< HEAD
-  dps: 439.47589
-  tps: 653.4085
-=======
-  dps: 449.97153
-  tps: 665.64073
->>>>>>> 3cd661f7
+  dps: 462.87034
+  tps: 683.80913
  }
 }
 dps_results: {
  key: "TestProtectionWarrior-AllItems-Braxley'sBackyardMoonshine-35937"
  value: {
-<<<<<<< HEAD
-  dps: 423.27502
-  tps: 646.91269
-=======
-  dps: 445.96598
-  tps: 677.42683
->>>>>>> 3cd661f7
+  dps: 445.39721
+  tps: 676.24672
  }
 }
 dps_results: {
  key: "TestProtectionWarrior-AllItems-BurningRage"
  value: {
-<<<<<<< HEAD
-  dps: 423.80672
-  tps: 634.77104
-=======
-  dps: 451.74057
-  tps: 670.48126
->>>>>>> 3cd661f7
+  dps: 447.85158
+  tps: 666.02935
  }
 }
 dps_results: {
  key: "TestProtectionWarrior-AllItems-ChaoticSkyflareDiamond"
  value: {
-<<<<<<< HEAD
-  dps: 438.01925
-  tps: 664.18241
-=======
-  dps: 460.0542
-  tps: 694.62507
->>>>>>> 3cd661f7
+  dps: 460.73371
+  tps: 694.30178
  }
 }
 dps_results: {
  key: "TestProtectionWarrior-AllItems-DarkmoonCard:Berserker!-42989"
  value: {
-<<<<<<< HEAD
-  dps: 429.22621
-  tps: 655.98863
-=======
-  dps: 448.15841
-  tps: 678.18926
->>>>>>> 3cd661f7
+  dps: 454.77301
+  tps: 689.8637
  }
 }
 dps_results: {
  key: "TestProtectionWarrior-AllItems-DarkmoonCard:Death-42990"
  value: {
-<<<<<<< HEAD
-  dps: 458.17262
-  tps: 691.2447
-=======
-  dps: 484.33362
-  tps: 728.03086
->>>>>>> 3cd661f7
+  dps: 485.4285
+  tps: 727.98342
  }
 }
 dps_results: {
  key: "TestProtectionWarrior-AllItems-DarkmoonCard:Greatness-42987"
  value: {
-<<<<<<< HEAD
-  dps: 454.58664
-  tps: 692.04495
-=======
-  dps: 476.17722
-  tps: 720.58697
->>>>>>> 3cd661f7
+  dps: 479.20688
+  tps: 724.94883
  }
 }
 dps_results: {
  key: "TestProtectionWarrior-AllItems-DarkmoonCard:Greatness-44253"
  value: {
-<<<<<<< HEAD
-  dps: 446.60248
-  tps: 679.82977
-=======
-  dps: 467.85107
-  tps: 708.4896
->>>>>>> 3cd661f7
+  dps: 471.19061
+  tps: 710.86882
  }
 }
 dps_results: {
  key: "TestProtectionWarrior-AllItems-DarkmoonCard:Greatness-44254"
  value: {
-<<<<<<< HEAD
-  dps: 433.99489
-  tps: 661.43886
-=======
-  dps: 454.46803
-  tps: 689.13225
->>>>>>> 3cd661f7
+  dps: 456.30563
+  tps: 691.0229
  }
 }
 dps_results: {
  key: "TestProtectionWarrior-AllItems-DeathKnight'sAnguish-38212"
  value: {
-<<<<<<< HEAD
-  dps: 421.74077
-  tps: 645.68678
-=======
-  dps: 443.44099
-  tps: 672.59908
->>>>>>> 3cd661f7
+  dps: 445.51917
+  tps: 677.21694
  }
 }
 dps_results: {
  key: "TestProtectionWarrior-AllItems-Defender'sCode-40257"
  value: {
-<<<<<<< HEAD
-  dps: 412.82794
-  tps: 629.94679
-=======
-  dps: 436.91996
-  tps: 662.05918
->>>>>>> 3cd661f7
+  dps: 435.23702
+  tps: 659.66123
  }
 }
 dps_results: {
  key: "TestProtectionWarrior-AllItems-DesolationBattlegear"
  value: {
-<<<<<<< HEAD
-  dps: 400.56892
-  tps: 600.09633
-=======
-  dps: 423.00184
-  tps: 631.61386
->>>>>>> 3cd661f7
+  dps: 424.14115
+  tps: 630.74024
  }
 }
 dps_results: {
  key: "TestProtectionWarrior-AllItems-DestroyerArmor"
  value: {
-<<<<<<< HEAD
-  dps: 434.26298
-  tps: 646.21309
-=======
-  dps: 454.78468
-  tps: 674.82363
->>>>>>> 3cd661f7
+  dps: 454.92598
+  tps: 673.07499
  }
 }
 dps_results: {
  key: "TestProtectionWarrior-AllItems-DestroyerBattlegear"
  value: {
-<<<<<<< HEAD
-  dps: 453.2734
-  tps: 677.3068
-=======
-  dps: 471.25765
-  tps: 698.76131
->>>>>>> 3cd661f7
+  dps: 478.79584
+  tps: 710.48598
  }
 }
 dps_results: {
  key: "TestProtectionWarrior-AllItems-DestructiveSkyflareDiamond"
  value: {
-<<<<<<< HEAD
-  dps: 435.84756
-  tps: 661.30603
-=======
-  dps: 458.65636
-  tps: 691.58412
->>>>>>> 3cd661f7
+  dps: 459.14575
+  tps: 692.19942
  }
 }
 dps_results: {
  key: "TestProtectionWarrior-AllItems-DoomplateBattlegear"
  value: {
-<<<<<<< HEAD
-  dps: 417.31852
-  tps: 624.99324
-=======
-  dps: 442.63729
-  tps: 659.5581
->>>>>>> 3cd661f7
+  dps: 439.99641
+  tps: 654.4745
  }
 }
 dps_results: {
  key: "TestProtectionWarrior-AllItems-DreadnaughtBattlegear"
  value: {
-<<<<<<< HEAD
-  dps: 557.19655
-  tps: 829.90908
-=======
-  dps: 597.24848
-  tps: 881.58886
->>>>>>> 3cd661f7
+  dps: 588.18421
+  tps: 870.19304
  }
 }
 dps_results: {
  key: "TestProtectionWarrior-AllItems-EffulgentSkyflareDiamond"
  value: {
-<<<<<<< HEAD
-  dps: 439.47589
-  tps: 666.69229
-=======
-  dps: 449.97153
-  tps: 679.17414
->>>>>>> 3cd661f7
+  dps: 462.87034
+  tps: 697.71334
  }
 }
 dps_results: {
  key: "TestProtectionWarrior-AllItems-EmberSkyflareDiamond"
  value: {
-<<<<<<< HEAD
-  dps: 439.47589
-  tps: 666.69229
-=======
-  dps: 449.97153
-  tps: 679.17414
->>>>>>> 3cd661f7
+  dps: 462.87034
+  tps: 697.71334
  }
 }
 dps_results: {
  key: "TestProtectionWarrior-AllItems-EnigmaticSkyflareDiamond"
  value: {
-<<<<<<< HEAD
-  dps: 435.70358
-  tps: 661.1151
-=======
-  dps: 458.54589
-  tps: 691.43764
->>>>>>> 3cd661f7
+  dps: 458.97748
+  tps: 691.9763
  }
 }
 dps_results: {
  key: "TestProtectionWarrior-AllItems-EnigmaticStarflareDiamond"
  value: {
-<<<<<<< HEAD
-  dps: 431.8515
-  tps: 655.43469
-=======
-  dps: 457.47883
-  tps: 690.52055
->>>>>>> 3cd661f7
+  dps: 454.69073
+  tps: 685.71951
  }
 }
 dps_results: {
  key: "TestProtectionWarrior-AllItems-EternalEarthsiegeDiamond"
  value: {
-<<<<<<< HEAD
-  dps: 442.31539
-  tps: 670.45748
-=======
-  dps: 452.71294
-  tps: 682.80925
->>>>>>> 3cd661f7
+  dps: 465.70985
+  tps: 701.47853
  }
 }
 dps_results: {
  key: "TestProtectionWarrior-AllItems-ExtractofNecromanticPower-40373"
  value: {
-<<<<<<< HEAD
-  dps: 447.51048
-  tps: 677.51857
-=======
-  dps: 472.33628
-  tps: 711.23562
->>>>>>> 3cd661f7
+  dps: 476.29654
+  tps: 715.61583
  }
 }
 dps_results: {
  key: "TestProtectionWarrior-AllItems-EyeoftheBroodmother-45308"
  value: {
-<<<<<<< HEAD
-  dps: 430.96816
-  tps: 656.81913
-=======
-  dps: 447.25054
-  tps: 679.18011
->>>>>>> 3cd661f7
+  dps: 456.6548
+  tps: 690.87962
  }
 }
 dps_results: {
  key: "TestProtectionWarrior-AllItems-FaithinFelsteel"
  value: {
-<<<<<<< HEAD
-  dps: 399.07921
-  tps: 597.50403
-=======
-  dps: 406.75261
-  tps: 606.61079
->>>>>>> 3cd661f7
+  dps: 420.482
+  tps: 625.32766
  }
 }
 dps_results: {
  key: "TestProtectionWarrior-AllItems-FelstalkerArmor"
  value: {
-<<<<<<< HEAD
-  dps: 418.65327
-  tps: 637.58194
-=======
-  dps: 441.48956
-  tps: 669.04734
->>>>>>> 3cd661f7
+  dps: 441.29425
+  tps: 667.60387
  }
 }
 dps_results: {
  key: "TestProtectionWarrior-AllItems-FlameGuard"
  value: {
-<<<<<<< HEAD
-  dps: 372.15685
-  tps: 561.32026
-=======
-  dps: 395.07483
-  tps: 591.07443
->>>>>>> 3cd661f7
+  dps: 392.31949
+  tps: 587.53169
  }
 }
 dps_results: {
  key: "TestProtectionWarrior-AllItems-ForgeEmber-37660"
  value: {
-<<<<<<< HEAD
-  dps: 420.75527
-  tps: 641.90422
-=======
-  dps: 446.55668
-  tps: 676.04015
->>>>>>> 3cd661f7
+  dps: 445.12033
+  tps: 674.2123
  }
 }
 dps_results: {
  key: "TestProtectionWarrior-AllItems-ForlornSkyflareDiamond"
  value: {
-<<<<<<< HEAD
-  dps: 439.47589
-  tps: 666.69229
-=======
-  dps: 449.97153
-  tps: 679.17414
->>>>>>> 3cd661f7
+  dps: 462.87034
+  tps: 697.71334
  }
 }
 dps_results: {
  key: "TestProtectionWarrior-AllItems-ForlornStarflareDiamond"
  value: {
-<<<<<<< HEAD
-  dps: 439.47589
-  tps: 666.69229
-=======
-  dps: 449.97153
-  tps: 679.17414
->>>>>>> 3cd661f7
+  dps: 462.87034
+  tps: 697.71334
  }
 }
 dps_results: {
  key: "TestProtectionWarrior-AllItems-FuryoftheFiveFlights-40431"
  value: {
-<<<<<<< HEAD
-  dps: 440.63605
-  tps: 671.09773
-=======
-  dps: 464.71026
-  tps: 703.75832
->>>>>>> 3cd661f7
+  dps: 462.69097
+  tps: 700.34256
  }
 }
 dps_results: {
  key: "TestProtectionWarrior-AllItems-FuturesightRune-38763"
  value: {
-<<<<<<< HEAD
-  dps: 420.3434
-  tps: 641.32261
-=======
-  dps: 431.98871
-  tps: 655.32892
->>>>>>> 3cd661f7
+  dps: 443.73785
+  tps: 672.34366
  }
 }
 dps_results: {
  key: "TestProtectionWarrior-AllItems-IllustrationoftheDragonSoul-40432"
  value: {
-<<<<<<< HEAD
-  dps: 420.3434
-  tps: 641.32261
-=======
-  dps: 431.98871
-  tps: 655.32892
->>>>>>> 3cd661f7
+  dps: 443.73785
+  tps: 672.34366
  }
 }
 dps_results: {
  key: "TestProtectionWarrior-AllItems-ImpassiveSkyflareDiamond"
  value: {
-<<<<<<< HEAD
-  dps: 435.70358
-  tps: 661.1151
-=======
-  dps: 458.54589
-  tps: 691.43764
->>>>>>> 3cd661f7
+  dps: 458.97748
+  tps: 691.9763
  }
 }
 dps_results: {
  key: "TestProtectionWarrior-AllItems-ImpassiveStarflareDiamond"
  value: {
-<<<<<<< HEAD
-  dps: 431.8515
-  tps: 655.43469
-=======
-  dps: 457.47883
-  tps: 690.52055
->>>>>>> 3cd661f7
+  dps: 454.69073
+  tps: 685.71951
  }
 }
 dps_results: {
  key: "TestProtectionWarrior-AllItems-IncisorFragment-37723"
  value: {
-<<<<<<< HEAD
-  dps: 434.58038
-  tps: 662.21634
-=======
-  dps: 452.89222
-  tps: 686.23262
->>>>>>> 3cd661f7
+  dps: 457.10107
+  tps: 692.07878
  }
 }
 dps_results: {
  key: "TestProtectionWarrior-AllItems-InfusedColdstoneRune-35935"
  value: {
-<<<<<<< HEAD
-  dps: 414.56295
-  tps: 633.38656
-=======
-  dps: 441.0074
-  tps: 669.32263
->>>>>>> 3cd661f7
+  dps: 437.20981
+  tps: 663.4163
  }
 }
 dps_results: {
  key: "TestProtectionWarrior-AllItems-InsightfulEarthsiegeDiamond"
  value: {
-<<<<<<< HEAD
-  dps: 439.47589
-  tps: 666.69229
-=======
-  dps: 449.97153
-  tps: 679.17414
->>>>>>> 3cd661f7
+  dps: 462.87034
+  tps: 697.71334
  }
 }
 dps_results: {
  key: "TestProtectionWarrior-AllItems-InvigoratingEarthsiegeDiamond"
  value: {
-<<<<<<< HEAD
-  dps: 433.69829
-  tps: 657.70116
-=======
-  dps: 455.28727
-  tps: 687.03718
->>>>>>> 3cd661f7
+  dps: 455.88963
+  tps: 687.12688
  }
 }
 dps_results: {
  key: "TestProtectionWarrior-AllItems-Lavanthor'sTalisman-37872"
  value: {
-<<<<<<< HEAD
-  dps: 441.52011
-  tps: 669.40293
-=======
-  dps: 452.14537
-  tps: 682.05665
->>>>>>> 3cd661f7
+  dps: 464.91456
+  tps: 700.42397
  }
 }
 dps_results: {
  key: "TestProtectionWarrior-AllItems-MajesticDragonFigurine-40430"
  value: {
-<<<<<<< HEAD
-  dps: 420.3434
-  tps: 641.32261
-=======
-  dps: 431.98871
-  tps: 655.32892
->>>>>>> 3cd661f7
+  dps: 443.73785
+  tps: 672.34366
  }
 }
 dps_results: {
  key: "TestProtectionWarrior-AllItems-Mana-EtchedRegalia"
  value: {
-<<<<<<< HEAD
-  dps: 365.12309
-  tps: 550.20139
-=======
-  dps: 386.40856
-  tps: 578.64069
->>>>>>> 3cd661f7
+  dps: 387.97281
+  tps: 579.90603
  }
 }
 dps_results: {
  key: "TestProtectionWarrior-AllItems-MeteoriteWhetstone-37390"
  value: {
-<<<<<<< HEAD
-  dps: 434.54147
-  tps: 660.42016
-=======
-  dps: 459.69618
-  tps: 695.91275
->>>>>>> 3cd661f7
+  dps: 460.68202
+  tps: 695.08253
  }
 }
 dps_results: {
  key: "TestProtectionWarrior-AllItems-NetherscaleArmor"
  value: {
-<<<<<<< HEAD
-  dps: 423.0155
-  tps: 645.07776
-=======
-  dps: 449.22569
-  tps: 680.88917
->>>>>>> 3cd661f7
+  dps: 446.00211
+  tps: 675.55801
  }
 }
 dps_results: {
  key: "TestProtectionWarrior-AllItems-NetherstrikeArmor"
  value: {
-<<<<<<< HEAD
-  dps: 404.46329
-  tps: 616.58235
-=======
-  dps: 427.06385
-  tps: 648.29939
->>>>>>> 3cd661f7
+  dps: 427.66122
+  tps: 647.34281
  }
 }
 dps_results: {
  key: "TestProtectionWarrior-AllItems-OfferingofSacrifice-37638"
  value: {
-<<<<<<< HEAD
-  dps: 416.90799
-  tps: 637.7928
-=======
-  dps: 442.03744
-  tps: 671.14812
->>>>>>> 3cd661f7
+  dps: 439.18577
+  tps: 667.33313
  }
 }
 dps_results: {
  key: "TestProtectionWarrior-AllItems-OnslaughtArmor"
  value: {
-<<<<<<< HEAD
-  dps: 455.9521
-  tps: 675.62387
-=======
-  dps: 474.48786
-  tps: 697.61061
->>>>>>> 3cd661f7
+  dps: 474.83463
+  tps: 700.17116
  }
 }
 dps_results: {
  key: "TestProtectionWarrior-AllItems-OnslaughtBattlegear"
  value: {
-<<<<<<< HEAD
-  dps: 513.41798
-  tps: 761.27039
-=======
-  dps: 534.41177
-  tps: 789.85078
->>>>>>> 3cd661f7
+  dps: 541.98552
+  tps: 798.4082
  }
 }
 dps_results: {
  key: "TestProtectionWarrior-AllItems-PersistentEarthshatterDiamond"
  value: {
-<<<<<<< HEAD
-  dps: 435.84439
-  tps: 662.05965
-=======
-  dps: 457.47437
-  tps: 689.91792
->>>>>>> 3cd661f7
+  dps: 457.75563
+  tps: 691.11395
  }
 }
 dps_results: {
  key: "TestProtectionWarrior-AllItems-PersistentEarthsiegeDiamond"
  value: {
-<<<<<<< HEAD
-  dps: 433.69829
-  tps: 657.70116
-=======
-  dps: 455.28727
-  tps: 687.03718
->>>>>>> 3cd661f7
+  dps: 455.88963
+  tps: 687.12688
  }
 }
 dps_results: {
  key: "TestProtectionWarrior-AllItems-PowerfulEarthshatterDiamond"
  value: {
-<<<<<<< HEAD
-  dps: 439.47589
-  tps: 666.69229
-=======
-  dps: 449.97153
-  tps: 679.17414
->>>>>>> 3cd661f7
+  dps: 462.87034
+  tps: 697.71334
  }
 }
 dps_results: {
  key: "TestProtectionWarrior-AllItems-PowerfulEarthsiegeDiamond"
  value: {
-<<<<<<< HEAD
-  dps: 439.47589
-  tps: 666.69229
-=======
-  dps: 449.97153
-  tps: 679.17414
->>>>>>> 3cd661f7
+  dps: 462.87034
+  tps: 697.71334
  }
 }
 dps_results: {
  key: "TestProtectionWarrior-AllItems-PrimalIntent"
  value: {
-<<<<<<< HEAD
-  dps: 428.0567
-  tps: 651.51875
-=======
-  dps: 449.04891
-  tps: 677.32361
->>>>>>> 3cd661f7
+  dps: 450.42165
+  tps: 681.17467
  }
 }
 dps_results: {
  key: "TestProtectionWarrior-AllItems-PurifiedShardoftheGods"
  value: {
-<<<<<<< HEAD
-  dps: 420.3434
-  tps: 641.32261
-=======
-  dps: 431.98871
-  tps: 655.32892
->>>>>>> 3cd661f7
+  dps: 443.73785
+  tps: 672.34366
  }
 }
 dps_results: {
  key: "TestProtectionWarrior-AllItems-ReignoftheDead-47316"
  value: {
-<<<<<<< HEAD
-  dps: 473.22189
-  tps: 711.52495
-=======
-  dps: 491.8805
-  tps: 736.23869
->>>>>>> 3cd661f7
+  dps: 495.64061
+  tps: 741.25217
  }
 }
 dps_results: {
  key: "TestProtectionWarrior-AllItems-ReignoftheDead-47477"
  value: {
-<<<<<<< HEAD
-  dps: 480.49718
-  tps: 721.17198
-=======
-  dps: 499.12025
-  tps: 745.8386
->>>>>>> 3cd661f7
+  dps: 502.9159
+  tps: 750.89921
  }
 }
 dps_results: {
  key: "TestProtectionWarrior-AllItems-RelentlessEarthsiegeDiamond"
  value: {
-<<<<<<< HEAD
-  dps: 441.64428
-  tps: 669.42901
-=======
-  dps: 463.13533
-  tps: 699.16844
->>>>>>> 3cd661f7
+  dps: 464.71185
+  tps: 700.01661
  }
 }
 dps_results: {
  key: "TestProtectionWarrior-AllItems-RevitalizingSkyflareDiamond"
  value: {
-<<<<<<< HEAD
-  dps: 439.47589
-  tps: 666.69229
-=======
-  dps: 449.97153
-  tps: 679.17414
->>>>>>> 3cd661f7
+  dps: 462.87034
+  tps: 697.71334
  }
 }
 dps_results: {
  key: "TestProtectionWarrior-AllItems-RuneofRepulsion-40372"
  value: {
-<<<<<<< HEAD
-  dps: 420.3434
-  tps: 641.32261
-=======
-  dps: 431.98871
-  tps: 655.32892
->>>>>>> 3cd661f7
+  dps: 443.73785
+  tps: 672.34366
  }
 }
 dps_results: {
  key: "TestProtectionWarrior-AllItems-SealofthePantheon-36993"
  value: {
-<<<<<<< HEAD
-  dps: 415.43718
-  tps: 633.3283
-=======
-  dps: 434.56982
-  tps: 659.97502
->>>>>>> 3cd661f7
+  dps: 437.81612
+  tps: 663.00278
  }
 }
 dps_results: {
  key: "TestProtectionWarrior-AllItems-Serrah'sStar-37559"
  value: {
-<<<<<<< HEAD
-  dps: 419.88714
-  tps: 640.79274
-=======
-  dps: 440.53286
-  tps: 665.37983
->>>>>>> 3cd661f7
+  dps: 443.54689
+  tps: 672.16556
  }
 }
 dps_results: {
  key: "TestProtectionWarrior-AllItems-ShinyShardoftheGods"
  value: {
-<<<<<<< HEAD
-  dps: 420.3434
-  tps: 641.32261
-=======
-  dps: 431.98871
-  tps: 655.32892
->>>>>>> 3cd661f7
+  dps: 443.73785
+  tps: 672.34366
  }
 }
 dps_results: {
  key: "TestProtectionWarrior-AllItems-SiegebreakerBattlegear"
  value: {
-<<<<<<< HEAD
-  dps: 588.89057
-  tps: 868.85529
-=======
-  dps: 610.4635
-  tps: 895.254
->>>>>>> 3cd661f7
+  dps: 617.70603
+  tps: 906.31539
  }
 }
 dps_results: {
  key: "TestProtectionWarrior-AllItems-Sindragosa'sFlawlessFang-50361"
  value: {
-<<<<<<< HEAD
-  dps: 420.3434
-  tps: 641.32261
-=======
-  dps: 431.98871
-  tps: 655.32892
->>>>>>> 3cd661f7
+  dps: 443.73785
+  tps: 672.34366
  }
 }
 dps_results: {
  key: "TestProtectionWarrior-AllItems-SparkofLife-37657"
  value: {
-<<<<<<< HEAD
-  dps: 423.84142
-  tps: 646.42566
-=======
-  dps: 445.40946
-  tps: 676.31411
->>>>>>> 3cd661f7
+  dps: 447.46522
+  tps: 677.75082
  }
 }
 dps_results: {
  key: "TestProtectionWarrior-AllItems-SpellstrikeInfusion"
  value: {
-<<<<<<< HEAD
-  dps: 416.3668
-  tps: 635.88598
-=======
-  dps: 437.46238
-  tps: 661.93544
->>>>>>> 3cd661f7
+  dps: 440.02821
+  tps: 667.26101
  }
 }
 dps_results: {
  key: "TestProtectionWarrior-AllItems-StormshroudArmor"
  value: {
-<<<<<<< HEAD
-  dps: 384.83692
-  tps: 578.81226
-=======
-  dps: 404.32133
-  tps: 602.68938
->>>>>>> 3cd661f7
+  dps: 405.9803
+  tps: 606.29865
  }
 }
 dps_results: {
  key: "TestProtectionWarrior-AllItems-StrengthoftheClefthoof"
  value: {
-<<<<<<< HEAD
-  dps: 401.01157
-  tps: 612.23262
-=======
-  dps: 420.65721
-  tps: 639.88316
->>>>>>> 3cd661f7
+  dps: 423.52714
+  tps: 642.08826
  }
 }
 dps_results: {
  key: "TestProtectionWarrior-AllItems-SwiftSkyflareDiamond"
  value: {
-<<<<<<< HEAD
-  dps: 433.69829
-  tps: 657.70116
-=======
-  dps: 455.28727
-  tps: 687.03718
->>>>>>> 3cd661f7
+  dps: 455.88963
+  tps: 687.12688
  }
 }
 dps_results: {
  key: "TestProtectionWarrior-AllItems-SwiftStarflareDiamond"
  value: {
-<<<<<<< HEAD
-  dps: 435.84439
-  tps: 662.05965
-=======
-  dps: 457.47437
-  tps: 689.91792
->>>>>>> 3cd661f7
+  dps: 457.75563
+  tps: 691.11395
  }
 }
 dps_results: {
  key: "TestProtectionWarrior-AllItems-SwiftWindfireDiamond"
  value: {
-<<<<<<< HEAD
-  dps: 429.91019
-  tps: 654.13519
-=======
-  dps: 456.56568
-  tps: 689.51402
->>>>>>> 3cd661f7
+  dps: 451.91735
+  tps: 683.31669
  }
 }
 dps_results: {
  key: "TestProtectionWarrior-AllItems-TheFistsofFury"
  value: {
-<<<<<<< HEAD
-  dps: 514.11944
-  tps: 752.26972
-=======
-  dps: 553.10353
-  tps: 801.9761
->>>>>>> 3cd661f7
+  dps: 560.46571
+  tps: 813.72487
  }
 }
 dps_results: {
  key: "TestProtectionWarrior-AllItems-TheTwinBladesofAzzinoth"
  value: {
-<<<<<<< HEAD
-  dps: 560.44166
-  tps: 817.20727
-=======
-  dps: 609.35015
-  tps: 883.20989
->>>>>>> 3cd661f7
+  dps: 614.4444
+  tps: 888.81491
  }
 }
 dps_results: {
@@ -1063,340 +656,198 @@
 dps_results: {
  key: "TestProtectionWarrior-AllItems-ThunderingSkyflareDiamond"
  value: {
-<<<<<<< HEAD
-  dps: 434.11869
-  tps: 659.6645
-=======
-  dps: 454.85515
-  tps: 687.28157
->>>>>>> 3cd661f7
+  dps: 456.36753
+  tps: 689.16647
  }
 }
 dps_results: {
  key: "TestProtectionWarrior-AllItems-TinyAbominationinaJar-50351"
  value: {
-<<<<<<< HEAD
-  dps: 446.64223
-  tps: 681.0544
-=======
-  dps: 466.73707
-  tps: 708.67952
->>>>>>> 3cd661f7
+  dps: 471.50161
+  tps: 714.01793
  }
 }
 dps_results: {
  key: "TestProtectionWarrior-AllItems-TinyAbominationinaJar-50706"
  value: {
-<<<<<<< HEAD
-  dps: 450.33111
-  tps: 687.05286
-=======
-  dps: 471.11676
-  tps: 713.32125
->>>>>>> 3cd661f7
+  dps: 475.46979
+  tps: 720.38675
  }
 }
 dps_results: {
  key: "TestProtectionWarrior-AllItems-TirelessSkyflareDiamond"
  value: {
-<<<<<<< HEAD
-  dps: 439.47589
-  tps: 666.69229
-=======
-  dps: 449.97153
-  tps: 679.17414
->>>>>>> 3cd661f7
+  dps: 462.87034
+  tps: 697.71334
  }
 }
 dps_results: {
  key: "TestProtectionWarrior-AllItems-TirelessStarflareDiamond"
  value: {
-<<<<<<< HEAD
-  dps: 439.47589
-  tps: 666.69229
-=======
-  dps: 449.97153
-  tps: 679.17414
->>>>>>> 3cd661f7
+  dps: 462.87034
+  tps: 697.71334
  }
 }
 dps_results: {
  key: "TestProtectionWarrior-AllItems-TrenchantEarthshatterDiamond"
  value: {
-<<<<<<< HEAD
-  dps: 439.47589
-  tps: 666.69229
-=======
-  dps: 449.97153
-  tps: 679.17414
->>>>>>> 3cd661f7
+  dps: 462.87034
+  tps: 697.71334
  }
 }
 dps_results: {
  key: "TestProtectionWarrior-AllItems-TrenchantEarthsiegeDiamond"
  value: {
-<<<<<<< HEAD
-  dps: 439.47589
-  tps: 666.69229
-=======
-  dps: 449.97153
-  tps: 679.17414
->>>>>>> 3cd661f7
+  dps: 462.87034
+  tps: 697.71334
  }
 }
 dps_results: {
  key: "TestProtectionWarrior-AllItems-WarbringerArmor"
  value: {
-<<<<<<< HEAD
-  dps: 408.54681
-  tps: 610.82211
-=======
-  dps: 429.50057
-  tps: 637.13837
->>>>>>> 3cd661f7
+  dps: 428.70478
+  tps: 637.02747
  }
 }
 dps_results: {
  key: "TestProtectionWarrior-AllItems-WarbringerBattlegear"
  value: {
-<<<<<<< HEAD
-  dps: 455.3705
-  tps: 685.18917
-=======
-  dps: 478.26762
-  tps: 713.95121
->>>>>>> 3cd661f7
+  dps: 481.25119
+  tps: 718.83407
  }
 }
 dps_results: {
  key: "TestProtectionWarrior-AllItems-WastewalkerArmor"
  value: {
-<<<<<<< HEAD
-  dps: 402.87268
-  tps: 605.64642
-=======
-  dps: 428.57643
-  tps: 638.61949
->>>>>>> 3cd661f7
+  dps: 426.65966
+  tps: 636.56949
  }
 }
 dps_results: {
  key: "TestProtectionWarrior-AllItems-WindhawkArmor"
  value: {
-<<<<<<< HEAD
-  dps: 397.99642
-  tps: 609.68104
-=======
-  dps: 424.81464
-  tps: 644.41253
->>>>>>> 3cd661f7
+  dps: 420.20129
+  tps: 639.12469
  }
 }
 dps_results: {
  key: "TestProtectionWarrior-AllItems-WrathofSpellfire"
  value: {
-<<<<<<< HEAD
-  dps: 397.92756
-  tps: 596.91754
-=======
-  dps: 414.46639
-  tps: 617.76895
->>>>>>> 3cd661f7
+  dps: 420.72397
+  tps: 626.55288
  }
 }
 dps_results: {
  key: "TestProtectionWarrior-AllItems-Wrynn'sBattlegear"
  value: {
-<<<<<<< HEAD
-  dps: 649.29238
-  tps: 953.99088
-=======
-  dps: 594.49745
-  tps: 870.76749
->>>>>>> 3cd661f7
+  dps: 684.03128
+  tps: 999.15144
  }
 }
 dps_results: {
  key: "TestProtectionWarrior-AllItems-YmirjarLord'sBattlegear"
  value: {
-<<<<<<< HEAD
-  dps: 736.51019
-  tps: 1075.3029
-=======
-  dps: 677.22414
-  tps: 986.96368
->>>>>>> 3cd661f7
+  dps: 773.64964
+  tps: 1123.58419
  }
 }
 dps_results: {
  key: "TestProtectionWarrior-Average-Default"
  value: {
-<<<<<<< HEAD
-  dps: 620.48285
-  tps: 986.3305
+  dps: 649.82237
+  tps: 1025.2347
   dtps: 641.71275
-=======
-  dps: 650.58915
-  tps: 1026.88991
-  dtps: 651.68034
->>>>>>> 3cd661f7
  }
 }
 dps_results: {
  key: "TestProtectionWarrior-Settings-Human-P1-Basic-FullBuffs-LongMultiTarget"
  value: {
-<<<<<<< HEAD
-  dps: 704.76124
-  tps: 1320.50455
-=======
-  dps: 714.5348
-  tps: 1332.02126
->>>>>>> 3cd661f7
+  dps: 716.02774
+  tps: 1335.44394
  }
 }
 dps_results: {
  key: "TestProtectionWarrior-Settings-Human-P1-Basic-FullBuffs-LongSingleTarget"
  value: {
-<<<<<<< HEAD
-  dps: 485.21811
-  tps: 728.23467
-=======
-  dps: 509.66651
-  tps: 763.36397
->>>>>>> 3cd661f7
+  dps: 508.5595
+  tps: 759.18535
  }
 }
 dps_results: {
  key: "TestProtectionWarrior-Settings-Human-P1-Basic-FullBuffs-ShortSingleTarget"
  value: {
-<<<<<<< HEAD
-  dps: 547.46097
-  tps: 819.80075
-=======
-  dps: 575.23805
-  tps: 857.84093
->>>>>>> 3cd661f7
+  dps: 573.93156
+  tps: 854.90076
  }
 }
 dps_results: {
  key: "TestProtectionWarrior-Settings-Human-P1-Basic-NoBuffs-LongMultiTarget"
  value: {
-<<<<<<< HEAD
-  dps: 287.28153
-  tps: 601.56582
-=======
-  dps: 278.95588
-  tps: 582.28151
->>>>>>> 3cd661f7
+  dps: 288.89249
+  tps: 603.70194
  }
 }
 dps_results: {
  key: "TestProtectionWarrior-Settings-Human-P1-Basic-NoBuffs-LongSingleTarget"
  value: {
-<<<<<<< HEAD
-  dps: 203.57036
-  tps: 324.78638
-=======
-  dps: 208.15894
-  tps: 331.97977
->>>>>>> 3cd661f7
+  dps: 209.10196
+  tps: 332.12128
  }
 }
 dps_results: {
  key: "TestProtectionWarrior-Settings-Human-P1-Basic-NoBuffs-ShortSingleTarget"
  value: {
-<<<<<<< HEAD
-  dps: 207.84555
-  tps: 324.73552
-=======
-  dps: 212.19688
-  tps: 330.80595
->>>>>>> 3cd661f7
+  dps: 212.77255
+  tps: 331.26871
  }
 }
 dps_results: {
  key: "TestProtectionWarrior-Settings-Orc-P1-Basic-FullBuffs-LongMultiTarget"
  value: {
-<<<<<<< HEAD
-  dps: 718.04358
-  tps: 1346.19361
-=======
-  dps: 712.8062
-  tps: 1327.3285
->>>>>>> 3cd661f7
+  dps: 730.28428
+  tps: 1362.42477
  }
 }
 dps_results: {
  key: "TestProtectionWarrior-Settings-Orc-P1-Basic-FullBuffs-LongSingleTarget"
  value: {
-<<<<<<< HEAD
-  dps: 489.79419
-  tps: 736.60884
-=======
-  dps: 512.19612
-  tps: 766.76615
->>>>>>> 3cd661f7
+  dps: 513.84088
+  tps: 768.49474
  }
 }
 dps_results: {
  key: "TestProtectionWarrior-Settings-Orc-P1-Basic-FullBuffs-ShortSingleTarget"
  value: {
-<<<<<<< HEAD
-  dps: 547.49417
-  tps: 823.68123
-=======
-  dps: 571.52632
-  tps: 855.03805
->>>>>>> 3cd661f7
+  dps: 573.42258
+  tps: 858.06231
  }
 }
 dps_results: {
  key: "TestProtectionWarrior-Settings-Orc-P1-Basic-NoBuffs-LongMultiTarget"
  value: {
-<<<<<<< HEAD
-  dps: 286.04382
-  tps: 599.25895
-=======
-  dps: 278.32567
-  tps: 578.14764
->>>>>>> 3cd661f7
+  dps: 287.35751
+  tps: 601.0009
  }
 }
 dps_results: {
  key: "TestProtectionWarrior-Settings-Orc-P1-Basic-NoBuffs-LongSingleTarget"
  value: {
-<<<<<<< HEAD
-  dps: 204.63942
-  tps: 327.35
-=======
-  dps: 209.83254
-  tps: 334.27242
->>>>>>> 3cd661f7
+  dps: 209.99628
+  tps: 334.4532
  }
 }
 dps_results: {
  key: "TestProtectionWarrior-Settings-Orc-P1-Basic-NoBuffs-ShortSingleTarget"
  value: {
-<<<<<<< HEAD
-  dps: 215.19456
-  tps: 336.37025
-=======
-  dps: 220.53211
-  tps: 343.21136
->>>>>>> 3cd661f7
+  dps: 222.23716
+  tps: 345.70874
  }
 }
 dps_results: {
  key: "TestProtectionWarrior-SwitchInFrontOfTarget-Default"
  value: {
-<<<<<<< HEAD
-  dps: 670.53447
-  tps: 1055.00086
+  dps: 699.92174
+  tps: 1093.96838
   dtps: 576.91925
-=======
-  dps: 706.67988
-  tps: 1103.96947
-  dtps: 585.05268
->>>>>>> 3cd661f7
  }
 }