character_stats_results: {
 key: "TestProtectionWarrior-CharacterStats-Default"
 value: {
  final_stats: 748.9900000000001
  final_stats: 548.9000000000001
  final_stats: 1135.3650000000002
  final_stats: 204.60000000000002
  final_stats: 165
  final_stats: 0
  final_stats: 0
  final_stats: 0
  final_stats: 0
  final_stats: 0
  final_stats: 0
  final_stats: 0
  final_stats: 0
  final_stats: 0
  final_stats: 91
  final_stats: 51
  final_stats: 0
  final_stats: 0
  final_stats: 2839.0780000000004
  final_stats: 107
  final_stats: 1234.2537333333335
  final_stats: 0
  final_stats: 0
  final_stats: 84.185
  final_stats: 0
  final_stats: 0
  final_stats: 0
  final_stats: 16905.4
  final_stats: 206
  final_stats: 254.4
  final_stats: 123.95
  final_stats: 505.3944500000001
  final_stats: 900.8616666666668
  final_stats: 244.25
  final_stats: 68
  final_stats: 18952.65
  final_stats: 0
  final_stats: 0
  final_stats: 0
  final_stats: 0
  final_stats: 10
  final_stats: 0
  final_stats: 0
  final_stats: 0
  final_stats: 0
  final_stats: 0
 }
}
stat_weights_results: {
 key: "TestProtectionWarrior-StatWeights-Default"
 value: {
  weights: 0.22988683617324795
  weights: 0
  weights: 0
  weights: 0
  weights: 0
  weights: 0
  weights: 0
  weights: 0
  weights: 0
  weights: 0
  weights: 0
  weights: 0
  weights: 0
  weights: 0
  weights: 0
  weights: 0
  weights: 0
  weights: 0
  weights: 0.08639105171324218
  weights: 0
  weights: 0
  weights: 0
  weights: 0
  weights: 0
  weights: 0
  weights: 0
  weights: 0
  weights: 0.00033186940761311366
  weights: 0
  weights: 0
  weights: 0
  weights: 0.1263935218844324
  weights: -0.03065864051473568
  weights: 0
  weights: 0
  weights: 0
  weights: 0
  weights: 0
  weights: 0
  weights: 0
  weights: 0
  weights: 0
  weights: 0
  weights: 0
  weights: 0
  weights: 0
 }
}
dps_results: {
 key: "TestProtectionWarrior-AllItems-AshtongueTalismanofValor-32485"
 value: {
  dps: 469.52674740127964
  tps: 818.8260388012118
 }
}
dps_results: {
 key: "TestProtectionWarrior-AllItems-AustereEarthsiegeDiamond"
 value: {
  dps: 477.95493984998836
  tps: 830.6210482817954
 }
}
dps_results: {
 key: "TestProtectionWarrior-AllItems-Bandit'sInsignia-40371"
 value: {
  dps: 518.3948113453462
  tps: 896.4804985067038
 }
}
dps_results: {
 key: "TestProtectionWarrior-AllItems-BeamingEarthsiegeDiamond"
 value: {
  dps: 482.61470308128065
  tps: 838.4452019816081
 }
}
dps_results: {
 key: "TestProtectionWarrior-AllItems-BoldArmor"
 value: {
  dps: 450.53733267825146
  tps: 772.3353833014544
 }
}
dps_results: {
 key: "TestProtectionWarrior-AllItems-BracingEarthsiegeDiamond"
 value: {
  dps: 477.95493984998836
  tps: 814.0752939828265
 }
}
dps_results: {
 key: "TestProtectionWarrior-AllItems-BracingEarthstormDiamond"
 value: {
  dps: 477.95493984998836
  tps: 830.6210482817954
 }
}
dps_results: {
 key: "TestProtectionWarrior-AllItems-Braxley'sBackyardMoonshine-35937"
 value: {
  dps: 477.73735993671056
  tps: 832.811219045812
 }
}
dps_results: {
 key: "TestProtectionWarrior-AllItems-BrutalEarthstormDiamond"
 value: {
  dps: 483.99882119358006
  tps: 840.7562584951589
 }
}
dps_results: {
 key: "TestProtectionWarrior-AllItems-BurningRage"
 value: {
  dps: 471.5196826380086
  tps: 806.0091851563321
 }
}
dps_results: {
 key: "TestProtectionWarrior-AllItems-ChaoticSkyfireDiamond"
 value: {
  dps: 486.1690208819562
  tps: 843.9614777344428
 }
}
dps_results: {
 key: "TestProtectionWarrior-AllItems-ChaoticSkyflareDiamond"
 value: {
  dps: 489.5951174454409
  tps: 850.5086558910956
 }
}
dps_results: {
 key: "TestProtectionWarrior-AllItems-DarkmoonCard:Berserker!-42989"
 value: {
  dps: 477.2320895080876
  tps: 832.428219827125
 }
}
dps_results: {
 key: "TestProtectionWarrior-AllItems-DarkmoonCard:Death-42990"
 value: {
  dps: 506.14190381745453
  tps: 875.1073411959379
 }
}
dps_results: {
 key: "TestProtectionWarrior-AllItems-DarkmoonCard:Greatness-42987"
 value: {
  dps: 522.7049270797631
  tps: 907.7774824109044
 }
}
dps_results: {
 key: "TestProtectionWarrior-AllItems-DarkmoonCard:Greatness-44253"
 value: {
  dps: 510.43224124506645
  tps: 888.1451997288577
 }
}
dps_results: {
 key: "TestProtectionWarrior-AllItems-DarkmoonCard:Greatness-44254"
 value: {
  dps: 495.86955059266677
  tps: 862.8814823212191
 }
}
dps_results: {
 key: "TestProtectionWarrior-AllItems-DeathKnight'sAnguish-38212"
 value: {
  dps: 477.09478735814184
  tps: 832.0510839430136
 }
}
dps_results: {
 key: "TestProtectionWarrior-AllItems-Defender'sCode-40257"
 value: {
  dps: 463.27004541103275
  tps: 808.2280527518325
 }
}
dps_results: {
 key: "TestProtectionWarrior-AllItems-DesolationBattlegear"
 value: {
  dps: 453.0380297602242
  tps: 776.1261016626588
 }
}
dps_results: {
 key: "TestProtectionWarrior-AllItems-DestroyerArmor"
 value: {
  dps: 478.61624066947445
  tps: 813.7430455496889
 }
}
dps_results: {
 key: "TestProtectionWarrior-AllItems-DestroyerBattlegear"
 value: {
  dps: 501.16143104417614
  tps: 855.9672416415419
 }
}
dps_results: {
 key: "TestProtectionWarrior-AllItems-DestructiveSkyfireDiamond"
 value: {
  dps: 480.31591303964916
  tps: 834.3344128755547
 }
}
dps_results: {
 key: "TestProtectionWarrior-AllItems-DestructiveSkyflareDiamond"
 value: {
  dps: 484.59185781335304
  tps: 841.7742028178578
 }
}
dps_results: {
 key: "TestProtectionWarrior-AllItems-DoomplateBattlegear"
 value: {
  dps: 466.30193654771955
  tps: 797.632035921052
 }
}
dps_results: {
 key: "TestProtectionWarrior-AllItems-EffulgentSkyflareDiamond"
 value: {
  dps: 477.95493984998836
  tps: 830.6210482817954
 }
}
dps_results: {
 key: "TestProtectionWarrior-AllItems-EmberSkyfireDiamond"
 value: {
  dps: 477.95493984998836
  tps: 830.6210482817954
 }
}
dps_results: {
 key: "TestProtectionWarrior-AllItems-EmberSkyflareDiamond"
 value: {
  dps: 477.95493984998836
  tps: 830.6210482817954
 }
}
dps_results: {
 key: "TestProtectionWarrior-AllItems-EnigmaticSkyfireDiamond"
 value: {
  dps: 480.778471067852
  tps: 835.2641677869458
 }
}
dps_results: {
 key: "TestProtectionWarrior-AllItems-EnigmaticSkyflareDiamond"
 value: {
  dps: 482.61470308128065
  tps: 838.4452019816081
 }
}
dps_results: {
 key: "TestProtectionWarrior-AllItems-EnigmaticStarflareDiamond"
 value: {
  dps: 481.9905899994546
  tps: 837.5934811578568
 }
}
dps_results: {
 key: "TestProtectionWarrior-AllItems-EternalEarthsiegeDiamond"
 value: {
  dps: 480.105662211133
  tps: 833.9006848103057
 }
}
dps_results: {
 key: "TestProtectionWarrior-AllItems-EternalEarthstormDiamond"
 value: {
  dps: 482.2563845722779
  tps: 837.1803213388152
 }
}
dps_results: {
 key: "TestProtectionWarrior-AllItems-ExtractofNecromanticPower-40373"
 value: {
  dps: 486.8122342042848
  tps: 846.8136325456675
 }
}
dps_results: {
 key: "TestProtectionWarrior-AllItems-EyeoftheBroodmother-45308"
 value: {
  dps: 475.61011841399954
  tps: 829.680661882449
 }
}
dps_results: {
 key: "TestProtectionWarrior-AllItems-FaithinFelsteel"
 value: {
  dps: 440.2131643869914
  tps: 753.0463297389169
 }
}
dps_results: {
 key: "TestProtectionWarrior-AllItems-FelstalkerArmor"
 value: {
  dps: 476.5728647181927
  tps: 829.8390594816536
 }
}
dps_results: {
 key: "TestProtectionWarrior-AllItems-FlameGuard"
 value: {
  dps: 416.1978011656392
  tps: 714.356981668164
 }
}
dps_results: {
 key: "TestProtectionWarrior-AllItems-ForgeEmber-37660"
 value: {
  dps: 475.9234690439032
  tps: 829.9641290753067
 }
}
dps_results: {
 key: "TestProtectionWarrior-AllItems-ForlornSkyflareDiamond"
 value: {
  dps: 477.95493984998836
  tps: 830.6210482817954
 }
}
dps_results: {
 key: "TestProtectionWarrior-AllItems-ForlornStarflareDiamond"
 value: {
  dps: 477.95493984998836
  tps: 830.6210482817954
 }
}
dps_results: {
 key: "TestProtectionWarrior-AllItems-FuryoftheFiveFlights-40431"
 value: {
  dps: 504.0369811340835
  tps: 877.1293210552113
 }
}
dps_results: {
 key: "TestProtectionWarrior-AllItems-FuturesightRune-38763"
 value: {
  dps: 463.27004541103275
  tps: 808.2280527518325
 }
}
dps_results: {
 key: "TestProtectionWarrior-AllItems-IllustrationoftheDragonSoul-40432"
 value: {
  dps: 463.27004541103275
  tps: 808.2280527518325
 }
}
dps_results: {
 key: "TestProtectionWarrior-AllItems-ImbuedUnstableDiamond"
 value: {
  dps: 477.95493984998836
  tps: 830.6210482817954
 }
}
dps_results: {
 key: "TestProtectionWarrior-AllItems-ImpassiveSkyflareDiamond"
 value: {
  dps: 482.61470308128065
  tps: 838.4452019816081
 }
}
dps_results: {
 key: "TestProtectionWarrior-AllItems-ImpassiveStarflareDiamond"
 value: {
  dps: 481.9905899994546
  tps: 837.5934811578568
 }
}
dps_results: {
 key: "TestProtectionWarrior-AllItems-IncisorFragment-37723"
 value: {
  dps: 492.010782863926
  tps: 856.3413733533649
 }
}
dps_results: {
 key: "TestProtectionWarrior-AllItems-InfusedColdstoneRune-35935"
 value: {
  dps: 468.30828009097837
  tps: 817.1267359793532
 }
}
dps_results: {
 key: "TestProtectionWarrior-AllItems-InsightfulEarthsiegeDiamond"
 value: {
  dps: 477.95493984998836
  tps: 830.6210482817954
 }
}
dps_results: {
 key: "TestProtectionWarrior-AllItems-InsightfulEarthstormDiamond"
 value: {
  dps: 477.95493984998836
  tps: 830.6210482817954
 }
}
dps_results: {
 key: "TestProtectionWarrior-AllItems-InvigoratingEarthsiegeDiamond"
 value: {
  dps: 483.8275005385991
  tps: 839.9096103234882
 }
}
dps_results: {
 key: "TestProtectionWarrior-AllItems-Lavanthor'sTalisman-37872"
 value: {
  dps: 481.3554752778883
  tps: 835.8065247558008
 }
}
dps_results: {
 key: "TestProtectionWarrior-AllItems-MajesticDragonFigurine-40430"
 value: {
  dps: 463.27004541103275
  tps: 808.2280527518325
 }
}
dps_results: {
 key: "TestProtectionWarrior-AllItems-Mana-EtchedRegalia"
 value: {
  dps: 408.4460834501378
  tps: 702.6028526640974
 }
}
dps_results: {
 key: "TestProtectionWarrior-AllItems-MeteoriteWhetstone-37390"
 value: {
  dps: 487.7454915514165
  tps: 851.809103868912
 }
}
dps_results: {
 key: "TestProtectionWarrior-AllItems-MysticalSkyfireDiamond"
 value: {
  dps: 477.95493984998836
  tps: 830.6210482817954
 }
}
dps_results: {
 key: "TestProtectionWarrior-AllItems-NetherscaleArmor"
 value: {
  dps: 477.638552803579
  tps: 831.9492434062525
 }
}
dps_results: {
 key: "TestProtectionWarrior-AllItems-NetherstrikeArmor"
 value: {
  dps: 451.990900015821
  tps: 788.6126601134715
 }
}
dps_results: {
 key: "TestProtectionWarrior-AllItems-OfferingofSacrifice-37638"
 value: {
  dps: 463.27004541103275
  tps: 808.2280527518325
 }
}
dps_results: {
 key: "TestProtectionWarrior-AllItems-OnslaughtArmor"
 value: {
  dps: 491.06598976939983
  tps: 832.1079056830386
 }
}
dps_results: {
 key: "TestProtectionWarrior-AllItems-OnslaughtBattlegear"
 value: {
  dps: 581.2628674997544
  tps: 988.7321638890264
 }
}
dps_results: {
 key: "TestProtectionWarrior-AllItems-PersistentEarthshatterDiamond"
 value: {
  dps: 485.8527425035819
  tps: 843.6206644625703
 }
}
dps_results: {
 key: "TestProtectionWarrior-AllItems-PersistentEarthsiegeDiamond"
 value: {
  dps: 483.8275005385991
  tps: 839.9096103234882
 }
}
dps_results: {
 key: "TestProtectionWarrior-AllItems-PotentUnstableDiamond"
 value: {
  dps: 484.33879440806516
  tps: 841.446206790988
 }
}
dps_results: {
 key: "TestProtectionWarrior-AllItems-PowerfulEarthshatterDiamond"
 value: {
  dps: 477.95493984998836
  tps: 830.6210482817954
 }
}
dps_results: {
 key: "TestProtectionWarrior-AllItems-PowerfulEarthsiegeDiamond"
 value: {
  dps: 477.95493984998836
  tps: 830.6210482817954
 }
}
dps_results: {
 key: "TestProtectionWarrior-AllItems-PowerfulEarthstormDiamond"
 value: {
  dps: 477.95493984998836
  tps: 830.6210482817954
 }
}
dps_results: {
 key: "TestProtectionWarrior-AllItems-PrimalIntent"
 value: {
  dps: 496.80336218632095
  tps: 863.9658131157322
 }
}
dps_results: {
 key: "TestProtectionWarrior-AllItems-PurifiedShardoftheGods"
 value: {
  dps: 463.27004541103275
  tps: 808.2280527518325
 }
}
dps_results: {
 key: "TestProtectionWarrior-AllItems-ReignoftheDead-47316"
 value: {
  dps: 554.102315112876
  tps: 947.0828911933593
 }
}
dps_results: {
 key: "TestProtectionWarrior-AllItems-ReignoftheDead-47477"
 value: {
  dps: 565.2421994474896
  tps: 964.0701008152114
 }
}
dps_results: {
 key: "TestProtectionWarrior-AllItems-RelentlessEarthsiegeDiamond"
 value: {
  dps: 491.85686256407377
  tps: 853.7087513445017
 }
}
dps_results: {
 key: "TestProtectionWarrior-AllItems-RelentlessEarthstormDiamond"
 value: {
  dps: 490.66945723772676
  tps: 851.6868739178234
 }
}
dps_results: {
 key: "TestProtectionWarrior-AllItems-RevitalizingSkyflareDiamond"
 value: {
  dps: 477.95493984998836
  tps: 830.6210482817954
 }
}
dps_results: {
 key: "TestProtectionWarrior-AllItems-RuneofRepulsion-40372"
 value: {
  dps: 463.27004541103275
  tps: 808.2280527518325
 }
}
dps_results: {
 key: "TestProtectionWarrior-AllItems-SealofthePantheon-36993"
 value: {
  dps: 463.27004541103275
  tps: 808.2280527518325
 }
}
dps_results: {
 key: "TestProtectionWarrior-AllItems-Serrah'sStar-37559"
 value: {
  dps: 470.04719441070665
  tps: 820.1585568544705
 }
}
dps_results: {
 key: "TestProtectionWarrior-AllItems-ShinyShardoftheGods"
 value: {
  dps: 463.27004541103275
  tps: 808.2280527518325
 }
}
dps_results: {
 key: "TestProtectionWarrior-AllItems-Sindragosa'sFlawlessFang-50361"
 value: {
  dps: 463.27004541103275
  tps: 808.2280527518325
 }
}
dps_results: {
 key: "TestProtectionWarrior-AllItems-SparkofLife-37657"
 value: {
  dps: 472.2898699834779
  tps: 823.9274015211823
 }
}
dps_results: {
 key: "TestProtectionWarrior-AllItems-SpellstrikeInfusion"
 value: {
  dps: 462.99180091479997
  tps: 807.0317920816855
 }
}
dps_results: {
 key: "TestProtectionWarrior-AllItems-StrengthoftheClefthoof"
 value: {
  dps: 453.00864960619055
  tps: 790.009619244811
 }
}
dps_results: {
 key: "TestProtectionWarrior-AllItems-SwiftSkyfireDiamond"
 value: {
  dps: 484.33879440806516
  tps: 841.446206790988
 }
}
dps_results: {
 key: "TestProtectionWarrior-AllItems-SwiftSkyflareDiamond"
 value: {
  dps: 483.8275005385991
  tps: 839.9096103234882
 }
}
dps_results: {
 key: "TestProtectionWarrior-AllItems-SwiftStarfireDiamond"
 value: {
  dps: 477.95493984998836
  tps: 830.6210482817954
 }
}
dps_results: {
 key: "TestProtectionWarrior-AllItems-SwiftStarflareDiamond"
 value: {
  dps: 485.8527425035819
  tps: 843.6206644625703
 }
}
dps_results: {
 key: "TestProtectionWarrior-AllItems-SwiftWindfireDiamond"
 value: {
  dps: 481.5900816702273
  tps: 836.5666166094603
 }
}
dps_results: {
 key: "TestProtectionWarrior-AllItems-TenaciousEarthstormDiamond"
 value: {
  dps: 477.95493984998836
  tps: 830.6210482817954
 }
}
dps_results: {
 key: "TestProtectionWarrior-AllItems-TheFistsofFury"
 value: {
<<<<<<< HEAD
  dps: 658.0563642781281
  tps: 1135.4998328224865
=======
  dps: 641.7960129750707
  tps: 1108.8453358781312
>>>>>>> c36ff42f
 }
}
dps_results: {
 key: "TestProtectionWarrior-AllItems-TheTwinBladesofAzzinoth"
 value: {
  dps: 701.8091409472083
  tps: 1207.473884276795
 }
}
dps_results: {
 key: "TestProtectionWarrior-AllItems-TheTwinStars"
 value: {
  dps: 472.9132866782691
  tps: 822.0496655086821
 }
}
dps_results: {
 key: "TestProtectionWarrior-AllItems-ThunderingSkyfireDiamond"
 value: {
  dps: 483.3005242832132
  tps: 839.665963619424
 }
}
dps_results: {
 key: "TestProtectionWarrior-AllItems-ThunderingSkyflareDiamond"
 value: {
  dps: 484.94453578987464
  tps: 842.8563776592341
 }
}
dps_results: {
 key: "TestProtectionWarrior-AllItems-TinyAbominationinaJar-50351"
 value: {
  dps: 507.86492013792173
  tps: 889.8291779522499
 }
}
dps_results: {
 key: "TestProtectionWarrior-AllItems-TinyAbominationinaJar-50706"
 value: {
  dps: 511.449990760777
  tps: 896.6798134347946
 }
}
dps_results: {
 key: "TestProtectionWarrior-AllItems-TirelessSkyflareDiamond"
 value: {
  dps: 477.95493984998836
  tps: 830.6210482817954
 }
}
dps_results: {
 key: "TestProtectionWarrior-AllItems-TirelessStarflareDiamond"
 value: {
  dps: 477.95493984998836
  tps: 830.6210482817954
 }
}
dps_results: {
 key: "TestProtectionWarrior-AllItems-TrenchantEarthshatterDiamond"
 value: {
  dps: 477.95493984998836
  tps: 830.6210482817954
 }
}
dps_results: {
 key: "TestProtectionWarrior-AllItems-TrenchantEarthsiegeDiamond"
 value: {
  dps: 477.95493984998836
  tps: 830.6210482817954
 }
}
dps_results: {
 key: "TestProtectionWarrior-AllItems-WarbringerArmor"
 value: {
  dps: 451.8274445435853
  tps: 771.2000240259985
 }
}
dps_results: {
 key: "TestProtectionWarrior-AllItems-WarbringerBattlegear"
 value: {
  dps: 499.468404453822
  tps: 861.5372806714335
 }
}
dps_results: {
 key: "TestProtectionWarrior-AllItems-WastewalkerArmor"
 value: {
  dps: 465.4585485674925
  tps: 797.9993629543974
 }
}
dps_results: {
 key: "TestProtectionWarrior-AllItems-WindhawkArmor"
 value: {
  dps: 446.8541452442645
  tps: 779.2230173104839
 }
}
dps_results: {
 key: "TestProtectionWarrior-AllItems-WrathofSpellfire"
 value: {
  dps: 440.30023746397796
  tps: 753.6293297232322
 }
}
dps_results: {
 key: "TestProtectionWarrior-Average-Default"
 value: {
  dps: 628.5166786814119
  tps: 1227.2108144372785
  dtps: 682.0367530823524
 }
}
dps_results: {
 key: "TestProtectionWarrior-Settings-Human-P1-Basic-FullBuffs-LongMultiTarget"
 value: {
  dps: 543.076152291755
  tps: 1068.7278750408298
 }
}
dps_results: {
 key: "TestProtectionWarrior-Settings-Human-P1-Basic-FullBuffs-LongSingleTarget"
 value: {
  dps: 526.9201955710943
  tps: 909.1574806888013
 }
}
dps_results: {
 key: "TestProtectionWarrior-Settings-Human-P1-Basic-FullBuffs-ShortSingleTarget"
 value: {
  dps: 599.4107846236924
  tps: 1036.2751895458186
 }
}
dps_results: {
 key: "TestProtectionWarrior-Settings-Human-P1-Basic-NoBuffs-LongMultiTarget"
 value: {
  dps: 220.12483357046386
  tps: 532.3777237607474
 }
}
dps_results: {
 key: "TestProtectionWarrior-Settings-Human-P1-Basic-NoBuffs-LongSingleTarget"
 value: {
  dps: 207.6815730262406
  tps: 379.62365772407344
 }
}
dps_results: {
 key: "TestProtectionWarrior-Settings-Human-P1-Basic-NoBuffs-ShortSingleTarget"
 value: {
  dps: 200.51659202724946
  tps: 369.6880264070715
 }
}
dps_results: {
 key: "TestProtectionWarrior-Settings-Orc-P1-Basic-FullBuffs-LongMultiTarget"
 value: {
  dps: 551.4690892564166
  tps: 1082.8851830368333
 }
}
dps_results: {
 key: "TestProtectionWarrior-Settings-Orc-P1-Basic-FullBuffs-LongSingleTarget"
 value: {
  dps: 535.0304562343275
  tps: 923.0375908038245
 }
}
dps_results: {
 key: "TestProtectionWarrior-Settings-Orc-P1-Basic-FullBuffs-ShortSingleTarget"
 value: {
  dps: 614.9939175223845
  tps: 1063.905403188485
 }
}
dps_results: {
 key: "TestProtectionWarrior-Settings-Orc-P1-Basic-NoBuffs-LongMultiTarget"
 value: {
  dps: 222.9708117480824
  tps: 537.8794963323664
 }
}
dps_results: {
 key: "TestProtectionWarrior-Settings-Orc-P1-Basic-NoBuffs-LongSingleTarget"
 value: {
  dps: 210.77817456663678
  tps: 384.5224778935133
 }
}
dps_results: {
 key: "TestProtectionWarrior-Settings-Orc-P1-Basic-NoBuffs-ShortSingleTarget"
 value: {
  dps: 207.33214678776886
  tps: 381.64612373655444
 }
}
dps_results: {
 key: "TestProtectionWarrior-SwitchInFrontOfTarget-Default"
 value: {
  dps: 706.1088564960769
  tps: 1356.3483454718726
  dtps: 618.0826102014374
 }
}<|MERGE_RESOLUTION|>--- conflicted
+++ resolved
@@ -726,13 +726,8 @@
 dps_results: {
  key: "TestProtectionWarrior-AllItems-TheFistsofFury"
  value: {
-<<<<<<< HEAD
-  dps: 658.0563642781281
-  tps: 1135.4998328224865
-=======
   dps: 641.7960129750707
   tps: 1108.8453358781312
->>>>>>> c36ff42f
  }
 }
 dps_results: {
