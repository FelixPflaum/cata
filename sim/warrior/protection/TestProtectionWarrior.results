--- conflicted
+++ resolved
@@ -52,56 +52,39 @@
 stat_weights_results: {
  key: "TestProtectionWarrior-StatWeights-Default"
  value: {
-<<<<<<< HEAD
   weights: 0.26633484751949027
-=======
-  weights: 0.2420677173
->>>>>>> 2cea29ed
-  weights: 0
-  weights: 0
-  weights: 0
-  weights: 0
-  weights: 0
-  weights: 0
-  weights: 0
-  weights: 0
-  weights: 0
-  weights: 0
-  weights: 0
-  weights: 0
-  weights: 0
-  weights: 0
-  weights: 0
-  weights: 0
-  weights: 0
-<<<<<<< HEAD
+  weights: 0
+  weights: 0
+  weights: 0
+  weights: 0
+  weights: 0
+  weights: 0
+  weights: 0
+  weights: 0
+  weights: 0
+  weights: 0
+  weights: 0
+  weights: 0
+  weights: 0
+  weights: 0
+  weights: 0
+  weights: 0
+  weights: 0
   weights: 0.09101676146362024
-=======
-  weights: 0.1050251901
->>>>>>> 2cea29ed
-  weights: 0
-  weights: 0
-  weights: 0
-  weights: 0
-  weights: 0
-  weights: 0
-  weights: 0
-  weights: 0
-<<<<<<< HEAD
+  weights: 0
+  weights: 0
+  weights: 0
+  weights: 0
+  weights: 0
+  weights: 0
+  weights: 0
+  weights: 0
   weights: -0.002347703792081577
   weights: 0
   weights: 0
   weights: 0
   weights: 0.1454322155687021
   weights: -0.050664712487773614
-=======
-  weights: -0.0134056232
-  weights: 0
-  weights: 0
-  weights: 0
-  weights: 0.0989274052
-  weights: -0.043421542
->>>>>>> 2cea29ed
   weights: 0
   weights: 0
   weights: 0
@@ -120,1228 +103,716 @@
 dps_results: {
  key: "TestProtectionWarrior-AllItems-AshtongueTalismanofValor-32485"
  value: {
-<<<<<<< HEAD
   dps: 428.9796088681318
   tps: 749.226445990747
-=======
-  dps: 374.5680425034
-  tps: 633.209147842
->>>>>>> 2cea29ed
  }
 }
 dps_results: {
  key: "TestProtectionWarrior-AllItems-AustereEarthsiegeDiamond"
  value: {
-<<<<<<< HEAD
-  dps: 446.80209515458574
-  tps: 775.6568094879506
-=======
-  dps: 377.906213289
-  tps: 637.8183320206
->>>>>>> 2cea29ed
+  dps: 446.80209515458574
+  tps: 775.6568094879506
  }
 }
 dps_results: {
  key: "TestProtectionWarrior-AllItems-Bandit'sInsignia-40371"
  value: {
-<<<<<<< HEAD
   dps: 470.6394964248716
   tps: 813.8944169095978
-=======
-  dps: 418.2319694942
-  tps: 701.1780217051
->>>>>>> 2cea29ed
  }
 }
 dps_results: {
  key: "TestProtectionWarrior-AllItems-BeamingEarthsiegeDiamond"
  value: {
-<<<<<<< HEAD
   dps: 450.3193835994928
   tps: 781.8525287001839
-=======
-  dps: 384.052017689
-  tps: 647.7236840837
->>>>>>> 2cea29ed
  }
 }
 dps_results: {
  key: "TestProtectionWarrior-AllItems-BoldArmor"
  value: {
-<<<<<<< HEAD
   dps: 416.93441132727986
   tps: 716.1446496133104
-=======
-  dps: 362.6470155822
-  tps: 602.4444002457
->>>>>>> 2cea29ed
  }
 }
 dps_results: {
  key: "TestProtectionWarrior-AllItems-BracingEarthsiegeDiamond"
  value: {
-<<<<<<< HEAD
   dps: 446.80209515458574
   tps: 760.2273399648581
-=======
-  dps: 377.906213289
-  tps: 625.1452987135
->>>>>>> 2cea29ed
  }
 }
 dps_results: {
  key: "TestProtectionWarrior-AllItems-Braxley'sBackyardMoonshine-35937"
  value: {
-<<<<<<< HEAD
   dps: 433.2055874386086
   tps: 756.6687118236714
-=======
-  dps: 379.9248569831
-  tps: 642.3584512081
->>>>>>> 2cea29ed
  }
 }
 dps_results: {
  key: "TestProtectionWarrior-AllItems-BurningRage"
  value: {
-<<<<<<< HEAD
   dps: 432.26182871481905
   tps: 739.6589759758397
-=======
-  dps: 379.829436246
-  tps: 628.8498388214
->>>>>>> 2cea29ed
  }
 }
 dps_results: {
  key: "TestProtectionWarrior-AllItems-ChaoticSkyflareDiamond"
  value: {
-<<<<<<< HEAD
   dps: 455.24737395722394
   tps: 789.3629817237377
-=======
-  dps: 388.493609458
-  tps: 655.015339482
->>>>>>> 2cea29ed
  }
 }
 dps_results: {
  key: "TestProtectionWarrior-AllItems-DarkmoonCard:Berserker!-42989"
  value: {
-<<<<<<< HEAD
   dps: 438.4929907078431
   tps: 764.5489742804291
-=======
-  dps: 383.090607137
-  tps: 646.8735621821
->>>>>>> 2cea29ed
  }
 }
 dps_results: {
  key: "TestProtectionWarrior-AllItems-DarkmoonCard:Death-42990"
  value: {
-<<<<<<< HEAD
   dps: 472.059795664436
   tps: 816.36738168924
-=======
-  dps: 413.2836652407
-  tps: 692.9596412362
->>>>>>> 2cea29ed
  }
 }
 dps_results: {
  key: "TestProtectionWarrior-AllItems-DarkmoonCard:Greatness-42987"
  value: {
-<<<<<<< HEAD
   dps: 476.2792913878613
   tps: 826.3524909613903
-=======
-  dps: 420.9039022864
-  tps: 709.2491418043
->>>>>>> 2cea29ed
  }
 }
 dps_results: {
  key: "TestProtectionWarrior-AllItems-DarkmoonCard:Greatness-44253"
  value: {
-<<<<<<< HEAD
   dps: 463.6442386616847
   tps: 805.2217036377781
-=======
-  dps: 407.6746403257
-  tps: 687.0468121705
->>>>>>> 2cea29ed
  }
 }
 dps_results: {
  key: "TestProtectionWarrior-AllItems-DarkmoonCard:Greatness-44254"
  value: {
-<<<<<<< HEAD
   dps: 451.4985634435454
   tps: 784.8868536801559
-=======
-  dps: 398.5877237086
-  tps: 671.1846958118
->>>>>>> 2cea29ed
  }
 }
 dps_results: {
  key: "TestProtectionWarrior-AllItems-DeathKnight'sAnguish-38212"
  value: {
-<<<<<<< HEAD
   dps: 432.4490568941054
   tps: 754.5590207891727
-=======
-  dps: 381.3213791386
-  tps: 645.0944572401
->>>>>>> 2cea29ed
  }
 }
 dps_results: {
  key: "TestProtectionWarrior-AllItems-Defender'sCode-40257"
  value: {
-<<<<<<< HEAD
-  dps: 425.82233709388277
-  tps: 743.6647764211845
-=======
-  dps: 372.7906360199
-  tps: 630.017588243
->>>>>>> 2cea29ed
+  dps: 425.82233709388277
+  tps: 743.6647764211845
  }
 }
 dps_results: {
  key: "TestProtectionWarrior-AllItems-DesolationBattlegear"
  value: {
-<<<<<<< HEAD
   dps: 414.32463473325106
   tps: 711.0395548635518
-=======
-  dps: 362.9580631676
-  tps: 603.1703743492
->>>>>>> 2cea29ed
  }
 }
 dps_results: {
  key: "TestProtectionWarrior-AllItems-DestroyerArmor"
  value: {
-<<<<<<< HEAD
   dps: 436.79400756673624
   tps: 744.123684693217
-=======
-  dps: 367.8870208589
-  tps: 609.7815399239
->>>>>>> 2cea29ed
  }
 }
 dps_results: {
  key: "TestProtectionWarrior-AllItems-DestroyerBattlegear"
  value: {
-<<<<<<< HEAD
   dps: 456.636776898575
   tps: 779.6910400321378
-=======
-  dps: 401.1158510206
-  tps: 663.2870349202
->>>>>>> 2cea29ed
  }
 }
 dps_results: {
  key: "TestProtectionWarrior-AllItems-DestructiveSkyflareDiamond"
  value: {
-<<<<<<< HEAD
   dps: 447.923370669327
   tps: 778.0017370152489
-=======
-  dps: 382.3940637241
-  tps: 645.7218074844
->>>>>>> 2cea29ed
  }
 }
 dps_results: {
  key: "TestProtectionWarrior-AllItems-DoomplateBattlegear"
  value: {
-<<<<<<< HEAD
   dps: 425.5763038746654
   tps: 729.422583418811
-=======
-  dps: 374.6370794594
-  tps: 620.9863979761
->>>>>>> 2cea29ed
  }
 }
 dps_results: {
  key: "TestProtectionWarrior-AllItems-EffulgentSkyflareDiamond"
  value: {
-<<<<<<< HEAD
-  dps: 446.80209515458574
-  tps: 775.6568094879506
-=======
-  dps: 377.906213289
-  tps: 637.8183320206
->>>>>>> 2cea29ed
+  dps: 446.80209515458574
+  tps: 775.6568094879506
  }
 }
 dps_results: {
  key: "TestProtectionWarrior-AllItems-EmberSkyflareDiamond"
  value: {
-<<<<<<< HEAD
-  dps: 446.80209515458574
-  tps: 775.6568094879506
-=======
-  dps: 377.906213289
-  tps: 637.8183320206
->>>>>>> 2cea29ed
+  dps: 446.80209515458574
+  tps: 775.6568094879506
  }
 }
 dps_results: {
  key: "TestProtectionWarrior-AllItems-EnigmaticSkyflareDiamond"
  value: {
-<<<<<<< HEAD
   dps: 450.3193835994928
   tps: 781.8525287001839
-=======
-  dps: 384.052017689
-  tps: 647.7236840837
->>>>>>> 2cea29ed
  }
 }
 dps_results: {
  key: "TestProtectionWarrior-AllItems-EnigmaticStarflareDiamond"
  value: {
-<<<<<<< HEAD
   dps: 446.6011954032738
   tps: 775.5281550975429
-=======
-  dps: 384.4809494379
-  tps: 649.415349951
->>>>>>> 2cea29ed
  }
 }
 dps_results: {
  key: "TestProtectionWarrior-AllItems-EternalEarthsiegeDiamond"
  value: {
-<<<<<<< HEAD
   dps: 449.87472401800903
   tps: 780.3422612417843
-=======
-  dps: 378.5601240203
-  tps: 638.8154804949
->>>>>>> 2cea29ed
  }
 }
 dps_results: {
  key: "TestProtectionWarrior-AllItems-ExtractofNecromanticPower-40373"
  value: {
-<<<<<<< HEAD
   dps: 463.74241983999656
   tps: 802.8623804999626
-=======
-  dps: 415.031817209
-  tps: 696.47380253
->>>>>>> 2cea29ed
  }
 }
 dps_results: {
  key: "TestProtectionWarrior-AllItems-EyeoftheBroodmother-45308"
  value: {
-<<<<<<< HEAD
   dps: 433.8973354299939
   tps: 756.5392839180843
-=======
-  dps: 382.2058954209
-  tps: 645.8040717898
->>>>>>> 2cea29ed
  }
 }
 dps_results: {
  key: "TestProtectionWarrior-AllItems-FaithinFelsteel"
  value: {
-<<<<<<< HEAD
   dps: 397.17260429844487
   tps: 682.5664372722206
-=======
-  dps: 349.7490223565
-  tps: 581.5227153428
->>>>>>> 2cea29ed
  }
 }
 dps_results: {
  key: "TestProtectionWarrior-AllItems-FelstalkerArmor"
  value: {
-<<<<<<< HEAD
   dps: 438.47176888672163
   tps: 763.7778846857711
-=======
-  dps: 378.8988892377
-  tps: 640.1844526183
->>>>>>> 2cea29ed
  }
 }
 dps_results: {
  key: "TestProtectionWarrior-AllItems-FlameGuard"
  value: {
-<<<<<<< HEAD
   dps: 382.1037655447452
   tps: 659.1690681962494
-=======
-  dps: 335.1957962319
-  tps: 558.1327396234
->>>>>>> 2cea29ed
  }
 }
 dps_results: {
  key: "TestProtectionWarrior-AllItems-ForgeEmber-37660"
  value: {
-<<<<<<< HEAD
   dps: 433.4966543366339
   tps: 757.0565044228954
-=======
-  dps: 379.7186036386
-  tps: 641.3070911484
->>>>>>> 2cea29ed
  }
 }
 dps_results: {
  key: "TestProtectionWarrior-AllItems-ForlornSkyflareDiamond"
  value: {
-<<<<<<< HEAD
-  dps: 446.80209515458574
-  tps: 775.6568094879506
-=======
-  dps: 377.906213289
-  tps: 637.8183320206
->>>>>>> 2cea29ed
+  dps: 446.80209515458574
+  tps: 775.6568094879506
  }
 }
 dps_results: {
  key: "TestProtectionWarrior-AllItems-ForlornStarflareDiamond"
  value: {
-<<<<<<< HEAD
-  dps: 446.80209515458574
-  tps: 775.6568094879506
-=======
-  dps: 377.906213289
-  tps: 637.8183320206
->>>>>>> 2cea29ed
+  dps: 446.80209515458574
+  tps: 775.6568094879506
  }
 }
 dps_results: {
  key: "TestProtectionWarrior-AllItems-FuryoftheFiveFlights-40431"
  value: {
-<<<<<<< HEAD
   dps: 456.14640333225555
   tps: 793.4017238604149
-=======
-  dps: 403.9907956065
-  tps: 681.6494673977
->>>>>>> 2cea29ed
  }
 }
 dps_results: {
  key: "TestProtectionWarrior-AllItems-FuturesightRune-38763"
  value: {
-<<<<<<< HEAD
-  dps: 425.82233709388277
-  tps: 743.6647764211845
-=======
-  dps: 372.7906360199
-  tps: 630.017588243
->>>>>>> 2cea29ed
+  dps: 425.82233709388277
+  tps: 743.6647764211845
  }
 }
 dps_results: {
  key: "TestProtectionWarrior-AllItems-IllustrationoftheDragonSoul-40432"
  value: {
-<<<<<<< HEAD
-  dps: 425.82233709388277
-  tps: 743.6647764211845
-=======
-  dps: 372.7906360199
-  tps: 630.017588243
->>>>>>> 2cea29ed
+  dps: 425.82233709388277
+  tps: 743.6647764211845
  }
 }
 dps_results: {
  key: "TestProtectionWarrior-AllItems-ImpassiveSkyflareDiamond"
  value: {
-<<<<<<< HEAD
   dps: 450.3193835994928
   tps: 781.8525287001839
-=======
-  dps: 384.052017689
-  tps: 647.7236840837
->>>>>>> 2cea29ed
  }
 }
 dps_results: {
  key: "TestProtectionWarrior-AllItems-ImpassiveStarflareDiamond"
  value: {
-<<<<<<< HEAD
   dps: 446.6011954032738
   tps: 775.5281550975429
-=======
-  dps: 384.4809494379
-  tps: 649.415349951
->>>>>>> 2cea29ed
  }
 }
 dps_results: {
  key: "TestProtectionWarrior-AllItems-IncisorFragment-37723"
  value: {
-<<<<<<< HEAD
   dps: 496.411085449455
   tps: 859.3094913811317
-=======
-  dps: 390.8380748216
-  tps: 658.5395851655
->>>>>>> 2cea29ed
  }
 }
 dps_results: {
  key: "TestProtectionWarrior-AllItems-InfusedColdstoneRune-35935"
  value: {
-<<<<<<< HEAD
   dps: 427.1986888395293
   tps: 746.2206110388963
-=======
-  dps: 376.5064093931
-  tps: 636.3681246494
->>>>>>> 2cea29ed
  }
 }
 dps_results: {
  key: "TestProtectionWarrior-AllItems-InsightfulEarthsiegeDiamond"
  value: {
-<<<<<<< HEAD
-  dps: 446.80209515458574
-  tps: 775.6568094879506
-=======
-  dps: 377.906213289
-  tps: 637.8183320206
->>>>>>> 2cea29ed
+  dps: 446.80209515458574
+  tps: 775.6568094879506
  }
 }
 dps_results: {
  key: "TestProtectionWarrior-AllItems-InvigoratingEarthsiegeDiamond"
  value: {
-<<<<<<< HEAD
   dps: 449.3007587203568
   tps: 780.0704750045192
-=======
-  dps: 383.1118567045
-  tps: 646.1403717838
->>>>>>> 2cea29ed
  }
 }
 dps_results: {
  key: "TestProtectionWarrior-AllItems-Lavanthor'sTalisman-37872"
  value: {
-<<<<<<< HEAD
   dps: 450.3242661233353
   tps: 781.0277679981966
-=======
-  dps: 378.815797378
-  tps: 639.205356798
->>>>>>> 2cea29ed
  }
 }
 dps_results: {
  key: "TestProtectionWarrior-AllItems-MajesticDragonFigurine-40430"
  value: {
-<<<<<<< HEAD
-  dps: 425.82233709388277
-  tps: 743.6647764211845
-=======
-  dps: 372.7906360199
-  tps: 630.017588243
->>>>>>> 2cea29ed
+  dps: 425.82233709388277
+  tps: 743.6647764211845
  }
 }
 dps_results: {
  key: "TestProtectionWarrior-AllItems-Mana-EtchedRegalia"
  value: {
-<<<<<<< HEAD
   dps: 369.2978524769781
   tps: 638.8551568013539
-=======
-  dps: 326.4840311958
-  tps: 544.172647556
->>>>>>> 2cea29ed
  }
 }
 dps_results: {
  key: "TestProtectionWarrior-AllItems-MeteoriteWhetstone-37390"
  value: {
-<<<<<<< HEAD
   dps: 443.3532854440938
   tps: 773.7607146082098
-=======
-  dps: 393.2024652341
-  tps: 664.2391998001
->>>>>>> 2cea29ed
  }
 }
 dps_results: {
  key: "TestProtectionWarrior-AllItems-NetherscaleArmor"
  value: {
-<<<<<<< HEAD
   dps: 437.6436919408883
   tps: 762.4205744206699
-=======
-  dps: 378.2994340054
-  tps: 639.3660609292
->>>>>>> 2cea29ed
  }
 }
 dps_results: {
  key: "TestProtectionWarrior-AllItems-NetherstrikeArmor"
  value: {
-<<<<<<< HEAD
   dps: 416.62446617658895
   tps: 727.9283586067348
-=======
-  dps: 359.1343302338
-  tps: 607.7749273456
->>>>>>> 2cea29ed
  }
 }
 dps_results: {
  key: "TestProtectionWarrior-AllItems-OfferingofSacrifice-37638"
  value: {
-<<<<<<< HEAD
-  dps: 425.82233709388277
-  tps: 743.6647764211845
-=======
-  dps: 372.7906360199
-  tps: 630.017588243
->>>>>>> 2cea29ed
+  dps: 425.82233709388277
+  tps: 743.6647764211845
  }
 }
 dps_results: {
  key: "TestProtectionWarrior-AllItems-OnslaughtArmor"
  value: {
-<<<<<<< HEAD
   dps: 455.7472960589692
   tps: 772.6438301044938
-=======
-  dps: 378.4262584034
-  tps: 625.904486165
->>>>>>> 2cea29ed
  }
 }
 dps_results: {
  key: "TestProtectionWarrior-AllItems-OnslaughtBattlegear"
  value: {
-<<<<<<< HEAD
   dps: 536.6604142575604
   tps: 907.7993093096499
-=======
-  dps: 472.0484723798
-  tps: 776.3823410535
->>>>>>> 2cea29ed
  }
 }
 dps_results: {
  key: "TestProtectionWarrior-AllItems-PersistentEarthshatterDiamond"
  value: {
-<<<<<<< HEAD
   dps: 451.018248990817
   tps: 782.2996608540857
-=======
-  dps: 381.746656792
-  tps: 644.1915662119
->>>>>>> 2cea29ed
  }
 }
 dps_results: {
  key: "TestProtectionWarrior-AllItems-PersistentEarthsiegeDiamond"
  value: {
-<<<<<<< HEAD
   dps: 449.3007587203568
   tps: 780.0704750045192
-=======
-  dps: 383.1118567045
-  tps: 646.1403717838
->>>>>>> 2cea29ed
  }
 }
 dps_results: {
  key: "TestProtectionWarrior-AllItems-PowerfulEarthshatterDiamond"
  value: {
-<<<<<<< HEAD
-  dps: 446.80209515458574
-  tps: 775.6568094879506
-=======
-  dps: 377.906213289
-  tps: 637.8183320206
->>>>>>> 2cea29ed
+  dps: 446.80209515458574
+  tps: 775.6568094879506
  }
 }
 dps_results: {
  key: "TestProtectionWarrior-AllItems-PowerfulEarthsiegeDiamond"
  value: {
-<<<<<<< HEAD
-  dps: 446.80209515458574
-  tps: 775.6568094879506
-=======
-  dps: 377.906213289
-  tps: 637.8183320206
->>>>>>> 2cea29ed
+  dps: 446.80209515458574
+  tps: 775.6568094879506
  }
 }
 dps_results: {
  key: "TestProtectionWarrior-AllItems-PrimalIntent"
  value: {
-<<<<<<< HEAD
   dps: 455.7165648280505
   tps: 792.9160341370251
-=======
-  dps: 395.0254759846
-  tps: 666.5237677922
->>>>>>> 2cea29ed
  }
 }
 dps_results: {
  key: "TestProtectionWarrior-AllItems-PurifiedShardoftheGods"
  value: {
-<<<<<<< HEAD
-  dps: 425.82233709388277
-  tps: 743.6647764211845
-=======
-  dps: 372.7906360199
-  tps: 630.017588243
->>>>>>> 2cea29ed
+  dps: 425.82233709388277
+  tps: 743.6647764211845
  }
 }
 dps_results: {
  key: "TestProtectionWarrior-AllItems-ReignoftheDead-47316"
  value: {
-<<<<<<< HEAD
   dps: 503.2939938270509
   tps: 861.3957871113383
-=======
-  dps: 449.762921998
-  tps: 747.4741557553
->>>>>>> 2cea29ed
  }
 }
 dps_results: {
  key: "TestProtectionWarrior-AllItems-ReignoftheDead-47477"
  value: {
-<<<<<<< HEAD
   dps: 513.2497069228256
   tps: 876.5772540110851
-=======
-  dps: 459.626646185
-  tps: 762.5153487679
->>>>>>> 2cea29ed
  }
 }
 dps_results: {
  key: "TestProtectionWarrior-AllItems-RelentlessEarthsiegeDiamond"
  value: {
-<<<<<<< HEAD
   dps: 453.0022311959169
   tps: 785.633248328987
-=======
-  dps: 390.4701287905
-  tps: 658.9740292788
->>>>>>> 2cea29ed
  }
 }
 dps_results: {
  key: "TestProtectionWarrior-AllItems-RevitalizingSkyflareDiamond"
  value: {
-<<<<<<< HEAD
-  dps: 446.80209515458574
-  tps: 775.6568094879506
-=======
-  dps: 377.906213289
-  tps: 637.8183320206
->>>>>>> 2cea29ed
+  dps: 446.80209515458574
+  tps: 775.6568094879506
  }
 }
 dps_results: {
  key: "TestProtectionWarrior-AllItems-RuneofRepulsion-40372"
  value: {
-<<<<<<< HEAD
-  dps: 425.82233709388277
-  tps: 743.6647764211845
-=======
-  dps: 372.7906360199
-  tps: 630.017588243
->>>>>>> 2cea29ed
+  dps: 425.82233709388277
+  tps: 743.6647764211845
  }
 }
 dps_results: {
  key: "TestProtectionWarrior-AllItems-SealofthePantheon-36993"
  value: {
-<<<<<<< HEAD
-  dps: 425.82233709388277
-  tps: 743.6647764211845
-=======
-  dps: 372.7906360199
-  tps: 630.017588243
->>>>>>> 2cea29ed
+  dps: 425.82233709388277
+  tps: 743.6647764211845
  }
 }
 dps_results: {
  key: "TestProtectionWarrior-AllItems-Serrah'sStar-37559"
  value: {
-<<<<<<< HEAD
   dps: 430.1134402257101
   tps: 750.9779033536499
-=======
-  dps: 377.6649595249
-  tps: 638.9789821567
->>>>>>> 2cea29ed
  }
 }
 dps_results: {
  key: "TestProtectionWarrior-AllItems-ShinyShardoftheGods"
  value: {
-<<<<<<< HEAD
-  dps: 425.82233709388277
-  tps: 743.6647764211845
-=======
-  dps: 372.7906360199
-  tps: 630.017588243
->>>>>>> 2cea29ed
+  dps: 425.82233709388277
+  tps: 743.6647764211845
  }
 }
 dps_results: {
  key: "TestProtectionWarrior-AllItems-Sindragosa'sFlawlessFang-50361"
  value: {
-<<<<<<< HEAD
-  dps: 425.82233709388277
-  tps: 743.6647764211845
-=======
-  dps: 372.7906360199
-  tps: 630.017588243
->>>>>>> 2cea29ed
+  dps: 425.82233709388277
+  tps: 743.6647764211845
  }
 }
 dps_results: {
  key: "TestProtectionWarrior-AllItems-SparkofLife-37657"
  value: {
-<<<<<<< HEAD
   dps: 432.8335458589112
   tps: 757.2152175298647
-=======
-  dps: 381.236137085
-  tps: 645.0161402101
->>>>>>> 2cea29ed
  }
 }
 dps_results: {
  key: "TestProtectionWarrior-AllItems-SpellstrikeInfusion"
  value: {
-<<<<<<< HEAD
   dps: 428.0042541508795
   tps: 746.573593295889
-=======
-  dps: 369.8821424771
-  tps: 626.6846363125
->>>>>>> 2cea29ed
  }
 }
 dps_results: {
  key: "TestProtectionWarrior-AllItems-StrengthoftheClefthoof"
  value: {
-<<<<<<< HEAD
   dps: 414.5091179219911
   tps: 725.2555555343268
-=======
-  dps: 358.9175121631
-  tps: 608.0840534292
->>>>>>> 2cea29ed
  }
 }
 dps_results: {
  key: "TestProtectionWarrior-AllItems-SwiftSkyflareDiamond"
  value: {
-<<<<<<< HEAD
   dps: 449.3007587203568
   tps: 780.0704750045192
-=======
-  dps: 383.1118567045
-  tps: 646.1403717838
->>>>>>> 2cea29ed
  }
 }
 dps_results: {
  key: "TestProtectionWarrior-AllItems-SwiftStarflareDiamond"
  value: {
-<<<<<<< HEAD
   dps: 451.018248990817
   tps: 782.2996608540857
-=======
-  dps: 381.746656792
-  tps: 644.1915662119
->>>>>>> 2cea29ed
  }
 }
 dps_results: {
  key: "TestProtectionWarrior-AllItems-SwiftWindfireDiamond"
  value: {
-<<<<<<< HEAD
   dps: 447.7420214611731
   tps: 777.7094913395805
-=======
-  dps: 383.1643141675
-  tps: 647.1174995351
->>>>>>> 2cea29ed
  }
 }
 dps_results: {
  key: "TestProtectionWarrior-AllItems-TheFistsofFury"
  value: {
-<<<<<<< HEAD
   dps: 579.5105905939738
   tps: 969.6873357570664
-=======
-  dps: 586.4514418185
-  tps: 980.1179947985
->>>>>>> 2cea29ed
  }
 }
 dps_results: {
  key: "TestProtectionWarrior-AllItems-TheTwinBladesofAzzinoth"
  value: {
-<<<<<<< HEAD
   dps: 640.103111406796
   tps: 1068.379257462036
-=======
-  dps: 630.0041844321
-  tps: 1051.6912863192
->>>>>>> 2cea29ed
  }
 }
 dps_results: {
  key: "TestProtectionWarrior-AllItems-TheTwinStars"
  value: {
-<<<<<<< HEAD
   dps: 442.37299635448306
   tps: 768.9739497759939
-=======
-  dps: 372.3792296472
-  tps: 629.3127616629
->>>>>>> 2cea29ed
  }
 }
 dps_results: {
  key: "TestProtectionWarrior-AllItems-ThunderingSkyflareDiamond"
  value: {
-<<<<<<< HEAD
   dps: 446.6778523739048
   tps: 776.307890091105
-=======
-  dps: 380.9385503332
-  tps: 643.329224304
->>>>>>> 2cea29ed
  }
 }
 dps_results: {
  key: "TestProtectionWarrior-AllItems-TinyAbominationinaJar-50351"
  value: {
-<<<<<<< HEAD
   dps: 459.46787309860883
   tps: 802.6857994756513
-=======
-  dps: 405.1780094266
-  tps: 685.86299518
->>>>>>> 2cea29ed
  }
 }
 dps_results: {
  key: "TestProtectionWarrior-AllItems-TinyAbominationinaJar-50706"
  value: {
-<<<<<<< HEAD
   dps: 461.6140817627964
   tps: 807.6184210593535
-=======
-  dps: 406.3279770431
-  tps: 687.1548081901
->>>>>>> 2cea29ed
  }
 }
 dps_results: {
  key: "TestProtectionWarrior-AllItems-TirelessSkyflareDiamond"
  value: {
-<<<<<<< HEAD
-  dps: 446.80209515458574
-  tps: 775.6568094879506
-=======
-  dps: 377.906213289
-  tps: 637.8183320206
->>>>>>> 2cea29ed
+  dps: 446.80209515458574
+  tps: 775.6568094879506
  }
 }
 dps_results: {
  key: "TestProtectionWarrior-AllItems-TirelessStarflareDiamond"
  value: {
-<<<<<<< HEAD
-  dps: 446.80209515458574
-  tps: 775.6568094879506
-=======
-  dps: 377.906213289
-  tps: 637.8183320206
->>>>>>> 2cea29ed
+  dps: 446.80209515458574
+  tps: 775.6568094879506
  }
 }
 dps_results: {
  key: "TestProtectionWarrior-AllItems-TrenchantEarthshatterDiamond"
  value: {
-<<<<<<< HEAD
-  dps: 446.80209515458574
-  tps: 775.6568094879506
-=======
-  dps: 377.906213289
-  tps: 637.8183320206
->>>>>>> 2cea29ed
+  dps: 446.80209515458574
+  tps: 775.6568094879506
  }
 }
 dps_results: {
  key: "TestProtectionWarrior-AllItems-TrenchantEarthsiegeDiamond"
  value: {
-<<<<<<< HEAD
-  dps: 446.80209515458574
-  tps: 775.6568094879506
-=======
-  dps: 377.906213289
-  tps: 637.8183320206
->>>>>>> 2cea29ed
+  dps: 446.80209515458574
+  tps: 775.6568094879506
  }
 }
 dps_results: {
  key: "TestProtectionWarrior-AllItems-WarbringerArmor"
  value: {
-<<<<<<< HEAD
   dps: 416.9080724066962
   tps: 712.4339718588824
-=======
-  dps: 353.7709609306
-  tps: 587.6469155191
->>>>>>> 2cea29ed
  }
 }
 dps_results: {
  key: "TestProtectionWarrior-AllItems-WarbringerBattlegear"
  value: {
-<<<<<<< HEAD
   dps: 465.3057599959287
   tps: 803.1070448433652
-=======
-  dps: 409.1276268672
-  tps: 684.5617750193
->>>>>>> 2cea29ed
  }
 }
 dps_results: {
  key: "TestProtectionWarrior-AllItems-WastewalkerArmor"
  value: {
-<<<<<<< HEAD
   dps: 429.1523050114013
   tps: 735.9713770950575
-=======
-  dps: 377.2300607193
-  tps: 626.7821590264
->>>>>>> 2cea29ed
  }
 }
 dps_results: {
  key: "TestProtectionWarrior-AllItems-WindhawkArmor"
  value: {
-<<<<<<< HEAD
   dps: 410.8080407505872
   tps: 718.7734815872393
-=======
-  dps: 357.3716161823
-  tps: 605.0751123682
->>>>>>> 2cea29ed
  }
 }
 dps_results: {
  key: "TestProtectionWarrior-AllItems-WrathofSpellfire"
  value: {
-<<<<<<< HEAD
   dps: 403.0743317243027
   tps: 692.5471639052379
-=======
-  dps: 347.8198572997
-  tps: 577.4739646382
->>>>>>> 2cea29ed
  }
 }
 dps_results: {
  key: "TestProtectionWarrior-Average-Default"
  value: {
-<<<<<<< HEAD
   dps: 641.5933004639887
   tps: 1189.5652946613568
   dtps: 685.3691250174106
-=======
-  dps: 620.6832018096
-  tps: 1153.5866029177
-  dtps: 709.1839958424
->>>>>>> 2cea29ed
  }
 }
 dps_results: {
  key: "TestProtectionWarrior-Settings-Human-P1-Basic-FullBuffs-LongMultiTarget"
  value: {
-<<<<<<< HEAD
   dps: 500.5160210162236
   tps: 1009.0547499701291
-=======
-  dps: 442.7828969055
-  tps: 889.0658621904
->>>>>>> 2cea29ed
  }
 }
 dps_results: {
  key: "TestProtectionWarrior-Settings-Human-P1-Basic-FullBuffs-LongSingleTarget"
  value: {
-<<<<<<< HEAD
   dps: 493.3768344075261
   tps: 851.4662774707485
-=======
-  dps: 433.6148398405
-  tps: 729.105852527
->>>>>>> 2cea29ed
  }
 }
 dps_results: {
  key: "TestProtectionWarrior-Settings-Human-P1-Basic-FullBuffs-ShortSingleTarget"
  value: {
-<<<<<<< HEAD
   dps: 585.3033127244607
   tps: 1006.0728708902674
-=======
-  dps: 496.990484467
-  tps: 837.802588803
->>>>>>> 2cea29ed
  }
 }
 dps_results: {
  key: "TestProtectionWarrior-Settings-Human-P1-Basic-NoBuffs-LongMultiTarget"
  value: {
-<<<<<<< HEAD
   dps: 203.30714493890886
   tps: 516.5703960265156
-=======
-  dps: 176.4322002627
-  tps: 456.8773897212
->>>>>>> 2cea29ed
  }
 }
 dps_results: {
  key: "TestProtectionWarrior-Settings-Human-P1-Basic-NoBuffs-LongSingleTarget"
  value: {
-<<<<<<< HEAD
   dps: 194.58491001627218
   tps: 360.5785654056095
-=======
-  dps: 171.9736720137
-  tps: 309.8596688228
->>>>>>> 2cea29ed
  }
 }
 dps_results: {
  key: "TestProtectionWarrior-Settings-Human-P1-Basic-NoBuffs-ShortSingleTarget"
  value: {
-<<<<<<< HEAD
   dps: 200.38938756332527
   tps: 391.83190613070616
-=======
-  dps: 169.6042342611
-  tps: 311.4844059075
->>>>>>> 2cea29ed
  }
 }
 dps_results: {
  key: "TestProtectionWarrior-Settings-Orc-P1-Basic-FullBuffs-LongMultiTarget"
  value: {
-<<<<<<< HEAD
   dps: 507.98685877748204
   tps: 1020.3229887790425
-=======
-  dps: 447.6947677337
-  tps: 896.548599886
->>>>>>> 2cea29ed
  }
 }
 dps_results: {
  key: "TestProtectionWarrior-Settings-Orc-P1-Basic-FullBuffs-LongSingleTarget"
  value: {
-<<<<<<< HEAD
   dps: 495.3446135345301
   tps: 855.2661445338659
-=======
-  dps: 440.2191697568
-  tps: 739.4283971459
->>>>>>> 2cea29ed
  }
 }
 dps_results: {
  key: "TestProtectionWarrior-Settings-Orc-P1-Basic-FullBuffs-ShortSingleTarget"
  value: {
-<<<<<<< HEAD
   dps: 585.5130878870132
   tps: 1007.6992871414928
-=======
-  dps: 500.2289365665
-  tps: 842.2719848239
->>>>>>> 2cea29ed
  }
 }
 dps_results: {
  key: "TestProtectionWarrior-Settings-Orc-P1-Basic-NoBuffs-LongMultiTarget"
  value: {
-<<<<<<< HEAD
   dps: 207.37470298987108
   tps: 518.5663666887559
-=======
-  dps: 178.7711735721
-  tps: 461.0109850857
->>>>>>> 2cea29ed
  }
 }
 dps_results: {
  key: "TestProtectionWarrior-Settings-Orc-P1-Basic-NoBuffs-LongSingleTarget"
  value: {
-<<<<<<< HEAD
   dps: 198.4056990999008
   tps: 366.1224146751475
-=======
-  dps: 173.4484810711
-  tps: 312.1308064544
->>>>>>> 2cea29ed
  }
 }
 dps_results: {
  key: "TestProtectionWarrior-Settings-Orc-P1-Basic-NoBuffs-ShortSingleTarget"
  value: {
-<<<<<<< HEAD
   dps: 216.04845032763888
   tps: 417.1853590509048
-=======
-  dps: 176.8673246244
-  tps: 322.5839657393
->>>>>>> 2cea29ed
  }
 }
 dps_results: {
  key: "TestProtectionWarrior-SwitchInFrontOfTarget-Default"
  value: {
-<<<<<<< HEAD
   dps: 706.930877222963
   tps: 1295.7605782067408
   dtps: 624.4622283662351
-=======
-  dps: 684.586073766
-  tps: 1255.7729354266
-  dtps: 638.4125356548
->>>>>>> 2cea29ed
  }
 }