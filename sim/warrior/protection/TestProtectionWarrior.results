character_stats_results: {
 key: "TestProtectionWarrior-CharacterStats-Default"
 value: {
  final_stats: 1494.812
  final_stats: 449.9
  final_stats: 2807.0075
  final_stats: 185.9
  final_stats: 239.8
  final_stats: 500
  final_stats: 109
  final_stats: 226
  final_stats: 254.55
  final_stats: 0
  final_stats: 0
  final_stats: 5208.29723
  final_stats: 226
  final_stats: 823.20962
  final_stats: 0
  final_stats: 0
  final_stats: 304.1725
  final_stats: 0
  final_stats: 0
  final_stats: 0
  final_stats: 30174.9
  final_stats: 755.7
  final_stats: 672
  final_stats: 170.95
  final_stats: 1433.406
  final_stats: 379.22343
  final_stats: 299
  final_stats: 15
  final_stats: 39966.075
  final_stats: 75
  final_stats: 75
  final_stats: 75
  final_stats: 75
  final_stats: 140
  final_stats: 2519
  final_stats: 0
  final_stats: 0
  final_stats: 0
  final_stats: 0
  final_stats: 0
 }
}
stat_weights_results: {
 key: "TestProtectionWarrior-StatWeights-Default"
 value: {
<<<<<<< HEAD
  weights: 0.96799
=======
  weights: 0.97125
>>>>>>> a67e2933
  weights: 0
  weights: 0
  weights: 0
  weights: 0
  weights: 0
  weights: 0
  weights: 0
  weights: 0
  weights: 0
  weights: 0
<<<<<<< HEAD
  weights: 0.23108
=======
  weights: 0.26813
>>>>>>> a67e2933
  weights: 0
  weights: 0
  weights: 0
  weights: 0
  weights: 0
  weights: 0
  weights: 0
  weights: 0
<<<<<<< HEAD
  weights: -0.00698
  weights: 0
  weights: 0
  weights: 0
  weights: 0.42853
  weights: 0.12954
=======
  weights: -0.0116
  weights: 0
  weights: 0
  weights: 0
  weights: 0.42809
  weights: 0.04351
>>>>>>> a67e2933
  weights: 0
  weights: 0
  weights: 0
  weights: 0
  weights: 0
  weights: 0
  weights: 0
  weights: 0
  weights: 0
  weights: 0
  weights: 0
  weights: 0
  weights: 0
  weights: 0
 }
}
dps_results: {
 key: "TestProtectionWarrior-AllItems-Althor'sAbacus-50359"
 value: {
<<<<<<< HEAD
  dps: 1594.72235
  tps: 4130.22027
=======
  dps: 1583.32275
  tps: 4103.58812
>>>>>>> a67e2933
 }
}
dps_results: {
 key: "TestProtectionWarrior-AllItems-Althor'sAbacus-50366"
 value: {
<<<<<<< HEAD
  dps: 1594.72235
  tps: 4130.22027
=======
  dps: 1583.32275
  tps: 4103.58812
>>>>>>> a67e2933
 }
}
dps_results: {
 key: "TestProtectionWarrior-AllItems-AshtongueTalismanofValor-32485"
 value: {
<<<<<<< HEAD
  dps: 1612.31874
  tps: 4181.98199
=======
  dps: 1611.81701
  tps: 4179.72252
>>>>>>> a67e2933
 }
}
dps_results: {
 key: "TestProtectionWarrior-AllItems-AustereEarthsiegeDiamond"
 value: {
<<<<<<< HEAD
  dps: 1594.72235
  tps: 4130.22027
=======
  dps: 1583.32275
  tps: 4103.58812
>>>>>>> a67e2933
 }
}
dps_results: {
 key: "TestProtectionWarrior-AllItems-Bandit'sInsignia-40371"
 value: {
<<<<<<< HEAD
  dps: 1675.64913
  tps: 4312.51678
=======
  dps: 1667.88597
  tps: 4296.77289
>>>>>>> a67e2933
 }
}
dps_results: {
 key: "TestProtectionWarrior-AllItems-BaubleofTrueBlood-50354"
 value: {
<<<<<<< HEAD
  dps: 1594.73587
  tps: 4130.25672
  hps: 81.47483
=======
  dps: 1583.36256
  tps: 4103.69544
  hps: 81.78679
>>>>>>> a67e2933
 }
}
dps_results: {
 key: "TestProtectionWarrior-AllItems-BaubleofTrueBlood-50726"
 value: {
<<<<<<< HEAD
  dps: 1594.73587
  tps: 4130.25672
  hps: 81.47483
=======
  dps: 1583.36256
  tps: 4103.69544
  hps: 81.78679
>>>>>>> a67e2933
 }
}
dps_results: {
 key: "TestProtectionWarrior-AllItems-BeamingEarthsiegeDiamond"
 value: {
  dps: 1598.06216
  tps: 4136.67887
 }
}
dps_results: {
 key: "TestProtectionWarrior-AllItems-Beast-tamer'sShoulders-30892"
 value: {
<<<<<<< HEAD
  dps: 1553.71996
  tps: 4021.18049
=======
  dps: 1562.67451
  tps: 4043.52253
>>>>>>> a67e2933
 }
}
dps_results: {
 key: "TestProtectionWarrior-AllItems-BlackBruise-50035"
 value: {
<<<<<<< HEAD
  dps: 1658.70115
  tps: 4228.40806
=======
  dps: 1652.7342
  tps: 4218.04507
>>>>>>> a67e2933
 }
}
dps_results: {
 key: "TestProtectionWarrior-AllItems-BlackBruise-50692"
 value: {
<<<<<<< HEAD
  dps: 1682.55238
  tps: 4275.71422
=======
  dps: 1680.55964
  tps: 4270.5879
>>>>>>> a67e2933
 }
}
dps_results: {
 key: "TestProtectionWarrior-AllItems-BlessedBattlegearofUndeadSlaying"
 value: {
<<<<<<< HEAD
  dps: 1357.29426
  tps: 3527.82165
=======
  dps: 1353.81505
  tps: 3507.05682
>>>>>>> a67e2933
 }
}
dps_results: {
 key: "TestProtectionWarrior-AllItems-BlessedGarboftheUndeadSlayer"
 value: {
<<<<<<< HEAD
  dps: 1347.68656
  tps: 3498.19989
=======
  dps: 1344.25055
  tps: 3487.611
>>>>>>> a67e2933
 }
}
dps_results: {
 key: "TestProtectionWarrior-AllItems-BlessedRegaliaofUndeadCleansing"
 value: {
<<<<<<< HEAD
  dps: 1268.4208
  tps: 3320.75098
=======
  dps: 1273.85419
  tps: 3328.16619
>>>>>>> a67e2933
 }
}
dps_results: {
 key: "TestProtectionWarrior-AllItems-BracingEarthsiegeDiamond"
 value: {
  dps: 1586.77956
  tps: 4029.68575
 }
}
dps_results: {
 key: "TestProtectionWarrior-AllItems-Bryntroll,theBoneArbiter-50415"
 value: {
<<<<<<< HEAD
  dps: 1594.72235
  tps: 4130.22027
=======
  dps: 1583.32275
  tps: 4103.58812
>>>>>>> a67e2933
 }
}
dps_results: {
 key: "TestProtectionWarrior-AllItems-Bryntroll,theBoneArbiter-50709"
 value: {
<<<<<<< HEAD
  dps: 1594.72235
  tps: 4130.22027
=======
  dps: 1583.32275
  tps: 4103.58812
>>>>>>> a67e2933
 }
}
dps_results: {
 key: "TestProtectionWarrior-AllItems-ChaoticSkyflareDiamond"
 value: {
  dps: 1612.5716
  tps: 4181.41819
 }
}
dps_results: {
 key: "TestProtectionWarrior-AllItems-CorpseTongueCoin-50349"
 value: {
<<<<<<< HEAD
  dps: 1594.72235
  tps: 4130.22027
=======
  dps: 1583.32275
  tps: 4103.58812
>>>>>>> a67e2933
 }
}
dps_results: {
 key: "TestProtectionWarrior-AllItems-CorpseTongueCoin-50352"
 value: {
<<<<<<< HEAD
  dps: 1594.72235
  tps: 4130.22027
=======
  dps: 1583.32275
  tps: 4103.58812
>>>>>>> a67e2933
 }
}
dps_results: {
 key: "TestProtectionWarrior-AllItems-CorrodedSkeletonKey-50356"
 value: {
<<<<<<< HEAD
  dps: 1594.72235
  tps: 4130.22027
=======
  dps: 1583.32275
  tps: 4103.58812
>>>>>>> a67e2933
  hps: 64
 }
}
dps_results: {
 key: "TestProtectionWarrior-AllItems-DarkmoonCard:Berserker!-42989"
 value: {
<<<<<<< HEAD
  dps: 1638.55842
  tps: 4237.24653
=======
  dps: 1629.79133
  tps: 4209.70924
>>>>>>> a67e2933
 }
}
dps_results: {
 key: "TestProtectionWarrior-AllItems-DarkmoonCard:Death-42990"
 value: {
<<<<<<< HEAD
  dps: 1685.85901
  tps: 4348.28417
=======
  dps: 1678.05109
  tps: 4321.94448
>>>>>>> a67e2933
 }
}
dps_results: {
 key: "TestProtectionWarrior-AllItems-DarkmoonCard:Greatness-44255"
 value: {
<<<<<<< HEAD
  dps: 1630.30033
  tps: 4213.04348
=======
  dps: 1627.90633
  tps: 4204.89859
>>>>>>> a67e2933
 }
}
dps_results: {
 key: "TestProtectionWarrior-AllItems-Death'sChoice-47464"
 value: {
<<<<<<< HEAD
  dps: 1703.47751
  tps: 4379.93027
=======
  dps: 1708.37391
  tps: 4392.72562
>>>>>>> a67e2933
 }
}
dps_results: {
 key: "TestProtectionWarrior-AllItems-DeathKnight'sAnguish-38212"
 value: {
<<<<<<< HEAD
  dps: 1632.23645
  tps: 4230.57456
=======
  dps: 1637.95404
  tps: 4241.45126
>>>>>>> a67e2933
 }
}
dps_results: {
 key: "TestProtectionWarrior-AllItems-Deathbringer'sWill-50362"
 value: {
<<<<<<< HEAD
  dps: 1730.62253
  tps: 4448.05452
=======
  dps: 1729.80631
  tps: 4443.28428
>>>>>>> a67e2933
 }
}
dps_results: {
 key: "TestProtectionWarrior-AllItems-Deathbringer'sWill-50363"
 value: {
<<<<<<< HEAD
  dps: 1732.5023
  tps: 4456.39618
=======
  dps: 1744.97365
  tps: 4491.68429
>>>>>>> a67e2933
 }
}
dps_results: {
 key: "TestProtectionWarrior-AllItems-DestructiveSkyflareDiamond"
 value: {
  dps: 1600.38404
  tps: 4141.58689
 }
}
dps_results: {
 key: "TestProtectionWarrior-AllItems-DislodgedForeignObject-50348"
 value: {
<<<<<<< HEAD
  dps: 1634.58114
  tps: 4227.91758
=======
  dps: 1629.87208
  tps: 4210.28248
>>>>>>> a67e2933
 }
}
dps_results: {
 key: "TestProtectionWarrior-AllItems-DislodgedForeignObject-50353"
 value: {
<<<<<<< HEAD
  dps: 1638.00346
  tps: 4227.41749
=======
  dps: 1633.62373
  tps: 4220.013
>>>>>>> a67e2933
 }
}
dps_results: {
 key: "TestProtectionWarrior-AllItems-DreadnaughtBattlegear"
 value: {
  dps: 1676.20948
  tps: 4305.44041
 }
}
dps_results: {
 key: "TestProtectionWarrior-AllItems-DreadnaughtPlate"
 value: {
  dps: 1510.48752
  tps: 3914.84704
 }
}
dps_results: {
 key: "TestProtectionWarrior-AllItems-EffulgentSkyflareDiamond"
 value: {
  dps: 1586.77956
  tps: 4111.87321
 }
}
dps_results: {
 key: "TestProtectionWarrior-AllItems-EmberSkyflareDiamond"
 value: {
  dps: 1586.77956
  tps: 4111.87321
 }
}
dps_results: {
 key: "TestProtectionWarrior-AllItems-EnigmaticSkyflareDiamond"
 value: {
  dps: 1598.06216
  tps: 4136.67887
 }
}
dps_results: {
 key: "TestProtectionWarrior-AllItems-EnigmaticStarflareDiamond"
 value: {
  dps: 1598.50332
  tps: 4139.08997
 }
}
dps_results: {
 key: "TestProtectionWarrior-AllItems-EphemeralSnowflake-50260"
 value: {
<<<<<<< HEAD
  dps: 1617.33237
  tps: 4191.17413
=======
  dps: 1616.50864
  tps: 4185.71508
>>>>>>> a67e2933
 }
}
dps_results: {
 key: "TestProtectionWarrior-AllItems-EssenceofGossamer-37220"
 value: {
<<<<<<< HEAD
  dps: 1594.72235
  tps: 4130.22027
=======
  dps: 1583.32275
  tps: 4103.58812
>>>>>>> a67e2933
 }
}
dps_results: {
 key: "TestProtectionWarrior-AllItems-EternalEarthsiegeDiamond"
 value: {
  dps: 1600.03004
  tps: 4147.59053
 }
}
dps_results: {
 key: "TestProtectionWarrior-AllItems-ExtractofNecromanticPower-40373"
 value: {
<<<<<<< HEAD
  dps: 1670.14099
  tps: 4309.62443
=======
  dps: 1660.82687
  tps: 4279.43816
>>>>>>> a67e2933
 }
}
dps_results: {
 key: "TestProtectionWarrior-AllItems-EyeoftheBroodmother-45308"
 value: {
<<<<<<< HEAD
  dps: 1634.98789
  tps: 4235.23649
=======
  dps: 1626.42235
  tps: 4209.48558
>>>>>>> a67e2933
 }
}
dps_results: {
 key: "TestProtectionWarrior-AllItems-Figurine-SapphireOwl-42413"
 value: {
<<<<<<< HEAD
  dps: 1594.72235
  tps: 4130.22027
=======
  dps: 1583.32275
  tps: 4103.58812
>>>>>>> a67e2933
 }
}
dps_results: {
 key: "TestProtectionWarrior-AllItems-ForethoughtTalisman-40258"
 value: {
<<<<<<< HEAD
  dps: 1594.72235
  tps: 4130.22027
=======
  dps: 1583.32275
  tps: 4103.58812
>>>>>>> a67e2933
 }
}
dps_results: {
 key: "TestProtectionWarrior-AllItems-ForgeEmber-37660"
 value: {
<<<<<<< HEAD
  dps: 1637.07974
  tps: 4246.28347
=======
  dps: 1627.54869
  tps: 4216.55001
>>>>>>> a67e2933
 }
}
dps_results: {
 key: "TestProtectionWarrior-AllItems-ForlornSkyflareDiamond"
 value: {
  dps: 1586.77956
  tps: 4111.87321
 }
}
dps_results: {
 key: "TestProtectionWarrior-AllItems-ForlornStarflareDiamond"
 value: {
  dps: 1586.77956
  tps: 4111.87321
 }
}
dps_results: {
 key: "TestProtectionWarrior-AllItems-FuryoftheFiveFlights-40431"
 value: {
<<<<<<< HEAD
  dps: 1632.55538
  tps: 4221.60211
=======
  dps: 1636.42214
  tps: 4233.14871
>>>>>>> a67e2933
 }
}
dps_results: {
 key: "TestProtectionWarrior-AllItems-FuturesightRune-38763"
 value: {
<<<<<<< HEAD
  dps: 1594.72235
  tps: 4130.22027
=======
  dps: 1583.32275
  tps: 4103.58812
>>>>>>> a67e2933
 }
}
dps_results: {
 key: "TestProtectionWarrior-AllItems-Gladiator'sBattlegear"
 value: {
  dps: 1761.12588
  tps: 4464.30391
 }
}
dps_results: {
 key: "TestProtectionWarrior-AllItems-GlowingTwilightScale-54573"
 value: {
<<<<<<< HEAD
  dps: 1594.72235
  tps: 4130.22027
=======
  dps: 1583.32275
  tps: 4103.58812
>>>>>>> a67e2933
 }
}
dps_results: {
 key: "TestProtectionWarrior-AllItems-GlowingTwilightScale-54589"
 value: {
<<<<<<< HEAD
  dps: 1594.72235
  tps: 4130.22027
=======
  dps: 1583.32275
  tps: 4103.58812
>>>>>>> a67e2933
 }
}
dps_results: {
 key: "TestProtectionWarrior-AllItems-GnomishLightningGenerator-41121"
 value: {
<<<<<<< HEAD
  dps: 1667.97588
  tps: 4311.22452
=======
  dps: 1660.47678
  tps: 4285.51641
>>>>>>> a67e2933
 }
}
dps_results: {
 key: "TestProtectionWarrior-AllItems-Heartpierce-49982"
 value: {
<<<<<<< HEAD
  dps: 1594.72235
  tps: 4130.22027
=======
  dps: 1583.32275
  tps: 4103.58812
>>>>>>> a67e2933
 }
}
dps_results: {
 key: "TestProtectionWarrior-AllItems-Heartpierce-50641"
 value: {
<<<<<<< HEAD
  dps: 1594.72235
  tps: 4130.22027
=======
  dps: 1583.32275
  tps: 4103.58812
>>>>>>> a67e2933
 }
}
dps_results: {
 key: "TestProtectionWarrior-AllItems-IllustrationoftheDragonSoul-40432"
 value: {
<<<<<<< HEAD
  dps: 1594.72235
  tps: 4130.22027
=======
  dps: 1583.32275
  tps: 4103.58812
>>>>>>> a67e2933
 }
}
dps_results: {
 key: "TestProtectionWarrior-AllItems-ImpassiveSkyflareDiamond"
 value: {
  dps: 1598.06216
  tps: 4136.67887
 }
}
dps_results: {
 key: "TestProtectionWarrior-AllItems-ImpassiveStarflareDiamond"
 value: {
  dps: 1598.50332
  tps: 4139.08997
 }
}
dps_results: {
 key: "TestProtectionWarrior-AllItems-IncisorFragment-37723"
 value: {
<<<<<<< HEAD
  dps: 1624.08528
  tps: 4190.99007
=======
  dps: 1638.48395
  tps: 4233.56252
>>>>>>> a67e2933
 }
}
dps_results: {
 key: "TestProtectionWarrior-AllItems-InsightfulEarthsiegeDiamond"
 value: {
  dps: 1586.77956
  tps: 4111.87321
 }
}
dps_results: {
 key: "TestProtectionWarrior-AllItems-InvigoratingEarthsiegeDiamond"
 value: {
  dps: 1600.98603
  tps: 4147.04447
  hps: 17.39254
 }
}
dps_results: {
 key: "TestProtectionWarrior-AllItems-Lavanthor'sTalisman-37872"
 value: {
<<<<<<< HEAD
  dps: 1607.47455
  tps: 4164.59445
=======
  dps: 1596.03023
  tps: 4137.84178
>>>>>>> a67e2933
 }
}
dps_results: {
 key: "TestProtectionWarrior-AllItems-MajesticDragonFigurine-40430"
 value: {
<<<<<<< HEAD
  dps: 1594.72235
  tps: 4130.22027
=======
  dps: 1583.32275
  tps: 4103.58812
>>>>>>> a67e2933
 }
}
dps_results: {
 key: "TestProtectionWarrior-AllItems-MeteoriteWhetstone-37390"
 value: {
<<<<<<< HEAD
  dps: 1663.77974
  tps: 4291.60179
=======
  dps: 1660.31257
  tps: 4287.14073
>>>>>>> a67e2933
 }
}
dps_results: {
 key: "TestProtectionWarrior-AllItems-NevermeltingIceCrystal-50259"
 value: {
<<<<<<< HEAD
  dps: 1665.31338
  tps: 4311.78955
=======
  dps: 1661.83334
  tps: 4299.2923
>>>>>>> a67e2933
 }
}
dps_results: {
 key: "TestProtectionWarrior-AllItems-OfferingofSacrifice-37638"
 value: {
<<<<<<< HEAD
  dps: 1590.80758
  tps: 4118.25029
=======
  dps: 1590.89138
  tps: 4118.16329
>>>>>>> a67e2933
 }
}
dps_results: {
 key: "TestProtectionWarrior-AllItems-OnslaughtArmor"
 value: {
  dps: 1252.16996
  tps: 3267.82912
 }
}
dps_results: {
 key: "TestProtectionWarrior-AllItems-OnslaughtBattlegear"
 value: {
  dps: 1366.90442
  tps: 3521.0006
 }
}
dps_results: {
 key: "TestProtectionWarrior-AllItems-PersistentEarthshatterDiamond"
 value: {
  dps: 1594.37571
  tps: 4134.4784
 }
}
dps_results: {
 key: "TestProtectionWarrior-AllItems-PersistentEarthsiegeDiamond"
 value: {
  dps: 1600.98603
  tps: 4147.04447
 }
}
dps_results: {
 key: "TestProtectionWarrior-AllItems-PetrifiedTwilightScale-54571"
 value: {
<<<<<<< HEAD
  dps: 1594.21054
  tps: 4128.74851
=======
  dps: 1600.00571
  tps: 4148.78334
>>>>>>> a67e2933
 }
}
dps_results: {
 key: "TestProtectionWarrior-AllItems-PetrifiedTwilightScale-54591"
 value: {
<<<<<<< HEAD
  dps: 1598.87562
  tps: 4141.58393
=======
  dps: 1610.24777
  tps: 4172.00422
>>>>>>> a67e2933
 }
}
dps_results: {
 key: "TestProtectionWarrior-AllItems-PowerfulEarthshatterDiamond"
 value: {
  dps: 1586.77956
  tps: 4111.87321
 }
}
dps_results: {
 key: "TestProtectionWarrior-AllItems-PowerfulEarthsiegeDiamond"
 value: {
  dps: 1586.77956
  tps: 4111.87321
 }
}
dps_results: {
 key: "TestProtectionWarrior-AllItems-PurifiedShardoftheGods"
 value: {
<<<<<<< HEAD
  dps: 1594.72235
  tps: 4130.22027
=======
  dps: 1583.32275
  tps: 4103.58812
>>>>>>> a67e2933
 }
}
dps_results: {
 key: "TestProtectionWarrior-AllItems-ReignoftheDead-47316"
 value: {
<<<<<<< HEAD
  dps: 1594.72235
  tps: 4130.22027
=======
  dps: 1583.32275
  tps: 4103.58812
>>>>>>> a67e2933
 }
}
dps_results: {
 key: "TestProtectionWarrior-AllItems-ReignoftheDead-47477"
 value: {
<<<<<<< HEAD
  dps: 1594.72235
  tps: 4130.22027
=======
  dps: 1583.32275
  tps: 4103.58812
>>>>>>> a67e2933
 }
}
dps_results: {
 key: "TestProtectionWarrior-AllItems-RelentlessEarthsiegeDiamond"
 value: {
  dps: 1614.37262
  tps: 4185.15836
 }
}
dps_results: {
 key: "TestProtectionWarrior-AllItems-RevitalizingSkyflareDiamond"
 value: {
  dps: 1586.77956
  tps: 4111.87321
 }
}
dps_results: {
 key: "TestProtectionWarrior-AllItems-RuneofRepulsion-40372"
 value: {
<<<<<<< HEAD
  dps: 1594.72235
  tps: 4130.22027
=======
  dps: 1583.32275
  tps: 4103.58812
>>>>>>> a67e2933
 }
}
dps_results: {
 key: "TestProtectionWarrior-AllItems-SealofthePantheon-36993"
 value: {
<<<<<<< HEAD
  dps: 1596.00715
  tps: 4131.97476
=======
  dps: 1601.0358
  tps: 4145.47515
>>>>>>> a67e2933
 }
}
dps_results: {
 key: "TestProtectionWarrior-AllItems-Shadowmourne-49623"
 value: {
<<<<<<< HEAD
  dps: 1594.72235
  tps: 4130.22027
=======
  dps: 1583.32275
  tps: 4103.58812
>>>>>>> a67e2933
 }
}
dps_results: {
 key: "TestProtectionWarrior-AllItems-ShinyShardoftheGods"
 value: {
<<<<<<< HEAD
  dps: 1594.72235
  tps: 4130.22027
=======
  dps: 1583.32275
  tps: 4103.58812
>>>>>>> a67e2933
 }
}
dps_results: {
 key: "TestProtectionWarrior-AllItems-SiegebreakerBattlegear"
 value: {
  dps: 1720.33152
  tps: 4409.71243
 }
}
dps_results: {
 key: "TestProtectionWarrior-AllItems-SiegebreakerPlate"
 value: {
  dps: 1540.51395
  tps: 3985.78286
 }
}
dps_results: {
 key: "TestProtectionWarrior-AllItems-Sindragosa'sFlawlessFang-50361"
 value: {
<<<<<<< HEAD
  dps: 1594.72235
  tps: 4130.22027
=======
  dps: 1583.32275
  tps: 4103.58812
>>>>>>> a67e2933
 }
}
dps_results: {
 key: "TestProtectionWarrior-AllItems-SliverofPureIce-50339"
 value: {
<<<<<<< HEAD
  dps: 1594.72235
  tps: 4130.22027
=======
  dps: 1583.32275
  tps: 4103.58812
>>>>>>> a67e2933
 }
}
dps_results: {
 key: "TestProtectionWarrior-AllItems-SliverofPureIce-50346"
 value: {
<<<<<<< HEAD
  dps: 1594.72235
  tps: 4130.22027
=======
  dps: 1583.32275
  tps: 4103.58812
>>>>>>> a67e2933
 }
}
dps_results: {
 key: "TestProtectionWarrior-AllItems-SoulPreserver-37111"
 value: {
<<<<<<< HEAD
  dps: 1594.72235
  tps: 4130.22027
=======
  dps: 1583.32275
  tps: 4103.58812
>>>>>>> a67e2933
 }
}
dps_results: {
 key: "TestProtectionWarrior-AllItems-SouloftheDead-40382"
 value: {
<<<<<<< HEAD
  dps: 1636.39101
  tps: 4239.64688
=======
  dps: 1626.86963
  tps: 4209.05675
>>>>>>> a67e2933
 }
}
dps_results: {
 key: "TestProtectionWarrior-AllItems-SparkofLife-37657"
 value: {
<<<<<<< HEAD
  dps: 1631.2173
  tps: 4220.92782
=======
  dps: 1622.2431
  tps: 4201.42463
>>>>>>> a67e2933
 }
}
dps_results: {
 key: "TestProtectionWarrior-AllItems-SphereofRedDragon'sBlood-37166"
 value: {
<<<<<<< HEAD
  dps: 1639.3055
  tps: 4238.33637
=======
  dps: 1638.64047
  tps: 4237.01912
>>>>>>> a67e2933
 }
}
dps_results: {
 key: "TestProtectionWarrior-AllItems-StormshroudArmor"
 value: {
<<<<<<< HEAD
  dps: 1249.35966
  tps: 3255.94368
=======
  dps: 1247.98545
  tps: 3248.31247
>>>>>>> a67e2933
 }
}
dps_results: {
 key: "TestProtectionWarrior-AllItems-SwiftSkyflareDiamond"
 value: {
  dps: 1600.98603
  tps: 4147.04447
 }
}
dps_results: {
 key: "TestProtectionWarrior-AllItems-SwiftStarflareDiamond"
 value: {
  dps: 1594.37571
  tps: 4134.4784
 }
}
dps_results: {
 key: "TestProtectionWarrior-AllItems-SwiftWindfireDiamond"
 value: {
  dps: 1583.40227
  tps: 4103.53591
 }
}
dps_results: {
 key: "TestProtectionWarrior-AllItems-TalismanofTrollDivinity-37734"
 value: {
<<<<<<< HEAD
  dps: 1594.72235
  tps: 4130.22027
=======
  dps: 1583.32275
  tps: 4103.58812
>>>>>>> a67e2933
 }
}
dps_results: {
 key: "TestProtectionWarrior-AllItems-TearsoftheVanquished-47215"
 value: {
<<<<<<< HEAD
  dps: 1594.72235
  tps: 4130.22027
=======
  dps: 1583.32275
  tps: 4103.58812
>>>>>>> a67e2933
 }
}
dps_results: {
 key: "TestProtectionWarrior-AllItems-TheFistsofFury"
 value: {
<<<<<<< HEAD
  dps: 1141.97191
  tps: 2627.43296
=======
  dps: 1136.70704
  tps: 2616.7185
>>>>>>> a67e2933
 }
}
dps_results: {
 key: "TestProtectionWarrior-AllItems-TheGeneral'sHeart-45507"
 value: {
<<<<<<< HEAD
  dps: 1594.72235
  tps: 4130.22027
=======
  dps: 1583.32275
  tps: 4103.58812
>>>>>>> a67e2933
 }
}
dps_results: {
 key: "TestProtectionWarrior-AllItems-TheTwinBladesofAzzinoth"
 value: {
<<<<<<< HEAD
  dps: 1230.94208
  tps: 2831.17706
=======
  dps: 1230.37571
  tps: 2827.45549
>>>>>>> a67e2933
 }
}
dps_results: {
 key: "TestProtectionWarrior-AllItems-ThunderingSkyflareDiamond"
 value: {
  dps: 1589.39415
  tps: 4116.68467
 }
}
dps_results: {
 key: "TestProtectionWarrior-AllItems-TinyAbominationinaJar-50351"
 value: {
<<<<<<< HEAD
  dps: 1629.60809
  tps: 4206.87906
=======
  dps: 1630.18306
  tps: 4208.59385
>>>>>>> a67e2933
 }
}
dps_results: {
 key: "TestProtectionWarrior-AllItems-TinyAbominationinaJar-50706"
 value: {
<<<<<<< HEAD
  dps: 1642.35767
  tps: 4241.55319
=======
  dps: 1656.87962
  tps: 4282.27438
>>>>>>> a67e2933
 }
}
dps_results: {
 key: "TestProtectionWarrior-AllItems-TirelessSkyflareDiamond"
 value: {
  dps: 1586.77956
  tps: 4111.87321
 }
}
dps_results: {
 key: "TestProtectionWarrior-AllItems-TirelessStarflareDiamond"
 value: {
  dps: 1586.77956
  tps: 4111.87321
 }
}
dps_results: {
 key: "TestProtectionWarrior-AllItems-TomeofArcanePhenomena-36972"
 value: {
<<<<<<< HEAD
  dps: 1611.10643
  tps: 4174.6037
=======
  dps: 1612.04464
  tps: 4173.23056
>>>>>>> a67e2933
 }
}
dps_results: {
 key: "TestProtectionWarrior-AllItems-TrenchantEarthshatterDiamond"
 value: {
  dps: 1586.77956
  tps: 4111.87321
 }
}
dps_results: {
 key: "TestProtectionWarrior-AllItems-TrenchantEarthsiegeDiamond"
 value: {
  dps: 1586.77956
  tps: 4111.87321
 }
}
dps_results: {
 key: "TestProtectionWarrior-AllItems-UndeadSlayer'sBlessedArmor"
 value: {
<<<<<<< HEAD
  dps: 1358.91274
  tps: 3535.58189
=======
  dps: 1355.53711
  tps: 3523.28438
>>>>>>> a67e2933
 }
}
dps_results: {
 key: "TestProtectionWarrior-AllItems-Val'anyr,HammerofAncientKings-46017"
 value: {
<<<<<<< HEAD
  dps: 1486.85461
  tps: 3872.27039
=======
  dps: 1480.04394
  tps: 3852.74719
>>>>>>> a67e2933
 }
}
dps_results: {
 key: "TestProtectionWarrior-AllItems-WingedTalisman-37844"
 value: {
<<<<<<< HEAD
  dps: 1594.72235
  tps: 4130.22027
=======
  dps: 1583.32275
  tps: 4103.58812
>>>>>>> a67e2933
 }
}
dps_results: {
 key: "TestProtectionWarrior-AllItems-Wrynn'sBattlegear"
 value: {
  dps: 1751.54884
  tps: 4461.09135
 }
}
dps_results: {
 key: "TestProtectionWarrior-AllItems-Wrynn'sPlate"
 value: {
  dps: 1540.29473
  tps: 3976.98548
 }
}
dps_results: {
 key: "TestProtectionWarrior-AllItems-YmirjarLord'sBattlegear"
 value: {
  dps: 1940.31201
  tps: 4913.99255
 }
}
dps_results: {
 key: "TestProtectionWarrior-AllItems-YmirjarLord'sPlate"
 value: {
  dps: 1703.97673
  tps: 4379.54182
 }
}
dps_results: {
 key: "TestProtectionWarrior-Average-Default"
 value: {
<<<<<<< HEAD
  dps: 2936.06894
  tps: 7163.00638
  dtps: 128.13783
=======
  dps: 2935.79588
  tps: 7162.14099
  dtps: 128.07587
>>>>>>> a67e2933
 }
}
dps_results: {
 key: "TestProtectionWarrior-Settings-Human-P1-Basic-FullBuffs-LongMultiTarget"
 value: {
  dps: 3006.00358
  tps: 7129.68158
 }
}
dps_results: {
 key: "TestProtectionWarrior-Settings-Human-P1-Basic-FullBuffs-LongSingleTarget"
 value: {
  dps: 1657.99075
  tps: 4289.69464
 }
}
dps_results: {
 key: "TestProtectionWarrior-Settings-Human-P1-Basic-FullBuffs-ShortSingleTarget"
 value: {
  dps: 1809.89345
  tps: 4652.50425
 }
}
dps_results: {
 key: "TestProtectionWarrior-Settings-Human-P1-Basic-NoBuffs-LongMultiTarget"
 value: {
  dps: 1020.14345
  tps: 2996.32453
 }
}
dps_results: {
 key: "TestProtectionWarrior-Settings-Human-P1-Basic-NoBuffs-LongSingleTarget"
 value: {
  dps: 1020.14345
  tps: 2948.50787
 }
}
dps_results: {
 key: "TestProtectionWarrior-Settings-Human-P1-Basic-NoBuffs-ShortSingleTarget"
 value: {
  dps: 987.97384
  tps: 2877.2895
 }
}
dps_results: {
 key: "TestProtectionWarrior-Settings-Orc-P1-Basic-FullBuffs-LongMultiTarget"
 value: {
  dps: 3035.81247
  tps: 7197.19067
 }
}
dps_results: {
 key: "TestProtectionWarrior-Settings-Orc-P1-Basic-FullBuffs-LongSingleTarget"
 value: {
  dps: 1667.78424
  tps: 4317.28974
 }
}
dps_results: {
 key: "TestProtectionWarrior-Settings-Orc-P1-Basic-FullBuffs-ShortSingleTarget"
 value: {
  dps: 1840.30933
  tps: 4729.73285
 }
}
dps_results: {
 key: "TestProtectionWarrior-Settings-Orc-P1-Basic-NoBuffs-LongMultiTarget"
 value: {
  dps: 1027.32246
  tps: 3021.83812
 }
}
dps_results: {
 key: "TestProtectionWarrior-Settings-Orc-P1-Basic-NoBuffs-LongSingleTarget"
 value: {
  dps: 1027.32246
  tps: 2974.02145
 }
}
dps_results: {
 key: "TestProtectionWarrior-Settings-Orc-P1-Basic-NoBuffs-ShortSingleTarget"
 value: {
  dps: 1000.17451
  tps: 2913.91186
 }
}
dps_results: {
 key: "TestProtectionWarrior-SwitchInFrontOfTarget-Default"
 value: {
  dps: 3044.02327
  tps: 7431.49817
  dtps: 122.29757
 }
}<|MERGE_RESOLUTION|>--- conflicted
+++ resolved
@@ -46,49 +46,32 @@
 stat_weights_results: {
  key: "TestProtectionWarrior-StatWeights-Default"
  value: {
-<<<<<<< HEAD
-  weights: 0.96799
-=======
-  weights: 0.97125
->>>>>>> a67e2933
-  weights: 0
-  weights: 0
-  weights: 0
-  weights: 0
-  weights: 0
-  weights: 0
-  weights: 0
-  weights: 0
-  weights: 0
-  weights: 0
-<<<<<<< HEAD
-  weights: 0.23108
-=======
-  weights: 0.26813
->>>>>>> a67e2933
-  weights: 0
-  weights: 0
-  weights: 0
-  weights: 0
-  weights: 0
-  weights: 0
-  weights: 0
-  weights: 0
-<<<<<<< HEAD
-  weights: -0.00698
-  weights: 0
-  weights: 0
-  weights: 0
-  weights: 0.42853
-  weights: 0.12954
-=======
-  weights: -0.0116
-  weights: 0
-  weights: 0
-  weights: 0
-  weights: 0.42809
-  weights: 0.04351
->>>>>>> a67e2933
+  weights: 0.95535
+  weights: 0
+  weights: 0
+  weights: 0
+  weights: 0
+  weights: 0
+  weights: 0
+  weights: 0
+  weights: 0
+  weights: 0
+  weights: 0
+  weights: 0.27795
+  weights: 0
+  weights: 0
+  weights: 0
+  weights: 0
+  weights: 0
+  weights: 0
+  weights: 0
+  weights: 0
+  weights: -0.01627
+  weights: 0
+  weights: 0
+  weights: 0
+  weights: 0.42824
+  weights: 0.08647
   weights: 0
   weights: 0
   weights: 0
@@ -108,89 +91,52 @@
 dps_results: {
  key: "TestProtectionWarrior-AllItems-Althor'sAbacus-50359"
  value: {
-<<<<<<< HEAD
-  dps: 1594.72235
-  tps: 4130.22027
-=======
-  dps: 1583.32275
-  tps: 4103.58812
->>>>>>> a67e2933
+  dps: 1586.9737
+  tps: 4114.17481
  }
 }
 dps_results: {
  key: "TestProtectionWarrior-AllItems-Althor'sAbacus-50366"
  value: {
-<<<<<<< HEAD
-  dps: 1594.72235
-  tps: 4130.22027
-=======
-  dps: 1583.32275
-  tps: 4103.58812
->>>>>>> a67e2933
+  dps: 1586.9737
+  tps: 4114.17481
  }
 }
 dps_results: {
  key: "TestProtectionWarrior-AllItems-AshtongueTalismanofValor-32485"
  value: {
-<<<<<<< HEAD
-  dps: 1612.31874
-  tps: 4181.98199
-=======
-  dps: 1611.81701
-  tps: 4179.72252
->>>>>>> a67e2933
+  dps: 1612.92551
+  tps: 4184.63673
  }
 }
 dps_results: {
  key: "TestProtectionWarrior-AllItems-AustereEarthsiegeDiamond"
  value: {
-<<<<<<< HEAD
-  dps: 1594.72235
-  tps: 4130.22027
-=======
-  dps: 1583.32275
-  tps: 4103.58812
->>>>>>> a67e2933
+  dps: 1586.9737
+  tps: 4114.17481
  }
 }
 dps_results: {
  key: "TestProtectionWarrior-AllItems-Bandit'sInsignia-40371"
  value: {
-<<<<<<< HEAD
-  dps: 1675.64913
-  tps: 4312.51678
-=======
-  dps: 1667.88597
-  tps: 4296.77289
->>>>>>> a67e2933
+  dps: 1672.35456
+  tps: 4304.70559
  }
 }
 dps_results: {
  key: "TestProtectionWarrior-AllItems-BaubleofTrueBlood-50354"
  value: {
-<<<<<<< HEAD
-  dps: 1594.73587
-  tps: 4130.25672
-  hps: 81.47483
-=======
-  dps: 1583.36256
-  tps: 4103.69544
-  hps: 81.78679
->>>>>>> a67e2933
+  dps: 1586.99485
+  tps: 4114.23182
+  hps: 81.82178
  }
 }
 dps_results: {
  key: "TestProtectionWarrior-AllItems-BaubleofTrueBlood-50726"
  value: {
-<<<<<<< HEAD
-  dps: 1594.73587
-  tps: 4130.25672
-  hps: 81.47483
-=======
-  dps: 1583.36256
-  tps: 4103.69544
-  hps: 81.78679
->>>>>>> a67e2933
+  dps: 1586.99485
+  tps: 4114.23182
+  hps: 81.82178
  }
 }
 dps_results: {
@@ -203,73 +149,43 @@
 dps_results: {
  key: "TestProtectionWarrior-AllItems-Beast-tamer'sShoulders-30892"
  value: {
-<<<<<<< HEAD
-  dps: 1553.71996
-  tps: 4021.18049
-=======
-  dps: 1562.67451
-  tps: 4043.52253
->>>>>>> a67e2933
+  dps: 1556.84174
+  tps: 4028.55108
  }
 }
 dps_results: {
  key: "TestProtectionWarrior-AllItems-BlackBruise-50035"
  value: {
-<<<<<<< HEAD
-  dps: 1658.70115
-  tps: 4228.40806
-=======
-  dps: 1652.7342
-  tps: 4218.04507
->>>>>>> a67e2933
+  dps: 1654.50391
+  tps: 4223.19417
  }
 }
 dps_results: {
  key: "TestProtectionWarrior-AllItems-BlackBruise-50692"
  value: {
-<<<<<<< HEAD
-  dps: 1682.55238
-  tps: 4275.71422
-=======
-  dps: 1680.55964
-  tps: 4270.5879
->>>>>>> a67e2933
+  dps: 1680.13411
+  tps: 4268.91692
  }
 }
 dps_results: {
  key: "TestProtectionWarrior-AllItems-BlessedBattlegearofUndeadSlaying"
  value: {
-<<<<<<< HEAD
-  dps: 1357.29426
-  tps: 3527.82165
-=======
-  dps: 1353.81505
-  tps: 3507.05682
->>>>>>> a67e2933
+  dps: 1351.68779
+  tps: 3506.09267
  }
 }
 dps_results: {
  key: "TestProtectionWarrior-AllItems-BlessedGarboftheUndeadSlayer"
  value: {
-<<<<<<< HEAD
-  dps: 1347.68656
-  tps: 3498.19989
-=======
-  dps: 1344.25055
-  tps: 3487.611
->>>>>>> a67e2933
+  dps: 1345.50684
+  tps: 3494.24457
  }
 }
 dps_results: {
  key: "TestProtectionWarrior-AllItems-BlessedRegaliaofUndeadCleansing"
  value: {
-<<<<<<< HEAD
-  dps: 1268.4208
-  tps: 3320.75098
-=======
-  dps: 1273.85419
-  tps: 3328.16619
->>>>>>> a67e2933
+  dps: 1267.77016
+  tps: 3317.70317
  }
 }
 dps_results: {
@@ -282,25 +198,15 @@
 dps_results: {
  key: "TestProtectionWarrior-AllItems-Bryntroll,theBoneArbiter-50415"
  value: {
-<<<<<<< HEAD
-  dps: 1594.72235
-  tps: 4130.22027
-=======
-  dps: 1583.32275
-  tps: 4103.58812
->>>>>>> a67e2933
+  dps: 1586.9737
+  tps: 4114.17481
  }
 }
 dps_results: {
  key: "TestProtectionWarrior-AllItems-Bryntroll,theBoneArbiter-50709"
  value: {
-<<<<<<< HEAD
-  dps: 1594.72235
-  tps: 4130.22027
-=======
-  dps: 1583.32275
-  tps: 4103.58812
->>>>>>> a67e2933
+  dps: 1586.9737
+  tps: 4114.17481
  }
 }
 dps_results: {
@@ -313,122 +219,72 @@
 dps_results: {
  key: "TestProtectionWarrior-AllItems-CorpseTongueCoin-50349"
  value: {
-<<<<<<< HEAD
-  dps: 1594.72235
-  tps: 4130.22027
-=======
-  dps: 1583.32275
-  tps: 4103.58812
->>>>>>> a67e2933
+  dps: 1586.9737
+  tps: 4114.17481
  }
 }
 dps_results: {
  key: "TestProtectionWarrior-AllItems-CorpseTongueCoin-50352"
  value: {
-<<<<<<< HEAD
-  dps: 1594.72235
-  tps: 4130.22027
-=======
-  dps: 1583.32275
-  tps: 4103.58812
->>>>>>> a67e2933
+  dps: 1586.9737
+  tps: 4114.17481
  }
 }
 dps_results: {
  key: "TestProtectionWarrior-AllItems-CorrodedSkeletonKey-50356"
  value: {
-<<<<<<< HEAD
-  dps: 1594.72235
-  tps: 4130.22027
-=======
-  dps: 1583.32275
-  tps: 4103.58812
->>>>>>> a67e2933
+  dps: 1586.9737
+  tps: 4114.17481
   hps: 64
  }
 }
 dps_results: {
  key: "TestProtectionWarrior-AllItems-DarkmoonCard:Berserker!-42989"
  value: {
-<<<<<<< HEAD
-  dps: 1638.55842
-  tps: 4237.24653
-=======
-  dps: 1629.79133
-  tps: 4209.70924
->>>>>>> a67e2933
+  dps: 1636.10548
+  tps: 4225.98877
  }
 }
 dps_results: {
  key: "TestProtectionWarrior-AllItems-DarkmoonCard:Death-42990"
  value: {
-<<<<<<< HEAD
-  dps: 1685.85901
-  tps: 4348.28417
-=======
-  dps: 1678.05109
-  tps: 4321.94448
->>>>>>> a67e2933
+  dps: 1681.60586
+  tps: 4333.30885
  }
 }
 dps_results: {
  key: "TestProtectionWarrior-AllItems-DarkmoonCard:Greatness-44255"
  value: {
-<<<<<<< HEAD
-  dps: 1630.30033
-  tps: 4213.04348
-=======
-  dps: 1627.90633
-  tps: 4204.89859
->>>>>>> a67e2933
+  dps: 1630.81677
+  tps: 4213.26167
  }
 }
 dps_results: {
  key: "TestProtectionWarrior-AllItems-Death'sChoice-47464"
  value: {
-<<<<<<< HEAD
-  dps: 1703.47751
-  tps: 4379.93027
-=======
-  dps: 1708.37391
-  tps: 4392.72562
->>>>>>> a67e2933
+  dps: 1706.90082
+  tps: 4389.07691
  }
 }
 dps_results: {
  key: "TestProtectionWarrior-AllItems-DeathKnight'sAnguish-38212"
  value: {
-<<<<<<< HEAD
-  dps: 1632.23645
-  tps: 4230.57456
-=======
-  dps: 1637.95404
-  tps: 4241.45126
->>>>>>> a67e2933
+  dps: 1632.94403
+  tps: 4228.78924
  }
 }
 dps_results: {
  key: "TestProtectionWarrior-AllItems-Deathbringer'sWill-50362"
  value: {
-<<<<<<< HEAD
-  dps: 1730.62253
-  tps: 4448.05452
-=======
-  dps: 1729.80631
-  tps: 4443.28428
->>>>>>> a67e2933
+  dps: 1728.39889
+  tps: 4440.04109
  }
 }
 dps_results: {
  key: "TestProtectionWarrior-AllItems-Deathbringer'sWill-50363"
  value: {
-<<<<<<< HEAD
-  dps: 1732.5023
-  tps: 4456.39618
-=======
-  dps: 1744.97365
-  tps: 4491.68429
->>>>>>> a67e2933
+  dps: 1741.12541
+  tps: 4479.28151
  }
 }
 dps_results: {
@@ -441,25 +297,15 @@
 dps_results: {
  key: "TestProtectionWarrior-AllItems-DislodgedForeignObject-50348"
  value: {
-<<<<<<< HEAD
-  dps: 1634.58114
-  tps: 4227.91758
-=======
-  dps: 1629.87208
-  tps: 4210.28248
->>>>>>> a67e2933
+  dps: 1627.34751
+  tps: 4205.09252
  }
 }
 dps_results: {
  key: "TestProtectionWarrior-AllItems-DislodgedForeignObject-50353"
  value: {
-<<<<<<< HEAD
-  dps: 1638.00346
-  tps: 4227.41749
-=======
-  dps: 1633.62373
-  tps: 4220.013
->>>>>>> a67e2933
+  dps: 1632.30409
+  tps: 4214.64426
  }
 }
 dps_results: {
@@ -507,25 +353,15 @@
 dps_results: {
  key: "TestProtectionWarrior-AllItems-EphemeralSnowflake-50260"
  value: {
-<<<<<<< HEAD
-  dps: 1617.33237
-  tps: 4191.17413
-=======
-  dps: 1616.50864
-  tps: 4185.71508
->>>>>>> a67e2933
+  dps: 1611.43304
+  tps: 4171.25634
  }
 }
 dps_results: {
  key: "TestProtectionWarrior-AllItems-EssenceofGossamer-37220"
  value: {
-<<<<<<< HEAD
-  dps: 1594.72235
-  tps: 4130.22027
-=======
-  dps: 1583.32275
-  tps: 4103.58812
->>>>>>> a67e2933
+  dps: 1586.9737
+  tps: 4114.17481
  }
 }
 dps_results: {
@@ -538,61 +374,36 @@
 dps_results: {
  key: "TestProtectionWarrior-AllItems-ExtractofNecromanticPower-40373"
  value: {
-<<<<<<< HEAD
-  dps: 1670.14099
-  tps: 4309.62443
-=======
-  dps: 1660.82687
-  tps: 4279.43816
->>>>>>> a67e2933
+  dps: 1671.69439
+  tps: 4312.00867
  }
 }
 dps_results: {
  key: "TestProtectionWarrior-AllItems-EyeoftheBroodmother-45308"
  value: {
-<<<<<<< HEAD
-  dps: 1634.98789
-  tps: 4235.23649
-=======
-  dps: 1626.42235
-  tps: 4209.48558
->>>>>>> a67e2933
+  dps: 1632.98144
+  tps: 4227.40354
  }
 }
 dps_results: {
  key: "TestProtectionWarrior-AllItems-Figurine-SapphireOwl-42413"
  value: {
-<<<<<<< HEAD
-  dps: 1594.72235
-  tps: 4130.22027
-=======
-  dps: 1583.32275
-  tps: 4103.58812
->>>>>>> a67e2933
+  dps: 1586.9737
+  tps: 4114.17481
  }
 }
 dps_results: {
  key: "TestProtectionWarrior-AllItems-ForethoughtTalisman-40258"
  value: {
-<<<<<<< HEAD
-  dps: 1594.72235
-  tps: 4130.22027
-=======
-  dps: 1583.32275
-  tps: 4103.58812
->>>>>>> a67e2933
+  dps: 1586.9737
+  tps: 4114.17481
  }
 }
 dps_results: {
  key: "TestProtectionWarrior-AllItems-ForgeEmber-37660"
  value: {
-<<<<<<< HEAD
-  dps: 1637.07974
-  tps: 4246.28347
-=======
-  dps: 1627.54869
-  tps: 4216.55001
->>>>>>> a67e2933
+  dps: 1633.08372
+  tps: 4232.01466
  }
 }
 dps_results: {
@@ -612,25 +423,15 @@
 dps_results: {
  key: "TestProtectionWarrior-AllItems-FuryoftheFiveFlights-40431"
  value: {
-<<<<<<< HEAD
-  dps: 1632.55538
-  tps: 4221.60211
-=======
-  dps: 1636.42214
-  tps: 4233.14871
->>>>>>> a67e2933
+  dps: 1637.46029
+  tps: 4237.92321
  }
 }
 dps_results: {
  key: "TestProtectionWarrior-AllItems-FuturesightRune-38763"
  value: {
-<<<<<<< HEAD
-  dps: 1594.72235
-  tps: 4130.22027
-=======
-  dps: 1583.32275
-  tps: 4103.58812
->>>>>>> a67e2933
+  dps: 1586.9737
+  tps: 4114.17481
  }
 }
 dps_results: {
@@ -643,73 +444,43 @@
 dps_results: {
  key: "TestProtectionWarrior-AllItems-GlowingTwilightScale-54573"
  value: {
-<<<<<<< HEAD
-  dps: 1594.72235
-  tps: 4130.22027
-=======
-  dps: 1583.32275
-  tps: 4103.58812
->>>>>>> a67e2933
+  dps: 1586.9737
+  tps: 4114.17481
  }
 }
 dps_results: {
  key: "TestProtectionWarrior-AllItems-GlowingTwilightScale-54589"
  value: {
-<<<<<<< HEAD
-  dps: 1594.72235
-  tps: 4130.22027
-=======
-  dps: 1583.32275
-  tps: 4103.58812
->>>>>>> a67e2933
+  dps: 1586.9737
+  tps: 4114.17481
  }
 }
 dps_results: {
  key: "TestProtectionWarrior-AllItems-GnomishLightningGenerator-41121"
  value: {
-<<<<<<< HEAD
-  dps: 1667.97588
-  tps: 4311.22452
-=======
-  dps: 1660.47678
-  tps: 4285.51641
->>>>>>> a67e2933
+  dps: 1664.471
+  tps: 4298.59498
  }
 }
 dps_results: {
  key: "TestProtectionWarrior-AllItems-Heartpierce-49982"
  value: {
-<<<<<<< HEAD
-  dps: 1594.72235
-  tps: 4130.22027
-=======
-  dps: 1583.32275
-  tps: 4103.58812
->>>>>>> a67e2933
+  dps: 1586.9737
+  tps: 4114.17481
  }
 }
 dps_results: {
  key: "TestProtectionWarrior-AllItems-Heartpierce-50641"
  value: {
-<<<<<<< HEAD
-  dps: 1594.72235
-  tps: 4130.22027
-=======
-  dps: 1583.32275
-  tps: 4103.58812
->>>>>>> a67e2933
+  dps: 1586.9737
+  tps: 4114.17481
  }
 }
 dps_results: {
  key: "TestProtectionWarrior-AllItems-IllustrationoftheDragonSoul-40432"
  value: {
-<<<<<<< HEAD
-  dps: 1594.72235
-  tps: 4130.22027
-=======
-  dps: 1583.32275
-  tps: 4103.58812
->>>>>>> a67e2933
+  dps: 1586.9737
+  tps: 4114.17481
  }
 }
 dps_results: {
@@ -729,13 +500,8 @@
 dps_results: {
  key: "TestProtectionWarrior-AllItems-IncisorFragment-37723"
  value: {
-<<<<<<< HEAD
-  dps: 1624.08528
-  tps: 4190.99007
-=======
-  dps: 1638.48395
-  tps: 4233.56252
->>>>>>> a67e2933
+  dps: 1633.79848
+  tps: 4217.88733
  }
 }
 dps_results: {
@@ -756,61 +522,36 @@
 dps_results: {
  key: "TestProtectionWarrior-AllItems-Lavanthor'sTalisman-37872"
  value: {
-<<<<<<< HEAD
-  dps: 1607.47455
-  tps: 4164.59445
-=======
-  dps: 1596.03023
-  tps: 4137.84178
->>>>>>> a67e2933
+  dps: 1599.64631
+  tps: 4148.33445
  }
 }
 dps_results: {
  key: "TestProtectionWarrior-AllItems-MajesticDragonFigurine-40430"
  value: {
-<<<<<<< HEAD
-  dps: 1594.72235
-  tps: 4130.22027
-=======
-  dps: 1583.32275
-  tps: 4103.58812
->>>>>>> a67e2933
+  dps: 1586.9737
+  tps: 4114.17481
  }
 }
 dps_results: {
  key: "TestProtectionWarrior-AllItems-MeteoriteWhetstone-37390"
  value: {
-<<<<<<< HEAD
-  dps: 1663.77974
-  tps: 4291.60179
-=======
-  dps: 1660.31257
-  tps: 4287.14073
->>>>>>> a67e2933
+  dps: 1653.77375
+  tps: 4268.4903
  }
 }
 dps_results: {
  key: "TestProtectionWarrior-AllItems-NevermeltingIceCrystal-50259"
  value: {
-<<<<<<< HEAD
-  dps: 1665.31338
-  tps: 4311.78955
-=======
-  dps: 1661.83334
-  tps: 4299.2923
->>>>>>> a67e2933
+  dps: 1664.02276
+  tps: 4307.79105
  }
 }
 dps_results: {
  key: "TestProtectionWarrior-AllItems-OfferingofSacrifice-37638"
  value: {
-<<<<<<< HEAD
-  dps: 1590.80758
-  tps: 4118.25029
-=======
-  dps: 1590.89138
-  tps: 4118.16329
->>>>>>> a67e2933
+  dps: 1589.00251
+  tps: 4114.40212
  }
 }
 dps_results: {
@@ -844,25 +585,15 @@
 dps_results: {
  key: "TestProtectionWarrior-AllItems-PetrifiedTwilightScale-54571"
  value: {
-<<<<<<< HEAD
-  dps: 1594.21054
-  tps: 4128.74851
-=======
-  dps: 1600.00571
-  tps: 4148.78334
->>>>>>> a67e2933
+  dps: 1598.00008
+  tps: 4141.37564
  }
 }
 dps_results: {
  key: "TestProtectionWarrior-AllItems-PetrifiedTwilightScale-54591"
  value: {
-<<<<<<< HEAD
-  dps: 1598.87562
-  tps: 4141.58393
-=======
-  dps: 1610.24777
-  tps: 4172.00422
->>>>>>> a67e2933
+  dps: 1608.79611
+  tps: 4167.84312
  }
 }
 dps_results: {
@@ -882,37 +613,22 @@
 dps_results: {
  key: "TestProtectionWarrior-AllItems-PurifiedShardoftheGods"
  value: {
-<<<<<<< HEAD
-  dps: 1594.72235
-  tps: 4130.22027
-=======
-  dps: 1583.32275
-  tps: 4103.58812
->>>>>>> a67e2933
+  dps: 1586.9737
+  tps: 4114.17481
  }
 }
 dps_results: {
  key: "TestProtectionWarrior-AllItems-ReignoftheDead-47316"
  value: {
-<<<<<<< HEAD
-  dps: 1594.72235
-  tps: 4130.22027
-=======
-  dps: 1583.32275
-  tps: 4103.58812
->>>>>>> a67e2933
+  dps: 1586.9737
+  tps: 4114.17481
  }
 }
 dps_results: {
  key: "TestProtectionWarrior-AllItems-ReignoftheDead-47477"
  value: {
-<<<<<<< HEAD
-  dps: 1594.72235
-  tps: 4130.22027
-=======
-  dps: 1583.32275
-  tps: 4103.58812
->>>>>>> a67e2933
+  dps: 1586.9737
+  tps: 4114.17481
  }
 }
 dps_results: {
@@ -932,49 +648,29 @@
 dps_results: {
  key: "TestProtectionWarrior-AllItems-RuneofRepulsion-40372"
  value: {
-<<<<<<< HEAD
-  dps: 1594.72235
-  tps: 4130.22027
-=======
-  dps: 1583.32275
-  tps: 4103.58812
->>>>>>> a67e2933
+  dps: 1586.9737
+  tps: 4114.17481
  }
 }
 dps_results: {
  key: "TestProtectionWarrior-AllItems-SealofthePantheon-36993"
  value: {
-<<<<<<< HEAD
-  dps: 1596.00715
-  tps: 4131.97476
-=======
-  dps: 1601.0358
-  tps: 4145.47515
->>>>>>> a67e2933
+  dps: 1594.85502
+  tps: 4127.6757
  }
 }
 dps_results: {
  key: "TestProtectionWarrior-AllItems-Shadowmourne-49623"
  value: {
-<<<<<<< HEAD
-  dps: 1594.72235
-  tps: 4130.22027
-=======
-  dps: 1583.32275
-  tps: 4103.58812
->>>>>>> a67e2933
+  dps: 1586.9737
+  tps: 4114.17481
  }
 }
 dps_results: {
  key: "TestProtectionWarrior-AllItems-ShinyShardoftheGods"
  value: {
-<<<<<<< HEAD
-  dps: 1594.72235
-  tps: 4130.22027
-=======
-  dps: 1583.32275
-  tps: 4103.58812
->>>>>>> a67e2933
+  dps: 1586.9737
+  tps: 4114.17481
  }
 }
 dps_results: {
@@ -994,97 +690,57 @@
 dps_results: {
  key: "TestProtectionWarrior-AllItems-Sindragosa'sFlawlessFang-50361"
  value: {
-<<<<<<< HEAD
-  dps: 1594.72235
-  tps: 4130.22027
-=======
-  dps: 1583.32275
-  tps: 4103.58812
->>>>>>> a67e2933
+  dps: 1586.9737
+  tps: 4114.17481
  }
 }
 dps_results: {
  key: "TestProtectionWarrior-AllItems-SliverofPureIce-50339"
  value: {
-<<<<<<< HEAD
-  dps: 1594.72235
-  tps: 4130.22027
-=======
-  dps: 1583.32275
-  tps: 4103.58812
->>>>>>> a67e2933
+  dps: 1586.9737
+  tps: 4114.17481
  }
 }
 dps_results: {
  key: "TestProtectionWarrior-AllItems-SliverofPureIce-50346"
  value: {
-<<<<<<< HEAD
-  dps: 1594.72235
-  tps: 4130.22027
-=======
-  dps: 1583.32275
-  tps: 4103.58812
->>>>>>> a67e2933
+  dps: 1586.9737
+  tps: 4114.17481
  }
 }
 dps_results: {
  key: "TestProtectionWarrior-AllItems-SoulPreserver-37111"
  value: {
-<<<<<<< HEAD
-  dps: 1594.72235
-  tps: 4130.22027
-=======
-  dps: 1583.32275
-  tps: 4103.58812
->>>>>>> a67e2933
+  dps: 1586.9737
+  tps: 4114.17481
  }
 }
 dps_results: {
  key: "TestProtectionWarrior-AllItems-SouloftheDead-40382"
  value: {
-<<<<<<< HEAD
-  dps: 1636.39101
-  tps: 4239.64688
-=======
-  dps: 1626.86963
-  tps: 4209.05675
->>>>>>> a67e2933
+  dps: 1637.80309
+  tps: 4241.75462
  }
 }
 dps_results: {
  key: "TestProtectionWarrior-AllItems-SparkofLife-37657"
  value: {
-<<<<<<< HEAD
-  dps: 1631.2173
-  tps: 4220.92782
-=======
-  dps: 1622.2431
-  tps: 4201.42463
->>>>>>> a67e2933
+  dps: 1626.03535
+  tps: 4212.04479
  }
 }
 dps_results: {
  key: "TestProtectionWarrior-AllItems-SphereofRedDragon'sBlood-37166"
  value: {
-<<<<<<< HEAD
-  dps: 1639.3055
-  tps: 4238.33637
-=======
-  dps: 1638.64047
-  tps: 4237.01912
->>>>>>> a67e2933
+  dps: 1634.85067
+  tps: 4229.08157
  }
 }
 dps_results: {
  key: "TestProtectionWarrior-AllItems-StormshroudArmor"
  value: {
-<<<<<<< HEAD
-  dps: 1249.35966
-  tps: 3255.94368
-=======
-  dps: 1247.98545
-  tps: 3248.31247
->>>>>>> a67e2933
+  dps: 1257.32432
+  tps: 3272.6978
  }
 }
 dps_results: {
@@ -1111,61 +767,36 @@
 dps_results: {
  key: "TestProtectionWarrior-AllItems-TalismanofTrollDivinity-37734"
  value: {
-<<<<<<< HEAD
-  dps: 1594.72235
-  tps: 4130.22027
-=======
-  dps: 1583.32275
-  tps: 4103.58812
->>>>>>> a67e2933
+  dps: 1586.9737
+  tps: 4114.17481
  }
 }
 dps_results: {
  key: "TestProtectionWarrior-AllItems-TearsoftheVanquished-47215"
  value: {
-<<<<<<< HEAD
-  dps: 1594.72235
-  tps: 4130.22027
-=======
-  dps: 1583.32275
-  tps: 4103.58812
->>>>>>> a67e2933
+  dps: 1586.9737
+  tps: 4114.17481
  }
 }
 dps_results: {
  key: "TestProtectionWarrior-AllItems-TheFistsofFury"
  value: {
-<<<<<<< HEAD
-  dps: 1141.97191
-  tps: 2627.43296
-=======
-  dps: 1136.70704
-  tps: 2616.7185
->>>>>>> a67e2933
+  dps: 1137.29121
+  tps: 2617.88897
  }
 }
 dps_results: {
  key: "TestProtectionWarrior-AllItems-TheGeneral'sHeart-45507"
  value: {
-<<<<<<< HEAD
-  dps: 1594.72235
-  tps: 4130.22027
-=======
-  dps: 1583.32275
-  tps: 4103.58812
->>>>>>> a67e2933
+  dps: 1586.9737
+  tps: 4114.17481
  }
 }
 dps_results: {
  key: "TestProtectionWarrior-AllItems-TheTwinBladesofAzzinoth"
  value: {
-<<<<<<< HEAD
-  dps: 1230.94208
-  tps: 2831.17706
-=======
-  dps: 1230.37571
-  tps: 2827.45549
->>>>>>> a67e2933
+  dps: 1230.68055
+  tps: 2830.56334
  }
 }
 dps_results: {
@@ -1178,25 +809,15 @@
 dps_results: {
  key: "TestProtectionWarrior-AllItems-TinyAbominationinaJar-50351"
  value: {
-<<<<<<< HEAD
-  dps: 1629.60809
-  tps: 4206.87906
-=======
-  dps: 1630.18306
-  tps: 4208.59385
->>>>>>> a67e2933
+  dps: 1625.78806
+  tps: 4197.78463
  }
 }
 dps_results: {
  key: "TestProtectionWarrior-AllItems-TinyAbominationinaJar-50706"
  value: {
-<<<<<<< HEAD
-  dps: 1642.35767
-  tps: 4241.55319
-=======
-  dps: 1656.87962
-  tps: 4282.27438
->>>>>>> a67e2933
+  dps: 1652.59954
+  tps: 4270.03103
  }
 }
 dps_results: {
@@ -1216,13 +837,8 @@
 dps_results: {
  key: "TestProtectionWarrior-AllItems-TomeofArcanePhenomena-36972"
  value: {
-<<<<<<< HEAD
-  dps: 1611.10643
-  tps: 4174.6037
-=======
-  dps: 1612.04464
-  tps: 4173.23056
->>>>>>> a67e2933
+  dps: 1613.43565
+  tps: 4178.4394
  }
 }
 dps_results: {
@@ -1242,37 +858,22 @@
 dps_results: {
  key: "TestProtectionWarrior-AllItems-UndeadSlayer'sBlessedArmor"
  value: {
-<<<<<<< HEAD
-  dps: 1358.91274
-  tps: 3535.58189
-=======
-  dps: 1355.53711
-  tps: 3523.28438
->>>>>>> a67e2933
+  dps: 1356.90624
+  tps: 3527.87988
  }
 }
 dps_results: {
  key: "TestProtectionWarrior-AllItems-Val'anyr,HammerofAncientKings-46017"
  value: {
-<<<<<<< HEAD
-  dps: 1486.85461
-  tps: 3872.27039
-=======
-  dps: 1480.04394
-  tps: 3852.74719
->>>>>>> a67e2933
+  dps: 1486.10807
+  tps: 3871.75812
  }
 }
 dps_results: {
  key: "TestProtectionWarrior-AllItems-WingedTalisman-37844"
  value: {
-<<<<<<< HEAD
-  dps: 1594.72235
-  tps: 4130.22027
-=======
-  dps: 1583.32275
-  tps: 4103.58812
->>>>>>> a67e2933
+  dps: 1586.9737
+  tps: 4114.17481
  }
 }
 dps_results: {
@@ -1306,15 +907,9 @@
 dps_results: {
  key: "TestProtectionWarrior-Average-Default"
  value: {
-<<<<<<< HEAD
-  dps: 2936.06894
-  tps: 7163.00638
-  dtps: 128.13783
-=======
-  dps: 2935.79588
-  tps: 7162.14099
-  dtps: 128.07587
->>>>>>> a67e2933
+  dps: 2936.68344
+  tps: 7164.29855
+  dtps: 128.07479
  }
 }
 dps_results: {
