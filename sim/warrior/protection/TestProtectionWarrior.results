--- conflicted
+++ resolved
@@ -887,13 +887,8 @@
 dps_results: {
  key: "TestProtectionWarrior-AllItems-Prestor'sTalismanofMachination-65026"
  value: {
-<<<<<<< HEAD
-  dps: 5294.00908
-  tps: 30230.68937
-=======
   dps: 5171.49757
   tps: 29441.48222
->>>>>>> 555cc6d2
  }
 }
 dps_results: {
