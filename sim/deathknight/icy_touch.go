--- conflicted
+++ resolved
@@ -23,19 +23,12 @@
 	amountOfRunicPower := 10.0 + 2.5*float64(dk.Talents.ChillOfTheGrave)
 	baseCost := float64(core.NewRuneCost(uint8(amountOfRunicPower), 0, 1, 0, 0))
 
-<<<<<<< HEAD
-	dk.IcyTouch = dk.RegisterSpell(core.SpellConfig{
-		ActionID:    IcyTouchActionID,
-		SpellSchool: core.SpellSchoolFrost,
-
-=======
 	rs := &RuneSpell{}
 	dk.IcyTouch = dk.RegisterSpell(rs, core.SpellConfig{
-		ActionID:     core.ActionID{SpellID: 59131},
+		ActionID:     IcyTouchActionID,
 		SpellSchool:  core.SpellSchoolFrost,
 		ResourceType: stats.RunicPower,
 		BaseCost:     baseCost,
->>>>>>> b3627d64
 		Cast: core.CastConfig{
 			DefaultCast: core.Cast{
 				Cost: baseCost,
