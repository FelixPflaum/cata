package deathknight

import (
	"time"

	"github.com/wowsims/wotlk/sim/core"
	"github.com/wowsims/wotlk/sim/core/stats"
)

var HowlingBlastActionID = core.ActionID{SpellID: 51411}

func (dk *Deathknight) registerHowlingBlastSpell() {
	if !dk.Talents.HowlingBlast {
		return
	}

	rpBonus := 2.5 * float64(dk.Talents.ChillOfTheGrave)
	baseCost := float64(core.NewRuneCost(15, 0, 1, 1, 0))

<<<<<<< HEAD
	dk.HowlingBlast = dk.RegisterSpell(core.SpellConfig{
		ActionID:    HowlingBlastActionID,
		SpellSchool: core.SpellSchoolFrost,

=======
	howlingBlast := &RuneSpell{}
	dk.HowlingBlast = dk.RegisterSpell(howlingBlast, core.SpellConfig{
		ActionID:     core.ActionID{SpellID: 51411},
		SpellSchool:  core.SpellSchoolFrost,
		ResourceType: stats.RunicPower,
		BaseCost:     baseCost,
>>>>>>> b3627d64
		Cast: core.CastConfig{
			DefaultCast: core.Cast{
				GCD:  core.GCDDefault,
				Cost: baseCost,
			},
			ModifyCast: func(sim *core.Simulation, spell *core.Spell, cast *core.Cast) {
				cast.GCD = dk.getModifiedGCD()
				if dk.RimeAura.IsActive() {
					cast.Cost = 0 // no runes, no regen
					dk.RimeAura.Deactivate(sim)
				}
			},
			CD: core.Cooldown{
				Timer:    dk.NewTimer(),
				Duration: 8.0 * time.Second,
			},
		},

		ApplyEffects: dk.withRuneRefund(howlingBlast, core.SpellEffect{
			ProcMask:             core.ProcMaskSpellDamage,
			BonusSpellCritRating: 0.0,
			DamageMultiplier:     1.0,
			ThreatMultiplier:     1.0,

			BaseDamage: core.BaseDamageConfig{
				Calculator: func(sim *core.Simulation, hitEffect *core.SpellEffect, spell *core.Spell) float64 {
					roll := (562.0-518.0)*sim.RandomFloat("Howling Blast") + 518.0
					return (roll + dk.getImpurityBonus(hitEffect, spell.Unit)*0.1) *
						dk.glacielRotBonus(hitEffect.Target) *
						dk.RoRTSBonus(hitEffect.Target) *
						dk.mercilessCombatBonus(sim)
				},
				TargetSpellCoefficient: 1,
			},
			OutcomeApplier: dk.killingMachineOutcomeMod(dk.OutcomeFuncMagicHitAndCrit(dk.spellCritMultiplierGoGandMoM())),
			OnSpellHitDealt: func(sim *core.Simulation, spell *core.Spell, spellEffect *core.SpellEffect) {
				if spellEffect.Target == dk.CurrentTarget {
					dk.LastCastOutcome = spellEffect.Outcome
				}
				if dk.Talents.ChillOfTheGrave > 0 && spellEffect.Outcome.Matches(core.OutcomeLanded) {
					dk.AddRunicPower(sim, rpBonus, spell.RunicPowerMetrics())
				}
			},
		}, true),
	})
}

func (dk *Deathknight) CanHowlingBlast(sim *core.Simulation) bool {
	if dk.RimeAura.IsActive() {
		return dk.HowlingBlast.IsReady(sim)
	}
	return dk.CastCostPossible(sim, 0.0, 0, 1, 1) && dk.HowlingBlast.IsReady(sim)
}

func (dk *Deathknight) CastHowlingBlast(sim *core.Simulation, target *core.Unit) bool {
	if dk.HowlingBlast.IsReady(sim) {
		return dk.HowlingBlast.Cast(sim, target)
	}
	return false
}<|MERGE_RESOLUTION|>--- conflicted
+++ resolved
@@ -17,19 +17,12 @@
 	rpBonus := 2.5 * float64(dk.Talents.ChillOfTheGrave)
 	baseCost := float64(core.NewRuneCost(15, 0, 1, 1, 0))
 
-<<<<<<< HEAD
-	dk.HowlingBlast = dk.RegisterSpell(core.SpellConfig{
-		ActionID:    HowlingBlastActionID,
-		SpellSchool: core.SpellSchoolFrost,
-
-=======
 	howlingBlast := &RuneSpell{}
 	dk.HowlingBlast = dk.RegisterSpell(howlingBlast, core.SpellConfig{
-		ActionID:     core.ActionID{SpellID: 51411},
+		ActionID:     HowlingBlastActionID,
 		SpellSchool:  core.SpellSchoolFrost,
 		ResourceType: stats.RunicPower,
 		BaseCost:     baseCost,
->>>>>>> b3627d64
 		Cast: core.CastConfig{
 			DefaultCast: core.Cast{
 				GCD:  core.GCDDefault,
