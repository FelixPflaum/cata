--- conflicted
+++ resolved
@@ -52,565 +52,330 @@
 dps_results: {
  key: "TestFrost-AllItems-AustereEarthsiegeDiamond"
  value: {
-<<<<<<< HEAD
-  dps: 5953.283275677863
-  tps: 4058.114226603556
-=======
-  dps: 5872.150000955431
-  tps: 4017.812912224438
->>>>>>> 3fb87de8
+  dps: 5892.537657684955
+  tps: 4021.6668558078118
  }
 }
 dps_results: {
  key: "TestFrost-AllItems-Bandit'sInsignia-40371"
  value: {
-<<<<<<< HEAD
-  dps: 5858.9642225674015
-  tps: 4010.6408027845887
-=======
-  dps: 5742.660001995433
-  tps: 3952.503479074056
->>>>>>> 3fb87de8
+  dps: 5794.217964973946
+  tps: 3971.7930482285155
  }
 }
 dps_results: {
  key: "TestFrost-AllItems-BeamingEarthsiegeDiamond"
  value: {
-<<<<<<< HEAD
-  dps: 5964.534341264354
-  tps: 4064.5738568389497
-=======
-  dps: 5886.235152712864
-  tps: 4025.000831416761
->>>>>>> 3fb87de8
+  dps: 5903.728501186374
+  tps: 4028.090352792162
  }
 }
 dps_results: {
  key: "TestFrost-AllItems-BracingEarthsiegeDiamond"
  value: {
-<<<<<<< HEAD
-  dps: 5948.613622611631
-  tps: 3973.701966913575
-=======
-  dps: 5867.416662138591
-  tps: 3934.161846542908
->>>>>>> 3fb87de8
+  dps: 5887.794755142802
+  tps: 3937.940472841902
  }
 }
 dps_results: {
  key: "TestFrost-AllItems-Braxley'sBackyardMoonshine-35937"
  value: {
-<<<<<<< HEAD
-  dps: 5702.486294220108
-  tps: 3899.477698141717
-=======
-  dps: 5681.26920036868
-  tps: 3897.8788878655187
->>>>>>> 3fb87de8
+  dps: 5637.787810453706
+  tps: 3860.6586078818755
  }
 }
 dps_results: {
  key: "TestFrost-AllItems-BurningRage"
  value: {
-<<<<<<< HEAD
-  dps: 4960.7118096860495
-  tps: 3424.215441932864
-=======
-  dps: 4806.516143983308
-  tps: 3315.985471478996
->>>>>>> 3fb87de8
+  dps: 4891.02466975544
+  tps: 3382.403157974498
  }
 }
 dps_results: {
  key: "TestFrost-AllItems-ChaoticSkyflareDiamond"
  value: {
-<<<<<<< HEAD
-  dps: 6094.574711119384
-  tps: 4154.876424949412
-=======
-  dps: 6016.81652260462
-  tps: 4115.4715851896635
->>>>>>> 3fb87de8
+  dps: 6033.768871041405
+  tps: 4118.3929209026255
  }
 }
 dps_results: {
  key: "TestFrost-AllItems-DarkmoonCard:Berserker!-42989"
  value: {
-<<<<<<< HEAD
-  dps: 5763.360914690154
-  tps: 3935.7140050413095
-=======
-  dps: 5659.143393883562
-  tps: 3855.8172120547615
->>>>>>> 3fb87de8
+  dps: 5697.98332627266
+  tps: 3896.487451990813
  }
 }
 dps_results: {
  key: "TestFrost-AllItems-DarkmoonCard:Death-42990"
  value: {
-<<<<<<< HEAD
-  dps: 5869.031138069462
-  tps: 4014.616951345045
-=======
-  dps: 5770.109876378772
-  tps: 3928.4054601984267
->>>>>>> 3fb87de8
+  dps: 5803.315620228384
+  tps: 3975.187640640397
  }
 }
 dps_results: {
  key: "TestFrost-AllItems-DarkmoonCard:Greatness-44253"
  value: {
-<<<<<<< HEAD
-  dps: 5923.372190687152
-  tps: 4033.320262389889
-=======
-  dps: 5824.158122176226
-  tps: 3956.735219826388
->>>>>>> 3fb87de8
+  dps: 5860.475813804079
+  tps: 3995.5824362600442
  }
 }
 dps_results: {
  key: "TestFrost-AllItems-DarkmoonCard:Greatness-44254"
  value: {
-<<<<<<< HEAD
-  dps: 5867.904530000683
-  tps: 3999.5135518675315
-=======
-  dps: 5764.152748524937
-  tps: 3920.6798241177103
->>>>>>> 3fb87de8
+  dps: 5805.0334485109815
+  tps: 3961.79090297371
  }
 }
 dps_results: {
  key: "TestFrost-AllItems-DarkrunedBattlegear"
  value: {
-<<<<<<< HEAD
-  dps: 5583.625224771584
-  tps: 3816.3185879088815
-=======
-  dps: 5529.138785206834
-  tps: 3789.7982461760644
->>>>>>> 3fb87de8
+  dps: 5520.074133827361
+  tps: 3778.187933342348
  }
 }
 dps_results: {
  key: "TestFrost-AllItems-DarkrunedPlate"
  value: {
-<<<<<<< HEAD
-  dps: 4961.957542423018
-  tps: 3415.1664036227003
-=======
-  dps: 4915.262654979065
-  tps: 3407.7688475182613
->>>>>>> 3fb87de8
+  dps: 4895.623175838799
+  tps: 3375.3657836721686
  }
 }
 dps_results: {
  key: "TestFrost-AllItems-DeadlyGladiator'sSigilofStrife-42620"
  value: {
-<<<<<<< HEAD
-  dps: 6056.3616351956425
-  tps: 4126.608702156669
-=======
-  dps: 5954.1853434308805
-  tps: 4048.312933948905
->>>>>>> 3fb87de8
+  dps: 5996.263870345791
+  tps: 4090.5500432467597
  }
 }
 dps_results: {
  key: "TestFrost-AllItems-DeathKnight'sAnguish-38212"
  value: {
-<<<<<<< HEAD
-  dps: 5751.542472503406
-  tps: 3924.882370731836
-=======
-  dps: 5644.141603582085
-  tps: 3848.8098514434328
->>>>>>> 3fb87de8
+  dps: 5686.1308681209175
+  tps: 3885.6354081023433
  }
 }
 dps_results: {
  key: "TestFrost-AllItems-Defender'sCode-40257"
  value: {
-<<<<<<< HEAD
-  dps: 5696.5906239304
-  tps: 3890.3442707755435
-=======
-  dps: 5593.74562273513
-  tps: 3811.3894676480886
->>>>>>> 3fb87de8
+  dps: 5631.5082421202405
+  tps: 3851.2948416894483
  }
 }
 dps_results: {
  key: "TestFrost-AllItems-DesolationBattlegear"
  value: {
-<<<<<<< HEAD
-  dps: 4410.565043295108
-  tps: 3037.3855344444
-=======
-  dps: 4333.853429667236
-  tps: 2998.2953890245726
->>>>>>> 3fb87de8
+  dps: 4334.3897671238055
+  tps: 2991.680368741618
  }
 }
 dps_results: {
  key: "TestFrost-AllItems-DestructiveSkyflareDiamond"
  value: {
-<<<<<<< HEAD
-  dps: 5969.699228753148
-  tps: 4067.690669350252
-=======
-  dps: 5891.0277948835255
-  tps: 4027.8764167191584
->>>>>>> 3fb87de8
+  dps: 5908.894836163043
+  tps: 4031.2080337961866
  }
 }
 dps_results: {
  key: "TestFrost-AllItems-DoomplateBattlegear"
  value: {
-<<<<<<< HEAD
-  dps: 4560.950671671888
-  tps: 3146.847782419395
-=======
-  dps: 4529.339791935013
-  tps: 3118.6514917098675
->>>>>>> 3fb87de8
+  dps: 4487.317737288162
+  tps: 3102.668021789158
  }
 }
 dps_results: {
  key: "TestFrost-AllItems-EffulgentSkyflareDiamond"
  value: {
-<<<<<<< HEAD
-  dps: 5948.613622611631
-  tps: 4054.7979254220154
-=======
-  dps: 5867.416662138591
-  tps: 4014.4508638192938
->>>>>>> 3fb87de8
+  dps: 5887.794755142802
+  tps: 4018.306604940718
  }
 }
 dps_results: {
  key: "TestFrost-AllItems-EmberSkyflareDiamond"
  value: {
-<<<<<<< HEAD
-  dps: 5948.613622611631
-  tps: 4054.7979254220154
-=======
-  dps: 5867.416662138591
-  tps: 4014.4508638192938
->>>>>>> 3fb87de8
+  dps: 5887.794755142802
+  tps: 4018.306604940718
  }
 }
 dps_results: {
  key: "TestFrost-AllItems-EnigmaticSkyflareDiamond"
  value: {
-<<<<<<< HEAD
-  dps: 5964.534341264354
-  tps: 4064.5738568389497
-=======
-  dps: 5886.235152712864
-  tps: 4025.000831416761
->>>>>>> 3fb87de8
+  dps: 5903.728501186374
+  tps: 4028.090352792162
  }
 }
 dps_results: {
  key: "TestFrost-AllItems-EnigmaticStarflareDiamond"
  value: {
-<<<<<<< HEAD
-  dps: 5962.032599319557
-  tps: 4063.072811672071
-=======
-  dps: 5882.780994820909
-  tps: 4022.928336681588
->>>>>>> 3fb87de8
+  dps: 5901.226759241577
+  tps: 4026.589307625284
  }
 }
 dps_results: {
  key: "TestFrost-AllItems-EternalEarthsiegeDiamond"
  value: {
-<<<<<<< HEAD
-  dps: 5948.613622611631
-  tps: 4054.7979254220154
-=======
-  dps: 5867.416662138591
-  tps: 4014.4508638192938
->>>>>>> 3fb87de8
+  dps: 5887.794755142802
+  tps: 4018.306604940718
  }
 }
 dps_results: {
  key: "TestFrost-AllItems-ExtractofNecromanticPower-40373"
  value: {
-<<<<<<< HEAD
-  dps: 5788.598667381718
-  tps: 3954.753282111417
-=======
-  dps: 5723.186291329577
-  tps: 3921.3669688751747
->>>>>>> 3fb87de8
+  dps: 5722.657132089027
+  tps: 3915.188360935802
  }
 }
 dps_results: {
  key: "TestFrost-AllItems-EyeoftheBroodmother-45308"
  value: {
-<<<<<<< HEAD
-  dps: 5745.629171880233
-  tps: 3924.2027418898842
-=======
-  dps: 5645.0308922242775
-  tps: 3845.288079254549
->>>>>>> 3fb87de8
+  dps: 5680.280533220185
+  tps: 3884.9935586938554
  }
 }
 dps_results: {
  key: "TestFrost-AllItems-FaithinFelsteel"
  value: {
-<<<<<<< HEAD
-  dps: 4825.264218046363
-  tps: 3315.4820911412694
-=======
-  dps: 4755.403815018431
-  tps: 3294.9142890545495
->>>>>>> 3fb87de8
+  dps: 4753.517542091209
+  tps: 3272.4340855681758
  }
 }
 dps_results: {
  key: "TestFrost-AllItems-FelstalkerArmor"
  value: {
-<<<<<<< HEAD
-  dps: 5142.994400894467
-  tps: 3534.305843208065
-=======
   dps: 5073.159100991199
   tps: 3492.4046632661034
->>>>>>> 3fb87de8
  }
 }
 dps_results: {
  key: "TestFrost-AllItems-FlameGuard"
  value: {
-<<<<<<< HEAD
-  dps: 4692.555478153752
-  tps: 3210.6588529119445
-=======
-  dps: 4569.982458067912
-  tps: 3159.6051783073513
->>>>>>> 3fb87de8
+  dps: 4619.8754593819185
+  tps: 3167.0508416488424
  }
 }
 dps_results: {
  key: "TestFrost-AllItems-ForgeEmber-37660"
  value: {
-<<<<<<< HEAD
-  dps: 5733.719133532939
-  tps: 3916.8314306544053
-=======
-  dps: 5635.551417801605
-  tps: 3839.959782963228
->>>>>>> 3fb87de8
+  dps: 5668.32779398066
+  tps: 3877.5966269230385
  }
 }
 dps_results: {
  key: "TestFrost-AllItems-ForlornSkyflareDiamond"
  value: {
-<<<<<<< HEAD
-  dps: 5948.613622611631
-  tps: 4054.7979254220154
-=======
-  dps: 5867.416662138591
-  tps: 4014.4508638192938
->>>>>>> 3fb87de8
+  dps: 5887.794755142802
+  tps: 4018.306604940718
  }
 }
 dps_results: {
  key: "TestFrost-AllItems-ForlornStarflareDiamond"
  value: {
-<<<<<<< HEAD
-  dps: 5948.613622611631
-  tps: 4054.7979254220154
-=======
-  dps: 5867.416662138591
-  tps: 4014.4508638192938
->>>>>>> 3fb87de8
+  dps: 5887.794755142802
+  tps: 4018.306604940718
  }
 }
 dps_results: {
  key: "TestFrost-AllItems-FuriousGladiator'sSigilofStrife-42621"
  value: {
-<<<<<<< HEAD
-  dps: 6064.716321595525
-  tps: 4131.709698245495
-=======
-  dps: 5962.552016509844
-  tps: 4053.4450025972487
->>>>>>> 3fb87de8
+  dps: 6004.732971977045
+  tps: 4095.7196884744053
  }
 }
 dps_results: {
  key: "TestFrost-AllItems-FuryoftheFiveFlights-40431"
  value: {
-<<<<<<< HEAD
-  dps: 5867.341672432517
-  tps: 4011.2332214325716
-=======
-  dps: 5765.86346375287
-  tps: 3932.6255208528155
->>>>>>> 3fb87de8
+  dps: 5804.825802278048
+  tps: 3973.723699339891
  }
 }
 dps_results: {
  key: "TestFrost-AllItems-FuturesightRune-38763"
  value: {
-<<<<<<< HEAD
-  dps: 5681.674522349817
-  tps: 3879.742424610663
-=======
-  dps: 5578.694837708914
-  tps: 3800.755309179821
->>>>>>> 3fb87de8
+  dps: 5616.362070886575
+  tps: 3840.554953732718
  }
 }
 dps_results: {
  key: "TestFrost-AllItems-HatefulGladiator'sSigilofStrife-42619"
  value: {
-<<<<<<< HEAD
-  dps: 6039.363330975432
-  tps: 4116.3122234622615
-=======
-  dps: 5937.116862276684
-  tps: 4037.7742073243526
->>>>>>> 3fb87de8
+  dps: 5979.1959086667075
+  tps: 4080.2117700770295
  }
 }
 dps_results: {
  key: "TestFrost-AllItems-IllustrationoftheDragonSoul-40432"
  value: {
-<<<<<<< HEAD
-  dps: 5681.674522349817
-  tps: 3879.742424610663
-=======
-  dps: 5578.694837708914
-  tps: 3800.755309179821
->>>>>>> 3fb87de8
+  dps: 5616.362070886575
+  tps: 3840.554953732718
  }
 }
 dps_results: {
  key: "TestFrost-AllItems-ImpassiveSkyflareDiamond"
  value: {
-<<<<<<< HEAD
-  dps: 5964.534341264354
-  tps: 4064.5738568389497
-=======
-  dps: 5886.235152712864
-  tps: 4025.000831416761
->>>>>>> 3fb87de8
+  dps: 5903.728501186374
+  tps: 4028.090352792162
  }
 }
 dps_results: {
  key: "TestFrost-AllItems-ImpassiveStarflareDiamond"
  value: {
-<<<<<<< HEAD
-  dps: 5962.032599319557
-  tps: 4063.072811672071
-=======
-  dps: 5882.780994820909
-  tps: 4022.928336681588
->>>>>>> 3fb87de8
+  dps: 5901.226759241577
+  tps: 4026.589307625284
  }
 }
 dps_results: {
  key: "TestFrost-AllItems-IncisorFragment-37723"
  value: {
-<<<<<<< HEAD
-  dps: 6045.204351968257
-  tps: 4126.660022421211
-=======
-  dps: 5960.985781809837
-  tps: 4079.3317857883712
->>>>>>> 3fb87de8
+  dps: 5981.416921237973
+  tps: 4088.3875639830394
  }
 }
 dps_results: {
  key: "TestFrost-AllItems-InfusedColdstoneRune-35935"
  value: {
-<<<<<<< HEAD
-  dps: 5639.850506264468
-  tps: 3874.338845262344
-=======
-  dps: 5563.078019991386
-  tps: 3830.7160025486846
->>>>>>> 3fb87de8
+  dps: 5574.696942270368
+  tps: 3835.246706865883
  }
 }
 dps_results: {
  key: "TestFrost-AllItems-InsightfulEarthsiegeDiamond"
  value: {
-<<<<<<< HEAD
-  dps: 5948.613622611631
-  tps: 4054.7979254220154
-=======
-  dps: 5867.416662138591
-  tps: 4014.4508638192938
->>>>>>> 3fb87de8
+  dps: 5887.794755142802
+  tps: 4018.306604940718
  }
 }
 dps_results: {
  key: "TestFrost-AllItems-InvigoratingEarthsiegeDiamond"
  value: {
-<<<<<<< HEAD
-  dps: 5973.134224090734
-  tps: 4072.2382263553845
-=======
-  dps: 5892.244607706734
-  tps: 4032.119549345419
->>>>>>> 3fb87de8
+  dps: 5912.703620636326
+  tps: 4035.9798642827395
  }
 }
 dps_results: {
  key: "TestFrost-AllItems-Lavanthor'sTalisman-37872"
  value: {
-<<<<<<< HEAD
-  dps: 5681.674522349817
-  tps: 3879.742424610663
-=======
-  dps: 5578.694837708914
-  tps: 3800.755309179821
->>>>>>> 3fb87de8
+  dps: 5616.362070886575
+  tps: 3840.554953732718
  }
 }
 dps_results: {
  key: "TestFrost-AllItems-MajesticDragonFigurine-40430"
  value: {
-<<<<<<< HEAD
-  dps: 5681.674522349817
-  tps: 3879.742424610663
-=======
-  dps: 5578.694837708914
-  tps: 3800.755309179821
->>>>>>> 3fb87de8
+  dps: 5616.362070886575
+  tps: 3840.554953732718
  }
 }
 dps_results: {
  key: "TestFrost-AllItems-Mana-EtchedRegalia"
  value: {
-<<<<<<< HEAD
-  dps: 4225.652200541218
-  tps: 2916.9666310077446
-=======
-  dps: 4108.454006302629
-  tps: 2836.150602858088
->>>>>>> 3fb87de8
+  dps: 4147.4872527748685
+  tps: 2870.0676623479344
  }
 }
 dps_results: {
  key: "TestFrost-AllItems-MeteoriteWhetstone-37390"
  value: {
-<<<<<<< HEAD
-  dps: 5827.234474449212
-  tps: 3954.341692903098
-=======
-  dps: 5669.082788890081
-  tps: 3879.6237727491252
->>>>>>> 3fb87de8
+  dps: 5762.097516676424
+  tps: 3915.2595182394243
  }
 }
 dps_results: {
@@ -623,505 +388,295 @@
 dps_results: {
  key: "TestFrost-AllItems-NetherstrikeArmor"
  value: {
-<<<<<<< HEAD
-  dps: 5048.337158034935
-  tps: 3438.1639523259096
-=======
   dps: 4977.856697973819
   tps: 3395.87567628924
->>>>>>> 3fb87de8
  }
 }
 dps_results: {
  key: "TestFrost-AllItems-OfferingofSacrifice-37638"
  value: {
-<<<<<<< HEAD
-  dps: 5691.326117490194
-  tps: 3886.6024427173506
-=======
-  dps: 5588.433580961173
-  tps: 3807.6362352475235
->>>>>>> 3fb87de8
+  dps: 5626.162534626007
+  tps: 3847.5042929988367
  }
 }
 dps_results: {
  key: "TestFrost-AllItems-PersistentEarthshatterDiamond"
  value: {
-<<<<<<< HEAD
-  dps: 5968.463633332811
-  tps: 4068.916264272838
-=======
-  dps: 5887.515475217564
-  tps: 4028.754085435682
->>>>>>> 3fb87de8
+  dps: 5907.959074828036
+  tps: 4032.6135291699734
  }
 }
 dps_results: {
  key: "TestFrost-AllItems-PersistentEarthsiegeDiamond"
  value: {
-<<<<<<< HEAD
-  dps: 5973.134224090734
-  tps: 4072.2382263553845
-=======
-  dps: 5892.244607706734
-  tps: 4032.119549345419
->>>>>>> 3fb87de8
+  dps: 5912.703620636326
+  tps: 4035.9798642827395
  }
 }
 dps_results: {
  key: "TestFrost-AllItems-PowerfulEarthshatterDiamond"
  value: {
-<<<<<<< HEAD
-  dps: 5948.613622611631
-  tps: 4054.7979254220154
-=======
-  dps: 5867.416662138591
-  tps: 4014.4508638192938
->>>>>>> 3fb87de8
+  dps: 5887.794755142802
+  tps: 4018.306604940718
  }
 }
 dps_results: {
  key: "TestFrost-AllItems-PowerfulEarthsiegeDiamond"
  value: {
-<<<<<<< HEAD
-  dps: 5948.613622611631
-  tps: 4054.7979254220154
-=======
-  dps: 5867.416662138591
-  tps: 4014.4508638192938
->>>>>>> 3fb87de8
+  dps: 5887.794755142802
+  tps: 4018.306604940718
  }
 }
 dps_results: {
  key: "TestFrost-AllItems-PrimalIntent"
  value: {
-<<<<<<< HEAD
-  dps: 5156.874748423414
-  tps: 3533.549900881308
-=======
   dps: 5088.371085286499
   tps: 3492.447702999159
->>>>>>> 3fb87de8
  }
 }
 dps_results: {
  key: "TestFrost-AllItems-PurifiedShardoftheGods"
  value: {
-<<<<<<< HEAD
-  dps: 5681.674522349817
-  tps: 3879.742424610663
-=======
-  dps: 5578.694837708914
-  tps: 3800.755309179821
->>>>>>> 3fb87de8
+  dps: 5616.362070886575
+  tps: 3840.554953732718
  }
 }
 dps_results: {
  key: "TestFrost-AllItems-ReignoftheDead-47316"
  value: {
-<<<<<<< HEAD
-  dps: 6013.470637884951
-  tps: 4103.5876812823735
-=======
-  dps: 5976.240566076766
-  tps: 4071.2025180797878
->>>>>>> 3fb87de8
+  dps: 5947.643123519734
+  tps: 4064.091172663245
  }
 }
 dps_results: {
  key: "TestFrost-AllItems-ReignoftheDead-47477"
  value: {
-<<<<<<< HEAD
-  dps: 6053.612200002835
-  tps: 4127.672618553105
-=======
-  dps: 6016.329155465183
-  tps: 4095.255671712837
->>>>>>> 3fb87de8
+  dps: 5987.78468563762
+  tps: 4088.1761099339747
  }
 }
 dps_results: {
  key: "TestFrost-AllItems-RelentlessEarthsiegeDiamond"
  value: {
-<<<<<<< HEAD
-  dps: 6092.232674540845
-  tps: 4153.561511200868
-=======
-  dps: 6013.988613369798
-  tps: 4113.866416138584
->>>>>>> 3fb87de8
+  dps: 6031.439419534596
+  tps: 4117.085558197117
  }
 }
 dps_results: {
  key: "TestFrost-AllItems-RelentlessGladiator'sSigilofStrife-42622"
  value: {
-<<<<<<< HEAD
-  dps: 6074.463455728724
-  tps: 4137.660860349123
-=======
-  dps: 5972.313135101964
-  tps: 4059.4324160203164
->>>>>>> 3fb87de8
+  dps: 6014.613590546841
+  tps: 4101.750941239994
  }
 }
 dps_results: {
  key: "TestFrost-AllItems-RevitalizingSkyflareDiamond"
  value: {
-<<<<<<< HEAD
-  dps: 5948.613622611631
-  tps: 4054.7979254220154
-=======
-  dps: 5867.416662138591
-  tps: 4014.4508638192938
->>>>>>> 3fb87de8
+  dps: 5887.794755142802
+  tps: 4018.306604940718
  }
 }
 dps_results: {
  key: "TestFrost-AllItems-RuneofRepulsion-40372"
  value: {
-<<<<<<< HEAD
-  dps: 5681.674522349817
-  tps: 3879.742424610663
-=======
-  dps: 5578.694837708914
-  tps: 3800.755309179821
->>>>>>> 3fb87de8
+  dps: 5616.362070886575
+  tps: 3840.554953732718
  }
 }
 dps_results: {
  key: "TestFrost-AllItems-ScourgeborneBattlegear"
  value: {
-<<<<<<< HEAD
-  dps: 5333.758302613833
-  tps: 3655.6160682329523
-=======
-  dps: 5335.2498327877
-  tps: 3666.7995117004757
->>>>>>> 3fb87de8
+  dps: 5265.672550811022
+  tps: 3614.7646171512656
  }
 }
 dps_results: {
  key: "TestFrost-AllItems-ScourgebornePlate"
  value: {
-<<<<<<< HEAD
-  dps: 4867.813496008201
-  tps: 3359.747876659395
-=======
-  dps: 4803.991657057328
-  tps: 3315.619607553877
->>>>>>> 3fb87de8
+  dps: 4799.6183133382465
+  tps: 3318.8307670574222
  }
 }
 dps_results: {
  key: "TestFrost-AllItems-Scourgelord'sBattlegear"
  value: {
-<<<<<<< HEAD
-  dps: 5900.567542085967
-  tps: 4032.0932924920453
-=======
-  dps: 5803.689482997831
-  tps: 3977.57213039154
->>>>>>> 3fb87de8
+  dps: 5833.367591988008
+  tps: 3991.7733224332683
  }
 }
 dps_results: {
  key: "TestFrost-AllItems-Scourgelord'sPlate"
  value: {
-<<<<<<< HEAD
-  dps: 5067.541724480425
-  tps: 3512.0756416095014
-=======
-  dps: 5058.776515404543
-  tps: 3480.1073644708254
->>>>>>> 3fb87de8
+  dps: 5002.721834684244
+  tps: 3473.1837077317928
  }
 }
 dps_results: {
  key: "TestFrost-AllItems-SealofthePantheon-36993"
  value: {
-<<<<<<< HEAD
-  dps: 5695.622418804085
-  tps: 3889.3108985619956
-=======
-  dps: 5592.371707776103
-  tps: 3810.1942467291274
->>>>>>> 3fb87de8
+  dps: 5630.499658817132
+  tps: 3850.237242569823
  }
 }
 dps_results: {
  key: "TestFrost-AllItems-Serrah'sStar-37559"
  value: {
-<<<<<<< HEAD
-  dps: 5724.032408916554
-  tps: 3908.772039870185
-=======
-  dps: 5625.029656190573
-  tps: 3832.137906042198
->>>>>>> 3fb87de8
+  dps: 5658.684494000442
+  tps: 3869.5632909205174
  }
 }
 dps_results: {
  key: "TestFrost-AllItems-ShinyShardoftheGods"
  value: {
-<<<<<<< HEAD
-  dps: 5681.674522349817
-  tps: 3879.742424610663
-=======
-  dps: 5578.694837708914
-  tps: 3800.755309179821
->>>>>>> 3fb87de8
+  dps: 5616.362070886575
+  tps: 3840.554953732718
  }
 }
 dps_results: {
  key: "TestFrost-AllItems-SigilofHauntedDreams-40715"
  value: {
-<<<<<<< HEAD
-  dps: 6023.008828761894
-  tps: 4106.156097051948
-=======
-  dps: 5922.272414022804
-  tps: 4030.317117040808
->>>>>>> 3fb87de8
+  dps: 5962.338987755197
+  tps: 4069.75419244793
  }
 }
 dps_results: {
  key: "TestFrost-AllItems-SigilofVirulence-47673"
  value: {
-<<<<<<< HEAD
-  dps: 6323.234186462141
-  tps: 4315.545737899976
-=======
-  dps: 6223.601555710251
-  tps: 4237.72701410145
->>>>>>> 3fb87de8
+  dps: 6267.079771181159
+  tps: 4281.853088731386
  }
 }
 dps_results: {
  key: "TestFrost-AllItems-SigiloftheHangedMan-50459"
  value: {
-<<<<<<< HEAD
-  dps: 6349.686316879073
-  tps: 4336.938810068625
-=======
-  dps: 6250.426519838707
-  tps: 4259.219628394132
->>>>>>> 3fb87de8
+  dps: 6294.059596702623
+  tps: 4303.562777962755
  }
 }
 dps_results: {
  key: "TestFrost-AllItems-Sindragosa'sFlawlessFang-50361"
  value: {
-<<<<<<< HEAD
-  dps: 5681.674522349817
-  tps: 3879.742424610663
-=======
-  dps: 5578.694837708914
-  tps: 3800.755309179821
->>>>>>> 3fb87de8
+  dps: 5616.362070886575
+  tps: 3840.554953732718
  }
 }
 dps_results: {
  key: "TestFrost-AllItems-SparkofLife-37657"
  value: {
-<<<<<<< HEAD
-  dps: 5785.779754018642
-  tps: 3953.5909697192546
-=======
-  dps: 5597.506948584804
-  tps: 3837.889350143321
->>>>>>> 3fb87de8
+  dps: 5719.878509145141
+  tps: 3914.050222795154
  }
 }
 dps_results: {
  key: "TestFrost-AllItems-SpellstrikeInfusion"
  value: {
-<<<<<<< HEAD
-  dps: 5167.460348898369
-  tps: 3532.8703739795856
-=======
-  dps: 5093.773624067221
-  tps: 3496.250074187899
->>>>>>> 3fb87de8
+  dps: 5098.108433456156
+  tps: 3491.2592247142575
  }
 }
 dps_results: {
  key: "TestFrost-AllItems-StrengthoftheClefthoof"
  value: {
-<<<<<<< HEAD
-  dps: 4871.614380179906
-  tps: 3345.103258387901
-=======
-  dps: 4803.730919279432
-  tps: 3307.554361386293
->>>>>>> 3fb87de8
+  dps: 4799.557754057721
+  tps: 3301.8692827145883
  }
 }
 dps_results: {
  key: "TestFrost-AllItems-SwiftSkyflareDiamond"
  value: {
-<<<<<<< HEAD
-  dps: 5973.134224090734
-  tps: 4072.2382263553845
-=======
-  dps: 5892.244607706734
-  tps: 4032.119549345419
->>>>>>> 3fb87de8
+  dps: 5912.703620636326
+  tps: 4035.9798642827395
  }
 }
 dps_results: {
  key: "TestFrost-AllItems-SwiftStarflareDiamond"
  value: {
-<<<<<<< HEAD
-  dps: 5968.463633332811
-  tps: 4068.916264272838
-=======
-  dps: 5887.515475217564
-  tps: 4028.754085435682
->>>>>>> 3fb87de8
+  dps: 5907.959074828036
+  tps: 4032.6135291699734
  }
 }
 dps_results: {
  key: "TestFrost-AllItems-SwiftWindfireDiamond"
  value: {
-<<<<<<< HEAD
-  dps: 5960.290099506442
-  tps: 4063.1028306283815
-=======
-  dps: 5879.239493361518
-  tps: 4022.8645235936383
->>>>>>> 3fb87de8
+  dps: 5899.656119663528
+  tps: 4026.722442722633
  }
 }
 dps_results: {
  key: "TestFrost-AllItems-Thassarian'sBattlegear"
  value: {
-<<<<<<< HEAD
-  dps: 5465.031241602647
-  tps: 3750.5955003496892
-=======
-  dps: 5345.311097835526
-  tps: 3669.3674209620904
->>>>>>> 3fb87de8
+  dps: 5390.294713390695
+  tps: 3705.7535834225177
  }
 }
 dps_results: {
  key: "TestFrost-AllItems-Thassarian'sPlate"
  value: {
-<<<<<<< HEAD
-  dps: 4748.540007159498
-  tps: 3275.1622823476405
-=======
-  dps: 4732.03095711806
-  tps: 3275.298922090926
->>>>>>> 3fb87de8
+  dps: 4681.966040446321
+  tps: 3235.217902319736
  }
 }
 dps_results: {
  key: "TestFrost-AllItems-TheTwinStars"
  value: {
-<<<<<<< HEAD
-  dps: 5693.876631502766
-  tps: 3871.5306271271597
-=======
-  dps: 5640.502601447012
-  tps: 3840.848910364647
->>>>>>> 3fb87de8
+  dps: 5630.244948094483
+  tps: 3833.3516170821904
  }
 }
 dps_results: {
  key: "TestFrost-AllItems-ThunderingSkyflareDiamond"
  value: {
-<<<<<<< HEAD
-  dps: 6014.588203196222
-  tps: 4101.103721712545
-=======
-  dps: 5912.351978036071
-  tps: 4022.652590707183
->>>>>>> 3fb87de8
+  dps: 5953.918362189525
+  tps: 4064.701817108527
  }
 }
 dps_results: {
  key: "TestFrost-AllItems-TinyAbominationinaJar-50351"
  value: {
-<<<<<<< HEAD
-  dps: 5856.1259500852275
-  tps: 3984.4495273785733
-=======
-  dps: 5767.773453672442
-  tps: 3960.5881518255037
->>>>>>> 3fb87de8
+  dps: 5790.594820083417
+  tps: 3945.1308493774864
  }
 }
 dps_results: {
  key: "TestFrost-AllItems-TinyAbominationinaJar-50706"
  value: {
-<<<<<<< HEAD
-  dps: 5835.29007604934
-  tps: 3990.7978706010335
-=======
-  dps: 5802.815662966847
-  tps: 3949.8512288643155
->>>>>>> 3fb87de8
+  dps: 5769.39926373054
+  tps: 3951.2633832097536
  }
 }
 dps_results: {
  key: "TestFrost-AllItems-TirelessSkyflareDiamond"
  value: {
-<<<<<<< HEAD
-  dps: 5948.613622611631
-  tps: 4054.7979254220154
-=======
-  dps: 5867.416662138591
-  tps: 4014.4508638192938
->>>>>>> 3fb87de8
+  dps: 5887.794755142802
+  tps: 4018.306604940718
  }
 }
 dps_results: {
  key: "TestFrost-AllItems-TirelessStarflareDiamond"
  value: {
-<<<<<<< HEAD
-  dps: 5948.613622611631
-  tps: 4054.7979254220154
-=======
-  dps: 5867.416662138591
-  tps: 4014.4508638192938
->>>>>>> 3fb87de8
+  dps: 5887.794755142802
+  tps: 4018.306604940718
  }
 }
 dps_results: {
  key: "TestFrost-AllItems-TrenchantEarthshatterDiamond"
  value: {
-<<<<<<< HEAD
-  dps: 5948.613622611631
-  tps: 4054.7979254220154
-=======
-  dps: 5867.416662138591
-  tps: 4014.4508638192938
->>>>>>> 3fb87de8
+  dps: 5887.794755142802
+  tps: 4018.306604940718
  }
 }
 dps_results: {
  key: "TestFrost-AllItems-TrenchantEarthsiegeDiamond"
  value: {
-<<<<<<< HEAD
-  dps: 5948.613622611631
-  tps: 4054.7979254220154
-=======
-  dps: 5867.416662138591
-  tps: 4014.4508638192938
->>>>>>> 3fb87de8
+  dps: 5887.794755142802
+  tps: 4018.306604940718
  }
 }
 dps_results: {
  key: "TestFrost-AllItems-WastewalkerArmor"
  value: {
-<<<<<<< HEAD
-  dps: 4395.229543762314
-  tps: 3017.0390688392386
-=======
-  dps: 4350.9197151111
-  tps: 2992.3673592608006
->>>>>>> 3fb87de8
+  dps: 4319.402180807731
+  tps: 2971.5426510664884
  }
 }
 dps_results: {
@@ -1134,192 +689,112 @@
 dps_results: {
  key: "TestFrost-AllItems-WrathfulGladiator'sSigilofStrife-51417"
  value: {
-<<<<<<< HEAD
-  dps: 6085.603037595238
-  tps: 4144.462188467556
-=======
-  dps: 5983.4686992072475
-  tps: 4066.27517421811
->>>>>>> 3fb87de8
+  dps: 6025.90572605518
+  tps: 4108.6438015435215
  }
 }
 dps_results: {
  key: "TestFrost-AllItems-WrathofSpellfire"
  value: {
-<<<<<<< HEAD
-  dps: 4968.827554596094
-  tps: 3411.1752349953545
-=======
   dps: 4897.730369515006
   tps: 3368.516923946701
->>>>>>> 3fb87de8
  }
 }
 dps_results: {
  key: "TestFrost-Average-Default"
  value: {
-<<<<<<< HEAD
-  dps: 5972.861042779106
-  tps: 4075.726879252336
-=======
-  dps: 5906.429159792541
-  tps: 4039.982224642091
->>>>>>> 3fb87de8
+  dps: 5911.598845931366
+  tps: 4038.969561143685
  }
 }
 dps_results: {
  key: "TestFrost-Settings-Human-Frost P1-Basic-FullBuffs-LongMultiTarget"
  value: {
-<<<<<<< HEAD
-  dps: 12671.672736028273
-  tps: 8094.0539285539435
-=======
-  dps: 12121.583191145313
-  tps: 7749.892658575693
->>>>>>> 3fb87de8
+  dps: 11992.032730782126
+  tps: 7686.269925406255
  }
 }
 dps_results: {
  key: "TestFrost-Settings-Human-Frost P1-Basic-FullBuffs-LongSingleTarget"
  value: {
-<<<<<<< HEAD
-  dps: 5958.465890933861
-  tps: 4074.1914229553286
-=======
-  dps: 5902.810374160623
-  tps: 4047.792084083901
->>>>>>> 3fb87de8
+  dps: 5897.090825988144
+  tps: 4037.366383987898
  }
 }
 dps_results: {
  key: "TestFrost-Settings-Human-Frost P1-Basic-FullBuffs-ShortSingleTarget"
  value: {
-<<<<<<< HEAD
-  dps: 6976.121972916764
-  tps: 4418.876642080041
-=======
-  dps: 6836.54335807144
-  tps: 4369.343578659807
->>>>>>> 3fb87de8
+  dps: 6917.337010079394
+  tps: 4383.605664377617
  }
 }
 dps_results: {
  key: "TestFrost-Settings-Human-Frost P1-Basic-NoBuffs-LongMultiTarget"
  value: {
-<<<<<<< HEAD
-  dps: 8654.871462745055
-  tps: 5513.400652584675
-=======
-  dps: 7814.0582979395695
-  tps: 5008.4365309618515
->>>>>>> 3fb87de8
+  dps: 7776.129114776442
+  tps: 4986.1552438035105
  }
 }
 dps_results: {
  key: "TestFrost-Settings-Human-Frost P1-Basic-NoBuffs-LongSingleTarget"
  value: {
-<<<<<<< HEAD
-  dps: 3519.8408265821345
-  tps: 2423.331638442228
-=======
-  dps: 3430.1877952649193
-  tps: 2379.3990399866016
->>>>>>> 3fb87de8
+  dps: 3466.6123960330196
+  tps: 2391.394580112758
  }
 }
 dps_results: {
  key: "TestFrost-Settings-Human-Frost P1-Basic-NoBuffs-ShortSingleTarget"
  value: {
-<<<<<<< HEAD
-  dps: 3609.762130181982
-  tps: 2277.8383517667544
-=======
-  dps: 3562.6957515926997
-  tps: 2273.2169850969535
->>>>>>> 3fb87de8
+  dps: 3562.3634605488674
+  tps: 2249.399149986887
  }
 }
 dps_results: {
  key: "TestFrost-Settings-Orc-Frost P1-Basic-FullBuffs-LongMultiTarget"
  value: {
-<<<<<<< HEAD
-  dps: 12800.16496095896
-  tps: 8178.541716100054
-=======
-  dps: 11801.376738290932
-  tps: 7587.035919235951
->>>>>>> 3fb87de8
+  dps: 12111.28795313266
+  tps: 7765.215511404272
  }
 }
 dps_results: {
  key: "TestFrost-Settings-Orc-Frost P1-Basic-FullBuffs-LongSingleTarget"
  value: {
-<<<<<<< HEAD
-  dps: 6014.588203196222
-  tps: 4101.103721712545
-=======
-  dps: 5912.351978036071
-  tps: 4022.652590707183
->>>>>>> 3fb87de8
+  dps: 5953.918362189525
+  tps: 4064.701817108527
  }
 }
 dps_results: {
  key: "TestFrost-Settings-Orc-Frost P1-Basic-FullBuffs-ShortSingleTarget"
  value: {
-<<<<<<< HEAD
-  dps: 7007.165681886782
-  tps: 4412.037024912438
-=======
-  dps: 6786.759475504301
-  tps: 4285.88682091662
->>>>>>> 3fb87de8
+  dps: 6949.43414055541
+  tps: 4377.3981001136135
  }
 }
 dps_results: {
  key: "TestFrost-Settings-Orc-Frost P1-Basic-NoBuffs-LongMultiTarget"
  value: {
-<<<<<<< HEAD
-  dps: 8650.407428305905
-  tps: 5509.455439419125
-=======
-  dps: 7700.899068991981
-  tps: 4950.866100716029
->>>>>>> 3fb87de8
+  dps: 7782.695780116477
+  tps: 4988.828450505467
  }
 }
 dps_results: {
  key: "TestFrost-Settings-Orc-Frost P1-Basic-NoBuffs-LongSingleTarget"
  value: {
-<<<<<<< HEAD
-  dps: 3521.5329010620817
-  tps: 2437.193117824553
-=======
-  dps: 3477.7751111044663
-  tps: 2397.656637475796
->>>>>>> 3fb87de8
+  dps: 3468.941093798482
+  tps: 2405.638033466394
  }
 }
 dps_results: {
  key: "TestFrost-Settings-Orc-Frost P1-Basic-NoBuffs-ShortSingleTarget"
  value: {
-<<<<<<< HEAD
-  dps: 3728.823717863624
-  tps: 2372.7077115301518
-=======
-  dps: 3629.7936018577407
-  tps: 2307.89936801166
->>>>>>> 3fb87de8
+  dps: 3680.156261102494
+  tps: 2343.5072374734737
  }
 }
 dps_results: {
  key: "TestFrost-SwitchInFrontOfTarget-Default"
  value: {
-<<<<<<< HEAD
-  dps: 5613.140872577423
-  tps: 3888.1472635944747
-=======
-  dps: 5546.373260713499
-  tps: 3848.3514312048346
->>>>>>> 3fb87de8
+  dps: 5551.857457176649
+  tps: 3851.377214354011
  }
 }