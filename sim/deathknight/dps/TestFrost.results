--- conflicted
+++ resolved
@@ -619,13 +619,8 @@
 dps_results: {
  key: "TestFrost-AllItems-Thassarian'sBattlegear"
  value: {
-<<<<<<< HEAD
-  dps: 5716.68915
-  tps: 3762.50776
-=======
-  dps: 7716.80723
-  tps: 4573.31526
->>>>>>> c498dcb4
+  dps: 7619.16804
+  tps: 4514.73175
  }
 }
 dps_results: {
