--- conflicted
+++ resolved
@@ -451,25 +451,15 @@
 dps_results: {
  key: "TestFrost-AllItems-ReignoftheDead-47316"
  value: {
-<<<<<<< HEAD
-  dps: 5539.0300806987
-  tps: 3652.5795684494
-=======
-  dps: 5890.7267
-  tps: 3859.97711
->>>>>>> 657a93b8
+  dps: 5595.42216
+  tps: 3695.83538
  }
 }
 dps_results: {
  key: "TestFrost-AllItems-ReignoftheDead-47477"
  value: {
-<<<<<<< HEAD
-  dps: 5541.7046895859
-  tps: 3654.1843337818
-=======
-  dps: 5927.93211
-  tps: 3882.30035
->>>>>>> 657a93b8
+  dps: 5597.94473
+  tps: 3697.34893
  }
 }
 dps_results: {
