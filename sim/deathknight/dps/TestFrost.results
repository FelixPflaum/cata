character_stats_results: {
 key: "TestFrost-CharacterStats-Default"
 value: {
  final_stats: 1642.784
  final_stats: 572
  final_stats: 1476.2
  final_stats: 111.10000000000001
  final_stats: 143
  final_stats: 0
  final_stats: 0
  final_stats: 0
  final_stats: 0
  final_stats: 0
  final_stats: 0
  final_stats: 0
  final_stats: 0
  final_stats: 0
  final_stats: 256.23199999999997
  final_stats: 810
  final_stats: 339
  final_stats: 0
  final_stats: 6140.412299999999
  final_stats: 361.16
  final_stats: 1606.0794
  final_stats: 339
  final_stats: 109
  final_stats: 131.9875
  final_stats: 0
  final_stats: 0
  final_stats: 0
  final_stats: 17446.5
  final_stats: 1751.2
  final_stats: 0
  final_stats: 0
  final_stats: 0
  final_stats: 471.2154000067193
  final_stats: 0
  final_stats: 0
  final_stats: 22703
  final_stats: 75
  final_stats: 75
  final_stats: 75
  final_stats: 75
  final_stats: 75
  final_stats: 0
  final_stats: 0
  final_stats: 0
  final_stats: 0
  final_stats: 0
 }
}
dps_results: {
 key: "TestFrost-AllItems-AustereEarthsiegeDiamond"
 value: {
<<<<<<< HEAD
  dps: 5649.563011401313
  tps: 3959.8965952729836
=======
  dps: 6012.734492489658
  tps: 4167.581084614752
>>>>>>> 41f34162
 }
}
dps_results: {
 key: "TestFrost-AllItems-Bandit'sInsignia-40371"
 value: {
<<<<<<< HEAD
  dps: 5560.827342334534
  tps: 3876.1862614788797
=======
  dps: 5867.282449492662
  tps: 4064.804301761499
>>>>>>> 41f34162
 }
}
dps_results: {
 key: "TestFrost-AllItems-BeamingEarthsiegeDiamond"
 value: {
<<<<<<< HEAD
  dps: 5666.598250507851
  tps: 3970.544271237689
=======
  dps: 6026.301165182011
  tps: 4175.810098297646
>>>>>>> 41f34162
 }
}
dps_results: {
 key: "TestFrost-AllItems-BracingEarthsiegeDiamond"
 value: {
<<<<<<< HEAD
  dps: 5645.11941398377
  tps: 3877.5594414874677
=======
  dps: 6008.014279286263
  tps: 4080.879298097755
>>>>>>> 41f34162
 }
}
dps_results: {
 key: "TestFrost-AllItems-Braxley'sBackyardMoonshine-35937"
 value: {
<<<<<<< HEAD
  dps: 5439.3132176209565
  tps: 3815.1194542034946
=======
  dps: 5807.142945451647
  tps: 4029.2584743326383
>>>>>>> 41f34162
 }
}
dps_results: {
 key: "TestFrost-AllItems-BurningRage"
 value: {
<<<<<<< HEAD
  dps: 4675.645175219217
  tps: 3302.0010400680376
=======
  dps: 4885.625246069245
  tps: 3439.4255516389494
>>>>>>> 41f34162
 }
}
dps_results: {
 key: "TestFrost-AllItems-ChaoticSkyflareDiamond"
 value: {
<<<<<<< HEAD
  dps: 5793.966727598539
  tps: 4061.892745884556
=======
  dps: 6159.252014658477
  tps: 4268.8312759629525
>>>>>>> 41f34162
 }
}
dps_results: {
 key: "TestFrost-AllItems-DarkmoonCard:Berserker!-42989"
 value: {
<<<<<<< HEAD
  dps: 5440.752995553476
  tps: 3784.70587163059
=======
  dps: 5750.619028433627
  tps: 3979.47865206844
>>>>>>> 41f34162
 }
}
dps_results: {
 key: "TestFrost-AllItems-DarkmoonCard:Death-42990"
 value: {
<<<<<<< HEAD
  dps: 5533.126291147931
  tps: 3865.317454578488
=======
  dps: 5841.2470051413475
  tps: 4038.034151463851
>>>>>>> 41f34162
 }
}
dps_results: {
 key: "TestFrost-AllItems-DarkmoonCard:Greatness-44253"
 value: {
<<<<<<< HEAD
  dps: 5585.944546827393
  tps: 3881.783511075412
=======
  dps: 5909.319146648493
  tps: 4080.628104452906
>>>>>>> 41f34162
 }
}
dps_results: {
 key: "TestFrost-AllItems-DarkmoonCard:Greatness-44254"
 value: {
<<<<<<< HEAD
  dps: 5536.756659894859
  tps: 3852.1500651311435
=======
  dps: 5860.165036511025
  tps: 4051.41827460415
>>>>>>> 41f34162
 }
}
dps_results: {
 key: "TestFrost-AllItems-DarkrunedBattlegear"
 value: {
<<<<<<< HEAD
  dps: 5226.318346460088
  tps: 3685.302894397943
=======
  dps: 5552.5300582100335
  tps: 3864.0765626772613
>>>>>>> 41f34162
 }
}
dps_results: {
 key: "TestFrost-AllItems-DarkrunedPlate"
 value: {
<<<<<<< HEAD
  dps: 4711.442279486141
  tps: 3363.528799980625
=======
  dps: 5043.429839292899
  tps: 3511.136939956352
>>>>>>> 41f34162
 }
}
dps_results: {
 key: "TestFrost-AllItems-DeadlyGladiator'sSigilofStrife-42620"
 value: {
<<<<<<< HEAD
  dps: 5716.499235334662
  tps: 3975.331679088353
=======
  dps: 6052.844605680771
  tps: 4182.400615467994
>>>>>>> 41f34162
 }
}
dps_results: {
 key: "TestFrost-AllItems-DeathKnight'sAnguish-38212"
 value: {
<<<<<<< HEAD
  dps: 5426.480430577639
  tps: 3774.091936264472
=======
  dps: 5736.090079011703
  tps: 3970.0922301535184
>>>>>>> 41f34162
 }
}
dps_results: {
 key: "TestFrost-AllItems-Defender'sCode-40257"
 value: {
<<<<<<< HEAD
  dps: 5385.399354536556
  tps: 3748.820938645661
=======
  dps: 5695.207728746779
  tps: 3943.1845281820088
>>>>>>> 41f34162
 }
}
dps_results: {
 key: "TestFrost-AllItems-DesolationBattlegear"
 value: {
<<<<<<< HEAD
  dps: 4200.685496476834
  tps: 2968.763268325493
=======
  dps: 4432.348599451422
  tps: 3099.8281458919673
>>>>>>> 41f34162
 }
}
dps_results: {
 key: "TestFrost-AllItems-DestructiveSkyflareDiamond"
 value: {
<<<<<<< HEAD
  dps: 5671.226837369652
  tps: 3973.3214233547706
=======
  dps: 6028.926917415687
  tps: 4177.385549637851
>>>>>>> 41f34162
 }
}
dps_results: {
 key: "TestFrost-AllItems-DoomplateBattlegear"
 value: {
<<<<<<< HEAD
  dps: 4309.877015588608
  tps: 3049.243531215124
=======
  dps: 4627.007467674434
  tps: 3234.3822124118983
>>>>>>> 41f34162
 }
}
dps_results: {
 key: "TestFrost-AllItems-EffulgentSkyflareDiamond"
 value: {
<<<<<<< HEAD
  dps: 5645.11941398377
  tps: 3956.6933076402734
=======
  dps: 6008.014279286263
  tps: 4164.162549079341
>>>>>>> 41f34162
 }
}
dps_results: {
 key: "TestFrost-AllItems-EmberSkyflareDiamond"
 value: {
<<<<<<< HEAD
  dps: 5645.11941398377
  tps: 3956.6933076402734
=======
  dps: 6008.014279286263
  tps: 4164.162549079341
>>>>>>> 41f34162
 }
}
dps_results: {
 key: "TestFrost-AllItems-EnigmaticSkyflareDiamond"
 value: {
<<<<<<< HEAD
  dps: 5666.598250507851
  tps: 3970.544271237689
=======
  dps: 6026.301165182011
  tps: 4175.810098297646
>>>>>>> 41f34162
 }
}
dps_results: {
 key: "TestFrost-AllItems-EnigmaticStarflareDiamond"
 value: {
<<<<<<< HEAD
  dps: 5664.518950473468
  tps: 3968.5368617395643
=======
  dps: 6024.274683338341
  tps: 4174.594209191444
>>>>>>> 41f34162
 }
}
dps_results: {
 key: "TestFrost-AllItems-EternalEarthsiegeDiamond"
 value: {
<<<<<<< HEAD
  dps: 5645.11941398377
  tps: 3956.6933076402734
=======
  dps: 6008.014279286263
  tps: 4164.162549079341
>>>>>>> 41f34162
 }
}
dps_results: {
 key: "TestFrost-AllItems-ExtractofNecromanticPower-40373"
 value: {
<<<<<<< HEAD
  dps: 5563.982066825135
  tps: 3887.300678256472
=======
  dps: 5820.415489977338
  tps: 4029.5939052594376
>>>>>>> 41f34162
 }
}
dps_results: {
 key: "TestFrost-AllItems-EyeoftheBroodmother-45308"
 value: {
<<<<<<< HEAD
  dps: 5427.539155443059
  tps: 3774.2988106290186
=======
  dps: 5737.2410221942055
  tps: 3968.933516292088
>>>>>>> 41f34162
 }
}
dps_results: {
 key: "TestFrost-AllItems-FaithinFelsteel"
 value: {
<<<<<<< HEAD
  dps: 4611.4288206831525
  tps: 3229.0764324787297
=======
  dps: 4839.4867211291485
  tps: 3380.462061995302
>>>>>>> 41f34162
 }
}
dps_results: {
 key: "TestFrost-AllItems-FelstalkerArmor"
 value: {
<<<<<<< HEAD
  dps: 4892.104149470276
  tps: 3451.0494205385485
=======
  dps: 5111.93019874926
  tps: 3567.660878388639
>>>>>>> 41f34162
 }
}
dps_results: {
 key: "TestFrost-AllItems-FlameGuard"
 value: {
<<<<<<< HEAD
  dps: 4441.388699244955
  tps: 3136.391288782703
=======
  dps: 4691.447110424258
  tps: 3285.4354187102726
>>>>>>> 41f34162
 }
}
dps_results: {
 key: "TestFrost-AllItems-ForgeEmber-37660"
 value: {
<<<<<<< HEAD
  dps: 5418.289144178014
  tps: 3768.748803869992
=======
  dps: 5727.111463952447
  tps: 3961.7178188915086
>>>>>>> 41f34162
 }
}
dps_results: {
 key: "TestFrost-AllItems-ForlornSkyflareDiamond"
 value: {
<<<<<<< HEAD
  dps: 5645.11941398377
  tps: 3956.6933076402734
=======
  dps: 6008.014279286263
  tps: 4164.162549079341
>>>>>>> 41f34162
 }
}
dps_results: {
 key: "TestFrost-AllItems-ForlornStarflareDiamond"
 value: {
<<<<<<< HEAD
  dps: 5645.11941398377
  tps: 3956.6933076402734
=======
  dps: 6008.014279286263
  tps: 4164.162549079341
>>>>>>> 41f34162
 }
}
dps_results: {
 key: "TestFrost-AllItems-FuriousGladiator'sSigilofStrife-42621"
 value: {
<<<<<<< HEAD
  dps: 5725.09795201411
  tps: 3980.5821186439657
=======
  dps: 6061.97669539592
  tps: 4187.934582152237
>>>>>>> 41f34162
 }
}
dps_results: {
 key: "TestFrost-AllItems-FuryoftheFiveFlights-40431"
 value: {
<<<<<<< HEAD
  dps: 5549.56562241069
  tps: 3866.049652439394
=======
  dps: 5864.796804588275
  tps: 4065.3379177162287
>>>>>>> 41f34162
 }
}
dps_results: {
 key: "TestFrost-AllItems-FuturesightRune-38763"
 value: {
<<<<<<< HEAD
  dps: 5371.231118216665
  tps: 3738.6945519646733
=======
  dps: 5680.244073474226
  tps: 3932.3762314387395
>>>>>>> 41f34162
 }
}
dps_results: {
 key: "TestFrost-AllItems-HatefulGladiator'sSigilofStrife-42619"
 value: {
<<<<<<< HEAD
  dps: 5698.632002670047
  tps: 3964.425085129829
=======
  dps: 6033.262308206025
  tps: 4170.377672707381
>>>>>>> 41f34162
 }
}
dps_results: {
 key: "TestFrost-AllItems-IllustrationoftheDragonSoul-40432"
 value: {
<<<<<<< HEAD
  dps: 5371.231118216665
  tps: 3738.6945519646733
=======
  dps: 5680.244073474226
  tps: 3932.3762314387395
>>>>>>> 41f34162
 }
}
dps_results: {
 key: "TestFrost-AllItems-ImpassiveSkyflareDiamond"
 value: {
<<<<<<< HEAD
  dps: 5666.598250507851
  tps: 3970.544271237689
=======
  dps: 6026.301165182011
  tps: 4175.810098297646
>>>>>>> 41f34162
 }
}
dps_results: {
 key: "TestFrost-AllItems-ImpassiveStarflareDiamond"
 value: {
<<<<<<< HEAD
  dps: 5664.518950473468
  tps: 3968.5368617395643
=======
  dps: 6024.274683338341
  tps: 4174.594209191444
>>>>>>> 41f34162
 }
}
dps_results: {
 key: "TestFrost-AllItems-IncisorFragment-37723"
 value: {
<<<<<<< HEAD
  dps: 5531.998135844616
  tps: 3873.916375439706
=======
  dps: 5823.5819209645815
  tps: 4046.8296691839555
>>>>>>> 41f34162
 }
}
dps_results: {
 key: "TestFrost-AllItems-InfusedColdstoneRune-35935"
 value: {
<<<<<<< HEAD
  dps: 5410.4553424069945
  tps: 3791.0840661947245
=======
  dps: 5706.790827987716
  tps: 3968.4815147720096
>>>>>>> 41f34162
 }
}
dps_results: {
 key: "TestFrost-AllItems-InsightfulEarthsiegeDiamond"
 value: {
<<<<<<< HEAD
  dps: 5645.11941398377
  tps: 3956.6933076402734
=======
  dps: 6008.014279286263
  tps: 4164.162549079341
>>>>>>> 41f34162
 }
}
dps_results: {
 key: "TestFrost-AllItems-InvigoratingEarthsiegeDiamond"
 value: {
<<<<<<< HEAD
  dps: 5668.784069443739
  tps: 3973.793832055352
=======
  dps: 6032.533562471366
  tps: 4181.9356358045725
>>>>>>> 41f34162
 }
}
dps_results: {
 key: "TestFrost-AllItems-Lavanthor'sTalisman-37872"
 value: {
<<<<<<< HEAD
  dps: 5371.231118216665
  tps: 3738.6945519646733
=======
  dps: 5680.244073474226
  tps: 3932.3762314387395
>>>>>>> 41f34162
 }
}
dps_results: {
 key: "TestFrost-AllItems-MajesticDragonFigurine-40430"
 value: {
<<<<<<< HEAD
  dps: 5371.231118216665
  tps: 3738.6945519646733
=======
  dps: 5680.244073474226
  tps: 3932.3762314387395
>>>>>>> 41f34162
 }
}
dps_results: {
 key: "TestFrost-AllItems-Mana-EtchedRegalia"
 value: {
<<<<<<< HEAD
  dps: 3973.403748606442
  tps: 2822.404708357686
=======
  dps: 4285.724862066299
  tps: 2989.0790695240958
>>>>>>> 41f34162
 }
}
dps_results: {
 key: "TestFrost-AllItems-MeteoriteWhetstone-37390"
 value: {
<<<<<<< HEAD
  dps: 5553.12878360653
  tps: 3871.6850672903065
=======
  dps: 5818.807290841154
  tps: 4033.5923334262307
>>>>>>> 41f34162
 }
}
dps_results: {
 key: "TestFrost-AllItems-NetherscaleArmor"
 value: {
<<<<<<< HEAD
  dps: 4919.726208492576
  tps: 3470.2647099132614
=======
  dps: 5144.033720649361
  tps: 3594.2785859643236
>>>>>>> 41f34162
 }
}
dps_results: {
 key: "TestFrost-AllItems-NetherstrikeArmor"
 value: {
<<<<<<< HEAD
  dps: 4788.193167584856
  tps: 3357.8989122451785
=======
  dps: 5133.366152087248
  tps: 3573.406008108622
>>>>>>> 41f34162
 }
}
dps_results: {
 key: "TestFrost-AllItems-OfferingofSacrifice-37638"
 value: {
<<<<<<< HEAD
  dps: 5380.398800541299
  tps: 3745.2469198170775
=======
  dps: 5689.926438650584
  tps: 3939.369835213797
>>>>>>> 41f34162
 }
}
dps_results: {
 key: "TestFrost-AllItems-PersistentEarthshatterDiamond"
 value: {
<<<<<<< HEAD
  dps: 5664.276516022794
  tps: 3970.5365893096227
=======
  dps: 6027.863222817061
  tps: 4178.5502859521475
>>>>>>> 41f34162
 }
}
dps_results: {
 key: "TestFrost-AllItems-PersistentEarthsiegeDiamond"
 value: {
<<<<<<< HEAD
  dps: 5668.784069443739
  tps: 3973.793832055352
=======
  dps: 6032.533562471366
  tps: 4181.9356358045725
>>>>>>> 41f34162
 }
}
dps_results: {
 key: "TestFrost-AllItems-PowerfulEarthshatterDiamond"
 value: {
<<<<<<< HEAD
  dps: 5645.11941398377
  tps: 3956.6933076402734
=======
  dps: 6008.014279286263
  tps: 4164.162549079341
>>>>>>> 41f34162
 }
}
dps_results: {
 key: "TestFrost-AllItems-PowerfulEarthsiegeDiamond"
 value: {
<<<<<<< HEAD
  dps: 5645.11941398377
  tps: 3956.6933076402734
=======
  dps: 6008.014279286263
  tps: 4164.162549079341
>>>>>>> 41f34162
 }
}
dps_results: {
 key: "TestFrost-AllItems-PrimalIntent"
 value: {
<<<<<<< HEAD
  dps: 4975.984409654227
  tps: 3512.565377006992
=======
  dps: 5198.412681894514
  tps: 3629.062592937874
>>>>>>> 41f34162
 }
}
dps_results: {
 key: "TestFrost-AllItems-PurifiedShardoftheGods"
 value: {
<<<<<<< HEAD
  dps: 5371.231118216665
  tps: 3738.6945519646733
=======
  dps: 5680.244073474226
  tps: 3932.3762314387395
>>>>>>> 41f34162
 }
}
dps_results: {
 key: "TestFrost-AllItems-ReignoftheDead-47316"
 value: {
<<<<<<< HEAD
  dps: 5715.813375772572
  tps: 3962.234158153083
=======
  dps: 5975.943093255202
  tps: 4124.2792470508075
>>>>>>> 41f34162
 }
}
dps_results: {
 key: "TestFrost-AllItems-ReignoftheDead-47477"
 value: {
<<<<<<< HEAD
  dps: 5756.064648421247
  tps: 3986.384921742288
=======
  dps: 6016.200260632983
  tps: 4148.433547477477
>>>>>>> 41f34162
 }
}
dps_results: {
 key: "TestFrost-AllItems-RelentlessEarthsiegeDiamond"
 value: {
<<<<<<< HEAD
  dps: 5791.01049840304
  tps: 4059.408183659758
=======
  dps: 6157.301911112342
  tps: 4267.764043206846
>>>>>>> 41f34162
 }
}
dps_results: {
 key: "TestFrost-AllItems-RelentlessGladiator'sSigilofStrife-42622"
 value: {
<<<<<<< HEAD
  dps: 5735.129788140133
  tps: 3986.707631458846
=======
  dps: 6072.630800063596
  tps: 4194.390876617189
>>>>>>> 41f34162
 }
}
dps_results: {
 key: "TestFrost-AllItems-RevitalizingSkyflareDiamond"
 value: {
<<<<<<< HEAD
  dps: 5645.11941398377
  tps: 3956.6933076402734
=======
  dps: 6008.014279286263
  tps: 4164.162549079341
>>>>>>> 41f34162
 }
}
dps_results: {
 key: "TestFrost-AllItems-RuneofRepulsion-40372"
 value: {
<<<<<<< HEAD
  dps: 5371.231118216665
  tps: 3738.6945519646733
=======
  dps: 5680.244073474226
  tps: 3932.3762314387395
>>>>>>> 41f34162
 }
}
dps_results: {
 key: "TestFrost-AllItems-ScourgeborneBattlegear"
 value: {
<<<<<<< HEAD
  dps: 4982.520415383457
  tps: 3489.3695047773435
=======
  dps: 5324.218172543072
  tps: 3704.935581559136
>>>>>>> 41f34162
 }
}
dps_results: {
 key: "TestFrost-AllItems-ScourgebornePlate"
 value: {
<<<<<<< HEAD
  dps: 4569.957901625208
  tps: 3211.162117807114
=======
  dps: 4864.857209993899
  tps: 3417.182288101894
>>>>>>> 41f34162
 }
}
dps_results: {
 key: "TestFrost-AllItems-Scourgelord'sBattlegear"
 value: {
<<<<<<< HEAD
  dps: 5565.187826782671
  tps: 3902.4560887912403
=======
  dps: 5839.774693077134
  tps: 4071.444269595961
>>>>>>> 41f34162
 }
}
dps_results: {
 key: "TestFrost-AllItems-Scourgelord'sPlate"
 value: {
<<<<<<< HEAD
  dps: 4804.753741167767
  tps: 3408.2371364926307
=======
  dps: 5095.278878018899
  tps: 3583.471107916242
>>>>>>> 41f34162
 }
}
dps_results: {
 key: "TestFrost-AllItems-SealofthePantheon-36993"
 value: {
<<<<<<< HEAD
  dps: 5385.7415150161005
  tps: 3748.7516276410497
=======
  dps: 5694.165703576101
  tps: 3942.0613519546087
>>>>>>> 41f34162
 }
}
dps_results: {
 key: "TestFrost-AllItems-Serrah'sStar-37559"
 value: {
<<<<<<< HEAD
  dps: 5412.77746161379
  tps: 3763.5651419452706
=======
  dps: 5717.066620795171
  tps: 3955.924437377412
>>>>>>> 41f34162
 }
}
dps_results: {
 key: "TestFrost-AllItems-ShinyShardoftheGods"
 value: {
<<<<<<< HEAD
  dps: 5371.231118216665
  tps: 3738.6945519646733
=======
  dps: 5680.244073474226
  tps: 3932.3762314387395
>>>>>>> 41f34162
 }
}
dps_results: {
 key: "TestFrost-AllItems-SigilofHauntedDreams-40715"
 value: {
<<<<<<< HEAD
  dps: 5680.688015041729
  tps: 3954.3590997788
=======
  dps: 6016.953591669471
  tps: 4162.845692641971
>>>>>>> 41f34162
 }
}
dps_results: {
 key: "TestFrost-AllItems-SigilofVirulence-47673"
 value: {
<<<<<<< HEAD
  dps: 5949.31174671846
  tps: 4141.050172948614
=======
  dps: 6309.294044745826
  tps: 4367.576952690638
>>>>>>> 41f34162
 }
}
dps_results: {
 key: "TestFrost-AllItems-SigiloftheHangedMan-50459"
 value: {
<<<<<<< HEAD
  dps: 5982.05319079948
  tps: 4168.036818655657
=======
  dps: 6328.365178107053
  tps: 4384.288714316238
>>>>>>> 41f34162
 }
}
dps_results: {
 key: "TestFrost-AllItems-Sindragosa'sFlawlessFang-50361"
 value: {
<<<<<<< HEAD
  dps: 5371.231118216665
  tps: 3738.6945519646733
=======
  dps: 5680.244073474226
  tps: 3932.3762314387395
>>>>>>> 41f34162
 }
}
dps_results: {
 key: "TestFrost-AllItems-SparkofLife-37657"
 value: {
<<<<<<< HEAD
  dps: 5450.839644864157
  tps: 3819.77161855351
=======
  dps: 5719.46042459027
  tps: 3963.185391510777
>>>>>>> 41f34162
 }
}
dps_results: {
 key: "TestFrost-AllItems-SpellstrikeInfusion"
 value: {
<<<<<<< HEAD
  dps: 4888.695735282992
  tps: 3447.034944387641
=======
  dps: 5081.646205808462
  tps: 3532.082917730785
>>>>>>> 41f34162
 }
}
dps_results: {
 key: "TestFrost-AllItems-StrengthoftheClefthoof"
 value: {
<<<<<<< HEAD
  dps: 4654.114194511194
  tps: 3285.0040490039546
=======
  dps: 4917.71794446402
  tps: 3444.197596039017
>>>>>>> 41f34162
 }
}
dps_results: {
 key: "TestFrost-AllItems-SwiftSkyflareDiamond"
 value: {
<<<<<<< HEAD
  dps: 5668.784069443739
  tps: 3973.793832055352
=======
  dps: 6032.533562471366
  tps: 4181.9356358045725
>>>>>>> 41f34162
 }
}
dps_results: {
 key: "TestFrost-AllItems-SwiftStarflareDiamond"
 value: {
<<<<<<< HEAD
  dps: 5664.276516022794
  tps: 3970.5365893096227
=======
  dps: 6027.863222817061
  tps: 4178.5502859521475
>>>>>>> 41f34162
 }
}
dps_results: {
 key: "TestFrost-AllItems-SwiftWindfireDiamond"
 value: {
<<<<<<< HEAD
  dps: 5656.3882975361375
  tps: 3964.836414504596
=======
  dps: 6019.690128422029
  tps: 4172.625923710404
>>>>>>> 41f34162
 }
}
dps_results: {
 key: "TestFrost-AllItems-Thassarian'sBattlegear"
 value: {
<<<<<<< HEAD
  dps: 5144.551706106863
  tps: 3627.4142657832685
=======
  dps: 5521.572348151993
  tps: 3821.205557229193
>>>>>>> 41f34162
 }
}
dps_results: {
 key: "TestFrost-AllItems-Thassarian'sPlate"
 value: {
<<<<<<< HEAD
  dps: 4594.532931376135
  tps: 3257.993783361465
=======
  dps: 4861.790107969165
  tps: 3410.7394944018247
>>>>>>> 41f34162
 }
}
dps_results: {
 key: "TestFrost-AllItems-TheTwinStars"
 value: {
<<<<<<< HEAD
  dps: 5416.450925603899
  tps: 3809.062929731488
=======
  dps: 5681.809165555943
  tps: 3938.5160073247
>>>>>>> 41f34162
 }
}
dps_results: {
 key: "TestFrost-AllItems-ThunderingSkyflareDiamond"
 value: {
<<<<<<< HEAD
  dps: 5673.505651937423
  tps: 3949.07948131029
=======
  dps: 6007.184157105019
  tps: 4154.730782046778
>>>>>>> 41f34162
 }
}
dps_results: {
 key: "TestFrost-AllItems-TinyAbominationinaJar-50351"
 value: {
<<<<<<< HEAD
  dps: 5557.602519255689
  tps: 3867.2607339672722
=======
  dps: 5823.364101234139
  tps: 4046.7051134618623
>>>>>>> 41f34162
 }
}
dps_results: {
 key: "TestFrost-AllItems-TinyAbominationinaJar-50706"
 value: {
<<<<<<< HEAD
  dps: 5599.462111843638
  tps: 3936.0577623030426
=======
  dps: 5872.059855162006
  tps: 4079.8358898105303
>>>>>>> 41f34162
 }
}
dps_results: {
 key: "TestFrost-AllItems-TirelessSkyflareDiamond"
 value: {
<<<<<<< HEAD
  dps: 5645.11941398377
  tps: 3956.6933076402734
=======
  dps: 6008.014279286263
  tps: 4164.162549079341
>>>>>>> 41f34162
 }
}
dps_results: {
 key: "TestFrost-AllItems-TirelessStarflareDiamond"
 value: {
<<<<<<< HEAD
  dps: 5645.11941398377
  tps: 3956.6933076402734
=======
  dps: 6008.014279286263
  tps: 4164.162549079341
>>>>>>> 41f34162
 }
}
dps_results: {
 key: "TestFrost-AllItems-TrenchantEarthshatterDiamond"
 value: {
<<<<<<< HEAD
  dps: 5645.11941398377
  tps: 3956.6933076402734
=======
  dps: 6008.014279286263
  tps: 4164.162549079341
>>>>>>> 41f34162
 }
}
dps_results: {
 key: "TestFrost-AllItems-TrenchantEarthsiegeDiamond"
 value: {
<<<<<<< HEAD
  dps: 5645.11941398377
  tps: 3956.6933076402734
=======
  dps: 6008.014279286263
  tps: 4164.162549079341
>>>>>>> 41f34162
 }
}
dps_results: {
 key: "TestFrost-AllItems-WastewalkerArmor"
 value: {
<<<<<<< HEAD
  dps: 4163.1380932041375
  tps: 2948.4430906283574
=======
  dps: 4444.558559356652
  tps: 3114.1280591079917
>>>>>>> 41f34162
 }
}
dps_results: {
 key: "TestFrost-AllItems-WindhawkArmor"
 value: {
<<<<<<< HEAD
  dps: 4761.791015993663
  tps: 3340.319433497653
=======
  dps: 5107.543649815746
  tps: 3555.2030456998355
>>>>>>> 41f34162
 }
}
dps_results: {
 key: "TestFrost-AllItems-WrathfulGladiator'sSigilofStrife-51417"
 value: {
<<<<<<< HEAD
  dps: 5746.594743712728
  tps: 3993.708217532997
=======
  dps: 6084.806919683793
  tps: 4201.769498862846
>>>>>>> 41f34162
 }
}
dps_results: {
 key: "TestFrost-AllItems-WrathofSpellfire"
 value: {
<<<<<<< HEAD
  dps: 4746.697206257884
  tps: 3346.2842030555594
=======
  dps: 5009.622978510396
  tps: 3473.977220518796
>>>>>>> 41f34162
 }
}
dps_results: {
 key: "TestFrost-Average-Default"
 value: {
<<<<<<< HEAD
  dps: 5670.441921697502
  tps: 3963.6035037602883
=======
  dps: 5980.392942932785
  tps: 4148.861072544704
>>>>>>> 41f34162
 }
}
dps_results: {
 key: "TestFrost-Settings-Human-Frost P1-Basic-FullBuffs-LongMultiTarget"
 value: {
<<<<<<< HEAD
  dps: 29671.254743197012
  tps: 18376.87060852897
=======
  dps: 14947.729093858234
  tps: 9514.653566998002
>>>>>>> 41f34162
 }
}
dps_results: {
 key: "TestFrost-Settings-Human-Frost P1-Basic-FullBuffs-LongSingleTarget"
 value: {
<<<<<<< HEAD
  dps: 5651.9753652967465
  tps: 3954.418471744025
=======
  dps: 6029.106963188537
  tps: 4175.0939190667805
>>>>>>> 41f34162
 }
}
dps_results: {
 key: "TestFrost-Settings-Human-Frost P1-Basic-FullBuffs-ShortSingleTarget"
 value: {
<<<<<<< HEAD
  dps: 6353.001767848213
  tps: 4216.646919232828
=======
  dps: 6978.907170145547
  tps: 4415.569550277341
>>>>>>> 41f34162
 }
}
dps_results: {
 key: "TestFrost-Settings-Human-Frost P1-Basic-NoBuffs-LongMultiTarget"
 value: {
<<<<<<< HEAD
  dps: 21414.48713448154
  tps: 13197.828587848073
=======
  dps: 9942.963401306475
  tps: 6332.238375713128
>>>>>>> 41f34162
 }
}
dps_results: {
 key: "TestFrost-Settings-Human-Frost P1-Basic-NoBuffs-LongSingleTarget"
 value: {
<<<<<<< HEAD
  dps: 3328.918530987474
  tps: 2361.0598677562753
=======
  dps: 3470.707740994694
  tps: 2444.0808708344803
>>>>>>> 41f34162
 }
}
dps_results: {
 key: "TestFrost-Settings-Human-Frost P1-Basic-NoBuffs-ShortSingleTarget"
 value: {
<<<<<<< HEAD
  dps: 3508.9012422376886
  tps: 2419.9895853804683
=======
  dps: 3688.226971638316
  tps: 2413.4213324950856
>>>>>>> 41f34162
 }
}
dps_results: {
 key: "TestFrost-Settings-Orc-Frost P1-Basic-FullBuffs-LongMultiTarget"
 value: {
<<<<<<< HEAD
  dps: 29566.470338975872
  tps: 18316.278148700243
=======
  dps: 15195.204568315114
  tps: 9661.426492182869
>>>>>>> 41f34162
 }
}
dps_results: {
 key: "TestFrost-Settings-Orc-Frost P1-Basic-FullBuffs-LongSingleTarget"
 value: {
<<<<<<< HEAD
  dps: 5673.505651937423
  tps: 3949.07948131029
=======
  dps: 6007.184157105019
  tps: 4154.730782046778
>>>>>>> 41f34162
 }
}
dps_results: {
 key: "TestFrost-Settings-Orc-Frost P1-Basic-FullBuffs-ShortSingleTarget"
 value: {
<<<<<<< HEAD
  dps: 6489.339318953135
  tps: 4314.537998646644
=======
  dps: 7042.453567700437
  tps: 4436.662804597707
>>>>>>> 41f34162
 }
}
dps_results: {
 key: "TestFrost-Settings-Orc-Frost P1-Basic-NoBuffs-LongMultiTarget"
 value: {
<<<<<<< HEAD
  dps: 21311.488512962576
  tps: 13137.609009904487
=======
  dps: 10125.720110549228
  tps: 6436.099870582344
>>>>>>> 41f34162
 }
}
dps_results: {
 key: "TestFrost-Settings-Orc-Frost P1-Basic-NoBuffs-LongSingleTarget"
 value: {
<<<<<<< HEAD
  dps: 3359.842324728692
  tps: 2373.730624897481
=======
  dps: 3502.546759051468
  tps: 2444.1602379890146
>>>>>>> 41f34162
 }
}
dps_results: {
 key: "TestFrost-Settings-Orc-Frost P1-Basic-NoBuffs-ShortSingleTarget"
 value: {
<<<<<<< HEAD
  dps: 3506.266951114789
  tps: 2392.218819500623
=======
  dps: 3738.610634075776
  tps: 2438.784111663749
>>>>>>> 41f34162
 }
}
dps_results: {
 key: "TestFrost-SwitchInFrontOfTarget-Default"
 value: {
<<<<<<< HEAD
  dps: 5311.109036703998
  tps: 3742.9910756955696
=======
  dps: 5556.084076687536
  tps: 3901.60084824721
>>>>>>> 41f34162
 }
}<|MERGE_RESOLUTION|>--- conflicted
+++ resolved
@@ -52,1284 +52,749 @@
 dps_results: {
  key: "TestFrost-AllItems-AustereEarthsiegeDiamond"
  value: {
-<<<<<<< HEAD
-  dps: 5649.563011401313
-  tps: 3959.8965952729836
-=======
-  dps: 6012.734492489658
-  tps: 4167.581084614752
->>>>>>> 41f34162
+  dps: 5950.72803533429
+  tps: 4150.342195237439
  }
 }
 dps_results: {
  key: "TestFrost-AllItems-Bandit'sInsignia-40371"
  value: {
-<<<<<<< HEAD
-  dps: 5560.827342334534
-  tps: 3876.1862614788797
-=======
-  dps: 5867.282449492662
-  tps: 4064.804301761499
->>>>>>> 41f34162
+  dps: 5866.701057721889
+  tps: 4080.6107740108373
  }
 }
 dps_results: {
  key: "TestFrost-AllItems-BeamingEarthsiegeDiamond"
  value: {
-<<<<<<< HEAD
-  dps: 5666.598250507851
-  tps: 3970.544271237689
-=======
-  dps: 6026.301165182011
-  tps: 4175.810098297646
->>>>>>> 41f34162
+  dps: 5960.878062528245
+  tps: 4156.682170496255
  }
 }
 dps_results: {
  key: "TestFrost-AllItems-BracingEarthsiegeDiamond"
  value: {
-<<<<<<< HEAD
-  dps: 5645.11941398377
-  tps: 3877.5594414874677
-=======
-  dps: 6008.014279286263
-  tps: 4080.879298097755
->>>>>>> 41f34162
+  dps: 5946.038300082764
+  tps: 4063.982985960711
  }
 }
 dps_results: {
  key: "TestFrost-AllItems-Braxley'sBackyardMoonshine-35937"
  value: {
-<<<<<<< HEAD
-  dps: 5439.3132176209565
-  tps: 3815.1194542034946
-=======
-  dps: 5807.142945451647
-  tps: 4029.2584743326383
->>>>>>> 41f34162
+  dps: 5734.816437199037
+  tps: 4013.611868641121
  }
 }
 dps_results: {
  key: "TestFrost-AllItems-BurningRage"
  value: {
-<<<<<<< HEAD
-  dps: 4675.645175219217
-  tps: 3302.0010400680376
-=======
-  dps: 4885.625246069245
-  tps: 3439.4255516389494
->>>>>>> 41f34162
+  dps: 4887.888047710318
+  tps: 3454.900103435769
  }
 }
 dps_results: {
  key: "TestFrost-AllItems-ChaoticSkyflareDiamond"
  value: {
-<<<<<<< HEAD
-  dps: 5793.966727598539
-  tps: 4061.892745884556
-=======
-  dps: 6159.252014658477
-  tps: 4268.8312759629525
->>>>>>> 41f34162
+  dps: 6092.362292795586
+  tps: 4249.952684913831
  }
 }
 dps_results: {
  key: "TestFrost-AllItems-DarkmoonCard:Berserker!-42989"
  value: {
-<<<<<<< HEAD
-  dps: 5440.752995553476
-  tps: 3784.70587163059
-=======
-  dps: 5750.619028433627
-  tps: 3979.47865206844
->>>>>>> 41f34162
+  dps: 5763.783051826731
+  tps: 4005.458895561238
  }
 }
 dps_results: {
  key: "TestFrost-AllItems-DarkmoonCard:Death-42990"
  value: {
-<<<<<<< HEAD
-  dps: 5533.126291147931
-  tps: 3865.317454578488
-=======
-  dps: 5841.2470051413475
-  tps: 4038.034151463851
->>>>>>> 41f34162
+  dps: 5852.668569975949
+  tps: 4031.989681373686
  }
 }
 dps_results: {
  key: "TestFrost-AllItems-DarkmoonCard:Greatness-44253"
  value: {
-<<<<<<< HEAD
-  dps: 5585.944546827393
-  tps: 3881.783511075412
-=======
-  dps: 5909.319146648493
-  tps: 4080.628104452906
->>>>>>> 41f34162
+  dps: 5917.413146499135
+  tps: 4102.964800231207
  }
 }
 dps_results: {
  key: "TestFrost-AllItems-DarkmoonCard:Greatness-44254"
  value: {
-<<<<<<< HEAD
-  dps: 5536.756659894859
-  tps: 3852.1500651311435
-=======
-  dps: 5860.165036511025
-  tps: 4051.41827460415
->>>>>>> 41f34162
+  dps: 5864.037898544986
+  tps: 4070.8103052012666
  }
 }
 dps_results: {
  key: "TestFrost-AllItems-DarkrunedBattlegear"
  value: {
-<<<<<<< HEAD
-  dps: 5226.318346460088
-  tps: 3685.302894397943
-=======
-  dps: 5552.5300582100335
-  tps: 3864.0765626772613
->>>>>>> 41f34162
+  dps: 5553.861562721961
+  tps: 3876.959790121721
  }
 }
 dps_results: {
  key: "TestFrost-AllItems-DarkrunedPlate"
  value: {
-<<<<<<< HEAD
-  dps: 4711.442279486141
-  tps: 3363.528799980625
-=======
-  dps: 5043.429839292899
-  tps: 3511.136939956352
->>>>>>> 41f34162
+  dps: 5027.650292462544
+  tps: 3515.0567325173047
  }
 }
 dps_results: {
  key: "TestFrost-AllItems-DeadlyGladiator'sSigilofStrife-42620"
  value: {
-<<<<<<< HEAD
-  dps: 5716.499235334662
-  tps: 3975.331679088353
-=======
-  dps: 6052.844605680771
-  tps: 4182.400615467994
->>>>>>> 41f34162
+  dps: 6057.059971002287
+  tps: 4202.805577436438
  }
 }
 dps_results: {
  key: "TestFrost-AllItems-DeathKnight'sAnguish-38212"
  value: {
-<<<<<<< HEAD
-  dps: 5426.480430577639
-  tps: 3774.091936264472
-=======
-  dps: 5736.090079011703
-  tps: 3970.0922301535184
->>>>>>> 41f34162
+  dps: 5742.627512785298
+  tps: 3989.1964300154746
  }
 }
 dps_results: {
  key: "TestFrost-AllItems-Defender'sCode-40257"
  value: {
-<<<<<<< HEAD
-  dps: 5385.399354536556
-  tps: 3748.820938645661
-=======
-  dps: 5695.207728746779
-  tps: 3943.1845281820088
->>>>>>> 41f34162
+  dps: 5700.823259803886
+  tps: 3965.003187294676
  }
 }
 dps_results: {
  key: "TestFrost-AllItems-DesolationBattlegear"
  value: {
-<<<<<<< HEAD
-  dps: 4200.685496476834
-  tps: 2968.763268325493
-=======
-  dps: 4432.348599451422
-  tps: 3099.8281458919673
->>>>>>> 41f34162
+  dps: 4406.49402301281
+  tps: 3104.9546636850387
  }
 }
 dps_results: {
  key: "TestFrost-AllItems-DestructiveSkyflareDiamond"
  value: {
-<<<<<<< HEAD
-  dps: 5671.226837369652
-  tps: 3973.3214233547706
-=======
-  dps: 6028.926917415687
-  tps: 4177.385549637851
->>>>>>> 41f34162
+  dps: 5962.9428604721215
+  tps: 4157.92104926258
  }
 }
 dps_results: {
  key: "TestFrost-AllItems-DoomplateBattlegear"
  value: {
-<<<<<<< HEAD
-  dps: 4309.877015588608
-  tps: 3049.243531215124
-=======
-  dps: 4627.007467674434
-  tps: 3234.3822124118983
->>>>>>> 41f34162
+  dps: 4528.535736999162
+  tps: 3190.055292407362
  }
 }
 dps_results: {
  key: "TestFrost-AllItems-EffulgentSkyflareDiamond"
  value: {
-<<<<<<< HEAD
-  dps: 5645.11941398377
-  tps: 3956.6933076402734
-=======
-  dps: 6008.014279286263
-  tps: 4164.162549079341
->>>>>>> 41f34162
+  dps: 5946.038300082764
+  tps: 4146.921414245624
  }
 }
 dps_results: {
  key: "TestFrost-AllItems-EmberSkyflareDiamond"
  value: {
-<<<<<<< HEAD
-  dps: 5645.11941398377
-  tps: 3956.6933076402734
-=======
-  dps: 6008.014279286263
-  tps: 4164.162549079341
->>>>>>> 41f34162
+  dps: 5946.038300082764
+  tps: 4146.921414245624
  }
 }
 dps_results: {
  key: "TestFrost-AllItems-EnigmaticSkyflareDiamond"
  value: {
-<<<<<<< HEAD
-  dps: 5666.598250507851
-  tps: 3970.544271237689
-=======
-  dps: 6026.301165182011
-  tps: 4175.810098297646
->>>>>>> 41f34162
+  dps: 5960.878062528245
+  tps: 4156.682170496255
  }
 }
 dps_results: {
  key: "TestFrost-AllItems-EnigmaticStarflareDiamond"
  value: {
-<<<<<<< HEAD
-  dps: 5664.518950473468
-  tps: 3968.5368617395643
-=======
-  dps: 6024.274683338341
-  tps: 4174.594209191444
->>>>>>> 41f34162
+  dps: 5959.465509185817
+  tps: 4155.0644577948715
  }
 }
 dps_results: {
  key: "TestFrost-AllItems-EternalEarthsiegeDiamond"
  value: {
-<<<<<<< HEAD
-  dps: 5645.11941398377
-  tps: 3956.6933076402734
-=======
-  dps: 6008.014279286263
-  tps: 4164.162549079341
->>>>>>> 41f34162
+  dps: 5946.038300082764
+  tps: 4146.921414245624
  }
 }
 dps_results: {
  key: "TestFrost-AllItems-ExtractofNecromanticPower-40373"
  value: {
-<<<<<<< HEAD
-  dps: 5563.982066825135
-  tps: 3887.300678256472
-=======
-  dps: 5820.415489977338
-  tps: 4029.5939052594376
->>>>>>> 41f34162
+  dps: 5811.711046852448
+  tps: 4030.700357557232
  }
 }
 dps_results: {
  key: "TestFrost-AllItems-EyeoftheBroodmother-45308"
  value: {
-<<<<<<< HEAD
-  dps: 5427.539155443059
-  tps: 3774.2988106290186
-=======
-  dps: 5737.2410221942055
-  tps: 3968.933516292088
->>>>>>> 41f34162
+  dps: 5747.435250773624
+  tps: 3994.9005704754622
  }
 }
 dps_results: {
  key: "TestFrost-AllItems-FaithinFelsteel"
  value: {
-<<<<<<< HEAD
-  dps: 4611.4288206831525
-  tps: 3229.0764324787297
-=======
-  dps: 4839.4867211291485
-  tps: 3380.462061995302
->>>>>>> 41f34162
+  dps: 4806.679510137432
+  tps: 3365.855661641742
  }
 }
 dps_results: {
  key: "TestFrost-AllItems-FelstalkerArmor"
  value: {
-<<<<<<< HEAD
-  dps: 4892.104149470276
-  tps: 3451.0494205385485
-=======
-  dps: 5111.93019874926
-  tps: 3567.660878388639
->>>>>>> 41f34162
+  dps: 5155.27363483566
+  tps: 3589.4726969025696
  }
 }
 dps_results: {
  key: "TestFrost-AllItems-FlameGuard"
  value: {
-<<<<<<< HEAD
-  dps: 4441.388699244955
-  tps: 3136.391288782703
-=======
-  dps: 4691.447110424258
-  tps: 3285.4354187102726
->>>>>>> 41f34162
+  dps: 4724.903882052795
+  tps: 3280.1984469344725
  }
 }
 dps_results: {
  key: "TestFrost-AllItems-ForgeEmber-37660"
  value: {
-<<<<<<< HEAD
-  dps: 5418.289144178014
-  tps: 3768.748803869992
-=======
-  dps: 5727.111463952447
-  tps: 3961.7178188915086
->>>>>>> 41f34162
+  dps: 5736.782784603771
+  tps: 3986.926973241534
  }
 }
 dps_results: {
  key: "TestFrost-AllItems-ForlornSkyflareDiamond"
  value: {
-<<<<<<< HEAD
-  dps: 5645.11941398377
-  tps: 3956.6933076402734
-=======
-  dps: 6008.014279286263
-  tps: 4164.162549079341
->>>>>>> 41f34162
+  dps: 5946.038300082764
+  tps: 4146.921414245624
  }
 }
 dps_results: {
  key: "TestFrost-AllItems-ForlornStarflareDiamond"
  value: {
-<<<<<<< HEAD
-  dps: 5645.11941398377
-  tps: 3956.6933076402734
-=======
-  dps: 6008.014279286263
-  tps: 4164.162549079341
->>>>>>> 41f34162
+  dps: 5946.038300082764
+  tps: 4146.921414245624
  }
 }
 dps_results: {
  key: "TestFrost-AllItems-FuriousGladiator'sSigilofStrife-42621"
  value: {
-<<<<<<< HEAD
-  dps: 5725.09795201411
-  tps: 3980.5821186439657
-=======
-  dps: 6061.97669539592
-  tps: 4187.934582152237
->>>>>>> 41f34162
+  dps: 6066.217489705381
+  tps: 4208.397992484988
  }
 }
 dps_results: {
  key: "TestFrost-AllItems-FuryoftheFiveFlights-40431"
  value: {
-<<<<<<< HEAD
-  dps: 5549.56562241069
-  tps: 3866.049652439394
-=======
-  dps: 5864.796804588275
-  tps: 4065.3379177162287
->>>>>>> 41f34162
+  dps: 5870.799057653022
+  tps: 4088.1307698793253
  }
 }
 dps_results: {
  key: "TestFrost-AllItems-FuturesightRune-38763"
  value: {
-<<<<<<< HEAD
-  dps: 5371.231118216665
-  tps: 3738.6945519646733
-=======
-  dps: 5680.244073474226
-  tps: 3932.3762314387395
->>>>>>> 41f34162
+  dps: 5685.834995403609
+  tps: 3954.123209035107
  }
 }
 dps_results: {
  key: "TestFrost-AllItems-HatefulGladiator'sSigilofStrife-42619"
  value: {
-<<<<<<< HEAD
-  dps: 5698.632002670047
-  tps: 3964.425085129829
-=======
-  dps: 6033.262308206025
-  tps: 4170.377672707381
->>>>>>> 41f34162
+  dps: 6037.43757532733
+  tps: 4190.542620898004
  }
 }
 dps_results: {
  key: "TestFrost-AllItems-IllustrationoftheDragonSoul-40432"
  value: {
-<<<<<<< HEAD
-  dps: 5371.231118216665
-  tps: 3738.6945519646733
-=======
-  dps: 5680.244073474226
-  tps: 3932.3762314387395
->>>>>>> 41f34162
+  dps: 5685.834995403609
+  tps: 3954.123209035107
  }
 }
 dps_results: {
  key: "TestFrost-AllItems-ImpassiveSkyflareDiamond"
  value: {
-<<<<<<< HEAD
-  dps: 5666.598250507851
-  tps: 3970.544271237689
-=======
-  dps: 6026.301165182011
-  tps: 4175.810098297646
->>>>>>> 41f34162
+  dps: 5960.878062528245
+  tps: 4156.682170496255
  }
 }
 dps_results: {
  key: "TestFrost-AllItems-ImpassiveStarflareDiamond"
  value: {
-<<<<<<< HEAD
-  dps: 5664.518950473468
-  tps: 3968.5368617395643
-=======
-  dps: 6024.274683338341
-  tps: 4174.594209191444
->>>>>>> 41f34162
+  dps: 5959.465509185817
+  tps: 4155.0644577948715
  }
 }
 dps_results: {
  key: "TestFrost-AllItems-IncisorFragment-37723"
  value: {
-<<<<<<< HEAD
-  dps: 5531.998135844616
-  tps: 3873.916375439706
-=======
-  dps: 5823.5819209645815
-  tps: 4046.8296691839555
->>>>>>> 41f34162
+  dps: 5794.839815039279
+  tps: 4029.2546611636076
  }
 }
 dps_results: {
  key: "TestFrost-AllItems-InfusedColdstoneRune-35935"
  value: {
-<<<<<<< HEAD
-  dps: 5410.4553424069945
-  tps: 3791.0840661947245
-=======
-  dps: 5706.790827987716
-  tps: 3968.4815147720096
->>>>>>> 41f34162
+  dps: 5671.213335319479
+  tps: 3945.6148360045363
  }
 }
 dps_results: {
  key: "TestFrost-AllItems-InsightfulEarthsiegeDiamond"
  value: {
-<<<<<<< HEAD
-  dps: 5645.11941398377
-  tps: 3956.6933076402734
-=======
-  dps: 6008.014279286263
-  tps: 4164.162549079341
->>>>>>> 41f34162
+  dps: 5946.038300082764
+  tps: 4146.921414245624
  }
 }
 dps_results: {
  key: "TestFrost-AllItems-InvigoratingEarthsiegeDiamond"
  value: {
-<<<<<<< HEAD
-  dps: 5668.784069443739
-  tps: 3973.793832055352
-=======
-  dps: 6032.533562471366
-  tps: 4181.9356358045725
->>>>>>> 41f34162
+  dps: 5970.404155852666
+  tps: 4164.709878845033
  }
 }
 dps_results: {
  key: "TestFrost-AllItems-Lavanthor'sTalisman-37872"
  value: {
-<<<<<<< HEAD
-  dps: 5371.231118216665
-  tps: 3738.6945519646733
-=======
-  dps: 5680.244073474226
-  tps: 3932.3762314387395
->>>>>>> 41f34162
+  dps: 5685.834995403609
+  tps: 3954.123209035107
  }
 }
 dps_results: {
  key: "TestFrost-AllItems-MajesticDragonFigurine-40430"
  value: {
-<<<<<<< HEAD
-  dps: 5371.231118216665
-  tps: 3738.6945519646733
-=======
-  dps: 5680.244073474226
-  tps: 3932.3762314387395
->>>>>>> 41f34162
+  dps: 5685.834995403609
+  tps: 3954.123209035107
  }
 }
 dps_results: {
  key: "TestFrost-AllItems-Mana-EtchedRegalia"
  value: {
-<<<<<<< HEAD
-  dps: 3973.403748606442
-  tps: 2822.404708357686
-=======
-  dps: 4285.724862066299
-  tps: 2989.0790695240958
->>>>>>> 41f34162
+  dps: 4212.441317821614
+  tps: 2938.295785397137
  }
 }
 dps_results: {
  key: "TestFrost-AllItems-MeteoriteWhetstone-37390"
  value: {
-<<<<<<< HEAD
-  dps: 5553.12878360653
-  tps: 3871.6850672903065
-=======
-  dps: 5818.807290841154
-  tps: 4033.5923334262307
->>>>>>> 41f34162
+  dps: 5882.379436025468
+  tps: 4061.153237612343
  }
 }
 dps_results: {
  key: "TestFrost-AllItems-NetherscaleArmor"
  value: {
-<<<<<<< HEAD
-  dps: 4919.726208492576
-  tps: 3470.2647099132614
-=======
-  dps: 5144.033720649361
-  tps: 3594.2785859643236
->>>>>>> 41f34162
+  dps: 5189.432530977542
+  tps: 3614.6166867720176
  }
 }
 dps_results: {
  key: "TestFrost-AllItems-NetherstrikeArmor"
  value: {
-<<<<<<< HEAD
-  dps: 4788.193167584856
-  tps: 3357.8989122451785
-=======
-  dps: 5133.366152087248
-  tps: 3573.406008108622
->>>>>>> 41f34162
+  dps: 5011.5311557758505
+  tps: 3497.597179781128
  }
 }
 dps_results: {
  key: "TestFrost-AllItems-OfferingofSacrifice-37638"
  value: {
-<<<<<<< HEAD
-  dps: 5380.398800541299
-  tps: 3745.2469198170775
-=======
-  dps: 5689.926438650584
-  tps: 3939.369835213797
->>>>>>> 41f34162
+  dps: 5695.5332841332
+  tps: 3961.1631949677685
  }
 }
 dps_results: {
  key: "TestFrost-AllItems-PersistentEarthshatterDiamond"
  value: {
-<<<<<<< HEAD
-  dps: 5664.276516022794
-  tps: 3970.5365893096227
-=======
-  dps: 6027.863222817061
-  tps: 4178.5502859521475
->>>>>>> 41f34162
+  dps: 5965.763040467924
+  tps: 4161.321599873717
  }
 }
 dps_results: {
  key: "TestFrost-AllItems-PersistentEarthsiegeDiamond"
  value: {
-<<<<<<< HEAD
-  dps: 5668.784069443739
-  tps: 3973.793832055352
-=======
-  dps: 6032.533562471366
-  tps: 4181.9356358045725
->>>>>>> 41f34162
+  dps: 5970.404155852666
+  tps: 4164.709878845033
  }
 }
 dps_results: {
  key: "TestFrost-AllItems-PowerfulEarthshatterDiamond"
  value: {
-<<<<<<< HEAD
-  dps: 5645.11941398377
-  tps: 3956.6933076402734
-=======
-  dps: 6008.014279286263
-  tps: 4164.162549079341
->>>>>>> 41f34162
+  dps: 5946.038300082764
+  tps: 4146.921414245624
  }
 }
 dps_results: {
  key: "TestFrost-AllItems-PowerfulEarthsiegeDiamond"
  value: {
-<<<<<<< HEAD
-  dps: 5645.11941398377
-  tps: 3956.6933076402734
-=======
-  dps: 6008.014279286263
-  tps: 4164.162549079341
->>>>>>> 41f34162
+  dps: 5946.038300082764
+  tps: 4146.921414245624
  }
 }
 dps_results: {
  key: "TestFrost-AllItems-PrimalIntent"
  value: {
-<<<<<<< HEAD
-  dps: 4975.984409654227
-  tps: 3512.565377006992
-=======
-  dps: 5198.412681894514
-  tps: 3629.062592937874
->>>>>>> 41f34162
+  dps: 5214.831185094232
+  tps: 3631.700272144449
  }
 }
 dps_results: {
  key: "TestFrost-AllItems-PurifiedShardoftheGods"
  value: {
-<<<<<<< HEAD
-  dps: 5371.231118216665
-  tps: 3738.6945519646733
-=======
-  dps: 5680.244073474226
-  tps: 3932.3762314387395
->>>>>>> 41f34162
+  dps: 5685.834995403609
+  tps: 3954.123209035107
  }
 }
 dps_results: {
  key: "TestFrost-AllItems-ReignoftheDead-47316"
  value: {
-<<<<<<< HEAD
-  dps: 5715.813375772572
-  tps: 3962.234158153083
-=======
-  dps: 5975.943093255202
-  tps: 4124.2792470508075
->>>>>>> 41f34162
+  dps: 6013.999705924098
+  tps: 4155.483208310328
  }
 }
 dps_results: {
  key: "TestFrost-AllItems-ReignoftheDead-47477"
  value: {
-<<<<<<< HEAD
-  dps: 5756.064648421247
-  tps: 3986.384921742288
-=======
-  dps: 6016.200260632983
-  tps: 4148.433547477477
->>>>>>> 41f34162
+  dps: 6053.747877534344
+  tps: 4179.332111276478
  }
 }
 dps_results: {
  key: "TestFrost-AllItems-RelentlessEarthsiegeDiamond"
  value: {
-<<<<<<< HEAD
-  dps: 5791.01049840304
-  tps: 4059.408183659758
-=======
-  dps: 6157.301911112342
-  tps: 4267.764043206846
->>>>>>> 41f34162
+  dps: 6091.690257397926
+  tps: 4248.8396098948015
  }
 }
 dps_results: {
  key: "TestFrost-AllItems-RelentlessGladiator'sSigilofStrife-42622"
  value: {
-<<<<<<< HEAD
-  dps: 5735.129788140133
-  tps: 3986.707631458846
-=======
-  dps: 6072.630800063596
-  tps: 4194.390876617189
->>>>>>> 41f34162
+  dps: 6076.9012615256615
+  tps: 4214.922476708297
  }
 }
 dps_results: {
  key: "TestFrost-AllItems-RevitalizingSkyflareDiamond"
  value: {
-<<<<<<< HEAD
-  dps: 5645.11941398377
-  tps: 3956.6933076402734
-=======
-  dps: 6008.014279286263
-  tps: 4164.162549079341
->>>>>>> 41f34162
+  dps: 5946.038300082764
+  tps: 4146.921414245624
  }
 }
 dps_results: {
  key: "TestFrost-AllItems-RuneofRepulsion-40372"
  value: {
-<<<<<<< HEAD
-  dps: 5371.231118216665
-  tps: 3738.6945519646733
-=======
-  dps: 5680.244073474226
-  tps: 3932.3762314387395
->>>>>>> 41f34162
+  dps: 5685.834995403609
+  tps: 3954.123209035107
  }
 }
 dps_results: {
  key: "TestFrost-AllItems-ScourgeborneBattlegear"
  value: {
-<<<<<<< HEAD
-  dps: 4982.520415383457
-  tps: 3489.3695047773435
-=======
-  dps: 5324.218172543072
-  tps: 3704.935581559136
->>>>>>> 41f34162
+  dps: 5308.774646553458
+  tps: 3716.6796766267457
  }
 }
 dps_results: {
  key: "TestFrost-AllItems-ScourgebornePlate"
  value: {
-<<<<<<< HEAD
-  dps: 4569.957901625208
-  tps: 3211.162117807114
-=======
-  dps: 4864.857209993899
-  tps: 3417.182288101894
->>>>>>> 41f34162
+  dps: 4762.127205865822
+  tps: 3392.9567516714474
  }
 }
 dps_results: {
  key: "TestFrost-AllItems-Scourgelord'sBattlegear"
  value: {
-<<<<<<< HEAD
-  dps: 5565.187826782671
-  tps: 3902.4560887912403
-=======
-  dps: 5839.774693077134
-  tps: 4071.444269595961
->>>>>>> 41f34162
+  dps: 5816.911937629908
+  tps: 4081.98306364634
  }
 }
 dps_results: {
  key: "TestFrost-AllItems-Scourgelord'sPlate"
  value: {
-<<<<<<< HEAD
-  dps: 4804.753741167767
-  tps: 3408.2371364926307
-=======
-  dps: 5095.278878018899
-  tps: 3583.471107916242
->>>>>>> 41f34162
+  dps: 5190.1421640455055
+  tps: 3619.771144858526
  }
 }
 dps_results: {
  key: "TestFrost-AllItems-SealofthePantheon-36993"
  value: {
-<<<<<<< HEAD
-  dps: 5385.7415150161005
-  tps: 3748.7516276410497
-=======
-  dps: 5694.165703576101
-  tps: 3942.0613519546087
->>>>>>> 41f34162
+  dps: 5699.835531827795
+  tps: 3963.8671874240945
  }
 }
 dps_results: {
  key: "TestFrost-AllItems-Serrah'sStar-37559"
  value: {
-<<<<<<< HEAD
-  dps: 5412.77746161379
-  tps: 3763.5651419452706
-=======
-  dps: 5717.066620795171
-  tps: 3955.924437377412
->>>>>>> 41f34162
+  dps: 5724.390908931522
+  tps: 3977.390857287034
  }
 }
 dps_results: {
  key: "TestFrost-AllItems-ShinyShardoftheGods"
  value: {
-<<<<<<< HEAD
-  dps: 5371.231118216665
-  tps: 3738.6945519646733
-=======
-  dps: 5680.244073474226
-  tps: 3932.3762314387395
->>>>>>> 41f34162
+  dps: 5685.834995403609
+  tps: 3954.123209035107
  }
 }
 dps_results: {
  key: "TestFrost-AllItems-SigilofHauntedDreams-40715"
  value: {
-<<<<<<< HEAD
-  dps: 5680.688015041729
-  tps: 3954.3590997788
-=======
-  dps: 6016.953591669471
-  tps: 4162.845692641971
->>>>>>> 41f34162
+  dps: 6022.831136193736
+  tps: 4182.759270522164
  }
 }
 dps_results: {
  key: "TestFrost-AllItems-SigilofVirulence-47673"
  value: {
-<<<<<<< HEAD
-  dps: 5949.31174671846
-  tps: 4141.050172948614
-=======
-  dps: 6309.294044745826
-  tps: 4367.576952690638
->>>>>>> 41f34162
+  dps: 6315.382922907754
+  tps: 4389.05501685628
  }
 }
 dps_results: {
  key: "TestFrost-AllItems-SigiloftheHangedMan-50459"
  value: {
-<<<<<<< HEAD
-  dps: 5982.05319079948
-  tps: 4168.036818655657
-=======
-  dps: 6328.365178107053
-  tps: 4384.288714316238
->>>>>>> 41f34162
+  dps: 6333.08862819668
+  tps: 4406.706555786526
  }
 }
 dps_results: {
  key: "TestFrost-AllItems-Sindragosa'sFlawlessFang-50361"
  value: {
-<<<<<<< HEAD
-  dps: 5371.231118216665
-  tps: 3738.6945519646733
-=======
-  dps: 5680.244073474226
-  tps: 3932.3762314387395
->>>>>>> 41f34162
+  dps: 5685.834995403609
+  tps: 3954.123209035107
  }
 }
 dps_results: {
  key: "TestFrost-AllItems-SparkofLife-37657"
  value: {
-<<<<<<< HEAD
-  dps: 5450.839644864157
-  tps: 3819.77161855351
-=======
-  dps: 5719.46042459027
-  tps: 3963.185391510777
->>>>>>> 41f34162
+  dps: 5691.981875564687
+  tps: 3972.725924866547
  }
 }
 dps_results: {
  key: "TestFrost-AllItems-SpellstrikeInfusion"
  value: {
-<<<<<<< HEAD
-  dps: 4888.695735282992
-  tps: 3447.034944387641
-=======
-  dps: 5081.646205808462
-  tps: 3532.082917730785
->>>>>>> 41f34162
+  dps: 5114.327699867478
+  tps: 3580.750212462002
  }
 }
 dps_results: {
  key: "TestFrost-AllItems-StrengthoftheClefthoof"
  value: {
-<<<<<<< HEAD
-  dps: 4654.114194511194
-  tps: 3285.0040490039546
-=======
-  dps: 4917.71794446402
-  tps: 3444.197596039017
->>>>>>> 41f34162
+  dps: 4898.9504888404645
+  tps: 3426.523572923898
  }
 }
 dps_results: {
  key: "TestFrost-AllItems-SwiftSkyflareDiamond"
  value: {
-<<<<<<< HEAD
-  dps: 5668.784069443739
-  tps: 3973.793832055352
-=======
-  dps: 6032.533562471366
-  tps: 4181.9356358045725
->>>>>>> 41f34162
+  dps: 5970.404155852666
+  tps: 4164.709878845033
  }
 }
 dps_results: {
  key: "TestFrost-AllItems-SwiftStarflareDiamond"
  value: {
-<<<<<<< HEAD
-  dps: 5664.276516022794
-  tps: 3970.5365893096227
-=======
-  dps: 6027.863222817061
-  tps: 4178.5502859521475
->>>>>>> 41f34162
+  dps: 5965.763040467924
+  tps: 4161.321599873717
  }
 }
 dps_results: {
  key: "TestFrost-AllItems-SwiftWindfireDiamond"
  value: {
-<<<<<<< HEAD
-  dps: 5656.3882975361375
-  tps: 3964.836414504596
-=======
-  dps: 6019.690128422029
-  tps: 4172.625923710404
->>>>>>> 41f34162
+  dps: 5957.641088544622
+  tps: 4155.392111673913
  }
 }
 dps_results: {
  key: "TestFrost-AllItems-Thassarian'sBattlegear"
  value: {
-<<<<<<< HEAD
-  dps: 5144.551706106863
-  tps: 3627.4142657832685
-=======
-  dps: 5521.572348151993
-  tps: 3821.205557229193
->>>>>>> 41f34162
+  dps: 5542.900945427202
+  tps: 3857.602148561181
  }
 }
 dps_results: {
  key: "TestFrost-AllItems-Thassarian'sPlate"
  value: {
-<<<<<<< HEAD
-  dps: 4594.532931376135
-  tps: 3257.993783361465
-=======
-  dps: 4861.790107969165
-  tps: 3410.7394944018247
->>>>>>> 41f34162
+  dps: 4831.513705697498
+  tps: 3409.514409533459
  }
 }
 dps_results: {
  key: "TestFrost-AllItems-TheTwinStars"
  value: {
-<<<<<<< HEAD
-  dps: 5416.450925603899
-  tps: 3809.062929731488
-=======
-  dps: 5681.809165555943
-  tps: 3938.5160073247
->>>>>>> 41f34162
+  dps: 5686.9823050886025
+  tps: 3971.0958325457004
  }
 }
 dps_results: {
  key: "TestFrost-AllItems-ThunderingSkyflareDiamond"
  value: {
-<<<<<<< HEAD
-  dps: 5673.505651937423
-  tps: 3949.07948131029
-=======
-  dps: 6007.184157105019
-  tps: 4154.730782046778
->>>>>>> 41f34162
+  dps: 6011.272377486801
+  tps: 4174.843502193687
  }
 }
 dps_results: {
  key: "TestFrost-AllItems-TinyAbominationinaJar-50351"
  value: {
-<<<<<<< HEAD
-  dps: 5557.602519255689
-  tps: 3867.2607339672722
-=======
-  dps: 5823.364101234139
-  tps: 4046.7051134618623
->>>>>>> 41f34162
+  dps: 5807.5798275517955
+  tps: 4044.1860258354814
  }
 }
 dps_results: {
  key: "TestFrost-AllItems-TinyAbominationinaJar-50706"
  value: {
-<<<<<<< HEAD
-  dps: 5599.462111843638
-  tps: 3936.0577623030426
-=======
-  dps: 5872.059855162006
-  tps: 4079.8358898105303
->>>>>>> 41f34162
+  dps: 5867.153349200158
+  tps: 4070.007042820945
  }
 }
 dps_results: {
  key: "TestFrost-AllItems-TirelessSkyflareDiamond"
  value: {
-<<<<<<< HEAD
-  dps: 5645.11941398377
-  tps: 3956.6933076402734
-=======
-  dps: 6008.014279286263
-  tps: 4164.162549079341
->>>>>>> 41f34162
+  dps: 5946.038300082764
+  tps: 4146.921414245624
  }
 }
 dps_results: {
  key: "TestFrost-AllItems-TirelessStarflareDiamond"
  value: {
-<<<<<<< HEAD
-  dps: 5645.11941398377
-  tps: 3956.6933076402734
-=======
-  dps: 6008.014279286263
-  tps: 4164.162549079341
->>>>>>> 41f34162
+  dps: 5946.038300082764
+  tps: 4146.921414245624
  }
 }
 dps_results: {
  key: "TestFrost-AllItems-TrenchantEarthshatterDiamond"
  value: {
-<<<<<<< HEAD
-  dps: 5645.11941398377
-  tps: 3956.6933076402734
-=======
-  dps: 6008.014279286263
-  tps: 4164.162549079341
->>>>>>> 41f34162
+  dps: 5946.038300082764
+  tps: 4146.921414245624
  }
 }
 dps_results: {
  key: "TestFrost-AllItems-TrenchantEarthsiegeDiamond"
  value: {
-<<<<<<< HEAD
-  dps: 5645.11941398377
-  tps: 3956.6933076402734
-=======
-  dps: 6008.014279286263
-  tps: 4164.162549079341
->>>>>>> 41f34162
+  dps: 5946.038300082764
+  tps: 4146.921414245624
  }
 }
 dps_results: {
  key: "TestFrost-AllItems-WastewalkerArmor"
  value: {
-<<<<<<< HEAD
-  dps: 4163.1380932041375
-  tps: 2948.4430906283574
-=======
-  dps: 4444.558559356652
-  tps: 3114.1280591079917
->>>>>>> 41f34162
+  dps: 4381.683209322474
+  tps: 3083.63663507913
  }
 }
 dps_results: {
  key: "TestFrost-AllItems-WindhawkArmor"
  value: {
-<<<<<<< HEAD
-  dps: 4761.791015993663
-  tps: 3340.319433497653
-=======
-  dps: 5107.543649815746
-  tps: 3555.2030456998355
->>>>>>> 41f34162
+  dps: 4986.860797068438
+  tps: 3480.423060028933
  }
 }
 dps_results: {
  key: "TestFrost-AllItems-WrathfulGladiator'sSigilofStrife-51417"
  value: {
-<<<<<<< HEAD
-  dps: 5746.594743712728
-  tps: 3993.708217532997
-=======
-  dps: 6084.806919683793
-  tps: 4201.769498862846
->>>>>>> 41f34162
+  dps: 6089.111286463125
+  tps: 4222.379030106364
  }
 }
 dps_results: {
  key: "TestFrost-AllItems-WrathofSpellfire"
  value: {
-<<<<<<< HEAD
-  dps: 4746.697206257884
-  tps: 3346.2842030555594
-=======
-  dps: 5009.622978510396
-  tps: 3473.977220518796
->>>>>>> 41f34162
+  dps: 4968.243000423025
+  tps: 3471.463150933141
  }
 }
 dps_results: {
  key: "TestFrost-Average-Default"
  value: {
-<<<<<<< HEAD
-  dps: 5670.441921697502
-  tps: 3963.6035037602883
-=======
-  dps: 5980.392942932785
-  tps: 4148.861072544704
->>>>>>> 41f34162
+  dps: 5985.601136414129
+  tps: 4159.657783811996
  }
 }
 dps_results: {
  key: "TestFrost-Settings-Human-Frost P1-Basic-FullBuffs-LongMultiTarget"
  value: {
-<<<<<<< HEAD
-  dps: 29671.254743197012
-  tps: 18376.87060852897
-=======
-  dps: 14947.729093858234
-  tps: 9514.653566998002
->>>>>>> 41f34162
+  dps: 29597.63616513206
+  tps: 18305.889863151253
  }
 }
 dps_results: {
  key: "TestFrost-Settings-Human-Frost P1-Basic-FullBuffs-LongSingleTarget"
  value: {
-<<<<<<< HEAD
-  dps: 5651.9753652967465
-  tps: 3954.418471744025
-=======
-  dps: 6029.106963188537
-  tps: 4175.0939190667805
->>>>>>> 41f34162
+  dps: 6040.52051401893
+  tps: 4187.432812788587
  }
 }
 dps_results: {
  key: "TestFrost-Settings-Human-Frost P1-Basic-FullBuffs-ShortSingleTarget"
  value: {
-<<<<<<< HEAD
-  dps: 6353.001767848213
-  tps: 4216.646919232828
-=======
-  dps: 6978.907170145547
-  tps: 4415.569550277341
->>>>>>> 41f34162
+  dps: 7017.588049015551
+  tps: 4442.446228483805
  }
 }
 dps_results: {
  key: "TestFrost-Settings-Human-Frost P1-Basic-NoBuffs-LongMultiTarget"
  value: {
-<<<<<<< HEAD
-  dps: 21414.48713448154
-  tps: 13197.828587848073
-=======
-  dps: 9942.963401306475
-  tps: 6332.238375713128
->>>>>>> 41f34162
+  dps: 21319.657857850165
+  tps: 13152.442412670023
  }
 }
 dps_results: {
  key: "TestFrost-Settings-Human-Frost P1-Basic-NoBuffs-LongSingleTarget"
  value: {
-<<<<<<< HEAD
-  dps: 3328.918530987474
-  tps: 2361.0598677562753
-=======
-  dps: 3470.707740994694
-  tps: 2444.0808708344803
->>>>>>> 41f34162
+  dps: 3511.864896655068
+  tps: 2478.0689665693185
  }
 }
 dps_results: {
  key: "TestFrost-Settings-Human-Frost P1-Basic-NoBuffs-ShortSingleTarget"
  value: {
-<<<<<<< HEAD
-  dps: 3508.9012422376886
-  tps: 2419.9895853804683
-=======
-  dps: 3688.226971638316
-  tps: 2413.4213324950856
->>>>>>> 41f34162
+  dps: 3669.294706530811
+  tps: 2413.1490732139364
  }
 }
 dps_results: {
  key: "TestFrost-Settings-Orc-Frost P1-Basic-FullBuffs-LongMultiTarget"
  value: {
-<<<<<<< HEAD
-  dps: 29566.470338975872
-  tps: 18316.278148700243
-=======
-  dps: 15195.204568315114
-  tps: 9661.426492182869
->>>>>>> 41f34162
+  dps: 29439.120911224898
+  tps: 18202.42730223912
  }
 }
 dps_results: {
  key: "TestFrost-Settings-Orc-Frost P1-Basic-FullBuffs-LongSingleTarget"
  value: {
-<<<<<<< HEAD
-  dps: 5673.505651937423
-  tps: 3949.07948131029
-=======
-  dps: 6007.184157105019
-  tps: 4154.730782046778
->>>>>>> 41f34162
+  dps: 6011.272377486801
+  tps: 4174.843502193687
  }
 }
 dps_results: {
  key: "TestFrost-Settings-Orc-Frost P1-Basic-FullBuffs-ShortSingleTarget"
  value: {
-<<<<<<< HEAD
-  dps: 6489.339318953135
-  tps: 4314.537998646644
-=======
-  dps: 7042.453567700437
-  tps: 4436.662804597707
->>>>>>> 41f34162
+  dps: 7011.837970615634
+  tps: 4418.684300491486
  }
 }
 dps_results: {
  key: "TestFrost-Settings-Orc-Frost P1-Basic-NoBuffs-LongMultiTarget"
  value: {
-<<<<<<< HEAD
-  dps: 21311.488512962576
-  tps: 13137.609009904487
-=======
-  dps: 10125.720110549228
-  tps: 6436.099870582344
->>>>>>> 41f34162
+  dps: 20859.000366771827
+  tps: 12876.690818297406
  }
 }
 dps_results: {
  key: "TestFrost-Settings-Orc-Frost P1-Basic-NoBuffs-LongSingleTarget"
  value: {
-<<<<<<< HEAD
-  dps: 3359.842324728692
-  tps: 2373.730624897481
-=======
-  dps: 3502.546759051468
-  tps: 2444.1602379890146
->>>>>>> 41f34162
+  dps: 3505.54680935094
+  tps: 2479.1103138570447
  }
 }
 dps_results: {
  key: "TestFrost-Settings-Orc-Frost P1-Basic-NoBuffs-ShortSingleTarget"
  value: {
-<<<<<<< HEAD
-  dps: 3506.266951114789
-  tps: 2392.218819500623
-=======
-  dps: 3738.610634075776
-  tps: 2438.784111663749
->>>>>>> 41f34162
+  dps: 3735.0047211833153
+  tps: 2423.082323249811
  }
 }
 dps_results: {
  key: "TestFrost-SwitchInFrontOfTarget-Default"
  value: {
-<<<<<<< HEAD
-  dps: 5311.109036703998
-  tps: 3742.9910756955696
-=======
-  dps: 5556.084076687536
-  tps: 3901.60084824721
->>>>>>> 41f34162
+  dps: 5499.396562330929
+  tps: 3895.5735683612147
  }
 }