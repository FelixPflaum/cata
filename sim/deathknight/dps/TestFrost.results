--- conflicted
+++ resolved
@@ -811,25 +811,15 @@
 dps_results: {
  key: "TestFrost-AllItems-TinyAbominationinaJar-50351"
  value: {
-<<<<<<< HEAD
-  dps: 7969.76339
-  tps: 4669.02292
-=======
-  dps: 7963.52881
-  tps: 4664.0294
->>>>>>> 699aa604
+  dps: 7981.7498
+  tps: 4677.08197
  }
 }
 dps_results: {
  key: "TestFrost-AllItems-TinyAbominationinaJar-50706"
  value: {
-<<<<<<< HEAD
-  dps: 7992.78078
-  tps: 4682.97398
-=======
-  dps: 8024.53308
-  tps: 4701.98406
->>>>>>> 699aa604
+  dps: 8013.79729
+  tps: 4692.86648
  }
 }
 dps_results: {
