--- conflicted
+++ resolved
@@ -895,13 +895,8 @@
 dps_results: {
  key: "TestFrost-Settings-Human-Frost P1-Basic-FullBuffs-LongMultiTarget"
  value: {
-<<<<<<< HEAD
-  dps: 15942.5985
-  tps: 9444.11485
-=======
-  dps: 19232.10535
-  tps: 11417.65132
->>>>>>> 0c7fc92f
+  dps: 19347.58369
+  tps: 11487.26462
  }
 }
 dps_results: {
@@ -942,13 +937,8 @@
 dps_results: {
  key: "TestFrost-Settings-Orc-Frost P1-Basic-FullBuffs-LongMultiTarget"
  value: {
-<<<<<<< HEAD
-  dps: 15827.89951
-  tps: 9372.02235
-=======
-  dps: 19059.36872
-  tps: 11310.53569
->>>>>>> 0c7fc92f
+  dps: 19123.17674
+  tps: 11349.62709
  }
 }
 dps_results: {
