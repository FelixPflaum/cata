character_stats_results: {
 key: "TestFrost-CharacterStats-Default"
 value: {
  final_stats: 1642.784
  final_stats: 618.2
  final_stats: 1501.5000000000002
  final_stats: 137.5
  final_stats: 169.4
  final_stats: 0
  final_stats: 0
  final_stats: 0
  final_stats: 0
  final_stats: 0
  final_stats: 0
  final_stats: 0
  final_stats: 0
  final_stats: 0
  final_stats: 292.23199999999997
  final_stats: 593
  final_stats: 401
  final_stats: 0
  final_stats: 6001.62591111111
  final_stats: 397.16
  final_stats: 1423.0160720000001
  final_stats: 401
  final_stats: 109
  final_stats: 190.9875
  final_stats: 0
  final_stats: 0
  final_stats: 0
  final_stats: 16936.4
  final_stats: 793
  final_stats: 0
  final_stats: 0
  final_stats: 0
  final_stats: 495.883890007262
  final_stats: 0
  final_stats: 0
  final_stats: 22956
  final_stats: 0
  final_stats: 0
  final_stats: 0
  final_stats: 0
  final_stats: 0
  final_stats: 0
  final_stats: 0
  final_stats: 0
  final_stats: 0
  final_stats: 0
 }
}
dps_results: {
 key: "TestFrost-AllItems-AustereEarthsiegeDiamond"
 value: {
  dps: 6013.425451034414
  tps: 4243.454080486116
 }
}
dps_results: {
 key: "TestFrost-AllItems-Bandit'sInsignia-40371"
 value: {
  dps: 5795.745807377684
  tps: 4083.654216396756
 }
}
dps_results: {
 key: "TestFrost-AllItems-BeamingEarthsiegeDiamond"
 value: {
  dps: 6027.379577206085
  tps: 4252.742060450363
 }
}
dps_results: {
 key: "TestFrost-AllItems-BracingEarthsiegeDiamond"
 value: {
  dps: 6008.932801037514
  tps: 4155.400235243569
 }
}
dps_results: {
 key: "TestFrost-AllItems-BracingEarthstormDiamond"
 value: {
  dps: 6008.932801037514
  tps: 4240.20432167711
 }
}
dps_results: {
 key: "TestFrost-AllItems-Braxley'sBackyardMoonshine-35937"
 value: {
  dps: 5835.832405471743
  tps: 4119.39803999745
 }
}
dps_results: {
 key: "TestFrost-AllItems-BrutalEarthstormDiamond"
 value: {
  dps: 6020.897847037189
  tps: 4247.383349276916
 }
}
dps_results: {
 key: "TestFrost-AllItems-BurningRage"
 value: {
  dps: 5023.969243887957
  tps: 3570.518268071009
 }
}
dps_results: {
 key: "TestFrost-AllItems-ChaoticSkyfireDiamond"
 value: {
<<<<<<< HEAD
  dps: 5768.322812189449
  tps: 4099.284640717654
=======
  dps: 6147.260412949677
  tps: 4337.765047553002
>>>>>>> 1bf58d6d
 }
}
dps_results: {
 key: "TestFrost-AllItems-ChaoticSkyflareDiamond"
 value: {
<<<<<<< HEAD
  dps: 5774.801722429933
  tps: 4103.171986861947
=======
  dps: 6155.603462721275
  tps: 4343.676338797646
>>>>>>> 1bf58d6d
 }
}
dps_results: {
 key: "TestFrost-AllItems-DarkmoonCard:Berserker!-42989"
 value: {
  dps: 5860.649549699947
  tps: 4134.321198042324
 }
}
dps_results: {
 key: "TestFrost-AllItems-DarkmoonCard:Death-42990"
 value: {
  dps: 5927.602259375501
  tps: 4168.336250150778
 }
}
dps_results: {
 key: "TestFrost-AllItems-DarkmoonCard:Greatness-44253"
 value: {
  dps: 5997.254858340439
  tps: 4230.650001047222
 }
}
dps_results: {
 key: "TestFrost-AllItems-DarkmoonCard:Greatness-44254"
 value: {
  dps: 5936.626233194509
  tps: 4193.8557134789935
 }
}
dps_results: {
 key: "TestFrost-AllItems-DarkrunedBattlegear"
 value: {
  dps: 5682.167066061777
  tps: 4020.4610709766334
 }
}
dps_results: {
 key: "TestFrost-AllItems-DarkrunedPlate"
 value: {
  dps: 5094.593864901257
  tps: 3633.929253467938
 }
}
dps_results: {
 key: "TestFrost-AllItems-DeadlyGladiator'sSigilofStrife-42620"
 value: {
<<<<<<< HEAD
  dps: 5529.619797893792
  tps: 3961.911395645997
=======
  dps: 5898.1175401182
  tps: 4188.376543734461
>>>>>>> 1bf58d6d
 }
}
dps_results: {
 key: "TestFrost-AllItems-DeathKnight'sAnguish-38212"
 value: {
<<<<<<< HEAD
  dps: 5482.490076263211
  tps: 3904.363548012743
=======
  dps: 5847.486328950483
  tps: 4124.676757767206
>>>>>>> 1bf58d6d
 }
}
dps_results: {
 key: "TestFrost-AllItems-Defender'sCode-40257"
 value: {
<<<<<<< HEAD
  dps: 5432.85149588176
  tps: 3870.249537519705
=======
  dps: 5786.847152363742
  tps: 4088.0888337627657
>>>>>>> 1bf58d6d
 }
}
dps_results: {
 key: "TestFrost-AllItems-DesolationBattlegear"
 value: {
  dps: 4580.080085593833
  tps: 3271.7576430656004
 }
}
dps_results: {
 key: "TestFrost-AllItems-DestructiveSkyfireDiamond"
 value: {
  dps: 6021.131241222644
  tps: 4248.138850009652
 }
}
dps_results: {
 key: "TestFrost-AllItems-DestructiveSkyflareDiamond"
 value: {
  dps: 6031.364519051123
  tps: 4255.133025557388
 }
}
dps_results: {
 key: "TestFrost-AllItems-DoomplateBattlegear"
 value: {
  dps: 4699.358004816341
  tps: 3348.390520286581
 }
}
dps_results: {
 key: "TestFrost-AllItems-EffulgentSkyflareDiamond"
 value: {
  dps: 6008.932801037514
  tps: 4240.20432167711
 }
}
dps_results: {
 key: "TestFrost-AllItems-EmberSkyfireDiamond"
 value: {
  dps: 6008.932801037514
  tps: 4240.20432167711
 }
}
dps_results: {
 key: "TestFrost-AllItems-EmberSkyflareDiamond"
 value: {
  dps: 6008.932801037514
  tps: 4240.20432167711
 }
}
dps_results: {
 key: "TestFrost-AllItems-EnigmaticSkyfireDiamond"
 value: {
  dps: 6019.50877553477
  tps: 4247.165370596925
 }
}
dps_results: {
 key: "TestFrost-AllItems-EnigmaticSkyflareDiamond"
 value: {
  dps: 6027.379577206085
  tps: 4252.742060450363
 }
}
dps_results: {
 key: "TestFrost-AllItems-EnigmaticStarflareDiamond"
 value: {
  dps: 6023.712958037546
  tps: 4250.044758045791
 }
}
dps_results: {
 key: "TestFrost-AllItems-EternalEarthsiegeDiamond"
 value: {
  dps: 6008.932801037514
  tps: 4240.20432167711
 }
}
dps_results: {
 key: "TestFrost-AllItems-EternalEarthstormDiamond"
 value: {
  dps: 6008.932801037514
  tps: 4240.20432167711
 }
}
dps_results: {
 key: "TestFrost-AllItems-ExtractofNecromanticPower-40373"
 value: {
<<<<<<< HEAD
  dps: 5569.446146624703
  tps: 3952.5718488209345
=======
  dps: 5912.619023054078
  tps: 4166.135877826094
>>>>>>> 1bf58d6d
 }
}
dps_results: {
 key: "TestFrost-AllItems-FaithinFelsteel"
 value: {
  dps: 5004.052007895304
  tps: 3551.34494508636
 }
}
dps_results: {
 key: "TestFrost-AllItems-FelstalkerArmor"
 value: {
  dps: 5277.482964642137
  tps: 3733.407017420581
 }
}
dps_results: {
 key: "TestFrost-AllItems-FlameGuard"
 value: {
  dps: 4813.369942635095
  tps: 3416.044256707038
 }
}
dps_results: {
 key: "TestFrost-AllItems-ForgeEmber-37660"
 value: {
  dps: 5836.596755768545
  tps: 4119.032594142776
 }
}
dps_results: {
 key: "TestFrost-AllItems-ForlornSkyflareDiamond"
 value: {
  dps: 6008.932801037514
  tps: 4240.20432167711
 }
}
dps_results: {
 key: "TestFrost-AllItems-ForlornStarflareDiamond"
 value: {
  dps: 6008.932801037514
  tps: 4240.20432167711
 }
}
dps_results: {
 key: "TestFrost-AllItems-FuriousGladiator'sSigilofStrife-42621"
 value: {
  dps: 5907.649217045171
  tps: 4194.144160653247
 }
}
dps_results: {
 key: "TestFrost-AllItems-HatefulGladiator'sSigilofStrife-42619"
 value: {
  dps: 5876.865162909446
  tps: 4175.382063596198
 }
}
dps_results: {
 key: "TestFrost-AllItems-IllustrationoftheDragonSoul-40432"
 value: {
  dps: 5772.477155452962
  tps: 4077.6762012295803
 }
}
dps_results: {
 key: "TestFrost-AllItems-ImbuedUnstableDiamond"
 value: {
  dps: 6008.932801037514
  tps: 4240.20432167711
 }
}
dps_results: {
 key: "TestFrost-AllItems-ImpassiveSkyflareDiamond"
 value: {
  dps: 6027.379577206085
  tps: 4252.742060450363
 }
}
dps_results: {
 key: "TestFrost-AllItems-ImpassiveStarflareDiamond"
 value: {
  dps: 6023.712958037546
  tps: 4250.044758045791
 }
}
dps_results: {
 key: "TestFrost-AllItems-IncisorFragment-37723"
 value: {
  dps: 5850.042883188996
  tps: 4125.70632540369
 }
}
dps_results: {
 key: "TestFrost-AllItems-InfusedColdstoneRune-35935"
 value: {
  dps: 5816.980539223627
  tps: 4108.180055645424
 }
}
dps_results: {
 key: "TestFrost-AllItems-InsightfulEarthsiegeDiamond"
 value: {
  dps: 6008.932801037514
  tps: 4240.20432167711
 }
}
dps_results: {
 key: "TestFrost-AllItems-InsightfulEarthstormDiamond"
 value: {
  dps: 6008.932801037514
  tps: 4240.20432167711
 }
}
dps_results: {
 key: "TestFrost-AllItems-InvigoratingEarthsiegeDiamond"
 value: {
  dps: 6033.735184368225
  tps: 4258.201791995471
 }
}
dps_results: {
 key: "TestFrost-AllItems-Lavanthor'sTalisman-37872"
 value: {
  dps: 5772.477155452962
  tps: 4077.6762012295803
 }
}
dps_results: {
 key: "TestFrost-AllItems-MajesticDragonFigurine-40430"
 value: {
  dps: 5772.477155452962
  tps: 4077.6762012295803
 }
}
dps_results: {
 key: "TestFrost-AllItems-Mana-EtchedRegalia"
 value: {
  dps: 4395.122429390162
  tps: 3133.311982109299
 }
}
dps_results: {
 key: "TestFrost-AllItems-MeteoriteWhetstone-37390"
 value: {
  dps: 5923.459096398314
  tps: 4177.544924277271
 }
}
dps_results: {
 key: "TestFrost-AllItems-MysticalSkyfireDiamond"
 value: {
  dps: 6005.565391918252
  tps: 4248.113820443475
 }
}
dps_results: {
 key: "TestFrost-AllItems-NetherscaleArmor"
 value: {
  dps: 5312.369954035361
  tps: 3758.991170608747
 }
}
dps_results: {
 key: "TestFrost-AllItems-NetherstrikeArmor"
 value: {
<<<<<<< HEAD
  dps: 4896.398041884242
  tps: 3493.3438206086394
=======
  dps: 5207.948683007903
  tps: 3675.092229868597
>>>>>>> 1bf58d6d
 }
}
dps_results: {
 key: "TestFrost-AllItems-OfferingofSacrifice-37638"
 value: {
  dps: 5781.77538874817
  tps: 4084.4137869863484
 }
}
dps_results: {
 key: "TestFrost-AllItems-PersistentEarthshatterDiamond"
 value: {
  dps: 6029.010920876662
  tps: 4254.773702411021
 }
}
dps_results: {
 key: "TestFrost-AllItems-PersistentEarthsiegeDiamond"
 value: {
  dps: 6033.735184368225
  tps: 4258.201791995471
 }
}
dps_results: {
 key: "TestFrost-AllItems-PotentUnstableDiamond"
 value: {
<<<<<<< HEAD
  dps: 5658.3839912672065
  tps: 4021.137394757524
=======
  dps: 6023.105591512206
  tps: 4250.488590430458
>>>>>>> 1bf58d6d
 }
}
dps_results: {
 key: "TestFrost-AllItems-PowerfulEarthshatterDiamond"
 value: {
  dps: 6008.932801037514
  tps: 4240.20432167711
 }
}
dps_results: {
 key: "TestFrost-AllItems-PowerfulEarthsiegeDiamond"
 value: {
  dps: 6008.932801037514
  tps: 4240.20432167711
 }
}
dps_results: {
 key: "TestFrost-AllItems-PowerfulEarthstormDiamond"
 value: {
  dps: 6008.932801037514
  tps: 4240.20432167711
 }
}
dps_results: {
 key: "TestFrost-AllItems-PrimalIntent"
 value: {
  dps: 5358.8356729492525
  tps: 3790.494698966702
 }
}
dps_results: {
 key: "TestFrost-AllItems-PurifiedShardoftheGods"
 value: {
  dps: 5772.477155452962
  tps: 4077.6762012295803
 }
}
dps_results: {
 key: "TestFrost-AllItems-ReignoftheDead-47316"
 value: {
  dps: 6124.484818464196
  tps: 4285.795759824466
 }
}
dps_results: {
 key: "TestFrost-AllItems-ReignoftheDead-47477"
 value: {
  dps: 6164.085057278143
  tps: 4309.555903112834
 }
}
dps_results: {
 key: "TestFrost-AllItems-RelentlessEarthsiegeDiamond"
 value: {
  dps: 6149.841175477745
  tps: 4338.758410243692
 }
}
dps_results: {
 key: "TestFrost-AllItems-RelentlessEarthstormDiamond"
 value: {
<<<<<<< HEAD
  dps: 5766.29347682237
  tps: 4097.582786256975
=======
  dps: 6144.0584832794375
  tps: 4335.247096103877
>>>>>>> 1bf58d6d
 }
}
dps_results: {
 key: "TestFrost-AllItems-RelentlessGladiator'sSigilofStrife-42622"
 value: {
  dps: 5918.76950679331
  tps: 4200.873047058499
 }
}
dps_results: {
 key: "TestFrost-AllItems-RevitalizingSkyflareDiamond"
 value: {
  dps: 6008.932801037514
  tps: 4240.20432167711
 }
}
dps_results: {
 key: "TestFrost-AllItems-RuneofRepulsion-40372"
 value: {
  dps: 5772.477155452962
  tps: 4077.6762012295803
 }
}
dps_results: {
 key: "TestFrost-AllItems-ScourgeborneBattlegear"
 value: {
<<<<<<< HEAD
  dps: 5167.2287302129
  tps: 3690.673699468255
=======
  dps: 5510.448410116657
  tps: 3890.1952247801814
>>>>>>> 1bf58d6d
 }
}
dps_results: {
 key: "TestFrost-AllItems-ScourgebornePlate"
 value: {
  dps: 4980.01042962143
  tps: 3564.8187724781137
 }
}
dps_results: {
 key: "TestFrost-AllItems-SealofthePantheon-36993"
 value: {
  dps: 5786.513731030646
  tps: 4087.471750799857
 }
}
dps_results: {
 key: "TestFrost-AllItems-Serrah'sStar-37559"
 value: {
  dps: 5823.801129522601
  tps: 4112.374513258278
 }
}
dps_results: {
 key: "TestFrost-AllItems-ShinyShardoftheGods"
 value: {
  dps: 5772.477155452962
  tps: 4077.6762012295803
 }
}
dps_results: {
 key: "TestFrost-AllItems-SigilofHauntedDreams-40715"
 value: {
<<<<<<< HEAD
  dps: 5485.984620870489
  tps: 3936.0731400920326
=======
  dps: 5850.917088689446
  tps: 4159.813219064199
>>>>>>> 1bf58d6d
 }
}
dps_results: {
 key: "TestFrost-AllItems-SigilofVirulence-47673"
 value: {
  dps: 6148.9023810277695
  tps: 4375.3605815328065
 }
}
dps_results: {
 key: "TestFrost-AllItems-SigiloftheHangedMan-50459"
 value: {
<<<<<<< HEAD
  dps: 5798.7214970848345
  tps: 4163.712630740224
=======
  dps: 6180.127011754154
  tps: 4398.162323109135
>>>>>>> 1bf58d6d
 }
}
dps_results: {
 key: "TestFrost-AllItems-Sindragosa'sFlawlessFang-50361"
 value: {
  dps: 5772.477155452962
  tps: 4077.6762012295803
 }
}
dps_results: {
 key: "TestFrost-AllItems-SparkofLife-37657"
 value: {
  dps: 5835.814461827337
  tps: 4115.894965348044
 }
}
dps_results: {
 key: "TestFrost-AllItems-SpellstrikeInfusion"
 value: {
  dps: 5345.468249804605
  tps: 3785.453257440356
 }
}
dps_results: {
 key: "TestFrost-AllItems-Spirit-WorldGlass-39388"
 value: {
  dps: 5772.477155452962
  tps: 4077.6762012295803
 }
}
dps_results: {
 key: "TestFrost-AllItems-StrengthoftheClefthoof"
 value: {
  dps: 5036.96851568913
  tps: 3572.2490094853697
 }
}
dps_results: {
 key: "TestFrost-AllItems-SwiftSkyfireDiamond"
 value: {
<<<<<<< HEAD
  dps: 5658.3839912672065
  tps: 4021.137394757524
=======
  dps: 6023.105591512206
  tps: 4250.488590430458
>>>>>>> 1bf58d6d
 }
}
dps_results: {
 key: "TestFrost-AllItems-SwiftSkyflareDiamond"
 value: {
  dps: 6033.735184368225
  tps: 4258.201791995471
 }
}
dps_results: {
 key: "TestFrost-AllItems-SwiftStarfireDiamond"
 value: {
  dps: 6008.932801037514
  tps: 4240.20432167711
 }
}
dps_results: {
 key: "TestFrost-AllItems-SwiftStarflareDiamond"
 value: {
  dps: 6029.010920876662
  tps: 4254.773702411021
 }
}
dps_results: {
 key: "TestFrost-AllItems-SwiftWindfireDiamond"
 value: {
<<<<<<< HEAD
  dps: 5656.131397804124
  tps: 4019.4951550018504
=======
  dps: 6020.743459766424
  tps: 4248.774545638233
>>>>>>> 1bf58d6d
 }
}
dps_results: {
 key: "TestFrost-AllItems-TenaciousEarthstormDiamond"
 value: {
  dps: 6008.932801037514
  tps: 4240.20432167711
 }
}
dps_results: {
 key: "TestFrost-AllItems-Thassarian'sBattlegear"
 value: {
<<<<<<< HEAD
  dps: 5306.426227322276
  tps: 3780.722291365195
=======
  dps: 5562.444006023754
  tps: 3935.6258156747185
>>>>>>> 1bf58d6d
 }
}
dps_results: {
 key: "TestFrost-AllItems-TheTwinStars"
 value: {
<<<<<<< HEAD
  dps: 5485.523934807562
  tps: 3920.4080146985584
=======
  dps: 5822.595002938921
  tps: 4118.29628486715
>>>>>>> 1bf58d6d
 }
}
dps_results: {
 key: "TestFrost-AllItems-ThunderingSkyfireDiamond"
 value: {
  dps: 6033.455389000392
  tps: 4259.824891550497
 }
}
dps_results: {
 key: "TestFrost-AllItems-ThunderingSkyflareDiamond"
 value: {
  dps: 6075.414004964712
  tps: 4294.511368829358
 }
}
dps_results: {
 key: "TestFrost-AllItems-TinyAbominationinaJar-50351"
 value: {
  dps: 5928.148667891174
  tps: 4187.231325537463
 }
}
dps_results: {
 key: "TestFrost-AllItems-TinyAbominationinaJar-50706"
 value: {
  dps: 5972.069001146425
  tps: 4205.848148596498
 }
}
dps_results: {
 key: "TestFrost-AllItems-TirelessSkyflareDiamond"
 value: {
  dps: 6008.932801037514
  tps: 4240.20432167711
 }
}
dps_results: {
 key: "TestFrost-AllItems-TirelessStarflareDiamond"
 value: {
  dps: 6008.932801037514
  tps: 4240.20432167711
 }
}
dps_results: {
 key: "TestFrost-AllItems-TrenchantEarthshatterDiamond"
 value: {
  dps: 6008.932801037514
  tps: 4240.20432167711
 }
}
dps_results: {
 key: "TestFrost-AllItems-TrenchantEarthsiegeDiamond"
 value: {
  dps: 6008.932801037514
  tps: 4240.20432167711
 }
}
dps_results: {
 key: "TestFrost-AllItems-WastewalkerArmor"
 value: {
  dps: 4581.871827851213
  tps: 3252.880284480476
 }
}
dps_results: {
 key: "TestFrost-AllItems-WindhawkArmor"
 value: {
<<<<<<< HEAD
  dps: 4870.2733099861125
  tps: 3475.4168422561406
=======
  dps: 5179.861416048059
  tps: 3655.677611023138
>>>>>>> 1bf58d6d
 }
}
dps_results: {
 key: "TestFrost-AllItems-WrathfulGladiator'sSigilofStrife-51417"
 value: {
<<<<<<< HEAD
  dps: 5560.7986428304575
  tps: 3980.643394197688
=======
  dps: 5931.4784093626085
  tps: 4208.563202950216
>>>>>>> 1bf58d6d
 }
}
dps_results: {
 key: "TestFrost-AllItems-WrathofSpellfire"
 value: {
  dps: 5070.002043857783
  tps: 3590.698137790177
 }
}
dps_results: {
 key: "TestFrost-Average-Default"
 value: {
  dps: 6061.994112225081
  tps: 4277.901896370399
 }
}
dps_results: {
 key: "TestFrost-Settings-Human-Frost P1-Basic-FullBuffs-LongMultiTarget"
 value: {
  dps: 18575.486001671576
  tps: 11764.106432342738
 }
}
dps_results: {
 key: "TestFrost-Settings-Human-Frost P1-Basic-FullBuffs-LongSingleTarget"
 value: {
  dps: 6067.064830884474
  tps: 4294.167624574684
 }
}
dps_results: {
 key: "TestFrost-Settings-Human-Frost P1-Basic-FullBuffs-ShortSingleTarget"
 value: {
  dps: 6459.9580534865245
  tps: 4505.0590509255235
 }
}
dps_results: {
 key: "TestFrost-Settings-Human-Frost P1-Basic-NoBuffs-LongMultiTarget"
 value: {
  dps: 12937.80282166143
  tps: 8170.4054093554405
 }
}
dps_results: {
 key: "TestFrost-Settings-Human-Frost P1-Basic-NoBuffs-LongSingleTarget"
 value: {
  dps: 3588.582742719306
  tps: 2558.163049895449
 }
}
dps_results: {
 key: "TestFrost-Settings-Human-Frost P1-Basic-NoBuffs-ShortSingleTarget"
 value: {
  dps: 3648.9432736896215
  tps: 2575.999424170237
 }
}
dps_results: {
 key: "TestFrost-Settings-Orc-Frost P1-Basic-FullBuffs-LongMultiTarget"
 value: {
  dps: 18618.264850482
  tps: 11788.769018284695
 }
}
dps_results: {
 key: "TestFrost-Settings-Orc-Frost P1-Basic-FullBuffs-LongSingleTarget"
 value: {
  dps: 6075.414004964712
  tps: 4294.511368829358
 }
}
dps_results: {
 key: "TestFrost-Settings-Orc-Frost P1-Basic-FullBuffs-ShortSingleTarget"
 value: {
  dps: 6527.0043478013695
  tps: 4578.052428592458
 }
}
dps_results: {
 key: "TestFrost-Settings-Orc-Frost P1-Basic-NoBuffs-LongMultiTarget"
 value: {
<<<<<<< HEAD
  dps: 13667.591203989
  tps: 8609.295175896064
=======
  dps: 12971.563528982331
  tps: 8185.093911162727
>>>>>>> 1bf58d6d
 }
}
dps_results: {
 key: "TestFrost-Settings-Orc-Frost P1-Basic-NoBuffs-LongSingleTarget"
 value: {
  dps: 3596.522614871408
  tps: 2567.933468503238
 }
}
dps_results: {
 key: "TestFrost-Settings-Orc-Frost P1-Basic-NoBuffs-ShortSingleTarget"
 value: {
<<<<<<< HEAD
  dps: 3409.881117209366
  tps: 2422.4708192519793
=======
  dps: 3666.421692973602
  tps: 2567.4842378218477
>>>>>>> 1bf58d6d
 }
}
dps_results: {
 key: "TestFrost-SwitchInFrontOfTarget-Default"
 value: {
  dps: 5734.351272182834
  tps: 4077.138295875777
 }
}<|MERGE_RESOLUTION|>--- conflicted
+++ resolved
@@ -60,7 +60,7 @@
  key: "TestFrost-AllItems-Bandit'sInsignia-40371"
  value: {
   dps: 5795.745807377684
-  tps: 4083.654216396756
+  tps: 4083.654216396757
  }
 }
 dps_results: {
@@ -108,25 +108,15 @@
 dps_results: {
  key: "TestFrost-AllItems-ChaoticSkyfireDiamond"
  value: {
-<<<<<<< HEAD
-  dps: 5768.322812189449
-  tps: 4099.284640717654
-=======
-  dps: 6147.260412949677
-  tps: 4337.765047553002
->>>>>>> 1bf58d6d
+  dps: 6147.260412949678
+  tps: 4337.765047553003
  }
 }
 dps_results: {
  key: "TestFrost-AllItems-ChaoticSkyflareDiamond"
  value: {
-<<<<<<< HEAD
-  dps: 5774.801722429933
-  tps: 4103.171986861947
-=======
   dps: 6155.603462721275
   tps: 4343.676338797646
->>>>>>> 1bf58d6d
  }
 }
 dps_results: {
@@ -174,37 +164,22 @@
 dps_results: {
  key: "TestFrost-AllItems-DeadlyGladiator'sSigilofStrife-42620"
  value: {
-<<<<<<< HEAD
-  dps: 5529.619797893792
-  tps: 3961.911395645997
-=======
   dps: 5898.1175401182
   tps: 4188.376543734461
->>>>>>> 1bf58d6d
  }
 }
 dps_results: {
  key: "TestFrost-AllItems-DeathKnight'sAnguish-38212"
  value: {
-<<<<<<< HEAD
-  dps: 5482.490076263211
-  tps: 3904.363548012743
-=======
   dps: 5847.486328950483
   tps: 4124.676757767206
->>>>>>> 1bf58d6d
  }
 }
 dps_results: {
  key: "TestFrost-AllItems-Defender'sCode-40257"
  value: {
-<<<<<<< HEAD
-  dps: 5432.85149588176
-  tps: 3870.249537519705
-=======
   dps: 5786.847152363742
   tps: 4088.0888337627657
->>>>>>> 1bf58d6d
  }
 }
 dps_results: {
@@ -217,7 +192,7 @@
 dps_results: {
  key: "TestFrost-AllItems-DestructiveSkyfireDiamond"
  value: {
-  dps: 6021.131241222644
+  dps: 6021.131241222645
   tps: 4248.138850009652
  }
 }
@@ -231,7 +206,7 @@
 dps_results: {
  key: "TestFrost-AllItems-DoomplateBattlegear"
  value: {
-  dps: 4699.358004816341
+  dps: 4699.358004816342
   tps: 3348.390520286581
  }
 }
@@ -273,7 +248,7 @@
 dps_results: {
  key: "TestFrost-AllItems-EnigmaticStarflareDiamond"
  value: {
-  dps: 6023.712958037546
+  dps: 6023.712958037547
   tps: 4250.044758045791
  }
 }
@@ -294,20 +269,15 @@
 dps_results: {
  key: "TestFrost-AllItems-ExtractofNecromanticPower-40373"
  value: {
-<<<<<<< HEAD
-  dps: 5569.446146624703
-  tps: 3952.5718488209345
-=======
   dps: 5912.619023054078
   tps: 4166.135877826094
->>>>>>> 1bf58d6d
  }
 }
 dps_results: {
  key: "TestFrost-AllItems-FaithinFelsteel"
  value: {
   dps: 5004.052007895304
-  tps: 3551.34494508636
+  tps: 3551.344945086361
  }
 }
 dps_results: {
@@ -383,14 +353,14 @@
 dps_results: {
  key: "TestFrost-AllItems-ImpassiveStarflareDiamond"
  value: {
-  dps: 6023.712958037546
+  dps: 6023.712958037547
   tps: 4250.044758045791
  }
 }
 dps_results: {
  key: "TestFrost-AllItems-IncisorFragment-37723"
  value: {
-  dps: 5850.042883188996
+  dps: 5850.042883188997
   tps: 4125.70632540369
  }
 }
@@ -439,7 +409,7 @@
 dps_results: {
  key: "TestFrost-AllItems-Mana-EtchedRegalia"
  value: {
-  dps: 4395.122429390162
+  dps: 4395.122429390163
   tps: 3133.311982109299
  }
 }
@@ -467,13 +437,8 @@
 dps_results: {
  key: "TestFrost-AllItems-NetherstrikeArmor"
  value: {
-<<<<<<< HEAD
-  dps: 4896.398041884242
-  tps: 3493.3438206086394
-=======
   dps: 5207.948683007903
   tps: 3675.092229868597
->>>>>>> 1bf58d6d
  }
 }
 dps_results: {
@@ -500,13 +465,8 @@
 dps_results: {
  key: "TestFrost-AllItems-PotentUnstableDiamond"
  value: {
-<<<<<<< HEAD
-  dps: 5658.3839912672065
-  tps: 4021.137394757524
-=======
-  dps: 6023.105591512206
+  dps: 6023.105591512209
   tps: 4250.488590430458
->>>>>>> 1bf58d6d
  }
 }
 dps_results: {
@@ -534,7 +494,7 @@
  key: "TestFrost-AllItems-PrimalIntent"
  value: {
   dps: 5358.8356729492525
-  tps: 3790.494698966702
+  tps: 3790.4946989667023
  }
 }
 dps_results: {
@@ -547,7 +507,7 @@
 dps_results: {
  key: "TestFrost-AllItems-ReignoftheDead-47316"
  value: {
-  dps: 6124.484818464196
+  dps: 6124.484818464198
   tps: 4285.795759824466
  }
 }
@@ -555,7 +515,7 @@
  key: "TestFrost-AllItems-ReignoftheDead-47477"
  value: {
   dps: 6164.085057278143
-  tps: 4309.555903112834
+  tps: 4309.555903112835
  }
 }
 dps_results: {
@@ -568,13 +528,8 @@
 dps_results: {
  key: "TestFrost-AllItems-RelentlessEarthstormDiamond"
  value: {
-<<<<<<< HEAD
-  dps: 5766.29347682237
-  tps: 4097.582786256975
-=======
   dps: 6144.0584832794375
   tps: 4335.247096103877
->>>>>>> 1bf58d6d
  }
 }
 dps_results: {
@@ -601,13 +556,8 @@
 dps_results: {
  key: "TestFrost-AllItems-ScourgeborneBattlegear"
  value: {
-<<<<<<< HEAD
-  dps: 5167.2287302129
-  tps: 3690.673699468255
-=======
   dps: 5510.448410116657
   tps: 3890.1952247801814
->>>>>>> 1bf58d6d
  }
 }
 dps_results: {
@@ -641,13 +591,8 @@
 dps_results: {
  key: "TestFrost-AllItems-SigilofHauntedDreams-40715"
  value: {
-<<<<<<< HEAD
-  dps: 5485.984620870489
-  tps: 3936.0731400920326
-=======
   dps: 5850.917088689446
   tps: 4159.813219064199
->>>>>>> 1bf58d6d
  }
 }
 dps_results: {
@@ -660,13 +605,8 @@
 dps_results: {
  key: "TestFrost-AllItems-SigiloftheHangedMan-50459"
  value: {
-<<<<<<< HEAD
-  dps: 5798.7214970848345
-  tps: 4163.712630740224
-=======
   dps: 6180.127011754154
   tps: 4398.162323109135
->>>>>>> 1bf58d6d
  }
 }
 dps_results: {
@@ -680,7 +620,7 @@
  key: "TestFrost-AllItems-SparkofLife-37657"
  value: {
   dps: 5835.814461827337
-  tps: 4115.894965348044
+  tps: 4115.894965348045
  }
 }
 dps_results: {
@@ -700,20 +640,15 @@
 dps_results: {
  key: "TestFrost-AllItems-StrengthoftheClefthoof"
  value: {
-  dps: 5036.96851568913
-  tps: 3572.2490094853697
+  dps: 5036.968515689131
+  tps: 3572.2490094853706
  }
 }
 dps_results: {
  key: "TestFrost-AllItems-SwiftSkyfireDiamond"
  value: {
-<<<<<<< HEAD
-  dps: 5658.3839912672065
-  tps: 4021.137394757524
-=======
-  dps: 6023.105591512206
+  dps: 6023.105591512209
   tps: 4250.488590430458
->>>>>>> 1bf58d6d
  }
 }
 dps_results: {
@@ -740,13 +675,8 @@
 dps_results: {
  key: "TestFrost-AllItems-SwiftWindfireDiamond"
  value: {
-<<<<<<< HEAD
-  dps: 5656.131397804124
-  tps: 4019.4951550018504
-=======
   dps: 6020.743459766424
   tps: 4248.774545638233
->>>>>>> 1bf58d6d
  }
 }
 dps_results: {
@@ -759,25 +689,15 @@
 dps_results: {
  key: "TestFrost-AllItems-Thassarian'sBattlegear"
  value: {
-<<<<<<< HEAD
-  dps: 5306.426227322276
-  tps: 3780.722291365195
-=======
-  dps: 5562.444006023754
-  tps: 3935.6258156747185
->>>>>>> 1bf58d6d
+  dps: 5555.502450738914
+  tps: 3931.460882503813
  }
 }
 dps_results: {
  key: "TestFrost-AllItems-TheTwinStars"
  value: {
-<<<<<<< HEAD
-  dps: 5485.523934807562
-  tps: 3920.4080146985584
-=======
   dps: 5822.595002938921
   tps: 4118.29628486715
->>>>>>> 1bf58d6d
  }
 }
 dps_results: {
@@ -791,7 +711,7 @@
  key: "TestFrost-AllItems-ThunderingSkyflareDiamond"
  value: {
   dps: 6075.414004964712
-  tps: 4294.511368829358
+  tps: 4294.511368829359
  }
 }
 dps_results: {
@@ -804,7 +724,7 @@
 dps_results: {
  key: "TestFrost-AllItems-TinyAbominationinaJar-50706"
  value: {
-  dps: 5972.069001146425
+  dps: 5972.069001146426
   tps: 4205.848148596498
  }
 }
@@ -846,31 +766,21 @@
 dps_results: {
  key: "TestFrost-AllItems-WindhawkArmor"
  value: {
-<<<<<<< HEAD
-  dps: 4870.2733099861125
-  tps: 3475.4168422561406
-=======
   dps: 5179.861416048059
   tps: 3655.677611023138
->>>>>>> 1bf58d6d
  }
 }
 dps_results: {
  key: "TestFrost-AllItems-WrathfulGladiator'sSigilofStrife-51417"
  value: {
-<<<<<<< HEAD
-  dps: 5560.7986428304575
-  tps: 3980.643394197688
-=======
-  dps: 5931.4784093626085
+  dps: 5931.47840936261
   tps: 4208.563202950216
->>>>>>> 1bf58d6d
  }
 }
 dps_results: {
  key: "TestFrost-AllItems-WrathofSpellfire"
  value: {
-  dps: 5070.002043857783
+  dps: 5070.002043857784
   tps: 3590.698137790177
  }
 }
@@ -934,7 +844,7 @@
  key: "TestFrost-Settings-Orc-Frost P1-Basic-FullBuffs-LongSingleTarget"
  value: {
   dps: 6075.414004964712
-  tps: 4294.511368829358
+  tps: 4294.511368829359
  }
 }
 dps_results: {
@@ -947,13 +857,8 @@
 dps_results: {
  key: "TestFrost-Settings-Orc-Frost P1-Basic-NoBuffs-LongMultiTarget"
  value: {
-<<<<<<< HEAD
-  dps: 13667.591203989
-  tps: 8609.295175896064
-=======
-  dps: 12971.563528982331
-  tps: 8185.093911162727
->>>>>>> 1bf58d6d
+  dps: 12971.563528982335
+  tps: 8185.093911162728
  }
 }
 dps_results: {
@@ -966,13 +871,8 @@
 dps_results: {
  key: "TestFrost-Settings-Orc-Frost P1-Basic-NoBuffs-ShortSingleTarget"
  value: {
-<<<<<<< HEAD
-  dps: 3409.881117209366
-  tps: 2422.4708192519793
-=======
   dps: 3666.421692973602
   tps: 2567.4842378218477
->>>>>>> 1bf58d6d
  }
 }
 dps_results: {
