--- conflicted
+++ resolved
@@ -28,13 +28,8 @@
   final_stats: 0
   final_stats: 0
   final_stats: 0
-<<<<<<< HEAD
   final_stats: 17487.86
-  final_stats: 793
-=======
-  final_stats: 17538.9
   final_stats: 1628.0000000000002
->>>>>>> 3671c74e
   final_stats: 0
   final_stats: 0
   final_stats: 0
