character_stats_results: {
 key: "TestFrost-CharacterStats-Default"
 value: {
  final_stats: 1703.416
  final_stats: 589.6
  final_stats: 1482.8
  final_stats: 100.1
  final_stats: 132
  final_stats: 0
  final_stats: 0
  final_stats: 0
  final_stats: 0
  final_stats: 0
  final_stats: 0
  final_stats: 0
  final_stats: 0
  final_stats: 0
  final_stats: 204.232
  final_stats: 1148.55
  final_stats: 180
  final_stats: 0
  final_stats: 6149.47826
  final_stats: 309.16
  final_stats: 1957.55766
  final_stats: 180
  final_stats: 115
  final_stats: 202.9875
  final_stats: 0
  final_stats: 0
  final_stats: 0
  final_stats: 17481.7
  final_stats: 1625.8
  final_stats: 0
  final_stats: 0
  final_stats: 0
  final_stats: 480.61292
  final_stats: 425.854
  final_stats: 0
  final_stats: 22769
  final_stats: 75
  final_stats: 75
  final_stats: 75
  final_stats: 75
  final_stats: 75
  final_stats: 0
  final_stats: 0
  final_stats: 0
  final_stats: 0
  final_stats: 0
 }
}
dps_results: {
 key: "TestFrost-AllItems-AustereEarthsiegeDiamond"
 value: {
  dps: 7486.04293
  tps: 4439.52866
 }
}
dps_results: {
 key: "TestFrost-AllItems-Bandit'sInsignia-40371"
 value: {
  dps: 7481.23537
  tps: 4445.63023
 }
}
dps_results: {
 key: "TestFrost-AllItems-BeamingEarthsiegeDiamond"
 value: {
  dps: 7508.07045
  tps: 4452.71999
 }
}
dps_results: {
 key: "TestFrost-AllItems-Beast-tamer'sShoulders-30892"
 value: {
  dps: 7283.45949
  tps: 4312.3541
 }
}
dps_results: {
 key: "TestFrost-AllItems-BracingEarthsiegeDiamond"
 value: {
  dps: 7480.2066
  tps: 4347.28164
 }
}
dps_results: {
 key: "TestFrost-AllItems-ChaoticSkyflareDiamond"
 value: {
  dps: 7689.03074
  tps: 4561.7982
 }
}
dps_results: {
 key: "TestFrost-AllItems-DarkmoonCard:Berserker!-42989"
 value: {
  dps: 7372.8851
  tps: 4379.40425
 }
}
dps_results: {
 key: "TestFrost-AllItems-DarkmoonCard:Death-42990"
 value: {
  dps: 7467.2342
  tps: 4439.17742
 }
}
dps_results: {
 key: "TestFrost-AllItems-DarkmoonCard:Greatness-44253"
 value: {
  dps: 7561.63626
  tps: 4486.79463
 }
}
dps_results: {
 key: "TestFrost-AllItems-DarkmoonCard:Greatness-44254"
 value: {
  dps: 7497.28423
  tps: 4448.16454
 }
}
dps_results: {
 key: "TestFrost-AllItems-DarkrunedBattlegear"
 value: {
  dps: 7018.21145
  tps: 4162.09858
 }
}
dps_results: {
 key: "TestFrost-AllItems-DarkrunedPlate"
 value: {
  dps: 6168.94053
  tps: 3654.4147
 }
}
dps_results: {
 key: "TestFrost-AllItems-DeadlyGladiator'sSigilofStrife-42620"
 value: {
  dps: 7388.89784
  tps: 4381.72286
 }
}
dps_results: {
 key: "TestFrost-AllItems-Defender'sCode-40257"
 value: {
  dps: 7295.97179
  tps: 4333.33729
 }
}
dps_results: {
 key: "TestFrost-AllItems-DestructiveSkyflareDiamond"
 value: {
  dps: 7510.00945
  tps: 4453.88339
 }
}
dps_results: {
 key: "TestFrost-AllItems-EffulgentSkyflareDiamond"
 value: {
  dps: 7480.2066
  tps: 4436.00167
 }
}
dps_results: {
 key: "TestFrost-AllItems-EmberSkyflareDiamond"
 value: {
  dps: 7480.2066
  tps: 4436.00167
 }
}
dps_results: {
 key: "TestFrost-AllItems-EnigmaticSkyflareDiamond"
 value: {
  dps: 7508.07045
  tps: 4452.71999
 }
}
dps_results: {
 key: "TestFrost-AllItems-EnigmaticStarflareDiamond"
 value: {
  dps: 7501.5608
  tps: 4448.81419
 }
}
dps_results: {
 key: "TestFrost-AllItems-EternalEarthsiegeDiamond"
 value: {
  dps: 7480.2066
  tps: 4436.00167
 }
}
dps_results: {
 key: "TestFrost-AllItems-ExtractofNecromanticPower-40373"
 value: {
  dps: 7513.47127
  tps: 4461.88523
 }
}
dps_results: {
 key: "TestFrost-AllItems-EyeoftheBroodmother-45308"
 value: {
  dps: 7355.83316
  tps: 4369.98032
 }
}
dps_results: {
 key: "TestFrost-AllItems-ForgeEmber-37660"
 value: {
  dps: 7340.559
  tps: 4360.91678
 }
}
dps_results: {
 key: "TestFrost-AllItems-ForlornSkyflareDiamond"
 value: {
  dps: 7480.2066
  tps: 4436.00167
 }
}
dps_results: {
 key: "TestFrost-AllItems-ForlornStarflareDiamond"
 value: {
  dps: 7480.2066
  tps: 4436.00167
 }
}
dps_results: {
 key: "TestFrost-AllItems-FuriousGladiator'sSigilofStrife-42621"
 value: {
  dps: 7389.57803
  tps: 4382.13098
 }
}
dps_results: {
 key: "TestFrost-AllItems-FuryoftheFiveFlights-40431"
 value: {
  dps: 7509.84239
  tps: 4461.73094
 }
}
dps_results: {
 key: "TestFrost-AllItems-FuturesightRune-38763"
 value: {
  dps: 7277.05192
  tps: 4321.90434
 }
}
dps_results: {
 key: "TestFrost-AllItems-HatefulGladiator'sSigilofStrife-42619"
 value: {
  dps: 7387.66907
  tps: 4380.9856
 }
}
dps_results: {
 key: "TestFrost-AllItems-IllustrationoftheDragonSoul-40432"
 value: {
  dps: 7277.05192
  tps: 4321.90434
 }
}
dps_results: {
 key: "TestFrost-AllItems-ImpassiveSkyflareDiamond"
 value: {
  dps: 7508.07045
  tps: 4452.71999
 }
}
dps_results: {
 key: "TestFrost-AllItems-ImpassiveStarflareDiamond"
 value: {
  dps: 7501.5608
  tps: 4448.81419
 }
}
dps_results: {
 key: "TestFrost-AllItems-IncisorFragment-37723"
 value: {
  dps: 7402.84218
  tps: 4399.66091
 }
}
dps_results: {
 key: "TestFrost-AllItems-InsightfulEarthsiegeDiamond"
 value: {
  dps: 7480.2066
  tps: 4436.00167
 }
}
dps_results: {
 key: "TestFrost-AllItems-InvigoratingEarthsiegeDiamond"
 value: {
  dps: 7510.40132
  tps: 4454.2601
 }
}
dps_results: {
 key: "TestFrost-AllItems-Lavanthor'sTalisman-37872"
 value: {
  dps: 7277.05192
  tps: 4321.90434
 }
}
dps_results: {
 key: "TestFrost-AllItems-MajesticDragonFigurine-40430"
 value: {
  dps: 7277.05192
  tps: 4321.90434
 }
}
dps_results: {
 key: "TestFrost-AllItems-MeteoriteWhetstone-37390"
 value: {
  dps: 7491.43275
  tps: 4447.65766
 }
}
dps_results: {
 key: "TestFrost-AllItems-OfferingofSacrifice-37638"
 value: {
  dps: 7289.29419
  tps: 4329.30213
 }
}
dps_results: {
 key: "TestFrost-AllItems-PersistentEarthshatterDiamond"
 value: {
  dps: 7504.64994
  tps: 4450.78231
 }
}
dps_results: {
 key: "TestFrost-AllItems-PersistentEarthsiegeDiamond"
 value: {
  dps: 7510.40132
  tps: 4454.2601
 }
}
dps_results: {
 key: "TestFrost-AllItems-PowerfulEarthshatterDiamond"
 value: {
  dps: 7480.2066
  tps: 4436.00167
 }
}
dps_results: {
 key: "TestFrost-AllItems-PowerfulEarthsiegeDiamond"
 value: {
  dps: 7480.2066
  tps: 4436.00167
 }
}
dps_results: {
 key: "TestFrost-AllItems-PurifiedShardoftheGods"
 value: {
  dps: 7277.05192
  tps: 4321.90434
 }
}
dps_results: {
 key: "TestFrost-AllItems-ReignoftheDead-47316"
 value: {
<<<<<<< HEAD
  dps: 7631.08341
  tps: 4528.67662
=======
  dps: 7575.80301
  tps: 4496.97603
>>>>>>> 2e60224e
 }
}
dps_results: {
 key: "TestFrost-AllItems-ReignoftheDead-47477"
 value: {
<<<<<<< HEAD
  dps: 7669.25902
  tps: 4551.58199
=======
  dps: 7576.62545
  tps: 4497.46949
>>>>>>> 2e60224e
 }
}
dps_results: {
 key: "TestFrost-AllItems-RelentlessEarthsiegeDiamond"
 value: {
  dps: 7682.02156
  tps: 4557.59709
 }
}
dps_results: {
 key: "TestFrost-AllItems-RelentlessGladiator'sSigilofStrife-42622"
 value: {
  dps: 7390.37158
  tps: 4382.60711
 }
}
dps_results: {
 key: "TestFrost-AllItems-RevitalizingSkyflareDiamond"
 value: {
  dps: 7480.2066
  tps: 4436.00167
 }
}
dps_results: {
 key: "TestFrost-AllItems-RuneofRepulsion-40372"
 value: {
  dps: 7277.05192
  tps: 4321.90434
 }
}
dps_results: {
 key: "TestFrost-AllItems-ScourgeborneBattlegear"
 value: {
  dps: 6720.03286
  tps: 3984.32179
 }
}
dps_results: {
 key: "TestFrost-AllItems-ScourgebornePlate"
 value: {
  dps: 6110.54609
  tps: 3624.07916
 }
}
dps_results: {
 key: "TestFrost-AllItems-Scourgelord'sBattlegear"
 value: {
  dps: 8073.80603
  tps: 4793.22788
 }
}
dps_results: {
 key: "TestFrost-AllItems-Scourgelord'sPlate"
 value: {
  dps: 6628.81582
  tps: 3934.91869
 }
}
dps_results: {
 key: "TestFrost-AllItems-SealofthePantheon-36993"
 value: {
  dps: 7295.68942
  tps: 4333.39386
 }
}
dps_results: {
 key: "TestFrost-AllItems-ShinyShardoftheGods"
 value: {
  dps: 7277.05192
  tps: 4321.90434
 }
}
dps_results: {
 key: "TestFrost-AllItems-SigilofHauntedDreams-40715"
 value: {
  dps: 7396.14619
  tps: 4386.07187
 }
}
dps_results: {
 key: "TestFrost-AllItems-SigilofVirulence-47673"
 value: {
  dps: 7783.98565
  tps: 4615.90018
 }
}
dps_results: {
 key: "TestFrost-AllItems-SigiloftheHangedMan-50459"
 value: {
  dps: 7816.07852
  tps: 4636.49062
 }
}
dps_results: {
 key: "TestFrost-AllItems-Sindragosa'sFlawlessFang-50361"
 value: {
  dps: 7277.05192
  tps: 4321.90434
 }
}
dps_results: {
 key: "TestFrost-AllItems-SparkofLife-37657"
 value: {
  dps: 7357.32134
  tps: 4364.57919
 }
}
dps_results: {
 key: "TestFrost-AllItems-StormshroudArmor"
 value: {
  dps: 5873.63729
  tps: 3483.39478
 }
}
dps_results: {
 key: "TestFrost-AllItems-SwiftSkyflareDiamond"
 value: {
  dps: 7510.40132
  tps: 4454.2601
 }
}
dps_results: {
 key: "TestFrost-AllItems-SwiftStarflareDiamond"
 value: {
  dps: 7504.64994
  tps: 4450.78231
 }
}
dps_results: {
 key: "TestFrost-AllItems-SwiftWindfireDiamond"
 value: {
  dps: 7494.58504
  tps: 4444.69616
 }
}
dps_results: {
 key: "TestFrost-AllItems-Thassarian'sBattlegear"
 value: {
  dps: 7420.38718
  tps: 4395.93898
 }
}
dps_results: {
 key: "TestFrost-AllItems-Thassarian'sPlate"
 value: {
  dps: 6289.32012
  tps: 3727.14957
 }
}
dps_results: {
 key: "TestFrost-AllItems-ThunderingSkyflareDiamond"
 value: {
  dps: 7576.85913
  tps: 4490.18907
 }
}
dps_results: {
 key: "TestFrost-AllItems-TinyAbominationinaJar-50351"
 value: {
  dps: 7536.87454
  tps: 4475.3047
 }
}
dps_results: {
 key: "TestFrost-AllItems-TinyAbominationinaJar-50706"
 value: {
  dps: 7505.3562
  tps: 4458.01662
 }
}
dps_results: {
 key: "TestFrost-AllItems-TirelessSkyflareDiamond"
 value: {
  dps: 7480.2066
  tps: 4436.00167
 }
}
dps_results: {
 key: "TestFrost-AllItems-TirelessStarflareDiamond"
 value: {
  dps: 7480.2066
  tps: 4436.00167
 }
}
dps_results: {
 key: "TestFrost-AllItems-TrenchantEarthshatterDiamond"
 value: {
  dps: 7480.2066
  tps: 4436.00167
 }
}
dps_results: {
 key: "TestFrost-AllItems-TrenchantEarthsiegeDiamond"
 value: {
  dps: 7480.2066
  tps: 4436.00167
 }
}
dps_results: {
 key: "TestFrost-AllItems-WrathfulGladiator'sSigilofStrife-51417"
 value: {
  dps: 7391.2785
  tps: 4383.15126
 }
}
dps_results: {
 key: "TestFrost-Average-Default"
 value: {
  dps: 7655.29919
  tps: 4538.30241
 }
}
dps_results: {
 key: "TestFrost-Settings-Human-Frost P1-Basic-FullBuffs-LongMultiTarget"
 value: {
  dps: 10913.79071
  tps: 6889.59007
 }
}
dps_results: {
 key: "TestFrost-Settings-Human-Frost P1-Basic-FullBuffs-LongSingleTarget"
 value: {
  dps: 5630.18777
  tps: 3729.92982
 }
}
dps_results: {
 key: "TestFrost-Settings-Human-Frost P1-Basic-FullBuffs-ShortSingleTarget"
 value: {
  dps: 6420.02369
  tps: 3995.17236
 }
}
dps_results: {
 key: "TestFrost-Settings-Human-Frost P1-Basic-NoBuffs-LongMultiTarget"
 value: {
  dps: 6944.44892
  tps: 4389.83931
 }
}
dps_results: {
 key: "TestFrost-Settings-Human-Frost P1-Basic-NoBuffs-LongSingleTarget"
 value: {
  dps: 3287.99295
  tps: 2195.95442
 }
}
dps_results: {
 key: "TestFrost-Settings-Human-Frost P1-Basic-NoBuffs-ShortSingleTarget"
 value: {
  dps: 3541.7325
  tps: 2257.66689
 }
}
dps_results: {
 key: "TestFrost-Settings-Orc-Frost P1-Basic-FullBuffs-LongMultiTarget"
 value: {
  dps: 11188.89467
  tps: 7068.0347
 }
}
dps_results: {
 key: "TestFrost-Settings-Orc-Frost P1-Basic-FullBuffs-LongSingleTarget"
 value: {
  dps: 5690.41678
  tps: 3754.19835
 }
}
dps_results: {
 key: "TestFrost-Settings-Orc-Frost P1-Basic-FullBuffs-ShortSingleTarget"
 value: {
  dps: 6400.97237
  tps: 3959.24414
 }
}
dps_results: {
 key: "TestFrost-Settings-Orc-Frost P1-Basic-NoBuffs-LongMultiTarget"
 value: {
  dps: 6969.23855
  tps: 4385.81478
 }
}
dps_results: {
 key: "TestFrost-Settings-Orc-Frost P1-Basic-NoBuffs-LongSingleTarget"
 value: {
  dps: 3256.6348
  tps: 2170.09323
 }
}
dps_results: {
 key: "TestFrost-Settings-Orc-Frost P1-Basic-NoBuffs-ShortSingleTarget"
 value: {
  dps: 3548.42041
  tps: 2250.70526
 }
}
dps_results: {
 key: "TestFrost-SwitchInFrontOfTarget-Default"
 value: {
  dps: 7332.27231
  tps: 4352.35898
 }
}<|MERGE_RESOLUTION|>--- conflicted
+++ resolved
@@ -52,633 +52,623 @@
 dps_results: {
  key: "TestFrost-AllItems-AustereEarthsiegeDiamond"
  value: {
-  dps: 7486.04293
-  tps: 4439.52866
+  dps: 7745.91854
+  tps: 4595.45403
  }
 }
 dps_results: {
  key: "TestFrost-AllItems-Bandit'sInsignia-40371"
  value: {
-  dps: 7481.23537
-  tps: 4445.63023
+  dps: 7750.36356
+  tps: 4607.10715
  }
 }
 dps_results: {
  key: "TestFrost-AllItems-BeamingEarthsiegeDiamond"
  value: {
-  dps: 7508.07045
-  tps: 4452.71999
+  dps: 7768.68313
+  tps: 4609.0876
  }
 }
 dps_results: {
  key: "TestFrost-AllItems-Beast-tamer'sShoulders-30892"
  value: {
-  dps: 7283.45949
-  tps: 4312.3541
+  dps: 7544.27632
+  tps: 4468.8442
  }
 }
 dps_results: {
  key: "TestFrost-AllItems-BracingEarthsiegeDiamond"
  value: {
-  dps: 7480.2066
-  tps: 4347.28164
+  dps: 7740.08221
+  tps: 4500.0885
  }
 }
 dps_results: {
  key: "TestFrost-AllItems-ChaoticSkyflareDiamond"
  value: {
-  dps: 7689.03074
-  tps: 4561.7982
+  dps: 7957.55998
+  tps: 4722.91574
  }
 }
 dps_results: {
  key: "TestFrost-AllItems-DarkmoonCard:Berserker!-42989"
  value: {
-  dps: 7372.8851
-  tps: 4379.40425
+  dps: 7645.05395
+  tps: 4542.70556
  }
 }
 dps_results: {
  key: "TestFrost-AllItems-DarkmoonCard:Death-42990"
  value: {
-  dps: 7467.2342
-  tps: 4439.17742
+  dps: 7740.86194
+  tps: 4603.35406
  }
 }
 dps_results: {
  key: "TestFrost-AllItems-DarkmoonCard:Greatness-44253"
  value: {
-  dps: 7561.63626
-  tps: 4486.79463
+  dps: 7832.31244
+  tps: 4649.20034
  }
 }
 dps_results: {
  key: "TestFrost-AllItems-DarkmoonCard:Greatness-44254"
  value: {
-  dps: 7497.28423
-  tps: 4448.16454
+  dps: 7765.64342
+  tps: 4609.18005
  }
 }
 dps_results: {
  key: "TestFrost-AllItems-DarkrunedBattlegear"
  value: {
-  dps: 7018.21145
-  tps: 4162.09858
+  dps: 7278.42841
+  tps: 4318.22876
  }
 }
 dps_results: {
  key: "TestFrost-AllItems-DarkrunedPlate"
  value: {
-  dps: 6168.94053
-  tps: 3654.4147
+  dps: 6400.50193
+  tps: 3793.35154
  }
 }
 dps_results: {
  key: "TestFrost-AllItems-DeadlyGladiator'sSigilofStrife-42620"
  value: {
-  dps: 7388.89784
-  tps: 4381.72286
+  dps: 7589.27137
+  tps: 4501.94698
  }
 }
 dps_results: {
  key: "TestFrost-AllItems-Defender'sCode-40257"
  value: {
-  dps: 7295.97179
-  tps: 4333.33729
+  dps: 7564.33099
+  tps: 4494.3528
  }
 }
 dps_results: {
  key: "TestFrost-AllItems-DestructiveSkyflareDiamond"
  value: {
-  dps: 7510.00945
-  tps: 4453.88339
+  dps: 7770.62212
+  tps: 4610.25099
  }
 }
 dps_results: {
  key: "TestFrost-AllItems-EffulgentSkyflareDiamond"
  value: {
-  dps: 7480.2066
-  tps: 4436.00167
+  dps: 7740.08221
+  tps: 4591.92704
  }
 }
 dps_results: {
  key: "TestFrost-AllItems-EmberSkyflareDiamond"
  value: {
-  dps: 7480.2066
-  tps: 4436.00167
+  dps: 7740.08221
+  tps: 4591.92704
  }
 }
 dps_results: {
  key: "TestFrost-AllItems-EnigmaticSkyflareDiamond"
  value: {
-  dps: 7508.07045
-  tps: 4452.71999
+  dps: 7768.68313
+  tps: 4609.0876
  }
 }
 dps_results: {
  key: "TestFrost-AllItems-EnigmaticStarflareDiamond"
  value: {
-  dps: 7501.5608
-  tps: 4448.81419
+  dps: 7762.01305
+  tps: 4605.08555
  }
 }
 dps_results: {
  key: "TestFrost-AllItems-EternalEarthsiegeDiamond"
  value: {
-  dps: 7480.2066
-  tps: 4436.00167
+  dps: 7740.08221
+  tps: 4591.92704
  }
 }
 dps_results: {
  key: "TestFrost-AllItems-ExtractofNecromanticPower-40373"
  value: {
-  dps: 7513.47127
-  tps: 4461.88523
+  dps: 7789.71164
+  tps: 4627.62945
  }
 }
 dps_results: {
  key: "TestFrost-AllItems-EyeoftheBroodmother-45308"
  value: {
-  dps: 7355.83316
-  tps: 4369.98032
+  dps: 7627.13106
+  tps: 4532.75906
  }
 }
 dps_results: {
  key: "TestFrost-AllItems-ForgeEmber-37660"
  value: {
-  dps: 7340.559
-  tps: 4360.91678
+  dps: 7611.23518
+  tps: 4523.32249
  }
 }
 dps_results: {
  key: "TestFrost-AllItems-ForlornSkyflareDiamond"
  value: {
-  dps: 7480.2066
-  tps: 4436.00167
+  dps: 7740.08221
+  tps: 4591.92704
  }
 }
 dps_results: {
  key: "TestFrost-AllItems-ForlornStarflareDiamond"
  value: {
-  dps: 7480.2066
-  tps: 4436.00167
+  dps: 7740.08221
+  tps: 4591.92704
  }
 }
 dps_results: {
  key: "TestFrost-AllItems-FuriousGladiator'sSigilofStrife-42621"
  value: {
-  dps: 7389.57803
-  tps: 4382.13098
+  dps: 7589.95155
+  tps: 4502.35509
  }
 }
 dps_results: {
  key: "TestFrost-AllItems-FuryoftheFiveFlights-40431"
  value: {
-  dps: 7509.84239
-  tps: 4461.73094
+  dps: 7778.20158
+  tps: 4622.74645
  }
 }
 dps_results: {
  key: "TestFrost-AllItems-FuturesightRune-38763"
  value: {
-  dps: 7277.05192
-  tps: 4321.90434
+  dps: 7545.41111
+  tps: 4482.91986
  }
 }
 dps_results: {
  key: "TestFrost-AllItems-HatefulGladiator'sSigilofStrife-42619"
  value: {
-  dps: 7387.66907
-  tps: 4380.9856
+  dps: 7588.04259
+  tps: 4501.20971
  }
 }
 dps_results: {
  key: "TestFrost-AllItems-IllustrationoftheDragonSoul-40432"
  value: {
-  dps: 7277.05192
-  tps: 4321.90434
+  dps: 7545.41111
+  tps: 4482.91986
  }
 }
 dps_results: {
  key: "TestFrost-AllItems-ImpassiveSkyflareDiamond"
  value: {
-  dps: 7508.07045
-  tps: 4452.71999
+  dps: 7768.68313
+  tps: 4609.0876
  }
 }
 dps_results: {
  key: "TestFrost-AllItems-ImpassiveStarflareDiamond"
  value: {
-  dps: 7501.5608
-  tps: 4448.81419
+  dps: 7762.01305
+  tps: 4605.08555
  }
 }
 dps_results: {
  key: "TestFrost-AllItems-IncisorFragment-37723"
  value: {
-  dps: 7402.84218
-  tps: 4399.66091
+  dps: 7671.85774
+  tps: 4561.07024
  }
 }
 dps_results: {
  key: "TestFrost-AllItems-InsightfulEarthsiegeDiamond"
  value: {
-  dps: 7480.2066
-  tps: 4436.00167
+  dps: 7740.08221
+  tps: 4591.92704
  }
 }
 dps_results: {
  key: "TestFrost-AllItems-InvigoratingEarthsiegeDiamond"
  value: {
-  dps: 7510.40132
-  tps: 4454.2601
+  dps: 7770.27693
+  tps: 4610.18547
  }
 }
 dps_results: {
  key: "TestFrost-AllItems-Lavanthor'sTalisman-37872"
  value: {
-  dps: 7277.05192
-  tps: 4321.90434
+  dps: 7545.41111
+  tps: 4482.91986
  }
 }
 dps_results: {
  key: "TestFrost-AllItems-MajesticDragonFigurine-40430"
  value: {
-  dps: 7277.05192
-  tps: 4321.90434
+  dps: 7545.41111
+  tps: 4482.91986
  }
 }
 dps_results: {
  key: "TestFrost-AllItems-MeteoriteWhetstone-37390"
  value: {
-  dps: 7491.43275
-  tps: 4447.65766
+  dps: 7761.99819
+  tps: 4609.99692
  }
 }
 dps_results: {
  key: "TestFrost-AllItems-OfferingofSacrifice-37638"
  value: {
-  dps: 7289.29419
-  tps: 4329.30213
+  dps: 7557.65338
+  tps: 4490.31765
  }
 }
 dps_results: {
  key: "TestFrost-AllItems-PersistentEarthshatterDiamond"
  value: {
-  dps: 7504.64994
-  tps: 4450.78231
+  dps: 7764.52555
+  tps: 4606.70767
  }
 }
 dps_results: {
  key: "TestFrost-AllItems-PersistentEarthsiegeDiamond"
  value: {
-  dps: 7510.40132
-  tps: 4454.2601
+  dps: 7770.27693
+  tps: 4610.18547
  }
 }
 dps_results: {
  key: "TestFrost-AllItems-PowerfulEarthshatterDiamond"
  value: {
-  dps: 7480.2066
-  tps: 4436.00167
+  dps: 7740.08221
+  tps: 4591.92704
  }
 }
 dps_results: {
  key: "TestFrost-AllItems-PowerfulEarthsiegeDiamond"
  value: {
-  dps: 7480.2066
-  tps: 4436.00167
+  dps: 7740.08221
+  tps: 4591.92704
  }
 }
 dps_results: {
  key: "TestFrost-AllItems-PurifiedShardoftheGods"
  value: {
-  dps: 7277.05192
-  tps: 4321.90434
+  dps: 7545.41111
+  tps: 4482.91986
  }
 }
 dps_results: {
  key: "TestFrost-AllItems-ReignoftheDead-47316"
  value: {
-<<<<<<< HEAD
-  dps: 7631.08341
-  tps: 4528.67662
-=======
   dps: 7575.80301
   tps: 4496.97603
->>>>>>> 2e60224e
  }
 }
 dps_results: {
  key: "TestFrost-AllItems-ReignoftheDead-47477"
  value: {
-<<<<<<< HEAD
-  dps: 7669.25902
-  tps: 4551.58199
-=======
   dps: 7576.62545
   tps: 4497.46949
->>>>>>> 2e60224e
  }
 }
 dps_results: {
  key: "TestFrost-AllItems-RelentlessEarthsiegeDiamond"
  value: {
-  dps: 7682.02156
-  tps: 4557.59709
+  dps: 7950.38075
+  tps: 4718.61261
  }
 }
 dps_results: {
  key: "TestFrost-AllItems-RelentlessGladiator'sSigilofStrife-42622"
  value: {
-  dps: 7390.37158
-  tps: 4382.60711
+  dps: 7590.74511
+  tps: 4502.83122
  }
 }
 dps_results: {
  key: "TestFrost-AllItems-RevitalizingSkyflareDiamond"
  value: {
-  dps: 7480.2066
-  tps: 4436.00167
+  dps: 7740.08221
+  tps: 4591.92704
  }
 }
 dps_results: {
  key: "TestFrost-AllItems-RuneofRepulsion-40372"
  value: {
-  dps: 7277.05192
-  tps: 4321.90434
+  dps: 7545.41111
+  tps: 4482.91986
  }
 }
 dps_results: {
  key: "TestFrost-AllItems-ScourgeborneBattlegear"
  value: {
-  dps: 6720.03286
-  tps: 3984.32179
+  dps: 6976.17428
+  tps: 4138.00664
  }
 }
 dps_results: {
  key: "TestFrost-AllItems-ScourgebornePlate"
  value: {
-  dps: 6110.54609
-  tps: 3624.07916
+  dps: 6343.45833
+  tps: 3763.82651
  }
 }
 dps_results: {
  key: "TestFrost-AllItems-Scourgelord'sBattlegear"
  value: {
-  dps: 8073.80603
-  tps: 4793.22788
+  dps: 8364.1228
+  tps: 4967.41794
  }
 }
 dps_results: {
  key: "TestFrost-AllItems-Scourgelord'sPlate"
  value: {
-  dps: 6628.81582
-  tps: 3934.91869
+  dps: 6858.34459
+  tps: 4072.63595
  }
 }
 dps_results: {
  key: "TestFrost-AllItems-SealofthePantheon-36993"
  value: {
-  dps: 7295.68942
-  tps: 4333.39386
+  dps: 7564.04861
+  tps: 4494.40937
  }
 }
 dps_results: {
  key: "TestFrost-AllItems-ShinyShardoftheGods"
  value: {
-  dps: 7277.05192
-  tps: 4321.90434
+  dps: 7545.41111
+  tps: 4482.91986
  }
 }
 dps_results: {
  key: "TestFrost-AllItems-SigilofHauntedDreams-40715"
  value: {
-  dps: 7396.14619
-  tps: 4386.07187
+  dps: 7596.78693
+  tps: 4506.45632
  }
 }
 dps_results: {
  key: "TestFrost-AllItems-SigilofVirulence-47673"
  value: {
-  dps: 7783.98565
-  tps: 4615.90018
+  dps: 7984.35917
+  tps: 4736.1243
  }
 }
 dps_results: {
  key: "TestFrost-AllItems-SigiloftheHangedMan-50459"
  value: {
-  dps: 7816.07852
-  tps: 4636.49062
+  dps: 8016.45205
+  tps: 4756.71473
  }
 }
 dps_results: {
  key: "TestFrost-AllItems-Sindragosa'sFlawlessFang-50361"
  value: {
-  dps: 7277.05192
-  tps: 4321.90434
+  dps: 7545.41111
+  tps: 4482.91986
  }
 }
 dps_results: {
  key: "TestFrost-AllItems-SparkofLife-37657"
  value: {
-  dps: 7357.32134
-  tps: 4364.57919
+  dps: 7626.58448
+  tps: 4526.13707
  }
 }
 dps_results: {
  key: "TestFrost-AllItems-StormshroudArmor"
  value: {
-  dps: 5873.63729
-  tps: 3483.39478
+  dps: 6118.63455
+  tps: 3630.39313
  }
 }
 dps_results: {
  key: "TestFrost-AllItems-SwiftSkyflareDiamond"
  value: {
-  dps: 7510.40132
-  tps: 4454.2601
+  dps: 7770.27693
+  tps: 4610.18547
  }
 }
 dps_results: {
  key: "TestFrost-AllItems-SwiftStarflareDiamond"
  value: {
-  dps: 7504.64994
-  tps: 4450.78231
+  dps: 7764.52555
+  tps: 4606.70767
  }
 }
 dps_results: {
  key: "TestFrost-AllItems-SwiftWindfireDiamond"
  value: {
-  dps: 7494.58504
-  tps: 4444.69616
+  dps: 7754.46065
+  tps: 4600.62153
  }
 }
 dps_results: {
  key: "TestFrost-AllItems-Thassarian'sBattlegear"
  value: {
-  dps: 7420.38718
-  tps: 4395.93898
+  dps: 7673.29223
+  tps: 4547.68201
  }
 }
 dps_results: {
  key: "TestFrost-AllItems-Thassarian'sPlate"
  value: {
-  dps: 6289.32012
-  tps: 3727.14957
+  dps: 6521.94644
+  tps: 3866.72536
  }
 }
 dps_results: {
  key: "TestFrost-AllItems-ThunderingSkyflareDiamond"
  value: {
-  dps: 7576.85913
-  tps: 4490.18907
+  dps: 7842.6843
+  tps: 4649.68417
  }
 }
 dps_results: {
  key: "TestFrost-AllItems-TinyAbominationinaJar-50351"
  value: {
-  dps: 7536.87454
-  tps: 4475.3047
+  dps: 7811.02004
+  tps: 4639.792
  }
 }
 dps_results: {
  key: "TestFrost-AllItems-TinyAbominationinaJar-50706"
  value: {
-  dps: 7505.3562
-  tps: 4458.01662
+  dps: 7773.54507
+  tps: 4618.92994
  }
 }
 dps_results: {
  key: "TestFrost-AllItems-TirelessSkyflareDiamond"
  value: {
-  dps: 7480.2066
-  tps: 4436.00167
+  dps: 7740.08221
+  tps: 4591.92704
  }
 }
 dps_results: {
  key: "TestFrost-AllItems-TirelessStarflareDiamond"
  value: {
-  dps: 7480.2066
-  tps: 4436.00167
+  dps: 7740.08221
+  tps: 4591.92704
  }
 }
 dps_results: {
  key: "TestFrost-AllItems-TrenchantEarthshatterDiamond"
  value: {
-  dps: 7480.2066
-  tps: 4436.00167
+  dps: 7740.08221
+  tps: 4591.92704
  }
 }
 dps_results: {
  key: "TestFrost-AllItems-TrenchantEarthsiegeDiamond"
  value: {
-  dps: 7480.2066
-  tps: 4436.00167
+  dps: 7740.08221
+  tps: 4591.92704
  }
 }
 dps_results: {
  key: "TestFrost-AllItems-WrathfulGladiator'sSigilofStrife-51417"
  value: {
-  dps: 7391.2785
-  tps: 4383.15126
+  dps: 7591.65202
+  tps: 4503.37537
  }
 }
 dps_results: {
  key: "TestFrost-Average-Default"
  value: {
-  dps: 7655.29919
-  tps: 4538.30241
+  dps: 7924.0114
+  tps: 4699.52973
  }
 }
 dps_results: {
  key: "TestFrost-Settings-Human-Frost P1-Basic-FullBuffs-LongMultiTarget"
  value: {
-  dps: 10913.79071
-  tps: 6889.59007
+  dps: 11079.88612
+  tps: 6989.24731
  }
 }
 dps_results: {
  key: "TestFrost-Settings-Human-Frost P1-Basic-FullBuffs-LongSingleTarget"
  value: {
-  dps: 5630.18777
-  tps: 3729.92982
+  dps: 5799.60897
+  tps: 3831.58254
  }
 }
 dps_results: {
  key: "TestFrost-Settings-Human-Frost P1-Basic-FullBuffs-ShortSingleTarget"
  value: {
-  dps: 6420.02369
-  tps: 3995.17236
+  dps: 6581.86946
+  tps: 4092.27982
  }
 }
 dps_results: {
  key: "TestFrost-Settings-Human-Frost P1-Basic-NoBuffs-LongMultiTarget"
  value: {
-  dps: 6944.44892
-  tps: 4389.83931
+  dps: 7076.51579
+  tps: 4469.07944
  }
 }
 dps_results: {
  key: "TestFrost-Settings-Human-Frost P1-Basic-NoBuffs-LongSingleTarget"
  value: {
-  dps: 3287.99295
-  tps: 2195.95442
+  dps: 3418.47563
+  tps: 2274.24403
  }
 }
 dps_results: {
  key: "TestFrost-Settings-Human-Frost P1-Basic-NoBuffs-ShortSingleTarget"
  value: {
-  dps: 3541.7325
-  tps: 2257.66689
+  dps: 3667.38033
+  tps: 2333.05558
  }
 }
 dps_results: {
  key: "TestFrost-Settings-Orc-Frost P1-Basic-FullBuffs-LongMultiTarget"
  value: {
-  dps: 11188.89467
-  tps: 7068.0347
+  dps: 11362.33316
+  tps: 7172.09779
  }
 }
 dps_results: {
  key: "TestFrost-Settings-Orc-Frost P1-Basic-FullBuffs-LongSingleTarget"
  value: {
-  dps: 5690.41678
-  tps: 3754.19835
+  dps: 5858.83947
+  tps: 3855.25196
  }
 }
 dps_results: {
  key: "TestFrost-Settings-Orc-Frost P1-Basic-FullBuffs-ShortSingleTarget"
  value: {
-  dps: 6400.97237
-  tps: 3959.24414
+  dps: 6560.94892
+  tps: 4055.23007
  }
 }
 dps_results: {
  key: "TestFrost-Settings-Orc-Frost P1-Basic-NoBuffs-LongMultiTarget"
  value: {
-  dps: 6969.23855
-  tps: 4385.81478
+  dps: 7099.85783
+  tps: 4464.18635
  }
 }
 dps_results: {
  key: "TestFrost-Settings-Orc-Frost P1-Basic-NoBuffs-LongSingleTarget"
  value: {
-  dps: 3256.6348
-  tps: 2170.09323
+  dps: 3385.4259
+  tps: 2247.36789
  }
 }
 dps_results: {
  key: "TestFrost-Settings-Orc-Frost P1-Basic-NoBuffs-ShortSingleTarget"
  value: {
-  dps: 3548.42041
-  tps: 2250.70526
+  dps: 3673.43017
+  tps: 2325.71112
  }
 }
 dps_results: {
  key: "TestFrost-SwitchInFrontOfTarget-Default"
  value: {
-  dps: 7332.27231
-  tps: 4352.35898
+  dps: 7613.33801
+  tps: 4520.9984
  }
 }