character_stats_results: {
 key: "TestFrost-CharacterStats-Default"
 value: {
  final_stats: 1607.3772000000001
  final_stats: 584.155
  final_stats: 1475.98
  final_stats: 111.98
  final_stats: 143.88000000000002
  final_stats: 0
  final_stats: 0
  final_stats: 0
  final_stats: 0
  final_stats: 0
  final_stats: 0
  final_stats: 0
  final_stats: 0
  final_stats: 0
  final_stats: 292.23199999999997
  final_stats: 593
  final_stats: 401
  final_stats: 0
  final_stats: 6061.060145555554
  final_stats: 397.16
  final_stats: 1398.0079768
  final_stats: 401
  final_stats: 109
  final_stats: 190.9875
  final_stats: 0
  final_stats: 0
  final_stats: 0
  final_stats: 17470.81
  final_stats: 1628.0000000000002
  final_stats: 0
  final_stats: 0
  final_stats: 0
  final_stats: 477.70556225686204
  final_stats: 0
  final_stats: 0
  final_stats: 22700.8
  final_stats: 75.6
  final_stats: 75.6
  final_stats: 75.6
  final_stats: 75.6
  final_stats: 75.6
  final_stats: 0
  final_stats: 0
  final_stats: 0
  final_stats: 0
  final_stats: 0
 }
}
dps_results: {
 key: "TestFrost-AllItems-AustereEarthsiegeDiamond"
 value: {
<<<<<<< HEAD
  dps: 2212.969646828696
  tps: 1350.8025996614797
=======
  dps: 5866.731069697022
  tps: 4151.8676705819325
>>>>>>> 6d375d54
 }
}
dps_results: {
 key: "TestFrost-AllItems-Bandit'sInsignia-40371"
 value: {
<<<<<<< HEAD
  dps: 2212.1638625841833
  tps: 1347.5701658874036
=======
  dps: 5780.432150707735
  tps: 4068.657074295032
>>>>>>> 6d375d54
 }
}
dps_results: {
 key: "TestFrost-AllItems-BeamingEarthsiegeDiamond"
 value: {
<<<<<<< HEAD
  dps: 2220.376589613416
  tps: 1355.225814079734
=======
  dps: 5879.488851353407
  tps: 4160.0115522475235
>>>>>>> 6d375d54
 }
}
dps_results: {
 key: "TestFrost-AllItems-BracingEarthsiegeDiamond"
 value: {
<<<<<<< HEAD
  dps: 2211.104772631625
  tps: 1322.6694694128464
=======
  dps: 5862.347627634548
  tps: 4065.7149332532676
>>>>>>> 6d375d54
 }
}
dps_results: {
 key: "TestFrost-AllItems-BracingEarthstormDiamond"
 value: {
<<<<<<< HEAD
  dps: 2211.104772631625
  tps: 1349.6627238906594
=======
  dps: 5862.347627634548
  tps: 4148.688707401294
>>>>>>> 6d375d54
 }
}
dps_results: {
 key: "TestFrost-AllItems-Braxley'sBackyardMoonshine-35937"
 value: {
<<<<<<< HEAD
  dps: 2155.1825591788383
  tps: 1316.1680937686644
=======
  dps: 5657.697264813186
  tps: 3984.3076423896373
>>>>>>> 6d375d54
 }
}
dps_results: {
 key: "TestFrost-AllItems-BrutalEarthstormDiamond"
 value: {
<<<<<<< HEAD
  dps: 2217.660494539316
  tps: 1353.596157035274
=======
  dps: 5874.1730262992005
  tps: 4155.783946600085
>>>>>>> 6d375d54
 }
}
dps_results: {
 key: "TestFrost-AllItems-BurningRage"
 value: {
<<<<<<< HEAD
  dps: 1820.8125108998752
  tps: 1112.1819303744521
=======
  dps: 4936.083518923729
  tps: 3501.0519634173834
>>>>>>> 6d375d54
 }
}
dps_results: {
 key: "TestFrost-AllItems-ChaoticSkyfireDiamond"
 value: {
<<<<<<< HEAD
  dps: 2260.3264362287246
  tps: 1379.5684707605224
=======
  dps: 5995.265898532191
  tps: 4244.219470317001
>>>>>>> 6d375d54
 }
}
dps_results: {
 key: "TestFrost-AllItems-ChaoticSkyflareDiamond"
 value: {
<<<<<<< HEAD
  dps: 2264.460480400578
  tps: 1382.0488972636344
=======
  dps: 6003.601518923539
  tps: 4249.22084255181
>>>>>>> 6d375d54
 }
}
dps_results: {
 key: "TestFrost-AllItems-DarkmoonCard:Berserker!-42989"
 value: {
<<<<<<< HEAD
  dps: 2150.1169633628438
  tps: 1311.490823043685
=======
  dps: 5677.843716452576
  tps: 3994.169459658286
>>>>>>> 6d375d54
 }
}
dps_results: {
 key: "TestFrost-AllItems-DarkmoonCard:Death-42990"
 value: {
<<<<<<< HEAD
  dps: 2212.6623386141664
  tps: 1348.8538654566973
=======
  dps: 5737.455379254727
  tps: 4028.0792789566954
>>>>>>> 6d375d54
 }
}
dps_results: {
 key: "TestFrost-AllItems-DarkmoonCard:Greatness-44253"
 value: {
<<<<<<< HEAD
  dps: 2214.748102120071
  tps: 1350.4678706279994
=======
  dps: 5814.56593252866
  tps: 4087.472343713393
>>>>>>> 6d375d54
 }
}
dps_results: {
 key: "TestFrost-AllItems-DarkmoonCard:Greatness-44254"
 value: {
<<<<<<< HEAD
  dps: 2181.7337282419785
  tps: 1330.6444338237116
=======
  dps: 5760.8257116245095
  tps: 4054.8347062144267
>>>>>>> 6d375d54
 }
}
dps_results: {
 key: "TestFrost-AllItems-DarkrunedBattlegear"
 value: {
<<<<<<< HEAD
  dps: 2090.0583060916747
  tps: 1274.333132251488
=======
  dps: 5542.380161354104
  tps: 3930.3095196329973
>>>>>>> 6d375d54
 }
}
dps_results: {
 key: "TestFrost-AllItems-DarkrunedPlate"
 value: {
<<<<<<< HEAD
  dps: 1831.0389672686654
  tps: 1118.7199205065835
=======
  dps: 4965.45749748529
  tps: 3558.5582838894065
>>>>>>> 6d375d54
 }
}
dps_results: {
 key: "TestFrost-AllItems-DeadlyGladiator'sSigilofStrife-42620"
 value: {
<<<<<<< HEAD
  dps: 2219.716361881394
  tps: 1353.9951514636164
=======
  dps: 5725.209975098502
  tps: 4049.8454305160158
>>>>>>> 6d375d54
 }
}
dps_results: {
 key: "TestFrost-AllItems-DeathKnight'sAnguish-38212"
 value: {
<<<<<<< HEAD
  dps: 2143.086037842705
  tps: 1307.2722677316012
=======
  dps: 5666.287523356171
  tps: 3985.536042444925
>>>>>>> 6d375d54
 }
}
dps_results: {
 key: "TestFrost-AllItems-Defender'sCode-40257"
 value: {
<<<<<<< HEAD
  dps: 2111.7838276046996
  tps: 1288.206898314151
=======
  dps: 5612.437513801946
  tps: 3951.094893898112
>>>>>>> 6d375d54
 }
}
dps_results: {
 key: "TestFrost-AllItems-DesolationBattlegear"
 value: {
<<<<<<< HEAD
  dps: 1637.7845817452967
  tps: 999.7960398401426
=======
  dps: 4493.139534728917
  tps: 3212.432013673384
>>>>>>> 6d375d54
 }
}
dps_results: {
 key: "TestFrost-AllItems-DestructiveSkyfireDiamond"
 value: {
<<<<<<< HEAD
  dps: 2217.070619681121
  tps: 1353.2422321203567
=======
  dps: 5873.913700806572
  tps: 4156.6664619194225
>>>>>>> 6d375d54
 }
}
dps_results: {
 key: "TestFrost-AllItems-DestructiveSkyflareDiamond"
 value: {
<<<<<<< HEAD
  dps: 2221.6279940747554
  tps: 1355.9766567565375
=======
  dps: 5883.299936755391
  tps: 4162.298203488715
>>>>>>> 6d375d54
 }
}
dps_results: {
 key: "TestFrost-AllItems-DoomplateBattlegear"
 value: {
<<<<<<< HEAD
  dps: 1674.343893888098
  tps: 1022.503445814587
=======
  dps: 4631.576800052226
  tps: 3313.787526811458
>>>>>>> 6d375d54
 }
}
dps_results: {
 key: "TestFrost-AllItems-EffulgentSkyflareDiamond"
 value: {
<<<<<<< HEAD
  dps: 2211.104772631625
  tps: 1349.6627238906594
=======
  dps: 5862.347627634548
  tps: 4148.688707401294
>>>>>>> 6d375d54
 }
}
dps_results: {
 key: "TestFrost-AllItems-EmberSkyfireDiamond"
 value: {
<<<<<<< HEAD
  dps: 2211.104772631625
  tps: 1349.6627238906594
=======
  dps: 5862.347627634548
  tps: 4148.688707401294
>>>>>>> 6d375d54
 }
}
dps_results: {
 key: "TestFrost-AllItems-EmberSkyflareDiamond"
 value: {
<<<<<<< HEAD
  dps: 2211.104772631625
  tps: 1349.6627238906594
=======
  dps: 5862.347627634548
  tps: 4148.688707401294
>>>>>>> 6d375d54
 }
}
dps_results: {
 key: "TestFrost-AllItems-EnigmaticSkyfireDiamond"
 value: {
<<<<<<< HEAD
  dps: 2216.476547941856
  tps: 1352.8857890767977
=======
  dps: 5871.625058531378
  tps: 4155.293276554309
>>>>>>> 6d375d54
 }
}
dps_results: {
 key: "TestFrost-AllItems-EnigmaticSkyflareDiamond"
 value: {
<<<<<<< HEAD
  dps: 2220.376589613416
  tps: 1355.225814079734
=======
  dps: 5879.488851353407
  tps: 4160.0115522475235
>>>>>>> 6d375d54
 }
}
dps_results: {
 key: "TestFrost-AllItems-EnigmaticStarflareDiamond"
 value: {
<<<<<<< HEAD
  dps: 2218.093240597122
  tps: 1353.8558046699573
=======
  dps: 5876.294924448761
  tps: 4158.095196104738
>>>>>>> 6d375d54
 }
}
dps_results: {
 key: "TestFrost-AllItems-EternalEarthsiegeDiamond"
 value: {
<<<<<<< HEAD
  dps: 2211.104772631625
  tps: 1349.6627238906594
=======
  dps: 5862.347627634548
  tps: 4148.688707401294
>>>>>>> 6d375d54
 }
}
dps_results: {
 key: "TestFrost-AllItems-EternalEarthstormDiamond"
 value: {
<<<<<<< HEAD
  dps: 2211.104772631625
  tps: 1349.6627238906594
=======
  dps: 5862.347627634548
  tps: 4148.688707401294
>>>>>>> 6d375d54
 }
}
dps_results: {
 key: "TestFrost-AllItems-ExtractofNecromanticPower-40373"
 value: {
<<<<<<< HEAD
  dps: 2156.7244173143163
  tps: 1314.525114767498
=======
  dps: 5742.18265895602
  tps: 4043.4405276597945
>>>>>>> 6d375d54
 }
}
dps_results: {
 key: "TestFrost-AllItems-EyeoftheBroodmother-45308"
 value: {
<<<<<<< HEAD
  dps: 2142.4567106258482
  tps: 1307.5894988893915
=======
  dps: 5665.11758875996
  tps: 3985.652515279181
>>>>>>> 6d375d54
 }
}
dps_results: {
 key: "TestFrost-AllItems-FaithinFelsteel"
 value: {
<<<<<<< HEAD
  dps: 1792.4176826127705
  tps: 1093.173356487186
=======
  dps: 4895.794912447379
  tps: 3479.826960356287
>>>>>>> 6d375d54
 }
}
dps_results: {
 key: "TestFrost-AllItems-FelstalkerArmor"
 value: {
<<<<<<< HEAD
  dps: 1942.362848238551
  tps: 1186.0419847317755
=======
  dps: 5119.03872025359
  tps: 3618.1276135704643
>>>>>>> 6d375d54
 }
}
dps_results: {
 key: "TestFrost-AllItems-FlameGuard"
 value: {
<<<<<<< HEAD
  dps: 1708.9913076662313
  tps: 1044.6211044655088
=======
  dps: 4692.0595920197175
  tps: 3342.0738684694575
>>>>>>> 6d375d54
 }
}
dps_results: {
 key: "TestFrost-AllItems-ForgeEmber-37660"
 value: {
<<<<<<< HEAD
  dps: 2136.855203904207
  tps: 1304.2285948564058
=======
  dps: 5655.686729801599
  tps: 3979.1192667402943
>>>>>>> 6d375d54
 }
}
dps_results: {
 key: "TestFrost-AllItems-ForlornSkyflareDiamond"
 value: {
<<<<<<< HEAD
  dps: 2211.104772631625
  tps: 1349.6627238906594
=======
  dps: 5862.347627634548
  tps: 4148.688707401294
>>>>>>> 6d375d54
 }
}
dps_results: {
 key: "TestFrost-AllItems-ForlornStarflareDiamond"
 value: {
<<<<<<< HEAD
  dps: 2211.104772631625
  tps: 1349.6627238906594
=======
  dps: 5862.347627634548
  tps: 4148.688707401294
>>>>>>> 6d375d54
 }
}
dps_results: {
 key: "TestFrost-AllItems-FuriousGladiator'sSigilofStrife-42621"
 value: {
<<<<<<< HEAD
  dps: 2220.4221046484495
  tps: 1354.4185971238505
=======
  dps: 5734.501158002739
  tps: 4055.4243113091634
>>>>>>> 6d375d54
 }
}
dps_results: {
 key: "TestFrost-AllItems-FuturesightRune-38763"
 value: {
<<<<<<< HEAD
  dps: 2105.8078862376333
  tps: 1284.557744575644
=======
  dps: 5598.502887369142
  tps: 3941.044829083872
>>>>>>> 6d375d54
 }
}
dps_results: {
 key: "TestFrost-AllItems-HatefulGladiator'sSigilofStrife-42619"
 value: {
<<<<<<< HEAD
  dps: 2217.964936826539
  tps: 1352.9442964307045
=======
  dps: 5705.940225940319
  tps: 4038.2627257680824
>>>>>>> 6d375d54
 }
}
dps_results: {
 key: "TestFrost-AllItems-IllustrationoftheDragonSoul-40432"
 value: {
<<<<<<< HEAD
  dps: 2105.8078862376333
  tps: 1284.557744575644
=======
  dps: 5598.502887369142
  tps: 3941.044829083872
>>>>>>> 6d375d54
 }
}
dps_results: {
 key: "TestFrost-AllItems-ImbuedUnstableDiamond"
 value: {
<<<<<<< HEAD
  dps: 2211.104772631625
  tps: 1349.6627238906594
=======
  dps: 5862.347627634548
  tps: 4148.688707401294
>>>>>>> 6d375d54
 }
}
dps_results: {
 key: "TestFrost-AllItems-ImpassiveSkyflareDiamond"
 value: {
<<<<<<< HEAD
  dps: 2220.376589613416
  tps: 1355.225814079734
=======
  dps: 5879.488851353407
  tps: 4160.0115522475235
>>>>>>> 6d375d54
 }
}
dps_results: {
 key: "TestFrost-AllItems-ImpassiveStarflareDiamond"
 value: {
<<<<<<< HEAD
  dps: 2218.093240597122
  tps: 1353.8558046699573
=======
  dps: 5876.294924448761
  tps: 4158.095196104738
>>>>>>> 6d375d54
 }
}
dps_results: {
 key: "TestFrost-AllItems-IncisorFragment-37723"
 value: {
<<<<<<< HEAD
  dps: 2182.321577217727
  tps: 1330.6227665135095
=======
  dps: 5704.833202293671
  tps: 4014.18624781284
>>>>>>> 6d375d54
 }
}
dps_results: {
 key: "TestFrost-AllItems-InfusedColdstoneRune-35935"
 value: {
<<<<<<< HEAD
  dps: 2115.611365825036
  tps: 1290.462081324116
=======
  dps: 5584.775590525653
  tps: 3933.3870656142094
>>>>>>> 6d375d54
 }
}
dps_results: {
 key: "TestFrost-AllItems-InsightfulEarthsiegeDiamond"
 value: {
<<<<<<< HEAD
  dps: 2211.104772631625
  tps: 1349.6627238906594
=======
  dps: 5862.347627634548
  tps: 4148.688707401294
>>>>>>> 6d375d54
 }
}
dps_results: {
 key: "TestFrost-AllItems-InsightfulEarthstormDiamond"
 value: {
<<<<<<< HEAD
  dps: 2211.104772631625
  tps: 1349.6627238906594
=======
  dps: 5862.347627634548
  tps: 4148.688707401294
>>>>>>> 6d375d54
 }
}
dps_results: {
 key: "TestFrost-AllItems-InvigoratingEarthsiegeDiamond"
 value: {
<<<<<<< HEAD
  dps: 2221.137718074723
  tps: 1355.8002981252735
=======
  dps: 5886.5403471577365
  tps: 4166.290389817312
>>>>>>> 6d375d54
 }
}
dps_results: {
 key: "TestFrost-AllItems-Lavanthor'sTalisman-37872"
 value: {
<<<<<<< HEAD
  dps: 2105.8078862376333
  tps: 1284.557744575644
=======
  dps: 5598.502887369142
  tps: 3941.044829083872
>>>>>>> 6d375d54
 }
}
dps_results: {
 key: "TestFrost-AllItems-MajesticDragonFigurine-40430"
 value: {
<<<<<<< HEAD
  dps: 2105.8078862376333
  tps: 1284.557744575644
=======
  dps: 5598.502887369142
  tps: 3941.044829083872
>>>>>>> 6d375d54
 }
}
dps_results: {
 key: "TestFrost-AllItems-Mana-EtchedRegalia"
 value: {
<<<<<<< HEAD
  dps: 1546.663093186546
  tps: 945.4883760711352
=======
  dps: 4295.81137817761
  tps: 3068.722265585544
>>>>>>> 6d375d54
 }
}
dps_results: {
 key: "TestFrost-AllItems-MeteoriteWhetstone-37390"
 value: {
<<<<<<< HEAD
  dps: 2213.0320763224304
  tps: 1349.8092660269526
=======
  dps: 5702.377706376698
  tps: 4018.6081013781873
>>>>>>> 6d375d54
 }
}
dps_results: {
 key: "TestFrost-AllItems-MysticalSkyfireDiamond"
 value: {
<<<<<<< HEAD
  dps: 2209.879702825347
  tps: 1348.1722654383393
=======
  dps: 5859.588968105544
  tps: 4134.240827413153
>>>>>>> 6d375d54
 }
}
dps_results: {
 key: "TestFrost-AllItems-NetherscaleArmor"
 value: {
<<<<<<< HEAD
  dps: 1958.0526488920111
  tps: 1195.5430406417297
=======
  dps: 5153.397850872015
  tps: 3644.7541065136693
>>>>>>> 6d375d54
 }
}
dps_results: {
 key: "TestFrost-AllItems-NetherstrikeArmor"
 value: {
<<<<<<< HEAD
  dps: 1913.838366387862
  tps: 1168.082857331169
=======
  dps: 5026.478989639275
  tps: 3567.3612947442243
>>>>>>> 6d375d54
 }
}
dps_results: {
 key: "TestFrost-AllItems-OfferingofSacrifice-37638"
 value: {
<<<<<<< HEAD
  dps: 2109.6746718280883
  tps: 1286.91896170056
=======
  dps: 5607.519410355072
  tps: 3947.547812198968
>>>>>>> 6d375d54
 }
}
dps_results: {
 key: "TestFrost-AllItems-PersistentEarthshatterDiamond"
 value: {
<<<<<<< HEAD
  dps: 2219.226680847466
  tps: 1354.6312363662996
=======
  dps: 5881.932210105703
  tps: 4162.937688404735
>>>>>>> 6d375d54
 }
}
dps_results: {
 key: "TestFrost-AllItems-PersistentEarthsiegeDiamond"
 value: {
<<<<<<< HEAD
  dps: 2221.137718074723
  tps: 1355.8002981252735
=======
  dps: 5886.5403471577365
  tps: 4166.290389817312
>>>>>>> 6d375d54
 }
}
dps_results: {
 key: "TestFrost-AllItems-PotentUnstableDiamond"
 value: {
<<<<<<< HEAD
  dps: 2216.837884313395
  tps: 1353.1699091675819
=======
  dps: 5876.172038790657
  tps: 4158.746811639018
>>>>>>> 6d375d54
 }
}
dps_results: {
 key: "TestFrost-AllItems-PowerfulEarthshatterDiamond"
 value: {
<<<<<<< HEAD
  dps: 2211.104772631625
  tps: 1349.6627238906594
=======
  dps: 5862.347627634548
  tps: 4148.688707401294
>>>>>>> 6d375d54
 }
}
dps_results: {
 key: "TestFrost-AllItems-PowerfulEarthsiegeDiamond"
 value: {
<<<<<<< HEAD
  dps: 2211.104772631625
  tps: 1349.6627238906594
=======
  dps: 5862.347627634548
  tps: 4148.688707401294
>>>>>>> 6d375d54
 }
}
dps_results: {
 key: "TestFrost-AllItems-PowerfulEarthstormDiamond"
 value: {
<<<<<<< HEAD
  dps: 2211.104772631625
  tps: 1349.6627238906594
=======
  dps: 5862.347627634548
  tps: 4148.688707401294
>>>>>>> 6d375d54
 }
}
dps_results: {
 key: "TestFrost-AllItems-PrimalIntent"
 value: {
<<<<<<< HEAD
  dps: 1978.1191598012613
  tps: 1207.0676609936754
=======
  dps: 5213.949773241385
  tps: 3689.6048114782084
>>>>>>> 6d375d54
 }
}
dps_results: {
 key: "TestFrost-AllItems-PurifiedShardoftheGods"
 value: {
<<<<<<< HEAD
  dps: 2105.8078862376333
  tps: 1284.557744575644
=======
  dps: 5598.502887369142
  tps: 3941.044829083872
>>>>>>> 6d375d54
 }
}
dps_results: {
 key: "TestFrost-AllItems-ReignoftheDead-47316"
 value: {
<<<<<<< HEAD
  dps: 2361.452352257581
  tps: 1438.322354682396
=======
  dps: 5905.585198669133
  tps: 4122.500678364426
>>>>>>> 6d375d54
 }
}
dps_results: {
 key: "TestFrost-AllItems-ReignoftheDead-47477"
 value: {
<<<<<<< HEAD
  dps: 2392.835071985408
  tps: 1457.1519865190921
=======
  dps: 5944.49191050966
  tps: 4145.844705468743
>>>>>>> 6d375d54
 }
}
dps_results: {
 key: "TestFrost-AllItems-RelentlessEarthsiegeDiamond"
 value: {
<<<<<<< HEAD
  dps: 2262.061449728808
  tps: 1380.6131370303096
=======
  dps: 6000.004578624043
  tps: 4246.058778214687
>>>>>>> 6d375d54
 }
}
dps_results: {
 key: "TestFrost-AllItems-RelentlessEarthstormDiamond"
 value: {
<<<<<<< HEAD
  dps: 2258.607174120824
  tps: 1378.5390038784885
=======
  dps: 5993.024419544
  tps: 4241.829326869067
>>>>>>> 6d375d54
 }
}
dps_results: {
 key: "TestFrost-AllItems-RelentlessGladiator'sSigilofStrife-42622"
 value: {
<<<<<<< HEAD
  dps: 2221.245471210015
  tps: 1354.9126170607894
=======
  dps: 5745.340871391019
  tps: 4061.933005567836
>>>>>>> 6d375d54
 }
}
dps_results: {
 key: "TestFrost-AllItems-RevitalizingSkyflareDiamond"
 value: {
<<<<<<< HEAD
  dps: 2211.104772631625
  tps: 1349.6627238906594
=======
  dps: 5862.347627634548
  tps: 4148.688707401294
>>>>>>> 6d375d54
 }
}
dps_results: {
 key: "TestFrost-AllItems-RuneofRepulsion-40372"
 value: {
<<<<<<< HEAD
  dps: 2105.8078862376333
  tps: 1284.557744575644
=======
  dps: 5598.502887369142
  tps: 3941.044829083872
>>>>>>> 6d375d54
 }
}
dps_results: {
 key: "TestFrost-AllItems-ScourgeborneBattlegear"
 value: {
<<<<<<< HEAD
  dps: 1964.3106314641898
  tps: 1198.8389246280176
=======
  dps: 5344.311833336563
  tps: 3782.4160375074175
>>>>>>> 6d375d54
 }
}
dps_results: {
 key: "TestFrost-AllItems-ScourgebornePlate"
 value: {
<<<<<<< HEAD
  dps: 1783.1175550249445
  tps: 1089.6556989339372
=======
  dps: 4862.888014349452
  tps: 3489.3742570148443
>>>>>>> 6d375d54
 }
}
dps_results: {
 key: "TestFrost-AllItems-Scourgelord'sBattlegear"
 value: {
<<<<<<< HEAD
  dps: 2169.9253040122667
  tps: 1324.0202700355296
=======
  dps: 5783.59210515159
  tps: 4062.6161510355037
>>>>>>> 6d375d54
 }
}
dps_results: {
 key: "TestFrost-AllItems-Scourgelord'sPlate"
 value: {
<<<<<<< HEAD
  dps: 1870.6847757076328
  tps: 1141.8812058758986
=======
  dps: 5119.234735242485
  tps: 3662.6633104493235
>>>>>>> 6d375d54
 }
}
dps_results: {
 key: "TestFrost-AllItems-SealofthePantheon-36993"
 value: {
<<<<<<< HEAD
  dps: 2114.2645850436347
  tps: 1289.8988373159675
=======
  dps: 5612.185990789632
  tps: 3950.5509881219027
>>>>>>> 6d375d54
 }
}
dps_results: {
 key: "TestFrost-AllItems-Serrah'sStar-37559"
 value: {
<<<<<<< HEAD
  dps: 2123.8116990154626
  tps: 1295.7076644352558
=======
  dps: 5645.34939873407
  tps: 3972.033673091908
>>>>>>> 6d375d54
 }
}
dps_results: {
 key: "TestFrost-AllItems-ShinyShardoftheGods"
 value: {
<<<<<<< HEAD
  dps: 2105.8078862376333
  tps: 1284.557744575644
=======
  dps: 5598.502887369142
  tps: 3941.044829083872
>>>>>>> 6d375d54
 }
}
dps_results: {
 key: "TestFrost-AllItems-SigilofHauntedDreams-40715"
 value: {
<<<<<<< HEAD
  dps: 2221.592511243987
  tps: 1355.1208410811728
=======
  dps: 5679.62574179117
  tps: 4022.474035278594
>>>>>>> 6d375d54
 }
}
dps_results: {
 key: "TestFrost-AllItems-SigilofVirulence-47673"
 value: {
<<<<<<< HEAD
  dps: 2247.3133274063875
  tps: 1370.5533307786127
=======
  dps: 5965.085005874834
  tps: 4228.151245829068
>>>>>>> 6d375d54
 }
}
dps_results: {
 key: "TestFrost-AllItems-SigiloftheHangedMan-50459"
 value: {
<<<<<<< HEAD
  dps: 2245.8854687406915
  tps: 1369.6966155791954
=======
  dps: 5998.025373191823
  tps: 4251.998872383694
>>>>>>> 6d375d54
 }
}
dps_results: {
 key: "TestFrost-AllItems-Sindragosa'sFlawlessFang-50361"
 value: {
<<<<<<< HEAD
  dps: 2105.8078862376333
  tps: 1284.557744575644
=======
  dps: 5598.502887369142
  tps: 3941.044829083872
>>>>>>> 6d375d54
 }
}
dps_results: {
 key: "TestFrost-AllItems-SparkofLife-37657"
 value: {
<<<<<<< HEAD
  dps: 2160.063890239795
  tps: 1317.6583624454267
=======
  dps: 5647.757636350926
  tps: 3984.215097121265
>>>>>>> 6d375d54
 }
}
dps_results: {
 key: "TestFrost-AllItems-SpellstrikeInfusion"
 value: {
<<<<<<< HEAD
  dps: 1964.9450339946688
  tps: 1199.4553073842262
=======
  dps: 5219.009412549643
  tps: 3687.1433724885787
>>>>>>> 6d375d54
 }
}
dps_results: {
 key: "TestFrost-AllItems-StrengthoftheClefthoof"
 value: {
<<<<<<< HEAD
  dps: 1823.7302712394367
  tps: 1112.6549915161804
=======
  dps: 4901.999013976895
  tps: 3488.353110976773
>>>>>>> 6d375d54
 }
}
dps_results: {
 key: "TestFrost-AllItems-SwiftSkyfireDiamond"
 value: {
<<<<<<< HEAD
  dps: 2216.837884313395
  tps: 1353.1699091675819
=======
  dps: 5876.172038790657
  tps: 4158.746811639018
>>>>>>> 6d375d54
 }
}
dps_results: {
 key: "TestFrost-AllItems-SwiftSkyflareDiamond"
 value: {
<<<<<<< HEAD
  dps: 2221.137718074723
  tps: 1355.8002981252735
=======
  dps: 5886.5403471577365
  tps: 4166.290389817312
>>>>>>> 6d375d54
 }
}
dps_results: {
 key: "TestFrost-AllItems-SwiftStarfireDiamond"
 value: {
<<<<<<< HEAD
  dps: 2211.104772631625
  tps: 1349.6627238906594
=======
  dps: 5862.347627634548
  tps: 4148.688707401294
>>>>>>> 6d375d54
 }
}
dps_results: {
 key: "TestFrost-AllItems-SwiftStarflareDiamond"
 value: {
<<<<<<< HEAD
  dps: 2219.226680847466
  tps: 1354.6312363662996
=======
  dps: 5881.932210105703
  tps: 4162.937688404735
>>>>>>> 6d375d54
 }
}
dps_results: {
 key: "TestFrost-AllItems-SwiftWindfireDiamond"
 value: {
<<<<<<< HEAD
  dps: 2215.8823656997665
  tps: 1352.5853782880952
=======
  dps: 5873.8679702646405
  tps: 4157.0704609327295
>>>>>>> 6d375d54
 }
}
dps_results: {
 key: "TestFrost-AllItems-TenaciousEarthstormDiamond"
 value: {
<<<<<<< HEAD
  dps: 2211.104772631625
  tps: 1349.6627238906594
=======
  dps: 5862.347627634548
  tps: 4148.688707401294
>>>>>>> 6d375d54
 }
}
dps_results: {
 key: "TestFrost-AllItems-Thassarian'sBattlegear"
 value: {
<<<<<<< HEAD
  dps: 2044.5207423500144
  tps: 1248.0112960938359
=======
  dps: 5409.845728825155
  tps: 3845.171076301542
>>>>>>> 6d375d54
 }
}
dps_results: {
 key: "TestFrost-AllItems-Thassarian'sPlate"
 value: {
<<<<<<< HEAD
  dps: 1780.8536521161932
  tps: 1088.769966262323
=======
  dps: 4865.683499525928
  tps: 3483.5480076937424
>>>>>>> 6d375d54
 }
}
dps_results: {
 key: "TestFrost-AllItems-TheTwinStars"
 value: {
<<<<<<< HEAD
  dps: 2103.291772749394
  tps: 1283.3681813385454
=======
  dps: 5604.424353002865
  tps: 3963.920956020871
>>>>>>> 6d375d54
 }
}
dps_results: {
 key: "TestFrost-AllItems-ThunderingSkyfireDiamond"
 value: {
<<<<<<< HEAD
  dps: 2228.463018765446
  tps: 1359.1961003582176
=======
  dps: 5878.517213982052
  tps: 4147.634381008689
>>>>>>> 6d375d54
 }
}
dps_results: {
 key: "TestFrost-AllItems-ThunderingSkyflareDiamond"
 value: {
<<<<<<< HEAD
  dps: 2237.8236467894694
  tps: 1364.859522408462
=======
  dps: 5895.192219443794
  tps: 4151.813921870166
>>>>>>> 6d375d54
 }
}
dps_results: {
 key: "TestFrost-AllItems-TinyAbominationinaJar-50351"
 value: {
<<<<<<< HEAD
  dps: 2208.0347785711715
  tps: 1345.2933398029065
=======
  dps: 5788.29284816826
  tps: 4080.8485346602065
>>>>>>> 6d375d54
 }
}
dps_results: {
 key: "TestFrost-AllItems-TinyAbominationinaJar-50706"
 value: {
<<<<<<< HEAD
  dps: 2219.035392350373
  tps: 1352.5895328183096
=======
  dps: 5776.659579886414
  tps: 4080.28733209458
>>>>>>> 6d375d54
 }
}
dps_results: {
 key: "TestFrost-AllItems-TirelessSkyflareDiamond"
 value: {
<<<<<<< HEAD
  dps: 2211.104772631625
  tps: 1349.6627238906594
=======
  dps: 5862.347627634548
  tps: 4148.688707401294
>>>>>>> 6d375d54
 }
}
dps_results: {
 key: "TestFrost-AllItems-TirelessStarflareDiamond"
 value: {
<<<<<<< HEAD
  dps: 2211.104772631625
  tps: 1349.6627238906594
=======
  dps: 5862.347627634548
  tps: 4148.688707401294
>>>>>>> 6d375d54
 }
}
dps_results: {
 key: "TestFrost-AllItems-TrenchantEarthshatterDiamond"
 value: {
<<<<<<< HEAD
  dps: 2211.104772631625
  tps: 1349.6627238906594
=======
  dps: 5862.347627634548
  tps: 4148.688707401294
>>>>>>> 6d375d54
 }
}
dps_results: {
 key: "TestFrost-AllItems-TrenchantEarthsiegeDiamond"
 value: {
<<<<<<< HEAD
  dps: 2211.104772631625
  tps: 1349.6627238906594
=======
  dps: 5862.347627634548
  tps: 4148.688707401294
>>>>>>> 6d375d54
 }
}
dps_results: {
 key: "TestFrost-AllItems-WastewalkerArmor"
 value: {
<<<<<<< HEAD
  dps: 1643.4205737302257
  tps: 1004.0701336480582
=======
  dps: 4490.121280035791
  tps: 3205.2736310033256
>>>>>>> 6d375d54
 }
}
dps_results: {
 key: "TestFrost-AllItems-WindhawkArmor"
 value: {
<<<<<<< HEAD
  dps: 1902.6791251172663
  tps: 1160.9673216490387
=======
  dps: 5001.335847590276
  tps: 3549.332821147078
>>>>>>> 6d375d54
 }
}
dps_results: {
 key: "TestFrost-AllItems-WrathfulGladiator'sSigilofStrife-51417"
 value: {
<<<<<<< HEAD
  dps: 2222.1864615660907
  tps: 1355.4772112744345
=======
  dps: 5757.7291152633425
  tps: 4069.3715132920356
>>>>>>> 6d375d54
 }
}
dps_results: {
 key: "TestFrost-AllItems-WrathofSpellfire"
 value: {
<<<<<<< HEAD
  dps: 1848.774059594886
  tps: 1129.5385522473175
=======
  dps: 4964.384018379122
  tps: 3524.515770461919
>>>>>>> 6d375d54
 }
}
dps_results: {
 key: "TestFrost-Average-Default"
 value: {
<<<<<<< HEAD
  dps: 2242.0593776814185
  tps: 1367.6509189752999
=======
  dps: 5874.238925206719
  tps: 4147.22416276412
>>>>>>> 6d375d54
 }
}
dps_results: {
 key: "TestFrost-Settings-Human-Frost P1-Basic-FullBuffs-LongMultiTarget"
 value: {
<<<<<<< HEAD
  dps: 2804.767781839972
  tps: 1705.0341104798197
=======
  dps: 17862.98720002939
  tps: 11329.388577303469
>>>>>>> 6d375d54
 }
}
dps_results: {
 key: "TestFrost-Settings-Human-Frost P1-Basic-FullBuffs-LongSingleTarget"
 value: {
<<<<<<< HEAD
  dps: 2245.7169057662127
  tps: 1367.0347804095225
=======
  dps: 5853.769731029311
  tps: 4141.035684049303
>>>>>>> 6d375d54
 }
}
dps_results: {
 key: "TestFrost-Settings-Human-Frost P1-Basic-FullBuffs-ShortSingleTarget"
 value: {
<<<<<<< HEAD
  dps: 4089.1543793674578
  tps: 2562.3833528742225
=======
  dps: 6501.854281828187
  tps: 4377.711032036314
>>>>>>> 6d375d54
 }
}
dps_results: {
 key: "TestFrost-Settings-Human-Frost P1-Basic-NoBuffs-LongMultiTarget"
 value: {
<<<<<<< HEAD
  dps: 1726.4184918823419
  tps: 1050.2004821051803
=======
  dps: 12617.092755249842
  tps: 7961.420104114139
>>>>>>> 6d375d54
 }
}
dps_results: {
 key: "TestFrost-Settings-Human-Frost P1-Basic-NoBuffs-LongSingleTarget"
 value: {
<<<<<<< HEAD
  dps: 1288.3603005274274
  tps: 787.0671489845314
=======
  dps: 3519.9418846892195
  tps: 2503.550878328617
>>>>>>> 6d375d54
 }
}
dps_results: {
 key: "TestFrost-Settings-Human-Frost P1-Basic-NoBuffs-ShortSingleTarget"
 value: {
<<<<<<< HEAD
  dps: 2224.4438171342135
  tps: 1407.7507139661172
=======
  dps: 3594.90402968199
  tps: 2430.354410740333
>>>>>>> 6d375d54
 }
}
dps_results: {
 key: "TestFrost-Settings-Orc-Frost P1-Basic-FullBuffs-LongMultiTarget"
 value: {
<<<<<<< HEAD
  dps: 2834.6183312004455
  tps: 1722.7525907223023
=======
  dps: 17769.933394889045
  tps: 11285.864557571513
>>>>>>> 6d375d54
 }
}
dps_results: {
 key: "TestFrost-Settings-Orc-Frost P1-Basic-FullBuffs-LongSingleTarget"
 value: {
<<<<<<< HEAD
  dps: 2237.8236467894694
  tps: 1364.859522408462
=======
  dps: 5895.192219443794
  tps: 4151.813921870166
>>>>>>> 6d375d54
 }
}
dps_results: {
 key: "TestFrost-Settings-Orc-Frost P1-Basic-FullBuffs-ShortSingleTarget"
 value: {
<<<<<<< HEAD
  dps: 4154.328248358949
  tps: 2606.327416629002
=======
  dps: 6532.824642876978
  tps: 4387.70266941905
>>>>>>> 6d375d54
 }
}
dps_results: {
 key: "TestFrost-Settings-Orc-Frost P1-Basic-NoBuffs-LongMultiTarget"
 value: {
<<<<<<< HEAD
  dps: 1738.6693600585259
  tps: 1058.1073795576067
=======
  dps: 12739.427267716632
  tps: 8032.180997872775
>>>>>>> 6d375d54
 }
}
dps_results: {
 key: "TestFrost-Settings-Orc-Frost P1-Basic-NoBuffs-LongSingleTarget"
 value: {
<<<<<<< HEAD
  dps: 1289.932276578572
  tps: 789.0613898059278
=======
  dps: 3525.8647140408016
  tps: 2509.475717438335
>>>>>>> 6d375d54
 }
}
dps_results: {
 key: "TestFrost-Settings-Orc-Frost P1-Basic-NoBuffs-ShortSingleTarget"
 value: {
<<<<<<< HEAD
  dps: 2229.8970338069576
  tps: 1413.1697478600042
=======
  dps: 3671.379720650235
  tps: 2516.961924143049
>>>>>>> 6d375d54
 }
}
dps_results: {
 key: "TestFrost-SwitchInFrontOfTarget-Default"
 value: {
<<<<<<< HEAD
  dps: 2097.338574554179
  tps: 1279.3592415390403
=======
  dps: 5671.760930355496
  tps: 4044.0974685492506
>>>>>>> 6d375d54
 }
}<|MERGE_RESOLUTION|>--- conflicted
+++ resolved
@@ -1,11 +1,11 @@
 character_stats_results: {
  key: "TestFrost-CharacterStats-Default"
  value: {
-  final_stats: 1607.3772000000001
-  final_stats: 584.155
-  final_stats: 1475.98
-  final_stats: 111.98
-  final_stats: 143.88000000000002
+  final_stats: 1606.1760000000002
+  final_stats: 583
+  final_stats: 1475.1000000000001
+  final_stats: 111.10000000000001
+  final_stats: 143
   final_stats: 0
   final_stats: 0
   final_stats: 0
@@ -19,29 +19,29 @@
   final_stats: 593
   final_stats: 401
   final_stats: 0
-  final_stats: 6061.060145555554
+  final_stats: 6058.346922222221
   final_stats: 397.16
-  final_stats: 1398.0079768
+  final_stats: 1397.15956
   final_stats: 401
   final_stats: 109
   final_stats: 190.9875
   final_stats: 0
   final_stats: 0
   final_stats: 0
-  final_stats: 17470.81
+  final_stats: 17468.5
   final_stats: 1628.0000000000002
   final_stats: 0
   final_stats: 0
   final_stats: 0
-  final_stats: 477.70556225686204
-  final_stats: 0
-  final_stats: 0
-  final_stats: 22700.8
-  final_stats: 75.6
-  final_stats: 75.6
-  final_stats: 75.6
-  final_stats: 75.6
-  final_stats: 75.6
+  final_stats: 477.0888500068485
+  final_stats: 0
+  final_stats: 0
+  final_stats: 22692
+  final_stats: 75
+  final_stats: 75
+  final_stats: 75
+  final_stats: 75
+  final_stats: 75
   final_stats: 0
   final_stats: 0
   final_stats: 0
@@ -52,1476 +52,861 @@
 dps_results: {
  key: "TestFrost-AllItems-AustereEarthsiegeDiamond"
  value: {
-<<<<<<< HEAD
-  dps: 2212.969646828696
-  tps: 1350.8025996614797
-=======
   dps: 5866.731069697022
   tps: 4151.8676705819325
->>>>>>> 6d375d54
  }
 }
 dps_results: {
  key: "TestFrost-AllItems-Bandit'sInsignia-40371"
  value: {
-<<<<<<< HEAD
-  dps: 2212.1638625841833
-  tps: 1347.5701658874036
-=======
   dps: 5780.432150707735
   tps: 4068.657074295032
->>>>>>> 6d375d54
  }
 }
 dps_results: {
  key: "TestFrost-AllItems-BeamingEarthsiegeDiamond"
  value: {
-<<<<<<< HEAD
-  dps: 2220.376589613416
-  tps: 1355.225814079734
-=======
   dps: 5879.488851353407
   tps: 4160.0115522475235
->>>>>>> 6d375d54
  }
 }
 dps_results: {
  key: "TestFrost-AllItems-BracingEarthsiegeDiamond"
  value: {
-<<<<<<< HEAD
-  dps: 2211.104772631625
-  tps: 1322.6694694128464
-=======
   dps: 5862.347627634548
   tps: 4065.7149332532676
->>>>>>> 6d375d54
  }
 }
 dps_results: {
  key: "TestFrost-AllItems-BracingEarthstormDiamond"
  value: {
-<<<<<<< HEAD
-  dps: 2211.104772631625
-  tps: 1349.6627238906594
-=======
-  dps: 5862.347627634548
-  tps: 4148.688707401294
->>>>>>> 6d375d54
+  dps: 5862.347627634548
+  tps: 4148.688707401294
  }
 }
 dps_results: {
  key: "TestFrost-AllItems-Braxley'sBackyardMoonshine-35937"
  value: {
-<<<<<<< HEAD
-  dps: 2155.1825591788383
-  tps: 1316.1680937686644
-=======
   dps: 5657.697264813186
   tps: 3984.3076423896373
->>>>>>> 6d375d54
  }
 }
 dps_results: {
  key: "TestFrost-AllItems-BrutalEarthstormDiamond"
  value: {
-<<<<<<< HEAD
-  dps: 2217.660494539316
-  tps: 1353.596157035274
-=======
   dps: 5874.1730262992005
   tps: 4155.783946600085
->>>>>>> 6d375d54
  }
 }
 dps_results: {
  key: "TestFrost-AllItems-BurningRage"
  value: {
-<<<<<<< HEAD
-  dps: 1820.8125108998752
-  tps: 1112.1819303744521
-=======
   dps: 4936.083518923729
   tps: 3501.0519634173834
->>>>>>> 6d375d54
  }
 }
 dps_results: {
  key: "TestFrost-AllItems-ChaoticSkyfireDiamond"
  value: {
-<<<<<<< HEAD
-  dps: 2260.3264362287246
-  tps: 1379.5684707605224
-=======
   dps: 5995.265898532191
   tps: 4244.219470317001
->>>>>>> 6d375d54
  }
 }
 dps_results: {
  key: "TestFrost-AllItems-ChaoticSkyflareDiamond"
  value: {
-<<<<<<< HEAD
-  dps: 2264.460480400578
-  tps: 1382.0488972636344
-=======
   dps: 6003.601518923539
   tps: 4249.22084255181
->>>>>>> 6d375d54
  }
 }
 dps_results: {
  key: "TestFrost-AllItems-DarkmoonCard:Berserker!-42989"
  value: {
-<<<<<<< HEAD
-  dps: 2150.1169633628438
-  tps: 1311.490823043685
-=======
   dps: 5677.843716452576
   tps: 3994.169459658286
->>>>>>> 6d375d54
  }
 }
 dps_results: {
  key: "TestFrost-AllItems-DarkmoonCard:Death-42990"
  value: {
-<<<<<<< HEAD
-  dps: 2212.6623386141664
-  tps: 1348.8538654566973
-=======
   dps: 5737.455379254727
   tps: 4028.0792789566954
->>>>>>> 6d375d54
  }
 }
 dps_results: {
  key: "TestFrost-AllItems-DarkmoonCard:Greatness-44253"
  value: {
-<<<<<<< HEAD
-  dps: 2214.748102120071
-  tps: 1350.4678706279994
-=======
   dps: 5814.56593252866
   tps: 4087.472343713393
->>>>>>> 6d375d54
  }
 }
 dps_results: {
  key: "TestFrost-AllItems-DarkmoonCard:Greatness-44254"
  value: {
-<<<<<<< HEAD
-  dps: 2181.7337282419785
-  tps: 1330.6444338237116
-=======
   dps: 5760.8257116245095
   tps: 4054.8347062144267
->>>>>>> 6d375d54
  }
 }
 dps_results: {
  key: "TestFrost-AllItems-DarkrunedBattlegear"
  value: {
-<<<<<<< HEAD
-  dps: 2090.0583060916747
-  tps: 1274.333132251488
-=======
   dps: 5542.380161354104
   tps: 3930.3095196329973
->>>>>>> 6d375d54
  }
 }
 dps_results: {
  key: "TestFrost-AllItems-DarkrunedPlate"
  value: {
-<<<<<<< HEAD
-  dps: 1831.0389672686654
-  tps: 1118.7199205065835
-=======
   dps: 4965.45749748529
   tps: 3558.5582838894065
->>>>>>> 6d375d54
  }
 }
 dps_results: {
  key: "TestFrost-AllItems-DeadlyGladiator'sSigilofStrife-42620"
  value: {
-<<<<<<< HEAD
-  dps: 2219.716361881394
-  tps: 1353.9951514636164
-=======
   dps: 5725.209975098502
   tps: 4049.8454305160158
->>>>>>> 6d375d54
  }
 }
 dps_results: {
  key: "TestFrost-AllItems-DeathKnight'sAnguish-38212"
  value: {
-<<<<<<< HEAD
-  dps: 2143.086037842705
-  tps: 1307.2722677316012
-=======
   dps: 5666.287523356171
   tps: 3985.536042444925
->>>>>>> 6d375d54
  }
 }
 dps_results: {
  key: "TestFrost-AllItems-Defender'sCode-40257"
  value: {
-<<<<<<< HEAD
-  dps: 2111.7838276046996
-  tps: 1288.206898314151
-=======
   dps: 5612.437513801946
   tps: 3951.094893898112
->>>>>>> 6d375d54
  }
 }
 dps_results: {
  key: "TestFrost-AllItems-DesolationBattlegear"
  value: {
-<<<<<<< HEAD
-  dps: 1637.7845817452967
-  tps: 999.7960398401426
-=======
   dps: 4493.139534728917
   tps: 3212.432013673384
->>>>>>> 6d375d54
  }
 }
 dps_results: {
  key: "TestFrost-AllItems-DestructiveSkyfireDiamond"
  value: {
-<<<<<<< HEAD
-  dps: 2217.070619681121
-  tps: 1353.2422321203567
-=======
   dps: 5873.913700806572
   tps: 4156.6664619194225
->>>>>>> 6d375d54
  }
 }
 dps_results: {
  key: "TestFrost-AllItems-DestructiveSkyflareDiamond"
  value: {
-<<<<<<< HEAD
-  dps: 2221.6279940747554
-  tps: 1355.9766567565375
-=======
   dps: 5883.299936755391
   tps: 4162.298203488715
->>>>>>> 6d375d54
  }
 }
 dps_results: {
  key: "TestFrost-AllItems-DoomplateBattlegear"
  value: {
-<<<<<<< HEAD
-  dps: 1674.343893888098
-  tps: 1022.503445814587
-=======
   dps: 4631.576800052226
   tps: 3313.787526811458
->>>>>>> 6d375d54
  }
 }
 dps_results: {
  key: "TestFrost-AllItems-EffulgentSkyflareDiamond"
  value: {
-<<<<<<< HEAD
-  dps: 2211.104772631625
-  tps: 1349.6627238906594
-=======
-  dps: 5862.347627634548
-  tps: 4148.688707401294
->>>>>>> 6d375d54
+  dps: 5862.347627634548
+  tps: 4148.688707401294
  }
 }
 dps_results: {
  key: "TestFrost-AllItems-EmberSkyfireDiamond"
  value: {
-<<<<<<< HEAD
-  dps: 2211.104772631625
-  tps: 1349.6627238906594
-=======
-  dps: 5862.347627634548
-  tps: 4148.688707401294
->>>>>>> 6d375d54
+  dps: 5862.347627634548
+  tps: 4148.688707401294
  }
 }
 dps_results: {
  key: "TestFrost-AllItems-EmberSkyflareDiamond"
  value: {
-<<<<<<< HEAD
-  dps: 2211.104772631625
-  tps: 1349.6627238906594
-=======
-  dps: 5862.347627634548
-  tps: 4148.688707401294
->>>>>>> 6d375d54
+  dps: 5862.347627634548
+  tps: 4148.688707401294
  }
 }
 dps_results: {
  key: "TestFrost-AllItems-EnigmaticSkyfireDiamond"
  value: {
-<<<<<<< HEAD
-  dps: 2216.476547941856
-  tps: 1352.8857890767977
-=======
   dps: 5871.625058531378
   tps: 4155.293276554309
->>>>>>> 6d375d54
  }
 }
 dps_results: {
  key: "TestFrost-AllItems-EnigmaticSkyflareDiamond"
  value: {
-<<<<<<< HEAD
-  dps: 2220.376589613416
-  tps: 1355.225814079734
-=======
   dps: 5879.488851353407
   tps: 4160.0115522475235
->>>>>>> 6d375d54
  }
 }
 dps_results: {
  key: "TestFrost-AllItems-EnigmaticStarflareDiamond"
  value: {
-<<<<<<< HEAD
-  dps: 2218.093240597122
-  tps: 1353.8558046699573
-=======
   dps: 5876.294924448761
   tps: 4158.095196104738
->>>>>>> 6d375d54
  }
 }
 dps_results: {
  key: "TestFrost-AllItems-EternalEarthsiegeDiamond"
  value: {
-<<<<<<< HEAD
-  dps: 2211.104772631625
-  tps: 1349.6627238906594
-=======
-  dps: 5862.347627634548
-  tps: 4148.688707401294
->>>>>>> 6d375d54
+  dps: 5862.347627634548
+  tps: 4148.688707401294
  }
 }
 dps_results: {
  key: "TestFrost-AllItems-EternalEarthstormDiamond"
  value: {
-<<<<<<< HEAD
-  dps: 2211.104772631625
-  tps: 1349.6627238906594
-=======
-  dps: 5862.347627634548
-  tps: 4148.688707401294
->>>>>>> 6d375d54
+  dps: 5862.347627634548
+  tps: 4148.688707401294
  }
 }
 dps_results: {
  key: "TestFrost-AllItems-ExtractofNecromanticPower-40373"
  value: {
-<<<<<<< HEAD
-  dps: 2156.7244173143163
-  tps: 1314.525114767498
-=======
   dps: 5742.18265895602
   tps: 4043.4405276597945
->>>>>>> 6d375d54
  }
 }
 dps_results: {
  key: "TestFrost-AllItems-EyeoftheBroodmother-45308"
  value: {
-<<<<<<< HEAD
-  dps: 2142.4567106258482
-  tps: 1307.5894988893915
-=======
   dps: 5665.11758875996
   tps: 3985.652515279181
->>>>>>> 6d375d54
  }
 }
 dps_results: {
  key: "TestFrost-AllItems-FaithinFelsteel"
  value: {
-<<<<<<< HEAD
-  dps: 1792.4176826127705
-  tps: 1093.173356487186
-=======
   dps: 4895.794912447379
   tps: 3479.826960356287
->>>>>>> 6d375d54
  }
 }
 dps_results: {
  key: "TestFrost-AllItems-FelstalkerArmor"
  value: {
-<<<<<<< HEAD
-  dps: 1942.362848238551
-  tps: 1186.0419847317755
-=======
   dps: 5119.03872025359
   tps: 3618.1276135704643
->>>>>>> 6d375d54
  }
 }
 dps_results: {
  key: "TestFrost-AllItems-FlameGuard"
  value: {
-<<<<<<< HEAD
-  dps: 1708.9913076662313
-  tps: 1044.6211044655088
-=======
   dps: 4692.0595920197175
   tps: 3342.0738684694575
->>>>>>> 6d375d54
  }
 }
 dps_results: {
  key: "TestFrost-AllItems-ForgeEmber-37660"
  value: {
-<<<<<<< HEAD
-  dps: 2136.855203904207
-  tps: 1304.2285948564058
-=======
   dps: 5655.686729801599
   tps: 3979.1192667402943
->>>>>>> 6d375d54
  }
 }
 dps_results: {
  key: "TestFrost-AllItems-ForlornSkyflareDiamond"
  value: {
-<<<<<<< HEAD
-  dps: 2211.104772631625
-  tps: 1349.6627238906594
-=======
-  dps: 5862.347627634548
-  tps: 4148.688707401294
->>>>>>> 6d375d54
+  dps: 5862.347627634548
+  tps: 4148.688707401294
  }
 }
 dps_results: {
  key: "TestFrost-AllItems-ForlornStarflareDiamond"
  value: {
-<<<<<<< HEAD
-  dps: 2211.104772631625
-  tps: 1349.6627238906594
-=======
-  dps: 5862.347627634548
-  tps: 4148.688707401294
->>>>>>> 6d375d54
+  dps: 5862.347627634548
+  tps: 4148.688707401294
  }
 }
 dps_results: {
  key: "TestFrost-AllItems-FuriousGladiator'sSigilofStrife-42621"
  value: {
-<<<<<<< HEAD
-  dps: 2220.4221046484495
-  tps: 1354.4185971238505
-=======
   dps: 5734.501158002739
   tps: 4055.4243113091634
->>>>>>> 6d375d54
  }
 }
 dps_results: {
  key: "TestFrost-AllItems-FuturesightRune-38763"
  value: {
-<<<<<<< HEAD
-  dps: 2105.8078862376333
-  tps: 1284.557744575644
-=======
   dps: 5598.502887369142
   tps: 3941.044829083872
->>>>>>> 6d375d54
  }
 }
 dps_results: {
  key: "TestFrost-AllItems-HatefulGladiator'sSigilofStrife-42619"
  value: {
-<<<<<<< HEAD
-  dps: 2217.964936826539
-  tps: 1352.9442964307045
-=======
   dps: 5705.940225940319
   tps: 4038.2627257680824
->>>>>>> 6d375d54
  }
 }
 dps_results: {
  key: "TestFrost-AllItems-IllustrationoftheDragonSoul-40432"
  value: {
-<<<<<<< HEAD
-  dps: 2105.8078862376333
-  tps: 1284.557744575644
-=======
   dps: 5598.502887369142
   tps: 3941.044829083872
->>>>>>> 6d375d54
  }
 }
 dps_results: {
  key: "TestFrost-AllItems-ImbuedUnstableDiamond"
  value: {
-<<<<<<< HEAD
-  dps: 2211.104772631625
-  tps: 1349.6627238906594
-=======
-  dps: 5862.347627634548
-  tps: 4148.688707401294
->>>>>>> 6d375d54
+  dps: 5862.347627634548
+  tps: 4148.688707401294
  }
 }
 dps_results: {
  key: "TestFrost-AllItems-ImpassiveSkyflareDiamond"
  value: {
-<<<<<<< HEAD
-  dps: 2220.376589613416
-  tps: 1355.225814079734
-=======
   dps: 5879.488851353407
   tps: 4160.0115522475235
->>>>>>> 6d375d54
  }
 }
 dps_results: {
  key: "TestFrost-AllItems-ImpassiveStarflareDiamond"
  value: {
-<<<<<<< HEAD
-  dps: 2218.093240597122
-  tps: 1353.8558046699573
-=======
   dps: 5876.294924448761
   tps: 4158.095196104738
->>>>>>> 6d375d54
  }
 }
 dps_results: {
  key: "TestFrost-AllItems-IncisorFragment-37723"
  value: {
-<<<<<<< HEAD
-  dps: 2182.321577217727
-  tps: 1330.6227665135095
-=======
   dps: 5704.833202293671
   tps: 4014.18624781284
->>>>>>> 6d375d54
  }
 }
 dps_results: {
  key: "TestFrost-AllItems-InfusedColdstoneRune-35935"
  value: {
-<<<<<<< HEAD
-  dps: 2115.611365825036
-  tps: 1290.462081324116
-=======
   dps: 5584.775590525653
   tps: 3933.3870656142094
->>>>>>> 6d375d54
  }
 }
 dps_results: {
  key: "TestFrost-AllItems-InsightfulEarthsiegeDiamond"
  value: {
-<<<<<<< HEAD
-  dps: 2211.104772631625
-  tps: 1349.6627238906594
-=======
-  dps: 5862.347627634548
-  tps: 4148.688707401294
->>>>>>> 6d375d54
+  dps: 5862.347627634548
+  tps: 4148.688707401294
  }
 }
 dps_results: {
  key: "TestFrost-AllItems-InsightfulEarthstormDiamond"
  value: {
-<<<<<<< HEAD
-  dps: 2211.104772631625
-  tps: 1349.6627238906594
-=======
-  dps: 5862.347627634548
-  tps: 4148.688707401294
->>>>>>> 6d375d54
+  dps: 5862.347627634548
+  tps: 4148.688707401294
  }
 }
 dps_results: {
  key: "TestFrost-AllItems-InvigoratingEarthsiegeDiamond"
  value: {
-<<<<<<< HEAD
-  dps: 2221.137718074723
-  tps: 1355.8002981252735
-=======
   dps: 5886.5403471577365
   tps: 4166.290389817312
->>>>>>> 6d375d54
  }
 }
 dps_results: {
  key: "TestFrost-AllItems-Lavanthor'sTalisman-37872"
  value: {
-<<<<<<< HEAD
-  dps: 2105.8078862376333
-  tps: 1284.557744575644
-=======
   dps: 5598.502887369142
   tps: 3941.044829083872
->>>>>>> 6d375d54
  }
 }
 dps_results: {
  key: "TestFrost-AllItems-MajesticDragonFigurine-40430"
  value: {
-<<<<<<< HEAD
-  dps: 2105.8078862376333
-  tps: 1284.557744575644
-=======
   dps: 5598.502887369142
   tps: 3941.044829083872
->>>>>>> 6d375d54
  }
 }
 dps_results: {
  key: "TestFrost-AllItems-Mana-EtchedRegalia"
  value: {
-<<<<<<< HEAD
-  dps: 1546.663093186546
-  tps: 945.4883760711352
-=======
   dps: 4295.81137817761
   tps: 3068.722265585544
->>>>>>> 6d375d54
  }
 }
 dps_results: {
  key: "TestFrost-AllItems-MeteoriteWhetstone-37390"
  value: {
-<<<<<<< HEAD
-  dps: 2213.0320763224304
-  tps: 1349.8092660269526
-=======
   dps: 5702.377706376698
   tps: 4018.6081013781873
->>>>>>> 6d375d54
  }
 }
 dps_results: {
  key: "TestFrost-AllItems-MysticalSkyfireDiamond"
  value: {
-<<<<<<< HEAD
-  dps: 2209.879702825347
-  tps: 1348.1722654383393
-=======
   dps: 5859.588968105544
   tps: 4134.240827413153
->>>>>>> 6d375d54
  }
 }
 dps_results: {
  key: "TestFrost-AllItems-NetherscaleArmor"
  value: {
-<<<<<<< HEAD
-  dps: 1958.0526488920111
-  tps: 1195.5430406417297
-=======
   dps: 5153.397850872015
   tps: 3644.7541065136693
->>>>>>> 6d375d54
  }
 }
 dps_results: {
  key: "TestFrost-AllItems-NetherstrikeArmor"
  value: {
-<<<<<<< HEAD
-  dps: 1913.838366387862
-  tps: 1168.082857331169
-=======
   dps: 5026.478989639275
   tps: 3567.3612947442243
->>>>>>> 6d375d54
  }
 }
 dps_results: {
  key: "TestFrost-AllItems-OfferingofSacrifice-37638"
  value: {
-<<<<<<< HEAD
-  dps: 2109.6746718280883
-  tps: 1286.91896170056
-=======
   dps: 5607.519410355072
   tps: 3947.547812198968
->>>>>>> 6d375d54
  }
 }
 dps_results: {
  key: "TestFrost-AllItems-PersistentEarthshatterDiamond"
  value: {
-<<<<<<< HEAD
-  dps: 2219.226680847466
-  tps: 1354.6312363662996
-=======
   dps: 5881.932210105703
   tps: 4162.937688404735
->>>>>>> 6d375d54
  }
 }
 dps_results: {
  key: "TestFrost-AllItems-PersistentEarthsiegeDiamond"
  value: {
-<<<<<<< HEAD
-  dps: 2221.137718074723
-  tps: 1355.8002981252735
-=======
   dps: 5886.5403471577365
   tps: 4166.290389817312
->>>>>>> 6d375d54
  }
 }
 dps_results: {
  key: "TestFrost-AllItems-PotentUnstableDiamond"
  value: {
-<<<<<<< HEAD
-  dps: 2216.837884313395
-  tps: 1353.1699091675819
-=======
   dps: 5876.172038790657
   tps: 4158.746811639018
->>>>>>> 6d375d54
  }
 }
 dps_results: {
  key: "TestFrost-AllItems-PowerfulEarthshatterDiamond"
  value: {
-<<<<<<< HEAD
-  dps: 2211.104772631625
-  tps: 1349.6627238906594
-=======
-  dps: 5862.347627634548
-  tps: 4148.688707401294
->>>>>>> 6d375d54
+  dps: 5862.347627634548
+  tps: 4148.688707401294
  }
 }
 dps_results: {
  key: "TestFrost-AllItems-PowerfulEarthsiegeDiamond"
  value: {
-<<<<<<< HEAD
-  dps: 2211.104772631625
-  tps: 1349.6627238906594
-=======
-  dps: 5862.347627634548
-  tps: 4148.688707401294
->>>>>>> 6d375d54
+  dps: 5862.347627634548
+  tps: 4148.688707401294
  }
 }
 dps_results: {
  key: "TestFrost-AllItems-PowerfulEarthstormDiamond"
  value: {
-<<<<<<< HEAD
-  dps: 2211.104772631625
-  tps: 1349.6627238906594
-=======
-  dps: 5862.347627634548
-  tps: 4148.688707401294
->>>>>>> 6d375d54
+  dps: 5862.347627634548
+  tps: 4148.688707401294
  }
 }
 dps_results: {
  key: "TestFrost-AllItems-PrimalIntent"
  value: {
-<<<<<<< HEAD
-  dps: 1978.1191598012613
-  tps: 1207.0676609936754
-=======
   dps: 5213.949773241385
   tps: 3689.6048114782084
->>>>>>> 6d375d54
  }
 }
 dps_results: {
  key: "TestFrost-AllItems-PurifiedShardoftheGods"
  value: {
-<<<<<<< HEAD
-  dps: 2105.8078862376333
-  tps: 1284.557744575644
-=======
   dps: 5598.502887369142
   tps: 3941.044829083872
->>>>>>> 6d375d54
  }
 }
 dps_results: {
  key: "TestFrost-AllItems-ReignoftheDead-47316"
  value: {
-<<<<<<< HEAD
-  dps: 2361.452352257581
-  tps: 1438.322354682396
-=======
   dps: 5905.585198669133
   tps: 4122.500678364426
->>>>>>> 6d375d54
  }
 }
 dps_results: {
  key: "TestFrost-AllItems-ReignoftheDead-47477"
  value: {
-<<<<<<< HEAD
-  dps: 2392.835071985408
-  tps: 1457.1519865190921
-=======
   dps: 5944.49191050966
   tps: 4145.844705468743
->>>>>>> 6d375d54
  }
 }
 dps_results: {
  key: "TestFrost-AllItems-RelentlessEarthsiegeDiamond"
  value: {
-<<<<<<< HEAD
-  dps: 2262.061449728808
-  tps: 1380.6131370303096
-=======
   dps: 6000.004578624043
   tps: 4246.058778214687
->>>>>>> 6d375d54
  }
 }
 dps_results: {
  key: "TestFrost-AllItems-RelentlessEarthstormDiamond"
  value: {
-<<<<<<< HEAD
-  dps: 2258.607174120824
-  tps: 1378.5390038784885
-=======
   dps: 5993.024419544
   tps: 4241.829326869067
->>>>>>> 6d375d54
  }
 }
 dps_results: {
  key: "TestFrost-AllItems-RelentlessGladiator'sSigilofStrife-42622"
  value: {
-<<<<<<< HEAD
-  dps: 2221.245471210015
-  tps: 1354.9126170607894
-=======
   dps: 5745.340871391019
   tps: 4061.933005567836
->>>>>>> 6d375d54
  }
 }
 dps_results: {
  key: "TestFrost-AllItems-RevitalizingSkyflareDiamond"
  value: {
-<<<<<<< HEAD
-  dps: 2211.104772631625
-  tps: 1349.6627238906594
-=======
-  dps: 5862.347627634548
-  tps: 4148.688707401294
->>>>>>> 6d375d54
+  dps: 5862.347627634548
+  tps: 4148.688707401294
  }
 }
 dps_results: {
  key: "TestFrost-AllItems-RuneofRepulsion-40372"
  value: {
-<<<<<<< HEAD
-  dps: 2105.8078862376333
-  tps: 1284.557744575644
-=======
   dps: 5598.502887369142
   tps: 3941.044829083872
->>>>>>> 6d375d54
  }
 }
 dps_results: {
  key: "TestFrost-AllItems-ScourgeborneBattlegear"
  value: {
-<<<<<<< HEAD
-  dps: 1964.3106314641898
-  tps: 1198.8389246280176
-=======
   dps: 5344.311833336563
   tps: 3782.4160375074175
->>>>>>> 6d375d54
  }
 }
 dps_results: {
  key: "TestFrost-AllItems-ScourgebornePlate"
  value: {
-<<<<<<< HEAD
-  dps: 1783.1175550249445
-  tps: 1089.6556989339372
-=======
   dps: 4862.888014349452
   tps: 3489.3742570148443
->>>>>>> 6d375d54
  }
 }
 dps_results: {
  key: "TestFrost-AllItems-Scourgelord'sBattlegear"
  value: {
-<<<<<<< HEAD
-  dps: 2169.9253040122667
-  tps: 1324.0202700355296
-=======
   dps: 5783.59210515159
   tps: 4062.6161510355037
->>>>>>> 6d375d54
  }
 }
 dps_results: {
  key: "TestFrost-AllItems-Scourgelord'sPlate"
  value: {
-<<<<<<< HEAD
-  dps: 1870.6847757076328
-  tps: 1141.8812058758986
-=======
   dps: 5119.234735242485
   tps: 3662.6633104493235
->>>>>>> 6d375d54
  }
 }
 dps_results: {
  key: "TestFrost-AllItems-SealofthePantheon-36993"
  value: {
-<<<<<<< HEAD
-  dps: 2114.2645850436347
-  tps: 1289.8988373159675
-=======
   dps: 5612.185990789632
   tps: 3950.5509881219027
->>>>>>> 6d375d54
  }
 }
 dps_results: {
  key: "TestFrost-AllItems-Serrah'sStar-37559"
  value: {
-<<<<<<< HEAD
-  dps: 2123.8116990154626
-  tps: 1295.7076644352558
-=======
   dps: 5645.34939873407
   tps: 3972.033673091908
->>>>>>> 6d375d54
  }
 }
 dps_results: {
  key: "TestFrost-AllItems-ShinyShardoftheGods"
  value: {
-<<<<<<< HEAD
-  dps: 2105.8078862376333
-  tps: 1284.557744575644
-=======
   dps: 5598.502887369142
   tps: 3941.044829083872
->>>>>>> 6d375d54
  }
 }
 dps_results: {
  key: "TestFrost-AllItems-SigilofHauntedDreams-40715"
  value: {
-<<<<<<< HEAD
-  dps: 2221.592511243987
-  tps: 1355.1208410811728
-=======
   dps: 5679.62574179117
   tps: 4022.474035278594
->>>>>>> 6d375d54
  }
 }
 dps_results: {
  key: "TestFrost-AllItems-SigilofVirulence-47673"
  value: {
-<<<<<<< HEAD
-  dps: 2247.3133274063875
-  tps: 1370.5533307786127
-=======
   dps: 5965.085005874834
   tps: 4228.151245829068
->>>>>>> 6d375d54
  }
 }
 dps_results: {
  key: "TestFrost-AllItems-SigiloftheHangedMan-50459"
  value: {
-<<<<<<< HEAD
-  dps: 2245.8854687406915
-  tps: 1369.6966155791954
-=======
   dps: 5998.025373191823
   tps: 4251.998872383694
->>>>>>> 6d375d54
  }
 }
 dps_results: {
  key: "TestFrost-AllItems-Sindragosa'sFlawlessFang-50361"
  value: {
-<<<<<<< HEAD
-  dps: 2105.8078862376333
-  tps: 1284.557744575644
-=======
   dps: 5598.502887369142
   tps: 3941.044829083872
->>>>>>> 6d375d54
  }
 }
 dps_results: {
  key: "TestFrost-AllItems-SparkofLife-37657"
  value: {
-<<<<<<< HEAD
-  dps: 2160.063890239795
-  tps: 1317.6583624454267
-=======
   dps: 5647.757636350926
   tps: 3984.215097121265
->>>>>>> 6d375d54
  }
 }
 dps_results: {
  key: "TestFrost-AllItems-SpellstrikeInfusion"
  value: {
-<<<<<<< HEAD
-  dps: 1964.9450339946688
-  tps: 1199.4553073842262
-=======
   dps: 5219.009412549643
   tps: 3687.1433724885787
->>>>>>> 6d375d54
  }
 }
 dps_results: {
  key: "TestFrost-AllItems-StrengthoftheClefthoof"
  value: {
-<<<<<<< HEAD
-  dps: 1823.7302712394367
-  tps: 1112.6549915161804
-=======
   dps: 4901.999013976895
   tps: 3488.353110976773
->>>>>>> 6d375d54
  }
 }
 dps_results: {
  key: "TestFrost-AllItems-SwiftSkyfireDiamond"
  value: {
-<<<<<<< HEAD
-  dps: 2216.837884313395
-  tps: 1353.1699091675819
-=======
   dps: 5876.172038790657
   tps: 4158.746811639018
->>>>>>> 6d375d54
  }
 }
 dps_results: {
  key: "TestFrost-AllItems-SwiftSkyflareDiamond"
  value: {
-<<<<<<< HEAD
-  dps: 2221.137718074723
-  tps: 1355.8002981252735
-=======
   dps: 5886.5403471577365
   tps: 4166.290389817312
->>>>>>> 6d375d54
  }
 }
 dps_results: {
  key: "TestFrost-AllItems-SwiftStarfireDiamond"
  value: {
-<<<<<<< HEAD
-  dps: 2211.104772631625
-  tps: 1349.6627238906594
-=======
-  dps: 5862.347627634548
-  tps: 4148.688707401294
->>>>>>> 6d375d54
+  dps: 5862.347627634548
+  tps: 4148.688707401294
  }
 }
 dps_results: {
  key: "TestFrost-AllItems-SwiftStarflareDiamond"
  value: {
-<<<<<<< HEAD
-  dps: 2219.226680847466
-  tps: 1354.6312363662996
-=======
   dps: 5881.932210105703
   tps: 4162.937688404735
->>>>>>> 6d375d54
  }
 }
 dps_results: {
  key: "TestFrost-AllItems-SwiftWindfireDiamond"
  value: {
-<<<<<<< HEAD
-  dps: 2215.8823656997665
-  tps: 1352.5853782880952
-=======
   dps: 5873.8679702646405
   tps: 4157.0704609327295
->>>>>>> 6d375d54
  }
 }
 dps_results: {
  key: "TestFrost-AllItems-TenaciousEarthstormDiamond"
  value: {
-<<<<<<< HEAD
-  dps: 2211.104772631625
-  tps: 1349.6627238906594
-=======
-  dps: 5862.347627634548
-  tps: 4148.688707401294
->>>>>>> 6d375d54
+  dps: 5862.347627634548
+  tps: 4148.688707401294
  }
 }
 dps_results: {
  key: "TestFrost-AllItems-Thassarian'sBattlegear"
  value: {
-<<<<<<< HEAD
-  dps: 2044.5207423500144
-  tps: 1248.0112960938359
-=======
   dps: 5409.845728825155
   tps: 3845.171076301542
->>>>>>> 6d375d54
  }
 }
 dps_results: {
  key: "TestFrost-AllItems-Thassarian'sPlate"
  value: {
-<<<<<<< HEAD
-  dps: 1780.8536521161932
-  tps: 1088.769966262323
-=======
   dps: 4865.683499525928
   tps: 3483.5480076937424
->>>>>>> 6d375d54
  }
 }
 dps_results: {
  key: "TestFrost-AllItems-TheTwinStars"
  value: {
-<<<<<<< HEAD
-  dps: 2103.291772749394
-  tps: 1283.3681813385454
-=======
   dps: 5604.424353002865
   tps: 3963.920956020871
->>>>>>> 6d375d54
  }
 }
 dps_results: {
  key: "TestFrost-AllItems-ThunderingSkyfireDiamond"
  value: {
-<<<<<<< HEAD
-  dps: 2228.463018765446
-  tps: 1359.1961003582176
-=======
   dps: 5878.517213982052
   tps: 4147.634381008689
->>>>>>> 6d375d54
  }
 }
 dps_results: {
  key: "TestFrost-AllItems-ThunderingSkyflareDiamond"
  value: {
-<<<<<<< HEAD
-  dps: 2237.8236467894694
-  tps: 1364.859522408462
-=======
   dps: 5895.192219443794
   tps: 4151.813921870166
->>>>>>> 6d375d54
  }
 }
 dps_results: {
  key: "TestFrost-AllItems-TinyAbominationinaJar-50351"
  value: {
-<<<<<<< HEAD
-  dps: 2208.0347785711715
-  tps: 1345.2933398029065
-=======
   dps: 5788.29284816826
   tps: 4080.8485346602065
->>>>>>> 6d375d54
  }
 }
 dps_results: {
  key: "TestFrost-AllItems-TinyAbominationinaJar-50706"
  value: {
-<<<<<<< HEAD
-  dps: 2219.035392350373
-  tps: 1352.5895328183096
-=======
   dps: 5776.659579886414
   tps: 4080.28733209458
->>>>>>> 6d375d54
  }
 }
 dps_results: {
  key: "TestFrost-AllItems-TirelessSkyflareDiamond"
  value: {
-<<<<<<< HEAD
-  dps: 2211.104772631625
-  tps: 1349.6627238906594
-=======
-  dps: 5862.347627634548
-  tps: 4148.688707401294
->>>>>>> 6d375d54
+  dps: 5862.347627634548
+  tps: 4148.688707401294
  }
 }
 dps_results: {
  key: "TestFrost-AllItems-TirelessStarflareDiamond"
  value: {
-<<<<<<< HEAD
-  dps: 2211.104772631625
-  tps: 1349.6627238906594
-=======
-  dps: 5862.347627634548
-  tps: 4148.688707401294
->>>>>>> 6d375d54
+  dps: 5862.347627634548
+  tps: 4148.688707401294
  }
 }
 dps_results: {
  key: "TestFrost-AllItems-TrenchantEarthshatterDiamond"
  value: {
-<<<<<<< HEAD
-  dps: 2211.104772631625
-  tps: 1349.6627238906594
-=======
-  dps: 5862.347627634548
-  tps: 4148.688707401294
->>>>>>> 6d375d54
+  dps: 5862.347627634548
+  tps: 4148.688707401294
  }
 }
 dps_results: {
  key: "TestFrost-AllItems-TrenchantEarthsiegeDiamond"
  value: {
-<<<<<<< HEAD
-  dps: 2211.104772631625
-  tps: 1349.6627238906594
-=======
-  dps: 5862.347627634548
-  tps: 4148.688707401294
->>>>>>> 6d375d54
+  dps: 5862.347627634548
+  tps: 4148.688707401294
  }
 }
 dps_results: {
  key: "TestFrost-AllItems-WastewalkerArmor"
  value: {
-<<<<<<< HEAD
-  dps: 1643.4205737302257
-  tps: 1004.0701336480582
-=======
   dps: 4490.121280035791
   tps: 3205.2736310033256
->>>>>>> 6d375d54
  }
 }
 dps_results: {
  key: "TestFrost-AllItems-WindhawkArmor"
  value: {
-<<<<<<< HEAD
-  dps: 1902.6791251172663
-  tps: 1160.9673216490387
-=======
   dps: 5001.335847590276
   tps: 3549.332821147078
->>>>>>> 6d375d54
  }
 }
 dps_results: {
  key: "TestFrost-AllItems-WrathfulGladiator'sSigilofStrife-51417"
  value: {
-<<<<<<< HEAD
-  dps: 2222.1864615660907
-  tps: 1355.4772112744345
-=======
   dps: 5757.7291152633425
   tps: 4069.3715132920356
->>>>>>> 6d375d54
  }
 }
 dps_results: {
  key: "TestFrost-AllItems-WrathofSpellfire"
  value: {
-<<<<<<< HEAD
-  dps: 1848.774059594886
-  tps: 1129.5385522473175
-=======
   dps: 4964.384018379122
   tps: 3524.515770461919
->>>>>>> 6d375d54
  }
 }
 dps_results: {
  key: "TestFrost-Average-Default"
  value: {
-<<<<<<< HEAD
-  dps: 2242.0593776814185
-  tps: 1367.6509189752999
-=======
   dps: 5874.238925206719
   tps: 4147.22416276412
->>>>>>> 6d375d54
  }
 }
 dps_results: {
  key: "TestFrost-Settings-Human-Frost P1-Basic-FullBuffs-LongMultiTarget"
  value: {
-<<<<<<< HEAD
-  dps: 2804.767781839972
-  tps: 1705.0341104798197
-=======
   dps: 17862.98720002939
   tps: 11329.388577303469
->>>>>>> 6d375d54
  }
 }
 dps_results: {
  key: "TestFrost-Settings-Human-Frost P1-Basic-FullBuffs-LongSingleTarget"
  value: {
-<<<<<<< HEAD
-  dps: 2245.7169057662127
-  tps: 1367.0347804095225
-=======
   dps: 5853.769731029311
   tps: 4141.035684049303
->>>>>>> 6d375d54
  }
 }
 dps_results: {
  key: "TestFrost-Settings-Human-Frost P1-Basic-FullBuffs-ShortSingleTarget"
  value: {
-<<<<<<< HEAD
-  dps: 4089.1543793674578
-  tps: 2562.3833528742225
-=======
   dps: 6501.854281828187
   tps: 4377.711032036314
->>>>>>> 6d375d54
  }
 }
 dps_results: {
  key: "TestFrost-Settings-Human-Frost P1-Basic-NoBuffs-LongMultiTarget"
  value: {
-<<<<<<< HEAD
-  dps: 1726.4184918823419
-  tps: 1050.2004821051803
-=======
   dps: 12617.092755249842
   tps: 7961.420104114139
->>>>>>> 6d375d54
  }
 }
 dps_results: {
  key: "TestFrost-Settings-Human-Frost P1-Basic-NoBuffs-LongSingleTarget"
  value: {
-<<<<<<< HEAD
-  dps: 1288.3603005274274
-  tps: 787.0671489845314
-=======
   dps: 3519.9418846892195
   tps: 2503.550878328617
->>>>>>> 6d375d54
  }
 }
 dps_results: {
  key: "TestFrost-Settings-Human-Frost P1-Basic-NoBuffs-ShortSingleTarget"
  value: {
-<<<<<<< HEAD
-  dps: 2224.4438171342135
-  tps: 1407.7507139661172
-=======
   dps: 3594.90402968199
   tps: 2430.354410740333
->>>>>>> 6d375d54
  }
 }
 dps_results: {
  key: "TestFrost-Settings-Orc-Frost P1-Basic-FullBuffs-LongMultiTarget"
  value: {
-<<<<<<< HEAD
-  dps: 2834.6183312004455
-  tps: 1722.7525907223023
-=======
   dps: 17769.933394889045
   tps: 11285.864557571513
->>>>>>> 6d375d54
  }
 }
 dps_results: {
  key: "TestFrost-Settings-Orc-Frost P1-Basic-FullBuffs-LongSingleTarget"
  value: {
-<<<<<<< HEAD
-  dps: 2237.8236467894694
-  tps: 1364.859522408462
-=======
   dps: 5895.192219443794
   tps: 4151.813921870166
->>>>>>> 6d375d54
  }
 }
 dps_results: {
  key: "TestFrost-Settings-Orc-Frost P1-Basic-FullBuffs-ShortSingleTarget"
  value: {
-<<<<<<< HEAD
-  dps: 4154.328248358949
-  tps: 2606.327416629002
-=======
   dps: 6532.824642876978
   tps: 4387.70266941905
->>>>>>> 6d375d54
  }
 }
 dps_results: {
  key: "TestFrost-Settings-Orc-Frost P1-Basic-NoBuffs-LongMultiTarget"
  value: {
-<<<<<<< HEAD
-  dps: 1738.6693600585259
-  tps: 1058.1073795576067
-=======
   dps: 12739.427267716632
   tps: 8032.180997872775
->>>>>>> 6d375d54
  }
 }
 dps_results: {
  key: "TestFrost-Settings-Orc-Frost P1-Basic-NoBuffs-LongSingleTarget"
  value: {
-<<<<<<< HEAD
-  dps: 1289.932276578572
-  tps: 789.0613898059278
-=======
   dps: 3525.8647140408016
   tps: 2509.475717438335
->>>>>>> 6d375d54
  }
 }
 dps_results: {
  key: "TestFrost-Settings-Orc-Frost P1-Basic-NoBuffs-ShortSingleTarget"
  value: {
-<<<<<<< HEAD
-  dps: 2229.8970338069576
-  tps: 1413.1697478600042
-=======
   dps: 3671.379720650235
   tps: 2516.961924143049
->>>>>>> 6d375d54
  }
 }
 dps_results: {
  key: "TestFrost-SwitchInFrontOfTarget-Default"
  value: {
-<<<<<<< HEAD
-  dps: 2097.338574554179
-  tps: 1279.3592415390403
-=======
   dps: 5671.760930355496
   tps: 4044.0974685492506
->>>>>>> 6d375d54
  }
 }