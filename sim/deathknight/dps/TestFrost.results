character_stats_results: {
 key: "TestFrost-CharacterStats-Default"
 value: {
  final_stats: 1716
  final_stats: 573.1
  final_stats: 1717.65
  final_stats: 174.9
  final_stats: 228.8
  final_stats: 280
  final_stats: 109
  final_stats: 307
  final_stats: 1220.1
  final_stats: 267
  final_stats: 0
  final_stats: 6189.35472
  final_stats: 405.37
  final_stats: 1787.43742
  final_stats: 267
  final_stats: 115
  final_stats: 164.9875
  final_stats: 0
  final_stats: 0
  final_stats: 0
  final_stats: 17448.7
  final_stats: 1639
  final_stats: 0
  final_stats: 0
  final_stats: 0
  final_stats: 306.00675
  final_stats: 429
  final_stats: 0
  final_stats: 25117.5
  final_stats: 75
  final_stats: 75
  final_stats: 75
  final_stats: 75
  final_stats: 130
  final_stats: 0
  final_stats: 0
  final_stats: 0
  final_stats: 0
  final_stats: 0
 }
}
dps_results: {
 key: "TestFrost-AllItems-AustereEarthsiegeDiamond"
 value: {
  dps: 7761.07353
  tps: 4586.11707
 }
}
dps_results: {
 key: "TestFrost-AllItems-Bandit'sInsignia-40371"
 value: {
  dps: 7739.79993
  tps: 4580.8982
 }
}
dps_results: {
 key: "TestFrost-AllItems-BeamingEarthsiegeDiamond"
 value: {
  dps: 7778.75438
  tps: 4596.72558
 }
}
dps_results: {
 key: "TestFrost-AllItems-Beast-tamer'sShoulders-30892"
 value: {
  dps: 7513.58407
  tps: 4439.53087
 }
}
dps_results: {
 key: "TestFrost-AllItems-BlessedBattlegearofUndeadSlaying"
 value: {
  dps: 6481.77003
  tps: 3830.18594
 }
}
dps_results: {
 key: "TestFrost-AllItems-BlessedGarboftheUndeadSlayer"
 value: {
<<<<<<< HEAD
  dps: 6367.65568
  tps: 3764.44937
=======
  dps: 6370.94626
  tps: 3765.30169
>>>>>>> 615eab19
 }
}
dps_results: {
 key: "TestFrost-AllItems-BlessedRegaliaofUndeadCleansing"
 value: {
<<<<<<< HEAD
  dps: 6094.13472
  tps: 3600.35602
=======
  dps: 6099.5111
  tps: 3602.58968
>>>>>>> 615eab19
 }
}
dps_results: {
 key: "TestFrost-AllItems-BracingEarthsiegeDiamond"
 value: {
  dps: 7755.09982
  tps: 4490.88218
 }
}
dps_results: {
 key: "TestFrost-AllItems-ChaoticSkyflareDiamond"
 value: {
  dps: 7961.08234
  tps: 4706.12235
 }
}
dps_results: {
 key: "TestFrost-AllItems-DarkmoonCard:Berserker!-42989"
 value: {
  dps: 7651.32377
  tps: 4528.07667
 }
}
dps_results: {
 key: "TestFrost-AllItems-DarkmoonCard:Death-42990"
 value: {
  dps: 7684.3576
  tps: 4547.68711
 }
}
dps_results: {
 key: "TestFrost-AllItems-DarkmoonCard:Greatness-44253"
 value: {
  dps: 7846.14412
  tps: 4638.96161
 }
}
dps_results: {
 key: "TestFrost-AllItems-DarkmoonCard:Greatness-44254"
 value: {
  dps: 7767.14512
  tps: 4591.56221
 }
}
dps_results: {
 key: "TestFrost-AllItems-DarkrunedBattlegear"
 value: {
  dps: 7232.2446
  tps: 4276.41633
 }
}
dps_results: {
 key: "TestFrost-AllItems-DarkrunedPlate"
 value: {
<<<<<<< HEAD
  dps: 6383.50092
  tps: 3769.66226
=======
  dps: 6388.56291
  tps: 3772.11406
>>>>>>> 615eab19
 }
}
dps_results: {
 key: "TestFrost-AllItems-DeadlyGladiator'sSigilofStrife-42620"
 value: {
  dps: 7435.68316
  tps: 4390.88285
 }
}
dps_results: {
 key: "TestFrost-AllItems-DeathKnight'sAnguish-38212"
 value: {
  dps: 7626.55023
  tps: 4513.21255
 }
}
dps_results: {
 key: "TestFrost-AllItems-Defender'sCode-40257"
 value: {
  dps: 7559.05148
  tps: 4472.7133
 }
}
dps_results: {
 key: "TestFrost-AllItems-DestructiveSkyflareDiamond"
 value: {
  dps: 7781.12226
  tps: 4598.1463
 }
}
dps_results: {
 key: "TestFrost-AllItems-EffulgentSkyflareDiamond"
 value: {
  dps: 7755.09982
  tps: 4582.53284
 }
}
dps_results: {
 key: "TestFrost-AllItems-EmberSkyflareDiamond"
 value: {
  dps: 7755.09982
  tps: 4582.53284
 }
}
dps_results: {
 key: "TestFrost-AllItems-EnigmaticSkyflareDiamond"
 value: {
  dps: 7778.75438
  tps: 4596.72558
 }
}
dps_results: {
 key: "TestFrost-AllItems-EnigmaticStarflareDiamond"
 value: {
  dps: 7773.77184
  tps: 4593.73605
 }
}
dps_results: {
 key: "TestFrost-AllItems-EternalEarthsiegeDiamond"
 value: {
  dps: 7755.09982
  tps: 4582.53284
 }
}
dps_results: {
 key: "TestFrost-AllItems-ExtractofNecromanticPower-40373"
 value: {
  dps: 7668.17985
  tps: 4538.02502
 }
}
dps_results: {
 key: "TestFrost-AllItems-EyeoftheBroodmother-45308"
 value: {
  dps: 7632.74115
  tps: 4516.9271
 }
}
dps_results: {
 key: "TestFrost-AllItems-ForgeEmber-37660"
 value: {
  dps: 7617.56786
  tps: 4507.82313
 }
}
dps_results: {
 key: "TestFrost-AllItems-ForlornSkyflareDiamond"
 value: {
  dps: 7755.09982
  tps: 4582.53284
 }
}
dps_results: {
 key: "TestFrost-AllItems-ForlornStarflareDiamond"
 value: {
  dps: 7755.09982
  tps: 4582.53284
 }
}
dps_results: {
 key: "TestFrost-AllItems-FuriousGladiator'sSigilofStrife-42621"
 value: {
  dps: 7436.35419
  tps: 4391.28547
 }
}
dps_results: {
 key: "TestFrost-AllItems-FuryoftheFiveFlights-40431"
 value: {
  dps: 7777.45299
  tps: 4603.75421
 }
}
dps_results: {
 key: "TestFrost-AllItems-FuturesightRune-38763"
 value: {
  dps: 7539.71261
  tps: 4461.10998
 }
}
dps_results: {
 key: "TestFrost-AllItems-HatefulGladiator'sSigilofStrife-42619"
 value: {
  dps: 7434.3876
  tps: 4390.10551
 }
}
dps_results: {
 key: "TestFrost-AllItems-IllustrationoftheDragonSoul-40432"
 value: {
  dps: 7539.71261
  tps: 4461.10998
 }
}
dps_results: {
 key: "TestFrost-AllItems-ImpassiveSkyflareDiamond"
 value: {
  dps: 7778.75438
  tps: 4596.72558
 }
}
dps_results: {
 key: "TestFrost-AllItems-ImpassiveStarflareDiamond"
 value: {
  dps: 7773.77184
  tps: 4593.73605
 }
}
dps_results: {
 key: "TestFrost-AllItems-IncisorFragment-37723"
 value: {
  dps: 7735.8489
  tps: 4578.79175
 }
}
dps_results: {
 key: "TestFrost-AllItems-InsightfulEarthsiegeDiamond"
 value: {
  dps: 7755.09982
  tps: 4582.53284
 }
}
dps_results: {
 key: "TestFrost-AllItems-InvigoratingEarthsiegeDiamond"
 value: {
  dps: 7785.97964
  tps: 4601.06073
 }
}
dps_results: {
 key: "TestFrost-AllItems-Lavanthor'sTalisman-37872"
 value: {
  dps: 7539.71261
  tps: 4461.10998
 }
}
dps_results: {
 key: "TestFrost-AllItems-MajesticDragonFigurine-40430"
 value: {
  dps: 7539.71261
  tps: 4461.10998
 }
}
dps_results: {
 key: "TestFrost-AllItems-MeteoriteWhetstone-37390"
 value: {
  dps: 7695.16436
  tps: 4549.63448
 }
}
dps_results: {
 key: "TestFrost-AllItems-OfferingofSacrifice-37638"
 value: {
  dps: 7552.226
  tps: 4468.61801
 }
}
dps_results: {
 key: "TestFrost-AllItems-PersistentEarthshatterDiamond"
 value: {
  dps: 7780.09777
  tps: 4597.53161
 }
}
dps_results: {
 key: "TestFrost-AllItems-PersistentEarthsiegeDiamond"
 value: {
  dps: 7785.97964
  tps: 4601.06073
 }
}
dps_results: {
 key: "TestFrost-AllItems-PowerfulEarthshatterDiamond"
 value: {
  dps: 7755.09982
  tps: 4582.53284
 }
}
dps_results: {
 key: "TestFrost-AllItems-PowerfulEarthsiegeDiamond"
 value: {
  dps: 7755.09982
  tps: 4582.53284
 }
}
dps_results: {
 key: "TestFrost-AllItems-PurifiedShardoftheGods"
 value: {
  dps: 7539.71261
  tps: 4461.10998
 }
}
dps_results: {
 key: "TestFrost-AllItems-ReignoftheDead-47316"
 value: {
  dps: 7522.11368
  tps: 4450.34549
 }
}
dps_results: {
 key: "TestFrost-AllItems-ReignoftheDead-47477"
 value: {
  dps: 7523.1116
  tps: 4450.94424
 }
}
dps_results: {
 key: "TestFrost-AllItems-RelentlessEarthsiegeDiamond"
 value: {
  dps: 7954.96387
  tps: 4702.45127
 }
}
dps_results: {
 key: "TestFrost-AllItems-RelentlessGladiator'sSigilofStrife-42622"
 value: {
  dps: 7437.13706
  tps: 4391.75519
 }
}
dps_results: {
 key: "TestFrost-AllItems-RevitalizingSkyflareDiamond"
 value: {
  dps: 7755.09982
  tps: 4582.53284
 }
}
dps_results: {
 key: "TestFrost-AllItems-RuneofRepulsion-40372"
 value: {
  dps: 7539.71261
  tps: 4461.10998
 }
}
dps_results: {
 key: "TestFrost-AllItems-SavageGladiator'sSigilofStrife-42618"
 value: {
  dps: 7434.15444
  tps: 4389.96561
 }
}
dps_results: {
 key: "TestFrost-AllItems-ScourgeborneBattlegear"
 value: {
  dps: 6892.97154
  tps: 4073.58452
 }
}
dps_results: {
 key: "TestFrost-AllItems-ScourgebornePlate"
 value: {
  dps: 6280.56906
  tps: 3707.93933
 }
}
dps_results: {
 key: "TestFrost-AllItems-Scourgelord'sBattlegear"
 value: {
  dps: 8102.10977
  tps: 4794.75011
 }
}
dps_results: {
 key: "TestFrost-AllItems-Scourgelord'sPlate"
 value: {
  dps: 6815.3637
  tps: 4023.8034
 }
}
dps_results: {
 key: "TestFrost-AllItems-SealofthePantheon-36993"
 value: {
  dps: 7558.3926
  tps: 4472.31797
 }
}
dps_results: {
 key: "TestFrost-AllItems-ShinyShardoftheGods"
 value: {
  dps: 7539.71261
  tps: 4461.10998
 }
}
dps_results: {
 key: "TestFrost-AllItems-SigilofHauntedDreams-40715"
 value: {
  dps: 7445.84775
  tps: 4396.9816
 }
}
dps_results: {
 key: "TestFrost-AllItems-SigilofVirulence-47673"
 value: {
  dps: 7837.76313
  tps: 4628.89016
 }
}
dps_results: {
 key: "TestFrost-AllItems-SigiloftheHangedMan-50459"
 value: {
  dps: 7870.10182
  tps: 4650.07227
 }
}
dps_results: {
 key: "TestFrost-AllItems-Sindragosa'sFlawlessFang-50361"
 value: {
  dps: 7539.71261
  tps: 4461.10998
 }
}
dps_results: {
 key: "TestFrost-AllItems-SparkofLife-37657"
 value: {
  dps: 7628.38544
  tps: 4513.25372
 }
}
dps_results: {
 key: "TestFrost-AllItems-SphereofRedDragon'sBlood-37166"
 value: {
  dps: 7719.09932
  tps: 4568.39038
 }
}
dps_results: {
 key: "TestFrost-AllItems-StormshroudArmor"
 value: {
  dps: 6034.3804
  tps: 3564.33849
 }
}
dps_results: {
 key: "TestFrost-AllItems-SwiftSkyflareDiamond"
 value: {
  dps: 7785.97964
  tps: 4601.06073
 }
}
dps_results: {
 key: "TestFrost-AllItems-SwiftStarflareDiamond"
 value: {
  dps: 7780.09777
  tps: 4597.53161
 }
}
dps_results: {
 key: "TestFrost-AllItems-SwiftWindfireDiamond"
 value: {
  dps: 7769.8045
  tps: 4591.35565
 }
}
dps_results: {
 key: "TestFrost-AllItems-Thassarian'sBattlegear"
 value: {
  dps: 7447.94359
  tps: 4402.62395
 }
}
dps_results: {
 key: "TestFrost-AllItems-Thassarian'sPlate"
 value: {
  dps: 6484.32448
  tps: 3828.58467
 }
}
dps_results: {
 key: "TestFrost-AllItems-TheTwinBladesofAzzinoth"
 value: {
  dps: 7012.19723
  tps: 4136.52486
 }
}
dps_results: {
 key: "TestFrost-AllItems-ThunderingSkyflareDiamond"
 value: {
  dps: 7792.83398
  tps: 4604.22761
 }
}
dps_results: {
 key: "TestFrost-AllItems-TinyAbominationinaJar-50351"
 value: {
  dps: 7689.34494
  tps: 4550.93053
 }
}
dps_results: {
 key: "TestFrost-AllItems-TinyAbominationinaJar-50706"
 value: {
  dps: 7744.12956
  tps: 4583.38681
 }
}
dps_results: {
 key: "TestFrost-AllItems-TirelessSkyflareDiamond"
 value: {
  dps: 7755.09982
  tps: 4582.53284
 }
}
dps_results: {
 key: "TestFrost-AllItems-TirelessStarflareDiamond"
 value: {
  dps: 7755.09982
  tps: 4582.53284
 }
}
dps_results: {
 key: "TestFrost-AllItems-TrenchantEarthshatterDiamond"
 value: {
  dps: 7755.09982
  tps: 4582.53284
 }
}
dps_results: {
 key: "TestFrost-AllItems-TrenchantEarthsiegeDiamond"
 value: {
  dps: 7755.09982
  tps: 4582.53284
 }
}
dps_results: {
 key: "TestFrost-AllItems-UndeadSlayer'sBlessedArmor"
 value: {
<<<<<<< HEAD
  dps: 6352.59991
  tps: 3755.77996
=======
  dps: 6368.57793
  tps: 3764.34686
>>>>>>> 615eab19
 }
}
dps_results: {
 key: "TestFrost-AllItems-WingedTalisman-37844"
 value: {
  dps: 7539.71261
  tps: 4461.10998
 }
}
dps_results: {
 key: "TestFrost-AllItems-WrathfulGladiator'sSigilofStrife-51417"
 value: {
  dps: 7438.03177
  tps: 4392.29201
 }
}
dps_results: {
 key: "TestFrost-Average-Default"
 value: {
  dps: 7940.37814
  tps: 4694.04668
 }
}
dps_results: {
 key: "TestFrost-Settings-Human-Frost P1-Basic-FullBuffs-LongMultiTarget"
 value: {
  dps: 11309.2662
  tps: 6717.8647
 }
}
dps_results: {
 key: "TestFrost-Settings-Human-Frost P1-Basic-FullBuffs-LongSingleTarget"
 value: {
  dps: 5829.19276
  tps: 3429.4326
 }
}
dps_results: {
 key: "TestFrost-Settings-Human-Frost P1-Basic-FullBuffs-ShortSingleTarget"
 value: {
  dps: 6682.75053
  tps: 3713.74771
 }
}
dps_results: {
 key: "TestFrost-Settings-Human-Frost P1-Basic-NoBuffs-LongMultiTarget"
 value: {
  dps: 7027.68777
  tps: 4178.40487
 }
}
dps_results: {
 key: "TestFrost-Settings-Human-Frost P1-Basic-NoBuffs-LongSingleTarget"
 value: {
  dps: 3376.49762
  tps: 1987.63494
 }
}
dps_results: {
 key: "TestFrost-Settings-Human-Frost P1-Basic-NoBuffs-ShortSingleTarget"
 value: {
  dps: 3701.72855
  tps: 2054.5654
 }
}
dps_results: {
 key: "TestFrost-Settings-Orc-Frost P1-Basic-FullBuffs-LongMultiTarget"
 value: {
  dps: 11212.21208
  tps: 6656.43192
 }
}
dps_results: {
 key: "TestFrost-Settings-Orc-Frost P1-Basic-FullBuffs-LongSingleTarget"
 value: {
  dps: 5848.2611
  tps: 3437.98936
 }
}
dps_results: {
 key: "TestFrost-Settings-Orc-Frost P1-Basic-FullBuffs-ShortSingleTarget"
 value: {
  dps: 6747.45759
  tps: 3738.15427
 }
}
dps_results: {
 key: "TestFrost-Settings-Orc-Frost P1-Basic-NoBuffs-LongMultiTarget"
 value: {
  dps: 7026.73349
  tps: 4175.99486
 }
}
dps_results: {
 key: "TestFrost-Settings-Orc-Frost P1-Basic-NoBuffs-LongSingleTarget"
 value: {
  dps: 3350.65335
  tps: 1970.20162
 }
}
dps_results: {
 key: "TestFrost-Settings-Orc-Frost P1-Basic-NoBuffs-ShortSingleTarget"
 value: {
  dps: 3719.67039
  tps: 2057.02908
 }
}
dps_results: {
 key: "TestFrost-SwitchInFrontOfTarget-Default"
 value: {
  dps: 7537.72512
  tps: 4454.87149
 }
}<|MERGE_RESOLUTION|>--- conflicted
+++ resolved
@@ -80,25 +80,15 @@
 dps_results: {
  key: "TestFrost-AllItems-BlessedGarboftheUndeadSlayer"
  value: {
-<<<<<<< HEAD
-  dps: 6367.65568
-  tps: 3764.44937
-=======
-  dps: 6370.94626
-  tps: 3765.30169
->>>>>>> 615eab19
+  dps: 6369.15763
+  tps: 3765.35054
  }
 }
 dps_results: {
  key: "TestFrost-AllItems-BlessedRegaliaofUndeadCleansing"
  value: {
-<<<<<<< HEAD
-  dps: 6094.13472
-  tps: 3600.35602
-=======
-  dps: 6099.5111
-  tps: 3602.58968
->>>>>>> 615eab19
+  dps: 6093.84914
+  tps: 3600.18468
  }
 }
 dps_results: {
@@ -153,13 +143,8 @@
 dps_results: {
  key: "TestFrost-AllItems-DarkrunedPlate"
  value: {
-<<<<<<< HEAD
-  dps: 6383.50092
-  tps: 3769.66226
-=======
-  dps: 6388.56291
-  tps: 3772.11406
->>>>>>> 615eab19
+  dps: 6382.98518
+  tps: 3769.34538
  }
 }
 dps_results: {
@@ -627,13 +612,8 @@
 dps_results: {
  key: "TestFrost-AllItems-UndeadSlayer'sBlessedArmor"
  value: {
-<<<<<<< HEAD
-  dps: 6352.59991
-  tps: 3755.77996
-=======
-  dps: 6368.57793
-  tps: 3764.34686
->>>>>>> 615eab19
+  dps: 6352.3229
+  tps: 3755.61376
  }
 }
 dps_results: {
