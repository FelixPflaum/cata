character_stats_results: {
 key: "TestFrostUH-CharacterStats-Default"
 value: {
  final_stats: 1767.48
  final_stats: 573.1
  final_stats: 1717.65
  final_stats: 174.9
  final_stats: 228.8
  final_stats: 500
  final_stats: 109
  final_stats: 385.696
  final_stats: 990.55
  final_stats: 267
  final_stats: 0
  final_stats: 5769.456
  final_stats: 405.37
  final_stats: 1557.88742
  final_stats: 267
  final_stats: 115
  final_stats: 164.9875
  final_stats: 0
  final_stats: 0
  final_stats: 0
  final_stats: 17448.7
  final_stats: 1639
  final_stats: 0
  final_stats: 0
  final_stats: 0
  final_stats: 306.00675
  final_stats: 441.87
  final_stats: 0
  final_stats: 25117.5
  final_stats: 75
  final_stats: 75
  final_stats: 75
  final_stats: 75
  final_stats: 130
  final_stats: 0
  final_stats: 0
  final_stats: 0
  final_stats: 0
  final_stats: 0
  final_stats: 0
 }
}
dps_results: {
 key: "TestFrostUH-AllItems-Althor'sAbacus-50359"
 value: {
  dps: 7821.46433
  tps: 5579.8004
 }
}
dps_results: {
 key: "TestFrostUH-AllItems-Althor'sAbacus-50366"
 value: {
  dps: 7821.46433
  tps: 5579.8004
 }
}
dps_results: {
 key: "TestFrostUH-AllItems-AustereEarthsiegeDiamond"
 value: {
  dps: 8122.85103
  tps: 5773.78688
 }
}
dps_results: {
 key: "TestFrostUH-AllItems-Bandit'sInsignia-40371"
 value: {
  dps: 8039.33917
  tps: 5740.15628
 }
}
dps_results: {
 key: "TestFrostUH-AllItems-BaubleofTrueBlood-50354"
 value: {
  dps: 7821.21185
  tps: 11006.94943
 }
}
dps_results: {
 key: "TestFrostUH-AllItems-BaubleofTrueBlood-50726"
 value: {
  dps: 7821.21185
  tps: 11006.94943
 }
}
dps_results: {
 key: "TestFrostUH-AllItems-BeamingEarthsiegeDiamond"
 value: {
  dps: 8143.40609
  tps: 5788.9154
 }
}
dps_results: {
 key: "TestFrostUH-AllItems-Beast-tamer'sShoulders-30892"
 value: {
  dps: 7888.73493
  tps: 5612.2992
 }
}
dps_results: {
 key: "TestFrostUH-AllItems-BlessedBattlegearofUndeadSlaying"
 value: {
  dps: 6642.17105
  tps: 4725.96337
 }
}
dps_results: {
 key: "TestFrostUH-AllItems-BlessedGarboftheUndeadSlayer"
 value: {
  dps: 6602.56012
  tps: 4703.8792
 }
}
dps_results: {
 key: "TestFrostUH-AllItems-BlessedRegaliaofUndeadCleansing"
 value: {
  dps: 6363.48656
  tps: 4528.91894
 }
}
dps_results: {
 key: "TestFrostUH-AllItems-BracingEarthsiegeDiamond"
 value: {
  dps: 8122.85103
  tps: 5658.31114
 }
}
dps_results: {
 key: "TestFrostUH-AllItems-Bryntroll,theBoneArbiter-50415"
 value: {
  dps: 8304.93682
  tps: 5907.80202
 }
}
dps_results: {
 key: "TestFrostUH-AllItems-Bryntroll,theBoneArbiter-50709"
 value: {
  dps: 8304.93682
  tps: 5907.80202
 }
}
dps_results: {
 key: "TestFrostUH-AllItems-ChaoticSkyflareDiamond"
 value: {
  dps: 8309.21891
  tps: 5910.95364
 }
}
dps_results: {
 key: "TestFrostUH-AllItems-CorpseTongueCoin-50349"
 value: {
  dps: 7821.46433
  tps: 5579.8004
 }
}
dps_results: {
 key: "TestFrostUH-AllItems-CorpseTongueCoin-50352"
 value: {
  dps: 7821.46433
  tps: 5579.8004
 }
}
dps_results: {
 key: "TestFrostUH-AllItems-CorrodedSkeletonKey-50356"
 value: {
  dps: 7821.46433
  tps: 5579.8004
  hps: 42.66667
 }
}
dps_results: {
 key: "TestFrostUH-AllItems-DarkmoonCard:Berserker!-42989"
 value: {
  dps: 7951.17842
  tps: 5675.26997
 }
}
dps_results: {
 key: "TestFrostUH-AllItems-DarkmoonCard:Death-42990"
 value: {
  dps: 8004.32419
  tps: 5714.38526
 }
}
dps_results: {
 key: "TestFrostUH-AllItems-DarkmoonCard:Greatness-44255"
 value: {
  dps: 8092.96844
  tps: 5758.21655
 }
}
dps_results: {
 key: "TestFrostUH-AllItems-DarkrunedBattlegear"
 value: {
  dps: 7694.6311
  tps: 5473.90562
 }
}
dps_results: {
 key: "TestFrostUH-AllItems-DarkrunedPlate"
 value: {
  dps: 6776.55865
  tps: 4810.87317
 }
}
dps_results: {
 key: "TestFrostUH-AllItems-DeadlyGladiator'sSigilofStrife-42620"
 value: {
  dps: 7722.47117
  tps: 5479.1073
 }
}
dps_results: {
 key: "TestFrostUH-AllItems-Death'sChoice-47464"
 value: {
  dps: 8514.51523
  tps: 6053.48738
 }
}
dps_results: {
 key: "TestFrostUH-AllItems-DeathKnight'sAnguish-38212"
 value: {
  dps: 7927.91581
  tps: 5658.14869
 }
}
dps_results: {
 key: "TestFrostUH-AllItems-Deathbringer'sWill-50362"
 value: {
  dps: 8347.36387
  tps: 5957.23775
 }
}
dps_results: {
 key: "TestFrostUH-AllItems-Deathbringer'sWill-50363"
 value: {
  dps: 8355.13042
  tps: 5963.68069
 }
}
dps_results: {
 key: "TestFrostUH-AllItems-Defender'sCode-40257"
 value: {
  dps: 7821.46433
  tps: 5579.8004
 }
}
dps_results: {
 key: "TestFrostUH-AllItems-DestructiveSkyflareDiamond"
 value: {
  dps: 8147.50743
  tps: 5791.93399
 }
}
dps_results: {
 key: "TestFrostUH-AllItems-DislodgedForeignObject-50348"
 value: {
  dps: 8028.43738
  tps: 5727.98035
 }
}
dps_results: {
 key: "TestFrostUH-AllItems-DislodgedForeignObject-50353"
 value: {
  dps: 7980.993
  tps: 5690.53511
 }
}
dps_results: {
 key: "TestFrostUH-AllItems-EffulgentSkyflareDiamond"
 value: {
  dps: 8122.85103
  tps: 5773.78688
 }
}
dps_results: {
 key: "TestFrostUH-AllItems-EmberSkyflareDiamond"
 value: {
  dps: 8122.85103
  tps: 5773.78688
 }
}
dps_results: {
 key: "TestFrostUH-AllItems-EnigmaticSkyflareDiamond"
 value: {
  dps: 8143.40609
  tps: 5788.9154
 }
}
dps_results: {
 key: "TestFrostUH-AllItems-EnigmaticStarflareDiamond"
 value: {
  dps: 8139.57036
  tps: 5786.0923
 }
}
dps_results: {
 key: "TestFrostUH-AllItems-EphemeralSnowflake-50260"
 value: {
  dps: 7939.1506
  tps: 5656.70082
 }
}
dps_results: {
 key: "TestFrostUH-AllItems-EssenceofGossamer-37220"
 value: {
  dps: 7821.46433
  tps: 5579.8004
 }
}
dps_results: {
 key: "TestFrostUH-AllItems-EternalEarthsiegeDiamond"
 value: {
  dps: 8122.85103
  tps: 5773.78688
 }
}
dps_results: {
 key: "TestFrostUH-AllItems-ExtractofNecromanticPower-40373"
 value: {
  dps: 7997.47283
  tps: 5709.34265
 }
}
dps_results: {
 key: "TestFrostUH-AllItems-EyeoftheBroodmother-45308"
 value: {
  dps: 7934.95555
  tps: 5663.32994
 }
}
dps_results: {
 key: "TestFrostUH-AllItems-Figurine-SapphireOwl-42413"
 value: {
  dps: 7821.46433
  tps: 5579.8004
 }
}
dps_results: {
 key: "TestFrostUH-AllItems-ForethoughtTalisman-40258"
 value: {
  dps: 7821.46433
  tps: 5579.8004
 }
}
dps_results: {
 key: "TestFrostUH-AllItems-ForgeEmber-37660"
 value: {
  dps: 7913.0442
  tps: 5647.20318
 }
}
dps_results: {
 key: "TestFrostUH-AllItems-ForlornSkyflareDiamond"
 value: {
  dps: 8122.85103
  tps: 5773.78688
 }
}
dps_results: {
 key: "TestFrostUH-AllItems-ForlornStarflareDiamond"
 value: {
  dps: 8122.85103
  tps: 5773.78688
 }
}
dps_results: {
 key: "TestFrostUH-AllItems-FuriousGladiator'sSigilofStrife-42621"
 value: {
  dps: 7723.32429
  tps: 5479.7352
 }
}
dps_results: {
 key: "TestFrostUH-AllItems-FuryoftheFiveFlights-40431"
 value: {
  dps: 8074.95001
  tps: 5766.36586
 }
}
dps_results: {
 key: "TestFrostUH-AllItems-FuturesightRune-38763"
 value: {
  dps: 7821.46433
  tps: 5579.8004
 }
}
dps_results: {
 key: "TestFrostUH-AllItems-GlowingTwilightScale-54573"
 value: {
  dps: 7821.46433
  tps: 5579.8004
 }
}
dps_results: {
 key: "TestFrostUH-AllItems-GlowingTwilightScale-54589"
 value: {
  dps: 7821.46433
  tps: 5579.8004
 }
}
dps_results: {
 key: "TestFrostUH-AllItems-GnomishLightningGenerator-41121"
 value: {
  dps: 7940.09374
  tps: 5667.11164
 }
}
dps_results: {
 key: "TestFrostUH-AllItems-HatefulGladiator'sSigilofStrife-42619"
 value: {
  dps: 7720.56264
  tps: 5477.70262
 }
}
dps_results: {
 key: "TestFrostUH-AllItems-IllustrationoftheDragonSoul-40432"
 value: {
  dps: 7821.46433
  tps: 5579.8004
 }
}
dps_results: {
 key: "TestFrostUH-AllItems-ImpassiveSkyflareDiamond"
 value: {
  dps: 8143.40609
  tps: 5788.9154
 }
}
dps_results: {
 key: "TestFrostUH-AllItems-ImpassiveStarflareDiamond"
 value: {
  dps: 8139.57036
  tps: 5786.0923
 }
}
dps_results: {
 key: "TestFrostUH-AllItems-IncisorFragment-37723"
 value: {
  dps: 8029.3912
  tps: 5732.83458
 }
}
dps_results: {
 key: "TestFrostUH-AllItems-InsightfulEarthsiegeDiamond"
 value: {
  dps: 8122.85103
  tps: 5773.78688
 }
}
dps_results: {
 key: "TestFrostUH-AllItems-InvigoratingEarthsiegeDiamond"
 value: {
  dps: 8155.80262
  tps: 5798.03925
  hps: 12.85179
 }
}
dps_results: {
 key: "TestFrostUH-AllItems-Lavanthor'sTalisman-37872"
 value: {
  dps: 7821.46433
  tps: 5579.8004
 }
}
dps_results: {
 key: "TestFrostUH-AllItems-MajesticDragonFigurine-40430"
 value: {
  dps: 7821.46433
  tps: 5579.8004
 }
}
dps_results: {
 key: "TestFrostUH-AllItems-MeteoriteWhetstone-37390"
 value: {
  dps: 8028.66379
  tps: 5727.28073
 }
}
dps_results: {
 key: "TestFrostUH-AllItems-NevermeltingIceCrystal-50259"
 value: {
  dps: 7908.05378
  tps: 5643.53024
 }
}
dps_results: {
 key: "TestFrostUH-AllItems-OfferingofSacrifice-37638"
 value: {
  dps: 7821.46433
  tps: 5579.8004
 }
}
dps_results: {
 key: "TestFrostUH-AllItems-PersistentEarthshatterDiamond"
 value: {
  dps: 8149.53545
  tps: 5793.42661
 }
}
dps_results: {
 key: "TestFrostUH-AllItems-PersistentEarthsiegeDiamond"
 value: {
  dps: 8155.81414
  tps: 5798.04772
 }
}
dps_results: {
 key: "TestFrostUH-AllItems-PetrifiedTwilightScale-54571"
 value: {
  dps: 7821.46433
  tps: 5579.8004
 }
}
dps_results: {
 key: "TestFrostUH-AllItems-PetrifiedTwilightScale-54591"
 value: {
  dps: 7821.46433
  tps: 5579.8004
 }
}
dps_results: {
 key: "TestFrostUH-AllItems-PowerfulEarthshatterDiamond"
 value: {
  dps: 8122.85103
  tps: 5773.78688
 }
}
dps_results: {
 key: "TestFrostUH-AllItems-PowerfulEarthsiegeDiamond"
 value: {
  dps: 8122.85103
  tps: 5773.78688
 }
}
dps_results: {
 key: "TestFrostUH-AllItems-PurifiedShardoftheGods"
 value: {
  dps: 7821.46433
  tps: 5579.8004
 }
}
dps_results: {
 key: "TestFrostUH-AllItems-ReignoftheDead-47316"
 value: {
  dps: 7831.92025
  tps: 5587.49596
 }
}
dps_results: {
 key: "TestFrostUH-AllItems-ReignoftheDead-47477"
 value: {
  dps: 7833.69131
  tps: 5588.79946
 }
}
dps_results: {
 key: "TestFrostUH-AllItems-RelentlessEarthsiegeDiamond"
 value: {
  dps: 8304.93682
  tps: 5907.80202
 }
}
dps_results: {
 key: "TestFrostUH-AllItems-RelentlessGladiator'sSigilofStrife-42622"
 value: {
  dps: 7724.3196
  tps: 5480.46775
 }
}
dps_results: {
 key: "TestFrostUH-AllItems-RevitalizingSkyflareDiamond"
 value: {
  dps: 8122.85103
  tps: 5773.78688
 }
}
dps_results: {
 key: "TestFrostUH-AllItems-RuneofRepulsion-40372"
 value: {
  dps: 7821.46433
  tps: 5579.8004
 }
}
dps_results: {
 key: "TestFrostUH-AllItems-SavageGladiator'sSigilofStrife-42618"
 value: {
  dps: 7720.2958
  tps: 5477.50623
 }
}
dps_results: {
 key: "TestFrostUH-AllItems-ScourgeborneBattlegear"
 value: {
  dps: 7468.58523
  tps: 5317.16155
 }
}
dps_results: {
 key: "TestFrostUH-AllItems-ScourgebornePlate"
 value: {
  dps: 6640.67171
  tps: 4712.46772
 }
}
dps_results: {
 key: "TestFrostUH-AllItems-Scourgelord'sBattlegear"
 value: {
  dps: 8550.59549
  tps: 6098.07635
 }
}
dps_results: {
 key: "TestFrostUH-AllItems-Scourgelord'sPlate"
 value: {
  dps: 7082.74151
  tps: 5024.28103
 }
}
dps_results: {
 key: "TestFrostUH-AllItems-SealofthePantheon-36993"
 value: {
  dps: 7821.46433
  tps: 5579.8004
 }
}
dps_results: {
 key: "TestFrostUH-AllItems-Shadowmourne-49623"
 value: {
  dps: 8304.93682
  tps: 5907.80202
 }
}
dps_results: {
 key: "TestFrostUH-AllItems-ShinyShardoftheGods"
 value: {
  dps: 7821.46433
  tps: 5579.8004
 }
}
dps_results: {
 key: "TestFrostUH-AllItems-SigilofDeflection-45144"
 value: {
  dps: 7718.20556
  tps: 5475.96781
 }
}
dps_results: {
 key: "TestFrostUH-AllItems-SigilofHauntedDreams-40715"
 value: {
  dps: 7725.06162
  tps: 5481.01387
 }
}
dps_results: {
 key: "TestFrostUH-AllItems-SigilofInsolence-47672"
 value: {
  dps: 7718.20556
  tps: 5475.96781
 }
}
dps_results: {
 key: "TestFrostUH-AllItems-SigilofVirulence-47673"
 value: {
  dps: 8179.60117
  tps: 5801.28107
 }
}
dps_results: {
 key: "TestFrostUH-AllItems-SigiloftheBoneGryphon-50462"
 value: {
  dps: 7718.20556
  tps: 5475.96781
 }
}
dps_results: {
 key: "TestFrostUH-AllItems-SigiloftheHangedMan-50459"
 value: {
  dps: 8219.62405
  tps: 5829.38188
 }
}
dps_results: {
 key: "TestFrostUH-AllItems-SigiloftheUnfalteringKnight-40714"
 value: {
  dps: 7718.20556
  tps: 5475.96781
 }
}
dps_results: {
 key: "TestFrostUH-AllItems-Sindragosa'sFlawlessFang-50361"
 value: {
  dps: 7821.46433
  tps: 5579.8004
 }
}
dps_results: {
 key: "TestFrostUH-AllItems-SliverofPureIce-50339"
 value: {
  dps: 7821.46433
  tps: 5579.8004
 }
}
dps_results: {
 key: "TestFrostUH-AllItems-SliverofPureIce-50346"
 value: {
  dps: 7821.46433
  tps: 5579.8004
 }
}
dps_results: {
 key: "TestFrostUH-AllItems-SoulPreserver-37111"
 value: {
  dps: 7821.46433
  tps: 5579.8004
 }
}
dps_results: {
 key: "TestFrostUH-AllItems-SouloftheDead-40382"
 value: {
  dps: 7939.44042
  tps: 5666.6308
 }
}
dps_results: {
 key: "TestFrostUH-AllItems-SparkofLife-37657"
 value: {
  dps: 7851.24902
  tps: 5600.00964
 }
}
dps_results: {
 key: "TestFrostUH-AllItems-SphereofRedDragon'sBlood-37166"
 value: {
  dps: 7941.61686
  tps: 5666.7277
 }
}
dps_results: {
 key: "TestFrostUH-AllItems-StormshroudArmor"
 value: {
  dps: 6330.75083
  tps: 4506.49544
 }
}
dps_results: {
 key: "TestFrostUH-AllItems-SwiftSkyflareDiamond"
 value: {
  dps: 8155.81414
  tps: 5798.04772
 }
}
dps_results: {
 key: "TestFrostUH-AllItems-SwiftStarflareDiamond"
 value: {
  dps: 8149.53545
  tps: 5793.42661
 }
}
dps_results: {
 key: "TestFrostUH-AllItems-SwiftWindfireDiamond"
 value: {
  dps: 8138.54775
  tps: 5785.33966
 }
}
dps_results: {
 key: "TestFrostUH-AllItems-TalismanofTrollDivinity-37734"
 value: {
  dps: 7821.46433
  tps: 5579.8004
 }
}
dps_results: {
 key: "TestFrostUH-AllItems-TearsoftheVanquished-47215"
 value: {
  dps: 7821.46433
  tps: 5579.8004
 }
}
dps_results: {
 key: "TestFrostUH-AllItems-Thassarian'sBattlegear"
 value: {
  dps: 7714.15061
  tps: 5489.33622
 }
}
dps_results: {
 key: "TestFrostUH-AllItems-Thassarian'sPlate"
 value: {
  dps: 6671.75521
  tps: 4734.98568
 }
}
dps_results: {
 key: "TestFrostUH-AllItems-TheGeneral'sHeart-45507"
 value: {
  dps: 7821.46433
  tps: 5579.8004
 }
}
dps_results: {
 key: "TestFrostUH-AllItems-TheTwinBladesofAzzinoth"
 value: {
  dps: 7266.38732
  tps: 5155.02981
 }
}
dps_results: {
 key: "TestFrostUH-AllItems-ThunderingSkyflareDiamond"
 value: {
  dps: 8216.83678
  tps: 5839.33219
 }
}
dps_results: {
 key: "TestFrostUH-AllItems-TinyAbominationinaJar-50351"
 value: {
  dps: 7978.39258
  tps: 5692.39772
 }
}
dps_results: {
 key: "TestFrostUH-AllItems-TinyAbominationinaJar-50706"
 value: {
  dps: 8042.36564
  tps: 5742.42468
 }
}
dps_results: {
 key: "TestFrostUH-AllItems-TirelessSkyflareDiamond"
 value: {
  dps: 8122.85103
  tps: 5773.78688
 }
}
dps_results: {
 key: "TestFrostUH-AllItems-TirelessStarflareDiamond"
 value: {
  dps: 8122.85103
  tps: 5773.78688
 }
}
dps_results: {
 key: "TestFrostUH-AllItems-TomeofArcanePhenomena-36972"
 value: {
  dps: 7824.9447
  tps: 5580.51099
 }
}
dps_results: {
 key: "TestFrostUH-AllItems-TrenchantEarthshatterDiamond"
 value: {
  dps: 8122.85103
  tps: 5773.78688
 }
}
dps_results: {
 key: "TestFrostUH-AllItems-TrenchantEarthsiegeDiamond"
 value: {
  dps: 8122.85103
  tps: 5773.78688
 }
}
dps_results: {
 key: "TestFrostUH-AllItems-UndeadSlayer'sBlessedArmor"
 value: {
  dps: 6567.42066
  tps: 4680.2074
 }
}
dps_results: {
 key: "TestFrostUH-AllItems-Val'anyr,HammerofAncientKings-46017"
 value: {
  dps: 7781.06221
  tps: 5522.1904
 }
}
dps_results: {
 key: "TestFrostUH-AllItems-WingedTalisman-37844"
 value: {
  dps: 7821.46433
  tps: 5579.8004
 }
}
dps_results: {
 key: "TestFrostUH-AllItems-WrathfulGladiator'sSigilofStrife-51417"
 value: {
  dps: 7725.4571
  tps: 5481.30494
 }
}
dps_results: {
 key: "TestFrostUH-Average-Default"
 value: {
  dps: 8245.73303
  tps: 5867.52057
 }
}
dps_results: {
 key: "TestFrostUH-Settings-Human-Frost P1-Basic-FullBuffs-LongMultiTarget"
 value: {
<<<<<<< HEAD
  dps: 20563.43585
  tps: 14941.71059
=======
  dps: 19523.38202
  tps: 14183.13842
>>>>>>> b1ea6477
 }
}
dps_results: {
 key: "TestFrostUH-Settings-Human-Frost P1-Basic-FullBuffs-LongSingleTarget"
 value: {
  dps: 8251.67231
  tps: 5879.58488
 }
}
dps_results: {
 key: "TestFrostUH-Settings-Human-Frost P1-Basic-FullBuffs-ShortSingleTarget"
 value: {
  dps: 9524.69062
  tps: 6537.32454
 }
}
dps_results: {
 key: "TestFrostUH-Settings-Human-Frost P1-Basic-NoBuffs-LongMultiTarget"
 value: {
<<<<<<< HEAD
  dps: 10195.06901
  tps: 7380.99386
=======
  dps: 10099.8365
  tps: 7317.67151
>>>>>>> b1ea6477
 }
}
dps_results: {
 key: "TestFrostUH-Settings-Human-Frost P1-Basic-NoBuffs-LongSingleTarget"
 value: {
  dps: 4820.43631
  tps: 3424.30787
 }
}
dps_results: {
 key: "TestFrostUH-Settings-Human-Frost P1-Basic-NoBuffs-ShortSingleTarget"
 value: {
  dps: 5216.23658
  tps: 3586.01612
 }
}
dps_results: {
 key: "TestFrostUH-Settings-Human-Frost P2-Basic-FullBuffs-LongMultiTarget"
 value: {
<<<<<<< HEAD
  dps: 23842.97259
  tps: 17323.29647
=======
  dps: 23468.45614
  tps: 17055.02584
>>>>>>> b1ea6477
 }
}
dps_results: {
 key: "TestFrostUH-Settings-Human-Frost P2-Basic-FullBuffs-LongSingleTarget"
 value: {
  dps: 10090.32765
  tps: 7203.66591
 }
}
dps_results: {
 key: "TestFrostUH-Settings-Human-Frost P2-Basic-FullBuffs-ShortSingleTarget"
 value: {
  dps: 11849.94951
  tps: 8171.20654
 }
}
dps_results: {
 key: "TestFrostUH-Settings-Human-Frost P2-Basic-NoBuffs-LongMultiTarget"
 value: {
<<<<<<< HEAD
  dps: 12020.18727
  tps: 8712.94483
=======
  dps: 12206.46413
  tps: 8848.79703
>>>>>>> b1ea6477
 }
}
dps_results: {
 key: "TestFrostUH-Settings-Human-Frost P2-Basic-NoBuffs-LongSingleTarget"
 value: {
  dps: 5808.67531
  tps: 4135.45338
 }
}
dps_results: {
 key: "TestFrostUH-Settings-Human-Frost P2-Basic-NoBuffs-ShortSingleTarget"
 value: {
  dps: 6572.64775
  tps: 4541.77698
 }
}
dps_results: {
 key: "TestFrostUH-Settings-Orc-Frost P1-Basic-FullBuffs-LongMultiTarget"
 value: {
<<<<<<< HEAD
  dps: 20552.98018
  tps: 14926.46876
=======
  dps: 19022.15105
  tps: 13804.57518
>>>>>>> b1ea6477
 }
}
dps_results: {
 key: "TestFrostUH-Settings-Orc-Frost P1-Basic-FullBuffs-LongSingleTarget"
 value: {
  dps: 8304.93682
  tps: 5907.80202
 }
}
dps_results: {
 key: "TestFrostUH-Settings-Orc-Frost P1-Basic-FullBuffs-ShortSingleTarget"
 value: {
  dps: 9611.01827
  tps: 6578.16616
 }
}
dps_results: {
 key: "TestFrostUH-Settings-Orc-Frost P1-Basic-NoBuffs-LongMultiTarget"
 value: {
<<<<<<< HEAD
  dps: 9871.10793
  tps: 7139.85176
=======
  dps: 9930.23623
  tps: 7186.26902
>>>>>>> b1ea6477
 }
}
dps_results: {
 key: "TestFrostUH-Settings-Orc-Frost P1-Basic-NoBuffs-LongSingleTarget"
 value: {
  dps: 4733.78377
  tps: 3358.70956
 }
}
dps_results: {
 key: "TestFrostUH-Settings-Orc-Frost P1-Basic-NoBuffs-ShortSingleTarget"
 value: {
  dps: 5226.44895
  tps: 3582.96025
 }
}
dps_results: {
 key: "TestFrostUH-Settings-Orc-Frost P2-Basic-FullBuffs-LongMultiTarget"
 value: {
<<<<<<< HEAD
  dps: 23564.74328
  tps: 17109.34828
=======
  dps: 23721.8232
  tps: 17228.93517
>>>>>>> b1ea6477
 }
}
dps_results: {
 key: "TestFrostUH-Settings-Orc-Frost P2-Basic-FullBuffs-LongSingleTarget"
 value: {
  dps: 10151.28952
  tps: 7233.94527
 }
}
dps_results: {
 key: "TestFrostUH-Settings-Orc-Frost P2-Basic-FullBuffs-ShortSingleTarget"
 value: {
  dps: 11914.93695
  tps: 8190.43772
 }
}
dps_results: {
 key: "TestFrostUH-Settings-Orc-Frost P2-Basic-NoBuffs-LongMultiTarget"
 value: {
<<<<<<< HEAD
  dps: 12396.23911
  tps: 8981.77604
=======
  dps: 12289.42666
  tps: 8902.84558
>>>>>>> b1ea6477
 }
}
dps_results: {
 key: "TestFrostUH-Settings-Orc-Frost P2-Basic-NoBuffs-LongSingleTarget"
 value: {
  dps: 5821.64314
  tps: 4138.43265
 }
}
dps_results: {
 key: "TestFrostUH-Settings-Orc-Frost P2-Basic-NoBuffs-ShortSingleTarget"
 value: {
  dps: 6601.4307
  tps: 4549.03977
 }
}
dps_results: {
 key: "TestFrostUH-SwitchInFrontOfTarget-Default"
 value: {
  dps: 7406.32932
  tps: 5266.95394
 }
}<|MERGE_RESOLUTION|>--- conflicted
+++ resolved
@@ -902,13 +902,8 @@
 dps_results: {
  key: "TestFrostUH-Settings-Human-Frost P1-Basic-FullBuffs-LongMultiTarget"
  value: {
-<<<<<<< HEAD
-  dps: 20563.43585
-  tps: 14941.71059
-=======
-  dps: 19523.38202
-  tps: 14183.13842
->>>>>>> b1ea6477
+  dps: 20766.47231
+  tps: 15098.05287
  }
 }
 dps_results: {
@@ -928,13 +923,8 @@
 dps_results: {
  key: "TestFrostUH-Settings-Human-Frost P1-Basic-NoBuffs-LongMultiTarget"
  value: {
-<<<<<<< HEAD
-  dps: 10195.06901
-  tps: 7380.99386
-=======
-  dps: 10099.8365
-  tps: 7317.67151
->>>>>>> b1ea6477
+  dps: 10479.16044
+  tps: 7596.85393
  }
 }
 dps_results: {
@@ -954,13 +944,8 @@
 dps_results: {
  key: "TestFrostUH-Settings-Human-Frost P2-Basic-FullBuffs-LongMultiTarget"
  value: {
-<<<<<<< HEAD
-  dps: 23842.97259
-  tps: 17323.29647
-=======
-  dps: 23468.45614
-  tps: 17055.02584
->>>>>>> b1ea6477
+  dps: 24934.66954
+  tps: 18134.1589
  }
 }
 dps_results: {
@@ -980,13 +965,8 @@
 dps_results: {
  key: "TestFrostUH-Settings-Human-Frost P2-Basic-NoBuffs-LongMultiTarget"
  value: {
-<<<<<<< HEAD
-  dps: 12020.18727
-  tps: 8712.94483
-=======
-  dps: 12206.46413
-  tps: 8848.79703
->>>>>>> b1ea6477
+  dps: 12653.40094
+  tps: 9177.74252
  }
 }
 dps_results: {
@@ -1006,13 +986,8 @@
 dps_results: {
  key: "TestFrostUH-Settings-Orc-Frost P1-Basic-FullBuffs-LongMultiTarget"
  value: {
-<<<<<<< HEAD
-  dps: 20552.98018
-  tps: 14926.46876
-=======
-  dps: 19022.15105
-  tps: 13804.57518
->>>>>>> b1ea6477
+  dps: 20247.66038
+  tps: 14706.55005
  }
 }
 dps_results: {
@@ -1032,13 +1007,8 @@
 dps_results: {
  key: "TestFrostUH-Settings-Orc-Frost P1-Basic-NoBuffs-LongMultiTarget"
  value: {
-<<<<<<< HEAD
-  dps: 9871.10793
-  tps: 7139.85176
-=======
-  dps: 9930.23623
-  tps: 7186.26902
->>>>>>> b1ea6477
+  dps: 10295.16525
+  tps: 7454.85678
  }
 }
 dps_results: {
@@ -1058,13 +1028,8 @@
 dps_results: {
  key: "TestFrostUH-Settings-Orc-Frost P2-Basic-FullBuffs-LongMultiTarget"
  value: {
-<<<<<<< HEAD
-  dps: 23564.74328
-  tps: 17109.34828
-=======
-  dps: 23721.8232
-  tps: 17228.93517
->>>>>>> b1ea6477
+  dps: 25216.64963
+  tps: 18329.12742
  }
 }
 dps_results: {
@@ -1084,13 +1049,8 @@
 dps_results: {
  key: "TestFrostUH-Settings-Orc-Frost P2-Basic-NoBuffs-LongMultiTarget"
  value: {
-<<<<<<< HEAD
-  dps: 12396.23911
-  tps: 8981.77604
-=======
-  dps: 12289.42666
-  tps: 8902.84558
->>>>>>> b1ea6477
+  dps: 12744.55344
+  tps: 9237.81888
  }
 }
 dps_results: {
