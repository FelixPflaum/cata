character_stats_results: {
 key: "TestBlood-CharacterStats-Default"
 value: {
  final_stats: 2789.32409
  final_stats: 500.5
  final_stats: 2461.4425
  final_stats: 179.3
  final_stats: 233.2
  final_stats: 500
  final_stats: 109
  final_stats: 349.69598
  final_stats: 1546.05987
  final_stats: 270
  final_stats: 0
  final_stats: 8595.4255
  final_stats: 271
  final_stats: 2060.0738
  final_stats: 270
  final_stats: 479.9
  final_stats: 254.17246
  final_stats: 1000
  final_stats: 0
  final_stats: 0
  final_stats: 18841.5
  final_stats: 1641.2
  final_stats: 0
  final_stats: 0
  final_stats: 0
  final_stats: 267.24308
  final_stats: 697.33102
  final_stats: 0
  final_stats: 32555.425
  final_stats: 75
  final_stats: 75
  final_stats: 75
  final_stats: 75
  final_stats: 130
  final_stats: 0
  final_stats: 0
  final_stats: 0
  final_stats: 0
  final_stats: 0
  final_stats: 0
 }
}
dps_results: {
 key: "TestBlood-AllItems-Althor'sAbacus-50359"
 value: {
  dps: 10261.99603
  tps: 5190.97107
 }
}
dps_results: {
 key: "TestBlood-AllItems-Althor'sAbacus-50366"
 value: {
  dps: 10261.99603
  tps: 5190.97107
 }
}
dps_results: {
 key: "TestBlood-AllItems-AustereEarthsiegeDiamond"
 value: {
  dps: 10738.90051
  tps: 5387.94279
 }
}
dps_results: {
 key: "TestBlood-AllItems-Bandit'sInsignia-40371"
 value: {
  dps: 10465.49363
  tps: 5302.56307
 }
}
dps_results: {
 key: "TestBlood-AllItems-BaubleofTrueBlood-50354"
 value: {
  dps: 10261.99446
  tps: 5190.96533
  hps: 95.28639
 }
}
dps_results: {
 key: "TestBlood-AllItems-BaubleofTrueBlood-50726"
 value: {
  dps: 10261.99446
  tps: 5190.96533
  hps: 95.28639
 }
}
dps_results: {
 key: "TestBlood-AllItems-BeamingEarthsiegeDiamond"
 value: {
  dps: 10764.90079
  tps: 5401.97127
 }
}
dps_results: {
 key: "TestBlood-AllItems-Beast-tamer'sShoulders-30892"
 value: {
  dps: 10205.44163
  tps: 5124.21631
 }
}
dps_results: {
 key: "TestBlood-AllItems-BlessedBattlegearofUndeadSlaying"
 value: {
  dps: 8135.50777
  tps: 4109.36422
 }
}
dps_results: {
 key: "TestBlood-AllItems-BlessedGarboftheUndeadSlayer"
 value: {
  dps: 8029.84367
  tps: 4062.94195
 }
}
dps_results: {
 key: "TestBlood-AllItems-BlessedRegaliaofUndeadCleansing"
 value: {
  dps: 7671.83616
  tps: 3869.41949
 }
}
dps_results: {
 key: "TestBlood-AllItems-BracingEarthsiegeDiamond"
 value: {
  dps: 10732.5905
  tps: 5276.95541
 }
}
dps_results: {
 key: "TestBlood-AllItems-Bryntroll,theBoneArbiter-50415"
 value: {
  dps: 12517.84715
  tps: 6390.20778
 }
}
dps_results: {
 key: "TestBlood-AllItems-Bryntroll,theBoneArbiter-50709"
 value: {
  dps: 12600.44561
  tps: 6433.78199
 }
}
dps_results: {
 key: "TestBlood-AllItems-ChaoticSkyflareDiamond"
 value: {
  dps: 10959.55226
  tps: 5507.73381
 }
}
dps_results: {
 key: "TestBlood-AllItems-CorpseTongueCoin-50349"
 value: {
  dps: 10261.99603
  tps: 5190.97107
 }
}
dps_results: {
 key: "TestBlood-AllItems-CorpseTongueCoin-50352"
 value: {
  dps: 10261.99603
  tps: 5190.97107
 }
}
dps_results: {
 key: "TestBlood-AllItems-CorrodedSkeletonKey-50356"
 value: {
  dps: 10261.99603
  tps: 5190.97107
  hps: 64
 }
}
dps_results: {
 key: "TestBlood-AllItems-DarkmoonCard:Berserker!-42989"
 value: {
  dps: 10426.152
  tps: 5279.99756
 }
}
dps_results: {
 key: "TestBlood-AllItems-DarkmoonCard:Death-42990"
 value: {
  dps: 10458.35956
  tps: 5303.56665
 }
}
dps_results: {
 key: "TestBlood-AllItems-DarkmoonCard:Greatness-44255"
 value: {
  dps: 10540.02752
  tps: 5308.24418
 }
}
dps_results: {
 key: "TestBlood-AllItems-DarkrunedBattlegear"
 value: {
  dps: 8998.12977
  tps: 4529.83308
 }
}
dps_results: {
 key: "TestBlood-AllItems-DarkrunedPlate"
 value: {
  dps: 7973.88539
  tps: 4015.30838
 }
}
dps_results: {
 key: "TestBlood-AllItems-DeathKnight'sAnguish-38212"
 value: {
  dps: 10369.34281
  tps: 5250.20608
 }
}
dps_results: {
 key: "TestBlood-AllItems-Deathbringer'sWill-50362"
 value: {
  dps: 10943.40698
  tps: 5572.69749
 }
}
dps_results: {
 key: "TestBlood-AllItems-Deathbringer'sWill-50363"
 value: {
  dps: 11032.83775
  tps: 5625.93039
 }
}
dps_results: {
 key: "TestBlood-AllItems-Defender'sCode-40257"
 value: {
  dps: 10280.27201
  tps: 5200.52179
 }
}
dps_results: {
 key: "TestBlood-AllItems-DestructiveSkyflareDiamond"
 value: {
  dps: 10770.10239
  tps: 5404.55962
 }
}
dps_results: {
 key: "TestBlood-AllItems-DislodgedForeignObject-50348"
 value: {
  dps: 10498.65324
  tps: 5305.88729
 }
}
dps_results: {
 key: "TestBlood-AllItems-DislodgedForeignObject-50353"
 value: {
  dps: 10430.68751
  tps: 5271.57755
 }
}
dps_results: {
 key: "TestBlood-AllItems-EffulgentSkyflareDiamond"
 value: {
  dps: 10732.5905
  tps: 5384.64838
 }
}
dps_results: {
 key: "TestBlood-AllItems-EmberSkyflareDiamond"
 value: {
  dps: 10732.5905
  tps: 5384.64838
 }
}
dps_results: {
 key: "TestBlood-AllItems-EnigmaticSkyflareDiamond"
 value: {
  dps: 10764.90079
  tps: 5401.97127
 }
}
dps_results: {
 key: "TestBlood-AllItems-EnigmaticStarflareDiamond"
 value: {
  dps: 10756.84612
  tps: 5397.62775
 }
}
dps_results: {
 key: "TestBlood-AllItems-EphemeralSnowflake-50260"
 value: {
<<<<<<< HEAD
  dps: 7006.33997
  tps: 3423.96806
=======
  dps: 10467.28296
  tps: 5296.53902
>>>>>>> 5ecc8760
 }
}
dps_results: {
 key: "TestBlood-AllItems-EssenceofGossamer-37220"
 value: {
  dps: 10261.99603
  tps: 5190.97107
 }
}
dps_results: {
 key: "TestBlood-AllItems-EternalEarthsiegeDiamond"
 value: {
  dps: 10732.5905
  tps: 5384.64838
 }
}
dps_results: {
 key: "TestBlood-AllItems-ExtractofNecromanticPower-40373"
 value: {
  dps: 10464.68832
  tps: 5304.28873
 }
}
dps_results: {
 key: "TestBlood-AllItems-EyeoftheBroodmother-45308"
 value: {
  dps: 10403.59118
  tps: 5267.65918
 }
}
dps_results: {
 key: "TestBlood-AllItems-Figurine-SapphireOwl-42413"
 value: {
  dps: 10261.99603
  tps: 5190.97107
 }
}
dps_results: {
 key: "TestBlood-AllItems-ForethoughtTalisman-40258"
 value: {
  dps: 10261.99603
  tps: 5190.97107
 }
}
dps_results: {
 key: "TestBlood-AllItems-ForgeEmber-37660"
 value: {
  dps: 10374.88726
  tps: 5251.90245
 }
}
dps_results: {
 key: "TestBlood-AllItems-ForlornSkyflareDiamond"
 value: {
  dps: 10732.5905
  tps: 5384.64838
 }
}
dps_results: {
 key: "TestBlood-AllItems-ForlornStarflareDiamond"
 value: {
  dps: 10732.5905
  tps: 5384.64838
 }
}
dps_results: {
 key: "TestBlood-AllItems-FuryoftheFiveFlights-40431"
 value: {
  dps: 10493.89117
  tps: 5314.92287
 }
}
dps_results: {
 key: "TestBlood-AllItems-FuturesightRune-38763"
 value: {
  dps: 10261.99603
  tps: 5190.97107
 }
}
dps_results: {
 key: "TestBlood-AllItems-GlowingTwilightScale-54573"
 value: {
  dps: 10261.99603
  tps: 5190.97107
 }
}
dps_results: {
 key: "TestBlood-AllItems-GlowingTwilightScale-54589"
 value: {
  dps: 10261.99603
  tps: 5190.97107
 }
}
dps_results: {
 key: "TestBlood-AllItems-GnomishLightningGenerator-41121"
 value: {
  dps: 10438.90686
  tps: 5291.63054
 }
}
dps_results: {
 key: "TestBlood-AllItems-IllustrationoftheDragonSoul-40432"
 value: {
  dps: 10261.99603
  tps: 5190.97107
 }
}
dps_results: {
 key: "TestBlood-AllItems-ImpassiveSkyflareDiamond"
 value: {
  dps: 10764.90079
  tps: 5401.97127
 }
}
dps_results: {
 key: "TestBlood-AllItems-ImpassiveStarflareDiamond"
 value: {
  dps: 10756.84612
  tps: 5397.62775
 }
}
dps_results: {
 key: "TestBlood-AllItems-IncisorFragment-37723"
 value: {
  dps: 10495.83736
  tps: 5322.40711
 }
}
dps_results: {
 key: "TestBlood-AllItems-InsightfulEarthsiegeDiamond"
 value: {
  dps: 10732.5905
  tps: 5384.64838
 }
}
dps_results: {
 key: "TestBlood-AllItems-InvigoratingEarthsiegeDiamond"
 value: {
  dps: 10764.42905
  tps: 5401.27108
  hps: 16.06068
 }
}
dps_results: {
 key: "TestBlood-AllItems-LastWord-50179"
 value: {
  dps: 12321.63629
  tps: 6272.99655
 }
}
dps_results: {
 key: "TestBlood-AllItems-LastWord-50708"
 value: {
  dps: 12392.17977
  tps: 6312.2567
 }
}
dps_results: {
 key: "TestBlood-AllItems-Lavanthor'sTalisman-37872"
 value: {
  dps: 10261.99603
  tps: 5190.97107
 }
}
dps_results: {
 key: "TestBlood-AllItems-MajesticDragonFigurine-40430"
 value: {
  dps: 10261.99603
  tps: 5190.97107
 }
}
dps_results: {
 key: "TestBlood-AllItems-MeteoriteWhetstone-37390"
 value: {
  dps: 10550.20394
  tps: 5335.70498
 }
}
dps_results: {
 key: "TestBlood-AllItems-NevermeltingIceCrystal-50259"
 value: {
  dps: 10571.97298
  tps: 5333.13376
 }
}
dps_results: {
 key: "TestBlood-AllItems-OfferingofSacrifice-37638"
 value: {
  dps: 10273.82167
  tps: 5197.15094
 }
}
dps_results: {
 key: "TestBlood-AllItems-PersistentEarthshatterDiamond"
 value: {
  dps: 10758.36456
  tps: 5398.10485
 }
}
dps_results: {
 key: "TestBlood-AllItems-PersistentEarthsiegeDiamond"
 value: {
  dps: 10764.42905
  tps: 5401.27108
 }
}
dps_results: {
 key: "TestBlood-AllItems-PetrifiedScarab-21685"
 value: {
  dps: 10261.99603
  tps: 5190.97107
 }
}
dps_results: {
 key: "TestBlood-AllItems-PetrifiedTwilightScale-54571"
 value: {
  dps: 10311.06167
  tps: 5216.61194
 }
}
dps_results: {
 key: "TestBlood-AllItems-PetrifiedTwilightScale-54591"
 value: {
  dps: 10317.38301
  tps: 5219.91536
 }
}
dps_results: {
 key: "TestBlood-AllItems-PowerfulEarthshatterDiamond"
 value: {
  dps: 10732.5905
  tps: 5384.64838
 }
}
dps_results: {
 key: "TestBlood-AllItems-PowerfulEarthsiegeDiamond"
 value: {
  dps: 10732.5905
  tps: 5384.64838
 }
}
dps_results: {
 key: "TestBlood-AllItems-PurifiedShardoftheGods"
 value: {
  dps: 10261.99603
  tps: 5190.97107
 }
}
dps_results: {
 key: "TestBlood-AllItems-ReignoftheDead-47316"
 value: {
  dps: 10330.99812
  tps: 5230.84907
 }
}
dps_results: {
 key: "TestBlood-AllItems-ReignoftheDead-47477"
 value: {
  dps: 10339.88001
  tps: 5236.1782
 }
}
dps_results: {
 key: "TestBlood-AllItems-RelentlessEarthsiegeDiamond"
 value: {
  dps: 10946.95298
  tps: 5500.80352
 }
}
dps_results: {
 key: "TestBlood-AllItems-RevitalizingSkyflareDiamond"
 value: {
  dps: 10732.5905
  tps: 5384.64838
 }
}
dps_results: {
 key: "TestBlood-AllItems-RuneofRepulsion-40372"
 value: {
  dps: 10261.99603
  tps: 5190.97107
 }
}
dps_results: {
 key: "TestBlood-AllItems-ScourgeborneBattlegear"
 value: {
  dps: 8613.15448
  tps: 4316.85249
 }
}
dps_results: {
 key: "TestBlood-AllItems-ScourgebornePlate"
 value: {
  dps: 7915.67006
  tps: 3967.72038
 }
}
dps_results: {
 key: "TestBlood-AllItems-Scourgelord'sBattlegear"
 value: {
  dps: 10562.18777
  tps: 5395.65277
 }
}
dps_results: {
 key: "TestBlood-AllItems-Scourgelord'sPlate"
 value: {
  dps: 8647.02071
  tps: 4342.46663
 }
}
dps_results: {
 key: "TestBlood-AllItems-SealofthePantheon-36993"
 value: {
  dps: 10279.47359
  tps: 5199.80369
 }
}
dps_results: {
 key: "TestBlood-AllItems-Shadowmourne-49623"
 value: {
  dps: 13745.70639
  tps: 7057.52241
 }
}
dps_results: {
 key: "TestBlood-AllItems-ShinyShardoftheGods"
 value: {
  dps: 10261.99603
  tps: 5190.97107
 }
}
dps_results: {
 key: "TestBlood-AllItems-Sindragosa'sFlawlessFang-50361"
 value: {
  dps: 10261.99603
  tps: 5190.97107
 }
}
dps_results: {
 key: "TestBlood-AllItems-SliverofPureIce-50339"
 value: {
  dps: 10261.99603
  tps: 5190.97107
 }
}
dps_results: {
 key: "TestBlood-AllItems-SliverofPureIce-50346"
 value: {
  dps: 10261.99603
  tps: 5190.97107
 }
}
dps_results: {
 key: "TestBlood-AllItems-SoulPreserver-37111"
 value: {
  dps: 10261.99603
  tps: 5190.97107
 }
}
dps_results: {
 key: "TestBlood-AllItems-SouloftheDead-40382"
 value: {
  dps: 10409.62898
  tps: 5270.9692
 }
}
dps_results: {
 key: "TestBlood-AllItems-SparkofLife-37657"
 value: {
  dps: 10375.29356
  tps: 5242.13203
 }
}
dps_results: {
 key: "TestBlood-AllItems-SphereofRedDragon'sBlood-37166"
 value: {
<<<<<<< HEAD
  dps: 6975.8539
  tps: 3419.25098
=======
  dps: 10350.69235
  tps: 5235.5789
>>>>>>> 5ecc8760
 }
}
dps_results: {
 key: "TestBlood-AllItems-StormshroudArmor"
 value: {
  dps: 7621.86181
  tps: 3847.24829
 }
}
dps_results: {
 key: "TestBlood-AllItems-SwiftSkyflareDiamond"
 value: {
  dps: 10764.42905
  tps: 5401.27108
 }
}
dps_results: {
 key: "TestBlood-AllItems-SwiftStarflareDiamond"
 value: {
  dps: 10758.36456
  tps: 5398.10485
 }
}
dps_results: {
 key: "TestBlood-AllItems-SwiftWindfireDiamond"
 value: {
  dps: 10747.75171
  tps: 5392.56395
 }
}
dps_results: {
 key: "TestBlood-AllItems-TalismanofTrollDivinity-37734"
 value: {
  dps: 10261.99603
  tps: 5190.97107
 }
}
dps_results: {
 key: "TestBlood-AllItems-TearsoftheVanquished-47215"
 value: {
  dps: 10261.99603
  tps: 5190.97107
 }
}
dps_results: {
 key: "TestBlood-AllItems-Thassarian'sBattlegear"
 value: {
  dps: 9230.37176
  tps: 4657.59975
 }
}
dps_results: {
 key: "TestBlood-AllItems-Thassarian'sPlate"
 value: {
  dps: 8113.77465
  tps: 4074.20454
 }
}
dps_results: {
 key: "TestBlood-AllItems-TheGeneral'sHeart-45507"
 value: {
  dps: 10261.99603
  tps: 5190.97107
 }
}
dps_results: {
 key: "TestBlood-AllItems-TheTwinBladesofAzzinoth"
 value: {
  dps: 8816.01142
  tps: 4355.20917
 }
}
dps_results: {
 key: "TestBlood-AllItems-ThunderingSkyflareDiamond"
 value: {
  dps: 10799.57991
  tps: 5416.26691
 }
}
dps_results: {
 key: "TestBlood-AllItems-TinyAbominationinaJar-50351"
 value: {
  dps: 10487.48919
  tps: 5314.56712
 }
}
dps_results: {
 key: "TestBlood-AllItems-TinyAbominationinaJar-50706"
 value: {
  dps: 10477.46072
  tps: 5311.24693
 }
}
dps_results: {
 key: "TestBlood-AllItems-TirelessSkyflareDiamond"
 value: {
  dps: 10732.5905
  tps: 5384.64838
 }
}
dps_results: {
 key: "TestBlood-AllItems-TirelessStarflareDiamond"
 value: {
  dps: 10732.5905
  tps: 5384.64838
 }
}
dps_results: {
 key: "TestBlood-AllItems-TomeofArcanePhenomena-36972"
 value: {
<<<<<<< HEAD
  dps: 6936.74073
  tps: 3393.67215
=======
  dps: 10317.50284
  tps: 5211.82802
>>>>>>> 5ecc8760
 }
}
dps_results: {
 key: "TestBlood-AllItems-TrenchantEarthshatterDiamond"
 value: {
  dps: 10732.5905
  tps: 5384.64838
 }
}
dps_results: {
 key: "TestBlood-AllItems-TrenchantEarthsiegeDiamond"
 value: {
  dps: 10732.5905
  tps: 5384.64838
 }
}
dps_results: {
 key: "TestBlood-AllItems-UndeadSlayer'sBlessedArmor"
 value: {
  dps: 7998.45716
  tps: 4045.77377
 }
}
dps_results: {
 key: "TestBlood-AllItems-Val'anyr,HammerofAncientKings-46017"
 value: {
  dps: 7711.19414
  tps: 3709.63987
 }
}
dps_results: {
 key: "TestBlood-AllItems-WingedTalisman-37844"
 value: {
  dps: 10261.99603
  tps: 5190.97107
 }
}
dps_results: {
 key: "TestBlood-Average-Default"
 value: {
  dps: 11017.006
  tps: 5542.35879
 }
}
dps_results: {
 key: "TestBlood-Settings-Human-p3_blood-Basic-blood_dps-FullBuffs-LongMultiTarget"
 value: {
  dps: 28055.98211
  tps: 15052.07508
 }
}
dps_results: {
 key: "TestBlood-Settings-Human-p3_blood-Basic-blood_dps-FullBuffs-LongSingleTarget"
 value: {
  dps: 10839.69606
  tps: 5490.33632
 }
}
dps_results: {
 key: "TestBlood-Settings-Human-p3_blood-Basic-blood_dps-FullBuffs-ShortSingleTarget"
 value: {
  dps: 14150.36846
  tps: 6414.06121
 }
}
dps_results: {
 key: "TestBlood-Settings-Human-p3_blood-Basic-blood_dps-NoBuffs-LongMultiTarget"
 value: {
  dps: 14120.02417
  tps: 7811.89183
 }
}
dps_results: {
 key: "TestBlood-Settings-Human-p3_blood-Basic-blood_dps-NoBuffs-LongSingleTarget"
 value: {
  dps: 6275.18308
  tps: 3183.59544
 }
}
dps_results: {
 key: "TestBlood-Settings-Human-p3_blood-Basic-blood_dps-NoBuffs-ShortSingleTarget"
 value: {
  dps: 7499.90666
  tps: 3377.91751
 }
}
dps_results: {
 key: "TestBlood-Settings-Orc-p3_blood-Basic-blood_dps-FullBuffs-LongMultiTarget"
 value: {
  dps: 28295.15804
  tps: 15091.65994
 }
}
dps_results: {
 key: "TestBlood-Settings-Orc-p3_blood-Basic-blood_dps-FullBuffs-LongSingleTarget"
 value: {
  dps: 10959.55226
  tps: 5507.73381
 }
}
dps_results: {
 key: "TestBlood-Settings-Orc-p3_blood-Basic-blood_dps-FullBuffs-ShortSingleTarget"
 value: {
  dps: 14397.34992
  tps: 6459.27656
 }
}
dps_results: {
 key: "TestBlood-Settings-Orc-p3_blood-Basic-blood_dps-NoBuffs-LongMultiTarget"
 value: {
  dps: 14206.10525
  tps: 7826.95227
 }
}
dps_results: {
 key: "TestBlood-Settings-Orc-p3_blood-Basic-blood_dps-NoBuffs-LongSingleTarget"
 value: {
  dps: 6346.32581
  tps: 3194.61819
 }
}
dps_results: {
 key: "TestBlood-Settings-Orc-p3_blood-Basic-blood_dps-NoBuffs-ShortSingleTarget"
 value: {
  dps: 7634.46245
  tps: 3405.15469
 }
}
dps_results: {
 key: "TestBlood-SwitchInFrontOfTarget-Default"
 value: {
  dps: 10481.13688
  tps: 5295.08235
 }
}<|MERGE_RESOLUTION|>--- conflicted
+++ resolved
@@ -287,13 +287,8 @@
 dps_results: {
  key: "TestBlood-AllItems-EphemeralSnowflake-50260"
  value: {
-<<<<<<< HEAD
-  dps: 7006.33997
-  tps: 3423.96806
-=======
-  dps: 10467.28296
-  tps: 5296.53902
->>>>>>> 5ecc8760
+  dps: 10443.90447
+  tps: 5277.80696
  }
 }
 dps_results: {
@@ -671,13 +666,8 @@
 dps_results: {
  key: "TestBlood-AllItems-SphereofRedDragon'sBlood-37166"
  value: {
-<<<<<<< HEAD
-  dps: 6975.8539
-  tps: 3419.25098
-=======
-  dps: 10350.69235
-  tps: 5235.5789
->>>>>>> 5ecc8760
+  dps: 10383.49361
+  tps: 5254.72979
  }
 }
 dps_results: {
@@ -788,13 +778,8 @@
 dps_results: {
  key: "TestBlood-AllItems-TomeofArcanePhenomena-36972"
  value: {
-<<<<<<< HEAD
-  dps: 6936.74073
-  tps: 3393.67215
-=======
-  dps: 10317.50284
-  tps: 5211.82802
->>>>>>> 5ecc8760
+  dps: 10379.62764
+  tps: 5242.10503
  }
 }
 dps_results: {
