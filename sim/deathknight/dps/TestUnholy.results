character_stats_results: {
 key: "TestUnholy-CharacterStats-Default"
 value: {
  final_stats: 1708.5640000000003
  final_stats: 607.2
  final_stats: 1490.5000000000002
  final_stats: 126.50000000000001
  final_stats: 158.4
  final_stats: 0
  final_stats: 0
  final_stats: 0
  final_stats: 0
  final_stats: 0
  final_stats: 0
  final_stats: 0
  final_stats: 0
  final_stats: 0
  final_stats: 362.928
  final_stats: 730.73
  final_stats: 499.37
  final_stats: 0
  final_stats: 5628.840800000001
  final_stats: 389.16
  final_stats: 1552.6659120000002
  final_stats: 1155.17
  final_stats: 109
  final_stats: 174.9875
  final_stats: 0
  final_stats: 0
  final_stats: 0
  final_stats: 16914.4
  final_stats: 793
  final_stats: 0
  final_stats: 0
  final_stats: 0
  final_stats: 490.0104400071328
  final_stats: 0
  final_stats: 0
  final_stats: 22846
  final_stats: 4
  final_stats: 4
  final_stats: 4
  final_stats: 4
  final_stats: 4
  final_stats: 0
  final_stats: 0
  final_stats: 0
  final_stats: 0
  final_stats: 0
 }
}
dps_results: {
 key: "TestUnholy-AllItems-AustereEarthsiegeDiamond"
 value: {
<<<<<<< HEAD
  dps: 6636.133430094162
  tps: 4476.962414068758
=======
  dps: 6897.736245887964
  tps: 4648.199740376316
>>>>>>> 75e8d02b
 }
}
dps_results: {
 key: "TestUnholy-AllItems-Bandit'sInsignia-40371"
 value: {
<<<<<<< HEAD
  dps: 6375.552569429357
  tps: 4340.040041516364
=======
  dps: 6458.502459116529
  tps: 4395.279452855305
>>>>>>> 75e8d02b
 }
}
dps_results: {
 key: "TestUnholy-AllItems-BeamingEarthsiegeDiamond"
 value: {
<<<<<<< HEAD
  dps: 6659.739974750602
  tps: 4494.5744794327375
=======
  dps: 6919.265307662847
  tps: 4661.08846934948
>>>>>>> 75e8d02b
 }
}
dps_results: {
 key: "TestUnholy-AllItems-BracingEarthsiegeDiamond"
 value: {
<<<<<<< HEAD
  dps: 6636.133430094162
  tps: 4387.423165787383
=======
  dps: 6897.736245887964
  tps: 4555.235745568792
>>>>>>> 75e8d02b
 }
}
dps_results: {
 key: "TestUnholy-AllItems-BracingEarthstormDiamond"
 value: {
<<<<<<< HEAD
  dps: 6636.133430094162
  tps: 4476.962414068758
=======
  dps: 6897.736245887964
  tps: 4648.199740376316
>>>>>>> 75e8d02b
 }
}
dps_results: {
 key: "TestUnholy-AllItems-Braxley'sBackyardMoonshine-35937"
 value: {
<<<<<<< HEAD
  dps: 6284.6870600063785
  tps: 4270.618261421064
=======
  dps: 6391.100172788565
  tps: 4356.319566475288
>>>>>>> 75e8d02b
 }
}
dps_results: {
 key: "TestUnholy-AllItems-BrutalEarthstormDiamond"
 value: {
<<<<<<< HEAD
  dps: 6646.151347599499
  tps: 4485.104086739503
=======
  dps: 6907.930351202678
  tps: 4656.407797788835
>>>>>>> 75e8d02b
 }
}
dps_results: {
 key: "TestUnholy-AllItems-BurningRage"
 value: {
<<<<<<< HEAD
  dps: 5757.423232852021
  tps: 3886.644876790354
=======
  dps: 5690.759320239319
  tps: 3863.0201882704623
>>>>>>> 75e8d02b
 }
}
dps_results: {
 key: "TestUnholy-AllItems-ChaoticSkyfireDiamond"
 value: {
<<<<<<< HEAD
  dps: 6720.4222636874965
  tps: 4551.720852777178
=======
  dps: 6980.15934204368
  tps: 4720.181761942924
>>>>>>> 75e8d02b
 }
}
dps_results: {
 key: "TestUnholy-AllItems-ChaoticSkyflareDiamond"
 value: {
<<<<<<< HEAD
  dps: 6725.907415028586
  tps: 4553.130540360562
=======
  dps: 6986.942767968637
  tps: 4721.170294559431
>>>>>>> 75e8d02b
 }
}
dps_results: {
 key: "TestUnholy-AllItems-DarkmoonCard:Berserker!-42989"
 value: {
<<<<<<< HEAD
  dps: 6407.412554818392
  tps: 4382.271969244563
=======
  dps: 6494.296430959981
  tps: 4436.821739244402
>>>>>>> 75e8d02b
 }
}
dps_results: {
 key: "TestUnholy-AllItems-DarkmoonCard:Death-42990"
 value: {
<<<<<<< HEAD
  dps: 6461.159078133791
  tps: 4408.433400414766
=======
  dps: 6544.421545321561
  tps: 4472.013545739709
>>>>>>> 75e8d02b
 }
}
dps_results: {
 key: "TestUnholy-AllItems-DarkmoonCard:Greatness-44253"
 value: {
<<<<<<< HEAD
  dps: 6663.659795581359
  tps: 4490.209359254024
=======
  dps: 6756.773720517709
  tps: 4550.113534481426
>>>>>>> 75e8d02b
 }
}
dps_results: {
 key: "TestUnholy-AllItems-DarkmoonCard:Greatness-44254"
 value: {
<<<<<<< HEAD
  dps: 6597.72824413011
  tps: 4446.712108041806
=======
  dps: 6703.578320272954
  tps: 4510.761179428307
>>>>>>> 75e8d02b
 }
}
dps_results: {
 key: "TestUnholy-AllItems-DarkrunedBattlegear"
 value: {
<<<<<<< HEAD
  dps: 6508.907571782833
  tps: 4437.599460268397
=======
  dps: 6554.098050482354
  tps: 4459.320374563223
>>>>>>> 75e8d02b
 }
}
dps_results: {
 key: "TestUnholy-AllItems-DarkrunedPlate"
 value: {
<<<<<<< HEAD
  dps: 5742.856229649533
  tps: 3855.631892443603
=======
  dps: 5671.572667325018
  tps: 3804.509127135671
>>>>>>> 75e8d02b
 }
}
dps_results: {
 key: "TestUnholy-AllItems-DeadlyGladiator'sSigilofStrife-42620"
 value: {
<<<<<<< HEAD
  dps: 6791.155086290877
  tps: 4566.617043155236
=======
  dps: 6896.991536886984
  tps: 4631.498540231442
>>>>>>> 75e8d02b
 }
}
dps_results: {
 key: "TestUnholy-AllItems-DeathKnight'sAnguish-38212"
 value: {
<<<<<<< HEAD
  dps: 6388.346174969171
  tps: 4362.63137356565
=======
  dps: 6479.302724795233
  tps: 4428.744206903716
>>>>>>> 75e8d02b
 }
}
dps_results: {
 key: "TestUnholy-AllItems-Defender'sCode-40257"
 value: {
<<<<<<< HEAD
  dps: 6308.401143057911
  tps: 4300.73803091284
=======
  dps: 6400.661241215543
  tps: 4358.374872296425
>>>>>>> 75e8d02b
 }
}
dps_results: {
 key: "TestUnholy-AllItems-DesolationBattlegear"
 value: {
<<<<<<< HEAD
  dps: 5022.64053654751
  tps: 3409.131632976259
=======
  dps: 5223.948468570035
  tps: 3546.6431044654933
>>>>>>> 75e8d02b
 }
}
dps_results: {
 key: "TestUnholy-AllItems-DestructiveSkyfireDiamond"
 value: {
<<<<<<< HEAD
  dps: 6655.226154594511
  tps: 4492.300296841012
=======
  dps: 6914.223939613713
  tps: 4660.1319712592
>>>>>>> 75e8d02b
 }
}
dps_results: {
 key: "TestUnholy-AllItems-DestructiveSkyflareDiamond"
 value: {
<<<<<<< HEAD
  dps: 6665.987131851164
  tps: 4506.04007158938
=======
  dps: 6922.725923582566
  tps: 4669.072961117206
>>>>>>> 75e8d02b
 }
}
dps_results: {
 key: "TestUnholy-AllItems-DoomplateBattlegear"
 value: {
<<<<<<< HEAD
  dps: 5289.7720420077
  tps: 3572.2402326486153
=======
  dps: 5362.14216769599
  tps: 3622.6922476645536
>>>>>>> 75e8d02b
 }
}
dps_results: {
 key: "TestUnholy-AllItems-EffulgentSkyflareDiamond"
 value: {
<<<<<<< HEAD
  dps: 6636.133430094162
  tps: 4476.962414068758
=======
  dps: 6897.736245887964
  tps: 4648.199740376316
>>>>>>> 75e8d02b
 }
}
dps_results: {
 key: "TestUnholy-AllItems-EmberSkyfireDiamond"
 value: {
<<<<<<< HEAD
  dps: 6636.133430094162
  tps: 4476.962414068758
=======
  dps: 6897.736245887964
  tps: 4648.199740376316
>>>>>>> 75e8d02b
 }
}
dps_results: {
 key: "TestUnholy-AllItems-EmberSkyflareDiamond"
 value: {
<<<<<<< HEAD
  dps: 6636.133430094162
  tps: 4476.962414068758
=======
  dps: 6897.736245887964
  tps: 4648.199740376316
>>>>>>> 75e8d02b
 }
}
dps_results: {
 key: "TestUnholy-AllItems-EnigmaticSkyfireDiamond"
 value: {
<<<<<<< HEAD
  dps: 6654.656755734152
  tps: 4493.514679092268
=======
  dps: 6912.85911667429
  tps: 4660.47687976028
>>>>>>> 75e8d02b
 }
}
dps_results: {
 key: "TestUnholy-AllItems-EnigmaticSkyflareDiamond"
 value: {
<<<<<<< HEAD
  dps: 6659.739974750602
  tps: 4494.5744794327375
=======
  dps: 6919.265307662847
  tps: 4661.08846934948
>>>>>>> 75e8d02b
 }
}
dps_results: {
 key: "TestUnholy-AllItems-EnigmaticStarflareDiamond"
 value: {
<<<<<<< HEAD
  dps: 6657.797763825023
  tps: 4500.48079999457
=======
  dps: 6913.460586451972
  tps: 4657.342274868605
>>>>>>> 75e8d02b
 }
}
dps_results: {
 key: "TestUnholy-AllItems-EternalEarthsiegeDiamond"
 value: {
<<<<<<< HEAD
  dps: 6636.133430094162
  tps: 4476.962414068758
=======
  dps: 6897.736245887964
  tps: 4648.199740376316
>>>>>>> 75e8d02b
 }
}
dps_results: {
 key: "TestUnholy-AllItems-EternalEarthstormDiamond"
 value: {
<<<<<<< HEAD
  dps: 6636.133430094162
  tps: 4476.962414068758
=======
  dps: 6897.736245887964
  tps: 4648.199740376316
>>>>>>> 75e8d02b
 }
}
dps_results: {
 key: "TestUnholy-AllItems-ExtractofNecromanticPower-40373"
 value: {
<<<<<<< HEAD
  dps: 6447.374113162261
  tps: 4402.6077063165
=======
  dps: 6545.561256678957
  tps: 4458.739209572049
>>>>>>> 75e8d02b
 }
}
dps_results: {
 key: "TestUnholy-AllItems-FaithinFelsteel"
 value: {
<<<<<<< HEAD
  dps: 5575.984110375695
  tps: 3772.604127940337
=======
  dps: 5650.660649686591
  tps: 3825.4642737180407
>>>>>>> 75e8d02b
 }
}
dps_results: {
 key: "TestUnholy-AllItems-FelstalkerArmor"
 value: {
<<<<<<< HEAD
  dps: 5883.231611283822
  tps: 3941.4370531237364
=======
  dps: 5792.022178279879
  tps: 3878.0124163811147
>>>>>>> 75e8d02b
 }
}
dps_results: {
 key: "TestUnholy-AllItems-FlameGuard"
 value: {
<<<<<<< HEAD
  dps: 5409.252770122024
  tps: 3642.5994735117965
=======
  dps: 5352.398797108948
  tps: 3615.6673362180677
>>>>>>> 75e8d02b
 }
}
dps_results: {
 key: "TestUnholy-AllItems-ForgeEmber-37660"
 value: {
<<<<<<< HEAD
  dps: 6379.7033430611245
  tps: 4357.296779068402
=======
  dps: 6460.674176877254
  tps: 4414.662369507123
>>>>>>> 75e8d02b
 }
}
dps_results: {
 key: "TestUnholy-AllItems-ForlornSkyflareDiamond"
 value: {
<<<<<<< HEAD
  dps: 6636.133430094162
  tps: 4476.962414068758
=======
  dps: 6897.736245887964
  tps: 4648.199740376316
>>>>>>> 75e8d02b
 }
}
dps_results: {
 key: "TestUnholy-AllItems-ForlornStarflareDiamond"
 value: {
<<<<<<< HEAD
  dps: 6636.133430094162
  tps: 4476.962414068758
=======
  dps: 6897.736245887964
  tps: 4648.199740376316
>>>>>>> 75e8d02b
 }
}
dps_results: {
 key: "TestUnholy-AllItems-FuriousGladiator'sSigilofStrife-42621"
 value: {
<<<<<<< HEAD
  dps: 6802.860472431823
  tps: 4574.436231476979
=======
  dps: 6908.289576545041
  tps: 4639.364592627138
>>>>>>> 75e8d02b
 }
}
dps_results: {
 key: "TestUnholy-AllItems-HatefulGladiator'sSigilofStrife-42619"
 value: {
<<<<<<< HEAD
  dps: 6773.134481838908
  tps: 4553.649177090385
=======
  dps: 6879.702344506438
  tps: 4618.341637089569
>>>>>>> 75e8d02b
 }
}
dps_results: {
 key: "TestUnholy-AllItems-IllustrationoftheDragonSoul-40432"
 value: {
<<<<<<< HEAD
  dps: 6308.401143057911
  tps: 4300.73803091284
=======
  dps: 6400.661241215543
  tps: 4358.374872296425
>>>>>>> 75e8d02b
 }
}
dps_results: {
 key: "TestUnholy-AllItems-ImbuedUnstableDiamond"
 value: {
<<<<<<< HEAD
  dps: 6636.133430094162
  tps: 4476.962414068758
=======
  dps: 6897.736245887964
  tps: 4648.199740376316
>>>>>>> 75e8d02b
 }
}
dps_results: {
 key: "TestUnholy-AllItems-ImpassiveSkyflareDiamond"
 value: {
<<<<<<< HEAD
  dps: 6659.739974750602
  tps: 4494.5744794327375
=======
  dps: 6919.265307662847
  tps: 4661.08846934948
>>>>>>> 75e8d02b
 }
}
dps_results: {
 key: "TestUnholy-AllItems-ImpassiveStarflareDiamond"
 value: {
<<<<<<< HEAD
  dps: 6657.797763825023
  tps: 4500.48079999457
=======
  dps: 6913.460586451972
  tps: 4657.342274868605
>>>>>>> 75e8d02b
 }
}
dps_results: {
 key: "TestUnholy-AllItems-IncisorFragment-37723"
 value: {
<<<<<<< HEAD
  dps: 6407.029754841072
  tps: 4382.073831975708
=======
  dps: 6167.384263579013
  tps: 4240.62264596333
>>>>>>> 75e8d02b
 }
}
dps_results: {
 key: "TestUnholy-AllItems-InfusedColdstoneRune-35935"
 value: {
<<<<<<< HEAD
  dps: 6399.803727685205
  tps: 4371.725258868147
=======
  dps: 6157.328872153954
  tps: 4232.55298153812
>>>>>>> 75e8d02b
 }
}
dps_results: {
 key: "TestUnholy-AllItems-InsightfulEarthsiegeDiamond"
 value: {
<<<<<<< HEAD
  dps: 6636.133430094162
  tps: 4476.962414068758
=======
  dps: 6897.736245887964
  tps: 4648.199740376316
>>>>>>> 75e8d02b
 }
}
dps_results: {
 key: "TestUnholy-AllItems-InsightfulEarthstormDiamond"
 value: {
<<<<<<< HEAD
  dps: 6636.133430094162
  tps: 4476.962414068758
=======
  dps: 6897.736245887964
  tps: 4648.199740376316
>>>>>>> 75e8d02b
 }
}
dps_results: {
 key: "TestUnholy-AllItems-InvigoratingEarthsiegeDiamond"
 value: {
<<<<<<< HEAD
  dps: 6665.906201705719
  tps: 4499.054112174822
=======
  dps: 6929.114023762684
  tps: 4671.103988041703
>>>>>>> 75e8d02b
 }
}
dps_results: {
 key: "TestUnholy-AllItems-Lavanthor'sTalisman-37872"
 value: {
<<<<<<< HEAD
  dps: 6308.401143057911
  tps: 4300.73803091284
=======
  dps: 6400.661241215543
  tps: 4358.374872296425
>>>>>>> 75e8d02b
 }
}
dps_results: {
 key: "TestUnholy-AllItems-MajesticDragonFigurine-40430"
 value: {
<<<<<<< HEAD
  dps: 6308.401143057911
  tps: 4300.73803091284
=======
  dps: 6400.661241215543
  tps: 4358.374872296425
>>>>>>> 75e8d02b
 }
}
dps_results: {
 key: "TestUnholy-AllItems-Mana-EtchedRegalia"
 value: {
<<<<<<< HEAD
  dps: 4946.34642527183
  tps: 3339.8550343890283
=======
  dps: 4998.829908052825
  tps: 3371.6331708439493
>>>>>>> 75e8d02b
 }
}
dps_results: {
 key: "TestUnholy-AllItems-MeteoriteWhetstone-37390"
 value: {
<<<<<<< HEAD
  dps: 6263.516846650378
  tps: 4255.437519439159
=======
  dps: 6223.740422295939
  tps: 4226.568464391625
>>>>>>> 75e8d02b
 }
}
dps_results: {
 key: "TestUnholy-AllItems-MysticalSkyfireDiamond"
 value: {
<<<<<<< HEAD
  dps: 6749.006042686606
  tps: 4553.9654467625605
=======
  dps: 6645.853075900082
  tps: 4491.702606657328
>>>>>>> 75e8d02b
 }
}
dps_results: {
 key: "TestUnholy-AllItems-NetherscaleArmor"
 value: {
<<<<<<< HEAD
  dps: 5924.0612463459165
  tps: 3978.1592048116413
=======
  dps: 5831.08150835628
  tps: 3918.101956308969
>>>>>>> 75e8d02b
 }
}
dps_results: {
 key: "TestUnholy-AllItems-NetherstrikeArmor"
 value: {
<<<<<<< HEAD
  dps: 5913.957161988574
  tps: 3964.197027697739
=======
  dps: 5669.030099735928
  tps: 3812.2439183820447
>>>>>>> 75e8d02b
 }
}
dps_results: {
 key: "TestUnholy-AllItems-OfferingofSacrifice-37638"
 value: {
<<<<<<< HEAD
  dps: 6308.401143057911
  tps: 4300.73803091284
=======
  dps: 6400.661241215543
  tps: 4358.374872296425
>>>>>>> 75e8d02b
 }
}
dps_results: {
 key: "TestUnholy-AllItems-PersistentEarthshatterDiamond"
 value: {
<<<<<<< HEAD
  dps: 6660.235197589233
  tps: 4494.846169678429
=======
  dps: 6923.137304167499
  tps: 4666.741274200678
>>>>>>> 75e8d02b
 }
}
dps_results: {
 key: "TestUnholy-AllItems-PersistentEarthsiegeDiamond"
 value: {
<<<<<<< HEAD
  dps: 6665.906201705719
  tps: 4499.054112174822
=======
  dps: 6929.114023762684
  tps: 4671.103988041703
>>>>>>> 75e8d02b
 }
}
dps_results: {
 key: "TestUnholy-AllItems-PotentUnstableDiamond"
 value: {
<<<<<<< HEAD
  dps: 6653.146442443624
  tps: 4489.5862415579395
=======
  dps: 6915.666404673518
  tps: 4661.287881899396
>>>>>>> 75e8d02b
 }
}
dps_results: {
 key: "TestUnholy-AllItems-PowerfulEarthshatterDiamond"
 value: {
<<<<<<< HEAD
  dps: 6636.133430094162
  tps: 4476.962414068758
=======
  dps: 6897.736245887964
  tps: 4648.199740376316
>>>>>>> 75e8d02b
 }
}
dps_results: {
 key: "TestUnholy-AllItems-PowerfulEarthsiegeDiamond"
 value: {
<<<<<<< HEAD
  dps: 6636.133430094162
  tps: 4476.962414068758
=======
  dps: 6897.736245887964
  tps: 4648.199740376316
>>>>>>> 75e8d02b
 }
}
dps_results: {
 key: "TestUnholy-AllItems-PowerfulEarthstormDiamond"
 value: {
<<<<<<< HEAD
  dps: 6636.133430094162
  tps: 4476.962414068758
=======
  dps: 6897.736245887964
  tps: 4648.199740376316
>>>>>>> 75e8d02b
 }
}
dps_results: {
 key: "TestUnholy-AllItems-PrimalIntent"
 value: {
<<<<<<< HEAD
  dps: 6154.324523240832
  tps: 4142.730377323438
=======
  dps: 5897.020776493305
  tps: 3950.657469710519
>>>>>>> 75e8d02b
 }
}
dps_results: {
 key: "TestUnholy-AllItems-PurifiedShardoftheGods"
 value: {
<<<<<<< HEAD
  dps: 6308.401143057911
  tps: 4300.73803091284
=======
  dps: 6400.661241215543
  tps: 4358.374872296425
>>>>>>> 75e8d02b
 }
}
dps_results: {
 key: "TestUnholy-AllItems-ReignoftheDead-47316"
 value: {
<<<<<<< HEAD
  dps: 6376.4688505187505
  tps: 4376.503005181088
=======
  dps: 6804.05654767919
  tps: 4657.175175765302
>>>>>>> 75e8d02b
 }
}
dps_results: {
 key: "TestUnholy-AllItems-ReignoftheDead-47477"
 value: {
<<<<<<< HEAD
  dps: 6412.78192337308
  tps: 4406.198725034515
=======
  dps: 6841.212537433852
  tps: 4686.959862289916
>>>>>>> 75e8d02b
 }
}
dps_results: {
 key: "TestUnholy-AllItems-RelentlessEarthsiegeDiamond"
 value: {
<<<<<<< HEAD
  dps: 6720.962912611363
  tps: 4556.0418569111625
=======
  dps: 6978.269393387333
  tps: 4712.61337723587
>>>>>>> 75e8d02b
 }
}
dps_results: {
 key: "TestUnholy-AllItems-RelentlessEarthstormDiamond"
 value: {
<<<<<<< HEAD
  dps: 6715.60992123838
  tps: 4547.905281977819
=======
  dps: 6974.173456027132
  tps: 4708.396848047282
>>>>>>> 75e8d02b
 }
}
dps_results: {
 key: "TestUnholy-AllItems-RelentlessGladiator'sSigilofStrife-42622"
 value: {
<<<<<<< HEAD
  dps: 6816.51675626293
  tps: 4583.558617852344
=======
  dps: 6921.470622812773
  tps: 4648.5416537554465
>>>>>>> 75e8d02b
 }
}
dps_results: {
 key: "TestUnholy-AllItems-RevitalizingSkyflareDiamond"
 value: {
<<<<<<< HEAD
  dps: 6636.133430094162
  tps: 4476.962414068758
=======
  dps: 6897.736245887964
  tps: 4648.199740376316
>>>>>>> 75e8d02b
 }
}
dps_results: {
 key: "TestUnholy-AllItems-RuneofRepulsion-40372"
 value: {
<<<<<<< HEAD
  dps: 6308.401143057911
  tps: 4300.73803091284
=======
  dps: 6400.661241215543
  tps: 4358.374872296425
>>>>>>> 75e8d02b
 }
}
dps_results: {
 key: "TestUnholy-AllItems-ScourgeborneBattlegear"
 value: {
<<<<<<< HEAD
  dps: 6249.845817726359
  tps: 4262.2676604109765
=======
  dps: 6202.189881421904
  tps: 4223.378649242806
>>>>>>> 75e8d02b
 }
}
dps_results: {
 key: "TestUnholy-AllItems-ScourgebornePlate"
 value: {
<<<<<<< HEAD
  dps: 5739.661628210118
  tps: 3852.4083213221147
=======
  dps: 5660.191888117985
  tps: 3805.50733491594
>>>>>>> 75e8d02b
 }
}
dps_results: {
 key: "TestUnholy-AllItems-SealofthePantheon-36993"
 value: {
<<<<<<< HEAD
  dps: 6308.401143057911
  tps: 4300.73803091284
=======
  dps: 6400.661241215543
  tps: 4358.374872296425
>>>>>>> 75e8d02b
 }
}
dps_results: {
 key: "TestUnholy-AllItems-Serrah'sStar-37559"
 value: {
<<<<<<< HEAD
  dps: 6362.710704663847
  tps: 4338.596739524894
=======
  dps: 6448.0504590272485
  tps: 4399.015288396889
>>>>>>> 75e8d02b
 }
}
dps_results: {
 key: "TestUnholy-AllItems-ShinyShardoftheGods"
 value: {
<<<<<<< HEAD
  dps: 6308.401143057911
  tps: 4300.73803091284
=======
  dps: 6400.661241215543
  tps: 4358.374872296425
>>>>>>> 75e8d02b
 }
}
dps_results: {
 key: "TestUnholy-AllItems-SigilofHauntedDreams-40715"
 value: {
<<<<<<< HEAD
  dps: 6765.446155418612
  tps: 4551.249025804663
=======
  dps: 6860.738137297424
  tps: 4603.651136686529
>>>>>>> 75e8d02b
 }
}
dps_results: {
 key: "TestUnholy-AllItems-SigilofVirulence-47673"
 value: {
<<<<<<< HEAD
  dps: 7113.070998269326
  tps: 4785.764739869247
=======
  dps: 7229.3419714792435
  tps: 4854.73662049349
>>>>>>> 75e8d02b
 }
}
dps_results: {
 key: "TestUnholy-AllItems-SigiloftheHangedMan-50459"
 value: {
<<<<<<< HEAD
  dps: 7139.696105998642
  tps: 4819.582774249595
=======
  dps: 7254.647970206465
  tps: 4889.7453481060165
>>>>>>> 75e8d02b
 }
}
dps_results: {
 key: "TestUnholy-AllItems-Sindragosa'sFlawlessFang-50361"
 value: {
<<<<<<< HEAD
  dps: 6308.401143057911
  tps: 4300.73803091284
=======
  dps: 6400.661241215543
  tps: 4358.374872296425
>>>>>>> 75e8d02b
 }
}
dps_results: {
 key: "TestUnholy-AllItems-SparkofLife-37657"
 value: {
<<<<<<< HEAD
  dps: 6308.558406867661
  tps: 4272.552168480986
=======
  dps: 6490.531645912565
  tps: 4402.483679822272
>>>>>>> 75e8d02b
 }
}
dps_results: {
 key: "TestUnholy-AllItems-SpellstrikeInfusion"
 value: {
<<<<<<< HEAD
  dps: 6075.504205353272
  tps: 4102.75318696632
=======
  dps: 6036.2761104724705
  tps: 4063.446205793383
>>>>>>> 75e8d02b
 }
}
dps_results: {
 key: "TestUnholy-AllItems-Spirit-WorldGlass-39388"
 value: {
<<<<<<< HEAD
  dps: 6308.401143057911
  tps: 4300.73803091284
=======
  dps: 6400.661241215543
  tps: 4358.374872296425
>>>>>>> 75e8d02b
 }
}
dps_results: {
 key: "TestUnholy-AllItems-StrengthoftheClefthoof"
 value: {
<<<<<<< HEAD
  dps: 5727.276301083966
  tps: 3810.1120644953457
=======
  dps: 5563.090664016145
  tps: 3714.1229869111557
>>>>>>> 75e8d02b
 }
}
dps_results: {
 key: "TestUnholy-AllItems-SwiftSkyfireDiamond"
 value: {
<<<<<<< HEAD
  dps: 6653.146442443624
  tps: 4489.5862415579395
=======
  dps: 6915.666404673518
  tps: 4661.287881899396
>>>>>>> 75e8d02b
 }
}
dps_results: {
 key: "TestUnholy-AllItems-SwiftSkyflareDiamond"
 value: {
<<<<<<< HEAD
  dps: 6665.906201705719
  tps: 4499.054112174822
=======
  dps: 6929.114023762684
  tps: 4671.103988041703
>>>>>>> 75e8d02b
 }
}
dps_results: {
 key: "TestUnholy-AllItems-SwiftStarfireDiamond"
 value: {
<<<<<<< HEAD
  dps: 6636.133430094162
  tps: 4476.962414068758
=======
  dps: 6897.736245887964
  tps: 4648.199740376316
>>>>>>> 75e8d02b
 }
}
dps_results: {
 key: "TestUnholy-AllItems-SwiftStarflareDiamond"
 value: {
<<<<<<< HEAD
  dps: 6660.235197589233
  tps: 4494.846169678429
=======
  dps: 6923.137304167499
  tps: 4666.741274200678
>>>>>>> 75e8d02b
 }
}
dps_results: {
 key: "TestUnholy-AllItems-SwiftWindfireDiamond"
 value: {
<<<<<<< HEAD
  dps: 6650.310940385383
  tps: 4487.48227030974
=======
  dps: 6912.678044875927
  tps: 4659.106524978882
>>>>>>> 75e8d02b
 }
}
dps_results: {
 key: "TestUnholy-AllItems-TenaciousEarthstormDiamond"
 value: {
<<<<<<< HEAD
  dps: 6636.133430094162
  tps: 4476.962414068758
=======
  dps: 6897.736245887964
  tps: 4648.199740376316
>>>>>>> 75e8d02b
 }
}
dps_results: {
 key: "TestUnholy-AllItems-Thassarian'sBattlegear"
 value: {
<<<<<<< HEAD
  dps: 6549.285094150691
  tps: 4463.685090136696
=======
  dps: 6575.668626829699
  tps: 4479.524051681853
>>>>>>> 75e8d02b
 }
}
dps_results: {
 key: "TestUnholy-AllItems-TheTwinStars"
 value: {
<<<<<<< HEAD
  dps: 6407.810448606985
  tps: 4281.141681224165
=======
  dps: 6583.396270356366
  tps: 4405.054661556831
>>>>>>> 75e8d02b
 }
}
dps_results: {
 key: "TestUnholy-AllItems-ThunderingSkyfireDiamond"
 value: {
<<<<<<< HEAD
  dps: 6762.574549153776
  tps: 4539.633240867586
=======
  dps: 6945.075827843766
  tps: 4660.3388215008345
>>>>>>> 75e8d02b
 }
}
dps_results: {
 key: "TestUnholy-AllItems-ThunderingSkyflareDiamond"
 value: {
<<<<<<< HEAD
  dps: 6788.88936947771
  tps: 4572.726880733785
=======
  dps: 6898.113452719242
  tps: 4638.447598613462
>>>>>>> 75e8d02b
 }
}
dps_results: {
 key: "TestUnholy-AllItems-TinyAbominationinaJar-50351"
 value: {
<<<<<<< HEAD
  dps: 6571.0611317310095
  tps: 4474.907244150203
=======
  dps: 6502.834440306255
  tps: 4428.790988329744
>>>>>>> 75e8d02b
 }
}
dps_results: {
 key: "TestUnholy-AllItems-TinyAbominationinaJar-50706"
 value: {
<<<<<<< HEAD
  dps: 6501.6883090015435
  tps: 4433.794431249117
=======
  dps: 6418.252191765178
  tps: 4371.612910332635
>>>>>>> 75e8d02b
 }
}
dps_results: {
 key: "TestUnholy-AllItems-TirelessSkyflareDiamond"
 value: {
<<<<<<< HEAD
  dps: 6636.133430094162
  tps: 4476.962414068758
=======
  dps: 6897.736245887964
  tps: 4648.199740376316
>>>>>>> 75e8d02b
 }
}
dps_results: {
 key: "TestUnholy-AllItems-TirelessStarflareDiamond"
 value: {
<<<<<<< HEAD
  dps: 6636.133430094162
  tps: 4476.962414068758
=======
  dps: 6897.736245887964
  tps: 4648.199740376316
>>>>>>> 75e8d02b
 }
}
dps_results: {
 key: "TestUnholy-AllItems-TrenchantEarthshatterDiamond"
 value: {
<<<<<<< HEAD
  dps: 6636.133430094162
  tps: 4476.962414068758
=======
  dps: 6897.736245887964
  tps: 4648.199740376316
>>>>>>> 75e8d02b
 }
}
dps_results: {
 key: "TestUnholy-AllItems-TrenchantEarthsiegeDiamond"
 value: {
<<<<<<< HEAD
  dps: 6636.133430094162
  tps: 4476.962414068758
=======
  dps: 6897.736245887964
  tps: 4648.199740376316
>>>>>>> 75e8d02b
 }
}
dps_results: {
 key: "TestUnholy-AllItems-WastewalkerArmor"
 value: {
<<<<<<< HEAD
  dps: 5115.407756376725
  tps: 3476.905693249639
=======
  dps: 5123.773280049707
  tps: 3479.3519953837094
>>>>>>> 75e8d02b
 }
}
dps_results: {
 key: "TestUnholy-AllItems-WindhawkArmor"
 value: {
<<<<<<< HEAD
  dps: 5900.466238191121
  tps: 3948.2905188770983
=======
  dps: 5657.301287430314
  tps: 3799.0552572751044
>>>>>>> 75e8d02b
 }
}
dps_results: {
 key: "TestUnholy-AllItems-WrathfulGladiator'sSigilofStrife-51417"
 value: {
<<<<<<< HEAD
  dps: 6832.123937784195
  tps: 4593.984202281334
=======
  dps: 6936.5346756901845
  tps: 4659.029723616374
>>>>>>> 75e8d02b
 }
}
dps_results: {
 key: "TestUnholy-AllItems-WrathofSpellfire"
 value: {
<<<<<<< HEAD
  dps: 5629.753892741718
  tps: 3824.128202632897
=======
  dps: 5640.260492380554
  tps: 3818.3289249421173
>>>>>>> 75e8d02b
 }
}
dps_results: {
 key: "TestUnholy-Average-Default"
 value: {
<<<<<<< HEAD
  dps: 6848.8980730942785
  tps: 4597.533009073725
=======
  dps: 6866.080536120768
  tps: 4594.663500043425
>>>>>>> 75e8d02b
 }
}
dps_results: {
 key: "TestUnholy-Settings-Human-Unholy P1 -Basic-FullBuffs-LongMultiTarget"
 value: {
<<<<<<< HEAD
  dps: 76339.6726358561
  tps: 60265.87134699284
=======
  dps: 77046.60892600642
  tps: 60819.37226000888
>>>>>>> 75e8d02b
 }
}
dps_results: {
 key: "TestUnholy-Settings-Human-Unholy P1 -Basic-FullBuffs-LongSingleTarget"
 value: {
<<<<<<< HEAD
  dps: 6718.3577432989305
  tps: 4591.532286831489
=======
  dps: 6865.204010237432
  tps: 4668.3850976759395
>>>>>>> 75e8d02b
 }
}
dps_results: {
 key: "TestUnholy-Settings-Human-Unholy P1 -Basic-FullBuffs-ShortSingleTarget"
 value: {
<<<<<<< HEAD
  dps: 9072.395067069989
  tps: 5096.148835295397
=======
  dps: 9919.144268630023
  tps: 5311.886784323638
>>>>>>> 75e8d02b
 }
}
dps_results: {
 key: "TestUnholy-Settings-Human-Unholy P1 -Basic-NoBuffs-LongMultiTarget"
 value: {
  dps: 43078.53793888975
  tps: 34242.13159688381
 }
}
dps_results: {
 key: "TestUnholy-Settings-Human-Unholy P1 -Basic-NoBuffs-LongSingleTarget"
 value: {
  dps: 3535.0038339808734
  tps: 2610.8788299059647
 }
}
dps_results: {
 key: "TestUnholy-Settings-Human-Unholy P1 -Basic-NoBuffs-ShortSingleTarget"
 value: {
  dps: 4339.803265776025
  tps: 2738.428540457841
 }
}
dps_results: {
 key: "TestUnholy-Settings-Orc-Unholy P1 -Basic-FullBuffs-LongMultiTarget"
 value: {
<<<<<<< HEAD
  dps: 75250.13757612108
  tps: 59316.697630566865
=======
  dps: 77320.03061067889
  tps: 60939.0782918217
>>>>>>> 75e8d02b
 }
}
dps_results: {
 key: "TestUnholy-Settings-Orc-Unholy P1 -Basic-FullBuffs-LongSingleTarget"
 value: {
<<<<<<< HEAD
  dps: 6788.88936947771
  tps: 4572.726880733785
=======
  dps: 6898.113452719242
  tps: 4638.447598613462
>>>>>>> 75e8d02b
 }
}
dps_results: {
 key: "TestUnholy-Settings-Orc-Unholy P1 -Basic-FullBuffs-ShortSingleTarget"
 value: {
<<<<<<< HEAD
  dps: 9583.066552727245
  tps: 5190.681119051734
=======
  dps: 10032.1265698184
  tps: 5246.187727170008
>>>>>>> 75e8d02b
 }
}
dps_results: {
 key: "TestUnholy-Settings-Orc-Unholy P1 -Basic-NoBuffs-LongMultiTarget"
 value: {
  dps: 44087.07035876236
  tps: 35023.63179237228
 }
}
dps_results: {
 key: "TestUnholy-Settings-Orc-Unholy P1 -Basic-NoBuffs-LongSingleTarget"
 value: {
  dps: 3441.3501951583
  tps: 2493.573291180195
 }
}
dps_results: {
 key: "TestUnholy-Settings-Orc-Unholy P1 -Basic-NoBuffs-ShortSingleTarget"
 value: {
  dps: 4523.588379662265
  tps: 2758.5862937432803
 }
}
dps_results: {
 key: "TestUnholy-SwitchInFrontOfTarget-Default"
 value: {
<<<<<<< HEAD
  dps: 6398.347576335094
  tps: 4316.07846179421
=======
  dps: 6612.260809851239
  tps: 4444.105500819198
>>>>>>> 75e8d02b
 }
}<|MERGE_RESOLUTION|>--- conflicted
+++ resolved
@@ -17,12 +17,12 @@
   final_stats: 0
   final_stats: 362.928
   final_stats: 730.73
-  final_stats: 499.37
+  final_stats: 401
   final_stats: 0
   final_stats: 5628.840800000001
   final_stats: 389.16
   final_stats: 1552.6659120000002
-  final_stats: 1155.17
+  final_stats: 401
   final_stats: 109
   final_stats: 174.9875
   final_stats: 0
@@ -52,1309 +52,764 @@
 dps_results: {
  key: "TestUnholy-AllItems-AustereEarthsiegeDiamond"
  value: {
-<<<<<<< HEAD
-  dps: 6636.133430094162
-  tps: 4476.962414068758
-=======
-  dps: 6897.736245887964
-  tps: 4648.199740376316
->>>>>>> 75e8d02b
+  dps: 6897.736245887964
+  tps: 4648.199740376316
  }
 }
 dps_results: {
  key: "TestUnholy-AllItems-Bandit'sInsignia-40371"
  value: {
-<<<<<<< HEAD
-  dps: 6375.552569429357
-  tps: 4340.040041516364
-=======
   dps: 6458.502459116529
   tps: 4395.279452855305
->>>>>>> 75e8d02b
  }
 }
 dps_results: {
  key: "TestUnholy-AllItems-BeamingEarthsiegeDiamond"
  value: {
-<<<<<<< HEAD
-  dps: 6659.739974750602
-  tps: 4494.5744794327375
-=======
   dps: 6919.265307662847
   tps: 4661.08846934948
->>>>>>> 75e8d02b
  }
 }
 dps_results: {
  key: "TestUnholy-AllItems-BracingEarthsiegeDiamond"
  value: {
-<<<<<<< HEAD
-  dps: 6636.133430094162
-  tps: 4387.423165787383
-=======
   dps: 6897.736245887964
   tps: 4555.235745568792
->>>>>>> 75e8d02b
  }
 }
 dps_results: {
  key: "TestUnholy-AllItems-BracingEarthstormDiamond"
  value: {
-<<<<<<< HEAD
-  dps: 6636.133430094162
-  tps: 4476.962414068758
-=======
-  dps: 6897.736245887964
-  tps: 4648.199740376316
->>>>>>> 75e8d02b
+  dps: 6897.736245887964
+  tps: 4648.199740376316
  }
 }
 dps_results: {
  key: "TestUnholy-AllItems-Braxley'sBackyardMoonshine-35937"
  value: {
-<<<<<<< HEAD
-  dps: 6284.6870600063785
-  tps: 4270.618261421064
-=======
   dps: 6391.100172788565
   tps: 4356.319566475288
->>>>>>> 75e8d02b
  }
 }
 dps_results: {
  key: "TestUnholy-AllItems-BrutalEarthstormDiamond"
  value: {
-<<<<<<< HEAD
-  dps: 6646.151347599499
-  tps: 4485.104086739503
-=======
   dps: 6907.930351202678
   tps: 4656.407797788835
->>>>>>> 75e8d02b
  }
 }
 dps_results: {
  key: "TestUnholy-AllItems-BurningRage"
  value: {
-<<<<<<< HEAD
-  dps: 5757.423232852021
-  tps: 3886.644876790354
-=======
   dps: 5690.759320239319
   tps: 3863.0201882704623
->>>>>>> 75e8d02b
  }
 }
 dps_results: {
  key: "TestUnholy-AllItems-ChaoticSkyfireDiamond"
  value: {
-<<<<<<< HEAD
-  dps: 6720.4222636874965
-  tps: 4551.720852777178
-=======
   dps: 6980.15934204368
   tps: 4720.181761942924
->>>>>>> 75e8d02b
  }
 }
 dps_results: {
  key: "TestUnholy-AllItems-ChaoticSkyflareDiamond"
  value: {
-<<<<<<< HEAD
-  dps: 6725.907415028586
-  tps: 4553.130540360562
-=======
   dps: 6986.942767968637
   tps: 4721.170294559431
->>>>>>> 75e8d02b
  }
 }
 dps_results: {
  key: "TestUnholy-AllItems-DarkmoonCard:Berserker!-42989"
  value: {
-<<<<<<< HEAD
-  dps: 6407.412554818392
-  tps: 4382.271969244563
-=======
   dps: 6494.296430959981
   tps: 4436.821739244402
->>>>>>> 75e8d02b
  }
 }
 dps_results: {
  key: "TestUnholy-AllItems-DarkmoonCard:Death-42990"
  value: {
-<<<<<<< HEAD
-  dps: 6461.159078133791
-  tps: 4408.433400414766
-=======
   dps: 6544.421545321561
   tps: 4472.013545739709
->>>>>>> 75e8d02b
  }
 }
 dps_results: {
  key: "TestUnholy-AllItems-DarkmoonCard:Greatness-44253"
  value: {
-<<<<<<< HEAD
-  dps: 6663.659795581359
-  tps: 4490.209359254024
-=======
   dps: 6756.773720517709
   tps: 4550.113534481426
->>>>>>> 75e8d02b
  }
 }
 dps_results: {
  key: "TestUnholy-AllItems-DarkmoonCard:Greatness-44254"
  value: {
-<<<<<<< HEAD
-  dps: 6597.72824413011
-  tps: 4446.712108041806
-=======
   dps: 6703.578320272954
   tps: 4510.761179428307
->>>>>>> 75e8d02b
  }
 }
 dps_results: {
  key: "TestUnholy-AllItems-DarkrunedBattlegear"
  value: {
-<<<<<<< HEAD
-  dps: 6508.907571782833
-  tps: 4437.599460268397
-=======
   dps: 6554.098050482354
   tps: 4459.320374563223
->>>>>>> 75e8d02b
  }
 }
 dps_results: {
  key: "TestUnholy-AllItems-DarkrunedPlate"
  value: {
-<<<<<<< HEAD
-  dps: 5742.856229649533
-  tps: 3855.631892443603
-=======
   dps: 5671.572667325018
   tps: 3804.509127135671
->>>>>>> 75e8d02b
  }
 }
 dps_results: {
  key: "TestUnholy-AllItems-DeadlyGladiator'sSigilofStrife-42620"
  value: {
-<<<<<<< HEAD
-  dps: 6791.155086290877
-  tps: 4566.617043155236
-=======
   dps: 6896.991536886984
   tps: 4631.498540231442
->>>>>>> 75e8d02b
  }
 }
 dps_results: {
  key: "TestUnholy-AllItems-DeathKnight'sAnguish-38212"
  value: {
-<<<<<<< HEAD
-  dps: 6388.346174969171
-  tps: 4362.63137356565
-=======
   dps: 6479.302724795233
   tps: 4428.744206903716
->>>>>>> 75e8d02b
  }
 }
 dps_results: {
  key: "TestUnholy-AllItems-Defender'sCode-40257"
  value: {
-<<<<<<< HEAD
-  dps: 6308.401143057911
-  tps: 4300.73803091284
-=======
-  dps: 6400.661241215543
-  tps: 4358.374872296425
->>>>>>> 75e8d02b
+  dps: 6400.661241215543
+  tps: 4358.374872296425
  }
 }
 dps_results: {
  key: "TestUnholy-AllItems-DesolationBattlegear"
  value: {
-<<<<<<< HEAD
-  dps: 5022.64053654751
-  tps: 3409.131632976259
-=======
   dps: 5223.948468570035
   tps: 3546.6431044654933
->>>>>>> 75e8d02b
  }
 }
 dps_results: {
  key: "TestUnholy-AllItems-DestructiveSkyfireDiamond"
  value: {
-<<<<<<< HEAD
-  dps: 6655.226154594511
-  tps: 4492.300296841012
-=======
   dps: 6914.223939613713
   tps: 4660.1319712592
->>>>>>> 75e8d02b
  }
 }
 dps_results: {
  key: "TestUnholy-AllItems-DestructiveSkyflareDiamond"
  value: {
-<<<<<<< HEAD
-  dps: 6665.987131851164
-  tps: 4506.04007158938
-=======
   dps: 6922.725923582566
   tps: 4669.072961117206
->>>>>>> 75e8d02b
  }
 }
 dps_results: {
  key: "TestUnholy-AllItems-DoomplateBattlegear"
  value: {
-<<<<<<< HEAD
-  dps: 5289.7720420077
-  tps: 3572.2402326486153
-=======
   dps: 5362.14216769599
   tps: 3622.6922476645536
->>>>>>> 75e8d02b
  }
 }
 dps_results: {
  key: "TestUnholy-AllItems-EffulgentSkyflareDiamond"
  value: {
-<<<<<<< HEAD
-  dps: 6636.133430094162
-  tps: 4476.962414068758
-=======
-  dps: 6897.736245887964
-  tps: 4648.199740376316
->>>>>>> 75e8d02b
+  dps: 6897.736245887964
+  tps: 4648.199740376316
  }
 }
 dps_results: {
  key: "TestUnholy-AllItems-EmberSkyfireDiamond"
  value: {
-<<<<<<< HEAD
-  dps: 6636.133430094162
-  tps: 4476.962414068758
-=======
-  dps: 6897.736245887964
-  tps: 4648.199740376316
->>>>>>> 75e8d02b
+  dps: 6897.736245887964
+  tps: 4648.199740376316
  }
 }
 dps_results: {
  key: "TestUnholy-AllItems-EmberSkyflareDiamond"
  value: {
-<<<<<<< HEAD
-  dps: 6636.133430094162
-  tps: 4476.962414068758
-=======
-  dps: 6897.736245887964
-  tps: 4648.199740376316
->>>>>>> 75e8d02b
+  dps: 6897.736245887964
+  tps: 4648.199740376316
  }
 }
 dps_results: {
  key: "TestUnholy-AllItems-EnigmaticSkyfireDiamond"
  value: {
-<<<<<<< HEAD
-  dps: 6654.656755734152
-  tps: 4493.514679092268
-=======
   dps: 6912.85911667429
   tps: 4660.47687976028
->>>>>>> 75e8d02b
  }
 }
 dps_results: {
  key: "TestUnholy-AllItems-EnigmaticSkyflareDiamond"
  value: {
-<<<<<<< HEAD
-  dps: 6659.739974750602
-  tps: 4494.5744794327375
-=======
   dps: 6919.265307662847
   tps: 4661.08846934948
->>>>>>> 75e8d02b
  }
 }
 dps_results: {
  key: "TestUnholy-AllItems-EnigmaticStarflareDiamond"
  value: {
-<<<<<<< HEAD
-  dps: 6657.797763825023
-  tps: 4500.48079999457
-=======
   dps: 6913.460586451972
   tps: 4657.342274868605
->>>>>>> 75e8d02b
  }
 }
 dps_results: {
  key: "TestUnholy-AllItems-EternalEarthsiegeDiamond"
  value: {
-<<<<<<< HEAD
-  dps: 6636.133430094162
-  tps: 4476.962414068758
-=======
-  dps: 6897.736245887964
-  tps: 4648.199740376316
->>>>>>> 75e8d02b
+  dps: 6897.736245887964
+  tps: 4648.199740376316
  }
 }
 dps_results: {
  key: "TestUnholy-AllItems-EternalEarthstormDiamond"
  value: {
-<<<<<<< HEAD
-  dps: 6636.133430094162
-  tps: 4476.962414068758
-=======
-  dps: 6897.736245887964
-  tps: 4648.199740376316
->>>>>>> 75e8d02b
+  dps: 6897.736245887964
+  tps: 4648.199740376316
  }
 }
 dps_results: {
  key: "TestUnholy-AllItems-ExtractofNecromanticPower-40373"
  value: {
-<<<<<<< HEAD
-  dps: 6447.374113162261
-  tps: 4402.6077063165
-=======
   dps: 6545.561256678957
   tps: 4458.739209572049
->>>>>>> 75e8d02b
  }
 }
 dps_results: {
  key: "TestUnholy-AllItems-FaithinFelsteel"
  value: {
-<<<<<<< HEAD
-  dps: 5575.984110375695
-  tps: 3772.604127940337
-=======
   dps: 5650.660649686591
   tps: 3825.4642737180407
->>>>>>> 75e8d02b
  }
 }
 dps_results: {
  key: "TestUnholy-AllItems-FelstalkerArmor"
  value: {
-<<<<<<< HEAD
-  dps: 5883.231611283822
-  tps: 3941.4370531237364
-=======
   dps: 5792.022178279879
   tps: 3878.0124163811147
->>>>>>> 75e8d02b
  }
 }
 dps_results: {
  key: "TestUnholy-AllItems-FlameGuard"
  value: {
-<<<<<<< HEAD
-  dps: 5409.252770122024
-  tps: 3642.5994735117965
-=======
   dps: 5352.398797108948
   tps: 3615.6673362180677
->>>>>>> 75e8d02b
  }
 }
 dps_results: {
  key: "TestUnholy-AllItems-ForgeEmber-37660"
  value: {
-<<<<<<< HEAD
-  dps: 6379.7033430611245
-  tps: 4357.296779068402
-=======
   dps: 6460.674176877254
   tps: 4414.662369507123
->>>>>>> 75e8d02b
  }
 }
 dps_results: {
  key: "TestUnholy-AllItems-ForlornSkyflareDiamond"
  value: {
-<<<<<<< HEAD
-  dps: 6636.133430094162
-  tps: 4476.962414068758
-=======
-  dps: 6897.736245887964
-  tps: 4648.199740376316
->>>>>>> 75e8d02b
+  dps: 6897.736245887964
+  tps: 4648.199740376316
  }
 }
 dps_results: {
  key: "TestUnholy-AllItems-ForlornStarflareDiamond"
  value: {
-<<<<<<< HEAD
-  dps: 6636.133430094162
-  tps: 4476.962414068758
-=======
-  dps: 6897.736245887964
-  tps: 4648.199740376316
->>>>>>> 75e8d02b
+  dps: 6897.736245887964
+  tps: 4648.199740376316
  }
 }
 dps_results: {
  key: "TestUnholy-AllItems-FuriousGladiator'sSigilofStrife-42621"
  value: {
-<<<<<<< HEAD
-  dps: 6802.860472431823
-  tps: 4574.436231476979
-=======
   dps: 6908.289576545041
   tps: 4639.364592627138
->>>>>>> 75e8d02b
  }
 }
 dps_results: {
  key: "TestUnholy-AllItems-HatefulGladiator'sSigilofStrife-42619"
  value: {
-<<<<<<< HEAD
-  dps: 6773.134481838908
-  tps: 4553.649177090385
-=======
   dps: 6879.702344506438
   tps: 4618.341637089569
->>>>>>> 75e8d02b
  }
 }
 dps_results: {
  key: "TestUnholy-AllItems-IllustrationoftheDragonSoul-40432"
  value: {
-<<<<<<< HEAD
-  dps: 6308.401143057911
-  tps: 4300.73803091284
-=======
-  dps: 6400.661241215543
-  tps: 4358.374872296425
->>>>>>> 75e8d02b
+  dps: 6400.661241215543
+  tps: 4358.374872296425
  }
 }
 dps_results: {
  key: "TestUnholy-AllItems-ImbuedUnstableDiamond"
  value: {
-<<<<<<< HEAD
-  dps: 6636.133430094162
-  tps: 4476.962414068758
-=======
-  dps: 6897.736245887964
-  tps: 4648.199740376316
->>>>>>> 75e8d02b
+  dps: 6897.736245887964
+  tps: 4648.199740376316
  }
 }
 dps_results: {
  key: "TestUnholy-AllItems-ImpassiveSkyflareDiamond"
  value: {
-<<<<<<< HEAD
-  dps: 6659.739974750602
-  tps: 4494.5744794327375
-=======
   dps: 6919.265307662847
   tps: 4661.08846934948
->>>>>>> 75e8d02b
  }
 }
 dps_results: {
  key: "TestUnholy-AllItems-ImpassiveStarflareDiamond"
  value: {
-<<<<<<< HEAD
-  dps: 6657.797763825023
-  tps: 4500.48079999457
-=======
   dps: 6913.460586451972
   tps: 4657.342274868605
->>>>>>> 75e8d02b
  }
 }
 dps_results: {
  key: "TestUnholy-AllItems-IncisorFragment-37723"
  value: {
-<<<<<<< HEAD
-  dps: 6407.029754841072
-  tps: 4382.073831975708
-=======
   dps: 6167.384263579013
   tps: 4240.62264596333
->>>>>>> 75e8d02b
  }
 }
 dps_results: {
  key: "TestUnholy-AllItems-InfusedColdstoneRune-35935"
  value: {
-<<<<<<< HEAD
-  dps: 6399.803727685205
-  tps: 4371.725258868147
-=======
   dps: 6157.328872153954
   tps: 4232.55298153812
->>>>>>> 75e8d02b
  }
 }
 dps_results: {
  key: "TestUnholy-AllItems-InsightfulEarthsiegeDiamond"
  value: {
-<<<<<<< HEAD
-  dps: 6636.133430094162
-  tps: 4476.962414068758
-=======
-  dps: 6897.736245887964
-  tps: 4648.199740376316
->>>>>>> 75e8d02b
+  dps: 6897.736245887964
+  tps: 4648.199740376316
  }
 }
 dps_results: {
  key: "TestUnholy-AllItems-InsightfulEarthstormDiamond"
  value: {
-<<<<<<< HEAD
-  dps: 6636.133430094162
-  tps: 4476.962414068758
-=======
-  dps: 6897.736245887964
-  tps: 4648.199740376316
->>>>>>> 75e8d02b
+  dps: 6897.736245887964
+  tps: 4648.199740376316
  }
 }
 dps_results: {
  key: "TestUnholy-AllItems-InvigoratingEarthsiegeDiamond"
  value: {
-<<<<<<< HEAD
-  dps: 6665.906201705719
-  tps: 4499.054112174822
-=======
   dps: 6929.114023762684
   tps: 4671.103988041703
->>>>>>> 75e8d02b
  }
 }
 dps_results: {
  key: "TestUnholy-AllItems-Lavanthor'sTalisman-37872"
  value: {
-<<<<<<< HEAD
-  dps: 6308.401143057911
-  tps: 4300.73803091284
-=======
-  dps: 6400.661241215543
-  tps: 4358.374872296425
->>>>>>> 75e8d02b
+  dps: 6400.661241215543
+  tps: 4358.374872296425
  }
 }
 dps_results: {
  key: "TestUnholy-AllItems-MajesticDragonFigurine-40430"
  value: {
-<<<<<<< HEAD
-  dps: 6308.401143057911
-  tps: 4300.73803091284
-=======
-  dps: 6400.661241215543
-  tps: 4358.374872296425
->>>>>>> 75e8d02b
+  dps: 6400.661241215543
+  tps: 4358.374872296425
  }
 }
 dps_results: {
  key: "TestUnholy-AllItems-Mana-EtchedRegalia"
  value: {
-<<<<<<< HEAD
-  dps: 4946.34642527183
-  tps: 3339.8550343890283
-=======
   dps: 4998.829908052825
   tps: 3371.6331708439493
->>>>>>> 75e8d02b
  }
 }
 dps_results: {
  key: "TestUnholy-AllItems-MeteoriteWhetstone-37390"
  value: {
-<<<<<<< HEAD
-  dps: 6263.516846650378
-  tps: 4255.437519439159
-=======
   dps: 6223.740422295939
   tps: 4226.568464391625
->>>>>>> 75e8d02b
  }
 }
 dps_results: {
  key: "TestUnholy-AllItems-MysticalSkyfireDiamond"
  value: {
-<<<<<<< HEAD
-  dps: 6749.006042686606
-  tps: 4553.9654467625605
-=======
   dps: 6645.853075900082
   tps: 4491.702606657328
->>>>>>> 75e8d02b
  }
 }
 dps_results: {
  key: "TestUnholy-AllItems-NetherscaleArmor"
  value: {
-<<<<<<< HEAD
-  dps: 5924.0612463459165
-  tps: 3978.1592048116413
-=======
   dps: 5831.08150835628
   tps: 3918.101956308969
->>>>>>> 75e8d02b
  }
 }
 dps_results: {
  key: "TestUnholy-AllItems-NetherstrikeArmor"
  value: {
-<<<<<<< HEAD
-  dps: 5913.957161988574
-  tps: 3964.197027697739
-=======
   dps: 5669.030099735928
   tps: 3812.2439183820447
->>>>>>> 75e8d02b
  }
 }
 dps_results: {
  key: "TestUnholy-AllItems-OfferingofSacrifice-37638"
  value: {
-<<<<<<< HEAD
-  dps: 6308.401143057911
-  tps: 4300.73803091284
-=======
-  dps: 6400.661241215543
-  tps: 4358.374872296425
->>>>>>> 75e8d02b
+  dps: 6400.661241215543
+  tps: 4358.374872296425
  }
 }
 dps_results: {
  key: "TestUnholy-AllItems-PersistentEarthshatterDiamond"
  value: {
-<<<<<<< HEAD
-  dps: 6660.235197589233
-  tps: 4494.846169678429
-=======
   dps: 6923.137304167499
   tps: 4666.741274200678
->>>>>>> 75e8d02b
  }
 }
 dps_results: {
  key: "TestUnholy-AllItems-PersistentEarthsiegeDiamond"
  value: {
-<<<<<<< HEAD
-  dps: 6665.906201705719
-  tps: 4499.054112174822
-=======
   dps: 6929.114023762684
   tps: 4671.103988041703
->>>>>>> 75e8d02b
  }
 }
 dps_results: {
  key: "TestUnholy-AllItems-PotentUnstableDiamond"
  value: {
-<<<<<<< HEAD
-  dps: 6653.146442443624
-  tps: 4489.5862415579395
-=======
   dps: 6915.666404673518
   tps: 4661.287881899396
->>>>>>> 75e8d02b
  }
 }
 dps_results: {
  key: "TestUnholy-AllItems-PowerfulEarthshatterDiamond"
  value: {
-<<<<<<< HEAD
-  dps: 6636.133430094162
-  tps: 4476.962414068758
-=======
-  dps: 6897.736245887964
-  tps: 4648.199740376316
->>>>>>> 75e8d02b
+  dps: 6897.736245887964
+  tps: 4648.199740376316
  }
 }
 dps_results: {
  key: "TestUnholy-AllItems-PowerfulEarthsiegeDiamond"
  value: {
-<<<<<<< HEAD
-  dps: 6636.133430094162
-  tps: 4476.962414068758
-=======
-  dps: 6897.736245887964
-  tps: 4648.199740376316
->>>>>>> 75e8d02b
+  dps: 6897.736245887964
+  tps: 4648.199740376316
  }
 }
 dps_results: {
  key: "TestUnholy-AllItems-PowerfulEarthstormDiamond"
  value: {
-<<<<<<< HEAD
-  dps: 6636.133430094162
-  tps: 4476.962414068758
-=======
-  dps: 6897.736245887964
-  tps: 4648.199740376316
->>>>>>> 75e8d02b
+  dps: 6897.736245887964
+  tps: 4648.199740376316
  }
 }
 dps_results: {
  key: "TestUnholy-AllItems-PrimalIntent"
  value: {
-<<<<<<< HEAD
-  dps: 6154.324523240832
-  tps: 4142.730377323438
-=======
   dps: 5897.020776493305
   tps: 3950.657469710519
->>>>>>> 75e8d02b
  }
 }
 dps_results: {
  key: "TestUnholy-AllItems-PurifiedShardoftheGods"
  value: {
-<<<<<<< HEAD
-  dps: 6308.401143057911
-  tps: 4300.73803091284
-=======
-  dps: 6400.661241215543
-  tps: 4358.374872296425
->>>>>>> 75e8d02b
+  dps: 6400.661241215543
+  tps: 4358.374872296425
  }
 }
 dps_results: {
  key: "TestUnholy-AllItems-ReignoftheDead-47316"
  value: {
-<<<<<<< HEAD
-  dps: 6376.4688505187505
-  tps: 4376.503005181088
-=======
   dps: 6804.05654767919
   tps: 4657.175175765302
->>>>>>> 75e8d02b
  }
 }
 dps_results: {
  key: "TestUnholy-AllItems-ReignoftheDead-47477"
  value: {
-<<<<<<< HEAD
-  dps: 6412.78192337308
-  tps: 4406.198725034515
-=======
   dps: 6841.212537433852
   tps: 4686.959862289916
->>>>>>> 75e8d02b
  }
 }
 dps_results: {
  key: "TestUnholy-AllItems-RelentlessEarthsiegeDiamond"
  value: {
-<<<<<<< HEAD
-  dps: 6720.962912611363
-  tps: 4556.0418569111625
-=======
   dps: 6978.269393387333
   tps: 4712.61337723587
->>>>>>> 75e8d02b
  }
 }
 dps_results: {
  key: "TestUnholy-AllItems-RelentlessEarthstormDiamond"
  value: {
-<<<<<<< HEAD
-  dps: 6715.60992123838
-  tps: 4547.905281977819
-=======
   dps: 6974.173456027132
   tps: 4708.396848047282
->>>>>>> 75e8d02b
  }
 }
 dps_results: {
  key: "TestUnholy-AllItems-RelentlessGladiator'sSigilofStrife-42622"
  value: {
-<<<<<<< HEAD
-  dps: 6816.51675626293
-  tps: 4583.558617852344
-=======
   dps: 6921.470622812773
   tps: 4648.5416537554465
->>>>>>> 75e8d02b
  }
 }
 dps_results: {
  key: "TestUnholy-AllItems-RevitalizingSkyflareDiamond"
  value: {
-<<<<<<< HEAD
-  dps: 6636.133430094162
-  tps: 4476.962414068758
-=======
-  dps: 6897.736245887964
-  tps: 4648.199740376316
->>>>>>> 75e8d02b
+  dps: 6897.736245887964
+  tps: 4648.199740376316
  }
 }
 dps_results: {
  key: "TestUnholy-AllItems-RuneofRepulsion-40372"
  value: {
-<<<<<<< HEAD
-  dps: 6308.401143057911
-  tps: 4300.73803091284
-=======
-  dps: 6400.661241215543
-  tps: 4358.374872296425
->>>>>>> 75e8d02b
+  dps: 6400.661241215543
+  tps: 4358.374872296425
  }
 }
 dps_results: {
  key: "TestUnholy-AllItems-ScourgeborneBattlegear"
  value: {
-<<<<<<< HEAD
-  dps: 6249.845817726359
-  tps: 4262.2676604109765
-=======
   dps: 6202.189881421904
   tps: 4223.378649242806
->>>>>>> 75e8d02b
  }
 }
 dps_results: {
  key: "TestUnholy-AllItems-ScourgebornePlate"
  value: {
-<<<<<<< HEAD
-  dps: 5739.661628210118
-  tps: 3852.4083213221147
-=======
   dps: 5660.191888117985
   tps: 3805.50733491594
->>>>>>> 75e8d02b
  }
 }
 dps_results: {
  key: "TestUnholy-AllItems-SealofthePantheon-36993"
  value: {
-<<<<<<< HEAD
-  dps: 6308.401143057911
-  tps: 4300.73803091284
-=======
-  dps: 6400.661241215543
-  tps: 4358.374872296425
->>>>>>> 75e8d02b
+  dps: 6400.661241215543
+  tps: 4358.374872296425
  }
 }
 dps_results: {
  key: "TestUnholy-AllItems-Serrah'sStar-37559"
  value: {
-<<<<<<< HEAD
-  dps: 6362.710704663847
-  tps: 4338.596739524894
-=======
   dps: 6448.0504590272485
   tps: 4399.015288396889
->>>>>>> 75e8d02b
  }
 }
 dps_results: {
  key: "TestUnholy-AllItems-ShinyShardoftheGods"
  value: {
-<<<<<<< HEAD
-  dps: 6308.401143057911
-  tps: 4300.73803091284
-=======
-  dps: 6400.661241215543
-  tps: 4358.374872296425
->>>>>>> 75e8d02b
+  dps: 6400.661241215543
+  tps: 4358.374872296425
  }
 }
 dps_results: {
  key: "TestUnholy-AllItems-SigilofHauntedDreams-40715"
  value: {
-<<<<<<< HEAD
-  dps: 6765.446155418612
-  tps: 4551.249025804663
-=======
   dps: 6860.738137297424
   tps: 4603.651136686529
->>>>>>> 75e8d02b
  }
 }
 dps_results: {
  key: "TestUnholy-AllItems-SigilofVirulence-47673"
  value: {
-<<<<<<< HEAD
-  dps: 7113.070998269326
-  tps: 4785.764739869247
-=======
   dps: 7229.3419714792435
   tps: 4854.73662049349
->>>>>>> 75e8d02b
  }
 }
 dps_results: {
  key: "TestUnholy-AllItems-SigiloftheHangedMan-50459"
  value: {
-<<<<<<< HEAD
-  dps: 7139.696105998642
-  tps: 4819.582774249595
-=======
   dps: 7254.647970206465
   tps: 4889.7453481060165
->>>>>>> 75e8d02b
  }
 }
 dps_results: {
  key: "TestUnholy-AllItems-Sindragosa'sFlawlessFang-50361"
  value: {
-<<<<<<< HEAD
-  dps: 6308.401143057911
-  tps: 4300.73803091284
-=======
-  dps: 6400.661241215543
-  tps: 4358.374872296425
->>>>>>> 75e8d02b
+  dps: 6400.661241215543
+  tps: 4358.374872296425
  }
 }
 dps_results: {
  key: "TestUnholy-AllItems-SparkofLife-37657"
  value: {
-<<<<<<< HEAD
-  dps: 6308.558406867661
-  tps: 4272.552168480986
-=======
   dps: 6490.531645912565
   tps: 4402.483679822272
->>>>>>> 75e8d02b
  }
 }
 dps_results: {
  key: "TestUnholy-AllItems-SpellstrikeInfusion"
  value: {
-<<<<<<< HEAD
-  dps: 6075.504205353272
-  tps: 4102.75318696632
-=======
   dps: 6036.2761104724705
   tps: 4063.446205793383
->>>>>>> 75e8d02b
  }
 }
 dps_results: {
  key: "TestUnholy-AllItems-Spirit-WorldGlass-39388"
  value: {
-<<<<<<< HEAD
-  dps: 6308.401143057911
-  tps: 4300.73803091284
-=======
-  dps: 6400.661241215543
-  tps: 4358.374872296425
->>>>>>> 75e8d02b
+  dps: 6400.661241215543
+  tps: 4358.374872296425
  }
 }
 dps_results: {
  key: "TestUnholy-AllItems-StrengthoftheClefthoof"
  value: {
-<<<<<<< HEAD
-  dps: 5727.276301083966
-  tps: 3810.1120644953457
-=======
   dps: 5563.090664016145
   tps: 3714.1229869111557
->>>>>>> 75e8d02b
  }
 }
 dps_results: {
  key: "TestUnholy-AllItems-SwiftSkyfireDiamond"
  value: {
-<<<<<<< HEAD
-  dps: 6653.146442443624
-  tps: 4489.5862415579395
-=======
   dps: 6915.666404673518
   tps: 4661.287881899396
->>>>>>> 75e8d02b
  }
 }
 dps_results: {
  key: "TestUnholy-AllItems-SwiftSkyflareDiamond"
  value: {
-<<<<<<< HEAD
-  dps: 6665.906201705719
-  tps: 4499.054112174822
-=======
   dps: 6929.114023762684
   tps: 4671.103988041703
->>>>>>> 75e8d02b
  }
 }
 dps_results: {
  key: "TestUnholy-AllItems-SwiftStarfireDiamond"
  value: {
-<<<<<<< HEAD
-  dps: 6636.133430094162
-  tps: 4476.962414068758
-=======
-  dps: 6897.736245887964
-  tps: 4648.199740376316
->>>>>>> 75e8d02b
+  dps: 6897.736245887964
+  tps: 4648.199740376316
  }
 }
 dps_results: {
  key: "TestUnholy-AllItems-SwiftStarflareDiamond"
  value: {
-<<<<<<< HEAD
-  dps: 6660.235197589233
-  tps: 4494.846169678429
-=======
   dps: 6923.137304167499
   tps: 4666.741274200678
->>>>>>> 75e8d02b
  }
 }
 dps_results: {
  key: "TestUnholy-AllItems-SwiftWindfireDiamond"
  value: {
-<<<<<<< HEAD
-  dps: 6650.310940385383
-  tps: 4487.48227030974
-=======
   dps: 6912.678044875927
   tps: 4659.106524978882
->>>>>>> 75e8d02b
  }
 }
 dps_results: {
  key: "TestUnholy-AllItems-TenaciousEarthstormDiamond"
  value: {
-<<<<<<< HEAD
-  dps: 6636.133430094162
-  tps: 4476.962414068758
-=======
-  dps: 6897.736245887964
-  tps: 4648.199740376316
->>>>>>> 75e8d02b
+  dps: 6897.736245887964
+  tps: 4648.199740376316
  }
 }
 dps_results: {
  key: "TestUnholy-AllItems-Thassarian'sBattlegear"
  value: {
-<<<<<<< HEAD
-  dps: 6549.285094150691
-  tps: 4463.685090136696
-=======
   dps: 6575.668626829699
   tps: 4479.524051681853
->>>>>>> 75e8d02b
  }
 }
 dps_results: {
  key: "TestUnholy-AllItems-TheTwinStars"
  value: {
-<<<<<<< HEAD
-  dps: 6407.810448606985
-  tps: 4281.141681224165
-=======
   dps: 6583.396270356366
   tps: 4405.054661556831
->>>>>>> 75e8d02b
  }
 }
 dps_results: {
  key: "TestUnholy-AllItems-ThunderingSkyfireDiamond"
  value: {
-<<<<<<< HEAD
-  dps: 6762.574549153776
-  tps: 4539.633240867586
-=======
   dps: 6945.075827843766
   tps: 4660.3388215008345
->>>>>>> 75e8d02b
  }
 }
 dps_results: {
  key: "TestUnholy-AllItems-ThunderingSkyflareDiamond"
  value: {
-<<<<<<< HEAD
-  dps: 6788.88936947771
-  tps: 4572.726880733785
-=======
   dps: 6898.113452719242
   tps: 4638.447598613462
->>>>>>> 75e8d02b
  }
 }
 dps_results: {
  key: "TestUnholy-AllItems-TinyAbominationinaJar-50351"
  value: {
-<<<<<<< HEAD
-  dps: 6571.0611317310095
-  tps: 4474.907244150203
-=======
   dps: 6502.834440306255
   tps: 4428.790988329744
->>>>>>> 75e8d02b
  }
 }
 dps_results: {
  key: "TestUnholy-AllItems-TinyAbominationinaJar-50706"
  value: {
-<<<<<<< HEAD
-  dps: 6501.6883090015435
-  tps: 4433.794431249117
-=======
   dps: 6418.252191765178
   tps: 4371.612910332635
->>>>>>> 75e8d02b
  }
 }
 dps_results: {
  key: "TestUnholy-AllItems-TirelessSkyflareDiamond"
  value: {
-<<<<<<< HEAD
-  dps: 6636.133430094162
-  tps: 4476.962414068758
-=======
-  dps: 6897.736245887964
-  tps: 4648.199740376316
->>>>>>> 75e8d02b
+  dps: 6897.736245887964
+  tps: 4648.199740376316
  }
 }
 dps_results: {
  key: "TestUnholy-AllItems-TirelessStarflareDiamond"
  value: {
-<<<<<<< HEAD
-  dps: 6636.133430094162
-  tps: 4476.962414068758
-=======
-  dps: 6897.736245887964
-  tps: 4648.199740376316
->>>>>>> 75e8d02b
+  dps: 6897.736245887964
+  tps: 4648.199740376316
  }
 }
 dps_results: {
  key: "TestUnholy-AllItems-TrenchantEarthshatterDiamond"
  value: {
-<<<<<<< HEAD
-  dps: 6636.133430094162
-  tps: 4476.962414068758
-=======
-  dps: 6897.736245887964
-  tps: 4648.199740376316
->>>>>>> 75e8d02b
+  dps: 6897.736245887964
+  tps: 4648.199740376316
  }
 }
 dps_results: {
  key: "TestUnholy-AllItems-TrenchantEarthsiegeDiamond"
  value: {
-<<<<<<< HEAD
-  dps: 6636.133430094162
-  tps: 4476.962414068758
-=======
-  dps: 6897.736245887964
-  tps: 4648.199740376316
->>>>>>> 75e8d02b
+  dps: 6897.736245887964
+  tps: 4648.199740376316
  }
 }
 dps_results: {
  key: "TestUnholy-AllItems-WastewalkerArmor"
  value: {
-<<<<<<< HEAD
-  dps: 5115.407756376725
-  tps: 3476.905693249639
-=======
   dps: 5123.773280049707
   tps: 3479.3519953837094
->>>>>>> 75e8d02b
  }
 }
 dps_results: {
  key: "TestUnholy-AllItems-WindhawkArmor"
  value: {
-<<<<<<< HEAD
-  dps: 5900.466238191121
-  tps: 3948.2905188770983
-=======
   dps: 5657.301287430314
   tps: 3799.0552572751044
->>>>>>> 75e8d02b
  }
 }
 dps_results: {
  key: "TestUnholy-AllItems-WrathfulGladiator'sSigilofStrife-51417"
  value: {
-<<<<<<< HEAD
-  dps: 6832.123937784195
-  tps: 4593.984202281334
-=======
   dps: 6936.5346756901845
   tps: 4659.029723616374
->>>>>>> 75e8d02b
  }
 }
 dps_results: {
  key: "TestUnholy-AllItems-WrathofSpellfire"
  value: {
-<<<<<<< HEAD
-  dps: 5629.753892741718
-  tps: 3824.128202632897
-=======
   dps: 5640.260492380554
   tps: 3818.3289249421173
->>>>>>> 75e8d02b
  }
 }
 dps_results: {
  key: "TestUnholy-Average-Default"
  value: {
-<<<<<<< HEAD
-  dps: 6848.8980730942785
-  tps: 4597.533009073725
-=======
   dps: 6866.080536120768
   tps: 4594.663500043425
->>>>>>> 75e8d02b
  }
 }
 dps_results: {
  key: "TestUnholy-Settings-Human-Unholy P1 -Basic-FullBuffs-LongMultiTarget"
  value: {
-<<<<<<< HEAD
-  dps: 76339.6726358561
-  tps: 60265.87134699284
-=======
   dps: 77046.60892600642
   tps: 60819.37226000888
->>>>>>> 75e8d02b
  }
 }
 dps_results: {
  key: "TestUnholy-Settings-Human-Unholy P1 -Basic-FullBuffs-LongSingleTarget"
  value: {
-<<<<<<< HEAD
-  dps: 6718.3577432989305
-  tps: 4591.532286831489
-=======
   dps: 6865.204010237432
   tps: 4668.3850976759395
->>>>>>> 75e8d02b
  }
 }
 dps_results: {
  key: "TestUnholy-Settings-Human-Unholy P1 -Basic-FullBuffs-ShortSingleTarget"
  value: {
-<<<<<<< HEAD
-  dps: 9072.395067069989
-  tps: 5096.148835295397
-=======
   dps: 9919.144268630023
   tps: 5311.886784323638
->>>>>>> 75e8d02b
  }
 }
 dps_results: {
@@ -1381,37 +836,22 @@
 dps_results: {
  key: "TestUnholy-Settings-Orc-Unholy P1 -Basic-FullBuffs-LongMultiTarget"
  value: {
-<<<<<<< HEAD
-  dps: 75250.13757612108
-  tps: 59316.697630566865
-=======
   dps: 77320.03061067889
   tps: 60939.0782918217
->>>>>>> 75e8d02b
  }
 }
 dps_results: {
  key: "TestUnholy-Settings-Orc-Unholy P1 -Basic-FullBuffs-LongSingleTarget"
  value: {
-<<<<<<< HEAD
-  dps: 6788.88936947771
-  tps: 4572.726880733785
-=======
   dps: 6898.113452719242
   tps: 4638.447598613462
->>>>>>> 75e8d02b
  }
 }
 dps_results: {
  key: "TestUnholy-Settings-Orc-Unholy P1 -Basic-FullBuffs-ShortSingleTarget"
  value: {
-<<<<<<< HEAD
-  dps: 9583.066552727245
-  tps: 5190.681119051734
-=======
   dps: 10032.1265698184
   tps: 5246.187727170008
->>>>>>> 75e8d02b
  }
 }
 dps_results: {
@@ -1438,12 +878,7 @@
 dps_results: {
  key: "TestUnholy-SwitchInFrontOfTarget-Default"
  value: {
-<<<<<<< HEAD
-  dps: 6398.347576335094
-  tps: 4316.07846179421
-=======
   dps: 6612.260809851239
   tps: 4444.105500819198
->>>>>>> 75e8d02b
  }
 }