--- conflicted
+++ resolved
@@ -1022,13 +1022,8 @@
 dps_results: {
  key: "TestUnholy-Average-Default"
  value: {
-<<<<<<< HEAD
-  dps: 8073.83747
+  dps: 8062.85576
   tps: 5161.16036
-=======
-  dps: 8062.85337
-  tps: 5161.15788
->>>>>>> d4c824dc
   hps: 265.34082
  }
 }
