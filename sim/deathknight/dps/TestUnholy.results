--- conflicted
+++ resolved
@@ -500,13 +500,8 @@
 dps_results: {
  key: "TestUnholy-AllItems-Scourgelord'sBattlegear"
  value: {
-<<<<<<< HEAD
-  dps: 7931.001265289116
-  tps: 5862.622084028498
-=======
   dps: 7438.596854624033
   tps: 5460.252673552105
->>>>>>> b3627d64
  }
 }
 dps_results: {
@@ -708,25 +703,15 @@
 dps_results: {
  key: "TestUnholy-Average-Default"
  value: {
-<<<<<<< HEAD
-  dps: 7963.473001553858
-  tps: 5814.927074565679
-=======
   dps: 7488.396999451945
   tps: 5423.348789647154
->>>>>>> b3627d64
  }
 }
 dps_results: {
  key: "TestUnholy-Settings-Human-Unholy P1 -Basic-FullBuffs-LongMultiTarget"
  value: {
-<<<<<<< HEAD
-  dps: 35852.3903078405
-  tps: 28358.717672554623
-=======
   dps: 85195.60946189464
   tps: 68018.25187457942
->>>>>>> b3627d64
  }
 }
 dps_results: {
@@ -746,13 +731,8 @@
 dps_results: {
  key: "TestUnholy-Settings-Human-Unholy P1 -Basic-NoBuffs-LongMultiTarget"
  value: {
-<<<<<<< HEAD
-  dps: 22034.75900946107
-  tps: 17810.007235487483
-=======
   dps: 47532.57140462818
   tps: 38371.64409413283
->>>>>>> b3627d64
  }
 }
 dps_results: {
@@ -772,13 +752,8 @@
 dps_results: {
  key: "TestUnholy-Settings-Orc-Unholy P1 -Basic-FullBuffs-LongMultiTarget"
  value: {
-<<<<<<< HEAD
-  dps: 36045.68540517513
-  tps: 28422.406437931924
-=======
   dps: 85317.55670312762
   tps: 68102.86115601887
->>>>>>> b3627d64
  }
 }
 dps_results: {
@@ -798,13 +773,8 @@
 dps_results: {
  key: "TestUnholy-Settings-Orc-Unholy P1 -Basic-NoBuffs-LongMultiTarget"
  value: {
-<<<<<<< HEAD
-  dps: 22323.287417586023
-  tps: 18060.23393951542
-=======
   dps: 47836.43686750402
   tps: 38542.70226306397
->>>>>>> b3627d64
  }
 }
 dps_results: {
