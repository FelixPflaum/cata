character_stats_results: {
 key: "TestUnholy-CharacterStats-Default"
 value: {
  final_stats: 1692.06752
  final_stats: 572
  final_stats: 1476.2
  final_stats: 111.1
  final_stats: 143
  final_stats: 0
  final_stats: 0
  final_stats: 0
  final_stats: 0
  final_stats: 0
  final_stats: 0
  final_stats: 0
  final_stats: 0
  final_stats: 0
  final_stats: 334.928
  final_stats: 947.73
  final_stats: 343
  final_stats: 0
  final_stats: 5715.748544
  final_stats: 361.16
  final_stats: 1743.8094
  final_stats: 343
  final_stats: 109
  final_stats: 131.9875
  final_stats: 0
  final_stats: 0
  final_stats: 0
  final_stats: 17446.5
  final_stats: 1751.2
  final_stats: 0
  final_stats: 0
  final_stats: 0
  final_stats: 471.2154000067
  final_stats: 0
  final_stats: 0
  final_stats: 22703
  final_stats: 75
  final_stats: 75
  final_stats: 75
  final_stats: 75
  final_stats: 75
  final_stats: 0
  final_stats: 0
  final_stats: 0
  final_stats: 0
  final_stats: 0
 }
}
dps_results: {
 key: "TestUnholy-AllItems-AustereEarthsiegeDiamond"
 value: {
<<<<<<< HEAD
  dps: 7111.0049042518
  tps: 5195.577153684
=======
  dps: 7366.193565831
  tps: 5335.931059993
>>>>>>> ca43516b
 }
}
dps_results: {
 key: "TestUnholy-AllItems-Bandit'sInsignia-40371"
 value: {
<<<<<<< HEAD
  dps: 6855.4458670204
  tps: 5067.3973804862
=======
  dps: 7146.2945647115
  tps: 5232.9660684175
>>>>>>> ca43516b
 }
}
dps_results: {
 key: "TestUnholy-AllItems-BeamingEarthsiegeDiamond"
 value: {
<<<<<<< HEAD
  dps: 7103.9426816741
  tps: 5194.3694892699
=======
  dps: 7356.965762962
  tps: 5340.5660257045
>>>>>>> ca43516b
 }
}
dps_results: {
 key: "TestUnholy-AllItems-BracingEarthsiegeDiamond"
 value: {
<<<<<<< HEAD
  dps: 7111.0049042518
  tps: 5091.6656106103
=======
  dps: 7366.193565831
  tps: 5229.2124387931
>>>>>>> ca43516b
 }
}
dps_results: {
 key: "TestUnholy-AllItems-Braxley'sBackyardMoonshine-35937"
 value: {
<<<<<<< HEAD
  dps: 6677.5448202107
  tps: 4916.8732432963
=======
  dps: 6941.6830108768
  tps: 5090.941507124
>>>>>>> ca43516b
 }
}
dps_results: {
 key: "TestUnholy-AllItems-BurningRage"
 value: {
<<<<<<< HEAD
  dps: 5913.7098240916
  tps: 4259.1111544049
=======
  dps: 6118.9544080022
  tps: 4395.3195818378
>>>>>>> ca43516b
 }
}
dps_results: {
 key: "TestUnholy-AllItems-ChaoticSkyflareDiamond"
 value: {
<<<<<<< HEAD
  dps: 7168.5121388855
  tps: 5261.2821790552
=======
  dps: 7423.5981191967
  tps: 5409.5570179013
>>>>>>> ca43516b
 }
}
dps_results: {
 key: "TestUnholy-AllItems-DarkmoonCard:Berserker!-42989"
 value: {
<<<<<<< HEAD
  dps: 6779.528001159
  tps: 5006.357452518
=======
  dps: 6971.3132160469
  tps: 5107.8719351017
>>>>>>> ca43516b
 }
}
dps_results: {
 key: "TestUnholy-AllItems-DarkmoonCard:Death-42990"
 value: {
<<<<<<< HEAD
  dps: 6847.9953188322
  tps: 5020.6290090803
=======
  dps: 7038.5233585801
  tps: 5125.8614054711
>>>>>>> ca43516b
 }
}
dps_results: {
 key: "TestUnholy-AllItems-DarkmoonCard:Greatness-44253"
 value: {
<<<<<<< HEAD
  dps: 7003.7101198105
  tps: 5110.7387346615
=======
  dps: 7273.0730849397
  tps: 5245.938438525
>>>>>>> ca43516b
 }
}
dps_results: {
 key: "TestUnholy-AllItems-DarkmoonCard:Greatness-44254"
 value: {
<<<<<<< HEAD
  dps: 6910.4967671901
  tps: 5034.4462235608
=======
  dps: 7199.3910263258
  tps: 5206.9511411916
>>>>>>> ca43516b
 }
}
dps_results: {
 key: "TestUnholy-AllItems-DarkrunedBattlegear"
 value: {
<<<<<<< HEAD
  dps: 6704.580950714
  tps: 4849.1626273932
=======
  dps: 6878.5344228714
  tps: 5017.179334435
>>>>>>> ca43516b
 }
}
dps_results: {
 key: "TestUnholy-AllItems-DarkrunedPlate"
 value: {
<<<<<<< HEAD
  dps: 5930.5778182558
  tps: 4301.9940885315
=======
  dps: 6121.0659964313
  tps: 4400.0625114109
>>>>>>> ca43516b
 }
}
dps_results: {
 key: "TestUnholy-AllItems-DeadlyGladiator'sSigilofStrife-42620"
 value: {
<<<<<<< HEAD
  dps: 7134.5985702393
  tps: 5255.5488790556
=======
  dps: 7404.5651483578
  tps: 5418.6941564395
>>>>>>> ca43516b
 }
}
dps_results: {
 key: "TestUnholy-AllItems-DeathKnight'sAnguish-38212"
 value: {
<<<<<<< HEAD
  dps: 6549.1383123712
  tps: 4970.5464032605
=======
  dps: 6758.5622166016
  tps: 5055.3121979195
>>>>>>> ca43516b
 }
}
dps_results: {
 key: "TestUnholy-AllItems-Defender'sCode-40257"
 value: {
<<<<<<< HEAD
  dps: 6617.422580267
  tps: 4850.3925961932
=======
  dps: 6894.7736959936
  tps: 5019.078828446
>>>>>>> ca43516b
 }
}
dps_results: {
 key: "TestUnholy-AllItems-DesolationBattlegear"
 value: {
<<<<<<< HEAD
  dps: 5260.3122825126
  tps: 3819.2741648339
=======
  dps: 5462.7700141334
  tps: 3944.398721401
>>>>>>> ca43516b
 }
}
dps_results: {
 key: "TestUnholy-AllItems-DestructiveSkyflareDiamond"
 value: {
<<<<<<< HEAD
  dps: 7105.6394455162
  tps: 5194.5777628876
=======
  dps: 7363.2981961769
  tps: 5339.0855171823
>>>>>>> ca43516b
 }
}
dps_results: {
 key: "TestUnholy-AllItems-DoomplateBattlegear"
 value: {
<<<<<<< HEAD
  dps: 5393.2716855486
  tps: 3920.9086881964
=======
  dps: 5605.5364769323
  tps: 4049.4349502736
>>>>>>> ca43516b
 }
}
dps_results: {
 key: "TestUnholy-AllItems-EffulgentSkyflareDiamond"
 value: {
<<<<<<< HEAD
  dps: 7102.7923973135
  tps: 5188.9327322413
=======
  dps: 7366.193565831
  tps: 5335.931059993
>>>>>>> ca43516b
 }
}
dps_results: {
 key: "TestUnholy-AllItems-EmberSkyflareDiamond"
 value: {
<<<<<<< HEAD
  dps: 7111.0049042518
  tps: 5195.577153684
=======
  dps: 7366.193565831
  tps: 5335.931059993
>>>>>>> ca43516b
 }
}
dps_results: {
 key: "TestUnholy-AllItems-EnigmaticSkyflareDiamond"
 value: {
<<<<<<< HEAD
  dps: 7103.9426816741
  tps: 5194.3694892699
=======
  dps: 7356.965762962
  tps: 5340.5660257045
>>>>>>> ca43516b
 }
}
dps_results: {
 key: "TestUnholy-AllItems-EnigmaticStarflareDiamond"
 value: {
<<<<<<< HEAD
  dps: 7105.1617472255
  tps: 5195.1593797595
=======
  dps: 7354.0843655828
  tps: 5338.6172625397
>>>>>>> ca43516b
 }
}
dps_results: {
 key: "TestUnholy-AllItems-EternalEarthsiegeDiamond"
 value: {
<<<<<<< HEAD
  dps: 7111.0049042518
  tps: 5195.577153684
=======
  dps: 7366.193565831
  tps: 5335.931059993
>>>>>>> ca43516b
 }
}
dps_results: {
 key: "TestUnholy-AllItems-ExtractofNecromanticPower-40373"
 value: {
<<<<<<< HEAD
  dps: 6780.9775372134
  tps: 5022.8194474179
=======
  dps: 7022.0957132599
  tps: 5142.8381132527
>>>>>>> ca43516b
 }
}
dps_results: {
 key: "TestUnholy-AllItems-EyeoftheBroodmother-45308"
 value: {
<<<<<<< HEAD
  dps: 6707.4201895309
  tps: 4952.2417827051
=======
  dps: 6956.9152447651
  tps: 5091.5958472491
>>>>>>> ca43516b
 }
}
dps_results: {
 key: "TestUnholy-AllItems-FaithinFelsteel"
 value: {
<<<<<<< HEAD
  dps: 5832.9089905893
  tps: 4238.8859640628
=======
  dps: 6048.875434624
  tps: 4323.6881090636
>>>>>>> ca43516b
 }
}
dps_results: {
 key: "TestUnholy-AllItems-FelstalkerArmor"
 value: {
<<<<<<< HEAD
  dps: 6128.9846226729
  tps: 4442.7175216109
=======
  dps: 6284.5802063558
  tps: 4539.9231474393
>>>>>>> ca43516b
 }
}
dps_results: {
 key: "TestUnholy-AllItems-FlameGuard"
 value: {
<<<<<<< HEAD
  dps: 5531.5603143631
  tps: 3962.7417457864
=======
  dps: 5658.4929563346
  tps: 4123.0294864128
>>>>>>> ca43516b
 }
}
dps_results: {
 key: "TestUnholy-AllItems-ForgeEmber-37660"
 value: {
<<<<<<< HEAD
  dps: 6711.632128254
  tps: 4952.2440179623
=======
  dps: 6958.2968056348
  tps: 5077.5566801541
>>>>>>> ca43516b
 }
}
dps_results: {
 key: "TestUnholy-AllItems-ForlornSkyflareDiamond"
 value: {
<<<<<<< HEAD
  dps: 7111.0049042518
  tps: 5195.577153684
=======
  dps: 7366.193565831
  tps: 5335.931059993
>>>>>>> ca43516b
 }
}
dps_results: {
 key: "TestUnholy-AllItems-ForlornStarflareDiamond"
 value: {
<<<<<<< HEAD
  dps: 7111.0049042518
  tps: 5195.577153684
=======
  dps: 7366.193565831
  tps: 5335.931059993
>>>>>>> ca43516b
 }
}
dps_results: {
 key: "TestUnholy-AllItems-FuriousGladiator'sSigilofStrife-42621"
 value: {
<<<<<<< HEAD
  dps: 7151.2305694213
  tps: 5269.1422754607
=======
  dps: 7422.0401775125
  tps: 5432.9465538901
>>>>>>> ca43516b
 }
}
dps_results: {
 key: "TestUnholy-AllItems-FuryoftheFiveFlights-40431"
 value: {
<<<<<<< HEAD
  dps: 6770.8070972267
  tps: 5057.7295651308
=======
  dps: 7061.0113891624
  tps: 5234.2958807416
>>>>>>> ca43516b
 }
}
dps_results: {
 key: "TestUnholy-AllItems-FuturesightRune-38763"
 value: {
<<<<<<< HEAD
  dps: 6617.422580267
  tps: 4850.3925961932
=======
  dps: 6894.7736959936
  tps: 5019.078828446
>>>>>>> ca43516b
 }
}
dps_results: {
 key: "TestUnholy-AllItems-HatefulGladiator'sSigilofStrife-42619"
 value: {
<<<<<<< HEAD
  dps: 7024.1357610251
  tps: 5215.5059519838
=======
  dps: 7302.7413318683
  tps: 5381.235765049
>>>>>>> ca43516b
 }
}
dps_results: {
 key: "TestUnholy-AllItems-IllustrationoftheDragonSoul-40432"
 value: {
<<<<<<< HEAD
  dps: 6581.350811221
  tps: 4850.3925961932
=======
  dps: 6858.5302162522
  tps: 5019.0751702983
>>>>>>> ca43516b
 }
}
dps_results: {
 key: "TestUnholy-AllItems-ImpassiveSkyflareDiamond"
 value: {
<<<<<<< HEAD
  dps: 7103.9426816741
  tps: 5194.3694892699
=======
  dps: 7356.965762962
  tps: 5340.5660257045
>>>>>>> ca43516b
 }
}
dps_results: {
 key: "TestUnholy-AllItems-ImpassiveStarflareDiamond"
 value: {
<<<<<<< HEAD
  dps: 7105.1617472255
  tps: 5195.1593797595
=======
  dps: 7354.0843655828
  tps: 5338.6172625397
>>>>>>> ca43516b
 }
}
dps_results: {
 key: "TestUnholy-AllItems-IncisorFragment-37723"
 value: {
<<<<<<< HEAD
  dps: 6756.1156674889
  tps: 5024.667991321
=======
  dps: 6984.3016607225
  tps: 5109.9818700009
>>>>>>> ca43516b
 }
}
dps_results: {
 key: "TestUnholy-AllItems-InfusedColdstoneRune-35935"
 value: {
<<<<<<< HEAD
  dps: 6625.3997065804
  tps: 4914.5433810082
=======
  dps: 6850.9364213146
  tps: 4998.2837013972
>>>>>>> ca43516b
 }
}
dps_results: {
 key: "TestUnholy-AllItems-InsightfulEarthsiegeDiamond"
 value: {
<<<<<<< HEAD
  dps: 7111.0049042518
  tps: 5195.577153684
=======
  dps: 7366.193565831
  tps: 5335.931059993
>>>>>>> ca43516b
 }
}
dps_results: {
 key: "TestUnholy-AllItems-InvigoratingEarthsiegeDiamond"
 value: {
<<<<<<< HEAD
  dps: 7142.80104991
  tps: 5223.3330585593
=======
  dps: 7399.6049418092
  tps: 5364.6200271346
>>>>>>> ca43516b
 }
}
dps_results: {
 key: "TestUnholy-AllItems-Lavanthor'sTalisman-37872"
 value: {
<<<<<<< HEAD
  dps: 6618.5538451825
  tps: 4850.3925961932
=======
  dps: 6895.9131094029
  tps: 5019.078828446
>>>>>>> ca43516b
 }
}
dps_results: {
 key: "TestUnholy-AllItems-MajesticDragonFigurine-40430"
 value: {
<<<<<<< HEAD
  dps: 6581.350811221
  tps: 4850.3925961932
=======
  dps: 6858.5302162522
  tps: 5019.0751702983
>>>>>>> ca43516b
 }
}
dps_results: {
 key: "TestUnholy-AllItems-Mana-EtchedRegalia"
 value: {
<<<<<<< HEAD
  dps: 5049.1120004986
  tps: 3642.3119717377
=======
  dps: 5206.1379476454
  tps: 3730.3070545995
>>>>>>> ca43516b
 }
}
dps_results: {
 key: "TestUnholy-AllItems-MeteoriteWhetstone-37390"
 value: {
<<<<<<< HEAD
  dps: 6868.9890122988
  tps: 5028.2937903157
=======
  dps: 7134.2820048731
  tps: 5208.7963198399
>>>>>>> ca43516b
 }
}
dps_results: {
 key: "TestUnholy-AllItems-NetherscaleArmor"
 value: {
<<<<<<< HEAD
  dps: 6139.4407087347
  tps: 4474.0811536776
=======
  dps: 6291.275563281
  tps: 4604.048580745
>>>>>>> ca43516b
 }
}
dps_results: {
 key: "TestUnholy-AllItems-NetherstrikeArmor"
 value: {
<<<<<<< HEAD
  dps: 5929.9039549204
  tps: 4310.8072683907
=======
  dps: 6239.8992595316
  tps: 4494.3523930419
>>>>>>> ca43516b
 }
}
dps_results: {
 key: "TestUnholy-AllItems-OfferingofSacrifice-37638"
 value: {
<<<<<<< HEAD
  dps: 6620.7707646133
  tps: 4850.3925961932
=======
  dps: 6898.1926547665
  tps: 5019.0751702983
>>>>>>> ca43516b
 }
}
dps_results: {
 key: "TestUnholy-AllItems-PersistentEarthshatterDiamond"
 value: {
<<<<<<< HEAD
  dps: 7136.7446412132
  tps: 5218.0462195354
=======
  dps: 7393.2408701943
  tps: 5359.1554619648
>>>>>>> ca43516b
 }
}
dps_results: {
 key: "TestUnholy-AllItems-PersistentEarthsiegeDiamond"
 value: {
<<<<<<< HEAD
  dps: 7142.80104991
  tps: 5223.3330585593
=======
  dps: 7399.6049418092
  tps: 5364.6200271346
>>>>>>> ca43516b
 }
}
dps_results: {
 key: "TestUnholy-AllItems-PowerfulEarthshatterDiamond"
 value: {
<<<<<<< HEAD
  dps: 7111.0049042518
  tps: 5195.577153684
=======
  dps: 7366.193565831
  tps: 5335.931059993
>>>>>>> ca43516b
 }
}
dps_results: {
 key: "TestUnholy-AllItems-PowerfulEarthsiegeDiamond"
 value: {
<<<<<<< HEAD
  dps: 7111.0049042518
  tps: 5195.577153684
=======
  dps: 7366.193565831
  tps: 5335.931059993
>>>>>>> ca43516b
 }
}
dps_results: {
 key: "TestUnholy-AllItems-PrimalIntent"
 value: {
<<<<<<< HEAD
  dps: 6161.1481839656
  tps: 4506.1254543981
=======
  dps: 6405.9148220274
  tps: 4637.5741366161
>>>>>>> ca43516b
 }
}
dps_results: {
 key: "TestUnholy-AllItems-PurifiedShardoftheGods"
 value: {
<<<<<<< HEAD
  dps: 6634.6228063859
  tps: 4850.3925961932
=======
  dps: 6912.235176216
  tps: 5019.0751702983
>>>>>>> ca43516b
 }
}
dps_results: {
 key: "TestUnholy-AllItems-ReignoftheDead-47316"
 value: {
<<<<<<< HEAD
  dps: 6951.6216627528
  tps: 5102.7722371947
=======
  dps: 7197.6170114381
  tps: 5215.0385111306
>>>>>>> ca43516b
 }
}
dps_results: {
 key: "TestUnholy-AllItems-ReignoftheDead-47477"
 value: {
<<<<<<< HEAD
  dps: 6988.8568379243
  tps: 5132.9107498511
=======
  dps: 7235.5705546943
  tps: 5245.6671844333
>>>>>>> ca43516b
 }
}
dps_results: {
 key: "TestUnholy-AllItems-RelentlessEarthsiegeDiamond"
 value: {
<<<<<<< HEAD
  dps: 7167.2539488766
  tps: 5257.2624124766
=======
  dps: 7417.6589361909
  tps: 5401.8413940613
>>>>>>> ca43516b
 }
}
dps_results: {
 key: "TestUnholy-AllItems-RelentlessGladiator'sSigilofStrife-42622"
 value: {
<<<<<<< HEAD
  dps: 7170.6345684671
  tps: 5285.0012379332
=======
  dps: 7442.4277115263
  tps: 5449.5743509158
>>>>>>> ca43516b
 }
}
dps_results: {
 key: "TestUnholy-AllItems-RevitalizingSkyflareDiamond"
 value: {
<<<<<<< HEAD
  dps: 7111.0049042518
  tps: 5195.577153684
=======
  dps: 7366.193565831
  tps: 5335.931059993
>>>>>>> ca43516b
 }
}
dps_results: {
 key: "TestUnholy-AllItems-RuneofRepulsion-40372"
 value: {
<<<<<<< HEAD
  dps: 6617.422580267
  tps: 4850.3925961932
=======
  dps: 6894.7736959936
  tps: 5019.078828446
>>>>>>> ca43516b
 }
}
dps_results: {
 key: "TestUnholy-AllItems-ScourgeborneBattlegear"
 value: {
<<<<<<< HEAD
  dps: 6223.9274820947
  tps: 4559.7759139815
=======
  dps: 6452.3939246866
  tps: 4682.5416165954
>>>>>>> ca43516b
 }
}
dps_results: {
 key: "TestUnholy-AllItems-ScourgebornePlate"
 value: {
<<<<<<< HEAD
  dps: 5861.3252430986
  tps: 4219.9159905309
=======
  dps: 5979.2922777884
  tps: 4296.2652130511
>>>>>>> ca43516b
 }
}
dps_results: {
 key: "TestUnholy-AllItems-Scourgelord'sBattlegear"
 value: {
<<<<<<< HEAD
  dps: 7136.689548282
  tps: 5226.1888386376
=======
  dps: 7419.9554877788
  tps: 5460.9080587139
>>>>>>> ca43516b
 }
}
dps_results: {
 key: "TestUnholy-AllItems-Scourgelord'sPlate"
 value: {
<<<<<<< HEAD
  dps: 6474.851600713
  tps: 4641.4931243209
=======
  dps: 6669.2167572509
  tps: 4822.7119877144
>>>>>>> ca43516b
 }
}
dps_results: {
 key: "TestUnholy-AllItems-SealofthePantheon-36993"
 value: {
<<<<<<< HEAD
  dps: 6617.422580267
  tps: 4850.3925961932
=======
  dps: 6894.7736959936
  tps: 5019.078828446
>>>>>>> ca43516b
 }
}
dps_results: {
 key: "TestUnholy-AllItems-Serrah'sStar-37559"
 value: {
<<<<<<< HEAD
  dps: 6674.1415802182
  tps: 4923.8963715858
=======
  dps: 6921.7463861321
  tps: 5087.9294013643
>>>>>>> ca43516b
 }
}
dps_results: {
 key: "TestUnholy-AllItems-ShinyShardoftheGods"
 value: {
<<<<<<< HEAD
  dps: 6634.6228063859
  tps: 4850.3925961932
=======
  dps: 6912.235176216
  tps: 5019.0751702983
>>>>>>> ca43516b
 }
}
dps_results: {
 key: "TestUnholy-AllItems-SigilofHauntedDreams-40715"
 value: {
<<<<<<< HEAD
  dps: 7104.8454094631
  tps: 5170.3973811984
=======
  dps: 7398.0928257419
  tps: 5394.9344472968
>>>>>>> ca43516b
 }
}
dps_results: {
 key: "TestUnholy-AllItems-SigilofVirulence-47673"
 value: {
<<<<<<< HEAD
  dps: 7251.9550993372
  tps: 5313.9589686516
=======
  dps: 7561.3264472181
  tps: 5500.4316196895
>>>>>>> ca43516b
 }
}
dps_results: {
 key: "TestUnholy-AllItems-SigiloftheHangedMan-50459"
 value: {
<<<<<<< HEAD
  dps: 7129.968326741
  tps: 5228.704392211
=======
  dps: 7429.3645318079
  tps: 5407.3461161673
>>>>>>> ca43516b
 }
}
dps_results: {
 key: "TestUnholy-AllItems-Sindragosa'sFlawlessFang-50361"
 value: {
<<<<<<< HEAD
  dps: 6625.037347128
  tps: 4864.0854654417
=======
  dps: 6882.6218355763
  tps: 5019.0751702983
>>>>>>> ca43516b
 }
}
dps_results: {
 key: "TestUnholy-AllItems-SparkofLife-37657"
 value: {
<<<<<<< HEAD
  dps: 6705.3507012042
  tps: 4907.5543335964
=======
  dps: 6925.8209926057
  tps: 5048.8547255478
>>>>>>> ca43516b
 }
}
dps_results: {
 key: "TestUnholy-AllItems-SpellstrikeInfusion"
 value: {
<<<<<<< HEAD
  dps: 6193.612382232
  tps: 4495.1893151436
=======
  dps: 6446.6171762567
  tps: 4655.899348181
>>>>>>> ca43516b
 }
}
dps_results: {
 key: "TestUnholy-AllItems-StrengthoftheClefthoof"
 value: {
<<<<<<< HEAD
  dps: 5894.0785892922
  tps: 4247.5951748925
=======
  dps: 6103.4857047674
  tps: 4366.6175832881
>>>>>>> ca43516b
 }
}
dps_results: {
 key: "TestUnholy-AllItems-SwiftSkyflareDiamond"
 value: {
<<<<<<< HEAD
  dps: 7142.80104991
  tps: 5223.3330585593
=======
  dps: 7399.6049418092
  tps: 5364.6200271346
>>>>>>> ca43516b
 }
}
dps_results: {
 key: "TestUnholy-AllItems-SwiftStarflareDiamond"
 value: {
<<<<<<< HEAD
  dps: 7136.7446412132
  tps: 5218.0462195354
=======
  dps: 7393.2408701943
  tps: 5359.1554619648
>>>>>>> ca43516b
 }
}
dps_results: {
 key: "TestUnholy-AllItems-SwiftWindfireDiamond"
 value: {
<<<<<<< HEAD
  dps: 7126.1459259938
  tps: 5208.7942512436
=======
  dps: 7382.1037448683
  tps: 5349.5924729176
>>>>>>> ca43516b
 }
}
dps_results: {
 key: "TestUnholy-AllItems-Thassarian'sBattlegear"
 value: {
<<<<<<< HEAD
  dps: 6771.5185796344
  tps: 4966.3738762522
=======
  dps: 7046.7049466591
  tps: 5107.1039050983
>>>>>>> ca43516b
 }
}
dps_results: {
 key: "TestUnholy-AllItems-Thassarian'sPlate"
 value: {
<<<<<<< HEAD
  dps: 5984.2250169191
  tps: 4289.204488828
=======
  dps: 6295.5343772003
  tps: 4499.4840832773
>>>>>>> ca43516b
 }
}
dps_results: {
 key: "TestUnholy-AllItems-TheTwinStars"
 value: {
<<<<<<< HEAD
  dps: 6718.8342243057
  tps: 4866.0486803801
=======
  dps: 6994.6001078411
  tps: 5056.4912524316
>>>>>>> ca43516b
 }
}
dps_results: {
 key: "TestUnholy-AllItems-ThunderingSkyflareDiamond"
 value: {
<<<<<<< HEAD
  dps: 7125.0939926751
  tps: 5189.7500483013
=======
  dps: 7423.9122477139
  tps: 5367.8829539405
>>>>>>> ca43516b
 }
}
dps_results: {
 key: "TestUnholy-AllItems-TinyAbominationinaJar-50351"
 value: {
<<<<<<< HEAD
  dps: 6812.8786293378
  tps: 5053.0745868335
=======
  dps: 7061.3031598186
  tps: 5170.3346566862
>>>>>>> ca43516b
 }
}
dps_results: {
 key: "TestUnholy-AllItems-TinyAbominationinaJar-50706"
 value: {
<<<<<<< HEAD
  dps: 6887.7764756334
  tps: 5045.4351522348
=======
  dps: 7142.9402562019
  tps: 5196.7905775533
>>>>>>> ca43516b
 }
}
dps_results: {
 key: "TestUnholy-AllItems-TirelessSkyflareDiamond"
 value: {
<<<<<<< HEAD
  dps: 7111.0049042518
  tps: 5195.577153684
=======
  dps: 7366.193565831
  tps: 5335.931059993
>>>>>>> ca43516b
 }
}
dps_results: {
 key: "TestUnholy-AllItems-TirelessStarflareDiamond"
 value: {
<<<<<<< HEAD
  dps: 7111.0049042518
  tps: 5195.577153684
=======
  dps: 7366.193565831
  tps: 5335.931059993
>>>>>>> ca43516b
 }
}
dps_results: {
 key: "TestUnholy-AllItems-TrenchantEarthshatterDiamond"
 value: {
<<<<<<< HEAD
  dps: 7111.0049042518
  tps: 5195.577153684
=======
  dps: 7366.193565831
  tps: 5335.931059993
>>>>>>> ca43516b
 }
}
dps_results: {
 key: "TestUnholy-AllItems-TrenchantEarthsiegeDiamond"
 value: {
<<<<<<< HEAD
  dps: 7111.0049042518
  tps: 5195.577153684
=======
  dps: 7366.193565831
  tps: 5335.931059993
>>>>>>> ca43516b
 }
}
dps_results: {
 key: "TestUnholy-AllItems-WastewalkerArmor"
 value: {
<<<<<<< HEAD
  dps: 5287.1427212292
  tps: 3828.9034108285
=======
  dps: 5483.2734834061
  tps: 3986.4437959936
>>>>>>> ca43516b
 }
}
dps_results: {
 key: "TestUnholy-AllItems-WindhawkArmor"
 value: {
<<<<<<< HEAD
  dps: 5913.7141952872
  tps: 4300.5693055793
=======
  dps: 6156.0824927732
  tps: 4483.3643715462
>>>>>>> ca43516b
 }
}
dps_results: {
 key: "TestUnholy-AllItems-WrathfulGladiator'sSigilofStrife-51417"
 value: {
<<<<<<< HEAD
  dps: 7192.8105673765
  tps: 5303.1257664733
=======
  dps: 7465.7277503991
  tps: 5468.5775475166
>>>>>>> ca43516b
 }
}
dps_results: {
 key: "TestUnholy-AllItems-WrathofSpellfire"
 value: {
<<<<<<< HEAD
  dps: 5908.2559932716
  tps: 4323.3225607091
=======
  dps: 6046.4050957467
  tps: 4419.233815134
>>>>>>> ca43516b
 }
}
dps_results: {
 key: "TestUnholy-Average-Default"
 value: {
<<<<<<< HEAD
  dps: 7126.7903113211
  tps: 5184.702341861
=======
  dps: 7399.3829866447
  tps: 5348.1530003861
>>>>>>> ca43516b
 }
}
dps_results: {
 key: "TestUnholy-Settings-Human-Unholy P1 -Basic-FullBuffs-LongMultiTarget"
 value: {
<<<<<<< HEAD
  dps: 29877.8327573605
  tps: 23783.0989763258
=======
  dps: 30014.0207743166
  tps: 23798.0335975873
>>>>>>> ca43516b
 }
}
dps_results: {
 key: "TestUnholy-Settings-Human-Unholy P1 -Basic-FullBuffs-LongSingleTarget"
 value: {
<<<<<<< HEAD
  dps: 6977.671474173
  tps: 5163.7076969747
=======
  dps: 7287.2645338117
  tps: 5337.0115908792
>>>>>>> ca43516b
 }
}
dps_results: {
 key: "TestUnholy-Settings-Human-Unholy P1 -Basic-FullBuffs-ShortSingleTarget"
 value: {
<<<<<<< HEAD
  dps: 10526.5063604778
  tps: 5483.8792501549
=======
  dps: 11019.4485715986
  tps: 5604.9473869415
>>>>>>> ca43516b
 }
}
dps_results: {
 key: "TestUnholy-Settings-Human-Unholy P1 -Basic-NoBuffs-LongMultiTarget"
 value: {
<<<<<<< HEAD
  dps: 17563.7809359247
  tps: 14416.049227476
=======
  dps: 17596.7898716834
  tps: 14412.2062839586
>>>>>>> ca43516b
 }
}
dps_results: {
 key: "TestUnholy-Settings-Human-Unholy P1 -Basic-NoBuffs-LongSingleTarget"
 value: {
<<<<<<< HEAD
  dps: 3537.987886713
  tps: 2980.052604393
=======
  dps: 3644.6395342175
  tps: 3077.1957598417
>>>>>>> ca43516b
 }
}
dps_results: {
 key: "TestUnholy-Settings-Human-Unholy P1 -Basic-NoBuffs-ShortSingleTarget"
 value: {
<<<<<<< HEAD
  dps: 4595.2080205009
  tps: 2856.829084647
=======
  dps: 4744.7462392235
  tps: 2923.0856171699
>>>>>>> ca43516b
 }
}
dps_results: {
 key: "TestUnholy-Settings-Orc-Unholy P1 -Basic-FullBuffs-LongMultiTarget"
 value: {
<<<<<<< HEAD
  dps: 29878.6070137735
  tps: 23705.8635632718
=======
  dps: 30586.0144070842
  tps: 24126.6353554791
>>>>>>> ca43516b
 }
}
dps_results: {
 key: "TestUnholy-Settings-Orc-Unholy P1 -Basic-FullBuffs-LongSingleTarget"
 value: {
<<<<<<< HEAD
  dps: 7125.0939926751
  tps: 5189.7500483013
=======
  dps: 7423.9122477139
  tps: 5367.8829539405
>>>>>>> ca43516b
 }
}
dps_results: {
 key: "TestUnholy-Settings-Orc-Unholy P1 -Basic-FullBuffs-ShortSingleTarget"
 value: {
<<<<<<< HEAD
  dps: 11058.1365364307
  tps: 5596.874138027
=======
  dps: 11414.9672525888
  tps: 5645.4966280633
>>>>>>> ca43516b
 }
}
dps_results: {
 key: "TestUnholy-Settings-Orc-Unholy P1 -Basic-NoBuffs-LongMultiTarget"
 value: {
<<<<<<< HEAD
  dps: 17882.8872862588
  tps: 14660.9113857212
=======
  dps: 17856.1519721399
  tps: 14582.7241175358
>>>>>>> ca43516b
 }
}
dps_results: {
 key: "TestUnholy-Settings-Orc-Unholy P1 -Basic-NoBuffs-LongSingleTarget"
 value: {
<<<<<<< HEAD
  dps: 3564.9769381263
  tps: 2985.8008074922
=======
  dps: 3699.4193146037
  tps: 3101.1693228634
>>>>>>> ca43516b
 }
}
dps_results: {
 key: "TestUnholy-Settings-Orc-Unholy P1 -Basic-NoBuffs-ShortSingleTarget"
 value: {
<<<<<<< HEAD
  dps: 4827.3389076729
  tps: 2934.2438323203
=======
  dps: 4893.9887005054
  tps: 2995.2429074765
>>>>>>> ca43516b
 }
}
dps_results: {
 key: "TestUnholy-SwitchInFrontOfTarget-Default"
 value: {
<<<<<<< HEAD
  dps: 6745.8698622955
  tps: 4910.5206570674
=======
  dps: 7014.7764633001
  tps: 5031.6970528587
>>>>>>> ca43516b
 }
}<|MERGE_RESOLUTION|>--- conflicted
+++ resolved
@@ -52,1284 +52,749 @@
 dps_results: {
  key: "TestUnholy-AllItems-AustereEarthsiegeDiamond"
  value: {
-<<<<<<< HEAD
-  dps: 7111.0049042518
-  tps: 5195.577153684
-=======
-  dps: 7366.193565831
-  tps: 5335.931059993
->>>>>>> ca43516b
+  dps: 7361.6262528914
+  tps: 5341.5735148649
  }
 }
 dps_results: {
  key: "TestUnholy-AllItems-Bandit'sInsignia-40371"
  value: {
-<<<<<<< HEAD
-  dps: 6855.4458670204
-  tps: 5067.3973804862
-=======
-  dps: 7146.2945647115
-  tps: 5232.9660684175
->>>>>>> ca43516b
+  dps: 7132.0289791554
+  tps: 5205.88965413
  }
 }
 dps_results: {
  key: "TestUnholy-AllItems-BeamingEarthsiegeDiamond"
  value: {
-<<<<<<< HEAD
-  dps: 7103.9426816741
-  tps: 5194.3694892699
-=======
-  dps: 7356.965762962
-  tps: 5340.5660257045
->>>>>>> ca43516b
+  dps: 7357.8571819811
+  tps: 5355.5351810288
  }
 }
 dps_results: {
  key: "TestUnholy-AllItems-BracingEarthsiegeDiamond"
  value: {
-<<<<<<< HEAD
-  dps: 7111.0049042518
-  tps: 5091.6656106103
-=======
-  dps: 7366.193565831
-  tps: 5229.2124387931
->>>>>>> ca43516b
+  dps: 7361.6262528914
+  tps: 5234.7420445676
  }
 }
 dps_results: {
  key: "TestUnholy-AllItems-Braxley'sBackyardMoonshine-35937"
  value: {
-<<<<<<< HEAD
-  dps: 6677.5448202107
-  tps: 4916.8732432963
-=======
-  dps: 6941.6830108768
-  tps: 5090.941507124
->>>>>>> ca43516b
+  dps: 6920.0876631231
+  tps: 5104.5644792115
  }
 }
 dps_results: {
  key: "TestUnholy-AllItems-BurningRage"
  value: {
-<<<<<<< HEAD
-  dps: 5913.7098240916
-  tps: 4259.1111544049
-=======
-  dps: 6118.9544080022
-  tps: 4395.3195818378
->>>>>>> ca43516b
+  dps: 6100.4577399164
+  tps: 4343.6850410302
  }
 }
 dps_results: {
  key: "TestUnholy-AllItems-ChaoticSkyflareDiamond"
  value: {
-<<<<<<< HEAD
-  dps: 7168.5121388855
-  tps: 5261.2821790552
-=======
-  dps: 7423.5981191967
-  tps: 5409.5570179013
->>>>>>> ca43516b
+  dps: 7424.6483770718
+  tps: 5424.464650522
  }
 }
 dps_results: {
  key: "TestUnholy-AllItems-DarkmoonCard:Berserker!-42989"
  value: {
-<<<<<<< HEAD
-  dps: 6779.528001159
-  tps: 5006.357452518
-=======
-  dps: 6971.3132160469
-  tps: 5107.8719351017
->>>>>>> ca43516b
+  dps: 6989.6775827164
+  tps: 5151.1183388952
  }
 }
 dps_results: {
  key: "TestUnholy-AllItems-DarkmoonCard:Death-42990"
  value: {
-<<<<<<< HEAD
-  dps: 6847.9953188322
-  tps: 5020.6290090803
-=======
-  dps: 7038.5233585801
-  tps: 5125.8614054711
->>>>>>> ca43516b
+  dps: 7046.3574902752
+  tps: 5165.0762505658
  }
 }
 dps_results: {
  key: "TestUnholy-AllItems-DarkmoonCard:Greatness-44253"
  value: {
-<<<<<<< HEAD
-  dps: 7003.7101198105
-  tps: 5110.7387346615
-=======
-  dps: 7273.0730849397
-  tps: 5245.938438525
->>>>>>> ca43516b
+  dps: 7272.8686046256
+  tps: 5267.0288889585
  }
 }
 dps_results: {
  key: "TestUnholy-AllItems-DarkmoonCard:Greatness-44254"
  value: {
-<<<<<<< HEAD
-  dps: 6910.4967671901
-  tps: 5034.4462235608
-=======
-  dps: 7199.3910263258
-  tps: 5206.9511411916
->>>>>>> ca43516b
+  dps: 7197.4401614891
+  tps: 5240.3206465652
  }
 }
 dps_results: {
  key: "TestUnholy-AllItems-DarkrunedBattlegear"
  value: {
-<<<<<<< HEAD
-  dps: 6704.580950714
-  tps: 4849.1626273932
-=======
-  dps: 6878.5344228714
-  tps: 5017.179334435
->>>>>>> ca43516b
+  dps: 6923.374572753
+  tps: 5027.6158609569
  }
 }
 dps_results: {
  key: "TestUnholy-AllItems-DarkrunedPlate"
  value: {
-<<<<<<< HEAD
-  dps: 5930.5778182558
-  tps: 4301.9940885315
-=======
-  dps: 6121.0659964313
-  tps: 4400.0625114109
->>>>>>> ca43516b
+  dps: 6162.9038597137
+  tps: 4406.3247529328
  }
 }
 dps_results: {
  key: "TestUnholy-AllItems-DeadlyGladiator'sSigilofStrife-42620"
  value: {
-<<<<<<< HEAD
-  dps: 7134.5985702393
-  tps: 5255.5488790556
-=======
-  dps: 7404.5651483578
-  tps: 5418.6941564395
->>>>>>> ca43516b
+  dps: 7400.7949612121
+  tps: 5452.2809346493
  }
 }
 dps_results: {
  key: "TestUnholy-AllItems-DeathKnight'sAnguish-38212"
  value: {
-<<<<<<< HEAD
-  dps: 6549.1383123712
-  tps: 4970.5464032605
-=======
-  dps: 6758.5622166016
-  tps: 5055.3121979195
->>>>>>> ca43516b
+  dps: 6769.4150114425
+  tps: 5085.8545712129
  }
 }
 dps_results: {
  key: "TestUnholy-AllItems-Defender'sCode-40257"
  value: {
-<<<<<<< HEAD
-  dps: 6617.422580267
-  tps: 4850.3925961932
-=======
-  dps: 6894.7736959936
-  tps: 5019.078828446
->>>>>>> ca43516b
+  dps: 6902.2032238764
+  tps: 5050.7138869545
  }
 }
 dps_results: {
  key: "TestUnholy-AllItems-DesolationBattlegear"
  value: {
-<<<<<<< HEAD
-  dps: 5260.3122825126
-  tps: 3819.2741648339
-=======
-  dps: 5462.7700141334
-  tps: 3944.398721401
->>>>>>> ca43516b
+  dps: 5479.781109928
+  tps: 3956.5057352477
  }
 }
 dps_results: {
  key: "TestUnholy-AllItems-DestructiveSkyflareDiamond"
  value: {
-<<<<<<< HEAD
-  dps: 7105.6394455162
-  tps: 5194.5777628876
-=======
-  dps: 7363.2981961769
-  tps: 5339.0855171823
->>>>>>> ca43516b
+  dps: 7362.4253978676
+  tps: 5354.922396973
  }
 }
 dps_results: {
  key: "TestUnholy-AllItems-DoomplateBattlegear"
  value: {
-<<<<<<< HEAD
-  dps: 5393.2716855486
-  tps: 3920.9086881964
-=======
-  dps: 5605.5364769323
-  tps: 4049.4349502736
->>>>>>> ca43516b
+  dps: 5602.1008887353
+  tps: 4034.4101446558
  }
 }
 dps_results: {
  key: "TestUnholy-AllItems-EffulgentSkyflareDiamond"
  value: {
-<<<<<<< HEAD
-  dps: 7102.7923973135
-  tps: 5188.9327322413
-=======
-  dps: 7366.193565831
-  tps: 5335.931059993
->>>>>>> ca43516b
+  dps: 7361.6262528914
+  tps: 5341.5735148649
  }
 }
 dps_results: {
  key: "TestUnholy-AllItems-EmberSkyflareDiamond"
  value: {
-<<<<<<< HEAD
-  dps: 7111.0049042518
-  tps: 5195.577153684
-=======
-  dps: 7366.193565831
-  tps: 5335.931059993
->>>>>>> ca43516b
+  dps: 7361.6262528914
+  tps: 5341.5735148649
  }
 }
 dps_results: {
  key: "TestUnholy-AllItems-EnigmaticSkyflareDiamond"
  value: {
-<<<<<<< HEAD
-  dps: 7103.9426816741
-  tps: 5194.3694892699
-=======
-  dps: 7356.965762962
-  tps: 5340.5660257045
->>>>>>> ca43516b
+  dps: 7357.8571819811
+  tps: 5355.5351810288
  }
 }
 dps_results: {
  key: "TestUnholy-AllItems-EnigmaticStarflareDiamond"
  value: {
-<<<<<<< HEAD
-  dps: 7105.1617472255
-  tps: 5195.1593797595
-=======
-  dps: 7354.0843655828
-  tps: 5338.6172625397
->>>>>>> ca43516b
+  dps: 7383.8837026529
+  tps: 5364.1683721419
  }
 }
 dps_results: {
  key: "TestUnholy-AllItems-EternalEarthsiegeDiamond"
  value: {
-<<<<<<< HEAD
-  dps: 7111.0049042518
-  tps: 5195.577153684
-=======
-  dps: 7366.193565831
-  tps: 5335.931059993
->>>>>>> ca43516b
+  dps: 7361.6262528914
+  tps: 5341.5735148649
  }
 }
 dps_results: {
  key: "TestUnholy-AllItems-ExtractofNecromanticPower-40373"
  value: {
-<<<<<<< HEAD
-  dps: 6780.9775372134
-  tps: 5022.8194474179
-=======
-  dps: 7022.0957132599
-  tps: 5142.8381132527
->>>>>>> ca43516b
+  dps: 7045.5027476453
+  tps: 5152.9877425087
  }
 }
 dps_results: {
  key: "TestUnholy-AllItems-EyeoftheBroodmother-45308"
  value: {
-<<<<<<< HEAD
-  dps: 6707.4201895309
-  tps: 4952.2417827051
-=======
-  dps: 6956.9152447651
-  tps: 5091.5958472491
->>>>>>> ca43516b
+  dps: 6988.417616101
+  tps: 5118.9541288183
  }
 }
 dps_results: {
  key: "TestUnholy-AllItems-FaithinFelsteel"
  value: {
-<<<<<<< HEAD
-  dps: 5832.9089905893
-  tps: 4238.8859640628
-=======
-  dps: 6048.875434624
-  tps: 4323.6881090636
->>>>>>> ca43516b
+  dps: 6033.754546057
+  tps: 4340.0956075197
  }
 }
 dps_results: {
  key: "TestUnholy-AllItems-FelstalkerArmor"
  value: {
-<<<<<<< HEAD
-  dps: 6128.9846226729
-  tps: 4442.7175216109
-=======
-  dps: 6284.5802063558
-  tps: 4539.9231474393
->>>>>>> ca43516b
+  dps: 6293.5127613879
+  tps: 4550.398156921
  }
 }
 dps_results: {
  key: "TestUnholy-AllItems-FlameGuard"
  value: {
-<<<<<<< HEAD
-  dps: 5531.5603143631
-  tps: 3962.7417457864
-=======
-  dps: 5658.4929563346
-  tps: 4123.0294864128
->>>>>>> ca43516b
+  dps: 5757.3388650932
+  tps: 4114.654608792
  }
 }
 dps_results: {
  key: "TestUnholy-AllItems-ForgeEmber-37660"
  value: {
-<<<<<<< HEAD
-  dps: 6711.632128254
-  tps: 4952.2440179623
-=======
-  dps: 6958.2968056348
-  tps: 5077.5566801541
->>>>>>> ca43516b
+  dps: 6970.257152637
+  tps: 5101.0181969568
  }
 }
 dps_results: {
  key: "TestUnholy-AllItems-ForlornSkyflareDiamond"
  value: {
-<<<<<<< HEAD
-  dps: 7111.0049042518
-  tps: 5195.577153684
-=======
-  dps: 7366.193565831
-  tps: 5335.931059993
->>>>>>> ca43516b
+  dps: 7361.6262528914
+  tps: 5341.5735148649
  }
 }
 dps_results: {
  key: "TestUnholy-AllItems-ForlornStarflareDiamond"
  value: {
-<<<<<<< HEAD
-  dps: 7111.0049042518
-  tps: 5195.577153684
-=======
-  dps: 7366.193565831
-  tps: 5335.931059993
->>>>>>> ca43516b
+  dps: 7361.6262528914
+  tps: 5341.5735148649
  }
 }
 dps_results: {
  key: "TestUnholy-AllItems-FuriousGladiator'sSigilofStrife-42621"
  value: {
-<<<<<<< HEAD
-  dps: 7151.2305694213
-  tps: 5269.1422754607
-=======
-  dps: 7422.0401775125
-  tps: 5432.9465538901
->>>>>>> ca43516b
+  dps: 7417.7108633768
+  tps: 5466.4092180862
  }
 }
 dps_results: {
  key: "TestUnholy-AllItems-FuryoftheFiveFlights-40431"
  value: {
-<<<<<<< HEAD
-  dps: 6770.8070972267
-  tps: 5057.7295651308
-=======
-  dps: 7061.0113891624
-  tps: 5234.2958807416
->>>>>>> ca43516b
+  dps: 7068.9651190894
+  tps: 5266.934561043
  }
 }
 dps_results: {
  key: "TestUnholy-AllItems-FuturesightRune-38763"
  value: {
-<<<<<<< HEAD
-  dps: 6617.422580267
-  tps: 4850.3925961932
-=======
-  dps: 6894.7736959936
-  tps: 5019.078828446
->>>>>>> ca43516b
+  dps: 6902.2032238764
+  tps: 5050.7138869545
  }
 }
 dps_results: {
  key: "TestUnholy-AllItems-HatefulGladiator'sSigilofStrife-42619"
  value: {
-<<<<<<< HEAD
-  dps: 7024.1357610251
-  tps: 5215.5059519838
-=======
-  dps: 7302.7413318683
-  tps: 5381.235765049
->>>>>>> ca43516b
+  dps: 7304.7716151304
+  tps: 5415.1149675055
  }
 }
 dps_results: {
  key: "TestUnholy-AllItems-IllustrationoftheDragonSoul-40432"
  value: {
-<<<<<<< HEAD
-  dps: 6581.350811221
-  tps: 4850.3925961932
-=======
-  dps: 6858.5302162522
-  tps: 5019.0751702983
->>>>>>> ca43516b
+  dps: 6866.1594133272
+  tps: 5050.7138869545
  }
 }
 dps_results: {
  key: "TestUnholy-AllItems-ImpassiveSkyflareDiamond"
  value: {
-<<<<<<< HEAD
-  dps: 7103.9426816741
-  tps: 5194.3694892699
-=======
-  dps: 7356.965762962
-  tps: 5340.5660257045
->>>>>>> ca43516b
+  dps: 7357.8571819811
+  tps: 5355.5351810288
  }
 }
 dps_results: {
  key: "TestUnholy-AllItems-ImpassiveStarflareDiamond"
  value: {
-<<<<<<< HEAD
-  dps: 7105.1617472255
-  tps: 5195.1593797595
-=======
-  dps: 7354.0843655828
-  tps: 5338.6172625397
->>>>>>> ca43516b
+  dps: 7383.8837026529
+  tps: 5364.1683721419
  }
 }
 dps_results: {
  key: "TestUnholy-AllItems-IncisorFragment-37723"
  value: {
-<<<<<<< HEAD
-  dps: 6756.1156674889
-  tps: 5024.667991321
-=======
-  dps: 6984.3016607225
-  tps: 5109.9818700009
->>>>>>> ca43516b
+  dps: 6976.3323431018
+  tps: 5132.3351461333
  }
 }
 dps_results: {
  key: "TestUnholy-AllItems-InfusedColdstoneRune-35935"
  value: {
-<<<<<<< HEAD
-  dps: 6625.3997065804
-  tps: 4914.5433810082
-=======
-  dps: 6850.9364213146
-  tps: 4998.2837013972
->>>>>>> ca43516b
+  dps: 6870.1538368682
+  tps: 5028.5214185737
  }
 }
 dps_results: {
  key: "TestUnholy-AllItems-InsightfulEarthsiegeDiamond"
  value: {
-<<<<<<< HEAD
-  dps: 7111.0049042518
-  tps: 5195.577153684
-=======
-  dps: 7366.193565831
-  tps: 5335.931059993
->>>>>>> ca43516b
+  dps: 7361.6262528914
+  tps: 5341.5735148649
  }
 }
 dps_results: {
  key: "TestUnholy-AllItems-InvigoratingEarthsiegeDiamond"
  value: {
-<<<<<<< HEAD
-  dps: 7142.80104991
-  tps: 5223.3330585593
-=======
-  dps: 7399.6049418092
-  tps: 5364.6200271346
->>>>>>> ca43516b
+  dps: 7394.9679364981
+  tps: 5370.3307618911
  }
 }
 dps_results: {
  key: "TestUnholy-AllItems-Lavanthor'sTalisman-37872"
  value: {
-<<<<<<< HEAD
-  dps: 6618.5538451825
-  tps: 4850.3925961932
-=======
-  dps: 6895.9131094029
-  tps: 5019.078828446
->>>>>>> ca43516b
+  dps: 6903.3231655603
+  tps: 5050.7138869545
  }
 }
 dps_results: {
  key: "TestUnholy-AllItems-MajesticDragonFigurine-40430"
  value: {
-<<<<<<< HEAD
-  dps: 6581.350811221
-  tps: 4850.3925961932
-=======
-  dps: 6858.5302162522
-  tps: 5019.0751702983
->>>>>>> ca43516b
+  dps: 6866.1594133272
+  tps: 5050.7138869545
  }
 }
 dps_results: {
  key: "TestUnholy-AllItems-Mana-EtchedRegalia"
  value: {
-<<<<<<< HEAD
-  dps: 5049.1120004986
-  tps: 3642.3119717377
-=======
-  dps: 5206.1379476454
-  tps: 3730.3070545995
->>>>>>> ca43516b
+  dps: 5182.6624205288
+  tps: 3745.8417040683
  }
 }
 dps_results: {
  key: "TestUnholy-AllItems-MeteoriteWhetstone-37390"
  value: {
-<<<<<<< HEAD
-  dps: 6868.9890122988
-  tps: 5028.2937903157
-=======
-  dps: 7134.2820048731
-  tps: 5208.7963198399
->>>>>>> ca43516b
+  dps: 7146.4970367287
+  tps: 5136.7058058873
  }
 }
 dps_results: {
  key: "TestUnholy-AllItems-NetherscaleArmor"
  value: {
-<<<<<<< HEAD
-  dps: 6139.4407087347
-  tps: 4474.0811536776
-=======
-  dps: 6291.275563281
-  tps: 4604.048580745
->>>>>>> ca43516b
+  dps: 6349.4580068479
+  tps: 4601.7146898213
  }
 }
 dps_results: {
  key: "TestUnholy-AllItems-NetherstrikeArmor"
  value: {
-<<<<<<< HEAD
-  dps: 5929.9039549204
-  tps: 4310.8072683907
-=======
-  dps: 6239.8992595316
-  tps: 4494.3523930419
->>>>>>> ca43516b
+  dps: 6153.8186793476
+  tps: 4419.2379203525
  }
 }
 dps_results: {
  key: "TestUnholy-AllItems-OfferingofSacrifice-37638"
  value: {
-<<<<<<< HEAD
-  dps: 6620.7707646133
-  tps: 4850.3925961932
-=======
-  dps: 6898.1926547665
-  tps: 5019.0751702983
->>>>>>> ca43516b
+  dps: 6905.5455878701
+  tps: 5050.7138869545
  }
 }
 dps_results: {
  key: "TestUnholy-AllItems-PersistentEarthshatterDiamond"
  value: {
-<<<<<<< HEAD
-  dps: 7136.7446412132
-  tps: 5218.0462195354
-=======
-  dps: 7393.2408701943
-  tps: 5359.1554619648
->>>>>>> ca43516b
+  dps: 7388.6171396207
+  tps: 5364.853191029
  }
 }
 dps_results: {
  key: "TestUnholy-AllItems-PersistentEarthsiegeDiamond"
  value: {
-<<<<<<< HEAD
-  dps: 7142.80104991
-  tps: 5223.3330585593
-=======
-  dps: 7399.6049418092
-  tps: 5364.6200271346
->>>>>>> ca43516b
+  dps: 7394.9679364981
+  tps: 5370.3307618911
  }
 }
 dps_results: {
  key: "TestUnholy-AllItems-PowerfulEarthshatterDiamond"
  value: {
-<<<<<<< HEAD
-  dps: 7111.0049042518
-  tps: 5195.577153684
-=======
-  dps: 7366.193565831
-  tps: 5335.931059993
->>>>>>> ca43516b
+  dps: 7361.6262528914
+  tps: 5341.5735148649
  }
 }
 dps_results: {
  key: "TestUnholy-AllItems-PowerfulEarthsiegeDiamond"
  value: {
-<<<<<<< HEAD
-  dps: 7111.0049042518
-  tps: 5195.577153684
-=======
-  dps: 7366.193565831
-  tps: 5335.931059993
->>>>>>> ca43516b
+  dps: 7361.6262528914
+  tps: 5341.5735148649
  }
 }
 dps_results: {
  key: "TestUnholy-AllItems-PrimalIntent"
  value: {
-<<<<<<< HEAD
-  dps: 6161.1481839656
-  tps: 4506.1254543981
-=======
-  dps: 6405.9148220274
-  tps: 4637.5741366161
->>>>>>> ca43516b
+  dps: 6427.0290252606
+  tps: 4654.0633386458
  }
 }
 dps_results: {
  key: "TestUnholy-AllItems-PurifiedShardoftheGods"
  value: {
-<<<<<<< HEAD
-  dps: 6634.6228063859
-  tps: 4850.3925961932
-=======
-  dps: 6912.235176216
-  tps: 5019.0751702983
->>>>>>> ca43516b
+  dps: 6919.4519673357
+  tps: 5050.7138869545
  }
 }
 dps_results: {
  key: "TestUnholy-AllItems-ReignoftheDead-47316"
  value: {
-<<<<<<< HEAD
-  dps: 6951.6216627528
-  tps: 5102.7722371947
-=======
-  dps: 7197.6170114381
-  tps: 5215.0385111306
->>>>>>> ca43516b
+  dps: 7203.3910809878
+  tps: 5256.7561166186
  }
 }
 dps_results: {
  key: "TestUnholy-AllItems-ReignoftheDead-47477"
  value: {
-<<<<<<< HEAD
-  dps: 6988.8568379243
-  tps: 5132.9107498511
-=======
-  dps: 7235.5705546943
-  tps: 5245.6671844333
->>>>>>> ca43516b
+  dps: 7241.2524473089
+  tps: 5287.396527495
  }
 }
 dps_results: {
  key: "TestUnholy-AllItems-RelentlessEarthsiegeDiamond"
  value: {
-<<<<<<< HEAD
-  dps: 7167.2539488766
-  tps: 5257.2624124766
-=======
-  dps: 7417.6589361909
-  tps: 5401.8413940613
->>>>>>> ca43516b
+  dps: 7447.0221322843
+  tps: 5428.7222620708
  }
 }
 dps_results: {
  key: "TestUnholy-AllItems-RelentlessGladiator'sSigilofStrife-42622"
  value: {
-<<<<<<< HEAD
-  dps: 7170.6345684671
-  tps: 5285.0012379332
-=======
-  dps: 7442.4277115263
-  tps: 5449.5743509158
->>>>>>> ca43516b
+  dps: 7437.4460825689
+  tps: 5482.8922154292
  }
 }
 dps_results: {
  key: "TestUnholy-AllItems-RevitalizingSkyflareDiamond"
  value: {
-<<<<<<< HEAD
-  dps: 7111.0049042518
-  tps: 5195.577153684
-=======
-  dps: 7366.193565831
-  tps: 5335.931059993
->>>>>>> ca43516b
+  dps: 7361.6262528914
+  tps: 5341.5735148649
  }
 }
 dps_results: {
  key: "TestUnholy-AllItems-RuneofRepulsion-40372"
  value: {
-<<<<<<< HEAD
-  dps: 6617.422580267
-  tps: 4850.3925961932
-=======
-  dps: 6894.7736959936
-  tps: 5019.078828446
->>>>>>> ca43516b
+  dps: 6902.2032238764
+  tps: 5050.7138869545
  }
 }
 dps_results: {
  key: "TestUnholy-AllItems-ScourgeborneBattlegear"
  value: {
-<<<<<<< HEAD
-  dps: 6223.9274820947
-  tps: 4559.7759139815
-=======
-  dps: 6452.3939246866
-  tps: 4682.5416165954
->>>>>>> ca43516b
+  dps: 6450.337628768
+  tps: 4711.8333565117
  }
 }
 dps_results: {
  key: "TestUnholy-AllItems-ScourgebornePlate"
  value: {
-<<<<<<< HEAD
-  dps: 5861.3252430986
-  tps: 4219.9159905309
-=======
-  dps: 5979.2922777884
-  tps: 4296.2652130511
->>>>>>> ca43516b
+  dps: 5980.5667815051
+  tps: 4316.4887592586
  }
 }
 dps_results: {
  key: "TestUnholy-AllItems-Scourgelord'sBattlegear"
  value: {
-<<<<<<< HEAD
-  dps: 7136.689548282
-  tps: 5226.1888386376
-=======
-  dps: 7419.9554877788
-  tps: 5460.9080587139
->>>>>>> ca43516b
+  dps: 7384.3147360245
+  tps: 5439.4028338086
  }
 }
 dps_results: {
  key: "TestUnholy-AllItems-Scourgelord'sPlate"
  value: {
-<<<<<<< HEAD
-  dps: 6474.851600713
-  tps: 4641.4931243209
-=======
-  dps: 6669.2167572509
-  tps: 4822.7119877144
->>>>>>> ca43516b
+  dps: 6660.4747996576
+  tps: 4764.9265557097
  }
 }
 dps_results: {
  key: "TestUnholy-AllItems-SealofthePantheon-36993"
  value: {
-<<<<<<< HEAD
-  dps: 6617.422580267
-  tps: 4850.3925961932
-=======
-  dps: 6894.7736959936
-  tps: 5019.078828446
->>>>>>> ca43516b
+  dps: 6902.2032238764
+  tps: 5050.7138869545
  }
 }
 dps_results: {
  key: "TestUnholy-AllItems-Serrah'sStar-37559"
  value: {
-<<<<<<< HEAD
-  dps: 6674.1415802182
-  tps: 4923.8963715858
-=======
-  dps: 6921.7463861321
-  tps: 5087.9294013643
->>>>>>> ca43516b
+  dps: 6949.0000120145
+  tps: 5109.5430684777
  }
 }
 dps_results: {
  key: "TestUnholy-AllItems-ShinyShardoftheGods"
  value: {
-<<<<<<< HEAD
-  dps: 6634.6228063859
-  tps: 4850.3925961932
-=======
-  dps: 6912.235176216
-  tps: 5019.0751702983
->>>>>>> ca43516b
+  dps: 6919.4519673357
+  tps: 5050.7138869545
  }
 }
 dps_results: {
  key: "TestUnholy-AllItems-SigilofHauntedDreams-40715"
  value: {
-<<<<<<< HEAD
-  dps: 7104.8454094631
-  tps: 5170.3973811984
-=======
-  dps: 7398.0928257419
-  tps: 5394.9344472968
->>>>>>> ca43516b
+  dps: 7390.386307316
+  tps: 5393.4063827336
  }
 }
 dps_results: {
  key: "TestUnholy-AllItems-SigilofVirulence-47673"
  value: {
-<<<<<<< HEAD
-  dps: 7251.9550993372
-  tps: 5313.9589686516
-=======
-  dps: 7561.3264472181
-  tps: 5500.4316196895
->>>>>>> ca43516b
+  dps: 7554.575039609
+  tps: 5536.7901783648
  }
 }
 dps_results: {
  key: "TestUnholy-AllItems-SigiloftheHangedMan-50459"
  value: {
-<<<<<<< HEAD
-  dps: 7129.968326741
-  tps: 5228.704392211
-=======
-  dps: 7429.3645318079
-  tps: 5407.3461161673
->>>>>>> ca43516b
+  dps: 7433.1623202148
+  tps: 5446.2658322325
  }
 }
 dps_results: {
  key: "TestUnholy-AllItems-Sindragosa'sFlawlessFang-50361"
  value: {
-<<<<<<< HEAD
-  dps: 6625.037347128
-  tps: 4864.0854654417
-=======
-  dps: 6882.6218355763
-  tps: 5019.0751702983
->>>>>>> ca43516b
+  dps: 6890.2145672111
+  tps: 5050.7138869545
  }
 }
 dps_results: {
  key: "TestUnholy-AllItems-SparkofLife-37657"
  value: {
-<<<<<<< HEAD
-  dps: 6705.3507012042
-  tps: 4907.5543335964
-=======
-  dps: 6925.8209926057
-  tps: 5048.8547255478
->>>>>>> ca43516b
+  dps: 6968.769762007
+  tps: 5058.372334115
  }
 }
 dps_results: {
  key: "TestUnholy-AllItems-SpellstrikeInfusion"
  value: {
-<<<<<<< HEAD
-  dps: 6193.612382232
-  tps: 4495.1893151436
-=======
-  dps: 6446.6171762567
-  tps: 4655.899348181
->>>>>>> ca43516b
+  dps: 6410.953510779
+  tps: 4621.6348464236
  }
 }
 dps_results: {
  key: "TestUnholy-AllItems-StrengthoftheClefthoof"
  value: {
-<<<<<<< HEAD
-  dps: 5894.0785892922
-  tps: 4247.5951748925
-=======
-  dps: 6103.4857047674
-  tps: 4366.6175832881
->>>>>>> ca43516b
+  dps: 6102.4633504538
+  tps: 4359.3960383247
  }
 }
 dps_results: {
  key: "TestUnholy-AllItems-SwiftSkyflareDiamond"
  value: {
-<<<<<<< HEAD
-  dps: 7142.80104991
-  tps: 5223.3330585593
-=======
-  dps: 7399.6049418092
-  tps: 5364.6200271346
->>>>>>> ca43516b
+  dps: 7394.9679364981
+  tps: 5370.3307618911
  }
 }
 dps_results: {
  key: "TestUnholy-AllItems-SwiftStarflareDiamond"
  value: {
-<<<<<<< HEAD
-  dps: 7136.7446412132
-  tps: 5218.0462195354
-=======
-  dps: 7393.2408701943
-  tps: 5359.1554619648
->>>>>>> ca43516b
+  dps: 7388.6171396207
+  tps: 5364.853191029
  }
 }
 dps_results: {
  key: "TestUnholy-AllItems-SwiftWindfireDiamond"
  value: {
-<<<<<<< HEAD
-  dps: 7126.1459259938
-  tps: 5208.7942512436
-=======
-  dps: 7382.1037448683
-  tps: 5349.5924729176
->>>>>>> ca43516b
+  dps: 7377.5032450851
+  tps: 5355.2674420203
  }
 }
 dps_results: {
  key: "TestUnholy-AllItems-Thassarian'sBattlegear"
  value: {
-<<<<<<< HEAD
-  dps: 6771.5185796344
-  tps: 4966.3738762522
-=======
-  dps: 7046.7049466591
-  tps: 5107.1039050983
->>>>>>> ca43516b
+  dps: 7042.7588099231
+  tps: 5199.2358836136
  }
 }
 dps_results: {
  key: "TestUnholy-AllItems-Thassarian'sPlate"
  value: {
-<<<<<<< HEAD
-  dps: 5984.2250169191
-  tps: 4289.204488828
-=======
-  dps: 6295.5343772003
-  tps: 4499.4840832773
->>>>>>> ca43516b
+  dps: 6205.4910230981
+  tps: 4460.7274374454
  }
 }
 dps_results: {
  key: "TestUnholy-AllItems-TheTwinStars"
  value: {
-<<<<<<< HEAD
-  dps: 6718.8342243057
-  tps: 4866.0486803801
-=======
-  dps: 6994.6001078411
-  tps: 5056.4912524316
->>>>>>> ca43516b
+  dps: 7015.0866692687
+  tps: 5009.2522064041
  }
 }
 dps_results: {
  key: "TestUnholy-AllItems-ThunderingSkyflareDiamond"
  value: {
-<<<<<<< HEAD
-  dps: 7125.0939926751
-  tps: 5189.7500483013
-=======
-  dps: 7423.9122477139
-  tps: 5367.8829539405
->>>>>>> ca43516b
+  dps: 7422.0829195601
+  tps: 5402.4464271046
  }
 }
 dps_results: {
  key: "TestUnholy-AllItems-TinyAbominationinaJar-50351"
  value: {
-<<<<<<< HEAD
-  dps: 6812.8786293378
-  tps: 5053.0745868335
-=======
-  dps: 7061.3031598186
-  tps: 5170.3346566862
->>>>>>> ca43516b
+  dps: 7118.7107766026
+  tps: 5151.2046279489
  }
 }
 dps_results: {
  key: "TestUnholy-AllItems-TinyAbominationinaJar-50706"
  value: {
-<<<<<<< HEAD
-  dps: 6887.7764756334
-  tps: 5045.4351522348
-=======
-  dps: 7142.9402562019
-  tps: 5196.7905775533
->>>>>>> ca43516b
+  dps: 7147.6647225296
+  tps: 5208.4318933068
  }
 }
 dps_results: {
  key: "TestUnholy-AllItems-TirelessSkyflareDiamond"
  value: {
-<<<<<<< HEAD
-  dps: 7111.0049042518
-  tps: 5195.577153684
-=======
-  dps: 7366.193565831
-  tps: 5335.931059993
->>>>>>> ca43516b
+  dps: 7361.6262528914
+  tps: 5341.5735148649
  }
 }
 dps_results: {
  key: "TestUnholy-AllItems-TirelessStarflareDiamond"
  value: {
-<<<<<<< HEAD
-  dps: 7111.0049042518
-  tps: 5195.577153684
-=======
-  dps: 7366.193565831
-  tps: 5335.931059993
->>>>>>> ca43516b
+  dps: 7361.6262528914
+  tps: 5341.5735148649
  }
 }
 dps_results: {
  key: "TestUnholy-AllItems-TrenchantEarthshatterDiamond"
  value: {
-<<<<<<< HEAD
-  dps: 7111.0049042518
-  tps: 5195.577153684
-=======
-  dps: 7366.193565831
-  tps: 5335.931059993
->>>>>>> ca43516b
+  dps: 7361.6262528914
+  tps: 5341.5735148649
  }
 }
 dps_results: {
  key: "TestUnholy-AllItems-TrenchantEarthsiegeDiamond"
  value: {
-<<<<<<< HEAD
-  dps: 7111.0049042518
-  tps: 5195.577153684
-=======
-  dps: 7366.193565831
-  tps: 5335.931059993
->>>>>>> ca43516b
+  dps: 7361.6262528914
+  tps: 5341.5735148649
  }
 }
 dps_results: {
  key: "TestUnholy-AllItems-WastewalkerArmor"
  value: {
-<<<<<<< HEAD
-  dps: 5287.1427212292
-  tps: 3828.9034108285
-=======
-  dps: 5483.2734834061
-  tps: 3986.4437959936
->>>>>>> ca43516b
+  dps: 5390.7673677536
+  tps: 3943.1311999808
  }
 }
 dps_results: {
  key: "TestUnholy-AllItems-WindhawkArmor"
  value: {
-<<<<<<< HEAD
-  dps: 5913.7141952872
-  tps: 4300.5693055793
-=======
-  dps: 6156.0824927732
-  tps: 4483.3643715462
->>>>>>> ca43516b
+  dps: 6189.919704367
+  tps: 4439.5304391843
  }
 }
 dps_results: {
  key: "TestUnholy-AllItems-WrathfulGladiator'sSigilofStrife-51417"
  value: {
-<<<<<<< HEAD
-  dps: 7192.8105673765
-  tps: 5303.1257664733
-=======
-  dps: 7465.7277503991
-  tps: 5468.5775475166
->>>>>>> ca43516b
+  dps: 7460.0006187885
+  tps: 5501.7299266784
  }
 }
 dps_results: {
  key: "TestUnholy-AllItems-WrathofSpellfire"
  value: {
-<<<<<<< HEAD
-  dps: 5908.2559932716
-  tps: 4323.3225607091
-=======
-  dps: 6046.4050957467
-  tps: 4419.233815134
->>>>>>> ca43516b
+  dps: 6042.7181171231
+  tps: 4423.6227430513
  }
 }
 dps_results: {
  key: "TestUnholy-Average-Default"
  value: {
-<<<<<<< HEAD
-  dps: 7126.7903113211
-  tps: 5184.702341861
-=======
-  dps: 7399.3829866447
-  tps: 5348.1530003861
->>>>>>> ca43516b
+  dps: 7396.910296655
+  tps: 5351.5163569546
  }
 }
 dps_results: {
  key: "TestUnholy-Settings-Human-Unholy P1 -Basic-FullBuffs-LongMultiTarget"
  value: {
-<<<<<<< HEAD
-  dps: 29877.8327573605
-  tps: 23783.0989763258
-=======
-  dps: 30014.0207743166
-  tps: 23798.0335975873
->>>>>>> ca43516b
+  dps: 30000.5353995024
+  tps: 23716.8856923416
  }
 }
 dps_results: {
  key: "TestUnholy-Settings-Human-Unholy P1 -Basic-FullBuffs-LongSingleTarget"
  value: {
-<<<<<<< HEAD
-  dps: 6977.671474173
-  tps: 5163.7076969747
-=======
-  dps: 7287.2645338117
-  tps: 5337.0115908792
->>>>>>> ca43516b
+  dps: 7295.5844774239
+  tps: 5366.6322702563
  }
 }
 dps_results: {
  key: "TestUnholy-Settings-Human-Unholy P1 -Basic-FullBuffs-ShortSingleTarget"
  value: {
-<<<<<<< HEAD
-  dps: 10526.5063604778
-  tps: 5483.8792501549
-=======
-  dps: 11019.4485715986
-  tps: 5604.9473869415
->>>>>>> ca43516b
+  dps: 11068.3986152777
+  tps: 5555.287063119
  }
 }
 dps_results: {
  key: "TestUnholy-Settings-Human-Unholy P1 -Basic-NoBuffs-LongMultiTarget"
  value: {
-<<<<<<< HEAD
-  dps: 17563.7809359247
-  tps: 14416.049227476
-=======
-  dps: 17596.7898716834
-  tps: 14412.2062839586
->>>>>>> ca43516b
+  dps: 17563.2915453128
+  tps: 14355.8651687308
  }
 }
 dps_results: {
  key: "TestUnholy-Settings-Human-Unholy P1 -Basic-NoBuffs-LongSingleTarget"
  value: {
-<<<<<<< HEAD
-  dps: 3537.987886713
-  tps: 2980.052604393
-=======
-  dps: 3644.6395342175
-  tps: 3077.1957598417
->>>>>>> ca43516b
+  dps: 3643.0841947629
+  tps: 3078.3461615255
  }
 }
 dps_results: {
  key: "TestUnholy-Settings-Human-Unholy P1 -Basic-NoBuffs-ShortSingleTarget"
  value: {
-<<<<<<< HEAD
-  dps: 4595.2080205009
-  tps: 2856.829084647
-=======
-  dps: 4744.7462392235
-  tps: 2923.0856171699
->>>>>>> ca43516b
+  dps: 4754.8125614598
+  tps: 2981.459115686
  }
 }
 dps_results: {
  key: "TestUnholy-Settings-Orc-Unholy P1 -Basic-FullBuffs-LongMultiTarget"
  value: {
-<<<<<<< HEAD
-  dps: 29878.6070137735
-  tps: 23705.8635632718
-=======
-  dps: 30586.0144070842
-  tps: 24126.6353554791
->>>>>>> ca43516b
+  dps: 30190.4344006815
+  tps: 23933.0593615354
  }
 }
 dps_results: {
  key: "TestUnholy-Settings-Orc-Unholy P1 -Basic-FullBuffs-LongSingleTarget"
  value: {
-<<<<<<< HEAD
-  dps: 7125.0939926751
-  tps: 5189.7500483013
-=======
-  dps: 7423.9122477139
-  tps: 5367.8829539405
->>>>>>> ca43516b
+  dps: 7422.0829195601
+  tps: 5402.4464271046
  }
 }
 dps_results: {
  key: "TestUnholy-Settings-Orc-Unholy P1 -Basic-FullBuffs-ShortSingleTarget"
  value: {
-<<<<<<< HEAD
-  dps: 11058.1365364307
-  tps: 5596.874138027
-=======
-  dps: 11414.9672525888
-  tps: 5645.4966280633
->>>>>>> ca43516b
+  dps: 11493.2012496616
+  tps: 5598.1708385151
  }
 }
 dps_results: {
  key: "TestUnholy-Settings-Orc-Unholy P1 -Basic-NoBuffs-LongMultiTarget"
  value: {
-<<<<<<< HEAD
-  dps: 17882.8872862588
-  tps: 14660.9113857212
-=======
-  dps: 17856.1519721399
-  tps: 14582.7241175358
->>>>>>> ca43516b
+  dps: 17819.7945766392
+  tps: 14550.9740932138
  }
 }
 dps_results: {
  key: "TestUnholy-Settings-Orc-Unholy P1 -Basic-NoBuffs-LongSingleTarget"
  value: {
-<<<<<<< HEAD
-  dps: 3564.9769381263
-  tps: 2985.8008074922
-=======
-  dps: 3699.4193146037
-  tps: 3101.1693228634
->>>>>>> ca43516b
+  dps: 3693.8471465575
+  tps: 3079.4327803829
  }
 }
 dps_results: {
  key: "TestUnholy-Settings-Orc-Unholy P1 -Basic-NoBuffs-ShortSingleTarget"
  value: {
-<<<<<<< HEAD
-  dps: 4827.3389076729
-  tps: 2934.2438323203
-=======
-  dps: 4893.9887005054
-  tps: 2995.2429074765
->>>>>>> ca43516b
+  dps: 4957.8596671422
+  tps: 2989.5662313879
  }
 }
 dps_results: {
  key: "TestUnholy-SwitchInFrontOfTarget-Default"
  value: {
-<<<<<<< HEAD
-  dps: 6745.8698622955
-  tps: 4910.5206570674
-=======
-  dps: 7014.7764633001
-  tps: 5031.6970528587
->>>>>>> ca43516b
+  dps: 7057.8252904628
+  tps: 5118.6466405169
  }
 }