--- conflicted
+++ resolved
@@ -46,1603 +46,984 @@
 dps_results: {
  key: "TestUnholy-AllItems-Althor'sAbacus-50359"
  value: {
-<<<<<<< HEAD
-  dps: 9951.338
-  tps: 6092.27674
-  hps: 63.09596
-=======
-  dps: 9680.47429
-  tps: 5704.45855
+  dps: 9710.58503
+  tps: 5711.54761
   hps: 63.52617
->>>>>>> 5ecc8760
  }
 }
 dps_results: {
  key: "TestUnholy-AllItems-Althor'sAbacus-50366"
  value: {
-<<<<<<< HEAD
-  dps: 9951.338
-  tps: 6092.27674
-  hps: 65.85359
-=======
-  dps: 9680.47429
-  tps: 5704.45855
+  dps: 9710.58503
+  tps: 5711.54761
   hps: 66.3402
->>>>>>> 5ecc8760
  }
 }
 dps_results: {
  key: "TestUnholy-AllItems-AustereEarthsiegeDiamond"
  value: {
-<<<<<<< HEAD
-  dps: 10460.21938
-  tps: 6397.00184
-=======
-  dps: 10217.92511
-  tps: 5880.532
->>>>>>> 5ecc8760
+  dps: 10248.30721
+  tps: 5886.95782
   hps: 42.71551
  }
 }
 dps_results: {
  key: "TestUnholy-AllItems-Bandit'sInsignia-40371"
  value: {
-<<<<<<< HEAD
-  dps: 10169.13695
-  tps: 6251.48805
-=======
-  dps: 9893.9745
-  tps: 5859.94867
->>>>>>> 5ecc8760
+  dps: 9924.17016
+  tps: 5866.99266
   hps: 42.12697
  }
 }
 dps_results: {
  key: "TestUnholy-AllItems-BaubleofTrueBlood-50354"
  value: {
-<<<<<<< HEAD
-  dps: 9951.33176
-  tps: 6092.34637
-  hps: 134.70651
-=======
-  dps: 9680.48618
-  tps: 5704.5175
+  dps: 9710.59693
+  tps: 5711.60656
   hps: 134.78881
->>>>>>> 5ecc8760
  }
 }
 dps_results: {
  key: "TestUnholy-AllItems-BaubleofTrueBlood-50726"
  value: {
-<<<<<<< HEAD
-  dps: 9951.33176
-  tps: 6092.34637
-  hps: 134.70651
-=======
-  dps: 9680.48618
-  tps: 5704.5175
+  dps: 9710.59693
+  tps: 5711.60656
   hps: 134.78881
->>>>>>> 5ecc8760
  }
 }
 dps_results: {
  key: "TestUnholy-AllItems-BeamingEarthsiegeDiamond"
  value: {
-<<<<<<< HEAD
-  dps: 10485.43439
-  tps: 6417.68614
-=======
-  dps: 10240.42421
-  tps: 5900.33685
->>>>>>> 5ecc8760
+  dps: 10270.83734
+  tps: 5906.78165
   hps: 42.12697
  }
 }
 dps_results: {
  key: "TestUnholy-AllItems-Beast-tamer'sShoulders-30892"
  value: {
-<<<<<<< HEAD
-  dps: 9876.75662
-  tps: 5962.69236
-=======
-  dps: 9561.27606
-  tps: 5428.86625
->>>>>>> 5ecc8760
+  dps: 9590.63003
+  tps: 5434.59411
   hps: 40.4349
  }
 }
 dps_results: {
  key: "TestUnholy-AllItems-BlessedBattlegearofUndeadSlaying"
  value: {
-<<<<<<< HEAD
-  dps: 7686.05311
-  tps: 4672.10685
-=======
-  dps: 7500.6957
-  tps: 4266.20781
->>>>>>> 5ecc8760
+  dps: 7528.9716
+  tps: 4272.7715
   hps: 34.38394
  }
 }
 dps_results: {
  key: "TestUnholy-AllItems-BlessedGarboftheUndeadSlayer"
  value: {
-<<<<<<< HEAD
-  dps: 7565.46676
-  tps: 4632.19878
-=======
-  dps: 7390.28759
-  tps: 4234.65809
->>>>>>> 5ecc8760
+  dps: 7417.57124
+  tps: 4240.52367
   hps: 32.96775
  }
 }
 dps_results: {
  key: "TestUnholy-AllItems-BlessedRegaliaofUndeadCleansing"
  value: {
-<<<<<<< HEAD
-  dps: 7313.0717
-  tps: 4435.17023
-=======
-  dps: 7173.57707
-  tps: 4090.382
->>>>>>> 5ecc8760
+  dps: 7201.24066
+  tps: 4096.56066
   hps: 32.72866
  }
 }
 dps_results: {
  key: "TestUnholy-AllItems-BracingEarthsiegeDiamond"
  value: {
-<<<<<<< HEAD
-  dps: 10460.21938
-  tps: 6269.0618
-=======
-  dps: 10217.92511
-  tps: 5762.92136
->>>>>>> 5ecc8760
+  dps: 10248.30721
+  tps: 5769.21867
   hps: 42.12697
  }
 }
 dps_results: {
  key: "TestUnholy-AllItems-Bryntroll,theBoneArbiter-50415"
  value: {
-<<<<<<< HEAD
-  dps: 10604.08736
-  tps: 6516.32402
-=======
-  dps: 10346.91539
-  tps: 5989.61257
->>>>>>> 5ecc8760
+  dps: 10377.44167
+  tps: 5996.15064
   hps: 42.12697
  }
 }
 dps_results: {
  key: "TestUnholy-AllItems-Bryntroll,theBoneArbiter-50709"
  value: {
-<<<<<<< HEAD
-  dps: 10604.08736
-  tps: 6516.32402
-=======
-  dps: 10346.91539
-  tps: 5989.61257
->>>>>>> 5ecc8760
+  dps: 10377.44167
+  tps: 5996.15064
   hps: 42.12697
  }
 }
 dps_results: {
  key: "TestUnholy-AllItems-ChaoticSkyflareDiamond"
  value: {
-<<<<<<< HEAD
-  dps: 10614.41705
-  tps: 6525.02957
-=======
-  dps: 10353.5962
-  tps: 5995.41414
->>>>>>> 5ecc8760
+  dps: 10384.12635
+  tps: 6001.95118
   hps: 42.12697
  }
 }
 dps_results: {
  key: "TestUnholy-AllItems-CorpseTongueCoin-50349"
  value: {
-<<<<<<< HEAD
-  dps: 9951.29887
-  tps: 6092.29961
-=======
-  dps: 9680.49504
-  tps: 5704.45555
->>>>>>> 5ecc8760
+  dps: 9710.60578
+  tps: 5711.54461
   hps: 42.12697
  }
 }
 dps_results: {
  key: "TestUnholy-AllItems-CorpseTongueCoin-50352"
  value: {
-<<<<<<< HEAD
-  dps: 9951.29887
-  tps: 6092.29961
-=======
-  dps: 9680.49504
-  tps: 5704.45555
->>>>>>> 5ecc8760
+  dps: 9710.60578
+  tps: 5711.54461
   hps: 42.12697
  }
 }
 dps_results: {
  key: "TestUnholy-AllItems-CorrodedSkeletonKey-50356"
  value: {
-<<<<<<< HEAD
-  dps: 9951.29887
-  tps: 6092.29961
-=======
-  dps: 9680.49504
-  tps: 5704.45555
->>>>>>> 5ecc8760
+  dps: 9710.60578
+  tps: 5711.54461
   hps: 110.32034
  }
 }
 dps_results: {
  key: "TestUnholy-AllItems-DarkmoonCard:Berserker!-42989"
  value: {
-<<<<<<< HEAD
-  dps: 10097.13017
-  tps: 6211.0806
-=======
-  dps: 9811.44494
-  tps: 5817.02786
->>>>>>> 5ecc8760
+  dps: 9841.85262
+  tps: 5824.32161
   hps: 42.12697
  }
 }
 dps_results: {
  key: "TestUnholy-AllItems-DarkmoonCard:Death-42990"
  value: {
-<<<<<<< HEAD
-  dps: 10150.34231
-  tps: 6250.56469
-=======
-  dps: 9873.64594
-  tps: 5864.21871
->>>>>>> 5ecc8760
+  dps: 9904.01516
+  tps: 5871.41583
   hps: 42.12697
  }
 }
 dps_results: {
  key: "TestUnholy-AllItems-DarkmoonCard:Greatness-44255"
  value: {
-<<<<<<< HEAD
-  dps: 10270.09942
-  tps: 6247.37005
-=======
-  dps: 9986.29823
-  tps: 5844.5239
->>>>>>> 5ecc8760
+  dps: 10016.40898
+  tps: 5851.61296
   hps: 42.12697
  }
 }
 dps_results: {
  key: "TestUnholy-AllItems-DarkrunedBattlegear"
  value: {
-<<<<<<< HEAD
-  dps: 8524.35203
-  tps: 5169.97326
-=======
-  dps: 8313.25385
-  tps: 4722.11602
->>>>>>> 5ecc8760
+  dps: 8342.40652
+  tps: 4728.74456
   hps: 38.90837
  }
 }
 dps_results: {
  key: "TestUnholy-AllItems-DarkrunedPlate"
  value: {
-<<<<<<< HEAD
-  dps: 7538.72973
-  tps: 4535.38488
-=======
-  dps: 7427.64393
-  tps: 4189.2183
->>>>>>> 5ecc8760
+  dps: 7455.04498
+  tps: 4195.27998
   hps: 40.98666
  }
 }
 dps_results: {
  key: "TestUnholy-AllItems-DeadlyGladiator'sSigilofStrife-42620"
  value: {
-<<<<<<< HEAD
-  dps: 10701.56994
-  tps: 6585.63948
-=======
-  dps: 10398.41427
-  tps: 6019.99796
->>>>>>> 5ecc8760
+  dps: 10428.94056
+  tps: 6026.53603
   hps: 42.12697
  }
 }
 dps_results: {
  key: "TestUnholy-AllItems-DeathKnight'sAnguish-38212"
  value: {
-<<<<<<< HEAD
-  dps: 10066.91028
-  tps: 6189.0192
-=======
-  dps: 9784.41797
-  tps: 5793.32415
->>>>>>> 5ecc8760
+  dps: 9814.76517
+  tps: 5800.54798
   hps: 42.12697
  }
 }
 dps_results: {
  key: "TestUnholy-AllItems-Deathbringer'sWill-50362"
  value: {
-<<<<<<< HEAD
-  dps: 10523.45653
-  tps: 6466.4946
-=======
-  dps: 10212.23545
-  tps: 6011.7831
->>>>>>> 5ecc8760
+  dps: 10244.26393
+  tps: 6019.38836
   hps: 42.12697
  }
 }
 dps_results: {
  key: "TestUnholy-AllItems-Deathbringer'sWill-50363"
  value: {
-<<<<<<< HEAD
-  dps: 10581.1952
-  tps: 6533.19654
-=======
-  dps: 10304.74071
-  tps: 6126.35152
->>>>>>> 5ecc8760
+  dps: 10336.93352
+  tps: 6134.04278
   hps: 42.12697
  }
 }
 dps_results: {
  key: "TestUnholy-AllItems-Defender'sCode-40257"
  value: {
-<<<<<<< HEAD
-  dps: 9951.29887
-  tps: 6092.29961
-=======
-  dps: 9680.49504
-  tps: 5704.45555
->>>>>>> 5ecc8760
+  dps: 9710.60578
+  tps: 5711.54461
   hps: 42.12697
  }
 }
 dps_results: {
  key: "TestUnholy-AllItems-DestructiveSkyflareDiamond"
  value: {
-<<<<<<< HEAD
-  dps: 10488.76642
-  tps: 6420.30481
-=======
-  dps: 10245.17112
-  tps: 5903.63941
->>>>>>> 5ecc8760
+  dps: 10275.66073
+  tps: 5910.13257
   hps: 42.12697
  }
 }
 dps_results: {
  key: "TestUnholy-AllItems-DislodgedForeignObject-50348"
  value: {
-<<<<<<< HEAD
-  dps: 10328.43271
-  tps: 6351.44496
-=======
-  dps: 10027.7374
-  tps: 5913.21833
->>>>>>> 5ecc8760
+  dps: 10058.86423
+  tps: 5920.2823
   hps: 42.12697
  }
 }
 dps_results: {
  key: "TestUnholy-AllItems-DislodgedForeignObject-50353"
  value: {
-<<<<<<< HEAD
-  dps: 10265.45773
-  tps: 6262.88224
-=======
-  dps: 10015.90074
-  tps: 5863.92416
->>>>>>> 5ecc8760
+  dps: 10045.90755
+  tps: 5870.04449
   hps: 42.12697
  }
 }
 dps_results: {
  key: "TestUnholy-AllItems-EffulgentSkyflareDiamond"
  value: {
-<<<<<<< HEAD
-  dps: 10460.21938
-  tps: 6397.00184
-=======
-  dps: 10217.92511
-  tps: 5880.532
->>>>>>> 5ecc8760
+  dps: 10248.30721
+  tps: 5886.95782
   hps: 42.71551
  }
 }
 dps_results: {
  key: "TestUnholy-AllItems-EmberSkyflareDiamond"
  value: {
-<<<<<<< HEAD
-  dps: 10460.21938
-  tps: 6397.00184
-=======
-  dps: 10217.92511
-  tps: 5880.532
->>>>>>> 5ecc8760
+  dps: 10248.30721
+  tps: 5886.95782
   hps: 42.12697
  }
 }
 dps_results: {
  key: "TestUnholy-AllItems-EnigmaticSkyflareDiamond"
  value: {
-<<<<<<< HEAD
-  dps: 10485.43439
-  tps: 6417.68614
-=======
-  dps: 10240.42421
-  tps: 5900.33685
->>>>>>> 5ecc8760
+  dps: 10270.83734
+  tps: 5906.78165
   hps: 42.12697
  }
 }
 dps_results: {
  key: "TestUnholy-AllItems-EnigmaticStarflareDiamond"
  value: {
-<<<<<<< HEAD
-  dps: 10481.55787
-  tps: 6414.52322
-=======
-  dps: 10238.88528
-  tps: 5898.8624
->>>>>>> 5ecc8760
+  dps: 10269.30196
+  tps: 5905.31005
   hps: 42.12697
  }
 }
 dps_results: {
  key: "TestUnholy-AllItems-EphemeralSnowflake-50260"
  value: {
-<<<<<<< HEAD
-  dps: 10199.29803
-  tps: 6233.23221
-=======
-  dps: 9957.51073
-  tps: 5686.58021
->>>>>>> 5ecc8760
+  dps: 9960.43305
+  tps: 5713.77531
   hps: 42.12697
  }
 }
 dps_results: {
  key: "TestUnholy-AllItems-EssenceofGossamer-37220"
  value: {
-<<<<<<< HEAD
-  dps: 9951.29887
-  tps: 6092.29961
-=======
-  dps: 9680.49504
-  tps: 5704.45555
->>>>>>> 5ecc8760
+  dps: 9710.60578
+  tps: 5711.54461
   hps: 44.16848
  }
 }
 dps_results: {
  key: "TestUnholy-AllItems-EternalEarthsiegeDiamond"
  value: {
-<<<<<<< HEAD
-  dps: 10460.21938
-  tps: 6397.00184
-=======
-  dps: 10217.92511
-  tps: 5880.532
->>>>>>> 5ecc8760
+  dps: 10248.30721
+  tps: 5886.95782
   hps: 42.12697
  }
 }
 dps_results: {
  key: "TestUnholy-AllItems-ExtractofNecromanticPower-40373"
  value: {
-<<<<<<< HEAD
-  dps: 10130.32277
-  tps: 6237.53952
-=======
-  dps: 9854.14952
-  tps: 5848.27771
->>>>>>> 5ecc8760
+  dps: 9884.46426
+  tps: 5855.45523
   hps: 42.12697
  }
 }
 dps_results: {
  key: "TestUnholy-AllItems-EyeoftheBroodmother-45308"
  value: {
-<<<<<<< HEAD
-  dps: 10079.77279
-  tps: 6197.65957
-=======
-  dps: 9799.48063
-  tps: 5805.4028
->>>>>>> 5ecc8760
+  dps: 9829.83582
+  tps: 5812.66149
   hps: 42.12697
  }
 }
 dps_results: {
  key: "TestUnholy-AllItems-Figurine-SapphireOwl-42413"
  value: {
-<<<<<<< HEAD
-  dps: 9951.29887
-  tps: 6092.29961
-=======
-  dps: 9680.49504
-  tps: 5704.45555
->>>>>>> 5ecc8760
+  dps: 9710.60578
+  tps: 5711.54461
   hps: 42.12697
  }
 }
 dps_results: {
  key: "TestUnholy-AllItems-ForethoughtTalisman-40258"
  value: {
-<<<<<<< HEAD
-  dps: 9951.29887
-  tps: 6092.29961
-=======
-  dps: 9680.49504
-  tps: 5704.45555
->>>>>>> 5ecc8760
+  dps: 9710.60578
+  tps: 5711.54461
   hps: 42.12697
  }
 }
 dps_results: {
  key: "TestUnholy-AllItems-ForgeEmber-37660"
  value: {
-<<<<<<< HEAD
-  dps: 10059.33603
-  tps: 6181.50535
-=======
-  dps: 9778.71591
-  tps: 5788.07856
->>>>>>> 5ecc8760
+  dps: 9809.03194
+  tps: 5795.31409
   hps: 42.12697
  }
 }
 dps_results: {
  key: "TestUnholy-AllItems-ForlornSkyflareDiamond"
  value: {
-<<<<<<< HEAD
-  dps: 10460.21938
-  tps: 6397.00184
-=======
-  dps: 10217.92511
-  tps: 5880.532
->>>>>>> 5ecc8760
+  dps: 10248.30721
+  tps: 5886.95782
   hps: 42.12697
  }
 }
 dps_results: {
  key: "TestUnholy-AllItems-ForlornStarflareDiamond"
  value: {
-<<<<<<< HEAD
-  dps: 10460.21938
-  tps: 6397.00184
-=======
-  dps: 10217.92511
-  tps: 5880.532
->>>>>>> 5ecc8760
+  dps: 10248.30721
+  tps: 5886.95782
   hps: 42.12697
  }
 }
 dps_results: {
  key: "TestUnholy-AllItems-FuriousGladiator'sSigilofStrife-42621"
  value: {
-<<<<<<< HEAD
-  dps: 10721.06645
-  tps: 6599.50258
-=======
-  dps: 10408.71405
-  tps: 6026.07503
->>>>>>> 5ecc8760
+  dps: 10439.24034
+  tps: 6032.61311
   hps: 42.12697
  }
 }
 dps_results: {
  key: "TestUnholy-AllItems-FuryoftheFiveFlights-40431"
  value: {
-<<<<<<< HEAD
-  dps: 10195.73651
-  tps: 6268.39662
-=======
-  dps: 9905.69267
-  tps: 5871.20429
->>>>>>> 5ecc8760
+  dps: 9935.80342
+  tps: 5878.29335
   hps: 42.12697
  }
 }
 dps_results: {
  key: "TestUnholy-AllItems-FuturesightRune-38763"
  value: {
-<<<<<<< HEAD
-  dps: 9951.29887
-  tps: 6092.29961
-=======
-  dps: 9680.49504
-  tps: 5704.45555
->>>>>>> 5ecc8760
+  dps: 9710.60578
+  tps: 5711.54461
   hps: 42.12697
  }
 }
 dps_results: {
  key: "TestUnholy-AllItems-GlowingTwilightScale-54573"
  value: {
-<<<<<<< HEAD
-  dps: 9951.29887
-  tps: 6092.29961
-=======
-  dps: 9680.49504
-  tps: 5704.45555
->>>>>>> 5ecc8760
+  dps: 9710.60578
+  tps: 5711.54461
   hps: 42.12697
  }
 }
 dps_results: {
  key: "TestUnholy-AllItems-GlowingTwilightScale-54589"
  value: {
-<<<<<<< HEAD
-  dps: 9951.29887
-  tps: 6092.29961
-=======
-  dps: 9680.49504
-  tps: 5704.45555
->>>>>>> 5ecc8760
+  dps: 9710.60578
+  tps: 5711.54461
   hps: 42.12697
  }
 }
 dps_results: {
  key: "TestUnholy-AllItems-GnomishLightningGenerator-41121"
  value: {
-<<<<<<< HEAD
-  dps: 10113.06173
-  tps: 6219.59022
-=======
-  dps: 9832.05026
-  tps: 5830.41915
->>>>>>> 5ecc8760
+  dps: 9862.40069
+  tps: 5837.60588
   hps: 42.12697
  }
 }
 dps_results: {
  key: "TestUnholy-AllItems-HatefulGladiator'sSigilofStrife-42619"
  value: {
-<<<<<<< HEAD
-  dps: 10669.30196
-  tps: 6560.37417
-=======
-  dps: 10376.42406
-  tps: 6005.85502
->>>>>>> 5ecc8760
+  dps: 10406.95035
+  tps: 6012.39309
   hps: 42.12697
  }
 }
 dps_results: {
  key: "TestUnholy-AllItems-IllustrationoftheDragonSoul-40432"
  value: {
-<<<<<<< HEAD
-  dps: 9951.29887
-  tps: 6092.29961
-=======
-  dps: 9680.49504
-  tps: 5704.45555
->>>>>>> 5ecc8760
+  dps: 9710.60578
+  tps: 5711.54461
   hps: 42.12697
  }
 }
 dps_results: {
  key: "TestUnholy-AllItems-ImpassiveSkyflareDiamond"
  value: {
-<<<<<<< HEAD
-  dps: 10485.43439
-  tps: 6417.68614
-=======
-  dps: 10240.42421
-  tps: 5900.33685
->>>>>>> 5ecc8760
+  dps: 10270.83734
+  tps: 5906.78165
   hps: 42.12697
  }
 }
 dps_results: {
  key: "TestUnholy-AllItems-ImpassiveStarflareDiamond"
  value: {
-<<<<<<< HEAD
-  dps: 10481.55787
-  tps: 6414.52322
-=======
-  dps: 10238.88528
-  tps: 5898.8624
->>>>>>> 5ecc8760
+  dps: 10269.30196
+  tps: 5905.31005
   hps: 42.12697
  }
 }
 dps_results: {
  key: "TestUnholy-AllItems-IncisorFragment-37723"
  value: {
-<<<<<<< HEAD
-  dps: 10145.46508
-  tps: 6243.97919
-=======
-  dps: 9858.84411
-  tps: 5841.99589
->>>>>>> 5ecc8760
+  dps: 9889.84971
+  tps: 5849.80123
   hps: 42.12697
  }
 }
 dps_results: {
  key: "TestUnholy-AllItems-InsightfulEarthsiegeDiamond"
  value: {
-<<<<<<< HEAD
-  dps: 10460.21938
-  tps: 6397.00184
-=======
-  dps: 10217.92511
-  tps: 5880.532
->>>>>>> 5ecc8760
+  dps: 10248.30721
+  tps: 5886.95782
   hps: 42.12697
  }
 }
 dps_results: {
  key: "TestUnholy-AllItems-InvigoratingEarthsiegeDiamond"
  value: {
-<<<<<<< HEAD
-  dps: 10494.10024
-  tps: 6421.11398
-=======
-  dps: 10250.43861
-  tps: 5903.12227
->>>>>>> 5ecc8760
+  dps: 10280.82071
+  tps: 5909.54809
   hps: 58.71565
  }
 }
 dps_results: {
  key: "TestUnholy-AllItems-LastWord-50179"
  value: {
-<<<<<<< HEAD
-  dps: 10604.08736
-  tps: 6516.32402
-=======
-  dps: 10346.91539
-  tps: 5989.61257
->>>>>>> 5ecc8760
+  dps: 10377.44167
+  tps: 5996.15064
   hps: 42.12697
  }
 }
 dps_results: {
  key: "TestUnholy-AllItems-LastWord-50708"
  value: {
-<<<<<<< HEAD
-  dps: 10604.08736
-  tps: 6516.32402
-=======
-  dps: 10346.91539
-  tps: 5989.61257
->>>>>>> 5ecc8760
+  dps: 10377.44167
+  tps: 5996.15064
   hps: 42.12697
  }
 }
 dps_results: {
  key: "TestUnholy-AllItems-Lavanthor'sTalisman-37872"
  value: {
-<<<<<<< HEAD
-  dps: 9951.29887
-  tps: 6092.29961
-=======
-  dps: 9680.49504
-  tps: 5704.45555
->>>>>>> 5ecc8760
+  dps: 9710.60578
+  tps: 5711.54461
   hps: 42.12697
  }
 }
 dps_results: {
  key: "TestUnholy-AllItems-MajesticDragonFigurine-40430"
  value: {
-<<<<<<< HEAD
-  dps: 9951.29887
-  tps: 6092.29961
-=======
-  dps: 9680.49504
-  tps: 5704.45555
->>>>>>> 5ecc8760
+  dps: 9710.60578
+  tps: 5711.54461
   hps: 42.12697
  }
 }
 dps_results: {
  key: "TestUnholy-AllItems-MeteoriteWhetstone-37390"
  value: {
-<<<<<<< HEAD
-  dps: 10312.44062
-  tps: 6404.84993
-=======
-  dps: 10002.66676
-  tps: 5837.61294
->>>>>>> 5ecc8760
+  dps: 10032.0625
+  tps: 5843.61227
   hps: 42.12697
  }
 }
 dps_results: {
  key: "TestUnholy-AllItems-NevermeltingIceCrystal-50259"
  value: {
-<<<<<<< HEAD
-  dps: 10070.71225
-  tps: 6197.56001
-=======
-  dps: 9829.70588
-  tps: 5834.98049
->>>>>>> 5ecc8760
+  dps: 9859.78621
+  tps: 5842.11561
   hps: 42.12697
  }
 }
 dps_results: {
  key: "TestUnholy-AllItems-OfferingofSacrifice-37638"
  value: {
-<<<<<<< HEAD
-  dps: 9951.29887
-  tps: 6092.29961
-=======
-  dps: 9680.49504
-  tps: 5704.45555
->>>>>>> 5ecc8760
+  dps: 9710.60578
+  tps: 5711.54461
   hps: 42.12697
  }
 }
 dps_results: {
  key: "TestUnholy-AllItems-PersistentEarthshatterDiamond"
  value: {
-<<<<<<< HEAD
-  dps: 10487.64674
-  tps: 6416.52119
-=======
-  dps: 10244.24556
-  tps: 5898.81936
->>>>>>> 5ecc8760
+  dps: 10274.62766
+  tps: 5905.24519
   hps: 42.12697
  }
 }
 dps_results: {
  key: "TestUnholy-AllItems-PersistentEarthsiegeDiamond"
  value: {
-<<<<<<< HEAD
-  dps: 10494.10024
-  tps: 6421.11398
-=======
-  dps: 10250.43861
-  tps: 5903.12227
->>>>>>> 5ecc8760
+  dps: 10280.82071
+  tps: 5909.54809
   hps: 42.12697
  }
 }
 dps_results: {
  key: "TestUnholy-AllItems-PetrifiedScarab-21685"
  value: {
-<<<<<<< HEAD
-  dps: 9951.29887
-  tps: 6092.29961
-=======
-  dps: 9680.49504
-  tps: 5704.45555
->>>>>>> 5ecc8760
+  dps: 9710.60578
+  tps: 5711.54461
   hps: 42.12697
  }
 }
 dps_results: {
  key: "TestUnholy-AllItems-PetrifiedTwilightScale-54571"
  value: {
-<<<<<<< HEAD
-  dps: 9951.29887
-  tps: 6092.29961
-=======
-  dps: 9680.49504
-  tps: 5704.45555
->>>>>>> 5ecc8760
+  dps: 9710.60578
+  tps: 5711.54461
   hps: 42.12697
  }
 }
 dps_results: {
  key: "TestUnholy-AllItems-PetrifiedTwilightScale-54591"
  value: {
-<<<<<<< HEAD
-  dps: 9951.29887
-  tps: 6092.29961
-=======
-  dps: 9680.49504
-  tps: 5704.45555
->>>>>>> 5ecc8760
+  dps: 9710.60578
+  tps: 5711.54461
   hps: 42.12697
  }
 }
 dps_results: {
  key: "TestUnholy-AllItems-PowerfulEarthshatterDiamond"
  value: {
-<<<<<<< HEAD
-  dps: 10460.21938
-  tps: 6397.00184
-=======
-  dps: 10217.92511
-  tps: 5880.532
->>>>>>> 5ecc8760
+  dps: 10248.30721
+  tps: 5886.95782
   hps: 42.60516
  }
 }
 dps_results: {
  key: "TestUnholy-AllItems-PowerfulEarthsiegeDiamond"
  value: {
-<<<<<<< HEAD
-  dps: 10460.21938
-  tps: 6397.00184
-=======
-  dps: 10217.92511
-  tps: 5880.532
->>>>>>> 5ecc8760
+  dps: 10248.30721
+  tps: 5886.95782
   hps: 42.71551
  }
 }
 dps_results: {
  key: "TestUnholy-AllItems-PurifiedShardoftheGods"
  value: {
-<<<<<<< HEAD
-  dps: 9951.29887
-  tps: 6092.29961
-=======
-  dps: 9680.49504
-  tps: 5704.45555
->>>>>>> 5ecc8760
+  dps: 9710.60578
+  tps: 5711.54461
   hps: 42.12697
  }
 }
 dps_results: {
  key: "TestUnholy-AllItems-ReignoftheDead-47316"
  value: {
-<<<<<<< HEAD
-  dps: 10069.22365
-  tps: 6184.61313
-=======
-  dps: 9754.94571
-  tps: 5763.56884
->>>>>>> 5ecc8760
+  dps: 9785.06353
+  tps: 5770.6385
   hps: 42.12697
  }
 }
 dps_results: {
  key: "TestUnholy-AllItems-ReignoftheDead-47477"
  value: {
-<<<<<<< HEAD
-  dps: 10082.83847
-  tps: 6195.8248
-=======
-  dps: 9762.03411
-  tps: 5769.56958
->>>>>>> 5ecc8760
+  dps: 9792.15193
+  tps: 5776.63924
   hps: 42.12697
  }
 }
 dps_results: {
  key: "TestUnholy-AllItems-RelentlessEarthsiegeDiamond"
  value: {
-<<<<<<< HEAD
-  dps: 10604.08736
-  tps: 6516.32402
-=======
-  dps: 10346.91539
-  tps: 5989.61257
->>>>>>> 5ecc8760
+  dps: 10377.44167
+  tps: 5996.15064
   hps: 42.12697
  }
 }
 dps_results: {
  key: "TestUnholy-AllItems-RelentlessGladiator'sSigilofStrife-42622"
  value: {
-<<<<<<< HEAD
-  dps: 10743.81239
-  tps: 6615.67618
-=======
-  dps: 10420.73045
-  tps: 6033.16496
->>>>>>> 5ecc8760
+  dps: 10451.25674
+  tps: 6039.70303
   hps: 42.12697
  }
 }
 dps_results: {
  key: "TestUnholy-AllItems-RevitalizingSkyflareDiamond"
  value: {
-<<<<<<< HEAD
-  dps: 10460.21938
-  tps: 6397.00184
-=======
-  dps: 10217.92511
-  tps: 5880.532
->>>>>>> 5ecc8760
+  dps: 10248.30721
+  tps: 5886.95782
   hps: 42.12697
  }
 }
 dps_results: {
  key: "TestUnholy-AllItems-RuneofRepulsion-40372"
  value: {
-<<<<<<< HEAD
-  dps: 9951.29887
-  tps: 6092.29961
-=======
-  dps: 9680.49504
-  tps: 5704.45555
->>>>>>> 5ecc8760
+  dps: 9710.60578
+  tps: 5711.54461
   hps: 42.12697
  }
 }
 dps_results: {
  key: "TestUnholy-AllItems-SavageGladiator'sSigilofStrife-42618"
  value: {
-<<<<<<< HEAD
-  dps: 10661.91918
-  tps: 6555.38736
-=======
-  dps: 10373.08345
-  tps: 6004.01625
->>>>>>> 5ecc8760
+  dps: 10403.60974
+  tps: 6010.55432
   hps: 42.12697
  }
 }
 dps_results: {
  key: "TestUnholy-AllItems-ScourgeborneBattlegear"
  value: {
-<<<<<<< HEAD
-  dps: 8182.92506
-  tps: 4974.35252
-=======
-  dps: 8000.74515
-  tps: 4559.84406
->>>>>>> 5ecc8760
+  dps: 8029.52875
+  tps: 4566.12376
   hps: 36.48062
  }
 }
 dps_results: {
  key: "TestUnholy-AllItems-ScourgebornePlate"
  value: {
-<<<<<<< HEAD
-  dps: 7485.29071
-  tps: 4489.99814
-=======
-  dps: 7338.02073
-  tps: 4115.32448
->>>>>>> 5ecc8760
+  dps: 7364.82744
+  tps: 4120.861
   hps: 38.04394
  }
 }
 dps_results: {
  key: "TestUnholy-AllItems-Scourgelord'sBattlegear"
  value: {
-<<<<<<< HEAD
-  dps: 9733.87841
-  tps: 6088.28622
-=======
-  dps: 9330.42072
-  tps: 5515.28971
->>>>>>> 5ecc8760
+  dps: 9358.46371
+  tps: 5521.64302
   hps: 44.60989
  }
 }
 dps_results: {
  key: "TestUnholy-AllItems-Scourgelord'sPlate"
  value: {
-<<<<<<< HEAD
-  dps: 8304.60081
-  tps: 4966.63547
-=======
-  dps: 8192.96648
-  tps: 4636.93277
->>>>>>> 5ecc8760
+  dps: 8219.42444
+  tps: 4642.08454
   hps: 48.06758
  }
 }
 dps_results: {
  key: "TestUnholy-AllItems-SealofthePantheon-36993"
  value: {
-<<<<<<< HEAD
-  dps: 9951.29887
-  tps: 6092.29961
-=======
-  dps: 9680.49504
-  tps: 5704.45555
->>>>>>> 5ecc8760
+  dps: 9710.60578
+  tps: 5711.54461
   hps: 42.12697
  }
 }
 dps_results: {
  key: "TestUnholy-AllItems-Shadowmourne-49623"
  value: {
-<<<<<<< HEAD
-  dps: 10604.08736
-  tps: 6516.32402
-=======
-  dps: 10346.91539
-  tps: 5989.61257
->>>>>>> 5ecc8760
+  dps: 10377.44167
+  tps: 5996.15064
   hps: 42.12697
  }
 }
 dps_results: {
  key: "TestUnholy-AllItems-ShinyShardoftheGods"
  value: {
-<<<<<<< HEAD
-  dps: 9951.29887
-  tps: 6092.29961
-=======
-  dps: 9680.49504
-  tps: 5704.45555
->>>>>>> 5ecc8760
+  dps: 9710.60578
+  tps: 5711.54461
   hps: 42.12697
  }
 }
 dps_results: {
  key: "TestUnholy-AllItems-SigilofDeflection-45144"
  value: {
-<<<<<<< HEAD
-  dps: 10604.08736
-  tps: 6516.32402
-=======
-  dps: 10346.91539
-  tps: 5989.61257
->>>>>>> 5ecc8760
+  dps: 10377.44167
+  tps: 5996.15064
   hps: 42.12697
  }
 }
 dps_results: {
  key: "TestUnholy-AllItems-SigilofHauntedDreams-40715"
  value: {
-<<<<<<< HEAD
-  dps: 10641.93598
-  tps: 6546.65478
-=======
-  dps: 10376.62308
-  tps: 6015.42194
->>>>>>> 5ecc8760
+  dps: 10407.04323
+  tps: 6021.87725
   hps: 42.12697
  }
 }
 dps_results: {
  key: "TestUnholy-AllItems-SigilofInsolence-47672"
  value: {
-<<<<<<< HEAD
-  dps: 10604.08736
-  tps: 6516.32402
-=======
-  dps: 10346.91539
-  tps: 5989.61257
->>>>>>> 5ecc8760
+  dps: 10377.44167
+  tps: 5996.15064
   hps: 42.12697
  }
 }
 dps_results: {
  key: "TestUnholy-AllItems-SigiloftheBoneGryphon-50462"
  value: {
-<<<<<<< HEAD
-  dps: 10604.08736
-  tps: 6516.32402
-=======
-  dps: 10346.91539
-  tps: 5989.61257
->>>>>>> 5ecc8760
+  dps: 10377.44167
+  tps: 5996.15064
   hps: 42.12697
  }
 }
 dps_results: {
  key: "TestUnholy-AllItems-SigiloftheHangedMan-50459"
  value: {
-<<<<<<< HEAD
-  dps: 10604.08736
-  tps: 6516.32402
-=======
-  dps: 10346.91539
-  tps: 5989.61257
->>>>>>> 5ecc8760
+  dps: 10377.44167
+  tps: 5996.15064
   hps: 42.12697
  }
 }
 dps_results: {
  key: "TestUnholy-AllItems-SigiloftheUnfalteringKnight-40714"
  value: {
-<<<<<<< HEAD
-  dps: 10604.08736
-  tps: 6516.32402
-=======
-  dps: 10346.91539
-  tps: 5989.61257
->>>>>>> 5ecc8760
+  dps: 10377.44167
+  tps: 5996.15064
   hps: 42.12697
  }
 }
 dps_results: {
  key: "TestUnholy-AllItems-Sindragosa'sFlawlessFang-50361"
  value: {
-<<<<<<< HEAD
-  dps: 9951.29887
-  tps: 6092.29961
-=======
-  dps: 9680.49504
-  tps: 5704.45555
->>>>>>> 5ecc8760
+  dps: 9710.60578
+  tps: 5711.54461
   hps: 46.32034
  }
 }
 dps_results: {
  key: "TestUnholy-AllItems-SliverofPureIce-50339"
  value: {
-<<<<<<< HEAD
-  dps: 9951.29887
-  tps: 6092.29961
-=======
-  dps: 9680.49504
-  tps: 5704.45555
->>>>>>> 5ecc8760
+  dps: 9710.60578
+  tps: 5711.54461
   hps: 42.12697
  }
 }
 dps_results: {
  key: "TestUnholy-AllItems-SliverofPureIce-50346"
  value: {
-<<<<<<< HEAD
-  dps: 9951.29887
-  tps: 6092.29961
-=======
-  dps: 9680.49504
-  tps: 5704.45555
->>>>>>> 5ecc8760
+  dps: 9710.60578
+  tps: 5711.54461
   hps: 42.12697
  }
 }
 dps_results: {
  key: "TestUnholy-AllItems-SoulPreserver-37111"
  value: {
-<<<<<<< HEAD
-  dps: 9951.29887
-  tps: 6092.29961
-=======
-  dps: 9680.49504
-  tps: 5704.45555
->>>>>>> 5ecc8760
+  dps: 9710.60578
+  tps: 5711.54461
   hps: 42.12697
  }
 }
 dps_results: {
  key: "TestUnholy-AllItems-SouloftheDead-40382"
  value: {
-<<<<<<< HEAD
-  dps: 10085.7005
-  tps: 6202.34138
-=======
-  dps: 9802.43285
-  tps: 5808.86704
->>>>>>> 5ecc8760
+  dps: 9832.82416
+  tps: 5816.15563
   hps: 42.12697
  }
 }
 dps_results: {
  key: "TestUnholy-AllItems-SparkofLife-37657"
  value: {
-<<<<<<< HEAD
-  dps: 10114.43165
-  tps: 6179.65119
-=======
-  dps: 9832.06089
-  tps: 5797.8349
->>>>>>> 5ecc8760
+  dps: 9862.05029
+  tps: 5804.30139
   hps: 42.12697
  }
 }
 dps_results: {
  key: "TestUnholy-AllItems-SphereofRedDragon'sBlood-37166"
  value: {
-<<<<<<< HEAD
-  dps: 10161.26061
-  tps: 6233.20408
-=======
-  dps: 9800.6582
-  tps: 5811.52763
->>>>>>> 5ecc8760
+  dps: 9913.75663
+  tps: 5850.97982
   hps: 42.12697
  }
 }
 dps_results: {
  key: "TestUnholy-AllItems-StormshroudArmor"
  value: {
-<<<<<<< HEAD
-  dps: 7180.45811
-  tps: 4383.13828
-=======
-  dps: 7067.22499
-  tps: 4050.80338
->>>>>>> 5ecc8760
+  dps: 7095.52999
+  tps: 4057.87955
   hps: 30.7975
  }
 }
 dps_results: {
  key: "TestUnholy-AllItems-SwiftSkyflareDiamond"
  value: {
-<<<<<<< HEAD
-  dps: 10494.10024
-  tps: 6421.11398
-=======
-  dps: 10250.43861
-  tps: 5903.12227
->>>>>>> 5ecc8760
+  dps: 10280.82071
+  tps: 5909.54809
   hps: 42.12697
  }
 }
 dps_results: {
  key: "TestUnholy-AllItems-SwiftStarflareDiamond"
  value: {
-<<<<<<< HEAD
-  dps: 10487.64674
-  tps: 6416.52119
-=======
-  dps: 10244.24556
-  tps: 5898.81936
->>>>>>> 5ecc8760
+  dps: 10274.62766
+  tps: 5905.24519
   hps: 42.12697
  }
 }
 dps_results: {
  key: "TestUnholy-AllItems-SwiftWindfireDiamond"
  value: {
-<<<<<<< HEAD
-  dps: 10476.35312
-  tps: 6408.48381
-=======
-  dps: 10233.40773
-  tps: 5891.28927
->>>>>>> 5ecc8760
+  dps: 10263.78983
+  tps: 5897.7151
   hps: 42.12697
  }
 }
 dps_results: {
  key: "TestUnholy-AllItems-TalismanofTrollDivinity-37734"
  value: {
-<<<<<<< HEAD
-  dps: 9951.29887
-  tps: 6092.29961
-=======
-  dps: 9680.49504
-  tps: 5704.45555
->>>>>>> 5ecc8760
+  dps: 9710.60578
+  tps: 5711.54461
   hps: 42.12697
  }
 }
 dps_results: {
  key: "TestUnholy-AllItems-TearsoftheVanquished-47215"
  value: {
-<<<<<<< HEAD
-  dps: 9951.29887
-  tps: 6092.29961
-=======
-  dps: 9680.49504
-  tps: 5704.45555
->>>>>>> 5ecc8760
+  dps: 9710.60578
+  tps: 5711.54461
   hps: 42.12697
  }
 }
 dps_results: {
  key: "TestUnholy-AllItems-Thassarian'sBattlegear"
  value: {
-<<<<<<< HEAD
-  dps: 8751.89481
-  tps: 5360.73152
-=======
-  dps: 8590.35604
-  tps: 4952.61627
->>>>>>> 5ecc8760
+  dps: 8618.51653
+  tps: 4958.8001
   hps: 38.68766
  }
 }
 dps_results: {
  key: "TestUnholy-AllItems-Thassarian'sPlate"
  value: {
-<<<<<<< HEAD
-  dps: 7546.77609
-  tps: 4528.56765
-=======
-  dps: 7458.635
-  tps: 4188.82468
->>>>>>> 5ecc8760
+  dps: 7486.10663
+  tps: 4194.90667
   hps: 40.30616
  }
 }
 dps_results: {
  key: "TestUnholy-AllItems-TheGeneral'sHeart-45507"
  value: {
-<<<<<<< HEAD
-  dps: 9951.29887
-  tps: 6092.29961
-=======
-  dps: 9680.49504
-  tps: 5704.45555
->>>>>>> 5ecc8760
+  dps: 9710.60578
+  tps: 5711.54461
   hps: 42.12697
  }
 }
 dps_results: {
  key: "TestUnholy-AllItems-TheTwinBladesofAzzinoth"
  value: {
-<<<<<<< HEAD
-  dps: 9123.34118
-  tps: 5484.52488
-=======
-  dps: 8979.88721
-  tps: 5025.14863
->>>>>>> 5ecc8760
+  dps: 9010.98248
+  tps: 5032.12724
   hps: 40.74757
  }
 }
 dps_results: {
  key: "TestUnholy-AllItems-ThunderingSkyflareDiamond"
  value: {
-<<<<<<< HEAD
-  dps: 10584.28638
-  tps: 6452.81963
-=======
-  dps: 10275.22899
-  tps: 5912.27746
->>>>>>> 5ecc8760
+  dps: 10305.50604
+  tps: 5918.26645
   hps: 42.12697
  }
 }
 dps_results: {
  key: "TestUnholy-AllItems-TinyAbominationinaJar-50351"
  value: {
-<<<<<<< HEAD
-  dps: 10211.64921
-  tps: 6316.5035
-=======
-  dps: 9924.59603
-  tps: 5907.08552
->>>>>>> 5ecc8760
+  dps: 9954.00729
+  tps: 5913.58867
   hps: 42.12697
  }
 }
 dps_results: {
  key: "TestUnholy-AllItems-TinyAbominationinaJar-50706"
  value: {
-<<<<<<< HEAD
-  dps: 10227.38494
-  tps: 6321.31812
-=======
-  dps: 9890.45908
-  tps: 5873.52857
->>>>>>> 5ecc8760
+  dps: 9920.42339
+  tps: 5880.41645
   hps: 42.12697
  }
 }
 dps_results: {
  key: "TestUnholy-AllItems-TirelessSkyflareDiamond"
  value: {
-<<<<<<< HEAD
-  dps: 10460.21938
-  tps: 6397.00184
-=======
-  dps: 10217.92511
-  tps: 5880.532
->>>>>>> 5ecc8760
+  dps: 10248.30721
+  tps: 5886.95782
   hps: 42.12697
  }
 }
 dps_results: {
  key: "TestUnholy-AllItems-TirelessStarflareDiamond"
  value: {
-<<<<<<< HEAD
-  dps: 10460.21938
-  tps: 6397.00184
-=======
-  dps: 10217.92511
-  tps: 5880.532
->>>>>>> 5ecc8760
+  dps: 10248.30721
+  tps: 5886.95782
   hps: 42.12697
  }
 }
 dps_results: {
  key: "TestUnholy-AllItems-TomeofArcanePhenomena-36972"
  value: {
-<<<<<<< HEAD
-  dps: 10091.66213
-  tps: 6216.2165
-=======
-  dps: 9826.9966
-  tps: 5751.9898
->>>>>>> 5ecc8760
+  dps: 9840.77218
+  tps: 5774.12915
   hps: 42.12697
  }
 }
 dps_results: {
  key: "TestUnholy-AllItems-TrenchantEarthshatterDiamond"
  value: {
-<<<<<<< HEAD
-  dps: 10460.21938
-  tps: 6397.00184
-=======
-  dps: 10217.92511
-  tps: 5880.532
->>>>>>> 5ecc8760
+  dps: 10248.30721
+  tps: 5886.95782
   hps: 42.12697
  }
 }
 dps_results: {
  key: "TestUnholy-AllItems-TrenchantEarthsiegeDiamond"
  value: {
-<<<<<<< HEAD
-  dps: 10460.21938
-  tps: 6397.00184
-=======
-  dps: 10217.92511
-  tps: 5880.532
->>>>>>> 5ecc8760
+  dps: 10248.30721
+  tps: 5886.95782
   hps: 42.12697
  }
 }
 dps_results: {
  key: "TestUnholy-AllItems-UndeadSlayer'sBlessedArmor"
  value: {
-<<<<<<< HEAD
-  dps: 7574.98389
-  tps: 4632.27698
-=======
-  dps: 7395.21167
-  tps: 4250.00861
->>>>>>> 5ecc8760
+  dps: 7423.03446
+  tps: 4256.35867
   hps: 33.68504
  }
 }
 dps_results: {
  key: "TestUnholy-AllItems-Val'anyr,HammerofAncientKings-46017"
  value: {
-<<<<<<< HEAD
-  dps: 9846.88961
-  tps: 5953.65973
-=======
-  dps: 9602.82536
-  tps: 5420.6152
->>>>>>> 5ecc8760
+  dps: 9633.49282
+  tps: 5427.26413
   hps: 42.81036
  }
 }
 dps_results: {
  key: "TestUnholy-AllItems-WingedTalisman-37844"
  value: {
-<<<<<<< HEAD
-  dps: 9951.29887
-  tps: 6092.29961
-=======
-  dps: 9680.49504
-  tps: 5704.45555
->>>>>>> 5ecc8760
+  dps: 9710.60578
+  tps: 5711.54461
   hps: 42.12697
  }
 }
 dps_results: {
  key: "TestUnholy-AllItems-WrathfulGladiator'sSigilofStrife-51417"
  value: {
-<<<<<<< HEAD
-  dps: 10769.80774
-  tps: 6634.16031
-=======
-  dps: 10434.46349
-  tps: 6041.26773
->>>>>>> 5ecc8760
+  dps: 10464.98978
+  tps: 6047.8058
   hps: 42.12697
  }
 }
 dps_results: {
  key: "TestUnholy-Average-Default"
  value: {
-<<<<<<< HEAD
-  dps: 10585.28189
-  tps: 6501.70107
-=======
-  dps: 10279.57916
-  tps: 5964.26539
->>>>>>> 5ecc8760
+  dps: 10310.79563
+  tps: 5971.29709
   hps: 42.14164
  }
 }
@@ -1793,257 +1174,152 @@
 dps_results: {
  key: "TestUnholy-Settings-Orc-p3_uh_dw-Basic-uh_2h_ss-FullBuffs-LongMultiTarget"
  value: {
-<<<<<<< HEAD
-  dps: 13330.8778
-  tps: 8761.22702
-=======
-  dps: 14275.55112
-  tps: 9275.62941
->>>>>>> 5ecc8760
+  dps: 14312.2404
+  tps: 9287.052
   hps: 42.12697
  }
 }
 dps_results: {
  key: "TestUnholy-Settings-Orc-p3_uh_dw-Basic-uh_2h_ss-FullBuffs-LongSingleTarget"
  value: {
-<<<<<<< HEAD
-  dps: 10604.08736
-  tps: 6516.32402
-=======
-  dps: 10346.91539
-  tps: 5989.61257
->>>>>>> 5ecc8760
+  dps: 10377.44167
+  tps: 5996.15064
   hps: 42.12697
  }
 }
 dps_results: {
  key: "TestUnholy-Settings-Orc-p3_uh_dw-Basic-uh_2h_ss-FullBuffs-ShortSingleTarget"
  value: {
-<<<<<<< HEAD
-  dps: 14714.54643
-  tps: 8253.24683
-=======
-  dps: 15451.74278
-  tps: 7165.07213
->>>>>>> 5ecc8760
+  dps: 15559.83451
+  tps: 7162.15963
   hps: 210.63484
  }
 }
 dps_results: {
  key: "TestUnholy-Settings-Orc-p3_uh_dw-Basic-uh_2h_ss-NoBuffs-LongMultiTarget"
  value: {
-<<<<<<< HEAD
-  dps: 6489.15968
-  tps: 4469.42626
-=======
-  dps: 6761.4395
-  tps: 4575.413
->>>>>>> 5ecc8760
+  dps: 6783.40918
+  tps: 4583.6299
   hps: 27.7272
  }
 }
 dps_results: {
  key: "TestUnholy-Settings-Orc-p3_uh_dw-Basic-uh_2h_ss-NoBuffs-LongSingleTarget"
  value: {
-<<<<<<< HEAD
-  dps: 5281.0176
-  tps: 3467.76472
-=======
-  dps: 5085.97636
-  tps: 3172.95627
->>>>>>> 5ecc8760
+  dps: 5103.61606
+  tps: 3177.62391
   hps: 27.7272
  }
 }
 dps_results: {
  key: "TestUnholy-Settings-Orc-p3_uh_dw-Basic-uh_2h_ss-NoBuffs-ShortSingleTarget"
  value: {
-<<<<<<< HEAD
-  dps: 6575.03317
-  tps: 4196.88405
-=======
-  dps: 6701.62049
-  tps: 3491.63258
->>>>>>> 5ecc8760
+  dps: 6757.40436
+  tps: 3489.08968
   hps: 138.636
  }
 }
 dps_results: {
  key: "TestUnholy-Settings-Orc-p3_uh_dw-Basic-uh_dnd_aoe-FullBuffs-LongMultiTarget"
  value: {
-<<<<<<< HEAD
-  dps: 34597.44338
-  tps: 26150.38042
-  hps: 187.04374
-=======
-  dps: 59321.04606
-  tps: 61361.65332
+  dps: 59452.42669
+  tps: 61476.73056
   hps: 236.33229
->>>>>>> 5ecc8760
  }
 }
 dps_results: {
  key: "TestUnholy-Settings-Orc-p3_uh_dw-Basic-uh_dnd_aoe-FullBuffs-LongSingleTarget"
  value: {
-<<<<<<< HEAD
-  dps: 10428.49399
-  tps: 6290.99572
-  hps: 185.35866
-=======
-  dps: 11318.78456
-  tps: 7472.9393
+  dps: 11354.57131
+  tps: 7485.7125
   hps: 236.33229
->>>>>>> 5ecc8760
  }
 }
 dps_results: {
  key: "TestUnholy-Settings-Orc-p3_uh_dw-Basic-uh_dnd_aoe-FullBuffs-ShortSingleTarget"
  value: {
-<<<<<<< HEAD
-  dps: 14370.90078
-  tps: 7818.17776
-  hps: 421.26968
-=======
-  dps: 16412.5451
-  tps: 8686.56163
+  dps: 16535.42503
+  tps: 8698.33633
   hps: 337.01574
->>>>>>> 5ecc8760
  }
 }
 dps_results: {
  key: "TestUnholy-Settings-Orc-p3_uh_dw-Basic-uh_dnd_aoe-NoBuffs-LongMultiTarget"
  value: {
-<<<<<<< HEAD
-  dps: 21506.52324
-  tps: 16844.45945
-  hps: 58.22712
-=======
-  dps: 35117.90018
-  tps: 37478.75367
+  dps: 35212.15599
+  tps: 37565.37369
   hps: 155.82686
->>>>>>> 5ecc8760
  }
 }
 dps_results: {
  key: "TestUnholy-Settings-Orc-p3_uh_dw-Basic-uh_dnd_aoe-NoBuffs-LongSingleTarget"
  value: {
-<<<<<<< HEAD
-  dps: 5127.53854
-  tps: 3339.88717
-  hps: 56.84076
-=======
-  dps: 5750.84606
-  tps: 4175.86894
+  dps: 5772.20815
+  tps: 4185.27192
   hps: 155.27232
->>>>>>> 5ecc8760
  }
 }
 dps_results: {
  key: "TestUnholy-Settings-Orc-p3_uh_dw-Basic-uh_dnd_aoe-NoBuffs-ShortSingleTarget"
  value: {
-<<<<<<< HEAD
-  dps: 6385.38574
-  tps: 3997.92592
-  hps: 275.88564
-=======
-  dps: 7280.02322
-  tps: 4471.44132
+  dps: 7347.6605
+  tps: 4481.15645
   hps: 221.8176
->>>>>>> 5ecc8760
  }
 }
 dps_results: {
  key: "TestUnholy-Settings-Orc-p3_uh_dw-Basic-unholy_dw_ss-FullBuffs-LongMultiTarget"
  value: {
-<<<<<<< HEAD
-  dps: 13155.35462
-  tps: 8487.31602
-  hps: 235.91102
-=======
-  dps: 36238.79517
-  tps: 43195.85148
+  dps: 36324.85779
+  tps: 43276.25499
   hps: 236.33229
->>>>>>> 5ecc8760
  }
 }
 dps_results: {
  key: "TestUnholy-Settings-Orc-p3_uh_dw-Basic-unholy_dw_ss-FullBuffs-LongSingleTarget"
  value: {
-<<<<<<< HEAD
-  dps: 10457.69537
-  tps: 6266.31718
-  hps: 235.91102
-=======
-  dps: 11434.83628
-  tps: 7578.90963
+  dps: 11470.17283
+  tps: 7591.32914
   hps: 236.33229
->>>>>>> 5ecc8760
  }
 }
 dps_results: {
  key: "TestUnholy-Settings-Orc-p3_uh_dw-Basic-unholy_dw_ss-FullBuffs-ShortSingleTarget"
  value: {
-<<<<<<< HEAD
-  dps: 14557.52485
-  tps: 7915.30954
-  hps: 337.01574
-=======
-  dps: 16487.2343
-  tps: 8798.61633
+  dps: 16608.09173
+  tps: 8808.92846
   hps: 339.12209
->>>>>>> 5ecc8760
  }
 }
 dps_results: {
  key: "TestUnholy-Settings-Orc-p3_uh_dw-Basic-unholy_dw_ss-NoBuffs-LongMultiTarget"
  value: {
-<<<<<<< HEAD
-  dps: 6509.12224
-  tps: 4420.4188
+  dps: 18749.83496
+  tps: 22923.25478
+  hps: 155.82686
+ }
+}
+dps_results: {
+ key: "TestUnholy-Settings-Orc-p3_uh_dw-Basic-unholy_dw_ss-NoBuffs-LongSingleTarget"
+ value: {
+  dps: 5897.73441
+  tps: 4290.70565
   hps: 155.27232
-=======
-  dps: 18696.93865
-  tps: 22871.51167
-  hps: 155.82686
->>>>>>> 5ecc8760
- }
-}
-dps_results: {
- key: "TestUnholy-Settings-Orc-p3_uh_dw-Basic-unholy_dw_ss-NoBuffs-LongSingleTarget"
- value: {
-<<<<<<< HEAD
-  dps: 5319.40919
-  tps: 3440.16963
-=======
-  dps: 5876.43297
-  tps: 4281.49641
->>>>>>> 5ecc8760
-  hps: 155.27232
  }
 }
 dps_results: {
  key: "TestUnholy-Settings-Orc-p3_uh_dw-Basic-unholy_dw_ss-NoBuffs-ShortSingleTarget"
  value: {
-<<<<<<< HEAD
-  dps: 6414.90391
-  tps: 3920.0793
-=======
-  dps: 7351.97253
-  tps: 4548.398
->>>>>>> 5ecc8760
+  dps: 7417.6708
+  tps: 4556.06307
   hps: 221.8176
  }
 }
 dps_results: {
  key: "TestUnholy-SwitchInFrontOfTarget-Default"
  value: {
-<<<<<<< HEAD
-  dps: 9974.31232
-  tps: 6117.20239
-=======
-  dps: 9815.01951
-  tps: 5629.20041
->>>>>>> 5ecc8760
+  dps: 9845.43373
+  tps: 5635.64895
   hps: 42.12697
  }
 }