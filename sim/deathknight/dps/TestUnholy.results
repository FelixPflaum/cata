character_stats_results: {
 key: "TestUnholy-CharacterStats-Default"
 value: {
  final_stats: 1692.06752
  final_stats: 572
  final_stats: 1476.2
  final_stats: 111.1
  final_stats: 143
  final_stats: 0
  final_stats: 0
  final_stats: 0
  final_stats: 0
  final_stats: 0
  final_stats: 0
  final_stats: 0
  final_stats: 0
  final_stats: 0
  final_stats: 334.928
  final_stats: 947.73
  final_stats: 343
  final_stats: 0
  final_stats: 5715.74854
  final_stats: 361.16
  final_stats: 1743.8094
  final_stats: 343
  final_stats: 109
  final_stats: 131.9875
  final_stats: 0
  final_stats: 0
  final_stats: 0
  final_stats: 17446.5
  final_stats: 1751.2
  final_stats: 0
  final_stats: 0
  final_stats: 0
  final_stats: 471.2154
  final_stats: 423.01688
  final_stats: 0
  final_stats: 22703
  final_stats: 75
  final_stats: 75
  final_stats: 75
  final_stats: 75
  final_stats: 75
  final_stats: 0
  final_stats: 0
  final_stats: 0
  final_stats: 0
  final_stats: 0
 }
}
dps_results: {
 key: "TestUnholy-AllItems-AustereEarthsiegeDiamond"
 value: {
  dps: 7624.89559
  tps: 5813.47712
 }
}
dps_results: {
 key: "TestUnholy-AllItems-Bandit'sInsignia-40371"
 value: {
  dps: 7335.3438
  tps: 5660.79469
 }
}
dps_results: {
 key: "TestUnholy-AllItems-BeamingEarthsiegeDiamond"
 value: {
  dps: 7658.16318
  tps: 5851.43445
 }
}
dps_results: {
 key: "TestUnholy-AllItems-Beast-tamer'sShoulders-30892"
 value: {
  dps: 7385.01305
  tps: 5621.5634
 }
}
dps_results: {
 key: "TestUnholy-AllItems-BlessedBattlegearofUndeadSlaying"
 value: {
  dps: 6276.47658
  tps: 4740.78889
 }
}
dps_results: {
 key: "TestUnholy-AllItems-BlessedGarboftheUndeadSlayer"
 value: {
  dps: 6078.78381
  tps: 4669.82794
 }
}
dps_results: {
 key: "TestUnholy-AllItems-BlessedRegaliaofUndeadCleansing"
 value: {
  dps: 5889.51837
  tps: 4456.63987
 }
}
dps_results: {
 key: "TestUnholy-AllItems-BracingEarthsiegeDiamond"
 value: {
  dps: 7624.89559
  tps: 5697.20758
 }
}
dps_results: {
 key: "TestUnholy-AllItems-ChaoticSkyflareDiamond"
 value: {
  dps: 7731.02118
  tps: 5927.10221
 }
}
dps_results: {
 key: "TestUnholy-AllItems-DarkmoonCard:Berserker!-42989"
 value: {
  dps: 7197.89891
  tps: 5624.31607
 }
}
dps_results: {
 key: "TestUnholy-AllItems-DarkmoonCard:Death-42990"
 value: {
  dps: 7218.0532
  tps: 5605.19692
 }
}
dps_results: {
 key: "TestUnholy-AllItems-DarkmoonCard:Greatness-44253"
 value: {
  dps: 7484.39032
  tps: 5767.49345
 }
}
dps_results: {
 key: "TestUnholy-AllItems-DarkmoonCard:Greatness-44254"
 value: {
  dps: 7411.37567
  tps: 5720.91079
 }
}
dps_results: {
 key: "TestUnholy-AllItems-DarkrunedBattlegear"
 value: {
  dps: 7092.15673
  tps: 5489.49683
 }
}
dps_results: {
 key: "TestUnholy-AllItems-DarkrunedPlate"
 value: {
  dps: 6293.58971
  tps: 4769.34109
 }
}
dps_results: {
 key: "TestUnholy-AllItems-DeadlyGladiator'sSigilofStrife-42620"
 value: {
  dps: 7638.83109
  tps: 5957.78592
 }
}
dps_results: {
 key: "TestUnholy-AllItems-Defender'sCode-40257"
 value: {
  dps: 7082.99311
  tps: 5514.50038
 }
}
dps_results: {
 key: "TestUnholy-AllItems-DestructiveSkyflareDiamond"
 value: {
  dps: 7666.42009
  tps: 5847.33904
 }
}
dps_results: {
 key: "TestUnholy-AllItems-EffulgentSkyflareDiamond"
 value: {
  dps: 7624.89559
  tps: 5813.47712
 }
}
dps_results: {
 key: "TestUnholy-AllItems-EmberSkyflareDiamond"
 value: {
  dps: 7624.89559
  tps: 5813.47712
 }
}
dps_results: {
 key: "TestUnholy-AllItems-EnigmaticSkyflareDiamond"
 value: {
  dps: 7658.16318
  tps: 5851.43445
 }
}
dps_results: {
 key: "TestUnholy-AllItems-EnigmaticStarflareDiamond"
 value: {
  dps: 7646.34
  tps: 5832.31358
 }
}
dps_results: {
 key: "TestUnholy-AllItems-EternalEarthsiegeDiamond"
 value: {
  dps: 7624.89559
  tps: 5813.47712
 }
}
dps_results: {
 key: "TestUnholy-AllItems-ExtractofNecromanticPower-40373"
 value: {
  dps: 7236.31283
  tps: 5652.76251
 }
}
dps_results: {
 key: "TestUnholy-AllItems-EyeoftheBroodmother-45308"
 value: {
  dps: 7175.95821
  tps: 5605.26531
 }
}
dps_results: {
 key: "TestUnholy-AllItems-ForgeEmber-37660"
 value: {
  dps: 7156.88452
  tps: 5591.16576
 }
}
dps_results: {
 key: "TestUnholy-AllItems-ForlornSkyflareDiamond"
 value: {
  dps: 7624.89559
  tps: 5813.47712
 }
}
dps_results: {
 key: "TestUnholy-AllItems-ForlornStarflareDiamond"
 value: {
  dps: 7624.89559
  tps: 5813.47712
 }
}
dps_results: {
 key: "TestUnholy-AllItems-FuriousGladiator'sSigilofStrife-42621"
 value: {
  dps: 7658.11564
  tps: 5974.76526
 }
}
dps_results: {
 key: "TestUnholy-AllItems-FuryoftheFiveFlights-40431"
 value: {
  dps: 7265.27431
  tps: 5750.71082
 }
}
dps_results: {
 key: "TestUnholy-AllItems-FuturesightRune-38763"
 value: {
  dps: 7082.99311
  tps: 5514.50038
 }
}
dps_results: {
 key: "TestUnholy-AllItems-HatefulGladiator'sSigilofStrife-42619"
 value: {
  dps: 7535.61743
  tps: 5906.60389
 }
}
dps_results: {
 key: "TestUnholy-AllItems-IllustrationoftheDragonSoul-40432"
 value: {
  dps: 7049.13894
  tps: 5514.50038
 }
}
dps_results: {
 key: "TestUnholy-AllItems-ImpassiveSkyflareDiamond"
 value: {
  dps: 7658.16318
  tps: 5851.43445
 }
}
dps_results: {
 key: "TestUnholy-AllItems-ImpassiveStarflareDiamond"
 value: {
  dps: 7646.34
  tps: 5832.31358
 }
}
dps_results: {
 key: "TestUnholy-AllItems-IncisorFragment-37723"
 value: {
  dps: 7193.31033
  tps: 5619.54871
 }
}
dps_results: {
 key: "TestUnholy-AllItems-InsightfulEarthsiegeDiamond"
 value: {
  dps: 7624.89559
  tps: 5813.47712
 }
}
dps_results: {
 key: "TestUnholy-AllItems-InvigoratingEarthsiegeDiamond"
 value: {
  dps: 7659.69977
  tps: 5844.78507
 }
}
dps_results: {
 key: "TestUnholy-AllItems-Lavanthor'sTalisman-37872"
 value: {
  dps: 7084.13961
  tps: 5514.50038
 }
}
dps_results: {
 key: "TestUnholy-AllItems-MajesticDragonFigurine-40430"
 value: {
  dps: 7049.13894
  tps: 5514.50038
 }
}
dps_results: {
 key: "TestUnholy-AllItems-MeteoriteWhetstone-37390"
 value: {
  dps: 7366.44404
  tps: 5580.46112
 }
}
dps_results: {
 key: "TestUnholy-AllItems-OfferingofSacrifice-37638"
 value: {
  dps: 7086.13504
  tps: 5514.50038
 }
}
dps_results: {
 key: "TestUnholy-AllItems-PersistentEarthshatterDiamond"
 value: {
  dps: 7653.0704
  tps: 5838.82165
 }
}
dps_results: {
 key: "TestUnholy-AllItems-PersistentEarthsiegeDiamond"
 value: {
  dps: 7659.69977
  tps: 5844.78507
 }
}
dps_results: {
 key: "TestUnholy-AllItems-PowerfulEarthshatterDiamond"
 value: {
  dps: 7624.89559
  tps: 5813.47712
 }
}
dps_results: {
 key: "TestUnholy-AllItems-PowerfulEarthsiegeDiamond"
 value: {
  dps: 7624.89559
  tps: 5813.47712
 }
}
dps_results: {
 key: "TestUnholy-AllItems-PurifiedShardoftheGods"
 value: {
  dps: 7099.06798
  tps: 5514.50038
 }
}
dps_results: {
 key: "TestUnholy-AllItems-ReignoftheDead-47316"
 value: {
  dps: 7155.87162
  tps: 5542.11045
 }
}
dps_results: {
 key: "TestUnholy-AllItems-ReignoftheDead-47477"
 value: {
  dps: 7163.73515
  tps: 5548.47023
 }
}
dps_results: {
 key: "TestUnholy-AllItems-RelentlessEarthsiegeDiamond"
 value: {
  dps: 7715.32309
  tps: 5900.66184
 }
}
dps_results: {
 key: "TestUnholy-AllItems-RelentlessGladiator'sSigilofStrife-42622"
 value: {
  dps: 7680.61427
  tps: 5994.57448
 }
}
dps_results: {
 key: "TestUnholy-AllItems-RevitalizingSkyflareDiamond"
 value: {
  dps: 7624.89559
  tps: 5813.47712
 }
}
dps_results: {
 key: "TestUnholy-AllItems-RuneofRepulsion-40372"
 value: {
  dps: 7082.99311
  tps: 5514.50038
 }
}
dps_results: {
 key: "TestUnholy-AllItems-ScourgeborneBattlegear"
 value: {
  dps: 6669.02889
  tps: 5111.21394
 }
}
dps_results: {
 key: "TestUnholy-AllItems-ScourgebornePlate"
 value: {
  dps: 6197.28488
  tps: 4701.30624
 }
}
dps_results: {
 key: "TestUnholy-AllItems-Scourgelord'sBattlegear"
 value: {
  dps: 8015.79366
  tps: 6223.70234
 }
}
dps_results: {
 key: "TestUnholy-AllItems-Scourgelord'sPlate"
 value: {
  dps: 6914.83238
  tps: 5329.75106
 }
}
dps_results: {
 key: "TestUnholy-AllItems-SealofthePantheon-36993"
 value: {
  dps: 7082.99311
  tps: 5514.50038
 }
}
dps_results: {
 key: "TestUnholy-AllItems-ShinyShardoftheGods"
 value: {
  dps: 7099.06798
  tps: 5514.50038
 }
}
dps_results: {
 key: "TestUnholy-AllItems-SigilofHauntedDreams-40715"
 value: {
  dps: 7646.25598
  tps: 5875.47804
 }
}
dps_results: {
 key: "TestUnholy-AllItems-SigilofVirulence-47673"
 value: {
  dps: 8007.67484
  tps: 6184.63149
 }
}
dps_results: {
 key: "TestUnholy-AllItems-SigiloftheHangedMan-50459"
 value: {
  dps: 7752.22326
  tps: 6022.1651
 }
}
dps_results: {
 key: "TestUnholy-AllItems-Sindragosa'sFlawlessFang-50361"
 value: {
  dps: 7071.93613
  tps: 5514.50038
 }
}
dps_results: {
 key: "TestUnholy-AllItems-SparkofLife-37657"
 value: {
  dps: 7188.37256
  tps: 5522.71645
 }
}
dps_results: {
 key: "TestUnholy-AllItems-StormshroudArmor"
 value: {
<<<<<<< HEAD
  dps: 5957.25432
  tps: 4457.9733
=======
  dps: 5741.80622
  tps: 4436.98008
>>>>>>> 4b9debac
 }
}
dps_results: {
 key: "TestUnholy-AllItems-SwiftSkyflareDiamond"
 value: {
  dps: 7659.69977
  tps: 5844.78507
 }
}
dps_results: {
 key: "TestUnholy-AllItems-SwiftStarflareDiamond"
 value: {
  dps: 7653.0704
  tps: 5838.82165
 }
}
dps_results: {
 key: "TestUnholy-AllItems-SwiftWindfireDiamond"
 value: {
  dps: 7641.46901
  tps: 5828.38567
 }
}
dps_results: {
 key: "TestUnholy-AllItems-Thassarian'sBattlegear"
 value: {
  dps: 7683.07575
  tps: 5953.5948
 }
}
dps_results: {
 key: "TestUnholy-AllItems-Thassarian'sPlate"
 value: {
  dps: 6477.53971
  tps: 4877.23883
 }
}
dps_results: {
 key: "TestUnholy-AllItems-ThunderingSkyflareDiamond"
 value: {
  dps: 7654.26754
  tps: 5898.29771
 }
}
dps_results: {
 key: "TestUnholy-AllItems-TinyAbominationinaJar-50351"
 value: {
  dps: 7344.97753
  tps: 5655.45109
 }
}
dps_results: {
 key: "TestUnholy-AllItems-TinyAbominationinaJar-50706"
 value: {
  dps: 7294.52563
  tps: 5661.59443
 }
}
dps_results: {
 key: "TestUnholy-AllItems-TirelessSkyflareDiamond"
 value: {
  dps: 7624.89559
  tps: 5813.47712
 }
}
dps_results: {
 key: "TestUnholy-AllItems-TirelessStarflareDiamond"
 value: {
  dps: 7624.89559
  tps: 5813.47712
 }
}
dps_results: {
 key: "TestUnholy-AllItems-TrenchantEarthshatterDiamond"
 value: {
  dps: 7624.89559
  tps: 5813.47712
 }
}
dps_results: {
 key: "TestUnholy-AllItems-TrenchantEarthsiegeDiamond"
 value: {
  dps: 7624.89559
  tps: 5813.47712
 }
}
dps_results: {
 key: "TestUnholy-AllItems-UndeadSlayer'sBlessedArmor"
 value: {
  dps: 6163.6022
  tps: 4682.72796
 }
}
dps_results: {
 key: "TestUnholy-AllItems-WrathfulGladiator'sSigilofStrife-51417"
 value: {
  dps: 7706.32699
  tps: 6017.2136
 }
}
dps_results: {
 key: "TestUnholy-Average-Default"
 value: {
  dps: 7652.3792
  tps: 5850.51597
 }
}
dps_results: {
 key: "TestUnholy-Settings-Human-Unholy P1 -Basic-FullBuffs-LongMultiTarget"
 value: {
  dps: 29838.33701
  tps: 30090.58213
 }
}
dps_results: {
 key: "TestUnholy-Settings-Human-Unholy P1 -Basic-FullBuffs-LongSingleTarget"
 value: {
  dps: 7129.71689
  tps: 5697.80806
 }
}
dps_results: {
 key: "TestUnholy-Settings-Human-Unholy P1 -Basic-FullBuffs-ShortSingleTarget"
 value: {
  dps: 10335.18423
  tps: 6249.92041
 }
}
dps_results: {
 key: "TestUnholy-Settings-Human-Unholy P1 -Basic-NoBuffs-LongMultiTarget"
 value: {
  dps: 18583.95147
  tps: 19745.78876
 }
}
dps_results: {
 key: "TestUnholy-Settings-Human-Unholy P1 -Basic-NoBuffs-LongSingleTarget"
 value: {
  dps: 3578.32386
  tps: 3286.29652
 }
}
dps_results: {
 key: "TestUnholy-Settings-Human-Unholy P1 -Basic-NoBuffs-ShortSingleTarget"
 value: {
  dps: 4342.71835
  tps: 3384.39218
 }
}
dps_results: {
 key: "TestUnholy-Settings-Orc-Unholy P1 -Basic-FullBuffs-LongMultiTarget"
 value: {
  dps: 30123.51475
  tps: 30279.40432
 }
}
dps_results: {
 key: "TestUnholy-Settings-Orc-Unholy P1 -Basic-FullBuffs-LongSingleTarget"
 value: {
  dps: 7272.97553
  tps: 5686.98429
 }
}
dps_results: {
 key: "TestUnholy-Settings-Orc-Unholy P1 -Basic-FullBuffs-ShortSingleTarget"
 value: {
  dps: 10723.65034
  tps: 6410.59817
 }
}
dps_results: {
 key: "TestUnholy-Settings-Orc-Unholy P1 -Basic-NoBuffs-LongMultiTarget"
 value: {
  dps: 18671.71905
  tps: 19751.83675
 }
}
dps_results: {
 key: "TestUnholy-Settings-Orc-Unholy P1 -Basic-NoBuffs-LongSingleTarget"
 value: {
  dps: 3630.34202
  tps: 3241.74203
 }
}
dps_results: {
 key: "TestUnholy-Settings-Orc-Unholy P1 -Basic-NoBuffs-ShortSingleTarget"
 value: {
  dps: 4593.59564
  tps: 3417.98894
 }
}
dps_results: {
 key: "TestUnholy-SwitchInFrontOfTarget-Default"
 value: {
  dps: 7276.90454
  tps: 5549.62298
 }
}<|MERGE_RESOLUTION|>--- conflicted
+++ resolved
@@ -500,13 +500,8 @@
 dps_results: {
  key: "TestUnholy-AllItems-StormshroudArmor"
  value: {
-<<<<<<< HEAD
-  dps: 5957.25432
-  tps: 4457.9733
-=======
   dps: 5741.80622
-  tps: 4436.98008
->>>>>>> 4b9debac
+  tps: 4439.38771
  }
 }
 dps_results: {
