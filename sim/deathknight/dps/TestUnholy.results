character_stats_results: {
 key: "TestUnholy-CharacterStats-Default"
 value: {
  final_stats: 1692.06752
  final_stats: 572
  final_stats: 1476.2
  final_stats: 111.1
  final_stats: 143
  final_stats: 0
  final_stats: 0
  final_stats: 0
  final_stats: 0
  final_stats: 0
  final_stats: 0
  final_stats: 0
  final_stats: 0
  final_stats: 0
  final_stats: 334.928
  final_stats: 947.73
  final_stats: 343
  final_stats: 0
  final_stats: 5715.748544
  final_stats: 361.16
  final_stats: 1743.8094
  final_stats: 343
  final_stats: 109
  final_stats: 131.9875
  final_stats: 0
  final_stats: 0
  final_stats: 0
  final_stats: 17446.5
  final_stats: 1751.2
  final_stats: 0
  final_stats: 0
  final_stats: 0
  final_stats: 471.2154000067
  final_stats: 0
  final_stats: 0
  final_stats: 22703
  final_stats: 75
  final_stats: 75
  final_stats: 75
  final_stats: 75
  final_stats: 75
  final_stats: 0
  final_stats: 0
  final_stats: 0
  final_stats: 0
  final_stats: 0
 }
}
dps_results: {
 key: "TestUnholy-AllItems-AustereEarthsiegeDiamond"
 value: {
  dps: 7225.8787729333
  tps: 5292.5932212913
 }
}
dps_results: {
 key: "TestUnholy-AllItems-Bandit'sInsignia-40371"
 value: {
  dps: 7001.1724276441
  tps: 5168.6127896792
 }
}
dps_results: {
 key: "TestUnholy-AllItems-BeamingEarthsiegeDiamond"
 value: {
  dps: 7250.2620371058
  tps: 5302.7223331043
 }
}
dps_results: {
 key: "TestUnholy-AllItems-BracingEarthsiegeDiamond"
 value: {
  dps: 7225.8787729333
  tps: 5186.7413568655
 }
}
dps_results: {
 key: "TestUnholy-AllItems-Braxley'sBackyardMoonshine-35937"
 value: {
  dps: 6846.8176107678
  tps: 5071.9357993854
 }
}
dps_results: {
 key: "TestUnholy-AllItems-BurningRage"
 value: {
  dps: 6078.2928458445
  tps: 4438.1685461534
 }
}
dps_results: {
 key: "TestUnholy-AllItems-ChaoticSkyflareDiamond"
 value: {
  dps: 7317.3298251793
  tps: 5370.0868045257
 }
}
dps_results: {
 key: "TestUnholy-AllItems-DarkmoonCard:Berserker!-42989"
 value: {
  dps: 6918.3789586172
  tps: 5139.7397366966
 }
}
dps_results: {
 key: "TestUnholy-AllItems-DarkmoonCard:Death-42990"
 value: {
  dps: 6938.0228565659
  tps: 5107.1868746955
 }
}
dps_results: {
 key: "TestUnholy-AllItems-DarkmoonCard:Greatness-44253"
 value: {
  dps: 7163.6286138292
  tps: 5289.0504526952
 }
}
dps_results: {
 key: "TestUnholy-AllItems-DarkmoonCard:Greatness-44254"
 value: {
  dps: 7081.4045509271
  tps: 5201.7958634977
 }
}
dps_results: {
 key: "TestUnholy-AllItems-DarkrunedBattlegear"
 value: {
  dps: 6833.0543397178
  tps: 4998.4865076392
 }
}
dps_results: {
 key: "TestUnholy-AllItems-DarkrunedPlate"
 value: {
  dps: 6083.3310189308
  tps: 4428.7438439431
 }
}
dps_results: {
 key: "TestUnholy-AllItems-DeadlyGladiator'sSigilofStrife-42620"
 value: {
  dps: 7281.0305171066
  tps: 5413.3789649813
 }
}
dps_results: {
 key: "TestUnholy-AllItems-DeathKnight'sAnguish-38212"
 value: {
  dps: 6675.2360907344
  tps: 5115.5922576195
 }
}
dps_results: {
 key: "TestUnholy-AllItems-Defender'sCode-40257"
 value: {
  dps: 6784.6082899876
  tps: 5014.2304874112
 }
}
dps_results: {
 key: "TestUnholy-AllItems-DesolationBattlegear"
 value: {
  dps: 5384.9806867051
  tps: 3945.4205096851
 }
}
dps_results: {
 key: "TestUnholy-AllItems-DestructiveSkyflareDiamond"
 value: {
  dps: 7254.3309098192
  tps: 5294.6876457778
 }
}
dps_results: {
 key: "TestUnholy-AllItems-DoomplateBattlegear"
 value: {
  dps: 5539.335676451
  tps: 4051.155120975
 }
}
dps_results: {
 key: "TestUnholy-AllItems-EffulgentSkyflareDiamond"
 value: {
  dps: 7225.8787729333
  tps: 5292.5932212913
 }
}
dps_results: {
 key: "TestUnholy-AllItems-EmberSkyflareDiamond"
 value: {
  dps: 7225.8787729333
  tps: 5292.5932212913
 }
}
dps_results: {
 key: "TestUnholy-AllItems-EnigmaticSkyflareDiamond"
 value: {
  dps: 7250.2620371058
  tps: 5302.7223331043
 }
}
dps_results: {
 key: "TestUnholy-AllItems-EnigmaticStarflareDiamond"
 value: {
  dps: 7249.8978474818
  tps: 5305.9735188046
 }
}
dps_results: {
 key: "TestUnholy-AllItems-EternalEarthsiegeDiamond"
 value: {
  dps: 7225.8787729333
  tps: 5292.5932212913
 }
}
dps_results: {
 key: "TestUnholy-AllItems-ExtractofNecromanticPower-40373"
 value: {
  dps: 6959.8944515853
  tps: 5150.4442493201
 }
}
dps_results: {
 key: "TestUnholy-AllItems-EyeoftheBroodmother-45308"
 value: {
  dps: 6866.398811847
  tps: 5084.652118861
 }
}
dps_results: {
 key: "TestUnholy-AllItems-FaithinFelsteel"
 value: {
<<<<<<< HEAD
  dps: 5952.8055990358
=======
  dps: 5950.7437394773
>>>>>>> 3c0b7a45
  tps: 4302.4135750197
 }
}
dps_results: {
 key: "TestUnholy-AllItems-FelstalkerArmor"
 value: {
  dps: 6202.8287210108
  tps: 4533.6865273628
 }
}
dps_results: {
 key: "TestUnholy-AllItems-FlameGuard"
 value: {
  dps: 5643.3688626698
  tps: 4051.5193100341
 }
}
dps_results: {
 key: "TestUnholy-AllItems-ForgeEmber-37660"
 value: {
  dps: 6865.999684007
  tps: 5127.6743392251
 }
}
dps_results: {
 key: "TestUnholy-AllItems-ForlornSkyflareDiamond"
 value: {
  dps: 7225.8787729333
  tps: 5292.5932212913
 }
}
dps_results: {
 key: "TestUnholy-AllItems-ForlornStarflareDiamond"
 value: {
  dps: 7225.8787729333
  tps: 5292.5932212913
 }
}
dps_results: {
 key: "TestUnholy-AllItems-FuriousGladiator'sSigilofStrife-42621"
 value: {
  dps: 7297.6613331762
  tps: 5427.4818128429
 }
}
dps_results: {
 key: "TestUnholy-AllItems-FuryoftheFiveFlights-40431"
 value: {
  dps: 6943.0213782016
  tps: 5228.6543238845
 }
}
dps_results: {
 key: "TestUnholy-AllItems-FuturesightRune-38763"
 value: {
  dps: 6784.6082899876
  tps: 5014.2304874112
 }
}
dps_results: {
 key: "TestUnholy-AllItems-HatefulGladiator'sSigilofStrife-42619"
 value: {
  dps: 7180.6634035723
  tps: 5375.7696437019
 }
}
dps_results: {
 key: "TestUnholy-AllItems-IllustrationoftheDragonSoul-40432"
 value: {
  dps: 6748.341347132
  tps: 5014.2304874112
 }
}
dps_results: {
 key: "TestUnholy-AllItems-ImpassiveSkyflareDiamond"
 value: {
  dps: 7250.2620371058
  tps: 5302.7223331043
 }
}
dps_results: {
 key: "TestUnholy-AllItems-ImpassiveStarflareDiamond"
 value: {
  dps: 7249.8978474818
  tps: 5305.9735188046
 }
}
dps_results: {
 key: "TestUnholy-AllItems-IncisorFragment-37723"
 value: {
  dps: 6871.5517442146
  tps: 5105.683226315
 }
}
dps_results: {
 key: "TestUnholy-AllItems-InfusedColdstoneRune-35935"
 value: {
  dps: 6772.698131041
  tps: 4986.6839947304
 }
}
dps_results: {
 key: "TestUnholy-AllItems-InsightfulEarthsiegeDiamond"
 value: {
  dps: 7225.8787729333
  tps: 5292.5932212913
 }
}
dps_results: {
 key: "TestUnholy-AllItems-InvigoratingEarthsiegeDiamond"
 value: {
  dps: 7258.5240046729
  tps: 5320.9754634699
 }
}
dps_results: {
 key: "TestUnholy-AllItems-Lavanthor'sTalisman-37872"
 value: {
  dps: 6785.7352160948
  tps: 5014.2304874112
 }
}
dps_results: {
 key: "TestUnholy-AllItems-MajesticDragonFigurine-40430"
 value: {
  dps: 6748.341347132
  tps: 5014.2304874112
 }
}
dps_results: {
 key: "TestUnholy-AllItems-Mana-EtchedRegalia"
 value: {
  dps: 5143.5701710943
  tps: 3719.6382519714
 }
}
dps_results: {
 key: "TestUnholy-AllItems-MeteoriteWhetstone-37390"
 value: {
  dps: 7023.3505639965
  tps: 5149.7543029155
 }
}
dps_results: {
 key: "TestUnholy-AllItems-NetherscaleArmor"
 value: {
  dps: 6208.6229599106
  tps: 4610.8293637011
 }
}
dps_results: {
 key: "TestUnholy-AllItems-NetherstrikeArmor"
 value: {
  dps: 6156.0508269759
  tps: 4511.7209958504
 }
}
dps_results: {
 key: "TestUnholy-AllItems-OfferingofSacrifice-37638"
 value: {
  dps: 6787.9620830375
  tps: 5014.2304874112
 }
}
dps_results: {
 key: "TestUnholy-AllItems-PersistentEarthshatterDiamond"
 value: {
  dps: 7252.3058652939
  tps: 5315.5693221025
 }
}
dps_results: {
 key: "TestUnholy-AllItems-PersistentEarthsiegeDiamond"
 value: {
  dps: 7258.5240046729
  tps: 5320.9754634699
 }
}
dps_results: {
 key: "TestUnholy-AllItems-PowerfulEarthshatterDiamond"
 value: {
  dps: 7225.8787729333
  tps: 5292.5932212913
 }
}
dps_results: {
 key: "TestUnholy-AllItems-PowerfulEarthsiegeDiamond"
 value: {
  dps: 7225.8787729333
  tps: 5292.5932212913
 }
}
dps_results: {
 key: "TestUnholy-AllItems-PrimalIntent"
 value: {
  dps: 6311.022196794
  tps: 4638.3649969792
 }
}
dps_results: {
 key: "TestUnholy-AllItems-PurifiedShardoftheGods"
 value: {
  dps: 6801.9276116267
  tps: 5014.2304874112
 }
}
dps_results: {
 key: "TestUnholy-AllItems-ReignoftheDead-47316"
 value: {
  dps: 7107.3239364466
  tps: 5289.9196685869
 }
}
dps_results: {
 key: "TestUnholy-AllItems-ReignoftheDead-47477"
 value: {
  dps: 7145.4601250212
  tps: 5320.7276016095
 }
}
dps_results: {
 key: "TestUnholy-AllItems-RelentlessEarthsiegeDiamond"
 value: {
  dps: 7313.4825163919
  tps: 5368.8696760729
 }
}
dps_results: {
 key: "TestUnholy-AllItems-RelentlessGladiator'sSigilofStrife-42622"
 value: {
  dps: 7317.0639519242
  tps: 5443.935135348
 }
}
dps_results: {
 key: "TestUnholy-AllItems-RevitalizingSkyflareDiamond"
 value: {
  dps: 7225.8787729333
  tps: 5292.5932212913
 }
}
dps_results: {
 key: "TestUnholy-AllItems-RuneofRepulsion-40372"
 value: {
  dps: 6784.6082899876
  tps: 5014.2304874112
 }
}
dps_results: {
 key: "TestUnholy-AllItems-ScourgeborneBattlegear"
 value: {
  dps: 6387.833485095
  tps: 4668.3847599687
 }
}
dps_results: {
 key: "TestUnholy-AllItems-ScourgebornePlate"
 value: {
  dps: 5969.8250402205
  tps: 4323.1867923795
 }
}
dps_results: {
 key: "TestUnholy-AllItems-Scourgelord'sBattlegear"
 value: {
  dps: 7259.5904235015
  tps: 5394.6328920118
 }
}
dps_results: {
 key: "TestUnholy-AllItems-Scourgelord'sPlate"
 value: {
  dps: 6603.5297998388
  tps: 4809.3238914258
 }
}
dps_results: {
 key: "TestUnholy-AllItems-SealofthePantheon-36993"
 value: {
  dps: 6784.6082899876
  tps: 5014.2304874112
 }
}
dps_results: {
 key: "TestUnholy-AllItems-Serrah'sStar-37559"
 value: {
  dps: 6837.7271090234
  tps: 5071.7039112145
 }
}
dps_results: {
 key: "TestUnholy-AllItems-ShinyShardoftheGods"
 value: {
  dps: 6801.9276116267
  tps: 5014.2304874112
 }
}
dps_results: {
 key: "TestUnholy-AllItems-SigilofHauntedDreams-40715"
 value: {
  dps: 7288.0852450934
  tps: 5365.2890896691
 }
}
dps_results: {
 key: "TestUnholy-AllItems-SigilofVirulence-47673"
 value: {
  dps: 7428.4741012891
  tps: 5490.5630043562
 }
}
dps_results: {
 key: "TestUnholy-AllItems-SigiloftheHangedMan-50459"
 value: {
  dps: 7310.9748138873
  tps: 5403.8303207124
 }
}
dps_results: {
 key: "TestUnholy-AllItems-Sindragosa'sFlawlessFang-50361"
 value: {
  dps: 6772.5818539421
  tps: 5014.2304874112
 }
}
dps_results: {
 key: "TestUnholy-AllItems-SparkofLife-37657"
 value: {
  dps: 6870.1881402453
  tps: 5076.3454444314
 }
}
dps_results: {
 key: "TestUnholy-AllItems-SpellstrikeInfusion"
 value: {
  dps: 6370.6361214045
  tps: 4604.0438579457
 }
}
dps_results: {
 key: "TestUnholy-AllItems-StrengthoftheClefthoof"
 value: {
  dps: 5966.791936175
  tps: 4355.7250760681
 }
}
dps_results: {
 key: "TestUnholy-AllItems-SwiftSkyflareDiamond"
 value: {
  dps: 7258.5240046729
  tps: 5320.9754634699
 }
}
dps_results: {
 key: "TestUnholy-AllItems-SwiftStarflareDiamond"
 value: {
  dps: 7252.3058652939
  tps: 5315.5693221025
 }
}
dps_results: {
 key: "TestUnholy-AllItems-SwiftWindfireDiamond"
 value: {
  dps: 7241.4241213807
  tps: 5306.1085747097
 }
}
dps_results: {
 key: "TestUnholy-AllItems-Thassarian'sBattlegear"
 value: {
  dps: 6936.5345936156
  tps: 5120.1223288441
 }
}
dps_results: {
 key: "TestUnholy-AllItems-Thassarian'sPlate"
 value: {
  dps: 6162.7962232208
  tps: 4449.1779684007
 }
}
dps_results: {
 key: "TestUnholy-AllItems-TheTwinStars"
 value: {
  dps: 6928.6740303936
  tps: 5010.4093412615
 }
}
dps_results: {
 key: "TestUnholy-AllItems-ThunderingSkyflareDiamond"
 value: {
  dps: 7300.7204072841
  tps: 5362.533810684
 }
}
dps_results: {
 key: "TestUnholy-AllItems-TinyAbominationinaJar-50351"
 value: {
  dps: 7010.4826086894
  tps: 5174.4118972842
 }
}
dps_results: {
 key: "TestUnholy-AllItems-TinyAbominationinaJar-50706"
 value: {
  dps: 7066.2714462239
  tps: 5192.7552110059
 }
}
dps_results: {
 key: "TestUnholy-AllItems-TirelessSkyflareDiamond"
 value: {
  dps: 7225.8787729333
  tps: 5292.5932212913
 }
}
dps_results: {
 key: "TestUnholy-AllItems-TirelessStarflareDiamond"
 value: {
  dps: 7225.8787729333
  tps: 5292.5932212913
 }
}
dps_results: {
 key: "TestUnholy-AllItems-TrenchantEarthshatterDiamond"
 value: {
  dps: 7225.8787729333
  tps: 5292.5932212913
 }
}
dps_results: {
 key: "TestUnholy-AllItems-TrenchantEarthsiegeDiamond"
 value: {
  dps: 7225.8787729333
  tps: 5292.5932212913
 }
}
dps_results: {
 key: "TestUnholy-AllItems-WastewalkerArmor"
 value: {
  dps: 5394.4286329485
  tps: 3956.5707367313
 }
}
dps_results: {
 key: "TestUnholy-AllItems-WindhawkArmor"
 value: {
  dps: 6135.4954297086
  tps: 4491.589270413
 }
}
dps_results: {
 key: "TestUnholy-AllItems-WrathfulGladiator'sSigilofStrife-51417"
 value: {
  dps: 7339.2383733504
  tps: 5462.7389324968
 }
}
dps_results: {
 key: "TestUnholy-AllItems-WrathofSpellfire"
 value: {
  dps: 6005.0131516702
  tps: 4462.8354248788
 }
}
dps_results: {
 key: "TestUnholy-Average-Default"
 value: {
  dps: 7288.8050918198
  tps: 5339.8868984168
 }
}
dps_results: {
 key: "TestUnholy-Settings-Human-Unholy P1 -Basic-FullBuffs-LongMultiTarget"
 value: {
  dps: 29904.8995672917
  tps: 23742.3882363531
 }
}
dps_results: {
 key: "TestUnholy-Settings-Human-Unholy P1 -Basic-FullBuffs-LongSingleTarget"
 value: {
  dps: 7181.6906979869
  tps: 5342.1499485679
 }
}
dps_results: {
 key: "TestUnholy-Settings-Human-Unholy P1 -Basic-FullBuffs-ShortSingleTarget"
 value: {
  dps: 10610.331782493
  tps: 5540.8039614096
 }
}
dps_results: {
 key: "TestUnholy-Settings-Human-Unholy P1 -Basic-NoBuffs-LongMultiTarget"
 value: {
  dps: 17532.6364610305
  tps: 14369.7670407449
 }
}
dps_results: {
 key: "TestUnholy-Settings-Human-Unholy P1 -Basic-NoBuffs-LongSingleTarget"
 value: {
  dps: 3600.1554660527
  tps: 3066.5086356782
 }
}
dps_results: {
 key: "TestUnholy-Settings-Human-Unholy P1 -Basic-NoBuffs-ShortSingleTarget"
 value: {
  dps: 4655.1388995416
  tps: 2925.3964859911
 }
}
dps_results: {
 key: "TestUnholy-Settings-Orc-Unholy P1 -Basic-FullBuffs-LongMultiTarget"
 value: {
  dps: 30123.7941451407
  tps: 23901.5969476932
 }
}
dps_results: {
 key: "TestUnholy-Settings-Orc-Unholy P1 -Basic-FullBuffs-LongSingleTarget"
 value: {
  dps: 7300.7204072841
  tps: 5362.533810684
 }
}
dps_results: {
 key: "TestUnholy-Settings-Orc-Unholy P1 -Basic-FullBuffs-ShortSingleTarget"
 value: {
  dps: 11125.3976107247
  tps: 5643.4832893137
 }
}
dps_results: {
 key: "TestUnholy-Settings-Orc-Unholy P1 -Basic-NoBuffs-LongMultiTarget"
 value: {
  dps: 17932.341833829
  tps: 14716.8634183845
 }
}
dps_results: {
 key: "TestUnholy-Settings-Orc-Unholy P1 -Basic-NoBuffs-LongSingleTarget"
 value: {
  dps: 3643.2623997112
  tps: 3088.9303383206
 }
}
dps_results: {
 key: "TestUnholy-Settings-Orc-Unholy P1 -Basic-NoBuffs-ShortSingleTarget"
 value: {
  dps: 4850.1940947865
  tps: 2960.3898505129
 }
}
dps_results: {
 key: "TestUnholy-SwitchInFrontOfTarget-Default"
 value: {
  dps: 6873.5587917917
  tps: 5047.4488232724
 }
}<|MERGE_RESOLUTION|>--- conflicted
+++ resolved
@@ -234,11 +234,7 @@
 dps_results: {
  key: "TestUnholy-AllItems-FaithinFelsteel"
  value: {
-<<<<<<< HEAD
-  dps: 5952.8055990358
-=======
   dps: 5950.7437394773
->>>>>>> 3c0b7a45
   tps: 4302.4135750197
  }
 }
