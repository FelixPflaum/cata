--- conflicted
+++ resolved
@@ -46,1886 +46,1160 @@
 dps_results: {
  key: "TestUnholy-AllItems-Althor'sAbacus-50359"
  value: {
-<<<<<<< HEAD
-  dps: 7517.28543
-  tps: 4812.17289
-=======
-  dps: 7508.89664
-  tps: 4804.26055
->>>>>>> 858fee0a
+  dps: 7515.77711
+  tps: 4811.01001
   hps: 373.66539
  }
 }
 dps_results: {
  key: "TestUnholy-AllItems-Althor'sAbacus-50366"
  value: {
-<<<<<<< HEAD
-  dps: 7517.28543
-  tps: 4812.17289
-=======
-  dps: 7508.89664
-  tps: 4804.26055
->>>>>>> 858fee0a
+  dps: 7515.77711
+  tps: 4811.01001
   hps: 387.62555
  }
 }
 dps_results: {
  key: "TestUnholy-AllItems-AustereEarthsiegeDiamond"
  value: {
-<<<<<<< HEAD
-  dps: 8044.0452
-  tps: 5091.73937
-=======
-  dps: 8034.13975
-  tps: 5083.23662
->>>>>>> 858fee0a
+  dps: 8041.65497
+  tps: 5090.6179
   hps: 272.47129
  }
 }
 dps_results: {
  key: "TestUnholy-AllItems-Bandit'sInsignia-40371"
  value: {
-<<<<<<< HEAD
-  dps: 7739.31722
-  tps: 4988.07949
-=======
-  dps: 7733.73515
-  tps: 4981.42436
->>>>>>> 858fee0a
+  dps: 7739.43661
+  tps: 4987.06993
   hps: 266.87008
  }
 }
 dps_results: {
  key: "TestUnholy-AllItems-BaubleofTrueBlood-50354"
  value: {
-<<<<<<< HEAD
-  dps: 7517.33635
-  tps: 21152.13053
-=======
-  dps: 7508.94437
-  tps: 21144.21423
->>>>>>> 858fee0a
+  dps: 7515.82825
+  tps: 21150.96685
   hps: 267.50398
  }
 }
 dps_results: {
  key: "TestUnholy-AllItems-BaubleofTrueBlood-50726"
  value: {
-<<<<<<< HEAD
-  dps: 7517.33635
-  tps: 21152.13053
-=======
-  dps: 7508.94437
-  tps: 21144.21423
->>>>>>> 858fee0a
+  dps: 7515.82825
+  tps: 21150.96685
   hps: 267.50398
  }
 }
 dps_results: {
  key: "TestUnholy-AllItems-BeamingEarthsiegeDiamond"
  value: {
-<<<<<<< HEAD
-  dps: 8069.35814
-  tps: 5116.54181
-=======
-  dps: 8059.307
-  tps: 5106.91404
->>>>>>> 858fee0a
+  dps: 8066.84369
+  tps: 5114.32698
   hps: 267.50398
  }
 }
 dps_results: {
  key: "TestUnholy-AllItems-Beast-tamer'sShoulders-30892"
  value: {
-<<<<<<< HEAD
-  dps: 7801.21256
-  tps: 4914.85174
-=======
-  dps: 7794.6784
-  tps: 4908.24753
->>>>>>> 858fee0a
+  dps: 7801.66753
+  tps: 4914.99749
   hps: 261.60049
  }
 }
 dps_results: {
  key: "TestUnholy-AllItems-BlessedBattlegearofUndeadSlaying"
  value: {
-<<<<<<< HEAD
-  dps: 6594.84556
-  tps: 4204.96865
-=======
-  dps: 6585.87454
-  tps: 4197.02774
->>>>>>> 858fee0a
+  dps: 6592.3956
+  tps: 4203.32514
   hps: 238.14364
  }
 }
 dps_results: {
  key: "TestUnholy-AllItems-BlessedGarboftheUndeadSlayer"
  value: {
-<<<<<<< HEAD
-  dps: 6438.77802
-  tps: 4130.99182
-=======
-  dps: 6430.37367
-  tps: 4122.30805
->>>>>>> 858fee0a
+  dps: 6436.4762
+  tps: 4128.33581
   hps: 227.87994
  }
 }
 dps_results: {
  key: "TestUnholy-AllItems-BlessedRegaliaofUndeadCleansing"
  value: {
-<<<<<<< HEAD
-  dps: 6215.53017
-  tps: 3953.01817
-=======
-  dps: 6209.4674
-  tps: 3945.78188
->>>>>>> 858fee0a
+  dps: 6215.15949
+  tps: 3951.32198
   hps: 226.39416
  }
 }
 dps_results: {
  key: "TestUnholy-AllItems-BracingEarthsiegeDiamond"
  value: {
-<<<<<<< HEAD
-  dps: 8044.0452
-  tps: 4989.90458
-=======
-  dps: 8034.13975
-  tps: 4981.57189
->>>>>>> 858fee0a
+  dps: 8041.65497
+  tps: 4988.80554
   hps: 267.50398
  }
 }
 dps_results: {
  key: "TestUnholy-AllItems-Bryntroll,theBoneArbiter-50415"
  value: {
-<<<<<<< HEAD
-  dps: 8124.4454
-  tps: 5168.09034
-=======
-  dps: 8114.99378
-  tps: 5159.21995
->>>>>>> 858fee0a
+  dps: 8122.54399
+  tps: 5166.63967
   hps: 267.50398
  }
 }
 dps_results: {
  key: "TestUnholy-AllItems-Bryntroll,theBoneArbiter-50709"
  value: {
-<<<<<<< HEAD
-  dps: 8124.4454
-  tps: 5168.09034
-=======
-  dps: 8114.99378
-  tps: 5159.21995
->>>>>>> 858fee0a
+  dps: 8122.54399
+  tps: 5166.63967
   hps: 267.50398
  }
 }
 dps_results: {
  key: "TestUnholy-AllItems-ChaoticSkyflareDiamond"
  value: {
-<<<<<<< HEAD
-  dps: 8138.45794
-  tps: 5182.67621
-=======
-  dps: 8128.30033
-  tps: 5172.94476
->>>>>>> 858fee0a
+  dps: 8135.88817
+  tps: 5180.41195
   hps: 267.50398
  }
 }
 dps_results: {
  key: "TestUnholy-AllItems-CorpseTongueCoin-50349"
  value: {
-<<<<<<< HEAD
-  dps: 7517.42836
-  tps: 4812.27041
-=======
-  dps: 7509.04065
-  tps: 4804.36151
->>>>>>> 858fee0a
+  dps: 7515.92216
+  tps: 4811.11184
   hps: 267.50398
  }
 }
 dps_results: {
  key: "TestUnholy-AllItems-CorpseTongueCoin-50352"
  value: {
-<<<<<<< HEAD
-  dps: 7517.42836
-  tps: 4812.27041
-=======
-  dps: 7509.04065
-  tps: 4804.36151
->>>>>>> 858fee0a
+  dps: 7515.92216
+  tps: 4811.11184
   hps: 267.50398
  }
 }
 dps_results: {
  key: "TestUnholy-AllItems-CorrodedSkeletonKey-50356"
  value: {
-<<<<<<< HEAD
-  dps: 7517.42836
-  tps: 4812.27041
-=======
-  dps: 7509.04065
-  tps: 4804.36151
->>>>>>> 858fee0a
+  dps: 7515.92216
+  tps: 4811.11184
   hps: 366.89607
  }
 }
 dps_results: {
  key: "TestUnholy-AllItems-DarkmoonCard:Berserker!-42989"
  value: {
-<<<<<<< HEAD
-  dps: 7610.06657
-  tps: 4901.73427
-=======
-  dps: 7602.21867
-  tps: 4894.01273
->>>>>>> 858fee0a
+  dps: 7609.16333
+  tps: 4900.81405
   hps: 267.50398
  }
 }
 dps_results: {
  key: "TestUnholy-AllItems-DarkmoonCard:Death-42990"
  value: {
-<<<<<<< HEAD
-  dps: 7674.99847
-  tps: 4952.98209
-=======
-  dps: 7666.58418
-  tps: 4945.80291
->>>>>>> 858fee0a
+  dps: 7672.85201
+  tps: 4951.88704
   hps: 267.50398
  }
 }
 dps_results: {
  key: "TestUnholy-AllItems-DarkmoonCard:Greatness-44255"
  value: {
-<<<<<<< HEAD
-  dps: 7879.75141
-  tps: 5006.67533
-=======
-  dps: 7870.61307
-  tps: 4998.10022
->>>>>>> 858fee0a
+  dps: 7877.90956
+  tps: 5005.27078
   hps: 267.50398
  }
 }
 dps_results: {
  key: "TestUnholy-AllItems-DarkrunedBattlegear"
  value: {
-<<<<<<< HEAD
-  dps: 7663.00303
-  tps: 4912.45865
-=======
-  dps: 7649.4915
-  tps: 4899.97505
->>>>>>> 858fee0a
+  dps: 7657.64542
+  tps: 4908.08832
   hps: 280.31936
  }
 }
 dps_results: {
  key: "TestUnholy-AllItems-DarkrunedPlate"
  value: {
-<<<<<<< HEAD
-  dps: 6720.87951
-  tps: 4268.9686
-=======
-  dps: 6714.09422
-  tps: 4261.87391
->>>>>>> 858fee0a
+  dps: 6721.04493
+  tps: 4268.64085
   hps: 297.44373
  }
 }
 dps_results: {
  key: "TestUnholy-AllItems-Death'sChoice-47464"
  value: {
-<<<<<<< HEAD
-  dps: 8373.86852
-  tps: 5336.07058
-=======
-  dps: 8363.59983
-  tps: 5326.46008
->>>>>>> 858fee0a
+  dps: 8371.52526
+  tps: 5334.25718
   hps: 267.50398
  }
 }
 dps_results: {
  key: "TestUnholy-AllItems-DeathKnight'sAnguish-38212"
  value: {
-<<<<<<< HEAD
-  dps: 7600.09636
-  tps: 4890.86282
-=======
-  dps: 7592.15208
-  tps: 4883.76184
->>>>>>> 858fee0a
+  dps: 7599.1344
+  tps: 4890.607
   hps: 267.50398
  }
 }
 dps_results: {
  key: "TestUnholy-AllItems-Deathbringer'sWill-50362"
  value: {
-<<<<<<< HEAD
-  dps: 7851.52742
-  tps: 5153.14663
-=======
-  dps: 7840.23115
-  tps: 5144.90957
->>>>>>> 858fee0a
+  dps: 7847.27602
+  tps: 5151.50519
   hps: 273.20904
  }
 }
 dps_results: {
  key: "TestUnholy-AllItems-Deathbringer'sWill-50363"
  value: {
-<<<<<<< HEAD
-  dps: 7884.35584
-  tps: 5198.38161
-=======
-  dps: 7875.47349
-  tps: 5190.10407
->>>>>>> 858fee0a
+  dps: 7882.7938
+  tps: 5197.25497
   hps: 272.57514
  }
 }
 dps_results: {
  key: "TestUnholy-AllItems-Defender'sCode-40257"
  value: {
-<<<<<<< HEAD
-  dps: 7517.42836
-  tps: 4812.27041
-=======
-  dps: 7509.04065
-  tps: 4804.36151
->>>>>>> 858fee0a
+  dps: 7515.92216
+  tps: 4811.11184
   hps: 267.50398
  }
 }
 dps_results: {
  key: "TestUnholy-AllItems-DestructiveSkyflareDiamond"
  value: {
-<<<<<<< HEAD
-  dps: 8072.45571
-  tps: 5118.60227
-=======
-  dps: 8061.56676
-  tps: 5108.75175
->>>>>>> 858fee0a
+  dps: 8069.11897
+  tps: 5116.17907
   hps: 267.50398
  }
 }
 dps_results: {
  key: "TestUnholy-AllItems-DislodgedForeignObject-50348"
  value: {
-<<<<<<< HEAD
-  dps: 7751.79205
-  tps: 4920.65762
-=======
-  dps: 7744.03988
-  tps: 4912.96249
->>>>>>> 858fee0a
+  dps: 7751.50209
+  tps: 4920.28962
   hps: 268.77177
  }
 }
 dps_results: {
  key: "TestUnholy-AllItems-DislodgedForeignObject-50353"
  value: {
-<<<<<<< HEAD
-  dps: 7742.33896
-  tps: 4920.65693
-=======
-  dps: 7733.04487
-  tps: 4912.64097
->>>>>>> 858fee0a
+  dps: 7740.52803
+  tps: 4919.83318
   hps: 269.40566
  }
 }
 dps_results: {
  key: "TestUnholy-AllItems-EffulgentSkyflareDiamond"
  value: {
-<<<<<<< HEAD
-  dps: 8044.0452
-  tps: 5091.73937
-=======
-  dps: 8034.13975
-  tps: 5083.23662
->>>>>>> 858fee0a
+  dps: 8041.65497
+  tps: 5090.6179
   hps: 272.47129
  }
 }
 dps_results: {
  key: "TestUnholy-AllItems-EmberSkyflareDiamond"
  value: {
-<<<<<<< HEAD
-  dps: 8044.0452
-  tps: 5091.73937
-=======
-  dps: 8034.13975
-  tps: 5083.23662
->>>>>>> 858fee0a
+  dps: 8041.65497
+  tps: 5090.6179
   hps: 267.50398
  }
 }
 dps_results: {
  key: "TestUnholy-AllItems-EnigmaticSkyflareDiamond"
  value: {
-<<<<<<< HEAD
-  dps: 8069.35814
-  tps: 5116.54181
-=======
-  dps: 8059.307
-  tps: 5106.91404
->>>>>>> 858fee0a
+  dps: 8066.84369
+  tps: 5114.32698
   hps: 267.50398
  }
 }
 dps_results: {
  key: "TestUnholy-AllItems-EnigmaticStarflareDiamond"
  value: {
-<<<<<<< HEAD
-  dps: 8065.4154
-  tps: 5112.54871
-=======
-  dps: 8056.12597
-  tps: 5103.80133
->>>>>>> 858fee0a
+  dps: 8063.66066
+  tps: 5111.21318
   hps: 267.50398
  }
 }
 dps_results: {
  key: "TestUnholy-AllItems-EphemeralSnowflake-50260"
  value: {
-<<<<<<< HEAD
-  dps: 7664.52015
-  tps: 4842.70711
-=======
-  dps: 7655.40578
-  tps: 4833.53858
->>>>>>> 858fee0a
+  dps: 7662.73272
+  tps: 4840.80944
   hps: 268.77177
  }
 }
 dps_results: {
  key: "TestUnholy-AllItems-EssenceofGossamer-37220"
  value: {
-<<<<<<< HEAD
-  dps: 7517.42836
-  tps: 4812.27041
-=======
-  dps: 7509.04065
-  tps: 4804.36151
->>>>>>> 858fee0a
+  dps: 7515.92216
+  tps: 4811.11184
   hps: 284.73434
  }
 }
 dps_results: {
  key: "TestUnholy-AllItems-EternalEarthsiegeDiamond"
  value: {
-<<<<<<< HEAD
-  dps: 8044.0452
-  tps: 5091.73937
-=======
-  dps: 8034.13975
-  tps: 5083.23662
->>>>>>> 858fee0a
+  dps: 8041.65497
+  tps: 5090.6179
   hps: 267.50398
  }
 }
 dps_results: {
  key: "TestUnholy-AllItems-ExtractofNecromanticPower-40373"
  value: {
-<<<<<<< HEAD
-  dps: 7674.20326
-  tps: 4950.48434
-=======
-  dps: 7663.79104
-  tps: 4939.82843
->>>>>>> 858fee0a
+  dps: 7671.26375
+  tps: 4947.16255
   hps: 266.23619
  }
 }
 dps_results: {
  key: "TestUnholy-AllItems-EyeoftheBroodmother-45308"
  value: {
-<<<<<<< HEAD
-  dps: 7602.29585
-  tps: 4893.55075
-=======
-  dps: 7594.26204
-  tps: 4885.67784
->>>>>>> 858fee0a
+  dps: 7601.22497
+  tps: 4892.50766
   hps: 267.50398
  }
 }
 dps_results: {
  key: "TestUnholy-AllItems-Figurine-SapphireOwl-42413"
  value: {
-<<<<<<< HEAD
-  dps: 7517.42836
-  tps: 4812.27041
-=======
-  dps: 7509.04065
-  tps: 4804.36151
->>>>>>> 858fee0a
+  dps: 7515.92216
+  tps: 4811.11184
   hps: 267.50398
  }
 }
 dps_results: {
  key: "TestUnholy-AllItems-ForethoughtTalisman-40258"
  value: {
-<<<<<<< HEAD
-  dps: 7517.42836
-  tps: 4812.27041
-=======
-  dps: 7509.04065
-  tps: 4804.36151
->>>>>>> 858fee0a
+  dps: 7515.92216
+  tps: 4811.11184
   hps: 267.50398
  }
 }
 dps_results: {
  key: "TestUnholy-AllItems-ForgeEmber-37660"
  value: {
-<<<<<<< HEAD
-  dps: 7582.06807
-  tps: 4874.31436
-=======
-  dps: 7574.30839
-  tps: 4865.85494
->>>>>>> 858fee0a
+  dps: 7581.27231
+  tps: 4872.6924
   hps: 267.50398
  }
 }
 dps_results: {
  key: "TestUnholy-AllItems-ForlornSkyflareDiamond"
  value: {
-<<<<<<< HEAD
-  dps: 8044.0452
-  tps: 5091.73937
-=======
-  dps: 8034.13975
-  tps: 5083.23662
->>>>>>> 858fee0a
+  dps: 8041.65497
+  tps: 5090.6179
   hps: 267.50398
  }
 }
 dps_results: {
  key: "TestUnholy-AllItems-ForlornStarflareDiamond"
  value: {
-<<<<<<< HEAD
-  dps: 8044.0452
-  tps: 5091.73937
-=======
-  dps: 8034.13975
-  tps: 5083.23662
->>>>>>> 858fee0a
+  dps: 8041.65497
+  tps: 5090.6179
   hps: 267.50398
  }
 }
 dps_results: {
  key: "TestUnholy-AllItems-FuriousGladiator'sSigilofStrife-42621"
  value: {
-<<<<<<< HEAD
-  dps: 8141.47615
-  tps: 5181.4942
-=======
-  dps: 8132.02491
-  tps: 5172.62469
->>>>>>> 858fee0a
+  dps: 8139.57555
+  tps: 5180.04512
   hps: 267.50398
  }
 }
 dps_results: {
  key: "TestUnholy-AllItems-FuryoftheFiveFlights-40431"
  value: {
-<<<<<<< HEAD
-  dps: 7782.22645
-  tps: 5024.35351
-=======
-  dps: 7773.53806
-  tps: 5016.16761
->>>>>>> 858fee0a
+  dps: 7780.6478
+  tps: 5023.14003
   hps: 267.50398
  }
 }
 dps_results: {
  key: "TestUnholy-AllItems-FuturesightRune-38763"
  value: {
-<<<<<<< HEAD
-  dps: 7517.42836
-  tps: 4812.27041
-=======
-  dps: 7509.04065
-  tps: 4804.36151
->>>>>>> 858fee0a
+  dps: 7515.92216
+  tps: 4811.11184
   hps: 267.50398
  }
 }
 dps_results: {
  key: "TestUnholy-AllItems-GlowingTwilightScale-54573"
  value: {
-<<<<<<< HEAD
-  dps: 7517.42836
-  tps: 4812.27041
-=======
-  dps: 7509.04065
-  tps: 4804.36151
->>>>>>> 858fee0a
+  dps: 7515.92216
+  tps: 4811.11184
   hps: 267.50398
  }
 }
 dps_results: {
  key: "TestUnholy-AllItems-GlowingTwilightScale-54589"
  value: {
-<<<<<<< HEAD
-  dps: 7517.42836
-  tps: 4812.27041
-=======
-  dps: 7509.04065
-  tps: 4804.36151
->>>>>>> 858fee0a
+  dps: 7515.92216
+  tps: 4811.11184
   hps: 267.50398
  }
 }
 dps_results: {
  key: "TestUnholy-AllItems-GnomishLightningGenerator-41121"
  value: {
-<<<<<<< HEAD
-  dps: 7622.941
-  tps: 4906.02456
-=======
-  dps: 7614.28182
-  tps: 4897.88054
->>>>>>> 858fee0a
+  dps: 7620.33546
+  tps: 4903.79449
   hps: 268.77177
  }
 }
 dps_results: {
  key: "TestUnholy-AllItems-HatefulGladiator'sSigilofStrife-42619"
  value: {
-<<<<<<< HEAD
-  dps: 8089.49111
-  tps: 5140.47178
-=======
-  dps: 8080.06743
-  tps: 5131.62671
->>>>>>> 858fee0a
+  dps: 8087.61632
+  tps: 5139.0441
   hps: 267.50398
  }
 }
 dps_results: {
  key: "TestUnholy-AllItems-IllustrationoftheDragonSoul-40432"
  value: {
-<<<<<<< HEAD
-  dps: 7517.42836
-  tps: 4812.27041
-=======
-  dps: 7509.04065
-  tps: 4804.36151
->>>>>>> 858fee0a
+  dps: 7515.92216
+  tps: 4811.11184
   hps: 267.50398
  }
 }
 dps_results: {
  key: "TestUnholy-AllItems-ImpassiveSkyflareDiamond"
  value: {
-<<<<<<< HEAD
-  dps: 8069.35814
-  tps: 5116.54181
-=======
-  dps: 8059.307
-  tps: 5106.91404
->>>>>>> 858fee0a
+  dps: 8066.84369
+  tps: 5114.32698
   hps: 267.50398
  }
 }
 dps_results: {
  key: "TestUnholy-AllItems-ImpassiveStarflareDiamond"
  value: {
-<<<<<<< HEAD
-  dps: 8065.4154
-  tps: 5112.54871
-=======
-  dps: 8056.12597
-  tps: 5103.80133
->>>>>>> 858fee0a
+  dps: 8063.66066
+  tps: 5111.21318
   hps: 267.50398
  }
 }
 dps_results: {
  key: "TestUnholy-AllItems-IncisorFragment-37723"
  value: {
-<<<<<<< HEAD
-  dps: 7683.58738
-  tps: 4948.67036
-=======
-  dps: 7674.96871
-  tps: 4940.54427
->>>>>>> 858fee0a
+  dps: 7682.04513
+  tps: 4947.48437
   hps: 267.50398
  }
 }
 dps_results: {
  key: "TestUnholy-AllItems-InsightfulEarthsiegeDiamond"
  value: {
-<<<<<<< HEAD
-  dps: 8044.0452
-  tps: 5091.73937
-=======
-  dps: 8034.13975
-  tps: 5083.23662
->>>>>>> 858fee0a
+  dps: 8041.65497
+  tps: 5090.6179
   hps: 267.50398
  }
 }
 dps_results: {
  key: "TestUnholy-AllItems-InvigoratingEarthsiegeDiamond"
  value: {
-<<<<<<< HEAD
-  dps: 8078.89076
-  tps: 5119.6465
-=======
-  dps: 8068.91748
-  tps: 5111.0838
->>>>>>> 858fee0a
+  dps: 8076.48779
+  tps: 5118.51932
   hps: 280.37265
  }
 }
 dps_results: {
  key: "TestUnholy-AllItems-Lavanthor'sTalisman-37872"
  value: {
-<<<<<<< HEAD
-  dps: 7517.42836
-  tps: 4812.27041
-=======
-  dps: 7509.04065
-  tps: 4804.36151
->>>>>>> 858fee0a
+  dps: 7515.92216
+  tps: 4811.11184
   hps: 267.50398
  }
 }
 dps_results: {
  key: "TestUnholy-AllItems-MajesticDragonFigurine-40430"
  value: {
-<<<<<<< HEAD
-  dps: 7517.42836
-  tps: 4812.27041
-=======
-  dps: 7509.04065
-  tps: 4804.36151
->>>>>>> 858fee0a
+  dps: 7515.92216
+  tps: 4811.11184
   hps: 267.50398
  }
 }
 dps_results: {
  key: "TestUnholy-AllItems-NevermeltingIceCrystal-50259"
  value: {
-<<<<<<< HEAD
-  dps: 7607.57862
-  tps: 4913.07985
-=======
-  dps: 7600.79027
-  tps: 4906.16863
->>>>>>> 858fee0a
+  dps: 7608.09733
+  tps: 4913.34531
   hps: 267.50398
  }
 }
 dps_results: {
  key: "TestUnholy-AllItems-OfferingofSacrifice-37638"
  value: {
-<<<<<<< HEAD
-  dps: 7517.42836
-  tps: 4812.27041
-=======
-  dps: 7509.04065
-  tps: 4804.36151
->>>>>>> 858fee0a
+  dps: 7515.92216
+  tps: 4811.11184
   hps: 267.50398
  }
 }
 dps_results: {
  key: "TestUnholy-AllItems-PersistentEarthshatterDiamond"
  value: {
-<<<<<<< HEAD
-  dps: 8072.15274
-  tps: 5114.24719
-=======
-  dps: 8062.19982
-  tps: 5105.70335
->>>>>>> 858fee0a
+  dps: 8069.75219
+  tps: 5113.1211
   hps: 267.50398
  }
 }
 dps_results: {
  key: "TestUnholy-AllItems-PersistentEarthsiegeDiamond"
  value: {
-<<<<<<< HEAD
-  dps: 8078.76627
-  tps: 5119.54315
-=======
-  dps: 8068.8022
-  tps: 5110.98964
->>>>>>> 858fee0a
+  dps: 8076.3633
+  tps: 5118.41597
   hps: 267.50398
  }
 }
 dps_results: {
  key: "TestUnholy-AllItems-PetrifiedTwilightScale-54571"
  value: {
-<<<<<<< HEAD
-  dps: 7517.42836
-  tps: 4812.27041
-=======
-  dps: 7509.04065
-  tps: 4804.36151
->>>>>>> 858fee0a
+  dps: 7515.92216
+  tps: 4811.11184
   hps: 267.50398
  }
 }
 dps_results: {
  key: "TestUnholy-AllItems-PetrifiedTwilightScale-54591"
  value: {
-<<<<<<< HEAD
-  dps: 7517.42836
-  tps: 4812.27041
-=======
-  dps: 7509.04065
-  tps: 4804.36151
->>>>>>> 858fee0a
+  dps: 7515.92216
+  tps: 4811.11184
   hps: 267.50398
  }
 }
 dps_results: {
  key: "TestUnholy-AllItems-PowerfulEarthshatterDiamond"
  value: {
-<<<<<<< HEAD
-  dps: 8044.0452
-  tps: 5091.73937
-=======
-  dps: 8034.13975
-  tps: 5083.23662
->>>>>>> 858fee0a
+  dps: 8041.65497
+  tps: 5090.6179
   hps: 271.53992
  }
 }
 dps_results: {
  key: "TestUnholy-AllItems-PowerfulEarthsiegeDiamond"
  value: {
-<<<<<<< HEAD
-  dps: 8044.0452
-  tps: 5091.73937
-=======
-  dps: 8034.13975
-  tps: 5083.23662
->>>>>>> 858fee0a
+  dps: 8041.65497
+  tps: 5090.6179
   hps: 272.47129
  }
 }
 dps_results: {
  key: "TestUnholy-AllItems-PurifiedShardoftheGods"
  value: {
-<<<<<<< HEAD
-  dps: 7517.42836
-  tps: 4812.27041
-=======
-  dps: 7509.04065
-  tps: 4804.36151
->>>>>>> 858fee0a
+  dps: 7515.92216
+  tps: 4811.11184
   hps: 267.50398
  }
 }
 dps_results: {
  key: "TestUnholy-AllItems-ReignoftheDead-47316"
  value: {
-<<<<<<< HEAD
-  dps: 7608.0974
-  tps: 4880.36772
-=======
-  dps: 7600.24046
-  tps: 4872.41831
->>>>>>> 858fee0a
+  dps: 7606.64485
+  tps: 4878.76713
   hps: 267.82092
  }
 }
 dps_results: {
  key: "TestUnholy-AllItems-ReignoftheDead-47477"
  value: {
-<<<<<<< HEAD
-  dps: 7617.89256
-  tps: 4888.49934
-=======
-  dps: 7610.01017
-  tps: 4880.52846
->>>>>>> 858fee0a
+  dps: 7616.41456
+  tps: 4886.87728
   hps: 267.82092
  }
 }
 dps_results: {
  key: "TestUnholy-AllItems-RelentlessEarthsiegeDiamond"
  value: {
-<<<<<<< HEAD
-  dps: 8124.4454
-  tps: 5168.09034
-=======
-  dps: 8114.99378
-  tps: 5159.21995
->>>>>>> 858fee0a
+  dps: 8122.54399
+  tps: 5166.63967
   hps: 267.50398
  }
 }
 dps_results: {
  key: "TestUnholy-AllItems-RelentlessGladiator'sSigilofStrife-42622"
  value: {
-<<<<<<< HEAD
-  dps: 8161.34537
-  tps: 5197.13203
-=======
-  dps: 8151.89456
-  tps: 5188.26355
->>>>>>> 858fee0a
+  dps: 8159.4457
+  tps: 5195.68481
   hps: 267.50398
  }
 }
 dps_results: {
  key: "TestUnholy-AllItems-RevitalizingSkyflareDiamond"
  value: {
-<<<<<<< HEAD
-  dps: 8044.0452
-  tps: 5091.73937
-=======
-  dps: 8034.13975
-  tps: 5083.23662
->>>>>>> 858fee0a
+  dps: 8041.65497
+  tps: 5090.6179
   hps: 267.50398
  }
 }
 dps_results: {
  key: "TestUnholy-AllItems-RuneofRepulsion-40372"
  value: {
-<<<<<<< HEAD
-  dps: 7517.42836
-  tps: 4812.27041
-=======
-  dps: 7509.04065
-  tps: 4804.36151
->>>>>>> 858fee0a
+  dps: 7515.92216
+  tps: 4811.11184
   hps: 267.50398
  }
 }
 dps_results: {
  key: "TestUnholy-AllItems-SavageGladiator'sSigilofStrife-42618"
  value: {
-<<<<<<< HEAD
-  dps: 8083.80815
-  tps: 5136.01132
-=======
-  dps: 8074.3811
-  tps: 5127.16288
->>>>>>> 858fee0a
+  dps: 8081.92989
+  tps: 5134.58013
   hps: 267.50398
  }
 }
 dps_results: {
  key: "TestUnholy-AllItems-ScourgeborneBattlegear"
  value: {
-<<<<<<< HEAD
-  dps: 7283.57854
-  tps: 4649.38154
-=======
-  dps: 7276.8839
-  tps: 4642.76922
->>>>>>> 858fee0a
+  dps: 7285.17287
+  tps: 4651.05403
   hps: 259.28396
  }
 }
 dps_results: {
  key: "TestUnholy-AllItems-ScourgebornePlate"
  value: {
-<<<<<<< HEAD
-  dps: 6672.15882
-  tps: 4218.40939
-=======
-  dps: 6663.04745
-  tps: 4210.82008
->>>>>>> 858fee0a
+  dps: 6669.94853
+  tps: 4217.54464
   hps: 269.15349
  }
 }
 dps_results: {
  key: "TestUnholy-AllItems-Scourgelord'sBattlegear"
  value: {
-<<<<<<< HEAD
-  dps: 8076.26871
-  tps: 5335.81053
-=======
-  dps: 8067.65783
-  tps: 5326.06027
->>>>>>> 858fee0a
+  dps: 8075.52189
+  tps: 5333.75257
   hps: 295.4123
  }
 }
 dps_results: {
  key: "TestUnholy-AllItems-Scourgelord'sPlate"
  value: {
-<<<<<<< HEAD
-  dps: 7311.55856
-  tps: 4773.30853
-=======
-  dps: 7304.89211
-  tps: 4766.01919
->>>>>>> 858fee0a
+  dps: 7311.86905
+  tps: 4772.83505
   hps: 313.6413
  }
 }
 dps_results: {
  key: "TestUnholy-AllItems-SealofthePantheon-36993"
  value: {
-<<<<<<< HEAD
-  dps: 7517.42836
-  tps: 4812.27041
-=======
-  dps: 7509.04065
-  tps: 4804.36151
->>>>>>> 858fee0a
+  dps: 7515.92216
+  tps: 4811.11184
   hps: 267.50398
  }
 }
 dps_results: {
  key: "TestUnholy-AllItems-Shadowmourne-49623"
  value: {
-<<<<<<< HEAD
-  dps: 8124.4454
-  tps: 5168.09034
-=======
-  dps: 8114.99378
-  tps: 5159.21995
->>>>>>> 858fee0a
+  dps: 8122.54399
+  tps: 5166.63967
   hps: 267.50398
  }
 }
 dps_results: {
  key: "TestUnholy-AllItems-ShinyShardoftheGods"
  value: {
-<<<<<<< HEAD
-  dps: 7517.42836
-  tps: 4812.27041
-=======
-  dps: 7509.04065
-  tps: 4804.36151
->>>>>>> 858fee0a
+  dps: 7515.92216
+  tps: 4811.11184
   hps: 267.50398
  }
 }
 dps_results: {
  key: "TestUnholy-AllItems-SigilofDeflection-45144"
  value: {
-<<<<<<< HEAD
-  dps: 8039.29164
-  tps: 5101.07107
-=======
-  dps: 8029.83811
-  tps: 5092.19626
->>>>>>> 858fee0a
+  dps: 8037.38619
+  tps: 5099.61242
   hps: 267.50398
  }
 }
 dps_results: {
  key: "TestUnholy-AllItems-SigilofHauntedDreams-40715"
  value: {
-<<<<<<< HEAD
-  dps: 8046.61617
-  tps: 5108.8743
-=======
-  dps: 8039.80405
-  tps: 5101.58222
->>>>>>> 858fee0a
+  dps: 8047.36622
+  tps: 5109.00737
   hps: 267.50398
  }
 }
 dps_results: {
  key: "TestUnholy-AllItems-SigilofInsolence-47672"
  value: {
-<<<<<<< HEAD
-  dps: 8039.29164
-  tps: 5101.07107
-=======
-  dps: 8029.83811
-  tps: 5092.19626
->>>>>>> 858fee0a
+  dps: 8037.38619
+  tps: 5099.61242
   hps: 267.50398
  }
 }
 dps_results: {
  key: "TestUnholy-AllItems-SigilofVirulence-47673"
  value: {
-<<<<<<< HEAD
-  dps: 8039.29164
-  tps: 5101.07107
-=======
-  dps: 8029.83811
-  tps: 5092.19626
->>>>>>> 858fee0a
+  dps: 8037.38619
+  tps: 5099.61242
   hps: 267.50398
  }
 }
 dps_results: {
  key: "TestUnholy-AllItems-SigiloftheBoneGryphon-50462"
  value: {
-<<<<<<< HEAD
-  dps: 8039.29164
-  tps: 5101.07107
-=======
-  dps: 8029.83811
-  tps: 5092.19626
->>>>>>> 858fee0a
+  dps: 8037.38619
+  tps: 5099.61242
   hps: 267.50398
  }
 }
 dps_results: {
  key: "TestUnholy-AllItems-SigiloftheHangedMan-50459"
  value: {
-<<<<<<< HEAD
-  dps: 8039.29164
-  tps: 5101.07107
-=======
-  dps: 8029.83811
-  tps: 5092.19626
->>>>>>> 858fee0a
+  dps: 8037.38619
+  tps: 5099.61242
   hps: 267.50398
  }
 }
 dps_results: {
  key: "TestUnholy-AllItems-SigiloftheUnfalteringKnight-40714"
  value: {
-<<<<<<< HEAD
-  dps: 8039.29164
-  tps: 5101.07107
-=======
-  dps: 8029.83811
-  tps: 5092.19626
->>>>>>> 858fee0a
+  dps: 8037.38619
+  tps: 5099.61242
   hps: 267.50398
  }
 }
 dps_results: {
  key: "TestUnholy-AllItems-Sindragosa'sFlawlessFang-50361"
  value: {
-<<<<<<< HEAD
-  dps: 7517.42836
-  tps: 4812.27041
-=======
-  dps: 7509.04065
-  tps: 4804.36151
->>>>>>> 858fee0a
+  dps: 7515.92216
+  tps: 4811.11184
   hps: 302.89607
  }
 }
 dps_results: {
  key: "TestUnholy-AllItems-SliverofPureIce-50339"
  value: {
-<<<<<<< HEAD
-  dps: 7517.42836
-  tps: 4812.27041
-=======
-  dps: 7509.04065
-  tps: 4804.36151
->>>>>>> 858fee0a
+  dps: 7515.92216
+  tps: 4811.11184
   hps: 267.50398
  }
 }
 dps_results: {
  key: "TestUnholy-AllItems-SliverofPureIce-50346"
  value: {
-<<<<<<< HEAD
-  dps: 7517.42836
-  tps: 4812.27041
-=======
-  dps: 7509.04065
-  tps: 4804.36151
->>>>>>> 858fee0a
+  dps: 7515.92216
+  tps: 4811.11184
   hps: 267.50398
  }
 }
 dps_results: {
  key: "TestUnholy-AllItems-SoulPreserver-37111"
  value: {
-<<<<<<< HEAD
-  dps: 7517.42836
-  tps: 4812.27041
-=======
-  dps: 7509.04065
-  tps: 4804.36151
->>>>>>> 858fee0a
+  dps: 7515.92216
+  tps: 4811.11184
   hps: 267.50398
  }
 }
 dps_results: {
  key: "TestUnholy-AllItems-SouloftheDead-40382"
  value: {
-<<<<<<< HEAD
-  dps: 7602.77378
-  tps: 4894.44105
-=======
-  dps: 7594.73953
-  tps: 4886.56675
->>>>>>> 858fee0a
+  dps: 7601.70016
+  tps: 4893.39522
   hps: 267.50398
  }
 }
 dps_results: {
  key: "TestUnholy-AllItems-SparkofLife-37657"
  value: {
-<<<<<<< HEAD
-  dps: 7621.46523
-  tps: 4855.37546
-=======
-  dps: 7616.26091
-  tps: 4850.59913
->>>>>>> 858fee0a
+  dps: 7622.1208
+  tps: 4856.33657
   hps: 268.77177
  }
 }
 dps_results: {
  key: "TestUnholy-AllItems-SphereofRedDragon'sBlood-37166"
  value: {
-<<<<<<< HEAD
-  dps: 7747.73857
-  tps: 4942.48394
-=======
-  dps: 7740.72881
-  tps: 4935.74612
->>>>>>> 858fee0a
+  dps: 7747.07541
+  tps: 4942.00493
   hps: 266.55313
  }
 }
 dps_results: {
  key: "TestUnholy-AllItems-StormshroudArmor"
  value: {
-<<<<<<< HEAD
-  dps: 6127.19467
-  tps: 3933.72605
-=======
-  dps: 6121.632
-  tps: 3928.74384
->>>>>>> 858fee0a
+  dps: 6127.34237
+  tps: 3934.27979
   hps: 206.31756
  }
 }
 dps_results: {
  key: "TestUnholy-AllItems-SwiftSkyflareDiamond"
  value: {
-<<<<<<< HEAD
-  dps: 8078.76627
-  tps: 5119.54315
-=======
-  dps: 8068.8022
-  tps: 5110.98964
->>>>>>> 858fee0a
+  dps: 8076.3633
+  tps: 5118.41597
   hps: 267.50398
  }
 }
 dps_results: {
  key: "TestUnholy-AllItems-SwiftStarflareDiamond"
  value: {
-<<<<<<< HEAD
-  dps: 8072.15274
-  tps: 5114.24719
-=======
-  dps: 8062.19982
-  tps: 5105.70335
->>>>>>> 858fee0a
+  dps: 8069.75219
+  tps: 5113.1211
   hps: 267.50398
  }
 }
 dps_results: {
  key: "TestUnholy-AllItems-SwiftWindfireDiamond"
  value: {
-<<<<<<< HEAD
-  dps: 8060.57905
-  tps: 5104.97926
-=======
-  dps: 8050.64567
-  tps: 5096.45235
->>>>>>> 858fee0a
+  dps: 8058.18275
+  tps: 5103.85508
   hps: 267.50398
  }
 }
 dps_results: {
  key: "TestUnholy-AllItems-TalismanofTrollDivinity-37734"
  value: {
-<<<<<<< HEAD
-  dps: 7517.42836
-  tps: 4812.27041
-=======
-  dps: 7509.04065
-  tps: 4804.36151
->>>>>>> 858fee0a
+  dps: 7515.92216
+  tps: 4811.11184
   hps: 267.50398
  }
 }
 dps_results: {
  key: "TestUnholy-AllItems-TearsoftheVanquished-47215"
  value: {
-<<<<<<< HEAD
-  dps: 7517.42836
-  tps: 4812.27041
-=======
-  dps: 7509.04065
-  tps: 4804.36151
->>>>>>> 858fee0a
+  dps: 7515.92216
+  tps: 4811.11184
   hps: 267.50398
  }
 }
 dps_results: {
  key: "TestUnholy-AllItems-Thassarian'sBattlegear"
  value: {
-<<<<<<< HEAD
-  dps: 7856.51241
-  tps: 5095.38661
-=======
-  dps: 7847.95002
-  tps: 5086.80411
->>>>>>> 858fee0a
+  dps: 7855.81285
+  tps: 5094.40818
   hps: 277.1388
  }
 }
 dps_results: {
  key: "TestUnholy-AllItems-Thassarian'sPlate"
  value: {
-<<<<<<< HEAD
-  dps: 6788.57416
-  tps: 4283.24979
-=======
-  dps: 6782.12603
-  tps: 4277.04212
->>>>>>> 858fee0a
+  dps: 6788.58505
+  tps: 4283.23644
   hps: 289.99102
  }
 }
 dps_results: {
  key: "TestUnholy-AllItems-TheGeneral'sHeart-45507"
  value: {
-<<<<<<< HEAD
-  dps: 7517.42836
-  tps: 4812.27041
-=======
-  dps: 7509.04065
-  tps: 4804.36151
->>>>>>> 858fee0a
+  dps: 7515.92216
+  tps: 4811.11184
   hps: 267.50398
  }
 }
 dps_results: {
  key: "TestUnholy-AllItems-TheTwinBladesofAzzinoth"
  value: {
-<<<<<<< HEAD
-  dps: 7476.46075
-  tps: 4703.13069
-=======
-  dps: 7467.24781
-  tps: 4695.28421
->>>>>>> 858fee0a
+  dps: 7474.02581
+  tps: 4701.84121
   hps: 254.97759
  }
 }
 dps_results: {
  key: "TestUnholy-AllItems-ThunderingSkyflareDiamond"
  value: {
-<<<<<<< HEAD
-  dps: 8146.43083
-  tps: 5136.24093
-=======
-  dps: 8138.71984
-  tps: 5129.30982
->>>>>>> 858fee0a
+  dps: 8145.84882
+  tps: 5136.18446
   hps: 266.87008
  }
 }
 dps_results: {
  key: "TestUnholy-AllItems-TinyAbominationinaJar-50351"
  value: {
-<<<<<<< HEAD
-  dps: 7682.69907
-  tps: 4948.97195
-=======
-  dps: 7675.52656
-  tps: 4941.86463
->>>>>>> 858fee0a
+  dps: 7681.61448
+  tps: 4947.85349
   hps: 269.72261
  }
 }
 dps_results: {
  key: "TestUnholy-AllItems-TinyAbominationinaJar-50706"
  value: {
-<<<<<<< HEAD
-  dps: 7707.70422
-  tps: 4970.12456
-=======
-  dps: 7700.363
-  tps: 4962.5448
->>>>>>> 858fee0a
+  dps: 7707.08336
+  tps: 4969.23085
   hps: 268.13787
  }
 }
 dps_results: {
  key: "TestUnholy-AllItems-TirelessSkyflareDiamond"
  value: {
-<<<<<<< HEAD
-  dps: 8044.0452
-  tps: 5091.73937
-=======
-  dps: 8034.13975
-  tps: 5083.23662
->>>>>>> 858fee0a
+  dps: 8041.65497
+  tps: 5090.6179
   hps: 267.50398
  }
 }
 dps_results: {
  key: "TestUnholy-AllItems-TirelessStarflareDiamond"
  value: {
-<<<<<<< HEAD
-  dps: 8044.0452
-  tps: 5091.73937
-=======
-  dps: 8034.13975
-  tps: 5083.23662
->>>>>>> 858fee0a
+  dps: 8041.65497
+  tps: 5090.6179
   hps: 267.50398
  }
 }
 dps_results: {
  key: "TestUnholy-AllItems-TomeofArcanePhenomena-36972"
  value: {
-<<<<<<< HEAD
-  dps: 7590.86362
-  tps: 4823.61531
-=======
-  dps: 7583.83267
-  tps: 4816.20444
->>>>>>> 858fee0a
+  dps: 7591.29444
+  tps: 4823.53397
   hps: 267.18703
  }
 }
 dps_results: {
  key: "TestUnholy-AllItems-TrenchantEarthshatterDiamond"
  value: {
-<<<<<<< HEAD
-  dps: 8044.0452
-  tps: 5091.73937
-=======
-  dps: 8034.13975
-  tps: 5083.23662
->>>>>>> 858fee0a
+  dps: 8041.65497
+  tps: 5090.6179
   hps: 267.50398
  }
 }
 dps_results: {
  key: "TestUnholy-AllItems-TrenchantEarthsiegeDiamond"
  value: {
-<<<<<<< HEAD
-  dps: 8044.0452
-  tps: 5091.73937
-=======
-  dps: 8034.13975
-  tps: 5083.23662
->>>>>>> 858fee0a
+  dps: 8041.65497
+  tps: 5090.6179
   hps: 267.50398
  }
 }
 dps_results: {
  key: "TestUnholy-AllItems-UndeadSlayer'sBlessedArmor"
  value: {
-<<<<<<< HEAD
-  dps: 6433.6638
-  tps: 4132.99885
-=======
-  dps: 6428.8564
-  tps: 4127.43035
->>>>>>> 858fee0a
+  dps: 6434.59165
+  tps: 4132.97187
   hps: 233.66417
  }
 }
 dps_results: {
  key: "TestUnholy-AllItems-Val'anyr,HammerofAncientKings-46017"
  value: {
-<<<<<<< HEAD
-  dps: 7812.57891
-  tps: 4928.0824
-=======
-  dps: 7805.39483
-  tps: 4921.02507
->>>>>>> 858fee0a
+  dps: 7812.36163
+  tps: 4927.67001
   hps: 265.35557
  }
 }
 dps_results: {
  key: "TestUnholy-AllItems-WingedTalisman-37844"
  value: {
-<<<<<<< HEAD
-  dps: 7517.42836
-  tps: 4812.27041
-=======
-  dps: 7509.04065
-  tps: 4804.36151
->>>>>>> 858fee0a
+  dps: 7515.92216
+  tps: 4811.11184
   hps: 267.50398
  }
 }
 dps_results: {
  key: "TestUnholy-AllItems-WrathfulGladiator'sSigilofStrife-51417"
  value: {
-<<<<<<< HEAD
-  dps: 8184.05304
-  tps: 5215.00383
-=======
-  dps: 8174.60274
-  tps: 5206.13654
->>>>>>> 858fee0a
+  dps: 8182.15445
+  tps: 5213.55874
   hps: 267.50398
  }
 }
 dps_results: {
  key: "TestUnholy-Average-Default"
  value: {
-<<<<<<< HEAD
-  dps: 8118.9769
-  tps: 5173.49807
-  hps: 267.59817
-=======
-  dps: 8111.0445
-  tps: 5165.9971
+  dps: 8117.84018
+  tps: 5172.59362
   hps: 267.60157
->>>>>>> 858fee0a
  }
 }
 dps_results: {
  key: "TestUnholy-Settings-Human-Unholy P1 -Basic-FullBuffs-LongMultiTarget"
  value: {
-<<<<<<< HEAD
-  dps: 37010.82386
-  tps: 39594.14605
-=======
-  dps: 35079.51887
-  tps: 37936.07887
->>>>>>> 858fee0a
+  dps: 36447.32949
+  tps: 39132.12984
   hps: 264.49787
  }
 }
 dps_results: {
  key: "TestUnholy-Settings-Human-Unholy P1 -Basic-FullBuffs-LongSingleTarget"
  value: {
-<<<<<<< HEAD
-  dps: 7953.93216
-  tps: 5150.3387
-=======
-  dps: 7944.51631
-  tps: 5140.10887
->>>>>>> 858fee0a
+  dps: 7953.18753
+  tps: 5148.8553
   hps: 266.71522
  }
 }
 dps_results: {
  key: "TestUnholy-Settings-Human-Unholy P1 -Basic-FullBuffs-ShortSingleTarget"
  value: {
-<<<<<<< HEAD
-  dps: 11425.63321
-  tps: 5618.04077
-=======
-  dps: 11409.62338
-  tps: 5602.16646
->>>>>>> 858fee0a
+  dps: 11426.08979
+  tps: 5618.58495
   hps: 229.65384
  }
 }
 dps_results: {
  key: "TestUnholy-Settings-Human-Unholy P1 -Basic-NoBuffs-LongMultiTarget"
  value: {
-<<<<<<< HEAD
-  dps: 21592.4805
-  tps: 23680.72265
-=======
-  dps: 20566.82178
-  tps: 22823.31065
->>>>>>> 858fee0a
+  dps: 21200.81165
+  tps: 23357.52099
   hps: 159.47414
  }
 }
 dps_results: {
  key: "TestUnholy-Settings-Human-Unholy P1 -Basic-NoBuffs-LongSingleTarget"
  value: {
-<<<<<<< HEAD
-  dps: 3921.46957
-  tps: 2796.57455
-=======
   dps: 3917.29696
   tps: 2792.41567
->>>>>>> 858fee0a
   hps: 159.47414
  }
 }
 dps_results: {
  key: "TestUnholy-Settings-Human-Unholy P1 -Basic-NoBuffs-ShortSingleTarget"
  value: {
-<<<<<<< HEAD
-  dps: 4992.88456
-  tps: 2838.58844
-=======
   dps: 4986.5215
   tps: 2832.21782
->>>>>>> 858fee0a
   hps: 130.02688
  }
 }
 dps_results: {
  key: "TestUnholy-Settings-Human-Unholy P2-Basic-FullBuffs-LongMultiTarget"
  value: {
-<<<<<<< HEAD
-  dps: 47112.71971
-  tps: 50631.74509
-=======
-  dps: 44827.76364
-  tps: 48656.69848
->>>>>>> 858fee0a
+  dps: 46526.95993
+  tps: 50151.34115
   hps: 329.80311
  }
 }
 dps_results: {
  key: "TestUnholy-Settings-Human-Unholy P2-Basic-FullBuffs-LongSingleTarget"
  value: {
-<<<<<<< HEAD
-  dps: 10331.41293
-  tps: 6814.85377
-=======
-  dps: 10321.89129
-  tps: 6804.71828
->>>>>>> 858fee0a
+  dps: 10331.3452
+  tps: 6813.9346
   hps: 332.16166
  }
 }
 dps_results: {
  key: "TestUnholy-Settings-Human-Unholy P2-Basic-FullBuffs-ShortSingleTarget"
  value: {
-<<<<<<< HEAD
-  dps: 14552.28915
-  tps: 7429.82172
-=======
-  dps: 14534.16455
-  tps: 7412.04315
->>>>>>> 858fee0a
+  dps: 14553.45895
+  tps: 7431.33754
   hps: 275.1635
  }
 }
 dps_results: {
  key: "TestUnholy-Settings-Human-Unholy P2-Basic-NoBuffs-LongMultiTarget"
  value: {
-<<<<<<< HEAD
-  dps: 29011.3859
-  tps: 31990.93272
-=======
-  dps: 27705.06609
-  tps: 30896.68931
->>>>>>> 858fee0a
+  dps: 28554.40286
+  tps: 31608.26735
   hps: 213.86294
  }
 }
 dps_results: {
  key: "TestUnholy-Settings-Human-Unholy P2-Basic-NoBuffs-LongSingleTarget"
  value: {
-<<<<<<< HEAD
-  dps: 5351.07186
-  tps: 3897.2269
-=======
   dps: 5343.85614
   tps: 3890.38841
->>>>>>> 858fee0a
   hps: 214.11723
  }
 }
 dps_results: {
  key: "TestUnholy-Settings-Human-Unholy P2-Basic-NoBuffs-ShortSingleTarget"
  value: {
-<<<<<<< HEAD
-  dps: 6679.09006
-  tps: 3970.31782
-=======
   dps: 6671.24294
   tps: 3962.24539
->>>>>>> 858fee0a
   hps: 176.73572
  }
 }
 dps_results: {
  key: "TestUnholy-Settings-Orc-Unholy P1 -Basic-FullBuffs-LongMultiTarget"
  value: {
-<<<<<<< HEAD
-  dps: 37213.72696
-  tps: 39712.10965
-=======
-  dps: 35311.55248
-  tps: 38073.86028
->>>>>>> 858fee0a
+  dps: 36683.34437
+  tps: 39280.32532
   hps: 265.91924
  }
 }
 dps_results: {
  key: "TestUnholy-Settings-Orc-Unholy P1 -Basic-FullBuffs-LongSingleTarget"
  value: {
-<<<<<<< HEAD
-  dps: 8124.4454
-  tps: 5168.09034
-=======
-  dps: 8114.99378
-  tps: 5159.21995
->>>>>>> 858fee0a
+  dps: 8122.54399
+  tps: 5166.63967
   hps: 267.50398
  }
 }
 dps_results: {
  key: "TestUnholy-Settings-Orc-Unholy P1 -Basic-FullBuffs-ShortSingleTarget"
  value: {
-<<<<<<< HEAD
-  dps: 11817.26898
-  tps: 5676.01154
-=======
-  dps: 11801.22968
-  tps: 5660.11019
->>>>>>> 858fee0a
+  dps: 11817.7263
+  tps: 5676.5565
   hps: 229.78718
  }
 }
 dps_results: {
  key: "TestUnholy-Settings-Orc-Unholy P1 -Basic-NoBuffs-LongMultiTarget"
  value: {
-<<<<<<< HEAD
-  dps: 21847.87225
-  tps: 23897.17592
-=======
-  dps: 20816.08279
-  tps: 23030.56248
->>>>>>> 858fee0a
+  dps: 21473.56934
+  tps: 23582.9739
   hps: 159.60091
  }
 }
 dps_results: {
  key: "TestUnholy-Settings-Orc-Unholy P1 -Basic-NoBuffs-LongSingleTarget"
  value: {
-<<<<<<< HEAD
-  dps: 4000.51035
-  tps: 2812.89098
-=======
-  dps: 3995.46286
-  tps: 2807.92848
->>>>>>> 858fee0a
+  dps: 3995.47335
+  tps: 2807.93898
   hps: 159.98365
  }
 }
 dps_results: {
  key: "TestUnholy-Settings-Orc-Unholy P1 -Basic-NoBuffs-ShortSingleTarget"
  value: {
-<<<<<<< HEAD
-  dps: 5157.96253
-  tps: 2865.14598
-=======
   dps: 5151.63626
   tps: 2858.80131
->>>>>>> 858fee0a
   hps: 130.13024
  }
 }
 dps_results: {
  key: "TestUnholy-Settings-Orc-Unholy P2-Basic-FullBuffs-LongMultiTarget"
  value: {
-<<<<<<< HEAD
-  dps: 47356.55311
-  tps: 50738.04693
-=======
-  dps: 45090.52212
-  tps: 48774.48196
->>>>>>> 858fee0a
+  dps: 46784.9819
+  tps: 50262.06547
   hps: 331.53052
  }
 }
 dps_results: {
  key: "TestUnholy-Settings-Orc-Unholy P2-Basic-FullBuffs-LongSingleTarget"
  value: {
-<<<<<<< HEAD
-  dps: 10513.68226
-  tps: 6823.56079
-=======
-  dps: 10503.96006
-  tps: 6815.02654
->>>>>>> 858fee0a
+  dps: 10513.77529
+  tps: 6824.63142
   hps: 331.53052
  }
 }
 dps_results: {
  key: "TestUnholy-Settings-Orc-Unholy P2-Basic-FullBuffs-ShortSingleTarget"
  value: {
-<<<<<<< HEAD
-  dps: 14943.09682
-  tps: 7433.32633
-=======
-  dps: 14925.05409
-  tps: 7415.59834
->>>>>>> 858fee0a
+  dps: 14944.2992
+  tps: 7434.84345
   hps: 275.29225
  }
 }
 dps_results: {
  key: "TestUnholy-Settings-Orc-Unholy P2-Basic-NoBuffs-LongMultiTarget"
  value: {
-<<<<<<< HEAD
-  dps: 29170.83508
-  tps: 32088.10081
-=======
-  dps: 27799.30369
-  tps: 30939.87512
->>>>>>> 858fee0a
+  dps: 28632.39786
+  tps: 31638.26333
   hps: 212.46408
  }
 }
 dps_results: {
  key: "TestUnholy-Settings-Orc-Unholy P2-Basic-NoBuffs-LongSingleTarget"
  value: {
-<<<<<<< HEAD
-  dps: 5456.34094
-  tps: 3918.68797
-=======
   dps: 5452.24782
   tps: 3914.3949
->>>>>>> 858fee0a
   hps: 212.46408
  }
 }
 dps_results: {
  key: "TestUnholy-Settings-Orc-Unholy P2-Basic-NoBuffs-ShortSingleTarget"
  value: {
-<<<<<<< HEAD
-  dps: 6861.53118
-  tps: 3980.74511
-=======
   dps: 6853.33178
   tps: 3972.53464
->>>>>>> 858fee0a
   hps: 170.48016
  }
 }
 dps_results: {
  key: "TestUnholy-SwitchInFrontOfTarget-Default"
  value: {
-<<<<<<< HEAD
-  dps: 7770.14632
-  tps: 4998.17733
-=======
-  dps: 7758.97032
-  tps: 4988.97874
->>>>>>> 858fee0a
+  dps: 7766.83018
+  tps: 4996.6186
   hps: 264.65145
  }
 }