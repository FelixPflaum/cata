--- conflicted
+++ resolved
@@ -52,577 +52,337 @@
 dps_results: {
  key: "TestUnholy-AllItems-AustereEarthsiegeDiamond"
  value: {
-<<<<<<< HEAD
-  dps: 7830.025039127555
-  tps: 5495.255534423162
-=======
-  dps: 7708.678987146619
-  tps: 5410.804130822189
->>>>>>> 3fb87de8
+  dps: 7759.305747488741
+  tps: 5449.464082796332
  }
 }
 dps_results: {
  key: "TestUnholy-AllItems-Bandit'sInsignia-40371"
  value: {
-<<<<<<< HEAD
-  dps: 7521.445253346987
-  tps: 5383.605484150024
-=======
-  dps: 7437.096559738058
-  tps: 5262.803805921388
->>>>>>> 3fb87de8
+  dps: 7460.391290026795
+  tps: 5294.603384196458
  }
 }
 dps_results: {
  key: "TestUnholy-AllItems-BeamingEarthsiegeDiamond"
  value: {
-<<<<<<< HEAD
-  dps: 7857.026455756064
-  tps: 5514.496165826864
-=======
-  dps: 7733.14090294211
-  tps: 5447.399551723774
->>>>>>> 3fb87de8
+  dps: 7789.136664378188
+  tps: 5511.756766733094
  }
 }
 dps_results: {
  key: "TestUnholy-AllItems-BracingEarthsiegeDiamond"
  value: {
-<<<<<<< HEAD
-  dps: 7830.025039127555
-  tps: 5385.350423734699
-=======
-  dps: 7708.678987146619
-  tps: 5302.588048205744
->>>>>>> 3fb87de8
+  dps: 7759.305747488741
+  tps: 5340.474801140406
  }
 }
 dps_results: {
  key: "TestUnholy-AllItems-Braxley'sBackyardMoonshine-35937"
  value: {
-<<<<<<< HEAD
-  dps: 7383.161821247939
-  tps: 5264.786887368468
-=======
-  dps: 7236.497347193506
-  tps: 5144.083594118992
->>>>>>> 3fb87de8
+  dps: 7281.566528262278
+  tps: 5179.7736983243485
  }
 }
 dps_results: {
  key: "TestUnholy-AllItems-BurningRage"
  value: {
-<<<<<<< HEAD
-  dps: 6577.737287569563
-  tps: 4594.650253762323
-=======
-  dps: 6423.621785773713
-  tps: 4497.026389530232
->>>>>>> 3fb87de8
+  dps: 6416.633707859335
+  tps: 4447.767599726903
  }
 }
 dps_results: {
  key: "TestUnholy-AllItems-ChaoticSkyflareDiamond"
  value: {
-<<<<<<< HEAD
-  dps: 7926.162766640582
-  tps: 5584.171118247543
-=======
-  dps: 7801.503069846347
-  tps: 5517.068290501172
->>>>>>> 3fb87de8
+  dps: 7858.879190836778
+  tps: 5583.540422373289
  }
 }
 dps_results: {
  key: "TestUnholy-AllItems-DarkmoonCard:Berserker!-42989"
  value: {
-<<<<<<< HEAD
-  dps: 7435.407505652608
-  tps: 5348.735338861823
-=======
-  dps: 7350.853801315713
-  tps: 5237.054241144618
->>>>>>> 3fb87de8
+  dps: 7344.214507974117
+  tps: 5243.33606415763
  }
 }
 dps_results: {
  key: "TestUnholy-AllItems-DarkmoonCard:Death-42990"
  value: {
-<<<<<<< HEAD
-  dps: 7507.560556159828
-  tps: 5385.726411600142
-=======
-  dps: 7390.15897336666
-  tps: 5242.625261451408
->>>>>>> 3fb87de8
+  dps: 7393.240978411321
+  tps: 5247.890631638561
  }
 }
 dps_results: {
  key: "TestUnholy-AllItems-DarkmoonCard:Greatness-44253"
  value: {
-<<<<<<< HEAD
-  dps: 7667.778516828956
-  tps: 5434.194104403453
-=======
-  dps: 7647.300162246068
-  tps: 5377.625211328789
->>>>>>> 3fb87de8
+  dps: 7552.808015219025
+  tps: 5332.618229525316
  }
 }
 dps_results: {
  key: "TestUnholy-AllItems-DarkmoonCard:Greatness-44254"
  value: {
-<<<<<<< HEAD
-  dps: 7642.867526040738
-  tps: 5416.893270602126
-=======
-  dps: 7517.755580700566
-  tps: 5263.364277366678
->>>>>>> 3fb87de8
+  dps: 7597.187051658123
+  tps: 5305.451745639308
  }
 }
 dps_results: {
  key: "TestUnholy-AllItems-DarkrunedBattlegear"
  value: {
-<<<<<<< HEAD
-  dps: 7353.810193137988
-  tps: 5153.331314192763
-=======
-  dps: 7260.811936154954
-  tps: 5106.936457282232
->>>>>>> 3fb87de8
+  dps: 7294.055057371846
+  tps: 5109.987698011271
  }
 }
 dps_results: {
  key: "TestUnholy-AllItems-DarkrunedPlate"
  value: {
-<<<<<<< HEAD
-  dps: 6545.85063845115
-  tps: 4591.981040617646
-=======
-  dps: 6424.872900357647
-  tps: 4506.474538231083
->>>>>>> 3fb87de8
+  dps: 6472.637607485389
+  tps: 4492.271282611533
  }
 }
 dps_results: {
  key: "TestUnholy-AllItems-DeadlyGladiator'sSigilofStrife-42620"
  value: {
-<<<<<<< HEAD
-  dps: 7872.93942866327
-  tps: 5626.544522136705
-=======
-  dps: 7739.450875470296
-  tps: 5471.039356542011
->>>>>>> 3fb87de8
+  dps: 7835.701913778843
+  tps: 5517.4778838665125
  }
 }
 dps_results: {
  key: "TestUnholy-AllItems-DeathKnight'sAnguish-38212"
  value: {
-<<<<<<< HEAD
-  dps: 7221.490752605971
-  tps: 5275.602055886962
-=======
-  dps: 7156.184555092601
-  tps: 5210.471985500192
->>>>>>> 3fb87de8
+  dps: 7138.7093244768885
+  tps: 5222.384888446849
  }
 }
 dps_results: {
  key: "TestUnholy-AllItems-Defender'sCode-40257"
  value: {
-<<<<<<< HEAD
-  dps: 7317.10151576358
-  tps: 5231.07215829212
-=======
-  dps: 7178.424059525971
-  tps: 5070.835766358935
->>>>>>> 3fb87de8
+  dps: 7254.682522228209
+  tps: 5114.3874212866995
  }
 }
 dps_results: {
  key: "TestUnholy-AllItems-DesolationBattlegear"
  value: {
-<<<<<<< HEAD
-  dps: 5821.513556981469
-  tps: 4030.899576940131
-=======
-  dps: 5776.221363992723
-  tps: 4040.369103654413
->>>>>>> 3fb87de8
+  dps: 5699.6811696321365
+  tps: 3967.7065205113736
  }
 }
 dps_results: {
  key: "TestUnholy-AllItems-DestructiveSkyflareDiamond"
  value: {
-<<<<<<< HEAD
-  dps: 7862.169979829552
-  tps: 5524.443833921963
-=======
-  dps: 7738.450334457288
-  tps: 5470.807770621726
->>>>>>> 3fb87de8
+  dps: 7770.521675305696
+  tps: 5458.551101281826
  }
 }
 dps_results: {
  key: "TestUnholy-AllItems-DoomplateBattlegear"
  value: {
-<<<<<<< HEAD
-  dps: 6008.382107513722
-  tps: 4205.670928335063
-=======
-  dps: 5881.28393210616
-  tps: 4105.671298232437
->>>>>>> 3fb87de8
+  dps: 5914.43725156152
+  tps: 4132.289056897182
  }
 }
 dps_results: {
  key: "TestUnholy-AllItems-EffulgentSkyflareDiamond"
  value: {
-<<<<<<< HEAD
-  dps: 7830.025039127555
-  tps: 5495.255534423162
-=======
-  dps: 7708.678987146619
-  tps: 5410.804130822189
->>>>>>> 3fb87de8
+  dps: 7759.305747488741
+  tps: 5449.464082796332
  }
 }
 dps_results: {
  key: "TestUnholy-AllItems-EmberSkyflareDiamond"
  value: {
-<<<<<<< HEAD
-  dps: 7830.025039127555
-  tps: 5495.255534423162
-=======
-  dps: 7708.678987146619
-  tps: 5410.804130822189
->>>>>>> 3fb87de8
+  dps: 7759.305747488741
+  tps: 5449.464082796332
  }
 }
 dps_results: {
  key: "TestUnholy-AllItems-EnigmaticSkyflareDiamond"
  value: {
-<<<<<<< HEAD
-  dps: 7857.026455756064
-  tps: 5514.496165826864
-=======
-  dps: 7733.14090294211
-  tps: 5447.399551723774
->>>>>>> 3fb87de8
+  dps: 7789.136664378188
+  tps: 5511.756766733094
  }
 }
 dps_results: {
  key: "TestUnholy-AllItems-EnigmaticStarflareDiamond"
  value: {
-<<<<<<< HEAD
-  dps: 7854.370496352504
-  tps: 5512.923995828517
-=======
-  dps: 7729.313805820695
-  tps: 5441.1311046033015
->>>>>>> 3fb87de8
+  dps: 7782.555470027194
+  tps: 5518.189026874614
  }
 }
 dps_results: {
  key: "TestUnholy-AllItems-EternalEarthsiegeDiamond"
  value: {
-<<<<<<< HEAD
-  dps: 7830.025039127555
-  tps: 5495.255534423162
-=======
-  dps: 7708.678987146619
-  tps: 5410.804130822189
->>>>>>> 3fb87de8
+  dps: 7759.305747488741
+  tps: 5449.464082796332
  }
 }
 dps_results: {
  key: "TestUnholy-AllItems-ExtractofNecromanticPower-40373"
  value: {
-<<<<<<< HEAD
-  dps: 7517.691888624805
-  tps: 5377.82037387612
-=======
-  dps: 7403.933727652368
-  tps: 5314.114590908781
->>>>>>> 3fb87de8
+  dps: 7352.667630184315
+  tps: 5240.488702194163
  }
 }
 dps_results: {
  key: "TestUnholy-AllItems-EyeoftheBroodmother-45308"
  value: {
-<<<<<<< HEAD
-  dps: 7365.780554874584
-  tps: 5273.2525260684815
-=======
-  dps: 7317.213494567857
-  tps: 5205.322038683468
->>>>>>> 3fb87de8
+  dps: 7235.375195274627
+  tps: 5168.994269732253
  }
 }
 dps_results: {
  key: "TestUnholy-AllItems-FaithinFelsteel"
  value: {
-<<<<<<< HEAD
-  dps: 6449.721615953203
-  tps: 4524.046846703617
-=======
-  dps: 6372.5644082883355
-  tps: 4431.881455103858
->>>>>>> 3fb87de8
+  dps: 6351.756209119698
+  tps: 4428.998687216025
  }
 }
 dps_results: {
  key: "TestUnholy-AllItems-FelstalkerArmor"
  value: {
-<<<<<<< HEAD
-  dps: 6738.956461616597
-  tps: 4730.235047676157
-=======
   dps: 6621.3575184725705
   tps: 4611.581172905118
->>>>>>> 3fb87de8
  }
 }
 dps_results: {
  key: "TestUnholy-AllItems-FlameGuard"
  value: {
-<<<<<<< HEAD
-  dps: 6160.852803510018
-  tps: 4301.876637627528
-=======
-  dps: 6028.099602358161
-  tps: 4176.403839053128
->>>>>>> 3fb87de8
+  dps: 6032.906132425963
+  tps: 4204.709015301184
  }
 }
 dps_results: {
  key: "TestUnholy-AllItems-ForgeEmber-37660"
  value: {
-<<<<<<< HEAD
-  dps: 7344.561611586108
-  tps: 5272.497066905856
-=======
-  dps: 7300.070375190568
-  tps: 5199.613999799258
->>>>>>> 3fb87de8
+  dps: 7215.090573050207
+  tps: 5160.375171278986
  }
 }
 dps_results: {
  key: "TestUnholy-AllItems-ForlornSkyflareDiamond"
  value: {
-<<<<<<< HEAD
-  dps: 7830.025039127555
-  tps: 5495.255534423162
-=======
-  dps: 7708.678987146619
-  tps: 5410.804130822189
->>>>>>> 3fb87de8
+  dps: 7759.305747488741
+  tps: 5449.464082796332
  }
 }
 dps_results: {
  key: "TestUnholy-AllItems-ForlornStarflareDiamond"
  value: {
-<<<<<<< HEAD
-  dps: 7830.025039127555
-  tps: 5495.255534423162
-=======
-  dps: 7708.678987146619
-  tps: 5410.804130822189
->>>>>>> 3fb87de8
+  dps: 7759.305747488741
+  tps: 5449.464082796332
  }
 }
 dps_results: {
  key: "TestUnholy-AllItems-FuriousGladiator'sSigilofStrife-42621"
  value: {
-<<<<<<< HEAD
-  dps: 7890.933563519406
-  tps: 5640.590023509967
-=======
-  dps: 7756.932612770062
-  tps: 5484.236409094542
->>>>>>> 3fb87de8
+  dps: 7854.126652017166
+  tps: 5531.448730540711
  }
 }
 dps_results: {
  key: "TestUnholy-AllItems-FuryoftheFiveFlights-40431"
  value: {
-<<<<<<< HEAD
-  dps: 7491.164455922602
-  tps: 5446.158519264207
-=======
-  dps: 7356.752286821854
-  tps: 5287.193771071577
->>>>>>> 3fb87de8
+  dps: 7434.510331827577
+  tps: 5332.301187490433
  }
 }
 dps_results: {
  key: "TestUnholy-AllItems-FuturesightRune-38763"
  value: {
-<<<<<<< HEAD
-  dps: 7317.10151576358
-  tps: 5231.07215829212
-=======
-  dps: 7178.424059525971
-  tps: 5070.835766358935
->>>>>>> 3fb87de8
+  dps: 7254.682522228209
+  tps: 5114.3874212866995
  }
 }
 dps_results: {
  key: "TestUnholy-AllItems-HatefulGladiator'sSigilofStrife-42619"
  value: {
-<<<<<<< HEAD
-  dps: 7749.418462080115
-  tps: 5589.42621671531
-=======
-  dps: 7633.600923741728
-  tps: 5438.1504274126455
->>>>>>> 3fb87de8
+  dps: 7712.028198925249
+  tps: 5481.072345138966
  }
 }
 dps_results: {
  key: "TestUnholy-AllItems-IllustrationoftheDragonSoul-40432"
  value: {
-<<<<<<< HEAD
-  dps: 7280.9548858978205
-  tps: 5231.07215829212
-=======
-  dps: 7142.289676641165
-  tps: 5070.835766358935
->>>>>>> 3fb87de8
+  dps: 7218.560184123913
+  tps: 5114.3874212866995
  }
 }
 dps_results: {
  key: "TestUnholy-AllItems-ImpassiveSkyflareDiamond"
  value: {
-<<<<<<< HEAD
-  dps: 7857.026455756064
-  tps: 5514.496165826864
-=======
-  dps: 7733.14090294211
-  tps: 5447.399551723774
->>>>>>> 3fb87de8
+  dps: 7789.136664378188
+  tps: 5511.756766733094
  }
 }
 dps_results: {
  key: "TestUnholy-AllItems-ImpassiveStarflareDiamond"
  value: {
-<<<<<<< HEAD
-  dps: 7854.370496352504
-  tps: 5512.923995828517
-=======
-  dps: 7729.313805820695
-  tps: 5441.1311046033015
->>>>>>> 3fb87de8
+  dps: 7782.555470027194
+  tps: 5518.189026874614
  }
 }
 dps_results: {
  key: "TestUnholy-AllItems-IncisorFragment-37723"
  value: {
-<<<<<<< HEAD
-  dps: 7655.660550966677
-  tps: 5520.684966335101
-=======
-  dps: 7513.102652323963
-  tps: 5429.464114380218
->>>>>>> 3fb87de8
+  dps: 7526.064057574595
+  tps: 5379.741698628696
  }
 }
 dps_results: {
  key: "TestUnholy-AllItems-InfusedColdstoneRune-35935"
  value: {
-<<<<<<< HEAD
-  dps: 7267.180666144744
-  tps: 5236.738546976467
-=======
-  dps: 7148.402502952309
-  tps: 5129.914587667017
->>>>>>> 3fb87de8
+  dps: 7174.14909826058
+  tps: 5092.363025283041
  }
 }
 dps_results: {
  key: "TestUnholy-AllItems-InsightfulEarthsiegeDiamond"
  value: {
-<<<<<<< HEAD
-  dps: 7830.025039127555
-  tps: 5495.255534423162
-=======
-  dps: 7708.678987146619
-  tps: 5410.804130822189
->>>>>>> 3fb87de8
+  dps: 7759.305747488741
+  tps: 5449.464082796332
  }
 }
 dps_results: {
  key: "TestUnholy-AllItems-InvigoratingEarthsiegeDiamond"
  value: {
-<<<<<<< HEAD
-  dps: 7864.534298710448
-  tps: 5523.603450129868
-=======
-  dps: 7743.774831622635
-  tps: 5439.720500441117
->>>>>>> 3fb87de8
+  dps: 7794.506972871942
+  tps: 5478.523343009037
  }
 }
 dps_results: {
  key: "TestUnholy-AllItems-Lavanthor'sTalisman-37872"
  value: {
-<<<<<<< HEAD
-  dps: 7318.249289315871
-  tps: 5231.07215829212
-=======
-  dps: 7179.546011877195
-  tps: 5070.835766358935
->>>>>>> 3fb87de8
+  dps: 7255.831354026444
+  tps: 5114.3874212866995
  }
 }
 dps_results: {
  key: "TestUnholy-AllItems-MajesticDragonFigurine-40430"
  value: {
-<<<<<<< HEAD
-  dps: 7280.9548858978205
-  tps: 5231.07215829212
-=======
-  dps: 7142.289676641165
-  tps: 5070.835766358935
->>>>>>> 3fb87de8
+  dps: 7218.560184123913
+  tps: 5114.3874212866995
  }
 }
 dps_results: {
  key: "TestUnholy-AllItems-Mana-EtchedRegalia"
  value: {
-<<<<<<< HEAD
-  dps: 5587.689696277685
-  tps: 3931.696191942905
-=======
-  dps: 5487.920824999468
-  tps: 3788.912174647451
->>>>>>> 3fb87de8
+  dps: 5516.6411787224615
+  tps: 3815.0574848663914
  }
 }
 dps_results: {
  key: "TestUnholy-AllItems-MeteoriteWhetstone-37390"
  value: {
-<<<<<<< HEAD
-  dps: 7596.72538676354
-  tps: 5372.318009843799
-=======
-  dps: 7547.202986408607
-  tps: 5295.759994748661
->>>>>>> 3fb87de8
+  dps: 7542.143266882382
+  tps: 5302.363183292991
  }
 }
 dps_results: {
  key: "TestUnholy-AllItems-NetherscaleArmor"
  value: {
-<<<<<<< HEAD
-  dps: 6801.160426903179
-  tps: 4797.453787508371
-=======
   dps: 6677.05096533928
   tps: 4684.518875865945
->>>>>>> 3fb87de8
  }
 }
 dps_results: {
@@ -635,517 +395,302 @@
 dps_results: {
  key: "TestUnholy-AllItems-OfferingofSacrifice-37638"
  value: {
-<<<<<<< HEAD
-  dps: 7320.458060252937
-  tps: 5231.07215829212
-=======
-  dps: 7181.7953136339665
-  tps: 5070.835766358935
->>>>>>> 3fb87de8
+  dps: 7258.0815023799705
+  tps: 5114.3874212866995
  }
 }
 dps_results: {
  key: "TestUnholy-AllItems-PersistentEarthshatterDiamond"
  value: {
-<<<<<<< HEAD
-  dps: 7857.961106408943
-  tps: 5518.203847138116
-=======
-  dps: 7737.0899088653
-  tps: 5434.212620513704
->>>>>>> 3fb87de8
+  dps: 7787.801977560854
+  tps: 5472.988245825667
  }
 }
 dps_results: {
  key: "TestUnholy-AllItems-PersistentEarthsiegeDiamond"
  value: {
-<<<<<<< HEAD
-  dps: 7864.534298710448
-  tps: 5523.603450129868
-=======
-  dps: 7743.774831622635
-  tps: 5439.720500441117
->>>>>>> 3fb87de8
+  dps: 7794.506972871942
+  tps: 5478.523343009037
  }
 }
 dps_results: {
  key: "TestUnholy-AllItems-PowerfulEarthshatterDiamond"
  value: {
-<<<<<<< HEAD
-  dps: 7830.025039127555
-  tps: 5495.255534423162
-=======
-  dps: 7708.678987146619
-  tps: 5410.804130822189
->>>>>>> 3fb87de8
+  dps: 7759.305747488741
+  tps: 5449.464082796332
  }
 }
 dps_results: {
  key: "TestUnholy-AllItems-PowerfulEarthsiegeDiamond"
  value: {
-<<<<<<< HEAD
-  dps: 7830.025039127555
-  tps: 5495.255534423162
-=======
-  dps: 7708.678987146619
-  tps: 5410.804130822189
->>>>>>> 3fb87de8
+  dps: 7759.305747488741
+  tps: 5449.464082796332
  }
 }
 dps_results: {
  key: "TestUnholy-AllItems-PrimalIntent"
  value: {
-<<<<<<< HEAD
-  dps: 6855.427914842197
-  tps: 4816.036453151809
-=======
   dps: 6761.051111288349
   tps: 4743.867720099024
->>>>>>> 3fb87de8
  }
 }
 dps_results: {
  key: "TestUnholy-AllItems-PurifiedShardoftheGods"
  value: {
-<<<<<<< HEAD
-  dps: 7334.418225399439
-  tps: 5231.07215829212
-=======
-  dps: 7195.756945967645
-  tps: 5070.835766358935
->>>>>>> 3fb87de8
+  dps: 7272.062441603261
+  tps: 5114.3874212866995
  }
 }
 dps_results: {
  key: "TestUnholy-AllItems-ReignoftheDead-47316"
  value: {
-<<<<<<< HEAD
-  dps: 7654.722034780605
-  tps: 5466.96330785297
-=======
-  dps: 7574.672767568036
-  tps: 5370.09130140451
->>>>>>> 3fb87de8
+  dps: 7539.657923741387
+  tps: 5401.108733989752
  }
 }
 dps_results: {
  key: "TestUnholy-AllItems-ReignoftheDead-47477"
  value: {
-<<<<<<< HEAD
-  dps: 7693.202141359817
-  tps: 5498.090846868017
-=======
-  dps: 7612.63446101319
-  tps: 5400.77589131817
->>>>>>> 3fb87de8
+  dps: 7578.112128739155
+  tps: 5432.147838270201
  }
 }
 dps_results: {
  key: "TestUnholy-AllItems-RelentlessEarthsiegeDiamond"
  value: {
-<<<<<<< HEAD
-  dps: 7919.9964325909405
-  tps: 5579.835973787485
-=======
-  dps: 7794.879917086371
-  tps: 5503.734820361254
->>>>>>> 3fb87de8
+  dps: 7849.43797367464
+  tps: 5584.658900542852
  }
 }
 dps_results: {
  key: "TestUnholy-AllItems-RelentlessGladiator'sSigilofStrife-42622"
  value: {
-<<<<<<< HEAD
-  dps: 7911.9267208515685
-  tps: 5656.9764417787765
-=======
-  dps: 7777.327972953123
-  tps: 5499.632970405828
->>>>>>> 3fb87de8
+  dps: 7875.622179961875
+  tps: 5547.74805166061
  }
 }
 dps_results: {
  key: "TestUnholy-AllItems-RevitalizingSkyflareDiamond"
  value: {
-<<<<<<< HEAD
-  dps: 7830.025039127555
-  tps: 5495.255534423162
-=======
-  dps: 7708.678987146619
-  tps: 5410.804130822189
->>>>>>> 3fb87de8
+  dps: 7759.305747488741
+  tps: 5449.464082796332
  }
 }
 dps_results: {
  key: "TestUnholy-AllItems-RuneofRepulsion-40372"
  value: {
-<<<<<<< HEAD
-  dps: 7317.10151576358
-  tps: 5231.07215829212
-=======
-  dps: 7178.424059525971
-  tps: 5070.835766358935
->>>>>>> 3fb87de8
+  dps: 7254.682522228209
+  tps: 5114.3874212866995
  }
 }
 dps_results: {
  key: "TestUnholy-AllItems-ScourgeborneBattlegear"
  value: {
-<<<<<<< HEAD
-  dps: 6916.335799463879
-  tps: 4875.358413436023
-=======
-  dps: 6770.495851670998
-  tps: 4743.296851061602
->>>>>>> 3fb87de8
+  dps: 6782.128098440762
+  tps: 4777.568813154225
  }
 }
 dps_results: {
  key: "TestUnholy-AllItems-ScourgebornePlate"
  value: {
-<<<<<<< HEAD
-  dps: 6428.531357336642
-  tps: 4430.790210410762
-=======
-  dps: 6311.244010370017
-  tps: 4351.741781579595
->>>>>>> 3fb87de8
+  dps: 6320.4046967130225
+  tps: 4405.204867695034
  }
 }
 dps_results: {
  key: "TestUnholy-AllItems-Scourgelord'sBattlegear"
  value: {
-<<<<<<< HEAD
-  dps: 7793.52161308277
-  tps: 5618.2649510835445
-=======
-  dps: 7776.80984935137
-  tps: 5596.979369041267
->>>>>>> 3fb87de8
+  dps: 7745.826596016309
+  tps: 5566.890715465999
  }
 }
 dps_results: {
  key: "TestUnholy-AllItems-Scourgelord'sPlate"
  value: {
-<<<<<<< HEAD
-  dps: 7085.865960838611
-  tps: 4925.55292519795
-=======
-  dps: 7004.555069017186
-  tps: 4879.519452127643
->>>>>>> 3fb87de8
+  dps: 7006.8927393552385
+  tps: 4859.0498327863215
  }
 }
 dps_results: {
  key: "TestUnholy-AllItems-SealofthePantheon-36993"
  value: {
-<<<<<<< HEAD
-  dps: 7317.10151576358
-  tps: 5231.07215829212
-=======
-  dps: 7178.424059525971
-  tps: 5070.835766358935
->>>>>>> 3fb87de8
+  dps: 7254.682522228209
+  tps: 5114.3874212866995
  }
 }
 dps_results: {
  key: "TestUnholy-AllItems-Serrah'sStar-37559"
  value: {
-<<<<<<< HEAD
-  dps: 7420.413117182883
-  tps: 5311.963993461305
-=======
-  dps: 7335.859464292771
-  tps: 5186.538494450345
->>>>>>> 3fb87de8
+  dps: 7268.329976191478
+  tps: 5181.573846007379
  }
 }
 dps_results: {
  key: "TestUnholy-AllItems-ShinyShardoftheGods"
  value: {
-<<<<<<< HEAD
-  dps: 7334.418225399439
-  tps: 5231.07215829212
-=======
-  dps: 7195.756945967645
-  tps: 5070.835766358935
->>>>>>> 3fb87de8
+  dps: 7272.062441603261
+  tps: 5114.3874212866995
  }
 }
 dps_results: {
  key: "TestUnholy-AllItems-SigilofHauntedDreams-40715"
  value: {
-<<<<<<< HEAD
-  dps: 7825.113448489252
-  tps: 5566.451737898266
-=======
-  dps: 7788.779384857376
-  tps: 5482.236411569584
->>>>>>> 3fb87de8
+  dps: 7793.625134856896
+  tps: 5510.533086249972
  }
 }
 dps_results: {
  key: "TestUnholy-AllItems-SigilofVirulence-47673"
  value: {
-<<<<<<< HEAD
-  dps: 8012.183173231972
-  tps: 5722.394811468488
-=======
-  dps: 7901.435954778428
-  tps: 5574.496145825482
->>>>>>> 3fb87de8
+  dps: 7982.859783380784
+  tps: 5619.181768979325
  }
 }
 dps_results: {
  key: "TestUnholy-AllItems-SigiloftheHangedMan-50459"
  value: {
-<<<<<<< HEAD
-  dps: 7883.768926369552
-  tps: 5623.039040914719
-=======
-  dps: 7770.153895544749
-  tps: 5475.064888097257
->>>>>>> 3fb87de8
+  dps: 7848.992385701538
+  tps: 5517.812057238255
  }
 }
 dps_results: {
  key: "TestUnholy-AllItems-Sindragosa'sFlawlessFang-50361"
  value: {
-<<<<<<< HEAD
-  dps: 7305.070105962086
-  tps: 5231.07215829212
-=======
-  dps: 7166.398787550958
-  tps: 5070.835766358935
->>>>>>> 3fb87de8
+  dps: 7242.663599728869
+  tps: 5114.3874212866995
  }
 }
 dps_results: {
  key: "TestUnholy-AllItems-SparkofLife-37657"
  value: {
-<<<<<<< HEAD
-  dps: 7407.601761095362
-  tps: 5297.361825355839
-=======
-  dps: 7273.232603140711
-  tps: 5173.156608877178
->>>>>>> 3fb87de8
+  dps: 7320.953529207373
+  tps: 5201.880336854527
  }
 }
 dps_results: {
  key: "TestUnholy-AllItems-SpellstrikeInfusion"
  value: {
-<<<<<<< HEAD
-  dps: 6850.274124631855
-  tps: 4795.823520197308
-=======
-  dps: 6784.8898001712105
-  tps: 4726.546971033317
->>>>>>> 3fb87de8
+  dps: 6787.954008856877
+  tps: 4742.832770347042
  }
 }
 dps_results: {
  key: "TestUnholy-AllItems-StrengthoftheClefthoof"
  value: {
-<<<<<<< HEAD
-  dps: 6539.344993733658
-  tps: 4569.072335538314
-=======
-  dps: 6439.148786011795
-  tps: 4431.654881584188
->>>>>>> 3fb87de8
+  dps: 6438.358779709415
+  tps: 4427.207565062525
  }
 }
 dps_results: {
  key: "TestUnholy-AllItems-SwiftSkyflareDiamond"
  value: {
-<<<<<<< HEAD
-  dps: 7864.534298710448
-  tps: 5523.603450129868
-=======
-  dps: 7743.774831622635
-  tps: 5439.720500441117
->>>>>>> 3fb87de8
+  dps: 7794.506972871942
+  tps: 5478.523343009037
  }
 }
 dps_results: {
  key: "TestUnholy-AllItems-SwiftStarflareDiamond"
  value: {
-<<<<<<< HEAD
-  dps: 7857.961106408943
-  tps: 5518.203847138116
-=======
-  dps: 7737.0899088653
-  tps: 5434.212620513704
->>>>>>> 3fb87de8
+  dps: 7787.801977560854
+  tps: 5472.988245825667
  }
 }
 dps_results: {
  key: "TestUnholy-AllItems-SwiftWindfireDiamond"
  value: {
-<<<<<<< HEAD
-  dps: 7846.458019881311
-  tps: 5508.754541902546
-=======
-  dps: 7725.391294039959
-  tps: 5424.573830640726
->>>>>>> 3fb87de8
+  dps: 7776.068235766454
+  tps: 5463.301825754764
  }
 }
 dps_results: {
  key: "TestUnholy-AllItems-Thassarian'sBattlegear"
  value: {
-<<<<<<< HEAD
-  dps: 7479.949882808265
-  tps: 5310.219697881633
-=======
-  dps: 7353.505027343543
-  tps: 5212.620880587896
->>>>>>> 3fb87de8
+  dps: 7385.9616526901955
+  tps: 5273.633252035661
  }
 }
 dps_results: {
  key: "TestUnholy-AllItems-Thassarian'sPlate"
  value: {
-<<<<<<< HEAD
-  dps: 6655.459030984974
-  tps: 4619.339816835861
-=======
-  dps: 6548.969282360862
-  tps: 4547.754614724069
->>>>>>> 3fb87de8
+  dps: 6530.169587908924
+  tps: 4498.345851683208
  }
 }
 dps_results: {
  key: "TestUnholy-AllItems-TheTwinStars"
  value: {
-<<<<<<< HEAD
-  dps: 7501.585886626577
-  tps: 5234.127787311163
-=======
-  dps: 7343.27864509987
-  tps: 5107.014604926674
->>>>>>> 3fb87de8
+  dps: 7403.7730836059545
+  tps: 5143.360270517503
  }
 }
 dps_results: {
  key: "TestUnholy-AllItems-ThunderingSkyflareDiamond"
  value: {
-<<<<<<< HEAD
-  dps: 7873.314717900585
-  tps: 5578.015308787678
-=======
-  dps: 7751.833464862466
-  tps: 5425.917510204723
->>>>>>> 3fb87de8
+  dps: 7832.676996461695
+  tps: 5469.149499994445
  }
 }
 dps_results: {
  key: "TestUnholy-AllItems-TinyAbominationinaJar-50351"
  value: {
-<<<<<<< HEAD
-  dps: 7594.6472892717775
-  tps: 5408.78374477918
-=======
-  dps: 7489.80001526338
-  tps: 5315.964194565599
->>>>>>> 3fb87de8
+  dps: 7495.446061510988
+  tps: 5333.415635404431
  }
 }
 dps_results: {
  key: "TestUnholy-AllItems-TinyAbominationinaJar-50706"
  value: {
-<<<<<<< HEAD
-  dps: 7643.748237528802
-  tps: 5443.3314511507
-=======
-  dps: 7508.014490146163
-  tps: 5313.668805644552
->>>>>>> 3fb87de8
+  dps: 7540.355332142788
+  tps: 5365.468007817196
  }
 }
 dps_results: {
  key: "TestUnholy-AllItems-TirelessSkyflareDiamond"
  value: {
-<<<<<<< HEAD
-  dps: 7830.025039127555
-  tps: 5495.255534423162
-=======
-  dps: 7708.678987146619
-  tps: 5410.804130822189
->>>>>>> 3fb87de8
+  dps: 7759.305747488741
+  tps: 5449.464082796332
  }
 }
 dps_results: {
  key: "TestUnholy-AllItems-TirelessStarflareDiamond"
  value: {
-<<<<<<< HEAD
-  dps: 7830.025039127555
-  tps: 5495.255534423162
-=======
-  dps: 7708.678987146619
-  tps: 5410.804130822189
->>>>>>> 3fb87de8
+  dps: 7759.305747488741
+  tps: 5449.464082796332
  }
 }
 dps_results: {
  key: "TestUnholy-AllItems-TrenchantEarthshatterDiamond"
  value: {
-<<<<<<< HEAD
-  dps: 7830.025039127555
-  tps: 5495.255534423162
-=======
-  dps: 7708.678987146619
-  tps: 5410.804130822189
->>>>>>> 3fb87de8
+  dps: 7759.305747488741
+  tps: 5449.464082796332
  }
 }
 dps_results: {
  key: "TestUnholy-AllItems-TrenchantEarthsiegeDiamond"
  value: {
-<<<<<<< HEAD
-  dps: 7830.025039127555
-  tps: 5495.255534423162
-=======
-  dps: 7708.678987146619
-  tps: 5410.804130822189
->>>>>>> 3fb87de8
+  dps: 7759.305747488741
+  tps: 5449.464082796332
  }
 }
 dps_results: {
  key: "TestUnholy-AllItems-WastewalkerArmor"
  value: {
-<<<<<<< HEAD
-  dps: 5803.262371497692
-  tps: 4075.2216132482763
-=======
-  dps: 5727.42802250238
-  tps: 4041.5659957533244
->>>>>>> 3fb87de8
+  dps: 5716.941977991324
+  tps: 4015.476966991629
  }
 }
 dps_results: {
  key: "TestUnholy-AllItems-WindhawkArmor"
  value: {
-<<<<<<< HEAD
-  dps: 6618.649099768123
-  tps: 4644.301586105541
-=======
   dps: 6528.031429182215
   tps: 4591.090262255438
->>>>>>> 3fb87de8
  }
 }
 dps_results: {
  key: "TestUnholy-AllItems-WrathfulGladiator'sSigilofStrife-51417"
  value: {
-<<<<<<< HEAD
-  dps: 7935.918900659744
-  tps: 5675.703776943127
-=======
-  dps: 7800.636956019477
-  tps: 5517.229040475869
->>>>>>> 3fb87de8
+  dps: 7900.188497612964
+  tps: 5566.375847226207
  }
 }
 dps_results: {
@@ -1158,168 +703,98 @@
 dps_results: {
  key: "TestUnholy-Average-Default"
  value: {
-<<<<<<< HEAD
-  dps: 7887.9261819773255
-  tps: 5542.9490921043625
-=======
-  dps: 7794.233997412436
-  tps: 5462.4510389115985
->>>>>>> 3fb87de8
+  dps: 7802.62009052827
+  tps: 5469.768333291807
  }
 }
 dps_results: {
  key: "TestUnholy-Settings-Human-Unholy P1 -Basic-FullBuffs-LongMultiTarget"
  value: {
-<<<<<<< HEAD
-  dps: 32650.971419271053
-  tps: 25669.879562250502
-=======
-  dps: 30809.53855259474
-  tps: 24139.028409657018
->>>>>>> 3fb87de8
+  dps: 30740.370136984577
+  tps: 24120.339137380193
  }
 }
 dps_results: {
  key: "TestUnholy-Settings-Human-Unholy P1 -Basic-FullBuffs-LongSingleTarget"
  value: {
-<<<<<<< HEAD
-  dps: 7725.930350762725
-  tps: 5518.77971238505
-=======
-  dps: 7660.930054073503
-  tps: 5464.969560420356
->>>>>>> 3fb87de8
+  dps: 7644.024406757216
+  tps: 5449.457241782566
  }
 }
 dps_results: {
  key: "TestUnholy-Settings-Human-Unholy P1 -Basic-FullBuffs-ShortSingleTarget"
  value: {
-<<<<<<< HEAD
-  dps: 12232.886834391813
-  tps: 5985.893715851323
-=======
-  dps: 12018.94680749757
-  tps: 5800.404342071106
->>>>>>> 3fb87de8
+  dps: 12145.560313314145
+  tps: 5913.398980398212
  }
 }
 dps_results: {
  key: "TestUnholy-Settings-Human-Unholy P1 -Basic-NoBuffs-LongMultiTarget"
  value: {
-<<<<<<< HEAD
-  dps: 20221.87345152485
-  tps: 16398.668007642853
-=======
-  dps: 18242.222764000988
-  tps: 14826.690208780881
->>>>>>> 3fb87de8
+  dps: 18333.643602829627
+  tps: 14909.986529345824
  }
 }
 dps_results: {
  key: "TestUnholy-Settings-Human-Unholy P1 -Basic-NoBuffs-LongSingleTarget"
  value: {
-<<<<<<< HEAD
-  dps: 3937.2689440467575
-  tps: 3249.722724812874
-=======
-  dps: 3856.0855278764384
-  tps: 3160.8794925008197
->>>>>>> 3fb87de8
+  dps: 3828.947313220873
+  tps: 3166.8291805912586
  }
 }
 dps_results: {
  key: "TestUnholy-Settings-Human-Unholy P1 -Basic-NoBuffs-ShortSingleTarget"
  value: {
-<<<<<<< HEAD
-  dps: 5289.208580706705
-  tps: 3112.680319174483
-=======
-  dps: 5199.313550962991
-  tps: 3099.306995833952
->>>>>>> 3fb87de8
+  dps: 5182.412539317253
+  tps: 3023.6544498900107
  }
 }
 dps_results: {
  key: "TestUnholy-Settings-Orc-Unholy P1 -Basic-FullBuffs-LongMultiTarget"
  value: {
-<<<<<<< HEAD
-  dps: 32654.64711618888
-  tps: 25654.82131426385
-=======
-  dps: 31094.005847038068
-  tps: 24308.837186250712
->>>>>>> 3fb87de8
+  dps: 31123.254542521092
+  tps: 24282.457612663078
  }
 }
 dps_results: {
  key: "TestUnholy-Settings-Orc-Unholy P1 -Basic-FullBuffs-LongSingleTarget"
  value: {
-<<<<<<< HEAD
-  dps: 7873.314717900585
-  tps: 5578.015308787678
-=======
-  dps: 7751.833464862466
-  tps: 5425.917510204723
->>>>>>> 3fb87de8
+  dps: 7832.676996461695
+  tps: 5469.149499994445
  }
 }
 dps_results: {
  key: "TestUnholy-Settings-Orc-Unholy P1 -Basic-FullBuffs-ShortSingleTarget"
  value: {
-<<<<<<< HEAD
-  dps: 12707.746422806214
-  tps: 6025.677486386831
-=======
-  dps: 12612.396348785973
-  tps: 5926.949283331854
->>>>>>> 3fb87de8
+  dps: 12622.12587855144
+  tps: 5954.79282874138
  }
 }
 dps_results: {
  key: "TestUnholy-Settings-Orc-Unholy P1 -Basic-NoBuffs-LongMultiTarget"
  value: {
-<<<<<<< HEAD
-  dps: 20496.26045729771
-  tps: 16601.250460605155
-=======
-  dps: 18437.21984750004
-  tps: 14943.74176365417
->>>>>>> 3fb87de8
+  dps: 18474.864754959875
+  tps: 14959.723694099934
  }
 }
 dps_results: {
  key: "TestUnholy-Settings-Orc-Unholy P1 -Basic-NoBuffs-LongSingleTarget"
  value: {
-<<<<<<< HEAD
-  dps: 4006.927063912152
-  tps: 3255.0131450872136
-=======
-  dps: 3889.6277696127827
-  tps: 3163.6137128082028
->>>>>>> 3fb87de8
+  dps: 3893.0579453023433
+  tps: 3155.1604031431407
  }
 }
 dps_results: {
  key: "TestUnholy-Settings-Orc-Unholy P1 -Basic-NoBuffs-ShortSingleTarget"
  value: {
-<<<<<<< HEAD
-  dps: 5571.989036789293
-  tps: 3219.4718904868296
-=======
-  dps: 5419.022078259246
-  tps: 3070.5383462638465
->>>>>>> 3fb87de8
+  dps: 5468.338991601968
+  tps: 3133.2129854695904
  }
 }
 dps_results: {
  key: "TestUnholy-SwitchInFrontOfTarget-Default"
  value: {
-<<<<<<< HEAD
-  dps: 7524.85522107121
-  tps: 5235.06030216594
-=======
-  dps: 7415.210734399096
-  tps: 5173.598841803661
->>>>>>> 3fb87de8
+  dps: 7421.818796472691
+  tps: 5165.060583749731
  }
 }