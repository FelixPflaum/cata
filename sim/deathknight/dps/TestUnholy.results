--- conflicted
+++ resolved
@@ -724,13 +724,8 @@
 dps_results: {
  key: "TestUnholy-Settings-Human-Unholy P1 -Basic-FullBuffs-LongMultiTarget"
  value: {
-<<<<<<< HEAD
-  dps: 30319.48903
-  tps: 30375.42369
-=======
-  dps: 30949.27674
-  tps: 31682.52083
->>>>>>> 102eec7c
+  dps: 30941.92052
+  tps: 31591.86835
  }
 }
 dps_results: {
@@ -750,13 +745,8 @@
 dps_results: {
  key: "TestUnholy-Settings-Human-Unholy P1 -Basic-NoBuffs-LongMultiTarget"
  value: {
-<<<<<<< HEAD
-  dps: 18018.59729
-  tps: 19130.80065
-=======
-  dps: 19005.28583
-  tps: 20469.59206
->>>>>>> 102eec7c
+  dps: 18902.72856
+  tps: 20324.32054
  }
 }
 dps_results: {
@@ -776,13 +766,8 @@
 dps_results: {
  key: "TestUnholy-Settings-Orc-Unholy P1 -Basic-FullBuffs-LongMultiTarget"
  value: {
-<<<<<<< HEAD
-  dps: 30713.9197
-  tps: 30638.24161
-=======
-  dps: 31030.68497
-  tps: 31577.23814
->>>>>>> 102eec7c
+  dps: 31264.16945
+  tps: 31808.73134
  }
 }
 dps_results: {
@@ -802,13 +787,8 @@
 dps_results: {
  key: "TestUnholy-Settings-Orc-Unholy P1 -Basic-NoBuffs-LongMultiTarget"
  value: {
-<<<<<<< HEAD
-  dps: 18220.00541
-  tps: 19222.42819
-=======
-  dps: 19025.43871
-  tps: 20385.93565
->>>>>>> 102eec7c
+  dps: 19139.8527
+  tps: 20454.99863
  }
 }
 dps_results: {
