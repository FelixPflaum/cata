--- conflicted
+++ resolved
@@ -501,29 +501,17 @@
 dps_results: {
  key: "TestUnholy-AllItems-Scourgelord'sBattlegear"
  value: {
-<<<<<<< HEAD
-  dps: 7814.6124
-  tps: 5090.84183
-  hps: 219.47899
-=======
-  dps: 8090.64957
-  tps: 5280.76511
-  hps: 222.78668
->>>>>>> b9ae8665
+  dps: 7843.68774
+  tps: 5122.25782
+  hps: 221.35543
  }
 }
 dps_results: {
  key: "TestUnholy-AllItems-Scourgelord'sPlate"
  value: {
-<<<<<<< HEAD
-  dps: 6954.78409
-  tps: 4503.70185
-  hps: 223.91268
-=======
   dps: 6986.36164
   tps: 4534.86706
-  hps: 237.87873
->>>>>>> b9ae8665
+  hps: 225.77347
  }
 }
 dps_results: {
@@ -617,29 +605,17 @@
 dps_results: {
  key: "TestUnholy-AllItems-Thassarian'sBattlegear"
  value: {
-<<<<<<< HEAD
-  dps: 7594.87994
-  tps: 4818.85903
-  hps: 192.88189
-=======
-  dps: 7801.94893
-  tps: 5022.96496
-  hps: 197.24636
->>>>>>> b9ae8665
+  dps: 7625.96948
+  tps: 4847.51528
+  hps: 194.60348
  }
 }
 dps_results: {
  key: "TestUnholy-AllItems-Thassarian'sPlate"
  value: {
-<<<<<<< HEAD
-  dps: 6488.22914
-  tps: 4072.01006
-  hps: 209.65882
-=======
-  dps: 6574.82496
-  tps: 4143.77442
-  hps: 219.35959
->>>>>>> b9ae8665
+  dps: 6516.62584
+  tps: 4100.83476
+  hps: 211.48407
  }
 }
 dps_results: {
