character_stats_results: {
 key: "TestUnholy-CharacterStats-Default"
 value: {
  final_stats: 1692.0675200000003
  final_stats: 618.2
  final_stats: 1501.5000000000002
  final_stats: 137.5
  final_stats: 169.4
  final_stats: 0
  final_stats: 0
  final_stats: 0
  final_stats: 0
  final_stats: 0
  final_stats: 0
  final_stats: 0
  final_stats: 0
  final_stats: 0
  final_stats: 370.928
  final_stats: 730.73
  final_stats: 401
  final_stats: 0
  final_stats: 5713.548544000001
  final_stats: 397.16
  final_stats: 1560.7460720000001
  final_stats: 401
  final_stats: 109
  final_stats: 190.9875
  final_stats: 0
  final_stats: 0
  final_stats: 0
  final_stats: 16936.4
  final_stats: 793
  final_stats: 0
  final_stats: 0
  final_stats: 0
  final_stats: 495.883890007262
  final_stats: 0
  final_stats: 0
  final_stats: 22956
  final_stats: 0
  final_stats: 0
  final_stats: 0
  final_stats: 0
  final_stats: 0
  final_stats: 0
  final_stats: 0
  final_stats: 0
  final_stats: 0
  final_stats: 0
 }
}
dps_results: {
 key: "TestUnholy-AllItems-AustereEarthsiegeDiamond"
 value: {
<<<<<<< HEAD
  dps: 7249.610954727035
  tps: 5398.172584118281
=======
  dps: 7172.526043685532
  tps: 5330.891091045842
>>>>>>> 6ad8bddc
 }
}
dps_results: {
 key: "TestUnholy-AllItems-Bandit'sInsignia-40371"
 value: {
<<<<<<< HEAD
  dps: 7208.674042584724
  tps: 5420.389106886855
=======
  dps: 6971.324221577268
  tps: 5227.952206425707
>>>>>>> 6ad8bddc
 }
}
dps_results: {
 key: "TestUnholy-AllItems-BeamingEarthsiegeDiamond"
 value: {
<<<<<<< HEAD
  dps: 7271.872739316331
  tps: 5414.770020133746
=======
  dps: 7194.221902449427
  tps: 5347.043240679794
>>>>>>> 6ad8bddc
 }
}
dps_results: {
 key: "TestUnholy-AllItems-BracingEarthsiegeDiamond"
 value: {
<<<<<<< HEAD
  dps: 7249.610954727035
  tps: 5290.209132435915
=======
  dps: 7172.526043685532
  tps: 5224.273269224927
>>>>>>> 6ad8bddc
 }
}
dps_results: {
 key: "TestUnholy-AllItems-BracingEarthstormDiamond"
 value: {
<<<<<<< HEAD
  dps: 7249.610954727035
  tps: 5398.172584118281
=======
  dps: 7172.526043685532
  tps: 5330.891091045842
>>>>>>> 6ad8bddc
 }
}
dps_results: {
 key: "TestUnholy-AllItems-Braxley'sBackyardMoonshine-35937"
 value: {
<<<<<<< HEAD
  dps: 6928.030677237041
  tps: 5234.599829334154
=======
  dps: 6838.280547188179
  tps: 5157.5408499544465
>>>>>>> 6ad8bddc
 }
}
dps_results: {
 key: "TestUnholy-AllItems-BrutalEarthstormDiamond"
 value: {
<<<<<<< HEAD
  dps: 7259.850382994349
  tps: 5406.468716440298
=======
  dps: 7182.768764463592
  tps: 5339.189755968692
>>>>>>> 6ad8bddc
 }
}
dps_results: {
 key: "TestUnholy-AllItems-BurningRage"
 value: {
<<<<<<< HEAD
  dps: 6122.012306794026
  tps: 4564.428821633099
=======
  dps: 6073.113640820425
  tps: 4503.497447820219
>>>>>>> 6ad8bddc
 }
}
dps_results: {
 key: "TestUnholy-AllItems-ChaoticSkyfireDiamond"
 value: {
<<<<<<< HEAD
  dps: 7328.767310757293
  tps: 5469.302711292173
=======
  dps: 7250.621043690375
  tps: 5401.052999623361
>>>>>>> 6ad8bddc
 }
}
dps_results: {
 key: "TestUnholy-AllItems-ChaoticSkyflareDiamond"
 value: {
<<<<<<< HEAD
  dps: 7340.804990805834
  tps: 5480.803913390089
=======
  dps: 7262.42661821113
  tps: 5412.34046555757
>>>>>>> 6ad8bddc
 }
}
dps_results: {
 key: "TestUnholy-AllItems-DarkmoonCard:Berserker!-42989"
 value: {
<<<<<<< HEAD
  dps: 7099.070380280434
  tps: 5355.031780090133
=======
  dps: 7011.201413837191
  tps: 5282.146686916263
>>>>>>> 6ad8bddc
 }
}
dps_results: {
 key: "TestUnholy-AllItems-DarkmoonCard:Death-42990"
 value: {
<<<<<<< HEAD
  dps: 7152.69541629443
  tps: 5390.105770489285
=======
  dps: 7063.784331997933
  tps: 5316.531497668945
>>>>>>> 6ad8bddc
 }
}
dps_results: {
 key: "TestUnholy-AllItems-DarkmoonCard:Greatness-44253"
 value: {
<<<<<<< HEAD
  dps: 7382.734528236112
  tps: 5477.981103349685
=======
  dps: 7294.573180986848
  tps: 5405.022952690971
>>>>>>> 6ad8bddc
 }
}
dps_results: {
 key: "TestUnholy-AllItems-DarkmoonCard:Greatness-44254"
 value: {
<<<<<<< HEAD
  dps: 7316.701436300354
  tps: 5432.482402446892
=======
  dps: 7232.297249455096
  tps: 5362.542110919458
>>>>>>> 6ad8bddc
 }
}
dps_results: {
 key: "TestUnholy-AllItems-DarkrunedBattlegear"
 value: {
<<<<<<< HEAD
  dps: 6653.225637973386
  tps: 4982.792314197201
=======
  dps: 6598.458887958894
  tps: 4924.932780712656
>>>>>>> 6ad8bddc
 }
}
dps_results: {
 key: "TestUnholy-AllItems-DarkrunedPlate"
 value: {
<<<<<<< HEAD
  dps: 5861.891023191202
  tps: 4367.581475181362
=======
  dps: 5793.974389178073
  tps: 4307.776764702325
>>>>>>> 6ad8bddc
 }
}
dps_results: {
 key: "TestUnholy-AllItems-DeadlyGladiator'sSigilofStrife-42620"
 value: {
<<<<<<< HEAD
  dps: 7577.389855095375
  tps: 5624.501643233463
=======
  dps: 7493.184939792427
  tps: 5554.673928817493
>>>>>>> 6ad8bddc
 }
}
dps_results: {
 key: "TestUnholy-AllItems-DeathKnight'sAnguish-38212"
 value: {
<<<<<<< HEAD
  dps: 7079.013557473454
  tps: 5338.805880779725
=======
  dps: 6991.660671119228
  tps: 5266.363982653486
>>>>>>> 6ad8bddc
 }
}
dps_results: {
 key: "TestUnholy-AllItems-Defender'sCode-40257"
 value: {
<<<<<<< HEAD
  dps: 6994.052055322378
  tps: 5254.27961626432
=======
  dps: 6909.632338813091
  tps: 5184.5301675486135
>>>>>>> 6ad8bddc
 }
}
dps_results: {
 key: "TestUnholy-AllItems-DesolationBattlegear"
 value: {
<<<<<<< HEAD
  dps: 5468.280543239529
  tps: 4057.517442939847
=======
  dps: 5412.477536616797
  tps: 3995.578459893192
>>>>>>> 6ad8bddc
 }
}
dps_results: {
 key: "TestUnholy-AllItems-DestructiveSkyfireDiamond"
 value: {
<<<<<<< HEAD
  dps: 7266.0439735877935
  tps: 5418.020844191761
=======
  dps: 7188.297746705432
  tps: 5350.10125425749
>>>>>>> 6ad8bddc
 }
}
dps_results: {
 key: "TestUnholy-AllItems-DestructiveSkyflareDiamond"
 value: {
<<<<<<< HEAD
  dps: 7274.673757104778
  tps: 5429.768800934778
=======
  dps: 7197.290083343313
  tps: 5362.120540608538
>>>>>>> 6ad8bddc
 }
}
dps_results: {
 key: "TestUnholy-AllItems-DoomplateBattlegear"
 value: {
<<<<<<< HEAD
  dps: 5701.509002584824
  tps: 4239.416843624748
=======
  dps: 5648.186972574425
  tps: 4178.5858116039335
>>>>>>> 6ad8bddc
 }
}
dps_results: {
 key: "TestUnholy-AllItems-EffulgentSkyflareDiamond"
 value: {
<<<<<<< HEAD
  dps: 7249.610954727035
  tps: 5398.172584118281
=======
  dps: 7172.526043685532
  tps: 5330.891091045842
>>>>>>> 6ad8bddc
 }
}
dps_results: {
 key: "TestUnholy-AllItems-EmberSkyfireDiamond"
 value: {
<<<<<<< HEAD
  dps: 7249.610954727035
  tps: 5398.172584118281
=======
  dps: 7172.526043685532
  tps: 5330.891091045842
>>>>>>> 6ad8bddc
 }
}
dps_results: {
 key: "TestUnholy-AllItems-EmberSkyflareDiamond"
 value: {
<<<<<<< HEAD
  dps: 7249.610954727035
  tps: 5398.172584118281
=======
  dps: 7172.526043685532
  tps: 5330.891091045842
>>>>>>> 6ad8bddc
 }
}
dps_results: {
 key: "TestUnholy-AllItems-EnigmaticSkyfireDiamond"
 value: {
<<<<<<< HEAD
  dps: 7260.396066821718
  tps: 5403.970098273927
=======
  dps: 7182.965949461992
  tps: 5336.444345250219
>>>>>>> 6ad8bddc
 }
}
dps_results: {
 key: "TestUnholy-AllItems-EnigmaticSkyflareDiamond"
 value: {
<<<<<<< HEAD
  dps: 7271.872739316331
  tps: 5414.770020133746
=======
  dps: 7194.221902449427
  tps: 5347.043240679794
>>>>>>> 6ad8bddc
 }
}
dps_results: {
 key: "TestUnholy-AllItems-EnigmaticStarflareDiamond"
 value: {
<<<<<<< HEAD
  dps: 7274.108202953192
  tps: 5423.61186664288
=======
  dps: 7196.659169645137
  tps: 5355.947511062983
>>>>>>> 6ad8bddc
 }
}
dps_results: {
 key: "TestUnholy-AllItems-EternalEarthsiegeDiamond"
 value: {
<<<<<<< HEAD
  dps: 7249.610954727035
  tps: 5398.172584118281
=======
  dps: 7172.526043685532
  tps: 5330.891091045842
>>>>>>> 6ad8bddc
 }
}
dps_results: {
 key: "TestUnholy-AllItems-EternalEarthstormDiamond"
 value: {
<<<<<<< HEAD
  dps: 7249.610954727035
  tps: 5398.172584118281
=======
  dps: 7172.526043685532
  tps: 5330.891091045842
>>>>>>> 6ad8bddc
 }
}
dps_results: {
 key: "TestUnholy-AllItems-ExtractofNecromanticPower-40373"
 value: {
<<<<<<< HEAD
  dps: 7150.1898171465355
  tps: 5393.13532891359
=======
  dps: 7061.069713656095
  tps: 5319.299840796366
>>>>>>> 6ad8bddc
 }
}
dps_results: {
 key: "TestUnholy-AllItems-FaithinFelsteel"
 value: {
<<<<<<< HEAD
  dps: 6049.6194189258
  tps: 4495.243442943904
=======
  dps: 5994.1272643563125
  tps: 4432.093345879805
>>>>>>> 6ad8bddc
 }
}
dps_results: {
 key: "TestUnholy-AllItems-FelstalkerArmor"
 value: {
<<<<<<< HEAD
  dps: 6343.629925227709
  tps: 4707.325518265583
=======
  dps: 6275.624359532
  tps: 4644.479406486692
>>>>>>> 6ad8bddc
 }
}
dps_results: {
 key: "TestUnholy-AllItems-FlameGuard"
 value: {
<<<<<<< HEAD
  dps: 5720.670548062897
  tps: 4262.695312363762
=======
  dps: 5671.827464531163
  tps: 4203.716867181518
>>>>>>> 6ad8bddc
 }
}
dps_results: {
 key: "TestUnholy-AllItems-ForgeEmber-37660"
 value: {
<<<<<<< HEAD
  dps: 7069.434685295859
  tps: 5323.683384944021
=======
  dps: 6981.266056394255
  tps: 5250.687192261193
>>>>>>> 6ad8bddc
 }
}
dps_results: {
 key: "TestUnholy-AllItems-ForlornSkyflareDiamond"
 value: {
<<<<<<< HEAD
  dps: 7249.610954727035
  tps: 5398.172584118281
=======
  dps: 7172.526043685532
  tps: 5330.891091045842
>>>>>>> 6ad8bddc
 }
}
dps_results: {
 key: "TestUnholy-AllItems-ForlornStarflareDiamond"
 value: {
<<<<<<< HEAD
  dps: 7249.610954727035
  tps: 5398.172584118281
=======
  dps: 7172.526043685532
  tps: 5330.891091045842
>>>>>>> 6ad8bddc
 }
}
dps_results: {
 key: "TestUnholy-AllItems-FuriousGladiator'sSigilofStrife-42621"
 value: {
<<<<<<< HEAD
  dps: 7595.855996577515
  tps: 5638.993228856417
=======
  dps: 7511.6582787558345
  tps: 5569.170957627057
>>>>>>> 6ad8bddc
 }
}
dps_results: {
 key: "TestUnholy-AllItems-HatefulGladiator'sSigilofStrife-42619"
 value: {
<<<<<<< HEAD
  dps: 7541.733094121108
  tps: 5583.854318228217
=======
  dps: 7457.505835956521
  tps: 5514.008913155343
>>>>>>> 6ad8bddc
 }
}
dps_results: {
 key: "TestUnholy-AllItems-IllustrationoftheDragonSoul-40432"
 value: {
<<<<<<< HEAD
  dps: 6994.052055322378
  tps: 5254.27961626432
=======
  dps: 6909.632338813091
  tps: 5184.5301675486135
>>>>>>> 6ad8bddc
 }
}
dps_results: {
 key: "TestUnholy-AllItems-ImbuedUnstableDiamond"
 value: {
<<<<<<< HEAD
  dps: 7249.610954727035
  tps: 5398.172584118281
=======
  dps: 7172.526043685532
  tps: 5330.891091045842
>>>>>>> 6ad8bddc
 }
}
dps_results: {
 key: "TestUnholy-AllItems-ImpassiveSkyflareDiamond"
 value: {
<<<<<<< HEAD
  dps: 7271.872739316331
  tps: 5414.770020133746
=======
  dps: 7194.221902449427
  tps: 5347.043240679794
>>>>>>> 6ad8bddc
 }
}
dps_results: {
 key: "TestUnholy-AllItems-ImpassiveStarflareDiamond"
 value: {
<<<<<<< HEAD
  dps: 7274.108202953192
  tps: 5423.61186664288
=======
  dps: 7196.659169645137
  tps: 5355.947511062983
>>>>>>> 6ad8bddc
 }
}
dps_results: {
 key: "TestUnholy-AllItems-IncisorFragment-37723"
 value: {
<<<<<<< HEAD
  dps: 6996.095672765547
  tps: 5288.831347756416
=======
  dps: 6808.484857718794
  tps: 5132.148098342317
>>>>>>> 6ad8bddc
 }
}
dps_results: {
 key: "TestUnholy-AllItems-InfusedColdstoneRune-35935"
 value: {
<<<<<<< HEAD
  dps: 6856.90833473675
  tps: 5173.975841863814
=======
  dps: 6784.63837030742
  tps: 5111.116199141563
>>>>>>> 6ad8bddc
 }
}
dps_results: {
 key: "TestUnholy-AllItems-InsightfulEarthsiegeDiamond"
 value: {
<<<<<<< HEAD
  dps: 7249.610954727035
  tps: 5398.172584118281
=======
  dps: 7172.526043685532
  tps: 5330.891091045842
>>>>>>> 6ad8bddc
 }
}
dps_results: {
 key: "TestUnholy-AllItems-InsightfulEarthstormDiamond"
 value: {
<<<<<<< HEAD
  dps: 7249.610954727035
  tps: 5398.172584118281
=======
  dps: 7172.526043685532
  tps: 5330.891091045842
>>>>>>> 6ad8bddc
 }
}
dps_results: {
 key: "TestUnholy-AllItems-InvigoratingEarthsiegeDiamond"
 value: {
<<<<<<< HEAD
  dps: 7282.012528226316
  tps: 5424.4566203541
=======
  dps: 7204.936309413191
  tps: 5357.181813347863
>>>>>>> 6ad8bddc
 }
}
dps_results: {
 key: "TestUnholy-AllItems-Lavanthor'sTalisman-37872"
 value: {
<<<<<<< HEAD
  dps: 6994.052055322378
  tps: 5254.27961626432
=======
  dps: 6909.632338813091
  tps: 5184.5301675486135
>>>>>>> 6ad8bddc
 }
}
dps_results: {
 key: "TestUnholy-AllItems-MajesticDragonFigurine-40430"
 value: {
<<<<<<< HEAD
  dps: 6994.052055322378
  tps: 5254.27961626432
=======
  dps: 6909.632338813091
  tps: 5184.5301675486135
>>>>>>> 6ad8bddc
 }
}
dps_results: {
 key: "TestUnholy-AllItems-Mana-EtchedRegalia"
 value: {
<<<<<<< HEAD
  dps: 5184.88890545614
  tps: 3837.281643748121
=======
  dps: 5120.124404608669
  tps: 3765.255195903756
>>>>>>> 6ad8bddc
 }
}
dps_results: {
 key: "TestUnholy-AllItems-MeteoriteWhetstone-37390"
 value: {
<<<<<<< HEAD
  dps: 7220.166674805369
  tps: 5373.872947882178
=======
  dps: 7126.205062820972
  tps: 5297.1480264631355
>>>>>>> 6ad8bddc
 }
}
dps_results: {
 key: "TestUnholy-AllItems-MysticalSkyfireDiamond"
 value: {
<<<<<<< HEAD
  dps: 7342.891728623058
  tps: 5436.697550342484
=======
  dps: 7257.2463614802655
  tps: 5363.92582112465
>>>>>>> 6ad8bddc
 }
}
dps_results: {
 key: "TestUnholy-AllItems-NetherscaleArmor"
 value: {
<<<<<<< HEAD
  dps: 6384.527534401481
  tps: 4744.592777012993
=======
  dps: 6315.39177267184
  tps: 4680.778018847697
>>>>>>> 6ad8bddc
 }
}
dps_results: {
 key: "TestUnholy-AllItems-NetherstrikeArmor"
 value: {
<<<<<<< HEAD
  dps: 6253.9423326350925
  tps: 4605.47132022105
=======
  dps: 6179.466689515866
  tps: 4538.61047856815
>>>>>>> 6ad8bddc
 }
}
dps_results: {
 key: "TestUnholy-AllItems-OfferingofSacrifice-37638"
 value: {
<<<<<<< HEAD
  dps: 6994.052055322378
  tps: 5254.27961626432
=======
  dps: 6909.632338813091
  tps: 5184.5301675486135
>>>>>>> 6ad8bddc
 }
}
dps_results: {
 key: "TestUnholy-AllItems-PersistentEarthshatterDiamond"
 value: {
<<<<<<< HEAD
  dps: 7275.840799940737
  tps: 5419.4501372615605
=======
  dps: 7198.762925465063
  tps: 5352.174056718907
>>>>>>> 6ad8bddc
 }
}
dps_results: {
 key: "TestUnholy-AllItems-PersistentEarthsiegeDiamond"
 value: {
<<<<<<< HEAD
  dps: 7282.012528226316
  tps: 5424.4566203541
=======
  dps: 7204.936309413191
  tps: 5357.181813347863
>>>>>>> 6ad8bddc
 }
}
dps_results: {
 key: "TestUnholy-AllItems-PotentUnstableDiamond"
 value: {
<<<<<<< HEAD
  dps: 7268.126139583768
  tps: 5413.192033395891
=======
  dps: 7191.046195529907
  tps: 5345.91436093271
>>>>>>> 6ad8bddc
 }
}
dps_results: {
 key: "TestUnholy-AllItems-PowerfulEarthshatterDiamond"
 value: {
<<<<<<< HEAD
  dps: 7249.610954727035
  tps: 5398.172584118281
=======
  dps: 7172.526043685532
  tps: 5330.891091045842
>>>>>>> 6ad8bddc
 }
}
dps_results: {
 key: "TestUnholy-AllItems-PowerfulEarthsiegeDiamond"
 value: {
<<<<<<< HEAD
  dps: 7249.610954727035
  tps: 5398.172584118281
=======
  dps: 7172.526043685532
  tps: 5330.891091045842
>>>>>>> 6ad8bddc
 }
}
dps_results: {
 key: "TestUnholy-AllItems-PowerfulEarthstormDiamond"
 value: {
<<<<<<< HEAD
  dps: 7249.610954727035
  tps: 5398.172584118281
=======
  dps: 7172.526043685532
  tps: 5330.891091045842
>>>>>>> 6ad8bddc
 }
}
dps_results: {
 key: "TestUnholy-AllItems-PrimalIntent"
 value: {
<<<<<<< HEAD
  dps: 6448.619080929575
  tps: 4769.800745532182
=======
  dps: 6369.739095986351
  tps: 4701.519191397267
>>>>>>> 6ad8bddc
 }
}
dps_results: {
 key: "TestUnholy-AllItems-PurifiedShardoftheGods"
 value: {
<<<<<<< HEAD
  dps: 6994.052055322378
  tps: 5254.27961626432
=======
  dps: 6909.632338813091
  tps: 5184.5301675486135
>>>>>>> 6ad8bddc
 }
}
dps_results: {
 key: "TestUnholy-AllItems-ReignoftheDead-47316"
 value: {
<<<<<<< HEAD
  dps: 7296.093598112657
  tps: 5470.207991893121
=======
  dps: 7214.451480859688
  tps: 5420.371993625045
>>>>>>> 6ad8bddc
 }
}
dps_results: {
 key: "TestUnholy-AllItems-ReignoftheDead-47477"
 value: {
<<<<<<< HEAD
  dps: 7334.38595493453
  tps: 5500.916062195527
=======
  dps: 7252.424979748669
  tps: 5450.8250866782155
>>>>>>> 6ad8bddc
 }
}
dps_results: {
 key: "TestUnholy-AllItems-RelentlessEarthsiegeDiamond"
 value: {
<<<<<<< HEAD
  dps: 7339.905567644571
  tps: 5483.069540623746
=======
  dps: 7261.783909989179
  tps: 5414.766602612721
>>>>>>> 6ad8bddc
 }
}
dps_results: {
 key: "TestUnholy-AllItems-RelentlessEarthstormDiamond"
 value: {
<<<<<<< HEAD
  dps: 7322.637140612302
  tps: 5462.295593971341
=======
  dps: 7244.856070807075
  tps: 5394.371282694548
>>>>>>> 6ad8bddc
 }
}
dps_results: {
 key: "TestUnholy-AllItems-RelentlessGladiator'sSigilofStrife-42622"
 value: {
<<<<<<< HEAD
  dps: 7617.399828306679
  tps: 5655.9000787498635
=======
  dps: 7533.2105075464815
  tps: 5586.08415790488
>>>>>>> 6ad8bddc
 }
}
dps_results: {
 key: "TestUnholy-AllItems-RevitalizingSkyflareDiamond"
 value: {
<<<<<<< HEAD
  dps: 7249.610954727035
  tps: 5398.172584118281
=======
  dps: 7172.526043685532
  tps: 5330.891091045842
>>>>>>> 6ad8bddc
 }
}
dps_results: {
 key: "TestUnholy-AllItems-RuneofRepulsion-40372"
 value: {
<<<<<<< HEAD
  dps: 6994.052055322378
  tps: 5254.27961626432
=======
  dps: 6909.632338813091
  tps: 5184.5301675486135
>>>>>>> 6ad8bddc
 }
}
dps_results: {
 key: "TestUnholy-AllItems-ScourgeborneBattlegear"
 value: {
<<<<<<< HEAD
  dps: 6562.717522603971
  tps: 4929.165379951538
=======
  dps: 6501.492197065727
  tps: 4856.411416726063
>>>>>>> 6ad8bddc
 }
}
dps_results: {
 key: "TestUnholy-AllItems-ScourgebornePlate"
 value: {
<<<<<<< HEAD
  dps: 5940.117523005235
  tps: 4387.891536296968
=======
  dps: 5896.743926345574
  tps: 4340.61537664713
 }
}
dps_results: {
 key: "TestUnholy-AllItems-Scourgelord'sBattlegear"
 value: {
  dps: 7813.642036960847
  tps: 5977.358598037304
 }
}
dps_results: {
 key: "TestUnholy-AllItems-Scourgelord'sPlate"
 value: {
  dps: 6880.317055865245
  tps: 5115.746125852546
>>>>>>> 6ad8bddc
 }
}
dps_results: {
 key: "TestUnholy-AllItems-SealofthePantheon-36993"
 value: {
<<<<<<< HEAD
  dps: 6994.052055322378
  tps: 5254.27961626432
=======
  dps: 6909.632338813091
  tps: 5184.5301675486135
>>>>>>> 6ad8bddc
 }
}
dps_results: {
 key: "TestUnholy-AllItems-Serrah'sStar-37559"
 value: {
<<<<<<< HEAD
  dps: 7056.904449028916
  tps: 5312.975510933986
=======
  dps: 6968.3301912518245
  tps: 5239.652105207906
>>>>>>> 6ad8bddc
 }
}
dps_results: {
 key: "TestUnholy-AllItems-ShinyShardoftheGods"
 value: {
<<<<<<< HEAD
  dps: 6994.052055322378
  tps: 5254.27961626432
=======
  dps: 6909.632338813091
  tps: 5184.5301675486135
>>>>>>> 6ad8bddc
 }
}
dps_results: {
 key: "TestUnholy-AllItems-SigilofHauntedDreams-40715"
 value: {
<<<<<<< HEAD
  dps: 7512.7800830556525
  tps: 5573.915368197997
=======
  dps: 7426.705181180777
  tps: 5502.563899100431
>>>>>>> 6ad8bddc
 }
}
dps_results: {
 key: "TestUnholy-AllItems-SigilofVirulence-47673"
 value: {
<<<<<<< HEAD
  dps: 7890.889629139645
  tps: 5857.578717042975
=======
  dps: 7806.861097726647
  tps: 5787.8252309419495
>>>>>>> 6ad8bddc
 }
}
dps_results: {
 key: "TestUnholy-AllItems-SigiloftheHangedMan-50459"
 value: {
<<<<<<< HEAD
  dps: 7936.4324875151015
  tps: 5911.9165314102465
=======
  dps: 7852.485003748112
  tps: 5842.202592020764
>>>>>>> 6ad8bddc
 }
}
dps_results: {
 key: "TestUnholy-AllItems-Sindragosa'sFlawlessFang-50361"
 value: {
<<<<<<< HEAD
  dps: 6994.052055322378
  tps: 5254.27961626432
=======
  dps: 6909.632338813091
  tps: 5184.5301675486135
>>>>>>> 6ad8bddc
 }
}
dps_results: {
 key: "TestUnholy-AllItems-SparkofLife-37657"
 value: {
<<<<<<< HEAD
  dps: 7049.0934681187555
  tps: 5286.812836598755
=======
  dps: 6967.7337819944605
  tps: 5217.763167705882
>>>>>>> 6ad8bddc
 }
}
dps_results: {
 key: "TestUnholy-AllItems-SpellstrikeInfusion"
 value: {
<<<<<<< HEAD
  dps: 6482.370042386157
  tps: 4784.929858206995
=======
  dps: 6417.703907814352
  tps: 4721.760024224692
>>>>>>> 6ad8bddc
 }
}
dps_results: {
 key: "TestUnholy-AllItems-Spirit-WorldGlass-39388"
 value: {
<<<<<<< HEAD
  dps: 6994.052055322378
  tps: 5254.27961626432
=======
  dps: 6909.632338813091
  tps: 5184.5301675486135
>>>>>>> 6ad8bddc
 }
}
dps_results: {
 key: "TestUnholy-AllItems-StrengthoftheClefthoof"
 value: {
<<<<<<< HEAD
  dps: 6179.228242287766
  tps: 4570.6331393694845
=======
  dps: 6100.860775317863
  tps: 4501.153332260805
>>>>>>> 6ad8bddc
 }
}
dps_results: {
 key: "TestUnholy-AllItems-SwiftSkyfireDiamond"
 value: {
<<<<<<< HEAD
  dps: 7268.126139583768
  tps: 5413.192033395891
=======
  dps: 7191.046195529907
  tps: 5345.91436093271
>>>>>>> 6ad8bddc
 }
}
dps_results: {
 key: "TestUnholy-AllItems-SwiftSkyflareDiamond"
 value: {
<<<<<<< HEAD
  dps: 7282.012528226316
  tps: 5424.4566203541
=======
  dps: 7204.936309413191
  tps: 5357.181813347863
>>>>>>> 6ad8bddc
 }
}
dps_results: {
 key: "TestUnholy-AllItems-SwiftStarfireDiamond"
 value: {
<<<<<<< HEAD
  dps: 7249.610954727035
  tps: 5398.172584118281
=======
  dps: 7172.526043685532
  tps: 5330.891091045842
>>>>>>> 6ad8bddc
 }
}
dps_results: {
 key: "TestUnholy-AllItems-SwiftStarflareDiamond"
 value: {
<<<<<<< HEAD
  dps: 7275.840799940737
  tps: 5419.4501372615605
=======
  dps: 7198.762925465063
  tps: 5352.174056718907
>>>>>>> 6ad8bddc
 }
}
dps_results: {
 key: "TestUnholy-AllItems-SwiftWindfireDiamond"
 value: {
<<<<<<< HEAD
  dps: 7265.040275440982
  tps: 5410.688791849625
=======
  dps: 7187.959503555846
  tps: 5343.410482618235
>>>>>>> 6ad8bddc
 }
}
dps_results: {
 key: "TestUnholy-AllItems-TenaciousEarthstormDiamond"
 value: {
<<<<<<< HEAD
  dps: 7249.610954727035
  tps: 5398.172584118281
=======
  dps: 7172.526043685532
  tps: 5330.891091045842
>>>>>>> 6ad8bddc
 }
}
dps_results: {
 key: "TestUnholy-AllItems-Thassarian'sBattlegear"
 value: {
<<<<<<< HEAD
  dps: 6809.552352968895
  tps: 5112.312611038578
=======
  dps: 6740.65199423126
  tps: 5045.06307968258
 }
}
dps_results: {
 key: "TestUnholy-AllItems-Thassarian'sPlate"
 value: {
  dps: 6080.715985131084
  tps: 4483.649395949747
>>>>>>> 6ad8bddc
 }
}
dps_results: {
 key: "TestUnholy-AllItems-TheTwinStars"
 value: {
  dps: 7107.873178975535
  tps: 5187.443675679821
 }
}
dps_results: {
 key: "TestUnholy-AllItems-ThunderingSkyfireDiamond"
 value: {
<<<<<<< HEAD
  dps: 7381.783745378296
  tps: 5467.074598005798
=======
  dps: 7301.58947457389
  tps: 5399.012511072659
>>>>>>> 6ad8bddc
 }
}
dps_results: {
 key: "TestUnholy-AllItems-ThunderingSkyflareDiamond"
 value: {
<<<<<<< HEAD
  dps: 7525.474205475062
  tps: 5584.555323356651
=======
  dps: 7441.186763247813
  tps: 5514.656567308333
>>>>>>> 6ad8bddc
 }
}
dps_results: {
 key: "TestUnholy-AllItems-TinyAbominationinaJar-50351"
 value: {
<<<<<<< HEAD
  dps: 7143.282935001738
  tps: 5366.727538141866
=======
  dps: 7057.618207203938
  tps: 5296.129817346772
>>>>>>> 6ad8bddc
 }
}
dps_results: {
 key: "TestUnholy-AllItems-TinyAbominationinaJar-50706"
 value: {
<<<<<<< HEAD
  dps: 7161.213699786734
  tps: 5361.87769728378
=======
  dps: 7071.961533432548
  tps: 5286.5261831588905
>>>>>>> 6ad8bddc
 }
}
dps_results: {
 key: "TestUnholy-AllItems-TirelessSkyflareDiamond"
 value: {
<<<<<<< HEAD
  dps: 7249.610954727035
  tps: 5398.172584118281
=======
  dps: 7172.526043685532
  tps: 5330.891091045842
>>>>>>> 6ad8bddc
 }
}
dps_results: {
 key: "TestUnholy-AllItems-TirelessStarflareDiamond"
 value: {
<<<<<<< HEAD
  dps: 7249.610954727035
  tps: 5398.172584118281
=======
  dps: 7172.526043685532
  tps: 5330.891091045842
>>>>>>> 6ad8bddc
 }
}
dps_results: {
 key: "TestUnholy-AllItems-TrenchantEarthshatterDiamond"
 value: {
<<<<<<< HEAD
  dps: 7249.610954727035
  tps: 5398.172584118281
=======
  dps: 7172.526043685532
  tps: 5330.891091045842
>>>>>>> 6ad8bddc
 }
}
dps_results: {
 key: "TestUnholy-AllItems-TrenchantEarthsiegeDiamond"
 value: {
<<<<<<< HEAD
  dps: 7249.610954727035
  tps: 5398.172584118281
=======
  dps: 7172.526043685532
  tps: 5330.891091045842
>>>>>>> 6ad8bddc
 }
}
dps_results: {
 key: "TestUnholy-AllItems-WastewalkerArmor"
 value: {
<<<<<<< HEAD
  dps: 5567.615229698888
  tps: 4136.306158941495
=======
  dps: 5508.568596351435
  tps: 4072.241250490682
>>>>>>> 6ad8bddc
 }
}
dps_results: {
 key: "TestUnholy-AllItems-WindhawkArmor"
 value: {
<<<<<<< HEAD
  dps: 6231.9396771759775
  tps: 4593.327439004679
=======
  dps: 6158.720543807593
  tps: 4527.392893282686
>>>>>>> 6ad8bddc
 }
}
dps_results: {
 key: "TestUnholy-AllItems-WrathfulGladiator'sSigilofStrife-51417"
 value: {
<<<<<<< HEAD
  dps: 7642.021350282863
  tps: 5675.222192913802
=======
  dps: 7557.841626164358
  tps: 5605.413529650966
>>>>>>> 6ad8bddc
 }
}
dps_results: {
 key: "TestUnholy-AllItems-WrathofSpellfire"
 value: {
<<<<<<< HEAD
  dps: 6201.363793156842
  tps: 4621.9019593960975
=======
  dps: 6128.5824130475385
  tps: 4554.616291087083
>>>>>>> 6ad8bddc
 }
}
dps_results: {
 key: "TestUnholy-Average-Default"
 value: {
<<<<<<< HEAD
  dps: 7413.470791726132
  tps: 5487.269737568219
=======
  dps: 7331.81276723081
  tps: 5417.549232523464
>>>>>>> 6ad8bddc
 }
}
dps_results: {
 key: "TestUnholy-Settings-Human-Unholy P1 -Basic-FullBuffs-LongMultiTarget"
 value: {
  dps: 14184.403433775902
  tps: 11023.150586277003
 }
}
dps_results: {
 key: "TestUnholy-Settings-Human-Unholy P1 -Basic-FullBuffs-LongSingleTarget"
 value: {
  dps: 7396.191845548372
  tps: 5582.542413859512
 }
}
dps_results: {
 key: "TestUnholy-Settings-Human-Unholy P1 -Basic-FullBuffs-ShortSingleTarget"
 value: {
  dps: 10430.905751285936
  tps: 6106.69471152336
 }
}
dps_results: {
 key: "TestUnholy-Settings-Human-Unholy P1 -Basic-NoBuffs-LongMultiTarget"
 value: {
  dps: 6878.973049005692
  tps: 5649.731007171559
 }
}
dps_results: {
 key: "TestUnholy-Settings-Human-Unholy P1 -Basic-NoBuffs-LongSingleTarget"
 value: {
  dps: 3821.557653611516
  tps: 3199.810490330671
 }
}
dps_results: {
 key: "TestUnholy-Settings-Human-Unholy P1 -Basic-NoBuffs-ShortSingleTarget"
 value: {
  dps: 4712.766995499252
  tps: 3280.8248391668626
 }
}
dps_results: {
 key: "TestUnholy-Settings-Orc-Unholy P1 -Basic-FullBuffs-LongMultiTarget"
 value: {
<<<<<<< HEAD
  dps: 14363.676854590747
  tps: 11067.629540490601
=======
  dps: 14188.810673942058
  tps: 10925.085436723803
>>>>>>> 6ad8bddc
 }
}
dps_results: {
 key: "TestUnholy-Settings-Orc-Unholy P1 -Basic-FullBuffs-LongSingleTarget"
 value: {
<<<<<<< HEAD
  dps: 7525.474205475062
  tps: 5584.555323356651
=======
  dps: 7441.186763247813
  tps: 5514.656567308333
>>>>>>> 6ad8bddc
 }
}
dps_results: {
 key: "TestUnholy-Settings-Orc-Unholy P1 -Basic-FullBuffs-ShortSingleTarget"
 value: {
<<<<<<< HEAD
  dps: 10792.201658341308
  tps: 6098.4737353500395
=======
  dps: 10679.575528533924
  tps: 6038.330687005073
>>>>>>> 6ad8bddc
 }
}
dps_results: {
 key: "TestUnholy-Settings-Orc-Unholy P1 -Basic-NoBuffs-LongMultiTarget"
 value: {
<<<<<<< HEAD
  dps: 6822.757450543378
  tps: 5560.708506294043
=======
  dps: 6721.895522535691
  tps: 5474.115314992071
>>>>>>> 6ad8bddc
 }
}
dps_results: {
 key: "TestUnholy-Settings-Orc-Unholy P1 -Basic-NoBuffs-LongSingleTarget"
 value: {
<<<<<<< HEAD
  dps: 3808.5762876737385
  tps: 3150.1800589169575
=======
  dps: 3755.7583425305975
  tps: 3102.0023159452307
>>>>>>> 6ad8bddc
 }
}
dps_results: {
 key: "TestUnholy-Settings-Orc-Unholy P1 -Basic-NoBuffs-ShortSingleTarget"
 value: {
<<<<<<< HEAD
  dps: 4832.983693094682
  tps: 3242.10501171466
=======
  dps: 4773.646727310379
  tps: 3199.8603744260145
>>>>>>> 6ad8bddc
 }
}
dps_results: {
 key: "TestUnholy-SwitchInFrontOfTarget-Default"
 value: {
<<<<<<< HEAD
  dps: 6973.969516097685
  tps: 5076.173104076063
=======
  dps: 6849.669636164999
  tps: 4943.386359855192
>>>>>>> 6ad8bddc
 }
}<|MERGE_RESOLUTION|>--- conflicted
+++ resolved
@@ -52,1126 +52,666 @@
 dps_results: {
  key: "TestUnholy-AllItems-AustereEarthsiegeDiamond"
  value: {
-<<<<<<< HEAD
-  dps: 7249.610954727035
-  tps: 5398.172584118281
-=======
-  dps: 7172.526043685532
-  tps: 5330.891091045842
->>>>>>> 6ad8bddc
+  dps: 7257.41007297225
+  tps: 5399.747744693987
  }
 }
 dps_results: {
  key: "TestUnholy-AllItems-Bandit'sInsignia-40371"
  value: {
-<<<<<<< HEAD
-  dps: 7208.674042584724
-  tps: 5420.389106886855
-=======
-  dps: 6971.324221577268
-  tps: 5227.952206425707
->>>>>>> 6ad8bddc
+  dps: 7212.838696907619
+  tps: 5421.864505891839
  }
 }
 dps_results: {
  key: "TestUnholy-AllItems-BeamingEarthsiegeDiamond"
  value: {
-<<<<<<< HEAD
-  dps: 7271.872739316331
-  tps: 5414.770020133746
-=======
-  dps: 7194.221902449427
-  tps: 5347.043240679794
->>>>>>> 6ad8bddc
+  dps: 7279.387186537489
+  tps: 5416.104567521866
  }
 }
 dps_results: {
  key: "TestUnholy-AllItems-BracingEarthsiegeDiamond"
  value: {
-<<<<<<< HEAD
-  dps: 7249.610954727035
-  tps: 5290.209132435915
-=======
-  dps: 7172.526043685532
-  tps: 5224.273269224927
->>>>>>> 6ad8bddc
+  dps: 7257.41007297225
+  tps: 5291.752789800106
  }
 }
 dps_results: {
  key: "TestUnholy-AllItems-BracingEarthstormDiamond"
  value: {
-<<<<<<< HEAD
-  dps: 7249.610954727035
-  tps: 5398.172584118281
-=======
-  dps: 7172.526043685532
-  tps: 5330.891091045842
->>>>>>> 6ad8bddc
+  dps: 7257.41007297225
+  tps: 5399.747744693987
  }
 }
 dps_results: {
  key: "TestUnholy-AllItems-Braxley'sBackyardMoonshine-35937"
  value: {
-<<<<<<< HEAD
-  dps: 6928.030677237041
-  tps: 5234.599829334154
-=======
-  dps: 6838.280547188179
-  tps: 5157.5408499544465
->>>>>>> 6ad8bddc
+  dps: 6924.32043704983
+  tps: 5227.7808259796375
  }
 }
 dps_results: {
  key: "TestUnholy-AllItems-BrutalEarthstormDiamond"
  value: {
-<<<<<<< HEAD
-  dps: 7259.850382994349
-  tps: 5406.468716440298
-=======
-  dps: 7182.768764463592
-  tps: 5339.189755968692
->>>>>>> 6ad8bddc
+  dps: 7267.6527937503115
+  tps: 5408.046409616836
  }
 }
 dps_results: {
  key: "TestUnholy-AllItems-BurningRage"
  value: {
-<<<<<<< HEAD
-  dps: 6122.012306794026
-  tps: 4564.428821633099
-=======
-  dps: 6073.113640820425
-  tps: 4503.497447820219
->>>>>>> 6ad8bddc
+  dps: 6151.5988912746225
+  tps: 4567.1656908802015
  }
 }
 dps_results: {
  key: "TestUnholy-AllItems-ChaoticSkyfireDiamond"
  value: {
-<<<<<<< HEAD
-  dps: 7328.767310757293
-  tps: 5469.302711292173
-=======
-  dps: 7250.621043690375
-  tps: 5401.052999623361
->>>>>>> 6ad8bddc
+  dps: 7336.461990862157
+  tps: 5470.7763983428795
  }
 }
 dps_results: {
  key: "TestUnholy-AllItems-ChaoticSkyflareDiamond"
  value: {
-<<<<<<< HEAD
-  dps: 7340.804990805834
-  tps: 5480.803913390089
-=======
-  dps: 7262.42661821113
-  tps: 5412.34046555757
->>>>>>> 6ad8bddc
+  dps: 7348.425837386578
+  tps: 5482.218533621501
  }
 }
 dps_results: {
  key: "TestUnholy-AllItems-DarkmoonCard:Berserker!-42989"
  value: {
-<<<<<<< HEAD
-  dps: 7099.070380280434
-  tps: 5355.031780090133
-=======
-  dps: 7011.201413837191
-  tps: 5282.146686916263
->>>>>>> 6ad8bddc
+  dps: 7101.1015674106775
+  tps: 5354.684767225515
  }
 }
 dps_results: {
  key: "TestUnholy-AllItems-DarkmoonCard:Death-42990"
  value: {
-<<<<<<< HEAD
-  dps: 7152.69541629443
-  tps: 5390.105770489285
-=======
-  dps: 7063.784331997933
-  tps: 5316.531497668945
->>>>>>> 6ad8bddc
+  dps: 7153.456312448521
+  tps: 5388.742524843745
  }
 }
 dps_results: {
  key: "TestUnholy-AllItems-DarkmoonCard:Greatness-44253"
  value: {
-<<<<<<< HEAD
-  dps: 7382.734528236112
-  tps: 5477.981103349685
-=======
-  dps: 7294.573180986848
-  tps: 5405.022952690971
->>>>>>> 6ad8bddc
+  dps: 7383.930047029555
+  tps: 5476.764241123205
  }
 }
 dps_results: {
  key: "TestUnholy-AllItems-DarkmoonCard:Greatness-44254"
  value: {
-<<<<<<< HEAD
-  dps: 7316.701436300354
-  tps: 5432.482402446892
-=======
-  dps: 7232.297249455096
-  tps: 5362.542110919458
->>>>>>> 6ad8bddc
+  dps: 7320.841155409242
+  tps: 5433.737078891781
  }
 }
 dps_results: {
  key: "TestUnholy-AllItems-DarkrunedBattlegear"
  value: {
-<<<<<<< HEAD
-  dps: 6653.225637973386
-  tps: 4982.792314197201
-=======
-  dps: 6598.458887958894
-  tps: 4924.932780712656
->>>>>>> 6ad8bddc
+  dps: 6677.548059036391
+  tps: 4989.729172376156
  }
 }
 dps_results: {
  key: "TestUnholy-AllItems-DarkrunedPlate"
  value: {
-<<<<<<< HEAD
-  dps: 5861.891023191202
-  tps: 4367.581475181362
-=======
-  dps: 5793.974389178073
-  tps: 4307.776764702325
->>>>>>> 6ad8bddc
+  dps: 5865.883693540481
+  tps: 4366.922821448485
  }
 }
 dps_results: {
  key: "TestUnholy-AllItems-DeadlyGladiator'sSigilofStrife-42620"
  value: {
-<<<<<<< HEAD
-  dps: 7577.389855095375
-  tps: 5624.501643233463
-=======
-  dps: 7493.184939792427
-  tps: 5554.673928817493
->>>>>>> 6ad8bddc
+  dps: 7581.728845746572
+  tps: 5625.868896789817
  }
 }
 dps_results: {
  key: "TestUnholy-AllItems-DeathKnight'sAnguish-38212"
  value: {
-<<<<<<< HEAD
-  dps: 7079.013557473454
-  tps: 5338.805880779725
-=======
-  dps: 6991.660671119228
-  tps: 5266.363982653486
->>>>>>> 6ad8bddc
+  dps: 7081.308736450701
+  tps: 5338.693147343342
  }
 }
 dps_results: {
  key: "TestUnholy-AllItems-Defender'sCode-40257"
  value: {
-<<<<<<< HEAD
-  dps: 6994.052055322378
-  tps: 5254.27961626432
-=======
-  dps: 6909.632338813091
-  tps: 5184.5301675486135
->>>>>>> 6ad8bddc
+  dps: 6998.176244767238
+  tps: 5255.725135520939
  }
 }
 dps_results: {
  key: "TestUnholy-AllItems-DesolationBattlegear"
  value: {
-<<<<<<< HEAD
-  dps: 5468.280543239529
-  tps: 4057.517442939847
-=======
-  dps: 5412.477536616797
-  tps: 3995.578459893192
->>>>>>> 6ad8bddc
+  dps: 5487.467847969221
+  tps: 4055.9888302643644
  }
 }
 dps_results: {
  key: "TestUnholy-AllItems-DestructiveSkyfireDiamond"
  value: {
-<<<<<<< HEAD
-  dps: 7266.0439735877935
-  tps: 5418.020844191761
-=======
-  dps: 7188.297746705432
-  tps: 5350.10125425749
->>>>>>> 6ad8bddc
+  dps: 7273.37712504144
+  tps: 5419.210354965876
  }
 }
 dps_results: {
  key: "TestUnholy-AllItems-DestructiveSkyflareDiamond"
  value: {
-<<<<<<< HEAD
-  dps: 7274.673757104778
-  tps: 5429.768800934778
-=======
-  dps: 7197.290083343313
-  tps: 5362.120540608538
->>>>>>> 6ad8bddc
+  dps: 7282.481688070474
+  tps: 5431.385686903365
  }
 }
 dps_results: {
  key: "TestUnholy-AllItems-DoomplateBattlegear"
  value: {
-<<<<<<< HEAD
-  dps: 5701.509002584824
-  tps: 4239.416843624748
-=======
-  dps: 5648.186972574425
-  tps: 4178.5858116039335
->>>>>>> 6ad8bddc
+  dps: 5724.057778052815
+  tps: 4239.988411780098
  }
 }
 dps_results: {
  key: "TestUnholy-AllItems-EffulgentSkyflareDiamond"
  value: {
-<<<<<<< HEAD
-  dps: 7249.610954727035
-  tps: 5398.172584118281
-=======
-  dps: 7172.526043685532
-  tps: 5330.891091045842
->>>>>>> 6ad8bddc
+  dps: 7257.41007297225
+  tps: 5399.747744693987
  }
 }
 dps_results: {
  key: "TestUnholy-AllItems-EmberSkyfireDiamond"
  value: {
-<<<<<<< HEAD
-  dps: 7249.610954727035
-  tps: 5398.172584118281
-=======
-  dps: 7172.526043685532
-  tps: 5330.891091045842
->>>>>>> 6ad8bddc
+  dps: 7257.41007297225
+  tps: 5399.747744693987
  }
 }
 dps_results: {
  key: "TestUnholy-AllItems-EmberSkyflareDiamond"
  value: {
-<<<<<<< HEAD
-  dps: 7249.610954727035
-  tps: 5398.172584118281
-=======
-  dps: 7172.526043685532
-  tps: 5330.891091045842
->>>>>>> 6ad8bddc
+  dps: 7257.41007297225
+  tps: 5399.747744693987
  }
 }
 dps_results: {
  key: "TestUnholy-AllItems-EnigmaticSkyfireDiamond"
  value: {
-<<<<<<< HEAD
-  dps: 7260.396066821718
-  tps: 5403.970098273927
-=======
-  dps: 7182.965949461992
-  tps: 5336.444345250219
->>>>>>> 6ad8bddc
+  dps: 7267.98016831092
+  tps: 5405.360369076479
  }
 }
 dps_results: {
  key: "TestUnholy-AllItems-EnigmaticSkyflareDiamond"
  value: {
-<<<<<<< HEAD
-  dps: 7271.872739316331
-  tps: 5414.770020133746
-=======
-  dps: 7194.221902449427
-  tps: 5347.043240679794
->>>>>>> 6ad8bddc
+  dps: 7279.387186537489
+  tps: 5416.104567521866
  }
 }
 dps_results: {
  key: "TestUnholy-AllItems-EnigmaticStarflareDiamond"
  value: {
-<<<<<<< HEAD
-  dps: 7274.108202953192
-  tps: 5423.61186664288
-=======
-  dps: 7196.659169645137
-  tps: 5355.947511062983
->>>>>>> 6ad8bddc
+  dps: 7281.856927594427
+  tps: 5425.1338359670635
  }
 }
 dps_results: {
  key: "TestUnholy-AllItems-EternalEarthsiegeDiamond"
  value: {
-<<<<<<< HEAD
-  dps: 7249.610954727035
-  tps: 5398.172584118281
-=======
-  dps: 7172.526043685532
-  tps: 5330.891091045842
->>>>>>> 6ad8bddc
+  dps: 7257.41007297225
+  tps: 5399.747744693987
  }
 }
 dps_results: {
  key: "TestUnholy-AllItems-EternalEarthstormDiamond"
  value: {
-<<<<<<< HEAD
-  dps: 7249.610954727035
-  tps: 5398.172584118281
-=======
-  dps: 7172.526043685532
-  tps: 5330.891091045842
->>>>>>> 6ad8bddc
+  dps: 7257.41007297225
+  tps: 5399.747744693987
  }
 }
 dps_results: {
  key: "TestUnholy-AllItems-ExtractofNecromanticPower-40373"
  value: {
-<<<<<<< HEAD
-  dps: 7150.1898171465355
-  tps: 5393.13532891359
-=======
-  dps: 7061.069713656095
-  tps: 5319.299840796366
->>>>>>> 6ad8bddc
+  dps: 7150.93011400951
+  tps: 5391.755603835156
  }
 }
 dps_results: {
  key: "TestUnholy-AllItems-FaithinFelsteel"
  value: {
-<<<<<<< HEAD
-  dps: 6049.6194189258
-  tps: 4495.243442943904
-=======
-  dps: 5994.1272643563125
-  tps: 4432.093345879805
->>>>>>> 6ad8bddc
+  dps: 6072.239276859441
+  tps: 4495.32277394515
  }
 }
 dps_results: {
  key: "TestUnholy-AllItems-FelstalkerArmor"
  value: {
-<<<<<<< HEAD
-  dps: 6343.629925227709
-  tps: 4707.325518265583
-=======
-  dps: 6275.624359532
-  tps: 4644.479406486692
->>>>>>> 6ad8bddc
+  dps: 6356.96160339058
+  tps: 4709.943177804971
  }
 }
 dps_results: {
  key: "TestUnholy-AllItems-FlameGuard"
  value: {
-<<<<<<< HEAD
-  dps: 5720.670548062897
-  tps: 4262.695312363762
-=======
-  dps: 5671.827464531163
-  tps: 4203.716867181518
->>>>>>> 6ad8bddc
+  dps: 5748.0068529643395
+  tps: 4265.721891101798
  }
 }
 dps_results: {
  key: "TestUnholy-AllItems-ForgeEmber-37660"
  value: {
-<<<<<<< HEAD
-  dps: 7069.434685295859
-  tps: 5323.683384944021
-=======
-  dps: 6981.266056394255
-  tps: 5250.687192261193
->>>>>>> 6ad8bddc
+  dps: 7070.785420735404
+  tps: 5322.802999182281
  }
 }
 dps_results: {
  key: "TestUnholy-AllItems-ForlornSkyflareDiamond"
  value: {
-<<<<<<< HEAD
-  dps: 7249.610954727035
-  tps: 5398.172584118281
-=======
-  dps: 7172.526043685532
-  tps: 5330.891091045842
->>>>>>> 6ad8bddc
+  dps: 7257.41007297225
+  tps: 5399.747744693987
  }
 }
 dps_results: {
  key: "TestUnholy-AllItems-ForlornStarflareDiamond"
  value: {
-<<<<<<< HEAD
-  dps: 7249.610954727035
-  tps: 5398.172584118281
-=======
-  dps: 7172.526043685532
-  tps: 5330.891091045842
->>>>>>> 6ad8bddc
+  dps: 7257.41007297225
+  tps: 5399.747744693987
  }
 }
 dps_results: {
  key: "TestUnholy-AllItems-FuriousGladiator'sSigilofStrife-42621"
  value: {
-<<<<<<< HEAD
-  dps: 7595.855996577515
-  tps: 5638.993228856417
-=======
-  dps: 7511.6582787558345
-  tps: 5569.170957627057
->>>>>>> 6ad8bddc
+  dps: 7600.202184709983
+  tps: 5640.365925599381
  }
 }
 dps_results: {
  key: "TestUnholy-AllItems-HatefulGladiator'sSigilofStrife-42619"
  value: {
-<<<<<<< HEAD
-  dps: 7541.733094121108
-  tps: 5583.854318228217
-=======
-  dps: 7457.505835956521
-  tps: 5514.008913155343
->>>>>>> 6ad8bddc
+  dps: 7546.049741910668
+  tps: 5585.203881127669
  }
 }
 dps_results: {
  key: "TestUnholy-AllItems-IllustrationoftheDragonSoul-40432"
  value: {
-<<<<<<< HEAD
-  dps: 6994.052055322378
-  tps: 5254.27961626432
-=======
-  dps: 6909.632338813091
-  tps: 5184.5301675486135
->>>>>>> 6ad8bddc
+  dps: 6998.176244767238
+  tps: 5255.725135520939
  }
 }
 dps_results: {
  key: "TestUnholy-AllItems-ImbuedUnstableDiamond"
  value: {
-<<<<<<< HEAD
-  dps: 7249.610954727035
-  tps: 5398.172584118281
-=======
-  dps: 7172.526043685532
-  tps: 5330.891091045842
->>>>>>> 6ad8bddc
+  dps: 7257.41007297225
+  tps: 5399.747744693987
  }
 }
 dps_results: {
  key: "TestUnholy-AllItems-ImpassiveSkyflareDiamond"
  value: {
-<<<<<<< HEAD
-  dps: 7271.872739316331
-  tps: 5414.770020133746
-=======
-  dps: 7194.221902449427
-  tps: 5347.043240679794
->>>>>>> 6ad8bddc
+  dps: 7279.387186537489
+  tps: 5416.104567521866
  }
 }
 dps_results: {
  key: "TestUnholy-AllItems-ImpassiveStarflareDiamond"
  value: {
-<<<<<<< HEAD
-  dps: 7274.108202953192
-  tps: 5423.61186664288
-=======
-  dps: 7196.659169645137
-  tps: 5355.947511062983
->>>>>>> 6ad8bddc
+  dps: 7281.856927594427
+  tps: 5425.1338359670635
  }
 }
 dps_results: {
  key: "TestUnholy-AllItems-IncisorFragment-37723"
  value: {
-<<<<<<< HEAD
-  dps: 6996.095672765547
-  tps: 5288.831347756416
-=======
-  dps: 6808.484857718794
-  tps: 5132.148098342317
->>>>>>> 6ad8bddc
+  dps: 7011.469431799721
+  tps: 5297.156659892256
  }
 }
 dps_results: {
  key: "TestUnholy-AllItems-InfusedColdstoneRune-35935"
  value: {
-<<<<<<< HEAD
-  dps: 6856.90833473675
-  tps: 5173.975841863814
-=======
-  dps: 6784.63837030742
-  tps: 5111.116199141563
->>>>>>> 6ad8bddc
+  dps: 6870.908998071514
+  tps: 5181.227749235925
  }
 }
 dps_results: {
  key: "TestUnholy-AllItems-InsightfulEarthsiegeDiamond"
  value: {
-<<<<<<< HEAD
-  dps: 7249.610954727035
-  tps: 5398.172584118281
-=======
-  dps: 7172.526043685532
-  tps: 5330.891091045842
->>>>>>> 6ad8bddc
+  dps: 7257.41007297225
+  tps: 5399.747744693987
  }
 }
 dps_results: {
  key: "TestUnholy-AllItems-InsightfulEarthstormDiamond"
  value: {
-<<<<<<< HEAD
-  dps: 7249.610954727035
-  tps: 5398.172584118281
-=======
-  dps: 7172.526043685532
-  tps: 5330.891091045842
->>>>>>> 6ad8bddc
+  dps: 7257.41007297225
+  tps: 5399.747744693987
  }
 }
 dps_results: {
  key: "TestUnholy-AllItems-InvigoratingEarthsiegeDiamond"
  value: {
-<<<<<<< HEAD
-  dps: 7282.012528226316
-  tps: 5424.4566203541
-=======
-  dps: 7204.936309413191
-  tps: 5357.181813347863
->>>>>>> 6ad8bddc
+  dps: 7289.820338699906
+  tps: 5426.038466996008
  }
 }
 dps_results: {
  key: "TestUnholy-AllItems-Lavanthor'sTalisman-37872"
  value: {
-<<<<<<< HEAD
-  dps: 6994.052055322378
-  tps: 5254.27961626432
-=======
-  dps: 6909.632338813091
-  tps: 5184.5301675486135
->>>>>>> 6ad8bddc
+  dps: 6998.176244767238
+  tps: 5255.725135520939
  }
 }
 dps_results: {
  key: "TestUnholy-AllItems-MajesticDragonFigurine-40430"
  value: {
-<<<<<<< HEAD
-  dps: 6994.052055322378
-  tps: 5254.27961626432
-=======
-  dps: 6909.632338813091
-  tps: 5184.5301675486135
->>>>>>> 6ad8bddc
+  dps: 6998.176244767238
+  tps: 5255.725135520939
  }
 }
 dps_results: {
  key: "TestUnholy-AllItems-Mana-EtchedRegalia"
  value: {
-<<<<<<< HEAD
-  dps: 5184.88890545614
-  tps: 3837.281643748121
-=======
-  dps: 5120.124404608669
-  tps: 3765.255195903756
->>>>>>> 6ad8bddc
+  dps: 5193.279937789587
+  tps: 3824.25460670913
  }
 }
 dps_results: {
  key: "TestUnholy-AllItems-MeteoriteWhetstone-37390"
  value: {
-<<<<<<< HEAD
-  dps: 7220.166674805369
-  tps: 5373.872947882178
-=======
-  dps: 7126.205062820972
-  tps: 5297.1480264631355
->>>>>>> 6ad8bddc
+  dps: 7217.699042237992
+  tps: 5369.853219391885
  }
 }
 dps_results: {
  key: "TestUnholy-AllItems-MysticalSkyfireDiamond"
  value: {
-<<<<<<< HEAD
-  dps: 7342.891728623058
-  tps: 5436.697550342484
-=======
-  dps: 7257.2463614802655
-  tps: 5363.92582112465
->>>>>>> 6ad8bddc
+  dps: 7343.248389539156
+  tps: 5433.077966444262
  }
 }
 dps_results: {
  key: "TestUnholy-AllItems-NetherscaleArmor"
  value: {
-<<<<<<< HEAD
-  dps: 6384.527534401481
-  tps: 4744.592777012993
-=======
-  dps: 6315.39177267184
-  tps: 4680.778018847697
->>>>>>> 6ad8bddc
+  dps: 6397.012882777712
+  tps: 4746.5322077917335
  }
 }
 dps_results: {
  key: "TestUnholy-AllItems-NetherstrikeArmor"
  value: {
-<<<<<<< HEAD
-  dps: 6253.9423326350925
-  tps: 4605.47132022105
-=======
-  dps: 6179.466689515866
-  tps: 4538.61047856815
->>>>>>> 6ad8bddc
+  dps: 6260.867761093846
+  tps: 4603.745543305061
  }
 }
 dps_results: {
  key: "TestUnholy-AllItems-OfferingofSacrifice-37638"
  value: {
-<<<<<<< HEAD
-  dps: 6994.052055322378
-  tps: 5254.27961626432
-=======
-  dps: 6909.632338813091
-  tps: 5184.5301675486135
->>>>>>> 6ad8bddc
+  dps: 6998.176244767238
+  tps: 5255.725135520939
  }
 }
 dps_results: {
  key: "TestUnholy-AllItems-PersistentEarthshatterDiamond"
  value: {
-<<<<<<< HEAD
-  dps: 7275.840799940737
-  tps: 5419.4501372615605
-=======
-  dps: 7198.762925465063
-  tps: 5352.174056718907
->>>>>>> 6ad8bddc
+  dps: 7283.646954751782
+  tps: 5421.03071036705
  }
 }
 dps_results: {
  key: "TestUnholy-AllItems-PersistentEarthsiegeDiamond"
  value: {
-<<<<<<< HEAD
-  dps: 7282.012528226316
-  tps: 5424.4566203541
-=======
-  dps: 7204.936309413191
-  tps: 5357.181813347863
->>>>>>> 6ad8bddc
+  dps: 7289.820338699906
+  tps: 5426.038466996008
  }
 }
 dps_results: {
  key: "TestUnholy-AllItems-PotentUnstableDiamond"
  value: {
-<<<<<<< HEAD
-  dps: 7268.126139583768
-  tps: 5413.192033395891
-=======
-  dps: 7191.046195529907
-  tps: 5345.91436093271
->>>>>>> 6ad8bddc
+  dps: 7275.930224816626
+  tps: 5414.771014580853
  }
 }
 dps_results: {
  key: "TestUnholy-AllItems-PowerfulEarthshatterDiamond"
  value: {
-<<<<<<< HEAD
-  dps: 7249.610954727035
-  tps: 5398.172584118281
-=======
-  dps: 7172.526043685532
-  tps: 5330.891091045842
->>>>>>> 6ad8bddc
+  dps: 7257.41007297225
+  tps: 5399.747744693987
  }
 }
 dps_results: {
  key: "TestUnholy-AllItems-PowerfulEarthsiegeDiamond"
  value: {
-<<<<<<< HEAD
-  dps: 7249.610954727035
-  tps: 5398.172584118281
-=======
-  dps: 7172.526043685532
-  tps: 5330.891091045842
->>>>>>> 6ad8bddc
+  dps: 7257.41007297225
+  tps: 5399.747744693987
  }
 }
 dps_results: {
  key: "TestUnholy-AllItems-PowerfulEarthstormDiamond"
  value: {
-<<<<<<< HEAD
-  dps: 7249.610954727035
-  tps: 5398.172584118281
-=======
-  dps: 7172.526043685532
-  tps: 5330.891091045842
->>>>>>> 6ad8bddc
+  dps: 7257.41007297225
+  tps: 5399.747744693987
  }
 }
 dps_results: {
  key: "TestUnholy-AllItems-PrimalIntent"
  value: {
-<<<<<<< HEAD
-  dps: 6448.619080929575
-  tps: 4769.800745532182
-=======
-  dps: 6369.739095986351
-  tps: 4701.519191397267
->>>>>>> 6ad8bddc
+  dps: 6450.880328693884
+  tps: 4766.552601413307
  }
 }
 dps_results: {
  key: "TestUnholy-AllItems-PurifiedShardoftheGods"
  value: {
-<<<<<<< HEAD
-  dps: 6994.052055322378
-  tps: 5254.27961626432
-=======
-  dps: 6909.632338813091
-  tps: 5184.5301675486135
->>>>>>> 6ad8bddc
+  dps: 6998.176244767238
+  tps: 5255.725135520939
  }
 }
 dps_results: {
  key: "TestUnholy-AllItems-ReignoftheDead-47316"
  value: {
-<<<<<<< HEAD
-  dps: 7296.093598112657
-  tps: 5470.207991893121
-=======
-  dps: 7214.451480859688
-  tps: 5420.371993625045
->>>>>>> 6ad8bddc
+  dps: 7302.989239579281
+  tps: 5491.44764583665
  }
 }
 dps_results: {
  key: "TestUnholy-AllItems-ReignoftheDead-47477"
  value: {
-<<<<<<< HEAD
-  dps: 7334.38595493453
-  tps: 5500.916062195527
-=======
-  dps: 7252.424979748669
-  tps: 5450.8250866782155
->>>>>>> 6ad8bddc
+  dps: 7340.962738468263
+  tps: 5521.900738889817
  }
 }
 dps_results: {
  key: "TestUnholy-AllItems-RelentlessEarthsiegeDiamond"
  value: {
-<<<<<<< HEAD
-  dps: 7339.905567644571
-  tps: 5483.069540623746
-=======
-  dps: 7261.783909989179
-  tps: 5414.766602612721
->>>>>>> 6ad8bddc
+  dps: 7347.774748290599
+  tps: 5484.682828107384
  }
 }
 dps_results: {
  key: "TestUnholy-AllItems-RelentlessEarthstormDiamond"
  value: {
-<<<<<<< HEAD
-  dps: 7322.637140612302
-  tps: 5462.295593971341
-=======
-  dps: 7244.856070807075
-  tps: 5394.371282694548
->>>>>>> 6ad8bddc
+  dps: 7330.608352696396
+  tps: 5464.00415555587
  }
 }
 dps_results: {
  key: "TestUnholy-AllItems-RelentlessGladiator'sSigilofStrife-42622"
  value: {
-<<<<<<< HEAD
-  dps: 7617.399828306679
-  tps: 5655.9000787498635
-=======
-  dps: 7533.2105075464815
-  tps: 5586.08415790488
->>>>>>> 6ad8bddc
+  dps: 7621.754413500628
+  tps: 5657.279125877203
  }
 }
 dps_results: {
  key: "TestUnholy-AllItems-RevitalizingSkyflareDiamond"
  value: {
-<<<<<<< HEAD
-  dps: 7249.610954727035
-  tps: 5398.172584118281
-=======
-  dps: 7172.526043685532
-  tps: 5330.891091045842
->>>>>>> 6ad8bddc
+  dps: 7257.41007297225
+  tps: 5399.747744693987
  }
 }
 dps_results: {
  key: "TestUnholy-AllItems-RuneofRepulsion-40372"
  value: {
-<<<<<<< HEAD
-  dps: 6994.052055322378
-  tps: 5254.27961626432
-=======
-  dps: 6909.632338813091
-  tps: 5184.5301675486135
->>>>>>> 6ad8bddc
+  dps: 6998.176244767238
+  tps: 5255.725135520939
  }
 }
 dps_results: {
  key: "TestUnholy-AllItems-ScourgeborneBattlegear"
  value: {
-<<<<<<< HEAD
-  dps: 6562.717522603971
-  tps: 4929.165379951538
-=======
-  dps: 6501.492197065727
-  tps: 4856.411416726063
->>>>>>> 6ad8bddc
+  dps: 6584.104892165383
+  tps: 4923.793386330788
  }
 }
 dps_results: {
  key: "TestUnholy-AllItems-ScourgebornePlate"
  value: {
-<<<<<<< HEAD
-  dps: 5940.117523005235
-  tps: 4387.891536296968
-=======
-  dps: 5896.743926345574
-  tps: 4340.61537664713
+  dps: 5971.463704741772
+  tps: 4401.057692283531
  }
 }
 dps_results: {
  key: "TestUnholy-AllItems-Scourgelord'sBattlegear"
  value: {
-  dps: 7813.642036960847
-  tps: 5977.358598037304
+  dps: 7409.799062490921
+  tps: 5633.469769370355
  }
 }
 dps_results: {
  key: "TestUnholy-AllItems-Scourgelord'sPlate"
  value: {
-  dps: 6880.317055865245
-  tps: 5115.746125852546
->>>>>>> 6ad8bddc
+  dps: 6480.49537051615
+  tps: 4804.165195811125
  }
 }
 dps_results: {
  key: "TestUnholy-AllItems-SealofthePantheon-36993"
  value: {
-<<<<<<< HEAD
-  dps: 6994.052055322378
-  tps: 5254.27961626432
-=======
-  dps: 6909.632338813091
-  tps: 5184.5301675486135
->>>>>>> 6ad8bddc
+  dps: 6998.176244767238
+  tps: 5255.725135520939
  }
 }
 dps_results: {
  key: "TestUnholy-AllItems-Serrah'sStar-37559"
  value: {
-<<<<<<< HEAD
-  dps: 7056.904449028916
-  tps: 5312.975510933986
-=======
-  dps: 6968.3301912518245
-  tps: 5239.652105207906
->>>>>>> 6ad8bddc
+  dps: 7057.658449288775
+  tps: 5311.607417296717
  }
 }
 dps_results: {
  key: "TestUnholy-AllItems-ShinyShardoftheGods"
  value: {
-<<<<<<< HEAD
-  dps: 6994.052055322378
-  tps: 5254.27961626432
-=======
-  dps: 6909.632338813091
-  tps: 5184.5301675486135
->>>>>>> 6ad8bddc
+  dps: 6998.176244767238
+  tps: 5255.725135520939
  }
 }
 dps_results: {
  key: "TestUnholy-AllItems-SigilofHauntedDreams-40715"
  value: {
-<<<<<<< HEAD
-  dps: 7512.7800830556525
-  tps: 5573.915368197997
-=======
-  dps: 7426.705181180777
-  tps: 5502.563899100431
->>>>>>> 6ad8bddc
+  dps: 7515.569866388993
+  tps: 5574.017407132569
  }
 }
 dps_results: {
  key: "TestUnholy-AllItems-SigilofVirulence-47673"
  value: {
-<<<<<<< HEAD
-  dps: 7890.889629139645
-  tps: 5857.578717042975
-=======
-  dps: 7806.861097726647
-  tps: 5787.8252309419495
->>>>>>> 6ad8bddc
+  dps: 7895.405003680794
+  tps: 5859.020198914276
  }
 }
 dps_results: {
  key: "TestUnholy-AllItems-SigiloftheHangedMan-50459"
  value: {
-<<<<<<< HEAD
-  dps: 7936.4324875151015
-  tps: 5911.9165314102465
-=======
-  dps: 7852.485003748112
-  tps: 5842.202592020764
->>>>>>> 6ad8bddc
+  dps: 7941.0289097022605
+  tps: 5913.397559993091
  }
 }
 dps_results: {
  key: "TestUnholy-AllItems-Sindragosa'sFlawlessFang-50361"
  value: {
-<<<<<<< HEAD
-  dps: 6994.052055322378
-  tps: 5254.27961626432
-=======
-  dps: 6909.632338813091
-  tps: 5184.5301675486135
->>>>>>> 6ad8bddc
+  dps: 6998.176244767238
+  tps: 5255.725135520939
  }
 }
 dps_results: {
  key: "TestUnholy-AllItems-SparkofLife-37657"
  value: {
-<<<<<<< HEAD
-  dps: 7049.0934681187555
-  tps: 5286.812836598755
-=======
-  dps: 6967.7337819944605
-  tps: 5217.763167705882
->>>>>>> 6ad8bddc
+  dps: 7057.0464851107545
+  tps: 5289.439850802888
  }
 }
 dps_results: {
  key: "TestUnholy-AllItems-SpellstrikeInfusion"
  value: {
-<<<<<<< HEAD
-  dps: 6482.370042386157
-  tps: 4784.929858206995
-=======
-  dps: 6417.703907814352
-  tps: 4721.760024224692
->>>>>>> 6ad8bddc
+  dps: 6500.186397943005
+  tps: 4787.901744281469
  }
 }
 dps_results: {
  key: "TestUnholy-AllItems-Spirit-WorldGlass-39388"
  value: {
-<<<<<<< HEAD
-  dps: 6994.052055322378
-  tps: 5254.27961626432
-=======
-  dps: 6909.632338813091
-  tps: 5184.5301675486135
->>>>>>> 6ad8bddc
+  dps: 6998.176244767238
+  tps: 5255.725135520939
  }
 }
 dps_results: {
  key: "TestUnholy-AllItems-StrengthoftheClefthoof"
  value: {
-<<<<<<< HEAD
-  dps: 6179.228242287766
-  tps: 4570.6331393694845
-=======
-  dps: 6100.860775317863
-  tps: 4501.153332260805
->>>>>>> 6ad8bddc
+  dps: 6181.061090055275
+  tps: 4565.714760209965
  }
 }
 dps_results: {
  key: "TestUnholy-AllItems-SwiftSkyfireDiamond"
  value: {
-<<<<<<< HEAD
-  dps: 7268.126139583768
-  tps: 5413.192033395891
-=======
-  dps: 7191.046195529907
-  tps: 5345.91436093271
->>>>>>> 6ad8bddc
+  dps: 7275.930224816626
+  tps: 5414.771014580853
  }
 }
 dps_results: {
  key: "TestUnholy-AllItems-SwiftSkyflareDiamond"
  value: {
-<<<<<<< HEAD
-  dps: 7282.012528226316
-  tps: 5424.4566203541
-=======
-  dps: 7204.936309413191
-  tps: 5357.181813347863
->>>>>>> 6ad8bddc
+  dps: 7289.820338699906
+  tps: 5426.038466996008
  }
 }
 dps_results: {
  key: "TestUnholy-AllItems-SwiftStarfireDiamond"
  value: {
-<<<<<<< HEAD
-  dps: 7249.610954727035
-  tps: 5398.172584118281
-=======
-  dps: 7172.526043685532
-  tps: 5330.891091045842
->>>>>>> 6ad8bddc
+  dps: 7257.41007297225
+  tps: 5399.747744693987
  }
 }
 dps_results: {
  key: "TestUnholy-AllItems-SwiftStarflareDiamond"
  value: {
-<<<<<<< HEAD
-  dps: 7275.840799940737
-  tps: 5419.4501372615605
-=======
-  dps: 7198.762925465063
-  tps: 5352.174056718907
->>>>>>> 6ad8bddc
+  dps: 7283.646954751782
+  tps: 5421.03071036705
  }
 }
 dps_results: {
  key: "TestUnholy-AllItems-SwiftWindfireDiamond"
  value: {
-<<<<<<< HEAD
-  dps: 7265.040275440982
-  tps: 5410.688791849625
-=======
-  dps: 7187.959503555846
-  tps: 5343.410482618235
->>>>>>> 6ad8bddc
+  dps: 7272.843532842563
+  tps: 5412.267136266379
  }
 }
 dps_results: {
  key: "TestUnholy-AllItems-TenaciousEarthstormDiamond"
  value: {
-<<<<<<< HEAD
-  dps: 7249.610954727035
-  tps: 5398.172584118281
-=======
-  dps: 7172.526043685532
-  tps: 5330.891091045842
->>>>>>> 6ad8bddc
+  dps: 7257.41007297225
+  tps: 5399.747744693987
  }
 }
 dps_results: {
  key: "TestUnholy-AllItems-Thassarian'sBattlegear"
  value: {
-<<<<<<< HEAD
-  dps: 6809.552352968895
-  tps: 5112.312611038578
-=======
-  dps: 6740.65199423126
-  tps: 5045.06307968258
+  dps: 6821.582027697024
+  tps: 5111.653197321808
  }
 }
 dps_results: {
  key: "TestUnholy-AllItems-Thassarian'sPlate"
  value: {
-  dps: 6080.715985131084
-  tps: 4483.649395949747
->>>>>>> 6ad8bddc
+  dps: 6155.306148652768
+  tps: 4544.215660584145
  }
 }
 dps_results: {
@@ -1184,157 +724,92 @@
 dps_results: {
  key: "TestUnholy-AllItems-ThunderingSkyfireDiamond"
  value: {
-<<<<<<< HEAD
-  dps: 7381.783745378296
-  tps: 5467.074598005798
-=======
-  dps: 7301.58947457389
-  tps: 5399.012511072659
->>>>>>> 6ad8bddc
+  dps: 7388.235438149939
+  tps: 5468.658056463053
  }
 }
 dps_results: {
  key: "TestUnholy-AllItems-ThunderingSkyflareDiamond"
  value: {
-<<<<<<< HEAD
-  dps: 7525.474205475062
-  tps: 5584.555323356651
-=======
-  dps: 7441.186763247813
-  tps: 5514.656567308333
->>>>>>> 6ad8bddc
+  dps: 7529.730669201958
+  tps: 5585.851535280656
  }
 }
 dps_results: {
  key: "TestUnholy-AllItems-TinyAbominationinaJar-50351"
  value: {
-<<<<<<< HEAD
-  dps: 7143.282935001738
-  tps: 5366.727538141866
-=======
-  dps: 7057.618207203938
-  tps: 5296.129817346772
->>>>>>> 6ad8bddc
+  dps: 7148.019034566575
+  tps: 5368.824598994916
  }
 }
 dps_results: {
  key: "TestUnholy-AllItems-TinyAbominationinaJar-50706"
  value: {
-<<<<<<< HEAD
-  dps: 7161.213699786734
-  tps: 5361.87769728378
-=======
-  dps: 7071.961533432548
-  tps: 5286.5261831588905
->>>>>>> 6ad8bddc
+  dps: 7162.502092135421
+  tps: 5359.0768440358515
  }
 }
 dps_results: {
  key: "TestUnholy-AllItems-TirelessSkyflareDiamond"
  value: {
-<<<<<<< HEAD
-  dps: 7249.610954727035
-  tps: 5398.172584118281
-=======
-  dps: 7172.526043685532
-  tps: 5330.891091045842
->>>>>>> 6ad8bddc
+  dps: 7257.41007297225
+  tps: 5399.747744693987
  }
 }
 dps_results: {
  key: "TestUnholy-AllItems-TirelessStarflareDiamond"
  value: {
-<<<<<<< HEAD
-  dps: 7249.610954727035
-  tps: 5398.172584118281
-=======
-  dps: 7172.526043685532
-  tps: 5330.891091045842
->>>>>>> 6ad8bddc
+  dps: 7257.41007297225
+  tps: 5399.747744693987
  }
 }
 dps_results: {
  key: "TestUnholy-AllItems-TrenchantEarthshatterDiamond"
  value: {
-<<<<<<< HEAD
-  dps: 7249.610954727035
-  tps: 5398.172584118281
-=======
-  dps: 7172.526043685532
-  tps: 5330.891091045842
->>>>>>> 6ad8bddc
+  dps: 7257.41007297225
+  tps: 5399.747744693987
  }
 }
 dps_results: {
  key: "TestUnholy-AllItems-TrenchantEarthsiegeDiamond"
  value: {
-<<<<<<< HEAD
-  dps: 7249.610954727035
-  tps: 5398.172584118281
-=======
-  dps: 7172.526043685532
-  tps: 5330.891091045842
->>>>>>> 6ad8bddc
+  dps: 7257.41007297225
+  tps: 5399.747744693987
  }
 }
 dps_results: {
  key: "TestUnholy-AllItems-WastewalkerArmor"
  value: {
-<<<<<<< HEAD
-  dps: 5567.615229698888
-  tps: 4136.306158941495
-=======
-  dps: 5508.568596351435
-  tps: 4072.241250490682
->>>>>>> 6ad8bddc
+  dps: 5585.030403105675
+  tps: 4133.836182894758
  }
 }
 dps_results: {
  key: "TestUnholy-AllItems-WindhawkArmor"
  value: {
-<<<<<<< HEAD
-  dps: 6231.9396771759775
-  tps: 4593.327439004679
-=======
-  dps: 6158.720543807593
-  tps: 4527.392893282686
->>>>>>> 6ad8bddc
+  dps: 6239.8221494228255
+  tps: 4592.377437800182
  }
 }
 dps_results: {
  key: "TestUnholy-AllItems-WrathfulGladiator'sSigilofStrife-51417"
  value: {
-<<<<<<< HEAD
-  dps: 7642.021350282863
-  tps: 5675.222192913802
-=======
-  dps: 7557.841626164358
-  tps: 5605.413529650966
->>>>>>> 6ad8bddc
+  dps: 7646.385532118506
+  tps: 5676.6084976232905
  }
 }
 dps_results: {
  key: "TestUnholy-AllItems-WrathofSpellfire"
  value: {
-<<<<<<< HEAD
-  dps: 6201.363793156842
-  tps: 4621.9019593960975
-=======
-  dps: 6128.5824130475385
-  tps: 4554.616291087083
->>>>>>> 6ad8bddc
+  dps: 6209.688453735044
+  tps: 4620.229354489263
  }
 }
 dps_results: {
  key: "TestUnholy-Average-Default"
  value: {
-<<<<<<< HEAD
-  dps: 7413.470791726132
-  tps: 5487.269737568219
-=======
-  dps: 7331.81276723081
-  tps: 5417.549232523464
->>>>>>> 6ad8bddc
+  dps: 7418.796611823839
+  tps: 5487.501319653982
  }
 }
 dps_results: {
@@ -1382,84 +857,49 @@
 dps_results: {
  key: "TestUnholy-Settings-Orc-Unholy P1 -Basic-FullBuffs-LongMultiTarget"
  value: {
-<<<<<<< HEAD
-  dps: 14363.676854590747
-  tps: 11067.629540490601
-=======
-  dps: 14188.810673942058
-  tps: 10925.085436723803
->>>>>>> 6ad8bddc
+  dps: 14367.886336947107
+  tps: 11068.892718622339
  }
 }
 dps_results: {
  key: "TestUnholy-Settings-Orc-Unholy P1 -Basic-FullBuffs-LongSingleTarget"
  value: {
-<<<<<<< HEAD
-  dps: 7525.474205475062
-  tps: 5584.555323356651
-=======
-  dps: 7441.186763247813
-  tps: 5514.656567308333
->>>>>>> 6ad8bddc
+  dps: 7529.730669201958
+  tps: 5585.851535280656
  }
 }
 dps_results: {
  key: "TestUnholy-Settings-Orc-Unholy P1 -Basic-FullBuffs-ShortSingleTarget"
  value: {
-<<<<<<< HEAD
-  dps: 10792.201658341308
-  tps: 6098.4737353500395
-=======
-  dps: 10679.575528533924
-  tps: 6038.330687005073
->>>>>>> 6ad8bddc
+  dps: 10813.749454969982
+  tps: 6115.291801314222
  }
 }
 dps_results: {
  key: "TestUnholy-Settings-Orc-Unholy P1 -Basic-NoBuffs-LongMultiTarget"
  value: {
-<<<<<<< HEAD
-  dps: 6822.757450543378
-  tps: 5560.708506294043
-=======
-  dps: 6721.895522535691
-  tps: 5474.115314992071
->>>>>>> 6ad8bddc
+  dps: 6824.190252914015
+  tps: 5560.211532356197
  }
 }
 dps_results: {
  key: "TestUnholy-Settings-Orc-Unholy P1 -Basic-NoBuffs-LongSingleTarget"
  value: {
-<<<<<<< HEAD
-  dps: 3808.5762876737385
-  tps: 3150.1800589169575
-=======
-  dps: 3755.7583425305975
-  tps: 3102.0023159452307
->>>>>>> 6ad8bddc
+  dps: 3810.0161071239722
+  tps: 3149.6863250677816
  }
 }
 dps_results: {
  key: "TestUnholy-Settings-Orc-Unholy P1 -Basic-NoBuffs-ShortSingleTarget"
  value: {
-<<<<<<< HEAD
-  dps: 4832.983693094682
-  tps: 3242.10501171466
-=======
-  dps: 4773.646727310379
-  tps: 3199.8603744260145
->>>>>>> 6ad8bddc
+  dps: 4847.3280466836895
+  tps: 3248.162035667914
  }
 }
 dps_results: {
  key: "TestUnholy-SwitchInFrontOfTarget-Default"
  value: {
-<<<<<<< HEAD
-  dps: 6973.969516097685
-  tps: 5076.173104076063
-=======
-  dps: 6849.669636164999
-  tps: 4943.386359855192
->>>>>>> 6ad8bddc
+  dps: 6931.099783218141
+  tps: 5007.248361957065
  }
 }