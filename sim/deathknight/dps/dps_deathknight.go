--- conflicted
+++ resolved
@@ -228,11 +228,7 @@
 	} else {
 		fcEnchantId := int32(3368)
 		// Only worth snapshotting if both are on (might want to re-visit this after P2)
-<<<<<<< HEAD
-		if dk.Character.GetMHWeapon().Enchant.EffectID == fcEnchantId && dk.Character.HasOHWeapon() && dk.Character.GetOHWeapon().Enchant.EffectID == fcEnchantId {
-=======
 		if mh, oh := dk.Character.GetMHWeapon(), dk.Character.GetOHWeapon(); mh != nil && oh != nil && mh.Enchant.EffectID == fcEnchantId && oh.Enchant.EffectID == fcEnchantId {
->>>>>>> 8ba493b0
 			snapshotManager.AddProc(53344, "Rune Of The Fallen Crusader Proc", false)
 		}
 	}
