--- conflicted
+++ resolved
@@ -15,70 +15,11 @@
 	fr.lastSpell = nil
 }
 
-<<<<<<< HEAD
-func (fr *FrostRotation) SetLastSpell(condition bool, spell *deathknight.RuneSpell) {
-	if condition {
-		fr.lastSpell = spell
-	}
-}
-
-func (dk *DpsDeathknight) FrostDiseaseCheck(sim *core.Simulation, target *core.Unit, spell *deathknight.RuneSpell, costRunes bool, casts int) bool {
-	ffRemaining := dk.FrostFeverDisease[target.Index].RemainingDuration(sim)
-	bpRemaining := dk.BloodPlagueDisease[target.Index].RemainingDuration(sim)
-	castGcd := dk.SpellGCD() * time.Duration(casts)
-
-	if !dk.FrostFeverDisease[target.Index].IsActive() || ffRemaining < castGcd {
-		// Refresh FF
-		return false
-	}
-	if !dk.BloodPlagueDisease[target.Index].IsActive() || bpRemaining < castGcd {
-		// Refresh BP
-		return false
-	}
-
-	if dk.CanCast(sim, spell) && costRunes {
-		ffExpiresAt := ffRemaining + sim.CurrentTime
-		bpExpiresAt := bpRemaining + sim.CurrentTime
-
-		crpb := dk.CopyRunicPowerBar()
-		spellCost := crpb.OptimalRuneCost(core.RuneCost(spell.DefaultCast.Cost))
-
-		crpb.SpendRuneCost(sim, spell.Spell, spellCost)
-
-		afterCastTime := sim.CurrentTime + castGcd
-		currentBloodRunes := crpb.CurrentBloodRunes()
-		nextBloodRuneAt := crpb.NormalBloodRuneReadyAt(sim)
-
-		// Check FF
-		if dk.frCheckForDiseaseRecast(ffExpiresAt, afterCastTime, int(spellCost.Blood()), currentBloodRunes, nextBloodRuneAt) {
-			return false
-		}
-
-		// Check BP
-		if dk.frCheckForDiseaseRecast(bpExpiresAt, afterCastTime, int(spellCost.Blood()), currentBloodRunes, nextBloodRuneAt) {
-			return false
-		}
-	} else {
-		return false
-	}
-
-	return true
-}
-
-func (dk *DpsDeathknight) frCheckForDiseaseRecast(expiresAt time.Duration, afterCastTime time.Duration,
-	spellCost int, currentRunes int32, nextRuneAt time.Duration) bool {
-	if spellCost > 0 && currentRunes == 0 {
-		if expiresAt < nextRuneAt {
-			return true
-		}
-	} else if afterCastTime > expiresAt {
-=======
-func (dk *DpsDeathknight) FrostRotationCast(sim *core.Simulation, target *core.Unit, spell *core.Spell) bool {
+func (dk *DpsDeathknight) FrostRotationCast(sim *core.Simulation, target *core.Unit, spell *deathknight.RuneSpell) bool {
 	fr := &dk.fr
 	if dk.CanCast(sim, spell) {
 		spell.Cast(sim, target)
 		fr.lastSpell = spell
->>>>>>> 41f34162
 		return true
 	}
 	return false
