package deathknight

import (
	"github.com/wowsims/wotlk/sim/core"
	"github.com/wowsims/wotlk/sim/core/stats"
)

var BloodBoilActionID = core.ActionID{SpellID: 49941}

func (dk *Deathknight) registerBloodBoilSpell() {
<<<<<<< HEAD
	dk.BloodBoil = dk.RegisterSpell(core.SpellConfig{
		ActionID:    BloodBoilActionID,
		SpellSchool: core.SpellSchoolShadow,
=======
>>>>>>> b3627d64

	// TODO: Handle blood boil correctly -
	//  There is no refund and you only get RP on at least one of the effects hitting.
	rs := &RuneSpell{}
	baseCost := core.NewRuneCost(10, 1, 0, 0, 0)
	dk.BloodBoil = dk.RegisterSpell(rs, core.SpellConfig{
		ActionID:     core.ActionID{SpellID: 49941},
		SpellSchool:  core.SpellSchoolShadow,
		ResourceType: stats.RunicPower,
		BaseCost:     float64(baseCost),
		Cast: core.CastConfig{
			DefaultCast: core.Cast{
				GCD:  core.GCDDefault,
				Cost: float64(baseCost),
			},
			ModifyCast: func(sim *core.Simulation, spell *core.Spell, cast *core.Cast) {
				cast.GCD = dk.getModifiedGCD()
			},
		},

		ApplyEffects: dk.withRuneRefund(rs, core.SpellEffect{
			ProcMask:             core.ProcMaskSpellDamage,
			BonusSpellCritRating: 0.0,
			DamageMultiplier:     1.0,
			ThreatMultiplier:     1.0,
			BaseDamage: core.BaseDamageConfig{
				Calculator: func(sim *core.Simulation, hitEffect *core.SpellEffect, spell *core.Spell) float64 {
					roll := (220.0-180.0)*sim.RandomFloat("Blood Boil") + 180.0
					return (roll + dk.getImpurityBonus(hitEffect, spell.Unit)*0.06) * dk.RoRTSBonus(hitEffect.Target)
				},
			},
			OutcomeApplier: dk.OutcomeFuncMagicHitAndCrit(dk.spellCritMultiplierGoGandMoM()),
			OnSpellHitDealt: func(sim *core.Simulation, spell *core.Spell, spellEffect *core.SpellEffect) {
				if spellEffect.Target == dk.CurrentTarget {
					dk.LastCastOutcome = spellEffect.Outcome
				}
			},
		}, true),
	})
}

func (dk *Deathknight) CastBloodBoil(sim *core.Simulation, target *core.Unit) bool {
	if dk.BloodBoil.IsReady(sim) {
		return dk.BloodBoil.Cast(sim, target)
	}
	return false
}<|MERGE_RESOLUTION|>--- conflicted
+++ resolved
@@ -8,19 +8,13 @@
 var BloodBoilActionID = core.ActionID{SpellID: 49941}
 
 func (dk *Deathknight) registerBloodBoilSpell() {
-<<<<<<< HEAD
-	dk.BloodBoil = dk.RegisterSpell(core.SpellConfig{
-		ActionID:    BloodBoilActionID,
-		SpellSchool: core.SpellSchoolShadow,
-=======
->>>>>>> b3627d64
 
 	// TODO: Handle blood boil correctly -
 	//  There is no refund and you only get RP on at least one of the effects hitting.
 	rs := &RuneSpell{}
 	baseCost := core.NewRuneCost(10, 1, 0, 0, 0)
 	dk.BloodBoil = dk.RegisterSpell(rs, core.SpellConfig{
-		ActionID:     core.ActionID{SpellID: 49941},
+		ActionID:     BloodBoilActionID,
 		SpellSchool:  core.SpellSchoolShadow,
 		ResourceType: stats.RunicPower,
 		BaseCost:     float64(baseCost),
