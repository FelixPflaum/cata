--- conflicted
+++ resolved
@@ -39,7 +39,6 @@
 	outbreakBonus := []float64{1.0, 1.07, 1.13, 1.2}[dk.Talents.Outbreak]
 	rpGain := 15.0 + 2.5*float64(dk.Talents.Dirge) + dk.scourgeborneBattlegearRunicPowerBonus()
 
-	amountOfRunicPower := 15.0 + 2.5*float64(dk.Talents.Dirge) + dk.scourgeborneBattlegearRunicPowerBonus()
 	dk.ScourgeStrike = dk.RegisterSpell(core.SpellConfig{
 		ActionID:    ScourgeStrikeActionID.WithTag(1),
 		SpellSchool: core.SpellSchoolPhysical,
@@ -82,11 +81,7 @@
 					dkSpellCost := dk.DetermineCost(sim, core.DKCastEnum_FU)
 					dk.Spend(sim, spell, dkSpellCost)
 
-<<<<<<< HEAD
-					dk.AddRunicPower(sim, amountOfRunicPower, spell.RunicPowerMetrics())
-=======
 					dk.AddRunicPower(sim, rpGain, spell.RunicPowerMetrics())
->>>>>>> 780fab4d
 				}
 			},
 		}),
