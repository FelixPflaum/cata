--- conflicted
+++ resolved
@@ -112,11 +112,7 @@
 					deathKnight.Obliterate.SpellMetrics[spellEffect.Target.TableIndex].Casts -= 1
 				}
 
-<<<<<<< HEAD
 				if OutcomeEitherWeaponHitOrCrit(ObliterateMHOutcome, ObliterateOHOutcome) {
-=======
-				if deathKnight.threatOfThassarianHitCheck(ObliterateMHOutcome, ObliterateOHOutcome) {
->>>>>>> 70fd8402
 					dkSpellCost := deathKnight.DetermineOptimalCost(sim, 0, 1, 1)
 					deathKnight.Spend(sim, spell, dkSpellCost)
 
