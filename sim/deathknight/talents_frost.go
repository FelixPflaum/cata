package deathknight

import (
	//"github.com/wowsims/wotlk/sim/core/proto"

	"time"

	"github.com/wowsims/wotlk/sim/core"
	"github.com/wowsims/wotlk/sim/core/stats"
)

func (deathKnight *DeathKnight) ApplyFrostTalents() {
	// Improved Icy Touch
	// Implemented outside

	// Toughness
	if deathKnight.Talents.Toughness > 0 {
		armorCoeff := 0.02 * float64(deathKnight.Talents.Toughness)
		deathKnight.AddStatDependency(stats.StatDependency{
			SourceStat:   stats.Armor,
			ModifiedStat: stats.Armor,
			Modifier: func(armor float64, _ float64) float64 {
				return armor * (1.0 + armorCoeff)
			},
		})
	}

	// Icy Reach
	// Pointless to Implement

	// Black Ice
	deathKnight.PseudoStats.FrostDamageDealtMultiplier *= 1.0 + 0.02*float64(deathKnight.Talents.BlackIce)
	deathKnight.PseudoStats.ShadowDamageDealtMultiplier *= 1.0 + 0.02*float64(deathKnight.Talents.BlackIce)

	// Nerves Of Cold Steel
	deathKnight.AddStat(stats.MeleeHit, core.MeleeHitRatingPerHitChance*float64(deathKnight.Talents.NervesOfColdSteel))
	deathKnight.AutoAttacks.OHEffect.BaseDamage.Calculator = core.BaseDamageFuncMeleeWeapon(core.OffHand, false, 0, deathKnight.nervesOfColdSteelBonus(), true)

	// Icy Talons
	deathKnight.applyIcyTalons()

	// Lichborne
	// Pointless to Implement

	// Annihilation

	// Killing Machine
	deathKnight.applyKillingMachine()

	// Chill of the Grave
	// Implemented outside

	// Endless Winter
	if deathKnight.Talents.EndlessWinter > 0 {
		strengthCoeff := 0.02 * float64(deathKnight.Talents.EndlessWinter)
		deathKnight.AddStatDependency(stats.StatDependency{
			SourceStat:   stats.Strength,
			ModifiedStat: stats.Strength,
			Modifier: func(strength float64, _ float64) float64 {
				return strength * (1.0 + strengthCoeff)
			},
		})
	}

	// Frigid Dreadplate
	// TODO: Implement

	// Glacier rot
	// Implemented outside

	// Deathchill
	// TODO: Implement

	// Improved Icy Talons
	if deathKnight.Talents.ImprovedIcyTalons {
		deathKnight.PseudoStats.MeleeSpeedMultiplier *= 1.05
	}

	// Merciless Combat
	// Implemented Outside

	// Blood of the North

	// Rime
	deathKnight.applyRime()

	// Tundra Stalker
	deathKnight.AddStat(stats.Expertise, 1.0*float64(deathKnight.Talents.TundraStalker)*core.ExpertisePerQuarterPercentReduction)
}

func (deathKnight *DeathKnight) nervesOfColdSteelBonus() float64 {
	bonusCoeff := 1.0
	if deathKnight.Talents.NervesOfColdSteel == 1 {
		bonusCoeff = 1.08
	} else if deathKnight.Talents.NervesOfColdSteel == 2 {
		bonusCoeff = 1.16
	} else {
		bonusCoeff = 1.25
	}
	return bonusCoeff
}

func (deathKnight *DeathKnight) glacielRotBonus(target *core.Unit) float64 {
	glacierRotCoeff := 1.0
	if deathKnight.Talents.GlacierRot == 1 {
		glacierRotCoeff = 1.07
	} else if deathKnight.Talents.GlacierRot == 2 {
		glacierRotCoeff = 1.13
	} else if deathKnight.Talents.GlacierRot == 3 {
		glacierRotCoeff = 1.20
	}

	return core.TernaryFloat64(deathKnight.DiseasesAreActive(target) && deathKnight.Talents.GlacierRot > 0, glacierRotCoeff, 1.0)
}

func (deathKnight *DeathKnight) mercilessCombatBonus(sim *core.Simulation) float64 {
	return core.TernaryFloat64(sim.IsExecutePhase35() && deathKnight.Talents.MercilessCombat > 0, 1.0+0.06*float64(deathKnight.Talents.MercilessCombat), 1.0)
}

func (deathKnight *DeathKnight) tundraStalkerBonus(target *core.Unit) float64 {
	return core.TernaryFloat64(deathKnight.TargetHasDisease(FrostFeverAuraLabel, target), 1.0+0.03*float64(deathKnight.Talents.TundraStalker), 1.0)
}

<<<<<<< HEAD
func (deathKnight *DeathKnight) applyRime() {
	if deathKnight.Talents.Rime == 0 {
		return
	}

	actionID := core.ActionID{SpellID: 59057}

	deathKnight.RimeAura = deathKnight.RegisterAura(core.Aura{
		ActionID: actionID,
		Label:    "Rime",
		Duration: core.NeverExpires,
		OnGain: func(aura *core.Aura, sim *core.Simulation) {
			deathKnight.HowlingBlast.CD.Reset()
		},
	})
=======
func (deathKnight *DeathKnight) annihilationCritBonus() float64 {
	return 1.0 * float64(deathKnight.Talents.Annihilation)
>>>>>>> 9ced5900
}

func (deathKnight *DeathKnight) applyKillingMachine() {
	if deathKnight.Talents.KillingMachine == 0 {
		return
	}

	actionID := core.ActionID{SpellID: 51130}
	weaponMH := deathKnight.GetMHWeapon()
	procChance := (weaponMH.SwingSpeed * 5.0 / 60.0) * float64(deathKnight.Talents.KillingMachine)

	deathKnight.KillingMachineAura = deathKnight.RegisterAura(core.Aura{
		Label:    "Killing Machine Proc",
		ActionID: actionID,
		Duration: time.Second * 30.0,
		OnSpellHitDealt: func(aura *core.Aura, sim *core.Simulation, spell *core.Spell, spellEffect *core.SpellEffect) {
			//TODO: add the other spells
			if spell == deathKnight.IcyTouch {
				aura.Deactivate(sim)
			}
		},
	})

	deathKnight.RegisterAura(core.Aura{
		Label:    "Killing Machine",
		Duration: core.NeverExpires,
		OnReset: func(aura *core.Aura, sim *core.Simulation) {
			aura.Activate(sim)
		},
		OnSpellHitDealt: func(aura *core.Aura, sim *core.Simulation, spell *core.Spell, spellEffect *core.SpellEffect) {
			if !spellEffect.Outcome.Matches(core.OutcomeCrit) {
				return
			}

			if spell != deathKnight.IcyTouch {
				return
			}

			if sim.RandomFloat("Killing Machine") < procChance {
				deathKnight.KillingMachineAura.Activate(sim)
			}
		},
	})
}

func (deathKnight *DeathKnight) applyIcyTalons() {
	if deathKnight.Talents.IcyTalons == 0 {
		return
	}

	actionID := core.ActionID{SpellID: 50887}

	deathKnight.IcyTalonsAura = deathKnight.RegisterAura(core.Aura{
		ActionID: actionID,
		Label:    "Icy Talons",
		Duration: time.Second * 20.0,
		OnGain: func(aura *core.Aura, sim *core.Simulation) {
			aura.Unit.PseudoStats.MeleeSpeedMultiplier *= 1.0 + 0.04*float64(deathKnight.Talents.IcyTalons)
		},
		OnExpire: func(aura *core.Aura, sim *core.Simulation) {
			aura.Unit.PseudoStats.MeleeSpeedMultiplier /= 1.0 + 0.04*float64(deathKnight.Talents.IcyTalons)
		},
	})
}

func (deathKnight *DeathKnight) outcomeEitherWeaponHitOrCrit(mhOutcome core.HitOutcome, ohOutcome core.HitOutcome) bool {
	return mhOutcome == core.OutcomeHit || mhOutcome == core.OutcomeCrit || ohOutcome == core.OutcomeHit || ohOutcome == core.OutcomeCrit
}

func (deathKnight *DeathKnight) bloodOfTheNorthCoeff() float64 {
	bloodOfTheNorthCoeff := 1.0
	if deathKnight.Talents.BloodOfTheNorth == 1 {
		bloodOfTheNorthCoeff = 1.03
	} else if deathKnight.Talents.BloodOfTheNorth == 2 {
		bloodOfTheNorthCoeff = 1.06
	} else if deathKnight.Talents.BloodOfTheNorth == 3 {
		bloodOfTheNorthCoeff = 1.1
	}
	return bloodOfTheNorthCoeff
}

func (deathKnight *DeathKnight) bloodOfTheNorthChance() float64 {
	botnChance := 0.0
	if deathKnight.Talents.BloodOfTheNorth == 1 {
		botnChance = 0.3
	} else if deathKnight.Talents.BloodOfTheNorth == 2 {
		botnChance = 0.6
	} else if deathKnight.Talents.BloodOfTheNorth == 3 {
		botnChance = 1.0
	}
	return botnChance
}

func (deathKnight *DeathKnight) bloodOfTheNorthWillProc(sim *core.Simulation, botnChance float64) bool {
	ohWillCast := sim.RandomFloat("Blood of The North") <= botnChance
	return ohWillCast
}

func (deathKnight *DeathKnight) bloodOfTheNorthProc(sim *core.Simulation, spell *core.Spell, runeCost core.DKRuneCost) bool {
	if deathKnight.Talents.BloodOfTheNorth > 0 {
		if runeCost.Blood > 0 {
			botnChance := deathKnight.bloodOfTheNorthChance()

			if deathKnight.bloodOfTheNorthWillProc(sim, botnChance) {
				slot := deathKnight.SpendBloodRune(sim, spell.BloodRuneMetrics())
				deathKnight.SetRuneAtSlotToState(0, slot, core.RuneState_DeathSpent, core.RuneKind_Death)
				deathKnight.SetAsGeneratedByReapingOrBoTN(slot)
				return true
			}
		}
	}
	return false
}

func (deathKnight *DeathKnight) threatOfThassarianChance() float64 {
	threatOfThassarianChance := 0.0
	if deathKnight.Talents.ThreatOfThassarian == 1 {
		threatOfThassarianChance = 0.30
	} else if deathKnight.Talents.ThreatOfThassarian == 2 {
		threatOfThassarianChance = 0.60
	} else if deathKnight.Talents.ThreatOfThassarian == 3 {
		threatOfThassarianChance = 1.0
	}
	return threatOfThassarianChance
}

func (deathKnight *DeathKnight) threatOfThassarianWillProc(sim *core.Simulation, totChance float64) bool {
	ohWillCast := sim.RandomFloat("Threat of Thassarian") <= totChance
	return ohWillCast
}

func (deathKnight *DeathKnight) threatOfThassarianAdjustMetrics(sim *core.Simulation, spell *core.Spell, spellEffect *core.SpellEffect, mhOutcome core.HitOutcome) {
	spell.SpellMetrics[spellEffect.Target.TableIndex].Casts -= 1
	if mhOutcome == core.OutcomeHit {
		spell.SpellMetrics[spellEffect.Target.TableIndex].Hits -= 1
	} else if mhOutcome == core.OutcomeCrit {
		spell.SpellMetrics[spellEffect.Target.TableIndex].Hits -= 1
	} else {
		spell.SpellMetrics[spellEffect.Target.TableIndex].Hits -= 2
	}
}

func (deathKnight *DeathKnight) threatOfThassarianProcMasks(isMH bool, effect *core.SpellEffect, guileOfGorefiend bool) {
	if isMH {
		effect.ProcMask = core.ProcMaskMeleeMHSpecial
		effect.OutcomeApplier = deathKnight.OutcomeFuncMeleeSpecialHitAndCrit(deathKnight.critMultiplierGuile())
	} else {
		effect.ProcMask = core.ProcMaskMeleeOHSpecial
		effect.OutcomeApplier = deathKnight.OutcomeFuncMeleeSpecialCritOnly(deathKnight.critMultiplierGuile())
	}
}

func (deathKnight *DeathKnight) threatOfThassarianProc(sim *core.Simulation, spellEffect *core.SpellEffect, mhSpell *core.Spell, ohSpell *core.Spell) {
	totChance := deathKnight.threatOfThassarianChance()

	mhSpell.Cast(sim, spellEffect.Target)
	totProcced := deathKnight.threatOfThassarianWillProc(sim, totChance)
	if totProcced {
		ohSpell.Cast(sim, spellEffect.Target)
	}
}<|MERGE_RESOLUTION|>--- conflicted
+++ resolved
@@ -121,7 +121,6 @@
 	return core.TernaryFloat64(deathKnight.TargetHasDisease(FrostFeverAuraLabel, target), 1.0+0.03*float64(deathKnight.Talents.TundraStalker), 1.0)
 }
 
-<<<<<<< HEAD
 func (deathKnight *DeathKnight) applyRime() {
 	if deathKnight.Talents.Rime == 0 {
 		return
@@ -137,10 +136,8 @@
 			deathKnight.HowlingBlast.CD.Reset()
 		},
 	})
-=======
 func (deathKnight *DeathKnight) annihilationCritBonus() float64 {
 	return 1.0 * float64(deathKnight.Talents.Annihilation)
->>>>>>> 9ced5900
 }
 
 func (deathKnight *DeathKnight) applyKillingMachine() {
