package deathknight

type RotationAction uint8

// Add your UH rotation Actions here and then on the DoNext function
const (
	RotationAction_Skip RotationAction = iota
	RotationAction_IT
	RotationAction_PS
	RotationAction_Obli
	RotationAction_BS
	RotationAction_BT
	RotationAction_UA
	RotationAction_RD
	RotationAction_Pesti
	RotationAction_FS
	RotationAction_HW
	RotationAction_ERW
	RotationAction_HB_Ghoul_RimeCheck
	RotationAction_PrioMode
)

type RotationID uint8

const (
	RotationID_Default RotationID = iota
	RotationID_FrostSubBlood_Full
	RotationID_FrostSubUnholy_Full
	RotationID_Unholy_Full
	RotationID_Count
	RotationID_Unknown
)

type Sequence struct {
	id         RotationID
	idx        int
	numActions int
	actions    []RotationAction
}

type RotationHelper struct {
	onOpener bool
	opener   *Sequence
	openers  []Sequence

	sequence *Sequence

	castSuccessful     bool
	justCastPestilence bool
}

func TernaryRotationAction(condition bool, t RotationAction, f RotationAction) RotationAction {
	if condition {
		return t
	} else {
		return f
	}
}

func (r *RotationHelper) DefineOpener(id RotationID, actions []RotationAction) {
	o := &r.openers[id]
	o.id = id
	o.idx = 0
	o.numActions = len(actions)
	o.actions = actions
}

func (r *RotationHelper) PushSequence(actions []RotationAction) {
	seq := &Sequence{}
	seq.id = RotationID_Unknown
	seq.idx = 0
	seq.numActions = len(actions)
	seq.actions = actions
	r.sequence = seq
}

func (deathKnight *DeathKnight) SetupRotation() {
	deathKnight.openers = make([]Sequence, RotationID_Count)

<<<<<<< HEAD
	// This defines the Sub Blood opener
	deathKnight.DefineOpener(RotationID_Default, []RotationAction{})

	deathKnight.DefineOpener(RotationID_FrostSubBlood_Full, []RotationAction{
		RotationAction_IT,
		RotationAction_PS,
		RotationAction_UA,
		RotationAction_BT,
		RotationAction_Obli,
		RotationAction_FS,
		RotationAction_Pesti,
		RotationAction_ERW,
		RotationAction_Obli,
		RotationAction_Obli,
		RotationAction_Obli,
		RotationAction_FS,
		RotationAction_HB_Ghoul_RimeCheck,
		RotationAction_FS,
		RotationAction_Obli,
		RotationAction_Obli,
		RotationAction_Pesti,
		RotationAction_FS,
		RotationAction_BS,
		RotationAction_FS,
	})

	deathKnight.DefineOpener(RotationID_FrostSubUnholy_Full, []RotationAction{
		RotationAction_IT,
		RotationAction_PS,
		RotationAction_BT,
		RotationAction_Pesti,
		RotationAction_UA,
		RotationAction_Obli,
		RotationAction_FS,
		RotationAction_ERW,
		RotationAction_Obli,
		RotationAction_Obli,
		RotationAction_Obli,
		RotationAction_FS,
		RotationAction_FS,
		RotationAction_FS,
		RotationAction_Obli,
		RotationAction_Obli,
		RotationAction_BS,
		RotationAction_Pesti,
		RotationAction_FS,
	})

	// To define the opener for Unholy for example (or any other UH tree you want
	// just define the enum accordingly) it goes as follows:
	deathKnight.DefineOpener(RotationID_Unholy_Full, []RotationAction{})
=======
	deathKnight.setupFrostRotations()
	deathKnight.setupUnholyRotations()
>>>>>>> d2ec60e0

	// IMPORTANT
	rotationId := RotationID_Unknown
	// Also you need to update this to however you define spec
	if deathKnight.Talents.DarkConviction > 0 && deathKnight.Talents.HowlingBlast {
		rotationId = RotationID_FrostSubBlood_Full
	} else if deathKnight.Talents.BloodCakedBlade > 0 && deathKnight.Talents.HowlingBlast {
		rotationId = RotationID_FrostSubUnholy_Full
	} else if deathKnight.Talents.SummonGargoyle {
		rotationId = RotationID_Unholy_Full
	} else {
		rotationId = RotationID_Default
	}

	deathKnight.opener = &deathKnight.openers[rotationId]
	deathKnight.onOpener = true
<<<<<<< HEAD
}

func (deathKnight *DeathKnight) DiseaseCheckWrapper(sim *core.Simulation, target *core.Unit, spell *core.Spell) bool {
	success := false

	if !deathKnight.TargetHasDisease(FrostFeverAuraLabel, target) {
		success = deathKnight.CastIcyTouch(sim, target)
	} else if !deathKnight.TargetHasDisease(BloodPlagueAuraLabel, target) {
		success = deathKnight.CastPlagueStrike(sim, target)
	} else if deathKnight.FrostFeverDisease[target.Index].RemainingDuration(sim) < spell.CurCast.GCD ||
		deathKnight.BloodPlagueDisease[target.Index].RemainingDuration(sim) < spell.CurCast.GCD {
		success = deathKnight.CastPestilence(sim, target)
		if deathKnight.LastCastOutcome == core.OutcomeMiss {
			// Deal with pestilence miss
			// TODO:
			if deathKnight.opener.id == RotationID_FrostSubUnholy_Full && deathKnight.onOpener {
				deathKnight.PushSequence([]RotationAction{
					RotationAction_BS,
					RotationAction_FS,
					RotationAction_IT,
					RotationAction_PS,
					RotationAction_Obli,
					RotationAction_Obli,
					RotationAction_FS,
					RotationAction_FS,
				})
			}
		}
	} else {
		if deathKnight.CanCast(sim, spell) {
			ffExpiresIn := deathKnight.FrostFeverDisease[target.Index].RemainingDuration(sim)
			bpExpiresIn := deathKnight.BloodPlagueDisease[target.Index].RemainingDuration(sim)
			ffExpiresAt := ffExpiresIn + sim.CurrentTime
			bpExpiresAt := bpExpiresIn + sim.CurrentTime
			if spell.CurCast.GCD > ffExpiresIn || spell.CurCast.GCD > bpExpiresIn {
				return success
			}

			crpb := deathKnight.GetCalcRunicPowerBar()
			spellCost := DetermineOptimalCostForSpell(&crpb, sim, deathKnight, spell)

			// Add whichever non-frost specific checks you want here, I guess you'll need them.

			if !(deathKnight.RimeAura.IsActive() && spell == deathKnight.HowlingBlast) {
				crpb.Spend(sim, spellCost)
			}

			if crpb.CurrentBloodRunes() == 0 && crpb.CurrentDeathRunes() == 0 {
				nextBloodRuneAt := crpb.BloodRuneReadyAt(sim)
				nextDeathRuneAt := crpb.DeathRuneReadyAt(sim)

				ff1 := (float64(ffExpiresAt) > nextBloodRuneAt) && (float64(ffExpiresAt)-nextBloodRuneAt < float64(spell.CurCast.GCD))
				ff2 := (float64(ffExpiresAt) > nextDeathRuneAt) && (float64(ffExpiresAt)-nextDeathRuneAt < float64(spell.CurCast.GCD))
				bp1 := (float64(bpExpiresAt) > nextBloodRuneAt) && (float64(bpExpiresAt)-nextBloodRuneAt < float64(spell.CurCast.GCD))
				bp2 := (float64(bpExpiresAt) > nextDeathRuneAt) && (float64(bpExpiresAt)-nextDeathRuneAt < float64(spell.CurCast.GCD))

				if (ff1 || ff2) && (bp1 || bp2) {
					if deathKnight.CanCast(sim, spell) {
						spell.Cast(sim, target)
						success = true
					}
				} else {
					return success
				}
			} else {
				spell.Cast(sim, target)
				success = true
			}
		}
	}

	return success
=======
>>>>>>> d2ec60e0
}<|MERGE_RESOLUTION|>--- conflicted
+++ resolved
@@ -77,62 +77,8 @@
 func (deathKnight *DeathKnight) SetupRotation() {
 	deathKnight.openers = make([]Sequence, RotationID_Count)
 
-<<<<<<< HEAD
-	// This defines the Sub Blood opener
-	deathKnight.DefineOpener(RotationID_Default, []RotationAction{})
-
-	deathKnight.DefineOpener(RotationID_FrostSubBlood_Full, []RotationAction{
-		RotationAction_IT,
-		RotationAction_PS,
-		RotationAction_UA,
-		RotationAction_BT,
-		RotationAction_Obli,
-		RotationAction_FS,
-		RotationAction_Pesti,
-		RotationAction_ERW,
-		RotationAction_Obli,
-		RotationAction_Obli,
-		RotationAction_Obli,
-		RotationAction_FS,
-		RotationAction_HB_Ghoul_RimeCheck,
-		RotationAction_FS,
-		RotationAction_Obli,
-		RotationAction_Obli,
-		RotationAction_Pesti,
-		RotationAction_FS,
-		RotationAction_BS,
-		RotationAction_FS,
-	})
-
-	deathKnight.DefineOpener(RotationID_FrostSubUnholy_Full, []RotationAction{
-		RotationAction_IT,
-		RotationAction_PS,
-		RotationAction_BT,
-		RotationAction_Pesti,
-		RotationAction_UA,
-		RotationAction_Obli,
-		RotationAction_FS,
-		RotationAction_ERW,
-		RotationAction_Obli,
-		RotationAction_Obli,
-		RotationAction_Obli,
-		RotationAction_FS,
-		RotationAction_FS,
-		RotationAction_FS,
-		RotationAction_Obli,
-		RotationAction_Obli,
-		RotationAction_BS,
-		RotationAction_Pesti,
-		RotationAction_FS,
-	})
-
-	// To define the opener for Unholy for example (or any other UH tree you want
-	// just define the enum accordingly) it goes as follows:
-	deathKnight.DefineOpener(RotationID_Unholy_Full, []RotationAction{})
-=======
 	deathKnight.setupFrostRotations()
 	deathKnight.setupUnholyRotations()
->>>>>>> d2ec60e0
 
 	// IMPORTANT
 	rotationId := RotationID_Unknown
@@ -149,79 +95,4 @@
 
 	deathKnight.opener = &deathKnight.openers[rotationId]
 	deathKnight.onOpener = true
-<<<<<<< HEAD
-}
-
-func (deathKnight *DeathKnight) DiseaseCheckWrapper(sim *core.Simulation, target *core.Unit, spell *core.Spell) bool {
-	success := false
-
-	if !deathKnight.TargetHasDisease(FrostFeverAuraLabel, target) {
-		success = deathKnight.CastIcyTouch(sim, target)
-	} else if !deathKnight.TargetHasDisease(BloodPlagueAuraLabel, target) {
-		success = deathKnight.CastPlagueStrike(sim, target)
-	} else if deathKnight.FrostFeverDisease[target.Index].RemainingDuration(sim) < spell.CurCast.GCD ||
-		deathKnight.BloodPlagueDisease[target.Index].RemainingDuration(sim) < spell.CurCast.GCD {
-		success = deathKnight.CastPestilence(sim, target)
-		if deathKnight.LastCastOutcome == core.OutcomeMiss {
-			// Deal with pestilence miss
-			// TODO:
-			if deathKnight.opener.id == RotationID_FrostSubUnholy_Full && deathKnight.onOpener {
-				deathKnight.PushSequence([]RotationAction{
-					RotationAction_BS,
-					RotationAction_FS,
-					RotationAction_IT,
-					RotationAction_PS,
-					RotationAction_Obli,
-					RotationAction_Obli,
-					RotationAction_FS,
-					RotationAction_FS,
-				})
-			}
-		}
-	} else {
-		if deathKnight.CanCast(sim, spell) {
-			ffExpiresIn := deathKnight.FrostFeverDisease[target.Index].RemainingDuration(sim)
-			bpExpiresIn := deathKnight.BloodPlagueDisease[target.Index].RemainingDuration(sim)
-			ffExpiresAt := ffExpiresIn + sim.CurrentTime
-			bpExpiresAt := bpExpiresIn + sim.CurrentTime
-			if spell.CurCast.GCD > ffExpiresIn || spell.CurCast.GCD > bpExpiresIn {
-				return success
-			}
-
-			crpb := deathKnight.GetCalcRunicPowerBar()
-			spellCost := DetermineOptimalCostForSpell(&crpb, sim, deathKnight, spell)
-
-			// Add whichever non-frost specific checks you want here, I guess you'll need them.
-
-			if !(deathKnight.RimeAura.IsActive() && spell == deathKnight.HowlingBlast) {
-				crpb.Spend(sim, spellCost)
-			}
-
-			if crpb.CurrentBloodRunes() == 0 && crpb.CurrentDeathRunes() == 0 {
-				nextBloodRuneAt := crpb.BloodRuneReadyAt(sim)
-				nextDeathRuneAt := crpb.DeathRuneReadyAt(sim)
-
-				ff1 := (float64(ffExpiresAt) > nextBloodRuneAt) && (float64(ffExpiresAt)-nextBloodRuneAt < float64(spell.CurCast.GCD))
-				ff2 := (float64(ffExpiresAt) > nextDeathRuneAt) && (float64(ffExpiresAt)-nextDeathRuneAt < float64(spell.CurCast.GCD))
-				bp1 := (float64(bpExpiresAt) > nextBloodRuneAt) && (float64(bpExpiresAt)-nextBloodRuneAt < float64(spell.CurCast.GCD))
-				bp2 := (float64(bpExpiresAt) > nextDeathRuneAt) && (float64(bpExpiresAt)-nextDeathRuneAt < float64(spell.CurCast.GCD))
-
-				if (ff1 || ff2) && (bp1 || bp2) {
-					if deathKnight.CanCast(sim, spell) {
-						spell.Cast(sim, target)
-						success = true
-					}
-				} else {
-					return success
-				}
-			} else {
-				spell.Cast(sim, target)
-				success = true
-			}
-		}
-	}
-
-	return success
-=======
->>>>>>> d2ec60e0
 }