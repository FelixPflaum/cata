package deathknight

import (
	"github.com/wowsims/wotlk/sim/core"
)

var BloodStrikeActionID = core.ActionID{SpellID: 49930}
var BloodStrikeMHOutcome = core.OutcomeHit
var BloodStrikeOHOutcome = core.OutcomeHit

func (deathKnight *DeathKnight) newBloodStrikeSpell(isMH bool) *core.Spell {
	weaponBaseDamage := core.BaseDamageFuncMeleeWeapon(core.MainHand, false, 306.0, 0.4, true)
	if !isMH {
		weaponBaseDamage = core.BaseDamageFuncMeleeWeapon(core.OffHand, false, 306.0, 0.4, true)
	}

	bloodOfTheNorthCoeff := 0.0
	if deathKnight.Talents.BloodOfTheNorth == 1 {
		bloodOfTheNorthCoeff = 0.03
	} else if deathKnight.Talents.BloodOfTheNorth == 2 {
		bloodOfTheNorthCoeff = 0.06
	} else if deathKnight.Talents.BloodOfTheNorth == 3 {
		bloodOfTheNorthCoeff = 0.1
	}
	guileOfGorefiend := deathKnight.Talents.GuileOfGorefiend > 0

	effect := core.SpellEffect{
		BonusCritRating:  (3.0*float64(deathKnight.Talents.Subversion) + 1.0*float64(deathKnight.Talents.Annihilation)) * core.CritRatingPerCritChance,
		DamageMultiplier: 1,
		ThreatMultiplier: 1,

		BaseDamage: core.BaseDamageConfig{
			Calculator: func(sim *core.Simulation, hitEffect *core.SpellEffect, spell *core.Spell) float64 {
				return weaponBaseDamage(sim, hitEffect, spell) *
					(1.0 +
						bloodOfTheNorthCoeff +
						float64(deathKnight.countActiveDiseases())*0.125 +
						core.TernaryFloat64(deathKnight.BloodPlagueDisease.IsActive(), 0.02*float64(deathKnight.Talents.RageOfRivendare), 0.0) +
						core.TernaryFloat64(deathKnight.DiseasesAreActive(), 0.05*float64(deathKnight.Talents.TundraStalker), 0.0))
			},
			TargetSpellCoefficient: 1,
		},

		OnSpellHitDealt: func(sim *core.Simulation, spell *core.Spell, spellEffect *core.SpellEffect) {
			if isMH {
				BloodStrikeMHOutcome = spellEffect.Outcome
			} else {
				BloodStrikeOHOutcome = spellEffect.Outcome
			}
		},
	}

	deathKnight.threatOfThassarianProcMasks(isMH, &effect, guileOfGorefiend)

	return deathKnight.RegisterSpell(core.SpellConfig{
		ActionID:     BloodStrikeActionID,
		SpellSchool:  core.SpellSchoolPhysical,
		Flags:        core.SpellFlagMeleeMetrics,
		ApplyEffects: core.ApplyEffectFuncDirectDamage(effect),
	})
}

func (deathKnight *DeathKnight) registerBloodStrikeSpell() {
	mhHitSpell := deathKnight.newBloodStrikeSpell(true)
	ohHitSpell := deathKnight.newBloodStrikeSpell(false)

	threatOfThassarianChance := 0.0
	if deathKnight.Talents.ThreatOfThassarian == 1 {
		threatOfThassarianChance = 0.30
	} else if deathKnight.Talents.ThreatOfThassarian == 2 {
		threatOfThassarianChance = 0.60
	} else if deathKnight.Talents.ThreatOfThassarian == 3 {
		threatOfThassarianChance = 1.0
	}

	deathKnight.BloodStrike = deathKnight.RegisterSpell(core.SpellConfig{
		ActionID:    BloodStrikeActionID,
		SpellSchool: core.SpellSchoolPhysical,
		Flags:       core.SpellFlagMeleeMetrics,

		Cast: core.CastConfig{
			DefaultCast: core.Cast{
				GCD: core.GCDDefault,
			},
		},

		ApplyEffects: core.ApplyEffectFuncDirectDamage(core.SpellEffect{
			ProcMask:         core.ProcMaskMeleeMHSpecial,
			ThreatMultiplier: 1,

			OutcomeApplier: deathKnight.OutcomeFuncAlwaysHit(),

			OnSpellHitDealt: func(sim *core.Simulation, spell *core.Spell, spellEffect *core.SpellEffect) {
				mhHitSpell.Cast(sim, spellEffect.Target)
				deathKnight.BloodStrike.SpellMetrics[spellEffect.Target.TableIndex].Casts -= 1
				deathKnight.BloodStrike.SpellMetrics[spellEffect.Target.TableIndex].Hits -= 1
				if sim.RandomFloat("Threat of Thassarian") < threatOfThassarianChance {
					ohHitSpell.Cast(sim, spellEffect.Target)
					deathKnight.BloodStrike.SpellMetrics[spellEffect.Target.TableIndex].Casts -= 1
				}

<<<<<<< HEAD
				if OutcomeEitherWeaponHitOrCrit(BloodStrikeMHOutcome, BloodStrikeOHOutcome) {
=======
				if deathKnight.threatOfThassarianHitCheck(BloodStrikeMHOutcome, BloodStrikeOHOutcome) {
>>>>>>> 70fd8402
					dkSpellCost := deathKnight.DetermineOptimalCost(sim, 1, 0, 0)
					deathKnight.Spend(sim, spell, dkSpellCost)

					amountOfRunicPower := 10.0
					deathKnight.AddRunicPower(sim, amountOfRunicPower, spell.RunicPowerMetrics())

					if deathKnight.DesolationAura != nil {
						deathKnight.DesolationAura.Activate(sim)
					}
				}
			},
		}),
	})
}

func (deathKnight *DeathKnight) CanBloodStrike(sim *core.Simulation) bool {
	return deathKnight.CastCostPossible(sim, 0.0, 1, 0, 0) && deathKnight.BloodStrike.IsReady(sim)
}<|MERGE_RESOLUTION|>--- conflicted
+++ resolved
@@ -99,11 +99,7 @@
 					deathKnight.BloodStrike.SpellMetrics[spellEffect.Target.TableIndex].Casts -= 1
 				}
 
-<<<<<<< HEAD
 				if OutcomeEitherWeaponHitOrCrit(BloodStrikeMHOutcome, BloodStrikeOHOutcome) {
-=======
-				if deathKnight.threatOfThassarianHitCheck(BloodStrikeMHOutcome, BloodStrikeOHOutcome) {
->>>>>>> 70fd8402
 					dkSpellCost := deathKnight.DetermineOptimalCost(sim, 1, 0, 0)
 					deathKnight.Spend(sim, spell, dkSpellCost)
 
