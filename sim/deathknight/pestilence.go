--- conflicted
+++ resolved
@@ -40,22 +40,17 @@
 					if unitHit == deathKnight.CurrentTarget {
 						if deathKnight.HasMajorGlyph(proto.DeathKnightMajorGlyph_GlyphOfDisease) {
 							// Update expire instead of Apply to keep old snapshotted value
-<<<<<<< HEAD
 							if deathKnight.FrostFeverDisease[unitHit.Index].IsActive() {
 								deathKnight.FrostFeverDisease[unitHit.Index].UpdateExpires(sim.CurrentTime + deathKnight.FrostFeverDisease[unitHit.Index].Duration)
+								deathKnight.FrostFeverDebuffAura[unitHit.Index].Activate(sim)
+								if deathKnight.IcyTalonsAura != nil {
+									deathKnight.IcyTalonsAura.Activate(sim)
+								}
 							}
+
 							if deathKnight.BloodPlagueDisease[unitHit.Index].IsActive() {
 								deathKnight.BloodPlagueDisease[unitHit.Index].UpdateExpires(sim.CurrentTime + deathKnight.BloodPlagueDisease[unitHit.Index].Duration)
 							}
-=======
-							deathKnight.FrostFeverDisease[unitHit.Index].UpdateExpires(sim.CurrentTime + deathKnight.FrostFeverDisease[unitHit.Index].Duration)
-							deathKnight.FrostFeverDebuffAura[unitHit.Index].Activate(sim)
-							if deathKnight.IcyTalonsAura != nil {
-								deathKnight.IcyTalonsAura.Activate(sim)
-							}
-
-							deathKnight.BloodPlagueDisease[unitHit.Index].UpdateExpires(sim.CurrentTime + deathKnight.BloodPlagueDisease[unitHit.Index].Duration)
->>>>>>> 1cfc43ac
 						}
 
 						dkSpellCost := deathKnight.DetermineOptimalCost(sim, 1, 0, 0)
@@ -68,7 +63,7 @@
 						amountOfRunicPower := 10.0 + 2.5*float64(deathKnight.Talents.ChillOfTheGrave)
 						deathKnight.AddRunicPower(sim, amountOfRunicPower, spell.RunicPowerMetrics())
 					} else {
-						// Apply diseases on every other target if main target has them
+						// Apply diseases on every other target
 						if deathKnight.TargetHasDisease(FrostFeverAuraLabel, deathKnight.CurrentTarget) {
 							deathKnight.FrostFeverDisease[unitHit.Index].Apply(sim)
 						}
