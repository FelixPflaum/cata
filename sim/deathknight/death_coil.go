package deathknight

import (
	"github.com/wowsims/wotlk/sim/core"
	"github.com/wowsims/wotlk/sim/core/proto"
	"github.com/wowsims/wotlk/sim/core/stats"
)

var DeathCoilActionID = core.ActionID{SpellID: 49895}

func (dk *Deathknight) registerDeathCoilSpell() {
	baseDamage := 443.0 + dk.sigilOfTheWildBuckBonus() + dk.sigilOfTheVengefulHeartDeathCoil()
<<<<<<< HEAD

	dk.DeathCoil = dk.RegisterSpell(core.SpellConfig{
		ActionID:    DeathCoilActionID,
=======
	baseCost := float64(core.NewRuneCost(40, 0, 0, 0, 0))
	dk.DeathCoil = dk.RegisterSpell(nil, core.SpellConfig{
		ActionID:    core.ActionID{SpellID: 49895},
>>>>>>> b3627d64
		SpellSchool: core.SpellSchoolShadow,

		ResourceType: stats.RunicPower,
		BaseCost:     baseCost,

		Cast: core.CastConfig{
			DefaultCast: core.Cast{
				GCD:  core.GCDDefault,
				Cost: baseCost,
			},
			ModifyCast: func(sim *core.Simulation, spell *core.Spell, cast *core.Cast) {
				cast.GCD = dk.getModifiedGCD()
			},
		},

		ApplyEffects: core.ApplyEffectFuncDirectDamage(core.SpellEffect{
			ProcMask:             core.ProcMaskSpellDamage,
			BonusSpellCritRating: dk.darkrunedBattlegearCritBonus() * core.CritRatingPerCritChance,
			DamageMultiplier: (1.0 + float64(dk.Talents.Morbidity)*0.05) *
				core.TernaryFloat64(dk.HasMajorGlyph(proto.DeathknightMajorGlyph_GlyphOfDarkDeath), 1.15, 1.0),
			ThreatMultiplier: 1.0,

			BaseDamage: core.BaseDamageConfig{
				Calculator: func(sim *core.Simulation, hitEffect *core.SpellEffect, spell *core.Spell) float64 {
					return (baseDamage + dk.getImpurityBonus(hitEffect, spell.Unit)*0.15) * dk.RoRTSBonus(hitEffect.Target)
				},
				TargetSpellCoefficient: 1,
			},
			OutcomeApplier: dk.OutcomeFuncMagicHitAndCrit(dk.spellCritMultiplier()),

			OnSpellHitDealt: func(sim *core.Simulation, spell *core.Spell, spellEffect *core.SpellEffect) {
				dk.LastCastOutcome = spellEffect.Outcome
				if spellEffect.Landed() && dk.Talents.UnholyBlight {
					dk.procUnholyBlight(sim, spellEffect.Target, spellEffect.Damage)
				}
			},
		}),
	})
}

func (dk *Deathknight) CanDeathCoil(sim *core.Simulation) bool {
	return dk.CastCostPossible(sim, 40.0, 0, 0, 0) && dk.DeathCoil.IsReady(sim)
}

func (dk *Deathknight) CastDeathCoil(sim *core.Simulation, target *core.Unit) bool {
	if dk.CanDeathCoil(sim) {
		return dk.DeathCoil.Cast(sim, target)
	}
	return false
}<|MERGE_RESOLUTION|>--- conflicted
+++ resolved
@@ -10,15 +10,9 @@
 
 func (dk *Deathknight) registerDeathCoilSpell() {
 	baseDamage := 443.0 + dk.sigilOfTheWildBuckBonus() + dk.sigilOfTheVengefulHeartDeathCoil()
-<<<<<<< HEAD
-
-	dk.DeathCoil = dk.RegisterSpell(core.SpellConfig{
-		ActionID:    DeathCoilActionID,
-=======
 	baseCost := float64(core.NewRuneCost(40, 0, 0, 0, 0))
 	dk.DeathCoil = dk.RegisterSpell(nil, core.SpellConfig{
-		ActionID:    core.ActionID{SpellID: 49895},
->>>>>>> b3627d64
+		ActionID:    DeathCoilActionID,
 		SpellSchool: core.SpellSchoolShadow,
 
 		ResourceType: stats.RunicPower,
