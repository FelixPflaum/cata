--- conflicted
+++ resolved
@@ -155,13 +155,6 @@
 	FrostFeverDebuffAura []*core.Aura
 	CryptFeverAura       []*core.Aura
 	EbonPlagueAura       []*core.Aura
-<<<<<<< HEAD
-
-	// Dynamic trackers
-	additiveDamageModifier   float64
-	threatOfThassarianChance float64
-=======
->>>>>>> 780fab4d
 }
 
 func (dk *Deathknight) ModifyAdditiveDamageModifier(sim *core.Simulation, value float64) {
