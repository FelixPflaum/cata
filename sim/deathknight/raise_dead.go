package deathknight

import (
	"time"

	"github.com/wowsims/wotlk/sim/core"
)

func (deathKnight *DeathKnight) registerRaiseDeadCD() {
	// If talented as permanent pet skip this spell
	if deathKnight.Talents.MasterOfGhouls {
		return
	}

	raiseDeadAura := deathKnight.RegisterAura(core.Aura{
		Label:    "Raise Dead",
		ActionID: core.ActionID{SpellID: 46584},
		Duration: time.Minute * 1,
		OnGain: func(aura *core.Aura, sim *core.Simulation) {
			deathKnight.Ghoul.Pet.Enable(sim, deathKnight.Ghoul)
		},
		OnExpire: func(aura *core.Aura, sim *core.Simulation) {
			deathKnight.Ghoul.Pet.Disable(sim)
		},
	})

	deathKnight.RaiseDead = deathKnight.RegisterSpell(core.SpellConfig{
		ActionID: core.ActionID{SpellID: 46584},

		Cast: core.CastConfig{
			DefaultCast: core.Cast{
				GCD: core.GCDDefault,
			},
			ModifyCast: func(sim *core.Simulation, spell *core.Spell, cast *core.Cast) {
				cast.GCD = deathKnight.getModifiedGCD()
			},
			CD: core.Cooldown{
				Timer:    deathKnight.NewTimer(),
				Duration: time.Minute*3 - time.Second*45*time.Duration(deathKnight.Talents.NightOfTheDead),
			},
		},

		ApplyEffects: func(sim *core.Simulation, unit *core.Unit, spell *core.Spell) {
			raiseDeadAura.Activate(sim)
		},
	})
}

func (deathKnight *DeathKnight) CanRaiseDead(sim *core.Simulation) bool {
<<<<<<< HEAD
	return deathKnight.RaiseDead.IsReady(sim)
}

func (deathKnight *DeathKnight) CastRaiseDead(sim *core.Simulation, target *core.Target) bool {
	if deathKnight.CanRaiseDead(sim) {
		deathKnight.CastRaiseDead(sim, target)
		return true
	}
	return false
=======
	return !deathKnight.Talents.MasterOfGhouls && deathKnight.RaiseDead.IsReady(sim)
>>>>>>> c4ea7714
}<|MERGE_RESOLUTION|>--- conflicted
+++ resolved
@@ -47,8 +47,7 @@
 }
 
 func (deathKnight *DeathKnight) CanRaiseDead(sim *core.Simulation) bool {
-<<<<<<< HEAD
-	return deathKnight.RaiseDead.IsReady(sim)
+	return !deathKnight.Talents.MasterOfGhouls && deathKnight.RaiseDead.IsReady(sim)
 }
 
 func (deathKnight *DeathKnight) CastRaiseDead(sim *core.Simulation, target *core.Target) bool {
@@ -57,7 +56,4 @@
 		return true
 	}
 	return false
-=======
-	return !deathKnight.Talents.MasterOfGhouls && deathKnight.RaiseDead.IsReady(sim)
->>>>>>> c4ea7714
 }