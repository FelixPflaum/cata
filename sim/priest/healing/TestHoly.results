character_stats_results: {
 key: "TestHoly-CharacterStats-Default"
 value: {
  final_stats: 304.7
  final_stats: 310.2
  final_stats: 1307.02
  final_stats: 1172.6
  final_stats: 746.13
  final_stats: 3112.5325
  final_stats: 325
  final_stats: 0
  final_stats: 982.48279
  final_stats: 168
  final_stats: 0
  final_stats: 843.7
  final_stats: 0
  final_stats: 602.55
  final_stats: 168
  final_stats: 0
  final_stats: 0
  final_stats: 21172
  final_stats: 0
  final_stats: 0
  final_stats: 8951.9
  final_stats: 843.7
  final_stats: 0
  final_stats: 0
  final_stats: 0
  final_stats: 0
  final_stats: 0
  final_stats: 0
  final_stats: 20030.2
  final_stats: 75
  final_stats: 75
  final_stats: 75
  final_stats: 75
  final_stats: 130
  final_stats: 0
  final_stats: 0
  final_stats: 0
  final_stats: 0
  final_stats: 0
 }
}
dps_results: {
 key: "TestHoly-AllItems-AbsolutionRegalia"
 value: {
  dps: 99.29586
  tps: 35.9497
  hps: 3015.07462
 }
}
dps_results: {
 key: "TestHoly-AllItems-AshtongueTalismanofAcumen-32490"
 value: {
<<<<<<< HEAD
  dps: 127.48575
  tps: 48.55739
  hps: 4452.77211
=======
  dps: 126.38971
  tps: 48.5956
  hps: 4445.21603
>>>>>>> 4974e8dc
 }
}
dps_results: {
 key: "TestHoly-AllItems-AustereEarthsiegeDiamond"
 value: {
  dps: 130.41284
  tps: 42.93312
  hps: 4400.06672
 }
}
dps_results: {
 key: "TestHoly-AllItems-Bandit'sInsignia-40371"
 value: {
<<<<<<< HEAD
  dps: 127.48575
  tps: 48.55739
  hps: 4452.77211
=======
  dps: 126.38971
  tps: 48.5956
  hps: 4445.21603
>>>>>>> 4974e8dc
 }
}
dps_results: {
 key: "TestHoly-AllItems-BeamingEarthsiegeDiamond"
 value: {
  dps: 132.77727
  tps: 44.00668
  hps: 4457.15349
 }
}
dps_results: {
 key: "TestHoly-AllItems-BlessedRegaliaofUndeadCleansing"
 value: {
  dps: 107.1302
  tps: 42.90729
  hps: 3499.21503
 }
}
dps_results: {
 key: "TestHoly-AllItems-BracingEarthsiegeDiamond"
 value: {
  dps: 131.30929
  tps: 42.93312
  hps: 4422.27716
 }
}
dps_results: {
 key: "TestHoly-AllItems-ChaoticSkyflareDiamond"
 value: {
  dps: 130.82201
  tps: 42.93312
  hps: 4411.939
 }
}
dps_results: {
 key: "TestHoly-AllItems-CrimsonAcolyte'sRaiment"
 value: {
  dps: 132.59753
  tps: 46.79881
  hps: 4852.49344
 }
}
dps_results: {
 key: "TestHoly-AllItems-CrimsonAcolyte'sRegalia"
 value: {
  dps: 135.56775
  tps: 46.79881
  hps: 4201.70753
 }
}
dps_results: {
 key: "TestHoly-AllItems-DarkmoonCard:Berserker!-42989"
 value: {
<<<<<<< HEAD
  dps: 127.48575
  tps: 48.55739
  hps: 4452.77211
=======
  dps: 126.38971
  tps: 48.5956
  hps: 4445.21603
>>>>>>> 4974e8dc
 }
}
dps_results: {
 key: "TestHoly-AllItems-DarkmoonCard:Death-42990"
 value: {
<<<<<<< HEAD
  dps: 129.68097
  tps: 48.50813
  hps: 4488.81542
=======
  dps: 128.82736
  tps: 48.59635
  hps: 4484.78044
>>>>>>> 4974e8dc
 }
}
dps_results: {
 key: "TestHoly-AllItems-DarkmoonCard:Greatness-42987"
 value: {
<<<<<<< HEAD
  dps: 127.48575
  tps: 48.55739
  hps: 4452.77211
=======
  dps: 126.38971
  tps: 48.5956
  hps: 4445.21603
>>>>>>> 4974e8dc
 }
}
dps_results: {
 key: "TestHoly-AllItems-DarkmoonCard:Greatness-44253"
 value: {
<<<<<<< HEAD
  dps: 127.48575
  tps: 48.55739
  hps: 4452.77211
=======
  dps: 126.38971
  tps: 48.5956
  hps: 4445.21603
>>>>>>> 4974e8dc
 }
}
dps_results: {
 key: "TestHoly-AllItems-DarkmoonCard:Greatness-44254"
 value: {
  dps: 129.31176
  tps: 48.78382
  hps: 4565.68858
 }
}
dps_results: {
 key: "TestHoly-AllItems-Defender'sCode-40257"
 value: {
<<<<<<< HEAD
  dps: 127.48575
  tps: 48.55739
  hps: 4452.77211
=======
  dps: 126.38971
  tps: 48.5956
  hps: 4445.21603
>>>>>>> 4974e8dc
 }
}
dps_results: {
 key: "TestHoly-AllItems-DestructiveSkyflareDiamond"
 value: {
  dps: 130.82201
  tps: 42.93312
  hps: 4415.97876
 }
}
dps_results: {
 key: "TestHoly-AllItems-EffulgentSkyflareDiamond"
 value: {
  dps: 130.41284
  tps: 42.93312
  hps: 4400.06672
 }
}
dps_results: {
 key: "TestHoly-AllItems-EmberSkyflareDiamond"
 value: {
  dps: 132.31907
  tps: 43.70527
  hps: 4468.69041
 }
}
dps_results: {
 key: "TestHoly-AllItems-EnigmaticSkyflareDiamond"
 value: {
  dps: 130.82201
  tps: 42.93312
  hps: 4411.939
 }
}
dps_results: {
 key: "TestHoly-AllItems-EnigmaticStarflareDiamond"
 value: {
  dps: 130.82201
  tps: 42.93312
  hps: 4409.54181
 }
}
dps_results: {
 key: "TestHoly-AllItems-EternalEarthsiegeDiamond"
 value: {
  dps: 130.41284
  tps: 42.93312
  hps: 4400.06672
 }
}
dps_results: {
 key: "TestHoly-AllItems-ExtractofNecromanticPower-40373"
 value: {
  dps: 131.68853
  tps: 48.77278
  hps: 4486.55394
 }
}
dps_results: {
 key: "TestHoly-AllItems-EyeoftheBroodmother-45308"
 value: {
<<<<<<< HEAD
  dps: 134.27827
  tps: 48.50813
  hps: 4601.52606
=======
  dps: 133.39448
  tps: 48.59635
  hps: 4598.23565
>>>>>>> 4974e8dc
 }
}
dps_results: {
 key: "TestHoly-AllItems-ForgeEmber-37660"
 value: {
<<<<<<< HEAD
  dps: 129.5514
  tps: 48.41992
  hps: 4491.47666
=======
  dps: 128.97317
  tps: 48.50813
  hps: 4487.68049
>>>>>>> 4974e8dc
 }
}
dps_results: {
 key: "TestHoly-AllItems-ForlornSkyflareDiamond"
 value: {
  dps: 131.30929
  tps: 42.93312
  hps: 4422.27716
 }
}
dps_results: {
 key: "TestHoly-AllItems-ForlornStarflareDiamond"
 value: {
  dps: 131.13
  tps: 42.93312
  hps: 4417.83507
 }
}
dps_results: {
 key: "TestHoly-AllItems-FuryoftheFiveFlights-40431"
 value: {
<<<<<<< HEAD
  dps: 127.48575
  tps: 48.55739
  hps: 4452.77211
=======
  dps: 126.38971
  tps: 48.5956
  hps: 4445.21603
>>>>>>> 4974e8dc
 }
}
dps_results: {
 key: "TestHoly-AllItems-FuturesightRune-38763"
 value: {
  dps: 130.04962
  tps: 48.64635
  hps: 4553.81012
 }
}
dps_results: {
 key: "TestHoly-AllItems-GarbofFaith"
 value: {
  dps: 114.8725
  tps: 41.41984
  hps: 3674.24249
 }
}
dps_results: {
 key: "TestHoly-AllItems-Gladiator'sInvestiture"
 value: {
  dps: 135.75322
  tps: 44.13422
  hps: 4703.34326
 }
}
dps_results: {
 key: "TestHoly-AllItems-Gladiator'sRaiment"
 value: {
  dps: 145.25694
  tps: 44.13422
  hps: 4253.03116
 }
}
dps_results: {
 key: "TestHoly-AllItems-IllustrationoftheDragonSoul-40432"
 value: {
<<<<<<< HEAD
  dps: 134.71693
  tps: 48.55739
  hps: 4628.28973
=======
  dps: 133.55896
  tps: 48.5956
  hps: 4621.06103
>>>>>>> 4974e8dc
 }
}
dps_results: {
 key: "TestHoly-AllItems-ImpassiveSkyflareDiamond"
 value: {
  dps: 130.82201
  tps: 42.93312
  hps: 4411.939
 }
}
dps_results: {
 key: "TestHoly-AllItems-ImpassiveStarflareDiamond"
 value: {
  dps: 130.82201
  tps: 42.93312
  hps: 4409.54181
 }
}
dps_results: {
 key: "TestHoly-AllItems-IncisorFragment-37723"
 value: {
<<<<<<< HEAD
  dps: 127.48575
  tps: 48.55739
  hps: 4452.77211
=======
  dps: 126.38971
  tps: 48.5956
  hps: 4445.21603
>>>>>>> 4974e8dc
 }
}
dps_results: {
 key: "TestHoly-AllItems-InsightfulEarthsiegeDiamond"
 value: {
<<<<<<< HEAD
  dps: 131.49905
  tps: 48.55739
  hps: 4554.12297
=======
  dps: 130.36864
  tps: 48.5956
  hps: 4547.02302
>>>>>>> 4974e8dc
 }
}
dps_results: {
 key: "TestHoly-AllItems-InvigoratingEarthsiegeDiamond"
 value: {
  dps: 130.41284
  tps: 42.93312
  hps: 4400.06672
 }
}
dps_results: {
 key: "TestHoly-AllItems-Lavanthor'sTalisman-37872"
 value: {
<<<<<<< HEAD
  dps: 127.48575
  tps: 48.55739
  hps: 4452.77211
=======
  dps: 126.38971
  tps: 48.5956
  hps: 4445.21603
>>>>>>> 4974e8dc
 }
}
dps_results: {
 key: "TestHoly-AllItems-MajesticDragonFigurine-40430"
 value: {
<<<<<<< HEAD
  dps: 131.05059
  tps: 49.24847
  hps: 4665.47597
=======
  dps: 129.84957
  tps: 49.02129
  hps: 4644.41762
>>>>>>> 4974e8dc
 }
}
dps_results: {
 key: "TestHoly-AllItems-MeteoriteWhetstone-37390"
 value: {
<<<<<<< HEAD
  dps: 129.5514
  tps: 48.41992
  hps: 4492.11124
=======
  dps: 128.97317
  tps: 48.50813
  hps: 4488.41343
>>>>>>> 4974e8dc
 }
}
dps_results: {
 key: "TestHoly-AllItems-OfferingofSacrifice-37638"
 value: {
<<<<<<< HEAD
  dps: 126.32794
  tps: 48.38095
  hps: 4448.09505
=======
  dps: 127.83541
  tps: 48.86025
  hps: 4453.24747
>>>>>>> 4974e8dc
 }
}
dps_results: {
 key: "TestHoly-AllItems-PersistentEarthshatterDiamond"
 value: {
  dps: 130.41284
  tps: 42.93312
  hps: 4400.06672
 }
}
dps_results: {
 key: "TestHoly-AllItems-PersistentEarthsiegeDiamond"
 value: {
  dps: 130.41284
  tps: 42.93312
  hps: 4400.06672
 }
}
dps_results: {
 key: "TestHoly-AllItems-PowerfulEarthshatterDiamond"
 value: {
  dps: 130.41284
  tps: 42.93312
  hps: 4400.06672
 }
}
dps_results: {
 key: "TestHoly-AllItems-PowerfulEarthsiegeDiamond"
 value: {
  dps: 130.41284
  tps: 42.93312
  hps: 4400.06672
 }
}
dps_results: {
 key: "TestHoly-AllItems-PurifiedShardoftheGods"
 value: {
<<<<<<< HEAD
  dps: 127.48575
  tps: 48.55739
  hps: 4452.77211
=======
  dps: 126.38971
  tps: 48.5956
  hps: 4445.21603
>>>>>>> 4974e8dc
 }
}
dps_results: {
 key: "TestHoly-AllItems-RegaliaofFaith"
 value: {
<<<<<<< HEAD
  dps: 112.28454
=======
  dps: 111.44024
>>>>>>> 4974e8dc
  tps: 41.21983
  hps: 3866.05078
 }
}
dps_results: {
 key: "TestHoly-AllItems-ReignoftheDead-47316"
 value: {
<<<<<<< HEAD
  dps: 132.90913
  tps: 48.55739
  hps: 4589.73274
=======
  dps: 131.76665
  tps: 48.5956
  hps: 4582.79304
>>>>>>> 4974e8dc
 }
}
dps_results: {
 key: "TestHoly-AllItems-ReignoftheDead-47477"
 value: {
<<<<<<< HEAD
  dps: 133.55994
  tps: 48.55739
  hps: 4606.16801
=======
  dps: 132.41188
  tps: 48.5956
  hps: 4599.30228
>>>>>>> 4974e8dc
 }
}
dps_results: {
 key: "TestHoly-AllItems-RelentlessEarthsiegeDiamond"
 value: {
  dps: 130.41284
  tps: 42.93312
  hps: 4400.06672
 }
}
dps_results: {
 key: "TestHoly-AllItems-RevitalizingSkyflareDiamond"
 value: {
  dps: 132.32875
  tps: 43.28021
  hps: 4452.0947
 }
}
dps_results: {
 key: "TestHoly-AllItems-RuneofRepulsion-40372"
 value: {
<<<<<<< HEAD
  dps: 127.48575
  tps: 48.55739
  hps: 4452.77211
=======
  dps: 126.38971
  tps: 48.5956
  hps: 4445.21603
>>>>>>> 4974e8dc
 }
}
dps_results: {
 key: "TestHoly-AllItems-SanctificationGarb"
 value: {
  dps: 118.68408
  tps: 42.10558
  hps: 3793.62795
 }
}
dps_results: {
 key: "TestHoly-AllItems-SanctificationRegalia"
 value: {
  dps: 119.21396
  tps: 42.562
  hps: 4069.13783
 }
}
dps_results: {
 key: "TestHoly-AllItems-SealofthePantheon-36993"
 value: {
<<<<<<< HEAD
  dps: 127.48575
  tps: 48.55739
  hps: 4452.77211
=======
  dps: 126.38971
  tps: 48.5956
  hps: 4445.21603
>>>>>>> 4974e8dc
 }
}
dps_results: {
 key: "TestHoly-AllItems-ShinyShardoftheGods"
 value: {
<<<<<<< HEAD
  dps: 127.48575
  tps: 48.55739
  hps: 4452.77211
=======
  dps: 126.38971
  tps: 48.5956
  hps: 4445.21603
>>>>>>> 4974e8dc
 }
}
dps_results: {
 key: "TestHoly-AllItems-Sindragosa'sFlawlessFang-50361"
 value: {
<<<<<<< HEAD
  dps: 127.48575
  tps: 48.55739
  hps: 4452.77211
=======
  dps: 126.38971
  tps: 48.5956
  hps: 4445.21603
>>>>>>> 4974e8dc
 }
}
dps_results: {
 key: "TestHoly-AllItems-SparkofLife-37657"
 value: {
<<<<<<< HEAD
  dps: 127.10513
  tps: 48.51917
  hps: 4550.43402
=======
  dps: 126.31728
  tps: 48.64635
  hps: 4532.21722
>>>>>>> 4974e8dc
 }
}
dps_results: {
 key: "TestHoly-AllItems-SwiftSkyflareDiamond"
 value: {
  dps: 130.41284
  tps: 42.93312
  hps: 4400.06672
 }
}
dps_results: {
 key: "TestHoly-AllItems-SwiftStarflareDiamond"
 value: {
  dps: 130.41284
  tps: 42.93312
  hps: 4400.06672
 }
}
dps_results: {
 key: "TestHoly-AllItems-SwiftWindfireDiamond"
 value: {
  dps: 130.41284
  tps: 42.93312
  hps: 4400.06672
 }
}
dps_results: {
 key: "TestHoly-AllItems-ThunderingSkyflareDiamond"
 value: {
  dps: 130.41284
  tps: 42.93312
  hps: 4400.06672
 }
}
dps_results: {
 key: "TestHoly-AllItems-TinyAbominationinaJar-50351"
 value: {
<<<<<<< HEAD
  dps: 129.01972
  tps: 48.55739
  hps: 4452.77211
=======
  dps: 128.48207
  tps: 48.5956
  hps: 4445.21603
>>>>>>> 4974e8dc
 }
}
dps_results: {
 key: "TestHoly-AllItems-TinyAbominationinaJar-50706"
 value: {
<<<<<<< HEAD
  dps: 129.01972
  tps: 48.55739
  hps: 4452.77211
=======
  dps: 128.48207
  tps: 48.5956
  hps: 4445.21603
>>>>>>> 4974e8dc
 }
}
dps_results: {
 key: "TestHoly-AllItems-TirelessSkyflareDiamond"
 value: {
  dps: 131.30929
  tps: 42.93312
  hps: 4422.27716
 }
}
dps_results: {
 key: "TestHoly-AllItems-TirelessStarflareDiamond"
 value: {
  dps: 131.13
  tps: 42.93312
  hps: 4417.83507
 }
}
dps_results: {
 key: "TestHoly-AllItems-TrenchantEarthshatterDiamond"
 value: {
  dps: 131.13
  tps: 42.93312
  hps: 4417.83507
 }
}
dps_results: {
 key: "TestHoly-AllItems-TrenchantEarthsiegeDiamond"
 value: {
  dps: 131.30929
  tps: 42.93312
  hps: 4422.27716
 }
}
dps_results: {
 key: "TestHoly-AllItems-VestmentsofAbsolution"
 value: {
  dps: 97.39536
  tps: 35.40217
  hps: 3091.21107
 }
}
dps_results: {
 key: "TestHoly-AllItems-Zabra'sRaiment"
 value: {
  dps: 125.57327
  tps: 44.60932
  hps: 4545.91539
 }
}
dps_results: {
 key: "TestHoly-AllItems-Zabra'sRegalia"
 value: {
  dps: 125.414
  tps: 44.60932
  hps: 4131.58467
 }
}
dps_results: {
 key: "TestHoly-Average-Default"
 value: {
<<<<<<< HEAD
  dps: 131.1779
  tps: 48.47071
  hps: 4561.24935
=======
  dps: 131.97883
  tps: 48.54669
  hps: 4558.53624
>>>>>>> 4974e8dc
 }
}
dps_results: {
 key: "TestHoly-Settings-Undead-P1-Holy-FullBuffs-LongMultiTarget"
 value: {
  dps: 131.34695
  tps: 966.11788
  hps: 4519.31127
 }
}
dps_results: {
 key: "TestHoly-Settings-Undead-P1-Holy-FullBuffs-LongSingleTarget"
 value: {
  dps: 131.34695
  tps: 48.30589
  hps: 4519.31127
 }
}
dps_results: {
 key: "TestHoly-Settings-Undead-P1-Holy-FullBuffs-ShortSingleTarget"
 value: {
  dps: 652.91849
  tps: 184.13932
  hps: 9340.24403
 }
}
dps_results: {
 key: "TestHoly-Settings-Undead-P1-Holy-NoBuffs-LongMultiTarget"
 value: {
  dps: 59.05774
  tps: 473.2568
  hps: 2292.56119
 }
}
dps_results: {
 key: "TestHoly-Settings-Undead-P1-Holy-NoBuffs-LongSingleTarget"
 value: {
  dps: 59.05774
  tps: 23.66284
  hps: 2292.56119
 }
}
dps_results: {
 key: "TestHoly-Settings-Undead-P1-Holy-NoBuffs-ShortSingleTarget"
 value: {
  dps: 295.28871
  tps: 107.12427
  hps: 5866.81315
 }
}
dps_results: {
 key: "TestHoly-SwitchInFrontOfTarget-Default"
 value: {
<<<<<<< HEAD
  dps: 111.43467
  tps: 48.55739
  hps: 4554.12297
=======
  dps: 111.33276
  tps: 48.5956
  hps: 4547.02302
>>>>>>> 4974e8dc
 }
}<|MERGE_RESOLUTION|>--- conflicted
+++ resolved
@@ -53,15 +53,9 @@
 dps_results: {
  key: "TestHoly-AllItems-AshtongueTalismanofAcumen-32490"
  value: {
-<<<<<<< HEAD
-  dps: 127.48575
-  tps: 48.55739
-  hps: 4452.77211
-=======
-  dps: 126.38971
-  tps: 48.5956
-  hps: 4445.21603
->>>>>>> 4974e8dc
+  dps: 127.2952
+  tps: 48.5956
+  hps: 4445.21603
  }
 }
 dps_results: {
@@ -75,15 +69,9 @@
 dps_results: {
  key: "TestHoly-AllItems-Bandit'sInsignia-40371"
  value: {
-<<<<<<< HEAD
-  dps: 127.48575
-  tps: 48.55739
-  hps: 4452.77211
-=======
-  dps: 126.38971
-  tps: 48.5956
-  hps: 4445.21603
->>>>>>> 4974e8dc
+  dps: 127.2952
+  tps: 48.5956
+  hps: 4445.21603
  }
 }
 dps_results: {
@@ -137,57 +125,33 @@
 dps_results: {
  key: "TestHoly-AllItems-DarkmoonCard:Berserker!-42989"
  value: {
-<<<<<<< HEAD
-  dps: 127.48575
-  tps: 48.55739
-  hps: 4452.77211
-=======
-  dps: 126.38971
-  tps: 48.5956
-  hps: 4445.21603
->>>>>>> 4974e8dc
+  dps: 127.2952
+  tps: 48.5956
+  hps: 4445.21603
  }
 }
 dps_results: {
  key: "TestHoly-AllItems-DarkmoonCard:Death-42990"
  value: {
-<<<<<<< HEAD
-  dps: 129.68097
-  tps: 48.50813
-  hps: 4488.81542
-=======
-  dps: 128.82736
+  dps: 129.64311
   tps: 48.59635
   hps: 4484.78044
->>>>>>> 4974e8dc
  }
 }
 dps_results: {
  key: "TestHoly-AllItems-DarkmoonCard:Greatness-42987"
  value: {
-<<<<<<< HEAD
-  dps: 127.48575
-  tps: 48.55739
-  hps: 4452.77211
-=======
-  dps: 126.38971
-  tps: 48.5956
-  hps: 4445.21603
->>>>>>> 4974e8dc
+  dps: 127.2952
+  tps: 48.5956
+  hps: 4445.21603
  }
 }
 dps_results: {
  key: "TestHoly-AllItems-DarkmoonCard:Greatness-44253"
  value: {
-<<<<<<< HEAD
-  dps: 127.48575
-  tps: 48.55739
-  hps: 4452.77211
-=======
-  dps: 126.38971
-  tps: 48.5956
-  hps: 4445.21603
->>>>>>> 4974e8dc
+  dps: 127.2952
+  tps: 48.5956
+  hps: 4445.21603
  }
 }
 dps_results: {
@@ -201,15 +165,9 @@
 dps_results: {
  key: "TestHoly-AllItems-Defender'sCode-40257"
  value: {
-<<<<<<< HEAD
-  dps: 127.48575
-  tps: 48.55739
-  hps: 4452.77211
-=======
-  dps: 126.38971
-  tps: 48.5956
-  hps: 4445.21603
->>>>>>> 4974e8dc
+  dps: 127.2952
+  tps: 48.5956
+  hps: 4445.21603
  }
 }
 dps_results: {
@@ -271,29 +229,17 @@
 dps_results: {
  key: "TestHoly-AllItems-EyeoftheBroodmother-45308"
  value: {
-<<<<<<< HEAD
-  dps: 134.27827
-  tps: 48.50813
-  hps: 4601.52606
-=======
-  dps: 133.39448
+  dps: 134.23909
   tps: 48.59635
   hps: 4598.23565
->>>>>>> 4974e8dc
  }
 }
 dps_results: {
  key: "TestHoly-AllItems-ForgeEmber-37660"
  value: {
-<<<<<<< HEAD
-  dps: 129.5514
-  tps: 48.41992
-  hps: 4491.47666
-=======
-  dps: 128.97317
+  dps: 129.71959
   tps: 48.50813
   hps: 4487.68049
->>>>>>> 4974e8dc
  }
 }
 dps_results: {
@@ -315,15 +261,9 @@
 dps_results: {
  key: "TestHoly-AllItems-FuryoftheFiveFlights-40431"
  value: {
-<<<<<<< HEAD
-  dps: 127.48575
-  tps: 48.55739
-  hps: 4452.77211
-=======
-  dps: 126.38971
-  tps: 48.5956
-  hps: 4445.21603
->>>>>>> 4974e8dc
+  dps: 127.2952
+  tps: 48.5956
+  hps: 4445.21603
  }
 }
 dps_results: {
@@ -361,15 +301,9 @@
 dps_results: {
  key: "TestHoly-AllItems-IllustrationoftheDragonSoul-40432"
  value: {
-<<<<<<< HEAD
-  dps: 134.71693
-  tps: 48.55739
-  hps: 4628.28973
-=======
-  dps: 133.55896
+  dps: 134.51569
   tps: 48.5956
   hps: 4621.06103
->>>>>>> 4974e8dc
  }
 }
 dps_results: {
@@ -391,29 +325,17 @@
 dps_results: {
  key: "TestHoly-AllItems-IncisorFragment-37723"
  value: {
-<<<<<<< HEAD
-  dps: 127.48575
-  tps: 48.55739
-  hps: 4452.77211
-=======
-  dps: 126.38971
-  tps: 48.5956
-  hps: 4445.21603
->>>>>>> 4974e8dc
+  dps: 127.2952
+  tps: 48.5956
+  hps: 4445.21603
  }
 }
 dps_results: {
  key: "TestHoly-AllItems-InsightfulEarthsiegeDiamond"
  value: {
-<<<<<<< HEAD
-  dps: 131.49905
-  tps: 48.55739
-  hps: 4554.12297
-=======
-  dps: 130.36864
+  dps: 131.30257
   tps: 48.5956
   hps: 4547.02302
->>>>>>> 4974e8dc
  }
 }
 dps_results: {
@@ -427,57 +349,33 @@
 dps_results: {
  key: "TestHoly-AllItems-Lavanthor'sTalisman-37872"
  value: {
-<<<<<<< HEAD
-  dps: 127.48575
-  tps: 48.55739
-  hps: 4452.77211
-=======
-  dps: 126.38971
-  tps: 48.5956
-  hps: 4445.21603
->>>>>>> 4974e8dc
+  dps: 127.2952
+  tps: 48.5956
+  hps: 4445.21603
  }
 }
 dps_results: {
  key: "TestHoly-AllItems-MajesticDragonFigurine-40430"
  value: {
-<<<<<<< HEAD
-  dps: 131.05059
-  tps: 49.24847
-  hps: 4665.47597
-=======
-  dps: 129.84957
+  dps: 130.83261
   tps: 49.02129
   hps: 4644.41762
->>>>>>> 4974e8dc
  }
 }
 dps_results: {
  key: "TestHoly-AllItems-MeteoriteWhetstone-37390"
  value: {
-<<<<<<< HEAD
-  dps: 129.5514
-  tps: 48.41992
-  hps: 4492.11124
-=======
-  dps: 128.97317
+  dps: 129.71959
   tps: 48.50813
   hps: 4488.41343
->>>>>>> 4974e8dc
  }
 }
 dps_results: {
  key: "TestHoly-AllItems-OfferingofSacrifice-37638"
  value: {
-<<<<<<< HEAD
-  dps: 126.32794
-  tps: 48.38095
-  hps: 4448.09505
-=======
-  dps: 127.83541
+  dps: 128.77784
   tps: 48.86025
   hps: 4453.24747
->>>>>>> 4974e8dc
  }
 }
 dps_results: {
@@ -515,25 +413,15 @@
 dps_results: {
  key: "TestHoly-AllItems-PurifiedShardoftheGods"
  value: {
-<<<<<<< HEAD
-  dps: 127.48575
-  tps: 48.55739
-  hps: 4452.77211
-=======
-  dps: 126.38971
-  tps: 48.5956
-  hps: 4445.21603
->>>>>>> 4974e8dc
+  dps: 127.2952
+  tps: 48.5956
+  hps: 4445.21603
  }
 }
 dps_results: {
  key: "TestHoly-AllItems-RegaliaofFaith"
  value: {
-<<<<<<< HEAD
-  dps: 112.28454
-=======
-  dps: 111.44024
->>>>>>> 4974e8dc
+  dps: 112.24642
   tps: 41.21983
   hps: 3866.05078
  }
@@ -541,29 +429,17 @@
 dps_results: {
  key: "TestHoly-AllItems-ReignoftheDead-47316"
  value: {
-<<<<<<< HEAD
-  dps: 132.90913
-  tps: 48.55739
-  hps: 4589.73274
-=======
-  dps: 131.76665
+  dps: 132.71057
   tps: 48.5956
   hps: 4582.79304
->>>>>>> 4974e8dc
  }
 }
 dps_results: {
  key: "TestHoly-AllItems-ReignoftheDead-47477"
  value: {
-<<<<<<< HEAD
-  dps: 133.55994
-  tps: 48.55739
-  hps: 4606.16801
-=======
-  dps: 132.41188
+  dps: 133.36041
   tps: 48.5956
   hps: 4599.30228
->>>>>>> 4974e8dc
  }
 }
 dps_results: {
@@ -585,15 +461,9 @@
 dps_results: {
  key: "TestHoly-AllItems-RuneofRepulsion-40372"
  value: {
-<<<<<<< HEAD
-  dps: 127.48575
-  tps: 48.55739
-  hps: 4452.77211
-=======
-  dps: 126.38971
-  tps: 48.5956
-  hps: 4445.21603
->>>>>>> 4974e8dc
+  dps: 127.2952
+  tps: 48.5956
+  hps: 4445.21603
  }
 }
 dps_results: {
@@ -615,57 +485,33 @@
 dps_results: {
  key: "TestHoly-AllItems-SealofthePantheon-36993"
  value: {
-<<<<<<< HEAD
-  dps: 127.48575
-  tps: 48.55739
-  hps: 4452.77211
-=======
-  dps: 126.38971
-  tps: 48.5956
-  hps: 4445.21603
->>>>>>> 4974e8dc
+  dps: 127.2952
+  tps: 48.5956
+  hps: 4445.21603
  }
 }
 dps_results: {
  key: "TestHoly-AllItems-ShinyShardoftheGods"
  value: {
-<<<<<<< HEAD
-  dps: 127.48575
-  tps: 48.55739
-  hps: 4452.77211
-=======
-  dps: 126.38971
-  tps: 48.5956
-  hps: 4445.21603
->>>>>>> 4974e8dc
+  dps: 127.2952
+  tps: 48.5956
+  hps: 4445.21603
  }
 }
 dps_results: {
  key: "TestHoly-AllItems-Sindragosa'sFlawlessFang-50361"
  value: {
-<<<<<<< HEAD
-  dps: 127.48575
-  tps: 48.55739
-  hps: 4452.77211
-=======
-  dps: 126.38971
-  tps: 48.5956
-  hps: 4445.21603
->>>>>>> 4974e8dc
+  dps: 127.2952
+  tps: 48.5956
+  hps: 4445.21603
  }
 }
 dps_results: {
  key: "TestHoly-AllItems-SparkofLife-37657"
  value: {
-<<<<<<< HEAD
-  dps: 127.10513
-  tps: 48.51917
-  hps: 4550.43402
-=======
-  dps: 126.31728
+  dps: 127.30729
   tps: 48.64635
   hps: 4532.21722
->>>>>>> 4974e8dc
  }
 }
 dps_results: {
@@ -703,29 +549,17 @@
 dps_results: {
  key: "TestHoly-AllItems-TinyAbominationinaJar-50351"
  value: {
-<<<<<<< HEAD
-  dps: 129.01972
-  tps: 48.55739
-  hps: 4452.77211
-=======
-  dps: 128.48207
-  tps: 48.5956
-  hps: 4445.21603
->>>>>>> 4974e8dc
+  dps: 129.2063
+  tps: 48.5956
+  hps: 4445.21603
  }
 }
 dps_results: {
  key: "TestHoly-AllItems-TinyAbominationinaJar-50706"
  value: {
-<<<<<<< HEAD
-  dps: 129.01972
-  tps: 48.55739
-  hps: 4452.77211
-=======
-  dps: 128.48207
-  tps: 48.5956
-  hps: 4445.21603
->>>>>>> 4974e8dc
+  dps: 129.2063
+  tps: 48.5956
+  hps: 4445.21603
  }
 }
 dps_results: {
@@ -787,15 +621,9 @@
 dps_results: {
  key: "TestHoly-Average-Default"
  value: {
-<<<<<<< HEAD
-  dps: 131.1779
-  tps: 48.47071
-  hps: 4561.24935
-=======
-  dps: 131.97883
+  dps: 131.52207
   tps: 48.54669
   hps: 4558.53624
->>>>>>> 4974e8dc
  }
 }
 dps_results: {
@@ -849,14 +677,8 @@
 dps_results: {
  key: "TestHoly-SwitchInFrontOfTarget-Default"
  value: {
-<<<<<<< HEAD
-  dps: 111.43467
-  tps: 48.55739
-  hps: 4554.12297
-=======
-  dps: 111.33276
+  dps: 111.54502
   tps: 48.5956
   hps: 4547.02302
->>>>>>> 4974e8dc
  }
 }