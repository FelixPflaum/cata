--- conflicted
+++ resolved
@@ -632,17 +632,12 @@
 		} else if numTicks == 2 && spriest.AllCDs[mbIdx].Seconds() == 0 && spriest.options.UseMindBlast {
 			return spriest.MindBlast, 0
 		} else {
-<<<<<<< HEAD
 			//numTicks = 3
 			if spriest.rotation.RotationType == 4 {
 				return spriest.MindSear[numTicks], 0
 			} else {
 				return spriest.MindFlay[numTicks], 0
 			}
-=======
-			//numTicks = 3 // just for testing
-			return spriest.MindFlay[numTicks], 0
->>>>>>> 9ea6df04
 		}
 	} else {
 		mbcd := spriest.MindBlast.TimeToReady(sim)
