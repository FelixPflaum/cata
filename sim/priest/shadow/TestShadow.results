--- conflicted
+++ resolved
@@ -52,1021 +52,1016 @@
 dps_results: {
  key: "TestShadow-AllItems-AbacusofViolentOdds-28288"
  value: {
-  dps: 2007.6543116130563
-  tps: 1512.514950784583
+  dps: 1773.8967233466637
+  tps: 1339.4476542751838
  }
 }
 dps_results: {
  key: "TestShadow-AllItems-AbsolutionRegalia"
  value: {
-  dps: 1948.246218234467
-  tps: 1469.3877129354357
+  dps: 1721.9913054107956
+  tps: 1301.5994804167574
  }
 }
 dps_results: {
  key: "TestShadow-AllItems-AdamantineFigurine-27891"
  value: {
-  dps: 2007.6543116130563
-  tps: 1512.514950784583
+  dps: 1773.8967233466637
+  tps: 1339.4476542751838
  }
 }
 dps_results: {
  key: "TestShadow-AllItems-Alchemist'sStone-13503"
  value: {
-  dps: 2039.0326987481299
-  tps: 1535.9726667264677
+  dps: 1800.0170197710252
+  tps: 1359.0649305156287
  }
 }
 dps_results: {
  key: "TestShadow-AllItems-AncientAqirArtifact-33830"
  value: {
-  dps: 2007.6543116130563
-  tps: 1512.514950784583
+  dps: 1773.8967233466637
+  tps: 1339.4476542751838
  }
 }
 dps_results: {
  key: "TestShadow-AllItems-AshtongueTalismanofAcumen-32490"
  value: {
-  dps: 2054.158062805908
-  tps: 1546.7703373155457
+  dps: 1817.8389936335473
+  tps: 1371.9206375580166
  }
 }
 dps_results: {
  key: "TestShadow-AllItems-Assassin'sAlchemistStone-35751"
  value: {
-  dps: 2007.6543116130563
-  tps: 1512.514950784583
+  dps: 1773.8967233466637
+  tps: 1339.4476542751838
  }
 }
 dps_results: {
  key: "TestShadow-AllItems-AustereEarthsiegeDiamond"
  value: {
-  dps: 2060.913061525305
-  tps: 1552.0570476935309
+  dps: 1823.8434851780269
+  tps: 1376.5716995496812
  }
 }
 dps_results: {
  key: "TestShadow-AllItems-AvatarRegalia"
  value: {
-  dps: 1781.2983130290957
-  tps: 1345.806746298224
+  dps: 1581.5523773821544
+  tps: 1198.2665068069718
  }
 }
 dps_results: {
  key: "TestShadow-AllItems-BadgeofTenacity-32658"
  value: {
-  dps: 2007.6543116130563
-  tps: 1512.514950784583
+  dps: 1773.8967233466637
+  tps: 1339.4476542751838
  }
 }
 dps_results: {
  key: "TestShadow-AllItems-BadgeoftheSwarmguard-21670"
  value: {
-  dps: 2007.6543116130563
-  tps: 1512.514950784583
+  dps: 1773.8967233466637
+  tps: 1339.4476542751838
  }
 }
 dps_results: {
  key: "TestShadow-AllItems-BandoftheEternalChampion-29301"
  value: {
-  dps: 2004.0378490600372
-  tps: 1509.538685278748
+  dps: 1773.484822177024
+  tps: 1338.9300264027174
  }
 }
 dps_results: {
  key: "TestShadow-AllItems-BandoftheEternalDefender-29297"
  value: {
-  dps: 2004.0378490600372
-  tps: 1509.538685278748
+  dps: 1773.484822177024
+  tps: 1338.9300264027174
  }
 }
 dps_results: {
  key: "TestShadow-AllItems-BandoftheEternalSage-29305"
  value: {
-  dps: 2070.8637670019816
-  tps: 1559.4504472132412
+  dps: 1832.3091083090474
+  tps: 1382.919486621713
  }
 }
 dps_results: {
  key: "TestShadow-AllItems-BeamingEarthsiegeDiamond"
  value: {
-  dps: 2082.2678985788853
-  tps: 1567.9969107157476
+  dps: 1842.7149544945892
+  tps: 1390.7124063662816
  }
 }
 dps_results: {
  key: "TestShadow-AllItems-Berserker'sCall-33831"
  value: {
-  dps: 2007.6543116130563
-  tps: 1512.514950784583
+  dps: 1773.8967233466637
+  tps: 1339.4476542751838
  }
 }
 dps_results: {
  key: "TestShadow-AllItems-BlackenedNaaruSliver-34427"
  value: {
-  dps: 2007.8350127740362
-  tps: 1512.670010460289
+  dps: 1777.2762285406536
+  tps: 1342.0726046632567
  }
 }
 dps_results: {
  key: "TestShadow-AllItems-BlackoutTruncheon-27901"
  value: {
-  dps: 2059.4128371400325
-  tps: 1550.8490713273163
+  dps: 1825.348092613529
+  tps: 1377.6406405929986
  }
 }
 dps_results: {
  key: "TestShadow-AllItems-Bladefist'sBreadth-28041"
  value: {
-  dps: 2015.7761158987696
-  tps: 1518.5582440086725
+  dps: 1780.7513093965927
+  tps: 1344.5477936749862
  }
 }
 dps_results: {
  key: "TestShadow-AllItems-BladeofUnquenchedThirst-31193"
  value: {
-  dps: 2059.4128371400325
-  tps: 1550.8490713273163
+  dps: 1825.348092613529
+  tps: 1377.6406405929986
  }
 }
 dps_results: {
  key: "TestShadow-AllItems-BlazefuryMedallion-17111"
  value: {
-  dps: 2034.5569127769638
-  tps: 1532.4190437722946
+  dps: 1801.4450090724051
+  tps: 1359.9826996744582
  }
 }
 dps_results: {
  key: "TestShadow-AllItems-BloodlustBrooch-29383"
  value: {
-  dps: 2007.6543116130563
-  tps: 1512.514950784583
+  dps: 1773.8967233466637
+  tps: 1339.4476542751838
  }
 }
 dps_results: {
  key: "TestShadow-AllItems-BracingEarthsiegeDiamond"
  value: {
-  dps: 2080.371275527761
-  tps: 1535.631248882055
+  dps: 1839.617103657662
+  tps: 1360.9219913723618
  }
 }
 dps_results: {
  key: "TestShadow-AllItems-BracingEarthstormDiamond"
  value: {
-  dps: 2069.5938794638832
-  tps: 1558.4386443390124
+  dps: 1831.4990083751175
+  tps: 1382.2428638921954
  }
 }
 dps_results: {
  key: "TestShadow-AllItems-BraidedEterniumChain-24114"
  value: {
-  dps: 2047.0216445587762
-  tps: 1541.6999096314892
+  dps: 1812.2933902663551
+  tps: 1368.0204539212687
  }
 }
 dps_results: {
  key: "TestShadow-AllItems-BroochoftheImmortalKing-32534"
  value: {
-  dps: 2007.6543116130563
-  tps: 1512.514950784583
+  dps: 1773.8967233466637
+  tps: 1339.4476542751838
  }
 }
 dps_results: {
  key: "TestShadow-AllItems-BrutalEarthstormDiamond"
  value: {
-  dps: 2060.913061525305
-  tps: 1552.0570476935309
+  dps: 1823.8434851780269
+  tps: 1376.5716995496812
  }
 }
 dps_results: {
  key: "TestShadow-AllItems-ChaoticSkyfireDiamond"
  value: {
-  dps: 2084.944950945026
-  tps: 1569.910751996206
+  dps: 1845.5048073452592
+  tps: 1392.6968095338036
  }
 }
 dps_results: {
  key: "TestShadow-AllItems-ChaoticSkyflareDiamond"
  value: {
-  dps: 2088.003943725509
-  tps: 1572.1834165429873
+  dps: 1848.4863843937922
+  tps: 1394.9174881195506
  }
 }
 dps_results: {
  key: "TestShadow-AllItems-CloakofDarkness-33122"
  value: {
-  dps: 2005.062663908209
-  tps: 1540.352239352844
+  dps: 1774.3917379718666
+  tps: 1366.2010787666889
  }
 }
 dps_results: {
  key: "TestShadow-AllItems-CommendationofKael'thas-34473"
  value: {
-  dps: 2007.6543116130563
-  tps: 1512.514950784583
+  dps: 1773.8967233466637
+  tps: 1339.4476542751838
  }
 }
 dps_results: {
  key: "TestShadow-AllItems-Coren'sLuckyCoin-38289"
  value: {
-  dps: 2007.6543116130563
-  tps: 1512.514950784583
+  dps: 1773.8967233466637
+  tps: 1339.4476542751838
  }
 }
 dps_results: {
  key: "TestShadow-AllItems-CoreofAr'kelos-29776"
  value: {
-  dps: 2007.6543116130563
-  tps: 1512.514950784583
+  dps: 1773.8967233466637
+  tps: 1339.4476542751838
  }
 }
 dps_results: {
  key: "TestShadow-AllItems-CrimsonAcolyte'sRegalia"
  value: {
-  dps: 3302.4449627275653
-  tps: 2481.2343591361073
+  dps: 2869.312752942798
+  tps: 2157.8855288504624
  }
 }
 dps_results: {
  key: "TestShadow-AllItems-CrystalforgedTrinket-32654"
  value: {
-  dps: 2007.6543116130563
-  tps: 1512.514950784583
+  dps: 1773.8967233466637
+  tps: 1339.4476542751838
  }
 }
 dps_results: {
  key: "TestShadow-AllItems-Dabiri'sEnigma-30300"
  value: {
-  dps: 2007.6543116130563
-  tps: 1512.514950784583
+  dps: 1773.8967233466637
+  tps: 1339.4476542751838
  }
 }
 dps_results: {
  key: "TestShadow-AllItems-DarkIronSmokingPipe-38290"
  value: {
-  dps: 2058.6336131725657
-  tps: 1550.271239719321
+  dps: 1825.6814760110685
+  tps: 1377.954490060576
  }
 }
 dps_results: {
  key: "TestShadow-AllItems-DarkmoonCard:Crusade-31856"
  value: {
-  dps: 2064.1149699952894
-  tps: 1554.1409222742864
+  dps: 1826.6504159250358
+  tps: 1378.4394031359986
  }
 }
 dps_results: {
  key: "TestShadow-AllItems-DarkmoonCard:Vengeance-31858"
  value: {
-  dps: 2007.6543116130563
-  tps: 1512.514950784583
+  dps: 1773.8967233466637
+  tps: 1339.4476542751838
  }
 }
 dps_results: {
  key: "TestShadow-AllItems-DarkmoonCard:Wrath-31857"
  value: {
-  dps: 2007.6543116130563
-  tps: 1512.514950784583
+  dps: 1773.8967233466637
+  tps: 1339.4476542751838
  }
 }
 dps_results: {
  key: "TestShadow-AllItems-DestructiveSkyfireDiamond"
  value: {
-  dps: 2067.3953740464863
-  tps: 1556.8341538460509
+  dps: 1830.512394204124
+  tps: 1381.5304602262854
  }
 }
 dps_results: {
  key: "TestShadow-AllItems-DestructiveSkyflareDiamond"
  value: {
-  dps: 2074.64231951234
-  tps: 1562.1728483824452
+  dps: 1831.0238029006227
+  tps: 1381.8190255611669
  }
 }
 dps_results: {
  key: "TestShadow-AllItems-Dragonmaw-28438"
  value: {
-  dps: 2059.4128371400325
-  tps: 1550.8490713273163
+  dps: 1825.348092613529
+  tps: 1377.6406405929986
  }
 }
 dps_results: {
  key: "TestShadow-AllItems-DragonspineTrophy-28830"
  value: {
-  dps: 2007.6543116130563
-  tps: 1512.514950784583
+  dps: 1773.8967233466637
+  tps: 1339.4476542751838
  }
 }
 dps_results: {
  key: "TestShadow-AllItems-Dragonstrike-28439"
  value: {
-  dps: 2059.4128371400325
-  tps: 1550.8490713273163
+  dps: 1825.348092613529
+  tps: 1377.6406405929986
  }
 }
 dps_results: {
  key: "TestShadow-AllItems-DrakefistHammer-28437"
  value: {
-  dps: 2059.4128371400325
-  tps: 1550.8490713273163
+  dps: 1825.348092613529
+  tps: 1377.6406405929986
  }
 }
 dps_results: {
  key: "TestShadow-AllItems-EffulgentSkyflareDiamond"
  value: {
-  dps: 2060.913061525305
-  tps: 1552.0570476935309
+  dps: 1823.8434851780269
+  tps: 1376.5716995496812
  }
 }
 dps_results: {
  key: "TestShadow-AllItems-EmberSkyfireDiamond"
  value: {
-  dps: 2088.7216921302693
-  tps: 1572.8141260147586
+  dps: 1847.4545377644154
+  tps: 1394.25422292042
  }
 }
 dps_results: {
  key: "TestShadow-AllItems-EmberSkyflareDiamond"
  value: {
-  dps: 2096.9479010721016
-  tps: 1578.8683714649012
+  dps: 1855.706107143452
+  tps: 1400.2965764478095
  }
 }
 dps_results: {
  key: "TestShadow-AllItems-EmptyMugofDirebrew-38287"
  value: {
-  dps: 2007.6543116130563
-  tps: 1512.514950784583
+  dps: 1773.8967233466637
+  tps: 1339.4476542751838
  }
 }
 dps_results: {
  key: "TestShadow-AllItems-EmpyreanDemolisher-17112"
  value: {
-  dps: 2059.4128371400325
-  tps: 1550.8490713273163
+  dps: 1825.348092613529
+  tps: 1377.6406405929986
  }
 }
 dps_results: {
  key: "TestShadow-AllItems-EnigmaticSkyfireDiamond"
  value: {
-  dps: 2066.4157827513654
-  tps: 1556.110227525567
+  dps: 1829.4878030634534
+  tps: 1380.7673447447141
  }
 }
 dps_results: {
  key: "TestShadow-AllItems-EnigmaticSkyflareDiamond"
  value: {
-  dps: 2069.293792490052
-  tps: 1558.2480959028182
+  dps: 1832.2856795217442
+  tps: 1382.851203130849
  }
 }
 dps_results: {
  key: "TestShadow-AllItems-EnigmaticStarflareDiamond"
  value: {
-  dps: 2068.06212250229
-  tps: 1557.3307480959338
+  dps: 1831.1633958430114
+  tps: 1382.0153262469287
  }
 }
 dps_results: {
  key: "TestShadow-AllItems-EssenceoftheMartyr-29376"
  value: {
-  dps: 2053.9475944138367
-  tps: 1546.8105979406805
+  dps: 1820.356908363362
+  tps: 1373.9710680026374
  }
 }
 dps_results: {
  key: "TestShadow-AllItems-EternalEarthsiegeDiamond"
  value: {
-  dps: 2060.913061525305
-  tps: 1552.0570476935309
+  dps: 1823.8434851780269
+  tps: 1376.5716995496812
  }
 }
 dps_results: {
  key: "TestShadow-AllItems-EternalEarthstormDiamond"
  value: {
-  dps: 2060.913061525305
-  tps: 1552.0570476935309
+  dps: 1823.8434851780269
+  tps: 1376.5716995496812
  }
 }
 dps_results: {
  key: "TestShadow-AllItems-EyeofMagtheridon-28789"
  value: {
-  dps: 2063.243301554179
-  tps: 1553.6415612238127
+  dps: 1825.8790279240513
+  tps: 1378.0083336706687
  }
 }
 dps_results: {
  key: "TestShadow-AllItems-Figurine-LivingRubySerpent-24126"
  value: {
-  dps: 2043.4605064082505
-  tps: 1539.5254531527273
+  dps: 1807.8676388005517
+  tps: 1365.075418492564
  }
 }
 dps_results: {
  key: "TestShadow-AllItems-Figurine-NightseyePanther-24128"
  value: {
-  dps: 2007.6543116130563
-  tps: 1512.514950784583
+  dps: 1773.8967233466637
+  tps: 1339.4476542751838
  }
 }
 dps_results: {
  key: "TestShadow-AllItems-Figurine-ShadowsongPanther-35702"
  value: {
-  dps: 2008.4241601213998
-  tps: 1513.0967735015356
+  dps: 1775.4706367393749
+  tps: 1340.3229432891335
  }
 }
 dps_results: {
  key: "TestShadow-AllItems-ForlornSkyflareDiamond"
  value: {
-  dps: 2080.371275527761
-  tps: 1566.4040763040266
+  dps: 1839.617103657662
+  tps: 1388.1327290374675
  }
 }
 dps_results: {
  key: "TestShadow-AllItems-ForlornStarflareDiamond"
  value: {
-  dps: 2073.668394177342
-  tps: 1561.5011972227555
+  dps: 1835.104773608267
+  tps: 1384.920083344437
  }
 }
 dps_results: {
  key: "TestShadow-AllItems-GarbofFaith"
  value: {
-  dps: 2153.4805114849437
-  tps: 1623.061753824549
+  dps: 1900.5020797170762
+  tps: 1435.5981021845644
  }
 }
 dps_results: {
  key: "TestShadow-AllItems-GnomereganAuto-Blocker600-29387"
  value: {
-  dps: 2007.6543116130563
-  tps: 1512.514950784583
+  dps: 1773.8967233466637
+  tps: 1339.4476542751838
  }
 }
 dps_results: {
  key: "TestShadow-AllItems-Guardian'sAlchemistStone-35748"
  value: {
-  dps: 2007.6543116130563
-  tps: 1512.514950784583
+  dps: 1773.8967233466637
+  tps: 1339.4476542751838
  }
 }
 dps_results: {
  key: "TestShadow-AllItems-HandofJustice-11815"
  value: {
-  dps: 2007.6543116130563
-  tps: 1512.514950784583
+  dps: 1773.8967233466637
+  tps: 1339.4476542751838
  }
 }
 dps_results: {
  key: "TestShadow-AllItems-Heartrazor-29962"
  value: {
-  dps: 2059.4128371400325
-  tps: 1550.8490713273163
+  dps: 1825.348092613529
+  tps: 1377.6406405929986
  }
 }
 dps_results: {
  key: "TestShadow-AllItems-HexShrunkenHead-33829"
  value: {
-  dps: 2076.2268879281028
-  tps: 1563.3447228176924
+  dps: 1833.5954384015527
+  tps: 1383.7393933561139
  }
 }
 dps_results: {
  key: "TestShadow-AllItems-HourglassoftheUnraveller-28034"
  value: {
-  dps: 2018.054882064359
-  tps: 1520.255469048804
+  dps: 1782.7927030741382
+  tps: 1346.0682236860218
  }
 }
 dps_results: {
  key: "TestShadow-AllItems-IconofUnyieldingCourage-28121"
  value: {
-  dps: 2031.3502751284925
-  tps: 1530.1036123656938
+  dps: 1792.829179868655
+  tps: 1353.6280631286024
  }
 }
 dps_results: {
  key: "TestShadow-AllItems-ImbuedUnstableDiamond"
  value: {
-  dps: 2069.5938794638832
-  tps: 1558.4386443390124
+  dps: 1831.4990083751175
+  tps: 1382.2428638921954
  }
 }
 dps_results: {
  key: "TestShadow-AllItems-ImpassiveSkyflareDiamond"
  value: {
-  dps: 2069.293792490052
-  tps: 1558.2480959028182
+  dps: 1832.2856795217442
+  tps: 1382.851203130849
  }
 }
 dps_results: {
  key: "TestShadow-AllItems-ImpassiveStarflareDiamond"
  value: {
-  dps: 2068.06212250229
-  tps: 1557.3307480959338
+  dps: 1831.1633958430114
+  tps: 1382.0153262469287
  }
 }
 dps_results: {
  key: "TestShadow-AllItems-IncarnateRaiment"
  value: {
-  dps: 1703.4704375943465
-  tps: 1285.461187133783
+  dps: 1502.753006800549
+  tps: 1137.236438101869
  }
 }
 dps_results: {
  key: "TestShadow-AllItems-IndestructibleAlchemist'sStone-44323"
  value: {
-  dps: 2007.6543116130563
-  tps: 1512.514950784583
+  dps: 1773.8967233466637
+  tps: 1339.4476542751838
  }
 }
 dps_results: {
  key: "TestShadow-AllItems-InsightfulEarthsiegeDiamond"
  value: {
-  dps: 2185.555986571539
-  tps: 1650.3361772774492
+  dps: 1946.5582386015674
+  tps: 1473.477032980026
  }
 }
 dps_results: {
  key: "TestShadow-AllItems-InsightfulEarthstormDiamond"
  value: {
-  dps: 2116.536936496574
-  tps: 1595.7429648215102
+  dps: 1863.8096399622327
+  tps: 1408.5661735726965
  }
 }
 dps_results: {
  key: "TestShadow-AllItems-InvigoratingEarthsiegeDiamond"
  value: {
-  dps: 2060.913061525305
-  tps: 1552.0570476935309
+  dps: 1823.8434851780269
+  tps: 1376.5716995496812
  }
 }
 dps_results: {
  key: "TestShadow-AllItems-KissoftheSpider-22954"
  value: {
-  dps: 2015.214702457058
-  tps: 1518.0602335396425
+  dps: 1783.3758428823528
+  tps: 1346.4585846913528
  }
 }
 dps_results: {
  key: "TestShadow-AllItems-MadnessoftheBetrayer-32505"
  value: {
-  dps: 2029.9513004820767
-  tps: 1529.0871451656367
+  dps: 1788.0898105034266
+  tps: 1349.9664271477059
  }
 }
 dps_results: {
  key: "TestShadow-AllItems-Mana-EtchedRegalia"
  value: {
-  dps: 1487.3107159094016
-  tps: 1125.2594390027239
+  dps: 1326.9942440307395
+  tps: 1006.8261263799187
  }
 }
 dps_results: {
  key: "TestShadow-AllItems-ManualCrowdPummeler-9449"
  value: {
-  dps: 1748.341440479614
-  tps: 1319.2362569265697
+  dps: 1545.6800568530844
+  tps: 1169.298373413315
  }
 }
 dps_results: {
  key: "TestShadow-AllItems-MarkoftheChampion-23206"
  value: {
-  dps: 2007.6543116130563
-  tps: 1512.514950784583
+  dps: 1773.8967233466637
+  tps: 1339.4476542751838
  }
 }
 dps_results: {
  key: "TestShadow-AllItems-MarkoftheChampion-23207"
  value: {
-  dps: 2074.278716902307
-  tps: 1561.9142603080609
+  dps: 1835.4836448316773
+  tps: 1385.1143074430254
  }
 }
 dps_results: {
  key: "TestShadow-AllItems-MercurialAlchemistStone-44322"
  value: {
-  dps: 2061.2930933210782
-  tps: 1552.304769227258
+  dps: 1819.6393412143398
+  tps: 1373.5232999922407
  }
 }
 dps_results: {
  key: "TestShadow-AllItems-MightyAlchemist'sStone-44324"
  value: {
-  dps: 2024.1436126808571
-  tps: 1524.7903556119718
+  dps: 1788.2985121421434
+  tps: 1350.1689502798722
  }
 }
 dps_results: {
  key: "TestShadow-AllItems-Moroes'LuckyPocketWatch-28528"
  value: {
-  dps: 2007.6543116130563
-  tps: 1512.514950784583
+  dps: 1773.8967233466637
+  tps: 1339.4476542751838
  }
 }
 dps_results: {
  key: "TestShadow-AllItems-MysticalSkyfireDiamond"
  value: {
-  dps: 2059.4128371400325
-  tps: 1550.8490713273163
+  dps: 1825.348092613529
+  tps: 1377.6406405929986
  }
 }
 dps_results: {
  key: "TestShadow-AllItems-PersistentEarthshatterDiamond"
  value: {
-  dps: 2060.913061525305
-  tps: 1552.0570476935309
+  dps: 1823.8434851780269
+  tps: 1376.5716995496812
  }
 }
 dps_results: {
  key: "TestShadow-AllItems-PersistentEarthsiegeDiamond"
  value: {
-  dps: 2060.913061525305
-  tps: 1552.0570476935309
+  dps: 1823.8434851780269
+  tps: 1376.5716995496812
  }
 }
 dps_results: {
  key: "TestShadow-AllItems-PotentUnstableDiamond"
  value: {
-  dps: 2060.913061525305
-  tps: 1552.0570476935309
+  dps: 1823.8434851780269
+  tps: 1376.5716995496812
  }
 }
 dps_results: {
  key: "TestShadow-AllItems-PowerfulEarthshatterDiamond"
  value: {
-  dps: 2060.913061525305
-  tps: 1552.0570476935309
+  dps: 1823.8434851780269
+  tps: 1376.5716995496812
  }
 }
 dps_results: {
  key: "TestShadow-AllItems-PowerfulEarthsiegeDiamond"
  value: {
-  dps: 2060.913061525305
-  tps: 1552.0570476935309
+  dps: 1823.8434851780269
+  tps: 1376.5716995496812
  }
 }
 dps_results: {
  key: "TestShadow-AllItems-PowerfulEarthstormDiamond"
  value: {
-  dps: 2060.913061525305
-  tps: 1552.0570476935309
+  dps: 1823.8434851780269
+  tps: 1376.5716995496812
  }
 }
 dps_results: {
  key: "TestShadow-AllItems-PurifiedShardoftheGods"
  value: {
-  dps: 2007.6543116130563
-  tps: 1512.514950784583
+  dps: 1773.8967233466637
+  tps: 1339.4476542751838
  }
 }
 dps_results: {
  key: "TestShadow-AllItems-Quagmirran'sEye-27683"
  value: {
-  dps: 2043.2730502593074
-  tps: 1538.9365073323095
+  dps: 1810.898127791209
+  tps: 1367.0602006628988
  }
 }
 dps_results: {
  key: "TestShadow-AllItems-Redeemer'sAlchemistStone-35750"
  value: {
-  dps: 2053.329960299292
-  tps: 1546.3262884831158
+  dps: 1817.2151776542198
+  tps: 1371.6513399847736
  }
 }
 dps_results: {
  key: "TestShadow-AllItems-RelentlessEarthsiegeDiamond"
  value: {
-  dps: 2079.102500498761
-  tps: 1565.604541840961
+  dps: 1839.6887109733727
+  tps: 1388.373223722054
  }
 }
 dps_results: {
  key: "TestShadow-AllItems-RelentlessEarthstormDiamond"
  value: {
-  dps: 2079.102500498761
-  tps: 1565.604541840961
+  dps: 1839.6887109733727
+  tps: 1388.373223722054
  }
 }
 dps_results: {
  key: "TestShadow-AllItems-RevitalizingSkyflareDiamond"
  value: {
-  dps: 2075.2606508165327
-  tps: 1562.586311916799
+  dps: 1836.513850280118
+  tps: 1385.8947271154934
  }
 }
 dps_results: {
  key: "TestShadow-AllItems-RobeoftheElderScribes-28602"
  value: {
-  dps: 1956.7038167072283
-  tps: 1474.0443221867847
+  dps: 1731.5962979709989
+  tps: 1307.509171201325
  }
 }
 dps_results: {
  key: "TestShadow-AllItems-RodoftheSunKing-29996"
  value: {
-  dps: 2059.4128371400325
-  tps: 1550.8490713273163
+  dps: 1825.348092613529
+  tps: 1377.6406405929986
  }
 }
 dps_results: {
  key: "TestShadow-AllItems-Romulo'sPoisonVial-28579"
  value: {
-  dps: 2040.3310924211298
-  tps: 1536.8403108205928
+  dps: 1805.6027366558674
+  tps: 1363.0994740505294
  }
 }
 dps_results: {
  key: "TestShadow-AllItems-SanctificationGarb"
  value: {
-  dps: 2447.13041312288
-  tps: 1842.149847180879
+  dps: 2161.7564824265155
+  tps: 1630.4604357778276
  }
 }
 dps_results: {
  key: "TestShadow-AllItems-ScarabofDisplacement-30629"
  value: {
-  dps: 2007.6543116130563
-  tps: 1512.514950784583
+  dps: 1773.8967233466637
+  tps: 1339.4476542751838
  }
 }
 dps_results: {
  key: "TestShadow-AllItems-Scryer'sBloodgem-29132"
  value: {
-  dps: 2052.989147328389
-  tps: 1546.3584458415344
+  dps: 1816.804555157866
+  tps: 1371.569562857839
  }
 }
 dps_results: {
  key: "TestShadow-AllItems-SextantofUnstableCurrents-30626"
  value: {
-  dps: 2027.1833390017377
-  tps: 1526.8339815531365
+  dps: 1793.9675566387054
+  tps: 1354.290820240966
  }
 }
 dps_results: {
  key: "TestShadow-AllItems-ShadowmoonInsignia-32501"
  value: {
-  dps: 2007.6543116130563
-  tps: 1512.514950784583
+  dps: 1773.8967233466637
+  tps: 1339.4476542751838
  }
 }
 dps_results: {
  key: "TestShadow-AllItems-ShardofContempt-34472"
  value: {
-  dps: 2007.6543116130563
-  tps: 1512.514950784583
+  dps: 1773.8967233466637
+  tps: 1339.4476542751838
  }
 }
 dps_results: {
  key: "TestShadow-AllItems-ShatteredSunPendantofAcumen-34678"
  value: {
-  dps: 2097.1171441014058
-  tps: 1579.2418446798783
+  dps: 1852.310677295085
+  tps: 1397.9953620159984
  }
 }
 dps_results: {
  key: "TestShadow-AllItems-ShatteredSunPendantofMight-34679"
  value: {
-  dps: 2034.5569127769638
-  tps: 1532.4190437722946
+  dps: 1801.4450090724051
+  tps: 1359.9826996744582
  }
 }
 dps_results: {
  key: "TestShadow-AllItems-Shiffar'sNexus-Horn-28418"
  value: {
-  dps: 2030.4870320582202
-  tps: 1529.4058959359672
+  dps: 1796.891178812584
+  tps: 1356.5317222483943
  }
 }
 dps_results: {
  key: "TestShadow-AllItems-ShiftingNaaruSliver-34429"
  value: {
-  dps: 2059.4603897490547
-  tps: 1551.157130919581
+  dps: 1822.5313183619946
+  tps: 1375.789153170003
  }
 }
 dps_results: {
  key: "TestShadow-AllItems-ShinyShardoftheGods"
  value: {
-  dps: 2007.6543116130563
-  tps: 1512.514950784583
+  dps: 1773.8967233466637
+  tps: 1339.4476542751838
  }
 }
 dps_results: {
  key: "TestShadow-AllItems-Slayer'sCrest-23041"
  value: {
-  dps: 2007.6543116130563
-  tps: 1512.514950784583
+  dps: 1773.8967233466637
+  tps: 1339.4476542751838
  }
 }
 dps_results: {
  key: "TestShadow-AllItems-Sorcerer'sAlchemistStone-35749"
  value: {
-  dps: 2053.329960299292
-  tps: 1546.3262884831158
+  dps: 1817.2151776542198
+  tps: 1371.6513399847736
  }
 }
 dps_results: {
  key: "TestShadow-AllItems-SpellstrikeInfusion"
  value: {
-  dps: 1820.8342118153005
-  tps: 1372.745986117793
+  dps: 1611.3577095710625
+  tps: 1217.8014411720803
  }
 }
 dps_results: {
  key: "TestShadow-AllItems-SwiftSkyfireDiamond"
  value: {
-  dps: 2060.913061525305
-  tps: 1552.0570476935309
+  dps: 1823.8434851780269
+  tps: 1376.5716995496812
  }
 }
 dps_results: {
  key: "TestShadow-AllItems-SwiftSkyflareDiamond"
  value: {
-  dps: 2060.913061525305
-  tps: 1552.0570476935309
+  dps: 1823.8434851780269
+  tps: 1376.5716995496812
  }
 }
 dps_results: {
  key: "TestShadow-AllItems-SwiftStarfireDiamond"
  value: {
-  dps: 2068.0334108407847
-  tps: 1557.282093550702
+  dps: 1830.1180626909597
+  tps: 1381.2187804867747
  }
 }
 dps_results: {
  key: "TestShadow-AllItems-SwiftStarflareDiamond"
  value: {
-  dps: 2060.913061525305
-  tps: 1552.0570476935309
+  dps: 1823.8434851780269
+  tps: 1376.5716995496812
  }
 }
 dps_results: {
  key: "TestShadow-AllItems-SwiftWindfireDiamond"
  value: {
-  dps: 2060.913061525305
-  tps: 1552.0570476935309
+  dps: 1823.8434851780269
+  tps: 1376.5716995496812
  }
 }
 dps_results: {
  key: "TestShadow-AllItems-SyphonoftheNathrezim-32262"
  value: {
-  dps: 2059.4128371400325
-  tps: 1550.8490713273163
+  dps: 1825.348092613529
+  tps: 1377.6406405929986
  }
 }
 dps_results: {
  key: "TestShadow-AllItems-TenaciousEarthstormDiamond"
  value: {
-  dps: 2060.913061525305
-  tps: 1552.0570476935309
+  dps: 1823.8434851780269
+  tps: 1376.5716995496812
  }
 }
 dps_results: {
  key: "TestShadow-AllItems-TheLightningCapacitor-28785"
  value: {
-  dps: 2015.2565183205745
-  tps: 1519.4778780480713
+  dps: 1785.9976209515517
+  tps: 1349.662022316976
  }
 }
 dps_results: {
  key: "TestShadow-AllItems-TheNightBlade-31331"
  value: {
-  dps: 2059.4128371400325
-  tps: 1550.8490713273163
+  dps: 1825.348092613529
+  tps: 1377.6406405929986
  }
 }
 dps_results: {
  key: "TestShadow-AllItems-TheRestrainedEssenceofSapphiron-23046"
  value: {
-  dps: 2052.1315313269947
-  tps: 1545.4360923696631
+  dps: 1814.6202163046764
+  tps: 1369.6501332399741
  }
 }
 dps_results: {
  key: "TestShadow-AllItems-TheTwinStars"
  value: {
-  dps: 2078.0923674183728
-  tps: 1565.0694075376562
+  dps: 1839.2570048609757
+  tps: 1388.220750937151
  }
 }
 dps_results: {
  key: "TestShadow-AllItems-ThunderingSkyfireDiamond"
  value: {
-  dps: 2060.913061525305
-  tps: 1552.0570476935309
+  dps: 1823.8434851780269
+  tps: 1376.5716995496812
  }
 }
 dps_results: {
  key: "TestShadow-AllItems-ThunderingSkyflareDiamond"
  value: {
-  dps: 2060.913061525305
-  tps: 1552.0570476935309
+  dps: 1823.8434851780269
+  tps: 1376.5716995496812
  }
 }
 dps_results: {
  key: "TestShadow-AllItems-Timbal'sFocusingCrystal-34470"
  value: {
-  dps: 2066.9018995172087
-  tps: 1561.4425409495507
+  dps: 1829.4428440007898
+  tps: 1385.0536726928176
  }
 }
 dps_results: {
  key: "TestShadow-AllItems-TirelessSkyflareDiamond"
  value: {
-  dps: 2080.371275527761
-  tps: 1566.4040763040266
+  dps: 1839.617103657662
+  tps: 1388.1327290374675
  }
 }
 dps_results: {
  key: "TestShadow-AllItems-TirelessStarflareDiamond"
  value: {
-  dps: 2073.668394177342
-  tps: 1561.5011972227555
+  dps: 1835.104773608267
+  tps: 1384.920083344437
  }
 }
 dps_results: {
  key: "TestShadow-AllItems-TrenchantEarthshatterDiamond"
  value: {
-  dps: 2073.668394177342
-  tps: 1561.5011972227555
+  dps: 1835.104773608267
+  tps: 1384.920083344437
  }
 }
 dps_results: {
  key: "TestShadow-AllItems-TrenchantEarthsiegeDiamond"
  value: {
-  dps: 2080.371275527761
-  tps: 1566.4040763040266
+  dps: 1839.617103657662
+  tps: 1388.1327290374675
  }
 }
 dps_results: {
  key: "TestShadow-AllItems-TsunamiTalisman-30627"
  value: {
-  dps: 2037.0049393945003
-  tps: 1534.2675169679433
+  dps: 1805.3334411466171
+  tps: 1362.7841253462361
  }
 }
 dps_results: {
  key: "TestShadow-AllItems-WorldBreaker-30090"
  value: {
-  dps: 1748.341440479614
-  tps: 1319.2362569265697
+  dps: 1545.6800568530844
+  tps: 1169.298373413315
  }
 }
 dps_results: {
  key: "TestShadow-AllItems-WrathofSpellfire"
  value: {
-<<<<<<< HEAD
-  dps: 1862.6989110310606
-  tps: 1403.6971529086063
-=======
   dps: 1648.1120487101432
   tps: 1245.0014511133772
->>>>>>> 564c17ac
  }
 }
 dps_results: {
  key: "TestShadow-AllItems-Xi'ri'sGift-29179"
  value: {
-  dps: 2024.6897366976448
-  tps: 1525.0327757756083
+  dps: 1793.8264962145447
+  tps: 1354.1738831404937
  }
 }
 dps_results: {
  key: "TestShadow-AllItems-Zabra'sRegalia"
  value: {
-  dps: 2141.6748139034767
-  tps: 1615.699208799345
+  dps: 1853.6364820192705
+  tps: 1400.3277760552658
  }
 }
 dps_results: {
  key: "TestShadow-Average-Default"
  value: {
-  dps: 2054.472522280108
-  tps: 1547.0462004340873
+  dps: 1818.0485692834766
+  tps: 1372.0863814483
  }
 }
 dps_results: {
  key: "TestShadow-Settings-Draenei-P1-Basic-FullBuffs-LongMultiTarget"
  value: {
-  dps: 1498.39576816752
-  tps: 1599.980454138975
+  dps: 1325.2919495259662
+  tps: 1469.0891222201076
  }
 }
 dps_results: {
  key: "TestShadow-Settings-Draenei-P1-Basic-FullBuffs-LongSingleTarget"
  value: {
-  dps: 1498.39576816752
-  tps: 1130.196751984377
+  dps: 1325.2919495259662
+  tps: 1002.3221160174367
  }
 }
 dps_results: {
  key: "TestShadow-Settings-Draenei-P1-Basic-FullBuffs-ShortSingleTarget"
  value: {
-  dps: 1405.5767096971667
-  tps: 1066.6176132655357
+  dps: 1243.8731944222718
+  tps: 946.1808350887943
  }
 }
 dps_results: {
@@ -1093,22 +1088,22 @@
 dps_results: {
  key: "TestShadow-Settings-Draenei-P1-Clipping-FullBuffs-LongMultiTarget"
  value: {
-  dps: 1528.2286175996428
-  tps: 1651.0996298157004
+  dps: 1344.5547495636588
+  tps: 1513.0133869467995
  }
 }
 dps_results: {
  key: "TestShadow-Settings-Draenei-P1-Clipping-FullBuffs-LongSingleTarget"
  value: {
-  dps: 1528.2286175996428
-  tps: 1153.8356124848874
+  dps: 1344.5547495636588
+  tps: 1018.1352796652379
  }
 }
 dps_results: {
  key: "TestShadow-Settings-Draenei-P1-Clipping-FullBuffs-ShortSingleTarget"
  value: {
-  dps: 2118.1111919619602
-  tps: 1618.6508806582083
+  dps: 1874.434683152178
+  tps: 1436.7738425781022
  }
 }
 dps_results: {
@@ -1135,22 +1130,22 @@
 dps_results: {
  key: "TestShadow-Settings-Draenei-P1-Ideal-FullBuffs-LongMultiTarget"
  value: {
-  dps: 1534.2786841333561
-  tps: 1655.2154505690892
+  dps: 1357.7687470206686
+  tps: 1523.5064907625056
  }
 }
 dps_results: {
  key: "TestShadow-Settings-Draenei-P1-Ideal-FullBuffs-LongSingleTarget"
  value: {
-  dps: 1534.2786841333561
-  tps: 1158.2407220267444
+  dps: 1357.7687470206686
+  tps: 1027.9274922357276
  }
 }
 dps_results: {
  key: "TestShadow-Settings-Draenei-P1-Ideal-FullBuffs-ShortSingleTarget"
  value: {
-  dps: 2193.198505582515
-  tps: 1675.6858895549262
+  dps: 1940.8836332588635
+  tps: 1487.5058187357904
  }
 }
 dps_results: {
@@ -1177,22 +1172,22 @@
 dps_results: {
  key: "TestShadow-Settings-Draenei-P3-Basic-FullBuffs-LongMultiTarget"
  value: {
-  dps: 1729.3977257295946
-  tps: 1798.4730308495543
+  dps: 1530.440465247429
+  tps: 1649.5006944292836
  }
 }
 dps_results: {
  key: "TestShadow-Settings-Draenei-P3-Basic-FullBuffs-LongSingleTarget"
  value: {
-  dps: 1729.3977257295946
-  tps: 1303.3660391995697
+  dps: 1530.440465247429
+  tps: 1156.3178556569435
  }
 }
 dps_results: {
  key: "TestShadow-Settings-Draenei-P3-Basic-FullBuffs-ShortSingleTarget"
  value: {
-  dps: 1673.168903807403
-  tps: 1260.6338809707931
+  dps: 1480.6804458472595
+  tps: 1117.2684774820787
  }
 }
 dps_results: {
@@ -1219,22 +1214,22 @@
 dps_results: {
  key: "TestShadow-Settings-Draenei-P3-Clipping-FullBuffs-LongMultiTarget"
  value: {
-  dps: 1997.969597143404
-  tps: 2038.3578976565727
+  dps: 1769.0177055087458
+  tps: 1866.348662715959
  }
 }
 dps_results: {
  key: "TestShadow-Settings-Draenei-P3-Clipping-FullBuffs-LongSingleTarget"
  value: {
-  dps: 1997.969597143404
-  tps: 1505.4153146086703
+  dps: 1769.0177055087458
+  tps: 1336.0275013767816
  }
 }
 dps_results: {
  key: "TestShadow-Settings-Draenei-P3-Clipping-FullBuffs-ShortSingleTarget"
  value: {
-  dps: 2460.3674923730064
-  tps: 1868.2840801241543
+  dps: 2177.316364931865
+  tps: 1657.467600405992
  }
 }
 dps_results: {
@@ -1261,22 +1256,22 @@
 dps_results: {
  key: "TestShadow-Settings-Draenei-P3-Ideal-FullBuffs-LongMultiTarget"
  value: {
-  dps: 2005.1898134477367
-  tps: 2038.61052521284
+  dps: 1774.504259688263
+  tps: 1865.269555914373
  }
 }
 dps_results: {
  key: "TestShadow-Settings-Draenei-P3-Ideal-FullBuffs-LongSingleTarget"
  value: {
-  dps: 2005.1898134477367
-  tps: 1510.5903772713032
+  dps: 1774.504259688263
+  tps: 1339.8651158582497
  }
 }
 dps_results: {
  key: "TestShadow-Settings-Draenei-P3-Ideal-FullBuffs-ShortSingleTarget"
  value: {
-  dps: 2523.1235443046617
-  tps: 1915.132772072839
+  dps: 2232.852694074921
+  tps: 1698.9236056703146
  }
 }
 dps_results: {
@@ -1303,22 +1298,22 @@
 dps_results: {
  key: "TestShadow-Settings-NightElf-P1-Basic-FullBuffs-LongMultiTarget"
  value: {
-  dps: 1486.7589617219069
-  tps: 1594.7353673371433
+  dps: 1315.715895329121
+  tps: 1466.2263860300848
  }
 }
 dps_results: {
  key: "TestShadow-Settings-NightElf-P1-Basic-FullBuffs-LongSingleTarget"
  value: {
-  dps: 1486.7589617219069
-  tps: 1121.5525771522016
+  dps: 1315.715895329121
+  tps: 995.2722120318986
  }
 }
 dps_results: {
  key: "TestShadow-Settings-NightElf-P1-Basic-FullBuffs-ShortSingleTarget"
  value: {
-  dps: 1401.559224653173
-  tps: 1066.2878127184695
+  dps: 1240.3178979231623
+  tps: 946.1952725699564
  }
 }
 dps_results: {
@@ -1345,22 +1340,22 @@
 dps_results: {
  key: "TestShadow-Settings-NightElf-P1-Clipping-FullBuffs-LongMultiTarget"
  value: {
-  dps: 1493.896157555067
-  tps: 1622.3647225398931
+  dps: 1322.0319978363423
+  tps: 1494.224192393929
  }
 }
 dps_results: {
  key: "TestShadow-Settings-NightElf-P1-Clipping-FullBuffs-LongSingleTarget"
  value: {
-  dps: 1493.896157555067
-  tps: 1128.1020696949092
+  dps: 1322.0319978363423
+  tps: 1001.2455756090021
  }
 }
 dps_results: {
  key: "TestShadow-Settings-NightElf-P1-Clipping-FullBuffs-ShortSingleTarget"
  value: {
-  dps: 2104.8249889062463
-  tps: 1609.8680119466676
+  dps: 1862.6769813329613
+  tps: 1429.0837324168365
  }
 }
 dps_results: {
@@ -1387,22 +1382,22 @@
 dps_results: {
  key: "TestShadow-Settings-NightElf-P1-Ideal-FullBuffs-LongMultiTarget"
  value: {
-  dps: 1516.087303439501
-  tps: 1639.1433048782317
+  dps: 1341.670180034956
+  tps: 1509.0263255460852
  }
 }
 dps_results: {
  key: "TestShadow-Settings-NightElf-P1-Ideal-FullBuffs-LongSingleTarget"
  value: {
-  dps: 1516.087303439501
-  tps: 1144.6237815592258
+  dps: 1341.670180034956
+  tps: 1015.8642510696181
  }
 }
 dps_results: {
  key: "TestShadow-Settings-NightElf-P1-Ideal-FullBuffs-ShortSingleTarget"
  value: {
-  dps: 2179.738987496665
-  tps: 1664.952870174144
+  dps: 1928.9725553067838
+  tps: 1478.2265293847618
  }
 }
 dps_results: {
@@ -1429,22 +1424,22 @@
 dps_results: {
  key: "TestShadow-Settings-NightElf-P3-Basic-FullBuffs-LongMultiTarget"
  value: {
-  dps: 1722.6125845908432
-  tps: 1795.5218324558957
+  dps: 1524.4359155671182
+  tps: 1645.8739449661555
  }
 }
 dps_results: {
  key: "TestShadow-Settings-NightElf-P3-Basic-FullBuffs-LongSingleTarget"
  value: {
-  dps: 1722.6125845908432
-  tps: 1298.4493457143212
+  dps: 1524.4359155671182
+  tps: 1151.9160460018702
  }
 }
 dps_results: {
  key: "TestShadow-Settings-NightElf-P3-Basic-FullBuffs-ShortSingleTarget"
  value: {
-  dps: 1669.450099388628
-  tps: 1257.846648773023
+  dps: 1477.389468485511
+  tps: 1114.7998908763816
  }
 }
 dps_results: {
@@ -1471,22 +1466,22 @@
 dps_results: {
  key: "TestShadow-Settings-NightElf-P3-Clipping-FullBuffs-LongMultiTarget"
  value: {
-  dps: 1974.5444090376245
-  tps: 2017.8596221979874
+  dps: 1743.5081946234932
+  tps: 1843.8073395504207
  }
 }
 dps_results: {
  key: "TestShadow-Settings-NightElf-P3-Clipping-FullBuffs-LongSingleTarget"
  value: {
-  dps: 1974.5444090376245
-  tps: 1488.0304548857189
+  dps: 1743.5081946234932
+  tps: 1317.0077342102836
  }
 }
 dps_results: {
  key: "TestShadow-Settings-NightElf-P3-Clipping-FullBuffs-ShortSingleTarget"
  value: {
-  dps: 2447.022322246427
-  tps: 1858.3183974138788
+  dps: 2165.5064798640956
+  tps: 1648.6453980075173
  }
 }
 dps_results: {
@@ -1513,22 +1508,22 @@
 dps_results: {
  key: "TestShadow-Settings-NightElf-P3-Ideal-FullBuffs-LongMultiTarget"
  value: {
-  dps: 1978.549011451028
-  tps: 2019.306364553718
+  dps: 1751.8935450975373
+  tps: 1850.8438403811076
  }
 }
 dps_results: {
  key: "TestShadow-Settings-NightElf-P3-Ideal-FullBuffs-LongSingleTarget"
  value: {
-  dps: 1978.549011451028
-  tps: 1490.893332457913
+  dps: 1751.8935450975373
+  tps: 1323.1834070509233
  }
 }
 dps_results: {
  key: "TestShadow-Settings-NightElf-P3-Ideal-FullBuffs-ShortSingleTarget"
  value: {
-  dps: 2503.0092962939507
-  tps: 1899.9563623511394
+  dps: 2215.052474596416
+  tps: 1685.4861215508167
  }
 }
 dps_results: {
@@ -1555,22 +1550,22 @@
 dps_results: {
  key: "TestShadow-Settings-Undead-P1-Basic-FullBuffs-LongMultiTarget"
  value: {
-  dps: 1488.5352539361963
-  tps: 1592.7036212792266
+  dps: 1317.2878353417668
+  tps: 1463.627578088917
  }
 }
 dps_results: {
  key: "TestShadow-Settings-Undead-P1-Basic-FullBuffs-LongSingleTarget"
  value: {
-  dps: 1488.5352539361963
-  tps: 1123.1034184563669
+  dps: 1317.2878353417668
+  tps: 996.6045978357787
  }
 }
 dps_results: {
  key: "TestShadow-Settings-Undead-P1-Basic-FullBuffs-ShortSingleTarget"
  value: {
-  dps: 1401.2959636245796
-  tps: 1065.7043739147782
+  dps: 1240.0849235615754
+  tps: 945.6343912758518
  }
 }
 dps_results: {
@@ -1597,22 +1592,22 @@
 dps_results: {
  key: "TestShadow-Settings-Undead-P1-Clipping-FullBuffs-LongMultiTarget"
  value: {
-  dps: 1509.7502082711155
-  tps: 1636.0831476424435
+  dps: 1334.542442483526
+  tps: 1505.0711899508656
  }
 }
 dps_results: {
  key: "TestShadow-Settings-Undead-P1-Clipping-FullBuffs-LongSingleTarget"
  value: {
-  dps: 1509.7502082711155
-  tps: 1140.1341499699836
+  dps: 1334.542442483526
+  tps: 1010.6709270549864
  }
 }
 dps_results: {
  key: "TestShadow-Settings-Undead-P1-Clipping-FullBuffs-ShortSingleTarget"
  value: {
-  dps: 2105.1574207180856
-  tps: 1610.2354485038659
+  dps: 1862.9711687770673
+  tps: 1429.4276042529518
  }
 }
 dps_results: {
@@ -1639,22 +1634,22 @@
 dps_results: {
  key: "TestShadow-Settings-Undead-P1-Ideal-FullBuffs-LongMultiTarget"
  value: {
-  dps: 1520.5333185324184
-  tps: 1643.65491430361
+  dps: 1345.6047066658564
+  tps: 1513.1359793827964
  }
 }
 dps_results: {
  key: "TestShadow-Settings-Undead-P1-Ideal-FullBuffs-LongSingleTarget"
  value: {
-  dps: 1520.5333185324184
-  tps: 1147.898504957491
+  dps: 1345.6047066658564
+  tps: 1018.7680903340167
  }
 }
 dps_results: {
  key: "TestShadow-Settings-Undead-P1-Ideal-FullBuffs-ShortSingleTarget"
  value: {
-  dps: 2179.241313996531
-  tps: 1664.5610195242105
+  dps: 1928.532136280117
+  tps: 1477.8803934635864
  }
 }
 dps_results: {
@@ -1681,22 +1676,22 @@
 dps_results: {
  key: "TestShadow-Settings-Undead-P3-Basic-FullBuffs-LongMultiTarget"
  value: {
-  dps: 1723.0126901604467
-  tps: 1795.6957347909943
+  dps: 1524.789991292432
+  tps: 1646.569565991995
  }
 }
 dps_results: {
  key: "TestShadow-Settings-Undead-P3-Basic-FullBuffs-LongSingleTarget"
  value: {
-  dps: 1723.0126901604467
-  tps: 1298.8400913190476
+  dps: 1524.789991292432
+  tps: 1152.288924830128
  }
 }
 dps_results: {
  key: "TestShadow-Settings-Undead-P3-Basic-FullBuffs-ShortSingleTarget"
  value: {
-  dps: 1669.450099388628
-  tps: 1257.846648773023
+  dps: 1477.389468485511
+  tps: 1114.7998908763816
  }
 }
 dps_results: {
@@ -1723,22 +1718,22 @@
 dps_results: {
  key: "TestShadow-Settings-Undead-P3-Clipping-FullBuffs-LongMultiTarget"
  value: {
-  dps: 1969.2768759290514
-  tps: 2016.9250066729257
+  dps: 1744.5692338247682
+  tps: 1846.0327440540254
  }
 }
 dps_results: {
  key: "TestShadow-Settings-Undead-P3-Clipping-FullBuffs-LongSingleTarget"
  value: {
-  dps: 1969.2768759290514
-  tps: 1484.0096312151456
+  dps: 1744.5692338247682
+  tps: 1317.7272001384017
  }
 }
 dps_results: {
  key: "TestShadow-Settings-Undead-P3-Clipping-FullBuffs-ShortSingleTarget"
  value: {
-  dps: 2447.022322246427
-  tps: 1858.3183974138788
+  dps: 2165.5064798640956
+  tps: 1648.6453980075173
  }
 }
 dps_results: {
@@ -1765,22 +1760,22 @@
 dps_results: {
  key: "TestShadow-Settings-Undead-P3-Ideal-FullBuffs-LongMultiTarget"
  value: {
-  dps: 1994.2102348794651
-  tps: 2033.3460117807972
+  dps: 1764.9927093138779
+  tps: 1860.0835146308516
  }
 }
 dps_results: {
  key: "TestShadow-Settings-Undead-P3-Ideal-FullBuffs-LongSingleTarget"
  value: {
-  dps: 1994.2102348794651
-  tps: 1502.5906580098506
+  dps: 1764.9927093138779
+  tps: 1332.8900765306055
  }
 }
 dps_results: {
  key: "TestShadow-Settings-Undead-P3-Ideal-FullBuffs-ShortSingleTarget"
  value: {
-  dps: 2503.0092962939507
-  tps: 1899.9563623511394
+  dps: 2215.052474596416
+  tps: 1685.4861215508167
  }
 }
 dps_results: {
@@ -1807,7 +1802,7 @@
 dps_results: {
  key: "TestShadow-SwitchInFrontOfTarget-Default"
  value: {
-  dps: 2059.4128371400325
-  tps: 1550.8490713273163
+  dps: 1825.348092613529
+  tps: 1377.6406405929986
  }
 }