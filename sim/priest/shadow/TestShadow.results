character_stats_results: {
 key: "TestShadow-CharacterStats-Default"
 value: {
  final_stats: 130.9
  final_stats: 136.4
  final_stats: 834.9000000000001
  final_stats: 674.3000000000001
  final_stats: 363.00000000000006
  final_stats: 1532
  final_stats: 1398
  final_stats: 0
  final_stats: 80
  final_stats: 134
  final_stats: 0
  final_stats: 0
  final_stats: 134
  final_stats: 163
  final_stats: 137
  final_stats: 650.7874575349063
  final_stats: 177
  final_stats: 0
  final_stats: 0
  final_stats: 123
  final_stats: 168
  final_stats: 177
  final_stats: 0
  final_stats: 0
  final_stats: 12454.500000000002
  final_stats: 0
  final_stats: 0
  final_stats: 2824.8
  final_stats: 0
  final_stats: 0
  final_stats: 0
  final_stats: 0
  final_stats: 0
  final_stats: 0
  final_stats: 0
  final_stats: 11560
  final_stats: 0
  final_stats: 0
  final_stats: 0
  final_stats: 0
  final_stats: 130
  final_stats: 0
  final_stats: 0
  final_stats: 0
  final_stats: 0
  final_stats: 0
 }
}
dps_results: {
 key: "TestShadow-AllItems-AbsolutionRegalia"
 value: {
<<<<<<< HEAD
  dps: 1720.420755393592
  tps: 1295.853398605245
=======
  dps: 1723.065128439955
  tps: 1297.8934482602892
>>>>>>> 1bf58d6d
 }
}
dps_results: {
 key: "TestShadow-AllItems-AshtongueTalismanofAcumen-32490"
 value: {
<<<<<<< HEAD
  dps: 1833.2173753811267
  tps: 1380.0228167935334
=======
  dps: 1784.5381755989376
  tps: 1342.5731166843866
>>>>>>> 1bf58d6d
 }
}
dps_results: {
 key: "TestShadow-AllItems-AustereEarthsiegeDiamond"
 value: {
  dps: 1809.7773972304321
  tps: 1361.551430562621
 }
}
dps_results: {
 key: "TestShadow-AllItems-AvatarRegalia"
 value: {
<<<<<<< HEAD
  dps: 1598.8913749104142
  tps: 1207.1922836224828
=======
  dps: 1561.6422381967693
  tps: 1178.5531821067661
>>>>>>> 1bf58d6d
 }
}
dps_results: {
 key: "TestShadow-AllItems-Bandit'sInsignia-40371"
 value: {
  dps: 1750.33051771528
  tps: 1317.2818199233907
 }
}
dps_results: {
 key: "TestShadow-AllItems-BeamingEarthsiegeDiamond"
 value: {
  dps: 1835.1157032202743
  tps: 1380.4898030853508
 }
}
dps_results: {
 key: "TestShadow-AllItems-BracingEarthsiegeDiamond"
 value: {
<<<<<<< HEAD
  dps: 1865.9091244224019
  tps: 1376.3920112026108
=======
  dps: 1823.267416762103
  tps: 1344.5867230242036
>>>>>>> 1bf58d6d
 }
}
dps_results: {
 key: "TestShadow-AllItems-BracingEarthstormDiamond"
 value: {
  dps: 1821.2823694434271
  tps: 1370.139899135452
 }
}
dps_results: {
 key: "TestShadow-AllItems-Braxley'sBackyardMoonshine-35937"
 value: {
  dps: 1755.1751725801025
  tps: 1320.7989341945756
 }
}
dps_results: {
 key: "TestShadow-AllItems-BrutalEarthstormDiamond"
 value: {
  dps: 1809.7773972304321
  tps: 1361.551430562621
 }
}
dps_results: {
 key: "TestShadow-AllItems-ChaoticSkyfireDiamond"
 value: {
  dps: 1825.0669853541397
  tps: 1372.908814317473
 }
}
dps_results: {
 key: "TestShadow-AllItems-ChaoticSkyflareDiamond"
 value: {
  dps: 1827.8792704419282
  tps: 1374.9838288494614
 }
}
dps_results: {
 key: "TestShadow-AllItems-CrimsonAcolyte'sRegalia"
 value: {
  dps: 3149.293278828463
  tps: 2364.344602889593
 }
}
dps_results: {
 key: "TestShadow-AllItems-DarkmoonCard:Berserker!-42989"
 value: {
  dps: 1772.784819724341
  tps: 1333.8045020828283
 }
}
dps_results: {
 key: "TestShadow-AllItems-DarkmoonCard:Death-42990"
 value: {
  dps: 1847.8723765464333
  tps: 1402.0435327084967
 }
}
dps_results: {
 key: "TestShadow-AllItems-DarkmoonCard:Greatness-42987"
 value: {
  dps: 1646.7179594520528
  tps: 1233.8317984313135
 }
}
dps_results: {
 key: "TestShadow-AllItems-DarkmoonCard:Greatness-44253"
 value: {
  dps: 1646.7179594520528
  tps: 1233.8317984313135
 }
}
dps_results: {
 key: "TestShadow-AllItems-DarkmoonCard:Greatness-44254"
 value: {
<<<<<<< HEAD
  dps: 1721.4629995299185
  tps: 1289.6260455164484
=======
  dps: 1736.228760233618
  tps: 1301.2669029855585
>>>>>>> 1bf58d6d
 }
}
dps_results: {
 key: "TestShadow-AllItems-DeathKnight'sAnguish-38212"
 value: {
  dps: 1771.3378065746565
  tps: 1332.7892906574116
 }
}
dps_results: {
 key: "TestShadow-AllItems-Defender'sCode-40257"
 value: {
  dps: 1750.33051771528
  tps: 1317.2818199233907
 }
}
dps_results: {
 key: "TestShadow-AllItems-DestructiveSkyfireDiamond"
 value: {
  dps: 1810.541522974867
  tps: 1362.0902499373904
 }
}
dps_results: {
 key: "TestShadow-AllItems-DestructiveSkyflareDiamond"
 value: {
  dps: 1813.4138562698272
  tps: 1364.2099883740805
 }
}
dps_results: {
 key: "TestShadow-AllItems-EffulgentSkyflareDiamond"
 value: {
  dps: 1809.7773972304321
  tps: 1361.551430562621
 }
}
dps_results: {
 key: "TestShadow-AllItems-EmberSkyfireDiamond"
 value: {
<<<<<<< HEAD
  dps: 1880.5798230650457
  tps: 1415.3484324346095
=======
  dps: 1841.7410338120544
  tps: 1385.4986198748434
>>>>>>> 1bf58d6d
 }
}
dps_results: {
 key: "TestShadow-AllItems-EmberSkyflareDiamond"
 value: {
  dps: 1845.9816098733143
  tps: 1388.5647836833346
 }
}
dps_results: {
 key: "TestShadow-AllItems-EnigmaticSkyfireDiamond"
 value: {
  dps: 1809.6131093703616
  tps: 1361.3987674847542
 }
}
dps_results: {
 key: "TestShadow-AllItems-EnigmaticSkyflareDiamond"
 value: {
  dps: 1812.239250835652
  tps: 1363.3351422467067
 }
}
dps_results: {
 key: "TestShadow-AllItems-EnigmaticStarflareDiamond"
 value: {
  dps: 1811.142569302076
  tps: 1362.5366281849647
 }
}
dps_results: {
 key: "TestShadow-AllItems-EternalEarthsiegeDiamond"
 value: {
  dps: 1809.7773972304321
  tps: 1361.551430562621
 }
}
dps_results: {
 key: "TestShadow-AllItems-EternalEarthstormDiamond"
 value: {
  dps: 1809.7773972304321
  tps: 1361.551430562621
 }
}
dps_results: {
 key: "TestShadow-AllItems-ExtractofNecromanticPower-40373"
 value: {
  dps: 1841.5901990690086
  tps: 1398.1461318392344
 }
}
dps_results: {
 key: "TestShadow-AllItems-ForgeEmber-37660"
 value: {
<<<<<<< HEAD
  dps: 1843.3255145034136
  tps: 1387.3631669924816
=======
  dps: 1813.6615104652876
  tps: 1364.165694238305
>>>>>>> 1bf58d6d
 }
}
dps_results: {
 key: "TestShadow-AllItems-ForlornSkyflareDiamond"
 value: {
  dps: 1823.267416762103
  tps: 1371.5982747996447
 }
}
dps_results: {
 key: "TestShadow-AllItems-ForlornStarflareDiamond"
 value: {
  dps: 1828.3726436803515
  tps: 1375.3441588137634
 }
}
dps_results: {
 key: "TestShadow-AllItems-FuryoftheFiveFlights-40431"
 value: {
  dps: 1750.33051771528
  tps: 1317.2818199233907
 }
}
dps_results: {
 key: "TestShadow-AllItems-GarbofFaith"
 value: {
  dps: 1912.5068778472667
  tps: 1440.1251131626047
 }
}
dps_results: {
 key: "TestShadow-AllItems-IllustrationoftheDragonSoul-40432"
 value: {
<<<<<<< HEAD
  dps: 1942.0751812081903
  tps: 1460.8975421844586
=======
  dps: 1885.0889681126503
  tps: 1417.3999414810314
>>>>>>> 1bf58d6d
 }
}
dps_results: {
 key: "TestShadow-AllItems-ImbuedUnstableDiamond"
 value: {
  dps: 1821.2823694434271
  tps: 1370.139899135452
 }
}
dps_results: {
 key: "TestShadow-AllItems-ImpassiveSkyflareDiamond"
 value: {
  dps: 1812.239250835652
  tps: 1363.3351422467067
 }
}
dps_results: {
 key: "TestShadow-AllItems-ImpassiveStarflareDiamond"
 value: {
  dps: 1811.142569302076
  tps: 1362.5366281849647
 }
}
dps_results: {
 key: "TestShadow-AllItems-IncarnateRaiment"
 value: {
<<<<<<< HEAD
  dps: 1511.2755045048464
  tps: 1140.12856505427
=======
  dps: 1445.9736270776139
  tps: 1090.6705826451323
>>>>>>> 1bf58d6d
 }
}
dps_results: {
 key: "TestShadow-AllItems-IncisorFragment-37723"
 value: {
  dps: 1750.33051771528
  tps: 1317.2818199233907
 }
}
dps_results: {
 key: "TestShadow-AllItems-InfusedColdstoneRune-35935"
 value: {
  dps: 1801.5363644504741
  tps: 1355.2185603965545
 }
}
dps_results: {
 key: "TestShadow-AllItems-InsightfulEarthsiegeDiamond"
 value: {
  dps: 1953.490588646346
  tps: 1474.1379614553289
 }
}
dps_results: {
 key: "TestShadow-AllItems-InsightfulEarthstormDiamond"
 value: {
  dps: 1877.0402087137459
  tps: 1413.7581676401956
 }
}
dps_results: {
 key: "TestShadow-AllItems-InvigoratingEarthsiegeDiamond"
 value: {
  dps: 1809.7773972304321
  tps: 1361.551430562621
 }
}
dps_results: {
 key: "TestShadow-AllItems-Lavanthor'sTalisman-37872"
 value: {
  dps: 1750.33051771528
  tps: 1317.2818199233907
 }
}
dps_results: {
 key: "TestShadow-AllItems-MajesticDragonFigurine-40430"
 value: {
  dps: 1912.5186414026905
  tps: 1438.2880573054508
 }
}
dps_results: {
 key: "TestShadow-AllItems-Mana-EtchedRegalia"
 value: {
<<<<<<< HEAD
  dps: 1288.5401191204205
  tps: 973.3346836465237
=======
  dps: 1260.180524064234
  tps: 951.117490186196
>>>>>>> 1bf58d6d
 }
}
dps_results: {
 key: "TestShadow-AllItems-MeteoriteWhetstone-37390"
 value: {
  dps: 1779.5387265263284
  tps: 1338.9068546157412
 }
}
dps_results: {
 key: "TestShadow-AllItems-MysticalSkyfireDiamond"
 value: {
  dps: 1807.9864628913065
  tps: 1360.1521668779271
 }
}
dps_results: {
 key: "TestShadow-AllItems-OfferingofSacrifice-37638"
 value: {
  dps: 1750.33051771528
  tps: 1317.2818199233907
 }
}
dps_results: {
 key: "TestShadow-AllItems-PersistentEarthshatterDiamond"
 value: {
  dps: 1809.7773972304321
  tps: 1361.551430562621
 }
}
dps_results: {
 key: "TestShadow-AllItems-PersistentEarthsiegeDiamond"
 value: {
  dps: 1809.7773972304321
  tps: 1361.551430562621
 }
}
dps_results: {
 key: "TestShadow-AllItems-PotentUnstableDiamond"
 value: {
  dps: 1809.7773972304321
  tps: 1361.551430562621
 }
}
dps_results: {
 key: "TestShadow-AllItems-PowerfulEarthshatterDiamond"
 value: {
  dps: 1809.7773972304321
  tps: 1361.551430562621
 }
}
dps_results: {
 key: "TestShadow-AllItems-PowerfulEarthsiegeDiamond"
 value: {
  dps: 1809.7773972304321
  tps: 1361.551430562621
 }
}
dps_results: {
 key: "TestShadow-AllItems-PowerfulEarthstormDiamond"
 value: {
  dps: 1809.7773972304321
  tps: 1361.551430562621
 }
}
dps_results: {
 key: "TestShadow-AllItems-PurifiedShardoftheGods"
 value: {
  dps: 1750.33051771528
  tps: 1317.2818199233907
 }
}
dps_results: {
 key: "TestShadow-AllItems-ReignoftheDead-47316"
 value: {
  dps: 1876.3953850259484
  tps: 1413.7583225795609
 }
}
dps_results: {
 key: "TestShadow-AllItems-ReignoftheDead-47477"
 value: {
  dps: 1888.0178066900958
  tps: 1422.778501192404
 }
}
dps_results: {
 key: "TestShadow-AllItems-RelentlessEarthsiegeDiamond"
 value: {
  dps: 1825.2923304139404
  tps: 1373.1069527976974
 }
}
dps_results: {
 key: "TestShadow-AllItems-RelentlessEarthstormDiamond"
 value: {
  dps: 1825.2923304139404
  tps: 1373.1069527976974
 }
}
dps_results: {
 key: "TestShadow-AllItems-RevitalizingSkyflareDiamond"
 value: {
<<<<<<< HEAD
  dps: 1861.2898534273556
  tps: 1400.762461252214
=======
  dps: 1838.1555140563532
  tps: 1382.6731810422914
>>>>>>> 1bf58d6d
 }
}
dps_results: {
 key: "TestShadow-AllItems-RuneofRepulsion-40372"
 value: {
  dps: 1750.33051771528
  tps: 1317.2818199233907
 }
}
dps_results: {
 key: "TestShadow-AllItems-SanctificationGarb"
 value: {
  dps: 2115.217748540132
  tps: 1591.5214619798762
 }
}
dps_results: {
 key: "TestShadow-AllItems-SealofthePantheon-36993"
 value: {
  dps: 1750.33051771528
  tps: 1317.2818199233907
 }
}
dps_results: {
 key: "TestShadow-AllItems-Serrah'sStar-37559"
 value: {
<<<<<<< HEAD
  dps: 1805.0214329174796
  tps: 1358.86536317003
=======
  dps: 1775.3680784418068
  tps: 1335.7727188189199
>>>>>>> 1bf58d6d
 }
}
dps_results: {
 key: "TestShadow-AllItems-ShinyShardoftheGods"
 value: {
  dps: 1750.33051771528
  tps: 1317.2818199233907
 }
}
dps_results: {
 key: "TestShadow-AllItems-Sindragosa'sFlawlessFang-50361"
 value: {
  dps: 1750.33051771528
  tps: 1317.2818199233907
 }
}
dps_results: {
 key: "TestShadow-AllItems-SparkofLife-37657"
 value: {
  dps: 1841.6375006675707
  tps: 1385.428766504174
 }
}
dps_results: {
 key: "TestShadow-AllItems-SpellstrikeInfusion"
 value: {
  dps: 1584.3602524955513
  tps: 1192.6398528523164
 }
}
dps_results: {
 key: "TestShadow-AllItems-Spirit-WorldGlass-39388"
 value: {
  dps: 1894.7622991432117
  tps: 1424.9506806126942
 }
}
dps_results: {
 key: "TestShadow-AllItems-SwiftSkyfireDiamond"
 value: {
  dps: 1809.7773972304321
  tps: 1361.551430562621
 }
}
dps_results: {
 key: "TestShadow-AllItems-SwiftSkyflareDiamond"
 value: {
  dps: 1809.7773972304321
  tps: 1361.551430562621
 }
}
dps_results: {
 key: "TestShadow-AllItems-SwiftStarfireDiamond"
 value: {
  dps: 1819.9079986112513
  tps: 1369.1179788927432
 }
}
dps_results: {
 key: "TestShadow-AllItems-SwiftStarflareDiamond"
 value: {
  dps: 1809.7773972304321
  tps: 1361.551430562621
 }
}
dps_results: {
 key: "TestShadow-AllItems-SwiftWindfireDiamond"
 value: {
  dps: 1809.7773972304321
  tps: 1361.551430562621
 }
}
dps_results: {
 key: "TestShadow-AllItems-TenaciousEarthstormDiamond"
 value: {
  dps: 1809.7773972304321
  tps: 1361.551430562621
 }
}
dps_results: {
 key: "TestShadow-AllItems-TheTwinStars"
 value: {
  dps: 1834.180193804474
  tps: 1379.95349873208
 }
}
dps_results: {
 key: "TestShadow-AllItems-ThunderingSkyfireDiamond"
 value: {
  dps: 1809.7773972304321
  tps: 1361.551430562621
 }
}
dps_results: {
 key: "TestShadow-AllItems-ThunderingSkyflareDiamond"
 value: {
  dps: 1809.7773972304321
  tps: 1361.551430562621
 }
}
dps_results: {
 key: "TestShadow-AllItems-TinyAbominationinaJar-50351"
 value: {
<<<<<<< HEAD
  dps: 1886.8796652598824
  tps: 1420.0773430834906
=======
  dps: 1829.8544878839602
  tps: 1376.3340118572594
>>>>>>> 1bf58d6d
 }
}
dps_results: {
 key: "TestShadow-AllItems-TinyAbominationinaJar-50706"
 value: {
<<<<<<< HEAD
  dps: 1886.8796652598824
  tps: 1420.0773430834906
=======
  dps: 1829.8544878839602
  tps: 1376.3340118572594
>>>>>>> 1bf58d6d
 }
}
dps_results: {
 key: "TestShadow-AllItems-TirelessSkyflareDiamond"
 value: {
  dps: 1823.267416762103
  tps: 1371.5982747996447
 }
}
dps_results: {
 key: "TestShadow-AllItems-TirelessStarflareDiamond"
 value: {
  dps: 1828.3726436803515
  tps: 1375.3441588137634
 }
}
dps_results: {
 key: "TestShadow-AllItems-TrenchantEarthshatterDiamond"
 value: {
  dps: 1828.3726436803515
  tps: 1375.3441588137634
 }
}
dps_results: {
 key: "TestShadow-AllItems-TrenchantEarthsiegeDiamond"
 value: {
  dps: 1823.267416762103
  tps: 1371.5982747996447
 }
}
dps_results: {
 key: "TestShadow-AllItems-WrathofSpellfire"
 value: {
  dps: 1611.785954011918
  tps: 1213.0219605139573
 }
}
dps_results: {
 key: "TestShadow-AllItems-Zabra'sRegalia"
 value: {
  dps: 1998.174579413359
  tps: 1506.8001148073693
 }
}
dps_results: {
 key: "TestShadow-Average-Default"
 value: {
  dps: 1801.9188241995496
  tps: 1355.4121086999166
 }
}
dps_results: {
 key: "TestShadow-Settings-Draenei-P1-Basic-FullBuffs-LongMultiTarget"
 value: {
  dps: 1269.195624045383
  tps: 1319.4141567171664
 }
}
dps_results: {
 key: "TestShadow-Settings-Draenei-P1-Basic-FullBuffs-LongSingleTarget"
 value: {
<<<<<<< HEAD
  dps: 1287.004777569974
  tps: 970.691230499645
=======
  dps: 1269.195624045383
  tps: 957.1441669340575
>>>>>>> 1bf58d6d
 }
}
dps_results: {
 key: "TestShadow-Settings-Draenei-P1-Basic-FullBuffs-ShortSingleTarget"
 value: {
  dps: 1277.2838547246354
  tps: 976.0357730892454
 }
}
dps_results: {
 key: "TestShadow-Settings-Draenei-P1-Basic-NoBuffs-LongMultiTarget"
 value: {
<<<<<<< HEAD
  dps: 463.12790577992206
  tps: 520.511608744128
=======
  dps: 435.45192078671323
  tps: 458.03163516534386
>>>>>>> 1bf58d6d
 }
}
dps_results: {
 key: "TestShadow-Settings-Draenei-P1-Basic-NoBuffs-LongSingleTarget"
 value: {
<<<<<<< HEAD
  dps: 463.12790577992206
  tps: 347.6699371735685
=======
  dps: 435.45192078671323
  tps: 325.57788516534384
>>>>>>> 1bf58d6d
 }
}
dps_results: {
 key: "TestShadow-Settings-Draenei-P1-Basic-NoBuffs-ShortSingleTarget"
 value: {
  dps: 926.5383021567229
  tps: 696.237783880129
 }
}
dps_results: {
 key: "TestShadow-Settings-Draenei-P1-Clipping-FullBuffs-LongMultiTarget"
 value: {
<<<<<<< HEAD
  dps: 1327.7811371481093
  tps: 1401.2074201985029
=======
  dps: 1276.4314043175286
  tps: 1314.284018009877
>>>>>>> 1bf58d6d
 }
}
dps_results: {
 key: "TestShadow-Settings-Draenei-P1-Clipping-FullBuffs-LongSingleTarget"
 value: {
  dps: 1276.4314043175286
  tps: 962.2396484852006
 }
}
dps_results: {
 key: "TestShadow-Settings-Draenei-P1-Clipping-FullBuffs-ShortSingleTarget"
 value: {
  dps: 2069.7910622364875
  tps: 1580.4899993574381
 }
}
dps_results: {
 key: "TestShadow-Settings-Draenei-P1-Clipping-NoBuffs-LongMultiTarget"
 value: {
<<<<<<< HEAD
  dps: 494.59637211904015
  tps: 575.3841537200984
=======
  dps: 443.0243591119621
  tps: 463.65032914351576
>>>>>>> 1bf58d6d
 }
}
dps_results: {
 key: "TestShadow-Settings-Draenei-P1-Clipping-NoBuffs-LongSingleTarget"
 value: {
<<<<<<< HEAD
  dps: 494.59637211904015
  tps: 372.4369882923989
=======
  dps: 443.0243591119621
  tps: 331.1965791435159
>>>>>>> 1bf58d6d
 }
}
dps_results: {
 key: "TestShadow-Settings-Draenei-P1-Clipping-NoBuffs-ShortSingleTarget"
 value: {
<<<<<<< HEAD
  dps: 1422.790230206515
  tps: 1080.2492001302005
=======
  dps: 1414.7910134719396
  tps: 1059.9809521103884
>>>>>>> 1bf58d6d
 }
}
dps_results: {
 key: "TestShadow-Settings-Draenei-P1-Ideal-FullBuffs-LongMultiTarget"
 value: {
  dps: 1290.735298007017
  tps: 1322.4407448707839
 }
}
dps_results: {
 key: "TestShadow-Settings-Draenei-P1-Ideal-FullBuffs-LongSingleTarget"
 value: {
  dps: 1290.735298007017
  tps: 972.6198820127742
 }
}
dps_results: {
 key: "TestShadow-Settings-Draenei-P1-Ideal-FullBuffs-ShortSingleTarget"
 value: {
<<<<<<< HEAD
  dps: 2142.6517339988595
  tps: 1635.7145844575568
=======
  dps: 2163.027514484566
  tps: 1649.7939686034867
>>>>>>> 1bf58d6d
 }
}
dps_results: {
 key: "TestShadow-Settings-Draenei-P1-Ideal-NoBuffs-LongMultiTarget"
 value: {
  dps: 462.61108733963147
  tps: 478.2394079817805
 }
}
dps_results: {
 key: "TestShadow-Settings-Draenei-P1-Ideal-NoBuffs-LongSingleTarget"
 value: {
  dps: 462.61108733963147
  tps: 345.78565798178056
 }
}
dps_results: {
 key: "TestShadow-Settings-Draenei-P1-Ideal-NoBuffs-ShortSingleTarget"
 value: {
  dps: 1426.7110774577675
  tps: 1068.9373842744253
 }
}
dps_results: {
 key: "TestShadow-Settings-Draenei-P3-Basic-FullBuffs-LongMultiTarget"
 value: {
<<<<<<< HEAD
  dps: 1587.6923265138266
  tps: 1611.187756041588
=======
  dps: 1584.7591593245256
  tps: 1602.427730668353
>>>>>>> 1bf58d6d
 }
}
dps_results: {
 key: "TestShadow-Settings-Draenei-P3-Basic-FullBuffs-LongSingleTarget"
 value: {
  dps: 1584.7591593245256
  tps: 1194.2541337943576
 }
}
dps_results: {
 key: "TestShadow-Settings-Draenei-P3-Basic-FullBuffs-ShortSingleTarget"
 value: {
  dps: 1547.8704770852928
  tps: 1168.9449114336983
 }
}
dps_results: {
 key: "TestShadow-Settings-Draenei-P3-Basic-NoBuffs-LongMultiTarget"
 value: {
  dps: 707.8553508083944
  tps: 696.3852120690389
 }
}
dps_results: {
 key: "TestShadow-Settings-Draenei-P3-Basic-NoBuffs-LongSingleTarget"
 value: {
  dps: 707.8553508083944
  tps: 529.9689620690391
 }
}
dps_results: {
 key: "TestShadow-Settings-Draenei-P3-Basic-NoBuffs-ShortSingleTarget"
 value: {
  dps: 1043.571546780311
  tps: 788.3239675633832
 }
}
dps_results: {
 key: "TestShadow-Settings-Draenei-P3-Clipping-FullBuffs-LongMultiTarget"
 value: {
  dps: 1735.5954560653827
  tps: 1708.444980038852
 }
}
dps_results: {
 key: "TestShadow-Settings-Draenei-P3-Clipping-FullBuffs-LongSingleTarget"
 value: {
  dps: 1735.5954560653827
  tps: 1306.2981805141767
 }
}
dps_results: {
 key: "TestShadow-Settings-Draenei-P3-Clipping-FullBuffs-ShortSingleTarget"
 value: {
  dps: 2342.3067535374635
  tps: 1780.3094674218362
 }
}
dps_results: {
 key: "TestShadow-Settings-Draenei-P3-Clipping-NoBuffs-LongMultiTarget"
 value: {
  dps: 732.4263232022696
  tps: 714.7142527218774
 }
}
dps_results: {
 key: "TestShadow-Settings-Draenei-P3-Clipping-NoBuffs-LongSingleTarget"
 value: {
  dps: 732.4263232022696
  tps: 548.2980027218777
 }
}
dps_results: {
 key: "TestShadow-Settings-Draenei-P3-Clipping-NoBuffs-ShortSingleTarget"
 value: {
  dps: 1588.3925517650123
  tps: 1196.2137926239045
 }
}
dps_results: {
 key: "TestShadow-Settings-Draenei-P3-Ideal-FullBuffs-LongMultiTarget"
 value: {
  dps: 1759.1598652303862
  tps: 1725.0969241192872
 }
}
dps_results: {
 key: "TestShadow-Settings-Draenei-P3-Ideal-FullBuffs-LongSingleTarget"
 value: {
<<<<<<< HEAD
  dps: 1802.30243428129
  tps: 1357.1113853379286
=======
  dps: 1759.1598652303862
  tps: 1323.7797912612784
>>>>>>> 1bf58d6d
 }
}
dps_results: {
 key: "TestShadow-Settings-Draenei-P3-Ideal-FullBuffs-ShortSingleTarget"
 value: {
  dps: 2427.196687557181
  tps: 1843.6469156262342
 }
}
dps_results: {
 key: "TestShadow-Settings-Draenei-P3-Ideal-NoBuffs-LongMultiTarget"
 value: {
  dps: 756.0758102494462
  tps: 732.2102793507041
 }
}
dps_results: {
 key: "TestShadow-Settings-Draenei-P3-Ideal-NoBuffs-LongSingleTarget"
 value: {
  dps: 756.0758102494462
  tps: 565.7940293507038
 }
}
dps_results: {
 key: "TestShadow-Settings-Draenei-P3-Ideal-NoBuffs-ShortSingleTarget"
 value: {
  dps: 1665.8979218006737
  tps: 1254.0957320164555
 }
}
dps_results: {
 key: "TestShadow-Settings-NightElf-P1-Basic-FullBuffs-LongMultiTarget"
 value: {
  dps: 1247.8676978899
  tps: 1301.836614830151
 }
}
dps_results: {
 key: "TestShadow-Settings-NightElf-P1-Basic-FullBuffs-LongSingleTarget"
 value: {
  dps: 1247.8676978899
  tps: 941.2614530528617
 }
}
dps_results: {
 key: "TestShadow-Settings-NightElf-P1-Basic-FullBuffs-ShortSingleTarget"
 value: {
  dps: 1294.8573926508298
  tps: 991.6899824581524
 }
}
dps_results: {
 key: "TestShadow-Settings-NightElf-P1-Basic-NoBuffs-LongMultiTarget"
 value: {
<<<<<<< HEAD
  dps: 457.68855485009925
  tps: 521.0437086082807
=======
  dps: 427.0436747678011
  tps: 451.61437223875777
>>>>>>> 1bf58d6d
 }
}
dps_results: {
 key: "TestShadow-Settings-NightElf-P1-Basic-NoBuffs-LongSingleTarget"
 value: {
<<<<<<< HEAD
  dps: 457.68855485009925
  tps: 343.7004276039819
=======
  dps: 427.0436747678011
  tps: 319.4218722387578
>>>>>>> 1bf58d6d
 }
}
dps_results: {
 key: "TestShadow-Settings-NightElf-P1-Basic-NoBuffs-ShortSingleTarget"
 value: {
<<<<<<< HEAD
  dps: 938.7880382841571
  tps: 712.3733888528686
=======
  dps: 916.0703604741924
  tps: 688.7065455531487
>>>>>>> 1bf58d6d
 }
}
dps_results: {
 key: "TestShadow-Settings-NightElf-P1-Clipping-FullBuffs-LongMultiTarget"
 value: {
  dps: 1258.3576544987823
  tps: 1299.8522285296615
 }
}
dps_results: {
 key: "TestShadow-Settings-NightElf-P1-Clipping-FullBuffs-LongSingleTarget"
 value: {
<<<<<<< HEAD
  dps: 1310.9392238702937
  tps: 989.2644936151383
=======
  dps: 1258.3576544987823
  tps: 948.6925940049869
>>>>>>> 1bf58d6d
 }
}
dps_results: {
 key: "TestShadow-Settings-NightElf-P1-Clipping-FullBuffs-ShortSingleTarget"
 value: {
  dps: 2060.0536117217302
  tps: 1573.8911964657514
 }
}
dps_results: {
 key: "TestShadow-Settings-NightElf-P1-Clipping-NoBuffs-LongMultiTarget"
 value: {
<<<<<<< HEAD
  dps: 477.1955812681249
  tps: 557.1574362977086
=======
  dps: 434.02815781453813
  tps: 456.78055071533527
>>>>>>> 1bf58d6d
 }
}
dps_results: {
 key: "TestShadow-Settings-NightElf-P1-Clipping-NoBuffs-LongSingleTarget"
 value: {
<<<<<<< HEAD
  dps: 477.1955812681249
  tps: 359.29844911596075
=======
  dps: 434.02815781453813
  tps: 324.5880507153353
>>>>>>> 1bf58d6d
 }
}
dps_results: {
 key: "TestShadow-Settings-NightElf-P1-Clipping-NoBuffs-ShortSingleTarget"
 value: {
  dps: 1404.5875492732741
  tps: 1053.011175367211
 }
}
dps_results: {
 key: "TestShadow-Settings-NightElf-P1-Ideal-FullBuffs-LongMultiTarget"
 value: {
  dps: 1273.1599786314002
  tps: 1307.8208502021403
 }
}
dps_results: {
 key: "TestShadow-Settings-NightElf-P1-Ideal-FullBuffs-LongSingleTarget"
 value: {
  dps: 1273.1599786314002
  tps: 959.4820823441319
 }
}
dps_results: {
 key: "TestShadow-Settings-NightElf-P1-Ideal-FullBuffs-ShortSingleTarget"
 value: {
  dps: 2137.690805865111
  tps: 1631.3042809474052
 }
}
dps_results: {
 key: "TestShadow-Settings-NightElf-P1-Ideal-NoBuffs-LongMultiTarget"
 value: {
  dps: 456.5813351981753
  tps: 473.5820953155055
 }
}
dps_results: {
 key: "TestShadow-Settings-NightElf-P1-Ideal-NoBuffs-LongSingleTarget"
 value: {
<<<<<<< HEAD
  dps: 495.4660942302813
  tps: 372.76214382399274
=======
  dps: 456.5813351981753
  tps: 341.3895953155055
>>>>>>> 1bf58d6d
 }
}
dps_results: {
 key: "TestShadow-Settings-NightElf-P1-Ideal-NoBuffs-ShortSingleTarget"
 value: {
  dps: 1411.2566205065202
  tps: 1058.1192518861012
 }
}
dps_results: {
 key: "TestShadow-Settings-NightElf-P3-Basic-FullBuffs-LongMultiTarget"
 value: {
  dps: 1580.520811906254
  tps: 1597.8629681664233
 }
}
dps_results: {
 key: "TestShadow-Settings-NightElf-P3-Basic-FullBuffs-LongSingleTarget"
 value: {
  dps: 1580.520811906254
  tps: 1191.1593764387806
 }
}
dps_results: {
 key: "TestShadow-Settings-NightElf-P3-Basic-FullBuffs-ShortSingleTarget"
 value: {
  dps: 1525.3276116499578
  tps: 1153.435894497775
 }
}
dps_results: {
 key: "TestShadow-Settings-NightElf-P3-Basic-NoBuffs-LongMultiTarget"
 value: {
  dps: 703.1441012562833
  tps: 692.6499020084643
 }
}
dps_results: {
 key: "TestShadow-Settings-NightElf-P3-Basic-NoBuffs-LongSingleTarget"
 value: {
  dps: 703.1441012562833
  tps: 526.4949020084644
 }
}
dps_results: {
 key: "TestShadow-Settings-NightElf-P3-Basic-NoBuffs-ShortSingleTarget"
 value: {
  dps: 1037.425047684834
  tps: 783.8028260643091
 }
}
dps_results: {
 key: "TestShadow-Settings-NightElf-P3-Clipping-FullBuffs-LongMultiTarget"
 value: {
  dps: 1725.1582219324105
  tps: 1699.902483138752
 }
}
dps_results: {
 key: "TestShadow-Settings-NightElf-P3-Clipping-FullBuffs-LongSingleTarget"
 value: {
  dps: 1725.1582219324105
  tps: 1298.6072319474126
 }
}
dps_results: {
 key: "TestShadow-Settings-NightElf-P3-Clipping-FullBuffs-ShortSingleTarget"
 value: {
<<<<<<< HEAD
  dps: 2324.9606715012255
  tps: 1767.4582414777083
=======
  dps: 2316.9059337502204
  tps: 1761.3263737937125
>>>>>>> 1bf58d6d
 }
}
dps_results: {
 key: "TestShadow-Settings-NightElf-P3-Clipping-NoBuffs-LongMultiTarget"
 value: {
  dps: 721.5656005744444
  tps: 706.2758325664628
 }
}
dps_results: {
 key: "TestShadow-Settings-NightElf-P3-Clipping-NoBuffs-LongSingleTarget"
 value: {
  dps: 721.5656005744444
  tps: 540.1208325664627
 }
}
dps_results: {
 key: "TestShadow-Settings-NightElf-P3-Clipping-NoBuffs-ShortSingleTarget"
 value: {
  dps: 1583.439578124485
  tps: 1192.65016564207
 }
}
dps_results: {
 key: "TestShadow-Settings-NightElf-P3-Ideal-FullBuffs-LongMultiTarget"
 value: {
  dps: 1726.75972820836
  tps: 1699.5315205614158
 }
}
dps_results: {
 key: "TestShadow-Settings-NightElf-P3-Ideal-FullBuffs-LongSingleTarget"
 value: {
  dps: 1726.75972820836
  tps: 1299.6964827034096
 }
}
dps_results: {
 key: "TestShadow-Settings-NightElf-P3-Ideal-FullBuffs-ShortSingleTarget"
 value: {
<<<<<<< HEAD
  dps: 2400.0679034893005
  tps: 1823.4443238887577
=======
  dps: 2391.8314646702115
  tps: 1817.067202830377
>>>>>>> 1bf58d6d
 }
}
dps_results: {
 key: "TestShadow-Settings-NightElf-P3-Ideal-NoBuffs-LongMultiTarget"
 value: {
  dps: 743.2181907545532
  tps: 722.3192121340363
 }
}
dps_results: {
 key: "TestShadow-Settings-NightElf-P3-Ideal-NoBuffs-LongSingleTarget"
 value: {
  dps: 743.2181907545532
  tps: 556.1642121340366
 }
}
dps_results: {
 key: "TestShadow-Settings-NightElf-P3-Ideal-NoBuffs-ShortSingleTarget"
 value: {
  dps: 1659.7186089285565
  tps: 1249.794829296824
 }
}
dps_results: {
 key: "TestShadow-Settings-Undead-P1-Basic-FullBuffs-LongMultiTarget"
 value: {
<<<<<<< HEAD
  dps: 1259.576755082772
  tps: 1320.8363301857994
=======
  dps: 1253.2371102983186
  tps: 1305.3679589327703
>>>>>>> 1bf58d6d
 }
}
dps_results: {
 key: "TestShadow-Settings-Undead-P1-Basic-FullBuffs-LongSingleTarget"
 value: {
  dps: 1253.2371102983186
  tps: 945.2622096503155
 }
}
dps_results: {
 key: "TestShadow-Settings-Undead-P1-Basic-FullBuffs-ShortSingleTarget"
 value: {
  dps: 1294.61431495469
  tps: 991.0509525961612
 }
}
dps_results: {
 key: "TestShadow-Settings-Undead-P1-Basic-NoBuffs-LongMultiTarget"
 value: {
<<<<<<< HEAD
  dps: 461.24787957436786
  tps: 522.7925298882983
=======
  dps: 429.3852117348513
  tps: 452.7970910305836
>>>>>>> 1bf58d6d
 }
}
dps_results: {
 key: "TestShadow-Settings-Undead-P1-Basic-NoBuffs-LongSingleTarget"
 value: {
<<<<<<< HEAD
  dps: 461.24787957436786
  tps: 346.418694522891
=======
  dps: 429.3852117348513
  tps: 321.12709103058353
>>>>>>> 1bf58d6d
 }
}
dps_results: {
 key: "TestShadow-Settings-Undead-P1-Basic-NoBuffs-ShortSingleTarget"
 value: {
<<<<<<< HEAD
  dps: 938.7880382841571
  tps: 712.2396437959011
=======
  dps: 916.0703604741924
  tps: 688.5690455531486
>>>>>>> 1bf58d6d
 }
}
dps_results: {
 key: "TestShadow-Settings-Undead-P1-Clipping-FullBuffs-LongMultiTarget"
 value: {
  dps: 1262.501625848815
  tps: 1302.362931545707
 }
}
dps_results: {
 key: "TestShadow-Settings-Undead-P1-Clipping-FullBuffs-LongSingleTarget"
 value: {
  dps: 1262.501625848815
  tps: 951.7780470210319
 }
}
dps_results: {
 key: "TestShadow-Settings-Undead-P1-Clipping-FullBuffs-ShortSingleTarget"
 value: {
  dps: 2059.758868375507
  tps: 1573.6232716214838
 }
}
dps_results: {
 key: "TestShadow-Settings-Undead-P1-Clipping-NoBuffs-LongMultiTarget"
 value: {
<<<<<<< HEAD
  dps: 487.6994419021412
  tps: 564.5247011575663
=======
  dps: 438.9603487232414
  tps: 459.90977897621156
>>>>>>> 1bf58d6d
 }
}
dps_results: {
 key: "TestShadow-Settings-Undead-P1-Clipping-NoBuffs-LongSingleTarget"
 value: {
<<<<<<< HEAD
  dps: 487.6994419021412
  tps: 367.1620856446692
=======
  dps: 438.9603487232414
  tps: 328.2397789762115
>>>>>>> 1bf58d6d
 }
}
dps_results: {
 key: "TestShadow-Settings-Undead-P1-Clipping-NoBuffs-ShortSingleTarget"
 value: {
  dps: 1399.1563026338192
  tps: 1048.8810693803557
 }
}
dps_results: {
 key: "TestShadow-Settings-Undead-P1-Ideal-FullBuffs-LongMultiTarget"
 value: {
  dps: 1272.177293596076
  tps: 1306.66947761787
 }
}
dps_results: {
 key: "TestShadow-Settings-Undead-P1-Ideal-FullBuffs-LongSingleTarget"
 value: {
  dps: 1272.177293596076
  tps: 958.7063397598614
 }
}
dps_results: {
 key: "TestShadow-Settings-Undead-P1-Ideal-FullBuffs-ShortSingleTarget"
 value: {
  dps: 2137.3514830241106
  tps: 1631.002878295428
 }
}
dps_results: {
 key: "TestShadow-Settings-Undead-P1-Ideal-NoBuffs-LongMultiTarget"
 value: {
<<<<<<< HEAD
  dps: 493.18546743675483
  tps: 552.2361583028563
=======
  dps: 456.44901964980255
  tps: 472.87791077103645
>>>>>>> 1bf58d6d
 }
}
dps_results: {
 key: "TestShadow-Settings-Undead-P1-Ideal-NoBuffs-LongSingleTarget"
 value: {
<<<<<<< HEAD
  dps: 493.18546743675483
  tps: 370.9004073208765
=======
  dps: 456.44901964980255
  tps: 341.2079107710363
>>>>>>> 1bf58d6d
 }
}
dps_results: {
 key: "TestShadow-Settings-Undead-P1-Ideal-NoBuffs-ShortSingleTarget"
 value: {
  dps: 1410.6060493254076
  tps: 1057.4912051988347
 }
}
dps_results: {
 key: "TestShadow-Settings-Undead-P3-Basic-FullBuffs-LongMultiTarget"
 value: {
  dps: 1583.9757048878696
  tps: 1600.8077672645952
 }
}
dps_results: {
 key: "TestShadow-Settings-Undead-P3-Basic-FullBuffs-LongSingleTarget"
 value: {
  dps: 1583.9757048878696
  tps: 1193.6715385272976
 }
}
dps_results: {
 key: "TestShadow-Settings-Undead-P3-Basic-FullBuffs-ShortSingleTarget"
 value: {
  dps: 1525.3276116499578
  tps: 1153.435894497775
 }
}
dps_results: {
 key: "TestShadow-Settings-Undead-P3-Basic-NoBuffs-LongMultiTarget"
 value: {
  dps: 708.9825889913226
  tps: 696.5278767280339
 }
}
dps_results: {
 key: "TestShadow-Settings-Undead-P3-Basic-NoBuffs-LongSingleTarget"
 value: {
  dps: 708.9825889913226
  tps: 530.8953767280336
 }
}
dps_results: {
 key: "TestShadow-Settings-Undead-P3-Basic-NoBuffs-ShortSingleTarget"
 value: {
  dps: 1037.425047684834
  tps: 783.6913260643092
 }
}
dps_results: {
 key: "TestShadow-Settings-Undead-P3-Clipping-FullBuffs-LongMultiTarget"
 value: {
  dps: 1721.8525280902616
  tps: 1696.928980892223
 }
}
dps_results: {
 key: "TestShadow-Settings-Undead-P3-Clipping-FullBuffs-LongSingleTarget"
 value: {
  dps: 1721.8525280902616
  tps: 1296.108919700885
 }
}
dps_results: {
 key: "TestShadow-Settings-Undead-P3-Clipping-FullBuffs-ShortSingleTarget"
 value: {
<<<<<<< HEAD
  dps: 2324.9606715012255
  tps: 1767.4582414777083
=======
  dps: 2316.9059337502204
  tps: 1761.3255487937122
>>>>>>> 1bf58d6d
 }
}
dps_results: {
 key: "TestShadow-Settings-Undead-P3-Clipping-NoBuffs-LongMultiTarget"
 value: {
  dps: 725.2203513976594
  tps: 708.4748230986038
 }
}
dps_results: {
 key: "TestShadow-Settings-Undead-P3-Clipping-NoBuffs-LongSingleTarget"
 value: {
  dps: 725.2203513976594
  tps: 542.8423230986039
 }
}
dps_results: {
 key: "TestShadow-Settings-Undead-P3-Clipping-NoBuffs-ShortSingleTarget"
 value: {
  dps: 1583.439578124485
  tps: 1192.5126656420696
 }
}
dps_results: {
 key: "TestShadow-Settings-Undead-P3-Ideal-FullBuffs-LongMultiTarget"
 value: {
  dps: 1741.0098898343401
  tps: 1709.7185094374574
 }
}
dps_results: {
 key: "TestShadow-Settings-Undead-P3-Ideal-FullBuffs-LongSingleTarget"
 value: {
  dps: 1741.0098898343401
  tps: 1310.1927282461183
 }
}
dps_results: {
 key: "TestShadow-Settings-Undead-P3-Ideal-FullBuffs-ShortSingleTarget"
 value: {
<<<<<<< HEAD
  dps: 2400.0679034893005
  tps: 1823.4443238887577
=======
  dps: 2391.8314646702115
  tps: 1817.0663778303767
>>>>>>> 1bf58d6d
 }
}
dps_results: {
 key: "TestShadow-Settings-Undead-P3-Ideal-NoBuffs-LongMultiTarget"
 value: {
  dps: 745.7580690073881
  tps: 723.7630414126043
 }
}
dps_results: {
 key: "TestShadow-Settings-Undead-P3-Ideal-NoBuffs-LongSingleTarget"
 value: {
  dps: 745.7580690073881
  tps: 558.1305414126044
 }
}
dps_results: {
 key: "TestShadow-Settings-Undead-P3-Ideal-NoBuffs-ShortSingleTarget"
 value: {
  dps: 1659.7186089285565
  tps: 1249.6573292968242
 }
}
dps_results: {
 key: "TestShadow-SwitchInFrontOfTarget-Default"
 value: {
  dps: 1806.4447236118328
  tps: 1360.1521668779271
 }
}<|MERGE_RESOLUTION|>--- conflicted
+++ resolved
@@ -52,25 +52,15 @@
 dps_results: {
  key: "TestShadow-AllItems-AbsolutionRegalia"
  value: {
-<<<<<<< HEAD
-  dps: 1720.420755393592
-  tps: 1295.853398605245
-=======
   dps: 1723.065128439955
   tps: 1297.8934482602892
->>>>>>> 1bf58d6d
  }
 }
 dps_results: {
  key: "TestShadow-AllItems-AshtongueTalismanofAcumen-32490"
  value: {
-<<<<<<< HEAD
-  dps: 1833.2173753811267
-  tps: 1380.0228167935334
-=======
   dps: 1784.5381755989376
   tps: 1342.5731166843866
->>>>>>> 1bf58d6d
  }
 }
 dps_results: {
@@ -83,13 +73,8 @@
 dps_results: {
  key: "TestShadow-AllItems-AvatarRegalia"
  value: {
-<<<<<<< HEAD
-  dps: 1598.8913749104142
-  tps: 1207.1922836224828
-=======
   dps: 1561.6422381967693
   tps: 1178.5531821067661
->>>>>>> 1bf58d6d
  }
 }
 dps_results: {
@@ -109,13 +94,8 @@
 dps_results: {
  key: "TestShadow-AllItems-BracingEarthsiegeDiamond"
  value: {
-<<<<<<< HEAD
-  dps: 1865.9091244224019
-  tps: 1376.3920112026108
-=======
   dps: 1823.267416762103
   tps: 1344.5867230242036
->>>>>>> 1bf58d6d
  }
 }
 dps_results: {
@@ -191,13 +171,8 @@
 dps_results: {
  key: "TestShadow-AllItems-DarkmoonCard:Greatness-44254"
  value: {
-<<<<<<< HEAD
-  dps: 1721.4629995299185
-  tps: 1289.6260455164484
-=======
   dps: 1736.228760233618
   tps: 1301.2669029855585
->>>>>>> 1bf58d6d
  }
 }
 dps_results: {
@@ -238,13 +213,8 @@
 dps_results: {
  key: "TestShadow-AllItems-EmberSkyfireDiamond"
  value: {
-<<<<<<< HEAD
-  dps: 1880.5798230650457
-  tps: 1415.3484324346095
-=======
   dps: 1841.7410338120544
   tps: 1385.4986198748434
->>>>>>> 1bf58d6d
  }
 }
 dps_results: {
@@ -257,7 +227,7 @@
 dps_results: {
  key: "TestShadow-AllItems-EnigmaticSkyfireDiamond"
  value: {
-  dps: 1809.6131093703616
+  dps: 1809.6131093703611
   tps: 1361.3987674847542
  }
 }
@@ -299,13 +269,8 @@
 dps_results: {
  key: "TestShadow-AllItems-ForgeEmber-37660"
  value: {
-<<<<<<< HEAD
-  dps: 1843.3255145034136
-  tps: 1387.3631669924816
-=======
   dps: 1813.6615104652876
-  tps: 1364.165694238305
->>>>>>> 1bf58d6d
+  tps: 1364.1656942383045
  }
 }
 dps_results: {
@@ -339,13 +304,8 @@
 dps_results: {
  key: "TestShadow-AllItems-IllustrationoftheDragonSoul-40432"
  value: {
-<<<<<<< HEAD
-  dps: 1942.0751812081903
-  tps: 1460.8975421844586
-=======
   dps: 1885.0889681126503
   tps: 1417.3999414810314
->>>>>>> 1bf58d6d
  }
 }
 dps_results: {
@@ -372,13 +332,8 @@
 dps_results: {
  key: "TestShadow-AllItems-IncarnateRaiment"
  value: {
-<<<<<<< HEAD
-  dps: 1511.2755045048464
-  tps: 1140.12856505427
-=======
   dps: 1445.9736270776139
   tps: 1090.6705826451323
->>>>>>> 1bf58d6d
  }
 }
 dps_results: {
@@ -392,7 +347,7 @@
  key: "TestShadow-AllItems-InfusedColdstoneRune-35935"
  value: {
   dps: 1801.5363644504741
-  tps: 1355.2185603965545
+  tps: 1355.2185603965543
  }
 }
 dps_results: {
@@ -433,13 +388,8 @@
 dps_results: {
  key: "TestShadow-AllItems-Mana-EtchedRegalia"
  value: {
-<<<<<<< HEAD
-  dps: 1288.5401191204205
-  tps: 973.3346836465237
-=======
-  dps: 1260.180524064234
+  dps: 1260.1805240642336
   tps: 951.117490186196
->>>>>>> 1bf58d6d
  }
 }
 dps_results: {
@@ -543,13 +493,8 @@
 dps_results: {
  key: "TestShadow-AllItems-RevitalizingSkyflareDiamond"
  value: {
-<<<<<<< HEAD
-  dps: 1861.2898534273556
-  tps: 1400.762461252214
-=======
   dps: 1838.1555140563532
   tps: 1382.6731810422914
->>>>>>> 1bf58d6d
  }
 }
 dps_results: {
@@ -563,7 +508,7 @@
  key: "TestShadow-AllItems-SanctificationGarb"
  value: {
   dps: 2115.217748540132
-  tps: 1591.5214619798762
+  tps: 1591.5214619798767
  }
 }
 dps_results: {
@@ -576,13 +521,8 @@
 dps_results: {
  key: "TestShadow-AllItems-Serrah'sStar-37559"
  value: {
-<<<<<<< HEAD
-  dps: 1805.0214329174796
-  tps: 1358.86536317003
-=======
   dps: 1775.3680784418068
   tps: 1335.7727188189199
->>>>>>> 1bf58d6d
  }
 }
 dps_results: {
@@ -686,25 +626,15 @@
 dps_results: {
  key: "TestShadow-AllItems-TinyAbominationinaJar-50351"
  value: {
-<<<<<<< HEAD
-  dps: 1886.8796652598824
-  tps: 1420.0773430834906
-=======
   dps: 1829.8544878839602
   tps: 1376.3340118572594
->>>>>>> 1bf58d6d
  }
 }
 dps_results: {
  key: "TestShadow-AllItems-TinyAbominationinaJar-50706"
  value: {
-<<<<<<< HEAD
-  dps: 1886.8796652598824
-  tps: 1420.0773430834906
-=======
   dps: 1829.8544878839602
   tps: 1376.3340118572594
->>>>>>> 1bf58d6d
  }
 }
 dps_results: {
@@ -752,7 +682,7 @@
 dps_results: {
  key: "TestShadow-Average-Default"
  value: {
-  dps: 1801.9188241995496
+  dps: 1801.9188241995491
   tps: 1355.4121086999166
  }
 }
@@ -766,13 +696,8 @@
 dps_results: {
  key: "TestShadow-Settings-Draenei-P1-Basic-FullBuffs-LongSingleTarget"
  value: {
-<<<<<<< HEAD
-  dps: 1287.004777569974
-  tps: 970.691230499645
-=======
   dps: 1269.195624045383
   tps: 957.1441669340575
->>>>>>> 1bf58d6d
  }
 }
 dps_results: {
@@ -785,25 +710,15 @@
 dps_results: {
  key: "TestShadow-Settings-Draenei-P1-Basic-NoBuffs-LongMultiTarget"
  value: {
-<<<<<<< HEAD
-  dps: 463.12790577992206
-  tps: 520.511608744128
-=======
-  dps: 435.45192078671323
-  tps: 458.03163516534386
->>>>>>> 1bf58d6d
+  dps: 435.4519207867132
+  tps: 458.03163516534374
  }
 }
 dps_results: {
  key: "TestShadow-Settings-Draenei-P1-Basic-NoBuffs-LongSingleTarget"
  value: {
-<<<<<<< HEAD
-  dps: 463.12790577992206
-  tps: 347.6699371735685
-=======
-  dps: 435.45192078671323
+  dps: 435.4519207867132
   tps: 325.57788516534384
->>>>>>> 1bf58d6d
  }
 }
 dps_results: {
@@ -816,13 +731,8 @@
 dps_results: {
  key: "TestShadow-Settings-Draenei-P1-Clipping-FullBuffs-LongMultiTarget"
  value: {
-<<<<<<< HEAD
-  dps: 1327.7811371481093
-  tps: 1401.2074201985029
-=======
   dps: 1276.4314043175286
   tps: 1314.284018009877
->>>>>>> 1bf58d6d
  }
 }
 dps_results: {
@@ -842,37 +752,22 @@
 dps_results: {
  key: "TestShadow-Settings-Draenei-P1-Clipping-NoBuffs-LongMultiTarget"
  value: {
-<<<<<<< HEAD
-  dps: 494.59637211904015
-  tps: 575.3841537200984
-=======
   dps: 443.0243591119621
   tps: 463.65032914351576
->>>>>>> 1bf58d6d
  }
 }
 dps_results: {
  key: "TestShadow-Settings-Draenei-P1-Clipping-NoBuffs-LongSingleTarget"
  value: {
-<<<<<<< HEAD
-  dps: 494.59637211904015
-  tps: 372.4369882923989
-=======
   dps: 443.0243591119621
   tps: 331.1965791435159
->>>>>>> 1bf58d6d
  }
 }
 dps_results: {
  key: "TestShadow-Settings-Draenei-P1-Clipping-NoBuffs-ShortSingleTarget"
  value: {
-<<<<<<< HEAD
-  dps: 1422.790230206515
-  tps: 1080.2492001302005
-=======
-  dps: 1414.7910134719396
+  dps: 1414.7910134719393
   tps: 1059.9809521103884
->>>>>>> 1bf58d6d
  }
 }
 dps_results: {
@@ -892,13 +787,8 @@
 dps_results: {
  key: "TestShadow-Settings-Draenei-P1-Ideal-FullBuffs-ShortSingleTarget"
  value: {
-<<<<<<< HEAD
-  dps: 2142.6517339988595
-  tps: 1635.7145844575568
-=======
   dps: 2163.027514484566
   tps: 1649.7939686034867
->>>>>>> 1bf58d6d
  }
 }
 dps_results: {
@@ -925,13 +815,8 @@
 dps_results: {
  key: "TestShadow-Settings-Draenei-P3-Basic-FullBuffs-LongMultiTarget"
  value: {
-<<<<<<< HEAD
-  dps: 1587.6923265138266
-  tps: 1611.187756041588
-=======
   dps: 1584.7591593245256
   tps: 1602.427730668353
->>>>>>> 1bf58d6d
  }
 }
 dps_results: {
@@ -1021,34 +906,29 @@
 dps_results: {
  key: "TestShadow-Settings-Draenei-P3-Ideal-FullBuffs-LongSingleTarget"
  value: {
-<<<<<<< HEAD
-  dps: 1802.30243428129
-  tps: 1357.1113853379286
-=======
   dps: 1759.1598652303862
   tps: 1323.7797912612784
->>>>>>> 1bf58d6d
  }
 }
 dps_results: {
  key: "TestShadow-Settings-Draenei-P3-Ideal-FullBuffs-ShortSingleTarget"
  value: {
   dps: 2427.196687557181
-  tps: 1843.6469156262342
+  tps: 1843.646915626234
  }
 }
 dps_results: {
  key: "TestShadow-Settings-Draenei-P3-Ideal-NoBuffs-LongMultiTarget"
  value: {
   dps: 756.0758102494462
-  tps: 732.2102793507041
+  tps: 732.2102793507039
  }
 }
 dps_results: {
  key: "TestShadow-Settings-Draenei-P3-Ideal-NoBuffs-LongSingleTarget"
  value: {
   dps: 756.0758102494462
-  tps: 565.7940293507038
+  tps: 565.7940293507037
  }
 }
 dps_results: {
@@ -1061,14 +941,14 @@
 dps_results: {
  key: "TestShadow-Settings-NightElf-P1-Basic-FullBuffs-LongMultiTarget"
  value: {
-  dps: 1247.8676978899
+  dps: 1247.8676978898998
   tps: 1301.836614830151
  }
 }
 dps_results: {
  key: "TestShadow-Settings-NightElf-P1-Basic-FullBuffs-LongSingleTarget"
  value: {
-  dps: 1247.8676978899
+  dps: 1247.8676978898998
   tps: 941.2614530528617
  }
 }
@@ -1082,37 +962,22 @@
 dps_results: {
  key: "TestShadow-Settings-NightElf-P1-Basic-NoBuffs-LongMultiTarget"
  value: {
-<<<<<<< HEAD
-  dps: 457.68855485009925
-  tps: 521.0437086082807
-=======
   dps: 427.0436747678011
-  tps: 451.61437223875777
->>>>>>> 1bf58d6d
+  tps: 451.61437223875765
  }
 }
 dps_results: {
  key: "TestShadow-Settings-NightElf-P1-Basic-NoBuffs-LongSingleTarget"
  value: {
-<<<<<<< HEAD
-  dps: 457.68855485009925
-  tps: 343.7004276039819
-=======
   dps: 427.0436747678011
-  tps: 319.4218722387578
->>>>>>> 1bf58d6d
+  tps: 319.42187223875777
  }
 }
 dps_results: {
  key: "TestShadow-Settings-NightElf-P1-Basic-NoBuffs-ShortSingleTarget"
  value: {
-<<<<<<< HEAD
-  dps: 938.7880382841571
-  tps: 712.3733888528686
-=======
   dps: 916.0703604741924
   tps: 688.7065455531487
->>>>>>> 1bf58d6d
  }
 }
 dps_results: {
@@ -1125,13 +990,8 @@
 dps_results: {
  key: "TestShadow-Settings-NightElf-P1-Clipping-FullBuffs-LongSingleTarget"
  value: {
-<<<<<<< HEAD
-  dps: 1310.9392238702937
-  tps: 989.2644936151383
-=======
   dps: 1258.3576544987823
-  tps: 948.6925940049869
->>>>>>> 1bf58d6d
+  tps: 948.6925940049867
  }
 }
 dps_results: {
@@ -1144,31 +1004,21 @@
 dps_results: {
  key: "TestShadow-Settings-NightElf-P1-Clipping-NoBuffs-LongMultiTarget"
  value: {
-<<<<<<< HEAD
-  dps: 477.1955812681249
-  tps: 557.1574362977086
-=======
   dps: 434.02815781453813
   tps: 456.78055071533527
->>>>>>> 1bf58d6d
  }
 }
 dps_results: {
  key: "TestShadow-Settings-NightElf-P1-Clipping-NoBuffs-LongSingleTarget"
  value: {
-<<<<<<< HEAD
-  dps: 477.1955812681249
-  tps: 359.29844911596075
-=======
   dps: 434.02815781453813
-  tps: 324.5880507153353
->>>>>>> 1bf58d6d
+  tps: 324.58805071533527
  }
 }
 dps_results: {
  key: "TestShadow-Settings-NightElf-P1-Clipping-NoBuffs-ShortSingleTarget"
  value: {
-  dps: 1404.5875492732741
+  dps: 1404.5875492732737
   tps: 1053.011175367211
  }
 }
@@ -1196,26 +1046,21 @@
 dps_results: {
  key: "TestShadow-Settings-NightElf-P1-Ideal-NoBuffs-LongMultiTarget"
  value: {
-  dps: 456.5813351981753
+  dps: 456.58133519817517
   tps: 473.5820953155055
  }
 }
 dps_results: {
  key: "TestShadow-Settings-NightElf-P1-Ideal-NoBuffs-LongSingleTarget"
  value: {
-<<<<<<< HEAD
-  dps: 495.4660942302813
-  tps: 372.76214382399274
-=======
-  dps: 456.5813351981753
+  dps: 456.58133519817517
   tps: 341.3895953155055
->>>>>>> 1bf58d6d
  }
 }
 dps_results: {
  key: "TestShadow-Settings-NightElf-P1-Ideal-NoBuffs-ShortSingleTarget"
  value: {
-  dps: 1411.2566205065202
+  dps: 1411.25662050652
   tps: 1058.1192518861012
  }
 }
@@ -1278,13 +1123,8 @@
 dps_results: {
  key: "TestShadow-Settings-NightElf-P3-Clipping-FullBuffs-ShortSingleTarget"
  value: {
-<<<<<<< HEAD
-  dps: 2324.9606715012255
-  tps: 1767.4582414777083
-=======
-  dps: 2316.9059337502204
+  dps: 2316.90593375022
   tps: 1761.3263737937125
->>>>>>> 1bf58d6d
  }
 }
 dps_results: {
@@ -1325,27 +1165,22 @@
 dps_results: {
  key: "TestShadow-Settings-NightElf-P3-Ideal-FullBuffs-ShortSingleTarget"
  value: {
-<<<<<<< HEAD
-  dps: 2400.0679034893005
-  tps: 1823.4443238887577
-=======
   dps: 2391.8314646702115
-  tps: 1817.067202830377
->>>>>>> 1bf58d6d
+  tps: 1817.0672028303766
  }
 }
 dps_results: {
  key: "TestShadow-Settings-NightElf-P3-Ideal-NoBuffs-LongMultiTarget"
  value: {
   dps: 743.2181907545532
-  tps: 722.3192121340363
+  tps: 722.3192121340362
  }
 }
 dps_results: {
  key: "TestShadow-Settings-NightElf-P3-Ideal-NoBuffs-LongSingleTarget"
  value: {
   dps: 743.2181907545532
-  tps: 556.1642121340366
+  tps: 556.1642121340365
  }
 }
 dps_results: {
@@ -1358,19 +1193,14 @@
 dps_results: {
  key: "TestShadow-Settings-Undead-P1-Basic-FullBuffs-LongMultiTarget"
  value: {
-<<<<<<< HEAD
-  dps: 1259.576755082772
-  tps: 1320.8363301857994
-=======
-  dps: 1253.2371102983186
+  dps: 1253.2371102983184
   tps: 1305.3679589327703
->>>>>>> 1bf58d6d
  }
 }
 dps_results: {
  key: "TestShadow-Settings-Undead-P1-Basic-FullBuffs-LongSingleTarget"
  value: {
-  dps: 1253.2371102983186
+  dps: 1253.2371102983184
   tps: 945.2622096503155
  }
 }
@@ -1384,50 +1214,35 @@
 dps_results: {
  key: "TestShadow-Settings-Undead-P1-Basic-NoBuffs-LongMultiTarget"
  value: {
-<<<<<<< HEAD
-  dps: 461.24787957436786
-  tps: 522.7925298882983
-=======
   dps: 429.3852117348513
-  tps: 452.7970910305836
->>>>>>> 1bf58d6d
+  tps: 452.79709103058354
  }
 }
 dps_results: {
  key: "TestShadow-Settings-Undead-P1-Basic-NoBuffs-LongSingleTarget"
  value: {
-<<<<<<< HEAD
-  dps: 461.24787957436786
-  tps: 346.418694522891
-=======
   dps: 429.3852117348513
-  tps: 321.12709103058353
->>>>>>> 1bf58d6d
+  tps: 321.1270910305835
  }
 }
 dps_results: {
  key: "TestShadow-Settings-Undead-P1-Basic-NoBuffs-ShortSingleTarget"
  value: {
-<<<<<<< HEAD
-  dps: 938.7880382841571
-  tps: 712.2396437959011
-=======
   dps: 916.0703604741924
   tps: 688.5690455531486
->>>>>>> 1bf58d6d
  }
 }
 dps_results: {
  key: "TestShadow-Settings-Undead-P1-Clipping-FullBuffs-LongMultiTarget"
  value: {
-  dps: 1262.501625848815
+  dps: 1262.5016258488147
   tps: 1302.362931545707
  }
 }
 dps_results: {
  key: "TestShadow-Settings-Undead-P1-Clipping-FullBuffs-LongSingleTarget"
  value: {
-  dps: 1262.501625848815
+  dps: 1262.5016258488147
   tps: 951.7780470210319
  }
 }
@@ -1441,32 +1256,22 @@
 dps_results: {
  key: "TestShadow-Settings-Undead-P1-Clipping-NoBuffs-LongMultiTarget"
  value: {
-<<<<<<< HEAD
-  dps: 487.6994419021412
-  tps: 564.5247011575663
-=======
   dps: 438.9603487232414
   tps: 459.90977897621156
->>>>>>> 1bf58d6d
  }
 }
 dps_results: {
  key: "TestShadow-Settings-Undead-P1-Clipping-NoBuffs-LongSingleTarget"
  value: {
-<<<<<<< HEAD
-  dps: 487.6994419021412
-  tps: 367.1620856446692
-=======
   dps: 438.9603487232414
   tps: 328.2397789762115
->>>>>>> 1bf58d6d
  }
 }
 dps_results: {
  key: "TestShadow-Settings-Undead-P1-Clipping-NoBuffs-ShortSingleTarget"
  value: {
   dps: 1399.1563026338192
-  tps: 1048.8810693803557
+  tps: 1048.8810693803555
  }
 }
 dps_results: {
@@ -1493,31 +1298,21 @@
 dps_results: {
  key: "TestShadow-Settings-Undead-P1-Ideal-NoBuffs-LongMultiTarget"
  value: {
-<<<<<<< HEAD
-  dps: 493.18546743675483
-  tps: 552.2361583028563
-=======
-  dps: 456.44901964980255
+  dps: 456.4490196498025
   tps: 472.87791077103645
->>>>>>> 1bf58d6d
  }
 }
 dps_results: {
  key: "TestShadow-Settings-Undead-P1-Ideal-NoBuffs-LongSingleTarget"
  value: {
-<<<<<<< HEAD
-  dps: 493.18546743675483
-  tps: 370.9004073208765
-=======
-  dps: 456.44901964980255
+  dps: 456.4490196498025
   tps: 341.2079107710363
->>>>>>> 1bf58d6d
  }
 }
 dps_results: {
  key: "TestShadow-Settings-Undead-P1-Ideal-NoBuffs-ShortSingleTarget"
  value: {
-  dps: 1410.6060493254076
+  dps: 1410.6060493254074
   tps: 1057.4912051988347
  }
 }
@@ -1580,13 +1375,8 @@
 dps_results: {
  key: "TestShadow-Settings-Undead-P3-Clipping-FullBuffs-ShortSingleTarget"
  value: {
-<<<<<<< HEAD
-  dps: 2324.9606715012255
-  tps: 1767.4582414777083
-=======
-  dps: 2316.9059337502204
+  dps: 2316.90593375022
   tps: 1761.3255487937122
->>>>>>> 1bf58d6d
  }
 }
 dps_results: {
@@ -1627,13 +1417,8 @@
 dps_results: {
  key: "TestShadow-Settings-Undead-P3-Ideal-FullBuffs-ShortSingleTarget"
  value: {
-<<<<<<< HEAD
-  dps: 2400.0679034893005
-  tps: 1823.4443238887577
-=======
   dps: 2391.8314646702115
   tps: 1817.0663778303767
->>>>>>> 1bf58d6d
  }
 }
 dps_results: {
