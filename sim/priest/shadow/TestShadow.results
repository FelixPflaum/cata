character_stats_results: {
 key: "TestShadow-CharacterStats-Default"
 value: {
<<<<<<< HEAD
  final_stats: 652.5225
  final_stats: 659.8725
  final_stats: 1596.42
  final_stats: 1030.05
  final_stats: 579
  final_stats: 3369.355
  final_stats: 345
  final_stats: 1443
  final_stats: 1390.25925
  final_stats: 640
  final_stats: 0
  final_stats: 0
=======
  final_stats: 880
  final_stats: 887.7
  final_stats: 1331.55
  final_stats: 1201.2
  final_stats: 781
  final_stats: 3734.2
  final_stats: 345
  final_stats: 1847
  final_stats: 1390.25925
  final_stats: 640
  final_stats: 0
  final_stats: 824.4
>>>>>>> e458b23b
  final_stats: 285
  final_stats: 1737.88325
  final_stats: 640
  final_stats: 0
  final_stats: 0
  final_stats: 37886.75
  final_stats: 1950
  final_stats: 0
  final_stats: 0
  final_stats: 0
  final_stats: 0
  final_stats: 0
  final_stats: 0
  final_stats: 0
  final_stats: 65374.88
  final_stats: 0
  final_stats: 0
  final_stats: 0
  final_stats: 0
  final_stats: 0
  final_stats: 0
  final_stats: 0
 }
}
dps_results: {
 key: "TestShadow-AllItems-AgileShadowspiritDiamond"
 value: {
<<<<<<< HEAD
  dps: 223.50533
=======
  dps: 314.37024
>>>>>>> e458b23b
 }
}
dps_results: {
 key: "TestShadow-AllItems-Althor'sAbacus-50359"
 value: {
<<<<<<< HEAD
  dps: 233.45399
=======
  dps: 323.811
>>>>>>> e458b23b
 }
}
dps_results: {
 key: "TestShadow-AllItems-Althor'sAbacus-50366"
 value: {
<<<<<<< HEAD
  dps: 234.67673
=======
  dps: 324.97132
>>>>>>> e458b23b
 }
}
dps_results: {
 key: "TestShadow-AllItems-Anhuur'sHymnal-55889"
 value: {
<<<<<<< HEAD
  dps: 223.50533
=======
  dps: 314.37024
>>>>>>> e458b23b
 }
}
dps_results: {
 key: "TestShadow-AllItems-Anhuur'sHymnal-56407"
 value: {
<<<<<<< HEAD
  dps: 223.50533
=======
  dps: 314.37024
>>>>>>> e458b23b
 }
}
dps_results: {
 key: "TestShadow-AllItems-AustereEarthsiegeDiamond"
 value: {
<<<<<<< HEAD
  dps: 223.50533
=======
  dps: 314.37024
>>>>>>> e458b23b
 }
}
dps_results: {
 key: "TestShadow-AllItems-AustereShadowspiritDiamond"
 value: {
<<<<<<< HEAD
  dps: 223.50533
=======
  dps: 314.37024
>>>>>>> e458b23b
 }
}
dps_results: {
 key: "TestShadow-AllItems-Bandit'sInsignia-40371"
 value: {
<<<<<<< HEAD
  dps: 223.50533
=======
  dps: 314.37024
>>>>>>> e458b23b
 }
}
dps_results: {
 key: "TestShadow-AllItems-BaubleofTrueBlood-50354"
 value: {
<<<<<<< HEAD
  dps: 229.33305
=======
  dps: 319.98769
>>>>>>> e458b23b
  hps: 81.71278
 }
}
dps_results: {
 key: "TestShadow-AllItems-BaubleofTrueBlood-50726"
 value: {
<<<<<<< HEAD
  dps: 229.33305
=======
  dps: 319.98769
>>>>>>> e458b23b
  hps: 81.71278
 }
}
dps_results: {
 key: "TestShadow-AllItems-BeamingEarthsiegeDiamond"
 value: {
<<<<<<< HEAD
  dps: 223.50533
=======
  dps: 314.37024
>>>>>>> e458b23b
 }
}
dps_results: {
 key: "TestShadow-AllItems-BedrockTalisman-58182"
 value: {
<<<<<<< HEAD
  dps: 223.50533
=======
  dps: 314.37024
>>>>>>> e458b23b
 }
}
dps_results: {
 key: "TestShadow-AllItems-BellofEnragingResonance-59326"
 value: {
<<<<<<< HEAD
  dps: 223.50533
=======
  dps: 314.37024
>>>>>>> e458b23b
 }
}
dps_results: {
 key: "TestShadow-AllItems-BellofEnragingResonance-65053"
 value: {
<<<<<<< HEAD
  dps: 223.50533
=======
  dps: 314.37024
>>>>>>> e458b23b
 }
}
dps_results: {
 key: "TestShadow-AllItems-BindingPromise-67037"
 value: {
<<<<<<< HEAD
  dps: 223.50533
=======
  dps: 314.37024
>>>>>>> e458b23b
 }
}
dps_results: {
 key: "TestShadow-AllItems-BlessedRegaliaofUndeadCleansing"
 value: {
<<<<<<< HEAD
  dps: 193.29533
=======
  dps: 285.25153
>>>>>>> e458b23b
 }
}
dps_results: {
 key: "TestShadow-AllItems-Blood-SoakedAleMug-63843"
 value: {
<<<<<<< HEAD
  dps: 223.50533
=======
  dps: 314.37024
>>>>>>> e458b23b
 }
}
dps_results: {
 key: "TestShadow-AllItems-BloodofIsiset-55995"
 value: {
<<<<<<< HEAD
  dps: 223.50533
=======
  dps: 314.37024
>>>>>>> e458b23b
 }
}
dps_results: {
 key: "TestShadow-AllItems-BloodofIsiset-56414"
 value: {
<<<<<<< HEAD
  dps: 223.50533
=======
  dps: 314.37024
>>>>>>> e458b23b
 }
}
dps_results: {
 key: "TestShadow-AllItems-BloodthirstyGladiator'sBadgeofConquest-64687"
 value: {
<<<<<<< HEAD
  dps: 223.50533
=======
  dps: 314.37024
>>>>>>> e458b23b
 }
}
dps_results: {
 key: "TestShadow-AllItems-BloodthirstyGladiator'sBadgeofDominance-64688"
 value: {
<<<<<<< HEAD
  dps: 302.09748
=======
  dps: 389.06521
>>>>>>> e458b23b
 }
}
dps_results: {
 key: "TestShadow-AllItems-BloodthirstyGladiator'sBadgeofVictory-64689"
 value: {
<<<<<<< HEAD
  dps: 223.50533
=======
  dps: 314.37024
>>>>>>> e458b23b
 }
}
dps_results: {
 key: "TestShadow-AllItems-BloodthirstyGladiator'sEmblemofCruelty-64740"
 value: {
<<<<<<< HEAD
  dps: 223.50533
=======
  dps: 314.37024
>>>>>>> e458b23b
 }
}
dps_results: {
 key: "TestShadow-AllItems-BloodthirstyGladiator'sEmblemofMeditation-64741"
 value: {
<<<<<<< HEAD
  dps: 223.50533
=======
  dps: 314.37024
>>>>>>> e458b23b
 }
}
dps_results: {
 key: "TestShadow-AllItems-BloodthirstyGladiator'sEmblemofTenacity-64742"
 value: {
<<<<<<< HEAD
  dps: 223.50533
=======
  dps: 314.37024
>>>>>>> e458b23b
 }
}
dps_results: {
 key: "TestShadow-AllItems-BloodthirstyGladiator'sInsigniaofConquest-64761"
 value: {
<<<<<<< HEAD
  dps: 223.50533
=======
  dps: 314.37024
>>>>>>> e458b23b
 }
}
dps_results: {
 key: "TestShadow-AllItems-BloodthirstyGladiator'sInsigniaofDominance-64762"
 value: {
<<<<<<< HEAD
  dps: 223.50533
=======
  dps: 314.37024
>>>>>>> e458b23b
 }
}
dps_results: {
 key: "TestShadow-AllItems-BloodthirstyGladiator'sInsigniaofVictory-64763"
 value: {
<<<<<<< HEAD
  dps: 223.50533
=======
  dps: 314.37024
>>>>>>> e458b23b
 }
}
dps_results: {
 key: "TestShadow-AllItems-BottledLightning-66879"
 value: {
<<<<<<< HEAD
  dps: 233.54291
=======
  dps: 324.34897
>>>>>>> e458b23b
 }
}
dps_results: {
 key: "TestShadow-AllItems-BracingEarthsiegeDiamond"
 value: {
<<<<<<< HEAD
  dps: 224.89481
=======
  dps: 315.68878
>>>>>>> e458b23b
 }
}
dps_results: {
 key: "TestShadow-AllItems-BracingShadowspiritDiamond"
 value: {
<<<<<<< HEAD
  dps: 226.65667
=======
  dps: 317.50309
>>>>>>> e458b23b
 }
}
dps_results: {
 key: "TestShadow-AllItems-BurningShadowspiritDiamond"
 value: {
<<<<<<< HEAD
  dps: 226.65667
=======
  dps: 317.50309
>>>>>>> e458b23b
 }
}
dps_results: {
 key: "TestShadow-AllItems-ChaoticShadowspiritDiamond"
 value: {
<<<<<<< HEAD
  dps: 223.50533
=======
  dps: 314.37024
>>>>>>> e458b23b
 }
}
dps_results: {
 key: "TestShadow-AllItems-ChaoticSkyflareDiamond"
 value: {
<<<<<<< HEAD
  dps: 223.50533
=======
  dps: 314.37024
>>>>>>> e458b23b
 }
}
dps_results: {
 key: "TestShadow-AllItems-CoreofRipeness-58184"
 value: {
<<<<<<< HEAD
  dps: 242.23826
=======
  dps: 332.99334
>>>>>>> e458b23b
 }
}
dps_results: {
 key: "TestShadow-AllItems-CorpseTongueCoin-50349"
 value: {
<<<<<<< HEAD
  dps: 223.50533
=======
  dps: 314.37024
>>>>>>> e458b23b
 }
}
dps_results: {
 key: "TestShadow-AllItems-CorpseTongueCoin-50352"
 value: {
<<<<<<< HEAD
  dps: 223.50533
=======
  dps: 314.37024
>>>>>>> e458b23b
 }
}
dps_results: {
 key: "TestShadow-AllItems-CorrodedSkeletonKey-50356"
 value: {
<<<<<<< HEAD
  dps: 223.50533
=======
  dps: 314.37024
>>>>>>> e458b23b
  hps: 64
 }
}
dps_results: {
 key: "TestShadow-AllItems-CrushingWeight-59506"
 value: {
<<<<<<< HEAD
  dps: 223.50533
=======
  dps: 314.37024
>>>>>>> e458b23b
 }
}
dps_results: {
 key: "TestShadow-AllItems-CrushingWeight-65118"
 value: {
<<<<<<< HEAD
  dps: 223.50533
=======
  dps: 314.37024
>>>>>>> e458b23b
 }
}
dps_results: {
 key: "TestShadow-AllItems-DarkmoonCard:Berserker!-42989"
 value: {
<<<<<<< HEAD
  dps: 223.50533
=======
  dps: 314.37024
>>>>>>> e458b23b
 }
}
dps_results: {
 key: "TestShadow-AllItems-DarkmoonCard:Death-42990"
 value: {
<<<<<<< HEAD
  dps: 223.50533
=======
  dps: 314.37024
>>>>>>> e458b23b
 }
}
dps_results: {
 key: "TestShadow-AllItems-DarkmoonCard:Earthquake-62048"
 value: {
<<<<<<< HEAD
  dps: 223.50533
=======
  dps: 314.37024
>>>>>>> e458b23b
 }
}
dps_results: {
 key: "TestShadow-AllItems-DarkmoonCard:Greatness-44255"
 value: {
<<<<<<< HEAD
  dps: 228.75756
=======
  dps: 319.59167
>>>>>>> e458b23b
 }
}
dps_results: {
 key: "TestShadow-AllItems-DarkmoonCard:Hurricane-62049"
 value: {
<<<<<<< HEAD
  dps: 223.50533
=======
  dps: 314.37024
>>>>>>> e458b23b
 }
}
dps_results: {
 key: "TestShadow-AllItems-DarkmoonCard:Hurricane-62051"
 value: {
<<<<<<< HEAD
  dps: 223.50533
=======
  dps: 314.37024
>>>>>>> e458b23b
 }
}
dps_results: {
 key: "TestShadow-AllItems-DarkmoonCard:Tsunami-62050"
 value: {
<<<<<<< HEAD
  dps: 242.23826
=======
  dps: 332.99334
>>>>>>> e458b23b
 }
}
dps_results: {
 key: "TestShadow-AllItems-DarkmoonCard:Volcano-62047"
 value: {
<<<<<<< HEAD
  dps: 223.50533
=======
  dps: 314.37024
>>>>>>> e458b23b
 }
}
dps_results: {
 key: "TestShadow-AllItems-Death'sChoice-47464"
 value: {
<<<<<<< HEAD
  dps: 223.50533
=======
  dps: 314.37024
>>>>>>> e458b23b
 }
}
dps_results: {
 key: "TestShadow-AllItems-DeathKnight'sAnguish-38212"
 value: {
<<<<<<< HEAD
  dps: 223.50533
=======
  dps: 314.37024
>>>>>>> e458b23b
 }
}
dps_results: {
 key: "TestShadow-AllItems-Deathbringer'sWill-50362"
 value: {
<<<<<<< HEAD
  dps: 223.50533
=======
  dps: 314.37024
>>>>>>> e458b23b
 }
}
dps_results: {
 key: "TestShadow-AllItems-Deathbringer'sWill-50363"
 value: {
<<<<<<< HEAD
  dps: 223.50533
=======
  dps: 314.37024
>>>>>>> e458b23b
 }
}
dps_results: {
 key: "TestShadow-AllItems-Defender'sCode-40257"
 value: {
<<<<<<< HEAD
  dps: 223.50533
=======
  dps: 314.37024
>>>>>>> e458b23b
 }
}
dps_results: {
 key: "TestShadow-AllItems-DestructiveShadowspiritDiamond"
 value: {
<<<<<<< HEAD
  dps: 223.50533
=======
  dps: 314.37024
>>>>>>> e458b23b
 }
}
dps_results: {
 key: "TestShadow-AllItems-DestructiveSkyflareDiamond"
 value: {
<<<<<<< HEAD
  dps: 223.50533
=======
  dps: 314.37024
>>>>>>> e458b23b
 }
}
dps_results: {
 key: "TestShadow-AllItems-DislodgedForeignObject-50348"
 value: {
<<<<<<< HEAD
  dps: 223.50533
=======
  dps: 314.37024
>>>>>>> e458b23b
 }
}
dps_results: {
 key: "TestShadow-AllItems-DislodgedForeignObject-50353"
 value: {
<<<<<<< HEAD
  dps: 223.50533
=======
  dps: 314.37024
>>>>>>> e458b23b
 }
}
dps_results: {
 key: "TestShadow-AllItems-EffulgentShadowspiritDiamond"
 value: {
<<<<<<< HEAD
  dps: 223.50533
=======
  dps: 314.37024
>>>>>>> e458b23b
 }
}
dps_results: {
 key: "TestShadow-AllItems-EffulgentSkyflareDiamond"
 value: {
<<<<<<< HEAD
  dps: 223.50533
=======
  dps: 314.37024
>>>>>>> e458b23b
 }
}
dps_results: {
 key: "TestShadow-AllItems-ElectrosparkHeartstarter-67118"
 value: {
<<<<<<< HEAD
  dps: 254.28812
  tps: 41.95413
=======
  dps: 345.01974
  tps: 43.42496
>>>>>>> e458b23b
 }
}
dps_results: {
 key: "TestShadow-AllItems-EmberShadowspiritDiamond"
 value: {
<<<<<<< HEAD
  dps: 226.65667
=======
  dps: 317.50309
>>>>>>> e458b23b
 }
}
dps_results: {
 key: "TestShadow-AllItems-EmberSkyflareDiamond"
 value: {
<<<<<<< HEAD
  dps: 226.03979
=======
  dps: 316.95585
>>>>>>> e458b23b
 }
}
dps_results: {
 key: "TestShadow-AllItems-EnigmaticShadowspiritDiamond"
 value: {
<<<<<<< HEAD
  dps: 223.50533
=======
  dps: 314.37024
>>>>>>> e458b23b
 }
}
dps_results: {
 key: "TestShadow-AllItems-EnigmaticSkyflareDiamond"
 value: {
<<<<<<< HEAD
  dps: 223.50533
=======
  dps: 314.37024
>>>>>>> e458b23b
 }
}
dps_results: {
 key: "TestShadow-AllItems-EnigmaticStarflareDiamond"
 value: {
<<<<<<< HEAD
  dps: 223.50533
=======
  dps: 314.37024
>>>>>>> e458b23b
 }
}
dps_results: {
 key: "TestShadow-AllItems-EphemeralSnowflake-50260"
 value: {
<<<<<<< HEAD
  dps: 223.50533
=======
  dps: 314.37024
>>>>>>> e458b23b
 }
}
dps_results: {
 key: "TestShadow-AllItems-EssenceofGossamer-37220"
 value: {
<<<<<<< HEAD
  dps: 223.50533
=======
  dps: 314.37024
>>>>>>> e458b23b
 }
}
dps_results: {
 key: "TestShadow-AllItems-EssenceoftheCyclone-59473"
 value: {
<<<<<<< HEAD
  dps: 223.50533
=======
  dps: 314.37024
>>>>>>> e458b23b
 }
}
dps_results: {
 key: "TestShadow-AllItems-EssenceoftheCyclone-65140"
 value: {
<<<<<<< HEAD
  dps: 223.50533
=======
  dps: 314.37024
>>>>>>> e458b23b
 }
}
dps_results: {
 key: "TestShadow-AllItems-EternalEarthsiegeDiamond"
 value: {
<<<<<<< HEAD
  dps: 223.50533
=======
  dps: 314.37024
>>>>>>> e458b23b
 }
}
dps_results: {
 key: "TestShadow-AllItems-EternalShadowspiritDiamond"
 value: {
<<<<<<< HEAD
  dps: 223.50533
=======
  dps: 314.37024
>>>>>>> e458b23b
 }
}
dps_results: {
 key: "TestShadow-AllItems-ExtractofNecromanticPower-40373"
 value: {
<<<<<<< HEAD
  dps: 223.50533
=======
  dps: 314.37024
>>>>>>> e458b23b
 }
}
dps_results: {
 key: "TestShadow-AllItems-EyeoftheBroodmother-45308"
 value: {
<<<<<<< HEAD
  dps: 223.50533
=======
  dps: 314.37024
>>>>>>> e458b23b
 }
}
dps_results: {
 key: "TestShadow-AllItems-FallofMortality-59500"
 value: {
<<<<<<< HEAD
  dps: 242.23826
=======
  dps: 332.99334
>>>>>>> e458b23b
 }
}
dps_results: {
 key: "TestShadow-AllItems-FallofMortality-65124"
 value: {
<<<<<<< HEAD
  dps: 244.6893
=======
  dps: 335.43001
>>>>>>> e458b23b
 }
}
dps_results: {
 key: "TestShadow-AllItems-Figurine-DemonPanther-52199"
 value: {
<<<<<<< HEAD
  dps: 223.50533
=======
  dps: 314.37024
>>>>>>> e458b23b
 }
}
dps_results: {
 key: "TestShadow-AllItems-Figurine-DreamOwl-52354"
 value: {
<<<<<<< HEAD
  dps: 240.13737
=======
  dps: 330.90477
>>>>>>> e458b23b
 }
}
dps_results: {
 key: "TestShadow-AllItems-Figurine-EarthenGuardian-52352"
 value: {
<<<<<<< HEAD
  dps: 223.50533
=======
  dps: 314.37024
>>>>>>> e458b23b
 }
}
dps_results: {
 key: "TestShadow-AllItems-Figurine-JeweledSerpent-52353"
 value: {
<<<<<<< HEAD
  dps: 313.81751
=======
  dps: 400.9313
>>>>>>> e458b23b
 }
}
dps_results: {
 key: "TestShadow-AllItems-Figurine-KingofBoars-52351"
 value: {
<<<<<<< HEAD
  dps: 223.50533
=======
  dps: 314.37024
>>>>>>> e458b23b
 }
}
dps_results: {
 key: "TestShadow-AllItems-Figurine-SapphireOwl-42413"
 value: {
<<<<<<< HEAD
  dps: 225.95637
=======
  dps: 316.8069
>>>>>>> e458b23b
 }
}
dps_results: {
 key: "TestShadow-AllItems-FleetShadowspiritDiamond"
 value: {
<<<<<<< HEAD
  dps: 223.50533
=======
  dps: 314.37024
>>>>>>> e458b23b
 }
}
dps_results: {
 key: "TestShadow-AllItems-FluidDeath-58181"
 value: {
<<<<<<< HEAD
  dps: 223.50533
=======
  dps: 314.37024
>>>>>>> e458b23b
 }
}
dps_results: {
 key: "TestShadow-AllItems-ForethoughtTalisman-40258"
 value: {
<<<<<<< HEAD
  dps: 229.67461
=======
  dps: 320.22457
>>>>>>> e458b23b
 }
}
dps_results: {
 key: "TestShadow-AllItems-ForgeEmber-37660"
 value: {
<<<<<<< HEAD
  dps: 223.50533
=======
  dps: 314.37024
>>>>>>> e458b23b
 }
}
dps_results: {
 key: "TestShadow-AllItems-ForlornShadowspiritDiamond"
 value: {
<<<<<<< HEAD
  dps: 226.65667
=======
  dps: 317.50309
>>>>>>> e458b23b
 }
}
dps_results: {
 key: "TestShadow-AllItems-ForlornSkyflareDiamond"
 value: {
<<<<<<< HEAD
  dps: 224.89481
=======
  dps: 315.68878
>>>>>>> e458b23b
 }
}
dps_results: {
 key: "TestShadow-AllItems-ForlornStarflareDiamond"
 value: {
<<<<<<< HEAD
  dps: 224.61692
=======
  dps: 315.42507
>>>>>>> e458b23b
 }
}
dps_results: {
 key: "TestShadow-AllItems-FuryofAngerforge-59461"
 value: {
<<<<<<< HEAD
  dps: 223.50533
=======
  dps: 314.37024
>>>>>>> e458b23b
 }
}
dps_results: {
 key: "TestShadow-AllItems-FuryoftheFiveFlights-40431"
 value: {
<<<<<<< HEAD
  dps: 223.50533
=======
  dps: 314.37024
>>>>>>> e458b23b
 }
}
dps_results: {
 key: "TestShadow-AllItems-FuturesightRune-38763"
 value: {
<<<<<<< HEAD
  dps: 226.95124
=======
  dps: 317.64022
>>>>>>> e458b23b
 }
}
dps_results: {
 key: "TestShadow-AllItems-GaleofShadows-56138"
 value: {
<<<<<<< HEAD
  dps: 223.50533
=======
  dps: 314.37024
>>>>>>> e458b23b
 }
}
dps_results: {
 key: "TestShadow-AllItems-GaleofShadows-56462"
 value: {
<<<<<<< HEAD
  dps: 223.50533
=======
  dps: 314.37024
>>>>>>> e458b23b
 }
}
dps_results: {
 key: "TestShadow-AllItems-GearDetector-61462"
 value: {
<<<<<<< HEAD
  dps: 223.50533
=======
  dps: 314.37024
>>>>>>> e458b23b
 }
}
dps_results: {
 key: "TestShadow-AllItems-GlowingTwilightScale-54573"
 value: {
<<<<<<< HEAD
  dps: 234.06536
=======
  dps: 324.39116
>>>>>>> e458b23b
 }
}
dps_results: {
 key: "TestShadow-AllItems-GlowingTwilightScale-54589"
 value: {
<<<<<<< HEAD
  dps: 235.45483
=======
  dps: 325.70971
>>>>>>> e458b23b
 }
}
dps_results: {
 key: "TestShadow-AllItems-GnomishLightningGenerator-41121"
 value: {
<<<<<<< HEAD
  dps: 261.12176
  tps: 31.24658
=======
  dps: 353.52407
  tps: 32.89327
>>>>>>> e458b23b
 }
}
dps_results: {
 key: "TestShadow-AllItems-GraceoftheHerald-55266"
 value: {
<<<<<<< HEAD
  dps: 223.50533
=======
  dps: 314.37024
>>>>>>> e458b23b
 }
}
dps_results: {
 key: "TestShadow-AllItems-GraceoftheHerald-56295"
 value: {
<<<<<<< HEAD
  dps: 223.50533
=======
  dps: 314.37024
>>>>>>> e458b23b
 }
}
dps_results: {
 key: "TestShadow-AllItems-HarmlightToken-63839"
 value: {
<<<<<<< HEAD
  dps: 236.28574
=======
  dps: 327.07572
>>>>>>> e458b23b
 }
}
dps_results: {
 key: "TestShadow-AllItems-Harrison'sInsigniaofPanache-65803"
 value: {
<<<<<<< HEAD
  dps: 223.50533
=======
  dps: 314.37024
>>>>>>> e458b23b
 }
}
dps_results: {
 key: "TestShadow-AllItems-HeartofIgnacious-59514"
 value: {
<<<<<<< HEAD
  dps: 223.50533
=======
  dps: 314.37024
>>>>>>> e458b23b
 }
}
dps_results: {
 key: "TestShadow-AllItems-HeartofIgnacious-65110"
 value: {
<<<<<<< HEAD
  dps: 223.50533
=======
  dps: 314.37024
>>>>>>> e458b23b
 }
}
dps_results: {
 key: "TestShadow-AllItems-HeartofRage-59224"
 value: {
<<<<<<< HEAD
  dps: 223.50533
=======
  dps: 314.37024
>>>>>>> e458b23b
 }
}
dps_results: {
 key: "TestShadow-AllItems-HeartofRage-65072"
 value: {
<<<<<<< HEAD
  dps: 223.50533
=======
  dps: 314.37024
>>>>>>> e458b23b
 }
}
dps_results: {
 key: "TestShadow-AllItems-HeartofSolace-55868"
 value: {
<<<<<<< HEAD
  dps: 223.50533
=======
  dps: 314.37024
>>>>>>> e458b23b
 }
}
dps_results: {
 key: "TestShadow-AllItems-HeartofSolace-56393"
 value: {
<<<<<<< HEAD
  dps: 223.50533
=======
  dps: 314.37024
>>>>>>> e458b23b
 }
}
dps_results: {
 key: "TestShadow-AllItems-HeartofThunder-55845"
 value: {
<<<<<<< HEAD
  dps: 223.50533
=======
  dps: 314.37024
>>>>>>> e458b23b
 }
}
dps_results: {
 key: "TestShadow-AllItems-HeartofThunder-56370"
 value: {
<<<<<<< HEAD
  dps: 223.50533
=======
  dps: 314.37024
>>>>>>> e458b23b
 }
}
dps_results: {
 key: "TestShadow-AllItems-HeartoftheVile-66969"
 value: {
<<<<<<< HEAD
  dps: 223.50533
=======
  dps: 314.37024
>>>>>>> e458b23b
 }
}
dps_results: {
 key: "TestShadow-AllItems-Heartpierce-49982"
 value: {
<<<<<<< HEAD
  dps: 223.50533
=======
  dps: 314.37024
>>>>>>> e458b23b
 }
}
dps_results: {
 key: "TestShadow-AllItems-Heartpierce-50641"
 value: {
<<<<<<< HEAD
  dps: 223.50533
=======
  dps: 314.37024
>>>>>>> e458b23b
 }
}
dps_results: {
 key: "TestShadow-AllItems-ImpassiveShadowspiritDiamond"
 value: {
<<<<<<< HEAD
  dps: 223.50533
=======
  dps: 314.37024
>>>>>>> e458b23b
 }
}
dps_results: {
 key: "TestShadow-AllItems-ImpassiveSkyflareDiamond"
 value: {
<<<<<<< HEAD
  dps: 223.50533
=======
  dps: 314.37024
>>>>>>> e458b23b
 }
}
dps_results: {
 key: "TestShadow-AllItems-ImpassiveStarflareDiamond"
 value: {
<<<<<<< HEAD
  dps: 223.50533
=======
  dps: 314.37024
>>>>>>> e458b23b
 }
}
dps_results: {
 key: "TestShadow-AllItems-ImpatienceofYouth-62464"
 value: {
<<<<<<< HEAD
  dps: 223.50533
=======
  dps: 314.37024
>>>>>>> e458b23b
 }
}
dps_results: {
 key: "TestShadow-AllItems-ImpatienceofYouth-62469"
 value: {
<<<<<<< HEAD
  dps: 223.50533
=======
  dps: 314.37024
>>>>>>> e458b23b
 }
}
dps_results: {
 key: "TestShadow-AllItems-ImpetuousQuery-55881"
 value: {
<<<<<<< HEAD
  dps: 223.50533
=======
  dps: 314.37024
>>>>>>> e458b23b
 }
}
dps_results: {
 key: "TestShadow-AllItems-ImpetuousQuery-56406"
 value: {
<<<<<<< HEAD
  dps: 223.50533
=======
  dps: 314.37024
>>>>>>> e458b23b
 }
}
dps_results: {
 key: "TestShadow-AllItems-IncisorFragment-37723"
 value: {
<<<<<<< HEAD
  dps: 223.50533
=======
  dps: 314.37024
>>>>>>> e458b23b
 }
}
dps_results: {
 key: "TestShadow-AllItems-InsightfulEarthsiegeDiamond"
 value: {
<<<<<<< HEAD
  dps: 224.73085
=======
  dps: 315.58857
>>>>>>> e458b23b
 }
}
dps_results: {
 key: "TestShadow-AllItems-InsigniaofDiplomacy-61433"
 value: {
<<<<<<< HEAD
  dps: 223.50533
=======
  dps: 314.37024
>>>>>>> e458b23b
 }
}
dps_results: {
 key: "TestShadow-AllItems-InsigniaoftheEarthenLord-61429"
 value: {
<<<<<<< HEAD
  dps: 251.83477
=======
  dps: 341.40789
>>>>>>> e458b23b
 }
}
dps_results: {
 key: "TestShadow-AllItems-InvigoratingEarthsiegeDiamond"
 value: {
<<<<<<< HEAD
  dps: 223.50533
=======
  dps: 314.37024
>>>>>>> e458b23b
 }
}
dps_results: {
 key: "TestShadow-AllItems-JarofAncientRemedies-59354"
 value: {
<<<<<<< HEAD
  dps: 223.50533
=======
  dps: 314.37024
>>>>>>> e458b23b
 }
}
dps_results: {
 key: "TestShadow-AllItems-JarofAncientRemedies-65029"
 value: {
<<<<<<< HEAD
  dps: 223.50533
=======
  dps: 314.37024
>>>>>>> e458b23b
 }
}
dps_results: {
 key: "TestShadow-AllItems-JujuofNimbleness-63840"
 value: {
<<<<<<< HEAD
  dps: 223.50533
=======
  dps: 314.37024
>>>>>>> e458b23b
 }
}
dps_results: {
 key: "TestShadow-AllItems-KeytotheEndlessChamber-55795"
 value: {
<<<<<<< HEAD
  dps: 223.50533
=======
  dps: 314.37024
>>>>>>> e458b23b
 }
}
dps_results: {
 key: "TestShadow-AllItems-KeytotheEndlessChamber-56328"
 value: {
<<<<<<< HEAD
  dps: 223.50533
=======
  dps: 314.37024
>>>>>>> e458b23b
 }
}
dps_results: {
 key: "TestShadow-AllItems-KvaldirBattleStandard-59685"
 value: {
<<<<<<< HEAD
  dps: 223.50533
=======
  dps: 314.37024
>>>>>>> e458b23b
 }
}
dps_results: {
 key: "TestShadow-AllItems-KvaldirBattleStandard-59689"
 value: {
<<<<<<< HEAD
  dps: 223.50533
=======
  dps: 314.37024
>>>>>>> e458b23b
 }
}
dps_results: {
 key: "TestShadow-AllItems-LadyLa-La'sSingingShell-67152"
 value: {
<<<<<<< HEAD
  dps: 223.50533
=======
  dps: 314.37024
>>>>>>> e458b23b
 }
}
dps_results: {
 key: "TestShadow-AllItems-LastWord-50179"
 value: {
<<<<<<< HEAD
  dps: 223.50533
=======
  dps: 314.37024
>>>>>>> e458b23b
 }
}
dps_results: {
 key: "TestShadow-AllItems-LastWord-50708"
 value: {
<<<<<<< HEAD
  dps: 223.50533
=======
  dps: 314.37024
>>>>>>> e458b23b
 }
}
dps_results: {
 key: "TestShadow-AllItems-Lavanthor'sTalisman-37872"
 value: {
<<<<<<< HEAD
  dps: 223.50533
=======
  dps: 314.37024
>>>>>>> e458b23b
 }
}
dps_results: {
 key: "TestShadow-AllItems-LeadenDespair-55816"
 value: {
<<<<<<< HEAD
  dps: 223.50533
=======
  dps: 314.37024
>>>>>>> e458b23b
 }
}
dps_results: {
 key: "TestShadow-AllItems-LeadenDespair-56347"
 value: {
<<<<<<< HEAD
  dps: 223.50533
=======
  dps: 314.37024
>>>>>>> e458b23b
 }
}
dps_results: {
 key: "TestShadow-AllItems-LeftEyeofRajh-56102"
 value: {
<<<<<<< HEAD
  dps: 223.50533
=======
  dps: 314.37024
>>>>>>> e458b23b
 }
}
dps_results: {
 key: "TestShadow-AllItems-LeftEyeofRajh-56427"
 value: {
<<<<<<< HEAD
  dps: 223.50533
=======
  dps: 314.37024
>>>>>>> e458b23b
 }
}
dps_results: {
 key: "TestShadow-AllItems-LicensetoSlay-58180"
 value: {
<<<<<<< HEAD
  dps: 223.50533
=======
  dps: 314.37024
>>>>>>> e458b23b
 }
}
dps_results: {
 key: "TestShadow-AllItems-MagnetiteMirror-55814"
 value: {
<<<<<<< HEAD
  dps: 223.50533
=======
  dps: 314.37024
>>>>>>> e458b23b
 }
}
dps_results: {
 key: "TestShadow-AllItems-MagnetiteMirror-56345"
 value: {
<<<<<<< HEAD
  dps: 223.50533
=======
  dps: 314.37024
>>>>>>> e458b23b
 }
}
dps_results: {
 key: "TestShadow-AllItems-MajesticDragonFigurine-40430"
 value: {
<<<<<<< HEAD
  dps: 223.50533
=======
  dps: 314.37024
>>>>>>> e458b23b
 }
}
dps_results: {
 key: "TestShadow-AllItems-MandalaofStirringPatterns-62467"
 value: {
<<<<<<< HEAD
  dps: 223.50533
=======
  dps: 314.37024
>>>>>>> e458b23b
 }
}
dps_results: {
 key: "TestShadow-AllItems-MandalaofStirringPatterns-62472"
 value: {
<<<<<<< HEAD
  dps: 223.50533
=======
  dps: 314.37024
>>>>>>> e458b23b
 }
}
dps_results: {
 key: "TestShadow-AllItems-MarkofKhardros-56132"
 value: {
<<<<<<< HEAD
  dps: 223.50533
=======
  dps: 314.37024
>>>>>>> e458b23b
 }
}
dps_results: {
 key: "TestShadow-AllItems-MarkofKhardros-56458"
 value: {
<<<<<<< HEAD
  dps: 223.50533
=======
  dps: 314.37024
>>>>>>> e458b23b
 }
}
dps_results: {
 key: "TestShadow-AllItems-MeteoriteWhetstone-37390"
 value: {
<<<<<<< HEAD
  dps: 223.50533
=======
  dps: 314.37024
>>>>>>> e458b23b
 }
}
dps_results: {
 key: "TestShadow-AllItems-MightoftheOcean-55251"
 value: {
<<<<<<< HEAD
  dps: 223.50533
=======
  dps: 314.37024
>>>>>>> e458b23b
 }
}
dps_results: {
 key: "TestShadow-AllItems-MightoftheOcean-56285"
 value: {
<<<<<<< HEAD
  dps: 223.50533
=======
  dps: 314.37024
>>>>>>> e458b23b
 }
}
dps_results: {
 key: "TestShadow-AllItems-MirrorofBrokenImages-62466"
 value: {
<<<<<<< HEAD
  dps: 223.50533
=======
  dps: 314.37024
>>>>>>> e458b23b
 }
}
dps_results: {
 key: "TestShadow-AllItems-MirrorofBrokenImages-62471"
 value: {
<<<<<<< HEAD
  dps: 223.50533
=======
  dps: 314.37024
>>>>>>> e458b23b
 }
}
dps_results: {
 key: "TestShadow-AllItems-MoonwellChalice-70142"
 value: {
<<<<<<< HEAD
  dps: 243.34706
=======
  dps: 334.09564
>>>>>>> e458b23b
 }
}
dps_results: {
 key: "TestShadow-AllItems-NevermeltingIceCrystal-50259"
 value: {
<<<<<<< HEAD
  dps: 229.67461
=======
  dps: 320.22457
>>>>>>> e458b23b
 }
}
dps_results: {
 key: "TestShadow-AllItems-OfferingofSacrifice-37638"
 value: {
<<<<<<< HEAD
  dps: 223.50533
=======
  dps: 314.37024
>>>>>>> e458b23b
 }
}
dps_results: {
 key: "TestShadow-AllItems-Oremantle'sFavor-61448"
 value: {
<<<<<<< HEAD
  dps: 223.50533
=======
  dps: 314.37024
>>>>>>> e458b23b
 }
}
dps_results: {
 key: "TestShadow-AllItems-PersistentEarthshatterDiamond"
 value: {
<<<<<<< HEAD
  dps: 223.50533
=======
  dps: 314.37024
>>>>>>> e458b23b
 }
}
dps_results: {
 key: "TestShadow-AllItems-PersistentEarthsiegeDiamond"
 value: {
<<<<<<< HEAD
  dps: 223.50533
=======
  dps: 314.37024
>>>>>>> e458b23b
 }
}
dps_results: {
 key: "TestShadow-AllItems-PetrifiedScarab-21685"
 value: {
<<<<<<< HEAD
  dps: 223.50533
=======
  dps: 314.37024
>>>>>>> e458b23b
 }
}
dps_results: {
 key: "TestShadow-AllItems-PetrifiedTwilightScale-54571"
 value: {
<<<<<<< HEAD
  dps: 223.50533
=======
  dps: 314.37024
>>>>>>> e458b23b
 }
}
dps_results: {
 key: "TestShadow-AllItems-PetrifiedTwilightScale-54591"
 value: {
<<<<<<< HEAD
  dps: 223.50533
=======
  dps: 314.37024
>>>>>>> e458b23b
 }
}
dps_results: {
 key: "TestShadow-AllItems-PorcelainCrab-55237"
 value: {
<<<<<<< HEAD
  dps: 223.50533
=======
  dps: 314.37024
>>>>>>> e458b23b
 }
}
dps_results: {
 key: "TestShadow-AllItems-PorcelainCrab-56280"
 value: {
<<<<<<< HEAD
  dps: 223.50533
=======
  dps: 314.37024
>>>>>>> e458b23b
 }
}
dps_results: {
 key: "TestShadow-AllItems-PowerfulEarthshatterDiamond"
 value: {
<<<<<<< HEAD
  dps: 223.50533
=======
  dps: 314.37024
>>>>>>> e458b23b
 }
}
dps_results: {
 key: "TestShadow-AllItems-PowerfulEarthsiegeDiamond"
 value: {
<<<<<<< HEAD
  dps: 223.50533
=======
  dps: 314.37024
>>>>>>> e458b23b
 }
}
dps_results: {
 key: "TestShadow-AllItems-PowerfulShadowspiritDiamond"
 value: {
<<<<<<< HEAD
  dps: 223.50533
=======
  dps: 314.37024
>>>>>>> e458b23b
 }
}
dps_results: {
 key: "TestShadow-AllItems-Prestor'sTalismanofMachination-59441"
 value: {
<<<<<<< HEAD
  dps: 223.50533
=======
  dps: 314.37024
>>>>>>> e458b23b
 }
}
dps_results: {
 key: "TestShadow-AllItems-Prestor'sTalismanofMachination-65026"
 value: {
<<<<<<< HEAD
  dps: 223.50533
=======
  dps: 314.37024
>>>>>>> e458b23b
 }
}
dps_results: {
 key: "TestShadow-AllItems-PurifiedShardoftheGods"
 value: {
<<<<<<< HEAD
  dps: 223.50533
=======
  dps: 314.37024
>>>>>>> e458b23b
 }
}
dps_results: {
 key: "TestShadow-AllItems-Rainsong-55854"
 value: {
<<<<<<< HEAD
  dps: 223.50533
=======
  dps: 314.37024
>>>>>>> e458b23b
 }
}
dps_results: {
 key: "TestShadow-AllItems-Rainsong-56377"
 value: {
<<<<<<< HEAD
  dps: 223.50533
=======
  dps: 314.37024
>>>>>>> e458b23b
 }
}
dps_results: {
 key: "TestShadow-AllItems-ReignoftheDead-47316"
 value: {
<<<<<<< HEAD
  dps: 231.84219
=======
  dps: 322.28149
>>>>>>> e458b23b
 }
}
dps_results: {
 key: "TestShadow-AllItems-ReignoftheDead-47477"
 value: {
<<<<<<< HEAD
  dps: 232.84262
=======
  dps: 323.23085
>>>>>>> e458b23b
 }
}
dps_results: {
 key: "TestShadow-AllItems-RelentlessEarthsiegeDiamond"
 value: {
<<<<<<< HEAD
  dps: 223.50533
=======
  dps: 314.37024
>>>>>>> e458b23b
 }
}
dps_results: {
 key: "TestShadow-AllItems-ReverberatingShadowspiritDiamond"
 value: {
<<<<<<< HEAD
  dps: 223.50533
=======
  dps: 314.37024
>>>>>>> e458b23b
 }
}
dps_results: {
 key: "TestShadow-AllItems-RevitalizingShadowspiritDiamond"
 value: {
<<<<<<< HEAD
  dps: 223.50533
=======
  dps: 314.37024
>>>>>>> e458b23b
 }
}
dps_results: {
 key: "TestShadow-AllItems-RevitalizingSkyflareDiamond"
 value: {
<<<<<<< HEAD
  dps: 223.50533
=======
  dps: 314.37024
>>>>>>> e458b23b
 }
}
dps_results: {
 key: "TestShadow-AllItems-RightEyeofRajh-56100"
 value: {
<<<<<<< HEAD
  dps: 223.50533
=======
  dps: 314.37024
>>>>>>> e458b23b
 }
}
dps_results: {
 key: "TestShadow-AllItems-RightEyeofRajh-56431"
 value: {
<<<<<<< HEAD
  dps: 223.50533
=======
  dps: 314.37024
>>>>>>> e458b23b
 }
}
dps_results: {
 key: "TestShadow-AllItems-RuneofRepulsion-40372"
 value: {
<<<<<<< HEAD
  dps: 223.50533
=======
  dps: 314.37024
>>>>>>> e458b23b
 }
}
dps_results: {
 key: "TestShadow-AllItems-Schnottz'sMedallionofCommand-65805"
 value: {
<<<<<<< HEAD
  dps: 223.50533
=======
  dps: 314.37024
>>>>>>> e458b23b
 }
}
dps_results: {
 key: "TestShadow-AllItems-SeaStar-55256"
 value: {
<<<<<<< HEAD
  dps: 263.05993
=======
  dps: 351.96343
>>>>>>> e458b23b
 }
}
dps_results: {
 key: "TestShadow-AllItems-SeaStar-56290"
 value: {
<<<<<<< HEAD
  dps: 297.18547
=======
  dps: 384.39677
>>>>>>> e458b23b
 }
}
dps_results: {
 key: "TestShadow-AllItems-SealofthePantheon-36993"
 value: {
<<<<<<< HEAD
  dps: 223.50533
=======
  dps: 314.37024
>>>>>>> e458b23b
 }
}
dps_results: {
 key: "TestShadow-AllItems-ShinyShardoftheGods"
 value: {
<<<<<<< HEAD
  dps: 223.50533
=======
  dps: 314.37024
>>>>>>> e458b23b
 }
}
dps_results: {
 key: "TestShadow-AllItems-Shrine-CleansingPurifier-63838"
 value: {
<<<<<<< HEAD
  dps: 223.50533
=======
  dps: 314.37024
>>>>>>> e458b23b
 }
}
dps_results: {
 key: "TestShadow-AllItems-Sindragosa'sFlawlessFang-50361"
 value: {
<<<<<<< HEAD
  dps: 223.50533
=======
  dps: 314.37024
>>>>>>> e458b23b
 }
}
dps_results: {
 key: "TestShadow-AllItems-Skardyn'sGrace-56115"
 value: {
<<<<<<< HEAD
  dps: 223.50533
=======
  dps: 314.37024
>>>>>>> e458b23b
 }
}
dps_results: {
 key: "TestShadow-AllItems-Skardyn'sGrace-56440"
 value: {
<<<<<<< HEAD
  dps: 223.50533
=======
  dps: 314.37024
>>>>>>> e458b23b
 }
}
dps_results: {
 key: "TestShadow-AllItems-SliverofPureIce-50339"
 value: {
<<<<<<< HEAD
  dps: 232.28683
=======
  dps: 322.70343
>>>>>>> e458b23b
 }
}
dps_results: {
 key: "TestShadow-AllItems-SliverofPureIce-50346"
 value: {
<<<<<<< HEAD
  dps: 233.39841
=======
  dps: 323.75826
>>>>>>> e458b23b
 }
}
dps_results: {
 key: "TestShadow-AllItems-Sorrowsong-55879"
 value: {
<<<<<<< HEAD
  dps: 223.50533
=======
  dps: 314.37024
>>>>>>> e458b23b
 }
}
dps_results: {
 key: "TestShadow-AllItems-Sorrowsong-56400"
 value: {
<<<<<<< HEAD
  dps: 223.50533
=======
  dps: 314.37024
>>>>>>> e458b23b
 }
}
dps_results: {
 key: "TestShadow-AllItems-Soul'sAnguish-66994"
 value: {
<<<<<<< HEAD
  dps: 223.50533
=======
  dps: 314.37024
>>>>>>> e458b23b
 }
}
dps_results: {
 key: "TestShadow-AllItems-SoulCasket-58183"
 value: {
<<<<<<< HEAD
  dps: 323.08986
=======
  dps: 409.01663
>>>>>>> e458b23b
 }
}
dps_results: {
 key: "TestShadow-AllItems-SoulPreserver-37111"
 value: {
<<<<<<< HEAD
  dps: 227.67376
=======
  dps: 318.32587
>>>>>>> e458b23b
 }
}
dps_results: {
 key: "TestShadow-AllItems-SouloftheDead-40382"
 value: {
<<<<<<< HEAD
  dps: 223.50533
=======
  dps: 314.37024
>>>>>>> e458b23b
 }
}
dps_results: {
 key: "TestShadow-AllItems-SparkofLife-37657"
 value: {
<<<<<<< HEAD
  dps: 223.50533
=======
  dps: 314.37024
>>>>>>> e458b23b
 }
}
dps_results: {
 key: "TestShadow-AllItems-SphereofRedDragon'sBlood-37166"
 value: {
<<<<<<< HEAD
  dps: 223.50533
=======
  dps: 314.37024
>>>>>>> e458b23b
 }
}
dps_results: {
 key: "TestShadow-AllItems-Stonemother'sKiss-61411"
 value: {
<<<<<<< HEAD
  dps: 234.82679
=======
  dps: 325.62532
>>>>>>> e458b23b
 }
}
dps_results: {
 key: "TestShadow-AllItems-StumpofTime-62465"
 value: {
<<<<<<< HEAD
  dps: 223.50533
=======
  dps: 314.37024
>>>>>>> e458b23b
 }
}
dps_results: {
 key: "TestShadow-AllItems-StumpofTime-62470"
 value: {
<<<<<<< HEAD
  dps: 223.50533
=======
  dps: 314.37024
>>>>>>> e458b23b
 }
}
dps_results: {
 key: "TestShadow-AllItems-SwiftSkyflareDiamond"
 value: {
<<<<<<< HEAD
  dps: 223.50533
=======
  dps: 314.37024
>>>>>>> e458b23b
 }
}
dps_results: {
 key: "TestShadow-AllItems-SwiftStarflareDiamond"
 value: {
<<<<<<< HEAD
  dps: 223.50533
=======
  dps: 314.37024
>>>>>>> e458b23b
 }
}
dps_results: {
 key: "TestShadow-AllItems-SwiftWindfireDiamond"
 value: {
<<<<<<< HEAD
  dps: 223.50533
=======
  dps: 314.37024
>>>>>>> e458b23b
 }
}
dps_results: {
 key: "TestShadow-AllItems-SymbioticWorm-59332"
 value: {
<<<<<<< HEAD
  dps: 223.50533
=======
  dps: 314.37024
>>>>>>> e458b23b
 }
}
dps_results: {
 key: "TestShadow-AllItems-SymbioticWorm-65048"
 value: {
<<<<<<< HEAD
  dps: 223.50533
=======
  dps: 314.37024
>>>>>>> e458b23b
 }
}
dps_results: {
 key: "TestShadow-AllItems-TalismanofSinisterOrder-65804"
 value: {
<<<<<<< HEAD
  dps: 237.16111
=======
  dps: 327.94596
>>>>>>> e458b23b
 }
}
dps_results: {
 key: "TestShadow-AllItems-TalismanofTrollDivinity-37734"
 value: {
<<<<<<< HEAD
  dps: 223.50533
=======
  dps: 314.37024
>>>>>>> e458b23b
 }
}
dps_results: {
 key: "TestShadow-AllItems-Tank-CommanderInsignia-63841"
 value: {
<<<<<<< HEAD
  dps: 223.50533
=======
  dps: 314.37024
>>>>>>> e458b23b
 }
}
dps_results: {
 key: "TestShadow-AllItems-TearofBlood-55819"
 value: {
<<<<<<< HEAD
  dps: 236.05231
=======
  dps: 326.84365
>>>>>>> e458b23b
 }
}
dps_results: {
 key: "TestShadow-AllItems-TearofBlood-56351"
 value: {
<<<<<<< HEAD
  dps: 240.13737
=======
  dps: 330.90477
>>>>>>> e458b23b
 }
}
dps_results: {
 key: "TestShadow-AllItems-TearsoftheVanquished-47215"
 value: {
<<<<<<< HEAD
  dps: 228.40741
=======
  dps: 319.24357
>>>>>>> e458b23b
 }
}
dps_results: {
 key: "TestShadow-AllItems-TendrilsofBurrowingDark-55810"
 value: {
<<<<<<< HEAD
  dps: 223.50533
=======
  dps: 314.37024
>>>>>>> e458b23b
 }
}
dps_results: {
 key: "TestShadow-AllItems-TendrilsofBurrowingDark-56339"
 value: {
<<<<<<< HEAD
  dps: 223.50533
=======
  dps: 314.37024
>>>>>>> e458b23b
 }
}
dps_results: {
 key: "TestShadow-AllItems-TheGeneral'sHeart-45507"
 value: {
<<<<<<< HEAD
  dps: 223.50533
=======
  dps: 314.37024
>>>>>>> e458b23b
 }
}
dps_results: {
 key: "TestShadow-AllItems-Theralion'sMirror-59519"
 value: {
<<<<<<< HEAD
  dps: 242.23826
=======
  dps: 332.99334
>>>>>>> e458b23b
 }
}
dps_results: {
 key: "TestShadow-AllItems-Theralion'sMirror-65105"
 value: {
<<<<<<< HEAD
  dps: 244.6893
=======
  dps: 335.43001
>>>>>>> e458b23b
 }
}
dps_results: {
 key: "TestShadow-AllItems-Throngus'sFinger-56121"
 value: {
<<<<<<< HEAD
  dps: 223.50533
=======
  dps: 314.37024
>>>>>>> e458b23b
 }
}
dps_results: {
 key: "TestShadow-AllItems-Throngus'sFinger-56449"
 value: {
<<<<<<< HEAD
  dps: 223.50533
=======
  dps: 314.37024
>>>>>>> e458b23b
 }
}
dps_results: {
 key: "TestShadow-AllItems-ThunderingSkyflareDiamond"
 value: {
<<<<<<< HEAD
  dps: 223.50533
=======
  dps: 314.37024
>>>>>>> e458b23b
 }
}
dps_results: {
 key: "TestShadow-AllItems-Tia'sGrace-55874"
 value: {
<<<<<<< HEAD
  dps: 223.50533
=======
  dps: 314.37024
>>>>>>> e458b23b
 }
}
dps_results: {
 key: "TestShadow-AllItems-Tia'sGrace-56394"
 value: {
<<<<<<< HEAD
  dps: 223.50533
=======
  dps: 314.37024
>>>>>>> e458b23b
 }
}
dps_results: {
 key: "TestShadow-AllItems-TinyAbominationinaJar-50351"
 value: {
<<<<<<< HEAD
  dps: 223.50533
=======
  dps: 314.37024
>>>>>>> e458b23b
 }
}
dps_results: {
 key: "TestShadow-AllItems-TinyAbominationinaJar-50706"
 value: {
<<<<<<< HEAD
  dps: 223.50533
=======
  dps: 314.37024
>>>>>>> e458b23b
 }
}
dps_results: {
 key: "TestShadow-AllItems-TirelessSkyflareDiamond"
 value: {
<<<<<<< HEAD
  dps: 224.89481
=======
  dps: 315.68878
>>>>>>> e458b23b
 }
}
dps_results: {
 key: "TestShadow-AllItems-TirelessStarflareDiamond"
 value: {
<<<<<<< HEAD
  dps: 224.61692
=======
  dps: 315.42507
>>>>>>> e458b23b
 }
}
dps_results: {
 key: "TestShadow-AllItems-TomeofArcanePhenomena-36972"
 value: {
<<<<<<< HEAD
  dps: 227.28471
=======
  dps: 317.95667
>>>>>>> e458b23b
 }
}
dps_results: {
 key: "TestShadow-AllItems-TrenchantEarthshatterDiamond"
 value: {
<<<<<<< HEAD
  dps: 224.61692
=======
  dps: 315.42507
>>>>>>> e458b23b
 }
}
dps_results: {
 key: "TestShadow-AllItems-TrenchantEarthsiegeDiamond"
 value: {
<<<<<<< HEAD
  dps: 224.89481
=======
  dps: 315.68878
>>>>>>> e458b23b
 }
}
dps_results: {
 key: "TestShadow-AllItems-Tyrande'sFavoriteDoll-64645"
 value: {
<<<<<<< HEAD
  dps: 248.63045
=======
  dps: 339.26359
>>>>>>> e458b23b
 }
}
dps_results: {
 key: "TestShadow-AllItems-UnheededWarning-59520"
 value: {
<<<<<<< HEAD
  dps: 223.50533
=======
  dps: 314.37024
>>>>>>> e458b23b
 }
}
dps_results: {
 key: "TestShadow-AllItems-UnquenchableFlame-67101"
 value: {
<<<<<<< HEAD
  dps: 223.50533
=======
  dps: 314.37024
>>>>>>> e458b23b
 }
}
dps_results: {
 key: "TestShadow-AllItems-UnsolvableRiddle-62468"
 value: {
<<<<<<< HEAD
  dps: 223.50533
=======
  dps: 314.37024
>>>>>>> e458b23b
 }
}
dps_results: {
 key: "TestShadow-AllItems-UnsolvableRiddle-68709"
 value: {
<<<<<<< HEAD
  dps: 223.50533
=======
  dps: 314.37024
>>>>>>> e458b23b
 }
}
dps_results: {
 key: "TestShadow-AllItems-Val'anyr,HammerofAncientKings-46017"
 value: {
<<<<<<< HEAD
  dps: 230.93903
=======
  dps: 321.464
>>>>>>> e458b23b
 }
}
dps_results: {
 key: "TestShadow-AllItems-VialofStolenMemories-59515"
 value: {
<<<<<<< HEAD
  dps: 223.50533
=======
  dps: 314.37024
>>>>>>> e458b23b
 }
}
dps_results: {
 key: "TestShadow-AllItems-VialofStolenMemories-65109"
 value: {
<<<<<<< HEAD
  dps: 223.50533
=======
  dps: 314.37024
>>>>>>> e458b23b
 }
}
dps_results: {
 key: "TestShadow-AllItems-ViciousGladiator'sBadgeofConquest-61033"
 value: {
<<<<<<< HEAD
  dps: 223.50533
=======
  dps: 314.37024
>>>>>>> e458b23b
 }
}
dps_results: {
 key: "TestShadow-AllItems-ViciousGladiator'sBadgeofDominance-61035"
 value: {
<<<<<<< HEAD
  dps: 306.49244
=======
  dps: 393.24223
>>>>>>> e458b23b
 }
}
dps_results: {
 key: "TestShadow-AllItems-ViciousGladiator'sBadgeofVictory-61034"
 value: {
<<<<<<< HEAD
  dps: 223.50533
=======
  dps: 314.37024
>>>>>>> e458b23b
 }
}
dps_results: {
 key: "TestShadow-AllItems-ViciousGladiator'sEmblemofAccuracy-61027"
 value: {
<<<<<<< HEAD
  dps: 223.50533
=======
  dps: 314.37024
>>>>>>> e458b23b
 }
}
dps_results: {
 key: "TestShadow-AllItems-ViciousGladiator'sEmblemofAlacrity-61028"
 value: {
<<<<<<< HEAD
  dps: 223.50533
=======
  dps: 314.37024
>>>>>>> e458b23b
 }
}
dps_results: {
 key: "TestShadow-AllItems-ViciousGladiator'sEmblemofCruelty-61026"
 value: {
<<<<<<< HEAD
  dps: 223.50533
=======
  dps: 314.37024
>>>>>>> e458b23b
 }
}
dps_results: {
 key: "TestShadow-AllItems-ViciousGladiator'sEmblemofProficiency-61030"
 value: {
<<<<<<< HEAD
  dps: 223.50533
=======
  dps: 314.37024
>>>>>>> e458b23b
 }
}
dps_results: {
 key: "TestShadow-AllItems-ViciousGladiator'sEmblemofProwess-61029"
 value: {
<<<<<<< HEAD
  dps: 223.50533
=======
  dps: 314.37024
>>>>>>> e458b23b
 }
}
dps_results: {
 key: "TestShadow-AllItems-ViciousGladiator'sEmblemofTenacity-61032"
 value: {
<<<<<<< HEAD
  dps: 223.50533
=======
  dps: 314.37024
>>>>>>> e458b23b
 }
}
dps_results: {
 key: "TestShadow-AllItems-ViciousGladiator'sInsigniaofConquest-61047"
 value: {
<<<<<<< HEAD
  dps: 223.50533
=======
  dps: 314.37024
>>>>>>> e458b23b
 }
}
dps_results: {
 key: "TestShadow-AllItems-ViciousGladiator'sInsigniaofDominance-61045"
 value: {
<<<<<<< HEAD
  dps: 223.50533
=======
  dps: 314.37024
>>>>>>> e458b23b
 }
}
dps_results: {
 key: "TestShadow-AllItems-ViciousGladiator'sInsigniaofVictory-61046"
 value: {
<<<<<<< HEAD
  dps: 223.50533
=======
  dps: 314.37024
>>>>>>> e458b23b
 }
}
dps_results: {
 key: "TestShadow-AllItems-WingedTalisman-37844"
 value: {
<<<<<<< HEAD
  dps: 241.39539
=======
  dps: 331.37317
>>>>>>> e458b23b
 }
}
dps_results: {
 key: "TestShadow-AllItems-WitchingHourglass-55787"
 value: {
<<<<<<< HEAD
  dps: 235.17694
=======
  dps: 325.97342
>>>>>>> e458b23b
 }
}
dps_results: {
 key: "TestShadow-AllItems-WitchingHourglass-56320"
 value: {
<<<<<<< HEAD
  dps: 240.13737
=======
  dps: 330.90477
>>>>>>> e458b23b
 }
}
dps_results: {
 key: "TestShadow-AllItems-World-QuellerFocus-63842"
 value: {
<<<<<<< HEAD
  dps: 223.50533
=======
  dps: 314.37024
>>>>>>> e458b23b
 }
}
dps_results: {
 key: "TestShadow-AllItems-Za'brox'sLuckyTooth-63742"
 value: {
<<<<<<< HEAD
  dps: 223.50533
=======
  dps: 314.37024
>>>>>>> e458b23b
 }
}
dps_results: {
 key: "TestShadow-AllItems-Za'brox'sLuckyTooth-63745"
 value: {
<<<<<<< HEAD
  dps: 223.50533
=======
  dps: 314.37024
>>>>>>> e458b23b
 }
}
dps_results: {
 key: "TestShadow-Average-Default"
 value: {
<<<<<<< HEAD
  dps: 225.43133
=======
  dps: 312.44322
>>>>>>> e458b23b
 }
}
dps_results: {
 key: "TestShadow-Settings-Draenei-p1-Basic-default-FullBuffs-LongMultiTarget"
 value: {
<<<<<<< HEAD
  dps: 223.62205
=======
  dps: 314.48627
>>>>>>> e458b23b
 }
}
dps_results: {
 key: "TestShadow-Settings-Draenei-p1-Basic-default-FullBuffs-LongSingleTarget"
 value: {
<<<<<<< HEAD
  dps: 223.62205
=======
  dps: 314.48627
>>>>>>> e458b23b
 }
}
dps_results: {
 key: "TestShadow-Settings-Draenei-p1-Basic-default-FullBuffs-ShortSingleTarget"
 value: {
<<<<<<< HEAD
  dps: 622.67108
=======
  dps: 880.67507
>>>>>>> e458b23b
 }
}
dps_results: {
 key: "TestShadow-Settings-Draenei-p1-Basic-default-NoBuffs-LongMultiTarget"
 value: {
  dps: 106.3376
 }
}
dps_results: {
 key: "TestShadow-Settings-Draenei-p1-Basic-default-NoBuffs-LongSingleTarget"
 value: {
  dps: 106.3376
 }
}
dps_results: {
 key: "TestShadow-Settings-Draenei-p1-Basic-default-NoBuffs-ShortSingleTarget"
 value: {
  dps: 266.48705
 }
}
dps_results: {
 key: "TestShadow-Settings-NightElf-p1-Basic-default-FullBuffs-LongMultiTarget"
 value: {
<<<<<<< HEAD
  dps: 223.62205
=======
  dps: 314.48627
>>>>>>> e458b23b
 }
}
dps_results: {
 key: "TestShadow-Settings-NightElf-p1-Basic-default-FullBuffs-LongSingleTarget"
 value: {
<<<<<<< HEAD
  dps: 223.62205
=======
  dps: 314.48627
>>>>>>> e458b23b
 }
}
dps_results: {
 key: "TestShadow-Settings-NightElf-p1-Basic-default-FullBuffs-ShortSingleTarget"
 value: {
<<<<<<< HEAD
  dps: 622.67108
=======
  dps: 880.67507
>>>>>>> e458b23b
 }
}
dps_results: {
 key: "TestShadow-Settings-NightElf-p1-Basic-default-NoBuffs-LongMultiTarget"
 value: {
  dps: 106.3376
 }
}
dps_results: {
 key: "TestShadow-Settings-NightElf-p1-Basic-default-NoBuffs-LongSingleTarget"
 value: {
  dps: 106.3376
 }
}
dps_results: {
 key: "TestShadow-Settings-NightElf-p1-Basic-default-NoBuffs-ShortSingleTarget"
 value: {
  dps: 266.48705
 }
}
dps_results: {
 key: "TestShadow-Settings-Undead-p1-Basic-default-FullBuffs-LongMultiTarget"
 value: {
<<<<<<< HEAD
  dps: 223.50533
=======
  dps: 314.37024
>>>>>>> e458b23b
 }
}
dps_results: {
 key: "TestShadow-Settings-Undead-p1-Basic-default-FullBuffs-LongSingleTarget"
 value: {
<<<<<<< HEAD
  dps: 223.50533
=======
  dps: 314.37024
>>>>>>> e458b23b
 }
}
dps_results: {
 key: "TestShadow-Settings-Undead-p1-Basic-default-FullBuffs-ShortSingleTarget"
 value: {
<<<<<<< HEAD
  dps: 622.34613
=======
  dps: 880.35017
>>>>>>> e458b23b
 }
}
dps_results: {
 key: "TestShadow-Settings-Undead-p1-Basic-default-NoBuffs-LongMultiTarget"
 value: {
  dps: 106.2819
 }
}
dps_results: {
 key: "TestShadow-Settings-Undead-p1-Basic-default-NoBuffs-LongSingleTarget"
 value: {
  dps: 106.2819
 }
}
dps_results: {
 key: "TestShadow-Settings-Undead-p1-Basic-default-NoBuffs-ShortSingleTarget"
 value: {
  dps: 266.34754
 }
}
dps_results: {
 key: "TestShadow-SwitchInFrontOfTarget-Default"
 value: {
<<<<<<< HEAD
  dps: 227.7517
=======
  dps: 316.86287
>>>>>>> e458b23b
 }
}<|MERGE_RESOLUTION|>--- conflicted
+++ resolved
@@ -1,20 +1,6 @@
 character_stats_results: {
  key: "TestShadow-CharacterStats-Default"
  value: {
-<<<<<<< HEAD
-  final_stats: 652.5225
-  final_stats: 659.8725
-  final_stats: 1596.42
-  final_stats: 1030.05
-  final_stats: 579
-  final_stats: 3369.355
-  final_stats: 345
-  final_stats: 1443
-  final_stats: 1390.25925
-  final_stats: 640
-  final_stats: 0
-  final_stats: 0
-=======
   final_stats: 880
   final_stats: 887.7
   final_stats: 1331.55
@@ -27,7 +13,6 @@
   final_stats: 640
   final_stats: 0
   final_stats: 824.4
->>>>>>> e458b23b
   final_stats: 285
   final_stats: 1737.88325
   final_stats: 640
@@ -55,2608 +40,1566 @@
 dps_results: {
  key: "TestShadow-AllItems-AgileShadowspiritDiamond"
  value: {
-<<<<<<< HEAD
-  dps: 223.50533
-=======
-  dps: 314.37024
->>>>>>> e458b23b
+  dps: 314.37024
  }
 }
 dps_results: {
  key: "TestShadow-AllItems-Althor'sAbacus-50359"
  value: {
-<<<<<<< HEAD
-  dps: 233.45399
-=======
   dps: 323.811
->>>>>>> e458b23b
  }
 }
 dps_results: {
  key: "TestShadow-AllItems-Althor'sAbacus-50366"
  value: {
-<<<<<<< HEAD
-  dps: 234.67673
-=======
   dps: 324.97132
->>>>>>> e458b23b
  }
 }
 dps_results: {
  key: "TestShadow-AllItems-Anhuur'sHymnal-55889"
  value: {
-<<<<<<< HEAD
-  dps: 223.50533
-=======
-  dps: 314.37024
->>>>>>> e458b23b
+  dps: 314.37024
  }
 }
 dps_results: {
  key: "TestShadow-AllItems-Anhuur'sHymnal-56407"
  value: {
-<<<<<<< HEAD
-  dps: 223.50533
-=======
-  dps: 314.37024
->>>>>>> e458b23b
+  dps: 314.37024
  }
 }
 dps_results: {
  key: "TestShadow-AllItems-AustereEarthsiegeDiamond"
  value: {
-<<<<<<< HEAD
-  dps: 223.50533
-=======
-  dps: 314.37024
->>>>>>> e458b23b
+  dps: 314.37024
  }
 }
 dps_results: {
  key: "TestShadow-AllItems-AustereShadowspiritDiamond"
  value: {
-<<<<<<< HEAD
-  dps: 223.50533
-=======
-  dps: 314.37024
->>>>>>> e458b23b
+  dps: 314.37024
  }
 }
 dps_results: {
  key: "TestShadow-AllItems-Bandit'sInsignia-40371"
  value: {
-<<<<<<< HEAD
-  dps: 223.50533
-=======
-  dps: 314.37024
->>>>>>> e458b23b
+  dps: 314.37024
  }
 }
 dps_results: {
  key: "TestShadow-AllItems-BaubleofTrueBlood-50354"
  value: {
-<<<<<<< HEAD
-  dps: 229.33305
-=======
   dps: 319.98769
->>>>>>> e458b23b
   hps: 81.71278
  }
 }
 dps_results: {
  key: "TestShadow-AllItems-BaubleofTrueBlood-50726"
  value: {
-<<<<<<< HEAD
-  dps: 229.33305
-=======
   dps: 319.98769
->>>>>>> e458b23b
   hps: 81.71278
  }
 }
 dps_results: {
  key: "TestShadow-AllItems-BeamingEarthsiegeDiamond"
  value: {
-<<<<<<< HEAD
-  dps: 223.50533
-=======
-  dps: 314.37024
->>>>>>> e458b23b
+  dps: 314.37024
  }
 }
 dps_results: {
  key: "TestShadow-AllItems-BedrockTalisman-58182"
  value: {
-<<<<<<< HEAD
-  dps: 223.50533
-=======
-  dps: 314.37024
->>>>>>> e458b23b
+  dps: 314.37024
  }
 }
 dps_results: {
  key: "TestShadow-AllItems-BellofEnragingResonance-59326"
  value: {
-<<<<<<< HEAD
-  dps: 223.50533
-=======
-  dps: 314.37024
->>>>>>> e458b23b
+  dps: 314.37024
  }
 }
 dps_results: {
  key: "TestShadow-AllItems-BellofEnragingResonance-65053"
  value: {
-<<<<<<< HEAD
-  dps: 223.50533
-=======
-  dps: 314.37024
->>>>>>> e458b23b
+  dps: 314.37024
  }
 }
 dps_results: {
  key: "TestShadow-AllItems-BindingPromise-67037"
  value: {
-<<<<<<< HEAD
-  dps: 223.50533
-=======
-  dps: 314.37024
->>>>>>> e458b23b
+  dps: 314.37024
  }
 }
 dps_results: {
  key: "TestShadow-AllItems-BlessedRegaliaofUndeadCleansing"
  value: {
-<<<<<<< HEAD
-  dps: 193.29533
-=======
   dps: 285.25153
->>>>>>> e458b23b
  }
 }
 dps_results: {
  key: "TestShadow-AllItems-Blood-SoakedAleMug-63843"
  value: {
-<<<<<<< HEAD
-  dps: 223.50533
-=======
-  dps: 314.37024
->>>>>>> e458b23b
+  dps: 314.37024
  }
 }
 dps_results: {
  key: "TestShadow-AllItems-BloodofIsiset-55995"
  value: {
-<<<<<<< HEAD
-  dps: 223.50533
-=======
-  dps: 314.37024
->>>>>>> e458b23b
+  dps: 314.37024
  }
 }
 dps_results: {
  key: "TestShadow-AllItems-BloodofIsiset-56414"
  value: {
-<<<<<<< HEAD
-  dps: 223.50533
-=======
-  dps: 314.37024
->>>>>>> e458b23b
+  dps: 314.37024
  }
 }
 dps_results: {
  key: "TestShadow-AllItems-BloodthirstyGladiator'sBadgeofConquest-64687"
  value: {
-<<<<<<< HEAD
-  dps: 223.50533
-=======
-  dps: 314.37024
->>>>>>> e458b23b
+  dps: 314.37024
  }
 }
 dps_results: {
  key: "TestShadow-AllItems-BloodthirstyGladiator'sBadgeofDominance-64688"
  value: {
-<<<<<<< HEAD
-  dps: 302.09748
-=======
   dps: 389.06521
->>>>>>> e458b23b
  }
 }
 dps_results: {
  key: "TestShadow-AllItems-BloodthirstyGladiator'sBadgeofVictory-64689"
  value: {
-<<<<<<< HEAD
-  dps: 223.50533
-=======
-  dps: 314.37024
->>>>>>> e458b23b
+  dps: 314.37024
  }
 }
 dps_results: {
  key: "TestShadow-AllItems-BloodthirstyGladiator'sEmblemofCruelty-64740"
  value: {
-<<<<<<< HEAD
-  dps: 223.50533
-=======
-  dps: 314.37024
->>>>>>> e458b23b
+  dps: 314.37024
  }
 }
 dps_results: {
  key: "TestShadow-AllItems-BloodthirstyGladiator'sEmblemofMeditation-64741"
  value: {
-<<<<<<< HEAD
-  dps: 223.50533
-=======
-  dps: 314.37024
->>>>>>> e458b23b
+  dps: 314.37024
  }
 }
 dps_results: {
  key: "TestShadow-AllItems-BloodthirstyGladiator'sEmblemofTenacity-64742"
  value: {
-<<<<<<< HEAD
-  dps: 223.50533
-=======
-  dps: 314.37024
->>>>>>> e458b23b
+  dps: 314.37024
  }
 }
 dps_results: {
  key: "TestShadow-AllItems-BloodthirstyGladiator'sInsigniaofConquest-64761"
  value: {
-<<<<<<< HEAD
-  dps: 223.50533
-=======
-  dps: 314.37024
->>>>>>> e458b23b
+  dps: 314.37024
  }
 }
 dps_results: {
  key: "TestShadow-AllItems-BloodthirstyGladiator'sInsigniaofDominance-64762"
  value: {
-<<<<<<< HEAD
-  dps: 223.50533
-=======
-  dps: 314.37024
->>>>>>> e458b23b
+  dps: 314.37024
  }
 }
 dps_results: {
  key: "TestShadow-AllItems-BloodthirstyGladiator'sInsigniaofVictory-64763"
  value: {
-<<<<<<< HEAD
-  dps: 223.50533
-=======
-  dps: 314.37024
->>>>>>> e458b23b
+  dps: 314.37024
  }
 }
 dps_results: {
  key: "TestShadow-AllItems-BottledLightning-66879"
  value: {
-<<<<<<< HEAD
-  dps: 233.54291
-=======
   dps: 324.34897
->>>>>>> e458b23b
  }
 }
 dps_results: {
  key: "TestShadow-AllItems-BracingEarthsiegeDiamond"
  value: {
-<<<<<<< HEAD
-  dps: 224.89481
-=======
   dps: 315.68878
->>>>>>> e458b23b
  }
 }
 dps_results: {
  key: "TestShadow-AllItems-BracingShadowspiritDiamond"
  value: {
-<<<<<<< HEAD
-  dps: 226.65667
-=======
   dps: 317.50309
->>>>>>> e458b23b
  }
 }
 dps_results: {
  key: "TestShadow-AllItems-BurningShadowspiritDiamond"
  value: {
-<<<<<<< HEAD
-  dps: 226.65667
-=======
   dps: 317.50309
->>>>>>> e458b23b
  }
 }
 dps_results: {
  key: "TestShadow-AllItems-ChaoticShadowspiritDiamond"
  value: {
-<<<<<<< HEAD
-  dps: 223.50533
-=======
-  dps: 314.37024
->>>>>>> e458b23b
+  dps: 314.37024
  }
 }
 dps_results: {
  key: "TestShadow-AllItems-ChaoticSkyflareDiamond"
  value: {
-<<<<<<< HEAD
-  dps: 223.50533
-=======
-  dps: 314.37024
->>>>>>> e458b23b
+  dps: 314.37024
  }
 }
 dps_results: {
  key: "TestShadow-AllItems-CoreofRipeness-58184"
  value: {
-<<<<<<< HEAD
-  dps: 242.23826
-=======
   dps: 332.99334
->>>>>>> e458b23b
  }
 }
 dps_results: {
  key: "TestShadow-AllItems-CorpseTongueCoin-50349"
  value: {
-<<<<<<< HEAD
-  dps: 223.50533
-=======
-  dps: 314.37024
->>>>>>> e458b23b
+  dps: 314.37024
  }
 }
 dps_results: {
  key: "TestShadow-AllItems-CorpseTongueCoin-50352"
  value: {
-<<<<<<< HEAD
-  dps: 223.50533
-=======
-  dps: 314.37024
->>>>>>> e458b23b
+  dps: 314.37024
  }
 }
 dps_results: {
  key: "TestShadow-AllItems-CorrodedSkeletonKey-50356"
  value: {
-<<<<<<< HEAD
-  dps: 223.50533
-=======
-  dps: 314.37024
->>>>>>> e458b23b
+  dps: 314.37024
   hps: 64
  }
 }
 dps_results: {
  key: "TestShadow-AllItems-CrushingWeight-59506"
  value: {
-<<<<<<< HEAD
-  dps: 223.50533
-=======
-  dps: 314.37024
->>>>>>> e458b23b
+  dps: 314.37024
  }
 }
 dps_results: {
  key: "TestShadow-AllItems-CrushingWeight-65118"
  value: {
-<<<<<<< HEAD
-  dps: 223.50533
-=======
-  dps: 314.37024
->>>>>>> e458b23b
+  dps: 314.37024
  }
 }
 dps_results: {
  key: "TestShadow-AllItems-DarkmoonCard:Berserker!-42989"
  value: {
-<<<<<<< HEAD
-  dps: 223.50533
-=======
-  dps: 314.37024
->>>>>>> e458b23b
+  dps: 314.37024
  }
 }
 dps_results: {
  key: "TestShadow-AllItems-DarkmoonCard:Death-42990"
  value: {
-<<<<<<< HEAD
-  dps: 223.50533
-=======
-  dps: 314.37024
->>>>>>> e458b23b
+  dps: 314.37024
  }
 }
 dps_results: {
  key: "TestShadow-AllItems-DarkmoonCard:Earthquake-62048"
  value: {
-<<<<<<< HEAD
-  dps: 223.50533
-=======
-  dps: 314.37024
->>>>>>> e458b23b
+  dps: 314.37024
  }
 }
 dps_results: {
  key: "TestShadow-AllItems-DarkmoonCard:Greatness-44255"
  value: {
-<<<<<<< HEAD
-  dps: 228.75756
-=======
   dps: 319.59167
->>>>>>> e458b23b
  }
 }
 dps_results: {
  key: "TestShadow-AllItems-DarkmoonCard:Hurricane-62049"
  value: {
-<<<<<<< HEAD
-  dps: 223.50533
-=======
-  dps: 314.37024
->>>>>>> e458b23b
+  dps: 314.37024
  }
 }
 dps_results: {
  key: "TestShadow-AllItems-DarkmoonCard:Hurricane-62051"
  value: {
-<<<<<<< HEAD
-  dps: 223.50533
-=======
-  dps: 314.37024
->>>>>>> e458b23b
+  dps: 314.37024
  }
 }
 dps_results: {
  key: "TestShadow-AllItems-DarkmoonCard:Tsunami-62050"
  value: {
-<<<<<<< HEAD
-  dps: 242.23826
-=======
   dps: 332.99334
->>>>>>> e458b23b
  }
 }
 dps_results: {
  key: "TestShadow-AllItems-DarkmoonCard:Volcano-62047"
  value: {
-<<<<<<< HEAD
-  dps: 223.50533
-=======
-  dps: 314.37024
->>>>>>> e458b23b
+  dps: 314.37024
  }
 }
 dps_results: {
  key: "TestShadow-AllItems-Death'sChoice-47464"
  value: {
-<<<<<<< HEAD
-  dps: 223.50533
-=======
-  dps: 314.37024
->>>>>>> e458b23b
+  dps: 314.37024
  }
 }
 dps_results: {
  key: "TestShadow-AllItems-DeathKnight'sAnguish-38212"
  value: {
-<<<<<<< HEAD
-  dps: 223.50533
-=======
-  dps: 314.37024
->>>>>>> e458b23b
+  dps: 314.37024
  }
 }
 dps_results: {
  key: "TestShadow-AllItems-Deathbringer'sWill-50362"
  value: {
-<<<<<<< HEAD
-  dps: 223.50533
-=======
-  dps: 314.37024
->>>>>>> e458b23b
+  dps: 314.37024
  }
 }
 dps_results: {
  key: "TestShadow-AllItems-Deathbringer'sWill-50363"
  value: {
-<<<<<<< HEAD
-  dps: 223.50533
-=======
-  dps: 314.37024
->>>>>>> e458b23b
+  dps: 314.37024
  }
 }
 dps_results: {
  key: "TestShadow-AllItems-Defender'sCode-40257"
  value: {
-<<<<<<< HEAD
-  dps: 223.50533
-=======
-  dps: 314.37024
->>>>>>> e458b23b
+  dps: 314.37024
  }
 }
 dps_results: {
  key: "TestShadow-AllItems-DestructiveShadowspiritDiamond"
  value: {
-<<<<<<< HEAD
-  dps: 223.50533
-=======
-  dps: 314.37024
->>>>>>> e458b23b
+  dps: 314.37024
  }
 }
 dps_results: {
  key: "TestShadow-AllItems-DestructiveSkyflareDiamond"
  value: {
-<<<<<<< HEAD
-  dps: 223.50533
-=======
-  dps: 314.37024
->>>>>>> e458b23b
+  dps: 314.37024
  }
 }
 dps_results: {
  key: "TestShadow-AllItems-DislodgedForeignObject-50348"
  value: {
-<<<<<<< HEAD
-  dps: 223.50533
-=======
-  dps: 314.37024
->>>>>>> e458b23b
+  dps: 314.37024
  }
 }
 dps_results: {
  key: "TestShadow-AllItems-DislodgedForeignObject-50353"
  value: {
-<<<<<<< HEAD
-  dps: 223.50533
-=======
-  dps: 314.37024
->>>>>>> e458b23b
+  dps: 314.37024
  }
 }
 dps_results: {
  key: "TestShadow-AllItems-EffulgentShadowspiritDiamond"
  value: {
-<<<<<<< HEAD
-  dps: 223.50533
-=======
-  dps: 314.37024
->>>>>>> e458b23b
+  dps: 314.37024
  }
 }
 dps_results: {
  key: "TestShadow-AllItems-EffulgentSkyflareDiamond"
  value: {
-<<<<<<< HEAD
-  dps: 223.50533
-=======
-  dps: 314.37024
->>>>>>> e458b23b
+  dps: 314.37024
  }
 }
 dps_results: {
  key: "TestShadow-AllItems-ElectrosparkHeartstarter-67118"
  value: {
-<<<<<<< HEAD
-  dps: 254.28812
-  tps: 41.95413
-=======
   dps: 345.01974
   tps: 43.42496
->>>>>>> e458b23b
  }
 }
 dps_results: {
  key: "TestShadow-AllItems-EmberShadowspiritDiamond"
  value: {
-<<<<<<< HEAD
-  dps: 226.65667
-=======
   dps: 317.50309
->>>>>>> e458b23b
  }
 }
 dps_results: {
  key: "TestShadow-AllItems-EmberSkyflareDiamond"
  value: {
-<<<<<<< HEAD
-  dps: 226.03979
-=======
   dps: 316.95585
->>>>>>> e458b23b
  }
 }
 dps_results: {
  key: "TestShadow-AllItems-EnigmaticShadowspiritDiamond"
  value: {
-<<<<<<< HEAD
-  dps: 223.50533
-=======
-  dps: 314.37024
->>>>>>> e458b23b
+  dps: 314.37024
  }
 }
 dps_results: {
  key: "TestShadow-AllItems-EnigmaticSkyflareDiamond"
  value: {
-<<<<<<< HEAD
-  dps: 223.50533
-=======
-  dps: 314.37024
->>>>>>> e458b23b
+  dps: 314.37024
  }
 }
 dps_results: {
  key: "TestShadow-AllItems-EnigmaticStarflareDiamond"
  value: {
-<<<<<<< HEAD
-  dps: 223.50533
-=======
-  dps: 314.37024
->>>>>>> e458b23b
+  dps: 314.37024
  }
 }
 dps_results: {
  key: "TestShadow-AllItems-EphemeralSnowflake-50260"
  value: {
-<<<<<<< HEAD
-  dps: 223.50533
-=======
-  dps: 314.37024
->>>>>>> e458b23b
+  dps: 314.37024
  }
 }
 dps_results: {
  key: "TestShadow-AllItems-EssenceofGossamer-37220"
  value: {
-<<<<<<< HEAD
-  dps: 223.50533
-=======
-  dps: 314.37024
->>>>>>> e458b23b
+  dps: 314.37024
  }
 }
 dps_results: {
  key: "TestShadow-AllItems-EssenceoftheCyclone-59473"
  value: {
-<<<<<<< HEAD
-  dps: 223.50533
-=======
-  dps: 314.37024
->>>>>>> e458b23b
+  dps: 314.37024
  }
 }
 dps_results: {
  key: "TestShadow-AllItems-EssenceoftheCyclone-65140"
  value: {
-<<<<<<< HEAD
-  dps: 223.50533
-=======
-  dps: 314.37024
->>>>>>> e458b23b
+  dps: 314.37024
  }
 }
 dps_results: {
  key: "TestShadow-AllItems-EternalEarthsiegeDiamond"
  value: {
-<<<<<<< HEAD
-  dps: 223.50533
-=======
-  dps: 314.37024
->>>>>>> e458b23b
+  dps: 314.37024
  }
 }
 dps_results: {
  key: "TestShadow-AllItems-EternalShadowspiritDiamond"
  value: {
-<<<<<<< HEAD
-  dps: 223.50533
-=======
-  dps: 314.37024
->>>>>>> e458b23b
+  dps: 314.37024
  }
 }
 dps_results: {
  key: "TestShadow-AllItems-ExtractofNecromanticPower-40373"
  value: {
-<<<<<<< HEAD
-  dps: 223.50533
-=======
-  dps: 314.37024
->>>>>>> e458b23b
+  dps: 314.37024
  }
 }
 dps_results: {
  key: "TestShadow-AllItems-EyeoftheBroodmother-45308"
  value: {
-<<<<<<< HEAD
-  dps: 223.50533
-=======
-  dps: 314.37024
->>>>>>> e458b23b
+  dps: 314.37024
  }
 }
 dps_results: {
  key: "TestShadow-AllItems-FallofMortality-59500"
  value: {
-<<<<<<< HEAD
-  dps: 242.23826
-=======
   dps: 332.99334
->>>>>>> e458b23b
  }
 }
 dps_results: {
  key: "TestShadow-AllItems-FallofMortality-65124"
  value: {
-<<<<<<< HEAD
-  dps: 244.6893
-=======
   dps: 335.43001
->>>>>>> e458b23b
  }
 }
 dps_results: {
  key: "TestShadow-AllItems-Figurine-DemonPanther-52199"
  value: {
-<<<<<<< HEAD
-  dps: 223.50533
-=======
-  dps: 314.37024
->>>>>>> e458b23b
+  dps: 314.37024
  }
 }
 dps_results: {
  key: "TestShadow-AllItems-Figurine-DreamOwl-52354"
  value: {
-<<<<<<< HEAD
-  dps: 240.13737
-=======
   dps: 330.90477
->>>>>>> e458b23b
  }
 }
 dps_results: {
  key: "TestShadow-AllItems-Figurine-EarthenGuardian-52352"
  value: {
-<<<<<<< HEAD
-  dps: 223.50533
-=======
-  dps: 314.37024
->>>>>>> e458b23b
+  dps: 314.37024
  }
 }
 dps_results: {
  key: "TestShadow-AllItems-Figurine-JeweledSerpent-52353"
  value: {
-<<<<<<< HEAD
-  dps: 313.81751
-=======
   dps: 400.9313
->>>>>>> e458b23b
  }
 }
 dps_results: {
  key: "TestShadow-AllItems-Figurine-KingofBoars-52351"
  value: {
-<<<<<<< HEAD
-  dps: 223.50533
-=======
-  dps: 314.37024
->>>>>>> e458b23b
+  dps: 314.37024
  }
 }
 dps_results: {
  key: "TestShadow-AllItems-Figurine-SapphireOwl-42413"
  value: {
-<<<<<<< HEAD
-  dps: 225.95637
-=======
   dps: 316.8069
->>>>>>> e458b23b
  }
 }
 dps_results: {
  key: "TestShadow-AllItems-FleetShadowspiritDiamond"
  value: {
-<<<<<<< HEAD
-  dps: 223.50533
-=======
-  dps: 314.37024
->>>>>>> e458b23b
+  dps: 314.37024
  }
 }
 dps_results: {
  key: "TestShadow-AllItems-FluidDeath-58181"
  value: {
-<<<<<<< HEAD
-  dps: 223.50533
-=======
-  dps: 314.37024
->>>>>>> e458b23b
+  dps: 314.37024
  }
 }
 dps_results: {
  key: "TestShadow-AllItems-ForethoughtTalisman-40258"
  value: {
-<<<<<<< HEAD
-  dps: 229.67461
-=======
   dps: 320.22457
->>>>>>> e458b23b
  }
 }
 dps_results: {
  key: "TestShadow-AllItems-ForgeEmber-37660"
  value: {
-<<<<<<< HEAD
-  dps: 223.50533
-=======
-  dps: 314.37024
->>>>>>> e458b23b
+  dps: 314.37024
  }
 }
 dps_results: {
  key: "TestShadow-AllItems-ForlornShadowspiritDiamond"
  value: {
-<<<<<<< HEAD
-  dps: 226.65667
-=======
   dps: 317.50309
->>>>>>> e458b23b
  }
 }
 dps_results: {
  key: "TestShadow-AllItems-ForlornSkyflareDiamond"
  value: {
-<<<<<<< HEAD
-  dps: 224.89481
-=======
   dps: 315.68878
->>>>>>> e458b23b
  }
 }
 dps_results: {
  key: "TestShadow-AllItems-ForlornStarflareDiamond"
  value: {
-<<<<<<< HEAD
-  dps: 224.61692
-=======
   dps: 315.42507
->>>>>>> e458b23b
  }
 }
 dps_results: {
  key: "TestShadow-AllItems-FuryofAngerforge-59461"
  value: {
-<<<<<<< HEAD
-  dps: 223.50533
-=======
-  dps: 314.37024
->>>>>>> e458b23b
+  dps: 314.37024
  }
 }
 dps_results: {
  key: "TestShadow-AllItems-FuryoftheFiveFlights-40431"
  value: {
-<<<<<<< HEAD
-  dps: 223.50533
-=======
-  dps: 314.37024
->>>>>>> e458b23b
+  dps: 314.37024
  }
 }
 dps_results: {
  key: "TestShadow-AllItems-FuturesightRune-38763"
  value: {
-<<<<<<< HEAD
-  dps: 226.95124
-=======
   dps: 317.64022
->>>>>>> e458b23b
  }
 }
 dps_results: {
  key: "TestShadow-AllItems-GaleofShadows-56138"
  value: {
-<<<<<<< HEAD
-  dps: 223.50533
-=======
-  dps: 314.37024
->>>>>>> e458b23b
+  dps: 314.37024
  }
 }
 dps_results: {
  key: "TestShadow-AllItems-GaleofShadows-56462"
  value: {
-<<<<<<< HEAD
-  dps: 223.50533
-=======
-  dps: 314.37024
->>>>>>> e458b23b
+  dps: 314.37024
  }
 }
 dps_results: {
  key: "TestShadow-AllItems-GearDetector-61462"
  value: {
-<<<<<<< HEAD
-  dps: 223.50533
-=======
-  dps: 314.37024
->>>>>>> e458b23b
+  dps: 314.37024
  }
 }
 dps_results: {
  key: "TestShadow-AllItems-GlowingTwilightScale-54573"
  value: {
-<<<<<<< HEAD
-  dps: 234.06536
-=======
   dps: 324.39116
->>>>>>> e458b23b
  }
 }
 dps_results: {
  key: "TestShadow-AllItems-GlowingTwilightScale-54589"
  value: {
-<<<<<<< HEAD
-  dps: 235.45483
-=======
   dps: 325.70971
->>>>>>> e458b23b
  }
 }
 dps_results: {
  key: "TestShadow-AllItems-GnomishLightningGenerator-41121"
  value: {
-<<<<<<< HEAD
-  dps: 261.12176
-  tps: 31.24658
-=======
   dps: 353.52407
   tps: 32.89327
->>>>>>> e458b23b
  }
 }
 dps_results: {
  key: "TestShadow-AllItems-GraceoftheHerald-55266"
  value: {
-<<<<<<< HEAD
-  dps: 223.50533
-=======
-  dps: 314.37024
->>>>>>> e458b23b
+  dps: 314.37024
  }
 }
 dps_results: {
  key: "TestShadow-AllItems-GraceoftheHerald-56295"
  value: {
-<<<<<<< HEAD
-  dps: 223.50533
-=======
-  dps: 314.37024
->>>>>>> e458b23b
+  dps: 314.37024
  }
 }
 dps_results: {
  key: "TestShadow-AllItems-HarmlightToken-63839"
  value: {
-<<<<<<< HEAD
-  dps: 236.28574
-=======
   dps: 327.07572
->>>>>>> e458b23b
  }
 }
 dps_results: {
  key: "TestShadow-AllItems-Harrison'sInsigniaofPanache-65803"
  value: {
-<<<<<<< HEAD
-  dps: 223.50533
-=======
-  dps: 314.37024
->>>>>>> e458b23b
+  dps: 314.37024
  }
 }
 dps_results: {
  key: "TestShadow-AllItems-HeartofIgnacious-59514"
  value: {
-<<<<<<< HEAD
-  dps: 223.50533
-=======
-  dps: 314.37024
->>>>>>> e458b23b
+  dps: 314.37024
  }
 }
 dps_results: {
  key: "TestShadow-AllItems-HeartofIgnacious-65110"
  value: {
-<<<<<<< HEAD
-  dps: 223.50533
-=======
-  dps: 314.37024
->>>>>>> e458b23b
+  dps: 314.37024
  }
 }
 dps_results: {
  key: "TestShadow-AllItems-HeartofRage-59224"
  value: {
-<<<<<<< HEAD
-  dps: 223.50533
-=======
-  dps: 314.37024
->>>>>>> e458b23b
+  dps: 314.37024
  }
 }
 dps_results: {
  key: "TestShadow-AllItems-HeartofRage-65072"
  value: {
-<<<<<<< HEAD
-  dps: 223.50533
-=======
-  dps: 314.37024
->>>>>>> e458b23b
+  dps: 314.37024
  }
 }
 dps_results: {
  key: "TestShadow-AllItems-HeartofSolace-55868"
  value: {
-<<<<<<< HEAD
-  dps: 223.50533
-=======
-  dps: 314.37024
->>>>>>> e458b23b
+  dps: 314.37024
  }
 }
 dps_results: {
  key: "TestShadow-AllItems-HeartofSolace-56393"
  value: {
-<<<<<<< HEAD
-  dps: 223.50533
-=======
-  dps: 314.37024
->>>>>>> e458b23b
+  dps: 314.37024
  }
 }
 dps_results: {
  key: "TestShadow-AllItems-HeartofThunder-55845"
  value: {
-<<<<<<< HEAD
-  dps: 223.50533
-=======
-  dps: 314.37024
->>>>>>> e458b23b
+  dps: 314.37024
  }
 }
 dps_results: {
  key: "TestShadow-AllItems-HeartofThunder-56370"
  value: {
-<<<<<<< HEAD
-  dps: 223.50533
-=======
-  dps: 314.37024
->>>>>>> e458b23b
+  dps: 314.37024
  }
 }
 dps_results: {
  key: "TestShadow-AllItems-HeartoftheVile-66969"
  value: {
-<<<<<<< HEAD
-  dps: 223.50533
-=======
-  dps: 314.37024
->>>>>>> e458b23b
+  dps: 314.37024
  }
 }
 dps_results: {
  key: "TestShadow-AllItems-Heartpierce-49982"
  value: {
-<<<<<<< HEAD
-  dps: 223.50533
-=======
-  dps: 314.37024
->>>>>>> e458b23b
+  dps: 314.37024
  }
 }
 dps_results: {
  key: "TestShadow-AllItems-Heartpierce-50641"
  value: {
-<<<<<<< HEAD
-  dps: 223.50533
-=======
-  dps: 314.37024
->>>>>>> e458b23b
+  dps: 314.37024
  }
 }
 dps_results: {
  key: "TestShadow-AllItems-ImpassiveShadowspiritDiamond"
  value: {
-<<<<<<< HEAD
-  dps: 223.50533
-=======
-  dps: 314.37024
->>>>>>> e458b23b
+  dps: 314.37024
  }
 }
 dps_results: {
  key: "TestShadow-AllItems-ImpassiveSkyflareDiamond"
  value: {
-<<<<<<< HEAD
-  dps: 223.50533
-=======
-  dps: 314.37024
->>>>>>> e458b23b
+  dps: 314.37024
  }
 }
 dps_results: {
  key: "TestShadow-AllItems-ImpassiveStarflareDiamond"
  value: {
-<<<<<<< HEAD
-  dps: 223.50533
-=======
-  dps: 314.37024
->>>>>>> e458b23b
+  dps: 314.37024
  }
 }
 dps_results: {
  key: "TestShadow-AllItems-ImpatienceofYouth-62464"
  value: {
-<<<<<<< HEAD
-  dps: 223.50533
-=======
-  dps: 314.37024
->>>>>>> e458b23b
+  dps: 314.37024
  }
 }
 dps_results: {
  key: "TestShadow-AllItems-ImpatienceofYouth-62469"
  value: {
-<<<<<<< HEAD
-  dps: 223.50533
-=======
-  dps: 314.37024
->>>>>>> e458b23b
+  dps: 314.37024
  }
 }
 dps_results: {
  key: "TestShadow-AllItems-ImpetuousQuery-55881"
  value: {
-<<<<<<< HEAD
-  dps: 223.50533
-=======
-  dps: 314.37024
->>>>>>> e458b23b
+  dps: 314.37024
  }
 }
 dps_results: {
  key: "TestShadow-AllItems-ImpetuousQuery-56406"
  value: {
-<<<<<<< HEAD
-  dps: 223.50533
-=======
-  dps: 314.37024
->>>>>>> e458b23b
+  dps: 314.37024
  }
 }
 dps_results: {
  key: "TestShadow-AllItems-IncisorFragment-37723"
  value: {
-<<<<<<< HEAD
-  dps: 223.50533
-=======
-  dps: 314.37024
->>>>>>> e458b23b
+  dps: 314.37024
  }
 }
 dps_results: {
  key: "TestShadow-AllItems-InsightfulEarthsiegeDiamond"
  value: {
-<<<<<<< HEAD
-  dps: 224.73085
-=======
   dps: 315.58857
->>>>>>> e458b23b
  }
 }
 dps_results: {
  key: "TestShadow-AllItems-InsigniaofDiplomacy-61433"
  value: {
-<<<<<<< HEAD
-  dps: 223.50533
-=======
-  dps: 314.37024
->>>>>>> e458b23b
+  dps: 314.37024
  }
 }
 dps_results: {
  key: "TestShadow-AllItems-InsigniaoftheEarthenLord-61429"
  value: {
-<<<<<<< HEAD
-  dps: 251.83477
-=======
   dps: 341.40789
->>>>>>> e458b23b
  }
 }
 dps_results: {
  key: "TestShadow-AllItems-InvigoratingEarthsiegeDiamond"
  value: {
-<<<<<<< HEAD
-  dps: 223.50533
-=======
-  dps: 314.37024
->>>>>>> e458b23b
+  dps: 314.37024
  }
 }
 dps_results: {
  key: "TestShadow-AllItems-JarofAncientRemedies-59354"
  value: {
-<<<<<<< HEAD
-  dps: 223.50533
-=======
-  dps: 314.37024
->>>>>>> e458b23b
+  dps: 314.37024
  }
 }
 dps_results: {
  key: "TestShadow-AllItems-JarofAncientRemedies-65029"
  value: {
-<<<<<<< HEAD
-  dps: 223.50533
-=======
-  dps: 314.37024
->>>>>>> e458b23b
+  dps: 314.37024
  }
 }
 dps_results: {
  key: "TestShadow-AllItems-JujuofNimbleness-63840"
  value: {
-<<<<<<< HEAD
-  dps: 223.50533
-=======
-  dps: 314.37024
->>>>>>> e458b23b
+  dps: 314.37024
  }
 }
 dps_results: {
  key: "TestShadow-AllItems-KeytotheEndlessChamber-55795"
  value: {
-<<<<<<< HEAD
-  dps: 223.50533
-=======
-  dps: 314.37024
->>>>>>> e458b23b
+  dps: 314.37024
  }
 }
 dps_results: {
  key: "TestShadow-AllItems-KeytotheEndlessChamber-56328"
  value: {
-<<<<<<< HEAD
-  dps: 223.50533
-=======
-  dps: 314.37024
->>>>>>> e458b23b
+  dps: 314.37024
  }
 }
 dps_results: {
  key: "TestShadow-AllItems-KvaldirBattleStandard-59685"
  value: {
-<<<<<<< HEAD
-  dps: 223.50533
-=======
-  dps: 314.37024
->>>>>>> e458b23b
+  dps: 314.37024
  }
 }
 dps_results: {
  key: "TestShadow-AllItems-KvaldirBattleStandard-59689"
  value: {
-<<<<<<< HEAD
-  dps: 223.50533
-=======
-  dps: 314.37024
->>>>>>> e458b23b
+  dps: 314.37024
  }
 }
 dps_results: {
  key: "TestShadow-AllItems-LadyLa-La'sSingingShell-67152"
  value: {
-<<<<<<< HEAD
-  dps: 223.50533
-=======
-  dps: 314.37024
->>>>>>> e458b23b
+  dps: 314.37024
  }
 }
 dps_results: {
  key: "TestShadow-AllItems-LastWord-50179"
  value: {
-<<<<<<< HEAD
-  dps: 223.50533
-=======
-  dps: 314.37024
->>>>>>> e458b23b
+  dps: 314.37024
  }
 }
 dps_results: {
  key: "TestShadow-AllItems-LastWord-50708"
  value: {
-<<<<<<< HEAD
-  dps: 223.50533
-=======
-  dps: 314.37024
->>>>>>> e458b23b
+  dps: 314.37024
  }
 }
 dps_results: {
  key: "TestShadow-AllItems-Lavanthor'sTalisman-37872"
  value: {
-<<<<<<< HEAD
-  dps: 223.50533
-=======
-  dps: 314.37024
->>>>>>> e458b23b
+  dps: 314.37024
  }
 }
 dps_results: {
  key: "TestShadow-AllItems-LeadenDespair-55816"
  value: {
-<<<<<<< HEAD
-  dps: 223.50533
-=======
-  dps: 314.37024
->>>>>>> e458b23b
+  dps: 314.37024
  }
 }
 dps_results: {
  key: "TestShadow-AllItems-LeadenDespair-56347"
  value: {
-<<<<<<< HEAD
-  dps: 223.50533
-=======
-  dps: 314.37024
->>>>>>> e458b23b
+  dps: 314.37024
  }
 }
 dps_results: {
  key: "TestShadow-AllItems-LeftEyeofRajh-56102"
  value: {
-<<<<<<< HEAD
-  dps: 223.50533
-=======
-  dps: 314.37024
->>>>>>> e458b23b
+  dps: 314.37024
  }
 }
 dps_results: {
  key: "TestShadow-AllItems-LeftEyeofRajh-56427"
  value: {
-<<<<<<< HEAD
-  dps: 223.50533
-=======
-  dps: 314.37024
->>>>>>> e458b23b
+  dps: 314.37024
  }
 }
 dps_results: {
  key: "TestShadow-AllItems-LicensetoSlay-58180"
  value: {
-<<<<<<< HEAD
-  dps: 223.50533
-=======
-  dps: 314.37024
->>>>>>> e458b23b
+  dps: 314.37024
  }
 }
 dps_results: {
  key: "TestShadow-AllItems-MagnetiteMirror-55814"
  value: {
-<<<<<<< HEAD
-  dps: 223.50533
-=======
-  dps: 314.37024
->>>>>>> e458b23b
+  dps: 314.37024
  }
 }
 dps_results: {
  key: "TestShadow-AllItems-MagnetiteMirror-56345"
  value: {
-<<<<<<< HEAD
-  dps: 223.50533
-=======
-  dps: 314.37024
->>>>>>> e458b23b
+  dps: 314.37024
  }
 }
 dps_results: {
  key: "TestShadow-AllItems-MajesticDragonFigurine-40430"
  value: {
-<<<<<<< HEAD
-  dps: 223.50533
-=======
-  dps: 314.37024
->>>>>>> e458b23b
+  dps: 314.37024
  }
 }
 dps_results: {
  key: "TestShadow-AllItems-MandalaofStirringPatterns-62467"
  value: {
-<<<<<<< HEAD
-  dps: 223.50533
-=======
-  dps: 314.37024
->>>>>>> e458b23b
+  dps: 314.37024
  }
 }
 dps_results: {
  key: "TestShadow-AllItems-MandalaofStirringPatterns-62472"
  value: {
-<<<<<<< HEAD
-  dps: 223.50533
-=======
-  dps: 314.37024
->>>>>>> e458b23b
+  dps: 314.37024
  }
 }
 dps_results: {
  key: "TestShadow-AllItems-MarkofKhardros-56132"
  value: {
-<<<<<<< HEAD
-  dps: 223.50533
-=======
-  dps: 314.37024
->>>>>>> e458b23b
+  dps: 314.37024
  }
 }
 dps_results: {
  key: "TestShadow-AllItems-MarkofKhardros-56458"
  value: {
-<<<<<<< HEAD
-  dps: 223.50533
-=======
-  dps: 314.37024
->>>>>>> e458b23b
+  dps: 314.37024
  }
 }
 dps_results: {
  key: "TestShadow-AllItems-MeteoriteWhetstone-37390"
  value: {
-<<<<<<< HEAD
-  dps: 223.50533
-=======
-  dps: 314.37024
->>>>>>> e458b23b
+  dps: 314.37024
  }
 }
 dps_results: {
  key: "TestShadow-AllItems-MightoftheOcean-55251"
  value: {
-<<<<<<< HEAD
-  dps: 223.50533
-=======
-  dps: 314.37024
->>>>>>> e458b23b
+  dps: 314.37024
  }
 }
 dps_results: {
  key: "TestShadow-AllItems-MightoftheOcean-56285"
  value: {
-<<<<<<< HEAD
-  dps: 223.50533
-=======
-  dps: 314.37024
->>>>>>> e458b23b
+  dps: 314.37024
  }
 }
 dps_results: {
  key: "TestShadow-AllItems-MirrorofBrokenImages-62466"
  value: {
-<<<<<<< HEAD
-  dps: 223.50533
-=======
-  dps: 314.37024
->>>>>>> e458b23b
+  dps: 314.37024
  }
 }
 dps_results: {
  key: "TestShadow-AllItems-MirrorofBrokenImages-62471"
  value: {
-<<<<<<< HEAD
-  dps: 223.50533
-=======
-  dps: 314.37024
->>>>>>> e458b23b
+  dps: 314.37024
  }
 }
 dps_results: {
  key: "TestShadow-AllItems-MoonwellChalice-70142"
  value: {
-<<<<<<< HEAD
-  dps: 243.34706
-=======
   dps: 334.09564
->>>>>>> e458b23b
  }
 }
 dps_results: {
  key: "TestShadow-AllItems-NevermeltingIceCrystal-50259"
  value: {
-<<<<<<< HEAD
-  dps: 229.67461
-=======
   dps: 320.22457
->>>>>>> e458b23b
  }
 }
 dps_results: {
  key: "TestShadow-AllItems-OfferingofSacrifice-37638"
  value: {
-<<<<<<< HEAD
-  dps: 223.50533
-=======
-  dps: 314.37024
->>>>>>> e458b23b
+  dps: 314.37024
  }
 }
 dps_results: {
  key: "TestShadow-AllItems-Oremantle'sFavor-61448"
  value: {
-<<<<<<< HEAD
-  dps: 223.50533
-=======
-  dps: 314.37024
->>>>>>> e458b23b
+  dps: 314.37024
  }
 }
 dps_results: {
  key: "TestShadow-AllItems-PersistentEarthshatterDiamond"
  value: {
-<<<<<<< HEAD
-  dps: 223.50533
-=======
-  dps: 314.37024
->>>>>>> e458b23b
+  dps: 314.37024
  }
 }
 dps_results: {
  key: "TestShadow-AllItems-PersistentEarthsiegeDiamond"
  value: {
-<<<<<<< HEAD
-  dps: 223.50533
-=======
-  dps: 314.37024
->>>>>>> e458b23b
+  dps: 314.37024
  }
 }
 dps_results: {
  key: "TestShadow-AllItems-PetrifiedScarab-21685"
  value: {
-<<<<<<< HEAD
-  dps: 223.50533
-=======
-  dps: 314.37024
->>>>>>> e458b23b
+  dps: 314.37024
  }
 }
 dps_results: {
  key: "TestShadow-AllItems-PetrifiedTwilightScale-54571"
  value: {
-<<<<<<< HEAD
-  dps: 223.50533
-=======
-  dps: 314.37024
->>>>>>> e458b23b
+  dps: 314.37024
  }
 }
 dps_results: {
  key: "TestShadow-AllItems-PetrifiedTwilightScale-54591"
  value: {
-<<<<<<< HEAD
-  dps: 223.50533
-=======
-  dps: 314.37024
->>>>>>> e458b23b
+  dps: 314.37024
  }
 }
 dps_results: {
  key: "TestShadow-AllItems-PorcelainCrab-55237"
  value: {
-<<<<<<< HEAD
-  dps: 223.50533
-=======
-  dps: 314.37024
->>>>>>> e458b23b
+  dps: 314.37024
  }
 }
 dps_results: {
  key: "TestShadow-AllItems-PorcelainCrab-56280"
  value: {
-<<<<<<< HEAD
-  dps: 223.50533
-=======
-  dps: 314.37024
->>>>>>> e458b23b
+  dps: 314.37024
  }
 }
 dps_results: {
  key: "TestShadow-AllItems-PowerfulEarthshatterDiamond"
  value: {
-<<<<<<< HEAD
-  dps: 223.50533
-=======
-  dps: 314.37024
->>>>>>> e458b23b
+  dps: 314.37024
  }
 }
 dps_results: {
  key: "TestShadow-AllItems-PowerfulEarthsiegeDiamond"
  value: {
-<<<<<<< HEAD
-  dps: 223.50533
-=======
-  dps: 314.37024
->>>>>>> e458b23b
+  dps: 314.37024
  }
 }
 dps_results: {
  key: "TestShadow-AllItems-PowerfulShadowspiritDiamond"
  value: {
-<<<<<<< HEAD
-  dps: 223.50533
-=======
-  dps: 314.37024
->>>>>>> e458b23b
+  dps: 314.37024
  }
 }
 dps_results: {
  key: "TestShadow-AllItems-Prestor'sTalismanofMachination-59441"
  value: {
-<<<<<<< HEAD
-  dps: 223.50533
-=======
-  dps: 314.37024
->>>>>>> e458b23b
+  dps: 314.37024
  }
 }
 dps_results: {
  key: "TestShadow-AllItems-Prestor'sTalismanofMachination-65026"
  value: {
-<<<<<<< HEAD
-  dps: 223.50533
-=======
-  dps: 314.37024
->>>>>>> e458b23b
+  dps: 314.37024
  }
 }
 dps_results: {
  key: "TestShadow-AllItems-PurifiedShardoftheGods"
  value: {
-<<<<<<< HEAD
-  dps: 223.50533
-=======
-  dps: 314.37024
->>>>>>> e458b23b
+  dps: 314.37024
  }
 }
 dps_results: {
  key: "TestShadow-AllItems-Rainsong-55854"
  value: {
-<<<<<<< HEAD
-  dps: 223.50533
-=======
-  dps: 314.37024
->>>>>>> e458b23b
+  dps: 314.37024
  }
 }
 dps_results: {
  key: "TestShadow-AllItems-Rainsong-56377"
  value: {
-<<<<<<< HEAD
-  dps: 223.50533
-=======
-  dps: 314.37024
->>>>>>> e458b23b
+  dps: 314.37024
  }
 }
 dps_results: {
  key: "TestShadow-AllItems-ReignoftheDead-47316"
  value: {
-<<<<<<< HEAD
-  dps: 231.84219
-=======
   dps: 322.28149
->>>>>>> e458b23b
  }
 }
 dps_results: {
  key: "TestShadow-AllItems-ReignoftheDead-47477"
  value: {
-<<<<<<< HEAD
-  dps: 232.84262
-=======
   dps: 323.23085
->>>>>>> e458b23b
  }
 }
 dps_results: {
  key: "TestShadow-AllItems-RelentlessEarthsiegeDiamond"
  value: {
-<<<<<<< HEAD
-  dps: 223.50533
-=======
-  dps: 314.37024
->>>>>>> e458b23b
+  dps: 314.37024
  }
 }
 dps_results: {
  key: "TestShadow-AllItems-ReverberatingShadowspiritDiamond"
  value: {
-<<<<<<< HEAD
-  dps: 223.50533
-=======
-  dps: 314.37024
->>>>>>> e458b23b
+  dps: 314.37024
  }
 }
 dps_results: {
  key: "TestShadow-AllItems-RevitalizingShadowspiritDiamond"
  value: {
-<<<<<<< HEAD
-  dps: 223.50533
-=======
-  dps: 314.37024
->>>>>>> e458b23b
+  dps: 314.37024
  }
 }
 dps_results: {
  key: "TestShadow-AllItems-RevitalizingSkyflareDiamond"
  value: {
-<<<<<<< HEAD
-  dps: 223.50533
-=======
-  dps: 314.37024
->>>>>>> e458b23b
+  dps: 314.37024
  }
 }
 dps_results: {
  key: "TestShadow-AllItems-RightEyeofRajh-56100"
  value: {
-<<<<<<< HEAD
-  dps: 223.50533
-=======
-  dps: 314.37024
->>>>>>> e458b23b
+  dps: 314.37024
  }
 }
 dps_results: {
  key: "TestShadow-AllItems-RightEyeofRajh-56431"
  value: {
-<<<<<<< HEAD
-  dps: 223.50533
-=======
-  dps: 314.37024
->>>>>>> e458b23b
+  dps: 314.37024
  }
 }
 dps_results: {
  key: "TestShadow-AllItems-RuneofRepulsion-40372"
  value: {
-<<<<<<< HEAD
-  dps: 223.50533
-=======
-  dps: 314.37024
->>>>>>> e458b23b
+  dps: 314.37024
  }
 }
 dps_results: {
  key: "TestShadow-AllItems-Schnottz'sMedallionofCommand-65805"
  value: {
-<<<<<<< HEAD
-  dps: 223.50533
-=======
-  dps: 314.37024
->>>>>>> e458b23b
+  dps: 314.37024
  }
 }
 dps_results: {
  key: "TestShadow-AllItems-SeaStar-55256"
  value: {
-<<<<<<< HEAD
-  dps: 263.05993
-=======
   dps: 351.96343
->>>>>>> e458b23b
  }
 }
 dps_results: {
  key: "TestShadow-AllItems-SeaStar-56290"
  value: {
-<<<<<<< HEAD
-  dps: 297.18547
-=======
   dps: 384.39677
->>>>>>> e458b23b
  }
 }
 dps_results: {
  key: "TestShadow-AllItems-SealofthePantheon-36993"
  value: {
-<<<<<<< HEAD
-  dps: 223.50533
-=======
-  dps: 314.37024
->>>>>>> e458b23b
+  dps: 314.37024
  }
 }
 dps_results: {
  key: "TestShadow-AllItems-ShinyShardoftheGods"
  value: {
-<<<<<<< HEAD
-  dps: 223.50533
-=======
-  dps: 314.37024
->>>>>>> e458b23b
+  dps: 314.37024
  }
 }
 dps_results: {
  key: "TestShadow-AllItems-Shrine-CleansingPurifier-63838"
  value: {
-<<<<<<< HEAD
-  dps: 223.50533
-=======
-  dps: 314.37024
->>>>>>> e458b23b
+  dps: 314.37024
  }
 }
 dps_results: {
  key: "TestShadow-AllItems-Sindragosa'sFlawlessFang-50361"
  value: {
-<<<<<<< HEAD
-  dps: 223.50533
-=======
-  dps: 314.37024
->>>>>>> e458b23b
+  dps: 314.37024
  }
 }
 dps_results: {
  key: "TestShadow-AllItems-Skardyn'sGrace-56115"
  value: {
-<<<<<<< HEAD
-  dps: 223.50533
-=======
-  dps: 314.37024
->>>>>>> e458b23b
+  dps: 314.37024
  }
 }
 dps_results: {
  key: "TestShadow-AllItems-Skardyn'sGrace-56440"
  value: {
-<<<<<<< HEAD
-  dps: 223.50533
-=======
-  dps: 314.37024
->>>>>>> e458b23b
+  dps: 314.37024
  }
 }
 dps_results: {
  key: "TestShadow-AllItems-SliverofPureIce-50339"
  value: {
-<<<<<<< HEAD
-  dps: 232.28683
-=======
   dps: 322.70343
->>>>>>> e458b23b
  }
 }
 dps_results: {
  key: "TestShadow-AllItems-SliverofPureIce-50346"
  value: {
-<<<<<<< HEAD
-  dps: 233.39841
-=======
   dps: 323.75826
->>>>>>> e458b23b
  }
 }
 dps_results: {
  key: "TestShadow-AllItems-Sorrowsong-55879"
  value: {
-<<<<<<< HEAD
-  dps: 223.50533
-=======
-  dps: 314.37024
->>>>>>> e458b23b
+  dps: 314.37024
  }
 }
 dps_results: {
  key: "TestShadow-AllItems-Sorrowsong-56400"
  value: {
-<<<<<<< HEAD
-  dps: 223.50533
-=======
-  dps: 314.37024
->>>>>>> e458b23b
+  dps: 314.37024
  }
 }
 dps_results: {
  key: "TestShadow-AllItems-Soul'sAnguish-66994"
  value: {
-<<<<<<< HEAD
-  dps: 223.50533
-=======
-  dps: 314.37024
->>>>>>> e458b23b
+  dps: 314.37024
  }
 }
 dps_results: {
  key: "TestShadow-AllItems-SoulCasket-58183"
  value: {
-<<<<<<< HEAD
-  dps: 323.08986
-=======
   dps: 409.01663
->>>>>>> e458b23b
  }
 }
 dps_results: {
  key: "TestShadow-AllItems-SoulPreserver-37111"
  value: {
-<<<<<<< HEAD
-  dps: 227.67376
-=======
   dps: 318.32587
->>>>>>> e458b23b
  }
 }
 dps_results: {
  key: "TestShadow-AllItems-SouloftheDead-40382"
  value: {
-<<<<<<< HEAD
-  dps: 223.50533
-=======
-  dps: 314.37024
->>>>>>> e458b23b
+  dps: 314.37024
  }
 }
 dps_results: {
  key: "TestShadow-AllItems-SparkofLife-37657"
  value: {
-<<<<<<< HEAD
-  dps: 223.50533
-=======
-  dps: 314.37024
->>>>>>> e458b23b
+  dps: 314.37024
  }
 }
 dps_results: {
  key: "TestShadow-AllItems-SphereofRedDragon'sBlood-37166"
  value: {
-<<<<<<< HEAD
-  dps: 223.50533
-=======
-  dps: 314.37024
->>>>>>> e458b23b
+  dps: 314.37024
  }
 }
 dps_results: {
  key: "TestShadow-AllItems-Stonemother'sKiss-61411"
  value: {
-<<<<<<< HEAD
-  dps: 234.82679
-=======
   dps: 325.62532
->>>>>>> e458b23b
  }
 }
 dps_results: {
  key: "TestShadow-AllItems-StumpofTime-62465"
  value: {
-<<<<<<< HEAD
-  dps: 223.50533
-=======
-  dps: 314.37024
->>>>>>> e458b23b
+  dps: 314.37024
  }
 }
 dps_results: {
  key: "TestShadow-AllItems-StumpofTime-62470"
  value: {
-<<<<<<< HEAD
-  dps: 223.50533
-=======
-  dps: 314.37024
->>>>>>> e458b23b
+  dps: 314.37024
  }
 }
 dps_results: {
  key: "TestShadow-AllItems-SwiftSkyflareDiamond"
  value: {
-<<<<<<< HEAD
-  dps: 223.50533
-=======
-  dps: 314.37024
->>>>>>> e458b23b
+  dps: 314.37024
  }
 }
 dps_results: {
  key: "TestShadow-AllItems-SwiftStarflareDiamond"
  value: {
-<<<<<<< HEAD
-  dps: 223.50533
-=======
-  dps: 314.37024
->>>>>>> e458b23b
+  dps: 314.37024
  }
 }
 dps_results: {
  key: "TestShadow-AllItems-SwiftWindfireDiamond"
  value: {
-<<<<<<< HEAD
-  dps: 223.50533
-=======
-  dps: 314.37024
->>>>>>> e458b23b
+  dps: 314.37024
  }
 }
 dps_results: {
  key: "TestShadow-AllItems-SymbioticWorm-59332"
  value: {
-<<<<<<< HEAD
-  dps: 223.50533
-=======
-  dps: 314.37024
->>>>>>> e458b23b
+  dps: 314.37024
  }
 }
 dps_results: {
  key: "TestShadow-AllItems-SymbioticWorm-65048"
  value: {
-<<<<<<< HEAD
-  dps: 223.50533
-=======
-  dps: 314.37024
->>>>>>> e458b23b
+  dps: 314.37024
  }
 }
 dps_results: {
  key: "TestShadow-AllItems-TalismanofSinisterOrder-65804"
  value: {
-<<<<<<< HEAD
-  dps: 237.16111
-=======
   dps: 327.94596
->>>>>>> e458b23b
  }
 }
 dps_results: {
  key: "TestShadow-AllItems-TalismanofTrollDivinity-37734"
  value: {
-<<<<<<< HEAD
-  dps: 223.50533
-=======
-  dps: 314.37024
->>>>>>> e458b23b
+  dps: 314.37024
  }
 }
 dps_results: {
  key: "TestShadow-AllItems-Tank-CommanderInsignia-63841"
  value: {
-<<<<<<< HEAD
-  dps: 223.50533
-=======
-  dps: 314.37024
->>>>>>> e458b23b
+  dps: 314.37024
  }
 }
 dps_results: {
  key: "TestShadow-AllItems-TearofBlood-55819"
  value: {
-<<<<<<< HEAD
-  dps: 236.05231
-=======
   dps: 326.84365
->>>>>>> e458b23b
  }
 }
 dps_results: {
  key: "TestShadow-AllItems-TearofBlood-56351"
  value: {
-<<<<<<< HEAD
-  dps: 240.13737
-=======
   dps: 330.90477
->>>>>>> e458b23b
  }
 }
 dps_results: {
  key: "TestShadow-AllItems-TearsoftheVanquished-47215"
  value: {
-<<<<<<< HEAD
-  dps: 228.40741
-=======
   dps: 319.24357
->>>>>>> e458b23b
  }
 }
 dps_results: {
  key: "TestShadow-AllItems-TendrilsofBurrowingDark-55810"
  value: {
-<<<<<<< HEAD
-  dps: 223.50533
-=======
-  dps: 314.37024
->>>>>>> e458b23b
+  dps: 314.37024
  }
 }
 dps_results: {
  key: "TestShadow-AllItems-TendrilsofBurrowingDark-56339"
  value: {
-<<<<<<< HEAD
-  dps: 223.50533
-=======
-  dps: 314.37024
->>>>>>> e458b23b
+  dps: 314.37024
  }
 }
 dps_results: {
  key: "TestShadow-AllItems-TheGeneral'sHeart-45507"
  value: {
-<<<<<<< HEAD
-  dps: 223.50533
-=======
-  dps: 314.37024
->>>>>>> e458b23b
+  dps: 314.37024
  }
 }
 dps_results: {
  key: "TestShadow-AllItems-Theralion'sMirror-59519"
  value: {
-<<<<<<< HEAD
-  dps: 242.23826
-=======
   dps: 332.99334
->>>>>>> e458b23b
  }
 }
 dps_results: {
  key: "TestShadow-AllItems-Theralion'sMirror-65105"
  value: {
-<<<<<<< HEAD
-  dps: 244.6893
-=======
   dps: 335.43001
->>>>>>> e458b23b
  }
 }
 dps_results: {
  key: "TestShadow-AllItems-Throngus'sFinger-56121"
  value: {
-<<<<<<< HEAD
-  dps: 223.50533
-=======
-  dps: 314.37024
->>>>>>> e458b23b
+  dps: 314.37024
  }
 }
 dps_results: {
  key: "TestShadow-AllItems-Throngus'sFinger-56449"
  value: {
-<<<<<<< HEAD
-  dps: 223.50533
-=======
-  dps: 314.37024
->>>>>>> e458b23b
+  dps: 314.37024
  }
 }
 dps_results: {
  key: "TestShadow-AllItems-ThunderingSkyflareDiamond"
  value: {
-<<<<<<< HEAD
-  dps: 223.50533
-=======
-  dps: 314.37024
->>>>>>> e458b23b
+  dps: 314.37024
  }
 }
 dps_results: {
  key: "TestShadow-AllItems-Tia'sGrace-55874"
  value: {
-<<<<<<< HEAD
-  dps: 223.50533
-=======
-  dps: 314.37024
->>>>>>> e458b23b
+  dps: 314.37024
  }
 }
 dps_results: {
  key: "TestShadow-AllItems-Tia'sGrace-56394"
  value: {
-<<<<<<< HEAD
-  dps: 223.50533
-=======
-  dps: 314.37024
->>>>>>> e458b23b
+  dps: 314.37024
  }
 }
 dps_results: {
  key: "TestShadow-AllItems-TinyAbominationinaJar-50351"
  value: {
-<<<<<<< HEAD
-  dps: 223.50533
-=======
-  dps: 314.37024
->>>>>>> e458b23b
+  dps: 314.37024
  }
 }
 dps_results: {
  key: "TestShadow-AllItems-TinyAbominationinaJar-50706"
  value: {
-<<<<<<< HEAD
-  dps: 223.50533
-=======
-  dps: 314.37024
->>>>>>> e458b23b
+  dps: 314.37024
  }
 }
 dps_results: {
  key: "TestShadow-AllItems-TirelessSkyflareDiamond"
  value: {
-<<<<<<< HEAD
-  dps: 224.89481
-=======
   dps: 315.68878
->>>>>>> e458b23b
  }
 }
 dps_results: {
  key: "TestShadow-AllItems-TirelessStarflareDiamond"
  value: {
-<<<<<<< HEAD
-  dps: 224.61692
-=======
   dps: 315.42507
->>>>>>> e458b23b
  }
 }
 dps_results: {
  key: "TestShadow-AllItems-TomeofArcanePhenomena-36972"
  value: {
-<<<<<<< HEAD
-  dps: 227.28471
-=======
   dps: 317.95667
->>>>>>> e458b23b
  }
 }
 dps_results: {
  key: "TestShadow-AllItems-TrenchantEarthshatterDiamond"
  value: {
-<<<<<<< HEAD
-  dps: 224.61692
-=======
   dps: 315.42507
->>>>>>> e458b23b
  }
 }
 dps_results: {
  key: "TestShadow-AllItems-TrenchantEarthsiegeDiamond"
  value: {
-<<<<<<< HEAD
-  dps: 224.89481
-=======
   dps: 315.68878
->>>>>>> e458b23b
  }
 }
 dps_results: {
  key: "TestShadow-AllItems-Tyrande'sFavoriteDoll-64645"
  value: {
-<<<<<<< HEAD
-  dps: 248.63045
-=======
   dps: 339.26359
->>>>>>> e458b23b
  }
 }
 dps_results: {
  key: "TestShadow-AllItems-UnheededWarning-59520"
  value: {
-<<<<<<< HEAD
-  dps: 223.50533
-=======
-  dps: 314.37024
->>>>>>> e458b23b
+  dps: 314.37024
  }
 }
 dps_results: {
  key: "TestShadow-AllItems-UnquenchableFlame-67101"
  value: {
-<<<<<<< HEAD
-  dps: 223.50533
-=======
-  dps: 314.37024
->>>>>>> e458b23b
+  dps: 314.37024
  }
 }
 dps_results: {
  key: "TestShadow-AllItems-UnsolvableRiddle-62468"
  value: {
-<<<<<<< HEAD
-  dps: 223.50533
-=======
-  dps: 314.37024
->>>>>>> e458b23b
+  dps: 314.37024
  }
 }
 dps_results: {
  key: "TestShadow-AllItems-UnsolvableRiddle-68709"
  value: {
-<<<<<<< HEAD
-  dps: 223.50533
-=======
-  dps: 314.37024
->>>>>>> e458b23b
+  dps: 314.37024
  }
 }
 dps_results: {
  key: "TestShadow-AllItems-Val'anyr,HammerofAncientKings-46017"
  value: {
-<<<<<<< HEAD
-  dps: 230.93903
-=======
   dps: 321.464
->>>>>>> e458b23b
  }
 }
 dps_results: {
  key: "TestShadow-AllItems-VialofStolenMemories-59515"
  value: {
-<<<<<<< HEAD
-  dps: 223.50533
-=======
-  dps: 314.37024
->>>>>>> e458b23b
+  dps: 314.37024
  }
 }
 dps_results: {
  key: "TestShadow-AllItems-VialofStolenMemories-65109"
  value: {
-<<<<<<< HEAD
-  dps: 223.50533
-=======
-  dps: 314.37024
->>>>>>> e458b23b
+  dps: 314.37024
  }
 }
 dps_results: {
  key: "TestShadow-AllItems-ViciousGladiator'sBadgeofConquest-61033"
  value: {
-<<<<<<< HEAD
-  dps: 223.50533
-=======
-  dps: 314.37024
->>>>>>> e458b23b
+  dps: 314.37024
  }
 }
 dps_results: {
  key: "TestShadow-AllItems-ViciousGladiator'sBadgeofDominance-61035"
  value: {
-<<<<<<< HEAD
-  dps: 306.49244
-=======
   dps: 393.24223
->>>>>>> e458b23b
  }
 }
 dps_results: {
  key: "TestShadow-AllItems-ViciousGladiator'sBadgeofVictory-61034"
  value: {
-<<<<<<< HEAD
-  dps: 223.50533
-=======
-  dps: 314.37024
->>>>>>> e458b23b
+  dps: 314.37024
  }
 }
 dps_results: {
  key: "TestShadow-AllItems-ViciousGladiator'sEmblemofAccuracy-61027"
  value: {
-<<<<<<< HEAD
-  dps: 223.50533
-=======
-  dps: 314.37024
->>>>>>> e458b23b
+  dps: 314.37024
  }
 }
 dps_results: {
  key: "TestShadow-AllItems-ViciousGladiator'sEmblemofAlacrity-61028"
  value: {
-<<<<<<< HEAD
-  dps: 223.50533
-=======
-  dps: 314.37024
->>>>>>> e458b23b
+  dps: 314.37024
  }
 }
 dps_results: {
  key: "TestShadow-AllItems-ViciousGladiator'sEmblemofCruelty-61026"
  value: {
-<<<<<<< HEAD
-  dps: 223.50533
-=======
-  dps: 314.37024
->>>>>>> e458b23b
+  dps: 314.37024
  }
 }
 dps_results: {
  key: "TestShadow-AllItems-ViciousGladiator'sEmblemofProficiency-61030"
  value: {
-<<<<<<< HEAD
-  dps: 223.50533
-=======
-  dps: 314.37024
->>>>>>> e458b23b
+  dps: 314.37024
  }
 }
 dps_results: {
  key: "TestShadow-AllItems-ViciousGladiator'sEmblemofProwess-61029"
  value: {
-<<<<<<< HEAD
-  dps: 223.50533
-=======
-  dps: 314.37024
->>>>>>> e458b23b
+  dps: 314.37024
  }
 }
 dps_results: {
  key: "TestShadow-AllItems-ViciousGladiator'sEmblemofTenacity-61032"
  value: {
-<<<<<<< HEAD
-  dps: 223.50533
-=======
-  dps: 314.37024
->>>>>>> e458b23b
+  dps: 314.37024
  }
 }
 dps_results: {
  key: "TestShadow-AllItems-ViciousGladiator'sInsigniaofConquest-61047"
  value: {
-<<<<<<< HEAD
-  dps: 223.50533
-=======
-  dps: 314.37024
->>>>>>> e458b23b
+  dps: 314.37024
  }
 }
 dps_results: {
  key: "TestShadow-AllItems-ViciousGladiator'sInsigniaofDominance-61045"
  value: {
-<<<<<<< HEAD
-  dps: 223.50533
-=======
-  dps: 314.37024
->>>>>>> e458b23b
+  dps: 314.37024
  }
 }
 dps_results: {
  key: "TestShadow-AllItems-ViciousGladiator'sInsigniaofVictory-61046"
  value: {
-<<<<<<< HEAD
-  dps: 223.50533
-=======
-  dps: 314.37024
->>>>>>> e458b23b
+  dps: 314.37024
  }
 }
 dps_results: {
  key: "TestShadow-AllItems-WingedTalisman-37844"
  value: {
-<<<<<<< HEAD
-  dps: 241.39539
-=======
   dps: 331.37317
->>>>>>> e458b23b
  }
 }
 dps_results: {
  key: "TestShadow-AllItems-WitchingHourglass-55787"
  value: {
-<<<<<<< HEAD
-  dps: 235.17694
-=======
   dps: 325.97342
->>>>>>> e458b23b
  }
 }
 dps_results: {
  key: "TestShadow-AllItems-WitchingHourglass-56320"
  value: {
-<<<<<<< HEAD
-  dps: 240.13737
-=======
   dps: 330.90477
->>>>>>> e458b23b
  }
 }
 dps_results: {
  key: "TestShadow-AllItems-World-QuellerFocus-63842"
  value: {
-<<<<<<< HEAD
-  dps: 223.50533
-=======
-  dps: 314.37024
->>>>>>> e458b23b
+  dps: 314.37024
  }
 }
 dps_results: {
  key: "TestShadow-AllItems-Za'brox'sLuckyTooth-63742"
  value: {
-<<<<<<< HEAD
-  dps: 223.50533
-=======
-  dps: 314.37024
->>>>>>> e458b23b
+  dps: 314.37024
  }
 }
 dps_results: {
  key: "TestShadow-AllItems-Za'brox'sLuckyTooth-63745"
  value: {
-<<<<<<< HEAD
-  dps: 223.50533
-=======
-  dps: 314.37024
->>>>>>> e458b23b
+  dps: 314.37024
  }
 }
 dps_results: {
  key: "TestShadow-Average-Default"
  value: {
-<<<<<<< HEAD
-  dps: 225.43133
-=======
   dps: 312.44322
->>>>>>> e458b23b
  }
 }
 dps_results: {
  key: "TestShadow-Settings-Draenei-p1-Basic-default-FullBuffs-LongMultiTarget"
  value: {
-<<<<<<< HEAD
-  dps: 223.62205
-=======
   dps: 314.48627
->>>>>>> e458b23b
  }
 }
 dps_results: {
  key: "TestShadow-Settings-Draenei-p1-Basic-default-FullBuffs-LongSingleTarget"
  value: {
-<<<<<<< HEAD
-  dps: 223.62205
-=======
   dps: 314.48627
->>>>>>> e458b23b
  }
 }
 dps_results: {
  key: "TestShadow-Settings-Draenei-p1-Basic-default-FullBuffs-ShortSingleTarget"
  value: {
-<<<<<<< HEAD
-  dps: 622.67108
-=======
   dps: 880.67507
->>>>>>> e458b23b
  }
 }
 dps_results: {
@@ -2680,31 +1623,19 @@
 dps_results: {
  key: "TestShadow-Settings-NightElf-p1-Basic-default-FullBuffs-LongMultiTarget"
  value: {
-<<<<<<< HEAD
-  dps: 223.62205
-=======
   dps: 314.48627
->>>>>>> e458b23b
  }
 }
 dps_results: {
  key: "TestShadow-Settings-NightElf-p1-Basic-default-FullBuffs-LongSingleTarget"
  value: {
-<<<<<<< HEAD
-  dps: 223.62205
-=======
   dps: 314.48627
->>>>>>> e458b23b
  }
 }
 dps_results: {
  key: "TestShadow-Settings-NightElf-p1-Basic-default-FullBuffs-ShortSingleTarget"
  value: {
-<<<<<<< HEAD
-  dps: 622.67108
-=======
   dps: 880.67507
->>>>>>> e458b23b
  }
 }
 dps_results: {
@@ -2728,31 +1659,19 @@
 dps_results: {
  key: "TestShadow-Settings-Undead-p1-Basic-default-FullBuffs-LongMultiTarget"
  value: {
-<<<<<<< HEAD
-  dps: 223.50533
-=======
-  dps: 314.37024
->>>>>>> e458b23b
+  dps: 314.37024
  }
 }
 dps_results: {
  key: "TestShadow-Settings-Undead-p1-Basic-default-FullBuffs-LongSingleTarget"
  value: {
-<<<<<<< HEAD
-  dps: 223.50533
-=======
-  dps: 314.37024
->>>>>>> e458b23b
+  dps: 314.37024
  }
 }
 dps_results: {
  key: "TestShadow-Settings-Undead-p1-Basic-default-FullBuffs-ShortSingleTarget"
  value: {
-<<<<<<< HEAD
-  dps: 622.34613
-=======
   dps: 880.35017
->>>>>>> e458b23b
  }
 }
 dps_results: {
@@ -2776,10 +1695,6 @@
 dps_results: {
  key: "TestShadow-SwitchInFrontOfTarget-Default"
  value: {
-<<<<<<< HEAD
-  dps: 227.7517
-=======
   dps: 316.86287
->>>>>>> e458b23b
  }
 }