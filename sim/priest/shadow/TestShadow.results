character_stats_results: {
 key: "TestShadow-CharacterStats-Default"
 value: {
  final_stats: 675.6225
  final_stats: 685.0725
  final_stats: 6982.8192
  final_stats: 5593.14832
  final_stats: 1873.0784
  final_stats: 9153.26315
  final_stats: 326
  final_stats: 1760.0784
  final_stats: 3327.52724
  final_stats: 3980.02314
  final_stats: 0
  final_stats: 0
  final_stats: 86
  final_stats: 2129.88325
  final_stats: 4267.15784
  final_stats: 0
  final_stats: 0
  final_stats: 106333.22474
  final_stats: 13603.2
  final_stats: 0
  final_stats: 0
  final_stats: 0
  final_stats: 0
  final_stats: 0
  final_stats: 0
  final_stats: 0
  final_stats: 140784.4688
  final_stats: 0
  final_stats: 0
  final_stats: 0
  final_stats: 0
  final_stats: 0
  final_stats: 0
  final_stats: 907
 }
}
dps_results: {
 key: "TestShadow-AllItems-AgileShadowspiritDiamond"
 value: {
<<<<<<< HEAD
  dps: 27747.33788
  tps: 26506.33483
=======
  dps: 28275.67965
  tps: 26933.18836
>>>>>>> 7ab036bd
 }
}
dps_results: {
 key: "TestShadow-AllItems-Althor'sAbacus-50359"
 value: {
<<<<<<< HEAD
  dps: 26587.73856
  tps: 25412.05456
=======
  dps: 26791.50181
  tps: 25578.62933
>>>>>>> 7ab036bd
 }
}
dps_results: {
 key: "TestShadow-AllItems-Althor'sAbacus-50366"
 value: {
<<<<<<< HEAD
  dps: 26779.90903
  tps: 25579.95656
=======
  dps: 26869.61732
  tps: 25648.43855
>>>>>>> 7ab036bd
 }
}
dps_results: {
 key: "TestShadow-AllItems-Anhuur'sHymnal-55889"
 value: {
<<<<<<< HEAD
  dps: 26586.30638
  tps: 25374.04109
=======
  dps: 27018.15968
  tps: 25768.17373
>>>>>>> 7ab036bd
 }
}
dps_results: {
 key: "TestShadow-AllItems-Anhuur'sHymnal-56407"
 value: {
<<<<<<< HEAD
  dps: 26648.80169
  tps: 25433.3077
=======
  dps: 27063.28432
  tps: 25813.07733
>>>>>>> 7ab036bd
 }
}
dps_results: {
 key: "TestShadow-AllItems-AustereEarthsiegeDiamond"
 value: {
<<<<<<< HEAD
  dps: 27283.23302
  tps: 26048.71999
=======
  dps: 27808.17957
  tps: 26472.68681
>>>>>>> 7ab036bd
 }
}
dps_results: {
 key: "TestShadow-AllItems-AustereShadowspiritDiamond"
 value: {
<<<<<<< HEAD
  dps: 27283.23302
  tps: 26048.71999
=======
  dps: 27808.17957
  tps: 26472.68681
>>>>>>> 7ab036bd
 }
}
dps_results: {
 key: "TestShadow-AllItems-Bandit'sInsignia-40371"
 value: {
<<<<<<< HEAD
  dps: 25974.6919
  tps: 24812.3913
=======
  dps: 26373.34907
  tps: 25177.71563
>>>>>>> 7ab036bd
 }
}
dps_results: {
 key: "TestShadow-AllItems-BaubleofTrueBlood-50354"
 value: {
<<<<<<< HEAD
  dps: 25899.68479
  tps: 24746.61529
  hps: 89.07159
=======
  dps: 26373.88733
  tps: 25182.9426
  hps: 89.08293
>>>>>>> 7ab036bd
 }
}
dps_results: {
 key: "TestShadow-AllItems-BaubleofTrueBlood-50726"
 value: {
<<<<<<< HEAD
  dps: 25899.68479
  tps: 24746.61529
  hps: 89.07159
=======
  dps: 26373.88733
  tps: 25182.9426
  hps: 89.08293
>>>>>>> 7ab036bd
 }
}
dps_results: {
 key: "TestShadow-AllItems-BeamingEarthsiegeDiamond"
 value: {
<<<<<<< HEAD
  dps: 27194.51989
  tps: 25911.93807
=======
  dps: 27851.91298
  tps: 26488.49208
>>>>>>> 7ab036bd
 }
}
dps_results: {
 key: "TestShadow-AllItems-BedrockTalisman-58182"
 value: {
<<<<<<< HEAD
  dps: 25974.6919
  tps: 24812.3913
=======
  dps: 26373.34907
  tps: 25177.71563
>>>>>>> 7ab036bd
 }
}
dps_results: {
 key: "TestShadow-AllItems-BellofEnragingResonance-59326"
 value: {
<<<<<<< HEAD
  dps: 27994.77198
  tps: 26622.70627
=======
  dps: 28028.55175
  tps: 26653.25877
>>>>>>> 7ab036bd
 }
}
dps_results: {
 key: "TestShadow-AllItems-BindingPromise-67037"
 value: {
<<<<<<< HEAD
  dps: 25965.39447
  tps: 24810.89539
=======
  dps: 26403.49301
  tps: 25218.92006
>>>>>>> 7ab036bd
 }
}
dps_results: {
 key: "TestShadow-AllItems-BlessedRegaliaofUndeadCleansing"
 value: {
<<<<<<< HEAD
  dps: 18560.88732
  tps: 17767.83606
=======
  dps: 18764.57038
  tps: 17943.58664
>>>>>>> 7ab036bd
 }
}
dps_results: {
 key: "TestShadow-AllItems-Blood-SoakedAleMug-63843"
 value: {
<<<<<<< HEAD
  dps: 26328.23788
  tps: 25171.5549
=======
  dps: 26687.65684
  tps: 25502.92335
>>>>>>> 7ab036bd
 }
}
dps_results: {
 key: "TestShadow-AllItems-BloodofIsiset-55995"
 value: {
<<<<<<< HEAD
  dps: 26346.64072
  tps: 25184.34013
=======
  dps: 26750.91906
  tps: 25555.28562
>>>>>>> 7ab036bd
 }
}
dps_results: {
 key: "TestShadow-AllItems-BloodofIsiset-56414"
 value: {
<<<<<<< HEAD
  dps: 26395.34831
  tps: 25233.04772
=======
  dps: 26800.36275
  tps: 25604.72931
>>>>>>> 7ab036bd
 }
}
dps_results: {
 key: "TestShadow-AllItems-BloodthirstyGladiator'sBadgeofConquest-64687"
 value: {
<<<<<<< HEAD
  dps: 26006.21365
  tps: 24848.59886
=======
  dps: 26358.89553
  tps: 25174.76203
>>>>>>> 7ab036bd
 }
}
dps_results: {
 key: "TestShadow-AllItems-BloodthirstyGladiator'sBadgeofDominance-64688"
 value: {
<<<<<<< HEAD
  dps: 26874.81687
  tps: 25628.77742
=======
  dps: 27336.50241
  tps: 26060.59219
>>>>>>> 7ab036bd
 }
}
dps_results: {
 key: "TestShadow-AllItems-BloodthirstyGladiator'sBadgeofVictory-64689"
 value: {
<<<<<<< HEAD
  dps: 25965.39447
  tps: 24810.89539
=======
  dps: 26403.49301
  tps: 25218.92006
>>>>>>> 7ab036bd
 }
}
dps_results: {
 key: "TestShadow-AllItems-BloodthirstyGladiator'sEmblemofCruelty-64740"
 value: {
<<<<<<< HEAD
  dps: 26680.2042
  tps: 25507.48551
=======
  dps: 26757.53319
  tps: 25555.15546
>>>>>>> 7ab036bd
 }
}
dps_results: {
 key: "TestShadow-AllItems-BloodthirstyGladiator'sEmblemofMeditation-64741"
 value: {
<<<<<<< HEAD
  dps: 25980.93891
  tps: 24839.63056
=======
  dps: 26403.49301
  tps: 25218.92006
>>>>>>> 7ab036bd
 }
}
dps_results: {
 key: "TestShadow-AllItems-BloodthirstyGladiator'sEmblemofTenacity-64742"
 value: {
<<<<<<< HEAD
  dps: 25965.31796
  tps: 24810.89539
=======
  dps: 26403.49301
  tps: 25218.92006
>>>>>>> 7ab036bd
 }
}
dps_results: {
 key: "TestShadow-AllItems-BloodthirstyGladiator'sInsigniaofConquest-64761"
 value: {
<<<<<<< HEAD
  dps: 25969.51082
  tps: 24812.3913
=======
  dps: 26367.38234
  tps: 25177.71563
>>>>>>> 7ab036bd
 }
}
dps_results: {
 key: "TestShadow-AllItems-BloodthirstyGladiator'sInsigniaofDominance-64762"
 value: {
<<<<<<< HEAD
  dps: 26838.97433
  tps: 25615.50681
=======
  dps: 27250.64387
  tps: 25990.00909
>>>>>>> 7ab036bd
 }
}
dps_results: {
 key: "TestShadow-AllItems-BloodthirstyGladiator'sInsigniaofVictory-64763"
 value: {
<<<<<<< HEAD
  dps: 25967.63244
  tps: 24812.3913
=======
  dps: 26366.52954
  tps: 25177.71563
>>>>>>> 7ab036bd
 }
}
dps_results: {
 key: "TestShadow-AllItems-BottledLightning-66879"
 value: {
<<<<<<< HEAD
  dps: 26889.91114
  tps: 25664.20524
=======
  dps: 27072.7136
  tps: 25839.39576
>>>>>>> 7ab036bd
 }
}
dps_results: {
 key: "TestShadow-AllItems-BracingEarthsiegeDiamond"
 value: {
<<<<<<< HEAD
  dps: 27314.20579
  tps: 25573.19396
=======
  dps: 27845.31582
  tps: 25984.55123
>>>>>>> 7ab036bd
 }
}
dps_results: {
 key: "TestShadow-AllItems-BracingShadowspiritDiamond"
 value: {
<<<<<<< HEAD
  dps: 27346.32399
  tps: 25548.83537
=======
  dps: 27914.15536
  tps: 26003.37507
>>>>>>> 7ab036bd
 }
}
dps_results: {
 key: "TestShadow-AllItems-BurningShadowspiritDiamond"
 value: {
<<<<<<< HEAD
  dps: 27810.07489
  tps: 26515.42637
=======
  dps: 28382.00099
  tps: 26981.58257
>>>>>>> 7ab036bd
 }
}
dps_results: {
 key: "TestShadow-AllItems-ChaoticShadowspiritDiamond"
 value: {
<<<<<<< HEAD
  dps: 27877.2464
  tps: 26667.49059
=======
  dps: 28397.89205
  tps: 27019.81526
>>>>>>> 7ab036bd
 }
}
dps_results: {
 key: "TestShadow-AllItems-ChaoticSkyflareDiamond"
 value: {
<<<<<<< HEAD
  dps: 27864.63499
  tps: 26613.3113
=======
  dps: 28306.66361
  tps: 26940.25125
>>>>>>> 7ab036bd
 }
}
dps_results: {
 key: "TestShadow-AllItems-CoreofRipeness-58184"
 value: {
<<<<<<< HEAD
  dps: 27112.53094
  tps: 25914.17152
=======
  dps: 27368.0209
  tps: 26121.42412
>>>>>>> 7ab036bd
 }
}
dps_results: {
 key: "TestShadow-AllItems-CorpseTongueCoin-50349"
 value: {
<<<<<<< HEAD
  dps: 25974.6919
  tps: 24812.3913
=======
  dps: 26373.34907
  tps: 25177.71563
>>>>>>> 7ab036bd
 }
}
dps_results: {
 key: "TestShadow-AllItems-CorpseTongueCoin-50352"
 value: {
<<<<<<< HEAD
  dps: 25974.6919
  tps: 24812.3913
=======
  dps: 26373.34907
  tps: 25177.71563
>>>>>>> 7ab036bd
 }
}
dps_results: {
 key: "TestShadow-AllItems-CorrodedSkeletonKey-50356"
 value: {
<<<<<<< HEAD
  dps: 25972.43106
  tps: 24810.89539
=======
  dps: 26410.89986
  tps: 25218.92006
>>>>>>> 7ab036bd
  hps: 64
 }
}
dps_results: {
 key: "TestShadow-AllItems-CrimsonAcolyte'sRaiment"
 value: {
<<<<<<< HEAD
  dps: 19141.60959
  tps: 18317.51831
=======
  dps: 19266.9358
  tps: 18372.84545
>>>>>>> 7ab036bd
 }
}
dps_results: {
 key: "TestShadow-AllItems-CrimsonAcolyte'sRegalia"
 value: {
<<<<<<< HEAD
  dps: 20252.13015
  tps: 19293.71015
=======
  dps: 20327.62248
  tps: 19375.73989
>>>>>>> 7ab036bd
 }
}
dps_results: {
 key: "TestShadow-AllItems-CrushingWeight-59506"
 value: {
<<<<<<< HEAD
  dps: 25974.6919
  tps: 24812.3913
=======
  dps: 26373.34907
  tps: 25177.71563
>>>>>>> 7ab036bd
 }
}
dps_results: {
 key: "TestShadow-AllItems-CrushingWeight-65118"
 value: {
<<<<<<< HEAD
  dps: 25974.6919
  tps: 24812.3913
=======
  dps: 26373.34907
  tps: 25177.71563
>>>>>>> 7ab036bd
 }
}
dps_results: {
 key: "TestShadow-AllItems-DarkmoonCard:Berserker!-42989"
 value: {
<<<<<<< HEAD
  dps: 26246.51867
  tps: 25081.72524
=======
  dps: 26472.32089
  tps: 25281.09573
>>>>>>> 7ab036bd
 }
}
dps_results: {
 key: "TestShadow-AllItems-DarkmoonCard:Death-42990"
 value: {
<<<<<<< HEAD
  dps: 26176.51333
  tps: 24990.03043
=======
  dps: 26572.75583
  tps: 25375.28841
>>>>>>> 7ab036bd
 }
}
dps_results: {
 key: "TestShadow-AllItems-DarkmoonCard:Earthquake-62048"
 value: {
<<<<<<< HEAD
  dps: 25965.31796
  tps: 24810.89539
=======
  dps: 26403.49301
  tps: 25218.92006
>>>>>>> 7ab036bd
 }
}
dps_results: {
 key: "TestShadow-AllItems-DarkmoonCard:Greatness-44255"
 value: {
<<<<<<< HEAD
  dps: 26753.05417
  tps: 25610.77075
=======
  dps: 26969.83169
  tps: 25768.02731
>>>>>>> 7ab036bd
 }
}
dps_results: {
 key: "TestShadow-AllItems-DarkmoonCard:Hurricane-62049"
 value: {
<<<<<<< HEAD
  dps: 25974.6919
  tps: 24812.3913
=======
  dps: 26373.34907
  tps: 25177.71563
>>>>>>> 7ab036bd
 }
}
dps_results: {
 key: "TestShadow-AllItems-DarkmoonCard:Hurricane-62051"
 value: {
<<<<<<< HEAD
  dps: 25974.6919
  tps: 24812.3913
=======
  dps: 26373.34907
  tps: 25177.71563
>>>>>>> 7ab036bd
 }
}
dps_results: {
 key: "TestShadow-AllItems-DarkmoonCard:Tsunami-62050"
 value: {
<<<<<<< HEAD
  dps: 27131.21849
  tps: 25926.15094
=======
  dps: 27383.66951
  tps: 26131.51397
>>>>>>> 7ab036bd
 }
}
dps_results: {
 key: "TestShadow-AllItems-Death'sChoice-47464"
 value: {
<<<<<<< HEAD
  dps: 25966.77922
  tps: 24812.3913
=======
  dps: 26365.75407
  tps: 25177.71563
>>>>>>> 7ab036bd
 }
}
dps_results: {
 key: "TestShadow-AllItems-DeathKnight'sAnguish-38212"
 value: {
<<<<<<< HEAD
  dps: 26131.02029
  tps: 24957.97145
=======
  dps: 26439.82437
  tps: 25243.20239
>>>>>>> 7ab036bd
 }
}
dps_results: {
 key: "TestShadow-AllItems-Deathbringer'sWill-50362"
 value: {
<<<<<<< HEAD
  dps: 26494.60525
  tps: 25305.72388
=======
  dps: 26561.65738
  tps: 25364.77683
>>>>>>> 7ab036bd
 }
}
dps_results: {
 key: "TestShadow-AllItems-Deathbringer'sWill-50363"
 value: {
<<<<<<< HEAD
  dps: 26456.23167
  tps: 25286.0919
=======
  dps: 26566.52485
  tps: 25370.56985
>>>>>>> 7ab036bd
 }
}
dps_results: {
 key: "TestShadow-AllItems-Defender'sCode-40257"
 value: {
<<<<<<< HEAD
  dps: 25965.39447
  tps: 24810.89539
=======
  dps: 26403.49301
  tps: 25218.92006
>>>>>>> 7ab036bd
 }
}
dps_results: {
 key: "TestShadow-AllItems-DestructiveShadowspiritDiamond"
 value: {
<<<<<<< HEAD
  dps: 27403.04182
  tps: 26199.40776
=======
  dps: 27923.77016
  tps: 26553.03591
>>>>>>> 7ab036bd
 }
}
dps_results: {
 key: "TestShadow-AllItems-DestructiveSkyflareDiamond"
 value: {
<<<<<<< HEAD
  dps: 27398.67272
  tps: 26153.56472
=======
  dps: 27822.99497
  tps: 26462.66567
>>>>>>> 7ab036bd
 }
}
dps_results: {
 key: "TestShadow-AllItems-DislodgedForeignObject-50348"
 value: {
<<<<<<< HEAD
  dps: 27139.77698
  tps: 25970.07983
=======
  dps: 27205.47686
  tps: 25975.3522
>>>>>>> 7ab036bd
 }
}
dps_results: {
 key: "TestShadow-AllItems-DislodgedForeignObject-50353"
 value: {
<<<<<<< HEAD
  dps: 26759.61399
  tps: 25662.40544
=======
  dps: 27372.05186
  tps: 26140.62513
>>>>>>> 7ab036bd
 }
}
dps_results: {
 key: "TestShadow-AllItems-EffulgentShadowspiritDiamond"
 value: {
<<<<<<< HEAD
  dps: 27283.23302
  tps: 26048.71999
=======
  dps: 27808.17957
  tps: 26472.68681
>>>>>>> 7ab036bd
 }
}
dps_results: {
 key: "TestShadow-AllItems-ElectrosparkHeartstarter-67118"
 value: {
<<<<<<< HEAD
  dps: 26352.82155
  tps: 25169.35254
=======
  dps: 26855.14131
  tps: 25651.44044
>>>>>>> 7ab036bd
 }
}
dps_results: {
 key: "TestShadow-AllItems-EmberShadowspiritDiamond"
 value: {
<<<<<<< HEAD
  dps: 27349.8287
  tps: 26102.54505
=======
  dps: 28052.64352
  tps: 26689.24688
>>>>>>> 7ab036bd
 }
}
dps_results: {
 key: "TestShadow-AllItems-EmberSkyflareDiamond"
 value: {
<<<<<<< HEAD
  dps: 27601.15187
  tps: 26320.32212
=======
  dps: 28258.88258
  tps: 26857.44522
>>>>>>> 7ab036bd
 }
}
dps_results: {
 key: "TestShadow-AllItems-EnigmaticShadowspiritDiamond"
 value: {
<<<<<<< HEAD
  dps: 27403.04182
  tps: 26199.40776
=======
  dps: 27923.77016
  tps: 26553.03591
>>>>>>> 7ab036bd
 }
}
dps_results: {
 key: "TestShadow-AllItems-EnigmaticSkyflareDiamond"
 value: {
<<<<<<< HEAD
  dps: 27395.55263
  tps: 26150.44463
=======
  dps: 27838.7733
  tps: 26479.5572
>>>>>>> 7ab036bd
 }
}
dps_results: {
 key: "TestShadow-AllItems-EnigmaticStarflareDiamond"
 value: {
<<<<<<< HEAD
  dps: 27312.34856
  tps: 26075.23135
=======
  dps: 27836.6554
  tps: 26477.4393
>>>>>>> 7ab036bd
 }
}
dps_results: {
 key: "TestShadow-AllItems-EphemeralSnowflake-50260"
 value: {
<<<<<<< HEAD
  dps: 26480.2254
  tps: 25318.97781
=======
  dps: 26463.6551
  tps: 25282.34682
>>>>>>> 7ab036bd
 }
}
dps_results: {
 key: "TestShadow-AllItems-EssenceofGossamer-37220"
 value: {
<<<<<<< HEAD
  dps: 25974.6919
  tps: 24812.3913
=======
  dps: 26373.34907
  tps: 25177.71563
>>>>>>> 7ab036bd
 }
}
dps_results: {
 key: "TestShadow-AllItems-EssenceoftheCyclone-59473"
 value: {
<<<<<<< HEAD
  dps: 25974.6919
  tps: 24812.3913
=======
  dps: 26373.34907
  tps: 25177.71563
>>>>>>> 7ab036bd
 }
}
dps_results: {
 key: "TestShadow-AllItems-EssenceoftheCyclone-65140"
 value: {
<<<<<<< HEAD
  dps: 25974.6919
  tps: 24812.3913
=======
  dps: 26373.34907
  tps: 25177.71563
>>>>>>> 7ab036bd
 }
}
dps_results: {
 key: "TestShadow-AllItems-EternalEarthsiegeDiamond"
 value: {
<<<<<<< HEAD
  dps: 27283.23302
  tps: 26048.71999
=======
  dps: 27808.17957
  tps: 26472.68681
>>>>>>> 7ab036bd
 }
}
dps_results: {
 key: "TestShadow-AllItems-EternalShadowspiritDiamond"
 value: {
<<<<<<< HEAD
  dps: 27283.23302
  tps: 26048.71999
=======
  dps: 27808.17957
  tps: 26472.68681
>>>>>>> 7ab036bd
 }
}
dps_results: {
 key: "TestShadow-AllItems-ExtractofNecromanticPower-40373"
 value: {
<<<<<<< HEAD
  dps: 26239.56495
  tps: 25036.11796
=======
  dps: 26629.95771
  tps: 25434.80647
>>>>>>> 7ab036bd
 }
}
dps_results: {
 key: "TestShadow-AllItems-EyeoftheBroodmother-45308"
 value: {
<<<<<<< HEAD
  dps: 26560.01953
  tps: 25384.96722
=======
  dps: 26816.48008
  tps: 25614.96698
>>>>>>> 7ab036bd
 }
}
dps_results: {
 key: "TestShadow-AllItems-FallofMortality-59500"
 value: {
<<<<<<< HEAD
  dps: 27131.21849
  tps: 25926.15094
=======
  dps: 27383.66951
  tps: 26131.51397
>>>>>>> 7ab036bd
 }
}
dps_results: {
 key: "TestShadow-AllItems-FallofMortality-65124"
 value: {
<<<<<<< HEAD
  dps: 27380.16493
  tps: 26137.4228
=======
  dps: 27497.70463
  tps: 26264.72664
>>>>>>> 7ab036bd
 }
}
dps_results: {
 key: "TestShadow-AllItems-Figurine-DemonPanther-52199"
 value: {
<<<<<<< HEAD
  dps: 26006.21365
  tps: 24848.59886
=======
  dps: 26358.89553
  tps: 25174.76203
>>>>>>> 7ab036bd
 }
}
dps_results: {
 key: "TestShadow-AllItems-Figurine-DreamOwl-52354"
 value: {
<<<<<<< HEAD
  dps: 27083.04534
  tps: 25881.73337
=======
  dps: 27219.942
  tps: 25986.00637
>>>>>>> 7ab036bd
 }
}
dps_results: {
 key: "TestShadow-AllItems-Figurine-EarthenGuardian-52352"
 value: {
<<<<<<< HEAD
  dps: 25965.39447
  tps: 24810.89539
=======
  dps: 26403.49301
  tps: 25218.92006
>>>>>>> 7ab036bd
 }
}
dps_results: {
 key: "TestShadow-AllItems-Figurine-JeweledSerpent-52353"
 value: {
<<<<<<< HEAD
  dps: 27940.95833
  tps: 26653.3938
=======
  dps: 28097.20811
  tps: 26776.17763
>>>>>>> 7ab036bd
 }
}
dps_results: {
 key: "TestShadow-AllItems-Figurine-KingofBoars-52351"
 value: {
<<<<<<< HEAD
  dps: 26386.12141
  tps: 25231.62232
=======
  dps: 26832.33946
  tps: 25647.76651
>>>>>>> 7ab036bd
 }
}
dps_results: {
 key: "TestShadow-AllItems-Figurine-SapphireOwl-42413"
 value: {
<<<<<<< HEAD
  dps: 26180.90063
  tps: 24996.42263
=======
  dps: 26508.0678
  tps: 25311.17666
>>>>>>> 7ab036bd
 }
}
dps_results: {
 key: "TestShadow-AllItems-FleetShadowspiritDiamond"
 value: {
<<<<<<< HEAD
  dps: 27366.58882
  tps: 26132.07579
=======
  dps: 27893.35427
  tps: 26557.86151
>>>>>>> 7ab036bd
 }
}
dps_results: {
 key: "TestShadow-AllItems-FluidDeath-58181"
 value: {
<<<<<<< HEAD
  dps: 25974.6919
  tps: 24812.3913
=======
  dps: 26373.34907
  tps: 25177.71563
>>>>>>> 7ab036bd
 }
}
dps_results: {
 key: "TestShadow-AllItems-ForethoughtTalisman-40258"
 value: {
<<<<<<< HEAD
  dps: 26437.20277
  tps: 25289.2782
=======
  dps: 26696.75298
  tps: 25491.41156
>>>>>>> 7ab036bd
 }
}
dps_results: {
 key: "TestShadow-AllItems-ForgeEmber-37660"
 value: {
<<<<<<< HEAD
  dps: 26285.08844
  tps: 25115.10215
=======
  dps: 26597.33423
  tps: 25387.80655
>>>>>>> 7ab036bd
 }
}
dps_results: {
 key: "TestShadow-AllItems-ForlornShadowspiritDiamond"
 value: {
<<<<<<< HEAD
  dps: 27346.32399
  tps: 26057.97479
=======
  dps: 27914.15536
  tps: 26520.81911
>>>>>>> 7ab036bd
 }
}
dps_results: {
 key: "TestShadow-AllItems-ForlornSkyflareDiamond"
 value: {
<<<<<<< HEAD
  dps: 27314.20579
  tps: 26082.5253
=======
  dps: 27845.31582
  tps: 26501.73209
>>>>>>> 7ab036bd
 }
}
dps_results: {
 key: "TestShadow-AllItems-ForlornStarflareDiamond"
 value: {
<<<<<<< HEAD
  dps: 27285.97909
  tps: 26061.36601
=======
  dps: 27828.28904
  tps: 26481.77482
>>>>>>> 7ab036bd
 }
}
dps_results: {
 key: "TestShadow-AllItems-FuryofAngerforge-59461"
 value: {
<<<<<<< HEAD
  dps: 26780.25178
  tps: 25558.17955
=======
  dps: 26779.19304
  tps: 25567.9481
>>>>>>> 7ab036bd
 }
}
dps_results: {
 key: "TestShadow-AllItems-FuryoftheFiveFlights-40431"
 value: {
<<<<<<< HEAD
  dps: 25974.6919
  tps: 24812.3913
=======
  dps: 26373.34907
  tps: 25177.71563
>>>>>>> 7ab036bd
 }
}
dps_results: {
 key: "TestShadow-AllItems-FuturesightRune-38763"
 value: {
<<<<<<< HEAD
  dps: 26322.88223
  tps: 25132.42116
=======
  dps: 26623.58702
  tps: 25409.56357
>>>>>>> 7ab036bd
 }
}
dps_results: {
 key: "TestShadow-AllItems-GaleofShadows-56138"
 value: {
<<<<<<< HEAD
  dps: 27313.27311
  tps: 26164.27433
=======
  dps: 27556.369
  tps: 26341.97004
>>>>>>> 7ab036bd
 }
}
dps_results: {
 key: "TestShadow-AllItems-GaleofShadows-56462"
 value: {
<<<<<<< HEAD
  dps: 27606.51324
  tps: 26401.19426
=======
  dps: 27818.80727
  tps: 26601.79208
>>>>>>> 7ab036bd
 }
}
dps_results: {
 key: "TestShadow-AllItems-GarbofFaith"
 value: {
<<<<<<< HEAD
  dps: 17349.81006
  tps: 16582.90208
=======
  dps: 17541.46153
  tps: 16806.09575
>>>>>>> 7ab036bd
 }
}
dps_results: {
 key: "TestShadow-AllItems-GearDetector-61462"
 value: {
<<<<<<< HEAD
  dps: 25974.6919
  tps: 24812.3913
=======
  dps: 26373.34907
  tps: 25177.71563
>>>>>>> 7ab036bd
 }
}
dps_results: {
 key: "TestShadow-AllItems-Gladiator'sInvestiture"
 value: {
<<<<<<< HEAD
  dps: 21346.48575
  tps: 20431.81582
=======
  dps: 21449.36012
  tps: 20541.87519
>>>>>>> 7ab036bd
 }
}
dps_results: {
 key: "TestShadow-AllItems-Gladiator'sRaiment"
 value: {
<<<<<<< HEAD
  dps: 25783.05699
  tps: 24641.23897
=======
  dps: 25873.84593
  tps: 24692.9825
>>>>>>> 7ab036bd
 }
}
dps_results: {
 key: "TestShadow-AllItems-GlowingTwilightScale-54573"
 value: {
<<<<<<< HEAD
  dps: 26766.92395
  tps: 25593.58008
=======
  dps: 26860.35754
  tps: 25633.05171
>>>>>>> 7ab036bd
 }
}
dps_results: {
 key: "TestShadow-AllItems-GlowingTwilightScale-54589"
 value: {
<<<<<<< HEAD
  dps: 26827.58206
  tps: 25635.33372
=======
  dps: 26967.05515
  tps: 25735.7171
>>>>>>> 7ab036bd
 }
}
dps_results: {
 key: "TestShadow-AllItems-GnomishLightningGenerator-41121"
 value: {
<<<<<<< HEAD
  dps: 26478.48484
  tps: 25286.93256
=======
  dps: 26466.56178
  tps: 25265.47542
>>>>>>> 7ab036bd
 }
}
dps_results: {
 key: "TestShadow-AllItems-GraceoftheHerald-55266"
 value: {
<<<<<<< HEAD
  dps: 25974.6919
  tps: 24812.3913
=======
  dps: 26373.34907
  tps: 25177.71563
>>>>>>> 7ab036bd
 }
}
dps_results: {
 key: "TestShadow-AllItems-GraceoftheHerald-56295"
 value: {
<<<<<<< HEAD
  dps: 25974.6919
  tps: 24812.3913
=======
  dps: 26373.34907
  tps: 25177.71563
>>>>>>> 7ab036bd
 }
}
dps_results: {
 key: "TestShadow-AllItems-HarmlightToken-63839"
 value: {
<<<<<<< HEAD
  dps: 26689.81102
  tps: 25559.53487
=======
  dps: 27192.85542
  tps: 25960.86464
>>>>>>> 7ab036bd
 }
}
dps_results: {
 key: "TestShadow-AllItems-Harrison'sInsigniaofPanache-65803"
 value: {
<<<<<<< HEAD
  dps: 25974.6919
  tps: 24812.3913
=======
  dps: 26373.34907
  tps: 25177.71563
>>>>>>> 7ab036bd
 }
}
dps_results: {
 key: "TestShadow-AllItems-HeartofIgnacious-59514"
 value: {
<<<<<<< HEAD
  dps: 27526.83288
  tps: 26314.04642
=======
  dps: 27663.5545
  tps: 26441.12111
>>>>>>> 7ab036bd
 }
}
dps_results: {
 key: "TestShadow-AllItems-HeartofIgnacious-65110"
 value: {
<<<<<<< HEAD
  dps: 27709.92253
  tps: 26486.20821
=======
  dps: 27785.99021
  tps: 26554.64757
>>>>>>> 7ab036bd
 }
}
dps_results: {
 key: "TestShadow-AllItems-HeartofRage-59224"
 value: {
<<<<<<< HEAD
  dps: 25974.6919
  tps: 24812.3913
=======
  dps: 26373.34907
  tps: 25177.71563
>>>>>>> 7ab036bd
 }
}
dps_results: {
 key: "TestShadow-AllItems-HeartofRage-65072"
 value: {
<<<<<<< HEAD
  dps: 25974.6919
  tps: 24812.3913
=======
  dps: 26373.34907
  tps: 25177.71563
>>>>>>> 7ab036bd
 }
}
dps_results: {
 key: "TestShadow-AllItems-HeartofSolace-55868"
 value: {
<<<<<<< HEAD
  dps: 26618.81183
  tps: 25465.06414
=======
  dps: 26851.8172
  tps: 25639.93548
>>>>>>> 7ab036bd
 }
}
dps_results: {
 key: "TestShadow-AllItems-HeartofSolace-56393"
 value: {
<<<<<<< HEAD
  dps: 26810.76806
  tps: 25606.46741
=======
  dps: 27013.74944
  tps: 25802.5499
>>>>>>> 7ab036bd
 }
}
dps_results: {
 key: "TestShadow-AllItems-HeartofThunder-55845"
 value: {
<<<<<<< HEAD
  dps: 25968.15739
  tps: 24812.3913
=======
  dps: 26366.57091
  tps: 25177.71563
>>>>>>> 7ab036bd
 }
}
dps_results: {
 key: "TestShadow-AllItems-HeartofThunder-56370"
 value: {
<<<<<<< HEAD
  dps: 25968.15739
  tps: 24812.3913
=======
  dps: 26366.57091
  tps: 25177.71563
>>>>>>> 7ab036bd
 }
}
dps_results: {
 key: "TestShadow-AllItems-HeartoftheVile-66969"
 value: {
<<<<<<< HEAD
  dps: 25974.6919
  tps: 24812.3913
=======
  dps: 26373.34907
  tps: 25177.71563
>>>>>>> 7ab036bd
 }
}
dps_results: {
 key: "TestShadow-AllItems-Heartpierce-49982"
 value: {
<<<<<<< HEAD
  dps: 27810.07489
  tps: 26515.42637
=======
  dps: 28382.00099
  tps: 26981.58257
>>>>>>> 7ab036bd
 }
}
dps_results: {
 key: "TestShadow-AllItems-Heartpierce-50641"
 value: {
<<<<<<< HEAD
  dps: 27810.07489
  tps: 26515.42637
=======
  dps: 28382.00099
  tps: 26981.58257
>>>>>>> 7ab036bd
 }
}
dps_results: {
 key: "TestShadow-AllItems-IllustrationoftheDragonSoul-40432"
 value: {
<<<<<<< HEAD
  dps: 26430.58468
  tps: 25275.31763
=======
  dps: 26837.88688
  tps: 25646.60473
>>>>>>> 7ab036bd
 }
}
dps_results: {
 key: "TestShadow-AllItems-ImpassiveShadowspiritDiamond"
 value: {
<<<<<<< HEAD
  dps: 27403.04182
  tps: 26199.40776
=======
  dps: 27923.77016
  tps: 26553.03591
>>>>>>> 7ab036bd
 }
}
dps_results: {
 key: "TestShadow-AllItems-ImpassiveSkyflareDiamond"
 value: {
<<<<<<< HEAD
  dps: 27395.55263
  tps: 26150.44463
=======
  dps: 27838.7733
  tps: 26479.5572
>>>>>>> 7ab036bd
 }
}
dps_results: {
 key: "TestShadow-AllItems-ImpassiveStarflareDiamond"
 value: {
<<<<<<< HEAD
  dps: 27312.34856
  tps: 26075.23135
=======
  dps: 27836.6554
  tps: 26477.4393
>>>>>>> 7ab036bd
 }
}
dps_results: {
 key: "TestShadow-AllItems-ImpatienceofYouth-62464"
 value: {
<<<<<<< HEAD
  dps: 26439.26586
  tps: 25284.76678
=======
  dps: 26886.50954
  tps: 25701.93659
>>>>>>> 7ab036bd
 }
}
dps_results: {
 key: "TestShadow-AllItems-ImpatienceofYouth-62469"
 value: {
<<<<<<< HEAD
  dps: 26439.26586
  tps: 25284.76678
=======
  dps: 26886.50954
  tps: 25701.93659
>>>>>>> 7ab036bd
 }
}
dps_results: {
 key: "TestShadow-AllItems-ImpetuousQuery-55881"
 value: {
<<<<<<< HEAD
  dps: 26548.703
  tps: 25388.88205
=======
  dps: 26736.84233
  tps: 25542.75274
>>>>>>> 7ab036bd
 }
}
dps_results: {
 key: "TestShadow-AllItems-ImpetuousQuery-56406"
 value: {
<<<<<<< HEAD
  dps: 26597.93031
  tps: 25438.10936
=======
  dps: 26786.35492
  tps: 25592.26533
>>>>>>> 7ab036bd
 }
}
dps_results: {
 key: "TestShadow-AllItems-IncisorFragment-37723"
 value: {
<<<<<<< HEAD
  dps: 25965.39447
  tps: 24810.89539
=======
  dps: 26403.49301
  tps: 25218.92006
>>>>>>> 7ab036bd
 }
}
dps_results: {
 key: "TestShadow-AllItems-InsightfulEarthsiegeDiamond"
 value: {
<<<<<<< HEAD
  dps: 27297.14306
  tps: 26054.05862
=======
  dps: 27969.0688
  tps: 26614.41857
>>>>>>> 7ab036bd
 }
}
dps_results: {
 key: "TestShadow-AllItems-InsigniaofDiplomacy-61433"
 value: {
<<<<<<< HEAD
  dps: 25968.15739
  tps: 24812.3913
=======
  dps: 26366.57091
  tps: 25177.71563
>>>>>>> 7ab036bd
 }
}
dps_results: {
 key: "TestShadow-AllItems-InsigniaoftheEarthenLord-61429"
 value: {
<<<<<<< HEAD
  dps: 26874.91914
  tps: 25662.8758
=======
  dps: 27244.53133
  tps: 26000.01901
>>>>>>> 7ab036bd
 }
}
dps_results: {
 key: "TestShadow-AllItems-InvigoratingEarthsiegeDiamond"
 value: {
<<<<<<< HEAD
  dps: 27475.85409
  tps: 26135.43378
=======
  dps: 27624.80947
  tps: 26264.35539
>>>>>>> 7ab036bd
 }
}
dps_results: {
 key: "TestShadow-AllItems-JarofAncientRemedies-59354"
 value: {
<<<<<<< HEAD
  dps: 25948.9077
  tps: 24802.89103
=======
  dps: 26305.97629
  tps: 25129.76059
>>>>>>> 7ab036bd
 }
}
dps_results: {
 key: "TestShadow-AllItems-JarofAncientRemedies-65029"
 value: {
<<<<<<< HEAD
  dps: 25951.586
  tps: 24795.32023
=======
  dps: 26276.87934
  tps: 25092.19368
>>>>>>> 7ab036bd
 }
}
dps_results: {
 key: "TestShadow-AllItems-JujuofNimbleness-63840"
 value: {
<<<<<<< HEAD
  dps: 26328.23788
  tps: 25171.5549
=======
  dps: 26687.65684
  tps: 25502.92335
>>>>>>> 7ab036bd
 }
}
dps_results: {
 key: "TestShadow-AllItems-KeytotheEndlessChamber-55795"
 value: {
<<<<<<< HEAD
  dps: 25974.6919
  tps: 24812.3913
=======
  dps: 26373.34907
  tps: 25177.71563
>>>>>>> 7ab036bd
 }
}
dps_results: {
 key: "TestShadow-AllItems-KeytotheEndlessChamber-56328"
 value: {
<<<<<<< HEAD
  dps: 25974.6919
  tps: 24812.3913
=======
  dps: 26373.34907
  tps: 25177.71563
>>>>>>> 7ab036bd
 }
}
dps_results: {
 key: "TestShadow-AllItems-KvaldirBattleStandard-59685"
 value: {
<<<<<<< HEAD
  dps: 26564.38974
  tps: 25397.23793
=======
  dps: 26621.01528
  tps: 25398.92471
>>>>>>> 7ab036bd
 }
}
dps_results: {
 key: "TestShadow-AllItems-KvaldirBattleStandard-59689"
 value: {
<<<<<<< HEAD
  dps: 26564.38974
  tps: 25397.23793
=======
  dps: 26621.01528
  tps: 25398.92471
>>>>>>> 7ab036bd
 }
}
dps_results: {
 key: "TestShadow-AllItems-LadyLa-La'sSingingShell-67152"
 value: {
<<<<<<< HEAD
  dps: 26498.15996
  tps: 25335.05404
=======
  dps: 26706.0829
  tps: 25500.26469
>>>>>>> 7ab036bd
 }
}
dps_results: {
 key: "TestShadow-AllItems-LastWord-50179"
 value: {
<<<<<<< HEAD
  dps: 27810.07489
  tps: 26515.42637
=======
  dps: 28382.00099
  tps: 26981.58257
>>>>>>> 7ab036bd
 }
}
dps_results: {
 key: "TestShadow-AllItems-LastWord-50708"
 value: {
<<<<<<< HEAD
  dps: 27810.07489
  tps: 26515.42637
=======
  dps: 28382.00099
  tps: 26981.58257
>>>>>>> 7ab036bd
 }
}
dps_results: {
 key: "TestShadow-AllItems-Lavanthor'sTalisman-37872"
 value: {
<<<<<<< HEAD
  dps: 25965.39447
  tps: 24810.89539
=======
  dps: 26403.49301
  tps: 25218.92006
>>>>>>> 7ab036bd
 }
}
dps_results: {
 key: "TestShadow-AllItems-LeadenDespair-55816"
 value: {
<<<<<<< HEAD
  dps: 25974.6919
  tps: 24812.3913
=======
  dps: 26373.34907
  tps: 25177.71563
>>>>>>> 7ab036bd
 }
}
dps_results: {
 key: "TestShadow-AllItems-LeadenDespair-56347"
 value: {
<<<<<<< HEAD
  dps: 25974.6919
  tps: 24812.3913
=======
  dps: 26373.34907
  tps: 25177.71563
>>>>>>> 7ab036bd
 }
}
dps_results: {
 key: "TestShadow-AllItems-LeftEyeofRajh-56102"
 value: {
<<<<<<< HEAD
  dps: 25974.6919
  tps: 24812.3913
=======
  dps: 26373.34907
  tps: 25177.71563
>>>>>>> 7ab036bd
 }
}
dps_results: {
 key: "TestShadow-AllItems-LeftEyeofRajh-56427"
 value: {
<<<<<<< HEAD
  dps: 25974.6919
  tps: 24812.3913
=======
  dps: 26373.34907
  tps: 25177.71563
>>>>>>> 7ab036bd
 }
}
dps_results: {
 key: "TestShadow-AllItems-LicensetoSlay-58180"
 value: {
<<<<<<< HEAD
  dps: 25974.6919
  tps: 24812.3913
=======
  dps: 26373.34907
  tps: 25177.71563
>>>>>>> 7ab036bd
 }
}
dps_results: {
 key: "TestShadow-AllItems-MagnetiteMirror-55814"
 value: {
<<<<<<< HEAD
  dps: 26005.28185
  tps: 24848.59886
=======
  dps: 26359.49552
  tps: 25174.76203
>>>>>>> 7ab036bd
 }
}
dps_results: {
 key: "TestShadow-AllItems-MagnetiteMirror-56345"
 value: {
<<<<<<< HEAD
  dps: 26005.28185
  tps: 24848.59886
=======
  dps: 26359.49552
  tps: 25174.76203
>>>>>>> 7ab036bd
 }
}
dps_results: {
 key: "TestShadow-AllItems-MajesticDragonFigurine-40430"
 value: {
<<<<<<< HEAD
  dps: 25871.05261
  tps: 24779.79302
=======
  dps: 26313.73957
  tps: 25177.71563
>>>>>>> 7ab036bd
 }
}
dps_results: {
 key: "TestShadow-AllItems-MandalaofStirringPatterns-62467"
 value: {
<<<<<<< HEAD
  dps: 25995.31661
  tps: 24836.96311
=======
  dps: 26373.34907
  tps: 25177.71563
>>>>>>> 7ab036bd
 }
}
dps_results: {
 key: "TestShadow-AllItems-MandalaofStirringPatterns-62472"
 value: {
<<<<<<< HEAD
  dps: 25995.31661
  tps: 24836.96311
=======
  dps: 26373.34907
  tps: 25177.71563
>>>>>>> 7ab036bd
 }
}
dps_results: {
 key: "TestShadow-AllItems-MarkofKhardros-56132"
 value: {
<<<<<<< HEAD
  dps: 26781.58632
  tps: 25624.90334
=======
  dps: 27218.1671
  tps: 26033.4336
>>>>>>> 7ab036bd
 }
}
dps_results: {
 key: "TestShadow-AllItems-MarkofKhardros-56458"
 value: {
<<<<<<< HEAD
  dps: 26883.24524
  tps: 25726.56226
=======
  dps: 27330.61218
  tps: 26145.87869
>>>>>>> 7ab036bd
 }
}
dps_results: {
 key: "TestShadow-AllItems-MercurialRegalia"
 value: {
<<<<<<< HEAD
  dps: 24628.74905
  tps: 23359.59163
=======
  dps: 24766.36666
  tps: 23474.93385
>>>>>>> 7ab036bd
 }
}
dps_results: {
 key: "TestShadow-AllItems-MeteoriteWhetstone-37390"
 value: {
<<<<<<< HEAD
  dps: 26150.54248
  tps: 24990.35688
=======
  dps: 26464.21294
  tps: 25262.70103
>>>>>>> 7ab036bd
 }
}
dps_results: {
 key: "TestShadow-AllItems-MightoftheOcean-55251"
 value: {
<<<<<<< HEAD
  dps: 26005.28185
  tps: 24848.59886
=======
  dps: 26359.49552
  tps: 25174.76203
>>>>>>> 7ab036bd
 }
}
dps_results: {
 key: "TestShadow-AllItems-MightoftheOcean-56285"
 value: {
<<<<<<< HEAD
  dps: 26005.28185
  tps: 24848.59886
=======
  dps: 26359.49552
  tps: 25174.76203
>>>>>>> 7ab036bd
 }
}
dps_results: {
 key: "TestShadow-AllItems-MirrorofBrokenImages-62466"
 value: {
<<<<<<< HEAD
  dps: 26651.63283
  tps: 25491.81188
=======
  dps: 26840.36865
  tps: 25646.27906
>>>>>>> 7ab036bd
 }
}
dps_results: {
 key: "TestShadow-AllItems-MirrorofBrokenImages-62471"
 value: {
<<<<<<< HEAD
  dps: 26651.63283
  tps: 25491.81188
=======
  dps: 26840.36865
  tps: 25646.27906
>>>>>>> 7ab036bd
 }
}
dps_results: {
 key: "TestShadow-AllItems-MoonwellChalice-70142"
 value: {
<<<<<<< HEAD
  dps: 28023.74154
  tps: 26823.81203
=======
  dps: 28540.39582
  tps: 27296.99662
>>>>>>> 7ab036bd
 }
}
dps_results: {
 key: "TestShadow-AllItems-NevermeltingIceCrystal-50259"
 value: {
<<<<<<< HEAD
  dps: 26646.72889
  tps: 25491.48314
=======
  dps: 26828.3653
  tps: 25644.79606
>>>>>>> 7ab036bd
 }
}
dps_results: {
 key: "TestShadow-AllItems-OfferingofSacrifice-37638"
 value: {
<<<<<<< HEAD
  dps: 25968.15739
  tps: 24812.3913
=======
  dps: 26366.57091
  tps: 25177.71563
>>>>>>> 7ab036bd
 }
}
dps_results: {
 key: "TestShadow-AllItems-Oremantle'sFavor-61448"
 value: {
<<<<<<< HEAD
  dps: 26538.71784
  tps: 25340.3918
=======
  dps: 26760.46003
  tps: 25548.47896
>>>>>>> 7ab036bd
 }
}
dps_results: {
 key: "TestShadow-AllItems-PersistentEarthshatterDiamond"
 value: {
<<<<<<< HEAD
  dps: 27312.34856
  tps: 26075.23135
=======
  dps: 27836.6554
  tps: 26477.4393
>>>>>>> 7ab036bd
 }
}
dps_results: {
 key: "TestShadow-AllItems-PersistentEarthsiegeDiamond"
 value: {
<<<<<<< HEAD
  dps: 27395.55263
  tps: 26150.44463
=======
  dps: 27838.7733
  tps: 26479.5572
>>>>>>> 7ab036bd
 }
}
dps_results: {
 key: "TestShadow-AllItems-PetrifiedScarab-21685"
 value: {
<<<<<<< HEAD
  dps: 25967.98047
  tps: 24812.3913
=======
  dps: 26366.62808
  tps: 25177.71563
>>>>>>> 7ab036bd
 }
}
dps_results: {
 key: "TestShadow-AllItems-PetrifiedTwilightScale-54571"
 value: {
<<<<<<< HEAD
  dps: 25974.6919
  tps: 24812.3913
=======
  dps: 26373.34907
  tps: 25177.71563
>>>>>>> 7ab036bd
 }
}
dps_results: {
 key: "TestShadow-AllItems-PetrifiedTwilightScale-54591"
 value: {
<<<<<<< HEAD
  dps: 25974.6919
  tps: 24812.3913
=======
  dps: 26373.34907
  tps: 25177.71563
>>>>>>> 7ab036bd
 }
}
dps_results: {
 key: "TestShadow-AllItems-PorcelainCrab-55237"
 value: {
<<<<<<< HEAD
  dps: 25974.6919
  tps: 24812.3913
=======
  dps: 26373.34907
  tps: 25177.71563
>>>>>>> 7ab036bd
 }
}
dps_results: {
 key: "TestShadow-AllItems-PorcelainCrab-56280"
 value: {
<<<<<<< HEAD
  dps: 25974.6919
  tps: 24812.3913
=======
  dps: 26373.34907
  tps: 25177.71563
>>>>>>> 7ab036bd
 }
}
dps_results: {
 key: "TestShadow-AllItems-PowerfulEarthshatterDiamond"
 value: {
<<<<<<< HEAD
  dps: 27283.23302
  tps: 26048.71999
=======
  dps: 27808.17957
  tps: 26472.68681
>>>>>>> 7ab036bd
 }
}
dps_results: {
 key: "TestShadow-AllItems-PowerfulEarthsiegeDiamond"
 value: {
<<<<<<< HEAD
  dps: 27283.23302
  tps: 26048.71999
=======
  dps: 27808.17957
  tps: 26472.68681
>>>>>>> 7ab036bd
 }
}
dps_results: {
 key: "TestShadow-AllItems-PowerfulShadowspiritDiamond"
 value: {
<<<<<<< HEAD
  dps: 27283.23302
  tps: 26048.71999
=======
  dps: 27808.17957
  tps: 26472.68681
>>>>>>> 7ab036bd
 }
}
dps_results: {
 key: "TestShadow-AllItems-Prestor'sTalismanofMachination-59441"
 value: {
<<<<<<< HEAD
  dps: 25974.6919
  tps: 24812.3913
=======
  dps: 26373.34907
  tps: 25177.71563
>>>>>>> 7ab036bd
 }
}
dps_results: {
 key: "TestShadow-AllItems-Prestor'sTalismanofMachination-65026"
 value: {
<<<<<<< HEAD
  dps: 25974.6919
  tps: 24812.3913
=======
  dps: 26373.34907
  tps: 25177.71563
>>>>>>> 7ab036bd
 }
}
dps_results: {
 key: "TestShadow-AllItems-PurifiedShardoftheGods"
 value: {
<<<<<<< HEAD
  dps: 25974.6919
  tps: 24812.3913
=======
  dps: 26373.34907
  tps: 25177.71563
>>>>>>> 7ab036bd
 }
}
dps_results: {
 key: "TestShadow-AllItems-Rainsong-55854"
 value: {
<<<<<<< HEAD
  dps: 25929.08132
  tps: 24778.64526
=======
  dps: 26373.34907
  tps: 25177.71563
>>>>>>> 7ab036bd
 }
}
dps_results: {
 key: "TestShadow-AllItems-Rainsong-56377"
 value: {
<<<<<<< HEAD
  dps: 25986.96111
  tps: 24838.33119
=======
  dps: 26373.34907
  tps: 25177.71563
>>>>>>> 7ab036bd
 }
}
dps_results: {
 key: "TestShadow-AllItems-RegaliaofFaith"
 value: {
<<<<<<< HEAD
  dps: 17184.15087
  tps: 16433.12947
=======
  dps: 17245.46382
  tps: 16503.49579
>>>>>>> 7ab036bd
 }
}
dps_results: {
 key: "TestShadow-AllItems-ReignoftheDead-47316"
 value: {
<<<<<<< HEAD
  dps: 26524.51569
  tps: 25307.69018
=======
  dps: 26777.30701
  tps: 25560.48073
>>>>>>> 7ab036bd
 }
}
dps_results: {
 key: "TestShadow-AllItems-ReignoftheDead-47477"
 value: {
<<<<<<< HEAD
  dps: 26633.62846
  tps: 25416.78381
=======
  dps: 26879.51224
  tps: 25664.02441
>>>>>>> 7ab036bd
 }
}
dps_results: {
 key: "TestShadow-AllItems-RelentlessEarthsiegeDiamond"
 value: {
<<<<<<< HEAD
  dps: 27747.33788
  tps: 26506.33483
=======
  dps: 28275.67965
  tps: 26933.18836
>>>>>>> 7ab036bd
 }
}
dps_results: {
 key: "TestShadow-AllItems-ReverberatingShadowspiritDiamond"
 value: {
<<<<<<< HEAD
  dps: 27747.33788
  tps: 26506.33483
=======
  dps: 28275.67965
  tps: 26933.18836
>>>>>>> 7ab036bd
 }
}
dps_results: {
 key: "TestShadow-AllItems-RevitalizingShadowspiritDiamond"
 value: {
<<<<<<< HEAD
  dps: 27749.91708
  tps: 26501.87807
=======
  dps: 28275.67965
  tps: 26933.18009
>>>>>>> 7ab036bd
 }
}
dps_results: {
 key: "TestShadow-AllItems-RevitalizingSkyflareDiamond"
 value: {
<<<<<<< HEAD
  dps: 27337.29413
  tps: 26085.67411
=======
  dps: 27808.17957
  tps: 26472.68345
>>>>>>> 7ab036bd
 }
}
dps_results: {
 key: "TestShadow-AllItems-RightEyeofRajh-56100"
 value: {
<<<<<<< HEAD
  dps: 25974.6919
  tps: 24812.3913
=======
  dps: 26373.34907
  tps: 25177.71563
>>>>>>> 7ab036bd
 }
}
dps_results: {
 key: "TestShadow-AllItems-RightEyeofRajh-56431"
 value: {
<<<<<<< HEAD
  dps: 25974.6919
  tps: 24812.3913
=======
  dps: 26373.34907
  tps: 25177.71563
>>>>>>> 7ab036bd
 }
}
dps_results: {
 key: "TestShadow-AllItems-RuneofRepulsion-40372"
 value: {
<<<<<<< HEAD
  dps: 25965.39447
  tps: 24810.89539
=======
  dps: 26403.49301
  tps: 25218.92006
>>>>>>> 7ab036bd
 }
}
dps_results: {
 key: "TestShadow-AllItems-SanctificationGarb"
 value: {
<<<<<<< HEAD
  dps: 17790.78889
  tps: 17050.92888
=======
  dps: 17811.29773
  tps: 17042.12932
>>>>>>> 7ab036bd
 }
}
dps_results: {
 key: "TestShadow-AllItems-SanctificationRegalia"
 value: {
<<<<<<< HEAD
  dps: 17588.59481
  tps: 16878.95295
=======
  dps: 17473.499
  tps: 16714.36404
>>>>>>> 7ab036bd
 }
}
dps_results: {
 key: "TestShadow-AllItems-Schnottz'sMedallionofCommand-65805"
 value: {
<<<<<<< HEAD
  dps: 25974.6919
  tps: 24812.3913
=======
  dps: 26373.34907
  tps: 25177.71563
>>>>>>> 7ab036bd
 }
}
dps_results: {
 key: "TestShadow-AllItems-SeaStar-55256"
 value: {
<<<<<<< HEAD
  dps: 26375.43811
  tps: 25187.44759
=======
  dps: 26873.06682
  tps: 25642.52478
>>>>>>> 7ab036bd
 }
}
dps_results: {
 key: "TestShadow-AllItems-SeaStar-56290"
 value: {
<<<<<<< HEAD
  dps: 26826.23795
  tps: 25601.29341
=======
  dps: 27278.18932
  tps: 26007.98769
>>>>>>> 7ab036bd
 }
}
dps_results: {
 key: "TestShadow-AllItems-SealofthePantheon-36993"
 value: {
<<<<<<< HEAD
  dps: 25965.39447
  tps: 24810.89539
=======
  dps: 26403.49301
  tps: 25218.92006
>>>>>>> 7ab036bd
 }
}
dps_results: {
 key: "TestShadow-AllItems-ShieldedSkyflareDiamond"
 value: {
<<<<<<< HEAD
  dps: 27283.23302
  tps: 26048.71999
=======
  dps: 27808.17957
  tps: 26472.68681
>>>>>>> 7ab036bd
 }
}
dps_results: {
 key: "TestShadow-AllItems-ShinyShardoftheGods"
 value: {
<<<<<<< HEAD
  dps: 25929.08132
  tps: 24778.64526
=======
  dps: 26373.34907
  tps: 25177.71563
>>>>>>> 7ab036bd
 }
}
dps_results: {
 key: "TestShadow-AllItems-Shrine-CleansingPurifier-63838"
 value: {
<<<<<<< HEAD
  dps: 25974.6919
  tps: 24812.3913
=======
  dps: 26373.34907
  tps: 25177.71563
>>>>>>> 7ab036bd
 }
}
dps_results: {
 key: "TestShadow-AllItems-Sindragosa'sFlawlessFang-50361"
 value: {
<<<<<<< HEAD
  dps: 26172.78535
  tps: 25012.9644
=======
  dps: 26358.74618
  tps: 25164.65659
>>>>>>> 7ab036bd
 }
}
dps_results: {
 key: "TestShadow-AllItems-Skardyn'sGrace-56115"
 value: {
<<<<<<< HEAD
  dps: 26603.23746
  tps: 25448.73838
=======
  dps: 27212.22095
  tps: 26027.648
>>>>>>> 7ab036bd
 }
}
dps_results: {
 key: "TestShadow-AllItems-Skardyn'sGrace-56440"
 value: {
<<<<<<< HEAD
  dps: 26686.76452
  tps: 25532.26544
=======
  dps: 27318.1258
  tps: 26133.55284
>>>>>>> 7ab036bd
 }
}
dps_results: {
 key: "TestShadow-AllItems-SliverofPureIce-50339"
 value: {
<<<<<<< HEAD
  dps: 26553.71658
  tps: 25368.60886
=======
  dps: 26772.61434
  tps: 25549.99006
>>>>>>> 7ab036bd
 }
}
dps_results: {
 key: "TestShadow-AllItems-SliverofPureIce-50346"
 value: {
<<<<<<< HEAD
  dps: 26548.24681
  tps: 25363.68393
=======
  dps: 26803.91746
  tps: 25586.53759
>>>>>>> 7ab036bd
 }
}
dps_results: {
 key: "TestShadow-AllItems-Sorrowsong-55879"
 value: {
<<<<<<< HEAD
  dps: 26895.50254
  tps: 25704.2576
=======
  dps: 27325.61052
  tps: 26090.9841
>>>>>>> 7ab036bd
 }
}
dps_results: {
 key: "TestShadow-AllItems-Sorrowsong-56400"
 value: {
<<<<<<< HEAD
  dps: 27003.06476
  tps: 25812.28635
=======
  dps: 27446.43738
  tps: 26209.37534
>>>>>>> 7ab036bd
 }
}
dps_results: {
 key: "TestShadow-AllItems-Soul'sAnguish-66994"
 value: {
<<<<<<< HEAD
  dps: 26005.28185
  tps: 24848.59886
=======
  dps: 26359.49552
  tps: 25174.76203
>>>>>>> 7ab036bd
 }
}
dps_results: {
 key: "TestShadow-AllItems-SoulCasket-58183"
 value: {
<<<<<<< HEAD
  dps: 27611.56502
  tps: 26341.07466
=======
  dps: 28089.44074
  tps: 26789.13386
>>>>>>> 7ab036bd
 }
}
dps_results: {
 key: "TestShadow-AllItems-SoulPreserver-37111"
 value: {
<<<<<<< HEAD
  dps: 26234.22276
  tps: 25054.83892
=======
  dps: 26620.83877
  tps: 25394.0815
>>>>>>> 7ab036bd
 }
}
dps_results: {
 key: "TestShadow-AllItems-SouloftheDead-40382"
 value: {
<<<<<<< HEAD
  dps: 26267.41583
  tps: 25133.77089
=======
  dps: 26503.64454
  tps: 25283.58296
>>>>>>> 7ab036bd
 }
}
dps_results: {
 key: "TestShadow-AllItems-SparkofLife-37657"
 value: {
<<<<<<< HEAD
  dps: 26567.14154
  tps: 25396.1374
=======
  dps: 26623.85164
  tps: 25442.83387
>>>>>>> 7ab036bd
 }
}
dps_results: {
 key: "TestShadow-AllItems-SphereofRedDragon'sBlood-37166"
 value: {
<<<<<<< HEAD
  dps: 25965.39447
  tps: 24810.89539
=======
  dps: 26403.49301
  tps: 25218.92006
>>>>>>> 7ab036bd
 }
}
dps_results: {
 key: "TestShadow-AllItems-Stonemother'sKiss-61411"
 value: {
<<<<<<< HEAD
  dps: 27130.70775
  tps: 25942.71349
=======
  dps: 27278.66902
  tps: 26011.22453
>>>>>>> 7ab036bd
 }
}
dps_results: {
 key: "TestShadow-AllItems-StumpofTime-62465"
 value: {
<<<<<<< HEAD
  dps: 26831.76562
  tps: 25562.44684
=======
  dps: 27246.7961
  tps: 25935.88529
>>>>>>> 7ab036bd
 }
}
dps_results: {
 key: "TestShadow-AllItems-StumpofTime-62470"
 value: {
<<<<<<< HEAD
  dps: 26870.68408
  tps: 25569.74143
=======
  dps: 27280.71242
  tps: 25956.29395
>>>>>>> 7ab036bd
 }
}
dps_results: {
 key: "TestShadow-AllItems-SwiftSkyflareDiamond"
 value: {
<<<<<<< HEAD
  dps: 27395.55263
  tps: 26150.44463
=======
  dps: 27838.7733
  tps: 26479.5572
>>>>>>> 7ab036bd
 }
}
dps_results: {
 key: "TestShadow-AllItems-SwiftStarflareDiamond"
 value: {
<<<<<<< HEAD
  dps: 27312.34856
  tps: 26075.23135
=======
  dps: 27836.6554
  tps: 26477.4393
>>>>>>> 7ab036bd
 }
}
dps_results: {
 key: "TestShadow-AllItems-SwiftWindfireDiamond"
 value: {
<<<<<<< HEAD
  dps: 27299.96909
  tps: 26063.72462
=======
  dps: 27814.17459
  tps: 26471.01029
>>>>>>> 7ab036bd
 }
}
dps_results: {
 key: "TestShadow-AllItems-SymbioticWorm-59332"
 value: {
<<<<<<< HEAD
  dps: 25974.6919
  tps: 24812.3913
=======
  dps: 26373.34907
  tps: 25177.71563
>>>>>>> 7ab036bd
 }
}
dps_results: {
 key: "TestShadow-AllItems-SymbioticWorm-65048"
 value: {
<<<<<<< HEAD
  dps: 25974.6919
  tps: 24812.3913
=======
  dps: 26373.34907
  tps: 25177.71563
>>>>>>> 7ab036bd
 }
}
dps_results: {
 key: "TestShadow-AllItems-TalismanofSinisterOrder-65804"
 value: {
<<<<<<< HEAD
  dps: 27288.78835
  tps: 26087.80002
=======
  dps: 27689.58907
  tps: 26455.6708
>>>>>>> 7ab036bd
 }
}
dps_results: {
 key: "TestShadow-AllItems-TalismanofTrollDivinity-37734"
 value: {
<<<<<<< HEAD
  dps: 25980.58135
  tps: 24818.35386
=======
  dps: 26410.89986
  tps: 25218.92006
>>>>>>> 7ab036bd
 }
}
dps_results: {
 key: "TestShadow-AllItems-Tank-CommanderInsignia-63841"
 value: {
<<<<<<< HEAD
  dps: 25974.6919
  tps: 24812.3913
=======
  dps: 26373.34907
  tps: 25177.71563
>>>>>>> 7ab036bd
 }
}
dps_results: {
 key: "TestShadow-AllItems-TearofBlood-55819"
 value: {
<<<<<<< HEAD
  dps: 26717.17781
  tps: 25516.92995
=======
  dps: 26971.31078
  tps: 25734.28006
>>>>>>> 7ab036bd
 }
}
dps_results: {
 key: "TestShadow-AllItems-TearofBlood-56351"
 value: {
<<<<<<< HEAD
  dps: 27067.63383
  tps: 25871.67143
=======
  dps: 27220.33136
  tps: 25978.46211
>>>>>>> 7ab036bd
 }
}
dps_results: {
 key: "TestShadow-AllItems-TearsoftheVanquished-47215"
 value: {
<<<<<<< HEAD
  dps: 26386.68459
  tps: 25224.76646
=======
  dps: 26733.55895
  tps: 25500.87126
>>>>>>> 7ab036bd
 }
}
dps_results: {
 key: "TestShadow-AllItems-TendrilsofBurrowingDark-55810"
 value: {
<<<<<<< HEAD
  dps: 26875.389
  tps: 25659.23879
=======
  dps: 27301.55165
  tps: 26049.42536
>>>>>>> 7ab036bd
 }
}
dps_results: {
 key: "TestShadow-AllItems-TendrilsofBurrowingDark-56339"
 value: {
<<<<<<< HEAD
  dps: 27218.04854
  tps: 25989.00542
=======
  dps: 27662.69738
  tps: 26390.29825
>>>>>>> 7ab036bd
 }
}
dps_results: {
 key: "TestShadow-AllItems-TheGeneral'sHeart-45507"
 value: {
<<<<<<< HEAD
  dps: 25974.6919
  tps: 24812.3913
=======
  dps: 26373.34907
  tps: 25177.71563
>>>>>>> 7ab036bd
 }
}
dps_results: {
 key: "TestShadow-AllItems-Theralion'sMirror-59519"
 value: {
<<<<<<< HEAD
  dps: 27714.00952
  tps: 26512.33219
=======
  dps: 28010.53812
  tps: 26761.73454
>>>>>>> 7ab036bd
 }
}
dps_results: {
 key: "TestShadow-AllItems-Theralion'sMirror-65105"
 value: {
<<<<<<< HEAD
  dps: 28047.91093
  tps: 26807.75819
=======
  dps: 28287.53147
  tps: 27056.97551
>>>>>>> 7ab036bd
 }
}
dps_results: {
 key: "TestShadow-AllItems-Throngus'sFinger-56121"
 value: {
<<<<<<< HEAD
  dps: 25974.6919
  tps: 24812.3913
=======
  dps: 26373.34907
  tps: 25177.71563
>>>>>>> 7ab036bd
 }
}
dps_results: {
 key: "TestShadow-AllItems-Throngus'sFinger-56449"
 value: {
<<<<<<< HEAD
  dps: 25974.6919
  tps: 24812.3913
=======
  dps: 26373.34907
  tps: 25177.71563
>>>>>>> 7ab036bd
 }
}
dps_results: {
 key: "TestShadow-AllItems-ThunderingSkyflareDiamond"
 value: {
<<<<<<< HEAD
  dps: 27283.23302
  tps: 26048.71999
=======
  dps: 27808.17957
  tps: 26472.68681
>>>>>>> 7ab036bd
 }
}
dps_results: {
 key: "TestShadow-AllItems-Tia'sGrace-55874"
 value: {
<<<<<<< HEAD
  dps: 26346.64072
  tps: 25184.34013
=======
  dps: 26750.91906
  tps: 25555.28562
>>>>>>> 7ab036bd
 }
}
dps_results: {
 key: "TestShadow-AllItems-Tia'sGrace-56394"
 value: {
<<<<<<< HEAD
  dps: 26395.34831
  tps: 25233.04772
=======
  dps: 26800.36275
  tps: 25604.72931
>>>>>>> 7ab036bd
 }
}
dps_results: {
 key: "TestShadow-AllItems-TinyAbominationinaJar-50351"
 value: {
<<<<<<< HEAD
  dps: 25974.6919
  tps: 24812.3913
=======
  dps: 26373.34907
  tps: 25177.71563
>>>>>>> 7ab036bd
 }
}
dps_results: {
 key: "TestShadow-AllItems-TinyAbominationinaJar-50706"
 value: {
<<<<<<< HEAD
  dps: 25974.6919
  tps: 24812.3913
=======
  dps: 26373.34907
  tps: 25177.71563
>>>>>>> 7ab036bd
 }
}
dps_results: {
 key: "TestShadow-AllItems-TirelessSkyflareDiamond"
 value: {
<<<<<<< HEAD
  dps: 27314.20579
  tps: 26082.5253
=======
  dps: 27845.31582
  tps: 26501.73209
>>>>>>> 7ab036bd
 }
}
dps_results: {
 key: "TestShadow-AllItems-TirelessStarflareDiamond"
 value: {
<<<<<<< HEAD
  dps: 27285.97909
  tps: 26061.36601
=======
  dps: 27828.28904
  tps: 26481.77482
>>>>>>> 7ab036bd
 }
}
dps_results: {
 key: "TestShadow-AllItems-TomeofArcanePhenomena-36972"
 value: {
<<<<<<< HEAD
  dps: 26427.87115
  tps: 25275.44072
=======
  dps: 26494.22584
  tps: 25295.42888
>>>>>>> 7ab036bd
 }
}
dps_results: {
 key: "TestShadow-AllItems-TrenchantEarthshatterDiamond"
 value: {
<<<<<<< HEAD
  dps: 27285.97909
  tps: 26061.36601
=======
  dps: 27828.28904
  tps: 26481.77482
>>>>>>> 7ab036bd
 }
}
dps_results: {
 key: "TestShadow-AllItems-TrenchantEarthsiegeDiamond"
 value: {
<<<<<<< HEAD
  dps: 27314.20579
  tps: 26082.5253
=======
  dps: 27845.31582
  tps: 26501.73209
>>>>>>> 7ab036bd
 }
}
dps_results: {
 key: "TestShadow-AllItems-Tyrande'sFavoriteDoll-64645"
 value: {
<<<<<<< HEAD
  dps: 27519.74698
  tps: 26263.13581
=======
  dps: 27849.21099
  tps: 26588.61009
>>>>>>> 7ab036bd
 }
}
dps_results: {
 key: "TestShadow-AllItems-UnheededWarning-59520"
 value: {
<<<<<<< HEAD
  dps: 25974.6919
  tps: 24812.3913
=======
  dps: 26373.34907
  tps: 25177.71563
>>>>>>> 7ab036bd
 }
}
dps_results: {
 key: "TestShadow-AllItems-UnquenchableFlame-67101"
 value: {
<<<<<<< HEAD
  dps: 25920.95964
  tps: 24778.33634
=======
  dps: 26403.49301
  tps: 25218.92006
>>>>>>> 7ab036bd
 }
}
dps_results: {
 key: "TestShadow-AllItems-UnsolvableRiddle-62468"
 value: {
<<<<<<< HEAD
  dps: 26439.26586
  tps: 25284.76678
=======
  dps: 26886.50954
  tps: 25701.93659
>>>>>>> 7ab036bd
 }
}
dps_results: {
 key: "TestShadow-AllItems-UnsolvableRiddle-68709"
 value: {
<<<<<<< HEAD
  dps: 26439.26586
  tps: 25284.76678
=======
  dps: 26886.50954
  tps: 25701.93659
>>>>>>> 7ab036bd
 }
}
dps_results: {
 key: "TestShadow-AllItems-Val'anyr,HammerofAncientKings-46017"
 value: {
<<<<<<< HEAD
  dps: 23039.27831
  tps: 21966.52263
=======
  dps: 23459.40586
  tps: 22394.02805
>>>>>>> 7ab036bd
 }
}
dps_results: {
 key: "TestShadow-AllItems-VestmentsofAbsolution"
 value: {
<<<<<<< HEAD
  dps: 11914.43117
  tps: 11309.64881
=======
  dps: 12001.36334
  tps: 11376.37665
>>>>>>> 7ab036bd
 }
}
dps_results: {
 key: "TestShadow-AllItems-VialofStolenMemories-59515"
 value: {
<<<<<<< HEAD
  dps: 25965.39447
  tps: 24810.89539
=======
  dps: 26403.49301
  tps: 25218.92006
>>>>>>> 7ab036bd
 }
}
dps_results: {
 key: "TestShadow-AllItems-VialofStolenMemories-65109"
 value: {
<<<<<<< HEAD
  dps: 25965.39447
  tps: 24810.89539
=======
  dps: 26403.49301
  tps: 25218.92006
>>>>>>> 7ab036bd
 }
}
dps_results: {
 key: "TestShadow-AllItems-ViciousGladiator'sBadgeofConquest-61033"
 value: {
<<<<<<< HEAD
  dps: 25965.39447
  tps: 24810.89539
=======
  dps: 26403.49301
  tps: 25218.92006
>>>>>>> 7ab036bd
 }
}
dps_results: {
 key: "TestShadow-AllItems-ViciousGladiator'sBadgeofDominance-61035"
 value: {
<<<<<<< HEAD
  dps: 26925.67273
  tps: 25674.51425
=======
  dps: 27388.67728
  tps: 26107.65939
>>>>>>> 7ab036bd
 }
}
dps_results: {
 key: "TestShadow-AllItems-ViciousGladiator'sBadgeofVictory-61034"
 value: {
<<<<<<< HEAD
  dps: 25965.39447
  tps: 24810.89539
=======
  dps: 26403.49301
  tps: 25218.92006
>>>>>>> 7ab036bd
 }
}
dps_results: {
 key: "TestShadow-AllItems-ViciousGladiator'sEmblemofAccuracy-61027"
 value: {
<<<<<<< HEAD
  dps: 25965.31796
  tps: 24810.89539
=======
  dps: 26403.49301
  tps: 25218.92006
>>>>>>> 7ab036bd
 }
}
dps_results: {
 key: "TestShadow-AllItems-ViciousGladiator'sEmblemofAlacrity-61028"
 value: {
<<<<<<< HEAD
  dps: 26871.98377
  tps: 25704.75012
=======
  dps: 27138.64953
  tps: 25942.45168
>>>>>>> 7ab036bd
 }
}
dps_results: {
 key: "TestShadow-AllItems-ViciousGladiator'sEmblemofCruelty-61026"
 value: {
<<<<<<< HEAD
  dps: 26776.94407
  tps: 25595.13934
=======
  dps: 26837.84358
  tps: 25639.2695
>>>>>>> 7ab036bd
 }
}
dps_results: {
 key: "TestShadow-AllItems-ViciousGladiator'sEmblemofProficiency-61030"
 value: {
<<<<<<< HEAD
  dps: 25965.31796
  tps: 24810.89539
=======
  dps: 26403.49301
  tps: 25218.92006
>>>>>>> 7ab036bd
 }
}
dps_results: {
 key: "TestShadow-AllItems-ViciousGladiator'sEmblemofProwess-61029"
 value: {
<<<<<<< HEAD
  dps: 26467.23782
  tps: 25312.81524
=======
  dps: 26915.0993
  tps: 25730.52635
>>>>>>> 7ab036bd
 }
}
dps_results: {
 key: "TestShadow-AllItems-ViciousGladiator'sEmblemofTenacity-61032"
 value: {
<<<<<<< HEAD
  dps: 25965.31796
  tps: 24810.89539
=======
  dps: 26403.49301
  tps: 25218.92006
>>>>>>> 7ab036bd
 }
}
dps_results: {
 key: "TestShadow-AllItems-ViciousGladiator'sInsigniaofConquest-61047"
 value: {
<<<<<<< HEAD
  dps: 25969.03577
  tps: 24812.3913
=======
  dps: 26368.37133
  tps: 25177.71563
>>>>>>> 7ab036bd
 }
}
dps_results: {
 key: "TestShadow-AllItems-ViciousGladiator'sInsigniaofDominance-61045"
 value: {
<<<<<<< HEAD
  dps: 26829.42325
  tps: 25603.09504
=======
  dps: 27232.28758
  tps: 25977.06931
>>>>>>> 7ab036bd
 }
}
dps_results: {
 key: "TestShadow-AllItems-ViciousGladiator'sInsigniaofVictory-61046"
 value: {
<<<<<<< HEAD
  dps: 25969.99024
  tps: 24812.3913
=======
  dps: 26368.53619
  tps: 25177.71563
>>>>>>> 7ab036bd
 }
}
dps_results: {
 key: "TestShadow-AllItems-WingedTalisman-37844"
 value: {
<<<<<<< HEAD
  dps: 26180.47363
  tps: 25004.71984
=======
  dps: 26615.87541
  tps: 25410.51121
>>>>>>> 7ab036bd
 }
}
dps_results: {
 key: "TestShadow-AllItems-WitchingHourglass-55787"
 value: {
<<<<<<< HEAD
  dps: 27042.26922
  tps: 25894.7223
=======
  dps: 27311.42712
  tps: 26083.80264
>>>>>>> 7ab036bd
 }
}
dps_results: {
 key: "TestShadow-AllItems-WitchingHourglass-56320"
 value: {
<<<<<<< HEAD
  dps: 27688.66851
  tps: 26470.24887
=======
  dps: 27865.32079
  tps: 26571.04757
>>>>>>> 7ab036bd
 }
}
dps_results: {
 key: "TestShadow-AllItems-World-QuellerFocus-63842"
 value: {
<<<<<<< HEAD
  dps: 26295.72649
  tps: 25134.19082
=======
  dps: 26740.43451
  tps: 25548.4547
>>>>>>> 7ab036bd
 }
}
dps_results: {
 key: "TestShadow-AllItems-Za'brox'sLuckyTooth-63742"
 value: {
<<<<<<< HEAD
  dps: 26679.9274
  tps: 25523.24442
=======
  dps: 27105.72201
  tps: 25920.98851
>>>>>>> 7ab036bd
 }
}
dps_results: {
 key: "TestShadow-AllItems-Za'brox'sLuckyTooth-63745"
 value: {
<<<<<<< HEAD
  dps: 26679.9274
  tps: 25523.24442
=======
  dps: 27105.72201
  tps: 25920.98851
>>>>>>> 7ab036bd
 }
}
dps_results: {
 key: "TestShadow-AllItems-Zabra'sRaiment"
 value: {
<<<<<<< HEAD
  dps: 18352.05204
  tps: 17577.21528
=======
  dps: 18623.06578
  tps: 17800.75456
>>>>>>> 7ab036bd
 }
}
dps_results: {
 key: "TestShadow-AllItems-Zabra'sRegalia"
 value: {
<<<<<<< HEAD
  dps: 18043.09454
  tps: 17165.33908
=======
  dps: 18187.58311
  tps: 17278.21463
>>>>>>> 7ab036bd
 }
}
dps_results: {
 key: "TestShadow-Average-Default"
 value: {
<<<<<<< HEAD
  dps: 27886.21613
  tps: 26697.43781
=======
  dps: 28370.49472
  tps: 27097.12919
>>>>>>> 7ab036bd
 }
}
dps_results: {
 key: "TestShadow-Settings-Draenei-p1-Basic-default-FullBuffs-LongMultiTarget"
 value: {
<<<<<<< HEAD
  dps: 27660.94995
  tps: 38091.52035
=======
  dps: 28089.30265
  tps: 38864.20258
>>>>>>> 7ab036bd
 }
}
dps_results: {
 key: "TestShadow-Settings-Draenei-p1-Basic-default-FullBuffs-LongSingleTarget"
 value: {
<<<<<<< HEAD
  dps: 27660.94995
  tps: 26347.11376
=======
  dps: 28089.30265
  tps: 26719.14922
>>>>>>> 7ab036bd
 }
}
dps_results: {
 key: "TestShadow-Settings-Draenei-p1-Basic-default-FullBuffs-ShortSingleTarget"
 value: {
<<<<<<< HEAD
  dps: 36809.32297
  tps: 33965.49391
=======
  dps: 36519.22889
  tps: 33671.98555
>>>>>>> 7ab036bd
 }
}
dps_results: {
 key: "TestShadow-Settings-Draenei-p1-Basic-default-NoBuffs-LongMultiTarget"
 value: {
<<<<<<< HEAD
  dps: 14952.07045
  tps: 23390.70944
=======
  dps: 15183.70058
  tps: 23910.51311
>>>>>>> 7ab036bd
 }
}
dps_results: {
 key: "TestShadow-Settings-Draenei-p1-Basic-default-NoBuffs-LongSingleTarget"
 value: {
<<<<<<< HEAD
  dps: 14952.07045
  tps: 14486.24348
=======
  dps: 15183.70058
  tps: 14766.68348
>>>>>>> 7ab036bd
 }
}
dps_results: {
 key: "TestShadow-Settings-Draenei-p1-Basic-default-NoBuffs-ShortSingleTarget"
 value: {
<<<<<<< HEAD
  dps: 18339.63173
  tps: 17310.23511
=======
  dps: 18206.87415
  tps: 17128.56491
>>>>>>> 7ab036bd
 }
}
dps_results: {
 key: "TestShadow-Settings-NightElf-p1-Basic-default-FullBuffs-LongMultiTarget"
 value: {
<<<<<<< HEAD
  dps: 27660.94995
  tps: 38091.52035
=======
  dps: 28089.30265
  tps: 38864.20258
>>>>>>> 7ab036bd
 }
}
dps_results: {
 key: "TestShadow-Settings-NightElf-p1-Basic-default-FullBuffs-LongSingleTarget"
 value: {
<<<<<<< HEAD
  dps: 27660.94995
  tps: 26347.11376
=======
  dps: 28089.30265
  tps: 26719.14922
>>>>>>> 7ab036bd
 }
}
dps_results: {
 key: "TestShadow-Settings-NightElf-p1-Basic-default-FullBuffs-ShortSingleTarget"
 value: {
<<<<<<< HEAD
  dps: 36809.32297
  tps: 33965.49391
=======
  dps: 36519.22889
  tps: 33671.98555
>>>>>>> 7ab036bd
 }
}
dps_results: {
 key: "TestShadow-Settings-NightElf-p1-Basic-default-NoBuffs-LongMultiTarget"
 value: {
<<<<<<< HEAD
  dps: 14971.38933
  tps: 23428.95937
=======
  dps: 15183.70058
  tps: 23910.51311
>>>>>>> 7ab036bd
 }
}
dps_results: {
 key: "TestShadow-Settings-NightElf-p1-Basic-default-NoBuffs-LongSingleTarget"
 value: {
<<<<<<< HEAD
  dps: 14971.38933
  tps: 14506.42868
=======
  dps: 15183.70058
  tps: 14766.68348
>>>>>>> 7ab036bd
 }
}
dps_results: {
 key: "TestShadow-Settings-NightElf-p1-Basic-default-NoBuffs-ShortSingleTarget"
 value: {
<<<<<<< HEAD
  dps: 18339.63173
  tps: 17310.23511
=======
  dps: 18206.87415
  tps: 17128.56491
>>>>>>> 7ab036bd
 }
}
dps_results: {
 key: "TestShadow-Settings-Troll-p1-Basic-default-FullBuffs-LongMultiTarget"
 value: {
<<<<<<< HEAD
  dps: 27810.07489
  tps: 37934.49898
=======
  dps: 28382.00099
  tps: 39305.30971
>>>>>>> 7ab036bd
 }
}
dps_results: {
 key: "TestShadow-Settings-Troll-p1-Basic-default-FullBuffs-LongSingleTarget"
 value: {
<<<<<<< HEAD
  dps: 27810.07489
  tps: 26515.42637
=======
  dps: 28382.00099
  tps: 26981.58257
>>>>>>> 7ab036bd
 }
}
dps_results: {
 key: "TestShadow-Settings-Troll-p1-Basic-default-FullBuffs-ShortSingleTarget"
 value: {
<<<<<<< HEAD
  dps: 37854.62335
  tps: 34949.38846
=======
  dps: 37477.55426
  tps: 34582.34849
>>>>>>> 7ab036bd
 }
}
dps_results: {
 key: "TestShadow-Settings-Troll-p1-Basic-default-NoBuffs-LongMultiTarget"
 value: {
<<<<<<< HEAD
  dps: 15284.48033
  tps: 23726.97877
=======
  dps: 15395.85655
  tps: 24029.83943
>>>>>>> 7ab036bd
 }
}
dps_results: {
 key: "TestShadow-Settings-Troll-p1-Basic-default-NoBuffs-LongSingleTarget"
 value: {
<<<<<<< HEAD
  dps: 15284.48033
  tps: 14827.35237
=======
  dps: 15395.85655
  tps: 14933.57731
>>>>>>> 7ab036bd
 }
}
dps_results: {
 key: "TestShadow-Settings-Troll-p1-Basic-default-NoBuffs-ShortSingleTarget"
 value: {
<<<<<<< HEAD
  dps: 19090.52614
  tps: 18006.89496
=======
  dps: 19114.54862
  tps: 18024.46209
>>>>>>> 7ab036bd
 }
}
dps_results: {
 key: "TestShadow-SwitchInFrontOfTarget-Default"
 value: {
<<<<<<< HEAD
  dps: 27813.7137
  tps: 26515.42637
=======
  dps: 28370.66397
  tps: 26981.58257
>>>>>>> 7ab036bd
 }
}<|MERGE_RESOLUTION|>--- conflicted
+++ resolved
@@ -40,3449 +40,2012 @@
 dps_results: {
  key: "TestShadow-AllItems-AgileShadowspiritDiamond"
  value: {
-<<<<<<< HEAD
-  dps: 27747.33788
-  tps: 26506.33483
-=======
-  dps: 28275.67965
-  tps: 26933.18836
->>>>>>> 7ab036bd
+  dps: 27781.50704
+  tps: 26540.50398
  }
 }
 dps_results: {
  key: "TestShadow-AllItems-Althor'sAbacus-50359"
  value: {
-<<<<<<< HEAD
-  dps: 26587.73856
-  tps: 25412.05456
-=======
-  dps: 26791.50181
-  tps: 25578.62933
->>>>>>> 7ab036bd
+  dps: 26621.97685
+  tps: 25446.29285
  }
 }
 dps_results: {
  key: "TestShadow-AllItems-Althor'sAbacus-50366"
  value: {
-<<<<<<< HEAD
-  dps: 26779.90903
-  tps: 25579.95656
-=======
-  dps: 26869.61732
-  tps: 25648.43855
->>>>>>> 7ab036bd
+  dps: 26814.06936
+  tps: 25614.11689
  }
 }
 dps_results: {
  key: "TestShadow-AllItems-Anhuur'sHymnal-55889"
  value: {
-<<<<<<< HEAD
-  dps: 26586.30638
-  tps: 25374.04109
-=======
-  dps: 27018.15968
-  tps: 25768.17373
->>>>>>> 7ab036bd
+  dps: 26620.51748
+  tps: 25408.25219
  }
 }
 dps_results: {
  key: "TestShadow-AllItems-Anhuur'sHymnal-56407"
  value: {
-<<<<<<< HEAD
-  dps: 26648.80169
-  tps: 25433.3077
-=======
-  dps: 27063.28432
-  tps: 25813.07733
->>>>>>> 7ab036bd
+  dps: 26683.2425
+  tps: 25467.74851
  }
 }
 dps_results: {
  key: "TestShadow-AllItems-AustereEarthsiegeDiamond"
  value: {
-<<<<<<< HEAD
-  dps: 27283.23302
-  tps: 26048.71999
-=======
-  dps: 27808.17957
-  tps: 26472.68681
->>>>>>> 7ab036bd
+  dps: 27317.11096
+  tps: 26082.59793
  }
 }
 dps_results: {
  key: "TestShadow-AllItems-AustereShadowspiritDiamond"
  value: {
-<<<<<<< HEAD
-  dps: 27283.23302
-  tps: 26048.71999
-=======
-  dps: 27808.17957
-  tps: 26472.68681
->>>>>>> 7ab036bd
+  dps: 27317.11096
+  tps: 26082.59793
  }
 }
 dps_results: {
  key: "TestShadow-AllItems-Bandit'sInsignia-40371"
  value: {
-<<<<<<< HEAD
-  dps: 25974.6919
-  tps: 24812.3913
-=======
-  dps: 26373.34907
-  tps: 25177.71563
->>>>>>> 7ab036bd
+  dps: 26008.35921
+  tps: 24846.05861
  }
 }
 dps_results: {
  key: "TestShadow-AllItems-BaubleofTrueBlood-50354"
  value: {
-<<<<<<< HEAD
-  dps: 25899.68479
-  tps: 24746.61529
+  dps: 25933.57162
+  tps: 24780.50213
   hps: 89.07159
-=======
-  dps: 26373.88733
-  tps: 25182.9426
-  hps: 89.08293
->>>>>>> 7ab036bd
  }
 }
 dps_results: {
  key: "TestShadow-AllItems-BaubleofTrueBlood-50726"
  value: {
-<<<<<<< HEAD
-  dps: 25899.68479
-  tps: 24746.61529
+  dps: 25933.57162
+  tps: 24780.50213
   hps: 89.07159
-=======
-  dps: 26373.88733
-  tps: 25182.9426
-  hps: 89.08293
->>>>>>> 7ab036bd
  }
 }
 dps_results: {
  key: "TestShadow-AllItems-BeamingEarthsiegeDiamond"
  value: {
-<<<<<<< HEAD
-  dps: 27194.51989
-  tps: 25911.93807
-=======
-  dps: 27851.91298
-  tps: 26488.49208
->>>>>>> 7ab036bd
+  dps: 27228.76395
+  tps: 25946.18213
  }
 }
 dps_results: {
  key: "TestShadow-AllItems-BedrockTalisman-58182"
  value: {
-<<<<<<< HEAD
-  dps: 25974.6919
-  tps: 24812.3913
-=======
-  dps: 26373.34907
-  tps: 25177.71563
->>>>>>> 7ab036bd
+  dps: 26008.35921
+  tps: 24846.05861
  }
 }
 dps_results: {
  key: "TestShadow-AllItems-BellofEnragingResonance-59326"
  value: {
-<<<<<<< HEAD
-  dps: 27994.77198
-  tps: 26622.70627
-=======
-  dps: 28028.55175
-  tps: 26653.25877
->>>>>>> 7ab036bd
+  dps: 28029.09796
+  tps: 26657.03225
  }
 }
 dps_results: {
  key: "TestShadow-AllItems-BindingPromise-67037"
  value: {
-<<<<<<< HEAD
-  dps: 25965.39447
-  tps: 24810.89539
-=======
-  dps: 26403.49301
-  tps: 25218.92006
->>>>>>> 7ab036bd
+  dps: 25999.06178
+  tps: 24844.5627
  }
 }
 dps_results: {
  key: "TestShadow-AllItems-BlessedRegaliaofUndeadCleansing"
  value: {
-<<<<<<< HEAD
-  dps: 18560.88732
-  tps: 17767.83606
-=======
-  dps: 18764.57038
-  tps: 17943.58664
->>>>>>> 7ab036bd
+  dps: 18590.15027
+  tps: 17797.09901
  }
 }
 dps_results: {
  key: "TestShadow-AllItems-Blood-SoakedAleMug-63843"
  value: {
-<<<<<<< HEAD
-  dps: 26328.23788
-  tps: 25171.5549
-=======
-  dps: 26687.65684
-  tps: 25502.92335
->>>>>>> 7ab036bd
+  dps: 26361.76449
+  tps: 25205.08151
  }
 }
 dps_results: {
  key: "TestShadow-AllItems-BloodofIsiset-55995"
  value: {
-<<<<<<< HEAD
-  dps: 26346.64072
-  tps: 25184.34013
-=======
-  dps: 26750.91906
-  tps: 25555.28562
->>>>>>> 7ab036bd
+  dps: 26380.30803
+  tps: 25218.00744
  }
 }
 dps_results: {
  key: "TestShadow-AllItems-BloodofIsiset-56414"
  value: {
-<<<<<<< HEAD
-  dps: 26395.34831
-  tps: 25233.04772
-=======
-  dps: 26800.36275
-  tps: 25604.72931
->>>>>>> 7ab036bd
+  dps: 26429.01562
+  tps: 25266.71503
  }
 }
 dps_results: {
  key: "TestShadow-AllItems-BloodthirstyGladiator'sBadgeofConquest-64687"
  value: {
-<<<<<<< HEAD
-  dps: 26006.21365
-  tps: 24848.59886
-=======
-  dps: 26358.89553
-  tps: 25174.76203
->>>>>>> 7ab036bd
+  dps: 26039.74026
+  tps: 24882.12547
  }
 }
 dps_results: {
  key: "TestShadow-AllItems-BloodthirstyGladiator'sBadgeofDominance-64688"
  value: {
-<<<<<<< HEAD
-  dps: 26874.81687
-  tps: 25628.77742
-=======
-  dps: 27336.50241
-  tps: 26060.59219
->>>>>>> 7ab036bd
+  dps: 26909.57751
+  tps: 25663.53807
  }
 }
 dps_results: {
  key: "TestShadow-AllItems-BloodthirstyGladiator'sBadgeofVictory-64689"
  value: {
-<<<<<<< HEAD
-  dps: 25965.39447
-  tps: 24810.89539
-=======
-  dps: 26403.49301
-  tps: 25218.92006
->>>>>>> 7ab036bd
+  dps: 25999.06178
+  tps: 24844.5627
  }
 }
 dps_results: {
  key: "TestShadow-AllItems-BloodthirstyGladiator'sEmblemofCruelty-64740"
  value: {
-<<<<<<< HEAD
-  dps: 26680.2042
-  tps: 25507.48551
-=======
-  dps: 26757.53319
-  tps: 25555.15546
->>>>>>> 7ab036bd
+  dps: 26714.53457
+  tps: 25541.81588
  }
 }
 dps_results: {
  key: "TestShadow-AllItems-BloodthirstyGladiator'sEmblemofMeditation-64741"
  value: {
-<<<<<<< HEAD
-  dps: 25980.93891
-  tps: 24839.63056
-=======
-  dps: 26403.49301
-  tps: 25218.92006
->>>>>>> 7ab036bd
+  dps: 26014.60622
+  tps: 24873.29787
  }
 }
 dps_results: {
  key: "TestShadow-AllItems-BloodthirstyGladiator'sEmblemofTenacity-64742"
  value: {
-<<<<<<< HEAD
-  dps: 25965.31796
-  tps: 24810.89539
-=======
-  dps: 26403.49301
-  tps: 25218.92006
->>>>>>> 7ab036bd
+  dps: 25998.98528
+  tps: 24844.5627
  }
 }
 dps_results: {
  key: "TestShadow-AllItems-BloodthirstyGladiator'sInsigniaofConquest-64761"
  value: {
-<<<<<<< HEAD
-  dps: 25969.51082
-  tps: 24812.3913
-=======
-  dps: 26367.38234
-  tps: 25177.71563
->>>>>>> 7ab036bd
+  dps: 26003.17813
+  tps: 24846.05861
  }
 }
 dps_results: {
  key: "TestShadow-AllItems-BloodthirstyGladiator'sInsigniaofDominance-64762"
  value: {
-<<<<<<< HEAD
-  dps: 26838.97433
-  tps: 25615.50681
-=======
-  dps: 27250.64387
-  tps: 25990.00909
->>>>>>> 7ab036bd
+  dps: 26873.52929
+  tps: 25650.06178
  }
 }
 dps_results: {
  key: "TestShadow-AllItems-BloodthirstyGladiator'sInsigniaofVictory-64763"
  value: {
-<<<<<<< HEAD
-  dps: 25967.63244
-  tps: 24812.3913
-=======
-  dps: 26366.52954
-  tps: 25177.71563
->>>>>>> 7ab036bd
+  dps: 26001.29975
+  tps: 24846.05861
  }
 }
 dps_results: {
  key: "TestShadow-AllItems-BottledLightning-66879"
  value: {
-<<<<<<< HEAD
-  dps: 26889.91114
-  tps: 25664.20524
-=======
-  dps: 27072.7136
-  tps: 25839.39576
->>>>>>> 7ab036bd
+  dps: 26924.49532
+  tps: 25698.78942
  }
 }
 dps_results: {
  key: "TestShadow-AllItems-BracingEarthsiegeDiamond"
  value: {
-<<<<<<< HEAD
-  dps: 27314.20579
-  tps: 25573.19396
-=======
-  dps: 27845.31582
-  tps: 25984.55123
->>>>>>> 7ab036bd
+  dps: 27348.45261
+  tps: 25606.75585
  }
 }
 dps_results: {
  key: "TestShadow-AllItems-BracingShadowspiritDiamond"
  value: {
-<<<<<<< HEAD
-  dps: 27346.32399
-  tps: 25548.83537
-=======
-  dps: 27914.15536
-  tps: 26003.37507
->>>>>>> 7ab036bd
+  dps: 27380.51378
+  tps: 25582.34137
  }
 }
 dps_results: {
  key: "TestShadow-AllItems-BurningShadowspiritDiamond"
  value: {
-<<<<<<< HEAD
-  dps: 27810.07489
-  tps: 26515.42637
-=======
-  dps: 28382.00099
-  tps: 26981.58257
->>>>>>> 7ab036bd
+  dps: 27844.56371
+  tps: 26549.91519
  }
 }
 dps_results: {
  key: "TestShadow-AllItems-ChaoticShadowspiritDiamond"
  value: {
-<<<<<<< HEAD
-  dps: 27877.2464
-  tps: 26667.49059
-=======
-  dps: 28397.89205
-  tps: 27019.81526
->>>>>>> 7ab036bd
+  dps: 27911.28458
+  tps: 26701.52876
  }
 }
 dps_results: {
  key: "TestShadow-AllItems-ChaoticSkyflareDiamond"
  value: {
-<<<<<<< HEAD
-  dps: 27864.63499
-  tps: 26613.3113
-=======
-  dps: 28306.66361
-  tps: 26940.25125
->>>>>>> 7ab036bd
+  dps: 27898.7929
+  tps: 26647.46921
  }
 }
 dps_results: {
  key: "TestShadow-AllItems-CoreofRipeness-58184"
  value: {
-<<<<<<< HEAD
-  dps: 27112.53094
-  tps: 25914.17152
-=======
-  dps: 27368.0209
-  tps: 26121.42412
->>>>>>> 7ab036bd
+  dps: 27147.69995
+  tps: 25949.34053
  }
 }
 dps_results: {
  key: "TestShadow-AllItems-CorpseTongueCoin-50349"
  value: {
-<<<<<<< HEAD
-  dps: 25974.6919
-  tps: 24812.3913
-=======
-  dps: 26373.34907
-  tps: 25177.71563
->>>>>>> 7ab036bd
+  dps: 26008.35921
+  tps: 24846.05861
  }
 }
 dps_results: {
  key: "TestShadow-AllItems-CorpseTongueCoin-50352"
  value: {
-<<<<<<< HEAD
-  dps: 25974.6919
-  tps: 24812.3913
-=======
-  dps: 26373.34907
-  tps: 25177.71563
->>>>>>> 7ab036bd
+  dps: 26008.35921
+  tps: 24846.05861
  }
 }
 dps_results: {
  key: "TestShadow-AllItems-CorrodedSkeletonKey-50356"
  value: {
-<<<<<<< HEAD
-  dps: 25972.43106
-  tps: 24810.89539
-=======
-  dps: 26410.89986
-  tps: 25218.92006
->>>>>>> 7ab036bd
+  dps: 26006.09837
+  tps: 24844.5627
   hps: 64
  }
 }
 dps_results: {
  key: "TestShadow-AllItems-CrimsonAcolyte'sRaiment"
  value: {
-<<<<<<< HEAD
-  dps: 19141.60959
-  tps: 18317.51831
-=======
-  dps: 19266.9358
-  tps: 18372.84545
->>>>>>> 7ab036bd
+  dps: 19171.19052
+  tps: 18347.09925
  }
 }
 dps_results: {
  key: "TestShadow-AllItems-CrimsonAcolyte'sRegalia"
  value: {
-<<<<<<< HEAD
-  dps: 20252.13015
-  tps: 19293.71015
-=======
-  dps: 20327.62248
-  tps: 19375.73989
->>>>>>> 7ab036bd
+  dps: 20281.39693
+  tps: 19322.97693
  }
 }
 dps_results: {
  key: "TestShadow-AllItems-CrushingWeight-59506"
  value: {
-<<<<<<< HEAD
-  dps: 25974.6919
-  tps: 24812.3913
-=======
-  dps: 26373.34907
-  tps: 25177.71563
->>>>>>> 7ab036bd
+  dps: 26008.35921
+  tps: 24846.05861
  }
 }
 dps_results: {
  key: "TestShadow-AllItems-CrushingWeight-65118"
  value: {
-<<<<<<< HEAD
-  dps: 25974.6919
-  tps: 24812.3913
-=======
-  dps: 26373.34907
-  tps: 25177.71563
->>>>>>> 7ab036bd
+  dps: 26008.35921
+  tps: 24846.05861
  }
 }
 dps_results: {
  key: "TestShadow-AllItems-DarkmoonCard:Berserker!-42989"
  value: {
-<<<<<<< HEAD
-  dps: 26246.51867
-  tps: 25081.72524
-=======
-  dps: 26472.32089
-  tps: 25281.09573
->>>>>>> 7ab036bd
+  dps: 26280.05064
+  tps: 25115.25721
  }
 }
 dps_results: {
  key: "TestShadow-AllItems-DarkmoonCard:Death-42990"
  value: {
-<<<<<<< HEAD
-  dps: 26176.51333
-  tps: 24990.03043
-=======
-  dps: 26572.75583
-  tps: 25375.28841
->>>>>>> 7ab036bd
+  dps: 26210.33299
+  tps: 25023.85009
  }
 }
 dps_results: {
  key: "TestShadow-AllItems-DarkmoonCard:Earthquake-62048"
  value: {
-<<<<<<< HEAD
-  dps: 25965.31796
-  tps: 24810.89539
-=======
-  dps: 26403.49301
-  tps: 25218.92006
->>>>>>> 7ab036bd
+  dps: 25998.98528
+  tps: 24844.5627
  }
 }
 dps_results: {
  key: "TestShadow-AllItems-DarkmoonCard:Greatness-44255"
  value: {
-<<<<<<< HEAD
-  dps: 26753.05417
-  tps: 25610.77075
-=======
-  dps: 26969.83169
-  tps: 25768.02731
->>>>>>> 7ab036bd
+  dps: 26787.1506
+  tps: 25644.86718
  }
 }
 dps_results: {
  key: "TestShadow-AllItems-DarkmoonCard:Hurricane-62049"
  value: {
-<<<<<<< HEAD
-  dps: 25974.6919
-  tps: 24812.3913
-=======
-  dps: 26373.34907
-  tps: 25177.71563
->>>>>>> 7ab036bd
+  dps: 26008.35921
+  tps: 24846.05861
  }
 }
 dps_results: {
  key: "TestShadow-AllItems-DarkmoonCard:Hurricane-62051"
  value: {
-<<<<<<< HEAD
-  dps: 25974.6919
-  tps: 24812.3913
-=======
-  dps: 26373.34907
-  tps: 25177.71563
->>>>>>> 7ab036bd
+  dps: 26008.35921
+  tps: 24846.05861
  }
 }
 dps_results: {
  key: "TestShadow-AllItems-DarkmoonCard:Tsunami-62050"
  value: {
-<<<<<<< HEAD
-  dps: 27131.21849
-  tps: 25926.15094
-=======
-  dps: 27383.66951
-  tps: 26131.51397
->>>>>>> 7ab036bd
+  dps: 27166.50966
+  tps: 25961.4421
  }
 }
 dps_results: {
  key: "TestShadow-AllItems-Death'sChoice-47464"
  value: {
-<<<<<<< HEAD
-  dps: 25966.77922
-  tps: 24812.3913
-=======
-  dps: 26365.75407
-  tps: 25177.71563
->>>>>>> 7ab036bd
+  dps: 26000.44653
+  tps: 24846.05861
  }
 }
 dps_results: {
  key: "TestShadow-AllItems-DeathKnight'sAnguish-38212"
  value: {
-<<<<<<< HEAD
-  dps: 26131.02029
-  tps: 24957.97145
-=======
-  dps: 26439.82437
-  tps: 25243.20239
->>>>>>> 7ab036bd
+  dps: 26164.91791
+  tps: 24991.86907
  }
 }
 dps_results: {
  key: "TestShadow-AllItems-Deathbringer'sWill-50362"
  value: {
-<<<<<<< HEAD
-  dps: 26494.60525
-  tps: 25305.72388
-=======
-  dps: 26561.65738
-  tps: 25364.77683
->>>>>>> 7ab036bd
+  dps: 26528.13697
+  tps: 25339.2556
  }
 }
 dps_results: {
  key: "TestShadow-AllItems-Deathbringer'sWill-50363"
  value: {
-<<<<<<< HEAD
-  dps: 26456.23167
-  tps: 25286.0919
-=======
-  dps: 26566.52485
-  tps: 25370.56985
->>>>>>> 7ab036bd
+  dps: 26490.1058
+  tps: 25319.96603
  }
 }
 dps_results: {
  key: "TestShadow-AllItems-Defender'sCode-40257"
  value: {
-<<<<<<< HEAD
-  dps: 25965.39447
-  tps: 24810.89539
-=======
-  dps: 26403.49301
-  tps: 25218.92006
->>>>>>> 7ab036bd
+  dps: 25999.06178
+  tps: 24844.5627
  }
 }
 dps_results: {
  key: "TestShadow-AllItems-DestructiveShadowspiritDiamond"
  value: {
-<<<<<<< HEAD
-  dps: 27403.04182
-  tps: 26199.40776
-=======
-  dps: 27923.77016
-  tps: 26553.03591
->>>>>>> 7ab036bd
+  dps: 27436.80048
+  tps: 26233.16643
  }
 }
 dps_results: {
  key: "TestShadow-AllItems-DestructiveSkyflareDiamond"
  value: {
-<<<<<<< HEAD
-  dps: 27398.67272
-  tps: 26153.56472
-=======
-  dps: 27822.99497
-  tps: 26462.66567
->>>>>>> 7ab036bd
+  dps: 27432.53941
+  tps: 26187.43141
  }
 }
 dps_results: {
  key: "TestShadow-AllItems-DislodgedForeignObject-50348"
  value: {
-<<<<<<< HEAD
-  dps: 27139.77698
-  tps: 25970.07983
-=======
-  dps: 27205.47686
-  tps: 25975.3522
->>>>>>> 7ab036bd
+  dps: 27174.96218
+  tps: 26005.26503
  }
 }
 dps_results: {
  key: "TestShadow-AllItems-DislodgedForeignObject-50353"
  value: {
-<<<<<<< HEAD
-  dps: 26759.61399
-  tps: 25662.40544
-=======
-  dps: 27372.05186
-  tps: 26140.62513
->>>>>>> 7ab036bd
+  dps: 26794.37681
+  tps: 25697.16827
  }
 }
 dps_results: {
  key: "TestShadow-AllItems-EffulgentShadowspiritDiamond"
  value: {
-<<<<<<< HEAD
-  dps: 27283.23302
-  tps: 26048.71999
-=======
-  dps: 27808.17957
-  tps: 26472.68681
->>>>>>> 7ab036bd
+  dps: 27317.11096
+  tps: 26082.59793
  }
 }
 dps_results: {
  key: "TestShadow-AllItems-ElectrosparkHeartstarter-67118"
  value: {
-<<<<<<< HEAD
-  dps: 26352.82155
-  tps: 25169.35254
-=======
-  dps: 26855.14131
-  tps: 25651.44044
->>>>>>> 7ab036bd
+  dps: 26386.91577
+  tps: 25203.44676
  }
 }
 dps_results: {
  key: "TestShadow-AllItems-EmberShadowspiritDiamond"
  value: {
-<<<<<<< HEAD
-  dps: 27349.8287
-  tps: 26102.54505
-=======
-  dps: 28052.64352
-  tps: 26689.24688
->>>>>>> 7ab036bd
+  dps: 27384.15715
+  tps: 26136.8735
  }
 }
 dps_results: {
  key: "TestShadow-AllItems-EmberSkyflareDiamond"
  value: {
-<<<<<<< HEAD
-  dps: 27601.15187
-  tps: 26320.32212
-=======
-  dps: 28258.88258
-  tps: 26857.44522
->>>>>>> 7ab036bd
+  dps: 27636.10037
+  tps: 26355.27063
  }
 }
 dps_results: {
  key: "TestShadow-AllItems-EnigmaticShadowspiritDiamond"
  value: {
-<<<<<<< HEAD
-  dps: 27403.04182
-  tps: 26199.40776
-=======
-  dps: 27923.77016
-  tps: 26553.03591
->>>>>>> 7ab036bd
+  dps: 27436.80048
+  tps: 26233.16643
  }
 }
 dps_results: {
  key: "TestShadow-AllItems-EnigmaticSkyflareDiamond"
  value: {
-<<<<<<< HEAD
-  dps: 27395.55263
-  tps: 26150.44463
-=======
-  dps: 27838.7733
-  tps: 26479.5572
->>>>>>> 7ab036bd
+  dps: 27429.41932
+  tps: 26184.31132
  }
 }
 dps_results: {
  key: "TestShadow-AllItems-EnigmaticStarflareDiamond"
  value: {
-<<<<<<< HEAD
-  dps: 27312.34856
-  tps: 26075.23135
-=======
-  dps: 27836.6554
-  tps: 26477.4393
->>>>>>> 7ab036bd
+  dps: 27346.2265
+  tps: 26109.10929
  }
 }
 dps_results: {
  key: "TestShadow-AllItems-EphemeralSnowflake-50260"
  value: {
-<<<<<<< HEAD
-  dps: 26480.2254
-  tps: 25318.97781
-=======
-  dps: 26463.6551
-  tps: 25282.34682
->>>>>>> 7ab036bd
+  dps: 26514.79358
+  tps: 25353.54599
  }
 }
 dps_results: {
  key: "TestShadow-AllItems-EssenceofGossamer-37220"
  value: {
-<<<<<<< HEAD
-  dps: 25974.6919
-  tps: 24812.3913
-=======
-  dps: 26373.34907
-  tps: 25177.71563
->>>>>>> 7ab036bd
+  dps: 26008.35921
+  tps: 24846.05861
  }
 }
 dps_results: {
  key: "TestShadow-AllItems-EssenceoftheCyclone-59473"
  value: {
-<<<<<<< HEAD
-  dps: 25974.6919
-  tps: 24812.3913
-=======
-  dps: 26373.34907
-  tps: 25177.71563
->>>>>>> 7ab036bd
+  dps: 26008.35921
+  tps: 24846.05861
  }
 }
 dps_results: {
  key: "TestShadow-AllItems-EssenceoftheCyclone-65140"
  value: {
-<<<<<<< HEAD
-  dps: 25974.6919
-  tps: 24812.3913
-=======
-  dps: 26373.34907
-  tps: 25177.71563
->>>>>>> 7ab036bd
+  dps: 26008.35921
+  tps: 24846.05861
  }
 }
 dps_results: {
  key: "TestShadow-AllItems-EternalEarthsiegeDiamond"
  value: {
-<<<<<<< HEAD
-  dps: 27283.23302
-  tps: 26048.71999
-=======
-  dps: 27808.17957
-  tps: 26472.68681
->>>>>>> 7ab036bd
+  dps: 27317.11096
+  tps: 26082.59793
  }
 }
 dps_results: {
  key: "TestShadow-AllItems-EternalShadowspiritDiamond"
  value: {
-<<<<<<< HEAD
-  dps: 27283.23302
-  tps: 26048.71999
-=======
-  dps: 27808.17957
-  tps: 26472.68681
->>>>>>> 7ab036bd
+  dps: 27317.11096
+  tps: 26082.59793
  }
 }
 dps_results: {
  key: "TestShadow-AllItems-ExtractofNecromanticPower-40373"
  value: {
-<<<<<<< HEAD
-  dps: 26239.56495
-  tps: 25036.11796
-=======
-  dps: 26629.95771
-  tps: 25434.80647
->>>>>>> 7ab036bd
+  dps: 26274.39958
+  tps: 25070.95259
  }
 }
 dps_results: {
  key: "TestShadow-AllItems-EyeoftheBroodmother-45308"
  value: {
-<<<<<<< HEAD
-  dps: 26560.01953
-  tps: 25384.96722
-=======
-  dps: 26816.48008
-  tps: 25614.96698
->>>>>>> 7ab036bd
+  dps: 26594.03092
+  tps: 25418.9786
  }
 }
 dps_results: {
  key: "TestShadow-AllItems-FallofMortality-59500"
  value: {
-<<<<<<< HEAD
-  dps: 27131.21849
-  tps: 25926.15094
-=======
-  dps: 27383.66951
-  tps: 26131.51397
->>>>>>> 7ab036bd
+  dps: 27166.50966
+  tps: 25961.4421
  }
 }
 dps_results: {
  key: "TestShadow-AllItems-FallofMortality-65124"
  value: {
-<<<<<<< HEAD
-  dps: 27380.16493
-  tps: 26137.4228
-=======
-  dps: 27497.70463
-  tps: 26264.72664
->>>>>>> 7ab036bd
+  dps: 27415.74
+  tps: 26172.99786
  }
 }
 dps_results: {
  key: "TestShadow-AllItems-Figurine-DemonPanther-52199"
  value: {
-<<<<<<< HEAD
-  dps: 26006.21365
-  tps: 24848.59886
-=======
-  dps: 26358.89553
-  tps: 25174.76203
->>>>>>> 7ab036bd
+  dps: 26039.74026
+  tps: 24882.12547
  }
 }
 dps_results: {
  key: "TestShadow-AllItems-Figurine-DreamOwl-52354"
  value: {
-<<<<<<< HEAD
-  dps: 27083.04534
-  tps: 25881.73337
-=======
-  dps: 27219.942
-  tps: 25986.00637
->>>>>>> 7ab036bd
+  dps: 27117.8218
+  tps: 25916.50983
  }
 }
 dps_results: {
  key: "TestShadow-AllItems-Figurine-EarthenGuardian-52352"
  value: {
-<<<<<<< HEAD
-  dps: 25965.39447
-  tps: 24810.89539
-=======
-  dps: 26403.49301
-  tps: 25218.92006
->>>>>>> 7ab036bd
+  dps: 25999.06178
+  tps: 24844.5627
  }
 }
 dps_results: {
  key: "TestShadow-AllItems-Figurine-JeweledSerpent-52353"
  value: {
-<<<<<<< HEAD
-  dps: 27940.95833
-  tps: 26653.3938
-=======
-  dps: 28097.20811
-  tps: 26776.17763
->>>>>>> 7ab036bd
+  dps: 27976.75979
+  tps: 26689.19527
  }
 }
 dps_results: {
  key: "TestShadow-AllItems-Figurine-KingofBoars-52351"
  value: {
-<<<<<<< HEAD
-  dps: 26386.12141
-  tps: 25231.62232
-=======
-  dps: 26832.33946
-  tps: 25647.76651
->>>>>>> 7ab036bd
+  dps: 26419.78872
+  tps: 25265.28964
  }
 }
 dps_results: {
  key: "TestShadow-AllItems-Figurine-SapphireOwl-42413"
  value: {
-<<<<<<< HEAD
-  dps: 26180.90063
-  tps: 24996.42263
-=======
-  dps: 26508.0678
-  tps: 25311.17666
->>>>>>> 7ab036bd
+  dps: 26214.96224
+  tps: 25030.48425
  }
 }
 dps_results: {
  key: "TestShadow-AllItems-FleetShadowspiritDiamond"
  value: {
-<<<<<<< HEAD
-  dps: 27366.58882
-  tps: 26132.07579
-=======
-  dps: 27893.35427
-  tps: 26557.86151
->>>>>>> 7ab036bd
+  dps: 27400.46676
+  tps: 26165.95373
  }
 }
 dps_results: {
  key: "TestShadow-AllItems-FluidDeath-58181"
  value: {
-<<<<<<< HEAD
-  dps: 25974.6919
-  tps: 24812.3913
-=======
-  dps: 26373.34907
-  tps: 25177.71563
->>>>>>> 7ab036bd
+  dps: 26008.35921
+  tps: 24846.05861
  }
 }
 dps_results: {
  key: "TestShadow-AllItems-ForethoughtTalisman-40258"
  value: {
-<<<<<<< HEAD
-  dps: 26437.20277
-  tps: 25289.2782
-=======
-  dps: 26696.75298
-  tps: 25491.41156
->>>>>>> 7ab036bd
+  dps: 26471.52768
+  tps: 25323.60311
  }
 }
 dps_results: {
  key: "TestShadow-AllItems-ForgeEmber-37660"
  value: {
-<<<<<<< HEAD
-  dps: 26285.08844
-  tps: 25115.10215
-=======
-  dps: 26597.33423
-  tps: 25387.80655
->>>>>>> 7ab036bd
+  dps: 26318.91802
+  tps: 25148.93173
  }
 }
 dps_results: {
  key: "TestShadow-AllItems-ForlornShadowspiritDiamond"
  value: {
-<<<<<<< HEAD
-  dps: 27346.32399
-  tps: 26057.97479
-=======
-  dps: 27914.15536
-  tps: 26520.81911
->>>>>>> 7ab036bd
+  dps: 27380.51378
+  tps: 26092.16459
  }
 }
 dps_results: {
  key: "TestShadow-AllItems-ForlornSkyflareDiamond"
  value: {
-<<<<<<< HEAD
-  dps: 27314.20579
-  tps: 26082.5253
-=======
-  dps: 27845.31582
-  tps: 26501.73209
->>>>>>> 7ab036bd
+  dps: 27348.45261
+  tps: 26116.77212
  }
 }
 dps_results: {
  key: "TestShadow-AllItems-ForlornStarflareDiamond"
  value: {
-<<<<<<< HEAD
-  dps: 27285.97909
-  tps: 26061.36601
-=======
-  dps: 27828.28904
-  tps: 26481.77482
->>>>>>> 7ab036bd
+  dps: 27319.93857
+  tps: 26095.32548
  }
 }
 dps_results: {
  key: "TestShadow-AllItems-FuryofAngerforge-59461"
  value: {
-<<<<<<< HEAD
-  dps: 26780.25178
-  tps: 25558.17955
-=======
-  dps: 26779.19304
-  tps: 25567.9481
->>>>>>> 7ab036bd
+  dps: 26814.12075
+  tps: 25592.04852
  }
 }
 dps_results: {
  key: "TestShadow-AllItems-FuryoftheFiveFlights-40431"
  value: {
-<<<<<<< HEAD
-  dps: 25974.6919
-  tps: 24812.3913
-=======
-  dps: 26373.34907
-  tps: 25177.71563
->>>>>>> 7ab036bd
+  dps: 26008.35921
+  tps: 24846.05861
  }
 }
 dps_results: {
  key: "TestShadow-AllItems-FuturesightRune-38763"
  value: {
-<<<<<<< HEAD
-  dps: 26322.88223
-  tps: 25132.42116
-=======
-  dps: 26623.58702
-  tps: 25409.56357
->>>>>>> 7ab036bd
+  dps: 26356.70465
+  tps: 25166.24358
  }
 }
 dps_results: {
  key: "TestShadow-AllItems-GaleofShadows-56138"
  value: {
-<<<<<<< HEAD
-  dps: 27313.27311
-  tps: 26164.27433
-=======
-  dps: 27556.369
-  tps: 26341.97004
->>>>>>> 7ab036bd
+  dps: 27348.92482
+  tps: 26199.92603
  }
 }
 dps_results: {
  key: "TestShadow-AllItems-GaleofShadows-56462"
  value: {
-<<<<<<< HEAD
-  dps: 27606.51324
-  tps: 26401.19426
-=======
-  dps: 27818.80727
-  tps: 26601.79208
->>>>>>> 7ab036bd
+  dps: 27642.08603
+  tps: 26436.76705
  }
 }
 dps_results: {
  key: "TestShadow-AllItems-GarbofFaith"
  value: {
-<<<<<<< HEAD
-  dps: 17349.81006
-  tps: 16582.90208
-=======
-  dps: 17541.46153
-  tps: 16806.09575
->>>>>>> 7ab036bd
+  dps: 17378.03677
+  tps: 16611.12879
  }
 }
 dps_results: {
  key: "TestShadow-AllItems-GearDetector-61462"
  value: {
-<<<<<<< HEAD
-  dps: 25974.6919
-  tps: 24812.3913
-=======
-  dps: 26373.34907
-  tps: 25177.71563
->>>>>>> 7ab036bd
+  dps: 26008.35921
+  tps: 24846.05861
  }
 }
 dps_results: {
  key: "TestShadow-AllItems-Gladiator'sInvestiture"
  value: {
-<<<<<<< HEAD
-  dps: 21346.48575
-  tps: 20431.81582
-=======
-  dps: 21449.36012
-  tps: 20541.87519
->>>>>>> 7ab036bd
+  dps: 21378.17201
+  tps: 20463.50208
  }
 }
 dps_results: {
  key: "TestShadow-AllItems-Gladiator'sRaiment"
  value: {
-<<<<<<< HEAD
-  dps: 25783.05699
-  tps: 24641.23897
-=======
-  dps: 25873.84593
-  tps: 24692.9825
->>>>>>> 7ab036bd
+  dps: 25817.94668
+  tps: 24676.12866
  }
 }
 dps_results: {
  key: "TestShadow-AllItems-GlowingTwilightScale-54573"
  value: {
-<<<<<<< HEAD
-  dps: 26766.92395
-  tps: 25593.58008
-=======
-  dps: 26860.35754
-  tps: 25633.05171
->>>>>>> 7ab036bd
+  dps: 26801.15093
+  tps: 25627.80705
  }
 }
 dps_results: {
  key: "TestShadow-AllItems-GlowingTwilightScale-54589"
  value: {
-<<<<<<< HEAD
-  dps: 26827.58206
-  tps: 25635.33372
-=======
-  dps: 26967.05515
-  tps: 25735.7171
->>>>>>> 7ab036bd
+  dps: 26861.89283
+  tps: 25669.64449
  }
 }
 dps_results: {
  key: "TestShadow-AllItems-GnomishLightningGenerator-41121"
  value: {
-<<<<<<< HEAD
-  dps: 26478.48484
-  tps: 25286.93256
-=======
-  dps: 26466.56178
-  tps: 25265.47542
->>>>>>> 7ab036bd
+  dps: 26512.94775
+  tps: 25321.39548
  }
 }
 dps_results: {
  key: "TestShadow-AllItems-GraceoftheHerald-55266"
  value: {
-<<<<<<< HEAD
-  dps: 25974.6919
-  tps: 24812.3913
-=======
-  dps: 26373.34907
-  tps: 25177.71563
->>>>>>> 7ab036bd
+  dps: 26008.35921
+  tps: 24846.05861
  }
 }
 dps_results: {
  key: "TestShadow-AllItems-GraceoftheHerald-56295"
  value: {
-<<<<<<< HEAD
-  dps: 25974.6919
-  tps: 24812.3913
-=======
-  dps: 26373.34907
-  tps: 25177.71563
->>>>>>> 7ab036bd
+  dps: 26008.35921
+  tps: 24846.05861
  }
 }
 dps_results: {
  key: "TestShadow-AllItems-HarmlightToken-63839"
  value: {
-<<<<<<< HEAD
-  dps: 26689.81102
-  tps: 25559.53487
-=======
-  dps: 27192.85542
-  tps: 25960.86464
->>>>>>> 7ab036bd
+  dps: 26725.12982
+  tps: 25594.85367
  }
 }
 dps_results: {
  key: "TestShadow-AllItems-Harrison'sInsigniaofPanache-65803"
  value: {
-<<<<<<< HEAD
-  dps: 25974.6919
-  tps: 24812.3913
-=======
-  dps: 26373.34907
-  tps: 25177.71563
->>>>>>> 7ab036bd
+  dps: 26008.35921
+  tps: 24846.05861
  }
 }
 dps_results: {
  key: "TestShadow-AllItems-HeartofIgnacious-59514"
  value: {
-<<<<<<< HEAD
-  dps: 27526.83288
-  tps: 26314.04642
-=======
-  dps: 27663.5545
-  tps: 26441.12111
->>>>>>> 7ab036bd
+  dps: 27562.7427
+  tps: 26349.95624
  }
 }
 dps_results: {
  key: "TestShadow-AllItems-HeartofIgnacious-65110"
  value: {
-<<<<<<< HEAD
-  dps: 27709.92253
-  tps: 26486.20821
-=======
-  dps: 27785.99021
-  tps: 26554.64757
->>>>>>> 7ab036bd
+  dps: 27745.6179
+  tps: 26521.90358
  }
 }
 dps_results: {
  key: "TestShadow-AllItems-HeartofRage-59224"
  value: {
-<<<<<<< HEAD
-  dps: 25974.6919
-  tps: 24812.3913
-=======
-  dps: 26373.34907
-  tps: 25177.71563
->>>>>>> 7ab036bd
+  dps: 26008.35921
+  tps: 24846.05861
  }
 }
 dps_results: {
  key: "TestShadow-AllItems-HeartofRage-65072"
  value: {
-<<<<<<< HEAD
-  dps: 25974.6919
-  tps: 24812.3913
-=======
-  dps: 26373.34907
-  tps: 25177.71563
->>>>>>> 7ab036bd
+  dps: 26008.35921
+  tps: 24846.05861
  }
 }
 dps_results: {
  key: "TestShadow-AllItems-HeartofSolace-55868"
  value: {
-<<<<<<< HEAD
-  dps: 26618.81183
-  tps: 25465.06414
-=======
-  dps: 26851.8172
-  tps: 25639.93548
->>>>>>> 7ab036bd
+  dps: 26653.61514
+  tps: 25499.86745
  }
 }
 dps_results: {
  key: "TestShadow-AllItems-HeartofSolace-56393"
  value: {
-<<<<<<< HEAD
-  dps: 26810.76806
-  tps: 25606.46741
-=======
-  dps: 27013.74944
-  tps: 25802.5499
->>>>>>> 7ab036bd
+  dps: 26845.3869
+  tps: 25641.08624
  }
 }
 dps_results: {
  key: "TestShadow-AllItems-HeartofThunder-55845"
  value: {
-<<<<<<< HEAD
-  dps: 25968.15739
-  tps: 24812.3913
-=======
-  dps: 26366.57091
-  tps: 25177.71563
->>>>>>> 7ab036bd
+  dps: 26001.8247
+  tps: 24846.05861
  }
 }
 dps_results: {
  key: "TestShadow-AllItems-HeartofThunder-56370"
  value: {
-<<<<<<< HEAD
-  dps: 25968.15739
-  tps: 24812.3913
-=======
-  dps: 26366.57091
-  tps: 25177.71563
->>>>>>> 7ab036bd
+  dps: 26001.8247
+  tps: 24846.05861
  }
 }
 dps_results: {
  key: "TestShadow-AllItems-HeartoftheVile-66969"
  value: {
-<<<<<<< HEAD
-  dps: 25974.6919
-  tps: 24812.3913
-=======
-  dps: 26373.34907
-  tps: 25177.71563
->>>>>>> 7ab036bd
+  dps: 26008.35921
+  tps: 24846.05861
  }
 }
 dps_results: {
  key: "TestShadow-AllItems-Heartpierce-49982"
  value: {
-<<<<<<< HEAD
-  dps: 27810.07489
-  tps: 26515.42637
-=======
-  dps: 28382.00099
-  tps: 26981.58257
->>>>>>> 7ab036bd
+  dps: 27844.56371
+  tps: 26549.91519
  }
 }
 dps_results: {
  key: "TestShadow-AllItems-Heartpierce-50641"
  value: {
-<<<<<<< HEAD
-  dps: 27810.07489
-  tps: 26515.42637
-=======
-  dps: 28382.00099
-  tps: 26981.58257
->>>>>>> 7ab036bd
+  dps: 27844.56371
+  tps: 26549.91519
  }
 }
 dps_results: {
  key: "TestShadow-AllItems-IllustrationoftheDragonSoul-40432"
  value: {
-<<<<<<< HEAD
-  dps: 26430.58468
-  tps: 25275.31763
-=======
-  dps: 26837.88688
-  tps: 25646.60473
->>>>>>> 7ab036bd
+  dps: 26464.80763
+  tps: 25309.54058
  }
 }
 dps_results: {
  key: "TestShadow-AllItems-ImpassiveShadowspiritDiamond"
  value: {
-<<<<<<< HEAD
-  dps: 27403.04182
-  tps: 26199.40776
-=======
-  dps: 27923.77016
-  tps: 26553.03591
->>>>>>> 7ab036bd
+  dps: 27436.80048
+  tps: 26233.16643
  }
 }
 dps_results: {
  key: "TestShadow-AllItems-ImpassiveSkyflareDiamond"
  value: {
-<<<<<<< HEAD
-  dps: 27395.55263
-  tps: 26150.44463
-=======
-  dps: 27838.7733
-  tps: 26479.5572
->>>>>>> 7ab036bd
+  dps: 27429.41932
+  tps: 26184.31132
  }
 }
 dps_results: {
  key: "TestShadow-AllItems-ImpassiveStarflareDiamond"
  value: {
-<<<<<<< HEAD
-  dps: 27312.34856
-  tps: 26075.23135
-=======
-  dps: 27836.6554
-  tps: 26477.4393
->>>>>>> 7ab036bd
+  dps: 27346.2265
+  tps: 26109.10929
  }
 }
 dps_results: {
  key: "TestShadow-AllItems-ImpatienceofYouth-62464"
  value: {
-<<<<<<< HEAD
-  dps: 26439.26586
-  tps: 25284.76678
-=======
-  dps: 26886.50954
-  tps: 25701.93659
->>>>>>> 7ab036bd
+  dps: 26472.93317
+  tps: 25318.43409
  }
 }
 dps_results: {
  key: "TestShadow-AllItems-ImpatienceofYouth-62469"
  value: {
-<<<<<<< HEAD
-  dps: 26439.26586
-  tps: 25284.76678
-=======
-  dps: 26886.50954
-  tps: 25701.93659
->>>>>>> 7ab036bd
+  dps: 26472.93317
+  tps: 25318.43409
  }
 }
 dps_results: {
  key: "TestShadow-AllItems-ImpetuousQuery-55881"
  value: {
-<<<<<<< HEAD
-  dps: 26548.703
-  tps: 25388.88205
-=======
-  dps: 26736.84233
-  tps: 25542.75274
->>>>>>> 7ab036bd
+  dps: 26582.86575
+  tps: 25423.0448
  }
 }
 dps_results: {
  key: "TestShadow-AllItems-ImpetuousQuery-56406"
  value: {
-<<<<<<< HEAD
-  dps: 26597.93031
-  tps: 25438.10936
-=======
-  dps: 26786.35492
-  tps: 25592.26533
->>>>>>> 7ab036bd
+  dps: 26632.09306
+  tps: 25472.27211
  }
 }
 dps_results: {
  key: "TestShadow-AllItems-IncisorFragment-37723"
  value: {
-<<<<<<< HEAD
-  dps: 25965.39447
-  tps: 24810.89539
-=======
-  dps: 26403.49301
-  tps: 25218.92006
->>>>>>> 7ab036bd
+  dps: 25999.06178
+  tps: 24844.5627
  }
 }
 dps_results: {
  key: "TestShadow-AllItems-InsightfulEarthsiegeDiamond"
  value: {
-<<<<<<< HEAD
-  dps: 27297.14306
-  tps: 26054.05862
-=======
-  dps: 27969.0688
-  tps: 26614.41857
->>>>>>> 7ab036bd
+  dps: 27331.48426
+  tps: 26088.39983
  }
 }
 dps_results: {
  key: "TestShadow-AllItems-InsigniaofDiplomacy-61433"
  value: {
-<<<<<<< HEAD
-  dps: 25968.15739
-  tps: 24812.3913
-=======
-  dps: 26366.57091
-  tps: 25177.71563
->>>>>>> 7ab036bd
+  dps: 26001.8247
+  tps: 24846.05861
  }
 }
 dps_results: {
  key: "TestShadow-AllItems-InsigniaoftheEarthenLord-61429"
  value: {
-<<<<<<< HEAD
-  dps: 26874.91914
-  tps: 25662.8758
-=======
-  dps: 27244.53133
-  tps: 26000.01901
->>>>>>> 7ab036bd
+  dps: 26909.99043
+  tps: 25697.9471
  }
 }
 dps_results: {
  key: "TestShadow-AllItems-InvigoratingEarthsiegeDiamond"
  value: {
-<<<<<<< HEAD
-  dps: 27475.85409
-  tps: 26135.43378
-=======
-  dps: 27624.80947
-  tps: 26264.35539
->>>>>>> 7ab036bd
+  dps: 27509.48919
+  tps: 26169.06889
  }
 }
 dps_results: {
  key: "TestShadow-AllItems-JarofAncientRemedies-59354"
  value: {
-<<<<<<< HEAD
-  dps: 25948.9077
-  tps: 24802.89103
-=======
-  dps: 26305.97629
-  tps: 25129.76059
->>>>>>> 7ab036bd
+  dps: 25982.14345
+  tps: 24836.12677
  }
 }
 dps_results: {
  key: "TestShadow-AllItems-JarofAncientRemedies-65029"
  value: {
-<<<<<<< HEAD
-  dps: 25951.586
-  tps: 24795.32023
-=======
-  dps: 26276.87934
-  tps: 25092.19368
->>>>>>> 7ab036bd
+  dps: 25985.11893
+  tps: 24828.85317
  }
 }
 dps_results: {
  key: "TestShadow-AllItems-JujuofNimbleness-63840"
  value: {
-<<<<<<< HEAD
-  dps: 26328.23788
-  tps: 25171.5549
-=======
-  dps: 26687.65684
-  tps: 25502.92335
->>>>>>> 7ab036bd
+  dps: 26361.76449
+  tps: 25205.08151
  }
 }
 dps_results: {
  key: "TestShadow-AllItems-KeytotheEndlessChamber-55795"
  value: {
-<<<<<<< HEAD
-  dps: 25974.6919
-  tps: 24812.3913
-=======
-  dps: 26373.34907
-  tps: 25177.71563
->>>>>>> 7ab036bd
+  dps: 26008.35921
+  tps: 24846.05861
  }
 }
 dps_results: {
  key: "TestShadow-AllItems-KeytotheEndlessChamber-56328"
  value: {
-<<<<<<< HEAD
-  dps: 25974.6919
-  tps: 24812.3913
-=======
-  dps: 26373.34907
-  tps: 25177.71563
->>>>>>> 7ab036bd
+  dps: 26008.35921
+  tps: 24846.05861
  }
 }
 dps_results: {
  key: "TestShadow-AllItems-KvaldirBattleStandard-59685"
  value: {
-<<<<<<< HEAD
-  dps: 26564.38974
-  tps: 25397.23793
-=======
-  dps: 26621.01528
-  tps: 25398.92471
->>>>>>> 7ab036bd
+  dps: 26598.59104
+  tps: 25431.43923
  }
 }
 dps_results: {
  key: "TestShadow-AllItems-KvaldirBattleStandard-59689"
  value: {
-<<<<<<< HEAD
-  dps: 26564.38974
-  tps: 25397.23793
-=======
-  dps: 26621.01528
-  tps: 25398.92471
->>>>>>> 7ab036bd
+  dps: 26598.59104
+  tps: 25431.43923
  }
 }
 dps_results: {
  key: "TestShadow-AllItems-LadyLa-La'sSingingShell-67152"
  value: {
-<<<<<<< HEAD
-  dps: 26498.15996
-  tps: 25335.05404
-=======
-  dps: 26706.0829
-  tps: 25500.26469
->>>>>>> 7ab036bd
+  dps: 26531.87908
+  tps: 25368.77316
  }
 }
 dps_results: {
  key: "TestShadow-AllItems-LastWord-50179"
  value: {
-<<<<<<< HEAD
-  dps: 27810.07489
-  tps: 26515.42637
-=======
-  dps: 28382.00099
-  tps: 26981.58257
->>>>>>> 7ab036bd
+  dps: 27844.56371
+  tps: 26549.91519
  }
 }
 dps_results: {
  key: "TestShadow-AllItems-LastWord-50708"
  value: {
-<<<<<<< HEAD
-  dps: 27810.07489
-  tps: 26515.42637
-=======
-  dps: 28382.00099
-  tps: 26981.58257
->>>>>>> 7ab036bd
+  dps: 27844.56371
+  tps: 26549.91519
  }
 }
 dps_results: {
  key: "TestShadow-AllItems-Lavanthor'sTalisman-37872"
  value: {
-<<<<<<< HEAD
-  dps: 25965.39447
-  tps: 24810.89539
-=======
-  dps: 26403.49301
-  tps: 25218.92006
->>>>>>> 7ab036bd
+  dps: 25999.06178
+  tps: 24844.5627
  }
 }
 dps_results: {
  key: "TestShadow-AllItems-LeadenDespair-55816"
  value: {
-<<<<<<< HEAD
-  dps: 25974.6919
-  tps: 24812.3913
-=======
-  dps: 26373.34907
-  tps: 25177.71563
->>>>>>> 7ab036bd
+  dps: 26008.35921
+  tps: 24846.05861
  }
 }
 dps_results: {
  key: "TestShadow-AllItems-LeadenDespair-56347"
  value: {
-<<<<<<< HEAD
-  dps: 25974.6919
-  tps: 24812.3913
-=======
-  dps: 26373.34907
-  tps: 25177.71563
->>>>>>> 7ab036bd
+  dps: 26008.35921
+  tps: 24846.05861
  }
 }
 dps_results: {
  key: "TestShadow-AllItems-LeftEyeofRajh-56102"
  value: {
-<<<<<<< HEAD
-  dps: 25974.6919
-  tps: 24812.3913
-=======
-  dps: 26373.34907
-  tps: 25177.71563
->>>>>>> 7ab036bd
+  dps: 26008.35921
+  tps: 24846.05861
  }
 }
 dps_results: {
  key: "TestShadow-AllItems-LeftEyeofRajh-56427"
  value: {
-<<<<<<< HEAD
-  dps: 25974.6919
-  tps: 24812.3913
-=======
-  dps: 26373.34907
-  tps: 25177.71563
->>>>>>> 7ab036bd
+  dps: 26008.35921
+  tps: 24846.05861
  }
 }
 dps_results: {
  key: "TestShadow-AllItems-LicensetoSlay-58180"
  value: {
-<<<<<<< HEAD
-  dps: 25974.6919
-  tps: 24812.3913
-=======
-  dps: 26373.34907
-  tps: 25177.71563
->>>>>>> 7ab036bd
+  dps: 26008.35921
+  tps: 24846.05861
  }
 }
 dps_results: {
  key: "TestShadow-AllItems-MagnetiteMirror-55814"
  value: {
-<<<<<<< HEAD
-  dps: 26005.28185
-  tps: 24848.59886
-=======
-  dps: 26359.49552
-  tps: 25174.76203
->>>>>>> 7ab036bd
+  dps: 26038.80845
+  tps: 24882.12547
  }
 }
 dps_results: {
  key: "TestShadow-AllItems-MagnetiteMirror-56345"
  value: {
-<<<<<<< HEAD
-  dps: 26005.28185
-  tps: 24848.59886
-=======
-  dps: 26359.49552
-  tps: 25174.76203
->>>>>>> 7ab036bd
+  dps: 26038.80845
+  tps: 24882.12547
  }
 }
 dps_results: {
  key: "TestShadow-AllItems-MajesticDragonFigurine-40430"
  value: {
-<<<<<<< HEAD
-  dps: 25871.05261
-  tps: 24779.79302
-=======
-  dps: 26313.73957
-  tps: 25177.71563
->>>>>>> 7ab036bd
+  dps: 25904.83202
+  tps: 24813.57243
  }
 }
 dps_results: {
  key: "TestShadow-AllItems-MandalaofStirringPatterns-62467"
  value: {
-<<<<<<< HEAD
-  dps: 25995.31661
-  tps: 24836.96311
-=======
-  dps: 26373.34907
-  tps: 25177.71563
->>>>>>> 7ab036bd
+  dps: 26028.98392
+  tps: 24870.63042
  }
 }
 dps_results: {
  key: "TestShadow-AllItems-MandalaofStirringPatterns-62472"
  value: {
-<<<<<<< HEAD
-  dps: 25995.31661
-  tps: 24836.96311
-=======
-  dps: 26373.34907
-  tps: 25177.71563
->>>>>>> 7ab036bd
+  dps: 26028.98392
+  tps: 24870.63042
  }
 }
 dps_results: {
  key: "TestShadow-AllItems-MarkofKhardros-56132"
  value: {
-<<<<<<< HEAD
-  dps: 26781.58632
-  tps: 25624.90334
-=======
-  dps: 27218.1671
-  tps: 26033.4336
->>>>>>> 7ab036bd
+  dps: 26815.11293
+  tps: 25658.42995
  }
 }
 dps_results: {
  key: "TestShadow-AllItems-MarkofKhardros-56458"
  value: {
-<<<<<<< HEAD
-  dps: 26883.24524
-  tps: 25726.56226
-=======
-  dps: 27330.61218
-  tps: 26145.87869
->>>>>>> 7ab036bd
+  dps: 26916.77185
+  tps: 25760.08887
  }
 }
 dps_results: {
  key: "TestShadow-AllItems-MercurialRegalia"
  value: {
-<<<<<<< HEAD
-  dps: 24628.74905
-  tps: 23359.59163
-=======
-  dps: 24766.36666
-  tps: 23474.93385
->>>>>>> 7ab036bd
+  dps: 24661.43511
+  tps: 23392.27769
  }
 }
 dps_results: {
  key: "TestShadow-AllItems-MeteoriteWhetstone-37390"
  value: {
-<<<<<<< HEAD
-  dps: 26150.54248
-  tps: 24990.35688
-=======
-  dps: 26464.21294
-  tps: 25262.70103
->>>>>>> 7ab036bd
+  dps: 26184.30476
+  tps: 25024.11916
  }
 }
 dps_results: {
  key: "TestShadow-AllItems-MightoftheOcean-55251"
  value: {
-<<<<<<< HEAD
-  dps: 26005.28185
-  tps: 24848.59886
-=======
-  dps: 26359.49552
-  tps: 25174.76203
->>>>>>> 7ab036bd
+  dps: 26038.80845
+  tps: 24882.12547
  }
 }
 dps_results: {
  key: "TestShadow-AllItems-MightoftheOcean-56285"
  value: {
-<<<<<<< HEAD
-  dps: 26005.28185
-  tps: 24848.59886
-=======
-  dps: 26359.49552
-  tps: 25174.76203
->>>>>>> 7ab036bd
+  dps: 26038.80845
+  tps: 24882.12547
  }
 }
 dps_results: {
  key: "TestShadow-AllItems-MirrorofBrokenImages-62466"
  value: {
-<<<<<<< HEAD
-  dps: 26651.63283
-  tps: 25491.81188
-=======
-  dps: 26840.36865
-  tps: 25646.27906
->>>>>>> 7ab036bd
+  dps: 26685.79558
+  tps: 25525.97463
  }
 }
 dps_results: {
  key: "TestShadow-AllItems-MirrorofBrokenImages-62471"
  value: {
-<<<<<<< HEAD
-  dps: 26651.63283
-  tps: 25491.81188
-=======
-  dps: 26840.36865
-  tps: 25646.27906
->>>>>>> 7ab036bd
+  dps: 26685.79558
+  tps: 25525.97463
  }
 }
 dps_results: {
  key: "TestShadow-AllItems-MoonwellChalice-70142"
  value: {
-<<<<<<< HEAD
-  dps: 28023.74154
-  tps: 26823.81203
-=======
-  dps: 28540.39582
-  tps: 27296.99662
->>>>>>> 7ab036bd
+  dps: 28058.85497
+  tps: 26858.92546
  }
 }
 dps_results: {
  key: "TestShadow-AllItems-NevermeltingIceCrystal-50259"
  value: {
-<<<<<<< HEAD
-  dps: 26646.72889
-  tps: 25491.48314
-=======
-  dps: 26828.3653
-  tps: 25644.79606
->>>>>>> 7ab036bd
+  dps: 26681.07628
+  tps: 25525.83053
  }
 }
 dps_results: {
  key: "TestShadow-AllItems-OfferingofSacrifice-37638"
  value: {
-<<<<<<< HEAD
-  dps: 25968.15739
-  tps: 24812.3913
-=======
-  dps: 26366.57091
-  tps: 25177.71563
->>>>>>> 7ab036bd
+  dps: 26001.8247
+  tps: 24846.05861
  }
 }
 dps_results: {
  key: "TestShadow-AllItems-Oremantle'sFavor-61448"
  value: {
-<<<<<<< HEAD
-  dps: 26538.71784
-  tps: 25340.3918
-=======
-  dps: 26760.46003
-  tps: 25548.47896
->>>>>>> 7ab036bd
+  dps: 26573.12902
+  tps: 25374.80299
  }
 }
 dps_results: {
  key: "TestShadow-AllItems-PersistentEarthshatterDiamond"
  value: {
-<<<<<<< HEAD
-  dps: 27312.34856
-  tps: 26075.23135
-=======
-  dps: 27836.6554
-  tps: 26477.4393
->>>>>>> 7ab036bd
+  dps: 27346.2265
+  tps: 26109.10929
  }
 }
 dps_results: {
  key: "TestShadow-AllItems-PersistentEarthsiegeDiamond"
  value: {
-<<<<<<< HEAD
-  dps: 27395.55263
-  tps: 26150.44463
-=======
-  dps: 27838.7733
-  tps: 26479.5572
->>>>>>> 7ab036bd
+  dps: 27429.41932
+  tps: 26184.31132
  }
 }
 dps_results: {
  key: "TestShadow-AllItems-PetrifiedScarab-21685"
  value: {
-<<<<<<< HEAD
-  dps: 25967.98047
-  tps: 24812.3913
-=======
-  dps: 26366.62808
-  tps: 25177.71563
->>>>>>> 7ab036bd
+  dps: 26001.64778
+  tps: 24846.05861
  }
 }
 dps_results: {
  key: "TestShadow-AllItems-PetrifiedTwilightScale-54571"
  value: {
-<<<<<<< HEAD
-  dps: 25974.6919
-  tps: 24812.3913
-=======
-  dps: 26373.34907
-  tps: 25177.71563
->>>>>>> 7ab036bd
+  dps: 26008.35921
+  tps: 24846.05861
  }
 }
 dps_results: {
  key: "TestShadow-AllItems-PetrifiedTwilightScale-54591"
  value: {
-<<<<<<< HEAD
-  dps: 25974.6919
-  tps: 24812.3913
-=======
-  dps: 26373.34907
-  tps: 25177.71563
->>>>>>> 7ab036bd
+  dps: 26008.35921
+  tps: 24846.05861
  }
 }
 dps_results: {
  key: "TestShadow-AllItems-PorcelainCrab-55237"
  value: {
-<<<<<<< HEAD
-  dps: 25974.6919
-  tps: 24812.3913
-=======
-  dps: 26373.34907
-  tps: 25177.71563
->>>>>>> 7ab036bd
+  dps: 26008.35921
+  tps: 24846.05861
  }
 }
 dps_results: {
  key: "TestShadow-AllItems-PorcelainCrab-56280"
  value: {
-<<<<<<< HEAD
-  dps: 25974.6919
-  tps: 24812.3913
-=======
-  dps: 26373.34907
-  tps: 25177.71563
->>>>>>> 7ab036bd
+  dps: 26008.35921
+  tps: 24846.05861
  }
 }
 dps_results: {
  key: "TestShadow-AllItems-PowerfulEarthshatterDiamond"
  value: {
-<<<<<<< HEAD
-  dps: 27283.23302
-  tps: 26048.71999
-=======
-  dps: 27808.17957
-  tps: 26472.68681
->>>>>>> 7ab036bd
+  dps: 27317.11096
+  tps: 26082.59793
  }
 }
 dps_results: {
  key: "TestShadow-AllItems-PowerfulEarthsiegeDiamond"
  value: {
-<<<<<<< HEAD
-  dps: 27283.23302
-  tps: 26048.71999
-=======
-  dps: 27808.17957
-  tps: 26472.68681
->>>>>>> 7ab036bd
+  dps: 27317.11096
+  tps: 26082.59793
  }
 }
 dps_results: {
  key: "TestShadow-AllItems-PowerfulShadowspiritDiamond"
  value: {
-<<<<<<< HEAD
-  dps: 27283.23302
-  tps: 26048.71999
-=======
-  dps: 27808.17957
-  tps: 26472.68681
->>>>>>> 7ab036bd
+  dps: 27317.11096
+  tps: 26082.59793
  }
 }
 dps_results: {
  key: "TestShadow-AllItems-Prestor'sTalismanofMachination-59441"
  value: {
-<<<<<<< HEAD
-  dps: 25974.6919
-  tps: 24812.3913
-=======
-  dps: 26373.34907
-  tps: 25177.71563
->>>>>>> 7ab036bd
+  dps: 26008.35921
+  tps: 24846.05861
  }
 }
 dps_results: {
  key: "TestShadow-AllItems-Prestor'sTalismanofMachination-65026"
  value: {
-<<<<<<< HEAD
-  dps: 25974.6919
-  tps: 24812.3913
-=======
-  dps: 26373.34907
-  tps: 25177.71563
->>>>>>> 7ab036bd
+  dps: 26008.35921
+  tps: 24846.05861
  }
 }
 dps_results: {
  key: "TestShadow-AllItems-PurifiedShardoftheGods"
  value: {
-<<<<<<< HEAD
-  dps: 25974.6919
-  tps: 24812.3913
-=======
-  dps: 26373.34907
-  tps: 25177.71563
->>>>>>> 7ab036bd
+  dps: 26008.35921
+  tps: 24846.05861
  }
 }
 dps_results: {
  key: "TestShadow-AllItems-Rainsong-55854"
  value: {
-<<<<<<< HEAD
-  dps: 25929.08132
-  tps: 24778.64526
-=======
-  dps: 26373.34907
-  tps: 25177.71563
->>>>>>> 7ab036bd
+  dps: 25962.86072
+  tps: 24812.42466
  }
 }
 dps_results: {
  key: "TestShadow-AllItems-Rainsong-56377"
  value: {
-<<<<<<< HEAD
-  dps: 25986.96111
-  tps: 24838.33119
-=======
-  dps: 26373.34907
-  tps: 25177.71563
->>>>>>> 7ab036bd
+  dps: 26020.62842
+  tps: 24871.9985
  }
 }
 dps_results: {
  key: "TestShadow-AllItems-RegaliaofFaith"
  value: {
-<<<<<<< HEAD
-  dps: 17184.15087
-  tps: 16433.12947
-=======
-  dps: 17245.46382
-  tps: 16503.49579
->>>>>>> 7ab036bd
+  dps: 17211.73698
+  tps: 16460.71557
  }
 }
 dps_results: {
  key: "TestShadow-AllItems-ReignoftheDead-47316"
  value: {
-<<<<<<< HEAD
-  dps: 26524.51569
-  tps: 25307.69018
-=======
-  dps: 26777.30701
-  tps: 25560.48073
->>>>>>> 7ab036bd
+  dps: 26559.23772
+  tps: 25342.41221
  }
 }
 dps_results: {
  key: "TestShadow-AllItems-ReignoftheDead-47477"
  value: {
-<<<<<<< HEAD
-  dps: 26633.62846
-  tps: 25416.78381
-=======
-  dps: 26879.51224
-  tps: 25664.02441
->>>>>>> 7ab036bd
+  dps: 26668.61777
+  tps: 25451.77312
  }
 }
 dps_results: {
  key: "TestShadow-AllItems-RelentlessEarthsiegeDiamond"
  value: {
-<<<<<<< HEAD
-  dps: 27747.33788
-  tps: 26506.33483
-=======
-  dps: 28275.67965
-  tps: 26933.18836
->>>>>>> 7ab036bd
+  dps: 27781.50704
+  tps: 26540.50398
  }
 }
 dps_results: {
  key: "TestShadow-AllItems-ReverberatingShadowspiritDiamond"
  value: {
-<<<<<<< HEAD
-  dps: 27747.33788
-  tps: 26506.33483
-=======
-  dps: 28275.67965
-  tps: 26933.18836
->>>>>>> 7ab036bd
+  dps: 27781.50704
+  tps: 26540.50398
  }
 }
 dps_results: {
  key: "TestShadow-AllItems-RevitalizingShadowspiritDiamond"
  value: {
-<<<<<<< HEAD
-  dps: 27749.91708
-  tps: 26501.87807
-=======
-  dps: 28275.67965
-  tps: 26933.18009
->>>>>>> 7ab036bd
+  dps: 27784.08623
+  tps: 26536.04722
  }
 }
 dps_results: {
  key: "TestShadow-AllItems-RevitalizingSkyflareDiamond"
  value: {
-<<<<<<< HEAD
-  dps: 27337.29413
-  tps: 26085.67411
-=======
-  dps: 27808.17957
-  tps: 26472.68345
->>>>>>> 7ab036bd
+  dps: 27371.17207
+  tps: 26119.55204
  }
 }
 dps_results: {
  key: "TestShadow-AllItems-RightEyeofRajh-56100"
  value: {
-<<<<<<< HEAD
-  dps: 25974.6919
-  tps: 24812.3913
-=======
-  dps: 26373.34907
-  tps: 25177.71563
->>>>>>> 7ab036bd
+  dps: 26008.35921
+  tps: 24846.05861
  }
 }
 dps_results: {
  key: "TestShadow-AllItems-RightEyeofRajh-56431"
  value: {
-<<<<<<< HEAD
-  dps: 25974.6919
-  tps: 24812.3913
-=======
-  dps: 26373.34907
-  tps: 25177.71563
->>>>>>> 7ab036bd
+  dps: 26008.35921
+  tps: 24846.05861
  }
 }
 dps_results: {
  key: "TestShadow-AllItems-RuneofRepulsion-40372"
  value: {
-<<<<<<< HEAD
-  dps: 25965.39447
-  tps: 24810.89539
-=======
-  dps: 26403.49301
-  tps: 25218.92006
->>>>>>> 7ab036bd
+  dps: 25999.06178
+  tps: 24844.5627
  }
 }
 dps_results: {
  key: "TestShadow-AllItems-SanctificationGarb"
  value: {
-<<<<<<< HEAD
-  dps: 17790.78889
-  tps: 17050.92888
-=======
-  dps: 17811.29773
-  tps: 17042.12932
->>>>>>> 7ab036bd
+  dps: 17820.23225
+  tps: 17080.37224
  }
 }
 dps_results: {
  key: "TestShadow-AllItems-SanctificationRegalia"
  value: {
-<<<<<<< HEAD
-  dps: 17588.59481
-  tps: 16878.95295
-=======
-  dps: 17473.499
-  tps: 16714.36404
->>>>>>> 7ab036bd
+  dps: 17617.0334
+  tps: 16907.39154
  }
 }
 dps_results: {
  key: "TestShadow-AllItems-Schnottz'sMedallionofCommand-65805"
  value: {
-<<<<<<< HEAD
-  dps: 25974.6919
-  tps: 24812.3913
-=======
-  dps: 26373.34907
-  tps: 25177.71563
->>>>>>> 7ab036bd
+  dps: 26008.35921
+  tps: 24846.05861
  }
 }
 dps_results: {
  key: "TestShadow-AllItems-SeaStar-55256"
  value: {
-<<<<<<< HEAD
-  dps: 26375.43811
-  tps: 25187.44759
-=======
-  dps: 26873.06682
-  tps: 25642.52478
->>>>>>> 7ab036bd
+  dps: 26409.76778
+  tps: 25221.77726
  }
 }
 dps_results: {
  key: "TestShadow-AllItems-SeaStar-56290"
  value: {
-<<<<<<< HEAD
-  dps: 26826.23795
-  tps: 25601.29341
-=======
-  dps: 27278.18932
-  tps: 26007.98769
->>>>>>> 7ab036bd
+  dps: 26860.93026
+  tps: 25635.98572
  }
 }
 dps_results: {
  key: "TestShadow-AllItems-SealofthePantheon-36993"
  value: {
-<<<<<<< HEAD
-  dps: 25965.39447
-  tps: 24810.89539
-=======
-  dps: 26403.49301
-  tps: 25218.92006
->>>>>>> 7ab036bd
+  dps: 25999.06178
+  tps: 24844.5627
  }
 }
 dps_results: {
  key: "TestShadow-AllItems-ShieldedSkyflareDiamond"
  value: {
-<<<<<<< HEAD
-  dps: 27283.23302
-  tps: 26048.71999
-=======
-  dps: 27808.17957
-  tps: 26472.68681
->>>>>>> 7ab036bd
+  dps: 27317.11096
+  tps: 26082.59793
  }
 }
 dps_results: {
  key: "TestShadow-AllItems-ShinyShardoftheGods"
  value: {
-<<<<<<< HEAD
-  dps: 25929.08132
-  tps: 24778.64526
-=======
-  dps: 26373.34907
-  tps: 25177.71563
->>>>>>> 7ab036bd
+  dps: 25962.86072
+  tps: 24812.42466
  }
 }
 dps_results: {
  key: "TestShadow-AllItems-Shrine-CleansingPurifier-63838"
  value: {
-<<<<<<< HEAD
-  dps: 25974.6919
-  tps: 24812.3913
-=======
-  dps: 26373.34907
-  tps: 25177.71563
->>>>>>> 7ab036bd
+  dps: 26008.35921
+  tps: 24846.05861
  }
 }
 dps_results: {
  key: "TestShadow-AllItems-Sindragosa'sFlawlessFang-50361"
  value: {
-<<<<<<< HEAD
-  dps: 26172.78535
-  tps: 25012.9644
-=======
-  dps: 26358.74618
-  tps: 25164.65659
->>>>>>> 7ab036bd
+  dps: 26206.9481
+  tps: 25047.12715
  }
 }
 dps_results: {
  key: "TestShadow-AllItems-Skardyn'sGrace-56115"
  value: {
-<<<<<<< HEAD
-  dps: 26603.23746
-  tps: 25448.73838
-=======
-  dps: 27212.22095
-  tps: 26027.648
->>>>>>> 7ab036bd
+  dps: 26636.90477
+  tps: 25482.40569
  }
 }
 dps_results: {
  key: "TestShadow-AllItems-Skardyn'sGrace-56440"
  value: {
-<<<<<<< HEAD
-  dps: 26686.76452
-  tps: 25532.26544
-=======
-  dps: 27318.1258
-  tps: 26133.55284
->>>>>>> 7ab036bd
+  dps: 26720.43183
+  tps: 25565.93275
  }
 }
 dps_results: {
  key: "TestShadow-AllItems-SliverofPureIce-50339"
  value: {
-<<<<<<< HEAD
-  dps: 26553.71658
-  tps: 25368.60886
-=======
-  dps: 26772.61434
-  tps: 25549.99006
->>>>>>> 7ab036bd
+  dps: 26587.62387
+  tps: 25402.51616
  }
 }
 dps_results: {
  key: "TestShadow-AllItems-SliverofPureIce-50346"
  value: {
-<<<<<<< HEAD
-  dps: 26548.24681
-  tps: 25363.68393
-=======
-  dps: 26803.91746
-  tps: 25586.53759
->>>>>>> 7ab036bd
+  dps: 26582.20743
+  tps: 25397.64454
  }
 }
 dps_results: {
  key: "TestShadow-AllItems-Sorrowsong-55879"
  value: {
-<<<<<<< HEAD
-  dps: 26895.50254
-  tps: 25704.2576
-=======
-  dps: 27325.61052
-  tps: 26090.9841
->>>>>>> 7ab036bd
+  dps: 26929.48099
+  tps: 25738.23605
  }
 }
 dps_results: {
  key: "TestShadow-AllItems-Sorrowsong-56400"
  value: {
-<<<<<<< HEAD
-  dps: 27003.06476
-  tps: 25812.28635
-=======
-  dps: 27446.43738
-  tps: 26209.37534
->>>>>>> 7ab036bd
+  dps: 27037.09981
+  tps: 25846.32141
  }
 }
 dps_results: {
  key: "TestShadow-AllItems-Soul'sAnguish-66994"
  value: {
-<<<<<<< HEAD
-  dps: 26005.28185
-  tps: 24848.59886
-=======
-  dps: 26359.49552
-  tps: 25174.76203
->>>>>>> 7ab036bd
+  dps: 26038.80845
+  tps: 24882.12547
  }
 }
 dps_results: {
  key: "TestShadow-AllItems-SoulCasket-58183"
  value: {
-<<<<<<< HEAD
-  dps: 27611.56502
-  tps: 26341.07466
-=======
-  dps: 28089.44074
-  tps: 26789.13386
->>>>>>> 7ab036bd
+  dps: 27646.61769
+  tps: 26376.12734
  }
 }
 dps_results: {
  key: "TestShadow-AllItems-SoulPreserver-37111"
  value: {
-<<<<<<< HEAD
-  dps: 26234.22276
-  tps: 25054.83892
-=======
-  dps: 26620.83877
-  tps: 25394.0815
->>>>>>> 7ab036bd
+  dps: 26268.60405
+  tps: 25089.22022
  }
 }
 dps_results: {
  key: "TestShadow-AllItems-SouloftheDead-40382"
  value: {
-<<<<<<< HEAD
-  dps: 26267.41583
-  tps: 25133.77089
-=======
-  dps: 26503.64454
-  tps: 25283.58296
->>>>>>> 7ab036bd
+  dps: 26300.93606
+  tps: 25167.29112
  }
 }
 dps_results: {
  key: "TestShadow-AllItems-SparkofLife-37657"
  value: {
-<<<<<<< HEAD
-  dps: 26567.14154
-  tps: 25396.1374
-=======
-  dps: 26623.85164
-  tps: 25442.83387
->>>>>>> 7ab036bd
+  dps: 26600.81456
+  tps: 25429.81042
  }
 }
 dps_results: {
  key: "TestShadow-AllItems-SphereofRedDragon'sBlood-37166"
  value: {
-<<<<<<< HEAD
-  dps: 25965.39447
-  tps: 24810.89539
-=======
-  dps: 26403.49301
-  tps: 25218.92006
->>>>>>> 7ab036bd
+  dps: 25999.06178
+  tps: 24844.5627
  }
 }
 dps_results: {
  key: "TestShadow-AllItems-Stonemother'sKiss-61411"
  value: {
-<<<<<<< HEAD
-  dps: 27130.70775
-  tps: 25942.71349
-=======
-  dps: 27278.66902
-  tps: 26011.22453
->>>>>>> 7ab036bd
+  dps: 27166.36843
+  tps: 25978.37418
  }
 }
 dps_results: {
  key: "TestShadow-AllItems-StumpofTime-62465"
  value: {
-<<<<<<< HEAD
-  dps: 26831.76562
-  tps: 25562.44684
-=======
-  dps: 27246.7961
-  tps: 25935.88529
->>>>>>> 7ab036bd
+  dps: 26865.74716
+  tps: 25596.42838
  }
 }
 dps_results: {
  key: "TestShadow-AllItems-StumpofTime-62470"
  value: {
-<<<<<<< HEAD
-  dps: 26870.68408
-  tps: 25569.74143
-=======
-  dps: 27280.71242
-  tps: 25956.29395
->>>>>>> 7ab036bd
+  dps: 26904.64775
+  tps: 25603.7051
  }
 }
 dps_results: {
  key: "TestShadow-AllItems-SwiftSkyflareDiamond"
  value: {
-<<<<<<< HEAD
-  dps: 27395.55263
-  tps: 26150.44463
-=======
-  dps: 27838.7733
-  tps: 26479.5572
->>>>>>> 7ab036bd
+  dps: 27429.41932
+  tps: 26184.31132
  }
 }
 dps_results: {
  key: "TestShadow-AllItems-SwiftStarflareDiamond"
  value: {
-<<<<<<< HEAD
-  dps: 27312.34856
-  tps: 26075.23135
-=======
-  dps: 27836.6554
-  tps: 26477.4393
->>>>>>> 7ab036bd
+  dps: 27346.2265
+  tps: 26109.10929
  }
 }
 dps_results: {
  key: "TestShadow-AllItems-SwiftWindfireDiamond"
  value: {
-<<<<<<< HEAD
-  dps: 27299.96909
-  tps: 26063.72462
-=======
-  dps: 27814.17459
-  tps: 26471.01029
->>>>>>> 7ab036bd
+  dps: 27333.84703
+  tps: 26097.60255
  }
 }
 dps_results: {
  key: "TestShadow-AllItems-SymbioticWorm-59332"
  value: {
-<<<<<<< HEAD
-  dps: 25974.6919
-  tps: 24812.3913
-=======
-  dps: 26373.34907
-  tps: 25177.71563
->>>>>>> 7ab036bd
+  dps: 26008.35921
+  tps: 24846.05861
  }
 }
 dps_results: {
  key: "TestShadow-AllItems-SymbioticWorm-65048"
  value: {
-<<<<<<< HEAD
-  dps: 25974.6919
-  tps: 24812.3913
-=======
-  dps: 26373.34907
-  tps: 25177.71563
->>>>>>> 7ab036bd
+  dps: 26008.35921
+  tps: 24846.05861
  }
 }
 dps_results: {
  key: "TestShadow-AllItems-TalismanofSinisterOrder-65804"
  value: {
-<<<<<<< HEAD
-  dps: 27288.78835
-  tps: 26087.80002
-=======
-  dps: 27689.58907
-  tps: 26455.6708
->>>>>>> 7ab036bd
+  dps: 27323.35412
+  tps: 26122.3658
  }
 }
 dps_results: {
  key: "TestShadow-AllItems-TalismanofTrollDivinity-37734"
  value: {
-<<<<<<< HEAD
-  dps: 25980.58135
-  tps: 24818.35386
-=======
-  dps: 26410.89986
-  tps: 25218.92006
->>>>>>> 7ab036bd
+  dps: 26014.24866
+  tps: 24852.02117
  }
 }
 dps_results: {
  key: "TestShadow-AllItems-Tank-CommanderInsignia-63841"
  value: {
-<<<<<<< HEAD
-  dps: 25974.6919
-  tps: 24812.3913
-=======
-  dps: 26373.34907
-  tps: 25177.71563
->>>>>>> 7ab036bd
+  dps: 26008.35921
+  tps: 24846.05861
  }
 }
 dps_results: {
  key: "TestShadow-AllItems-TearofBlood-55819"
  value: {
-<<<<<<< HEAD
-  dps: 26717.17781
-  tps: 25516.92995
-=======
-  dps: 26971.31078
-  tps: 25734.28006
->>>>>>> 7ab036bd
+  dps: 26751.93044
+  tps: 25551.68259
  }
 }
 dps_results: {
  key: "TestShadow-AllItems-TearofBlood-56351"
  value: {
-<<<<<<< HEAD
-  dps: 27067.63383
-  tps: 25871.67143
-=======
-  dps: 27220.33136
-  tps: 25978.46211
->>>>>>> 7ab036bd
+  dps: 27102.28858
+  tps: 25906.32618
  }
 }
 dps_results: {
  key: "TestShadow-AllItems-TearsoftheVanquished-47215"
  value: {
-<<<<<<< HEAD
-  dps: 26386.68459
-  tps: 25224.76646
-=======
-  dps: 26733.55895
-  tps: 25500.87126
->>>>>>> 7ab036bd
+  dps: 26420.61983
+  tps: 25258.70169
  }
 }
 dps_results: {
  key: "TestShadow-AllItems-TendrilsofBurrowingDark-55810"
  value: {
-<<<<<<< HEAD
-  dps: 26875.389
-  tps: 25659.23879
-=======
-  dps: 27301.55165
-  tps: 26049.42536
->>>>>>> 7ab036bd
+  dps: 26909.57524
+  tps: 25693.42503
  }
 }
 dps_results: {
  key: "TestShadow-AllItems-TendrilsofBurrowingDark-56339"
  value: {
-<<<<<<< HEAD
-  dps: 27218.04854
-  tps: 25989.00542
-=======
-  dps: 27662.69738
-  tps: 26390.29825
->>>>>>> 7ab036bd
+  dps: 27252.45133
+  tps: 26023.40822
  }
 }
 dps_results: {
  key: "TestShadow-AllItems-TheGeneral'sHeart-45507"
  value: {
-<<<<<<< HEAD
-  dps: 25974.6919
-  tps: 24812.3913
-=======
-  dps: 26373.34907
-  tps: 25177.71563
->>>>>>> 7ab036bd
+  dps: 26008.35921
+  tps: 24846.05861
  }
 }
 dps_results: {
  key: "TestShadow-AllItems-Theralion'sMirror-59519"
  value: {
-<<<<<<< HEAD
-  dps: 27714.00952
-  tps: 26512.33219
-=======
-  dps: 28010.53812
-  tps: 26761.73454
->>>>>>> 7ab036bd
+  dps: 27749.30069
+  tps: 26547.62335
  }
 }
 dps_results: {
  key: "TestShadow-AllItems-Theralion'sMirror-65105"
  value: {
-<<<<<<< HEAD
-  dps: 28047.91093
-  tps: 26807.75819
-=======
-  dps: 28287.53147
-  tps: 27056.97551
->>>>>>> 7ab036bd
+  dps: 28083.486
+  tps: 26843.33326
  }
 }
 dps_results: {
  key: "TestShadow-AllItems-Throngus'sFinger-56121"
  value: {
-<<<<<<< HEAD
-  dps: 25974.6919
-  tps: 24812.3913
-=======
-  dps: 26373.34907
-  tps: 25177.71563
->>>>>>> 7ab036bd
+  dps: 26008.35921
+  tps: 24846.05861
  }
 }
 dps_results: {
  key: "TestShadow-AllItems-Throngus'sFinger-56449"
  value: {
-<<<<<<< HEAD
-  dps: 25974.6919
-  tps: 24812.3913
-=======
-  dps: 26373.34907
-  tps: 25177.71563
->>>>>>> 7ab036bd
+  dps: 26008.35921
+  tps: 24846.05861
  }
 }
 dps_results: {
  key: "TestShadow-AllItems-ThunderingSkyflareDiamond"
  value: {
-<<<<<<< HEAD
-  dps: 27283.23302
-  tps: 26048.71999
-=======
-  dps: 27808.17957
-  tps: 26472.68681
->>>>>>> 7ab036bd
+  dps: 27317.11096
+  tps: 26082.59793
  }
 }
 dps_results: {
  key: "TestShadow-AllItems-Tia'sGrace-55874"
  value: {
-<<<<<<< HEAD
-  dps: 26346.64072
-  tps: 25184.34013
-=======
-  dps: 26750.91906
-  tps: 25555.28562
->>>>>>> 7ab036bd
+  dps: 26380.30803
+  tps: 25218.00744
  }
 }
 dps_results: {
  key: "TestShadow-AllItems-Tia'sGrace-56394"
  value: {
-<<<<<<< HEAD
-  dps: 26395.34831
-  tps: 25233.04772
-=======
-  dps: 26800.36275
-  tps: 25604.72931
->>>>>>> 7ab036bd
+  dps: 26429.01562
+  tps: 25266.71503
  }
 }
 dps_results: {
  key: "TestShadow-AllItems-TinyAbominationinaJar-50351"
  value: {
-<<<<<<< HEAD
-  dps: 25974.6919
-  tps: 24812.3913
-=======
-  dps: 26373.34907
-  tps: 25177.71563
->>>>>>> 7ab036bd
+  dps: 26008.35921
+  tps: 24846.05861
  }
 }
 dps_results: {
  key: "TestShadow-AllItems-TinyAbominationinaJar-50706"
  value: {
-<<<<<<< HEAD
-  dps: 25974.6919
-  tps: 24812.3913
-=======
-  dps: 26373.34907
-  tps: 25177.71563
->>>>>>> 7ab036bd
+  dps: 26008.35921
+  tps: 24846.05861
  }
 }
 dps_results: {
  key: "TestShadow-AllItems-TirelessSkyflareDiamond"
  value: {
-<<<<<<< HEAD
-  dps: 27314.20579
-  tps: 26082.5253
-=======
-  dps: 27845.31582
-  tps: 26501.73209
->>>>>>> 7ab036bd
+  dps: 27348.45261
+  tps: 26116.77212
  }
 }
 dps_results: {
  key: "TestShadow-AllItems-TirelessStarflareDiamond"
  value: {
-<<<<<<< HEAD
-  dps: 27285.97909
-  tps: 26061.36601
-=======
-  dps: 27828.28904
-  tps: 26481.77482
->>>>>>> 7ab036bd
+  dps: 27319.93857
+  tps: 26095.32548
  }
 }
 dps_results: {
  key: "TestShadow-AllItems-TomeofArcanePhenomena-36972"
  value: {
-<<<<<<< HEAD
-  dps: 26427.87115
-  tps: 25275.44072
-=======
-  dps: 26494.22584
-  tps: 25295.42888
->>>>>>> 7ab036bd
+  dps: 26462.4523
+  tps: 25310.02187
  }
 }
 dps_results: {
  key: "TestShadow-AllItems-TrenchantEarthshatterDiamond"
  value: {
-<<<<<<< HEAD
-  dps: 27285.97909
-  tps: 26061.36601
-=======
-  dps: 27828.28904
-  tps: 26481.77482
->>>>>>> 7ab036bd
+  dps: 27319.93857
+  tps: 26095.32548
  }
 }
 dps_results: {
  key: "TestShadow-AllItems-TrenchantEarthsiegeDiamond"
  value: {
-<<<<<<< HEAD
-  dps: 27314.20579
-  tps: 26082.5253
-=======
-  dps: 27845.31582
-  tps: 26501.73209
->>>>>>> 7ab036bd
+  dps: 27348.45261
+  tps: 26116.77212
  }
 }
 dps_results: {
  key: "TestShadow-AllItems-Tyrande'sFavoriteDoll-64645"
  value: {
-<<<<<<< HEAD
-  dps: 27519.74698
-  tps: 26263.13581
-=======
-  dps: 27849.21099
-  tps: 26588.61009
->>>>>>> 7ab036bd
+  dps: 27556.26345
+  tps: 26299.65229
  }
 }
 dps_results: {
  key: "TestShadow-AllItems-UnheededWarning-59520"
  value: {
-<<<<<<< HEAD
-  dps: 25974.6919
-  tps: 24812.3913
-=======
-  dps: 26373.34907
-  tps: 25177.71563
->>>>>>> 7ab036bd
+  dps: 26008.35921
+  tps: 24846.05861
  }
 }
 dps_results: {
  key: "TestShadow-AllItems-UnquenchableFlame-67101"
  value: {
-<<<<<<< HEAD
-  dps: 25920.95964
-  tps: 24778.33634
-=======
-  dps: 26403.49301
-  tps: 25218.92006
->>>>>>> 7ab036bd
+  dps: 25954.73904
+  tps: 24812.11575
  }
 }
 dps_results: {
  key: "TestShadow-AllItems-UnsolvableRiddle-62468"
  value: {
-<<<<<<< HEAD
-  dps: 26439.26586
-  tps: 25284.76678
-=======
-  dps: 26886.50954
-  tps: 25701.93659
->>>>>>> 7ab036bd
+  dps: 26472.93317
+  tps: 25318.43409
  }
 }
 dps_results: {
  key: "TestShadow-AllItems-UnsolvableRiddle-68709"
  value: {
-<<<<<<< HEAD
-  dps: 26439.26586
-  tps: 25284.76678
-=======
-  dps: 26886.50954
-  tps: 25701.93659
->>>>>>> 7ab036bd
+  dps: 26472.93317
+  tps: 25318.43409
  }
 }
 dps_results: {
  key: "TestShadow-AllItems-Val'anyr,HammerofAncientKings-46017"
  value: {
-<<<<<<< HEAD
-  dps: 23039.27831
-  tps: 21966.52263
-=======
-  dps: 23459.40586
-  tps: 22394.02805
->>>>>>> 7ab036bd
+  dps: 23067.55605
+  tps: 21994.80037
  }
 }
 dps_results: {
  key: "TestShadow-AllItems-VestmentsofAbsolution"
  value: {
-<<<<<<< HEAD
-  dps: 11914.43117
-  tps: 11309.64881
-=======
-  dps: 12001.36334
-  tps: 11376.37665
->>>>>>> 7ab036bd
+  dps: 11939.0137
+  tps: 11334.23135
  }
 }
 dps_results: {
  key: "TestShadow-AllItems-VialofStolenMemories-59515"
  value: {
-<<<<<<< HEAD
-  dps: 25965.39447
-  tps: 24810.89539
-=======
-  dps: 26403.49301
-  tps: 25218.92006
->>>>>>> 7ab036bd
+  dps: 25999.06178
+  tps: 24844.5627
  }
 }
 dps_results: {
  key: "TestShadow-AllItems-VialofStolenMemories-65109"
  value: {
-<<<<<<< HEAD
-  dps: 25965.39447
-  tps: 24810.89539
-=======
-  dps: 26403.49301
-  tps: 25218.92006
->>>>>>> 7ab036bd
+  dps: 25999.06178
+  tps: 24844.5627
  }
 }
 dps_results: {
  key: "TestShadow-AllItems-ViciousGladiator'sBadgeofConquest-61033"
  value: {
-<<<<<<< HEAD
-  dps: 25965.39447
-  tps: 24810.89539
-=======
-  dps: 26403.49301
-  tps: 25218.92006
->>>>>>> 7ab036bd
+  dps: 25999.06178
+  tps: 24844.5627
  }
 }
 dps_results: {
  key: "TestShadow-AllItems-ViciousGladiator'sBadgeofDominance-61035"
  value: {
-<<<<<<< HEAD
-  dps: 26925.67273
-  tps: 25674.51425
-=======
-  dps: 27388.67728
-  tps: 26107.65939
->>>>>>> 7ab036bd
+  dps: 26960.49451
+  tps: 25709.33603
  }
 }
 dps_results: {
  key: "TestShadow-AllItems-ViciousGladiator'sBadgeofVictory-61034"
  value: {
-<<<<<<< HEAD
-  dps: 25965.39447
-  tps: 24810.89539
-=======
-  dps: 26403.49301
-  tps: 25218.92006
->>>>>>> 7ab036bd
+  dps: 25999.06178
+  tps: 24844.5627
  }
 }
 dps_results: {
  key: "TestShadow-AllItems-ViciousGladiator'sEmblemofAccuracy-61027"
  value: {
-<<<<<<< HEAD
-  dps: 25965.31796
-  tps: 24810.89539
-=======
-  dps: 26403.49301
-  tps: 25218.92006
->>>>>>> 7ab036bd
+  dps: 25998.98528
+  tps: 24844.5627
  }
 }
 dps_results: {
  key: "TestShadow-AllItems-ViciousGladiator'sEmblemofAlacrity-61028"
  value: {
-<<<<<<< HEAD
-  dps: 26871.98377
-  tps: 25704.75012
-=======
-  dps: 27138.64953
-  tps: 25942.45168
->>>>>>> 7ab036bd
+  dps: 26906.83811
+  tps: 25739.60446
  }
 }
 dps_results: {
  key: "TestShadow-AllItems-ViciousGladiator'sEmblemofCruelty-61026"
  value: {
-<<<<<<< HEAD
-  dps: 26776.94407
-  tps: 25595.13934
-=======
-  dps: 26837.84358
-  tps: 25639.2695
->>>>>>> 7ab036bd
+  dps: 26810.90878
+  tps: 25629.10405
  }
 }
 dps_results: {
  key: "TestShadow-AllItems-ViciousGladiator'sEmblemofProficiency-61030"
  value: {
-<<<<<<< HEAD
-  dps: 25965.31796
-  tps: 24810.89539
-=======
-  dps: 26403.49301
-  tps: 25218.92006
->>>>>>> 7ab036bd
+  dps: 25998.98528
+  tps: 24844.5627
  }
 }
 dps_results: {
  key: "TestShadow-AllItems-ViciousGladiator'sEmblemofProwess-61029"
  value: {
-<<<<<<< HEAD
-  dps: 26467.23782
-  tps: 25312.81524
-=======
-  dps: 26915.0993
-  tps: 25730.52635
->>>>>>> 7ab036bd
+  dps: 26500.90513
+  tps: 25346.48255
  }
 }
 dps_results: {
  key: "TestShadow-AllItems-ViciousGladiator'sEmblemofTenacity-61032"
  value: {
-<<<<<<< HEAD
-  dps: 25965.31796
-  tps: 24810.89539
-=======
-  dps: 26403.49301
-  tps: 25218.92006
->>>>>>> 7ab036bd
+  dps: 25998.98528
+  tps: 24844.5627
  }
 }
 dps_results: {
  key: "TestShadow-AllItems-ViciousGladiator'sInsigniaofConquest-61047"
  value: {
-<<<<<<< HEAD
-  dps: 25969.03577
-  tps: 24812.3913
-=======
-  dps: 26368.37133
-  tps: 25177.71563
->>>>>>> 7ab036bd
+  dps: 26002.70308
+  tps: 24846.05861
  }
 }
 dps_results: {
  key: "TestShadow-AllItems-ViciousGladiator'sInsigniaofDominance-61045"
  value: {
-<<<<<<< HEAD
-  dps: 26829.42325
-  tps: 25603.09504
-=======
-  dps: 27232.28758
-  tps: 25977.06931
->>>>>>> 7ab036bd
+  dps: 26863.89215
+  tps: 25637.56393
  }
 }
 dps_results: {
  key: "TestShadow-AllItems-ViciousGladiator'sInsigniaofVictory-61046"
  value: {
-<<<<<<< HEAD
-  dps: 25969.99024
-  tps: 24812.3913
-=======
-  dps: 26368.53619
-  tps: 25177.71563
->>>>>>> 7ab036bd
+  dps: 26003.65755
+  tps: 24846.05861
  }
 }
 dps_results: {
  key: "TestShadow-AllItems-WingedTalisman-37844"
  value: {
-<<<<<<< HEAD
-  dps: 26180.47363
-  tps: 25004.71984
-=======
-  dps: 26615.87541
-  tps: 25410.51121
->>>>>>> 7ab036bd
+  dps: 26214.38982
+  tps: 25038.63603
  }
 }
 dps_results: {
  key: "TestShadow-AllItems-WitchingHourglass-55787"
  value: {
-<<<<<<< HEAD
-  dps: 27042.26922
-  tps: 25894.7223
-=======
-  dps: 27311.42712
-  tps: 26083.80264
->>>>>>> 7ab036bd
+  dps: 27077.53804
+  tps: 25929.99112
  }
 }
 dps_results: {
  key: "TestShadow-AllItems-WitchingHourglass-56320"
  value: {
-<<<<<<< HEAD
-  dps: 27688.66851
-  tps: 26470.24887
-=======
-  dps: 27865.32079
-  tps: 26571.04757
->>>>>>> 7ab036bd
+  dps: 27724.208
+  tps: 26505.78836
  }
 }
 dps_results: {
  key: "TestShadow-AllItems-World-QuellerFocus-63842"
  value: {
-<<<<<<< HEAD
-  dps: 26295.72649
-  tps: 25134.19082
-=======
-  dps: 26740.43451
-  tps: 25548.4547
->>>>>>> 7ab036bd
+  dps: 26329.3938
+  tps: 25167.85814
  }
 }
 dps_results: {
  key: "TestShadow-AllItems-Za'brox'sLuckyTooth-63742"
  value: {
-<<<<<<< HEAD
-  dps: 26679.9274
-  tps: 25523.24442
-=======
-  dps: 27105.72201
-  tps: 25920.98851
->>>>>>> 7ab036bd
+  dps: 26713.45401
+  tps: 25556.77103
  }
 }
 dps_results: {
  key: "TestShadow-AllItems-Za'brox'sLuckyTooth-63745"
  value: {
-<<<<<<< HEAD
-  dps: 26679.9274
-  tps: 25523.24442
-=======
-  dps: 27105.72201
-  tps: 25920.98851
->>>>>>> 7ab036bd
+  dps: 26713.45401
+  tps: 25556.77103
  }
 }
 dps_results: {
  key: "TestShadow-AllItems-Zabra'sRaiment"
  value: {
-<<<<<<< HEAD
-  dps: 18352.05204
-  tps: 17577.21528
-=======
-  dps: 18623.06578
-  tps: 17800.75456
->>>>>>> 7ab036bd
+  dps: 18382.32908
+  tps: 17607.49232
  }
 }
 dps_results: {
  key: "TestShadow-AllItems-Zabra'sRegalia"
  value: {
-<<<<<<< HEAD
-  dps: 18043.09454
-  tps: 17165.33908
-=======
-  dps: 18187.58311
-  tps: 17278.21463
->>>>>>> 7ab036bd
+  dps: 18071.63762
+  tps: 17193.88217
  }
 }
 dps_results: {
  key: "TestShadow-Average-Default"
  value: {
-<<<<<<< HEAD
-  dps: 27886.21613
-  tps: 26697.43781
-=======
-  dps: 28370.49472
-  tps: 27097.12919
->>>>>>> 7ab036bd
+  dps: 27921.29633
+  tps: 26732.51802
  }
 }
 dps_results: {
  key: "TestShadow-Settings-Draenei-p1-Basic-default-FullBuffs-LongMultiTarget"
  value: {
-<<<<<<< HEAD
-  dps: 27660.94995
-  tps: 38091.52035
-=======
-  dps: 28089.30265
-  tps: 38864.20258
->>>>>>> 7ab036bd
+  dps: 27695.80789
+  tps: 38126.37829
  }
 }
 dps_results: {
  key: "TestShadow-Settings-Draenei-p1-Basic-default-FullBuffs-LongSingleTarget"
  value: {
-<<<<<<< HEAD
-  dps: 27660.94995
-  tps: 26347.11376
-=======
-  dps: 28089.30265
-  tps: 26719.14922
->>>>>>> 7ab036bd
+  dps: 27695.80789
+  tps: 26381.9717
  }
 }
 dps_results: {
  key: "TestShadow-Settings-Draenei-p1-Basic-default-FullBuffs-ShortSingleTarget"
  value: {
-<<<<<<< HEAD
-  dps: 36809.32297
-  tps: 33965.49391
-=======
-  dps: 36519.22889
-  tps: 33671.98555
->>>>>>> 7ab036bd
+  dps: 36863.44954
+  tps: 34019.62048
  }
 }
 dps_results: {
  key: "TestShadow-Settings-Draenei-p1-Basic-default-NoBuffs-LongMultiTarget"
  value: {
-<<<<<<< HEAD
-  dps: 14952.07045
-  tps: 23390.70944
-=======
-  dps: 15183.70058
-  tps: 23910.51311
->>>>>>> 7ab036bd
+  dps: 14976.47995
+  tps: 23415.11894
  }
 }
 dps_results: {
  key: "TestShadow-Settings-Draenei-p1-Basic-default-NoBuffs-LongSingleTarget"
  value: {
-<<<<<<< HEAD
-  dps: 14952.07045
-  tps: 14486.24348
-=======
-  dps: 15183.70058
-  tps: 14766.68348
->>>>>>> 7ab036bd
+  dps: 14976.47995
+  tps: 14510.65297
  }
 }
 dps_results: {
  key: "TestShadow-Settings-Draenei-p1-Basic-default-NoBuffs-ShortSingleTarget"
  value: {
-<<<<<<< HEAD
-  dps: 18339.63173
-  tps: 17310.23511
-=======
-  dps: 18206.87415
-  tps: 17128.56491
->>>>>>> 7ab036bd
+  dps: 18375.16635
+  tps: 17345.76973
  }
 }
 dps_results: {
  key: "TestShadow-Settings-NightElf-p1-Basic-default-FullBuffs-LongMultiTarget"
  value: {
-<<<<<<< HEAD
-  dps: 27660.94995
-  tps: 38091.52035
-=======
-  dps: 28089.30265
-  tps: 38864.20258
->>>>>>> 7ab036bd
+  dps: 27695.80789
+  tps: 38126.37829
  }
 }
 dps_results: {
  key: "TestShadow-Settings-NightElf-p1-Basic-default-FullBuffs-LongSingleTarget"
  value: {
-<<<<<<< HEAD
-  dps: 27660.94995
-  tps: 26347.11376
-=======
-  dps: 28089.30265
-  tps: 26719.14922
->>>>>>> 7ab036bd
+  dps: 27695.80789
+  tps: 26381.9717
  }
 }
 dps_results: {
  key: "TestShadow-Settings-NightElf-p1-Basic-default-FullBuffs-ShortSingleTarget"
  value: {
-<<<<<<< HEAD
-  dps: 36809.32297
-  tps: 33965.49391
-=======
-  dps: 36519.22889
-  tps: 33671.98555
->>>>>>> 7ab036bd
+  dps: 36863.44954
+  tps: 34019.62048
  }
 }
 dps_results: {
  key: "TestShadow-Settings-NightElf-p1-Basic-default-NoBuffs-LongMultiTarget"
  value: {
-<<<<<<< HEAD
-  dps: 14971.38933
-  tps: 23428.95937
-=======
-  dps: 15183.70058
-  tps: 23910.51311
->>>>>>> 7ab036bd
+  dps: 14995.803
+  tps: 23453.37305
  }
 }
 dps_results: {
  key: "TestShadow-Settings-NightElf-p1-Basic-default-NoBuffs-LongSingleTarget"
  value: {
-<<<<<<< HEAD
-  dps: 14971.38933
-  tps: 14506.42868
-=======
-  dps: 15183.70058
-  tps: 14766.68348
->>>>>>> 7ab036bd
+  dps: 14995.803
+  tps: 14530.84235
  }
 }
 dps_results: {
  key: "TestShadow-Settings-NightElf-p1-Basic-default-NoBuffs-ShortSingleTarget"
  value: {
-<<<<<<< HEAD
-  dps: 18339.63173
-  tps: 17310.23511
-=======
-  dps: 18206.87415
-  tps: 17128.56491
->>>>>>> 7ab036bd
+  dps: 18375.16635
+  tps: 17345.76973
  }
 }
 dps_results: {
  key: "TestShadow-Settings-Troll-p1-Basic-default-FullBuffs-LongMultiTarget"
  value: {
-<<<<<<< HEAD
-  dps: 27810.07489
-  tps: 37934.49898
-=======
-  dps: 28382.00099
-  tps: 39305.30971
->>>>>>> 7ab036bd
+  dps: 27844.56371
+  tps: 37968.9878
  }
 }
 dps_results: {
  key: "TestShadow-Settings-Troll-p1-Basic-default-FullBuffs-LongSingleTarget"
  value: {
-<<<<<<< HEAD
-  dps: 27810.07489
-  tps: 26515.42637
-=======
-  dps: 28382.00099
-  tps: 26981.58257
->>>>>>> 7ab036bd
+  dps: 27844.56371
+  tps: 26549.91519
  }
 }
 dps_results: {
  key: "TestShadow-Settings-Troll-p1-Basic-default-FullBuffs-ShortSingleTarget"
  value: {
-<<<<<<< HEAD
-  dps: 37854.62335
-  tps: 34949.38846
-=======
-  dps: 37477.55426
-  tps: 34582.34849
->>>>>>> 7ab036bd
+  dps: 37908.72923
+  tps: 35003.49434
  }
 }
 dps_results: {
  key: "TestShadow-Settings-Troll-p1-Basic-default-NoBuffs-LongMultiTarget"
  value: {
-<<<<<<< HEAD
-  dps: 15284.48033
-  tps: 23726.97877
-=======
-  dps: 15395.85655
-  tps: 24029.83943
->>>>>>> 7ab036bd
+  dps: 15309.16858
+  tps: 23751.66702
  }
 }
 dps_results: {
  key: "TestShadow-Settings-Troll-p1-Basic-default-NoBuffs-LongSingleTarget"
  value: {
-<<<<<<< HEAD
-  dps: 15284.48033
-  tps: 14827.35237
-=======
-  dps: 15395.85655
-  tps: 14933.57731
->>>>>>> 7ab036bd
+  dps: 15309.16858
+  tps: 14852.04062
  }
 }
 dps_results: {
  key: "TestShadow-Settings-Troll-p1-Basic-default-NoBuffs-ShortSingleTarget"
  value: {
-<<<<<<< HEAD
-  dps: 19090.52614
-  tps: 18006.89496
-=======
-  dps: 19114.54862
-  tps: 18024.46209
->>>>>>> 7ab036bd
+  dps: 19126.046
+  tps: 18042.41481
  }
 }
 dps_results: {
  key: "TestShadow-SwitchInFrontOfTarget-Default"
  value: {
-<<<<<<< HEAD
-  dps: 27813.7137
-  tps: 26515.42637
-=======
-  dps: 28370.66397
-  tps: 26981.58257
->>>>>>> 7ab036bd
+  dps: 27848.20252
+  tps: 26549.91519
  }
 }