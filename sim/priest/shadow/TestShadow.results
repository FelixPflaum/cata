character_stats_results: {
 key: "TestShadow-CharacterStats-Default"
 value: {
  final_stats: 276.1
  final_stats: 283.8
  final_stats: 1331.55
  final_stats: 1201.2
  final_stats: 781
  final_stats: 3734.2
  final_stats: 128
  final_stats: 1847
  final_stats: 1390.25925
  final_stats: 640
  final_stats: 0
  final_stats: 755.7
  final_stats: 285
  final_stats: 1737.88325
  final_stats: 640
  final_stats: 0
  final_stats: 0
  final_stats: 38328
  final_stats: 5344.1
  final_stats: 755.7
  final_stats: 0
  final_stats: 0
  final_stats: 0
  final_stats: 0
  final_stats: 0
  final_stats: 0
  final_stats: 56420.5
  final_stats: 75
  final_stats: 75
  final_stats: 75
  final_stats: 75
  final_stats: 130
  final_stats: 0
  final_stats: 0
 }
}
dps_results: {
 key: "TestShadow-AllItems-AgileShadowspiritDiamond"
 value: {
  dps: 302.29225
 }
}
dps_results: {
 key: "TestShadow-AllItems-Althor'sAbacus-50359"
 value: {
  dps: 311.62473
 }
}
dps_results: {
 key: "TestShadow-AllItems-Althor'sAbacus-50366"
 value: {
  dps: 312.77174
 }
}
dps_results: {
 key: "TestShadow-AllItems-Anhuur'sHymnal-55889"
 value: {
  dps: 301.37464
 }
}
dps_results: {
 key: "TestShadow-AllItems-Anhuur'sHymnal-56407"
 value: {
  dps: 301.37464
 }
}
dps_results: {
 key: "TestShadow-AllItems-AustereEarthsiegeDiamond"
 value: {
  dps: 302.29225
 }
}
dps_results: {
 key: "TestShadow-AllItems-AustereShadowspiritDiamond"
 value: {
  dps: 301.37464
 }
}
dps_results: {
 key: "TestShadow-AllItems-Bandit'sInsignia-40371"
 value: {
  dps: 301.37464
 }
}
dps_results: {
 key: "TestShadow-AllItems-BaubleofTrueBlood-50354"
 value: {
  dps: 306.44971
  hps: 81.71278
 }
}
dps_results: {
 key: "TestShadow-AllItems-BaubleofTrueBlood-50726"
 value: {
  dps: 306.44971
  hps: 81.71278
 }
}
dps_results: {
 key: "TestShadow-AllItems-BeamingEarthsiegeDiamond"
 value: {
  dps: 301.37464
 }
}
dps_results: {
 key: "TestShadow-AllItems-BedrockTalisman-58182"
 value: {
  dps: 301.37464
 }
}
dps_results: {
 key: "TestShadow-AllItems-BellofEnragingResonance-59326"
 value: {
  dps: 301.37464
 }
}
dps_results: {
 key: "TestShadow-AllItems-BellofEnragingResonance-65053"
 value: {
  dps: 301.37464
 }
}
dps_results: {
 key: "TestShadow-AllItems-BindingPromise-67037"
 value: {
  dps: 301.37464
 }
}
dps_results: {
 key: "TestShadow-AllItems-BlessedRegaliaofUndeadCleansing"
 value: {
  dps: 272.58993
 }
}
dps_results: {
 key: "TestShadow-AllItems-Blood-SoakedAleMug-63843"
 value: {
  dps: 301.37464
 }
}
dps_results: {
 key: "TestShadow-AllItems-BloodofIsiset-55995"
 value: {
  dps: 301.37464
 }
}
dps_results: {
 key: "TestShadow-AllItems-BloodofIsiset-56414"
 value: {
  dps: 301.37464
 }
}
dps_results: {
 key: "TestShadow-AllItems-BloodthirstyGladiator'sBadgeofConquest-64687"
 value: {
  dps: 301.37464
 }
}
dps_results: {
 key: "TestShadow-AllItems-BloodthirstyGladiator'sBadgeofDominance-64688"
 value: {
  dps: 370.25753
 }
}
dps_results: {
 key: "TestShadow-AllItems-BloodthirstyGladiator'sBadgeofVictory-64689"
 value: {
  dps: 301.37464
 }
}
dps_results: {
 key: "TestShadow-AllItems-BloodthirstyGladiator'sEmblemofCruelty-64740"
 value: {
  dps: 301.37464
 }
}
dps_results: {
 key: "TestShadow-AllItems-BloodthirstyGladiator'sEmblemofMeditation-64741"
 value: {
  dps: 301.37464
 }
}
dps_results: {
 key: "TestShadow-AllItems-BloodthirstyGladiator'sEmblemofTenacity-64742"
 value: {
  dps: 301.37464
 }
}
dps_results: {
 key: "TestShadow-AllItems-BloodthirstyGladiator'sInsigniaofConquest-64761"
 value: {
  dps: 301.37464
 }
}
dps_results: {
 key: "TestShadow-AllItems-BloodthirstyGladiator'sInsigniaofDominance-64762"
 value: {
  dps: 301.37464
 }
}
dps_results: {
 key: "TestShadow-AllItems-BloodthirstyGladiator'sInsigniaofVictory-64763"
 value: {
  dps: 301.37464
 }
}
dps_results: {
 key: "TestShadow-AllItems-BottledLightning-66879"
 value: {
  dps: 311.23892
 }
}
dps_results: {
 key: "TestShadow-AllItems-BracingEarthsiegeDiamond"
 value: {
  dps: 302.67806
 }
}
dps_results: {
 key: "TestShadow-AllItems-BracingShadowspiritDiamond"
 value: {
  dps: 304.47157
 }
}
dps_results: {
 key: "TestShadow-AllItems-BurningShadowspiritDiamond"
 value: {
  dps: 304.47157
 }
}
dps_results: {
 key: "TestShadow-AllItems-ChaoticShadowspiritDiamond"
 value: {
  dps: 301.37464
 }
}
dps_results: {
 key: "TestShadow-AllItems-ChaoticSkyflareDiamond"
 value: {
  dps: 301.37464
 }
}
dps_results: {
 key: "TestShadow-AllItems-CoreofRipeness-58184"
 value: {
  dps: 319.78414
 }
}
dps_results: {
 key: "TestShadow-AllItems-CorpseTongueCoin-50349"
 value: {
  dps: 301.37464
 }
}
dps_results: {
 key: "TestShadow-AllItems-CorpseTongueCoin-50352"
 value: {
  dps: 301.37464
 }
}
dps_results: {
 key: "TestShadow-AllItems-CorrodedSkeletonKey-50356"
 value: {
  dps: 301.37464
  hps: 64
 }
}
dps_results: {
 key: "TestShadow-AllItems-CrushingWeight-59506"
 value: {
  dps: 301.37464
 }
}
dps_results: {
 key: "TestShadow-AllItems-CrushingWeight-65118"
 value: {
  dps: 301.37464
 }
}
dps_results: {
 key: "TestShadow-AllItems-DarkmoonCard:Berserker!-42989"
 value: {
  dps: 301.37464
 }
}
dps_results: {
 key: "TestShadow-AllItems-DarkmoonCard:Death-42990"
 value: {
  dps: 301.37464
 }
}
dps_results: {
 key: "TestShadow-AllItems-DarkmoonCard:Earthquake-62048"
 value: {
  dps: 301.37464
 }
}
dps_results: {
 key: "TestShadow-AllItems-DarkmoonCard:Greatness-44255"
 value: {
  dps: 306.53618
 }
}
dps_results: {
 key: "TestShadow-AllItems-DarkmoonCard:Hurricane-62049"
 value: {
  dps: 301.37464
 }
}
dps_results: {
 key: "TestShadow-AllItems-DarkmoonCard:Hurricane-62051"
 value: {
  dps: 301.37464
 }
}
dps_results: {
 key: "TestShadow-AllItems-DarkmoonCard:Tsunami-62050"
 value: {
  dps: 319.78414
 }
}
dps_results: {
 key: "TestShadow-AllItems-DarkmoonCard:Volcano-62047"
 value: {
  dps: 301.37464
 }
}
dps_results: {
 key: "TestShadow-AllItems-Death'sChoice-47464"
 value: {
  dps: 301.37464
 }
}
dps_results: {
 key: "TestShadow-AllItems-DeathKnight'sAnguish-38212"
 value: {
  dps: 301.37464
 }
}
dps_results: {
 key: "TestShadow-AllItems-Deathbringer'sWill-50362"
 value: {
  dps: 301.37464
 }
}
dps_results: {
 key: "TestShadow-AllItems-Deathbringer'sWill-50363"
 value: {
  dps: 301.37464
 }
}
dps_results: {
 key: "TestShadow-AllItems-Defender'sCode-40257"
 value: {
  dps: 301.37464
 }
}
dps_results: {
 key: "TestShadow-AllItems-DestructiveShadowspiritDiamond"
 value: {
  dps: 301.37464
 }
}
dps_results: {
 key: "TestShadow-AllItems-DestructiveSkyflareDiamond"
 value: {
  dps: 301.37464
 }
}
dps_results: {
 key: "TestShadow-AllItems-DislodgedForeignObject-50348"
 value: {
  dps: 301.37464
 }
}
dps_results: {
 key: "TestShadow-AllItems-DislodgedForeignObject-50353"
 value: {
  dps: 301.37464
 }
}
dps_results: {
 key: "TestShadow-AllItems-EffulgentShadowspiritDiamond"
 value: {
  dps: 301.37464
 }
}
dps_results: {
 key: "TestShadow-AllItems-EffulgentSkyflareDiamond"
 value: {
  dps: 301.37464
 }
}
dps_results: {
 key: "TestShadow-AllItems-ElectrosparkHeartstarter-67118"
 value: {
  dps: 329.63929
  tps: 43.66103
 }
}
dps_results: {
 key: "TestShadow-AllItems-EmberShadowspiritDiamond"
 value: {
  dps: 304.47157
 }
}
dps_results: {
 key: "TestShadow-AllItems-EmberSkyflareDiamond"
 value: {
  dps: 303.91224
 }
}
dps_results: {
 key: "TestShadow-AllItems-EnigmaticShadowspiritDiamond"
 value: {
  dps: 301.37464
 }
}
dps_results: {
 key: "TestShadow-AllItems-EnigmaticSkyflareDiamond"
 value: {
  dps: 301.37464
 }
}
dps_results: {
 key: "TestShadow-AllItems-EnigmaticStarflareDiamond"
 value: {
  dps: 301.37464
 }
}
dps_results: {
 key: "TestShadow-AllItems-EphemeralSnowflake-50260"
 value: {
  dps: 301.37464
 }
}
dps_results: {
 key: "TestShadow-AllItems-EssenceofGossamer-37220"
 value: {
  dps: 301.37464
 }
}
dps_results: {
 key: "TestShadow-AllItems-EssenceoftheCyclone-59473"
 value: {
  dps: 301.37464
 }
}
dps_results: {
 key: "TestShadow-AllItems-EssenceoftheCyclone-65140"
 value: {
  dps: 301.37464
 }
}
dps_results: {
 key: "TestShadow-AllItems-EternalEarthsiegeDiamond"
 value: {
  dps: 301.37464
 }
}
dps_results: {
 key: "TestShadow-AllItems-EternalShadowspiritDiamond"
 value: {
  dps: 301.37464
 }
}
dps_results: {
 key: "TestShadow-AllItems-ExtractofNecromanticPower-40373"
 value: {
  dps: 301.37464
 }
}
dps_results: {
 key: "TestShadow-AllItems-EyeoftheBroodmother-45308"
 value: {
  dps: 301.37464
 }
}
dps_results: {
 key: "TestShadow-AllItems-FallofMortality-59500"
 value: {
  dps: 319.78414
 }
}
dps_results: {
 key: "TestShadow-AllItems-FallofMortality-65124"
 value: {
  dps: 322.19286
 }
}
dps_results: {
 key: "TestShadow-AllItems-Figurine-DemonPanther-52199"
 value: {
  dps: 301.37464
 }
}
dps_results: {
 key: "TestShadow-AllItems-Figurine-DreamOwl-52354"
 value: {
  dps: 317.71952
 }
}
dps_results: {
 key: "TestShadow-AllItems-Figurine-EarthenGuardian-52352"
 value: {
  dps: 301.37464
 }
}
dps_results: {
 key: "TestShadow-AllItems-Figurine-JeweledSerpent-52353"
 value: {
  dps: 382.29723
 }
}
dps_results: {
 key: "TestShadow-AllItems-Figurine-KingofBoars-52351"
 value: {
  dps: 301.37464
 }
}
dps_results: {
 key: "TestShadow-AllItems-Figurine-SapphireOwl-42413"
 value: {
  dps: 303.78336
 }
}
dps_results: {
 key: "TestShadow-AllItems-FleetShadowspiritDiamond"
 value: {
  dps: 301.37464
 }
}
dps_results: {
 key: "TestShadow-AllItems-FluidDeath-58181"
 value: {
  dps: 301.37464
 }
}
dps_results: {
 key: "TestShadow-AllItems-ForethoughtTalisman-40258"
 value: {
  dps: 307.16183
 }
}
dps_results: {
 key: "TestShadow-AllItems-ForgeEmber-37660"
 value: {
  dps: 301.37464
 }
}
dps_results: {
 key: "TestShadow-AllItems-ForlornShadowspiritDiamond"
 value: {
  dps: 304.47157
 }
}
dps_results: {
 key: "TestShadow-AllItems-ForlornSkyflareDiamond"
 value: {
  dps: 302.67806
 }
}
dps_results: {
 key: "TestShadow-AllItems-ForlornStarflareDiamond"
 value: {
  dps: 302.41738
 }
}
dps_results: {
 key: "TestShadow-AllItems-FuryofAngerforge-59461"
 value: {
  dps: 301.37464
 }
}
dps_results: {
 key: "TestShadow-AllItems-FuryoftheFiveFlights-40431"
 value: {
  dps: 301.37464
 }
}
dps_results: {
 key: "TestShadow-AllItems-FuturesightRune-38763"
 value: {
  dps: 304.60712
 }
}
dps_results: {
 key: "TestShadow-AllItems-GaleofShadows-56138"
 value: {
  dps: 301.37464
 }
}
dps_results: {
 key: "TestShadow-AllItems-GaleofShadows-56462"
 value: {
  dps: 301.37464
 }
}
dps_results: {
 key: "TestShadow-AllItems-GearDetector-61462"
 value: {
  dps: 301.37464
 }
}
dps_results: {
 key: "TestShadow-AllItems-GlowingTwilightScale-54573"
 value: {
  dps: 311.28063
 }
}
dps_results: {
 key: "TestShadow-AllItems-GlowingTwilightScale-54589"
 value: {
  dps: 312.58405
 }
}
dps_results: {
 key: "TestShadow-AllItems-GnomishLightningGenerator-41121"
 value: {
  dps: 340.46321
  tps: 33.08122
 }
}
dps_results: {
 key: "TestShadow-AllItems-GraceoftheHerald-55266"
 value: {
  dps: 301.37464
 }
}
dps_results: {
 key: "TestShadow-AllItems-GraceoftheHerald-56295"
 value: {
  dps: 301.37464
 }
}
dps_results: {
 key: "TestShadow-AllItems-HarmlightToken-63839"
 value: {
  dps: 313.93439
 }
}
dps_results: {
 key: "TestShadow-AllItems-Harrison'sInsigniaofPanache-65803"
 value: {
  dps: 301.37464
 }
}
dps_results: {
 key: "TestShadow-AllItems-HeartofIgnacious-59514"
 value: {
  dps: 301.37464
 }
}
dps_results: {
 key: "TestShadow-AllItems-HeartofIgnacious-65110"
 value: {
  dps: 301.37464
 }
}
dps_results: {
 key: "TestShadow-AllItems-HeartofRage-59224"
 value: {
  dps: 301.37464
 }
}
dps_results: {
 key: "TestShadow-AllItems-HeartofRage-65072"
 value: {
  dps: 301.37464
 }
}
dps_results: {
 key: "TestShadow-AllItems-HeartofSolace-55868"
 value: {
  dps: 301.37464
 }
}
dps_results: {
 key: "TestShadow-AllItems-HeartofSolace-56393"
 value: {
  dps: 301.37464
 }
}
dps_results: {
 key: "TestShadow-AllItems-HeartofThunder-55845"
 value: {
  dps: 301.37464
 }
}
dps_results: {
 key: "TestShadow-AllItems-HeartofThunder-56370"
 value: {
  dps: 301.37464
 }
}
dps_results: {
 key: "TestShadow-AllItems-HeartoftheVile-66969"
 value: {
  dps: 301.37464
 }
}
dps_results: {
 key: "TestShadow-AllItems-Heartpierce-49982"
 value: {
  dps: 301.37464
 }
}
dps_results: {
 key: "TestShadow-AllItems-Heartpierce-50641"
 value: {
  dps: 301.37464
 }
}
dps_results: {
 key: "TestShadow-AllItems-ImpassiveShadowspiritDiamond"
 value: {
  dps: 301.37464
 }
}
dps_results: {
 key: "TestShadow-AllItems-ImpassiveSkyflareDiamond"
 value: {
  dps: 301.37464
 }
}
dps_results: {
 key: "TestShadow-AllItems-ImpassiveStarflareDiamond"
 value: {
  dps: 301.37464
 }
}
dps_results: {
 key: "TestShadow-AllItems-ImpatienceofYouth-62464"
 value: {
  dps: 301.37464
 }
}
dps_results: {
 key: "TestShadow-AllItems-ImpatienceofYouth-62469"
 value: {
  dps: 301.37464
 }
}
dps_results: {
 key: "TestShadow-AllItems-ImpetuousQuery-55881"
 value: {
  dps: 301.37464
 }
}
dps_results: {
 key: "TestShadow-AllItems-ImpetuousQuery-56406"
 value: {
  dps: 301.37464
 }
}
dps_results: {
 key: "TestShadow-AllItems-IncisorFragment-37723"
 value: {
  dps: 301.37464
 }
}
dps_results: {
 key: "TestShadow-AllItems-InsightfulEarthsiegeDiamond"
 value: {
  dps: 302.579
 }
}
dps_results: {
 key: "TestShadow-AllItems-InsigniaofDiplomacy-61433"
 value: {
  dps: 301.37464
 }
}
dps_results: {
 key: "TestShadow-AllItems-InsigniaoftheEarthenLord-61429"
 value: {
  dps: 326.18823
 }
}
dps_results: {
 key: "TestShadow-AllItems-InvigoratingEarthsiegeDiamond"
 value: {
  dps: 301.37464
 }
}
dps_results: {
 key: "TestShadow-AllItems-JarofAncientRemedies-59354"
 value: {
  dps: 301.37464
 }
}
dps_results: {
 key: "TestShadow-AllItems-JarofAncientRemedies-65029"
 value: {
  dps: 301.37464
 }
}
dps_results: {
 key: "TestShadow-AllItems-JujuofNimbleness-63840"
 value: {
  dps: 301.37464
 }
}
dps_results: {
 key: "TestShadow-AllItems-KeytotheEndlessChamber-55795"
 value: {
  dps: 301.37464
 }
}
dps_results: {
 key: "TestShadow-AllItems-KeytotheEndlessChamber-56328"
 value: {
  dps: 301.37464
 }
}
dps_results: {
 key: "TestShadow-AllItems-KvaldirBattleStandard-59685"
 value: {
  dps: 301.37464
 }
}
dps_results: {
 key: "TestShadow-AllItems-KvaldirBattleStandard-59689"
 value: {
  dps: 301.37464
 }
}
dps_results: {
 key: "TestShadow-AllItems-LadyLa-La'sSingingShell-67152"
 value: {
  dps: 301.37464
 }
}
dps_results: {
 key: "TestShadow-AllItems-LastWord-50179"
 value: {
  dps: 301.37464
 }
}
dps_results: {
 key: "TestShadow-AllItems-LastWord-50708"
 value: {
  dps: 301.37464
 }
}
dps_results: {
 key: "TestShadow-AllItems-Lavanthor'sTalisman-37872"
 value: {
  dps: 301.37464
 }
}
dps_results: {
 key: "TestShadow-AllItems-LeadenDespair-55816"
 value: {
  dps: 301.37464
 }
}
dps_results: {
 key: "TestShadow-AllItems-LeadenDespair-56347"
 value: {
  dps: 301.37464
 }
}
dps_results: {
 key: "TestShadow-AllItems-LeftEyeofRajh-56102"
 value: {
  dps: 301.37464
 }
}
dps_results: {
 key: "TestShadow-AllItems-LeftEyeofRajh-56427"
 value: {
  dps: 301.37464
 }
}
dps_results: {
 key: "TestShadow-AllItems-LicensetoSlay-58180"
 value: {
  dps: 301.37464
 }
}
dps_results: {
 key: "TestShadow-AllItems-MagnetiteMirror-55814"
 value: {
  dps: 301.37464
 }
}
dps_results: {
 key: "TestShadow-AllItems-MagnetiteMirror-56345"
 value: {
  dps: 301.37464
 }
}
dps_results: {
 key: "TestShadow-AllItems-MajesticDragonFigurine-40430"
 value: {
  dps: 301.37464
 }
}
dps_results: {
 key: "TestShadow-AllItems-MandalaofStirringPatterns-62467"
 value: {
  dps: 301.37464
 }
}
dps_results: {
 key: "TestShadow-AllItems-MandalaofStirringPatterns-62472"
 value: {
  dps: 302.29225
 }
}
dps_results: {
 key: "TestShadow-AllItems-MarkofKhardros-56132"
 value: {
  dps: 302.29225
 }
}
dps_results: {
 key: "TestShadow-AllItems-MarkofKhardros-56458"
 value: {
<<<<<<< HEAD
  dps: 301.37464
=======
  dps: 307.36732
  hps: 81.71278
>>>>>>> 450a155f
 }
}
dps_results: {
 key: "TestShadow-AllItems-MeteoriteWhetstone-37390"
 value: {
<<<<<<< HEAD
  dps: 301.37464
=======
  dps: 307.36732
  hps: 81.71278
>>>>>>> 450a155f
 }
}
dps_results: {
 key: "TestShadow-AllItems-MightoftheOcean-55251"
 value: {
  dps: 302.29225
 }
}
dps_results: {
 key: "TestShadow-AllItems-MightoftheOcean-56285"
 value: {
<<<<<<< HEAD
  dps: 301.37464
=======
  dps: 273.50753
>>>>>>> 450a155f
 }
}
dps_results: {
 key: "TestShadow-AllItems-MirrorofBrokenImages-62466"
 value: {
<<<<<<< HEAD
  dps: 301.37464
=======
  dps: 303.59567
>>>>>>> 450a155f
 }
}
dps_results: {
 key: "TestShadow-AllItems-MirrorofBrokenImages-62471"
 value: {
<<<<<<< HEAD
  dps: 301.37464
=======
  dps: 305.38918
>>>>>>> 450a155f
 }
}
dps_results: {
 key: "TestShadow-AllItems-MoonwellChalice-70142"
 value: {
<<<<<<< HEAD
  dps: 320.8738
=======
  dps: 305.38918
>>>>>>> 450a155f
 }
}
dps_results: {
 key: "TestShadow-AllItems-NevermeltingIceCrystal-50259"
 value: {
<<<<<<< HEAD
  dps: 307.16183
=======
  dps: 302.29225
>>>>>>> 450a155f
 }
}
dps_results: {
 key: "TestShadow-AllItems-OfferingofSacrifice-37638"
 value: {
  dps: 302.29225
 }
}
dps_results: {
 key: "TestShadow-AllItems-Oremantle'sFavor-61448"
 value: {
  dps: 302.29225
 }
}
dps_results: {
 key: "TestShadow-AllItems-PersistentEarthshatterDiamond"
 value: {
  dps: 302.29225
 }
}
dps_results: {
 key: "TestShadow-AllItems-PersistentEarthsiegeDiamond"
 value: {
<<<<<<< HEAD
  dps: 301.37464
=======
  dps: 302.29225
  hps: 64
>>>>>>> 450a155f
 }
}
dps_results: {
 key: "TestShadow-AllItems-PetrifiedScarab-21685"
 value: {
  dps: 302.29225
 }
}
dps_results: {
 key: "TestShadow-AllItems-PetrifiedTwilightScale-54571"
 value: {
  dps: 302.29225
 }
}
dps_results: {
 key: "TestShadow-AllItems-PetrifiedTwilightScale-54591"
 value: {
<<<<<<< HEAD
  dps: 301.37464
=======
  dps: 307.45379
>>>>>>> 450a155f
 }
}
dps_results: {
 key: "TestShadow-AllItems-PorcelainCrab-55237"
 value: {
  dps: 302.29225
 }
}
dps_results: {
 key: "TestShadow-AllItems-PorcelainCrab-56280"
 value: {
  dps: 302.29225
 }
}
dps_results: {
 key: "TestShadow-AllItems-PowerfulEarthshatterDiamond"
 value: {
  dps: 302.29225
 }
}
dps_results: {
 key: "TestShadow-AllItems-PowerfulEarthsiegeDiamond"
 value: {
  dps: 302.29225
 }
}
dps_results: {
 key: "TestShadow-AllItems-PowerfulShadowspiritDiamond"
 value: {
  dps: 302.29225
 }
}
dps_results: {
 key: "TestShadow-AllItems-Prestor'sTalismanofMachination-59441"
 value: {
  dps: 302.29225
 }
}
dps_results: {
 key: "TestShadow-AllItems-Prestor'sTalismanofMachination-65026"
 value: {
  dps: 302.29225
 }
}
dps_results: {
 key: "TestShadow-AllItems-PurifiedShardoftheGods"
 value: {
  dps: 302.29225
 }
}
dps_results: {
 key: "TestShadow-AllItems-Rainsong-55854"
 value: {
  dps: 302.29225
 }
}
dps_results: {
 key: "TestShadow-AllItems-Rainsong-56377"
 value: {
  dps: 302.29225
 }
}
dps_results: {
 key: "TestShadow-AllItems-ReignoftheDead-47316"
 value: {
<<<<<<< HEAD
  dps: 309.19516
=======
  dps: 302.29225
>>>>>>> 450a155f
 }
}
dps_results: {
 key: "TestShadow-AllItems-ReignoftheDead-47477"
 value: {
<<<<<<< HEAD
  dps: 310.13362
=======
  dps: 305.38918
>>>>>>> 450a155f
 }
}
dps_results: {
 key: "TestShadow-AllItems-RelentlessEarthsiegeDiamond"
 value: {
<<<<<<< HEAD
  dps: 301.37464
=======
  dps: 304.8482
>>>>>>> 450a155f
 }
}
dps_results: {
 key: "TestShadow-AllItems-ReverberatingShadowspiritDiamond"
 value: {
  dps: 302.29225
 }
}
dps_results: {
 key: "TestShadow-AllItems-RevitalizingShadowspiritDiamond"
 value: {
  dps: 302.29225
 }
}
dps_results: {
 key: "TestShadow-AllItems-RevitalizingSkyflareDiamond"
 value: {
  dps: 302.29225
 }
}
dps_results: {
 key: "TestShadow-AllItems-RightEyeofRajh-56100"
 value: {
  dps: 302.29225
 }
}
dps_results: {
 key: "TestShadow-AllItems-RightEyeofRajh-56431"
 value: {
  dps: 302.29225
 }
}
dps_results: {
 key: "TestShadow-AllItems-RuneofRepulsion-40372"
 value: {
  dps: 302.29225
 }
}
dps_results: {
 key: "TestShadow-AllItems-Schnottz'sMedallionofCommand-65805"
 value: {
  dps: 302.29225
 }
}
dps_results: {
 key: "TestShadow-AllItems-SeaStar-55256"
 value: {
<<<<<<< HEAD
  dps: 336.04267
=======
  dps: 302.29225
>>>>>>> 450a155f
 }
}
dps_results: {
 key: "TestShadow-AllItems-SeaStar-56290"
 value: {
  dps: 365.95235
 }
}
dps_results: {
 key: "TestShadow-AllItems-SealofthePantheon-36993"
 value: {
  dps: 302.29225
 }
}
dps_results: {
 key: "TestShadow-AllItems-ShinyShardoftheGods"
 value: {
<<<<<<< HEAD
  dps: 301.37464
=======
  dps: 304.70097
>>>>>>> 450a155f
 }
}
dps_results: {
 key: "TestShadow-AllItems-Shrine-CleansingPurifier-63838"
 value: {
  dps: 302.29225
 }
}
dps_results: {
 key: "TestShadow-AllItems-Sindragosa'sFlawlessFang-50361"
 value: {
<<<<<<< HEAD
  dps: 301.37464
=======
  dps: 308.07943
>>>>>>> 450a155f
 }
}
dps_results: {
 key: "TestShadow-AllItems-Skardyn'sGrace-56115"
 value: {
  dps: 302.29225
 }
}
dps_results: {
 key: "TestShadow-AllItems-Skardyn'sGrace-56440"
 value: {
<<<<<<< HEAD
  dps: 301.37464
=======
  dps: 305.38918
>>>>>>> 450a155f
 }
}
dps_results: {
 key: "TestShadow-AllItems-SliverofPureIce-50339"
 value: {
<<<<<<< HEAD
  dps: 309.61225
=======
  dps: 303.59567
>>>>>>> 450a155f
 }
}
dps_results: {
 key: "TestShadow-AllItems-SliverofPureIce-50346"
 value: {
<<<<<<< HEAD
  dps: 310.65499
=======
  dps: 303.33499
>>>>>>> 450a155f
 }
}
dps_results: {
 key: "TestShadow-AllItems-Sorrowsong-55879"
 value: {
  dps: 302.29225
 }
}
dps_results: {
 key: "TestShadow-AllItems-Sorrowsong-56400"
 value: {
<<<<<<< HEAD
  dps: 301.37464
=======
  dps: 305.52473
>>>>>>> 450a155f
 }
}
dps_results: {
 key: "TestShadow-AllItems-Soul'sAnguish-66994"
 value: {
<<<<<<< HEAD
  dps: 301.37464
=======
  dps: 312.19824
>>>>>>> 450a155f
 }
}
dps_results: {
 key: "TestShadow-AllItems-SoulCasket-58183"
 value: {
<<<<<<< HEAD
  dps: 388.65651
=======
  dps: 313.50166
>>>>>>> 450a155f
 }
}
dps_results: {
 key: "TestShadow-AllItems-SoulPreserver-37111"
 value: {
<<<<<<< HEAD
  dps: 305.2849
=======
  dps: 341.38183
  tps: 33.08122
>>>>>>> 450a155f
 }
}
dps_results: {
 key: "TestShadow-AllItems-SouloftheDead-40382"
 value: {
  dps: 302.29225
 }
}
dps_results: {
 key: "TestShadow-AllItems-SparkofLife-37657"
 value: {
  dps: 302.29225
 }
}
dps_results: {
 key: "TestShadow-AllItems-SphereofRedDragon'sBlood-37166"
 value: {
  dps: 302.29225
 }
}
dps_results: {
 key: "TestShadow-AllItems-Stonemother'sKiss-61411"
 value: {
<<<<<<< HEAD
  dps: 312.50063
=======
  dps: 302.29225
>>>>>>> 450a155f
 }
}
dps_results: {
 key: "TestShadow-AllItems-StumpofTime-62465"
 value: {
  dps: 302.29225
 }
}
dps_results: {
 key: "TestShadow-AllItems-StumpofTime-62470"
 value: {
  dps: 302.29225
 }
}
dps_results: {
 key: "TestShadow-AllItems-SwiftSkyflareDiamond"
 value: {
<<<<<<< HEAD
  dps: 301.37464
=======
  dps: 303.49661
>>>>>>> 450a155f
 }
}
dps_results: {
 key: "TestShadow-AllItems-SwiftStarflareDiamond"
 value: {
  dps: 302.29225
 }
}
dps_results: {
 key: "TestShadow-AllItems-SwiftWindfireDiamond"
 value: {
  dps: 302.29225
 }
}
dps_results: {
 key: "TestShadow-AllItems-SymbioticWorm-59332"
 value: {
  dps: 302.29225
 }
}
dps_results: {
 key: "TestShadow-AllItems-SymbioticWorm-65048"
 value: {
  dps: 302.29225
 }
}
dps_results: {
 key: "TestShadow-AllItems-TalismanofSinisterOrder-65804"
 value: {
  dps: 314.79465
 }
}
dps_results: {
 key: "TestShadow-AllItems-TalismanofTrollDivinity-37734"
 value: {
  dps: 302.29225
 }
}
dps_results: {
 key: "TestShadow-AllItems-Tank-CommanderInsignia-63841"
 value: {
  dps: 302.29225
 }
}
dps_results: {
 key: "TestShadow-AllItems-TearofBlood-55819"
 value: {
<<<<<<< HEAD
  dps: 313.70499
=======
  dps: 308.07943
>>>>>>> 450a155f
 }
}
dps_results: {
 key: "TestShadow-AllItems-TearofBlood-56351"
 value: {
<<<<<<< HEAD
  dps: 317.71952
=======
  dps: 302.29225
>>>>>>> 450a155f
 }
}
dps_results: {
 key: "TestShadow-AllItems-TearsoftheVanquished-47215"
 value: {
  dps: 306.19208
 }
}
dps_results: {
 key: "TestShadow-AllItems-TendrilsofBurrowingDark-55810"
 value: {
  dps: 302.29225
 }
}
dps_results: {
 key: "TestShadow-AllItems-TendrilsofBurrowingDark-56339"
 value: {
  dps: 302.29225
 }
}
dps_results: {
 key: "TestShadow-AllItems-TheGeneral'sHeart-45507"
 value: {
  dps: 302.29225
 }
}
dps_results: {
 key: "TestShadow-AllItems-Theralion'sMirror-59519"
 value: {
  dps: 319.78414
 }
}
dps_results: {
 key: "TestShadow-AllItems-Theralion'sMirror-65105"
 value: {
  dps: 322.19286
 }
}
dps_results: {
 key: "TestShadow-AllItems-Throngus'sFinger-56121"
 value: {
  dps: 302.29225
 }
}
dps_results: {
 key: "TestShadow-AllItems-Throngus'sFinger-56449"
 value: {
  dps: 302.29225
 }
}
dps_results: {
 key: "TestShadow-AllItems-ThunderingSkyflareDiamond"
 value: {
  dps: 302.29225
 }
}
dps_results: {
 key: "TestShadow-AllItems-Tia'sGrace-55874"
 value: {
  dps: 302.29225
 }
}
dps_results: {
 key: "TestShadow-AllItems-Tia'sGrace-56394"
 value: {
  dps: 302.29225
 }
}
dps_results: {
 key: "TestShadow-AllItems-TinyAbominationinaJar-50351"
 value: {
  dps: 302.29225
 }
}
dps_results: {
 key: "TestShadow-AllItems-TinyAbominationinaJar-50706"
 value: {
<<<<<<< HEAD
  dps: 301.37464
=======
  dps: 310.11277
>>>>>>> 450a155f
 }
}
dps_results: {
 key: "TestShadow-AllItems-TirelessSkyflareDiamond"
 value: {
<<<<<<< HEAD
  dps: 302.67806
=======
  dps: 311.05123
>>>>>>> 450a155f
 }
}
dps_results: {
 key: "TestShadow-AllItems-TirelessStarflareDiamond"
 value: {
<<<<<<< HEAD
  dps: 302.41738
=======
  dps: 302.29225
>>>>>>> 450a155f
 }
}
dps_results: {
 key: "TestShadow-AllItems-TomeofArcanePhenomena-36972"
 value: {
<<<<<<< HEAD
  dps: 304.91994
=======
  dps: 302.29225
>>>>>>> 450a155f
 }
}
dps_results: {
 key: "TestShadow-AllItems-TrenchantEarthshatterDiamond"
 value: {
<<<<<<< HEAD
  dps: 302.41738
=======
  dps: 302.29225
>>>>>>> 450a155f
 }
}
dps_results: {
 key: "TestShadow-AllItems-TrenchantEarthsiegeDiamond"
 value: {
<<<<<<< HEAD
  dps: 302.67806
=======
  dps: 302.29225
>>>>>>> 450a155f
 }
}
dps_results: {
 key: "TestShadow-AllItems-Tyrande'sFavoriteDoll-64645"
 value: {
<<<<<<< HEAD
  dps: 325.81181
=======
  dps: 302.29225
>>>>>>> 450a155f
 }
}
dps_results: {
 key: "TestShadow-AllItems-UnheededWarning-59520"
 value: {
  dps: 302.29225
 }
}
dps_results: {
 key: "TestShadow-AllItems-UnquenchableFlame-67101"
 value: {
  dps: 302.29225
 }
}
dps_results: {
 key: "TestShadow-AllItems-UnsolvableRiddle-62468"
 value: {
  dps: 302.29225
 }
}
dps_results: {
 key: "TestShadow-AllItems-UnsolvableRiddle-68709"
 value: {
<<<<<<< HEAD
  dps: 301.37464
=======
  dps: 310.52986
>>>>>>> 450a155f
 }
}
dps_results: {
 key: "TestShadow-AllItems-Val'anyr,HammerofAncientKings-46017"
 value: {
<<<<<<< HEAD
  dps: 308.38704
=======
  dps: 311.5726
>>>>>>> 450a155f
 }
}
dps_results: {
 key: "TestShadow-AllItems-VialofStolenMemories-59515"
 value: {
<<<<<<< HEAD
  dps: 301.37464
=======
  dps: 306.20251
>>>>>>> 450a155f
 }
}
dps_results: {
 key: "TestShadow-AllItems-VialofStolenMemories-65109"
 value: {
  dps: 302.29225
 }
}
dps_results: {
 key: "TestShadow-AllItems-ViciousGladiator'sBadgeofConquest-61033"
 value: {
  dps: 302.29225
 }
}
dps_results: {
 key: "TestShadow-AllItems-ViciousGladiator'sBadgeofDominance-61035"
 value: {
<<<<<<< HEAD
  dps: 374.10953
=======
  dps: 302.29225
>>>>>>> 450a155f
 }
}
dps_results: {
 key: "TestShadow-AllItems-ViciousGladiator'sBadgeofVictory-61034"
 value: {
  dps: 302.29225
 }
}
dps_results: {
 key: "TestShadow-AllItems-ViciousGladiator'sEmblemofAccuracy-61027"
 value: {
  dps: 302.29225
 }
}
dps_results: {
 key: "TestShadow-AllItems-ViciousGladiator'sEmblemofAlacrity-61028"
 value: {
  dps: 302.29225
 }
}
dps_results: {
 key: "TestShadow-AllItems-ViciousGladiator'sEmblemofCruelty-61026"
 value: {
  dps: 302.29225
 }
}
dps_results: {
 key: "TestShadow-AllItems-ViciousGladiator'sEmblemofProficiency-61030"
 value: {
<<<<<<< HEAD
  dps: 301.37464
=======
  dps: 307.10969
>>>>>>> 450a155f
 }
}
dps_results: {
 key: "TestShadow-AllItems-ViciousGladiator'sEmblemofProwess-61029"
 value: {
  dps: 302.29225
 }
}
dps_results: {
 key: "TestShadow-AllItems-ViciousGladiator'sEmblemofTenacity-61032"
 value: {
  dps: 302.29225
 }
}
dps_results: {
 key: "TestShadow-AllItems-ViciousGladiator'sInsigniaofConquest-61047"
 value: {
  dps: 302.29225
 }
}
dps_results: {
 key: "TestShadow-AllItems-ViciousGladiator'sInsigniaofDominance-61045"
 value: {
  dps: 302.29225
 }
}
dps_results: {
 key: "TestShadow-AllItems-ViciousGladiator'sInsigniaofVictory-61046"
 value: {
<<<<<<< HEAD
  dps: 301.37464
=======
  dps: 303.59567
>>>>>>> 450a155f
 }
}
dps_results: {
 key: "TestShadow-AllItems-WingedTalisman-37844"
 value: {
<<<<<<< HEAD
  dps: 317.05456
=======
  dps: 303.33499
>>>>>>> 450a155f
 }
}
dps_results: {
 key: "TestShadow-AllItems-WitchingHourglass-55787"
 value: {
<<<<<<< HEAD
  dps: 312.84473
=======
  dps: 305.83755
>>>>>>> 450a155f
 }
}
dps_results: {
 key: "TestShadow-AllItems-WitchingHourglass-56320"
 value: {
<<<<<<< HEAD
  dps: 317.71952
=======
  dps: 303.33499
>>>>>>> 450a155f
 }
}
dps_results: {
 key: "TestShadow-AllItems-World-QuellerFocus-63842"
 value: {
<<<<<<< HEAD
  dps: 301.37464
=======
  dps: 303.59567
>>>>>>> 450a155f
 }
}
dps_results: {
 key: "TestShadow-AllItems-Za'brox'sLuckyTooth-63742"
 value: {
<<<<<<< HEAD
  dps: 301.37464
=======
  dps: 309.30465
>>>>>>> 450a155f
 }
}
dps_results: {
 key: "TestShadow-AllItems-Za'brox'sLuckyTooth-63745"
 value: {
<<<<<<< HEAD
  dps: 301.37464
=======
  dps: 317.97217
>>>>>>> 450a155f
 }
}
dps_results: {
 key: "TestShadow-Average-Default"
 value: {
  dps: 301.18942
 }
}
dps_results: {
 key: "TestShadow-Settings-Draenei-p1-Basic-default-FullBuffs-LongMultiTarget"
 value: {
  dps: 302.40695
 }
}
dps_results: {
 key: "TestShadow-Settings-Draenei-p1-Basic-default-FullBuffs-LongSingleTarget"
 value: {
  dps: 302.40695
 }
}
dps_results: {
 key: "TestShadow-Settings-Draenei-p1-Basic-default-FullBuffs-ShortSingleTarget"
 value: {
  dps: 844.4974
 }
}
dps_results: {
 key: "TestShadow-Settings-Draenei-p1-Basic-default-NoBuffs-LongMultiTarget"
 value: {
  dps: 106.3376
 }
}
dps_results: {
 key: "TestShadow-Settings-Draenei-p1-Basic-default-NoBuffs-LongSingleTarget"
 value: {
  dps: 106.3376
 }
}
dps_results: {
 key: "TestShadow-Settings-Draenei-p1-Basic-default-NoBuffs-ShortSingleTarget"
 value: {
  dps: 266.48705
 }
}
dps_results: {
 key: "TestShadow-Settings-NightElf-p1-Basic-default-FullBuffs-LongMultiTarget"
 value: {
  dps: 302.40695
 }
}
dps_results: {
 key: "TestShadow-Settings-NightElf-p1-Basic-default-FullBuffs-LongSingleTarget"
 value: {
  dps: 302.40695
 }
}
dps_results: {
 key: "TestShadow-Settings-NightElf-p1-Basic-default-FullBuffs-ShortSingleTarget"
 value: {
  dps: 844.4974
 }
}
dps_results: {
 key: "TestShadow-Settings-NightElf-p1-Basic-default-NoBuffs-LongMultiTarget"
 value: {
  dps: 106.3376
 }
}
dps_results: {
 key: "TestShadow-Settings-NightElf-p1-Basic-default-NoBuffs-LongSingleTarget"
 value: {
  dps: 106.3376
 }
}
dps_results: {
 key: "TestShadow-Settings-NightElf-p1-Basic-default-NoBuffs-ShortSingleTarget"
 value: {
  dps: 266.48705
 }
}
dps_results: {
 key: "TestShadow-Settings-Undead-p1-Basic-default-FullBuffs-LongMultiTarget"
 value: {
  dps: 302.29225
 }
}
dps_results: {
 key: "TestShadow-Settings-Undead-p1-Basic-default-FullBuffs-LongSingleTarget"
 value: {
  dps: 302.29225
 }
}
dps_results: {
 key: "TestShadow-Settings-Undead-p1-Basic-default-FullBuffs-ShortSingleTarget"
 value: {
  dps: 844.17711
 }
}
dps_results: {
 key: "TestShadow-Settings-Undead-p1-Basic-default-NoBuffs-LongMultiTarget"
 value: {
  dps: 106.2819
 }
}
dps_results: {
 key: "TestShadow-Settings-Undead-p1-Basic-default-NoBuffs-LongSingleTarget"
 value: {
  dps: 106.2819
 }
}
dps_results: {
 key: "TestShadow-Settings-Undead-p1-Basic-default-NoBuffs-ShortSingleTarget"
 value: {
  dps: 266.34754
 }
}
dps_results: {
 key: "TestShadow-SwitchInFrontOfTarget-Default"
 value: {
  dps: 304.76411
 }
}<|MERGE_RESOLUTION|>--- conflicted
+++ resolved
@@ -56,18 +56,6 @@
  }
 }
 dps_results: {
- key: "TestShadow-AllItems-Anhuur'sHymnal-55889"
- value: {
-  dps: 301.37464
- }
-}
-dps_results: {
- key: "TestShadow-AllItems-Anhuur'sHymnal-56407"
- value: {
-  dps: 301.37464
- }
-}
-dps_results: {
  key: "TestShadow-AllItems-AustereEarthsiegeDiamond"
  value: {
   dps: 302.29225
@@ -76,1238 +64,533 @@
 dps_results: {
  key: "TestShadow-AllItems-AustereShadowspiritDiamond"
  value: {
-  dps: 301.37464
+  dps: 302.29225
  }
 }
 dps_results: {
  key: "TestShadow-AllItems-Bandit'sInsignia-40371"
  value: {
-  dps: 301.37464
+  dps: 302.29225
  }
 }
 dps_results: {
  key: "TestShadow-AllItems-BaubleofTrueBlood-50354"
  value: {
-  dps: 306.44971
-  hps: 81.71278
- }
-}
-dps_results: {
- key: "TestShadow-AllItems-BaubleofTrueBlood-50726"
- value: {
-  dps: 306.44971
-  hps: 81.71278
- }
-}
-dps_results: {
- key: "TestShadow-AllItems-BeamingEarthsiegeDiamond"
- value: {
-  dps: 301.37464
- }
-}
-dps_results: {
- key: "TestShadow-AllItems-BedrockTalisman-58182"
- value: {
-  dps: 301.37464
- }
-}
-dps_results: {
- key: "TestShadow-AllItems-BellofEnragingResonance-59326"
- value: {
-  dps: 301.37464
- }
-}
-dps_results: {
- key: "TestShadow-AllItems-BellofEnragingResonance-65053"
- value: {
-  dps: 301.37464
- }
-}
-dps_results: {
- key: "TestShadow-AllItems-BindingPromise-67037"
- value: {
-  dps: 301.37464
- }
-}
-dps_results: {
- key: "TestShadow-AllItems-BlessedRegaliaofUndeadCleansing"
- value: {
-  dps: 272.58993
- }
-}
-dps_results: {
- key: "TestShadow-AllItems-Blood-SoakedAleMug-63843"
- value: {
-  dps: 301.37464
- }
-}
-dps_results: {
- key: "TestShadow-AllItems-BloodofIsiset-55995"
- value: {
-  dps: 301.37464
- }
-}
-dps_results: {
- key: "TestShadow-AllItems-BloodofIsiset-56414"
- value: {
-  dps: 301.37464
- }
-}
-dps_results: {
- key: "TestShadow-AllItems-BloodthirstyGladiator'sBadgeofConquest-64687"
- value: {
-  dps: 301.37464
- }
-}
-dps_results: {
- key: "TestShadow-AllItems-BloodthirstyGladiator'sBadgeofDominance-64688"
- value: {
-  dps: 370.25753
- }
-}
-dps_results: {
- key: "TestShadow-AllItems-BloodthirstyGladiator'sBadgeofVictory-64689"
- value: {
-  dps: 301.37464
- }
-}
-dps_results: {
- key: "TestShadow-AllItems-BloodthirstyGladiator'sEmblemofCruelty-64740"
- value: {
-  dps: 301.37464
- }
-}
-dps_results: {
- key: "TestShadow-AllItems-BloodthirstyGladiator'sEmblemofMeditation-64741"
- value: {
-  dps: 301.37464
- }
-}
-dps_results: {
- key: "TestShadow-AllItems-BloodthirstyGladiator'sEmblemofTenacity-64742"
- value: {
-  dps: 301.37464
- }
-}
-dps_results: {
- key: "TestShadow-AllItems-BloodthirstyGladiator'sInsigniaofConquest-64761"
- value: {
-  dps: 301.37464
- }
-}
-dps_results: {
- key: "TestShadow-AllItems-BloodthirstyGladiator'sInsigniaofDominance-64762"
- value: {
-  dps: 301.37464
- }
-}
-dps_results: {
- key: "TestShadow-AllItems-BloodthirstyGladiator'sInsigniaofVictory-64763"
- value: {
-  dps: 301.37464
- }
-}
-dps_results: {
- key: "TestShadow-AllItems-BottledLightning-66879"
- value: {
-  dps: 311.23892
- }
-}
-dps_results: {
- key: "TestShadow-AllItems-BracingEarthsiegeDiamond"
- value: {
-  dps: 302.67806
- }
-}
-dps_results: {
- key: "TestShadow-AllItems-BracingShadowspiritDiamond"
- value: {
-  dps: 304.47157
- }
-}
-dps_results: {
- key: "TestShadow-AllItems-BurningShadowspiritDiamond"
- value: {
-  dps: 304.47157
- }
-}
-dps_results: {
- key: "TestShadow-AllItems-ChaoticShadowspiritDiamond"
- value: {
-  dps: 301.37464
- }
-}
-dps_results: {
- key: "TestShadow-AllItems-ChaoticSkyflareDiamond"
- value: {
-  dps: 301.37464
- }
-}
-dps_results: {
- key: "TestShadow-AllItems-CoreofRipeness-58184"
- value: {
-  dps: 319.78414
- }
-}
-dps_results: {
- key: "TestShadow-AllItems-CorpseTongueCoin-50349"
- value: {
-  dps: 301.37464
- }
-}
-dps_results: {
- key: "TestShadow-AllItems-CorpseTongueCoin-50352"
- value: {
-  dps: 301.37464
- }
-}
-dps_results: {
- key: "TestShadow-AllItems-CorrodedSkeletonKey-50356"
- value: {
-  dps: 301.37464
-  hps: 64
- }
-}
-dps_results: {
- key: "TestShadow-AllItems-CrushingWeight-59506"
- value: {
-  dps: 301.37464
- }
-}
-dps_results: {
- key: "TestShadow-AllItems-CrushingWeight-65118"
- value: {
-  dps: 301.37464
- }
-}
-dps_results: {
- key: "TestShadow-AllItems-DarkmoonCard:Berserker!-42989"
- value: {
-  dps: 301.37464
- }
-}
-dps_results: {
- key: "TestShadow-AllItems-DarkmoonCard:Death-42990"
- value: {
-  dps: 301.37464
- }
-}
-dps_results: {
- key: "TestShadow-AllItems-DarkmoonCard:Earthquake-62048"
- value: {
-  dps: 301.37464
- }
-}
-dps_results: {
- key: "TestShadow-AllItems-DarkmoonCard:Greatness-44255"
- value: {
-  dps: 306.53618
- }
-}
-dps_results: {
- key: "TestShadow-AllItems-DarkmoonCard:Hurricane-62049"
- value: {
-  dps: 301.37464
- }
-}
-dps_results: {
- key: "TestShadow-AllItems-DarkmoonCard:Hurricane-62051"
- value: {
-  dps: 301.37464
- }
-}
-dps_results: {
- key: "TestShadow-AllItems-DarkmoonCard:Tsunami-62050"
- value: {
-  dps: 319.78414
- }
-}
-dps_results: {
- key: "TestShadow-AllItems-DarkmoonCard:Volcano-62047"
- value: {
-  dps: 301.37464
- }
-}
-dps_results: {
- key: "TestShadow-AllItems-Death'sChoice-47464"
- value: {
-  dps: 301.37464
- }
-}
-dps_results: {
- key: "TestShadow-AllItems-DeathKnight'sAnguish-38212"
- value: {
-  dps: 301.37464
- }
-}
-dps_results: {
- key: "TestShadow-AllItems-Deathbringer'sWill-50362"
- value: {
-  dps: 301.37464
- }
-}
-dps_results: {
- key: "TestShadow-AllItems-Deathbringer'sWill-50363"
- value: {
-  dps: 301.37464
- }
-}
-dps_results: {
- key: "TestShadow-AllItems-Defender'sCode-40257"
- value: {
-  dps: 301.37464
- }
-}
-dps_results: {
- key: "TestShadow-AllItems-DestructiveShadowspiritDiamond"
- value: {
-  dps: 301.37464
- }
-}
-dps_results: {
- key: "TestShadow-AllItems-DestructiveSkyflareDiamond"
- value: {
-  dps: 301.37464
- }
-}
-dps_results: {
- key: "TestShadow-AllItems-DislodgedForeignObject-50348"
- value: {
-  dps: 301.37464
- }
-}
-dps_results: {
- key: "TestShadow-AllItems-DislodgedForeignObject-50353"
- value: {
-  dps: 301.37464
- }
-}
-dps_results: {
- key: "TestShadow-AllItems-EffulgentShadowspiritDiamond"
- value: {
-  dps: 301.37464
- }
-}
-dps_results: {
- key: "TestShadow-AllItems-EffulgentSkyflareDiamond"
- value: {
-  dps: 301.37464
- }
-}
-dps_results: {
- key: "TestShadow-AllItems-ElectrosparkHeartstarter-67118"
- value: {
-  dps: 329.63929
-  tps: 43.66103
- }
-}
-dps_results: {
- key: "TestShadow-AllItems-EmberShadowspiritDiamond"
- value: {
-  dps: 304.47157
- }
-}
-dps_results: {
- key: "TestShadow-AllItems-EmberSkyflareDiamond"
- value: {
-  dps: 303.91224
- }
-}
-dps_results: {
- key: "TestShadow-AllItems-EnigmaticShadowspiritDiamond"
- value: {
-  dps: 301.37464
- }
-}
-dps_results: {
- key: "TestShadow-AllItems-EnigmaticSkyflareDiamond"
- value: {
-  dps: 301.37464
- }
-}
-dps_results: {
- key: "TestShadow-AllItems-EnigmaticStarflareDiamond"
- value: {
-  dps: 301.37464
- }
-}
-dps_results: {
- key: "TestShadow-AllItems-EphemeralSnowflake-50260"
- value: {
-  dps: 301.37464
- }
-}
-dps_results: {
- key: "TestShadow-AllItems-EssenceofGossamer-37220"
- value: {
-  dps: 301.37464
- }
-}
-dps_results: {
- key: "TestShadow-AllItems-EssenceoftheCyclone-59473"
- value: {
-  dps: 301.37464
- }
-}
-dps_results: {
- key: "TestShadow-AllItems-EssenceoftheCyclone-65140"
- value: {
-  dps: 301.37464
- }
-}
-dps_results: {
- key: "TestShadow-AllItems-EternalEarthsiegeDiamond"
- value: {
-  dps: 301.37464
- }
-}
-dps_results: {
- key: "TestShadow-AllItems-EternalShadowspiritDiamond"
- value: {
-  dps: 301.37464
- }
-}
-dps_results: {
- key: "TestShadow-AllItems-ExtractofNecromanticPower-40373"
- value: {
-  dps: 301.37464
- }
-}
-dps_results: {
- key: "TestShadow-AllItems-EyeoftheBroodmother-45308"
- value: {
-  dps: 301.37464
- }
-}
-dps_results: {
- key: "TestShadow-AllItems-FallofMortality-59500"
- value: {
-  dps: 319.78414
- }
-}
-dps_results: {
- key: "TestShadow-AllItems-FallofMortality-65124"
- value: {
-  dps: 322.19286
- }
-}
-dps_results: {
- key: "TestShadow-AllItems-Figurine-DemonPanther-52199"
- value: {
-  dps: 301.37464
- }
-}
-dps_results: {
- key: "TestShadow-AllItems-Figurine-DreamOwl-52354"
- value: {
-  dps: 317.71952
- }
-}
-dps_results: {
- key: "TestShadow-AllItems-Figurine-EarthenGuardian-52352"
- value: {
-  dps: 301.37464
- }
-}
-dps_results: {
- key: "TestShadow-AllItems-Figurine-JeweledSerpent-52353"
- value: {
-  dps: 382.29723
- }
-}
-dps_results: {
- key: "TestShadow-AllItems-Figurine-KingofBoars-52351"
- value: {
-  dps: 301.37464
- }
-}
-dps_results: {
- key: "TestShadow-AllItems-Figurine-SapphireOwl-42413"
- value: {
-  dps: 303.78336
- }
-}
-dps_results: {
- key: "TestShadow-AllItems-FleetShadowspiritDiamond"
- value: {
-  dps: 301.37464
- }
-}
-dps_results: {
- key: "TestShadow-AllItems-FluidDeath-58181"
- value: {
-  dps: 301.37464
- }
-}
-dps_results: {
- key: "TestShadow-AllItems-ForethoughtTalisman-40258"
- value: {
-  dps: 307.16183
- }
-}
-dps_results: {
- key: "TestShadow-AllItems-ForgeEmber-37660"
- value: {
-  dps: 301.37464
- }
-}
-dps_results: {
- key: "TestShadow-AllItems-ForlornShadowspiritDiamond"
- value: {
-  dps: 304.47157
- }
-}
-dps_results: {
- key: "TestShadow-AllItems-ForlornSkyflareDiamond"
- value: {
-  dps: 302.67806
- }
-}
-dps_results: {
- key: "TestShadow-AllItems-ForlornStarflareDiamond"
- value: {
-  dps: 302.41738
- }
-}
-dps_results: {
- key: "TestShadow-AllItems-FuryofAngerforge-59461"
- value: {
-  dps: 301.37464
- }
-}
-dps_results: {
- key: "TestShadow-AllItems-FuryoftheFiveFlights-40431"
- value: {
-  dps: 301.37464
- }
-}
-dps_results: {
- key: "TestShadow-AllItems-FuturesightRune-38763"
- value: {
-  dps: 304.60712
- }
-}
-dps_results: {
- key: "TestShadow-AllItems-GaleofShadows-56138"
- value: {
-  dps: 301.37464
- }
-}
-dps_results: {
- key: "TestShadow-AllItems-GaleofShadows-56462"
- value: {
-  dps: 301.37464
- }
-}
-dps_results: {
- key: "TestShadow-AllItems-GearDetector-61462"
- value: {
-  dps: 301.37464
- }
-}
-dps_results: {
- key: "TestShadow-AllItems-GlowingTwilightScale-54573"
- value: {
-  dps: 311.28063
- }
-}
-dps_results: {
- key: "TestShadow-AllItems-GlowingTwilightScale-54589"
- value: {
-  dps: 312.58405
- }
-}
-dps_results: {
- key: "TestShadow-AllItems-GnomishLightningGenerator-41121"
- value: {
-  dps: 340.46321
-  tps: 33.08122
- }
-}
-dps_results: {
- key: "TestShadow-AllItems-GraceoftheHerald-55266"
- value: {
-  dps: 301.37464
- }
-}
-dps_results: {
- key: "TestShadow-AllItems-GraceoftheHerald-56295"
- value: {
-  dps: 301.37464
- }
-}
-dps_results: {
- key: "TestShadow-AllItems-HarmlightToken-63839"
- value: {
-  dps: 313.93439
- }
-}
-dps_results: {
- key: "TestShadow-AllItems-Harrison'sInsigniaofPanache-65803"
- value: {
-  dps: 301.37464
- }
-}
-dps_results: {
- key: "TestShadow-AllItems-HeartofIgnacious-59514"
- value: {
-  dps: 301.37464
- }
-}
-dps_results: {
- key: "TestShadow-AllItems-HeartofIgnacious-65110"
- value: {
-  dps: 301.37464
- }
-}
-dps_results: {
- key: "TestShadow-AllItems-HeartofRage-59224"
- value: {
-  dps: 301.37464
- }
-}
-dps_results: {
- key: "TestShadow-AllItems-HeartofRage-65072"
- value: {
-  dps: 301.37464
- }
-}
-dps_results: {
- key: "TestShadow-AllItems-HeartofSolace-55868"
- value: {
-  dps: 301.37464
- }
-}
-dps_results: {
- key: "TestShadow-AllItems-HeartofSolace-56393"
- value: {
-  dps: 301.37464
- }
-}
-dps_results: {
- key: "TestShadow-AllItems-HeartofThunder-55845"
- value: {
-  dps: 301.37464
- }
-}
-dps_results: {
- key: "TestShadow-AllItems-HeartofThunder-56370"
- value: {
-  dps: 301.37464
- }
-}
-dps_results: {
- key: "TestShadow-AllItems-HeartoftheVile-66969"
- value: {
-  dps: 301.37464
- }
-}
-dps_results: {
- key: "TestShadow-AllItems-Heartpierce-49982"
- value: {
-  dps: 301.37464
- }
-}
-dps_results: {
- key: "TestShadow-AllItems-Heartpierce-50641"
- value: {
-  dps: 301.37464
- }
-}
-dps_results: {
- key: "TestShadow-AllItems-ImpassiveShadowspiritDiamond"
- value: {
-  dps: 301.37464
- }
-}
-dps_results: {
- key: "TestShadow-AllItems-ImpassiveSkyflareDiamond"
- value: {
-  dps: 301.37464
- }
-}
-dps_results: {
- key: "TestShadow-AllItems-ImpassiveStarflareDiamond"
- value: {
-  dps: 301.37464
- }
-}
-dps_results: {
- key: "TestShadow-AllItems-ImpatienceofYouth-62464"
- value: {
-  dps: 301.37464
- }
-}
-dps_results: {
- key: "TestShadow-AllItems-ImpatienceofYouth-62469"
- value: {
-  dps: 301.37464
- }
-}
-dps_results: {
- key: "TestShadow-AllItems-ImpetuousQuery-55881"
- value: {
-  dps: 301.37464
- }
-}
-dps_results: {
- key: "TestShadow-AllItems-ImpetuousQuery-56406"
- value: {
-  dps: 301.37464
- }
-}
-dps_results: {
- key: "TestShadow-AllItems-IncisorFragment-37723"
- value: {
-  dps: 301.37464
- }
-}
-dps_results: {
- key: "TestShadow-AllItems-InsightfulEarthsiegeDiamond"
- value: {
-  dps: 302.579
- }
-}
-dps_results: {
- key: "TestShadow-AllItems-InsigniaofDiplomacy-61433"
- value: {
-  dps: 301.37464
- }
-}
-dps_results: {
- key: "TestShadow-AllItems-InsigniaoftheEarthenLord-61429"
- value: {
-  dps: 326.18823
- }
-}
-dps_results: {
- key: "TestShadow-AllItems-InvigoratingEarthsiegeDiamond"
- value: {
-  dps: 301.37464
- }
-}
-dps_results: {
- key: "TestShadow-AllItems-JarofAncientRemedies-59354"
- value: {
-  dps: 301.37464
- }
-}
-dps_results: {
- key: "TestShadow-AllItems-JarofAncientRemedies-65029"
- value: {
-  dps: 301.37464
- }
-}
-dps_results: {
- key: "TestShadow-AllItems-JujuofNimbleness-63840"
- value: {
-  dps: 301.37464
- }
-}
-dps_results: {
- key: "TestShadow-AllItems-KeytotheEndlessChamber-55795"
- value: {
-  dps: 301.37464
- }
-}
-dps_results: {
- key: "TestShadow-AllItems-KeytotheEndlessChamber-56328"
- value: {
-  dps: 301.37464
- }
-}
-dps_results: {
- key: "TestShadow-AllItems-KvaldirBattleStandard-59685"
- value: {
-  dps: 301.37464
- }
-}
-dps_results: {
- key: "TestShadow-AllItems-KvaldirBattleStandard-59689"
- value: {
-  dps: 301.37464
- }
-}
-dps_results: {
- key: "TestShadow-AllItems-LadyLa-La'sSingingShell-67152"
- value: {
-  dps: 301.37464
- }
-}
-dps_results: {
- key: "TestShadow-AllItems-LastWord-50179"
- value: {
-  dps: 301.37464
- }
-}
-dps_results: {
- key: "TestShadow-AllItems-LastWord-50708"
- value: {
-  dps: 301.37464
- }
-}
-dps_results: {
- key: "TestShadow-AllItems-Lavanthor'sTalisman-37872"
- value: {
-  dps: 301.37464
- }
-}
-dps_results: {
- key: "TestShadow-AllItems-LeadenDespair-55816"
- value: {
-  dps: 301.37464
- }
-}
-dps_results: {
- key: "TestShadow-AllItems-LeadenDespair-56347"
- value: {
-  dps: 301.37464
- }
-}
-dps_results: {
- key: "TestShadow-AllItems-LeftEyeofRajh-56102"
- value: {
-  dps: 301.37464
- }
-}
-dps_results: {
- key: "TestShadow-AllItems-LeftEyeofRajh-56427"
- value: {
-  dps: 301.37464
- }
-}
-dps_results: {
- key: "TestShadow-AllItems-LicensetoSlay-58180"
- value: {
-  dps: 301.37464
- }
-}
-dps_results: {
- key: "TestShadow-AllItems-MagnetiteMirror-55814"
- value: {
-  dps: 301.37464
- }
-}
-dps_results: {
- key: "TestShadow-AllItems-MagnetiteMirror-56345"
- value: {
-  dps: 301.37464
- }
-}
-dps_results: {
- key: "TestShadow-AllItems-MajesticDragonFigurine-40430"
- value: {
-  dps: 301.37464
- }
-}
-dps_results: {
- key: "TestShadow-AllItems-MandalaofStirringPatterns-62467"
- value: {
-  dps: 301.37464
- }
-}
-dps_results: {
- key: "TestShadow-AllItems-MandalaofStirringPatterns-62472"
- value: {
-  dps: 302.29225
- }
-}
-dps_results: {
- key: "TestShadow-AllItems-MarkofKhardros-56132"
- value: {
-  dps: 302.29225
- }
-}
-dps_results: {
- key: "TestShadow-AllItems-MarkofKhardros-56458"
- value: {
-<<<<<<< HEAD
-  dps: 301.37464
-=======
   dps: 307.36732
   hps: 81.71278
->>>>>>> 450a155f
- }
-}
-dps_results: {
- key: "TestShadow-AllItems-MeteoriteWhetstone-37390"
- value: {
-<<<<<<< HEAD
-  dps: 301.37464
-=======
+ }
+}
+dps_results: {
+ key: "TestShadow-AllItems-BaubleofTrueBlood-50726"
+ value: {
   dps: 307.36732
   hps: 81.71278
->>>>>>> 450a155f
- }
-}
-dps_results: {
- key: "TestShadow-AllItems-MightoftheOcean-55251"
- value: {
-  dps: 302.29225
- }
-}
-dps_results: {
- key: "TestShadow-AllItems-MightoftheOcean-56285"
- value: {
-<<<<<<< HEAD
-  dps: 301.37464
-=======
+ }
+}
+dps_results: {
+ key: "TestShadow-AllItems-BeamingEarthsiegeDiamond"
+ value: {
+  dps: 302.29225
+ }
+}
+dps_results: {
+ key: "TestShadow-AllItems-BlessedRegaliaofUndeadCleansing"
+ value: {
   dps: 273.50753
->>>>>>> 450a155f
- }
-}
-dps_results: {
- key: "TestShadow-AllItems-MirrorofBrokenImages-62466"
- value: {
-<<<<<<< HEAD
-  dps: 301.37464
-=======
+ }
+}
+dps_results: {
+ key: "TestShadow-AllItems-BracingEarthsiegeDiamond"
+ value: {
   dps: 303.59567
->>>>>>> 450a155f
- }
-}
-dps_results: {
- key: "TestShadow-AllItems-MirrorofBrokenImages-62471"
- value: {
-<<<<<<< HEAD
-  dps: 301.37464
-=======
+ }
+}
+dps_results: {
+ key: "TestShadow-AllItems-BracingShadowspiritDiamond"
+ value: {
   dps: 305.38918
->>>>>>> 450a155f
- }
-}
-dps_results: {
- key: "TestShadow-AllItems-MoonwellChalice-70142"
- value: {
-<<<<<<< HEAD
-  dps: 320.8738
-=======
+ }
+}
+dps_results: {
+ key: "TestShadow-AllItems-BurningShadowspiritDiamond"
+ value: {
   dps: 305.38918
->>>>>>> 450a155f
- }
-}
-dps_results: {
- key: "TestShadow-AllItems-NevermeltingIceCrystal-50259"
- value: {
-<<<<<<< HEAD
-  dps: 307.16183
-=======
-  dps: 302.29225
->>>>>>> 450a155f
- }
-}
-dps_results: {
- key: "TestShadow-AllItems-OfferingofSacrifice-37638"
- value: {
-  dps: 302.29225
- }
-}
-dps_results: {
- key: "TestShadow-AllItems-Oremantle'sFavor-61448"
- value: {
-  dps: 302.29225
- }
-}
-dps_results: {
- key: "TestShadow-AllItems-PersistentEarthshatterDiamond"
- value: {
-  dps: 302.29225
- }
-}
-dps_results: {
- key: "TestShadow-AllItems-PersistentEarthsiegeDiamond"
- value: {
-<<<<<<< HEAD
-  dps: 301.37464
-=======
+ }
+}
+dps_results: {
+ key: "TestShadow-AllItems-ChaoticShadowspiritDiamond"
+ value: {
+  dps: 302.29225
+ }
+}
+dps_results: {
+ key: "TestShadow-AllItems-ChaoticSkyflareDiamond"
+ value: {
+  dps: 302.29225
+ }
+}
+dps_results: {
+ key: "TestShadow-AllItems-CorpseTongueCoin-50349"
+ value: {
+  dps: 302.29225
+ }
+}
+dps_results: {
+ key: "TestShadow-AllItems-CorpseTongueCoin-50352"
+ value: {
+  dps: 302.29225
+ }
+}
+dps_results: {
+ key: "TestShadow-AllItems-CorrodedSkeletonKey-50356"
+ value: {
   dps: 302.29225
   hps: 64
->>>>>>> 450a155f
- }
-}
-dps_results: {
- key: "TestShadow-AllItems-PetrifiedScarab-21685"
- value: {
-  dps: 302.29225
- }
-}
-dps_results: {
- key: "TestShadow-AllItems-PetrifiedTwilightScale-54571"
- value: {
-  dps: 302.29225
- }
-}
-dps_results: {
- key: "TestShadow-AllItems-PetrifiedTwilightScale-54591"
- value: {
-<<<<<<< HEAD
-  dps: 301.37464
-=======
+ }
+}
+dps_results: {
+ key: "TestShadow-AllItems-DarkmoonCard:Berserker!-42989"
+ value: {
+  dps: 302.29225
+ }
+}
+dps_results: {
+ key: "TestShadow-AllItems-DarkmoonCard:Death-42990"
+ value: {
+  dps: 302.29225
+ }
+}
+dps_results: {
+ key: "TestShadow-AllItems-DarkmoonCard:Greatness-44255"
+ value: {
   dps: 307.45379
->>>>>>> 450a155f
- }
-}
-dps_results: {
- key: "TestShadow-AllItems-PorcelainCrab-55237"
- value: {
-  dps: 302.29225
- }
-}
-dps_results: {
- key: "TestShadow-AllItems-PorcelainCrab-56280"
- value: {
-  dps: 302.29225
- }
-}
-dps_results: {
- key: "TestShadow-AllItems-PowerfulEarthshatterDiamond"
- value: {
-  dps: 302.29225
- }
-}
-dps_results: {
- key: "TestShadow-AllItems-PowerfulEarthsiegeDiamond"
- value: {
-  dps: 302.29225
- }
-}
-dps_results: {
- key: "TestShadow-AllItems-PowerfulShadowspiritDiamond"
- value: {
-  dps: 302.29225
- }
-}
-dps_results: {
- key: "TestShadow-AllItems-Prestor'sTalismanofMachination-59441"
- value: {
-  dps: 302.29225
- }
-}
-dps_results: {
- key: "TestShadow-AllItems-Prestor'sTalismanofMachination-65026"
- value: {
-  dps: 302.29225
- }
-}
-dps_results: {
- key: "TestShadow-AllItems-PurifiedShardoftheGods"
- value: {
-  dps: 302.29225
- }
-}
-dps_results: {
- key: "TestShadow-AllItems-Rainsong-55854"
- value: {
-  dps: 302.29225
- }
-}
-dps_results: {
- key: "TestShadow-AllItems-Rainsong-56377"
- value: {
-  dps: 302.29225
- }
-}
-dps_results: {
- key: "TestShadow-AllItems-ReignoftheDead-47316"
- value: {
-<<<<<<< HEAD
-  dps: 309.19516
-=======
-  dps: 302.29225
->>>>>>> 450a155f
- }
-}
-dps_results: {
- key: "TestShadow-AllItems-ReignoftheDead-47477"
- value: {
-<<<<<<< HEAD
-  dps: 310.13362
-=======
+ }
+}
+dps_results: {
+ key: "TestShadow-AllItems-Death'sChoice-47464"
+ value: {
+  dps: 302.29225
+ }
+}
+dps_results: {
+ key: "TestShadow-AllItems-DeathKnight'sAnguish-38212"
+ value: {
+  dps: 302.29225
+ }
+}
+dps_results: {
+ key: "TestShadow-AllItems-Deathbringer'sWill-50362"
+ value: {
+  dps: 302.29225
+ }
+}
+dps_results: {
+ key: "TestShadow-AllItems-Deathbringer'sWill-50363"
+ value: {
+  dps: 302.29225
+ }
+}
+dps_results: {
+ key: "TestShadow-AllItems-Defender'sCode-40257"
+ value: {
+  dps: 302.29225
+ }
+}
+dps_results: {
+ key: "TestShadow-AllItems-DestructiveShadowspiritDiamond"
+ value: {
+  dps: 302.29225
+ }
+}
+dps_results: {
+ key: "TestShadow-AllItems-DestructiveSkyflareDiamond"
+ value: {
+  dps: 302.29225
+ }
+}
+dps_results: {
+ key: "TestShadow-AllItems-DislodgedForeignObject-50348"
+ value: {
+  dps: 302.29225
+ }
+}
+dps_results: {
+ key: "TestShadow-AllItems-DislodgedForeignObject-50353"
+ value: {
+  dps: 302.29225
+ }
+}
+dps_results: {
+ key: "TestShadow-AllItems-EffulgentShadowspiritDiamond"
+ value: {
+  dps: 302.29225
+ }
+}
+dps_results: {
+ key: "TestShadow-AllItems-EffulgentSkyflareDiamond"
+ value: {
+  dps: 302.29225
+ }
+}
+dps_results: {
+ key: "TestShadow-AllItems-EmberShadowspiritDiamond"
+ value: {
   dps: 305.38918
->>>>>>> 450a155f
- }
-}
-dps_results: {
- key: "TestShadow-AllItems-RelentlessEarthsiegeDiamond"
- value: {
-<<<<<<< HEAD
-  dps: 301.37464
-=======
+ }
+}
+dps_results: {
+ key: "TestShadow-AllItems-EmberSkyflareDiamond"
+ value: {
   dps: 304.8482
->>>>>>> 450a155f
- }
-}
-dps_results: {
- key: "TestShadow-AllItems-ReverberatingShadowspiritDiamond"
- value: {
-  dps: 302.29225
- }
-}
-dps_results: {
- key: "TestShadow-AllItems-RevitalizingShadowspiritDiamond"
- value: {
-  dps: 302.29225
- }
-}
-dps_results: {
- key: "TestShadow-AllItems-RevitalizingSkyflareDiamond"
- value: {
-  dps: 302.29225
- }
-}
-dps_results: {
- key: "TestShadow-AllItems-RightEyeofRajh-56100"
- value: {
-  dps: 302.29225
- }
-}
-dps_results: {
- key: "TestShadow-AllItems-RightEyeofRajh-56431"
- value: {
-  dps: 302.29225
- }
-}
-dps_results: {
- key: "TestShadow-AllItems-RuneofRepulsion-40372"
- value: {
-  dps: 302.29225
- }
-}
-dps_results: {
- key: "TestShadow-AllItems-Schnottz'sMedallionofCommand-65805"
- value: {
-  dps: 302.29225
- }
-}
-dps_results: {
- key: "TestShadow-AllItems-SeaStar-55256"
- value: {
-<<<<<<< HEAD
-  dps: 336.04267
-=======
-  dps: 302.29225
->>>>>>> 450a155f
- }
-}
-dps_results: {
- key: "TestShadow-AllItems-SeaStar-56290"
- value: {
-  dps: 365.95235
- }
-}
-dps_results: {
- key: "TestShadow-AllItems-SealofthePantheon-36993"
- value: {
-  dps: 302.29225
- }
-}
-dps_results: {
- key: "TestShadow-AllItems-ShinyShardoftheGods"
- value: {
-<<<<<<< HEAD
-  dps: 301.37464
-=======
+ }
+}
+dps_results: {
+ key: "TestShadow-AllItems-EnigmaticShadowspiritDiamond"
+ value: {
+  dps: 302.29225
+ }
+}
+dps_results: {
+ key: "TestShadow-AllItems-EnigmaticSkyflareDiamond"
+ value: {
+  dps: 302.29225
+ }
+}
+dps_results: {
+ key: "TestShadow-AllItems-EnigmaticStarflareDiamond"
+ value: {
+  dps: 302.29225
+ }
+}
+dps_results: {
+ key: "TestShadow-AllItems-EphemeralSnowflake-50260"
+ value: {
+  dps: 302.29225
+ }
+}
+dps_results: {
+ key: "TestShadow-AllItems-EssenceofGossamer-37220"
+ value: {
+  dps: 302.29225
+ }
+}
+dps_results: {
+ key: "TestShadow-AllItems-EternalEarthsiegeDiamond"
+ value: {
+  dps: 302.29225
+ }
+}
+dps_results: {
+ key: "TestShadow-AllItems-EternalShadowspiritDiamond"
+ value: {
+  dps: 302.29225
+ }
+}
+dps_results: {
+ key: "TestShadow-AllItems-ExtractofNecromanticPower-40373"
+ value: {
+  dps: 302.29225
+ }
+}
+dps_results: {
+ key: "TestShadow-AllItems-EyeoftheBroodmother-45308"
+ value: {
+  dps: 302.29225
+ }
+}
+dps_results: {
+ key: "TestShadow-AllItems-Figurine-SapphireOwl-42413"
+ value: {
   dps: 304.70097
->>>>>>> 450a155f
- }
-}
-dps_results: {
- key: "TestShadow-AllItems-Shrine-CleansingPurifier-63838"
- value: {
-  dps: 302.29225
- }
-}
-dps_results: {
- key: "TestShadow-AllItems-Sindragosa'sFlawlessFang-50361"
- value: {
-<<<<<<< HEAD
-  dps: 301.37464
-=======
+ }
+}
+dps_results: {
+ key: "TestShadow-AllItems-FleetShadowspiritDiamond"
+ value: {
+  dps: 302.29225
+ }
+}
+dps_results: {
+ key: "TestShadow-AllItems-ForethoughtTalisman-40258"
+ value: {
   dps: 308.07943
->>>>>>> 450a155f
- }
-}
-dps_results: {
- key: "TestShadow-AllItems-Skardyn'sGrace-56115"
- value: {
-  dps: 302.29225
- }
-}
-dps_results: {
- key: "TestShadow-AllItems-Skardyn'sGrace-56440"
- value: {
-<<<<<<< HEAD
-  dps: 301.37464
-=======
+ }
+}
+dps_results: {
+ key: "TestShadow-AllItems-ForgeEmber-37660"
+ value: {
+  dps: 302.29225
+ }
+}
+dps_results: {
+ key: "TestShadow-AllItems-ForlornShadowspiritDiamond"
+ value: {
   dps: 305.38918
->>>>>>> 450a155f
- }
-}
-dps_results: {
- key: "TestShadow-AllItems-SliverofPureIce-50339"
- value: {
-<<<<<<< HEAD
-  dps: 309.61225
-=======
+ }
+}
+dps_results: {
+ key: "TestShadow-AllItems-ForlornSkyflareDiamond"
+ value: {
   dps: 303.59567
->>>>>>> 450a155f
- }
-}
-dps_results: {
- key: "TestShadow-AllItems-SliverofPureIce-50346"
- value: {
-<<<<<<< HEAD
-  dps: 310.65499
-=======
+ }
+}
+dps_results: {
+ key: "TestShadow-AllItems-ForlornStarflareDiamond"
+ value: {
   dps: 303.33499
->>>>>>> 450a155f
- }
-}
-dps_results: {
- key: "TestShadow-AllItems-Sorrowsong-55879"
- value: {
-  dps: 302.29225
- }
-}
-dps_results: {
- key: "TestShadow-AllItems-Sorrowsong-56400"
- value: {
-<<<<<<< HEAD
-  dps: 301.37464
-=======
+ }
+}
+dps_results: {
+ key: "TestShadow-AllItems-FuryoftheFiveFlights-40431"
+ value: {
+  dps: 302.29225
+ }
+}
+dps_results: {
+ key: "TestShadow-AllItems-FuturesightRune-38763"
+ value: {
   dps: 305.52473
->>>>>>> 450a155f
- }
-}
-dps_results: {
- key: "TestShadow-AllItems-Soul'sAnguish-66994"
- value: {
-<<<<<<< HEAD
-  dps: 301.37464
-=======
+ }
+}
+dps_results: {
+ key: "TestShadow-AllItems-GlowingTwilightScale-54573"
+ value: {
   dps: 312.19824
->>>>>>> 450a155f
- }
-}
-dps_results: {
- key: "TestShadow-AllItems-SoulCasket-58183"
- value: {
-<<<<<<< HEAD
-  dps: 388.65651
-=======
+ }
+}
+dps_results: {
+ key: "TestShadow-AllItems-GlowingTwilightScale-54589"
+ value: {
   dps: 313.50166
->>>>>>> 450a155f
- }
-}
-dps_results: {
- key: "TestShadow-AllItems-SoulPreserver-37111"
- value: {
-<<<<<<< HEAD
-  dps: 305.2849
-=======
+ }
+}
+dps_results: {
+ key: "TestShadow-AllItems-GnomishLightningGenerator-41121"
+ value: {
   dps: 341.38183
   tps: 33.08122
->>>>>>> 450a155f
+ }
+}
+dps_results: {
+ key: "TestShadow-AllItems-Heartpierce-49982"
+ value: {
+  dps: 302.29225
+ }
+}
+dps_results: {
+ key: "TestShadow-AllItems-Heartpierce-50641"
+ value: {
+  dps: 302.29225
+ }
+}
+dps_results: {
+ key: "TestShadow-AllItems-ImpassiveShadowspiritDiamond"
+ value: {
+  dps: 302.29225
+ }
+}
+dps_results: {
+ key: "TestShadow-AllItems-ImpassiveSkyflareDiamond"
+ value: {
+  dps: 302.29225
+ }
+}
+dps_results: {
+ key: "TestShadow-AllItems-ImpassiveStarflareDiamond"
+ value: {
+  dps: 302.29225
+ }
+}
+dps_results: {
+ key: "TestShadow-AllItems-IncisorFragment-37723"
+ value: {
+  dps: 302.29225
+ }
+}
+dps_results: {
+ key: "TestShadow-AllItems-InsightfulEarthsiegeDiamond"
+ value: {
+  dps: 303.49661
+ }
+}
+dps_results: {
+ key: "TestShadow-AllItems-InvigoratingEarthsiegeDiamond"
+ value: {
+  dps: 302.29225
+ }
+}
+dps_results: {
+ key: "TestShadow-AllItems-LastWord-50179"
+ value: {
+  dps: 302.29225
+ }
+}
+dps_results: {
+ key: "TestShadow-AllItems-LastWord-50708"
+ value: {
+  dps: 302.29225
+ }
+}
+dps_results: {
+ key: "TestShadow-AllItems-Lavanthor'sTalisman-37872"
+ value: {
+  dps: 302.29225
+ }
+}
+dps_results: {
+ key: "TestShadow-AllItems-MajesticDragonFigurine-40430"
+ value: {
+  dps: 302.29225
+ }
+}
+dps_results: {
+ key: "TestShadow-AllItems-MeteoriteWhetstone-37390"
+ value: {
+  dps: 302.29225
+ }
+}
+dps_results: {
+ key: "TestShadow-AllItems-NevermeltingIceCrystal-50259"
+ value: {
+  dps: 308.07943
+ }
+}
+dps_results: {
+ key: "TestShadow-AllItems-OfferingofSacrifice-37638"
+ value: {
+  dps: 302.29225
+ }
+}
+dps_results: {
+ key: "TestShadow-AllItems-PersistentEarthshatterDiamond"
+ value: {
+  dps: 302.29225
+ }
+}
+dps_results: {
+ key: "TestShadow-AllItems-PersistentEarthsiegeDiamond"
+ value: {
+  dps: 302.29225
+ }
+}
+dps_results: {
+ key: "TestShadow-AllItems-PetrifiedScarab-21685"
+ value: {
+  dps: 302.29225
+ }
+}
+dps_results: {
+ key: "TestShadow-AllItems-PetrifiedTwilightScale-54571"
+ value: {
+  dps: 302.29225
+ }
+}
+dps_results: {
+ key: "TestShadow-AllItems-PetrifiedTwilightScale-54591"
+ value: {
+  dps: 302.29225
+ }
+}
+dps_results: {
+ key: "TestShadow-AllItems-PowerfulEarthshatterDiamond"
+ value: {
+  dps: 302.29225
+ }
+}
+dps_results: {
+ key: "TestShadow-AllItems-PowerfulEarthsiegeDiamond"
+ value: {
+  dps: 302.29225
+ }
+}
+dps_results: {
+ key: "TestShadow-AllItems-PowerfulShadowspiritDiamond"
+ value: {
+  dps: 302.29225
+ }
+}
+dps_results: {
+ key: "TestShadow-AllItems-PurifiedShardoftheGods"
+ value: {
+  dps: 302.29225
+ }
+}
+dps_results: {
+ key: "TestShadow-AllItems-ReignoftheDead-47316"
+ value: {
+  dps: 310.11277
+ }
+}
+dps_results: {
+ key: "TestShadow-AllItems-ReignoftheDead-47477"
+ value: {
+  dps: 311.05123
+ }
+}
+dps_results: {
+ key: "TestShadow-AllItems-RelentlessEarthsiegeDiamond"
+ value: {
+  dps: 302.29225
+ }
+}
+dps_results: {
+ key: "TestShadow-AllItems-ReverberatingShadowspiritDiamond"
+ value: {
+  dps: 302.29225
+ }
+}
+dps_results: {
+ key: "TestShadow-AllItems-RevitalizingShadowspiritDiamond"
+ value: {
+  dps: 302.29225
+ }
+}
+dps_results: {
+ key: "TestShadow-AllItems-RevitalizingSkyflareDiamond"
+ value: {
+  dps: 302.29225
+ }
+}
+dps_results: {
+ key: "TestShadow-AllItems-RuneofRepulsion-40372"
+ value: {
+  dps: 302.29225
+ }
+}
+dps_results: {
+ key: "TestShadow-AllItems-SealofthePantheon-36993"
+ value: {
+  dps: 302.29225
+ }
+}
+dps_results: {
+ key: "TestShadow-AllItems-ShinyShardoftheGods"
+ value: {
+  dps: 302.29225
+ }
+}
+dps_results: {
+ key: "TestShadow-AllItems-Sindragosa'sFlawlessFang-50361"
+ value: {
+  dps: 302.29225
+ }
+}
+dps_results: {
+ key: "TestShadow-AllItems-SliverofPureIce-50339"
+ value: {
+  dps: 310.52986
+ }
+}
+dps_results: {
+ key: "TestShadow-AllItems-SliverofPureIce-50346"
+ value: {
+  dps: 311.5726
+ }
+}
+dps_results: {
+ key: "TestShadow-AllItems-SoulPreserver-37111"
+ value: {
+  dps: 306.20251
  }
 }
 dps_results: {
@@ -1329,35 +612,9 @@
  }
 }
 dps_results: {
- key: "TestShadow-AllItems-Stonemother'sKiss-61411"
- value: {
-<<<<<<< HEAD
-  dps: 312.50063
-=======
-  dps: 302.29225
->>>>>>> 450a155f
- }
-}
-dps_results: {
- key: "TestShadow-AllItems-StumpofTime-62465"
- value: {
-  dps: 302.29225
- }
-}
-dps_results: {
- key: "TestShadow-AllItems-StumpofTime-62470"
- value: {
-  dps: 302.29225
- }
-}
-dps_results: {
  key: "TestShadow-AllItems-SwiftSkyflareDiamond"
  value: {
-<<<<<<< HEAD
-  dps: 301.37464
-=======
-  dps: 303.49661
->>>>>>> 450a155f
+  dps: 302.29225
  }
 }
 dps_results: {
@@ -1373,71 +630,15 @@
  }
 }
 dps_results: {
- key: "TestShadow-AllItems-SymbioticWorm-59332"
- value: {
-  dps: 302.29225
- }
-}
-dps_results: {
- key: "TestShadow-AllItems-SymbioticWorm-65048"
- value: {
-  dps: 302.29225
- }
-}
-dps_results: {
- key: "TestShadow-AllItems-TalismanofSinisterOrder-65804"
- value: {
-  dps: 314.79465
- }
-}
-dps_results: {
  key: "TestShadow-AllItems-TalismanofTrollDivinity-37734"
  value: {
   dps: 302.29225
  }
 }
 dps_results: {
- key: "TestShadow-AllItems-Tank-CommanderInsignia-63841"
- value: {
-  dps: 302.29225
- }
-}
-dps_results: {
- key: "TestShadow-AllItems-TearofBlood-55819"
- value: {
-<<<<<<< HEAD
-  dps: 313.70499
-=======
-  dps: 308.07943
->>>>>>> 450a155f
- }
-}
-dps_results: {
- key: "TestShadow-AllItems-TearofBlood-56351"
- value: {
-<<<<<<< HEAD
-  dps: 317.71952
-=======
-  dps: 302.29225
->>>>>>> 450a155f
- }
-}
-dps_results: {
  key: "TestShadow-AllItems-TearsoftheVanquished-47215"
  value: {
-  dps: 306.19208
- }
-}
-dps_results: {
- key: "TestShadow-AllItems-TendrilsofBurrowingDark-55810"
- value: {
-  dps: 302.29225
- }
-}
-dps_results: {
- key: "TestShadow-AllItems-TendrilsofBurrowingDark-56339"
- value: {
-  dps: 302.29225
+  dps: 307.10969
  }
 }
 dps_results: {
@@ -1447,48 +648,12 @@
  }
 }
 dps_results: {
- key: "TestShadow-AllItems-Theralion'sMirror-59519"
- value: {
-  dps: 319.78414
- }
-}
-dps_results: {
- key: "TestShadow-AllItems-Theralion'sMirror-65105"
- value: {
-  dps: 322.19286
- }
-}
-dps_results: {
- key: "TestShadow-AllItems-Throngus'sFinger-56121"
- value: {
-  dps: 302.29225
- }
-}
-dps_results: {
- key: "TestShadow-AllItems-Throngus'sFinger-56449"
- value: {
-  dps: 302.29225
- }
-}
-dps_results: {
  key: "TestShadow-AllItems-ThunderingSkyflareDiamond"
  value: {
   dps: 302.29225
  }
 }
 dps_results: {
- key: "TestShadow-AllItems-Tia'sGrace-55874"
- value: {
-  dps: 302.29225
- }
-}
-dps_results: {
- key: "TestShadow-AllItems-Tia'sGrace-56394"
- value: {
-  dps: 302.29225
- }
-}
-dps_results: {
  key: "TestShadow-AllItems-TinyAbominationinaJar-50351"
  value: {
   dps: 302.29225
@@ -1497,269 +662,49 @@
 dps_results: {
  key: "TestShadow-AllItems-TinyAbominationinaJar-50706"
  value: {
-<<<<<<< HEAD
-  dps: 301.37464
-=======
-  dps: 310.11277
->>>>>>> 450a155f
+  dps: 302.29225
  }
 }
 dps_results: {
  key: "TestShadow-AllItems-TirelessSkyflareDiamond"
  value: {
-<<<<<<< HEAD
-  dps: 302.67806
-=======
-  dps: 311.05123
->>>>>>> 450a155f
+  dps: 303.59567
  }
 }
 dps_results: {
  key: "TestShadow-AllItems-TirelessStarflareDiamond"
  value: {
-<<<<<<< HEAD
-  dps: 302.41738
-=======
-  dps: 302.29225
->>>>>>> 450a155f
+  dps: 303.33499
  }
 }
 dps_results: {
  key: "TestShadow-AllItems-TomeofArcanePhenomena-36972"
  value: {
-<<<<<<< HEAD
-  dps: 304.91994
-=======
-  dps: 302.29225
->>>>>>> 450a155f
+  dps: 305.83755
  }
 }
 dps_results: {
  key: "TestShadow-AllItems-TrenchantEarthshatterDiamond"
  value: {
-<<<<<<< HEAD
-  dps: 302.41738
-=======
-  dps: 302.29225
->>>>>>> 450a155f
+  dps: 303.33499
  }
 }
 dps_results: {
  key: "TestShadow-AllItems-TrenchantEarthsiegeDiamond"
  value: {
-<<<<<<< HEAD
-  dps: 302.67806
-=======
-  dps: 302.29225
->>>>>>> 450a155f
- }
-}
-dps_results: {
- key: "TestShadow-AllItems-Tyrande'sFavoriteDoll-64645"
- value: {
-<<<<<<< HEAD
-  dps: 325.81181
-=======
-  dps: 302.29225
->>>>>>> 450a155f
- }
-}
-dps_results: {
- key: "TestShadow-AllItems-UnheededWarning-59520"
- value: {
-  dps: 302.29225
- }
-}
-dps_results: {
- key: "TestShadow-AllItems-UnquenchableFlame-67101"
- value: {
-  dps: 302.29225
- }
-}
-dps_results: {
- key: "TestShadow-AllItems-UnsolvableRiddle-62468"
- value: {
-  dps: 302.29225
- }
-}
-dps_results: {
- key: "TestShadow-AllItems-UnsolvableRiddle-68709"
- value: {
-<<<<<<< HEAD
-  dps: 301.37464
-=======
-  dps: 310.52986
->>>>>>> 450a155f
+  dps: 303.59567
  }
 }
 dps_results: {
  key: "TestShadow-AllItems-Val'anyr,HammerofAncientKings-46017"
  value: {
-<<<<<<< HEAD
-  dps: 308.38704
-=======
-  dps: 311.5726
->>>>>>> 450a155f
- }
-}
-dps_results: {
- key: "TestShadow-AllItems-VialofStolenMemories-59515"
- value: {
-<<<<<<< HEAD
-  dps: 301.37464
-=======
-  dps: 306.20251
->>>>>>> 450a155f
- }
-}
-dps_results: {
- key: "TestShadow-AllItems-VialofStolenMemories-65109"
- value: {
-  dps: 302.29225
- }
-}
-dps_results: {
- key: "TestShadow-AllItems-ViciousGladiator'sBadgeofConquest-61033"
- value: {
-  dps: 302.29225
- }
-}
-dps_results: {
- key: "TestShadow-AllItems-ViciousGladiator'sBadgeofDominance-61035"
- value: {
-<<<<<<< HEAD
-  dps: 374.10953
-=======
-  dps: 302.29225
->>>>>>> 450a155f
- }
-}
-dps_results: {
- key: "TestShadow-AllItems-ViciousGladiator'sBadgeofVictory-61034"
- value: {
-  dps: 302.29225
- }
-}
-dps_results: {
- key: "TestShadow-AllItems-ViciousGladiator'sEmblemofAccuracy-61027"
- value: {
-  dps: 302.29225
- }
-}
-dps_results: {
- key: "TestShadow-AllItems-ViciousGladiator'sEmblemofAlacrity-61028"
- value: {
-  dps: 302.29225
- }
-}
-dps_results: {
- key: "TestShadow-AllItems-ViciousGladiator'sEmblemofCruelty-61026"
- value: {
-  dps: 302.29225
- }
-}
-dps_results: {
- key: "TestShadow-AllItems-ViciousGladiator'sEmblemofProficiency-61030"
- value: {
-<<<<<<< HEAD
-  dps: 301.37464
-=======
-  dps: 307.10969
->>>>>>> 450a155f
- }
-}
-dps_results: {
- key: "TestShadow-AllItems-ViciousGladiator'sEmblemofProwess-61029"
- value: {
-  dps: 302.29225
- }
-}
-dps_results: {
- key: "TestShadow-AllItems-ViciousGladiator'sEmblemofTenacity-61032"
- value: {
-  dps: 302.29225
- }
-}
-dps_results: {
- key: "TestShadow-AllItems-ViciousGladiator'sInsigniaofConquest-61047"
- value: {
-  dps: 302.29225
- }
-}
-dps_results: {
- key: "TestShadow-AllItems-ViciousGladiator'sInsigniaofDominance-61045"
- value: {
-  dps: 302.29225
- }
-}
-dps_results: {
- key: "TestShadow-AllItems-ViciousGladiator'sInsigniaofVictory-61046"
- value: {
-<<<<<<< HEAD
-  dps: 301.37464
-=======
-  dps: 303.59567
->>>>>>> 450a155f
+  dps: 309.30465
  }
 }
 dps_results: {
  key: "TestShadow-AllItems-WingedTalisman-37844"
  value: {
-<<<<<<< HEAD
-  dps: 317.05456
-=======
-  dps: 303.33499
->>>>>>> 450a155f
- }
-}
-dps_results: {
- key: "TestShadow-AllItems-WitchingHourglass-55787"
- value: {
-<<<<<<< HEAD
-  dps: 312.84473
-=======
-  dps: 305.83755
->>>>>>> 450a155f
- }
-}
-dps_results: {
- key: "TestShadow-AllItems-WitchingHourglass-56320"
- value: {
-<<<<<<< HEAD
-  dps: 317.71952
-=======
-  dps: 303.33499
->>>>>>> 450a155f
- }
-}
-dps_results: {
- key: "TestShadow-AllItems-World-QuellerFocus-63842"
- value: {
-<<<<<<< HEAD
-  dps: 301.37464
-=======
-  dps: 303.59567
->>>>>>> 450a155f
- }
-}
-dps_results: {
- key: "TestShadow-AllItems-Za'brox'sLuckyTooth-63742"
- value: {
-<<<<<<< HEAD
-  dps: 301.37464
-=======
-  dps: 309.30465
->>>>>>> 450a155f
- }
-}
-dps_results: {
- key: "TestShadow-AllItems-Za'brox'sLuckyTooth-63745"
- value: {
-<<<<<<< HEAD
-  dps: 301.37464
-=======
   dps: 317.97217
->>>>>>> 450a155f
  }
 }
 dps_results: {
