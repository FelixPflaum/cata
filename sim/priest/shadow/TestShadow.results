character_stats_results: {
 key: "TestShadow-CharacterStats-Default"
 value: {
  final_stats: 300.3
  final_stats: 305.8
  final_stats: 862.95
  final_stats: 647.9
  final_stats: 424.6
  final_stats: 1652
  final_stats: 1398
  final_stats: 0
  final_stats: 80
  final_stats: 134
  final_stats: 0
  final_stats: 0
  final_stats: 134
  final_stats: 163
  final_stats: 137
  final_stats: 643.49314
  final_stats: 177
  final_stats: 0
  final_stats: 0
  final_stats: 123
  final_stats: 397.55
  final_stats: 177
  final_stats: 0
  final_stats: 0
  final_stats: 13301.5
  final_stats: 0
  final_stats: 0
  final_stats: 5603.6
  final_stats: 0
  final_stats: 0
  final_stats: 0
  final_stats: 0
  final_stats: 0
  final_stats: 0
  final_stats: 0
  final_stats: 15589.5
  final_stats: 75
  final_stats: 75
  final_stats: 75
  final_stats: 75
  final_stats: 130
  final_stats: 0
  final_stats: 0
  final_stats: 0
  final_stats: 0
  final_stats: 0
 }
}
dps_results: {
 key: "TestShadow-AllItems-AbsolutionRegalia"
 value: {
  dps: 1642.80895
  tps: 1190.6851
 }
}
dps_results: {
 key: "TestShadow-AllItems-AshtongueTalismanofAcumen-32490"
 value: {
  dps: 1723.53247
  tps: 1251.05607
 }
}
dps_results: {
 key: "TestShadow-AllItems-AustereEarthsiegeDiamond"
 value: {
  dps: 1760.37213
  tps: 1273.27062
 }
}
dps_results: {
 key: "TestShadow-AllItems-AvatarRegalia"
 value: {
  dps: 1521.41412
  tps: 1101.68677
 }
}
dps_results: {
 key: "TestShadow-AllItems-Bandit'sInsignia-40371"
 value: {
  dps: 1690.87436
  tps: 1228.52271
 }
}
dps_results: {
 key: "TestShadow-AllItems-BeamingEarthsiegeDiamond"
 value: {
  dps: 1774.21809
  tps: 1282.4448
 }
}
dps_results: {
 key: "TestShadow-AllItems-BracingEarthsiegeDiamond"
 value: {
  dps: 1777.42341
  tps: 1260.10713
 }
}
dps_results: {
 key: "TestShadow-AllItems-Braxley'sBackyardMoonshine-35937"
 value: {
  dps: 1698.62484
  tps: 1233.50925
 }
}
dps_results: {
 key: "TestShadow-AllItems-ChaoticSkyflareDiamond"
 value: {
  dps: 1780.03937
  tps: 1287.28525
 }
}
dps_results: {
 key: "TestShadow-AllItems-CrimsonAcolyte'sRegalia"
 value: {
<<<<<<< HEAD
  dps: 2531.71584
  tps: 1836.78334
=======
  dps: 1934.99867
  tps: 1418.00797
>>>>>>> 102eec7c
 }
}
dps_results: {
 key: "TestShadow-AllItems-DarkmoonCard:Berserker!-42989"
 value: {
  dps: 1690.87436
  tps: 1228.52271
 }
}
dps_results: {
 key: "TestShadow-AllItems-DarkmoonCard:Death-42990"
 value: {
  dps: 1774.13166
  tps: 1300.39997
 }
}
dps_results: {
 key: "TestShadow-AllItems-DarkmoonCard:Greatness-42987"
 value: {
  dps: 1729.50988
  tps: 1256.28046
 }
}
dps_results: {
 key: "TestShadow-AllItems-DarkmoonCard:Greatness-44253"
 value: {
  dps: 1729.50988
  tps: 1256.28046
 }
}
dps_results: {
 key: "TestShadow-AllItems-DarkmoonCard:Greatness-44254"
 value: {
  dps: 1802.41322
  tps: 1310.84039
 }
}
dps_results: {
 key: "TestShadow-AllItems-DeathKnight'sAnguish-38212"
 value: {
  dps: 1700.05102
  tps: 1234.61409
 }
}
dps_results: {
 key: "TestShadow-AllItems-Defender'sCode-40257"
 value: {
  dps: 1690.87436
  tps: 1228.52271
 }
}
dps_results: {
 key: "TestShadow-AllItems-DestructiveSkyflareDiamond"
 value: {
  dps: 1767.62073
  tps: 1278.03585
 }
}
dps_results: {
 key: "TestShadow-AllItems-EffulgentSkyflareDiamond"
 value: {
  dps: 1760.37213
  tps: 1273.27062
 }
}
dps_results: {
 key: "TestShadow-AllItems-EmberSkyflareDiamond"
 value: {
  dps: 1785.5488
  tps: 1290.55453
 }
}
dps_results: {
 key: "TestShadow-AllItems-EnigmaticSkyflareDiamond"
 value: {
  dps: 1765.95368
  tps: 1276.79423
 }
}
dps_results: {
 key: "TestShadow-AllItems-EnigmaticStarflareDiamond"
 value: {
  dps: 1764.53857
  tps: 1275.74026
 }
}
dps_results: {
 key: "TestShadow-AllItems-EternalEarthsiegeDiamond"
 value: {
  dps: 1760.37213
  tps: 1273.27062
 }
}
dps_results: {
 key: "TestShadow-AllItems-ExtractofNecromanticPower-40373"
 value: {
  dps: 1770.49023
  tps: 1299.81585
 }
}
dps_results: {
 key: "TestShadow-AllItems-EyeoftheBroodmother-45308"
 value: {
  dps: 1792.91089
  tps: 1297.21172
 }
}
dps_results: {
 key: "TestShadow-AllItems-ForgeEmber-37660"
 value: {
  dps: 1713.44567
  tps: 1244.37122
 }
}
dps_results: {
 key: "TestShadow-AllItems-ForlornSkyflareDiamond"
 value: {
  dps: 1777.42341
  tps: 1285.35275
 }
}
dps_results: {
 key: "TestShadow-AllItems-ForlornStarflareDiamond"
 value: {
  dps: 1774.01315
  tps: 1282.93633
 }
}
dps_results: {
 key: "TestShadow-AllItems-FuryoftheFiveFlights-40431"
 value: {
  dps: 1690.87436
  tps: 1228.52271
 }
}
dps_results: {
 key: "TestShadow-AllItems-FuturesightRune-38763"
 value: {
  dps: 1758.96144
  tps: 1276.79263
 }
}
dps_results: {
 key: "TestShadow-AllItems-GarbofFaith"
 value: {
  dps: 1815.93189
  tps: 1316.47051
 }
}
dps_results: {
 key: "TestShadow-AllItems-IllustrationoftheDragonSoul-40432"
 value: {
  dps: 1801.08457
  tps: 1300.92561
 }
}
dps_results: {
 key: "TestShadow-AllItems-ImpassiveSkyflareDiamond"
 value: {
  dps: 1765.95368
  tps: 1276.79423
 }
}
dps_results: {
 key: "TestShadow-AllItems-ImpassiveStarflareDiamond"
 value: {
  dps: 1764.53857
  tps: 1275.74026
 }
}
dps_results: {
 key: "TestShadow-AllItems-IncarnateRaiment"
 value: {
  dps: 1406.971
  tps: 1017.10304
 }
}
dps_results: {
 key: "TestShadow-AllItems-IncisorFragment-37723"
 value: {
  dps: 1690.87436
  tps: 1228.52271
 }
}
dps_results: {
 key: "TestShadow-AllItems-InfusedColdstoneRune-35935"
 value: {
  dps: 1729.01827
  tps: 1248.60192
 }
}
dps_results: {
 key: "TestShadow-AllItems-InsightfulEarthsiegeDiamond"
 value: {
  dps: 1865.26038
  tps: 1353.69034
 }
}
dps_results: {
 key: "TestShadow-AllItems-InvigoratingEarthsiegeDiamond"
 value: {
  dps: 1760.37213
  tps: 1273.27062
 }
}
dps_results: {
 key: "TestShadow-AllItems-Lavanthor'sTalisman-37872"
 value: {
  dps: 1690.87436
  tps: 1228.52271
 }
}
dps_results: {
 key: "TestShadow-AllItems-MajesticDragonFigurine-40430"
 value: {
  dps: 1761.19238
  tps: 1280.54192
 }
}
dps_results: {
 key: "TestShadow-AllItems-Mana-EtchedRegalia"
 value: {
  dps: 1255.56258
  tps: 902.08765
 }
}
dps_results: {
 key: "TestShadow-AllItems-MeteoriteWhetstone-37390"
 value: {
  dps: 1713.64925
  tps: 1244.52285
 }
}
dps_results: {
 key: "TestShadow-AllItems-OfferingofSacrifice-37638"
 value: {
  dps: 1690.87436
  tps: 1228.52271
 }
}
dps_results: {
 key: "TestShadow-AllItems-PersistentEarthshatterDiamond"
 value: {
  dps: 1760.37213
  tps: 1273.27062
 }
}
dps_results: {
 key: "TestShadow-AllItems-PersistentEarthsiegeDiamond"
 value: {
  dps: 1760.37213
  tps: 1273.27062
 }
}
dps_results: {
 key: "TestShadow-AllItems-PowerfulEarthshatterDiamond"
 value: {
  dps: 1760.37213
  tps: 1273.27062
 }
}
dps_results: {
 key: "TestShadow-AllItems-PowerfulEarthsiegeDiamond"
 value: {
  dps: 1760.37213
  tps: 1273.27062
 }
}
dps_results: {
 key: "TestShadow-AllItems-PurifiedShardoftheGods"
 value: {
  dps: 1690.87436
  tps: 1228.52271
 }
}
dps_results: {
 key: "TestShadow-AllItems-ReignoftheDead-47316"
 value: {
  dps: 1800.28675
  tps: 1306.24556
 }
}
dps_results: {
 key: "TestShadow-AllItems-ReignoftheDead-47477"
 value: {
  dps: 1812.5375
  tps: 1314.93208
 }
}
dps_results: {
 key: "TestShadow-AllItems-RelentlessEarthsiegeDiamond"
 value: {
  dps: 1774.18693
  tps: 1283.55989
 }
}
dps_results: {
 key: "TestShadow-AllItems-RevitalizingSkyflareDiamond"
 value: {
  dps: 1786.5699
  tps: 1291.78481
 }
}
dps_results: {
 key: "TestShadow-AllItems-RuneofRepulsion-40372"
 value: {
  dps: 1690.87436
  tps: 1228.52271
 }
}
dps_results: {
 key: "TestShadow-AllItems-SanctificationGarb"
 value: {
<<<<<<< HEAD
  dps: 1959.54736
  tps: 1420.54651
=======
  dps: 2019.43715
  tps: 1464.66713
>>>>>>> 102eec7c
 }
}
dps_results: {
 key: "TestShadow-AllItems-SealofthePantheon-36993"
 value: {
  dps: 1690.87436
  tps: 1228.52271
 }
}
dps_results: {
 key: "TestShadow-AllItems-Serrah'sStar-37559"
 value: {
  dps: 1704.09578
  tps: 1237.62662
 }
}
dps_results: {
 key: "TestShadow-AllItems-ShinyShardoftheGods"
 value: {
  dps: 1690.87436
  tps: 1228.52271
 }
}
dps_results: {
 key: "TestShadow-AllItems-Sindragosa'sFlawlessFang-50361"
 value: {
  dps: 1690.87436
  tps: 1228.52271
 }
}
dps_results: {
 key: "TestShadow-AllItems-SparkofLife-37657"
 value: {
  dps: 1790.52497
  tps: 1301.58532
 }
}
dps_results: {
 key: "TestShadow-AllItems-SpellstrikeInfusion"
 value: {
  dps: 1560.21512
  tps: 1124.69254
 }
}
dps_results: {
 key: "TestShadow-AllItems-SwiftSkyflareDiamond"
 value: {
  dps: 1760.37213
  tps: 1273.27062
 }
}
dps_results: {
 key: "TestShadow-AllItems-SwiftStarflareDiamond"
 value: {
  dps: 1760.37213
  tps: 1273.27062
 }
}
dps_results: {
 key: "TestShadow-AllItems-SwiftWindfireDiamond"
 value: {
  dps: 1760.37213
  tps: 1273.27062
 }
}
dps_results: {
 key: "TestShadow-AllItems-TheTwinStars"
 value: {
  dps: 1771.07338
  tps: 1280.50759
 }
}
dps_results: {
 key: "TestShadow-AllItems-ThunderingSkyflareDiamond"
 value: {
  dps: 1760.37213
  tps: 1273.27062
 }
}
dps_results: {
 key: "TestShadow-AllItems-TinyAbominationinaJar-50351"
 value: {
  dps: 1787.26094
  tps: 1298.69653
 }
}
dps_results: {
 key: "TestShadow-AllItems-TinyAbominationinaJar-50706"
 value: {
  dps: 1787.26094
  tps: 1298.69653
 }
}
dps_results: {
 key: "TestShadow-AllItems-TirelessSkyflareDiamond"
 value: {
  dps: 1777.42341
  tps: 1285.35275
 }
}
dps_results: {
 key: "TestShadow-AllItems-TirelessStarflareDiamond"
 value: {
  dps: 1774.01315
  tps: 1282.93633
 }
}
dps_results: {
 key: "TestShadow-AllItems-TrenchantEarthshatterDiamond"
 value: {
  dps: 1774.01315
  tps: 1282.93633
 }
}
dps_results: {
 key: "TestShadow-AllItems-TrenchantEarthsiegeDiamond"
 value: {
  dps: 1777.42341
  tps: 1285.35275
 }
}
dps_results: {
 key: "TestShadow-AllItems-WrathofSpellfire"
 value: {
  dps: 1562.23119
  tps: 1122.78524
 }
}
dps_results: {
 key: "TestShadow-AllItems-Zabra'sRegalia"
 value: {
<<<<<<< HEAD
  dps: 2573.53749
  tps: 1875.47545
=======
  dps: 1980.88995
  tps: 1453.50872
>>>>>>> 102eec7c
 }
}
dps_results: {
 key: "TestShadow-Average-Default"
 value: {
  dps: 1757.89338
  tps: 1266.95395
 }
}
dps_results: {
 key: "TestShadow-Settings-Draenei-P1-Basic-FullBuffs-LongMultiTarget"
 value: {
  dps: 1071.6107
  tps: 1186.96807
 }
}
dps_results: {
 key: "TestShadow-Settings-Draenei-P1-Basic-FullBuffs-LongSingleTarget"
 value: {
  dps: 1071.6107
  tps: 770.1938
 }
}
dps_results: {
 key: "TestShadow-Settings-Draenei-P1-Basic-FullBuffs-ShortSingleTarget"
 value: {
  dps: 2292.04803
  tps: 1541.21308
 }
}
dps_results: {
 key: "TestShadow-Settings-Draenei-P1-Basic-NoBuffs-LongMultiTarget"
 value: {
  dps: 298.09444
  tps: 360.40772
 }
}
dps_results: {
 key: "TestShadow-Settings-Draenei-P1-Basic-NoBuffs-LongSingleTarget"
 value: {
  dps: 298.09444
  tps: 206.30505
 }
}
dps_results: {
 key: "TestShadow-Settings-Draenei-P1-Basic-NoBuffs-ShortSingleTarget"
 value: {
  dps: 1119.35183
  tps: 753.97659
 }
}
dps_results: {
 key: "TestShadow-Settings-Draenei-P1-Clipping-FullBuffs-LongMultiTarget"
 value: {
  dps: 1106.6533
  tps: 1196.31263
 }
}
dps_results: {
 key: "TestShadow-Settings-Draenei-P1-Clipping-FullBuffs-LongSingleTarget"
 value: {
  dps: 1106.6533
  tps: 793.38016
 }
}
dps_results: {
 key: "TestShadow-Settings-Draenei-P1-Clipping-FullBuffs-ShortSingleTarget"
 value: {
  dps: 3224.48555
  tps: 2236.58756
 }
}
dps_results: {
 key: "TestShadow-Settings-Draenei-P1-Clipping-NoBuffs-LongMultiTarget"
 value: {
  dps: 316.19451
  tps: 369.98892
 }
}
dps_results: {
 key: "TestShadow-Settings-Draenei-P1-Clipping-NoBuffs-LongSingleTarget"
 value: {
  dps: 316.19451
  tps: 215.88625
 }
}
dps_results: {
 key: "TestShadow-Settings-Draenei-P1-Clipping-NoBuffs-ShortSingleTarget"
 value: {
  dps: 1419.3088
  tps: 960.79065
 }
}
dps_results: {
 key: "TestShadow-Settings-Draenei-P1-Ideal-FullBuffs-LongMultiTarget"
 value: {
  dps: 1249.6224
  tps: 1284.8387
 }
}
dps_results: {
 key: "TestShadow-Settings-Draenei-P1-Ideal-FullBuffs-LongSingleTarget"
 value: {
  dps: 1249.6224
  tps: 899.52151
 }
}
dps_results: {
 key: "TestShadow-Settings-Draenei-P1-Ideal-FullBuffs-ShortSingleTarget"
 value: {
  dps: 3063.59594
  tps: 2121.31672
 }
}
dps_results: {
 key: "TestShadow-Settings-Draenei-P1-Ideal-NoBuffs-LongMultiTarget"
 value: {
  dps: 375.37692
  tps: 417.85329
 }
}
dps_results: {
 key: "TestShadow-Settings-Draenei-P1-Ideal-NoBuffs-LongSingleTarget"
 value: {
  dps: 375.37692
  tps: 263.75063
 }
}
dps_results: {
 key: "TestShadow-Settings-Draenei-P1-Ideal-NoBuffs-ShortSingleTarget"
 value: {
  dps: 1497.85631
  tps: 1035.58181
 }
}
dps_results: {
 key: "TestShadow-Settings-Draenei-P3-Basic-FullBuffs-LongMultiTarget"
 value: {
  dps: 1447.41672
  tps: 1525.75806
 }
}
dps_results: {
 key: "TestShadow-Settings-Draenei-P3-Basic-FullBuffs-LongSingleTarget"
 value: {
  dps: 1447.41672
  tps: 1050.1197
 }
}
dps_results: {
 key: "TestShadow-Settings-Draenei-P3-Basic-FullBuffs-ShortSingleTarget"
 value: {
  dps: 2596.93426
  tps: 1756.16833
 }
}
dps_results: {
 key: "TestShadow-Settings-Draenei-P3-Basic-NoBuffs-LongMultiTarget"
 value: {
  dps: 472.50293
  tps: 521.87501
 }
}
dps_results: {
 key: "TestShadow-Settings-Draenei-P3-Basic-NoBuffs-LongSingleTarget"
 value: {
  dps: 472.50293
  tps: 333.80984
 }
}
dps_results: {
 key: "TestShadow-Settings-Draenei-P3-Basic-NoBuffs-ShortSingleTarget"
 value: {
  dps: 1255.31089
  tps: 841.92676
 }
}
dps_results: {
 key: "TestShadow-Settings-Draenei-P3-Clipping-FullBuffs-LongMultiTarget"
 value: {
  dps: 1520.68034
  tps: 1559.67958
 }
}
dps_results: {
 key: "TestShadow-Settings-Draenei-P3-Clipping-FullBuffs-LongSingleTarget"
 value: {
  dps: 1520.68034
  tps: 1098.44977
 }
}
dps_results: {
 key: "TestShadow-Settings-Draenei-P3-Clipping-FullBuffs-ShortSingleTarget"
 value: {
  dps: 3700.75325
  tps: 2561.1611
 }
}
dps_results: {
 key: "TestShadow-Settings-Draenei-P3-Clipping-NoBuffs-LongMultiTarget"
 value: {
  dps: 491.1533
  tps: 537.43032
 }
}
dps_results: {
 key: "TestShadow-Settings-Draenei-P3-Clipping-NoBuffs-LongSingleTarget"
 value: {
  dps: 491.1533
  tps: 349.36515
 }
}
dps_results: {
 key: "TestShadow-Settings-Draenei-P3-Clipping-NoBuffs-ShortSingleTarget"
 value: {
  dps: 1831.82271
  tps: 1281.24854
 }
}
dps_results: {
 key: "TestShadow-Settings-Draenei-P3-Ideal-FullBuffs-LongMultiTarget"
 value: {
  dps: 1655.27531
  tps: 1638.43626
 }
}
dps_results: {
 key: "TestShadow-Settings-Draenei-P3-Ideal-FullBuffs-LongSingleTarget"
 value: {
  dps: 1655.27531
  tps: 1198.69224
 }
}
dps_results: {
 key: "TestShadow-Settings-Draenei-P3-Ideal-FullBuffs-ShortSingleTarget"
 value: {
  dps: 3515.69672
  tps: 2421.3319
 }
}
dps_results: {
 key: "TestShadow-Settings-Draenei-P3-Ideal-NoBuffs-LongMultiTarget"
 value: {
  dps: 611.46572
  tps: 624.33356
 }
}
dps_results: {
 key: "TestShadow-Settings-Draenei-P3-Ideal-NoBuffs-LongSingleTarget"
 value: {
  dps: 611.46572
  tps: 436.26839
 }
}
dps_results: {
 key: "TestShadow-Settings-Draenei-P3-Ideal-NoBuffs-ShortSingleTarget"
 value: {
  dps: 1730.52729
  tps: 1194.34729
 }
}
dps_results: {
 key: "TestShadow-Settings-NightElf-P1-Basic-FullBuffs-LongMultiTarget"
 value: {
  dps: 1052.27312
  tps: 1170.49632
 }
}
dps_results: {
 key: "TestShadow-Settings-NightElf-P1-Basic-FullBuffs-LongSingleTarget"
 value: {
  dps: 1052.27312
  tps: 755.15598
 }
}
dps_results: {
 key: "TestShadow-Settings-NightElf-P1-Basic-FullBuffs-ShortSingleTarget"
 value: {
  dps: 2283.11928
  tps: 1529.38296
 }
}
dps_results: {
 key: "TestShadow-Settings-NightElf-P1-Basic-NoBuffs-LongMultiTarget"
 value: {
  dps: 291.415
  tps: 355.46851
 }
}
dps_results: {
 key: "TestShadow-Settings-NightElf-P1-Basic-NoBuffs-LongSingleTarget"
 value: {
  dps: 291.415
  tps: 201.62709
 }
}
dps_results: {
 key: "TestShadow-Settings-NightElf-P1-Basic-NoBuffs-ShortSingleTarget"
 value: {
  dps: 1109.78366
  tps: 748.72046
 }
}
dps_results: {
 key: "TestShadow-Settings-NightElf-P1-Clipping-FullBuffs-LongMultiTarget"
 value: {
  dps: 1088.20664
  tps: 1184.00277
 }
}
dps_results: {
 key: "TestShadow-Settings-NightElf-P1-Clipping-FullBuffs-LongSingleTarget"
 value: {
  dps: 1088.20664
  tps: 779.73104
 }
}
dps_results: {
 key: "TestShadow-Settings-NightElf-P1-Clipping-FullBuffs-ShortSingleTarget"
 value: {
  dps: 3192.68625
  tps: 2206.35917
 }
}
dps_results: {
 key: "TestShadow-Settings-NightElf-P1-Clipping-NoBuffs-LongMultiTarget"
 value: {
  dps: 311.98883
  tps: 366.46713
 }
}
dps_results: {
 key: "TestShadow-Settings-NightElf-P1-Clipping-NoBuffs-LongSingleTarget"
 value: {
  dps: 311.98883
  tps: 212.62571
 }
}
dps_results: {
 key: "TestShadow-Settings-NightElf-P1-Clipping-NoBuffs-ShortSingleTarget"
 value: {
  dps: 1410.85853
  tps: 956.37404
 }
}
dps_results: {
 key: "TestShadow-Settings-NightElf-P1-Ideal-FullBuffs-LongMultiTarget"
 value: {
  dps: 1229.24831
  tps: 1269.81045
 }
}
dps_results: {
 key: "TestShadow-Settings-NightElf-P1-Ideal-FullBuffs-LongSingleTarget"
 value: {
  dps: 1229.24831
  tps: 884.83288
 }
}
dps_results: {
 key: "TestShadow-Settings-NightElf-P1-Ideal-FullBuffs-ShortSingleTarget"
 value: {
  dps: 3015.98522
  tps: 2085.29934
 }
}
dps_results: {
 key: "TestShadow-Settings-NightElf-P1-Ideal-NoBuffs-LongMultiTarget"
 value: {
  dps: 367.63569
  tps: 411.14763
 }
}
dps_results: {
 key: "TestShadow-Settings-NightElf-P1-Ideal-NoBuffs-LongSingleTarget"
 value: {
  dps: 367.63569
  tps: 257.30621
 }
}
dps_results: {
 key: "TestShadow-Settings-NightElf-P1-Ideal-NoBuffs-ShortSingleTarget"
 value: {
  dps: 1472.1508
  tps: 1016.5078
 }
}
dps_results: {
 key: "TestShadow-Settings-NightElf-P3-Basic-FullBuffs-LongMultiTarget"
 value: {
  dps: 1432.34275
  tps: 1514.83447
 }
}
dps_results: {
 key: "TestShadow-Settings-NightElf-P3-Basic-FullBuffs-LongSingleTarget"
 value: {
  dps: 1432.34275
  tps: 1039.37379
 }
}
dps_results: {
 key: "TestShadow-Settings-NightElf-P3-Basic-FullBuffs-ShortSingleTarget"
 value: {
  dps: 2575.95315
  tps: 1741.56032
 }
}
dps_results: {
 key: "TestShadow-Settings-NightElf-P3-Basic-NoBuffs-LongMultiTarget"
 value: {
  dps: 469.02102
  tps: 518.72187
 }
}
dps_results: {
 key: "TestShadow-Settings-NightElf-P3-Basic-NoBuffs-LongSingleTarget"
 value: {
  dps: 469.02102
  tps: 330.91795
 }
}
dps_results: {
 key: "TestShadow-Settings-NightElf-P3-Basic-NoBuffs-ShortSingleTarget"
 value: {
  dps: 1244.53717
  tps: 834.91409
 }
}
dps_results: {
 key: "TestShadow-Settings-NightElf-P3-Clipping-FullBuffs-LongMultiTarget"
 value: {
  dps: 1490.85066
  tps: 1536.15028
 }
}
dps_results: {
 key: "TestShadow-Settings-NightElf-P3-Clipping-FullBuffs-LongSingleTarget"
 value: {
  dps: 1490.85066
  tps: 1075.50607
 }
}
dps_results: {
 key: "TestShadow-Settings-NightElf-P3-Clipping-FullBuffs-ShortSingleTarget"
 value: {
  dps: 3686.40299
  tps: 2554.97678
 }
}
dps_results: {
 key: "TestShadow-Settings-NightElf-P3-Clipping-NoBuffs-LongMultiTarget"
 value: {
  dps: 479.10746
  tps: 528.84556
 }
}
dps_results: {
 key: "TestShadow-Settings-NightElf-P3-Clipping-NoBuffs-LongSingleTarget"
 value: {
  dps: 479.10746
  tps: 341.04164
 }
}
dps_results: {
 key: "TestShadow-Settings-NightElf-P3-Clipping-NoBuffs-ShortSingleTarget"
 value: {
  dps: 1799.00843
  tps: 1258.49605
 }
}
dps_results: {
 key: "TestShadow-Settings-NightElf-P3-Ideal-FullBuffs-LongMultiTarget"
 value: {
  dps: 1639.03856
  tps: 1625.76222
 }
}
dps_results: {
 key: "TestShadow-Settings-NightElf-P3-Ideal-FullBuffs-LongSingleTarget"
 value: {
  dps: 1639.03856
  tps: 1186.60249
 }
}
dps_results: {
 key: "TestShadow-Settings-NightElf-P3-Ideal-FullBuffs-ShortSingleTarget"
 value: {
  dps: 3456.44812
  tps: 2373.54141
 }
}
dps_results: {
 key: "TestShadow-Settings-NightElf-P3-Ideal-NoBuffs-LongMultiTarget"
 value: {
  dps: 597.70829
  tps: 614.4125
 }
}
dps_results: {
 key: "TestShadow-Settings-NightElf-P3-Ideal-NoBuffs-LongSingleTarget"
 value: {
  dps: 597.70829
  tps: 426.60858
 }
}
dps_results: {
 key: "TestShadow-Settings-NightElf-P3-Ideal-NoBuffs-ShortSingleTarget"
 value: {
  dps: 1715.54997
  tps: 1183.75998
 }
}
dps_results: {
 key: "TestShadow-Settings-Undead-P1-Basic-FullBuffs-LongMultiTarget"
 value: {
  dps: 1058.20109
  tps: 1174.21703
 }
}
dps_results: {
 key: "TestShadow-Settings-Undead-P1-Basic-FullBuffs-LongSingleTarget"
 value: {
  dps: 1058.20109
  tps: 760.20756
 }
}
dps_results: {
 key: "TestShadow-Settings-Undead-P1-Basic-FullBuffs-ShortSingleTarget"
 value: {
  dps: 2283.11928
  tps: 1529.20215
 }
}
dps_results: {
 key: "TestShadow-Settings-Undead-P1-Basic-NoBuffs-LongMultiTarget"
 value: {
  dps: 290.33203
  tps: 353.91852
 }
}
dps_results: {
 key: "TestShadow-Settings-Undead-P1-Basic-NoBuffs-LongSingleTarget"
 value: {
  dps: 290.33203
  tps: 200.5996
 }
}
dps_results: {
 key: "TestShadow-Settings-Undead-P1-Basic-NoBuffs-ShortSingleTarget"
 value: {
  dps: 1131.91677
  tps: 762.11883
 }
}
dps_results: {
 key: "TestShadow-Settings-Undead-P1-Clipping-FullBuffs-LongMultiTarget"
 value: {
  dps: 1091.84262
  tps: 1183.8523
 }
}
dps_results: {
 key: "TestShadow-Settings-Undead-P1-Clipping-FullBuffs-LongSingleTarget"
 value: {
  dps: 1091.84262
  tps: 781.02856
 }
}
dps_results: {
 key: "TestShadow-Settings-Undead-P1-Clipping-FullBuffs-ShortSingleTarget"
 value: {
  dps: 3192.68625
  tps: 2206.17973
 }
}
dps_results: {
 key: "TestShadow-Settings-Undead-P1-Clipping-NoBuffs-LongMultiTarget"
 value: {
  dps: 312.59592
  tps: 366.60849
 }
}
dps_results: {
 key: "TestShadow-Settings-Undead-P1-Clipping-NoBuffs-LongSingleTarget"
 value: {
  dps: 312.59592
  tps: 213.28958
 }
}
dps_results: {
 key: "TestShadow-Settings-Undead-P1-Clipping-NoBuffs-ShortSingleTarget"
 value: {
  dps: 1393.39593
  tps: 942.98778
 }
}
dps_results: {
 key: "TestShadow-Settings-Undead-P1-Ideal-FullBuffs-LongMultiTarget"
 value: {
  dps: 1229.84163
  tps: 1268.88767
 }
}
dps_results: {
 key: "TestShadow-Settings-Undead-P1-Ideal-FullBuffs-LongSingleTarget"
 value: {
  dps: 1229.84163
  tps: 884.71168
 }
}
dps_results: {
 key: "TestShadow-Settings-Undead-P1-Ideal-FullBuffs-ShortSingleTarget"
 value: {
  dps: 3015.98522
  tps: 2085.12059
 }
}
dps_results: {
 key: "TestShadow-Settings-Undead-P1-Ideal-NoBuffs-LongMultiTarget"
 value: {
  dps: 368.87972
  tps: 410.93857
 }
}
dps_results: {
 key: "TestShadow-Settings-Undead-P1-Ideal-NoBuffs-LongSingleTarget"
 value: {
  dps: 368.87972
  tps: 257.61965
 }
}
dps_results: {
 key: "TestShadow-Settings-Undead-P1-Ideal-NoBuffs-ShortSingleTarget"
 value: {
  dps: 1472.1508
  tps: 1016.3703
 }
}
dps_results: {
 key: "TestShadow-Settings-Undead-P3-Basic-FullBuffs-LongMultiTarget"
 value: {
  dps: 1437.79299
  tps: 1515.54518
 }
}
dps_results: {
 key: "TestShadow-Settings-Undead-P3-Basic-FullBuffs-LongSingleTarget"
 value: {
  dps: 1437.79299
  tps: 1043.47699
 }
}
dps_results: {
 key: "TestShadow-Settings-Undead-P3-Basic-FullBuffs-ShortSingleTarget"
 value: {
  dps: 2575.95315
  tps: 1741.41128
 }
}
dps_results: {
 key: "TestShadow-Settings-Undead-P3-Basic-NoBuffs-LongMultiTarget"
 value: {
  dps: 470.487
  tps: 519.74133
 }
}
dps_results: {
 key: "TestShadow-Settings-Undead-P3-Basic-NoBuffs-LongSingleTarget"
 value: {
  dps: 470.487
  tps: 332.45992
 }
}
dps_results: {
 key: "TestShadow-Settings-Undead-P3-Basic-NoBuffs-ShortSingleTarget"
 value: {
  dps: 1244.53717
  tps: 834.77659
 }
}
dps_results: {
 key: "TestShadow-Settings-Undead-P3-Clipping-FullBuffs-LongMultiTarget"
 value: {
  dps: 1498.10492
  tps: 1540.99868
 }
}
dps_results: {
 key: "TestShadow-Settings-Undead-P3-Clipping-FullBuffs-LongSingleTarget"
 value: {
  dps: 1498.10492
  tps: 1080.59493
 }
}
dps_results: {
 key: "TestShadow-Settings-Undead-P3-Clipping-FullBuffs-ShortSingleTarget"
 value: {
  dps: 3686.40299
  tps: 2554.79596
 }
}
dps_results: {
 key: "TestShadow-Settings-Undead-P3-Clipping-NoBuffs-LongMultiTarget"
 value: {
  dps: 489.16489
  tps: 534.98554
 }
}
dps_results: {
 key: "TestShadow-Settings-Undead-P3-Clipping-NoBuffs-LongSingleTarget"
 value: {
  dps: 489.16489
  tps: 347.70413
 }
}
dps_results: {
 key: "TestShadow-Settings-Undead-P3-Clipping-NoBuffs-ShortSingleTarget"
 value: {
  dps: 1793.51908
  tps: 1255.38637
 }
}
dps_results: {
 key: "TestShadow-Settings-Undead-P3-Ideal-FullBuffs-LongMultiTarget"
 value: {
  dps: 1641.55337
  tps: 1626.5259
 }
}
dps_results: {
 key: "TestShadow-Settings-Undead-P3-Ideal-FullBuffs-LongSingleTarget"
 value: {
  dps: 1641.55337
  tps: 1188.16774
 }
}
dps_results: {
 key: "TestShadow-Settings-Undead-P3-Ideal-FullBuffs-ShortSingleTarget"
 value: {
  dps: 3456.44812
  tps: 2373.36266
 }
}
dps_results: {
 key: "TestShadow-Settings-Undead-P3-Ideal-NoBuffs-LongMultiTarget"
 value: {
  dps: 597.70147
  tps: 614.30426
 }
}
dps_results: {
 key: "TestShadow-Settings-Undead-P3-Ideal-NoBuffs-LongSingleTarget"
 value: {
  dps: 597.70147
  tps: 427.02284
 }
}
dps_results: {
 key: "TestShadow-Settings-Undead-P3-Ideal-NoBuffs-ShortSingleTarget"
 value: {
  dps: 1715.54997
  tps: 1183.62248
 }
}
dps_results: {
 key: "TestShadow-SwitchInFrontOfTarget-Default"
 value: {
  dps: 1735.94651
  tps: 1261.70107
 }
}<|MERGE_RESOLUTION|>--- conflicted
+++ resolved
@@ -115,13 +115,8 @@
 dps_results: {
  key: "TestShadow-AllItems-CrimsonAcolyte'sRegalia"
  value: {
-<<<<<<< HEAD
-  dps: 2531.71584
-  tps: 1836.78334
-=======
-  dps: 1934.99867
-  tps: 1418.00797
->>>>>>> 102eec7c
+  dps: 2532.65357
+  tps: 1838.33727
  }
 }
 dps_results: {
@@ -435,13 +430,8 @@
 dps_results: {
  key: "TestShadow-AllItems-SanctificationGarb"
  value: {
-<<<<<<< HEAD
-  dps: 1959.54736
-  tps: 1420.54651
-=======
-  dps: 2019.43715
-  tps: 1464.66713
->>>>>>> 102eec7c
+  dps: 1960.30829
+  tps: 1421.9861
  }
 }
 dps_results: {
@@ -573,13 +563,8 @@
 dps_results: {
  key: "TestShadow-AllItems-Zabra'sRegalia"
  value: {
-<<<<<<< HEAD
-  dps: 2573.53749
-  tps: 1875.47545
-=======
-  dps: 1980.88995
-  tps: 1453.50872
->>>>>>> 102eec7c
+  dps: 2575.63106
+  tps: 1878.86192
  }
 }
 dps_results: {
