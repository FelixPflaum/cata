--- conflicted
+++ resolved
@@ -40,2817 +40,2012 @@
 dps_results: {
  key: "TestShadow-AllItems-AgileShadowspiritDiamond"
  value: {
-<<<<<<< HEAD
-  dps: 27139.17732
-  tps: 25983.78604
-=======
-  dps: 27212.41047
-  tps: 25984.16579
->>>>>>> 89c94093
+  dps: 27217.05189
+  tps: 25987.75274
  }
 }
 dps_results: {
  key: "TestShadow-AllItems-Althor'sAbacus-50359"
  value: {
-  dps: 26110.97875
-  tps: 24941.69822
+  dps: 26218.89827
+  tps: 25001.81086
  }
 }
 dps_results: {
  key: "TestShadow-AllItems-Althor'sAbacus-50366"
  value: {
-  dps: 26166.24944
-  tps: 24993.7131
+  dps: 26274.40687
+  tps: 25053.97368
  }
 }
 dps_results: {
  key: "TestShadow-AllItems-Anhuur'sHymnal-55889"
  value: {
-  dps: 26261.33357
-  tps: 25063.53689
+  dps: 26380.13077
+  tps: 25133.493
  }
 }
 dps_results: {
  key: "TestShadow-AllItems-Anhuur'sHymnal-56407"
  value: {
-  dps: 26296.56276
-  tps: 25099.49647
+  dps: 26420.09451
+  tps: 25175.22708
  }
 }
 dps_results: {
  key: "TestShadow-AllItems-AustereEarthsiegeDiamond"
  value: {
-<<<<<<< HEAD
-  dps: 26675.33485
-  tps: 25528.10237
-=======
-  dps: 26747.33785
-  tps: 25527.15808
->>>>>>> 89c94093
+  dps: 26751.47937
+  tps: 25530.34138
  }
 }
 dps_results: {
  key: "TestShadow-AllItems-AustereShadowspiritDiamond"
  value: {
-<<<<<<< HEAD
-  dps: 26675.33485
-  tps: 25528.10237
-=======
-  dps: 26747.33785
-  tps: 25527.15808
->>>>>>> 89c94093
+  dps: 26751.47937
+  tps: 25530.34138
  }
 }
 dps_results: {
  key: "TestShadow-AllItems-Bandit'sInsignia-40371"
  value: {
-  dps: 25661.27639
-  tps: 24518.4863
+  dps: 25767.26005
+  tps: 24577.39517
  }
 }
 dps_results: {
  key: "TestShadow-AllItems-BaubleofTrueBlood-50354"
  value: {
-  dps: 25608.0255
-  tps: 24477.66583
-  hps: 91.15936
+  dps: 25692.45585
+  tps: 24520.64078
+  hps: 91.09071
  }
 }
 dps_results: {
  key: "TestShadow-AllItems-BaubleofTrueBlood-50726"
  value: {
-  dps: 25608.0255
-  tps: 24477.66583
-  hps: 91.15936
+  dps: 25692.45585
+  tps: 24520.64078
+  hps: 91.09071
  }
 }
 dps_results: {
  key: "TestShadow-AllItems-BeamingEarthsiegeDiamond"
  value: {
-  dps: 26721.84781
-  tps: 25540.83546
+  dps: 26745.47614
+  tps: 25547.3016
  }
 }
 dps_results: {
  key: "TestShadow-AllItems-BedrockTalisman-58182"
  value: {
-  dps: 25661.27639
-  tps: 24518.4863
+  dps: 25767.26005
+  tps: 24577.39517
  }
 }
 dps_results: {
  key: "TestShadow-AllItems-BellofEnragingResonance-59326"
  value: {
-  dps: 27409.55964
-  tps: 26016.98567
+  dps: 27447.51402
+  tps: 26042.51506
  }
 }
 dps_results: {
  key: "TestShadow-AllItems-BellofEnragingResonance-65053"
  value: {
-  dps: 27480.46592
-  tps: 26243.17141
+  dps: 27495.28213
+  tps: 26247.08229
  }
 }
 dps_results: {
  key: "TestShadow-AllItems-BindingPromise-67037"
  value: {
-<<<<<<< HEAD
-  dps: 25637.6266
-  tps: 24500.65773
-=======
-  dps: 25717.42807
-  tps: 24537.01255
->>>>>>> 89c94093
+  dps: 25716.94137
+  tps: 24536.52586
  }
 }
 dps_results: {
  key: "TestShadow-AllItems-BlessedRegaliaofUndeadCleansing"
  value: {
-<<<<<<< HEAD
-  dps: 17421.49572
-  tps: 16821.43795
-=======
-  dps: 17430.17415
-  tps: 16781.22003
->>>>>>> 89c94093
+  dps: 17401.93772
+  tps: 16745.19055
  }
 }
 dps_results: {
  key: "TestShadow-AllItems-Blood-SoakedAleMug-63843"
  value: {
-<<<<<<< HEAD
-  dps: 26050.65378
-  tps: 24813.60128
-=======
-  dps: 26107.9314
-  tps: 24858.11307
->>>>>>> 89c94093
+  dps: 26108.51101
+  tps: 24858.69268
  }
 }
 dps_results: {
  key: "TestShadow-AllItems-BloodofIsiset-55995"
  value: {
-  dps: 26053.51126
-  tps: 24910.72117
+  dps: 26161.43975
+  tps: 24971.57487
  }
 }
 dps_results: {
  key: "TestShadow-AllItems-BloodofIsiset-56414"
  value: {
-  dps: 26104.87535
-  tps: 24962.08526
+  dps: 26213.05852
+  tps: 25023.19365
  }
 }
 dps_results: {
  key: "TestShadow-AllItems-BloodthirstyGladiator'sBadgeofConquest-64687"
  value: {
-<<<<<<< HEAD
-  dps: 25710.56966
-  tps: 24473.51716
-=======
-  dps: 25767.1639
-  tps: 24517.34557
->>>>>>> 89c94093
+  dps: 25767.74351
+  tps: 24517.92518
  }
 }
 dps_results: {
  key: "TestShadow-AllItems-BloodthirstyGladiator'sBadgeofDominance-64688"
  value: {
-<<<<<<< HEAD
-  dps: 26509.14247
-  tps: 25297.29696
-=======
-  dps: 26585.27262
-  tps: 25330.37532
->>>>>>> 89c94093
+  dps: 26585.65801
+  tps: 25330.9009
  }
 }
 dps_results: {
  key: "TestShadow-AllItems-BloodthirstyGladiator'sBadgeofVictory-64689"
  value: {
-<<<<<<< HEAD
-  dps: 25637.6266
-  tps: 24500.65773
-=======
-  dps: 25717.42807
-  tps: 24537.01255
->>>>>>> 89c94093
+  dps: 25716.94137
+  tps: 24536.52586
  }
 }
 dps_results: {
  key: "TestShadow-AllItems-BloodthirstyGladiator'sEmblemofCruelty-64740"
  value: {
-  dps: 26058.86778
-  tps: 24908.21082
+  dps: 26021.95938
+  tps: 24900.03594
  }
 }
 dps_results: {
  key: "TestShadow-AllItems-BloodthirstyGladiator'sEmblemofMeditation-64741"
  value: {
-<<<<<<< HEAD
-  dps: 25650.67078
-  tps: 24511.70125
-=======
-  dps: 25744.41785
-  tps: 24560.93476
->>>>>>> 89c94093
+  dps: 25743.93115
+  tps: 24560.44806
  }
 }
 dps_results: {
  key: "TestShadow-AllItems-BloodthirstyGladiator'sEmblemofTenacity-64742"
  value: {
-<<<<<<< HEAD
-  dps: 25637.6266
-  tps: 24500.65773
-=======
-  dps: 25717.42807
-  tps: 24537.01255
->>>>>>> 89c94093
+  dps: 25716.94137
+  tps: 24536.52586
  }
 }
 dps_results: {
  key: "TestShadow-AllItems-BloodthirstyGladiator'sInsigniaofConquest-64761"
  value: {
-  dps: 25661.27639
-  tps: 24518.4863
+  dps: 25767.26005
+  tps: 24577.39517
  }
 }
 dps_results: {
  key: "TestShadow-AllItems-BloodthirstyGladiator'sInsigniaofDominance-64762"
  value: {
-  dps: 26515.46707
-  tps: 25316.54397
+  dps: 26627.63887
+  tps: 25380.5525
  }
 }
 dps_results: {
  key: "TestShadow-AllItems-BloodthirstyGladiator'sInsigniaofVictory-64763"
  value: {
-  dps: 25661.27639
-  tps: 24518.4863
+  dps: 25767.26005
+  tps: 24577.39517
  }
 }
 dps_results: {
  key: "TestShadow-AllItems-BottledLightning-66879"
  value: {
-<<<<<<< HEAD
-  dps: 26558.81182
-  tps: 25357.87068
-=======
-  dps: 26476.13123
-  tps: 25308.89617
->>>>>>> 89c94093
+  dps: 26475.84822
+  tps: 25308.65284
  }
 }
 dps_results: {
  key: "TestShadow-AllItems-BracingEarthsiegeDiamond"
  value: {
-<<<<<<< HEAD
-  dps: 26738.51915
-  tps: 25084.53022
-=======
-  dps: 26810.72803
-  tps: 25083.48434
->>>>>>> 89c94093
+  dps: 26814.87502
+  tps: 25086.60605
  }
 }
 dps_results: {
  key: "TestShadow-AllItems-BracingShadowspiritDiamond"
  value: {
-<<<<<<< HEAD
-  dps: 26947.22649
-  tps: 25184.26871
-=======
-  dps: 26947.16042
-  tps: 25182.34254
->>>>>>> 89c94093
+  dps: 26948.5323
+  tps: 25183.68698
  }
 }
 dps_results: {
  key: "TestShadow-AllItems-BurningShadowspiritDiamond"
  value: {
-<<<<<<< HEAD
-  dps: 27417.30378
-  tps: 26151.44712
-=======
-  dps: 27418.07014
-  tps: 26150.37037
->>>>>>> 89c94093
+  dps: 27419.56486
+  tps: 26151.86509
  }
 }
 dps_results: {
  key: "TestShadow-AllItems-ChaoticShadowspiritDiamond"
  value: {
-<<<<<<< HEAD
-  dps: 27254.79929
-  tps: 26087.74054
-=======
-  dps: 27355.72966
-  tps: 26069.06406
->>>>>>> 89c94093
+  dps: 27359.6952
+  tps: 26073.08302
  }
 }
 dps_results: {
  key: "TestShadow-AllItems-ChaoticSkyflareDiamond"
  value: {
-<<<<<<< HEAD
-  dps: 27153.75877
-  tps: 25992.86266
-=======
-  dps: 27251.49399
-  tps: 25980.84209
->>>>>>> 89c94093
+  dps: 27256.81671
+  tps: 25985.14051
  }
 }
 dps_results: {
  key: "TestShadow-AllItems-CoreofRipeness-58184"
  value: {
-  dps: 26826.90456
-  tps: 25655.66687
+  dps: 26858.31112
+  tps: 25691.62344
  }
 }
 dps_results: {
  key: "TestShadow-AllItems-CorpseTongueCoin-50349"
  value: {
-  dps: 25661.27639
-  tps: 24518.4863
+  dps: 25767.26005
+  tps: 24577.39517
  }
 }
 dps_results: {
  key: "TestShadow-AllItems-CorpseTongueCoin-50352"
  value: {
-  dps: 25661.27639
-  tps: 24518.4863
+  dps: 25767.26005
+  tps: 24577.39517
  }
 }
 dps_results: {
  key: "TestShadow-AllItems-CorrodedSkeletonKey-50356"
  value: {
-<<<<<<< HEAD
-  dps: 25637.6266
-  tps: 24500.65773
-=======
-  dps: 25717.42807
-  tps: 24537.01255
->>>>>>> 89c94093
+  dps: 25716.94137
+  tps: 24536.52586
   hps: 64
  }
 }
 dps_results: {
  key: "TestShadow-AllItems-CrimsonAcolyte'sRaiment"
  value: {
-<<<<<<< HEAD
-  dps: 19024.31594
-  tps: 18150.79367
-=======
-  dps: 19013.94219
-  tps: 18212.58272
->>>>>>> 89c94093
+  dps: 19068.45157
+  tps: 18237.03043
  }
 }
 dps_results: {
  key: "TestShadow-AllItems-CrimsonAcolyte'sRegalia"
  value: {
-<<<<<<< HEAD
-  dps: 20061.77146
-  tps: 19106.31002
-=======
-  dps: 20092.48972
-  tps: 19141.19915
->>>>>>> 89c94093
+  dps: 20082.88132
+  tps: 19132.88987
  }
 }
 dps_results: {
  key: "TestShadow-AllItems-CrushingWeight-59506"
  value: {
-  dps: 25661.27639
-  tps: 24518.4863
+  dps: 25767.26005
+  tps: 24577.39517
  }
 }
 dps_results: {
  key: "TestShadow-AllItems-CrushingWeight-65118"
  value: {
-  dps: 25661.27639
-  tps: 24518.4863
+  dps: 25767.26005
+  tps: 24577.39517
  }
 }
 dps_results: {
  key: "TestShadow-AllItems-DarkmoonCard:Berserker!-42989"
  value: {
-  dps: 25788.6863
-  tps: 24614.26384
+  dps: 25837.72437
+  tps: 24651.45946
  }
 }
 dps_results: {
  key: "TestShadow-AllItems-DarkmoonCard:Death-42990"
  value: {
-  dps: 25797.69015
-  tps: 24662.31849
+  dps: 25846.82654
+  tps: 24661.03959
  }
 }
 dps_results: {
  key: "TestShadow-AllItems-DarkmoonCard:Earthquake-62048"
  value: {
-<<<<<<< HEAD
-  dps: 25637.6266
-  tps: 24500.65773
-=======
-  dps: 25717.42807
-  tps: 24537.01255
->>>>>>> 89c94093
+  dps: 25716.94137
+  tps: 24536.52586
  }
 }
 dps_results: {
  key: "TestShadow-AllItems-DarkmoonCard:Greatness-44255"
  value: {
-<<<<<<< HEAD
-  dps: 26482.30928
-  tps: 25266.93983
-=======
-  dps: 26440.59845
-  tps: 25266.34657
->>>>>>> 89c94093
+  dps: 26441.7354
+  tps: 25267.48352
  }
 }
 dps_results: {
  key: "TestShadow-AllItems-DarkmoonCard:Hurricane-62049"
  value: {
-  dps: 25661.27639
-  tps: 24518.4863
+  dps: 25767.26005
+  tps: 24577.39517
  }
 }
 dps_results: {
  key: "TestShadow-AllItems-DarkmoonCard:Hurricane-62051"
  value: {
-  dps: 25661.27639
-  tps: 24518.4863
+  dps: 25767.26005
+  tps: 24577.39517
  }
 }
 dps_results: {
  key: "TestShadow-AllItems-DarkmoonCard:Tsunami-62050"
  value: {
-  dps: 26775.3895
-  tps: 25647.7383
+  dps: 26831.93687
+  tps: 25666.2027
  }
 }
 dps_results: {
  key: "TestShadow-AllItems-DarkmoonCard:Volcano-62047"
  value: {
-  dps: 27828.16945
-  tps: 26606.06232
+  dps: 27836.31322
+  tps: 26605.62677
  }
 }
 dps_results: {
  key: "TestShadow-AllItems-Death'sChoice-47464"
  value: {
-  dps: 25661.27639
-  tps: 24518.4863
+  dps: 25767.26005
+  tps: 24577.39517
  }
 }
 dps_results: {
  key: "TestShadow-AllItems-DeathKnight'sAnguish-38212"
  value: {
-  dps: 25702.93057
-  tps: 24564.54711
+  dps: 25792.65718
+  tps: 24608.15982
  }
 }
 dps_results: {
  key: "TestShadow-AllItems-Deathbringer'sWill-50362"
  value: {
-  dps: 25661.27639
-  tps: 24518.4863
+  dps: 25767.26005
+  tps: 24577.39517
  }
 }
 dps_results: {
  key: "TestShadow-AllItems-Deathbringer'sWill-50363"
  value: {
-  dps: 25661.27639
-  tps: 24518.4863
+  dps: 25767.26005
+  tps: 24577.39517
  }
 }
 dps_results: {
  key: "TestShadow-AllItems-Defender'sCode-40257"
  value: {
-<<<<<<< HEAD
-  dps: 25637.6266
-  tps: 24500.65773
-=======
-  dps: 25717.42807
-  tps: 24537.01255
->>>>>>> 89c94093
+  dps: 25716.94137
+  tps: 24536.52586
  }
 }
 dps_results: {
  key: "TestShadow-AllItems-DestructiveShadowspiritDiamond"
  value: {
-<<<<<<< HEAD
-  dps: 26783.97959
-  tps: 25625.75481
-=======
-  dps: 26884.96155
-  tps: 25607.13403
->>>>>>> 89c94093
+  dps: 26888.50594
+  tps: 25610.73662
  }
 }
 dps_results: {
  key: "TestShadow-AllItems-DestructiveSkyflareDiamond"
  value: {
-<<<<<<< HEAD
-  dps: 26689.89446
-  tps: 25537.53756
-=======
-  dps: 26786.9319
-  tps: 25524.82653
->>>>>>> 89c94093
+  dps: 26791.79398
+  tps: 25528.76055
  }
 }
 dps_results: {
  key: "TestShadow-AllItems-DislodgedForeignObject-50348"
  value: {
-<<<<<<< HEAD
-  dps: 26574.46477
-  tps: 25392.30143
-=======
-  dps: 26592.92572
-  tps: 25368.18871
->>>>>>> 89c94093
+  dps: 26587.44085
+  tps: 25361.59929
  }
 }
 dps_results: {
  key: "TestShadow-AllItems-DislodgedForeignObject-50353"
  value: {
-<<<<<<< HEAD
-  dps: 26555.63267
-  tps: 25324.22949
-=======
-  dps: 26562.47311
-  tps: 25327.05126
->>>>>>> 89c94093
+  dps: 26560.28329
+  tps: 25324.86145
  }
 }
 dps_results: {
  key: "TestShadow-AllItems-EffulgentShadowspiritDiamond"
  value: {
-<<<<<<< HEAD
-  dps: 26675.33485
-  tps: 25528.10237
-=======
-  dps: 26747.33785
-  tps: 25527.15808
->>>>>>> 89c94093
+  dps: 26751.47937
+  tps: 25530.34138
  }
 }
 dps_results: {
  key: "TestShadow-AllItems-EffulgentSkyflareDiamond"
  value: {
-<<<<<<< HEAD
-  dps: 26675.33485
-  tps: 25528.10237
-=======
-  dps: 26747.33785
-  tps: 25527.15808
->>>>>>> 89c94093
+  dps: 26751.47937
+  tps: 25530.34138
  }
 }
 dps_results: {
  key: "TestShadow-AllItems-ElectrosparkHeartstarter-67118"
  value: {
-  dps: 26152.88759
-  tps: 24924.13274
+  dps: 26205.68648
+  tps: 24942.94618
  }
 }
 dps_results: {
  key: "TestShadow-AllItems-EmberShadowspiritDiamond"
  value: {
-  dps: 26905.62716
-  tps: 25713.83149
+  dps: 26896.54774
+  tps: 25699.99914
  }
 }
 dps_results: {
  key: "TestShadow-AllItems-EmberSkyflareDiamond"
  value: {
-  dps: 27192.11391
-  tps: 25947.98078
+  dps: 27141.02622
+  tps: 25929.81274
  }
 }
 dps_results: {
  key: "TestShadow-AllItems-EnigmaticShadowspiritDiamond"
  value: {
-<<<<<<< HEAD
-  dps: 26783.97959
-  tps: 25625.75481
-=======
-  dps: 26884.96155
-  tps: 25607.13403
->>>>>>> 89c94093
+  dps: 26888.50594
+  tps: 25610.73662
  }
 }
 dps_results: {
  key: "TestShadow-AllItems-EnigmaticSkyflareDiamond"
  value: {
-<<<<<<< HEAD
-  dps: 26689.89446
-  tps: 25537.53756
-=======
-  dps: 26786.9319
-  tps: 25524.82653
->>>>>>> 89c94093
+  dps: 26791.79398
+  tps: 25528.76055
  }
 }
 dps_results: {
  key: "TestShadow-AllItems-EnigmaticStarflareDiamond"
  value: {
-<<<<<<< HEAD
-  dps: 26688.0125
-  tps: 25535.6556
-=======
-  dps: 26783.78171
-  tps: 25521.67633
->>>>>>> 89c94093
+  dps: 26788.64378
+  tps: 25525.61035
  }
 }
 dps_results: {
  key: "TestShadow-AllItems-EphemeralSnowflake-50260"
  value: {
-<<<<<<< HEAD
-  dps: 25989.38774
-  tps: 24730.74579
-=======
-  dps: 26015.22548
-  tps: 24744.75847
->>>>>>> 89c94093
+  dps: 26018.30311
+  tps: 24747.84725
  }
 }
 dps_results: {
  key: "TestShadow-AllItems-EssenceofGossamer-37220"
  value: {
-  dps: 25661.27639
-  tps: 24518.4863
+  dps: 25767.26005
+  tps: 24577.39517
  }
 }
 dps_results: {
  key: "TestShadow-AllItems-EssenceoftheCyclone-59473"
  value: {
-  dps: 25661.27639
-  tps: 24518.4863
+  dps: 25767.26005
+  tps: 24577.39517
  }
 }
 dps_results: {
  key: "TestShadow-AllItems-EssenceoftheCyclone-65140"
  value: {
-  dps: 25661.27639
-  tps: 24518.4863
+  dps: 25767.26005
+  tps: 24577.39517
  }
 }
 dps_results: {
  key: "TestShadow-AllItems-EternalEarthsiegeDiamond"
  value: {
-<<<<<<< HEAD
-  dps: 26675.33485
-  tps: 25528.10237
-=======
-  dps: 26747.33785
-  tps: 25527.15808
->>>>>>> 89c94093
+  dps: 26751.47937
+  tps: 25530.34138
  }
 }
 dps_results: {
  key: "TestShadow-AllItems-EternalShadowspiritDiamond"
  value: {
-<<<<<<< HEAD
-  dps: 26675.33485
-  tps: 25528.10237
-=======
-  dps: 26747.33785
-  tps: 25527.15808
->>>>>>> 89c94093
+  dps: 26751.47937
+  tps: 25530.34138
  }
 }
 dps_results: {
  key: "TestShadow-AllItems-ExtractofNecromanticPower-40373"
  value: {
-  dps: 25902.14882
-  tps: 24735.34948
+  dps: 25944.28147
+  tps: 24767.60263
  }
 }
 dps_results: {
  key: "TestShadow-AllItems-EyeoftheBroodmother-45308"
  value: {
-  dps: 26151.64278
-  tps: 24953.8392
+  dps: 26198.184
+  tps: 24988.49542
  }
 }
 dps_results: {
  key: "TestShadow-AllItems-FallofMortality-59500"
  value: {
-  dps: 26775.3895
-  tps: 25647.7383
+  dps: 26831.93687
+  tps: 25666.2027
  }
 }
 dps_results: {
  key: "TestShadow-AllItems-FallofMortality-65124"
  value: {
-<<<<<<< HEAD
-  dps: 26913.16774
-  tps: 25748.41275
-=======
-  dps: 26926.39128
-  tps: 25753.42026
->>>>>>> 89c94093
+  dps: 26902.59495
+  tps: 25729.67765
  }
 }
 dps_results: {
  key: "TestShadow-AllItems-Figurine-DemonPanther-52199"
  value: {
-<<<<<<< HEAD
-  dps: 25723.56043
-  tps: 24482.54963
-=======
-  dps: 25794.10026
-  tps: 24539.25672
->>>>>>> 89c94093
+  dps: 25794.67987
+  tps: 24539.83633
  }
 }
 dps_results: {
  key: "TestShadow-AllItems-Figurine-DreamOwl-52354"
  value: {
-  dps: 26798.92755
-  tps: 25616.93258
+  dps: 26798.99078
+  tps: 25603.16563
  }
 }
 dps_results: {
  key: "TestShadow-AllItems-Figurine-EarthenGuardian-52352"
  value: {
-<<<<<<< HEAD
-  dps: 25637.6266
-  tps: 24500.65773
-=======
-  dps: 25717.42807
-  tps: 24537.01255
->>>>>>> 89c94093
+  dps: 25716.94137
+  tps: 24536.52586
  }
 }
 dps_results: {
  key: "TestShadow-AllItems-Figurine-JeweledSerpent-52353"
  value: {
-  dps: 27566.93238
-  tps: 26361.14035
+  dps: 27572.79015
+  tps: 26354.24087
  }
 }
 dps_results: {
  key: "TestShadow-AllItems-Figurine-KingofBoars-52351"
  value: {
-<<<<<<< HEAD
-  dps: 26081.06099
-  tps: 24944.09213
-=======
-  dps: 26162.26716
-  tps: 24981.85165
->>>>>>> 89c94093
+  dps: 26161.77184
+  tps: 24981.35633
  }
 }
 dps_results: {
  key: "TestShadow-AllItems-Figurine-SapphireOwl-42413"
  value: {
-  dps: 25832.91005
-  tps: 24581.19935
+  dps: 25827.64386
+  tps: 24577.34853
  }
 }
 dps_results: {
  key: "TestShadow-AllItems-FleetShadowspiritDiamond"
  value: {
-<<<<<<< HEAD
-  dps: 26762.87615
-  tps: 25615.64367
-=======
-  dps: 26834.91959
-  tps: 25614.73982
->>>>>>> 89c94093
+  dps: 26839.02442
+  tps: 25617.88643
  }
 }
 dps_results: {
  key: "TestShadow-AllItems-FluidDeath-58181"
  value: {
-  dps: 25655.95442
-  tps: 24508.82659
+  dps: 25775.88366
+  tps: 24580.61414
  }
 }
 dps_results: {
  key: "TestShadow-AllItems-ForethoughtTalisman-40258"
  value: {
-  dps: 25940.1421
-  tps: 24780.92498
+  dps: 26047.3262
+  tps: 24840.58032
  }
 }
 dps_results: {
  key: "TestShadow-AllItems-ForgeEmber-37660"
  value: {
-<<<<<<< HEAD
-  dps: 25831.42916
-  tps: 24686.99147
-=======
-  dps: 25926.54944
-  tps: 24736.31608
->>>>>>> 89c94093
+  dps: 25926.74056
+  tps: 24736.50721
  }
 }
 dps_results: {
  key: "TestShadow-AllItems-ForlornShadowspiritDiamond"
  value: {
-<<<<<<< HEAD
-  dps: 26947.22649
-  tps: 25689.47714
-=======
-  dps: 26947.16042
-  tps: 25687.56776
->>>>>>> 89c94093
+  dps: 26948.5323
+  tps: 25688.93963
  }
 }
 dps_results: {
  key: "TestShadow-AllItems-ForlornSkyflareDiamond"
  value: {
-<<<<<<< HEAD
-  dps: 26738.51915
-  tps: 25587.71829
-=======
-  dps: 26810.72803
-  tps: 25586.793
->>>>>>> 89c94093
+  dps: 26814.87502
+  tps: 25589.97927
  }
 }
 dps_results: {
  key: "TestShadow-AllItems-ForlornStarflareDiamond"
  value: {
-<<<<<<< HEAD
-  dps: 26725.88229
-  tps: 25575.7951
-=======
-  dps: 26798.05
-  tps: 25574.86602
->>>>>>> 89c94093
+  dps: 26802.19589
+  tps: 25578.05169
  }
 }
 dps_results: {
  key: "TestShadow-AllItems-FuryofAngerforge-59461"
  value: {
-  dps: 26255.91993
-  tps: 24991.14675
+  dps: 26295.15266
+  tps: 25016.73897
  }
 }
 dps_results: {
  key: "TestShadow-AllItems-FuryoftheFiveFlights-40431"
  value: {
-  dps: 25661.27639
-  tps: 24518.4863
+  dps: 25767.26005
+  tps: 24577.39517
  }
 }
 dps_results: {
  key: "TestShadow-AllItems-FuturesightRune-38763"
  value: {
-<<<<<<< HEAD
-  dps: 25813.41935
-  tps: 24662.96926
-=======
-  dps: 25887.71441
-  tps: 24694.82741
->>>>>>> 89c94093
+  dps: 25887.22428
+  tps: 24694.33729
  }
 }
 dps_results: {
  key: "TestShadow-AllItems-GaleofShadows-56138"
  value: {
-<<<<<<< HEAD
-  dps: 26799.41151
-  tps: 25562.18388
-=======
-  dps: 26884.2116
-  tps: 25617.51106
->>>>>>> 89c94093
+  dps: 26871.39973
+  tps: 25600.27041
  }
 }
 dps_results: {
  key: "TestShadow-AllItems-GaleofShadows-56462"
  value: {
-<<<<<<< HEAD
-  dps: 26953.62629
-  tps: 25763.1024
-=======
-  dps: 27029.04218
-  tps: 25697.37281
->>>>>>> 89c94093
+  dps: 27028.72176
+  tps: 25697.05239
  }
 }
 dps_results: {
  key: "TestShadow-AllItems-GarbofFaith"
  value: {
-<<<<<<< HEAD
-  dps: 16630.55028
-  tps: 15945.09388
-=======
-  dps: 16728.29767
-  tps: 16020.79059
->>>>>>> 89c94093
+  dps: 16699.41602
+  tps: 16044.90885
  }
 }
 dps_results: {
  key: "TestShadow-AllItems-GearDetector-61462"
  value: {
-  dps: 25661.27639
-  tps: 24518.4863
+  dps: 25767.26005
+  tps: 24577.39517
  }
 }
 dps_results: {
  key: "TestShadow-AllItems-Gladiator'sInvestiture"
  value: {
-<<<<<<< HEAD
-  dps: 20882.06775
-  tps: 19978.65421
-=======
-  dps: 20997.44108
-  tps: 20086.12333
->>>>>>> 89c94093
+  dps: 20968.88107
+  tps: 20054.55213
  }
 }
 dps_results: {
  key: "TestShadow-AllItems-Gladiator'sRaiment"
  value: {
-<<<<<<< HEAD
-  dps: 25490.28557
-  tps: 24419.58121
-=======
-  dps: 25424.4431
-  tps: 24344.82142
->>>>>>> 89c94093
+  dps: 25424.2336
+  tps: 24344.59852
  }
 }
 dps_results: {
  key: "TestShadow-AllItems-GlowingTwilightScale-54573"
  value: {
-<<<<<<< HEAD
-  dps: 26114.60784
-  tps: 24949.62432
-=======
-  dps: 26195.98856
-  tps: 24986.78131
->>>>>>> 89c94093
+  dps: 26195.49135
+  tps: 24986.2841
  }
 }
 dps_results: {
  key: "TestShadow-AllItems-GlowingTwilightScale-54589"
  value: {
-<<<<<<< HEAD
-  dps: 26177.36853
-  tps: 25008.69887
-=======
-  dps: 26258.95704
-  tps: 25045.96141
->>>>>>> 89c94093
+  dps: 26258.45845
+  tps: 25045.46282
  }
 }
 dps_results: {
  key: "TestShadow-AllItems-GnomishLightningGenerator-41121"
  value: {
-<<<<<<< HEAD
-  dps: 25784.41028
-  tps: 24587.45727
-=======
-  dps: 25831.10267
-  tps: 24629.19435
->>>>>>> 89c94093
+  dps: 25831.68227
+  tps: 24629.77396
  }
 }
 dps_results: {
  key: "TestShadow-AllItems-GraceoftheHerald-55266"
  value: {
-  dps: 25661.27639
-  tps: 24518.4863
+  dps: 25767.26005
+  tps: 24577.39517
  }
 }
 dps_results: {
  key: "TestShadow-AllItems-GraceoftheHerald-56295"
  value: {
-  dps: 25661.27639
-  tps: 24518.4863
+  dps: 25767.26005
+  tps: 24577.39517
  }
 }
 dps_results: {
  key: "TestShadow-AllItems-HarmlightToken-63839"
  value: {
-<<<<<<< HEAD
-  dps: 26703.41451
-  tps: 25476.1284
-=======
-  dps: 26700.58221
-  tps: 25467.10535
->>>>>>> 89c94093
+  dps: 26700.46053
+  tps: 25466.98368
  }
 }
 dps_results: {
  key: "TestShadow-AllItems-Harrison'sInsigniaofPanache-65803"
  value: {
-  dps: 25661.27639
-  tps: 24518.4863
+  dps: 25767.26005
+  tps: 24577.39517
  }
 }
 dps_results: {
  key: "TestShadow-AllItems-HeartofIgnacious-59514"
  value: {
-<<<<<<< HEAD
-  dps: 27073.13823
-  tps: 25786.01482
-=======
-  dps: 27056.66999
-  tps: 25774.20022
->>>>>>> 89c94093
+  dps: 27055.372
+  tps: 25772.90223
  }
 }
 dps_results: {
  key: "TestShadow-AllItems-HeartofRage-59224"
  value: {
-  dps: 25661.27639
-  tps: 24518.4863
+  dps: 25767.26005
+  tps: 24577.39517
  }
 }
 dps_results: {
  key: "TestShadow-AllItems-HeartofRage-65072"
  value: {
-  dps: 25661.27639
-  tps: 24518.4863
+  dps: 25767.26005
+  tps: 24577.39517
  }
 }
 dps_results: {
  key: "TestShadow-AllItems-HeartofSolace-55868"
  value: {
-<<<<<<< HEAD
-  dps: 26075.63361
-  tps: 24879.70881
-=======
-  dps: 26158.90189
-  tps: 24933.35698
->>>>>>> 89c94093
+  dps: 26146.45471
+  tps: 24916.61199
  }
 }
 dps_results: {
  key: "TestShadow-AllItems-HeartofSolace-56393"
  value: {
-<<<<<<< HEAD
-  dps: 26129.80181
-  tps: 24986.6244
-=======
-  dps: 26206.59754
-  tps: 24922.50762
->>>>>>> 89c94093
+  dps: 26206.28007
+  tps: 24922.19015
  }
 }
 dps_results: {
  key: "TestShadow-AllItems-HeartofThunder-55845"
  value: {
-  dps: 25661.27639
-  tps: 24518.4863
+  dps: 25767.26005
+  tps: 24577.39517
  }
 }
 dps_results: {
  key: "TestShadow-AllItems-HeartofThunder-56370"
  value: {
-  dps: 25661.27639
-  tps: 24518.4863
+  dps: 25767.26005
+  tps: 24577.39517
  }
 }
 dps_results: {
  key: "TestShadow-AllItems-HeartoftheVile-66969"
  value: {
-  dps: 25661.27639
-  tps: 24518.4863
+  dps: 25767.26005
+  tps: 24577.39517
  }
 }
 dps_results: {
  key: "TestShadow-AllItems-Heartpierce-49982"
  value: {
-<<<<<<< HEAD
-  dps: 27417.30378
-  tps: 26151.44712
-=======
-  dps: 27418.07014
-  tps: 26150.37037
->>>>>>> 89c94093
+  dps: 27419.56486
+  tps: 26151.86509
  }
 }
 dps_results: {
  key: "TestShadow-AllItems-Heartpierce-50641"
  value: {
-<<<<<<< HEAD
-  dps: 27417.30378
-  tps: 26151.44712
-=======
-  dps: 27418.07014
-  tps: 26150.37037
->>>>>>> 89c94093
+  dps: 27419.56486
+  tps: 26151.86509
  }
 }
 dps_results: {
  key: "TestShadow-AllItems-IllustrationoftheDragonSoul-40432"
  value: {
-  dps: 26148.91201
-  tps: 24976.83102
+  dps: 26256.39966
+  tps: 25037.08488
  }
 }
 dps_results: {
  key: "TestShadow-AllItems-ImpassiveShadowspiritDiamond"
  value: {
-<<<<<<< HEAD
-  dps: 26783.97959
-  tps: 25625.75481
-=======
-  dps: 26884.96155
-  tps: 25607.13403
->>>>>>> 89c94093
+  dps: 26888.50594
+  tps: 25610.73662
  }
 }
 dps_results: {
  key: "TestShadow-AllItems-ImpassiveSkyflareDiamond"
  value: {
-<<<<<<< HEAD
-  dps: 26689.89446
-  tps: 25537.53756
-=======
-  dps: 26786.9319
-  tps: 25524.82653
->>>>>>> 89c94093
+  dps: 26791.79398
+  tps: 25528.76055
  }
 }
 dps_results: {
  key: "TestShadow-AllItems-ImpassiveStarflareDiamond"
  value: {
-<<<<<<< HEAD
-  dps: 26688.0125
-  tps: 25535.6556
-=======
-  dps: 26783.78171
-  tps: 25521.67633
->>>>>>> 89c94093
+  dps: 26788.64378
+  tps: 25525.61035
  }
 }
 dps_results: {
  key: "TestShadow-AllItems-ImpatienceofYouth-62464"
  value: {
-<<<<<<< HEAD
-  dps: 26137.07376
-  tps: 25000.1049
-=======
-  dps: 26218.45737
-  tps: 25038.04185
->>>>>>> 89c94093
+  dps: 26217.96095
+  tps: 25037.54544
  }
 }
 dps_results: {
  key: "TestShadow-AllItems-ImpatienceofYouth-62469"
  value: {
-<<<<<<< HEAD
-  dps: 26137.07376
-  tps: 25000.1049
-=======
-  dps: 26218.45737
-  tps: 25038.04185
->>>>>>> 89c94093
+  dps: 26217.96095
+  tps: 25037.54544
  }
 }
 dps_results: {
  key: "TestShadow-AllItems-ImpetuousQuery-55881"
  value: {
-<<<<<<< HEAD
-  dps: 26121.6274
-  tps: 24888.97871
-=======
-  dps: 26140.63128
-  tps: 24896.1187
->>>>>>> 89c94093
+  dps: 26141.21089
+  tps: 24896.6983
  }
 }
 dps_results: {
  key: "TestShadow-AllItems-ImpetuousQuery-56406"
  value: {
-<<<<<<< HEAD
-  dps: 26172.97116
-  tps: 24940.32246
-=======
-  dps: 26191.89347
-  tps: 24947.38089
->>>>>>> 89c94093
+  dps: 26192.47308
+  tps: 24947.96049
  }
 }
 dps_results: {
  key: "TestShadow-AllItems-IncisorFragment-37723"
  value: {
-<<<<<<< HEAD
-  dps: 25637.6266
-  tps: 24500.65773
-=======
-  dps: 25717.42807
-  tps: 24537.01255
->>>>>>> 89c94093
+  dps: 25716.94137
+  tps: 24536.52586
  }
 }
 dps_results: {
  key: "TestShadow-AllItems-InsightfulEarthsiegeDiamond"
  value: {
-<<<<<<< HEAD
-  dps: 26903.32468
-  tps: 25654.86994
-=======
-  dps: 26910.88598
-  tps: 25650.65653
->>>>>>> 89c94093
+  dps: 26908.92803
+  tps: 25648.69858
  }
 }
 dps_results: {
  key: "TestShadow-AllItems-InsigniaofDiplomacy-61433"
  value: {
-  dps: 25661.27639
-  tps: 24518.4863
+  dps: 25767.26005
+  tps: 24577.39517
  }
 }
 dps_results: {
  key: "TestShadow-AllItems-InsigniaoftheEarthenLord-61429"
  value: {
-<<<<<<< HEAD
-  dps: 26547.37279
-  tps: 25252.78721
-=======
-  dps: 26608.7646
-  tps: 25301.14371
->>>>>>> 89c94093
+  dps: 26609.3442
+  tps: 25301.72332
  }
 }
 dps_results: {
  key: "TestShadow-AllItems-InvigoratingEarthsiegeDiamond"
  value: {
-<<<<<<< HEAD
-  dps: 26675.33485
-  tps: 25528.10237
-=======
-  dps: 26747.33785
-  tps: 25527.15808
->>>>>>> 89c94093
+  dps: 26751.47937
+  tps: 25530.34138
  }
 }
 dps_results: {
  key: "TestShadow-AllItems-JarofAncientRemedies-59354"
  value: {
-<<<<<<< HEAD
-  dps: 25914.25546
-  tps: 24743.1099
-=======
-  dps: 25857.82829
-  tps: 24716.59799
->>>>>>> 89c94093
+  dps: 25859.16375
+  tps: 24717.93345
  }
 }
 dps_results: {
  key: "TestShadow-AllItems-JarofAncientRemedies-65029"
  value: {
-<<<<<<< HEAD
-  dps: 25849.36614
-  tps: 24715.9923
-=======
-  dps: 25868.77655
-  tps: 24726.79292
->>>>>>> 89c94093
+  dps: 25868.20571
+  tps: 24727.34675
  }
 }
 dps_results: {
  key: "TestShadow-AllItems-JujuofNimbleness-63840"
  value: {
-<<<<<<< HEAD
-  dps: 26050.65378
-  tps: 24813.60128
-=======
-  dps: 26107.9314
-  tps: 24858.11307
->>>>>>> 89c94093
+  dps: 26108.51101
+  tps: 24858.69268
  }
 }
 dps_results: {
  key: "TestShadow-AllItems-KeytotheEndlessChamber-55795"
  value: {
-  dps: 25655.95442
-  tps: 24508.82659
+  dps: 25775.88366
+  tps: 24580.61414
  }
 }
 dps_results: {
  key: "TestShadow-AllItems-KeytotheEndlessChamber-56328"
  value: {
-  dps: 25655.95442
-  tps: 24508.82659
+  dps: 25775.88366
+  tps: 24580.61414
  }
 }
 dps_results: {
  key: "TestShadow-AllItems-KvaldirBattleStandard-59685"
  value: {
-  dps: 25914.73331
-  tps: 24778.77255
+  dps: 25919.37169
+  tps: 24777.34012
  }
 }
 dps_results: {
  key: "TestShadow-AllItems-KvaldirBattleStandard-59689"
  value: {
-  dps: 25914.73331
-  tps: 24778.77255
+  dps: 25919.37169
+  tps: 24777.34012
  }
 }
 dps_results: {
  key: "TestShadow-AllItems-LadyLa-La'sSingingShell-67152"
  value: {
-<<<<<<< HEAD
-  dps: 26036.15382
-  tps: 24855.4788
-=======
-  dps: 26007.2068
-  tps: 24825.90362
->>>>>>> 89c94093
+  dps: 26002.37607
+  tps: 24821.07289
  }
 }
 dps_results: {
  key: "TestShadow-AllItems-LastWord-50179"
  value: {
-<<<<<<< HEAD
-  dps: 27417.30378
-  tps: 26151.44712
-=======
-  dps: 27418.07014
-  tps: 26150.37037
->>>>>>> 89c94093
+  dps: 27419.56486
+  tps: 26151.86509
  }
 }
 dps_results: {
  key: "TestShadow-AllItems-LastWord-50708"
  value: {
-<<<<<<< HEAD
-  dps: 27417.30378
-  tps: 26151.44712
-=======
-  dps: 27418.07014
-  tps: 26150.37037
->>>>>>> 89c94093
+  dps: 27419.56486
+  tps: 26151.86509
  }
 }
 dps_results: {
  key: "TestShadow-AllItems-Lavanthor'sTalisman-37872"
  value: {
-<<<<<<< HEAD
-  dps: 25637.6266
-  tps: 24500.65773
-=======
-  dps: 25717.42807
-  tps: 24537.01255
->>>>>>> 89c94093
+  dps: 25716.94137
+  tps: 24536.52586
  }
 }
 dps_results: {
  key: "TestShadow-AllItems-LeadenDespair-55816"
  value: {
-  dps: 25661.27639
-  tps: 24518.4863
+  dps: 25767.26005
+  tps: 24577.39517
  }
 }
 dps_results: {
  key: "TestShadow-AllItems-LeadenDespair-56347"
  value: {
-  dps: 25661.27639
-  tps: 24518.4863
+  dps: 25767.26005
+  tps: 24577.39517
  }
 }
 dps_results: {
  key: "TestShadow-AllItems-LeftEyeofRajh-56102"
  value: {
-  dps: 25661.27639
-  tps: 24518.4863
+  dps: 25767.26005
+  tps: 24577.39517
  }
 }
 dps_results: {
  key: "TestShadow-AllItems-LeftEyeofRajh-56427"
  value: {
-  dps: 25661.27639
-  tps: 24518.4863
+  dps: 25767.26005
+  tps: 24577.39517
  }
 }
 dps_results: {
  key: "TestShadow-AllItems-LicensetoSlay-58180"
  value: {
-  dps: 25655.95442
-  tps: 24508.82659
+  dps: 25775.88366
+  tps: 24580.61414
  }
 }
 dps_results: {
  key: "TestShadow-AllItems-MagnetiteMirror-55814"
  value: {
-<<<<<<< HEAD
-  dps: 25710.56966
-  tps: 24473.51716
-=======
-  dps: 25767.1639
-  tps: 24517.34557
->>>>>>> 89c94093
+  dps: 25767.74351
+  tps: 24517.92518
  }
 }
 dps_results: {
  key: "TestShadow-AllItems-MagnetiteMirror-56345"
  value: {
-<<<<<<< HEAD
-  dps: 25710.56966
-  tps: 24473.51716
-=======
-  dps: 25767.1639
-  tps: 24517.34557
->>>>>>> 89c94093
+  dps: 25767.74351
+  tps: 24517.92518
  }
 }
 dps_results: {
  key: "TestShadow-AllItems-MajesticDragonFigurine-40430"
  value: {
-  dps: 25655.95442
-  tps: 24508.82659
+  dps: 25775.88366
+  tps: 24580.61414
  }
 }
 dps_results: {
  key: "TestShadow-AllItems-MandalaofStirringPatterns-62467"
  value: {
-  dps: 25655.95442
-  tps: 24508.82659
+  dps: 25775.88366
+  tps: 24580.61414
  }
 }
 dps_results: {
  key: "TestShadow-AllItems-MandalaofStirringPatterns-62472"
  value: {
-  dps: 25655.95442
-  tps: 24508.82659
+  dps: 25775.88366
+  tps: 24580.61414
  }
 }
 dps_results: {
  key: "TestShadow-AllItems-MarkofKhardros-56132"
  value: {
-<<<<<<< HEAD
-  dps: 26123.29291
-  tps: 24886.24041
-=======
-  dps: 26185.29289
-  tps: 24935.47456
->>>>>>> 89c94093
+  dps: 26185.87249
+  tps: 24936.05416
  }
 }
 dps_results: {
  key: "TestShadow-AllItems-MarkofKhardros-56458"
  value: {
-<<<<<<< HEAD
-  dps: 26177.34
-  tps: 24940.2875
-=======
-  dps: 26240.04787
-  tps: 24990.22954
->>>>>>> 89c94093
+  dps: 26240.62748
+  tps: 24990.80915
  }
 }
 dps_results: {
  key: "TestShadow-AllItems-MercurialRegalia"
  value: {
-<<<<<<< HEAD
-  dps: 24400.70393
-  tps: 23205.23458
-=======
-  dps: 24536.98033
-  tps: 23348.44568
->>>>>>> 89c94093
+  dps: 24541.00386
+  tps: 23351.41217
  }
 }
 dps_results: {
  key: "TestShadow-AllItems-MeteoriteWhetstone-37390"
  value: {
-  dps: 25725.22835
-  tps: 24587.46709
+  dps: 25821.63536
+  tps: 24637.76019
  }
 }
 dps_results: {
  key: "TestShadow-AllItems-MightoftheOcean-55251"
  value: {
-<<<<<<< HEAD
-  dps: 25723.56043
-  tps: 24482.54963
-=======
-  dps: 25794.10026
-  tps: 24539.25672
->>>>>>> 89c94093
+  dps: 25794.67987
+  tps: 24539.83633
  }
 }
 dps_results: {
  key: "TestShadow-AllItems-MightoftheOcean-56285"
  value: {
-<<<<<<< HEAD
-  dps: 25723.56043
-  tps: 24482.54963
-=======
-  dps: 25794.10026
-  tps: 24539.25672
->>>>>>> 89c94093
+  dps: 25794.67987
+  tps: 24539.83633
  }
 }
 dps_results: {
  key: "TestShadow-AllItems-MirrorofBrokenImages-62466"
  value: {
-<<<<<<< HEAD
-  dps: 26228.98252
-  tps: 24996.33383
-=======
-  dps: 26247.81586
-  tps: 25003.30327
->>>>>>> 89c94093
+  dps: 26248.39547
+  tps: 25003.88288
  }
 }
 dps_results: {
  key: "TestShadow-AllItems-MirrorofBrokenImages-62471"
  value: {
-<<<<<<< HEAD
-  dps: 26228.98252
-  tps: 24996.33383
-=======
-  dps: 26247.81586
-  tps: 25003.30327
->>>>>>> 89c94093
+  dps: 26248.39547
+  tps: 25003.88288
  }
 }
 dps_results: {
  key: "TestShadow-AllItems-MoonwellChalice-70142"
  value: {
-<<<<<<< HEAD
-  dps: 27483.14305
-  tps: 26353.91821
-=======
-  dps: 27486.88524
-  tps: 26315.32996
->>>>>>> 89c94093
+  dps: 27490.75979
+  tps: 26320.31234
  }
 }
 dps_results: {
  key: "TestShadow-AllItems-NevermeltingIceCrystal-50259"
  value: {
-  dps: 26054.38859
-  tps: 24899.77744
+  dps: 26163.47835
+  tps: 24921.02802
  }
 }
 dps_results: {
  key: "TestShadow-AllItems-OfferingofSacrifice-37638"
  value: {
-  dps: 25661.27639
-  tps: 24518.4863
+  dps: 25767.26005
+  tps: 24577.39517
  }
 }
 dps_results: {
  key: "TestShadow-AllItems-Oremantle'sFavor-61448"
  value: {
-<<<<<<< HEAD
-  dps: 25897.66942
-  tps: 24819.79046
-=======
-  dps: 25956.48324
-  tps: 24790.32139
->>>>>>> 89c94093
+  dps: 25956.67437
+  tps: 24790.51252
  }
 }
 dps_results: {
  key: "TestShadow-AllItems-PersistentEarthshatterDiamond"
  value: {
-<<<<<<< HEAD
-  dps: 26675.33485
-  tps: 25528.10237
-=======
-  dps: 26747.33785
-  tps: 25527.15808
->>>>>>> 89c94093
+  dps: 26751.47937
+  tps: 25530.34138
  }
 }
 dps_results: {
  key: "TestShadow-AllItems-PersistentEarthsiegeDiamond"
  value: {
-<<<<<<< HEAD
-  dps: 26675.33485
-  tps: 25528.10237
-=======
-  dps: 26747.33785
-  tps: 25527.15808
->>>>>>> 89c94093
+  dps: 26751.47937
+  tps: 25530.34138
  }
 }
 dps_results: {
  key: "TestShadow-AllItems-PetrifiedScarab-21685"
  value: {
-  dps: 25661.27639
-  tps: 24518.4863
+  dps: 25767.26005
+  tps: 24577.39517
  }
 }
 dps_results: {
  key: "TestShadow-AllItems-PetrifiedTwilightScale-54571"
  value: {
-  dps: 25661.27639
-  tps: 24518.4863
+  dps: 25767.26005
+  tps: 24577.39517
  }
 }
 dps_results: {
  key: "TestShadow-AllItems-PetrifiedTwilightScale-54591"
  value: {
-  dps: 25661.27639
-  tps: 24518.4863
+  dps: 25767.26005
+  tps: 24577.39517
  }
 }
 dps_results: {
  key: "TestShadow-AllItems-PorcelainCrab-55237"
  value: {
-  dps: 25661.27639
-  tps: 24518.4863
+  dps: 25767.26005
+  tps: 24577.39517
  }
 }
 dps_results: {
  key: "TestShadow-AllItems-PorcelainCrab-56280"
  value: {
-  dps: 25661.27639
-  tps: 24518.4863
+  dps: 25767.26005
+  tps: 24577.39517
  }
 }
 dps_results: {
  key: "TestShadow-AllItems-PowerfulEarthshatterDiamond"
  value: {
-<<<<<<< HEAD
-  dps: 26675.33485
-  tps: 25528.10237
-=======
-  dps: 26747.33785
-  tps: 25527.15808
->>>>>>> 89c94093
+  dps: 26751.47937
+  tps: 25530.34138
  }
 }
 dps_results: {
  key: "TestShadow-AllItems-PowerfulEarthsiegeDiamond"
  value: {
-<<<<<<< HEAD
-  dps: 26675.33485
-  tps: 25528.10237
-=======
-  dps: 26747.33785
-  tps: 25527.15808
->>>>>>> 89c94093
+  dps: 26751.47937
+  tps: 25530.34138
  }
 }
 dps_results: {
  key: "TestShadow-AllItems-PowerfulShadowspiritDiamond"
  value: {
-<<<<<<< HEAD
-  dps: 26675.33485
-  tps: 25528.10237
-=======
-  dps: 26747.33785
-  tps: 25527.15808
->>>>>>> 89c94093
+  dps: 26751.47937
+  tps: 25530.34138
  }
 }
 dps_results: {
  key: "TestShadow-AllItems-Prestor'sTalismanofMachination-59441"
  value: {
-  dps: 25661.27639
-  tps: 24518.4863
+  dps: 25767.26005
+  tps: 24577.39517
  }
 }
 dps_results: {
  key: "TestShadow-AllItems-Prestor'sTalismanofMachination-65026"
  value: {
-  dps: 25661.27639
-  tps: 24518.4863
+  dps: 25767.26005
+  tps: 24577.39517
  }
 }
 dps_results: {
  key: "TestShadow-AllItems-PurifiedShardoftheGods"
  value: {
-  dps: 25661.27639
-  tps: 24518.4863
+  dps: 25767.26005
+  tps: 24577.39517
  }
 }
 dps_results: {
  key: "TestShadow-AllItems-Rainsong-55854"
  value: {
-  dps: 25655.95442
-  tps: 24508.82659
+  dps: 25775.88366
+  tps: 24580.61414
  }
 }
 dps_results: {
  key: "TestShadow-AllItems-Rainsong-56377"
  value: {
-  dps: 25655.95442
-  tps: 24508.82659
+  dps: 25775.88366
+  tps: 24580.61414
  }
 }
 dps_results: {
  key: "TestShadow-AllItems-RegaliaofFaith"
  value: {
-<<<<<<< HEAD
-  dps: 16491.79456
-  tps: 15892.49388
-=======
-  dps: 16452.75
-  tps: 15839.80112
->>>>>>> 89c94093
+  dps: 16480.58205
+  tps: 15870.73581
  }
 }
 dps_results: {
  key: "TestShadow-AllItems-ReignoftheDead-47316"
  value: {
-  dps: 26253.39609
-  tps: 25097.1666
+  dps: 26401.22484
+  tps: 25203.71286
  }
 }
 dps_results: {
  key: "TestShadow-AllItems-ReignoftheDead-47477"
  value: {
-  dps: 26311.21491
-  tps: 25152.33729
+  dps: 26459.33294
+  tps: 25259.111
  }
 }
 dps_results: {
  key: "TestShadow-AllItems-RelentlessEarthsiegeDiamond"
  value: {
-<<<<<<< HEAD
-  dps: 27139.17732
-  tps: 25983.78604
-=======
-  dps: 27212.41047
-  tps: 25984.16579
->>>>>>> 89c94093
+  dps: 27217.05189
+  tps: 25987.75274
  }
 }
 dps_results: {
  key: "TestShadow-AllItems-ReverberatingShadowspiritDiamond"
  value: {
-<<<<<<< HEAD
-  dps: 27139.17732
-  tps: 25983.78604
-=======
-  dps: 27212.41047
-  tps: 25984.16579
->>>>>>> 89c94093
+  dps: 27217.05189
+  tps: 25987.75274
  }
 }
 dps_results: {
  key: "TestShadow-AllItems-RevitalizingShadowspiritDiamond"
  value: {
-<<<<<<< HEAD
-  dps: 27174.68679
-  tps: 26023.96657
-=======
-  dps: 27193.88789
-  tps: 26004.39961
->>>>>>> 89c94093
+  dps: 27198.52931
+  tps: 26007.98657
  }
 }
 dps_results: {
  key: "TestShadow-AllItems-RevitalizingSkyflareDiamond"
  value: {
-<<<<<<< HEAD
-  dps: 26706.21808
-  tps: 25484.38133
-=======
-  dps: 26691.05345
-  tps: 25472.53247
->>>>>>> 89c94093
+  dps: 26705.16831
+  tps: 25488.45911
  }
 }
 dps_results: {
  key: "TestShadow-AllItems-RightEyeofRajh-56100"
  value: {
-  dps: 25655.95442
-  tps: 24508.82659
+  dps: 25775.88366
+  tps: 24580.61414
  }
 }
 dps_results: {
  key: "TestShadow-AllItems-RightEyeofRajh-56431"
  value: {
-  dps: 25655.95442
-  tps: 24508.82659
+  dps: 25775.88366
+  tps: 24580.61414
  }
 }
 dps_results: {
  key: "TestShadow-AllItems-RuneofRepulsion-40372"
  value: {
-<<<<<<< HEAD
-  dps: 25637.6266
-  tps: 24500.65773
-=======
-  dps: 25717.42807
-  tps: 24537.01255
->>>>>>> 89c94093
+  dps: 25716.94137
+  tps: 24536.52586
  }
 }
 dps_results: {
  key: "TestShadow-AllItems-SanctificationGarb"
  value: {
-<<<<<<< HEAD
-  dps: 17107.71785
-  tps: 16417.79138
-=======
-  dps: 17251.22097
-  tps: 16551.84783
->>>>>>> 89c94093
+  dps: 17204.6299
+  tps: 16506.6613
  }
 }
 dps_results: {
  key: "TestShadow-AllItems-SanctificationRegalia"
  value: {
-<<<<<<< HEAD
-  dps: 17200.64921
-  tps: 16452.81283
-=======
-  dps: 17060.04395
-  tps: 16422.95081
->>>>>>> 89c94093
+  dps: 17068.31969
+  tps: 16439.09515
  }
 }
 dps_results: {
  key: "TestShadow-AllItems-Schnottz'sMedallionofCommand-65805"
  value: {
-  dps: 25661.27639
-  tps: 24518.4863
+  dps: 25767.26005
+  tps: 24577.39517
  }
 }
 dps_results: {
  key: "TestShadow-AllItems-SeaStar-55256"
  value: {
-<<<<<<< HEAD
-  dps: 26089.6101
-  tps: 24912.95175
-=======
-  dps: 26181.18817
-  tps: 24960.21499
->>>>>>> 89c94093
+  dps: 26181.14039
+  tps: 24960.23776
  }
 }
 dps_results: {
  key: "TestShadow-AllItems-SeaStar-56290"
  value: {
-<<<<<<< HEAD
-  dps: 26468.44059
-  tps: 25259.12865
-=======
-  dps: 26558.14738
-  tps: 25304.69206
->>>>>>> 89c94093
+  dps: 26558.47826
+  tps: 25305.15437
  }
 }
 dps_results: {
  key: "TestShadow-AllItems-SealofthePantheon-36993"
  value: {
-<<<<<<< HEAD
-  dps: 25637.6266
-  tps: 24500.65773
-=======
-  dps: 25717.42807
-  tps: 24537.01255
->>>>>>> 89c94093
+  dps: 25716.94137
+  tps: 24536.52586
  }
 }
 dps_results: {
  key: "TestShadow-AllItems-ShinyShardoftheGods"
  value: {
-  dps: 25661.27639
-  tps: 24518.4863
+  dps: 25767.26005
+  tps: 24577.39517
  }
 }
 dps_results: {
  key: "TestShadow-AllItems-Shrine-CleansingPurifier-63838"
  value: {
-  dps: 25661.27639
-  tps: 24518.4863
+  dps: 25767.26005
+  tps: 24577.39517
  }
 }
 dps_results: {
  key: "TestShadow-AllItems-Sindragosa'sFlawlessFang-50361"
  value: {
-<<<<<<< HEAD
-  dps: 25729.54784
-  tps: 24496.89914
-=======
-  dps: 25749.17456
-  tps: 24504.66197
->>>>>>> 89c94093
+  dps: 25749.75417
+  tps: 24505.24158
  }
 }
 dps_results: {
  key: "TestShadow-AllItems-Skardyn'sGrace-56115"
  value: {
-<<<<<<< HEAD
-  dps: 26071.00209
-  tps: 24934.03322
-=======
-  dps: 26149.04471
-  tps: 24968.6292
->>>>>>> 89c94093
+  dps: 26149.65219
+  tps: 24969.23668
  }
 }
 dps_results: {
  key: "TestShadow-AllItems-Skardyn'sGrace-56440"
  value: {
-<<<<<<< HEAD
-  dps: 26127.75364
-  tps: 24990.78478
-=======
-  dps: 26205.56594
-  tps: 25025.15043
->>>>>>> 89c94093
+  dps: 26206.31671
+  tps: 25025.90119
  }
 }
 dps_results: {
  key: "TestShadow-AllItems-SliverofPureIce-50339"
  value: {
-  dps: 26131.62807
-  tps: 24980.08592
+  dps: 26140.5384
+  tps: 24980.75932
  }
 }
 dps_results: {
  key: "TestShadow-AllItems-SliverofPureIce-50346"
  value: {
-<<<<<<< HEAD
-  dps: 26193.24644
-  tps: 25010.6207
-=======
-  dps: 26272.05101
-  tps: 25044.97281
->>>>>>> 89c94093
+  dps: 26270.77485
+  tps: 25043.51656
  }
 }
 dps_results: {
  key: "TestShadow-AllItems-Sorrowsong-55879"
  value: {
-  dps: 26582.41325
-  tps: 25405.94903
+  dps: 26698.11864
+  tps: 25472.8086
  }
 }
 dps_results: {
  key: "TestShadow-AllItems-Sorrowsong-56400"
  value: {
-  dps: 26668.6858
-  tps: 25488.77866
+  dps: 26800.12769
+  tps: 25574.63761
  }
 }
 dps_results: {
  key: "TestShadow-AllItems-Soul'sAnguish-66994"
  value: {
-<<<<<<< HEAD
-  dps: 25723.56043
-  tps: 24482.54963
-=======
-  dps: 25794.10026
-  tps: 24539.25672
->>>>>>> 89c94093
+  dps: 25794.67987
+  tps: 24539.83633
  }
 }
 dps_results: {
  key: "TestShadow-AllItems-SoulCasket-58183"
  value: {
-<<<<<<< HEAD
-  dps: 27261.13118
-  tps: 26029.24307
-=======
-  dps: 27337.77257
-  tps: 26062.93814
->>>>>>> 89c94093
+  dps: 27338.43416
+  tps: 26063.77738
  }
 }
 dps_results: {
  key: "TestShadow-AllItems-SoulPreserver-37111"
  value: {
-  dps: 25849.69917
-  tps: 24695.80973
+  dps: 25956.49394
+  tps: 24755.22297
  }
 }
 dps_results: {
  key: "TestShadow-AllItems-SouloftheDead-40382"
  value: {
-<<<<<<< HEAD
-  dps: 25861.86649
-  tps: 24720.76448
-=======
-  dps: 25921.02722
-  tps: 24740.97082
->>>>>>> 89c94093
+  dps: 25920.5213
+  tps: 24740.4649
  }
 }
 dps_results: {
  key: "TestShadow-AllItems-SparkofLife-37657"
  value: {
-  dps: 25902.49314
-  tps: 24702.31829
+  dps: 25907.51111
+  tps: 24700.75563
  }
 }
 dps_results: {
  key: "TestShadow-AllItems-SphereofRedDragon'sBlood-37166"
  value: {
-<<<<<<< HEAD
-  dps: 25650.67078
-  tps: 24511.70125
-=======
-  dps: 25744.41785
-  tps: 24560.93476
->>>>>>> 89c94093
+  dps: 25743.93115
+  tps: 24560.44806
  }
 }
 dps_results: {
  key: "TestShadow-AllItems-Stonemother'sKiss-61411"
  value: {
-  dps: 26671.56122
-  tps: 25595.86408
+  dps: 26659.42952
+  tps: 25581.38123
  }
 }
 dps_results: {
  key: "TestShadow-AllItems-StumpofTime-62465"
  value: {
-  dps: 26482.66879
-  tps: 25245.27428
+  dps: 26604.81188
+  tps: 25320.43659
  }
 }
 dps_results: {
  key: "TestShadow-AllItems-StumpofTime-62470"
  value: {
-  dps: 26494.8376
-  tps: 25248.10931
+  dps: 26625.99476
+  tps: 25330.94398
  }
 }
 dps_results: {
  key: "TestShadow-AllItems-SwiftSkyflareDiamond"
  value: {
-<<<<<<< HEAD
-  dps: 26675.33485
-  tps: 25528.10237
-=======
-  dps: 26747.33785
-  tps: 25527.15808
->>>>>>> 89c94093
+  dps: 26751.47937
+  tps: 25530.34138
  }
 }
 dps_results: {
  key: "TestShadow-AllItems-SwiftStarflareDiamond"
  value: {
-<<<<<<< HEAD
-  dps: 26675.33485
-  tps: 25528.10237
-=======
-  dps: 26747.33785
-  tps: 25527.15808
->>>>>>> 89c94093
+  dps: 26751.47937
+  tps: 25530.34138
  }
 }
 dps_results: {
  key: "TestShadow-AllItems-SwiftWindfireDiamond"
  value: {
-<<<<<<< HEAD
-  dps: 26675.33485
-  tps: 25528.10237
-=======
-  dps: 26747.33785
-  tps: 25527.15808
->>>>>>> 89c94093
+  dps: 26751.47937
+  tps: 25530.34138
  }
 }
 dps_results: {
  key: "TestShadow-AllItems-SymbioticWorm-59332"
  value: {
-  dps: 25661.27639
-  tps: 24518.4863
+  dps: 25767.26005
+  tps: 24577.39517
  }
 }
 dps_results: {
  key: "TestShadow-AllItems-SymbioticWorm-65048"
  value: {
-  dps: 25661.27639
-  tps: 24518.4863
+  dps: 25767.26005
+  tps: 24577.39517
  }
 }
 dps_results: {
  key: "TestShadow-AllItems-TalismanofSinisterOrder-65804"
  value: {
-  dps: 26879.71445
-  tps: 25708.90444
+  dps: 26844.6233
+  tps: 25705.27063
  }
 }
 dps_results: {
  key: "TestShadow-AllItems-TalismanofTrollDivinity-37734"
  value: {
-<<<<<<< HEAD
-  dps: 25650.67078
-  tps: 24511.70125
-=======
-  dps: 25744.41785
-  tps: 24560.93476
->>>>>>> 89c94093
+  dps: 25743.93115
+  tps: 24560.44806
  }
 }
 dps_results: {
  key: "TestShadow-AllItems-Tank-CommanderInsignia-63841"
  value: {
-  dps: 25661.27639
-  tps: 24518.4863
+  dps: 25767.26005
+  tps: 24577.39517
  }
 }
 dps_results: {
  key: "TestShadow-AllItems-TearofBlood-55819"
  value: {
-<<<<<<< HEAD
-  dps: 26459.45217
-  tps: 25286.96907
-=======
-  dps: 26488.12266
-  tps: 25307.25107
->>>>>>> 89c94093
+  dps: 26487.90991
+  tps: 25307.03833
  }
 }
 dps_results: {
  key: "TestShadow-AllItems-TearofBlood-56351"
  value: {
-  dps: 26757.26418
-  tps: 25619.40104
+  dps: 26759.31386
+  tps: 25607.77666
  }
 }
 dps_results: {
  key: "TestShadow-AllItems-TearsoftheVanquished-47215"
  value: {
-<<<<<<< HEAD
-  dps: 26055.30405
-  tps: 24869.39776
-=======
-  dps: 26089.22859
-  tps: 24940.44501
->>>>>>> 89c94093
+  dps: 26092.59894
+  tps: 24943.81536
  }
 }
 dps_results: {
  key: "TestShadow-AllItems-TendrilsofBurrowingDark-55810"
  value: {
-  dps: 26594.85632
-  tps: 25394.49188
+  dps: 26703.21028
+  tps: 25457.26477
  }
 }
 dps_results: {
  key: "TestShadow-AllItems-TendrilsofBurrowingDark-56339"
  value: {
-  dps: 26909.22387
-  tps: 25691.78863
+  dps: 27019.07591
+  tps: 25754.40583
  }
 }
 dps_results: {
  key: "TestShadow-AllItems-TheGeneral'sHeart-45507"
  value: {
-  dps: 25661.27639
-  tps: 24518.4863
+  dps: 25767.26005
+  tps: 24577.39517
  }
 }
 dps_results: {
  key: "TestShadow-AllItems-Theralion'sMirror-59519"
  value: {
-  dps: 27415.71265
-  tps: 26288.06145
+  dps: 27470.99396
+  tps: 26305.25979
  }
 }
 dps_results: {
  key: "TestShadow-AllItems-Throngus'sFinger-56121"
  value: {
-  dps: 25661.27639
-  tps: 24518.4863
+  dps: 25767.26005
+  tps: 24577.39517
  }
 }
 dps_results: {
  key: "TestShadow-AllItems-Throngus'sFinger-56449"
  value: {
-  dps: 25661.27639
-  tps: 24518.4863
+  dps: 25767.26005
+  tps: 24577.39517
  }
 }
 dps_results: {
  key: "TestShadow-AllItems-ThunderingSkyflareDiamond"
  value: {
-<<<<<<< HEAD
-  dps: 26675.33485
-  tps: 25528.10237
-=======
-  dps: 26747.33785
-  tps: 25527.15808
->>>>>>> 89c94093
+  dps: 26751.47937
+  tps: 25530.34138
  }
 }
 dps_results: {
  key: "TestShadow-AllItems-Tia'sGrace-55874"
  value: {
-  dps: 26053.51126
-  tps: 24910.72117
+  dps: 26161.43975
+  tps: 24971.57487
  }
 }
 dps_results: {
  key: "TestShadow-AllItems-Tia'sGrace-56394"
  value: {
-  dps: 26104.87535
-  tps: 24962.08526
+  dps: 26213.05852
+  tps: 25023.19365
  }
 }
 dps_results: {
  key: "TestShadow-AllItems-TinyAbominationinaJar-50351"
  value: {
-  dps: 25655.95442
-  tps: 24508.82659
+  dps: 25775.88366
+  tps: 24580.61414
  }
 }
 dps_results: {
  key: "TestShadow-AllItems-TinyAbominationinaJar-50706"
  value: {
-  dps: 25655.95442
-  tps: 24508.82659
+  dps: 25775.88366
+  tps: 24580.61414
  }
 }
 dps_results: {
  key: "TestShadow-AllItems-TirelessSkyflareDiamond"
  value: {
-<<<<<<< HEAD
-  dps: 26738.51915
-  tps: 25587.71829
-=======
-  dps: 26810.72803
-  tps: 25586.793
->>>>>>> 89c94093
+  dps: 26814.87502
+  tps: 25589.97927
  }
 }
 dps_results: {
  key: "TestShadow-AllItems-TirelessStarflareDiamond"
  value: {
-<<<<<<< HEAD
-  dps: 26725.88229
-  tps: 25575.7951
-=======
-  dps: 26798.05
-  tps: 25574.86602
->>>>>>> 89c94093
+  dps: 26802.19589
+  tps: 25578.05169
  }
 }
 dps_results: {
  key: "TestShadow-AllItems-TomeofArcanePhenomena-36972"
  value: {
-<<<<<<< HEAD
-  dps: 25979.42293
-  tps: 24716.76159
-=======
-  dps: 26028.68651
-  tps: 24758.78967
->>>>>>> 89c94093
+  dps: 26029.64982
+  tps: 24759.75297
  }
 }
 dps_results: {
  key: "TestShadow-AllItems-TrenchantEarthshatterDiamond"
  value: {
-<<<<<<< HEAD
-  dps: 26725.88229
-  tps: 25575.7951
-=======
-  dps: 26798.05
-  tps: 25574.86602
->>>>>>> 89c94093
+  dps: 26802.19589
+  tps: 25578.05169
  }
 }
 dps_results: {
  key: "TestShadow-AllItems-TrenchantEarthsiegeDiamond"
  value: {
-<<<<<<< HEAD
-  dps: 26738.51915
-  tps: 25587.71829
-=======
-  dps: 26810.72803
-  tps: 25586.793
->>>>>>> 89c94093
+  dps: 26814.87502
+  tps: 25589.97927
  }
 }
 dps_results: {
  key: "TestShadow-AllItems-Tyrande'sFavoriteDoll-64645"
  value: {
-  dps: 26925.57968
-  tps: 25785.05335
+  dps: 26943.32052
+  tps: 25802.70133
  }
 }
 dps_results: {
  key: "TestShadow-AllItems-UnheededWarning-59520"
  value: {
-  dps: 25661.27639
-  tps: 24518.4863
+  dps: 25767.26005
+  tps: 24577.39517
  }
 }
 dps_results: {
  key: "TestShadow-AllItems-UnquenchableFlame-67101"
  value: {
-<<<<<<< HEAD
-  dps: 25650.67078
-  tps: 24511.70125
-=======
-  dps: 25744.41785
-  tps: 24560.93476
->>>>>>> 89c94093
+  dps: 25743.93115
+  tps: 24560.44806
  }
 }
 dps_results: {
  key: "TestShadow-AllItems-UnsolvableRiddle-62468"
  value: {
-<<<<<<< HEAD
-  dps: 26137.07376
-  tps: 25000.1049
-=======
-  dps: 26218.45737
-  tps: 25038.04185
->>>>>>> 89c94093
+  dps: 26217.96095
+  tps: 25037.54544
  }
 }
 dps_results: {
  key: "TestShadow-AllItems-UnsolvableRiddle-68709"
  value: {
-<<<<<<< HEAD
-  dps: 26137.07376
-  tps: 25000.1049
-=======
-  dps: 26218.45737
-  tps: 25038.04185
->>>>>>> 89c94093
+  dps: 26217.96095
+  tps: 25037.54544
  }
 }
 dps_results: {
  key: "TestShadow-AllItems-Val'anyr,HammerofAncientKings-46017"
  value: {
-<<<<<<< HEAD
-  dps: 22675.49325
-  tps: 21635.44568
-=======
-  dps: 22639.2216
-  tps: 21632.85785
->>>>>>> 89c94093
+  dps: 22633.29872
+  tps: 21627.89268
  }
 }
 dps_results: {
  key: "TestShadow-AllItems-VestmentsofAbsolution"
  value: {
-<<<<<<< HEAD
-  dps: 10672.19562
-  tps: 10088.51162
-=======
-  dps: 10700.88407
-  tps: 10102.75845
->>>>>>> 89c94093
+  dps: 10680.10114
+  tps: 10086.28822
  }
 }
 dps_results: {
  key: "TestShadow-AllItems-VialofStolenMemories-59515"
  value: {
-<<<<<<< HEAD
-  dps: 25637.6266
-  tps: 24500.65773
-=======
-  dps: 25717.42807
-  tps: 24537.01255
->>>>>>> 89c94093
+  dps: 25716.94137
+  tps: 24536.52586
  }
 }
 dps_results: {
  key: "TestShadow-AllItems-VialofStolenMemories-65109"
  value: {
-<<<<<<< HEAD
-  dps: 25637.6266
-  tps: 24500.65773
-=======
-  dps: 25717.42807
-  tps: 24537.01255
->>>>>>> 89c94093
+  dps: 25716.94137
+  tps: 24536.52586
  }
 }
 dps_results: {
  key: "TestShadow-AllItems-ViciousGladiator'sBadgeofConquest-61033"
  value: {
-<<<<<<< HEAD
-  dps: 25637.6266
-  tps: 24500.65773
-=======
-  dps: 25717.42807
-  tps: 24537.01255
->>>>>>> 89c94093
+  dps: 25716.94137
+  tps: 24536.52586
  }
 }
 dps_results: {
  key: "TestShadow-AllItems-ViciousGladiator'sBadgeofDominance-61035"
  value: {
-<<<<<<< HEAD
-  dps: 26557.88749
-  tps: 25341.84586
-=======
-  dps: 26633.81233
-  tps: 25374.741
->>>>>>> 89c94093
+  dps: 26634.24649
+  tps: 25375.32319
  }
 }
 dps_results: {
  key: "TestShadow-AllItems-ViciousGladiator'sBadgeofVictory-61034"
  value: {
-<<<<<<< HEAD
-  dps: 25637.6266
-  tps: 24500.65773
-=======
-  dps: 25717.42807
-  tps: 24537.01255
->>>>>>> 89c94093
+  dps: 25716.94137
+  tps: 24536.52586
  }
 }
 dps_results: {
  key: "TestShadow-AllItems-ViciousGladiator'sEmblemofAccuracy-61027"
  value: {
-<<<<<<< HEAD
-  dps: 25650.67078
-  tps: 24511.70125
-=======
-  dps: 25744.41785
-  tps: 24560.93476
->>>>>>> 89c94093
+  dps: 25743.93115
+  tps: 24560.44806
  }
 }
 dps_results: {
  key: "TestShadow-AllItems-ViciousGladiator'sEmblemofAlacrity-61028"
  value: {
-<<<<<<< HEAD
-  dps: 26321.84168
-  tps: 25121.86006
-=======
-  dps: 26317.99703
-  tps: 25066.33824
->>>>>>> 89c94093
+  dps: 26322.49653
+  tps: 25070.83775
  }
 }
 dps_results: {
  key: "TestShadow-AllItems-ViciousGladiator'sEmblemofCruelty-61026"
  value: {
-  dps: 26186.8181
-  tps: 25029.24545
+  dps: 26224.50008
+  tps: 25057.94277
  }
 }
 dps_results: {
  key: "TestShadow-AllItems-ViciousGladiator'sEmblemofProficiency-61030"
  value: {
-<<<<<<< HEAD
-  dps: 25637.6266
-  tps: 24500.65773
-=======
-  dps: 25717.42807
-  tps: 24537.01255
->>>>>>> 89c94093
+  dps: 25716.94137
+  tps: 24536.52586
  }
 }
 dps_results: {
  key: "TestShadow-AllItems-ViciousGladiator'sEmblemofProwess-61029"
  value: {
-<<<<<<< HEAD
-  dps: 26166.63605
-  tps: 25029.66719
-=======
-  dps: 26248.11331
-  tps: 25067.69779
->>>>>>> 89c94093
+  dps: 26247.61631
+  tps: 25067.2008
  }
 }
 dps_results: {
  key: "TestShadow-AllItems-ViciousGladiator'sEmblemofTenacity-61032"
  value: {
-<<<<<<< HEAD
-  dps: 25637.6266
-  tps: 24500.65773
-=======
-  dps: 25717.42807
-  tps: 24537.01255
->>>>>>> 89c94093
+  dps: 25716.94137
+  tps: 24536.52586
  }
 }
 dps_results: {
  key: "TestShadow-AllItems-ViciousGladiator'sInsigniaofConquest-61047"
  value: {
-  dps: 25661.27639
-  tps: 24518.4863
+  dps: 25767.26005
+  tps: 24577.39517
  }
 }
 dps_results: {
  key: "TestShadow-AllItems-ViciousGladiator'sInsigniaofDominance-61045"
  value: {
-  dps: 26477.61556
-  tps: 25277.80044
+  dps: 26588.44117
+  tps: 25339.73711
  }
 }
 dps_results: {
  key: "TestShadow-AllItems-ViciousGladiator'sInsigniaofVictory-61046"
  value: {
-  dps: 25661.27639
-  tps: 24518.4863
+  dps: 25767.26005
+  tps: 24577.39517
  }
 }
 dps_results: {
  key: "TestShadow-AllItems-WingedTalisman-37844"
  value: {
-<<<<<<< HEAD
-  dps: 25835.94236
-  tps: 24681.99798
-=======
-  dps: 25914.90813
-  tps: 24717.60697
->>>>>>> 89c94093
+  dps: 25914.61994
+  tps: 24717.3507
  }
 }
 dps_results: {
  key: "TestShadow-AllItems-WitchingHourglass-55787"
  value: {
-<<<<<<< HEAD
-  dps: 26741.51245
-  tps: 25500.51723
-=======
-  dps: 26773.73157
-  tps: 25520.19046
->>>>>>> 89c94093
+  dps: 26774.22181
+  tps: 25520.68069
  }
 }
 dps_results: {
  key: "TestShadow-AllItems-WitchingHourglass-56320"
  value: {
-<<<<<<< HEAD
-  dps: 27346.88288
-  tps: 26173.17137
-=======
-  dps: 27338.98048
-  tps: 26123.84762
->>>>>>> 89c94093
+  dps: 27341.55398
+  tps: 26126.42112
  }
 }
 dps_results: {
  key: "TestShadow-AllItems-World-QuellerFocus-63842"
  value: {
-<<<<<<< HEAD
-  dps: 25978.37092
-  tps: 24841.40206
-=======
-  dps: 26059.25179
-  tps: 24878.83628
->>>>>>> 89c94093
+  dps: 26058.75847
+  tps: 24878.34295
  }
 }
 dps_results: {
  key: "TestShadow-AllItems-Za'brox'sLuckyTooth-63742"
  value: {
-<<<<<<< HEAD
-  dps: 26069.24581
-  tps: 24832.19331
-=======
-  dps: 26130.5379
-  tps: 24880.71957
->>>>>>> 89c94093
+  dps: 26131.11751
+  tps: 24881.29918
  }
 }
 dps_results: {
  key: "TestShadow-AllItems-Za'brox'sLuckyTooth-63745"
  value: {
-<<<<<<< HEAD
-  dps: 26069.24581
-  tps: 24832.19331
-=======
-  dps: 26130.5379
-  tps: 24880.71957
->>>>>>> 89c94093
+  dps: 26131.11751
+  tps: 24881.29918
  }
 }
 dps_results: {
  key: "TestShadow-AllItems-Zabra'sRaiment"
  value: {
-<<<<<<< HEAD
-  dps: 17879.06111
-  tps: 17253.62009
-=======
-  dps: 17867.54217
-  tps: 17177.20728
->>>>>>> 89c94093
+  dps: 17879.035
+  tps: 17184.61436
  }
 }
 dps_results: {
  key: "TestShadow-AllItems-Zabra'sRegalia"
  value: {
-<<<<<<< HEAD
-  dps: 17713.73405
-  tps: 16853.57065
-=======
-  dps: 17517.53287
-  tps: 16646.53059
->>>>>>> 89c94093
+  dps: 17518.72266
+  tps: 16648.06022
  }
 }
 dps_results: {
  key: "TestShadow-Average-Default"
  value: {
-<<<<<<< HEAD
-  dps: 27293.43964
-  tps: 26178.93795
-=======
-  dps: 27302.26806
-  tps: 26186.33317
->>>>>>> 89c94093
+  dps: 27303.61018
+  tps: 26186.45719
  }
 }
 dps_results: {
  key: "TestShadow-Settings-Draenei-p1-Basic-default-FullBuffs-LongMultiTarget"
  value: {
-<<<<<<< HEAD
-  dps: 27086.57919
-  tps: 33672.13139
-=======
-  dps: 27016.79471
-  tps: 33473.92078
->>>>>>> 89c94093
+  dps: 27016.04916
+  tps: 33473.17524
  }
 }
 dps_results: {
  key: "TestShadow-Settings-Draenei-p1-Basic-default-FullBuffs-LongSingleTarget"
  value: {
-<<<<<<< HEAD
-  dps: 27086.57919
-  tps: 25820.16064
-=======
-  dps: 27016.79471
-  tps: 25751.47872
->>>>>>> 89c94093
+  dps: 27016.04916
+  tps: 25750.73317
  }
 }
 dps_results: {
  key: "TestShadow-Settings-Draenei-p1-Basic-default-FullBuffs-ShortSingleTarget"
  value: {
   dps: 33546.91337
-  tps: 31386.67736
+  tps: 31370.63949
  }
 }
 dps_results: {
  key: "TestShadow-Settings-Draenei-p1-Basic-default-NoBuffs-LongMultiTarget"
  value: {
-<<<<<<< HEAD
-  dps: 13832.00959
-  tps: 19400.51233
-=======
-  dps: 13859.38122
-  tps: 19440.49517
->>>>>>> 89c94093
+  dps: 13858.8666
+  tps: 19428.59566
  }
 }
 dps_results: {
  key: "TestShadow-Settings-Draenei-p1-Basic-default-NoBuffs-LongSingleTarget"
  value: {
-<<<<<<< HEAD
-  dps: 13832.00959
-  tps: 13350.21528
-=======
-  dps: 13859.38122
-  tps: 13404.37413
->>>>>>> 89c94093
+  dps: 13858.8666
+  tps: 13403.6494
  }
 }
 dps_results: {
  key: "TestShadow-Settings-Draenei-p1-Basic-default-NoBuffs-ShortSingleTarget"
  value: {
   dps: 16388.48287
-  tps: 15550.41913
+  tps: 15540.2435
  }
 }
 dps_results: {
  key: "TestShadow-Settings-NightElf-p1-Basic-default-FullBuffs-LongMultiTarget"
  value: {
-<<<<<<< HEAD
-  dps: 27102.63755
-  tps: 33684.47942
-=======
-  dps: 27041.28118
-  tps: 33491.98713
->>>>>>> 89c94093
+  dps: 27040.53563
+  tps: 33491.24158
  }
 }
 dps_results: {
  key: "TestShadow-Settings-NightElf-p1-Basic-default-FullBuffs-LongSingleTarget"
  value: {
-<<<<<<< HEAD
-  dps: 27102.63755
-  tps: 25834.63484
-=======
-  dps: 27041.28118
-  tps: 25771.08471
->>>>>>> 89c94093
+  dps: 27040.53563
+  tps: 25770.33916
  }
 }
 dps_results: {
  key: "TestShadow-Settings-NightElf-p1-Basic-default-FullBuffs-ShortSingleTarget"
  value: {
   dps: 33546.91337
-  tps: 31386.67736
+  tps: 31370.63949
  }
 }
 dps_results: {
  key: "TestShadow-Settings-NightElf-p1-Basic-default-NoBuffs-LongMultiTarget"
  value: {
-<<<<<<< HEAD
-  dps: 13849.40356
-  tps: 19367.78959
-=======
-  dps: 13876.6104
-  tps: 19420.3453
->>>>>>> 89c94093
+  dps: 13876.09578
+  tps: 19408.44579
  }
 }
 dps_results: {
  key: "TestShadow-Settings-NightElf-p1-Basic-default-NoBuffs-LongSingleTarget"
  value: {
-<<<<<<< HEAD
-  dps: 13849.40356
-  tps: 13350.32713
-=======
-  dps: 13876.6104
-  tps: 13403.65114
->>>>>>> 89c94093
+  dps: 13876.09578
+  tps: 13402.92641
  }
 }
 dps_results: {
  key: "TestShadow-Settings-NightElf-p1-Basic-default-NoBuffs-ShortSingleTarget"
  value: {
   dps: 16388.48287
-  tps: 15550.41913
+  tps: 15540.2435
  }
 }
 dps_results: {
  key: "TestShadow-Settings-Troll-p1-Basic-default-FullBuffs-LongMultiTarget"
  value: {
-<<<<<<< HEAD
-  dps: 27417.30378
-  tps: 34303.50208
-=======
-  dps: 27418.07014
-  tps: 34250.20575
->>>>>>> 89c94093
+  dps: 27419.56486
+  tps: 34251.70047
  }
 }
 dps_results: {
  key: "TestShadow-Settings-Troll-p1-Basic-default-FullBuffs-LongSingleTarget"
  value: {
-<<<<<<< HEAD
-  dps: 27417.30378
-  tps: 26151.44712
-=======
-  dps: 27418.07014
-  tps: 26150.37037
->>>>>>> 89c94093
+  dps: 27419.56486
+  tps: 26151.86509
  }
 }
 dps_results: {
  key: "TestShadow-Settings-Troll-p1-Basic-default-FullBuffs-ShortSingleTarget"
  value: {
   dps: 35132.74436
-  tps: 32920.1803
+  tps: 32905.92564
  }
 }
 dps_results: {
  key: "TestShadow-Settings-Troll-p1-Basic-default-NoBuffs-LongMultiTarget"
  value: {
-<<<<<<< HEAD
-  dps: 14027.79069
-  tps: 19613.93559
-=======
-  dps: 13998.29391
-  tps: 19624.98607
->>>>>>> 89c94093
+  dps: 14017.77384
+  tps: 19542.98987
  }
 }
 dps_results: {
  key: "TestShadow-Settings-Troll-p1-Basic-default-NoBuffs-LongSingleTarget"
  value: {
-<<<<<<< HEAD
-  dps: 14027.79069
-  tps: 13509.26784
-=======
-  dps: 13998.29391
-  tps: 13501.47171
->>>>>>> 89c94093
+  dps: 14017.77384
+  tps: 13489.44378
  }
 }
 dps_results: {
  key: "TestShadow-Settings-Troll-p1-Basic-default-NoBuffs-ShortSingleTarget"
  value: {
   dps: 17116.44222
-  tps: 16253.83468
+  tps: 16245.4504
  }
 }
 dps_results: {
  key: "TestShadow-SwitchInFrontOfTarget-Default"
  value: {
-<<<<<<< HEAD
-  dps: 27407.16794
-  tps: 26151.44712
-=======
-  dps: 27407.83464
-  tps: 26150.37037
->>>>>>> 89c94093
+  dps: 27409.32936
+  tps: 26151.86509
  }
 }