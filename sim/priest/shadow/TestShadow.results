--- conflicted
+++ resolved
@@ -46,1944 +46,1137 @@
 dps_results: {
  key: "TestShadow-AllItems-AbsolutionRegalia"
  value: {
-<<<<<<< HEAD
-  dps: 5458.67631
-  tps: 5324.9351
-=======
-  dps: 5455.05553
-  tps: 5323.17617
->>>>>>> 028e7518
+  dps: 5461.89643
+  tps: 5329.30177
  }
 }
 dps_results: {
  key: "TestShadow-AllItems-Althor'sAbacus-50359"
  value: {
-<<<<<<< HEAD
-  dps: 7394.42793
-  tps: 7306.38261
-=======
-  dps: 7493.734
-  tps: 7344.02513
->>>>>>> 028e7518
+  dps: 7443.452
+  tps: 7349.94189
  }
 }
 dps_results: {
  key: "TestShadow-AllItems-Althor'sAbacus-50366"
  value: {
-<<<<<<< HEAD
-  dps: 7468.31388
-  tps: 7363.4826
-=======
-  dps: 7540.97332
-  tps: 7388.93205
->>>>>>> 028e7518
+  dps: 7508.83545
+  tps: 7414.09303
  }
 }
 dps_results: {
  key: "TestShadow-AllItems-AshtongueTalismanofAcumen-32490"
  value: {
-<<<<<<< HEAD
-  dps: 7196.8388
-  tps: 7115.67423
-=======
-  dps: 7313.6166
-  tps: 7168.50656
->>>>>>> 028e7518
+  dps: 7282.26266
+  tps: 7170.08841
  }
 }
 dps_results: {
  key: "TestShadow-AllItems-AustereEarthsiegeDiamond"
  value: {
-<<<<<<< HEAD
-  dps: 7225.80101
-  tps: 7156.3126
-=======
-  dps: 7341.20829
-  tps: 7190.87421
->>>>>>> 028e7518
+  dps: 7282.09708
+  tps: 7202.28456
  }
 }
 dps_results: {
  key: "TestShadow-AllItems-Bandit'sInsignia-40371"
  value: {
-<<<<<<< HEAD
-  dps: 7088.75292
-  tps: 7006.74909
-=======
-  dps: 7188.2895
-  tps: 7047.09978
->>>>>>> 028e7518
+  dps: 7144.08341
+  tps: 7056.28238
  }
 }
 dps_results: {
  key: "TestShadow-AllItems-BaubleofTrueBlood-50354"
  value: {
-<<<<<<< HEAD
-  dps: 7089.82254
-  tps: 7007.81454
-  hps: 88.22747
-=======
-  dps: 7190.78399
-  tps: 7049.38992
-  hps: 88.56182
->>>>>>> 028e7518
+  dps: 7145.63146
+  tps: 7057.72745
+  hps: 88.04079
  }
 }
 dps_results: {
  key: "TestShadow-AllItems-BaubleofTrueBlood-50726"
  value: {
-<<<<<<< HEAD
-  dps: 7089.82254
-  tps: 7007.81454
-  hps: 88.22747
-=======
-  dps: 7190.78399
-  tps: 7049.38992
-  hps: 88.56182
->>>>>>> 028e7518
+  dps: 7145.63146
+  tps: 7057.72745
+  hps: 88.04079
  }
 }
 dps_results: {
  key: "TestShadow-AllItems-BeamingEarthsiegeDiamond"
  value: {
-<<<<<<< HEAD
-  dps: 7292.95289
-  tps: 7233.11524
-=======
-  dps: 7388.94664
-  tps: 7240.86329
->>>>>>> 028e7518
+  dps: 7322.62353
+  tps: 7251.76804
  }
 }
 dps_results: {
  key: "TestShadow-AllItems-BlessedRegaliaofUndeadCleansing"
  value: {
-<<<<<<< HEAD
-  dps: 6167.08212
-  tps: 6002.6053
-=======
-  dps: 6180.50999
-  tps: 6013.34457
->>>>>>> 028e7518
+  dps: 6201.84041
+  tps: 6036.02062
  }
 }
 dps_results: {
  key: "TestShadow-AllItems-BracingEarthsiegeDiamond"
  value: {
-<<<<<<< HEAD
-  dps: 7266.34553
-  tps: 7053.42662
-=======
-  dps: 7381.66132
-  tps: 7086.46446
->>>>>>> 028e7518
+  dps: 7322.87018
+  tps: 7098.62022
  }
 }
 dps_results: {
  key: "TestShadow-AllItems-ChaoticSkyflareDiamond"
  value: {
-<<<<<<< HEAD
-  dps: 7458.76891
-  tps: 7352.29907
-=======
-  dps: 7531.39393
-  tps: 7378.93418
->>>>>>> 028e7518
+  dps: 7501.35707
+  tps: 7404.07485
  }
 }
 dps_results: {
  key: "TestShadow-AllItems-CorpseTongueCoin-50349"
  value: {
-<<<<<<< HEAD
-  dps: 7088.75292
-  tps: 7006.74909
-=======
-  dps: 7188.2895
-  tps: 7047.09978
->>>>>>> 028e7518
+  dps: 7144.08341
+  tps: 7056.28238
  }
 }
 dps_results: {
  key: "TestShadow-AllItems-CorpseTongueCoin-50352"
  value: {
-<<<<<<< HEAD
-  dps: 7088.75292
-  tps: 7006.74909
-=======
-  dps: 7188.2895
-  tps: 7047.09978
->>>>>>> 028e7518
+  dps: 7144.08341
+  tps: 7056.28238
  }
 }
 dps_results: {
  key: "TestShadow-AllItems-CorrodedSkeletonKey-50356"
  value: {
-<<<<<<< HEAD
-  dps: 7088.75292
-  tps: 7006.74909
-=======
-  dps: 7188.2895
-  tps: 7047.09978
->>>>>>> 028e7518
+  dps: 7144.08341
+  tps: 7056.28238
   hps: 64
  }
 }
 dps_results: {
  key: "TestShadow-AllItems-CrimsonAcolyte'sRaiment"
  value: {
-<<<<<<< HEAD
-  dps: 6994.24443
-  tps: 6907.46777
-=======
-  dps: 7014.40926
-  tps: 6927.12675
->>>>>>> 028e7518
+  dps: 7034.35491
+  tps: 6945.66495
  }
 }
 dps_results: {
  key: "TestShadow-AllItems-CrimsonAcolyte'sRegalia"
  value: {
-<<<<<<< HEAD
-  dps: 8044.73479
-  tps: 7967.43978
-=======
-  dps: 8022.17603
-  tps: 7946.74418
->>>>>>> 028e7518
+  dps: 8086.96945
+  tps: 8010.72178
  }
 }
 dps_results: {
  key: "TestShadow-AllItems-DarkmoonCard:Berserker!-42989"
  value: {
-<<<<<<< HEAD
-  dps: 7207.09506
-  tps: 7114.34946
-=======
-  dps: 7297.09561
-  tps: 7147.38777
->>>>>>> 028e7518
+  dps: 7263.79692
+  tps: 7160.20086
  }
 }
 dps_results: {
  key: "TestShadow-AllItems-DarkmoonCard:Death-42990"
  value: {
-<<<<<<< HEAD
-  dps: 7284.08118
-  tps: 7191.44186
-=======
-  dps: 7337.18957
-  tps: 7193.24561
->>>>>>> 028e7518
+  dps: 7338.71472
+  tps: 7224.22864
  }
 }
 dps_results: {
  key: "TestShadow-AllItems-DarkmoonCard:Greatness-44255"
  value: {
-<<<<<<< HEAD
-  dps: 7279.19663
-  tps: 7128.17408
-=======
-  dps: 7303.12225
-  tps: 7140.05189
->>>>>>> 028e7518
+  dps: 7313.35437
+  tps: 7165.39923
  }
 }
 dps_results: {
  key: "TestShadow-AllItems-Death'sChoice-47464"
  value: {
-<<<<<<< HEAD
-  dps: 7088.75292
-  tps: 7006.74909
-=======
-  dps: 7188.2895
-  tps: 7047.09978
->>>>>>> 028e7518
+  dps: 7144.08341
+  tps: 7056.28238
  }
 }
 dps_results: {
  key: "TestShadow-AllItems-DeathKnight'sAnguish-38212"
  value: {
-<<<<<<< HEAD
-  dps: 7134.43239
-  tps: 7048.49166
-=======
-  dps: 7217.57805
-  tps: 7075.90128
->>>>>>> 028e7518
+  dps: 7186.07743
+  tps: 7089.57381
  }
 }
 dps_results: {
  key: "TestShadow-AllItems-Deathbringer'sWill-50362"
  value: {
-<<<<<<< HEAD
-  dps: 7088.75292
-  tps: 7006.74909
-=======
-  dps: 7188.2895
-  tps: 7047.09978
->>>>>>> 028e7518
+  dps: 7144.08341
+  tps: 7056.28238
  }
 }
 dps_results: {
  key: "TestShadow-AllItems-Deathbringer'sWill-50363"
  value: {
-<<<<<<< HEAD
-  dps: 7088.75292
-  tps: 7006.74909
-=======
-  dps: 7188.2895
-  tps: 7047.09978
->>>>>>> 028e7518
+  dps: 7144.08341
+  tps: 7056.28238
  }
 }
 dps_results: {
  key: "TestShadow-AllItems-Defender'sCode-40257"
  value: {
-<<<<<<< HEAD
-  dps: 7088.75292
-  tps: 7006.74909
-=======
-  dps: 7188.2895
-  tps: 7047.09978
->>>>>>> 028e7518
+  dps: 7144.08341
+  tps: 7056.28238
  }
 }
 dps_results: {
  key: "TestShadow-AllItems-DestructiveSkyflareDiamond"
  value: {
-<<<<<<< HEAD
-  dps: 7278.21396
-  tps: 7186.1801
-=======
-  dps: 7368.7153
-  tps: 7217.43117
->>>>>>> 028e7518
+  dps: 7322.27013
+  tps: 7225.05506
  }
 }
 dps_results: {
  key: "TestShadow-AllItems-DislodgedForeignObject-50348"
  value: {
-<<<<<<< HEAD
-  dps: 7794.56955
-  tps: 7691.09392
-=======
-  dps: 7798.06482
-  tps: 7693.38357
->>>>>>> 028e7518
+  dps: 7847.26093
+  tps: 7756.07504
  }
 }
 dps_results: {
  key: "TestShadow-AllItems-DislodgedForeignObject-50353"
  value: {
-<<<<<<< HEAD
-  dps: 7727.32467
-  tps: 7615.72156
-=======
-  dps: 7751.72876
-  tps: 7637.77661
->>>>>>> 028e7518
+  dps: 7751.50633
+  tps: 7640.67407
  }
 }
 dps_results: {
  key: "TestShadow-AllItems-EffulgentSkyflareDiamond"
  value: {
-<<<<<<< HEAD
-  dps: 7225.80101
-  tps: 7156.3126
-=======
-  dps: 7341.20829
-  tps: 7190.87421
->>>>>>> 028e7518
+  dps: 7282.09708
+  tps: 7202.28456
  }
 }
 dps_results: {
  key: "TestShadow-AllItems-EmberSkyflareDiamond"
  value: {
-<<<<<<< HEAD
-  dps: 7325.02185
-  tps: 7258.62974
-=======
-  dps: 7406.1523
-  tps: 7263.62143
->>>>>>> 028e7518
+  dps: 7347.95354
+  tps: 7275.97448
  }
 }
 dps_results: {
  key: "TestShadow-AllItems-EnigmaticSkyflareDiamond"
  value: {
-<<<<<<< HEAD
-  dps: 7268.3175
-  tps: 7176.93265
-=======
-  dps: 7366.44614
-  tps: 7215.25051
->>>>>>> 028e7518
+  dps: 7317.99625
+  tps: 7221.21115
  }
 }
 dps_results: {
  key: "TestShadow-AllItems-EnigmaticStarflareDiamond"
  value: {
-<<<<<<< HEAD
-  dps: 7256.69385
-  tps: 7176.69768
-=======
-  dps: 7359.03425
-  tps: 7208.4424
->>>>>>> 028e7518
+  dps: 7313.82347
+  tps: 7218.91135
  }
 }
 dps_results: {
  key: "TestShadow-AllItems-EphemeralSnowflake-50260"
  value: {
-<<<<<<< HEAD
-  dps: 7275.88564
-  tps: 7183.91116
-=======
-  dps: 7304.06513
-  tps: 7186.85945
->>>>>>> 028e7518
+  dps: 7316.30013
+  tps: 7225.47983
  }
 }
 dps_results: {
  key: "TestShadow-AllItems-EssenceofGossamer-37220"
  value: {
-<<<<<<< HEAD
-  dps: 7088.75292
-  tps: 7006.74909
-=======
-  dps: 7188.2895
-  tps: 7047.09978
->>>>>>> 028e7518
+  dps: 7144.08341
+  tps: 7056.28238
  }
 }
 dps_results: {
  key: "TestShadow-AllItems-EternalEarthsiegeDiamond"
  value: {
-<<<<<<< HEAD
-  dps: 7225.80101
-  tps: 7156.3126
-=======
-  dps: 7341.20829
-  tps: 7190.87421
->>>>>>> 028e7518
+  dps: 7282.09708
+  tps: 7202.28456
  }
 }
 dps_results: {
  key: "TestShadow-AllItems-ExtractofNecromanticPower-40373"
  value: {
-<<<<<<< HEAD
-  dps: 7287.57904
-  tps: 7191.20795
-=======
-  dps: 7355.40205
-  tps: 7206.69852
->>>>>>> 028e7518
+  dps: 7311.13461
+  tps: 7209.80648
  }
 }
 dps_results: {
  key: "TestShadow-AllItems-EyeoftheBroodmother-45308"
  value: {
-<<<<<<< HEAD
-  dps: 7421.32422
-  tps: 7332.59031
-=======
-  dps: 7513.06798
-  tps: 7355.43747
->>>>>>> 028e7518
+  dps: 7476.01828
+  tps: 7366.85931
  }
 }
 dps_results: {
  key: "TestShadow-AllItems-Figurine-SapphireOwl-42413"
  value: {
-<<<<<<< HEAD
-  dps: 7174.66918
-  tps: 7104.92333
-=======
-  dps: 7194.68264
-  tps: 7121.39344
->>>>>>> 028e7518
+  dps: 7219.53259
+  tps: 7147.75991
  }
 }
 dps_results: {
  key: "TestShadow-AllItems-ForethoughtTalisman-40258"
  value: {
-<<<<<<< HEAD
-  dps: 7281.04985
-  tps: 7195.12925
-=======
-  dps: 7379.13133
-  tps: 7232.72888
->>>>>>> 028e7518
+  dps: 7329.61966
+  tps: 7238.27836
  }
 }
 dps_results: {
  key: "TestShadow-AllItems-ForgeEmber-37660"
  value: {
-<<<<<<< HEAD
-  dps: 7283.74024
-  tps: 7188.8591
-=======
-  dps: 7372.35968
-  tps: 7218.72863
->>>>>>> 028e7518
+  dps: 7346.16085
+  tps: 7238.26259
  }
 }
 dps_results: {
  key: "TestShadow-AllItems-ForlornSkyflareDiamond"
  value: {
-<<<<<<< HEAD
-  dps: 7266.34553
-  tps: 7196.24183
-=======
-  dps: 7381.66132
-  tps: 7229.98708
->>>>>>> 028e7518
+  dps: 7322.87018
+  tps: 7242.36957
  }
 }
 dps_results: {
  key: "TestShadow-AllItems-ForlornStarflareDiamond"
  value: {
-<<<<<<< HEAD
-  dps: 7258.23663
-  tps: 7188.25598
-=======
-  dps: 7373.43229
-  tps: 7221.99978
->>>>>>> 028e7518
+  dps: 7314.71556
+  tps: 7234.35257
  }
 }
 dps_results: {
  key: "TestShadow-AllItems-FuryoftheFiveFlights-40431"
  value: {
-<<<<<<< HEAD
-  dps: 7088.75292
-  tps: 7006.74909
-=======
-  dps: 7188.2895
-  tps: 7047.09978
->>>>>>> 028e7518
+  dps: 7144.08341
+  tps: 7056.28238
  }
 }
 dps_results: {
  key: "TestShadow-AllItems-FuturesightRune-38763"
  value: {
-<<<<<<< HEAD
-  dps: 7273.76986
-  tps: 7209.71984
-=======
-  dps: 7314.1539
-  tps: 7223.72938
->>>>>>> 028e7518
+  dps: 7291.98849
+  tps: 7227.77104
  }
 }
 dps_results: {
  key: "TestShadow-AllItems-GarbofFaith"
  value: {
-<<<<<<< HEAD
-  dps: 6585.54085
-  tps: 6501.62962
-=======
-  dps: 6614.51491
-  tps: 6533.16033
->>>>>>> 028e7518
+  dps: 6620.83001
+  tps: 6526.78283
  }
 }
 dps_results: {
  key: "TestShadow-AllItems-Gladiator'sInvestiture"
  value: {
-<<<<<<< HEAD
-  dps: 6916.1485
-  tps: 6820.87087
-=======
-  dps: 6923.1193
-  tps: 6822.54625
->>>>>>> 028e7518
+  dps: 6951.14784
+  tps: 6850.31759
  }
 }
 dps_results: {
  key: "TestShadow-AllItems-Gladiator'sRaiment"
  value: {
-<<<<<<< HEAD
-  dps: 7141.27018
-  tps: 6991.63532
-=======
-  dps: 7125.93918
-  tps: 6972.98844
->>>>>>> 028e7518
+  dps: 7164.88719
+  tps: 7014.85805
  }
 }
 dps_results: {
  key: "TestShadow-AllItems-GlowingTwilightScale-54573"
  value: {
-<<<<<<< HEAD
-  dps: 7412.76851
-  tps: 7324.37948
-=======
-  dps: 7512.27267
-  tps: 7362.02893
->>>>>>> 028e7518
+  dps: 7461.86606
+  tps: 7368.0051
  }
 }
 dps_results: {
  key: "TestShadow-AllItems-GlowingTwilightScale-54589"
  value: {
-<<<<<<< HEAD
-  dps: 7495.77372
-  tps: 7381.59817
-=======
-  dps: 7576.29675
-  tps: 7423.80803
->>>>>>> 028e7518
+  dps: 7540.75317
+  tps: 7432.74241
  }
 }
 dps_results: {
  key: "TestShadow-AllItems-GnomishLightningGenerator-41121"
  value: {
-<<<<<<< HEAD
-  dps: 7236.47743
-  tps: 7149.88396
-=======
-  dps: 7309.51613
-  tps: 7157.74066
->>>>>>> 028e7518
+  dps: 7285.07415
+  tps: 7178.53834
  }
 }
 dps_results: {
  key: "TestShadow-AllItems-Heartpierce-49982"
  value: {
-<<<<<<< HEAD
-  dps: 7458.76891
-  tps: 7352.29907
-=======
-  dps: 7531.39393
-  tps: 7378.93418
->>>>>>> 028e7518
+  dps: 7501.35707
+  tps: 7404.07485
  }
 }
 dps_results: {
  key: "TestShadow-AllItems-Heartpierce-50641"
  value: {
-<<<<<<< HEAD
-  dps: 7458.76891
-  tps: 7352.29907
-=======
-  dps: 7531.39393
-  tps: 7378.93418
->>>>>>> 028e7518
+  dps: 7501.35707
+  tps: 7404.07485
  }
 }
 dps_results: {
  key: "TestShadow-AllItems-ImpassiveSkyflareDiamond"
  value: {
-<<<<<<< HEAD
-  dps: 7268.3175
-  tps: 7176.93265
-=======
-  dps: 7366.44614
-  tps: 7215.25051
->>>>>>> 028e7518
+  dps: 7317.99625
+  tps: 7221.21115
  }
 }
 dps_results: {
  key: "TestShadow-AllItems-ImpassiveStarflareDiamond"
  value: {
-<<<<<<< HEAD
-  dps: 7256.69385
-  tps: 7176.69768
-=======
-  dps: 7359.03425
-  tps: 7208.4424
->>>>>>> 028e7518
+  dps: 7313.82347
+  tps: 7218.91135
  }
 }
 dps_results: {
  key: "TestShadow-AllItems-IncisorFragment-37723"
  value: {
-<<<<<<< HEAD
-  dps: 7088.75292
-  tps: 7006.74909
-=======
-  dps: 7188.2895
-  tps: 7047.09978
->>>>>>> 028e7518
+  dps: 7144.08341
+  tps: 7056.28238
  }
 }
 dps_results: {
  key: "TestShadow-AllItems-InsightfulEarthsiegeDiamond"
  value: {
-<<<<<<< HEAD
-  dps: 7325.51102
-  tps: 7248.32897
-=======
-  dps: 7331.31936
-  tps: 7256.72216
->>>>>>> 028e7518
+  dps: 7343.11722
+  tps: 7268.4758
  }
 }
 dps_results: {
  key: "TestShadow-AllItems-InvigoratingEarthsiegeDiamond"
  value: {
-<<<<<<< HEAD
-  dps: 7225.80101
-  tps: 7156.3126
-=======
-  dps: 7341.20829
-  tps: 7190.87421
->>>>>>> 028e7518
+  dps: 7282.09708
+  tps: 7202.28456
  }
 }
 dps_results: {
  key: "TestShadow-AllItems-Lavanthor'sTalisman-37872"
  value: {
-<<<<<<< HEAD
-  dps: 7088.75292
-  tps: 7006.74909
-=======
-  dps: 7188.2895
-  tps: 7047.09978
->>>>>>> 028e7518
+  dps: 7144.08341
+  tps: 7056.28238
  }
 }
 dps_results: {
  key: "TestShadow-AllItems-MajesticDragonFigurine-40430"
  value: {
-<<<<<<< HEAD
-  dps: 7233.83861
-  tps: 7156.71151
-=======
-  dps: 7256.85451
-  tps: 7175.55504
->>>>>>> 028e7518
+  dps: 7257.60395
+  tps: 7180.0753
  }
 }
 dps_results: {
  key: "TestShadow-AllItems-MeteoriteWhetstone-37390"
  value: {
-<<<<<<< HEAD
-  dps: 7166.31065
-  tps: 7088.7857
-=======
-  dps: 7267.84695
-  tps: 7117.74988
->>>>>>> 028e7518
+  dps: 7238.22224
+  tps: 7132.65573
  }
 }
 dps_results: {
  key: "TestShadow-AllItems-NevermeltingIceCrystal-50259"
  value: {
-<<<<<<< HEAD
-  dps: 7491.83612
-  tps: 7408.88073
-=======
-  dps: 7599.75912
-  tps: 7448.67124
->>>>>>> 028e7518
+  dps: 7541.61844
+  tps: 7447.84876
  }
 }
 dps_results: {
  key: "TestShadow-AllItems-OfferingofSacrifice-37638"
  value: {
-<<<<<<< HEAD
-  dps: 7088.75292
-  tps: 7006.74909
-=======
-  dps: 7188.2895
-  tps: 7047.09978
->>>>>>> 028e7518
+  dps: 7144.08341
+  tps: 7056.28238
  }
 }
 dps_results: {
  key: "TestShadow-AllItems-PersistentEarthshatterDiamond"
  value: {
-<<<<<<< HEAD
-  dps: 7225.80101
-  tps: 7156.3126
-=======
-  dps: 7341.20829
-  tps: 7190.87421
->>>>>>> 028e7518
+  dps: 7282.09708
+  tps: 7202.28456
  }
 }
 dps_results: {
  key: "TestShadow-AllItems-PersistentEarthsiegeDiamond"
  value: {
-<<<<<<< HEAD
-  dps: 7225.80101
-  tps: 7156.3126
-=======
-  dps: 7341.20829
-  tps: 7190.87421
->>>>>>> 028e7518
+  dps: 7282.09708
+  tps: 7202.28456
  }
 }
 dps_results: {
  key: "TestShadow-AllItems-PetrifiedScarab-21685"
  value: {
-  dps: 7188.2895
-  tps: 7047.09978
+  dps: 7144.08341
+  tps: 7056.28238
  }
 }
 dps_results: {
  key: "TestShadow-AllItems-PetrifiedTwilightScale-54571"
  value: {
-<<<<<<< HEAD
-  dps: 7088.75292
-  tps: 7006.74909
-=======
-  dps: 7188.2895
-  tps: 7047.09978
->>>>>>> 028e7518
+  dps: 7144.08341
+  tps: 7056.28238
  }
 }
 dps_results: {
  key: "TestShadow-AllItems-PetrifiedTwilightScale-54591"
  value: {
-<<<<<<< HEAD
-  dps: 7088.75292
-  tps: 7006.74909
-=======
-  dps: 7188.2895
-  tps: 7047.09978
->>>>>>> 028e7518
+  dps: 7144.08341
+  tps: 7056.28238
  }
 }
 dps_results: {
  key: "TestShadow-AllItems-PowerfulEarthshatterDiamond"
  value: {
-<<<<<<< HEAD
-  dps: 7225.80101
-  tps: 7156.3126
-=======
-  dps: 7341.20829
-  tps: 7190.87421
->>>>>>> 028e7518
+  dps: 7282.09708
+  tps: 7202.28456
  }
 }
 dps_results: {
  key: "TestShadow-AllItems-PowerfulEarthsiegeDiamond"
  value: {
-<<<<<<< HEAD
-  dps: 7225.80101
-  tps: 7156.3126
-=======
-  dps: 7341.20829
-  tps: 7190.87421
->>>>>>> 028e7518
+  dps: 7282.09708
+  tps: 7202.28456
  }
 }
 dps_results: {
  key: "TestShadow-AllItems-PurifiedShardoftheGods"
  value: {
-<<<<<<< HEAD
-  dps: 7088.75292
-  tps: 7006.74909
-=======
-  dps: 7188.2895
-  tps: 7047.09978
->>>>>>> 028e7518
+  dps: 7144.08341
+  tps: 7056.28238
  }
 }
 dps_results: {
  key: "TestShadow-AllItems-RegaliaofFaith"
  value: {
-<<<<<<< HEAD
-  dps: 6313.37834
-  tps: 6225.3985
-=======
-  dps: 6303.65701
-  tps: 6214.26172
->>>>>>> 028e7518
+  dps: 6327.95706
+  tps: 6237.87069
  }
 }
 dps_results: {
  key: "TestShadow-AllItems-ReignoftheDead-47316"
  value: {
-<<<<<<< HEAD
-  dps: 7502.10579
-  tps: 7421.44143
-=======
-  dps: 7593.28786
-  tps: 7428.82641
->>>>>>> 028e7518
+  dps: 7555.73258
+  tps: 7453.87455
  }
 }
 dps_results: {
  key: "TestShadow-AllItems-ReignoftheDead-47477"
  value: {
-<<<<<<< HEAD
-  dps: 7550.38688
-  tps: 7469.1916
-=======
-  dps: 7643.01036
-  tps: 7477.58396
->>>>>>> 028e7518
+  dps: 7605.43969
+  tps: 7502.96005
  }
 }
 dps_results: {
  key: "TestShadow-AllItems-RelentlessEarthsiegeDiamond"
  value: {
-<<<<<<< HEAD
-  dps: 7392.25234
-  tps: 7313.36868
-=======
-  dps: 7499.38462
-  tps: 7340.47434
->>>>>>> 028e7518
+  dps: 7457.48006
+  tps: 7375.61323
  }
 }
 dps_results: {
  key: "TestShadow-AllItems-RevitalizingSkyflareDiamond"
  value: {
-<<<<<<< HEAD
-  dps: 7272.75694
-  tps: 7197.83234
-=======
-  dps: 7364.65008
-  tps: 7215.69485
->>>>>>> 028e7518
+  dps: 7302.3082
+  tps: 7223.48153
  }
 }
 dps_results: {
  key: "TestShadow-AllItems-RuneofRepulsion-40372"
  value: {
-<<<<<<< HEAD
-  dps: 7088.75292
-  tps: 7006.74909
-=======
-  dps: 7188.2895
-  tps: 7047.09978
->>>>>>> 028e7518
+  dps: 7144.08341
+  tps: 7056.28238
  }
 }
 dps_results: {
  key: "TestShadow-AllItems-SanctificationGarb"
  value: {
-<<<<<<< HEAD
-  dps: 7211.07124
-  tps: 7088.65615
-=======
-  dps: 7194.5385
-  tps: 7119.14462
->>>>>>> 028e7518
+  dps: 7239.13409
+  tps: 7119.95328
  }
 }
 dps_results: {
  key: "TestShadow-AllItems-SanctificationRegalia"
  value: {
-<<<<<<< HEAD
-  dps: 6730.79457
-  tps: 6650.7324
-=======
-  dps: 6735.52081
-  tps: 6654.6451
->>>>>>> 028e7518
+  dps: 6749.00551
+  tps: 6667.716
  }
 }
 dps_results: {
  key: "TestShadow-AllItems-SealofthePantheon-36993"
  value: {
-<<<<<<< HEAD
-  dps: 7088.75292
-  tps: 7006.74909
-=======
-  dps: 7188.2895
-  tps: 7047.09978
->>>>>>> 028e7518
+  dps: 7144.08341
+  tps: 7056.28238
  }
 }
 dps_results: {
  key: "TestShadow-AllItems-ShinyShardoftheGods"
  value: {
-<<<<<<< HEAD
-  dps: 7088.75292
-  tps: 7006.74909
-=======
-  dps: 7188.2895
-  tps: 7047.09978
->>>>>>> 028e7518
+  dps: 7144.08341
+  tps: 7056.28238
  }
 }
 dps_results: {
  key: "TestShadow-AllItems-Sindragosa'sFlawlessFang-50361"
  value: {
-<<<<<<< HEAD
-  dps: 7088.75292
-  tps: 7006.74909
-=======
-  dps: 7188.2895
-  tps: 7047.09978
->>>>>>> 028e7518
+  dps: 7144.08341
+  tps: 7056.28238
  }
 }
 dps_results: {
  key: "TestShadow-AllItems-SliverofPureIce-50339"
  value: {
-<<<<<<< HEAD
-  dps: 7390.33398
-  tps: 7348.33075
-=======
-  dps: 7479.4838
-  tps: 7369.082
->>>>>>> 028e7518
+  dps: 7427.56961
+  tps: 7376.62836
  }
 }
 dps_results: {
  key: "TestShadow-AllItems-SliverofPureIce-50346"
  value: {
-<<<<<<< HEAD
-  dps: 7423.58471
-  tps: 7381.80958
-=======
-  dps: 7509.01872
-  tps: 7397.39206
->>>>>>> 028e7518
+  dps: 7458.95148
+  tps: 7407.97688
  }
 }
 dps_results: {
  key: "TestShadow-AllItems-SoulPreserver-37111"
  value: {
-<<<<<<< HEAD
-  dps: 7221.02616
-  tps: 7136.23042
-=======
-  dps: 7319.87175
-  tps: 7175.00541
->>>>>>> 028e7518
+  dps: 7269.35548
+  tps: 7179.16238
  }
 }
 dps_results: {
  key: "TestShadow-AllItems-SouloftheDead-40382"
  value: {
-<<<<<<< HEAD
-  dps: 7301.77443
-  tps: 7197.36589
-=======
-  dps: 7318.83896
-  tps: 7204.12602
->>>>>>> 028e7518
+  dps: 7329.45463
+  tps: 7225.21282
  }
 }
 dps_results: {
  key: "TestShadow-AllItems-SparkofLife-37657"
  value: {
-<<<<<<< HEAD
-  dps: 7323.84651
-  tps: 7245.50567
-=======
-  dps: 7284.29923
-  tps: 7208.89908
->>>>>>> 028e7518
+  dps: 7328.10847
+  tps: 7253.48837
  }
 }
 dps_results: {
  key: "TestShadow-AllItems-SphereofRedDragon'sBlood-37166"
  value: {
-<<<<<<< HEAD
-  dps: 7113.36845
-  tps: 7021.75878
-=======
-  dps: 7202.91894
-  tps: 7062.56725
->>>>>>> 028e7518
+  dps: 7159.79632
+  tps: 7064.11038
  }
 }
 dps_results: {
  key: "TestShadow-AllItems-SwiftSkyflareDiamond"
  value: {
-<<<<<<< HEAD
-  dps: 7225.80101
-  tps: 7156.3126
-=======
-  dps: 7341.20829
-  tps: 7190.87421
->>>>>>> 028e7518
+  dps: 7282.09708
+  tps: 7202.28456
  }
 }
 dps_results: {
  key: "TestShadow-AllItems-SwiftStarflareDiamond"
  value: {
-<<<<<<< HEAD
-  dps: 7225.80101
-  tps: 7156.3126
-=======
-  dps: 7341.20829
-  tps: 7190.87421
->>>>>>> 028e7518
+  dps: 7282.09708
+  tps: 7202.28456
  }
 }
 dps_results: {
  key: "TestShadow-AllItems-SwiftWindfireDiamond"
  value: {
-<<<<<<< HEAD
-  dps: 7225.80101
-  tps: 7156.3126
-=======
-  dps: 7341.20829
-  tps: 7190.87421
->>>>>>> 028e7518
+  dps: 7282.09708
+  tps: 7202.28456
  }
 }
 dps_results: {
  key: "TestShadow-AllItems-TalismanofTrollDivinity-37734"
  value: {
-<<<<<<< HEAD
-  dps: 7202.77428
-  tps: 7141.64445
-=======
-  dps: 7267.16421
-  tps: 7146.38451
->>>>>>> 028e7518
+  dps: 7236.26114
+  tps: 7176.92009
  }
 }
 dps_results: {
  key: "TestShadow-AllItems-TearsoftheVanquished-47215"
  value: {
-<<<<<<< HEAD
-  dps: 7174.64394
-  tps: 7103.75595
-=======
-  dps: 7202.81507
-  tps: 7122.39143
->>>>>>> 028e7518
+  dps: 7213.63991
+  tps: 7144.12997
  }
 }
 dps_results: {
  key: "TestShadow-AllItems-TheGeneral'sHeart-45507"
  value: {
-<<<<<<< HEAD
-  dps: 7088.75292
-  tps: 7006.74909
-=======
-  dps: 7188.2895
-  tps: 7047.09978
->>>>>>> 028e7518
+  dps: 7144.08341
+  tps: 7056.28238
  }
 }
 dps_results: {
  key: "TestShadow-AllItems-ThunderingSkyflareDiamond"
  value: {
-<<<<<<< HEAD
-  dps: 7225.80101
-  tps: 7156.3126
-=======
-  dps: 7341.20829
-  tps: 7190.87421
->>>>>>> 028e7518
+  dps: 7282.09708
+  tps: 7202.28456
  }
 }
 dps_results: {
  key: "TestShadow-AllItems-TinyAbominationinaJar-50351"
  value: {
-<<<<<<< HEAD
-  dps: 7113.36845
-  tps: 7021.75878
-=======
-  dps: 7202.91894
-  tps: 7062.56725
->>>>>>> 028e7518
+  dps: 7159.79632
+  tps: 7064.11038
  }
 }
 dps_results: {
  key: "TestShadow-AllItems-TinyAbominationinaJar-50706"
  value: {
-<<<<<<< HEAD
-  dps: 7113.36845
-  tps: 7021.75878
-=======
-  dps: 7202.91894
-  tps: 7062.56725
->>>>>>> 028e7518
+  dps: 7159.79632
+  tps: 7064.11038
  }
 }
 dps_results: {
  key: "TestShadow-AllItems-TirelessSkyflareDiamond"
  value: {
-<<<<<<< HEAD
-  dps: 7266.34553
-  tps: 7196.24183
-=======
-  dps: 7381.66132
-  tps: 7229.98708
->>>>>>> 028e7518
+  dps: 7322.87018
+  tps: 7242.36957
  }
 }
 dps_results: {
  key: "TestShadow-AllItems-TirelessStarflareDiamond"
  value: {
-<<<<<<< HEAD
-  dps: 7258.23663
-  tps: 7188.25598
-=======
-  dps: 7373.43229
-  tps: 7221.99978
->>>>>>> 028e7518
+  dps: 7314.71556
+  tps: 7234.35257
  }
 }
 dps_results: {
  key: "TestShadow-AllItems-TomeofArcanePhenomena-36972"
  value: {
-<<<<<<< HEAD
-  dps: 7273.24132
-  tps: 7219.62613
-=======
-  dps: 7369.02862
-  tps: 7290.96141
->>>>>>> 028e7518
+  dps: 7294.93983
+  tps: 7251.46283
  }
 }
 dps_results: {
  key: "TestShadow-AllItems-TrenchantEarthshatterDiamond"
  value: {
-<<<<<<< HEAD
-  dps: 7258.23663
-  tps: 7188.25598
-=======
-  dps: 7373.43229
-  tps: 7221.99978
->>>>>>> 028e7518
+  dps: 7314.71556
+  tps: 7234.35257
  }
 }
 dps_results: {
  key: "TestShadow-AllItems-TrenchantEarthsiegeDiamond"
  value: {
-<<<<<<< HEAD
-  dps: 7266.34553
-  tps: 7196.24183
-=======
-  dps: 7381.66132
-  tps: 7229.98708
->>>>>>> 028e7518
+  dps: 7322.87018
+  tps: 7242.36957
  }
 }
 dps_results: {
  key: "TestShadow-AllItems-Val'anyr,HammerofAncientKings-46017"
  value: {
-<<<<<<< HEAD
-  dps: 7748.16385
-  tps: 7613.0602
-=======
-  dps: 7828.4795
-  tps: 7659.62354
->>>>>>> 028e7518
+  dps: 7790.85545
+  tps: 7659.26755
  }
 }
 dps_results: {
  key: "TestShadow-AllItems-VestmentsofAbsolution"
  value: {
-<<<<<<< HEAD
-  dps: 5262.81013
-  tps: 5123.24335
-=======
-  dps: 5266.01507
-  tps: 5126.86123
->>>>>>> 028e7518
+  dps: 5295.29886
+  tps: 5156.93122
  }
 }
 dps_results: {
  key: "TestShadow-AllItems-WingedTalisman-37844"
  value: {
-<<<<<<< HEAD
-  dps: 7256.29407
-  tps: 7142.65553
-=======
-  dps: 7326
-  tps: 7176.15462
->>>>>>> 028e7518
+  dps: 7273.19276
+  tps: 7172.50269
  }
 }
 dps_results: {
  key: "TestShadow-AllItems-Zabra'sRaiment"
  value: {
-<<<<<<< HEAD
-  dps: 6658.00925
-  tps: 6579.9518
-=======
-  dps: 6674.42752
-  tps: 6588.97927
->>>>>>> 028e7518
+  dps: 6686.46852
+  tps: 6601.56602
  }
 }
 dps_results: {
  key: "TestShadow-AllItems-Zabra'sRegalia"
  value: {
-<<<<<<< HEAD
-  dps: 7082.74231
-  tps: 7008.00309
-=======
-  dps: 7094.87628
-  tps: 7016.20841
->>>>>>> 028e7518
+  dps: 7124.04346
+  tps: 7045.3641
  }
 }
 dps_results: {
  key: "TestShadow-Average-Default"
  value: {
-<<<<<<< HEAD
-  dps: 7486.02898
-  tps: 7373.9844
-=======
-  dps: 7578.04894
-  tps: 7397.89202
->>>>>>> 028e7518
+  dps: 7516.77594
+  tps: 7405.73022
  }
 }
 dps_results: {
  key: "TestShadow-Settings-Draenei-P1-Basic-FullBuffs-LongMultiTarget"
  value: {
-<<<<<<< HEAD
-  dps: 7238.60247
-  tps: 8240.01492
-=======
-  dps: 7328.31535
-  tps: 8351.11282
->>>>>>> 028e7518
+  dps: 7268.36998
+  tps: 8269.29377
  }
 }
 dps_results: {
  key: "TestShadow-Settings-Draenei-P1-Basic-FullBuffs-LongSingleTarget"
  value: {
-<<<<<<< HEAD
-  dps: 7238.60247
-  tps: 7194.47834
-=======
-  dps: 7328.31535
-  tps: 7255.38314
->>>>>>> 028e7518
+  dps: 7268.36998
+  tps: 7223.75719
  }
 }
 dps_results: {
  key: "TestShadow-Settings-Draenei-P1-Basic-FullBuffs-ShortSingleTarget"
  value: {
-<<<<<<< HEAD
-  dps: 8132.20781
-  tps: 8210.55703
-=======
-  dps: 8072.41259
-  tps: 8150.53647
->>>>>>> 028e7518
+  dps: 8169.64557
+  tps: 8247.99479
  }
 }
 dps_results: {
  key: "TestShadow-Settings-Draenei-P1-Basic-NoBuffs-LongMultiTarget"
  value: {
-<<<<<<< HEAD
-  dps: 3663.02261
-  tps: 4521.99832
-=======
-  dps: 3700.17427
-  tps: 4625.7073
->>>>>>> 028e7518
+  dps: 3692.26464
+  tps: 4550.13793
  }
 }
 dps_results: {
  key: "TestShadow-Settings-Draenei-P1-Basic-NoBuffs-LongSingleTarget"
  value: {
-<<<<<<< HEAD
-  dps: 3663.02261
-  tps: 3587.65559
-=======
-  dps: 3700.17427
-  tps: 3627.58309
->>>>>>> 028e7518
+  dps: 3692.26464
+  tps: 3615.7952
  }
 }
 dps_results: {
  key: "TestShadow-Settings-Draenei-P1-Basic-NoBuffs-ShortSingleTarget"
  value: {
-<<<<<<< HEAD
-  dps: 3921.782
-  tps: 3768.96692
-=======
-  dps: 4004.6644
-  tps: 3898.56685
->>>>>>> 028e7518
+  dps: 3962.20886
+  tps: 3803.13277
  }
 }
 dps_results: {
  key: "TestShadow-Settings-Draenei-P1-Clipping-FullBuffs-LongMultiTarget"
  value: {
-<<<<<<< HEAD
-  dps: 6885.61032
-  tps: 8027.96429
-=======
-  dps: 7009.91613
-  tps: 8113.75344
->>>>>>> 028e7518
+  dps: 6906.36598
+  tps: 8049.36214
  }
 }
 dps_results: {
  key: "TestShadow-Settings-Draenei-P1-Clipping-FullBuffs-LongSingleTarget"
  value: {
-<<<<<<< HEAD
-  dps: 6885.61032
-  tps: 6837.27
-=======
-  dps: 7009.91613
-  tps: 6882.28418
->>>>>>> 028e7518
+  dps: 6906.36598
+  tps: 6858.66786
  }
 }
 dps_results: {
  key: "TestShadow-Settings-Draenei-P1-Clipping-FullBuffs-ShortSingleTarget"
  value: {
-<<<<<<< HEAD
-  dps: 7703.8004
-  tps: 7781.98867
-=======
-  dps: 7843.42927
-  tps: 7916.55714
->>>>>>> 028e7518
+  dps: 7722.88353
+  tps: 7801.07179
  }
 }
 dps_results: {
  key: "TestShadow-Settings-Draenei-P1-Clipping-NoBuffs-LongMultiTarget"
  value: {
-<<<<<<< HEAD
-  dps: 3472.79847
-  tps: 4414.30409
-=======
-  dps: 3446.174
-  tps: 4382.39097
->>>>>>> 028e7518
+  dps: 3493.45159
+  tps: 4433.48876
  }
 }
 dps_results: {
  key: "TestShadow-Settings-Draenei-P1-Clipping-NoBuffs-LongSingleTarget"
  value: {
-<<<<<<< HEAD
-  dps: 3472.79847
-  tps: 3402.7522
-=======
-  dps: 3446.174
-  tps: 3374.196
->>>>>>> 028e7518
+  dps: 3493.45159
+  tps: 3421.93687
  }
 }
 dps_results: {
  key: "TestShadow-Settings-Draenei-P1-Clipping-NoBuffs-ShortSingleTarget"
  value: {
-<<<<<<< HEAD
-  dps: 3937.52184
-  tps: 3712.12632
-=======
-  dps: 3982.60985
-  tps: 3764.74106
->>>>>>> 028e7518
+  dps: 3967.50838
+  tps: 3736.68509
  }
 }
 dps_results: {
  key: "TestShadow-Settings-Draenei-P1-Ideal-FullBuffs-LongMultiTarget"
  value: {
-<<<<<<< HEAD
-  dps: 7413.90569
-  tps: 8472.06994
-=======
-  dps: 7452.4722
-  tps: 8451.43927
->>>>>>> 028e7518
+  dps: 7447.52426
+  tps: 8513.57017
  }
 }
 dps_results: {
  key: "TestShadow-Settings-Draenei-P1-Ideal-FullBuffs-LongSingleTarget"
  value: {
-<<<<<<< HEAD
-  dps: 7413.90569
-  tps: 7256.75282
-=======
-  dps: 7452.4722
-  tps: 7259.44999
->>>>>>> 028e7518
+  dps: 7447.52426
+  tps: 7286.60909
  }
 }
 dps_results: {
  key: "TestShadow-Settings-Draenei-P1-Ideal-FullBuffs-ShortSingleTarget"
  value: {
-<<<<<<< HEAD
-  dps: 8267.2477
-  tps: 8345.82226
-=======
-  dps: 8285.54352
-  tps: 8364.27904
->>>>>>> 028e7518
+  dps: 8344.91212
+  tps: 8423.48668
  }
 }
 dps_results: {
  key: "TestShadow-Settings-Draenei-P1-Ideal-NoBuffs-LongMultiTarget"
  value: {
-<<<<<<< HEAD
-  dps: 3631.58721
-  tps: 4569.7158
-=======
-  dps: 3598.46907
-  tps: 4542.73125
->>>>>>> 028e7518
+  dps: 3634.17648
+  tps: 4579.48485
  }
 }
 dps_results: {
  key: "TestShadow-Settings-Draenei-P1-Ideal-NoBuffs-LongSingleTarget"
  value: {
-<<<<<<< HEAD
-  dps: 3631.58721
-  tps: 3561.52082
-=======
-  dps: 3598.46907
-  tps: 3527.82244
->>>>>>> 028e7518
+  dps: 3634.17648
+  tps: 3564.57604
  }
 }
 dps_results: {
  key: "TestShadow-Settings-Draenei-P1-Ideal-NoBuffs-ShortSingleTarget"
  value: {
-<<<<<<< HEAD
-  dps: 4260.07339
-  tps: 4037.11313
-=======
-  dps: 4239.47443
-  tps: 4009.77389
->>>>>>> 028e7518
+  dps: 4304.69347
+  tps: 4076.77968
  }
 }
 dps_results: {
  key: "TestShadow-Settings-NightElf-P1-Basic-FullBuffs-LongMultiTarget"
  value: {
-<<<<<<< HEAD
-  dps: 7223.2157
-  tps: 8250.77948
-=======
-  dps: 7317.86254
-  tps: 8381.70457
->>>>>>> 028e7518
+  dps: 7251.19285
+  tps: 8278.04791
  }
 }
 dps_results: {
  key: "TestShadow-Settings-NightElf-P1-Basic-FullBuffs-LongSingleTarget"
  value: {
-<<<<<<< HEAD
-  dps: 7223.2157
-  tps: 7174.89047
-=======
-  dps: 7317.86254
-  tps: 7260.77283
->>>>>>> 028e7518
+  dps: 7251.19285
+  tps: 7202.1589
  }
 }
 dps_results: {
  key: "TestShadow-Settings-NightElf-P1-Basic-FullBuffs-ShortSingleTarget"
  value: {
-<<<<<<< HEAD
-  dps: 8125.79118
-  tps: 8204.13959
-=======
-  dps: 8066.05149
-  tps: 8144.14236
->>>>>>> 028e7518
+  dps: 8163.22101
+  tps: 8241.56942
  }
 }
 dps_results: {
  key: "TestShadow-Settings-NightElf-P1-Basic-NoBuffs-LongMultiTarget"
  value: {
-<<<<<<< HEAD
-  dps: 3662.18348
-  tps: 4534.51889
-=======
-  dps: 3687.90009
-  tps: 4615.51805
->>>>>>> 028e7518
+  dps: 3688.7166
+  tps: 4559.65299
  }
 }
 dps_results: {
  key: "TestShadow-Settings-NightElf-P1-Basic-NoBuffs-LongSingleTarget"
  value: {
-<<<<<<< HEAD
-  dps: 3662.18348
-  tps: 3587.55313
-=======
-  dps: 3687.90009
-  tps: 3616.5642
->>>>>>> 028e7518
+  dps: 3688.7166
+  tps: 3612.68722
  }
 }
 dps_results: {
  key: "TestShadow-Settings-NightElf-P1-Basic-NoBuffs-ShortSingleTarget"
  value: {
-<<<<<<< HEAD
-  dps: 3936.24223
-  tps: 3759.41867
-=======
-  dps: 4003.05325
-  tps: 3885.02865
->>>>>>> 028e7518
+  dps: 3976.46052
+  tps: 3793.37596
  }
 }
 dps_results: {
  key: "TestShadow-Settings-NightElf-P1-Clipping-FullBuffs-LongMultiTarget"
  value: {
-<<<<<<< HEAD
-  dps: 6883.72792
-  tps: 8043.47383
-=======
-  dps: 6984.41932
-  tps: 8111.65157
->>>>>>> 028e7518
+  dps: 6904.80692
+  tps: 8064.42047
  }
 }
 dps_results: {
  key: "TestShadow-Settings-NightElf-P1-Clipping-FullBuffs-LongSingleTarget"
  value: {
-<<<<<<< HEAD
-  dps: 6883.72792
-  tps: 6839.217
-=======
-  dps: 6984.41932
-  tps: 6865.46853
->>>>>>> 028e7518
+  dps: 6904.80692
+  tps: 6860.16364
  }
 }
 dps_results: {
  key: "TestShadow-Settings-NightElf-P1-Clipping-FullBuffs-ShortSingleTarget"
  value: {
-<<<<<<< HEAD
-  dps: 7695.04452
-  tps: 7773.16759
-=======
-  dps: 7835.747
-  tps: 7908.77748
->>>>>>> 028e7518
+  dps: 7712.5939
+  tps: 7790.71697
  }
 }
 dps_results: {
  key: "TestShadow-Settings-NightElf-P1-Clipping-NoBuffs-LongMultiTarget"
  value: {
-<<<<<<< HEAD
-  dps: 3434.0435
-  tps: 4367.14072
-=======
-  dps: 3414.58888
-  tps: 4345.0198
->>>>>>> 028e7518
+  dps: 3456.40588
+  tps: 4388.01847
  }
 }
 dps_results: {
  key: "TestShadow-Settings-NightElf-P1-Clipping-NoBuffs-LongSingleTarget"
  value: {
-<<<<<<< HEAD
-  dps: 3434.0435
-  tps: 3363.15577
-=======
-  dps: 3414.58888
-  tps: 3344.38892
->>>>>>> 028e7518
+  dps: 3456.40588
+  tps: 3384.03351
  }
 }
 dps_results: {
  key: "TestShadow-Settings-NightElf-P1-Clipping-NoBuffs-ShortSingleTarget"
  value: {
-<<<<<<< HEAD
-  dps: 3934.15323
-  tps: 3709.49866
-=======
-  dps: 3991.32144
-  tps: 3760.6434
->>>>>>> 028e7518
+  dps: 3964.14443
+  tps: 3734.0621
  }
 }
 dps_results: {
  key: "TestShadow-Settings-NightElf-P1-Ideal-FullBuffs-LongMultiTarget"
  value: {
-<<<<<<< HEAD
-  dps: 7416.77967
-  tps: 8456.15229
-=======
-  dps: 7464.94542
-  tps: 8438.55247
->>>>>>> 028e7518
+  dps: 7463.88941
+  tps: 8468.39921
  }
 }
 dps_results: {
  key: "TestShadow-Settings-NightElf-P1-Ideal-FullBuffs-LongSingleTarget"
  value: {
-<<<<<<< HEAD
-  dps: 7416.77967
-  tps: 7250.21196
-=======
-  dps: 7464.94542
-  tps: 7270.82651
->>>>>>> 028e7518
+  dps: 7463.88941
+  tps: 7291.6356
  }
 }
 dps_results: {
  key: "TestShadow-Settings-NightElf-P1-Ideal-FullBuffs-ShortSingleTarget"
  value: {
-<<<<<<< HEAD
-  dps: 8265.5687
-  tps: 8344.07807
-=======
-  dps: 8274.82475
-  tps: 8353.52727
->>>>>>> 028e7518
+  dps: 8343.88825
+  tps: 8422.39762
  }
 }
 dps_results: {
  key: "TestShadow-Settings-NightElf-P1-Ideal-NoBuffs-LongMultiTarget"
  value: {
-<<<<<<< HEAD
-  dps: 3566.6279
-  tps: 4510.77567
-=======
-  dps: 3609.48113
-  tps: 4545.96169
->>>>>>> 028e7518
+  dps: 3619.0627
+  tps: 4556.72694
  }
 }
 dps_results: {
  key: "TestShadow-Settings-NightElf-P1-Ideal-NoBuffs-LongSingleTarget"
  value: {
-<<<<<<< HEAD
-  dps: 3566.6279
-  tps: 3496.72851
-=======
-  dps: 3609.48113
-  tps: 3538.62266
->>>>>>> 028e7518
+  dps: 3619.0627
+  tps: 3549.38792
  }
 }
 dps_results: {
  key: "TestShadow-Settings-NightElf-P1-Ideal-NoBuffs-ShortSingleTarget"
  value: {
-<<<<<<< HEAD
-  dps: 4252.28261
-  tps: 4029.205
-=======
-  dps: 4235.69103
-  tps: 4004.51331
->>>>>>> 028e7518
+  dps: 4296.89713
+  tps: 4068.86955
  }
 }
 dps_results: {
  key: "TestShadow-Settings-Undead-P1-Basic-FullBuffs-LongMultiTarget"
  value: {
-<<<<<<< HEAD
-  dps: 7378.10898
-  tps: 8103.14175
-=======
-  dps: 7469.52932
-  tps: 8302.51385
->>>>>>> 028e7518
+  dps: 7402.25868
+  tps: 8129.56903
  }
 }
 dps_results: {
  key: "TestShadow-Settings-Undead-P1-Basic-FullBuffs-LongSingleTarget"
  value: {
-<<<<<<< HEAD
-  dps: 7378.10898
-  tps: 7294.71963
-=======
-  dps: 7469.52932
-  tps: 7387.11778
->>>>>>> 028e7518
+  dps: 7402.25868
+  tps: 7321.1469
  }
 }
 dps_results: {
  key: "TestShadow-Settings-Undead-P1-Basic-FullBuffs-ShortSingleTarget"
  value: {
-<<<<<<< HEAD
-  dps: 8170.18826
-  tps: 8249.42768
-=======
-  dps: 8115.42217
-  tps: 8194.40404
->>>>>>> 028e7518
+  dps: 8208.38009
+  tps: 8287.61951
  }
 }
 dps_results: {
  key: "TestShadow-Settings-Undead-P1-Basic-NoBuffs-LongMultiTarget"
  value: {
-<<<<<<< HEAD
-  dps: 3846.3325
-  tps: 4713.81004
-=======
-  dps: 3834.17833
-  tps: 4692.5002
->>>>>>> 028e7518
+  dps: 3875.89946
+  tps: 4741.79494
  }
 }
 dps_results: {
  key: "TestShadow-Settings-Undead-P1-Basic-NoBuffs-LongSingleTarget"
  value: {
-<<<<<<< HEAD
-  dps: 3846.3325
-  tps: 3772.56689
-=======
-  dps: 3834.17833
-  tps: 3758.11908
->>>>>>> 028e7518
+  dps: 3875.89946
+  tps: 3800.55179
  }
 }
 dps_results: {
  key: "TestShadow-Settings-Undead-P1-Basic-NoBuffs-ShortSingleTarget"
  value: {
-<<<<<<< HEAD
-  dps: 3797.23999
-  tps: 3773.72413
-=======
-  dps: 3907.21672
-  tps: 3897.49584
->>>>>>> 028e7518
+  dps: 3837.05766
+  tps: 3806.32452
  }
 }
 dps_results: {
  key: "TestShadow-Settings-Undead-P1-Clipping-FullBuffs-LongMultiTarget"
  value: {
-<<<<<<< HEAD
-  dps: 6914.88261
-  tps: 7912.11112
-=======
-  dps: 6990.19447
-  tps: 8054.24591
->>>>>>> 028e7518
+  dps: 6944.03252
+  tps: 7943.55378
  }
 }
 dps_results: {
  key: "TestShadow-Settings-Undead-P1-Clipping-FullBuffs-LongSingleTarget"
  value: {
-<<<<<<< HEAD
-  dps: 6914.88261
-  tps: 6887.28845
-=======
-  dps: 6990.19447
-  tps: 6933.27306
->>>>>>> 028e7518
+  dps: 6944.03252
+  tps: 6918.7311
  }
 }
 dps_results: {
  key: "TestShadow-Settings-Undead-P1-Clipping-FullBuffs-ShortSingleTarget"
  value: {
-<<<<<<< HEAD
-  dps: 7733.33695
-  tps: 7812.35102
-=======
-  dps: 7876.50339
-  tps: 7950.42487
->>>>>>> 028e7518
+  dps: 7751.26188
+  tps: 7830.27595
  }
 }
 dps_results: {
  key: "TestShadow-Settings-Undead-P1-Clipping-NoBuffs-LongMultiTarget"
  value: {
-<<<<<<< HEAD
-  dps: 3537.42387
-  tps: 4471.96011
-=======
-  dps: 3572.76842
-  tps: 4520.78064
->>>>>>> 028e7518
+  dps: 3554.23323
+  tps: 4487.64801
  }
 }
 dps_results: {
  key: "TestShadow-Settings-Undead-P1-Clipping-NoBuffs-LongSingleTarget"
  value: {
-<<<<<<< HEAD
-  dps: 3537.42387
-  tps: 3465.52758
-=======
-  dps: 3572.76842
-  tps: 3500.62403
->>>>>>> 028e7518
+  dps: 3554.23323
+  tps: 3481.21548
  }
 }
 dps_results: {
  key: "TestShadow-Settings-Undead-P1-Clipping-NoBuffs-ShortSingleTarget"
  value: {
-<<<<<<< HEAD
-  dps: 3886.29557
-  tps: 3726.84568
-=======
-  dps: 3944.95136
-  tps: 3781.8561
->>>>>>> 028e7518
+  dps: 3915.72266
+  tps: 3750.21651
  }
 }
 dps_results: {
  key: "TestShadow-Settings-Undead-P1-Ideal-FullBuffs-LongMultiTarget"
  value: {
-<<<<<<< HEAD
-  dps: 7458.76891
-  tps: 8379.71794
-=======
-  dps: 7531.39393
-  tps: 8399.68736
->>>>>>> 028e7518
+  dps: 7501.35707
+  tps: 8415.77785
  }
 }
 dps_results: {
  key: "TestShadow-Settings-Undead-P1-Ideal-FullBuffs-LongSingleTarget"
  value: {
-<<<<<<< HEAD
-  dps: 7458.76891
-  tps: 7352.29907
-=======
-  dps: 7531.39393
-  tps: 7378.93418
->>>>>>> 028e7518
+  dps: 7501.35707
+  tps: 7404.07485
  }
 }
 dps_results: {
  key: "TestShadow-Settings-Undead-P1-Ideal-FullBuffs-ShortSingleTarget"
  value: {
-<<<<<<< HEAD
-  dps: 8307.1514
-  tps: 8386.55177
-=======
-  dps: 8324.11316
-  tps: 8403.70668
->>>>>>> 028e7518
+  dps: 8383.87415
+  tps: 8463.27452
  }
 }
 dps_results: {
  key: "TestShadow-Settings-Undead-P1-Ideal-NoBuffs-LongMultiTarget"
  value: {
-<<<<<<< HEAD
-  dps: 3729.51896
-  tps: 4691.41299
-=======
-  dps: 3734.93611
-  tps: 4702.59485
->>>>>>> 028e7518
+  dps: 3749.0491
+  tps: 4712.91221
  }
 }
 dps_results: {
  key: "TestShadow-Settings-Undead-P1-Ideal-NoBuffs-LongSingleTarget"
  value: {
-<<<<<<< HEAD
-  dps: 3729.51896
-  tps: 3660.96332
-=======
-  dps: 3734.93611
-  tps: 3665.28314
->>>>>>> 028e7518
+  dps: 3749.0491
+  tps: 3679.03152
  }
 }
 dps_results: {
  key: "TestShadow-Settings-Undead-P1-Ideal-NoBuffs-ShortSingleTarget"
  value: {
-<<<<<<< HEAD
-  dps: 4262.06127
-  tps: 4050.41469
-=======
-  dps: 4217.19233
-  tps: 4013.49971
->>>>>>> 028e7518
+  dps: 4316.40255
+  tps: 4097.47633
  }
 }
 dps_results: {
  key: "TestShadow-SwitchInFrontOfTarget-Default"
  value: {
-<<<<<<< HEAD
-  dps: 7435.65309
-  tps: 7352.29907
-=======
-  dps: 7502.64687
-  tps: 7378.93418
->>>>>>> 028e7518
+  dps: 7480.39633
+  tps: 7404.07485
  }
 }