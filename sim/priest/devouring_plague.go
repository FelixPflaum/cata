--- conflicted
+++ resolved
@@ -63,16 +63,13 @@
 		AffectedByCastSpeed: priest.Talents.Shadowform,
 
 		TickEffects: core.TickFuncSnapshot(target, core.SpellEffect{
-			ProcMask:             core.ProcMaskPeriodicDamage,
-<<<<<<< HEAD
+			ProcMask: core.ProcMaskPeriodicDamage,
+
 			BonusSpellCritRating: float64(priest.Talents.MindMelt)*3*core.CritRatingPerCritChance + core.TernaryFloat64(priest.HasSetBonus(ItemSetCrimsonAcolyte, 4), 5, 0)*core.CritRatingPerCritChance,
 			DamageMultiplier:     (1 + float64(priest.Talents.Darkness)*0.02 + float64(priest.Talents.TwinDisciplines)*0.01 + float64(priest.Talents.ImprovedDevouringPlague)*0.05 + core.TernaryFloat64(priest.HasSetBonus(ItemSetConquerorSanct, 2), 1.15, 1)),
-=======
-			BonusSpellCritRating: float64(priest.Talents.MindMelt) * 3 * core.CritRatingPerCritChance,
-			DamageMultiplier:     (1 + float64(priest.Talents.Darkness)*0.02 + +float64(priest.Talents.TwinDisciplines)*0.01 + float64(priest.Talents.ImprovedDevouringPlague)*0.05),
->>>>>>> d3676ccc
-			ThreatMultiplier:     1 - 0.08*float64(priest.Talents.ShadowAffinity),
-			IsPeriodic:           true,
+
+			ThreatMultiplier: 1 - 0.08*float64(priest.Talents.ShadowAffinity),
+			IsPeriodic:       true,
 			BaseDamage: core.WrapBaseDamageConfig(
 				core.BaseDamageConfigMagicNoRoll(1376/8, 0.1849),
 				func(oldCalculator core.BaseDamageCalculator) core.BaseDamageCalculator {
