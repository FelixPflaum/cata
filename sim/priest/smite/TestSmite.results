--- conflicted
+++ resolved
@@ -47,1693 +47,988 @@
 dps_results: {
  key: "TestSmite-AllItems-AbacusofViolentOdds-28288"
  value: {
-<<<<<<< HEAD
-  dps: 804.4877961996316
-  tps: 781.5420322147226
-=======
-  dps: 798.0243998636465
-  tps: 775.449402009838
->>>>>>> eaec2cf1
+  dps: 812.1582064691903
+  tps: 789.0590342788901
  }
 }
 dps_results: {
  key: "TestSmite-AllItems-AbsolutionRegalia"
  value: {
-<<<<<<< HEAD
-  dps: 809.661816049755
-  tps: 786.63205898946
-=======
-  dps: 807.4024210356469
-  tps: 784.6785921205469
->>>>>>> eaec2cf1
+  dps: 817.4038747197758
+  tps: 794.2192764860799
  }
 }
 dps_results: {
  key: "TestSmite-AllItems-AdamantineFigurine-27891"
  value: {
-<<<<<<< HEAD
-  dps: 804.4877961996316
-  tps: 781.5420322147226
-=======
-  dps: 798.0243998636465
-  tps: 775.449402009838
->>>>>>> eaec2cf1
+  dps: 812.1582064691903
+  tps: 789.0590342788901
  }
 }
 dps_results: {
  key: "TestSmite-AllItems-Alchemist'sStone-13503"
  value: {
-<<<<<<< HEAD
-  dps: 819.7886561788496
-  tps: 796.0866100661184
-=======
-  dps: 811.6817727991083
-  tps: 788.4309873360772
->>>>>>> eaec2cf1
+  dps: 827.5166705503616
+  tps: 803.6600641502008
  }
 }
 dps_results: {
  key: "TestSmite-AllItems-AncientAqirArtifact-33830"
  value: {
-<<<<<<< HEAD
-  dps: 804.4877961996316
-  tps: 781.5420322147226
-=======
-  dps: 798.0243998636465
-  tps: 775.449402009838
->>>>>>> eaec2cf1
+  dps: 812.1582064691903
+  tps: 789.0590342788901
  }
 }
 dps_results: {
  key: "TestSmite-AllItems-AshtongueTalismanofAcumen-32490"
  value: {
-<<<<<<< HEAD
-  dps: 817.7521138364486
-  tps: 794.045502029624
-=======
-  dps: 820.9562273925737
-  tps: 797.2984873860667
->>>>>>> eaec2cf1
+  dps: 825.4748399486461
+  tps: 801.6137736195778
  }
 }
 dps_results: {
  key: "TestSmite-AllItems-Assassin'sAlchemistStone-35751"
  value: {
-<<<<<<< HEAD
-  dps: 804.4877961996316
-  tps: 781.5420322147226
-=======
-  dps: 798.0243998636465
-  tps: 775.449402009838
->>>>>>> eaec2cf1
+  dps: 812.1582064691903
+  tps: 789.0590342788901
  }
 }
 dps_results: {
  key: "TestSmite-AllItems-AustereEarthsiegeDiamond"
  value: {
-<<<<<<< HEAD
-  dps: 833.3864806475675
-  tps: 809.2147094537561
-=======
-  dps: 806.0567846895709
-  tps: 782.9174639467291
->>>>>>> eaec2cf1
+  dps: 841.1337358319198
+  tps: 816.8070195344211
  }
 }
 dps_results: {
  key: "TestSmite-AllItems-AvatarRegalia"
  value: {
-<<<<<<< HEAD
-  dps: 756.5270767903291
-  tps: 738.0839277783042
-=======
-  dps: 755.6418535734579
-  tps: 737.418880119198
->>>>>>> eaec2cf1
+  dps: 764.0106698683655
+  tps: 745.4178489947801
  }
 }
 dps_results: {
  key: "TestSmite-AllItems-BadgeofTenacity-32658"
  value: {
-<<<<<<< HEAD
-  dps: 804.4877961996316
-  tps: 781.5420322147226
-=======
-  dps: 798.0243998636465
-  tps: 775.449402009838
->>>>>>> eaec2cf1
+  dps: 812.1582064691903
+  tps: 789.0590342788901
  }
 }
 dps_results: {
  key: "TestSmite-AllItems-BadgeoftheSwarmguard-21670"
  value: {
-<<<<<<< HEAD
-  dps: 804.4877961996316
-  tps: 781.5420322147226
-=======
-  dps: 798.0243998636465
-  tps: 775.449402009838
->>>>>>> eaec2cf1
+  dps: 812.1582064691903
+  tps: 789.0590342788901
  }
 }
 dps_results: {
  key: "TestSmite-AllItems-BandoftheEternalChampion-29301"
  value: {
-<<<<<<< HEAD
-  dps: 812.627707388889
-  tps: 789.4405608012519
-=======
-  dps: 789.0138935335636
-  tps: 766.7315000140339
->>>>>>> eaec2cf1
+  dps: 820.3562805458251
+  tps: 797.0145624950501
  }
 }
 dps_results: {
  key: "TestSmite-AllItems-BandoftheEternalDefender-29297"
  value: {
-<<<<<<< HEAD
-  dps: 812.627707388889
-  tps: 789.4405608012519
-=======
-  dps: 789.0138935335636
-  tps: 766.7315000140339
->>>>>>> eaec2cf1
+  dps: 820.3562805458251
+  tps: 797.0145624950501
  }
 }
 dps_results: {
  key: "TestSmite-AllItems-BandoftheEternalSage-29305"
  value: {
-<<<<<<< HEAD
-  dps: 843.9268859160188
-  tps: 819.1247885611032
-=======
-  dps: 829.3973433373991
-  tps: 805.2505289570736
->>>>>>> eaec2cf1
+  dps: 851.6548006826924
+  tps: 826.6981450324439
  }
 }
 dps_results: {
  key: "TestSmite-AllItems-BeamingEarthsiegeDiamond"
  value: {
-<<<<<<< HEAD
-  dps: 844.2138122747014
-  tps: 819.5783873226425
-=======
-  dps: 833.2798863739491
-  tps: 809.150650392054
->>>>>>> eaec2cf1
+  dps: 851.9461481583236
+  tps: 827.1560764885925
  }
 }
 dps_results: {
  key: "TestSmite-AllItems-Berserker'sCall-33831"
  value: {
-<<<<<<< HEAD
-  dps: 804.4877961996316
-  tps: 781.5420322147226
-=======
-  dps: 798.0243998636465
-  tps: 775.449402009838
->>>>>>> eaec2cf1
+  dps: 812.1582064691903
+  tps: 789.0590342788901
  }
 }
 dps_results: {
  key: "TestSmite-AllItems-BlackenedNaaruSliver-34427"
  value: {
-<<<<<<< HEAD
-  dps: 802.1606165591926
-  tps: 779.251564148328
-=======
-  dps: 801.7495899563337
-  tps: 779.057779946831
->>>>>>> eaec2cf1
+  dps: 809.8818649905893
+  tps: 786.8183876110958
  }
 }
 dps_results: {
  key: "TestSmite-AllItems-BlackoutTruncheon-27901"
  value: {
-<<<<<<< HEAD
-  dps: 829.4038910287759
-  tps: 805.1233188769994
-=======
-  dps: 823.2203217966205
-  tps: 799.3088650771027
->>>>>>> eaec2cf1
+  dps: 837.0702410416592
+  tps: 812.6363418896253
  }
 }
 dps_results: {
  key: "TestSmite-AllItems-Bladefist'sBreadth-28041"
  value: {
-<<<<<<< HEAD
-  dps: 808.2080956134837
-  tps: 785.0362026366525
-=======
-  dps: 805.4584646915068
-  tps: 782.5090693602684
->>>>>>> eaec2cf1
+  dps: 815.9108673922804
+  tps: 792.5849189798726
  }
 }
 dps_results: {
  key: "TestSmite-AllItems-BladeofUnquenchedThirst-31193"
  value: {
-<<<<<<< HEAD
-  dps: 829.4038910287759
-  tps: 805.1233188769994
-=======
-  dps: 823.2203217966205
-  tps: 799.3088650771027
->>>>>>> eaec2cf1
+  dps: 837.0702410416592
+  tps: 812.6363418896253
  }
 }
 dps_results: {
  key: "TestSmite-AllItems-BlazefuryMedallion-17111"
  value: {
-<<<<<<< HEAD
-  dps: 815.7213831158936
-  tps: 792.3713468230936
-=======
-  dps: 797.4246004877264
-  tps: 774.8028066012594
->>>>>>> eaec2cf1
+  dps: 823.397234879265
+  tps: 799.8936815511973
  }
 }
 dps_results: {
  key: "TestSmite-AllItems-BloodlustBrooch-29383"
  value: {
-<<<<<<< HEAD
-  dps: 804.4877961996316
-  tps: 781.5420322147226
-=======
-  dps: 798.0243998636465
-  tps: 775.449402009838
->>>>>>> eaec2cf1
+  dps: 812.1582064691903
+  tps: 789.0590342788901
  }
 }
 dps_results: {
  key: "TestSmite-AllItems-BracingEarthsiegeDiamond"
  value: {
-<<<<<<< HEAD
-  dps: 833.2877224028329
-  tps: 793.2428965891279
-=======
-  dps: 827.0202478775125
-  tps: 787.4877240659847
->>>>>>> eaec2cf1
+  dps: 841.0058836562904
+  tps: 800.6554186569487
  }
 }
 dps_results: {
  key: "TestSmite-AllItems-BracingEarthstormDiamond"
  value: {
-<<<<<<< HEAD
-  dps: 837.7679802486971
-  tps: 813.3317175294792
-=======
-  dps: 829.3319685021788
-  tps: 805.4384998906842
->>>>>>> eaec2cf1
+  dps: 845.4981033618006
+  tps: 820.9072381803202
  }
 }
 dps_results: {
  key: "TestSmite-AllItems-BraidedEterniumChain-24114"
  value: {
-<<<<<<< HEAD
-  dps: 813.9055710967198
-  tps: 790.4457881242429
-=======
-  dps: 815.8704103970122
-  tps: 792.5219634854058
->>>>>>> eaec2cf1
+  dps: 821.5745146990225
+  tps: 797.9613528544992
  }
 }
 dps_results: {
  key: "TestSmite-AllItems-BroochoftheImmortalKing-32534"
  value: {
-<<<<<<< HEAD
-  dps: 804.4877961996316
-  tps: 781.5420322147226
-=======
-  dps: 798.0243998636465
-  tps: 775.449402009838
->>>>>>> eaec2cf1
+  dps: 812.1582064691903
+  tps: 789.0590342788901
  }
 }
 dps_results: {
  key: "TestSmite-AllItems-BrutalEarthstormDiamond"
  value: {
-<<<<<<< HEAD
-  dps: 833.3864806475675
-  tps: 809.2147094537561
-=======
-  dps: 806.0567846895709
-  tps: 782.9174639467291
->>>>>>> eaec2cf1
+  dps: 841.1337358319198
+  tps: 816.8070195344211
  }
 }
 dps_results: {
  key: "TestSmite-AllItems-ChaoticSkyfireDiamond"
  value: {
-<<<<<<< HEAD
-  dps: 829.4038910287759
-  tps: 805.1233188769994
-=======
-  dps: 823.2203217966205
-  tps: 799.3088650771027
->>>>>>> eaec2cf1
+  dps: 837.0702410416592
+  tps: 812.6363418896253
  }
 }
 dps_results: {
  key: "TestSmite-AllItems-ChaoticSkyflareDiamond"
  value: {
-<<<<<<< HEAD
-  dps: 842.3003385640076
-  tps: 817.5763330669092
-=======
-  dps: 829.2609367573822
-  tps: 805.2093943753819
->>>>>>> eaec2cf1
+  dps: 850.0304676360233
+  tps: 825.1518595574852
  }
 }
 dps_results: {
  key: "TestSmite-AllItems-CloakofDarkness-33122"
  value: {
-<<<<<<< HEAD
-  dps: 816.6846133743231
-  tps: 809.0159462535829
-=======
-  dps: 809.7769639047103
-  tps: 802.3197459012579
->>>>>>> eaec2cf1
+  dps: 824.5004398633407
+  tps: 816.8317727426008
  }
 }
 dps_results: {
  key: "TestSmite-AllItems-CommendationofKael'thas-34473"
  value: {
-<<<<<<< HEAD
-  dps: 804.4877961996316
-  tps: 781.5420322147226
-=======
-  dps: 798.0243998636465
-  tps: 775.449402009838
->>>>>>> eaec2cf1
+  dps: 812.1582064691903
+  tps: 789.0590342788901
  }
 }
 dps_results: {
  key: "TestSmite-AllItems-Coren'sLuckyCoin-38289"
  value: {
-<<<<<<< HEAD
-  dps: 804.4877961996316
-  tps: 781.5420322147226
-=======
-  dps: 798.0243998636465
-  tps: 775.449402009838
->>>>>>> eaec2cf1
+  dps: 812.1582064691903
+  tps: 789.0590342788901
  }
 }
 dps_results: {
  key: "TestSmite-AllItems-CoreofAr'kelos-29776"
  value: {
-<<<<<<< HEAD
-  dps: 804.4877961996316
-  tps: 781.5420322147226
-=======
-  dps: 798.0243998636465
-  tps: 775.449402009838
->>>>>>> eaec2cf1
+  dps: 812.1582064691903
+  tps: 789.0590342788901
  }
 }
 dps_results: {
  key: "TestSmite-AllItems-CrystalforgedTrinket-32654"
  value: {
-<<<<<<< HEAD
-  dps: 804.4877961996316
-  tps: 781.5420322147226
-=======
-  dps: 798.0243998636465
-  tps: 775.449402009838
->>>>>>> eaec2cf1
+  dps: 812.1582064691903
+  tps: 789.0590342788901
  }
 }
 dps_results: {
  key: "TestSmite-AllItems-Dabiri'sEnigma-30300"
  value: {
-<<<<<<< HEAD
-  dps: 804.4877961996316
-  tps: 781.5420322147226
-=======
-  dps: 798.0243998636465
-  tps: 775.449402009838
->>>>>>> eaec2cf1
+  dps: 812.1582064691903
+  tps: 789.0590342788901
  }
 }
 dps_results: {
  key: "TestSmite-AllItems-DarkIronSmokingPipe-38290"
  value: {
-<<<<<<< HEAD
-  dps: 828.9690908626757
-  tps: 804.749772229587
-=======
-  dps: 828.604636923855
-  tps: 804.5147230029609
->>>>>>> eaec2cf1
+  dps: 836.688008208597
+  tps: 812.3143112285898
  }
 }
 dps_results: {
  key: "TestSmite-AllItems-DarkmoonCard:Crusade-31856"
  value: {
-<<<<<<< HEAD
-  dps: 832.338338770394
-  tps: 808.0835520148761
-=======
-  dps: 820.3201145562291
-  tps: 796.5442601278999
->>>>>>> eaec2cf1
+  dps: 840.0530658357666
+  tps: 815.6439845389413
  }
 }
 dps_results: {
  key: "TestSmite-AllItems-DarkmoonCard:Vengeance-31858"
  value: {
-<<<<<<< HEAD
-  dps: 804.4877961996316
-  tps: 781.5420322147226
-=======
-  dps: 798.0243998636465
-  tps: 775.449402009838
->>>>>>> eaec2cf1
+  dps: 812.1582064691903
+  tps: 789.0590342788901
  }
 }
 dps_results: {
  key: "TestSmite-AllItems-DarkmoonCard:Wrath-31857"
  value: {
-<<<<<<< HEAD
-  dps: 804.4877961996316
-  tps: 781.5420322147226
-=======
-  dps: 798.0243998636465
-  tps: 775.449402009838
->>>>>>> eaec2cf1
+  dps: 812.1582064691903
+  tps: 789.0590342788901
  }
 }
 dps_results: {
  key: "TestSmite-AllItems-DestructiveSkyfireDiamond"
  value: {
-<<<<<<< HEAD
-  dps: 835.2422782380686
-  tps: 810.9713123989297
-=======
-  dps: 818.2397492668522
-  tps: 794.6344009817517
->>>>>>> eaec2cf1
+  dps: 842.9919013720269
+  tps: 818.5659430702091
  }
 }
 dps_results: {
  key: "TestSmite-AllItems-DestructiveSkyflareDiamond"
  value: {
-<<<<<<< HEAD
-  dps: 834.5492376462456
-  tps: 810.1866614844103
-=======
-  dps: 820.3617506753836
-  tps: 796.7186990495012
->>>>>>> eaec2cf1
+  dps: 842.276123400313
+  tps: 817.7590095233961
  }
 }
 dps_results: {
  key: "TestSmite-AllItems-Dragonmaw-28438"
  value: {
-<<<<<<< HEAD
-  dps: 829.4038910287759
-  tps: 805.1233188769994
-=======
-  dps: 823.2203217966205
-  tps: 799.3088650771027
->>>>>>> eaec2cf1
+  dps: 837.0702410416592
+  tps: 812.6363418896253
  }
 }
 dps_results: {
  key: "TestSmite-AllItems-DragonspineTrophy-28830"
  value: {
-<<<<<<< HEAD
-  dps: 804.4877961996316
-  tps: 781.5420322147226
-=======
-  dps: 798.0243998636465
-  tps: 775.449402009838
->>>>>>> eaec2cf1
+  dps: 812.1582064691903
+  tps: 789.0590342788901
  }
 }
 dps_results: {
  key: "TestSmite-AllItems-Dragonstrike-28439"
  value: {
-<<<<<<< HEAD
-  dps: 829.4038910287759
-  tps: 805.1233188769994
-=======
-  dps: 823.2203217966205
-  tps: 799.3088650771027
->>>>>>> eaec2cf1
+  dps: 837.0702410416592
+  tps: 812.6363418896253
  }
 }
 dps_results: {
  key: "TestSmite-AllItems-DrakefistHammer-28437"
  value: {
-<<<<<<< HEAD
-  dps: 829.4038910287759
-  tps: 805.1233188769994
-=======
-  dps: 823.2203217966205
-  tps: 799.3088650771027
->>>>>>> eaec2cf1
+  dps: 837.0702410416592
+  tps: 812.6363418896253
  }
 }
 dps_results: {
  key: "TestSmite-AllItems-EffulgentSkyflareDiamond"
  value: {
-<<<<<<< HEAD
-  dps: 833.3864806475675
-  tps: 809.2147094537561
-=======
-  dps: 806.0567846895709
-  tps: 782.9174639467291
->>>>>>> eaec2cf1
+  dps: 841.1337358319198
+  tps: 816.8070195344211
  }
 }
 dps_results: {
  key: "TestSmite-AllItems-EmberSkyfireDiamond"
  value: {
-<<<<<<< HEAD
-  dps: 829.8815802093784
-  tps: 805.6140519038128
-=======
-  dps: 832.735109341718
-  tps: 808.5841802525179
->>>>>>> eaec2cf1
+  dps: 837.6171946857362
+  tps: 813.1949540906433
  }
 }
 dps_results: {
  key: "TestSmite-AllItems-EmberSkyflareDiamond"
  value: {
-<<<<<<< HEAD
-  dps: 832.6659256944672
-  tps: 808.2879956523476
-=======
-  dps: 833.6764861708606
-  tps: 809.4660743581758
->>>>>>> eaec2cf1
+  dps: 840.38592670036
+  tps: 815.8535966381224
  }
 }
 dps_results: {
  key: "TestSmite-AllItems-EmptyMugofDirebrew-38287"
  value: {
-<<<<<<< HEAD
-  dps: 804.4877961996316
-  tps: 781.5420322147226
-=======
-  dps: 798.0243998636465
-  tps: 775.449402009838
->>>>>>> eaec2cf1
+  dps: 812.1582064691903
+  tps: 789.0590342788901
  }
 }
 dps_results: {
  key: "TestSmite-AllItems-EmpyreanDemolisher-17112"
  value: {
-<<<<<<< HEAD
-  dps: 829.4038910287759
-  tps: 805.1233188769994
-=======
-  dps: 823.2203217966205
-  tps: 799.3088650771027
->>>>>>> eaec2cf1
+  dps: 837.0702410416592
+  tps: 812.6363418896253
  }
 }
 dps_results: {
  key: "TestSmite-AllItems-EnigmaticSkyfireDiamond"
  value: {
-<<<<<<< HEAD
-  dps: 824.0971211565894
-  tps: 800.1307097812461
-=======
-  dps: 817.4513399754252
-  tps: 793.8814069797218
->>>>>>> eaec2cf1
+  dps: 831.7634711694725
+  tps: 807.643732793872
  }
 }
 dps_results: {
  key: "TestSmite-AllItems-EnigmaticSkyflareDiamond"
  value: {
-<<<<<<< HEAD
-  dps: 836.844489529412
-  tps: 812.4434702951618
-=======
-  dps: 823.4345966158864
-  tps: 799.7279735702623
->>>>>>> eaec2cf1
+  dps: 844.5746186014284
+  tps: 820.0189967857375
  }
 }
 dps_results: {
  key: "TestSmite-AllItems-EnigmaticStarflareDiamond"
  value: {
-<<<<<<< HEAD
-  dps: 833.2256603770085
-  tps: 808.9638397812315
-=======
-  dps: 815.2421434849014
-  tps: 791.7517878936192
->>>>>>> eaec2cf1
+  dps: 840.9488055779557
+  tps: 816.5325220781597
  }
 }
 dps_results: {
  key: "TestSmite-AllItems-EssenceoftheMartyr-29376"
  value: {
-<<<<<<< HEAD
-  dps: 824.7658468750292
-  tps: 800.7781471655327
-=======
-  dps: 823.0359720815588
-  tps: 799.2054906641304
->>>>>>> eaec2cf1
+  dps: 832.4882399937413
+  tps: 808.3460924218707
  }
 }
 dps_results: {
  key: "TestSmite-AllItems-EternalEarthsiegeDiamond"
  value: {
-<<<<<<< HEAD
-  dps: 833.3864806475675
-  tps: 809.2147094537561
-=======
-  dps: 806.0567846895709
-  tps: 782.9174639467291
->>>>>>> eaec2cf1
+  dps: 841.1337358319198
+  tps: 816.8070195344211
  }
 }
 dps_results: {
  key: "TestSmite-AllItems-EternalEarthstormDiamond"
  value: {
-<<<<<<< HEAD
-  dps: 833.3864806475675
-  tps: 809.2147094537561
-=======
-  dps: 806.0567846895709
-  tps: 782.9174639467291
->>>>>>> eaec2cf1
+  dps: 841.1337358319198
+  tps: 816.8070195344211
  }
 }
 dps_results: {
  key: "TestSmite-AllItems-EyeofMagtheridon-28789"
  value: {
-<<<<<<< HEAD
-  dps: 840.1780852077794
-  tps: 815.3624783687684
-=======
-  dps: 835.309242257264
-  tps: 810.7870260939719
->>>>>>> eaec2cf1
+  dps: 847.8479091676564
+  tps: 822.8789058494481
  }
 }
 dps_results: {
  key: "TestSmite-AllItems-Figurine-LivingRubySerpent-24126"
  value: {
-<<<<<<< HEAD
-  dps: 825.1648790276835
-  tps: 801.2267070172259
-=======
-  dps: 815.8072110806729
-  tps: 792.3487100799523
->>>>>>> eaec2cf1
+  dps: 832.8738233946132
+  tps: 808.7814724968171
  }
 }
 dps_results: {
  key: "TestSmite-AllItems-Figurine-NightseyePanther-24128"
  value: {
-<<<<<<< HEAD
-  dps: 804.4877961996316
-  tps: 781.5420322147226
-=======
-  dps: 798.0243998636465
-  tps: 775.449402009838
->>>>>>> eaec2cf1
+  dps: 812.1582064691903
+  tps: 789.0590342788901
  }
 }
 dps_results: {
  key: "TestSmite-AllItems-Figurine-ShadowsongPanther-35702"
  value: {
-<<<<<<< HEAD
-  dps: 804.9332548730065
-  tps: 781.9644702840741
-=======
-  dps: 798.4344136570467
-  tps: 775.8346605556098
->>>>>>> eaec2cf1
+  dps: 812.6038052625657
+  tps: 789.4816096658413
  }
 }
 dps_results: {
  key: "TestSmite-AllItems-ForlornSkyflareDiamond"
  value: {
-<<<<<<< HEAD
-  dps: 833.2877224028329
-  tps: 808.9217982782836
-=======
-  dps: 827.0202478775125
-  tps: 803.0523206227484
->>>>>>> eaec2cf1
+  dps: 841.0058836562904
+  tps: 816.4855963066719
  }
 }
 dps_results: {
  key: "TestSmite-AllItems-ForlornStarflareDiamond"
  value: {
-<<<<<<< HEAD
-  dps: 839.1128127197069
-  tps: 814.5670764311257
-=======
-  dps: 829.3959097983551
-  tps: 805.4370724439733
->>>>>>> eaec2cf1
+  dps: 846.8642850704155
+  tps: 822.1635193348204
  }
 }
 dps_results: {
  key: "TestSmite-AllItems-GnomereganAuto-Blocker600-29387"
  value: {
-<<<<<<< HEAD
-  dps: 804.4877961996316
-  tps: 781.5420322147226
-=======
-  dps: 798.0243998636465
-  tps: 775.449402009838
->>>>>>> eaec2cf1
+  dps: 812.1582064691903
+  tps: 789.0590342788901
  }
 }
 dps_results: {
  key: "TestSmite-AllItems-Guardian'sAlchemistStone-35748"
  value: {
-<<<<<<< HEAD
-  dps: 804.4877961996316
-  tps: 781.5420322147226
-=======
-  dps: 798.0243998636465
-  tps: 775.449402009838
->>>>>>> eaec2cf1
+  dps: 812.1582064691903
+  tps: 789.0590342788901
  }
 }
 dps_results: {
  key: "TestSmite-AllItems-HandofJustice-11815"
  value: {
-<<<<<<< HEAD
-  dps: 804.4877961996316
-  tps: 781.5420322147226
-=======
-  dps: 798.0243998636465
-  tps: 775.449402009838
->>>>>>> eaec2cf1
+  dps: 812.1582064691903
+  tps: 789.0590342788901
  }
 }
 dps_results: {
  key: "TestSmite-AllItems-Heartrazor-29962"
  value: {
-<<<<<<< HEAD
-  dps: 829.4038910287759
-  tps: 805.1233188769994
-=======
-  dps: 823.2203217966205
-  tps: 799.3088650771027
->>>>>>> eaec2cf1
+  dps: 837.0702410416592
+  tps: 812.6363418896253
  }
 }
 dps_results: {
  key: "TestSmite-AllItems-HexShrunkenHead-33829"
  value: {
-<<<<<<< HEAD
-  dps: 837.3751507878962
-  tps: 812.7603286103797
-=======
-  dps: 831.5991827333813
-  tps: 807.4141496030805
->>>>>>> eaec2cf1
+  dps: 845.0807600875165
+  tps: 820.3118257240072
  }
 }
 dps_results: {
  key: "TestSmite-AllItems-HourglassoftheUnraveller-28034"
  value: {
-<<<<<<< HEAD
-  dps: 811.313066404299
-  tps: 788.049865779154
-=======
-  dps: 807.7227704778188
-  tps: 784.7904296555232
->>>>>>> eaec2cf1
+  dps: 819.0334164436032
+  tps: 795.6158088176715
  }
 }
 dps_results: {
  key: "TestSmite-AllItems-IconofUnyieldingCourage-28121"
  value: {
-<<<<<<< HEAD
-  dps: 817.6774592285997
-  tps: 794.0558942395355
-=======
-  dps: 809.7379578878587
-  tps: 786.6644112054693
->>>>>>> eaec2cf1
+  dps: 825.3659324225872
+  tps: 801.5905979696431
  }
 }
 dps_results: {
  key: "TestSmite-AllItems-ImbuedUnstableDiamond"
  value: {
-<<<<<<< HEAD
-  dps: 837.7679802486971
-  tps: 813.3317175294792
-=======
-  dps: 829.3319685021788
-  tps: 805.4384998906842
->>>>>>> eaec2cf1
+  dps: 845.4981033618006
+  tps: 820.9072381803202
  }
 }
 dps_results: {
  key: "TestSmite-AllItems-ImpassiveSkyflareDiamond"
  value: {
-<<<<<<< HEAD
-  dps: 836.844489529412
-  tps: 812.4434702951618
-=======
-  dps: 823.4345966158864
-  tps: 799.7279735702623
->>>>>>> eaec2cf1
+  dps: 844.5746186014284
+  tps: 820.0189967857375
  }
 }
 dps_results: {
  key: "TestSmite-AllItems-ImpassiveStarflareDiamond"
  value: {
-<<<<<<< HEAD
-  dps: 833.2256603770085
-  tps: 808.9638397812315
-=======
-  dps: 815.2421434849014
-  tps: 791.7517878936192
->>>>>>> eaec2cf1
+  dps: 840.9488055779557
+  tps: 816.5325220781597
  }
 }
 dps_results: {
  key: "TestSmite-AllItems-IncarnateRaiment"
  value: {
-<<<<<<< HEAD
-  dps: 705.6101010030154
-  tps: 688.0101713478425
-=======
-  dps: 705.5276387827594
-  tps: 688.0593536713096
->>>>>>> eaec2cf1
+  dps: 712.9809951544379
+  tps: 695.2336476162366
  }
 }
 dps_results: {
  key: "TestSmite-AllItems-IndestructibleAlchemist'sStone-44323"
  value: {
-<<<<<<< HEAD
-  dps: 804.4877961996316
-  tps: 781.5420322147226
-=======
-  dps: 798.0243998636465
-  tps: 775.449402009838
->>>>>>> eaec2cf1
+  dps: 812.1582064691903
+  tps: 789.0590342788901
  }
 }
 dps_results: {
  key: "TestSmite-AllItems-InsightfulEarthsiegeDiamond"
  value: {
-<<<<<<< HEAD
-  dps: 897.7398735817446
-  tps: 875.3245571930124
-=======
-  dps: 899.2718499683793
-  tps: 876.8431281358073
->>>>>>> eaec2cf1
+  dps: 905.5489416540446
+  tps: 882.9774439038662
  }
 }
 dps_results: {
  key: "TestSmite-AllItems-InsightfulEarthstormDiamond"
  value: {
-<<<<<<< HEAD
-  dps: 866.886550079695
-  tps: 843.1143268229696
-=======
-  dps: 847.5125045198696
-  tps: 824.5607443837886
->>>>>>> eaec2cf1
+  dps: 874.6060817112723
+  tps: 850.6794678219152
  }
 }
 dps_results: {
  key: "TestSmite-AllItems-InvigoratingEarthsiegeDiamond"
  value: {
-<<<<<<< HEAD
-  dps: 833.3864806475675
-  tps: 809.2147094537561
-=======
-  dps: 806.0567846895709
-  tps: 782.9174639467291
->>>>>>> eaec2cf1
+  dps: 841.1337358319198
+  tps: 816.8070195344211
  }
 }
 dps_results: {
  key: "TestSmite-AllItems-KissoftheSpider-22954"
  value: {
-<<<<<<< HEAD
-  dps: 809.5015898102955
-  tps: 786.2253834171829
-=======
-  dps: 797.2735378975766
-  tps: 774.6645985684107
->>>>>>> eaec2cf1
+  dps: 817.1877403959271
+  tps: 793.7578109911015
  }
 }
 dps_results: {
  key: "TestSmite-AllItems-MadnessoftheBetrayer-32505"
  value: {
-<<<<<<< HEAD
-  dps: 813.6285505300964
-  tps: 790.2192292656697
-=======
-  dps: 803.3360925087621
-  tps: 780.4202285702701
->>>>>>> eaec2cf1
+  dps: 821.323896968153
+  tps: 797.7606687749649
  }
 }
 dps_results: {
  key: "TestSmite-AllItems-Mana-EtchedRegalia"
  value: {
-<<<<<<< HEAD
-  dps: 615.4313492467801
-  tps: 601.8814591115482
-=======
-  dps: 612.3073802687677
-  tps: 599.0452877082517
->>>>>>> eaec2cf1
+  dps: 622.8524590679
+  tps: 609.1541467362455
  }
 }
 dps_results: {
  key: "TestSmite-AllItems-ManualCrowdPummeler-9449"
  value: {
-<<<<<<< HEAD
-  dps: 705.1537468296824
-  tps: 687.1624391320381
-=======
-  dps: 707.1789440087275
-  tps: 689.3228350881908
->>>>>>> eaec2cf1
+  dps: 712.8114047382089
+  tps: 694.6669438823939
  }
 }
 dps_results: {
  key: "TestSmite-AllItems-MarkoftheChampion-23206"
  value: {
-<<<<<<< HEAD
-  dps: 804.4877961996316
-  tps: 781.5420322147226
-=======
-  dps: 798.0243998636465
-  tps: 775.449402009838
->>>>>>> eaec2cf1
+  dps: 812.1582064691903
+  tps: 789.0590342788901
  }
 }
 dps_results: {
  key: "TestSmite-AllItems-MarkoftheChampion-23207"
  value: {
-<<<<<<< HEAD
-  dps: 833.9837416672557
-  tps: 809.5639678208425
-=======
-  dps: 822.7925646062022
-  tps: 798.9136243857643
->>>>>>> eaec2cf1
+  dps: 841.7125597074803
+  tps: 817.1382095002627
  }
 }
 dps_results: {
  key: "TestSmite-AllItems-MarkoftheWarPrisoner-37873"
  value: {
-<<<<<<< HEAD
-  dps: 858.2525961031417
-  tps: 832.6133137463652
-=======
-  dps: 860.8271764556375
-  tps: 835.2534725335573
->>>>>>> eaec2cf1
+  dps: 866.0058029424067
+  tps: 840.2114564488448
  }
 }
 dps_results: {
  key: "TestSmite-AllItems-MercurialAlchemistStone-44322"
  value: {
-<<<<<<< HEAD
-  dps: 824.4785494132461
-  tps: 800.4865536901584
-=======
-  dps: 816.3189462213297
-  tps: 792.7876043188437
->>>>>>> eaec2cf1
+  dps: 832.2057828852642
+  tps: 808.059242492736
  }
 }
 dps_results: {
  key: "TestSmite-AllItems-MightyAlchemist'sStone-44324"
  value: {
-<<<<<<< HEAD
-  dps: 809.4041118578009
-  tps: 786.0795248641328
-=======
-  dps: 803.5494531847096
-  tps: 780.5718059999381
->>>>>>> eaec2cf1
+  dps: 817.1215863163276
+  tps: 793.6426498334887
  }
 }
 dps_results: {
  key: "TestSmite-AllItems-Moroes'LuckyPocketWatch-28528"
  value: {
-<<<<<<< HEAD
-  dps: 804.4877961996316
-  tps: 781.5420322147226
-=======
-  dps: 798.0243998636465
-  tps: 775.449402009838
->>>>>>> eaec2cf1
+  dps: 812.1582064691903
+  tps: 789.0590342788901
  }
 }
 dps_results: {
  key: "TestSmite-AllItems-MysticalSkyfireDiamond"
  value: {
-<<<<<<< HEAD
-  dps: 833.6558627659078
-  tps: 809.434026606925
-=======
-  dps: 819.9625935996571
-  tps: 796.3549571587345
->>>>>>> eaec2cf1
+  dps: 841.3787095269336
+  tps: 817.0024164327302
  }
 }
 dps_results: {
  key: "TestSmite-AllItems-PersistentEarthshatterDiamond"
  value: {
-<<<<<<< HEAD
-  dps: 833.3864806475675
-  tps: 809.2147094537561
-=======
-  dps: 806.0567846895709
-  tps: 782.9174639467291
->>>>>>> eaec2cf1
+  dps: 841.1337358319198
+  tps: 816.8070195344211
  }
 }
 dps_results: {
  key: "TestSmite-AllItems-PersistentEarthsiegeDiamond"
  value: {
-<<<<<<< HEAD
-  dps: 833.3864806475675
-  tps: 809.2147094537561
-=======
-  dps: 806.0567846895709
-  tps: 782.9174639467291
->>>>>>> eaec2cf1
+  dps: 841.1337358319198
+  tps: 816.8070195344211
  }
 }
 dps_results: {
  key: "TestSmite-AllItems-PotentUnstableDiamond"
  value: {
-<<<<<<< HEAD
-  dps: 833.3864806475675
-  tps: 809.2147094537561
-=======
-  dps: 806.0567846895709
-  tps: 782.9174639467291
->>>>>>> eaec2cf1
+  dps: 841.1337358319198
+  tps: 816.8070195344211
  }
 }
 dps_results: {
  key: "TestSmite-AllItems-PowerfulEarthshatterDiamond"
  value: {
-<<<<<<< HEAD
-  dps: 833.3864806475675
-  tps: 809.2147094537561
-=======
-  dps: 806.0567846895709
-  tps: 782.9174639467291
->>>>>>> eaec2cf1
+  dps: 841.1337358319198
+  tps: 816.8070195344211
  }
 }
 dps_results: {
  key: "TestSmite-AllItems-PowerfulEarthsiegeDiamond"
  value: {
-<<<<<<< HEAD
-  dps: 833.3864806475675
-  tps: 809.2147094537561
-=======
-  dps: 806.0567846895709
-  tps: 782.9174639467291
->>>>>>> eaec2cf1
+  dps: 841.1337358319198
+  tps: 816.8070195344211
  }
 }
 dps_results: {
  key: "TestSmite-AllItems-PowerfulEarthstormDiamond"
  value: {
-<<<<<<< HEAD
-  dps: 833.3864806475675
-  tps: 809.2147094537561
-=======
-  dps: 806.0567846895709
-  tps: 782.9174639467291
->>>>>>> eaec2cf1
+  dps: 841.1337358319198
+  tps: 816.8070195344211
  }
 }
 dps_results: {
  key: "TestSmite-AllItems-Quagmirran'sEye-27683"
  value: {
-<<<<<<< HEAD
-  dps: 817.9173484709463
-  tps: 794.2837379957122
-=======
-  dps: 807.664739938031
-  tps: 784.5009565624376
->>>>>>> eaec2cf1
+  dps: 825.6350424513244
+  tps: 801.8470780964822
  }
 }
 dps_results: {
  key: "TestSmite-AllItems-Redeemer'sAlchemistStone-35750"
  value: {
-<<<<<<< HEAD
-  dps: 826.7139473103477
-  tps: 802.6745905522756
-=======
-  dps: 824.9609930150605
-  tps: 801.0859217935559
->>>>>>> eaec2cf1
+  dps: 834.3995460370314
+  tps: 810.2064773044262
  }
 }
 dps_results: {
  key: "TestSmite-AllItems-RelentlessEarthsiegeDiamond"
  value: {
-<<<<<<< HEAD
-  dps: 838.701530161713
-  tps: 814.215108036664
-=======
-  dps: 811.7008202518394
-  tps: 788.2273726037117
->>>>>>> eaec2cf1
+  dps: 846.4487853460653
+  tps: 821.8074181173291
  }
 }
 dps_results: {
  key: "TestSmite-AllItems-RelentlessEarthstormDiamond"
  value: {
-<<<<<<< HEAD
-  dps: 838.701530161713
-  tps: 814.215108036664
-=======
-  dps: 811.7008202518394
-  tps: 788.2273726037117
->>>>>>> eaec2cf1
+  dps: 846.4487853460653
+  tps: 821.8074181173291
  }
 }
 dps_results: {
  key: "TestSmite-AllItems-RevitalizingSkyflareDiamond"
  value: {
-<<<<<<< HEAD
-  dps: 835.2356555150072
-  tps: 810.8136827308007
-=======
-  dps: 838.0303352145764
-  tps: 813.6945777656542
->>>>>>> eaec2cf1
+  dps: 842.9620519156535
+  tps: 818.3855512034336
  }
 }
 dps_results: {
  key: "TestSmite-AllItems-RobeoftheElderScribes-28602"
  value: {
-<<<<<<< HEAD
-  dps: 810.4855095778435
-  tps: 787.1583663980387
-=======
-  dps: 814.4897099309756
-  tps: 791.3140867437509
->>>>>>> eaec2cf1
+  dps: 818.2030622367489
+  tps: 794.7215680037657
  }
 }
 dps_results: {
  key: "TestSmite-AllItems-RodoftheSunKing-29996"
  value: {
-<<<<<<< HEAD
-  dps: 829.4038910287759
-  tps: 805.1233188769994
-=======
-  dps: 823.2203217966205
-  tps: 799.3088650771027
->>>>>>> eaec2cf1
+  dps: 837.0702410416592
+  tps: 812.6363418896253
  }
 }
 dps_results: {
  key: "TestSmite-AllItems-Romulo'sPoisonVial-28579"
  value: {
-<<<<<<< HEAD
-  dps: 818.6172473605242
-  tps: 794.9328286258299
-=======
-  dps: 817.2048323667401
-  tps: 793.7845163315218
->>>>>>> eaec2cf1
+  dps: 826.3186404620569
+  tps: 802.4801938653316
  }
 }
 dps_results: {
  key: "TestSmite-AllItems-ScarabofDisplacement-30629"
  value: {
-<<<<<<< HEAD
-  dps: 804.4877961996316
-  tps: 781.5420322147226
-=======
-  dps: 798.0243998636465
-  tps: 775.449402009838
->>>>>>> eaec2cf1
+  dps: 812.1582064691903
+  tps: 789.0590342788901
  }
 }
 dps_results: {
  key: "TestSmite-AllItems-Scryer'sBloodgem-29132"
  value: {
-<<<<<<< HEAD
-  dps: 830.0680416483942
-  tps: 805.8971576010802
-=======
-  dps: 829.7891023090824
-  tps: 805.863104621752
->>>>>>> eaec2cf1
+  dps: 837.7765236481397
+  tps: 813.45146996083
  }
 }
 dps_results: {
  key: "TestSmite-AllItems-SextantofUnstableCurrents-30626"
  value: {
-<<<<<<< HEAD
-  dps: 818.4519494672811
-  tps: 794.6890786217185
-=======
-  dps: 810.4969726644308
-  tps: 787.2406713298976
->>>>>>> eaec2cf1
+  dps: 826.0832299541777
+  tps: 802.1677334988764
  }
 }
 dps_results: {
  key: "TestSmite-AllItems-ShadowmoonInsignia-32501"
  value: {
-<<<<<<< HEAD
-  dps: 804.4877961996316
-  tps: 781.5420322147226
-=======
-  dps: 798.0243998636465
-  tps: 775.449402009838
->>>>>>> eaec2cf1
+  dps: 812.1582064691903
+  tps: 789.0590342788901
  }
 }
 dps_results: {
  key: "TestSmite-AllItems-ShardofContempt-34472"
  value: {
-<<<<<<< HEAD
-  dps: 804.4877961996316
-  tps: 781.5420322147226
-=======
-  dps: 798.0243998636465
-  tps: 775.449402009838
->>>>>>> eaec2cf1
+  dps: 812.1582064691903
+  tps: 789.0590342788901
  }
 }
 dps_results: {
  key: "TestSmite-AllItems-ShatteredSunPendantofAcumen-34678"
  value: {
-<<<<<<< HEAD
-  dps: 844.7014639179157
-  tps: 819.8873150527224
-=======
-  dps: 831.628890117128
-  tps: 807.435159374804
->>>>>>> eaec2cf1
+  dps: 852.4168517476811
+  tps: 827.4483951258923
  }
 }
 dps_results: {
  key: "TestSmite-AllItems-ShatteredSunPendantofMight-34679"
  value: {
-<<<<<<< HEAD
-  dps: 815.7213831158936
-  tps: 792.3713468230936
-=======
-  dps: 797.4246004877264
-  tps: 774.8028066012594
->>>>>>> eaec2cf1
+  dps: 823.397234879265
+  tps: 799.8936815511973
  }
 }
 dps_results: {
  key: "TestSmite-AllItems-Shiffar'sNexus-Horn-28418"
  value: {
-<<<<<<< HEAD
-  dps: 825.1540755192757
-  tps: 801.3877053393953
-=======
-  dps: 810.6711153911208
-  tps: 787.4684263495831
->>>>>>> eaec2cf1
+  dps: 832.8899487739674
+  tps: 808.9688611289929
  }
 }
 dps_results: {
  key: "TestSmite-AllItems-ShiftingNaaruSliver-34429"
  value: {
-<<<<<<< HEAD
-  dps: 817.668639238893
-  tps: 793.9554751502737
-=======
-  dps: 817.9369865570337
-  tps: 794.4260751933128
->>>>>>> eaec2cf1
+  dps: 825.3946536147891
+  tps: 801.526969238652
  }
 }
 dps_results: {
  key: "TestSmite-AllItems-Slayer'sCrest-23041"
  value: {
-<<<<<<< HEAD
-  dps: 804.4877961996316
-  tps: 781.5420322147226
-=======
-  dps: 798.0243998636465
-  tps: 775.449402009838
->>>>>>> eaec2cf1
+  dps: 812.1582064691903
+  tps: 789.0590342788901
  }
 }
 dps_results: {
  key: "TestSmite-AllItems-Sorcerer'sAlchemistStone-35749"
  value: {
-<<<<<<< HEAD
-  dps: 826.7139473103477
-  tps: 802.6745905522756
-=======
-  dps: 824.9609930150605
-  tps: 801.0859217935559
->>>>>>> eaec2cf1
+  dps: 834.3995460370314
+  tps: 810.2064773044262
  }
 }
 dps_results: {
  key: "TestSmite-AllItems-SpellstrikeInfusion"
  value: {
-<<<<<<< HEAD
-  dps: 750.1074438101705
-  tps: 729.9427733478892
-=======
-  dps: 743.2043029343504
-  tps: 723.3056516667436
->>>>>>> eaec2cf1
+  dps: 757.6225864858055
+  tps: 737.3076131700119
  }
 }
 dps_results: {
  key: "TestSmite-AllItems-SundialoftheExiled-40682"
  value: {
-<<<<<<< HEAD
-  dps: 821.5361631590633
-  tps: 797.6386978288054
-=======
-  dps: 825.5310719698259
-  tps: 801.5609636745612
->>>>>>> eaec2cf1
+  dps: 829.2418552533595
+  tps: 805.1902760812159
  }
 }
 dps_results: {
  key: "TestSmite-AllItems-SwiftSkyfireDiamond"
  value: {
-<<<<<<< HEAD
-  dps: 833.3864806475675
-  tps: 809.2147094537561
-=======
-  dps: 806.0567846895709
-  tps: 782.9174639467291
->>>>>>> eaec2cf1
+  dps: 841.1337358319198
+  tps: 816.8070195344211
  }
 }
 dps_results: {
  key: "TestSmite-AllItems-SwiftSkyflareDiamond"
  value: {
-<<<<<<< HEAD
-  dps: 833.3864806475675
-  tps: 809.2147094537561
-=======
-  dps: 806.0567846895709
-  tps: 782.9174639467291
->>>>>>> eaec2cf1
+  dps: 841.1337358319198
+  tps: 816.8070195344211
  }
 }
 dps_results: {
  key: "TestSmite-AllItems-SwiftStarfireDiamond"
  value: {
-<<<<<<< HEAD
-  dps: 837.5770405694483
-  tps: 813.1835843476459
-=======
-  dps: 827.4954945127909
-  tps: 803.6527376376093
->>>>>>> eaec2cf1
+  dps: 845.3203427116671
+  tps: 820.77202044702
  }
 }
 dps_results: {
  key: "TestSmite-AllItems-SwiftStarflareDiamond"
  value: {
-<<<<<<< HEAD
-  dps: 833.3864806475675
-  tps: 809.2147094537561
-=======
-  dps: 806.0567846895709
-  tps: 782.9174639467291
->>>>>>> eaec2cf1
+  dps: 841.1337358319198
+  tps: 816.8070195344211
  }
 }
 dps_results: {
  key: "TestSmite-AllItems-SwiftWindfireDiamond"
  value: {
-<<<<<<< HEAD
-  dps: 833.3864806475675
-  tps: 809.2147094537561
-=======
-  dps: 806.0567846895709
-  tps: 782.9174639467291
->>>>>>> eaec2cf1
+  dps: 841.1337358319198
+  tps: 816.8070195344211
  }
 }
 dps_results: {
  key: "TestSmite-AllItems-SyphonoftheNathrezim-32262"
  value: {
-<<<<<<< HEAD
-  dps: 829.4038910287759
-  tps: 805.1233188769994
-=======
-  dps: 823.2203217966205
-  tps: 799.3088650771027
->>>>>>> eaec2cf1
+  dps: 837.0702410416592
+  tps: 812.6363418896253
  }
 }
 dps_results: {
  key: "TestSmite-AllItems-TenaciousEarthstormDiamond"
  value: {
-<<<<<<< HEAD
-  dps: 833.3864806475675
-  tps: 809.2147094537561
-=======
-  dps: 806.0567846895709
-  tps: 782.9174639467291
->>>>>>> eaec2cf1
+  dps: 841.1337358319198
+  tps: 816.8070195344211
  }
 }
 dps_results: {
  key: "TestSmite-AllItems-TheLightningCapacitor-28785"
  value: {
-<<<<<<< HEAD
-  dps: 834.2395404181304
-  tps: 810.4925342564785
-=======
-  dps: 818.7160686158574
-  tps: 795.5979652842957
->>>>>>> eaec2cf1
+  dps: 841.925731288262
+  tps: 818.0250013092067
  }
 }
 dps_results: {
  key: "TestSmite-AllItems-TheNightBlade-31331"
  value: {
-<<<<<<< HEAD
-  dps: 829.4038910287759
-  tps: 805.1233188769994
-=======
-  dps: 823.2203217966205
-  tps: 799.3088650771027
->>>>>>> eaec2cf1
+  dps: 837.0702410416592
+  tps: 812.6363418896253
  }
 }
 dps_results: {
  key: "TestSmite-AllItems-TheRestrainedEssenceofSapphiron-23046"
  value: {
-<<<<<<< HEAD
-  dps: 825.5812568501581
-  tps: 801.6065676546943
-=======
-  dps: 816.2576579351867
-  tps: 792.669590934013
->>>>>>> eaec2cf1
+  dps: 833.2993539686295
+  tps: 809.1703028307962
  }
 }
 dps_results: {
  key: "TestSmite-AllItems-TheTwinStars"
  value: {
-<<<<<<< HEAD
-  dps: 839.5887202029381
-  tps: 815.1100686467602
-=======
-  dps: 831.6897192571015
-  tps: 807.5621391818402
->>>>>>> eaec2cf1
+  dps: 847.3409025175334
+  tps: 822.7072073150637
  }
 }
 dps_results: {
  key: "TestSmite-AllItems-ThunderingSkyfireDiamond"
  value: {
-<<<<<<< HEAD
-  dps: 833.3864806475675
-  tps: 809.2147094537561
-=======
-  dps: 806.0567846895709
-  tps: 782.9174639467291
->>>>>>> eaec2cf1
+  dps: 841.1337358319198
+  tps: 816.8070195344211
  }
 }
 dps_results: {
  key: "TestSmite-AllItems-ThunderingSkyflareDiamond"
  value: {
-<<<<<<< HEAD
-  dps: 833.3864806475675
-  tps: 809.2147094537561
-=======
-  dps: 806.0567846895709
-  tps: 782.9174639467291
->>>>>>> eaec2cf1
+  dps: 841.1337358319198
+  tps: 816.8070195344211
  }
 }
 dps_results: {
  key: "TestSmite-AllItems-Timbal'sFocusingCrystal-34470"
  value: {
-<<<<<<< HEAD
-  dps: 825.0736248326809
-  tps: 801.2738017064731
-=======
-  dps: 822.1796832814044
-  tps: 798.773934155316
->>>>>>> eaec2cf1
+  dps: 832.743546387127
+  tps: 808.7903248298301
  }
 }
 dps_results: {
  key: "TestSmite-AllItems-TirelessSkyflareDiamond"
  value: {
-<<<<<<< HEAD
-  dps: 833.2877224028329
-  tps: 808.9217982782836
-=======
-  dps: 827.0202478775125
-  tps: 803.0523206227484
->>>>>>> eaec2cf1
+  dps: 841.0058836562904
+  tps: 816.4855963066719
  }
 }
 dps_results: {
  key: "TestSmite-AllItems-TirelessStarflareDiamond"
  value: {
-<<<<<<< HEAD
-  dps: 839.1128127197069
-  tps: 814.5670764311257
-=======
-  dps: 829.3959097983551
-  tps: 805.4370724439733
->>>>>>> eaec2cf1
+  dps: 846.8642850704155
+  tps: 822.1635193348204
  }
 }
 dps_results: {
  key: "TestSmite-AllItems-TrenchantEarthshatterDiamond"
  value: {
-<<<<<<< HEAD
-  dps: 839.1128127197069
-  tps: 814.5670764311257
-=======
-  dps: 829.3959097983551
-  tps: 805.4370724439733
->>>>>>> eaec2cf1
+  dps: 846.8642850704155
+  tps: 822.1635193348204
  }
 }
 dps_results: {
  key: "TestSmite-AllItems-TrenchantEarthsiegeDiamond"
  value: {
-<<<<<<< HEAD
-  dps: 833.2877224028329
-  tps: 808.9217982782836
-=======
-  dps: 827.0202478775125
-  tps: 803.0523206227484
->>>>>>> eaec2cf1
+  dps: 841.0058836562904
+  tps: 816.4855963066719
  }
 }
 dps_results: {
  key: "TestSmite-AllItems-TsunamiTalisman-30627"
  value: {
-<<<<<<< HEAD
-  dps: 810.8999471821912
-  tps: 787.569316053235
-=======
-  dps: 806.8158332301228
-  tps: 783.8012061819245
->>>>>>> eaec2cf1
+  dps: 818.59993007946
+  tps: 795.1152992925579
  }
 }
 dps_results: {
  key: "TestSmite-AllItems-WorldBreaker-30090"
  value: {
-<<<<<<< HEAD
-  dps: 705.1537468296824
-  tps: 687.1624391320381
-=======
-  dps: 707.1789440087275
-  tps: 689.3228350881908
->>>>>>> eaec2cf1
+  dps: 712.8114047382089
+  tps: 694.6669438823939
  }
 }
 dps_results: {
  key: "TestSmite-AllItems-WrathofSpellfire"
  value: {
-<<<<<<< HEAD
-  dps: 738.9009492598929
-  tps: 719.2877243334228
-=======
-  dps: 737.0743368216041
-  tps: 717.6994944869562
->>>>>>> eaec2cf1
+  dps: 746.5537034078483
+  tps: 726.7874233984189
  }
 }
 dps_results: {
  key: "TestSmite-AllItems-Xi'ri'sGift-29179"
  value: {
-<<<<<<< HEAD
-  dps: 819.1957596966743
-  tps: 795.5263148456402
-=======
-  dps: 815.6033384479814
-  tps: 792.2738074863026
->>>>>>> eaec2cf1
+  dps: 826.9186361334779
+  tps: 803.0947337537077
  }
 }
 dps_results: {
  key: "TestSmite-Average-Default"
  value: {
-<<<<<<< HEAD
-  dps: 834.9578415118964
-  tps: 810.456770780941
-=======
-  dps: 829.990810528579
-  tps: 805.8293683537242
->>>>>>> eaec2cf1
+  dps: 842.6686390654627
+  tps: 818.0133523834387
  }
 }
 dps_results: {
  key: "TestSmite-Settings-Undead-P3-Basic-FullBuffs-LongMultiTarget"
  value: {
-<<<<<<< HEAD
-  dps: 829.4038910287759
-  tps: 1276.728146117532
-=======
-  dps: 823.2203217966205
-  tps: 1266.396025265656
->>>>>>> eaec2cf1
+  dps: 837.0702410416592
+  tps: 1284.2411691301577
  }
 }
 dps_results: {
  key: "TestSmite-Settings-Undead-P3-Basic-FullBuffs-LongSingleTarget"
  value: {
-<<<<<<< HEAD
-  dps: 829.4038910287759
-  tps: 805.1233188769994
-=======
-  dps: 823.2203217966205
-  tps: 799.3088650771027
->>>>>>> eaec2cf1
+  dps: 837.0702410416592
+  tps: 812.6363418896253
  }
 }
 dps_results: {
  key: "TestSmite-Settings-Undead-P3-Basic-FullBuffs-ShortSingleTarget"
  value: {
-<<<<<<< HEAD
-  dps: 1180.9502506977071
-  tps: 1157.9813068677431
-=======
-  dps: 1202.2761185445534
-  tps: 1178.4514303035626
->>>>>>> eaec2cf1
+  dps: 1189.1654271076009
+  tps: 1166.0321797494391
  }
 }
 dps_results: {
@@ -1760,12 +1055,7 @@
 dps_results: {
  key: "TestSmite-SwitchInFrontOfTarget-Default"
  value: {
-<<<<<<< HEAD
-  dps: 829.4038910287759
-  tps: 805.1233188769994
-=======
-  dps: 823.2203217966205
-  tps: 799.3088650771027
->>>>>>> eaec2cf1
+  dps: 837.0702410416592
+  tps: 812.6363418896253
  }
 }