--- conflicted
+++ resolved
@@ -14,15 +14,9 @@
   final_stats: 80
   final_stats: 80
   final_stats: 0
-<<<<<<< HEAD
   final_stats: 167
   final_stats: 204
   final_stats: 1041.426825
-=======
-  final_stats: 126
-  final_stats: 282.69
-  final_stats: 1055.426825
->>>>>>> c014cfd5
   final_stats: 146
   final_stats: 0
   final_stats: 0
@@ -60,13 +54,8 @@
 dps_results: {
  key: "TestSmite-AllItems-AbsolutionRegalia"
  value: {
-<<<<<<< HEAD
   dps: 818.4507568811496
   tps: 794.7733108992289
-=======
-  dps: 749.2364002279292
-  tps: 728.8971213671124
->>>>>>> c014cfd5
  }
 }
 dps_results: {
@@ -919,13 +908,8 @@
 dps_results: {
  key: "TestSmite-AllItems-TheTwinStars"
  value: {
-<<<<<<< HEAD
   dps: 838.3111099016907
   tps: 813.4756183822406
-=======
-  dps: 794.2794344813199
-  tps: 771.874780281203
->>>>>>> c014cfd5
  }
 }
 dps_results: {
@@ -994,13 +978,8 @@
 dps_results: {
  key: "TestSmite-AllItems-WrathofSpellfire"
  value: {
-<<<<<<< HEAD
   dps: 748.1769170787662
   tps: 727.9852834739805
-=======
-  dps: 701.668712938049
-  tps: 683.6997605952504
->>>>>>> c014cfd5
  }
 }
 dps_results: {
@@ -1013,13 +992,8 @@
 dps_results: {
  key: "TestSmite-Average-Default"
  value: {
-<<<<<<< HEAD
-  dps: 840.819830718819
-  tps: 815.8038578965578
-=======
-  dps: 790.0775945181078
-  tps: 767.6528811994139
->>>>>>> c014cfd5
+  dps: 841.2187647420072
+  tps: 816.1802450734499
  }
 }
 dps_results: {
