--- conflicted
+++ resolved
@@ -115,13 +115,8 @@
 dps_results: {
  key: "TestSmite-AllItems-CrimsonAcolyte'sRegalia"
  value: {
-<<<<<<< HEAD
-  dps: 2176.47176
-  tps: 1810.68692
-=======
-  dps: 1750.52969
-  tps: 1504.80878
->>>>>>> 447c71e4
+  dps: 2100.2995
+  tps: 1786.34564
  }
 }
 dps_results: {
@@ -435,13 +430,8 @@
 dps_results: {
  key: "TestSmite-AllItems-SanctificationGarb"
  value: {
-<<<<<<< HEAD
-  dps: 1851.25984
-  tps: 1553.63673
-=======
-  dps: 1941.61773
-  tps: 1667.48126
->>>>>>> 447c71e4
+  dps: 1872.428
+  tps: 1611.31751
  }
 }
 dps_results: {
@@ -573,13 +563,8 @@
 dps_results: {
  key: "TestSmite-AllItems-Zabra'sRegalia"
  value: {
-<<<<<<< HEAD
-  dps: 2113.16909
-  tps: 1765.93876
-=======
-  dps: 1754.93706
-  tps: 1513.86857
->>>>>>> 447c71e4
+  dps: 2113.98643
+  tps: 1809.66178
  }
 }
 dps_results: {
