--- conflicted
+++ resolved
@@ -115,13 +115,8 @@
 dps_results: {
  key: "TestSmite-AllItems-CrimsonAcolyte'sRegalia"
  value: {
-<<<<<<< HEAD
-  dps: 2100.2995
-  tps: 1786.34564
-=======
-  dps: 1855.1576
-  tps: 1558.33926
->>>>>>> 102eec7c
+  dps: 2176.47176
+  tps: 1810.68692
  }
 }
 dps_results: {
@@ -435,13 +430,8 @@
 dps_results: {
  key: "TestSmite-AllItems-SanctificationGarb"
  value: {
-<<<<<<< HEAD
-  dps: 1870.74138
-  tps: 1607.87036
-=======
-  dps: 1913.38845
-  tps: 1606.03308
->>>>>>> 102eec7c
+  dps: 1851.25984
+  tps: 1553.63673
  }
 }
 dps_results: {
@@ -573,13 +563,8 @@
 dps_results: {
  key: "TestSmite-AllItems-Zabra'sRegalia"
  value: {
-<<<<<<< HEAD
-  dps: 2113.98643
-  tps: 1809.66178
-=======
-  dps: 1794.4292
-  tps: 1511.29214
->>>>>>> 102eec7c
+  dps: 2113.16909
+  tps: 1765.93876
  }
 }
 dps_results: {
