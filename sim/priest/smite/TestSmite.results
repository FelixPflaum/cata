--- conflicted
+++ resolved
@@ -577,13 +577,8 @@
 dps_results: {
  key: "TestSmite-Settings-Undead-P1-Basic-FullBuffs-ShortSingleTarget"
  value: {
-<<<<<<< HEAD
-  dps: 3742.72661
-  tps: 3207.87889
-=======
   dps: 3706.00124
   tps: 3176.45241
->>>>>>> a8980de5
  }
 }
 dps_results: {
