package priest

import (
	"time"

	"github.com/wowsims/cata/sim/core"
	"github.com/wowsims/cata/sim/core/stats"
)

func (priest *Priest) ApplyTalents() {
	// TODO:
	// Reflective Shield
	// Improved Flash Heal
	// Renewed Hope
	// Rapture
	// Pain Suppression
	// Test of Faith
	// Guardian Spirit

	// priest.applyDivineAegis()
	// priest.applyGrace()
	// priest.applyBorrowedTime()
	// priest.applyInspiration()
	// priest.applyHolyConcentration()
	// priest.applySerendipity()
	// priest.applySurgeOfLight()
	// priest.registerInnerFocus()

	// priest.AddStat(stats.SpellCrit, 1*float64(priest.Talents.FocusedWill)*core.CritRatingPerCritChance)
	// priest.PseudoStats.SpiritRegenRateCasting = []float64{0.0, 0.17, 0.33, 0.5}[priest.Talents.Meditation]
	// priest.PseudoStats.SchoolDamageTakenMultiplier[stats.SchoolIndexArcane] *= 1 - .02*float64(priest.Talents.SpellWarding)
	// priest.PseudoStats.SchoolDamageTakenMultiplier[stats.SchoolIndexHoly] *= 1 - .02*float64(priest.Talents.SpellWarding)
	// priest.PseudoStats.SchoolDamageTakenMultiplier[stats.SchoolIndexFire] *= 1 - .02*float64(priest.Talents.SpellWarding)
	// priest.PseudoStats.SchoolDamageTakenMultiplier[stats.SchoolIndexFrost] *= 1 - .02*float64(priest.Talents.SpellWarding)
	// priest.PseudoStats.SchoolDamageTakenMultiplier[stats.SchoolIndexNature] *= 1 - .02*float64(priest.Talents.SpellWarding)
	// priest.PseudoStats.SchoolDamageTakenMultiplier[stats.SchoolIndexShadow] *= 1 - .02*float64(priest.Talents.SpellWarding)

	// if priest.Talents.SpiritualGuidance > 0 {
	// 	priest.AddStatDependency(stats.Spirit, stats.SpellPower, 0.05*float64(priest.Talents.SpiritualGuidance))
	// }

	// if priest.Talents.MentalStrength > 0 {
	// 	priest.MultiplyStat(stats.Intellect, 1.0+0.03*float64(priest.Talents.MentalStrength))
	// }

	// if priest.Talents.ImprovedPowerWordFortitude > 0 {
	// 	priest.MultiplyStat(stats.Stamina, 1.0+.02*float64(priest.Talents.ImprovedPowerWordFortitude))
	// }

	// if priest.Talents.Enlightenment > 0 {
	// 	priest.MultiplyStat(stats.Spirit, 1+.02*float64(priest.Talents.Enlightenment))
	// 	priest.PseudoStats.CastSpeedMultiplier *= 1 + .02*float64(priest.Talents.Enlightenment)
	// }

	// if priest.Talents.FocusedPower > 0 {
	// 	priest.PseudoStats.DamageDealtMultiplier *= 1 + .02*float64(priest.Talents.FocusedPower)
	// }

	// if priest.Talents.SpiritOfRedemption {
	// 	priest.MultiplyStat(stats.Spirit, 1.05)
	// }

	// Disciplin Talents
	// Improved Power Word: Shield - TBD
	// Twin Disciplines
	if priest.Talents.TwinDisciplines > 0 {
		priest.AddStaticMod(core.SpellModConfig{
			School:     core.SpellSchoolHoly | core.SpellSchoolShadow,
			ClassMask:  int64(PriestSpellsAll),
			FloatValue: (0.02 * float64(priest.Talents.TwinDisciplines)),
			Kind:       core.SpellMod_DamageDone_Pct,
		})
	}

	// Mental Agillity
	if priest.Talents.MentalAgility > 0 {
		priest.AddStaticMod(core.SpellModConfig{
			ClassMask:  int64(PriestSpellsAll),
			FloatValue: -0.04 * float64(priest.Talents.MentalAgility),
			Kind:       core.SpellMod_PowerCost_Pct,
		})
	}

	// Evangelism
	priest.applyEvangelism()

	// Archangel
	priest.applyArchangel()

	// Shadow Talents
	// Darkness
	if priest.Talents.Darkness > 0 {
		priest.PseudoStats.CastSpeedMultiplier *= 1 + (0.01 * float64(priest.Talents.Darkness))
	}

	// Improved Shadow Word: Pain
	if priest.Talents.ImprovedShadowWordPain > 0 {
		priest.AddStaticMod(core.SpellModConfig{
			ClassMask:  int64(PriestSpellShadowWordPain),
			FloatValue: 0.03 * float64(priest.Talents.ImprovedShadowWordPain),
			Kind:       core.SpellMod_DamageDone_Flat,
		})
	}

	// Veiled Shadows
	if priest.Talents.VeiledShadows > 0 {
		priest.AddStaticMod(core.SpellModConfig{
			ClassMask: int64(PriestSpellFade),
			TimeValue: time.Second * -3 * time.Duration(priest.Talents.VeiledShadows),
			Kind:      core.SpellMod_Cooldown_Flat,
		})

		priest.AddStaticMod(core.SpellModConfig{
			ClassMask: int64(PriestSpellShadowFiend),
			TimeValue: time.Second * -30 * time.Duration(priest.Talents.VeiledShadows),
			Kind:      core.SpellMod_Cooldown_Flat,
		})
	}

	// Improved Psychic Scream
	if priest.Talents.ImprovedPsychicScream > 0 {
		priest.AddStaticMod(core.SpellModConfig{
			ClassMask: int64(PriestSpellPsychicScream),
			TimeValue: time.Second * -2 * time.Duration(priest.Talents.ImprovedPsychicScream),
			Kind:      core.SpellMod_Cooldown_Flat,
		})
	}

	// Improved Mind Blast
	priest.applyImprovedMindBlast()

	// Improved Devouring Plague
	priest.applyImprovedDevouringPlague()

	// Twisted Faith
	if priest.Talents.TwistedFaith > 0 {
		priest.AddStaticMod(core.SpellModConfig{
			School:     core.SpellSchoolShadow,
			ClassMask:  int64(PriestShadowSpells),
			FloatValue: 0.01 * float64(priest.Talents.TwistedFaith),
			Kind:       core.SpellMod_DamageDone_Pct,
		})

		// Twisted Faith is not applied to base spirit
		priest.AddStats(stats.Stats{stats.SpellHit: -0.5 * float64(priest.Talents.TwistedFaith) * priest.GetBaseStats()[stats.Spirit]})
		priest.AddStatDependency(stats.Spirit, stats.SpellHit, 0.5*float64(priest.Talents.TwistedFaith))
	}

	// Shadowform
	if priest.Talents.Shadowform {
		// no class restrictions
		priest.AddStaticMod(core.SpellModConfig{
			School:     core.SpellSchoolShadow,
			FloatValue: 0.15,
			Kind:       core.SpellMod_DamageDone_Pct,
		})
	}

	// Phantasm: Not implemented
	// Harnessed Shadows - shadow.go

	// Silence: Not implemented
	// Vampiric Embrace: vampiric_embrace.go
	// Masochism
	priest.applyMasochism()

	// Mind Melt - shadow_word_pain.go <25% part
	priest.applyMindMelt()

	// pain and suffering
	priest.applyPainAndSuffering()

	// vampiric touch - vampiric_touch.go
	// Paralysis - Not implemented
	// Psychic Horror - Not implemented
	// Sin and Punishment
	priest.applySinAndPunishment()

	// Shadowy Apparition
	priest.applyShadowyApparition()

	priest.ApplyGlyphs()
}

// disciplin talents
func (priest *Priest) applyEvangelism() {
	if priest.Talents.Evangelism == 0 {
		return
	}

	priest.DarkEvangelismProcAura = priest.GetOrRegisterAura(core.Aura{
		Label:     "Dark EvangelismProc",
		ActionID:  core.ActionID{SpellID: 87118},
		Duration:  time.Second * 20,
		MaxStacks: 5,

		// dummy aura used to track stacks in spells
	})

	priest.HolyEvangelismProcAura = priest.GetOrRegisterAura(core.Aura{
		Label:     "EvangelismProc",
		ActionID:  core.ActionID{SpellID: 81661},
		Duration:  time.Second * 20,
		MaxStacks: 5,

		// dummy aura used to track stacks in spells
	})

	priest.GetOrRegisterAura(core.Aura{
		Label:    "Evangilism",
		Duration: core.NeverExpires,
		OnReset: func(aura *core.Aura, sim *core.Simulation) {
			aura.Activate(sim)
		},
		OnSpellHitDealt: func(aura *core.Aura, sim *core.Simulation, spell *core.Spell, result *core.SpellResult) {
			switch spell.SpellID {
			case 585: // smite
			case 14914: // holy fire
				priest.AddHolyEvanglismStack(sim)
			case 15407: // mind flay
				priest.AddDarkEvangelismStack(sim)
			}
		},
	})
}

func (priest *Priest) applyArchangel() {

	archAngelMana := priest.NewManaMetrics(core.ActionID{SpellID: 87152})
	darkArchAngelMana := priest.NewManaMetrics(core.ActionID{SpellID: 87153})

	archAngelAura := priest.Unit.RegisterAura(core.Aura{
		ActionID:  core.ActionID{SpellID: 81700},
		Label:     "Archangel Aura",
		MaxStacks: 5,
		Duration:  time.Second * 18,
		OnStacksChange: func(aura *core.Aura, sim *core.Simulation, oldStacks, newStacks int32) {
			if newStacks > oldStacks {
				priest.AddMana(sim, 0.01*priest.MaxMana()*float64((newStacks-oldStacks)), archAngelMana)
			}

			// place holder mod healing done not present yet
		},
	})

	darkArchAngelMod := priest.AddDynamicMod(core.SpellModConfig{
		ClassMask:  int64(PriestSpellMindFlay | PriestSpellMindSpike | PriestSpellMindBlast | PriestSpellShadowWordDeath),
		FloatValue: 0.04,
		Kind:       core.SpellMod_DamageDone_Flat,
	})

	darkArchAngelAura := priest.Unit.RegisterAura(core.Aura{
		ActionID:  core.ActionID{SpellID: 87153},
		Label:     "Dark Archangel Aura",
		MaxStacks: 5,
		Duration:  time.Second * 18,
		OnStacksChange: func(aura *core.Aura, sim *core.Simulation, oldStacks, newStacks int32) {
			if newStacks > oldStacks {
				priest.AddMana(sim, 0.05*priest.MaxMana()*float64((newStacks-oldStacks)), darkArchAngelMana)
			}

			darkArchAngelMod.UpdateFloatValue(0.04 * float64(newStacks))
			darkArchAngelMod.Activate()
		},

		OnExpire: func(aura *core.Aura, sim *core.Simulation) {
			darkArchAngelMod.Deactivate()
		},
	})

	priest.Archangel = priest.RegisterSpell(core.SpellConfig{
		ActionID:                 core.ActionID{SpellID: 87151},
		SpellSchool:              core.SpellSchoolHoly,
		ProcMask:                 core.ProcMaskEmpty,
		Flags:                    core.SpellFlagAPL,
		ClassSpellMask:           int64(PriestSpellArchangel),
		DamageMultiplier:         1,
		DamageMultiplierAdditive: 1,
		CritMultiplier:           priest.DefaultSpellCritMultiplier(),
		ManaCost: core.ManaCostOptions{
			BaseCost: 0,
		},
		Cast: core.CastConfig{
			DefaultCast: core.Cast{
				GCD: core.GCDDefault,
			},
			CD: core.Cooldown{
				Timer:    priest.NewTimer(),
				Duration: time.Second * 30,
			},
		},
		ApplyEffects: func(sim *core.Simulation, target *core.Unit, spell *core.Spell) {
			if priest.HolyEvangelismProcAura.IsActive() {
				archAngelAura.Activate(sim)
				for i := 0; i < int(priest.HolyEvangelismProcAura.GetStacks()); i++ {
					archAngelAura.AddStack(sim)
				}

				priest.HolyEvangelismProcAura.Deactivate(sim)
			}
		},
	})
	priest.DarkArchangel = priest.RegisterSpell(core.SpellConfig{
		ActionID:                 core.ActionID{SpellID: 87153},
		SpellSchool:              core.SpellSchoolHoly,
		ProcMask:                 core.ProcMaskEmpty,
		Flags:                    core.SpellFlagAPL,
		ClassSpellMask:           int64(PriestSpellDarkArchangel),
		DamageMultiplier:         1,
		DamageMultiplierAdditive: 1,
		CritMultiplier:           priest.DefaultSpellCritMultiplier(),
		ManaCost: core.ManaCostOptions{
			BaseCost: 0,
		},
		Cast: core.CastConfig{
			DefaultCast: core.Cast{
				GCD: core.GCDDefault,
			},
			CD: core.Cooldown{
				Timer:    priest.NewTimer(),
				Duration: time.Second * 90,
			},
		},
		ApplyEffects: func(sim *core.Simulation, target *core.Unit, spell *core.Spell) {
			if priest.DarkEvangelismProcAura.IsActive() {
				darkArchAngelAura.Activate(sim)
				for i := 0; i < int(priest.DarkEvangelismProcAura.GetStacks()); i++ {
					darkArchAngelAura.AddStack(sim)
				}

				priest.DarkEvangelismProcAura.Deactivate(sim)
			}
		},
	})
}

func (priest *Priest) applyImprovedMindBlast() {
	if priest.Talents.ImprovedMindBlast == 0 {
		return
	}

	priest.AddStaticMod(core.SpellModConfig{
		ClassMask: int64(PriestSpellMindBlast),
		TimeValue: time.Duration(priest.Talents.ImprovedMindBlast) * time.Millisecond * -500,
		Kind:      core.SpellMod_Cooldown_Flat,
	})

	mindTraumaAura := priest.NewEnemyAuraArray(func(target *core.Unit) *core.Aura {
		return MindTraumaAura(target)
	})

	mindTraumaSpell := priest.RegisterSpell(core.SpellConfig{
		ActionID:                 core.ActionID{SpellID: 48301},
		ProcMask:                 core.ProcMaskProc,
		SpellSchool:              core.SpellSchoolShadow,
		ClassSpellMask:           int64(PriestSpellMindTrauma),
		DamageMultiplier:         1,
		DamageMultiplierAdditive: 1,
		CritMultiplier:           priest.DefaultSpellCritMultiplier(),
		Flags:                    core.SpellFlagNoMetrics,
		ApplyEffects: func(sim *core.Simulation, target *core.Unit, spell *core.Spell) {
			mindTraumaAura.Get(target).Activate(sim)
		},
	})

	procChance := []float64{0.0, 0.33, 0.66, 1.0}[priest.Talents.ImprovedMindBlast]
	core.MakePermanent(priest.RegisterAura(core.Aura{
		Label: "Improved Mind Blast",
		OnSpellHitDealt: func(_ *core.Aura, sim *core.Simulation, spell *core.Spell, result *core.SpellResult) {
			if result.Landed() && priest.MindBlast == spell {
				if sim.Proc(procChance, "Improved Mind Blast") {
					mindTraumaSpell.Cast(sim, result.Target)
				}
			}
		},
	}))
}

func MindTraumaAura(target *core.Unit) *core.Aura {
	return target.GetOrRegisterAura(core.Aura{
		Label:    "Mind Trauma",
		ActionID: core.ActionID{SpellID: 48301},
		Duration: time.Second * 10,
		OnGain: func(aura *core.Aura, sim *core.Simulation) {
			aura.Unit.PseudoStats.HealingTakenMultiplier *= 0.9
		},
		OnExpire: func(aura *core.Aura, sim *core.Simulation) {
			aura.Unit.PseudoStats.HealingTakenMultiplier /= 0.9
		},
	})
}

func (priest *Priest) applyImprovedDevouringPlague() {
	if priest.Talents.ImprovedDevouringPlague == 0 {
		return
	}

	// simple spell here as it does not use any dmg mods or calculations
	impDPDamage := priest.RegisterSpell(core.SpellConfig{

		// TODO: improve metric aggregation to show correct DPC
		ActionID:                 core.ActionID{SpellID: 2944, Tag: 1},
		SpellSchool:              core.SpellSchoolShadow,
		ProcMask:                 core.ProcMaskProc,
		DamageMultiplier:         1,
		DamageMultiplierAdditive: 1,
		ThreatMultiplier:         1,
		ClassSpellMask:           PriestSpellImprovedDevouringPlague,
		CritMultiplier:           priest.DefaultSpellCritMultiplier(),
		ApplyEffects: func(sim *core.Simulation, target *core.Unit, spell *core.Spell) {
			dot := priest.DevouringPlague.Dot(target)
			dpTickDamage := dot.SnapshotBaseDamage
			dmg := float64(dot.NumberOfTicks) * dpTickDamage * float64(priest.Talents.ImprovedDevouringPlague) * 0.15
			spell.CalcAndDealDamage(sim, target, dmg, spell.OutcomeMagicCrit)
		},
	})

	core.MakePermanent(priest.RegisterAura(core.Aura{
		Label: "Improved Devouring Plague Talent",

		OnSpellHitDealt: func(aura *core.Aura, sim *core.Simulation, spell *core.Spell, result *core.SpellResult) {
			if priest.DevouringPlague != spell || !result.Landed() {
				return
			}

			impDPDamage.Cast(sim, result.Target)
		},
	}))
}

func (priest *Priest) applyPainAndSuffering() {
	if priest.Talents.PainAndSuffering == 0 {
		return
	}

	core.MakeProcTriggerAura(&priest.Unit, core.ProcTrigger{
		Name:           "Pain and Suffering",
		Callback:       core.CallbackOnSpellHitDealt | core.CallbackOnPeriodicDamageDealt,
		Outcome:        core.OutcomeLanded,
		ProcChance:     float64(priest.Talents.PainAndSuffering) * 0.3,
		ClassSpellMask: PriestSpellMindFlay,
		Handler: func(sim *core.Simulation, spell *core.Spell, result *core.SpellResult) {
			swp := priest.ShadowWordPain.Dot(result.Target)
			if swp.IsActive() {
				swp.Rollover(sim)
			}
		},
	})
}

func (priest *Priest) applyMasochism() {
	if priest.Talents.Masochism == 0 {
		return
	}

	manaMetrics := priest.NewManaMetrics(core.ActionID{
		SpellID: []int32{0, 88894, 88995}[priest.Talents.Masochism],
	})

	damageTakenHandler := func(sim *core.Simulation, damage float64) {
		if damage < priest.MaxHealth()*0.1 {
			return
		}

		priest.AddMana(sim, priest.MaxMana()*0.05*float64(priest.Talents.Masochism), manaMetrics)
	}

	priest.RegisterAura(
		core.Aura{
			Label:    "Masochism",
			Duration: core.NeverExpires,
			OnReset: func(aura *core.Aura, sim *core.Simulation) {
				aura.Activate(sim)
			},
			OnSpellHitTaken: func(_ *core.Aura, sim *core.Simulation, spell *core.Spell, result *core.SpellResult) {
				if !result.Landed() {
					return
				}

				damageTakenHandler(sim, result.Damage)
			},

			OnPeriodicDamageTaken: func(_ *core.Aura, sim *core.Simulation, _ *core.Spell, result *core.SpellResult) {
				damageTakenHandler(sim, result.Damage)
			},

			OnSpellHitDealt: func(aura *core.Aura, sim *core.Simulation, spell *core.Spell, result *core.SpellResult) {
				// SW:D
				if priest.ShadowWordDeath == spell && result.Landed() {
					priest.AddMana(sim, priest.MaxMana()*0.05*float64(priest.Talents.Masochism), manaMetrics)
					return
				}
			},
		},
	)
}

func (priest *Priest) applyMindMelt() {
	if priest.Talents.MindMelt == 0 {
		return
	}

	mindMeltMod := priest.AddDynamicMod(core.SpellModConfig{
		ClassMask:  int64(PriestSpellMindBlast),
		FloatValue: -0.5,
		Kind:       core.SpellMod_CastTime_Pct,
	})

	procAura := priest.RegisterAura(core.Aura{
		Label:     "Mind Melt Proc",
		ActionID:  core.ActionID{SpellID: 87160},
		Duration:  time.Second * 15,
		MaxStacks: 2,
		OnStacksChange: func(_ *core.Aura, _ *core.Simulation, oldStacks int32, newStacks int32) {
			mindMeltMod.UpdateFloatValue(-0.5 * float64(newStacks))
		},

		OnExpire: func(_ *core.Aura, _ *core.Simulation) {
			mindMeltMod.Deactivate()
		},

		OnCastComplete: func(aura *core.Aura, sim *core.Simulation, spell *core.Spell) {
			if spell.ClassSpellMask == PriestSpellMindBlast {
				aura.Deactivate(sim)
			}
		},
	})

	core.MakeProcTriggerAura(&priest.Unit, core.ProcTrigger{
		Name:           "Mind Melt",
		Callback:       core.CallbackOnSpellHitDealt,
		Outcome:        core.OutcomeLanded,
		ProcChance:     1,
		ClassSpellMask: PriestSpellMindSpike,
		Handler: func(sim *core.Simulation, spell *core.Spell, result *core.SpellResult) {
			procAura.Activate(sim)
			procAura.AddStack(sim)
		},
	})
}

func (priest *Priest) applySinAndPunishment() {
	if priest.Talents.SinAndPunishment == 0 {
		return
	}

<<<<<<< HEAD
	priest.RegisterAura(core.Aura{
		Label:    "SinAndPunishment",
		Duration: core.NeverExpires,
		OnReset: func(aura *core.Aura, sim *core.Simulation) {
			aura.Activate(sim)
		},

		OnPeriodicDamageDealt: func(aura *core.Aura, sim *core.Simulation, spell *core.Spell, result *core.SpellResult) {
			// check for critical mind flay tick
			if result.Outcome.Matches(core.OutcomeCrit) && priest.MindFlayAPL.ClassSpellMask == int64(PriestSpellMindFlay) {

				// reduce cooldown
				remaining := max(0, priest.Shadowfiend.CD.ReadyAt()-time.Second*5)
				priest.Shadowfiend.CD.Set(remaining)
			}
=======
	core.MakeProcTriggerAura(&priest.Unit, core.ProcTrigger{
		Name:           "Sin And Punishment",
		Callback:       core.CallbackOnPeriodicDamageDealt,
		Outcome:        core.OutcomeCrit,
		ProcChance:     1,
		ClassSpellMask: PriestSpellMindFlay,
		Handler: func(sim *core.Simulation, spell *core.Spell, result *core.SpellResult) {
			priest.Shadowfiend.CD.Set(priest.Shadowfiend.CD.ReadyAt() - 5*time.Second)
>>>>>>> 652b17e2
		},
	})
}

func (priest *Priest) applyShadowyApparition() {
	if priest.Talents.ShadowyApparition == 0 {
		return
	}

	const spellScaling = 0.515
	const levelScaling = 0.514

	priest.ShadowyApparition = priest.RegisterSpell(core.SpellConfig{
		ActionID:                 core.ActionID{SpellID: 87532},
		MissileSpeed:             3.5,
		ProcMask:                 core.ProcMaskEmpty, // summoned guardian, should not be able to proc stuff - verify
		ClassSpellMask:           int64(PriestSpellShadowyApparation),
		DamageMultiplier:         1,
		DamageMultiplierAdditive: 1,
		CritMultiplier:           priest.DefaultSpellCritMultiplier(),
		SpellSchool:              core.SpellSchoolShadow,
		ThreatMultiplier:         1,

		BonusCoefficient: spellScaling,

		ApplyEffects: func(sim *core.Simulation, target *core.Unit, spell *core.Spell) {
			baseDamage := priest.ScalingBaseDamage * levelScaling

			// snapshot values on spawn
			dmgMulti := spell.DamageMultiplier
			dmgMultiAdd := spell.DamageMultiplierAdditive

			spell.WaitTravelTime(sim, func(sim *core.Simulation) {

				oldMulti := spell.DamageMultiplier
				oldAdd := spell.DamageMultiplierAdditive

				// calculate dmg on hit, as the apparations profit from the debuffs on the target
				// when they reach them
				// spell and other modifiers are snapshotted when the apparations spawn
				spell.DamageMultiplier = dmgMulti
				spell.DamageMultiplierAdditive = dmgMultiAdd

				result := spell.CalcDamage(sim, target, baseDamage, spell.OutcomeMagicHitAndCrit)
				spell.DealDamage(sim, result)

				// restore mods
				spell.DamageMultiplier = oldMulti
				spell.DamageMultiplierAdditive = oldAdd
			})
		},
	})

	core.MakeProcTriggerAura(&priest.Unit, core.ProcTrigger{
		Name:           "Shadowy Apparition Aura",
		Callback:       core.CallbackOnPeriodicDamageDealt,
		Outcome:        core.OutcomeLanded,
		ProcChance:     0.04 * float64(priest.Talents.ShadowyApparition),
		ClassSpellMask: PriestSpellShadowWordPain,
		Handler: func(sim *core.Simulation, spell *core.Spell, result *core.SpellResult) {
			priest.ShadowyApparition.Cast(sim, result.Target)
		},
	})
}

// func (priest *Priest) applyDivineAegis() {
// 	if priest.Talents.DivineAegis == 0 {
// 		return
// 	}

// 	divineAegis := priest.RegisterSpell(core.SpellConfig{
// 		ActionID:    core.ActionID{SpellID: 47515},
// 		SpellSchool: core.SpellSchoolHoly,
// 		ProcMask:    core.ProcMaskSpellHealing,
// 		Flags:       core.SpellFlagNoOnCastComplete | core.SpellFlagHelpful,

// 		DamageMultiplier: 1 *
// 			(0.1 * float64(priest.Talents.DivineAegis)) *
// 			core.TernaryFloat64(priest.HasSetBonus(ItemSetZabrasRaiment, 4), 1.1, 1),
// 		ThreatMultiplier: 1,

// 		Shield: core.ShieldConfig{
// 			Aura: core.Aura{
// 				Label:    "Divine Aegis",
// 				Duration: time.Second * 12,
// 			},
// 		},
// 	})

// 	priest.RegisterAura(core.Aura{
// 		Label:    "Divine Aegis Talent",
// 		Duration: core.NeverExpires,
// 		OnReset: func(aura *core.Aura, sim *core.Simulation) {
// 			aura.Activate(sim)
// 		},
// 		OnHealDealt: func(aura *core.Aura, sim *core.Simulation, spell *core.Spell, result *core.SpellResult) {
// 			if result.Outcome.Matches(core.OutcomeCrit) {
// 				divineAegis.Shield(result.Target).Apply(sim, result.Damage)
// 			}
// 		},
// 	})
// }

// func (priest *Priest) applyGrace() {
// 	if priest.Talents.Grace == 0 {
// 		return
// 	}

// 	procChance := .5 * float64(priest.Talents.Grace)

// 	auras := make([]*core.Aura, len(priest.Env.AllUnits))
// 	for _, unit := range priest.Env.AllUnits {
// 		if !priest.IsOpponent(unit) {
// 			aura := unit.RegisterAura(core.Aura{
// 				Label:     "Grace" + strconv.Itoa(int(priest.Index)),
// 				ActionID:  core.ActionID{SpellID: 47517},
// 				Duration:  time.Second * 15,
// 				MaxStacks: 3,
// 				OnStacksChange: func(aura *core.Aura, sim *core.Simulation, oldStacks, newStacks int32) {
// 					priest.AttackTables[aura.Unit.UnitIndex].HealingDealtMultiplier /= 1 + .03*float64(oldStacks)
// 					priest.AttackTables[aura.Unit.UnitIndex].HealingDealtMultiplier *= 1 + .03*float64(newStacks)
// 				},
// 			})
// 			auras[unit.UnitIndex] = aura
// 		}
// 	}

// 	priest.RegisterAura(core.Aura{
// 		Label:    "Grace Talent",
// 		Duration: core.NeverExpires,
// 		OnReset: func(aura *core.Aura, sim *core.Simulation) {
// 			aura.Activate(sim)
// 		},
// 		OnHealDealt: func(aura *core.Aura, sim *core.Simulation, spell *core.Spell, result *core.SpellResult) {
// 			if spell == priest.FlashHeal || spell == priest.GreaterHeal || spell == priest.PenanceHeal {
// 				if sim.Proc(procChance, "Grace") {
// 					aura := auras[result.Target.UnitIndex]
// 					aura.Activate(sim)
// 					aura.AddStack(sim)
// 				}
// 			}
// 		},
// 	})
// }

// // This one is called from healing priest sim initialization because it needs an input.
// func (priest *Priest) ApplyRapture(ppm float64) {
// 	if priest.Talents.Rapture == 0 {
// 		return
// 	}

// 	if ppm <= 0 {
// 		return
// 	}

// 	raptureManaCoeff := []float64{0, .015, .020, .025}[priest.Talents.Rapture]
// 	raptureMetrics := priest.NewManaMetrics(core.ActionID{SpellID: 47537})

// 	priest.RegisterResetEffect(func(sim *core.Simulation) {
// 		core.StartPeriodicAction(sim, core.PeriodicActionOptions{
// 			Period: time.Minute / time.Duration(ppm),
// 			OnAction: func(sim *core.Simulation) {
// 				priest.AddMana(sim, raptureManaCoeff*priest.MaxMana(), raptureMetrics)
// 			},
// 		})
// 	})
// }

// func (priest *Priest) applyBorrowedTime() {
// 	if priest.Talents.BorrowedTime == 0 {
// 		return
// 	}

// 	multiplier := 1 + .05*float64(priest.Talents.BorrowedTime)

// 	procAura := priest.RegisterAura(core.Aura{
// 		Label:    "Borrowed Time",
// 		ActionID: core.ActionID{SpellID: 52800},
// 		Duration: time.Second * 6,
// 		OnGain: func(aura *core.Aura, sim *core.Simulation) {
// 			priest.MultiplyCastSpeed(multiplier)
// 		},
// 		OnExpire: func(aura *core.Aura, sim *core.Simulation) {
// 			priest.MultiplyCastSpeed(1 / multiplier)
// 		},
// 	})

// 	priest.RegisterAura(core.Aura{
// 		Label:    "Borrwed Time Talent",
// 		Duration: core.NeverExpires,
// 		OnReset: func(aura *core.Aura, sim *core.Simulation) {
// 			aura.Activate(sim)
// 		},
// 		OnCastComplete: func(aura *core.Aura, sim *core.Simulation, spell *core.Spell) {
// 			if spell == priest.PowerWordShield {
// 				procAura.Activate(sim)
// 			} else if spell.CurCast.CastTime > 0 {
// 				procAura.Deactivate(sim)
// 			}
// 		},
// 	})
// }

// func (priest *Priest) applyInspiration() {
// 	if priest.Talents.Inspiration == 0 {
// 		return
// 	}

// 	auras := make([]*core.Aura, len(priest.Env.AllUnits))
// 	for _, unit := range priest.Env.AllUnits {
// 		if !priest.IsOpponent(unit) {
// 			aura := core.InspirationAura(unit, priest.Talents.Inspiration)
// 			auras[unit.UnitIndex] = aura
// 		}
// 	}

// 	priest.RegisterAura(core.Aura{
// 		Label:    "Inspiration Talent",
// 		Duration: core.NeverExpires,
// 		OnReset: func(aura *core.Aura, sim *core.Simulation) {
// 			aura.Activate(sim)
// 		},
// 		OnHealDealt: func(aura *core.Aura, sim *core.Simulation, spell *core.Spell, result *core.SpellResult) {
// 			if spell == priest.FlashHeal ||
// 				spell == priest.GreaterHeal ||
// 				spell == priest.BindingHeal ||
// 				spell == priest.PrayerOfMending ||
// 				spell == priest.PrayerOfHealing ||
// 				spell == priest.CircleOfHealing ||
// 				spell == priest.PenanceHeal {
// 				auras[result.Target.UnitIndex].Activate(sim)
// 			}
// 		},
// 	})
// }

// func (priest *Priest) applyHolyConcentration() {
// 	if priest.Talents.HolyConcentration == 0 {
// 		return
// 	}

// 	multiplier := 1 + []float64{0, .16, .32, .50}[priest.Talents.HolyConcentration]

// 	procAura := priest.RegisterAura(core.Aura{
// 		Label:    "Holy Concentration",
// 		ActionID: core.ActionID{SpellID: 34860},
// 		Duration: time.Second * 8,
// 		OnGain: func(aura *core.Aura, sim *core.Simulation) {
// 			priest.PseudoStats.SpiritRegenMultiplier *= multiplier
// 		},
// 		OnExpire: func(aura *core.Aura, sim *core.Simulation) {
// 			priest.PseudoStats.SpiritRegenMultiplier /= multiplier
// 		},
// 	})

// 	priest.RegisterAura(core.Aura{
// 		Label:    "Holy Concentration Talent",
// 		Duration: core.NeverExpires,
// 		OnReset: func(aura *core.Aura, sim *core.Simulation) {
// 			aura.Activate(sim)
// 		},
// 		OnHealDealt: func(aura *core.Aura, sim *core.Simulation, spell *core.Spell, result *core.SpellResult) {
// 			if result.DidCrit() &&
// 				(spell == priest.FlashHeal || spell == priest.GreaterHeal || spell == priest.EmpoweredRenew) {
// 				procAura.Activate(sim)
// 			}
// 		},
// 	})
// }

// func (priest *Priest) applySerendipity() {
// 	if priest.Talents.Serendipity == 0 {
// 		return
// 	}

// 	reductionPerStack := .04 * float64(priest.Talents.Serendipity)

// 	procAura := priest.RegisterAura(core.Aura{
// 		Label:     "Serendipity",
// 		ActionID:  core.ActionID{SpellID: 63737},
// 		Duration:  time.Second * 20,
// 		MaxStacks: 3,
// 		OnStacksChange: func(aura *core.Aura, sim *core.Simulation, oldStacks, newStacks int32) {
// 			priest.PrayerOfHealing.CastTimeMultiplier += reductionPerStack * float64(oldStacks)
// 			priest.PrayerOfHealing.CastTimeMultiplier -= reductionPerStack * float64(newStacks)
// 			priest.GreaterHeal.CastTimeMultiplier += reductionPerStack * float64(oldStacks)
// 			priest.GreaterHeal.CastTimeMultiplier -= reductionPerStack * float64(newStacks)
// 		},
// 	})

// 	priest.RegisterAura(core.Aura{
// 		Label:    "Serendipity Talent",
// 		Duration: core.NeverExpires,
// 		OnReset: func(aura *core.Aura, sim *core.Simulation) {
// 			aura.Activate(sim)
// 		},
// 		OnCastComplete: func(aura *core.Aura, sim *core.Simulation, spell *core.Spell) {
// 			if spell == priest.FlashHeal || spell == priest.BindingHeal {
// 				procAura.Activate(sim)
// 				procAura.AddStack(sim)
// 			} else if spell == priest.GreaterHeal || spell == priest.PrayerOfHealing {
// 				procAura.Deactivate(sim)
// 			}
// 		},
// 	})
// }

// func (priest *Priest) applySurgeOfLight() {
// 	if priest.Talents.SurgeOfLight == 0 {
// 		return
// 	}

// 	procHandler := func(aura *core.Aura, sim *core.Simulation, spell *core.Spell, result *core.SpellResult) {
// 		if spell == priest.Smite || spell == priest.FlashHeal {
// 			aura.Deactivate(sim)
// 		}
// 	}

// 	priest.SurgeOfLightProcAura = priest.RegisterAura(core.Aura{
// 		Label:    "Surge of Light Proc",
// 		ActionID: core.ActionID{SpellID: 33154},
// 		Duration: time.Second * 10,
// 		OnGain: func(aura *core.Aura, sim *core.Simulation) {
// 			if priest.Smite != nil {
// 				priest.Smite.CastTimeMultiplier -= 1
// 				priest.Smite.CostMultiplier -= 1
// 				priest.Smite.BonusCritRating -= 100 * core.CritRatingPerCritChance
// 			}
// 			if priest.FlashHeal != nil {
// 				priest.FlashHeal.CastTimeMultiplier -= 1
// 				priest.FlashHeal.CostMultiplier -= 1
// 				priest.FlashHeal.BonusCritRating -= 100 * core.CritRatingPerCritChance
// 			}
// 		},
// 		OnExpire: func(aura *core.Aura, sim *core.Simulation) {
// 			if priest.Smite != nil {
// 				priest.Smite.CastTimeMultiplier += 1
// 				priest.Smite.CostMultiplier += 1
// 				priest.Smite.BonusCritRating += 100 * core.CritRatingPerCritChance
// 			}
// 			if priest.FlashHeal != nil {
// 				priest.FlashHeal.CastTimeMultiplier += 1
// 				priest.FlashHeal.CostMultiplier += 1
// 				priest.FlashHeal.BonusCritRating += 100 * core.CritRatingPerCritChance
// 			}
// 		},
// 		OnSpellHitDealt: procHandler,
// 		OnHealDealt:     procHandler,
// 	})

// 	procChance := 0.25 * float64(priest.Talents.SurgeOfLight)
// 	icd := core.Cooldown{
// 		Timer:    priest.NewTimer(),
// 		Duration: time.Second * 6,
// 	}
// 	priest.SurgeOfLightProcAura.Icd = &icd

// 	handler := func(aura *core.Aura, sim *core.Simulation, spell *core.Spell, result *core.SpellResult) {
// 		if icd.IsReady(sim) && result.Outcome.Matches(core.OutcomeCrit) && sim.RandomFloat("SurgeOfLight") < procChance {
// 			icd.Use(sim)
// 			priest.SurgeOfLightProcAura.Activate(sim)
// 		}
// 	}

// 	priest.RegisterAura(core.Aura{
// 		Label:    "Surge of Light",
// 		Duration: core.NeverExpires,
// 		OnReset: func(aura *core.Aura, sim *core.Simulation) {
// 			aura.Activate(sim)
// 		},
// 		OnSpellHitDealt: handler,
// 		OnHealDealt:     handler,
// 	})
// }

// func (priest *Priest) applyMisery() {
// 	if priest.Talents.Misery == 0 {
// 		return
// 	}

// 	miseryAuras := priest.NewEnemyAuraArray(func(target *core.Unit) *core.Aura {
// 		return core.MiseryAura(target, priest.Talents.Misery)
// 	})
// 	priest.Env.RegisterPreFinalizeEffect(func() {
// 		priest.ShadowWordPain.RelatedAuras = append(priest.ShadowWordPain.RelatedAuras, miseryAuras)
// 		if priest.VampiricTouch != nil {
// 			priest.VampiricTouch.RelatedAuras = append(priest.VampiricTouch.RelatedAuras, miseryAuras)
// 		}
// 		if priest.MindFlay[1] != nil {
// 			priest.MindFlayAPL.RelatedAuras = append(priest.MindFlayAPL.RelatedAuras, miseryAuras)
// 			priest.MindFlay[1].RelatedAuras = append(priest.MindFlay[1].RelatedAuras, miseryAuras)
// 			priest.MindFlay[2].RelatedAuras = append(priest.MindFlay[2].RelatedAuras, miseryAuras)
// 			priest.MindFlay[3].RelatedAuras = append(priest.MindFlay[3].RelatedAuras, miseryAuras)
// 		}
// 	})

// 	priest.RegisterAura(core.Aura{
// 		Label:    "Priest Shadow Effects",
// 		Duration: core.NeverExpires,
// 		OnReset: func(aura *core.Aura, sim *core.Simulation) {
// 			aura.Activate(sim)
// 		},
// 		OnSpellHitDealt: func(aura *core.Aura, sim *core.Simulation, spell *core.Spell, result *core.SpellResult) {
// 			if !result.Landed() {
// 				return
// 			}

// 			if spell == priest.ShadowWordPain || spell == priest.VampiricTouch || spell.ActionID.SpellID == priest.MindFlay[1].ActionID.SpellID {
// 				miseryAuras.Get(result.Target).Activate(sim)
// 			}
// 		},
// 	})
// }

// func (priest *Priest) applyShadowWeaving() {
// 	if priest.Talents.ShadowWeaving == 0 {
// 		return
// 	}

// 	priest.ShadowWeavingAura = priest.GetOrRegisterAura(core.Aura{
// 		Label:     "Shadow Weaving",
// 		ActionID:  core.ActionID{SpellID: 15258},
// 		Duration:  time.Second * 15,
// 		MaxStacks: 5,
// 		OnStacksChange: func(aura *core.Aura, sim *core.Simulation, oldStacks int32, newStacks int32) {
// 			aura.Unit.PseudoStats.SchoolDamageDealtMultiplier[stats.SchoolIndexShadow] /= 1.0 + 0.02*float64(oldStacks)
// 			aura.Unit.PseudoStats.SchoolDamageDealtMultiplier[stats.SchoolIndexShadow] *= 1.0 + 0.02*float64(newStacks)
// 		},
// 	})
// }

// func (priest *Priest) applyImprovedSpiritTap() {
// 	if priest.Talents.ImprovedSpiritTap == 0 {
// 		return
// 	}

// 	increase := 1 + 0.05*float64(priest.Talents.ImprovedSpiritTap)
// 	statDep := priest.NewDynamicMultiplyStat(stats.Spirit, increase)
// 	regen := []float64{0, 0.17, 0.33}[priest.Talents.ImprovedSpiritTap]

// 	priest.ImprovedSpiritTap = priest.GetOrRegisterAura(core.Aura{
// 		Label:    "Improved Spirit Tap",
// 		ActionID: core.ActionID{SpellID: 59000},
// 		Duration: time.Second * 8,
// 		OnGain: func(aura *core.Aura, sim *core.Simulation) {
// 			priest.EnableDynamicStatDep(sim, statDep)
// 			priest.PseudoStats.SpiritRegenRateCasting += regen
// 		},
// 		OnExpire: func(aura *core.Aura, sim *core.Simulation) {
// 			priest.DisableDynamicStatDep(sim, statDep)
// 			priest.PseudoStats.SpiritRegenRateCasting -= regen
// 		},
// 	})
// }

// func (priest *Priest) registerInnerFocus() {
// 	if !priest.Talents.InnerFocus {
// 		return
// 	}

// 	actionID := core.ActionID{SpellID: 14751}

// 	priest.InnerFocusAura = priest.RegisterAura(core.Aura{
// 		Label:    "Inner Focus",
// 		ActionID: actionID,
// 		Duration: core.NeverExpires,
// 		OnGain: func(aura *core.Aura, sim *core.Simulation) {
// 			aura.Unit.AddStatDynamic(sim, stats.SpellCrit, 25*core.CritRatingPerCritChance)
// 			aura.Unit.PseudoStats.CostMultiplier -= 1
// 		},
// 		OnExpire: func(aura *core.Aura, sim *core.Simulation) {
// 			aura.Unit.AddStatDynamic(sim, stats.SpellCrit, -25*core.CritRatingPerCritChance)
// 			aura.Unit.PseudoStats.CostMultiplier += 1
// 		},
// 		OnSpellHitDealt: func(aura *core.Aura, sim *core.Simulation, spell *core.Spell, result *core.SpellResult) {
// 			// Remove the buff and put skill on CD
// 			aura.Deactivate(sim)
// 			priest.InnerFocus.CD.Use(sim)
// 			priest.UpdateMajorCooldowns()
// 		},
// 	})

// 	priest.InnerFocus = priest.RegisterSpell(core.SpellConfig{
// 		ActionID: actionID,
// 		Flags:    core.SpellFlagNoOnCastComplete | core.SpellFlagAPL,

// 		Cast: core.CastConfig{
// 			CD: core.Cooldown{
// 				Timer:    priest.NewTimer(),
// 				Duration: time.Duration(float64(time.Minute*3) * (1 - .1*float64(priest.Talents.Aspiration))),
// 			},
// 		},

// 		ApplyEffects: func(sim *core.Simulation, _ *core.Unit, _ *core.Spell) {
// 			priest.InnerFocusAura.Activate(sim)
// 		},
// 	})
// }<|MERGE_RESOLUTION|>--- conflicted
+++ resolved
@@ -544,23 +544,6 @@
 		return
 	}
 
-<<<<<<< HEAD
-	priest.RegisterAura(core.Aura{
-		Label:    "SinAndPunishment",
-		Duration: core.NeverExpires,
-		OnReset: func(aura *core.Aura, sim *core.Simulation) {
-			aura.Activate(sim)
-		},
-
-		OnPeriodicDamageDealt: func(aura *core.Aura, sim *core.Simulation, spell *core.Spell, result *core.SpellResult) {
-			// check for critical mind flay tick
-			if result.Outcome.Matches(core.OutcomeCrit) && priest.MindFlayAPL.ClassSpellMask == int64(PriestSpellMindFlay) {
-
-				// reduce cooldown
-				remaining := max(0, priest.Shadowfiend.CD.ReadyAt()-time.Second*5)
-				priest.Shadowfiend.CD.Set(remaining)
-			}
-=======
 	core.MakeProcTriggerAura(&priest.Unit, core.ProcTrigger{
 		Name:           "Sin And Punishment",
 		Callback:       core.CallbackOnPeriodicDamageDealt,
@@ -569,7 +552,6 @@
 		ClassSpellMask: PriestSpellMindFlay,
 		Handler: func(sim *core.Simulation, spell *core.Spell, result *core.SpellResult) {
 			priest.Shadowfiend.CD.Set(priest.Shadowfiend.CD.ReadyAt() - 5*time.Second)
->>>>>>> 652b17e2
 		},
 	})
 }
