package mage

import (
	"strconv"
	"time"

	"github.com/wowsims/wotlk/sim/core"
	"github.com/wowsims/wotlk/sim/core/stats"
)

// Note: AM doesn't charge its mana up-front, instead it charges 1/5 of the mana on each tick.
// This is probably not worth simming since no other spell in the game does this and AM isn't
// even a popular choice for arcane mages.

// I don't think the above note is true
func (mage *Mage) registerArcaneMissilesSpell() {
	actionID := core.ActionID{SpellID: 42846}
	baseCost := .31 * mage.BaseMana

	// bonusCrit := float64(mage.Talents.ArcanePotency) * 10 * core.CritRatingPerCritChance

	mage.ArcaneMissiles = mage.RegisterSpell(core.SpellConfig{
		ActionID:    actionID,
		SpellSchool: core.SpellSchoolArcane,
		Flags:       SpellFlagMage | core.SpellFlagChanneled,

		ResourceType: stats.Mana,
		BaseCost:     baseCost,

		Cast: core.CastConfig{
			DefaultCast: core.Cast{
<<<<<<< HEAD
				Cost: baseCost,

=======
				Cost:        baseCost,
>>>>>>> c0862d82
				GCD:         core.GCDDefault,
				ChannelTime: time.Second * 5,
			},
			ModifyCast: func(sim *core.Simulation, spell *core.Spell, cast *core.Cast) {
				if mage.MissileBarrageAura.IsActive() {
					cast.ChannelTime = cast.ChannelTime / 2
					cast.Cost = 0
				}
			},
		},

		ApplyEffects: core.ApplyEffectFuncDirectDamage(core.SpellEffect{
			ProcMask:            core.ProcMaskEmpty,
			BonusSpellHitRating: float64(mage.Talents.ArcaneFocus+FrostTalents.Precision) * core.SpellHitRatingPerHitChance,

			ThreatMultiplier: 1 - 0.2*float64(mage.Talents.ArcaneSubtlety),

			OutcomeApplier: mage.OutcomeFuncMagicHit(),

			OnSpellHitDealt: func(sim *core.Simulation, spell *core.Spell, spellEffect *core.SpellEffect) {
				if spellEffect.Landed() {
					// CC has a special interaction with AM, gets the benefit of CC crit bonus from
					// the previous cast along with its own.
					// if mage.ClearcastingAura.IsActive() && mage.bonusAMCCCrit == 0 {
					// 	mage.AddStatDynamic(sim, stats.SpellCrit, bonusCrit)
					// 	mage.bonusAMCCCrit = bonusCrit
					// }

					mage.ArcaneMissilesDot.Apply(sim)
				}
			},
		}),
	})

	target := mage.CurrentTarget
	mage.ArcaneMissilesDot = core.NewDot(core.Dot{
		Spell: mage.ArcaneMissiles,
		Aura: target.RegisterAura(core.Aura{
			Label:    "ArcaneMissiles-" + strconv.Itoa(int(mage.Index)),
			ActionID: actionID,
			OnGain: func(aura *core.Aura, sim *core.Simulation) {
				if mage.MissileBarrageAura.IsActive() {
					mage.isMissilesBarrage = true
					mage.MultiplyCastSpeed(2)
				}
			},
			OnExpire: func(aura *core.Aura, sim *core.Simulation) {
				if mage.isMissilesBarrage {
					mage.MultiplyCastSpeed(1 / 2)
					mage.isMissilesBarrage = false
					mage.MissileBarrageAura.Deactivate(sim)
				}
			},
		}),

		NumberOfTicks:       5,
		TickLength:          time.Second,
		AffectedByCastSpeed: true,

		TickEffects: core.TickFuncApplyEffects(core.ApplyEffectFuncDirectDamage(core.SpellEffect{
			ProcMask:            core.ProcMaskSpellDamage,
			BonusSpellHitRating: float64(mage.Talents.ArcaneFocus+mage.Talents.Precision) * core.SpellHitRatingPerHitChance,

			DamageMultiplier: mage.spellDamageMultiplier,
			ThreatMultiplier: 1 - 0.2*float64(mage.Talents.ArcaneSubtlety),

<<<<<<< HEAD
			BaseDamage:     core.BaseDamageConfigMagicNoRoll(362, 1/3.5+0.03*float64(mage.Talents.ArcaneEmpowerment)),
=======
			BaseDamage:     core.BaseDamageConfigMagicNoRoll(265, 1/3.5),
>>>>>>> c0862d82
			OutcomeApplier: mage.OutcomeFuncMagicHitAndCrit(mage.SpellCritMultiplier(1, 0.25*float64(mage.Talents.SpellPower))),
		})),
	})
}<|MERGE_RESOLUTION|>--- conflicted
+++ resolved
@@ -29,12 +29,8 @@
 
 		Cast: core.CastConfig{
 			DefaultCast: core.Cast{
-<<<<<<< HEAD
 				Cost: baseCost,
 
-=======
-				Cost:        baseCost,
->>>>>>> c0862d82
 				GCD:         core.GCDDefault,
 				ChannelTime: time.Second * 5,
 			},
@@ -83,7 +79,7 @@
 			},
 			OnExpire: func(aura *core.Aura, sim *core.Simulation) {
 				if mage.isMissilesBarrage {
-					mage.MultiplyCastSpeed(1 / 2)
+					mage.MultiplyCastSpeed(.5)
 					mage.isMissilesBarrage = false
 					mage.MissileBarrageAura.Deactivate(sim)
 				}
@@ -101,11 +97,7 @@
 			DamageMultiplier: mage.spellDamageMultiplier,
 			ThreatMultiplier: 1 - 0.2*float64(mage.Talents.ArcaneSubtlety),
 
-<<<<<<< HEAD
 			BaseDamage:     core.BaseDamageConfigMagicNoRoll(362, 1/3.5+0.03*float64(mage.Talents.ArcaneEmpowerment)),
-=======
-			BaseDamage:     core.BaseDamageConfigMagicNoRoll(265, 1/3.5),
->>>>>>> c0862d82
 			OutcomeApplier: mage.OutcomeFuncMagicHitAndCrit(mage.SpellCritMultiplier(1, 0.25*float64(mage.Talents.SpellPower))),
 		})),
 	})
