character_stats_results: {
 key: "TestFire-CharacterStats-Default"
 value: {
  final_stats: 300.3
  final_stats: 308
  final_stats: 1333.75
  final_stats: 1207.8
  final_stats: 779.064
  final_stats: 2523
  final_stats: 109
  final_stats: 217
  final_stats: 1515.30883
  final_stats: 609
  final_stats: 0
  final_stats: 755.7
  final_stats: 217
  final_stats: 591.55
  final_stats: 609
  final_stats: 0
  final_stats: 0
  final_stats: 21105
  final_stats: 0
  final_stats: 0
  final_stats: 5411.5
  final_stats: 755.7
  final_stats: 0
  final_stats: 0
  final_stats: 0
  final_stats: 0
  final_stats: 0
  final_stats: 0
  final_stats: 16550.5
  final_stats: 75
  final_stats: 75
  final_stats: 75
  final_stats: 75
  final_stats: 130
  final_stats: 0
  final_stats: 0
  final_stats: 0
  final_stats: 0
  final_stats: 0
 }
}
dps_results: {
 key: "TestFire-AllItems-AustereEarthsiegeDiamond"
 value: {
  dps: 5863.45601
  tps: 4296.31301
 }
}
dps_results: {
 key: "TestFire-AllItems-Bandit'sInsignia-40371"
 value: {
  dps: 5610.525
  tps: 4107.18887
 }
}
dps_results: {
 key: "TestFire-AllItems-BeamingEarthsiegeDiamond"
 value: {
  dps: 5920.06358
  tps: 4336.49115
 }
}
dps_results: {
 key: "TestFire-AllItems-BlessedRegaliaofUndeadCleansing"
 value: {
  dps: 4690.68388
  tps: 3468.37412
 }
}
dps_results: {
 key: "TestFire-AllItems-Bloodmage'sRegalia"
 value: {
<<<<<<< HEAD
  dps: 6683.49026
  tps: 4801.29085
=======
  dps: 6935.28542
  tps: 5030.35383
>>>>>>> b9ae8665
 }
}
dps_results: {
 key: "TestFire-AllItems-BracingEarthsiegeDiamond"
 value: {
  dps: 5901.96182
  tps: 4239.03008
 }
}
dps_results: {
 key: "TestFire-AllItems-ChaoticSkyflareDiamond"
 value: {
  dps: 6079.11086
  tps: 4430.46442
 }
}
dps_results: {
 key: "TestFire-AllItems-DarkmoonCard:Berserker!-42989"
 value: {
  dps: 5736.48417
  tps: 4170.2972
 }
}
dps_results: {
 key: "TestFire-AllItems-DarkmoonCard:Death-42990"
 value: {
  dps: 5785.64368
  tps: 4228.21947
 }
}
dps_results: {
 key: "TestFire-AllItems-DarkmoonCard:Greatness-42987"
 value: {
  dps: 5703.90976
  tps: 4156.54616
 }
}
dps_results: {
 key: "TestFire-AllItems-DarkmoonCard:Greatness-44253"
 value: {
  dps: 5703.90976
  tps: 4156.54616
 }
}
dps_results: {
 key: "TestFire-AllItems-DarkmoonCard:Greatness-44254"
 value: {
  dps: 5738.88066
  tps: 4180.05439
 }
}
dps_results: {
 key: "TestFire-AllItems-DeathKnight'sAnguish-38212"
 value: {
  dps: 5752.668
  tps: 4197.19311
 }
}
dps_results: {
 key: "TestFire-AllItems-Defender'sCode-40257"
 value: {
  dps: 5610.525
  tps: 4107.18887
 }
}
dps_results: {
 key: "TestFire-AllItems-DestructiveSkyflareDiamond"
 value: {
  dps: 5928.43819
  tps: 4330.36554
 }
}
dps_results: {
 key: "TestFire-AllItems-EffulgentSkyflareDiamond"
 value: {
  dps: 5863.45601
  tps: 4296.31301
 }
}
dps_results: {
 key: "TestFire-AllItems-EmberSkyflareDiamond"
 value: {
  dps: 5884.52381
  tps: 4319.45502
 }
}
dps_results: {
 key: "TestFire-AllItems-EnigmaticSkyflareDiamond"
 value: {
  dps: 5918.39392
  tps: 4324.97044
 }
}
dps_results: {
 key: "TestFire-AllItems-EnigmaticStarflareDiamond"
 value: {
  dps: 5913.63863
  tps: 4320.68737
 }
}
dps_results: {
 key: "TestFire-AllItems-EternalEarthsiegeDiamond"
 value: {
  dps: 5863.45601
  tps: 4296.31301
 }
}
dps_results: {
 key: "TestFire-AllItems-ExtractofNecromanticPower-40373"
 value: {
  dps: 5824.12186
  tps: 4255.12356
 }
}
dps_results: {
 key: "TestFire-AllItems-EyeoftheBroodmother-45308"
 value: {
  dps: 5969.00939
  tps: 4339.02321
 }
}
dps_results: {
 key: "TestFire-AllItems-ForgeEmber-37660"
 value: {
  dps: 5887.41621
  tps: 4282.13092
 }
}
dps_results: {
 key: "TestFire-AllItems-ForlornSkyflareDiamond"
 value: {
  dps: 5901.96182
  tps: 4323.9849
 }
}
dps_results: {
 key: "TestFire-AllItems-ForlornStarflareDiamond"
 value: {
  dps: 5894.26066
  tps: 4318.45052
 }
}
dps_results: {
 key: "TestFire-AllItems-FrostfireGarb"
 value: {
  dps: 5182.62275
  tps: 3815.99057
 }
}
dps_results: {
 key: "TestFire-AllItems-FuryoftheFiveFlights-40431"
 value: {
  dps: 5610.525
  tps: 4107.18887
 }
}
dps_results: {
 key: "TestFire-AllItems-FuturesightRune-38763"
 value: {
  dps: 5815.07107
  tps: 4242.03694
 }
}
dps_results: {
 key: "TestFire-AllItems-IllustrationoftheDragonSoul-40432"
 value: {
  dps: 5908.5196
  tps: 4322.69364
 }
}
dps_results: {
 key: "TestFire-AllItems-ImpassiveSkyflareDiamond"
 value: {
  dps: 5918.39392
  tps: 4324.97044
 }
}
dps_results: {
 key: "TestFire-AllItems-ImpassiveStarflareDiamond"
 value: {
  dps: 5913.63863
  tps: 4320.68737
 }
}
dps_results: {
 key: "TestFire-AllItems-IncisorFragment-37723"
 value: {
  dps: 5610.525
  tps: 4107.18887
 }
}
dps_results: {
 key: "TestFire-AllItems-InsightfulEarthsiegeDiamond"
 value: {
  dps: 5873.22209
  tps: 4296.53661
 }
}
dps_results: {
 key: "TestFire-AllItems-InvigoratingEarthsiegeDiamond"
 value: {
  dps: 5863.45601
  tps: 4296.31301
 }
}
dps_results: {
 key: "TestFire-AllItems-Khadgar'sRegalia"
 value: {
<<<<<<< HEAD
  dps: 5993.52142
  tps: 4273.85658
=======
  dps: 6165.62463
  tps: 4455.29491
>>>>>>> b9ae8665
 }
}
dps_results: {
 key: "TestFire-AllItems-KirinTorGarb"
 value: {
  dps: 5617.51568
  tps: 4131.11047
 }
}
dps_results: {
 key: "TestFire-AllItems-Lavanthor'sTalisman-37872"
 value: {
  dps: 5610.525
  tps: 4107.18887
 }
}
dps_results: {
 key: "TestFire-AllItems-MajesticDragonFigurine-40430"
 value: {
  dps: 5780.76622
  tps: 4205.42906
 }
}
dps_results: {
 key: "TestFire-AllItems-MeteoriteWhetstone-37390"
 value: {
  dps: 5763.17655
  tps: 4192.74665
 }
}
dps_results: {
 key: "TestFire-AllItems-OfferingofSacrifice-37638"
 value: {
  dps: 5610.525
  tps: 4107.18887
 }
}
dps_results: {
 key: "TestFire-AllItems-PersistentEarthshatterDiamond"
 value: {
  dps: 5863.45601
  tps: 4296.31301
 }
}
dps_results: {
 key: "TestFire-AllItems-PersistentEarthsiegeDiamond"
 value: {
  dps: 5863.45601
  tps: 4296.31301
 }
}
dps_results: {
 key: "TestFire-AllItems-PowerfulEarthshatterDiamond"
 value: {
  dps: 5863.45601
  tps: 4296.31301
 }
}
dps_results: {
 key: "TestFire-AllItems-PowerfulEarthsiegeDiamond"
 value: {
  dps: 5863.45601
  tps: 4296.31301
 }
}
dps_results: {
 key: "TestFire-AllItems-PurifiedShardoftheGods"
 value: {
  dps: 5610.525
  tps: 4107.18887
 }
}
dps_results: {
 key: "TestFire-AllItems-ReignoftheDead-47316"
 value: {
  dps: 6174.43372
  tps: 4520.00412
 }
}
dps_results: {
 key: "TestFire-AllItems-ReignoftheDead-47477"
 value: {
  dps: 6231.95158
  tps: 4564.58928
 }
}
dps_results: {
 key: "TestFire-AllItems-RelentlessEarthsiegeDiamond"
 value: {
  dps: 6020.43447
  tps: 4399.13169
 }
}
dps_results: {
 key: "TestFire-AllItems-RevitalizingSkyflareDiamond"
 value: {
  dps: 5882.94899
  tps: 4307.9983
 }
}
dps_results: {
 key: "TestFire-AllItems-RuneofRepulsion-40372"
 value: {
  dps: 5610.525
  tps: 4107.18887
 }
}
dps_results: {
 key: "TestFire-AllItems-SealofthePantheon-36993"
 value: {
  dps: 5610.525
  tps: 4107.18887
 }
}
dps_results: {
 key: "TestFire-AllItems-ShinyShardoftheGods"
 value: {
  dps: 5610.525
  tps: 4107.18887
 }
}
dps_results: {
 key: "TestFire-AllItems-Sindragosa'sFlawlessFang-50361"
 value: {
  dps: 5610.525
  tps: 4107.18887
 }
}
dps_results: {
 key: "TestFire-AllItems-SparkofLife-37657"
 value: {
  dps: 5672.26068
  tps: 4153.20843
 }
}
dps_results: {
 key: "TestFire-AllItems-Sunstrider'sRegalia"
 value: {
<<<<<<< HEAD
  dps: 5810.04459
  tps: 4174.71498
=======
  dps: 6039.87683
  tps: 4381.43311
>>>>>>> b9ae8665
 }
}
dps_results: {
 key: "TestFire-AllItems-SwiftSkyflareDiamond"
 value: {
  dps: 5863.45601
  tps: 4296.31301
 }
}
dps_results: {
 key: "TestFire-AllItems-SwiftStarflareDiamond"
 value: {
  dps: 5863.45601
  tps: 4296.31301
 }
}
dps_results: {
 key: "TestFire-AllItems-SwiftWindfireDiamond"
 value: {
  dps: 5863.45601
  tps: 4296.31301
 }
}
dps_results: {
 key: "TestFire-AllItems-ThunderingSkyflareDiamond"
 value: {
  dps: 5863.45601
  tps: 4296.31301
 }
}
dps_results: {
 key: "TestFire-AllItems-TinyAbominationinaJar-50351"
 value: {
  dps: 5830.41443
  tps: 4258.12011
 }
}
dps_results: {
 key: "TestFire-AllItems-TinyAbominationinaJar-50706"
 value: {
  dps: 5830.41443
  tps: 4258.12011
 }
}
dps_results: {
 key: "TestFire-AllItems-TirelessSkyflareDiamond"
 value: {
  dps: 5901.96182
  tps: 4323.9849
 }
}
dps_results: {
 key: "TestFire-AllItems-TirelessStarflareDiamond"
 value: {
  dps: 5894.26066
  tps: 4318.45052
 }
}
dps_results: {
 key: "TestFire-AllItems-TrenchantEarthshatterDiamond"
 value: {
  dps: 5894.26066
  tps: 4318.45052
 }
}
dps_results: {
 key: "TestFire-AllItems-TrenchantEarthsiegeDiamond"
 value: {
  dps: 5901.96182
  tps: 4323.9849
 }
}
dps_results: {
 key: "TestFire-Average-Default"
 value: {
  dps: 6005.95009
  tps: 4391.10376
 }
}
dps_results: {
 key: "TestFire-Settings-Troll-P1Fire-AOE-FullBuffs-LongMultiTarget"
 value: {
  dps: 18177.27623
  tps: 18840.41046
 }
}
dps_results: {
 key: "TestFire-Settings-Troll-P1Fire-AOE-FullBuffs-LongSingleTarget"
 value: {
  dps: 1809.59986
  tps: 1413.49663
 }
}
dps_results: {
 key: "TestFire-Settings-Troll-P1Fire-AOE-FullBuffs-ShortSingleTarget"
 value: {
  dps: 2491.86147
  tps: 1812.46791
 }
}
dps_results: {
 key: "TestFire-Settings-Troll-P1Fire-AOE-NoBuffs-LongMultiTarget"
 value: {
  dps: 14150.34979
  tps: 15385.24846
 }
}
dps_results: {
 key: "TestFire-Settings-Troll-P1Fire-AOE-NoBuffs-LongSingleTarget"
 value: {
  dps: 862.8674
  tps: 693.48176
 }
}
dps_results: {
 key: "TestFire-Settings-Troll-P1Fire-AOE-NoBuffs-ShortSingleTarget"
 value: {
  dps: 1400.98612
  tps: 1030.08829
 }
}
dps_results: {
 key: "TestFire-Settings-Troll-P1Fire-FireRotation-FullBuffs-LongMultiTarget"
 value: {
  dps: 8430.00702
  tps: 7957.46292
 }
}
dps_results: {
 key: "TestFire-Settings-Troll-P1Fire-FireRotation-FullBuffs-LongSingleTarget"
 value: {
  dps: 6079.11086
  tps: 4430.46442
 }
}
dps_results: {
 key: "TestFire-Settings-Troll-P1Fire-FireRotation-FullBuffs-ShortSingleTarget"
 value: {
  dps: 7376.08352
  tps: 5302.79241
 }
}
dps_results: {
 key: "TestFire-Settings-Troll-P1Fire-FireRotation-NoBuffs-LongMultiTarget"
 value: {
  dps: 4738.86078
  tps: 5122.75031
 }
}
dps_results: {
 key: "TestFire-Settings-Troll-P1Fire-FireRotation-NoBuffs-LongSingleTarget"
 value: {
  dps: 2500.24781
  tps: 1898.10491
 }
}
dps_results: {
 key: "TestFire-Settings-Troll-P1Fire-FireRotation-NoBuffs-ShortSingleTarget"
 value: {
  dps: 3598.76822
  tps: 2638.64394
 }
}
dps_results: {
 key: "TestFire-SwitchInFrontOfTarget-Default"
 value: {
  dps: 6079.11086
  tps: 4430.46442
 }
}<|MERGE_RESOLUTION|>--- conflicted
+++ resolved
@@ -73,13 +73,8 @@
 dps_results: {
  key: "TestFire-AllItems-Bloodmage'sRegalia"
  value: {
-<<<<<<< HEAD
-  dps: 6683.49026
-  tps: 4801.29085
-=======
-  dps: 6935.28542
-  tps: 5030.35383
->>>>>>> b9ae8665
+  dps: 6597.61684
+  tps: 4795.96639
  }
 }
 dps_results: {
@@ -288,13 +283,8 @@
 dps_results: {
  key: "TestFire-AllItems-Khadgar'sRegalia"
  value: {
-<<<<<<< HEAD
-  dps: 5993.52142
-  tps: 4273.85658
-=======
-  dps: 6165.62463
-  tps: 4455.29491
->>>>>>> b9ae8665
+  dps: 5920.08291
+  tps: 4271.8049
  }
 }
 dps_results: {
@@ -433,13 +423,8 @@
 dps_results: {
  key: "TestFire-AllItems-Sunstrider'sRegalia"
  value: {
-<<<<<<< HEAD
-  dps: 5810.04459
-  tps: 4174.71498
-=======
-  dps: 6039.87683
-  tps: 4381.43311
->>>>>>> b9ae8665
+  dps: 5752.43453
+  tps: 4182.5319
  }
 }
 dps_results: {
