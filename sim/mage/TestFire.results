character_stats_results: {
 key: "TestFire-CharacterStats-Default"
 value: {
  final_stats: 63.800000000000004
  final_stats: 71.5
  final_stats: 380.6
  final_stats: 493.90000000000003
  final_stats: 245.3
  final_stats: 1303.573
  final_stats: 1135
  final_stats: 50
  final_stats: 130
  final_stats: 80
  final_stats: 0
  final_stats: 0
  final_stats: 80
<<<<<<< HEAD
  final_stats: 141
  final_stats: 159
  final_stats: 936.1434919753087
=======
  final_stats: 100
  final_stats: 237.69
  final_stats: 950.1434919753087
>>>>>>> c014cfd5
  final_stats: 0
  final_stats: 0
  final_stats: 127.60000000000001
  final_stats: 145
  final_stats: 373.73
  final_stats: 0
  final_stats: 0
  final_stats: 0
  final_stats: 9369.5
  final_stats: 0
  final_stats: 0
  final_stats: 1786
  final_stats: 0
  final_stats: 0
  final_stats: 0
  final_stats: 0
  final_stats: 0
  final_stats: 0
  final_stats: 0
  final_stats: 7019
  final_stats: 0
  final_stats: 0
  final_stats: 0
  final_stats: 0
  final_stats: 0
 }
}
dps_results: {
 key: "TestFire-AllItems-AbacusofViolentOdds-28288"
 value: {
  dps: 1297.8379801216715
  tps: 1101.9872612380798
 }
}
dps_results: {
 key: "TestFire-AllItems-AdamantineFigurine-27891"
 value: {
  dps: 1297.8379801216715
  tps: 1101.9872612380798
 }
}
dps_results: {
 key: "TestFire-AllItems-Alchemist'sStone-13503"
 value: {
  dps: 1329.0527514256423
  tps: 1128.397062781689
 }
}
dps_results: {
 key: "TestFire-AllItems-AldorRegalia"
 value: {
  dps: 1259.2750157030239
  tps: 1079.3613894499404
 }
}
dps_results: {
 key: "TestFire-AllItems-AncientAqirArtifact-33830"
 value: {
  dps: 1297.8379801216715
  tps: 1101.9872612380798
 }
}
dps_results: {
 key: "TestFire-AllItems-AshtongueTalismanofInsight-32488"
 value: {
  dps: 1302.0571414272622
  tps: 1103.6636803140939
 }
}
dps_results: {
 key: "TestFire-AllItems-Assassin'sAlchemistStone-35751"
 value: {
  dps: 1297.8379801216715
  tps: 1101.9872612380798
 }
}
dps_results: {
 key: "TestFire-AllItems-AustereEarthsiegeDiamond"
 value: {
  dps: 1293.5510194903695
  tps: 1100.425253138593
 }
}
dps_results: {
 key: "TestFire-AllItems-BadgeofTenacity-32658"
 value: {
  dps: 1297.8379801216715
  tps: 1101.9872612380798
 }
}
dps_results: {
 key: "TestFire-AllItems-BadgeoftheSwarmguard-21670"
 value: {
  dps: 1297.8379801216715
  tps: 1101.9872612380798
 }
}
dps_results: {
 key: "TestFire-AllItems-BandoftheEternalChampion-29301"
 value: {
  dps: 1292.2796566390753
  tps: 1094.5351099428597
 }
}
dps_results: {
 key: "TestFire-AllItems-BandoftheEternalDefender-29297"
 value: {
  dps: 1292.2796566390753
  tps: 1094.5351099428597
 }
}
dps_results: {
 key: "TestFire-AllItems-BandoftheEternalSage-29305"
 value: {
  dps: 1365.1079625948064
  tps: 1154.7133937014746
 }
}
dps_results: {
 key: "TestFire-AllItems-BeamingEarthsiegeDiamond"
 value: {
  dps: 1313.9957519100242
  tps: 1116.0489494499823
 }
}
dps_results: {
 key: "TestFire-AllItems-Berserker'sCall-33831"
 value: {
  dps: 1297.8379801216715
  tps: 1101.9872612380798
 }
}
dps_results: {
 key: "TestFire-AllItems-BlackenedNaaruSliver-34427"
 value: {
  dps: 1295.263603291756
  tps: 1098.8165758878768
 }
}
dps_results: {
 key: "TestFire-AllItems-Bladefist'sBreadth-28041"
 value: {
  dps: 1302.644698288053
  tps: 1104.4431077957977
 }
}
dps_results: {
 key: "TestFire-AllItems-BladeofUnquenchedThirst-31193"
 value: {
  dps: 1317.3526957733757
  tps: 1118.410854925066
 }
}
dps_results: {
 key: "TestFire-AllItems-BlazefuryMedallion-17111"
 value: {
  dps: 1267.001199951496
  tps: 1077.633212806901
 }
}
dps_results: {
 key: "TestFire-AllItems-Blinkstrike-31332"
 value: {
  dps: 1317.3526957733757
  tps: 1118.410854925066
 }
}
dps_results: {
 key: "TestFire-AllItems-BloodlustBrooch-29383"
 value: {
  dps: 1297.8379801216715
  tps: 1101.9872612380798
 }
}
dps_results: {
 key: "TestFire-AllItems-BracingEarthsiegeDiamond"
 value: {
  dps: 1307.4695406070264
  tps: 1090.2599971684651
 }
}
dps_results: {
 key: "TestFire-AllItems-BracingEarthstormDiamond"
 value: {
  dps: 1301.3453913156973
  tps: 1106.8913888325455
 }
}
dps_results: {
 key: "TestFire-AllItems-BraidedEterniumChain-24114"
 value: {
  dps: 1281.0414738039033
  tps: 1088.7945229641452
 }
}
dps_results: {
 key: "TestFire-AllItems-BroochoftheImmortalKing-32534"
 value: {
  dps: 1297.8379801216715
  tps: 1101.9872612380798
 }
}
dps_results: {
 key: "TestFire-AllItems-BrutalEarthstormDiamond"
 value: {
  dps: 1293.5510194903695
  tps: 1100.425253138593
 }
}
dps_results: {
 key: "TestFire-AllItems-ChaoticSkyfireDiamond"
 value: {
  dps: 1317.3526957733757
  tps: 1118.410854925066
 }
}
dps_results: {
 key: "TestFire-AllItems-ChaoticSkyflareDiamond"
 value: {
  dps: 1318.8725594143752
  tps: 1117.1005302898402
 }
}
dps_results: {
 key: "TestFire-AllItems-CloakofDarkness-33122"
 value: {
  dps: 1269.5656948994254
  tps: 1097.028331432144
 }
}
dps_results: {
 key: "TestFire-AllItems-CommendationofKael'thas-34473"
 value: {
  dps: 1297.8379801216715
  tps: 1101.9872612380798
 }
}
dps_results: {
 key: "TestFire-AllItems-Coren'sLuckyCoin-38289"
 value: {
  dps: 1297.8379801216715
  tps: 1101.9872612380798
 }
}
dps_results: {
 key: "TestFire-AllItems-CoreofAr'kelos-29776"
 value: {
  dps: 1297.8379801216715
  tps: 1101.9872612380798
 }
}
dps_results: {
 key: "TestFire-AllItems-CrystalforgedTrinket-32654"
 value: {
  dps: 1297.8379801216715
  tps: 1101.9872612380798
 }
}
dps_results: {
 key: "TestFire-AllItems-Dabiri'sEnigma-30300"
 value: {
  dps: 1297.8379801216715
  tps: 1101.9872612380798
 }
}
dps_results: {
 key: "TestFire-AllItems-DarkIronSmokingPipe-38290"
 value: {
  dps: 1340.9557052148912
  tps: 1137.8892603713468
 }
}
dps_results: {
 key: "TestFire-AllItems-DarkmoonCard:Crusade-31856"
 value: {
  dps: 1338.4323402066816
  tps: 1135.719800372626
 }
}
dps_results: {
 key: "TestFire-AllItems-DarkmoonCard:Vengeance-31858"
 value: {
  dps: 1297.8379801216715
  tps: 1101.9872612380798
 }
}
dps_results: {
 key: "TestFire-AllItems-DarkmoonCard:Wrath-31857"
 value: {
  dps: 1297.8379801216715
  tps: 1101.9872612380798
 }
}
dps_results: {
 key: "TestFire-AllItems-Despair-28573"
 value: {
  dps: 1114.4873902301056
  tps: 953.8236731852085
 }
}
dps_results: {
 key: "TestFire-AllItems-DestructiveSkyfireDiamond"
 value: {
  dps: 1295.7933569870552
  tps: 1103.194485764412
 }
}
dps_results: {
 key: "TestFire-AllItems-DestructiveSkyflareDiamond"
 value: {
  dps: 1295.9756422486396
  tps: 1101.0090393449675
 }
}
dps_results: {
 key: "TestFire-AllItems-DragonspineTrophy-28830"
 value: {
  dps: 1297.8379801216715
  tps: 1101.9872612380798
 }
}
dps_results: {
 key: "TestFire-AllItems-EffulgentSkyflareDiamond"
 value: {
  dps: 1293.5510194903695
  tps: 1100.425253138593
 }
}
dps_results: {
 key: "TestFire-AllItems-EmberSkyfireDiamond"
 value: {
  dps: 1308.0617767853855
  tps: 1114.5576899581686
 }
}
dps_results: {
 key: "TestFire-AllItems-EmberSkyflareDiamond"
 value: {
  dps: 1314.211637422222
  tps: 1119.6701122614147
 }
}
dps_results: {
 key: "TestFire-AllItems-EmptyMugofDirebrew-38287"
 value: {
  dps: 1297.8379801216715
  tps: 1101.9872612380798
 }
}
dps_results: {
 key: "TestFire-AllItems-EnigmaticSkyfireDiamond"
 value: {
  dps: 1296.6235687725698
  tps: 1103.8934153675027
 }
}
dps_results: {
 key: "TestFire-AllItems-EnigmaticSkyflareDiamond"
 value: {
  dps: 1297.8336636319398
  tps: 1102.361142792398
 }
}
dps_results: {
 key: "TestFire-AllItems-EnigmaticStarflareDiamond"
 value: {
  dps: 1295.7933569870552
  tps: 1103.194485764412
 }
}
dps_results: {
 key: "TestFire-AllItems-EssenceoftheMartyr-29376"
 value: {
  dps: 1336.4286701529106
  tps: 1133.8875052926185
 }
}
dps_results: {
 key: "TestFire-AllItems-EternalEarthsiegeDiamond"
 value: {
  dps: 1293.5510194903695
  tps: 1100.425253138593
 }
}
dps_results: {
 key: "TestFire-AllItems-EternalEarthstormDiamond"
 value: {
  dps: 1293.5510194903695
  tps: 1100.425253138593
 }
}
dps_results: {
 key: "TestFire-AllItems-EyeofMagtheridon-28789"
 value: {
  dps: 1352.0452699834161
  tps: 1146.8080501774573
 }
}
dps_results: {
 key: "TestFire-AllItems-Figurine-LivingRubySerpent-24126"
 value: {
  dps: 1428.9926631477324
  tps: 1208.6568670082324
 }
}
dps_results: {
 key: "TestFire-AllItems-Figurine-NightseyePanther-24128"
 value: {
  dps: 1297.8379801216715
  tps: 1101.9872612380798
 }
}
dps_results: {
 key: "TestFire-AllItems-Figurine-ShadowsongPanther-35702"
 value: {
  dps: 1297.3200378168926
  tps: 1101.5628472303936
 }
}
dps_results: {
 key: "TestFire-AllItems-ForlornSkyflareDiamond"
 value: {
  dps: 1307.4695406070264
  tps: 1111.9719240206518
 }
}
dps_results: {
 key: "TestFire-AllItems-ForlornStarflareDiamond"
 value: {
  dps: 1304.6858363836952
  tps: 1109.6625898442398
 }
}
dps_results: {
 key: "TestFire-AllItems-GnomereganAuto-Blocker600-29387"
 value: {
  dps: 1297.8379801216715
  tps: 1101.9872612380798
 }
}
dps_results: {
 key: "TestFire-AllItems-Guardian'sAlchemistStone-35748"
 value: {
  dps: 1297.8379801216715
  tps: 1101.9872612380798
 }
}
dps_results: {
 key: "TestFire-AllItems-HandofJustice-11815"
 value: {
  dps: 1297.8379801216715
  tps: 1101.9872612380798
 }
}
dps_results: {
 key: "TestFire-AllItems-Heartrazor-29962"
 value: {
  dps: 1317.3526957733757
  tps: 1118.410854925066
 }
}
dps_results: {
 key: "TestFire-AllItems-HexShrunkenHead-33829"
 value: {
  dps: 1353.3926522344555
  tps: 1148.2593690590172
 }
}
dps_results: {
 key: "TestFire-AllItems-HourglassoftheUnraveller-28034"
 value: {
  dps: 1308.8487033479482
  tps: 1107.8729710582193
 }
}
dps_results: {
 key: "TestFire-AllItems-IconofUnyieldingCourage-28121"
 value: {
  dps: 1314.6179192433185
  tps: 1116.9856430463476
 }
}
dps_results: {
 key: "TestFire-AllItems-ImbuedUnstableDiamond"
 value: {
  dps: 1301.3453913156973
  tps: 1106.8913888325455
 }
}
dps_results: {
 key: "TestFire-AllItems-ImpassiveSkyflareDiamond"
 value: {
  dps: 1297.8336636319398
  tps: 1102.361142792398
 }
}
dps_results: {
 key: "TestFire-AllItems-ImpassiveStarflareDiamond"
 value: {
  dps: 1295.7933569870552
  tps: 1103.194485764412
 }
}
dps_results: {
 key: "TestFire-AllItems-IndestructibleAlchemist'sStone-44323"
 value: {
  dps: 1297.8379801216715
  tps: 1101.9872612380798
 }
}
dps_results: {
 key: "TestFire-AllItems-InsightfulEarthsiegeDiamond"
 value: {
  dps: 1438.5462599322384
  tps: 1227.4839131646843
 }
}
dps_results: {
 key: "TestFire-AllItems-InsightfulEarthstormDiamond"
 value: {
  dps: 1348.3672055405377
  tps: 1152.2260564852975
 }
}
dps_results: {
 key: "TestFire-AllItems-InvigoratingEarthsiegeDiamond"
 value: {
  dps: 1293.5510194903695
  tps: 1100.425253138593
 }
}
dps_results: {
 key: "TestFire-AllItems-KhoriumChampion-23541"
 value: {
  dps: 1138.1084516251547
  tps: 973.6614321561162
 }
}
dps_results: {
 key: "TestFire-AllItems-KissoftheSpider-22954"
 value: {
  dps: 1306.3840973980282
  tps: 1107.4361088006972
 }
}
dps_results: {
 key: "TestFire-AllItems-LionheartChampion-28429"
 value: {
  dps: 1114.4873902301056
  tps: 953.8236731852085
 }
}
dps_results: {
 key: "TestFire-AllItems-LionheartExecutioner-28430"
 value: {
  dps: 1114.4873902301056
  tps: 953.8236731852085
 }
}
dps_results: {
 key: "TestFire-AllItems-MadnessoftheBetrayer-32505"
 value: {
  dps: 1313.0609867539395
  tps: 1113.8579114519503
 }
}
dps_results: {
 key: "TestFire-AllItems-Mana-EtchedRegalia"
 value: {
  dps: 1089.6630034502214
  tps: 934.6125806509159
 }
}
dps_results: {
 key: "TestFire-AllItems-MarkoftheChampion-23206"
 value: {
  dps: 1297.8379801216715
  tps: 1101.9872612380798
 }
}
dps_results: {
 key: "TestFire-AllItems-MarkoftheChampion-23207"
 value: {
  dps: 1346.0706076985493
  tps: 1141.9258788538089
 }
}
dps_results: {
 key: "TestFire-AllItems-MercurialAlchemistStone-44322"
 value: {
  dps: 1284.4254500574298
  tps: 1093.3018727389865
 }
}
dps_results: {
 key: "TestFire-AllItems-MightyAlchemist'sStone-44324"
 value: {
  dps: 1317.1162979595701
  tps: 1112.4722625986424
 }
}
dps_results: {
 key: "TestFire-AllItems-MindQuickeningGem-19339"
 value: {
  dps: 1295.730721435044
  tps: 1100.6009793695675
 }
}
dps_results: {
 key: "TestFire-AllItems-Moroes'LuckyPocketWatch-28528"
 value: {
  dps: 1297.8379801216715
  tps: 1101.9872612380798
 }
}
dps_results: {
 key: "TestFire-AllItems-MysticalSkyfireDiamond"
 value: {
  dps: 1299.0918397029632
  tps: 1105.6254091041826
 }
}
dps_results: {
 key: "TestFire-AllItems-PersistentEarthshatterDiamond"
 value: {
  dps: 1293.5510194903695
  tps: 1100.425253138593
 }
}
dps_results: {
 key: "TestFire-AllItems-PersistentEarthsiegeDiamond"
 value: {
  dps: 1293.5510194903695
  tps: 1100.425253138593
 }
}
dps_results: {
 key: "TestFire-AllItems-PotentUnstableDiamond"
 value: {
  dps: 1293.5510194903695
  tps: 1100.425253138593
 }
}
dps_results: {
 key: "TestFire-AllItems-PowerfulEarthshatterDiamond"
 value: {
  dps: 1293.5510194903695
  tps: 1100.425253138593
 }
}
dps_results: {
 key: "TestFire-AllItems-PowerfulEarthsiegeDiamond"
 value: {
  dps: 1293.5510194903695
  tps: 1100.425253138593
 }
}
dps_results: {
 key: "TestFire-AllItems-PowerfulEarthstormDiamond"
 value: {
  dps: 1293.5510194903695
  tps: 1100.425253138593
 }
}
dps_results: {
 key: "TestFire-AllItems-Redeemer'sAlchemistStone-35750"
 value: {
  dps: 1333.5868687962984
  tps: 1131.588824882679
 }
}
dps_results: {
 key: "TestFire-AllItems-RelentlessEarthsiegeDiamond"
 value: {
  dps: 1314.3027068071824
  tps: 1114.9529968878721
 }
}
dps_results: {
 key: "TestFire-AllItems-RelentlessEarthstormDiamond"
 value: {
  dps: 1314.3027068071824
  tps: 1114.9529968878721
 }
}
dps_results: {
 key: "TestFire-AllItems-RevitalizingSkyflareDiamond"
 value: {
  dps: 1315.4272461019098
  tps: 1118.4765354483566
 }
}
dps_results: {
 key: "TestFire-AllItems-RobeoftheElderScribes-28602"
 value: {
  dps: 1306.6289794018574
  tps: 1110.0563271802584
 }
}
dps_results: {
 key: "TestFire-AllItems-Romulo'sPoisonVial-28579"
 value: {
  dps: 1325.0856111921232
  tps: 1124.6527381487806
 }
}
dps_results: {
 key: "TestFire-AllItems-ScarabofDisplacement-30629"
 value: {
  dps: 1297.8379801216715
  tps: 1101.9872612380798
 }
}
dps_results: {
 key: "TestFire-AllItems-Scryer'sBloodgem-29132"
 value: {
  dps: 1417.2086698057806
  tps: 1201.4842498701673
 }
}
dps_results: {
 key: "TestFire-AllItems-Serpent-CoilBraid-30720"
 value: {
  dps: 1318.5122811673186
  tps: 1116.3458139833451
 }
}
dps_results: {
 key: "TestFire-AllItems-SextantofUnstableCurrents-30626"
 value: {
  dps: 1340.2531874673514
  tps: 1131.5811378582243
 }
}
dps_results: {
 key: "TestFire-AllItems-ShadowmoonInsignia-32501"
 value: {
  dps: 1297.8379801216715
  tps: 1101.9872612380798
 }
}
dps_results: {
 key: "TestFire-AllItems-ShardofContempt-34472"
 value: {
  dps: 1297.8379801216715
  tps: 1101.9872612380798
 }
}
dps_results: {
 key: "TestFire-AllItems-ShatteredSunPendantofAcumen-34678"
 value: {
  dps: 1339.7911642046822
  tps: 1136.266125196631
 }
}
dps_results: {
 key: "TestFire-AllItems-ShatteredSunPendantofMight-34679"
 value: {
  dps: 1267.001199951496
  tps: 1077.633212806901
 }
}
dps_results: {
 key: "TestFire-AllItems-Shiffar'sNexus-Horn-28418"
 value: {
  dps: 1321.5133924521913
  tps: 1118.8253706783516
 }
}
dps_results: {
 key: "TestFire-AllItems-ShiftingNaaruSliver-34429"
 value: {
  dps: 1323.1663743996583
  tps: 1122.0001301434609
 }
}
dps_results: {
 key: "TestFire-AllItems-Slayer'sCrest-23041"
 value: {
  dps: 1297.8379801216715
  tps: 1101.9872612380798
 }
}
dps_results: {
 key: "TestFire-AllItems-Sorcerer'sAlchemistStone-35749"
 value: {
  dps: 1333.5868687962984
  tps: 1131.588824882679
 }
}
dps_results: {
 key: "TestFire-AllItems-SpellstrikeInfusion"
 value: {
  dps: 1202.429924578396
  tps: 1026.1422306501981
 }
}
dps_results: {
 key: "TestFire-AllItems-SwiftSkyfireDiamond"
 value: {
  dps: 1293.5510194903695
  tps: 1100.425253138593
 }
}
dps_results: {
 key: "TestFire-AllItems-SwiftSkyflareDiamond"
 value: {
  dps: 1293.5510194903695
  tps: 1100.425253138593
 }
}
dps_results: {
 key: "TestFire-AllItems-SwiftStarfireDiamond"
 value: {
  dps: 1300.231909626365
  tps: 1105.9676551619812
 }
}
dps_results: {
 key: "TestFire-AllItems-SwiftStarflareDiamond"
 value: {
  dps: 1293.5510194903695
  tps: 1100.425253138593
 }
}
dps_results: {
 key: "TestFire-AllItems-SwiftWindfireDiamond"
 value: {
  dps: 1293.5510194903695
  tps: 1100.425253138593
 }
}
dps_results: {
 key: "TestFire-AllItems-TempestRegalia"
 value: {
  dps: 1618.2278859514283
  tps: 1376.3924986993754
 }
}
dps_results: {
 key: "TestFire-AllItems-TenaciousEarthstormDiamond"
 value: {
  dps: 1293.5510194903695
  tps: 1100.425253138593
 }
}
dps_results: {
 key: "TestFire-AllItems-TheLightningCapacitor-28785"
 value: {
  dps: 1314.8493005420491
  tps: 1120.8563374014589
 }
}
dps_results: {
 key: "TestFire-AllItems-TheNightBlade-31331"
 value: {
  dps: 1317.3526957733757
  tps: 1118.410854925066
 }
}
dps_results: {
 key: "TestFire-AllItems-TheRestrainedEssenceofSapphiron-23046"
 value: {
  dps: 1336.2343949301703
  tps: 1133.947765766975
 }
}
dps_results: {
 key: "TestFire-AllItems-TheSkullofGul'dan-32483"
 value: {
  dps: 1339.99449250285
  tps: 1136.4225949162628
 }
}
dps_results: {
 key: "TestFire-AllItems-TheTwinStars"
 value: {
  dps: 1354.5714055920846
  tps: 1150.006165724875
 }
}
dps_results: {
 key: "TestFire-AllItems-Thunderfury,BlessedBladeoftheWindseeker-19019"
 value: {
  dps: 1317.3526957733757
  tps: 1118.410854925066
 }
}
dps_results: {
 key: "TestFire-AllItems-ThunderingSkyfireDiamond"
 value: {
  dps: 1293.5510194903695
  tps: 1100.425253138593
 }
}
dps_results: {
 key: "TestFire-AllItems-ThunderingSkyflareDiamond"
 value: {
  dps: 1293.5510194903695
  tps: 1100.425253138593
 }
}
dps_results: {
 key: "TestFire-AllItems-Timbal'sFocusingCrystal-34470"
 value: {
  dps: 1323.6867126160378
  tps: 1126.73835253948
 }
}
dps_results: {
 key: "TestFire-AllItems-TirelessSkyflareDiamond"
 value: {
  dps: 1307.4695406070264
  tps: 1111.9719240206518
 }
}
dps_results: {
 key: "TestFire-AllItems-TirelessStarflareDiamond"
 value: {
  dps: 1304.6858363836952
  tps: 1109.6625898442398
 }
}
dps_results: {
 key: "TestFire-AllItems-TirisfalRegalia"
 value: {
  dps: 1329.939463243933
  tps: 1135.2096266484257
 }
}
dps_results: {
 key: "TestFire-AllItems-TrenchantEarthshatterDiamond"
 value: {
  dps: 1304.6858363836952
  tps: 1109.6625898442398
 }
}
dps_results: {
 key: "TestFire-AllItems-TrenchantEarthsiegeDiamond"
 value: {
  dps: 1307.4695406070264
  tps: 1111.9719240206518
 }
}
dps_results: {
 key: "TestFire-AllItems-TsunamiTalisman-30627"
 value: {
  dps: 1312.0441205037735
  tps: 1110.0188052239594
 }
}
dps_results: {
 key: "TestFire-AllItems-WarpSlicer-30311"
 value: {
  dps: 1317.3526957733757
  tps: 1118.410854925066
 }
}
dps_results: {
 key: "TestFire-AllItems-WrathofSpellfire"
 value: {
  dps: 1255.097534560783
  tps: 1067.0759180071268
 }
}
dps_results: {
 key: "TestFire-AllItems-Xi'ri'sGift-29179"
 value: {
  dps: 1407.5362863203957
  tps: 1189.3853391879059
 }
}
dps_results: {
 key: "TestFire-Average-Default"
 value: {
<<<<<<< HEAD
  dps: 1295.8209592431458
  tps: 1103.9661483023356
=======
  dps: 1166.5345896018532
  tps: 994.8359238518152
>>>>>>> c014cfd5
 }
}
dps_results: {
 key: "TestFire-SelfDrums-DPS"
 value: {
  dps: 1313.0413673441114
  tps: 1112.7674633750294
 }
}
dps_results: {
 key: "TestFire-Settings-Troll-P1Fire-AOE-FullBuffs-LongMultiTarget"
 value: {
  dps: 5223.287752976938
  tps: 8839.956143144695
 }
}
dps_results: {
 key: "TestFire-Settings-Troll-P1Fire-AOE-FullBuffs-LongSingleTarget"
 value: {
  dps: 256.17370529557337
  tps: 241.8963447107408
 }
}
dps_results: {
 key: "TestFire-Settings-Troll-P1Fire-AOE-FullBuffs-ShortSingleTarget"
 value: {
  dps: 596.7736751843654
  tps: 590.4472470871088
 }
}
dps_results: {
 key: "TestFire-Settings-Troll-P1Fire-AOE-NoBuffs-LongMultiTarget"
 value: {
  dps: 4461.301151830688
  tps: 7826.478813205678
 }
}
dps_results: {
 key: "TestFire-Settings-Troll-P1Fire-AOE-NoBuffs-LongSingleTarget"
 value: {
  dps: 100.46455716321827
  tps: 100.53353703841985
 }
}
dps_results: {
 key: "TestFire-Settings-Troll-P1Fire-AOE-NoBuffs-ShortSingleTarget"
 value: {
  dps: 302.44700693635036
  tps: 314.46579423708454
 }
}
dps_results: {
 key: "TestFire-Settings-Troll-P1Fire-FireRotation-FullBuffs-LongMultiTarget"
 value: {
  dps: 1317.3526957733757
  tps: 1620.7546684059237
 }
}
dps_results: {
 key: "TestFire-Settings-Troll-P1Fire-FireRotation-FullBuffs-LongSingleTarget"
 value: {
  dps: 1317.3526957733757
  tps: 1118.410854925066
 }
}
dps_results: {
 key: "TestFire-Settings-Troll-P1Fire-FireRotation-FullBuffs-ShortSingleTarget"
 value: {
  dps: 2244.4699298277105
  tps: 1913.8019646121957
 }
}
dps_results: {
 key: "TestFire-Settings-Troll-P1Fire-FireRotation-NoBuffs-LongMultiTarget"
 value: {
  dps: 420.00233790396413
  tps: 581.967999243147
 }
}
dps_results: {
 key: "TestFire-Settings-Troll-P1Fire-FireRotation-NoBuffs-LongSingleTarget"
 value: {
  dps: 420.00233790396413
  tps: 372.38564924314755
 }
}
dps_results: {
 key: "TestFire-Settings-Troll-P1Fire-FireRotation-NoBuffs-ShortSingleTarget"
 value: {
  dps: 960.1445659701675
  tps: 874.017289066721
 }
}
dps_results: {
 key: "TestFire-SwitchInFrontOfTarget-Default"
 value: {
  dps: 1317.3526957733757
  tps: 1118.410854925066
 }
}<|MERGE_RESOLUTION|>--- conflicted
+++ resolved
@@ -14,15 +14,9 @@
   final_stats: 0
   final_stats: 0
   final_stats: 80
-<<<<<<< HEAD
   final_stats: 141
   final_stats: 159
   final_stats: 936.1434919753087
-=======
-  final_stats: 100
-  final_stats: 237.69
-  final_stats: 950.1434919753087
->>>>>>> c014cfd5
   final_stats: 0
   final_stats: 0
   final_stats: 127.60000000000001
@@ -858,8 +852,8 @@
 dps_results: {
  key: "TestFire-AllItems-TempestRegalia"
  value: {
-  dps: 1618.2278859514283
-  tps: 1376.3924986993754
+  dps: 1616.1107293376615
+  tps: 1375.830985570614
  }
 }
 dps_results: {
@@ -998,13 +992,8 @@
 dps_results: {
  key: "TestFire-Average-Default"
  value: {
-<<<<<<< HEAD
   dps: 1295.8209592431458
   tps: 1103.9661483023356
-=======
-  dps: 1166.5345896018532
-  tps: 994.8359238518152
->>>>>>> c014cfd5
  }
 }
 dps_results: {
