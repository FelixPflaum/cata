character_stats_results: {
 key: "TestFire-CharacterStats-Default"
 value: {
  final_stats: 126.50000000000001
  final_stats: 134.20000000000002
  final_stats: 443.3
  final_stats: 578.6
  final_stats: 308
  final_stats: 1309.502
  final_stats: 1135
  final_stats: 50
  final_stats: 130
  final_stats: 80
  final_stats: 0
  final_stats: 0
  final_stats: 80
  final_stats: 109
  final_stats: 159
  final_stats: 678.3430021425133
  final_stats: 0
  final_stats: 0
  final_stats: 253.00000000000003
  final_stats: 145
  final_stats: 236
  final_stats: 0
  final_stats: 0
  final_stats: 0
  final_stats: 10640
  final_stats: 0
  final_stats: 0
  final_stats: 2502.4
  final_stats: 0
  final_stats: 0
  final_stats: 0
  final_stats: 0
  final_stats: 0
  final_stats: 0
  final_stats: 0
  final_stats: 7646
  final_stats: 0
  final_stats: 0
  final_stats: 0
  final_stats: 0
  final_stats: 0
  final_stats: 0
  final_stats: 0
  final_stats: 0
  final_stats: 0
  final_stats: 0
 }
}
dps_results: {
 key: "TestFire-AllItems-AbacusofViolentOdds-28288"
 value: {
  dps: 1040.8276933787122
  tps: 892.4514140834424
 }
}
dps_results: {
 key: "TestFire-AllItems-AdamantineFigurine-27891"
 value: {
  dps: 1040.8276933787122
  tps: 892.4514140834424
 }
}
dps_results: {
 key: "TestFire-AllItems-Alchemist'sStone-13503"
 value: {
<<<<<<< HEAD
  dps: 1038.1714106575685
  tps: 889.1447226532619
=======
  dps: 1042.3754348308107
  tps: 893.1412474209486
>>>>>>> 8ce35d3e
 }
}
dps_results: {
 key: "TestFire-AllItems-AldorRegalia"
 value: {
  dps: 934.873677046615
  tps: 810.3324489230146
 }
}
dps_results: {
 key: "TestFire-AllItems-AncientAqirArtifact-33830"
 value: {
  dps: 1040.8276933787122
  tps: 892.4514140834424
 }
}
dps_results: {
 key: "TestFire-AllItems-AshtongueTalismanofInsight-32488"
 value: {
  dps: 1057.0156629333956
  tps: 908.4116617502809
 }
}
dps_results: {
 key: "TestFire-AllItems-Assassin'sAlchemistStone-35751"
 value: {
  dps: 1040.8276933787122
  tps: 892.4514140834424
 }
}
dps_results: {
 key: "TestFire-AllItems-AustereEarthsiegeDiamond"
 value: {
  dps: 1045.525454691163
  tps: 901.1880049081889
 }
}
dps_results: {
 key: "TestFire-AllItems-BadgeofTenacity-32658"
 value: {
  dps: 1040.8276933787122
  tps: 892.4514140834424
 }
}
dps_results: {
 key: "TestFire-AllItems-BadgeoftheSwarmguard-21670"
 value: {
  dps: 1040.8276933787122
  tps: 892.4514140834424
 }
}
dps_results: {
 key: "TestFire-AllItems-BandoftheEternalChampion-29301"
 value: {
  dps: 1041.723522440495
  tps: 893.5887147359726
 }
}
dps_results: {
 key: "TestFire-AllItems-BandoftheEternalDefender-29297"
 value: {
  dps: 1041.723522440495
  tps: 893.5887147359726
 }
}
dps_results: {
 key: "TestFire-AllItems-BandoftheEternalSage-29305"
 value: {
  dps: 1070.7149570065224
  tps: 916.2599091965266
 }
}
dps_results: {
 key: "TestFire-AllItems-BeamingEarthsiegeDiamond"
 value: {
  dps: 1050.8118455553697
  tps: 903.7808109588884
 }
}
dps_results: {
 key: "TestFire-AllItems-Berserker'sCall-33831"
 value: {
  dps: 1040.8276933787122
  tps: 892.4514140834424
 }
}
dps_results: {
 key: "TestFire-AllItems-BlackenedNaaruSliver-34427"
 value: {
  dps: 1051.2205949281756
  tps: 902.8959995707879
 }
}
dps_results: {
 key: "TestFire-AllItems-Bladefist'sBreadth-28041"
 value: {
  dps: 1046.3779764284031
  tps: 894.8479995737708
 }
}
dps_results: {
 key: "TestFire-AllItems-BladeofUnquenchedThirst-31193"
 value: {
  dps: 1064.2323476446775
  tps: 913.5903642565933
 }
}
dps_results: {
 key: "TestFire-AllItems-BlazefuryMedallion-17111"
 value: {
  dps: 1050.6854466617242
  tps: 901.7141262294099
 }
}
dps_results: {
 key: "TestFire-AllItems-Blinkstrike-31332"
 value: {
  dps: 1064.2323476446775
  tps: 913.5903642565933
 }
}
dps_results: {
 key: "TestFire-AllItems-BloodlustBrooch-29383"
 value: {
  dps: 1040.8276933787122
  tps: 892.4514140834424
 }
}
dps_results: {
 key: "TestFire-AllItems-BracingEarthsiegeDiamond"
 value: {
  dps: 1056.9663910710735
  tps: 893.1024651993506
 }
}
dps_results: {
 key: "TestFire-AllItems-BracingEarthstormDiamond"
 value: {
  dps: 1051.9323790639132
  tps: 906.534713937389
 }
}
dps_results: {
 key: "TestFire-AllItems-BraidedEterniumChain-24114"
 value: {
  dps: 1058.4478151449866
  tps: 908.4205753637485
 }
}
dps_results: {
 key: "TestFire-AllItems-BroochoftheImmortalKing-32534"
 value: {
  dps: 1040.8276933787122
  tps: 892.4514140834424
 }
}
dps_results: {
 key: "TestFire-AllItems-BrutalEarthstormDiamond"
 value: {
  dps: 1045.525454691163
  tps: 901.1880049081889
 }
}
dps_results: {
 key: "TestFire-AllItems-ChaoticSkyfireDiamond"
 value: {
  dps: 1064.2323476446775
  tps: 913.5903642565933
 }
}
dps_results: {
 key: "TestFire-AllItems-ChaoticSkyflareDiamond"
 value: {
  dps: 1067.0544093249039
  tps: 914.8861885524643
 }
}
dps_results: {
 key: "TestFire-AllItems-CloakofDarkness-33122"
 value: {
  dps: 1049.5695480356464
  tps: 915.2567832855785
 }
}
dps_results: {
 key: "TestFire-AllItems-CommendationofKael'thas-34473"
 value: {
  dps: 1040.8276933787122
  tps: 892.4514140834424
 }
}
dps_results: {
 key: "TestFire-AllItems-Coren'sLuckyCoin-38289"
 value: {
  dps: 1040.8276933787122
  tps: 892.4514140834424
 }
}
dps_results: {
 key: "TestFire-AllItems-CoreofAr'kelos-29776"
 value: {
  dps: 1040.8276933787122
  tps: 892.4514140834424
 }
}
dps_results: {
 key: "TestFire-AllItems-CrystalforgedTrinket-32654"
 value: {
  dps: 1040.8276933787122
  tps: 892.4514140834424
 }
}
dps_results: {
 key: "TestFire-AllItems-Dabiri'sEnigma-30300"
 value: {
  dps: 1040.8276933787122
  tps: 892.4514140834424
 }
}
dps_results: {
 key: "TestFire-AllItems-DarkIronSmokingPipe-38290"
 value: {
  dps: 1076.1520726307854
  tps: 921.8379681118122
 }
}
dps_results: {
 key: "TestFire-AllItems-DarkmoonCard:Crusade-31856"
 value: {
  dps: 1076.7120631957698
  tps: 922.3359912120022
 }
}
dps_results: {
 key: "TestFire-AllItems-DarkmoonCard:Vengeance-31858"
 value: {
  dps: 1040.8276933787122
  tps: 892.4514140834424
 }
}
dps_results: {
 key: "TestFire-AllItems-DarkmoonCard:Wrath-31857"
 value: {
  dps: 1040.8276933787122
  tps: 892.4514140834424
 }
}
dps_results: {
 key: "TestFire-AllItems-Despair-28573"
 value: {
  dps: 920.2407675451695
  tps: 796.4052893024862
 }
}
dps_results: {
 key: "TestFire-AllItems-DestructiveSkyfireDiamond"
 value: {
  dps: 1048.3308671025436
  tps: 902.6115644425485
 }
}
dps_results: {
 key: "TestFire-AllItems-DestructiveSkyflareDiamond"
 value: {
  dps: 1051.0748423800762
  tps: 903.6496268906884
 }
}
dps_results: {
 key: "TestFire-AllItems-DragonspineTrophy-28830"
 value: {
  dps: 1040.8276933787122
  tps: 892.4514140834424
 }
}
dps_results: {
 key: "TestFire-AllItems-EffulgentSkyflareDiamond"
 value: {
  dps: 1045.525454691163
  tps: 901.1880049081889
 }
}
dps_results: {
 key: "TestFire-AllItems-EmberSkyfireDiamond"
 value: {
  dps: 1054.388773333094
  tps: 907.8976350892481
 }
}
dps_results: {
 key: "TestFire-AllItems-EmberSkyflareDiamond"
 value: {
  dps: 1059.4321648605228
  tps: 912.102424462648
 }
}
dps_results: {
 key: "TestFire-AllItems-EmptyMugofDirebrew-38287"
 value: {
  dps: 1040.8276933787122
  tps: 892.4514140834424
 }
}
dps_results: {
 key: "TestFire-AllItems-EnigmaticSkyfireDiamond"
 value: {
  dps: 1047.9357390691773
  tps: 902.2357125859951
 }
}
dps_results: {
 key: "TestFire-AllItems-EnigmaticSkyflareDiamond"
 value: {
  dps: 1050.6111855919164
  tps: 903.4322888668717
 }
}
dps_results: {
 key: "TestFire-AllItems-EnigmaticStarflareDiamond"
 value: {
  dps: 1048.6906730785831
  tps: 902.4417250958847
 }
}
dps_results: {
 key: "TestFire-AllItems-EssenceoftheMartyr-29376"
 value: {
  dps: 1071.7063853460816
  tps: 917.9114892028441
 }
}
dps_results: {
 key: "TestFire-AllItems-EternalEarthsiegeDiamond"
 value: {
  dps: 1045.525454691163
  tps: 901.1880049081889
 }
}
dps_results: {
 key: "TestFire-AllItems-EternalEarthstormDiamond"
 value: {
  dps: 1045.525454691163
  tps: 901.1880049081889
 }
}
dps_results: {
 key: "TestFire-AllItems-EyeofMagtheridon-28789"
 value: {
  dps: 1088.8413173887516
  tps: 932.3138570815125
 }
}
dps_results: {
 key: "TestFire-AllItems-Figurine-LivingRubySerpent-24126"
 value: {
<<<<<<< HEAD
  dps: 1044.6149597667177
  tps: 894.4522648685429
=======
  dps: 1048.5788805565985
  tps: 898.4765724004003
>>>>>>> 8ce35d3e
 }
}
dps_results: {
 key: "TestFire-AllItems-Figurine-NightseyePanther-24128"
 value: {
  dps: 1040.8276933787122
  tps: 892.4514140834424
 }
}
dps_results: {
 key: "TestFire-AllItems-Figurine-ShadowsongPanther-35702"
 value: {
  dps: 1040.9050129000343
  tps: 892.4869225583674
 }
}
dps_results: {
 key: "TestFire-AllItems-ForlornSkyflareDiamond"
 value: {
  dps: 1056.9663910710735
  tps: 910.7356996031889
 }
}
dps_results: {
 key: "TestFire-AllItems-ForlornStarflareDiamond"
 value: {
  dps: 1054.6782037950918
  tps: 908.8261606641894
 }
}
dps_results: {
 key: "TestFire-AllItems-GnomereganAuto-Blocker600-29387"
 value: {
  dps: 1040.8276933787122
  tps: 892.4514140834424
 }
}
dps_results: {
 key: "TestFire-AllItems-Guardian'sAlchemistStone-35748"
 value: {
  dps: 1040.8276933787122
  tps: 892.4514140834424
 }
}
dps_results: {
 key: "TestFire-AllItems-HandofJustice-11815"
 value: {
  dps: 1040.8276933787122
  tps: 892.4514140834424
 }
}
dps_results: {
 key: "TestFire-AllItems-Heartrazor-29962"
 value: {
  dps: 1064.2323476446775
  tps: 913.5903642565933
 }
}
dps_results: {
 key: "TestFire-AllItems-HexShrunkenHead-33829"
 value: {
  dps: 1086.3522061065707
  tps: 930.3282578856247
 }
}
dps_results: {
 key: "TestFire-AllItems-HourglassoftheUnraveller-28034"
 value: {
  dps: 1047.4248027736796
  tps: 895.3316011306091
 }
}
dps_results: {
 key: "TestFire-AllItems-IconofUnyieldingCourage-28121"
 value: {
  dps: 1051.1428492549187
  tps: 902.0122412755851
 }
}
dps_results: {
 key: "TestFire-AllItems-ImbuedUnstableDiamond"
 value: {
  dps: 1051.9323790639132
  tps: 906.534713937389
 }
}
dps_results: {
 key: "TestFire-AllItems-ImpassiveSkyflareDiamond"
 value: {
  dps: 1050.6111855919164
  tps: 903.4322888668717
 }
}
dps_results: {
 key: "TestFire-AllItems-ImpassiveStarflareDiamond"
 value: {
  dps: 1048.6906730785831
  tps: 902.4417250958847
 }
}
dps_results: {
 key: "TestFire-AllItems-IndestructibleAlchemist'sStone-44323"
 value: {
  dps: 1040.8276933787122
  tps: 892.4514140834424
 }
}
dps_results: {
 key: "TestFire-AllItems-InsightfulEarthsiegeDiamond"
 value: {
<<<<<<< HEAD
  dps: 1069.8145937343047
  tps: 919.0960639953337
=======
  dps: 1049.052554804488
  tps: 909.0546138721397
>>>>>>> 8ce35d3e
 }
}
dps_results: {
 key: "TestFire-AllItems-InsightfulEarthstormDiamond"
 value: {
  dps: 1046.6984190296891
  tps: 904.3304261278057
 }
}
dps_results: {
 key: "TestFire-AllItems-InvigoratingEarthsiegeDiamond"
 value: {
  dps: 1045.525454691163
  tps: 901.1880049081889
 }
}
dps_results: {
 key: "TestFire-AllItems-KhoriumChampion-23541"
 value: {
  dps: 933.950472598197
  tps: 808.4949818946568
 }
}
dps_results: {
 key: "TestFire-AllItems-KissoftheSpider-22954"
 value: {
  dps: 1045.4390333083313
  tps: 895.5835285128854
 }
}
dps_results: {
 key: "TestFire-AllItems-LionheartChampion-28429"
 value: {
  dps: 920.2407675451695
  tps: 796.4052893024862
 }
}
dps_results: {
 key: "TestFire-AllItems-LionheartExecutioner-28430"
 value: {
  dps: 920.2407675451695
  tps: 796.4052893024862
 }
}
dps_results: {
 key: "TestFire-AllItems-MadnessoftheBetrayer-32505"
 value: {
  dps: 1047.4714560951945
  tps: 898.2911830321381
 }
}
dps_results: {
 key: "TestFire-AllItems-Mana-EtchedRegalia"
 value: {
  dps: 914.8815919365704
  tps: 794.2525048430709
 }
}
dps_results: {
 key: "TestFire-AllItems-MarkoftheChampion-23206"
 value: {
  dps: 1040.8276933787122
  tps: 892.4514140834424
 }
}
dps_results: {
 key: "TestFire-AllItems-MarkoftheChampion-23207"
 value: {
  dps: 1080.1718503675252
  tps: 925.1092572128923
 }
}
dps_results: {
 key: "TestFire-AllItems-MercurialAlchemistStone-44322"
 value: {
  dps: 1079.936383167314
  tps: 925.928823179482
 }
}
dps_results: {
 key: "TestFire-AllItems-MightyAlchemist'sStone-44324"
 value: {
  dps: 1050.6518219849856
  tps: 896.6789997876319
 }
}
dps_results: {
 key: "TestFire-AllItems-MindQuickeningGem-19339"
 value: {
  dps: 1050.1069591955961
  tps: 898.0631000846946
 }
}
dps_results: {
 key: "TestFire-AllItems-Moroes'LuckyPocketWatch-28528"
 value: {
  dps: 1040.8276933787122
  tps: 892.4514140834424
 }
}
dps_results: {
 key: "TestFire-AllItems-MysticalSkyfireDiamond"
 value: {
  dps: 1055.7595381736205
  tps: 910.1282369863428
 }
}
dps_results: {
 key: "TestFire-AllItems-PersistentEarthshatterDiamond"
 value: {
  dps: 1045.525454691163
  tps: 901.1880049081889
 }
}
dps_results: {
 key: "TestFire-AllItems-PersistentEarthsiegeDiamond"
 value: {
  dps: 1045.525454691163
  tps: 901.1880049081889
 }
}
dps_results: {
 key: "TestFire-AllItems-PotentUnstableDiamond"
 value: {
  dps: 1045.525454691163
  tps: 901.1880049081889
 }
}
dps_results: {
 key: "TestFire-AllItems-PowerfulEarthshatterDiamond"
 value: {
  dps: 1045.525454691163
  tps: 901.1880049081889
 }
}
dps_results: {
 key: "TestFire-AllItems-PowerfulEarthsiegeDiamond"
 value: {
  dps: 1045.525454691163
  tps: 901.1880049081889
 }
}
dps_results: {
 key: "TestFire-AllItems-PowerfulEarthstormDiamond"
 value: {
  dps: 1045.525454691163
  tps: 901.1880049081889
 }
}
dps_results: {
 key: "TestFire-AllItems-PurifiedShardoftheGods"
 value: {
  dps: 1040.8276933787122
  tps: 892.4514140834424
 }
}
dps_results: {
 key: "TestFire-AllItems-Redeemer'sAlchemistStone-35750"
 value: {
  dps: 1069.9886567939504
  tps: 916.6566389911525
 }
}
dps_results: {
 key: "TestFire-AllItems-RelentlessEarthsiegeDiamond"
 value: {
  dps: 1061.686523375442
  tps: 912.4508246157692
 }
}
dps_results: {
 key: "TestFire-AllItems-RelentlessEarthstormDiamond"
 value: {
  dps: 1061.686523375442
  tps: 912.4508246157692
 }
}
dps_results: {
 key: "TestFire-AllItems-RevitalizingSkyflareDiamond"
 value: {
  dps: 1046.350424737109
  tps: 901.5003539975717
 }
}
dps_results: {
 key: "TestFire-AllItems-RobeoftheElderScribes-28602"
 value: {
  dps: 1037.6407011850745
  tps: 891.1233216398051
 }
}
dps_results: {
 key: "TestFire-AllItems-Romulo'sPoisonVial-28579"
 value: {
  dps: 1054.716055728325
  tps: 904.0967307644046
 }
}
dps_results: {
 key: "TestFire-AllItems-ScarabofDisplacement-30629"
 value: {
  dps: 1040.8276933787122
  tps: 892.4514140834424
 }
}
dps_results: {
 key: "TestFire-AllItems-Scryer'sBloodgem-29132"
 value: {
  dps: 1062.0078614444612
  tps: 911.6918154591358
 }
}
dps_results: {
 key: "TestFire-AllItems-Serpent-CoilBraid-30720"
 value: {
  dps: 1051.911468948039
  tps: 899.721096850264
 }
}
dps_results: {
 key: "TestFire-AllItems-SextantofUnstableCurrents-30626"
 value: {
  dps: 1068.474282606784
  tps: 912.3207868415851
 }
}
dps_results: {
 key: "TestFire-AllItems-ShadowmoonInsignia-32501"
 value: {
  dps: 1040.8276933787122
  tps: 892.4514140834424
 }
}
dps_results: {
 key: "TestFire-AllItems-ShardofContempt-34472"
 value: {
  dps: 1040.8276933787122
  tps: 892.4514140834424
 }
}
dps_results: {
 key: "TestFire-AllItems-ShatteredSunPendantofAcumen-34678"
 value: {
  dps: 1078.0267168393286
  tps: 925.2938755618939
 }
}
dps_results: {
 key: "TestFire-AllItems-ShatteredSunPendantofMight-34679"
 value: {
  dps: 1050.6854466617242
  tps: 901.7141262294099
 }
}
dps_results: {
 key: "TestFire-AllItems-Shiffar'sNexus-Horn-28418"
 value: {
  dps: 1063.453436500416
  tps: 908.7626932484741
 }
}
dps_results: {
 key: "TestFire-AllItems-ShiftingNaaruSliver-34429"
 value: {
  dps: 1075.2640555844614
  tps: 923.2244789512281
 }
}
dps_results: {
 key: "TestFire-AllItems-ShinyShardoftheGods"
 value: {
  dps: 1040.8276933787122
  tps: 892.4514140834424
 }
}
dps_results: {
 key: "TestFire-AllItems-Slayer'sCrest-23041"
 value: {
  dps: 1040.8276933787122
  tps: 892.4514140834424
 }
}
dps_results: {
 key: "TestFire-AllItems-Sorcerer'sAlchemistStone-35749"
 value: {
  dps: 1069.9886567939504
  tps: 916.6566389911525
 }
}
dps_results: {
 key: "TestFire-AllItems-SpellstrikeInfusion"
 value: {
  dps: 1021.2226975008641
  tps: 879.8877083208235
 }
}
dps_results: {
 key: "TestFire-AllItems-SwiftSkyfireDiamond"
 value: {
  dps: 1045.525454691163
  tps: 901.1880049081889
 }
}
dps_results: {
 key: "TestFire-AllItems-SwiftSkyflareDiamond"
 value: {
  dps: 1045.525454691163
  tps: 901.1880049081889
 }
}
dps_results: {
 key: "TestFire-AllItems-SwiftStarfireDiamond"
 value: {
  dps: 1051.01710415352
  tps: 905.770898361789
 }
}
dps_results: {
 key: "TestFire-AllItems-SwiftStarflareDiamond"
 value: {
  dps: 1045.525454691163
  tps: 901.1880049081889
 }
}
dps_results: {
 key: "TestFire-AllItems-SwiftWindfireDiamond"
 value: {
  dps: 1045.525454691163
  tps: 901.1880049081889
 }
}
dps_results: {
 key: "TestFire-AllItems-TempestRegalia"
 value: {
  dps: 1009.4837822418002
  tps: 872.167859110584
 }
}
dps_results: {
 key: "TestFire-AllItems-TenaciousEarthstormDiamond"
 value: {
  dps: 1045.525454691163
  tps: 901.1880049081889
 }
}
dps_results: {
 key: "TestFire-AllItems-TheLightningCapacitor-28785"
 value: {
  dps: 1090.86852097787
  tps: 941.5623973002771
 }
}
dps_results: {
 key: "TestFire-AllItems-TheNightBlade-31331"
 value: {
  dps: 1064.2323476446775
  tps: 913.5903642565933
 }
}
dps_results: {
 key: "TestFire-AllItems-TheRestrainedEssenceofSapphiron-23046"
 value: {
  dps: 1072.2762191091556
  tps: 918.6102532730022
 }
}
dps_results: {
 key: "TestFire-AllItems-TheSkullofGul'dan-32483"
 value: {
  dps: 1087.5663068204399
  tps: 933.0051234573012
 }
}
dps_results: {
 key: "TestFire-AllItems-TheTwinStars"
 value: {
<<<<<<< HEAD
  dps: 1055.8675818368972
  tps: 904.4825799967136
=======
  dps: 1058.3371796509316
  tps: 907.6349524996903
>>>>>>> 8ce35d3e
 }
}
dps_results: {
 key: "TestFire-AllItems-Thunderfury,BlessedBladeoftheWindseeker-19019"
 value: {
  dps: 1064.2323476446775
  tps: 913.5903642565933
 }
}
dps_results: {
 key: "TestFire-AllItems-ThunderingSkyfireDiamond"
 value: {
  dps: 1045.525454691163
  tps: 901.1880049081889
 }
}
dps_results: {
 key: "TestFire-AllItems-ThunderingSkyflareDiamond"
 value: {
  dps: 1045.525454691163
  tps: 901.1880049081889
 }
}
dps_results: {
 key: "TestFire-AllItems-Timbal'sFocusingCrystal-34470"
 value: {
  dps: 1066.986668984524
  tps: 915.7380378654883
 }
}
dps_results: {
 key: "TestFire-AllItems-TirelessSkyflareDiamond"
 value: {
  dps: 1056.9663910710735
  tps: 910.7356996031889
 }
}
dps_results: {
 key: "TestFire-AllItems-TirelessStarflareDiamond"
 value: {
  dps: 1054.6782037950918
  tps: 908.8261606641894
 }
}
dps_results: {
 key: "TestFire-AllItems-TirisfalRegalia"
 value: {
  dps: 982.1268626632943
  tps: 847.3166035456328
 }
}
dps_results: {
 key: "TestFire-AllItems-TrenchantEarthshatterDiamond"
 value: {
  dps: 1054.6782037950918
  tps: 908.8261606641894
 }
}
dps_results: {
 key: "TestFire-AllItems-TrenchantEarthsiegeDiamond"
 value: {
  dps: 1056.9663910710735
  tps: 910.7356996031889
 }
}
dps_results: {
 key: "TestFire-AllItems-TsunamiTalisman-30627"
 value: {
  dps: 1051.0383595885191
  tps: 898.6354121193929
 }
}
dps_results: {
 key: "TestFire-AllItems-WarpSlicer-30311"
 value: {
  dps: 1064.2323476446775
  tps: 913.5903642565933
 }
}
dps_results: {
 key: "TestFire-AllItems-WrathofSpellfire"
 value: {
  dps: 1033.4994519616132
  tps: 887.1843129705178
 }
}
dps_results: {
 key: "TestFire-AllItems-Xi'ri'sGift-29179"
 value: {
  dps: 1058.7113376322586
  tps: 904.8328225845637
 }
}
dps_results: {
 key: "TestFire-Average-Default"
 value: {
  dps: 1065.1685734076743
  tps: 913.6998413305707
 }
}
dps_results: {
 key: "TestFire-Settings-Troll-P1Fire-AOE-FullBuffs-LongMultiTarget"
 value: {
  dps: 5086.155024420454
  tps: 8707.294049043232
 }
}
dps_results: {
 key: "TestFire-Settings-Troll-P1Fire-AOE-FullBuffs-LongSingleTarget"
 value: {
  dps: 229.15078934811595
  tps: 223.93463500199962
 }
}
dps_results: {
 key: "TestFire-Settings-Troll-P1Fire-AOE-FullBuffs-ShortSingleTarget"
 value: {
  dps: 521.3848996214696
  tps: 544.6066061884018
 }
}
dps_results: {
 key: "TestFire-Settings-Troll-P1Fire-AOE-NoBuffs-LongMultiTarget"
 value: {
  dps: 4522.958495519383
  tps: 7874.130887947939
 }
}
dps_results: {
 key: "TestFire-Settings-Troll-P1Fire-AOE-NoBuffs-LongSingleTarget"
 value: {
  dps: 103.7619242366837
  tps: 104.15922401774016
 }
}
dps_results: {
 key: "TestFire-Settings-Troll-P1Fire-AOE-NoBuffs-ShortSingleTarget"
 value: {
  dps: 307.36096163116474
  tps: 322.16835042902346
 }
}
dps_results: {
 key: "TestFire-Settings-Troll-P1Fire-FireRotation-FullBuffs-LongMultiTarget"
 value: {
  dps: 1064.2323476446775
  tps: 1466.9877730708017
 }
}
dps_results: {
 key: "TestFire-Settings-Troll-P1Fire-FireRotation-FullBuffs-LongSingleTarget"
 value: {
  dps: 1064.2323476446775
  tps: 913.5903642565933
 }
}
dps_results: {
 key: "TestFire-Settings-Troll-P1Fire-FireRotation-FullBuffs-ShortSingleTarget"
 value: {
  dps: 1310.7466081090292
  tps: 1117.4115539872303
 }
}
dps_results: {
 key: "TestFire-Settings-Troll-P1Fire-FireRotation-NoBuffs-LongMultiTarget"
 value: {
  dps: 423.9667156079775
  tps: 591.0954822916239
 }
}
dps_results: {
 key: "TestFire-Settings-Troll-P1Fire-FireRotation-NoBuffs-LongSingleTarget"
 value: {
  dps: 423.9667156079775
  tps: 369.62388229162445
 }
}
dps_results: {
 key: "TestFire-Settings-Troll-P1Fire-FireRotation-NoBuffs-ShortSingleTarget"
 value: {
  dps: 827.9356280708765
  tps: 708.0010995670136
 }
}
dps_results: {
 key: "TestFire-SwitchInFrontOfTarget-Default"
 value: {
  dps: 1064.2323476446775
  tps: 913.5903642565933
 }
}<|MERGE_RESOLUTION|>--- conflicted
+++ resolved
@@ -66,13 +66,8 @@
 dps_results: {
  key: "TestFire-AllItems-Alchemist'sStone-13503"
  value: {
-<<<<<<< HEAD
-  dps: 1038.1714106575685
-  tps: 889.1447226532619
-=======
-  dps: 1042.3754348308107
-  tps: 893.1412474209486
->>>>>>> 8ce35d3e
+  dps: 1042.375434830811
+  tps: 893.1412474209487
  }
 }
 dps_results: {
@@ -141,8 +136,8 @@
 dps_results: {
  key: "TestFire-AllItems-BandoftheEternalSage-29305"
  value: {
-  dps: 1070.7149570065224
-  tps: 916.2599091965266
+  dps: 1070.7149570065226
+  tps: 916.2599091965267
  }
 }
 dps_results: {
@@ -428,13 +423,8 @@
 dps_results: {
  key: "TestFire-AllItems-Figurine-LivingRubySerpent-24126"
  value: {
-<<<<<<< HEAD
-  dps: 1044.6149597667177
-  tps: 894.4522648685429
-=======
-  dps: 1048.5788805565985
-  tps: 898.4765724004003
->>>>>>> 8ce35d3e
+  dps: 1048.5788805565987
+  tps: 898.4765724004005
  }
 }
 dps_results: {
@@ -545,13 +535,8 @@
 dps_results: {
  key: "TestFire-AllItems-InsightfulEarthsiegeDiamond"
  value: {
-<<<<<<< HEAD
-  dps: 1069.8145937343047
-  tps: 919.0960639953337
-=======
-  dps: 1049.052554804488
+  dps: 1049.0525548044884
   tps: 909.0546138721397
->>>>>>> 8ce35d3e
  }
 }
 dps_results: {
@@ -928,13 +913,8 @@
 dps_results: {
  key: "TestFire-AllItems-TheTwinStars"
  value: {
-<<<<<<< HEAD
-  dps: 1055.8675818368972
-  tps: 904.4825799967136
-=======
   dps: 1058.3371796509316
-  tps: 907.6349524996903
->>>>>>> 8ce35d3e
+  tps: 907.6349524996904
  }
 }
 dps_results: {
