--- conflicted
+++ resolved
@@ -104,13 +104,8 @@
 dps_results: {
  key: "TestFire-AllItems-Bloodmage'sRegalia"
  value: {
-<<<<<<< HEAD
-  dps: 11118.70793
-  tps: 8949.09211
-=======
-  dps: 12542.74805
-  tps: 10088.86588
->>>>>>> 086f3197
+  dps: 12595.81869
+  tps: 10135.67699
  }
 }
 dps_results: {
