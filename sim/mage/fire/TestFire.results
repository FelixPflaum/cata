--- conflicted
+++ resolved
@@ -3,1312 +3,1302 @@
  value: {
   final_stats: 637.35
   final_stats: 647.85
-  final_stats: 6992.59953
-  final_stats: 4964.86951
+  final_stats: 6971.59953
+  final_stats: 4949.43451
   final_stats: 211
-  final_stats: 8066.15646
+  final_stats: 8049.17796
   final_stats: 1196.9
-  final_stats: 1714.178
-  final_stats: 4356.41664
+  final_stats: 1705.178
+  final_stats: 4348.26586
   final_stats: 2771.89074
   final_stats: 0
   final_stats: 0
-  final_stats: 1714.178
-  final_stats: 3477.80026
+  final_stats: 1705.178
+  final_stats: 3473.80026
   final_stats: 3038.35928
   final_stats: 0
-  final_stats: 93737.04261
+  final_stats: 93505.51761
   final_stats: 8479
   final_stats: 0
   final_stats: 0
   final_stats: 0
   final_stats: 0
   final_stats: 0
-  final_stats: 134749.39342
+  final_stats: 134455.39342
   final_stats: 0
   final_stats: 0
   final_stats: 0
   final_stats: 0
   final_stats: 0
   final_stats: 0
-  final_stats: 856
+  final_stats: 851
  }
 }
 dps_results: {
  key: "TestFire-AllItems-AgileShadowspiritDiamond"
  value: {
-  dps: 30592.38874
-  tps: 30053.56256
+  dps: 30360.94354
+  tps: 29819.24529
  }
 }
 dps_results: {
  key: "TestFire-AllItems-Althor'sAbacus-50366"
  value: {
-  dps: 28697.8894
-  tps: 28165.11665
+  dps: 28673.28246
+  tps: 28141.95652
  }
 }
 dps_results: {
  key: "TestFire-AllItems-Anhuur'sHymnal-55889"
  value: {
-  dps: 29175.15808
-  tps: 28626.01728
+  dps: 29048.33309
+  tps: 28498.41506
  }
 }
 dps_results: {
  key: "TestFire-AllItems-Anhuur'sHymnal-56407"
  value: {
-  dps: 29292.69428
-  tps: 28743.0918
+  dps: 29172.16853
+  tps: 28623.40556
  }
 }
 dps_results: {
  key: "TestFire-AllItems-AustereShadowspiritDiamond"
  value: {
-  dps: 30023.49457
-  tps: 29491.69813
+  dps: 29775.23404
+  tps: 29241.15233
  }
 }
 dps_results: {
  key: "TestFire-AllItems-BaubleofTrueBlood-50726"
  value: {
-  dps: 27922.28267
-  tps: 27397.80011
+  dps: 27831.4932
+  tps: 27307.23974
   hps: 92.98582
  }
 }
 dps_results: {
  key: "TestFire-AllItems-BedrockTalisman-58182"
  value: {
-  dps: 27912.1933
-  tps: 27389.74209
+  dps: 27828.56827
+  tps: 27305.65691
  }
 }
 dps_results: {
  key: "TestFire-AllItems-BellofEnragingResonance-59326"
  value: {
-  dps: 29709.8954
-  tps: 29158.46638
+  dps: 29660.76603
+  tps: 29109.01164
  }
 }
 dps_results: {
  key: "TestFire-AllItems-BindingPromise-67037"
  value: {
-  dps: 27912.1933
-  tps: 27389.74209
+  dps: 27828.56827
+  tps: 27305.65691
  }
 }
 dps_results: {
  key: "TestFire-AllItems-Blood-SoakedAleMug-63843"
  value: {
-  dps: 28208.87406
-  tps: 27686.38366
+  dps: 28124.80065
+  tps: 27601.8501
  }
 }
 dps_results: {
  key: "TestFire-AllItems-BloodofIsiset-55995"
  value: {
-  dps: 28254.02504
-  tps: 27731.53465
+  dps: 28169.88246
+  tps: 27646.93192
  }
 }
 dps_results: {
  key: "TestFire-AllItems-BloodofIsiset-56414"
  value: {
-  dps: 28300.34099
-  tps: 27778.08155
+  dps: 28172.58711
+  tps: 27649.57364
  }
 }
 dps_results: {
  key: "TestFire-AllItems-BloodthirstyGladiator'sBadgeofConquest-64687"
  value: {
-  dps: 27912.1933
-  tps: 27389.74209
+  dps: 27828.56827
+  tps: 27305.65691
  }
 }
 dps_results: {
  key: "TestFire-AllItems-BloodthirstyGladiator'sBadgeofDominance-64688"
  value: {
-  dps: 29102.31338
-  tps: 28530.3069
+  dps: 28995.11851
+  tps: 28422.76902
  }
 }
 dps_results: {
  key: "TestFire-AllItems-BloodthirstyGladiator'sBadgeofVictory-64689"
  value: {
-  dps: 27912.1933
-  tps: 27389.74209
+  dps: 27828.56827
+  tps: 27305.65691
  }
 }
 dps_results: {
  key: "TestFire-AllItems-BloodthirstyGladiator'sEmblemofCruelty-64740"
  value: {
-  dps: 28155.64812
-  tps: 27631.19209
+  dps: 28154.51341
+  tps: 27631.82749
  }
 }
 dps_results: {
  key: "TestFire-AllItems-BloodthirstyGladiator'sEmblemofMeditation-64741"
  value: {
-  dps: 27912.1933
-  tps: 27389.74209
+  dps: 27828.56827
+  tps: 27305.65691
  }
 }
 dps_results: {
  key: "TestFire-AllItems-BloodthirstyGladiator'sEmblemofTenacity-64742"
  value: {
-  dps: 27912.1933
-  tps: 27389.74209
+  dps: 27828.56827
+  tps: 27305.65691
  }
 }
 dps_results: {
  key: "TestFire-AllItems-BloodthirstyGladiator'sInsigniaofConquest-64761"
  value: {
-  dps: 27912.1933
-  tps: 27389.74209
+  dps: 27828.56827
+  tps: 27305.65691
  }
 }
 dps_results: {
  key: "TestFire-AllItems-BloodthirstyGladiator'sInsigniaofDominance-64762"
  value: {
-  dps: 28884.56959
-  tps: 28336.4411
+  dps: 28813.6924
+  tps: 28265.10284
  }
 }
 dps_results: {
  key: "TestFire-AllItems-BloodthirstyGladiator'sInsigniaofVictory-64763"
  value: {
-  dps: 27912.1933
-  tps: 27389.74209
+  dps: 27828.56827
+  tps: 27305.65691
  }
 }
 dps_results: {
  key: "TestFire-AllItems-BottledLightning-66879"
  value: {
-  dps: 29021.4557
-  tps: 28483.71547
+  dps: 28973.53268
+  tps: 28437.29144
  }
 }
 dps_results: {
  key: "TestFire-AllItems-BracingShadowspiritDiamond"
  value: {
-  dps: 30180.82891
-  tps: 29056.56391
+  dps: 30010.66279
+  tps: 28884.99026
  }
 }
 dps_results: {
  key: "TestFire-AllItems-BurningShadowspiritDiamond"
  value: {
-  dps: 30758.98742
-  tps: 30216.54673
+  dps: 30601.6579
+  tps: 30053.6753
  }
 }
 dps_results: {
  key: "TestFire-AllItems-ChaoticShadowspiritDiamond"
  value: {
-  dps: 30524.67542
-  tps: 29985.35388
+  dps: 30399.02935
+  tps: 29856.05583
  }
 }
 dps_results: {
  key: "TestFire-AllItems-CoreofRipeness-58184"
  value: {
-  dps: 29128.43545
-  tps: 28584.35895
+  dps: 29098.03729
+  tps: 28553.88046
  }
 }
 dps_results: {
  key: "TestFire-AllItems-CorpseTongueCoin-50349"
  value: {
-  dps: 27912.1933
-  tps: 27389.74209
+  dps: 27828.56827
+  tps: 27305.65691
  }
 }
 dps_results: {
  key: "TestFire-AllItems-CrushingWeight-59506"
  value: {
-  dps: 27912.1933
-  tps: 27389.74209
+  dps: 27828.56827
+  tps: 27305.65691
  }
 }
 dps_results: {
  key: "TestFire-AllItems-CrushingWeight-65118"
  value: {
-  dps: 27912.1933
-  tps: 27389.74209
+  dps: 27828.56827
+  tps: 27305.65691
  }
 }
 dps_results: {
  key: "TestFire-AllItems-DarkmoonCard:Earthquake-62048"
  value: {
-  dps: 27912.1933
-  tps: 27389.74209
+  dps: 27828.56827
+  tps: 27305.65691
  }
 }
 dps_results: {
  key: "TestFire-AllItems-DarkmoonCard:Hurricane-62049"
  value: {
-  dps: 27912.1933
-  tps: 27389.74209
+  dps: 27828.56827
+  tps: 27305.65691
  }
 }
 dps_results: {
  key: "TestFire-AllItems-DarkmoonCard:Hurricane-62051"
  value: {
-  dps: 27912.1933
-  tps: 27389.74209
+  dps: 27828.56827
+  tps: 27305.65691
  }
 }
 dps_results: {
  key: "TestFire-AllItems-DarkmoonCard:Tsunami-62050"
  value: {
-  dps: 29128.43545
-  tps: 28584.35895
+  dps: 29098.03729
+  tps: 28553.88046
  }
 }
 dps_results: {
  key: "TestFire-AllItems-Deathbringer'sWill-50363"
  value: {
-  dps: 28112.5109
-  tps: 27590.25912
+  dps: 27993.346
+  tps: 27473.40949
  }
 }
 dps_results: {
  key: "TestFire-AllItems-DestructiveShadowspiritDiamond"
  value: {
-  dps: 29906.04239
-  tps: 29373.40958
+  dps: 29779.99312
+  tps: 29243.84826
  }
 }
 dps_results: {
  key: "TestFire-AllItems-DislodgedForeignObject-50348"
  value: {
-  dps: 28838.94819
-  tps: 28311.75562
+  dps: 28688.68573
+  tps: 28162.71663
  }
 }
 dps_results: {
  key: "TestFire-AllItems-EffulgentShadowspiritDiamond"
  value: {
-  dps: 30023.49457
-  tps: 29491.69813
+  dps: 29775.23404
+  tps: 29241.15233
  }
 }
 dps_results: {
  key: "TestFire-AllItems-ElectrosparkHeartstarter-67118"
  value: {
-  dps: 28613.42195
-  tps: 28076.69821
+  dps: 28541.90292
+  tps: 28004.37692
  }
 }
 dps_results: {
  key: "TestFire-AllItems-EmberShadowspiritDiamond"
  value: {
-  dps: 30239.78764
-  tps: 29705.45198
+  dps: 30145.28942
+  tps: 29609.67475
  }
 }
 dps_results: {
  key: "TestFire-AllItems-EnigmaticShadowspiritDiamond"
  value: {
-  dps: 29906.04239
-  tps: 29373.40958
+  dps: 29779.99312
+  tps: 29243.84826
  }
 }
 dps_results: {
  key: "TestFire-AllItems-EssenceoftheCyclone-59473"
  value: {
-  dps: 27912.1933
-  tps: 27389.74209
+  dps: 27828.56827
+  tps: 27305.65691
  }
 }
 dps_results: {
  key: "TestFire-AllItems-EssenceoftheCyclone-65140"
  value: {
-  dps: 27912.1933
-  tps: 27389.74209
+  dps: 27828.56827
+  tps: 27305.65691
  }
 }
 dps_results: {
  key: "TestFire-AllItems-EternalShadowspiritDiamond"
  value: {
-  dps: 30023.49457
-  tps: 29491.69813
+  dps: 29775.23404
+  tps: 29241.15233
  }
 }
 dps_results: {
  key: "TestFire-AllItems-FallofMortality-59500"
  value: {
-  dps: 29128.43545
-  tps: 28584.35895
+  dps: 29098.03729
+  tps: 28553.88046
  }
 }
 dps_results: {
  key: "TestFire-AllItems-FallofMortality-65124"
  value: {
-  dps: 29332.5323
-  tps: 28786.65577
+  dps: 29138.15569
+  tps: 28590.74511
  }
 }
 dps_results: {
  key: "TestFire-AllItems-Figurine-DemonPanther-52199"
  value: {
-  dps: 28351.33055
-  tps: 27820.46607
+  dps: 28237.3923
+  tps: 27707.35888
  }
 }
 dps_results: {
  key: "TestFire-AllItems-Figurine-DreamOwl-52354"
  value: {
-  dps: 29055.9581
-  tps: 28514.04087
+  dps: 28988.93361
+  tps: 28447.16726
  }
 }
 dps_results: {
  key: "TestFire-AllItems-Figurine-EarthenGuardian-52352"
  value: {
-  dps: 27912.1933
-  tps: 27389.74209
+  dps: 27828.56827
+  tps: 27305.65691
  }
 }
 dps_results: {
  key: "TestFire-AllItems-Figurine-JeweledSerpent-52353"
  value: {
-  dps: 30255.04086
-  tps: 29666.85539
+  dps: 30240.30475
+  tps: 29652.83053
  }
 }
 dps_results: {
  key: "TestFire-AllItems-Figurine-KingofBoars-52351"
  value: {
-  dps: 28300.34099
-  tps: 27778.08155
+  dps: 28172.58711
+  tps: 27649.57364
  }
 }
 dps_results: {
  key: "TestFire-AllItems-Firelord'sVestments"
  value: {
-  dps: 26738.90204
-  tps: 26254.56629
+  dps: 26655.8886
+  tps: 26179.29018
  }
 }
 dps_results: {
  key: "TestFire-AllItems-FleetShadowspiritDiamond"
  value: {
-  dps: 30101.79797
-  tps: 29570.00154
+  dps: 29852.89799
+  tps: 29318.81627
  }
 }
 dps_results: {
  key: "TestFire-AllItems-FluidDeath-58181"
  value: {
-  dps: 28351.33055
-  tps: 27820.46607
+  dps: 28237.3923
+  tps: 27707.35888
  }
 }
 dps_results: {
  key: "TestFire-AllItems-ForlornShadowspiritDiamond"
  value: {
-  dps: 30180.82891
-  tps: 29645.25114
+  dps: 30010.66279
+  tps: 29470.24996
  }
 }
 dps_results: {
  key: "TestFire-AllItems-FuryofAngerforge-59461"
  value: {
-  dps: 28210.40336
-  tps: 27681.71363
+  dps: 28226.12584
+  tps: 27698.30811
  }
 }
 dps_results: {
  key: "TestFire-AllItems-GaleofShadows-56138"
  value: {
-  dps: 29201.59731
-  tps: 28661.37223
+  dps: 29090.57252
+  tps: 28551.46998
  }
 }
 dps_results: {
  key: "TestFire-AllItems-GaleofShadows-56462"
  value: {
-  dps: 29075.73128
-  tps: 28524.37664
+  dps: 29008.40098
+  tps: 28458.5738
  }
 }
 dps_results: {
  key: "TestFire-AllItems-GearDetector-61462"
  value: {
-  dps: 27912.1933
-  tps: 27389.74209
+  dps: 27828.56827
+  tps: 27305.65691
  }
 }
 dps_results: {
  key: "TestFire-AllItems-GlowingTwilightScale-54589"
  value: {
-  dps: 28605.6935
-  tps: 28070.67337
+  dps: 28673.58612
+  tps: 28141.26008
  }
 }
 dps_results: {
  key: "TestFire-AllItems-GraceoftheHerald-55266"
  value: {
-  dps: 27912.1933
-  tps: 27389.74209
+  dps: 27828.56827
+  tps: 27305.65691
  }
 }
 dps_results: {
  key: "TestFire-AllItems-GraceoftheHerald-56295"
  value: {
-  dps: 27912.1933
-  tps: 27389.74209
+  dps: 27828.56827
+  tps: 27305.65691
  }
 }
 dps_results: {
  key: "TestFire-AllItems-HarmlightToken-63839"
  value: {
-  dps: 28900.67973
-  tps: 28363.67127
+  dps: 28818.4707
+  tps: 28282.19007
  }
 }
 dps_results: {
  key: "TestFire-AllItems-Harrison'sInsigniaofPanache-65803"
  value: {
-  dps: 27912.1933
-  tps: 27389.74209
+  dps: 27828.56827
+  tps: 27305.65691
  }
 }
 dps_results: {
  key: "TestFire-AllItems-HeartofIgnacious-59514"
  value: {
-  dps: 29565.77103
-  tps: 29021.66959
+  dps: 29623.18032
+  tps: 29081.88491
  }
 }
 dps_results: {
  key: "TestFire-AllItems-HeartofIgnacious-65110"
  value: {
-  dps: 29895.28306
-  tps: 29349.65673
+  dps: 29791.11003
+  tps: 29245.94273
  }
 }
 dps_results: {
  key: "TestFire-AllItems-HeartofRage-59224"
  value: {
-  dps: 27912.1933
-  tps: 27389.74209
+  dps: 27828.56827
+  tps: 27305.65691
  }
 }
 dps_results: {
  key: "TestFire-AllItems-HeartofRage-65072"
  value: {
-  dps: 27912.1933
-  tps: 27389.74209
+  dps: 27828.56827
+  tps: 27305.65691
  }
 }
 dps_results: {
  key: "TestFire-AllItems-HeartofSolace-55868"
  value: {
-  dps: 28365.6936
-  tps: 27841.23508
+  dps: 28283.5305
+  tps: 27760.23769
  }
 }
 dps_results: {
  key: "TestFire-AllItems-HeartofSolace-56393"
  value: {
-  dps: 28151.90869
-  tps: 27618.9138
+  dps: 28089.34617
+  tps: 27557.58162
  }
 }
 dps_results: {
  key: "TestFire-AllItems-HeartofThunder-55845"
  value: {
-  dps: 27912.1933
-  tps: 27389.74209
+  dps: 27828.56827
+  tps: 27305.65691
  }
 }
 dps_results: {
  key: "TestFire-AllItems-HeartofThunder-56370"
  value: {
-  dps: 27912.1933
-  tps: 27389.74209
+  dps: 27828.56827
+  tps: 27305.65691
  }
 }
 dps_results: {
  key: "TestFire-AllItems-HeartoftheVile-66969"
  value: {
-  dps: 27912.1933
-  tps: 27389.74209
+  dps: 27828.56827
+  tps: 27305.65691
  }
 }
 dps_results: {
  key: "TestFire-AllItems-Heartpierce-50641"
  value: {
-  dps: 30524.67542
-  tps: 29985.35388
+  dps: 30399.02935
+  tps: 29856.05583
  }
 }
 dps_results: {
  key: "TestFire-AllItems-ImpassiveShadowspiritDiamond"
  value: {
-  dps: 29906.04239
-  tps: 29373.40958
+  dps: 29779.99312
+  tps: 29243.84826
  }
 }
 dps_results: {
  key: "TestFire-AllItems-ImpatienceofYouth-62464"
  value: {
-  dps: 28349.56111
-  tps: 27827.30167
+  dps: 28221.61285
+  tps: 27698.59938
  }
 }
 dps_results: {
  key: "TestFire-AllItems-ImpatienceofYouth-62469"
  value: {
-  dps: 28349.56111
-  tps: 27827.30167
+  dps: 28221.61285
+  tps: 27698.59938
  }
 }
 dps_results: {
  key: "TestFire-AllItems-ImpetuousQuery-55881"
  value: {
-  dps: 28254.02504
-  tps: 27731.53465
+  dps: 28169.88246
+  tps: 27646.93192
  }
 }
 dps_results: {
  key: "TestFire-AllItems-ImpetuousQuery-56406"
  value: {
-  dps: 28300.34099
-  tps: 27778.08155
+  dps: 28172.58711
+  tps: 27649.57364
  }
 }
 dps_results: {
  key: "TestFire-AllItems-InsigniaofDiplomacy-61433"
  value: {
-  dps: 27912.1933
-  tps: 27389.74209
+  dps: 27828.56827
+  tps: 27305.65691
  }
 }
 dps_results: {
  key: "TestFire-AllItems-InsigniaoftheEarthenLord-61429"
  value: {
-  dps: 28884.13274
-  tps: 28339.1961
+  dps: 28801.52424
+  tps: 28256.07514
  }
 }
 dps_results: {
  key: "TestFire-AllItems-JarofAncientRemedies-59354"
  value: {
-  dps: 27797.05768
-  tps: 27292.54037
+  dps: 27694.99831
+  tps: 27191.69612
  }
 }
 dps_results: {
  key: "TestFire-AllItems-JarofAncientRemedies-65029"
  value: {
-  dps: 27782.63202
-  tps: 27279.19762
+  dps: 27698.1624
+  tps: 27195.19195
  }
 }
 dps_results: {
  key: "TestFire-AllItems-JujuofNimbleness-63840"
  value: {
-  dps: 28208.87406
-  tps: 27686.38366
+  dps: 28124.80065
+  tps: 27601.8501
  }
 }
 dps_results: {
  key: "TestFire-AllItems-KeytotheEndlessChamber-55795"
  value: {
-  dps: 28351.33055
-  tps: 27820.46607
+  dps: 28237.3923
+  tps: 27707.35888
  }
 }
 dps_results: {
  key: "TestFire-AllItems-KeytotheEndlessChamber-56328"
  value: {
-  dps: 28351.33055
-  tps: 27820.46607
+  dps: 28237.3923
+  tps: 27707.35888
  }
 }
 dps_results: {
  key: "TestFire-AllItems-KvaldirBattleStandard-59685"
  value: {
-  dps: 28363.62222
-  tps: 27849.29399
+  dps: 28166.73809
+  tps: 27653.17338
  }
 }
 dps_results: {
  key: "TestFire-AllItems-KvaldirBattleStandard-59689"
  value: {
-  dps: 28363.62222
-  tps: 27849.29399
+  dps: 28166.73809
+  tps: 27653.17338
  }
 }
 dps_results: {
  key: "TestFire-AllItems-LadyLa-La'sSingingShell-67152"
  value: {
-  dps: 28336.16098
-  tps: 27819.27383
+  dps: 28271.95511
+  tps: 27758.1021
  }
 }
 dps_results: {
  key: "TestFire-AllItems-LeadenDespair-55816"
  value: {
-  dps: 27912.1933
-  tps: 27389.74209
+  dps: 27828.56827
+  tps: 27305.65691
  }
 }
 dps_results: {
  key: "TestFire-AllItems-LeadenDespair-56347"
  value: {
-  dps: 27912.1933
-  tps: 27389.74209
+  dps: 27828.56827
+  tps: 27305.65691
  }
 }
 dps_results: {
  key: "TestFire-AllItems-LeftEyeofRajh-56102"
  value: {
-  dps: 27912.1933
-  tps: 27389.74209
+  dps: 27828.56827
+  tps: 27305.65691
  }
 }
 dps_results: {
  key: "TestFire-AllItems-LeftEyeofRajh-56427"
  value: {
-  dps: 27912.1933
-  tps: 27389.74209
+  dps: 27828.56827
+  tps: 27305.65691
  }
 }
 dps_results: {
  key: "TestFire-AllItems-LicensetoSlay-58180"
  value: {
-  dps: 28351.33055
-  tps: 27820.46607
+  dps: 28237.3923
+  tps: 27707.35888
  }
 }
 dps_results: {
  key: "TestFire-AllItems-MagnetiteMirror-55814"
  value: {
-  dps: 27912.1933
-  tps: 27389.74209
+  dps: 27828.56827
+  tps: 27305.65691
  }
 }
 dps_results: {
  key: "TestFire-AllItems-MagnetiteMirror-56345"
  value: {
-  dps: 27912.1933
-  tps: 27389.74209
+  dps: 27828.56827
+  tps: 27305.65691
  }
 }
 dps_results: {
  key: "TestFire-AllItems-MandalaofStirringPatterns-62467"
  value: {
-  dps: 27912.1933
-  tps: 27389.74209
+  dps: 27828.56827
+  tps: 27305.65691
  }
 }
 dps_results: {
  key: "TestFire-AllItems-MandalaofStirringPatterns-62472"
  value: {
-  dps: 27912.1933
-  tps: 27389.74209
+  dps: 27828.56827
+  tps: 27305.65691
  }
 }
 dps_results: {
  key: "TestFire-AllItems-MarkofKhardros-56132"
  value: {
-  dps: 28414.02451
-  tps: 27889.40801
+  dps: 28332.08756
+  tps: 27807.0143
  }
 }
 dps_results: {
  key: "TestFire-AllItems-MarkofKhardros-56458"
  value: {
-  dps: 28478.94741
-  tps: 27954.33091
+  dps: 28397.23574
+  tps: 27872.16248
  }
 }
 dps_results: {
  key: "TestFire-AllItems-MightoftheOcean-55251"
  value: {
-  dps: 28351.33055
-  tps: 27820.46607
+  dps: 28237.3923
+  tps: 27707.35888
  }
 }
 dps_results: {
  key: "TestFire-AllItems-MightoftheOcean-56285"
  value: {
-  dps: 28351.33055
-  tps: 27820.46607
+  dps: 28237.3923
+  tps: 27707.35888
  }
 }
 dps_results: {
  key: "TestFire-AllItems-MirrorofBrokenImages-62466"
  value: {
-  dps: 28349.56111
-  tps: 27827.30167
+  dps: 28221.61285
+  tps: 27698.59938
  }
 }
 dps_results: {
  key: "TestFire-AllItems-MirrorofBrokenImages-62471"
  value: {
-  dps: 28349.56111
-  tps: 27827.30167
+  dps: 28221.61285
+  tps: 27698.59938
  }
 }
 dps_results: {
  key: "TestFire-AllItems-MoonwellChalice-70142"
  value: {
-  dps: 29994.21363
-  tps: 29446.86853
+  dps: 29994.83144
+  tps: 29447.68626
  }
 }
 dps_results: {
  key: "TestFire-AllItems-Oremantle'sFavor-61448"
  value: {
-  dps: 28625.49777
-  tps: 28093.11868
+  dps: 28567.04897
+  tps: 28033.5593
  }
 }
 dps_results: {
  key: "TestFire-AllItems-PetrifiedTwilightScale-54591"
  value: {
-  dps: 27912.1933
-  tps: 27389.74209
+  dps: 27828.56827
+  tps: 27305.65691
  }
 }
 dps_results: {
  key: "TestFire-AllItems-PhylacteryoftheNamelessLich-50365"
  value: {
-  dps: 29047.12222
-  tps: 28516.17798
+  dps: 28963.31969
+  tps: 28432.08804
  }
 }
 dps_results: {
  key: "TestFire-AllItems-PorcelainCrab-55237"
  value: {
-  dps: 27912.1933
-  tps: 27389.74209
+  dps: 27828.56827
+  tps: 27305.65691
  }
 }
 dps_results: {
  key: "TestFire-AllItems-PorcelainCrab-56280"
  value: {
-  dps: 27912.1933
-  tps: 27389.74209
+  dps: 27828.56827
+  tps: 27305.65691
  }
 }
 dps_results: {
  key: "TestFire-AllItems-PowerfulShadowspiritDiamond"
  value: {
-  dps: 30023.49457
-  tps: 29491.69813
+  dps: 29775.23404
+  tps: 29241.15233
  }
 }
 dps_results: {
  key: "TestFire-AllItems-Prestor'sTalismanofMachination-59441"
  value: {
-  dps: 27912.1933
-  tps: 27389.74209
+  dps: 27828.56827
+  tps: 27305.65691
  }
 }
 dps_results: {
  key: "TestFire-AllItems-Prestor'sTalismanofMachination-65026"
  value: {
-  dps: 27912.1933
-  tps: 27389.74209
+  dps: 27828.56827
+  tps: 27305.65691
  }
 }
 dps_results: {
  key: "TestFire-AllItems-Rainsong-55854"
  value: {
-  dps: 27912.1933
-  tps: 27389.74209
+  dps: 27828.56827
+  tps: 27305.65691
  }
 }
 dps_results: {
  key: "TestFire-AllItems-Rainsong-56377"
  value: {
-  dps: 27912.1933
-  tps: 27389.74209
+  dps: 27828.56827
+  tps: 27305.65691
  }
 }
 dps_results: {
  key: "TestFire-AllItems-ReverberatingShadowspiritDiamond"
  value: {
-  dps: 30592.38874
-  tps: 30053.56256
+  dps: 30360.94354
+  tps: 29819.24529
  }
 }
 dps_results: {
  key: "TestFire-AllItems-RevitalizingShadowspiritDiamond"
  value: {
-  dps: 30592.38874
-  tps: 30053.56256
+  dps: 30360.94354
+  tps: 29819.24529
  }
 }
 dps_results: {
  key: "TestFire-AllItems-RightEyeofRajh-56100"
  value: {
-  dps: 28351.33055
-  tps: 27820.46607
+  dps: 28237.3923
+  tps: 27707.35888
  }
 }
 dps_results: {
  key: "TestFire-AllItems-RightEyeofRajh-56431"
  value: {
-  dps: 28351.33055
-  tps: 27820.46607
+  dps: 28237.3923
+  tps: 27707.35888
  }
 }
 dps_results: {
  key: "TestFire-AllItems-Schnottz'sMedallionofCommand-65805"
  value: {
-  dps: 27912.1933
-  tps: 27389.74209
+  dps: 27828.56827
+  tps: 27305.65691
  }
 }
 dps_results: {
  key: "TestFire-AllItems-SeaStar-55256"
  value: {
-  dps: 28472.17733
-  tps: 27923.06666
+  dps: 28380.30143
+  tps: 27830.91172
  }
 }
 dps_results: {
  key: "TestFire-AllItems-SeaStar-56290"
  value: {
-  dps: 29025.09025
-  tps: 28456.04576
+  dps: 28918.59708
+  tps: 28349.21755
  }
 }
 dps_results: {
  key: "TestFire-AllItems-ShardofWoe-60233"
  value: {
-  dps: 28676.35034
-  tps: 28144.14584
+  dps: 28606.12131
+  tps: 28079.89314
  }
 }
 dps_results: {
  key: "TestFire-AllItems-Shrine-CleansingPurifier-63838"
  value: {
-  dps: 27912.1933
-  tps: 27389.74209
+  dps: 27828.56827
+  tps: 27305.65691
  }
 }
 dps_results: {
  key: "TestFire-AllItems-Sindragosa'sFlawlessFang-50364"
  value: {
-  dps: 27912.1933
-  tps: 27389.74209
+  dps: 27828.56827
+  tps: 27305.65691
  }
 }
 dps_results: {
  key: "TestFire-AllItems-Skardyn'sGrace-56115"
  value: {
-  dps: 28444.41726
-  tps: 27919.13694
+  dps: 28354.11053
+  tps: 27828.6154
  }
 }
 dps_results: {
  key: "TestFire-AllItems-Skardyn'sGrace-56440"
  value: {
-  dps: 28537.15209
-  tps: 28012.53735
+  dps: 28436.2729
+  tps: 27911.44277
  }
 }
 dps_results: {
  key: "TestFire-AllItems-Sorrowsong-55879"
  value: {
-<<<<<<< HEAD
-  dps: 29485.42293
-  tps: 28957.07562
-=======
-  dps: 29047.32034
-  tps: 28512.12829
->>>>>>> eb93bc5b
+  dps: 28963.1429
+  tps: 28427.28667
  }
 }
 dps_results: {
  key: "TestFire-AllItems-Sorrowsong-56400"
  value: {
-<<<<<<< HEAD
-  dps: 29576.12095
-  tps: 29047.17035
-=======
-  dps: 29203.92882
-  tps: 28667.35227
->>>>>>> eb93bc5b
+  dps: 29077.3979
+  tps: 28539.83302
  }
 }
 dps_results: {
  key: "TestFire-AllItems-Soul'sAnguish-66994"
  value: {
-  dps: 28351.33055
-  tps: 27820.46607
+  dps: 28237.3923
+  tps: 27707.35888
  }
 }
 dps_results: {
  key: "TestFire-AllItems-SoulCasket-58183"
  value: {
-  dps: 29901.47312
-  tps: 29316.76888
+  dps: 29778.53995
+  tps: 29193.41944
  }
 }
 dps_results: {
  key: "TestFire-AllItems-Stonemother'sKiss-61411"
  value: {
-  dps: 29035.75423
-  tps: 28494.09854
+  dps: 29123.91323
+  tps: 28586.71016
  }
 }
 dps_results: {
  key: "TestFire-AllItems-StumpofTime-62465"
  value: {
-  dps: 29134.7324
-  tps: 28581.25963
+  dps: 29024.09955
+  tps: 28473.70962
  }
 }
 dps_results: {
  key: "TestFire-AllItems-StumpofTime-62470"
  value: {
-  dps: 29255.83979
-  tps: 28704.74223
+  dps: 29132.91695
+  tps: 28582.67217
  }
 }
 dps_results: {
  key: "TestFire-AllItems-SymbioticWorm-59332"
  value: {
-  dps: 27912.1933
-  tps: 27389.74209
+  dps: 27828.56827
+  tps: 27305.65691
  }
 }
 dps_results: {
  key: "TestFire-AllItems-SymbioticWorm-65048"
  value: {
-  dps: 27912.1933
-  tps: 27389.74209
+  dps: 27828.56827
+  tps: 27305.65691
  }
 }
 dps_results: {
  key: "TestFire-AllItems-TalismanofSinisterOrder-65804"
  value: {
-  dps: 29212.55143
-  tps: 28676.218
+  dps: 29104.79618
+  tps: 28566.79332
  }
 }
 dps_results: {
  key: "TestFire-AllItems-Tank-CommanderInsignia-63841"
  value: {
-  dps: 27912.1933
-  tps: 27389.74209
+  dps: 27828.56827
+  tps: 27305.65691
  }
 }
 dps_results: {
  key: "TestFire-AllItems-TearofBlood-55819"
  value: {
-  dps: 28797.13425
-  tps: 28261.64408
+  dps: 28690.39317
+  tps: 28154.50565
  }
 }
 dps_results: {
  key: "TestFire-AllItems-TearofBlood-56351"
  value: {
-  dps: 29055.9581
-  tps: 28514.04087
+  dps: 28988.93361
+  tps: 28447.16726
  }
 }
 dps_results: {
  key: "TestFire-AllItems-TendrilsofBurrowingDark-55810"
  value: {
-  dps: 28992.35066
-  tps: 28458.22269
+  dps: 28896.49389
+  tps: 28361.7396
  }
 }
 dps_results: {
  key: "TestFire-AllItems-TendrilsofBurrowingDark-56339"
  value: {
-  dps: 29360.90301
-  tps: 28820.30339
+  dps: 29221.31507
+  tps: 28679.98691
  }
 }
 dps_results: {
  key: "TestFire-AllItems-Theralion'sMirror-59519"
  value: {
-  dps: 29801.39533
-  tps: 29257.16329
+  dps: 29731.98392
+  tps: 29190.16365
  }
 }
 dps_results: {
  key: "TestFire-AllItems-Theralion'sMirror-65105"
  value: {
-  dps: 30090.01963
-  tps: 29542.42564
+  dps: 29968.20227
+  tps: 29421.16129
  }
 }
 dps_results: {
  key: "TestFire-AllItems-Throngus'sFinger-56121"
  value: {
-  dps: 27912.1933
-  tps: 27389.74209
+  dps: 27828.56827
+  tps: 27305.65691
  }
 }
 dps_results: {
  key: "TestFire-AllItems-Throngus'sFinger-56449"
  value: {
-  dps: 27912.1933
-  tps: 27389.74209
+  dps: 27828.56827
+  tps: 27305.65691
  }
 }
 dps_results: {
  key: "TestFire-AllItems-Tia'sGrace-55874"
  value: {
-  dps: 28254.02504
-  tps: 27731.53465
+  dps: 28169.88246
+  tps: 27646.93192
  }
 }
 dps_results: {
  key: "TestFire-AllItems-Tia'sGrace-56394"
  value: {
-  dps: 28300.34099
-  tps: 27778.08155
+  dps: 28172.58711
+  tps: 27649.57364
  }
 }
 dps_results: {
  key: "TestFire-AllItems-TinyAbominationinaJar-50706"
  value: {
-  dps: 28051.10231
-  tps: 27524.19681
+  dps: 28008.23674
+  tps: 27481.26941
  }
 }
 dps_results: {
  key: "TestFire-AllItems-Tyrande'sFavoriteDoll-64645"
  value: {
-  dps: 29336.00337
-  tps: 28800.67412
+  dps: 29300.74788
+  tps: 28768.50502
  }
 }
 dps_results: {
  key: "TestFire-AllItems-UnheededWarning-59520"
  value: {
-  dps: 27912.1933
-  tps: 27389.74209
+  dps: 27828.56827
+  tps: 27305.65691
  }
 }
 dps_results: {
  key: "TestFire-AllItems-UnquenchableFlame-67101"
  value: {
-  dps: 27912.1933
-  tps: 27389.74209
+  dps: 27828.56827
+  tps: 27305.65691
  }
 }
 dps_results: {
  key: "TestFire-AllItems-UnsolvableRiddle-62463"
  value: {
-  dps: 28349.56111
-  tps: 27827.30167
+  dps: 28221.61285
+  tps: 27698.59938
  }
 }
 dps_results: {
  key: "TestFire-AllItems-UnsolvableRiddle-62468"
  value: {
-  dps: 28349.56111
-  tps: 27827.30167
+  dps: 28221.61285
+  tps: 27698.59938
  }
 }
 dps_results: {
  key: "TestFire-AllItems-UnsolvableRiddle-68709"
  value: {
-  dps: 28349.56111
-  tps: 27827.30167
+  dps: 28221.61285
+  tps: 27698.59938
  }
 }
 dps_results: {
  key: "TestFire-AllItems-VialofStolenMemories-59515"
  value: {
-  dps: 27912.1933
-  tps: 27389.74209
+  dps: 27828.56827
+  tps: 27305.65691
  }
 }
 dps_results: {
  key: "TestFire-AllItems-VialofStolenMemories-65109"
  value: {
-  dps: 27912.1933
-  tps: 27389.74209
+  dps: 27828.56827
+  tps: 27305.65691
  }
 }
 dps_results: {
  key: "TestFire-AllItems-ViciousGladiator'sBadgeofConquest-61033"
  value: {
-  dps: 27912.1933
-  tps: 27389.74209
+  dps: 27828.56827
+  tps: 27305.65691
  }
 }
 dps_results: {
  key: "TestFire-AllItems-ViciousGladiator'sBadgeofDominance-61035"
  value: {
-  dps: 29171.40775
-  tps: 28596.75108
+  dps: 29063.58506
+  tps: 28488.57824
  }
 }
 dps_results: {
  key: "TestFire-AllItems-ViciousGladiator'sBadgeofVictory-61034"
  value: {
-  dps: 27912.1933
-  tps: 27389.74209
+  dps: 27828.56827
+  tps: 27305.65691
  }
 }
 dps_results: {
  key: "TestFire-AllItems-ViciousGladiator'sEmblemofAccuracy-61027"
  value: {
-  dps: 28351.33055
-  tps: 27820.46607
+  dps: 28237.3923
+  tps: 27707.35888
  }
 }
 dps_results: {
  key: "TestFire-AllItems-ViciousGladiator'sEmblemofAlacrity-61028"
  value: {
-  dps: 28377.26477
-  tps: 27846.58002
+  dps: 28356.39241
+  tps: 27828.69416
  }
 }
 dps_results: {
  key: "TestFire-AllItems-ViciousGladiator'sEmblemofCruelty-61026"
  value: {
-  dps: 28345.29864
-  tps: 27816.46444
+  dps: 28347.91559
+  tps: 27821.81827
  }
 }
 dps_results: {
  key: "TestFire-AllItems-ViciousGladiator'sEmblemofProficiency-61030"
  value: {
-  dps: 27912.1933
-  tps: 27389.74209
+  dps: 27828.56827
+  tps: 27305.65691
  }
 }
 dps_results: {
  key: "TestFire-AllItems-ViciousGladiator'sEmblemofProwess-61029"
  value: {
-  dps: 28347.43773
-  tps: 27824.68213
+  dps: 28247.48754
+  tps: 27724.47408
  }
 }
 dps_results: {
  key: "TestFire-AllItems-ViciousGladiator'sEmblemofTenacity-61032"
  value: {
-  dps: 27912.1933
-  tps: 27389.74209
+  dps: 27828.56827
+  tps: 27305.65691
  }
 }
 dps_results: {
  key: "TestFire-AllItems-ViciousGladiator'sInsigniaofConquest-61047"
  value: {
-  dps: 27912.1933
-  tps: 27389.74209
+  dps: 27828.56827
+  tps: 27305.65691
  }
 }
 dps_results: {
  key: "TestFire-AllItems-ViciousGladiator'sInsigniaofDominance-61045"
  value: {
-  dps: 28911.9349
-  tps: 28361.85911
+  dps: 28808.61164
+  tps: 28259.23853
  }
 }
 dps_results: {
  key: "TestFire-AllItems-ViciousGladiator'sInsigniaofVictory-61046"
  value: {
-  dps: 27912.1933
-  tps: 27389.74209
+  dps: 27828.56827
+  tps: 27305.65691
  }
 }
 dps_results: {
  key: "TestFire-AllItems-WitchingHourglass-55787"
  value: {
-  dps: 29205.86502
-  tps: 28676.91305
+  dps: 29087.52487
+  tps: 28559.85688
  }
 }
 dps_results: {
  key: "TestFire-AllItems-WitchingHourglass-56320"
  value: {
-  dps: 29529.88037
-  tps: 28993.15488
+  dps: 29394.45931
+  tps: 28858.14118
  }
 }
 dps_results: {
  key: "TestFire-AllItems-World-QuellerFocus-63842"
  value: {
-  dps: 28208.87406
-  tps: 27686.38366
+  dps: 28124.80065
+  tps: 27601.8501
  }
 }
 dps_results: {
  key: "TestFire-AllItems-Za'brox'sLuckyTooth-63742"
  value: {
-  dps: 28349.10161
-  tps: 27824.48511
+  dps: 28266.93938
+  tps: 27741.86613
  }
 }
 dps_results: {
  key: "TestFire-AllItems-Za'brox'sLuckyTooth-63745"
  value: {
-  dps: 28349.10161
-  tps: 27824.48511
+  dps: 28266.93938
+  tps: 27741.86613
  }
 }
 dps_results: {
  key: "TestFire-Average-Default"
  value: {
-  dps: 30858.24063
-  tps: 30308.35066
+  dps: 30756.41843
+  tps: 30208.12121
  }
 }
 dps_results: {
  key: "TestFire-Settings-Troll-p1_fire-Fire-fire-FullBuffs-0.0yards-LongMultiTarget"
  value: {
-  dps: 49798.05796
-  tps: 53223.39646
+  dps: 49629.26327
+  tps: 53034.89863
  }
 }
 dps_results: {
  key: "TestFire-Settings-Troll-p1_fire-Fire-fire-FullBuffs-0.0yards-LongSingleTarget"
  value: {
-  dps: 30524.67542
-  tps: 29985.35388
+  dps: 30399.02935
+  tps: 29856.05583
  }
 }
 dps_results: {
  key: "TestFire-Settings-Troll-p1_fire-Fire-fire-FullBuffs-0.0yards-ShortSingleTarget"
  value: {
-  dps: 42081.16719
-  tps: 41152.2124
+  dps: 41857.155
+  tps: 40935.13482
  }
 }
 dps_results: {
  key: "TestFire-Settings-Troll-p1_fire-Fire-fire-NoBuffs-0.0yards-LongMultiTarget"
  value: {
-  dps: 35104.27339
-  tps: 38911.62286
+  dps: 35037.08587
+  tps: 38772.52857
  }
 }
 dps_results: {
  key: "TestFire-Settings-Troll-p1_fire-Fire-fire-NoBuffs-0.0yards-LongSingleTarget"
  value: {
-  dps: 20772.63982
-  tps: 20360.77944
+  dps: 20684.97847
+  tps: 20275.80823
  }
 }
 dps_results: {
  key: "TestFire-Settings-Troll-p1_fire-Fire-fire-NoBuffs-0.0yards-ShortSingleTarget"
  value: {
-  dps: 24463.1136
-  tps: 23690.48822
+  dps: 24228.68106
+  tps: 23459.91609
  }
 }
 dps_results: {
  key: "TestFire-SwitchInFrontOfTarget-Default"
  value: {
-  dps: 30524.67542
-  tps: 29985.35388
+  dps: 30399.02935
+  tps: 29856.05583
  }
 }