package mage

import (
	"time"

	"github.com/wowsims/wotlk/sim/core"
	"github.com/wowsims/wotlk/sim/core/stats"
)

// The numbers in this file are VERY rough approximations based on logs.

func (mage *Mage) registerSummonWaterElementalCD() {
	if !mage.Talents.SummonWaterElemental {
		return
	}

	baseCost := mage.BaseMana * 0.16
	mage.SummonWaterElemental = mage.RegisterSpell(core.SpellConfig{
		ActionID: core.ActionID{SpellID: 31687},

		ResourceType: stats.Mana,
		BaseCost:     baseCost,

		Cast: core.CastConfig{
			DefaultCast: core.Cast{
<<<<<<< HEAD
				Cost: baseCost *
					(1 - 0.05*float64(mage.Talents.FrostChanneling)) *
					(1 - 0.01*float64(mage.Talents.Precision)),
				GCD: core.GCDDefault,
=======
				Cost: baseCost * (1 - 0.05*float64(mage.Talents.FrostChanneling)),
				GCD:  core.GCDDefault,
>>>>>>> c0862d82
			},
			CD: core.Cooldown{
				Timer:    mage.NewTimer(),
				Duration: time.Minute * 3,
			},
		},

		ApplyEffects: func(sim *core.Simulation, _ *core.Unit, _ *core.Spell) {
			mage.waterElemental.EnableWithTimeout(sim, mage.waterElemental, time.Second*45)
		},
	})

	mage.AddMajorCooldown(core.MajorCooldown{
		Spell:    mage.SummonWaterElemental,
		Priority: core.CooldownPriorityDrums + 1, // Always prefer to cast before drums or lust so the ele gets their benefits.
		Type:     core.CooldownTypeDPS,
		CanActivate: func(sim *core.Simulation, character *core.Character) bool {
			if mage.waterElemental.IsEnabled() {
				return false
			}
			if character.CurrentMana() < mage.SummonWaterElemental.DefaultCast.Cost {
				return false
			}
			return true
		},
	})
}

type WaterElemental struct {
	core.Pet

	// Water Ele almost never just stands still and spams like we want, it sometimes
	// does its own thing. This controls how much it does that.
	disobeyChance float64

	Waterbolt *core.Spell
}

func (mage *Mage) NewWaterElemental(disobeyChance float64) *WaterElemental {
	waterElemental := &WaterElemental{
		Pet: core.NewPet(
			"Water Elemental",
			&mage.Character,
			waterElementalBaseStats,
			waterElementalStatInheritance,
			false,
			true,
		),
		disobeyChance: disobeyChance,
	}
	waterElemental.EnableManaBar()

	mage.AddPet(waterElemental)

	return waterElemental
}

func (we *WaterElemental) GetPet() *core.Pet {
	return &we.Pet
}

func (we *WaterElemental) Initialize() {
	we.registerWaterboltSpell()
}

func (we *WaterElemental) Reset(sim *core.Simulation) {
}

func (we *WaterElemental) OnGCDReady(sim *core.Simulation) {
	spell := we.Waterbolt

	if sim.RandomFloat("Water Elemental Disobey") < we.disobeyChance {
		// Water ele has decided not to cooperate, so just wait for the cast time
		// instead of casting.
		we.WaitUntil(sim, sim.CurrentTime+spell.DefaultCast.CastTime)
		return
	}

	if success := spell.Cast(sim, we.CurrentTarget); !success {
		// If water ele has gone OOM then there won't be enough time left for meaningful
		// regen to occur before the ele expires. So just murder itself.
		we.Disable(sim)
	}
}

// These numbers are just rough guesses based on looking at some logs.
var waterElementalBaseStats = stats.Stats{
	stats.Intellect:  100,
	stats.SpellPower: 300,
	stats.Mana:       2000,
	stats.SpellHit:   3 * core.SpellHitRatingPerHitChance,
	stats.SpellCrit:  8 * core.CritRatingPerCritChance,
}

var waterElementalStatInheritance = func(ownerStats stats.Stats) stats.Stats {
	// These numbers are just rough guesses based on looking at some logs.
	return ownerStats.DotProduct(stats.Stats{
		// Computed based on my lvl 65 mage, need to ask someone with a 70 to check these
		stats.Stamina:   0.2238,
		stats.Intellect: 0.01,

		stats.SpellPower:      0.333,
		stats.FrostSpellPower: 0.333,
		stats.SpellHit:        0.01,
		stats.SpellCrit:       0.01,
	})
}

func (we *WaterElemental) registerWaterboltSpell() {
	baseCost := we.BaseMana * 0.1

	we.Waterbolt = we.RegisterSpell(core.SpellConfig{
		ActionID:    core.ActionID{SpellID: 31707},
		SpellSchool: core.SpellSchoolFrost,

		ResourceType: stats.Mana,
		BaseCost:     baseCost,

		Cast: core.CastConfig{
			DefaultCast: core.Cast{
				Cost:     baseCost,
				GCD:      core.GCDDefault,
				CastTime: time.Second * 3,
			},
		},

		ApplyEffects: core.ApplyEffectFuncDirectDamage(core.SpellEffect{
			ProcMask:         core.ProcMaskSpellDamage,
			DamageMultiplier: 1,
			ThreatMultiplier: 1,
			BaseDamage:       core.BaseDamageConfigMagic(256, 328, 3.0/3.5),
			OutcomeApplier:   we.OutcomeFuncMagicHitAndCrit(we.DefaultSpellCritMultiplier()),
		}),
	})
}<|MERGE_RESOLUTION|>--- conflicted
+++ resolved
@@ -23,15 +23,8 @@
 
 		Cast: core.CastConfig{
 			DefaultCast: core.Cast{
-<<<<<<< HEAD
-				Cost: baseCost *
-					(1 - 0.05*float64(mage.Talents.FrostChanneling)) *
-					(1 - 0.01*float64(mage.Talents.Precision)),
-				GCD: core.GCDDefault,
-=======
 				Cost: baseCost * (1 - 0.05*float64(mage.Talents.FrostChanneling)),
 				GCD:  core.GCDDefault,
->>>>>>> c0862d82
 			},
 			CD: core.Cooldown{
 				Timer:    mage.NewTimer(),
