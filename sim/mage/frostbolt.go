package mage

import (
	"time"

	"github.com/wowsims/wotlk/sim/core"
	"github.com/wowsims/wotlk/sim/core/stats"
)

func (mage *Mage) registerFrostboltSpell() {
	baseCost := 330.0

	mage.Frostbolt = mage.RegisterSpell(core.SpellConfig{
		ActionID:    core.ActionID{SpellID: 27072},
		SpellSchool: core.SpellSchoolFrost,
		Flags:       SpellFlagMage | core.SpellFlagBinary | BarrageSpells,

		ResourceType: stats.Mana,
		BaseCost:     baseCost,

		Cast: core.CastConfig{
			DefaultCast: core.Cast{
				Cost: baseCost *
<<<<<<< HEAD
					(1 - 0.05*float64(mage.Talents.FrostChanneling)) *
					(1 - 0.01*float64(mage.Talents.Precision)),
=======
					(1 - 0.05*float64(mage.Talents.FrostChanneling)),
>>>>>>> c0862d82

				GCD:      core.GCDDefault,
				CastTime: time.Second*3 - time.Millisecond*100*time.Duration(mage.Talents.ImprovedFrostbolt),
			},
		},

		ApplyEffects: core.ApplyEffectFuncDirectDamage(core.SpellEffect{
			ProcMask: core.ProcMaskSpellDamage,
			// Frostbolt get 2x bonus from Elemental Precision because it's a binary spell.
<<<<<<< HEAD
			BonusSpellHitRating:  float64(mage.Talents.Precision) * 2 * core.SpellHitRatingPerHitChance,
=======
			BonusSpellHitRating:  0,
>>>>>>> c0862d82
			BonusSpellCritRating: float64(mage.Talents.EmpoweredFrostbolt) * 1 * core.CritRatingPerCritChance,

			DamageMultiplier: mage.spellDamageMultiplier *
				(1 + 0.02*float64(mage.Talents.PiercingIce)) *
				(1 + 0.01*float64(mage.Talents.ArcticWinds)) *
				core.TernaryFloat64(mage.HasSetBonus(ItemSetTempestRegalia, 4), 1.05, 1),

			ThreatMultiplier: 1 - (0.1/3)*float64(mage.Talents.FrostChanneling),

			BaseDamage:     core.BaseDamageConfigMagic(600, 647, (3.0/3.5)*0.95+0.02*float64(mage.Talents.EmpoweredFrostbolt)),
			OutcomeApplier: mage.OutcomeFuncMagicHitAndCritBinary(mage.SpellCritMultiplier(1, 0.25*float64(mage.Talents.SpellPower)+0.2*float64(mage.Talents.IceShards))),
		}),
	})
}<|MERGE_RESOLUTION|>--- conflicted
+++ resolved
@@ -21,12 +21,7 @@
 		Cast: core.CastConfig{
 			DefaultCast: core.Cast{
 				Cost: baseCost *
-<<<<<<< HEAD
-					(1 - 0.05*float64(mage.Talents.FrostChanneling)) *
-					(1 - 0.01*float64(mage.Talents.Precision)),
-=======
 					(1 - 0.05*float64(mage.Talents.FrostChanneling)),
->>>>>>> c0862d82
 
 				GCD:      core.GCDDefault,
 				CastTime: time.Second*3 - time.Millisecond*100*time.Duration(mage.Talents.ImprovedFrostbolt),
@@ -36,11 +31,7 @@
 		ApplyEffects: core.ApplyEffectFuncDirectDamage(core.SpellEffect{
 			ProcMask: core.ProcMaskSpellDamage,
 			// Frostbolt get 2x bonus from Elemental Precision because it's a binary spell.
-<<<<<<< HEAD
-			BonusSpellHitRating:  float64(mage.Talents.Precision) * 2 * core.SpellHitRatingPerHitChance,
-=======
 			BonusSpellHitRating:  0,
->>>>>>> c0862d82
 			BonusSpellCritRating: float64(mage.Talents.EmpoweredFrostbolt) * 1 * core.CritRatingPerCritChance,
 
 			DamageMultiplier: mage.spellDamageMultiplier *
