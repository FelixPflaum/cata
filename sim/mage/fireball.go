package mage

import (
	"strconv"
	"time"

	"github.com/wowsims/wotlk/sim/core"
	"github.com/wowsims/wotlk/sim/core/stats"
)

func (mage *Mage) registerFireballSpell() {
	actionID := core.ActionID{SpellID: 27070}
	baseCost := 425.0

	mage.Fireball = mage.RegisterSpell(core.SpellConfig{
		ActionID:    actionID,
		SpellSchool: core.SpellSchoolFire,
		Flags:       SpellFlagMage | BarrageSpells,

		ResourceType: stats.Mana,
		BaseCost:     baseCost,

		Cast: core.CastConfig{
			DefaultCast: core.Cast{
				Cost: baseCost *
<<<<<<< HEAD
					(1 - 0.01*float64(mage.Talents.Pyromaniac)) *
					(1 - 0.01*float64(mage.Talents.Precision)),

=======
					(1 - 0.01*float64(mage.Talents.Pyromaniac)),
>>>>>>> c0862d82
				GCD:      core.GCDDefault,
				CastTime: time.Millisecond*3500 - time.Millisecond*100*time.Duration(mage.Talents.ImprovedFireball),
			},
		},

		ApplyEffects: core.ApplyEffectFuncDirectDamage(core.SpellEffect{
			ProcMask:            core.ProcMaskSpellDamage,
<<<<<<< HEAD
			BonusSpellHitRating: float64(mage.Talents.Precision) * 1 * core.SpellHitRatingPerHitChance,
=======
			BonusSpellHitRating: 0,
>>>>>>> c0862d82

			BonusSpellCritRating: 0 +
				float64(mage.Talents.CriticalMass)*2*core.CritRatingPerCritChance +
				float64(mage.Talents.Pyromaniac)*1*core.CritRatingPerCritChance,

			DamageMultiplier: mage.spellDamageMultiplier *
				(1 + 0.02*float64(mage.Talents.FirePower)) *
				core.TernaryFloat64(mage.HasSetBonus(ItemSetTempestRegalia, 4), 1.05, 1),

			ThreatMultiplier: 1 - 0.05*float64(mage.Talents.BurningSoul),

<<<<<<< HEAD
			BaseDamage:     core.BaseDamageConfigMagic(649, 821, 1.0+0.03*float64(mage.Talents.EmpoweredFire)),
=======
			BaseDamage:     core.BaseDamageConfigMagic(649, 821, 1.0),
>>>>>>> c0862d82
			OutcomeApplier: mage.OutcomeFuncMagicHitAndCrit(mage.SpellCritMultiplier(1, 0.25*float64(mage.Talents.SpellPower))),

			OnSpellHitDealt: func(sim *core.Simulation, spell *core.Spell, spellEffect *core.SpellEffect) {
				if spellEffect.Landed() {
					mage.FireballDot.Apply(sim)
				}
			},
		}),
	})

	target := mage.CurrentTarget
	mage.FireballDot = core.NewDot(core.Dot{
		Spell: mage.Fireball,
		Aura: target.RegisterAura(core.Aura{
			Label:    "Fireball-" + strconv.Itoa(int(mage.Index)),
			ActionID: actionID,
		}),
		NumberOfTicks: 4,
		TickLength:    time.Second * 2,
		TickEffects: core.TickFuncSnapshot(target, core.SpellEffect{
			ProcMask: core.ProcMaskPeriodicDamage,

			DamageMultiplier: mage.spellDamageMultiplier *
				(1 + 0.02*float64(mage.Talents.FirePower)) *
				core.TernaryFloat64(mage.HasSetBonus(ItemSetTempestRegalia, 4), 1.05, 1),

			ThreatMultiplier: 1 - 0.05*float64(mage.Talents.BurningSoul),

			BaseDamage:     core.BaseDamageConfigFlat(84 / 4),
			OutcomeApplier: mage.OutcomeFuncTick(),
			IsPeriodic:     true,
		}),
	})
}<|MERGE_RESOLUTION|>--- conflicted
+++ resolved
@@ -23,13 +23,7 @@
 		Cast: core.CastConfig{
 			DefaultCast: core.Cast{
 				Cost: baseCost *
-<<<<<<< HEAD
-					(1 - 0.01*float64(mage.Talents.Pyromaniac)) *
-					(1 - 0.01*float64(mage.Talents.Precision)),
-
-=======
 					(1 - 0.01*float64(mage.Talents.Pyromaniac)),
->>>>>>> c0862d82
 				GCD:      core.GCDDefault,
 				CastTime: time.Millisecond*3500 - time.Millisecond*100*time.Duration(mage.Talents.ImprovedFireball),
 			},
@@ -37,11 +31,7 @@
 
 		ApplyEffects: core.ApplyEffectFuncDirectDamage(core.SpellEffect{
 			ProcMask:            core.ProcMaskSpellDamage,
-<<<<<<< HEAD
-			BonusSpellHitRating: float64(mage.Talents.Precision) * 1 * core.SpellHitRatingPerHitChance,
-=======
 			BonusSpellHitRating: 0,
->>>>>>> c0862d82
 
 			BonusSpellCritRating: 0 +
 				float64(mage.Talents.CriticalMass)*2*core.CritRatingPerCritChance +
@@ -53,11 +43,7 @@
 
 			ThreatMultiplier: 1 - 0.05*float64(mage.Talents.BurningSoul),
 
-<<<<<<< HEAD
 			BaseDamage:     core.BaseDamageConfigMagic(649, 821, 1.0+0.03*float64(mage.Talents.EmpoweredFire)),
-=======
-			BaseDamage:     core.BaseDamageConfigMagic(649, 821, 1.0),
->>>>>>> c0862d82
 			OutcomeApplier: mage.OutcomeFuncMagicHitAndCrit(mage.SpellCritMultiplier(1, 0.25*float64(mage.Talents.SpellPower))),
 
 			OnSpellHitDealt: func(sim *core.Simulation, spell *core.Spell, spellEffect *core.SpellEffect) {
