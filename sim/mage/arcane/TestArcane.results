--- conflicted
+++ resolved
@@ -37,2114 +37,1234 @@
 dps_results: {
  key: "TestArcane-AllItems-AgileShadowspiritDiamond"
  value: {
-<<<<<<< HEAD
-  dps: 29449.28738
-  tps: 29555.24209
-=======
-  dps: 29429.35166
-  tps: 29526.55975
->>>>>>> f91f2fe3
+  dps: 29407.24094
+  tps: 29513.49769
  }
 }
 dps_results: {
  key: "TestArcane-AllItems-Althor'sAbacus-50366"
  value: {
-<<<<<<< HEAD
-  dps: 28623.57569
-  tps: 28795.29348
-=======
-  dps: 28590.23877
-  tps: 28760.21322
->>>>>>> f91f2fe3
+  dps: 28604.06302
+  tps: 28774.19205
  }
 }
 dps_results: {
  key: "TestArcane-AllItems-Anhuur'sHymnal-55889"
  value: {
-<<<<<<< HEAD
-  dps: 28835.21545
-  tps: 28964.46991
-=======
-  dps: 28802.76898
-  tps: 28924.38387
->>>>>>> f91f2fe3
+  dps: 28781.70589
+  tps: 28901.0203
  }
 }
 dps_results: {
  key: "TestArcane-AllItems-Anhuur'sHymnal-56407"
  value: {
-<<<<<<< HEAD
-  dps: 28901.95899
-  tps: 29031.53375
-=======
-  dps: 28864.21557
-  tps: 28988.57619
->>>>>>> f91f2fe3
+  dps: 28840.52457
+  tps: 28962.60984
  }
 }
 dps_results: {
  key: "TestArcane-AllItems-AustereShadowspiritDiamond"
  value: {
-<<<<<<< HEAD
-  dps: 29038.99944
-  tps: 29150.11472
-=======
-  dps: 29019.40582
-  tps: 29121.8134
->>>>>>> f91f2fe3
+  dps: 28998.26814
+  tps: 29109.63166
  }
 }
 dps_results: {
  key: "TestArcane-AllItems-BaubleofTrueBlood-50726"
  value: {
-<<<<<<< HEAD
-  dps: 27778.59785
-  tps: 27928.34542
-=======
-  dps: 27696.58968
-  tps: 27846.21548
->>>>>>> f91f2fe3
+  dps: 27708.85189
+  tps: 27860.49786
   hps: 99.81156
  }
 }
 dps_results: {
  key: "TestArcane-AllItems-BedrockTalisman-58182"
  value: {
-<<<<<<< HEAD
-  dps: 27787.37597
-  tps: 27926.7659
-=======
-  dps: 27722.46924
-  tps: 27857.88575
->>>>>>> f91f2fe3
+  dps: 27719.83217
+  tps: 27856.17166
  }
 }
 dps_results: {
  key: "TestArcane-AllItems-BellofEnragingResonance-59326"
  value: {
-<<<<<<< HEAD
-  dps: 29351.9026
-  tps: 29466.89075
-=======
-  dps: 29310.85815
-  tps: 29426.61921
->>>>>>> f91f2fe3
+  dps: 29309.68271
+  tps: 29425.02013
  }
 }
 dps_results: {
  key: "TestArcane-AllItems-BindingPromise-67037"
  value: {
-<<<<<<< HEAD
-  dps: 27787.37597
-  tps: 27926.7659
-=======
-  dps: 27722.46924
-  tps: 27857.88575
->>>>>>> f91f2fe3
+  dps: 27719.83217
+  tps: 27856.17166
  }
 }
 dps_results: {
  key: "TestArcane-AllItems-Blood-SoakedAleMug-63843"
  value: {
-<<<<<<< HEAD
-  dps: 28098.51288
-  tps: 28265.43536
-=======
-  dps: 28090.3049
-  tps: 28257.02134
->>>>>>> f91f2fe3
+  dps: 28085.6035
+  tps: 28253.52588
  }
 }
 dps_results: {
  key: "TestArcane-AllItems-BloodofIsiset-55995"
  value: {
-<<<<<<< HEAD
-  dps: 28130.26228
-  tps: 28269.65221
-=======
-  dps: 28064.02835
-  tps: 28199.44487
->>>>>>> f91f2fe3
+  dps: 28061.53413
+  tps: 28197.87362
  }
 }
 dps_results: {
  key: "TestArcane-AllItems-BloodofIsiset-56414"
  value: {
-<<<<<<< HEAD
-  dps: 28175.16406
-  tps: 28314.55399
-=======
-  dps: 28108.75633
-  tps: 28244.17285
->>>>>>> f91f2fe3
+  dps: 28106.28082
+  tps: 28242.62031
  }
 }
 dps_results: {
  key: "TestArcane-AllItems-BloodthirstyGladiator'sBadgeofConquest-64687"
  value: {
-<<<<<<< HEAD
-  dps: 27849.00089
-  tps: 27988.294
-=======
-  dps: 27867.50538
-  tps: 28010.0385
->>>>>>> f91f2fe3
+  dps: 27870.67131
+  tps: 28015.56321
  }
 }
 dps_results: {
  key: "TestArcane-AllItems-BloodthirstyGladiator'sBadgeofDominance-64688"
  value: {
-<<<<<<< HEAD
-  dps: 29033.98517
-  tps: 29147.4577
-=======
-  dps: 29064.82959
-  tps: 29180.50368
->>>>>>> f91f2fe3
+  dps: 29069.78427
+  tps: 29187.85438
  }
 }
 dps_results: {
  key: "TestArcane-AllItems-BloodthirstyGladiator'sBadgeofVictory-64689"
  value: {
-<<<<<<< HEAD
-  dps: 27848.82915
-  tps: 27996.80433
-=======
-  dps: 27877.44232
-  tps: 28027.59672
->>>>>>> f91f2fe3
+  dps: 27880.60334
+  tps: 28033.11651
  }
 }
 dps_results: {
  key: "TestArcane-AllItems-BloodthirstyGladiator'sEmblemofCruelty-64740"
  value: {
-<<<<<<< HEAD
-  dps: 28176.89371
-  tps: 28323.65459
-=======
-  dps: 28138.48759
-  tps: 28285.42297
->>>>>>> f91f2fe3
+  dps: 28134.61213
+  tps: 28281.12388
  }
 }
 dps_results: {
  key: "TestArcane-AllItems-BloodthirstyGladiator'sEmblemofMeditation-64741"
  value: {
-<<<<<<< HEAD
-  dps: 27800.6295
-  tps: 27947.9606
-=======
-  dps: 27755.84852
-  tps: 27902.25918
->>>>>>> f91f2fe3
+  dps: 27762.29723
+  tps: 27908.03739
  }
 }
 dps_results: {
  key: "TestArcane-AllItems-BloodthirstyGladiator'sEmblemofTenacity-64742"
  value: {
-<<<<<<< HEAD
-  dps: 27787.37597
-  tps: 27926.7659
-=======
-  dps: 27722.46924
-  tps: 27857.88575
->>>>>>> f91f2fe3
+  dps: 27719.83217
+  tps: 27856.17166
  }
 }
 dps_results: {
  key: "TestArcane-AllItems-BloodthirstyGladiator'sInsigniaofConquest-64761"
  value: {
-<<<<<<< HEAD
-  dps: 27787.37597
-  tps: 27926.91476
-=======
-  dps: 27722.46924
-  tps: 27858.03289
->>>>>>> f91f2fe3
+  dps: 27719.83217
+  tps: 27856.31879
  }
 }
 dps_results: {
  key: "TestArcane-AllItems-BloodthirstyGladiator'sInsigniaofDominance-64762"
  value: {
-<<<<<<< HEAD
-  dps: 28593.6852
-  tps: 28712.73355
-=======
-  dps: 28525.14596
-  tps: 28639.96535
->>>>>>> f91f2fe3
+  dps: 28522.31679
+  tps: 28638.05915
  }
 }
 dps_results: {
  key: "TestArcane-AllItems-BloodthirstyGladiator'sInsigniaofVictory-64763"
  value: {
-<<<<<<< HEAD
-  dps: 27787.37597
-  tps: 27926.7659
-=======
-  dps: 27722.46924
-  tps: 27857.88575
->>>>>>> f91f2fe3
+  dps: 27719.83217
+  tps: 27856.17166
  }
 }
 dps_results: {
  key: "TestArcane-AllItems-BottledLightning-66879"
  value: {
-<<<<<<< HEAD
-  dps: 28602.77635
-  tps: 28777.52889
-=======
-  dps: 28593.12192
-  tps: 28766.35016
->>>>>>> f91f2fe3
+  dps: 28588.37324
+  tps: 28761.85408
  }
 }
 dps_results: {
  key: "TestArcane-AllItems-BracingShadowspiritDiamond"
  value: {
-<<<<<<< HEAD
-  dps: 29317.45072
-  tps: 28850.01952
-=======
-  dps: 29286.39056
-  tps: 28818.10756
->>>>>>> f91f2fe3
+  dps: 29281.7502
+  tps: 28807.95251
  }
 }
 dps_results: {
  key: "TestArcane-AllItems-BurningShadowspiritDiamond"
  value: {
-<<<<<<< HEAD
-  dps: 29735.69297
-  tps: 29834.76261
-=======
-  dps: 29703.22885
-  tps: 29800.71813
->>>>>>> f91f2fe3
+  dps: 29698.37564
+  tps: 29790.13963
  }
 }
 dps_results: {
  key: "TestArcane-AllItems-ChaoticShadowspiritDiamond"
  value: {
-<<<<<<< HEAD
-  dps: 29572.76456
-  tps: 29678.36959
-=======
-  dps: 29557.52341
-  tps: 29654.40238
->>>>>>> f91f2fe3
+  dps: 29530.66403
+  tps: 29636.64572
  }
 }
 dps_results: {
  key: "TestArcane-AllItems-CoreofRipeness-58184"
  value: {
-<<<<<<< HEAD
-  dps: 28939.08311
-  tps: 29124.09812
-=======
-  dps: 28933.03852
-  tps: 29118.05699
->>>>>>> f91f2fe3
+  dps: 28919.37024
+  tps: 29104.1783
  }
 }
 dps_results: {
  key: "TestArcane-AllItems-CorpseTongueCoin-50349"
  value: {
-<<<<<<< HEAD
-  dps: 27787.37597
-  tps: 27926.7659
-=======
-  dps: 27722.46924
-  tps: 27857.88575
->>>>>>> f91f2fe3
+  dps: 27719.83217
+  tps: 27856.17166
  }
 }
 dps_results: {
  key: "TestArcane-AllItems-CrushingWeight-59506"
  value: {
-<<<<<<< HEAD
-  dps: 27787.37597
-  tps: 27926.7659
-=======
-  dps: 27722.46924
-  tps: 27857.88575
->>>>>>> f91f2fe3
+  dps: 27719.83217
+  tps: 27856.17166
  }
 }
 dps_results: {
  key: "TestArcane-AllItems-CrushingWeight-65118"
  value: {
-<<<<<<< HEAD
-  dps: 27787.37597
-  tps: 27926.7659
-=======
-  dps: 27722.46924
-  tps: 27857.88575
->>>>>>> f91f2fe3
+  dps: 27719.83217
+  tps: 27856.17166
  }
 }
 dps_results: {
  key: "TestArcane-AllItems-DarkmoonCard:Earthquake-62048"
  value: {
-<<<<<<< HEAD
-  dps: 27787.37597
-  tps: 27926.7659
-=======
-  dps: 27722.46924
-  tps: 27857.88575
->>>>>>> f91f2fe3
+  dps: 27719.83217
+  tps: 27856.17166
  }
 }
 dps_results: {
  key: "TestArcane-AllItems-DarkmoonCard:Hurricane-62049"
  value: {
-<<<<<<< HEAD
-  dps: 27787.37597
-  tps: 27926.7659
-=======
-  dps: 27722.46924
-  tps: 27857.88575
->>>>>>> f91f2fe3
+  dps: 27719.83217
+  tps: 27856.17166
  }
 }
 dps_results: {
  key: "TestArcane-AllItems-DarkmoonCard:Hurricane-62051"
  value: {
-<<<<<<< HEAD
-  dps: 27787.37597
-  tps: 27926.7659
-=======
-  dps: 27722.46924
-  tps: 27857.88575
->>>>>>> f91f2fe3
+  dps: 27719.83217
+  tps: 27856.17166
  }
 }
 dps_results: {
  key: "TestArcane-AllItems-DarkmoonCard:Tsunami-62050"
  value: {
-<<<<<<< HEAD
-  dps: 29231.51716
-  tps: 29407.68651
-=======
-  dps: 29216.29453
-  tps: 29392.58477
->>>>>>> f91f2fe3
+  dps: 29216.33795
+  tps: 29394.13966
  }
 }
 dps_results: {
  key: "TestArcane-AllItems-DarkmoonCard:Volcano-62047"
  value: {
-<<<<<<< HEAD
-  dps: 29354.33329
-  tps: 29525.40272
-=======
-  dps: 29218.15325
-  tps: 29381.44733
->>>>>>> f91f2fe3
+  dps: 29178.42182
+  tps: 29344.86794
  }
 }
 dps_results: {
  key: "TestArcane-AllItems-Deathbringer'sWill-50363"
  value: {
-<<<<<<< HEAD
-  dps: 27967.44088
-  tps: 28104.85771
-=======
-  dps: 27921.67625
-  tps: 28059.52122
->>>>>>> f91f2fe3
+  dps: 27913.52932
+  tps: 28052.2719
  }
 }
 dps_results: {
  key: "TestArcane-AllItems-DestructiveShadowspiritDiamond"
  value: {
-<<<<<<< HEAD
-  dps: 29155.20604
-  tps: 29266.00631
-=======
-  dps: 29140.04317
-  tps: 29242.1563
->>>>>>> f91f2fe3
+  dps: 29114.42243
+  tps: 29225.54557
  }
 }
 dps_results: {
  key: "TestArcane-AllItems-DislodgedForeignObject-50348"
  value: {
-<<<<<<< HEAD
-  dps: 28568.15869
-  tps: 28711.68326
-=======
-  dps: 28540.47466
-  tps: 28684.57516
->>>>>>> f91f2fe3
+  dps: 28540.06835
+  tps: 28683.55993
  }
 }
 dps_results: {
  key: "TestArcane-AllItems-EffulgentShadowspiritDiamond"
  value: {
-<<<<<<< HEAD
-  dps: 29038.99944
-  tps: 29150.11472
-=======
-  dps: 29019.40582
-  tps: 29121.8134
->>>>>>> f91f2fe3
+  dps: 28998.26814
+  tps: 29109.63166
  }
 }
 dps_results: {
  key: "TestArcane-AllItems-ElectrosparkHeartstarter-67118"
  value: {
-<<<<<<< HEAD
-  dps: 28312.49292
-  tps: 28476.86173
-=======
-  dps: 28303.33683
-  tps: 28467.66359
->>>>>>> f91f2fe3
+  dps: 28306.99503
+  tps: 28471.92211
  }
 }
 dps_results: {
  key: "TestArcane-AllItems-EmberShadowspiritDiamond"
  value: {
-<<<<<<< HEAD
-  dps: 29396.75349
-  tps: 29516.64494
-=======
-  dps: 29395.66224
-  tps: 29515.5727
->>>>>>> f91f2fe3
+  dps: 29392.08374
+  tps: 29511.97246
  }
 }
 dps_results: {
  key: "TestArcane-AllItems-EnigmaticShadowspiritDiamond"
  value: {
-<<<<<<< HEAD
-  dps: 29155.20604
-  tps: 29266.00631
-=======
-  dps: 29140.04317
-  tps: 29242.1563
->>>>>>> f91f2fe3
+  dps: 29114.42243
+  tps: 29225.54557
  }
 }
 dps_results: {
  key: "TestArcane-AllItems-EssenceoftheCyclone-59473"
  value: {
-<<<<<<< HEAD
-  dps: 27787.37597
-  tps: 27926.7659
-=======
-  dps: 27722.46924
-  tps: 27857.88575
->>>>>>> f91f2fe3
+  dps: 27719.83217
+  tps: 27856.17166
  }
 }
 dps_results: {
  key: "TestArcane-AllItems-EssenceoftheCyclone-65140"
  value: {
-<<<<<<< HEAD
-  dps: 27787.37597
-  tps: 27926.7659
-=======
-  dps: 27722.46924
-  tps: 27857.88575
->>>>>>> f91f2fe3
+  dps: 27719.83217
+  tps: 27856.17166
  }
 }
 dps_results: {
  key: "TestArcane-AllItems-EternalShadowspiritDiamond"
  value: {
-<<<<<<< HEAD
-  dps: 29038.99944
-  tps: 29150.11472
-=======
-  dps: 29019.40582
-  tps: 29121.8134
->>>>>>> f91f2fe3
+  dps: 28998.26814
+  tps: 29109.63166
  }
 }
 dps_results: {
  key: "TestArcane-AllItems-FallofMortality-59500"
  value: {
-<<<<<<< HEAD
-  dps: 29231.51716
-  tps: 29407.68651
-=======
-  dps: 29216.29453
-  tps: 29392.58477
->>>>>>> f91f2fe3
+  dps: 29216.33795
+  tps: 29394.13966
  }
 }
 dps_results: {
  key: "TestArcane-AllItems-FallofMortality-65124"
  value: {
-<<<<<<< HEAD
-  dps: 29314.47585
-  tps: 29498.39966
-=======
-  dps: 29240.11486
-  tps: 29425.39928
->>>>>>> f91f2fe3
+  dps: 29235.17657
+  tps: 29420.46099
  }
 }
 dps_results: {
  key: "TestArcane-AllItems-Figurine-DemonPanther-52199"
  value: {
-<<<<<<< HEAD
-  dps: 28212.27525
-  tps: 28339.01568
-=======
-  dps: 28203.52402
-  tps: 28328.36588
->>>>>>> f91f2fe3
+  dps: 28202.97754
+  tps: 28332.41285
  }
 }
 dps_results: {
  key: "TestArcane-AllItems-Figurine-DreamOwl-52354"
  value: {
-<<<<<<< HEAD
-  dps: 28757.05596
-  tps: 28933.20221
-=======
-  dps: 28801.75366
-  tps: 28977.9552
->>>>>>> f91f2fe3
+  dps: 28760.15281
+  tps: 28942.01767
  }
 }
 dps_results: {
  key: "TestArcane-AllItems-Figurine-EarthenGuardian-52352"
  value: {
-<<<<<<< HEAD
-  dps: 27787.37597
-  tps: 27926.7659
-=======
-  dps: 27722.46924
-  tps: 27857.88575
->>>>>>> f91f2fe3
+  dps: 27719.83217
+  tps: 27856.17166
  }
 }
 dps_results: {
  key: "TestArcane-AllItems-Figurine-JeweledSerpent-52353"
  value: {
-<<<<<<< HEAD
-  dps: 29870.1775
-  tps: 30014.20097
-=======
-  dps: 29917.19527
-  tps: 30061.29499
->>>>>>> f91f2fe3
+  dps: 29875.69748
+  tps: 30025.39068
  }
 }
 dps_results: {
  key: "TestArcane-AllItems-Figurine-KingofBoars-52351"
  value: {
-<<<<<<< HEAD
-  dps: 28240.41453
-  tps: 28388.38971
-=======
-  dps: 28269.71256
-  tps: 28419.86697
->>>>>>> f91f2fe3
+  dps: 28273.34771
+  tps: 28425.86089
  }
 }
 dps_results: {
  key: "TestArcane-AllItems-Firelord'sVestments"
  value: {
-<<<<<<< HEAD
-  dps: 26078.68555
-  tps: 26128.70307
-=======
-  dps: 26082.14852
-  tps: 26133.39608
->>>>>>> f91f2fe3
+  dps: 26082.76421
+  tps: 26134.42191
  }
 }
 dps_results: {
  key: "TestArcane-AllItems-FleetShadowspiritDiamond"
  value: {
-<<<<<<< HEAD
-  dps: 29115.14773
-  tps: 29226.26301
-=======
-  dps: 29095.41816
-  tps: 29197.82575
->>>>>>> f91f2fe3
+  dps: 29074.17967
+  tps: 29185.54319
  }
 }
 dps_results: {
  key: "TestArcane-AllItems-FluidDeath-58181"
  value: {
-<<<<<<< HEAD
-  dps: 28142.13102
-  tps: 28285.32547
-=======
-  dps: 28109.58754
-  tps: 28245.82881
->>>>>>> f91f2fe3
+  dps: 28085.40682
+  tps: 28219.3476
  }
 }
 dps_results: {
  key: "TestArcane-AllItems-ForlornShadowspiritDiamond"
  value: {
-<<<<<<< HEAD
-  dps: 29317.45072
-  tps: 29421.65619
-=======
-  dps: 29286.39056
-  tps: 29389.08911
->>>>>>> f91f2fe3
+  dps: 29281.7502
+  tps: 29378.75498
  }
 }
 dps_results: {
  key: "TestArcane-AllItems-FuryofAngerforge-59461"
  value: {
-<<<<<<< HEAD
-  dps: 28188.84813
-  tps: 28335.35297
-=======
-  dps: 28149.16132
-  tps: 28296.11845
->>>>>>> f91f2fe3
+  dps: 28145.28585
+  tps: 28291.81935
  }
 }
 dps_results: {
  key: "TestArcane-AllItems-GaleofShadows-56138"
  value: {
-<<<<<<< HEAD
-  dps: 28077.31709
-  tps: 28227.03062
-=======
-  dps: 28053.71237
-  tps: 28202.77035
->>>>>>> f91f2fe3
+  dps: 28070.92313
+  tps: 28220.62949
  }
 }
 dps_results: {
  key: "TestArcane-AllItems-GaleofShadows-56462"
  value: {
-<<<<<<< HEAD
-  dps: 28045.17722
-  tps: 28191.09182
-=======
-  dps: 28022.64737
-  tps: 28168.39668
->>>>>>> f91f2fe3
+  dps: 28079.59608
+  tps: 28223.28731
  }
 }
 dps_results: {
  key: "TestArcane-AllItems-GearDetector-61462"
  value: {
-<<<<<<< HEAD
-  dps: 27787.37597
-  tps: 27926.7659
-=======
-  dps: 27722.46924
-  tps: 27857.88575
->>>>>>> f91f2fe3
+  dps: 27719.83217
+  tps: 27856.17166
  }
 }
 dps_results: {
  key: "TestArcane-AllItems-GlowingTwilightScale-54589"
  value: {
-<<<<<<< HEAD
-  dps: 28614.04959
-  tps: 28785.30503
-=======
-  dps: 28656.9581
-  tps: 28829.22793
->>>>>>> f91f2fe3
+  dps: 28662.68802
+  tps: 28835.20122
  }
 }
 dps_results: {
  key: "TestArcane-AllItems-GraceoftheHerald-55266"
  value: {
-<<<<<<< HEAD
-  dps: 27787.37597
-  tps: 27926.7659
-=======
-  dps: 27722.46924
-  tps: 27857.88575
->>>>>>> f91f2fe3
+  dps: 27719.83217
+  tps: 27856.17166
  }
 }
 dps_results: {
  key: "TestArcane-AllItems-GraceoftheHerald-56295"
  value: {
-<<<<<<< HEAD
-  dps: 27787.37597
-  tps: 27926.7659
-=======
-  dps: 27722.46924
-  tps: 27857.88575
->>>>>>> f91f2fe3
+  dps: 27719.83217
+  tps: 27856.17166
  }
 }
 dps_results: {
  key: "TestArcane-AllItems-HarmlightToken-63839"
  value: {
-<<<<<<< HEAD
-  dps: 28819.95747
-  tps: 28993.88858
-=======
-  dps: 28778.04994
-  tps: 28950.19067
->>>>>>> f91f2fe3
+  dps: 28772.9215
+  tps: 28944.94793
  }
 }
 dps_results: {
  key: "TestArcane-AllItems-Harrison'sInsigniaofPanache-65803"
  value: {
-<<<<<<< HEAD
-  dps: 27787.37597
-  tps: 27926.7659
-=======
-  dps: 27722.46924
-  tps: 27857.88575
->>>>>>> f91f2fe3
+  dps: 27719.83217
+  tps: 27856.17166
  }
 }
 dps_results: {
  key: "TestArcane-AllItems-HeartofIgnacious-59514"
  value: {
-<<<<<<< HEAD
-  dps: 29273.12218
-  tps: 29401.54778
-=======
-  dps: 29252.97137
-  tps: 29379.41682
->>>>>>> f91f2fe3
+  dps: 29232.74341
+  tps: 29352.65227
  }
 }
 dps_results: {
  key: "TestArcane-AllItems-HeartofIgnacious-65110"
  value: {
-<<<<<<< HEAD
-  dps: 29442.51305
-  tps: 29552.12226
-=======
-  dps: 29432.50624
-  tps: 29542.19361
->>>>>>> f91f2fe3
+  dps: 29433.2772
+  tps: 29544.50873
  }
 }
 dps_results: {
  key: "TestArcane-AllItems-HeartofRage-59224"
  value: {
-<<<<<<< HEAD
-  dps: 27787.37597
-  tps: 27926.7659
-=======
-  dps: 27722.46924
-  tps: 27857.88575
->>>>>>> f91f2fe3
+  dps: 27719.83217
+  tps: 27856.17166
  }
 }
 dps_results: {
  key: "TestArcane-AllItems-HeartofRage-65072"
  value: {
-<<<<<<< HEAD
-  dps: 27787.37597
-  tps: 27926.7659
-=======
-  dps: 27722.46924
-  tps: 27857.88575
->>>>>>> f91f2fe3
+  dps: 27719.83217
+  tps: 27856.17166
  }
 }
 dps_results: {
  key: "TestArcane-AllItems-HeartofSolace-55868"
  value: {
-<<<<<<< HEAD
-  dps: 28077.31709
-  tps: 28227.03062
-=======
-  dps: 28053.71237
-  tps: 28202.77035
->>>>>>> f91f2fe3
+  dps: 28070.92313
+  tps: 28220.62949
  }
 }
 dps_results: {
  key: "TestArcane-AllItems-HeartofSolace-56393"
  value: {
-<<<<<<< HEAD
-  dps: 28045.17722
-  tps: 28191.09182
-=======
-  dps: 28022.64737
-  tps: 28168.39668
->>>>>>> f91f2fe3
+  dps: 28079.59608
+  tps: 28223.28731
  }
 }
 dps_results: {
  key: "TestArcane-AllItems-HeartofThunder-55845"
  value: {
-<<<<<<< HEAD
-  dps: 27787.37597
-  tps: 27926.7659
-=======
-  dps: 27722.46924
-  tps: 27857.88575
->>>>>>> f91f2fe3
+  dps: 27719.83217
+  tps: 27856.17166
  }
 }
 dps_results: {
  key: "TestArcane-AllItems-HeartofThunder-56370"
  value: {
-<<<<<<< HEAD
-  dps: 27787.37597
-  tps: 27926.7659
-=======
-  dps: 27722.46924
-  tps: 27857.88575
->>>>>>> f91f2fe3
+  dps: 27719.83217
+  tps: 27856.17166
  }
 }
 dps_results: {
  key: "TestArcane-AllItems-HeartoftheVile-66969"
  value: {
-<<<<<<< HEAD
-  dps: 27787.37597
-  tps: 27926.7659
-=======
-  dps: 27722.46924
-  tps: 27857.88575
->>>>>>> f91f2fe3
+  dps: 27719.83217
+  tps: 27856.17166
  }
 }
 dps_results: {
  key: "TestArcane-AllItems-Heartpierce-50641"
  value: {
-<<<<<<< HEAD
-  dps: 29735.69297
-  tps: 29834.76261
-=======
-  dps: 29703.22885
-  tps: 29800.71813
->>>>>>> f91f2fe3
+  dps: 29698.37564
+  tps: 29790.13963
  }
 }
 dps_results: {
  key: "TestArcane-AllItems-ImpassiveShadowspiritDiamond"
  value: {
-<<<<<<< HEAD
-  dps: 29155.20604
-  tps: 29266.00631
-=======
-  dps: 29140.04317
-  tps: 29242.1563
->>>>>>> f91f2fe3
+  dps: 29114.42243
+  tps: 29225.54557
  }
 }
 dps_results: {
  key: "TestArcane-AllItems-ImpatienceofYouth-62464"
  value: {
-<<<<<<< HEAD
-  dps: 28289.87795
-  tps: 28437.85313
-=======
-  dps: 28319.26249
-  tps: 28469.41689
->>>>>>> f91f2fe3
+  dps: 28322.95753
+  tps: 28475.4707
  }
 }
 dps_results: {
  key: "TestArcane-AllItems-ImpatienceofYouth-62469"
  value: {
-<<<<<<< HEAD
-  dps: 28289.87795
-  tps: 28437.85313
-=======
-  dps: 28319.26249
-  tps: 28469.41689
->>>>>>> f91f2fe3
+  dps: 28322.95753
+  tps: 28475.4707
  }
 }
 dps_results: {
  key: "TestArcane-AllItems-ImpetuousQuery-55881"
  value: {
-<<<<<<< HEAD
-  dps: 28130.26228
-  tps: 28269.65221
-=======
-  dps: 28064.02835
-  tps: 28199.44487
->>>>>>> f91f2fe3
+  dps: 28061.53413
+  tps: 28197.87362
  }
 }
 dps_results: {
  key: "TestArcane-AllItems-ImpetuousQuery-56406"
  value: {
-<<<<<<< HEAD
-  dps: 28175.16406
-  tps: 28314.55399
-=======
-  dps: 28108.75633
-  tps: 28244.17285
->>>>>>> f91f2fe3
+  dps: 28106.28082
+  tps: 28242.62031
  }
 }
 dps_results: {
  key: "TestArcane-AllItems-InsigniaofDiplomacy-61433"
  value: {
-<<<<<<< HEAD
-  dps: 27787.37597
-  tps: 27926.7659
-=======
-  dps: 27722.46924
-  tps: 27857.88575
->>>>>>> f91f2fe3
+  dps: 27719.83217
+  tps: 27856.17166
  }
 }
 dps_results: {
  key: "TestArcane-AllItems-InsigniaoftheEarthenLord-61429"
  value: {
-<<<<<<< HEAD
-  dps: 28610.65335
-  tps: 28764.75186
-=======
-  dps: 28600.07607
-  tps: 28753.91425
->>>>>>> f91f2fe3
+  dps: 28596.07877
+  tps: 28751.12288
  }
 }
 dps_results: {
  key: "TestArcane-AllItems-JarofAncientRemedies-59354"
  value: {
-<<<<<<< HEAD
-  dps: 27904.4738
-  tps: 28098.64271
-=======
-  dps: 27901.21238
-  tps: 28095.56437
->>>>>>> f91f2fe3
+  dps: 27928.60871
+  tps: 28123.81423
  }
 }
 dps_results: {
  key: "TestArcane-AllItems-JarofAncientRemedies-65029"
  value: {
-<<<<<<< HEAD
-  dps: 27936.1488
-  tps: 28134.86997
-=======
-  dps: 27939.50587
-  tps: 28139.9732
->>>>>>> f91f2fe3
+  dps: 27975.17874
+  tps: 28176.3695
  }
 }
 dps_results: {
  key: "TestArcane-AllItems-JujuofNimbleness-63840"
  value: {
-<<<<<<< HEAD
-  dps: 28098.51288
-  tps: 28265.43536
-=======
-  dps: 28090.3049
-  tps: 28257.02134
->>>>>>> f91f2fe3
+  dps: 28085.6035
+  tps: 28253.52588
  }
 }
 dps_results: {
  key: "TestArcane-AllItems-KeytotheEndlessChamber-55795"
  value: {
-<<<<<<< HEAD
-  dps: 28142.13102
-  tps: 28285.32547
-=======
-  dps: 28109.58754
-  tps: 28245.82881
->>>>>>> f91f2fe3
+  dps: 28085.40682
+  tps: 28219.3476
  }
 }
 dps_results: {
  key: "TestArcane-AllItems-KeytotheEndlessChamber-56328"
  value: {
-<<<<<<< HEAD
-  dps: 28142.13102
-  tps: 28285.32547
-=======
-  dps: 28109.58754
-  tps: 28245.82881
->>>>>>> f91f2fe3
+  dps: 28085.40682
+  tps: 28219.3476
  }
 }
 dps_results: {
  key: "TestArcane-AllItems-KvaldirBattleStandard-59685"
  value: {
-<<<<<<< HEAD
-  dps: 27844.52548
-  tps: 27979.74706
-=======
-  dps: 27855.0633
-  tps: 28000.64554
->>>>>>> f91f2fe3
+  dps: 27838.11938
+  tps: 27973.34194
  }
 }
 dps_results: {
  key: "TestArcane-AllItems-KvaldirBattleStandard-59689"
  value: {
-<<<<<<< HEAD
-  dps: 27844.52548
-  tps: 27979.74706
-=======
-  dps: 27855.0633
-  tps: 28000.64554
->>>>>>> f91f2fe3
+  dps: 27838.11938
+  tps: 27973.34194
  }
 }
 dps_results: {
  key: "TestArcane-AllItems-LadyLa-La'sSingingShell-67152"
  value: {
-<<<<<<< HEAD
-  dps: 28052.19314
-  tps: 28184.78221
-=======
-  dps: 28019.97838
-  tps: 28149.50808
->>>>>>> f91f2fe3
+  dps: 28006.74757
+  tps: 28130.66137
  }
 }
 dps_results: {
  key: "TestArcane-AllItems-LeadenDespair-55816"
  value: {
-<<<<<<< HEAD
-  dps: 27787.37597
-  tps: 27926.7659
-=======
-  dps: 27722.46924
-  tps: 27857.88575
->>>>>>> f91f2fe3
+  dps: 27719.83217
+  tps: 27856.17166
  }
 }
 dps_results: {
  key: "TestArcane-AllItems-LeadenDespair-56347"
  value: {
-<<<<<<< HEAD
-  dps: 27787.37597
-  tps: 27926.7659
-=======
-  dps: 27722.46924
-  tps: 27857.88575
->>>>>>> f91f2fe3
+  dps: 27719.83217
+  tps: 27856.17166
  }
 }
 dps_results: {
  key: "TestArcane-AllItems-LeftEyeofRajh-56102"
  value: {
-<<<<<<< HEAD
-  dps: 27787.37597
-  tps: 27926.7659
-=======
-  dps: 27722.46924
-  tps: 27857.88575
->>>>>>> f91f2fe3
+  dps: 27719.83217
+  tps: 27856.17166
  }
 }
 dps_results: {
  key: "TestArcane-AllItems-LeftEyeofRajh-56427"
  value: {
-<<<<<<< HEAD
-  dps: 27787.37597
-  tps: 27926.7659
-=======
-  dps: 27722.46924
-  tps: 27857.88575
->>>>>>> f91f2fe3
+  dps: 27719.83217
+  tps: 27856.17166
  }
 }
 dps_results: {
  key: "TestArcane-AllItems-LicensetoSlay-58180"
  value: {
-<<<<<<< HEAD
-  dps: 28142.13102
-  tps: 28285.32547
-=======
-  dps: 28109.58754
-  tps: 28245.82881
->>>>>>> f91f2fe3
+  dps: 28085.40682
+  tps: 28219.3476
  }
 }
 dps_results: {
  key: "TestArcane-AllItems-MagnetiteMirror-55814"
  value: {
-<<<<<<< HEAD
-  dps: 27799.84627
-  tps: 27966.76875
-=======
-  dps: 27792.27491
-  tps: 27958.99135
->>>>>>> f91f2fe3
+  dps: 27787.56464
+  tps: 27955.48702
  }
 }
 dps_results: {
  key: "TestArcane-AllItems-MagnetiteMirror-56345"
  value: {
-<<<<<<< HEAD
-  dps: 27799.84627
-  tps: 27966.76875
-=======
-  dps: 27792.27491
-  tps: 27958.99135
->>>>>>> f91f2fe3
+  dps: 27787.56464
+  tps: 27955.48702
  }
 }
 dps_results: {
  key: "TestArcane-AllItems-MandalaofStirringPatterns-62467"
  value: {
-<<<<<<< HEAD
-  dps: 27800.87802
-  tps: 27948.20626
-=======
-  dps: 27756.09679
-  tps: 27902.50459
->>>>>>> f91f2fe3
+  dps: 27762.54588
+  tps: 27908.28318
  }
 }
 dps_results: {
  key: "TestArcane-AllItems-MandalaofStirringPatterns-62472"
  value: {
-<<<<<<< HEAD
-  dps: 27800.87802
-  tps: 27948.20626
-=======
-  dps: 27756.09679
-  tps: 27902.50459
->>>>>>> f91f2fe3
+  dps: 27762.54588
+  tps: 27908.28318
  }
 }
 dps_results: {
  key: "TestArcane-AllItems-MarkofKhardros-56132"
  value: {
-<<<<<<< HEAD
-  dps: 28222.9658
-  tps: 28389.88828
-=======
-  dps: 28213.70817
-  tps: 28380.42461
->>>>>>> f91f2fe3
+  dps: 28210.2534
+  tps: 28378.17578
  }
 }
 dps_results: {
  key: "TestArcane-AllItems-MarkofKhardros-56458"
  value: {
-<<<<<<< HEAD
-  dps: 28277.51948
-  tps: 28444.44196
-=======
-  dps: 28268.00838
-  tps: 28434.72483
->>>>>>> f91f2fe3
+  dps: 28264.6689
+  tps: 28432.59128
  }
 }
 dps_results: {
  key: "TestArcane-AllItems-MightoftheOcean-55251"
  value: {
-<<<<<<< HEAD
-  dps: 28012.33823
-  tps: 28180.44155
-=======
-  dps: 28009.98281
-  tps: 28171.02933
->>>>>>> f91f2fe3
+  dps: 28021.81883
+  tps: 28179.37499
  }
 }
 dps_results: {
  key: "TestArcane-AllItems-MightoftheOcean-56285"
  value: {
-<<<<<<< HEAD
-  dps: 28012.33823
-  tps: 28180.44155
-=======
-  dps: 28009.98281
-  tps: 28171.02933
->>>>>>> f91f2fe3
+  dps: 28021.81883
+  tps: 28179.37499
  }
 }
 dps_results: {
  key: "TestArcane-AllItems-MirrorofBrokenImages-62466"
  value: {
-<<<<<<< HEAD
-  dps: 28224.14781
-  tps: 28363.53774
-=======
-  dps: 28157.55049
-  tps: 28292.96701
->>>>>>> f91f2fe3
+  dps: 28155.09538
+  tps: 28291.43487
  }
 }
 dps_results: {
  key: "TestArcane-AllItems-MirrorofBrokenImages-62471"
  value: {
-<<<<<<< HEAD
-  dps: 28224.14781
-  tps: 28363.53774
-=======
-  dps: 28157.55049
-  tps: 28292.96701
->>>>>>> f91f2fe3
+  dps: 28155.09538
+  tps: 28291.43487
  }
 }
 dps_results: {
  key: "TestArcane-AllItems-MoonwellChalice-70142"
  value: {
-<<<<<<< HEAD
-  dps: 29863.90982
-  tps: 30041.6917
-=======
-  dps: 29876.65079
-  tps: 30056.72825
->>>>>>> f91f2fe3
+  dps: 29871.19388
+  tps: 30051.23757
  }
 }
 dps_results: {
  key: "TestArcane-AllItems-Oremantle'sFavor-61448"
  value: {
-<<<<<<< HEAD
-  dps: 28317.04528
-  tps: 28475.35479
-=======
-  dps: 28297.8785
-  tps: 28448.71117
->>>>>>> f91f2fe3
+  dps: 28305.44044
+  tps: 28458.63189
  }
 }
 dps_results: {
  key: "TestArcane-AllItems-PetrifiedTwilightScale-54591"
  value: {
-<<<<<<< HEAD
-  dps: 27787.37597
-  tps: 27926.7659
-=======
-  dps: 27722.46924
-  tps: 27857.88575
->>>>>>> f91f2fe3
+  dps: 27719.83217
+  tps: 27856.17166
  }
 }
 dps_results: {
  key: "TestArcane-AllItems-PhylacteryoftheNamelessLich-50365"
  value: {
-<<<<<<< HEAD
-  dps: 27972.54376
-  tps: 28109.70456
-=======
-  dps: 27926.39149
-  tps: 28063.98046
->>>>>>> f91f2fe3
+  dps: 27918.24456
+  tps: 28056.73115
  }
 }
 dps_results: {
  key: "TestArcane-AllItems-PorcelainCrab-55237"
  value: {
-<<<<<<< HEAD
-  dps: 27787.37597
-  tps: 27926.7659
-=======
-  dps: 27722.46924
-  tps: 27857.88575
->>>>>>> f91f2fe3
+  dps: 27719.83217
+  tps: 27856.17166
  }
 }
 dps_results: {
  key: "TestArcane-AllItems-PorcelainCrab-56280"
  value: {
-<<<<<<< HEAD
-  dps: 27787.37597
-  tps: 27926.7659
-=======
-  dps: 27722.46924
-  tps: 27857.88575
->>>>>>> f91f2fe3
+  dps: 27719.83217
+  tps: 27856.17166
  }
 }
 dps_results: {
  key: "TestArcane-AllItems-PowerfulShadowspiritDiamond"
  value: {
-<<<<<<< HEAD
-  dps: 29038.99944
-  tps: 29150.11472
-=======
-  dps: 29019.40582
-  tps: 29121.8134
->>>>>>> f91f2fe3
+  dps: 28998.26814
+  tps: 29109.63166
  }
 }
 dps_results: {
  key: "TestArcane-AllItems-Prestor'sTalismanofMachination-59441"
  value: {
-<<<<<<< HEAD
-  dps: 27787.37597
-  tps: 27926.7659
-=======
-  dps: 27722.46924
-  tps: 27857.88575
->>>>>>> f91f2fe3
+  dps: 27719.83217
+  tps: 27856.17166
  }
 }
 dps_results: {
  key: "TestArcane-AllItems-Prestor'sTalismanofMachination-65026"
  value: {
-<<<<<<< HEAD
-  dps: 27787.37597
-  tps: 27926.7659
-=======
-  dps: 27722.46924
-  tps: 27857.88575
->>>>>>> f91f2fe3
+  dps: 27719.83217
+  tps: 27856.17166
  }
 }
 dps_results: {
  key: "TestArcane-AllItems-Rainsong-55854"
  value: {
-<<<<<<< HEAD
-  dps: 27799.56088
-  tps: 27946.90424
-=======
-  dps: 27754.78084
-  tps: 27901.20219
->>>>>>> f91f2fe3
+  dps: 27761.22793
+  tps: 27906.97878
  }
 }
 dps_results: {
  key: "TestArcane-AllItems-Rainsong-56377"
  value: {
-<<<<<<< HEAD
-  dps: 27800.43069
-  tps: 27947.76406
-=======
-  dps: 27755.64991
-  tps: 27902.06285
->>>>>>> f91f2fe3
+  dps: 27762.09832
+  tps: 27907.84076
  }
 }
 dps_results: {
  key: "TestArcane-AllItems-ReverberatingShadowspiritDiamond"
  value: {
-<<<<<<< HEAD
-  dps: 29449.28738
-  tps: 29555.24209
-=======
-  dps: 29429.35166
-  tps: 29526.55975
->>>>>>> f91f2fe3
+  dps: 29407.24094
+  tps: 29513.49769
  }
 }
 dps_results: {
  key: "TestArcane-AllItems-RevitalizingShadowspiritDiamond"
  value: {
-<<<<<<< HEAD
-  dps: 29450.1031
-  tps: 29556.04501
-=======
-  dps: 29451.69547
-  tps: 29553.15371
->>>>>>> f91f2fe3
+  dps: 29434.75704
+  tps: 29540.06074
  }
 }
 dps_results: {
  key: "TestArcane-AllItems-RightEyeofRajh-56100"
  value: {
-<<<<<<< HEAD
-  dps: 28142.13102
-  tps: 28285.32547
-=======
-  dps: 28109.58754
-  tps: 28245.82881
->>>>>>> f91f2fe3
+  dps: 28085.40682
+  tps: 28219.3476
  }
 }
 dps_results: {
  key: "TestArcane-AllItems-RightEyeofRajh-56431"
  value: {
-<<<<<<< HEAD
-  dps: 28142.13102
-  tps: 28285.32547
-=======
-  dps: 28109.58754
-  tps: 28245.82881
->>>>>>> f91f2fe3
+  dps: 28085.40682
+  tps: 28219.3476
  }
 }
 dps_results: {
  key: "TestArcane-AllItems-Schnottz'sMedallionofCommand-65805"
  value: {
-<<<<<<< HEAD
-  dps: 27787.37597
-  tps: 27926.7659
-=======
-  dps: 27722.46924
-  tps: 27857.88575
->>>>>>> f91f2fe3
+  dps: 27719.83217
+  tps: 27856.17166
  }
 }
 dps_results: {
  key: "TestArcane-AllItems-SeaStar-55256"
  value: {
-<<<<<<< HEAD
-  dps: 28419.23167
-  tps: 28552.57343
-=======
-  dps: 28407.91529
-  tps: 28538.03233
->>>>>>> f91f2fe3
+  dps: 28412.00373
+  tps: 28544.49829
  }
 }
 dps_results: {
  key: "TestArcane-AllItems-SeaStar-56290"
  value: {
-<<<<<<< HEAD
-  dps: 28934.60147
-  tps: 29052.97797
-=======
-  dps: 28935.50514
-  tps: 29052.76857
->>>>>>> f91f2fe3
+  dps: 28940.39918
+  tps: 29060.05631
  }
 }
 dps_results: {
  key: "TestArcane-AllItems-ShardofWoe-60233"
  value: {
-<<<<<<< HEAD
-  dps: 29700.54944
-  tps: 29742.53493
-=======
-  dps: 29737.72399
-  tps: 29786.65563
->>>>>>> f91f2fe3
+  dps: 29761.45125
+  tps: 29807.5997
  }
 }
 dps_results: {
  key: "TestArcane-AllItems-Shrine-CleansingPurifier-63838"
  value: {
-<<<<<<< HEAD
-  dps: 27787.37597
-  tps: 27926.7659
-=======
-  dps: 27722.46924
-  tps: 27857.88575
->>>>>>> f91f2fe3
+  dps: 27719.83217
+  tps: 27856.17166
  }
 }
 dps_results: {
  key: "TestArcane-AllItems-Sindragosa'sFlawlessFang-50364"
  value: {
-<<<<<<< HEAD
-  dps: 27787.37597
-  tps: 27926.7659
-=======
-  dps: 27722.46924
-  tps: 27857.88575
->>>>>>> f91f2fe3
+  dps: 27719.83217
+  tps: 27856.17166
  }
 }
 dps_results: {
  key: "TestArcane-AllItems-Skardyn'sGrace-56115"
  value: {
-<<<<<<< HEAD
-  dps: 28387.51612
-  tps: 28535.49131
-=======
-  dps: 28415.66976
-  tps: 28565.82416
->>>>>>> f91f2fe3
+  dps: 28420.43312
+  tps: 28572.9463
  }
 }
 dps_results: {
  key: "TestArcane-AllItems-Skardyn'sGrace-56440"
  value: {
-<<<<<<< HEAD
-  dps: 28457.69134
-  tps: 28605.66653
-=======
-  dps: 28485.79695
-  tps: 28635.95135
->>>>>>> f91f2fe3
+  dps: 28490.77015
+  tps: 28643.28332
  }
 }
 dps_results: {
  key: "TestArcane-AllItems-Sorrowsong-55879"
  value: {
-<<<<<<< HEAD
-  dps: 28753.38774
-  tps: 28870.68425
-=======
-  dps: 28686.07698
-  tps: 28799.91724
->>>>>>> f91f2fe3
+  dps: 28683.57785
+  tps: 28798.34109
  }
 }
 dps_results: {
  key: "TestArcane-AllItems-Sorrowsong-56400"
  value: {
-<<<<<<< HEAD
-  dps: 28881.02028
-  tps: 28995.4236
-=======
-  dps: 28813.39435
-  tps: 28924.40915
->>>>>>> f91f2fe3
+  dps: 28810.91364
+  tps: 28922.85142
  }
 }
 dps_results: {
  key: "TestArcane-AllItems-Soul'sAnguish-66994"
  value: {
-<<<<<<< HEAD
-  dps: 28012.33823
-  tps: 28180.44155
-=======
-  dps: 28009.98281
-  tps: 28171.02933
->>>>>>> f91f2fe3
+  dps: 28021.81883
+  tps: 28179.37499
  }
 }
 dps_results: {
  key: "TestArcane-AllItems-SoulCasket-58183"
  value: {
-<<<<<<< HEAD
-  dps: 29812.06957
-  tps: 29916.32626
-=======
-  dps: 29844.2744
-  tps: 29950.73862
->>>>>>> f91f2fe3
+  dps: 29850.31375
+  tps: 29959.18394
  }
 }
 dps_results: {
  key: "TestArcane-AllItems-Stonemother'sKiss-61411"
  value: {
-<<<<<<< HEAD
-  dps: 29021.30238
-  tps: 29194.64078
-=======
-  dps: 29028.58003
-  tps: 29200.98895
->>>>>>> f91f2fe3
+  dps: 29021.55007
+  tps: 29193.32318
  }
 }
 dps_results: {
  key: "TestArcane-AllItems-StumpofTime-62465"
  value: {
-<<<<<<< HEAD
-  dps: 29116.70592
-  tps: 29237.04423
-=======
-  dps: 29080.12543
-  tps: 29193.63608
->>>>>>> f91f2fe3
+  dps: 29058.57981
+  tps: 29169.78998
  }
 }
 dps_results: {
  key: "TestArcane-AllItems-StumpofTime-62470"
  value: {
-<<<<<<< HEAD
-  dps: 29173.38197
-  tps: 29290.03298
-=======
-  dps: 29135.94567
-  tps: 29245.85912
->>>>>>> f91f2fe3
+  dps: 29113.44827
+  tps: 29220.18691
  }
 }
 dps_results: {
  key: "TestArcane-AllItems-SymbioticWorm-59332"
  value: {
-<<<<<<< HEAD
-  dps: 27787.37597
-  tps: 27926.7659
-=======
-  dps: 27722.46924
-  tps: 27857.88575
->>>>>>> f91f2fe3
+  dps: 27719.83217
+  tps: 27856.17166
  }
 }
 dps_results: {
  key: "TestArcane-AllItems-SymbioticWorm-65048"
  value: {
-<<<<<<< HEAD
-  dps: 27787.37597
-  tps: 27926.7659
-=======
-  dps: 27722.46924
-  tps: 27857.88575
->>>>>>> f91f2fe3
+  dps: 27719.83217
+  tps: 27856.17166
  }
 }
 dps_results: {
  key: "TestArcane-AllItems-TalismanofSinisterOrder-65804"
  value: {
-<<<<<<< HEAD
-  dps: 29130.86975
-  tps: 29307.88768
-=======
-  dps: 29069.89764
-  tps: 29244.01494
->>>>>>> f91f2fe3
+  dps: 29070.74228
+  tps: 29244.86278
  }
 }
 dps_results: {
  key: "TestArcane-AllItems-Tank-CommanderInsignia-63841"
  value: {
-<<<<<<< HEAD
-  dps: 27787.37597
-  tps: 27926.7659
-=======
-  dps: 27722.46924
-  tps: 27857.88575
->>>>>>> f91f2fe3
+  dps: 27719.83217
+  tps: 27856.17166
  }
 }
 dps_results: {
  key: "TestArcane-AllItems-TearofBlood-55819"
  value: {
-<<<<<<< HEAD
-  dps: 28627.03927
-  tps: 28798.39655
-=======
-  dps: 28631.06524
-  tps: 28802.8713
->>>>>>> f91f2fe3
+  dps: 28632.62336
+  tps: 28804.18548
  }
 }
 dps_results: {
  key: "TestArcane-AllItems-TearofBlood-56351"
  value: {
-<<<<<<< HEAD
-  dps: 28990.45826
-  tps: 29161.40474
-=======
-  dps: 28965.93783
-  tps: 29137.04508
->>>>>>> f91f2fe3
+  dps: 28968.92634
+  tps: 29138.53541
  }
 }
 dps_results: {
  key: "TestArcane-AllItems-TendrilsofBurrowingDark-55810"
  value: {
-<<<<<<< HEAD
-  dps: 28731.61758
-  tps: 28856.30049
-=======
-  dps: 28665.72716
-  tps: 28786.40055
->>>>>>> f91f2fe3
+  dps: 28662.61659
+  tps: 28784.90686
  }
 }
 dps_results: {
  key: "TestArcane-AllItems-TendrilsofBurrowingDark-56339"
  value: {
-<<<<<<< HEAD
-  dps: 29064.13988
-  tps: 29179.49912
-=======
-  dps: 28998.96707
-  tps: 29110.35289
->>>>>>> f91f2fe3
+  dps: 28997.81357
+  tps: 29110.12236
  }
 }
 dps_results: {
  key: "TestArcane-AllItems-Theralion'sMirror-59519"
  value: {
-<<<<<<< HEAD
-  dps: 29847.9844
-  tps: 30024.15376
-=======
-  dps: 29833.06888
-  tps: 30009.35912
->>>>>>> f91f2fe3
+  dps: 29833.12283
+  tps: 30010.92454
  }
 }
 dps_results: {
  key: "TestArcane-AllItems-Throngus'sFinger-56121"
  value: {
-<<<<<<< HEAD
-  dps: 27787.37597
-  tps: 27926.7659
-=======
-  dps: 27722.46924
-  tps: 27857.88575
->>>>>>> f91f2fe3
+  dps: 27719.83217
+  tps: 27856.17166
  }
 }
 dps_results: {
  key: "TestArcane-AllItems-Throngus'sFinger-56449"
  value: {
-<<<<<<< HEAD
-  dps: 27787.37597
-  tps: 27926.7659
-=======
-  dps: 27722.46924
-  tps: 27857.88575
->>>>>>> f91f2fe3
+  dps: 27719.83217
+  tps: 27856.17166
  }
 }
 dps_results: {
  key: "TestArcane-AllItems-Tia'sGrace-55874"
  value: {
-<<<<<<< HEAD
-  dps: 28130.26228
-  tps: 28269.65221
-=======
-  dps: 28064.02835
-  tps: 28199.44487
->>>>>>> f91f2fe3
+  dps: 28061.53413
+  tps: 28197.87362
  }
 }
 dps_results: {
  key: "TestArcane-AllItems-Tia'sGrace-56394"
  value: {
-<<<<<<< HEAD
-  dps: 28175.16406
-  tps: 28314.55399
-=======
-  dps: 28108.75633
-  tps: 28244.17285
->>>>>>> f91f2fe3
+  dps: 28106.28082
+  tps: 28242.62031
  }
 }
 dps_results: {
  key: "TestArcane-AllItems-TinyAbominationinaJar-50706"
  value: {
-<<<<<<< HEAD
-  dps: 27949.99801
-  tps: 28098.07626
-=======
-  dps: 27934.59075
-  tps: 28082.11481
->>>>>>> f91f2fe3
+  dps: 27937.02595
+  tps: 28085.69018
  }
 }
 dps_results: {
  key: "TestArcane-AllItems-Tyrande'sFavoriteDoll-64645"
  value: {
-<<<<<<< HEAD
-  dps: 29150.83842
-  tps: 29354.33552
-=======
-  dps: 29111.18462
-  tps: 29314.866
->>>>>>> f91f2fe3
+  dps: 29136.10306
+  tps: 29340.49862
  }
 }
 dps_results: {
  key: "TestArcane-AllItems-UnheededWarning-59520"
  value: {
-<<<<<<< HEAD
-  dps: 27787.37597
-  tps: 27926.7659
-=======
-  dps: 27722.46924
-  tps: 27857.88575
->>>>>>> f91f2fe3
+  dps: 27719.83217
+  tps: 27856.17166
  }
 }
 dps_results: {
  key: "TestArcane-AllItems-UnquenchableFlame-67101"
  value: {
-<<<<<<< HEAD
-  dps: 27810.13961
-  tps: 27958.71402
-=======
-  dps: 27811.447
-  tps: 27958.91061
->>>>>>> f91f2fe3
+  dps: 27814.63138
+  tps: 27964.45376
  }
 }
 dps_results: {
  key: "TestArcane-AllItems-UnsolvableRiddle-62463"
  value: {
-<<<<<<< HEAD
-  dps: 28289.87795
-  tps: 28437.85313
-=======
-  dps: 28319.26249
-  tps: 28469.41689
->>>>>>> f91f2fe3
+  dps: 28322.95753
+  tps: 28475.4707
  }
 }
 dps_results: {
  key: "TestArcane-AllItems-UnsolvableRiddle-62468"
  value: {
-<<<<<<< HEAD
-  dps: 28289.87795
-  tps: 28437.85313
-=======
-  dps: 28319.26249
-  tps: 28469.41689
->>>>>>> f91f2fe3
+  dps: 28322.95753
+  tps: 28475.4707
  }
 }
 dps_results: {
  key: "TestArcane-AllItems-UnsolvableRiddle-68709"
  value: {
-<<<<<<< HEAD
-  dps: 28289.87795
-  tps: 28437.85313
-=======
-  dps: 28319.26249
-  tps: 28469.41689
->>>>>>> f91f2fe3
+  dps: 28322.95753
+  tps: 28475.4707
  }
 }
 dps_results: {
  key: "TestArcane-AllItems-VialofStolenMemories-59515"
  value: {
-<<<<<<< HEAD
-  dps: 27787.37597
-  tps: 27926.7659
-=======
-  dps: 27722.46924
-  tps: 27857.88575
->>>>>>> f91f2fe3
+  dps: 27719.83217
+  tps: 27856.17166
  }
 }
 dps_results: {
  key: "TestArcane-AllItems-VialofStolenMemories-65109"
  value: {
-<<<<<<< HEAD
-  dps: 27787.37597
-  tps: 27926.7659
-=======
-  dps: 27722.46924
-  tps: 27857.88575
->>>>>>> f91f2fe3
+  dps: 27719.83217
+  tps: 27856.17166
  }
 }
 dps_results: {
  key: "TestArcane-AllItems-ViciousGladiator'sBadgeofConquest-61033"
  value: {
-<<<<<<< HEAD
-  dps: 27848.82915
-  tps: 27996.80433
-=======
-  dps: 27877.44232
-  tps: 28027.59672
->>>>>>> f91f2fe3
+  dps: 27880.60334
+  tps: 28033.11651
  }
 }
 dps_results: {
  key: "TestArcane-AllItems-ViciousGladiator'sBadgeofDominance-61035"
  value: {
-<<<<<<< HEAD
-  dps: 29100.26034
-  tps: 29211.80345
-=======
-  dps: 29131.22953
-  tps: 29244.97545
->>>>>>> f91f2fe3
+  dps: 29136.28452
+  tps: 29252.42854
  }
 }
 dps_results: {
  key: "TestArcane-AllItems-ViciousGladiator'sBadgeofVictory-61034"
  value: {
-<<<<<<< HEAD
-  dps: 27848.82915
-  tps: 27996.80433
-=======
-  dps: 27877.44232
-  tps: 28027.59672
->>>>>>> f91f2fe3
+  dps: 27880.60334
+  tps: 28033.11651
  }
 }
 dps_results: {
  key: "TestArcane-AllItems-ViciousGladiator'sEmblemofAccuracy-61027"
  value: {
-<<<<<<< HEAD
-  dps: 28142.13102
-  tps: 28285.32547
-=======
-  dps: 28109.58754
-  tps: 28245.82881
->>>>>>> f91f2fe3
+  dps: 28085.40682
+  tps: 28219.3476
  }
 }
 dps_results: {
  key: "TestArcane-AllItems-ViciousGladiator'sEmblemofAlacrity-61028"
  value: {
-<<<<<<< HEAD
-  dps: 28045.76557
-  tps: 28178.43369
-=======
-  dps: 28037.57741
-  tps: 28170.75381
->>>>>>> f91f2fe3
+  dps: 28069.61066
+  tps: 28202.58411
  }
 }
 dps_results: {
  key: "TestArcane-AllItems-ViciousGladiator'sEmblemofCruelty-61026"
  value: {
-<<<<<<< HEAD
-  dps: 28207.39424
-  tps: 28353.96434
-=======
-  dps: 28169.64069
-  tps: 28316.66306
->>>>>>> f91f2fe3
+  dps: 28165.76522
+  tps: 28312.36397
  }
 }
 dps_results: {
  key: "TestArcane-AllItems-ViciousGladiator'sEmblemofProficiency-61030"
  value: {
-<<<<<<< HEAD
-  dps: 27787.37597
-  tps: 27926.7659
-=======
-  dps: 27722.46924
-  tps: 27857.88575
->>>>>>> f91f2fe3
+  dps: 27719.83217
+  tps: 27856.17166
  }
 }
 dps_results: {
  key: "TestArcane-AllItems-ViciousGladiator'sEmblemofProwess-61029"
  value: {
-<<<<<<< HEAD
-  dps: 28250.00035
-  tps: 28389.39028
-=======
-  dps: 28183.30297
-  tps: 28318.71948
->>>>>>> f91f2fe3
+  dps: 28180.85863
+  tps: 28317.19811
  }
 }
 dps_results: {
  key: "TestArcane-AllItems-ViciousGladiator'sEmblemofTenacity-61032"
  value: {
-<<<<<<< HEAD
-  dps: 27787.37597
-  tps: 27926.7659
-=======
-  dps: 27722.46924
-  tps: 27857.88575
->>>>>>> f91f2fe3
+  dps: 27719.83217
+  tps: 27856.17166
  }
 }
 dps_results: {
  key: "TestArcane-AllItems-ViciousGladiator'sInsigniaofConquest-61047"
  value: {
-<<<<<<< HEAD
-  dps: 27787.37597
-  tps: 27926.91476
-=======
-  dps: 27722.46924
-  tps: 27858.03289
->>>>>>> f91f2fe3
+  dps: 27719.83217
+  tps: 27856.31879
  }
 }
 dps_results: {
  key: "TestArcane-AllItems-ViciousGladiator'sInsigniaofDominance-61045"
  value: {
-<<<<<<< HEAD
-  dps: 28774.83459
-  tps: 28894.12986
-=======
-  dps: 28706.70387
-  tps: 28821.99741
->>>>>>> f91f2fe3
+  dps: 28701.92525
+  tps: 28818.14177
  }
 }
 dps_results: {
  key: "TestArcane-AllItems-ViciousGladiator'sInsigniaofVictory-61046"
  value: {
-<<<<<<< HEAD
-  dps: 27787.37597
-  tps: 27927.8879
-=======
-  dps: 27722.46924
-  tps: 27858.93154
->>>>>>> f91f2fe3
+  dps: 27719.83217
+  tps: 27857.21745
  }
 }
 dps_results: {
  key: "TestArcane-AllItems-WitchingHourglass-55787"
  value: {
-<<<<<<< HEAD
-  dps: 28811.77641
-  tps: 28970.86546
-=======
-  dps: 28786.33703
-  tps: 28946.8084
->>>>>>> f91f2fe3
+  dps: 28785.56074
+  tps: 28946.95035
  }
 }
 dps_results: {
  key: "TestArcane-AllItems-WitchingHourglass-56320"
  value: {
-<<<<<<< HEAD
-  dps: 29362.06753
-  tps: 29541.04484
-=======
-  dps: 29343.86847
-  tps: 29523.21979
->>>>>>> f91f2fe3
+  dps: 29345.23727
+  tps: 29525.09298
  }
 }
 dps_results: {
  key: "TestArcane-AllItems-World-QuellerFocus-63842"
  value: {
-<<<<<<< HEAD
-  dps: 28149.7316
-  tps: 28297.70678
-=======
-  dps: 28178.87103
-  tps: 28329.02544
->>>>>>> f91f2fe3
+  dps: 28182.39638
+  tps: 28334.90956
  }
 }
 dps_results: {
  key: "TestArcane-AllItems-Za'brox'sLuckyTooth-63742"
  value: {
-<<<<<<< HEAD
-  dps: 28168.41211
-  tps: 28335.33459
-=======
-  dps: 28159.40795
-  tps: 28326.1244
->>>>>>> f91f2fe3
+  dps: 28155.8379
+  tps: 28323.76028
  }
 }
 dps_results: {
  key: "TestArcane-AllItems-Za'brox'sLuckyTooth-63745"
  value: {
-<<<<<<< HEAD
-  dps: 28168.41211
-  tps: 28335.33459
-=======
-  dps: 28159.40795
-  tps: 28326.1244
->>>>>>> f91f2fe3
+  dps: 28155.8379
+  tps: 28323.76028
  }
 }
 dps_results: {
  key: "TestArcane-Average-Default"
  value: {
-<<<<<<< HEAD
-  dps: 30221.19506
-  tps: 30318.47148
-=======
-  dps: 30217.42542
-  tps: 30314.60852
->>>>>>> f91f2fe3
+  dps: 30211.52755
+  tps: 30308.34365
  }
 }
 dps_results: {
  key: "TestArcane-Settings-Troll-p1_arcane-Arcane-arcane-FullBuffs-0.0yards-LongMultiTarget"
  value: {
-<<<<<<< HEAD
-  dps: 29720.48693
-  tps: 45791.38772
-=======
-  dps: 29688.05246
-  tps: 45760.93252
->>>>>>> f91f2fe3
+  dps: 29682.92151
+  tps: 45724.13659
  }
 }
 dps_results: {
  key: "TestArcane-Settings-Troll-p1_arcane-Arcane-arcane-FullBuffs-0.0yards-LongSingleTarget"
  value: {
-<<<<<<< HEAD
-  dps: 29735.69297
-  tps: 29834.76261
-=======
-  dps: 29703.22885
-  tps: 29800.71813
->>>>>>> f91f2fe3
+  dps: 29698.37564
+  tps: 29790.13963
  }
 }
 dps_results: {
@@ -2157,48 +1277,28 @@
 dps_results: {
  key: "TestArcane-Settings-Troll-p1_arcane-Arcane-arcane-NoBuffs-0.0yards-LongMultiTarget"
  value: {
-<<<<<<< HEAD
-  dps: 18691.26299
-  tps: 32967.98977
-=======
-  dps: 18703.83703
-  tps: 32988.27516
->>>>>>> f91f2fe3
+  dps: 18681.728
+  tps: 32968.30556
  }
 }
 dps_results: {
  key: "TestArcane-Settings-Troll-p1_arcane-Arcane-arcane-NoBuffs-0.0yards-LongSingleTarget"
  value: {
-<<<<<<< HEAD
-  dps: 18691.26299
-  tps: 18821.19587
-=======
-  dps: 18703.83703
-  tps: 18838.45589
->>>>>>> f91f2fe3
+  dps: 18681.728
+  tps: 18815.71648
  }
 }
 dps_results: {
  key: "TestArcane-Settings-Troll-p1_arcane-Arcane-arcane-NoBuffs-0.0yards-ShortSingleTarget"
  value: {
-<<<<<<< HEAD
-  dps: 25142.56425
-  tps: 25139.10523
-=======
-  dps: 25138.0246
-  tps: 25134.51589
->>>>>>> f91f2fe3
+  dps: 25137.11678
+  tps: 25133.60807
  }
 }
 dps_results: {
  key: "TestArcane-SwitchInFrontOfTarget-Default"
  value: {
-<<<<<<< HEAD
-  dps: 29735.69297
-  tps: 29834.76261
-=======
-  dps: 29703.22885
-  tps: 29800.71813
->>>>>>> f91f2fe3
+  dps: 29698.37564
+  tps: 29790.13963
  }
 }