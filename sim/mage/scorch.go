--- conflicted
+++ resolved
@@ -12,11 +12,7 @@
 
 	effect := core.SpellEffect{
 		ProcMask:            core.ProcMaskSpellDamage,
-<<<<<<< HEAD
-		BonusSpellHitRating: float64(mage.Talents.Precision) * 1 * core.SpellHitRatingPerHitChance,
-=======
 		BonusSpellHitRating: 0,
->>>>>>> c0862d82
 
 		BonusSpellCritRating: 0 +
 			float64(mage.Talents.Incineration)*2*core.CritRatingPerCritChance +
@@ -60,14 +56,7 @@
 
 		Cast: core.CastConfig{
 			DefaultCast: core.Cast{
-<<<<<<< HEAD
-				Cost: baseCost *
-					(1 - 0.01*float64(mage.Talents.Pyromaniac)) *
-					(1 - 0.01*float64(mage.Talents.Precision)),
-
-=======
 				Cost:     baseCost * (1 - 0.01*float64(mage.Talents.Pyromaniac)),
->>>>>>> c0862d82
 				GCD:      core.GCDDefault,
 				CastTime: time.Millisecond * 1500,
 			},
