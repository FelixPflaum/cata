--- conflicted
+++ resolved
@@ -52,998 +52,988 @@
 dps_results: {
  key: "TestFrost-AllItems-AbacusofViolentOdds-28288"
  value: {
-  dps: 1511.3535567234148
-  tps: 1225.6475692791957
+  dps: 1338.907216551612
+  tps: 1082.9642031714775
  }
 }
 dps_results: {
  key: "TestFrost-AllItems-AdamantineFigurine-27891"
  value: {
-  dps: 1511.3535567234148
-  tps: 1225.6475692791957
+  dps: 1338.907216551612
+  tps: 1082.9642031714775
  }
 }
 dps_results: {
  key: "TestFrost-AllItems-Alchemist'sStone-13503"
  value: {
-  dps: 1513.0880791585494
-  tps: 1226.302581757181
+  dps: 1340.7577472178943
+  tps: 1083.9952964442246
  }
 }
 dps_results: {
  key: "TestFrost-AllItems-AldorRegalia"
  value: {
-  dps: 1360.5247475400042
-  tps: 1097.3245286154288
+  dps: 1208.0000228513388
+  tps: 970.4550054652613
  }
 }
 dps_results: {
  key: "TestFrost-AllItems-AncientAqirArtifact-33830"
  value: {
-  dps: 1511.3535567234148
-  tps: 1225.6475692791957
+  dps: 1338.907216551612
+  tps: 1082.9642031714775
  }
 }
 dps_results: {
  key: "TestFrost-AllItems-AshtongueTalismanofInsight-32488"
  value: {
-  dps: 1526.2633942960574
-  tps: 1238.1572722301557
+  dps: 1360.4890538587715
+  tps: 1102.4521137627705
  }
 }
 dps_results: {
  key: "TestFrost-AllItems-Assassin'sAlchemistStone-35751"
  value: {
-  dps: 1511.3535567234148
-  tps: 1225.6475692791957
+  dps: 1338.907216551612
+  tps: 1082.9642031714775
  }
 }
 dps_results: {
  key: "TestFrost-AllItems-AustereEarthsiegeDiamond"
  value: {
-  dps: 1525.3571105491415
-  tps: 1238.9762452742145
+  dps: 1347.7978500652137
+  tps: 1088.6439877283494
  }
 }
 dps_results: {
  key: "TestFrost-AllItems-BadgeofTenacity-32658"
  value: {
-  dps: 1511.3535567234148
-  tps: 1225.6475692791957
+  dps: 1338.907216551612
+  tps: 1082.9642031714775
  }
 }
 dps_results: {
  key: "TestFrost-AllItems-BadgeoftheSwarmguard-21670"
  value: {
-  dps: 1511.3535567234148
-  tps: 1225.9638805652012
+  dps: 1338.907216551612
+  tps: 1082.8860607238782
  }
 }
 dps_results: {
  key: "TestFrost-AllItems-BandoftheEternalChampion-29301"
  value: {
-  dps: 1519.6277591766768
-  tps: 1233.6695908813263
+  dps: 1346.7119600360006
+  tps: 1090.5283484361432
  }
 }
 dps_results: {
  key: "TestFrost-AllItems-BandoftheEternalDefender-29297"
  value: {
-  dps: 1519.6277591766768
-  tps: 1233.830453619029
+  dps: 1346.7119600360006
+  tps: 1090.7706255432986
  }
 }
 dps_results: {
  key: "TestFrost-AllItems-BandoftheEternalSage-29305"
  value: {
-  dps: 1564.0260475382674
-  tps: 1270.8953403219718
+  dps: 1384.296492361293
+  tps: 1122.0667328282113
  }
 }
 dps_results: {
  key: "TestFrost-AllItems-BeamingEarthsiegeDiamond"
  value: {
-  dps: 1530.7300700437584
-  tps: 1243.6837107329154
+  dps: 1352.5416457729862
+  tps: 1092.8280155426046
  }
 }
 dps_results: {
  key: "TestFrost-AllItems-Berserker'sCall-33831"
  value: {
-  dps: 1511.3535567234148
-  tps: 1225.6475692791957
+  dps: 1338.907216551612
+  tps: 1082.9642031714775
  }
 }
 dps_results: {
  key: "TestFrost-AllItems-BlackenedNaaruSliver-34427"
  value: {
-  dps: 1529.2993129154188
-  tps: 1243.7520776762183
+  dps: 1362.5872970575278
+  tps: 1103.7988911782902
  }
 }
 dps_results: {
  key: "TestFrost-AllItems-Bladefist'sBreadth-28041"
  value: {
-  dps: 1516.4288917123354
-  tps: 1230.1000373122301
+  dps: 1344.9969137497535
+  tps: 1088.3353161002376
  }
 }
 dps_results: {
  key: "TestFrost-AllItems-BladeofUnquenchedThirst-31193"
  value: {
-  dps: 1553.3330064870236
-  tps: 1263.650985491426
+  dps: 1371.6841616955137
+  tps: 1109.7117145862737
  }
 }
 dps_results: {
  key: "TestFrost-AllItems-BlazefuryMedallion-17111"
  value: {
-  dps: 1521.5139564163658
-  tps: 1233.5624118971286
+  dps: 1356.120260641506
+  tps: 1097.0785335863802
  }
 }
 dps_results: {
  key: "TestFrost-AllItems-Blinkstrike-31332"
  value: {
-  dps: 1553.3330064870236
-  tps: 1263.650985491426
+  dps: 1371.6841616955137
+  tps: 1109.7117145862737
  }
 }
 dps_results: {
  key: "TestFrost-AllItems-BloodlustBrooch-29383"
  value: {
-  dps: 1511.3535567234148
-  tps: 1225.6475692791957
+  dps: 1338.907216551612
+  tps: 1082.9642031714775
  }
 }
 dps_results: {
  key: "TestFrost-AllItems-BracingEarthsiegeDiamond"
  value: {
-  dps: 1542.8476062973555
-  tps: 1228.7886126090543
+  dps: 1363.2070193509282
+  tps: 1079.7117176173135
  }
 }
 dps_results: {
  key: "TestFrost-AllItems-BracingEarthstormDiamond"
  value: {
-  dps: 1535.1517881681416
-  tps: 1247.078322450022
+  dps: 1356.4269848652139
+  tps: 1095.7444235939497
  }
 }
 dps_results: {
  key: "TestFrost-AllItems-BraidedEterniumChain-24114"
  value: {
-  dps: 1540.4507055926524
-  tps: 1250.705606487024
+  dps: 1368.3918423638045
+  tps: 1108.453685329762
  }
 }
 dps_results: {
  key: "TestFrost-AllItems-BroochoftheImmortalKing-32534"
  value: {
-  dps: 1511.3535567234148
-  tps: 1225.6475692791957
+  dps: 1338.907216551612
+  tps: 1082.9642031714775
  }
 }
 dps_results: {
  key: "TestFrost-AllItems-BrutalEarthstormDiamond"
  value: {
-  dps: 1525.3571105491415
-  tps: 1238.9762452742145
+  dps: 1347.7978500652137
+  tps: 1088.6439877283494
  }
 }
 dps_results: {
  key: "TestFrost-AllItems-ChaoticSkyfireDiamond"
  value: {
-  dps: 1553.3330064870236
-  tps: 1263.650985491426
+  dps: 1371.6841616955137
+  tps: 1109.7117145862737
  }
 }
 dps_results: {
  key: "TestFrost-AllItems-ChaoticSkyflareDiamond"
  value: {
-  dps: 1555.5295668283934
-  tps: 1265.5568668969634
+  dps: 1373.6264487290919
+  tps: 1111.4248117498898
  }
 }
 dps_results: {
  key: "TestFrost-AllItems-CloakofDarkness-33122"
  value: {
-  dps: 1526.2835759829395
-  tps: 1263.4299987259653
+  dps: 1350.5629221135446
+  tps: 1115.1927492686743
  }
 }
 dps_results: {
  key: "TestFrost-AllItems-CommendationofKael'thas-34473"
  value: {
-  dps: 1511.3535567234148
-  tps: 1225.6475692791957
+  dps: 1338.907216551612
+  tps: 1082.9642031714775
  }
 }
 dps_results: {
  key: "TestFrost-AllItems-Coren'sLuckyCoin-38289"
  value: {
-  dps: 1511.3535567234148
-  tps: 1225.6475692791957
+  dps: 1338.907216551612
+  tps: 1082.9642031714775
  }
 }
 dps_results: {
  key: "TestFrost-AllItems-CoreofAr'kelos-29776"
  value: {
-  dps: 1511.3535567234148
-  tps: 1225.6475692791957
+  dps: 1338.907216551612
+  tps: 1082.9642031714775
  }
 }
 dps_results: {
  key: "TestFrost-AllItems-CrystalforgedTrinket-32654"
  value: {
-  dps: 1511.3535567234148
-  tps: 1225.6475692791957
+  dps: 1338.907216551612
+  tps: 1082.9642031714775
  }
 }
 dps_results: {
  key: "TestFrost-AllItems-Dabiri'sEnigma-30300"
  value: {
-  dps: 1511.3535567234148
-  tps: 1225.6475692791957
+  dps: 1338.907216551612
+  tps: 1082.9642031714775
  }
 }
 dps_results: {
  key: "TestFrost-AllItems-DarkIronSmokingPipe-38290"
  value: {
-  dps: 1563.501086221021
-  tps: 1269.9668660268537
+  dps: 1384.292895942755
+  tps: 1121.4388865373653
  }
 }
 dps_results: {
  key: "TestFrost-AllItems-DarkmoonCard:Crusade-31856"
  value: {
-  dps: 1564.4361749973352
-  tps: 1270.4507322742252
+  dps: 1383.5064050316118
+  tps: 1121.741393709527
  }
 }
 dps_results: {
  key: "TestFrost-AllItems-DarkmoonCard:Vengeance-31858"
  value: {
-  dps: 1511.3535567234148
-  tps: 1225.726738623988
+  dps: 1338.907216551612
+  tps: 1082.4049094701672
  }
 }
 dps_results: {
  key: "TestFrost-AllItems-DarkmoonCard:Wrath-31857"
  value: {
-  dps: 1511.3535567234148
-  tps: 1225.726738623988
+  dps: 1338.907216551612
+  tps: 1082.4049094701672
  }
 }
 dps_results: {
  key: "TestFrost-AllItems-Despair-28573"
  value: {
-  dps: 1370.1052842733943
-  tps: 1111.6480730793648
+  dps: 1210.2486304883323
+  tps: 976.0687128312118
  }
 }
 dps_results: {
  key: "TestFrost-AllItems-DestructiveSkyfireDiamond"
  value: {
-  dps: 1529.5329680766656
-  tps: 1242.6593516134903
+  dps: 1351.2106178293097
+  tps: 1091.6540488962821
  }
 }
 dps_results: {
  key: "TestFrost-AllItems-DestructiveSkyflareDiamond"
  value: {
-  dps: 1531.4108223429146
-  tps: 1244.2841342607712
+  dps: 1353.570311651317
+  tps: 1093.7352988472921
  }
 }
 dps_results: {
  key: "TestFrost-AllItems-DragonspineTrophy-28830"
  value: {
-  dps: 1511.3535567234148
-  tps: 1225.726738623988
+  dps: 1338.907216551612
+  tps: 1082.4049094701672
  }
 }
 dps_results: {
  key: "TestFrost-AllItems-EffulgentSkyflareDiamond"
  value: {
-  dps: 1525.3571105491415
-  tps: 1238.9762452742145
+  dps: 1347.7978500652137
+  tps: 1088.6439877283494
  }
 }
 dps_results: {
  key: "TestFrost-AllItems-EmberSkyfireDiamond"
  value: {
-  dps: 1537.0686727633936
-  tps: 1248.579423605611
+  dps: 1357.813786826189
+  tps: 1096.778926397311
  }
 }
 dps_results: {
  key: "TestFrost-AllItems-EmberSkyflareDiamond"
  value: {
-  dps: 1544.7714914686085
-  tps: 1254.951515894635
+  dps: 1364.5984677119036
+  tps: 1102.361938416511
  }
 }
 dps_results: {
  key: "TestFrost-AllItems-EmptyMugofDirebrew-38287"
  value: {
-  dps: 1511.3535567234148
-  tps: 1225.6475692791957
+  dps: 1338.907216551612
+  tps: 1082.9642031714775
  }
 }
 dps_results: {
  key: "TestFrost-AllItems-EnigmaticSkyfireDiamond"
  value: {
-  dps: 1528.7119296055469
-  tps: 1241.9351956819635
+  dps: 1350.7597310632812
+  tps: 1091.2563667686447
  }
 }
 dps_results: {
  key: "TestFrost-AllItems-EnigmaticSkyflareDiamond"
  value: {
-  dps: 1530.7300700437584
-  tps: 1243.6837107329154
+  dps: 1352.5416457729862
+  tps: 1092.8280155426046
  }
 }
 dps_results: {
  key: "TestFrost-AllItems-EnigmaticStarflareDiamond"
  value: {
-  dps: 1530.391345623155
-  tps: 1243.3849557939436
+  dps: 1351.7961716116283
+  tps: 1092.170507332287
  }
 }
 dps_results: {
  key: "TestFrost-AllItems-EssenceoftheMartyr-29376"
  value: {
-  dps: 1556.377376661906
-  tps: 1263.644804794105
+  dps: 1378.984464273898
+  tps: 1116.7206757157335
  }
 }
 dps_results: {
  key: "TestFrost-AllItems-EternalEarthsiegeDiamond"
  value: {
-  dps: 1525.3571105491415
-  tps: 1238.9762452742145
+  dps: 1347.7978500652137
+  tps: 1088.6439877283494
  }
 }
 dps_results: {
  key: "TestFrost-AllItems-EternalEarthstormDiamond"
  value: {
-  dps: 1525.3571105491415
-  tps: 1238.9762452742145
+  dps: 1347.7978500652137
+  tps: 1088.6439877283494
  }
 }
 dps_results: {
  key: "TestFrost-AllItems-EyeofMagtheridon-28789"
  value: {
-  dps: 1571.5747619872893
-  tps: 1275.5295542097854
+  dps: 1392.0168820493263
+  tps: 1127.2942335953512
  }
 }
 dps_results: {
  key: "TestFrost-AllItems-Figurine-LivingRubySerpent-24126"
  value: {
-  dps: 1523.3341896145423
-  tps: 1235.9589481654
+  dps: 1349.2870064108354
+  tps: 1091.9769710668543
  }
 }
 dps_results: {
  key: "TestFrost-AllItems-Figurine-NightseyePanther-24128"
  value: {
-  dps: 1511.3535567234148
-  tps: 1225.6475692791957
+  dps: 1338.907216551612
+  tps: 1082.9642031714775
  }
 }
 dps_results: {
  key: "TestFrost-AllItems-Figurine-ShadowsongPanther-35702"
  value: {
-  dps: 1511.621376486615
-  tps: 1225.8837863103374
+  dps: 1338.778345831612
+  tps: 1082.8505391964372
  }
 }
 dps_results: {
  key: "TestFrost-AllItems-ForlornSkyflareDiamond"
  value: {
-  dps: 1542.8476062973555
-  tps: 1253.4442402310142
+  dps: 1363.2070193509282
+  tps: 1101.3233374883498
  }
 }
 dps_results: {
  key: "TestFrost-AllItems-ForlornStarflareDiamond"
  value: {
-  dps: 1539.3495071477128
-  tps: 1250.5506412396542
+  dps: 1360.1251854937852
+  tps: 1098.7874675363496
  }
 }
 dps_results: {
  key: "TestFrost-AllItems-GnomereganAuto-Blocker600-29387"
  value: {
-  dps: 1511.3535567234148
-  tps: 1225.6475692791957
+  dps: 1338.907216551612
+  tps: 1082.9642031714775
  }
 }
 dps_results: {
  key: "TestFrost-AllItems-Guardian'sAlchemistStone-35748"
  value: {
-  dps: 1511.3535567234148
-  tps: 1225.6475692791957
+  dps: 1338.907216551612
+  tps: 1082.9642031714775
  }
 }
 dps_results: {
  key: "TestFrost-AllItems-HandofJustice-11815"
  value: {
-  dps: 1511.3535567234148
-  tps: 1225.6475692791957
+  dps: 1338.907216551612
+  tps: 1082.9642031714775
  }
 }
 dps_results: {
  key: "TestFrost-AllItems-Heartrazor-29962"
  value: {
-  dps: 1553.3330064870236
-  tps: 1263.650985491426
+  dps: 1371.6841616955137
+  tps: 1109.7117145862737
  }
 }
 dps_results: {
  key: "TestFrost-AllItems-HexShrunkenHead-33829"
  value: {
-  dps: 1578.4379309306778
-  tps: 1282.7516690446714
+  dps: 1397.2395453981837
+  tps: 1132.4960904600532
  }
 }
 dps_results: {
  key: "TestFrost-AllItems-HourglassoftheUnraveller-28034"
  value: {
-  dps: 1518.0410270337443
-  tps: 1231.6011100105052
+  dps: 1346.7750922281875
+  tps: 1089.344375816907
  }
 }
 dps_results: {
  key: "TestFrost-AllItems-IconofUnyieldingCourage-28121"
  value: {
-  dps: 1527.6179888335266
-  tps: 1241.1014819928382
+  dps: 1350.8778351922263
+  tps: 1094.1742965115006
  }
 }
 dps_results: {
  key: "TestFrost-AllItems-ImbuedUnstableDiamond"
  value: {
-  dps: 1535.1517881681416
-  tps: 1247.078322450022
+  dps: 1356.4269848652139
+  tps: 1095.7444235939497
  }
 }
 dps_results: {
  key: "TestFrost-AllItems-ImpassiveSkyflareDiamond"
  value: {
-  dps: 1530.7300700437584
-  tps: 1243.6837107329154
+  dps: 1352.5416457729862
+  tps: 1092.8280155426046
  }
 }
 dps_results: {
  key: "TestFrost-AllItems-ImpassiveStarflareDiamond"
  value: {
-  dps: 1530.391345623155
-  tps: 1243.3849557939436
+  dps: 1351.7961716116283
+  tps: 1092.170507332287
  }
 }
 dps_results: {
  key: "TestFrost-AllItems-IndestructibleAlchemist'sStone-44323"
  value: {
-  dps: 1511.3535567234148
-  tps: 1225.6475692791957
+  dps: 1338.907216551612
+  tps: 1082.9642031714775
  }
 }
 dps_results: {
  key: "TestFrost-AllItems-InsightfulEarthsiegeDiamond"
  value: {
-<<<<<<< HEAD
-  dps: 1528.6679311846317
-  tps: 1245.2372298695136
-=======
   dps: 1350.2817425685043
   tps: 1094.2590527354198
->>>>>>> 564c17ac
  }
 }
 dps_results: {
  key: "TestFrost-AllItems-InsightfulEarthstormDiamond"
  value: {
-  dps: 1527.344886522181
-  tps: 1242.6005732239764
+  dps: 1349.2490277201648
+  tps: 1091.4943557437487
  }
 }
 dps_results: {
  key: "TestFrost-AllItems-InvigoratingEarthsiegeDiamond"
  value: {
-  dps: 1525.3571105491415
-  tps: 1238.9762452742145
+  dps: 1347.7978500652137
+  tps: 1088.6439877283494
  }
 }
 dps_results: {
  key: "TestFrost-AllItems-KhoriumChampion-23541"
  value: {
-  dps: 1389.1342610465092
-  tps: 1127.1450967920227
+  dps: 1228.0786594557953
+  tps: 992.5182547279672
  }
 }
 dps_results: {
  key: "TestFrost-AllItems-KissoftheSpider-22954"
  value: {
-  dps: 1519.7395024864911
-  tps: 1232.9642658601547
+  dps: 1346.502006541597
+  tps: 1087.928971529839
  }
 }
 dps_results: {
  key: "TestFrost-AllItems-LionheartChampion-28429"
  value: {
-  dps: 1370.1052842733943
-  tps: 1111.6480730793648
+  dps: 1210.2486304883323
+  tps: 976.0687128312118
  }
 }
 dps_results: {
  key: "TestFrost-AllItems-LionheartExecutioner-28430"
  value: {
-  dps: 1370.1052842733943
-  tps: 1111.6480730793648
+  dps: 1210.2486304883323
+  tps: 976.0687128312118
  }
 }
 dps_results: {
  key: "TestFrost-AllItems-MadnessoftheBetrayer-32505"
  value: {
-  dps: 1519.0793316666447
-  tps: 1232.2206213147633
+  dps: 1343.6858087387272
+  tps: 1086.6683217301654
  }
 }
 dps_results: {
  key: "TestFrost-AllItems-Mana-EtchedRegalia"
  value: {
-  dps: 1327.893130678406
-  tps: 1072.8502896617395
+  dps: 1175.7746093598212
+  tps: 949.219312831929
  }
 }
 dps_results: {
  key: "TestFrost-AllItems-MarkoftheChampion-23206"
  value: {
-  dps: 1511.3535567234148
-  tps: 1225.6475692791957
+  dps: 1338.907216551612
+  tps: 1082.9642031714775
  }
 }
 dps_results: {
  key: "TestFrost-AllItems-MarkoftheChampion-23207"
  value: {
-  dps: 1567.5408519138148
-  tps: 1275.2047636371278
+  dps: 1388.4090786316117
+  tps: 1126.6248455260375
  }
 }
 dps_results: {
  key: "TestFrost-AllItems-MercurialAlchemistStone-44322"
  value: {
-  dps: 1576.1613767526605
-  tps: 1281.6856273377985
+  dps: 1390.6588928110327
+  tps: 1125.871187126469
  }
 }
 dps_results: {
  key: "TestFrost-AllItems-MightyAlchemist'sStone-44324"
  value: {
-  dps: 1522.7213800958966
-  tps: 1235.650012066531
+  dps: 1350.4314683905584
+  tps: 1093.1285932934281
  }
 }
 dps_results: {
  key: "TestFrost-AllItems-MindQuickeningGem-19339"
  value: {
-  dps: 1524.8092195683173
-  tps: 1237.8537709131058
+  dps: 1355.2077748682443
+  tps: 1096.3182806795653
  }
 }
 dps_results: {
  key: "TestFrost-AllItems-Moroes'LuckyPocketWatch-28528"
  value: {
-  dps: 1511.3535567234148
-  tps: 1225.6475692791957
+  dps: 1338.907216551612
+  tps: 1082.9642031714775
  }
 }
 dps_results: {
  key: "TestFrost-AllItems-MysticalSkyfireDiamond"
  value: {
-  dps: 1537.9865124815706
-  tps: 1250.7512525270638
+  dps: 1372.943669791039
+  tps: 1110.869896466366
  }
 }
 dps_results: {
  key: "TestFrost-AllItems-PersistentEarthshatterDiamond"
  value: {
-  dps: 1525.3571105491415
-  tps: 1238.9762452742145
+  dps: 1347.7978500652137
+  tps: 1088.6439877283494
  }
 }
 dps_results: {
  key: "TestFrost-AllItems-PersistentEarthsiegeDiamond"
  value: {
-  dps: 1525.3571105491415
-  tps: 1238.9762452742145
+  dps: 1347.7978500652137
+  tps: 1088.6439877283494
  }
 }
 dps_results: {
  key: "TestFrost-AllItems-PotentUnstableDiamond"
  value: {
-  dps: 1525.3571105491415
-  tps: 1238.9762452742145
+  dps: 1347.7978500652137
+  tps: 1088.6439877283494
  }
 }
 dps_results: {
  key: "TestFrost-AllItems-PowerfulEarthshatterDiamond"
  value: {
-  dps: 1525.3571105491415
-  tps: 1238.9762452742145
+  dps: 1347.7978500652137
+  tps: 1088.6439877283494
  }
 }
 dps_results: {
  key: "TestFrost-AllItems-PowerfulEarthsiegeDiamond"
  value: {
-  dps: 1525.3571105491415
-  tps: 1238.9762452742145
+  dps: 1347.7978500652137
+  tps: 1088.6439877283494
  }
 }
 dps_results: {
  key: "TestFrost-AllItems-PowerfulEarthstormDiamond"
  value: {
-  dps: 1525.3571105491415
-  tps: 1238.9762452742145
+  dps: 1347.7978500652137
+  tps: 1088.6439877283494
  }
 }
 dps_results: {
  key: "TestFrost-AllItems-PurifiedShardoftheGods"
  value: {
-  dps: 1511.3535567234148
-  tps: 1225.6475692791957
+  dps: 1338.907216551612
+  tps: 1082.9642031714775
  }
 }
 dps_results: {
  key: "TestFrost-AllItems-Redeemer'sAlchemistStone-35750"
  value: {
-  dps: 1555.7803579795354
-  tps: 1262.3781956856633
+  dps: 1378.1806955256125
+  tps: 1115.3244439754455
  }
 }
 dps_results: {
  key: "TestFrost-AllItems-RelentlessEarthsiegeDiamond"
  value: {
-  dps: 1549.6762537155423
-  tps: 1260.4257295469793
+  dps: 1368.45571140762
+  tps: 1106.8642214323515
  }
 }
 dps_results: {
  key: "TestFrost-AllItems-RelentlessEarthstormDiamond"
  value: {
-  dps: 1549.6762537155423
-  tps: 1260.4257295469793
+  dps: 1368.45571140762
+  tps: 1106.8642214323515
  }
 }
 dps_results: {
  key: "TestFrost-AllItems-RevitalizingSkyflareDiamond"
  value: {
-  dps: 1525.3571105491415
-  tps: 1238.6599339882089
+  dps: 1347.7978500652137
+  tps: 1088.165183255691
  }
 }
 dps_results: {
  key: "TestFrost-AllItems-RobeoftheElderScribes-28602"
  value: {
-  dps: 1503.2129281827392
-  tps: 1217.722245090637
+  dps: 1340.268169668255
+  tps: 1083.807994195827
  }
 }
 dps_results: {
  key: "TestFrost-AllItems-Romulo'sPoisonVial-28579"
  value: {
-  dps: 1527.9269929358304
-  tps: 1239.3944727141993
+  dps: 1358.245708670615
+  tps: 1099.5146536058987
  }
 }
 dps_results: {
  key: "TestFrost-AllItems-ScarabofDisplacement-30629"
  value: {
-  dps: 1511.3535567234148
-  tps: 1225.6475692791957
+  dps: 1338.907216551612
+  tps: 1082.9642031714775
  }
 }
 dps_results: {
  key: "TestFrost-AllItems-Scryer'sBloodgem-29132"
  value: {
-  dps: 1542.2036161290846
-  tps: 1252.7325952844803
+  dps: 1370.4401587444713
+  tps: 1110.5825898403755
  }
 }
 dps_results: {
  key: "TestFrost-AllItems-Serpent-CoilBraid-30720"
  value: {
-  dps: 1541.606955076603
-  tps: 1249.0444199757806
+  dps: 1362.4760720508923
+  tps: 1100.6217545661393
  }
 }
 dps_results: {
  key: "TestFrost-AllItems-SextantofUnstableCurrents-30626"
  value: {
-  dps: 1540.9324877368717
-  tps: 1250.9018005689134
+  dps: 1366.3438623517902
+  tps: 1106.6040310659241
  }
 }
 dps_results: {
  key: "TestFrost-AllItems-ShadowmoonInsignia-32501"
  value: {
-  dps: 1511.3535567234148
-  tps: 1225.6475692791957
+  dps: 1338.907216551612
+  tps: 1082.9642031714775
  }
 }
 dps_results: {
  key: "TestFrost-AllItems-ShardofContempt-34472"
  value: {
-  dps: 1511.3535567234148
-  tps: 1225.726738623988
+  dps: 1338.907216551612
+  tps: 1082.4049094701672
  }
 }
 dps_results: {
  key: "TestFrost-AllItems-ShatteredSunPendantofAcumen-34678"
  value: {
-  dps: 1563.541644270205
-  tps: 1268.7782487090126
+  dps: 1393.4121552877791
+  tps: 1128.4891795385226
  }
 }
 dps_results: {
  key: "TestFrost-AllItems-ShatteredSunPendantofMight-34679"
  value: {
-  dps: 1521.5139564163658
-  tps: 1233.5624118971286
+  dps: 1356.120260641506
+  tps: 1097.0785335863802
  }
 }
 dps_results: {
  key: "TestFrost-AllItems-Shiffar'sNexus-Horn-28418"
  value: {
-  dps: 1534.749433197906
-  tps: 1245.8770743584955
+  dps: 1360.9619997544662
+  tps: 1101.8572282550847
  }
 }
 dps_results: {
  key: "TestFrost-AllItems-ShiftingNaaruSliver-34429"
  value: {
-  dps: 1566.642847433819
-  tps: 1276.770736977464
+  dps: 1394.7455242575272
+  tps: 1132.0843051210911
  }
 }
 dps_results: {
  key: "TestFrost-AllItems-ShinyShardoftheGods"
  value: {
-  dps: 1511.3535567234148
-  tps: 1225.6475692791957
+  dps: 1338.907216551612
+  tps: 1082.9642031714775
  }
 }
 dps_results: {
  key: "TestFrost-AllItems-Slayer'sCrest-23041"
  value: {
-  dps: 1511.3535567234148
-  tps: 1225.6475692791957
+  dps: 1338.907216551612
+  tps: 1082.9642031714775
  }
 }
 dps_results: {
  key: "TestFrost-AllItems-Sorcerer'sAlchemistStone-35749"
  value: {
-  dps: 1555.7803579795354
-  tps: 1262.3781956856633
+  dps: 1378.1806955256125
+  tps: 1115.3244439754455
  }
 }
 dps_results: {
  key: "TestFrost-AllItems-SpellstrikeInfusion"
  value: {
-  dps: 1481.1646708357252
-  tps: 1199.182095635857
+  dps: 1314.2479132774329
+  tps: 1061.4528414638594
  }
 }
 dps_results: {
  key: "TestFrost-AllItems-SwiftSkyfireDiamond"
  value: {
-  dps: 1525.3571105491415
-  tps: 1238.9762452742145
+  dps: 1347.7978500652137
+  tps: 1088.6439877283494
  }
 }
 dps_results: {
  key: "TestFrost-AllItems-SwiftSkyflareDiamond"
  value: {
-  dps: 1525.3571105491415
-  tps: 1238.9762452742145
+  dps: 1347.7978500652137
+  tps: 1088.6439877283494
  }
 }
 dps_results: {
  key: "TestFrost-AllItems-SwiftStarfireDiamond"
  value: {
-  dps: 1533.752548508284
-  tps: 1245.9208828534781
+  dps: 1355.1942513223569
+  tps: 1094.7300756131494
  }
 }
 dps_results: {
  key: "TestFrost-AllItems-SwiftStarflareDiamond"
  value: {
-  dps: 1525.3571105491415
-  tps: 1238.9762452742145
+  dps: 1347.7978500652137
+  tps: 1088.6439877283494
  }
 }
 dps_results: {
  key: "TestFrost-AllItems-SwiftWindfireDiamond"
  value: {
-  dps: 1525.3571105491415
-  tps: 1238.9762452742145
+  dps: 1347.7978500652137
+  tps: 1088.6439877283494
  }
 }
 dps_results: {
  key: "TestFrost-AllItems-TempestRegalia"
  value: {
-  dps: 1541.319370840094
-  tps: 1249.166751227853
+  dps: 1372.655413996397
+  tps: 1107.483514429745
  }
 }
 dps_results: {
  key: "TestFrost-AllItems-TenaciousEarthstormDiamond"
  value: {
-  dps: 1525.3571105491415
-  tps: 1238.9762452742145
+  dps: 1347.7978500652137
+  tps: 1088.6439877283494
  }
 }
 dps_results: {
  key: "TestFrost-AllItems-TheLightningCapacitor-28785"
  value: {
-  dps: 1535.4365458554828
-  tps: 1250.0256748787815
+  dps: 1370.0383140566887
+  tps: 1111.9367350994717
  }
 }
 dps_results: {
  key: "TestFrost-AllItems-TheNightBlade-31331"
  value: {
-  dps: 1553.3330064870236
-  tps: 1263.650985491426
+  dps: 1371.6841616955137
+  tps: 1109.7117145862737
  }
 }
 dps_results: {
  key: "TestFrost-AllItems-TheRestrainedEssenceofSapphiron-23046"
  value: {
-  dps: 1557.8654476964432
-  tps: 1265.1130810530067
+  dps: 1379.4259606773267
+  tps: 1117.2547719023576
  }
 }
 dps_results: {
  key: "TestFrost-AllItems-TheSkullofGul'dan-32483"
  value: {
-  dps: 1570.7881932598775
-  tps: 1276.1807738003629
+  dps: 1398.549108017626
+  tps: 1133.4473427503372
  }
 }
 dps_results: {
  key: "TestFrost-AllItems-TheTwinStars"
  value: {
-<<<<<<< HEAD
-  dps: 1539.2441051992034
-  tps: 1247.9439567957568
-=======
   dps: 1365.461093785623
   tps: 1104.1415632028118
->>>>>>> 564c17ac
  }
 }
 dps_results: {
  key: "TestFrost-AllItems-Thunderfury,BlessedBladeoftheWindseeker-19019"
  value: {
-  dps: 1553.3330064870236
-  tps: 1263.650985491426
+  dps: 1371.6841616955137
+  tps: 1109.7117145862737
  }
 }
 dps_results: {
  key: "TestFrost-AllItems-ThunderingSkyfireDiamond"
  value: {
-  dps: 1525.3571105491415
-  tps: 1239.2180868154558
+  dps: 1347.7978500652137
+  tps: 1088.484866477211
  }
 }
 dps_results: {
  key: "TestFrost-AllItems-ThunderingSkyflareDiamond"
  value: {
-  dps: 1525.3571105491415
-  tps: 1239.2180868154558
+  dps: 1347.7978500652137
+  tps: 1088.484866477211
  }
 }
 dps_results: {
  key: "TestFrost-AllItems-Timbal'sFocusingCrystal-34470"
  value: {
-  dps: 1542.3817988705464
-  tps: 1251.3007051821255
+  dps: 1366.3363129778982
+  tps: 1105.5650062726613
  }
 }
 dps_results: {
  key: "TestFrost-AllItems-TirelessSkyflareDiamond"
  value: {
-  dps: 1542.8476062973555
-  tps: 1253.4442402310142
+  dps: 1363.2070193509282
+  tps: 1101.3233374883498
  }
 }
 dps_results: {
  key: "TestFrost-AllItems-TirelessStarflareDiamond"
  value: {
-  dps: 1539.3495071477128
-  tps: 1250.5506412396542
+  dps: 1360.1251854937852
+  tps: 1098.7874675363496
  }
 }
 dps_results: {
  key: "TestFrost-AllItems-TirisfalRegalia"
  value: {
-  dps: 1406.6848806011012
-  tps: 1133.7899539628872
+  dps: 1251.7097464650976
+  tps: 1007.6644460398744
  }
 }
 dps_results: {
  key: "TestFrost-AllItems-TrenchantEarthshatterDiamond"
  value: {
-  dps: 1539.3495071477128
-  tps: 1250.5506412396542
+  dps: 1360.1251854937852
+  tps: 1098.7874675363496
  }
 }
 dps_results: {
  key: "TestFrost-AllItems-TrenchantEarthsiegeDiamond"
  value: {
-  dps: 1542.8476062973555
-  tps: 1253.4442402310142
+  dps: 1363.2070193509282
+  tps: 1101.3233374883498
  }
 }
 dps_results: {
  key: "TestFrost-AllItems-TsunamiTalisman-30627"
  value: {
-  dps: 1525.3409281967167
-  tps: 1238.1440124437295
+  dps: 1351.229031845545
+  tps: 1092.0982078479217
  }
 }
 dps_results: {
  key: "TestFrost-AllItems-WarpSlicer-30311"
  value: {
-  dps: 1553.3330064870236
-  tps: 1263.650985491426
+  dps: 1371.6841616955137
+  tps: 1109.7117145862737
  }
 }
 dps_results: {
  key: "TestFrost-AllItems-WrathofSpellfire"
  value: {
-  dps: 1507.1874862840973
-  tps: 1223.1377561829147
+  dps: 1337.0991160737221
+  tps: 1083.9239341884015
  }
 }
 dps_results: {
  key: "TestFrost-AllItems-Xi'ri'sGift-29179"
  value: {
-  dps: 1536.0492649825446
-  tps: 1247.4052065365543
+  dps: 1362.064476228188
+  tps: 1103.388906206217
  }
 }
 dps_results: {
  key: "TestFrost-Average-Default"
  value: {
-  dps: 1556.186553580815
-  tps: 1266.0452840459425
+  dps: 1382.7823505198148
+  tps: 1121.443727484748
  }
 }
 dps_results: {
  key: "TestFrost-Settings-Troll-P1Frost-AOE-FullBuffs-LongMultiTarget"
  value: {
-  dps: 3504.1783590202494
-  tps: 3501.285650736615
+  dps: 3469.464368467618
+  tps: 3478.5592125412322
  }
 }
 dps_results: {
  key: "TestFrost-Settings-Troll-P1Frost-AOE-FullBuffs-LongSingleTarget"
  value: {
-  dps: 606.2916099814976
-  tps: 436.8008506518072
+  dps: 542.8682198710192
+  tps: 389.4320394487243
  }
 }
 dps_results: {
  key: "TestFrost-Settings-Troll-P1Frost-AOE-FullBuffs-ShortSingleTarget"
  value: {
-  dps: 1036.2426485539538
-  tps: 710.8468468073555
+  dps: 971.6976533619131
+  tps: 628.0275299618677
  }
 }
 dps_results: {
@@ -1070,22 +1060,22 @@
 dps_results: {
  key: "TestFrost-Settings-Troll-P1Frost-FrostRotation-FullBuffs-LongMultiTarget"
  value: {
-  dps: 1553.3330064870236
-  tps: 1656.2453090189538
+  dps: 1371.6841616955137
+  tps: 1503.8162493810462
  }
 }
 dps_results: {
  key: "TestFrost-Settings-Troll-P1Frost-FrostRotation-FullBuffs-LongSingleTarget"
  value: {
-  dps: 1553.3330064870236
-  tps: 1263.650985491426
+  dps: 1371.6841616955137
+  tps: 1109.7117145862737
  }
 }
 dps_results: {
  key: "TestFrost-Settings-Troll-P1Frost-FrostRotation-FullBuffs-ShortSingleTarget"
  value: {
-  dps: 2107.727282934513
-  tps: 1618.9918118469554
+  dps: 1900.886495496555
+  tps: 1418.929192130797
  }
 }
 dps_results: {
@@ -1112,7 +1102,7 @@
 dps_results: {
  key: "TestFrost-SwitchInFrontOfTarget-Default"
  value: {
-  dps: 1553.3330064870236
-  tps: 1263.650985491426
+  dps: 1371.6841616955137
+  tps: 1109.7117145862737
  }
 }