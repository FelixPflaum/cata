--- conflicted
+++ resolved
@@ -831,13 +831,8 @@
 dps_results: {
  key: "TestFrost-AllItems-Prestor'sTalismanofMachination-65026"
  value: {
-<<<<<<< HEAD
-  dps: 29588.0232
-  tps: 26935.09141
-=======
   dps: 29127.20813
   tps: 26742.22865
->>>>>>> 555cc6d2
  }
 }
 dps_results: {
