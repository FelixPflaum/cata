character_stats_results: {
 key: "TestFrost-CharacterStats-Default"
 value: {
  final_stats: 6042.79809
  final_stats: 750.1725
  final_stats: 6929.54609
  final_stats: 55.65
  final_stats: 85
  final_stats: 0
  final_stats: 326
  final_stats: 1617.01166
  final_stats: 2898.4837
  final_stats: 3230.72348
  final_stats: 0
  final_stats: 15581.45942
  final_stats: 1055.3264
  final_stats: 3450.35467
  final_stats: 8362.38411
  final_stats: 0
  final_stats: 484
  final_stats: 2126
  final_stats: 21136
  final_stats: 209
  final_stats: 0
  final_stats: 0
  final_stats: 0
  final_stats: 307.80554
  final_stats: 1510.69952
  final_stats: 0
  final_stats: 140038.64519
  final_stats: 0
  final_stats: 0
  final_stats: 0
  final_stats: 0
  final_stats: 0
  final_stats: 0
  final_stats: 230
 }
}
dps_results: {
 key: "TestFrost-AllItems-AgileShadowspiritDiamond"
 value: {
<<<<<<< HEAD
  dps: 28530.76042
  tps: 26617.33253
=======
  dps: 29075.2354
  tps: 26820.80014
>>>>>>> 8aae9ab6
 }
}
dps_results: {
 key: "TestFrost-AllItems-Althor'sAbacus-50359"
 value: {
<<<<<<< HEAD
  dps: 27368.02156
  tps: 25552.16451
=======
  dps: 27940.19472
  tps: 25891.81027
>>>>>>> 8aae9ab6
 }
}
dps_results: {
 key: "TestFrost-AllItems-Althor'sAbacus-50366"
 value: {
<<<<<<< HEAD
  dps: 27368.02156
  tps: 25552.16451
=======
  dps: 27940.19472
  tps: 25891.81027
>>>>>>> 8aae9ab6
 }
}
dps_results: {
 key: "TestFrost-AllItems-Anhuur'sHymnal-55889"
 value: {
<<<<<<< HEAD
  dps: 27692.78751
  tps: 25880.25068
=======
  dps: 28234.13116
  tps: 26190.52823
>>>>>>> 8aae9ab6
 }
}
dps_results: {
 key: "TestFrost-AllItems-Anhuur'sHymnal-56407"
 value: {
<<<<<<< HEAD
  dps: 27673.69067
  tps: 25861.38992
=======
  dps: 28184.96112
  tps: 26142.24775
>>>>>>> 8aae9ab6
 }
}
dps_results: {
 key: "TestFrost-AllItems-AustereEarthsiegeDiamond"
 value: {
<<<<<<< HEAD
  dps: 28086.84544
  tps: 26176.23335
=======
  dps: 28627.82429
  tps: 26375.44106
>>>>>>> 8aae9ab6
 }
}
dps_results: {
 key: "TestFrost-AllItems-AustereShadowspiritDiamond"
 value: {
<<<<<<< HEAD
  dps: 28086.84544
  tps: 26176.23335
=======
  dps: 28627.82429
  tps: 26375.44106
>>>>>>> 8aae9ab6
 }
}
dps_results: {
 key: "TestFrost-AllItems-Bandit'sInsignia-40371"
 value: {
<<<<<<< HEAD
  dps: 27604.14524
  tps: 25799.66797
=======
  dps: 28250.97509
  tps: 26213.80015
>>>>>>> 8aae9ab6
 }
}
dps_results: {
 key: "TestFrost-AllItems-BaubleofTrueBlood-50354"
 value: {
<<<<<<< HEAD
  dps: 27368.02156
  tps: 25552.16451
=======
  dps: 27940.19472
  tps: 25891.81027
>>>>>>> 8aae9ab6
  hps: 88.43435
 }
}
dps_results: {
 key: "TestFrost-AllItems-BaubleofTrueBlood-50726"
 value: {
<<<<<<< HEAD
  dps: 27368.02156
  tps: 25552.16451
=======
  dps: 27940.19472
  tps: 25891.81027
>>>>>>> 8aae9ab6
  hps: 88.43435
 }
}
dps_results: {
 key: "TestFrost-AllItems-BeamingEarthsiegeDiamond"
 value: {
<<<<<<< HEAD
  dps: 28097.11032
  tps: 26184.58399
=======
  dps: 28636.26911
  tps: 26382.79343
>>>>>>> 8aae9ab6
 }
}
dps_results: {
 key: "TestFrost-AllItems-BedrockTalisman-58182"
 value: {
<<<<<<< HEAD
  dps: 27368.02156
  tps: 25552.16451
=======
  dps: 27940.19472
  tps: 25891.81027
>>>>>>> 8aae9ab6
 }
}
dps_results: {
 key: "TestFrost-AllItems-BellofEnragingResonance-59326"
 value: {
<<<<<<< HEAD
  dps: 27692.13493
  tps: 25848.24229
=======
  dps: 28285.81997
  tps: 26209.53815
>>>>>>> 8aae9ab6
 }
}
dps_results: {
 key: "TestFrost-AllItems-BellofEnragingResonance-65053"
 value: {
<<<<<<< HEAD
  dps: 27730.6152
  tps: 25883.73087
=======
  dps: 28329.44688
  tps: 26249.87655
>>>>>>> 8aae9ab6
 }
}
dps_results: {
 key: "TestFrost-AllItems-BindingPromise-67037"
 value: {
<<<<<<< HEAD
  dps: 27368.02156
  tps: 25552.16451
=======
  dps: 27940.19472
  tps: 25891.81027
>>>>>>> 8aae9ab6
 }
}
dps_results: {
 key: "TestFrost-AllItems-BlessedBattlegearofUndeadSlaying"
 value: {
<<<<<<< HEAD
  dps: 21625.68389
  tps: 19848.01298
=======
  dps: 21998.32479
  tps: 20146.06868
>>>>>>> 8aae9ab6
 }
}
dps_results: {
 key: "TestFrost-AllItems-BlessedGarboftheUndeadSlayer"
 value: {
<<<<<<< HEAD
  dps: 20673.64273
  tps: 18992.44022
=======
  dps: 21025.04661
  tps: 19265.17168
>>>>>>> 8aae9ab6
 }
}
dps_results: {
 key: "TestFrost-AllItems-BlessedRegaliaofUndeadCleansing"
 value: {
<<<<<<< HEAD
  dps: 20487.49208
  tps: 18842.69249
=======
  dps: 20754.60139
  tps: 18993.59728
>>>>>>> 8aae9ab6
 }
}
dps_results: {
 key: "TestFrost-AllItems-Blood-SoakedAleMug-63843"
 value: {
<<<<<<< HEAD
  dps: 27724.53605
  tps: 25908.679
=======
  dps: 28300.25294
  tps: 26251.86849
>>>>>>> 8aae9ab6
 }
}
dps_results: {
 key: "TestFrost-AllItems-BloodofIsiset-55995"
 value: {
<<<<<<< HEAD
  dps: 27642.08435
  tps: 25826.2273
=======
  dps: 28219.04606
  tps: 26170.6616
>>>>>>> 8aae9ab6
 }
}
dps_results: {
 key: "TestFrost-AllItems-BloodofIsiset-56414"
 value: {
<<<<<<< HEAD
  dps: 27677.97352
  tps: 25862.11647
=======
  dps: 28255.5623
  tps: 26207.17785
>>>>>>> 8aae9ab6
 }
}
dps_results: {
 key: "TestFrost-AllItems-BloodthirstyGladiator'sBadgeofConquest-64687"
 value: {
<<<<<<< HEAD
  dps: 27576.12243
  tps: 25755.80118
=======
  dps: 28220.44362
  tps: 26124.90521
>>>>>>> 8aae9ab6
 }
}
dps_results: {
 key: "TestFrost-AllItems-BloodthirstyGladiator'sBadgeofDominance-64688"
 value: {
<<<<<<< HEAD
  dps: 27368.02156
  tps: 25552.16451
=======
  dps: 27940.19472
  tps: 25891.81027
>>>>>>> 8aae9ab6
 }
}
dps_results: {
 key: "TestFrost-AllItems-BloodthirstyGladiator'sBadgeofVictory-64689"
 value: {
<<<<<<< HEAD
  dps: 28354.15175
  tps: 26510.18517
=======
  dps: 29050.9153
  tps: 26870.75562
>>>>>>> 8aae9ab6
 }
}
dps_results: {
 key: "TestFrost-AllItems-BloodthirstyGladiator'sEmblemofCruelty-64740"
 value: {
<<<<<<< HEAD
  dps: 27672.73687
  tps: 25831.54102
=======
  dps: 28259.35031
  tps: 26186.30297
>>>>>>> 8aae9ab6
 }
}
dps_results: {
 key: "TestFrost-AllItems-BloodthirstyGladiator'sEmblemofMeditation-64741"
 value: {
<<<<<<< HEAD
  dps: 27368.02156
  tps: 25552.16451
=======
  dps: 27940.19472
  tps: 25891.81027
>>>>>>> 8aae9ab6
 }
}
dps_results: {
 key: "TestFrost-AllItems-BloodthirstyGladiator'sEmblemofTenacity-64742"
 value: {
<<<<<<< HEAD
  dps: 27368.02156
  tps: 25552.16451
=======
  dps: 27940.19472
  tps: 25891.81027
>>>>>>> 8aae9ab6
 }
}
dps_results: {
 key: "TestFrost-AllItems-BloodthirstyGladiator'sInsigniaofConquest-64761"
 value: {
<<<<<<< HEAD
  dps: 27542.90172
  tps: 25713.41076
=======
  dps: 28174.53557
  tps: 26100.61125
>>>>>>> 8aae9ab6
 }
}
dps_results: {
 key: "TestFrost-AllItems-BloodthirstyGladiator'sInsigniaofDominance-64762"
 value: {
<<<<<<< HEAD
  dps: 27368.02156
  tps: 25552.16451
=======
  dps: 27940.19472
  tps: 25891.81027
>>>>>>> 8aae9ab6
 }
}
dps_results: {
 key: "TestFrost-AllItems-BloodthirstyGladiator'sInsigniaofVictory-64763"
 value: {
<<<<<<< HEAD
  dps: 28343.471
  tps: 26485.83182
=======
  dps: 29011.96054
  tps: 26843.39583
>>>>>>> 8aae9ab6
 }
}
dps_results: {
 key: "TestFrost-AllItems-BottledLightning-66879"
 value: {
<<<<<<< HEAD
  dps: 27471.60595
  tps: 25651.37154
=======
  dps: 28072.08906
  tps: 26012.00874
>>>>>>> 8aae9ab6
 }
}
dps_results: {
 key: "TestFrost-AllItems-BracingEarthsiegeDiamond"
 value: {
<<<<<<< HEAD
  dps: 28071.97277
  tps: 25638.13346
=======
  dps: 28612.83268
  tps: 25833.24047
>>>>>>> 8aae9ab6
 }
}
dps_results: {
 key: "TestFrost-AllItems-BracingShadowspiritDiamond"
 value: {
<<<<<<< HEAD
  dps: 28071.97277
  tps: 25638.13346
=======
  dps: 28612.83268
  tps: 25833.24047
>>>>>>> 8aae9ab6
 }
}
dps_results: {
 key: "TestFrost-AllItems-Bryntroll,theBoneArbiter-50415"
 value: {
<<<<<<< HEAD
  dps: 28666.03746
  tps: 26745.68155
=======
  dps: 29211.122
  tps: 26947.64169
>>>>>>> 8aae9ab6
 }
}
dps_results: {
 key: "TestFrost-AllItems-Bryntroll,theBoneArbiter-50709"
 value: {
<<<<<<< HEAD
  dps: 28666.03746
  tps: 26745.68155
=======
  dps: 29211.122
  tps: 26947.64169
>>>>>>> 8aae9ab6
 }
}
dps_results: {
 key: "TestFrost-AllItems-BurningShadowspiritDiamond"
 value: {
<<<<<<< HEAD
  dps: 28504.05981
  tps: 26593.44771
=======
  dps: 29046.51919
  tps: 26794.13597
>>>>>>> 8aae9ab6
 }
}
dps_results: {
 key: "TestFrost-AllItems-ChaoticShadowspiritDiamond"
 value: {
<<<<<<< HEAD
  dps: 28567.32987
  tps: 26652.8284
=======
  dps: 29109.97339
  tps: 26853.69213
>>>>>>> 8aae9ab6
 }
}
dps_results: {
 key: "TestFrost-AllItems-ChaoticSkyflareDiamond"
 value: {
<<<<<<< HEAD
  dps: 28530.59075
  tps: 26618.06443
=======
  dps: 29071.29626
  tps: 26817.82058
>>>>>>> 8aae9ab6
 }
}
dps_results: {
 key: "TestFrost-AllItems-CoreofRipeness-58184"
 value: {
<<<<<<< HEAD
  dps: 27368.02156
  tps: 25552.16451
=======
  dps: 27940.19472
  tps: 25891.81027
>>>>>>> 8aae9ab6
 }
}
dps_results: {
 key: "TestFrost-AllItems-CorpseTongueCoin-50349"
 value: {
<<<<<<< HEAD
  dps: 27368.02156
  tps: 25552.16451
=======
  dps: 27940.19472
  tps: 25891.81027
>>>>>>> 8aae9ab6
 }
}
dps_results: {
 key: "TestFrost-AllItems-CorpseTongueCoin-50352"
 value: {
<<<<<<< HEAD
  dps: 27368.02156
  tps: 25552.16451
=======
  dps: 27940.19472
  tps: 25891.81027
>>>>>>> 8aae9ab6
 }
}
dps_results: {
 key: "TestFrost-AllItems-CorrodedSkeletonKey-50356"
 value: {
<<<<<<< HEAD
  dps: 27368.02156
  tps: 25552.16451
=======
  dps: 27940.19472
  tps: 25891.81027
>>>>>>> 8aae9ab6
  hps: 64
 }
}
dps_results: {
 key: "TestFrost-AllItems-CrushingWeight-59506"
 value: {
<<<<<<< HEAD
  dps: 29206.18512
  tps: 27177.36539
=======
  dps: 29606.45906
  tps: 27392.12809
>>>>>>> 8aae9ab6
 }
}
dps_results: {
 key: "TestFrost-AllItems-CrushingWeight-65118"
 value: {
<<<<<<< HEAD
  dps: 29208.85493
  tps: 27354.21595
=======
  dps: 29969.07598
  tps: 27720.34867
>>>>>>> 8aae9ab6
 }
}
dps_results: {
 key: "TestFrost-AllItems-DarkmoonCard:Berserker!-42989"
 value: {
<<<<<<< HEAD
  dps: 27476.51844
  tps: 25653.94873
=======
  dps: 28036.9855
  tps: 25982.24075
>>>>>>> 8aae9ab6
 }
}
dps_results: {
 key: "TestFrost-AllItems-DarkmoonCard:Death-42990"
 value: {
<<<<<<< HEAD
  dps: 27501.58105
  tps: 25690.64978
=======
  dps: 28031.86971
  tps: 25980.30646
>>>>>>> 8aae9ab6
 }
}
dps_results: {
 key: "TestFrost-AllItems-DarkmoonCard:Earthquake-62048"
 value: {
<<<<<<< HEAD
  dps: 27368.02156
  tps: 25552.16451
=======
  dps: 27940.19472
  tps: 25891.81027
>>>>>>> 8aae9ab6
 }
}
dps_results: {
 key: "TestFrost-AllItems-DarkmoonCard:Greatness-44255"
 value: {
<<<<<<< HEAD
  dps: 27674.99233
  tps: 25842.69571
=======
  dps: 28238.20431
  tps: 26184.64605
>>>>>>> 8aae9ab6
 }
}
dps_results: {
 key: "TestFrost-AllItems-DarkmoonCard:Hurricane-62049"
 value: {
<<<<<<< HEAD
  dps: 28928.53117
  tps: 27044.25074
=======
  dps: 29561.71061
  tps: 27412.59526
>>>>>>> 8aae9ab6
 }
}
dps_results: {
 key: "TestFrost-AllItems-DarkmoonCard:Hurricane-62051"
 value: {
<<<<<<< HEAD
  dps: 27559.74622
  tps: 25722.24624
=======
  dps: 28771.94385
  tps: 26666.9099
>>>>>>> 8aae9ab6
 }
}
dps_results: {
 key: "TestFrost-AllItems-DarkmoonCard:Tsunami-62050"
 value: {
<<<<<<< HEAD
  dps: 27368.02156
  tps: 25552.16451
=======
  dps: 27940.19472
  tps: 25891.81027
>>>>>>> 8aae9ab6
 }
}
dps_results: {
 key: "TestFrost-AllItems-DarkmoonCard:Volcano-62047"
 value: {
<<<<<<< HEAD
  dps: 27771.64925
  tps: 25955.7922
=======
  dps: 28328.94409
  tps: 26280.55963
>>>>>>> 8aae9ab6
 }
}
dps_results: {
 key: "TestFrost-AllItems-Death'sChoice-47464"
 value: {
<<<<<<< HEAD
  dps: 28200.49667
  tps: 26354.534
=======
  dps: 28765.69662
  tps: 26705.78882
>>>>>>> 8aae9ab6
 }
}
dps_results: {
 key: "TestFrost-AllItems-DeathKnight'sAnguish-38212"
 value: {
<<<<<<< HEAD
  dps: 27453.19876
  tps: 25630.20145
=======
  dps: 28024.68205
  tps: 25969.8165
>>>>>>> 8aae9ab6
 }
}
dps_results: {
 key: "TestFrost-AllItems-Deathbringer'sWill-50362"
 value: {
<<<<<<< HEAD
  dps: 27743.65575
  tps: 25868.77957
=======
  dps: 28365.29251
  tps: 26268.60203
>>>>>>> 8aae9ab6
 }
}
dps_results: {
 key: "TestFrost-AllItems-Deathbringer'sWill-50363"
 value: {
<<<<<<< HEAD
  dps: 27778.96279
  tps: 25935.68801
=======
  dps: 28594.11013
  tps: 26521.04905
>>>>>>> 8aae9ab6
 }
}
dps_results: {
 key: "TestFrost-AllItems-Defender'sCode-40257"
 value: {
<<<<<<< HEAD
  dps: 27368.02156
  tps: 25552.16451
=======
  dps: 27940.19472
  tps: 25891.81027
>>>>>>> 8aae9ab6
 }
}
dps_results: {
 key: "TestFrost-AllItems-DestructiveShadowspiritDiamond"
 value: {
<<<<<<< HEAD
  dps: 28131.88166
  tps: 26217.38019
=======
  dps: 28672.91578
  tps: 26416.63451
>>>>>>> 8aae9ab6
 }
}
dps_results: {
 key: "TestFrost-AllItems-DestructiveSkyflareDiamond"
 value: {
<<<<<<< HEAD
  dps: 28099.12933
  tps: 26186.60301
=======
  dps: 28639.94535
  tps: 26386.46966
>>>>>>> 8aae9ab6
 }
}
dps_results: {
 key: "TestFrost-AllItems-DislodgedForeignObject-50348"
 value: {
<<<<<<< HEAD
  dps: 27850.81806
  tps: 25856.63992
=======
  dps: 28176.81656
  tps: 26127.37337
>>>>>>> 8aae9ab6
 }
}
dps_results: {
 key: "TestFrost-AllItems-DislodgedForeignObject-50353"
 value: {
<<<<<<< HEAD
  dps: 27828.04985
  tps: 25822.01199
=======
  dps: 28337.68952
  tps: 26276.41533
>>>>>>> 8aae9ab6
 }
}
dps_results: {
 key: "TestFrost-AllItems-EffulgentShadowspiritDiamond"
 value: {
<<<<<<< HEAD
  dps: 28071.97277
  tps: 26161.36067
=======
  dps: 28612.83268
  tps: 26360.44946
>>>>>>> 8aae9ab6
 }
}
dps_results: {
 key: "TestFrost-AllItems-ElectrosparkHeartstarter-67118"
 value: {
<<<<<<< HEAD
  dps: 27368.02156
  tps: 25552.16451
=======
  dps: 27940.19472
  tps: 25891.81027
>>>>>>> 8aae9ab6
 }
}
dps_results: {
 key: "TestFrost-AllItems-EmberShadowspiritDiamond"
 value: {
<<<<<<< HEAD
  dps: 28071.97277
  tps: 26161.36067
=======
  dps: 28612.83268
  tps: 26360.44946
>>>>>>> 8aae9ab6
 }
}
dps_results: {
 key: "TestFrost-AllItems-EmberSkyflareDiamond"
 value: {
<<<<<<< HEAD
  dps: 28071.97277
  tps: 26161.36067
=======
  dps: 28612.83268
  tps: 26360.44946
>>>>>>> 8aae9ab6
 }
}
dps_results: {
 key: "TestFrost-AllItems-EnigmaticShadowspiritDiamond"
 value: {
<<<<<<< HEAD
  dps: 28131.88166
  tps: 26217.38019
=======
  dps: 28672.91578
  tps: 26416.63451
>>>>>>> 8aae9ab6
 }
}
dps_results: {
 key: "TestFrost-AllItems-EnigmaticSkyflareDiamond"
 value: {
<<<<<<< HEAD
  dps: 28097.11032
  tps: 26184.58399
=======
  dps: 28636.26911
  tps: 26382.79343
>>>>>>> 8aae9ab6
 }
}
dps_results: {
 key: "TestFrost-AllItems-EnigmaticStarflareDiamond"
 value: {
<<<<<<< HEAD
  dps: 28093.254
  tps: 26181.34255
=======
  dps: 28636.21431
  tps: 26382.79343
>>>>>>> 8aae9ab6
 }
}
dps_results: {
 key: "TestFrost-AllItems-EphemeralSnowflake-50260"
 value: {
<<<<<<< HEAD
  dps: 27537.31574
  tps: 25601.30765
=======
  dps: 28108.19302
  tps: 26018.87827
>>>>>>> 8aae9ab6
 }
}
dps_results: {
 key: "TestFrost-AllItems-EssenceofGossamer-37220"
 value: {
<<<<<<< HEAD
  dps: 27368.02156
  tps: 25552.16451
=======
  dps: 27940.19472
  tps: 25891.81027
>>>>>>> 8aae9ab6
 }
}
dps_results: {
 key: "TestFrost-AllItems-EssenceoftheCyclone-59473"
 value: {
<<<<<<< HEAD
  dps: 27890.02225
  tps: 26032.63381
=======
  dps: 28437.81716
  tps: 26356.84623
>>>>>>> 8aae9ab6
 }
}
dps_results: {
 key: "TestFrost-AllItems-EssenceoftheCyclone-65140"
 value: {
<<<<<<< HEAD
  dps: 27947.47248
  tps: 26083.29908
=======
  dps: 28544.95752
  tps: 26463.43185
>>>>>>> 8aae9ab6
 }
}
dps_results: {
 key: "TestFrost-AllItems-EternalEarthsiegeDiamond"
 value: {
<<<<<<< HEAD
  dps: 28071.97277
  tps: 26161.36067
=======
  dps: 28612.83268
  tps: 26360.44946
>>>>>>> 8aae9ab6
 }
}
dps_results: {
 key: "TestFrost-AllItems-EternalShadowspiritDiamond"
 value: {
<<<<<<< HEAD
  dps: 28071.97277
  tps: 26161.36067
=======
  dps: 28612.83268
  tps: 26360.44946
>>>>>>> 8aae9ab6
 }
}
dps_results: {
 key: "TestFrost-AllItems-ExtractofNecromanticPower-40373"
 value: {
<<<<<<< HEAD
  dps: 27475.86096
  tps: 25658.37447
=======
  dps: 28059.60354
  tps: 26004.24523
>>>>>>> 8aae9ab6
 }
}
dps_results: {
 key: "TestFrost-AllItems-EyeoftheBroodmother-45308"
 value: {
<<<<<<< HEAD
  dps: 27470.8137
  tps: 25648.31706
=======
  dps: 28032.18447
  tps: 25976.53278
>>>>>>> 8aae9ab6
 }
}
dps_results: {
 key: "TestFrost-AllItems-FallofMortality-59500"
 value: {
<<<<<<< HEAD
  dps: 27368.02156
  tps: 25552.16451
=======
  dps: 27940.19472
  tps: 25891.81027
>>>>>>> 8aae9ab6
 }
}
dps_results: {
 key: "TestFrost-AllItems-FallofMortality-65124"
 value: {
<<<<<<< HEAD
  dps: 27368.02156
  tps: 25552.16451
=======
  dps: 27940.19472
  tps: 25891.81027
>>>>>>> 8aae9ab6
 }
}
dps_results: {
 key: "TestFrost-AllItems-Figurine-DemonPanther-52199"
 value: {
<<<<<<< HEAD
  dps: 27877.58867
  tps: 26061.32312
=======
  dps: 28445.77055
  tps: 26360.59629
>>>>>>> 8aae9ab6
 }
}
dps_results: {
 key: "TestFrost-AllItems-Figurine-DreamOwl-52354"
 value: {
<<<<<<< HEAD
  dps: 27368.02156
  tps: 25552.16451
=======
  dps: 27940.19472
  tps: 25891.81027
>>>>>>> 8aae9ab6
 }
}
dps_results: {
 key: "TestFrost-AllItems-Figurine-EarthenGuardian-52352"
 value: {
<<<<<<< HEAD
  dps: 27368.02156
  tps: 25552.16451
=======
  dps: 27940.19472
  tps: 25891.81027
>>>>>>> 8aae9ab6
 }
}
dps_results: {
 key: "TestFrost-AllItems-Figurine-JeweledSerpent-52353"
 value: {
<<<<<<< HEAD
  dps: 27368.02156
  tps: 25552.16451
=======
  dps: 27940.19472
  tps: 25891.81027
>>>>>>> 8aae9ab6
 }
}
dps_results: {
 key: "TestFrost-AllItems-Figurine-KingofBoars-52351"
 value: {
<<<<<<< HEAD
  dps: 28613.20429
  tps: 26770.99456
=======
  dps: 29307.7497
  tps: 27135.82597
>>>>>>> 8aae9ab6
 }
}
dps_results: {
 key: "TestFrost-AllItems-Figurine-SapphireOwl-42413"
 value: {
<<<<<<< HEAD
  dps: 27368.02156
  tps: 25552.16451
=======
  dps: 27940.19472
  tps: 25891.81027
>>>>>>> 8aae9ab6
 }
}
dps_results: {
 key: "TestFrost-AllItems-FleetShadowspiritDiamond"
 value: {
<<<<<<< HEAD
  dps: 28131.94955
  tps: 26221.33745
=======
  dps: 28673.75902
  tps: 26421.3758
>>>>>>> 8aae9ab6
 }
}
dps_results: {
 key: "TestFrost-AllItems-FluidDeath-58181"
 value: {
<<<<<<< HEAD
  dps: 27968.72337
  tps: 26133.64977
=======
  dps: 28545.48075
  tps: 26484.26755
>>>>>>> 8aae9ab6
 }
}
dps_results: {
 key: "TestFrost-AllItems-ForethoughtTalisman-40258"
 value: {
<<<<<<< HEAD
  dps: 27368.02156
  tps: 25552.16451
=======
  dps: 27940.19472
  tps: 25891.81027
>>>>>>> 8aae9ab6
 }
}
dps_results: {
 key: "TestFrost-AllItems-ForgeEmber-37660"
 value: {
<<<<<<< HEAD
  dps: 27453.02107
  tps: 25632.57519
=======
  dps: 28015.68968
  tps: 25962.26126
>>>>>>> 8aae9ab6
 }
}
dps_results: {
 key: "TestFrost-AllItems-ForlornShadowspiritDiamond"
 value: {
<<<<<<< HEAD
  dps: 28071.97277
  tps: 26161.36067
=======
  dps: 28612.83268
  tps: 26360.44946
>>>>>>> 8aae9ab6
 }
}
dps_results: {
 key: "TestFrost-AllItems-ForlornSkyflareDiamond"
 value: {
<<<<<<< HEAD
  dps: 28071.97277
  tps: 26161.36067
=======
  dps: 28612.83268
  tps: 26360.44946
>>>>>>> 8aae9ab6
 }
}
dps_results: {
 key: "TestFrost-AllItems-ForlornStarflareDiamond"
 value: {
<<<<<<< HEAD
  dps: 28071.97277
  tps: 26161.36067
=======
  dps: 28612.83268
  tps: 26360.44946
>>>>>>> 8aae9ab6
 }
}
dps_results: {
 key: "TestFrost-AllItems-FuryofAngerforge-59461"
 value: {
<<<<<<< HEAD
  dps: 28918.50213
  tps: 26960.89087
=======
  dps: 29450.48138
  tps: 27329.03811
>>>>>>> 8aae9ab6
 }
}
dps_results: {
 key: "TestFrost-AllItems-FuryoftheFiveFlights-40431"
 value: {
<<<<<<< HEAD
  dps: 27703.76444
  tps: 25887.90739
=======
  dps: 28280.56157
  tps: 26232.17711
>>>>>>> 8aae9ab6
 }
}
dps_results: {
 key: "TestFrost-AllItems-FuturesightRune-38763"
 value: {
<<<<<<< HEAD
  dps: 27368.02156
  tps: 25552.16451
=======
  dps: 27940.19472
  tps: 25891.81027
>>>>>>> 8aae9ab6
 }
}
dps_results: {
 key: "TestFrost-AllItems-GaleofShadows-56138"
 value: {
<<<<<<< HEAD
  dps: 28222.52679
  tps: 26141.42734
=======
  dps: 28487.09928
  tps: 26423.23468
>>>>>>> 8aae9ab6
 }
}
dps_results: {
 key: "TestFrost-AllItems-GaleofShadows-56462"
 value: {
<<<<<<< HEAD
  dps: 28278.50092
  tps: 26200.79338
=======
  dps: 28515.29613
  tps: 26462.80061
>>>>>>> 8aae9ab6
 }
}
dps_results: {
 key: "TestFrost-AllItems-GearDetector-61462"
 value: {
<<<<<<< HEAD
  dps: 27836.42416
  tps: 25927.89184
=======
  dps: 28509.54469
  tps: 26376.92807
>>>>>>> 8aae9ab6
 }
}
dps_results: {
 key: "TestFrost-AllItems-GlowingTwilightScale-54573"
 value: {
<<<<<<< HEAD
  dps: 27368.02156
  tps: 25552.16451
=======
  dps: 27940.19472
  tps: 25891.81027
>>>>>>> 8aae9ab6
 }
}
dps_results: {
 key: "TestFrost-AllItems-GlowingTwilightScale-54589"
 value: {
<<<<<<< HEAD
  dps: 27368.02156
  tps: 25552.16451
=======
  dps: 27940.19472
  tps: 25891.81027
>>>>>>> 8aae9ab6
 }
}
dps_results: {
 key: "TestFrost-AllItems-GnomishLightningGenerator-41121"
 value: {
<<<<<<< HEAD
  dps: 27517.40483
  tps: 25702.21401
=======
  dps: 28054.14133
  tps: 26008.69213
>>>>>>> 8aae9ab6
 }
}
dps_results: {
 key: "TestFrost-AllItems-GraceoftheHerald-55266"
 value: {
<<<<<<< HEAD
  dps: 27567.07094
  tps: 25732.78394
=======
  dps: 28139.91961
  tps: 26076.80677
>>>>>>> 8aae9ab6
 }
}
dps_results: {
 key: "TestFrost-AllItems-GraceoftheHerald-56295"
 value: {
<<<<<<< HEAD
  dps: 27668.36186
  tps: 25827.10434
=======
  dps: 28281.20245
  tps: 26204.83621
>>>>>>> 8aae9ab6
 }
}
dps_results: {
 key: "TestFrost-AllItems-HarmlightToken-63839"
 value: {
<<<<<<< HEAD
  dps: 27472.23846
  tps: 25656.38141
=======
  dps: 28043.95109
  tps: 25995.56663
>>>>>>> 8aae9ab6
 }
}
dps_results: {
 key: "TestFrost-AllItems-Harrison'sInsigniaofPanache-65803"
 value: {
<<<<<<< HEAD
  dps: 28279.55784
  tps: 26421.64833
=======
  dps: 28871.04103
  tps: 26774.65237
>>>>>>> 8aae9ab6
 }
}
dps_results: {
 key: "TestFrost-AllItems-HeartofIgnacious-59514"
 value: {
<<<<<<< HEAD
  dps: 27741.3296
  tps: 25848.39715
=======
  dps: 28347.65169
  tps: 26299.45352
>>>>>>> 8aae9ab6
 }
}
dps_results: {
 key: "TestFrost-AllItems-HeartofIgnacious-65110"
 value: {
<<<<<<< HEAD
  dps: 27888.00313
  tps: 25979.96584
=======
  dps: 28397.32004
  tps: 26338.90801
>>>>>>> 8aae9ab6
 }
}
dps_results: {
 key: "TestFrost-AllItems-HeartofRage-65072"
 value: {
<<<<<<< HEAD
  dps: 28785.09865
  tps: 26863.56576
=======
  dps: 29536.35498
  tps: 27248.1906
>>>>>>> 8aae9ab6
 }
}
dps_results: {
 key: "TestFrost-AllItems-HeartofSolace-55868"
 value: {
<<<<<<< HEAD
  dps: 28222.52679
  tps: 26141.42734
=======
  dps: 28487.09928
  tps: 26423.23468
>>>>>>> 8aae9ab6
 }
}
dps_results: {
 key: "TestFrost-AllItems-HeartofSolace-56393"
 value: {
<<<<<<< HEAD
  dps: 29461.70271
  tps: 27202.00215
=======
  dps: 29676.47916
  tps: 27475.37444
>>>>>>> 8aae9ab6
 }
}
dps_results: {
 key: "TestFrost-AllItems-HeartofThunder-55845"
 value: {
<<<<<<< HEAD
  dps: 27368.02156
  tps: 25552.16451
=======
  dps: 27940.19472
  tps: 25891.81027
>>>>>>> 8aae9ab6
 }
}
dps_results: {
 key: "TestFrost-AllItems-HeartofThunder-56370"
 value: {
<<<<<<< HEAD
  dps: 27368.02156
  tps: 25552.16451
=======
  dps: 27940.19472
  tps: 25891.81027
>>>>>>> 8aae9ab6
 }
}
dps_results: {
 key: "TestFrost-AllItems-HeartoftheVile-66969"
 value: {
<<<<<<< HEAD
  dps: 27591.02853
  tps: 25757.22754
=======
  dps: 28172.59678
  tps: 26102.9609
>>>>>>> 8aae9ab6
 }
}
dps_results: {
 key: "TestFrost-AllItems-IllustrationoftheDragonSoul-40432"
 value: {
<<<<<<< HEAD
  dps: 27368.02156
  tps: 25552.16451
=======
  dps: 27940.19472
  tps: 25891.81027
>>>>>>> 8aae9ab6
 }
}
dps_results: {
 key: "TestFrost-AllItems-ImpassiveShadowspiritDiamond"
 value: {
<<<<<<< HEAD
  dps: 28131.88166
  tps: 26217.38019
=======
  dps: 28672.91578
  tps: 26416.63451
>>>>>>> 8aae9ab6
 }
}
dps_results: {
 key: "TestFrost-AllItems-ImpassiveSkyflareDiamond"
 value: {
<<<<<<< HEAD
  dps: 28097.11032
  tps: 26184.58399
=======
  dps: 28636.26911
  tps: 26382.79343
>>>>>>> 8aae9ab6
 }
}
dps_results: {
 key: "TestFrost-AllItems-ImpassiveStarflareDiamond"
 value: {
<<<<<<< HEAD
  dps: 28093.254
  tps: 26181.34255
=======
  dps: 28636.21431
  tps: 26382.79343
>>>>>>> 8aae9ab6
 }
}
dps_results: {
 key: "TestFrost-AllItems-ImpatienceofYouth-62464"
 value: {
<<<<<<< HEAD
  dps: 28772.01763
  tps: 26926.47914
=======
  dps: 29482.04237
  tps: 27294.51368
>>>>>>> 8aae9ab6
 }
}
dps_results: {
 key: "TestFrost-AllItems-ImpatienceofYouth-62469"
 value: {
<<<<<<< HEAD
  dps: 28772.01763
  tps: 26926.47914
=======
  dps: 29482.04237
  tps: 27294.51368
>>>>>>> 8aae9ab6
 }
}
dps_results: {
 key: "TestFrost-AllItems-ImpetuousQuery-55881"
 value: {
<<<<<<< HEAD
  dps: 27642.08435
  tps: 25826.2273
=======
  dps: 28219.04606
  tps: 26170.6616
>>>>>>> 8aae9ab6
 }
}
dps_results: {
 key: "TestFrost-AllItems-ImpetuousQuery-56406"
 value: {
<<<<<<< HEAD
  dps: 27677.97352
  tps: 25862.11647
=======
  dps: 28255.5623
  tps: 26207.17785
>>>>>>> 8aae9ab6
 }
}
dps_results: {
 key: "TestFrost-AllItems-IncisorFragment-37723"
 value: {
<<<<<<< HEAD
  dps: 27729.1689
  tps: 25913.31185
=======
  dps: 28311.1829
  tps: 26262.79844
>>>>>>> 8aae9ab6
 }
}
dps_results: {
 key: "TestFrost-AllItems-InsightfulEarthsiegeDiamond"
 value: {
<<<<<<< HEAD
  dps: 28071.97277
  tps: 26161.36067
=======
  dps: 28612.83268
  tps: 26360.44946
>>>>>>> 8aae9ab6
 }
}
dps_results: {
 key: "TestFrost-AllItems-InsigniaofDiplomacy-61433"
 value: {
<<<<<<< HEAD
  dps: 27368.02156
  tps: 25552.16451
=======
  dps: 27940.19472
  tps: 25891.81027
>>>>>>> 8aae9ab6
 }
}
dps_results: {
 key: "TestFrost-AllItems-InsigniaoftheEarthenLord-61429"
 value: {
<<<<<<< HEAD
  dps: 27579.0064
  tps: 25763.14936
=======
  dps: 28154.86599
  tps: 26106.48153
>>>>>>> 8aae9ab6
 }
}
dps_results: {
 key: "TestFrost-AllItems-InvigoratingEarthsiegeDiamond"
 value: {
<<<<<<< HEAD
  dps: 28124.57004
  tps: 26215.25629
  hps: 69.78592
=======
  dps: 28993.26893
  tps: 26733.06723
  hps: 70.25272
>>>>>>> 8aae9ab6
 }
}
dps_results: {
 key: "TestFrost-AllItems-JarofAncientRemedies-59354"
 value: {
<<<<<<< HEAD
  dps: 27368.02156
  tps: 25552.16451
=======
  dps: 27940.19472
  tps: 25891.81027
>>>>>>> 8aae9ab6
 }
}
dps_results: {
 key: "TestFrost-AllItems-JarofAncientRemedies-65029"
 value: {
<<<<<<< HEAD
  dps: 27368.02156
  tps: 25552.16451
=======
  dps: 27940.19472
  tps: 25891.81027
>>>>>>> 8aae9ab6
 }
}
dps_results: {
 key: "TestFrost-AllItems-JujuofNimbleness-63840"
 value: {
<<<<<<< HEAD
  dps: 27724.53605
  tps: 25908.679
=======
  dps: 28300.25294
  tps: 26251.86849
>>>>>>> 8aae9ab6
 }
}
dps_results: {
 key: "TestFrost-AllItems-KeytotheEndlessChamber-55795"
 value: {
<<<<<<< HEAD
  dps: 27768.41591
  tps: 25951.65987
=======
  dps: 28318.83025
  tps: 26261.95703
>>>>>>> 8aae9ab6
 }
}
dps_results: {
 key: "TestFrost-AllItems-KeytotheEndlessChamber-56328"
 value: {
<<<<<<< HEAD
  dps: 27848.36357
  tps: 26027.29515
=======
  dps: 28373.32276
  tps: 26321.78228
>>>>>>> 8aae9ab6
 }
}
dps_results: {
 key: "TestFrost-AllItems-KvaldirBattleStandard-59685"
 value: {
<<<<<<< HEAD
  dps: 28245.68513
  tps: 26233.96308
=======
  dps: 28703.59223
  tps: 26610.34555
>>>>>>> 8aae9ab6
 }
}
dps_results: {
 key: "TestFrost-AllItems-KvaldirBattleStandard-59689"
 value: {
<<<<<<< HEAD
  dps: 28245.68513
  tps: 26233.96308
=======
  dps: 28703.59223
  tps: 26610.34555
>>>>>>> 8aae9ab6
 }
}
dps_results: {
 key: "TestFrost-AllItems-LadyLa-La'sSingingShell-67152"
 value: {
<<<<<<< HEAD
  dps: 27535.97722
  tps: 25581.69176
=======
  dps: 28289.24639
  tps: 26231.23618
>>>>>>> 8aae9ab6
 }
}
dps_results: {
 key: "TestFrost-AllItems-LastWord-50179"
 value: {
<<<<<<< HEAD
  dps: 28666.03746
  tps: 26745.68155
=======
  dps: 29211.122
  tps: 26947.64169
>>>>>>> 8aae9ab6
 }
}
dps_results: {
 key: "TestFrost-AllItems-LastWord-50708"
 value: {
<<<<<<< HEAD
  dps: 28666.03746
  tps: 26745.68155
=======
  dps: 29211.122
  tps: 26947.64169
>>>>>>> 8aae9ab6
 }
}
dps_results: {
 key: "TestFrost-AllItems-Lavanthor'sTalisman-37872"
 value: {
<<<<<<< HEAD
  dps: 27368.02156
  tps: 25552.16451
=======
  dps: 27940.19472
  tps: 25891.81027
>>>>>>> 8aae9ab6
 }
}
dps_results: {
 key: "TestFrost-AllItems-LeadenDespair-55816"
 value: {
<<<<<<< HEAD
  dps: 27368.02156
  tps: 25552.16451
=======
  dps: 27940.19472
  tps: 25891.81027
>>>>>>> 8aae9ab6
 }
}
dps_results: {
 key: "TestFrost-AllItems-LeadenDespair-56347"
 value: {
<<<<<<< HEAD
  dps: 27368.02156
  tps: 25552.16451
=======
  dps: 27940.19472
  tps: 25891.81027
>>>>>>> 8aae9ab6
 }
}
dps_results: {
 key: "TestFrost-AllItems-LeftEyeofRajh-56102"
 value: {
<<<<<<< HEAD
  dps: 27527.67375
  tps: 25716.808
=======
  dps: 28109.24666
  tps: 26036.22923
>>>>>>> 8aae9ab6
 }
}
dps_results: {
 key: "TestFrost-AllItems-LeftEyeofRajh-56427"
 value: {
<<<<<<< HEAD
  dps: 27495.72871
  tps: 25681.86815
=======
  dps: 28116.65835
  tps: 26043.84496
>>>>>>> 8aae9ab6
 }
}
dps_results: {
 key: "TestFrost-AllItems-MagmaPlatedBattlearmor"
 value: {
<<<<<<< HEAD
  dps: 23861.3506
  tps: 22151.63938
=======
  dps: 24227.27578
  tps: 22263.9853
>>>>>>> 8aae9ab6
 }
}
dps_results: {
 key: "TestFrost-AllItems-MagmaPlatedBattlegear"
 value: {
<<<<<<< HEAD
  dps: 26258.98566
  tps: 24277.60461
=======
  dps: 26842.58361
  tps: 24700.94817
>>>>>>> 8aae9ab6
 }
}
dps_results: {
 key: "TestFrost-AllItems-MagnetiteMirror-55814"
 value: {
<<<<<<< HEAD
  dps: 28071.16509
  tps: 26262.51626
=======
  dps: 28658.01208
  tps: 26595.86729
>>>>>>> 8aae9ab6
 }
}
dps_results: {
 key: "TestFrost-AllItems-MagnetiteMirror-56345"
 value: {
<<<<<<< HEAD
  dps: 28155.77764
  tps: 26348.70483
=======
  dps: 28791.75758
  tps: 26723.61098
>>>>>>> 8aae9ab6
 }
}
dps_results: {
 key: "TestFrost-AllItems-MajesticDragonFigurine-40430"
 value: {
<<<<<<< HEAD
  dps: 27368.02156
  tps: 25552.16451
=======
  dps: 27940.19472
  tps: 25891.81027
>>>>>>> 8aae9ab6
 }
}
dps_results: {
 key: "TestFrost-AllItems-MandalaofStirringPatterns-62467"
 value: {
<<<<<<< HEAD
  dps: 27368.02156
  tps: 25552.16451
=======
  dps: 27940.19472
  tps: 25891.81027
>>>>>>> 8aae9ab6
 }
}
dps_results: {
 key: "TestFrost-AllItems-MandalaofStirringPatterns-62472"
 value: {
<<<<<<< HEAD
  dps: 27368.02156
  tps: 25552.16451
=======
  dps: 27940.19472
  tps: 25891.81027
>>>>>>> 8aae9ab6
 }
}
dps_results: {
 key: "TestFrost-AllItems-MarkofKhardros-56132"
 value: {
<<<<<<< HEAD
  dps: 28416.40908
  tps: 26555.26476
=======
  dps: 28991.85022
  tps: 26891.76893
>>>>>>> 8aae9ab6
 }
}
dps_results: {
 key: "TestFrost-AllItems-MarkofKhardros-56458"
 value: {
<<<<<<< HEAD
  dps: 28554.91454
  tps: 26687.83974
=======
  dps: 29130.7448
  tps: 27023.89367
>>>>>>> 8aae9ab6
 }
}
dps_results: {
 key: "TestFrost-AllItems-MeteoriteWhetstone-37390"
 value: {
<<<<<<< HEAD
  dps: 27732.93624
  tps: 25685.72615
=======
  dps: 28185.28434
  tps: 26136.44137
>>>>>>> 8aae9ab6
 }
}
dps_results: {
 key: "TestFrost-AllItems-MightoftheOcean-55251"
 value: {
<<<<<<< HEAD
  dps: 28014.70544
  tps: 26205.93902
=======
  dps: 28613.19628
  tps: 26563.41053
>>>>>>> 8aae9ab6
 }
}
dps_results: {
 key: "TestFrost-AllItems-MightoftheOcean-56285"
 value: {
<<<<<<< HEAD
  dps: 28523.09236
  tps: 26710.79161
=======
  dps: 29034.80114
  tps: 26992.08777
>>>>>>> 8aae9ab6
 }
}
dps_results: {
 key: "TestFrost-AllItems-MirrorofBrokenImages-62466"
 value: {
<<<<<<< HEAD
  dps: 27717.12535
  tps: 25901.2683
=======
  dps: 28295.39821
  tps: 26247.01375
>>>>>>> 8aae9ab6
 }
}
dps_results: {
 key: "TestFrost-AllItems-MirrorofBrokenImages-62471"
 value: {
<<<<<<< HEAD
  dps: 27717.12535
  tps: 25901.2683
=======
  dps: 28295.39821
  tps: 26247.01375
>>>>>>> 8aae9ab6
 }
}
dps_results: {
 key: "TestFrost-AllItems-MoonwellChalice-70142"
 value: {
<<<<<<< HEAD
  dps: 27768.56998
  tps: 25952.71294
=======
  dps: 28340.48504
  tps: 26292.10059
>>>>>>> 8aae9ab6
 }
}
dps_results: {
 key: "TestFrost-AllItems-NevermeltingIceCrystal-50259"
 value: {
<<<<<<< HEAD
  dps: 27461.93337
  tps: 25643.66526
=======
  dps: 28081.01363
  tps: 26002.42288
>>>>>>> 8aae9ab6
 }
}
dps_results: {
 key: "TestFrost-AllItems-OfferingofSacrifice-37638"
 value: {
<<<<<<< HEAD
  dps: 27368.02156
  tps: 25552.16451
=======
  dps: 27940.19472
  tps: 25891.81027
>>>>>>> 8aae9ab6
 }
}
dps_results: {
 key: "TestFrost-AllItems-Oremantle'sFavor-61448"
 value: {
<<<<<<< HEAD
  dps: 28151.4686
  tps: 26293.97793
=======
  dps: 28783.21634
  tps: 26671.19421
>>>>>>> 8aae9ab6
 }
}
dps_results: {
 key: "TestFrost-AllItems-PersistentEarthshatterDiamond"
 value: {
<<<<<<< HEAD
  dps: 28093.254
  tps: 26181.34255
=======
  dps: 28636.21431
  tps: 26382.79343
>>>>>>> 8aae9ab6
 }
}
dps_results: {
 key: "TestFrost-AllItems-PersistentEarthsiegeDiamond"
 value: {
<<<<<<< HEAD
  dps: 28097.11032
  tps: 26184.58399
=======
  dps: 28636.26911
  tps: 26382.79343
>>>>>>> 8aae9ab6
 }
}
dps_results: {
 key: "TestFrost-AllItems-PetrifiedScarab-21685"
 value: {
<<<<<<< HEAD
  dps: 27368.02156
  tps: 25552.16451
=======
  dps: 27940.19472
  tps: 25891.81027
>>>>>>> 8aae9ab6
 }
}
dps_results: {
 key: "TestFrost-AllItems-PetrifiedTwilightScale-54571"
 value: {
<<<<<<< HEAD
  dps: 27368.02156
  tps: 25552.16451
=======
  dps: 27940.19472
  tps: 25891.81027
>>>>>>> 8aae9ab6
 }
}
dps_results: {
 key: "TestFrost-AllItems-PetrifiedTwilightScale-54591"
 value: {
<<<<<<< HEAD
  dps: 27368.02156
  tps: 25552.16451
=======
  dps: 27940.19472
  tps: 25891.81027
>>>>>>> 8aae9ab6
 }
}
dps_results: {
 key: "TestFrost-AllItems-PorcelainCrab-55237"
 value: {
<<<<<<< HEAD
  dps: 27573.12572
  tps: 25757.26868
=======
  dps: 28148.23446
  tps: 26099.85
>>>>>>> 8aae9ab6
 }
}
dps_results: {
 key: "TestFrost-AllItems-PorcelainCrab-56280"
 value: {
<<<<<<< HEAD
  dps: 27756.65898
  tps: 25940.80193
=======
  dps: 28330.78536
  tps: 26282.40091
>>>>>>> 8aae9ab6
 }
}
dps_results: {
 key: "TestFrost-AllItems-PowerfulEarthshatterDiamond"
 value: {
<<<<<<< HEAD
  dps: 28071.97277
  tps: 26161.36067
=======
  dps: 28612.83268
  tps: 26360.44946
>>>>>>> 8aae9ab6
 }
}
dps_results: {
 key: "TestFrost-AllItems-PowerfulEarthsiegeDiamond"
 value: {
<<<<<<< HEAD
  dps: 28071.97277
  tps: 26161.36067
=======
  dps: 28612.83268
  tps: 26360.44946
>>>>>>> 8aae9ab6
 }
}
dps_results: {
 key: "TestFrost-AllItems-PowerfulShadowspiritDiamond"
 value: {
<<<<<<< HEAD
  dps: 28071.97277
  tps: 26161.36067
=======
  dps: 28612.83268
  tps: 26360.44946
>>>>>>> 8aae9ab6
 }
}
dps_results: {
 key: "TestFrost-AllItems-Prestor'sTalismanofMachination-59441"
 value: {
<<<<<<< HEAD
  dps: 28643.09194
  tps: 26671.0841
=======
  dps: 28925.19438
  tps: 26798.32888
>>>>>>> 8aae9ab6
 }
}
dps_results: {
 key: "TestFrost-AllItems-Prestor'sTalismanofMachination-65026"
 value: {
<<<<<<< HEAD
  dps: 28504.15267
  tps: 26485.03731
=======
  dps: 28802.06646
  tps: 26658.64278
>>>>>>> 8aae9ab6
 }
}
dps_results: {
 key: "TestFrost-AllItems-PurifiedShardoftheGods"
 value: {
<<<<<<< HEAD
  dps: 27368.02156
  tps: 25552.16451
=======
  dps: 27940.19472
  tps: 25891.81027
>>>>>>> 8aae9ab6
 }
}
dps_results: {
 key: "TestFrost-AllItems-Rainsong-55854"
 value: {
<<<<<<< HEAD
  dps: 27368.02156
  tps: 25552.16451
=======
  dps: 27940.19472
  tps: 25891.81027
>>>>>>> 8aae9ab6
 }
}
dps_results: {
 key: "TestFrost-AllItems-Rainsong-56377"
 value: {
<<<<<<< HEAD
  dps: 27368.02156
  tps: 25552.16451
=======
  dps: 27940.19472
  tps: 25891.81027
>>>>>>> 8aae9ab6
 }
}
dps_results: {
 key: "TestFrost-AllItems-ReignoftheDead-47316"
 value: {
<<<<<<< HEAD
  dps: 27325.66964
  tps: 25519.76668
=======
  dps: 27884.99222
  tps: 25835.90313
>>>>>>> 8aae9ab6
 }
}
dps_results: {
 key: "TestFrost-AllItems-ReignoftheDead-47477"
 value: {
<<<<<<< HEAD
  dps: 27327.56933
  tps: 25521.66638
=======
  dps: 27886.84698
  tps: 25837.75789
>>>>>>> 8aae9ab6
 }
}
dps_results: {
 key: "TestFrost-AllItems-RelentlessEarthsiegeDiamond"
 value: {
<<<<<<< HEAD
  dps: 28514.65987
  tps: 26603.06739
=======
  dps: 29060.00155
  tps: 26806.58067
>>>>>>> 8aae9ab6
 }
}
dps_results: {
 key: "TestFrost-AllItems-ReverberatingShadowspiritDiamond"
 value: {
<<<<<<< HEAD
  dps: 28666.03746
  tps: 26745.68155
=======
  dps: 29211.122
  tps: 26947.64169
>>>>>>> 8aae9ab6
 }
}
dps_results: {
 key: "TestFrost-AllItems-RevitalizingShadowspiritDiamond"
 value: {
<<<<<<< HEAD
  dps: 28504.05981
  tps: 26593.44771
=======
  dps: 29046.51919
  tps: 26794.13597
>>>>>>> 8aae9ab6
 }
}
dps_results: {
 key: "TestFrost-AllItems-RevitalizingSkyflareDiamond"
 value: {
<<<<<<< HEAD
  dps: 28071.97277
  tps: 26161.36067
=======
  dps: 28612.83268
  tps: 26360.44946
>>>>>>> 8aae9ab6
 }
}
dps_results: {
 key: "TestFrost-AllItems-RightEyeofRajh-56100"
 value: {
<<<<<<< HEAD
  dps: 28550.88149
  tps: 26701.90436
=======
  dps: 29080.38697
  tps: 27020.01971
>>>>>>> 8aae9ab6
 }
}
dps_results: {
 key: "TestFrost-AllItems-RightEyeofRajh-56431"
 value: {
<<<<<<< HEAD
  dps: 28636.25795
  tps: 26791.10114
=======
  dps: 29144.31227
  tps: 27083.24738
>>>>>>> 8aae9ab6
 }
}
dps_results: {
 key: "TestFrost-AllItems-RuneofRepulsion-40372"
 value: {
<<<<<<< HEAD
  dps: 27368.02156
  tps: 25552.16451
=======
  dps: 27940.19472
  tps: 25891.81027
>>>>>>> 8aae9ab6
 }
}
dps_results: {
 key: "TestFrost-AllItems-Schnottz'sMedallionofCommand-65805"
 value: {
<<<<<<< HEAD
  dps: 27715.41821
  tps: 25885.73841
=======
  dps: 28288.35246
  tps: 26225.37448
>>>>>>> 8aae9ab6
 }
}
dps_results: {
 key: "TestFrost-AllItems-SeaStar-55256"
 value: {
<<<<<<< HEAD
  dps: 27368.02156
  tps: 25552.16451
=======
  dps: 27940.19472
  tps: 25891.81027
>>>>>>> 8aae9ab6
 }
}
dps_results: {
 key: "TestFrost-AllItems-SeaStar-56290"
 value: {
<<<<<<< HEAD
  dps: 27368.02156
  tps: 25552.16451
=======
  dps: 27940.19472
  tps: 25891.81027
>>>>>>> 8aae9ab6
 }
}
dps_results: {
 key: "TestFrost-AllItems-SealofthePantheon-36993"
 value: {
<<<<<<< HEAD
  dps: 27394.11791
  tps: 25578.26087
=======
  dps: 27966.7611
  tps: 25918.37665
>>>>>>> 8aae9ab6
 }
}
dps_results: {
 key: "TestFrost-AllItems-Shadowmourne-49623"
 value: {
<<<<<<< HEAD
  dps: 28666.03746
  tps: 26745.68155
=======
  dps: 29211.122
  tps: 26947.64169
>>>>>>> 8aae9ab6
 }
}
dps_results: {
 key: "TestFrost-AllItems-ShieldedSkyflareDiamond"
 value: {
<<<<<<< HEAD
  dps: 28071.97277
  tps: 26161.36067
=======
  dps: 28612.83268
  tps: 26360.44946
>>>>>>> 8aae9ab6
 }
}
dps_results: {
 key: "TestFrost-AllItems-ShinyShardoftheGods"
 value: {
<<<<<<< HEAD
  dps: 27368.02156
  tps: 25552.16451
=======
  dps: 27940.19472
  tps: 25891.81027
>>>>>>> 8aae9ab6
 }
}
dps_results: {
 key: "TestFrost-AllItems-Shrine-CleansingPurifier-63838"
 value: {
<<<<<<< HEAD
  dps: 28859.21136
  tps: 26790.49878
=======
  dps: 29257.26898
  tps: 27015.62166
>>>>>>> 8aae9ab6
 }
}
dps_results: {
 key: "TestFrost-AllItems-Sindragosa'sFlawlessFang-50361"
 value: {
<<<<<<< HEAD
  dps: 27368.02156
  tps: 25552.16451
=======
  dps: 27940.19472
  tps: 25891.81027
>>>>>>> 8aae9ab6
 }
}
dps_results: {
 key: "TestFrost-AllItems-Skardyn'sGrace-56115"
 value: {
<<<<<<< HEAD
  dps: 27815.01266
  tps: 25983.8925
=======
  dps: 28383.48508
  tps: 26318.42705
>>>>>>> 8aae9ab6
 }
}
dps_results: {
 key: "TestFrost-AllItems-Skardyn'sGrace-56440"
 value: {
<<<<<<< HEAD
  dps: 27869.78794
  tps: 26035.39825
=======
  dps: 28445.89199
  tps: 26377.76214
>>>>>>> 8aae9ab6
 }
}
dps_results: {
 key: "TestFrost-AllItems-SliverofPureIce-50339"
 value: {
<<<<<<< HEAD
  dps: 27368.02156
  tps: 25552.16451
=======
  dps: 27940.19472
  tps: 25891.81027
>>>>>>> 8aae9ab6
 }
}
dps_results: {
 key: "TestFrost-AllItems-SliverofPureIce-50346"
 value: {
<<<<<<< HEAD
  dps: 27368.02156
  tps: 25552.16451
=======
  dps: 27940.19472
  tps: 25891.81027
>>>>>>> 8aae9ab6
 }
}
dps_results: {
 key: "TestFrost-AllItems-Sorrowsong-55879"
 value: {
<<<<<<< HEAD
  dps: 27642.08435
  tps: 25826.2273
=======
  dps: 28219.04606
  tps: 26170.6616
>>>>>>> 8aae9ab6
 }
}
dps_results: {
 key: "TestFrost-AllItems-Sorrowsong-56400"
 value: {
<<<<<<< HEAD
  dps: 27677.97352
  tps: 25862.11647
=======
  dps: 28255.5623
  tps: 26207.17785
>>>>>>> 8aae9ab6
 }
}
dps_results: {
 key: "TestFrost-AllItems-Soul'sAnguish-66994"
 value: {
<<<<<<< HEAD
  dps: 28148.44712
  tps: 26335.91028
=======
  dps: 28689.9967
  tps: 26646.39377
>>>>>>> 8aae9ab6
 }
}
dps_results: {
 key: "TestFrost-AllItems-SoulCasket-58183"
 value: {
<<<<<<< HEAD
  dps: 27717.12535
  tps: 25901.2683
=======
  dps: 28295.39821
  tps: 26247.01375
>>>>>>> 8aae9ab6
 }
}
dps_results: {
 key: "TestFrost-AllItems-SoulPreserver-37111"
 value: {
<<<<<<< HEAD
  dps: 27368.02156
  tps: 25552.16451
=======
  dps: 27940.19472
  tps: 25891.81027
>>>>>>> 8aae9ab6
 }
}
dps_results: {
 key: "TestFrost-AllItems-SouloftheDead-40382"
 value: {
<<<<<<< HEAD
  dps: 27472.64116
  tps: 25649.69023
=======
  dps: 28032.56643
  tps: 25976.83638
>>>>>>> 8aae9ab6
 }
}
dps_results: {
 key: "TestFrost-AllItems-SparkofLife-37657"
 value: {
<<<<<<< HEAD
  dps: 27371.87732
  tps: 25585.74163
=======
  dps: 28022.60944
  tps: 25962.57692
>>>>>>> 8aae9ab6
 }
}
dps_results: {
 key: "TestFrost-AllItems-SphereofRedDragon'sBlood-37166"
 value: {
<<<<<<< HEAD
  dps: 27597.24912
  tps: 25784.16275
=======
  dps: 28194.42411
  tps: 26149.75771
>>>>>>> 8aae9ab6
 }
}
dps_results: {
 key: "TestFrost-AllItems-Stonemother'sKiss-61411"
 value: {
<<<<<<< HEAD
  dps: 27498.81362
  tps: 25679.83118
=======
  dps: 28105.64149
  tps: 26041.11773
>>>>>>> 8aae9ab6
 }
}
dps_results: {
 key: "TestFrost-AllItems-StumpofTime-62465"
 value: {
<<<<<<< HEAD
  dps: 27745.184
  tps: 25930.84322
=======
  dps: 28308.59133
  tps: 26262.88732
>>>>>>> 8aae9ab6
 }
}
dps_results: {
 key: "TestFrost-AllItems-StumpofTime-62470"
 value: {
<<<<<<< HEAD
  dps: 27745.184
  tps: 25930.84322
=======
  dps: 28308.59133
  tps: 26262.88732
>>>>>>> 8aae9ab6
 }
}
dps_results: {
 key: "TestFrost-AllItems-SwiftSkyflareDiamond"
 value: {
<<<<<<< HEAD
  dps: 28097.11032
  tps: 26184.58399
=======
  dps: 28636.26911
  tps: 26382.79343
>>>>>>> 8aae9ab6
 }
}
dps_results: {
 key: "TestFrost-AllItems-SwiftStarflareDiamond"
 value: {
<<<<<<< HEAD
  dps: 28093.254
  tps: 26181.34255
=======
  dps: 28636.21431
  tps: 26382.79343
>>>>>>> 8aae9ab6
 }
}
dps_results: {
 key: "TestFrost-AllItems-SwiftWindfireDiamond"
 value: {
<<<<<<< HEAD
  dps: 28083.85333
  tps: 26172.70235
=======
  dps: 28628.10908
  tps: 26374.89182
>>>>>>> 8aae9ab6
 }
}
dps_results: {
 key: "TestFrost-AllItems-SymbioticWorm-59332"
 value: {
<<<<<<< HEAD
  dps: 27368.02156
  tps: 25552.16451
=======
  dps: 27940.19472
  tps: 25891.81027
>>>>>>> 8aae9ab6
 }
}
dps_results: {
 key: "TestFrost-AllItems-SymbioticWorm-65048"
 value: {
<<<<<<< HEAD
  dps: 27368.02156
  tps: 25552.16451
=======
  dps: 27940.19472
  tps: 25891.81027
>>>>>>> 8aae9ab6
 }
}
dps_results: {
 key: "TestFrost-AllItems-TalismanofSinisterOrder-65804"
 value: {
<<<<<<< HEAD
  dps: 27580.42639
  tps: 25764.56934
=======
  dps: 28144.29333
  tps: 26095.90887
>>>>>>> 8aae9ab6
 }
}
dps_results: {
 key: "TestFrost-AllItems-TalismanofTrollDivinity-37734"
 value: {
<<<<<<< HEAD
  dps: 27368.02156
  tps: 25552.16451
=======
  dps: 27940.19472
  tps: 25891.81027
>>>>>>> 8aae9ab6
 }
}
dps_results: {
 key: "TestFrost-AllItems-Tank-CommanderInsignia-63841"
 value: {
<<<<<<< HEAD
  dps: 28703.73896
  tps: 26657.70944
=======
  dps: 29134.60812
  tps: 26919.25834
>>>>>>> 8aae9ab6
 }
}
dps_results: {
 key: "TestFrost-AllItems-TearofBlood-55819"
 value: {
<<<<<<< HEAD
  dps: 27368.02156
  tps: 25552.16451
=======
  dps: 27940.19472
  tps: 25891.81027
>>>>>>> 8aae9ab6
 }
}
dps_results: {
 key: "TestFrost-AllItems-TearofBlood-56351"
 value: {
<<<<<<< HEAD
  dps: 27368.02156
  tps: 25552.16451
=======
  dps: 27940.19472
  tps: 25891.81027
>>>>>>> 8aae9ab6
 }
}
dps_results: {
 key: "TestFrost-AllItems-TearsoftheVanquished-47215"
 value: {
<<<<<<< HEAD
  dps: 27368.02156
  tps: 25552.16451
=======
  dps: 27940.19472
  tps: 25891.81027
>>>>>>> 8aae9ab6
 }
}
dps_results: {
 key: "TestFrost-AllItems-TendrilsofBurrowingDark-55810"
 value: {
<<<<<<< HEAD
  dps: 27601.84497
  tps: 25785.98792
=======
  dps: 28178.1036
  tps: 26129.71914
>>>>>>> 8aae9ab6
 }
}
dps_results: {
 key: "TestFrost-AllItems-TendrilsofBurrowingDark-56339"
 value: {
<<<<<<< HEAD
  dps: 27677.97352
  tps: 25862.11647
=======
  dps: 28255.5623
  tps: 26207.17785
>>>>>>> 8aae9ab6
 }
}
dps_results: {
 key: "TestFrost-AllItems-TheGeneral'sHeart-45507"
 value: {
<<<<<<< HEAD
  dps: 27368.02156
  tps: 25552.16451
=======
  dps: 27940.19472
  tps: 25891.81027
>>>>>>> 8aae9ab6
 }
}
dps_results: {
 key: "TestFrost-AllItems-Theralion'sMirror-59519"
 value: {
<<<<<<< HEAD
  dps: 27620.26359
  tps: 25804.40655
=======
  dps: 28196.52856
  tps: 26148.14411
>>>>>>> 8aae9ab6
 }
}
dps_results: {
 key: "TestFrost-AllItems-Theralion'sMirror-65105"
 value: {
<<<<<<< HEAD
  dps: 27680.17949
  tps: 25864.32245
=======
  dps: 28270.89594
  tps: 26222.51148
>>>>>>> 8aae9ab6
 }
}
dps_results: {
 key: "TestFrost-AllItems-Throngus'sFinger-56121"
 value: {
<<<<<<< HEAD
  dps: 27368.02156
  tps: 25552.16451
=======
  dps: 27940.19472
  tps: 25891.81027
>>>>>>> 8aae9ab6
 }
}
dps_results: {
 key: "TestFrost-AllItems-Throngus'sFinger-56449"
 value: {
<<<<<<< HEAD
  dps: 27368.02156
  tps: 25552.16451
=======
  dps: 27940.19472
  tps: 25891.81027
>>>>>>> 8aae9ab6
 }
}
dps_results: {
 key: "TestFrost-AllItems-ThunderingSkyflareDiamond"
 value: {
<<<<<<< HEAD
  dps: 28139.23344
  tps: 26087.82299
=======
  dps: 28831.02285
  tps: 26618.26561
>>>>>>> 8aae9ab6
 }
}
dps_results: {
 key: "TestFrost-AllItems-Tia'sGrace-55874"
 value: {
<<<<<<< HEAD
  dps: 27813.1837
  tps: 25982.11636
=======
  dps: 28393.54335
  tps: 26329.9983
>>>>>>> 8aae9ab6
 }
}
dps_results: {
 key: "TestFrost-AllItems-Tia'sGrace-56394"
 value: {
<<<<<<< HEAD
  dps: 27871.64649
  tps: 26038.40414
=======
  dps: 28462.92251
  tps: 26398.1394
>>>>>>> 8aae9ab6
 }
}
dps_results: {
 key: "TestFrost-AllItems-TinyAbominationinaJar-50351"
 value: {
<<<<<<< HEAD
  dps: 27776.24479
  tps: 25997.36816
=======
  dps: 28474.19756
  tps: 26384.93459
>>>>>>> 8aae9ab6
 }
}
dps_results: {
 key: "TestFrost-AllItems-TinyAbominationinaJar-50706"
 value: {
<<<<<<< HEAD
  dps: 27765.09042
  tps: 25986.21708
=======
  dps: 28220.64669
  tps: 26145.24675
>>>>>>> 8aae9ab6
 }
}
dps_results: {
 key: "TestFrost-AllItems-TirelessSkyflareDiamond"
 value: {
<<<<<<< HEAD
  dps: 28071.97277
  tps: 26161.36067
=======
  dps: 28612.83268
  tps: 26360.44946
>>>>>>> 8aae9ab6
 }
}
dps_results: {
 key: "TestFrost-AllItems-TirelessStarflareDiamond"
 value: {
<<<<<<< HEAD
  dps: 28071.97277
  tps: 26161.36067
=======
  dps: 28612.83268
  tps: 26360.44946
>>>>>>> 8aae9ab6
 }
}
dps_results: {
 key: "TestFrost-AllItems-TomeofArcanePhenomena-36972"
 value: {
<<<<<<< HEAD
  dps: 27581.62866
  tps: 25483.38884
=======
  dps: 27915.97378
  tps: 25870.79985
>>>>>>> 8aae9ab6
 }
}
dps_results: {
 key: "TestFrost-AllItems-TrenchantEarthshatterDiamond"
 value: {
<<<<<<< HEAD
  dps: 28071.97277
  tps: 26161.36067
=======
  dps: 28612.83268
  tps: 26360.44946
>>>>>>> 8aae9ab6
 }
}
dps_results: {
 key: "TestFrost-AllItems-TrenchantEarthsiegeDiamond"
 value: {
<<<<<<< HEAD
  dps: 28071.97277
  tps: 26161.36067
=======
  dps: 28612.83268
  tps: 26360.44946
>>>>>>> 8aae9ab6
 }
}
dps_results: {
 key: "TestFrost-AllItems-Tyrande'sFavoriteDoll-64645"
 value: {
<<<<<<< HEAD
  dps: 27378.04573
  tps: 25569.388
=======
  dps: 27925.74379
  tps: 25887.03118
>>>>>>> 8aae9ab6
 }
}
dps_results: {
 key: "TestFrost-AllItems-UndeadSlayer'sBlessedArmor"
 value: {
<<<<<<< HEAD
  dps: 20575.96405
  tps: 18925.57808
=======
  dps: 20859.3316
  tps: 19079.31254
>>>>>>> 8aae9ab6
 }
}
dps_results: {
 key: "TestFrost-AllItems-UnheededWarning-59520"
 value: {
<<<<<<< HEAD
  dps: 27963.16786
  tps: 26125.66788
=======
  dps: 28550.11019
  tps: 26479.93728
>>>>>>> 8aae9ab6
 }
}
dps_results: {
 key: "TestFrost-AllItems-UnquenchableFlame-67101"
 value: {
<<<<<<< HEAD
  dps: 27368.02156
  tps: 25552.16451
=======
  dps: 27940.19472
  tps: 25891.81027
>>>>>>> 8aae9ab6
 }
}
dps_results: {
 key: "TestFrost-AllItems-UnsolvableRiddle-62468"
 value: {
<<<<<<< HEAD
  dps: 27906.21567
  tps: 26081.30478
=======
  dps: 28547.42591
  tps: 26465.35576
>>>>>>> 8aae9ab6
 }
}
dps_results: {
 key: "TestFrost-AllItems-UnsolvableRiddle-68709"
 value: {
<<<<<<< HEAD
  dps: 27906.21567
  tps: 26081.30478
=======
  dps: 28547.42591
  tps: 26465.35576
>>>>>>> 8aae9ab6
 }
}
dps_results: {
 key: "TestFrost-AllItems-Val'anyr,HammerofAncientKings-46017"
 value: {
<<<<<<< HEAD
  dps: 24554.34836
  tps: 22681.98541
=======
  dps: 25279.12755
  tps: 23019.32493
>>>>>>> 8aae9ab6
 }
}
dps_results: {
 key: "TestFrost-AllItems-VialofStolenMemories-59515"
 value: {
<<<<<<< HEAD
  dps: 27368.02156
  tps: 25552.16451
=======
  dps: 27940.19472
  tps: 25891.81027
>>>>>>> 8aae9ab6
 }
}
dps_results: {
 key: "TestFrost-AllItems-VialofStolenMemories-65109"
 value: {
<<<<<<< HEAD
  dps: 27368.02156
  tps: 25552.16451
=======
  dps: 27940.19472
  tps: 25891.81027
>>>>>>> 8aae9ab6
 }
}
dps_results: {
 key: "TestFrost-AllItems-ViciousGladiator'sBadgeofConquest-61033"
 value: {
<<<<<<< HEAD
  dps: 27555.61419
  tps: 25730.70331
=======
  dps: 28190.17247
  tps: 26108.10232
>>>>>>> 8aae9ab6
 }
}
dps_results: {
 key: "TestFrost-AllItems-ViciousGladiator'sBadgeofDominance-61035"
 value: {
<<<<<<< HEAD
  dps: 27368.02156
  tps: 25552.16451
=======
  dps: 27940.19472
  tps: 25891.81027
>>>>>>> 8aae9ab6
 }
}
dps_results: {
 key: "TestFrost-AllItems-ViciousGladiator'sBadgeofVictory-61034"
 value: {
<<<<<<< HEAD
  dps: 28409.29718
  tps: 26563.7587
=======
  dps: 29113.02797
  tps: 26925.49927
>>>>>>> 8aae9ab6
 }
}
dps_results: {
 key: "TestFrost-AllItems-ViciousGladiator'sEmblemofAccuracy-61027"
 value: {
<<<<<<< HEAD
  dps: 27740.4309
  tps: 25925.71094
=======
  dps: 28287.22975
  tps: 26240.91454
>>>>>>> 8aae9ab6
 }
}
dps_results: {
 key: "TestFrost-AllItems-ViciousGladiator'sEmblemofAlacrity-61028"
 value: {
<<<<<<< HEAD
  dps: 28270.4268
  tps: 26202.87697
=======
  dps: 28722.92115
  tps: 26655.64868
>>>>>>> 8aae9ab6
 }
}
dps_results: {
 key: "TestFrost-AllItems-ViciousGladiator'sEmblemofCruelty-61026"
 value: {
<<<<<<< HEAD
  dps: 27710.79908
  tps: 25865.61615
=======
  dps: 28306.92593
  tps: 26229.72134
>>>>>>> 8aae9ab6
 }
}
dps_results: {
 key: "TestFrost-AllItems-ViciousGladiator'sEmblemofProficiency-61030"
 value: {
<<<<<<< HEAD
  dps: 27341.5439
  tps: 25537.75205
=======
  dps: 27963.89253
  tps: 25897.02254
>>>>>>> 8aae9ab6
 }
}
dps_results: {
 key: "TestFrost-AllItems-ViciousGladiator'sEmblemofProwess-61029"
 value: {
<<<<<<< HEAD
  dps: 27737.78881
  tps: 25921.93176
=======
  dps: 28316.42271
  tps: 26268.03826
>>>>>>> 8aae9ab6
 }
}
dps_results: {
 key: "TestFrost-AllItems-ViciousGladiator'sEmblemofTenacity-61032"
 value: {
<<<<<<< HEAD
  dps: 27368.02156
  tps: 25552.16451
=======
  dps: 27940.19472
  tps: 25891.81027
>>>>>>> 8aae9ab6
 }
}
dps_results: {
 key: "TestFrost-AllItems-ViciousGladiator'sInsigniaofConquest-61047"
 value: {
<<<<<<< HEAD
  dps: 27550.64115
  tps: 25722.76204
=======
  dps: 28176.29482
  tps: 26103.92416
>>>>>>> 8aae9ab6
 }
}
dps_results: {
 key: "TestFrost-AllItems-ViciousGladiator'sInsigniaofDominance-61045"
 value: {
<<<<<<< HEAD
  dps: 27368.02156
  tps: 25552.16451
=======
  dps: 27940.19472
  tps: 25891.81027
>>>>>>> 8aae9ab6
 }
}
dps_results: {
 key: "TestFrost-AllItems-ViciousGladiator'sInsigniaofVictory-61046"
 value: {
<<<<<<< HEAD
  dps: 28415.01692
  tps: 26562.98049
=======
  dps: 29064.68039
  tps: 26918.66663
>>>>>>> 8aae9ab6
 }
}
dps_results: {
 key: "TestFrost-AllItems-WingedTalisman-37844"
 value: {
<<<<<<< HEAD
  dps: 27368.02156
  tps: 25552.16451
=======
  dps: 27940.19472
  tps: 25891.81027
>>>>>>> 8aae9ab6
 }
}
dps_results: {
 key: "TestFrost-AllItems-WitchingHourglass-55787"
 value: {
<<<<<<< HEAD
  dps: 27521.07277
  tps: 25638.04649
=======
  dps: 28102.28772
  tps: 26009.99211
>>>>>>> 8aae9ab6
 }
}
dps_results: {
 key: "TestFrost-AllItems-WitchingHourglass-56320"
 value: {
<<<<<<< HEAD
  dps: 27649.601
  tps: 25856.38001
=======
  dps: 28284.17601
  tps: 26175.6666
>>>>>>> 8aae9ab6
 }
}
dps_results: {
 key: "TestFrost-AllItems-World-QuellerFocus-63842"
 value: {
<<<<<<< HEAD
  dps: 27606.19517
  tps: 25790.33813
=======
  dps: 28182.52981
  tps: 26134.14535
>>>>>>> 8aae9ab6
 }
}
dps_results: {
 key: "TestFrost-AllItems-Za'brox'sLuckyTooth-63742"
 value: {
<<<<<<< HEAD
  dps: 27617.56388
  tps: 25801.70683
=======
  dps: 28178.83004
  tps: 26130.44558
>>>>>>> 8aae9ab6
 }
}
dps_results: {
 key: "TestFrost-AllItems-Za'brox'sLuckyTooth-63745"
 value: {
<<<<<<< HEAD
  dps: 27617.56388
  tps: 25801.70683
=======
  dps: 28178.83004
  tps: 26130.44558
>>>>>>> 8aae9ab6
 }
}
dps_results: {
 key: "TestFrost-Average-Default"
 value: {
<<<<<<< HEAD
  dps: 28648.81984
  tps: 26720.35116
=======
  dps: 29371.60402
  tps: 27029.57008
>>>>>>> 8aae9ab6
 }
}
dps_results: {
 key: "TestFrost-Settings-Human-p1-Basic-st-FullBuffs-LongMultiTarget"
 value: {
<<<<<<< HEAD
  dps: 66244.94965
  tps: 64586.90268
=======
  dps: 67049.82734
  tps: 64893.6214
>>>>>>> 8aae9ab6
 }
}
dps_results: {
 key: "TestFrost-Settings-Human-p1-Basic-st-FullBuffs-LongSingleTarget"
 value: {
<<<<<<< HEAD
  dps: 28335.08119
  tps: 26507.16388
=======
  dps: 29114.43198
  tps: 26945.20271
>>>>>>> 8aae9ab6
 }
}
dps_results: {
 key: "TestFrost-Settings-Human-p1-Basic-st-FullBuffs-ShortSingleTarget"
 value: {
<<<<<<< HEAD
  dps: 36810.73997
  tps: 33101.25713
=======
  dps: 38098.10401
  tps: 32661.39344
>>>>>>> 8aae9ab6
 }
}
dps_results: {
 key: "TestFrost-Settings-Human-p1-Basic-st-NoBuffs-LongMultiTarget"
 value: {
<<<<<<< HEAD
  dps: 44446.60372
  tps: 42808.04423
=======
  dps: 44674.32908
  tps: 42956.56061
>>>>>>> 8aae9ab6
 }
}
dps_results: {
 key: "TestFrost-Settings-Human-p1-Basic-st-NoBuffs-LongSingleTarget"
 value: {
<<<<<<< HEAD
  dps: 20065.93376
  tps: 18388.98295
=======
  dps: 20160.20814
  tps: 18437.04093
>>>>>>> 8aae9ab6
 }
}
dps_results: {
 key: "TestFrost-Settings-Human-p1-Basic-st-NoBuffs-ShortSingleTarget"
 value: {
<<<<<<< HEAD
  dps: 24610.78769
  tps: 20116.49492
=======
  dps: 24725.88149
  tps: 19973.85242
>>>>>>> 8aae9ab6
 }
}
dps_results: {
 key: "TestFrost-Settings-Orc-p1-Basic-st-FullBuffs-LongMultiTarget"
 value: {
<<<<<<< HEAD
  dps: 66558.37509
  tps: 64888.56993
=======
  dps: 67673.14156
  tps: 65478.59556
>>>>>>> 8aae9ab6
 }
}
dps_results: {
 key: "TestFrost-Settings-Orc-p1-Basic-st-FullBuffs-LongSingleTarget"
 value: {
<<<<<<< HEAD
  dps: 28666.03746
  tps: 26745.68155
=======
  dps: 29211.122
  tps: 26947.64169
>>>>>>> 8aae9ab6
 }
}
dps_results: {
 key: "TestFrost-Settings-Orc-p1-Basic-st-FullBuffs-ShortSingleTarget"
 value: {
<<<<<<< HEAD
  dps: 37181.65319
  tps: 33376.87647
=======
  dps: 38521.6706
  tps: 32916.49611
>>>>>>> 8aae9ab6
 }
}
dps_results: {
 key: "TestFrost-Settings-Orc-p1-Basic-st-NoBuffs-LongMultiTarget"
 value: {
<<<<<<< HEAD
  dps: 44628.85682
  tps: 43012.70108
=======
  dps: 44851.6076
  tps: 43054.22583
>>>>>>> 8aae9ab6
 }
}
dps_results: {
 key: "TestFrost-Settings-Orc-p1-Basic-st-NoBuffs-LongSingleTarget"
 value: {
<<<<<<< HEAD
  dps: 20151.27605
  tps: 18409.41151
=======
  dps: 20308.21867
  tps: 18513.41313
>>>>>>> 8aae9ab6
 }
}
dps_results: {
 key: "TestFrost-Settings-Orc-p1-Basic-st-NoBuffs-ShortSingleTarget"
 value: {
<<<<<<< HEAD
  dps: 24894.87124
  tps: 20311.24221
=======
  dps: 25029.54597
  tps: 20064.48173
>>>>>>> 8aae9ab6
 }
}
dps_results: {
 key: "TestFrost-SwitchInFrontOfTarget-Default"
 value: {
<<<<<<< HEAD
  dps: 27436.47225
  tps: 25738.67212
=======
  dps: 28343.24151
  tps: 26177.48911
>>>>>>> 8aae9ab6
 }
}<|MERGE_RESOLUTION|>--- conflicted
+++ resolved
@@ -40,3305 +40,1929 @@
 dps_results: {
  key: "TestFrost-AllItems-AgileShadowspiritDiamond"
  value: {
-<<<<<<< HEAD
-  dps: 28530.76042
-  tps: 26617.33253
-=======
-  dps: 29075.2354
-  tps: 26820.80014
->>>>>>> 8aae9ab6
+  dps: 28407.60191
+  tps: 26557.63313
  }
 }
 dps_results: {
  key: "TestFrost-AllItems-Althor'sAbacus-50359"
  value: {
-<<<<<<< HEAD
-  dps: 27368.02156
-  tps: 25552.16451
-=======
-  dps: 27940.19472
-  tps: 25891.81027
->>>>>>> 8aae9ab6
+  dps: 27304.1168
+  tps: 25547.30631
  }
 }
 dps_results: {
  key: "TestFrost-AllItems-Althor'sAbacus-50366"
  value: {
-<<<<<<< HEAD
-  dps: 27368.02156
-  tps: 25552.16451
-=======
-  dps: 27940.19472
-  tps: 25891.81027
->>>>>>> 8aae9ab6
+  dps: 27304.1168
+  tps: 25547.30631
  }
 }
 dps_results: {
  key: "TestFrost-AllItems-Anhuur'sHymnal-55889"
  value: {
-<<<<<<< HEAD
-  dps: 27692.78751
-  tps: 25880.25068
-=======
-  dps: 28234.13116
-  tps: 26190.52823
->>>>>>> 8aae9ab6
+  dps: 27496.36679
+  tps: 25702.94102
  }
 }
 dps_results: {
  key: "TestFrost-AllItems-Anhuur'sHymnal-56407"
  value: {
-<<<<<<< HEAD
-  dps: 27673.69067
-  tps: 25861.38992
-=======
-  dps: 28184.96112
-  tps: 26142.24775
->>>>>>> 8aae9ab6
+  dps: 27546.97009
+  tps: 25752.71989
  }
 }
 dps_results: {
  key: "TestFrost-AllItems-AustereEarthsiegeDiamond"
  value: {
-<<<<<<< HEAD
-  dps: 28086.84544
-  tps: 26176.23335
-=======
-  dps: 28627.82429
-  tps: 26375.44106
->>>>>>> 8aae9ab6
+  dps: 27961.60722
+  tps: 26114.07046
  }
 }
 dps_results: {
  key: "TestFrost-AllItems-AustereShadowspiritDiamond"
  value: {
-<<<<<<< HEAD
-  dps: 28086.84544
-  tps: 26176.23335
-=======
-  dps: 28627.82429
-  tps: 26375.44106
->>>>>>> 8aae9ab6
+  dps: 27961.60722
+  tps: 26114.07046
  }
 }
 dps_results: {
  key: "TestFrost-AllItems-Bandit'sInsignia-40371"
  value: {
-<<<<<<< HEAD
-  dps: 27604.14524
-  tps: 25799.66797
-=======
-  dps: 28250.97509
-  tps: 26213.80015
->>>>>>> 8aae9ab6
+  dps: 27532.3495
+  tps: 25737.698
  }
 }
 dps_results: {
  key: "TestFrost-AllItems-BaubleofTrueBlood-50354"
  value: {
-<<<<<<< HEAD
-  dps: 27368.02156
-  tps: 25552.16451
-=======
-  dps: 27940.19472
-  tps: 25891.81027
->>>>>>> 8aae9ab6
+  dps: 27304.1168
+  tps: 25547.30631
   hps: 88.43435
  }
 }
 dps_results: {
  key: "TestFrost-AllItems-BaubleofTrueBlood-50726"
  value: {
-<<<<<<< HEAD
-  dps: 27368.02156
-  tps: 25552.16451
-=======
-  dps: 27940.19472
-  tps: 25891.81027
->>>>>>> 8aae9ab6
+  dps: 27304.1168
+  tps: 25547.30631
   hps: 88.43435
  }
 }
 dps_results: {
  key: "TestFrost-AllItems-BeamingEarthsiegeDiamond"
  value: {
-<<<<<<< HEAD
-  dps: 28097.11032
-  tps: 26184.58399
-=======
-  dps: 28636.26911
-  tps: 26382.79343
->>>>>>> 8aae9ab6
+  dps: 27968.99643
+  tps: 26120.95955
  }
 }
 dps_results: {
  key: "TestFrost-AllItems-BedrockTalisman-58182"
  value: {
-<<<<<<< HEAD
-  dps: 27368.02156
-  tps: 25552.16451
-=======
-  dps: 27940.19472
-  tps: 25891.81027
->>>>>>> 8aae9ab6
+  dps: 27304.1168
+  tps: 25547.30631
  }
 }
 dps_results: {
  key: "TestFrost-AllItems-BellofEnragingResonance-59326"
  value: {
-<<<<<<< HEAD
-  dps: 27692.13493
-  tps: 25848.24229
-=======
-  dps: 28285.81997
-  tps: 26209.53815
->>>>>>> 8aae9ab6
+  dps: 27611.31727
+  tps: 25827.29222
  }
 }
 dps_results: {
  key: "TestFrost-AllItems-BellofEnragingResonance-65053"
  value: {
-<<<<<<< HEAD
-  dps: 27730.6152
-  tps: 25883.73087
-=======
-  dps: 28329.44688
-  tps: 26249.87655
->>>>>>> 8aae9ab6
+  dps: 27652.34666
+  tps: 25865.73649
  }
 }
 dps_results: {
  key: "TestFrost-AllItems-BindingPromise-67037"
  value: {
-<<<<<<< HEAD
-  dps: 27368.02156
-  tps: 25552.16451
-=======
-  dps: 27940.19472
-  tps: 25891.81027
->>>>>>> 8aae9ab6
+  dps: 27304.1168
+  tps: 25547.30631
  }
 }
 dps_results: {
  key: "TestFrost-AllItems-BlessedBattlegearofUndeadSlaying"
  value: {
-<<<<<<< HEAD
-  dps: 21625.68389
-  tps: 19848.01298
-=======
-  dps: 21998.32479
-  tps: 20146.06868
->>>>>>> 8aae9ab6
+  dps: 21640.75754
+  tps: 19913.66698
  }
 }
 dps_results: {
  key: "TestFrost-AllItems-BlessedGarboftheUndeadSlayer"
  value: {
-<<<<<<< HEAD
-  dps: 20673.64273
-  tps: 18992.44022
-=======
-  dps: 21025.04661
-  tps: 19265.17168
->>>>>>> 8aae9ab6
+  dps: 20804.8704
+  tps: 19159.9486
  }
 }
 dps_results: {
  key: "TestFrost-AllItems-BlessedRegaliaofUndeadCleansing"
  value: {
-<<<<<<< HEAD
-  dps: 20487.49208
-  tps: 18842.69249
-=======
-  dps: 20754.60139
-  tps: 18993.59728
->>>>>>> 8aae9ab6
+  dps: 20477.18131
+  tps: 19028.53228
  }
 }
 dps_results: {
  key: "TestFrost-AllItems-Blood-SoakedAleMug-63843"
  value: {
-<<<<<<< HEAD
-  dps: 27724.53605
-  tps: 25908.679
-=======
-  dps: 28300.25294
-  tps: 26251.86849
->>>>>>> 8aae9ab6
+  dps: 27667.35316
+  tps: 25910.54268
  }
 }
 dps_results: {
  key: "TestFrost-AllItems-BloodofIsiset-55995"
  value: {
-<<<<<<< HEAD
-  dps: 27642.08435
-  tps: 25826.2273
-=======
-  dps: 28219.04606
-  tps: 26170.6616
->>>>>>> 8aae9ab6
+  dps: 27575.50878
+  tps: 25818.6983
  }
 }
 dps_results: {
  key: "TestFrost-AllItems-BloodofIsiset-56414"
  value: {
-<<<<<<< HEAD
-  dps: 27677.97352
-  tps: 25862.11647
-=======
-  dps: 28255.5623
-  tps: 26207.17785
->>>>>>> 8aae9ab6
+  dps: 27611.04821
+  tps: 25854.23773
  }
 }
 dps_results: {
  key: "TestFrost-AllItems-BloodthirstyGladiator'sBadgeofConquest-64687"
  value: {
-<<<<<<< HEAD
-  dps: 27576.12243
-  tps: 25755.80118
-=======
-  dps: 28220.44362
-  tps: 26124.90521
->>>>>>> 8aae9ab6
+  dps: 27533.70155
+  tps: 25772.42687
  }
 }
 dps_results: {
  key: "TestFrost-AllItems-BloodthirstyGladiator'sBadgeofDominance-64688"
  value: {
-<<<<<<< HEAD
-  dps: 27368.02156
-  tps: 25552.16451
-=======
-  dps: 27940.19472
-  tps: 25891.81027
->>>>>>> 8aae9ab6
+  dps: 27304.1168
+  tps: 25547.30631
  }
 }
 dps_results: {
  key: "TestFrost-AllItems-BloodthirstyGladiator'sBadgeofVictory-64689"
  value: {
-<<<<<<< HEAD
-  dps: 28354.15175
-  tps: 26510.18517
-=======
-  dps: 29050.9153
-  tps: 26870.75562
->>>>>>> 8aae9ab6
+  dps: 28307.58305
+  tps: 26528.39667
  }
 }
 dps_results: {
  key: "TestFrost-AllItems-BloodthirstyGladiator'sEmblemofCruelty-64740"
  value: {
-<<<<<<< HEAD
-  dps: 27672.73687
-  tps: 25831.54102
-=======
-  dps: 28259.35031
-  tps: 26186.30297
->>>>>>> 8aae9ab6
+  dps: 27594.31572
+  tps: 25812.58408
  }
 }
 dps_results: {
  key: "TestFrost-AllItems-BloodthirstyGladiator'sEmblemofMeditation-64741"
  value: {
-<<<<<<< HEAD
-  dps: 27368.02156
-  tps: 25552.16451
-=======
-  dps: 27940.19472
-  tps: 25891.81027
->>>>>>> 8aae9ab6
+  dps: 27304.1168
+  tps: 25547.30631
  }
 }
 dps_results: {
  key: "TestFrost-AllItems-BloodthirstyGladiator'sEmblemofTenacity-64742"
  value: {
-<<<<<<< HEAD
-  dps: 27368.02156
-  tps: 25552.16451
-=======
-  dps: 27940.19472
-  tps: 25891.81027
->>>>>>> 8aae9ab6
+  dps: 27304.1168
+  tps: 25547.30631
  }
 }
 dps_results: {
  key: "TestFrost-AllItems-BloodthirstyGladiator'sInsigniaofConquest-64761"
  value: {
-<<<<<<< HEAD
-  dps: 27542.90172
-  tps: 25713.41076
-=======
-  dps: 28174.53557
-  tps: 26100.61125
->>>>>>> 8aae9ab6
+  dps: 27473.74104
+  tps: 25708.35766
  }
 }
 dps_results: {
  key: "TestFrost-AllItems-BloodthirstyGladiator'sInsigniaofDominance-64762"
  value: {
-<<<<<<< HEAD
-  dps: 27368.02156
-  tps: 25552.16451
-=======
-  dps: 27940.19472
-  tps: 25891.81027
->>>>>>> 8aae9ab6
+  dps: 27304.1168
+  tps: 25547.30631
  }
 }
 dps_results: {
  key: "TestFrost-AllItems-BloodthirstyGladiator'sInsigniaofVictory-64763"
  value: {
-<<<<<<< HEAD
-  dps: 28343.471
-  tps: 26485.83182
-=======
-  dps: 29011.96054
-  tps: 26843.39583
->>>>>>> 8aae9ab6
+  dps: 28281.48382
+  tps: 26490.88028
  }
 }
 dps_results: {
  key: "TestFrost-AllItems-BottledLightning-66879"
  value: {
-<<<<<<< HEAD
-  dps: 27471.60595
-  tps: 25651.37154
-=======
-  dps: 28072.08906
-  tps: 26012.00874
->>>>>>> 8aae9ab6
+  dps: 27405.40812
+  tps: 25644.76944
  }
 }
 dps_results: {
  key: "TestFrost-AllItems-BracingEarthsiegeDiamond"
  value: {
-<<<<<<< HEAD
-  dps: 28071.97277
-  tps: 25638.13346
-=======
-  dps: 28612.83268
-  tps: 25833.24047
->>>>>>> 8aae9ab6
+  dps: 27946.77848
+  tps: 25577.25689
  }
 }
 dps_results: {
  key: "TestFrost-AllItems-BracingShadowspiritDiamond"
  value: {
-<<<<<<< HEAD
-  dps: 28071.97277
-  tps: 25638.13346
-=======
-  dps: 28612.83268
-  tps: 25833.24047
->>>>>>> 8aae9ab6
+  dps: 27946.77848
+  tps: 25577.25689
  }
 }
 dps_results: {
  key: "TestFrost-AllItems-Bryntroll,theBoneArbiter-50415"
  value: {
-<<<<<<< HEAD
-  dps: 28666.03746
-  tps: 26745.68155
-=======
-  dps: 29211.122
-  tps: 26947.64169
->>>>>>> 8aae9ab6
+  dps: 28540.9283
+  tps: 26683.88349
  }
 }
 dps_results: {
  key: "TestFrost-AllItems-Bryntroll,theBoneArbiter-50709"
  value: {
-<<<<<<< HEAD
-  dps: 28666.03746
-  tps: 26745.68155
-=======
-  dps: 29211.122
-  tps: 26947.64169
->>>>>>> 8aae9ab6
+  dps: 28540.9283
+  tps: 26683.88349
  }
 }
 dps_results: {
  key: "TestFrost-AllItems-BurningShadowspiritDiamond"
  value: {
-<<<<<<< HEAD
-  dps: 28504.05981
-  tps: 26593.44771
-=======
-  dps: 29046.51919
-  tps: 26794.13597
->>>>>>> 8aae9ab6
+  dps: 28379.53134
+  tps: 26531.99459
  }
 }
 dps_results: {
  key: "TestFrost-AllItems-ChaoticShadowspiritDiamond"
  value: {
-<<<<<<< HEAD
-  dps: 28567.32987
-  tps: 26652.8284
-=======
-  dps: 29109.97339
-  tps: 26853.69213
->>>>>>> 8aae9ab6
+  dps: 28443.29694
+  tps: 26592.00818
  }
 }
 dps_results: {
  key: "TestFrost-AllItems-ChaoticSkyflareDiamond"
  value: {
-<<<<<<< HEAD
-  dps: 28530.59075
-  tps: 26618.06443
-=======
-  dps: 29071.29626
-  tps: 26817.82058
->>>>>>> 8aae9ab6
+  dps: 28403.05237
+  tps: 26555.01549
  }
 }
 dps_results: {
  key: "TestFrost-AllItems-CoreofRipeness-58184"
  value: {
-<<<<<<< HEAD
-  dps: 27368.02156
-  tps: 25552.16451
-=======
-  dps: 27940.19472
-  tps: 25891.81027
->>>>>>> 8aae9ab6
+  dps: 27304.1168
+  tps: 25547.30631
  }
 }
 dps_results: {
  key: "TestFrost-AllItems-CorpseTongueCoin-50349"
  value: {
-<<<<<<< HEAD
-  dps: 27368.02156
-  tps: 25552.16451
-=======
-  dps: 27940.19472
-  tps: 25891.81027
->>>>>>> 8aae9ab6
+  dps: 27304.1168
+  tps: 25547.30631
  }
 }
 dps_results: {
  key: "TestFrost-AllItems-CorpseTongueCoin-50352"
  value: {
-<<<<<<< HEAD
-  dps: 27368.02156
-  tps: 25552.16451
-=======
-  dps: 27940.19472
-  tps: 25891.81027
->>>>>>> 8aae9ab6
+  dps: 27304.1168
+  tps: 25547.30631
  }
 }
 dps_results: {
  key: "TestFrost-AllItems-CorrodedSkeletonKey-50356"
  value: {
-<<<<<<< HEAD
-  dps: 27368.02156
-  tps: 25552.16451
-=======
-  dps: 27940.19472
-  tps: 25891.81027
->>>>>>> 8aae9ab6
+  dps: 27304.1168
+  tps: 25547.30631
   hps: 64
  }
 }
 dps_results: {
  key: "TestFrost-AllItems-CrushingWeight-59506"
  value: {
-<<<<<<< HEAD
-  dps: 29206.18512
-  tps: 27177.36539
-=======
-  dps: 29606.45906
-  tps: 27392.12809
->>>>>>> 8aae9ab6
+  dps: 29233.73189
+  tps: 27243.75087
  }
 }
 dps_results: {
  key: "TestFrost-AllItems-CrushingWeight-65118"
  value: {
-<<<<<<< HEAD
-  dps: 29208.85493
-  tps: 27354.21595
-=======
-  dps: 29969.07598
-  tps: 27720.34867
->>>>>>> 8aae9ab6
+  dps: 29197.67332
+  tps: 27344.76698
  }
 }
 dps_results: {
  key: "TestFrost-AllItems-DarkmoonCard:Berserker!-42989"
  value: {
-<<<<<<< HEAD
-  dps: 27476.51844
-  tps: 25653.94873
-=======
-  dps: 28036.9855
-  tps: 25982.24075
->>>>>>> 8aae9ab6
+  dps: 27405.28246
+  tps: 25640.64933
  }
 }
 dps_results: {
  key: "TestFrost-AllItems-DarkmoonCard:Death-42990"
  value: {
-<<<<<<< HEAD
-  dps: 27501.58105
-  tps: 25690.64978
-=======
-  dps: 28031.86971
-  tps: 25980.30646
->>>>>>> 8aae9ab6
+  dps: 27439.69052
+  tps: 25640.71212
  }
 }
 dps_results: {
  key: "TestFrost-AllItems-DarkmoonCard:Earthquake-62048"
  value: {
-<<<<<<< HEAD
-  dps: 27368.02156
-  tps: 25552.16451
-=======
-  dps: 27940.19472
-  tps: 25891.81027
->>>>>>> 8aae9ab6
+  dps: 27304.1168
+  tps: 25547.30631
  }
 }
 dps_results: {
  key: "TestFrost-AllItems-DarkmoonCard:Greatness-44255"
  value: {
-<<<<<<< HEAD
-  dps: 27674.99233
-  tps: 25842.69571
-=======
-  dps: 28238.20431
-  tps: 26184.64605
->>>>>>> 8aae9ab6
+  dps: 27613.775
+  tps: 25837.27456
  }
 }
 dps_results: {
  key: "TestFrost-AllItems-DarkmoonCard:Hurricane-62049"
  value: {
-<<<<<<< HEAD
-  dps: 28928.53117
-  tps: 27044.25074
-=======
-  dps: 29561.71061
-  tps: 27412.59526
->>>>>>> 8aae9ab6
+  dps: 28846.22364
+  tps: 27015.98296
  }
 }
 dps_results: {
  key: "TestFrost-AllItems-DarkmoonCard:Hurricane-62051"
  value: {
-<<<<<<< HEAD
-  dps: 27559.74622
-  tps: 25722.24624
-=======
-  dps: 28771.94385
-  tps: 26666.9099
->>>>>>> 8aae9ab6
+  dps: 28075.7064
+  tps: 26281.53925
  }
 }
 dps_results: {
  key: "TestFrost-AllItems-DarkmoonCard:Tsunami-62050"
  value: {
-<<<<<<< HEAD
-  dps: 27368.02156
-  tps: 25552.16451
-=======
-  dps: 27940.19472
-  tps: 25891.81027
->>>>>>> 8aae9ab6
+  dps: 27304.1168
+  tps: 25547.30631
  }
 }
 dps_results: {
  key: "TestFrost-AllItems-DarkmoonCard:Volcano-62047"
  value: {
-<<<<<<< HEAD
-  dps: 27771.64925
-  tps: 25955.7922
-=======
-  dps: 28328.94409
-  tps: 26280.55963
->>>>>>> 8aae9ab6
+  dps: 27679.09274
+  tps: 25922.28225
  }
 }
 dps_results: {
  key: "TestFrost-AllItems-Death'sChoice-47464"
  value: {
-<<<<<<< HEAD
-  dps: 28200.49667
-  tps: 26354.534
-=======
-  dps: 28765.69662
-  tps: 26705.78882
->>>>>>> 8aae9ab6
+  dps: 28137.1527
+  tps: 26346.86927
  }
 }
 dps_results: {
  key: "TestFrost-AllItems-DeathKnight'sAnguish-38212"
  value: {
-<<<<<<< HEAD
-  dps: 27453.19876
-  tps: 25630.20145
-=======
-  dps: 28024.68205
-  tps: 25969.8165
->>>>>>> 8aae9ab6
+  dps: 27381.894
+  tps: 25621.34673
  }
 }
 dps_results: {
  key: "TestFrost-AllItems-Deathbringer'sWill-50362"
  value: {
-<<<<<<< HEAD
-  dps: 27743.65575
-  tps: 25868.77957
-=======
-  dps: 28365.29251
-  tps: 26268.60203
->>>>>>> 8aae9ab6
+  dps: 27762.73426
+  tps: 25925.31047
  }
 }
 dps_results: {
  key: "TestFrost-AllItems-Deathbringer'sWill-50363"
  value: {
-<<<<<<< HEAD
-  dps: 27778.96279
-  tps: 25935.68801
-=======
-  dps: 28594.11013
-  tps: 26521.04905
->>>>>>> 8aae9ab6
+  dps: 27841.73199
+  tps: 26072.32905
  }
 }
 dps_results: {
  key: "TestFrost-AllItems-Defender'sCode-40257"
  value: {
-<<<<<<< HEAD
-  dps: 27368.02156
-  tps: 25552.16451
-=======
-  dps: 27940.19472
-  tps: 25891.81027
->>>>>>> 8aae9ab6
+  dps: 27304.1168
+  tps: 25547.30631
  }
 }
 dps_results: {
  key: "TestFrost-AllItems-DestructiveShadowspiritDiamond"
  value: {
-<<<<<<< HEAD
-  dps: 28131.88166
-  tps: 26217.38019
-=======
-  dps: 28672.91578
-  tps: 26416.63451
->>>>>>> 8aae9ab6
+  dps: 28007.14708
+  tps: 26155.85832
  }
 }
 dps_results: {
  key: "TestFrost-AllItems-DestructiveSkyflareDiamond"
  value: {
-<<<<<<< HEAD
-  dps: 28099.12933
-  tps: 26186.60301
-=======
-  dps: 28639.94535
-  tps: 26386.46966
->>>>>>> 8aae9ab6
+  dps: 27973.82322
+  tps: 26125.01465
  }
 }
 dps_results: {
  key: "TestFrost-AllItems-DislodgedForeignObject-50348"
  value: {
-<<<<<<< HEAD
-  dps: 27850.81806
-  tps: 25856.63992
-=======
-  dps: 28176.81656
-  tps: 26127.37337
->>>>>>> 8aae9ab6
+  dps: 27696.00329
+  tps: 25869.63668
  }
 }
 dps_results: {
  key: "TestFrost-AllItems-DislodgedForeignObject-50353"
  value: {
-<<<<<<< HEAD
-  dps: 27828.04985
-  tps: 25822.01199
-=======
-  dps: 28337.68952
-  tps: 26276.41533
->>>>>>> 8aae9ab6
+  dps: 27628.49526
+  tps: 25776.93443
  }
 }
 dps_results: {
  key: "TestFrost-AllItems-EffulgentShadowspiritDiamond"
  value: {
-<<<<<<< HEAD
-  dps: 28071.97277
-  tps: 26161.36067
-=======
-  dps: 28612.83268
-  tps: 26360.44946
->>>>>>> 8aae9ab6
+  dps: 27946.77848
+  tps: 26099.24172
  }
 }
 dps_results: {
  key: "TestFrost-AllItems-ElectrosparkHeartstarter-67118"
  value: {
-<<<<<<< HEAD
-  dps: 27368.02156
-  tps: 25552.16451
-=======
-  dps: 27940.19472
-  tps: 25891.81027
->>>>>>> 8aae9ab6
+  dps: 27304.1168
+  tps: 25547.30631
  }
 }
 dps_results: {
  key: "TestFrost-AllItems-EmberShadowspiritDiamond"
  value: {
-<<<<<<< HEAD
-  dps: 28071.97277
-  tps: 26161.36067
-=======
-  dps: 28612.83268
-  tps: 26360.44946
->>>>>>> 8aae9ab6
+  dps: 27946.77848
+  tps: 26099.24172
  }
 }
 dps_results: {
  key: "TestFrost-AllItems-EmberSkyflareDiamond"
  value: {
-<<<<<<< HEAD
-  dps: 28071.97277
-  tps: 26161.36067
-=======
-  dps: 28612.83268
-  tps: 26360.44946
->>>>>>> 8aae9ab6
+  dps: 27946.77848
+  tps: 26099.24172
  }
 }
 dps_results: {
  key: "TestFrost-AllItems-EnigmaticShadowspiritDiamond"
  value: {
-<<<<<<< HEAD
-  dps: 28131.88166
-  tps: 26217.38019
-=======
-  dps: 28672.91578
-  tps: 26416.63451
->>>>>>> 8aae9ab6
+  dps: 28007.14708
+  tps: 26155.85832
  }
 }
 dps_results: {
  key: "TestFrost-AllItems-EnigmaticSkyflareDiamond"
  value: {
-<<<<<<< HEAD
-  dps: 28097.11032
-  tps: 26184.58399
-=======
-  dps: 28636.26911
-  tps: 26382.79343
->>>>>>> 8aae9ab6
+  dps: 27968.99643
+  tps: 26120.95955
  }
 }
 dps_results: {
  key: "TestFrost-AllItems-EnigmaticStarflareDiamond"
  value: {
-<<<<<<< HEAD
-  dps: 28093.254
-  tps: 26181.34255
-=======
-  dps: 28636.21431
-  tps: 26382.79343
->>>>>>> 8aae9ab6
+  dps: 27967.63737
+  tps: 26119.6553
  }
 }
 dps_results: {
  key: "TestFrost-AllItems-EphemeralSnowflake-50260"
  value: {
-<<<<<<< HEAD
-  dps: 27537.31574
-  tps: 25601.30765
-=======
-  dps: 28108.19302
-  tps: 26018.87827
->>>>>>> 8aae9ab6
+  dps: 27614.82489
+  tps: 25643.36435
  }
 }
 dps_results: {
  key: "TestFrost-AllItems-EssenceofGossamer-37220"
  value: {
-<<<<<<< HEAD
-  dps: 27368.02156
-  tps: 25552.16451
-=======
-  dps: 27940.19472
-  tps: 25891.81027
->>>>>>> 8aae9ab6
+  dps: 27304.1168
+  tps: 25547.30631
  }
 }
 dps_results: {
  key: "TestFrost-AllItems-EssenceoftheCyclone-59473"
  value: {
-<<<<<<< HEAD
-  dps: 27890.02225
-  tps: 26032.63381
-=======
-  dps: 28437.81716
-  tps: 26356.84623
->>>>>>> 8aae9ab6
+  dps: 27856.57065
+  tps: 26062.38646
  }
 }
 dps_results: {
  key: "TestFrost-AllItems-EssenceoftheCyclone-65140"
  value: {
-<<<<<<< HEAD
-  dps: 27947.47248
-  tps: 26083.29908
-=======
-  dps: 28544.95752
-  tps: 26463.43185
->>>>>>> 8aae9ab6
+  dps: 27891.78704
+  tps: 26082.86906
  }
 }
 dps_results: {
  key: "TestFrost-AllItems-EternalEarthsiegeDiamond"
  value: {
-<<<<<<< HEAD
-  dps: 28071.97277
-  tps: 26161.36067
-=======
-  dps: 28612.83268
-  tps: 26360.44946
->>>>>>> 8aae9ab6
+  dps: 27946.77848
+  tps: 26099.24172
  }
 }
 dps_results: {
  key: "TestFrost-AllItems-EternalShadowspiritDiamond"
  value: {
-<<<<<<< HEAD
-  dps: 28071.97277
-  tps: 26161.36067
-=======
-  dps: 28612.83268
-  tps: 26360.44946
->>>>>>> 8aae9ab6
+  dps: 27946.77848
+  tps: 26099.24172
  }
 }
 dps_results: {
  key: "TestFrost-AllItems-ExtractofNecromanticPower-40373"
  value: {
-<<<<<<< HEAD
-  dps: 27475.86096
-  tps: 25658.37447
-=======
-  dps: 28059.60354
-  tps: 26004.24523
->>>>>>> 8aae9ab6
+  dps: 27371.13519
+  tps: 25541.95446
  }
 }
 dps_results: {
  key: "TestFrost-AllItems-EyeoftheBroodmother-45308"
  value: {
-<<<<<<< HEAD
-  dps: 27470.8137
-  tps: 25648.31706
-=======
-  dps: 28032.18447
-  tps: 25976.53278
->>>>>>> 8aae9ab6
+  dps: 27400.19977
+  tps: 25634.8135
  }
 }
 dps_results: {
  key: "TestFrost-AllItems-FallofMortality-59500"
  value: {
-<<<<<<< HEAD
-  dps: 27368.02156
-  tps: 25552.16451
-=======
-  dps: 27940.19472
-  tps: 25891.81027
->>>>>>> 8aae9ab6
+  dps: 27304.1168
+  tps: 25547.30631
  }
 }
 dps_results: {
  key: "TestFrost-AllItems-FallofMortality-65124"
  value: {
-<<<<<<< HEAD
-  dps: 27368.02156
-  tps: 25552.16451
-=======
-  dps: 27940.19472
-  tps: 25891.81027
->>>>>>> 8aae9ab6
+  dps: 27304.1168
+  tps: 25547.30631
  }
 }
 dps_results: {
  key: "TestFrost-AllItems-Figurine-DemonPanther-52199"
  value: {
-<<<<<<< HEAD
-  dps: 27877.58867
-  tps: 26061.32312
-=======
-  dps: 28445.77055
-  tps: 26360.59629
->>>>>>> 8aae9ab6
+  dps: 27745.96637
+  tps: 25947.75136
  }
 }
 dps_results: {
  key: "TestFrost-AllItems-Figurine-DreamOwl-52354"
  value: {
-<<<<<<< HEAD
-  dps: 27368.02156
-  tps: 25552.16451
-=======
-  dps: 27940.19472
-  tps: 25891.81027
->>>>>>> 8aae9ab6
+  dps: 27304.1168
+  tps: 25547.30631
  }
 }
 dps_results: {
  key: "TestFrost-AllItems-Figurine-EarthenGuardian-52352"
  value: {
-<<<<<<< HEAD
-  dps: 27368.02156
-  tps: 25552.16451
-=======
-  dps: 27940.19472
-  tps: 25891.81027
->>>>>>> 8aae9ab6
+  dps: 27304.1168
+  tps: 25547.30631
  }
 }
 dps_results: {
  key: "TestFrost-AllItems-Figurine-JeweledSerpent-52353"
  value: {
-<<<<<<< HEAD
-  dps: 27368.02156
-  tps: 25552.16451
-=======
-  dps: 27940.19472
-  tps: 25891.81027
->>>>>>> 8aae9ab6
+  dps: 27304.1168
+  tps: 25547.30631
  }
 }
 dps_results: {
  key: "TestFrost-AllItems-Figurine-KingofBoars-52351"
  value: {
-<<<<<<< HEAD
-  dps: 28613.20429
-  tps: 26770.99456
-=======
-  dps: 29307.7497
-  tps: 27135.82597
->>>>>>> 8aae9ab6
+  dps: 28562.62978
+  tps: 26784.84189
  }
 }
 dps_results: {
  key: "TestFrost-AllItems-Figurine-SapphireOwl-42413"
  value: {
-<<<<<<< HEAD
-  dps: 27368.02156
-  tps: 25552.16451
-=======
-  dps: 27940.19472
-  tps: 25891.81027
->>>>>>> 8aae9ab6
+  dps: 27304.1168
+  tps: 25547.30631
  }
 }
 dps_results: {
  key: "TestFrost-AllItems-FleetShadowspiritDiamond"
  value: {
-<<<<<<< HEAD
-  dps: 28131.94955
-  tps: 26221.33745
-=======
-  dps: 28673.75902
-  tps: 26421.3758
->>>>>>> 8aae9ab6
+  dps: 28006.66146
+  tps: 26159.12471
  }
 }
 dps_results: {
  key: "TestFrost-AllItems-FluidDeath-58181"
  value: {
-<<<<<<< HEAD
-  dps: 27968.72337
-  tps: 26133.64977
-=======
-  dps: 28545.48075
-  tps: 26484.26755
->>>>>>> 8aae9ab6
+  dps: 27814.28199
+  tps: 25999.70935
  }
 }
 dps_results: {
  key: "TestFrost-AllItems-ForethoughtTalisman-40258"
  value: {
-<<<<<<< HEAD
-  dps: 27368.02156
-  tps: 25552.16451
-=======
-  dps: 27940.19472
-  tps: 25891.81027
->>>>>>> 8aae9ab6
+  dps: 27304.1168
+  tps: 25547.30631
  }
 }
 dps_results: {
  key: "TestFrost-AllItems-ForgeEmber-37660"
  value: {
-<<<<<<< HEAD
-  dps: 27453.02107
-  tps: 25632.57519
-=======
-  dps: 28015.68968
-  tps: 25962.26126
->>>>>>> 8aae9ab6
+  dps: 27381.13419
+  tps: 25618.87962
  }
 }
 dps_results: {
  key: "TestFrost-AllItems-ForlornShadowspiritDiamond"
  value: {
-<<<<<<< HEAD
-  dps: 28071.97277
-  tps: 26161.36067
-=======
-  dps: 28612.83268
-  tps: 26360.44946
->>>>>>> 8aae9ab6
+  dps: 27946.77848
+  tps: 26099.24172
  }
 }
 dps_results: {
  key: "TestFrost-AllItems-ForlornSkyflareDiamond"
  value: {
-<<<<<<< HEAD
-  dps: 28071.97277
-  tps: 26161.36067
-=======
-  dps: 28612.83268
-  tps: 26360.44946
->>>>>>> 8aae9ab6
+  dps: 27946.77848
+  tps: 26099.24172
  }
 }
 dps_results: {
  key: "TestFrost-AllItems-ForlornStarflareDiamond"
  value: {
-<<<<<<< HEAD
-  dps: 28071.97277
-  tps: 26161.36067
-=======
-  dps: 28612.83268
-  tps: 26360.44946
->>>>>>> 8aae9ab6
+  dps: 27946.77848
+  tps: 26099.24172
  }
 }
 dps_results: {
  key: "TestFrost-AllItems-FuryofAngerforge-59461"
  value: {
-<<<<<<< HEAD
-  dps: 28918.50213
-  tps: 26960.89087
-=======
-  dps: 29450.48138
-  tps: 27329.03811
->>>>>>> 8aae9ab6
+  dps: 28817.64987
+  tps: 26941.95385
  }
 }
 dps_results: {
  key: "TestFrost-AllItems-FuryoftheFiveFlights-40431"
  value: {
-<<<<<<< HEAD
-  dps: 27703.76444
-  tps: 25887.90739
-=======
-  dps: 28280.56157
-  tps: 26232.17711
->>>>>>> 8aae9ab6
+  dps: 27639.87731
+  tps: 25883.06683
  }
 }
 dps_results: {
  key: "TestFrost-AllItems-FuturesightRune-38763"
  value: {
-<<<<<<< HEAD
-  dps: 27368.02156
-  tps: 25552.16451
-=======
-  dps: 27940.19472
-  tps: 25891.81027
->>>>>>> 8aae9ab6
+  dps: 27304.1168
+  tps: 25547.30631
  }
 }
 dps_results: {
  key: "TestFrost-AllItems-GaleofShadows-56138"
  value: {
-<<<<<<< HEAD
-  dps: 28222.52679
-  tps: 26141.42734
-=======
-  dps: 28487.09928
-  tps: 26423.23468
->>>>>>> 8aae9ab6
+  dps: 28136.75898
+  tps: 26040.1078
  }
 }
 dps_results: {
  key: "TestFrost-AllItems-GaleofShadows-56462"
  value: {
-<<<<<<< HEAD
-  dps: 28278.50092
-  tps: 26200.79338
-=======
-  dps: 28515.29613
-  tps: 26462.80061
->>>>>>> 8aae9ab6
+  dps: 28171.6238
+  tps: 26121.7385
  }
 }
 dps_results: {
  key: "TestFrost-AllItems-GearDetector-61462"
  value: {
-<<<<<<< HEAD
-  dps: 27836.42416
-  tps: 25927.89184
-=======
-  dps: 28509.54469
-  tps: 26376.92807
->>>>>>> 8aae9ab6
+  dps: 27804.17243
+  tps: 25983.50331
  }
 }
 dps_results: {
  key: "TestFrost-AllItems-GlowingTwilightScale-54573"
  value: {
-<<<<<<< HEAD
-  dps: 27368.02156
-  tps: 25552.16451
-=======
-  dps: 27940.19472
-  tps: 25891.81027
->>>>>>> 8aae9ab6
+  dps: 27304.1168
+  tps: 25547.30631
  }
 }
 dps_results: {
  key: "TestFrost-AllItems-GlowingTwilightScale-54589"
  value: {
-<<<<<<< HEAD
-  dps: 27368.02156
-  tps: 25552.16451
-=======
-  dps: 27940.19472
-  tps: 25891.81027
->>>>>>> 8aae9ab6
+  dps: 27304.1168
+  tps: 25547.30631
  }
 }
 dps_results: {
  key: "TestFrost-AllItems-GnomishLightningGenerator-41121"
  value: {
-<<<<<<< HEAD
-  dps: 27517.40483
-  tps: 25702.21401
-=======
-  dps: 28054.14133
-  tps: 26008.69213
->>>>>>> 8aae9ab6
+  dps: 27422.83126
+  tps: 25626.47376
  }
 }
 dps_results: {
  key: "TestFrost-AllItems-GraceoftheHerald-55266"
  value: {
-<<<<<<< HEAD
-  dps: 27567.07094
-  tps: 25732.78394
-=======
-  dps: 28139.91961
-  tps: 26076.80677
->>>>>>> 8aae9ab6
+  dps: 27504.76772
+  tps: 25731.36072
  }
 }
 dps_results: {
  key: "TestFrost-AllItems-GraceoftheHerald-56295"
  value: {
-<<<<<<< HEAD
-  dps: 27668.36186
-  tps: 25827.10434
-=======
-  dps: 28281.20245
-  tps: 26204.83621
->>>>>>> 8aae9ab6
+  dps: 27612.68836
+  tps: 25833.4886
  }
 }
 dps_results: {
  key: "TestFrost-AllItems-HarmlightToken-63839"
  value: {
-<<<<<<< HEAD
-  dps: 27472.23846
-  tps: 25656.38141
-=======
-  dps: 28043.95109
-  tps: 25995.56663
->>>>>>> 8aae9ab6
+  dps: 27406.20768
+  tps: 25649.3972
  }
 }
 dps_results: {
  key: "TestFrost-AllItems-Harrison'sInsigniaofPanache-65803"
  value: {
-<<<<<<< HEAD
-  dps: 28279.55784
-  tps: 26421.64833
-=======
-  dps: 28871.04103
-  tps: 26774.65237
->>>>>>> 8aae9ab6
+  dps: 28218.94893
+  tps: 26421.78487
  }
 }
 dps_results: {
  key: "TestFrost-AllItems-HeartofIgnacious-59514"
  value: {
-<<<<<<< HEAD
-  dps: 27741.3296
-  tps: 25848.39715
-=======
-  dps: 28347.65169
-  tps: 26299.45352
->>>>>>> 8aae9ab6
+  dps: 27724.49638
+  tps: 25862.66153
  }
 }
 dps_results: {
  key: "TestFrost-AllItems-HeartofIgnacious-65110"
  value: {
-<<<<<<< HEAD
-  dps: 27888.00313
-  tps: 25979.96584
-=======
-  dps: 28397.32004
-  tps: 26338.90801
->>>>>>> 8aae9ab6
+  dps: 27813.12821
+  tps: 25908.67177
  }
 }
 dps_results: {
  key: "TestFrost-AllItems-HeartofRage-65072"
  value: {
-<<<<<<< HEAD
-  dps: 28785.09865
-  tps: 26863.56576
-=======
-  dps: 29536.35498
-  tps: 27248.1906
->>>>>>> 8aae9ab6
+  dps: 28747.48888
+  tps: 26835.40916
  }
 }
 dps_results: {
  key: "TestFrost-AllItems-HeartofSolace-55868"
  value: {
-<<<<<<< HEAD
-  dps: 28222.52679
-  tps: 26141.42734
-=======
-  dps: 28487.09928
-  tps: 26423.23468
->>>>>>> 8aae9ab6
+  dps: 28136.75898
+  tps: 26040.1078
  }
 }
 dps_results: {
  key: "TestFrost-AllItems-HeartofSolace-56393"
  value: {
-<<<<<<< HEAD
-  dps: 29461.70271
-  tps: 27202.00215
-=======
-  dps: 29676.47916
-  tps: 27475.37444
->>>>>>> 8aae9ab6
+  dps: 29324.30269
+  tps: 27119.96919
  }
 }
 dps_results: {
  key: "TestFrost-AllItems-HeartofThunder-55845"
  value: {
-<<<<<<< HEAD
-  dps: 27368.02156
-  tps: 25552.16451
-=======
-  dps: 27940.19472
-  tps: 25891.81027
->>>>>>> 8aae9ab6
+  dps: 27304.1168
+  tps: 25547.30631
  }
 }
 dps_results: {
  key: "TestFrost-AllItems-HeartofThunder-56370"
  value: {
-<<<<<<< HEAD
-  dps: 27368.02156
-  tps: 25552.16451
-=======
-  dps: 27940.19472
-  tps: 25891.81027
->>>>>>> 8aae9ab6
+  dps: 27304.1168
+  tps: 25547.30631
  }
 }
 dps_results: {
  key: "TestFrost-AllItems-HeartoftheVile-66969"
  value: {
-<<<<<<< HEAD
-  dps: 27591.02853
-  tps: 25757.22754
-=======
-  dps: 28172.59678
-  tps: 26102.9609
->>>>>>> 8aae9ab6
+  dps: 27512.3497
+  tps: 25738.13335
  }
 }
 dps_results: {
  key: "TestFrost-AllItems-IllustrationoftheDragonSoul-40432"
  value: {
-<<<<<<< HEAD
-  dps: 27368.02156
-  tps: 25552.16451
-=======
-  dps: 27940.19472
-  tps: 25891.81027
->>>>>>> 8aae9ab6
+  dps: 27304.1168
+  tps: 25547.30631
  }
 }
 dps_results: {
  key: "TestFrost-AllItems-ImpassiveShadowspiritDiamond"
  value: {
-<<<<<<< HEAD
-  dps: 28131.88166
-  tps: 26217.38019
-=======
-  dps: 28672.91578
-  tps: 26416.63451
->>>>>>> 8aae9ab6
+  dps: 28007.14708
+  tps: 26155.85832
  }
 }
 dps_results: {
  key: "TestFrost-AllItems-ImpassiveSkyflareDiamond"
  value: {
-<<<<<<< HEAD
-  dps: 28097.11032
-  tps: 26184.58399
-=======
-  dps: 28636.26911
-  tps: 26382.79343
->>>>>>> 8aae9ab6
+  dps: 27968.99643
+  tps: 26120.95955
  }
 }
 dps_results: {
  key: "TestFrost-AllItems-ImpassiveStarflareDiamond"
  value: {
-<<<<<<< HEAD
-  dps: 28093.254
-  tps: 26181.34255
-=======
-  dps: 28636.21431
-  tps: 26382.79343
->>>>>>> 8aae9ab6
+  dps: 27967.63737
+  tps: 26119.6553
  }
 }
 dps_results: {
  key: "TestFrost-AllItems-ImpatienceofYouth-62464"
  value: {
-<<<<<<< HEAD
-  dps: 28772.01763
-  tps: 26926.47914
-=======
-  dps: 29482.04237
-  tps: 27294.51368
->>>>>>> 8aae9ab6
+  dps: 28723.14093
+  tps: 26942.70326
  }
 }
 dps_results: {
  key: "TestFrost-AllItems-ImpatienceofYouth-62469"
  value: {
-<<<<<<< HEAD
-  dps: 28772.01763
-  tps: 26926.47914
-=======
-  dps: 29482.04237
-  tps: 27294.51368
->>>>>>> 8aae9ab6
+  dps: 28723.14093
+  tps: 26942.70326
  }
 }
 dps_results: {
  key: "TestFrost-AllItems-ImpetuousQuery-55881"
  value: {
-<<<<<<< HEAD
-  dps: 27642.08435
-  tps: 25826.2273
-=======
-  dps: 28219.04606
-  tps: 26170.6616
->>>>>>> 8aae9ab6
+  dps: 27575.50878
+  tps: 25818.6983
  }
 }
 dps_results: {
  key: "TestFrost-AllItems-ImpetuousQuery-56406"
  value: {
-<<<<<<< HEAD
-  dps: 27677.97352
-  tps: 25862.11647
-=======
-  dps: 28255.5623
-  tps: 26207.17785
->>>>>>> 8aae9ab6
+  dps: 27611.04821
+  tps: 25854.23773
  }
 }
 dps_results: {
  key: "TestFrost-AllItems-IncisorFragment-37723"
  value: {
-<<<<<<< HEAD
-  dps: 27729.1689
-  tps: 25913.31185
-=======
-  dps: 28311.1829
-  tps: 26262.79844
->>>>>>> 8aae9ab6
+  dps: 27674.55533
+  tps: 25917.74484
  }
 }
 dps_results: {
  key: "TestFrost-AllItems-InsightfulEarthsiegeDiamond"
  value: {
-<<<<<<< HEAD
-  dps: 28071.97277
-  tps: 26161.36067
-=======
-  dps: 28612.83268
-  tps: 26360.44946
->>>>>>> 8aae9ab6
+  dps: 27946.77848
+  tps: 26099.24172
  }
 }
 dps_results: {
  key: "TestFrost-AllItems-InsigniaofDiplomacy-61433"
  value: {
-<<<<<<< HEAD
-  dps: 27368.02156
-  tps: 25552.16451
-=======
-  dps: 27940.19472
-  tps: 25891.81027
->>>>>>> 8aae9ab6
+  dps: 27304.1168
+  tps: 25547.30631
  }
 }
 dps_results: {
  key: "TestFrost-AllItems-InsigniaoftheEarthenLord-61429"
  value: {
-<<<<<<< HEAD
-  dps: 27579.0064
-  tps: 25763.14936
-=======
-  dps: 28154.86599
-  tps: 26106.48153
->>>>>>> 8aae9ab6
+  dps: 27513.04555
+  tps: 25756.23506
  }
 }
 dps_results: {
  key: "TestFrost-AllItems-InvigoratingEarthsiegeDiamond"
  value: {
-<<<<<<< HEAD
-  dps: 28124.57004
-  tps: 26215.25629
-  hps: 69.78592
-=======
-  dps: 28993.26893
-  tps: 26733.06723
+  dps: 28050.65533
+  tps: 26141.82767
   hps: 70.25272
->>>>>>> 8aae9ab6
  }
 }
 dps_results: {
  key: "TestFrost-AllItems-JarofAncientRemedies-59354"
  value: {
-<<<<<<< HEAD
-  dps: 27368.02156
-  tps: 25552.16451
-=======
-  dps: 27940.19472
-  tps: 25891.81027
->>>>>>> 8aae9ab6
+  dps: 27304.1168
+  tps: 25547.30631
  }
 }
 dps_results: {
  key: "TestFrost-AllItems-JarofAncientRemedies-65029"
  value: {
-<<<<<<< HEAD
-  dps: 27368.02156
-  tps: 25552.16451
-=======
-  dps: 27940.19472
-  tps: 25891.81027
->>>>>>> 8aae9ab6
+  dps: 27304.1168
+  tps: 25547.30631
  }
 }
 dps_results: {
  key: "TestFrost-AllItems-JujuofNimbleness-63840"
  value: {
-<<<<<<< HEAD
-  dps: 27724.53605
-  tps: 25908.679
-=======
-  dps: 28300.25294
-  tps: 26251.86849
->>>>>>> 8aae9ab6
+  dps: 27667.35316
+  tps: 25910.54268
  }
 }
 dps_results: {
  key: "TestFrost-AllItems-KeytotheEndlessChamber-55795"
  value: {
-<<<<<<< HEAD
-  dps: 27768.41591
-  tps: 25951.65987
-=======
-  dps: 28318.83025
-  tps: 26261.95703
->>>>>>> 8aae9ab6
+  dps: 27637.71751
+  tps: 25832.5758
  }
 }
 dps_results: {
  key: "TestFrost-AllItems-KeytotheEndlessChamber-56328"
  value: {
-<<<<<<< HEAD
-  dps: 27848.36357
-  tps: 26027.29515
-=======
-  dps: 28373.32276
-  tps: 26321.78228
->>>>>>> 8aae9ab6
+  dps: 27735.30835
+  tps: 25926.04669
  }
 }
 dps_results: {
  key: "TestFrost-AllItems-KvaldirBattleStandard-59685"
  value: {
-<<<<<<< HEAD
-  dps: 28245.68513
-  tps: 26233.96308
-=======
-  dps: 28703.59223
-  tps: 26610.34555
->>>>>>> 8aae9ab6
+  dps: 28041.69774
+  tps: 26189.10371
  }
 }
 dps_results: {
  key: "TestFrost-AllItems-KvaldirBattleStandard-59689"
  value: {
-<<<<<<< HEAD
-  dps: 28245.68513
-  tps: 26233.96308
-=======
-  dps: 28703.59223
-  tps: 26610.34555
->>>>>>> 8aae9ab6
+  dps: 28041.69774
+  tps: 26189.10371
  }
 }
 dps_results: {
  key: "TestFrost-AllItems-LadyLa-La'sSingingShell-67152"
  value: {
-<<<<<<< HEAD
-  dps: 27535.97722
-  tps: 25581.69176
-=======
-  dps: 28289.24639
-  tps: 26231.23618
->>>>>>> 8aae9ab6
+  dps: 27802.51161
+  tps: 25849.9259
  }
 }
 dps_results: {
  key: "TestFrost-AllItems-LastWord-50179"
  value: {
-<<<<<<< HEAD
-  dps: 28666.03746
-  tps: 26745.68155
-=======
-  dps: 29211.122
-  tps: 26947.64169
->>>>>>> 8aae9ab6
+  dps: 28540.9283
+  tps: 26683.88349
  }
 }
 dps_results: {
  key: "TestFrost-AllItems-LastWord-50708"
  value: {
-<<<<<<< HEAD
-  dps: 28666.03746
-  tps: 26745.68155
-=======
-  dps: 29211.122
-  tps: 26947.64169
->>>>>>> 8aae9ab6
+  dps: 28540.9283
+  tps: 26683.88349
  }
 }
 dps_results: {
  key: "TestFrost-AllItems-Lavanthor'sTalisman-37872"
  value: {
-<<<<<<< HEAD
-  dps: 27368.02156
-  tps: 25552.16451
-=======
-  dps: 27940.19472
-  tps: 25891.81027
->>>>>>> 8aae9ab6
+  dps: 27304.1168
+  tps: 25547.30631
  }
 }
 dps_results: {
  key: "TestFrost-AllItems-LeadenDespair-55816"
  value: {
-<<<<<<< HEAD
-  dps: 27368.02156
-  tps: 25552.16451
-=======
-  dps: 27940.19472
-  tps: 25891.81027
->>>>>>> 8aae9ab6
+  dps: 27304.1168
+  tps: 25547.30631
  }
 }
 dps_results: {
  key: "TestFrost-AllItems-LeadenDespair-56347"
  value: {
-<<<<<<< HEAD
-  dps: 27368.02156
-  tps: 25552.16451
-=======
-  dps: 27940.19472
-  tps: 25891.81027
->>>>>>> 8aae9ab6
+  dps: 27304.1168
+  tps: 25547.30631
  }
 }
 dps_results: {
  key: "TestFrost-AllItems-LeftEyeofRajh-56102"
  value: {
-<<<<<<< HEAD
-  dps: 27527.67375
-  tps: 25716.808
-=======
-  dps: 28109.24666
-  tps: 26036.22923
->>>>>>> 8aae9ab6
+  dps: 27451.53671
+  tps: 25665.28484
  }
 }
 dps_results: {
  key: "TestFrost-AllItems-LeftEyeofRajh-56427"
  value: {
-<<<<<<< HEAD
-  dps: 27495.72871
-  tps: 25681.86815
-=======
-  dps: 28116.65835
-  tps: 26043.84496
->>>>>>> 8aae9ab6
+  dps: 27536.89197
+  tps: 25746.66868
  }
 }
 dps_results: {
  key: "TestFrost-AllItems-MagmaPlatedBattlearmor"
  value: {
-<<<<<<< HEAD
-  dps: 23861.3506
-  tps: 22151.63938
-=======
-  dps: 24227.27578
-  tps: 22263.9853
->>>>>>> 8aae9ab6
+  dps: 23818.01245
+  tps: 22058.41587
  }
 }
 dps_results: {
  key: "TestFrost-AllItems-MagmaPlatedBattlegear"
  value: {
-<<<<<<< HEAD
-  dps: 26258.98566
-  tps: 24277.60461
-=======
-  dps: 26842.58361
-  tps: 24700.94817
->>>>>>> 8aae9ab6
+  dps: 26332.9727
+  tps: 24420.68331
  }
 }
 dps_results: {
  key: "TestFrost-AllItems-MagnetiteMirror-55814"
  value: {
-<<<<<<< HEAD
-  dps: 28071.16509
-  tps: 26262.51626
-=======
-  dps: 28658.01208
-  tps: 26595.86729
->>>>>>> 8aae9ab6
+  dps: 27798.21562
+  tps: 26051.51781
  }
 }
 dps_results: {
  key: "TestFrost-AllItems-MagnetiteMirror-56345"
  value: {
-<<<<<<< HEAD
-  dps: 28155.77764
-  tps: 26348.70483
-=======
-  dps: 28791.75758
-  tps: 26723.61098
->>>>>>> 8aae9ab6
+  dps: 28198.18585
+  tps: 26415.10147
  }
 }
 dps_results: {
  key: "TestFrost-AllItems-MajesticDragonFigurine-40430"
  value: {
-<<<<<<< HEAD
-  dps: 27368.02156
-  tps: 25552.16451
-=======
-  dps: 27940.19472
-  tps: 25891.81027
->>>>>>> 8aae9ab6
+  dps: 27304.1168
+  tps: 25547.30631
  }
 }
 dps_results: {
  key: "TestFrost-AllItems-MandalaofStirringPatterns-62467"
  value: {
-<<<<<<< HEAD
-  dps: 27368.02156
-  tps: 25552.16451
-=======
-  dps: 27940.19472
-  tps: 25891.81027
->>>>>>> 8aae9ab6
+  dps: 27304.1168
+  tps: 25547.30631
  }
 }
 dps_results: {
  key: "TestFrost-AllItems-MandalaofStirringPatterns-62472"
  value: {
-<<<<<<< HEAD
-  dps: 27368.02156
-  tps: 25552.16451
-=======
-  dps: 27940.19472
-  tps: 25891.81027
->>>>>>> 8aae9ab6
+  dps: 27304.1168
+  tps: 25547.30631
  }
 }
 dps_results: {
  key: "TestFrost-AllItems-MarkofKhardros-56132"
  value: {
-<<<<<<< HEAD
-  dps: 28416.40908
-  tps: 26555.26476
-=======
-  dps: 28991.85022
-  tps: 26891.76893
->>>>>>> 8aae9ab6
+  dps: 28340.92349
+  tps: 26540.65531
  }
 }
 dps_results: {
  key: "TestFrost-AllItems-MarkofKhardros-56458"
  value: {
-<<<<<<< HEAD
-  dps: 28554.91454
-  tps: 26687.83974
-=======
-  dps: 29130.7448
-  tps: 27023.89367
->>>>>>> 8aae9ab6
+  dps: 28477.88158
+  tps: 26671.92252
  }
 }
 dps_results: {
  key: "TestFrost-AllItems-MeteoriteWhetstone-37390"
  value: {
-<<<<<<< HEAD
-  dps: 27732.93624
-  tps: 25685.72615
-=======
-  dps: 28185.28434
-  tps: 26136.44137
->>>>>>> 8aae9ab6
+  dps: 27619.88331
+  tps: 25593.06733
  }
 }
 dps_results: {
  key: "TestFrost-AllItems-MightoftheOcean-55251"
  value: {
-<<<<<<< HEAD
-  dps: 28014.70544
-  tps: 26205.93902
-=======
-  dps: 28613.19628
-  tps: 26563.41053
->>>>>>> 8aae9ab6
+  dps: 27925.00973
+  tps: 26131.57687
  }
 }
 dps_results: {
  key: "TestFrost-AllItems-MightoftheOcean-56285"
  value: {
-<<<<<<< HEAD
-  dps: 28523.09236
-  tps: 26710.79161
-=======
-  dps: 29034.80114
-  tps: 26992.08777
->>>>>>> 8aae9ab6
+  dps: 28388.56961
+  tps: 26594.31942
  }
 }
 dps_results: {
  key: "TestFrost-AllItems-MirrorofBrokenImages-62466"
  value: {
-<<<<<<< HEAD
-  dps: 27717.12535
-  tps: 25901.2683
-=======
-  dps: 28295.39821
-  tps: 26247.01375
->>>>>>> 8aae9ab6
+  dps: 27649.81849
+  tps: 25893.00801
  }
 }
 dps_results: {
  key: "TestFrost-AllItems-MirrorofBrokenImages-62471"
  value: {
-<<<<<<< HEAD
-  dps: 27717.12535
-  tps: 25901.2683
-=======
-  dps: 28295.39821
-  tps: 26247.01375
->>>>>>> 8aae9ab6
+  dps: 27649.81849
+  tps: 25893.00801
  }
 }
 dps_results: {
  key: "TestFrost-AllItems-MoonwellChalice-70142"
  value: {
-<<<<<<< HEAD
-  dps: 27768.56998
-  tps: 25952.71294
-=======
-  dps: 28340.48504
-  tps: 26292.10059
->>>>>>> 8aae9ab6
+  dps: 27704.74946
+  tps: 25947.93898
  }
 }
 dps_results: {
  key: "TestFrost-AllItems-NevermeltingIceCrystal-50259"
  value: {
-<<<<<<< HEAD
-  dps: 27461.93337
-  tps: 25643.66526
-=======
-  dps: 28081.01363
-  tps: 26002.42288
->>>>>>> 8aae9ab6
+  dps: 27417.36234
+  tps: 25658.1408
  }
 }
 dps_results: {
  key: "TestFrost-AllItems-OfferingofSacrifice-37638"
  value: {
-<<<<<<< HEAD
-  dps: 27368.02156
-  tps: 25552.16451
-=======
-  dps: 27940.19472
-  tps: 25891.81027
->>>>>>> 8aae9ab6
+  dps: 27304.1168
+  tps: 25547.30631
  }
 }
 dps_results: {
  key: "TestFrost-AllItems-Oremantle'sFavor-61448"
  value: {
-<<<<<<< HEAD
-  dps: 28151.4686
-  tps: 26293.97793
-=======
-  dps: 28783.21634
-  tps: 26671.19421
->>>>>>> 8aae9ab6
+  dps: 28082.63463
+  tps: 26285.58156
  }
 }
 dps_results: {
  key: "TestFrost-AllItems-PersistentEarthshatterDiamond"
  value: {
-<<<<<<< HEAD
-  dps: 28093.254
-  tps: 26181.34255
-=======
-  dps: 28636.21431
-  tps: 26382.79343
->>>>>>> 8aae9ab6
+  dps: 27967.63737
+  tps: 26119.6553
  }
 }
 dps_results: {
  key: "TestFrost-AllItems-PersistentEarthsiegeDiamond"
  value: {
-<<<<<<< HEAD
-  dps: 28097.11032
-  tps: 26184.58399
-=======
-  dps: 28636.26911
-  tps: 26382.79343
->>>>>>> 8aae9ab6
+  dps: 27968.99643
+  tps: 26120.95955
  }
 }
 dps_results: {
  key: "TestFrost-AllItems-PetrifiedScarab-21685"
  value: {
-<<<<<<< HEAD
-  dps: 27368.02156
-  tps: 25552.16451
-=======
-  dps: 27940.19472
-  tps: 25891.81027
->>>>>>> 8aae9ab6
+  dps: 27304.1168
+  tps: 25547.30631
  }
 }
 dps_results: {
  key: "TestFrost-AllItems-PetrifiedTwilightScale-54571"
  value: {
-<<<<<<< HEAD
-  dps: 27368.02156
-  tps: 25552.16451
-=======
-  dps: 27940.19472
-  tps: 25891.81027
->>>>>>> 8aae9ab6
+  dps: 27304.1168
+  tps: 25547.30631
  }
 }
 dps_results: {
  key: "TestFrost-AllItems-PetrifiedTwilightScale-54591"
  value: {
-<<<<<<< HEAD
-  dps: 27368.02156
-  tps: 25552.16451
-=======
-  dps: 27940.19472
-  tps: 25891.81027
->>>>>>> 8aae9ab6
+  dps: 27304.1168
+  tps: 25547.30631
  }
 }
 dps_results: {
  key: "TestFrost-AllItems-PorcelainCrab-55237"
  value: {
-<<<<<<< HEAD
-  dps: 27573.12572
-  tps: 25757.26868
-=======
-  dps: 28148.23446
-  tps: 26099.85
->>>>>>> 8aae9ab6
+  dps: 27513.38966
+  tps: 25756.57918
  }
 }
 dps_results: {
  key: "TestFrost-AllItems-PorcelainCrab-56280"
  value: {
-<<<<<<< HEAD
-  dps: 27756.65898
-  tps: 25940.80193
-=======
-  dps: 28330.78536
-  tps: 26282.40091
->>>>>>> 8aae9ab6
+  dps: 27688.56999
+  tps: 25931.75951
  }
 }
 dps_results: {
  key: "TestFrost-AllItems-PowerfulEarthshatterDiamond"
  value: {
-<<<<<<< HEAD
-  dps: 28071.97277
-  tps: 26161.36067
-=======
-  dps: 28612.83268
-  tps: 26360.44946
->>>>>>> 8aae9ab6
+  dps: 27946.77848
+  tps: 26099.24172
  }
 }
 dps_results: {
  key: "TestFrost-AllItems-PowerfulEarthsiegeDiamond"
  value: {
-<<<<<<< HEAD
-  dps: 28071.97277
-  tps: 26161.36067
-=======
-  dps: 28612.83268
-  tps: 26360.44946
->>>>>>> 8aae9ab6
+  dps: 27946.77848
+  tps: 26099.24172
  }
 }
 dps_results: {
  key: "TestFrost-AllItems-PowerfulShadowspiritDiamond"
  value: {
-<<<<<<< HEAD
-  dps: 28071.97277
-  tps: 26161.36067
-=======
-  dps: 28612.83268
-  tps: 26360.44946
->>>>>>> 8aae9ab6
+  dps: 27946.77848
+  tps: 26099.24172
  }
 }
 dps_results: {
  key: "TestFrost-AllItems-Prestor'sTalismanofMachination-59441"
  value: {
-<<<<<<< HEAD
-  dps: 28643.09194
-  tps: 26671.0841
-=======
-  dps: 28925.19438
-  tps: 26798.32888
->>>>>>> 8aae9ab6
+  dps: 28638.03402
+  tps: 26587.55053
  }
 }
 dps_results: {
  key: "TestFrost-AllItems-Prestor'sTalismanofMachination-65026"
  value: {
-<<<<<<< HEAD
-  dps: 28504.15267
-  tps: 26485.03731
-=======
-  dps: 28802.06646
-  tps: 26658.64278
->>>>>>> 8aae9ab6
+  dps: 28364.09092
+  tps: 26370.97917
  }
 }
 dps_results: {
  key: "TestFrost-AllItems-PurifiedShardoftheGods"
  value: {
-<<<<<<< HEAD
-  dps: 27368.02156
-  tps: 25552.16451
-=======
-  dps: 27940.19472
-  tps: 25891.81027
->>>>>>> 8aae9ab6
+  dps: 27304.1168
+  tps: 25547.30631
  }
 }
 dps_results: {
  key: "TestFrost-AllItems-Rainsong-55854"
  value: {
-<<<<<<< HEAD
-  dps: 27368.02156
-  tps: 25552.16451
-=======
-  dps: 27940.19472
-  tps: 25891.81027
->>>>>>> 8aae9ab6
+  dps: 27304.1168
+  tps: 25547.30631
  }
 }
 dps_results: {
  key: "TestFrost-AllItems-Rainsong-56377"
  value: {
-<<<<<<< HEAD
-  dps: 27368.02156
-  tps: 25552.16451
-=======
-  dps: 27940.19472
-  tps: 25891.81027
->>>>>>> 8aae9ab6
+  dps: 27304.1168
+  tps: 25547.30631
  }
 }
 dps_results: {
  key: "TestFrost-AllItems-ReignoftheDead-47316"
  value: {
-<<<<<<< HEAD
-  dps: 27325.66964
-  tps: 25519.76668
-=======
-  dps: 27884.99222
-  tps: 25835.90313
->>>>>>> 8aae9ab6
+  dps: 27292.36516
+  tps: 25499.38768
  }
 }
 dps_results: {
  key: "TestFrost-AllItems-ReignoftheDead-47477"
  value: {
-<<<<<<< HEAD
-  dps: 27327.56933
-  tps: 25521.66638
-=======
-  dps: 27886.84698
-  tps: 25837.75789
->>>>>>> 8aae9ab6
+  dps: 27294.26486
+  tps: 25501.28738
  }
 }
 dps_results: {
  key: "TestFrost-AllItems-RelentlessEarthsiegeDiamond"
  value: {
-<<<<<<< HEAD
-  dps: 28514.65987
-  tps: 26603.06739
-=======
-  dps: 29060.00155
-  tps: 26806.58067
->>>>>>> 8aae9ab6
+  dps: 28390.37125
+  tps: 26542.38917
  }
 }
 dps_results: {
  key: "TestFrost-AllItems-ReverberatingShadowspiritDiamond"
  value: {
-<<<<<<< HEAD
-  dps: 28666.03746
-  tps: 26745.68155
-=======
-  dps: 29211.122
-  tps: 26947.64169
->>>>>>> 8aae9ab6
+  dps: 28540.9283
+  tps: 26683.88349
  }
 }
 dps_results: {
  key: "TestFrost-AllItems-RevitalizingShadowspiritDiamond"
  value: {
-<<<<<<< HEAD
-  dps: 28504.05981
-  tps: 26593.44771
-=======
-  dps: 29046.51919
-  tps: 26794.13597
->>>>>>> 8aae9ab6
+  dps: 28379.53134
+  tps: 26531.99459
  }
 }
 dps_results: {
  key: "TestFrost-AllItems-RevitalizingSkyflareDiamond"
  value: {
-<<<<<<< HEAD
-  dps: 28071.97277
-  tps: 26161.36067
-=======
-  dps: 28612.83268
-  tps: 26360.44946
->>>>>>> 8aae9ab6
+  dps: 27946.77848
+  tps: 26099.24172
  }
 }
 dps_results: {
  key: "TestFrost-AllItems-RightEyeofRajh-56100"
  value: {
-<<<<<<< HEAD
-  dps: 28550.88149
-  tps: 26701.90436
-=======
-  dps: 29080.38697
-  tps: 27020.01971
->>>>>>> 8aae9ab6
+  dps: 28325.16598
+  tps: 26488.9523
  }
 }
 dps_results: {
  key: "TestFrost-AllItems-RightEyeofRajh-56431"
  value: {
-<<<<<<< HEAD
-  dps: 28636.25795
-  tps: 26791.10114
-=======
-  dps: 29144.31227
-  tps: 27083.24738
->>>>>>> 8aae9ab6
+  dps: 28486.0491
+  tps: 26664.3886
  }
 }
 dps_results: {
  key: "TestFrost-AllItems-RuneofRepulsion-40372"
  value: {
-<<<<<<< HEAD
-  dps: 27368.02156
-  tps: 25552.16451
-=======
-  dps: 27940.19472
-  tps: 25891.81027
->>>>>>> 8aae9ab6
+  dps: 27304.1168
+  tps: 25547.30631
  }
 }
 dps_results: {
  key: "TestFrost-AllItems-Schnottz'sMedallionofCommand-65805"
  value: {
-<<<<<<< HEAD
-  dps: 27715.41821
-  tps: 25885.73841
-=======
-  dps: 28288.35246
-  tps: 26225.37448
->>>>>>> 8aae9ab6
+  dps: 27635.7934
+  tps: 25865.37528
  }
 }
 dps_results: {
  key: "TestFrost-AllItems-SeaStar-55256"
  value: {
-<<<<<<< HEAD
-  dps: 27368.02156
-  tps: 25552.16451
-=======
-  dps: 27940.19472
-  tps: 25891.81027
->>>>>>> 8aae9ab6
+  dps: 27304.1168
+  tps: 25547.30631
  }
 }
 dps_results: {
  key: "TestFrost-AllItems-SeaStar-56290"
  value: {
-<<<<<<< HEAD
-  dps: 27368.02156
-  tps: 25552.16451
-=======
-  dps: 27940.19472
-  tps: 25891.81027
->>>>>>> 8aae9ab6
+  dps: 27304.1168
+  tps: 25547.30631
  }
 }
 dps_results: {
  key: "TestFrost-AllItems-SealofthePantheon-36993"
  value: {
-<<<<<<< HEAD
-  dps: 27394.11791
-  tps: 25578.26087
-=======
-  dps: 27966.7611
-  tps: 25918.37665
->>>>>>> 8aae9ab6
+  dps: 27330.80743
+  tps: 25573.99695
  }
 }
 dps_results: {
  key: "TestFrost-AllItems-Shadowmourne-49623"
  value: {
-<<<<<<< HEAD
-  dps: 28666.03746
-  tps: 26745.68155
-=======
-  dps: 29211.122
-  tps: 26947.64169
->>>>>>> 8aae9ab6
+  dps: 28540.9283
+  tps: 26683.88349
  }
 }
 dps_results: {
  key: "TestFrost-AllItems-ShieldedSkyflareDiamond"
  value: {
-<<<<<<< HEAD
-  dps: 28071.97277
-  tps: 26161.36067
-=======
-  dps: 28612.83268
-  tps: 26360.44946
->>>>>>> 8aae9ab6
+  dps: 27946.77848
+  tps: 26099.24172
  }
 }
 dps_results: {
  key: "TestFrost-AllItems-ShinyShardoftheGods"
  value: {
-<<<<<<< HEAD
-  dps: 27368.02156
-  tps: 25552.16451
-=======
-  dps: 27940.19472
-  tps: 25891.81027
->>>>>>> 8aae9ab6
+  dps: 27304.1168
+  tps: 25547.30631
  }
 }
 dps_results: {
  key: "TestFrost-AllItems-Shrine-CleansingPurifier-63838"
  value: {
-<<<<<<< HEAD
-  dps: 28859.21136
-  tps: 26790.49878
-=======
-  dps: 29257.26898
-  tps: 27015.62166
->>>>>>> 8aae9ab6
+  dps: 28810.58281
+  tps: 26809.71365
  }
 }
 dps_results: {
  key: "TestFrost-AllItems-Sindragosa'sFlawlessFang-50361"
  value: {
-<<<<<<< HEAD
-  dps: 27368.02156
-  tps: 25552.16451
-=======
-  dps: 27940.19472
-  tps: 25891.81027
->>>>>>> 8aae9ab6
+  dps: 27304.1168
+  tps: 25547.30631
  }
 }
 dps_results: {
  key: "TestFrost-AllItems-Skardyn'sGrace-56115"
  value: {
-<<<<<<< HEAD
-  dps: 27815.01266
-  tps: 25983.8925
-=======
-  dps: 28383.48508
-  tps: 26318.42705
->>>>>>> 8aae9ab6
+  dps: 27736.78112
+  tps: 25964.94814
  }
 }
 dps_results: {
  key: "TestFrost-AllItems-Skardyn'sGrace-56440"
  value: {
-<<<<<<< HEAD
-  dps: 27869.78794
-  tps: 26035.39825
-=======
-  dps: 28445.89199
-  tps: 26377.76214
->>>>>>> 8aae9ab6
+  dps: 27799.93874
+  tps: 26025.70312
  }
 }
 dps_results: {
  key: "TestFrost-AllItems-SliverofPureIce-50339"
  value: {
-<<<<<<< HEAD
-  dps: 27368.02156
-  tps: 25552.16451
-=======
-  dps: 27940.19472
-  tps: 25891.81027
->>>>>>> 8aae9ab6
+  dps: 27304.1168
+  tps: 25547.30631
  }
 }
 dps_results: {
  key: "TestFrost-AllItems-SliverofPureIce-50346"
  value: {
-<<<<<<< HEAD
-  dps: 27368.02156
-  tps: 25552.16451
-=======
-  dps: 27940.19472
-  tps: 25891.81027
->>>>>>> 8aae9ab6
+  dps: 27304.1168
+  tps: 25547.30631
  }
 }
 dps_results: {
  key: "TestFrost-AllItems-Sorrowsong-55879"
  value: {
-<<<<<<< HEAD
-  dps: 27642.08435
-  tps: 25826.2273
-=======
-  dps: 28219.04606
-  tps: 26170.6616
->>>>>>> 8aae9ab6
+  dps: 27575.50878
+  tps: 25818.6983
  }
 }
 dps_results: {
  key: "TestFrost-AllItems-Sorrowsong-56400"
  value: {
-<<<<<<< HEAD
-  dps: 27677.97352
-  tps: 25862.11647
-=======
-  dps: 28255.5623
-  tps: 26207.17785
->>>>>>> 8aae9ab6
+  dps: 27611.04821
+  tps: 25854.23773
  }
 }
 dps_results: {
  key: "TestFrost-AllItems-Soul'sAnguish-66994"
  value: {
-<<<<<<< HEAD
-  dps: 28148.44712
-  tps: 26335.91028
-=======
-  dps: 28689.9967
-  tps: 26646.39377
->>>>>>> 8aae9ab6
+  dps: 27947.5567
+  tps: 26154.13093
  }
 }
 dps_results: {
  key: "TestFrost-AllItems-SoulCasket-58183"
  value: {
-<<<<<<< HEAD
-  dps: 27717.12535
-  tps: 25901.2683
-=======
-  dps: 28295.39821
-  tps: 26247.01375
->>>>>>> 8aae9ab6
+  dps: 27649.81849
+  tps: 25893.00801
  }
 }
 dps_results: {
  key: "TestFrost-AllItems-SoulPreserver-37111"
  value: {
-<<<<<<< HEAD
-  dps: 27368.02156
-  tps: 25552.16451
-=======
-  dps: 27940.19472
-  tps: 25891.81027
->>>>>>> 8aae9ab6
+  dps: 27304.1168
+  tps: 25547.30631
  }
 }
 dps_results: {
  key: "TestFrost-AllItems-SouloftheDead-40382"
  value: {
-<<<<<<< HEAD
-  dps: 27472.64116
-  tps: 25649.69023
-=======
-  dps: 28032.56643
-  tps: 25976.83638
->>>>>>> 8aae9ab6
+  dps: 27403.29822
+  tps: 25637.49032
  }
 }
 dps_results: {
  key: "TestFrost-AllItems-SparkofLife-37657"
  value: {
-<<<<<<< HEAD
-  dps: 27371.87732
-  tps: 25585.74163
-=======
-  dps: 28022.60944
-  tps: 25962.57692
->>>>>>> 8aae9ab6
+  dps: 27372.46169
+  tps: 25587.33801
  }
 }
 dps_results: {
  key: "TestFrost-AllItems-SphereofRedDragon'sBlood-37166"
  value: {
-<<<<<<< HEAD
-  dps: 27597.24912
-  tps: 25784.16275
-=======
-  dps: 28194.42411
-  tps: 26149.75771
->>>>>>> 8aae9ab6
+  dps: 27494.97958
+  tps: 25703.58909
  }
 }
 dps_results: {
  key: "TestFrost-AllItems-Stonemother'sKiss-61411"
  value: {
-<<<<<<< HEAD
-  dps: 27498.81362
-  tps: 25679.83118
-=======
-  dps: 28105.64149
-  tps: 26041.11773
->>>>>>> 8aae9ab6
+  dps: 27453.482
+  tps: 25690.04742
  }
 }
 dps_results: {
  key: "TestFrost-AllItems-StumpofTime-62465"
  value: {
-<<<<<<< HEAD
-  dps: 27745.184
-  tps: 25930.84322
-=======
-  dps: 28308.59133
-  tps: 26262.88732
->>>>>>> 8aae9ab6
+  dps: 27617.5154
+  tps: 25822.53795
  }
 }
 dps_results: {
  key: "TestFrost-AllItems-StumpofTime-62470"
  value: {
-<<<<<<< HEAD
-  dps: 27745.184
-  tps: 25930.84322
-=======
-  dps: 28308.59133
-  tps: 26262.88732
->>>>>>> 8aae9ab6
+  dps: 27617.5154
+  tps: 25822.53795
  }
 }
 dps_results: {
  key: "TestFrost-AllItems-SwiftSkyflareDiamond"
  value: {
-<<<<<<< HEAD
-  dps: 28097.11032
-  tps: 26184.58399
-=======
-  dps: 28636.26911
-  tps: 26382.79343
->>>>>>> 8aae9ab6
+  dps: 27968.99643
+  tps: 26120.95955
  }
 }
 dps_results: {
  key: "TestFrost-AllItems-SwiftStarflareDiamond"
  value: {
-<<<<<<< HEAD
-  dps: 28093.254
-  tps: 26181.34255
-=======
-  dps: 28636.21431
-  tps: 26382.79343
->>>>>>> 8aae9ab6
+  dps: 27967.63737
+  tps: 26119.6553
  }
 }
 dps_results: {
  key: "TestFrost-AllItems-SwiftWindfireDiamond"
  value: {
-<<<<<<< HEAD
-  dps: 28083.85333
-  tps: 26172.70235
-=======
-  dps: 28628.10908
-  tps: 26374.89182
->>>>>>> 8aae9ab6
+  dps: 27955.22138
+  tps: 26107.43303
  }
 }
 dps_results: {
  key: "TestFrost-AllItems-SymbioticWorm-59332"
  value: {
-<<<<<<< HEAD
-  dps: 27368.02156
-  tps: 25552.16451
-=======
-  dps: 27940.19472
-  tps: 25891.81027
->>>>>>> 8aae9ab6
+  dps: 27304.1168
+  tps: 25547.30631
  }
 }
 dps_results: {
  key: "TestFrost-AllItems-SymbioticWorm-65048"
  value: {
-<<<<<<< HEAD
-  dps: 27368.02156
-  tps: 25552.16451
-=======
-  dps: 27940.19472
-  tps: 25891.81027
->>>>>>> 8aae9ab6
+  dps: 27304.1168
+  tps: 25547.30631
  }
 }
 dps_results: {
  key: "TestFrost-AllItems-TalismanofSinisterOrder-65804"
  value: {
-<<<<<<< HEAD
-  dps: 27580.42639
-  tps: 25764.56934
-=======
-  dps: 28144.29333
-  tps: 26095.90887
->>>>>>> 8aae9ab6
+  dps: 27511.54938
+  tps: 25754.7389
  }
 }
 dps_results: {
  key: "TestFrost-AllItems-TalismanofTrollDivinity-37734"
  value: {
-<<<<<<< HEAD
-  dps: 27368.02156
-  tps: 25552.16451
-=======
-  dps: 27940.19472
-  tps: 25891.81027
->>>>>>> 8aae9ab6
+  dps: 27304.1168
+  tps: 25547.30631
  }
 }
 dps_results: {
  key: "TestFrost-AllItems-Tank-CommanderInsignia-63841"
  value: {
-<<<<<<< HEAD
-  dps: 28703.73896
-  tps: 26657.70944
-=======
-  dps: 29134.60812
-  tps: 26919.25834
->>>>>>> 8aae9ab6
+  dps: 28805.41573
+  tps: 26811.17499
  }
 }
 dps_results: {
  key: "TestFrost-AllItems-TearofBlood-55819"
  value: {
-<<<<<<< HEAD
-  dps: 27368.02156
-  tps: 25552.16451
-=======
-  dps: 27940.19472
-  tps: 25891.81027
->>>>>>> 8aae9ab6
+  dps: 27304.1168
+  tps: 25547.30631
  }
 }
 dps_results: {
  key: "TestFrost-AllItems-TearofBlood-56351"
  value: {
-<<<<<<< HEAD
-  dps: 27368.02156
-  tps: 25552.16451
-=======
-  dps: 27940.19472
-  tps: 25891.81027
->>>>>>> 8aae9ab6
+  dps: 27304.1168
+  tps: 25547.30631
  }
 }
 dps_results: {
  key: "TestFrost-AllItems-TearsoftheVanquished-47215"
  value: {
-<<<<<<< HEAD
-  dps: 27368.02156
-  tps: 25552.16451
-=======
-  dps: 27940.19472
-  tps: 25891.81027
->>>>>>> 8aae9ab6
+  dps: 27304.1168
+  tps: 25547.30631
  }
 }
 dps_results: {
  key: "TestFrost-AllItems-TendrilsofBurrowingDark-55810"
  value: {
-<<<<<<< HEAD
-  dps: 27601.84497
-  tps: 25785.98792
-=======
-  dps: 28178.1036
-  tps: 26129.71914
->>>>>>> 8aae9ab6
+  dps: 27535.66155
+  tps: 25778.85106
  }
 }
 dps_results: {
  key: "TestFrost-AllItems-TendrilsofBurrowingDark-56339"
  value: {
-<<<<<<< HEAD
-  dps: 27677.97352
-  tps: 25862.11647
-=======
-  dps: 28255.5623
-  tps: 26207.17785
->>>>>>> 8aae9ab6
+  dps: 27611.04821
+  tps: 25854.23773
  }
 }
 dps_results: {
  key: "TestFrost-AllItems-TheGeneral'sHeart-45507"
  value: {
-<<<<<<< HEAD
-  dps: 27368.02156
-  tps: 25552.16451
-=======
-  dps: 27940.19472
-  tps: 25891.81027
->>>>>>> 8aae9ab6
+  dps: 27304.1168
+  tps: 25547.30631
  }
 }
 dps_results: {
  key: "TestFrost-AllItems-Theralion'sMirror-59519"
  value: {
-<<<<<<< HEAD
-  dps: 27620.26359
-  tps: 25804.40655
-=======
-  dps: 28196.52856
-  tps: 26148.14411
->>>>>>> 8aae9ab6
+  dps: 27561.422
+  tps: 25804.61151
  }
 }
 dps_results: {
  key: "TestFrost-AllItems-Theralion'sMirror-65105"
  value: {
-<<<<<<< HEAD
-  dps: 27680.17949
-  tps: 25864.32245
-=======
-  dps: 28270.89594
-  tps: 26222.51148
->>>>>>> 8aae9ab6
+  dps: 27614.1061
+  tps: 25857.29561
  }
 }
 dps_results: {
  key: "TestFrost-AllItems-Throngus'sFinger-56121"
  value: {
-<<<<<<< HEAD
-  dps: 27368.02156
-  tps: 25552.16451
-=======
-  dps: 27940.19472
-  tps: 25891.81027
->>>>>>> 8aae9ab6
+  dps: 27304.1168
+  tps: 25547.30631
  }
 }
 dps_results: {
  key: "TestFrost-AllItems-Throngus'sFinger-56449"
  value: {
-<<<<<<< HEAD
-  dps: 27368.02156
-  tps: 25552.16451
-=======
-  dps: 27940.19472
-  tps: 25891.81027
->>>>>>> 8aae9ab6
+  dps: 27304.1168
+  tps: 25547.30631
  }
 }
 dps_results: {
  key: "TestFrost-AllItems-ThunderingSkyflareDiamond"
  value: {
-<<<<<<< HEAD
-  dps: 28139.23344
-  tps: 26087.82299
-=======
-  dps: 28831.02285
-  tps: 26618.26561
->>>>>>> 8aae9ab6
+  dps: 28186.48679
+  tps: 26260.07135
  }
 }
 dps_results: {
  key: "TestFrost-AllItems-Tia'sGrace-55874"
  value: {
-<<<<<<< HEAD
-  dps: 27813.1837
-  tps: 25982.11636
-=======
-  dps: 28393.54335
-  tps: 26329.9983
->>>>>>> 8aae9ab6
+  dps: 27736.13733
+  tps: 25966.00355
  }
 }
 dps_results: {
  key: "TestFrost-AllItems-Tia'sGrace-56394"
  value: {
-<<<<<<< HEAD
-  dps: 27871.64649
-  tps: 26038.40414
-=======
-  dps: 28462.92251
-  tps: 26398.1394
->>>>>>> 8aae9ab6
+  dps: 27800.38739
+  tps: 26027.56801
  }
 }
 dps_results: {
  key: "TestFrost-AllItems-TinyAbominationinaJar-50351"
  value: {
-<<<<<<< HEAD
-  dps: 27776.24479
-  tps: 25997.36816
-=======
-  dps: 28474.19756
-  tps: 26384.93459
->>>>>>> 8aae9ab6
+  dps: 27789.48996
+  tps: 26004.82374
  }
 }
 dps_results: {
  key: "TestFrost-AllItems-TinyAbominationinaJar-50706"
  value: {
-<<<<<<< HEAD
-  dps: 27765.09042
-  tps: 25986.21708
-=======
-  dps: 28220.64669
-  tps: 26145.24675
->>>>>>> 8aae9ab6
+  dps: 27791.15972
+  tps: 26017.89312
  }
 }
 dps_results: {
  key: "TestFrost-AllItems-TirelessSkyflareDiamond"
  value: {
-<<<<<<< HEAD
-  dps: 28071.97277
-  tps: 26161.36067
-=======
-  dps: 28612.83268
-  tps: 26360.44946
->>>>>>> 8aae9ab6
+  dps: 27946.77848
+  tps: 26099.24172
  }
 }
 dps_results: {
  key: "TestFrost-AllItems-TirelessStarflareDiamond"
  value: {
-<<<<<<< HEAD
-  dps: 28071.97277
-  tps: 26161.36067
-=======
-  dps: 28612.83268
-  tps: 26360.44946
->>>>>>> 8aae9ab6
+  dps: 27946.77848
+  tps: 26099.24172
  }
 }
 dps_results: {
  key: "TestFrost-AllItems-TomeofArcanePhenomena-36972"
  value: {
-<<<<<<< HEAD
-  dps: 27581.62866
-  tps: 25483.38884
-=======
-  dps: 27915.97378
-  tps: 25870.79985
->>>>>>> 8aae9ab6
+  dps: 27396.2141
+  tps: 25458.44788
  }
 }
 dps_results: {
  key: "TestFrost-AllItems-TrenchantEarthshatterDiamond"
  value: {
-<<<<<<< HEAD
-  dps: 28071.97277
-  tps: 26161.36067
-=======
-  dps: 28612.83268
-  tps: 26360.44946
->>>>>>> 8aae9ab6
+  dps: 27946.77848
+  tps: 26099.24172
  }
 }
 dps_results: {
  key: "TestFrost-AllItems-TrenchantEarthsiegeDiamond"
  value: {
-<<<<<<< HEAD
-  dps: 28071.97277
-  tps: 26161.36067
-=======
-  dps: 28612.83268
-  tps: 26360.44946
->>>>>>> 8aae9ab6
+  dps: 27946.77848
+  tps: 26099.24172
  }
 }
 dps_results: {
  key: "TestFrost-AllItems-Tyrande'sFavoriteDoll-64645"
  value: {
-<<<<<<< HEAD
-  dps: 27378.04573
-  tps: 25569.388
-=======
-  dps: 27925.74379
-  tps: 25887.03118
->>>>>>> 8aae9ab6
+  dps: 27292.02893
+  tps: 25502.87489
  }
 }
 dps_results: {
  key: "TestFrost-AllItems-UndeadSlayer'sBlessedArmor"
  value: {
-<<<<<<< HEAD
-  dps: 20575.96405
-  tps: 18925.57808
-=======
-  dps: 20859.3316
-  tps: 19079.31254
->>>>>>> 8aae9ab6
+  dps: 20578.69142
+  tps: 19110.60813
  }
 }
 dps_results: {
  key: "TestFrost-AllItems-UnheededWarning-59520"
  value: {
-<<<<<<< HEAD
-  dps: 27963.16786
-  tps: 26125.66788
-=======
-  dps: 28550.11019
-  tps: 26479.93728
->>>>>>> 8aae9ab6
+  dps: 27892.091
+  tps: 26115.50461
  }
 }
 dps_results: {
  key: "TestFrost-AllItems-UnquenchableFlame-67101"
  value: {
-<<<<<<< HEAD
-  dps: 27368.02156
-  tps: 25552.16451
-=======
-  dps: 27940.19472
-  tps: 25891.81027
->>>>>>> 8aae9ab6
+  dps: 27304.1168
+  tps: 25547.30631
  }
 }
 dps_results: {
  key: "TestFrost-AllItems-UnsolvableRiddle-62468"
  value: {
-<<<<<<< HEAD
-  dps: 27906.21567
-  tps: 26081.30478
-=======
-  dps: 28547.42591
-  tps: 26465.35576
->>>>>>> 8aae9ab6
+  dps: 27857.95447
+  tps: 26091.61285
  }
 }
 dps_results: {
  key: "TestFrost-AllItems-UnsolvableRiddle-68709"
  value: {
-<<<<<<< HEAD
-  dps: 27906.21567
-  tps: 26081.30478
-=======
-  dps: 28547.42591
-  tps: 26465.35576
->>>>>>> 8aae9ab6
+  dps: 27857.95447
+  tps: 26091.61285
  }
 }
 dps_results: {
  key: "TestFrost-AllItems-Val'anyr,HammerofAncientKings-46017"
  value: {
-<<<<<<< HEAD
-  dps: 24554.34836
-  tps: 22681.98541
-=======
-  dps: 25279.12755
-  tps: 23019.32493
->>>>>>> 8aae9ab6
+  dps: 24457.60326
+  tps: 22660.95451
  }
 }
 dps_results: {
  key: "TestFrost-AllItems-VialofStolenMemories-59515"
  value: {
-<<<<<<< HEAD
-  dps: 27368.02156
-  tps: 25552.16451
-=======
-  dps: 27940.19472
-  tps: 25891.81027
->>>>>>> 8aae9ab6
+  dps: 27304.1168
+  tps: 25547.30631
  }
 }
 dps_results: {
  key: "TestFrost-AllItems-VialofStolenMemories-65109"
  value: {
-<<<<<<< HEAD
-  dps: 27368.02156
-  tps: 25552.16451
-=======
-  dps: 27940.19472
-  tps: 25891.81027
->>>>>>> 8aae9ab6
+  dps: 27304.1168
+  tps: 25547.30631
  }
 }
 dps_results: {
  key: "TestFrost-AllItems-ViciousGladiator'sBadgeofConquest-61033"
  value: {
-<<<<<<< HEAD
-  dps: 27555.61419
-  tps: 25730.70331
-=======
-  dps: 28190.17247
-  tps: 26108.10232
->>>>>>> 8aae9ab6
+  dps: 27510.40407
+  tps: 25744.06245
  }
 }
 dps_results: {
  key: "TestFrost-AllItems-ViciousGladiator'sBadgeofDominance-61035"
  value: {
-<<<<<<< HEAD
-  dps: 27368.02156
-  tps: 25552.16451
-=======
-  dps: 27940.19472
-  tps: 25891.81027
->>>>>>> 8aae9ab6
+  dps: 27304.1168
+  tps: 25547.30631
  }
 }
 dps_results: {
  key: "TestFrost-AllItems-ViciousGladiator'sBadgeofVictory-61034"
  value: {
-<<<<<<< HEAD
-  dps: 28409.29718
-  tps: 26563.7587
-=======
-  dps: 29113.02797
-  tps: 26925.49927
->>>>>>> 8aae9ab6
+  dps: 28363.69794
+  tps: 26583.26027
  }
 }
 dps_results: {
  key: "TestFrost-AllItems-ViciousGladiator'sEmblemofAccuracy-61027"
  value: {
-<<<<<<< HEAD
-  dps: 27740.4309
-  tps: 25925.71094
-=======
-  dps: 28287.22975
-  tps: 26240.91454
->>>>>>> 8aae9ab6
+  dps: 27637.94256
+  tps: 25843.16805
  }
 }
 dps_results: {
  key: "TestFrost-AllItems-ViciousGladiator'sEmblemofAlacrity-61028"
  value: {
-<<<<<<< HEAD
-  dps: 28270.4268
-  tps: 26202.87697
-=======
-  dps: 28722.92115
-  tps: 26655.64868
->>>>>>> 8aae9ab6
+  dps: 28291.9717
+  tps: 26276.694
  }
 }
 dps_results: {
  key: "TestFrost-AllItems-ViciousGladiator'sEmblemofCruelty-61026"
  value: {
-<<<<<<< HEAD
-  dps: 27710.79908
-  tps: 25865.61615
-=======
-  dps: 28306.92593
-  tps: 26229.72134
->>>>>>> 8aae9ab6
+  dps: 27631.45275
+  tps: 25846.17473
  }
 }
 dps_results: {
  key: "TestFrost-AllItems-ViciousGladiator'sEmblemofProficiency-61030"
  value: {
-<<<<<<< HEAD
-  dps: 27341.5439
-  tps: 25537.75205
-=======
-  dps: 27963.89253
-  tps: 25897.02254
->>>>>>> 8aae9ab6
+  dps: 27268.1452
+  tps: 25489.13395
  }
 }
 dps_results: {
  key: "TestFrost-AllItems-ViciousGladiator'sEmblemofProwess-61029"
  value: {
-<<<<<<< HEAD
-  dps: 27737.78881
-  tps: 25921.93176
-=======
-  dps: 28316.42271
-  tps: 26268.03826
->>>>>>> 8aae9ab6
+  dps: 27670.28059
+  tps: 25913.4701
  }
 }
 dps_results: {
  key: "TestFrost-AllItems-ViciousGladiator'sEmblemofTenacity-61032"
  value: {
-<<<<<<< HEAD
-  dps: 27368.02156
-  tps: 25552.16451
-=======
-  dps: 27940.19472
-  tps: 25891.81027
->>>>>>> 8aae9ab6
+  dps: 27304.1168
+  tps: 25547.30631
  }
 }
 dps_results: {
  key: "TestFrost-AllItems-ViciousGladiator'sInsigniaofConquest-61047"
  value: {
-<<<<<<< HEAD
-  dps: 27550.64115
-  tps: 25722.76204
-=======
-  dps: 28176.29482
-  tps: 26103.92416
->>>>>>> 8aae9ab6
+  dps: 27498.39097
+  tps: 25729.73038
  }
 }
 dps_results: {
  key: "TestFrost-AllItems-ViciousGladiator'sInsigniaofDominance-61045"
  value: {
-<<<<<<< HEAD
-  dps: 27368.02156
-  tps: 25552.16451
-=======
-  dps: 27940.19472
-  tps: 25891.81027
->>>>>>> 8aae9ab6
+  dps: 27304.1168
+  tps: 25547.30631
  }
 }
 dps_results: {
  key: "TestFrost-AllItems-ViciousGladiator'sInsigniaofVictory-61046"
  value: {
-<<<<<<< HEAD
-  dps: 28415.01692
-  tps: 26562.98049
-=======
-  dps: 29064.68039
-  tps: 26918.66663
->>>>>>> 8aae9ab6
+  dps: 28354.59309
+  tps: 26575.54664
  }
 }
 dps_results: {
  key: "TestFrost-AllItems-WingedTalisman-37844"
  value: {
-<<<<<<< HEAD
-  dps: 27368.02156
-  tps: 25552.16451
-=======
-  dps: 27940.19472
-  tps: 25891.81027
->>>>>>> 8aae9ab6
+  dps: 27304.1168
+  tps: 25547.30631
  }
 }
 dps_results: {
  key: "TestFrost-AllItems-WitchingHourglass-55787"
  value: {
-<<<<<<< HEAD
-  dps: 27521.07277
-  tps: 25638.04649
-=======
-  dps: 28102.28772
-  tps: 26009.99211
->>>>>>> 8aae9ab6
+  dps: 27590.68369
+  tps: 25726.89385
  }
 }
 dps_results: {
  key: "TestFrost-AllItems-WitchingHourglass-56320"
  value: {
-<<<<<<< HEAD
-  dps: 27649.601
-  tps: 25856.38001
-=======
-  dps: 28284.17601
-  tps: 26175.6666
->>>>>>> 8aae9ab6
+  dps: 27658.26485
+  tps: 25844.5441
  }
 }
 dps_results: {
  key: "TestFrost-AllItems-World-QuellerFocus-63842"
  value: {
-<<<<<<< HEAD
-  dps: 27606.19517
-  tps: 25790.33813
-=======
-  dps: 28182.52981
-  tps: 26134.14535
->>>>>>> 8aae9ab6
+  dps: 27539.96936
+  tps: 25783.15887
  }
 }
 dps_results: {
  key: "TestFrost-AllItems-Za'brox'sLuckyTooth-63742"
  value: {
-<<<<<<< HEAD
-  dps: 27617.56388
-  tps: 25801.70683
-=======
-  dps: 28178.83004
-  tps: 26130.44558
->>>>>>> 8aae9ab6
+  dps: 27544.82534
+  tps: 25788.01485
  }
 }
 dps_results: {
  key: "TestFrost-AllItems-Za'brox'sLuckyTooth-63745"
  value: {
-<<<<<<< HEAD
-  dps: 27617.56388
-  tps: 25801.70683
-=======
-  dps: 28178.83004
-  tps: 26130.44558
->>>>>>> 8aae9ab6
+  dps: 27544.82534
+  tps: 25788.01485
  }
 }
 dps_results: {
  key: "TestFrost-Average-Default"
  value: {
-<<<<<<< HEAD
-  dps: 28648.81984
-  tps: 26720.35116
-=======
-  dps: 29371.60402
-  tps: 27029.57008
->>>>>>> 8aae9ab6
+  dps: 28612.60767
+  tps: 26723.90555
  }
 }
 dps_results: {
  key: "TestFrost-Settings-Human-p1-Basic-st-FullBuffs-LongMultiTarget"
  value: {
-<<<<<<< HEAD
-  dps: 66244.94965
-  tps: 64586.90268
-=======
-  dps: 67049.82734
-  tps: 64893.6214
->>>>>>> 8aae9ab6
+  dps: 66361.28169
+  tps: 64702.58426
  }
 }
 dps_results: {
  key: "TestFrost-Settings-Human-p1-Basic-st-FullBuffs-LongSingleTarget"
  value: {
-<<<<<<< HEAD
-  dps: 28335.08119
-  tps: 26507.16388
-=======
-  dps: 29114.43198
-  tps: 26945.20271
->>>>>>> 8aae9ab6
+  dps: 28371.12684
+  tps: 26551.6356
  }
 }
 dps_results: {
  key: "TestFrost-Settings-Human-p1-Basic-st-FullBuffs-ShortSingleTarget"
  value: {
-<<<<<<< HEAD
-  dps: 36810.73997
-  tps: 33101.25713
-=======
-  dps: 38098.10401
-  tps: 32661.39344
->>>>>>> 8aae9ab6
+  dps: 36836.16899
+  tps: 33047.47286
  }
 }
 dps_results: {
  key: "TestFrost-Settings-Human-p1-Basic-st-NoBuffs-LongMultiTarget"
  value: {
-<<<<<<< HEAD
-  dps: 44446.60372
-  tps: 42808.04423
-=======
-  dps: 44674.32908
-  tps: 42956.56061
->>>>>>> 8aae9ab6
+  dps: 44058.19967
+  tps: 42603.7376
  }
 }
 dps_results: {
  key: "TestFrost-Settings-Human-p1-Basic-st-NoBuffs-LongSingleTarget"
  value: {
-<<<<<<< HEAD
-  dps: 20065.93376
-  tps: 18388.98295
-=======
-  dps: 20160.20814
-  tps: 18437.04093
->>>>>>> 8aae9ab6
+  dps: 19643.85461
+  tps: 18109.79518
  }
 }
 dps_results: {
  key: "TestFrost-Settings-Human-p1-Basic-st-NoBuffs-ShortSingleTarget"
  value: {
-<<<<<<< HEAD
-  dps: 24610.78769
-  tps: 20116.49492
-=======
-  dps: 24725.88149
-  tps: 19973.85242
->>>>>>> 8aae9ab6
+  dps: 24102.12835
+  tps: 19955.30929
  }
 }
 dps_results: {
  key: "TestFrost-Settings-Orc-p1-Basic-st-FullBuffs-LongMultiTarget"
  value: {
-<<<<<<< HEAD
-  dps: 66558.37509
-  tps: 64888.56993
-=======
-  dps: 67673.14156
-  tps: 65478.59556
->>>>>>> 8aae9ab6
+  dps: 67012.99883
+  tps: 65295.14671
  }
 }
 dps_results: {
  key: "TestFrost-Settings-Orc-p1-Basic-st-FullBuffs-LongSingleTarget"
  value: {
-<<<<<<< HEAD
-  dps: 28666.03746
-  tps: 26745.68155
-=======
-  dps: 29211.122
-  tps: 26947.64169
->>>>>>> 8aae9ab6
+  dps: 28540.9283
+  tps: 26683.88349
  }
 }
 dps_results: {
  key: "TestFrost-Settings-Orc-p1-Basic-st-FullBuffs-ShortSingleTarget"
  value: {
-<<<<<<< HEAD
-  dps: 37181.65319
-  tps: 33376.87647
-=======
-  dps: 38521.6706
-  tps: 32916.49611
->>>>>>> 8aae9ab6
+  dps: 37234.80944
+  tps: 33420.83487
  }
 }
 dps_results: {
  key: "TestFrost-Settings-Orc-p1-Basic-st-NoBuffs-LongMultiTarget"
  value: {
-<<<<<<< HEAD
-  dps: 44628.85682
-  tps: 43012.70108
-=======
-  dps: 44851.6076
-  tps: 43054.22583
->>>>>>> 8aae9ab6
+  dps: 44454.78647
+  tps: 42881.57431
  }
 }
 dps_results: {
  key: "TestFrost-Settings-Orc-p1-Basic-st-NoBuffs-LongSingleTarget"
  value: {
-<<<<<<< HEAD
-  dps: 20151.27605
-  tps: 18409.41151
-=======
-  dps: 20308.21867
-  tps: 18513.41313
->>>>>>> 8aae9ab6
+  dps: 19904.18898
+  tps: 18256.89536
  }
 }
 dps_results: {
  key: "TestFrost-Settings-Orc-p1-Basic-st-NoBuffs-ShortSingleTarget"
  value: {
-<<<<<<< HEAD
-  dps: 24894.87124
-  tps: 20311.24221
-=======
-  dps: 25029.54597
-  tps: 20064.48173
->>>>>>> 8aae9ab6
+  dps: 24377.19111
+  tps: 20115.3284
  }
 }
 dps_results: {
  key: "TestFrost-SwitchInFrontOfTarget-Default"
  value: {
-<<<<<<< HEAD
-  dps: 27436.47225
-  tps: 25738.67212
-=======
-  dps: 28343.24151
-  tps: 26177.48911
->>>>>>> 8aae9ab6
+  dps: 27566.53677
+  tps: 25871.29263
  }
 }