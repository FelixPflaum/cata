character_stats_results: {
 key: "TestFrost-CharacterStats-Default"
 value: {
  final_stats: 5037.12681
  final_stats: 750.1725
  final_stats: 5195.82
  final_stats: 55.65
  final_stats: 85
  final_stats: 0
  final_stats: 326
  final_stats: 1633.01166
  final_stats: 2251.4002
  final_stats: 2540.7858
  final_stats: 0
  final_stats: 13167.84834
  final_stats: 1071.3264
  final_stats: 2803.27117
  final_stats: 7451.66638
  final_stats: 0
  final_stats: 512
  final_stats: 2126
  final_stats: 21136
  final_stats: 209
  final_stats: 0
  final_stats: 0
  final_stats: 0
  final_stats: 307.80554
  final_stats: 1259.2817
  final_stats: 0
  final_stats: 115766.48
  final_stats: 0
  final_stats: 0
  final_stats: 0
  final_stats: 0
  final_stats: 0
  final_stats: 0
  final_stats: 240
 }
}
dps_results: {
 key: "TestFrost-AllItems-AgileShadowspiritDiamond"
 value: {
<<<<<<< HEAD
  dps: 25408.48764
  tps: 23414.38662
=======
  dps: 25375.2375
  tps: 23414.62376
>>>>>>> f7f36e10
 }
}
dps_results: {
 key: "TestFrost-AllItems-Althor'sAbacus-50359"
 value: {
<<<<<<< HEAD
  dps: 24169.74676
  tps: 22377.75479
=======
  dps: 24172.01782
  tps: 22394.60003
>>>>>>> f7f36e10
 }
}
dps_results: {
 key: "TestFrost-AllItems-Althor'sAbacus-50366"
 value: {
<<<<<<< HEAD
  dps: 24169.74676
  tps: 22377.75479
=======
  dps: 24172.01782
  tps: 22394.60003
>>>>>>> f7f36e10
 }
}
dps_results: {
 key: "TestFrost-AllItems-Anhuur'sHymnal-55889"
 value: {
<<<<<<< HEAD
  dps: 24346.30814
  tps: 22554.94891
=======
  dps: 24301.90993
  tps: 22535.98139
>>>>>>> f7f36e10
 }
}
dps_results: {
 key: "TestFrost-AllItems-Anhuur'sHymnal-56407"
 value: {
<<<<<<< HEAD
  dps: 24420.65501
  tps: 22630.21287
=======
  dps: 24381.22063
  tps: 22615.73366
>>>>>>> f7f36e10
 }
}
dps_results: {
 key: "TestFrost-AllItems-AustereEarthsiegeDiamond"
 value: {
<<<<<<< HEAD
  dps: 25041.39903
  tps: 23049.67518
=======
  dps: 25002.24834
  tps: 23044.08136
>>>>>>> f7f36e10
 }
}
dps_results: {
 key: "TestFrost-AllItems-AustereShadowspiritDiamond"
 value: {
<<<<<<< HEAD
  dps: 25041.39903
  tps: 23049.67518
=======
  dps: 25002.24834
  tps: 23044.08136
>>>>>>> f7f36e10
 }
}
dps_results: {
 key: "TestFrost-AllItems-Bandit'sInsignia-40371"
 value: {
<<<<<<< HEAD
  dps: 24433.4308
  tps: 22644.53959
=======
  dps: 24391.18667
  tps: 22617.30987
>>>>>>> f7f36e10
 }
}
dps_results: {
 key: "TestFrost-AllItems-BaubleofTrueBlood-50354"
 value: {
<<<<<<< HEAD
  dps: 24169.74676
  tps: 22377.75479
=======
  dps: 24172.01782
  tps: 22394.60003
>>>>>>> f7f36e10
  hps: 84.91645
 }
}
dps_results: {
 key: "TestFrost-AllItems-BaubleofTrueBlood-50726"
 value: {
<<<<<<< HEAD
  dps: 24169.74676
  tps: 22377.75479
=======
  dps: 24172.01782
  tps: 22394.60003
>>>>>>> f7f36e10
  hps: 84.91645
 }
}
dps_results: {
 key: "TestFrost-AllItems-BeamingEarthsiegeDiamond"
 value: {
<<<<<<< HEAD
  dps: 25045.31928
  tps: 23052.63275
=======
  dps: 25009.84076
  tps: 23050.7111
>>>>>>> f7f36e10
 }
}
dps_results: {
 key: "TestFrost-AllItems-BedrockTalisman-58182"
 value: {
<<<<<<< HEAD
  dps: 24169.74676
  tps: 22377.75479
=======
  dps: 24172.01782
  tps: 22394.60003
>>>>>>> f7f36e10
 }
}
dps_results: {
 key: "TestFrost-AllItems-BellofEnragingResonance-59326"
 value: {
<<<<<<< HEAD
  dps: 24484.78761
  tps: 22667.7144
=======
  dps: 24498.88402
  tps: 22694.08064
>>>>>>> f7f36e10
 }
}
dps_results: {
 key: "TestFrost-AllItems-BellofEnragingResonance-65053"
 value: {
<<<<<<< HEAD
  dps: 24518.73543
  tps: 22699.1125
=======
  dps: 24518.92129
  tps: 22711.21117
>>>>>>> f7f36e10
 }
}
dps_results: {
 key: "TestFrost-AllItems-BindingPromise-67037"
 value: {
<<<<<<< HEAD
  dps: 24169.74676
  tps: 22377.75479
=======
  dps: 24172.01782
  tps: 22394.60003
>>>>>>> f7f36e10
 }
}
dps_results: {
 key: "TestFrost-AllItems-BlessedBattlegearofUndeadSlaying"
 value: {
<<<<<<< HEAD
  dps: 19889.89551
  tps: 18237.53478
=======
  dps: 19943.85058
  tps: 18288.59978
>>>>>>> f7f36e10
 }
}
dps_results: {
 key: "TestFrost-AllItems-BlessedGarboftheUndeadSlayer"
 value: {
<<<<<<< HEAD
  dps: 19125.14206
  tps: 17535.7025
=======
  dps: 19110.64136
  tps: 17541.86574
>>>>>>> f7f36e10
 }
}
dps_results: {
 key: "TestFrost-AllItems-BlessedRegaliaofUndeadCleansing"
 value: {
<<<<<<< HEAD
  dps: 18846.44655
  tps: 17273.85491
=======
  dps: 18778.60187
  tps: 17230.26191
>>>>>>> f7f36e10
 }
}
dps_results: {
 key: "TestFrost-AllItems-Blood-SoakedAleMug-63843"
 value: {
<<<<<<< HEAD
  dps: 24525.90546
  tps: 22732.75029
=======
  dps: 24525.4858
  tps: 22748.06801
>>>>>>> f7f36e10
 }
}
dps_results: {
 key: "TestFrost-AllItems-BloodofIsiset-55995"
 value: {
<<<<<<< HEAD
  dps: 24418.34224
  tps: 22626.35027
=======
  dps: 24420.04216
  tps: 22642.62437
>>>>>>> f7f36e10
 }
}
dps_results: {
 key: "TestFrost-AllItems-BloodofIsiset-56414"
 value: {
<<<<<<< HEAD
  dps: 24450.89641
  tps: 22658.90444
=======
  dps: 24452.52154
  tps: 22675.10375
>>>>>>> f7f36e10
 }
}
dps_results: {
 key: "TestFrost-AllItems-BloodthirstyGladiator'sBadgeofConquest-64687"
 value: {
<<<<<<< HEAD
  dps: 24443.17369
  tps: 22606.68618
=======
  dps: 24449.4347
  tps: 22632.35521
>>>>>>> f7f36e10
 }
}
dps_results: {
 key: "TestFrost-AllItems-BloodthirstyGladiator'sBadgeofDominance-64688"
 value: {
<<<<<<< HEAD
  dps: 24169.74676
  tps: 22377.75479
=======
  dps: 24172.01782
  tps: 22394.60003
>>>>>>> f7f36e10
 }
}
dps_results: {
 key: "TestFrost-AllItems-BloodthirstyGladiator'sBadgeofVictory-64689"
 value: {
<<<<<<< HEAD
  dps: 25226.50298
  tps: 23305.47043
=======
  dps: 25225.84684
  tps: 23322.61025
>>>>>>> f7f36e10
 }
}
dps_results: {
 key: "TestFrost-AllItems-BloodthirstyGladiator'sEmblemofCruelty-64740"
 value: {
<<<<<<< HEAD
  dps: 24472.00106
  tps: 22656.92677
=======
  dps: 24482.29489
  tps: 22678.77612
>>>>>>> f7f36e10
 }
}
dps_results: {
 key: "TestFrost-AllItems-BloodthirstyGladiator'sEmblemofMeditation-64741"
 value: {
<<<<<<< HEAD
  dps: 24169.74676
  tps: 22377.75479
=======
  dps: 24172.01782
  tps: 22394.60003
>>>>>>> f7f36e10
 }
}
dps_results: {
 key: "TestFrost-AllItems-BloodthirstyGladiator'sEmblemofTenacity-64742"
 value: {
<<<<<<< HEAD
  dps: 24169.74676
  tps: 22377.75479
=======
  dps: 24172.01782
  tps: 22394.60003
>>>>>>> f7f36e10
 }
}
dps_results: {
 key: "TestFrost-AllItems-BloodthirstyGladiator'sInsigniaofConquest-64761"
 value: {
<<<<<<< HEAD
  dps: 24381.94146
  tps: 22564.53758
=======
  dps: 24385.81929
  tps: 22581.64475
>>>>>>> f7f36e10
 }
}
dps_results: {
 key: "TestFrost-AllItems-BloodthirstyGladiator'sInsigniaofDominance-64762"
 value: {
<<<<<<< HEAD
  dps: 24169.74676
  tps: 22377.75479
=======
  dps: 24172.01782
  tps: 22394.60003
>>>>>>> f7f36e10
 }
}
dps_results: {
 key: "TestFrost-AllItems-BloodthirstyGladiator'sInsigniaofVictory-64763"
 value: {
<<<<<<< HEAD
  dps: 25209.49901
  tps: 23299.44864
=======
  dps: 25209.06823
  tps: 23309.97051
>>>>>>> f7f36e10
 }
}
dps_results: {
 key: "TestFrost-AllItems-BottledLightning-66879"
 value: {
<<<<<<< HEAD
  dps: 24315.55788
  tps: 22509.71444
=======
  dps: 24313.8477
  tps: 22522.60196
>>>>>>> f7f36e10
 }
}
dps_results: {
 key: "TestFrost-AllItems-BracingEarthsiegeDiamond"
 value: {
<<<<<<< HEAD
  dps: 25026.83465
  tps: 22574.40858
=======
  dps: 24987.69274
  tps: 22568.93524
>>>>>>> f7f36e10
 }
}
dps_results: {
 key: "TestFrost-AllItems-BracingShadowspiritDiamond"
 value: {
<<<<<<< HEAD
  dps: 25026.83465
  tps: 22574.40858
=======
  dps: 24987.69274
  tps: 22568.93524
>>>>>>> f7f36e10
 }
}
dps_results: {
 key: "TestFrost-AllItems-Bryntroll,theBoneArbiter-50415"
 value: {
<<<<<<< HEAD
  dps: 25542.37568
  tps: 23540.07062
=======
  dps: 25502.16422
  tps: 23533.48111
>>>>>>> f7f36e10
 }
}
dps_results: {
 key: "TestFrost-AllItems-Bryntroll,theBoneArbiter-50709"
 value: {
<<<<<<< HEAD
  dps: 25542.37568
  tps: 23540.07062
=======
  dps: 25502.16422
  tps: 23533.48111
>>>>>>> f7f36e10
 }
}
dps_results: {
 key: "TestFrost-AllItems-BurningShadowspiritDiamond"
 value: {
<<<<<<< HEAD
  dps: 25383.32001
  tps: 23391.59616
=======
  dps: 25343.20291
  tps: 23385.03592
>>>>>>> f7f36e10
 }
}
dps_results: {
 key: "TestFrost-AllItems-ChaoticShadowspiritDiamond"
 value: {
<<<<<<< HEAD
  dps: 25433.27724
  tps: 23438.70094
=======
  dps: 25401.99265
  tps: 23440.58812
>>>>>>> f7f36e10
 }
}
dps_results: {
 key: "TestFrost-AllItems-ChaoticSkyflareDiamond"
 value: {
<<<<<<< HEAD
  dps: 25402.85596
  tps: 23410.16943
=======
  dps: 25366.62205
  tps: 23407.49239
>>>>>>> f7f36e10
 }
}
dps_results: {
 key: "TestFrost-AllItems-CoreofRipeness-58184"
 value: {
<<<<<<< HEAD
  dps: 24169.74676
  tps: 22377.75479
=======
  dps: 24172.01782
  tps: 22394.60003
>>>>>>> f7f36e10
 }
}
dps_results: {
 key: "TestFrost-AllItems-CorpseTongueCoin-50349"
 value: {
<<<<<<< HEAD
  dps: 24169.74676
  tps: 22377.75479
=======
  dps: 24172.01782
  tps: 22394.60003
>>>>>>> f7f36e10
 }
}
dps_results: {
 key: "TestFrost-AllItems-CorpseTongueCoin-50352"
 value: {
<<<<<<< HEAD
  dps: 24169.74676
  tps: 22377.75479
=======
  dps: 24172.01782
  tps: 22394.60003
>>>>>>> f7f36e10
 }
}
dps_results: {
 key: "TestFrost-AllItems-CorrodedSkeletonKey-50356"
 value: {
<<<<<<< HEAD
  dps: 24169.74676
  tps: 22377.75479
=======
  dps: 24172.01782
  tps: 22394.60003
>>>>>>> f7f36e10
  hps: 64
 }
}
dps_results: {
 key: "TestFrost-AllItems-CrushingWeight-59506"
 value: {
  dps: 25628.65022
  tps: 23706.66886
 }
}
dps_results: {
 key: "TestFrost-AllItems-CrushingWeight-65118"
 value: {
<<<<<<< HEAD
  dps: 26066.25429
  tps: 24161.95265
=======
  dps: 26036.10343
  tps: 24142.32876
>>>>>>> f7f36e10
 }
}
dps_results: {
 key: "TestFrost-AllItems-DarkmoonCard:Berserker!-42989"
 value: {
<<<<<<< HEAD
  dps: 24274.71762
  tps: 22479.69131
=======
  dps: 24280.13972
  tps: 22497.3832
>>>>>>> f7f36e10
 }
}
dps_results: {
 key: "TestFrost-AllItems-DarkmoonCard:Death-42990"
 value: {
<<<<<<< HEAD
  dps: 24337.3077
  tps: 22536.47103
=======
  dps: 24289.30554
  tps: 22502.53753
>>>>>>> f7f36e10
 }
}
dps_results: {
 key: "TestFrost-AllItems-DarkmoonCard:Earthquake-62048"
 value: {
<<<<<<< HEAD
  dps: 24169.74676
  tps: 22377.75479
=======
  dps: 24172.01782
  tps: 22394.60003
>>>>>>> f7f36e10
 }
}
dps_results: {
 key: "TestFrost-AllItems-DarkmoonCard:Greatness-44255"
 value: {
<<<<<<< HEAD
  dps: 24455.91836
  tps: 22654.77942
=======
  dps: 24460.95008
  tps: 22674.87446
>>>>>>> f7f36e10
 }
}
dps_results: {
 key: "TestFrost-AllItems-DarkmoonCard:Hurricane-62049"
 value: {
<<<<<<< HEAD
  dps: 25842.86744
  tps: 23990.65037
=======
  dps: 25892.6621
  tps: 24061.93011
>>>>>>> f7f36e10
 }
}
dps_results: {
 key: "TestFrost-AllItems-DarkmoonCard:Hurricane-62051"
 value: {
<<<<<<< HEAD
  dps: 25104.87806
  tps: 23296.82777
=======
  dps: 25155.41753
  tps: 23367.1519
>>>>>>> f7f36e10
 }
}
dps_results: {
 key: "TestFrost-AllItems-DarkmoonCard:Tsunami-62050"
 value: {
<<<<<<< HEAD
  dps: 24169.74676
  tps: 22377.75479
=======
  dps: 24172.01782
  tps: 22394.60003
>>>>>>> f7f36e10
 }
}
dps_results: {
 key: "TestFrost-AllItems-DarkmoonCard:Volcano-62047"
 value: {
<<<<<<< HEAD
  dps: 24530.01851
  tps: 22738.02654
=======
  dps: 24526.41989
  tps: 22749.00209
>>>>>>> f7f36e10
 }
}
dps_results: {
 key: "TestFrost-AllItems-Death'sChoice-47464"
 value: {
<<<<<<< HEAD
  dps: 24968.78048
  tps: 23154.59324
=======
  dps: 24967.21999
  tps: 23170.57611
>>>>>>> f7f36e10
 }
}
dps_results: {
 key: "TestFrost-AllItems-DeathKnight'sAnguish-38212"
 value: {
<<<<<<< HEAD
  dps: 24244.24032
  tps: 22445.45501
=======
  dps: 24256.6367
  tps: 22471.6502
>>>>>>> f7f36e10
 }
}
dps_results: {
 key: "TestFrost-AllItems-Deathbringer'sWill-50362"
 value: {
<<<<<<< HEAD
  dps: 24783.67787
  tps: 22975.98459
=======
  dps: 24819.01335
  tps: 23045.13456
>>>>>>> f7f36e10
 }
}
dps_results: {
 key: "TestFrost-AllItems-Deathbringer'sWill-50363"
 value: {
<<<<<<< HEAD
  dps: 25075.78619
  tps: 23220.49364
=======
  dps: 25076.1366
  tps: 23226.43447
>>>>>>> f7f36e10
 }
}
dps_results: {
 key: "TestFrost-AllItems-Defender'sCode-40257"
 value: {
<<<<<<< HEAD
  dps: 24199.3115
  tps: 22407.31953
=======
  dps: 24201.6063
  tps: 22424.18851
>>>>>>> f7f36e10
 }
}
dps_results: {
 key: "TestFrost-AllItems-DestructiveShadowspiritDiamond"
 value: {
<<<<<<< HEAD
  dps: 25074.12557
  tps: 23079.54928
=======
  dps: 25043.33802
  tps: 23081.93349
>>>>>>> f7f36e10
 }
}
dps_results: {
 key: "TestFrost-AllItems-DestructiveSkyflareDiamond"
 value: {
<<<<<<< HEAD
  dps: 25048.22934
  tps: 23055.5428
=======
  dps: 25014.87815
  tps: 23055.74848
>>>>>>> f7f36e10
 }
}
dps_results: {
 key: "TestFrost-AllItems-DislodgedForeignObject-50348"
 value: {
<<<<<<< HEAD
  dps: 24285.94272
  tps: 22480.37937
=======
  dps: 24269.88736
  tps: 22464.23125
>>>>>>> f7f36e10
 }
}
dps_results: {
 key: "TestFrost-AllItems-DislodgedForeignObject-50353"
 value: {
<<<<<<< HEAD
  dps: 24182.56825
  tps: 22370.75819
=======
  dps: 24265.49792
  tps: 22462.81836
>>>>>>> f7f36e10
 }
}
dps_results: {
 key: "TestFrost-AllItems-EffulgentShadowspiritDiamond"
 value: {
<<<<<<< HEAD
  dps: 25026.83465
  tps: 23035.1108
=======
  dps: 24987.69274
  tps: 23029.52575
>>>>>>> f7f36e10
 }
}
dps_results: {
 key: "TestFrost-AllItems-EffulgentSkyflareDiamond"
 value: {
<<<<<<< HEAD
  dps: 25026.83465
  tps: 23035.1108
=======
  dps: 24987.69274
  tps: 23029.52575
>>>>>>> f7f36e10
 }
}
dps_results: {
 key: "TestFrost-AllItems-ElectrosparkHeartstarter-67118"
 value: {
<<<<<<< HEAD
  dps: 24169.74676
  tps: 22377.75479
=======
  dps: 24172.01782
  tps: 22394.60003
>>>>>>> f7f36e10
 }
}
dps_results: {
 key: "TestFrost-AllItems-EmberShadowspiritDiamond"
 value: {
<<<<<<< HEAD
  dps: 25026.83465
  tps: 23035.1108
=======
  dps: 24987.69274
  tps: 23029.52575
>>>>>>> f7f36e10
 }
}
dps_results: {
 key: "TestFrost-AllItems-EmberSkyflareDiamond"
 value: {
<<<<<<< HEAD
  dps: 25026.83465
  tps: 23035.1108
=======
  dps: 24987.69274
  tps: 23029.52575
>>>>>>> f7f36e10
 }
}
dps_results: {
 key: "TestFrost-AllItems-EnigmaticShadowspiritDiamond"
 value: {
<<<<<<< HEAD
  dps: 25074.12557
  tps: 23079.54928
=======
  dps: 25043.33802
  tps: 23081.93349
>>>>>>> f7f36e10
 }
}
dps_results: {
 key: "TestFrost-AllItems-EnigmaticSkyflareDiamond"
 value: {
<<<<<<< HEAD
  dps: 25045.31928
  tps: 23052.63275
=======
  dps: 25009.84076
  tps: 23050.7111
>>>>>>> f7f36e10
 }
}
dps_results: {
 key: "TestFrost-AllItems-EnigmaticStarflareDiamond"
 value: {
<<<<<<< HEAD
  dps: 25042.18128
  tps: 23050.20459
=======
  dps: 25006.95248
  tps: 23048.53266
>>>>>>> f7f36e10
 }
}
dps_results: {
 key: "TestFrost-AllItems-EphemeralSnowflake-50260"
 value: {
<<<<<<< HEAD
  dps: 24273.934
  tps: 22468.95314
=======
  dps: 24383.50815
  tps: 22566.19426
>>>>>>> f7f36e10
 }
}
dps_results: {
 key: "TestFrost-AllItems-EssenceofGossamer-37220"
 value: {
<<<<<<< HEAD
  dps: 24169.74676
  tps: 22377.75479
=======
  dps: 24172.01782
  tps: 22394.60003
>>>>>>> f7f36e10
 }
}
dps_results: {
 key: "TestFrost-AllItems-EssenceoftheCyclone-59473"
 value: {
<<<<<<< HEAD
  dps: 24660.66463
  tps: 22845.33557
=======
  dps: 24651.53707
  tps: 22849.42077
>>>>>>> f7f36e10
 }
}
dps_results: {
 key: "TestFrost-AllItems-EssenceoftheCyclone-65140"
 value: {
<<<<<<< HEAD
  dps: 24740.94769
  tps: 22922.89081
=======
  dps: 24758.7412
  tps: 22951.70367
>>>>>>> f7f36e10
 }
}
dps_results: {
 key: "TestFrost-AllItems-EternalEarthsiegeDiamond"
 value: {
<<<<<<< HEAD
  dps: 25026.83465
  tps: 23035.1108
=======
  dps: 24987.69274
  tps: 23029.52575
>>>>>>> f7f36e10
 }
}
dps_results: {
 key: "TestFrost-AllItems-EternalShadowspiritDiamond"
 value: {
<<<<<<< HEAD
  dps: 25026.83465
  tps: 23035.1108
=======
  dps: 24987.69274
  tps: 23029.52575
>>>>>>> f7f36e10
 }
}
dps_results: {
 key: "TestFrost-AllItems-ExtractofNecromanticPower-40373"
 value: {
<<<<<<< HEAD
  dps: 24326.96592
  tps: 22530.10173
=======
  dps: 24316.24261
  tps: 22528.81435
>>>>>>> f7f36e10
 }
}
dps_results: {
 key: "TestFrost-AllItems-EyeoftheBroodmother-45308"
 value: {
<<<<<<< HEAD
  dps: 24267.85358
  tps: 22471.11041
=======
  dps: 24271.90105
  tps: 22488.14455
>>>>>>> f7f36e10
 }
}
dps_results: {
 key: "TestFrost-AllItems-FallofMortality-59500"
 value: {
<<<<<<< HEAD
  dps: 24169.74676
  tps: 22377.75479
=======
  dps: 24172.01782
  tps: 22394.60003
>>>>>>> f7f36e10
 }
}
dps_results: {
 key: "TestFrost-AllItems-FallofMortality-65124"
 value: {
<<<<<<< HEAD
  dps: 24169.74676
  tps: 22377.75479
=======
  dps: 24172.01782
  tps: 22394.60003
>>>>>>> f7f36e10
 }
}
dps_results: {
 key: "TestFrost-AllItems-Figurine-DemonPanther-52199"
 value: {
<<<<<<< HEAD
  dps: 24666.02461
  tps: 22834.8812
=======
  dps: 24643.20697
  tps: 22842.02807
>>>>>>> f7f36e10
 }
}
dps_results: {
 key: "TestFrost-AllItems-Figurine-DreamOwl-52354"
 value: {
<<<<<<< HEAD
  dps: 24169.74676
  tps: 22377.75479
=======
  dps: 24172.01782
  tps: 22394.60003
>>>>>>> f7f36e10
 }
}
dps_results: {
 key: "TestFrost-AllItems-Figurine-EarthenGuardian-52352"
 value: {
<<<<<<< HEAD
  dps: 24169.74676
  tps: 22377.75479
=======
  dps: 24172.01782
  tps: 22394.60003
>>>>>>> f7f36e10
 }
}
dps_results: {
 key: "TestFrost-AllItems-Figurine-JeweledSerpent-52353"
 value: {
<<<<<<< HEAD
  dps: 24169.74676
  tps: 22377.75479
=======
  dps: 24172.01782
  tps: 22394.60003
>>>>>>> f7f36e10
 }
}
dps_results: {
 key: "TestFrost-AllItems-Figurine-KingofBoars-52351"
 value: {
<<<<<<< HEAD
  dps: 25452.37057
  tps: 23539.40305
=======
  dps: 25451.26482
  tps: 23555.8919
>>>>>>> f7f36e10
 }
}
dps_results: {
 key: "TestFrost-AllItems-Figurine-SapphireOwl-42413"
 value: {
<<<<<<< HEAD
  dps: 24169.74676
  tps: 22377.75479
=======
  dps: 24172.01782
  tps: 22394.60003
>>>>>>> f7f36e10
 }
}
dps_results: {
 key: "TestFrost-AllItems-FleetShadowspiritDiamond"
 value: {
<<<<<<< HEAD
  dps: 25081.15595
  tps: 23089.43209
=======
  dps: 25042.11234
  tps: 23083.94536
>>>>>>> f7f36e10
 }
}
dps_results: {
 key: "TestFrost-AllItems-FluidDeath-58181"
 value: {
<<<<<<< HEAD
  dps: 24657.19006
  tps: 22852.70657
=======
  dps: 24642.80519
  tps: 22861.44195
>>>>>>> f7f36e10
 }
}
dps_results: {
 key: "TestFrost-AllItems-ForethoughtTalisman-40258"
 value: {
<<<<<<< HEAD
  dps: 24169.74676
  tps: 22377.75479
=======
  dps: 24172.01782
  tps: 22394.60003
>>>>>>> f7f36e10
 }
}
dps_results: {
 key: "TestFrost-AllItems-ForgeEmber-37660"
 value: {
<<<<<<< HEAD
  dps: 24246.32932
  tps: 22450.3917
=======
  dps: 24252.63723
  tps: 22469.68628
>>>>>>> f7f36e10
 }
}
dps_results: {
 key: "TestFrost-AllItems-ForlornShadowspiritDiamond"
 value: {
<<<<<<< HEAD
  dps: 25026.83465
  tps: 23035.1108
=======
  dps: 24987.69274
  tps: 23029.52575
>>>>>>> f7f36e10
 }
}
dps_results: {
 key: "TestFrost-AllItems-ForlornSkyflareDiamond"
 value: {
<<<<<<< HEAD
  dps: 25026.83465
  tps: 23035.1108
=======
  dps: 24987.69274
  tps: 23029.52575
>>>>>>> f7f36e10
 }
}
dps_results: {
 key: "TestFrost-AllItems-ForlornStarflareDiamond"
 value: {
<<<<<<< HEAD
  dps: 25026.83465
  tps: 23035.1108
=======
  dps: 24987.69274
  tps: 23029.52575
>>>>>>> f7f36e10
 }
}
dps_results: {
 key: "TestFrost-AllItems-FuryofAngerforge-59461"
 value: {
<<<<<<< HEAD
  dps: 28072.13754
  tps: 26100.47407
=======
  dps: 28106.09533
  tps: 26136.1206
>>>>>>> f7f36e10
 }
}
dps_results: {
 key: "TestFrost-AllItems-FuryoftheFiveFlights-40431"
 value: {
<<<<<<< HEAD
  dps: 24497.71553
  tps: 22705.72356
=======
  dps: 24500.25469
  tps: 22722.8369
>>>>>>> f7f36e10
 }
}
dps_results: {
 key: "TestFrost-AllItems-FuturesightRune-38763"
 value: {
<<<<<<< HEAD
  dps: 24169.74676
  tps: 22377.75479
=======
  dps: 24172.01782
  tps: 22394.60003
>>>>>>> f7f36e10
 }
}
dps_results: {
 key: "TestFrost-AllItems-GaleofShadows-56138"
 value: {
<<<<<<< HEAD
  dps: 24452.42308
  tps: 22638.8544
=======
  dps: 24389.85784
  tps: 22577.31885
>>>>>>> f7f36e10
 }
}
dps_results: {
 key: "TestFrost-AllItems-GaleofShadows-56462"
 value: {
<<<<<<< HEAD
  dps: 24550.47748
  tps: 22717.18381
=======
  dps: 24569.76379
  tps: 22759.72957
>>>>>>> f7f36e10
 }
}
dps_results: {
 key: "TestFrost-AllItems-GearDetector-61462"
 value: {
<<<<<<< HEAD
  dps: 24464.21021
  tps: 22625.1041
=======
  dps: 24489.92085
  tps: 22662.79665
>>>>>>> f7f36e10
 }
}
dps_results: {
 key: "TestFrost-AllItems-GlowingTwilightScale-54573"
 value: {
<<<<<<< HEAD
  dps: 24169.74676
  tps: 22377.75479
=======
  dps: 24172.01782
  tps: 22394.60003
>>>>>>> f7f36e10
 }
}
dps_results: {
 key: "TestFrost-AllItems-GlowingTwilightScale-54589"
 value: {
<<<<<<< HEAD
  dps: 24169.74676
  tps: 22377.75479
=======
  dps: 24172.01782
  tps: 22394.60003
>>>>>>> f7f36e10
 }
}
dps_results: {
 key: "TestFrost-AllItems-GnomishLightningGenerator-41121"
 value: {
<<<<<<< HEAD
  dps: 24388.95219
  tps: 22575.98129
=======
  dps: 24358.96314
  tps: 22558.59313
>>>>>>> f7f36e10
 }
}
dps_results: {
 key: "TestFrost-AllItems-GraceoftheHerald-55266"
 value: {
<<<<<<< HEAD
  dps: 24388.41776
  tps: 22583.79805
=======
  dps: 24408.06296
  tps: 22617.54874
>>>>>>> f7f36e10
 }
}
dps_results: {
 key: "TestFrost-AllItems-GraceoftheHerald-56295"
 value: {
<<<<<<< HEAD
  dps: 24483.28315
  tps: 22668.03564
=======
  dps: 24508.23953
  tps: 22704.5431
>>>>>>> f7f36e10
 }
}
dps_results: {
 key: "TestFrost-AllItems-HarmlightToken-63839"
 value: {
<<<<<<< HEAD
  dps: 24274.35104
  tps: 22482.35907
=======
  dps: 24277.47452
  tps: 22500.05673
>>>>>>> f7f36e10
 }
}
dps_results: {
 key: "TestFrost-AllItems-Harrison'sInsigniaofPanache-65803"
 value: {
<<<<<<< HEAD
  dps: 25049.67702
  tps: 23211.71795
=======
  dps: 25053.69388
  tps: 23230.62314
>>>>>>> f7f36e10
 }
}
dps_results: {
 key: "TestFrost-AllItems-HeartofIgnacious-59514"
 value: {
<<<<<<< HEAD
  dps: 24527.80974
  tps: 22714.09307
=======
  dps: 24479.25573
  tps: 22684.21895
>>>>>>> f7f36e10
 }
}
dps_results: {
 key: "TestFrost-AllItems-HeartofIgnacious-65110"
 value: {
<<<<<<< HEAD
  dps: 24637.96835
  tps: 22822.71651
=======
  dps: 24636.41219
  tps: 22847.35646
>>>>>>> f7f36e10
 }
}
dps_results: {
 key: "TestFrost-AllItems-HeartofRage-65072"
 value: {
<<<<<<< HEAD
  dps: 25717.22331
  tps: 23679.91209
=======
  dps: 25772.49601
  tps: 23772.68682
>>>>>>> f7f36e10
 }
}
dps_results: {
 key: "TestFrost-AllItems-HeartofSolace-55868"
 value: {
<<<<<<< HEAD
  dps: 24452.42308
  tps: 22638.8544
=======
  dps: 24389.85784
  tps: 22577.31885
>>>>>>> f7f36e10
 }
}
dps_results: {
 key: "TestFrost-AllItems-HeartofSolace-56393"
 value: {
<<<<<<< HEAD
  dps: 25688.23171
  tps: 23685.61334
=======
  dps: 25707.95231
  tps: 23721.70556
>>>>>>> f7f36e10
 }
}
dps_results: {
 key: "TestFrost-AllItems-HeartofThunder-55845"
 value: {
<<<<<<< HEAD
  dps: 24169.74676
  tps: 22377.75479
=======
  dps: 24172.01782
  tps: 22394.60003
>>>>>>> f7f36e10
 }
}
dps_results: {
 key: "TestFrost-AllItems-HeartofThunder-56370"
 value: {
<<<<<<< HEAD
  dps: 24169.74676
  tps: 22377.75479
=======
  dps: 24172.01782
  tps: 22394.60003
>>>>>>> f7f36e10
 }
}
dps_results: {
 key: "TestFrost-AllItems-HeartoftheVile-66969"
 value: {
<<<<<<< HEAD
  dps: 24410.77502
  tps: 22598.75854
=======
  dps: 24432.62619
  tps: 22631.66169
>>>>>>> f7f36e10
 }
}
dps_results: {
 key: "TestFrost-AllItems-IllustrationoftheDragonSoul-40432"
 value: {
<<<<<<< HEAD
  dps: 24169.74676
  tps: 22377.75479
=======
  dps: 24172.01782
  tps: 22394.60003
>>>>>>> f7f36e10
 }
}
dps_results: {
 key: "TestFrost-AllItems-ImpassiveShadowspiritDiamond"
 value: {
<<<<<<< HEAD
  dps: 25074.12557
  tps: 23079.54928
=======
  dps: 25043.33802
  tps: 23081.93349
>>>>>>> f7f36e10
 }
}
dps_results: {
 key: "TestFrost-AllItems-ImpassiveSkyflareDiamond"
 value: {
<<<<<<< HEAD
  dps: 25045.31928
  tps: 23052.63275
=======
  dps: 25009.84076
  tps: 23050.7111
>>>>>>> f7f36e10
 }
}
dps_results: {
 key: "TestFrost-AllItems-ImpassiveStarflareDiamond"
 value: {
<<<<<<< HEAD
  dps: 25042.18128
  tps: 23050.20459
=======
  dps: 25006.95248
  tps: 23048.53266
>>>>>>> f7f36e10
 }
}
dps_results: {
 key: "TestFrost-AllItems-ImpatienceofYouth-62464"
 value: {
<<<<<<< HEAD
  dps: 25615.91779
  tps: 23687.66915
=======
  dps: 25614.38739
  tps: 23704.11489
>>>>>>> f7f36e10
 }
}
dps_results: {
 key: "TestFrost-AllItems-ImpatienceofYouth-62469"
 value: {
<<<<<<< HEAD
  dps: 25615.91779
  tps: 23687.66915
=======
  dps: 25614.38739
  tps: 23704.11489
>>>>>>> f7f36e10
 }
}
dps_results: {
 key: "TestFrost-AllItems-ImpetuousQuery-55881"
 value: {
<<<<<<< HEAD
  dps: 24418.34224
  tps: 22626.35027
=======
  dps: 24420.04216
  tps: 22642.62437
>>>>>>> f7f36e10
 }
}
dps_results: {
 key: "TestFrost-AllItems-ImpetuousQuery-56406"
 value: {
<<<<<<< HEAD
  dps: 24450.89641
  tps: 22658.90444
=======
  dps: 24452.52154
  tps: 22675.10375
>>>>>>> f7f36e10
 }
}
dps_results: {
 key: "TestFrost-AllItems-IncisorFragment-37723"
 value: {
<<<<<<< HEAD
  dps: 24498.12175
  tps: 22706.12979
=======
  dps: 24500.73016
  tps: 22723.31237
>>>>>>> f7f36e10
 }
}
dps_results: {
 key: "TestFrost-AllItems-InsightfulEarthsiegeDiamond"
 value: {
<<<<<<< HEAD
  dps: 25026.83465
  tps: 23035.1108
=======
  dps: 24987.69274
  tps: 23029.52575
>>>>>>> f7f36e10
 }
}
dps_results: {
 key: "TestFrost-AllItems-InsigniaofDiplomacy-61433"
 value: {
<<<<<<< HEAD
  dps: 24169.74676
  tps: 22377.75479
=======
  dps: 24172.01782
  tps: 22394.60003
>>>>>>> f7f36e10
 }
}
dps_results: {
 key: "TestFrost-AllItems-InsigniaoftheEarthenLord-61429"
 value: {
<<<<<<< HEAD
  dps: 24361.12582
  tps: 22569.13385
=======
  dps: 24362.9572
  tps: 22585.5394
>>>>>>> f7f36e10
 }
}
dps_results: {
 key: "TestFrost-AllItems-InvigoratingEarthsiegeDiamond"
 value: {
<<<<<<< HEAD
  dps: 25070.24664
  tps: 23078.52279
  hps: 55.9538
=======
  dps: 25031.07858
  tps: 23072.91159
  hps: 55.56791
>>>>>>> f7f36e10
 }
}
dps_results: {
 key: "TestFrost-AllItems-JarofAncientRemedies-59354"
 value: {
<<<<<<< HEAD
  dps: 24169.74676
  tps: 22377.75479
=======
  dps: 24172.01782
  tps: 22394.60003
>>>>>>> f7f36e10
 }
}
dps_results: {
 key: "TestFrost-AllItems-JarofAncientRemedies-65029"
 value: {
<<<<<<< HEAD
  dps: 24169.74676
  tps: 22377.75479
=======
  dps: 24172.01782
  tps: 22394.60003
>>>>>>> f7f36e10
 }
}
dps_results: {
 key: "TestFrost-AllItems-JujuofNimbleness-63840"
 value: {
<<<<<<< HEAD
  dps: 24525.90546
  tps: 22732.75029
=======
  dps: 24525.4858
  tps: 22748.06801
>>>>>>> f7f36e10
 }
}
dps_results: {
 key: "TestFrost-AllItems-KeytotheEndlessChamber-55795"
 value: {
<<<<<<< HEAD
  dps: 24434.04572
  tps: 22621.87939
=======
  dps: 24489.62535
  tps: 22693.09716
>>>>>>> f7f36e10
 }
}
dps_results: {
 key: "TestFrost-AllItems-KeytotheEndlessChamber-56328"
 value: {
<<<<<<< HEAD
  dps: 24630.66384
  tps: 22816.51302
=======
  dps: 24602.95924
  tps: 22811.59155
>>>>>>> f7f36e10
 }
}
dps_results: {
 key: "TestFrost-AllItems-KvaldirBattleStandard-59685"
 value: {
<<<<<<< HEAD
  dps: 24602.9332
  tps: 22801.66217
=======
  dps: 24658.11335
  tps: 22866.67601
>>>>>>> f7f36e10
 }
}
dps_results: {
 key: "TestFrost-AllItems-KvaldirBattleStandard-59689"
 value: {
<<<<<<< HEAD
  dps: 24602.9332
  tps: 22801.66217
=======
  dps: 24658.11335
  tps: 22866.67601
>>>>>>> f7f36e10
 }
}
dps_results: {
 key: "TestFrost-AllItems-LadyLa-La'sSingingShell-67152"
 value: {
<<<<<<< HEAD
  dps: 24410.22946
  tps: 22593.87987
=======
  dps: 24363.04506
  tps: 22565.92889
>>>>>>> f7f36e10
 }
}
dps_results: {
 key: "TestFrost-AllItems-LastWord-50179"
 value: {
<<<<<<< HEAD
  dps: 25542.37568
  tps: 23540.07062
=======
  dps: 25502.16422
  tps: 23533.48111
>>>>>>> f7f36e10
 }
}
dps_results: {
 key: "TestFrost-AllItems-LastWord-50708"
 value: {
<<<<<<< HEAD
  dps: 25542.37568
  tps: 23540.07062
=======
  dps: 25502.16422
  tps: 23533.48111
>>>>>>> f7f36e10
 }
}
dps_results: {
 key: "TestFrost-AllItems-Lavanthor'sTalisman-37872"
 value: {
<<<<<<< HEAD
  dps: 24169.74676
  tps: 22377.75479
=======
  dps: 24172.01782
  tps: 22394.60003
>>>>>>> f7f36e10
 }
}
dps_results: {
 key: "TestFrost-AllItems-LeadenDespair-55816"
 value: {
<<<<<<< HEAD
  dps: 24169.74676
  tps: 22377.75479
=======
  dps: 24172.01782
  tps: 22394.60003
>>>>>>> f7f36e10
 }
}
dps_results: {
 key: "TestFrost-AllItems-LeadenDespair-56347"
 value: {
<<<<<<< HEAD
  dps: 24169.74676
  tps: 22377.75479
=======
  dps: 24172.01782
  tps: 22394.60003
>>>>>>> f7f36e10
 }
}
dps_results: {
 key: "TestFrost-AllItems-LeftEyeofRajh-56102"
 value: {
<<<<<<< HEAD
  dps: 24391.98615
  tps: 22591.22256
=======
  dps: 24384.83117
  tps: 22602.45126
>>>>>>> f7f36e10
 }
}
dps_results: {
 key: "TestFrost-AllItems-LeftEyeofRajh-56427"
 value: {
<<<<<<< HEAD
  dps: 24365.27404
  tps: 22564.54477
=======
  dps: 24432.52591
  tps: 22640.52058
>>>>>>> f7f36e10
 }
}
dps_results: {
 key: "TestFrost-AllItems-MagmaPlatedBattlegear"
 value: {
<<<<<<< HEAD
  dps: 24816.1507
  tps: 22851.03657
=======
  dps: 24743.34099
  tps: 22795.94319
>>>>>>> f7f36e10
 }
}
dps_results: {
 key: "TestFrost-AllItems-MagnetiteMirror-55814"
 value: {
<<<<<<< HEAD
  dps: 24891.3318
  tps: 23086.75171
=======
  dps: 24775.14867
  tps: 22998.41575
>>>>>>> f7f36e10
 }
}
dps_results: {
 key: "TestFrost-AllItems-MagnetiteMirror-56345"
 value: {
<<<<<<< HEAD
  dps: 25003.60119
  tps: 23202.54685
=======
  dps: 25075.46855
  tps: 23294.41107
>>>>>>> f7f36e10
 }
}
dps_results: {
 key: "TestFrost-AllItems-MajesticDragonFigurine-40430"
 value: {
<<<<<<< HEAD
  dps: 24169.74676
  tps: 22377.75479
=======
  dps: 24172.01782
  tps: 22394.60003
>>>>>>> f7f36e10
 }
}
dps_results: {
 key: "TestFrost-AllItems-MandalaofStirringPatterns-62467"
 value: {
<<<<<<< HEAD
  dps: 24169.74676
  tps: 22377.75479
=======
  dps: 24172.01782
  tps: 22394.60003
>>>>>>> f7f36e10
 }
}
dps_results: {
 key: "TestFrost-AllItems-MandalaofStirringPatterns-62472"
 value: {
<<<<<<< HEAD
  dps: 24169.74676
  tps: 22377.75479
=======
  dps: 24172.01782
  tps: 22394.60003
>>>>>>> f7f36e10
 }
}
dps_results: {
 key: "TestFrost-AllItems-MarkofKhardros-56132"
 value: {
<<<<<<< HEAD
  dps: 25163.21127
  tps: 23321.71627
=======
  dps: 25163.46203
  tps: 23336.87952
>>>>>>> f7f36e10
 }
}
dps_results: {
 key: "TestFrost-AllItems-MarkofKhardros-56458"
 value: {
<<<<<<< HEAD
  dps: 25294.4792
  tps: 23446.50166
=======
  dps: 25294.45422
  tps: 23461.43348
>>>>>>> f7f36e10
 }
}
dps_results: {
 key: "TestFrost-AllItems-MeteoriteWhetstone-37390"
 value: {
<<<<<<< HEAD
  dps: 24398.61857
  tps: 22562.91468
=======
  dps: 24275.96104
  tps: 22418.53876
>>>>>>> f7f36e10
 }
}
dps_results: {
 key: "TestFrost-AllItems-MightoftheOcean-55251"
 value: {
<<<<<<< HEAD
  dps: 24694.08472
  tps: 22902.34694
=======
  dps: 24717.40952
  tps: 22947.58353
>>>>>>> f7f36e10
 }
}
dps_results: {
 key: "TestFrost-AllItems-MightoftheOcean-56285"
 value: {
<<<<<<< HEAD
  dps: 25230.20921
  tps: 23439.76708
=======
  dps: 25193.02647
  tps: 23427.5395
>>>>>>> f7f36e10
 }
}
dps_results: {
 key: "TestFrost-AllItems-MirrorofBrokenImages-62466"
 value: {
<<<<<<< HEAD
  dps: 24486.41005
  tps: 22694.41808
=======
  dps: 24487.95359
  tps: 22710.5358
>>>>>>> f7f36e10
 }
}
dps_results: {
 key: "TestFrost-AllItems-MirrorofBrokenImages-62471"
 value: {
<<<<<<< HEAD
  dps: 24486.41005
  tps: 22694.41808
=======
  dps: 24487.95359
  tps: 22710.5358
>>>>>>> f7f36e10
 }
}
dps_results: {
 key: "TestFrost-AllItems-MoonwellChalice-70142"
 value: {
<<<<<<< HEAD
  dps: 24527.27681
  tps: 22735.28484
=======
  dps: 24528.99994
  tps: 22751.58214
>>>>>>> f7f36e10
 }
}
dps_results: {
 key: "TestFrost-AllItems-NevermeltingIceCrystal-50259"
 value: {
<<<<<<< HEAD
  dps: 24344.55586
  tps: 22523.99209
=======
  dps: 24342.04904
  tps: 22538.16854
>>>>>>> f7f36e10
 }
}
dps_results: {
 key: "TestFrost-AllItems-OfferingofSacrifice-37638"
 value: {
<<<<<<< HEAD
  dps: 24188.87689
  tps: 22396.88492
=======
  dps: 24191.16331
  tps: 22413.74552
>>>>>>> f7f36e10
 }
}
dps_results: {
 key: "TestFrost-AllItems-Oremantle'sFavor-61448"
 value: {
<<<<<<< HEAD
  dps: 24990.88008
  tps: 23132.99066
=======
  dps: 24978.68707
  tps: 23136.2289
>>>>>>> f7f36e10
 }
}
dps_results: {
 key: "TestFrost-AllItems-PersistentEarthshatterDiamond"
 value: {
<<<<<<< HEAD
  dps: 25061.97769
  tps: 23070.25384
=======
  dps: 25022.81461
  tps: 23064.64762
>>>>>>> f7f36e10
 }
}
dps_results: {
 key: "TestFrost-AllItems-PersistentEarthsiegeDiamond"
 value: {
<<<<<<< HEAD
  dps: 25070.24664
  tps: 23078.52279
=======
  dps: 25031.07858
  tps: 23072.91159
>>>>>>> f7f36e10
 }
}
dps_results: {
 key: "TestFrost-AllItems-PetrifiedScarab-21685"
 value: {
<<<<<<< HEAD
  dps: 24169.74676
  tps: 22377.75479
=======
  dps: 24172.01782
  tps: 22394.60003
>>>>>>> f7f36e10
 }
}
dps_results: {
 key: "TestFrost-AllItems-PetrifiedTwilightScale-54571"
 value: {
<<<<<<< HEAD
  dps: 24249.11939
  tps: 22457.12742
=======
  dps: 24251.45418
  tps: 22474.03639
>>>>>>> f7f36e10
 }
}
dps_results: {
 key: "TestFrost-AllItems-PetrifiedTwilightScale-54591"
 value: {
<<<<<<< HEAD
  dps: 24259.34531
  tps: 22467.35334
=======
  dps: 24261.68831
  tps: 22484.27052
>>>>>>> f7f36e10
 }
}
dps_results: {
 key: "TestFrost-AllItems-PorcelainCrab-55237"
 value: {
<<<<<<< HEAD
  dps: 24358.0367
  tps: 22566.04474
=======
  dps: 24357.15134
  tps: 22579.73354
>>>>>>> f7f36e10
 }
}
dps_results: {
 key: "TestFrost-AllItems-PorcelainCrab-56280"
 value: {
<<<<<<< HEAD
  dps: 24517.3728
  tps: 22725.38083
=======
  dps: 24521.05489
  tps: 22743.6371
>>>>>>> f7f36e10
 }
}
dps_results: {
 key: "TestFrost-AllItems-PowerfulEarthshatterDiamond"
 value: {
<<<<<<< HEAD
  dps: 25026.83465
  tps: 23035.1108
=======
  dps: 24987.69274
  tps: 23029.52575
>>>>>>> f7f36e10
 }
}
dps_results: {
 key: "TestFrost-AllItems-PowerfulEarthsiegeDiamond"
 value: {
<<<<<<< HEAD
  dps: 25026.83465
  tps: 23035.1108
=======
  dps: 24987.69274
  tps: 23029.52575
>>>>>>> f7f36e10
 }
}
dps_results: {
 key: "TestFrost-AllItems-PowerfulShadowspiritDiamond"
 value: {
<<<<<<< HEAD
  dps: 25026.83465
  tps: 23035.1108
=======
  dps: 24987.69274
  tps: 23029.52575
>>>>>>> f7f36e10
 }
}
dps_results: {
 key: "TestFrost-AllItems-Prestor'sTalismanofMachination-59441"
 value: {
<<<<<<< HEAD
  dps: 24883.12265
  tps: 23024.51225
=======
  dps: 24914.75511
  tps: 23070.72114
>>>>>>> f7f36e10
 }
}
dps_results: {
 key: "TestFrost-AllItems-Prestor'sTalismanofMachination-65026"
 value: {
<<<<<<< HEAD
  dps: 25017.85353
  tps: 23155.51819
=======
  dps: 25039.02473
  tps: 23172.04204
>>>>>>> f7f36e10
 }
}
dps_results: {
 key: "TestFrost-AllItems-PurifiedShardoftheGods"
 value: {
<<<<<<< HEAD
  dps: 24169.74676
  tps: 22377.75479
=======
  dps: 24172.01782
  tps: 22394.60003
>>>>>>> f7f36e10
 }
}
dps_results: {
 key: "TestFrost-AllItems-Rainsong-55854"
 value: {
<<<<<<< HEAD
  dps: 24169.74676
  tps: 22377.75479
=======
  dps: 24172.01782
  tps: 22394.60003
>>>>>>> f7f36e10
 }
}
dps_results: {
 key: "TestFrost-AllItems-Rainsong-56377"
 value: {
<<<<<<< HEAD
  dps: 24169.74676
  tps: 22377.75479
=======
  dps: 24172.01782
  tps: 22394.60003
>>>>>>> f7f36e10
 }
}
dps_results: {
 key: "TestFrost-AllItems-ReignoftheDead-47316"
 value: {
<<<<<<< HEAD
  dps: 24185.97924
  tps: 22395.69254
=======
  dps: 24172.43706
  tps: 22397.55151
>>>>>>> f7f36e10
 }
}
dps_results: {
 key: "TestFrost-AllItems-ReignoftheDead-47477"
 value: {
<<<<<<< HEAD
  dps: 24187.28088
  tps: 22396.99417
=======
  dps: 24173.73869
  tps: 22398.85314
>>>>>>> f7f36e10
 }
}
dps_results: {
 key: "TestFrost-AllItems-RelentlessEarthsiegeDiamond"
 value: {
<<<<<<< HEAD
  dps: 25393.73762
  tps: 23401.76093
=======
  dps: 25357.76841
  tps: 23399.34859
>>>>>>> f7f36e10
 }
}
dps_results: {
 key: "TestFrost-AllItems-ReverberatingShadowspiritDiamond"
 value: {
<<<<<<< HEAD
  dps: 25542.37568
  tps: 23540.07062
=======
  dps: 25502.16422
  tps: 23533.48111
>>>>>>> f7f36e10
 }
}
dps_results: {
 key: "TestFrost-AllItems-RevitalizingShadowspiritDiamond"
 value: {
<<<<<<< HEAD
  dps: 25383.32001
  tps: 23391.59616
=======
  dps: 25343.20291
  tps: 23385.03592
>>>>>>> f7f36e10
 }
}
dps_results: {
 key: "TestFrost-AllItems-RevitalizingSkyflareDiamond"
 value: {
<<<<<<< HEAD
  dps: 25026.83465
  tps: 23035.1108
=======
  dps: 24987.69274
  tps: 23029.52575
>>>>>>> f7f36e10
 }
}
dps_results: {
 key: "TestFrost-AllItems-RightEyeofRajh-56100"
 value: {
<<<<<<< HEAD
  dps: 25136.37228
  tps: 23333.05768
=======
  dps: 25087.78482
  tps: 23305.77838
>>>>>>> f7f36e10
 }
}
dps_results: {
 key: "TestFrost-AllItems-RightEyeofRajh-56431"
 value: {
<<<<<<< HEAD
  dps: 25312.71352
  tps: 23508.34501
=======
  dps: 25269.18883
  tps: 23491.63516
>>>>>>> f7f36e10
 }
}
dps_results: {
 key: "TestFrost-AllItems-RuneofRepulsion-40372"
 value: {
<<<<<<< HEAD
  dps: 24169.74676
  tps: 22377.75479
=======
  dps: 24172.01782
  tps: 22394.60003
>>>>>>> f7f36e10
 }
}
dps_results: {
 key: "TestFrost-AllItems-Schnottz'sMedallionofCommand-65805"
 value: {
<<<<<<< HEAD
  dps: 24497.58347
  tps: 22693.37905
=======
  dps: 24510.54765
  tps: 22718.31662
>>>>>>> f7f36e10
 }
}
dps_results: {
 key: "TestFrost-AllItems-SeaStar-55256"
 value: {
<<<<<<< HEAD
  dps: 24169.74676
  tps: 22377.75479
=======
  dps: 24172.01782
  tps: 22394.60003
>>>>>>> f7f36e10
 }
}
dps_results: {
 key: "TestFrost-AllItems-SeaStar-56290"
 value: {
<<<<<<< HEAD
  dps: 24169.74676
  tps: 22377.75479
=======
  dps: 24172.01782
  tps: 22394.60003
>>>>>>> f7f36e10
 }
}
dps_results: {
 key: "TestFrost-AllItems-SealofthePantheon-36993"
 value: {
<<<<<<< HEAD
  dps: 24195.04202
  tps: 22403.05005
=======
  dps: 24197.33253
  tps: 22419.91474
>>>>>>> f7f36e10
 }
}
dps_results: {
 key: "TestFrost-AllItems-Shadowmourne-49623"
 value: {
<<<<<<< HEAD
  dps: 25542.37568
  tps: 23540.07062
=======
  dps: 25502.16422
  tps: 23533.48111
>>>>>>> f7f36e10
 }
}
dps_results: {
 key: "TestFrost-AllItems-ShinyShardoftheGods"
 value: {
<<<<<<< HEAD
  dps: 24169.74676
  tps: 22377.75479
=======
  dps: 24172.01782
  tps: 22394.60003
>>>>>>> f7f36e10
 }
}
dps_results: {
 key: "TestFrost-AllItems-Shrine-CleansingPurifier-63838"
 value: {
<<<<<<< HEAD
  dps: 25283.34941
  tps: 23400.47048
=======
  dps: 25290.91998
  tps: 23405.64466
>>>>>>> f7f36e10
 }
}
dps_results: {
 key: "TestFrost-AllItems-Sindragosa'sFlawlessFang-50361"
 value: {
<<<<<<< HEAD
  dps: 24169.74676
  tps: 22377.75479
=======
  dps: 24172.01782
  tps: 22394.60003
>>>>>>> f7f36e10
 }
}
dps_results: {
 key: "TestFrost-AllItems-Skardyn'sGrace-56115"
 value: {
<<<<<<< HEAD
  dps: 24584.74831
  tps: 22778.36655
=======
  dps: 24598.1333
  tps: 22803.63072
>>>>>>> f7f36e10
 }
}
dps_results: {
 key: "TestFrost-AllItems-Skardyn'sGrace-56440"
 value: {
<<<<<<< HEAD
  dps: 24638.32443
  tps: 22831.332
=======
  dps: 24652.52406
  tps: 22856.71675
>>>>>>> f7f36e10
 }
}
dps_results: {
 key: "TestFrost-AllItems-SliverofPureIce-50339"
 value: {
<<<<<<< HEAD
  dps: 24169.74676
  tps: 22377.75479
=======
  dps: 24172.01782
  tps: 22394.60003
>>>>>>> f7f36e10
 }
}
dps_results: {
 key: "TestFrost-AllItems-SliverofPureIce-50346"
 value: {
<<<<<<< HEAD
  dps: 24169.74676
  tps: 22377.75479
=======
  dps: 24172.01782
  tps: 22394.60003
>>>>>>> f7f36e10
 }
}
dps_results: {
 key: "TestFrost-AllItems-Sorrowsong-55879"
 value: {
<<<<<<< HEAD
  dps: 24418.34224
  tps: 22626.35027
=======
  dps: 24420.04216
  tps: 22642.62437
>>>>>>> f7f36e10
 }
}
dps_results: {
 key: "TestFrost-AllItems-Sorrowsong-56400"
 value: {
<<<<<<< HEAD
  dps: 24450.89641
  tps: 22658.90444
=======
  dps: 24452.52154
  tps: 22675.10375
>>>>>>> f7f36e10
 }
}
dps_results: {
 key: "TestFrost-AllItems-Soul'sAnguish-66994"
 value: {
<<<<<<< HEAD
  dps: 24779.49421
  tps: 22988.13498
=======
  dps: 24735.65901
  tps: 22969.73047
>>>>>>> f7f36e10
 }
}
dps_results: {
 key: "TestFrost-AllItems-SoulCasket-58183"
 value: {
<<<<<<< HEAD
  dps: 24486.41005
  tps: 22694.41808
=======
  dps: 24487.95359
  tps: 22710.5358
>>>>>>> f7f36e10
 }
}
dps_results: {
 key: "TestFrost-AllItems-SoulPreserver-37111"
 value: {
<<<<<<< HEAD
  dps: 24169.74676
  tps: 22377.75479
=======
  dps: 24172.01782
  tps: 22394.60003
>>>>>>> f7f36e10
 }
}
dps_results: {
 key: "TestFrost-AllItems-SouloftheDead-40382"
 value: {
<<<<<<< HEAD
  dps: 24273.06572
  tps: 22476.26013
=======
  dps: 24277.11319
  tps: 22493.29427
>>>>>>> f7f36e10
 }
}
dps_results: {
 key: "TestFrost-AllItems-SparkofLife-37657"
 value: {
<<<<<<< HEAD
  dps: 24167.75209
  tps: 22346.09319
=======
  dps: 24002.52888
  tps: 22217.14604
>>>>>>> f7f36e10
 }
}
dps_results: {
 key: "TestFrost-AllItems-SphereofRedDragon'sBlood-37166"
 value: {
<<<<<<< HEAD
  dps: 24313.75995
  tps: 22518.88048
=======
  dps: 24326.88602
  tps: 22550.32075
>>>>>>> f7f36e10
 }
}
dps_results: {
 key: "TestFrost-AllItems-Stonemother'sKiss-61411"
 value: {
<<<<<<< HEAD
  dps: 24335.51363
  tps: 22531.92068
=======
  dps: 24326.33444
  tps: 22537.31913
>>>>>>> f7f36e10
 }
}
dps_results: {
 key: "TestFrost-AllItems-StumpofTime-62465"
 value: {
<<<<<<< HEAD
  dps: 24438.18745
  tps: 22648.0655
=======
  dps: 24390.41761
  tps: 22625.50729
>>>>>>> f7f36e10
 }
}
dps_results: {
 key: "TestFrost-AllItems-StumpofTime-62470"
 value: {
<<<<<<< HEAD
  dps: 24438.18745
  tps: 22648.0655
=======
  dps: 24390.41761
  tps: 22625.50729
>>>>>>> f7f36e10
 }
}
dps_results: {
 key: "TestFrost-AllItems-SwiftSkyflareDiamond"
 value: {
<<<<<<< HEAD
  dps: 25070.24664
  tps: 23078.52279
=======
  dps: 25031.07858
  tps: 23072.91159
>>>>>>> f7f36e10
 }
}
dps_results: {
 key: "TestFrost-AllItems-SwiftStarflareDiamond"
 value: {
<<<<<<< HEAD
  dps: 25061.97769
  tps: 23070.25384
=======
  dps: 25022.81461
  tps: 23064.64762
>>>>>>> f7f36e10
 }
}
dps_results: {
 key: "TestFrost-AllItems-SwiftWindfireDiamond"
 value: {
<<<<<<< HEAD
  dps: 25047.50703
  tps: 23055.78318
=======
  dps: 25008.35266
  tps: 23050.18568
>>>>>>> f7f36e10
 }
}
dps_results: {
 key: "TestFrost-AllItems-SymbioticWorm-59332"
 value: {
<<<<<<< HEAD
  dps: 24169.74676
  tps: 22377.75479
=======
  dps: 24172.01782
  tps: 22394.60003
>>>>>>> f7f36e10
 }
}
dps_results: {
 key: "TestFrost-AllItems-SymbioticWorm-65048"
 value: {
<<<<<<< HEAD
  dps: 24169.74676
  tps: 22377.75479
=======
  dps: 24172.01782
  tps: 22394.60003
>>>>>>> f7f36e10
 }
}
dps_results: {
 key: "TestFrost-AllItems-TalismanofSinisterOrder-65804"
 value: {
<<<<<<< HEAD
  dps: 24356.97035
  tps: 22564.97838
=======
  dps: 24358.05193
  tps: 22580.63414
>>>>>>> f7f36e10
 }
}
dps_results: {
 key: "TestFrost-AllItems-TalismanofTrollDivinity-37734"
 value: {
<<<<<<< HEAD
  dps: 24169.74676
  tps: 22377.75479
=======
  dps: 24172.01782
  tps: 22394.60003
>>>>>>> f7f36e10
 }
}
dps_results: {
 key: "TestFrost-AllItems-Tank-CommanderInsignia-63841"
 value: {
<<<<<<< HEAD
  dps: 25304.56982
  tps: 23390.00161
=======
  dps: 25232.80057
  tps: 23329.39447
>>>>>>> f7f36e10
 }
}
dps_results: {
 key: "TestFrost-AllItems-TearofBlood-55819"
 value: {
<<<<<<< HEAD
  dps: 24169.74676
  tps: 22377.75479
=======
  dps: 24172.01782
  tps: 22394.60003
>>>>>>> f7f36e10
 }
}
dps_results: {
 key: "TestFrost-AllItems-TearofBlood-56351"
 value: {
<<<<<<< HEAD
  dps: 24169.74676
  tps: 22377.75479
=======
  dps: 24172.01782
  tps: 22394.60003
>>>>>>> f7f36e10
 }
}
dps_results: {
 key: "TestFrost-AllItems-TearsoftheVanquished-47215"
 value: {
<<<<<<< HEAD
  dps: 24169.74676
  tps: 22377.75479
=======
  dps: 24172.01782
  tps: 22394.60003
>>>>>>> f7f36e10
 }
}
dps_results: {
 key: "TestFrost-AllItems-TendrilsofBurrowingDark-55810"
 value: {
<<<<<<< HEAD
  dps: 24381.84211
  tps: 22589.85014
=======
  dps: 24383.62589
  tps: 22606.2081
>>>>>>> f7f36e10
 }
}
dps_results: {
 key: "TestFrost-AllItems-TendrilsofBurrowingDark-56339"
 value: {
<<<<<<< HEAD
  dps: 24450.89641
  tps: 22658.90444
=======
  dps: 24452.52154
  tps: 22675.10375
>>>>>>> f7f36e10
 }
}
dps_results: {
 key: "TestFrost-AllItems-TheGeneral'sHeart-45507"
 value: {
<<<<<<< HEAD
  dps: 24169.74676
  tps: 22377.75479
=======
  dps: 24172.01782
  tps: 22394.60003
>>>>>>> f7f36e10
 }
}
dps_results: {
 key: "TestFrost-AllItems-Theralion'sMirror-59519"
 value: {
<<<<<<< HEAD
  dps: 24406.92354
  tps: 22614.93157
=======
  dps: 24407.75418
  tps: 22630.33639
>>>>>>> f7f36e10
 }
}
dps_results: {
 key: "TestFrost-AllItems-Theralion'sMirror-65105"
 value: {
<<<<<<< HEAD
  dps: 24448.93914
  tps: 22656.94717
=======
  dps: 24456.16712
  tps: 22678.74933
>>>>>>> f7f36e10
 }
}
dps_results: {
 key: "TestFrost-AllItems-Throngus'sFinger-56121"
 value: {
<<<<<<< HEAD
  dps: 24169.74676
  tps: 22377.75479
=======
  dps: 24172.01782
  tps: 22394.60003
>>>>>>> f7f36e10
 }
}
dps_results: {
 key: "TestFrost-AllItems-Throngus'sFinger-56449"
 value: {
<<<<<<< HEAD
  dps: 24169.74676
  tps: 22377.75479
=======
  dps: 24172.01782
  tps: 22394.60003
>>>>>>> f7f36e10
 }
}
dps_results: {
 key: "TestFrost-AllItems-ThunderingSkyflareDiamond"
 value: {
<<<<<<< HEAD
  dps: 25077.12928
  tps: 23058.24767
=======
  dps: 25116.88437
  tps: 23124.91602
>>>>>>> f7f36e10
 }
}
dps_results: {
 key: "TestFrost-AllItems-Tia'sGrace-55874"
 value: {
<<<<<<< HEAD
  dps: 24589.76152
  tps: 22787.06415
=======
  dps: 24606.44479
  tps: 22814.99575
>>>>>>> f7f36e10
 }
}
dps_results: {
 key: "TestFrost-AllItems-Tia'sGrace-56394"
 value: {
<<<<<<< HEAD
  dps: 24647.34648
  tps: 22842.81945
=======
  dps: 24655.88869
  tps: 22862.71051
>>>>>>> f7f36e10
 }
}
dps_results: {
 key: "TestFrost-AllItems-TinyAbominationinaJar-50351"
 value: {
<<<<<<< HEAD
  dps: 24684.65206
  tps: 22864.56529
=======
  dps: 24603.66867
  tps: 22787.89754
>>>>>>> f7f36e10
 }
}
dps_results: {
 key: "TestFrost-AllItems-TinyAbominationinaJar-50706"
 value: {
<<<<<<< HEAD
  dps: 24538.26466
  tps: 22726.87047
=======
  dps: 24511.89623
  tps: 22692.30034
>>>>>>> f7f36e10
 }
}
dps_results: {
 key: "TestFrost-AllItems-TirelessSkyflareDiamond"
 value: {
<<<<<<< HEAD
  dps: 25026.83465
  tps: 23035.1108
=======
  dps: 24987.69274
  tps: 23029.52575
>>>>>>> f7f36e10
 }
}
dps_results: {
 key: "TestFrost-AllItems-TirelessStarflareDiamond"
 value: {
<<<<<<< HEAD
  dps: 25026.83465
  tps: 23035.1108
=======
  dps: 24987.69274
  tps: 23029.52575
>>>>>>> f7f36e10
 }
}
dps_results: {
 key: "TestFrost-AllItems-TomeofArcanePhenomena-36972"
 value: {
<<<<<<< HEAD
  dps: 24122.47008
  tps: 22298.03462
=======
  dps: 24208.7239
  tps: 22391.06885
>>>>>>> f7f36e10
 }
}
dps_results: {
 key: "TestFrost-AllItems-TrenchantEarthshatterDiamond"
 value: {
<<<<<<< HEAD
  dps: 25026.83465
  tps: 23035.1108
=======
  dps: 24987.69274
  tps: 23029.52575
>>>>>>> f7f36e10
 }
}
dps_results: {
 key: "TestFrost-AllItems-TrenchantEarthsiegeDiamond"
 value: {
<<<<<<< HEAD
  dps: 25026.83465
  tps: 23035.1108
=======
  dps: 24987.69274
  tps: 23029.52575
>>>>>>> f7f36e10
 }
}
dps_results: {
 key: "TestFrost-AllItems-Tyrande'sFavoriteDoll-64645"
 value: {
<<<<<<< HEAD
  dps: 24261.43746
  tps: 22453.25845
=======
  dps: 24227.32201
  tps: 22433.33139
>>>>>>> f7f36e10
 }
}
dps_results: {
 key: "TestFrost-AllItems-UndeadSlayer'sBlessedArmor"
 value: {
<<<<<<< HEAD
  dps: 19166.37811
  tps: 17567.96472
=======
  dps: 19161.37511
  tps: 17594.99823
>>>>>>> f7f36e10
 }
}
dps_results: {
 key: "TestFrost-AllItems-UnheededWarning-59520"
 value: {
<<<<<<< HEAD
  dps: 24744.52093
  tps: 22935.4416
=======
  dps: 24761.41976
  tps: 22963.14701
>>>>>>> f7f36e10
 }
}
dps_results: {
 key: "TestFrost-AllItems-UnquenchableFlame-67101"
 value: {
<<<<<<< HEAD
  dps: 24169.74676
  tps: 22377.75479
=======
  dps: 24172.01782
  tps: 22394.60003
>>>>>>> f7f36e10
 }
}
dps_results: {
 key: "TestFrost-AllItems-UnsolvableRiddle-62468"
 value: {
<<<<<<< HEAD
  dps: 24728.89331
  tps: 22900.20782
=======
  dps: 24715.14312
  tps: 22901.70616
>>>>>>> f7f36e10
 }
}
dps_results: {
 key: "TestFrost-AllItems-UnsolvableRiddle-68709"
 value: {
<<<<<<< HEAD
  dps: 24728.89331
  tps: 22900.20782
=======
  dps: 24715.14312
  tps: 22901.70616
>>>>>>> f7f36e10
 }
}
dps_results: {
 key: "TestFrost-AllItems-Val'anyr,HammerofAncientKings-46017"
 value: {
<<<<<<< HEAD
  dps: 21072.16562
  tps: 19123.00078
=======
  dps: 21075.04697
  tps: 19128.76898
>>>>>>> f7f36e10
 }
}
dps_results: {
 key: "TestFrost-AllItems-VialofStolenMemories-59515"
 value: {
<<<<<<< HEAD
  dps: 24169.74676
  tps: 22377.75479
=======
  dps: 24172.01782
  tps: 22394.60003
>>>>>>> f7f36e10
 }
}
dps_results: {
 key: "TestFrost-AllItems-VialofStolenMemories-65109"
 value: {
<<<<<<< HEAD
  dps: 24169.74676
  tps: 22377.75479
=======
  dps: 24172.01782
  tps: 22394.60003
>>>>>>> f7f36e10
 }
}
dps_results: {
 key: "TestFrost-AllItems-ViciousGladiator'sBadgeofConquest-61033"
 value: {
<<<<<<< HEAD
  dps: 24410.38832
  tps: 22581.70283
=======
  dps: 24397.58648
  tps: 22584.14952
>>>>>>> f7f36e10
 }
}
dps_results: {
 key: "TestFrost-AllItems-ViciousGladiator'sBadgeofDominance-61035"
 value: {
<<<<<<< HEAD
  dps: 24169.74676
  tps: 22377.75479
=======
  dps: 24172.01782
  tps: 22394.60003
>>>>>>> f7f36e10
 }
}
dps_results: {
 key: "TestFrost-AllItems-ViciousGladiator'sBadgeofVictory-61034"
 value: {
<<<<<<< HEAD
  dps: 25285.5979
  tps: 23357.34926
=======
  dps: 25284.77807
  tps: 23374.50556
>>>>>>> f7f36e10
 }
}
dps_results: {
 key: "TestFrost-AllItems-ViciousGladiator'sEmblemofAccuracy-61027"
 value: {
<<<<<<< HEAD
  dps: 24407.00059
  tps: 22615.99859
=======
  dps: 24398.25565
  tps: 22632.5408
>>>>>>> f7f36e10
 }
}
dps_results: {
 key: "TestFrost-AllItems-ViciousGladiator'sEmblemofAlacrity-61028"
 value: {
<<<<<<< HEAD
  dps: 24594.68798
  tps: 22797.33548
=======
  dps: 24653.42961
  tps: 22864.22951
>>>>>>> f7f36e10
 }
}
dps_results: {
 key: "TestFrost-AllItems-ViciousGladiator'sEmblemofCruelty-61026"
 value: {
<<<<<<< HEAD
  dps: 24496.56201
  tps: 22678.13917
=======
  dps: 24504.41596
  tps: 22698.63652
>>>>>>> f7f36e10
 }
}
dps_results: {
 key: "TestFrost-AllItems-ViciousGladiator'sEmblemofProficiency-61030"
 value: {
<<<<<<< HEAD
  dps: 24211.98976
  tps: 22419.76125
=======
  dps: 24318.02821
  tps: 22543.74629
>>>>>>> f7f36e10
 }
}
dps_results: {
 key: "TestFrost-AllItems-ViciousGladiator'sEmblemofProwess-61029"
 value: {
<<<<<<< HEAD
  dps: 24505.15336
  tps: 22713.16139
=======
  dps: 24506.65384
  tps: 22729.23605
>>>>>>> f7f36e10
 }
}
dps_results: {
 key: "TestFrost-AllItems-ViciousGladiator'sEmblemofTenacity-61032"
 value: {
<<<<<<< HEAD
  dps: 24169.74676
  tps: 22377.75479
=======
  dps: 24172.01782
  tps: 22394.60003
>>>>>>> f7f36e10
 }
}
dps_results: {
 key: "TestFrost-AllItems-ViciousGladiator'sInsigniaofConquest-61047"
 value: {
<<<<<<< HEAD
  dps: 24400.63123
  tps: 22584.11595
=======
  dps: 24402.34883
  tps: 22600.96666
>>>>>>> f7f36e10
 }
}
dps_results: {
 key: "TestFrost-AllItems-ViciousGladiator'sInsigniaofDominance-61045"
 value: {
<<<<<<< HEAD
  dps: 24169.74676
  tps: 22377.75479
=======
  dps: 24172.01782
  tps: 22394.60003
>>>>>>> f7f36e10
 }
}
dps_results: {
 key: "TestFrost-AllItems-ViciousGladiator'sInsigniaofVictory-61046"
 value: {
<<<<<<< HEAD
  dps: 25258.71704
  tps: 23360.15977
=======
  dps: 25248.25488
  tps: 23377.53979
>>>>>>> f7f36e10
 }
}
dps_results: {
 key: "TestFrost-AllItems-WingedTalisman-37844"
 value: {
<<<<<<< HEAD
  dps: 24169.74676
  tps: 22377.75479
=======
  dps: 24172.01782
  tps: 22394.60003
>>>>>>> f7f36e10
 }
}
dps_results: {
 key: "TestFrost-AllItems-WitchingHourglass-55787"
 value: {
<<<<<<< HEAD
  dps: 24263.97943
  tps: 22449.40734
=======
  dps: 24286.66025
  tps: 22504.36863
>>>>>>> f7f36e10
 }
}
dps_results: {
 key: "TestFrost-AllItems-WitchingHourglass-56320"
 value: {
  dps: 24404.61081
  tps: 22547.44426
 }
}
dps_results: {
 key: "TestFrost-AllItems-World-QuellerFocus-63842"
 value: {
<<<<<<< HEAD
  dps: 24385.78807
  tps: 22593.7961
=======
  dps: 24387.56279
  tps: 22610.14499
>>>>>>> f7f36e10
 }
}
dps_results: {
 key: "TestFrost-AllItems-Za'brox'sLuckyTooth-63742"
 value: {
<<<<<<< HEAD
  dps: 24383.65771
  tps: 22591.66575
=======
  dps: 24383.77217
  tps: 22606.35438
>>>>>>> f7f36e10
 }
}
dps_results: {
 key: "TestFrost-AllItems-Za'brox'sLuckyTooth-63745"
 value: {
<<<<<<< HEAD
  dps: 24383.65771
  tps: 22591.66575
=======
  dps: 24383.77217
  tps: 22606.35438
>>>>>>> f7f36e10
 }
}
dps_results: {
 key: "TestFrost-Average-Default"
 value: {
<<<<<<< HEAD
  dps: 25594.25415
  tps: 23572.81927
=======
  dps: 25594.60636
  tps: 23576.09287
>>>>>>> f7f36e10
 }
}
dps_results: {
 key: "TestFrost-Settings-Human-p1-Basic-st-FullBuffs-LongMultiTarget"
 value: {
  dps: 57676.11508
  tps: 55769.58284
 }
}
dps_results: {
 key: "TestFrost-Settings-Human-p1-Basic-st-FullBuffs-LongSingleTarget"
 value: {
<<<<<<< HEAD
  dps: 25249.11555
  tps: 23278.72655
=======
  dps: 25282.34896
  tps: 23348.2619
>>>>>>> f7f36e10
 }
}
dps_results: {
 key: "TestFrost-Settings-Human-p1-Basic-st-FullBuffs-ShortSingleTarget"
 value: {
<<<<<<< HEAD
  dps: 34242.93955
  tps: 28701.94535
=======
  dps: 34113.01245
  tps: 28743.7051
>>>>>>> f7f36e10
 }
}
dps_results: {
 key: "TestFrost-Settings-Human-p1-Basic-st-NoBuffs-LongMultiTarget"
 value: {
  dps: 37919.618
  tps: 36469.62881
 }
}
dps_results: {
 key: "TestFrost-Settings-Human-p1-Basic-st-NoBuffs-LongSingleTarget"
 value: {
<<<<<<< HEAD
  dps: 17444.77554
  tps: 15957.47381
=======
  dps: 17374.89191
  tps: 15897.3472
>>>>>>> f7f36e10
 }
}
dps_results: {
 key: "TestFrost-Settings-Human-p1-Basic-st-NoBuffs-ShortSingleTarget"
 value: {
<<<<<<< HEAD
  dps: 21756.47708
  tps: 17597.44514
=======
  dps: 21711.28938
  tps: 17578.83158
>>>>>>> f7f36e10
 }
}
dps_results: {
 key: "TestFrost-Settings-Orc-p1-Basic-st-FullBuffs-LongMultiTarget"
 value: {
  dps: 57655.98387
  tps: 55773.19664
 }
}
dps_results: {
 key: "TestFrost-Settings-Orc-p1-Basic-st-FullBuffs-LongSingleTarget"
 value: {
<<<<<<< HEAD
  dps: 25542.37568
  tps: 23540.07062
=======
  dps: 25502.16422
  tps: 23533.48111
>>>>>>> f7f36e10
 }
}
dps_results: {
 key: "TestFrost-Settings-Orc-p1-Basic-st-FullBuffs-ShortSingleTarget"
 value: {
<<<<<<< HEAD
  dps: 34593.88052
  tps: 29174.59104
=======
  dps: 34445.77604
  tps: 29206.56977
>>>>>>> f7f36e10
 }
}
dps_results: {
 key: "TestFrost-Settings-Orc-p1-Basic-st-NoBuffs-LongMultiTarget"
 value: {
  dps: 38261.46413
  tps: 36757.35802
 }
}
dps_results: {
 key: "TestFrost-Settings-Orc-p1-Basic-st-NoBuffs-LongSingleTarget"
 value: {
<<<<<<< HEAD
  dps: 17544.94494
  tps: 16020.06756
=======
  dps: 17501.97129
  tps: 15974.26941
>>>>>>> f7f36e10
 }
}
dps_results: {
 key: "TestFrost-Settings-Orc-p1-Basic-st-NoBuffs-ShortSingleTarget"
 value: {
<<<<<<< HEAD
  dps: 22208.5072
  tps: 17867.18417
=======
  dps: 22130.74113
  tps: 17814.32727
>>>>>>> f7f36e10
 }
}
dps_results: {
 key: "TestFrost-SwitchInFrontOfTarget-Default"
 value: {
  dps: 24698.01871
  tps: 22854.23516
 }
}<|MERGE_RESOLUTION|>--- conflicted
+++ resolved
@@ -40,507 +40,297 @@
 dps_results: {
  key: "TestFrost-AllItems-AgileShadowspiritDiamond"
  value: {
-<<<<<<< HEAD
-  dps: 25408.48764
-  tps: 23414.38662
-=======
-  dps: 25375.2375
-  tps: 23414.62376
->>>>>>> f7f36e10
+  dps: 25371.28005
+  tps: 23413.50875
  }
 }
 dps_results: {
  key: "TestFrost-AllItems-Althor'sAbacus-50359"
  value: {
-<<<<<<< HEAD
-  dps: 24169.74676
-  tps: 22377.75479
-=======
-  dps: 24172.01782
-  tps: 22394.60003
->>>>>>> f7f36e10
+  dps: 24157.62338
+  tps: 22386.5988
  }
 }
 dps_results: {
  key: "TestFrost-AllItems-Althor'sAbacus-50366"
  value: {
-<<<<<<< HEAD
-  dps: 24169.74676
-  tps: 22377.75479
-=======
-  dps: 24172.01782
-  tps: 22394.60003
->>>>>>> f7f36e10
+  dps: 24157.62338
+  tps: 22386.5988
  }
 }
 dps_results: {
  key: "TestFrost-AllItems-Anhuur'sHymnal-55889"
  value: {
-<<<<<<< HEAD
-  dps: 24346.30814
-  tps: 22554.94891
-=======
-  dps: 24301.90993
-  tps: 22535.98139
->>>>>>> f7f36e10
+  dps: 24340.41965
+  tps: 22570.34321
  }
 }
 dps_results: {
  key: "TestFrost-AllItems-Anhuur'sHymnal-56407"
  value: {
-<<<<<<< HEAD
-  dps: 24420.65501
-  tps: 22630.21287
-=======
-  dps: 24381.22063
-  tps: 22615.73366
->>>>>>> f7f36e10
+  dps: 24394.80453
+  tps: 22625.28461
  }
 }
 dps_results: {
  key: "TestFrost-AllItems-AustereEarthsiegeDiamond"
  value: {
-<<<<<<< HEAD
-  dps: 25041.39903
-  tps: 23049.67518
-=======
-  dps: 25002.24834
-  tps: 23044.08136
->>>>>>> f7f36e10
+  dps: 25001.17258
+  tps: 23046.09975
  }
 }
 dps_results: {
  key: "TestFrost-AllItems-AustereShadowspiritDiamond"
  value: {
-<<<<<<< HEAD
-  dps: 25041.39903
-  tps: 23049.67518
-=======
-  dps: 25002.24834
-  tps: 23044.08136
->>>>>>> f7f36e10
+  dps: 25001.17258
+  tps: 23046.09975
  }
 }
 dps_results: {
  key: "TestFrost-AllItems-Bandit'sInsignia-40371"
  value: {
-<<<<<<< HEAD
-  dps: 24433.4308
-  tps: 22644.53959
-=======
-  dps: 24391.18667
-  tps: 22617.30987
->>>>>>> f7f36e10
+  dps: 24421.33605
+  tps: 22653.41222
  }
 }
 dps_results: {
  key: "TestFrost-AllItems-BaubleofTrueBlood-50354"
  value: {
-<<<<<<< HEAD
-  dps: 24169.74676
-  tps: 22377.75479
-=======
-  dps: 24172.01782
-  tps: 22394.60003
->>>>>>> f7f36e10
+  dps: 24157.62338
+  tps: 22386.5988
   hps: 84.91645
  }
 }
 dps_results: {
  key: "TestFrost-AllItems-BaubleofTrueBlood-50726"
  value: {
-<<<<<<< HEAD
-  dps: 24169.74676
-  tps: 22377.75479
-=======
-  dps: 24172.01782
-  tps: 22394.60003
->>>>>>> f7f36e10
+  dps: 24157.62338
+  tps: 22386.5988
   hps: 84.91645
  }
 }
 dps_results: {
  key: "TestFrost-AllItems-BeamingEarthsiegeDiamond"
  value: {
-<<<<<<< HEAD
-  dps: 25045.31928
-  tps: 23052.63275
-=======
-  dps: 25009.84076
-  tps: 23050.7111
->>>>>>> f7f36e10
+  dps: 25008.7207
+  tps: 23052.36389
  }
 }
 dps_results: {
  key: "TestFrost-AllItems-BedrockTalisman-58182"
  value: {
-<<<<<<< HEAD
-  dps: 24169.74676
-  tps: 22377.75479
-=======
-  dps: 24172.01782
-  tps: 22394.60003
->>>>>>> f7f36e10
+  dps: 24157.62338
+  tps: 22386.5988
  }
 }
 dps_results: {
  key: "TestFrost-AllItems-BellofEnragingResonance-59326"
  value: {
-<<<<<<< HEAD
-  dps: 24484.78761
-  tps: 22667.7144
-=======
-  dps: 24498.88402
-  tps: 22694.08064
->>>>>>> f7f36e10
+  dps: 24472.51456
+  tps: 22675.29311
  }
 }
 dps_results: {
  key: "TestFrost-AllItems-BellofEnragingResonance-65053"
  value: {
-<<<<<<< HEAD
-  dps: 24518.73543
-  tps: 22699.1125
-=======
-  dps: 24518.92129
-  tps: 22711.21117
->>>>>>> f7f36e10
+  dps: 24506.79599
+  tps: 22706.69121
  }
 }
 dps_results: {
  key: "TestFrost-AllItems-BindingPromise-67037"
  value: {
-<<<<<<< HEAD
-  dps: 24169.74676
-  tps: 22377.75479
-=======
-  dps: 24172.01782
-  tps: 22394.60003
->>>>>>> f7f36e10
+  dps: 24157.62338
+  tps: 22386.5988
  }
 }
 dps_results: {
  key: "TestFrost-AllItems-BlessedBattlegearofUndeadSlaying"
  value: {
-<<<<<<< HEAD
-  dps: 19889.89551
-  tps: 18237.53478
-=======
-  dps: 19943.85058
-  tps: 18288.59978
->>>>>>> f7f36e10
+  dps: 19891.56479
+  tps: 18242.15458
  }
 }
 dps_results: {
  key: "TestFrost-AllItems-BlessedGarboftheUndeadSlayer"
  value: {
-<<<<<<< HEAD
-  dps: 19125.14206
-  tps: 17535.7025
-=======
-  dps: 19110.64136
-  tps: 17541.86574
->>>>>>> f7f36e10
+  dps: 19079.34529
+  tps: 17521.93804
  }
 }
 dps_results: {
  key: "TestFrost-AllItems-BlessedRegaliaofUndeadCleansing"
  value: {
-<<<<<<< HEAD
-  dps: 18846.44655
-  tps: 17273.85491
-=======
-  dps: 18778.60187
-  tps: 17230.26191
->>>>>>> f7f36e10
+  dps: 18810.66396
+  tps: 17267.25956
  }
 }
 dps_results: {
  key: "TestFrost-AllItems-Blood-SoakedAleMug-63843"
  value: {
-<<<<<<< HEAD
-  dps: 24525.90546
-  tps: 22732.75029
-=======
-  dps: 24525.4858
-  tps: 22748.06801
->>>>>>> f7f36e10
+  dps: 24508.79388
+  tps: 22736.60609
  }
 }
 dps_results: {
  key: "TestFrost-AllItems-BloodofIsiset-55995"
  value: {
-<<<<<<< HEAD
-  dps: 24418.34224
-  tps: 22626.35027
-=======
-  dps: 24420.04216
-  tps: 22642.62437
->>>>>>> f7f36e10
+  dps: 24406.56131
+  tps: 22635.53672
  }
 }
 dps_results: {
  key: "TestFrost-AllItems-BloodofIsiset-56414"
  value: {
-<<<<<<< HEAD
-  dps: 24450.89641
-  tps: 22658.90444
-=======
-  dps: 24452.52154
-  tps: 22675.10375
->>>>>>> f7f36e10
+  dps: 24439.16033
+  tps: 22668.13574
  }
 }
 dps_results: {
  key: "TestFrost-AllItems-BloodthirstyGladiator'sBadgeofConquest-64687"
  value: {
-<<<<<<< HEAD
-  dps: 24443.17369
-  tps: 22606.68618
-=======
-  dps: 24449.4347
-  tps: 22632.35521
->>>>>>> f7f36e10
+  dps: 24426.22318
+  tps: 22612.10832
  }
 }
 dps_results: {
  key: "TestFrost-AllItems-BloodthirstyGladiator'sBadgeofDominance-64688"
  value: {
-<<<<<<< HEAD
-  dps: 24169.74676
-  tps: 22377.75479
-=======
-  dps: 24172.01782
-  tps: 22394.60003
->>>>>>> f7f36e10
+  dps: 24157.62338
+  tps: 22386.5988
  }
 }
 dps_results: {
  key: "TestFrost-AllItems-BloodthirstyGladiator'sBadgeofVictory-64689"
  value: {
-<<<<<<< HEAD
-  dps: 25226.50298
-  tps: 23305.47043
-=======
-  dps: 25225.84684
-  tps: 23322.61025
->>>>>>> f7f36e10
+  dps: 25207.22643
+  tps: 23315.5725
  }
 }
 dps_results: {
  key: "TestFrost-AllItems-BloodthirstyGladiator'sEmblemofCruelty-64740"
  value: {
-<<<<<<< HEAD
-  dps: 24472.00106
-  tps: 22656.92677
-=======
-  dps: 24482.29489
-  tps: 22678.77612
->>>>>>> f7f36e10
+  dps: 24459.21115
+  tps: 22663.98862
  }
 }
 dps_results: {
  key: "TestFrost-AllItems-BloodthirstyGladiator'sEmblemofMeditation-64741"
  value: {
-<<<<<<< HEAD
-  dps: 24169.74676
-  tps: 22377.75479
-=======
-  dps: 24172.01782
-  tps: 22394.60003
->>>>>>> f7f36e10
+  dps: 24157.62338
+  tps: 22386.5988
  }
 }
 dps_results: {
  key: "TestFrost-AllItems-BloodthirstyGladiator'sEmblemofTenacity-64742"
  value: {
-<<<<<<< HEAD
-  dps: 24169.74676
-  tps: 22377.75479
-=======
-  dps: 24172.01782
-  tps: 22394.60003
->>>>>>> f7f36e10
+  dps: 24157.62338
+  tps: 22386.5988
  }
 }
 dps_results: {
  key: "TestFrost-AllItems-BloodthirstyGladiator'sInsigniaofConquest-64761"
  value: {
-<<<<<<< HEAD
-  dps: 24381.94146
-  tps: 22564.53758
-=======
-  dps: 24385.81929
-  tps: 22581.64475
->>>>>>> f7f36e10
+  dps: 24367.30472
+  tps: 22570.59785
  }
 }
 dps_results: {
  key: "TestFrost-AllItems-BloodthirstyGladiator'sInsigniaofDominance-64762"
  value: {
-<<<<<<< HEAD
-  dps: 24169.74676
-  tps: 22377.75479
-=======
-  dps: 24172.01782
-  tps: 22394.60003
->>>>>>> f7f36e10
+  dps: 24157.62338
+  tps: 22386.5988
  }
 }
 dps_results: {
  key: "TestFrost-AllItems-BloodthirstyGladiator'sInsigniaofVictory-64763"
  value: {
-<<<<<<< HEAD
-  dps: 25209.49901
-  tps: 23299.44864
-=======
-  dps: 25209.06823
-  tps: 23309.97051
->>>>>>> f7f36e10
+  dps: 25195.99743
+  tps: 23308.49074
  }
 }
 dps_results: {
  key: "TestFrost-AllItems-BottledLightning-66879"
  value: {
-<<<<<<< HEAD
-  dps: 24315.55788
-  tps: 22509.71444
-=======
-  dps: 24313.8477
-  tps: 22522.60196
->>>>>>> f7f36e10
+  dps: 24300.85706
+  tps: 22515.981
  }
 }
 dps_results: {
  key: "TestFrost-AllItems-BracingEarthsiegeDiamond"
  value: {
-<<<<<<< HEAD
-  dps: 25026.83465
-  tps: 22574.40858
-=======
-  dps: 24987.69274
-  tps: 22568.93524
->>>>>>> f7f36e10
+  dps: 24986.61325
+  tps: 22570.90961
  }
 }
 dps_results: {
  key: "TestFrost-AllItems-BracingShadowspiritDiamond"
  value: {
-<<<<<<< HEAD
-  dps: 25026.83465
-  tps: 22574.40858
-=======
-  dps: 24987.69274
-  tps: 22568.93524
->>>>>>> f7f36e10
+  dps: 24986.61325
+  tps: 22570.90961
  }
 }
 dps_results: {
  key: "TestFrost-AllItems-Bryntroll,theBoneArbiter-50415"
  value: {
-<<<<<<< HEAD
-  dps: 25542.37568
-  tps: 23540.07062
-=======
-  dps: 25502.16422
-  tps: 23533.48111
->>>>>>> f7f36e10
+  dps: 25501.16127
+  tps: 23535.6248
  }
 }
 dps_results: {
  key: "TestFrost-AllItems-Bryntroll,theBoneArbiter-50709"
  value: {
-<<<<<<< HEAD
-  dps: 25542.37568
-  tps: 23540.07062
-=======
-  dps: 25502.16422
-  tps: 23533.48111
->>>>>>> f7f36e10
+  dps: 25501.16127
+  tps: 23535.6248
  }
 }
 dps_results: {
  key: "TestFrost-AllItems-BurningShadowspiritDiamond"
  value: {
-<<<<<<< HEAD
-  dps: 25383.32001
-  tps: 23391.59616
-=======
-  dps: 25343.20291
-  tps: 23385.03592
->>>>>>> f7f36e10
+  dps: 25342.29151
+  tps: 23387.21868
  }
 }
 dps_results: {
  key: "TestFrost-AllItems-ChaoticShadowspiritDiamond"
  value: {
-<<<<<<< HEAD
-  dps: 25433.27724
-  tps: 23438.70094
-=======
-  dps: 25401.99265
-  tps: 23440.58812
->>>>>>> f7f36e10
+  dps: 25395.67874
+  tps: 23437.43217
  }
 }
 dps_results: {
  key: "TestFrost-AllItems-ChaoticSkyflareDiamond"
  value: {
-<<<<<<< HEAD
-  dps: 25402.85596
-  tps: 23410.16943
-=======
-  dps: 25366.62205
-  tps: 23407.49239
->>>>>>> f7f36e10
+  dps: 25365.64837
+  tps: 23409.29156
  }
 }
 dps_results: {
  key: "TestFrost-AllItems-CoreofRipeness-58184"
  value: {
-<<<<<<< HEAD
-  dps: 24169.74676
-  tps: 22377.75479
-=======
-  dps: 24172.01782
-  tps: 22394.60003
->>>>>>> f7f36e10
+  dps: 24157.62338
+  tps: 22386.5988
  }
 }
 dps_results: {
  key: "TestFrost-AllItems-CorpseTongueCoin-50349"
  value: {
-<<<<<<< HEAD
-  dps: 24169.74676
-  tps: 22377.75479
-=======
-  dps: 24172.01782
-  tps: 22394.60003
->>>>>>> f7f36e10
+  dps: 24157.62338
+  tps: 22386.5988
  }
 }
 dps_results: {
  key: "TestFrost-AllItems-CorpseTongueCoin-50352"
  value: {
-<<<<<<< HEAD
-  dps: 24169.74676
-  tps: 22377.75479
-=======
-  dps: 24172.01782
-  tps: 22394.60003
->>>>>>> f7f36e10
+  dps: 24157.62338
+  tps: 22386.5988
  }
 }
 dps_results: {
  key: "TestFrost-AllItems-CorrodedSkeletonKey-50356"
  value: {
-<<<<<<< HEAD
-  dps: 24169.74676
-  tps: 22377.75479
-=======
-  dps: 24172.01782
-  tps: 22394.60003
->>>>>>> f7f36e10
+  dps: 24157.62338
+  tps: 22386.5988
   hps: 64
  }
 }
@@ -554,2559 +344,1493 @@
 dps_results: {
  key: "TestFrost-AllItems-CrushingWeight-65118"
  value: {
-<<<<<<< HEAD
-  dps: 26066.25429
-  tps: 24161.95265
-=======
-  dps: 26036.10343
-  tps: 24142.32876
->>>>>>> f7f36e10
+  dps: 25996.66096
+  tps: 24100.36304
  }
 }
 dps_results: {
  key: "TestFrost-AllItems-DarkmoonCard:Berserker!-42989"
  value: {
-<<<<<<< HEAD
-  dps: 24274.71762
-  tps: 22479.69131
-=======
-  dps: 24280.13972
-  tps: 22497.3832
->>>>>>> f7f36e10
+  dps: 24263.51983
+  tps: 22489.06195
  }
 }
 dps_results: {
  key: "TestFrost-AllItems-DarkmoonCard:Death-42990"
  value: {
-<<<<<<< HEAD
-  dps: 24337.3077
-  tps: 22536.47103
-=======
-  dps: 24289.30554
-  tps: 22502.53753
->>>>>>> f7f36e10
+  dps: 24328.52872
+  tps: 22548.26049
  }
 }
 dps_results: {
  key: "TestFrost-AllItems-DarkmoonCard:Earthquake-62048"
  value: {
-<<<<<<< HEAD
-  dps: 24169.74676
-  tps: 22377.75479
-=======
-  dps: 24172.01782
-  tps: 22394.60003
->>>>>>> f7f36e10
+  dps: 24157.62338
+  tps: 22386.5988
  }
 }
 dps_results: {
  key: "TestFrost-AllItems-DarkmoonCard:Greatness-44255"
  value: {
-<<<<<<< HEAD
-  dps: 24455.91836
-  tps: 22654.77942
-=======
-  dps: 24460.95008
-  tps: 22674.87446
->>>>>>> f7f36e10
+  dps: 24445.20285
+  tps: 22662.90009
  }
 }
 dps_results: {
  key: "TestFrost-AllItems-DarkmoonCard:Hurricane-62049"
  value: {
-<<<<<<< HEAD
-  dps: 25842.86744
-  tps: 23990.65037
-=======
-  dps: 25892.6621
-  tps: 24061.93011
->>>>>>> f7f36e10
+  dps: 25832.5298
+  tps: 24002.05884
  }
 }
 dps_results: {
  key: "TestFrost-AllItems-DarkmoonCard:Hurricane-62051"
  value: {
-<<<<<<< HEAD
-  dps: 25104.87806
-  tps: 23296.82777
-=======
-  dps: 25155.41753
-  tps: 23367.1519
->>>>>>> f7f36e10
+  dps: 25093.30546
+  tps: 23305.10693
  }
 }
 dps_results: {
  key: "TestFrost-AllItems-DarkmoonCard:Tsunami-62050"
  value: {
-<<<<<<< HEAD
-  dps: 24169.74676
-  tps: 22377.75479
-=======
-  dps: 24172.01782
-  tps: 22394.60003
->>>>>>> f7f36e10
+  dps: 24157.62338
+  tps: 22386.5988
  }
 }
 dps_results: {
  key: "TestFrost-AllItems-DarkmoonCard:Volcano-62047"
  value: {
-<<<<<<< HEAD
-  dps: 24530.01851
-  tps: 22738.02654
-=======
-  dps: 24526.41989
-  tps: 22749.00209
->>>>>>> f7f36e10
+  dps: 24518.35537
+  tps: 22747.33079
  }
 }
 dps_results: {
  key: "TestFrost-AllItems-Death'sChoice-47464"
  value: {
-<<<<<<< HEAD
-  dps: 24968.78048
-  tps: 23154.59324
-=======
-  dps: 24967.21999
-  tps: 23170.57611
->>>>>>> f7f36e10
+  dps: 24957.09431
+  tps: 23160.25143
  }
 }
 dps_results: {
  key: "TestFrost-AllItems-DeathKnight'sAnguish-38212"
  value: {
-<<<<<<< HEAD
-  dps: 24244.24032
-  tps: 22445.45501
-=======
-  dps: 24256.6367
-  tps: 22471.6502
->>>>>>> f7f36e10
+  dps: 24234.21443
+  tps: 22456.3965
  }
 }
 dps_results: {
  key: "TestFrost-AllItems-Deathbringer'sWill-50362"
  value: {
-<<<<<<< HEAD
-  dps: 24783.67787
-  tps: 22975.98459
-=======
-  dps: 24819.01335
-  tps: 23045.13456
->>>>>>> f7f36e10
+  dps: 24772.90783
+  tps: 22985.91156
  }
 }
 dps_results: {
  key: "TestFrost-AllItems-Deathbringer'sWill-50363"
  value: {
-<<<<<<< HEAD
-  dps: 25075.78619
-  tps: 23220.49364
-=======
-  dps: 25076.1366
-  tps: 23226.43447
->>>>>>> f7f36e10
+  dps: 25097.007
+  tps: 23242.38863
  }
 }
 dps_results: {
  key: "TestFrost-AllItems-Defender'sCode-40257"
  value: {
-<<<<<<< HEAD
-  dps: 24199.3115
-  tps: 22407.31953
-=======
-  dps: 24201.6063
-  tps: 22424.18851
->>>>>>> f7f36e10
+  dps: 24187.19419
+  tps: 22416.1696
  }
 }
 dps_results: {
  key: "TestFrost-AllItems-DestructiveShadowspiritDiamond"
  value: {
-<<<<<<< HEAD
-  dps: 25074.12557
-  tps: 23079.54928
-=======
-  dps: 25043.33802
-  tps: 23081.93349
->>>>>>> f7f36e10
+  dps: 25037.15821
+  tps: 23078.91163
  }
 }
 dps_results: {
  key: "TestFrost-AllItems-DestructiveSkyflareDiamond"
  value: {
-<<<<<<< HEAD
-  dps: 25048.22934
-  tps: 23055.5428
-=======
-  dps: 25014.87815
-  tps: 23055.74848
->>>>>>> f7f36e10
+  dps: 25011.63075
+  tps: 23055.27394
  }
 }
 dps_results: {
  key: "TestFrost-AllItems-DislodgedForeignObject-50348"
  value: {
-<<<<<<< HEAD
-  dps: 24285.94272
-  tps: 22480.37937
-=======
-  dps: 24269.88736
-  tps: 22464.23125
->>>>>>> f7f36e10
+  dps: 24256.75981
+  tps: 22448.97211
  }
 }
 dps_results: {
  key: "TestFrost-AllItems-DislodgedForeignObject-50353"
  value: {
-<<<<<<< HEAD
-  dps: 24182.56825
-  tps: 22370.75819
-=======
-  dps: 24265.49792
-  tps: 22462.81836
->>>>>>> f7f36e10
+  dps: 24187.6896
+  tps: 22377.66763
  }
 }
 dps_results: {
  key: "TestFrost-AllItems-EffulgentShadowspiritDiamond"
  value: {
-<<<<<<< HEAD
-  dps: 25026.83465
-  tps: 23035.1108
-=======
-  dps: 24987.69274
-  tps: 23029.52575
->>>>>>> f7f36e10
+  dps: 24986.61325
+  tps: 23031.54042
  }
 }
 dps_results: {
  key: "TestFrost-AllItems-EffulgentSkyflareDiamond"
  value: {
-<<<<<<< HEAD
-  dps: 25026.83465
-  tps: 23035.1108
-=======
-  dps: 24987.69274
-  tps: 23029.52575
->>>>>>> f7f36e10
+  dps: 24986.61325
+  tps: 23031.54042
  }
 }
 dps_results: {
  key: "TestFrost-AllItems-ElectrosparkHeartstarter-67118"
  value: {
-<<<<<<< HEAD
-  dps: 24169.74676
-  tps: 22377.75479
-=======
-  dps: 24172.01782
-  tps: 22394.60003
->>>>>>> f7f36e10
+  dps: 24157.62338
+  tps: 22386.5988
  }
 }
 dps_results: {
  key: "TestFrost-AllItems-EmberShadowspiritDiamond"
  value: {
-<<<<<<< HEAD
-  dps: 25026.83465
-  tps: 23035.1108
-=======
-  dps: 24987.69274
-  tps: 23029.52575
->>>>>>> f7f36e10
+  dps: 24986.61325
+  tps: 23031.54042
  }
 }
 dps_results: {
  key: "TestFrost-AllItems-EmberSkyflareDiamond"
  value: {
-<<<<<<< HEAD
-  dps: 25026.83465
-  tps: 23035.1108
-=======
-  dps: 24987.69274
-  tps: 23029.52575
->>>>>>> f7f36e10
+  dps: 24986.61325
+  tps: 23031.54042
  }
 }
 dps_results: {
  key: "TestFrost-AllItems-EnigmaticShadowspiritDiamond"
  value: {
-<<<<<<< HEAD
-  dps: 25074.12557
-  tps: 23079.54928
-=======
-  dps: 25043.33802
-  tps: 23081.93349
->>>>>>> f7f36e10
+  dps: 25037.15821
+  tps: 23078.91163
  }
 }
 dps_results: {
  key: "TestFrost-AllItems-EnigmaticSkyflareDiamond"
  value: {
-<<<<<<< HEAD
-  dps: 25045.31928
-  tps: 23052.63275
-=======
-  dps: 25009.84076
-  tps: 23050.7111
->>>>>>> f7f36e10
+  dps: 25008.7207
+  tps: 23052.36389
  }
 }
 dps_results: {
  key: "TestFrost-AllItems-EnigmaticStarflareDiamond"
  value: {
-<<<<<<< HEAD
-  dps: 25042.18128
-  tps: 23050.20459
-=======
-  dps: 25006.95248
-  tps: 23048.53266
->>>>>>> f7f36e10
+  dps: 25005.5827
+  tps: 23049.93573
  }
 }
 dps_results: {
  key: "TestFrost-AllItems-EphemeralSnowflake-50260"
  value: {
-<<<<<<< HEAD
-  dps: 24273.934
-  tps: 22468.95314
-=======
-  dps: 24383.50815
-  tps: 22566.19426
->>>>>>> f7f36e10
+  dps: 24270.30537
+  tps: 22468.92166
  }
 }
 dps_results: {
  key: "TestFrost-AllItems-EssenceofGossamer-37220"
  value: {
-<<<<<<< HEAD
-  dps: 24169.74676
-  tps: 22377.75479
-=======
-  dps: 24172.01782
-  tps: 22394.60003
->>>>>>> f7f36e10
+  dps: 24157.62338
+  tps: 22386.5988
  }
 }
 dps_results: {
  key: "TestFrost-AllItems-EssenceoftheCyclone-59473"
  value: {
-<<<<<<< HEAD
-  dps: 24660.66463
-  tps: 22845.33557
-=======
-  dps: 24651.53707
-  tps: 22849.42077
->>>>>>> f7f36e10
+  dps: 24644.46512
+  tps: 22848.98782
  }
 }
 dps_results: {
  key: "TestFrost-AllItems-EssenceoftheCyclone-65140"
  value: {
-<<<<<<< HEAD
-  dps: 24740.94769
-  tps: 22922.89081
-=======
-  dps: 24758.7412
-  tps: 22951.70367
->>>>>>> f7f36e10
+  dps: 24732.59247
+  tps: 22931.70502
  }
 }
 dps_results: {
  key: "TestFrost-AllItems-EternalEarthsiegeDiamond"
  value: {
-<<<<<<< HEAD
-  dps: 25026.83465
-  tps: 23035.1108
-=======
-  dps: 24987.69274
-  tps: 23029.52575
->>>>>>> f7f36e10
+  dps: 24986.61325
+  tps: 23031.54042
  }
 }
 dps_results: {
  key: "TestFrost-AllItems-EternalShadowspiritDiamond"
  value: {
-<<<<<<< HEAD
-  dps: 25026.83465
-  tps: 23035.1108
-=======
-  dps: 24987.69274
-  tps: 23029.52575
->>>>>>> f7f36e10
+  dps: 24986.61325
+  tps: 23031.54042
  }
 }
 dps_results: {
  key: "TestFrost-AllItems-ExtractofNecromanticPower-40373"
  value: {
-<<<<<<< HEAD
-  dps: 24326.96592
-  tps: 22530.10173
-=======
-  dps: 24316.24261
-  tps: 22528.81435
->>>>>>> f7f36e10
+  dps: 24318.90858
+  tps: 22542.61283
  }
 }
 dps_results: {
  key: "TestFrost-AllItems-EyeoftheBroodmother-45308"
  value: {
-<<<<<<< HEAD
-  dps: 24267.85358
-  tps: 22471.11041
-=======
-  dps: 24271.90105
-  tps: 22488.14455
->>>>>>> f7f36e10
+  dps: 24256.65579
+  tps: 22480.48105
  }
 }
 dps_results: {
  key: "TestFrost-AllItems-FallofMortality-59500"
  value: {
-<<<<<<< HEAD
-  dps: 24169.74676
-  tps: 22377.75479
-=======
-  dps: 24172.01782
-  tps: 22394.60003
->>>>>>> f7f36e10
+  dps: 24157.62338
+  tps: 22386.5988
  }
 }
 dps_results: {
  key: "TestFrost-AllItems-FallofMortality-65124"
  value: {
-<<<<<<< HEAD
-  dps: 24169.74676
-  tps: 22377.75479
-=======
-  dps: 24172.01782
-  tps: 22394.60003
->>>>>>> f7f36e10
+  dps: 24157.62338
+  tps: 22386.5988
  }
 }
 dps_results: {
  key: "TestFrost-AllItems-Figurine-DemonPanther-52199"
  value: {
-<<<<<<< HEAD
-  dps: 24666.02461
-  tps: 22834.8812
-=======
-  dps: 24643.20697
-  tps: 22842.02807
->>>>>>> f7f36e10
+  dps: 24640.60517
+  tps: 22831.34766
  }
 }
 dps_results: {
  key: "TestFrost-AllItems-Figurine-DreamOwl-52354"
  value: {
-<<<<<<< HEAD
-  dps: 24169.74676
-  tps: 22377.75479
-=======
-  dps: 24172.01782
-  tps: 22394.60003
->>>>>>> f7f36e10
+  dps: 24157.62338
+  tps: 22386.5988
  }
 }
 dps_results: {
  key: "TestFrost-AllItems-Figurine-EarthenGuardian-52352"
  value: {
-<<<<<<< HEAD
-  dps: 24169.74676
-  tps: 22377.75479
-=======
-  dps: 24172.01782
-  tps: 22394.60003
->>>>>>> f7f36e10
+  dps: 24157.62338
+  tps: 22386.5988
  }
 }
 dps_results: {
  key: "TestFrost-AllItems-Figurine-JeweledSerpent-52353"
  value: {
-<<<<<<< HEAD
-  dps: 24169.74676
-  tps: 22377.75479
-=======
-  dps: 24172.01782
-  tps: 22394.60003
->>>>>>> f7f36e10
+  dps: 24157.62338
+  tps: 22386.5988
  }
 }
 dps_results: {
  key: "TestFrost-AllItems-Figurine-KingofBoars-52351"
  value: {
-<<<<<<< HEAD
-  dps: 25452.37057
-  tps: 23539.40305
-=======
-  dps: 25451.26482
-  tps: 23555.8919
->>>>>>> f7f36e10
+  dps: 25433.96766
+  tps: 23549.85306
  }
 }
 dps_results: {
  key: "TestFrost-AllItems-Figurine-SapphireOwl-42413"
  value: {
-<<<<<<< HEAD
-  dps: 24169.74676
-  tps: 22377.75479
-=======
-  dps: 24172.01782
-  tps: 22394.60003
->>>>>>> f7f36e10
+  dps: 24157.62338
+  tps: 22386.5988
  }
 }
 dps_results: {
  key: "TestFrost-AllItems-FleetShadowspiritDiamond"
  value: {
-<<<<<<< HEAD
-  dps: 25081.15595
-  tps: 23089.43209
-=======
-  dps: 25042.11234
-  tps: 23083.94536
->>>>>>> f7f36e10
+  dps: 25040.98526
+  tps: 23085.91242
  }
 }
 dps_results: {
  key: "TestFrost-AllItems-FluidDeath-58181"
  value: {
-<<<<<<< HEAD
-  dps: 24657.19006
-  tps: 22852.70657
-=======
-  dps: 24642.80519
-  tps: 22861.44195
->>>>>>> f7f36e10
+  dps: 24623.31645
+  tps: 22838.49532
  }
 }
 dps_results: {
  key: "TestFrost-AllItems-ForethoughtTalisman-40258"
  value: {
-<<<<<<< HEAD
-  dps: 24169.74676
-  tps: 22377.75479
-=======
-  dps: 24172.01782
-  tps: 22394.60003
->>>>>>> f7f36e10
+  dps: 24157.62338
+  tps: 22386.5988
  }
 }
 dps_results: {
  key: "TestFrost-AllItems-ForgeEmber-37660"
  value: {
-<<<<<<< HEAD
-  dps: 24246.32932
-  tps: 22450.3917
-=======
-  dps: 24252.63723
-  tps: 22469.68628
->>>>>>> f7f36e10
+  dps: 24234.73258
+  tps: 22459.76233
  }
 }
 dps_results: {
  key: "TestFrost-AllItems-ForlornShadowspiritDiamond"
  value: {
-<<<<<<< HEAD
-  dps: 25026.83465
-  tps: 23035.1108
-=======
-  dps: 24987.69274
-  tps: 23029.52575
->>>>>>> f7f36e10
+  dps: 24986.61325
+  tps: 23031.54042
  }
 }
 dps_results: {
  key: "TestFrost-AllItems-ForlornSkyflareDiamond"
  value: {
-<<<<<<< HEAD
-  dps: 25026.83465
-  tps: 23035.1108
-=======
-  dps: 24987.69274
-  tps: 23029.52575
->>>>>>> f7f36e10
+  dps: 24986.61325
+  tps: 23031.54042
  }
 }
 dps_results: {
  key: "TestFrost-AllItems-ForlornStarflareDiamond"
  value: {
-<<<<<<< HEAD
-  dps: 25026.83465
-  tps: 23035.1108
-=======
-  dps: 24987.69274
-  tps: 23029.52575
->>>>>>> f7f36e10
+  dps: 24986.61325
+  tps: 23031.54042
  }
 }
 dps_results: {
  key: "TestFrost-AllItems-FuryofAngerforge-59461"
  value: {
-<<<<<<< HEAD
-  dps: 28072.13754
-  tps: 26100.47407
-=======
-  dps: 28106.09533
-  tps: 26136.1206
->>>>>>> f7f36e10
+  dps: 28067.37112
+  tps: 26116.7417
  }
 }
 dps_results: {
  key: "TestFrost-AllItems-FuryoftheFiveFlights-40431"
  value: {
-<<<<<<< HEAD
-  dps: 24497.71553
-  tps: 22705.72356
-=======
-  dps: 24500.25469
-  tps: 22722.8369
->>>>>>> f7f36e10
+  dps: 24485.6607
+  tps: 22714.63612
  }
 }
 dps_results: {
  key: "TestFrost-AllItems-FuturesightRune-38763"
  value: {
-<<<<<<< HEAD
-  dps: 24169.74676
-  tps: 22377.75479
-=======
-  dps: 24172.01782
-  tps: 22394.60003
->>>>>>> f7f36e10
+  dps: 24157.62338
+  tps: 22386.5988
  }
 }
 dps_results: {
  key: "TestFrost-AllItems-GaleofShadows-56138"
  value: {
-<<<<<<< HEAD
-  dps: 24452.42308
-  tps: 22638.8544
-=======
-  dps: 24389.85784
-  tps: 22577.31885
->>>>>>> f7f36e10
+  dps: 24437.0124
+  tps: 22615.48906
  }
 }
 dps_results: {
  key: "TestFrost-AllItems-GaleofShadows-56462"
  value: {
-<<<<<<< HEAD
-  dps: 24550.47748
-  tps: 22717.18381
-=======
-  dps: 24569.76379
-  tps: 22759.72957
->>>>>>> f7f36e10
+  dps: 24523.61629
+  tps: 22692.35356
  }
 }
 dps_results: {
  key: "TestFrost-AllItems-GearDetector-61462"
  value: {
-<<<<<<< HEAD
-  dps: 24464.21021
-  tps: 22625.1041
-=======
-  dps: 24489.92085
-  tps: 22662.79665
->>>>>>> f7f36e10
+  dps: 24486.08612
+  tps: 22644.57258
  }
 }
 dps_results: {
  key: "TestFrost-AllItems-GlowingTwilightScale-54573"
  value: {
-<<<<<<< HEAD
-  dps: 24169.74676
-  tps: 22377.75479
-=======
-  dps: 24172.01782
-  tps: 22394.60003
->>>>>>> f7f36e10
+  dps: 24157.62338
+  tps: 22386.5988
  }
 }
 dps_results: {
  key: "TestFrost-AllItems-GlowingTwilightScale-54589"
  value: {
-<<<<<<< HEAD
-  dps: 24169.74676
-  tps: 22377.75479
-=======
-  dps: 24172.01782
-  tps: 22394.60003
->>>>>>> f7f36e10
+  dps: 24157.62338
+  tps: 22386.5988
  }
 }
 dps_results: {
  key: "TestFrost-AllItems-GnomishLightningGenerator-41121"
  value: {
-<<<<<<< HEAD
-  dps: 24388.95219
-  tps: 22575.98129
-=======
-  dps: 24358.96314
-  tps: 22558.59313
->>>>>>> f7f36e10
+  dps: 24377.91552
+  tps: 22585.51305
  }
 }
 dps_results: {
  key: "TestFrost-AllItems-GraceoftheHerald-55266"
  value: {
-<<<<<<< HEAD
-  dps: 24388.41776
-  tps: 22583.79805
-=======
-  dps: 24408.06296
-  tps: 22617.54874
->>>>>>> f7f36e10
+  dps: 24372.1285
+  tps: 22589.41713
  }
 }
 dps_results: {
  key: "TestFrost-AllItems-GraceoftheHerald-56295"
  value: {
-<<<<<<< HEAD
-  dps: 24483.28315
-  tps: 22668.03564
-=======
-  dps: 24508.23953
-  tps: 22704.5431
->>>>>>> f7f36e10
+  dps: 24467.87519
+  tps: 22674.53698
  }
 }
 dps_results: {
  key: "TestFrost-AllItems-HarmlightToken-63839"
  value: {
-<<<<<<< HEAD
-  dps: 24274.35104
-  tps: 22482.35907
-=======
-  dps: 24277.47452
-  tps: 22500.05673
->>>>>>> f7f36e10
+  dps: 24262.062
+  tps: 22491.03741
  }
 }
 dps_results: {
  key: "TestFrost-AllItems-Harrison'sInsigniaofPanache-65803"
  value: {
-<<<<<<< HEAD
-  dps: 25049.67702
-  tps: 23211.71795
-=======
-  dps: 25053.69388
-  tps: 23230.62314
->>>>>>> f7f36e10
+  dps: 25036.4711
+  tps: 23220.04709
  }
 }
 dps_results: {
  key: "TestFrost-AllItems-HeartofIgnacious-59514"
  value: {
-<<<<<<< HEAD
-  dps: 24527.80974
-  tps: 22714.09307
-=======
-  dps: 24479.25573
-  tps: 22684.21895
->>>>>>> f7f36e10
+  dps: 24495.08172
+  tps: 22705.54858
  }
 }
 dps_results: {
  key: "TestFrost-AllItems-HeartofIgnacious-65110"
  value: {
-<<<<<<< HEAD
-  dps: 24637.96835
-  tps: 22822.71651
-=======
-  dps: 24636.41219
-  tps: 22847.35646
->>>>>>> f7f36e10
+  dps: 24613.7095
+  tps: 22817.61339
  }
 }
 dps_results: {
  key: "TestFrost-AllItems-HeartofRage-65072"
  value: {
-<<<<<<< HEAD
-  dps: 25717.22331
-  tps: 23679.91209
-=======
-  dps: 25772.49601
-  tps: 23772.68682
->>>>>>> f7f36e10
+  dps: 25688.06747
+  tps: 23690.11406
  }
 }
 dps_results: {
  key: "TestFrost-AllItems-HeartofSolace-55868"
  value: {
-<<<<<<< HEAD
-  dps: 24452.42308
-  tps: 22638.8544
-=======
-  dps: 24389.85784
-  tps: 22577.31885
->>>>>>> f7f36e10
+  dps: 24437.0124
+  tps: 22615.48906
  }
 }
 dps_results: {
  key: "TestFrost-AllItems-HeartofSolace-56393"
  value: {
-<<<<<<< HEAD
-  dps: 25688.23171
-  tps: 23685.61334
-=======
-  dps: 25707.95231
-  tps: 23721.70556
->>>>>>> f7f36e10
+  dps: 25660.97064
+  tps: 23660.26159
  }
 }
 dps_results: {
  key: "TestFrost-AllItems-HeartofThunder-55845"
  value: {
-<<<<<<< HEAD
-  dps: 24169.74676
-  tps: 22377.75479
-=======
-  dps: 24172.01782
-  tps: 22394.60003
->>>>>>> f7f36e10
+  dps: 24157.62338
+  tps: 22386.5988
  }
 }
 dps_results: {
  key: "TestFrost-AllItems-HeartofThunder-56370"
  value: {
-<<<<<<< HEAD
-  dps: 24169.74676
-  tps: 22377.75479
-=======
-  dps: 24172.01782
-  tps: 22394.60003
->>>>>>> f7f36e10
+  dps: 24157.62338
+  tps: 22386.5988
  }
 }
 dps_results: {
  key: "TestFrost-AllItems-HeartoftheVile-66969"
  value: {
-<<<<<<< HEAD
-  dps: 24410.77502
-  tps: 22598.75854
-=======
-  dps: 24432.62619
-  tps: 22631.66169
->>>>>>> f7f36e10
+  dps: 24392.4221
+  tps: 22600.60988
  }
 }
 dps_results: {
  key: "TestFrost-AllItems-IllustrationoftheDragonSoul-40432"
  value: {
-<<<<<<< HEAD
-  dps: 24169.74676
-  tps: 22377.75479
-=======
-  dps: 24172.01782
-  tps: 22394.60003
->>>>>>> f7f36e10
+  dps: 24157.62338
+  tps: 22386.5988
  }
 }
 dps_results: {
  key: "TestFrost-AllItems-ImpassiveShadowspiritDiamond"
  value: {
-<<<<<<< HEAD
-  dps: 25074.12557
-  tps: 23079.54928
-=======
-  dps: 25043.33802
-  tps: 23081.93349
->>>>>>> f7f36e10
+  dps: 25037.15821
+  tps: 23078.91163
  }
 }
 dps_results: {
  key: "TestFrost-AllItems-ImpassiveSkyflareDiamond"
  value: {
-<<<<<<< HEAD
-  dps: 25045.31928
-  tps: 23052.63275
-=======
-  dps: 25009.84076
-  tps: 23050.7111
->>>>>>> f7f36e10
+  dps: 25008.7207
+  tps: 23052.36389
  }
 }
 dps_results: {
  key: "TestFrost-AllItems-ImpassiveStarflareDiamond"
  value: {
-<<<<<<< HEAD
-  dps: 25042.18128
-  tps: 23050.20459
-=======
-  dps: 25006.95248
-  tps: 23048.53266
->>>>>>> f7f36e10
+  dps: 25005.5827
+  tps: 23049.93573
  }
 }
 dps_results: {
  key: "TestFrost-AllItems-ImpatienceofYouth-62464"
  value: {
-<<<<<<< HEAD
-  dps: 25615.91779
-  tps: 23687.66915
-=======
-  dps: 25614.38739
-  tps: 23704.11489
->>>>>>> f7f36e10
+  dps: 25596.72726
+  tps: 23698.32761
  }
 }
 dps_results: {
  key: "TestFrost-AllItems-ImpatienceofYouth-62469"
  value: {
-<<<<<<< HEAD
-  dps: 25615.91779
-  tps: 23687.66915
-=======
-  dps: 25614.38739
-  tps: 23704.11489
->>>>>>> f7f36e10
+  dps: 25596.72726
+  tps: 23698.32761
  }
 }
 dps_results: {
  key: "TestFrost-AllItems-ImpetuousQuery-55881"
  value: {
-<<<<<<< HEAD
-  dps: 24418.34224
-  tps: 22626.35027
-=======
-  dps: 24420.04216
-  tps: 22642.62437
->>>>>>> f7f36e10
+  dps: 24406.56131
+  tps: 22635.53672
  }
 }
 dps_results: {
  key: "TestFrost-AllItems-ImpetuousQuery-56406"
  value: {
-<<<<<<< HEAD
-  dps: 24450.89641
-  tps: 22658.90444
-=======
-  dps: 24452.52154
-  tps: 22675.10375
->>>>>>> f7f36e10
+  dps: 24439.16033
+  tps: 22668.13574
  }
 }
 dps_results: {
  key: "TestFrost-AllItems-IncisorFragment-37723"
  value: {
-<<<<<<< HEAD
-  dps: 24498.12175
-  tps: 22706.12979
-=======
-  dps: 24500.73016
-  tps: 22723.31237
->>>>>>> f7f36e10
+  dps: 24486.30296
+  tps: 22715.27837
  }
 }
 dps_results: {
  key: "TestFrost-AllItems-InsightfulEarthsiegeDiamond"
  value: {
-<<<<<<< HEAD
-  dps: 25026.83465
-  tps: 23035.1108
-=======
-  dps: 24987.69274
-  tps: 23029.52575
->>>>>>> f7f36e10
+  dps: 24986.61325
+  tps: 23031.54042
  }
 }
 dps_results: {
  key: "TestFrost-AllItems-InsigniaofDiplomacy-61433"
  value: {
-<<<<<<< HEAD
-  dps: 24169.74676
-  tps: 22377.75479
-=======
-  dps: 24172.01782
-  tps: 22394.60003
->>>>>>> f7f36e10
+  dps: 24157.62338
+  tps: 22386.5988
  }
 }
 dps_results: {
  key: "TestFrost-AllItems-InsigniaoftheEarthenLord-61429"
  value: {
-<<<<<<< HEAD
-  dps: 24361.12582
-  tps: 22569.13385
-=======
-  dps: 24362.9572
-  tps: 22585.5394
->>>>>>> f7f36e10
+  dps: 24349.26607
+  tps: 22578.24149
  }
 }
 dps_results: {
  key: "TestFrost-AllItems-InvigoratingEarthsiegeDiamond"
  value: {
-<<<<<<< HEAD
-  dps: 25070.24664
-  tps: 23078.52279
+  dps: 25030.0102
+  tps: 23074.93736
   hps: 55.9538
-=======
-  dps: 25031.07858
-  tps: 23072.91159
-  hps: 55.56791
->>>>>>> f7f36e10
  }
 }
 dps_results: {
  key: "TestFrost-AllItems-JarofAncientRemedies-59354"
  value: {
-<<<<<<< HEAD
-  dps: 24169.74676
-  tps: 22377.75479
-=======
-  dps: 24172.01782
-  tps: 22394.60003
->>>>>>> f7f36e10
+  dps: 24157.62338
+  tps: 22386.5988
  }
 }
 dps_results: {
  key: "TestFrost-AllItems-JarofAncientRemedies-65029"
  value: {
-<<<<<<< HEAD
-  dps: 24169.74676
-  tps: 22377.75479
-=======
-  dps: 24172.01782
-  tps: 22394.60003
->>>>>>> f7f36e10
+  dps: 24157.62338
+  tps: 22386.5988
  }
 }
 dps_results: {
  key: "TestFrost-AllItems-JujuofNimbleness-63840"
  value: {
-<<<<<<< HEAD
-  dps: 24525.90546
-  tps: 22732.75029
-=======
-  dps: 24525.4858
-  tps: 22748.06801
->>>>>>> f7f36e10
+  dps: 24508.79388
+  tps: 22736.60609
  }
 }
 dps_results: {
  key: "TestFrost-AllItems-KeytotheEndlessChamber-55795"
  value: {
-<<<<<<< HEAD
-  dps: 24434.04572
-  tps: 22621.87939
-=======
-  dps: 24489.62535
-  tps: 22693.09716
->>>>>>> f7f36e10
+  dps: 24433.01318
+  tps: 22640.41266
  }
 }
 dps_results: {
  key: "TestFrost-AllItems-KeytotheEndlessChamber-56328"
  value: {
-<<<<<<< HEAD
-  dps: 24630.66384
-  tps: 22816.51302
-=======
-  dps: 24602.95924
-  tps: 22811.59155
->>>>>>> f7f36e10
+  dps: 24603.3294
+  tps: 22810.1008
  }
 }
 dps_results: {
  key: "TestFrost-AllItems-KvaldirBattleStandard-59685"
  value: {
-<<<<<<< HEAD
-  dps: 24602.9332
-  tps: 22801.66217
-=======
-  dps: 24658.11335
-  tps: 22866.67601
->>>>>>> f7f36e10
+  dps: 24580.85519
+  tps: 22777.83562
  }
 }
 dps_results: {
  key: "TestFrost-AllItems-KvaldirBattleStandard-59689"
  value: {
-<<<<<<< HEAD
-  dps: 24602.9332
-  tps: 22801.66217
-=======
-  dps: 24658.11335
-  tps: 22866.67601
->>>>>>> f7f36e10
+  dps: 24580.85519
+  tps: 22777.83562
  }
 }
 dps_results: {
  key: "TestFrost-AllItems-LadyLa-La'sSingingShell-67152"
  value: {
-<<<<<<< HEAD
-  dps: 24410.22946
-  tps: 22593.87987
-=======
-  dps: 24363.04506
-  tps: 22565.92889
->>>>>>> f7f36e10
+  dps: 24408.75033
+  tps: 22593.3
  }
 }
 dps_results: {
  key: "TestFrost-AllItems-LastWord-50179"
  value: {
-<<<<<<< HEAD
-  dps: 25542.37568
-  tps: 23540.07062
-=======
-  dps: 25502.16422
-  tps: 23533.48111
->>>>>>> f7f36e10
+  dps: 25501.16127
+  tps: 23535.6248
  }
 }
 dps_results: {
  key: "TestFrost-AllItems-LastWord-50708"
  value: {
-<<<<<<< HEAD
-  dps: 25542.37568
-  tps: 23540.07062
-=======
-  dps: 25502.16422
-  tps: 23533.48111
->>>>>>> f7f36e10
+  dps: 25501.16127
+  tps: 23535.6248
  }
 }
 dps_results: {
  key: "TestFrost-AllItems-Lavanthor'sTalisman-37872"
  value: {
-<<<<<<< HEAD
-  dps: 24169.74676
-  tps: 22377.75479
-=======
-  dps: 24172.01782
-  tps: 22394.60003
->>>>>>> f7f36e10
+  dps: 24157.62338
+  tps: 22386.5988
  }
 }
 dps_results: {
  key: "TestFrost-AllItems-LeadenDespair-55816"
  value: {
-<<<<<<< HEAD
-  dps: 24169.74676
-  tps: 22377.75479
-=======
-  dps: 24172.01782
-  tps: 22394.60003
->>>>>>> f7f36e10
+  dps: 24157.62338
+  tps: 22386.5988
  }
 }
 dps_results: {
  key: "TestFrost-AllItems-LeadenDespair-56347"
  value: {
-<<<<<<< HEAD
-  dps: 24169.74676
-  tps: 22377.75479
-=======
-  dps: 24172.01782
-  tps: 22394.60003
->>>>>>> f7f36e10
+  dps: 24157.62338
+  tps: 22386.5988
  }
 }
 dps_results: {
  key: "TestFrost-AllItems-LeftEyeofRajh-56102"
  value: {
-<<<<<<< HEAD
-  dps: 24391.98615
-  tps: 22591.22256
-=======
-  dps: 24384.83117
-  tps: 22602.45126
->>>>>>> f7f36e10
+  dps: 24372.80033
+  tps: 22592.97896
  }
 }
 dps_results: {
  key: "TestFrost-AllItems-LeftEyeofRajh-56427"
  value: {
-<<<<<<< HEAD
-  dps: 24365.27404
-  tps: 22564.54477
-=======
-  dps: 24432.52591
-  tps: 22640.52058
->>>>>>> f7f36e10
+  dps: 24336.99193
+  tps: 22554.21827
  }
 }
 dps_results: {
  key: "TestFrost-AllItems-MagmaPlatedBattlegear"
  value: {
-<<<<<<< HEAD
-  dps: 24816.1507
-  tps: 22851.03657
-=======
-  dps: 24743.34099
-  tps: 22795.94319
->>>>>>> f7f36e10
+  dps: 24796.51152
+  tps: 22869.06955
  }
 }
 dps_results: {
  key: "TestFrost-AllItems-MagnetiteMirror-55814"
  value: {
-<<<<<<< HEAD
-  dps: 24891.3318
-  tps: 23086.75171
-=======
-  dps: 24775.14867
-  tps: 22998.41575
->>>>>>> f7f36e10
+  dps: 24863.03273
+  tps: 23081.82395
  }
 }
 dps_results: {
  key: "TestFrost-AllItems-MagnetiteMirror-56345"
  value: {
-<<<<<<< HEAD
-  dps: 25003.60119
-  tps: 23202.54685
-=======
-  dps: 25075.46855
-  tps: 23294.41107
->>>>>>> f7f36e10
+  dps: 24973.81533
+  tps: 23191.61112
  }
 }
 dps_results: {
  key: "TestFrost-AllItems-MajesticDragonFigurine-40430"
  value: {
-<<<<<<< HEAD
-  dps: 24169.74676
-  tps: 22377.75479
-=======
-  dps: 24172.01782
-  tps: 22394.60003
->>>>>>> f7f36e10
+  dps: 24157.62338
+  tps: 22386.5988
  }
 }
 dps_results: {
  key: "TestFrost-AllItems-MandalaofStirringPatterns-62467"
  value: {
-<<<<<<< HEAD
-  dps: 24169.74676
-  tps: 22377.75479
-=======
-  dps: 24172.01782
-  tps: 22394.60003
->>>>>>> f7f36e10
+  dps: 24157.62338
+  tps: 22386.5988
  }
 }
 dps_results: {
  key: "TestFrost-AllItems-MandalaofStirringPatterns-62472"
  value: {
-<<<<<<< HEAD
-  dps: 24169.74676
-  tps: 22377.75479
-=======
-  dps: 24172.01782
-  tps: 22394.60003
->>>>>>> f7f36e10
+  dps: 24157.62338
+  tps: 22386.5988
  }
 }
 dps_results: {
  key: "TestFrost-AllItems-MarkofKhardros-56132"
  value: {
-<<<<<<< HEAD
-  dps: 25163.21127
-  tps: 23321.71627
-=======
-  dps: 25163.46203
-  tps: 23336.87952
->>>>>>> f7f36e10
+  dps: 25148.68691
+  tps: 23328.77064
  }
 }
 dps_results: {
  key: "TestFrost-AllItems-MarkofKhardros-56458"
  value: {
-<<<<<<< HEAD
-  dps: 25294.4792
-  tps: 23446.50166
-=======
-  dps: 25294.45422
-  tps: 23461.43348
->>>>>>> f7f36e10
+  dps: 25279.62989
+  tps: 23453.31113
  }
 }
 dps_results: {
  key: "TestFrost-AllItems-MeteoriteWhetstone-37390"
  value: {
-<<<<<<< HEAD
-  dps: 24398.61857
-  tps: 22562.91468
-=======
-  dps: 24275.96104
-  tps: 22418.53876
->>>>>>> f7f36e10
+  dps: 24418.09479
+  tps: 22580.42379
  }
 }
 dps_results: {
  key: "TestFrost-AllItems-MightoftheOcean-55251"
  value: {
-<<<<<<< HEAD
-  dps: 24694.08472
-  tps: 22902.34694
-=======
-  dps: 24717.40952
-  tps: 22947.58353
->>>>>>> f7f36e10
+  dps: 24691.19882
+  tps: 22920.64692
  }
 }
 dps_results: {
  key: "TestFrost-AllItems-MightoftheOcean-56285"
  value: {
-<<<<<<< HEAD
-  dps: 25230.20921
-  tps: 23439.76708
-=======
-  dps: 25193.02647
-  tps: 23427.5395
->>>>>>> f7f36e10
+  dps: 25197.96863
+  tps: 23428.44872
  }
 }
 dps_results: {
  key: "TestFrost-AllItems-MirrorofBrokenImages-62466"
  value: {
-<<<<<<< HEAD
-  dps: 24486.41005
-  tps: 22694.41808
-=======
-  dps: 24487.95359
-  tps: 22710.5358
->>>>>>> f7f36e10
+  dps: 24474.72289
+  tps: 22703.6983
  }
 }
 dps_results: {
  key: "TestFrost-AllItems-MirrorofBrokenImages-62471"
  value: {
-<<<<<<< HEAD
-  dps: 24486.41005
-  tps: 22694.41808
-=======
-  dps: 24487.95359
-  tps: 22710.5358
->>>>>>> f7f36e10
+  dps: 24474.72289
+  tps: 22703.6983
  }
 }
 dps_results: {
  key: "TestFrost-AllItems-MoonwellChalice-70142"
  value: {
-<<<<<<< HEAD
-  dps: 24527.27681
-  tps: 22735.28484
-=======
-  dps: 24528.99994
-  tps: 22751.58214
->>>>>>> f7f36e10
+  dps: 24516.41034
+  tps: 22745.38575
  }
 }
 dps_results: {
  key: "TestFrost-AllItems-NevermeltingIceCrystal-50259"
  value: {
-<<<<<<< HEAD
-  dps: 24344.55586
-  tps: 22523.99209
-=======
-  dps: 24342.04904
-  tps: 22538.16854
->>>>>>> f7f36e10
+  dps: 24326.03514
+  tps: 22527.40377
  }
 }
 dps_results: {
  key: "TestFrost-AllItems-OfferingofSacrifice-37638"
  value: {
-<<<<<<< HEAD
-  dps: 24188.87689
-  tps: 22396.88492
-=======
-  dps: 24191.16331
-  tps: 22413.74552
->>>>>>> f7f36e10
+  dps: 24176.75744
+  tps: 22405.73285
  }
 }
 dps_results: {
  key: "TestFrost-AllItems-Oremantle'sFavor-61448"
  value: {
-<<<<<<< HEAD
-  dps: 24990.88008
-  tps: 23132.99066
-=======
-  dps: 24978.68707
-  tps: 23136.2289
->>>>>>> f7f36e10
+  dps: 24975.52297
+  tps: 23140.06142
  }
 }
 dps_results: {
  key: "TestFrost-AllItems-PersistentEarthshatterDiamond"
  value: {
-<<<<<<< HEAD
-  dps: 25061.97769
-  tps: 23070.25384
-=======
-  dps: 25022.81461
-  tps: 23064.64762
->>>>>>> f7f36e10
+  dps: 25021.74411
+  tps: 23066.67128
  }
 }
 dps_results: {
  key: "TestFrost-AllItems-PersistentEarthsiegeDiamond"
  value: {
-<<<<<<< HEAD
-  dps: 25070.24664
-  tps: 23078.52279
-=======
-  dps: 25031.07858
-  tps: 23072.91159
->>>>>>> f7f36e10
+  dps: 25030.0102
+  tps: 23074.93736
  }
 }
 dps_results: {
  key: "TestFrost-AllItems-PetrifiedScarab-21685"
  value: {
-<<<<<<< HEAD
-  dps: 24169.74676
-  tps: 22377.75479
-=======
-  dps: 24172.01782
-  tps: 22394.60003
->>>>>>> f7f36e10
+  dps: 24157.62338
+  tps: 22386.5988
  }
 }
 dps_results: {
  key: "TestFrost-AllItems-PetrifiedTwilightScale-54571"
  value: {
-<<<<<<< HEAD
-  dps: 24249.11939
-  tps: 22457.12742
-=======
-  dps: 24251.45418
-  tps: 22474.03639
->>>>>>> f7f36e10
+  dps: 24237.01231
+  tps: 22465.98772
  }
 }
 dps_results: {
  key: "TestFrost-AllItems-PetrifiedTwilightScale-54591"
  value: {
-<<<<<<< HEAD
-  dps: 24259.34531
-  tps: 22467.35334
-=======
-  dps: 24261.68831
-  tps: 22484.27052
->>>>>>> f7f36e10
+  dps: 24247.24033
+  tps: 22476.21574
  }
 }
 dps_results: {
  key: "TestFrost-AllItems-PorcelainCrab-55237"
  value: {
-<<<<<<< HEAD
-  dps: 24358.0367
-  tps: 22566.04474
-=======
-  dps: 24357.15134
-  tps: 22579.73354
->>>>>>> f7f36e10
+  dps: 24345.29224
+  tps: 22574.26766
  }
 }
 dps_results: {
  key: "TestFrost-AllItems-PorcelainCrab-56280"
  value: {
-<<<<<<< HEAD
-  dps: 24517.3728
-  tps: 22725.38083
-=======
-  dps: 24521.05489
-  tps: 22743.6371
->>>>>>> f7f36e10
+  dps: 24509.0829
+  tps: 22738.05832
  }
 }
 dps_results: {
  key: "TestFrost-AllItems-PowerfulEarthshatterDiamond"
  value: {
-<<<<<<< HEAD
-  dps: 25026.83465
-  tps: 23035.1108
-=======
-  dps: 24987.69274
-  tps: 23029.52575
->>>>>>> f7f36e10
+  dps: 24986.61325
+  tps: 23031.54042
  }
 }
 dps_results: {
  key: "TestFrost-AllItems-PowerfulEarthsiegeDiamond"
  value: {
-<<<<<<< HEAD
-  dps: 25026.83465
-  tps: 23035.1108
-=======
-  dps: 24987.69274
-  tps: 23029.52575
->>>>>>> f7f36e10
+  dps: 24986.61325
+  tps: 23031.54042
  }
 }
 dps_results: {
  key: "TestFrost-AllItems-PowerfulShadowspiritDiamond"
  value: {
-<<<<<<< HEAD
-  dps: 25026.83465
-  tps: 23035.1108
-=======
-  dps: 24987.69274
-  tps: 23029.52575
->>>>>>> f7f36e10
+  dps: 24986.61325
+  tps: 23031.54042
  }
 }
 dps_results: {
  key: "TestFrost-AllItems-Prestor'sTalismanofMachination-59441"
  value: {
-<<<<<<< HEAD
-  dps: 24883.12265
-  tps: 23024.51225
-=======
-  dps: 24914.75511
-  tps: 23070.72114
->>>>>>> f7f36e10
+  dps: 24894.48417
+  tps: 23041.06065
  }
 }
 dps_results: {
  key: "TestFrost-AllItems-Prestor'sTalismanofMachination-65026"
  value: {
-<<<<<<< HEAD
-  dps: 25017.85353
-  tps: 23155.51819
-=======
-  dps: 25039.02473
-  tps: 23172.04204
->>>>>>> f7f36e10
+  dps: 25010.12163
+  tps: 23148.60393
  }
 }
 dps_results: {
  key: "TestFrost-AllItems-PurifiedShardoftheGods"
  value: {
-<<<<<<< HEAD
-  dps: 24169.74676
-  tps: 22377.75479
-=======
-  dps: 24172.01782
-  tps: 22394.60003
->>>>>>> f7f36e10
+  dps: 24157.62338
+  tps: 22386.5988
  }
 }
 dps_results: {
  key: "TestFrost-AllItems-Rainsong-55854"
  value: {
-<<<<<<< HEAD
-  dps: 24169.74676
-  tps: 22377.75479
-=======
-  dps: 24172.01782
-  tps: 22394.60003
->>>>>>> f7f36e10
+  dps: 24157.62338
+  tps: 22386.5988
  }
 }
 dps_results: {
  key: "TestFrost-AllItems-Rainsong-56377"
  value: {
-<<<<<<< HEAD
-  dps: 24169.74676
-  tps: 22377.75479
-=======
-  dps: 24172.01782
-  tps: 22394.60003
->>>>>>> f7f36e10
+  dps: 24157.62338
+  tps: 22386.5988
  }
 }
 dps_results: {
  key: "TestFrost-AllItems-ReignoftheDead-47316"
  value: {
-<<<<<<< HEAD
-  dps: 24185.97924
-  tps: 22395.69254
-=======
-  dps: 24172.43706
-  tps: 22397.55151
->>>>>>> f7f36e10
+  dps: 24174.22225
+  tps: 22404.90293
  }
 }
 dps_results: {
  key: "TestFrost-AllItems-ReignoftheDead-47477"
  value: {
-<<<<<<< HEAD
-  dps: 24187.28088
-  tps: 22396.99417
-=======
-  dps: 24173.73869
-  tps: 22398.85314
->>>>>>> f7f36e10
+  dps: 24175.52389
+  tps: 22406.20456
  }
 }
 dps_results: {
  key: "TestFrost-AllItems-RelentlessEarthsiegeDiamond"
  value: {
-<<<<<<< HEAD
-  dps: 25393.73762
-  tps: 23401.76093
-=======
-  dps: 25357.76841
-  tps: 23399.34859
->>>>>>> f7f36e10
+  dps: 25356.53003
+  tps: 23400.88306
  }
 }
 dps_results: {
  key: "TestFrost-AllItems-ReverberatingShadowspiritDiamond"
  value: {
-<<<<<<< HEAD
-  dps: 25542.37568
-  tps: 23540.07062
-=======
-  dps: 25502.16422
-  tps: 23533.48111
->>>>>>> f7f36e10
+  dps: 25501.16127
+  tps: 23535.6248
  }
 }
 dps_results: {
  key: "TestFrost-AllItems-RevitalizingShadowspiritDiamond"
  value: {
-<<<<<<< HEAD
-  dps: 25383.32001
-  tps: 23391.59616
-=======
-  dps: 25343.20291
-  tps: 23385.03592
->>>>>>> f7f36e10
+  dps: 25342.29151
+  tps: 23387.21868
  }
 }
 dps_results: {
  key: "TestFrost-AllItems-RevitalizingSkyflareDiamond"
  value: {
-<<<<<<< HEAD
-  dps: 25026.83465
-  tps: 23035.1108
-=======
-  dps: 24987.69274
-  tps: 23029.52575
->>>>>>> f7f36e10
+  dps: 24986.61325
+  tps: 23031.54042
  }
 }
 dps_results: {
  key: "TestFrost-AllItems-RightEyeofRajh-56100"
  value: {
-<<<<<<< HEAD
-  dps: 25136.37228
-  tps: 23333.05768
-=======
-  dps: 25087.78482
-  tps: 23305.77838
->>>>>>> f7f36e10
+  dps: 25130.97465
+  tps: 23349.99569
  }
 }
 dps_results: {
  key: "TestFrost-AllItems-RightEyeofRajh-56431"
  value: {
-<<<<<<< HEAD
-  dps: 25312.71352
-  tps: 23508.34501
-=======
-  dps: 25269.18883
-  tps: 23491.63516
->>>>>>> f7f36e10
+  dps: 25290.14048
+  tps: 23501.05348
  }
 }
 dps_results: {
  key: "TestFrost-AllItems-RuneofRepulsion-40372"
  value: {
-<<<<<<< HEAD
-  dps: 24169.74676
-  tps: 22377.75479
-=======
-  dps: 24172.01782
-  tps: 22394.60003
->>>>>>> f7f36e10
+  dps: 24157.62338
+  tps: 22386.5988
  }
 }
 dps_results: {
  key: "TestFrost-AllItems-Schnottz'sMedallionofCommand-65805"
  value: {
-<<<<<<< HEAD
-  dps: 24497.58347
-  tps: 22693.37905
-=======
-  dps: 24510.54765
-  tps: 22718.31662
->>>>>>> f7f36e10
+  dps: 24482.69062
+  tps: 22698.69046
  }
 }
 dps_results: {
  key: "TestFrost-AllItems-SeaStar-55256"
  value: {
-<<<<<<< HEAD
-  dps: 24169.74676
-  tps: 22377.75479
-=======
-  dps: 24172.01782
-  tps: 22394.60003
->>>>>>> f7f36e10
+  dps: 24157.62338
+  tps: 22386.5988
  }
 }
 dps_results: {
  key: "TestFrost-AllItems-SeaStar-56290"
  value: {
-<<<<<<< HEAD
-  dps: 24169.74676
-  tps: 22377.75479
-=======
-  dps: 24172.01782
-  tps: 22394.60003
->>>>>>> f7f36e10
+  dps: 24157.62338
+  tps: 22386.5988
  }
 }
 dps_results: {
  key: "TestFrost-AllItems-SealofthePantheon-36993"
  value: {
-<<<<<<< HEAD
-  dps: 24195.04202
-  tps: 22403.05005
-=======
-  dps: 24197.33253
-  tps: 22419.91474
->>>>>>> f7f36e10
+  dps: 24182.96817
+  tps: 22411.94358
  }
 }
 dps_results: {
  key: "TestFrost-AllItems-Shadowmourne-49623"
  value: {
-<<<<<<< HEAD
-  dps: 25542.37568
-  tps: 23540.07062
-=======
-  dps: 25502.16422
-  tps: 23533.48111
->>>>>>> f7f36e10
+  dps: 25501.16127
+  tps: 23535.6248
  }
 }
 dps_results: {
  key: "TestFrost-AllItems-ShinyShardoftheGods"
  value: {
-<<<<<<< HEAD
-  dps: 24169.74676
-  tps: 22377.75479
-=======
-  dps: 24172.01782
-  tps: 22394.60003
->>>>>>> f7f36e10
+  dps: 24157.62338
+  tps: 22386.5988
  }
 }
 dps_results: {
  key: "TestFrost-AllItems-Shrine-CleansingPurifier-63838"
  value: {
-<<<<<<< HEAD
-  dps: 25283.34941
-  tps: 23400.47048
-=======
-  dps: 25290.91998
-  tps: 23405.64466
->>>>>>> f7f36e10
+  dps: 25234.81291
+  tps: 23348.14353
  }
 }
 dps_results: {
  key: "TestFrost-AllItems-Sindragosa'sFlawlessFang-50361"
  value: {
-<<<<<<< HEAD
-  dps: 24169.74676
-  tps: 22377.75479
-=======
-  dps: 24172.01782
-  tps: 22394.60003
->>>>>>> f7f36e10
+  dps: 24157.62338
+  tps: 22386.5988
  }
 }
 dps_results: {
  key: "TestFrost-AllItems-Skardyn'sGrace-56115"
  value: {
-<<<<<<< HEAD
-  dps: 24584.74831
-  tps: 22778.36655
-=======
-  dps: 24598.1333
-  tps: 22803.63072
->>>>>>> f7f36e10
+  dps: 24572.54567
+  tps: 22786.36817
  }
 }
 dps_results: {
  key: "TestFrost-AllItems-Skardyn'sGrace-56440"
  value: {
-<<<<<<< HEAD
-  dps: 24638.32443
-  tps: 22831.332
-=======
-  dps: 24652.52406
-  tps: 22856.71675
->>>>>>> f7f36e10
+  dps: 24626.568
+  tps: 22839.47859
  }
 }
 dps_results: {
  key: "TestFrost-AllItems-SliverofPureIce-50339"
  value: {
-<<<<<<< HEAD
-  dps: 24169.74676
-  tps: 22377.75479
-=======
-  dps: 24172.01782
-  tps: 22394.60003
->>>>>>> f7f36e10
+  dps: 24157.62338
+  tps: 22386.5988
  }
 }
 dps_results: {
  key: "TestFrost-AllItems-SliverofPureIce-50346"
  value: {
-<<<<<<< HEAD
-  dps: 24169.74676
-  tps: 22377.75479
-=======
-  dps: 24172.01782
-  tps: 22394.60003
->>>>>>> f7f36e10
+  dps: 24157.62338
+  tps: 22386.5988
  }
 }
 dps_results: {
  key: "TestFrost-AllItems-Sorrowsong-55879"
  value: {
-<<<<<<< HEAD
-  dps: 24418.34224
-  tps: 22626.35027
-=======
-  dps: 24420.04216
-  tps: 22642.62437
->>>>>>> f7f36e10
+  dps: 24406.56131
+  tps: 22635.53672
  }
 }
 dps_results: {
  key: "TestFrost-AllItems-Sorrowsong-56400"
  value: {
-<<<<<<< HEAD
-  dps: 24450.89641
-  tps: 22658.90444
-=======
-  dps: 24452.52154
-  tps: 22675.10375
->>>>>>> f7f36e10
+  dps: 24439.16033
+  tps: 22668.13574
  }
 }
 dps_results: {
  key: "TestFrost-AllItems-Soul'sAnguish-66994"
  value: {
-<<<<<<< HEAD
-  dps: 24779.49421
-  tps: 22988.13498
-=======
-  dps: 24735.65901
-  tps: 22969.73047
->>>>>>> f7f36e10
+  dps: 24769.96024
+  tps: 22999.8838
  }
 }
 dps_results: {
  key: "TestFrost-AllItems-SoulCasket-58183"
  value: {
-<<<<<<< HEAD
-  dps: 24486.41005
-  tps: 22694.41808
-=======
-  dps: 24487.95359
-  tps: 22710.5358
->>>>>>> f7f36e10
+  dps: 24474.72289
+  tps: 22703.6983
  }
 }
 dps_results: {
  key: "TestFrost-AllItems-SoulPreserver-37111"
  value: {
-<<<<<<< HEAD
-  dps: 24169.74676
-  tps: 22377.75479
-=======
-  dps: 24172.01782
-  tps: 22394.60003
->>>>>>> f7f36e10
+  dps: 24157.62338
+  tps: 22386.5988
  }
 }
 dps_results: {
  key: "TestFrost-AllItems-SouloftheDead-40382"
  value: {
-<<<<<<< HEAD
-  dps: 24273.06572
-  tps: 22476.26013
-=======
-  dps: 24277.11319
-  tps: 22493.29427
->>>>>>> f7f36e10
+  dps: 24261.86793
+  tps: 22485.63077
  }
 }
 dps_results: {
  key: "TestFrost-AllItems-SparkofLife-37657"
  value: {
-<<<<<<< HEAD
-  dps: 24167.75209
-  tps: 22346.09319
-=======
-  dps: 24002.52888
-  tps: 22217.14604
->>>>>>> f7f36e10
+  dps: 24133.601
+  tps: 22340.25054
  }
 }
 dps_results: {
  key: "TestFrost-AllItems-SphereofRedDragon'sBlood-37166"
  value: {
-<<<<<<< HEAD
-  dps: 24313.75995
-  tps: 22518.88048
-=======
-  dps: 24326.88602
-  tps: 22550.32075
->>>>>>> f7f36e10
+  dps: 24308.49683
+  tps: 22534.66435
  }
 }
 dps_results: {
  key: "TestFrost-AllItems-Stonemother'sKiss-61411"
  value: {
-<<<<<<< HEAD
-  dps: 24335.51363
-  tps: 22531.92068
-=======
-  dps: 24326.33444
-  tps: 22537.31913
->>>>>>> f7f36e10
+  dps: 24323.32283
+  tps: 22540.69727
  }
 }
 dps_results: {
  key: "TestFrost-AllItems-StumpofTime-62465"
  value: {
-<<<<<<< HEAD
-  dps: 24438.18745
-  tps: 22648.0655
-=======
-  dps: 24390.41761
-  tps: 22625.50729
->>>>>>> f7f36e10
+  dps: 24403.84747
+  tps: 22634.36575
  }
 }
 dps_results: {
  key: "TestFrost-AllItems-StumpofTime-62470"
  value: {
-<<<<<<< HEAD
-  dps: 24438.18745
-  tps: 22648.0655
-=======
-  dps: 24390.41761
-  tps: 22625.50729
->>>>>>> f7f36e10
+  dps: 24403.84747
+  tps: 22634.36575
  }
 }
 dps_results: {
  key: "TestFrost-AllItems-SwiftSkyflareDiamond"
  value: {
-<<<<<<< HEAD
-  dps: 25070.24664
-  tps: 23078.52279
-=======
-  dps: 25031.07858
-  tps: 23072.91159
->>>>>>> f7f36e10
+  dps: 25030.0102
+  tps: 23074.93736
  }
 }
 dps_results: {
  key: "TestFrost-AllItems-SwiftStarflareDiamond"
  value: {
-<<<<<<< HEAD
-  dps: 25061.97769
-  tps: 23070.25384
-=======
-  dps: 25022.81461
-  tps: 23064.64762
->>>>>>> f7f36e10
+  dps: 25021.74411
+  tps: 23066.67128
  }
 }
 dps_results: {
  key: "TestFrost-AllItems-SwiftWindfireDiamond"
  value: {
-<<<<<<< HEAD
-  dps: 25047.50703
-  tps: 23055.78318
-=======
-  dps: 25008.35266
-  tps: 23050.18568
->>>>>>> f7f36e10
+  dps: 25007.27847
+  tps: 23052.20563
  }
 }
 dps_results: {
  key: "TestFrost-AllItems-SymbioticWorm-59332"
  value: {
-<<<<<<< HEAD
-  dps: 24169.74676
-  tps: 22377.75479
-=======
-  dps: 24172.01782
-  tps: 22394.60003
->>>>>>> f7f36e10
+  dps: 24157.62338
+  tps: 22386.5988
  }
 }
 dps_results: {
  key: "TestFrost-AllItems-SymbioticWorm-65048"
  value: {
-<<<<<<< HEAD
-  dps: 24169.74676
-  tps: 22377.75479
-=======
-  dps: 24172.01782
-  tps: 22394.60003
->>>>>>> f7f36e10
+  dps: 24157.62338
+  tps: 22386.5988
  }
 }
 dps_results: {
  key: "TestFrost-AllItems-TalismanofSinisterOrder-65804"
  value: {
-<<<<<<< HEAD
-  dps: 24356.97035
-  tps: 22564.97838
-=======
-  dps: 24358.05193
-  tps: 22580.63414
->>>>>>> f7f36e10
+  dps: 24345.78254
+  tps: 22574.75796
  }
 }
 dps_results: {
  key: "TestFrost-AllItems-TalismanofTrollDivinity-37734"
  value: {
-<<<<<<< HEAD
-  dps: 24169.74676
-  tps: 22377.75479
-=======
-  dps: 24172.01782
-  tps: 22394.60003
->>>>>>> f7f36e10
+  dps: 24157.62338
+  tps: 22386.5988
  }
 }
 dps_results: {
  key: "TestFrost-AllItems-Tank-CommanderInsignia-63841"
  value: {
-<<<<<<< HEAD
-  dps: 25304.56982
-  tps: 23390.00161
-=======
-  dps: 25232.80057
-  tps: 23329.39447
->>>>>>> f7f36e10
+  dps: 25283.46702
+  tps: 23367.53585
  }
 }
 dps_results: {
  key: "TestFrost-AllItems-TearofBlood-55819"
  value: {
-<<<<<<< HEAD
-  dps: 24169.74676
-  tps: 22377.75479
-=======
-  dps: 24172.01782
-  tps: 22394.60003
->>>>>>> f7f36e10
+  dps: 24157.62338
+  tps: 22386.5988
  }
 }
 dps_results: {
  key: "TestFrost-AllItems-TearofBlood-56351"
  value: {
-<<<<<<< HEAD
-  dps: 24169.74676
-  tps: 22377.75479
-=======
-  dps: 24172.01782
-  tps: 22394.60003
->>>>>>> f7f36e10
+  dps: 24157.62338
+  tps: 22386.5988
  }
 }
 dps_results: {
  key: "TestFrost-AllItems-TearsoftheVanquished-47215"
  value: {
-<<<<<<< HEAD
-  dps: 24169.74676
-  tps: 22377.75479
-=======
-  dps: 24172.01782
-  tps: 22394.60003
->>>>>>> f7f36e10
+  dps: 24157.62338
+  tps: 22386.5988
  }
 }
 dps_results: {
  key: "TestFrost-AllItems-TendrilsofBurrowingDark-55810"
  value: {
-<<<<<<< HEAD
-  dps: 24381.84211
-  tps: 22589.85014
-=======
-  dps: 24383.62589
-  tps: 22606.2081
->>>>>>> f7f36e10
+  dps: 24370.0109
+  tps: 22598.98631
  }
 }
 dps_results: {
  key: "TestFrost-AllItems-TendrilsofBurrowingDark-56339"
  value: {
-<<<<<<< HEAD
-  dps: 24450.89641
-  tps: 22658.90444
-=======
-  dps: 24452.52154
-  tps: 22675.10375
->>>>>>> f7f36e10
+  dps: 24439.16033
+  tps: 22668.13574
  }
 }
 dps_results: {
  key: "TestFrost-AllItems-TheGeneral'sHeart-45507"
  value: {
-<<<<<<< HEAD
-  dps: 24169.74676
-  tps: 22377.75479
-=======
-  dps: 24172.01782
-  tps: 22394.60003
->>>>>>> f7f36e10
+  dps: 24157.62338
+  tps: 22386.5988
  }
 }
 dps_results: {
  key: "TestFrost-AllItems-Theralion'sMirror-59519"
  value: {
-<<<<<<< HEAD
-  dps: 24406.92354
-  tps: 22614.93157
-=======
-  dps: 24407.75418
-  tps: 22630.33639
->>>>>>> f7f36e10
+  dps: 24395.53853
+  tps: 22624.51394
  }
 }
 dps_results: {
  key: "TestFrost-AllItems-Theralion'sMirror-65105"
  value: {
-<<<<<<< HEAD
-  dps: 24448.93914
-  tps: 22656.94717
-=======
-  dps: 24456.16712
-  tps: 22678.74933
->>>>>>> f7f36e10
+  dps: 24438.02523
+  tps: 22667.00064
  }
 }
 dps_results: {
  key: "TestFrost-AllItems-Throngus'sFinger-56121"
  value: {
-<<<<<<< HEAD
-  dps: 24169.74676
-  tps: 22377.75479
-=======
-  dps: 24172.01782
-  tps: 22394.60003
->>>>>>> f7f36e10
+  dps: 24157.62338
+  tps: 22386.5988
  }
 }
 dps_results: {
  key: "TestFrost-AllItems-Throngus'sFinger-56449"
  value: {
-<<<<<<< HEAD
-  dps: 24169.74676
-  tps: 22377.75479
-=======
-  dps: 24172.01782
-  tps: 22394.60003
->>>>>>> f7f36e10
+  dps: 24157.62338
+  tps: 22386.5988
  }
 }
 dps_results: {
  key: "TestFrost-AllItems-ThunderingSkyflareDiamond"
  value: {
-<<<<<<< HEAD
-  dps: 25077.12928
-  tps: 23058.24767
-=======
-  dps: 25116.88437
-  tps: 23124.91602
->>>>>>> f7f36e10
+  dps: 25050.85536
+  tps: 23064.17494
  }
 }
 dps_results: {
  key: "TestFrost-AllItems-Tia'sGrace-55874"
  value: {
-<<<<<<< HEAD
-  dps: 24589.76152
-  tps: 22787.06415
-=======
-  dps: 24606.44479
-  tps: 22814.99575
->>>>>>> f7f36e10
+  dps: 24577.19033
+  tps: 22794.45919
  }
 }
 dps_results: {
  key: "TestFrost-AllItems-Tia'sGrace-56394"
  value: {
-<<<<<<< HEAD
-  dps: 24647.34648
-  tps: 22842.81945
-=======
-  dps: 24655.88869
-  tps: 22862.71051
->>>>>>> f7f36e10
+  dps: 24633.67058
+  tps: 22849.10978
  }
 }
 dps_results: {
  key: "TestFrost-AllItems-TinyAbominationinaJar-50351"
  value: {
-<<<<<<< HEAD
-  dps: 24684.65206
-  tps: 22864.56529
-=======
-  dps: 24603.66867
-  tps: 22787.89754
->>>>>>> f7f36e10
+  dps: 24687.10871
+  tps: 22865.72029
  }
 }
 dps_results: {
  key: "TestFrost-AllItems-TinyAbominationinaJar-50706"
  value: {
-<<<<<<< HEAD
-  dps: 24538.26466
-  tps: 22726.87047
-=======
-  dps: 24511.89623
-  tps: 22692.30034
->>>>>>> f7f36e10
+  dps: 24566.26126
+  tps: 22756.88617
  }
 }
 dps_results: {
  key: "TestFrost-AllItems-TirelessSkyflareDiamond"
  value: {
-<<<<<<< HEAD
-  dps: 25026.83465
-  tps: 23035.1108
-=======
-  dps: 24987.69274
-  tps: 23029.52575
->>>>>>> f7f36e10
+  dps: 24986.61325
+  tps: 23031.54042
  }
 }
 dps_results: {
  key: "TestFrost-AllItems-TirelessStarflareDiamond"
  value: {
-<<<<<<< HEAD
-  dps: 25026.83465
-  tps: 23035.1108
-=======
-  dps: 24987.69274
-  tps: 23029.52575
->>>>>>> f7f36e10
+  dps: 24986.61325
+  tps: 23031.54042
  }
 }
 dps_results: {
  key: "TestFrost-AllItems-TomeofArcanePhenomena-36972"
  value: {
-<<<<<<< HEAD
-  dps: 24122.47008
-  tps: 22298.03462
-=======
-  dps: 24208.7239
-  tps: 22391.06885
->>>>>>> f7f36e10
+  dps: 24132.79395
+  tps: 22305.33427
  }
 }
 dps_results: {
  key: "TestFrost-AllItems-TrenchantEarthshatterDiamond"
  value: {
-<<<<<<< HEAD
-  dps: 25026.83465
-  tps: 23035.1108
-=======
-  dps: 24987.69274
-  tps: 23029.52575
->>>>>>> f7f36e10
+  dps: 24986.61325
+  tps: 23031.54042
  }
 }
 dps_results: {
  key: "TestFrost-AllItems-TrenchantEarthsiegeDiamond"
  value: {
-<<<<<<< HEAD
-  dps: 25026.83465
-  tps: 23035.1108
-=======
-  dps: 24987.69274
-  tps: 23029.52575
->>>>>>> f7f36e10
+  dps: 24986.61325
+  tps: 23031.54042
  }
 }
 dps_results: {
  key: "TestFrost-AllItems-Tyrande'sFavoriteDoll-64645"
  value: {
-<<<<<<< HEAD
-  dps: 24261.43746
-  tps: 22453.25845
-=======
-  dps: 24227.32201
-  tps: 22433.33139
->>>>>>> f7f36e10
+  dps: 24249.47521
+  tps: 22462.26357
  }
 }
 dps_results: {
  key: "TestFrost-AllItems-UndeadSlayer'sBlessedArmor"
  value: {
-<<<<<<< HEAD
-  dps: 19166.37811
-  tps: 17567.96472
-=======
-  dps: 19161.37511
-  tps: 17594.99823
->>>>>>> f7f36e10
+  dps: 19144.58315
+  tps: 17577.29347
  }
 }
 dps_results: {
  key: "TestFrost-AllItems-UnheededWarning-59520"
  value: {
-<<<<<<< HEAD
-  dps: 24744.52093
-  tps: 22935.4416
-=======
-  dps: 24761.41976
-  tps: 22963.14701
->>>>>>> f7f36e10
+  dps: 24730.69172
+  tps: 22941.46416
  }
 }
 dps_results: {
  key: "TestFrost-AllItems-UnquenchableFlame-67101"
  value: {
-<<<<<<< HEAD
-  dps: 24169.74676
-  tps: 22377.75479
-=======
-  dps: 24172.01782
-  tps: 22394.60003
->>>>>>> f7f36e10
+  dps: 24157.62338
+  tps: 22386.5988
  }
 }
 dps_results: {
  key: "TestFrost-AllItems-UnsolvableRiddle-62468"
  value: {
-<<<<<<< HEAD
-  dps: 24728.89331
-  tps: 22900.20782
-=======
-  dps: 24715.14312
-  tps: 22901.70616
->>>>>>> f7f36e10
+  dps: 24709.66737
+  tps: 22903.35454
  }
 }
 dps_results: {
  key: "TestFrost-AllItems-UnsolvableRiddle-68709"
  value: {
-<<<<<<< HEAD
-  dps: 24728.89331
-  tps: 22900.20782
-=======
-  dps: 24715.14312
-  tps: 22901.70616
->>>>>>> f7f36e10
+  dps: 24709.66737
+  tps: 22903.35454
  }
 }
 dps_results: {
  key: "TestFrost-AllItems-Val'anyr,HammerofAncientKings-46017"
  value: {
-<<<<<<< HEAD
-  dps: 21072.16562
-  tps: 19123.00078
-=======
-  dps: 21075.04697
-  tps: 19128.76898
->>>>>>> f7f36e10
+  dps: 21078.57094
+  tps: 19129.10087
  }
 }
 dps_results: {
  key: "TestFrost-AllItems-VialofStolenMemories-59515"
  value: {
-<<<<<<< HEAD
-  dps: 24169.74676
-  tps: 22377.75479
-=======
-  dps: 24172.01782
-  tps: 22394.60003
->>>>>>> f7f36e10
+  dps: 24157.62338
+  tps: 22386.5988
  }
 }
 dps_results: {
  key: "TestFrost-AllItems-VialofStolenMemories-65109"
  value: {
-<<<<<<< HEAD
-  dps: 24169.74676
-  tps: 22377.75479
-=======
-  dps: 24172.01782
-  tps: 22394.60003
->>>>>>> f7f36e10
+  dps: 24157.62338
+  tps: 22386.5988
  }
 }
 dps_results: {
  key: "TestFrost-AllItems-ViciousGladiator'sBadgeofConquest-61033"
  value: {
-<<<<<<< HEAD
-  dps: 24410.38832
-  tps: 22581.70283
-=======
-  dps: 24397.58648
-  tps: 22584.14952
->>>>>>> f7f36e10
+  dps: 24390.82039
+  tps: 22584.50756
  }
 }
 dps_results: {
  key: "TestFrost-AllItems-ViciousGladiator'sBadgeofDominance-61035"
  value: {
-<<<<<<< HEAD
-  dps: 24169.74676
-  tps: 22377.75479
-=======
-  dps: 24172.01782
-  tps: 22394.60003
->>>>>>> f7f36e10
+  dps: 24157.62338
+  tps: 22386.5988
  }
 }
 dps_results: {
  key: "TestFrost-AllItems-ViciousGladiator'sBadgeofVictory-61034"
  value: {
-<<<<<<< HEAD
-  dps: 25285.5979
-  tps: 23357.34926
-=======
-  dps: 25284.77807
-  tps: 23374.50556
->>>>>>> f7f36e10
+  dps: 25265.92134
+  tps: 23367.52169
  }
 }
 dps_results: {
  key: "TestFrost-AllItems-ViciousGladiator'sEmblemofAccuracy-61027"
  value: {
-<<<<<<< HEAD
-  dps: 24407.00059
-  tps: 22615.99859
-=======
-  dps: 24398.25565
-  tps: 22632.5408
->>>>>>> f7f36e10
+  dps: 24373.43042
+  tps: 22603.06865
  }
 }
 dps_results: {
  key: "TestFrost-AllItems-ViciousGladiator'sEmblemofAlacrity-61028"
  value: {
-<<<<<<< HEAD
-  dps: 24594.68798
-  tps: 22797.33548
-=======
-  dps: 24653.42961
-  tps: 22864.22951
->>>>>>> f7f36e10
+  dps: 24608.5212
+  tps: 22815.47361
  }
 }
 dps_results: {
  key: "TestFrost-AllItems-ViciousGladiator'sEmblemofCruelty-61026"
  value: {
-<<<<<<< HEAD
-  dps: 24496.56201
-  tps: 22678.13917
-=======
-  dps: 24504.41596
-  tps: 22698.63652
->>>>>>> f7f36e10
+  dps: 24484.28897
+  tps: 22685.71789
  }
 }
 dps_results: {
  key: "TestFrost-AllItems-ViciousGladiator'sEmblemofProficiency-61030"
  value: {
-<<<<<<< HEAD
-  dps: 24211.98976
-  tps: 22419.76125
-=======
-  dps: 24318.02821
-  tps: 22543.74629
->>>>>>> f7f36e10
+  dps: 24198.6478
+  tps: 22425.51417
  }
 }
 dps_results: {
  key: "TestFrost-AllItems-ViciousGladiator'sEmblemofProwess-61029"
  value: {
-<<<<<<< HEAD
-  dps: 24505.15336
-  tps: 22713.16139
-=======
-  dps: 24506.65384
-  tps: 22729.23605
->>>>>>> f7f36e10
+  dps: 24493.49202
+  tps: 22722.46743
  }
 }
 dps_results: {
  key: "TestFrost-AllItems-ViciousGladiator'sEmblemofTenacity-61032"
  value: {
-<<<<<<< HEAD
-  dps: 24169.74676
-  tps: 22377.75479
-=======
-  dps: 24172.01782
-  tps: 22394.60003
->>>>>>> f7f36e10
+  dps: 24157.62338
+  tps: 22386.5988
  }
 }
 dps_results: {
  key: "TestFrost-AllItems-ViciousGladiator'sInsigniaofConquest-61047"
  value: {
-<<<<<<< HEAD
-  dps: 24400.63123
-  tps: 22584.11595
-=======
-  dps: 24402.34883
-  tps: 22600.96666
->>>>>>> f7f36e10
+  dps: 24388.97104
+  tps: 22593.15277
  }
 }
 dps_results: {
  key: "TestFrost-AllItems-ViciousGladiator'sInsigniaofDominance-61045"
  value: {
-<<<<<<< HEAD
-  dps: 24169.74676
-  tps: 22377.75479
-=======
-  dps: 24172.01782
-  tps: 22394.60003
->>>>>>> f7f36e10
+  dps: 24157.62338
+  tps: 22386.5988
  }
 }
 dps_results: {
  key: "TestFrost-AllItems-ViciousGladiator'sInsigniaofVictory-61046"
  value: {
-<<<<<<< HEAD
-  dps: 25258.71704
-  tps: 23360.15977
-=======
-  dps: 25248.25488
-  tps: 23377.53979
->>>>>>> f7f36e10
+  dps: 25244.63755
+  tps: 23372.37663
  }
 }
 dps_results: {
  key: "TestFrost-AllItems-WingedTalisman-37844"
  value: {
-<<<<<<< HEAD
-  dps: 24169.74676
-  tps: 22377.75479
-=======
-  dps: 24172.01782
-  tps: 22394.60003
->>>>>>> f7f36e10
+  dps: 24157.62338
+  tps: 22386.5988
  }
 }
 dps_results: {
  key: "TestFrost-AllItems-WitchingHourglass-55787"
  value: {
-<<<<<<< HEAD
-  dps: 24263.97943
-  tps: 22449.40734
-=======
-  dps: 24286.66025
-  tps: 22504.36863
->>>>>>> f7f36e10
+  dps: 24245.68563
+  tps: 22460.65144
  }
 }
 dps_results: {
@@ -3119,49 +1843,29 @@
 dps_results: {
  key: "TestFrost-AllItems-World-QuellerFocus-63842"
  value: {
-<<<<<<< HEAD
-  dps: 24385.78807
-  tps: 22593.7961
-=======
-  dps: 24387.56279
-  tps: 22610.14499
->>>>>>> f7f36e10
+  dps: 24373.9623
+  tps: 22602.93771
  }
 }
 dps_results: {
  key: "TestFrost-AllItems-Za'brox'sLuckyTooth-63742"
  value: {
-<<<<<<< HEAD
-  dps: 24383.65771
-  tps: 22591.66575
-=======
-  dps: 24383.77217
-  tps: 22606.35438
->>>>>>> f7f36e10
+  dps: 24369.9209
+  tps: 22598.89631
  }
 }
 dps_results: {
  key: "TestFrost-AllItems-Za'brox'sLuckyTooth-63745"
  value: {
-<<<<<<< HEAD
-  dps: 24383.65771
-  tps: 22591.66575
-=======
-  dps: 24383.77217
-  tps: 22606.35438
->>>>>>> f7f36e10
+  dps: 24369.9209
+  tps: 22598.89631
  }
 }
 dps_results: {
  key: "TestFrost-Average-Default"
  value: {
-<<<<<<< HEAD
-  dps: 25594.25415
-  tps: 23572.81927
-=======
-  dps: 25594.60636
-  tps: 23576.09287
->>>>>>> f7f36e10
+  dps: 25593.84414
+  tps: 23576.10026
  }
 }
 dps_results: {
@@ -3174,25 +1878,15 @@
 dps_results: {
  key: "TestFrost-Settings-Human-p1-Basic-st-FullBuffs-LongSingleTarget"
  value: {
-<<<<<<< HEAD
-  dps: 25249.11555
-  tps: 23278.72655
-=======
-  dps: 25282.34896
-  tps: 23348.2619
->>>>>>> f7f36e10
+  dps: 25214.55938
+  tps: 23277.69368
  }
 }
 dps_results: {
  key: "TestFrost-Settings-Human-p1-Basic-st-FullBuffs-ShortSingleTarget"
  value: {
-<<<<<<< HEAD
-  dps: 34242.93955
-  tps: 28701.94535
-=======
-  dps: 34113.01245
-  tps: 28743.7051
->>>>>>> f7f36e10
+  dps: 34120.07409
+  tps: 28749.48812
  }
 }
 dps_results: {
@@ -3205,25 +1899,15 @@
 dps_results: {
  key: "TestFrost-Settings-Human-p1-Basic-st-NoBuffs-LongSingleTarget"
  value: {
-<<<<<<< HEAD
-  dps: 17444.77554
-  tps: 15957.47381
-=======
-  dps: 17374.89191
-  tps: 15897.3472
->>>>>>> f7f36e10
+  dps: 17452.76913
+  tps: 15971.55646
  }
 }
 dps_results: {
  key: "TestFrost-Settings-Human-p1-Basic-st-NoBuffs-ShortSingleTarget"
  value: {
-<<<<<<< HEAD
-  dps: 21756.47708
-  tps: 17597.44514
-=======
-  dps: 21711.28938
-  tps: 17578.83158
->>>>>>> f7f36e10
+  dps: 21762.89328
+  tps: 17629.8206
  }
 }
 dps_results: {
@@ -3236,25 +1920,15 @@
 dps_results: {
  key: "TestFrost-Settings-Orc-p1-Basic-st-FullBuffs-LongSingleTarget"
  value: {
-<<<<<<< HEAD
-  dps: 25542.37568
-  tps: 23540.07062
-=======
-  dps: 25502.16422
-  tps: 23533.48111
->>>>>>> f7f36e10
+  dps: 25501.16127
+  tps: 23535.6248
  }
 }
 dps_results: {
  key: "TestFrost-Settings-Orc-p1-Basic-st-FullBuffs-ShortSingleTarget"
  value: {
-<<<<<<< HEAD
-  dps: 34593.88052
-  tps: 29174.59104
-=======
-  dps: 34445.77604
-  tps: 29206.56977
->>>>>>> f7f36e10
+  dps: 34463.06488
+  tps: 29222.69928
  }
 }
 dps_results: {
@@ -3267,25 +1941,15 @@
 dps_results: {
  key: "TestFrost-Settings-Orc-p1-Basic-st-NoBuffs-LongSingleTarget"
  value: {
-<<<<<<< HEAD
-  dps: 17544.94494
-  tps: 16020.06756
-=======
-  dps: 17501.97129
-  tps: 15974.26941
->>>>>>> f7f36e10
+  dps: 17540.90043
+  tps: 16019.88035
  }
 }
 dps_results: {
  key: "TestFrost-Settings-Orc-p1-Basic-st-NoBuffs-ShortSingleTarget"
  value: {
-<<<<<<< HEAD
-  dps: 22208.5072
-  tps: 17867.18417
-=======
-  dps: 22130.74113
-  tps: 17814.32727
->>>>>>> f7f36e10
+  dps: 22186.08342
+  tps: 17870.89218
  }
 }
 dps_results: {
