--- conflicted
+++ resolved
@@ -40,3245 +40,1895 @@
 dps_results: {
  key: "TestFrost-AllItems-AgileShadowspiritDiamond"
  value: {
-<<<<<<< HEAD
-  dps: 29176.15659
-  tps: 26933.80973
-=======
-  dps: 29207.18048
-  tps: 26956.91492
->>>>>>> 73227ecd
+  dps: 29075.2354
+  tps: 26820.80014
  }
 }
 dps_results: {
  key: "TestFrost-AllItems-Althor'sAbacus-50359"
  value: {
-<<<<<<< HEAD
-  dps: 27793.22736
-  tps: 25742.30378
-=======
-  dps: 27909.70032
-  tps: 25859.4597
->>>>>>> 73227ecd
+  dps: 27940.19472
+  tps: 25891.81027
  }
 }
 dps_results: {
  key: "TestFrost-AllItems-Althor'sAbacus-50366"
  value: {
-<<<<<<< HEAD
-  dps: 27793.22736
-  tps: 25742.30378
-=======
-  dps: 27909.70032
-  tps: 25859.4597
->>>>>>> 73227ecd
+  dps: 27940.19472
+  tps: 25891.81027
  }
 }
 dps_results: {
  key: "TestFrost-AllItems-Anhuur'sHymnal-55889"
  value: {
-<<<<<<< HEAD
-  dps: 28104.52911
-  tps: 26053.80316
-=======
-  dps: 28128.84385
-  tps: 26079.97806
->>>>>>> 73227ecd
+  dps: 28234.13116
+  tps: 26190.52823
  }
 }
 dps_results: {
  key: "TestFrost-AllItems-Anhuur'sHymnal-56407"
  value: {
-<<<<<<< HEAD
-  dps: 28071.36759
-  tps: 26021.18087
-=======
-  dps: 28211.37261
-  tps: 26163.22823
->>>>>>> 73227ecd
+  dps: 28184.96112
+  tps: 26142.24775
  }
 }
 dps_results: {
  key: "TestFrost-AllItems-AustereEarthsiegeDiamond"
  value: {
-<<<<<<< HEAD
-  dps: 28726.05985
-  tps: 26486.18469
-=======
-  dps: 28756.49204
-  tps: 26508.66295
->>>>>>> 73227ecd
+  dps: 28627.82429
+  tps: 26375.44106
  }
 }
 dps_results: {
  key: "TestFrost-AllItems-AustereShadowspiritDiamond"
  value: {
-<<<<<<< HEAD
-  dps: 28726.05985
-  tps: 26486.18469
-=======
-  dps: 28756.49204
-  tps: 26508.66295
->>>>>>> 73227ecd
+  dps: 28627.82429
+  tps: 26375.44106
  }
 }
 dps_results: {
  key: "TestFrost-AllItems-Bandit'sInsignia-40371"
  value: {
-<<<<<<< HEAD
-  dps: 28126.3394
-  tps: 26084.14716
-=======
-  dps: 28146.54371
-  tps: 26103.45193
->>>>>>> 73227ecd
+  dps: 28250.97509
+  tps: 26213.80015
  }
 }
 dps_results: {
  key: "TestFrost-AllItems-BaubleofTrueBlood-50354"
  value: {
-<<<<<<< HEAD
-  dps: 27793.22736
-  tps: 25742.30378
-=======
-  dps: 27909.70032
-  tps: 25859.4597
->>>>>>> 73227ecd
+  dps: 27940.19472
+  tps: 25891.81027
   hps: 88.43435
  }
 }
 dps_results: {
  key: "TestFrost-AllItems-BaubleofTrueBlood-50726"
  value: {
-<<<<<<< HEAD
-  dps: 27793.22736
-  tps: 25742.30378
-=======
-  dps: 27909.70032
-  tps: 25859.4597
->>>>>>> 73227ecd
+  dps: 27940.19472
+  tps: 25891.81027
   hps: 88.43435
  }
 }
 dps_results: {
  key: "TestFrost-AllItems-BeamingEarthsiegeDiamond"
  value: {
-<<<<<<< HEAD
-  dps: 28734.35384
-  tps: 26492.96655
-=======
-  dps: 28764.29277
-  tps: 26515.00546
->>>>>>> 73227ecd
+  dps: 28636.26911
+  tps: 26382.79343
  }
 }
 dps_results: {
  key: "TestFrost-AllItems-BedrockTalisman-58182"
  value: {
-<<<<<<< HEAD
-  dps: 27793.22736
-  tps: 25742.30378
-=======
-  dps: 27909.70032
-  tps: 25859.4597
->>>>>>> 73227ecd
+  dps: 27940.19472
+  tps: 25891.81027
  }
 }
 dps_results: {
  key: "TestFrost-AllItems-BellofEnragingResonance-59326"
  value: {
-<<<<<<< HEAD
-  dps: 28130.68699
-  tps: 26053.55404
-=======
-  dps: 28234.30126
-  tps: 26158.89163
->>>>>>> 73227ecd
+  dps: 28285.81997
+  tps: 26209.53815
  }
 }
 dps_results: {
  key: "TestFrost-AllItems-BellofEnragingResonance-65053"
  value: {
-<<<<<<< HEAD
-  dps: 28175.12071
-  tps: 26095.5905
-=======
-  dps: 28276.46248
-  tps: 26197.72668
->>>>>>> 73227ecd
+  dps: 28329.44688
+  tps: 26249.87655
  }
 }
 dps_results: {
  key: "TestFrost-AllItems-BindingPromise-67037"
  value: {
-<<<<<<< HEAD
-  dps: 27793.22736
-  tps: 25742.30378
-=======
-  dps: 27909.70032
-  tps: 25859.4597
->>>>>>> 73227ecd
+  dps: 27940.19472
+  tps: 25891.81027
  }
 }
 dps_results: {
  key: "TestFrost-AllItems-BlessedBattlegearofUndeadSlaying"
  value: {
-<<<<<<< HEAD
-  dps: 22082.30659
-  tps: 20239.02885
-=======
-  dps: 21949.36616
-  tps: 20120.44891
->>>>>>> 73227ecd
+  dps: 21998.32479
+  tps: 20146.06868
  }
 }
 dps_results: {
  key: "TestFrost-AllItems-BlessedGarboftheUndeadSlayer"
  value: {
-<<<<<<< HEAD
-  dps: 21006.78494
-  tps: 19239.08008
-=======
-  dps: 20961.01518
-  tps: 19198.00996
->>>>>>> 73227ecd
+  dps: 21025.04661
+  tps: 19265.17168
  }
 }
 dps_results: {
  key: "TestFrost-AllItems-BlessedRegaliaofUndeadCleansing"
  value: {
-<<<<<<< HEAD
-  dps: 20817.78116
-  tps: 19060.51664
-=======
-  dps: 20924.64702
-  tps: 19164.40581
->>>>>>> 73227ecd
+  dps: 20754.60139
+  tps: 18993.59728
  }
 }
 dps_results: {
  key: "TestFrost-AllItems-Blood-SoakedAleMug-63843"
  value: {
-<<<<<<< HEAD
-  dps: 28142.92274
-  tps: 26091.99916
-=======
-  dps: 28255.4371
-  tps: 26205.19648
->>>>>>> 73227ecd
+  dps: 28300.25294
+  tps: 26251.86849
  }
 }
 dps_results: {
  key: "TestFrost-AllItems-BloodofIsiset-55995"
  value: {
-<<<<<<< HEAD
-  dps: 28069.96745
-  tps: 26019.04387
-=======
-  dps: 28188.58945
-  tps: 26138.34883
->>>>>>> 73227ecd
+  dps: 28219.04606
+  tps: 26170.6616
  }
 }
 dps_results: {
  key: "TestFrost-AllItems-BloodofIsiset-56414"
  value: {
-<<<<<<< HEAD
-  dps: 28106.20722
-  tps: 26055.28364
-=======
-  dps: 28225.11064
-  tps: 26174.87002
->>>>>>> 73227ecd
+  dps: 28255.5623
+  tps: 26207.17785
  }
 }
 dps_results: {
  key: "TestFrost-AllItems-BloodthirstyGladiator'sBadgeofConquest-64687"
  value: {
-<<<<<<< HEAD
-  dps: 28065.33307
-  tps: 25969.69192
-=======
-  dps: 28174.47588
-  tps: 26080.56687
->>>>>>> 73227ecd
+  dps: 28220.44362
+  tps: 26124.90521
  }
 }
 dps_results: {
  key: "TestFrost-AllItems-BloodthirstyGladiator'sBadgeofDominance-64688"
  value: {
-<<<<<<< HEAD
-  dps: 27793.22736
-  tps: 25742.30378
-=======
-  dps: 27909.70032
-  tps: 25859.4597
->>>>>>> 73227ecd
+  dps: 27940.19472
+  tps: 25891.81027
  }
 }
 dps_results: {
  key: "TestFrost-AllItems-BloodthirstyGladiator'sBadgeofVictory-64689"
  value: {
-<<<<<<< HEAD
-  dps: 28903.20606
-  tps: 26718.86377
-=======
-  dps: 28998.56038
-  tps: 26816.3211
->>>>>>> 73227ecd
+  dps: 29050.9153
+  tps: 26870.75562
  }
 }
 dps_results: {
  key: "TestFrost-AllItems-BloodthirstyGladiator'sEmblemofCruelty-64740"
  value: {
-<<<<<<< HEAD
-  dps: 28107.54391
-  tps: 26032.78767
-=======
-  dps: 28206.95379
-  tps: 26134.32205
->>>>>>> 73227ecd
+  dps: 28259.35031
+  tps: 26186.30297
  }
 }
 dps_results: {
  key: "TestFrost-AllItems-BloodthirstyGladiator'sEmblemofMeditation-64741"
  value: {
-<<<<<<< HEAD
-  dps: 27793.22736
-  tps: 25742.30378
-=======
-  dps: 27909.70032
-  tps: 25859.4597
->>>>>>> 73227ecd
+  dps: 27940.19472
+  tps: 25891.81027
  }
 }
 dps_results: {
  key: "TestFrost-AllItems-BloodthirstyGladiator'sEmblemofTenacity-64742"
  value: {
-<<<<<<< HEAD
-  dps: 27793.22736
-  tps: 25742.30378
-=======
-  dps: 27909.70032
-  tps: 25859.4597
->>>>>>> 73227ecd
+  dps: 27940.19472
+  tps: 25891.81027
  }
 }
 dps_results: {
  key: "TestFrost-AllItems-BloodthirstyGladiator'sInsigniaofConquest-64761"
  value: {
-<<<<<<< HEAD
-  dps: 28025.41182
-  tps: 25948.74407
-=======
-  dps: 28138.91081
-  tps: 26062.87408
->>>>>>> 73227ecd
+  dps: 28174.53557
+  tps: 26100.61125
  }
 }
 dps_results: {
  key: "TestFrost-AllItems-BloodthirstyGladiator'sInsigniaofDominance-64762"
  value: {
-<<<<<<< HEAD
-  dps: 27793.22736
-  tps: 25742.30378
-=======
-  dps: 27909.70032
-  tps: 25859.4597
->>>>>>> 73227ecd
+  dps: 27940.19472
+  tps: 25891.81027
  }
 }
 dps_results: {
  key: "TestFrost-AllItems-BloodthirstyGladiator'sInsigniaofVictory-64763"
  value: {
-<<<<<<< HEAD
-  dps: 28863.29518
-  tps: 26692.25932
-=======
-  dps: 28974.20013
-  tps: 26808.65565
->>>>>>> 73227ecd
+  dps: 29011.96054
+  tps: 26843.39583
  }
 }
 dps_results: {
  key: "TestFrost-AllItems-BottledLightning-66879"
  value: {
-<<<<<<< HEAD
-  dps: 27926.17687
-  tps: 25862.70239
-=======
-  dps: 28042.8555
-  tps: 25980.11386
->>>>>>> 73227ecd
+  dps: 28072.08906
+  tps: 26012.00874
  }
 }
 dps_results: {
  key: "TestFrost-AllItems-BracingEarthsiegeDiamond"
  value: {
-<<<<<<< HEAD
-  dps: 28711.01169
-  tps: 25941.7138
-=======
-  dps: 28741.41983
-  tps: 25963.71893
->>>>>>> 73227ecd
+  dps: 28612.83268
+  tps: 25833.24047
  }
 }
 dps_results: {
  key: "TestFrost-AllItems-BracingShadowspiritDiamond"
  value: {
-<<<<<<< HEAD
-  dps: 28711.01169
-  tps: 25941.7138
-=======
-  dps: 28741.41983
-  tps: 25963.71893
->>>>>>> 73227ecd
+  dps: 28612.83268
+  tps: 25833.24047
  }
 }
 dps_results: {
  key: "TestFrost-AllItems-Bryntroll,theBoneArbiter-50415"
  value: {
-<<<<<<< HEAD
-  dps: 29314.80422
-  tps: 27063.84738
-=======
-  dps: 29344.65844
-  tps: 27085.7388
->>>>>>> 73227ecd
+  dps: 29211.122
+  tps: 26947.64169
  }
 }
 dps_results: {
  key: "TestFrost-AllItems-Bryntroll,theBoneArbiter-50709"
  value: {
-<<<<<<< HEAD
-  dps: 29314.80422
-  tps: 27063.84738
-=======
-  dps: 29344.65844
-  tps: 27085.7388
->>>>>>> 73227ecd
+  dps: 29211.122
+  tps: 26947.64169
  }
 }
 dps_results: {
  key: "TestFrost-AllItems-BurningShadowspiritDiamond"
  value: {
-<<<<<<< HEAD
-  dps: 29149.52884
-  tps: 26909.65367
-=======
-  dps: 29179.3965
-  tps: 26931.56741
->>>>>>> 73227ecd
+  dps: 29046.51919
+  tps: 26794.13597
  }
 }
 dps_results: {
  key: "TestFrost-AllItems-ChaoticShadowspiritDiamond"
  value: {
-<<<<<<< HEAD
-  dps: 29210.08409
-  tps: 26966.64214
-=======
-  dps: 29241.58637
-  tps: 26989.46226
->>>>>>> 73227ecd
+  dps: 29109.97339
+  tps: 26853.69213
  }
 }
 dps_results: {
  key: "TestFrost-AllItems-ChaoticSkyflareDiamond"
  value: {
-<<<<<<< HEAD
-  dps: 29174.18078
-  tps: 26932.7935
-=======
-  dps: 29203.55432
-  tps: 26954.26701
->>>>>>> 73227ecd
+  dps: 29071.29626
+  tps: 26817.82058
  }
 }
 dps_results: {
  key: "TestFrost-AllItems-CoreofRipeness-58184"
  value: {
-<<<<<<< HEAD
-  dps: 27793.22736
-  tps: 25742.30378
-=======
-  dps: 27909.70032
-  tps: 25859.4597
->>>>>>> 73227ecd
+  dps: 27940.19472
+  tps: 25891.81027
  }
 }
 dps_results: {
  key: "TestFrost-AllItems-CorpseTongueCoin-50349"
  value: {
-<<<<<<< HEAD
-  dps: 27793.22736
-  tps: 25742.30378
-=======
-  dps: 27909.70032
-  tps: 25859.4597
->>>>>>> 73227ecd
+  dps: 27940.19472
+  tps: 25891.81027
  }
 }
 dps_results: {
  key: "TestFrost-AllItems-CorpseTongueCoin-50352"
  value: {
-<<<<<<< HEAD
-  dps: 27793.22736
-  tps: 25742.30378
-=======
-  dps: 27909.70032
-  tps: 25859.4597
->>>>>>> 73227ecd
+  dps: 27940.19472
+  tps: 25891.81027
  }
 }
 dps_results: {
  key: "TestFrost-AllItems-CorrodedSkeletonKey-50356"
  value: {
-<<<<<<< HEAD
-  dps: 27793.22736
-  tps: 25742.30378
-=======
-  dps: 27909.70032
-  tps: 25859.4597
->>>>>>> 73227ecd
+  dps: 27940.19472
+  tps: 25891.81027
   hps: 64
  }
 }
 dps_results: {
  key: "TestFrost-AllItems-CrushingWeight-59506"
  value: {
-<<<<<<< HEAD
-  dps: 29601.06147
-  tps: 27403.24223
-=======
-  dps: 29586.84832
-  tps: 27390.43596
->>>>>>> 73227ecd
+  dps: 29606.45906
+  tps: 27392.12809
  }
 }
 dps_results: {
  key: "TestFrost-AllItems-CrushingWeight-65118"
  value: {
-<<<<<<< HEAD
-  dps: 29922.5953
-  tps: 27667.09749
-=======
-  dps: 30070.51556
-  tps: 27806.70322
->>>>>>> 73227ecd
+  dps: 29969.07598
+  tps: 27720.34867
  }
 }
 dps_results: {
  key: "TestFrost-AllItems-DarkmoonCard:Berserker!-42989"
  value: {
-<<<<<<< HEAD
-  dps: 27893.48753
-  tps: 25836.98294
-=======
-  dps: 28010.7887
-  tps: 25955.72687
->>>>>>> 73227ecd
+  dps: 28036.9855
+  tps: 25982.24075
  }
 }
 dps_results: {
  key: "TestFrost-AllItems-DarkmoonCard:Death-42990"
  value: {
-<<<<<<< HEAD
-  dps: 27960.11574
-  tps: 25903.16231
-=======
-  dps: 28063.42713
-  tps: 26008.47562
->>>>>>> 73227ecd
+  dps: 28031.86971
+  tps: 25980.30646
  }
 }
 dps_results: {
  key: "TestFrost-AllItems-DarkmoonCard:Earthquake-62048"
  value: {
-<<<<<<< HEAD
-  dps: 27793.22736
-  tps: 25742.30378
-=======
-  dps: 27909.70032
-  tps: 25859.4597
->>>>>>> 73227ecd
+  dps: 27940.19472
+  tps: 25891.81027
  }
 }
 dps_results: {
  key: "TestFrost-AllItems-DarkmoonCard:Greatness-44255"
  value: {
-<<<<<<< HEAD
-  dps: 28093.05226
-  tps: 26032.47955
-=======
-  dps: 28209.32088
-  tps: 26152.29471
->>>>>>> 73227ecd
+  dps: 28238.20431
+  tps: 26184.64605
  }
 }
 dps_results: {
  key: "TestFrost-AllItems-DarkmoonCard:Hurricane-62049"
  value: {
-<<<<<<< HEAD
-  dps: 29551.6024
-  tps: 27387.06977
-=======
-  dps: 29586.958
-  tps: 27420.88995
->>>>>>> 73227ecd
+  dps: 29561.71061
+  tps: 27412.59526
  }
 }
 dps_results: {
  key: "TestFrost-AllItems-DarkmoonCard:Hurricane-62051"
  value: {
-<<<<<<< HEAD
-  dps: 28773.3615
-  tps: 26654.02552
-=======
-  dps: 28804.69967
-  tps: 26679.65601
->>>>>>> 73227ecd
+  dps: 28771.94385
+  tps: 26666.9099
  }
 }
 dps_results: {
  key: "TestFrost-AllItems-DarkmoonCard:Tsunami-62050"
  value: {
-<<<<<<< HEAD
-  dps: 27793.22736
-  tps: 25742.30378
-=======
-  dps: 27909.70032
-  tps: 25859.4597
->>>>>>> 73227ecd
+  dps: 27940.19472
+  tps: 25891.81027
  }
 }
 dps_results: {
  key: "TestFrost-AllItems-DarkmoonCard:Volcano-62047"
  value: {
-<<<<<<< HEAD
-  dps: 28177.20529
-  tps: 26126.28171
-=======
-  dps: 28301.71418
-  tps: 26251.47356
->>>>>>> 73227ecd
+  dps: 28328.94409
+  tps: 26280.55963
  }
 }
 dps_results: {
  key: "TestFrost-AllItems-Death'sChoice-47464"
  value: {
-<<<<<<< HEAD
-  dps: 28616.87171
-  tps: 26549.69695
-=======
-  dps: 28726.45129
-  tps: 26669.42968
->>>>>>> 73227ecd
+  dps: 28765.69662
+  tps: 26705.78882
  }
 }
 dps_results: {
  key: "TestFrost-AllItems-DeathKnight'sAnguish-38212"
  value: {
-<<<<<<< HEAD
-  dps: 27875.88713
-  tps: 25818.45261
-=======
-  dps: 27997.21525
-  tps: 25941.80106
->>>>>>> 73227ecd
+  dps: 28024.68205
+  tps: 25969.8165
  }
 }
 dps_results: {
  key: "TestFrost-AllItems-Deathbringer'sWill-50362"
  value: {
-<<<<<<< HEAD
-  dps: 28325.47483
-  tps: 26226.75687
-=======
-  dps: 28474.05289
-  tps: 26380.15584
->>>>>>> 73227ecd
+  dps: 28365.29251
+  tps: 26268.60203
  }
 }
 dps_results: {
  key: "TestFrost-AllItems-Deathbringer'sWill-50363"
  value: {
-<<<<<<< HEAD
-  dps: 28470.75178
-  tps: 26401.32598
-=======
-  dps: 28524.70173
-  tps: 26461.05045
->>>>>>> 73227ecd
+  dps: 28594.11013
+  tps: 26521.04905
  }
 }
 dps_results: {
  key: "TestFrost-AllItems-Defender'sCode-40257"
  value: {
-<<<<<<< HEAD
-  dps: 27793.22736
-  tps: 25742.30378
-=======
-  dps: 27909.70032
-  tps: 25859.4597
->>>>>>> 73227ecd
+  dps: 27940.19472
+  tps: 25891.81027
  }
 }
 dps_results: {
  key: "TestFrost-AllItems-DestructiveShadowspiritDiamond"
  value: {
-<<<<<<< HEAD
-  dps: 28768.34119
-  tps: 26524.89923
-=======
-  dps: 28800.33264
-  tps: 26548.20853
->>>>>>> 73227ecd
+  dps: 28672.91578
+  tps: 26416.63451
  }
 }
 dps_results: {
  key: "TestFrost-AllItems-DestructiveSkyflareDiamond"
  value: {
-<<<<<<< HEAD
-  dps: 28737.11195
-  tps: 26495.72467
-=======
-  dps: 28767.80965
-  tps: 26518.52234
->>>>>>> 73227ecd
+  dps: 28639.94535
+  tps: 26386.46966
  }
 }
 dps_results: {
  key: "TestFrost-AllItems-DislodgedForeignObject-50348"
  value: {
-<<<<<<< HEAD
-  dps: 28136.32776
-  tps: 26080.42016
-=======
-  dps: 28270.02913
-  tps: 26204.63014
->>>>>>> 73227ecd
+  dps: 28176.81656
+  tps: 26127.37337
  }
 }
 dps_results: {
  key: "TestFrost-AllItems-DislodgedForeignObject-50353"
  value: {
-<<<<<<< HEAD
-  dps: 28140.94065
-  tps: 26077.13502
-=======
-  dps: 28171.66018
-  tps: 26104.52809
->>>>>>> 73227ecd
+  dps: 28337.68952
+  tps: 26276.41533
  }
 }
 dps_results: {
  key: "TestFrost-AllItems-EffulgentShadowspiritDiamond"
  value: {
-<<<<<<< HEAD
-  dps: 28711.01169
-  tps: 26471.13653
-=======
-  dps: 28741.41983
-  tps: 26493.59075
->>>>>>> 73227ecd
+  dps: 28612.83268
+  tps: 26360.44946
  }
 }
 dps_results: {
  key: "TestFrost-AllItems-ElectrosparkHeartstarter-67118"
  value: {
-<<<<<<< HEAD
-  dps: 27793.22736
-  tps: 25742.30378
-=======
-  dps: 27909.70032
-  tps: 25859.4597
->>>>>>> 73227ecd
+  dps: 27940.19472
+  tps: 25891.81027
  }
 }
 dps_results: {
  key: "TestFrost-AllItems-EmberShadowspiritDiamond"
  value: {
-<<<<<<< HEAD
-  dps: 28711.01169
-  tps: 26471.13653
-=======
-  dps: 28741.41983
-  tps: 26493.59075
->>>>>>> 73227ecd
+  dps: 28612.83268
+  tps: 26360.44946
  }
 }
 dps_results: {
  key: "TestFrost-AllItems-EmberSkyflareDiamond"
  value: {
-<<<<<<< HEAD
-  dps: 28711.01169
-  tps: 26471.13653
-=======
-  dps: 28741.41983
-  tps: 26493.59075
->>>>>>> 73227ecd
+  dps: 28612.83268
+  tps: 26360.44946
  }
 }
 dps_results: {
  key: "TestFrost-AllItems-EnigmaticShadowspiritDiamond"
  value: {
-<<<<<<< HEAD
-  dps: 28768.34119
-  tps: 26524.89923
-=======
-  dps: 28800.33264
-  tps: 26548.20853
->>>>>>> 73227ecd
+  dps: 28672.91578
+  tps: 26416.63451
  }
 }
 dps_results: {
  key: "TestFrost-AllItems-EnigmaticSkyflareDiamond"
  value: {
-<<<<<<< HEAD
-  dps: 28734.35384
-  tps: 26492.96655
-=======
-  dps: 28764.29277
-  tps: 26515.00546
->>>>>>> 73227ecd
+  dps: 28636.26911
+  tps: 26382.79343
  }
 }
 dps_results: {
  key: "TestFrost-AllItems-EnigmaticStarflareDiamond"
  value: {
-<<<<<<< HEAD
-  dps: 28734.29903
-  tps: 26492.96655
-=======
-  dps: 28763.08128
-  tps: 26513.84878
->>>>>>> 73227ecd
+  dps: 28636.21431
+  tps: 26382.79343
  }
 }
 dps_results: {
  key: "TestFrost-AllItems-EphemeralSnowflake-50260"
  value: {
-<<<<<<< HEAD
-  dps: 28033.30278
-  tps: 25972.64214
-=======
-  dps: 28110.83637
-  tps: 26011.74154
->>>>>>> 73227ecd
+  dps: 28108.19302
+  tps: 26018.87827
  }
 }
 dps_results: {
  key: "TestFrost-AllItems-EssenceofGossamer-37220"
  value: {
-<<<<<<< HEAD
-  dps: 27793.22736
-  tps: 25742.30378
-=======
-  dps: 27909.70032
-  tps: 25859.4597
->>>>>>> 73227ecd
+  dps: 27940.19472
+  tps: 25891.81027
  }
 }
 dps_results: {
  key: "TestFrost-AllItems-EssenceoftheCyclone-59473"
  value: {
-<<<<<<< HEAD
-  dps: 28316.2851
-  tps: 26237.18648
-=======
-  dps: 28411.53181
-  tps: 26333.24568
->>>>>>> 73227ecd
+  dps: 28437.81716
+  tps: 26356.84623
  }
 }
 dps_results: {
  key: "TestFrost-AllItems-EssenceoftheCyclone-65140"
  value: {
-<<<<<<< HEAD
-  dps: 28396.93961
-  tps: 26308.27215
-=======
-  dps: 28512.00385
-  tps: 26431.48544
->>>>>>> 73227ecd
+  dps: 28544.95752
+  tps: 26463.43185
  }
 }
 dps_results: {
  key: "TestFrost-AllItems-EternalEarthsiegeDiamond"
  value: {
-<<<<<<< HEAD
-  dps: 28711.01169
-  tps: 26471.13653
-=======
-  dps: 28741.41983
-  tps: 26493.59075
->>>>>>> 73227ecd
+  dps: 28612.83268
+  tps: 26360.44946
  }
 }
 dps_results: {
  key: "TestFrost-AllItems-EternalShadowspiritDiamond"
  value: {
-<<<<<<< HEAD
-  dps: 28711.01169
-  tps: 26471.13653
-=======
-  dps: 28741.41983
-  tps: 26493.59075
->>>>>>> 73227ecd
+  dps: 28612.83268
+  tps: 26360.44946
  }
 }
 dps_results: {
  key: "TestFrost-AllItems-ExtractofNecromanticPower-40373"
  value: {
-<<<<<<< HEAD
-  dps: 27975.42804
-  tps: 25908.09611
-=======
-  dps: 28037.99438
-  tps: 25989.72128
->>>>>>> 73227ecd
+  dps: 28059.60354
+  tps: 26004.24523
  }
 }
 dps_results: {
  key: "TestFrost-AllItems-EyeoftheBroodmother-45308"
  value: {
-<<<<<<< HEAD
-  dps: 27889.59905
-  tps: 25832.20476
-=======
-  dps: 28005.40664
-  tps: 25949.10646
->>>>>>> 73227ecd
+  dps: 28032.18447
+  tps: 25976.53278
  }
 }
 dps_results: {
  key: "TestFrost-AllItems-FallofMortality-59500"
  value: {
-<<<<<<< HEAD
-  dps: 27793.22736
-  tps: 25742.30378
-=======
-  dps: 27909.70032
-  tps: 25859.4597
->>>>>>> 73227ecd
+  dps: 27940.19472
+  tps: 25891.81027
  }
 }
 dps_results: {
  key: "TestFrost-AllItems-FallofMortality-65124"
  value: {
-<<<<<<< HEAD
-  dps: 27793.22736
-  tps: 25742.30378
-=======
-  dps: 27909.70032
-  tps: 25859.4597
->>>>>>> 73227ecd
+  dps: 27940.19472
+  tps: 25891.81027
  }
 }
 dps_results: {
  key: "TestFrost-AllItems-Figurine-DemonPanther-52199"
  value: {
-<<<<<<< HEAD
-  dps: 28346.45811
-  tps: 26254.7023
-=======
-  dps: 28467.09464
-  tps: 26379.95595
->>>>>>> 73227ecd
+  dps: 28445.77055
+  tps: 26360.59629
  }
 }
 dps_results: {
  key: "TestFrost-AllItems-Figurine-DreamOwl-52354"
  value: {
-<<<<<<< HEAD
-  dps: 27793.22736
-  tps: 25742.30378
-=======
-  dps: 27909.70032
-  tps: 25859.4597
->>>>>>> 73227ecd
+  dps: 27940.19472
+  tps: 25891.81027
  }
 }
 dps_results: {
  key: "TestFrost-AllItems-Figurine-EarthenGuardian-52352"
  value: {
-<<<<<<< HEAD
-  dps: 27793.22736
-  tps: 25742.30378
-=======
-  dps: 27909.70032
-  tps: 25859.4597
->>>>>>> 73227ecd
+  dps: 27940.19472
+  tps: 25891.81027
  }
 }
 dps_results: {
  key: "TestFrost-AllItems-Figurine-JeweledSerpent-52353"
  value: {
-<<<<<<< HEAD
-  dps: 27793.22736
-  tps: 25742.30378
-=======
-  dps: 27909.70032
-  tps: 25859.4597
->>>>>>> 73227ecd
+  dps: 27940.19472
+  tps: 25891.81027
  }
 }
 dps_results: {
  key: "TestFrost-AllItems-Figurine-KingofBoars-52351"
  value: {
-<<<<<<< HEAD
-  dps: 29157.64404
-  tps: 26981.64042
-=======
-  dps: 29256.32643
-  tps: 27082.33707
->>>>>>> 73227ecd
+  dps: 29307.7497
+  tps: 27135.82597
  }
 }
 dps_results: {
  key: "TestFrost-AllItems-Figurine-SapphireOwl-42413"
  value: {
-<<<<<<< HEAD
-  dps: 27793.22736
-  tps: 25742.30378
-=======
-  dps: 27909.70032
-  tps: 25859.4597
->>>>>>> 73227ecd
+  dps: 27940.19472
+  tps: 25891.81027
  }
 }
 dps_results: {
  key: "TestFrost-AllItems-FleetShadowspiritDiamond"
  value: {
-<<<<<<< HEAD
-  dps: 28772.33707
-  tps: 26532.4619
-=======
-  dps: 28802.16406
-  tps: 26554.33497
->>>>>>> 73227ecd
+  dps: 28673.75902
+  tps: 26421.3758
  }
 }
 dps_results: {
  key: "TestFrost-AllItems-FluidDeath-58181"
  value: {
-<<<<<<< HEAD
-  dps: 28403.59231
-  tps: 26330.63608
-=======
-  dps: 28503.53437
-  tps: 26438.30178
->>>>>>> 73227ecd
+  dps: 28545.48075
+  tps: 26484.26755
  }
 }
 dps_results: {
  key: "TestFrost-AllItems-ForethoughtTalisman-40258"
  value: {
-<<<<<<< HEAD
-  dps: 27793.22736
-  tps: 25742.30378
-=======
-  dps: 27909.70032
-  tps: 25859.4597
->>>>>>> 73227ecd
+  dps: 27940.19472
+  tps: 25891.81027
  }
 }
 dps_results: {
  key: "TestFrost-AllItems-ForgeEmber-37660"
  value: {
-<<<<<<< HEAD
-  dps: 27867.78946
-  tps: 25811.82461
-=======
-  dps: 27987.09078
-  tps: 25933.0366
->>>>>>> 73227ecd
+  dps: 28015.68968
+  tps: 25962.26126
  }
 }
 dps_results: {
  key: "TestFrost-AllItems-ForlornShadowspiritDiamond"
  value: {
-<<<<<<< HEAD
-  dps: 28711.01169
-  tps: 26471.13653
-=======
-  dps: 28741.41983
-  tps: 26493.59075
->>>>>>> 73227ecd
+  dps: 28612.83268
+  tps: 26360.44946
  }
 }
 dps_results: {
  key: "TestFrost-AllItems-ForlornSkyflareDiamond"
  value: {
-<<<<<<< HEAD
-  dps: 28711.01169
-  tps: 26471.13653
-=======
-  dps: 28741.41983
-  tps: 26493.59075
->>>>>>> 73227ecd
+  dps: 28612.83268
+  tps: 26360.44946
  }
 }
 dps_results: {
  key: "TestFrost-AllItems-ForlornStarflareDiamond"
  value: {
-<<<<<<< HEAD
-  dps: 28711.01169
-  tps: 26471.13653
-=======
-  dps: 28741.41983
-  tps: 26493.59075
->>>>>>> 73227ecd
+  dps: 28612.83268
+  tps: 26360.44946
  }
 }
 dps_results: {
  key: "TestFrost-AllItems-FuryofAngerforge-59461"
  value: {
-<<<<<<< HEAD
-  dps: 29285.468
-  tps: 27163.65307
-=======
-  dps: 29400.28227
-  tps: 27279.80252
->>>>>>> 73227ecd
+  dps: 29450.48138
+  tps: 27329.03811
  }
 }
 dps_results: {
  key: "TestFrost-AllItems-FuryoftheFiveFlights-40431"
  value: {
-<<<<<<< HEAD
-  dps: 28132.0284
-  tps: 26081.10483
-=======
-  dps: 28249.66108
-  tps: 26199.42047
->>>>>>> 73227ecd
+  dps: 28280.56157
+  tps: 26232.17711
  }
 }
 dps_results: {
  key: "TestFrost-AllItems-FuturesightRune-38763"
  value: {
-<<<<<<< HEAD
-  dps: 27793.22736
-  tps: 25742.30378
-=======
-  dps: 27909.70032
-  tps: 25859.4597
->>>>>>> 73227ecd
+  dps: 27940.19472
+  tps: 25891.81027
  }
 }
 dps_results: {
  key: "TestFrost-AllItems-GaleofShadows-56138"
  value: {
-<<<<<<< HEAD
-  dps: 28306.09514
-  tps: 26234.79881
-=======
-  dps: 28484.65495
-  tps: 26417.03389
->>>>>>> 73227ecd
+  dps: 28487.09928
+  tps: 26423.23468
  }
 }
 dps_results: {
  key: "TestFrost-AllItems-GaleofShadows-56462"
  value: {
-<<<<<<< HEAD
-  dps: 28505.50242
-  tps: 26447.75252
-=======
-  dps: 28560.88016
-  tps: 26497.3075
->>>>>>> 73227ecd
+  dps: 28515.29613
+  tps: 26462.80061
  }
 }
 dps_results: {
  key: "TestFrost-AllItems-GearDetector-61462"
  value: {
-<<<<<<< HEAD
-  dps: 28415.81637
-  tps: 26287.13859
-=======
-  dps: 28449.53873
-  tps: 26318.72216
->>>>>>> 73227ecd
+  dps: 28509.54469
+  tps: 26376.92807
  }
 }
 dps_results: {
  key: "TestFrost-AllItems-GlowingTwilightScale-54573"
  value: {
-<<<<<<< HEAD
-  dps: 27793.22736
-  tps: 25742.30378
-=======
-  dps: 27909.70032
-  tps: 25859.4597
->>>>>>> 73227ecd
+  dps: 27940.19472
+  tps: 25891.81027
  }
 }
 dps_results: {
  key: "TestFrost-AllItems-GlowingTwilightScale-54589"
  value: {
-<<<<<<< HEAD
-  dps: 27793.22736
-  tps: 25742.30378
-=======
-  dps: 27909.70032
-  tps: 25859.4597
->>>>>>> 73227ecd
+  dps: 27940.19472
+  tps: 25891.81027
  }
 }
 dps_results: {
  key: "TestFrost-AllItems-GnomishLightningGenerator-41121"
  value: {
-<<<<<<< HEAD
-  dps: 27930.66097
-  tps: 25877.96186
-=======
-  dps: 28002.31131
-  tps: 25947.9471
->>>>>>> 73227ecd
+  dps: 28054.14133
+  tps: 26008.69213
  }
 }
 dps_results: {
  key: "TestFrost-AllItems-GraceoftheHerald-55266"
  value: {
-<<<<<<< HEAD
-  dps: 27993.6357
-  tps: 25929.62538
-=======
-  dps: 28109.69528
-  tps: 26049.16561
->>>>>>> 73227ecd
+  dps: 28139.91961
+  tps: 26076.80677
  }
 }
 dps_results: {
  key: "TestFrost-AllItems-GraceoftheHerald-56295"
  value: {
-<<<<<<< HEAD
-  dps: 28127.1873
-  tps: 26052.20951
-=======
-  dps: 28239.96873
-  tps: 26162.32097
->>>>>>> 73227ecd
+  dps: 28281.20245
+  tps: 26204.83621
  }
 }
 dps_results: {
  key: "TestFrost-AllItems-HarmlightToken-63839"
  value: {
-<<<<<<< HEAD
-  dps: 27897.12335
-  tps: 25846.19977
-=======
-  dps: 28012.87374
-  tps: 25962.63312
->>>>>>> 73227ecd
+  dps: 28043.95109
+  tps: 25995.56663
  }
 }
 dps_results: {
  key: "TestFrost-AllItems-Harrison'sInsigniaofPanache-65803"
  value: {
-<<<<<<< HEAD
-  dps: 28713.43177
-  tps: 26614.4554
-=======
-  dps: 28835.78645
-  tps: 26737.5276
->>>>>>> 73227ecd
+  dps: 28871.04103
+  tps: 26774.65237
  }
 }
 dps_results: {
  key: "TestFrost-AllItems-HeartofIgnacious-59514"
  value: {
-<<<<<<< HEAD
-  dps: 28345.378
-  tps: 26300.84313
-=======
-  dps: 28380.16129
-  tps: 26341.19198
->>>>>>> 73227ecd
+  dps: 28347.65169
+  tps: 26299.45352
  }
 }
 dps_results: {
  key: "TestFrost-AllItems-HeartofIgnacious-65110"
  value: {
-<<<<<<< HEAD
-  dps: 28392.38168
-  tps: 26339.43037
-=======
-  dps: 28501.12759
-  tps: 26440.36498
->>>>>>> 73227ecd
+  dps: 28397.32004
+  tps: 26338.90801
  }
 }
 dps_results: {
  key: "TestFrost-AllItems-HeartofRage-65072"
  value: {
-<<<<<<< HEAD
-  dps: 29541.7035
-  tps: 27267.34768
-=======
-  dps: 29457.85456
-  tps: 27164.6533
->>>>>>> 73227ecd
+  dps: 29536.35498
+  tps: 27248.1906
  }
 }
 dps_results: {
  key: "TestFrost-AllItems-HeartofSolace-55868"
  value: {
-<<<<<<< HEAD
-  dps: 28306.09514
-  tps: 26234.79881
-=======
-  dps: 28484.65495
-  tps: 26417.03389
->>>>>>> 73227ecd
+  dps: 28487.09928
+  tps: 26423.23468
  }
 }
 dps_results: {
  key: "TestFrost-AllItems-HeartofSolace-56393"
  value: {
-<<<<<<< HEAD
-  dps: 29659.09538
-  tps: 27451.29261
-=======
-  dps: 29709.77912
-  tps: 27511.50919
->>>>>>> 73227ecd
+  dps: 29676.47916
+  tps: 27475.37444
  }
 }
 dps_results: {
  key: "TestFrost-AllItems-HeartofThunder-55845"
  value: {
-<<<<<<< HEAD
-  dps: 27793.22736
-  tps: 25742.30378
-=======
-  dps: 27909.70032
-  tps: 25859.4597
->>>>>>> 73227ecd
+  dps: 27940.19472
+  tps: 25891.81027
  }
 }
 dps_results: {
  key: "TestFrost-AllItems-HeartofThunder-56370"
  value: {
-<<<<<<< HEAD
-  dps: 27793.22736
-  tps: 25742.30378
-=======
-  dps: 27909.70032
-  tps: 25859.4597
->>>>>>> 73227ecd
+  dps: 27940.19472
+  tps: 25891.81027
  }
 }
 dps_results: {
  key: "TestFrost-AllItems-HeartoftheVile-66969"
  value: {
-<<<<<<< HEAD
-  dps: 28023.35197
-  tps: 25953.62237
-=======
-  dps: 28147.57691
-  tps: 26080.00422
->>>>>>> 73227ecd
+  dps: 28172.59678
+  tps: 26102.9609
  }
 }
 dps_results: {
  key: "TestFrost-AllItems-IllustrationoftheDragonSoul-40432"
  value: {
-<<<<<<< HEAD
-  dps: 27793.22736
-  tps: 25742.30378
-=======
-  dps: 27909.70032
-  tps: 25859.4597
->>>>>>> 73227ecd
+  dps: 27940.19472
+  tps: 25891.81027
  }
 }
 dps_results: {
  key: "TestFrost-AllItems-ImpassiveShadowspiritDiamond"
  value: {
-<<<<<<< HEAD
-  dps: 28768.34119
-  tps: 26524.89923
-=======
-  dps: 28800.33264
-  tps: 26548.20853
->>>>>>> 73227ecd
+  dps: 28672.91578
+  tps: 26416.63451
  }
 }
 dps_results: {
  key: "TestFrost-AllItems-ImpassiveSkyflareDiamond"
  value: {
-<<<<<<< HEAD
-  dps: 28734.35384
-  tps: 26492.96655
-=======
-  dps: 28764.29277
-  tps: 26515.00546
->>>>>>> 73227ecd
+  dps: 28636.26911
+  tps: 26382.79343
  }
 }
 dps_results: {
  key: "TestFrost-AllItems-ImpassiveStarflareDiamond"
  value: {
-<<<<<<< HEAD
-  dps: 28734.29903
-  tps: 26492.96655
-=======
-  dps: 28763.08128
-  tps: 26513.84878
->>>>>>> 73227ecd
+  dps: 28636.21431
+  tps: 26382.79343
  }
 }
 dps_results: {
  key: "TestFrost-AllItems-ImpatienceofYouth-62464"
  value: {
-<<<<<<< HEAD
-  dps: 29331.53246
-  tps: 27139.72926
-=======
-  dps: 29427.90754
-  tps: 27238.28676
->>>>>>> 73227ecd
+  dps: 29482.04237
+  tps: 27294.51368
  }
 }
 dps_results: {
  key: "TestFrost-AllItems-ImpatienceofYouth-62469"
  value: {
-<<<<<<< HEAD
-  dps: 29331.53246
-  tps: 27139.72926
-=======
-  dps: 29427.90754
-  tps: 27238.28676
->>>>>>> 73227ecd
+  dps: 29482.04237
+  tps: 27294.51368
  }
 }
 dps_results: {
  key: "TestFrost-AllItems-ImpetuousQuery-55881"
  value: {
-<<<<<<< HEAD
-  dps: 28069.96745
-  tps: 26019.04387
-=======
-  dps: 28188.58945
-  tps: 26138.34883
->>>>>>> 73227ecd
+  dps: 28219.04606
+  tps: 26170.6616
  }
 }
 dps_results: {
  key: "TestFrost-AllItems-ImpetuousQuery-56406"
  value: {
-<<<<<<< HEAD
-  dps: 28106.20722
-  tps: 26055.28364
-=======
-  dps: 28225.11064
-  tps: 26174.87002
->>>>>>> 73227ecd
+  dps: 28255.5623
+  tps: 26207.17785
  }
 }
 dps_results: {
  key: "TestFrost-AllItems-IncisorFragment-37723"
  value: {
-<<<<<<< HEAD
-  dps: 28163.54532
-  tps: 26112.62174
-=======
-  dps: 28280.42
-  tps: 26230.17938
->>>>>>> 73227ecd
+  dps: 28311.1829
+  tps: 26262.79844
  }
 }
 dps_results: {
  key: "TestFrost-AllItems-InsightfulEarthsiegeDiamond"
  value: {
-<<<<<<< HEAD
-  dps: 28711.01169
-  tps: 26471.13653
-=======
-  dps: 28741.41983
-  tps: 26493.59075
->>>>>>> 73227ecd
+  dps: 28612.83268
+  tps: 26360.44946
  }
 }
 dps_results: {
  key: "TestFrost-AllItems-InsigniaofDiplomacy-61433"
  value: {
-<<<<<<< HEAD
-  dps: 27793.22736
-  tps: 25742.30378
-=======
-  dps: 27909.70032
-  tps: 25859.4597
->>>>>>> 73227ecd
+  dps: 27940.19472
+  tps: 25891.81027
  }
 }
 dps_results: {
  key: "TestFrost-AllItems-InsigniaoftheEarthenLord-61429"
  value: {
-<<<<<<< HEAD
-  dps: 28006.2733
-  tps: 25955.34972
-=======
-  dps: 28124.40068
-  tps: 26074.16006
->>>>>>> 73227ecd
+  dps: 28154.86599
+  tps: 26106.48153
  }
 }
 dps_results: {
  key: "TestFrost-AllItems-InvigoratingEarthsiegeDiamond"
  value: {
-<<<<<<< HEAD
-  dps: 28832.84564
-  tps: 26580.45196
-=======
-  dps: 28920.9877
-  tps: 26664.79399
->>>>>>> 73227ecd
+  dps: 28993.26893
+  tps: 26733.06723
   hps: 70.25272
  }
 }
 dps_results: {
  key: "TestFrost-AllItems-JarofAncientRemedies-59354"
  value: {
-<<<<<<< HEAD
-  dps: 27793.22736
-  tps: 25742.30378
-=======
-  dps: 27909.70032
-  tps: 25859.4597
->>>>>>> 73227ecd
+  dps: 27940.19472
+  tps: 25891.81027
  }
 }
 dps_results: {
  key: "TestFrost-AllItems-JarofAncientRemedies-65029"
  value: {
-<<<<<<< HEAD
-  dps: 27793.22736
-  tps: 25742.30378
-=======
-  dps: 27909.70032
-  tps: 25859.4597
->>>>>>> 73227ecd
+  dps: 27940.19472
+  tps: 25891.81027
  }
 }
 dps_results: {
  key: "TestFrost-AllItems-JujuofNimbleness-63840"
  value: {
-<<<<<<< HEAD
-  dps: 28142.92274
-  tps: 26091.99916
-=======
-  dps: 28255.4371
-  tps: 26205.19648
->>>>>>> 73227ecd
+  dps: 28300.25294
+  tps: 26251.86849
  }
 }
 dps_results: {
  key: "TestFrost-AllItems-KeytotheEndlessChamber-55795"
  value: {
-<<<<<<< HEAD
-  dps: 28196.78819
-  tps: 26135.29275
-=======
-  dps: 28267.54184
-  tps: 26206.03148
->>>>>>> 73227ecd
+  dps: 28318.83025
+  tps: 26261.95703
  }
 }
 dps_results: {
  key: "TestFrost-AllItems-KeytotheEndlessChamber-56328"
  value: {
-<<<<<<< HEAD
-  dps: 28274.136
-  tps: 26211.91835
-=======
-  dps: 28415.65576
-  tps: 26359.41531
->>>>>>> 73227ecd
+  dps: 28373.32276
+  tps: 26321.78228
  }
 }
 dps_results: {
  key: "TestFrost-AllItems-KvaldirBattleStandard-59685"
  value: {
-<<<<<<< HEAD
-  dps: 28550.15141
-  tps: 26459.24556
-=======
-  dps: 28626.5695
-  tps: 26551.16395
->>>>>>> 73227ecd
+  dps: 28703.59223
+  tps: 26610.34555
  }
 }
 dps_results: {
  key: "TestFrost-AllItems-KvaldirBattleStandard-59689"
  value: {
-<<<<<<< HEAD
-  dps: 28550.15141
-  tps: 26459.24556
-=======
-  dps: 28626.5695
-  tps: 26551.16395
->>>>>>> 73227ecd
+  dps: 28703.59223
+  tps: 26610.34555
  }
 }
 dps_results: {
  key: "TestFrost-AllItems-LadyLa-La'sSingingShell-67152"
  value: {
-<<<<<<< HEAD
-  dps: 28197.02662
-  tps: 26135.39316
-=======
-  dps: 28175.70134
-  tps: 26101.86831
->>>>>>> 73227ecd
+  dps: 28289.24639
+  tps: 26231.23618
  }
 }
 dps_results: {
  key: "TestFrost-AllItems-LastWord-50179"
  value: {
-<<<<<<< HEAD
-  dps: 29314.80422
-  tps: 27063.84738
-=======
-  dps: 29344.65844
-  tps: 27085.7388
->>>>>>> 73227ecd
+  dps: 29211.122
+  tps: 26947.64169
  }
 }
 dps_results: {
  key: "TestFrost-AllItems-LastWord-50708"
  value: {
-<<<<<<< HEAD
-  dps: 29314.80422
-  tps: 27063.84738
-=======
-  dps: 29344.65844
-  tps: 27085.7388
->>>>>>> 73227ecd
+  dps: 29211.122
+  tps: 26947.64169
  }
 }
 dps_results: {
  key: "TestFrost-AllItems-Lavanthor'sTalisman-37872"
  value: {
-<<<<<<< HEAD
-  dps: 27793.22736
-  tps: 25742.30378
-=======
-  dps: 27909.70032
-  tps: 25859.4597
->>>>>>> 73227ecd
+  dps: 27940.19472
+  tps: 25891.81027
  }
 }
 dps_results: {
  key: "TestFrost-AllItems-LeadenDespair-55816"
  value: {
-<<<<<<< HEAD
-  dps: 27793.22736
-  tps: 25742.30378
-=======
-  dps: 27909.70032
-  tps: 25859.4597
->>>>>>> 73227ecd
+  dps: 27940.19472
+  tps: 25891.81027
  }
 }
 dps_results: {
  key: "TestFrost-AllItems-LeadenDespair-56347"
  value: {
-<<<<<<< HEAD
-  dps: 27793.22736
-  tps: 25742.30378
-=======
-  dps: 27909.70032
-  tps: 25859.4597
->>>>>>> 73227ecd
+  dps: 27940.19472
+  tps: 25891.81027
  }
 }
 dps_results: {
  key: "TestFrost-AllItems-LeftEyeofRajh-56102"
  value: {
-<<<<<<< HEAD
-  dps: 28081.23358
-  tps: 26016.90396
-=======
-  dps: 28169.87207
-  tps: 26117.14543
->>>>>>> 73227ecd
+  dps: 28109.24666
+  tps: 26036.22923
  }
 }
 dps_results: {
  key: "TestFrost-AllItems-LeftEyeofRajh-56427"
  value: {
-<<<<<<< HEAD
-  dps: 28123.63287
-  tps: 26060.21111
-=======
-  dps: 28122.07744
-  tps: 26068.0992
->>>>>>> 73227ecd
+  dps: 28116.65835
+  tps: 26043.84496
  }
 }
 dps_results: {
  key: "TestFrost-AllItems-MagmaPlatedBattlearmor"
  value: {
-<<<<<<< HEAD
-  dps: 24247.68626
-  tps: 22273.07177
-=======
-  dps: 24294.28452
-  tps: 22322.21351
->>>>>>> 73227ecd
+  dps: 24227.27578
+  tps: 22263.9853
  }
 }
 dps_results: {
  key: "TestFrost-AllItems-MagmaPlatedBattlegear"
  value: {
-<<<<<<< HEAD
-  dps: 26730.80917
-  tps: 24598.42307
-=======
-  dps: 26768.68987
-  tps: 24631.34988
->>>>>>> 73227ecd
+  dps: 26842.58361
+  tps: 24700.94817
  }
 }
 dps_results: {
  key: "TestFrost-AllItems-MagnetiteMirror-55814"
  value: {
-<<<<<<< HEAD
-  dps: 28508.63689
-  tps: 26458.16354
-=======
-  dps: 28586.69505
-  tps: 26535.80619
->>>>>>> 73227ecd
+  dps: 28658.01208
+  tps: 26595.86729
  }
 }
 dps_results: {
  key: "TestFrost-AllItems-MagnetiteMirror-56345"
  value: {
-<<<<<<< HEAD
-  dps: 28800.13238
-  tps: 26740.41989
-=======
-  dps: 28782.52557
-  tps: 26732.82077
->>>>>>> 73227ecd
+  dps: 28791.75758
+  tps: 26723.61098
  }
 }
 dps_results: {
  key: "TestFrost-AllItems-MajesticDragonFigurine-40430"
  value: {
-<<<<<<< HEAD
-  dps: 27793.22736
-  tps: 25742.30378
-=======
-  dps: 27909.70032
-  tps: 25859.4597
->>>>>>> 73227ecd
+  dps: 27940.19472
+  tps: 25891.81027
  }
 }
 dps_results: {
  key: "TestFrost-AllItems-MandalaofStirringPatterns-62467"
  value: {
-<<<<<<< HEAD
-  dps: 27793.22736
-  tps: 25742.30378
-=======
-  dps: 27909.70032
-  tps: 25859.4597
->>>>>>> 73227ecd
+  dps: 27940.19472
+  tps: 25891.81027
  }
 }
 dps_results: {
  key: "TestFrost-AllItems-MandalaofStirringPatterns-62472"
  value: {
-<<<<<<< HEAD
-  dps: 27793.22736
-  tps: 25742.30378
-=======
-  dps: 27909.70032
-  tps: 25859.4597
->>>>>>> 73227ecd
+  dps: 27940.19472
+  tps: 25891.81027
  }
 }
 dps_results: {
  key: "TestFrost-AllItems-MarkofKhardros-56132"
  value: {
-<<<<<<< HEAD
-  dps: 28840.45119
-  tps: 26737.77845
-=======
-  dps: 28966.24669
-  tps: 26864.29414
->>>>>>> 73227ecd
+  dps: 28991.85022
+  tps: 26891.76893
  }
 }
 dps_results: {
  key: "TestFrost-AllItems-MarkofKhardros-56458"
  value: {
-<<<<<<< HEAD
-  dps: 28978.76178
-  tps: 26869.31237
-=======
-  dps: 29105.80844
-  tps: 26997.08408
->>>>>>> 73227ecd
+  dps: 29130.7448
+  tps: 27023.89367
  }
 }
 dps_results: {
  key: "TestFrost-AllItems-MeteoriteWhetstone-37390"
  value: {
-<<<<<<< HEAD
-  dps: 28142.52223
-  tps: 26101.79413
-=======
-  dps: 28219.61681
-  tps: 26175.79822
->>>>>>> 73227ecd
+  dps: 28185.28434
+  tps: 26136.44137
  }
 }
 dps_results: {
  key: "TestFrost-AllItems-MightoftheOcean-55251"
  value: {
-<<<<<<< HEAD
-  dps: 28497.14594
-  tps: 26444.68474
-=======
-  dps: 28561.47637
-  tps: 26509.33006
->>>>>>> 73227ecd
+  dps: 28613.19628
+  tps: 26563.41053
  }
 }
 dps_results: {
  key: "TestFrost-AllItems-MightoftheOcean-56285"
  value: {
-<<<<<<< HEAD
-  dps: 28911.8803
-  tps: 26861.69359
-=======
-  dps: 29073.01882
-  tps: 27024.87444
->>>>>>> 73227ecd
+  dps: 29034.80114
+  tps: 26992.08777
  }
 }
 dps_results: {
  key: "TestFrost-AllItems-MirrorofBrokenImages-62466"
  value: {
-<<<<<<< HEAD
-  dps: 28145.74152
-  tps: 26094.81794
-=======
-  dps: 28264.95194
-  tps: 26214.71132
->>>>>>> 73227ecd
+  dps: 28295.39821
+  tps: 26247.01375
  }
 }
 dps_results: {
  key: "TestFrost-AllItems-MirrorofBrokenImages-62471"
  value: {
-<<<<<<< HEAD
-  dps: 28145.74152
-  tps: 26094.81794
-=======
-  dps: 28264.95194
-  tps: 26214.71132
->>>>>>> 73227ecd
+  dps: 28295.39821
+  tps: 26247.01375
  }
 }
 dps_results: {
  key: "TestFrost-AllItems-MoonwellChalice-70142"
  value: {
-<<<<<<< HEAD
-  dps: 28191.53948
-  tps: 26140.6159
-=======
-  dps: 28292.62692
-  tps: 26242.3863
->>>>>>> 73227ecd
+  dps: 28340.48504
+  tps: 26292.10059
  }
 }
 dps_results: {
  key: "TestFrost-AllItems-NevermeltingIceCrystal-50259"
  value: {
-<<<<<<< HEAD
-  dps: 27933.59712
-  tps: 25853.53432
-=======
-  dps: 28040.92679
-  tps: 25962.1854
->>>>>>> 73227ecd
+  dps: 28081.01363
+  tps: 26002.42288
  }
 }
 dps_results: {
  key: "TestFrost-AllItems-OfferingofSacrifice-37638"
  value: {
-<<<<<<< HEAD
-  dps: 27793.22736
-  tps: 25742.30378
-=======
-  dps: 27909.70032
-  tps: 25859.4597
->>>>>>> 73227ecd
+  dps: 27940.19472
+  tps: 25891.81027
  }
 }
 dps_results: {
  key: "TestFrost-AllItems-Oremantle'sFavor-61448"
  value: {
-<<<<<<< HEAD
-  dps: 28626.20959
-  tps: 26509.63733
-=======
-  dps: 28745.54605
-  tps: 26631.77776
->>>>>>> 73227ecd
+  dps: 28783.21634
+  tps: 26671.19421
  }
 }
 dps_results: {
  key: "TestFrost-AllItems-PersistentEarthshatterDiamond"
  value: {
-<<<<<<< HEAD
-  dps: 28734.29903
-  tps: 26492.96655
-=======
-  dps: 28763.08128
-  tps: 26513.84878
->>>>>>> 73227ecd
+  dps: 28636.21431
+  tps: 26382.79343
  }
 }
 dps_results: {
  key: "TestFrost-AllItems-PersistentEarthsiegeDiamond"
  value: {
-<<<<<<< HEAD
-  dps: 28734.35384
-  tps: 26492.96655
-=======
-  dps: 28764.29277
-  tps: 26515.00546
->>>>>>> 73227ecd
+  dps: 28636.26911
+  tps: 26382.79343
  }
 }
 dps_results: {
  key: "TestFrost-AllItems-PetrifiedScarab-21685"
  value: {
-<<<<<<< HEAD
-  dps: 27793.22736
-  tps: 25742.30378
-=======
-  dps: 27909.70032
-  tps: 25859.4597
->>>>>>> 73227ecd
+  dps: 27940.19472
+  tps: 25891.81027
  }
 }
 dps_results: {
  key: "TestFrost-AllItems-PetrifiedTwilightScale-54571"
  value: {
-<<<<<<< HEAD
-  dps: 27793.22736
-  tps: 25742.30378
-=======
-  dps: 27909.70032
-  tps: 25859.4597
->>>>>>> 73227ecd
+  dps: 27940.19472
+  tps: 25891.81027
  }
 }
 dps_results: {
  key: "TestFrost-AllItems-PetrifiedTwilightScale-54591"
  value: {
-<<<<<<< HEAD
-  dps: 27793.22736
-  tps: 25742.30378
-=======
-  dps: 27909.70032
-  tps: 25859.4597
->>>>>>> 73227ecd
+  dps: 27940.19472
+  tps: 25891.81027
  }
 }
 dps_results: {
  key: "TestFrost-AllItems-PorcelainCrab-55237"
  value: {
-<<<<<<< HEAD
-  dps: 27998.29486
-  tps: 25947.37128
-=======
-  dps: 28114.10541
-  tps: 26063.8648
->>>>>>> 73227ecd
+  dps: 28148.23446
+  tps: 26099.85
  }
 }
 dps_results: {
  key: "TestFrost-AllItems-PorcelainCrab-56280"
  value: {
-<<<<<<< HEAD
-  dps: 28169.58967
-  tps: 26118.66609
-=======
-  dps: 28296.47602
-  tps: 26246.2354
->>>>>>> 73227ecd
+  dps: 28330.78536
+  tps: 26282.40091
  }
 }
 dps_results: {
  key: "TestFrost-AllItems-PowerfulEarthshatterDiamond"
  value: {
-<<<<<<< HEAD
-  dps: 28711.01169
-  tps: 26471.13653
-=======
-  dps: 28741.41983
-  tps: 26493.59075
->>>>>>> 73227ecd
+  dps: 28612.83268
+  tps: 26360.44946
  }
 }
 dps_results: {
  key: "TestFrost-AllItems-PowerfulEarthsiegeDiamond"
  value: {
-<<<<<<< HEAD
-  dps: 28711.01169
-  tps: 26471.13653
-=======
-  dps: 28741.41983
-  tps: 26493.59075
->>>>>>> 73227ecd
+  dps: 28612.83268
+  tps: 26360.44946
  }
 }
 dps_results: {
  key: "TestFrost-AllItems-PowerfulShadowspiritDiamond"
  value: {
-<<<<<<< HEAD
-  dps: 28711.01169
-  tps: 26471.13653
-=======
-  dps: 28741.41983
-  tps: 26493.59075
->>>>>>> 73227ecd
+  dps: 28612.83268
+  tps: 26360.44946
  }
 }
 dps_results: {
  key: "TestFrost-AllItems-Prestor'sTalismanofMachination-59441"
  value: {
-<<<<<<< HEAD
-  dps: 28828.83567
-  tps: 26679.44251
-=======
-  dps: 28839.635
-  tps: 26700.73871
->>>>>>> 73227ecd
+  dps: 28925.19438
+  tps: 26798.32888
  }
 }
 dps_results: {
  key: "TestFrost-AllItems-Prestor'sTalismanofMachination-65026"
  value: {
-<<<<<<< HEAD
-  dps: 28767.69509
-  tps: 26620.45506
-=======
-  dps: 28848.55373
-  tps: 26700.23626
->>>>>>> 73227ecd
+  dps: 28802.06646
+  tps: 26658.64278
  }
 }
 dps_results: {
  key: "TestFrost-AllItems-PurifiedShardoftheGods"
  value: {
-<<<<<<< HEAD
-  dps: 27793.22736
-  tps: 25742.30378
-=======
-  dps: 27909.70032
-  tps: 25859.4597
->>>>>>> 73227ecd
+  dps: 27940.19472
+  tps: 25891.81027
  }
 }
 dps_results: {
  key: "TestFrost-AllItems-Rainsong-55854"
  value: {
-<<<<<<< HEAD
-  dps: 27793.22736
-  tps: 25742.30378
-=======
-  dps: 27909.70032
-  tps: 25859.4597
->>>>>>> 73227ecd
+  dps: 27940.19472
+  tps: 25891.81027
  }
 }
 dps_results: {
  key: "TestFrost-AllItems-Rainsong-56377"
  value: {
-<<<<<<< HEAD
-  dps: 27793.22736
-  tps: 25742.30378
-=======
-  dps: 27909.70032
-  tps: 25859.4597
->>>>>>> 73227ecd
+  dps: 27940.19472
+  tps: 25891.81027
  }
 }
 dps_results: {
  key: "TestFrost-AllItems-ReignoftheDead-47316"
  value: {
-<<<<<<< HEAD
-  dps: 27846.73105
-  tps: 25794.17734
-=======
-  dps: 27859.30048
-  tps: 25807.6605
->>>>>>> 73227ecd
+  dps: 27884.99222
+  tps: 25835.90313
  }
 }
 dps_results: {
  key: "TestFrost-AllItems-ReignoftheDead-47477"
  value: {
-<<<<<<< HEAD
-  dps: 27848.58581
-  tps: 25796.0321
-=======
-  dps: 27861.15525
-  tps: 25809.51526
->>>>>>> 73227ecd
+  dps: 27886.84698
+  tps: 25837.75789
  }
 }
 dps_results: {
  key: "TestFrost-AllItems-RelentlessEarthsiegeDiamond"
  value: {
-<<<<<<< HEAD
-  dps: 29162.95954
-  tps: 26921.62706
-=======
-  dps: 29191.24023
-  tps: 26942.00773
->>>>>>> 73227ecd
+  dps: 29060.00155
+  tps: 26806.58067
  }
 }
 dps_results: {
  key: "TestFrost-AllItems-ReverberatingShadowspiritDiamond"
  value: {
-<<<<<<< HEAD
-  dps: 29314.80422
-  tps: 27063.84738
-=======
-  dps: 29344.65844
-  tps: 27085.7388
->>>>>>> 73227ecd
+  dps: 29211.122
+  tps: 26947.64169
  }
 }
 dps_results: {
  key: "TestFrost-AllItems-RevitalizingShadowspiritDiamond"
  value: {
-<<<<<<< HEAD
-  dps: 29149.52884
-  tps: 26909.65367
-=======
-  dps: 29179.3965
-  tps: 26931.56741
->>>>>>> 73227ecd
+  dps: 29046.51919
+  tps: 26794.13597
  }
 }
 dps_results: {
  key: "TestFrost-AllItems-RevitalizingSkyflareDiamond"
  value: {
-<<<<<<< HEAD
-  dps: 28711.01169
-  tps: 26471.13653
-=======
-  dps: 28741.41983
-  tps: 26493.59075
->>>>>>> 73227ecd
+  dps: 28612.83268
+  tps: 26360.44946
  }
 }
 dps_results: {
  key: "TestFrost-AllItems-RightEyeofRajh-56100"
  value: {
-<<<<<<< HEAD
-  dps: 28951.02476
-  tps: 26883.10961
-=======
-  dps: 28970.59433
-  tps: 26904.21593
->>>>>>> 73227ecd
+  dps: 29080.38697
+  tps: 27020.01971
  }
 }
 dps_results: {
  key: "TestFrost-AllItems-RightEyeofRajh-56431"
  value: {
-<<<<<<< HEAD
-  dps: 29036.33121
-  tps: 26966.96786
-=======
-  dps: 29176.58437
-  tps: 27116.01281
->>>>>>> 73227ecd
+  dps: 29144.31227
+  tps: 27083.24738
  }
 }
 dps_results: {
  key: "TestFrost-AllItems-RuneofRepulsion-40372"
  value: {
-<<<<<<< HEAD
-  dps: 27793.22736
-  tps: 25742.30378
-=======
-  dps: 27909.70032
-  tps: 25859.4597
->>>>>>> 73227ecd
+  dps: 27940.19472
+  tps: 25891.81027
  }
 }
 dps_results: {
  key: "TestFrost-AllItems-Schnottz'sMedallionofCommand-65805"
  value: {
-<<<<<<< HEAD
-  dps: 28137.07366
-  tps: 26072.63055
-=======
-  dps: 28253.62859
-  tps: 26191.64809
->>>>>>> 73227ecd
+  dps: 28288.35246
+  tps: 26225.37448
  }
 }
 dps_results: {
  key: "TestFrost-AllItems-SeaStar-55256"
  value: {
-<<<<<<< HEAD
-  dps: 27793.22736
-  tps: 25742.30378
-=======
-  dps: 27909.70032
-  tps: 25859.4597
->>>>>>> 73227ecd
+  dps: 27940.19472
+  tps: 25891.81027
  }
 }
 dps_results: {
  key: "TestFrost-AllItems-SeaStar-56290"
  value: {
-<<<<<<< HEAD
-  dps: 27793.22736
-  tps: 25742.30378
-=======
-  dps: 27909.70032
-  tps: 25859.4597
->>>>>>> 73227ecd
+  dps: 27940.19472
+  tps: 25891.81027
  }
 }
 dps_results: {
  key: "TestFrost-AllItems-SealofthePantheon-36993"
  value: {
-<<<<<<< HEAD
-  dps: 27819.74638
-  tps: 25768.8228
-=======
-  dps: 27935.67764
-  tps: 25885.43702
->>>>>>> 73227ecd
+  dps: 27966.7611
+  tps: 25918.37665
  }
 }
 dps_results: {
  key: "TestFrost-AllItems-Shadowmourne-49623"
  value: {
-<<<<<<< HEAD
-  dps: 29314.80422
-  tps: 27063.84738
-=======
-  dps: 29344.65844
-  tps: 27085.7388
->>>>>>> 73227ecd
+  dps: 29211.122
+  tps: 26947.64169
  }
 }
 dps_results: {
  key: "TestFrost-AllItems-ShieldedSkyflareDiamond"
  value: {
-<<<<<<< HEAD
-  dps: 28711.01169
-  tps: 26471.13653
-=======
-  dps: 28741.41983
-  tps: 26493.59075
->>>>>>> 73227ecd
+  dps: 28612.83268
+  tps: 26360.44946
  }
 }
 dps_results: {
  key: "TestFrost-AllItems-ShinyShardoftheGods"
  value: {
-<<<<<<< HEAD
-  dps: 27793.22736
-  tps: 25742.30378
-=======
-  dps: 27909.70032
-  tps: 25859.4597
->>>>>>> 73227ecd
+  dps: 27940.19472
+  tps: 25891.81027
  }
 }
 dps_results: {
  key: "TestFrost-AllItems-Shrine-CleansingPurifier-63838"
  value: {
-<<<<<<< HEAD
-  dps: 29125.75695
-  tps: 26872.74288
-=======
-  dps: 29351.89064
-  tps: 27118.63414
->>>>>>> 73227ecd
+  dps: 29257.26898
+  tps: 27015.62166
  }
 }
 dps_results: {
  key: "TestFrost-AllItems-Sindragosa'sFlawlessFang-50361"
  value: {
-<<<<<<< HEAD
-  dps: 27793.22736
-  tps: 25742.30378
-=======
-  dps: 27909.70032
-  tps: 25859.4597
->>>>>>> 73227ecd
+  dps: 27940.19472
+  tps: 25891.81027
  }
 }
 dps_results: {
  key: "TestFrost-AllItems-Skardyn'sGrace-56115"
  value: {
-<<<<<<< HEAD
-  dps: 28238.13812
-  tps: 26172.47237
-=======
-  dps: 28338.11826
-  tps: 26273.69948
->>>>>>> 73227ecd
+  dps: 28383.48508
+  tps: 26318.42705
  }
 }
 dps_results: {
  key: "TestFrost-AllItems-Skardyn'sGrace-56440"
  value: {
-<<<<<<< HEAD
-  dps: 28297.29012
-  tps: 26227.72579
-=======
-  dps: 28392.5343
-  tps: 26325.02775
->>>>>>> 73227ecd
+  dps: 28445.89199
+  tps: 26377.76214
  }
 }
 dps_results: {
  key: "TestFrost-AllItems-SliverofPureIce-50339"
  value: {
-<<<<<<< HEAD
-  dps: 27793.22736
-  tps: 25742.30378
-=======
-  dps: 27909.70032
-  tps: 25859.4597
->>>>>>> 73227ecd
+  dps: 27940.19472
+  tps: 25891.81027
  }
 }
 dps_results: {
  key: "TestFrost-AllItems-SliverofPureIce-50346"
  value: {
-<<<<<<< HEAD
-  dps: 27793.22736
-  tps: 25742.30378
-=======
-  dps: 27909.70032
-  tps: 25859.4597
->>>>>>> 73227ecd
+  dps: 27940.19472
+  tps: 25891.81027
  }
 }
 dps_results: {
  key: "TestFrost-AllItems-Sorrowsong-55879"
  value: {
-<<<<<<< HEAD
-  dps: 28069.96745
-  tps: 26019.04387
-=======
-  dps: 28188.58945
-  tps: 26138.34883
->>>>>>> 73227ecd
+  dps: 28219.04606
+  tps: 26170.6616
  }
 }
 dps_results: {
  key: "TestFrost-AllItems-Sorrowsong-56400"
  value: {
-<<<<<<< HEAD
-  dps: 28106.20722
-  tps: 26055.28364
-=======
-  dps: 28225.11064
-  tps: 26174.87002
->>>>>>> 73227ecd
+  dps: 28255.5623
+  tps: 26207.17785
  }
 }
 dps_results: {
  key: "TestFrost-AllItems-Soul'sAnguish-66994"
  value: {
-<<<<<<< HEAD
-  dps: 28555.30944
-  tps: 26504.58349
-=======
-  dps: 28589.44701
-  tps: 26540.58122
->>>>>>> 73227ecd
+  dps: 28689.9967
+  tps: 26646.39377
  }
 }
 dps_results: {
  key: "TestFrost-AllItems-SoulCasket-58183"
  value: {
-<<<<<<< HEAD
-  dps: 28145.74152
-  tps: 26094.81794
-=======
-  dps: 28264.95194
-  tps: 26214.71132
->>>>>>> 73227ecd
+  dps: 28295.39821
+  tps: 26247.01375
  }
 }
 dps_results: {
  key: "TestFrost-AllItems-SoulPreserver-37111"
  value: {
-<<<<<<< HEAD
-  dps: 27793.22736
-  tps: 25742.30378
-=======
-  dps: 27909.70032
-  tps: 25859.4597
->>>>>>> 73227ecd
+  dps: 27940.19472
+  tps: 25891.81027
  }
 }
 dps_results: {
  key: "TestFrost-AllItems-SouloftheDead-40382"
  value: {
-<<<<<<< HEAD
-  dps: 27891.14197
-  tps: 25833.32511
-=======
-  dps: 28005.7886
-  tps: 25949.41006
->>>>>>> 73227ecd
+  dps: 28032.56643
+  tps: 25976.83638
  }
 }
 dps_results: {
  key: "TestFrost-AllItems-SparkofLife-37657"
  value: {
-<<<<<<< HEAD
-  dps: 27917.28146
-  tps: 25858.23568
-=======
-  dps: 27903.9412
-  tps: 25839.21723
->>>>>>> 73227ecd
+  dps: 28022.60944
+  tps: 25962.57692
  }
 }
 dps_results: {
  key: "TestFrost-AllItems-SphereofRedDragon'sBlood-37166"
  value: {
-<<<<<<< HEAD
-  dps: 28061.95162
-  tps: 26004.17929
-=======
-  dps: 28096.16406
-  tps: 26045.113
->>>>>>> 73227ecd
+  dps: 28194.42411
+  tps: 26149.75771
  }
 }
 dps_results: {
  key: "TestFrost-AllItems-Stonemother'sKiss-61411"
  value: {
-<<<<<<< HEAD
-  dps: 27946.78198
-  tps: 25879.02032
-=======
-  dps: 28067.52405
-  tps: 26000.61635
->>>>>>> 73227ecd
+  dps: 28105.64149
+  tps: 26041.11773
  }
 }
 dps_results: {
  key: "TestFrost-AllItems-StumpofTime-62465"
  value: {
-<<<<<<< HEAD
-  dps: 28159.06799
-  tps: 26104.09797
-=======
-  dps: 28275.91761
-  tps: 26224.59444
->>>>>>> 73227ecd
+  dps: 28308.59133
+  tps: 26262.88732
  }
 }
 dps_results: {
  key: "TestFrost-AllItems-StumpofTime-62470"
  value: {
-<<<<<<< HEAD
-  dps: 28159.06799
-  tps: 26104.09797
-=======
-  dps: 28275.91761
-  tps: 26224.59444
->>>>>>> 73227ecd
+  dps: 28308.59133
+  tps: 26262.88732
  }
 }
 dps_results: {
  key: "TestFrost-AllItems-SwiftSkyflareDiamond"
  value: {
-<<<<<<< HEAD
-  dps: 28734.35384
-  tps: 26492.96655
-=======
-  dps: 28764.29277
-  tps: 26515.00546
->>>>>>> 73227ecd
+  dps: 28636.26911
+  tps: 26382.79343
  }
 }
 dps_results: {
  key: "TestFrost-AllItems-SwiftStarflareDiamond"
  value: {
-<<<<<<< HEAD
-  dps: 28734.29903
-  tps: 26492.96655
-=======
-  dps: 28763.08128
-  tps: 26513.84878
->>>>>>> 73227ecd
+  dps: 28636.21431
+  tps: 26382.79343
  }
 }
 dps_results: {
  key: "TestFrost-AllItems-SwiftWindfireDiamond"
  value: {
-<<<<<<< HEAD
-  dps: 28726.16853
-  tps: 26485.03966
-=======
-  dps: 28754.49483
-  tps: 26505.46594
->>>>>>> 73227ecd
+  dps: 28628.10908
+  tps: 26374.89182
  }
 }
 dps_results: {
  key: "TestFrost-AllItems-SymbioticWorm-59332"
  value: {
-<<<<<<< HEAD
-  dps: 27793.22736
-  tps: 25742.30378
-=======
-  dps: 27909.70032
-  tps: 25859.4597
->>>>>>> 73227ecd
+  dps: 27940.19472
+  tps: 25891.81027
  }
 }
 dps_results: {
  key: "TestFrost-AllItems-SymbioticWorm-65048"
  value: {
-<<<<<<< HEAD
-  dps: 27793.22736
-  tps: 25742.30378
-=======
-  dps: 27909.70032
-  tps: 25859.4597
->>>>>>> 73227ecd
+  dps: 27940.19472
+  tps: 25891.81027
  }
 }
 dps_results: {
  key: "TestFrost-AllItems-TalismanofSinisterOrder-65804"
  value: {
-<<<<<<< HEAD
-  dps: 27997.22553
-  tps: 25946.30196
-=======
-  dps: 28113.74518
-  tps: 26063.50456
->>>>>>> 73227ecd
+  dps: 28144.29333
+  tps: 26095.90887
  }
 }
 dps_results: {
  key: "TestFrost-AllItems-TalismanofTrollDivinity-37734"
  value: {
-<<<<<<< HEAD
-  dps: 27793.22736
-  tps: 25742.30378
-=======
-  dps: 27909.70032
-  tps: 25859.4597
->>>>>>> 73227ecd
+  dps: 27940.19472
+  tps: 25891.81027
  }
 }
 dps_results: {
  key: "TestFrost-AllItems-Tank-CommanderInsignia-63841"
  value: {
-<<<<<<< HEAD
-  dps: 28995.76543
-  tps: 26757.95363
-=======
-  dps: 29183.25955
-  tps: 26971.20608
->>>>>>> 73227ecd
+  dps: 29134.60812
+  tps: 26919.25834
  }
 }
 dps_results: {
  key: "TestFrost-AllItems-TearofBlood-55819"
  value: {
-<<<<<<< HEAD
-  dps: 27793.22736
-  tps: 25742.30378
-=======
-  dps: 27909.70032
-  tps: 25859.4597
->>>>>>> 73227ecd
+  dps: 27940.19472
+  tps: 25891.81027
  }
 }
 dps_results: {
  key: "TestFrost-AllItems-TearofBlood-56351"
  value: {
-<<<<<<< HEAD
-  dps: 27793.22736
-  tps: 25742.30378
-=======
-  dps: 27909.70032
-  tps: 25859.4597
->>>>>>> 73227ecd
+  dps: 27940.19472
+  tps: 25891.81027
  }
 }
 dps_results: {
  key: "TestFrost-AllItems-TearsoftheVanquished-47215"
  value: {
-<<<<<<< HEAD
-  dps: 27793.22736
-  tps: 25742.30378
-=======
-  dps: 27909.70032
-  tps: 25859.4597
->>>>>>> 73227ecd
+  dps: 27940.19472
+  tps: 25891.81027
  }
 }
 dps_results: {
  key: "TestFrost-AllItems-TendrilsofBurrowingDark-55810"
  value: {
-<<<<<<< HEAD
-  dps: 28029.33498
-  tps: 25978.4114
-=======
-  dps: 28147.64144
-  tps: 26097.40082
->>>>>>> 73227ecd
+  dps: 28178.1036
+  tps: 26129.71914
  }
 }
 dps_results: {
  key: "TestFrost-AllItems-TendrilsofBurrowingDark-56339"
  value: {
-<<<<<<< HEAD
-  dps: 28106.20722
-  tps: 26055.28364
-=======
-  dps: 28225.11064
-  tps: 26174.87002
->>>>>>> 73227ecd
+  dps: 28255.5623
+  tps: 26207.17785
  }
 }
 dps_results: {
  key: "TestFrost-AllItems-TheGeneral'sHeart-45507"
  value: {
-<<<<<<< HEAD
-  dps: 27793.22736
-  tps: 25742.30378
-=======
-  dps: 27909.70032
-  tps: 25859.4597
->>>>>>> 73227ecd
+  dps: 27940.19472
+  tps: 25891.81027
  }
 }
 dps_results: {
  key: "TestFrost-AllItems-Theralion'sMirror-59519"
  value: {
-<<<<<<< HEAD
-  dps: 28052.73219
-  tps: 26001.80861
-=======
-  dps: 28167.97994
-  tps: 26117.73932
->>>>>>> 73227ecd
+  dps: 28196.52856
+  tps: 26148.14411
  }
 }
 dps_results: {
  key: "TestFrost-AllItems-Theralion'sMirror-65105"
  value: {
-<<<<<<< HEAD
-  dps: 28117.09373
-  tps: 26066.17015
-=======
-  dps: 28232.92672
-  tps: 26182.6861
->>>>>>> 73227ecd
+  dps: 28270.89594
+  tps: 26222.51148
  }
 }
 dps_results: {
  key: "TestFrost-AllItems-Throngus'sFinger-56121"
  value: {
-<<<<<<< HEAD
-  dps: 27793.22736
-  tps: 25742.30378
-=======
-  dps: 27909.70032
-  tps: 25859.4597
->>>>>>> 73227ecd
+  dps: 27940.19472
+  tps: 25891.81027
  }
 }
 dps_results: {
  key: "TestFrost-AllItems-Throngus'sFinger-56449"
  value: {
-<<<<<<< HEAD
-  dps: 27793.22736
-  tps: 25742.30378
-=======
-  dps: 27909.70032
-  tps: 25859.4597
->>>>>>> 73227ecd
+  dps: 27940.19472
+  tps: 25891.81027
  }
 }
 dps_results: {
  key: "TestFrost-AllItems-ThunderingSkyflareDiamond"
  value: {
-<<<<<<< HEAD
-  dps: 28720.79193
-  tps: 26494.03949
-=======
-  dps: 28869.53203
-  tps: 26651.0593
->>>>>>> 73227ecd
+  dps: 28831.02285
+  tps: 26618.26561
  }
 }
 dps_results: {
  key: "TestFrost-AllItems-Tia'sGrace-55874"
  value: {
-<<<<<<< HEAD
-  dps: 28240.42344
-  tps: 26174.67996
-=======
-  dps: 28350.89068
-  tps: 26287.56796
->>>>>>> 73227ecd
+  dps: 28393.54335
+  tps: 26329.9983
  }
 }
 dps_results: {
  key: "TestFrost-AllItems-Tia'sGrace-56394"
  value: {
-<<<<<<< HEAD
-  dps: 28307.68458
-  tps: 26241.18622
-=======
-  dps: 28419.09548
-  tps: 26354.98492
->>>>>>> 73227ecd
+  dps: 28462.92251
+  tps: 26398.1394
  }
 }
 dps_results: {
  key: "TestFrost-AllItems-TinyAbominationinaJar-50351"
  value: {
-<<<<<<< HEAD
-  dps: 28289.39129
-  tps: 26212.3082
-=======
-  dps: 28352.16942
-  tps: 26264.87908
->>>>>>> 73227ecd
+  dps: 28474.19756
+  tps: 26384.93459
  }
 }
 dps_results: {
  key: "TestFrost-AllItems-TinyAbominationinaJar-50706"
  value: {
-<<<<<<< HEAD
-  dps: 28197.66011
-  tps: 26076.30346
-=======
-  dps: 28235.60044
-  tps: 26154.93222
->>>>>>> 73227ecd
+  dps: 28220.64669
+  tps: 26145.24675
  }
 }
 dps_results: {
  key: "TestFrost-AllItems-TirelessSkyflareDiamond"
  value: {
-<<<<<<< HEAD
-  dps: 28711.01169
-  tps: 26471.13653
-=======
-  dps: 28741.41983
-  tps: 26493.59075
->>>>>>> 73227ecd
+  dps: 28612.83268
+  tps: 26360.44946
  }
 }
 dps_results: {
  key: "TestFrost-AllItems-TirelessStarflareDiamond"
  value: {
-<<<<<<< HEAD
-  dps: 28711.01169
-  tps: 26471.13653
-=======
-  dps: 28741.41983
-  tps: 26493.59075
->>>>>>> 73227ecd
+  dps: 28612.83268
+  tps: 26360.44946
  }
 }
 dps_results: {
  key: "TestFrost-AllItems-TomeofArcanePhenomena-36972"
  value: {
-<<<<<<< HEAD
-  dps: 27807.45633
-  tps: 25773.9964
-=======
-  dps: 27851.34201
-  tps: 25809.08916
->>>>>>> 73227ecd
+  dps: 27915.97378
+  tps: 25870.79985
  }
 }
 dps_results: {
  key: "TestFrost-AllItems-TrenchantEarthshatterDiamond"
  value: {
-<<<<<<< HEAD
-  dps: 28711.01169
-  tps: 26471.13653
-=======
-  dps: 28741.41983
-  tps: 26493.59075
->>>>>>> 73227ecd
+  dps: 28612.83268
+  tps: 26360.44946
  }
 }
 dps_results: {
  key: "TestFrost-AllItems-TrenchantEarthsiegeDiamond"
  value: {
-<<<<<<< HEAD
-  dps: 28711.01169
-  tps: 26471.13653
-=======
-  dps: 28741.41983
-  tps: 26493.59075
->>>>>>> 73227ecd
+  dps: 28612.83268
+  tps: 26360.44946
  }
 }
 dps_results: {
  key: "TestFrost-AllItems-Tyrande'sFavoriteDoll-64645"
  value: {
-<<<<<<< HEAD
-  dps: 27800.34486
-  tps: 25754.87922
-=======
-  dps: 27868.62574
-  tps: 25819.87024
->>>>>>> 73227ecd
+  dps: 27925.74379
+  tps: 25887.03118
  }
 }
 dps_results: {
  key: "TestFrost-AllItems-UndeadSlayer'sBlessedArmor"
  value: {
-<<<<<<< HEAD
-  dps: 20922.39228
-  tps: 19144.03902
-=======
-  dps: 20876.3052
-  tps: 19105.918
->>>>>>> 73227ecd
+  dps: 20859.3316
+  tps: 19079.31254
  }
 }
 dps_results: {
  key: "TestFrost-AllItems-UnheededWarning-59520"
  value: {
-<<<<<<< HEAD
-  dps: 28395.21304
-  tps: 26323.32005
-=======
-  dps: 28505.7778
-  tps: 26436.29342
->>>>>>> 73227ecd
+  dps: 28550.11019
+  tps: 26479.93728
  }
 }
 dps_results: {
  key: "TestFrost-AllItems-UnquenchableFlame-67101"
  value: {
-<<<<<<< HEAD
-  dps: 27793.22736
-  tps: 25742.30378
-=======
-  dps: 27909.70032
-  tps: 25859.4597
->>>>>>> 73227ecd
+  dps: 27940.19472
+  tps: 25891.81027
  }
 }
 dps_results: {
  key: "TestFrost-AllItems-UnsolvableRiddle-62468"
  value: {
-<<<<<<< HEAD
-  dps: 28380.9062
-  tps: 26294.26374
-=======
-  dps: 28524.88057
-  tps: 26440.07967
->>>>>>> 73227ecd
+  dps: 28547.42591
+  tps: 26465.35576
  }
 }
 dps_results: {
  key: "TestFrost-AllItems-UnsolvableRiddle-68709"
  value: {
-<<<<<<< HEAD
-  dps: 28380.9062
-  tps: 26294.26374
-=======
-  dps: 28524.88057
-  tps: 26440.07967
->>>>>>> 73227ecd
+  dps: 28547.42591
+  tps: 26465.35576
  }
 }
 dps_results: {
  key: "TestFrost-AllItems-Val'anyr,HammerofAncientKings-46017"
  value: {
-<<<<<<< HEAD
-  dps: 25201.62082
-  tps: 22949.14067
-=======
-  dps: 25225.06176
-  tps: 22951.28068
->>>>>>> 73227ecd
+  dps: 25279.12755
+  tps: 23019.32493
  }
 }
 dps_results: {
  key: "TestFrost-AllItems-VialofStolenMemories-59515"
  value: {
-<<<<<<< HEAD
-  dps: 27793.22736
-  tps: 25742.30378
-=======
-  dps: 27909.70032
-  tps: 25859.4597
->>>>>>> 73227ecd
+  dps: 27940.19472
+  tps: 25891.81027
  }
 }
 dps_results: {
  key: "TestFrost-AllItems-VialofStolenMemories-65109"
  value: {
-<<<<<<< HEAD
-  dps: 27793.22736
-  tps: 25742.30378
-=======
-  dps: 27909.70032
-  tps: 25859.4597
->>>>>>> 73227ecd
+  dps: 27940.19472
+  tps: 25891.81027
  }
 }
 dps_results: {
  key: "TestFrost-AllItems-ViciousGladiator'sBadgeofConquest-61033"
  value: {
-<<<<<<< HEAD
-  dps: 28026.74565
-  tps: 25940.10319
-=======
-  dps: 28167.5846
-  tps: 26082.78369
->>>>>>> 73227ecd
+  dps: 28190.17247
+  tps: 26108.10232
  }
 }
 dps_results: {
  key: "TestFrost-AllItems-ViciousGladiator'sBadgeofDominance-61035"
  value: {
-<<<<<<< HEAD
-  dps: 27793.22736
-  tps: 25742.30378
-=======
-  dps: 27909.70032
-  tps: 25859.4597
->>>>>>> 73227ecd
+  dps: 27940.19472
+  tps: 25891.81027
  }
 }
 dps_results: {
  key: "TestFrost-AllItems-ViciousGladiator'sBadgeofVictory-61034"
  value: {
-<<<<<<< HEAD
-  dps: 28965.27724
-  tps: 26773.47404
-=======
-  dps: 29059.45058
-  tps: 26869.82979
->>>>>>> 73227ecd
+  dps: 29113.02797
+  tps: 26925.49927
  }
 }
 dps_results: {
  key: "TestFrost-AllItems-ViciousGladiator'sEmblemofAccuracy-61027"
  value: {
-<<<<<<< HEAD
-  dps: 28109.24119
-  tps: 26053.13432
-=======
-  dps: 28295.78768
-  tps: 26243.79757
->>>>>>> 73227ecd
+  dps: 28287.22975
+  tps: 26240.91454
  }
 }
 dps_results: {
  key: "TestFrost-AllItems-ViciousGladiator'sEmblemofAlacrity-61028"
  value: {
-<<<<<<< HEAD
-  dps: 28598.51946
-  tps: 26525.47888
-=======
-  dps: 28759.36641
-  tps: 26675.32063
->>>>>>> 73227ecd
+  dps: 28722.92115
+  tps: 26655.64868
  }
 }
 dps_results: {
  key: "TestFrost-AllItems-ViciousGladiator'sEmblemofCruelty-61026"
  value: {
-<<<<<<< HEAD
-  dps: 28156.81989
-  tps: 26079.17861
-=======
-  dps: 28256.13018
-  tps: 26179.74852
->>>>>>> 73227ecd
+  dps: 28306.92593
+  tps: 26229.72134
  }
 }
 dps_results: {
  key: "TestFrost-AllItems-ViciousGladiator'sEmblemofProficiency-61030"
  value: {
-<<<<<<< HEAD
-  dps: 28047.77651
-  tps: 25990.62009
-=======
-  dps: 28017.7968
-  tps: 25950.40733
->>>>>>> 73227ecd
+  dps: 27963.89253
+  tps: 25897.02254
  }
 }
 dps_results: {
  key: "TestFrost-AllItems-ViciousGladiator'sEmblemofProwess-61029"
  value: {
-<<<<<<< HEAD
-  dps: 28166.60684
-  tps: 26115.68326
-=======
-  dps: 28285.9793
-  tps: 26235.73868
->>>>>>> 73227ecd
+  dps: 28316.42271
+  tps: 26268.03826
  }
 }
 dps_results: {
  key: "TestFrost-AllItems-ViciousGladiator'sEmblemofTenacity-61032"
  value: {
-<<<<<<< HEAD
-  dps: 27793.22736
-  tps: 25742.30378
-=======
-  dps: 27909.70032
-  tps: 25859.4597
->>>>>>> 73227ecd
+  dps: 27940.19472
+  tps: 25891.81027
  }
 }
 dps_results: {
  key: "TestFrost-AllItems-ViciousGladiator'sInsigniaofConquest-61047"
  value: {
-<<<<<<< HEAD
-  dps: 28018.47989
-  tps: 25943.94695
-=======
-  dps: 28144.55428
-  tps: 26070.09306
->>>>>>> 73227ecd
+  dps: 28176.29482
+  tps: 26103.92416
  }
 }
 dps_results: {
  key: "TestFrost-AllItems-ViciousGladiator'sInsigniaofDominance-61045"
  value: {
-<<<<<<< HEAD
-  dps: 27793.22736
-  tps: 25742.30378
-=======
-  dps: 27909.70032
-  tps: 25859.4597
->>>>>>> 73227ecd
+  dps: 27940.19472
+  tps: 25891.81027
  }
 }
 dps_results: {
  key: "TestFrost-AllItems-ViciousGladiator'sInsigniaofVictory-61046"
  value: {
-<<<<<<< HEAD
-  dps: 28920.23072
-  tps: 26771.32842
-=======
-  dps: 29033.86861
-  tps: 26885.03816
->>>>>>> 73227ecd
+  dps: 29064.68039
+  tps: 26918.66663
  }
 }
 dps_results: {
  key: "TestFrost-AllItems-WingedTalisman-37844"
  value: {
-<<<<<<< HEAD
-  dps: 27793.22736
-  tps: 25742.30378
-=======
-  dps: 27909.70032
-  tps: 25859.4597
->>>>>>> 73227ecd
+  dps: 27940.19472
+  tps: 25891.81027
  }
 }
 dps_results: {
  key: "TestFrost-AllItems-WitchingHourglass-55787"
  value: {
-<<<<<<< HEAD
-  dps: 28056.54601
-  tps: 25967.07997
-=======
-  dps: 28062.45902
-  tps: 25979.62217
->>>>>>> 73227ecd
+  dps: 28102.28772
+  tps: 26009.99211
  }
 }
 dps_results: {
  key: "TestFrost-AllItems-WitchingHourglass-56320"
  value: {
-<<<<<<< HEAD
-  dps: 28195.02183
-  tps: 26081.97402
-=======
-  dps: 28279.49443
-  tps: 26164.15903
->>>>>>> 73227ecd
+  dps: 28284.17601
+  tps: 26175.6666
  }
 }
 dps_results: {
  key: "TestFrost-AllItems-World-QuellerFocus-63842"
  value: {
-<<<<<<< HEAD
-  dps: 28033.72767
-  tps: 25982.8041
-=======
-  dps: 28152.06825
-  tps: 26101.82763
->>>>>>> 73227ecd
+  dps: 28182.52981
+  tps: 26134.14535
  }
 }
 dps_results: {
  key: "TestFrost-AllItems-Za'brox'sLuckyTooth-63742"
  value: {
-<<<<<<< HEAD
-  dps: 28031.42729
-  tps: 25980.50372
-=======
-  dps: 28153.50454
-  tps: 26103.26392
->>>>>>> 73227ecd
+  dps: 28178.83004
+  tps: 26130.44558
  }
 }
 dps_results: {
  key: "TestFrost-AllItems-Za'brox'sLuckyTooth-63745"
  value: {
-<<<<<<< HEAD
-  dps: 28031.42729
-  tps: 25980.50372
-=======
-  dps: 28153.50454
-  tps: 26103.26392
->>>>>>> 73227ecd
+  dps: 28178.83004
+  tps: 26130.44558
  }
 }
 dps_results: {
  key: "TestFrost-Average-Default"
  value: {
-<<<<<<< HEAD
-  dps: 29351.96972
-  tps: 27009.98941
-=======
-  dps: 29385.14738
-  tps: 27043.78722
->>>>>>> 73227ecd
+  dps: 29371.60402
+  tps: 27029.57008
  }
 }
 dps_results: {
  key: "TestFrost-Settings-Human-p1-Basic-st-FullBuffs-LongMultiTarget"
  value: {
-<<<<<<< HEAD
-  dps: 67067.64694
-  tps: 64909.90827
-=======
-  dps: 67065.80845
-  tps: 64913.349
->>>>>>> 73227ecd
+  dps: 67049.82734
+  tps: 64893.6214
  }
 }
 dps_results: {
  key: "TestFrost-Settings-Human-p1-Basic-st-FullBuffs-LongSingleTarget"
  value: {
-<<<<<<< HEAD
-  dps: 29013.59183
-  tps: 26858.85256
-=======
-  dps: 29124.35056
-  tps: 26945.66282
->>>>>>> 73227ecd
+  dps: 29114.43198
+  tps: 26945.20271
  }
 }
 dps_results: {
  key: "TestFrost-Settings-Human-p1-Basic-st-FullBuffs-ShortSingleTarget"
  value: {
-<<<<<<< HEAD
-  dps: 38098.13758
-  tps: 32661.97708
-=======
-  dps: 38157.44918
-  tps: 32726.15687
->>>>>>> 73227ecd
+  dps: 38098.10401
+  tps: 32661.39344
  }
 }
 dps_results: {
  key: "TestFrost-Settings-Human-p1-Basic-st-NoBuffs-LongMultiTarget"
  value: {
-<<<<<<< HEAD
-  dps: 44674.69199
-  tps: 42956.92183
-=======
-  dps: 44655.14748
-  tps: 42944.08603
->>>>>>> 73227ecd
+  dps: 44674.32908
+  tps: 42956.56061
  }
 }
 dps_results: {
  key: "TestFrost-Settings-Human-p1-Basic-st-NoBuffs-LongSingleTarget"
  value: {
-<<<<<<< HEAD
-  dps: 20076.757
-  tps: 18349.09891
-=======
-  dps: 20177.8149
-  tps: 18449.43466
->>>>>>> 73227ecd
+  dps: 20160.20814
+  tps: 18437.04093
  }
 }
 dps_results: {
  key: "TestFrost-Settings-Human-p1-Basic-st-NoBuffs-ShortSingleTarget"
  value: {
-<<<<<<< HEAD
   dps: 24725.88149
   tps: 19973.85242
-=======
-  dps: 24765.08466
-  tps: 20021.31275
->>>>>>> 73227ecd
  }
 }
 dps_results: {
  key: "TestFrost-Settings-Orc-p1-Basic-st-FullBuffs-LongMultiTarget"
  value: {
-<<<<<<< HEAD
-  dps: 67673.7679
-  tps: 65450.86377
-=======
-  dps: 67764.0205
-  tps: 65543.42756
->>>>>>> 73227ecd
+  dps: 67673.14156
+  tps: 65478.59556
  }
 }
 dps_results: {
  key: "TestFrost-Settings-Orc-p1-Basic-st-FullBuffs-LongSingleTarget"
  value: {
-<<<<<<< HEAD
-  dps: 29314.80422
-  tps: 27063.84738
-=======
-  dps: 29344.65844
-  tps: 27085.7388
->>>>>>> 73227ecd
+  dps: 29211.122
+  tps: 26947.64169
  }
 }
 dps_results: {
@@ -3291,43 +1941,28 @@
 dps_results: {
  key: "TestFrost-Settings-Orc-p1-Basic-st-NoBuffs-LongMultiTarget"
  value: {
-<<<<<<< HEAD
-  dps: 44810.95722
-  tps: 43026.82879
-=======
-  dps: 44972.30137
-  tps: 43167.76075
->>>>>>> 73227ecd
+  dps: 44851.6076
+  tps: 43054.22583
  }
 }
 dps_results: {
  key: "TestFrost-Settings-Orc-p1-Basic-st-NoBuffs-LongSingleTarget"
  value: {
-<<<<<<< HEAD
-  dps: 20221.94359
-  tps: 18434.44082
-=======
-  dps: 20410.92769
-  tps: 18612.58597
->>>>>>> 73227ecd
+  dps: 20308.21867
+  tps: 18513.41313
  }
 }
 dps_results: {
  key: "TestFrost-Settings-Orc-p1-Basic-st-NoBuffs-ShortSingleTarget"
  value: {
-  dps: 25033.3624
-  tps: 20067.7334
+  dps: 25029.54597
+  tps: 20064.48173
  }
 }
 dps_results: {
  key: "TestFrost-SwitchInFrontOfTarget-Default"
  value: {
-<<<<<<< HEAD
-  dps: 28190.48862
-  tps: 26016.4481
-=======
-  dps: 28424.5195
-  tps: 26254.09319
->>>>>>> 73227ecd
+  dps: 28343.24151
+  tps: 26177.48911
  }
 }