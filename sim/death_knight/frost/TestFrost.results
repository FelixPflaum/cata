--- conflicted
+++ resolved
@@ -1,15 +1,9 @@
 character_stats_results: {
  key: "TestFrost-CharacterStats-Default"
  value: {
-<<<<<<< HEAD
-  final_stats: 6580.62681
-  final_stats: 750.1725
-  final_stats: 7015.47
-=======
   final_stats: 6011.02128
   final_stats: 721.35
   final_stats: 6939.62609
->>>>>>> 0d64b58e
   final_stats: 55.65
   final_stats: 85
   final_stats: 0
@@ -18,17 +12,10 @@
   final_stats: 2389.4002
   final_stats: 2592.2358
   final_stats: 0
-<<<<<<< HEAD
-  final_stats: 16872.24834
-  final_stats: 965
-  final_stats: 2941.27117
-  final_stats: 7519.58038
-=======
   final_stats: 15781.89108
   final_stats: 1055.3264
   final_stats: 3429.15115
   final_stats: 8362.38411
->>>>>>> 0d64b58e
   final_stats: 0
   final_stats: 433
   final_stats: 0
@@ -37,15 +24,9 @@
   final_stats: 0
   final_stats: 0
   final_stats: 0
-<<<<<<< HEAD
-  final_stats: 1724.38924
-  final_stats: 0
-  final_stats: 141241.58
-=======
   final_stats: 1570.59575
   final_stats: 0
   final_stats: 140179.76519
->>>>>>> 0d64b58e
   final_stats: 0
   final_stats: 0
   final_stats: 0
@@ -58,360 +39,210 @@
 dps_results: {
  key: "TestFrost-AllItems-AgileShadowspiritDiamond"
  value: {
-<<<<<<< HEAD
-  dps: 30550.07747
-  tps: 27378.35392
-=======
   dps: 29571.56574
   tps: 27193.155
->>>>>>> 0d64b58e
  }
 }
 dps_results: {
  key: "TestFrost-AllItems-Althor'sAbacus-50366"
  value: {
-<<<<<<< HEAD
-  dps: 28873.21799
-  tps: 25983.67772
-=======
-  dps: 28255.86361
-  tps: 26039.74013
->>>>>>> 0d64b58e
+  dps: 28255.86361
+  tps: 26039.74013
  }
 }
 dps_results: {
  key: "TestFrost-AllItems-Anhuur'sHymnal-55889"
  value: {
-<<<<<<< HEAD
-  dps: 28873.21799
-  tps: 25983.67772
-=======
   dps: 28516.11661
   tps: 26309.428
->>>>>>> 0d64b58e
  }
 }
 dps_results: {
  key: "TestFrost-AllItems-Anhuur'sHymnal-56407"
  value: {
-<<<<<<< HEAD
-  dps: 28873.21799
-  tps: 25983.67772
-=======
   dps: 28550.90458
   tps: 26345.30868
->>>>>>> 0d64b58e
  }
 }
 dps_results: {
  key: "TestFrost-AllItems-AustereShadowspiritDiamond"
  value: {
-<<<<<<< HEAD
-  dps: 30150.75306
-  tps: 26988.99751
-=======
   dps: 29116.13127
   tps: 26742.41616
->>>>>>> 0d64b58e
  }
 }
 dps_results: {
  key: "TestFrost-AllItems-BaubleofTrueBlood-50726"
  value: {
-<<<<<<< HEAD
-  dps: 28873.21799
-  tps: 25983.67772
-  hps: 85.60947
-=======
   dps: 28255.86361
   tps: 26039.74013
   hps: 88.43435
->>>>>>> 0d64b58e
  }
 }
 dps_results: {
  key: "TestFrost-AllItems-BedrockTalisman-58182"
  value: {
-<<<<<<< HEAD
-  dps: 28873.21799
-  tps: 25983.67772
-=======
-  dps: 28255.86361
-  tps: 26039.74013
->>>>>>> 0d64b58e
+  dps: 28255.86361
+  tps: 26039.74013
  }
 }
 dps_results: {
  key: "TestFrost-AllItems-BellofEnragingResonance-59326"
  value: {
-<<<<<<< HEAD
-  dps: 29240.1406
-  tps: 26309.69611
-=======
   dps: 28579.23028
   tps: 26331.49887
->>>>>>> 0d64b58e
  }
 }
 dps_results: {
  key: "TestFrost-AllItems-BellofEnragingResonance-65053"
  value: {
-<<<<<<< HEAD
-  dps: 29299.67907
-  tps: 26364.1475
-=======
   dps: 28621.04872
   tps: 26368.1412
->>>>>>> 0d64b58e
  }
 }
 dps_results: {
  key: "TestFrost-AllItems-BindingPromise-67037"
  value: {
-<<<<<<< HEAD
-  dps: 28873.21799
-  tps: 25983.67772
-=======
-  dps: 28255.86361
-  tps: 26039.74013
->>>>>>> 0d64b58e
+  dps: 28255.86361
+  tps: 26039.74013
  }
 }
 dps_results: {
  key: "TestFrost-AllItems-Blood-SoakedAleMug-63843"
  value: {
-<<<<<<< HEAD
-  dps: 29246.80229
-  tps: 26357.26203
-=======
   dps: 28625.81823
   tps: 26409.69475
->>>>>>> 0d64b58e
  }
 }
 dps_results: {
  key: "TestFrost-AllItems-BloodofIsiset-55995"
  value: {
-<<<<<<< HEAD
-  dps: 29149.7198
-  tps: 26260.17953
-=======
   dps: 28537.65614
   tps: 26321.53267
->>>>>>> 0d64b58e
  }
 }
 dps_results: {
  key: "TestFrost-AllItems-BloodofIsiset-56414"
  value: {
-<<<<<<< HEAD
-  dps: 29185.92837
-  tps: 26296.3881
-=======
   dps: 28574.55754
   tps: 26358.43407
->>>>>>> 0d64b58e
  }
 }
 dps_results: {
  key: "TestFrost-AllItems-BloodthirstyGladiator'sBadgeofConquest-64687"
  value: {
-<<<<<<< HEAD
-  dps: 29198.96302
-  tps: 26224.79122
-=======
   dps: 28497.00247
   tps: 26276.28556
->>>>>>> 0d64b58e
  }
 }
 dps_results: {
  key: "TestFrost-AllItems-BloodthirstyGladiator'sBadgeofDominance-64688"
  value: {
-<<<<<<< HEAD
-  dps: 28873.21799
-  tps: 25983.67772
-=======
-  dps: 28255.86361
-  tps: 26039.74013
->>>>>>> 0d64b58e
+  dps: 28255.86361
+  tps: 26039.74013
  }
 }
 dps_results: {
  key: "TestFrost-AllItems-BloodthirstyGladiator'sBadgeofVictory-64689"
  value: {
-<<<<<<< HEAD
-  dps: 29973.71485
-  tps: 26866.06683
-=======
   dps: 29253.58622
   tps: 27008.44388
->>>>>>> 0d64b58e
  }
 }
 dps_results: {
  key: "TestFrost-AllItems-BloodthirstyGladiator'sEmblemofCruelty-64740"
  value: {
-<<<<<<< HEAD
-  dps: 29215.21265
-  tps: 26286.63705
-=======
   dps: 28558.78973
   tps: 26312.97597
->>>>>>> 0d64b58e
  }
 }
 dps_results: {
  key: "TestFrost-AllItems-BloodthirstyGladiator'sEmblemofMeditation-64741"
  value: {
-<<<<<<< HEAD
-  dps: 28873.21799
-  tps: 25983.67772
-=======
-  dps: 28255.86361
-  tps: 26039.74013
->>>>>>> 0d64b58e
+  dps: 28255.86361
+  tps: 26039.74013
  }
 }
 dps_results: {
  key: "TestFrost-AllItems-BloodthirstyGladiator'sEmblemofTenacity-64742"
  value: {
-<<<<<<< HEAD
-  dps: 28873.21799
-  tps: 25983.67772
-=======
-  dps: 28255.86361
-  tps: 26039.74013
->>>>>>> 0d64b58e
+  dps: 28255.86361
+  tps: 26039.74013
  }
 }
 dps_results: {
  key: "TestFrost-AllItems-BloodthirstyGladiator'sInsigniaofConquest-64761"
  value: {
-<<<<<<< HEAD
-  dps: 29130.79254
-  tps: 26196.66393
-=======
   dps: 28443.79106
   tps: 26216.42777
->>>>>>> 0d64b58e
  }
 }
 dps_results: {
  key: "TestFrost-AllItems-BloodthirstyGladiator'sInsigniaofDominance-64762"
  value: {
-<<<<<<< HEAD
-  dps: 28873.21799
-  tps: 25983.67772
-=======
-  dps: 28255.86361
-  tps: 26039.74013
->>>>>>> 0d64b58e
+  dps: 28255.86361
+  tps: 26039.74013
  }
 }
 dps_results: {
  key: "TestFrost-AllItems-BloodthirstyGladiator'sInsigniaofVictory-64763"
  value: {
-<<<<<<< HEAD
-  dps: 29944.67248
-  tps: 26858.69708
-=======
   dps: 29260.32746
   tps: 27001.23444
->>>>>>> 0d64b58e
  }
 }
 dps_results: {
  key: "TestFrost-AllItems-BottledLightning-66879"
  value: {
-<<<<<<< HEAD
-  dps: 29033.68093
-  tps: 26120.25291
-=======
   dps: 28363.72734
   tps: 26142.80848
->>>>>>> 0d64b58e
  }
 }
 dps_results: {
  key: "TestFrost-AllItems-BracingShadowspiritDiamond"
  value: {
-<<<<<<< HEAD
-  dps: 30136.62479
-  tps: 26435.37186
-=======
   dps: 29101.03591
   tps: 26192.77438
->>>>>>> 0d64b58e
  }
 }
 dps_results: {
  key: "TestFrost-AllItems-Bryntroll,theBoneArbiter-50709"
  value: {
-<<<<<<< HEAD
-  dps: 34049.62991
-  tps: 31184.56206
-=======
   dps: 29707.24168
   tps: 27319.94648
->>>>>>> 0d64b58e
  }
 }
 dps_results: {
  key: "TestFrost-AllItems-BurningShadowspiritDiamond"
  value: {
-<<<<<<< HEAD
-  dps: 30498.51016
-  tps: 27336.7546
-=======
   dps: 29538.96382
   tps: 27165.24872
->>>>>>> 0d64b58e
  }
 }
 dps_results: {
  key: "TestFrost-AllItems-ChaoticShadowspiritDiamond"
  value: {
-<<<<<<< HEAD
-  dps: 30568.47243
-  tps: 27396.51291
-=======
   dps: 29606.87938
   tps: 27227.3212
->>>>>>> 0d64b58e
  }
 }
 dps_results: {
  key: "TestFrost-AllItems-CoreofRipeness-58184"
  value: {
-<<<<<<< HEAD
-  dps: 28873.21799
-  tps: 25983.67772
-=======
-  dps: 28255.86361
-  tps: 26039.74013
->>>>>>> 0d64b58e
+  dps: 28255.86361
+  tps: 26039.74013
  }
 }
 dps_results: {
  key: "TestFrost-AllItems-CorpseTongueCoin-50349"
  value: {
-<<<<<<< HEAD
-  dps: 28873.21799
-  tps: 25983.67772
-=======
-  dps: 28255.86361
-  tps: 26039.74013
->>>>>>> 0d64b58e
+  dps: 28255.86361
+  tps: 26039.74013
  }
 }
 dps_results: {
  key: "TestFrost-AllItems-CrushingWeight-59506"
  value: {
-<<<<<<< HEAD
-  dps: 30359.75935
-  tps: 27357.14709
-=======
   dps: 30271.66861
   tps: 27578.54771
  }
@@ -421,1487 +252,865 @@
  value: {
   dps: 30290.25803
   tps: 27866.45705
->>>>>>> 0d64b58e
  }
 }
 dps_results: {
  key: "TestFrost-AllItems-DarkmoonCard:Earthquake-62048"
  value: {
-<<<<<<< HEAD
-  dps: 28873.21799
-  tps: 25983.67772
-=======
-  dps: 28255.86361
-  tps: 26039.74013
->>>>>>> 0d64b58e
+  dps: 28255.86361
+  tps: 26039.74013
  }
 }
 dps_results: {
  key: "TestFrost-AllItems-DarkmoonCard:Hurricane-62049"
  value: {
-<<<<<<< HEAD
-  dps: 30348.85112
-  tps: 27361.82141
-=======
   dps: 29940.59776
   tps: 27623.32132
->>>>>>> 0d64b58e
  }
 }
 dps_results: {
  key: "TestFrost-AllItems-DarkmoonCard:Hurricane-62051"
  value: {
-<<<<<<< HEAD
-  dps: 29650.52565
-  tps: 26716.39204
-=======
   dps: 29145.21805
   tps: 26879.9749
->>>>>>> 0d64b58e
  }
 }
 dps_results: {
  key: "TestFrost-AllItems-DarkmoonCard:Tsunami-62050"
  value: {
-<<<<<<< HEAD
-  dps: 28873.21799
-  tps: 25983.67772
-=======
-  dps: 28255.86361
-  tps: 26039.74013
->>>>>>> 0d64b58e
+  dps: 28255.86361
+  tps: 26039.74013
  }
 }
 dps_results: {
  key: "TestFrost-AllItems-DarkmoonCard:Volcano-62047"
  value: {
-<<<<<<< HEAD
-  dps: 29279.77691
-  tps: 26390.23664
-=======
   dps: 28653.81176
   tps: 26437.68828
->>>>>>> 0d64b58e
  }
 }
 dps_results: {
  key: "TestFrost-AllItems-Deathbringer'sWill-50363"
  value: {
-<<<<<<< HEAD
-  dps: 29494.5005
-  tps: 26511.565
-=======
   dps: 28935.10626
   tps: 26516.26372
->>>>>>> 0d64b58e
  }
 }
 dps_results: {
  key: "TestFrost-AllItems-DestructiveShadowspiritDiamond"
  value: {
-<<<<<<< HEAD
-  dps: 30203.20452
-  tps: 27031.245
-=======
   dps: 29165.43792
   tps: 26785.87974
->>>>>>> 0d64b58e
  }
 }
 dps_results: {
  key: "TestFrost-AllItems-DislodgedForeignObject-50348"
  value: {
-<<<<<<< HEAD
-  dps: 29066.83443
-  tps: 26256.95849
-=======
   dps: 28714.38047
   tps: 26165.05211
->>>>>>> 0d64b58e
  }
 }
 dps_results: {
  key: "TestFrost-AllItems-EffulgentShadowspiritDiamond"
  value: {
-<<<<<<< HEAD
-  dps: 30136.62479
-  tps: 26974.86924
-=======
   dps: 29101.03591
   tps: 26727.3208
->>>>>>> 0d64b58e
  }
 }
 dps_results: {
  key: "TestFrost-AllItems-ElectrosparkHeartstarter-67118"
  value: {
-<<<<<<< HEAD
-  dps: 28873.21799
-  tps: 25983.67772
-=======
-  dps: 28255.86361
-  tps: 26039.74013
->>>>>>> 0d64b58e
+  dps: 28255.86361
+  tps: 26039.74013
  }
 }
 dps_results: {
  key: "TestFrost-AllItems-EmberShadowspiritDiamond"
  value: {
-<<<<<<< HEAD
-  dps: 30136.62479
-  tps: 26974.86924
-=======
   dps: 29101.03591
   tps: 26727.3208
->>>>>>> 0d64b58e
  }
 }
 dps_results: {
  key: "TestFrost-AllItems-EnigmaticShadowspiritDiamond"
  value: {
-<<<<<<< HEAD
-  dps: 30203.20452
-  tps: 27031.245
-=======
   dps: 29165.43792
   tps: 26785.87974
->>>>>>> 0d64b58e
  }
 }
 dps_results: {
  key: "TestFrost-AllItems-EssenceoftheCyclone-59473"
  value: {
-<<<<<<< HEAD
-  dps: 29539.31603
-  tps: 26558.84976
-=======
   dps: 28788.67009
   tps: 26526.93758
->>>>>>> 0d64b58e
  }
 }
 dps_results: {
  key: "TestFrost-AllItems-EssenceoftheCyclone-65140"
  value: {
-<<<<<<< HEAD
-  dps: 29566.22074
-  tps: 26606.52078
-=======
   dps: 28849.11101
   tps: 26574.38583
->>>>>>> 0d64b58e
  }
 }
 dps_results: {
  key: "TestFrost-AllItems-EternalShadowspiritDiamond"
  value: {
-<<<<<<< HEAD
-  dps: 30136.62479
-  tps: 26974.86924
-=======
   dps: 29101.03591
   tps: 26727.3208
->>>>>>> 0d64b58e
  }
 }
 dps_results: {
  key: "TestFrost-AllItems-FallofMortality-59500"
  value: {
-<<<<<<< HEAD
-  dps: 28873.21799
-  tps: 25983.67772
-=======
-  dps: 28255.86361
-  tps: 26039.74013
->>>>>>> 0d64b58e
+  dps: 28255.86361
+  tps: 26039.74013
  }
 }
 dps_results: {
  key: "TestFrost-AllItems-FallofMortality-65124"
  value: {
-<<<<<<< HEAD
-  dps: 28873.21799
-  tps: 25983.67772
-=======
-  dps: 28255.86361
-  tps: 26039.74013
->>>>>>> 0d64b58e
+  dps: 28255.86361
+  tps: 26039.74013
  }
 }
 dps_results: {
  key: "TestFrost-AllItems-Figurine-DemonPanther-52199"
  value: {
-<<<<<<< HEAD
-  dps: 29181.4161
-  tps: 26212.09116
-=======
   dps: 28779.02558
   tps: 26568.52208
->>>>>>> 0d64b58e
  }
 }
 dps_results: {
  key: "TestFrost-AllItems-Figurine-DreamOwl-52354"
  value: {
-<<<<<<< HEAD
-  dps: 28873.21799
-  tps: 25983.67772
-=======
-  dps: 28255.86361
-  tps: 26039.74013
->>>>>>> 0d64b58e
+  dps: 28255.86361
+  tps: 26039.74013
  }
 }
 dps_results: {
  key: "TestFrost-AllItems-Figurine-EarthenGuardian-52352"
  value: {
-<<<<<<< HEAD
-  dps: 28873.21799
-  tps: 25983.67772
-=======
-  dps: 28255.86361
-  tps: 26039.74013
->>>>>>> 0d64b58e
+  dps: 28255.86361
+  tps: 26039.74013
  }
 }
 dps_results: {
  key: "TestFrost-AllItems-Figurine-JeweledSerpent-52353"
  value: {
-<<<<<<< HEAD
-  dps: 28873.21799
-  tps: 25983.67772
-=======
-  dps: 28255.86361
-  tps: 26039.74013
->>>>>>> 0d64b58e
+  dps: 28255.86361
+  tps: 26039.74013
  }
 }
 dps_results: {
  key: "TestFrost-AllItems-Figurine-KingofBoars-52351"
  value: {
-<<<<<<< HEAD
-  dps: 30227.11533
-  tps: 27133.09904
-=======
   dps: 29520.96746
   tps: 27277.6388
->>>>>>> 0d64b58e
  }
 }
 dps_results: {
  key: "TestFrost-AllItems-FleetShadowspiritDiamond"
  value: {
-<<<<<<< HEAD
-  dps: 30198.07328
-  tps: 27036.31773
-=======
   dps: 29162.45732
   tps: 26788.74221
->>>>>>> 0d64b58e
  }
 }
 dps_results: {
  key: "TestFrost-AllItems-FluidDeath-58181"
  value: {
-<<<<<<< HEAD
-  dps: 29144.42419
-  tps: 26223.89583
-=======
   dps: 28777.56343
   tps: 26550.19464
->>>>>>> 0d64b58e
  }
 }
 dps_results: {
  key: "TestFrost-AllItems-ForlornShadowspiritDiamond"
  value: {
-<<<<<<< HEAD
-  dps: 30136.62479
-  tps: 26974.86924
-=======
   dps: 29101.03591
   tps: 26727.3208
->>>>>>> 0d64b58e
  }
 }
 dps_results: {
  key: "TestFrost-AllItems-FuryofAngerforge-59461"
  value: {
-<<<<<<< HEAD
-  dps: 30271.02208
-  tps: 27340.57759
-=======
   dps: 29845.8041
   tps: 27441.99592
->>>>>>> 0d64b58e
  }
 }
 dps_results: {
  key: "TestFrost-AllItems-GaleofShadows-56138"
  value: {
-<<<<<<< HEAD
-  dps: 29122.93554
-  tps: 26299.1409
-=======
   dps: 29129.53428
   tps: 26582.0345
->>>>>>> 0d64b58e
  }
 }
 dps_results: {
  key: "TestFrost-AllItems-GaleofShadows-56462"
  value: {
-<<<<<<< HEAD
-  dps: 28978.18591
-  tps: 26209.5619
-=======
   dps: 29199.36721
   tps: 26639.85274
->>>>>>> 0d64b58e
  }
 }
 dps_results: {
  key: "TestFrost-AllItems-GearDetector-61462"
  value: {
-<<<<<<< HEAD
-  dps: 29102.40351
-  tps: 26316.30405
-=======
   dps: 28932.80347
   tps: 26494.86815
->>>>>>> 0d64b58e
  }
 }
 dps_results: {
  key: "TestFrost-AllItems-GlowingTwilightScale-54589"
  value: {
-<<<<<<< HEAD
-  dps: 28873.21799
-  tps: 25983.67772
-=======
-  dps: 28255.86361
-  tps: 26039.74013
->>>>>>> 0d64b58e
+  dps: 28255.86361
+  tps: 26039.74013
  }
 }
 dps_results: {
  key: "TestFrost-AllItems-GraceoftheHerald-55266"
  value: {
-<<<<<<< HEAD
-  dps: 29153.41075
-  tps: 26233.67144
-=======
   dps: 28455.4077
   tps: 26219.46352
->>>>>>> 0d64b58e
  }
 }
 dps_results: {
  key: "TestFrost-AllItems-GraceoftheHerald-56295"
  value: {
-<<<<<<< HEAD
-  dps: 29263.5071
-  tps: 26327.25179
-=======
   dps: 28560.37528
   tps: 26313.89071
->>>>>>> 0d64b58e
  }
 }
 dps_results: {
  key: "TestFrost-AllItems-HarmlightToken-63839"
  value: {
-<<<<<<< HEAD
-  dps: 28973.62881
-  tps: 26084.08854
-=======
   dps: 28359.49482
   tps: 26143.37135
->>>>>>> 0d64b58e
  }
 }
 dps_results: {
  key: "TestFrost-AllItems-Harrison'sInsigniaofPanache-65803"
  value: {
-<<<<<<< HEAD
-  dps: 29782.63773
-  tps: 26825.00778
-=======
   dps: 29204.3662
   tps: 26929.51039
->>>>>>> 0d64b58e
  }
 }
 dps_results: {
  key: "TestFrost-AllItems-HeartofIgnacious-59514"
  value: {
-<<<<<<< HEAD
-  dps: 29203.46484
-  tps: 26257.50341
-=======
   dps: 28878.24639
   tps: 26482.9588
->>>>>>> 0d64b58e
  }
 }
 dps_results: {
  key: "TestFrost-AllItems-HeartofIgnacious-65110"
  value: {
-<<<<<<< HEAD
-  dps: 29203.34212
-  tps: 26236.9465
-=======
   dps: 28771.68001
   tps: 26364.92833
->>>>>>> 0d64b58e
  }
 }
 dps_results: {
  key: "TestFrost-AllItems-HeartofRage-59224"
  value: {
-<<<<<<< HEAD
-  dps: 30467.19933
-  tps: 27299.11165
-=======
   dps: 29819.02792
   tps: 27448.29696
->>>>>>> 0d64b58e
  }
 }
 dps_results: {
  key: "TestFrost-AllItems-HeartofSolace-55868"
  value: {
-<<<<<<< HEAD
-  dps: 29122.93554
-  tps: 26299.1409
-=======
   dps: 29129.53428
   tps: 26582.0345
->>>>>>> 0d64b58e
  }
 }
 dps_results: {
  key: "TestFrost-AllItems-HeartofSolace-56393"
  value: {
-<<<<<<< HEAD
-  dps: 30130.27095
-  tps: 27138.93562
-=======
   dps: 30456.99027
   tps: 27640.5841
->>>>>>> 0d64b58e
  }
 }
 dps_results: {
  key: "TestFrost-AllItems-HeartofThunder-55845"
  value: {
-<<<<<<< HEAD
-  dps: 28873.21799
-  tps: 25983.67772
-=======
-  dps: 28255.86361
-  tps: 26039.74013
->>>>>>> 0d64b58e
+  dps: 28255.86361
+  tps: 26039.74013
  }
 }
 dps_results: {
  key: "TestFrost-AllItems-HeartofThunder-56370"
  value: {
-<<<<<<< HEAD
-  dps: 28873.21799
-  tps: 25983.67772
-=======
-  dps: 28255.86361
-  tps: 26039.74013
->>>>>>> 0d64b58e
+  dps: 28255.86361
+  tps: 26039.74013
  }
 }
 dps_results: {
  key: "TestFrost-AllItems-HeartoftheVile-66969"
  value: {
-<<<<<<< HEAD
-  dps: 29158.07777
-  tps: 26224.52259
-=======
   dps: 28462.98822
   tps: 26226.63564
->>>>>>> 0d64b58e
  }
 }
 dps_results: {
  key: "TestFrost-AllItems-ImpassiveShadowspiritDiamond"
  value: {
-<<<<<<< HEAD
-  dps: 30203.20452
-  tps: 27031.245
-=======
   dps: 29165.43792
   tps: 26785.87974
->>>>>>> 0d64b58e
  }
 }
 dps_results: {
  key: "TestFrost-AllItems-ImpatienceofYouth-62464"
  value: {
-<<<<<<< HEAD
-  dps: 30399.48142
-  tps: 27279.63658
-=======
   dps: 29682.34143
   tps: 27435.57633
->>>>>>> 0d64b58e
  }
 }
 dps_results: {
  key: "TestFrost-AllItems-ImpatienceofYouth-62469"
  value: {
-<<<<<<< HEAD
-  dps: 30399.48142
-  tps: 27279.63658
-=======
   dps: 29682.34143
   tps: 27435.57633
->>>>>>> 0d64b58e
  }
 }
 dps_results: {
  key: "TestFrost-AllItems-ImpetuousQuery-55881"
  value: {
-<<<<<<< HEAD
-  dps: 29149.7198
-  tps: 26260.17953
-=======
   dps: 28537.65614
   tps: 26321.53267
->>>>>>> 0d64b58e
  }
 }
 dps_results: {
  key: "TestFrost-AllItems-ImpetuousQuery-56406"
  value: {
-<<<<<<< HEAD
-  dps: 29185.92837
-  tps: 26296.3881
-=======
   dps: 28574.55754
   tps: 26358.43407
->>>>>>> 0d64b58e
  }
 }
 dps_results: {
  key: "TestFrost-AllItems-InsigniaofDiplomacy-61433"
  value: {
-<<<<<<< HEAD
-  dps: 28873.21799
-  tps: 25983.67772
-=======
-  dps: 28255.86361
-  tps: 26039.74013
->>>>>>> 0d64b58e
+  dps: 28255.86361
+  tps: 26039.74013
  }
 }
 dps_results: {
  key: "TestFrost-AllItems-InsigniaoftheEarthenLord-61429"
  value: {
-<<<<<<< HEAD
-  dps: 29086.08049
-  tps: 26196.54023
-=======
   dps: 28472.79913
   tps: 26256.67565
->>>>>>> 0d64b58e
  }
 }
 dps_results: {
  key: "TestFrost-AllItems-JarofAncientRemedies-59354"
  value: {
-<<<<<<< HEAD
-  dps: 28873.21799
-  tps: 25983.67772
-=======
-  dps: 28255.86361
-  tps: 26039.74013
->>>>>>> 0d64b58e
+  dps: 28255.86361
+  tps: 26039.74013
  }
 }
 dps_results: {
  key: "TestFrost-AllItems-JarofAncientRemedies-65029"
  value: {
-<<<<<<< HEAD
-  dps: 28873.21799
-  tps: 25983.67772
-=======
-  dps: 28255.86361
-  tps: 26039.74013
->>>>>>> 0d64b58e
+  dps: 28255.86361
+  tps: 26039.74013
  }
 }
 dps_results: {
  key: "TestFrost-AllItems-JujuofNimbleness-63840"
  value: {
-<<<<<<< HEAD
-  dps: 29246.80229
-  tps: 26357.26203
-=======
   dps: 28625.81823
   tps: 26409.69475
->>>>>>> 0d64b58e
  }
 }
 dps_results: {
  key: "TestFrost-AllItems-KeytotheEndlessChamber-55795"
  value: {
-<<<<<<< HEAD
-  dps: 29065.76541
-  tps: 26137.96396
-=======
   dps: 28686.51583
   tps: 26474.01269
->>>>>>> 0d64b58e
  }
 }
 dps_results: {
  key: "TestFrost-AllItems-KeytotheEndlessChamber-56328"
  value: {
-<<<<<<< HEAD
-  dps: 29121.15174
-  tps: 26179.40476
-=======
   dps: 28743.86798
   tps: 26530.65765
->>>>>>> 0d64b58e
  }
 }
 dps_results: {
  key: "TestFrost-AllItems-KvaldirBattleStandard-59685"
  value: {
-<<<<<<< HEAD
-  dps: 29416.06841
-  tps: 26590.1585
-=======
   dps: 29306.92301
   tps: 26725.47241
->>>>>>> 0d64b58e
  }
 }
 dps_results: {
  key: "TestFrost-AllItems-KvaldirBattleStandard-59689"
  value: {
-<<<<<<< HEAD
-  dps: 29416.06841
-  tps: 26590.1585
-=======
   dps: 29306.92301
   tps: 26725.47241
->>>>>>> 0d64b58e
  }
 }
 dps_results: {
  key: "TestFrost-AllItems-LadyLa-La'sSingingShell-67152"
  value: {
-<<<<<<< HEAD
-  dps: 28755.47651
-  tps: 26122.96094
-=======
   dps: 28686.38555
   tps: 26145.50263
->>>>>>> 0d64b58e
  }
 }
 dps_results: {
  key: "TestFrost-AllItems-LastWord-50708"
  value: {
-<<<<<<< HEAD
-  dps: 34290.73039
-  tps: 31425.18782
-=======
   dps: 29707.24168
   tps: 27319.94648
->>>>>>> 0d64b58e
  }
 }
 dps_results: {
  key: "TestFrost-AllItems-LeadenDespair-55816"
  value: {
-<<<<<<< HEAD
-  dps: 28873.21799
-  tps: 25983.67772
-=======
-  dps: 28255.86361
-  tps: 26039.74013
->>>>>>> 0d64b58e
+  dps: 28255.86361
+  tps: 26039.74013
  }
 }
 dps_results: {
  key: "TestFrost-AllItems-LeadenDespair-56347"
  value: {
-<<<<<<< HEAD
-  dps: 28873.21799
-  tps: 25983.67772
-=======
-  dps: 28255.86361
-  tps: 26039.74013
->>>>>>> 0d64b58e
+  dps: 28255.86361
+  tps: 26039.74013
  }
 }
 dps_results: {
  key: "TestFrost-AllItems-LeftEyeofRajh-56102"
  value: {
-<<<<<<< HEAD
-  dps: 29318.8056
-  tps: 26436.89627
-=======
   dps: 28720.366
   tps: 26480.98734
->>>>>>> 0d64b58e
  }
 }
 dps_results: {
  key: "TestFrost-AllItems-LeftEyeofRajh-56427"
  value: {
-<<<<<<< HEAD
-  dps: 29339.65177
-  tps: 26459.37383
- }
-}
-dps_results: {
- key: "TestFrost-AllItems-LicensetoSlay-58180"
- value: {
-  dps: 29968.99988
-  tps: 26969.71008
-=======
   dps: 28665.39491
   tps: 26411.82962
->>>>>>> 0d64b58e
  }
 }
 dps_results: {
  key: "TestFrost-AllItems-MagmaPlatedBattlearmor"
  value: {
-<<<<<<< HEAD
-  dps: 25725.06876
-  tps: 22981.49095
-=======
   dps: 24979.19838
   tps: 22420.52544
->>>>>>> 0d64b58e
  }
 }
 dps_results: {
  key: "TestFrost-AllItems-MagmaPlatedBattlegear"
  value: {
-<<<<<<< HEAD
-  dps: 28206.93182
-  tps: 25288.37933
-=======
   dps: 27332.79664
   tps: 24658.6319
->>>>>>> 0d64b58e
  }
 }
 dps_results: {
  key: "TestFrost-AllItems-MagnetiteMirror-55814"
  value: {
-<<<<<<< HEAD
-  dps: 29674.31601
-  tps: 26806.57334
-=======
   dps: 29171.16858
   tps: 26945.76587
->>>>>>> 0d64b58e
  }
 }
 dps_results: {
  key: "TestFrost-AllItems-MagnetiteMirror-56345"
  value: {
-<<<<<<< HEAD
-  dps: 29925.23073
-  tps: 27068.94255
-=======
   dps: 29290.9974
   tps: 27056.56367
->>>>>>> 0d64b58e
  }
 }
 dps_results: {
  key: "TestFrost-AllItems-MandalaofStirringPatterns-62467"
  value: {
-<<<<<<< HEAD
-  dps: 28873.21799
-  tps: 25983.67772
-=======
-  dps: 28255.86361
-  tps: 26039.74013
->>>>>>> 0d64b58e
+  dps: 28255.86361
+  tps: 26039.74013
  }
 }
 dps_results: {
  key: "TestFrost-AllItems-MandalaofStirringPatterns-62472"
  value: {
-<<<<<<< HEAD
-  dps: 28873.21799
-  tps: 25983.67772
-=======
-  dps: 28255.86361
-  tps: 26039.74013
->>>>>>> 0d64b58e
+  dps: 28255.86361
+  tps: 26039.74013
  }
 }
 dps_results: {
  key: "TestFrost-AllItems-MarkofKhardros-56132"
  value: {
-<<<<<<< HEAD
-  dps: 29884.83793
-  tps: 26921.97031
-=======
   dps: 29320.31408
   tps: 27040.94041
->>>>>>> 0d64b58e
  }
 }
 dps_results: {
  key: "TestFrost-AllItems-MarkofKhardros-56458"
  value: {
-<<<<<<< HEAD
-  dps: 30018.38249
-  tps: 27045.91248
-=======
   dps: 29460.87874
   tps: 27173.2223
->>>>>>> 0d64b58e
  }
 }
 dps_results: {
  key: "TestFrost-AllItems-MightoftheOcean-55251"
  value: {
-<<<<<<< HEAD
-  dps: 29290.97785
-  tps: 26401.43759
-=======
   dps: 29011.39686
   tps: 26803.53613
->>>>>>> 0d64b58e
  }
 }
 dps_results: {
  key: "TestFrost-AllItems-MightoftheOcean-56285"
  value: {
-<<<<<<< HEAD
-  dps: 29651.39813
-  tps: 26761.85787
-=======
   dps: 29394.82111
   tps: 27186.89646
->>>>>>> 0d64b58e
  }
 }
 dps_results: {
  key: "TestFrost-AllItems-MirrorofBrokenImages-62466"
  value: {
-<<<<<<< HEAD
-  dps: 29225.42863
-  tps: 26335.88836
-=======
   dps: 28614.81362
   tps: 26398.69015
->>>>>>> 0d64b58e
  }
 }
 dps_results: {
  key: "TestFrost-AllItems-MirrorofBrokenImages-62471"
  value: {
-<<<<<<< HEAD
-  dps: 29225.42863
-  tps: 26335.88836
-=======
   dps: 28614.81362
   tps: 26398.69015
->>>>>>> 0d64b58e
  }
 }
 dps_results: {
  key: "TestFrost-AllItems-MoonwellChalice-70142"
  value: {
-<<<<<<< HEAD
-  dps: 29271.59391
-  tps: 26382.05365
-=======
   dps: 28665.8428
   tps: 26449.71933
->>>>>>> 0d64b58e
  }
 }
 dps_results: {
  key: "TestFrost-AllItems-Oremantle'sFavor-61448"
  value: {
-<<<<<<< HEAD
-  dps: 29789.83996
-  tps: 26789.15877
-=======
   dps: 29063.99118
   tps: 26790.69613
->>>>>>> 0d64b58e
  }
 }
 dps_results: {
  key: "TestFrost-AllItems-PetrifiedTwilightScale-54591"
  value: {
-<<<<<<< HEAD
-  dps: 28873.21799
-  tps: 25983.67772
-=======
-  dps: 28255.86361
-  tps: 26039.74013
->>>>>>> 0d64b58e
+  dps: 28255.86361
+  tps: 26039.74013
  }
 }
 dps_results: {
  key: "TestFrost-AllItems-PhylacteryoftheNamelessLich-50365"
  value: {
-<<<<<<< HEAD
-  dps: 29066.79787
-  tps: 26151.48988
-=======
   dps: 28411.71212
   tps: 26180.18622
->>>>>>> 0d64b58e
  }
 }
 dps_results: {
  key: "TestFrost-AllItems-PorcelainCrab-55237"
  value: {
-<<<<<<< HEAD
-  dps: 29093.96648
-  tps: 26204.42622
-=======
   dps: 28465.73316
   tps: 26249.60968
->>>>>>> 0d64b58e
  }
 }
 dps_results: {
  key: "TestFrost-AllItems-PorcelainCrab-56280"
  value: {
-<<<<<<< HEAD
-  dps: 29271.99709
-  tps: 26382.45682
-=======
   dps: 28657.70079
   tps: 26441.57731
->>>>>>> 0d64b58e
  }
 }
 dps_results: {
  key: "TestFrost-AllItems-PowerfulShadowspiritDiamond"
  value: {
-<<<<<<< HEAD
-  dps: 30136.62479
-  tps: 26974.86924
-=======
   dps: 29101.03591
   tps: 26727.3208
->>>>>>> 0d64b58e
  }
 }
 dps_results: {
  key: "TestFrost-AllItems-Prestor'sTalismanofMachination-59441"
  value: {
-<<<<<<< HEAD
-  dps: 29588.06481
-  tps: 26613.08942
-=======
   dps: 29570.2168
   tps: 26919.85808
->>>>>>> 0d64b58e
  }
 }
 dps_results: {
  key: "TestFrost-AllItems-Prestor'sTalismanofMachination-65026"
  value: {
-<<<<<<< HEAD
-  dps: 29794.85875
-  tps: 26724.29985
-=======
   dps: 29265.26874
   tps: 26890.24199
->>>>>>> 0d64b58e
  }
 }
 dps_results: {
  key: "TestFrost-AllItems-Rainsong-55854"
  value: {
-<<<<<<< HEAD
-  dps: 28873.21799
-  tps: 25983.67772
-=======
-  dps: 28255.86361
-  tps: 26039.74013
->>>>>>> 0d64b58e
+  dps: 28255.86361
+  tps: 26039.74013
  }
 }
 dps_results: {
  key: "TestFrost-AllItems-Rainsong-56377"
  value: {
-<<<<<<< HEAD
-  dps: 28873.21799
-  tps: 25983.67772
-=======
-  dps: 28255.86361
-  tps: 26039.74013
->>>>>>> 0d64b58e
+  dps: 28255.86361
+  tps: 26039.74013
  }
 }
 dps_results: {
  key: "TestFrost-AllItems-ReverberatingShadowspiritDiamond"
  value: {
-<<<<<<< HEAD
-  dps: 30660.95273
-  tps: 27482.4527
-=======
   dps: 29707.24168
   tps: 27319.94648
->>>>>>> 0d64b58e
  }
 }
 dps_results: {
  key: "TestFrost-AllItems-RevitalizingShadowspiritDiamond"
  value: {
-<<<<<<< HEAD
-  dps: 30498.51016
-  tps: 27336.7546
-=======
   dps: 29538.96382
   tps: 27165.24872
->>>>>>> 0d64b58e
  }
 }
 dps_results: {
  key: "TestFrost-AllItems-RightEyeofRajh-56100"
  value: {
-<<<<<<< HEAD
-  dps: 29686.71759
-  tps: 26711.09593
-=======
   dps: 29351.83962
   tps: 27122.57928
->>>>>>> 0d64b58e
  }
 }
 dps_results: {
  key: "TestFrost-AllItems-RightEyeofRajh-56431"
  value: {
-<<<<<<< HEAD
-  dps: 29755.75807
-  tps: 26784.01555
-=======
   dps: 29547.82755
   tps: 27267.93568
->>>>>>> 0d64b58e
  }
 }
 dps_results: {
  key: "TestFrost-AllItems-Schnottz'sMedallionofCommand-65805"
  value: {
-<<<<<<< HEAD
-  dps: 29256.69116
-  tps: 26339.52158
-=======
   dps: 28591.36238
   tps: 26358.65639
->>>>>>> 0d64b58e
  }
 }
 dps_results: {
  key: "TestFrost-AllItems-SeaStar-55256"
  value: {
-<<<<<<< HEAD
-  dps: 28873.21799
-  tps: 25983.67772
-=======
-  dps: 28255.86361
-  tps: 26039.74013
->>>>>>> 0d64b58e
+  dps: 28255.86361
+  tps: 26039.74013
  }
 }
 dps_results: {
  key: "TestFrost-AllItems-SeaStar-56290"
  value: {
-<<<<<<< HEAD
-  dps: 28873.21799
-  tps: 25983.67772
-=======
-  dps: 28255.86361
-  tps: 26039.74013
->>>>>>> 0d64b58e
+  dps: 28255.86361
+  tps: 26039.74013
  }
 }
 dps_results: {
  key: "TestFrost-AllItems-Shadowmourne-49623"
  value: {
-<<<<<<< HEAD
-  dps: 35274.30516
-  tps: 32203.47581
-=======
   dps: 29707.24168
   tps: 27319.94648
->>>>>>> 0d64b58e
  }
 }
 dps_results: {
  key: "TestFrost-AllItems-ShardofWoe-60233"
  value: {
-<<<<<<< HEAD
-  dps: 29189.78368
-  tps: 26370.833
-=======
   dps: 29214.08928
   tps: 26647.83625
->>>>>>> 0d64b58e
  }
 }
 dps_results: {
  key: "TestFrost-AllItems-Shrine-CleansingPurifier-63838"
  value: {
-<<<<<<< HEAD
-  dps: 29853.67821
-  tps: 26875.79563
-=======
   dps: 29786.08796
   tps: 27010.332
->>>>>>> 0d64b58e
  }
 }
 dps_results: {
  key: "TestFrost-AllItems-Sindragosa'sFlawlessFang-50364"
  value: {
-<<<<<<< HEAD
-  dps: 28873.21799
-  tps: 25983.67772
-=======
-  dps: 28255.86361
-  tps: 26039.74013
->>>>>>> 0d64b58e
+  dps: 28255.86361
+  tps: 26039.74013
  }
 }
 dps_results: {
  key: "TestFrost-AllItems-Skardyn'sGrace-56115"
  value: {
-<<<<<<< HEAD
-  dps: 29343.86871
-  tps: 26424.40958
-=======
   dps: 28684.79997
   tps: 26450.12466
->>>>>>> 0d64b58e
  }
 }
 dps_results: {
  key: "TestFrost-AllItems-Skardyn'sGrace-56440"
  value: {
-<<<<<<< HEAD
-  dps: 29424.18771
-  tps: 26503.59813
-=======
   dps: 28746.14935
   tps: 26509.72112
->>>>>>> 0d64b58e
  }
 }
 dps_results: {
  key: "TestFrost-AllItems-Sorrowsong-55879"
  value: {
-<<<<<<< HEAD
-  dps: 29149.7198
-  tps: 26260.17953
-=======
   dps: 28537.65614
   tps: 26321.53267
->>>>>>> 0d64b58e
  }
 }
 dps_results: {
  key: "TestFrost-AllItems-Sorrowsong-56400"
  value: {
-<<<<<<< HEAD
-  dps: 29185.92837
-  tps: 26296.3881
-=======
   dps: 28574.55754
   tps: 26358.43407
->>>>>>> 0d64b58e
  }
 }
 dps_results: {
  key: "TestFrost-AllItems-Soul'sAnguish-66994"
  value: {
-<<<<<<< HEAD
-  dps: 29290.97785
-  tps: 26401.43759
-=======
   dps: 28971.10946
   tps: 26763.17069
->>>>>>> 0d64b58e
  }
 }
 dps_results: {
  key: "TestFrost-AllItems-SoulCasket-58183"
  value: {
-<<<<<<< HEAD
-  dps: 29225.42863
-  tps: 26335.88836
-=======
   dps: 28614.81362
   tps: 26398.69015
->>>>>>> 0d64b58e
  }
 }
 dps_results: {
  key: "TestFrost-AllItems-Stonemother'sKiss-61411"
  value: {
-<<<<<<< HEAD
-  dps: 29069.19413
-  tps: 26152.95839
-=======
   dps: 28411.48341
   tps: 26186.41095
->>>>>>> 0d64b58e
  }
 }
 dps_results: {
  key: "TestFrost-AllItems-StumpofTime-62465"
  value: {
-<<<<<<< HEAD
-  dps: 28873.21799
-  tps: 25983.67772
-=======
   dps: 28565.35291
   tps: 26360.6065
->>>>>>> 0d64b58e
  }
 }
 dps_results: {
  key: "TestFrost-AllItems-StumpofTime-62470"
  value: {
-<<<<<<< HEAD
-  dps: 28873.21799
-  tps: 25983.67772
-=======
   dps: 28565.35291
   tps: 26360.6065
->>>>>>> 0d64b58e
  }
 }
 dps_results: {
  key: "TestFrost-AllItems-SymbioticWorm-59332"
  value: {
-<<<<<<< HEAD
-  dps: 28873.21799
-  tps: 25983.67772
-=======
-  dps: 28255.86361
-  tps: 26039.74013
->>>>>>> 0d64b58e
+  dps: 28255.86361
+  tps: 26039.74013
  }
 }
 dps_results: {
  key: "TestFrost-AllItems-SymbioticWorm-65048"
  value: {
-<<<<<<< HEAD
-  dps: 28873.21799
-  tps: 25983.67772
-=======
-  dps: 28255.86361
-  tps: 26039.74013
->>>>>>> 0d64b58e
+  dps: 28255.86361
+  tps: 26039.74013
  }
 }
 dps_results: {
  key: "TestFrost-AllItems-TalismanofSinisterOrder-65804"
  value: {
-<<<<<<< HEAD
-  dps: 29091.93003
-  tps: 26202.38977
-=======
   dps: 28465.60709
   tps: 26249.48361
->>>>>>> 0d64b58e
  }
 }
 dps_results: {
  key: "TestFrost-AllItems-Tank-CommanderInsignia-63841"
  value: {
-<<<<<<< HEAD
-  dps: 29835.46416
-  tps: 26858.62074
-=======
   dps: 29880.32187
   tps: 27097.82273
->>>>>>> 0d64b58e
  }
 }
 dps_results: {
  key: "TestFrost-AllItems-TearofBlood-55819"
  value: {
-<<<<<<< HEAD
-  dps: 28873.21799
-  tps: 25983.67772
-=======
-  dps: 28255.86361
-  tps: 26039.74013
->>>>>>> 0d64b58e
+  dps: 28255.86361
+  tps: 26039.74013
  }
 }
 dps_results: {
  key: "TestFrost-AllItems-TearofBlood-56351"
  value: {
-<<<<<<< HEAD
-  dps: 28873.21799
-  tps: 25983.67772
-=======
-  dps: 28255.86361
-  tps: 26039.74013
->>>>>>> 0d64b58e
+  dps: 28255.86361
+  tps: 26039.74013
  }
 }
 dps_results: {
  key: "TestFrost-AllItems-TendrilsofBurrowingDark-55810"
  value: {
-<<<<<<< HEAD
-  dps: 29109.12231
-  tps: 26219.58204
-=======
   dps: 28496.28184
   tps: 26280.15837
->>>>>>> 0d64b58e
  }
 }
 dps_results: {
  key: "TestFrost-AllItems-TendrilsofBurrowingDark-56339"
  value: {
-<<<<<<< HEAD
-  dps: 29185.92837
-  tps: 26296.3881
-=======
   dps: 28574.55754
   tps: 26358.43407
->>>>>>> 0d64b58e
  }
 }
 dps_results: {
  key: "TestFrost-AllItems-Theralion'sMirror-59519"
  value: {
-<<<<<<< HEAD
-  dps: 29127.86832
-  tps: 26238.32805
-=======
   dps: 28521.23985
   tps: 26305.11637
->>>>>>> 0d64b58e
  }
 }
 dps_results: {
  key: "TestFrost-AllItems-Theralion'sMirror-65105"
  value: {
-<<<<<<< HEAD
-  dps: 29191.05787
-  tps: 26301.5176
-=======
   dps: 28589.25824
   tps: 26373.13476
->>>>>>> 0d64b58e
  }
 }
 dps_results: {
  key: "TestFrost-AllItems-Throngus'sFinger-56121"
  value: {
-<<<<<<< HEAD
-  dps: 28873.21799
-  tps: 25983.67772
-=======
-  dps: 28255.86361
-  tps: 26039.74013
->>>>>>> 0d64b58e
+  dps: 28255.86361
+  tps: 26039.74013
  }
 }
 dps_results: {
  key: "TestFrost-AllItems-Throngus'sFinger-56449"
  value: {
-<<<<<<< HEAD
-  dps: 28873.21799
-  tps: 25983.67772
-=======
-  dps: 28255.86361
-  tps: 26039.74013
->>>>>>> 0d64b58e
+  dps: 28255.86361
+  tps: 26039.74013
  }
 }
 dps_results: {
  key: "TestFrost-AllItems-Tia'sGrace-55874"
  value: {
-<<<<<<< HEAD
-  dps: 29373.08516
-  tps: 26457.83974
-=======
   dps: 28682.05297
   tps: 26450.3019
->>>>>>> 0d64b58e
  }
 }
 dps_results: {
  key: "TestFrost-AllItems-Tia'sGrace-56394"
  value: {
-<<<<<<< HEAD
-  dps: 29427.78417
-  tps: 26508.94266
-=======
   dps: 28747.83464
   tps: 26512.96716
->>>>>>> 0d64b58e
  }
 }
 dps_results: {
  key: "TestFrost-AllItems-TinyAbominationinaJar-50706"
  value: {
-<<<<<<< HEAD
-  dps: 29066.31582
-  tps: 26194.45719
-=======
   dps: 28720.01763
   tps: 26495.01559
->>>>>>> 0d64b58e
  }
 }
 dps_results: {
  key: "TestFrost-AllItems-Tyrande'sFavoriteDoll-64645"
  value: {
-<<<<<<< HEAD
-  dps: 28901.23836
-  tps: 26011.69809
-=======
   dps: 28337.59342
   tps: 26136.32111
->>>>>>> 0d64b58e
  }
 }
 dps_results: {
  key: "TestFrost-AllItems-UnheededWarning-59520"
  value: {
-<<<<<<< HEAD
-  dps: 29461.09293
-  tps: 26538.62813
-=======
   dps: 28829.95267
   tps: 26591.7032
->>>>>>> 0d64b58e
  }
 }
 dps_results: {
  key: "TestFrost-AllItems-UnquenchableFlame-67101"
  value: {
-<<<<<<< HEAD
-  dps: 28873.21799
-  tps: 25983.67772
-=======
   dps: 28255.86361
   tps: 26039.74013
  }
@@ -1911,319 +1120,188 @@
  value: {
   dps: 28818.08218
   tps: 26591.30467
->>>>>>> 0d64b58e
  }
 }
 dps_results: {
  key: "TestFrost-AllItems-UnsolvableRiddle-62468"
  value: {
-<<<<<<< HEAD
-  dps: 29553.94063
-  tps: 26588.62716
-=======
   dps: 28818.08218
   tps: 26591.30467
->>>>>>> 0d64b58e
  }
 }
 dps_results: {
  key: "TestFrost-AllItems-UnsolvableRiddle-68709"
  value: {
-<<<<<<< HEAD
-  dps: 29553.94063
-  tps: 26588.62716
-=======
   dps: 28818.08218
   tps: 26591.30467
->>>>>>> 0d64b58e
  }
 }
 dps_results: {
  key: "TestFrost-AllItems-Val'anyr,HammerofAncientKings-46017"
  value: {
-<<<<<<< HEAD
-  dps: 15832.5312
-  tps: 13326.63233
-=======
   dps: 25483.15486
   tps: 23098.72039
->>>>>>> 0d64b58e
  }
 }
 dps_results: {
  key: "TestFrost-AllItems-VialofStolenMemories-59515"
  value: {
-<<<<<<< HEAD
-  dps: 28873.21799
-  tps: 25983.67772
-=======
-  dps: 28255.86361
-  tps: 26039.74013
->>>>>>> 0d64b58e
+  dps: 28255.86361
+  tps: 26039.74013
  }
 }
 dps_results: {
  key: "TestFrost-AllItems-VialofStolenMemories-65109"
  value: {
-<<<<<<< HEAD
-  dps: 28873.21799
-  tps: 25983.67772
-=======
-  dps: 28255.86361
-  tps: 26039.74013
->>>>>>> 0d64b58e
+  dps: 28255.86361
+  tps: 26039.74013
  }
 }
 dps_results: {
  key: "TestFrost-AllItems-ViciousGladiator'sBadgeofConquest-61033"
  value: {
-<<<<<<< HEAD
-  dps: 29199.0338
-  tps: 26233.72033
-=======
   dps: 28457.73411
   tps: 26230.9566
->>>>>>> 0d64b58e
  }
 }
 dps_results: {
  key: "TestFrost-AllItems-ViciousGladiator'sBadgeofDominance-61035"
  value: {
-<<<<<<< HEAD
-  dps: 28873.21799
-  tps: 25983.67772
-=======
-  dps: 28255.86361
-  tps: 26039.74013
->>>>>>> 0d64b58e
+  dps: 28255.86361
+  tps: 26039.74013
  }
 }
 dps_results: {
  key: "TestFrost-AllItems-ViciousGladiator'sBadgeofVictory-61034"
  value: {
-<<<<<<< HEAD
-  dps: 30035.2558
-  tps: 26915.41096
-=======
   dps: 29309.37992
   tps: 27062.61481
->>>>>>> 0d64b58e
  }
 }
 dps_results: {
  key: "TestFrost-AllItems-ViciousGladiator'sEmblemofAccuracy-61027"
  value: {
-<<<<<<< HEAD
-  dps: 28873.21799
-  tps: 25983.67772
-=======
   dps: 28626.70635
   tps: 26421.67694
->>>>>>> 0d64b58e
  }
 }
 dps_results: {
  key: "TestFrost-AllItems-ViciousGladiator'sEmblemofAlacrity-61028"
  value: {
-<<<<<<< HEAD
-  dps: 29189.12494
-  tps: 26384.92684
-=======
   dps: 29262.94048
   tps: 26769.21603
->>>>>>> 0d64b58e
  }
 }
 dps_results: {
  key: "TestFrost-AllItems-ViciousGladiator'sEmblemofCruelty-61026"
  value: {
-<<<<<<< HEAD
-  dps: 29266.97
-  tps: 26333.29495
-=======
   dps: 28598.67319
   tps: 26348.3422
->>>>>>> 0d64b58e
  }
 }
 dps_results: {
  key: "TestFrost-AllItems-ViciousGladiator'sEmblemofProficiency-61030"
  value: {
-<<<<<<< HEAD
-  dps: 29159.86806
-  tps: 26290.31078
-=======
   dps: 28376.76655
   tps: 26121.16343
->>>>>>> 0d64b58e
  }
 }
 dps_results: {
  key: "TestFrost-AllItems-ViciousGladiator'sEmblemofProwess-61029"
  value: {
-<<<<<<< HEAD
-  dps: 29246.27598
-  tps: 26356.73572
-=======
   dps: 28636.05988
   tps: 26419.93641
->>>>>>> 0d64b58e
  }
 }
 dps_results: {
  key: "TestFrost-AllItems-ViciousGladiator'sEmblemofTenacity-61032"
  value: {
-<<<<<<< HEAD
-  dps: 28873.21799
-  tps: 25983.67772
-=======
-  dps: 28255.86361
-  tps: 26039.74013
->>>>>>> 0d64b58e
+  dps: 28255.86361
+  tps: 26039.74013
  }
 }
 dps_results: {
  key: "TestFrost-AllItems-ViciousGladiator'sInsigniaofConquest-61047"
  value: {
-<<<<<<< HEAD
-  dps: 29142.14504
-  tps: 26206.20777
-=======
   dps: 28471.85394
   tps: 26244.96045
->>>>>>> 0d64b58e
  }
 }
 dps_results: {
  key: "TestFrost-AllItems-ViciousGladiator'sInsigniaofDominance-61045"
  value: {
-<<<<<<< HEAD
-  dps: 28873.21799
-  tps: 25983.67772
-=======
-  dps: 28255.86361
-  tps: 26039.74013
->>>>>>> 0d64b58e
+  dps: 28255.86361
+  tps: 26039.74013
  }
 }
 dps_results: {
  key: "TestFrost-AllItems-ViciousGladiator'sInsigniaofVictory-61046"
  value: {
-<<<<<<< HEAD
-  dps: 29988.34066
-  tps: 26895.93503
-=======
   dps: 29349.10226
   tps: 27067.69657
->>>>>>> 0d64b58e
  }
 }
 dps_results: {
  key: "TestFrost-AllItems-WitchingHourglass-55787"
  value: {
-<<<<<<< HEAD
-  dps: 28945.8193
-  tps: 26012.2457
-=======
   dps: 28675.02834
   tps: 26204.16574
->>>>>>> 0d64b58e
  }
 }
 dps_results: {
  key: "TestFrost-AllItems-WitchingHourglass-56320"
  value: {
-<<<<<<< HEAD
-  dps: 29018.1229
-  tps: 26167.39294
-=======
   dps: 28800.01302
   tps: 26386.16658
->>>>>>> 0d64b58e
  }
 }
 dps_results: {
  key: "TestFrost-AllItems-World-QuellerFocus-63842"
  value: {
-<<<<<<< HEAD
-  dps: 29113.51123
-  tps: 26223.97096
-=======
   dps: 28500.75474
   tps: 26284.63126
->>>>>>> 0d64b58e
  }
 }
 dps_results: {
  key: "TestFrost-AllItems-Za'brox'sLuckyTooth-63742"
  value: {
-<<<<<<< HEAD
-  dps: 29103.78683
-  tps: 26214.24656
-=======
   dps: 28495.69376
   tps: 26279.57029
->>>>>>> 0d64b58e
  }
 }
 dps_results: {
  key: "TestFrost-AllItems-Za'brox'sLuckyTooth-63745"
  value: {
-<<<<<<< HEAD
-  dps: 29103.78683
-  tps: 26214.24656
-=======
   dps: 28495.69376
   tps: 26279.57029
->>>>>>> 0d64b58e
  }
 }
 dps_results: {
  key: "TestFrost-Average-Default"
  value: {
-<<<<<<< HEAD
-  dps: 30427.78483
-  tps: 27441.27083
-=======
   dps: 29831.19967
   tps: 27201.82225
->>>>>>> 0d64b58e
  }
 }
 dps_results: {
  key: "TestFrost-Settings-Human-p12h-Basic-2hst-FullBuffs-0.0yards-LongMultiTarget"
  value: {
-<<<<<<< HEAD
-  dps: 74072.74711
-  tps: 71058.90032
-=======
   dps: 68230.6851
   tps: 66111.07781
->>>>>>> 0d64b58e
  }
 }
 dps_results: {
  key: "TestFrost-Settings-Human-p12h-Basic-2hst-FullBuffs-0.0yards-LongSingleTarget"
  value: {
-<<<<<<< HEAD
-  dps: 30420.54525
-  tps: 27399.56698
-=======
   dps: 29486.0918
   tps: 27173.14299
->>>>>>> 0d64b58e
  }
 }
 dps_results: {
  key: "TestFrost-Settings-Human-p12h-Basic-2hst-FullBuffs-0.0yards-ShortSingleTarget"
  value: {
-<<<<<<< HEAD
-  dps: 39979.15388
-  tps: 32095.04738
-=======
   dps: 37334.14112
   tps: 33056.92334
->>>>>>> 0d64b58e
  }
 }
 dps_results: {
@@ -2250,37 +1328,22 @@
 dps_results: {
  key: "TestFrost-Settings-Orc-p12h-Basic-2hst-FullBuffs-0.0yards-LongMultiTarget"
  value: {
-<<<<<<< HEAD
-  dps: 74459.29947
-  tps: 71378.12493
-=======
   dps: 68779.25906
   tps: 66540.56499
->>>>>>> 0d64b58e
  }
 }
 dps_results: {
  key: "TestFrost-Settings-Orc-p12h-Basic-2hst-FullBuffs-0.0yards-LongSingleTarget"
  value: {
-<<<<<<< HEAD
-  dps: 30660.95273
-  tps: 27482.4527
-=======
   dps: 29707.24168
   tps: 27319.94648
->>>>>>> 0d64b58e
  }
 }
 dps_results: {
  key: "TestFrost-Settings-Orc-p12h-Basic-2hst-FullBuffs-0.0yards-ShortSingleTarget"
  value: {
-<<<<<<< HEAD
-  dps: 40597.65579
-  tps: 32394.54731
-=======
   dps: 37779.24774
   tps: 33494.60707
->>>>>>> 0d64b58e
  }
 }
 dps_results: {
@@ -2307,12 +1370,7 @@
 dps_results: {
  key: "TestFrost-SwitchInFrontOfTarget-Default"
  value: {
-<<<<<<< HEAD
-  dps: 28168.92341
-  tps: 25333.47597
-=======
   dps: 28364.33414
   tps: 26268.46781
->>>>>>> 0d64b58e
  }
 }