character_stats_results: {
 key: "TestUnholy-CharacterStats-Default"
 value: {
  final_stats: 7644.69848
  final_stats: 726.6
  final_stats: 7023.62609
  final_stats: 54.6
  final_stats: 82
  final_stats: 0
  final_stats: 326
  final_stats: 1889.01166
  final_stats: 2997.76374
  final_stats: 3259.07348
  final_stats: 0
  final_stats: 19702.71635
  final_stats: 967
  final_stats: 3532.2934
  final_stats: 4024.06345
  final_stats: 0
  final_stats: 381
  final_stats: 0
  final_stats: 21136
  final_stats: 209
  final_stats: 0
  final_stats: 0
  final_stats: 0
  final_stats: 2011.68859
  final_stats: 0
  final_stats: 141355.76519
  final_stats: 0
  final_stats: 0
  final_stats: 0
  final_stats: 0
  final_stats: 0
  final_stats: 0
  final_stats: 230
 }
}
dps_results: {
 key: "TestUnholy-AllItems-AgileShadowspiritDiamond"
 value: {
  dps: 33530.45984
  tps: 24155.66885
 }
}
dps_results: {
 key: "TestUnholy-AllItems-Althor'sAbacus-50366"
 value: {
  dps: 31304.47988
  tps: 22604.04271
 }
}
dps_results: {
 key: "TestUnholy-AllItems-Anhuur'sHymnal-55889"
 value: {
  dps: 31304.47988
  tps: 22604.04271
 }
}
dps_results: {
 key: "TestUnholy-AllItems-Anhuur'sHymnal-56407"
 value: {
  dps: 31304.47988
  tps: 22604.04271
 }
}
dps_results: {
 key: "TestUnholy-AllItems-AustereShadowspiritDiamond"
 value: {
  dps: 33297.73491
  tps: 23925.02638
 }
}
dps_results: {
 key: "TestUnholy-AllItems-BaubleofTrueBlood-50726"
 value: {
  dps: 31304.47988
  tps: 22604.04271
  hps: 88.43435
 }
}
dps_results: {
 key: "TestUnholy-AllItems-BedrockTalisman-58182"
 value: {
  dps: 31304.47988
  tps: 22604.04271
 }
}
dps_results: {
 key: "TestUnholy-AllItems-BellofEnragingResonance-59326"
 value: {
  dps: 31797.14284
  tps: 22991.53205
 }
}
dps_results: {
 key: "TestUnholy-AllItems-BellofEnragingResonance-65053"
 value: {
  dps: 31881.11974
  tps: 23056.06813
 }
}
dps_results: {
 key: "TestUnholy-AllItems-BindingPromise-67037"
 value: {
  dps: 31304.47988
  tps: 22604.04271
 }
}
dps_results: {
 key: "TestUnholy-AllItems-Blood-SoakedAleMug-63843"
 value: {
  dps: 31772.98836
  tps: 23043.04875
 }
}
dps_results: {
 key: "TestUnholy-AllItems-BloodofIsiset-55995"
 value: {
  dps: 31646.64364
  tps: 22978.24764
 }
}
dps_results: {
 key: "TestUnholy-AllItems-BloodofIsiset-56414"
 value: {
  dps: 31691.51815
  tps: 23027.318
 }
}
dps_results: {
 key: "TestUnholy-AllItems-BloodthirstyGladiator'sBadgeofConquest-64687"
 value: {
  dps: 31623.73142
  tps: 22808.31559
 }
}
dps_results: {
 key: "TestUnholy-AllItems-BloodthirstyGladiator'sBadgeofDominance-64688"
 value: {
  dps: 31304.47988
  tps: 22604.04271
 }
}
dps_results: {
 key: "TestUnholy-AllItems-BloodthirstyGladiator'sBadgeofVictory-64689"
 value: {
  dps: 32678.57667
  tps: 23578.54947
 }
}
dps_results: {
 key: "TestUnholy-AllItems-BloodthirstyGladiator'sEmblemofCruelty-64740"
 value: {
  dps: 31764.72433
  tps: 22965.26802
 }
}
dps_results: {
 key: "TestUnholy-AllItems-BloodthirstyGladiator'sEmblemofMeditation-64741"
 value: {
  dps: 31304.47988
  tps: 22604.04271
 }
}
dps_results: {
 key: "TestUnholy-AllItems-BloodthirstyGladiator'sEmblemofTenacity-64742"
 value: {
  dps: 31304.47988
  tps: 22604.04271
 }
}
dps_results: {
 key: "TestUnholy-AllItems-BloodthirstyGladiator'sInsigniaofConquest-64761"
 value: {
  dps: 31568.50829
  tps: 22779.62724
 }
}
dps_results: {
 key: "TestUnholy-AllItems-BloodthirstyGladiator'sInsigniaofDominance-64762"
 value: {
  dps: 31304.47988
  tps: 22604.04271
 }
}
dps_results: {
 key: "TestUnholy-AllItems-BloodthirstyGladiator'sInsigniaofVictory-64763"
 value: {
  dps: 32627.85339
  tps: 23507.31168
 }
}
dps_results: {
 key: "TestUnholy-AllItems-BottledLightning-66879"
 value: {
  dps: 31480.99716
  tps: 22728.15476
 }
}
dps_results: {
 key: "TestUnholy-AllItems-BracingShadowspiritDiamond"
 value: {
  dps: 33285.27403
  tps: 23434.39222
 }
}
dps_results: {
 key: "TestUnholy-AllItems-Bryntroll,theBoneArbiter-50709"
 value: {
  dps: 34677.27965
  tps: 25135.79295
 }
}
dps_results: {
 key: "TestUnholy-AllItems-BurningShadowspiritDiamond"
 value: {
  dps: 33493.70431
  tps: 24132.39814
 }
}
dps_results: {
 key: "TestUnholy-AllItems-ChaoticShadowspiritDiamond"
 value: {
  dps: 33578.52458
  tps: 24195.09932
 }
}
dps_results: {
 key: "TestUnholy-AllItems-CoreofRipeness-58184"
 value: {
  dps: 31304.47988
  tps: 22604.04271
 }
}
dps_results: {
 key: "TestUnholy-AllItems-CorpseTongueCoin-50349"
 value: {
  dps: 31304.47988
  tps: 22604.04271
 }
}
dps_results: {
 key: "TestUnholy-AllItems-CrushingWeight-59506"
 value: {
  dps: 32961.4734
  tps: 23695.61387
 }
}
dps_results: {
 key: "TestUnholy-AllItems-CrushingWeight-65118"
 value: {
  dps: 33375.28554
  tps: 24112.06845
 }
}
dps_results: {
 key: "TestUnholy-AllItems-DarkmoonCard:Earthquake-62048"
 value: {
  dps: 31304.47988
  tps: 22604.04271
 }
}
dps_results: {
 key: "TestUnholy-AllItems-DarkmoonCard:Hurricane-62049"
 value: {
  dps: 33053.41377
  tps: 23937.26945
 }
}
dps_results: {
 key: "TestUnholy-AllItems-DarkmoonCard:Hurricane-62051"
 value: {
  dps: 32090.74083
  tps: 23270.172
 }
}
dps_results: {
 key: "TestUnholy-AllItems-DarkmoonCard:Tsunami-62050"
 value: {
  dps: 31304.47988
  tps: 22604.04271
 }
}
dps_results: {
 key: "TestUnholy-AllItems-DarkmoonCard:Volcano-62047"
 value: {
  dps: 31787.00022
  tps: 23143.109
 }
}
dps_results: {
 key: "TestUnholy-AllItems-Deathbringer'sWill-50363"
 value: {
  dps: 32097.58803
  tps: 23182.82854
 }
}
dps_results: {
 key: "TestUnholy-AllItems-DestructiveShadowspiritDiamond"
 value: {
  dps: 33366.67907
  tps: 23971.79717
 }
}
dps_results: {
 key: "TestUnholy-AllItems-DislodgedForeignObject-50348"
 value: {
  dps: 31578.44001
  tps: 22782.27813
 }
}
dps_results: {
 key: "TestUnholy-AllItems-EffulgentShadowspiritDiamond"
 value: {
  dps: 33285.27403
  tps: 23912.64512
 }
}
dps_results: {
 key: "TestUnholy-AllItems-ElectrosparkHeartstarter-67118"
 value: {
  dps: 31304.47988
  tps: 22604.04271
 }
}
dps_results: {
 key: "TestUnholy-AllItems-EmberShadowspiritDiamond"
 value: {
  dps: 33285.27403
  tps: 23912.64512
 }
}
dps_results: {
 key: "TestUnholy-AllItems-EnigmaticShadowspiritDiamond"
 value: {
  dps: 33366.67907
  tps: 23971.79717
 }
}
dps_results: {
 key: "TestUnholy-AllItems-EssenceoftheCyclone-59473"
 value: {
  dps: 32118.82308
  tps: 23180.95288
 }
}
dps_results: {
 key: "TestUnholy-AllItems-EssenceoftheCyclone-65140"
 value: {
  dps: 32255.98983
  tps: 23323.40466
 }
}
dps_results: {
 key: "TestUnholy-AllItems-EternalShadowspiritDiamond"
 value: {
  dps: 33285.27403
  tps: 23912.64512
 }
}
dps_results: {
 key: "TestUnholy-AllItems-FallofMortality-59500"
 value: {
  dps: 31304.47988
  tps: 22604.04271
 }
}
dps_results: {
 key: "TestUnholy-AllItems-FallofMortality-65124"
 value: {
  dps: 31304.47988
  tps: 22604.04271
 }
}
dps_results: {
 key: "TestUnholy-AllItems-Figurine-DemonPanther-52199"
 value: {
  dps: 31607.66476
  tps: 22799.12551
 }
}
dps_results: {
 key: "TestUnholy-AllItems-Figurine-DreamOwl-52354"
 value: {
  dps: 31304.47988
  tps: 22604.04271
 }
}
dps_results: {
 key: "TestUnholy-AllItems-Figurine-EarthenGuardian-52352"
 value: {
  dps: 31304.47988
  tps: 22604.04271
 }
}
dps_results: {
 key: "TestUnholy-AllItems-Figurine-JeweledSerpent-52353"
 value: {
  dps: 31304.47988
  tps: 22604.04271
 }
}
dps_results: {
 key: "TestUnholy-AllItems-Figurine-KingofBoars-52351"
 value: {
  dps: 32995.88446
  tps: 23959.16382
 }
}
dps_results: {
 key: "TestUnholy-AllItems-FleetShadowspiritDiamond"
 value: {
  dps: 33362.63814
  tps: 23997.22334
 }
}
dps_results: {
 key: "TestUnholy-AllItems-FluidDeath-58181"
 value: {
  dps: 31607.43347
  tps: 22806.17641
 }
}
dps_results: {
 key: "TestUnholy-AllItems-ForlornShadowspiritDiamond"
 value: {
  dps: 33285.27403
  tps: 23912.64512
 }
}
dps_results: {
 key: "TestUnholy-AllItems-FuryofAngerforge-59461"
 value: {
  dps: 33248.50031
  tps: 24005.23886
 }
}
dps_results: {
 key: "TestUnholy-AllItems-GaleofShadows-56138"
 value: {
  dps: 31775.03957
  tps: 22927.0438
 }
}
dps_results: {
 key: "TestUnholy-AllItems-GaleofShadows-56462"
 value: {
  dps: 31808.68078
  tps: 22988.12617
 }
}
dps_results: {
 key: "TestUnholy-AllItems-GearDetector-61462"
 value: {
  dps: 31724.53501
  tps: 22942.18388
 }
}
dps_results: {
 key: "TestUnholy-AllItems-GlowingTwilightScale-54589"
 value: {
  dps: 31304.47988
  tps: 22604.04271
 }
}
dps_results: {
 key: "TestUnholy-AllItems-GraceoftheHerald-55266"
 value: {
  dps: 31614.40957
  tps: 22829.97198
 }
}
dps_results: {
 key: "TestUnholy-AllItems-GraceoftheHerald-56295"
 value: {
  dps: 31811.62277
  tps: 22964.64989
 }
}
dps_results: {
 key: "TestUnholy-AllItems-HarmlightToken-63839"
 value: {
  dps: 31439.81614
  tps: 22739.37897
 }
}
dps_results: {
 key: "TestUnholy-AllItems-Harrison'sInsigniaofPanache-65803"
 value: {
  dps: 32477.89477
  tps: 23525.30196
 }
}
dps_results: {
 key: "TestUnholy-AllItems-HeartofIgnacious-59514"
 value: {
  dps: 31788.9235
  tps: 22938.54262
 }
}
dps_results: {
 key: "TestUnholy-AllItems-HeartofIgnacious-65110"
 value: {
  dps: 31862.40863
  tps: 22988.52707
 }
}
dps_results: {
 key: "TestUnholy-AllItems-HeartofRage-59224"
 value: {
  dps: 33214.83646
  tps: 23908.26493
 }
}
dps_results: {
 key: "TestUnholy-AllItems-HeartofSolace-55868"
 value: {
  dps: 31775.03957
  tps: 22927.0438
 }
}
dps_results: {
 key: "TestUnholy-AllItems-HeartofSolace-56393"
 value: {
  dps: 33313.04067
  tps: 23970.3545
 }
}
dps_results: {
 key: "TestUnholy-AllItems-HeartofThunder-55845"
 value: {
  dps: 31304.47988
  tps: 22604.04271
 }
}
dps_results: {
 key: "TestUnholy-AllItems-HeartofThunder-56370"
 value: {
  dps: 31304.47988
  tps: 22604.04271
 }
}
dps_results: {
 key: "TestUnholy-AllItems-HeartoftheVile-66969"
 value: {
  dps: 31650.30969
  tps: 22849.55889
 }
}
dps_results: {
 key: "TestUnholy-AllItems-ImpassiveShadowspiritDiamond"
 value: {
  dps: 33366.67907
  tps: 23971.79717
 }
}
dps_results: {
 key: "TestUnholy-AllItems-ImpatienceofYouth-62464"
 value: {
  dps: 33211.91947
  tps: 24133.01899
 }
}
dps_results: {
 key: "TestUnholy-AllItems-ImpatienceofYouth-62469"
 value: {
  dps: 33211.91947
  tps: 24133.01899
 }
}
dps_results: {
 key: "TestUnholy-AllItems-ImpetuousQuery-55881"
 value: {
  dps: 31646.64364
  tps: 22978.24764
 }
}
dps_results: {
 key: "TestUnholy-AllItems-ImpetuousQuery-56406"
 value: {
  dps: 31691.51815
  tps: 23027.318
 }
}
dps_results: {
 key: "TestUnholy-AllItems-InsigniaofDiplomacy-61433"
 value: {
  dps: 31304.47988
  tps: 22604.04271
 }
}
dps_results: {
 key: "TestUnholy-AllItems-InsigniaoftheEarthenLord-61429"
 value: {
  dps: 31567.8111
  tps: 22892.04054
 }
}
dps_results: {
 key: "TestUnholy-AllItems-JarofAncientRemedies-59354"
 value: {
  dps: 31304.47988
  tps: 22604.04271
 }
}
dps_results: {
 key: "TestUnholy-AllItems-JarofAncientRemedies-65029"
 value: {
  dps: 31304.47988
  tps: 22604.04271
 }
}
dps_results: {
 key: "TestUnholy-AllItems-JujuofNimbleness-63840"
 value: {
  dps: 31772.98836
  tps: 23043.04875
 }
}
dps_results: {
 key: "TestUnholy-AllItems-KeytotheEndlessChamber-55795"
 value: {
  dps: 31507.70509
  tps: 22742.32554
 }
}
dps_results: {
 key: "TestUnholy-AllItems-KeytotheEndlessChamber-56328"
 value: {
  dps: 31587.42807
  tps: 22797.56956
 }
}
dps_results: {
 key: "TestUnholy-AllItems-KvaldirBattleStandard-59685"
 value: {
  dps: 32145.43716
  tps: 23216.22014
 }
}
dps_results: {
 key: "TestUnholy-AllItems-KvaldirBattleStandard-59689"
 value: {
  dps: 32145.43716
  tps: 23216.22014
 }
}
dps_results: {
 key: "TestUnholy-AllItems-LadyLa-La'sSingingShell-67152"
 value: {
  dps: 31619.69741
  tps: 22827.43038
 }
}
dps_results: {
 key: "TestUnholy-AllItems-LastWord-50708"
 value: {
  dps: 34370.63956
  tps: 24848.90712
 }
}
dps_results: {
 key: "TestUnholy-AllItems-LeadenDespair-55816"
 value: {
  dps: 31304.47988
  tps: 22604.04271
 }
}
dps_results: {
 key: "TestUnholy-AllItems-LeadenDespair-56347"
 value: {
  dps: 31304.47988
  tps: 22604.04271
 }
}
dps_results: {
 key: "TestUnholy-AllItems-LeftEyeofRajh-56102"
 value: {
  dps: 31820.85692
  tps: 23008.07885
 }
}
dps_results: {
 key: "TestUnholy-AllItems-LeftEyeofRajh-56427"
 value: {
  dps: 31881.60237
  tps: 23047.13163
 }
}
dps_results: {
 key: "TestUnholy-AllItems-MagmaPlatedBattlearmor"
 value: {
  dps: 27846.91766
  tps: 19960.52182
 }
}
dps_results: {
 key: "TestUnholy-AllItems-MagmaPlatedBattlegear"
 value: {
  dps: 30525.25139
  tps: 22118.36905
 }
}
dps_results: {
 key: "TestUnholy-AllItems-MagnetiteMirror-55814"
 value: {
  dps: 32311.52614
  tps: 23445.5066
 }
}
dps_results: {
 key: "TestUnholy-AllItems-MagnetiteMirror-56345"
 value: {
  dps: 32718.97962
  tps: 23743.89048
 }
}
dps_results: {
 key: "TestUnholy-AllItems-MandalaofStirringPatterns-62467"
 value: {
  dps: 31304.47988
  tps: 22604.04271
 }
}
dps_results: {
 key: "TestUnholy-AllItems-MandalaofStirringPatterns-62472"
 value: {
  dps: 31304.47988
  tps: 22604.04271
 }
}
dps_results: {
 key: "TestUnholy-AllItems-MarkofKhardros-56132"
 value: {
  dps: 32663.9987
  tps: 23713.86843
 }
}
dps_results: {
 key: "TestUnholy-AllItems-MarkofKhardros-56458"
 value: {
  dps: 32844.07906
  tps: 23861.49767
 }
}
dps_results: {
 key: "TestUnholy-AllItems-MightoftheOcean-55251"
 value: {
  dps: 31883.40643
  tps: 23053.46534
 }
}
dps_results: {
 key: "TestUnholy-AllItems-MightoftheOcean-56285"
 value: {
  dps: 32382.87248
  tps: 23441.20251
 }
}
dps_results: {
 key: "TestUnholy-AllItems-MirrorofBrokenImages-62466"
 value: {
  dps: 31740.48993
  tps: 23080.8671
 }
}
dps_results: {
 key: "TestUnholy-AllItems-MirrorofBrokenImages-62471"
 value: {
  dps: 31740.48993
  tps: 23080.8671
 }
}
dps_results: {
 key: "TestUnholy-AllItems-MoonwellChalice-70142"
 value: {
  dps: 31836.33527
  tps: 23195.49116
 }
}
dps_results: {
 key: "TestUnholy-AllItems-Oremantle'sFavor-61448"
 value: {
  dps: 32386.30408
  tps: 23381.48489
 }
}
dps_results: {
 key: "TestUnholy-AllItems-PetrifiedTwilightScale-54591"
 value: {
  dps: 31304.47988
  tps: 22604.04271
 }
}
dps_results: {
 key: "TestUnholy-AllItems-PhylacteryoftheNamelessLich-50365"
 value: {
  dps: 31554.65107
  tps: 22798.40755
 }
}
dps_results: {
 key: "TestUnholy-AllItems-PorcelainCrab-55237"
 value: {
  dps: 31559.74929
  tps: 22883.2869
 }
}
dps_results: {
 key: "TestUnholy-AllItems-PorcelainCrab-56280"
 value: {
  dps: 31784.18716
  tps: 23125.83496
 }
}
dps_results: {
 key: "TestUnholy-AllItems-PowerfulShadowspiritDiamond"
 value: {
  dps: 33285.27403
  tps: 23912.64512
 }
}
dps_results: {
 key: "TestUnholy-AllItems-Prestor'sTalismanofMachination-59441"
 value: {
  dps: 32075.27288
  tps: 23096.49796
 }
}
dps_results: {
 key: "TestUnholy-AllItems-Prestor'sTalismanofMachination-65026"
 value: {
<<<<<<< HEAD
  dps: 32304.17557
  tps: 23341.62091
=======
  dps: 32116.86879
  tps: 23037.3612
>>>>>>> 555cc6d2
 }
}
dps_results: {
 key: "TestUnholy-AllItems-Rainsong-55854"
 value: {
  dps: 31304.47988
  tps: 22604.04271
 }
}
dps_results: {
 key: "TestUnholy-AllItems-Rainsong-56377"
 value: {
  dps: 31304.47988
  tps: 22604.04271
 }
}
dps_results: {
 key: "TestUnholy-AllItems-ReverberatingShadowspiritDiamond"
 value: {
  dps: 33705.81164
  tps: 24280.52903
 }
}
dps_results: {
 key: "TestUnholy-AllItems-RevitalizingShadowspiritDiamond"
 value: {
  dps: 33493.70431
  tps: 24132.39814
 }
}
dps_results: {
 key: "TestUnholy-AllItems-RightEyeofRajh-56100"
 value: {
  dps: 32308.89732
  tps: 23318.02086
 }
}
dps_results: {
 key: "TestUnholy-AllItems-RightEyeofRajh-56431"
 value: {
  dps: 32296.38267
  tps: 23283.19401
 }
}
dps_results: {
 key: "TestUnholy-AllItems-Schnottz'sMedallionofCommand-65805"
 value: {
  dps: 31767.96212
  tps: 23025.20321
 }
}
dps_results: {
 key: "TestUnholy-AllItems-SeaStar-55256"
 value: {
  dps: 31304.47988
  tps: 22604.04271
 }
}
dps_results: {
 key: "TestUnholy-AllItems-SeaStar-56290"
 value: {
  dps: 31304.47988
  tps: 22604.04271
 }
}
dps_results: {
 key: "TestUnholy-AllItems-Shadowmourne-49623"
 value: {
  dps: 36119.23481
  tps: 26181.00046
 }
}
dps_results: {
 key: "TestUnholy-AllItems-ShardofWoe-60233"
 value: {
  dps: 31774.64775
  tps: 22972.14521
 }
}
dps_results: {
 key: "TestUnholy-AllItems-Shrine-CleansingPurifier-63838"
 value: {
  dps: 32541.51048
  tps: 23480.45063
 }
}
dps_results: {
 key: "TestUnholy-AllItems-Sindragosa'sFlawlessFang-50364"
 value: {
  dps: 31304.47988
  tps: 22604.04271
 }
}
dps_results: {
 key: "TestUnholy-AllItems-Skardyn'sGrace-56115"
 value: {
  dps: 31917.99434
  tps: 23192.81127
 }
}
dps_results: {
 key: "TestUnholy-AllItems-Skardyn'sGrace-56440"
 value: {
  dps: 31999.20485
  tps: 23271.00157
 }
}
dps_results: {
 key: "TestUnholy-AllItems-Sorrowsong-55879"
 value: {
  dps: 31646.64364
  tps: 22978.24764
 }
}
dps_results: {
 key: "TestUnholy-AllItems-Sorrowsong-56400"
 value: {
  dps: 31691.51815
  tps: 23027.318
 }
}
dps_results: {
 key: "TestUnholy-AllItems-Soul'sAnguish-66994"
 value: {
  dps: 31883.40643
  tps: 23053.46534
 }
}
dps_results: {
 key: "TestUnholy-AllItems-SoulCasket-58183"
 value: {
  dps: 31740.48993
  tps: 23080.8671
 }
}
dps_results: {
 key: "TestUnholy-AllItems-Stonemother'sKiss-61411"
 value: {
  dps: 31668.91449
  tps: 22851.25752
 }
}
dps_results: {
 key: "TestUnholy-AllItems-StumpofTime-62465"
 value: {
  dps: 31304.47988
  tps: 22604.04271
 }
}
dps_results: {
 key: "TestUnholy-AllItems-StumpofTime-62470"
 value: {
  dps: 31304.47988
  tps: 22604.04271
 }
}
dps_results: {
 key: "TestUnholy-AllItems-SymbioticWorm-59332"
 value: {
  dps: 31304.47988
  tps: 22604.04271
 }
}
dps_results: {
 key: "TestUnholy-AllItems-SymbioticWorm-65048"
 value: {
  dps: 31304.47988
  tps: 22604.04271
 }
}
dps_results: {
 key: "TestUnholy-AllItems-TalismanofSinisterOrder-65804"
 value: {
  dps: 31563.75669
  tps: 22884.66019
 }
}
dps_results: {
 key: "TestUnholy-AllItems-Tank-CommanderInsignia-63841"
 value: {
  dps: 32499.80862
  tps: 23463.39146
 }
}
dps_results: {
 key: "TestUnholy-AllItems-TearofBlood-55819"
 value: {
  dps: 31304.47988
  tps: 22604.04271
 }
}
dps_results: {
 key: "TestUnholy-AllItems-TearofBlood-56351"
 value: {
  dps: 31304.47988
  tps: 22604.04271
 }
}
dps_results: {
 key: "TestUnholy-AllItems-TendrilsofBurrowingDark-55810"
 value: {
  dps: 31596.34836
  tps: 22923.24789
 }
}
dps_results: {
 key: "TestUnholy-AllItems-TendrilsofBurrowingDark-56339"
 value: {
  dps: 31691.51815
  tps: 23027.318
 }
}
dps_results: {
 key: "TestUnholy-AllItems-Theralion'sMirror-59519"
 value: {
  dps: 31816.966
  tps: 23171.42667
 }
}
dps_results: {
 key: "TestUnholy-AllItems-Theralion'sMirror-65105"
 value: {
  dps: 31905.72896
  tps: 23256.32698
 }
}
dps_results: {
 key: "TestUnholy-AllItems-Throngus'sFinger-56121"
 value: {
  dps: 31304.47988
  tps: 22604.04271
 }
}
dps_results: {
 key: "TestUnholy-AllItems-Throngus'sFinger-56449"
 value: {
  dps: 31304.47988
  tps: 22604.04271
 }
}
dps_results: {
 key: "TestUnholy-AllItems-Tia'sGrace-55874"
 value: {
  dps: 31900.87748
  tps: 23153.98886
 }
}
dps_results: {
 key: "TestUnholy-AllItems-Tia'sGrace-56394"
 value: {
  dps: 31973.19111
  tps: 23220.88672
 }
}
dps_results: {
 key: "TestUnholy-AllItems-TinyAbominationinaJar-50706"
 value: {
  dps: 31902.37151
  tps: 23186.71525
 }
}
dps_results: {
 key: "TestUnholy-AllItems-Tyrande'sFavoriteDoll-64645"
 value: {
  dps: 31332.49567
  tps: 22634.04502
 }
}
dps_results: {
 key: "TestUnholy-AllItems-UnheededWarning-59520"
 value: {
  dps: 31915.18595
  tps: 23112.79201
 }
}
dps_results: {
 key: "TestUnholy-AllItems-UnquenchableFlame-67101"
 value: {
  dps: 31304.47988
  tps: 22604.04271
 }
}
dps_results: {
 key: "TestUnholy-AllItems-UnsolvableRiddle-62463"
 value: {
  dps: 31893.67802
  tps: 23093.79923
 }
}
dps_results: {
 key: "TestUnholy-AllItems-UnsolvableRiddle-62468"
 value: {
  dps: 31996.39149
  tps: 23243.9777
 }
}
dps_results: {
 key: "TestUnholy-AllItems-UnsolvableRiddle-68709"
 value: {
  dps: 31996.39149
  tps: 23243.9777
 }
}
dps_results: {
 key: "TestUnholy-AllItems-Val'anyr,HammerofAncientKings-46017"
 value: {
  dps: 23684.07392
  tps: 16049.70524
 }
}
dps_results: {
 key: "TestUnholy-AllItems-VialofStolenMemories-59515"
 value: {
  dps: 31304.47988
  tps: 22604.04271
 }
}
dps_results: {
 key: "TestUnholy-AllItems-VialofStolenMemories-65109"
 value: {
  dps: 31304.47988
  tps: 22604.04271
 }
}
dps_results: {
 key: "TestUnholy-AllItems-ViciousGladiator'sBadgeofConquest-61033"
 value: {
  dps: 31558.94207
  tps: 22765.71394
 }
}
dps_results: {
 key: "TestUnholy-AllItems-ViciousGladiator'sBadgeofDominance-61035"
 value: {
  dps: 31304.47988
  tps: 22604.04271
 }
}
dps_results: {
 key: "TestUnholy-AllItems-ViciousGladiator'sBadgeofVictory-61034"
 value: {
  dps: 32755.41761
  tps: 23633.04492
 }
}
dps_results: {
 key: "TestUnholy-AllItems-ViciousGladiator'sEmblemofAccuracy-61027"
 value: {
  dps: 31304.47988
  tps: 22604.04271
 }
}
dps_results: {
 key: "TestUnholy-AllItems-ViciousGladiator'sEmblemofAlacrity-61028"
 value: {
  dps: 31899.03703
  tps: 23051.51425
 }
}
dps_results: {
 key: "TestUnholy-AllItems-ViciousGladiator'sEmblemofCruelty-61026"
 value: {
  dps: 31831.48557
  tps: 23020.85214
 }
}
dps_results: {
 key: "TestUnholy-AllItems-ViciousGladiator'sEmblemofProficiency-61030"
 value: {
  dps: 31604.37348
  tps: 22863.83878
 }
}
dps_results: {
 key: "TestUnholy-AllItems-ViciousGladiator'sEmblemofProwess-61029"
 value: {
  dps: 31766.34363
  tps: 23109.1366
 }
}
dps_results: {
 key: "TestUnholy-AllItems-ViciousGladiator'sEmblemofTenacity-61032"
 value: {
  dps: 31304.47988
  tps: 22604.04271
 }
}
dps_results: {
 key: "TestUnholy-AllItems-ViciousGladiator'sInsigniaofConquest-61047"
 value: {
  dps: 31582.11534
  tps: 22790.29864
 }
}
dps_results: {
 key: "TestUnholy-AllItems-ViciousGladiator'sInsigniaofDominance-61045"
 value: {
  dps: 31304.47988
  tps: 22604.04271
 }
}
dps_results: {
 key: "TestUnholy-AllItems-ViciousGladiator'sInsigniaofVictory-61046"
 value: {
  dps: 32727.55558
  tps: 23581.33878
 }
}
dps_results: {
 key: "TestUnholy-AllItems-WitchingHourglass-55787"
 value: {
  dps: 31704.08159
  tps: 22895.30752
 }
}
dps_results: {
 key: "TestUnholy-AllItems-WitchingHourglass-56320"
 value: {
  dps: 31717.38162
  tps: 22851.6322
 }
}
dps_results: {
 key: "TestUnholy-AllItems-World-QuellerFocus-63842"
 value: {
  dps: 31601.78474
  tps: 22929.19286
 }
}
dps_results: {
 key: "TestUnholy-AllItems-Za'brox'sLuckyTooth-63742"
 value: {
  dps: 31628.0099
  tps: 22966.58154
 }
}
dps_results: {
 key: "TestUnholy-AllItems-Za'brox'sLuckyTooth-63745"
 value: {
  dps: 31628.0099
  tps: 22966.58154
 }
}
dps_results: {
 key: "TestUnholy-Average-Default"
 value: {
  dps: 33754.15106
  tps: 24330.94868
 }
}
dps_results: {
 key: "TestUnholy-Settings-Goblin-p1-Basic-st-FullBuffs-0.0yards-LongMultiTarget"
 value: {
  dps: 59606.27211
  tps: 70163.03791
 }
}
dps_results: {
 key: "TestUnholy-Settings-Goblin-p1-Basic-st-FullBuffs-0.0yards-LongSingleTarget"
 value: {
  dps: 33385.72534
  tps: 23972.84189
 }
}
dps_results: {
 key: "TestUnholy-Settings-Goblin-p1-Basic-st-FullBuffs-0.0yards-ShortSingleTarget"
 value: {
  dps: 44536.16828
  tps: 27618.55334
 }
}
dps_results: {
 key: "TestUnholy-Settings-Goblin-p1-Basic-st-NoBuffs-0.0yards-LongMultiTarget"
 value: {
  dps: 39020.19538
  tps: 44804.20362
 }
}
dps_results: {
 key: "TestUnholy-Settings-Goblin-p1-Basic-st-NoBuffs-0.0yards-LongSingleTarget"
 value: {
  dps: 22481.85742
  tps: 16214.01203
 }
}
dps_results: {
 key: "TestUnholy-Settings-Goblin-p1-Basic-st-NoBuffs-0.0yards-ShortSingleTarget"
 value: {
  dps: 26827.69471
  tps: 17336.82891
 }
}
dps_results: {
 key: "TestUnholy-Settings-Worgen-p1-Basic-st-FullBuffs-0.0yards-LongMultiTarget"
 value: {
  dps: 59946.16299
  tps: 70464.46622
 }
}
dps_results: {
 key: "TestUnholy-Settings-Worgen-p1-Basic-st-FullBuffs-0.0yards-LongSingleTarget"
 value: {
  dps: 33705.81164
  tps: 24280.52903
 }
}
dps_results: {
 key: "TestUnholy-Settings-Worgen-p1-Basic-st-FullBuffs-0.0yards-ShortSingleTarget"
 value: {
  dps: 45005.63705
  tps: 28044.81972
 }
}
dps_results: {
 key: "TestUnholy-Settings-Worgen-p1-Basic-st-NoBuffs-0.0yards-LongMultiTarget"
 value: {
  dps: 39194.7228
  tps: 45041.66722
 }
}
dps_results: {
 key: "TestUnholy-Settings-Worgen-p1-Basic-st-NoBuffs-0.0yards-LongSingleTarget"
 value: {
  dps: 22584.02283
  tps: 16262.59345
 }
}
dps_results: {
 key: "TestUnholy-Settings-Worgen-p1-Basic-st-NoBuffs-0.0yards-ShortSingleTarget"
 value: {
  dps: 27064.12486
  tps: 17312.79134
 }
}
dps_results: {
 key: "TestUnholy-SwitchInFrontOfTarget-Default"
 value: {
  dps: 31683.97647
  tps: 22917.63448
 }
}<|MERGE_RESOLUTION|>--- conflicted
+++ resolved
@@ -831,13 +831,8 @@
 dps_results: {
  key: "TestUnholy-AllItems-Prestor'sTalismanofMachination-65026"
  value: {
-<<<<<<< HEAD
-  dps: 32304.17557
-  tps: 23341.62091
-=======
   dps: 32116.86879
   tps: 23037.3612
->>>>>>> 555cc6d2
  }
 }
 dps_results: {
