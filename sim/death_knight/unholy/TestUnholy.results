character_stats_results: {
 key: "TestUnholy-CharacterStats-Default"
 value: {
  final_stats: 7694.34974
  final_stats: 755.4225
  final_stats: 7014.59609
  final_stats: 54.6
  final_stats: 82
  final_stats: 0
  final_stats: 326
  final_stats: 1889.01166
  final_stats: 2997.76374
  final_stats: 3259.07348
  final_stats: 0
  final_stats: 19476.00937
  final_stats: 967
  final_stats: 3553.49692
  final_stats: 4024.06345
  final_stats: 0
  final_stats: 381
  final_stats: 2126
  final_stats: 21136
  final_stats: 209
  final_stats: 0
  final_stats: 0
  final_stats: 0
  final_stats: 0
  final_stats: 2025.09443
  final_stats: 0
  final_stats: 141229.34519
  final_stats: 0
  final_stats: 0
  final_stats: 0
  final_stats: 0
  final_stats: 0
  final_stats: 0
  final_stats: 230
 }
}
dps_results: {
 key: "TestUnholy-AllItems-AgileShadowspiritDiamond"
 value: {
  dps: 33485.59362
  tps: 24126.78663
 }
}
dps_results: {
 key: "TestUnholy-AllItems-Althor'sAbacus-50359"
 value: {
  dps: 31476.63061
  tps: 22753.13417
 }
}
dps_results: {
 key: "TestUnholy-AllItems-Althor'sAbacus-50366"
 value: {
  dps: 31476.63061
  tps: 22753.13417
 }
}
dps_results: {
 key: "TestUnholy-AllItems-Anhuur'sHymnal-55889"
 value: {
  dps: 31476.63061
  tps: 22753.13417
 }
}
dps_results: {
 key: "TestUnholy-AllItems-Anhuur'sHymnal-56407"
 value: {
  dps: 31476.63061
  tps: 22753.13417
 }
}
dps_results: {
 key: "TestUnholy-AllItems-AustereEarthsiegeDiamond"
 value: {
  dps: 33236.96601
  tps: 23879.51395
 }
}
dps_results: {
 key: "TestUnholy-AllItems-AustereShadowspiritDiamond"
 value: {
  dps: 33236.96601
  tps: 23879.51395
 }
}
dps_results: {
 key: "TestUnholy-AllItems-Bandit'sInsignia-40371"
 value: {
  dps: 31700.27232
  tps: 22983.93792
 }
}
dps_results: {
 key: "TestUnholy-AllItems-BaubleofTrueBlood-50354"
 value: {
  dps: 31476.63061
  tps: 22753.13417
  hps: 88.43435
 }
}
dps_results: {
 key: "TestUnholy-AllItems-BaubleofTrueBlood-50726"
 value: {
  dps: 31476.63061
  tps: 22753.13417
  hps: 88.43435
 }
}
dps_results: {
 key: "TestUnholy-AllItems-BeamingEarthsiegeDiamond"
 value: {
  dps: 33260.16689
  tps: 23893.53165
 }
}
dps_results: {
 key: "TestUnholy-AllItems-BedrockTalisman-58182"
 value: {
  dps: 31476.63061
  tps: 22753.13417
 }
}
dps_results: {
 key: "TestUnholy-AllItems-BellofEnragingResonance-59326"
 value: {
  dps: 31938.40606
  tps: 23127.81563
 }
}
dps_results: {
 key: "TestUnholy-AllItems-BellofEnragingResonance-65053"
 value: {
  dps: 31992.1201
  tps: 23166.2775
 }
}
dps_results: {
 key: "TestUnholy-AllItems-BindingPromise-67037"
 value: {
  dps: 31476.63061
  tps: 22753.13417
 }
}
dps_results: {
 key: "TestUnholy-AllItems-BlessedBattlegearofUndeadSlaying"
 value: {
  dps: 24600.9529
  tps: 17612.6394
 }
}
dps_results: {
 key: "TestUnholy-AllItems-BlessedGarboftheUndeadSlayer"
 value: {
  dps: 23352.26922
  tps: 16724.44194
 }
}
dps_results: {
 key: "TestUnholy-AllItems-BlessedRegaliaofUndeadCleansing"
 value: {
  dps: 23092.65997
  tps: 16546.8783
 }
}
dps_results: {
 key: "TestUnholy-AllItems-Blood-SoakedAleMug-63843"
 value: {
  dps: 31914.92444
  tps: 23162.81899
 }
}
dps_results: {
 key: "TestUnholy-AllItems-BloodofIsiset-55995"
 value: {
  dps: 31829.41724
  tps: 23137.80094
 }
}
dps_results: {
 key: "TestUnholy-AllItems-BloodofIsiset-56414"
 value: {
  dps: 31875.6841
  tps: 23188.24258
 }
}
dps_results: {
 key: "TestUnholy-AllItems-BloodthirstyGladiator'sBadgeofConquest-64687"
 value: {
  dps: 31751.56448
  tps: 22916.20875
 }
}
dps_results: {
 key: "TestUnholy-AllItems-BloodthirstyGladiator'sBadgeofDominance-64688"
 value: {
  dps: 31476.63061
  tps: 22753.13417
 }
}
dps_results: {
 key: "TestUnholy-AllItems-BloodthirstyGladiator'sBadgeofVictory-64689"
 value: {
  dps: 32823.76917
  tps: 23699.78864
 }
}
dps_results: {
 key: "TestUnholy-AllItems-BloodthirstyGladiator'sEmblemofCruelty-64740"
 value: {
  dps: 31903.04506
  tps: 23095.55981
 }
}
dps_results: {
 key: "TestUnholy-AllItems-BloodthirstyGladiator'sEmblemofMeditation-64741"
 value: {
  dps: 31476.68852
  tps: 22753.24421
 }
}
dps_results: {
 key: "TestUnholy-AllItems-BloodthirstyGladiator'sEmblemofTenacity-64742"
 value: {
  dps: 31476.68852
  tps: 22753.24421
 }
}
dps_results: {
 key: "TestUnholy-AllItems-BloodthirstyGladiator'sInsigniaofConquest-64761"
 value: {
  dps: 31756.70879
  tps: 22952.47988
 }
}
dps_results: {
 key: "TestUnholy-AllItems-BloodthirstyGladiator'sInsigniaofDominance-64762"
 value: {
  dps: 31476.63061
  tps: 22753.13417
 }
}
dps_results: {
 key: "TestUnholy-AllItems-BloodthirstyGladiator'sInsigniaofVictory-64763"
 value: {
  dps: 32736.00473
  tps: 23585.14943
 }
}
dps_results: {
 key: "TestUnholy-AllItems-BottledLightning-66879"
 value: {
  dps: 31624.05775
  tps: 22873.55476
 }
}
dps_results: {
 key: "TestUnholy-AllItems-BracingEarthsiegeDiamond"
 value: {
  dps: 33224.41844
  tps: 23389.63963
 }
}
dps_results: {
 key: "TestUnholy-AllItems-BracingShadowspiritDiamond"
 value: {
  dps: 33224.41844
  tps: 23389.63963
 }
}
dps_results: {
 key: "TestUnholy-AllItems-Bryntroll,theBoneArbiter-50415"
 value: {
  dps: 34534.39578
  tps: 24948.49991
 }
}
dps_results: {
 key: "TestUnholy-AllItems-Bryntroll,theBoneArbiter-50709"
 value: {
  dps: 34641.82144
  tps: 25037.20109
 }
}
dps_results: {
 key: "TestUnholy-AllItems-BurningShadowspiritDiamond"
 value: {
  dps: 33435.61006
  tps: 24089.08738
 }
}
dps_results: {
 key: "TestUnholy-AllItems-ChaoticShadowspiritDiamond"
 value: {
  dps: 33521.29661
  tps: 24160.99733
 }
}
dps_results: {
 key: "TestUnholy-AllItems-ChaoticSkyflareDiamond"
 value: {
  dps: 33472.90427
  tps: 24117.23296
 }
}
dps_results: {
 key: "TestUnholy-AllItems-CoreofRipeness-58184"
 value: {
  dps: 31476.63061
  tps: 22753.13417
 }
}
dps_results: {
 key: "TestUnholy-AllItems-CorpseTongueCoin-50349"
 value: {
  dps: 31476.63061
  tps: 22753.13417
 }
}
dps_results: {
 key: "TestUnholy-AllItems-CorpseTongueCoin-50352"
 value: {
  dps: 31476.63061
  tps: 22753.13417
 }
}
dps_results: {
 key: "TestUnholy-AllItems-CorrodedSkeletonKey-50356"
 value: {
  dps: 31476.63061
  tps: 22753.13417
  hps: 64
 }
}
dps_results: {
 key: "TestUnholy-AllItems-CrushingWeight-59506"
 value: {
  dps: 33236.42057
  tps: 23922.51015
 }
}
dps_results: {
 key: "TestUnholy-AllItems-CrushingWeight-65118"
 value: {
  dps: 33424.59701
  tps: 24089.39273
 }
}
dps_results: {
 key: "TestUnholy-AllItems-DarkmoonCard:Berserker!-42989"
 value: {
  dps: 31597.25308
  tps: 22852.72453
 }
}
dps_results: {
 key: "TestUnholy-AllItems-DarkmoonCard:Death-42990"
 value: {
  dps: 31642.38814
  tps: 22904.22937
 }
}
dps_results: {
 key: "TestUnholy-AllItems-DarkmoonCard:Earthquake-62048"
 value: {
  dps: 31476.68852
  tps: 22753.24421
 }
}
dps_results: {
 key: "TestUnholy-AllItems-DarkmoonCard:Greatness-44255"
 value: {
  dps: 31871.25842
  tps: 23023.80284
 }
}
dps_results: {
 key: "TestUnholy-AllItems-DarkmoonCard:Hurricane-62049"
 value: {
  dps: 33081.20146
  tps: 24029.49183
 }
}
dps_results: {
 key: "TestUnholy-AllItems-DarkmoonCard:Hurricane-62051"
 value: {
  dps: 32107.91345
  tps: 23339.79379
 }
}
dps_results: {
 key: "TestUnholy-AllItems-DarkmoonCard:Tsunami-62050"
 value: {
  dps: 31476.63061
  tps: 22753.13417
 }
}
dps_results: {
 key: "TestUnholy-AllItems-DarkmoonCard:Volcano-62047"
 value: {
  dps: 31968.7119
  tps: 23296.60007
 }
}
dps_results: {
 key: "TestUnholy-AllItems-Death'sChoice-47464"
 value: {
  dps: 32405.85844
  tps: 23464.26826
 }
}
dps_results: {
 key: "TestUnholy-AllItems-DeathKnight'sAnguish-38212"
 value: {
  dps: 31569.0993
  tps: 22833.55079
 }
}
dps_results: {
 key: "TestUnholy-AllItems-Deathbringer'sWill-50362"
 value: {
  dps: 32036.04068
  tps: 23158.99601
 }
}
dps_results: {
 key: "TestUnholy-AllItems-Deathbringer'sWill-50363"
 value: {
  dps: 32171.37813
  tps: 23279.48507
 }
}
dps_results: {
 key: "TestUnholy-AllItems-Defender'sCode-40257"
 value: {
  dps: 31476.63061
  tps: 22753.13417
 }
}
dps_results: {
 key: "TestUnholy-AllItems-DestructiveShadowspiritDiamond"
 value: {
  dps: 33306.23691
  tps: 23934.81879
 }
}
dps_results: {
 key: "TestUnholy-AllItems-DestructiveSkyflareDiamond"
 value: {
  dps: 33261.6109
  tps: 23894.92051
 }
}
dps_results: {
 key: "TestUnholy-AllItems-DislodgedForeignObject-50348"
 value: {
  dps: 31726.4091
  tps: 23000.16985
 }
}
dps_results: {
 key: "TestUnholy-AllItems-DislodgedForeignObject-50353"
 value: {
  dps: 31680.56392
  tps: 22977.01045
 }
}
dps_results: {
 key: "TestUnholy-AllItems-EffulgentShadowspiritDiamond"
 value: {
  dps: 33224.41844
  tps: 23866.97922
 }
}
dps_results: {
 key: "TestUnholy-AllItems-ElectrosparkHeartstarter-67118"
 value: {
  dps: 31476.63061
  tps: 22753.13417
 }
}
dps_results: {
 key: "TestUnholy-AllItems-EmberShadowspiritDiamond"
 value: {
  dps: 33224.41844
  tps: 23866.97922
 }
}
dps_results: {
 key: "TestUnholy-AllItems-EmberSkyflareDiamond"
 value: {
  dps: 33224.41844
  tps: 23866.97922
 }
}
dps_results: {
 key: "TestUnholy-AllItems-EnigmaticShadowspiritDiamond"
 value: {
  dps: 33306.23691
  tps: 23934.81879
 }
}
dps_results: {
 key: "TestUnholy-AllItems-EnigmaticSkyflareDiamond"
 value: {
  dps: 33260.16689
  tps: 23893.53165
 }
}
dps_results: {
 key: "TestUnholy-AllItems-EnigmaticStarflareDiamond"
 value: {
  dps: 33250.03515
  tps: 23887.48763
 }
}
dps_results: {
 key: "TestUnholy-AllItems-EphemeralSnowflake-50260"
 value: {
  dps: 31709.68458
  tps: 22944.81216
 }
}
dps_results: {
 key: "TestUnholy-AllItems-EssenceofGossamer-37220"
 value: {
  dps: 31476.63061
  tps: 22753.13417
 }
}
dps_results: {
 key: "TestUnholy-AllItems-EssenceoftheCyclone-59473"
 value: {
  dps: 32156.13856
  tps: 23225.93887
 }
}
dps_results: {
 key: "TestUnholy-AllItems-EssenceoftheCyclone-65140"
 value: {
  dps: 32318.31291
  tps: 23364.53569
 }
}
dps_results: {
 key: "TestUnholy-AllItems-EternalEarthsiegeDiamond"
 value: {
  dps: 33224.41844
  tps: 23866.97922
 }
}
dps_results: {
 key: "TestUnholy-AllItems-EternalShadowspiritDiamond"
 value: {
  dps: 33224.41844
  tps: 23866.97922
 }
}
dps_results: {
 key: "TestUnholy-AllItems-ExtractofNecromanticPower-40373"
 value: {
  dps: 31701.46484
  tps: 22952.87019
 }
}
dps_results: {
 key: "TestUnholy-AllItems-EyeoftheBroodmother-45308"
 value: {
  dps: 31582.45786
  tps: 22835.45207
 }
}
dps_results: {
 key: "TestUnholy-AllItems-FallofMortality-59500"
 value: {
  dps: 31476.63061
  tps: 22753.13417
 }
}
dps_results: {
 key: "TestUnholy-AllItems-FallofMortality-65124"
 value: {
  dps: 31476.63061
  tps: 22753.13417
 }
}
dps_results: {
 key: "TestUnholy-AllItems-Figurine-DemonPanther-52199"
 value: {
  dps: 31744.30966
  tps: 22914.79104
 }
}
dps_results: {
 key: "TestUnholy-AllItems-Figurine-DreamOwl-52354"
 value: {
  dps: 31476.63061
  tps: 22753.13417
 }
}
dps_results: {
 key: "TestUnholy-AllItems-Figurine-EarthenGuardian-52352"
 value: {
  dps: 31476.63061
  tps: 22753.13417
 }
}
dps_results: {
 key: "TestUnholy-AllItems-Figurine-JeweledSerpent-52353"
 value: {
  dps: 31476.63061
  tps: 22753.13417
 }
}
dps_results: {
 key: "TestUnholy-AllItems-Figurine-KingofBoars-52351"
 value: {
  dps: 33154.78747
  tps: 24094.10414
 }
}
dps_results: {
 key: "TestUnholy-AllItems-Figurine-SapphireOwl-42413"
 value: {
  dps: 31476.63061
  tps: 22753.13417
 }
}
dps_results: {
 key: "TestUnholy-AllItems-FleetShadowspiritDiamond"
 value: {
  dps: 33303.30301
  tps: 23953.00582
 }
}
dps_results: {
 key: "TestUnholy-AllItems-FluidDeath-58181"
 value: {
  dps: 31778.20208
  tps: 22967.38075
 }
}
dps_results: {
 key: "TestUnholy-AllItems-ForethoughtTalisman-40258"
 value: {
  dps: 31476.63061
  tps: 22753.13417
 }
}
dps_results: {
 key: "TestUnholy-AllItems-ForgeEmber-37660"
 value: {
  dps: 31559.25808
  tps: 22818.21137
 }
}
dps_results: {
 key: "TestUnholy-AllItems-ForlornShadowspiritDiamond"
 value: {
  dps: 33224.41844
  tps: 23866.97922
 }
}
dps_results: {
 key: "TestUnholy-AllItems-ForlornSkyflareDiamond"
 value: {
  dps: 33224.41844
  tps: 23866.97922
 }
}
dps_results: {
 key: "TestUnholy-AllItems-ForlornStarflareDiamond"
 value: {
  dps: 33224.41844
  tps: 23866.97922
 }
}
dps_results: {
 key: "TestUnholy-AllItems-FuryofAngerforge-59461"
 value: {
  dps: 33450.46632
  tps: 24207.40145
 }
}
dps_results: {
 key: "TestUnholy-AllItems-FuryoftheFiveFlights-40431"
 value: {
  dps: 31739.14369
  tps: 23015.69377
 }
}
dps_results: {
 key: "TestUnholy-AllItems-FuturesightRune-38763"
 value: {
  dps: 31476.63061
  tps: 22753.13417
 }
}
dps_results: {
 key: "TestUnholy-AllItems-GaleofShadows-56138"
 value: {
  dps: 31784.07681
  tps: 23006.75036
 }
}
dps_results: {
 key: "TestUnholy-AllItems-GaleofShadows-56462"
 value: {
  dps: 31837.09645
  tps: 23020.55481
 }
}
dps_results: {
 key: "TestUnholy-AllItems-GearDetector-61462"
 value: {
  dps: 31958.29714
  tps: 23079.21783
 }
}
dps_results: {
 key: "TestUnholy-AllItems-GlowingTwilightScale-54573"
 value: {
  dps: 31476.68852
  tps: 22753.24421
 }
}
dps_results: {
 key: "TestUnholy-AllItems-GlowingTwilightScale-54589"
 value: {
  dps: 31476.68852
  tps: 22753.24421
 }
}
dps_results: {
 key: "TestUnholy-AllItems-GnomishLightningGenerator-41121"
 value: {
  dps: 31608.40638
  tps: 22872.52494
 }
}
dps_results: {
 key: "TestUnholy-AllItems-GraceoftheHerald-55266"
 value: {
  dps: 31750.04389
  tps: 22950.89427
 }
}
dps_results: {
 key: "TestUnholy-AllItems-GraceoftheHerald-56295"
 value: {
  dps: 31963.86165
  tps: 23095.51601
 }
}
dps_results: {
 key: "TestUnholy-AllItems-HarmlightToken-63839"
 value: {
  dps: 31613.24329
  tps: 22889.74686
 }
}
dps_results: {
 key: "TestUnholy-AllItems-Harrison'sInsigniaofPanache-65803"
 value: {
  dps: 32645.09452
  tps: 23669.25979
 }
}
dps_results: {
 key: "TestUnholy-AllItems-HeartofIgnacious-59514"
 value: {
  dps: 31802.43678
  tps: 22943.44956
 }
}
dps_results: {
 key: "TestUnholy-AllItems-HeartofIgnacious-65110"
 value: {
  dps: 32023.50152
  tps: 23151.01907
 }
}
dps_results: {
 key: "TestUnholy-AllItems-HeartofRage-59224"
 value: {
  dps: 33325.96492
  tps: 24034.96106
 }
}
dps_results: {
 key: "TestUnholy-AllItems-HeartofSolace-55868"
 value: {
  dps: 31784.07681
  tps: 23006.75036
 }
}
dps_results: {
 key: "TestUnholy-AllItems-HeartofSolace-56393"
 value: {
  dps: 33250.82916
  tps: 23927.82045
 }
}
dps_results: {
 key: "TestUnholy-AllItems-HeartofThunder-55845"
 value: {
  dps: 31476.68852
  tps: 22753.24421
 }
}
dps_results: {
 key: "TestUnholy-AllItems-HeartofThunder-56370"
 value: {
  dps: 31476.68852
  tps: 22753.24421
 }
}
dps_results: {
 key: "TestUnholy-AllItems-HeartoftheVile-66969"
 value: {
  dps: 31803.69188
  tps: 22985.49944
 }
}
dps_results: {
 key: "TestUnholy-AllItems-IllustrationoftheDragonSoul-40432"
 value: {
  dps: 31476.63061
  tps: 22753.13417
 }
}
dps_results: {
 key: "TestUnholy-AllItems-ImpassiveShadowspiritDiamond"
 value: {
  dps: 33306.23691
  tps: 23934.81879
 }
}
dps_results: {
 key: "TestUnholy-AllItems-ImpassiveSkyflareDiamond"
 value: {
  dps: 33260.16689
  tps: 23893.53165
 }
}
dps_results: {
 key: "TestUnholy-AllItems-ImpassiveStarflareDiamond"
 value: {
  dps: 33250.03515
  tps: 23887.48763
 }
}
dps_results: {
 key: "TestUnholy-AllItems-ImpatienceofYouth-62464"
 value: {
  dps: 33369.15228
  tps: 24266.19163
 }
}
dps_results: {
 key: "TestUnholy-AllItems-ImpatienceofYouth-62469"
 value: {
  dps: 33369.15228
  tps: 24266.19163
 }
}
dps_results: {
 key: "TestUnholy-AllItems-ImpetuousQuery-55881"
 value: {
  dps: 31829.41724
  tps: 23137.80094
 }
}
dps_results: {
 key: "TestUnholy-AllItems-ImpetuousQuery-56406"
 value: {
  dps: 31875.6841
  tps: 23188.24258
 }
}
dps_results: {
 key: "TestUnholy-AllItems-IncisorFragment-37723"
 value: {
  dps: 31773.13595
  tps: 23049.63191
 }
}
dps_results: {
 key: "TestUnholy-AllItems-InsightfulEarthsiegeDiamond"
 value: {
  dps: 33224.41844
  tps: 23866.97922
 }
}
dps_results: {
 key: "TestUnholy-AllItems-InsigniaofDiplomacy-61433"
 value: {
  dps: 31476.68852
  tps: 22753.24421
 }
}
dps_results: {
 key: "TestUnholy-AllItems-InsigniaoftheEarthenLord-61429"
 value: {
  dps: 31748.13823
  tps: 23049.18444
 }
}
dps_results: {
 key: "TestUnholy-AllItems-InvigoratingEarthsiegeDiamond"
 value: {
  dps: 33214.94395
  tps: 23870.37426
  hps: 54.84406
 }
}
dps_results: {
 key: "TestUnholy-AllItems-JarofAncientRemedies-59354"
 value: {
  dps: 31476.63061
  tps: 22753.13417
 }
}
dps_results: {
 key: "TestUnholy-AllItems-JarofAncientRemedies-65029"
 value: {
  dps: 31476.63061
  tps: 22753.13417
 }
}
dps_results: {
 key: "TestUnholy-AllItems-JujuofNimbleness-63840"
 value: {
  dps: 31914.92444
  tps: 23162.81899
 }
}
dps_results: {
 key: "TestUnholy-AllItems-KeytotheEndlessChamber-55795"
 value: {
  dps: 31651.63331
  tps: 22867.49442
 }
}
dps_results: {
 key: "TestUnholy-AllItems-KeytotheEndlessChamber-56328"
 value: {
  dps: 31719.53305
  tps: 22908.38115
 }
}
dps_results: {
 key: "TestUnholy-AllItems-KvaldirBattleStandard-59685"
 value: {
  dps: 32305.55889
  tps: 23479.85088
 }
}
dps_results: {
 key: "TestUnholy-AllItems-KvaldirBattleStandard-59689"
 value: {
  dps: 32305.55889
  tps: 23479.85088
 }
}
dps_results: {
 key: "TestUnholy-AllItems-LadyLa-La'sSingingShell-67152"
 value: {
  dps: 31654.2198
  tps: 22909.09772
 }
}
dps_results: {
 key: "TestUnholy-AllItems-LastWord-50179"
 value: {
  dps: 34174.97918
  tps: 24737.87937
 }
}
dps_results: {
 key: "TestUnholy-AllItems-LastWord-50708"
 value: {
  dps: 34242.71939
  tps: 24788.88015
 }
}
dps_results: {
 key: "TestUnholy-AllItems-Lavanthor'sTalisman-37872"
 value: {
  dps: 31476.68852
  tps: 22753.24421
 }
}
dps_results: {
 key: "TestUnholy-AllItems-LeadenDespair-55816"
 value: {
  dps: 31476.63061
  tps: 22753.13417
 }
}
dps_results: {
 key: "TestUnholy-AllItems-LeadenDespair-56347"
 value: {
  dps: 31476.63061
  tps: 22753.13417
 }
}
dps_results: {
 key: "TestUnholy-AllItems-LeftEyeofRajh-56102"
 value: {
  dps: 31804.05901
  tps: 23015.23802
 }
}
dps_results: {
 key: "TestUnholy-AllItems-LeftEyeofRajh-56427"
 value: {
  dps: 31958.02452
  tps: 23166.42523
 }
}
dps_results: {
 key: "TestUnholy-AllItems-MagmaPlatedBattlearmor"
 value: {
  dps: 27792.85399
  tps: 19874.02726
 }
}
dps_results: {
 key: "TestUnholy-AllItems-MagmaPlatedBattlegear"
 value: {
  dps: 30391.83152
  tps: 21974.80206
 }
}
dps_results: {
 key: "TestUnholy-AllItems-MagnetiteMirror-55814"
 value: {
  dps: 32433.86198
  tps: 23505.23757
 }
}
dps_results: {
 key: "TestUnholy-AllItems-MagnetiteMirror-56345"
 value: {
  dps: 32883.74732
  tps: 23905.22776
 }
}
dps_results: {
 key: "TestUnholy-AllItems-MajesticDragonFigurine-40430"
 value: {
  dps: 31476.63061
  tps: 22753.13417
 }
}
dps_results: {
 key: "TestUnholy-AllItems-MandalaofStirringPatterns-62467"
 value: {
  dps: 31476.63061
  tps: 22753.13417
 }
}
dps_results: {
 key: "TestUnholy-AllItems-MandalaofStirringPatterns-62472"
 value: {
  dps: 31476.63061
  tps: 22753.13417
 }
}
dps_results: {
 key: "TestUnholy-AllItems-MarkofKhardros-56132"
 value: {
  dps: 32868.54069
  tps: 23898.41538
 }
}
dps_results: {
 key: "TestUnholy-AllItems-MarkofKhardros-56458"
 value: {
  dps: 33052.99664
  tps: 24050.83797
 }
}
dps_results: {
 key: "TestUnholy-AllItems-MeteoriteWhetstone-37390"
 value: {
  dps: 31637.26881
  tps: 22852.89606
 }
}
dps_results: {
 key: "TestUnholy-AllItems-MightoftheOcean-55251"
 value: {
  dps: 32090.74283
  tps: 23225.72696
 }
}
dps_results: {
 key: "TestUnholy-AllItems-MightoftheOcean-56285"
 value: {
  dps: 32620.56514
  tps: 23633.45407
 }
}
dps_results: {
 key: "TestUnholy-AllItems-MirrorofBrokenImages-62466"
 value: {
  dps: 31926.17515
  tps: 23243.28794
 }
}
dps_results: {
 key: "TestUnholy-AllItems-MirrorofBrokenImages-62471"
 value: {
  dps: 31926.17515
  tps: 23243.28794
 }
}
dps_results: {
 key: "TestUnholy-AllItems-MoonwellChalice-70142"
 value: {
  dps: 32018.46479
  tps: 23356.96397
 }
}
dps_results: {
 key: "TestUnholy-AllItems-NevermeltingIceCrystal-50259"
 value: {
  dps: 31650.81247
  tps: 22891.30807
 }
}
dps_results: {
 key: "TestUnholy-AllItems-OfferingofSacrifice-37638"
 value: {
  dps: 31476.68852
  tps: 22753.24421
 }
}
dps_results: {
 key: "TestUnholy-AllItems-Oremantle'sFavor-61448"
 value: {
  dps: 32543.14631
  tps: 23548.59089
 }
}
dps_results: {
 key: "TestUnholy-AllItems-PersistentEarthshatterDiamond"
 value: {
  dps: 33250.03515
  tps: 23887.48763
 }
}
dps_results: {
 key: "TestUnholy-AllItems-PersistentEarthsiegeDiamond"
 value: {
  dps: 33260.16689
  tps: 23893.53165
 }
}
dps_results: {
 key: "TestUnholy-AllItems-PetrifiedScarab-21685"
 value: {
  dps: 31476.63061
  tps: 22753.13417
 }
}
dps_results: {
 key: "TestUnholy-AllItems-PetrifiedTwilightScale-54571"
 value: {
  dps: 31476.63061
  tps: 22753.13417
 }
}
dps_results: {
 key: "TestUnholy-AllItems-PetrifiedTwilightScale-54591"
 value: {
  dps: 31476.63061
  tps: 22753.13417
 }
}
dps_results: {
 key: "TestUnholy-AllItems-PorcelainCrab-55237"
 value: {
  dps: 31718.34992
  tps: 23017.75228
 }
}
dps_results: {
 key: "TestUnholy-AllItems-PorcelainCrab-56280"
 value: {
  dps: 31927.79318
  tps: 23242.22909
 }
}
dps_results: {
 key: "TestUnholy-AllItems-PowerfulEarthshatterDiamond"
 value: {
  dps: 33224.41844
  tps: 23866.97922
 }
}
dps_results: {
 key: "TestUnholy-AllItems-PowerfulEarthsiegeDiamond"
 value: {
  dps: 33224.41844
  tps: 23866.97922
 }
}
dps_results: {
 key: "TestUnholy-AllItems-PowerfulShadowspiritDiamond"
 value: {
  dps: 33224.41844
  tps: 23866.97922
 }
}
dps_results: {
 key: "TestUnholy-AllItems-Prestor'sTalismanofMachination-59441"
 value: {
  dps: 32315.78632
  tps: 23348.25726
 }
}
dps_results: {
 key: "TestUnholy-AllItems-Prestor'sTalismanofMachination-65026"
 value: {
  dps: 32280.84918
  tps: 23314.57055
 }
}
dps_results: {
 key: "TestUnholy-AllItems-PurifiedShardoftheGods"
 value: {
  dps: 31476.63061
  tps: 22753.13417
 }
}
dps_results: {
 key: "TestUnholy-AllItems-Rainsong-55854"
 value: {
  dps: 31476.63061
  tps: 22753.13417
 }
}
dps_results: {
 key: "TestUnholy-AllItems-Rainsong-56377"
 value: {
  dps: 31476.63061
  tps: 22753.13417
 }
}
dps_results: {
 key: "TestUnholy-AllItems-ReignoftheDead-47316"
 value: {
  dps: 31531.33202
  tps: 22809.94343
 }
}
dps_results: {
 key: "TestUnholy-AllItems-ReignoftheDead-47477"
 value: {
  dps: 31538.09497
  tps: 22816.70638
 }
}
dps_results: {
 key: "TestUnholy-AllItems-RelentlessEarthsiegeDiamond"
 value: {
  dps: 33453.74453
  tps: 24102.40765
 }
}
dps_results: {
 key: "TestUnholy-AllItems-ReverberatingShadowspiritDiamond"
 value: {
  dps: 33647.95992
  tps: 24237.95645
 }
}
dps_results: {
 key: "TestUnholy-AllItems-RevitalizingShadowspiritDiamond"
 value: {
  dps: 33435.61006
  tps: 24089.08738
 }
}
dps_results: {
 key: "TestUnholy-AllItems-RevitalizingSkyflareDiamond"
 value: {
  dps: 33224.41844
  tps: 23866.97922
 }
}
dps_results: {
 key: "TestUnholy-AllItems-RightEyeofRajh-56100"
 value: {
  dps: 32406.87541
  tps: 23376.88304
 }
}
dps_results: {
 key: "TestUnholy-AllItems-RightEyeofRajh-56431"
 value: {
  dps: 32465.12557
  tps: 23378.10905
 }
}
dps_results: {
 key: "TestUnholy-AllItems-RuneofRepulsion-40372"
 value: {
  dps: 31476.63061
  tps: 22753.13417
 }
}
dps_results: {
 key: "TestUnholy-AllItems-Schnottz'sMedallionofCommand-65805"
 value: {
  dps: 31905.51358
  tps: 23149.92973
 }
}
dps_results: {
 key: "TestUnholy-AllItems-SeaStar-55256"
 value: {
  dps: 31476.63061
  tps: 22753.13417
 }
}
dps_results: {
 key: "TestUnholy-AllItems-SeaStar-56290"
 value: {
  dps: 31476.63061
  tps: 22753.13417
 }
}
dps_results: {
 key: "TestUnholy-AllItems-SealofthePantheon-36993"
 value: {
  dps: 31502.35998
  tps: 22777.7736
 }
}
dps_results: {
 key: "TestUnholy-AllItems-Shadowmourne-49623"
 value: {
  dps: 35949.78912
  tps: 26129.29106
 }
}
dps_results: {
 key: "TestUnholy-AllItems-ShieldedSkyflareDiamond"
 value: {
  dps: 33224.41844
  tps: 23866.97922
 }
}
dps_results: {
 key: "TestUnholy-AllItems-ShinyShardoftheGods"
 value: {
  dps: 31476.63061
  tps: 22753.13417
 }
}
dps_results: {
 key: "TestUnholy-AllItems-Shrine-CleansingPurifier-63838"
 value: {
  dps: 32628.50577
  tps: 23574.87884
 }
}
dps_results: {
 key: "TestUnholy-AllItems-Sindragosa'sFlawlessFang-50361"
 value: {
  dps: 31476.63061
  tps: 22753.13417
 }
}
dps_results: {
 key: "TestUnholy-AllItems-Skardyn'sGrace-56115"
 value: {
  dps: 32078.59045
  tps: 23343.878
 }
}
dps_results: {
 key: "TestUnholy-AllItems-Skardyn'sGrace-56440"
 value: {
  dps: 32163.56588
  tps: 23420.61672
 }
}
dps_results: {
 key: "TestUnholy-AllItems-SliverofPureIce-50339"
 value: {
  dps: 31476.63061
  tps: 22753.13417
 }
}
dps_results: {
 key: "TestUnholy-AllItems-SliverofPureIce-50346"
 value: {
  dps: 31476.63061
  tps: 22753.13417
 }
}
dps_results: {
 key: "TestUnholy-AllItems-Sorrowsong-55879"
 value: {
  dps: 31829.41724
  tps: 23137.80094
 }
}
dps_results: {
 key: "TestUnholy-AllItems-Sorrowsong-56400"
 value: {
  dps: 31875.6841
  tps: 23188.24258
 }
}
dps_results: {
 key: "TestUnholy-AllItems-Soul'sAnguish-66994"
 value: {
  dps: 32090.74283
  tps: 23225.72696
 }
}
dps_results: {
 key: "TestUnholy-AllItems-SoulCasket-58183"
 value: {
  dps: 31926.17515
  tps: 23243.28794
 }
}
dps_results: {
 key: "TestUnholy-AllItems-SoulPreserver-37111"
 value: {
  dps: 31476.63061
  tps: 22753.13417
 }
}
dps_results: {
 key: "TestUnholy-AllItems-SouloftheDead-40382"
 value: {
  dps: 31585.9915
  tps: 22838.90186
 }
}
dps_results: {
 key: "TestUnholy-AllItems-SparkofLife-37657"
 value: {
  dps: 31471.86874
  tps: 22774.16541
 }
}
dps_results: {
 key: "TestUnholy-AllItems-SphereofRedDragon'sBlood-37166"
 value: {
  dps: 31621.49346
  tps: 22891.86036
 }
}
dps_results: {
 key: "TestUnholy-AllItems-Stonemother'sKiss-61411"
 value: {
  dps: 31819.26774
  tps: 23005.92869
 }
}
dps_results: {
 key: "TestUnholy-AllItems-StumpofTime-62465"
 value: {
  dps: 31476.68852
  tps: 22753.24421
 }
}
dps_results: {
 key: "TestUnholy-AllItems-StumpofTime-62470"
 value: {
  dps: 31476.68852
  tps: 22753.24421
 }
}
dps_results: {
 key: "TestUnholy-AllItems-SwiftSkyflareDiamond"
 value: {
  dps: 33260.16689
  tps: 23893.53165
 }
}
dps_results: {
 key: "TestUnholy-AllItems-SwiftStarflareDiamond"
 value: {
  dps: 33250.03515
  tps: 23887.48763
 }
}
dps_results: {
 key: "TestUnholy-AllItems-SwiftWindfireDiamond"
 value: {
  dps: 33244.31434
  tps: 23884.63528
 }
}
dps_results: {
 key: "TestUnholy-AllItems-SymbioticWorm-59332"
 value: {
  dps: 31476.63061
  tps: 22753.13417
 }
}
dps_results: {
 key: "TestUnholy-AllItems-SymbioticWorm-65048"
 value: {
  dps: 31476.63061
  tps: 22753.13417
 }
}
dps_results: {
 key: "TestUnholy-AllItems-TalismanofSinisterOrder-65804"
 value: {
  dps: 31726.75831
  tps: 23025.43446
 }
}
dps_results: {
 key: "TestUnholy-AllItems-TalismanofTrollDivinity-37734"
 value: {
  dps: 31476.63061
  tps: 22753.13417
 }
}
dps_results: {
 key: "TestUnholy-AllItems-Tank-CommanderInsignia-63841"
 value: {
  dps: 32666.91854
  tps: 23611.27208
 }
}
dps_results: {
 key: "TestUnholy-AllItems-TearofBlood-55819"
 value: {
  dps: 31476.63061
  tps: 22753.13417
 }
}
dps_results: {
 key: "TestUnholy-AllItems-TearofBlood-56351"
 value: {
  dps: 31476.63061
  tps: 22753.13417
 }
}
dps_results: {
 key: "TestUnholy-AllItems-TearsoftheVanquished-47215"
 value: {
  dps: 31476.63061
  tps: 22753.13417
 }
}
dps_results: {
 key: "TestUnholy-AllItems-TendrilsofBurrowingDark-55810"
 value: {
  dps: 31777.56117
  tps: 23081.26406
 }
}
dps_results: {
 key: "TestUnholy-AllItems-TendrilsofBurrowingDark-56339"
 value: {
  dps: 31875.6841
  tps: 23188.24258
 }
}
dps_results: {
 key: "TestUnholy-AllItems-TheGeneral'sHeart-45507"
 value: {
  dps: 31476.63061
  tps: 22753.13417
 }
}
dps_results: {
 key: "TestUnholy-AllItems-Theralion'sMirror-59519"
 value: {
  dps: 32000.68922
  tps: 23323.08301
 }
}
dps_results: {
 key: "TestUnholy-AllItems-Theralion'sMirror-65105"
 value: {
  dps: 32055.55187
  tps: 23386.50875
 }
}
dps_results: {
 key: "TestUnholy-AllItems-Throngus'sFinger-56121"
 value: {
  dps: 31476.63061
  tps: 22753.13417
 }
}
dps_results: {
 key: "TestUnholy-AllItems-Throngus'sFinger-56449"
 value: {
  dps: 31476.63061
  tps: 22753.13417
 }
}
dps_results: {
 key: "TestUnholy-AllItems-ThunderingSkyflareDiamond"
 value: {
  dps: 33171.69982
  tps: 23784.03375
 }
}
dps_results: {
 key: "TestUnholy-AllItems-Tia'sGrace-55874"
 value: {
  dps: 32071.21577
  tps: 23309.15062
 }
}
dps_results: {
 key: "TestUnholy-AllItems-Tia'sGrace-56394"
 value: {
  dps: 32154.22772
  tps: 23385.80067
 }
}
dps_results: {
 key: "TestUnholy-AllItems-TinyAbominationinaJar-50351"
 value: {
  dps: 31990.26877
  tps: 23282.23875
 }
}
dps_results: {
 key: "TestUnholy-AllItems-TinyAbominationinaJar-50706"
 value: {
  dps: 31999.14683
  tps: 23369.78056
 }
}
dps_results: {
 key: "TestUnholy-AllItems-TirelessSkyflareDiamond"
 value: {
  dps: 33224.41844
  tps: 23866.97922
 }
}
dps_results: {
 key: "TestUnholy-AllItems-TirelessStarflareDiamond"
 value: {
  dps: 33224.41844
  tps: 23866.97922
 }
}
dps_results: {
 key: "TestUnholy-AllItems-TomeofArcanePhenomena-36972"
 value: {
  dps: 31546.07922
  tps: 22848.17212
 }
}
dps_results: {
 key: "TestUnholy-AllItems-TrenchantEarthshatterDiamond"
 value: {
  dps: 33224.41844
  tps: 23866.97922
 }
}
dps_results: {
 key: "TestUnholy-AllItems-TrenchantEarthsiegeDiamond"
 value: {
  dps: 33224.41844
  tps: 23866.97922
 }
}
dps_results: {
 key: "TestUnholy-AllItems-Tyrande'sFavoriteDoll-64645"
 value: {
  dps: 31469.34684
  tps: 22756.96953
 }
}
dps_results: {
 key: "TestUnholy-AllItems-UndeadSlayer'sBlessedArmor"
 value: {
  dps: 23141.88264
  tps: 16571.08415
 }
}
dps_results: {
 key: "TestUnholy-AllItems-UnheededWarning-59520"
 value: {
  dps: 32047.24381
  tps: 23234.00587
 }
}
dps_results: {
 key: "TestUnholy-AllItems-UnquenchableFlame-67101"
 value: {
  dps: 31476.63061
  tps: 22753.13417
 }
}
dps_results: {
 key: "TestUnholy-AllItems-UnsolvableRiddle-62468"
 value: {
  dps: 32177.28997
  tps: 23412.25107
 }
}
dps_results: {
 key: "TestUnholy-AllItems-UnsolvableRiddle-68709"
 value: {
  dps: 32177.28997
  tps: 23412.25107
 }
}
dps_results: {
 key: "TestUnholy-AllItems-Val'anyr,HammerofAncientKings-46017"
 value: {
  dps: 23693.58349
  tps: 15903.3582
 }
}
dps_results: {
 key: "TestUnholy-AllItems-VialofStolenMemories-59515"
 value: {
  dps: 31476.63061
  tps: 22753.13417
 }
}
dps_results: {
 key: "TestUnholy-AllItems-VialofStolenMemories-65109"
 value: {
  dps: 31476.63061
  tps: 22753.13417
 }
}
dps_results: {
 key: "TestUnholy-AllItems-ViciousGladiator'sBadgeofConquest-61033"
 value: {
  dps: 31725.68107
  tps: 22920.03295
 }
}
dps_results: {
 key: "TestUnholy-AllItems-ViciousGladiator'sBadgeofDominance-61035"
 value: {
  dps: 31476.63061
  tps: 22753.13417
 }
}
dps_results: {
 key: "TestUnholy-AllItems-ViciousGladiator'sBadgeofVictory-61034"
 value: {
  dps: 32899.10258
  tps: 23752.72656
 }
}
dps_results: {
 key: "TestUnholy-AllItems-ViciousGladiator'sEmblemofAccuracy-61027"
 value: {
  dps: 31476.68852
  tps: 22753.24421
 }
}
dps_results: {
 key: "TestUnholy-AllItems-ViciousGladiator'sEmblemofAlacrity-61028"
 value: {
  dps: 31928.11229
  tps: 23119.16403
 }
}
dps_results: {
 key: "TestUnholy-AllItems-ViciousGladiator'sEmblemofCruelty-61026"
 value: {
  dps: 31956.92947
  tps: 23142.14467
 }
}
dps_results: {
 key: "TestUnholy-AllItems-ViciousGladiator'sEmblemofProficiency-61030"
 value: {
  dps: 31743.90615
  tps: 23004.677
 }
}
dps_results: {
 key: "TestUnholy-AllItems-ViciousGladiator'sEmblemofProwess-61029"
 value: {
  dps: 31952.89098
  tps: 23272.46155
 }
}
dps_results: {
 key: "TestUnholy-AllItems-ViciousGladiator'sEmblemofTenacity-61032"
 value: {
  dps: 31476.68852
  tps: 22753.24421
 }
}
dps_results: {
 key: "TestUnholy-AllItems-ViciousGladiator'sInsigniaofConquest-61047"
 value: {
  dps: 31768.11472
  tps: 22954.96363
 }
}
dps_results: {
 key: "TestUnholy-AllItems-ViciousGladiator'sInsigniaofDominance-61045"
 value: {
  dps: 31476.63061
  tps: 22753.13417
 }
}
dps_results: {
 key: "TestUnholy-AllItems-ViciousGladiator'sInsigniaofVictory-61046"
 value: {
  dps: 32815.4069
  tps: 23640.35665
 }
}
dps_results: {
 key: "TestUnholy-AllItems-WingedTalisman-37844"
 value: {
  dps: 31476.63061
  tps: 22753.13417
 }
}
dps_results: {
 key: "TestUnholy-AllItems-WitchingHourglass-55787"
 value: {
  dps: 31736.79664
  tps: 23005.62254
 }
}
dps_results: {
 key: "TestUnholy-AllItems-WitchingHourglass-56320"
 value: {
  dps: 31825.89486
  tps: 22985.22771
 }
}
dps_results: {
 key: "TestUnholy-AllItems-World-QuellerFocus-63842"
 value: {
  dps: 31783.16627
  tps: 23087.37519
 }
}
dps_results: {
 key: "TestUnholy-AllItems-Za'brox'sLuckyTooth-63742"
 value: {
  dps: 31822.35549
  tps: 23139.85548
 }
}
dps_results: {
 key: "TestUnholy-AllItems-Za'brox'sLuckyTooth-63745"
 value: {
  dps: 31822.35549
  tps: 23139.85548
 }
}
dps_results: {
 key: "TestUnholy-Average-Default"
 value: {
  dps: 33710.33143
  tps: 24299.02013
 }
}
dps_results: {
 key: "TestUnholy-Settings-Goblin-p1-Basic-st-FullBuffs-LongMultiTarget"
 value: {
  dps: 59222.05824
  tps: 69421.45149
 }
}
dps_results: {
 key: "TestUnholy-Settings-Goblin-p1-Basic-st-FullBuffs-LongSingleTarget"
 value: {
  dps: 33504.46424
  tps: 24100.27369
 }
}
dps_results: {
 key: "TestUnholy-Settings-Goblin-p1-Basic-st-FullBuffs-ShortSingleTarget"
 value: {
  dps: 44860.6237
  tps: 27750.70476
 }
}
dps_results: {
 key: "TestUnholy-Settings-Goblin-p1-Basic-st-NoBuffs-LongMultiTarget"
 value: {
  dps: 39107.37938
  tps: 44833.06334
 }
}
dps_results: {
 key: "TestUnholy-Settings-Goblin-p1-Basic-st-NoBuffs-LongSingleTarget"
 value: {
  dps: 22504.52636
  tps: 16246.84087
 }
}
dps_results: {
 key: "TestUnholy-Settings-Goblin-p1-Basic-st-NoBuffs-ShortSingleTarget"
 value: {
  dps: 27114.87309
  tps: 17620.59877
 }
}
dps_results: {
 key: "TestUnholy-Settings-Worgen-p1-Basic-st-FullBuffs-LongMultiTarget"
 value: {
  dps: 59842.68652
  tps: 70263.89737
 }
}
dps_results: {
 key: "TestUnholy-Settings-Worgen-p1-Basic-st-FullBuffs-LongSingleTarget"
 value: {
  dps: 33647.95992
  tps: 24237.95645
 }
}
dps_results: {
 key: "TestUnholy-Settings-Worgen-p1-Basic-st-FullBuffs-ShortSingleTarget"
 value: {
  dps: 45111.02301
  tps: 28018.60296
 }
}
dps_results: {
 key: "TestUnholy-Settings-Worgen-p1-Basic-st-NoBuffs-LongMultiTarget"
 value: {
  dps: 39350.34554
  tps: 45149.62075
 }
}
dps_results: {
 key: "TestUnholy-Settings-Worgen-p1-Basic-st-NoBuffs-LongSingleTarget"
 value: {
  dps: 22673.49907
  tps: 16446.35774
 }
}
dps_results: {
 key: "TestUnholy-Settings-Worgen-p1-Basic-st-NoBuffs-ShortSingleTarget"
 value: {
  dps: 27277.86936
  tps: 17677.53975
 }
}
dps_results: {
 key: "TestUnholy-SwitchInFrontOfTarget-Default"
 value: {
<<<<<<< HEAD
  dps: 32344.08095
  tps: 22904.29978
=======
  dps: 31933.86701
  tps: 23052.6471
>>>>>>> d65af44b
 }
}<|MERGE_RESOLUTION|>--- conflicted
+++ resolved
@@ -1962,12 +1962,7 @@
 dps_results: {
  key: "TestUnholy-SwitchInFrontOfTarget-Default"
  value: {
-<<<<<<< HEAD
-  dps: 32344.08095
-  tps: 22904.29978
-=======
   dps: 31933.86701
   tps: 23052.6471
->>>>>>> d65af44b
  }
 }