character_stats_results: {
 key: "TestBlood-CharacterStats-Default"
 value: {
  final_stats: 5042.89154
  final_stats: 757.5225
  final_stats: 10725.86682
  final_stats: 33.6
  final_stats: 62
  final_stats: 0
  final_stats: 326
  final_stats: 1884.00046
  final_stats: 1254.68024
  final_stats: 1380.5358
  final_stats: 0
  final_stats: 13100.13297
  final_stats: 961.9888
  final_stats: 1811.9583
  final_stats: 2056.0716
  final_stats: 0
  final_stats: 783.15198
  final_stats: 2126
  final_stats: 24599.592
  final_stats: 0
  final_stats: 16
  final_stats: 0
  final_stats: 0
  final_stats: 1588.86614
  final_stats: 1849.72288
  final_stats: 0
  final_stats: 193187.1355
  final_stats: 0
  final_stats: 0
  final_stats: 0
  final_stats: 0
  final_stats: 0
  final_stats: 885
  final_stats: 877.0448
 }
}
dps_results: {
 key: "TestBlood-AllItems-AgileShadowspiritDiamond"
 value: {
<<<<<<< HEAD
  dps: 13358.60154
  tps: 67267.98465
  hps: 5357.11796
=======
  dps: 14059.01674
  tps: 70897.5567
  hps: 3804.32096
>>>>>>> af3dce0c
 }
}
dps_results: {
 key: "TestBlood-AllItems-Althor'sAbacus-50359"
 value: {
<<<<<<< HEAD
  dps: 13233.90424
  tps: 66603.57189
  hps: 5245.18239
=======
  dps: 13913.23962
  tps: 70100.81159
  hps: 3755.16243
>>>>>>> af3dce0c
 }
}
dps_results: {
 key: "TestBlood-AllItems-Althor'sAbacus-50366"
 value: {
<<<<<<< HEAD
  dps: 13233.90424
  tps: 66603.57189
  hps: 5259.37559
=======
  dps: 13913.23962
  tps: 70100.81159
  hps: 3769.35616
>>>>>>> af3dce0c
 }
}
dps_results: {
 key: "TestBlood-AllItems-Anhuur'sHymnal-55889"
 value: {
<<<<<<< HEAD
  dps: 13233.90424
  tps: 66603.57189
  hps: 5137.24951
=======
  dps: 13913.23962
  tps: 70100.81159
  hps: 3647.22552
>>>>>>> af3dce0c
 }
}
dps_results: {
 key: "TestBlood-AllItems-Anhuur'sHymnal-56407"
 value: {
<<<<<<< HEAD
  dps: 13233.90424
  tps: 66603.57189
  hps: 5137.24951
=======
  dps: 13913.23962
  tps: 70100.81159
  hps: 3647.22552
>>>>>>> af3dce0c
 }
}
dps_results: {
 key: "TestBlood-AllItems-AustereEarthsiegeDiamond"
 value: {
<<<<<<< HEAD
  dps: 13233.90424
  tps: 66603.57189
  hps: 5372.31405
=======
  dps: 13913.23962
  tps: 70100.81159
  hps: 3815.17853
>>>>>>> af3dce0c
 }
}
dps_results: {
 key: "TestBlood-AllItems-AustereShadowspiritDiamond"
 value: {
<<<<<<< HEAD
  dps: 13233.90424
  tps: 66603.57189
  hps: 5395.58306
=======
  dps: 13913.23962
  tps: 70100.81159
  hps: 3831.80419
>>>>>>> af3dce0c
 }
}
dps_results: {
 key: "TestBlood-AllItems-Bandit'sInsignia-40371"
 value: {
<<<<<<< HEAD
  dps: 13392.19495
  tps: 67478.8409
  hps: 5137.24951
=======
  dps: 14072.53568
  tps: 70971.35682
  hps: 3647.22552
>>>>>>> af3dce0c
 }
}
dps_results: {
 key: "TestBlood-AllItems-BaubleofTrueBlood-50354"
 value: {
<<<<<<< HEAD
  dps: 13233.90424
  tps: 66603.57189
  hps: 5218.96229
=======
  dps: 13913.23962
  tps: 70100.81159
  hps: 3728.93829
>>>>>>> af3dce0c
 }
}
dps_results: {
 key: "TestBlood-AllItems-BaubleofTrueBlood-50726"
 value: {
<<<<<<< HEAD
  dps: 13233.90424
  tps: 66603.57189
  hps: 5218.96229
=======
  dps: 13913.23962
  tps: 70100.81159
  hps: 3728.93829
>>>>>>> af3dce0c
 }
}
dps_results: {
 key: "TestBlood-AllItems-BeamingEarthsiegeDiamond"
 value: {
<<<<<<< HEAD
  dps: 13233.65934
  tps: 66605.3114
  hps: 5357.11796
=======
  dps: 13916.13745
  tps: 70120.97527
  hps: 3804.32096
>>>>>>> af3dce0c
 }
}
dps_results: {
 key: "TestBlood-AllItems-BedrockTalisman-58182"
 value: {
<<<<<<< HEAD
  dps: 13233.90424
  tps: 66603.57189
  hps: 5137.24951
=======
  dps: 13913.23962
  tps: 70100.81159
  hps: 3647.22552
>>>>>>> af3dce0c
 }
}
dps_results: {
 key: "TestBlood-AllItems-BellofEnragingResonance-59326"
 value: {
<<<<<<< HEAD
  dps: 13440.29062
  tps: 67630.52539
  hps: 5137.24951
=======
  dps: 14141.46681
  tps: 71275.55912
  hps: 3647.22552
>>>>>>> af3dce0c
 }
}
dps_results: {
 key: "TestBlood-AllItems-BellofEnragingResonance-65053"
 value: {
<<<<<<< HEAD
  dps: 13472.34967
  tps: 67827.14417
  hps: 5137.24951
=======
  dps: 14169.08352
  tps: 71424.72348
  hps: 3647.22552
>>>>>>> af3dce0c
 }
}
dps_results: {
 key: "TestBlood-AllItems-BindingPromise-67037"
 value: {
<<<<<<< HEAD
  dps: 13233.90424
  tps: 66603.57189
  hps: 5137.24951
=======
  dps: 13913.23962
  tps: 70100.81159
  hps: 3647.22552
>>>>>>> af3dce0c
 }
}
dps_results: {
 key: "TestBlood-AllItems-BlessedBattlegearofUndeadSlaying"
 value: {
<<<<<<< HEAD
  dps: 11093.32916
  tps: 55727.25765
  hps: 4282.98498
=======
  dps: 11490.5354
  tps: 57739.26397
  hps: 3001.86143
>>>>>>> af3dce0c
 }
}
dps_results: {
 key: "TestBlood-AllItems-BlessedGarboftheUndeadSlayer"
 value: {
<<<<<<< HEAD
  dps: 10709.51137
  tps: 53626.96028
  hps: 4256.8935
=======
  dps: 11437.41683
  tps: 57315.25558
  hps: 2902.98261
>>>>>>> af3dce0c
 }
}
dps_results: {
 key: "TestBlood-AllItems-BlessedRegaliaofUndeadCleansing"
 value: {
<<<<<<< HEAD
  dps: 10610.21563
  tps: 53061.67089
  hps: 4245.894
=======
  dps: 11217.53406
  tps: 56226.91746
  hps: 2891.97264
>>>>>>> af3dce0c
 }
}
dps_results: {
 key: "TestBlood-AllItems-Blood-SoakedAleMug-63843"
 value: {
<<<<<<< HEAD
  dps: 13414.99047
  tps: 67360.42293
  hps: 5137.24951
=======
  dps: 14066.93259
  tps: 70676.49363
  hps: 3647.22552
>>>>>>> af3dce0c
 }
}
dps_results: {
 key: "TestBlood-AllItems-BloodofIsiset-55995"
 value: {
<<<<<<< HEAD
  dps: 13233.90424
  tps: 66603.57189
  hps: 5137.24951
=======
  dps: 13913.23962
  tps: 70100.81159
  hps: 3647.22552
>>>>>>> af3dce0c
 }
}
dps_results: {
 key: "TestBlood-AllItems-BloodofIsiset-56414"
 value: {
<<<<<<< HEAD
  dps: 13233.90424
  tps: 66603.57189
  hps: 5137.24951
=======
  dps: 13913.23962
  tps: 70100.81159
  hps: 3647.22552
>>>>>>> af3dce0c
 }
}
dps_results: {
 key: "TestBlood-AllItems-BloodthirstyGladiator'sBadgeofConquest-64687"
 value: {
<<<<<<< HEAD
  dps: 13509.08771
  tps: 67847.59079
  hps: 5137.24951
=======
  dps: 14151.4383
  tps: 71118.89778
  hps: 3647.22552
>>>>>>> af3dce0c
 }
}
dps_results: {
 key: "TestBlood-AllItems-BloodthirstyGladiator'sBadgeofDominance-64688"
 value: {
<<<<<<< HEAD
  dps: 13233.90424
  tps: 66603.57189
  hps: 5137.24951
=======
  dps: 13913.23962
  tps: 70100.81159
  hps: 3647.22552
>>>>>>> af3dce0c
 }
}
dps_results: {
 key: "TestBlood-AllItems-BloodthirstyGladiator'sBadgeofVictory-64689"
 value: {
<<<<<<< HEAD
  dps: 13779.22136
  tps: 69113.73229
  hps: 5137.24951
=======
  dps: 14456.15227
  tps: 72610.92828
  hps: 3647.22552
>>>>>>> af3dce0c
 }
}
dps_results: {
 key: "TestBlood-AllItems-BloodthirstyGladiator'sEmblemofCruelty-64740"
 value: {
<<<<<<< HEAD
  dps: 13437.59844
  tps: 67620.65038
  hps: 5211.49918
=======
  dps: 14127.45168
  tps: 71212.42602
  hps: 3700.29837
>>>>>>> af3dce0c
 }
}
dps_results: {
 key: "TestBlood-AllItems-BloodthirstyGladiator'sEmblemofMeditation-64741"
 value: {
<<<<<<< HEAD
  dps: 13233.90424
  tps: 66603.57189
  hps: 5211.49918
=======
  dps: 13913.23962
  tps: 70100.81159
  hps: 3700.29837
>>>>>>> af3dce0c
 }
}
dps_results: {
 key: "TestBlood-AllItems-BloodthirstyGladiator'sEmblemofTenacity-64742"
 value: {
<<<<<<< HEAD
  dps: 13233.90424
  tps: 66603.57189
  hps: 5211.49918
=======
  dps: 13913.23962
  tps: 70100.81159
  hps: 3700.29837
>>>>>>> af3dce0c
 }
}
dps_results: {
 key: "TestBlood-AllItems-BloodthirstyGladiator'sInsigniaofConquest-64761"
 value: {
<<<<<<< HEAD
  dps: 13377.53737
  tps: 67300.86489
  hps: 5137.24951
=======
  dps: 14097.01104
  tps: 70999.1067
  hps: 3647.22552
>>>>>>> af3dce0c
 }
}
dps_results: {
 key: "TestBlood-AllItems-BloodthirstyGladiator'sInsigniaofDominance-64762"
 value: {
<<<<<<< HEAD
  dps: 13233.90424
  tps: 66603.57189
  hps: 5137.24951
=======
  dps: 13913.23962
  tps: 70100.81159
  hps: 3647.22552
>>>>>>> af3dce0c
 }
}
dps_results: {
 key: "TestBlood-AllItems-BloodthirstyGladiator'sInsigniaofVictory-64763"
 value: {
<<<<<<< HEAD
  dps: 13701.27491
  tps: 68872.79765
  hps: 5137.24951
=======
  dps: 14402.09507
  tps: 72472.14579
  hps: 3647.22552
>>>>>>> af3dce0c
 }
}
dps_results: {
 key: "TestBlood-AllItems-BottledLightning-66879"
 value: {
<<<<<<< HEAD
  dps: 13317.31803
  tps: 66953.68782
  hps: 5137.24951
=======
  dps: 14012.887
  tps: 70593.9514
  hps: 3647.22552
>>>>>>> af3dce0c
 }
}
dps_results: {
 key: "TestBlood-AllItems-BracingEarthsiegeDiamond"
 value: {
<<<<<<< HEAD
  dps: 13219.39168
  tps: 65193.18439
  hps: 5357.11796
=======
  dps: 13898.95765
  tps: 68621.60455
  hps: 3804.32096
>>>>>>> af3dce0c
 }
}
dps_results: {
 key: "TestBlood-AllItems-BracingShadowspiritDiamond"
 value: {
<<<<<<< HEAD
  dps: 13219.39168
  tps: 65193.18439
  hps: 5357.11796
=======
  dps: 13898.95765
  tps: 68621.60455
  hps: 3804.32096
>>>>>>> af3dce0c
 }
}
dps_results: {
 key: "TestBlood-AllItems-Bryntroll,theBoneArbiter-50415"
 value: {
<<<<<<< HEAD
  dps: 13984.69215
  tps: 70347.56502
  hps: 5992.5707
=======
  dps: 14547.92822
  tps: 72999.11612
  hps: 3837.14028
>>>>>>> af3dce0c
 }
}
dps_results: {
 key: "TestBlood-AllItems-Bryntroll,theBoneArbiter-50709"
 value: {
<<<<<<< HEAD
  dps: 14037.72172
  tps: 70628.06402
  hps: 5998.81131
=======
  dps: 14606.45773
  tps: 73299.41553
  hps: 3841.16022
>>>>>>> af3dce0c
 }
}
dps_results: {
 key: "TestBlood-AllItems-BurningShadowspiritDiamond"
 value: {
<<<<<<< HEAD
  dps: 13329.76135
  tps: 67113.10113
  hps: 5357.11796
=======
  dps: 14021.57157
  tps: 70691.52077
  hps: 3804.32096
>>>>>>> af3dce0c
 }
}
dps_results: {
 key: "TestBlood-AllItems-ChaoticShadowspiritDiamond"
 value: {
<<<<<<< HEAD
  dps: 13368.05914
  tps: 67321.93226
  hps: 5357.11796
=======
  dps: 14069.03026
  tps: 70952.30236
  hps: 3804.32096
>>>>>>> af3dce0c
 }
}
dps_results: {
 key: "TestBlood-AllItems-ChaoticSkyflareDiamond"
 value: {
<<<<<<< HEAD
  dps: 13344.86879
  tps: 67199.65423
  hps: 5357.11796
=======
  dps: 14039.76218
  tps: 70796.38637
  hps: 3804.32096
>>>>>>> af3dce0c
 }
}
dps_results: {
 key: "TestBlood-AllItems-CoreofRipeness-58184"
 value: {
<<<<<<< HEAD
  dps: 13233.90424
  tps: 66603.57189
  hps: 5137.24951
=======
  dps: 13913.23962
  tps: 70100.81159
  hps: 3647.22552
>>>>>>> af3dce0c
 }
}
dps_results: {
 key: "TestBlood-AllItems-CorpseTongueCoin-50349"
 value: {
<<<<<<< HEAD
  dps: 13233.90424
  tps: 66603.57189
  hps: 5137.24951
=======
  dps: 13913.23962
  tps: 70100.81159
  hps: 3647.22552
>>>>>>> af3dce0c
 }
}
dps_results: {
 key: "TestBlood-AllItems-CorpseTongueCoin-50352"
 value: {
<<<<<<< HEAD
  dps: 13233.90424
  tps: 66603.57189
  hps: 5137.24951
=======
  dps: 13913.23962
  tps: 70100.81159
  hps: 3647.22552
>>>>>>> af3dce0c
 }
}
dps_results: {
 key: "TestBlood-AllItems-CorrodedSkeletonKey-50356"
 value: {
<<<<<<< HEAD
  dps: 13233.90424
  tps: 66603.57189
  hps: 5309.52166
=======
  dps: 13913.23962
  tps: 70100.81159
  hps: 3788.58569
>>>>>>> af3dce0c
 }
}
dps_results: {
 key: "TestBlood-AllItems-CrushingWeight-59506"
 value: {
<<<<<<< HEAD
  dps: 13980.23143
  tps: 70349.96406
  hps: 5213.8199
=======
  dps: 14718.62586
  tps: 73973.34588
  hps: 3729.82773
>>>>>>> af3dce0c
 }
}
dps_results: {
 key: "TestBlood-AllItems-CrushingWeight-65118"
 value: {
<<<<<<< HEAD
  dps: 14071.27399
  tps: 70857.46326
  hps: 5278.98111
=======
  dps: 14851.27803
  tps: 74848.77908
  hps: 3713.30729
>>>>>>> af3dce0c
 }
}
dps_results: {
 key: "TestBlood-AllItems-DarkmoonCard:Berserker!-42989"
 value: {
<<<<<<< HEAD
  dps: 13303.41737
  tps: 66988.85271
  hps: 5137.24951
=======
  dps: 14003.35001
  tps: 70584.36526
  hps: 3647.22552
>>>>>>> af3dce0c
 }
}
dps_results: {
 key: "TestBlood-AllItems-DarkmoonCard:Death-42990"
 value: {
<<<<<<< HEAD
  dps: 13348.13216
  tps: 67235.32933
  hps: 5137.24951
=======
  dps: 14037.37662
  tps: 70747.71276
  hps: 3647.22552
>>>>>>> af3dce0c
 }
}
dps_results: {
 key: "TestBlood-AllItems-DarkmoonCard:Earthquake-62048"
 value: {
<<<<<<< HEAD
  dps: 13233.90424
  tps: 66603.57189
  hps: 5212.39609
=======
  dps: 13913.23962
  tps: 70100.81159
  hps: 3700.93947
>>>>>>> af3dce0c
 }
}
dps_results: {
 key: "TestBlood-AllItems-DarkmoonCard:Greatness-44255"
 value: {
<<<<<<< HEAD
  dps: 13401.4383
  tps: 67340.26041
  hps: 5137.24951
=======
  dps: 14088.15526
  tps: 70881.46928
  hps: 3647.22552
>>>>>>> af3dce0c
 }
}
dps_results: {
 key: "TestBlood-AllItems-DarkmoonCard:Hurricane-62049"
 value: {
<<<<<<< HEAD
  dps: 13987.72387
  tps: 70489.55757
  hps: 5135.32411
=======
  dps: 14743.0227
  tps: 74452.15241
  hps: 3647.22552
>>>>>>> af3dce0c
 }
}
dps_results: {
 key: "TestBlood-AllItems-DarkmoonCard:Hurricane-62051"
 value: {
<<<<<<< HEAD
  dps: 13687.71712
  tps: 68951.5148
  hps: 5135.32411
=======
  dps: 14412.93429
  tps: 72757.2233
  hps: 3647.22552
>>>>>>> af3dce0c
 }
}
dps_results: {
 key: "TestBlood-AllItems-DarkmoonCard:Tsunami-62050"
 value: {
<<<<<<< HEAD
  dps: 13233.90424
  tps: 66603.57189
  hps: 5137.24951
=======
  dps: 13913.23962
  tps: 70100.81159
  hps: 3647.22552
>>>>>>> af3dce0c
 }
}
dps_results: {
 key: "TestBlood-AllItems-DarkmoonCard:Volcano-62047"
 value: {
<<<<<<< HEAD
  dps: 13270.11185
  tps: 66807.29047
  hps: 5137.24951
=======
  dps: 13946.17845
  tps: 70272.93249
  hps: 3647.22552
>>>>>>> af3dce0c
 }
}
dps_results: {
 key: "TestBlood-AllItems-Death'sChoice-47464"
 value: {
<<<<<<< HEAD
  dps: 13667.53411
  tps: 68758.64327
  hps: 5137.24951
=======
  dps: 14368.76894
  tps: 72373.13877
  hps: 3647.22552
>>>>>>> af3dce0c
 }
}
dps_results: {
 key: "TestBlood-AllItems-DeathKnight'sAnguish-38212"
 value: {
<<<<<<< HEAD
  dps: 13281.53513
  tps: 66875.84139
  hps: 5137.24951
=======
  dps: 13967.6161
  tps: 70403.24861
  hps: 3647.22552
>>>>>>> af3dce0c
 }
}
dps_results: {
 key: "TestBlood-AllItems-Deathbringer'sWill-50362"
 value: {
<<<<<<< HEAD
  dps: 13475.48898
  tps: 67888.42767
  hps: 5155.7397
=======
  dps: 14160.98688
  tps: 71368.71699
  hps: 3657.13778
>>>>>>> af3dce0c
 }
}
dps_results: {
 key: "TestBlood-AllItems-Deathbringer'sWill-50363"
 value: {
<<<<<<< HEAD
  dps: 13453.6552
  tps: 67820.8634
  hps: 5165.43034
=======
  dps: 14193.31974
  tps: 71310.74085
  hps: 3643.92143
>>>>>>> af3dce0c
 }
}
dps_results: {
 key: "TestBlood-AllItems-Defender'sCode-40257"
 value: {
<<<<<<< HEAD
  dps: 13233.90424
  tps: 66603.57189
  hps: 5137.24951
=======
  dps: 13913.23962
  tps: 70100.81159
  hps: 3647.22552
>>>>>>> af3dce0c
 }
}
dps_results: {
 key: "TestBlood-AllItems-DestructiveShadowspiritDiamond"
 value: {
<<<<<<< HEAD
  dps: 13255.63867
  tps: 66720.66803
  hps: 5357.11796
=======
  dps: 13943.81628
  tps: 70268.06583
  hps: 3804.32096
>>>>>>> af3dce0c
 }
}
dps_results: {
 key: "TestBlood-AllItems-DestructiveSkyflareDiamond"
 value: {
<<<<<<< HEAD
  dps: 13239.97772
  tps: 66642.32736
  hps: 5357.11796
=======
  dps: 13922.73915
  tps: 70160.18415
  hps: 3804.32096
>>>>>>> af3dce0c
 }
}
dps_results: {
 key: "TestBlood-AllItems-DislodgedForeignObject-50348"
 value: {
<<<<<<< HEAD
  dps: 13309.34283
  tps: 67064.43493
  hps: 5138.55432
=======
  dps: 14034.25258
  tps: 70777.56864
  hps: 3710.0032
>>>>>>> af3dce0c
 }
}
dps_results: {
 key: "TestBlood-AllItems-DislodgedForeignObject-50353"
 value: {
<<<<<<< HEAD
  dps: 13271.9406
  tps: 66850.94475
  hps: 5097.10256
=======
  dps: 14009.39652
  tps: 70618.42115
  hps: 3693.48276
>>>>>>> af3dce0c
 }
}
dps_results: {
 key: "TestBlood-AllItems-EffulgentShadowspiritDiamond"
 value: {
<<<<<<< HEAD
  dps: 13219.39168
  tps: 66523.65754
  hps: 5395.58306
=======
  dps: 13898.95765
  tps: 70022.04546
  hps: 3831.80419
>>>>>>> af3dce0c
 }
}
dps_results: {
 key: "TestBlood-AllItems-ElectrosparkHeartstarter-67118"
 value: {
<<<<<<< HEAD
  dps: 13233.90424
  tps: 66603.57189
  hps: 5137.24951
=======
  dps: 13913.23962
  tps: 70100.81159
  hps: 3647.22552
>>>>>>> af3dce0c
 }
}
dps_results: {
 key: "TestBlood-AllItems-EmberShadowspiritDiamond"
 value: {
<<<<<<< HEAD
  dps: 13219.39168
  tps: 66523.65754
  hps: 5357.11796
=======
  dps: 13898.95765
  tps: 70022.04546
  hps: 3804.32096
>>>>>>> af3dce0c
 }
}
dps_results: {
 key: "TestBlood-AllItems-EmberSkyflareDiamond"
 value: {
<<<<<<< HEAD
  dps: 13219.39168
  tps: 66523.65754
  hps: 5357.11796
=======
  dps: 13898.95765
  tps: 70022.04546
  hps: 3804.32096
>>>>>>> af3dce0c
 }
}
dps_results: {
 key: "TestBlood-AllItems-EnigmaticShadowspiritDiamond"
 value: {
<<<<<<< HEAD
  dps: 13255.63867
  tps: 66720.66803
  hps: 5357.11796
=======
  dps: 13943.81628
  tps: 70268.06583
  hps: 3804.32096
>>>>>>> af3dce0c
 }
}
dps_results: {
 key: "TestBlood-AllItems-EnigmaticSkyflareDiamond"
 value: {
<<<<<<< HEAD
  dps: 13233.65934
  tps: 66605.3114
  hps: 5357.11796
=======
  dps: 13916.13745
  tps: 70120.97527
  hps: 3804.32096
>>>>>>> af3dce0c
 }
}
dps_results: {
 key: "TestBlood-AllItems-EnigmaticStarflareDiamond"
 value: {
<<<<<<< HEAD
  dps: 13232.38988
  tps: 66598.96406
  hps: 5357.11796
=======
  dps: 13908.72976
  tps: 70077.86372
  hps: 3804.32096
>>>>>>> af3dce0c
 }
}
dps_results: {
 key: "TestBlood-AllItems-EphemeralSnowflake-50260"
 value: {
<<<<<<< HEAD
  dps: 13189.82285
  tps: 66407.60787
  hps: 5163.50494
=======
  dps: 13893.04377
  tps: 70100.71985
  hps: 3660.44187
>>>>>>> af3dce0c
 }
}
dps_results: {
 key: "TestBlood-AllItems-EssenceofGossamer-37220"
 value: {
<<<<<<< HEAD
  dps: 13233.90424
  tps: 66603.57189
  hps: 5189.96095
=======
  dps: 13913.23962
  tps: 70100.81159
  hps: 3684.88771
>>>>>>> af3dce0c
 }
}
dps_results: {
 key: "TestBlood-AllItems-EssenceoftheCyclone-59473"
 value: {
<<<<<<< HEAD
  dps: 13608.83281
  tps: 68494.64383
  hps: 5137.24951
=======
  dps: 14273.64516
  tps: 71848.87645
  hps: 3647.22552
>>>>>>> af3dce0c
 }
}
dps_results: {
 key: "TestBlood-AllItems-EssenceoftheCyclone-65140"
 value: {
<<<<<<< HEAD
  dps: 13630.60872
  tps: 68438.22335
  hps: 5137.24951
=======
  dps: 14352.03876
  tps: 72192.7623
  hps: 3647.22552
>>>>>>> af3dce0c
 }
}
dps_results: {
 key: "TestBlood-AllItems-EternalEarthsiegeDiamond"
 value: {
<<<<<<< HEAD
  dps: 13219.39168
  tps: 66523.65754
  hps: 5357.11796
=======
  dps: 13898.95765
  tps: 70022.04546
  hps: 3804.32096
>>>>>>> af3dce0c
 }
}
dps_results: {
 key: "TestBlood-AllItems-EternalShadowspiritDiamond"
 value: {
<<<<<<< HEAD
  dps: 13219.39168
  tps: 66523.65754
  hps: 5395.58306
=======
  dps: 13898.95765
  tps: 70022.04546
  hps: 3831.80419
>>>>>>> af3dce0c
 }
}
dps_results: {
 key: "TestBlood-AllItems-ExtractofNecromanticPower-40373"
 value: {
<<<<<<< HEAD
  dps: 13344.5457
  tps: 67209.88774
  hps: 5137.24951
=======
  dps: 14045.40939
  tps: 70795.78324
  hps: 3647.22552
>>>>>>> af3dce0c
 }
}
dps_results: {
 key: "TestBlood-AllItems-EyeoftheBroodmother-45308"
 value: {
<<<<<<< HEAD
  dps: 13296.67632
  tps: 66943.28793
  hps: 5137.24951
=======
  dps: 13990.84952
  tps: 70505.36152
  hps: 3647.22552
>>>>>>> af3dce0c
 }
}
dps_results: {
 key: "TestBlood-AllItems-FallofMortality-59500"
 value: {
<<<<<<< HEAD
  dps: 13233.90424
  tps: 66603.57189
  hps: 5137.24951
=======
  dps: 13913.23962
  tps: 70100.81159
  hps: 3647.22552
>>>>>>> af3dce0c
 }
}
dps_results: {
 key: "TestBlood-AllItems-FallofMortality-65124"
 value: {
<<<<<<< HEAD
  dps: 13233.90424
  tps: 66603.57189
  hps: 5137.24951
=======
  dps: 13913.23962
  tps: 70100.81159
  hps: 3647.22552
>>>>>>> af3dce0c
 }
}
dps_results: {
 key: "TestBlood-AllItems-Figurine-DemonPanther-52199"
 value: {
<<<<<<< HEAD
  dps: 13491.65993
  tps: 67791.63351
  hps: 5137.24951
=======
  dps: 14138.16415
  tps: 71067.00565
  hps: 3647.22552
>>>>>>> af3dce0c
 }
}
dps_results: {
 key: "TestBlood-AllItems-Figurine-DreamOwl-52354"
 value: {
<<<<<<< HEAD
  dps: 13233.90424
  tps: 66603.57189
  hps: 5137.24951
=======
  dps: 13913.23962
  tps: 70100.81159
  hps: 3647.22552
>>>>>>> af3dce0c
 }
}
dps_results: {
 key: "TestBlood-AllItems-Figurine-EarthenGuardian-52352"
 value: {
<<<<<<< HEAD
  dps: 13233.90424
  tps: 66603.57189
  hps: 5340.02235
=======
  dps: 13913.23962
  tps: 70100.81159
  hps: 3792.1062
>>>>>>> af3dce0c
 }
}
dps_results: {
 key: "TestBlood-AllItems-Figurine-JeweledSerpent-52353"
 value: {
<<<<<<< HEAD
  dps: 13233.90424
  tps: 66603.57189
  hps: 5137.24951
=======
  dps: 13913.23962
  tps: 70100.81159
  hps: 3647.22552
>>>>>>> af3dce0c
 }
}
dps_results: {
 key: "TestBlood-AllItems-Figurine-KingofBoars-52351"
 value: {
<<<<<<< HEAD
  dps: 13745.13904
  tps: 68956.84727
  hps: 5137.24951
=======
  dps: 14422.22023
  tps: 72454.04599
  hps: 3647.22552
>>>>>>> af3dce0c
 }
}
dps_results: {
 key: "TestBlood-AllItems-Figurine-SapphireOwl-42413"
 value: {
<<<<<<< HEAD
  dps: 13233.90424
  tps: 66603.57189
  hps: 5137.24951
=======
  dps: 13913.23962
  tps: 70100.81159
  hps: 3647.22552
>>>>>>> af3dce0c
 }
}
dps_results: {
 key: "TestBlood-AllItems-FleetShadowspiritDiamond"
 value: {
<<<<<<< HEAD
  dps: 13219.39168
  tps: 66523.65754
  hps: 5357.11796
=======
  dps: 13898.95765
  tps: 70022.04546
  hps: 3804.32096
>>>>>>> af3dce0c
 }
}
dps_results: {
 key: "TestBlood-AllItems-FluidDeath-58181"
 value: {
<<<<<<< HEAD
  dps: 13396.99841
  tps: 67458.88662
  hps: 5137.24951
=======
  dps: 14092.06268
  tps: 71047.64755
  hps: 3647.22552
>>>>>>> af3dce0c
 }
}
dps_results: {
 key: "TestBlood-AllItems-ForethoughtTalisman-40258"
 value: {
<<<<<<< HEAD
  dps: 13233.90424
  tps: 66603.57189
  hps: 5137.24951
=======
  dps: 13913.23962
  tps: 70100.81159
  hps: 3647.22552
>>>>>>> af3dce0c
 }
}
dps_results: {
 key: "TestBlood-AllItems-ForgeEmber-37660"
 value: {
<<<<<<< HEAD
  dps: 13281.80212
  tps: 66866.50313
  hps: 5137.24951
=======
  dps: 13973.2575
  tps: 70423.54104
  hps: 3647.22552
>>>>>>> af3dce0c
 }
}
dps_results: {
 key: "TestBlood-AllItems-ForlornShadowspiritDiamond"
 value: {
<<<<<<< HEAD
  dps: 13219.39168
  tps: 66523.65754
  hps: 5357.11796
=======
  dps: 13898.95765
  tps: 70022.04546
  hps: 3804.32096
>>>>>>> af3dce0c
 }
}
dps_results: {
 key: "TestBlood-AllItems-ForlornSkyflareDiamond"
 value: {
<<<<<<< HEAD
  dps: 13219.39168
  tps: 66523.65754
  hps: 5357.11796
=======
  dps: 13898.95765
  tps: 70022.04546
  hps: 3804.32096
>>>>>>> af3dce0c
 }
}
dps_results: {
 key: "TestBlood-AllItems-ForlornStarflareDiamond"
 value: {
<<<<<<< HEAD
  dps: 13219.39168
  tps: 66523.65754
  hps: 5357.11796
=======
  dps: 13898.95765
  tps: 70022.04546
  hps: 3804.32096
>>>>>>> af3dce0c
 }
}
dps_results: {
 key: "TestBlood-AllItems-FuryofAngerforge-59461"
 value: {
<<<<<<< HEAD
  dps: 13967.92502
  tps: 70526.76843
  hps: 5137.24951
=======
  dps: 14732.21887
  tps: 74423.07549
  hps: 3647.22552
>>>>>>> af3dce0c
 }
}
dps_results: {
 key: "TestBlood-AllItems-FuryoftheFiveFlights-40431"
 value: {
<<<<<<< HEAD
  dps: 13408.23249
  tps: 67572.75209
  hps: 5137.24951
=======
  dps: 14092.80447
  tps: 71096.57344
  hps: 3647.22552
>>>>>>> af3dce0c
 }
}
dps_results: {
 key: "TestBlood-AllItems-FuturesightRune-38763"
 value: {
<<<<<<< HEAD
  dps: 13233.90424
  tps: 66603.57189
  hps: 5137.24951
=======
  dps: 13913.23962
  tps: 70100.81159
  hps: 3647.22552
>>>>>>> af3dce0c
 }
}
dps_results: {
 key: "TestBlood-AllItems-GaleofShadows-56138"
 value: {
<<<<<<< HEAD
  dps: 13327.91134
  tps: 67298.26977
  hps: 5235.81081
=======
  dps: 14192.04568
  tps: 71206.13788
  hps: 3713.30729
>>>>>>> af3dce0c
 }
}
dps_results: {
 key: "TestBlood-AllItems-GaleofShadows-56462"
 value: {
<<<<<<< HEAD
  dps: 13441.67184
  tps: 67825.40037
  hps: 5243.71927
=======
  dps: 14130.71666
  tps: 70923.49292
  hps: 3700.09093
>>>>>>> af3dce0c
 }
}
dps_results: {
 key: "TestBlood-AllItems-GearDetector-61462"
 value: {
<<<<<<< HEAD
  dps: 13310.37579
  tps: 66950.04172
  hps: 5134.97404
=======
  dps: 14151.11124
  tps: 71465.78406
  hps: 3676.96231
>>>>>>> af3dce0c
 }
}
dps_results: {
 key: "TestBlood-AllItems-GlowingTwilightScale-54573"
 value: {
<<<<<<< HEAD
  dps: 13233.90424
  tps: 66603.57189
  hps: 5193.08217
=======
  dps: 13913.23962
  tps: 70100.81159
  hps: 3704.77885
>>>>>>> af3dce0c
 }
}
dps_results: {
 key: "TestBlood-AllItems-GlowingTwilightScale-54589"
 value: {
<<<<<<< HEAD
  dps: 13233.90424
  tps: 66603.57189
  hps: 5200.29651
=======
  dps: 13913.23962
  tps: 70100.81159
  hps: 3712.21552
>>>>>>> af3dce0c
 }
}
dps_results: {
 key: "TestBlood-AllItems-GnomishLightningGenerator-41121"
 value: {
<<<<<<< HEAD
  dps: 13326.4661
  tps: 67104.65564
  hps: 5137.24951
=======
  dps: 14020.23645
  tps: 70642.2816
  hps: 3647.22552
>>>>>>> af3dce0c
 }
}
dps_results: {
 key: "TestBlood-AllItems-GraceoftheHerald-55266"
 value: {
<<<<<<< HEAD
  dps: 13425.83413
  tps: 67517.29097
  hps: 5137.24951
=======
  dps: 14105.6923
  tps: 70996.83266
  hps: 3647.22552
>>>>>>> af3dce0c
 }
}
dps_results: {
 key: "TestBlood-AllItems-GraceoftheHerald-56295"
 value: {
<<<<<<< HEAD
  dps: 13516.44346
  tps: 68000.0184
  hps: 5137.24951
=======
  dps: 14185.49773
  tps: 71398.17061
  hps: 3647.22552
>>>>>>> af3dce0c
 }
}
dps_results: {
 key: "TestBlood-AllItems-HarmlightToken-63839"
 value: {
<<<<<<< HEAD
  dps: 13313.18158
  tps: 67028.79528
  hps: 5137.24951
=======
  dps: 13993.54264
  tps: 70529.39142
  hps: 3647.22552
>>>>>>> af3dce0c
 }
}
dps_results: {
 key: "TestBlood-AllItems-Harrison'sInsigniaofPanache-65803"
 value: {
<<<<<<< HEAD
  dps: 13563.0995
  tps: 68286.86652
  hps: 5137.24951
=======
  dps: 14269.07854
  tps: 71925.23648
  hps: 3647.22552
>>>>>>> af3dce0c
 }
}
dps_results: {
 key: "TestBlood-AllItems-HeartofIgnacious-59514"
 value: {
<<<<<<< HEAD
  dps: 13425.79603
  tps: 67560.28607
  hps: 5178.97178
=======
  dps: 13991.89159
  tps: 70549.91343
  hps: 3667.05005
>>>>>>> af3dce0c
 }
}
dps_results: {
 key: "TestBlood-AllItems-HeartofIgnacious-65110"
 value: {
<<<<<<< HEAD
  dps: 13334.16067
  tps: 67126.17489
  hps: 5183.09309
=======
  dps: 13954.69055
  tps: 70234.5262
  hps: 3673.65822
>>>>>>> af3dce0c
 }
}
dps_results: {
 key: "TestBlood-AllItems-HeartofRage-59224"
 value: {
<<<<<<< HEAD
  dps: 13755.47579
  tps: 69288.83243
  hps: 5148.65869
=======
  dps: 14500.75571
  tps: 73099.76936
  hps: 3647.22552
>>>>>>> af3dce0c
 }
}
dps_results: {
 key: "TestBlood-AllItems-HeartofRage-65072"
 value: {
<<<<<<< HEAD
  dps: 13827.53223
  tps: 69693.28377
  hps: 5148.65869
=======
  dps: 14576.59836
  tps: 73452.91411
  hps: 3647.22552
>>>>>>> af3dce0c
 }
}
dps_results: {
 key: "TestBlood-AllItems-HeartofSolace-55868"
 value: {
<<<<<<< HEAD
  dps: 13327.91134
  tps: 67298.26977
  hps: 5235.81081
=======
  dps: 14192.04568
  tps: 71206.13788
  hps: 3713.30729
>>>>>>> af3dce0c
 }
}
dps_results: {
 key: "TestBlood-AllItems-HeartofSolace-56393"
 value: {
<<<<<<< HEAD
  dps: 13981.67005
  tps: 70442.69518
  hps: 5243.71927
=======
  dps: 14679.28124
  tps: 73579.19469
  hps: 3700.09093
>>>>>>> af3dce0c
 }
}
dps_results: {
 key: "TestBlood-AllItems-HeartofThunder-55845"
 value: {
<<<<<<< HEAD
  dps: 13233.90424
  tps: 66603.57189
  hps: 5163.8306
=======
  dps: 13913.23962
  tps: 70100.81159
  hps: 3665.668
>>>>>>> af3dce0c
 }
}
dps_results: {
 key: "TestBlood-AllItems-HeartofThunder-56370"
 value: {
<<<<<<< HEAD
  dps: 13233.90424
  tps: 66603.57189
  hps: 5172.48491
=======
  dps: 13913.23962
  tps: 70100.81159
  hps: 3671.67253
>>>>>>> af3dce0c
 }
}
dps_results: {
 key: "TestBlood-AllItems-HeartoftheVile-66969"
 value: {
<<<<<<< HEAD
  dps: 13426.48184
  tps: 67584.62675
  hps: 5137.24951
=======
  dps: 14097.79931
  tps: 71034.76835
  hps: 3647.22552
>>>>>>> af3dce0c
 }
}
dps_results: {
 key: "TestBlood-AllItems-IllustrationoftheDragonSoul-40432"
 value: {
<<<<<<< HEAD
  dps: 13233.90424
  tps: 66603.57189
  hps: 5137.24951
=======
  dps: 13913.23962
  tps: 70100.81159
  hps: 3647.22552
>>>>>>> af3dce0c
 }
}
dps_results: {
 key: "TestBlood-AllItems-ImpassiveShadowspiritDiamond"
 value: {
<<<<<<< HEAD
  dps: 13255.63867
  tps: 66720.66803
  hps: 5357.11796
=======
  dps: 13943.81628
  tps: 70268.06583
  hps: 3804.32096
>>>>>>> af3dce0c
 }
}
dps_results: {
 key: "TestBlood-AllItems-ImpassiveSkyflareDiamond"
 value: {
<<<<<<< HEAD
  dps: 13233.65934
  tps: 66605.3114
  hps: 5357.11796
=======
  dps: 13916.13745
  tps: 70120.97527
  hps: 3804.32096
>>>>>>> af3dce0c
 }
}
dps_results: {
 key: "TestBlood-AllItems-ImpassiveStarflareDiamond"
 value: {
<<<<<<< HEAD
  dps: 13232.38988
  tps: 66598.96406
  hps: 5357.11796
=======
  dps: 13908.72976
  tps: 70077.86372
  hps: 3804.32096
>>>>>>> af3dce0c
 }
}
dps_results: {
 key: "TestBlood-AllItems-ImpatienceofYouth-62464"
 value: {
<<<<<<< HEAD
  dps: 13809.71607
  tps: 69254.1031
  hps: 5137.24951
=======
  dps: 14486.51251
  tps: 72751.29665
  hps: 3647.22552
>>>>>>> af3dce0c
 }
}
dps_results: {
 key: "TestBlood-AllItems-ImpatienceofYouth-62469"
 value: {
<<<<<<< HEAD
  dps: 13809.71607
  tps: 69254.1031
  hps: 5137.24951
=======
  dps: 14486.51251
  tps: 72751.29665
  hps: 3647.22552
>>>>>>> af3dce0c
 }
}
dps_results: {
 key: "TestBlood-AllItems-ImpetuousQuery-55881"
 value: {
<<<<<<< HEAD
  dps: 13233.90424
  tps: 66603.57189
  hps: 5137.24951
=======
  dps: 13913.23962
  tps: 70100.81159
  hps: 3647.22552
>>>>>>> af3dce0c
 }
}
dps_results: {
 key: "TestBlood-AllItems-ImpetuousQuery-56406"
 value: {
<<<<<<< HEAD
  dps: 13233.90424
  tps: 66603.57189
  hps: 5137.24951
=======
  dps: 13913.23962
  tps: 70100.81159
  hps: 3647.22552
>>>>>>> af3dce0c
 }
}
dps_results: {
 key: "TestBlood-AllItems-IncisorFragment-37723"
 value: {
<<<<<<< HEAD
  dps: 13474.93351
  tps: 68024.01593
  hps: 5137.24951
=======
  dps: 14151.12094
  tps: 71484.58383
  hps: 3647.22552
>>>>>>> af3dce0c
 }
}
dps_results: {
 key: "TestBlood-AllItems-InsightfulEarthsiegeDiamond"
 value: {
<<<<<<< HEAD
  dps: 13219.39168
  tps: 66523.65754
  hps: 5357.11796
=======
  dps: 13898.95765
  tps: 70022.04546
  hps: 3804.32096
>>>>>>> af3dce0c
 }
}
dps_results: {
 key: "TestBlood-AllItems-InsigniaofDiplomacy-61433"
 value: {
<<<<<<< HEAD
  dps: 13233.90424
  tps: 66603.57189
  hps: 5161.23774
=======
  dps: 13913.23962
  tps: 70100.81159
  hps: 3663.86902
>>>>>>> af3dce0c
 }
}
dps_results: {
 key: "TestBlood-AllItems-InsigniaoftheEarthenLord-61429"
 value: {
<<<<<<< HEAD
  dps: 13233.90424
  tps: 66603.57189
  hps: 5137.24951
=======
  dps: 13913.23962
  tps: 70100.81159
  hps: 3647.22552
>>>>>>> af3dce0c
 }
}
dps_results: {
 key: "TestBlood-AllItems-InvigoratingEarthsiegeDiamond"
 value: {
<<<<<<< HEAD
  dps: 13270.35472
  tps: 66827.49859
  hps: 5373.54544
=======
  dps: 13867.83043
  tps: 69813.68384
  hps: 3855.67748
>>>>>>> af3dce0c
 }
}
dps_results: {
 key: "TestBlood-AllItems-JarofAncientRemedies-59354"
 value: {
<<<<<<< HEAD
  dps: 13233.90424
  tps: 66603.57189
  hps: 5137.24951
=======
  dps: 13913.23962
  tps: 70100.81159
  hps: 3647.22552
>>>>>>> af3dce0c
 }
}
dps_results: {
 key: "TestBlood-AllItems-JarofAncientRemedies-65029"
 value: {
<<<<<<< HEAD
  dps: 13233.90424
  tps: 66603.57189
  hps: 5137.24951
=======
  dps: 13913.23962
  tps: 70100.81159
  hps: 3647.22552
>>>>>>> af3dce0c
 }
}
dps_results: {
 key: "TestBlood-AllItems-JujuofNimbleness-63840"
 value: {
<<<<<<< HEAD
  dps: 13414.99047
  tps: 67360.42293
  hps: 5137.24951
=======
  dps: 14066.93259
  tps: 70676.49363
  hps: 3647.22552
>>>>>>> af3dce0c
 }
}
dps_results: {
 key: "TestBlood-AllItems-KeytotheEndlessChamber-55795"
 value: {
<<<<<<< HEAD
  dps: 13380.73591
  tps: 67355.83562
  hps: 5137.24951
=======
  dps: 14044.26782
  tps: 70718.43109
  hps: 3647.22552
>>>>>>> af3dce0c
 }
}
dps_results: {
 key: "TestBlood-AllItems-KeytotheEndlessChamber-56328"
 value: {
<<<<<<< HEAD
  dps: 13406.2807
  tps: 67381.68081
  hps: 5137.24951
=======
  dps: 14067.99226
  tps: 70806.40341
  hps: 3647.22552
>>>>>>> af3dce0c
 }
}
dps_results: {
 key: "TestBlood-AllItems-KvaldirBattleStandard-59685"
 value: {
<<<<<<< HEAD
  dps: 13600.05804
  tps: 68015.16341
  hps: 5121.78267
=======
  dps: 14350.57101
  tps: 71956.23926
  hps: 3696.78684
>>>>>>> af3dce0c
 }
}
dps_results: {
 key: "TestBlood-AllItems-KvaldirBattleStandard-59689"
 value: {
<<<<<<< HEAD
  dps: 13600.05804
  tps: 68015.16341
  hps: 5121.78267
=======
  dps: 14350.57101
  tps: 71956.23926
  hps: 3696.78684
>>>>>>> af3dce0c
 }
}
dps_results: {
 key: "TestBlood-AllItems-LadyLa-La'sSingingShell-67152"
 value: {
<<<<<<< HEAD
  dps: 13182.34558
  tps: 66229.44982
  hps: 5211.48078
=======
  dps: 13971.00753
  tps: 70264.48448
  hps: 3660.44187
>>>>>>> af3dce0c
 }
}
dps_results: {
 key: "TestBlood-AllItems-LastWord-50179"
 value: {
<<<<<<< HEAD
  dps: 13842.09486
  tps: 69056.20204
  hps: 6332.46852
=======
  dps: 14610.63401
  tps: 73072.98611
  hps: 3835.56186
>>>>>>> af3dce0c
 }
}
dps_results: {
 key: "TestBlood-AllItems-LastWord-50708"
 value: {
<<<<<<< HEAD
  dps: 13872.81211
  tps: 69214.95861
  hps: 6326.94572
=======
  dps: 14643.54404
  tps: 73242.86381
  hps: 3832.19654
>>>>>>> af3dce0c
 }
}
dps_results: {
 key: "TestBlood-AllItems-Lavanthor'sTalisman-37872"
 value: {
<<<<<<< HEAD
  dps: 13233.90424
  tps: 66603.57189
  hps: 5137.24951
=======
  dps: 13913.23962
  tps: 70100.81159
  hps: 3647.22552
>>>>>>> af3dce0c
 }
}
dps_results: {
 key: "TestBlood-AllItems-LeadenDespair-55816"
 value: {
<<<<<<< HEAD
  dps: 13233.90424
  tps: 66603.57189
  hps: 5290.63506
=======
  dps: 13913.23962
  tps: 70100.81159
  hps: 3756.8191
>>>>>>> af3dce0c
 }
}
dps_results: {
 key: "TestBlood-AllItems-LeadenDespair-56347"
 value: {
<<<<<<< HEAD
  dps: 13233.90424
  tps: 66603.57189
  hps: 5340.02235
=======
  dps: 13913.23962
  tps: 70100.81159
  hps: 3792.1062
>>>>>>> af3dce0c
 }
}
dps_results: {
 key: "TestBlood-AllItems-LeftEyeofRajh-56102"
 value: {
<<<<<<< HEAD
  dps: 13305.12984
  tps: 66984.66661
  hps: 5148.65869
=======
  dps: 14010.18043
  tps: 70555.01221
  hps: 3647.22552
>>>>>>> af3dce0c
 }
}
dps_results: {
 key: "TestBlood-AllItems-LeftEyeofRajh-56427"
 value: {
<<<<<<< HEAD
  dps: 13340.63284
  tps: 67170.01642
  hps: 5148.65869
=======
  dps: 14038.05363
  tps: 70645.72939
  hps: 3647.22552
>>>>>>> af3dce0c
 }
}
dps_results: {
 key: "TestBlood-AllItems-LicensetoSlay-58180"
 value: {
<<<<<<< HEAD
  dps: 13743.34678
  tps: 69258.17027
  hps: 5137.24951
=======
  dps: 14465.71029
  tps: 72984.27647
  hps: 3647.22552
>>>>>>> af3dce0c
 }
}
dps_results: {
 key: "TestBlood-AllItems-MagmaPlatedBattlearmor"
 value: {
<<<<<<< HEAD
  dps: 12993.7941
  tps: 65455.72976
  hps: 4994.68734
=======
  dps: 13384.79459
  tps: 67340.815
  hps: 3474.60316
>>>>>>> af3dce0c
 }
}
dps_results: {
 key: "TestBlood-AllItems-MagmaPlatedBattlegear"
 value: {
<<<<<<< HEAD
  dps: 14236.16663
  tps: 71771.78372
  hps: 5338.20585
=======
  dps: 14409.64134
  tps: 72566.65168
  hps: 3648.84116
>>>>>>> af3dce0c
 }
}
dps_results: {
 key: "TestBlood-AllItems-MagnetiteMirror-55814"
 value: {
<<<<<<< HEAD
  dps: 13642.54197
  tps: 68018.84258
  hps: 5148.65869
=======
  dps: 14383.18123
  tps: 71754.07442
  hps: 3647.22552
>>>>>>> af3dce0c
 }
}
dps_results: {
 key: "TestBlood-AllItems-MagnetiteMirror-56345"
 value: {
<<<<<<< HEAD
  dps: 13791.62339
  tps: 68540.40603
  hps: 5148.65869
=======
  dps: 14536.18548
  tps: 72292.34604
  hps: 3647.22552
>>>>>>> af3dce0c
 }
}
dps_results: {
 key: "TestBlood-AllItems-MajesticDragonFigurine-40430"
 value: {
<<<<<<< HEAD
  dps: 13233.90424
  tps: 66603.57189
  hps: 5137.24951
=======
  dps: 13913.23962
  tps: 70100.81159
  hps: 3647.22552
>>>>>>> af3dce0c
 }
}
dps_results: {
 key: "TestBlood-AllItems-MandalaofStirringPatterns-62467"
 value: {
<<<<<<< HEAD
  dps: 13233.90424
  tps: 66603.57189
  hps: 5137.24951
=======
  dps: 13913.23962
  tps: 70100.81159
  hps: 3647.22552
>>>>>>> af3dce0c
 }
}
dps_results: {
 key: "TestBlood-AllItems-MandalaofStirringPatterns-62472"
 value: {
<<<<<<< HEAD
  dps: 13233.90424
  tps: 66603.57189
  hps: 5137.24951
=======
  dps: 13913.23962
  tps: 70100.81159
  hps: 3647.22552
>>>>>>> af3dce0c
 }
}
dps_results: {
 key: "TestBlood-AllItems-MarkofKhardros-56132"
 value: {
<<<<<<< HEAD
  dps: 13588.42221
  tps: 68416.35072
  hps: 5137.24951
=======
  dps: 14296.45077
  tps: 72065.57686
  hps: 3647.22552
>>>>>>> af3dce0c
 }
}
dps_results: {
 key: "TestBlood-AllItems-MarkofKhardros-56458"
 value: {
<<<<<<< HEAD
  dps: 13634.84718
  tps: 68653.73842
  hps: 5137.24951
=======
  dps: 14346.63318
  tps: 72322.86754
  hps: 3647.22552
>>>>>>> af3dce0c
 }
}
dps_results: {
 key: "TestBlood-AllItems-MeteoriteWhetstone-37390"
 value: {
<<<<<<< HEAD
  dps: 13386.69322
  tps: 67498.4121
  hps: 5184.54111
=======
  dps: 14075.20563
  tps: 71157.5436
  hps: 3696.78684
>>>>>>> af3dce0c
 }
}
dps_results: {
 key: "TestBlood-AllItems-MightoftheOcean-55251"
 value: {
<<<<<<< HEAD
  dps: 13564.06731
  tps: 67756.10371
  hps: 5137.24951
=======
  dps: 14247.66319
  tps: 71277.31956
  hps: 3647.22552
>>>>>>> af3dce0c
 }
}
dps_results: {
 key: "TestBlood-AllItems-MightoftheOcean-56285"
 value: {
<<<<<<< HEAD
  dps: 13848.91388
  tps: 68750.44488
  hps: 5137.24951
=======
  dps: 14536.18548
  tps: 72292.34604
  hps: 3647.22552
>>>>>>> af3dce0c
 }
}
dps_results: {
 key: "TestBlood-AllItems-MirrorofBrokenImages-62466"
 value: {
<<<<<<< HEAD
  dps: 13233.90424
  tps: 66603.57189
  hps: 5137.24951
=======
  dps: 13913.23962
  tps: 70100.81159
  hps: 3647.22552
>>>>>>> af3dce0c
 }
}
dps_results: {
 key: "TestBlood-AllItems-MirrorofBrokenImages-62471"
 value: {
<<<<<<< HEAD
  dps: 13233.90424
  tps: 66603.57189
  hps: 5137.24951
=======
  dps: 13913.23962
  tps: 70100.81159
  hps: 3647.22552
>>>>>>> af3dce0c
 }
}
dps_results: {
 key: "TestBlood-AllItems-MoonwellChalice-70142"
 value: {
<<<<<<< HEAD
  dps: 13233.90424
  tps: 66603.57189
  hps: 5137.24951
=======
  dps: 13913.23962
  tps: 70100.81159
  hps: 3647.22552
>>>>>>> af3dce0c
 }
}
dps_results: {
 key: "TestBlood-AllItems-NevermeltingIceCrystal-50259"
 value: {
<<<<<<< HEAD
  dps: 13389.13164
  tps: 67198.3519
  hps: 5137.24951
=======
  dps: 14045.5256
  tps: 70605.70829
  hps: 3647.22552
>>>>>>> af3dce0c
 }
}
dps_results: {
 key: "TestBlood-AllItems-OfferingofSacrifice-37638"
 value: {
<<<<<<< HEAD
  dps: 13233.90424
  tps: 66603.57189
  hps: 5147.63811
=======
  dps: 13913.23962
  tps: 70100.81159
  hps: 3654.43333
>>>>>>> af3dce0c
 }
}
dps_results: {
 key: "TestBlood-AllItems-Oremantle'sFavor-61448"
 value: {
<<<<<<< HEAD
  dps: 13679.9603
  tps: 68798.88243
  hps: 5137.24951
=======
  dps: 14367.14852
  tps: 72357.71976
  hps: 3647.22552
>>>>>>> af3dce0c
 }
}
dps_results: {
 key: "TestBlood-AllItems-PersistentEarthshatterDiamond"
 value: {
<<<<<<< HEAD
  dps: 13232.38988
  tps: 66598.96406
  hps: 5357.11796
=======
  dps: 13908.72976
  tps: 70077.86372
  hps: 3804.32096
>>>>>>> af3dce0c
 }
}
dps_results: {
 key: "TestBlood-AllItems-PersistentEarthsiegeDiamond"
 value: {
<<<<<<< HEAD
  dps: 13233.65934
  tps: 66605.3114
  hps: 5357.11796
=======
  dps: 13916.13745
  tps: 70120.97527
  hps: 3804.32096
>>>>>>> af3dce0c
 }
}
dps_results: {
 key: "TestBlood-AllItems-PetrifiedScarab-21685"
 value: {
<<<<<<< HEAD
  dps: 13233.90424
  tps: 66603.57189
  hps: 5137.24951
=======
  dps: 13913.23962
  tps: 70100.81159
  hps: 3647.22552
>>>>>>> af3dce0c
 }
}
dps_results: {
 key: "TestBlood-AllItems-PetrifiedTwilightScale-54571"
 value: {
<<<<<<< HEAD
  dps: 13233.90424
  tps: 66603.57189
  hps: 5137.24951
=======
  dps: 13913.23962
  tps: 70100.81159
  hps: 3647.22552
>>>>>>> af3dce0c
 }
}
dps_results: {
 key: "TestBlood-AllItems-PetrifiedTwilightScale-54591"
 value: {
<<<<<<< HEAD
  dps: 13233.90424
  tps: 66603.57189
  hps: 5137.24951
=======
  dps: 13913.23962
  tps: 70100.81159
  hps: 3647.22552
>>>>>>> af3dce0c
 }
}
dps_results: {
 key: "TestBlood-AllItems-PorcelainCrab-55237"
 value: {
<<<<<<< HEAD
  dps: 13233.90424
  tps: 66603.57189
  hps: 5137.24951
=======
  dps: 13913.23962
  tps: 70100.81159
  hps: 3647.22552
>>>>>>> af3dce0c
 }
}
dps_results: {
 key: "TestBlood-AllItems-PorcelainCrab-56280"
 value: {
<<<<<<< HEAD
  dps: 13233.90424
  tps: 66603.57189
  hps: 5137.24951
=======
  dps: 13913.23962
  tps: 70100.81159
  hps: 3647.22552
>>>>>>> af3dce0c
 }
}
dps_results: {
 key: "TestBlood-AllItems-PowerfulEarthshatterDiamond"
 value: {
<<<<<<< HEAD
  dps: 13219.39168
  tps: 66523.65754
  hps: 5369.46478
=======
  dps: 13898.95765
  tps: 70022.04546
  hps: 3813.14274
>>>>>>> af3dce0c
 }
}
dps_results: {
 key: "TestBlood-AllItems-PowerfulEarthsiegeDiamond"
 value: {
<<<<<<< HEAD
  dps: 13219.39168
  tps: 66523.65754
  hps: 5372.31405
=======
  dps: 13898.95765
  tps: 70022.04546
  hps: 3815.17853
>>>>>>> af3dce0c
 }
}
dps_results: {
 key: "TestBlood-AllItems-PowerfulShadowspiritDiamond"
 value: {
<<<<<<< HEAD
  dps: 13219.39168
  tps: 66523.65754
  hps: 5395.58306
=======
  dps: 13898.95765
  tps: 70022.04546
  hps: 3831.80419
>>>>>>> af3dce0c
 }
}
dps_results: {
 key: "TestBlood-AllItems-Prestor'sTalismanofMachination-59441"
 value: {
<<<<<<< HEAD
  dps: 13655.32415
  tps: 68611.99839
  hps: 5262.89369
=======
  dps: 14320.41156
  tps: 71933.8269
  hps: 3739.74
>>>>>>> af3dce0c
 }
}
dps_results: {
 key: "TestBlood-AllItems-Prestor'sTalismanofMachination-65026"
 value: {
<<<<<<< HEAD
  dps: 13770.98967
  tps: 69206.90849
  hps: 5217.52748
=======
  dps: 14414.54233
  tps: 72747.94741
  hps: 3743.04408
>>>>>>> af3dce0c
 }
}
dps_results: {
 key: "TestBlood-AllItems-PurifiedShardoftheGods"
 value: {
<<<<<<< HEAD
  dps: 13233.90424
  tps: 66603.57189
  hps: 5137.24951
=======
  dps: 13913.23962
  tps: 70100.81159
  hps: 3647.22552
>>>>>>> af3dce0c
 }
}
dps_results: {
 key: "TestBlood-AllItems-Rainsong-55854"
 value: {
<<<<<<< HEAD
  dps: 13233.90424
  tps: 66603.57189
  hps: 5137.24951
=======
  dps: 13913.23962
  tps: 70100.81159
  hps: 3647.22552
>>>>>>> af3dce0c
 }
}
dps_results: {
 key: "TestBlood-AllItems-Rainsong-56377"
 value: {
<<<<<<< HEAD
  dps: 13233.90424
  tps: 66603.57189
  hps: 5137.24951
=======
  dps: 13913.23962
  tps: 70100.81159
  hps: 3647.22552
>>>>>>> af3dce0c
 }
}
dps_results: {
 key: "TestBlood-AllItems-ReignoftheDead-47316"
 value: {
<<<<<<< HEAD
  dps: 13236.98068
  tps: 66626.29753
  hps: 5137.24951
=======
  dps: 13916.13509
  tps: 70113.79944
  hps: 3647.22552
>>>>>>> af3dce0c
 }
}
dps_results: {
 key: "TestBlood-AllItems-ReignoftheDead-47477"
 value: {
<<<<<<< HEAD
  dps: 13237.21974
  tps: 66627.49279
  hps: 5137.24951
=======
  dps: 13916.50375
  tps: 70115.7519
  hps: 3647.22552
>>>>>>> af3dce0c
 }
}
dps_results: {
 key: "TestBlood-AllItems-RelentlessEarthsiegeDiamond"
 value: {
<<<<<<< HEAD
  dps: 13343.05443
  tps: 67191.04968
  hps: 5357.11796
=======
  dps: 14028.88596
  tps: 70736.07188
  hps: 3804.32096
>>>>>>> af3dce0c
 }
}
dps_results: {
 key: "TestBlood-AllItems-ReverberatingShadowspiritDiamond"
 value: {
<<<<<<< HEAD
  dps: 13406.35054
  tps: 67504.89597
  hps: 5357.11796
=======
  dps: 14104.39547
  tps: 71116.42533
  hps: 3804.32096
>>>>>>> af3dce0c
 }
}
dps_results: {
 key: "TestBlood-AllItems-RevitalizingShadowspiritDiamond"
 value: {
<<<<<<< HEAD
  dps: 13329.76135
  tps: 67113.10113
  hps: 5357.11796
=======
  dps: 14021.57157
  tps: 70691.52077
  hps: 3804.32096
>>>>>>> af3dce0c
 }
}
dps_results: {
 key: "TestBlood-AllItems-RevitalizingSkyflareDiamond"
 value: {
<<<<<<< HEAD
  dps: 13219.39168
  tps: 66523.65754
  hps: 5357.11796
=======
  dps: 13898.95765
  tps: 70022.04546
  hps: 3804.32096
>>>>>>> af3dce0c
 }
}
dps_results: {
 key: "TestBlood-AllItems-RightEyeofRajh-56100"
 value: {
<<<<<<< HEAD
  dps: 13549.12613
  tps: 68224.91936
  hps: 5137.24951
=======
  dps: 14251.43004
  tps: 71855.50614
  hps: 3647.22552
>>>>>>> af3dce0c
 }
}
dps_results: {
 key: "TestBlood-AllItems-RightEyeofRajh-56431"
 value: {
<<<<<<< HEAD
  dps: 13568.61981
  tps: 68311.36295
  hps: 5137.24951
=======
  dps: 14283.82263
  tps: 71918.39142
  hps: 3647.22552
>>>>>>> af3dce0c
 }
}
dps_results: {
 key: "TestBlood-AllItems-RuneofRepulsion-40372"
 value: {
<<<<<<< HEAD
  dps: 13233.90424
  tps: 66603.57189
  hps: 5137.24951
=======
  dps: 13913.23962
  tps: 70100.81159
  hps: 3647.22552
>>>>>>> af3dce0c
 }
}
dps_results: {
 key: "TestBlood-AllItems-Schnottz'sMedallionofCommand-65805"
 value: {
<<<<<<< HEAD
  dps: 13358.42485
  tps: 67257.1123
  hps: 5137.24951
=======
  dps: 14041.29418
  tps: 70754.93197
  hps: 3647.22552
>>>>>>> af3dce0c
 }
}
dps_results: {
 key: "TestBlood-AllItems-SeaStar-55256"
 value: {
<<<<<<< HEAD
  dps: 13233.90424
  tps: 66603.57189
  hps: 5137.24951
=======
  dps: 13913.23962
  tps: 70100.81159
  hps: 3647.22552
>>>>>>> af3dce0c
 }
}
dps_results: {
 key: "TestBlood-AllItems-SeaStar-56290"
 value: {
<<<<<<< HEAD
  dps: 13233.90424
  tps: 66603.57189
  hps: 5137.24951
=======
  dps: 13913.23962
  tps: 70100.81159
  hps: 3647.22552
>>>>>>> af3dce0c
 }
}
dps_results: {
 key: "TestBlood-AllItems-SealofthePantheon-36993"
 value: {
<<<<<<< HEAD
  dps: 13250.6261
  tps: 66694.44375
  hps: 5137.24951
=======
  dps: 13928.23886
  tps: 70183.67035
  hps: 3647.22552
>>>>>>> af3dce0c
 }
}
dps_results: {
 key: "TestBlood-AllItems-Shadowmourne-49623"
 value: {
<<<<<<< HEAD
  dps: 14522.35717
  tps: 72926.46931
  hps: 6066.09273
=======
  dps: 15214.78574
  tps: 76397.43879
  hps: 3929.84368
>>>>>>> af3dce0c
 }
}
dps_results: {
 key: "TestBlood-AllItems-ShieldedSkyflareDiamond"
 value: {
<<<<<<< HEAD
  dps: 13219.39168
  tps: 66523.65754
  hps: 5372.31405
=======
  dps: 13898.95765
  tps: 70022.04546
  hps: 3815.17853
>>>>>>> af3dce0c
 }
}
dps_results: {
 key: "TestBlood-AllItems-ShinyShardoftheGods"
 value: {
<<<<<<< HEAD
  dps: 13233.90424
  tps: 66603.57189
  hps: 5137.24951
=======
  dps: 13913.23962
  tps: 70100.81159
  hps: 3647.22552
>>>>>>> af3dce0c
 }
}
dps_results: {
 key: "TestBlood-AllItems-Shrine-CleansingPurifier-63838"
 value: {
<<<<<<< HEAD
  dps: 13668.40872
  tps: 68969.34958
  hps: 5154.91225
=======
  dps: 14393.51842
  tps: 72506.90169
  hps: 3703.39502
>>>>>>> af3dce0c
 }
}
dps_results: {
 key: "TestBlood-AllItems-Sindragosa'sFlawlessFang-50361"
 value: {
<<<<<<< HEAD
  dps: 13233.90424
  tps: 66603.57189
  hps: 5245.52166
=======
  dps: 13913.23962
  tps: 70100.81159
  hps: 3724.58569
>>>>>>> af3dce0c
 }
}
dps_results: {
 key: "TestBlood-AllItems-Skardyn'sGrace-56115"
 value: {
<<<<<<< HEAD
  dps: 13362.68403
  tps: 67278.40817
  hps: 5137.24951
=======
  dps: 14053.83833
  tps: 70820.83518
  hps: 3647.22552
>>>>>>> af3dce0c
 }
}
dps_results: {
 key: "TestBlood-AllItems-Skardyn'sGrace-56440"
 value: {
<<<<<<< HEAD
  dps: 13371.62607
  tps: 67318.34836
  hps: 5137.24951
=======
  dps: 14063.0709
  tps: 70870.71664
  hps: 3647.22552
>>>>>>> af3dce0c
 }
}
dps_results: {
 key: "TestBlood-AllItems-SliverofPureIce-50339"
 value: {
<<<<<<< HEAD
  dps: 13233.90424
  tps: 66603.57189
  hps: 5137.24951
=======
  dps: 13913.23962
  tps: 70100.81159
  hps: 3647.22552
>>>>>>> af3dce0c
 }
}
dps_results: {
 key: "TestBlood-AllItems-SliverofPureIce-50346"
 value: {
<<<<<<< HEAD
  dps: 13233.90424
  tps: 66603.57189
  hps: 5137.24951
=======
  dps: 13913.23962
  tps: 70100.81159
  hps: 3647.22552
>>>>>>> af3dce0c
 }
}
dps_results: {
 key: "TestBlood-AllItems-Sorrowsong-55879"
 value: {
<<<<<<< HEAD
  dps: 13233.90424
  tps: 66603.57189
  hps: 5137.24951
=======
  dps: 13913.23962
  tps: 70100.81159
  hps: 3647.22552
>>>>>>> af3dce0c
 }
}
dps_results: {
 key: "TestBlood-AllItems-Sorrowsong-56400"
 value: {
<<<<<<< HEAD
  dps: 13233.90424
  tps: 66603.57189
  hps: 5137.24951
=======
  dps: 13913.23962
  tps: 70100.81159
  hps: 3647.22552
>>>>>>> af3dce0c
 }
}
dps_results: {
 key: "TestBlood-AllItems-Soul'sAnguish-66994"
 value: {
<<<<<<< HEAD
  dps: 13564.06731
  tps: 67756.10371
  hps: 5137.24951
=======
  dps: 14247.66319
  tps: 71277.31956
  hps: 3647.22552
>>>>>>> af3dce0c
 }
}
dps_results: {
 key: "TestBlood-AllItems-SoulCasket-58183"
 value: {
<<<<<<< HEAD
  dps: 13233.90424
  tps: 66603.57189
  hps: 5137.24951
=======
  dps: 13913.23962
  tps: 70100.81159
  hps: 3647.22552
>>>>>>> af3dce0c
 }
}
dps_results: {
 key: "TestBlood-AllItems-SoulPreserver-37111"
 value: {
<<<<<<< HEAD
  dps: 13233.90424
  tps: 66603.57189
  hps: 5137.24951
=======
  dps: 13913.23962
  tps: 70100.81159
  hps: 3647.22552
>>>>>>> af3dce0c
 }
}
dps_results: {
 key: "TestBlood-AllItems-SouloftheDead-40382"
 value: {
<<<<<<< HEAD
  dps: 13297.86758
  tps: 66947.29432
  hps: 5137.24951
=======
  dps: 14001.92937
  tps: 70573.10039
  hps: 3647.22552
>>>>>>> af3dce0c
 }
}
dps_results: {
 key: "TestBlood-AllItems-SparkofLife-37657"
 value: {
<<<<<<< HEAD
  dps: 13303.87592
  tps: 67138.98475
  hps: 5109.75291
=======
  dps: 14019.46244
  tps: 70660.24045
  hps: 3670.35414
>>>>>>> af3dce0c
 }
}
dps_results: {
 key: "TestBlood-AllItems-SphereofRedDragon'sBlood-37166"
 value: {
<<<<<<< HEAD
  dps: 13324.43144
  tps: 67095.52524
  hps: 5137.24951
=======
  dps: 13997.68912
  tps: 70567.32728
  hps: 3647.22552
>>>>>>> af3dce0c
 }
}
dps_results: {
 key: "TestBlood-AllItems-Stonemother'sKiss-61411"
 value: {
<<<<<<< HEAD
  dps: 13351.54847
  tps: 67164.52807
  hps: 5137.24951
=======
  dps: 14019.99858
  tps: 70663.90269
  hps: 3647.22552
>>>>>>> af3dce0c
 }
}
dps_results: {
 key: "TestBlood-AllItems-StumpofTime-62465"
 value: {
<<<<<<< HEAD
  dps: 13233.90424
  tps: 66603.57189
  hps: 5137.24951
=======
  dps: 13913.23962
  tps: 70100.81159
  hps: 3647.22552
>>>>>>> af3dce0c
 }
}
dps_results: {
 key: "TestBlood-AllItems-StumpofTime-62470"
 value: {
<<<<<<< HEAD
  dps: 13233.90424
  tps: 66603.57189
  hps: 5137.24951
=======
  dps: 13913.23962
  tps: 70100.81159
  hps: 3647.22552
>>>>>>> af3dce0c
 }
}
dps_results: {
 key: "TestBlood-AllItems-SwiftSkyflareDiamond"
 value: {
<<<<<<< HEAD
  dps: 13233.65934
  tps: 66605.3114
  hps: 5357.11796
=======
  dps: 13916.13745
  tps: 70120.97527
  hps: 3804.32096
>>>>>>> af3dce0c
 }
}
dps_results: {
 key: "TestBlood-AllItems-SwiftStarflareDiamond"
 value: {
<<<<<<< HEAD
  dps: 13232.38988
  tps: 66598.96406
  hps: 5357.11796
=======
  dps: 13908.72976
  tps: 70077.86372
  hps: 3804.32096
>>>>>>> af3dce0c
 }
}
dps_results: {
 key: "TestBlood-AllItems-SwiftWindfireDiamond"
 value: {
<<<<<<< HEAD
  dps: 13229.07298
  tps: 66582.3796
  hps: 5357.11796
=======
  dps: 13905.63885
  tps: 70064.07481
  hps: 3804.32096
>>>>>>> af3dce0c
 }
}
dps_results: {
 key: "TestBlood-AllItems-SymbioticWorm-59332"
 value: {
<<<<<<< HEAD
  dps: 13233.90424
  tps: 66603.57189
  hps: 5366.14064
=======
  dps: 13913.23962
  tps: 70100.81159
  hps: 3810.76765
>>>>>>> af3dce0c
 }
}
dps_results: {
 key: "TestBlood-AllItems-TalismanofSinisterOrder-65804"
 value: {
<<<<<<< HEAD
  dps: 13233.90424
  tps: 66603.57189
  hps: 5137.24951
=======
  dps: 13913.23962
  tps: 70100.81159
  hps: 3647.22552
>>>>>>> af3dce0c
 }
}
dps_results: {
 key: "TestBlood-AllItems-TalismanofTrollDivinity-37734"
 value: {
<<<<<<< HEAD
  dps: 13233.90424
  tps: 66603.57189
  hps: 5137.24951
=======
  dps: 13913.23962
  tps: 70100.81159
  hps: 3647.22552
>>>>>>> af3dce0c
 }
}
dps_results: {
 key: "TestBlood-AllItems-Tank-CommanderInsignia-63841"
 value: {
<<<<<<< HEAD
  dps: 13691.19619
  tps: 68947.98178
  hps: 5176.77587
=======
  dps: 14432.5018
  tps: 72882.45741
  hps: 3693.48276
>>>>>>> af3dce0c
 }
}
dps_results: {
 key: "TestBlood-AllItems-TearofBlood-55819"
 value: {
<<<<<<< HEAD
  dps: 13233.90424
  tps: 66603.57189
  hps: 5137.24951
=======
  dps: 13913.23962
  tps: 70100.81159
  hps: 3647.22552
>>>>>>> af3dce0c
 }
}
dps_results: {
 key: "TestBlood-AllItems-TearofBlood-56351"
 value: {
<<<<<<< HEAD
  dps: 13233.90424
  tps: 66603.57189
  hps: 5137.24951
=======
  dps: 13913.23962
  tps: 70100.81159
  hps: 3647.22552
>>>>>>> af3dce0c
 }
}
dps_results: {
 key: "TestBlood-AllItems-TearsoftheVanquished-47215"
 value: {
<<<<<<< HEAD
  dps: 13233.90424
  tps: 66603.57189
  hps: 5137.24951
=======
  dps: 13913.23962
  tps: 70100.81159
  hps: 3647.22552
>>>>>>> af3dce0c
 }
}
dps_results: {
 key: "TestBlood-AllItems-TendrilsofBurrowingDark-55810"
 value: {
<<<<<<< HEAD
  dps: 13233.90424
  tps: 66603.57189
  hps: 5137.24951
=======
  dps: 13913.23962
  tps: 70100.81159
  hps: 3647.22552
>>>>>>> af3dce0c
 }
}
dps_results: {
 key: "TestBlood-AllItems-TendrilsofBurrowingDark-56339"
 value: {
<<<<<<< HEAD
  dps: 13233.90424
  tps: 66603.57189
  hps: 5137.24951
=======
  dps: 13913.23962
  tps: 70100.81159
  hps: 3647.22552
>>>>>>> af3dce0c
 }
}
dps_results: {
 key: "TestBlood-AllItems-TheGeneral'sHeart-45507"
 value: {
<<<<<<< HEAD
  dps: 13233.90424
  tps: 66603.57189
  hps: 5137.24951
=======
  dps: 13913.23962
  tps: 70100.81159
  hps: 3647.22552
>>>>>>> af3dce0c
 }
}
dps_results: {
 key: "TestBlood-AllItems-Theralion'sMirror-59519"
 value: {
<<<<<<< HEAD
  dps: 13233.90424
  tps: 66603.57189
  hps: 5137.24951
=======
  dps: 13913.23962
  tps: 70100.81159
  hps: 3647.22552
>>>>>>> af3dce0c
 }
}
dps_results: {
 key: "TestBlood-AllItems-Theralion'sMirror-65105"
 value: {
<<<<<<< HEAD
  dps: 13233.90424
  tps: 66603.57189
  hps: 5137.24951
=======
  dps: 13913.23962
  tps: 70100.81159
  hps: 3647.22552
>>>>>>> af3dce0c
 }
}
dps_results: {
 key: "TestBlood-AllItems-Throngus'sFinger-56121"
 value: {
<<<<<<< HEAD
  dps: 13233.90424
  tps: 66603.57189
  hps: 5137.24951
=======
  dps: 13913.23962
  tps: 70100.81159
  hps: 3647.22552
>>>>>>> af3dce0c
 }
}
dps_results: {
 key: "TestBlood-AllItems-Throngus'sFinger-56449"
 value: {
<<<<<<< HEAD
  dps: 13233.90424
  tps: 66603.57189
  hps: 5137.24951
=======
  dps: 13913.23962
  tps: 70100.81159
  hps: 3647.22552
>>>>>>> af3dce0c
 }
}
dps_results: {
 key: "TestBlood-AllItems-ThunderingSkyflareDiamond"
 value: {
<<<<<<< HEAD
  dps: 13258.37214
  tps: 66772.83189
  hps: 5378.40731
=======
  dps: 13918.84762
  tps: 70214.37707
  hps: 3800.87456
>>>>>>> af3dce0c
 }
}
dps_results: {
 key: "TestBlood-AllItems-Tia'sGrace-55874"
 value: {
<<<<<<< HEAD
  dps: 13368.73948
  tps: 67321.57483
  hps: 5137.24951
=======
  dps: 14066.50261
  tps: 70907.45444
  hps: 3647.22552
>>>>>>> af3dce0c
 }
}
dps_results: {
 key: "TestBlood-AllItems-Tia'sGrace-56394"
 value: {
<<<<<<< HEAD
  dps: 13381.26417
  tps: 67362.94088
  hps: 5137.24951
=======
  dps: 14076.97611
  tps: 70957.41522
  hps: 3647.22552
>>>>>>> af3dce0c
 }
}
dps_results: {
 key: "TestBlood-AllItems-TinyAbominationinaJar-50351"
 value: {
<<<<<<< HEAD
  dps: 13509.31595
  tps: 68234.93566
  hps: 5260.15676
=======
  dps: 14133.8427
  tps: 71066.61632
  hps: 3667.05005
>>>>>>> af3dce0c
 }
}
dps_results: {
 key: "TestBlood-AllItems-TinyAbominationinaJar-50706"
 value: {
<<<<<<< HEAD
  dps: 13420.76303
  tps: 67474.24085
  hps: 5327.38658
=======
  dps: 14116.7463
  tps: 70747.01036
  hps: 3670.35414
>>>>>>> af3dce0c
 }
}
dps_results: {
 key: "TestBlood-AllItems-TirelessSkyflareDiamond"
 value: {
<<<<<<< HEAD
  dps: 13219.39168
  tps: 66523.65754
  hps: 5357.11796
=======
  dps: 13898.95765
  tps: 70022.04546
  hps: 3804.32096
>>>>>>> af3dce0c
 }
}
dps_results: {
 key: "TestBlood-AllItems-TirelessStarflareDiamond"
 value: {
<<<<<<< HEAD
  dps: 13219.39168
  tps: 66523.65754
  hps: 5357.11796
=======
  dps: 13898.95765
  tps: 70022.04546
  hps: 3804.32096
>>>>>>> af3dce0c
 }
}
dps_results: {
 key: "TestBlood-AllItems-TomeofArcanePhenomena-36972"
 value: {
<<<<<<< HEAD
  dps: 13219.45241
  tps: 66547.20975
  hps: 5135.80148
=======
  dps: 13945.29252
  tps: 70040.9479
  hps: 3614.18463
>>>>>>> af3dce0c
 }
}
dps_results: {
 key: "TestBlood-AllItems-TrenchantEarthshatterDiamond"
 value: {
<<<<<<< HEAD
  dps: 13219.39168
  tps: 66523.65754
  hps: 5357.11796
=======
  dps: 13898.95765
  tps: 70022.04546
  hps: 3804.32096
>>>>>>> af3dce0c
 }
}
dps_results: {
 key: "TestBlood-AllItems-TrenchantEarthsiegeDiamond"
 value: {
<<<<<<< HEAD
  dps: 13219.39168
  tps: 66523.65754
  hps: 5357.11796
=======
  dps: 13898.95765
  tps: 70022.04546
  hps: 3804.32096
>>>>>>> af3dce0c
 }
}
dps_results: {
 key: "TestBlood-AllItems-Tyrande'sFavoriteDoll-64645"
 value: {
<<<<<<< HEAD
  dps: 13236.37628
  tps: 66626.7194
  hps: 5137.24951
=======
  dps: 13915.23227
  tps: 70107.07858
  hps: 3647.22552
>>>>>>> af3dce0c
 }
}
dps_results: {
 key: "TestBlood-AllItems-UndeadSlayer'sBlessedArmor"
 value: {
<<<<<<< HEAD
  dps: 10643.86065
  tps: 53239.60061
  hps: 4272.4197
=======
  dps: 11321.29781
  tps: 56801.05677
  hps: 2897.18919
>>>>>>> af3dce0c
 }
}
dps_results: {
 key: "TestBlood-AllItems-UnheededWarning-59520"
 value: {
<<<<<<< HEAD
  dps: 13584.65634
  tps: 68444.64063
  hps: 5137.24951
=======
  dps: 14274.62707
  tps: 72024.23159
  hps: 3647.22552
>>>>>>> af3dce0c
 }
}
dps_results: {
 key: "TestBlood-AllItems-UnquenchableFlame-67101"
 value: {
<<<<<<< HEAD
  dps: 13233.90424
  tps: 66603.57189
  hps: 5137.24951
=======
  dps: 13913.23962
  tps: 70100.81159
  hps: 3647.22552
>>>>>>> af3dce0c
 }
}
dps_results: {
 key: "TestBlood-AllItems-UnsolvableRiddle-62468"
 value: {
<<<<<<< HEAD
  dps: 13434.23626
  tps: 67555.19168
  hps: 5137.24951
=======
  dps: 14084.39732
  tps: 70868.87706
  hps: 3647.22552
>>>>>>> af3dce0c
 }
}
dps_results: {
 key: "TestBlood-AllItems-UnsolvableRiddle-68709"
 value: {
<<<<<<< HEAD
  dps: 13434.23626
  tps: 67555.19168
  hps: 5137.24951
=======
  dps: 14084.39732
  tps: 70868.87706
  hps: 3647.22552
>>>>>>> af3dce0c
 }
}
dps_results: {
 key: "TestBlood-AllItems-Val'anyr,HammerofAncientKings-46017"
 value: {
<<<<<<< HEAD
  dps: 7718.54605
  tps: 37432.01475
  hps: 5843.44318
=======
  dps: 7552.16991
  tps: 36442.41405
  hps: 3672.64611
>>>>>>> af3dce0c
 }
}
dps_results: {
 key: "TestBlood-AllItems-VialofStolenMemories-59515"
 value: {
<<<<<<< HEAD
  dps: 13233.90424
  tps: 66603.57189
  hps: 5366.14064
=======
  dps: 13913.23962
  tps: 70100.81159
  hps: 3810.76765
>>>>>>> af3dce0c
 }
}
dps_results: {
 key: "TestBlood-AllItems-ViciousGladiator'sBadgeofConquest-61033"
 value: {
<<<<<<< HEAD
  dps: 13434.23626
  tps: 67555.19168
  hps: 5137.24951
=======
  dps: 14084.39732
  tps: 70868.87706
  hps: 3647.22552
>>>>>>> af3dce0c
 }
}
dps_results: {
 key: "TestBlood-AllItems-ViciousGladiator'sBadgeofDominance-61035"
 value: {
<<<<<<< HEAD
  dps: 13233.90424
  tps: 66603.57189
  hps: 5137.24951
=======
  dps: 13913.23962
  tps: 70100.81159
  hps: 3647.22552
>>>>>>> af3dce0c
 }
}
dps_results: {
 key: "TestBlood-AllItems-ViciousGladiator'sBadgeofVictory-61034"
 value: {
<<<<<<< HEAD
  dps: 13809.71607
  tps: 69254.1031
  hps: 5137.24951
=======
  dps: 14486.51251
  tps: 72751.29665
  hps: 3647.22552
>>>>>>> af3dce0c
 }
}
dps_results: {
 key: "TestBlood-AllItems-ViciousGladiator'sEmblemofAccuracy-61027"
 value: {
<<<<<<< HEAD
  dps: 13233.90424
  tps: 66603.57189
  hps: 5215.77042
=======
  dps: 13913.23962
  tps: 70100.81159
  hps: 3703.3514
>>>>>>> af3dce0c
 }
}
dps_results: {
 key: "TestBlood-AllItems-ViciousGladiator'sEmblemofAlacrity-61028"
 value: {
<<<<<<< HEAD
  dps: 13465.22838
  tps: 67920.52985
  hps: 5341.97015
=======
  dps: 14131.59645
  tps: 71056.12973
  hps: 3763.37296
>>>>>>> af3dce0c
 }
}
dps_results: {
 key: "TestBlood-AllItems-ViciousGladiator'sEmblemofCruelty-61026"
 value: {
<<<<<<< HEAD
  dps: 13459.55222
  tps: 67750.17504
  hps: 5215.77042
=======
  dps: 14151.10802
  tps: 71330.38462
  hps: 3703.3514
>>>>>>> af3dce0c
 }
}
dps_results: {
 key: "TestBlood-AllItems-ViciousGladiator'sEmblemofProficiency-61030"
 value: {
<<<<<<< HEAD
  dps: 13184.64903
  tps: 66416.8977
  hps: 5226.87052
=======
  dps: 13913.23962
  tps: 70100.81159
  hps: 3703.3514
>>>>>>> af3dce0c
 }
}
dps_results: {
 key: "TestBlood-AllItems-ViciousGladiator'sEmblemofProwess-61029"
 value: {
<<<<<<< HEAD
  dps: 13233.90424
  tps: 66603.57189
  hps: 5215.77042
=======
  dps: 13913.23962
  tps: 70100.81159
  hps: 3703.3514
>>>>>>> af3dce0c
 }
}
dps_results: {
 key: "TestBlood-AllItems-ViciousGladiator'sEmblemofTenacity-61032"
 value: {
<<<<<<< HEAD
  dps: 13233.90424
  tps: 66603.57189
  hps: 5215.77042
=======
  dps: 13913.23962
  tps: 70100.81159
  hps: 3703.3514
>>>>>>> af3dce0c
 }
}
dps_results: {
 key: "TestBlood-AllItems-ViciousGladiator'sInsigniaofConquest-61047"
 value: {
<<<<<<< HEAD
  dps: 13387.1502
  tps: 67283.64263
  hps: 5137.24951
=======
  dps: 14076.85528
  tps: 70898.43224
  hps: 3647.22552
>>>>>>> af3dce0c
 }
}
dps_results: {
 key: "TestBlood-AllItems-ViciousGladiator'sInsigniaofDominance-61045"
 value: {
<<<<<<< HEAD
  dps: 13233.90424
  tps: 66603.57189
  hps: 5137.24951
=======
  dps: 13913.23962
  tps: 70100.81159
  hps: 3647.22552
>>>>>>> af3dce0c
 }
}
dps_results: {
 key: "TestBlood-AllItems-ViciousGladiator'sInsigniaofVictory-61046"
 value: {
<<<<<<< HEAD
  dps: 13702.45877
  tps: 68921.81357
  hps: 5137.24951
=======
  dps: 14404.73915
  tps: 72525.27079
  hps: 3647.22552
>>>>>>> af3dce0c
 }
}
dps_results: {
 key: "TestBlood-AllItems-WingedTalisman-37844"
 value: {
<<<<<<< HEAD
  dps: 13233.90424
  tps: 66603.57189
  hps: 5137.24951
=======
  dps: 13913.23962
  tps: 70100.81159
  hps: 3647.22552
>>>>>>> af3dce0c
 }
}
dps_results: {
 key: "TestBlood-AllItems-WitchingHourglass-55787"
 value: {
<<<<<<< HEAD
  dps: 13273.22555
  tps: 66886.32089
  hps: 5101.98767
=======
  dps: 14017.17363
  tps: 70621.78869
  hps: 3683.57049
>>>>>>> af3dce0c
 }
}
dps_results: {
 key: "TestBlood-AllItems-WitchingHourglass-56320"
 value: {
<<<<<<< HEAD
  dps: 13291.56669
  tps: 67046.28762
  hps: 5140.54337
=======
  dps: 14022.3005
  tps: 70757.11425
  hps: 3686.87458
>>>>>>> af3dce0c
 }
}
dps_results: {
 key: "TestBlood-AllItems-World-QuellerFocus-63842"
 value: {
<<<<<<< HEAD
  dps: 13233.90424
  tps: 66603.57189
  hps: 5137.24951
=======
  dps: 13913.23962
  tps: 70100.81159
  hps: 3647.22552
>>>>>>> af3dce0c
 }
}
dps_results: {
 key: "TestBlood-AllItems-Za'brox'sLuckyTooth-63742"
 value: {
<<<<<<< HEAD
  dps: 13233.90424
  tps: 66603.57189
  hps: 5293.48432
=======
  dps: 13913.23962
  tps: 70100.81159
  hps: 3758.8549
>>>>>>> af3dce0c
 }
}
dps_results: {
 key: "TestBlood-AllItems-Za'brox'sLuckyTooth-63745"
 value: {
<<<<<<< HEAD
  dps: 13233.90424
  tps: 66603.57189
  hps: 5293.48432
=======
  dps: 13913.23962
  tps: 70100.81159
  hps: 3758.8549
>>>>>>> af3dce0c
 }
}
dps_results: {
 key: "TestBlood-Average-Default"
 value: {
<<<<<<< HEAD
  dps: 13224.44353
  tps: 66876.14023
  hps: 5190.13748
=======
  dps: 13863.59675
  tps: 69835.20407
  hps: 3796.06332
>>>>>>> af3dce0c
 }
}
dps_results: {
 key: "TestBlood-Settings-Goblin-p1-Basic-p1-FullBuffs-LongMultiTarget"
 value: {
<<<<<<< HEAD
  dps: 17610.15555
  tps: 88178.16205
  hps: 5975.84314
=======
  dps: 17930.06856
  tps: 89337.639
  hps: 3849.16069
>>>>>>> af3dce0c
 }
}
dps_results: {
 key: "TestBlood-Settings-Goblin-p1-Basic-p1-FullBuffs-LongSingleTarget"
 value: {
<<<<<<< HEAD
  dps: 13146.68977
  tps: 66178.95806
  hps: 5368.07419
=======
  dps: 13869.58418
  tps: 69696.46642
  hps: 3814.44768
>>>>>>> af3dce0c
 }
}
dps_results: {
 key: "TestBlood-Settings-Goblin-p1-Basic-p1-FullBuffs-ShortSingleTarget"
 value: {
<<<<<<< HEAD
  dps: 17653.30887
  tps: 82237.55467
  hps: 6802.76388
=======
  dps: 17527.93764
  tps: 80850.17364
  hps: 4666.33592
>>>>>>> af3dce0c
 }
}
dps_results: {
 key: "TestBlood-Settings-Goblin-p1-Basic-p1-NoBuffs-LongMultiTarget"
 value: {
<<<<<<< HEAD
  dps: 13559.53969
  tps: 67976.18778
  hps: 5209.49945
=======
  dps: 13738.6589
  tps: 68678.20813
  hps: 3323.49623
>>>>>>> af3dce0c
 }
}
dps_results: {
 key: "TestBlood-Settings-Goblin-p1-Basic-p1-NoBuffs-LongSingleTarget"
 value: {
<<<<<<< HEAD
  dps: 10213.43682
  tps: 51990.64396
  hps: 4704.33385
=======
  dps: 10454.4003
  tps: 52800.80746
  hps: 3329.78565
>>>>>>> af3dce0c
 }
}
dps_results: {
 key: "TestBlood-Settings-Goblin-p1-Basic-p1-NoBuffs-ShortSingleTarget"
 value: {
<<<<<<< HEAD
  dps: 12101.94311
  tps: 58197.65199
  hps: 5305.2085
=======
  dps: 11247.6907
  tps: 52273.13959
  hps: 3614.09553
>>>>>>> af3dce0c
 }
}
dps_results: {
 key: "TestBlood-Settings-Worgen-p1-Basic-p1-FullBuffs-LongMultiTarget"
 value: {
<<<<<<< HEAD
  dps: 17555.13745
  tps: 87998.0046
  hps: 5910.86471
=======
  dps: 17922.99829
  tps: 89346.10092
  hps: 3835.27549
>>>>>>> af3dce0c
 }
}
dps_results: {
 key: "TestBlood-Settings-Worgen-p1-Basic-p1-FullBuffs-LongSingleTarget"
 value: {
<<<<<<< HEAD
  dps: 13233.90424
  tps: 66603.57189
  hps: 5395.58306
=======
  dps: 13913.23962
  tps: 70100.81159
  hps: 3831.80419
>>>>>>> af3dce0c
 }
}
dps_results: {
 key: "TestBlood-Settings-Worgen-p1-Basic-p1-FullBuffs-ShortSingleTarget"
 value: {
<<<<<<< HEAD
  dps: 17554.73202
  tps: 81935.98742
  hps: 6929.11083
=======
  dps: 17755.72761
  tps: 82111.97597
  hps: 4857.25752
>>>>>>> af3dce0c
 }
}
dps_results: {
 key: "TestBlood-Settings-Worgen-p1-Basic-p1-NoBuffs-LongMultiTarget"
 value: {
  dps: 13895.20483
  tps: 69465.65391
  hps: 3276.32554
 }
}
dps_results: {
 key: "TestBlood-Settings-Worgen-p1-Basic-p1-NoBuffs-LongSingleTarget"
 value: {
  dps: 10484.13823
  tps: 52812.29528
  hps: 3345.50921
 }
}
dps_results: {
 key: "TestBlood-Settings-Worgen-p1-Basic-p1-NoBuffs-ShortSingleTarget"
 value: {
  dps: 11421.4256
  tps: 53069.38707
  hps: 3661.26622
 }
}
dps_results: {
 key: "TestBlood-SwitchInFrontOfTarget-Default"
 value: {
<<<<<<< HEAD
  dps: 12428.5539
  tps: 62955.89041
  hps: 5150.32625
=======
  dps: 13080.26976
  tps: 65992.20194
  hps: 3835.27549
>>>>>>> af3dce0c
 }
}<|MERGE_RESOLUTION|>--- conflicted
+++ resolved
@@ -40,3832 +40,2200 @@
 dps_results: {
  key: "TestBlood-AllItems-AgileShadowspiritDiamond"
  value: {
-<<<<<<< HEAD
-  dps: 13358.60154
-  tps: 67267.98465
-  hps: 5357.11796
-=======
-  dps: 14059.01674
-  tps: 70897.5567
-  hps: 3804.32096
->>>>>>> af3dce0c
+  dps: 14025.06221
+  tps: 70646.1093
+  hps: 3776.74973
  }
 }
 dps_results: {
  key: "TestBlood-AllItems-Althor'sAbacus-50359"
  value: {
-<<<<<<< HEAD
-  dps: 13233.90424
-  tps: 66603.57189
-  hps: 5245.18239
-=======
-  dps: 13913.23962
-  tps: 70100.81159
-  hps: 3755.16243
->>>>>>> af3dce0c
+  dps: 13873.87087
+  tps: 69830.58157
+  hps: 3727.69014
  }
 }
 dps_results: {
  key: "TestBlood-AllItems-Althor'sAbacus-50366"
  value: {
-<<<<<<< HEAD
-  dps: 13233.90424
-  tps: 66603.57189
-  hps: 5259.37559
-=======
-  dps: 13913.23962
-  tps: 70100.81159
-  hps: 3769.35616
->>>>>>> af3dce0c
+  dps: 13873.87087
+  tps: 69830.58157
+  hps: 3741.74718
  }
 }
 dps_results: {
  key: "TestBlood-AllItems-Anhuur'sHymnal-55889"
  value: {
-<<<<<<< HEAD
-  dps: 13233.90424
-  tps: 66603.57189
-  hps: 5137.24951
-=======
-  dps: 13913.23962
-  tps: 70100.81159
-  hps: 3647.22552
->>>>>>> af3dce0c
+  dps: 13873.87087
+  tps: 69830.58157
+  hps: 3620.79281
  }
 }
 dps_results: {
  key: "TestBlood-AllItems-Anhuur'sHymnal-56407"
  value: {
-<<<<<<< HEAD
-  dps: 13233.90424
-  tps: 66603.57189
-  hps: 5137.24951
-=======
-  dps: 13913.23962
-  tps: 70100.81159
-  hps: 3647.22552
->>>>>>> af3dce0c
+  dps: 13873.87087
+  tps: 69830.58157
+  hps: 3620.79281
  }
 }
 dps_results: {
  key: "TestBlood-AllItems-AustereEarthsiegeDiamond"
  value: {
-<<<<<<< HEAD
-  dps: 13233.90424
-  tps: 66603.57189
-  hps: 5372.31405
-=======
-  dps: 13913.23962
-  tps: 70100.81159
-  hps: 3815.17853
->>>>>>> af3dce0c
+  dps: 13873.87087
+  tps: 69830.58157
+  hps: 3787.52861
  }
 }
 dps_results: {
  key: "TestBlood-AllItems-AustereShadowspiritDiamond"
  value: {
-<<<<<<< HEAD
-  dps: 13233.90424
-  tps: 66603.57189
-  hps: 5395.58306
-=======
-  dps: 13913.23962
-  tps: 70100.81159
-  hps: 3831.80419
->>>>>>> af3dce0c
+  dps: 13873.87087
+  tps: 69830.58157
+  hps: 3804.03377
  }
 }
 dps_results: {
  key: "TestBlood-AllItems-Bandit'sInsignia-40371"
  value: {
-<<<<<<< HEAD
-  dps: 13392.19495
-  tps: 67478.8409
-  hps: 5137.24951
-=======
-  dps: 14072.53568
-  tps: 70971.35682
-  hps: 3647.22552
->>>>>>> af3dce0c
+  dps: 14028.98147
+  tps: 70681.64681
+  hps: 3620.79281
  }
 }
 dps_results: {
  key: "TestBlood-AllItems-BaubleofTrueBlood-50354"
  value: {
-<<<<<<< HEAD
-  dps: 13233.90424
-  tps: 66603.57189
-  hps: 5218.96229
-=======
-  dps: 13913.23962
-  tps: 70100.81159
-  hps: 3728.93829
->>>>>>> af3dce0c
+  dps: 13873.87087
+  tps: 69830.58157
+  hps: 3702.50559
  }
 }
 dps_results: {
  key: "TestBlood-AllItems-BaubleofTrueBlood-50726"
  value: {
-<<<<<<< HEAD
-  dps: 13233.90424
-  tps: 66603.57189
-  hps: 5218.96229
-=======
-  dps: 13913.23962
-  tps: 70100.81159
-  hps: 3728.93829
->>>>>>> af3dce0c
+  dps: 13873.87087
+  tps: 69830.58157
+  hps: 3702.50559
  }
 }
 dps_results: {
  key: "TestBlood-AllItems-BeamingEarthsiegeDiamond"
  value: {
-<<<<<<< HEAD
-  dps: 13233.65934
-  tps: 66605.3114
-  hps: 5357.11796
-=======
-  dps: 13916.13745
-  tps: 70120.97527
-  hps: 3804.32096
->>>>>>> af3dce0c
+  dps: 13882.60904
+  tps: 69871.18721
+  hps: 3776.74973
  }
 }
 dps_results: {
  key: "TestBlood-AllItems-BedrockTalisman-58182"
  value: {
-<<<<<<< HEAD
-  dps: 13233.90424
-  tps: 66603.57189
-  hps: 5137.24951
-=======
-  dps: 13913.23962
-  tps: 70100.81159
-  hps: 3647.22552
->>>>>>> af3dce0c
+  dps: 13873.87087
+  tps: 69830.58157
+  hps: 3620.79281
  }
 }
 dps_results: {
  key: "TestBlood-AllItems-BellofEnragingResonance-59326"
  value: {
-<<<<<<< HEAD
-  dps: 13440.29062
-  tps: 67630.52539
-  hps: 5137.24951
-=======
-  dps: 14141.46681
-  tps: 71275.55912
-  hps: 3647.22552
->>>>>>> af3dce0c
+  dps: 14098.99626
+  tps: 70946.13883
+  hps: 3620.79281
  }
 }
 dps_results: {
  key: "TestBlood-AllItems-BellofEnragingResonance-65053"
  value: {
-<<<<<<< HEAD
-  dps: 13472.34967
-  tps: 67827.14417
-  hps: 5137.24951
-=======
-  dps: 14169.08352
-  tps: 71424.72348
-  hps: 3647.22552
->>>>>>> af3dce0c
+  dps: 14131.33531
+  tps: 71113.16314
+  hps: 3620.79281
  }
 }
 dps_results: {
  key: "TestBlood-AllItems-BindingPromise-67037"
  value: {
-<<<<<<< HEAD
-  dps: 13233.90424
-  tps: 66603.57189
-  hps: 5137.24951
-=======
-  dps: 13913.23962
-  tps: 70100.81159
-  hps: 3647.22552
->>>>>>> af3dce0c
+  dps: 13873.87087
+  tps: 69830.58157
+  hps: 3620.79281
  }
 }
 dps_results: {
  key: "TestBlood-AllItems-BlessedBattlegearofUndeadSlaying"
  value: {
-<<<<<<< HEAD
-  dps: 11093.32916
-  tps: 55727.25765
-  hps: 4282.98498
-=======
-  dps: 11490.5354
-  tps: 57739.26397
-  hps: 3001.86143
->>>>>>> af3dce0c
+  dps: 11484.52689
+  tps: 57765.45746
+  hps: 3010.10187
  }
 }
 dps_results: {
  key: "TestBlood-AllItems-BlessedGarboftheUndeadSlayer"
  value: {
-<<<<<<< HEAD
-  dps: 10709.51137
-  tps: 53626.96028
-  hps: 4256.8935
-=======
-  dps: 11437.41683
-  tps: 57315.25558
-  hps: 2902.98261
->>>>>>> af3dce0c
+  dps: 11384.26117
+  tps: 57082.63672
+  hps: 2913.57886
  }
 }
 dps_results: {
  key: "TestBlood-AllItems-BlessedRegaliaofUndeadCleansing"
  value: {
-<<<<<<< HEAD
-  dps: 10610.21563
-  tps: 53061.67089
-  hps: 4245.894
-=======
-  dps: 11217.53406
-  tps: 56226.91746
-  hps: 2891.97264
->>>>>>> af3dce0c
+  dps: 11191.66784
+  tps: 56035.8667
+  hps: 2915.83266
  }
 }
 dps_results: {
  key: "TestBlood-AllItems-Blood-SoakedAleMug-63843"
  value: {
-<<<<<<< HEAD
-  dps: 13414.99047
-  tps: 67360.42293
-  hps: 5137.24951
-=======
-  dps: 14066.93259
-  tps: 70676.49363
-  hps: 3647.22552
->>>>>>> af3dce0c
+  dps: 14030.75894
+  tps: 70391.67401
+  hps: 3620.79281
  }
 }
 dps_results: {
  key: "TestBlood-AllItems-BloodofIsiset-55995"
  value: {
-<<<<<<< HEAD
-  dps: 13233.90424
-  tps: 66603.57189
-  hps: 5137.24951
-=======
-  dps: 13913.23962
-  tps: 70100.81159
-  hps: 3647.22552
->>>>>>> af3dce0c
+  dps: 13873.87087
+  tps: 69830.58157
+  hps: 3620.79281
  }
 }
 dps_results: {
  key: "TestBlood-AllItems-BloodofIsiset-56414"
  value: {
-<<<<<<< HEAD
-  dps: 13233.90424
-  tps: 66603.57189
-  hps: 5137.24951
-=======
-  dps: 13913.23962
-  tps: 70100.81159
-  hps: 3647.22552
->>>>>>> af3dce0c
+  dps: 13873.87087
+  tps: 69830.58157
+  hps: 3620.79281
  }
 }
 dps_results: {
  key: "TestBlood-AllItems-BloodthirstyGladiator'sBadgeofConquest-64687"
  value: {
-<<<<<<< HEAD
-  dps: 13509.08771
-  tps: 67847.59079
-  hps: 5137.24951
-=======
-  dps: 14151.4383
-  tps: 71118.89778
-  hps: 3647.22552
->>>>>>> af3dce0c
+  dps: 14117.00665
+  tps: 70809.18653
+  hps: 3620.79281
  }
 }
 dps_results: {
  key: "TestBlood-AllItems-BloodthirstyGladiator'sBadgeofDominance-64688"
  value: {
-<<<<<<< HEAD
-  dps: 13233.90424
-  tps: 66603.57189
-  hps: 5137.24951
-=======
-  dps: 13913.23962
-  tps: 70100.81159
-  hps: 3647.22552
->>>>>>> af3dce0c
+  dps: 13873.87087
+  tps: 69830.58157
+  hps: 3620.79281
  }
 }
 dps_results: {
  key: "TestBlood-AllItems-BloodthirstyGladiator'sBadgeofVictory-64689"
  value: {
-<<<<<<< HEAD
-  dps: 13779.22136
-  tps: 69113.73229
-  hps: 5137.24951
-=======
-  dps: 14456.15227
-  tps: 72610.92828
-  hps: 3647.22552
->>>>>>> af3dce0c
+  dps: 14412.89401
+  tps: 72321.8922
+  hps: 3620.79281
  }
 }
 dps_results: {
  key: "TestBlood-AllItems-BloodthirstyGladiator'sEmblemofCruelty-64740"
  value: {
-<<<<<<< HEAD
-  dps: 13437.59844
-  tps: 67620.65038
-  hps: 5211.49918
-=======
-  dps: 14127.45168
-  tps: 71212.42602
-  hps: 3700.29837
->>>>>>> af3dce0c
+  dps: 14090.40865
+  tps: 70909.7852
+  hps: 3673.08843
  }
 }
 dps_results: {
  key: "TestBlood-AllItems-BloodthirstyGladiator'sEmblemofMeditation-64741"
  value: {
-<<<<<<< HEAD
-  dps: 13233.90424
-  tps: 66603.57189
-  hps: 5211.49918
-=======
-  dps: 13913.23962
-  tps: 70100.81159
-  hps: 3700.29837
->>>>>>> af3dce0c
+  dps: 13873.87087
+  tps: 69830.58157
+  hps: 3673.08843
  }
 }
 dps_results: {
  key: "TestBlood-AllItems-BloodthirstyGladiator'sEmblemofTenacity-64742"
  value: {
-<<<<<<< HEAD
-  dps: 13233.90424
-  tps: 66603.57189
-  hps: 5211.49918
-=======
-  dps: 13913.23962
-  tps: 70100.81159
-  hps: 3700.29837
->>>>>>> af3dce0c
+  dps: 13873.87087
+  tps: 69830.58157
+  hps: 3673.08843
  }
 }
 dps_results: {
  key: "TestBlood-AllItems-BloodthirstyGladiator'sInsigniaofConquest-64761"
  value: {
-<<<<<<< HEAD
-  dps: 13377.53737
-  tps: 67300.86489
-  hps: 5137.24951
-=======
-  dps: 14097.01104
-  tps: 70999.1067
-  hps: 3647.22552
->>>>>>> af3dce0c
+  dps: 14032.84419
+  tps: 70563.44307
+  hps: 3620.79281
  }
 }
 dps_results: {
  key: "TestBlood-AllItems-BloodthirstyGladiator'sInsigniaofDominance-64762"
  value: {
-<<<<<<< HEAD
-  dps: 13233.90424
-  tps: 66603.57189
-  hps: 5137.24951
-=======
-  dps: 13913.23962
-  tps: 70100.81159
-  hps: 3647.22552
->>>>>>> af3dce0c
+  dps: 13873.87087
+  tps: 69830.58157
+  hps: 3620.79281
  }
 }
 dps_results: {
  key: "TestBlood-AllItems-BloodthirstyGladiator'sInsigniaofVictory-64763"
  value: {
-<<<<<<< HEAD
-  dps: 13701.27491
-  tps: 68872.79765
-  hps: 5137.24951
-=======
-  dps: 14402.09507
-  tps: 72472.14579
-  hps: 3647.22552
->>>>>>> af3dce0c
+  dps: 14356.89798
+  tps: 72162.74096
+  hps: 3620.79281
  }
 }
 dps_results: {
  key: "TestBlood-AllItems-BottledLightning-66879"
  value: {
-<<<<<<< HEAD
-  dps: 13317.31803
-  tps: 66953.68782
-  hps: 5137.24951
-=======
-  dps: 14012.887
-  tps: 70593.9514
-  hps: 3647.22552
->>>>>>> af3dce0c
+  dps: 13973.74798
+  tps: 70323.75653
+  hps: 3620.79281
  }
 }
 dps_results: {
  key: "TestBlood-AllItems-BracingEarthsiegeDiamond"
  value: {
-<<<<<<< HEAD
-  dps: 13219.39168
-  tps: 65193.18439
-  hps: 5357.11796
-=======
-  dps: 13898.95765
-  tps: 68621.60455
-  hps: 3804.32096
->>>>>>> af3dce0c
+  dps: 13859.62806
+  tps: 68357.09067
+  hps: 3776.74973
  }
 }
 dps_results: {
  key: "TestBlood-AllItems-BracingShadowspiritDiamond"
  value: {
-<<<<<<< HEAD
-  dps: 13219.39168
-  tps: 65193.18439
-  hps: 5357.11796
-=======
-  dps: 13898.95765
-  tps: 68621.60455
-  hps: 3804.32096
->>>>>>> af3dce0c
+  dps: 13859.62806
+  tps: 68357.09067
+  hps: 3776.74973
  }
 }
 dps_results: {
  key: "TestBlood-AllItems-Bryntroll,theBoneArbiter-50415"
  value: {
-<<<<<<< HEAD
-  dps: 13984.69215
-  tps: 70347.56502
-  hps: 5992.5707
-=======
-  dps: 14547.92822
-  tps: 72999.11612
-  hps: 3837.14028
->>>>>>> af3dce0c
+  dps: 14639.73735
+  tps: 73469.29509
+  hps: 3893.47291
  }
 }
 dps_results: {
  key: "TestBlood-AllItems-Bryntroll,theBoneArbiter-50709"
  value: {
-<<<<<<< HEAD
-  dps: 14037.72172
-  tps: 70628.06402
-  hps: 5998.81131
-=======
-  dps: 14606.45773
-  tps: 73299.41553
-  hps: 3841.16022
->>>>>>> af3dce0c
+  dps: 14696.3355
+  tps: 73761.60251
+  hps: 3897.55187
  }
 }
 dps_results: {
  key: "TestBlood-AllItems-BurningShadowspiritDiamond"
  value: {
-<<<<<<< HEAD
-  dps: 13329.76135
-  tps: 67113.10113
-  hps: 5357.11796
-=======
-  dps: 14021.57157
-  tps: 70691.52077
-  hps: 3804.32096
->>>>>>> af3dce0c
+  dps: 13984.2043
+  tps: 70431.01804
+  hps: 3776.74973
  }
 }
 dps_results: {
  key: "TestBlood-AllItems-ChaoticShadowspiritDiamond"
  value: {
-<<<<<<< HEAD
-  dps: 13368.05914
-  tps: 67321.93226
-  hps: 5357.11796
-=======
-  dps: 14069.03026
-  tps: 70952.30236
-  hps: 3804.32096
->>>>>>> af3dce0c
+  dps: 14035.6183
+  tps: 70695.88253
+  hps: 3776.74973
  }
 }
 dps_results: {
  key: "TestBlood-AllItems-ChaoticSkyflareDiamond"
  value: {
-<<<<<<< HEAD
-  dps: 13344.86879
-  tps: 67199.65423
-  hps: 5357.11796
-=======
-  dps: 14039.76218
-  tps: 70796.38637
-  hps: 3804.32096
->>>>>>> af3dce0c
+  dps: 14008.51003
+  tps: 70557.21515
+  hps: 3776.74973
  }
 }
 dps_results: {
  key: "TestBlood-AllItems-CoreofRipeness-58184"
  value: {
-<<<<<<< HEAD
-  dps: 13233.90424
-  tps: 66603.57189
-  hps: 5137.24951
-=======
-  dps: 13913.23962
-  tps: 70100.81159
-  hps: 3647.22552
->>>>>>> af3dce0c
+  dps: 13873.87087
+  tps: 69830.58157
+  hps: 3620.79281
  }
 }
 dps_results: {
  key: "TestBlood-AllItems-CorpseTongueCoin-50349"
  value: {
-<<<<<<< HEAD
-  dps: 13233.90424
-  tps: 66603.57189
-  hps: 5137.24951
-=======
-  dps: 13913.23962
-  tps: 70100.81159
-  hps: 3647.22552
->>>>>>> af3dce0c
+  dps: 13873.87087
+  tps: 69830.58157
+  hps: 3620.79281
  }
 }
 dps_results: {
  key: "TestBlood-AllItems-CorpseTongueCoin-50352"
  value: {
-<<<<<<< HEAD
-  dps: 13233.90424
-  tps: 66603.57189
-  hps: 5137.24951
-=======
-  dps: 13913.23962
-  tps: 70100.81159
-  hps: 3647.22552
->>>>>>> af3dce0c
+  dps: 13873.87087
+  tps: 69830.58157
+  hps: 3620.79281
  }
 }
 dps_results: {
  key: "TestBlood-AllItems-CorrodedSkeletonKey-50356"
  value: {
-<<<<<<< HEAD
-  dps: 13233.90424
-  tps: 66603.57189
-  hps: 5309.52166
-=======
-  dps: 13913.23962
-  tps: 70100.81159
-  hps: 3788.58569
->>>>>>> af3dce0c
+  dps: 13873.87087
+  tps: 69830.58157
+  hps: 3761.59233
  }
 }
 dps_results: {
  key: "TestBlood-AllItems-CrushingWeight-59506"
  value: {
-<<<<<<< HEAD
-  dps: 13980.23143
-  tps: 70349.96406
-  hps: 5213.8199
-=======
-  dps: 14718.62586
-  tps: 73973.34588
-  hps: 3729.82773
->>>>>>> af3dce0c
+  dps: 14741.55559
+  tps: 74364.40473
+  hps: 3726.52364
  }
 }
 dps_results: {
  key: "TestBlood-AllItems-CrushingWeight-65118"
  value: {
-<<<<<<< HEAD
-  dps: 14071.27399
-  tps: 70857.46326
-  hps: 5278.98111
-=======
-  dps: 14851.27803
-  tps: 74848.77908
+  dps: 14849.30355
+  tps: 74695.10556
+  hps: 3733.13182
+ }
+}
+dps_results: {
+ key: "TestBlood-AllItems-DarkmoonCard:Berserker!-42989"
+ value: {
+  dps: 13960.08521
+  tps: 70276.21905
+  hps: 3620.79281
+ }
+}
+dps_results: {
+ key: "TestBlood-AllItems-DarkmoonCard:Death-42990"
+ value: {
+  dps: 13998.30196
+  tps: 70472.89317
+  hps: 3620.79281
+ }
+}
+dps_results: {
+ key: "TestBlood-AllItems-DarkmoonCard:Earthquake-62048"
+ value: {
+  dps: 13873.87087
+  tps: 69830.58157
+  hps: 3673.72014
+ }
+}
+dps_results: {
+ key: "TestBlood-AllItems-DarkmoonCard:Greatness-44255"
+ value: {
+  dps: 14050.1281
+  tps: 70607.90923
+  hps: 3620.79281
+ }
+}
+dps_results: {
+ key: "TestBlood-AllItems-DarkmoonCard:Hurricane-62049"
+ value: {
+  dps: 14719.37366
+  tps: 74214.54918
+  hps: 3620.79281
+ }
+}
+dps_results: {
+ key: "TestBlood-AllItems-DarkmoonCard:Hurricane-62051"
+ value: {
+  dps: 14403.72965
+  tps: 72543.79462
+  hps: 3620.79281
+ }
+}
+dps_results: {
+ key: "TestBlood-AllItems-DarkmoonCard:Tsunami-62050"
+ value: {
+  dps: 13873.87087
+  tps: 69830.58157
+  hps: 3620.79281
+ }
+}
+dps_results: {
+ key: "TestBlood-AllItems-DarkmoonCard:Volcano-62047"
+ value: {
+  dps: 13905.02605
+  tps: 70002.25784
+  hps: 3620.79281
+ }
+}
+dps_results: {
+ key: "TestBlood-AllItems-Death'sChoice-47464"
+ value: {
+  dps: 14332.87543
+  tps: 72111.58614
+  hps: 3620.79281
+ }
+}
+dps_results: {
+ key: "TestBlood-AllItems-DeathKnight'sAnguish-38212"
+ value: {
+  dps: 13924.79591
+  tps: 70092.10924
+  hps: 3620.79281
+ }
+}
+dps_results: {
+ key: "TestBlood-AllItems-Deathbringer'sWill-50362"
+ value: {
+  dps: 14231.77182
+  tps: 71695.96382
+  hps: 3634.00916
+ }
+}
+dps_results: {
+ key: "TestBlood-AllItems-Deathbringer'sWill-50363"
+ value: {
+  dps: 14184.0454
+  tps: 71376.23844
+  hps: 3640.61734
+ }
+}
+dps_results: {
+ key: "TestBlood-AllItems-Defender'sCode-40257"
+ value: {
+  dps: 13873.87087
+  tps: 69830.58157
+  hps: 3620.79281
+ }
+}
+dps_results: {
+ key: "TestBlood-AllItems-DestructiveShadowspiritDiamond"
+ value: {
+  dps: 13908.19872
+  tps: 70002.00549
+  hps: 3776.74973
+ }
+}
+dps_results: {
+ key: "TestBlood-AllItems-DestructiveSkyflareDiamond"
+ value: {
+  dps: 13889.01749
+  tps: 69909.43955
+  hps: 3776.74973
+ }
+}
+dps_results: {
+ key: "TestBlood-AllItems-DislodgedForeignObject-50348"
+ value: {
+  dps: 14061.68501
+  tps: 70752.45809
+  hps: 3686.87458
+ }
+}
+dps_results: {
+ key: "TestBlood-AllItems-DislodgedForeignObject-50353"
+ value: {
+  dps: 14102.71765
+  tps: 71090.51016
+  hps: 3670.35414
+ }
+}
+dps_results: {
+ key: "TestBlood-AllItems-EffulgentShadowspiritDiamond"
+ value: {
+  dps: 13859.62806
+  tps: 69752.13333
+  hps: 3804.03377
+ }
+}
+dps_results: {
+ key: "TestBlood-AllItems-ElectrosparkHeartstarter-67118"
+ value: {
+  dps: 13873.87087
+  tps: 69830.58157
+  hps: 3620.79281
+ }
+}
+dps_results: {
+ key: "TestBlood-AllItems-EmberShadowspiritDiamond"
+ value: {
+  dps: 13859.62806
+  tps: 69752.13333
+  hps: 3776.74973
+ }
+}
+dps_results: {
+ key: "TestBlood-AllItems-EmberSkyflareDiamond"
+ value: {
+  dps: 13859.62806
+  tps: 69752.13333
+  hps: 3776.74973
+ }
+}
+dps_results: {
+ key: "TestBlood-AllItems-EnigmaticShadowspiritDiamond"
+ value: {
+  dps: 13908.19872
+  tps: 70002.00549
+  hps: 3776.74973
+ }
+}
+dps_results: {
+ key: "TestBlood-AllItems-EnigmaticSkyflareDiamond"
+ value: {
+  dps: 13882.60904
+  tps: 69871.18721
+  hps: 3776.74973
+ }
+}
+dps_results: {
+ key: "TestBlood-AllItems-EnigmaticStarflareDiamond"
+ value: {
+  dps: 13877.73816
+  tps: 69846.83279
+  hps: 3776.74973
+ }
+}
+dps_results: {
+ key: "TestBlood-AllItems-EphemeralSnowflake-50260"
+ value: {
+  dps: 13940.05655
+  tps: 70369.98587
+  hps: 3663.74596
+ }
+}
+dps_results: {
+ key: "TestBlood-AllItems-EssenceofGossamer-37220"
+ value: {
+  dps: 13873.87087
+  tps: 69830.58157
+  hps: 3658.18205
+ }
+}
+dps_results: {
+ key: "TestBlood-AllItems-EssenceoftheCyclone-59473"
+ value: {
+  dps: 14238.54336
+  tps: 71511.4738
+  hps: 3620.79281
+ }
+}
+dps_results: {
+ key: "TestBlood-AllItems-EssenceoftheCyclone-65140"
+ value: {
+  dps: 14293.00071
+  tps: 71769.86235
+  hps: 3620.79281
+ }
+}
+dps_results: {
+ key: "TestBlood-AllItems-EternalEarthsiegeDiamond"
+ value: {
+  dps: 13859.62806
+  tps: 69752.13333
+  hps: 3776.74973
+ }
+}
+dps_results: {
+ key: "TestBlood-AllItems-EternalShadowspiritDiamond"
+ value: {
+  dps: 13859.62806
+  tps: 69752.13333
+  hps: 3804.03377
+ }
+}
+dps_results: {
+ key: "TestBlood-AllItems-ExtractofNecromanticPower-40373"
+ value: {
+  dps: 13996.45553
+  tps: 70456.2623
+  hps: 3620.79281
+ }
+}
+dps_results: {
+ key: "TestBlood-AllItems-EyeoftheBroodmother-45308"
+ value: {
+  dps: 13948.45059
+  tps: 70201.89865
+  hps: 3620.79281
+ }
+}
+dps_results: {
+ key: "TestBlood-AllItems-FallofMortality-59500"
+ value: {
+  dps: 13873.87087
+  tps: 69830.58157
+  hps: 3620.79281
+ }
+}
+dps_results: {
+ key: "TestBlood-AllItems-FallofMortality-65124"
+ value: {
+  dps: 13873.87087
+  tps: 69830.58157
+  hps: 3620.79281
+ }
+}
+dps_results: {
+ key: "TestBlood-AllItems-Figurine-DemonPanther-52199"
+ value: {
+  dps: 14099.93876
+  tps: 70733.47796
+  hps: 3620.79281
+ }
+}
+dps_results: {
+ key: "TestBlood-AllItems-Figurine-DreamOwl-52354"
+ value: {
+  dps: 13873.87087
+  tps: 69830.58157
+  hps: 3620.79281
+ }
+}
+dps_results: {
+ key: "TestBlood-AllItems-Figurine-EarthenGuardian-52352"
+ value: {
+  dps: 13873.87087
+  tps: 69830.58157
+  hps: 3764.62349
+ }
+}
+dps_results: {
+ key: "TestBlood-AllItems-Figurine-JeweledSerpent-52353"
+ value: {
+  dps: 13873.87087
+  tps: 69830.58157
+  hps: 3620.79281
+ }
+}
+dps_results: {
+ key: "TestBlood-AllItems-Figurine-KingofBoars-52351"
+ value: {
+  dps: 14379.20506
+  tps: 72166.18528
+  hps: 3620.79281
+ }
+}
+dps_results: {
+ key: "TestBlood-AllItems-Figurine-SapphireOwl-42413"
+ value: {
+  dps: 13873.87087
+  tps: 69830.58157
+  hps: 3620.79281
+ }
+}
+dps_results: {
+ key: "TestBlood-AllItems-FleetShadowspiritDiamond"
+ value: {
+  dps: 13859.62806
+  tps: 69752.13333
+  hps: 3776.74973
+ }
+}
+dps_results: {
+ key: "TestBlood-AllItems-FluidDeath-58181"
+ value: {
+  dps: 14055.1722
+  tps: 70746.65905
+  hps: 3620.79281
+ }
+}
+dps_results: {
+ key: "TestBlood-AllItems-ForethoughtTalisman-40258"
+ value: {
+  dps: 13873.87087
+  tps: 69830.58157
+  hps: 3620.79281
+ }
+}
+dps_results: {
+ key: "TestBlood-AllItems-ForgeEmber-37660"
+ value: {
+  dps: 13936.37939
+  tps: 70139.61701
+  hps: 3620.79281
+ }
+}
+dps_results: {
+ key: "TestBlood-AllItems-ForlornShadowspiritDiamond"
+ value: {
+  dps: 13859.62806
+  tps: 69752.13333
+  hps: 3776.74973
+ }
+}
+dps_results: {
+ key: "TestBlood-AllItems-ForlornSkyflareDiamond"
+ value: {
+  dps: 13859.62806
+  tps: 69752.13333
+  hps: 3776.74973
+ }
+}
+dps_results: {
+ key: "TestBlood-AllItems-ForlornStarflareDiamond"
+ value: {
+  dps: 13859.62806
+  tps: 69752.13333
+  hps: 3776.74973
+ }
+}
+dps_results: {
+ key: "TestBlood-AllItems-FuryofAngerforge-59461"
+ value: {
+  dps: 14680.37854
+  tps: 74089.34689
+  hps: 3620.79281
+ }
+}
+dps_results: {
+ key: "TestBlood-AllItems-FuryoftheFiveFlights-40431"
+ value: {
+  dps: 14052.91419
+  tps: 70822.10905
+  hps: 3620.79281
+ }
+}
+dps_results: {
+ key: "TestBlood-AllItems-FuturesightRune-38763"
+ value: {
+  dps: 13873.87087
+  tps: 69830.58157
+  hps: 3620.79281
+ }
+}
+dps_results: {
+ key: "TestBlood-AllItems-GaleofShadows-56138"
+ value: {
+  dps: 14142.54915
+  tps: 71150.18705
+  hps: 3710.0032
+ }
+}
+dps_results: {
+ key: "TestBlood-AllItems-GaleofShadows-56462"
+ value: {
+  dps: 14069.27461
+  tps: 70595.09937
+  hps: 3710.0032
+ }
+}
+dps_results: {
+ key: "TestBlood-AllItems-GearDetector-61462"
+ value: {
+  dps: 14214.66307
+  tps: 71520.88211
+  hps: 3690.17867
+ }
+}
+dps_results: {
+ key: "TestBlood-AllItems-GlowingTwilightScale-54573"
+ value: {
+  dps: 13873.87087
+  tps: 69830.58157
+  hps: 3676.98147
+ }
+}
+dps_results: {
+ key: "TestBlood-AllItems-GlowingTwilightScale-54589"
+ value: {
+  dps: 13873.87087
+  tps: 69830.58157
+  hps: 3684.24181
+ }
+}
+dps_results: {
+ key: "TestBlood-AllItems-GnomishLightningGenerator-41121"
+ value: {
+  dps: 13979.51016
+  tps: 70356.76291
+  hps: 3620.79281
+ }
+}
+dps_results: {
+ key: "TestBlood-AllItems-GraceoftheHerald-55266"
+ value: {
+  dps: 14065.4769
+  tps: 70688.50134
+  hps: 3620.79281
+ }
+}
+dps_results: {
+ key: "TestBlood-AllItems-GraceoftheHerald-56295"
+ value: {
+  dps: 14139.71801
+  tps: 71053.39435
+  hps: 3620.79281
+ }
+}
+dps_results: {
+ key: "TestBlood-AllItems-HarmlightToken-63839"
+ value: {
+  dps: 13951.81201
+  tps: 70245.21437
+  hps: 3620.79281
+ }
+}
+dps_results: {
+ key: "TestBlood-AllItems-Harrison'sInsigniaofPanache-65803"
+ value: {
+  dps: 14228.93344
+  tps: 71647.88234
+  hps: 3620.79281
+ }
+}
+dps_results: {
+ key: "TestBlood-AllItems-HeartofIgnacious-59514"
+ value: {
+  dps: 14062.81843
+  tps: 70841.90658
+  hps: 3657.13778
+ }
+}
+dps_results: {
+ key: "TestBlood-AllItems-HeartofIgnacious-65110"
+ value: {
+  dps: 14007.36346
+  tps: 70419.29168
+  hps: 3683.57049
+ }
+}
+dps_results: {
+ key: "TestBlood-AllItems-HeartofRage-59224"
+ value: {
+  dps: 14462.90892
+  tps: 72832.05548
+  hps: 3620.79281
+ }
+}
+dps_results: {
+ key: "TestBlood-AllItems-HeartofRage-65072"
+ value: {
+  dps: 14530.80685
+  tps: 73161.16583
+  hps: 3620.79281
+ }
+}
+dps_results: {
+ key: "TestBlood-AllItems-HeartofSolace-55868"
+ value: {
+  dps: 14142.54915
+  tps: 71150.18705
+  hps: 3710.0032
+ }
+}
+dps_results: {
+ key: "TestBlood-AllItems-HeartofSolace-56393"
+ value: {
+  dps: 14624.88458
+  tps: 73304.72252
+  hps: 3710.0032
+ }
+}
+dps_results: {
+ key: "TestBlood-AllItems-HeartofThunder-55845"
+ value: {
+  dps: 13873.87087
+  tps: 69830.58157
+  hps: 3639.36623
+ }
+}
+dps_results: {
+ key: "TestBlood-AllItems-HeartofThunder-56370"
+ value: {
+  dps: 13873.87087
+  tps: 69830.58157
+  hps: 3645.41339
+ }
+}
+dps_results: {
+ key: "TestBlood-AllItems-HeartoftheVile-66969"
+ value: {
+  dps: 14055.11261
+  tps: 70707.84447
+  hps: 3620.79281
+ }
+}
+dps_results: {
+ key: "TestBlood-AllItems-IllustrationoftheDragonSoul-40432"
+ value: {
+  dps: 13873.87087
+  tps: 69830.58157
+  hps: 3620.79281
+ }
+}
+dps_results: {
+ key: "TestBlood-AllItems-ImpassiveShadowspiritDiamond"
+ value: {
+  dps: 13908.19872
+  tps: 70002.00549
+  hps: 3776.74973
+ }
+}
+dps_results: {
+ key: "TestBlood-AllItems-ImpassiveSkyflareDiamond"
+ value: {
+  dps: 13882.60904
+  tps: 69871.18721
+  hps: 3776.74973
+ }
+}
+dps_results: {
+ key: "TestBlood-AllItems-ImpassiveStarflareDiamond"
+ value: {
+  dps: 13877.73816
+  tps: 69846.83279
+  hps: 3776.74973
+ }
+}
+dps_results: {
+ key: "TestBlood-AllItems-ImpatienceofYouth-62464"
+ value: {
+  dps: 14443.03675
+  tps: 72461.20891
+  hps: 3620.79281
+ }
+}
+dps_results: {
+ key: "TestBlood-AllItems-ImpatienceofYouth-62469"
+ value: {
+  dps: 14443.03675
+  tps: 72461.20891
+  hps: 3620.79281
+ }
+}
+dps_results: {
+ key: "TestBlood-AllItems-ImpetuousQuery-55881"
+ value: {
+  dps: 13873.87087
+  tps: 69830.58157
+  hps: 3620.79281
+ }
+}
+dps_results: {
+ key: "TestBlood-AllItems-ImpetuousQuery-56406"
+ value: {
+  dps: 13873.87087
+  tps: 69830.58157
+  hps: 3620.79281
+ }
+}
+dps_results: {
+ key: "TestBlood-AllItems-IncisorFragment-37723"
+ value: {
+  dps: 14109.83504
+  tps: 71203.0845
+  hps: 3620.79281
+ }
+}
+dps_results: {
+ key: "TestBlood-AllItems-InsightfulEarthsiegeDiamond"
+ value: {
+  dps: 13859.62806
+  tps: 69752.13333
+  hps: 3776.74973
+ }
+}
+dps_results: {
+ key: "TestBlood-AllItems-InsigniaofDiplomacy-61433"
+ value: {
+  dps: 13873.87087
+  tps: 69830.58157
+  hps: 3637.55448
+ }
+}
+dps_results: {
+ key: "TestBlood-AllItems-InsigniaoftheEarthenLord-61429"
+ value: {
+  dps: 13873.87087
+  tps: 69830.58157
+  hps: 3620.79281
+ }
+}
+dps_results: {
+ key: "TestBlood-AllItems-InvigoratingEarthsiegeDiamond"
+ value: {
+  dps: 13931.11509
+  tps: 70089.1621
+  hps: 3852.23108
+ }
+}
+dps_results: {
+ key: "TestBlood-AllItems-JarofAncientRemedies-59354"
+ value: {
+  dps: 13873.87087
+  tps: 69830.58157
+  hps: 3620.79281
+ }
+}
+dps_results: {
+ key: "TestBlood-AllItems-JarofAncientRemedies-65029"
+ value: {
+  dps: 13873.87087
+  tps: 69830.58157
+  hps: 3620.79281
+ }
+}
+dps_results: {
+ key: "TestBlood-AllItems-JujuofNimbleness-63840"
+ value: {
+  dps: 14030.75894
+  tps: 70391.67401
+  hps: 3620.79281
+ }
+}
+dps_results: {
+ key: "TestBlood-AllItems-KeytotheEndlessChamber-55795"
+ value: {
+  dps: 13993.84216
+  tps: 70380.14129
+  hps: 3620.79281
+ }
+}
+dps_results: {
+ key: "TestBlood-AllItems-KeytotheEndlessChamber-56328"
+ value: {
+  dps: 14030.01778
+  tps: 70533.8755
+  hps: 3620.79281
+ }
+}
+dps_results: {
+ key: "TestBlood-AllItems-KvaldirBattleStandard-59685"
+ value: {
+  dps: 14382.41407
+  tps: 71909.33588
+  hps: 3690.17867
+ }
+}
+dps_results: {
+ key: "TestBlood-AllItems-KvaldirBattleStandard-59689"
+ value: {
+  dps: 14382.41407
+  tps: 71909.33588
+  hps: 3690.17867
+ }
+}
+dps_results: {
+ key: "TestBlood-AllItems-LadyLa-La'sSingingShell-67152"
+ value: {
+  dps: 14024.03412
+  tps: 70741.765
+  hps: 3673.65822
+ }
+}
+dps_results: {
+ key: "TestBlood-AllItems-LastWord-50179"
+ value: {
+  dps: 14646.45757
+  tps: 73121.15695
+  hps: 3835.56186
+ }
+}
+dps_results: {
+ key: "TestBlood-AllItems-LastWord-50708"
+ value: {
+  dps: 14679.69841
+  tps: 73292.46073
+  hps: 3832.19654
+ }
+}
+dps_results: {
+ key: "TestBlood-AllItems-Lavanthor'sTalisman-37872"
+ value: {
+  dps: 13873.87087
+  tps: 69830.58157
+  hps: 3620.79281
+ }
+}
+dps_results: {
+ key: "TestBlood-AllItems-LeadenDespair-55816"
+ value: {
+  dps: 13873.87087
+  tps: 69830.58157
+  hps: 3729.59213
+ }
+}
+dps_results: {
+ key: "TestBlood-AllItems-LeadenDespair-56347"
+ value: {
+  dps: 13873.87087
+  tps: 69830.58157
+  hps: 3764.62349
+ }
+}
+dps_results: {
+ key: "TestBlood-AllItems-LeftEyeofRajh-56102"
+ value: {
+  dps: 13974.82184
+  tps: 70304.31496
+  hps: 3620.79281
+ }
+}
+dps_results: {
+ key: "TestBlood-AllItems-LeftEyeofRajh-56427"
+ value: {
+  dps: 13993.3959
+  tps: 70335.2463
+  hps: 3620.79281
+ }
+}
+dps_results: {
+ key: "TestBlood-AllItems-LicensetoSlay-58180"
+ value: {
+  dps: 14425.12366
+  tps: 72702.47738
+  hps: 3620.79281
+ }
+}
+dps_results: {
+ key: "TestBlood-AllItems-MagmaPlatedBattlearmor"
+ value: {
+  dps: 13337.1557
+  tps: 67142.91705
+  hps: 3445.5635
+ }
+}
+dps_results: {
+ key: "TestBlood-AllItems-MagmaPlatedBattlegear"
+ value: {
+  dps: 14482.8564
+  tps: 73190.22341
+  hps: 3664.97431
+ }
+}
+dps_results: {
+ key: "TestBlood-AllItems-MagnetiteMirror-55814"
+ value: {
+  dps: 14351.4819
+  tps: 71527.86615
+  hps: 3620.79281
+ }
+}
+dps_results: {
+ key: "TestBlood-AllItems-MagnetiteMirror-56345"
+ value: {
+  dps: 14506.98316
+  tps: 72080.47043
+  hps: 3620.79281
+ }
+}
+dps_results: {
+ key: "TestBlood-AllItems-MajesticDragonFigurine-40430"
+ value: {
+  dps: 13873.87087
+  tps: 69830.58157
+  hps: 3620.79281
+ }
+}
+dps_results: {
+ key: "TestBlood-AllItems-MandalaofStirringPatterns-62467"
+ value: {
+  dps: 13873.87087
+  tps: 69830.58157
+  hps: 3620.79281
+ }
+}
+dps_results: {
+ key: "TestBlood-AllItems-MandalaofStirringPatterns-62472"
+ value: {
+  dps: 13873.87087
+  tps: 69830.58157
+  hps: 3620.79281
+ }
+}
+dps_results: {
+ key: "TestBlood-AllItems-MarkofKhardros-56132"
+ value: {
+  dps: 14256.24595
+  tps: 71787.67471
+  hps: 3620.79281
+ }
+}
+dps_results: {
+ key: "TestBlood-AllItems-MarkofKhardros-56458"
+ value: {
+  dps: 14306.31888
+  tps: 72043.96072
+  hps: 3620.79281
+ }
+}
+dps_results: {
+ key: "TestBlood-AllItems-MeteoriteWhetstone-37390"
+ value: {
+  dps: 14067.79857
+  tps: 70852.23758
+  hps: 3686.87458
+ }
+}
+dps_results: {
+ key: "TestBlood-AllItems-MightoftheOcean-55251"
+ value: {
+  dps: 14213.75221
+  tps: 71038.41664
+  hps: 3620.79281
+ }
+}
+dps_results: {
+ key: "TestBlood-AllItems-MightoftheOcean-56285"
+ value: {
+  dps: 14506.98316
+  tps: 72080.47043
+  hps: 3620.79281
+ }
+}
+dps_results: {
+ key: "TestBlood-AllItems-MirrorofBrokenImages-62466"
+ value: {
+  dps: 13873.87087
+  tps: 69830.58157
+  hps: 3620.79281
+ }
+}
+dps_results: {
+ key: "TestBlood-AllItems-MirrorofBrokenImages-62471"
+ value: {
+  dps: 13873.87087
+  tps: 69830.58157
+  hps: 3620.79281
+ }
+}
+dps_results: {
+ key: "TestBlood-AllItems-MoonwellChalice-70142"
+ value: {
+  dps: 13873.87087
+  tps: 69830.58157
+  hps: 3620.79281
+ }
+}
+dps_results: {
+ key: "TestBlood-AllItems-NevermeltingIceCrystal-50259"
+ value: {
+  dps: 14006.75681
+  tps: 70313.68841
+  hps: 3620.79281
+ }
+}
+dps_results: {
+ key: "TestBlood-AllItems-OfferingofSacrifice-37638"
+ value: {
+  dps: 13873.87087
+  tps: 69830.58157
+  hps: 3628.0518
+ }
+}
+dps_results: {
+ key: "TestBlood-AllItems-Oremantle'sFavor-61448"
+ value: {
+  dps: 14335.16674
+  tps: 72115.03487
+  hps: 3620.79281
+ }
+}
+dps_results: {
+ key: "TestBlood-AllItems-PersistentEarthshatterDiamond"
+ value: {
+  dps: 13877.73816
+  tps: 69846.83279
+  hps: 3776.74973
+ }
+}
+dps_results: {
+ key: "TestBlood-AllItems-PersistentEarthsiegeDiamond"
+ value: {
+  dps: 13882.60904
+  tps: 69871.18721
+  hps: 3776.74973
+ }
+}
+dps_results: {
+ key: "TestBlood-AllItems-PetrifiedScarab-21685"
+ value: {
+  dps: 13873.87087
+  tps: 69830.58157
+  hps: 3620.79281
+ }
+}
+dps_results: {
+ key: "TestBlood-AllItems-PetrifiedTwilightScale-54571"
+ value: {
+  dps: 13873.87087
+  tps: 69830.58157
+  hps: 3620.79281
+ }
+}
+dps_results: {
+ key: "TestBlood-AllItems-PetrifiedTwilightScale-54591"
+ value: {
+  dps: 13873.87087
+  tps: 69830.58157
+  hps: 3620.79281
+ }
+}
+dps_results: {
+ key: "TestBlood-AllItems-PorcelainCrab-55237"
+ value: {
+  dps: 13873.87087
+  tps: 69830.58157
+  hps: 3620.79281
+ }
+}
+dps_results: {
+ key: "TestBlood-AllItems-PorcelainCrab-56280"
+ value: {
+  dps: 13873.87087
+  tps: 69830.58157
+  hps: 3620.79281
+ }
+}
+dps_results: {
+ key: "TestBlood-AllItems-PowerfulEarthshatterDiamond"
+ value: {
+  dps: 13859.62806
+  tps: 69752.13333
+  hps: 3785.50757
+ }
+}
+dps_results: {
+ key: "TestBlood-AllItems-PowerfulEarthsiegeDiamond"
+ value: {
+  dps: 13859.62806
+  tps: 69752.13333
+  hps: 3787.52861
+ }
+}
+dps_results: {
+ key: "TestBlood-AllItems-PowerfulShadowspiritDiamond"
+ value: {
+  dps: 13859.62806
+  tps: 69752.13333
+  hps: 3804.03377
+ }
+}
+dps_results: {
+ key: "TestBlood-AllItems-Prestor'sTalismanofMachination-59441"
+ value: {
+  dps: 14407.76765
+  tps: 72404.7079
   hps: 3713.30729
->>>>>>> af3dce0c
- }
-}
-dps_results: {
- key: "TestBlood-AllItems-DarkmoonCard:Berserker!-42989"
- value: {
-<<<<<<< HEAD
-  dps: 13303.41737
-  tps: 66988.85271
-  hps: 5137.24951
-=======
-  dps: 14003.35001
-  tps: 70584.36526
-  hps: 3647.22552
->>>>>>> af3dce0c
- }
-}
-dps_results: {
- key: "TestBlood-AllItems-DarkmoonCard:Death-42990"
- value: {
-<<<<<<< HEAD
-  dps: 13348.13216
-  tps: 67235.32933
-  hps: 5137.24951
-=======
-  dps: 14037.37662
-  tps: 70747.71276
-  hps: 3647.22552
->>>>>>> af3dce0c
- }
-}
-dps_results: {
- key: "TestBlood-AllItems-DarkmoonCard:Earthquake-62048"
- value: {
-<<<<<<< HEAD
-  dps: 13233.90424
-  tps: 66603.57189
-  hps: 5212.39609
-=======
-  dps: 13913.23962
-  tps: 70100.81159
-  hps: 3700.93947
->>>>>>> af3dce0c
- }
-}
-dps_results: {
- key: "TestBlood-AllItems-DarkmoonCard:Greatness-44255"
- value: {
-<<<<<<< HEAD
-  dps: 13401.4383
-  tps: 67340.26041
-  hps: 5137.24951
-=======
-  dps: 14088.15526
-  tps: 70881.46928
-  hps: 3647.22552
->>>>>>> af3dce0c
- }
-}
-dps_results: {
- key: "TestBlood-AllItems-DarkmoonCard:Hurricane-62049"
- value: {
-<<<<<<< HEAD
-  dps: 13987.72387
-  tps: 70489.55757
-  hps: 5135.32411
-=======
-  dps: 14743.0227
-  tps: 74452.15241
-  hps: 3647.22552
->>>>>>> af3dce0c
- }
-}
-dps_results: {
- key: "TestBlood-AllItems-DarkmoonCard:Hurricane-62051"
- value: {
-<<<<<<< HEAD
-  dps: 13687.71712
-  tps: 68951.5148
-  hps: 5135.32411
-=======
-  dps: 14412.93429
-  tps: 72757.2233
-  hps: 3647.22552
->>>>>>> af3dce0c
- }
-}
-dps_results: {
- key: "TestBlood-AllItems-DarkmoonCard:Tsunami-62050"
- value: {
-<<<<<<< HEAD
-  dps: 13233.90424
-  tps: 66603.57189
-  hps: 5137.24951
-=======
-  dps: 13913.23962
-  tps: 70100.81159
-  hps: 3647.22552
->>>>>>> af3dce0c
- }
-}
-dps_results: {
- key: "TestBlood-AllItems-DarkmoonCard:Volcano-62047"
- value: {
-<<<<<<< HEAD
-  dps: 13270.11185
-  tps: 66807.29047
-  hps: 5137.24951
-=======
-  dps: 13946.17845
-  tps: 70272.93249
-  hps: 3647.22552
->>>>>>> af3dce0c
- }
-}
-dps_results: {
- key: "TestBlood-AllItems-Death'sChoice-47464"
- value: {
-<<<<<<< HEAD
-  dps: 13667.53411
-  tps: 68758.64327
-  hps: 5137.24951
-=======
-  dps: 14368.76894
-  tps: 72373.13877
-  hps: 3647.22552
->>>>>>> af3dce0c
- }
-}
-dps_results: {
- key: "TestBlood-AllItems-DeathKnight'sAnguish-38212"
- value: {
-<<<<<<< HEAD
-  dps: 13281.53513
-  tps: 66875.84139
-  hps: 5137.24951
-=======
-  dps: 13967.6161
-  tps: 70403.24861
-  hps: 3647.22552
->>>>>>> af3dce0c
- }
-}
-dps_results: {
- key: "TestBlood-AllItems-Deathbringer'sWill-50362"
- value: {
-<<<<<<< HEAD
-  dps: 13475.48898
-  tps: 67888.42767
-  hps: 5155.7397
-=======
-  dps: 14160.98688
-  tps: 71368.71699
+ }
+}
+dps_results: {
+ key: "TestBlood-AllItems-Prestor'sTalismanofMachination-65026"
+ value: {
+  dps: 14348.55082
+  tps: 72458.08793
+  hps: 3716.61138
+ }
+}
+dps_results: {
+ key: "TestBlood-AllItems-PurifiedShardoftheGods"
+ value: {
+  dps: 13873.87087
+  tps: 69830.58157
+  hps: 3620.79281
+ }
+}
+dps_results: {
+ key: "TestBlood-AllItems-Rainsong-55854"
+ value: {
+  dps: 13873.87087
+  tps: 69830.58157
+  hps: 3620.79281
+ }
+}
+dps_results: {
+ key: "TestBlood-AllItems-Rainsong-56377"
+ value: {
+  dps: 13873.87087
+  tps: 69830.58157
+  hps: 3620.79281
+ }
+}
+dps_results: {
+ key: "TestBlood-AllItems-ReignoftheDead-47316"
+ value: {
+  dps: 13877.04897
+  tps: 69846.18831
+  hps: 3620.79281
+ }
+}
+dps_results: {
+ key: "TestBlood-AllItems-ReignoftheDead-47477"
+ value: {
+  dps: 13877.46437
+  tps: 69848.59342
+  hps: 3620.79281
+ }
+}
+dps_results: {
+ key: "TestBlood-AllItems-RelentlessEarthsiegeDiamond"
+ value: {
+  dps: 13999.99398
+  tps: 70516.35429
+  hps: 3776.74973
+ }
+}
+dps_results: {
+ key: "TestBlood-AllItems-ReverberatingShadowspiritDiamond"
+ value: {
+  dps: 14066.86002
+  tps: 70854.33323
+  hps: 3776.74973
+ }
+}
+dps_results: {
+ key: "TestBlood-AllItems-RevitalizingShadowspiritDiamond"
+ value: {
+  dps: 13984.2043
+  tps: 70431.01804
+  hps: 3776.74973
+ }
+}
+dps_results: {
+ key: "TestBlood-AllItems-RevitalizingSkyflareDiamond"
+ value: {
+  dps: 13859.62806
+  tps: 69752.13333
+  hps: 3776.74973
+ }
+}
+dps_results: {
+ key: "TestBlood-AllItems-RightEyeofRajh-56100"
+ value: {
+  dps: 14211.26091
+  tps: 71617.74817
+  hps: 3620.79281
+ }
+}
+dps_results: {
+ key: "TestBlood-AllItems-RightEyeofRajh-56431"
+ value: {
+  dps: 14249.58596
+  tps: 71705.92204
+  hps: 3620.79281
+ }
+}
+dps_results: {
+ key: "TestBlood-AllItems-RuneofRepulsion-40372"
+ value: {
+  dps: 13873.87087
+  tps: 69830.58157
+  hps: 3620.79281
+ }
+}
+dps_results: {
+ key: "TestBlood-AllItems-Schnottz'sMedallionofCommand-65805"
+ value: {
+  dps: 14000.80303
+  tps: 70444.51199
+  hps: 3620.79281
+ }
+}
+dps_results: {
+ key: "TestBlood-AllItems-SeaStar-55256"
+ value: {
+  dps: 13873.87087
+  tps: 69830.58157
+  hps: 3620.79281
+ }
+}
+dps_results: {
+ key: "TestBlood-AllItems-SeaStar-56290"
+ value: {
+  dps: 13873.87087
+  tps: 69830.58157
+  hps: 3620.79281
+ }
+}
+dps_results: {
+ key: "TestBlood-AllItems-SealofthePantheon-36993"
+ value: {
+  dps: 13888.74678
+  tps: 69912.76658
+  hps: 3620.79281
+ }
+}
+dps_results: {
+ key: "TestBlood-AllItems-Shadowmourne-49623"
+ value: {
+  dps: 15243.15544
+  tps: 76695.44422
+  hps: 3947.61208
+ }
+}
+dps_results: {
+ key: "TestBlood-AllItems-ShieldedSkyflareDiamond"
+ value: {
+  dps: 13859.62806
+  tps: 69752.13333
+  hps: 3787.52861
+ }
+}
+dps_results: {
+ key: "TestBlood-AllItems-ShinyShardoftheGods"
+ value: {
+  dps: 13873.87087
+  tps: 69830.58157
+  hps: 3620.79281
+ }
+}
+dps_results: {
+ key: "TestBlood-AllItems-Shrine-CleansingPurifier-63838"
+ value: {
+  dps: 14417.68502
+  tps: 72663.61452
+  hps: 3706.69911
+ }
+}
+dps_results: {
+ key: "TestBlood-AllItems-Sindragosa'sFlawlessFang-50361"
+ value: {
+  dps: 13873.87087
+  tps: 69830.58157
+  hps: 3697.59233
+ }
+}
+dps_results: {
+ key: "TestBlood-AllItems-Skardyn'sGrace-56115"
+ value: {
+  dps: 14009.64324
+  tps: 70489.25343
+  hps: 3620.79281
+ }
+}
+dps_results: {
+ key: "TestBlood-AllItems-Skardyn'sGrace-56440"
+ value: {
+  dps: 14021.44161
+  tps: 70549.32429
+  hps: 3620.79281
+ }
+}
+dps_results: {
+ key: "TestBlood-AllItems-SliverofPureIce-50339"
+ value: {
+  dps: 13873.87087
+  tps: 69830.58157
+  hps: 3620.79281
+ }
+}
+dps_results: {
+ key: "TestBlood-AllItems-SliverofPureIce-50346"
+ value: {
+  dps: 13873.87087
+  tps: 69830.58157
+  hps: 3620.79281
+ }
+}
+dps_results: {
+ key: "TestBlood-AllItems-Sorrowsong-55879"
+ value: {
+  dps: 13873.87087
+  tps: 69830.58157
+  hps: 3620.79281
+ }
+}
+dps_results: {
+ key: "TestBlood-AllItems-Sorrowsong-56400"
+ value: {
+  dps: 13873.87087
+  tps: 69830.58157
+  hps: 3620.79281
+ }
+}
+dps_results: {
+ key: "TestBlood-AllItems-Soul'sAnguish-66994"
+ value: {
+  dps: 14213.75221
+  tps: 71038.41664
+  hps: 3620.79281
+ }
+}
+dps_results: {
+ key: "TestBlood-AllItems-SoulCasket-58183"
+ value: {
+  dps: 13873.87087
+  tps: 69830.58157
+  hps: 3620.79281
+ }
+}
+dps_results: {
+ key: "TestBlood-AllItems-SoulPreserver-37111"
+ value: {
+  dps: 13873.87087
+  tps: 69830.58157
+  hps: 3620.79281
+ }
+}
+dps_results: {
+ key: "TestBlood-AllItems-SouloftheDead-40382"
+ value: {
+  dps: 13956.08454
+  tps: 70251.4402
+  hps: 3620.79281
+ }
+}
+dps_results: {
+ key: "TestBlood-AllItems-SparkofLife-37657"
+ value: {
+  dps: 14007.8188
+  tps: 70453.5094
+  hps: 3680.2664
+ }
+}
+dps_results: {
+ key: "TestBlood-AllItems-SphereofRedDragon'sBlood-37166"
+ value: {
+  dps: 13957.62596
+  tps: 70293.3039
+  hps: 3620.79281
+ }
+}
+dps_results: {
+ key: "TestBlood-AllItems-Stonemother'sKiss-61411"
+ value: {
+  dps: 13963.2726
+  tps: 70267.53762
+  hps: 3620.79281
+ }
+}
+dps_results: {
+ key: "TestBlood-AllItems-StumpofTime-62465"
+ value: {
+  dps: 13873.87087
+  tps: 69830.58157
+  hps: 3620.79281
+ }
+}
+dps_results: {
+ key: "TestBlood-AllItems-StumpofTime-62470"
+ value: {
+  dps: 13873.87087
+  tps: 69830.58157
+  hps: 3620.79281
+ }
+}
+dps_results: {
+ key: "TestBlood-AllItems-SwiftSkyflareDiamond"
+ value: {
+  dps: 13882.60904
+  tps: 69871.18721
+  hps: 3776.74973
+ }
+}
+dps_results: {
+ key: "TestBlood-AllItems-SwiftStarflareDiamond"
+ value: {
+  dps: 13877.73816
+  tps: 69846.83279
+  hps: 3776.74973
+ }
+}
+dps_results: {
+ key: "TestBlood-AllItems-SwiftWindfireDiamond"
+ value: {
+  dps: 13873.99765
+  tps: 69832.63923
+  hps: 3776.74973
+ }
+}
+dps_results: {
+ key: "TestBlood-AllItems-SymbioticWorm-59332"
+ value: {
+  dps: 13873.87087
+  tps: 69830.58157
+  hps: 3783.14969
+ }
+}
+dps_results: {
+ key: "TestBlood-AllItems-TalismanofSinisterOrder-65804"
+ value: {
+  dps: 13873.87087
+  tps: 69830.58157
+  hps: 3620.79281
+ }
+}
+dps_results: {
+ key: "TestBlood-AllItems-TalismanofTrollDivinity-37734"
+ value: {
+  dps: 13873.87087
+  tps: 69830.58157
+  hps: 3620.79281
+ }
+}
+dps_results: {
+ key: "TestBlood-AllItems-Tank-CommanderInsignia-63841"
+ value: {
+  dps: 14540.29056
+  tps: 73425.61153
+  hps: 3693.48276
+ }
+}
+dps_results: {
+ key: "TestBlood-AllItems-TearofBlood-55819"
+ value: {
+  dps: 13873.87087
+  tps: 69830.58157
+  hps: 3620.79281
+ }
+}
+dps_results: {
+ key: "TestBlood-AllItems-TearofBlood-56351"
+ value: {
+  dps: 13873.87087
+  tps: 69830.58157
+  hps: 3620.79281
+ }
+}
+dps_results: {
+ key: "TestBlood-AllItems-TearsoftheVanquished-47215"
+ value: {
+  dps: 13873.87087
+  tps: 69830.58157
+  hps: 3620.79281
+ }
+}
+dps_results: {
+ key: "TestBlood-AllItems-TendrilsofBurrowingDark-55810"
+ value: {
+  dps: 13873.87087
+  tps: 69830.58157
+  hps: 3620.79281
+ }
+}
+dps_results: {
+ key: "TestBlood-AllItems-TendrilsofBurrowingDark-56339"
+ value: {
+  dps: 13873.87087
+  tps: 69830.58157
+  hps: 3620.79281
+ }
+}
+dps_results: {
+ key: "TestBlood-AllItems-TheGeneral'sHeart-45507"
+ value: {
+  dps: 13873.87087
+  tps: 69830.58157
+  hps: 3620.79281
+ }
+}
+dps_results: {
+ key: "TestBlood-AllItems-Theralion'sMirror-59519"
+ value: {
+  dps: 13873.87087
+  tps: 69830.58157
+  hps: 3620.79281
+ }
+}
+dps_results: {
+ key: "TestBlood-AllItems-Theralion'sMirror-65105"
+ value: {
+  dps: 13873.87087
+  tps: 69830.58157
+  hps: 3620.79281
+ }
+}
+dps_results: {
+ key: "TestBlood-AllItems-Throngus'sFinger-56121"
+ value: {
+  dps: 13873.87087
+  tps: 69830.58157
+  hps: 3620.79281
+ }
+}
+dps_results: {
+ key: "TestBlood-AllItems-Throngus'sFinger-56449"
+ value: {
+  dps: 13873.87087
+  tps: 69830.58157
+  hps: 3620.79281
+ }
+}
+dps_results: {
+ key: "TestBlood-AllItems-ThunderingSkyflareDiamond"
+ value: {
+  dps: 13890.81874
+  tps: 69893.58491
+  hps: 3769.85692
+ }
+}
+dps_results: {
+ key: "TestBlood-AllItems-Tia'sGrace-55874"
+ value: {
+  dps: 14024.67701
+  tps: 70579.79219
+  hps: 3620.79281
+ }
+}
+dps_results: {
+ key: "TestBlood-AllItems-Tia'sGrace-56394"
+ value: {
+  dps: 14039.69623
+  tps: 70655.3552
+  hps: 3620.79281
+ }
+}
+dps_results: {
+ key: "TestBlood-AllItems-TinyAbominationinaJar-50351"
+ value: {
+  dps: 14089.78626
+  tps: 70723.31415
+  hps: 3637.31325
+ }
+}
+dps_results: {
+ key: "TestBlood-AllItems-TinyAbominationinaJar-50706"
+ value: {
+  dps: 14038.28891
+  tps: 70543.35282
+  hps: 3660.44187
+ }
+}
+dps_results: {
+ key: "TestBlood-AllItems-TirelessSkyflareDiamond"
+ value: {
+  dps: 13859.62806
+  tps: 69752.13333
+  hps: 3776.74973
+ }
+}
+dps_results: {
+ key: "TestBlood-AllItems-TirelessStarflareDiamond"
+ value: {
+  dps: 13859.62806
+  tps: 69752.13333
+  hps: 3776.74973
+ }
+}
+dps_results: {
+ key: "TestBlood-AllItems-TomeofArcanePhenomena-36972"
+ value: {
+  dps: 13965.80074
+  tps: 70348.65647
   hps: 3657.13778
->>>>>>> af3dce0c
- }
-}
-dps_results: {
- key: "TestBlood-AllItems-Deathbringer'sWill-50363"
- value: {
-<<<<<<< HEAD
-  dps: 13453.6552
-  tps: 67820.8634
-  hps: 5165.43034
-=======
-  dps: 14193.31974
-  tps: 71310.74085
-  hps: 3643.92143
->>>>>>> af3dce0c
- }
-}
-dps_results: {
- key: "TestBlood-AllItems-Defender'sCode-40257"
- value: {
-<<<<<<< HEAD
-  dps: 13233.90424
-  tps: 66603.57189
-  hps: 5137.24951
-=======
-  dps: 13913.23962
-  tps: 70100.81159
-  hps: 3647.22552
->>>>>>> af3dce0c
- }
-}
-dps_results: {
- key: "TestBlood-AllItems-DestructiveShadowspiritDiamond"
- value: {
-<<<<<<< HEAD
-  dps: 13255.63867
-  tps: 66720.66803
-  hps: 5357.11796
-=======
-  dps: 13943.81628
-  tps: 70268.06583
-  hps: 3804.32096
->>>>>>> af3dce0c
- }
-}
-dps_results: {
- key: "TestBlood-AllItems-DestructiveSkyflareDiamond"
- value: {
-<<<<<<< HEAD
-  dps: 13239.97772
-  tps: 66642.32736
-  hps: 5357.11796
-=======
-  dps: 13922.73915
-  tps: 70160.18415
-  hps: 3804.32096
->>>>>>> af3dce0c
- }
-}
-dps_results: {
- key: "TestBlood-AllItems-DislodgedForeignObject-50348"
- value: {
-<<<<<<< HEAD
-  dps: 13309.34283
-  tps: 67064.43493
-  hps: 5138.55432
-=======
-  dps: 14034.25258
-  tps: 70777.56864
-  hps: 3710.0032
->>>>>>> af3dce0c
- }
-}
-dps_results: {
- key: "TestBlood-AllItems-DislodgedForeignObject-50353"
- value: {
-<<<<<<< HEAD
-  dps: 13271.9406
-  tps: 66850.94475
-  hps: 5097.10256
-=======
-  dps: 14009.39652
-  tps: 70618.42115
+ }
+}
+dps_results: {
+ key: "TestBlood-AllItems-TrenchantEarthshatterDiamond"
+ value: {
+  dps: 13859.62806
+  tps: 69752.13333
+  hps: 3776.74973
+ }
+}
+dps_results: {
+ key: "TestBlood-AllItems-TrenchantEarthsiegeDiamond"
+ value: {
+  dps: 13859.62806
+  tps: 69752.13333
+  hps: 3776.74973
+ }
+}
+dps_results: {
+ key: "TestBlood-AllItems-Tyrande'sFavoriteDoll-64645"
+ value: {
+  dps: 13874.55427
+  tps: 69836.16393
+  hps: 3620.79281
+ }
+}
+dps_results: {
+ key: "TestBlood-AllItems-UndeadSlayer'sBlessedArmor"
+ value: {
+  dps: 11243.6936
+  tps: 56314.86196
+  hps: 2923.79693
+ }
+}
+dps_results: {
+ key: "TestBlood-AllItems-UnheededWarning-59520"
+ value: {
+  dps: 14237.29235
+  tps: 71745.87745
+  hps: 3620.79281
+ }
+}
+dps_results: {
+ key: "TestBlood-AllItems-UnquenchableFlame-67101"
+ value: {
+  dps: 13873.87087
+  tps: 69830.58157
+  hps: 3620.79281
+ }
+}
+dps_results: {
+ key: "TestBlood-AllItems-UnsolvableRiddle-62468"
+ value: {
+  dps: 14054.42445
+  tps: 70635.63866
+  hps: 3620.79281
+ }
+}
+dps_results: {
+ key: "TestBlood-AllItems-UnsolvableRiddle-68709"
+ value: {
+  dps: 14054.42445
+  tps: 70635.63866
+  hps: 3620.79281
+ }
+}
+dps_results: {
+ key: "TestBlood-AllItems-Val'anyr,HammerofAncientKings-46017"
+ value: {
+  dps: 7548.0362
+  tps: 36456.9995
+  hps: 3716.04927
+ }
+}
+dps_results: {
+ key: "TestBlood-AllItems-VialofStolenMemories-59515"
+ value: {
+  dps: 13873.87087
+  tps: 69830.58157
+  hps: 3783.14969
+ }
+}
+dps_results: {
+ key: "TestBlood-AllItems-ViciousGladiator'sBadgeofConquest-61033"
+ value: {
+  dps: 14054.42445
+  tps: 70635.63866
+  hps: 3620.79281
+ }
+}
+dps_results: {
+ key: "TestBlood-AllItems-ViciousGladiator'sBadgeofDominance-61035"
+ value: {
+  dps: 13873.87087
+  tps: 69830.58157
+  hps: 3620.79281
+ }
+}
+dps_results: {
+ key: "TestBlood-AllItems-ViciousGladiator'sBadgeofVictory-61034"
+ value: {
+  dps: 14443.03675
+  tps: 72461.20891
+  hps: 3620.79281
+ }
+}
+dps_results: {
+ key: "TestBlood-AllItems-ViciousGladiator'sEmblemofAccuracy-61027"
+ value: {
+  dps: 13873.87087
+  tps: 69830.58157
+  hps: 3676.09675
+ }
+}
+dps_results: {
+ key: "TestBlood-AllItems-ViciousGladiator'sEmblemofAlacrity-61028"
+ value: {
+  dps: 14238.73469
+  tps: 71557.58173
+  hps: 3799.71794
+ }
+}
+dps_results: {
+ key: "TestBlood-AllItems-ViciousGladiator'sEmblemofCruelty-61026"
+ value: {
+  dps: 14111.17166
+  tps: 71009.22632
+  hps: 3676.09675
+ }
+}
+dps_results: {
+ key: "TestBlood-AllItems-ViciousGladiator'sEmblemofProficiency-61030"
+ value: {
+  dps: 13873.87087
+  tps: 69830.58157
+  hps: 3676.09675
+ }
+}
+dps_results: {
+ key: "TestBlood-AllItems-ViciousGladiator'sEmblemofProwess-61029"
+ value: {
+  dps: 13873.87087
+  tps: 69830.58157
+  hps: 3676.09675
+ }
+}
+dps_results: {
+ key: "TestBlood-AllItems-ViciousGladiator'sEmblemofTenacity-61032"
+ value: {
+  dps: 13873.87087
+  tps: 69830.58157
+  hps: 3676.09675
+ }
+}
+dps_results: {
+ key: "TestBlood-AllItems-ViciousGladiator'sInsigniaofConquest-61047"
+ value: {
+  dps: 14042.14237
+  tps: 70619.52265
+  hps: 3620.79281
+ }
+}
+dps_results: {
+ key: "TestBlood-AllItems-ViciousGladiator'sInsigniaofDominance-61045"
+ value: {
+  dps: 13873.87087
+  tps: 69830.58157
+  hps: 3620.79281
+ }
+}
+dps_results: {
+ key: "TestBlood-AllItems-ViciousGladiator'sInsigniaofVictory-61046"
+ value: {
+  dps: 14356.11855
+  tps: 72215.23237
+  hps: 3620.79281
+ }
+}
+dps_results: {
+ key: "TestBlood-AllItems-WingedTalisman-37844"
+ value: {
+  dps: 13873.87087
+  tps: 69830.58157
+  hps: 3620.79281
+ }
+}
+dps_results: {
+ key: "TestBlood-AllItems-WitchingHourglass-55787"
+ value: {
+  dps: 13934.73724
+  tps: 70224.9317
+  hps: 3670.35414
+ }
+}
+dps_results: {
+ key: "TestBlood-AllItems-WitchingHourglass-56320"
+ value: {
+  dps: 14023.12117
+  tps: 70611.53187
   hps: 3693.48276
->>>>>>> af3dce0c
- }
-}
-dps_results: {
- key: "TestBlood-AllItems-EffulgentShadowspiritDiamond"
- value: {
-<<<<<<< HEAD
-  dps: 13219.39168
-  tps: 66523.65754
-  hps: 5395.58306
-=======
-  dps: 13898.95765
-  tps: 70022.04546
-  hps: 3831.80419
->>>>>>> af3dce0c
- }
-}
-dps_results: {
- key: "TestBlood-AllItems-ElectrosparkHeartstarter-67118"
- value: {
-<<<<<<< HEAD
-  dps: 13233.90424
-  tps: 66603.57189
-  hps: 5137.24951
-=======
-  dps: 13913.23962
-  tps: 70100.81159
-  hps: 3647.22552
->>>>>>> af3dce0c
- }
-}
-dps_results: {
- key: "TestBlood-AllItems-EmberShadowspiritDiamond"
- value: {
-<<<<<<< HEAD
-  dps: 13219.39168
-  tps: 66523.65754
-  hps: 5357.11796
-=======
-  dps: 13898.95765
-  tps: 70022.04546
-  hps: 3804.32096
->>>>>>> af3dce0c
- }
-}
-dps_results: {
- key: "TestBlood-AllItems-EmberSkyflareDiamond"
- value: {
-<<<<<<< HEAD
-  dps: 13219.39168
-  tps: 66523.65754
-  hps: 5357.11796
-=======
-  dps: 13898.95765
-  tps: 70022.04546
-  hps: 3804.32096
->>>>>>> af3dce0c
- }
-}
-dps_results: {
- key: "TestBlood-AllItems-EnigmaticShadowspiritDiamond"
- value: {
-<<<<<<< HEAD
-  dps: 13255.63867
-  tps: 66720.66803
-  hps: 5357.11796
-=======
-  dps: 13943.81628
-  tps: 70268.06583
-  hps: 3804.32096
->>>>>>> af3dce0c
- }
-}
-dps_results: {
- key: "TestBlood-AllItems-EnigmaticSkyflareDiamond"
- value: {
-<<<<<<< HEAD
-  dps: 13233.65934
-  tps: 66605.3114
-  hps: 5357.11796
-=======
-  dps: 13916.13745
-  tps: 70120.97527
-  hps: 3804.32096
->>>>>>> af3dce0c
- }
-}
-dps_results: {
- key: "TestBlood-AllItems-EnigmaticStarflareDiamond"
- value: {
-<<<<<<< HEAD
-  dps: 13232.38988
-  tps: 66598.96406
-  hps: 5357.11796
-=======
-  dps: 13908.72976
-  tps: 70077.86372
-  hps: 3804.32096
->>>>>>> af3dce0c
- }
-}
-dps_results: {
- key: "TestBlood-AllItems-EphemeralSnowflake-50260"
- value: {
-<<<<<<< HEAD
-  dps: 13189.82285
-  tps: 66407.60787
-  hps: 5163.50494
-=======
-  dps: 13893.04377
-  tps: 70100.71985
-  hps: 3660.44187
->>>>>>> af3dce0c
- }
-}
-dps_results: {
- key: "TestBlood-AllItems-EssenceofGossamer-37220"
- value: {
-<<<<<<< HEAD
-  dps: 13233.90424
-  tps: 66603.57189
-  hps: 5189.96095
-=======
-  dps: 13913.23962
-  tps: 70100.81159
-  hps: 3684.88771
->>>>>>> af3dce0c
- }
-}
-dps_results: {
- key: "TestBlood-AllItems-EssenceoftheCyclone-59473"
- value: {
-<<<<<<< HEAD
-  dps: 13608.83281
-  tps: 68494.64383
-  hps: 5137.24951
-=======
-  dps: 14273.64516
-  tps: 71848.87645
-  hps: 3647.22552
->>>>>>> af3dce0c
- }
-}
-dps_results: {
- key: "TestBlood-AllItems-EssenceoftheCyclone-65140"
- value: {
-<<<<<<< HEAD
-  dps: 13630.60872
-  tps: 68438.22335
-  hps: 5137.24951
-=======
-  dps: 14352.03876
-  tps: 72192.7623
-  hps: 3647.22552
->>>>>>> af3dce0c
- }
-}
-dps_results: {
- key: "TestBlood-AllItems-EternalEarthsiegeDiamond"
- value: {
-<<<<<<< HEAD
-  dps: 13219.39168
-  tps: 66523.65754
-  hps: 5357.11796
-=======
-  dps: 13898.95765
-  tps: 70022.04546
-  hps: 3804.32096
->>>>>>> af3dce0c
- }
-}
-dps_results: {
- key: "TestBlood-AllItems-EternalShadowspiritDiamond"
- value: {
-<<<<<<< HEAD
-  dps: 13219.39168
-  tps: 66523.65754
-  hps: 5395.58306
-=======
-  dps: 13898.95765
-  tps: 70022.04546
-  hps: 3831.80419
->>>>>>> af3dce0c
- }
-}
-dps_results: {
- key: "TestBlood-AllItems-ExtractofNecromanticPower-40373"
- value: {
-<<<<<<< HEAD
-  dps: 13344.5457
-  tps: 67209.88774
-  hps: 5137.24951
-=======
-  dps: 14045.40939
-  tps: 70795.78324
-  hps: 3647.22552
->>>>>>> af3dce0c
- }
-}
-dps_results: {
- key: "TestBlood-AllItems-EyeoftheBroodmother-45308"
- value: {
-<<<<<<< HEAD
-  dps: 13296.67632
-  tps: 66943.28793
-  hps: 5137.24951
-=======
-  dps: 13990.84952
-  tps: 70505.36152
-  hps: 3647.22552
->>>>>>> af3dce0c
- }
-}
-dps_results: {
- key: "TestBlood-AllItems-FallofMortality-59500"
- value: {
-<<<<<<< HEAD
-  dps: 13233.90424
-  tps: 66603.57189
-  hps: 5137.24951
-=======
-  dps: 13913.23962
-  tps: 70100.81159
-  hps: 3647.22552
->>>>>>> af3dce0c
- }
-}
-dps_results: {
- key: "TestBlood-AllItems-FallofMortality-65124"
- value: {
-<<<<<<< HEAD
-  dps: 13233.90424
-  tps: 66603.57189
-  hps: 5137.24951
-=======
-  dps: 13913.23962
-  tps: 70100.81159
-  hps: 3647.22552
->>>>>>> af3dce0c
- }
-}
-dps_results: {
- key: "TestBlood-AllItems-Figurine-DemonPanther-52199"
- value: {
-<<<<<<< HEAD
-  dps: 13491.65993
-  tps: 67791.63351
-  hps: 5137.24951
-=======
-  dps: 14138.16415
-  tps: 71067.00565
-  hps: 3647.22552
->>>>>>> af3dce0c
- }
-}
-dps_results: {
- key: "TestBlood-AllItems-Figurine-DreamOwl-52354"
- value: {
-<<<<<<< HEAD
-  dps: 13233.90424
-  tps: 66603.57189
-  hps: 5137.24951
-=======
-  dps: 13913.23962
-  tps: 70100.81159
-  hps: 3647.22552
->>>>>>> af3dce0c
- }
-}
-dps_results: {
- key: "TestBlood-AllItems-Figurine-EarthenGuardian-52352"
- value: {
-<<<<<<< HEAD
-  dps: 13233.90424
-  tps: 66603.57189
-  hps: 5340.02235
-=======
-  dps: 13913.23962
-  tps: 70100.81159
-  hps: 3792.1062
->>>>>>> af3dce0c
- }
-}
-dps_results: {
- key: "TestBlood-AllItems-Figurine-JeweledSerpent-52353"
- value: {
-<<<<<<< HEAD
-  dps: 13233.90424
-  tps: 66603.57189
-  hps: 5137.24951
-=======
-  dps: 13913.23962
-  tps: 70100.81159
-  hps: 3647.22552
->>>>>>> af3dce0c
- }
-}
-dps_results: {
- key: "TestBlood-AllItems-Figurine-KingofBoars-52351"
- value: {
-<<<<<<< HEAD
-  dps: 13745.13904
-  tps: 68956.84727
-  hps: 5137.24951
-=======
-  dps: 14422.22023
-  tps: 72454.04599
-  hps: 3647.22552
->>>>>>> af3dce0c
- }
-}
-dps_results: {
- key: "TestBlood-AllItems-Figurine-SapphireOwl-42413"
- value: {
-<<<<<<< HEAD
-  dps: 13233.90424
-  tps: 66603.57189
-  hps: 5137.24951
-=======
-  dps: 13913.23962
-  tps: 70100.81159
-  hps: 3647.22552
->>>>>>> af3dce0c
- }
-}
-dps_results: {
- key: "TestBlood-AllItems-FleetShadowspiritDiamond"
- value: {
-<<<<<<< HEAD
-  dps: 13219.39168
-  tps: 66523.65754
-  hps: 5357.11796
-=======
-  dps: 13898.95765
-  tps: 70022.04546
-  hps: 3804.32096
->>>>>>> af3dce0c
- }
-}
-dps_results: {
- key: "TestBlood-AllItems-FluidDeath-58181"
- value: {
-<<<<<<< HEAD
-  dps: 13396.99841
-  tps: 67458.88662
-  hps: 5137.24951
-=======
-  dps: 14092.06268
-  tps: 71047.64755
-  hps: 3647.22552
->>>>>>> af3dce0c
- }
-}
-dps_results: {
- key: "TestBlood-AllItems-ForethoughtTalisman-40258"
- value: {
-<<<<<<< HEAD
-  dps: 13233.90424
-  tps: 66603.57189
-  hps: 5137.24951
-=======
-  dps: 13913.23962
-  tps: 70100.81159
-  hps: 3647.22552
->>>>>>> af3dce0c
- }
-}
-dps_results: {
- key: "TestBlood-AllItems-ForgeEmber-37660"
- value: {
-<<<<<<< HEAD
-  dps: 13281.80212
-  tps: 66866.50313
-  hps: 5137.24951
-=======
-  dps: 13973.2575
-  tps: 70423.54104
-  hps: 3647.22552
->>>>>>> af3dce0c
- }
-}
-dps_results: {
- key: "TestBlood-AllItems-ForlornShadowspiritDiamond"
- value: {
-<<<<<<< HEAD
-  dps: 13219.39168
-  tps: 66523.65754
-  hps: 5357.11796
-=======
-  dps: 13898.95765
-  tps: 70022.04546
-  hps: 3804.32096
->>>>>>> af3dce0c
- }
-}
-dps_results: {
- key: "TestBlood-AllItems-ForlornSkyflareDiamond"
- value: {
-<<<<<<< HEAD
-  dps: 13219.39168
-  tps: 66523.65754
-  hps: 5357.11796
-=======
-  dps: 13898.95765
-  tps: 70022.04546
-  hps: 3804.32096
->>>>>>> af3dce0c
- }
-}
-dps_results: {
- key: "TestBlood-AllItems-ForlornStarflareDiamond"
- value: {
-<<<<<<< HEAD
-  dps: 13219.39168
-  tps: 66523.65754
-  hps: 5357.11796
-=======
-  dps: 13898.95765
-  tps: 70022.04546
-  hps: 3804.32096
->>>>>>> af3dce0c
- }
-}
-dps_results: {
- key: "TestBlood-AllItems-FuryofAngerforge-59461"
- value: {
-<<<<<<< HEAD
-  dps: 13967.92502
-  tps: 70526.76843
-  hps: 5137.24951
-=======
-  dps: 14732.21887
-  tps: 74423.07549
-  hps: 3647.22552
->>>>>>> af3dce0c
- }
-}
-dps_results: {
- key: "TestBlood-AllItems-FuryoftheFiveFlights-40431"
- value: {
-<<<<<<< HEAD
-  dps: 13408.23249
-  tps: 67572.75209
-  hps: 5137.24951
-=======
-  dps: 14092.80447
-  tps: 71096.57344
-  hps: 3647.22552
->>>>>>> af3dce0c
- }
-}
-dps_results: {
- key: "TestBlood-AllItems-FuturesightRune-38763"
- value: {
-<<<<<<< HEAD
-  dps: 13233.90424
-  tps: 66603.57189
-  hps: 5137.24951
-=======
-  dps: 13913.23962
-  tps: 70100.81159
-  hps: 3647.22552
->>>>>>> af3dce0c
- }
-}
-dps_results: {
- key: "TestBlood-AllItems-GaleofShadows-56138"
- value: {
-<<<<<<< HEAD
-  dps: 13327.91134
-  tps: 67298.26977
-  hps: 5235.81081
-=======
-  dps: 14192.04568
-  tps: 71206.13788
-  hps: 3713.30729
->>>>>>> af3dce0c
- }
-}
-dps_results: {
- key: "TestBlood-AllItems-GaleofShadows-56462"
- value: {
-<<<<<<< HEAD
-  dps: 13441.67184
-  tps: 67825.40037
-  hps: 5243.71927
-=======
-  dps: 14130.71666
-  tps: 70923.49292
-  hps: 3700.09093
->>>>>>> af3dce0c
- }
-}
-dps_results: {
- key: "TestBlood-AllItems-GearDetector-61462"
- value: {
-<<<<<<< HEAD
-  dps: 13310.37579
-  tps: 66950.04172
-  hps: 5134.97404
-=======
-  dps: 14151.11124
-  tps: 71465.78406
-  hps: 3676.96231
->>>>>>> af3dce0c
- }
-}
-dps_results: {
- key: "TestBlood-AllItems-GlowingTwilightScale-54573"
- value: {
-<<<<<<< HEAD
-  dps: 13233.90424
-  tps: 66603.57189
-  hps: 5193.08217
-=======
-  dps: 13913.23962
-  tps: 70100.81159
-  hps: 3704.77885
->>>>>>> af3dce0c
- }
-}
-dps_results: {
- key: "TestBlood-AllItems-GlowingTwilightScale-54589"
- value: {
-<<<<<<< HEAD
-  dps: 13233.90424
-  tps: 66603.57189
-  hps: 5200.29651
-=======
-  dps: 13913.23962
-  tps: 70100.81159
-  hps: 3712.21552
->>>>>>> af3dce0c
- }
-}
-dps_results: {
- key: "TestBlood-AllItems-GnomishLightningGenerator-41121"
- value: {
-<<<<<<< HEAD
-  dps: 13326.4661
-  tps: 67104.65564
-  hps: 5137.24951
-=======
-  dps: 14020.23645
-  tps: 70642.2816
-  hps: 3647.22552
->>>>>>> af3dce0c
- }
-}
-dps_results: {
- key: "TestBlood-AllItems-GraceoftheHerald-55266"
- value: {
-<<<<<<< HEAD
-  dps: 13425.83413
-  tps: 67517.29097
-  hps: 5137.24951
-=======
-  dps: 14105.6923
-  tps: 70996.83266
-  hps: 3647.22552
->>>>>>> af3dce0c
- }
-}
-dps_results: {
- key: "TestBlood-AllItems-GraceoftheHerald-56295"
- value: {
-<<<<<<< HEAD
-  dps: 13516.44346
-  tps: 68000.0184
-  hps: 5137.24951
-=======
-  dps: 14185.49773
-  tps: 71398.17061
-  hps: 3647.22552
->>>>>>> af3dce0c
- }
-}
-dps_results: {
- key: "TestBlood-AllItems-HarmlightToken-63839"
- value: {
-<<<<<<< HEAD
-  dps: 13313.18158
-  tps: 67028.79528
-  hps: 5137.24951
-=======
-  dps: 13993.54264
-  tps: 70529.39142
-  hps: 3647.22552
->>>>>>> af3dce0c
- }
-}
-dps_results: {
- key: "TestBlood-AllItems-Harrison'sInsigniaofPanache-65803"
- value: {
-<<<<<<< HEAD
-  dps: 13563.0995
-  tps: 68286.86652
-  hps: 5137.24951
-=======
-  dps: 14269.07854
-  tps: 71925.23648
-  hps: 3647.22552
->>>>>>> af3dce0c
- }
-}
-dps_results: {
- key: "TestBlood-AllItems-HeartofIgnacious-59514"
- value: {
-<<<<<<< HEAD
-  dps: 13425.79603
-  tps: 67560.28607
-  hps: 5178.97178
-=======
-  dps: 13991.89159
-  tps: 70549.91343
-  hps: 3667.05005
->>>>>>> af3dce0c
- }
-}
-dps_results: {
- key: "TestBlood-AllItems-HeartofIgnacious-65110"
- value: {
-<<<<<<< HEAD
-  dps: 13334.16067
-  tps: 67126.17489
-  hps: 5183.09309
-=======
-  dps: 13954.69055
-  tps: 70234.5262
-  hps: 3673.65822
->>>>>>> af3dce0c
- }
-}
-dps_results: {
- key: "TestBlood-AllItems-HeartofRage-59224"
- value: {
-<<<<<<< HEAD
-  dps: 13755.47579
-  tps: 69288.83243
-  hps: 5148.65869
-=======
-  dps: 14500.75571
-  tps: 73099.76936
-  hps: 3647.22552
->>>>>>> af3dce0c
- }
-}
-dps_results: {
- key: "TestBlood-AllItems-HeartofRage-65072"
- value: {
-<<<<<<< HEAD
-  dps: 13827.53223
-  tps: 69693.28377
-  hps: 5148.65869
-=======
-  dps: 14576.59836
-  tps: 73452.91411
-  hps: 3647.22552
->>>>>>> af3dce0c
- }
-}
-dps_results: {
- key: "TestBlood-AllItems-HeartofSolace-55868"
- value: {
-<<<<<<< HEAD
-  dps: 13327.91134
-  tps: 67298.26977
-  hps: 5235.81081
-=======
-  dps: 14192.04568
-  tps: 71206.13788
-  hps: 3713.30729
->>>>>>> af3dce0c
- }
-}
-dps_results: {
- key: "TestBlood-AllItems-HeartofSolace-56393"
- value: {
-<<<<<<< HEAD
-  dps: 13981.67005
-  tps: 70442.69518
-  hps: 5243.71927
-=======
-  dps: 14679.28124
-  tps: 73579.19469
-  hps: 3700.09093
->>>>>>> af3dce0c
- }
-}
-dps_results: {
- key: "TestBlood-AllItems-HeartofThunder-55845"
- value: {
-<<<<<<< HEAD
-  dps: 13233.90424
-  tps: 66603.57189
-  hps: 5163.8306
-=======
-  dps: 13913.23962
-  tps: 70100.81159
-  hps: 3665.668
->>>>>>> af3dce0c
- }
-}
-dps_results: {
- key: "TestBlood-AllItems-HeartofThunder-56370"
- value: {
-<<<<<<< HEAD
-  dps: 13233.90424
-  tps: 66603.57189
-  hps: 5172.48491
-=======
-  dps: 13913.23962
-  tps: 70100.81159
-  hps: 3671.67253
->>>>>>> af3dce0c
- }
-}
-dps_results: {
- key: "TestBlood-AllItems-HeartoftheVile-66969"
- value: {
-<<<<<<< HEAD
-  dps: 13426.48184
-  tps: 67584.62675
-  hps: 5137.24951
-=======
-  dps: 14097.79931
-  tps: 71034.76835
-  hps: 3647.22552
->>>>>>> af3dce0c
- }
-}
-dps_results: {
- key: "TestBlood-AllItems-IllustrationoftheDragonSoul-40432"
- value: {
-<<<<<<< HEAD
-  dps: 13233.90424
-  tps: 66603.57189
-  hps: 5137.24951
-=======
-  dps: 13913.23962
-  tps: 70100.81159
-  hps: 3647.22552
->>>>>>> af3dce0c
- }
-}
-dps_results: {
- key: "TestBlood-AllItems-ImpassiveShadowspiritDiamond"
- value: {
-<<<<<<< HEAD
-  dps: 13255.63867
-  tps: 66720.66803
-  hps: 5357.11796
-=======
-  dps: 13943.81628
-  tps: 70268.06583
-  hps: 3804.32096
->>>>>>> af3dce0c
- }
-}
-dps_results: {
- key: "TestBlood-AllItems-ImpassiveSkyflareDiamond"
- value: {
-<<<<<<< HEAD
-  dps: 13233.65934
-  tps: 66605.3114
-  hps: 5357.11796
-=======
-  dps: 13916.13745
-  tps: 70120.97527
-  hps: 3804.32096
->>>>>>> af3dce0c
- }
-}
-dps_results: {
- key: "TestBlood-AllItems-ImpassiveStarflareDiamond"
- value: {
-<<<<<<< HEAD
-  dps: 13232.38988
-  tps: 66598.96406
-  hps: 5357.11796
-=======
-  dps: 13908.72976
-  tps: 70077.86372
-  hps: 3804.32096
->>>>>>> af3dce0c
- }
-}
-dps_results: {
- key: "TestBlood-AllItems-ImpatienceofYouth-62464"
- value: {
-<<<<<<< HEAD
-  dps: 13809.71607
-  tps: 69254.1031
-  hps: 5137.24951
-=======
-  dps: 14486.51251
-  tps: 72751.29665
-  hps: 3647.22552
->>>>>>> af3dce0c
- }
-}
-dps_results: {
- key: "TestBlood-AllItems-ImpatienceofYouth-62469"
- value: {
-<<<<<<< HEAD
-  dps: 13809.71607
-  tps: 69254.1031
-  hps: 5137.24951
-=======
-  dps: 14486.51251
-  tps: 72751.29665
-  hps: 3647.22552
->>>>>>> af3dce0c
- }
-}
-dps_results: {
- key: "TestBlood-AllItems-ImpetuousQuery-55881"
- value: {
-<<<<<<< HEAD
-  dps: 13233.90424
-  tps: 66603.57189
-  hps: 5137.24951
-=======
-  dps: 13913.23962
-  tps: 70100.81159
-  hps: 3647.22552
->>>>>>> af3dce0c
- }
-}
-dps_results: {
- key: "TestBlood-AllItems-ImpetuousQuery-56406"
- value: {
-<<<<<<< HEAD
-  dps: 13233.90424
-  tps: 66603.57189
-  hps: 5137.24951
-=======
-  dps: 13913.23962
-  tps: 70100.81159
-  hps: 3647.22552
->>>>>>> af3dce0c
- }
-}
-dps_results: {
- key: "TestBlood-AllItems-IncisorFragment-37723"
- value: {
-<<<<<<< HEAD
-  dps: 13474.93351
-  tps: 68024.01593
-  hps: 5137.24951
-=======
-  dps: 14151.12094
-  tps: 71484.58383
-  hps: 3647.22552
->>>>>>> af3dce0c
- }
-}
-dps_results: {
- key: "TestBlood-AllItems-InsightfulEarthsiegeDiamond"
- value: {
-<<<<<<< HEAD
-  dps: 13219.39168
-  tps: 66523.65754
-  hps: 5357.11796
-=======
-  dps: 13898.95765
-  tps: 70022.04546
-  hps: 3804.32096
->>>>>>> af3dce0c
- }
-}
-dps_results: {
- key: "TestBlood-AllItems-InsigniaofDiplomacy-61433"
- value: {
-<<<<<<< HEAD
-  dps: 13233.90424
-  tps: 66603.57189
-  hps: 5161.23774
-=======
-  dps: 13913.23962
-  tps: 70100.81159
-  hps: 3663.86902
->>>>>>> af3dce0c
- }
-}
-dps_results: {
- key: "TestBlood-AllItems-InsigniaoftheEarthenLord-61429"
- value: {
-<<<<<<< HEAD
-  dps: 13233.90424
-  tps: 66603.57189
-  hps: 5137.24951
-=======
-  dps: 13913.23962
-  tps: 70100.81159
-  hps: 3647.22552
->>>>>>> af3dce0c
- }
-}
-dps_results: {
- key: "TestBlood-AllItems-InvigoratingEarthsiegeDiamond"
- value: {
-<<<<<<< HEAD
-  dps: 13270.35472
-  tps: 66827.49859
-  hps: 5373.54544
-=======
-  dps: 13867.83043
-  tps: 69813.68384
-  hps: 3855.67748
->>>>>>> af3dce0c
- }
-}
-dps_results: {
- key: "TestBlood-AllItems-JarofAncientRemedies-59354"
- value: {
-<<<<<<< HEAD
-  dps: 13233.90424
-  tps: 66603.57189
-  hps: 5137.24951
-=======
-  dps: 13913.23962
-  tps: 70100.81159
-  hps: 3647.22552
->>>>>>> af3dce0c
- }
-}
-dps_results: {
- key: "TestBlood-AllItems-JarofAncientRemedies-65029"
- value: {
-<<<<<<< HEAD
-  dps: 13233.90424
-  tps: 66603.57189
-  hps: 5137.24951
-=======
-  dps: 13913.23962
-  tps: 70100.81159
-  hps: 3647.22552
->>>>>>> af3dce0c
- }
-}
-dps_results: {
- key: "TestBlood-AllItems-JujuofNimbleness-63840"
- value: {
-<<<<<<< HEAD
-  dps: 13414.99047
-  tps: 67360.42293
-  hps: 5137.24951
-=======
-  dps: 14066.93259
-  tps: 70676.49363
-  hps: 3647.22552
->>>>>>> af3dce0c
- }
-}
-dps_results: {
- key: "TestBlood-AllItems-KeytotheEndlessChamber-55795"
- value: {
-<<<<<<< HEAD
-  dps: 13380.73591
-  tps: 67355.83562
-  hps: 5137.24951
-=======
-  dps: 14044.26782
-  tps: 70718.43109
-  hps: 3647.22552
->>>>>>> af3dce0c
- }
-}
-dps_results: {
- key: "TestBlood-AllItems-KeytotheEndlessChamber-56328"
- value: {
-<<<<<<< HEAD
-  dps: 13406.2807
-  tps: 67381.68081
-  hps: 5137.24951
-=======
-  dps: 14067.99226
-  tps: 70806.40341
-  hps: 3647.22552
->>>>>>> af3dce0c
- }
-}
-dps_results: {
- key: "TestBlood-AllItems-KvaldirBattleStandard-59685"
- value: {
-<<<<<<< HEAD
-  dps: 13600.05804
-  tps: 68015.16341
-  hps: 5121.78267
-=======
-  dps: 14350.57101
-  tps: 71956.23926
-  hps: 3696.78684
->>>>>>> af3dce0c
- }
-}
-dps_results: {
- key: "TestBlood-AllItems-KvaldirBattleStandard-59689"
- value: {
-<<<<<<< HEAD
-  dps: 13600.05804
-  tps: 68015.16341
-  hps: 5121.78267
-=======
-  dps: 14350.57101
-  tps: 71956.23926
-  hps: 3696.78684
->>>>>>> af3dce0c
- }
-}
-dps_results: {
- key: "TestBlood-AllItems-LadyLa-La'sSingingShell-67152"
- value: {
-<<<<<<< HEAD
-  dps: 13182.34558
-  tps: 66229.44982
-  hps: 5211.48078
-=======
-  dps: 13971.00753
-  tps: 70264.48448
-  hps: 3660.44187
->>>>>>> af3dce0c
- }
-}
-dps_results: {
- key: "TestBlood-AllItems-LastWord-50179"
- value: {
-<<<<<<< HEAD
-  dps: 13842.09486
-  tps: 69056.20204
-  hps: 6332.46852
-=======
-  dps: 14610.63401
-  tps: 73072.98611
-  hps: 3835.56186
->>>>>>> af3dce0c
- }
-}
-dps_results: {
- key: "TestBlood-AllItems-LastWord-50708"
- value: {
-<<<<<<< HEAD
-  dps: 13872.81211
-  tps: 69214.95861
-  hps: 6326.94572
-=======
-  dps: 14643.54404
-  tps: 73242.86381
-  hps: 3832.19654
->>>>>>> af3dce0c
- }
-}
-dps_results: {
- key: "TestBlood-AllItems-Lavanthor'sTalisman-37872"
- value: {
-<<<<<<< HEAD
-  dps: 13233.90424
-  tps: 66603.57189
-  hps: 5137.24951
-=======
-  dps: 13913.23962
-  tps: 70100.81159
-  hps: 3647.22552
->>>>>>> af3dce0c
- }
-}
-dps_results: {
- key: "TestBlood-AllItems-LeadenDespair-55816"
- value: {
-<<<<<<< HEAD
-  dps: 13233.90424
-  tps: 66603.57189
-  hps: 5290.63506
-=======
-  dps: 13913.23962
-  tps: 70100.81159
-  hps: 3756.8191
->>>>>>> af3dce0c
- }
-}
-dps_results: {
- key: "TestBlood-AllItems-LeadenDespair-56347"
- value: {
-<<<<<<< HEAD
-  dps: 13233.90424
-  tps: 66603.57189
-  hps: 5340.02235
-=======
-  dps: 13913.23962
-  tps: 70100.81159
-  hps: 3792.1062
->>>>>>> af3dce0c
- }
-}
-dps_results: {
- key: "TestBlood-AllItems-LeftEyeofRajh-56102"
- value: {
-<<<<<<< HEAD
-  dps: 13305.12984
-  tps: 66984.66661
-  hps: 5148.65869
-=======
-  dps: 14010.18043
-  tps: 70555.01221
-  hps: 3647.22552
->>>>>>> af3dce0c
- }
-}
-dps_results: {
- key: "TestBlood-AllItems-LeftEyeofRajh-56427"
- value: {
-<<<<<<< HEAD
-  dps: 13340.63284
-  tps: 67170.01642
-  hps: 5148.65869
-=======
-  dps: 14038.05363
-  tps: 70645.72939
-  hps: 3647.22552
->>>>>>> af3dce0c
- }
-}
-dps_results: {
- key: "TestBlood-AllItems-LicensetoSlay-58180"
- value: {
-<<<<<<< HEAD
-  dps: 13743.34678
-  tps: 69258.17027
-  hps: 5137.24951
-=======
-  dps: 14465.71029
-  tps: 72984.27647
-  hps: 3647.22552
->>>>>>> af3dce0c
- }
-}
-dps_results: {
- key: "TestBlood-AllItems-MagmaPlatedBattlearmor"
- value: {
-<<<<<<< HEAD
-  dps: 12993.7941
-  tps: 65455.72976
-  hps: 4994.68734
-=======
-  dps: 13384.79459
-  tps: 67340.815
-  hps: 3474.60316
->>>>>>> af3dce0c
- }
-}
-dps_results: {
- key: "TestBlood-AllItems-MagmaPlatedBattlegear"
- value: {
-<<<<<<< HEAD
-  dps: 14236.16663
-  tps: 71771.78372
-  hps: 5338.20585
-=======
-  dps: 14409.64134
-  tps: 72566.65168
-  hps: 3648.84116
->>>>>>> af3dce0c
- }
-}
-dps_results: {
- key: "TestBlood-AllItems-MagnetiteMirror-55814"
- value: {
-<<<<<<< HEAD
-  dps: 13642.54197
-  tps: 68018.84258
-  hps: 5148.65869
-=======
-  dps: 14383.18123
-  tps: 71754.07442
-  hps: 3647.22552
->>>>>>> af3dce0c
- }
-}
-dps_results: {
- key: "TestBlood-AllItems-MagnetiteMirror-56345"
- value: {
-<<<<<<< HEAD
-  dps: 13791.62339
-  tps: 68540.40603
-  hps: 5148.65869
-=======
-  dps: 14536.18548
-  tps: 72292.34604
-  hps: 3647.22552
->>>>>>> af3dce0c
- }
-}
-dps_results: {
- key: "TestBlood-AllItems-MajesticDragonFigurine-40430"
- value: {
-<<<<<<< HEAD
-  dps: 13233.90424
-  tps: 66603.57189
-  hps: 5137.24951
-=======
-  dps: 13913.23962
-  tps: 70100.81159
-  hps: 3647.22552
->>>>>>> af3dce0c
- }
-}
-dps_results: {
- key: "TestBlood-AllItems-MandalaofStirringPatterns-62467"
- value: {
-<<<<<<< HEAD
-  dps: 13233.90424
-  tps: 66603.57189
-  hps: 5137.24951
-=======
-  dps: 13913.23962
-  tps: 70100.81159
-  hps: 3647.22552
->>>>>>> af3dce0c
- }
-}
-dps_results: {
- key: "TestBlood-AllItems-MandalaofStirringPatterns-62472"
- value: {
-<<<<<<< HEAD
-  dps: 13233.90424
-  tps: 66603.57189
-  hps: 5137.24951
-=======
-  dps: 13913.23962
-  tps: 70100.81159
-  hps: 3647.22552
->>>>>>> af3dce0c
- }
-}
-dps_results: {
- key: "TestBlood-AllItems-MarkofKhardros-56132"
- value: {
-<<<<<<< HEAD
-  dps: 13588.42221
-  tps: 68416.35072
-  hps: 5137.24951
-=======
-  dps: 14296.45077
-  tps: 72065.57686
-  hps: 3647.22552
->>>>>>> af3dce0c
- }
-}
-dps_results: {
- key: "TestBlood-AllItems-MarkofKhardros-56458"
- value: {
-<<<<<<< HEAD
-  dps: 13634.84718
-  tps: 68653.73842
-  hps: 5137.24951
-=======
-  dps: 14346.63318
-  tps: 72322.86754
-  hps: 3647.22552
->>>>>>> af3dce0c
- }
-}
-dps_results: {
- key: "TestBlood-AllItems-MeteoriteWhetstone-37390"
- value: {
-<<<<<<< HEAD
-  dps: 13386.69322
-  tps: 67498.4121
-  hps: 5184.54111
-=======
-  dps: 14075.20563
-  tps: 71157.5436
-  hps: 3696.78684
->>>>>>> af3dce0c
- }
-}
-dps_results: {
- key: "TestBlood-AllItems-MightoftheOcean-55251"
- value: {
-<<<<<<< HEAD
-  dps: 13564.06731
-  tps: 67756.10371
-  hps: 5137.24951
-=======
-  dps: 14247.66319
-  tps: 71277.31956
-  hps: 3647.22552
->>>>>>> af3dce0c
- }
-}
-dps_results: {
- key: "TestBlood-AllItems-MightoftheOcean-56285"
- value: {
-<<<<<<< HEAD
-  dps: 13848.91388
-  tps: 68750.44488
-  hps: 5137.24951
-=======
-  dps: 14536.18548
-  tps: 72292.34604
-  hps: 3647.22552
->>>>>>> af3dce0c
- }
-}
-dps_results: {
- key: "TestBlood-AllItems-MirrorofBrokenImages-62466"
- value: {
-<<<<<<< HEAD
-  dps: 13233.90424
-  tps: 66603.57189
-  hps: 5137.24951
-=======
-  dps: 13913.23962
-  tps: 70100.81159
-  hps: 3647.22552
->>>>>>> af3dce0c
- }
-}
-dps_results: {
- key: "TestBlood-AllItems-MirrorofBrokenImages-62471"
- value: {
-<<<<<<< HEAD
-  dps: 13233.90424
-  tps: 66603.57189
-  hps: 5137.24951
-=======
-  dps: 13913.23962
-  tps: 70100.81159
-  hps: 3647.22552
->>>>>>> af3dce0c
- }
-}
-dps_results: {
- key: "TestBlood-AllItems-MoonwellChalice-70142"
- value: {
-<<<<<<< HEAD
-  dps: 13233.90424
-  tps: 66603.57189
-  hps: 5137.24951
-=======
-  dps: 13913.23962
-  tps: 70100.81159
-  hps: 3647.22552
->>>>>>> af3dce0c
- }
-}
-dps_results: {
- key: "TestBlood-AllItems-NevermeltingIceCrystal-50259"
- value: {
-<<<<<<< HEAD
-  dps: 13389.13164
-  tps: 67198.3519
-  hps: 5137.24951
-=======
-  dps: 14045.5256
-  tps: 70605.70829
-  hps: 3647.22552
->>>>>>> af3dce0c
- }
-}
-dps_results: {
- key: "TestBlood-AllItems-OfferingofSacrifice-37638"
- value: {
-<<<<<<< HEAD
-  dps: 13233.90424
-  tps: 66603.57189
-  hps: 5147.63811
-=======
-  dps: 13913.23962
-  tps: 70100.81159
-  hps: 3654.43333
->>>>>>> af3dce0c
- }
-}
-dps_results: {
- key: "TestBlood-AllItems-Oremantle'sFavor-61448"
- value: {
-<<<<<<< HEAD
-  dps: 13679.9603
-  tps: 68798.88243
-  hps: 5137.24951
-=======
-  dps: 14367.14852
-  tps: 72357.71976
-  hps: 3647.22552
->>>>>>> af3dce0c
- }
-}
-dps_results: {
- key: "TestBlood-AllItems-PersistentEarthshatterDiamond"
- value: {
-<<<<<<< HEAD
-  dps: 13232.38988
-  tps: 66598.96406
-  hps: 5357.11796
-=======
-  dps: 13908.72976
-  tps: 70077.86372
-  hps: 3804.32096
->>>>>>> af3dce0c
- }
-}
-dps_results: {
- key: "TestBlood-AllItems-PersistentEarthsiegeDiamond"
- value: {
-<<<<<<< HEAD
-  dps: 13233.65934
-  tps: 66605.3114
-  hps: 5357.11796
-=======
-  dps: 13916.13745
-  tps: 70120.97527
-  hps: 3804.32096
->>>>>>> af3dce0c
- }
-}
-dps_results: {
- key: "TestBlood-AllItems-PetrifiedScarab-21685"
- value: {
-<<<<<<< HEAD
-  dps: 13233.90424
-  tps: 66603.57189
-  hps: 5137.24951
-=======
-  dps: 13913.23962
-  tps: 70100.81159
-  hps: 3647.22552
->>>>>>> af3dce0c
- }
-}
-dps_results: {
- key: "TestBlood-AllItems-PetrifiedTwilightScale-54571"
- value: {
-<<<<<<< HEAD
-  dps: 13233.90424
-  tps: 66603.57189
-  hps: 5137.24951
-=======
-  dps: 13913.23962
-  tps: 70100.81159
-  hps: 3647.22552
->>>>>>> af3dce0c
- }
-}
-dps_results: {
- key: "TestBlood-AllItems-PetrifiedTwilightScale-54591"
- value: {
-<<<<<<< HEAD
-  dps: 13233.90424
-  tps: 66603.57189
-  hps: 5137.24951
-=======
-  dps: 13913.23962
-  tps: 70100.81159
-  hps: 3647.22552
->>>>>>> af3dce0c
- }
-}
-dps_results: {
- key: "TestBlood-AllItems-PorcelainCrab-55237"
- value: {
-<<<<<<< HEAD
-  dps: 13233.90424
-  tps: 66603.57189
-  hps: 5137.24951
-=======
-  dps: 13913.23962
-  tps: 70100.81159
-  hps: 3647.22552
->>>>>>> af3dce0c
- }
-}
-dps_results: {
- key: "TestBlood-AllItems-PorcelainCrab-56280"
- value: {
-<<<<<<< HEAD
-  dps: 13233.90424
-  tps: 66603.57189
-  hps: 5137.24951
-=======
-  dps: 13913.23962
-  tps: 70100.81159
-  hps: 3647.22552
->>>>>>> af3dce0c
- }
-}
-dps_results: {
- key: "TestBlood-AllItems-PowerfulEarthshatterDiamond"
- value: {
-<<<<<<< HEAD
-  dps: 13219.39168
-  tps: 66523.65754
-  hps: 5369.46478
-=======
-  dps: 13898.95765
-  tps: 70022.04546
-  hps: 3813.14274
->>>>>>> af3dce0c
- }
-}
-dps_results: {
- key: "TestBlood-AllItems-PowerfulEarthsiegeDiamond"
- value: {
-<<<<<<< HEAD
-  dps: 13219.39168
-  tps: 66523.65754
-  hps: 5372.31405
-=======
-  dps: 13898.95765
-  tps: 70022.04546
-  hps: 3815.17853
->>>>>>> af3dce0c
- }
-}
-dps_results: {
- key: "TestBlood-AllItems-PowerfulShadowspiritDiamond"
- value: {
-<<<<<<< HEAD
-  dps: 13219.39168
-  tps: 66523.65754
-  hps: 5395.58306
-=======
-  dps: 13898.95765
-  tps: 70022.04546
-  hps: 3831.80419
->>>>>>> af3dce0c
- }
-}
-dps_results: {
- key: "TestBlood-AllItems-Prestor'sTalismanofMachination-59441"
- value: {
-<<<<<<< HEAD
-  dps: 13655.32415
-  tps: 68611.99839
-  hps: 5262.89369
-=======
-  dps: 14320.41156
-  tps: 71933.8269
-  hps: 3739.74
->>>>>>> af3dce0c
- }
-}
-dps_results: {
- key: "TestBlood-AllItems-Prestor'sTalismanofMachination-65026"
- value: {
-<<<<<<< HEAD
-  dps: 13770.98967
-  tps: 69206.90849
-  hps: 5217.52748
-=======
-  dps: 14414.54233
-  tps: 72747.94741
-  hps: 3743.04408
->>>>>>> af3dce0c
- }
-}
-dps_results: {
- key: "TestBlood-AllItems-PurifiedShardoftheGods"
- value: {
-<<<<<<< HEAD
-  dps: 13233.90424
-  tps: 66603.57189
-  hps: 5137.24951
-=======
-  dps: 13913.23962
-  tps: 70100.81159
-  hps: 3647.22552
->>>>>>> af3dce0c
- }
-}
-dps_results: {
- key: "TestBlood-AllItems-Rainsong-55854"
- value: {
-<<<<<<< HEAD
-  dps: 13233.90424
-  tps: 66603.57189
-  hps: 5137.24951
-=======
-  dps: 13913.23962
-  tps: 70100.81159
-  hps: 3647.22552
->>>>>>> af3dce0c
- }
-}
-dps_results: {
- key: "TestBlood-AllItems-Rainsong-56377"
- value: {
-<<<<<<< HEAD
-  dps: 13233.90424
-  tps: 66603.57189
-  hps: 5137.24951
-=======
-  dps: 13913.23962
-  tps: 70100.81159
-  hps: 3647.22552
->>>>>>> af3dce0c
- }
-}
-dps_results: {
- key: "TestBlood-AllItems-ReignoftheDead-47316"
- value: {
-<<<<<<< HEAD
-  dps: 13236.98068
-  tps: 66626.29753
-  hps: 5137.24951
-=======
-  dps: 13916.13509
-  tps: 70113.79944
-  hps: 3647.22552
->>>>>>> af3dce0c
- }
-}
-dps_results: {
- key: "TestBlood-AllItems-ReignoftheDead-47477"
- value: {
-<<<<<<< HEAD
-  dps: 13237.21974
-  tps: 66627.49279
-  hps: 5137.24951
-=======
-  dps: 13916.50375
-  tps: 70115.7519
-  hps: 3647.22552
->>>>>>> af3dce0c
- }
-}
-dps_results: {
- key: "TestBlood-AllItems-RelentlessEarthsiegeDiamond"
- value: {
-<<<<<<< HEAD
-  dps: 13343.05443
-  tps: 67191.04968
-  hps: 5357.11796
-=======
-  dps: 14028.88596
-  tps: 70736.07188
-  hps: 3804.32096
->>>>>>> af3dce0c
- }
-}
-dps_results: {
- key: "TestBlood-AllItems-ReverberatingShadowspiritDiamond"
- value: {
-<<<<<<< HEAD
-  dps: 13406.35054
-  tps: 67504.89597
-  hps: 5357.11796
-=======
-  dps: 14104.39547
-  tps: 71116.42533
-  hps: 3804.32096
->>>>>>> af3dce0c
- }
-}
-dps_results: {
- key: "TestBlood-AllItems-RevitalizingShadowspiritDiamond"
- value: {
-<<<<<<< HEAD
-  dps: 13329.76135
-  tps: 67113.10113
-  hps: 5357.11796
-=======
-  dps: 14021.57157
-  tps: 70691.52077
-  hps: 3804.32096
->>>>>>> af3dce0c
- }
-}
-dps_results: {
- key: "TestBlood-AllItems-RevitalizingSkyflareDiamond"
- value: {
-<<<<<<< HEAD
-  dps: 13219.39168
-  tps: 66523.65754
-  hps: 5357.11796
-=======
-  dps: 13898.95765
-  tps: 70022.04546
-  hps: 3804.32096
->>>>>>> af3dce0c
- }
-}
-dps_results: {
- key: "TestBlood-AllItems-RightEyeofRajh-56100"
- value: {
-<<<<<<< HEAD
-  dps: 13549.12613
-  tps: 68224.91936
-  hps: 5137.24951
-=======
-  dps: 14251.43004
-  tps: 71855.50614
-  hps: 3647.22552
->>>>>>> af3dce0c
- }
-}
-dps_results: {
- key: "TestBlood-AllItems-RightEyeofRajh-56431"
- value: {
-<<<<<<< HEAD
-  dps: 13568.61981
-  tps: 68311.36295
-  hps: 5137.24951
-=======
-  dps: 14283.82263
-  tps: 71918.39142
-  hps: 3647.22552
->>>>>>> af3dce0c
- }
-}
-dps_results: {
- key: "TestBlood-AllItems-RuneofRepulsion-40372"
- value: {
-<<<<<<< HEAD
-  dps: 13233.90424
-  tps: 66603.57189
-  hps: 5137.24951
-=======
-  dps: 13913.23962
-  tps: 70100.81159
-  hps: 3647.22552
->>>>>>> af3dce0c
- }
-}
-dps_results: {
- key: "TestBlood-AllItems-Schnottz'sMedallionofCommand-65805"
- value: {
-<<<<<<< HEAD
-  dps: 13358.42485
-  tps: 67257.1123
-  hps: 5137.24951
-=======
-  dps: 14041.29418
-  tps: 70754.93197
-  hps: 3647.22552
->>>>>>> af3dce0c
- }
-}
-dps_results: {
- key: "TestBlood-AllItems-SeaStar-55256"
- value: {
-<<<<<<< HEAD
-  dps: 13233.90424
-  tps: 66603.57189
-  hps: 5137.24951
-=======
-  dps: 13913.23962
-  tps: 70100.81159
-  hps: 3647.22552
->>>>>>> af3dce0c
- }
-}
-dps_results: {
- key: "TestBlood-AllItems-SeaStar-56290"
- value: {
-<<<<<<< HEAD
-  dps: 13233.90424
-  tps: 66603.57189
-  hps: 5137.24951
-=======
-  dps: 13913.23962
-  tps: 70100.81159
-  hps: 3647.22552
->>>>>>> af3dce0c
- }
-}
-dps_results: {
- key: "TestBlood-AllItems-SealofthePantheon-36993"
- value: {
-<<<<<<< HEAD
-  dps: 13250.6261
-  tps: 66694.44375
-  hps: 5137.24951
-=======
-  dps: 13928.23886
-  tps: 70183.67035
-  hps: 3647.22552
->>>>>>> af3dce0c
- }
-}
-dps_results: {
- key: "TestBlood-AllItems-Shadowmourne-49623"
- value: {
-<<<<<<< HEAD
-  dps: 14522.35717
-  tps: 72926.46931
-  hps: 6066.09273
-=======
-  dps: 15214.78574
-  tps: 76397.43879
-  hps: 3929.84368
->>>>>>> af3dce0c
- }
-}
-dps_results: {
- key: "TestBlood-AllItems-ShieldedSkyflareDiamond"
- value: {
-<<<<<<< HEAD
-  dps: 13219.39168
-  tps: 66523.65754
-  hps: 5372.31405
-=======
-  dps: 13898.95765
-  tps: 70022.04546
-  hps: 3815.17853
->>>>>>> af3dce0c
- }
-}
-dps_results: {
- key: "TestBlood-AllItems-ShinyShardoftheGods"
- value: {
-<<<<<<< HEAD
-  dps: 13233.90424
-  tps: 66603.57189
-  hps: 5137.24951
-=======
-  dps: 13913.23962
-  tps: 70100.81159
-  hps: 3647.22552
->>>>>>> af3dce0c
- }
-}
-dps_results: {
- key: "TestBlood-AllItems-Shrine-CleansingPurifier-63838"
- value: {
-<<<<<<< HEAD
-  dps: 13668.40872
-  tps: 68969.34958
-  hps: 5154.91225
-=======
-  dps: 14393.51842
-  tps: 72506.90169
-  hps: 3703.39502
->>>>>>> af3dce0c
- }
-}
-dps_results: {
- key: "TestBlood-AllItems-Sindragosa'sFlawlessFang-50361"
- value: {
-<<<<<<< HEAD
-  dps: 13233.90424
-  tps: 66603.57189
-  hps: 5245.52166
-=======
-  dps: 13913.23962
-  tps: 70100.81159
-  hps: 3724.58569
->>>>>>> af3dce0c
- }
-}
-dps_results: {
- key: "TestBlood-AllItems-Skardyn'sGrace-56115"
- value: {
-<<<<<<< HEAD
-  dps: 13362.68403
-  tps: 67278.40817
-  hps: 5137.24951
-=======
-  dps: 14053.83833
-  tps: 70820.83518
-  hps: 3647.22552
->>>>>>> af3dce0c
- }
-}
-dps_results: {
- key: "TestBlood-AllItems-Skardyn'sGrace-56440"
- value: {
-<<<<<<< HEAD
-  dps: 13371.62607
-  tps: 67318.34836
-  hps: 5137.24951
-=======
-  dps: 14063.0709
-  tps: 70870.71664
-  hps: 3647.22552
->>>>>>> af3dce0c
- }
-}
-dps_results: {
- key: "TestBlood-AllItems-SliverofPureIce-50339"
- value: {
-<<<<<<< HEAD
-  dps: 13233.90424
-  tps: 66603.57189
-  hps: 5137.24951
-=======
-  dps: 13913.23962
-  tps: 70100.81159
-  hps: 3647.22552
->>>>>>> af3dce0c
- }
-}
-dps_results: {
- key: "TestBlood-AllItems-SliverofPureIce-50346"
- value: {
-<<<<<<< HEAD
-  dps: 13233.90424
-  tps: 66603.57189
-  hps: 5137.24951
-=======
-  dps: 13913.23962
-  tps: 70100.81159
-  hps: 3647.22552
->>>>>>> af3dce0c
- }
-}
-dps_results: {
- key: "TestBlood-AllItems-Sorrowsong-55879"
- value: {
-<<<<<<< HEAD
-  dps: 13233.90424
-  tps: 66603.57189
-  hps: 5137.24951
-=======
-  dps: 13913.23962
-  tps: 70100.81159
-  hps: 3647.22552
->>>>>>> af3dce0c
- }
-}
-dps_results: {
- key: "TestBlood-AllItems-Sorrowsong-56400"
- value: {
-<<<<<<< HEAD
-  dps: 13233.90424
-  tps: 66603.57189
-  hps: 5137.24951
-=======
-  dps: 13913.23962
-  tps: 70100.81159
-  hps: 3647.22552
->>>>>>> af3dce0c
- }
-}
-dps_results: {
- key: "TestBlood-AllItems-Soul'sAnguish-66994"
- value: {
-<<<<<<< HEAD
-  dps: 13564.06731
-  tps: 67756.10371
-  hps: 5137.24951
-=======
-  dps: 14247.66319
-  tps: 71277.31956
-  hps: 3647.22552
->>>>>>> af3dce0c
- }
-}
-dps_results: {
- key: "TestBlood-AllItems-SoulCasket-58183"
- value: {
-<<<<<<< HEAD
-  dps: 13233.90424
-  tps: 66603.57189
-  hps: 5137.24951
-=======
-  dps: 13913.23962
-  tps: 70100.81159
-  hps: 3647.22552
->>>>>>> af3dce0c
- }
-}
-dps_results: {
- key: "TestBlood-AllItems-SoulPreserver-37111"
- value: {
-<<<<<<< HEAD
-  dps: 13233.90424
-  tps: 66603.57189
-  hps: 5137.24951
-=======
-  dps: 13913.23962
-  tps: 70100.81159
-  hps: 3647.22552
->>>>>>> af3dce0c
- }
-}
-dps_results: {
- key: "TestBlood-AllItems-SouloftheDead-40382"
- value: {
-<<<<<<< HEAD
-  dps: 13297.86758
-  tps: 66947.29432
-  hps: 5137.24951
-=======
-  dps: 14001.92937
-  tps: 70573.10039
-  hps: 3647.22552
->>>>>>> af3dce0c
- }
-}
-dps_results: {
- key: "TestBlood-AllItems-SparkofLife-37657"
- value: {
-<<<<<<< HEAD
-  dps: 13303.87592
-  tps: 67138.98475
-  hps: 5109.75291
-=======
-  dps: 14019.46244
-  tps: 70660.24045
-  hps: 3670.35414
->>>>>>> af3dce0c
- }
-}
-dps_results: {
- key: "TestBlood-AllItems-SphereofRedDragon'sBlood-37166"
- value: {
-<<<<<<< HEAD
-  dps: 13324.43144
-  tps: 67095.52524
-  hps: 5137.24951
-=======
-  dps: 13997.68912
-  tps: 70567.32728
-  hps: 3647.22552
->>>>>>> af3dce0c
- }
-}
-dps_results: {
- key: "TestBlood-AllItems-Stonemother'sKiss-61411"
- value: {
-<<<<<<< HEAD
-  dps: 13351.54847
-  tps: 67164.52807
-  hps: 5137.24951
-=======
-  dps: 14019.99858
-  tps: 70663.90269
-  hps: 3647.22552
->>>>>>> af3dce0c
- }
-}
-dps_results: {
- key: "TestBlood-AllItems-StumpofTime-62465"
- value: {
-<<<<<<< HEAD
-  dps: 13233.90424
-  tps: 66603.57189
-  hps: 5137.24951
-=======
-  dps: 13913.23962
-  tps: 70100.81159
-  hps: 3647.22552
->>>>>>> af3dce0c
- }
-}
-dps_results: {
- key: "TestBlood-AllItems-StumpofTime-62470"
- value: {
-<<<<<<< HEAD
-  dps: 13233.90424
-  tps: 66603.57189
-  hps: 5137.24951
-=======
-  dps: 13913.23962
-  tps: 70100.81159
-  hps: 3647.22552
->>>>>>> af3dce0c
- }
-}
-dps_results: {
- key: "TestBlood-AllItems-SwiftSkyflareDiamond"
- value: {
-<<<<<<< HEAD
-  dps: 13233.65934
-  tps: 66605.3114
-  hps: 5357.11796
-=======
-  dps: 13916.13745
-  tps: 70120.97527
-  hps: 3804.32096
->>>>>>> af3dce0c
- }
-}
-dps_results: {
- key: "TestBlood-AllItems-SwiftStarflareDiamond"
- value: {
-<<<<<<< HEAD
-  dps: 13232.38988
-  tps: 66598.96406
-  hps: 5357.11796
-=======
-  dps: 13908.72976
-  tps: 70077.86372
-  hps: 3804.32096
->>>>>>> af3dce0c
- }
-}
-dps_results: {
- key: "TestBlood-AllItems-SwiftWindfireDiamond"
- value: {
-<<<<<<< HEAD
-  dps: 13229.07298
-  tps: 66582.3796
-  hps: 5357.11796
-=======
-  dps: 13905.63885
-  tps: 70064.07481
-  hps: 3804.32096
->>>>>>> af3dce0c
- }
-}
-dps_results: {
- key: "TestBlood-AllItems-SymbioticWorm-59332"
- value: {
-<<<<<<< HEAD
-  dps: 13233.90424
-  tps: 66603.57189
-  hps: 5366.14064
-=======
-  dps: 13913.23962
-  tps: 70100.81159
-  hps: 3810.76765
->>>>>>> af3dce0c
- }
-}
-dps_results: {
- key: "TestBlood-AllItems-TalismanofSinisterOrder-65804"
- value: {
-<<<<<<< HEAD
-  dps: 13233.90424
-  tps: 66603.57189
-  hps: 5137.24951
-=======
-  dps: 13913.23962
-  tps: 70100.81159
-  hps: 3647.22552
->>>>>>> af3dce0c
- }
-}
-dps_results: {
- key: "TestBlood-AllItems-TalismanofTrollDivinity-37734"
- value: {
-<<<<<<< HEAD
-  dps: 13233.90424
-  tps: 66603.57189
-  hps: 5137.24951
-=======
-  dps: 13913.23962
-  tps: 70100.81159
-  hps: 3647.22552
->>>>>>> af3dce0c
- }
-}
-dps_results: {
- key: "TestBlood-AllItems-Tank-CommanderInsignia-63841"
- value: {
-<<<<<<< HEAD
-  dps: 13691.19619
-  tps: 68947.98178
-  hps: 5176.77587
-=======
-  dps: 14432.5018
-  tps: 72882.45741
-  hps: 3693.48276
->>>>>>> af3dce0c
- }
-}
-dps_results: {
- key: "TestBlood-AllItems-TearofBlood-55819"
- value: {
-<<<<<<< HEAD
-  dps: 13233.90424
-  tps: 66603.57189
-  hps: 5137.24951
-=======
-  dps: 13913.23962
-  tps: 70100.81159
-  hps: 3647.22552
->>>>>>> af3dce0c
- }
-}
-dps_results: {
- key: "TestBlood-AllItems-TearofBlood-56351"
- value: {
-<<<<<<< HEAD
-  dps: 13233.90424
-  tps: 66603.57189
-  hps: 5137.24951
-=======
-  dps: 13913.23962
-  tps: 70100.81159
-  hps: 3647.22552
->>>>>>> af3dce0c
- }
-}
-dps_results: {
- key: "TestBlood-AllItems-TearsoftheVanquished-47215"
- value: {
-<<<<<<< HEAD
-  dps: 13233.90424
-  tps: 66603.57189
-  hps: 5137.24951
-=======
-  dps: 13913.23962
-  tps: 70100.81159
-  hps: 3647.22552
->>>>>>> af3dce0c
- }
-}
-dps_results: {
- key: "TestBlood-AllItems-TendrilsofBurrowingDark-55810"
- value: {
-<<<<<<< HEAD
-  dps: 13233.90424
-  tps: 66603.57189
-  hps: 5137.24951
-=======
-  dps: 13913.23962
-  tps: 70100.81159
-  hps: 3647.22552
->>>>>>> af3dce0c
- }
-}
-dps_results: {
- key: "TestBlood-AllItems-TendrilsofBurrowingDark-56339"
- value: {
-<<<<<<< HEAD
-  dps: 13233.90424
-  tps: 66603.57189
-  hps: 5137.24951
-=======
-  dps: 13913.23962
-  tps: 70100.81159
-  hps: 3647.22552
->>>>>>> af3dce0c
- }
-}
-dps_results: {
- key: "TestBlood-AllItems-TheGeneral'sHeart-45507"
- value: {
-<<<<<<< HEAD
-  dps: 13233.90424
-  tps: 66603.57189
-  hps: 5137.24951
-=======
-  dps: 13913.23962
-  tps: 70100.81159
-  hps: 3647.22552
->>>>>>> af3dce0c
- }
-}
-dps_results: {
- key: "TestBlood-AllItems-Theralion'sMirror-59519"
- value: {
-<<<<<<< HEAD
-  dps: 13233.90424
-  tps: 66603.57189
-  hps: 5137.24951
-=======
-  dps: 13913.23962
-  tps: 70100.81159
-  hps: 3647.22552
->>>>>>> af3dce0c
- }
-}
-dps_results: {
- key: "TestBlood-AllItems-Theralion'sMirror-65105"
- value: {
-<<<<<<< HEAD
-  dps: 13233.90424
-  tps: 66603.57189
-  hps: 5137.24951
-=======
-  dps: 13913.23962
-  tps: 70100.81159
-  hps: 3647.22552
->>>>>>> af3dce0c
- }
-}
-dps_results: {
- key: "TestBlood-AllItems-Throngus'sFinger-56121"
- value: {
-<<<<<<< HEAD
-  dps: 13233.90424
-  tps: 66603.57189
-  hps: 5137.24951
-=======
-  dps: 13913.23962
-  tps: 70100.81159
-  hps: 3647.22552
->>>>>>> af3dce0c
- }
-}
-dps_results: {
- key: "TestBlood-AllItems-Throngus'sFinger-56449"
- value: {
-<<<<<<< HEAD
-  dps: 13233.90424
-  tps: 66603.57189
-  hps: 5137.24951
-=======
-  dps: 13913.23962
-  tps: 70100.81159
-  hps: 3647.22552
->>>>>>> af3dce0c
- }
-}
-dps_results: {
- key: "TestBlood-AllItems-ThunderingSkyflareDiamond"
- value: {
-<<<<<<< HEAD
-  dps: 13258.37214
-  tps: 66772.83189
-  hps: 5378.40731
-=======
-  dps: 13918.84762
-  tps: 70214.37707
-  hps: 3800.87456
->>>>>>> af3dce0c
- }
-}
-dps_results: {
- key: "TestBlood-AllItems-Tia'sGrace-55874"
- value: {
-<<<<<<< HEAD
-  dps: 13368.73948
-  tps: 67321.57483
-  hps: 5137.24951
-=======
-  dps: 14066.50261
-  tps: 70907.45444
-  hps: 3647.22552
->>>>>>> af3dce0c
- }
-}
-dps_results: {
- key: "TestBlood-AllItems-Tia'sGrace-56394"
- value: {
-<<<<<<< HEAD
-  dps: 13381.26417
-  tps: 67362.94088
-  hps: 5137.24951
-=======
-  dps: 14076.97611
-  tps: 70957.41522
-  hps: 3647.22552
->>>>>>> af3dce0c
- }
-}
-dps_results: {
- key: "TestBlood-AllItems-TinyAbominationinaJar-50351"
- value: {
-<<<<<<< HEAD
-  dps: 13509.31595
-  tps: 68234.93566
-  hps: 5260.15676
-=======
-  dps: 14133.8427
-  tps: 71066.61632
-  hps: 3667.05005
->>>>>>> af3dce0c
- }
-}
-dps_results: {
- key: "TestBlood-AllItems-TinyAbominationinaJar-50706"
- value: {
-<<<<<<< HEAD
-  dps: 13420.76303
-  tps: 67474.24085
-  hps: 5327.38658
-=======
-  dps: 14116.7463
-  tps: 70747.01036
-  hps: 3670.35414
->>>>>>> af3dce0c
- }
-}
-dps_results: {
- key: "TestBlood-AllItems-TirelessSkyflareDiamond"
- value: {
-<<<<<<< HEAD
-  dps: 13219.39168
-  tps: 66523.65754
-  hps: 5357.11796
-=======
-  dps: 13898.95765
-  tps: 70022.04546
-  hps: 3804.32096
->>>>>>> af3dce0c
- }
-}
-dps_results: {
- key: "TestBlood-AllItems-TirelessStarflareDiamond"
- value: {
-<<<<<<< HEAD
-  dps: 13219.39168
-  tps: 66523.65754
-  hps: 5357.11796
-=======
-  dps: 13898.95765
-  tps: 70022.04546
-  hps: 3804.32096
->>>>>>> af3dce0c
- }
-}
-dps_results: {
- key: "TestBlood-AllItems-TomeofArcanePhenomena-36972"
- value: {
-<<<<<<< HEAD
-  dps: 13219.45241
-  tps: 66547.20975
-  hps: 5135.80148
-=======
-  dps: 13945.29252
-  tps: 70040.9479
-  hps: 3614.18463
->>>>>>> af3dce0c
- }
-}
-dps_results: {
- key: "TestBlood-AllItems-TrenchantEarthshatterDiamond"
- value: {
-<<<<<<< HEAD
-  dps: 13219.39168
-  tps: 66523.65754
-  hps: 5357.11796
-=======
-  dps: 13898.95765
-  tps: 70022.04546
-  hps: 3804.32096
->>>>>>> af3dce0c
- }
-}
-dps_results: {
- key: "TestBlood-AllItems-TrenchantEarthsiegeDiamond"
- value: {
-<<<<<<< HEAD
-  dps: 13219.39168
-  tps: 66523.65754
-  hps: 5357.11796
-=======
-  dps: 13898.95765
-  tps: 70022.04546
-  hps: 3804.32096
->>>>>>> af3dce0c
- }
-}
-dps_results: {
- key: "TestBlood-AllItems-Tyrande'sFavoriteDoll-64645"
- value: {
-<<<<<<< HEAD
-  dps: 13236.37628
-  tps: 66626.7194
-  hps: 5137.24951
-=======
-  dps: 13915.23227
-  tps: 70107.07858
-  hps: 3647.22552
->>>>>>> af3dce0c
- }
-}
-dps_results: {
- key: "TestBlood-AllItems-UndeadSlayer'sBlessedArmor"
- value: {
-<<<<<<< HEAD
-  dps: 10643.86065
-  tps: 53239.60061
-  hps: 4272.4197
-=======
-  dps: 11321.29781
-  tps: 56801.05677
-  hps: 2897.18919
->>>>>>> af3dce0c
- }
-}
-dps_results: {
- key: "TestBlood-AllItems-UnheededWarning-59520"
- value: {
-<<<<<<< HEAD
-  dps: 13584.65634
-  tps: 68444.64063
-  hps: 5137.24951
-=======
-  dps: 14274.62707
-  tps: 72024.23159
-  hps: 3647.22552
->>>>>>> af3dce0c
- }
-}
-dps_results: {
- key: "TestBlood-AllItems-UnquenchableFlame-67101"
- value: {
-<<<<<<< HEAD
-  dps: 13233.90424
-  tps: 66603.57189
-  hps: 5137.24951
-=======
-  dps: 13913.23962
-  tps: 70100.81159
-  hps: 3647.22552
->>>>>>> af3dce0c
- }
-}
-dps_results: {
- key: "TestBlood-AllItems-UnsolvableRiddle-62468"
- value: {
-<<<<<<< HEAD
-  dps: 13434.23626
-  tps: 67555.19168
-  hps: 5137.24951
-=======
-  dps: 14084.39732
-  tps: 70868.87706
-  hps: 3647.22552
->>>>>>> af3dce0c
- }
-}
-dps_results: {
- key: "TestBlood-AllItems-UnsolvableRiddle-68709"
- value: {
-<<<<<<< HEAD
-  dps: 13434.23626
-  tps: 67555.19168
-  hps: 5137.24951
-=======
-  dps: 14084.39732
-  tps: 70868.87706
-  hps: 3647.22552
->>>>>>> af3dce0c
- }
-}
-dps_results: {
- key: "TestBlood-AllItems-Val'anyr,HammerofAncientKings-46017"
- value: {
-<<<<<<< HEAD
-  dps: 7718.54605
-  tps: 37432.01475
-  hps: 5843.44318
-=======
-  dps: 7552.16991
-  tps: 36442.41405
-  hps: 3672.64611
->>>>>>> af3dce0c
- }
-}
-dps_results: {
- key: "TestBlood-AllItems-VialofStolenMemories-59515"
- value: {
-<<<<<<< HEAD
-  dps: 13233.90424
-  tps: 66603.57189
-  hps: 5366.14064
-=======
-  dps: 13913.23962
-  tps: 70100.81159
-  hps: 3810.76765
->>>>>>> af3dce0c
- }
-}
-dps_results: {
- key: "TestBlood-AllItems-ViciousGladiator'sBadgeofConquest-61033"
- value: {
-<<<<<<< HEAD
-  dps: 13434.23626
-  tps: 67555.19168
-  hps: 5137.24951
-=======
-  dps: 14084.39732
-  tps: 70868.87706
-  hps: 3647.22552
->>>>>>> af3dce0c
- }
-}
-dps_results: {
- key: "TestBlood-AllItems-ViciousGladiator'sBadgeofDominance-61035"
- value: {
-<<<<<<< HEAD
-  dps: 13233.90424
-  tps: 66603.57189
-  hps: 5137.24951
-=======
-  dps: 13913.23962
-  tps: 70100.81159
-  hps: 3647.22552
->>>>>>> af3dce0c
- }
-}
-dps_results: {
- key: "TestBlood-AllItems-ViciousGladiator'sBadgeofVictory-61034"
- value: {
-<<<<<<< HEAD
-  dps: 13809.71607
-  tps: 69254.1031
-  hps: 5137.24951
-=======
-  dps: 14486.51251
-  tps: 72751.29665
-  hps: 3647.22552
->>>>>>> af3dce0c
- }
-}
-dps_results: {
- key: "TestBlood-AllItems-ViciousGladiator'sEmblemofAccuracy-61027"
- value: {
-<<<<<<< HEAD
-  dps: 13233.90424
-  tps: 66603.57189
-  hps: 5215.77042
-=======
-  dps: 13913.23962
-  tps: 70100.81159
-  hps: 3703.3514
->>>>>>> af3dce0c
- }
-}
-dps_results: {
- key: "TestBlood-AllItems-ViciousGladiator'sEmblemofAlacrity-61028"
- value: {
-<<<<<<< HEAD
-  dps: 13465.22838
-  tps: 67920.52985
-  hps: 5341.97015
-=======
-  dps: 14131.59645
-  tps: 71056.12973
-  hps: 3763.37296
->>>>>>> af3dce0c
- }
-}
-dps_results: {
- key: "TestBlood-AllItems-ViciousGladiator'sEmblemofCruelty-61026"
- value: {
-<<<<<<< HEAD
-  dps: 13459.55222
-  tps: 67750.17504
-  hps: 5215.77042
-=======
-  dps: 14151.10802
-  tps: 71330.38462
-  hps: 3703.3514
->>>>>>> af3dce0c
- }
-}
-dps_results: {
- key: "TestBlood-AllItems-ViciousGladiator'sEmblemofProficiency-61030"
- value: {
-<<<<<<< HEAD
-  dps: 13184.64903
-  tps: 66416.8977
-  hps: 5226.87052
-=======
-  dps: 13913.23962
-  tps: 70100.81159
-  hps: 3703.3514
->>>>>>> af3dce0c
- }
-}
-dps_results: {
- key: "TestBlood-AllItems-ViciousGladiator'sEmblemofProwess-61029"
- value: {
-<<<<<<< HEAD
-  dps: 13233.90424
-  tps: 66603.57189
-  hps: 5215.77042
-=======
-  dps: 13913.23962
-  tps: 70100.81159
-  hps: 3703.3514
->>>>>>> af3dce0c
- }
-}
-dps_results: {
- key: "TestBlood-AllItems-ViciousGladiator'sEmblemofTenacity-61032"
- value: {
-<<<<<<< HEAD
-  dps: 13233.90424
-  tps: 66603.57189
-  hps: 5215.77042
-=======
-  dps: 13913.23962
-  tps: 70100.81159
-  hps: 3703.3514
->>>>>>> af3dce0c
- }
-}
-dps_results: {
- key: "TestBlood-AllItems-ViciousGladiator'sInsigniaofConquest-61047"
- value: {
-<<<<<<< HEAD
-  dps: 13387.1502
-  tps: 67283.64263
-  hps: 5137.24951
-=======
-  dps: 14076.85528
-  tps: 70898.43224
-  hps: 3647.22552
->>>>>>> af3dce0c
- }
-}
-dps_results: {
- key: "TestBlood-AllItems-ViciousGladiator'sInsigniaofDominance-61045"
- value: {
-<<<<<<< HEAD
-  dps: 13233.90424
-  tps: 66603.57189
-  hps: 5137.24951
-=======
-  dps: 13913.23962
-  tps: 70100.81159
-  hps: 3647.22552
->>>>>>> af3dce0c
- }
-}
-dps_results: {
- key: "TestBlood-AllItems-ViciousGladiator'sInsigniaofVictory-61046"
- value: {
-<<<<<<< HEAD
-  dps: 13702.45877
-  tps: 68921.81357
-  hps: 5137.24951
-=======
-  dps: 14404.73915
-  tps: 72525.27079
-  hps: 3647.22552
->>>>>>> af3dce0c
- }
-}
-dps_results: {
- key: "TestBlood-AllItems-WingedTalisman-37844"
- value: {
-<<<<<<< HEAD
-  dps: 13233.90424
-  tps: 66603.57189
-  hps: 5137.24951
-=======
-  dps: 13913.23962
-  tps: 70100.81159
-  hps: 3647.22552
->>>>>>> af3dce0c
- }
-}
-dps_results: {
- key: "TestBlood-AllItems-WitchingHourglass-55787"
- value: {
-<<<<<<< HEAD
-  dps: 13273.22555
-  tps: 66886.32089
-  hps: 5101.98767
-=======
-  dps: 14017.17363
-  tps: 70621.78869
-  hps: 3683.57049
->>>>>>> af3dce0c
- }
-}
-dps_results: {
- key: "TestBlood-AllItems-WitchingHourglass-56320"
- value: {
-<<<<<<< HEAD
-  dps: 13291.56669
-  tps: 67046.28762
-  hps: 5140.54337
-=======
-  dps: 14022.3005
-  tps: 70757.11425
-  hps: 3686.87458
->>>>>>> af3dce0c
  }
 }
 dps_results: {
  key: "TestBlood-AllItems-World-QuellerFocus-63842"
  value: {
-<<<<<<< HEAD
-  dps: 13233.90424
-  tps: 66603.57189
-  hps: 5137.24951
-=======
-  dps: 13913.23962
-  tps: 70100.81159
-  hps: 3647.22552
->>>>>>> af3dce0c
+  dps: 13873.87087
+  tps: 69830.58157
+  hps: 3620.79281
  }
 }
 dps_results: {
  key: "TestBlood-AllItems-Za'brox'sLuckyTooth-63742"
  value: {
-<<<<<<< HEAD
-  dps: 13233.90424
-  tps: 66603.57189
-  hps: 5293.48432
-=======
-  dps: 13913.23962
-  tps: 70100.81159
-  hps: 3758.8549
->>>>>>> af3dce0c
+  dps: 13873.87087
+  tps: 69830.58157
+  hps: 3731.61317
  }
 }
 dps_results: {
  key: "TestBlood-AllItems-Za'brox'sLuckyTooth-63745"
  value: {
-<<<<<<< HEAD
-  dps: 13233.90424
-  tps: 66603.57189
-  hps: 5293.48432
-=======
-  dps: 13913.23962
-  tps: 70100.81159
-  hps: 3758.8549
->>>>>>> af3dce0c
+  dps: 13873.87087
+  tps: 69830.58157
+  hps: 3731.61317
  }
 }
 dps_results: {
  key: "TestBlood-Average-Default"
  value: {
-<<<<<<< HEAD
-  dps: 13224.44353
-  tps: 66876.14023
-  hps: 5190.13748
-=======
-  dps: 13863.59675
-  tps: 69835.20407
-  hps: 3796.06332
->>>>>>> af3dce0c
+  dps: 13877.2123
+  tps: 69931.654
+  hps: 3805.29484
  }
 }
 dps_results: {
  key: "TestBlood-Settings-Goblin-p1-Basic-p1-FullBuffs-LongMultiTarget"
  value: {
-<<<<<<< HEAD
-  dps: 17610.15555
-  tps: 88178.16205
-  hps: 5975.84314
-=======
-  dps: 17930.06856
-  tps: 89337.639
-  hps: 3849.16069
->>>>>>> af3dce0c
+  dps: 17808.46112
+  tps: 88508.75666
+  hps: 3814.44768
  }
 }
 dps_results: {
  key: "TestBlood-Settings-Goblin-p1-Basic-p1-FullBuffs-LongSingleTarget"
  value: {
-<<<<<<< HEAD
-  dps: 13146.68977
-  tps: 66178.95806
-  hps: 5368.07419
-=======
-  dps: 13869.58418
-  tps: 69696.46642
-  hps: 3814.44768
->>>>>>> af3dce0c
+  dps: 13754.19165
+  tps: 69264.37624
+  hps: 3821.39028
  }
 }
 dps_results: {
  key: "TestBlood-Settings-Goblin-p1-Basic-p1-FullBuffs-ShortSingleTarget"
  value: {
-<<<<<<< HEAD
-  dps: 17653.30887
-  tps: 82237.55467
-  hps: 6802.76388
-=======
-  dps: 17527.93764
-  tps: 80850.17364
-  hps: 4666.33592
->>>>>>> af3dce0c
+  dps: 17592.23931
+  tps: 81409.35514
+  hps: 4718.40545
  }
 }
 dps_results: {
  key: "TestBlood-Settings-Goblin-p1-Basic-p1-NoBuffs-LongMultiTarget"
  value: {
-<<<<<<< HEAD
-  dps: 13559.53969
-  tps: 67976.18778
-  hps: 5209.49945
-=======
-  dps: 13738.6589
-  tps: 68678.20813
-  hps: 3323.49623
->>>>>>> af3dce0c
+  dps: 13761.41481
+  tps: 68770.67565
+  hps: 3351.79864
  }
 }
 dps_results: {
  key: "TestBlood-Settings-Goblin-p1-Basic-p1-NoBuffs-LongSingleTarget"
  value: {
-<<<<<<< HEAD
-  dps: 10213.43682
-  tps: 51990.64396
-  hps: 4704.33385
-=======
-  dps: 10454.4003
-  tps: 52800.80746
-  hps: 3329.78565
->>>>>>> af3dce0c
+  dps: 10511.63837
+  tps: 53017.89727
+  hps: 3339.21979
  }
 }
 dps_results: {
  key: "TestBlood-Settings-Goblin-p1-Basic-p1-NoBuffs-ShortSingleTarget"
  value: {
-<<<<<<< HEAD
-  dps: 12101.94311
-  tps: 58197.65199
-  hps: 5305.2085
-=======
-  dps: 11247.6907
-  tps: 52273.13959
-  hps: 3614.09553
->>>>>>> af3dce0c
+  dps: 11781.66175
+  tps: 54902.24545
+  hps: 3834.2254
  }
 }
 dps_results: {
  key: "TestBlood-Settings-Worgen-p1-Basic-p1-FullBuffs-LongMultiTarget"
  value: {
-<<<<<<< HEAD
-  dps: 17555.13745
-  tps: 87998.0046
-  hps: 5910.86471
-=======
-  dps: 17922.99829
-  tps: 89346.10092
-  hps: 3835.27549
->>>>>>> af3dce0c
+  dps: 17824.85932
+  tps: 88886.3796
+  hps: 3821.39028
  }
 }
 dps_results: {
  key: "TestBlood-Settings-Worgen-p1-Basic-p1-FullBuffs-LongSingleTarget"
  value: {
-<<<<<<< HEAD
-  dps: 13233.90424
-  tps: 66603.57189
-  hps: 5395.58306
-=======
-  dps: 13913.23962
-  tps: 70100.81159
-  hps: 3831.80419
->>>>>>> af3dce0c
+  dps: 13873.87087
+  tps: 69830.58157
+  hps: 3804.03377
  }
 }
 dps_results: {
  key: "TestBlood-Settings-Worgen-p1-Basic-p1-FullBuffs-ShortSingleTarget"
  value: {
-<<<<<<< HEAD
-  dps: 17554.73202
-  tps: 81935.98742
-  hps: 6929.11083
-=======
-  dps: 17755.72761
-  tps: 82111.97597
-  hps: 4857.25752
->>>>>>> af3dce0c
+  dps: 17697.24438
+  tps: 81835.8392
+  hps: 4753.11846
  }
 }
 dps_results: {
  key: "TestBlood-Settings-Worgen-p1-Basic-p1-NoBuffs-LongMultiTarget"
  value: {
-  dps: 13895.20483
-  tps: 69465.65391
-  hps: 3276.32554
+  dps: 13706.83641
+  tps: 68511.86074
+  hps: 3304.62795
  }
 }
 dps_results: {
  key: "TestBlood-Settings-Worgen-p1-Basic-p1-NoBuffs-LongSingleTarget"
  value: {
-  dps: 10484.13823
-  tps: 52812.29528
-  hps: 3345.50921
+  dps: 10513.2104
+  tps: 52980.88312
+  hps: 3332.93036
  }
 }
 dps_results: {
  key: "TestBlood-Settings-Worgen-p1-Basic-p1-NoBuffs-ShortSingleTarget"
  value: {
-  dps: 11421.4256
-  tps: 53069.38707
-  hps: 3661.26622
+  dps: 11698.06773
+  tps: 54454.5428
+  hps: 3787.05471
  }
 }
 dps_results: {
  key: "TestBlood-SwitchInFrontOfTarget-Default"
  value: {
-<<<<<<< HEAD
-  dps: 12428.5539
-  tps: 62955.89041
-  hps: 5150.32625
-=======
-  dps: 13080.26976
-  tps: 65992.20194
-  hps: 3835.27549
->>>>>>> af3dce0c
+  dps: 12981.31761
+  tps: 65312.82168
+  hps: 3807.50507
  }
 }