--- conflicted
+++ resolved
@@ -40,3844 +40,2200 @@
 dps_results: {
  key: "TestBlood-AllItems-AgileShadowspiritDiamond"
  value: {
-<<<<<<< HEAD
-  dps: 12945.92409
-  tps: 65429.91099
-  hps: 5303.00683
-=======
-  dps: 14025.06221
-  tps: 70646.1093
-  hps: 3776.74973
->>>>>>> 8aae9ab6
+  dps: 13914.18744
+  tps: 70283.00729
+  hps: 3780.19613
  }
 }
 dps_results: {
  key: "TestBlood-AllItems-Althor'sAbacus-50359"
  value: {
-<<<<<<< HEAD
-  dps: 12837.0773
-  tps: 64855.22251
-  hps: 5192.25698
-=======
-  dps: 13873.87087
-  tps: 69830.58157
-  hps: 3727.69014
->>>>>>> 8aae9ab6
+  dps: 13774.93763
+  tps: 69550.8197
+  hps: 3732.03381
  }
 }
 dps_results: {
  key: "TestBlood-AllItems-Althor'sAbacus-50366"
  value: {
-<<<<<<< HEAD
-  dps: 12837.0773
-  tps: 64855.22251
-  hps: 5206.31408
-=======
-  dps: 13873.87087
-  tps: 69830.58157
-  hps: 3741.74718
->>>>>>> 8aae9ab6
+  dps: 13774.93763
+  tps: 69550.8197
+  hps: 3746.22754
  }
 }
 dps_results: {
  key: "TestBlood-AllItems-Anhuur'sHymnal-55889"
  value: {
-<<<<<<< HEAD
-  dps: 12837.0773
-  tps: 64855.22251
-  hps: 5085.35922
-=======
-  dps: 13873.87087
-  tps: 69830.58157
-  hps: 3620.79281
->>>>>>> 8aae9ab6
+  dps: 13774.93763
+  tps: 69550.8197
+  hps: 3624.0969
  }
 }
 dps_results: {
  key: "TestBlood-AllItems-Anhuur'sHymnal-56407"
  value: {
-<<<<<<< HEAD
-  dps: 12837.0773
-  tps: 64855.22251
-  hps: 5085.35922
-=======
-  dps: 13873.87087
-  tps: 69830.58157
-  hps: 3620.79281
->>>>>>> 8aae9ab6
+  dps: 13774.93763
+  tps: 69550.8197
+  hps: 3624.0969
  }
 }
 dps_results: {
  key: "TestBlood-AllItems-AustereEarthsiegeDiamond"
  value: {
-<<<<<<< HEAD
-  dps: 12837.0773
-  tps: 64855.22251
-  hps: 5318.04943
-=======
-  dps: 13873.87087
-  tps: 69830.58157
-  hps: 3787.52861
->>>>>>> 8aae9ab6
+  dps: 13774.93763
+  tps: 69550.8197
+  hps: 3790.98485
  }
 }
 dps_results: {
  key: "TestBlood-AllItems-AustereShadowspiritDiamond"
  value: {
-<<<<<<< HEAD
-  dps: 12837.0773
-  tps: 64855.22251
-  hps: 5341.08341
-=======
-  dps: 13873.87087
-  tps: 69830.58157
-  hps: 3804.03377
->>>>>>> 8aae9ab6
+  dps: 13774.93763
+  tps: 69550.8197
+  hps: 3807.50507
  }
 }
 dps_results: {
  key: "TestBlood-AllItems-Bandit'sInsignia-40371"
  value: {
-<<<<<<< HEAD
-  dps: 12991.49614
-  tps: 65705.66276
-  hps: 5085.35922
-=======
-  dps: 14028.98147
-  tps: 70681.64681
-  hps: 3620.79281
->>>>>>> 8aae9ab6
+  dps: 13936.12579
+  tps: 70443.02597
+  hps: 3624.0969
  }
 }
 dps_results: {
  key: "TestBlood-AllItems-BaubleofTrueBlood-50354"
  value: {
-<<<<<<< HEAD
-  dps: 12837.0773
-  tps: 64855.22251
-  hps: 5167.072
-=======
-  dps: 13873.87087
-  tps: 69830.58157
-  hps: 3702.50559
->>>>>>> 8aae9ab6
+  dps: 13774.93763
+  tps: 69550.8197
+  hps: 3705.80967
  }
 }
 dps_results: {
  key: "TestBlood-AllItems-BaubleofTrueBlood-50726"
  value: {
-<<<<<<< HEAD
-  dps: 12837.0773
-  tps: 64855.22251
-  hps: 5167.072
-=======
-  dps: 13873.87087
-  tps: 69830.58157
-  hps: 3702.50559
->>>>>>> 8aae9ab6
+  dps: 13774.93763
+  tps: 69550.8197
+  hps: 3705.80967
  }
 }
 dps_results: {
  key: "TestBlood-AllItems-BeamingEarthsiegeDiamond"
  value: {
-<<<<<<< HEAD
-  dps: 12833.7192
-  tps: 64827.61372
-  hps: 5303.00683
-=======
-  dps: 13882.60904
-  tps: 69871.18721
-  hps: 3776.74973
->>>>>>> 8aae9ab6
+  dps: 13774.89476
+  tps: 69548.90475
+  hps: 3780.19613
  }
 }
 dps_results: {
  key: "TestBlood-AllItems-BedrockTalisman-58182"
  value: {
-<<<<<<< HEAD
-  dps: 12837.0773
-  tps: 64855.22251
-  hps: 5085.35922
-=======
-  dps: 13873.87087
-  tps: 69830.58157
-  hps: 3620.79281
->>>>>>> 8aae9ab6
+  dps: 13774.93763
+  tps: 69550.8197
+  hps: 3624.0969
  }
 }
 dps_results: {
  key: "TestBlood-AllItems-BellofEnragingResonance-59326"
  value: {
-<<<<<<< HEAD
-  dps: 13026.87847
-  tps: 65808.34671
-  hps: 5085.35922
-=======
-  dps: 14098.99626
-  tps: 70946.13883
-  hps: 3620.79281
->>>>>>> 8aae9ab6
+  dps: 13986.31002
+  tps: 70658.27576
+  hps: 3624.0969
  }
 }
 dps_results: {
  key: "TestBlood-AllItems-BellofEnragingResonance-65053"
  value: {
-<<<<<<< HEAD
-  dps: 13043.40124
-  tps: 65882.75505
-  hps: 5085.35922
-=======
-  dps: 14131.33531
-  tps: 71113.16314
-  hps: 3620.79281
->>>>>>> 8aae9ab6
+  dps: 14013.73352
+  tps: 70823.34573
+  hps: 3624.0969
  }
 }
 dps_results: {
  key: "TestBlood-AllItems-BindingPromise-67037"
  value: {
-<<<<<<< HEAD
-  dps: 12837.0773
-  tps: 64855.22251
-  hps: 5085.35922
-=======
-  dps: 13873.87087
-  tps: 69830.58157
-  hps: 3620.79281
->>>>>>> 8aae9ab6
+  dps: 13774.93763
+  tps: 69550.8197
+  hps: 3624.0969
  }
 }
 dps_results: {
  key: "TestBlood-AllItems-BlessedBattlegearofUndeadSlaying"
  value: {
-<<<<<<< HEAD
-  dps: 10914.90705
-  tps: 55038.79288
-  hps: 4282.53463
-=======
-  dps: 11484.52689
-  tps: 57765.45746
-  hps: 3010.10187
->>>>>>> 8aae9ab6
+  dps: 11340.39051
+  tps: 56918.67067
+  hps: 3012.84869
  }
 }
 dps_results: {
  key: "TestBlood-AllItems-BlessedGarboftheUndeadSlayer"
  value: {
-<<<<<<< HEAD
-  dps: 10524.4773
-  tps: 52868.12606
-  hps: 4264.55931
-=======
-  dps: 11384.26117
-  tps: 57082.63672
-  hps: 2913.57886
->>>>>>> 8aae9ab6
+  dps: 11081.02389
+  tps: 55478.16392
+  hps: 2889.73729
  }
 }
 dps_results: {
  key: "TestBlood-AllItems-BlessedRegaliaofUndeadCleansing"
  value: {
-<<<<<<< HEAD
-  dps: 10314.72188
-  tps: 51815.74857
-  hps: 4272.34106
-=======
-  dps: 11191.66784
-  tps: 56035.8667
-  hps: 2915.83266
->>>>>>> 8aae9ab6
+  dps: 10982.84568
+  tps: 55061.29714
+  hps: 2897.27487
  }
 }
 dps_results: {
  key: "TestBlood-AllItems-Blood-SoakedAleMug-63843"
  value: {
-<<<<<<< HEAD
-  dps: 12983.31159
-  tps: 65362.50499
-  hps: 5085.35922
-=======
-  dps: 14030.75894
-  tps: 70391.67401
-  hps: 3620.79281
->>>>>>> 8aae9ab6
+  dps: 13920.72256
+  tps: 70126.34939
+  hps: 3624.0969
  }
 }
 dps_results: {
  key: "TestBlood-AllItems-BloodofIsiset-55995"
  value: {
-<<<<<<< HEAD
-  dps: 12837.0773
-  tps: 64855.22251
-  hps: 5085.35922
-=======
-  dps: 13873.87087
-  tps: 69830.58157
-  hps: 3620.79281
->>>>>>> 8aae9ab6
+  dps: 13774.93763
+  tps: 69550.8197
+  hps: 3624.0969
  }
 }
 dps_results: {
  key: "TestBlood-AllItems-BloodofIsiset-56414"
  value: {
-<<<<<<< HEAD
-  dps: 12837.0773
-  tps: 64855.22251
-  hps: 5085.35922
-=======
-  dps: 13873.87087
-  tps: 69830.58157
-  hps: 3620.79281
->>>>>>> 8aae9ab6
+  dps: 13774.93763
+  tps: 69550.8197
+  hps: 3624.0969
  }
 }
 dps_results: {
  key: "TestBlood-AllItems-BloodthirstyGladiator'sBadgeofConquest-64687"
  value: {
-<<<<<<< HEAD
-  dps: 13073.76495
-  tps: 65828.08654
-  hps: 5085.35922
-=======
-  dps: 14117.00665
-  tps: 70809.18653
-  hps: 3620.79281
->>>>>>> 8aae9ab6
+  dps: 14016.103
+  tps: 70665.38685
+  hps: 3624.0969
  }
 }
 dps_results: {
  key: "TestBlood-AllItems-BloodthirstyGladiator'sBadgeofDominance-64688"
  value: {
-<<<<<<< HEAD
-  dps: 12837.0773
-  tps: 64855.22251
-  hps: 5085.35922
-=======
-  dps: 13873.87087
-  tps: 69830.58157
-  hps: 3620.79281
->>>>>>> 8aae9ab6
+  dps: 13774.93763
+  tps: 69550.8197
+  hps: 3624.0969
  }
 }
 dps_results: {
  key: "TestBlood-AllItems-BloodthirstyGladiator'sBadgeofVictory-64689"
  value: {
-<<<<<<< HEAD
-  dps: 13356.04419
-  tps: 67264.27724
-  hps: 5085.35922
-=======
-  dps: 14412.89401
-  tps: 72321.8922
-  hps: 3620.79281
->>>>>>> 8aae9ab6
+  dps: 14311.45571
+  tps: 71991.83735
+  hps: 3624.0969
  }
 }
 dps_results: {
  key: "TestBlood-AllItems-BloodthirstyGladiator'sEmblemofCruelty-64740"
  value: {
-<<<<<<< HEAD
-  dps: 13017.13448
-  tps: 65749.77754
-  hps: 5152.69035
-=======
-  dps: 14090.40865
-  tps: 70909.7852
-  hps: 3673.08843
->>>>>>> 8aae9ab6
+  dps: 13979.09113
+  tps: 70621.39427
+  hps: 3677.42883
  }
 }
 dps_results: {
  key: "TestBlood-AllItems-BloodthirstyGladiator'sEmblemofMeditation-64741"
  value: {
-<<<<<<< HEAD
-  dps: 12837.0773
-  tps: 64855.22251
-  hps: 5152.69035
-=======
-  dps: 13873.87087
-  tps: 69830.58157
-  hps: 3673.08843
->>>>>>> 8aae9ab6
+  dps: 13774.93763
+  tps: 69550.8197
+  hps: 3677.42883
  }
 }
 dps_results: {
  key: "TestBlood-AllItems-BloodthirstyGladiator'sEmblemofTenacity-64742"
  value: {
-<<<<<<< HEAD
-  dps: 12837.0773
-  tps: 64855.22251
-  hps: 5152.69035
-=======
-  dps: 13873.87087
-  tps: 69830.58157
-  hps: 3673.08843
->>>>>>> 8aae9ab6
+  dps: 13774.93763
+  tps: 69550.8197
+  hps: 3677.42883
  }
 }
 dps_results: {
  key: "TestBlood-AllItems-BloodthirstyGladiator'sInsigniaofConquest-64761"
  value: {
-<<<<<<< HEAD
-  dps: 12998.44703
-  tps: 65599.19474
-  hps: 5085.35922
-=======
-  dps: 14032.84419
-  tps: 70563.44307
-  hps: 3620.79281
->>>>>>> 8aae9ab6
+  dps: 13910.83224
+  tps: 70250.30768
+  hps: 3624.0969
  }
 }
 dps_results: {
  key: "TestBlood-AllItems-BloodthirstyGladiator'sInsigniaofDominance-64762"
  value: {
-<<<<<<< HEAD
-  dps: 12837.0773
-  tps: 64855.22251
-  hps: 5085.35922
-=======
-  dps: 13873.87087
-  tps: 69830.58157
-  hps: 3620.79281
->>>>>>> 8aae9ab6
+  dps: 13774.93763
+  tps: 69550.8197
+  hps: 3624.0969
  }
 }
 dps_results: {
  key: "TestBlood-AllItems-BloodthirstyGladiator'sInsigniaofVictory-64763"
  value: {
-<<<<<<< HEAD
-  dps: 13303.73503
-  tps: 67039.30201
-  hps: 5085.35922
-=======
-  dps: 14356.89798
-  tps: 72162.74096
-  hps: 3620.79281
->>>>>>> 8aae9ab6
+  dps: 14256.99697
+  tps: 71910.27322
+  hps: 3624.0969
  }
 }
 dps_results: {
  key: "TestBlood-AllItems-BottledLightning-66879"
  value: {
-<<<<<<< HEAD
-  dps: 12929.09176
-  tps: 65282.14125
-  hps: 5085.35922
-=======
-  dps: 13973.74798
-  tps: 70323.75653
-  hps: 3620.79281
->>>>>>> 8aae9ab6
+  dps: 13865.71573
+  tps: 70030.52163
+  hps: 3624.0969
  }
 }
 dps_results: {
  key: "TestBlood-AllItems-BracingEarthsiegeDiamond"
  value: {
-<<<<<<< HEAD
-  dps: 12823.05695
-  tps: 63481.91184
-  hps: 5303.00683
-=======
-  dps: 13859.62806
-  tps: 68357.09067
-  hps: 3776.74973
->>>>>>> 8aae9ab6
+  dps: 13760.75298
+  tps: 68083.42259
+  hps: 3780.19613
  }
 }
 dps_results: {
  key: "TestBlood-AllItems-BracingShadowspiritDiamond"
  value: {
-<<<<<<< HEAD
-  dps: 12823.05695
-  tps: 63481.91184
-  hps: 5303.00683
-=======
-  dps: 13859.62806
-  tps: 68357.09067
-  hps: 3776.74973
->>>>>>> 8aae9ab6
+  dps: 13760.75298
+  tps: 68083.42259
+  hps: 3780.19613
  }
 }
 dps_results: {
  key: "TestBlood-AllItems-Bryntroll,theBoneArbiter-50415"
  value: {
-<<<<<<< HEAD
-  dps: 13320.29889
-  tps: 66934.2054
-  hps: 5961.89233
-=======
-  dps: 14639.73735
-  tps: 73469.29509
-  hps: 3893.47291
->>>>>>> 8aae9ab6
+  dps: 14135.69231
+  tps: 71059.59785
+  hps: 3889.95212
  }
 }
 dps_results: {
  key: "TestBlood-AllItems-Bryntroll,theBoneArbiter-50709"
  value: {
-<<<<<<< HEAD
-  dps: 13372.6871
-  tps: 67215.25642
-  hps: 5968.10099
-=======
-  dps: 14696.3355
-  tps: 73761.60251
-  hps: 3897.55187
->>>>>>> 8aae9ab6
+  dps: 14190.55157
+  tps: 71349.23698
+  hps: 3894.0274
  }
 }
 dps_results: {
  key: "TestBlood-AllItems-BurningShadowspiritDiamond"
  value: {
-<<<<<<< HEAD
-  dps: 12926.04248
-  tps: 65336.84868
-  hps: 5303.00683
-=======
-  dps: 13984.2043
-  tps: 70431.01804
-  hps: 3776.74973
->>>>>>> 8aae9ab6
+  dps: 13885.18484
+  tps: 70142.21695
+  hps: 3780.19613
  }
 }
 dps_results: {
  key: "TestBlood-AllItems-ChaoticShadowspiritDiamond"
  value: {
-<<<<<<< HEAD
-  dps: 12956.19344
-  tps: 65472.4159
-  hps: 5303.00683
-=======
-  dps: 14035.6183
-  tps: 70695.88253
-  hps: 3776.74973
->>>>>>> 8aae9ab6
+  dps: 13920.43715
+  tps: 70312.53059
+  hps: 3780.19613
  }
 }
 dps_results: {
  key: "TestBlood-AllItems-ChaoticSkyflareDiamond"
  value: {
-<<<<<<< HEAD
-  dps: 12937.31186
-  tps: 65390.01049
-  hps: 5303.00683
-=======
-  dps: 14008.51003
-  tps: 70557.21515
-  hps: 3776.74973
->>>>>>> 8aae9ab6
+  dps: 13900.13502
+  tps: 70222.80298
+  hps: 3780.19613
  }
 }
 dps_results: {
  key: "TestBlood-AllItems-CoreofRipeness-58184"
  value: {
-<<<<<<< HEAD
-  dps: 12837.0773
-  tps: 64855.22251
-  hps: 5085.35922
-=======
-  dps: 13873.87087
-  tps: 69830.58157
-  hps: 3620.79281
->>>>>>> 8aae9ab6
+  dps: 13774.93763
+  tps: 69550.8197
+  hps: 3624.0969
  }
 }
 dps_results: {
  key: "TestBlood-AllItems-CorpseTongueCoin-50349"
  value: {
-<<<<<<< HEAD
-  dps: 12837.0773
-  tps: 64855.22251
-  hps: 5085.35922
-=======
-  dps: 13873.87087
-  tps: 69830.58157
-  hps: 3620.79281
->>>>>>> 8aae9ab6
+  dps: 13774.93763
+  tps: 69550.8197
+  hps: 3624.0969
  }
 }
 dps_results: {
  key: "TestBlood-AllItems-CorpseTongueCoin-50352"
  value: {
-<<<<<<< HEAD
-  dps: 12837.0773
-  tps: 64855.22251
-  hps: 5085.35922
-=======
-  dps: 13873.87087
-  tps: 69830.58157
-  hps: 3620.79281
->>>>>>> 8aae9ab6
+  dps: 13774.93763
+  tps: 69550.8197
+  hps: 3624.0969
  }
 }
 dps_results: {
  key: "TestBlood-AllItems-CorrodedSkeletonKey-50356"
  value: {
-<<<<<<< HEAD
-  dps: 12837.0773
-  tps: 64855.22251
-  hps: 5256.53774
-=======
-  dps: 13873.87087
-  tps: 69830.58157
-  hps: 3761.59233
->>>>>>> 8aae9ab6
+  dps: 13774.93763
+  tps: 69550.8197
+  hps: 3764.9665
  }
 }
 dps_results: {
  key: "TestBlood-AllItems-CrushingWeight-59506"
  value: {
-<<<<<<< HEAD
-  dps: 13597.91038
-  tps: 68339.27821
-  hps: 5261.52523
-=======
-  dps: 14741.55559
-  tps: 74364.40473
-  hps: 3726.52364
->>>>>>> 8aae9ab6
+  dps: 14629.93894
+  tps: 73682.55768
+  hps: 3716.61138
  }
 }
 dps_results: {
  key: "TestBlood-AllItems-CrushingWeight-65118"
  value: {
-<<<<<<< HEAD
-  dps: 13740.58311
-  tps: 69108.15801
-  hps: 5260.84099
-=======
-  dps: 14849.30355
-  tps: 74695.10556
-  hps: 3733.13182
->>>>>>> 8aae9ab6
+  dps: 14703.3715
+  tps: 74271.58204
+  hps: 3723.21955
  }
 }
 dps_results: {
  key: "TestBlood-AllItems-DarkmoonCard:Berserker!-42989"
  value: {
-<<<<<<< HEAD
-  dps: 12915.76367
-  tps: 65256.61201
-  hps: 5085.35922
-=======
-  dps: 13960.08521
-  tps: 70276.21905
-  hps: 3620.79281
->>>>>>> 8aae9ab6
+  dps: 13840.30356
+  tps: 69873.96097
+  hps: 3624.0969
  }
 }
 dps_results: {
  key: "TestBlood-AllItems-DarkmoonCard:Death-42990"
  value: {
-<<<<<<< HEAD
-  dps: 12947.49045
-  tps: 65431.33336
-  hps: 5085.35922
-=======
-  dps: 13998.30196
-  tps: 70472.89317
-  hps: 3620.79281
->>>>>>> 8aae9ab6
+  dps: 13883.07227
+  tps: 70106.45205
+  hps: 3624.0969
  }
 }
 dps_results: {
  key: "TestBlood-AllItems-DarkmoonCard:Earthquake-62048"
  value: {
-<<<<<<< HEAD
-  dps: 12837.0773
-  tps: 64855.22251
-  hps: 5153.50368
-=======
-  dps: 13873.87087
-  tps: 69830.58157
-  hps: 3673.72014
->>>>>>> 8aae9ab6
+  dps: 13774.93763
+  tps: 69550.8197
+  hps: 3678.07306
  }
 }
 dps_results: {
  key: "TestBlood-AllItems-DarkmoonCard:Greatness-44255"
  value: {
-<<<<<<< HEAD
-  dps: 13001.08751
-  tps: 65571.17019
-  hps: 5085.35922
-=======
-  dps: 14050.1281
-  tps: 70607.90923
-  hps: 3620.79281
->>>>>>> 8aae9ab6
+  dps: 13947.37826
+  tps: 70318.34252
+  hps: 3624.0969
  }
 }
 dps_results: {
  key: "TestBlood-AllItems-DarkmoonCard:Hurricane-62049"
  value: {
-<<<<<<< HEAD
-  dps: 13605.38959
-  tps: 68845.74377
-  hps: 4991.87397
-=======
-  dps: 14719.37366
-  tps: 74214.54918
-  hps: 3620.79281
->>>>>>> 8aae9ab6
+  dps: 14584.30236
+  tps: 73780.77755
+  hps: 3624.0969
  }
 }
 dps_results: {
  key: "TestBlood-AllItems-DarkmoonCard:Hurricane-62051"
  value: {
-<<<<<<< HEAD
-  dps: 12963.98886
-  tps: 65450.93517
-  hps: 5060.20174
-=======
-  dps: 14403.72965
-  tps: 72543.79462
-  hps: 3620.79281
->>>>>>> 8aae9ab6
+  dps: 14252.6853
+  tps: 72073.4182
+  hps: 3624.0969
  }
 }
 dps_results: {
  key: "TestBlood-AllItems-DarkmoonCard:Tsunami-62050"
  value: {
-<<<<<<< HEAD
-  dps: 12837.0773
-  tps: 64855.22251
-  hps: 5085.35922
-=======
-  dps: 13873.87087
-  tps: 69830.58157
-  hps: 3620.79281
->>>>>>> 8aae9ab6
+  dps: 13774.93763
+  tps: 69550.8197
+  hps: 3624.0969
  }
 }
 dps_results: {
  key: "TestBlood-AllItems-DarkmoonCard:Volcano-62047"
  value: {
-<<<<<<< HEAD
-  dps: 12870.39049
-  tps: 65044.86352
-  hps: 5085.35922
-=======
-  dps: 13905.02605
-  tps: 70002.25784
-  hps: 3620.79281
->>>>>>> 8aae9ab6
+  dps: 13810.24874
+  tps: 69752.16674
+  hps: 3624.0969
  }
 }
 dps_results: {
  key: "TestBlood-AllItems-Death'sChoice-47464"
  value: {
-<<<<<<< HEAD
-  dps: 13270.60515
-  tps: 66967.76878
-  hps: 5085.35922
-=======
-  dps: 14332.87543
-  tps: 72111.58614
-  hps: 3620.79281
->>>>>>> 8aae9ab6
+  dps: 14226.46649
+  tps: 71795.17666
+  hps: 3624.0969
  }
 }
 dps_results: {
  key: "TestBlood-AllItems-DeathKnight'sAnguish-38212"
  value: {
-<<<<<<< HEAD
-  dps: 12871.71367
-  tps: 65016.52775
-  hps: 5085.35922
-=======
-  dps: 13924.79591
-  tps: 70092.10924
-  hps: 3620.79281
->>>>>>> 8aae9ab6
+  dps: 13822.61813
+  tps: 69782.12284
+  hps: 3624.0969
  }
 }
 dps_results: {
  key: "TestBlood-AllItems-Deathbringer'sWill-50362"
  value: {
-<<<<<<< HEAD
-  dps: 13036.46475
-  tps: 65580.61456
-  hps: 5105.83846
-=======
-  dps: 14231.77182
-  tps: 71695.96382
+  dps: 14087.48314
+  tps: 71202.68663
+  hps: 3643.92143
+ }
+}
+dps_results: {
+ key: "TestBlood-AllItems-Deathbringer'sWill-50363"
+ value: {
+  dps: 13977.80467
+  tps: 70201.66486
+  hps: 3660.44187
+ }
+}
+dps_results: {
+ key: "TestBlood-AllItems-Defender'sCode-40257"
+ value: {
+  dps: 13774.93763
+  tps: 69550.8197
+  hps: 3624.0969
+ }
+}
+dps_results: {
+ key: "TestBlood-AllItems-DestructiveShadowspiritDiamond"
+ value: {
+  dps: 13794.08083
+  tps: 69633.55344
+  hps: 3780.19613
+ }
+}
+dps_results: {
+ key: "TestBlood-AllItems-DestructiveSkyflareDiamond"
+ value: {
+  dps: 13782.55299
+  tps: 69578.17122
+  hps: 3780.19613
+ }
+}
+dps_results: {
+ key: "TestBlood-AllItems-DislodgedForeignObject-50348"
+ value: {
+  dps: 13871.41444
+  tps: 69859.74586
+  hps: 3663.74596
+ }
+}
+dps_results: {
+ key: "TestBlood-AllItems-DislodgedForeignObject-50353"
+ value: {
+  dps: 13908.56632
+  tps: 70127.82971
+  hps: 3673.65822
+ }
+}
+dps_results: {
+ key: "TestBlood-AllItems-EffulgentShadowspiritDiamond"
+ value: {
+  dps: 13760.75298
+  tps: 69472.8802
+  hps: 3807.50507
+ }
+}
+dps_results: {
+ key: "TestBlood-AllItems-ElectrosparkHeartstarter-67118"
+ value: {
+  dps: 13774.93763
+  tps: 69550.8197
+  hps: 3624.0969
+ }
+}
+dps_results: {
+ key: "TestBlood-AllItems-EmberShadowspiritDiamond"
+ value: {
+  dps: 13760.75298
+  tps: 69472.8802
+  hps: 3780.19613
+ }
+}
+dps_results: {
+ key: "TestBlood-AllItems-EmberSkyflareDiamond"
+ value: {
+  dps: 13760.75298
+  tps: 69472.8802
+  hps: 3780.19613
+ }
+}
+dps_results: {
+ key: "TestBlood-AllItems-EnigmaticShadowspiritDiamond"
+ value: {
+  dps: 13794.08083
+  tps: 69633.55344
+  hps: 3780.19613
+ }
+}
+dps_results: {
+ key: "TestBlood-AllItems-EnigmaticSkyflareDiamond"
+ value: {
+  dps: 13774.89476
+  tps: 69548.90475
+  hps: 3780.19613
+ }
+}
+dps_results: {
+ key: "TestBlood-AllItems-EnigmaticStarflareDiamond"
+ value: {
+  dps: 13767.40143
+  tps: 69511.43809
+  hps: 3780.19613
+ }
+}
+dps_results: {
+ key: "TestBlood-AllItems-EphemeralSnowflake-50260"
+ value: {
+  dps: 13744.95562
+  tps: 69336.15158
+  hps: 3647.22552
+ }
+}
+dps_results: {
+ key: "TestBlood-AllItems-EssenceofGossamer-37220"
+ value: {
+  dps: 13774.93763
+  tps: 69550.8197
+  hps: 3661.52026
+ }
+}
+dps_results: {
+ key: "TestBlood-AllItems-EssenceoftheCyclone-59473"
+ value: {
+  dps: 14105.14816
+  tps: 71188.66822
+  hps: 3624.0969
+ }
+}
+dps_results: {
+ key: "TestBlood-AllItems-EssenceoftheCyclone-65140"
+ value: {
+  dps: 14204.79003
+  tps: 71628.61805
+  hps: 3624.0969
+ }
+}
+dps_results: {
+ key: "TestBlood-AllItems-EternalEarthsiegeDiamond"
+ value: {
+  dps: 13760.75298
+  tps: 69472.8802
+  hps: 3780.19613
+ }
+}
+dps_results: {
+ key: "TestBlood-AllItems-EternalShadowspiritDiamond"
+ value: {
+  dps: 13760.75298
+  tps: 69472.8802
+  hps: 3807.50507
+ }
+}
+dps_results: {
+ key: "TestBlood-AllItems-ExtractofNecromanticPower-40373"
+ value: {
+  dps: 13877.75912
+  tps: 70067.04114
+  hps: 3624.0969
+ }
+}
+dps_results: {
+ key: "TestBlood-AllItems-EyeoftheBroodmother-45308"
+ value: {
+  dps: 13834.84531
+  tps: 69834.16796
+  hps: 3624.0969
+ }
+}
+dps_results: {
+ key: "TestBlood-AllItems-FallofMortality-59500"
+ value: {
+  dps: 13774.93763
+  tps: 69550.8197
+  hps: 3624.0969
+ }
+}
+dps_results: {
+ key: "TestBlood-AllItems-FallofMortality-65124"
+ value: {
+  dps: 13774.93763
+  tps: 69550.8197
+  hps: 3624.0969
+ }
+}
+dps_results: {
+ key: "TestBlood-AllItems-Figurine-DemonPanther-52199"
+ value: {
+  dps: 14004.84376
+  tps: 70614.60739
+  hps: 3624.0969
+ }
+}
+dps_results: {
+ key: "TestBlood-AllItems-Figurine-DreamOwl-52354"
+ value: {
+  dps: 13774.93763
+  tps: 69550.8197
+  hps: 3624.0969
+ }
+}
+dps_results: {
+ key: "TestBlood-AllItems-Figurine-EarthenGuardian-52352"
+ value: {
+  dps: 13774.93763
+  tps: 69550.8197
+  hps: 3768.05883
+ }
+}
+dps_results: {
+ key: "TestBlood-AllItems-Figurine-JeweledSerpent-52353"
+ value: {
+  dps: 13774.93763
+  tps: 69550.8197
+  hps: 3624.0969
+ }
+}
+dps_results: {
+ key: "TestBlood-AllItems-Figurine-KingofBoars-52351"
+ value: {
+  dps: 14277.92333
+  tps: 71839.27375
+  hps: 3624.0969
+ }
+}
+dps_results: {
+ key: "TestBlood-AllItems-Figurine-SapphireOwl-42413"
+ value: {
+  dps: 13774.93763
+  tps: 69550.8197
+  hps: 3624.0969
+ }
+}
+dps_results: {
+ key: "TestBlood-AllItems-FleetShadowspiritDiamond"
+ value: {
+  dps: 13760.75298
+  tps: 69472.8802
+  hps: 3780.19613
+ }
+}
+dps_results: {
+ key: "TestBlood-AllItems-FluidDeath-58181"
+ value: {
+  dps: 13942.49555
+  tps: 70444.05049
+  hps: 3624.0969
+ }
+}
+dps_results: {
+ key: "TestBlood-AllItems-ForethoughtTalisman-40258"
+ value: {
+  dps: 13774.93763
+  tps: 69550.8197
+  hps: 3624.0969
+ }
+}
+dps_results: {
+ key: "TestBlood-AllItems-ForgeEmber-37660"
+ value: {
+  dps: 13818.90037
+  tps: 69755.28849
+  hps: 3624.0969
+ }
+}
+dps_results: {
+ key: "TestBlood-AllItems-ForlornShadowspiritDiamond"
+ value: {
+  dps: 13760.75298
+  tps: 69472.8802
+  hps: 3780.19613
+ }
+}
+dps_results: {
+ key: "TestBlood-AllItems-ForlornSkyflareDiamond"
+ value: {
+  dps: 13760.75298
+  tps: 69472.8802
+  hps: 3780.19613
+ }
+}
+dps_results: {
+ key: "TestBlood-AllItems-ForlornStarflareDiamond"
+ value: {
+  dps: 13760.75298
+  tps: 69472.8802
+  hps: 3780.19613
+ }
+}
+dps_results: {
+ key: "TestBlood-AllItems-FuryofAngerforge-59461"
+ value: {
+  dps: 14575.09386
+  tps: 73813.31331
+  hps: 3624.0969
+ }
+}
+dps_results: {
+ key: "TestBlood-AllItems-FuryoftheFiveFlights-40431"
+ value: {
+  dps: 13953.07718
+  tps: 70536.146
+  hps: 3624.0969
+ }
+}
+dps_results: {
+ key: "TestBlood-AllItems-FuturesightRune-38763"
+ value: {
+  dps: 13774.93763
+  tps: 69550.8197
+  hps: 3624.0969
+ }
+}
+dps_results: {
+ key: "TestBlood-AllItems-GaleofShadows-56138"
+ value: {
+  dps: 14008.11216
+  tps: 70297.4458
+  hps: 3683.57049
+ }
+}
+dps_results: {
+ key: "TestBlood-AllItems-GaleofShadows-56462"
+ value: {
+  dps: 13925.92321
+  tps: 69745.94792
+  hps: 3676.96231
+ }
+}
+dps_results: {
+ key: "TestBlood-AllItems-GearDetector-61462"
+ value: {
+  dps: 14000.0674
+  tps: 70421.73506
+  hps: 3696.78684
+ }
+}
+dps_results: {
+ key: "TestBlood-AllItems-GlowingTwilightScale-54573"
+ value: {
+  dps: 13774.93763
+  tps: 69550.8197
+  hps: 3681.53156
+ }
+}
+dps_results: {
+ key: "TestBlood-AllItems-GlowingTwilightScale-54589"
+ value: {
+  dps: 13774.93763
+  tps: 69550.8197
+  hps: 3688.9529
+ }
+}
+dps_results: {
+ key: "TestBlood-AllItems-GnomishLightningGenerator-41121"
+ value: {
+  dps: 13865.42352
+  tps: 69990.28442
+  hps: 3624.0969
+ }
+}
+dps_results: {
+ key: "TestBlood-AllItems-GraceoftheHerald-55266"
+ value: {
+  dps: 13959.9855
+  tps: 70471.21656
+  hps: 3624.0969
+ }
+}
+dps_results: {
+ key: "TestBlood-AllItems-GraceoftheHerald-56295"
+ value: {
+  dps: 14041.05058
+  tps: 70847.12456
+  hps: 3624.0969
+ }
+}
+dps_results: {
+ key: "TestBlood-AllItems-HarmlightToken-63839"
+ value: {
+  dps: 13852.70451
+  tps: 69969.4661
+  hps: 3624.0969
+ }
+}
+dps_results: {
+ key: "TestBlood-AllItems-Harrison'sInsigniaofPanache-65803"
+ value: {
+  dps: 14126.44785
+  tps: 71358.14215
+  hps: 3624.0969
+ }
+}
+dps_results: {
+ key: "TestBlood-AllItems-HeartofIgnacious-59514"
+ value: {
+  dps: 13922.40174
+  tps: 70192.09514
+  hps: 3670.35414
+ }
+}
+dps_results: {
+ key: "TestBlood-AllItems-HeartofIgnacious-65110"
+ value: {
+  dps: 13935.71144
+  tps: 70440.73503
+  hps: 3670.35414
+ }
+}
+dps_results: {
+ key: "TestBlood-AllItems-HeartofRage-59224"
+ value: {
+  dps: 14355.23754
+  tps: 72454.01815
+  hps: 3624.0969
+ }
+}
+dps_results: {
+ key: "TestBlood-AllItems-HeartofRage-65072"
+ value: {
+  dps: 14435.90291
+  tps: 72896.55805
+  hps: 3624.0969
+ }
+}
+dps_results: {
+ key: "TestBlood-AllItems-HeartofSolace-55868"
+ value: {
+  dps: 14008.11216
+  tps: 70297.4458
+  hps: 3683.57049
+ }
+}
+dps_results: {
+ key: "TestBlood-AllItems-HeartofSolace-56393"
+ value: {
+  dps: 14471.42992
+  tps: 72389.04428
+  hps: 3676.96231
+ }
+}
+dps_results: {
+ key: "TestBlood-AllItems-HeartofThunder-55845"
+ value: {
+  dps: 13774.93763
+  tps: 69550.8197
+  hps: 3642.27751
+ }
+}
+dps_results: {
+ key: "TestBlood-AllItems-HeartofThunder-56370"
+ value: {
+  dps: 13774.93763
+  tps: 69550.8197
+  hps: 3648.19678
+ }
+}
+dps_results: {
+ key: "TestBlood-AllItems-HeartoftheVile-66969"
+ value: {
+  dps: 13942.25633
+  tps: 70383.2473
+  hps: 3624.0969
+ }
+}
+dps_results: {
+ key: "TestBlood-AllItems-IllustrationoftheDragonSoul-40432"
+ value: {
+  dps: 13774.93763
+  tps: 69550.8197
+  hps: 3624.0969
+ }
+}
+dps_results: {
+ key: "TestBlood-AllItems-ImpassiveShadowspiritDiamond"
+ value: {
+  dps: 13794.08083
+  tps: 69633.55344
+  hps: 3780.19613
+ }
+}
+dps_results: {
+ key: "TestBlood-AllItems-ImpassiveSkyflareDiamond"
+ value: {
+  dps: 13774.89476
+  tps: 69548.90475
+  hps: 3780.19613
+ }
+}
+dps_results: {
+ key: "TestBlood-AllItems-ImpassiveStarflareDiamond"
+ value: {
+  dps: 13767.40143
+  tps: 69511.43809
+  hps: 3780.19613
+ }
+}
+dps_results: {
+ key: "TestBlood-AllItems-ImpatienceofYouth-62464"
+ value: {
+  dps: 14341.45837
+  tps: 72128.34163
+  hps: 3624.0969
+ }
+}
+dps_results: {
+ key: "TestBlood-AllItems-ImpatienceofYouth-62469"
+ value: {
+  dps: 14341.45837
+  tps: 72128.34163
+  hps: 3624.0969
+ }
+}
+dps_results: {
+ key: "TestBlood-AllItems-ImpetuousQuery-55881"
+ value: {
+  dps: 13774.93763
+  tps: 69550.8197
+  hps: 3624.0969
+ }
+}
+dps_results: {
+ key: "TestBlood-AllItems-ImpetuousQuery-56406"
+ value: {
+  dps: 13774.93763
+  tps: 69550.8197
+  hps: 3624.0969
+ }
+}
+dps_results: {
+ key: "TestBlood-AllItems-IncisorFragment-37723"
+ value: {
+  dps: 14011.17929
+  tps: 70911.28708
+  hps: 3624.0969
+ }
+}
+dps_results: {
+ key: "TestBlood-AllItems-InsightfulEarthsiegeDiamond"
+ value: {
+  dps: 13760.75298
+  tps: 69472.8802
+  hps: 3780.19613
+ }
+}
+dps_results: {
+ key: "TestBlood-AllItems-InsigniaofDiplomacy-61433"
+ value: {
+  dps: 13774.93763
+  tps: 69550.8197
+  hps: 3640.50408
+ }
+}
+dps_results: {
+ key: "TestBlood-AllItems-InsigniaoftheEarthenLord-61429"
+ value: {
+  dps: 13774.93763
+  tps: 69550.8197
+  hps: 3624.0969
+ }
+}
+dps_results: {
+ key: "TestBlood-AllItems-InvigoratingEarthsiegeDiamond"
+ value: {
+  dps: 13639.48175
+  tps: 68950.86163
+  hps: 3854.31929
+ }
+}
+dps_results: {
+ key: "TestBlood-AllItems-JarofAncientRemedies-59354"
+ value: {
+  dps: 13774.93763
+  tps: 69550.8197
+  hps: 3624.0969
+ }
+}
+dps_results: {
+ key: "TestBlood-AllItems-JarofAncientRemedies-65029"
+ value: {
+  dps: 13774.93763
+  tps: 69550.8197
+  hps: 3624.0969
+ }
+}
+dps_results: {
+ key: "TestBlood-AllItems-JujuofNimbleness-63840"
+ value: {
+  dps: 13920.72256
+  tps: 70126.34939
+  hps: 3624.0969
+ }
+}
+dps_results: {
+ key: "TestBlood-AllItems-KeytotheEndlessChamber-55795"
+ value: {
+  dps: 13888.9878
+  tps: 70137.95144
+  hps: 3624.0969
+ }
+}
+dps_results: {
+ key: "TestBlood-AllItems-KeytotheEndlessChamber-56328"
+ value: {
+  dps: 13948.34569
+  tps: 70452.30197
+  hps: 3624.0969
+ }
+}
+dps_results: {
+ key: "TestBlood-AllItems-KvaldirBattleStandard-59685"
+ value: {
+  dps: 14228.00025
+  tps: 71268.96335
+  hps: 3670.35414
+ }
+}
+dps_results: {
+ key: "TestBlood-AllItems-KvaldirBattleStandard-59689"
+ value: {
+  dps: 14228.00025
+  tps: 71268.96335
+  hps: 3670.35414
+ }
+}
+dps_results: {
+ key: "TestBlood-AllItems-LadyLa-La'sSingingShell-67152"
+ value: {
+  dps: 13898.5524
+  tps: 69702.45112
+  hps: 3673.65822
+ }
+}
+dps_results: {
+ key: "TestBlood-AllItems-LastWord-50179"
+ value: {
+  dps: 14006.02627
+  tps: 70052.47983
+  hps: 3860.08475
+ }
+}
+dps_results: {
+ key: "TestBlood-AllItems-LastWord-50708"
+ value: {
+  dps: 14038.00772
+  tps: 70218.28938
+  hps: 3856.6979
+ }
+}
+dps_results: {
+ key: "TestBlood-AllItems-Lavanthor'sTalisman-37872"
+ value: {
+  dps: 13774.93763
+  tps: 69550.8197
+  hps: 3624.0969
+ }
+}
+dps_results: {
+ key: "TestBlood-AllItems-LeadenDespair-55816"
+ value: {
+  dps: 13774.93763
+  tps: 69550.8197
+  hps: 3732.9955
+ }
+}
+dps_results: {
+ key: "TestBlood-AllItems-LeadenDespair-56347"
+ value: {
+  dps: 13774.93763
+  tps: 69550.8197
+  hps: 3768.05883
+ }
+}
+dps_results: {
+ key: "TestBlood-AllItems-LeftEyeofRajh-56102"
+ value: {
+  dps: 13862.52605
+  tps: 69960.85421
+  hps: 3624.0969
+ }
+}
+dps_results: {
+ key: "TestBlood-AllItems-LeftEyeofRajh-56427"
+ value: {
+  dps: 13877.90537
+  tps: 69990.83513
+  hps: 3624.0969
+ }
+}
+dps_results: {
+ key: "TestBlood-AllItems-LicensetoSlay-58180"
+ value: {
+  dps: 14320.6686
+  tps: 72407.32274
+  hps: 3624.0969
+ }
+}
+dps_results: {
+ key: "TestBlood-AllItems-MagmaPlatedBattlearmor"
+ value: {
+  dps: 13123.02363
+  tps: 66215.37073
+  hps: 3455.24339
+ }
+}
+dps_results: {
+ key: "TestBlood-AllItems-MagmaPlatedBattlegear"
+ value: {
+  dps: 14206.7609
+  tps: 71485.11489
+  hps: 3648.84116
+ }
+}
+dps_results: {
+ key: "TestBlood-AllItems-MagnetiteMirror-55814"
+ value: {
+  dps: 14248.66997
+  tps: 71206.81959
+  hps: 3624.0969
+ }
+}
+dps_results: {
+ key: "TestBlood-AllItems-MagnetiteMirror-56345"
+ value: {
+  dps: 14402.90841
+  tps: 71745.98235
+  hps: 3624.0969
+ }
+}
+dps_results: {
+ key: "TestBlood-AllItems-MajesticDragonFigurine-40430"
+ value: {
+  dps: 13774.93763
+  tps: 69550.8197
+  hps: 3624.0969
+ }
+}
+dps_results: {
+ key: "TestBlood-AllItems-MandalaofStirringPatterns-62467"
+ value: {
+  dps: 13774.93763
+  tps: 69550.8197
+  hps: 3624.0969
+ }
+}
+dps_results: {
+ key: "TestBlood-AllItems-MandalaofStirringPatterns-62472"
+ value: {
+  dps: 13774.93763
+  tps: 69550.8197
+  hps: 3624.0969
+ }
+}
+dps_results: {
+ key: "TestBlood-AllItems-MarkofKhardros-56132"
+ value: {
+  dps: 14153.4871
+  tps: 71497.16695
+  hps: 3624.0969
+ }
+}
+dps_results: {
+ key: "TestBlood-AllItems-MarkofKhardros-56458"
+ value: {
+  dps: 14203.05905
+  tps: 71752.04575
+  hps: 3624.0969
+ }
+}
+dps_results: {
+ key: "TestBlood-AllItems-MeteoriteWhetstone-37390"
+ value: {
+  dps: 13858.06286
+  tps: 70086.63302
+  hps: 3617.48872
+ }
+}
+dps_results: {
+ key: "TestBlood-AllItems-MightoftheOcean-55251"
+ value: {
+  dps: 14112.05878
+  tps: 70729.27544
+  hps: 3624.0969
+ }
+}
+dps_results: {
+ key: "TestBlood-AllItems-MightoftheOcean-56285"
+ value: {
+  dps: 14402.90841
+  tps: 71745.98235
+  hps: 3624.0969
+ }
+}
+dps_results: {
+ key: "TestBlood-AllItems-MirrorofBrokenImages-62466"
+ value: {
+  dps: 13774.93763
+  tps: 69550.8197
+  hps: 3624.0969
+ }
+}
+dps_results: {
+ key: "TestBlood-AllItems-MirrorofBrokenImages-62471"
+ value: {
+  dps: 13774.93763
+  tps: 69550.8197
+  hps: 3624.0969
+ }
+}
+dps_results: {
+ key: "TestBlood-AllItems-MoonwellChalice-70142"
+ value: {
+  dps: 13774.93763
+  tps: 69550.8197
+  hps: 3624.0969
+ }
+}
+dps_results: {
+ key: "TestBlood-AllItems-NevermeltingIceCrystal-50259"
+ value: {
+  dps: 13917.61902
+  tps: 70155.87336
+  hps: 3624.0969
+ }
+}
+dps_results: {
+ key: "TestBlood-AllItems-OfferingofSacrifice-37638"
+ value: {
+  dps: 13774.93763
+  tps: 69550.8197
+  hps: 3631.20237
+ }
+}
+dps_results: {
+ key: "TestBlood-AllItems-Oremantle'sFavor-61448"
+ value: {
+  dps: 14221.35868
+  tps: 71795.36514
+  hps: 3624.0969
+ }
+}
+dps_results: {
+ key: "TestBlood-AllItems-PersistentEarthshatterDiamond"
+ value: {
+  dps: 13767.40143
+  tps: 69511.43809
+  hps: 3780.19613
+ }
+}
+dps_results: {
+ key: "TestBlood-AllItems-PersistentEarthsiegeDiamond"
+ value: {
+  dps: 13774.89476
+  tps: 69548.90475
+  hps: 3780.19613
+ }
+}
+dps_results: {
+ key: "TestBlood-AllItems-PetrifiedScarab-21685"
+ value: {
+  dps: 13774.93763
+  tps: 69550.8197
+  hps: 3624.0969
+ }
+}
+dps_results: {
+ key: "TestBlood-AllItems-PetrifiedTwilightScale-54571"
+ value: {
+  dps: 13774.93763
+  tps: 69550.8197
+  hps: 3624.0969
+ }
+}
+dps_results: {
+ key: "TestBlood-AllItems-PetrifiedTwilightScale-54591"
+ value: {
+  dps: 13774.93763
+  tps: 69550.8197
+  hps: 3624.0969
+ }
+}
+dps_results: {
+ key: "TestBlood-AllItems-PorcelainCrab-55237"
+ value: {
+  dps: 13774.93763
+  tps: 69550.8197
+  hps: 3624.0969
+ }
+}
+dps_results: {
+ key: "TestBlood-AllItems-PorcelainCrab-56280"
+ value: {
+  dps: 13774.93763
+  tps: 69550.8197
+  hps: 3624.0969
+ }
+}
+dps_results: {
+ key: "TestBlood-AllItems-PowerfulEarthshatterDiamond"
+ value: {
+  dps: 13760.75298
+  tps: 69472.8802
+  hps: 3788.96197
+ }
+}
+dps_results: {
+ key: "TestBlood-AllItems-PowerfulEarthsiegeDiamond"
+ value: {
+  dps: 13760.75298
+  tps: 69472.8802
+  hps: 3790.98485
+ }
+}
+dps_results: {
+ key: "TestBlood-AllItems-PowerfulShadowspiritDiamond"
+ value: {
+  dps: 13760.75298
+  tps: 69472.8802
+  hps: 3807.50507
+ }
+}
+dps_results: {
+ key: "TestBlood-AllItems-Prestor'sTalismanofMachination-59441"
+ value: {
+  dps: 14067.58372
+  tps: 70326.62642
+  hps: 3700.09093
+ }
+}
+dps_results: {
+ key: "TestBlood-AllItems-Prestor'sTalismanofMachination-65026"
+ value: {
+  dps: 14114.33449
+  tps: 71508.16435
+  hps: 3660.44187
+ }
+}
+dps_results: {
+ key: "TestBlood-AllItems-PurifiedShardoftheGods"
+ value: {
+  dps: 13774.93763
+  tps: 69550.8197
+  hps: 3624.0969
+ }
+}
+dps_results: {
+ key: "TestBlood-AllItems-Rainsong-55854"
+ value: {
+  dps: 13774.93763
+  tps: 69550.8197
+  hps: 3624.0969
+ }
+}
+dps_results: {
+ key: "TestBlood-AllItems-Rainsong-56377"
+ value: {
+  dps: 13774.93763
+  tps: 69550.8197
+  hps: 3624.0969
+ }
+}
+dps_results: {
+ key: "TestBlood-AllItems-ReignoftheDead-47316"
+ value: {
+  dps: 13777.23915
+  tps: 69560.57088
+  hps: 3624.0969
+ }
+}
+dps_results: {
+ key: "TestBlood-AllItems-ReignoftheDead-47477"
+ value: {
+  dps: 13777.50086
+  tps: 69561.98644
+  hps: 3624.0969
+ }
+}
+dps_results: {
+ key: "TestBlood-AllItems-RelentlessEarthsiegeDiamond"
+ value: {
+  dps: 13891.70958
+  tps: 70181.17985
+  hps: 3780.19613
+ }
+}
+dps_results: {
+ key: "TestBlood-AllItems-ReverberatingShadowspiritDiamond"
+ value: {
+  dps: 13967.02145
+  tps: 70563.18714
+  hps: 3780.19613
+ }
+}
+dps_results: {
+ key: "TestBlood-AllItems-RevitalizingShadowspiritDiamond"
+ value: {
+  dps: 13885.18484
+  tps: 70142.21695
+  hps: 3780.19613
+ }
+}
+dps_results: {
+ key: "TestBlood-AllItems-RevitalizingSkyflareDiamond"
+ value: {
+  dps: 13760.75298
+  tps: 69472.8802
+  hps: 3780.19613
+ }
+}
+dps_results: {
+ key: "TestBlood-AllItems-RightEyeofRajh-56100"
+ value: {
+  dps: 14114.05263
+  tps: 71207.7965
+  hps: 3624.0969
+ }
+}
+dps_results: {
+ key: "TestBlood-AllItems-RightEyeofRajh-56431"
+ value: {
+  dps: 14158.18479
+  tps: 71351.18767
+  hps: 3624.0969
+ }
+}
+dps_results: {
+ key: "TestBlood-AllItems-RuneofRepulsion-40372"
+ value: {
+  dps: 13774.93763
+  tps: 69550.8197
+  hps: 3624.0969
+ }
+}
+dps_results: {
+ key: "TestBlood-AllItems-Schnottz'sMedallionofCommand-65805"
+ value: {
+  dps: 13883.23204
+  tps: 70104.77199
+  hps: 3624.0969
+ }
+}
+dps_results: {
+ key: "TestBlood-AllItems-SeaStar-55256"
+ value: {
+  dps: 13774.93763
+  tps: 69550.8197
+  hps: 3624.0969
+ }
+}
+dps_results: {
+ key: "TestBlood-AllItems-SeaStar-56290"
+ value: {
+  dps: 13774.93763
+  tps: 69550.8197
+  hps: 3624.0969
+ }
+}
+dps_results: {
+ key: "TestBlood-AllItems-SealofthePantheon-36993"
+ value: {
+  dps: 13789.78114
+  tps: 69631.4685
+  hps: 3624.0969
+ }
+}
+dps_results: {
+ key: "TestBlood-AllItems-Shadowmourne-49623"
+ value: {
+  dps: 14639.97643
+  tps: 73440.08664
+  hps: 3919.18265
+ }
+}
+dps_results: {
+ key: "TestBlood-AllItems-ShieldedSkyflareDiamond"
+ value: {
+  dps: 13760.75298
+  tps: 69472.8802
+  hps: 3790.98485
+ }
+}
+dps_results: {
+ key: "TestBlood-AllItems-ShinyShardoftheGods"
+ value: {
+  dps: 13774.93763
+  tps: 69550.8197
+  hps: 3624.0969
+ }
+}
+dps_results: {
+ key: "TestBlood-AllItems-Shrine-CleansingPurifier-63838"
+ value: {
+  dps: 14235.38092
+  tps: 71992.42061
+  hps: 3719.91546
+ }
+}
+dps_results: {
+ key: "TestBlood-AllItems-Sindragosa'sFlawlessFang-50361"
+ value: {
+  dps: 13774.93763
+  tps: 69550.8197
+  hps: 3700.9665
+ }
+}
+dps_results: {
+ key: "TestBlood-AllItems-Skardyn'sGrace-56115"
+ value: {
+  dps: 13889.47803
+  tps: 70140.40672
+  hps: 3624.0969
+ }
+}
+dps_results: {
+ key: "TestBlood-AllItems-Skardyn'sGrace-56440"
+ value: {
+  dps: 13903.87993
+  tps: 70213.00836
+  hps: 3624.0969
+ }
+}
+dps_results: {
+ key: "TestBlood-AllItems-SliverofPureIce-50339"
+ value: {
+  dps: 13774.93763
+  tps: 69550.8197
+  hps: 3624.0969
+ }
+}
+dps_results: {
+ key: "TestBlood-AllItems-SliverofPureIce-50346"
+ value: {
+  dps: 13774.93763
+  tps: 69550.8197
+  hps: 3624.0969
+ }
+}
+dps_results: {
+ key: "TestBlood-AllItems-Sorrowsong-55879"
+ value: {
+  dps: 13774.93763
+  tps: 69550.8197
+  hps: 3624.0969
+ }
+}
+dps_results: {
+ key: "TestBlood-AllItems-Sorrowsong-56400"
+ value: {
+  dps: 13774.93763
+  tps: 69550.8197
+  hps: 3624.0969
+ }
+}
+dps_results: {
+ key: "TestBlood-AllItems-Soul'sAnguish-66994"
+ value: {
+  dps: 14112.05878
+  tps: 70729.27544
+  hps: 3624.0969
+ }
+}
+dps_results: {
+ key: "TestBlood-AllItems-SoulCasket-58183"
+ value: {
+  dps: 13774.93763
+  tps: 69550.8197
+  hps: 3624.0969
+ }
+}
+dps_results: {
+ key: "TestBlood-AllItems-SoulPreserver-37111"
+ value: {
+  dps: 13774.93763
+  tps: 69550.8197
+  hps: 3624.0969
+ }
+}
+dps_results: {
+ key: "TestBlood-AllItems-SouloftheDead-40382"
+ value: {
+  dps: 13837.73266
+  tps: 69849.66006
+  hps: 3624.0969
+ }
+}
+dps_results: {
+ key: "TestBlood-AllItems-SparkofLife-37657"
+ value: {
+  dps: 13797.61082
+  tps: 69488.13408
+  hps: 3640.61734
+ }
+}
+dps_results: {
+ key: "TestBlood-AllItems-SphereofRedDragon'sBlood-37166"
+ value: {
+  dps: 13858.51033
+  tps: 70004.89277
+  hps: 3624.0969
+ }
+}
+dps_results: {
+ key: "TestBlood-AllItems-Stonemother'sKiss-61411"
+ value: {
+  dps: 13891.34348
+  tps: 70142.53057
+  hps: 3624.0969
+ }
+}
+dps_results: {
+ key: "TestBlood-AllItems-StumpofTime-62465"
+ value: {
+  dps: 13774.93763
+  tps: 69550.8197
+  hps: 3624.0969
+ }
+}
+dps_results: {
+ key: "TestBlood-AllItems-StumpofTime-62470"
+ value: {
+  dps: 13774.93763
+  tps: 69550.8197
+  hps: 3624.0969
+ }
+}
+dps_results: {
+ key: "TestBlood-AllItems-SwiftSkyflareDiamond"
+ value: {
+  dps: 13774.89476
+  tps: 69548.90475
+  hps: 3780.19613
+ }
+}
+dps_results: {
+ key: "TestBlood-AllItems-SwiftStarflareDiamond"
+ value: {
+  dps: 13767.40143
+  tps: 69511.43809
+  hps: 3780.19613
+ }
+}
+dps_results: {
+ key: "TestBlood-AllItems-SwiftWindfireDiamond"
+ value: {
+  dps: 13765.7391
+  tps: 69504.79207
+  hps: 3780.19613
+ }
+}
+dps_results: {
+ key: "TestBlood-AllItems-SymbioticWorm-59332"
+ value: {
+  dps: 13774.93763
+  tps: 69550.8197
+  hps: 3786.60194
+ }
+}
+dps_results: {
+ key: "TestBlood-AllItems-TalismanofSinisterOrder-65804"
+ value: {
+  dps: 13774.93763
+  tps: 69550.8197
+  hps: 3624.0969
+ }
+}
+dps_results: {
+ key: "TestBlood-AllItems-TalismanofTrollDivinity-37734"
+ value: {
+  dps: 13774.93763
+  tps: 69550.8197
+  hps: 3624.0969
+ }
+}
+dps_results: {
+ key: "TestBlood-AllItems-Tank-CommanderInsignia-63841"
+ value: {
+  dps: 14203.34017
+  tps: 71544.35294
+  hps: 3680.2664
+ }
+}
+dps_results: {
+ key: "TestBlood-AllItems-TearofBlood-55819"
+ value: {
+  dps: 13774.93763
+  tps: 69550.8197
+  hps: 3624.0969
+ }
+}
+dps_results: {
+ key: "TestBlood-AllItems-TearofBlood-56351"
+ value: {
+  dps: 13774.93763
+  tps: 69550.8197
+  hps: 3624.0969
+ }
+}
+dps_results: {
+ key: "TestBlood-AllItems-TearsoftheVanquished-47215"
+ value: {
+  dps: 13774.93763
+  tps: 69550.8197
+  hps: 3624.0969
+ }
+}
+dps_results: {
+ key: "TestBlood-AllItems-TendrilsofBurrowingDark-55810"
+ value: {
+  dps: 13774.93763
+  tps: 69550.8197
+  hps: 3624.0969
+ }
+}
+dps_results: {
+ key: "TestBlood-AllItems-TendrilsofBurrowingDark-56339"
+ value: {
+  dps: 13774.93763
+  tps: 69550.8197
+  hps: 3624.0969
+ }
+}
+dps_results: {
+ key: "TestBlood-AllItems-TheGeneral'sHeart-45507"
+ value: {
+  dps: 13774.93763
+  tps: 69550.8197
+  hps: 3624.0969
+ }
+}
+dps_results: {
+ key: "TestBlood-AllItems-Theralion'sMirror-59519"
+ value: {
+  dps: 13774.93763
+  tps: 69550.8197
+  hps: 3624.0969
+ }
+}
+dps_results: {
+ key: "TestBlood-AllItems-Theralion'sMirror-65105"
+ value: {
+  dps: 13774.93763
+  tps: 69550.8197
+  hps: 3624.0969
+ }
+}
+dps_results: {
+ key: "TestBlood-AllItems-Throngus'sFinger-56121"
+ value: {
+  dps: 13774.93763
+  tps: 69550.8197
+  hps: 3624.0969
+ }
+}
+dps_results: {
+ key: "TestBlood-AllItems-Throngus'sFinger-56449"
+ value: {
+  dps: 13774.93763
+  tps: 69550.8197
+  hps: 3624.0969
+ }
+}
+dps_results: {
+ key: "TestBlood-AllItems-ThunderingSkyflareDiamond"
+ value: {
+  dps: 13688.42765
+  tps: 69099.99822
+  hps: 3780.19613
+ }
+}
+dps_results: {
+ key: "TestBlood-AllItems-Tia'sGrace-55874"
+ value: {
+  dps: 13907.04269
+  tps: 70249.68995
+  hps: 3624.0969
+ }
+}
+dps_results: {
+ key: "TestBlood-AllItems-Tia'sGrace-56394"
+ value: {
+  dps: 13923.79178
+  tps: 70338.78676
+  hps: 3624.0969
+ }
+}
+dps_results: {
+ key: "TestBlood-AllItems-TinyAbominationinaJar-50351"
+ value: {
+  dps: 13922.56748
+  tps: 69919.04806
+  hps: 3624.0969
+ }
+}
+dps_results: {
+ key: "TestBlood-AllItems-TinyAbominationinaJar-50706"
+ value: {
+  dps: 13858.18956
+  tps: 69723.65691
+  hps: 3614.18463
+ }
+}
+dps_results: {
+ key: "TestBlood-AllItems-TirelessSkyflareDiamond"
+ value: {
+  dps: 13760.75298
+  tps: 69472.8802
+  hps: 3780.19613
+ }
+}
+dps_results: {
+ key: "TestBlood-AllItems-TirelessStarflareDiamond"
+ value: {
+  dps: 13760.75298
+  tps: 69472.8802
+  hps: 3780.19613
+ }
+}
+dps_results: {
+ key: "TestBlood-AllItems-TomeofArcanePhenomena-36972"
+ value: {
+  dps: 13719.61662
+  tps: 68885.10405
   hps: 3634.00916
->>>>>>> 8aae9ab6
- }
-}
-dps_results: {
- key: "TestBlood-AllItems-Deathbringer'sWill-50363"
- value: {
-<<<<<<< HEAD
-  dps: 13099.29695
-  tps: 66115.4681
-  hps: 5123.02384
-=======
-  dps: 14184.0454
-  tps: 71376.23844
-  hps: 3640.61734
->>>>>>> 8aae9ab6
- }
-}
-dps_results: {
- key: "TestBlood-AllItems-Defender'sCode-40257"
- value: {
-<<<<<<< HEAD
-  dps: 12837.0773
-  tps: 64855.22251
-  hps: 5085.35922
-=======
-  dps: 13873.87087
-  tps: 69830.58157
-  hps: 3620.79281
->>>>>>> 8aae9ab6
- }
-}
-dps_results: {
- key: "TestBlood-AllItems-DestructiveShadowspiritDiamond"
- value: {
-<<<<<<< HEAD
-  dps: 12851.60476
-  tps: 64905.35467
-  hps: 5303.00683
-=======
-  dps: 13908.19872
-  tps: 70002.00549
-  hps: 3776.74973
->>>>>>> 8aae9ab6
- }
-}
-dps_results: {
- key: "TestBlood-AllItems-DestructiveSkyflareDiamond"
- value: {
-<<<<<<< HEAD
-  dps: 12836.10928
-  tps: 64831.98136
-  hps: 5303.00683
-=======
-  dps: 13889.01749
-  tps: 69909.43955
-  hps: 3776.74973
->>>>>>> 8aae9ab6
- }
-}
-dps_results: {
- key: "TestBlood-AllItems-DislodgedForeignObject-50348"
- value: {
-<<<<<<< HEAD
-  dps: 12948.95126
-  tps: 65468.88375
-  hps: 5180.69032
-=======
-  dps: 14061.68501
-  tps: 70752.45809
-  hps: 3686.87458
->>>>>>> 8aae9ab6
- }
-}
-dps_results: {
- key: "TestBlood-AllItems-DislodgedForeignObject-50353"
- value: {
-<<<<<<< HEAD
-  dps: 12943.38702
-  tps: 65388.93077
-  hps: 5157.25137
-=======
-  dps: 14102.71765
-  tps: 71090.51016
-  hps: 3670.35414
->>>>>>> 8aae9ab6
- }
-}
-dps_results: {
- key: "TestBlood-AllItems-EffulgentShadowspiritDiamond"
- value: {
-<<<<<<< HEAD
-  dps: 12823.05695
-  tps: 64777.46106
-  hps: 5341.08341
-=======
-  dps: 13859.62806
-  tps: 69752.13333
-  hps: 3804.03377
->>>>>>> 8aae9ab6
- }
-}
-dps_results: {
- key: "TestBlood-AllItems-ElectrosparkHeartstarter-67118"
- value: {
-<<<<<<< HEAD
-  dps: 12837.0773
-  tps: 64855.22251
-  hps: 5085.35922
-=======
-  dps: 13873.87087
-  tps: 69830.58157
-  hps: 3620.79281
->>>>>>> 8aae9ab6
- }
-}
-dps_results: {
- key: "TestBlood-AllItems-EmberShadowspiritDiamond"
- value: {
-<<<<<<< HEAD
-  dps: 12823.05695
-  tps: 64777.46106
-  hps: 5303.00683
-=======
-  dps: 13859.62806
-  tps: 69752.13333
-  hps: 3776.74973
->>>>>>> 8aae9ab6
- }
-}
-dps_results: {
- key: "TestBlood-AllItems-EmberSkyflareDiamond"
- value: {
-<<<<<<< HEAD
-  dps: 12823.05695
-  tps: 64777.46106
-  hps: 5303.00683
-=======
-  dps: 13859.62806
-  tps: 69752.13333
-  hps: 3776.74973
->>>>>>> 8aae9ab6
- }
-}
-dps_results: {
- key: "TestBlood-AllItems-EnigmaticShadowspiritDiamond"
- value: {
-<<<<<<< HEAD
-  dps: 12851.60476
-  tps: 64905.35467
-  hps: 5303.00683
-=======
-  dps: 13908.19872
-  tps: 70002.00549
-  hps: 3776.74973
->>>>>>> 8aae9ab6
- }
-}
-dps_results: {
- key: "TestBlood-AllItems-EnigmaticSkyflareDiamond"
- value: {
-<<<<<<< HEAD
-  dps: 12833.7192
-  tps: 64827.61372
-  hps: 5303.00683
-=======
-  dps: 13882.60904
-  tps: 69871.18721
-  hps: 3776.74973
->>>>>>> 8aae9ab6
- }
-}
-dps_results: {
- key: "TestBlood-AllItems-EnigmaticStarflareDiamond"
- value: {
-<<<<<<< HEAD
-  dps: 12828.34949
-  tps: 64800.76513
-  hps: 5303.00683
-=======
-  dps: 13877.73816
-  tps: 69846.83279
-  hps: 3776.74973
->>>>>>> 8aae9ab6
- }
-}
-dps_results: {
- key: "TestBlood-AllItems-EphemeralSnowflake-50260"
- value: {
-<<<<<<< HEAD
-  dps: 12700.33843
-  tps: 63895.24492
-  hps: 5107.20693
-=======
-  dps: 13940.05655
-  tps: 70369.98587
-  hps: 3663.74596
->>>>>>> 8aae9ab6
- }
-}
-dps_results: {
- key: "TestBlood-AllItems-EssenceofGossamer-37220"
- value: {
-<<<<<<< HEAD
-  dps: 12837.0773
-  tps: 64855.22251
-  hps: 5137.53824
-=======
-  dps: 13873.87087
-  tps: 69830.58157
-  hps: 3658.18205
->>>>>>> 8aae9ab6
- }
-}
-dps_results: {
- key: "TestBlood-AllItems-EssenceoftheCyclone-59473"
- value: {
-<<<<<<< HEAD
-  dps: 13143.63293
-  tps: 66408.11906
-  hps: 5085.35922
-=======
-  dps: 14238.54336
-  tps: 71511.4738
-  hps: 3620.79281
->>>>>>> 8aae9ab6
- }
-}
-dps_results: {
- key: "TestBlood-AllItems-EssenceoftheCyclone-65140"
- value: {
-<<<<<<< HEAD
-  dps: 13201.00082
-  tps: 66628.03349
-  hps: 5085.35922
-=======
-  dps: 14293.00071
-  tps: 71769.86235
-  hps: 3620.79281
->>>>>>> 8aae9ab6
- }
-}
-dps_results: {
- key: "TestBlood-AllItems-EternalEarthsiegeDiamond"
- value: {
-<<<<<<< HEAD
-  dps: 12823.05695
-  tps: 64777.46106
-  hps: 5303.00683
-=======
-  dps: 13859.62806
-  tps: 69752.13333
-  hps: 3776.74973
->>>>>>> 8aae9ab6
- }
-}
-dps_results: {
- key: "TestBlood-AllItems-EternalShadowspiritDiamond"
- value: {
-<<<<<<< HEAD
-  dps: 12823.05695
-  tps: 64777.46106
-  hps: 5341.08341
-=======
-  dps: 13859.62806
-  tps: 69752.13333
-  hps: 3804.03377
->>>>>>> 8aae9ab6
- }
-}
-dps_results: {
- key: "TestBlood-AllItems-ExtractofNecromanticPower-40373"
- value: {
-<<<<<<< HEAD
-  dps: 12954.21801
-  tps: 65454.65482
-  hps: 5085.35922
-=======
-  dps: 13996.45553
-  tps: 70456.2623
-  hps: 3620.79281
->>>>>>> 8aae9ab6
- }
-}
-dps_results: {
- key: "TestBlood-AllItems-EyeoftheBroodmother-45308"
- value: {
-<<<<<<< HEAD
-  dps: 12896.81002
-  tps: 65147.84488
-  hps: 5085.35922
-=======
-  dps: 13948.45059
-  tps: 70201.89865
-  hps: 3620.79281
->>>>>>> 8aae9ab6
- }
-}
-dps_results: {
- key: "TestBlood-AllItems-FallofMortality-59500"
- value: {
-<<<<<<< HEAD
-  dps: 12837.0773
-  tps: 64855.22251
-  hps: 5085.35922
-=======
-  dps: 13873.87087
-  tps: 69830.58157
-  hps: 3620.79281
->>>>>>> 8aae9ab6
- }
-}
-dps_results: {
- key: "TestBlood-AllItems-FallofMortality-65124"
- value: {
-<<<<<<< HEAD
-  dps: 12837.0773
-  tps: 64855.22251
-  hps: 5085.35922
-=======
-  dps: 13873.87087
-  tps: 69830.58157
-  hps: 3620.79281
->>>>>>> 8aae9ab6
- }
-}
-dps_results: {
- key: "TestBlood-AllItems-Figurine-DemonPanther-52199"
- value: {
-<<<<<<< HEAD
-  dps: 13056.31141
-  tps: 65760.51147
-  hps: 5085.35922
-=======
-  dps: 14099.93876
-  tps: 70733.47796
-  hps: 3620.79281
->>>>>>> 8aae9ab6
- }
-}
-dps_results: {
- key: "TestBlood-AllItems-Figurine-DreamOwl-52354"
- value: {
-<<<<<<< HEAD
-  dps: 12837.0773
-  tps: 64855.22251
-  hps: 5085.35922
-=======
-  dps: 13873.87087
-  tps: 69830.58157
-  hps: 3620.79281
->>>>>>> 8aae9ab6
- }
-}
-dps_results: {
- key: "TestBlood-AllItems-Figurine-EarthenGuardian-52352"
- value: {
-<<<<<<< HEAD
-  dps: 12837.0773
-  tps: 64855.22251
-  hps: 5286.0839
-=======
-  dps: 13873.87087
-  tps: 69830.58157
-  hps: 3764.62349
->>>>>>> 8aae9ab6
- }
-}
-dps_results: {
- key: "TestBlood-AllItems-Figurine-JeweledSerpent-52353"
- value: {
-<<<<<<< HEAD
-  dps: 12837.0773
-  tps: 64855.22251
-  hps: 5085.35922
-=======
-  dps: 13873.87087
-  tps: 69830.58157
-  hps: 3620.79281
->>>>>>> 8aae9ab6
- }
-}
-dps_results: {
- key: "TestBlood-AllItems-Figurine-KingofBoars-52351"
- value: {
-<<<<<<< HEAD
-  dps: 13323.60876
-  tps: 67113.71132
-  hps: 5085.35922
-=======
-  dps: 14379.20506
-  tps: 72166.18528
-  hps: 3620.79281
->>>>>>> 8aae9ab6
- }
-}
-dps_results: {
- key: "TestBlood-AllItems-Figurine-SapphireOwl-42413"
- value: {
-<<<<<<< HEAD
-  dps: 12837.0773
-  tps: 64855.22251
-  hps: 5085.35922
-=======
-  dps: 13873.87087
-  tps: 69830.58157
-  hps: 3620.79281
->>>>>>> 8aae9ab6
- }
-}
-dps_results: {
- key: "TestBlood-AllItems-FleetShadowspiritDiamond"
- value: {
-<<<<<<< HEAD
-  dps: 12823.05695
-  tps: 64777.46106
-  hps: 5303.00683
-=======
-  dps: 13859.62806
-  tps: 69752.13333
-  hps: 3776.74973
->>>>>>> 8aae9ab6
- }
-}
-dps_results: {
- key: "TestBlood-AllItems-FluidDeath-58181"
- value: {
-<<<<<<< HEAD
-  dps: 12993.57755
-  tps: 65648.54408
-  hps: 5085.35922
-=======
-  dps: 14055.1722
-  tps: 70746.65905
-  hps: 3620.79281
->>>>>>> 8aae9ab6
- }
-}
-dps_results: {
- key: "TestBlood-AllItems-ForethoughtTalisman-40258"
- value: {
-<<<<<<< HEAD
-  dps: 12837.0773
-  tps: 64855.22251
-  hps: 5085.35922
-=======
-  dps: 13873.87087
-  tps: 69830.58157
-  hps: 3620.79281
->>>>>>> 8aae9ab6
- }
-}
-dps_results: {
- key: "TestBlood-AllItems-ForgeEmber-37660"
- value: {
-<<<<<<< HEAD
-  dps: 12879.69912
-  tps: 65053.79743
-  hps: 5085.35922
-=======
-  dps: 13936.37939
-  tps: 70139.61701
-  hps: 3620.79281
->>>>>>> 8aae9ab6
- }
-}
-dps_results: {
- key: "TestBlood-AllItems-ForlornShadowspiritDiamond"
- value: {
-<<<<<<< HEAD
-  dps: 12823.05695
-  tps: 64777.46106
-  hps: 5303.00683
-=======
-  dps: 13859.62806
-  tps: 69752.13333
-  hps: 3776.74973
->>>>>>> 8aae9ab6
- }
-}
-dps_results: {
- key: "TestBlood-AllItems-ForlornSkyflareDiamond"
- value: {
-<<<<<<< HEAD
-  dps: 12823.05695
-  tps: 64777.46106
-  hps: 5303.00683
-=======
-  dps: 13859.62806
-  tps: 69752.13333
-  hps: 3776.74973
->>>>>>> 8aae9ab6
- }
-}
-dps_results: {
- key: "TestBlood-AllItems-ForlornStarflareDiamond"
- value: {
-<<<<<<< HEAD
-  dps: 12823.05695
-  tps: 64777.46106
-  hps: 5303.00683
-=======
-  dps: 13859.62806
-  tps: 69752.13333
-  hps: 3776.74973
->>>>>>> 8aae9ab6
- }
-}
-dps_results: {
- key: "TestBlood-AllItems-FuryofAngerforge-59461"
- value: {
-<<<<<<< HEAD
-  dps: 13537.60638
-  tps: 68628.76722
-  hps: 5085.35922
-=======
-  dps: 14680.37854
-  tps: 74089.34689
-  hps: 3620.79281
->>>>>>> 8aae9ab6
- }
-}
-dps_results: {
- key: "TestBlood-AllItems-FuryoftheFiveFlights-40431"
- value: {
-<<<<<<< HEAD
-  dps: 13005.38431
-  tps: 65796.34083
-  hps: 5085.35922
-=======
-  dps: 14052.91419
-  tps: 70822.10905
-  hps: 3620.79281
->>>>>>> 8aae9ab6
- }
-}
-dps_results: {
- key: "TestBlood-AllItems-FuturesightRune-38763"
- value: {
-<<<<<<< HEAD
-  dps: 12837.0773
-  tps: 64855.22251
-  hps: 5085.35922
-=======
-  dps: 13873.87087
-  tps: 69830.58157
-  hps: 3620.79281
->>>>>>> 8aae9ab6
- }
-}
-dps_results: {
- key: "TestBlood-AllItems-GaleofShadows-56138"
- value: {
-<<<<<<< HEAD
-  dps: 13035.97599
-  tps: 65890.31552
-  hps: 5234.64921
-=======
-  dps: 14142.54915
-  tps: 71150.18705
-  hps: 3710.0032
->>>>>>> 8aae9ab6
- }
-}
-dps_results: {
- key: "TestBlood-AllItems-GaleofShadows-56462"
- value: {
-<<<<<<< HEAD
-  dps: 12963.73306
-  tps: 65264.82542
-  hps: 5264.9623
-=======
-  dps: 14069.27461
-  tps: 70595.09937
-  hps: 3710.0032
->>>>>>> 8aae9ab6
- }
-}
-dps_results: {
- key: "TestBlood-AllItems-GearDetector-61462"
- value: {
-<<<<<<< HEAD
-  dps: 13155.09591
-  tps: 66228.25108
-  hps: 5217.25697
-=======
-  dps: 14214.66307
-  tps: 71520.88211
-  hps: 3690.17867
->>>>>>> 8aae9ab6
- }
-}
-dps_results: {
- key: "TestBlood-AllItems-GlowingTwilightScale-54573"
- value: {
-<<<<<<< HEAD
-  dps: 12837.0773
-  tps: 64855.22251
-  hps: 5139.11522
-=======
-  dps: 13873.87087
-  tps: 69830.58157
-  hps: 3676.98147
->>>>>>> 8aae9ab6
- }
-}
-dps_results: {
- key: "TestBlood-AllItems-GlowingTwilightScale-54589"
- value: {
-<<<<<<< HEAD
-  dps: 12837.0773
-  tps: 64855.22251
-  hps: 5146.06122
-=======
-  dps: 13873.87087
-  tps: 69830.58157
-  hps: 3684.24181
->>>>>>> 8aae9ab6
- }
-}
-dps_results: {
- key: "TestBlood-AllItems-GnomishLightningGenerator-41121"
- value: {
-<<<<<<< HEAD
-  dps: 12926.53579
-  tps: 65306.65544
-  hps: 5085.35922
-=======
-  dps: 13979.51016
-  tps: 70356.76291
-  hps: 3620.79281
->>>>>>> 8aae9ab6
- }
-}
-dps_results: {
- key: "TestBlood-AllItems-GraceoftheHerald-55266"
- value: {
-<<<<<<< HEAD
-  dps: 12991.94919
-  tps: 65606.541
-  hps: 5085.35922
-=======
-  dps: 14065.4769
-  tps: 70688.50134
-  hps: 3620.79281
->>>>>>> 8aae9ab6
- }
-}
-dps_results: {
- key: "TestBlood-AllItems-GraceoftheHerald-56295"
- value: {
-<<<<<<< HEAD
-  dps: 13082.70353
-  tps: 66048.56862
-  hps: 5085.35922
-=======
-  dps: 14139.71801
-  tps: 71053.39435
-  hps: 3620.79281
->>>>>>> 8aae9ab6
- }
-}
-dps_results: {
- key: "TestBlood-AllItems-HarmlightToken-63839"
- value: {
-<<<<<<< HEAD
-  dps: 12913.48378
-  tps: 65255.64977
-  hps: 5085.35922
-=======
-  dps: 13951.81201
-  tps: 70245.21437
-  hps: 3620.79281
->>>>>>> 8aae9ab6
- }
-}
-dps_results: {
- key: "TestBlood-AllItems-Harrison'sInsigniaofPanache-65803"
- value: {
-<<<<<<< HEAD
-  dps: 13155.80128
-  tps: 66493.16892
-  hps: 5085.35922
-=======
-  dps: 14228.93344
-  tps: 71647.88234
-  hps: 3620.79281
->>>>>>> 8aae9ab6
- }
-}
-dps_results: {
- key: "TestBlood-AllItems-HeartofIgnacious-59514"
- value: {
-<<<<<<< HEAD
-  dps: 13061.08297
-  tps: 66147.01282
-  hps: 5151.8889
-=======
-  dps: 14062.81843
-  tps: 70841.90658
-  hps: 3657.13778
->>>>>>> 8aae9ab6
- }
-}
-dps_results: {
- key: "TestBlood-AllItems-HeartofIgnacious-65110"
- value: {
-<<<<<<< HEAD
-  dps: 13079.67133
-  tps: 66129.55821
-  hps: 5174.29354
-=======
-  dps: 14007.36346
-  tps: 70419.29168
-  hps: 3683.57049
->>>>>>> 8aae9ab6
- }
-}
-dps_results: {
- key: "TestBlood-AllItems-HeartofRage-59224"
- value: {
-<<<<<<< HEAD
-  dps: 13438.30552
-  tps: 67726.24252
-  hps: 5083.57704
-=======
-  dps: 14462.90892
-  tps: 72832.05548
-  hps: 3620.79281
->>>>>>> 8aae9ab6
- }
-}
-dps_results: {
- key: "TestBlood-AllItems-HeartofRage-65072"
- value: {
-<<<<<<< HEAD
-  dps: 13515.60192
-  tps: 68150.26675
-  hps: 5083.57704
-=======
-  dps: 14530.80685
-  tps: 73161.16583
-  hps: 3620.79281
->>>>>>> 8aae9ab6
- }
-}
-dps_results: {
- key: "TestBlood-AllItems-HeartofSolace-55868"
- value: {
-<<<<<<< HEAD
-  dps: 13035.97599
-  tps: 65890.31552
-  hps: 5234.64921
-=======
-  dps: 14142.54915
-  tps: 71150.18705
-  hps: 3710.0032
->>>>>>> 8aae9ab6
- }
-}
-dps_results: {
- key: "TestBlood-AllItems-HeartofSolace-56393"
- value: {
-<<<<<<< HEAD
-  dps: 13498.26909
-  tps: 67791.13586
-  hps: 5264.9623
-=======
-  dps: 14624.88458
-  tps: 73304.72252
-  hps: 3710.0032
->>>>>>> 8aae9ab6
- }
-}
-dps_results: {
- key: "TestBlood-AllItems-HeartofThunder-55845"
- value: {
-<<<<<<< HEAD
-  dps: 12837.0773
-  tps: 64855.22251
-  hps: 5109.26292
-=======
-  dps: 13873.87087
-  tps: 69830.58157
-  hps: 3639.36623
->>>>>>> 8aae9ab6
- }
-}
-dps_results: {
- key: "TestBlood-AllItems-HeartofThunder-56370"
- value: {
-<<<<<<< HEAD
-  dps: 12837.0773
-  tps: 64855.22251
-  hps: 5117.04552
-=======
-  dps: 13873.87087
-  tps: 69830.58157
-  hps: 3645.41339
->>>>>>> 8aae9ab6
- }
-}
-dps_results: {
- key: "TestBlood-AllItems-HeartoftheVile-66969"
- value: {
-<<<<<<< HEAD
-  dps: 12992.5949
-  tps: 65641.79265
-  hps: 5085.35922
-=======
-  dps: 14055.11261
-  tps: 70707.84447
-  hps: 3620.79281
->>>>>>> 8aae9ab6
- }
-}
-dps_results: {
- key: "TestBlood-AllItems-IllustrationoftheDragonSoul-40432"
- value: {
-<<<<<<< HEAD
-  dps: 12837.0773
-  tps: 64855.22251
-  hps: 5085.35922
-=======
-  dps: 13873.87087
-  tps: 69830.58157
-  hps: 3620.79281
->>>>>>> 8aae9ab6
- }
-}
-dps_results: {
- key: "TestBlood-AllItems-ImpassiveShadowspiritDiamond"
- value: {
-<<<<<<< HEAD
-  dps: 12851.60476
-  tps: 64905.35467
-  hps: 5303.00683
-=======
-  dps: 13908.19872
-  tps: 70002.00549
-  hps: 3776.74973
->>>>>>> 8aae9ab6
- }
-}
-dps_results: {
- key: "TestBlood-AllItems-ImpassiveSkyflareDiamond"
- value: {
-<<<<<<< HEAD
-  dps: 12833.7192
-  tps: 64827.61372
-  hps: 5303.00683
-=======
-  dps: 13882.60904
-  tps: 69871.18721
-  hps: 3776.74973
->>>>>>> 8aae9ab6
- }
-}
-dps_results: {
- key: "TestBlood-AllItems-ImpassiveStarflareDiamond"
- value: {
-<<<<<<< HEAD
-  dps: 12828.34949
-  tps: 64800.76513
-  hps: 5303.00683
-=======
-  dps: 13877.73816
-  tps: 69846.83279
-  hps: 3776.74973
->>>>>>> 8aae9ab6
- }
-}
-dps_results: {
- key: "TestBlood-AllItems-ImpatienceofYouth-62464"
- value: {
-<<<<<<< HEAD
-  dps: 13385.06537
-  tps: 67398.99412
-  hps: 5085.35922
-=======
-  dps: 14443.03675
-  tps: 72461.20891
-  hps: 3620.79281
->>>>>>> 8aae9ab6
- }
-}
-dps_results: {
- key: "TestBlood-AllItems-ImpatienceofYouth-62469"
- value: {
-<<<<<<< HEAD
-  dps: 13385.06537
-  tps: 67398.99412
-  hps: 5085.35922
-=======
-  dps: 14443.03675
-  tps: 72461.20891
-  hps: 3620.79281
->>>>>>> 8aae9ab6
- }
-}
-dps_results: {
- key: "TestBlood-AllItems-ImpetuousQuery-55881"
- value: {
-<<<<<<< HEAD
-  dps: 12837.0773
-  tps: 64855.22251
-  hps: 5085.35922
-=======
-  dps: 13873.87087
-  tps: 69830.58157
-  hps: 3620.79281
->>>>>>> 8aae9ab6
- }
-}
-dps_results: {
- key: "TestBlood-AllItems-ImpetuousQuery-56406"
- value: {
-<<<<<<< HEAD
-  dps: 12837.0773
-  tps: 64855.22251
-  hps: 5085.35922
-=======
-  dps: 13873.87087
-  tps: 69830.58157
-  hps: 3620.79281
->>>>>>> 8aae9ab6
- }
-}
-dps_results: {
- key: "TestBlood-AllItems-IncisorFragment-37723"
- value: {
-<<<<<<< HEAD
-  dps: 13066.47662
-  tps: 66214.44286
-  hps: 5085.35922
-=======
-  dps: 14109.83504
-  tps: 71203.0845
-  hps: 3620.79281
->>>>>>> 8aae9ab6
- }
-}
-dps_results: {
- key: "TestBlood-AllItems-InsightfulEarthsiegeDiamond"
- value: {
-<<<<<<< HEAD
-  dps: 12823.05695
-  tps: 64777.46106
-  hps: 5303.00683
-=======
-  dps: 13859.62806
-  tps: 69752.13333
-  hps: 3776.74973
->>>>>>> 8aae9ab6
- }
-}
-dps_results: {
- key: "TestBlood-AllItems-InsigniaofDiplomacy-61433"
- value: {
-<<<<<<< HEAD
-  dps: 12837.0773
-  tps: 64855.22251
-  hps: 5106.93123
-=======
-  dps: 13873.87087
-  tps: 69830.58157
-  hps: 3637.55448
->>>>>>> 8aae9ab6
- }
-}
-dps_results: {
- key: "TestBlood-AllItems-InsigniaoftheEarthenLord-61429"
- value: {
-<<<<<<< HEAD
-  dps: 12837.0773
-  tps: 64855.22251
-  hps: 5085.35922
-=======
-  dps: 13873.87087
-  tps: 69830.58157
-  hps: 3620.79281
->>>>>>> 8aae9ab6
- }
-}
-dps_results: {
- key: "TestBlood-AllItems-InvigoratingEarthsiegeDiamond"
- value: {
-<<<<<<< HEAD
-  dps: 12800.99738
-  tps: 64725.43378
-  hps: 5362.47763
-=======
-  dps: 13931.11509
-  tps: 70089.1621
-  hps: 3852.23108
->>>>>>> 8aae9ab6
- }
-}
-dps_results: {
- key: "TestBlood-AllItems-JarofAncientRemedies-59354"
- value: {
-<<<<<<< HEAD
-  dps: 12837.0773
-  tps: 64855.22251
-  hps: 5085.35922
-=======
-  dps: 13873.87087
-  tps: 69830.58157
-  hps: 3620.79281
->>>>>>> 8aae9ab6
- }
-}
-dps_results: {
- key: "TestBlood-AllItems-JarofAncientRemedies-65029"
- value: {
-<<<<<<< HEAD
-  dps: 12837.0773
-  tps: 64855.22251
-  hps: 5085.35922
-=======
-  dps: 13873.87087
-  tps: 69830.58157
-  hps: 3620.79281
->>>>>>> 8aae9ab6
- }
-}
-dps_results: {
- key: "TestBlood-AllItems-JujuofNimbleness-63840"
- value: {
-<<<<<<< HEAD
-  dps: 12983.31159
-  tps: 65362.50499
-  hps: 5085.35922
-=======
-  dps: 14030.75894
-  tps: 70391.67401
-  hps: 3620.79281
->>>>>>> 8aae9ab6
- }
-}
-dps_results: {
- key: "TestBlood-AllItems-KeytotheEndlessChamber-55795"
- value: {
-<<<<<<< HEAD
-  dps: 12955.68407
-  tps: 65384.11815
-  hps: 5085.35922
-=======
-  dps: 13993.84216
-  tps: 70380.14129
-  hps: 3620.79281
->>>>>>> 8aae9ab6
- }
-}
-dps_results: {
- key: "TestBlood-AllItems-KeytotheEndlessChamber-56328"
- value: {
-<<<<<<< HEAD
-  dps: 13010.73298
-  tps: 65619.45373
-  hps: 5085.35922
-=======
-  dps: 14030.01778
-  tps: 70533.8755
-  hps: 3620.79281
->>>>>>> 8aae9ab6
- }
-}
-dps_results: {
- key: "TestBlood-AllItems-KvaldirBattleStandard-59685"
- value: {
-<<<<<<< HEAD
-  dps: 13151.94888
-  tps: 66358.26531
-  hps: 5177.4601
-=======
-  dps: 14382.41407
-  tps: 71909.33588
-  hps: 3690.17867
->>>>>>> 8aae9ab6
- }
-}
-dps_results: {
- key: "TestBlood-AllItems-KvaldirBattleStandard-59689"
- value: {
-<<<<<<< HEAD
-  dps: 13151.94888
-  tps: 66358.26531
-  hps: 5177.4601
-=======
-  dps: 14382.41407
-  tps: 71909.33588
-  hps: 3690.17867
->>>>>>> 8aae9ab6
- }
-}
-dps_results: {
- key: "TestBlood-AllItems-LadyLa-La'sSingingShell-67152"
- value: {
-<<<<<<< HEAD
-  dps: 12783.94474
-  tps: 64249.70857
-  hps: 5172.51135
-=======
-  dps: 14024.03412
-  tps: 70741.765
-  hps: 3673.65822
->>>>>>> 8aae9ab6
- }
-}
-dps_results: {
- key: "TestBlood-AllItems-LastWord-50179"
- value: {
-<<<<<<< HEAD
-  dps: 12938.61586
-  tps: 64429.47042
-  hps: 6330.20854
-=======
-  dps: 14646.45757
-  tps: 73121.15695
-  hps: 3835.56186
->>>>>>> 8aae9ab6
- }
-}
-dps_results: {
- key: "TestBlood-AllItems-LastWord-50708"
- value: {
-<<<<<<< HEAD
-  dps: 12967.57921
-  tps: 64578.74837
-  hps: 6324.68771
-=======
-  dps: 14679.69841
-  tps: 73292.46073
-  hps: 3832.19654
->>>>>>> 8aae9ab6
- }
-}
-dps_results: {
- key: "TestBlood-AllItems-Lavanthor'sTalisman-37872"
- value: {
-<<<<<<< HEAD
-  dps: 12837.0773
-  tps: 64855.22251
-  hps: 5085.35922
-=======
-  dps: 13873.87087
-  tps: 69830.58157
-  hps: 3620.79281
->>>>>>> 8aae9ab6
- }
-}
-dps_results: {
- key: "TestBlood-AllItems-LeadenDespair-55816"
- value: {
-<<<<<<< HEAD
-  dps: 12837.0773
-  tps: 64855.22251
-  hps: 5237.19546
-=======
-  dps: 13873.87087
-  tps: 69830.58157
-  hps: 3729.59213
->>>>>>> 8aae9ab6
- }
-}
-dps_results: {
- key: "TestBlood-AllItems-LeadenDespair-56347"
- value: {
-<<<<<<< HEAD
-  dps: 12837.0773
-  tps: 64855.22251
-  hps: 5286.0839
-=======
-  dps: 13873.87087
-  tps: 69830.58157
-  hps: 3764.62349
->>>>>>> 8aae9ab6
- }
-}
-dps_results: {
- key: "TestBlood-AllItems-LeftEyeofRajh-56102"
- value: {
-<<<<<<< HEAD
-  dps: 12963.99176
-  tps: 65407.83963
-  hps: 5083.57704
-=======
-  dps: 13974.82184
-  tps: 70304.31496
-  hps: 3620.79281
->>>>>>> 8aae9ab6
- }
-}
-dps_results: {
- key: "TestBlood-AllItems-LeftEyeofRajh-56427"
- value: {
-<<<<<<< HEAD
-  dps: 13003.00684
-  tps: 65593.77735
-  hps: 5083.57704
-=======
-  dps: 13993.3959
-  tps: 70335.2463
-  hps: 3620.79281
->>>>>>> 8aae9ab6
- }
-}
-dps_results: {
- key: "TestBlood-AllItems-LicensetoSlay-58180"
- value: {
-<<<<<<< HEAD
-  dps: 13337.33396
-  tps: 67435.09003
-  hps: 5085.35922
-=======
-  dps: 14425.12366
-  tps: 72702.47738
-  hps: 3620.79281
->>>>>>> 8aae9ab6
- }
-}
-dps_results: {
- key: "TestBlood-AllItems-MagmaPlatedBattlearmor"
- value: {
-<<<<<<< HEAD
-  dps: 12707.41217
-  tps: 64122.48685
-  hps: 4945.28023
-=======
-  dps: 13337.1557
-  tps: 67142.91705
-  hps: 3445.5635
->>>>>>> 8aae9ab6
- }
-}
-dps_results: {
- key: "TestBlood-AllItems-MagmaPlatedBattlegear"
- value: {
-<<<<<<< HEAD
-  dps: 13853.83422
-  tps: 69885.17788
-  hps: 5345.99225
-=======
-  dps: 14482.8564
-  tps: 73190.22341
-  hps: 3664.97431
->>>>>>> 8aae9ab6
- }
-}
-dps_results: {
- key: "TestBlood-AllItems-MagnetiteMirror-55814"
- value: {
-<<<<<<< HEAD
-  dps: 13320.91167
-  tps: 66601.01641
-  hps: 5083.57704
-=======
-  dps: 14351.4819
-  tps: 71527.86615
-  hps: 3620.79281
->>>>>>> 8aae9ab6
- }
-}
-dps_results: {
- key: "TestBlood-AllItems-MagnetiteMirror-56345"
- value: {
-<<<<<<< HEAD
-  dps: 13468.99749
-  tps: 67136.34976
-  hps: 5083.57704
-=======
-  dps: 14506.98316
-  tps: 72080.47043
-  hps: 3620.79281
->>>>>>> 8aae9ab6
- }
-}
-dps_results: {
- key: "TestBlood-AllItems-MajesticDragonFigurine-40430"
- value: {
-<<<<<<< HEAD
-  dps: 12837.0773
-  tps: 64855.22251
-  hps: 5085.35922
-=======
-  dps: 13873.87087
-  tps: 69830.58157
-  hps: 3620.79281
->>>>>>> 8aae9ab6
- }
-}
-dps_results: {
- key: "TestBlood-AllItems-MandalaofStirringPatterns-62467"
- value: {
-<<<<<<< HEAD
-  dps: 12837.0773
-  tps: 64855.22251
-  hps: 5085.35922
-=======
-  dps: 13873.87087
-  tps: 69830.58157
-  hps: 3620.79281
->>>>>>> 8aae9ab6
- }
-}
-dps_results: {
- key: "TestBlood-AllItems-MandalaofStirringPatterns-62472"
- value: {
-<<<<<<< HEAD
-  dps: 12837.0773
-  tps: 64855.22251
-  hps: 5085.35922
-=======
-  dps: 13873.87087
-  tps: 69830.58157
-  hps: 3620.79281
->>>>>>> 8aae9ab6
- }
-}
-dps_results: {
- key: "TestBlood-AllItems-MarkofKhardros-56132"
- value: {
-<<<<<<< HEAD
-  dps: 13180.31851
-  tps: 66619.1648
-  hps: 5085.35922
-=======
-  dps: 14256.24595
-  tps: 71787.67471
-  hps: 3620.79281
->>>>>>> 8aae9ab6
- }
-}
-dps_results: {
- key: "TestBlood-AllItems-MarkofKhardros-56458"
- value: {
-<<<<<<< HEAD
-  dps: 13225.26676
-  tps: 66850.15725
-  hps: 5085.35922
-=======
-  dps: 14306.31888
-  tps: 72043.96072
-  hps: 3620.79281
->>>>>>> 8aae9ab6
- }
-}
-dps_results: {
- key: "TestBlood-AllItems-MeteoriteWhetstone-37390"
- value: {
-<<<<<<< HEAD
-  dps: 12914.8668
-  tps: 65143.10507
-  hps: 5140.41607
-=======
-  dps: 14067.79857
-  tps: 70852.23758
-  hps: 3686.87458
->>>>>>> 8aae9ab6
- }
-}
-dps_results: {
- key: "TestBlood-AllItems-MightoftheOcean-55251"
- value: {
-<<<<<<< HEAD
-  dps: 13153.11594
-  tps: 66010.9704
-  hps: 5085.35922
-=======
-  dps: 14213.75221
-  tps: 71038.41664
-  hps: 3620.79281
->>>>>>> 8aae9ab6
- }
-}
-dps_results: {
- key: "TestBlood-AllItems-MightoftheOcean-56285"
- value: {
-<<<<<<< HEAD
-  dps: 13425.77673
-  tps: 67008.08623
-  hps: 5085.35922
-=======
-  dps: 14506.98316
-  tps: 72080.47043
-  hps: 3620.79281
->>>>>>> 8aae9ab6
- }
-}
-dps_results: {
- key: "TestBlood-AllItems-MirrorofBrokenImages-62466"
- value: {
-<<<<<<< HEAD
-  dps: 12837.0773
-  tps: 64855.22251
-  hps: 5085.35922
-=======
-  dps: 13873.87087
-  tps: 69830.58157
-  hps: 3620.79281
->>>>>>> 8aae9ab6
- }
-}
-dps_results: {
- key: "TestBlood-AllItems-MirrorofBrokenImages-62471"
- value: {
-<<<<<<< HEAD
-  dps: 12837.0773
-  tps: 64855.22251
-  hps: 5085.35922
-=======
-  dps: 13873.87087
-  tps: 69830.58157
-  hps: 3620.79281
->>>>>>> 8aae9ab6
- }
-}
-dps_results: {
- key: "TestBlood-AllItems-MoonwellChalice-70142"
- value: {
-<<<<<<< HEAD
-  dps: 12837.0773
-  tps: 64855.22251
-  hps: 5085.35922
-=======
-  dps: 13873.87087
-  tps: 69830.58157
-  hps: 3620.79281
->>>>>>> 8aae9ab6
- }
-}
-dps_results: {
- key: "TestBlood-AllItems-NevermeltingIceCrystal-50259"
- value: {
-<<<<<<< HEAD
-  dps: 12975.96473
-  tps: 65370.18123
-  hps: 5085.35922
-=======
-  dps: 14006.75681
-  tps: 70313.68841
-  hps: 3620.79281
->>>>>>> 8aae9ab6
- }
-}
-dps_results: {
- key: "TestBlood-AllItems-OfferingofSacrifice-37638"
- value: {
-<<<<<<< HEAD
-  dps: 12837.0773
-  tps: 64855.22251
-  hps: 5094.70143
-=======
-  dps: 13873.87087
-  tps: 69830.58157
-  hps: 3628.0518
->>>>>>> 8aae9ab6
- }
-}
-dps_results: {
- key: "TestBlood-AllItems-Oremantle'sFavor-61448"
- value: {
-<<<<<<< HEAD
-  dps: 13277.6449
-  tps: 67017.60858
-  hps: 5085.35922
-=======
-  dps: 14335.16674
-  tps: 72115.03487
-  hps: 3620.79281
->>>>>>> 8aae9ab6
- }
-}
-dps_results: {
- key: "TestBlood-AllItems-PersistentEarthshatterDiamond"
- value: {
-<<<<<<< HEAD
-  dps: 12828.34949
-  tps: 64800.76513
-  hps: 5303.00683
-=======
-  dps: 13877.73816
-  tps: 69846.83279
-  hps: 3776.74973
->>>>>>> 8aae9ab6
- }
-}
-dps_results: {
- key: "TestBlood-AllItems-PersistentEarthsiegeDiamond"
- value: {
-<<<<<<< HEAD
-  dps: 12833.7192
-  tps: 64827.61372
-  hps: 5303.00683
-=======
-  dps: 13882.60904
-  tps: 69871.18721
-  hps: 3776.74973
->>>>>>> 8aae9ab6
- }
-}
-dps_results: {
- key: "TestBlood-AllItems-PetrifiedScarab-21685"
- value: {
-<<<<<<< HEAD
-  dps: 12837.0773
-  tps: 64855.22251
-  hps: 5085.35922
-=======
-  dps: 13873.87087
-  tps: 69830.58157
-  hps: 3620.79281
->>>>>>> 8aae9ab6
- }
-}
-dps_results: {
- key: "TestBlood-AllItems-PetrifiedTwilightScale-54571"
- value: {
-<<<<<<< HEAD
-  dps: 12837.0773
-  tps: 64855.22251
-  hps: 5085.35922
-=======
-  dps: 13873.87087
-  tps: 69830.58157
-  hps: 3620.79281
->>>>>>> 8aae9ab6
- }
-}
-dps_results: {
- key: "TestBlood-AllItems-PetrifiedTwilightScale-54591"
- value: {
-<<<<<<< HEAD
-  dps: 12837.0773
-  tps: 64855.22251
-  hps: 5085.35922
-=======
-  dps: 13873.87087
-  tps: 69830.58157
-  hps: 3620.79281
->>>>>>> 8aae9ab6
- }
-}
-dps_results: {
- key: "TestBlood-AllItems-PorcelainCrab-55237"
- value: {
-<<<<<<< HEAD
-  dps: 12837.0773
-  tps: 64855.22251
-  hps: 5085.35922
-=======
-  dps: 13873.87087
-  tps: 69830.58157
-  hps: 3620.79281
->>>>>>> 8aae9ab6
- }
-}
-dps_results: {
- key: "TestBlood-AllItems-PorcelainCrab-56280"
- value: {
-<<<<<<< HEAD
-  dps: 12837.0773
-  tps: 64855.22251
-  hps: 5085.35922
-=======
-  dps: 13873.87087
-  tps: 69830.58157
-  hps: 3620.79281
->>>>>>> 8aae9ab6
- }
-}
-dps_results: {
- key: "TestBlood-AllItems-PowerfulEarthshatterDiamond"
- value: {
-<<<<<<< HEAD
-  dps: 12823.05695
-  tps: 64777.46106
-  hps: 5315.22894
-=======
-  dps: 13859.62806
-  tps: 69752.13333
-  hps: 3785.50757
->>>>>>> 8aae9ab6
- }
-}
-dps_results: {
- key: "TestBlood-AllItems-PowerfulEarthsiegeDiamond"
- value: {
-<<<<<<< HEAD
-  dps: 12823.05695
-  tps: 64777.46106
-  hps: 5318.04943
-=======
-  dps: 13859.62806
-  tps: 69752.13333
-  hps: 3787.52861
->>>>>>> 8aae9ab6
- }
-}
-dps_results: {
- key: "TestBlood-AllItems-PowerfulShadowspiritDiamond"
- value: {
-<<<<<<< HEAD
-  dps: 12823.05695
-  tps: 64777.46106
-  hps: 5341.08341
-=======
-  dps: 13859.62806
-  tps: 69752.13333
-  hps: 3804.03377
->>>>>>> 8aae9ab6
- }
-}
-dps_results: {
- key: "TestBlood-AllItems-Prestor'sTalismanofMachination-59441"
- value: {
-<<<<<<< HEAD
-  dps: 13255.48547
-  tps: 66552.89497
-  hps: 5278.7106
-=======
-  dps: 14407.76765
-  tps: 72404.7079
-  hps: 3713.30729
->>>>>>> 8aae9ab6
- }
-}
-dps_results: {
- key: "TestBlood-AllItems-Prestor'sTalismanofMachination-65026"
- value: {
-<<<<<<< HEAD
-  dps: 13324.70108
-  tps: 67307.00651
-  hps: 5260.28406
-=======
-  dps: 14348.55082
-  tps: 72458.08793
-  hps: 3716.61138
->>>>>>> 8aae9ab6
- }
-}
-dps_results: {
- key: "TestBlood-AllItems-PurifiedShardoftheGods"
- value: {
-<<<<<<< HEAD
-  dps: 12837.0773
-  tps: 64855.22251
-  hps: 5085.35922
-=======
-  dps: 13873.87087
-  tps: 69830.58157
-  hps: 3620.79281
->>>>>>> 8aae9ab6
- }
-}
-dps_results: {
- key: "TestBlood-AllItems-Rainsong-55854"
- value: {
-<<<<<<< HEAD
-  dps: 12837.0773
-  tps: 64855.22251
-  hps: 5085.35922
-=======
-  dps: 13873.87087
-  tps: 69830.58157
-  hps: 3620.79281
->>>>>>> 8aae9ab6
- }
-}
-dps_results: {
- key: "TestBlood-AllItems-Rainsong-56377"
- value: {
-<<<<<<< HEAD
-  dps: 12837.0773
-  tps: 64855.22251
-  hps: 5085.35922
-=======
-  dps: 13873.87087
-  tps: 69830.58157
-  hps: 3620.79281
->>>>>>> 8aae9ab6
- }
-}
-dps_results: {
- key: "TestBlood-AllItems-ReignoftheDead-47316"
- value: {
-<<<<<<< HEAD
-  dps: 12839.8761
-  tps: 64871.16177
-  hps: 5085.35922
-=======
-  dps: 13877.04897
-  tps: 69846.18831
-  hps: 3620.79281
->>>>>>> 8aae9ab6
- }
-}
-dps_results: {
- key: "TestBlood-AllItems-ReignoftheDead-47477"
- value: {
-<<<<<<< HEAD
-  dps: 12840.20153
-  tps: 64872.78895
-  hps: 5085.35922
-=======
-  dps: 13877.46437
-  tps: 69848.59342
-  hps: 3620.79281
->>>>>>> 8aae9ab6
- }
-}
-dps_results: {
- key: "TestBlood-AllItems-RelentlessEarthsiegeDiamond"
- value: {
-<<<<<<< HEAD
-  dps: 12930.03828
-  tps: 65355.3686
-  hps: 5303.00683
-=======
-  dps: 13999.99398
-  tps: 70516.35429
-  hps: 3776.74973
->>>>>>> 8aae9ab6
- }
-}
-dps_results: {
- key: "TestBlood-AllItems-ReverberatingShadowspiritDiamond"
- value: {
-<<<<<<< HEAD
-  dps: 13000.17116
-  tps: 65717.99611
-  hps: 5303.00683
-=======
-  dps: 14066.86002
-  tps: 70854.33323
-  hps: 3776.74973
->>>>>>> 8aae9ab6
- }
-}
-dps_results: {
- key: "TestBlood-AllItems-RevitalizingShadowspiritDiamond"
- value: {
-<<<<<<< HEAD
-  dps: 12926.04248
-  tps: 65336.84868
-  hps: 5303.00683
-=======
-  dps: 13984.2043
-  tps: 70431.01804
-  hps: 3776.74973
->>>>>>> 8aae9ab6
- }
-}
-dps_results: {
- key: "TestBlood-AllItems-RevitalizingSkyflareDiamond"
- value: {
-<<<<<<< HEAD
-  dps: 12823.05695
-  tps: 64777.46106
-  hps: 5303.00683
-=======
-  dps: 13859.62806
-  tps: 69752.13333
-  hps: 3776.74973
->>>>>>> 8aae9ab6
- }
-}
-dps_results: {
- key: "TestBlood-AllItems-RightEyeofRajh-56100"
- value: {
-<<<<<<< HEAD
-  dps: 13173.77974
-  tps: 66436.02965
-  hps: 5085.35922
-=======
-  dps: 14211.26091
-  tps: 71617.74817
-  hps: 3620.79281
->>>>>>> 8aae9ab6
- }
-}
-dps_results: {
- key: "TestBlood-AllItems-RightEyeofRajh-56431"
- value: {
-<<<<<<< HEAD
-  dps: 13178.54483
-  tps: 66560.6182
-  hps: 5085.35922
-=======
-  dps: 14249.58596
-  tps: 71705.92204
-  hps: 3620.79281
->>>>>>> 8aae9ab6
- }
-}
-dps_results: {
- key: "TestBlood-AllItems-RuneofRepulsion-40372"
- value: {
-<<<<<<< HEAD
-  dps: 12837.0773
-  tps: 64855.22251
-  hps: 5085.35922
-=======
-  dps: 13873.87087
-  tps: 69830.58157
-  hps: 3620.79281
->>>>>>> 8aae9ab6
- }
-}
-dps_results: {
- key: "TestBlood-AllItems-Schnottz'sMedallionofCommand-65805"
- value: {
-<<<<<<< HEAD
-  dps: 12945.54498
-  tps: 65414.64782
-  hps: 5085.35922
-=======
-  dps: 14000.80303
-  tps: 70444.51199
-  hps: 3620.79281
->>>>>>> 8aae9ab6
- }
-}
-dps_results: {
- key: "TestBlood-AllItems-SeaStar-55256"
- value: {
-<<<<<<< HEAD
-  dps: 12837.0773
-  tps: 64855.22251
-  hps: 5085.35922
-=======
-  dps: 13873.87087
-  tps: 69830.58157
-  hps: 3620.79281
->>>>>>> 8aae9ab6
- }
-}
-dps_results: {
- key: "TestBlood-AllItems-SeaStar-56290"
- value: {
-<<<<<<< HEAD
-  dps: 12837.0773
-  tps: 64855.22251
-  hps: 5085.35922
-=======
-  dps: 13873.87087
-  tps: 69830.58157
-  hps: 3620.79281
->>>>>>> 8aae9ab6
- }
-}
-dps_results: {
- key: "TestBlood-AllItems-SealofthePantheon-36993"
- value: {
-<<<<<<< HEAD
-  dps: 12852.84524
-  tps: 64942.43418
-  hps: 5085.35922
-=======
-  dps: 13888.74678
-  tps: 69912.76658
-  hps: 3620.79281
->>>>>>> 8aae9ab6
- }
-}
-dps_results: {
- key: "TestBlood-AllItems-Shadowmourne-49623"
- value: {
-<<<<<<< HEAD
-  dps: 13894.84112
-  tps: 70000.23923
-  hps: 6028.40653
-=======
-  dps: 15243.15544
-  tps: 76695.44422
-  hps: 3947.61208
->>>>>>> 8aae9ab6
- }
-}
-dps_results: {
- key: "TestBlood-AllItems-ShieldedSkyflareDiamond"
- value: {
-<<<<<<< HEAD
-  dps: 12823.05695
-  tps: 64777.46106
-  hps: 5318.04943
-=======
-  dps: 13859.62806
-  tps: 69752.13333
-  hps: 3787.52861
->>>>>>> 8aae9ab6
- }
-}
-dps_results: {
- key: "TestBlood-AllItems-ShinyShardoftheGods"
- value: {
-<<<<<<< HEAD
-  dps: 12837.0773
-  tps: 64855.22251
-  hps: 5085.35922
-=======
-  dps: 13873.87087
-  tps: 69830.58157
-  hps: 3620.79281
->>>>>>> 8aae9ab6
- }
-}
-dps_results: {
- key: "TestBlood-AllItems-Shrine-CleansingPurifier-63838"
- value: {
-<<<<<<< HEAD
-  dps: 13330.8531
-  tps: 67319.781
-  hps: 5244.96043
-=======
-  dps: 14417.68502
-  tps: 72663.61452
-  hps: 3706.69911
->>>>>>> 8aae9ab6
- }
-}
-dps_results: {
- key: "TestBlood-AllItems-Sindragosa'sFlawlessFang-50361"
- value: {
-<<<<<<< HEAD
-  dps: 12837.0773
-  tps: 64855.22251
-  hps: 5192.53774
-=======
-  dps: 13873.87087
-  tps: 69830.58157
-  hps: 3697.59233
->>>>>>> 8aae9ab6
- }
-}
-dps_results: {
- key: "TestBlood-AllItems-Skardyn'sGrace-56115"
- value: {
-<<<<<<< HEAD
-  dps: 12949.53291
-  tps: 65434.58746
-  hps: 5085.35922
-=======
-  dps: 14009.64324
-  tps: 70489.25343
-  hps: 3620.79281
->>>>>>> 8aae9ab6
- }
-}
-dps_results: {
- key: "TestBlood-AllItems-Skardyn'sGrace-56440"
- value: {
-<<<<<<< HEAD
-  dps: 12962.30872
-  tps: 65479.5581
-  hps: 5085.35922
-=======
-  dps: 14021.44161
-  tps: 70549.32429
-  hps: 3620.79281
->>>>>>> 8aae9ab6
- }
-}
-dps_results: {
- key: "TestBlood-AllItems-SliverofPureIce-50339"
- value: {
-<<<<<<< HEAD
-  dps: 12837.0773
-  tps: 64855.22251
-  hps: 5085.35922
-=======
-  dps: 13873.87087
-  tps: 69830.58157
-  hps: 3620.79281
->>>>>>> 8aae9ab6
- }
-}
-dps_results: {
- key: "TestBlood-AllItems-SliverofPureIce-50346"
- value: {
-<<<<<<< HEAD
-  dps: 12837.0773
-  tps: 64855.22251
-  hps: 5085.35922
-=======
-  dps: 13873.87087
-  tps: 69830.58157
-  hps: 3620.79281
->>>>>>> 8aae9ab6
- }
-}
-dps_results: {
- key: "TestBlood-AllItems-Sorrowsong-55879"
- value: {
-<<<<<<< HEAD
-  dps: 12837.0773
-  tps: 64855.22251
-  hps: 5085.35922
-=======
-  dps: 13873.87087
-  tps: 69830.58157
-  hps: 3620.79281
->>>>>>> 8aae9ab6
- }
-}
-dps_results: {
- key: "TestBlood-AllItems-Sorrowsong-56400"
- value: {
-<<<<<<< HEAD
-  dps: 12837.0773
-  tps: 64855.22251
-  hps: 5085.35922
-=======
-  dps: 13873.87087
-  tps: 69830.58157
-  hps: 3620.79281
->>>>>>> 8aae9ab6
- }
-}
-dps_results: {
- key: "TestBlood-AllItems-Soul'sAnguish-66994"
- value: {
-<<<<<<< HEAD
-  dps: 13153.11594
-  tps: 66010.9704
-  hps: 5085.35922
-=======
-  dps: 14213.75221
-  tps: 71038.41664
-  hps: 3620.79281
->>>>>>> 8aae9ab6
- }
-}
-dps_results: {
- key: "TestBlood-AllItems-SoulCasket-58183"
- value: {
-<<<<<<< HEAD
-  dps: 12837.0773
-  tps: 64855.22251
-  hps: 5085.35922
-=======
-  dps: 13873.87087
-  tps: 69830.58157
-  hps: 3620.79281
->>>>>>> 8aae9ab6
- }
-}
-dps_results: {
- key: "TestBlood-AllItems-SoulPreserver-37111"
- value: {
-<<<<<<< HEAD
-  dps: 12837.0773
-  tps: 64855.22251
-  hps: 5085.35922
-=======
-  dps: 13873.87087
-  tps: 69830.58157
-  hps: 3620.79281
->>>>>>> 8aae9ab6
- }
-}
-dps_results: {
- key: "TestBlood-AllItems-SouloftheDead-40382"
- value: {
-<<<<<<< HEAD
-  dps: 12909.90142
-  tps: 65220.10104
-  hps: 5085.35922
-=======
-  dps: 13956.08454
-  tps: 70251.4402
-  hps: 3620.79281
->>>>>>> 8aae9ab6
- }
-}
-dps_results: {
- key: "TestBlood-AllItems-SparkofLife-37657"
- value: {
-<<<<<<< HEAD
-  dps: 12741.99209
-  tps: 64296.03292
-  hps: 5130.72543
-=======
-  dps: 14007.8188
-  tps: 70453.5094
-  hps: 3680.2664
->>>>>>> 8aae9ab6
- }
-}
-dps_results: {
- key: "TestBlood-AllItems-SphereofRedDragon'sBlood-37166"
- value: {
-<<<<<<< HEAD
-  dps: 12922.44025
-  tps: 65327.36069
-  hps: 5085.35922
-=======
-  dps: 13957.62596
-  tps: 70293.3039
-  hps: 3620.79281
->>>>>>> 8aae9ab6
- }
-}
-dps_results: {
- key: "TestBlood-AllItems-Stonemother'sKiss-61411"
- value: {
-<<<<<<< HEAD
-  dps: 12968.36054
-  tps: 65521.39206
-  hps: 5085.35922
-=======
-  dps: 13963.2726
-  tps: 70267.53762
-  hps: 3620.79281
->>>>>>> 8aae9ab6
- }
-}
-dps_results: {
- key: "TestBlood-AllItems-StumpofTime-62465"
- value: {
-<<<<<<< HEAD
-  dps: 12837.0773
-  tps: 64855.22251
-  hps: 5085.35922
-=======
-  dps: 13873.87087
-  tps: 69830.58157
-  hps: 3620.79281
->>>>>>> 8aae9ab6
- }
-}
-dps_results: {
- key: "TestBlood-AllItems-StumpofTime-62470"
- value: {
-<<<<<<< HEAD
-  dps: 12837.0773
-  tps: 64855.22251
-  hps: 5085.35922
-=======
-  dps: 13873.87087
-  tps: 69830.58157
-  hps: 3620.79281
->>>>>>> 8aae9ab6
- }
-}
-dps_results: {
- key: "TestBlood-AllItems-SwiftSkyflareDiamond"
- value: {
-<<<<<<< HEAD
-  dps: 12833.7192
-  tps: 64827.61372
-  hps: 5303.00683
-=======
-  dps: 13882.60904
-  tps: 69871.18721
-  hps: 3776.74973
->>>>>>> 8aae9ab6
- }
-}
-dps_results: {
- key: "TestBlood-AllItems-SwiftStarflareDiamond"
- value: {
-<<<<<<< HEAD
-  dps: 12828.34949
-  tps: 64800.76513
-  hps: 5303.00683
-=======
-  dps: 13877.73816
-  tps: 69846.83279
-  hps: 3776.74973
->>>>>>> 8aae9ab6
- }
-}
-dps_results: {
- key: "TestBlood-AllItems-SwiftWindfireDiamond"
- value: {
-<<<<<<< HEAD
-  dps: 12826.93125
-  tps: 64794.93269
-  hps: 5303.00683
-=======
-  dps: 13873.99765
-  tps: 69832.63923
-  hps: 3776.74973
->>>>>>> 8aae9ab6
- }
-}
-dps_results: {
- key: "TestBlood-AllItems-SymbioticWorm-59332"
- value: {
-<<<<<<< HEAD
-  dps: 12837.0773
-  tps: 64855.22251
-  hps: 5311.93837
-=======
-  dps: 13873.87087
-  tps: 69830.58157
-  hps: 3783.14969
->>>>>>> 8aae9ab6
- }
-}
-dps_results: {
- key: "TestBlood-AllItems-TalismanofSinisterOrder-65804"
- value: {
-<<<<<<< HEAD
-  dps: 12837.0773
-  tps: 64855.22251
-  hps: 5085.35922
-=======
-  dps: 13873.87087
-  tps: 69830.58157
-  hps: 3620.79281
->>>>>>> 8aae9ab6
- }
-}
-dps_results: {
- key: "TestBlood-AllItems-TalismanofTrollDivinity-37734"
- value: {
-<<<<<<< HEAD
-  dps: 12837.0773
-  tps: 64855.22251
-  hps: 5085.35922
-=======
-  dps: 13873.87087
-  tps: 69830.58157
-  hps: 3620.79281
->>>>>>> 8aae9ab6
- }
-}
-dps_results: {
- key: "TestBlood-AllItems-Tank-CommanderInsignia-63841"
- value: {
-<<<<<<< HEAD
-  dps: 13347.47671
-  tps: 67330.71642
-  hps: 5192.72008
-=======
-  dps: 14540.29056
-  tps: 73425.61153
-  hps: 3693.48276
->>>>>>> 8aae9ab6
- }
-}
-dps_results: {
- key: "TestBlood-AllItems-TearofBlood-55819"
- value: {
-<<<<<<< HEAD
-  dps: 12837.0773
-  tps: 64855.22251
-  hps: 5085.35922
-=======
-  dps: 13873.87087
-  tps: 69830.58157
-  hps: 3620.79281
->>>>>>> 8aae9ab6
- }
-}
-dps_results: {
- key: "TestBlood-AllItems-TearofBlood-56351"
- value: {
-<<<<<<< HEAD
-  dps: 12837.0773
-  tps: 64855.22251
-  hps: 5085.35922
-=======
-  dps: 13873.87087
-  tps: 69830.58157
-  hps: 3620.79281
->>>>>>> 8aae9ab6
- }
-}
-dps_results: {
- key: "TestBlood-AllItems-TearsoftheVanquished-47215"
- value: {
-<<<<<<< HEAD
-  dps: 12837.0773
-  tps: 64855.22251
-  hps: 5085.35922
-=======
-  dps: 13873.87087
-  tps: 69830.58157
-  hps: 3620.79281
->>>>>>> 8aae9ab6
- }
-}
-dps_results: {
- key: "TestBlood-AllItems-TendrilsofBurrowingDark-55810"
- value: {
-<<<<<<< HEAD
-  dps: 12837.0773
-  tps: 64855.22251
-  hps: 5085.35922
-=======
-  dps: 13873.87087
-  tps: 69830.58157
-  hps: 3620.79281
->>>>>>> 8aae9ab6
- }
-}
-dps_results: {
- key: "TestBlood-AllItems-TendrilsofBurrowingDark-56339"
- value: {
-<<<<<<< HEAD
-  dps: 12837.0773
-  tps: 64855.22251
-  hps: 5085.35922
-=======
-  dps: 13873.87087
-  tps: 69830.58157
-  hps: 3620.79281
->>>>>>> 8aae9ab6
- }
-}
-dps_results: {
- key: "TestBlood-AllItems-TheGeneral'sHeart-45507"
- value: {
-<<<<<<< HEAD
-  dps: 12837.0773
-  tps: 64855.22251
-  hps: 5085.35922
-=======
-  dps: 13873.87087
-  tps: 69830.58157
-  hps: 3620.79281
->>>>>>> 8aae9ab6
- }
-}
-dps_results: {
- key: "TestBlood-AllItems-Theralion'sMirror-59519"
- value: {
-<<<<<<< HEAD
-  dps: 12837.0773
-  tps: 64855.22251
-  hps: 5085.35922
-=======
-  dps: 13873.87087
-  tps: 69830.58157
-  hps: 3620.79281
->>>>>>> 8aae9ab6
- }
-}
-dps_results: {
- key: "TestBlood-AllItems-Theralion'sMirror-65105"
- value: {
-<<<<<<< HEAD
-  dps: 12837.0773
-  tps: 64855.22251
-  hps: 5085.35922
-=======
-  dps: 13873.87087
-  tps: 69830.58157
-  hps: 3620.79281
->>>>>>> 8aae9ab6
- }
-}
-dps_results: {
- key: "TestBlood-AllItems-Throngus'sFinger-56121"
- value: {
-<<<<<<< HEAD
-  dps: 12837.0773
-  tps: 64855.22251
-  hps: 5085.35922
-=======
-  dps: 13873.87087
-  tps: 69830.58157
-  hps: 3620.79281
->>>>>>> 8aae9ab6
- }
-}
-dps_results: {
- key: "TestBlood-AllItems-Throngus'sFinger-56449"
- value: {
-<<<<<<< HEAD
-  dps: 12837.0773
-  tps: 64855.22251
-  hps: 5085.35922
-=======
-  dps: 13873.87087
-  tps: 69830.58157
-  hps: 3620.79281
->>>>>>> 8aae9ab6
- }
-}
-dps_results: {
- key: "TestBlood-AllItems-ThunderingSkyflareDiamond"
- value: {
-<<<<<<< HEAD
-  dps: 12777.90547
-  tps: 64426.17489
-  hps: 5321.64123
-=======
-  dps: 13890.81874
-  tps: 69893.58491
-  hps: 3769.85692
->>>>>>> 8aae9ab6
- }
-}
-dps_results: {
- key: "TestBlood-AllItems-Tia'sGrace-55874"
- value: {
-<<<<<<< HEAD
-  dps: 12953.15243
-  tps: 65443.37832
-  hps: 5085.35922
-=======
-  dps: 14024.67701
-  tps: 70579.79219
-  hps: 3620.79281
->>>>>>> 8aae9ab6
- }
-}
-dps_results: {
- key: "TestBlood-AllItems-Tia'sGrace-56394"
- value: {
-<<<<<<< HEAD
-  dps: 12967.2468
-  tps: 65502.3326
-  hps: 5085.35922
-=======
-  dps: 14039.69623
-  tps: 70655.3552
-  hps: 3620.79281
->>>>>>> 8aae9ab6
- }
-}
-dps_results: {
- key: "TestBlood-AllItems-TinyAbominationinaJar-50351"
- value: {
-<<<<<<< HEAD
-  dps: 13006.7122
-  tps: 65585.20427
-  hps: 5278.10593
-=======
-  dps: 14089.78626
-  tps: 70723.31415
-  hps: 3637.31325
->>>>>>> 8aae9ab6
- }
-}
-dps_results: {
- key: "TestBlood-AllItems-TinyAbominationinaJar-50706"
- value: {
-<<<<<<< HEAD
-  dps: 12987.99079
-  tps: 65543.68185
-  hps: 5238.72278
-=======
-  dps: 14038.28891
-  tps: 70543.35282
-  hps: 3660.44187
->>>>>>> 8aae9ab6
- }
-}
-dps_results: {
- key: "TestBlood-AllItems-TirelessSkyflareDiamond"
- value: {
-<<<<<<< HEAD
-  dps: 12823.05695
-  tps: 64777.46106
-  hps: 5303.00683
-=======
-  dps: 13859.62806
-  tps: 69752.13333
-  hps: 3776.74973
->>>>>>> 8aae9ab6
- }
-}
-dps_results: {
- key: "TestBlood-AllItems-TirelessStarflareDiamond"
- value: {
-<<<<<<< HEAD
-  dps: 12823.05695
-  tps: 64777.46106
-  hps: 5303.00683
-=======
-  dps: 13859.62806
-  tps: 69752.13333
-  hps: 3776.74973
->>>>>>> 8aae9ab6
- }
-}
-dps_results: {
- key: "TestBlood-AllItems-TomeofArcanePhenomena-36972"
- value: {
-<<<<<<< HEAD
-  dps: 12667.29749
-  tps: 63975.74262
-  hps: 5088.17572
-=======
-  dps: 13965.80074
-  tps: 70348.65647
-  hps: 3657.13778
->>>>>>> 8aae9ab6
  }
 }
 dps_results: {
  key: "TestBlood-AllItems-TrenchantEarthshatterDiamond"
  value: {
-<<<<<<< HEAD
-  dps: 12823.05695
-  tps: 64777.46106
-  hps: 5303.00683
-=======
-  dps: 13859.62806
-  tps: 69752.13333
-  hps: 3776.74973
->>>>>>> 8aae9ab6
+  dps: 13760.75298
+  tps: 69472.8802
+  hps: 3780.19613
  }
 }
 dps_results: {
  key: "TestBlood-AllItems-TrenchantEarthsiegeDiamond"
  value: {
-<<<<<<< HEAD
-  dps: 12823.05695
-  tps: 64777.46106
-  hps: 5303.00683
-=======
-  dps: 13859.62806
-  tps: 69752.13333
-  hps: 3776.74973
->>>>>>> 8aae9ab6
+  dps: 13760.75298
+  tps: 69472.8802
+  hps: 3780.19613
  }
 }
 dps_results: {
  key: "TestBlood-AllItems-Tyrande'sFavoriteDoll-64645"
  value: {
-<<<<<<< HEAD
-  dps: 12837.40862
-  tps: 64864.00314
-  hps: 5085.35922
-=======
-  dps: 13874.55427
-  tps: 69836.16393
-  hps: 3620.79281
->>>>>>> 8aae9ab6
+  dps: 13780.05484
+  tps: 69581.66449
+  hps: 3624.0969
  }
 }
 dps_results: {
  key: "TestBlood-AllItems-UndeadSlayer'sBlessedArmor"
  value: {
-<<<<<<< HEAD
-  dps: 10384.05744
-  tps: 52120.25873
-  hps: 4275.23899
-=======
-  dps: 11243.6936
-  tps: 56314.86196
-  hps: 2923.79693
->>>>>>> 8aae9ab6
+  dps: 11069.63394
+  tps: 55477.2655
+  hps: 2905.17151
  }
 }
 dps_results: {
  key: "TestBlood-AllItems-UnheededWarning-59520"
  value: {
-<<<<<<< HEAD
-  dps: 13161.67271
-  tps: 66554.927
-  hps: 5085.35922
-=======
-  dps: 14237.29235
-  tps: 71745.87745
-  hps: 3620.79281
->>>>>>> 8aae9ab6
+  dps: 14124.60003
+  tps: 71409.62362
+  hps: 3624.0969
  }
 }
 dps_results: {
  key: "TestBlood-AllItems-UnquenchableFlame-67101"
  value: {
-<<<<<<< HEAD
-  dps: 12837.0773
-  tps: 64855.22251
-  hps: 5085.35922
-=======
-  dps: 13873.87087
-  tps: 69830.58157
-  hps: 3620.79281
->>>>>>> 8aae9ab6
+  dps: 13774.93763
+  tps: 69550.8197
+  hps: 3624.0969
  }
 }
 dps_results: {
  key: "TestBlood-AllItems-UnsolvableRiddle-62468"
  value: {
-<<<<<<< HEAD
-  dps: 13039.09507
-  tps: 65770.73725
-  hps: 5085.35922
-=======
-  dps: 14054.42445
-  tps: 70635.63866
-  hps: 3620.79281
->>>>>>> 8aae9ab6
+  dps: 13952.38044
+  tps: 70412.04427
+  hps: 3624.0969
  }
 }
 dps_results: {
  key: "TestBlood-AllItems-UnsolvableRiddle-68709"
  value: {
-<<<<<<< HEAD
-  dps: 13039.09507
-  tps: 65770.73725
-  hps: 5085.35922
-=======
-  dps: 14054.42445
-  tps: 70635.63866
-  hps: 3620.79281
->>>>>>> 8aae9ab6
+  dps: 13952.38044
+  tps: 70412.04427
+  hps: 3624.0969
  }
 }
 dps_results: {
  key: "TestBlood-AllItems-Val'anyr,HammerofAncientKings-46017"
  value: {
-<<<<<<< HEAD
-  dps: 7430.87288
-  tps: 35979.8269
-  hps: 5935.57099
-=======
-  dps: 7548.0362
-  tps: 36456.9995
-  hps: 3716.04927
->>>>>>> 8aae9ab6
+  dps: 7296.55929
+  tps: 35480.36112
+  hps: 3697.42416
  }
 }
 dps_results: {
  key: "TestBlood-AllItems-VialofStolenMemories-59515"
  value: {
-<<<<<<< HEAD
-  dps: 12837.0773
-  tps: 64855.22251
-  hps: 5311.93837
-=======
-  dps: 13873.87087
-  tps: 69830.58157
-  hps: 3783.14969
->>>>>>> 8aae9ab6
+  dps: 13774.93763
+  tps: 69550.8197
+  hps: 3786.60194
  }
 }
 dps_results: {
  key: "TestBlood-AllItems-ViciousGladiator'sBadgeofConquest-61033"
  value: {
-<<<<<<< HEAD
-  dps: 13039.09507
-  tps: 65770.73725
-  hps: 5085.35922
-=======
-  dps: 14054.42445
-  tps: 70635.63866
-  hps: 3620.79281
->>>>>>> 8aae9ab6
+  dps: 13952.38044
+  tps: 70412.04427
+  hps: 3624.0969
  }
 }
 dps_results: {
  key: "TestBlood-AllItems-ViciousGladiator'sBadgeofDominance-61035"
  value: {
-<<<<<<< HEAD
-  dps: 12837.0773
-  tps: 64855.22251
-  hps: 5085.35922
-=======
-  dps: 13873.87087
-  tps: 69830.58157
-  hps: 3620.79281
->>>>>>> 8aae9ab6
+  dps: 13774.93763
+  tps: 69550.8197
+  hps: 3624.0969
  }
 }
 dps_results: {
  key: "TestBlood-AllItems-ViciousGladiator'sBadgeofVictory-61034"
  value: {
-<<<<<<< HEAD
-  dps: 13385.06537
-  tps: 67398.99412
-  hps: 5085.35922
-=======
-  dps: 14443.03675
-  tps: 72461.20891
-  hps: 3620.79281
->>>>>>> 8aae9ab6
+  dps: 14341.45837
+  tps: 72128.34163
+  hps: 3624.0969
  }
 }
 dps_results: {
  key: "TestBlood-AllItems-ViciousGladiator'sEmblemofAccuracy-61027"
  value: {
-<<<<<<< HEAD
-  dps: 12837.0773
-  tps: 64855.22251
-  hps: 5156.56359
-=======
-  dps: 13873.87087
-  tps: 69830.58157
-  hps: 3676.09675
->>>>>>> 8aae9ab6
+  dps: 13774.93763
+  tps: 69550.8197
+  hps: 3680.49677
  }
 }
 dps_results: {
  key: "TestBlood-AllItems-ViciousGladiator'sEmblemofAlacrity-61028"
  value: {
-<<<<<<< HEAD
-  dps: 13050.73801
-  tps: 65822.43736
-  hps: 5325.27892
-=======
-  dps: 14238.73469
-  tps: 71557.58173
-  hps: 3799.71794
->>>>>>> 8aae9ab6
+  dps: 13993.09659
+  tps: 70375.23549
+  hps: 3742.4525
  }
 }
 dps_results: {
  key: "TestBlood-AllItems-ViciousGladiator'sEmblemofCruelty-61026"
  value: {
-<<<<<<< HEAD
-  dps: 13032.04683
-  tps: 65834.60441
-  hps: 5156.56359
-=======
-  dps: 14111.17166
-  tps: 71009.22632
-  hps: 3676.09675
->>>>>>> 8aae9ab6
+  dps: 13997.76815
+  tps: 70732.3194
+  hps: 3680.49677
  }
 }
 dps_results: {
  key: "TestBlood-AllItems-ViciousGladiator'sEmblemofProficiency-61030"
  value: {
-<<<<<<< HEAD
-  dps: 12866.07667
-  tps: 64956.77827
-  hps: 5151.64478
-=======
-  dps: 13873.87087
-  tps: 69830.58157
-  hps: 3676.09675
->>>>>>> 8aae9ab6
+  dps: 13774.93763
+  tps: 69550.8197
+  hps: 3680.49677
  }
 }
 dps_results: {
  key: "TestBlood-AllItems-ViciousGladiator'sEmblemofProwess-61029"
  value: {
-<<<<<<< HEAD
-  dps: 12837.0773
-  tps: 64855.22251
-  hps: 5156.56359
-=======
-  dps: 13873.87087
-  tps: 69830.58157
-  hps: 3676.09675
->>>>>>> 8aae9ab6
+  dps: 13774.93763
+  tps: 69550.8197
+  hps: 3680.49677
  }
 }
 dps_results: {
  key: "TestBlood-AllItems-ViciousGladiator'sEmblemofTenacity-61032"
  value: {
-<<<<<<< HEAD
-  dps: 12837.0773
-  tps: 64855.22251
-  hps: 5156.56359
-=======
-  dps: 13873.87087
-  tps: 69830.58157
-  hps: 3676.09675
->>>>>>> 8aae9ab6
+  dps: 13774.93763
+  tps: 69550.8197
+  hps: 3680.49677
  }
 }
 dps_results: {
  key: "TestBlood-AllItems-ViciousGladiator'sInsigniaofConquest-61047"
  value: {
-<<<<<<< HEAD
-  dps: 13005.8696
-  tps: 65654.2636
-  hps: 5085.35922
-=======
-  dps: 14042.14237
-  tps: 70619.52265
-  hps: 3620.79281
->>>>>>> 8aae9ab6
+  dps: 13915.04723
+  tps: 70273.43525
+  hps: 3624.0969
  }
 }
 dps_results: {
  key: "TestBlood-AllItems-ViciousGladiator'sInsigniaofDominance-61045"
  value: {
-<<<<<<< HEAD
-  dps: 12837.0773
-  tps: 64855.22251
-  hps: 5085.35922
-=======
-  dps: 13873.87087
-  tps: 69830.58157
-  hps: 3620.79281
->>>>>>> 8aae9ab6
+  dps: 13774.93763
+  tps: 69550.8197
+  hps: 3624.0969
  }
 }
 dps_results: {
  key: "TestBlood-AllItems-ViciousGladiator'sInsigniaofVictory-61046"
  value: {
-<<<<<<< HEAD
-  dps: 13297.57167
-  tps: 67076.70335
-  hps: 5085.35922
-=======
-  dps: 14356.11855
-  tps: 72215.23237
-  hps: 3620.79281
->>>>>>> 8aae9ab6
+  dps: 14267.19131
+  tps: 71978.07494
+  hps: 3624.0969
  }
 }
 dps_results: {
  key: "TestBlood-AllItems-WingedTalisman-37844"
  value: {
-<<<<<<< HEAD
-  dps: 12837.0773
-  tps: 64855.22251
-  hps: 5085.35922
-=======
-  dps: 13873.87087
-  tps: 69830.58157
-  hps: 3620.79281
->>>>>>> 8aae9ab6
+  dps: 13774.93763
+  tps: 69550.8197
+  hps: 3624.0969
  }
 }
 dps_results: {
  key: "TestBlood-AllItems-WitchingHourglass-55787"
  value: {
-<<<<<<< HEAD
-  dps: 12851.92226
-  tps: 64847.04041
-  hps: 5126.81098
-=======
-  dps: 13934.73724
-  tps: 70224.9317
-  hps: 3670.35414
->>>>>>> 8aae9ab6
+  dps: 13775.26896
+  tps: 69374.05203
+  hps: 3634.00916
  }
 }
 dps_results: {
  key: "TestBlood-AllItems-WitchingHourglass-56320"
  value: {
-<<<<<<< HEAD
-  dps: 12990.97696
-  tps: 65584.18249
-  hps: 5153.54379
-=======
-  dps: 14023.12117
-  tps: 70611.53187
-  hps: 3693.48276
->>>>>>> 8aae9ab6
+  dps: 13717.66498
+  tps: 69318.76628
+  hps: 3634.00916
  }
 }
 dps_results: {
  key: "TestBlood-AllItems-World-QuellerFocus-63842"
  value: {
-<<<<<<< HEAD
-  dps: 12837.0773
-  tps: 64855.22251
-  hps: 5085.35922
-=======
-  dps: 13873.87087
-  tps: 69830.58157
-  hps: 3620.79281
->>>>>>> 8aae9ab6
+  dps: 13774.93763
+  tps: 69550.8197
+  hps: 3624.0969
  }
 }
 dps_results: {
  key: "TestBlood-AllItems-Za'brox'sLuckyTooth-63742"
  value: {
-<<<<<<< HEAD
-  dps: 12837.0773
-  tps: 64855.22251
-  hps: 5240.01595
-=======
-  dps: 13873.87087
-  tps: 69830.58157
-  hps: 3731.61317
->>>>>>> 8aae9ab6
+  dps: 13774.93763
+  tps: 69550.8197
+  hps: 3735.01839
  }
 }
 dps_results: {
  key: "TestBlood-AllItems-Za'brox'sLuckyTooth-63745"
  value: {
-<<<<<<< HEAD
-  dps: 12837.0773
-  tps: 64855.22251
-  hps: 5240.01595
-=======
-  dps: 13873.87087
-  tps: 69830.58157
-  hps: 3731.61317
->>>>>>> 8aae9ab6
+  dps: 13774.93763
+  tps: 69550.8197
+  hps: 3735.01839
  }
 }
 dps_results: {
  key: "TestBlood-Average-Default"
  value: {
-<<<<<<< HEAD
-  dps: 12827.24486
-  tps: 64940.78304
-  hps: 5178.17077
-=======
-  dps: 13877.2123
-  tps: 69931.654
-  hps: 3805.29484
->>>>>>> 8aae9ab6
+  dps: 13738.61701
+  tps: 69414.30878
+  hps: 3815.0318
  }
 }
 dps_results: {
  key: "TestBlood-Settings-Goblin-p1-Basic-p1-FullBuffs-LongMultiTarget"
  value: {
-<<<<<<< HEAD
-  dps: 16880.52539
-  tps: 84414.04086
-  hps: 5963.14159
-=======
-  dps: 17808.46112
-  tps: 88508.75666
-  hps: 3814.44768
->>>>>>> 8aae9ab6
+  dps: 17537.824
+  tps: 87360.42089
+  hps: 3831.80419
  }
 }
 dps_results: {
  key: "TestBlood-Settings-Goblin-p1-Basic-p1-FullBuffs-LongSingleTarget"
  value: {
-<<<<<<< HEAD
-  dps: 12728.57024
-  tps: 64098.0483
-  hps: 5372.70357
-=======
-  dps: 13754.19165
-  tps: 69264.37624
+  dps: 13560.41858
+  tps: 68432.87953
+  hps: 3800.56247
+ }
+}
+dps_results: {
+ key: "TestBlood-Settings-Goblin-p1-Basic-p1-FullBuffs-ShortSingleTarget"
+ value: {
+  dps: 17689.50897
+  tps: 81826.97681
+  hps: 4753.11846
+ }
+}
+dps_results: {
+ key: "TestBlood-Settings-Goblin-p1-Basic-p1-NoBuffs-LongMultiTarget"
+ value: {
+  dps: 13344.66736
+  tps: 66695.82825
+  hps: 3367.5222
+ }
+}
+dps_results: {
+ key: "TestBlood-Settings-Goblin-p1-Basic-p1-NoBuffs-LongSingleTarget"
+ value: {
+  dps: 10333.97036
+  tps: 52185.88132
+  hps: 3348.65393
+ }
+}
+dps_results: {
+ key: "TestBlood-Settings-Goblin-p1-Basic-p1-NoBuffs-ShortSingleTarget"
+ value: {
+  dps: 11757.49606
+  tps: 54580.17106
+  hps: 3849.94896
+ }
+}
+dps_results: {
+ key: "TestBlood-Settings-Worgen-p1-Basic-p1-FullBuffs-LongMultiTarget"
+ value: {
+  dps: 17737.77781
+  tps: 89090.53278
   hps: 3821.39028
->>>>>>> 8aae9ab6
- }
-}
-dps_results: {
- key: "TestBlood-Settings-Goblin-p1-Basic-p1-FullBuffs-ShortSingleTarget"
- value: {
-<<<<<<< HEAD
-  dps: 17183.25783
-  tps: 82033.91817
-  hps: 6926.9382
-=======
-  dps: 17592.23931
-  tps: 81409.35514
-  hps: 4718.40545
->>>>>>> 8aae9ab6
- }
-}
-dps_results: {
- key: "TestBlood-Settings-Goblin-p1-Basic-p1-NoBuffs-LongMultiTarget"
- value: {
-<<<<<<< HEAD
-  dps: 13241.65915
-  tps: 66507.20649
-  hps: 5091.62444
-=======
-  dps: 13761.41481
-  tps: 68770.67565
+ }
+}
+dps_results: {
+ key: "TestBlood-Settings-Worgen-p1-Basic-p1-FullBuffs-LongSingleTarget"
+ value: {
+  dps: 13774.93763
+  tps: 69550.8197
+  hps: 3807.50507
+ }
+}
+dps_results: {
+ key: "TestBlood-Settings-Worgen-p1-Basic-p1-FullBuffs-ShortSingleTarget"
+ value: {
+  dps: 17729.67162
+  tps: 81817.52154
+  hps: 4666.33592
+ }
+}
+dps_results: {
+ key: "TestBlood-Settings-Worgen-p1-Basic-p1-NoBuffs-LongMultiTarget"
+ value: {
+  dps: 13496.44606
+  tps: 67664.24654
   hps: 3351.79864
->>>>>>> 8aae9ab6
- }
-}
-dps_results: {
- key: "TestBlood-Settings-Goblin-p1-Basic-p1-NoBuffs-LongSingleTarget"
- value: {
-<<<<<<< HEAD
-  dps: 9907.98507
-  tps: 50232.38235
-  hps: 4641.30557
-=======
-  dps: 10511.63837
-  tps: 53017.89727
-  hps: 3339.21979
->>>>>>> 8aae9ab6
- }
-}
-dps_results: {
- key: "TestBlood-Settings-Goblin-p1-Basic-p1-NoBuffs-ShortSingleTarget"
- value: {
-<<<<<<< HEAD
-  dps: 11875.63069
-  tps: 56972.57826
-  hps: 5329.75316
-=======
-  dps: 11781.66175
-  tps: 54902.24545
-  hps: 3834.2254
->>>>>>> 8aae9ab6
- }
-}
-dps_results: {
- key: "TestBlood-Settings-Worgen-p1-Basic-p1-FullBuffs-LongMultiTarget"
- value: {
-<<<<<<< HEAD
-  dps: 16899.89785
-  tps: 84334.87093
-  hps: 5976.49493
-=======
-  dps: 17824.85932
-  tps: 88886.3796
-  hps: 3821.39028
->>>>>>> 8aae9ab6
- }
-}
-dps_results: {
- key: "TestBlood-Settings-Worgen-p1-Basic-p1-FullBuffs-LongSingleTarget"
- value: {
-<<<<<<< HEAD
-  dps: 12837.0773
-  tps: 64855.22251
-  hps: 5341.08341
-=======
-  dps: 13873.87087
-  tps: 69830.58157
-  hps: 3804.03377
->>>>>>> 8aae9ab6
- }
-}
-dps_results: {
- key: "TestBlood-Settings-Worgen-p1-Basic-p1-FullBuffs-ShortSingleTarget"
- value: {
-<<<<<<< HEAD
-  dps: 17229.39482
-  tps: 82339.98733
-  hps: 6996.96383
-=======
-  dps: 17697.24438
-  tps: 81835.8392
-  hps: 4753.11846
->>>>>>> 8aae9ab6
- }
-}
-dps_results: {
- key: "TestBlood-Settings-Worgen-p1-Basic-p1-NoBuffs-LongMultiTarget"
- value: {
-<<<<<<< HEAD
-  dps: 13234.8755
-  tps: 66449.70866
-  hps: 5183.7124
-=======
-  dps: 13706.83641
-  tps: 68511.86074
-  hps: 3304.62795
->>>>>>> 8aae9ab6
  }
 }
 dps_results: {
  key: "TestBlood-Settings-Worgen-p1-Basic-p1-NoBuffs-LongSingleTarget"
  value: {
-<<<<<<< HEAD
-  dps: 9927.40807
-  tps: 50426.06411
-  hps: 4700.6673
-=======
-  dps: 10513.2104
-  tps: 52980.88312
-  hps: 3332.93036
->>>>>>> 8aae9ab6
+  dps: 10454.41473
+  tps: 52884.90595
+  hps: 3342.3645
  }
 }
 dps_results: {
  key: "TestBlood-Settings-Worgen-p1-Basic-p1-NoBuffs-ShortSingleTarget"
  value: {
-  dps: 11698.06773
-  tps: 54454.5428
+  dps: 11563.00784
+  tps: 53521.35606
   hps: 3787.05471
  }
 }
 dps_results: {
  key: "TestBlood-SwitchInFrontOfTarget-Default"
  value: {
-<<<<<<< HEAD
-  dps: 12373.56469
-  tps: 62680.07509
-  hps: 5091.28078
-=======
-  dps: 12981.31761
-  tps: 65312.82168
-  hps: 3807.50507
->>>>>>> 8aae9ab6
+  dps: 12888.22359
+  tps: 64728.64287
+  hps: 3810.97637
  }
 }