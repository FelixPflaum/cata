--- conflicted
+++ resolved
@@ -259,11 +259,7 @@
 
 devmode: air devserver
 ifeq ($(WATCH), 1)
-<<<<<<< HEAD
-	npx tsx vite.build-workers.ts & npx vite serve &
-=======
-	npx vite serve --host &
->>>>>>> ce873fd3
+	npx tsx vite.build-workers.ts & npx vite serve --host &
 	air -tmp_dir "/tmp" -build.include_ext "go,proto" -build.args_bin "--usefs=true --launch=false --wasm=false" -build.bin "./wowsimcata" -build.cmd "make devserver" -build.exclude_dir "assets,dist,node_modules,ui,tools"
 else
 	./wowsimcata --usefs=true --launch=false --host=":3333"
