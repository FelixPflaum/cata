--- conflicted
+++ resolved
@@ -534,17 +534,11 @@
 	bool misery = 3;
 	TristateEffect faerie_fire = 4;
 
-<<<<<<< HEAD
 	// 13% bonus spell damage
 	bool curse_of_elements = 5;
 	bool ebon_plaguebringer = 6;
 	bool earth_and_moon = 29;
 	
-=======
-	bool curse_of_elements = 5;
-	TristateEffect ebon_plaguebringer = 6;
-
->>>>>>> 7d90d7cc
 	// +3% to crit against target
 	bool heart_of_the_crusader = 7;
 	bool master_poisoner = 8;
