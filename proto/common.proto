syntax = "proto3";
package proto;

option go_package = "./proto";

enum Spec {
	SpecUnknown = 0;

	SpecBloodDeathKnight = 1;
	SpecFrostDeathKnight = 2;
	SpecUnholyDeathKnight = 3;

	SpecBalanceDruid = 4;
	SpecFeralDruid = 5;
	SpecRestorationDruid = 6;

	SpecBeastMasteryHunter = 7;
	SpecMarksmanshipHunter = 8;
	SpecSurvivalHunter = 9;

	SpecArcaneMage = 10;
	SpecFireMage = 11;
	SpecFrostMage = 12;

	SpecHolyPaladin = 13;
	SpecProtectionPaladin = 14;
	SpecRetributionPaladin = 15;

	SpecDisciplinePriest = 16;
	SpecHolyPriest = 17;
	SpecShadowPriest = 18;

	SpecAssassinationRogue = 19;
	SpecCombatRogue = 20;
	SpecSubtletyRogue = 21;

	SpecElementalShaman = 22;
	SpecEnhancementShaman = 23;
	SpecRestorationShaman = 24;

	SpecAfflictionWarlock = 25;
	SpecDemonologyWarlock = 26;
	SpecDestructionWarlock = 27;

	SpecArmsWarrior = 28;
	SpecFuryWarrior = 29;
	SpecProtectionWarrior = 30;
}

enum Race {
	RaceUnknown = 0;
	RaceBloodElf = 1;
	RaceDraenei = 2;
	RaceDwarf = 3;
	RaceGnome = 4;
	RaceHuman = 5;
	RaceNightElf = 6;
	RaceOrc = 7;
	RaceTauren = 8;
	RaceTroll = 9;
	RaceUndead = 10;
	RaceWorgen = 11;
	RaceGoblin = 12;
}

enum Faction {
	Unknown = 0;
	Alliance = 1;
	Horde = 2;
}

enum Class {
	ClassUnknown = 0;
	ClassDruid = 1;
	ClassHunter = 2;
	ClassMage = 3;
	ClassPaladin = 4;
	ClassPriest = 5;
	ClassRogue = 6;
	ClassShaman = 7;
	ClassWarlock = 8;
	ClassWarrior = 9;
	ClassDeathKnight = 10;
}

enum Profession {
	ProfessionUnknown = 0;
	Alchemy = 1;
	Blacksmithing = 2;
	Enchanting = 3;
	Engineering = 4;
	Herbalism = 5;
	Inscription = 6;
	Jewelcrafting = 7;
	Leatherworking = 8;
	Mining = 9;
	Skinning = 10;
	Tailoring = 11;
}

// Keep in sync with sim/core/stats/stats.go.
// NextIndex: 34;
enum Stat {
	StatStrength = 0;
	StatAgility = 1;
	StatStamina = 2;
	StatIntellect = 3;
	StatSpirit = 4;
	StatSpellPower = 5;
	StatMP5 = 6;
	StatSpellHit = 7;
	StatSpellCrit = 8;
	StatSpellHaste = 9;
	StatSpellPenetration = 10;
	StatAttackPower = 11;
	StatMeleeHit = 12;
	StatMeleeCrit = 13;
	StatMeleeHaste = 14;
	StatArmorPenetration = 15;
	StatExpertise = 16;
	StatMana = 17;
	StatArmor = 18;
	StatRangedAttackPower = 19;
	StatDefense = 20;
	StatBlock = 21;
	StatBlockValue = 22;
	StatDodge = 23;
	StatParry = 24;
	StatResilience = 25;
	StatHealth = 26;
	StatArcaneResistance = 27;
	StatFireResistance = 28;
	StatFrostResistance = 29;
	StatNatureResistance = 30;
	StatShadowResistance = 31;
	StatBonusArmor = 32;
	StatMastery = 33;

	// DO NOT add new stats here without discussing it first; new stats come with
	// a performance penalty.
}

// Not all pseudostats are included here; just the ones we want to pass
// between the UI and backend.
//
// It's also OK to include things here which aren't in the PseudoStats struct.
enum PseudoStat {
	PseudoStatMainHandDps = 0;
	PseudoStatOffHandDps = 1;
	PseudoStatRangedDps = 2;
	PseudoStatBlockValueMultiplier = 3;
	PseudoStatDodge = 4;
	PseudoStatParry = 5;
}

message UnitStats {
	repeated double stats = 1;
	repeated double pseudo_stats = 2;
}

message ReforgeStat {
    int32 id = 1;
	repeated Stat fromStat = 2;
	repeated Stat toStat = 3;
	double multiplier = 4;
}

enum ItemType {
	ItemTypeUnknown = 0;
	ItemTypeHead = 1;
	ItemTypeNeck = 2;
	ItemTypeShoulder = 3;
	ItemTypeBack = 4;
	ItemTypeChest = 5;
	ItemTypeWrist = 6;
	ItemTypeHands = 7;
	ItemTypeWaist = 8;
	ItemTypeLegs = 9;
	ItemTypeFeet = 10;
	ItemTypeFinger = 11;
	ItemTypeTrinket = 12;
	ItemTypeWeapon = 13;
	ItemTypeRanged = 14;
}

enum ArmorType {
	ArmorTypeUnknown = 0;
	ArmorTypeCloth = 1;
	ArmorTypeLeather = 2;
	ArmorTypeMail = 3;
	ArmorTypePlate = 4;
}

enum WeaponType {
	WeaponTypeUnknown = 0;
	WeaponTypeAxe = 1;
	WeaponTypeDagger = 2;
	WeaponTypeFist = 3;
	WeaponTypeMace = 4;
	WeaponTypeOffHand = 5;
	WeaponTypePolearm = 6;
	WeaponTypeShield = 7;
	WeaponTypeStaff = 8;
	WeaponTypeSword = 9;
}

enum HandType {
	HandTypeUnknown = 0;
	HandTypeMainHand = 1;
	HandTypeOneHand = 2;
	HandTypeOffHand = 3;
	HandTypeTwoHand = 4;
}

enum RangedWeaponType {
	RangedWeaponTypeUnknown = 0;
	RangedWeaponTypeBow = 1;
	RangedWeaponTypeCrossbow = 2;
	RangedWeaponTypeGun = 3;
	RangedWeaponTypeIdol = 4;
	RangedWeaponTypeLibram = 5;
	RangedWeaponTypeThrown = 6;
	RangedWeaponTypeTotem = 7;
	RangedWeaponTypeWand = 8;
	RangedWeaponTypeSigil = 9;
}

// All slots on the gear menu where a single item can be worn.
enum ItemSlot {
	ItemSlotHead = 0;
	ItemSlotNeck = 1;
	ItemSlotShoulder = 2;
	ItemSlotBack = 3;
	ItemSlotChest = 4;
	ItemSlotWrist = 5;
	ItemSlotHands = 6;
	ItemSlotWaist = 7;
	ItemSlotLegs = 8;
	ItemSlotFeet = 9;
	ItemSlotFinger1 = 10;
	ItemSlotFinger2 = 11;
	ItemSlotTrinket1 = 12;
	ItemSlotTrinket2 = 13;
	ItemSlotMainHand = 14; // can be 1h or 2h
	ItemSlotOffHand = 15;
	ItemSlotRanged = 16;
}

enum ItemQuality {
	ItemQualityJunk = 0;
	ItemQualityCommon = 1;
	ItemQualityUncommon = 2;
	ItemQualityRare = 3;
	ItemQualityEpic = 4;
	ItemQualityLegendary = 5;
	ItemQualityArtifact = 6;
	ItemQualityHeirloom = 7;
}

enum GemColor {
	GemColorUnknown = 0;
	GemColorMeta = 1;
	GemColorRed = 2;
	GemColorBlue = 3;
	GemColorYellow = 4;
	GemColorGreen = 5;
	GemColorOrange = 6;
	GemColorPurple = 7;
	GemColorPrismatic = 8;
}

enum SpellSchool {
	SpellSchoolPhysical = 0;
	SpellSchoolArcane = 1;
	SpellSchoolFire = 2;
	SpellSchoolFrost = 3;
	SpellSchoolHoly = 4;
	SpellSchoolNature = 5;
	SpellSchoolShadow = 6;
}

enum TristateEffect {
	TristateEffectMissing = 0;
	TristateEffectRegular = 1;
	TristateEffectImproved = 2;
}

enum Explosive {
	ExplosiveUnknown = 0;
	ExplosiveSaroniteBomb = 1;
	ExplosiveCobaltFragBomb = 2;
}

enum Potions {
	UnknownPotion = 0;
	GolembloodPotion = 1; //58146
	PotionOfTheTolvir = 2; //58145
	PotionOfConcentration = 3; //57194
	VolcanicPotion = 4; //58091
	EarthenPotion = 5; //58090
	MightyRejuvenationPotion = 6; //57193
	MythicalHealingPotion = 7; //57191
	MythicalManaPotion = 8; // 57192
	PotionOfSpeed = 9;
	HastePotion = 10;
	MightyRagePotion = 11;
	RunicManaInjector = 12;
	RunicHealingInjector = 13;
}

enum Conjured {
	ConjuredUnknown = 0;
	ConjuredDarkRune = 1;
	ConjuredFlameCap = 2;
	ConjuredHealthstone = 5;
	ConjuredRogueThistleTea = 4;
}

enum Flask {
	FlaskUnknown = 0;
	FlaskOfTitanicStrength = 1;
	FlaskOfTheWinds = 2;
	FlaskOfSteelskin = 3;
	FlaskOfFlowingWater = 4;

	// Wotlk
	FlaskOfTheFrostWyrm = 5;
	FlaskOfEndlessRage = 6;
	FlaskOfPureMojo = 7;
	FlaskOfStoneblood = 8;
	LesserFlaskOfToughness = 9;
	LesserFlaskOfResistance = 10;
}

enum BattleElixir {
	BattleElixirUnknown = 0;
	ElixirOfTheMaster = 1;
	ElixirOfMightySpeed = 2;
	ElixirOfImpossibleAccuracy = 3;
	ElixirOfTheCobra = 4;
	ElixirOfTheNaga = 5;
	GhostElixir = 6;

	//Wotlk
	ElixirOfAccuracy = 7;
	ElixirOfArmorPiercing = 8;
	ElixirOfDeadlyStrikes = 9;
	ElixirOfExpertise = 10;
	ElixirOfLightningSpeed = 11;
	ElixirOfMightyAgility = 12;
	ElixirOfMightyStrength = 13;
	GurusElixir = 14;
	SpellpowerElixir = 15;
	WrathElixir = 16;

	// TBC
	ElixirOfDemonslaying = 17;
}

enum GuardianElixir {
	GuardianElixirUnknown = 0;
	ElixirOfDeepEarth = 1;
	PrismaticElixir = 2;

	//Wotlk
	ElixirOfMightyDefense = 3;
	ElixirOfMightyFortitude = 4;
	ElixirOfMightyMageblood = 5;
	ElixirOfMightyThoughts = 6;
	ElixirOfProtection = 7;
	ElixirOfSpirit = 8;

	// TBC
	GiftOfArthas = 9;
}

enum Food {
	FoodUnknown = 0;
	FoodFishFeast = 1;
	FoodGreatFeast = 2;
	FoodBlackenedDragonfin = 3;
	FoodHeartyRhino = 4;
	FoodMegaMammothMeal = 5;
	FoodSpicedWormBurger = 6;
	FoodRhinoliciousWormsteak = 7;
	FoodImperialMantaSteak = 8;
	FoodSnapperExtreme = 9;
	FoodMightyRhinoDogs = 10;
	FoodFirecrackerSalmon = 11;
	FoodCuttlesteak = 12;
	FoodDragonfinFilet = 13;

	// TBC Foods
	FoodBlackenedBasilisk = 14;
	FoodGrilledMudfish = 15;
	FoodRavagerDog = 16;
	FoodRoastedClefthoof = 17;
	FoodSkullfishSoup = 18;
	FoodSpicyHotTalbuk = 19;
	FoodFishermansFeast = 20;
}

enum PetFood {
	PetFoodUnknown = 0;
	PetFoodSpicedMammothTreats = 1;
	// TBC
	PetFoodKiblersBits = 2;
}

// Buffs that affect the entire raid.
// TODO: Reindex
message RaidBuffs {
<<<<<<< HEAD
	// +5% Base Stats and Spell Resistances
	bool mark_of_the_wild = 1;
	bool blessing_of_kings = 2;
	bool drums_of_the_burning_wild = 3;

	// +Spell Resistances
	bool elemental_resistance_totem = 4;
	bool resistance_aura = 5;
	bool shadow_protection = 6;
	bool aspect_of_the_wild = 7;

	// +Stamina
	bool power_word_fortitude = 8;
	bool commanding_shout = 9;
	bool blood_pact = 10;

	// +Stength and Agility
	bool battle_shout = 11;
	bool horn_of_winter = 12;
	bool strength_of_earth_totem = 13;

	// +10% Attack Power
	bool trueshot_aura = 14;
	bool unleashed_rage = 15;
	bool abominations_might = 16;
	bool blessing_of_might = 17;

	// +10% Melee Speed
	bool windfury_totem = 18;
	bool icy_talons = 19;
	bool hunting_party = 20;

	// +Mana
	bool arcane_brilliance = 21; // Also +Mp5
	bool fel_intelligence = 22; // Also +6% SP

	// +Mana Regen
	bool mana_spring_totem = 23;

	// +Spell Power
	bool demonic_pact = 24;
	bool totemic_wrath = 25;
	bool flametongue_totem = 26; // 6% SP

	// +5% Spell haste
	bool moonkin_form = 27;
	bool shadow_form = 28;
	bool wrath_of_air_totem = 29;

	// +3% All Damage
	bool arcane_tactics = 30;
	bool ferocious_inspiration = 31;
	bool communion = 32;

	// +5% All Crit
	bool leader_of_the_pack = 33;
	bool elemental_oath = 34;
	bool honor_among_thieves = 35;
	bool rampage = 36;

	// Major Haste
	bool bloodlust = 37;
	bool heroism = 38;
	bool time_warp = 39;

	// Major Mana Replenishment
	int32 mana_tide_totem_count = 40;

	// +Armor
	bool devotion_aura = 41;
	bool stoneskin_totem = 42;
=======
	// +Stats
	TristateEffect gift_of_the_wild = 1;

	// +Stam
	TristateEffect power_word_fortitude = 2;
	bool commanding_shout = 3;

	// +Health
	TristateEffect blood_pact = 4;

	// + Agi and Str
	bool horn_of_winter = 5;
	TristateEffect strength_of_earth_totem = 6; // none, normal, 15% improved
	bool battle_shout = 10;

	// +Intell and/or Spi
	bool arcane_brilliance = 7;
	TristateEffect fel_intelligence = 8;
	bool divine_spirit = 9;

	// 10% AP
	bool trueshot_aura = 11;
	bool unleashed_rage = 12;
	bool abominations_might = 13;

	// 5% phy crit
	TristateEffect leader_of_the_pack = 14;
	bool rampage = 15;

	// 20% Melee Haste
	bool icy_talons = 16;
	TristateEffect windfury_totem = 17; // none, 16%, 20%

	// +Spell Power
	bool totem_of_wrath = 18;
	bool flametongue_totem = 19;
	int32 demonic_pact_sp = 44; // SP buff NEW CORRECT

	// +5% Spell Crit and/or +3% Haste
	bool swift_retribution = 21; //haste only
	bool elemental_oath = 23; //crit only

	// 5% spell haste
	bool moonkin_aura = 22;
	bool wrath_of_air_totem = 24;
	bool mind_quickening = 50;

	// 3% dmg
	bool ferocious_inspiration = 25;
	bool sanctified_retribution = 26;
	bool arcane_empowerment = 27;

	// mp5
	TristateEffect mana_spring_totem = 28;

	// Resistances
	bool shadow_protection = 33;
	bool nature_resistance_totem = 45;
	bool aspect_of_the_wild = 46;
	bool frost_resistance_aura = 47;
	bool frost_resistance_totem = 48;
>>>>>>> 819f817c

	// Miscellaneous
	bool thorns = 43;
	bool retribution_aura = 44;
}

// Buffs that affect a single party.
message PartyBuffs {
}

// These are usually individual actions taken by other Characters.
message IndividualBuffs {
	// Only used in individual sims
	// as the class that provides these would cast them in raid sim

	// Major Mana Replenishment
	// How many of each of these buffs the player will be receiving.
	int32 innervate_count = 10;
	int32 hymn_of_hope_count = 7;

	// Minor Mana Replenishment
	bool vampiric_touch = 14;
	bool enduring_winter = 18;
	bool soul_leech = 16;
	bool revitalize = 17;
	bool communion = 100;

	// Other Buffs
	int32 power_infusion_count = 11;
	int32 unholy_frenzy_count = 12;
	int32 tricks_of_the_trade_count = 19;
	int32 divine_guardian_count = 23;
	int32 pain_suppression_count = 24;
	int32 hand_of_sacrifice_count = 25;
	int32 guardian_spirit_count = 26;
	bool focus_magic = 22;

	// Technically a debuff, but only used by individual sims.
	int32 shattering_throws = 20;
}

message Debuffs {
	// 8% spell damage
	bool curse_of_elements = 1;
	bool ebon_plaguebringer = 2;
	bool earth_and_moon = 3;
	bool master_poisoner = 4;
	bool fire_breath = 5;
	bool lightning_breath = 6;

	// 5% spell crit
	bool critical_mass = 7;
	bool shadow_and_flame = 8;

	// 30% bleed damage
	bool blood_frenzy = 9;
	bool hemorrhage = 10;
	bool mangle = 11;
	bool stampede = 12;

	// Major armor
	bool expose_armor = 13;
	bool sunder_armor = 14;
	bool faerie_fire = 15;
	bool corrosive_spit = 16;

	// 4% physical dmg
	bool savage_combat = 17;
	bool brittle_bones = 18;
	bool acid_spit = 19;

	// -dmg %
	bool curse_of_weakness = 20;
	bool demoralizing_roar = 21;
	bool demoralizing_shout = 22;
	bool vindication = 23;
	bool scarlet_fever = 24;

	// -attack speed
	bool thunder_clap = 25;
	bool frost_fever = 26;
	bool infected_wounds = 27;
	bool judgements_of_the_just = 28;
	bool dust_cloud = 29;
	bool earth_shock = 30;

	// health on hit
	bool judgement = 31;
}

message Consumes {
	Flask flask = 1;
	BattleElixir battle_elixir = 2;
	GuardianElixir guardian_elixir = 3;

	Food food = 6;
	PetFood pet_food = 7;

	int32 pet_scroll_of_agility = 8;
	int32 pet_scroll_of_strength = 9;

	Potions default_potion = 10;
	Potions prepop_potion = 11;
	Conjured default_conjured = 12;

	bool thermal_sapper = 15;
	bool explosive_decoy = 16;
	Explosive filler_explosive = 17;

<<<<<<< HEAD
	// TODO: Scrolls now count as elixirs in Cata
	// Scroll
	// bool scroll_of_protection = 36;
	// bool scroll_of_stamina = 37;
	// bool scroll_of_strength = 38;
	// bool scroll_of_agility = 39;
	// bool scroll_of_intellect = 40;
	// bool scroll_of_spirit = 41;
=======
message Debuffs {
	bool judgement_of_wisdom = 1;
	bool judgement_of_light = 2;

	bool misery = 3;
	TristateEffect faerie_fire = 4;

	// 13% bonus spell damage
	bool curse_of_elements = 5;
	bool ebon_plaguebringer = 6;
	bool earth_and_moon = 7;

	// +3% to crit against target
	bool heart_of_the_crusader = 8;
	bool master_poisoner = 9;
	bool totem_of_wrath = 10;

	// 5% spell crit
	bool shadow_mastery = 11;
	bool improved_scorch = 12;
	bool winters_chill = 13;

	bool blood_frenzy = 14;
	bool savage_combat = 15;

	// TODO: validate these
	bool gift_of_arthas = 16;

	// Bleed %
	bool mangle = 17;
	bool trauma = 18;
	bool stampede = 19;

	// Major armor
	bool expose_armor = 20;
	bool sunder_armor = 21;
	bool acid_spit = 22;

	TristateEffect curse_of_weakness = 23;
	bool sting = 24;
	bool spore_cloud = 37;

	TristateEffect demoralizing_roar = 25;
	bool demoralizing_shout = 26;
	bool vindication = 36;
	bool demoralizing_screech = 34;

	TristateEffect thunder_clap = 27;
	TristateEffect frost_fever = 28;
	bool infected_wounds = 29;
	bool judgements_of_the_just = 30;

	bool insect_swarm = 31;
	bool scorpid_sting = 32;
	bool shadow_embrace = 33;

	// 1 = normal, 2 = talented, 3 = talented+glyphed
	int32 hunters_mark = 35;

	bool crystal_yield = 38;
>>>>>>> 819f817c
}

enum MobType {
	MobTypeUnknown = 0;
	MobTypeBeast = 1;
	MobTypeDemon = 2;
	MobTypeDragonkin = 3;
	MobTypeElemental = 4;
	MobTypeGiant = 5;
	MobTypeHumanoid = 6;
	MobTypeMechanical = 7;
	MobTypeUndead = 8;
}

enum InputType {
	Bool = 0;
	Number = 1;
}

message TargetInput {
	InputType input_type = 1;
	string label = 2;
	string tooltip = 5;

	bool bool_value = 3;
	double number_value = 4;
}

message Target {
	// The in-game NPC ID.
	int32 id = 14;
	string name = 15;

	int32 level = 4;
	MobType mob_type = 3;
	repeated double stats = 5;

	// Auto attack parameters.
	double min_base_damage = 7;
	double damage_spread = 19; // replaces tight_enemy_damage
	double swing_speed = 8;
	bool dual_wield = 9;
	bool dual_wield_penalty = 10;
	bool parry_haste = 12;
	bool suppress_dodge = 16; // Sunwell Radiance
	SpellSchool spell_school = 13; // Allows elemental attacks.

	// Index in Raid.tanks indicating the player tanking this mob.
	// -1 or invalid index indicates not being tanked.
	int32 tank_index = 6;

	// Custom Target AI parameters
	repeated TargetInput target_inputs = 18;
}

message Encounter {
	double duration = 1;

	// Variation in the duration
	double duration_variation = 2;

	// The ratio of the encounter duration, between 0 and 1, for which the targets
	// will be in execute range (<= 20%) for the purposes of Warrior Execute, Mage Molten
	// Fury, etc.
	double execute_proportion_20 = 3;

	// Key for Affliction warlock Drain Soul
	double execute_proportion_25 = 7;

	// Same as execute_proportion but for 35%.
	double execute_proportion_35 = 4;

	// If set, will use the targets health value instead of a duration for fight length.
	bool use_health = 5;

	// If type != Simple or Custom, then this may be empty.
	repeated Target targets = 6;
}

message PresetTarget {
	string path = 1;
	Target target = 2;
}
message PresetEncounter {
	string path = 1;
	repeated PresetTarget targets = 2;
}

message ItemRandomSuffix {
	int32 id = 1;
	string name = 2;
	repeated double stats = 3;
}

message ItemSpec {
	int32 id = 2;
	int32 random_suffix = 6;
	int32 enchant = 3;
	repeated int32 gems = 4;
	int32 reforging = 5; //reforging id
}

message EquipmentSpec {
	repeated ItemSpec items = 1;
}

message SimDatabase {
	repeated SimItem items = 1;
	repeated ItemRandomSuffix random_suffixes = 5;
	repeated SimEnchant enchants = 2;
	repeated SimGem gems = 3;
	repeated ReforgeStat reforge_stats = 6;
}

// Contains only the Item info needed by the sim.
message SimItem {
	int32 id = 1;
	string name = 2;

	ItemType type = 3;
	ArmorType armor_type = 4;
	WeaponType weapon_type = 5;
	HandType hand_type = 6;
	RangedWeaponType ranged_weapon_type = 7;

	repeated double stats = 8;
	repeated GemColor gem_sockets = 9;
	repeated double socketBonus = 10;

	double weapon_damage_min = 11;
	double weapon_damage_max = 12;
	double weapon_speed = 13;

	string set_name = 14;
	int32 rand_prop_points = 15;
}

// Extra enum for describing which items are eligible for an enchant, when
// ItemType alone is not enough.
enum EnchantType {
	EnchantTypeNormal = 0;
	EnchantTypeTwoHand = 1;
	EnchantTypeShield = 2;
	EnchantTypeKit = 3;
	EnchantTypeStaff = 4;
	EnchantTypeOffHand = 5;
}

// Contains only the Enchant info needed by the sim.
message SimEnchant {
	int32 effect_id = 1;
	repeated double stats = 2;
}

// Contains only the Gem info needed by the sim.
message SimGem {
	int32 id = 1;
	string name = 2;
	GemColor color = 3;
	repeated double stats = 4;
}

message UnitReference {
	enum Type {
		Unknown = 0;
		Player = 1;
		Target = 2;
		Pet = 3;
		Self = 4;
		CurrentTarget = 5;
		AllPlayers = 6;
		AllTargets = 7;
	}

	// The type of unit being referenced.
	Type type = 2;

	// Index of the player/target/pet/etc depending on value of type.
	int32 index = 3;

	// Reference to the owner, only used iff this is a pet.
	UnitReference owner = 4;
}

// ID for actions that aren't spells or items.
enum OtherAction {
	OtherActionNone = 0;
	OtherActionWait = 1;
	OtherActionManaRegen = 2;
	OtherActionEnergyRegen = 5;
	OtherActionFocusRegen = 6;
	OtherActionManaGain = 10; // For threat generated from mana gains.
	OtherActionRageGain = 11; // For threat generated from rage gains.
	OtherActionAttack = 3; // A white hit, can be main hand or off hand.
	OtherActionShoot = 4; // Default shoot action using a wand/bow/gun.
	OtherActionPet = 7; // Represents a grouping of all pet actions. Only used by the UI.
	OtherActionRefund = 8; // Refund of a resource like Energy or Rage, when the ability didn't land.
	OtherActionDamageTaken = 9; // Indicates damage taken; used for rage gen.
	OtherActionHealingModel = 12; // Indicates healing received from healing model.
	OtherActionBloodRuneGain = 13; // Indicates healing received from healing model.
	OtherActionFrostRuneGain  = 14; // Indicates healing received from healing model.
	OtherActionUnholyRuneGain  = 15; // Indicates healing received from healing model.
	OtherActionDeathRuneGain  = 16; // Indicates healing received from healing model.
	OtherActionPotion = 17; // Used by APL to generically refer to either the prepull or combat potion.
}

message ActionID {
	// Identifies this action.
	oneof raw_id {
		int32 spell_id = 1;
		int32 item_id = 2;
		OtherAction other_id = 3;
	}

	// Distinguishes between different versions of the same action.
	// Currently the only use for this is Shaman Lightning Overload.
	int32 tag = 4;
}

message Glyphs {
	int32 prime1 = 1;
	int32 prime2 = 2;
	int32 prime3 = 3;
	int32 major1 = 4;
	int32 major2 = 5;
	int32 major3 = 6;
	int32 minor1 = 7;
	int32 minor2 = 8;
	int32 minor3 = 9;
}

// Custom options for a particular cooldown.
message Cooldown {
	// Identifies the cooldown to which these settings will apply.
	ActionID id = 1;

	// Fixed times at which to use this cooldown. Each value corresponds to a usage,
	// e.g. first value is the first usage, second value is the second usage.
	// Any usages after the specified timings will occur as soon as possible, subject
	// to the ShouldActivate() condition.
	repeated double timings = 2;
}

message Cooldowns {
	repeated Cooldown cooldowns = 1;

	// % HP threshold, below which defensive cooldowns can be used.
	double hp_percent_for_defensives = 2;
}

message HealingModel {
	// Healing per second to apply.
	double hps = 1;
	// How often healing is applied.
	double cadence_seconds = 2;
	// Variation in the cadence.
	double cadence_variation = 5;
	// % Inspiration buff uptime
	double inspiration_uptime = 3;
	// TMI burst window bin size
	int32 burst_window = 4;
}

message CustomRotation {
	repeated CustomSpell spells = 1;
}

message CustomSpell {
	// This should usually be a spec-specific enum value.
	int32 spell = 1;

	// Desired cast rate for this spell. Not used by most custom rotations, this is
	// primarily for healers.
	double casts_per_minute = 2;
}

message ItemSwap {
	ItemSpec mh_item = 1;
	ItemSpec oh_item = 2;
	ItemSpec ranged_item = 3;
}

message Duration {
	double ms = 1;
}

enum RotationType {
	UnknownType = 0;
	SingleTarget = 1;
	Aoe = 3;
	Custom = 2;
}<|MERGE_RESOLUTION|>--- conflicted
+++ resolved
@@ -410,7 +410,6 @@
 // Buffs that affect the entire raid.
 // TODO: Reindex
 message RaidBuffs {
-<<<<<<< HEAD
 	// +5% Base Stats and Spell Resistances
 	bool mark_of_the_wild = 1;
 	bool blessing_of_kings = 2;
@@ -482,69 +481,6 @@
 	// +Armor
 	bool devotion_aura = 41;
 	bool stoneskin_totem = 42;
-=======
-	// +Stats
-	TristateEffect gift_of_the_wild = 1;
-
-	// +Stam
-	TristateEffect power_word_fortitude = 2;
-	bool commanding_shout = 3;
-
-	// +Health
-	TristateEffect blood_pact = 4;
-
-	// + Agi and Str
-	bool horn_of_winter = 5;
-	TristateEffect strength_of_earth_totem = 6; // none, normal, 15% improved
-	bool battle_shout = 10;
-
-	// +Intell and/or Spi
-	bool arcane_brilliance = 7;
-	TristateEffect fel_intelligence = 8;
-	bool divine_spirit = 9;
-
-	// 10% AP
-	bool trueshot_aura = 11;
-	bool unleashed_rage = 12;
-	bool abominations_might = 13;
-
-	// 5% phy crit
-	TristateEffect leader_of_the_pack = 14;
-	bool rampage = 15;
-
-	// 20% Melee Haste
-	bool icy_talons = 16;
-	TristateEffect windfury_totem = 17; // none, 16%, 20%
-
-	// +Spell Power
-	bool totem_of_wrath = 18;
-	bool flametongue_totem = 19;
-	int32 demonic_pact_sp = 44; // SP buff NEW CORRECT
-
-	// +5% Spell Crit and/or +3% Haste
-	bool swift_retribution = 21; //haste only
-	bool elemental_oath = 23; //crit only
-
-	// 5% spell haste
-	bool moonkin_aura = 22;
-	bool wrath_of_air_totem = 24;
-	bool mind_quickening = 50;
-
-	// 3% dmg
-	bool ferocious_inspiration = 25;
-	bool sanctified_retribution = 26;
-	bool arcane_empowerment = 27;
-
-	// mp5
-	TristateEffect mana_spring_totem = 28;
-
-	// Resistances
-	bool shadow_protection = 33;
-	bool nature_resistance_totem = 45;
-	bool aspect_of_the_wild = 46;
-	bool frost_resistance_aura = 47;
-	bool frost_resistance_totem = 48;
->>>>>>> 819f817c
 
 	// Miscellaneous
 	bool thorns = 43;
@@ -654,7 +590,6 @@
 	bool explosive_decoy = 16;
 	Explosive filler_explosive = 17;
 
-<<<<<<< HEAD
 	// TODO: Scrolls now count as elixirs in Cata
 	// Scroll
 	// bool scroll_of_protection = 36;
@@ -663,68 +598,6 @@
 	// bool scroll_of_agility = 39;
 	// bool scroll_of_intellect = 40;
 	// bool scroll_of_spirit = 41;
-=======
-message Debuffs {
-	bool judgement_of_wisdom = 1;
-	bool judgement_of_light = 2;
-
-	bool misery = 3;
-	TristateEffect faerie_fire = 4;
-
-	// 13% bonus spell damage
-	bool curse_of_elements = 5;
-	bool ebon_plaguebringer = 6;
-	bool earth_and_moon = 7;
-
-	// +3% to crit against target
-	bool heart_of_the_crusader = 8;
-	bool master_poisoner = 9;
-	bool totem_of_wrath = 10;
-
-	// 5% spell crit
-	bool shadow_mastery = 11;
-	bool improved_scorch = 12;
-	bool winters_chill = 13;
-
-	bool blood_frenzy = 14;
-	bool savage_combat = 15;
-
-	// TODO: validate these
-	bool gift_of_arthas = 16;
-
-	// Bleed %
-	bool mangle = 17;
-	bool trauma = 18;
-	bool stampede = 19;
-
-	// Major armor
-	bool expose_armor = 20;
-	bool sunder_armor = 21;
-	bool acid_spit = 22;
-
-	TristateEffect curse_of_weakness = 23;
-	bool sting = 24;
-	bool spore_cloud = 37;
-
-	TristateEffect demoralizing_roar = 25;
-	bool demoralizing_shout = 26;
-	bool vindication = 36;
-	bool demoralizing_screech = 34;
-
-	TristateEffect thunder_clap = 27;
-	TristateEffect frost_fever = 28;
-	bool infected_wounds = 29;
-	bool judgements_of_the_just = 30;
-
-	bool insect_swarm = 31;
-	bool scorpid_sting = 32;
-	bool shadow_embrace = 33;
-
-	// 1 = normal, 2 = talented, 3 = talented+glyphed
-	int32 hunters_mark = 35;
-
-	bool crystal_yield = 38;
->>>>>>> 819f817c
 }
 
 enum MobType {
