--- conflicted
+++ resolved
@@ -420,7 +420,6 @@
 // Buffs that affect the entire raid.
 // TODO: Reindex
 message RaidBuffs {
-<<<<<<< HEAD
 	// +5% Base Stats and Spell Resistances
 	bool mark_of_the_wild = 1;
 	bool blessing_of_kings = 2;
@@ -496,106 +495,10 @@
 
 	// Miscellaneous
 	bool retribution_aura = 44;
-=======
-	// +Stats
-	TristateEffect gift_of_the_wild = 1;
-
-	// +Stam
-	TristateEffect power_word_fortitude = 2;
-	bool commanding_shout = 3;
-
-	// +Health
-	TristateEffect blood_pact = 4;
-
-	// + Agi and Str
-	bool horn_of_winter = 5;
-	bool strength_of_earth_totem = 6;
-	bool battle_shout = 10;
-
-	// +Intell and/or Spi
-	bool arcane_brilliance = 7;
-	TristateEffect fel_intelligence = 8;
-	bool divine_spirit = 9;
-
-	// 10% AP
-	bool trueshot_aura = 11;
-	bool unleashed_rage = 12;
-	bool abominations_might = 13;
-
-	// 5% phy crit
-	TristateEffect leader_of_the_pack = 14;
-	bool rampage = 15;
-
-	// 20% Melee Haste
-	bool icy_talons = 16;
-	bool windfury_totem = 17;
-
-	// +Spell Power
-	bool totemic_wrath = 18;
-	bool flametongue_totem = 19;
-	int32 demonic_pact_sp = 44; // SP buff NEW CORRECT
-
-	// +5% Spell Crit and/or +3% Haste
-	bool swift_retribution = 21; //haste only
-	bool elemental_oath = 23; //crit only, 3%, 5%
-
-	// 5% spell haste
-	bool moonkin_aura = 22;
-	bool wrath_of_air_totem = 24;
-	bool mind_quickening = 50;
-
-	// 3% dmg
-	bool ferocious_inspiration = 25;
-	bool sanctified_retribution = 26;
-	bool arcane_empowerment = 27;
-
-	// mp5
-	bool mana_spring_totem = 28;
-
-	// Resistances
-	bool shadow_protection = 33;
-	bool nature_resistance_totem = 45;
-	bool aspect_of_the_wild = 46;
-	bool frost_resistance_aura = 47;
-	bool frost_resistance_totem = 48;
-
-	// Miscellaneous
-	bool bloodlust = 29;
-	TristateEffect thorns = 30;
-	TristateEffect devotion_aura = 31;
-	bool stoneskin_totem = 42;
-	bool retribution_aura = 32;
-	bool strength_of_wrynn = 49;
-
-	// Drums
-	bool drums_of_forgotten_kings = 34;
-	bool drums_of_the_wild = 35;
-
-	// Scroll
-	bool scroll_of_protection = 36;
-	bool scroll_of_stamina = 37;
-	bool scroll_of_strength = 38;
-	bool scroll_of_agility = 39;
-	bool scroll_of_intellect = 40;
-	bool scroll_of_spirit = 41;
->>>>>>> e458b23b
 }
 
 // Buffs that affect a single party.
 message PartyBuffs {
-<<<<<<< HEAD
-=======
-	// Item Buffs
-	int32 atiesh_mage = 1;
-	int32 atiesh_warlock = 2;
-
-	bool braided_eternium_chain = 3;
-	bool eye_of_the_night = 4;
-	bool chain_of_the_twilight_owl = 5;
-
-	// Group buffs
-	int32 mana_tide_totems = 6;
->>>>>>> e458b23b
 }
 
 // These are usually individual actions taken by other Characters.
@@ -694,40 +597,6 @@
 	bool thermal_sapper = 15;
 	bool explosive_decoy = 16;
 	Explosive filler_explosive = 17;
-<<<<<<< HEAD
-=======
-}
-
-message Debuffs {
-	bool judgement_of_wisdom = 1;
-	bool judgement_of_light = 2;
-
-	bool misery = 3;
-	TristateEffect faerie_fire = 4;
-
-	// 13% bonus spell damage
-	bool curse_of_elements = 5;
-	bool ebon_plaguebringer = 6;
-	bool earth_and_moon = 7;
-
-	// +3% to crit against target
-	bool heart_of_the_crusader = 8;
-	bool master_poisoner = 9;
-
-	// 5% spell crit
-	bool shadow_mastery = 11;
-	bool improved_scorch = 12;
-	bool winters_chill = 13;
->>>>>>> e458b23b
-
-	// TODO: Scrolls now count as elixirs in Cata
-	// Scroll
-	// bool scroll_of_protection = 36;
-	// bool scroll_of_stamina = 37;
-	// bool scroll_of_strength = 38;
-	// bool scroll_of_agility = 39;
-	// bool scroll_of_intellect = 40;
-	// bool scroll_of_spirit = 41;
 }
 
 enum MobType {
