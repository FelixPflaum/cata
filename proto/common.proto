--- conflicted
+++ resolved
@@ -532,11 +532,6 @@
 	bool judgement_of_light = 2;
 
 	bool misery = 3;
-<<<<<<< HEAD
-	TristateEffect curse_of_elements = 4;
-	bool improved_shadow_bolt = 5;
-	bool shadow_weaving = 18;
-=======
 	TristateEffect faerie_fire = 4;
 
 	TristateEffect curse_of_elements = 5;
@@ -546,7 +541,6 @@
 	bool heart_of_the_crusader = 7;
 	bool master_poisoner = 8;
 	bool totem_of_wrath = 9;
->>>>>>> 938287d4
 
 	// 13% spell dmg
 	bool improved_shadow_bolt = 10;
