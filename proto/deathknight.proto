syntax = "proto3";
package proto;

option go_package = "./proto";

message DeathknightTalents {
	// Blood
	int32 butchery = 1;
	int32 subversion = 2;
	int32 blade_barrier = 3;
	int32 bladed_armor = 4;
	int32 scent_of_blood = 5;
	int32 two_handed_weapon_specialization = 6;
	bool rune_tap = 7;
	int32 dark_conviction = 8;
	int32 death_rune_mastery = 9;
    int32 improved_rune_tap = 10;
	int32 spell_deflection = 11;
	int32 vendetta = 12;
	int32 bloody_strikes = 13;
	int32 veteran_of_the_third_war = 14;
	bool mark_of_blood = 15;
	int32 bloody_vengeance = 16;
	int32 abominations_might = 17;
	int32 bloodworms = 18;
	bool hysteria = 19;
	int32 improved_blood_presence = 20;
	int32 improved_death_strike = 21;
	int32 sudden_doom = 22;
	bool vampiric_blood = 23;
	int32 will_of_the_necropolis = 24;
	bool heart_strike = 25;
	int32 might_of_mograine = 26;
	int32 blood_gorged = 27;
	bool dancing_rune_weapon = 28;

	// Frost
	int32 improved_icy_touch = 29;
	int32 runic_power_mastery = 30;
	int32 toughness = 31;
	int32 icy_reach = 32;
	int32 black_ice = 33;
	int32 nerves_of_cold_steel = 34;
	int32 icy_talons = 35;
	bool lichborne = 36;
	int32 annihilation = 37;
	int32 killing_machine = 38;
	int32 chill_of_the_grave = 39;
	int32 endless_winter = 40;
	int32 frigid_dreadplate = 41;
	int32 glacier_rot = 42;
	bool deathchill = 43;
	bool improved_icy_talons = 44;
	int32 merciless_combat = 45;
	int32 rime = 46;
	int32 chilblains = 47;
	bool hungering_cold = 48;
	int32 improved_frost_presence = 49;
	int32 threat_of_thassarian = 50;
	int32 blood_of_the_north = 51;
	bool unbreakable_armor = 52;
	int32 acclimation = 53;
	bool frost_strike = 54;
	int32 guile_of_gorefiend = 55;
	int32 tundra_stalker = 56;
	bool howling_blast = 57;

	// Unholy
	int32 vicious_strikes = 58;
	int32 virulence = 59;
	int32 anticipation = 60;
	int32 epidemic = 61;
	int32 morbidity = 62;
	int32 unholy_command = 63;
	int32 ravenous_dead = 64;
	int32 outbreak = 65;
	int32 necrosis = 66;
	bool corpse_explosion = 67;
	int32 on_a_pale_horse = 68;
	int32 blood_caked_blade = 69;
	int32 night_of_the_dead = 70;
	bool unholy_blight = 71;
	int32 impurity = 72;
	int32 dirge = 73;
	int32 desecration = 74;
	int32 magic_suppression = 75;
	int32 reaping = 76;
	bool master_of_ghouls = 77;
	int32 desolation = 78;
	bool anti_magic_zone = 79;
	int32 improved_unholy_presence = 80;
	bool ghoul_frenzy = 81;
	int32 crypt_fever = 82;
	bool bone_shield = 83;
	int32 wandering_plague = 84;
	int32 ebon_plaguebringer = 85;
	bool scourge_strike = 86;
	int32 rage_of_rivendare = 87;
	bool summon_gargoyle = 88; 
}

enum DeathknightMajorGlyph {
	DeathknightMajorGlyphNone = 0;
	GlyphOfAntiMagicShell = 43533;
	GlyphOfBloodStrike = 43826;
	GlyphOfBoneShield = 43536;
	GlyphOfChainsOfIce = 43537;
	GlyphOfDancingRuneWeapon = 45799;
	GlyphOfDarkCommand = 43538;
	GlyphOfDarkDeath = 45804;
	GlyphOfDeathAndDecay = 43542;
	GlyphOfDeathGrip = 43541;
	GlyphOfDeathStrike = 43827;
	GlyphOfDisease = 45805;
	GlyphOfFrostStrike = 43543;
	GlyphOfHeartStrike = 43534;
	GlyphOfHowlingBlast = 45806;
	GlyphOfHungeringCold = 45800;
	GlyphOfIceboundFortitude = 43545;
	GlyphOfIcyTouch = 43546;
	GlyphOfObliterate = 43547;
	GlyphOfPlagueStrike = 43548;
	GlyphOfRuneStrike = 43550;
	GlyphOfRuneTap = 43825;
	GlyphOfScourgeStrike = 43551;
	GlyphOfStrangulate = 43552;
	GlyphOfTheGhoul = 43549;
	GlyphOfUnbreakableArmor = 43553;
	GlyphOfUnholyBlight = 45803;
	GlyphOfVampiricBlood = 43554;
}
enum DeathknightMinorGlyph {
	DeathknightMinorGlyphNone = 0;
	GlyphOfBloodTap = 43535;
	GlyphOfCorpseExplosion = 43671;
	GlyphOfDeathSEmbrace = 43539;
	GlyphOfHornOfWinter = 43544;
	GlyphOfPestilence = 43672;
	GlyphOfRaiseDead = 43673;
}

message Deathknight {
	message Rotation {
		enum ArmyOfTheDead {
			DoNotUse = 0;
			PreCast = 1;
			AsMajorCd = 2;
		}

		enum BloodTap {
			GhoulFrenzy = 0;
			IcyTouch = 1;
			BloodStrikeBT = 2;
			BloodBoilBT = 3;
		}

		enum DeathAndDecayPrio {
			MaxRuneDowntime = 0;
			MaxDndUptime = 1;
		}

		enum FirstDisease {
			FrostFever = 0;
			BloodPlague = 1;
		}

		enum BloodRuneFiller {
			BloodStrike = 0;
			BloodBoil = 1;
		}

		enum StartingPresence {
			Blood = 0;
			Unholy = 1;
		}

		ArmyOfTheDead army_of_the_dead = 1;
		bool use_death_and_decay = 2;
		
		bool bt_ghoul_frenzy = 3;
		
		double disease_refresh_duration = 4;
		bool refresh_horn_of_winter = 5;
		
		FirstDisease first_disease = 6;
		
		DeathAndDecayPrio death_and_decay_prio = 7;

		bool use_empower_rune_weapon = 8;

		BloodRuneFiller blood_rune_filler = 9;

		StartingPresence starting_presence = 10;
		BloodTap blood_tap = 11;

<<<<<<< HEAD
		bool use_ams = 12;
=======
		double oblit_delay_duration = 12;
>>>>>>> 000fe5e6
	}
	Rotation rotation = 1;

	DeathknightTalents talents = 2;
	
	message Options {
		double starting_runic_power = 1;
		double pet_uptime = 2;
		
		bool precast_ghoul_frenzy = 3;
		bool precast_horn_of_winter = 4;
	}
	Options options = 3;
}


message TankDeathknight {
	message Rotation {

	}
	Rotation rotation = 1;

	DeathknightTalents talents = 2;
	
	message Options {
		double starting_runic_power = 1;
	}
	Options options = 3;
}<|MERGE_RESOLUTION|>--- conflicted
+++ resolved
@@ -192,12 +192,6 @@
 
 		StartingPresence starting_presence = 10;
 		BloodTap blood_tap = 11;
-
-<<<<<<< HEAD
-		bool use_ams = 12;
-=======
-		double oblit_delay_duration = 12;
->>>>>>> 000fe5e6
 	}
 	Rotation rotation = 1;
 
