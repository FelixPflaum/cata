--- conflicted
+++ resolved
@@ -3,65 +3,6 @@
 
 option go_package = "./proto";
 
-<<<<<<< HEAD
-// message MageTalents {
-// 	// Arcane
-// 	int32 arcane_subtlety = 1;
-// 	int32 arcane_focus = 2;
-// 	int32 wand_specialization = 3;
-// 	int32 magic_absorption = 48;
-// 	int32 arcane_concentration = 4;
-// 	int32 arcane_impact = 5;
-// 	int32 arcane_meditation = 6;
-// 	bool presence_of_mind = 7;
-// 	int32 arcane_mind = 8;
-// 	int32 arcane_instability = 9;
-// 	int32 arcane_potency = 10;
-// 	int32 empowered_arcane_missiles = 11;
-// 	bool arcane_power = 12;
-// 	int32 spell_power = 13;
-// 	int32 mind_mastery = 14;
-
-// 	// Fire
-// 	int32 improved_fireball = 15;
-// 	int32 ignite = 16;
-// 	int32 improved_fire_blast = 17;
-// 	int32 incineration = 18;
-// 	int32 improved_flamestrike = 19;
-// 	bool pyroblast = 20;
-// 	int32 burning_soul = 47;
-// 	int32 improved_scorch = 21;
-// 	int32 master_of_elements = 22;
-// 	int32 playing_with_fire = 23;
-// 	int32 critical_mass = 24;
-// 	bool blast_wave = 25;
-// 	int32 fire_power = 26;
-// 	int32 pyromaniac = 27;
-// 	bool combustion = 28;
-// 	int32 molten_fury = 29;
-// 	int32 empowered_fireball = 30;
-// 	bool dragons_breath = 31;
-
-// 	// Frost
-// 	int32 improved_frostbolt = 32;
-// 	int32 elemental_precision = 33;
-// 	int32 ice_shards = 34;
-// 	int32 improved_frost_nova = 35;
-// 	int32 piercing_ice = 36;
-// 	bool icy_veins = 37;
-// 	int32 frost_channeling = 38;
-// 	int32 shatter = 39;
-// 	bool cold_snap = 40;
-// 	int32 improved_cone_of_cold = 41;
-// 	int32 ice_floes = 42;
-// 	int32 winters_chill = 43;
-// 	int32 arctic_winds = 44;
-// 	int32 empowered_frostbolt = 45;
-// 	bool summon_water_elemental = 46;
-// }
-=======
-
->>>>>>> c0862d82
 message MageTalents {
 	// Arcane
 	int32 arcane_subtlety = 1;
