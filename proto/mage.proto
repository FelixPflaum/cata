--- conflicted
+++ resolved
@@ -165,17 +165,6 @@
 		// Frost Options.
 		bool use_ice_lance = 18;
 		double water_elemental_disobey_chance = 6 [deprecated = true];
-<<<<<<< HEAD
-
-		// Aoe Options.
-		enum AoeRotation {
-			ArcaneExplosion = 0;
-			Flamestrike = 1;
-			Blizzard = 2;
-		}
-		AoeRotation aoe = 7 [deprecated = true];
-=======
->>>>>>> 450c9935
 	}
 	Rotation rotation = 1;
 	
