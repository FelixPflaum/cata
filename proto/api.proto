--- conflicted
+++ resolved
@@ -394,21 +394,13 @@
 	// Number of iterations per combo.
 	// In 'fast' mode this is the starting iterations.
 	// If set to 0 the sim core decides the optimal iterations.
-<<<<<<< HEAD
 	int32 iterations_per_combo = 11;
-=======
-int32 iterations_per_combo = 11;
->>>>>>> 34a566a8
 }
 
 message BulkSimResult {
     repeated BulkComboResult results = 1;
-<<<<<<< HEAD
 		BulkComboResult equipped_gear_result = 2;
     string error_result = 3; // only set if sim failed.
-=======
-    string error_result = 2; // only set if sim failed.
->>>>>>> 34a566a8
 }
 
 message BulkComboResult {
